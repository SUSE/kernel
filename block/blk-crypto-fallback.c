--- conflicted
+++ resolved
@@ -18,7 +18,6 @@
 #include <linux/module.h>
 #include <linux/random.h>
 #include <linux/scatterlist.h>
-#include <trace/events/block.h>
 
 #include "blk-cgroup.h"
 #include "blk-crypto-internal.h"
@@ -228,17 +227,8 @@
 					      &crypto_bio_split);
 		if (!bio)
 			return false;
-<<<<<<< HEAD
-		}
-
-		bio_chain(split_bio, bio);
-		trace_block_split(split_bio, bio->bi_iter.bi_sector);
-		submit_bio_noacct(bio);
-		*bio_ptr = split_bio;
-=======
 
 		*bio_ptr = bio;
->>>>>>> b35fc656
 	}
 
 	return true;
