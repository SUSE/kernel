--- conflicted
+++ resolved
@@ -387,12 +387,6 @@
 	struct blk_integrity *bi = blk_get_integrity(bio->bi_bdev->bd_disk);
 	unsigned int len;
 	void *buf;
-<<<<<<< HEAD
-	unsigned long start, end;
-	unsigned int len, nr_pages;
-	unsigned int bytes, offset, i;
-=======
->>>>>>> b806d6ef
 	gfp_t gfp = GFP_NOIO;
 
 	if (!bi)
@@ -416,13 +410,6 @@
 
 		/*
 		 * Zero the memory allocated to not leak uninitialized kernel
-<<<<<<< HEAD
-		 * memory to disk.  For PI this only affects the app tag, but
-		 * for non-integrity metadata it affects the entire metadata
-		 * buffer.
-		 */
-		gfp |= __GFP_ZERO;
-=======
 		 * memory to disk for non-integrity metadata where nothing else
 		 * initializes the memory.
 		 */
@@ -431,7 +418,6 @@
 		break;
 	default:
 		return true;
->>>>>>> b806d6ef
 	}
 
 	/* Allocate kernel buffer for protection data */
