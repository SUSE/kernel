--- conflicted
+++ resolved
@@ -266,16 +266,8 @@
  * disk_check_media_change - check if a removable media has been changed
  * @disk: gendisk to check
  *
-<<<<<<< HEAD
- * Check whether a removable media has been changed, and attempt to free all
- * dentries and inodes and invalidates all block device page cache entries in
- * that case.
- *
- * Returns %true if the media has changed, or %false if not.
-=======
  * Returns %true and marks the disk for a partition rescan whether a removable
  * media has been changed, and %false if the media did not change.
->>>>>>> 2d5404ca
  */
 bool disk_check_media_change(struct gendisk *disk)
 {
@@ -283,22 +275,11 @@
 
 	events = disk_clear_events(disk, DISK_EVENT_MEDIA_CHANGE |
 				   DISK_EVENT_EJECT_REQUEST);
-<<<<<<< HEAD
-	if (!(events & DISK_EVENT_MEDIA_CHANGE))
-		return false;
-
-	if (__invalidate_device(disk->part0, true))
-		pr_warn("VFS: busy inodes on changed media %s\n",
-			disk->disk_name);
-	set_bit(GD_NEED_PART_SCAN, &disk->state);
-	return true;
-=======
 	if (events & DISK_EVENT_MEDIA_CHANGE) {
 		set_bit(GD_NEED_PART_SCAN, &disk->state);
 		return true;
 	}
 	return false;
->>>>>>> 2d5404ca
 }
 EXPORT_SYMBOL(disk_check_media_change);
 
@@ -314,13 +295,7 @@
 {
 	disk_event_uevent(disk, DISK_EVENT_MEDIA_CHANGE);
 	inc_diskseq(disk);
-<<<<<<< HEAD
-	if (__invalidate_device(disk->part0, true))
-		pr_warn("VFS: busy inodes on changed media %s\n",
-			disk->disk_name);
-=======
 	bdev_mark_dead(disk->part0, true);
->>>>>>> 2d5404ca
 	set_bit(GD_NEED_PART_SCAN, &disk->state);
 }
 EXPORT_SYMBOL_GPL(disk_force_media_change);
