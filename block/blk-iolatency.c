--- conflicted
+++ resolved
@@ -644,15 +644,9 @@
 {
 	struct blk_iolatency *blkiolat = BLKIOLATENCY(rqos);
 
-<<<<<<< HEAD
-	del_timer_sync(&blkiolat->timer);
-	flush_work(&blkiolat->enable_work);
-	blkcg_deactivate_policy(rqos->q, &blkcg_policy_iolatency);
-=======
 	timer_shutdown_sync(&blkiolat->timer);
 	flush_work(&blkiolat->enable_work);
 	blkcg_deactivate_policy(rqos->disk, &blkcg_policy_iolatency);
->>>>>>> eb3cdb58
 	kfree(blkiolat);
 }
 
@@ -755,15 +749,6 @@
 	 */
 	enabled = atomic_read(&blkiolat->enable_cnt);
 	if (enabled != blkiolat->enabled) {
-<<<<<<< HEAD
-		blk_mq_freeze_queue(blkiolat->rqos.q);
-		blkiolat->enabled = enabled;
-		blk_mq_unfreeze_queue(blkiolat->rqos.q);
-	}
-}
-
-int blk_iolatency_init(struct request_queue *q)
-=======
 		blk_mq_freeze_queue(blkiolat->rqos.disk->queue);
 		blkiolat->enabled = enabled;
 		blk_mq_unfreeze_queue(blkiolat->rqos.disk->queue);
@@ -771,7 +756,6 @@
 }
 
 static int blk_iolatency_init(struct gendisk *disk)
->>>>>>> eb3cdb58
 {
 	struct blk_iolatency *blkiolat;
 	int ret;
@@ -780,23 +764,11 @@
 	if (!blkiolat)
 		return -ENOMEM;
 
-<<<<<<< HEAD
-	rqos = &blkiolat->rqos;
-	rqos->id = RQ_QOS_LATENCY;
-	rqos->ops = &blkcg_iolatency_ops;
-	rqos->q = q;
-
-	ret = rq_qos_add(q, rqos);
-	if (ret)
-		goto err_free;
-	ret = blkcg_activate_policy(q, &blkcg_policy_iolatency);
-=======
 	ret = rq_qos_add(&blkiolat->rqos, disk, RQ_QOS_LATENCY,
 			 &blkcg_iolatency_ops);
 	if (ret)
 		goto err_free;
 	ret = blkcg_activate_policy(disk, &blkcg_policy_iolatency);
->>>>>>> eb3cdb58
 	if (ret)
 		goto err_qos_del;
 
@@ -806,11 +778,7 @@
 	return 0;
 
 err_qos_del:
-<<<<<<< HEAD
-	rq_qos_del(q, rqos);
-=======
 	rq_qos_del(&blkiolat->rqos);
->>>>>>> eb3cdb58
 err_free:
 	kfree(blkiolat);
 	return ret;
@@ -935,11 +903,7 @@
 		iolatency_clear_scaling(blkg);
 	ret = 0;
 out:
-<<<<<<< HEAD
-	blkg_conf_finish(&ctx);
-=======
 	blkg_conf_exit(&ctx);
->>>>>>> eb3cdb58
 	return ret ?: nbytes;
 }
 
@@ -978,11 +942,7 @@
 	}
 	preempt_enable();
 
-<<<<<<< HEAD
-	if (iolat->rq_depth.max_depth == UINT_MAX)
-=======
 	if (iolat->max_depth == UINT_MAX)
->>>>>>> eb3cdb58
 		seq_printf(s, " missed=%llu total=%llu depth=max",
 			(unsigned long long)stat.ps.missed,
 			(unsigned long long)stat.ps.total);
@@ -990,11 +950,7 @@
 		seq_printf(s, " missed=%llu total=%llu depth=%u",
 			(unsigned long long)stat.ps.missed,
 			(unsigned long long)stat.ps.total,
-<<<<<<< HEAD
-			iolat->rq_depth.max_depth);
-=======
 			iolat->max_depth);
->>>>>>> eb3cdb58
 }
 
 static void iolatency_pd_stat(struct blkg_policy_data *pd, struct seq_file *s)
@@ -1011,29 +967,16 @@
 
 	avg_lat = div64_u64(iolat->lat_avg, NSEC_PER_USEC);
 	cur_win = div64_u64(iolat->cur_win_nsec, NSEC_PER_MSEC);
-<<<<<<< HEAD
-	if (iolat->rq_depth.max_depth == UINT_MAX)
-=======
 	if (iolat->max_depth == UINT_MAX)
->>>>>>> eb3cdb58
 		seq_printf(s, " depth=max avg_lat=%llu win=%llu",
 			avg_lat, cur_win);
 	else
 		seq_printf(s, " depth=%u avg_lat=%llu win=%llu",
-<<<<<<< HEAD
-			iolat->rq_depth.max_depth, avg_lat, cur_win);
-}
-
-static struct blkg_policy_data *iolatency_pd_alloc(gfp_t gfp,
-						   struct request_queue *q,
-						   struct blkcg *blkcg)
-=======
 			iolat->max_depth, avg_lat, cur_win);
 }
 
 static struct blkg_policy_data *iolatency_pd_alloc(struct gendisk *disk,
 		struct blkcg *blkcg, gfp_t gfp)
->>>>>>> eb3cdb58
 {
 	struct iolatency_grp *iolat;
 
