/* SPDX-License-Identifier: GPL-2.0 */
#ifndef WB_THROTTLE_H
#define WB_THROTTLE_H

#ifdef CONFIG_BLK_WBT

int wbt_init(struct gendisk *disk);
void wbt_disable_default(struct gendisk *disk);
void wbt_enable_default(struct gendisk *disk);

u64 wbt_get_min_lat(struct request_queue *q);
void wbt_set_min_lat(struct request_queue *q, u64 val);
bool wbt_disabled(struct request_queue *);

void wbt_set_write_cache(struct request_queue *, bool);

u64 wbt_default_latency_nsec(struct request_queue *);

#else

<<<<<<< HEAD
static inline int wbt_init(struct request_queue *q)
=======
static inline int wbt_init(struct gendisk *disk)
>>>>>>> eb3cdb58
{
	return -EINVAL;
}
static inline void wbt_disable_default(struct gendisk *disk)
{
}
static inline void wbt_enable_default(struct gendisk *disk)
{
}
static inline void wbt_set_write_cache(struct request_queue *q, bool wc)
{
}
static inline u64 wbt_get_min_lat(struct request_queue *q)
{
	return 0;
}
static inline void wbt_set_min_lat(struct request_queue *q, u64 val)
{
}
static inline u64 wbt_default_latency_nsec(struct request_queue *q)
{
	return 0;
}
static inline bool wbt_disabled(struct request_queue *q)
{
	return true;
}

#endif /* CONFIG_BLK_WBT */

#endif<|MERGE_RESOLUTION|>--- conflicted
+++ resolved
@@ -18,11 +18,7 @@
 
 #else
 
-<<<<<<< HEAD
-static inline int wbt_init(struct request_queue *q)
-=======
 static inline int wbt_init(struct gendisk *disk)
->>>>>>> eb3cdb58
 {
 	return -EINVAL;
 }
