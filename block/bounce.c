--- conflicted
+++ resolved
@@ -205,15 +205,8 @@
 		break;
 	}
 
-<<<<<<< HEAD
-	bio_crypt_clone(bio, bio_src, gfp_mask);
-
-	if (bio_integrity(bio_src)) {
-		int ret;
-=======
 	if (bio_crypt_clone(bio, bio_src, GFP_NOIO) < 0)
 		goto err_put;
->>>>>>> 7d2a07b7
 
 	if (bio_integrity(bio_src) &&
 	    bio_integrity_clone(bio, bio_src, GFP_NOIO) < 0)
