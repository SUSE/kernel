// SPDX-License-Identifier: GPL-2.0
/* bounce buffer handling for block devices
 *
 * - Split from highmem.c
 */

#define pr_fmt(fmt) KBUILD_MODNAME ": " fmt

#include <linux/mm.h>
#include <linux/export.h>
#include <linux/swap.h>
#include <linux/gfp.h>
#include <linux/bio.h>
#include <linux/pagemap.h>
#include <linux/mempool.h>
#include <linux/blkdev.h>
#include <linux/backing-dev.h>
#include <linux/init.h>
#include <linux/hash.h>
#include <linux/highmem.h>
#include <linux/memblock.h>
#include <linux/printk.h>
#include <asm/tlbflush.h>

#include <trace/events/block.h>
#include "blk.h"

#define POOL_SIZE	64
#define ISA_POOL_SIZE	16

static struct bio_set bounce_bio_set, bounce_bio_split;
static mempool_t page_pool, isa_page_pool;

static void init_bounce_bioset(void)
{
	static bool bounce_bs_setup;
	int ret;

	if (bounce_bs_setup)
		return;

	ret = bioset_init(&bounce_bio_set, BIO_POOL_SIZE, 0, BIOSET_NEED_BVECS);
	BUG_ON(ret);
	if (bioset_integrity_create(&bounce_bio_set, BIO_POOL_SIZE))
		BUG_ON(1);

	ret = bioset_init(&bounce_bio_split, BIO_POOL_SIZE, 0, 0);
	BUG_ON(ret);
	bounce_bs_setup = true;
}

#if defined(CONFIG_HIGHMEM)
static __init int init_emergency_pool(void)
{
	int ret;
#if defined(CONFIG_HIGHMEM) && !defined(CONFIG_MEMORY_HOTPLUG)
	if (max_pfn <= max_low_pfn)
		return 0;
#endif

	ret = mempool_init_page_pool(&page_pool, POOL_SIZE, 0);
	BUG_ON(ret);
	pr_info("pool size: %d pages\n", POOL_SIZE);

	init_bounce_bioset();
	return 0;
}

__initcall(init_emergency_pool);
#endif

#ifdef CONFIG_HIGHMEM
/*
 * highmem version, map in to vec
 */
static void bounce_copy_vec(struct bio_vec *to, unsigned char *vfrom)
{
	unsigned char *vto;

	vto = kmap_atomic(to->bv_page);
	memcpy(vto + to->bv_offset, vfrom, to->bv_len);
	kunmap_atomic(vto);
}

#else /* CONFIG_HIGHMEM */

#define bounce_copy_vec(to, vfrom)	\
	memcpy(page_address((to)->bv_page) + (to)->bv_offset, vfrom, (to)->bv_len)

#endif /* CONFIG_HIGHMEM */

/*
 * allocate pages in the DMA region for the ISA pool
 */
static void *mempool_alloc_pages_isa(gfp_t gfp_mask, void *data)
{
	return mempool_alloc_pages(gfp_mask | GFP_DMA, data);
}

static DEFINE_MUTEX(isa_mutex);

/*
 * gets called "every" time someone init's a queue with BLK_BOUNCE_ISA
 * as the max address, so check if the pool has already been created.
 */
int init_emergency_isa_pool(void)
{
	int ret;

	mutex_lock(&isa_mutex);

	if (mempool_initialized(&isa_page_pool)) {
		mutex_unlock(&isa_mutex);
		return 0;
	}

	ret = mempool_init(&isa_page_pool, ISA_POOL_SIZE, mempool_alloc_pages_isa,
			   mempool_free_pages, (void *) 0);
	BUG_ON(ret);

	pr_info("isa pool size: %d pages\n", ISA_POOL_SIZE);
	init_bounce_bioset();
	mutex_unlock(&isa_mutex);
	return 0;
}

/*
 * Simple bounce buffer support for highmem pages. Depending on the
 * queue gfp mask set, *to may or may not be a highmem page. kmap it
 * always, it will do the Right Thing
 */
static void copy_to_high_bio_irq(struct bio *to, struct bio *from)
{
	unsigned char *vfrom;
	struct bio_vec tovec, fromvec;
	struct bvec_iter iter;
	/*
	 * The bio of @from is created by bounce, so we can iterate
	 * its bvec from start to end, but the @from->bi_iter can't be
	 * trusted because it might be changed by splitting.
	 */
	struct bvec_iter from_iter = BVEC_ITER_ALL_INIT;

	bio_for_each_segment(tovec, to, iter) {
		fromvec = bio_iter_iovec(from, from_iter);
		if (tovec.bv_page != fromvec.bv_page) {
			/*
			 * fromvec->bv_offset and fromvec->bv_len might have
			 * been modified by the block layer, so use the original
			 * copy, bounce_copy_vec already uses tovec->bv_len
			 */
			vfrom = page_address(fromvec.bv_page) +
				tovec.bv_offset;

			bounce_copy_vec(&tovec, vfrom);
			flush_dcache_page(tovec.bv_page);
		}
		bio_advance_iter(from, &from_iter, tovec.bv_len);
	}
}

static void bounce_end_io(struct bio *bio, mempool_t *pool)
{
	struct bio *bio_orig = bio->bi_private;
	struct bio_vec *bvec, orig_vec;
	struct bvec_iter orig_iter = bio_orig->bi_iter;
	struct bvec_iter_all iter_all;

	/*
	 * free up bounce indirect pages used
	 */
	bio_for_each_segment_all(bvec, bio, iter_all) {
		orig_vec = bio_iter_iovec(bio_orig, orig_iter);
		if (bvec->bv_page != orig_vec.bv_page) {
			dec_zone_page_state(bvec->bv_page, NR_BOUNCE);
			mempool_free(bvec->bv_page, pool);
		}
		bio_advance_iter(bio_orig, &orig_iter, orig_vec.bv_len);
	}

	bio_orig->bi_status = bio->bi_status;
	bio_endio(bio_orig);
	bio_put(bio);
}

static void bounce_end_io_write(struct bio *bio)
{
	bounce_end_io(bio, &page_pool);
}

static void bounce_end_io_write_isa(struct bio *bio)
{

	bounce_end_io(bio, &isa_page_pool);
}

static void __bounce_end_io_read(struct bio *bio, mempool_t *pool)
{
	struct bio *bio_orig = bio->bi_private;

	if (!bio->bi_status)
		copy_to_high_bio_irq(bio_orig, bio);

	bounce_end_io(bio, pool);
}

static void bounce_end_io_read(struct bio *bio)
{
	__bounce_end_io_read(bio, &page_pool);
}

static void bounce_end_io_read_isa(struct bio *bio)
{
	__bounce_end_io_read(bio, &isa_page_pool);
}

static struct bio *bounce_clone_bio(struct bio *bio_src)
{
	struct bvec_iter iter;
	struct bio_vec bv;
	struct bio *bio;

	/*
	 * Pre immutable biovecs, __bio_clone() used to just do a memcpy from
	 * bio_src->bi_io_vec to bio->bi_io_vec.
	 *
	 * We can't do that anymore, because:
	 *
	 *  - The point of cloning the biovec is to produce a bio with a biovec
	 *    the caller can modify: bi_idx and bi_bvec_done should be 0.
	 *
	 *  - The original bio could've had more than BIO_MAX_PAGES biovecs; if
	 *    we tried to clone the whole thing bio_alloc_bioset() would fail.
	 *    But the clone should succeed as long as the number of biovecs we
	 *    actually need to allocate is fewer than BIO_MAX_PAGES.
	 *
	 *  - Lastly, bi_vcnt should not be looked at or relied upon by code
	 *    that does not own the bio - reason being drivers don't use it for
	 *    iterating over the biovec anymore, so expecting it to be kept up
	 *    to date (i.e. for clones that share the parent biovec) is just
	 *    asking for trouble and would force extra work on
	 *    __bio_clone_fast() anyways.
	 */
<<<<<<< HEAD

	bio = bio_alloc_bioset(gfp_mask, bio_segments(bio_src), bs);
	if (!bio)
		return NULL;
=======
	if (bio_is_passthrough(bio_src))
		bio = bio_kmalloc(GFP_NOIO | __GFP_NOFAIL,
				  bio_segments(bio_src));
	else
		bio = bio_alloc_bioset(GFP_NOIO, bio_segments(bio_src),
				       &bounce_bio_set);
>>>>>>> fe07bfda
	bio->bi_bdev		= bio_src->bi_bdev;
	if (bio_flagged(bio_src, BIO_REMAPPED))
		bio_set_flag(bio, BIO_REMAPPED);
	bio->bi_opf		= bio_src->bi_opf;
	bio->bi_ioprio		= bio_src->bi_ioprio;
	bio->bi_write_hint	= bio_src->bi_write_hint;
	bio->bi_iter.bi_sector	= bio_src->bi_iter.bi_sector;
	bio->bi_iter.bi_size	= bio_src->bi_iter.bi_size;

	switch (bio_op(bio)) {
	case REQ_OP_DISCARD:
	case REQ_OP_SECURE_ERASE:
	case REQ_OP_WRITE_ZEROES:
		break;
	case REQ_OP_WRITE_SAME:
		bio->bi_io_vec[bio->bi_vcnt++] = bio_src->bi_io_vec[0];
		break;
	default:
		bio_for_each_segment(bv, bio_src, iter)
			bio->bi_io_vec[bio->bi_vcnt++] = bv;
		break;
	}

	if (bio_crypt_clone(bio, bio_src, GFP_NOIO) < 0)
		goto err_put;

	if (bio_integrity(bio_src) &&
	    bio_integrity_clone(bio, bio_src, GFP_NOIO) < 0)
		goto err_put;

	bio_clone_blkg_association(bio, bio_src);
	blkcg_bio_issue_init(bio);

	return bio;

err_put:
	bio_put(bio);
	return NULL;
}

static void __blk_queue_bounce(struct request_queue *q, struct bio **bio_orig,
			       mempool_t *pool)
{
	struct bio *bio;
	int rw = bio_data_dir(*bio_orig);
	struct bio_vec *to, from;
	struct bvec_iter iter;
	unsigned i = 0;
	bool bounce = false;
	int sectors = 0;

	bio_for_each_segment(from, *bio_orig, iter) {
		if (i++ < BIO_MAX_PAGES)
			sectors += from.bv_len >> 9;
		if (page_to_pfn(from.bv_page) > q->limits.bounce_pfn)
			bounce = true;
	}
	if (!bounce)
		return;

	if (!bio_is_passthrough(*bio_orig) &&
	    sectors < bio_sectors(*bio_orig)) {
		bio = bio_split(*bio_orig, sectors, GFP_NOIO, &bounce_bio_split);
		bio_chain(bio, *bio_orig);
		submit_bio_noacct(*bio_orig);
		*bio_orig = bio;
	}
	bio = bounce_clone_bio(*bio_orig);

	/*
	 * Bvec table can't be updated by bio_for_each_segment_all(),
	 * so retrieve bvec from the table directly. This way is safe
	 * because the 'bio' is single-page bvec.
	 */
	for (i = 0, to = bio->bi_io_vec; i < bio->bi_vcnt; to++, i++) {
		struct page *page = to->bv_page;

		if (page_to_pfn(page) <= q->limits.bounce_pfn)
			continue;

		to->bv_page = mempool_alloc(pool, q->bounce_gfp);
		inc_zone_page_state(to->bv_page, NR_BOUNCE);

		if (rw == WRITE) {
			char *vto, *vfrom;

			flush_dcache_page(page);

			vto = page_address(to->bv_page) + to->bv_offset;
			vfrom = kmap_atomic(page) + to->bv_offset;
			memcpy(vto, vfrom, to->bv_len);
			kunmap_atomic(vfrom);
		}
	}

	trace_block_bio_bounce(*bio_orig);

	bio->bi_flags |= (1 << BIO_BOUNCED);

	if (pool == &page_pool) {
		bio->bi_end_io = bounce_end_io_write;
		if (rw == READ)
			bio->bi_end_io = bounce_end_io_read;
	} else {
		bio->bi_end_io = bounce_end_io_write_isa;
		if (rw == READ)
			bio->bi_end_io = bounce_end_io_read_isa;
	}

	bio->bi_private = *bio_orig;
	*bio_orig = bio;
}

void blk_queue_bounce(struct request_queue *q, struct bio **bio_orig)
{
	mempool_t *pool;

	/*
	 * Data-less bio, nothing to bounce
	 */
	if (!bio_has_data(*bio_orig))
		return;

	/*
	 * for non-isa bounce case, just check if the bounce pfn is equal
	 * to or bigger than the highest pfn in the system -- in that case,
	 * don't waste time iterating over bio segments
	 */
	if (!(q->bounce_gfp & GFP_DMA)) {
		if (q->limits.bounce_pfn >= blk_max_pfn)
			return;
		pool = &page_pool;
	} else {
		BUG_ON(!mempool_initialized(&isa_page_pool));
		pool = &isa_page_pool;
	}

	/*
	 * slow path
	 */
	__blk_queue_bounce(q, bio_orig, pool);
}<|MERGE_RESOLUTION|>--- conflicted
+++ resolved
@@ -241,19 +241,12 @@
 	 *    asking for trouble and would force extra work on
 	 *    __bio_clone_fast() anyways.
 	 */
-<<<<<<< HEAD
-
-	bio = bio_alloc_bioset(gfp_mask, bio_segments(bio_src), bs);
-	if (!bio)
-		return NULL;
-=======
 	if (bio_is_passthrough(bio_src))
 		bio = bio_kmalloc(GFP_NOIO | __GFP_NOFAIL,
 				  bio_segments(bio_src));
 	else
 		bio = bio_alloc_bioset(GFP_NOIO, bio_segments(bio_src),
 				       &bounce_bio_set);
->>>>>>> fe07bfda
 	bio->bi_bdev		= bio_src->bi_bdev;
 	if (bio_flagged(bio_src, BIO_REMAPPED))
 		bio_set_flag(bio, BIO_REMAPPED);
