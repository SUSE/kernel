// SPDX-License-Identifier: GPL-2.0
/*
 * bsg.c - block layer implementation of the sg v4 interface
 */
#include <linux/module.h>
#include <linux/init.h>
#include <linux/file.h>
#include <linux/blkdev.h>
#include <linux/cdev.h>
#include <linux/jiffies.h>
#include <linux/percpu.h>
#include <linux/idr.h>
#include <linux/bsg.h>
#include <linux/slab.h>

#include <scsi/scsi.h>
#include <scsi/scsi_ioctl.h>
#include <scsi/sg.h>

#define BSG_DESCRIPTION	"Block layer SCSI generic (bsg) driver"
#define BSG_VERSION	"0.4"

struct bsg_device {
	struct request_queue *queue;
	struct device device;
	struct cdev cdev;
	int max_queue;
	unsigned int timeout;
	unsigned int reserved_size;
	bsg_sg_io_fn *sg_io_fn;
};

static inline struct bsg_device *to_bsg_device(struct inode *inode)
{
	return container_of(inode->i_cdev, struct bsg_device, cdev);
}

#define BSG_DEFAULT_CMDS	64
#define BSG_MAX_DEVS		32768

static DEFINE_IDA(bsg_minor_ida);
static struct class *bsg_class;
static int bsg_major;

static unsigned int bsg_timeout(struct bsg_device *bd, struct sg_io_v4 *hdr)
{
	unsigned int timeout = BLK_DEFAULT_SG_TIMEOUT;

	if (hdr->timeout)
		timeout = msecs_to_jiffies(hdr->timeout);
	else if (bd->timeout)
		timeout = bd->timeout;

	return max_t(unsigned int, timeout, BLK_MIN_SG_TIMEOUT);
}

static int bsg_sg_io(struct bsg_device *bd, fmode_t mode, void __user *uarg)
{
	struct sg_io_v4 hdr;
	int ret;

	if (copy_from_user(&hdr, uarg, sizeof(hdr)))
		return -EFAULT;
	if (hdr.guard != 'Q')
		return -EINVAL;
	ret = bd->sg_io_fn(bd->queue, &hdr, mode, bsg_timeout(bd, &hdr));
	if (!ret && copy_to_user(uarg, &hdr, sizeof(hdr)))
		return -EFAULT;
	return ret;
}

static int bsg_open(struct inode *inode, struct file *file)
{
	if (!blk_get_queue(to_bsg_device(inode)->queue))
		return -ENXIO;
	return 0;
}

static int bsg_release(struct inode *inode, struct file *file)
{
	blk_put_queue(to_bsg_device(inode)->queue);
	return 0;
}

static int bsg_get_command_q(struct bsg_device *bd, int __user *uarg)
{
	return put_user(READ_ONCE(bd->max_queue), uarg);
}

static int bsg_set_command_q(struct bsg_device *bd, int __user *uarg)
{
	int max_queue;

	if (get_user(max_queue, uarg))
		return -EFAULT;
	if (max_queue < 1)
		return -EINVAL;
	WRITE_ONCE(bd->max_queue, max_queue);
	return 0;
}

static long bsg_ioctl(struct file *file, unsigned int cmd, unsigned long arg)
{
	struct bsg_device *bd = to_bsg_device(file_inode(file));
	struct request_queue *q = bd->queue;
	void __user *uarg = (void __user *) arg;
	int __user *intp = uarg;
	int val;

	switch (cmd) {
	/*
	 * Our own ioctls
	 */
	case SG_GET_COMMAND_Q:
		return bsg_get_command_q(bd, uarg);
	case SG_SET_COMMAND_Q:
		return bsg_set_command_q(bd, uarg);

	/*
	 * SCSI/sg ioctls
	 */
	case SG_GET_VERSION_NUM:
		return put_user(30527, intp);
	case SCSI_IOCTL_GET_IDLUN:
		return put_user(0, intp);
	case SCSI_IOCTL_GET_BUS_NUMBER:
		return put_user(0, intp);
	case SG_SET_TIMEOUT:
		if (get_user(val, intp))
			return -EFAULT;
		bd->timeout = clock_t_to_jiffies(val);
		return 0;
	case SG_GET_TIMEOUT:
		return jiffies_to_clock_t(bd->timeout);
	case SG_GET_RESERVED_SIZE:
		return put_user(min(bd->reserved_size, queue_max_bytes(q)),
				intp);
	case SG_SET_RESERVED_SIZE:
		if (get_user(val, intp))
			return -EFAULT;
		if (val < 0)
			return -EINVAL;
		bd->reserved_size =
			min_t(unsigned int, val, queue_max_bytes(q));
		return 0;
	case SG_EMULATED_HOST:
		return put_user(1, intp);
	case SG_IO:
		return bsg_sg_io(bd, file->f_mode, uarg);
	case SCSI_IOCTL_SEND_COMMAND:
		pr_warn_ratelimited("%s: calling unsupported SCSI_IOCTL_SEND_COMMAND\n",
				current->comm);
		return -EINVAL;
	default:
		return -ENOTTY;
	}
}

static const struct file_operations bsg_fops = {
	.open		=	bsg_open,
	.release	=	bsg_release,
	.unlocked_ioctl	=	bsg_ioctl,
	.compat_ioctl	=	compat_ptr_ioctl,
	.owner		=	THIS_MODULE,
	.llseek		=	default_llseek,
};

static void bsg_device_release(struct device *dev)
<<<<<<< HEAD
{
	struct bsg_device *bd = container_of(dev, struct bsg_device, device);

	ida_simple_remove(&bsg_minor_ida, MINOR(bd->device.devt));
	kfree(bd);
}

void bsg_unregister_queue(struct bsg_device *bd)
{
	if (bd->queue->kobj.sd)
		sysfs_remove_link(&bd->queue->kobj, "bsg");
	cdev_device_del(&bd->cdev, &bd->device);
	put_device(&bd->device);
=======
{
	struct bsg_device *bd = container_of(dev, struct bsg_device, device);

	ida_free(&bsg_minor_ida, MINOR(bd->device.devt));
	kfree(bd);
>>>>>>> eb3cdb58
}

<<<<<<< HEAD
struct bsg_device *bsg_register_queue(struct request_queue *q,
		struct device *parent, const char *name, bsg_sg_io_fn *sg_io_fn)
{
	struct bsg_device *bd;
	int ret;

=======
void bsg_unregister_queue(struct bsg_device *bd)
{
	struct gendisk *disk = bd->queue->disk;

	if (disk && disk->queue_kobj.sd)
		sysfs_remove_link(&disk->queue_kobj, "bsg");
	cdev_device_del(&bd->cdev, &bd->device);
	put_device(&bd->device);
}
EXPORT_SYMBOL_GPL(bsg_unregister_queue);

struct bsg_device *bsg_register_queue(struct request_queue *q,
		struct device *parent, const char *name, bsg_sg_io_fn *sg_io_fn)
{
	struct bsg_device *bd;
	int ret;

>>>>>>> eb3cdb58
	bd = kzalloc(sizeof(*bd), GFP_KERNEL);
	if (!bd)
		return ERR_PTR(-ENOMEM);
	bd->max_queue = BSG_DEFAULT_CMDS;
	bd->reserved_size = INT_MAX;
	bd->queue = q;
	bd->sg_io_fn = sg_io_fn;

<<<<<<< HEAD
	ret = ida_simple_get(&bsg_minor_ida, 0, BSG_MAX_DEVS, GFP_KERNEL);
=======
	ret = ida_alloc_max(&bsg_minor_ida, BSG_MAX_DEVS - 1, GFP_KERNEL);
>>>>>>> eb3cdb58
	if (ret < 0) {
		if (ret == -ENOSPC)
			dev_err(parent, "bsg: too many bsg devices\n");
		kfree(bd);
		return ERR_PTR(ret);
	}
	bd->device.devt = MKDEV(bsg_major, ret);
	bd->device.class = bsg_class;
	bd->device.parent = parent;
	bd->device.release = bsg_device_release;
	dev_set_name(&bd->device, "%s", name);
	device_initialize(&bd->device);

	cdev_init(&bd->cdev, &bsg_fops);
	bd->cdev.owner = THIS_MODULE;
	ret = cdev_device_add(&bd->cdev, &bd->device);
	if (ret)
		goto out_put_device;

<<<<<<< HEAD
	if (q->kobj.sd) {
		ret = sysfs_create_link(&q->kobj, &bd->device.kobj, "bsg");
=======
	if (q->disk && q->disk->queue_kobj.sd) {
		ret = sysfs_create_link(&q->disk->queue_kobj, &bd->device.kobj,
					"bsg");
>>>>>>> eb3cdb58
		if (ret)
			goto out_device_del;
	}

	return bd;

out_device_del:
	cdev_device_del(&bd->cdev, &bd->device);
out_put_device:
	put_device(&bd->device);
	return ERR_PTR(ret);
}
EXPORT_SYMBOL_GPL(bsg_register_queue);

static char *bsg_devnode(const struct device *dev, umode_t *mode)
{
	return kasprintf(GFP_KERNEL, "bsg/%s", dev_name(dev));
}

static int __init bsg_init(void)
{
	dev_t devid;
	int ret;

<<<<<<< HEAD
	bsg_class = class_create(THIS_MODULE, "bsg");
=======
	bsg_class = class_create("bsg");
>>>>>>> eb3cdb58
	if (IS_ERR(bsg_class))
		return PTR_ERR(bsg_class);
	bsg_class->devnode = bsg_devnode;

	ret = alloc_chrdev_region(&devid, 0, BSG_MAX_DEVS, "bsg");
	if (ret)
		goto destroy_bsg_class;
	bsg_major = MAJOR(devid);

	printk(KERN_INFO BSG_DESCRIPTION " version " BSG_VERSION
	       " loaded (major %d)\n", bsg_major);
	return 0;

destroy_bsg_class:
	class_destroy(bsg_class);
	return ret;
}

MODULE_AUTHOR("Jens Axboe");
MODULE_DESCRIPTION(BSG_DESCRIPTION);
MODULE_LICENSE("GPL");

device_initcall(bsg_init);<|MERGE_RESOLUTION|>--- conflicted
+++ resolved
@@ -166,37 +166,13 @@
 };
 
 static void bsg_device_release(struct device *dev)
-<<<<<<< HEAD
-{
-	struct bsg_device *bd = container_of(dev, struct bsg_device, device);
-
-	ida_simple_remove(&bsg_minor_ida, MINOR(bd->device.devt));
-	kfree(bd);
-}
-
-void bsg_unregister_queue(struct bsg_device *bd)
-{
-	if (bd->queue->kobj.sd)
-		sysfs_remove_link(&bd->queue->kobj, "bsg");
-	cdev_device_del(&bd->cdev, &bd->device);
-	put_device(&bd->device);
-=======
 {
 	struct bsg_device *bd = container_of(dev, struct bsg_device, device);
 
 	ida_free(&bsg_minor_ida, MINOR(bd->device.devt));
 	kfree(bd);
->>>>>>> eb3cdb58
-}
-
-<<<<<<< HEAD
-struct bsg_device *bsg_register_queue(struct request_queue *q,
-		struct device *parent, const char *name, bsg_sg_io_fn *sg_io_fn)
-{
-	struct bsg_device *bd;
-	int ret;
-
-=======
+}
+
 void bsg_unregister_queue(struct bsg_device *bd)
 {
 	struct gendisk *disk = bd->queue->disk;
@@ -214,7 +190,6 @@
 	struct bsg_device *bd;
 	int ret;
 
->>>>>>> eb3cdb58
 	bd = kzalloc(sizeof(*bd), GFP_KERNEL);
 	if (!bd)
 		return ERR_PTR(-ENOMEM);
@@ -223,11 +198,7 @@
 	bd->queue = q;
 	bd->sg_io_fn = sg_io_fn;
 
-<<<<<<< HEAD
-	ret = ida_simple_get(&bsg_minor_ida, 0, BSG_MAX_DEVS, GFP_KERNEL);
-=======
 	ret = ida_alloc_max(&bsg_minor_ida, BSG_MAX_DEVS - 1, GFP_KERNEL);
->>>>>>> eb3cdb58
 	if (ret < 0) {
 		if (ret == -ENOSPC)
 			dev_err(parent, "bsg: too many bsg devices\n");
@@ -247,14 +218,9 @@
 	if (ret)
 		goto out_put_device;
 
-<<<<<<< HEAD
-	if (q->kobj.sd) {
-		ret = sysfs_create_link(&q->kobj, &bd->device.kobj, "bsg");
-=======
 	if (q->disk && q->disk->queue_kobj.sd) {
 		ret = sysfs_create_link(&q->disk->queue_kobj, &bd->device.kobj,
 					"bsg");
->>>>>>> eb3cdb58
 		if (ret)
 			goto out_device_del;
 	}
@@ -279,11 +245,7 @@
 	dev_t devid;
 	int ret;
 
-<<<<<<< HEAD
-	bsg_class = class_create(THIS_MODULE, "bsg");
-=======
 	bsg_class = class_create("bsg");
->>>>>>> eb3cdb58
 	if (IS_ERR(bsg_class))
 		return PTR_ERR(bsg_class);
 	bsg_class->devnode = bsg_devnode;
