--- conflicted
+++ resolved
@@ -151,22 +151,11 @@
 					  unsigned *nsegs, struct bio_set *bs)
 {
 	*nsegs = 0;
-<<<<<<< HEAD
-
-	if (!q->limits.max_write_zeroes_sectors)
-		return NULL;
-
-	if (bio_sectors(bio) <= q->limits.max_write_zeroes_sectors)
-		return NULL;
-
-	return bio_split(bio, q->limits.max_write_zeroes_sectors, GFP_NOIO, bs);
-=======
 	if (!lim->max_write_zeroes_sectors)
 		return NULL;
 	if (bio_sectors(bio) <= lim->max_write_zeroes_sectors)
 		return NULL;
 	return bio_split(bio, lim->max_write_zeroes_sectors, GFP_NOIO, bs);
->>>>>>> eb3cdb58
 }
 
 /*
@@ -345,21 +334,11 @@
 	 * big IO can be trival, disable iopoll when split needed.
 	 */
 	bio_clear_polled(bio);
-<<<<<<< HEAD
-	return bio_split(bio, sectors, GFP_NOIO, bs);
-=======
 	return bio_split(bio, bytes >> SECTOR_SHIFT, GFP_NOIO, bs);
->>>>>>> eb3cdb58
 }
 EXPORT_SYMBOL_GPL(bio_split_rw);
 
 /**
-<<<<<<< HEAD
- * __blk_queue_split - split a bio and submit the second half
- * @q:       [in] request_queue new bio is being queued at
- * @bio:     [in, out] bio to be split
- * @nr_segs: [out] number of segments in the first bio
-=======
  * __bio_split_to_limits - split a bio to fit the queue limits
  * @bio:     bio to be split
  * @lim:     queue limits to split based on
@@ -368,24 +347,16 @@
  * Check if @bio needs splitting based on the queue limits, and if so split off
  * a bio fitting the limits from the beginning of @bio and return it.  @bio is
  * shortened to the remainder and re-submitted.
->>>>>>> eb3cdb58
  *
  * The split bio is allocated from @q->bio_split, which is provided by the
  * block layer.
  */
-<<<<<<< HEAD
-void __blk_queue_split(struct request_queue *q, struct bio **bio,
-		       unsigned int *nr_segs)
-{
-	struct bio *split = NULL;
-=======
 struct bio *__bio_split_to_limits(struct bio *bio,
 				  const struct queue_limits *lim,
 				  unsigned int *nr_segs)
 {
 	struct bio_set *bs = &bio->bi_bdev->bd_disk->bio_split;
 	struct bio *split;
->>>>>>> eb3cdb58
 
 	switch (bio_op(bio)) {
 	case REQ_OP_DISCARD:
@@ -393,13 +364,6 @@
 		split = bio_split_discard(bio, lim, nr_segs, bs);
 		break;
 	case REQ_OP_WRITE_ZEROES:
-<<<<<<< HEAD
-		split = blk_bio_write_zeroes_split(q, *bio, &q->bio_split,
-				nr_segs);
-		break;
-	default:
-		split = blk_bio_segment_split(q, *bio, &q->bio_split, nr_segs);
-=======
 		split = bio_split_write_zeroes(bio, lim, nr_segs, bs);
 		break;
 	default:
@@ -407,7 +371,6 @@
 				get_max_io_size(bio, lim) << SECTOR_SHIFT);
 		if (IS_ERR(split))
 			return NULL;
->>>>>>> eb3cdb58
 		break;
 	}
 
@@ -416,17 +379,10 @@
 		split->bi_opf |= REQ_NOMERGE;
 
 		blkcg_bio_issue_init(split);
-<<<<<<< HEAD
-		bio_chain(split, *bio);
-		trace_block_split(split, (*bio)->bi_iter.bi_sector);
-		submit_bio_noacct(*bio);
-		*bio = split;
-=======
 		bio_chain(split, bio);
 		trace_block_split(split, bio->bi_iter.bi_sector);
 		submit_bio_noacct(bio);
 		return split;
->>>>>>> eb3cdb58
 	}
 	return bio;
 }
@@ -444,20 +400,12 @@
  */
 struct bio *bio_split_to_limits(struct bio *bio)
 {
-<<<<<<< HEAD
-	struct request_queue *q = bdev_get_queue((*bio)->bi_bdev);
-	unsigned int nr_segs;
-
-	if (blk_may_split(q, *bio))
-		__blk_queue_split(q, bio, &nr_segs);
-=======
 	const struct queue_limits *lim = &bdev_get_queue(bio->bi_bdev)->limits;
 	unsigned int nr_segs;
 
 	if (bio_may_exceed_limits(bio, lim))
 		return __bio_split_to_limits(bio, lim, &nr_segs);
 	return bio;
->>>>>>> eb3cdb58
 }
 EXPORT_SYMBOL(bio_split_to_limits);
 
@@ -484,11 +432,8 @@
 		return 1;
 	case REQ_OP_WRITE_ZEROES:
 		return 0;
-<<<<<<< HEAD
-=======
 	default:
 		break;
->>>>>>> eb3cdb58
 	}
 
 	rq_for_each_bvec(bv, rq, iter)
@@ -658,23 +603,6 @@
 		return max_sectors;
 	return min(max_sectors,
 		   blk_chunk_sectors_left(offset, q->limits.chunk_sectors));
-}
-
-static inline unsigned int blk_rq_get_max_sectors(struct request *rq,
-						  sector_t offset)
-{
-	struct request_queue *q = rq->q;
-
-	if (blk_rq_is_passthrough(rq))
-		return q->limits.max_hw_sectors;
-
-	if (!q->limits.chunk_sectors ||
-	    req_op(rq) == REQ_OP_DISCARD ||
-	    req_op(rq) == REQ_OP_SECURE_ERASE)
-		return blk_queue_get_max_sectors(q, req_op(rq));
-
-	return min(blk_max_size_offset(q, offset, 0),
-			blk_queue_get_max_sectors(q, req_op(rq)));
 }
 
 static inline int ll_new_hw_segment(struct request *req, struct bio *bio,
@@ -1178,11 +1106,7 @@
 	struct blk_plug *plug;
 	struct request *rq;
 
-<<<<<<< HEAD
-	plug = blk_mq_plug(q, bio);
-=======
 	plug = blk_mq_plug(bio);
->>>>>>> eb3cdb58
 	if (!plug || rq_list_empty(plug->mq_list))
 		return false;
 
