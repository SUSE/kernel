--- conflicted
+++ resolved
@@ -372,12 +372,6 @@
 
 struct bio *bio_split_rw(struct bio *bio, const struct queue_limits *lim,
 		unsigned *nr_segs)
-<<<<<<< HEAD
-{
-	return bio_submit_split(bio,
-		bio_split_rw_at(bio, lim, nr_segs,
-			get_max_io_size(bio, lim) << SECTOR_SHIFT));
-=======
 {
 	return bio_submit_split(bio,
 		bio_split_rw_at(bio, lim, nr_segs,
@@ -402,7 +396,6 @@
 	if (WARN_ON_ONCE(split_sectors > 0))
 		split_sectors = -EINVAL;
 	return bio_submit_split(bio, split_sectors);
->>>>>>> f87ebcb6
 }
 
 /**
