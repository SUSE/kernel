--- conflicted
+++ resolved
@@ -105,43 +105,19 @@
 {
 	struct mq_inflight *mi = priv;
 
-<<<<<<< HEAD
-	if (rq->part == mi->part)
-		mi->inflight[rq_data_dir(rq)]++;
-=======
-	/*
-	 * index[0] counts the specific partition that was asked for.
-	 */
-	if (!mi->part->partno || rq->part == mi->part)
-		mi->inflight[0]++;
->>>>>>> 2daeb8e7
-
-	return true;
-}
-
-unsigned int blk_mq_in_flight(struct request_queue *q, struct hd_struct *part)
-{
-	struct mq_inflight mi = { .part = part };
-
-	blk_mq_queue_tag_busy_iter(q, blk_mq_check_inflight, &mi);
-
-<<<<<<< HEAD
-	return mi.inflight[0] + mi.inflight[1];
-=======
-	return inflight[0];
-}
-
-static bool blk_mq_check_inflight_rw(struct blk_mq_hw_ctx *hctx,
-				     struct request *rq, void *priv,
-				     bool reserved)
-{
-	struct mq_inflight *mi = priv;
-
 	if (!mi->part->partno || rq->part == mi->part)
 		mi->inflight[rq_data_dir(rq)]++;
 
 	return true;
->>>>>>> 2daeb8e7
+}
+
+unsigned int blk_mq_in_flight(struct request_queue *q, struct hd_struct *part)
+{
+	struct mq_inflight mi = { .part = part };
+
+	blk_mq_queue_tag_busy_iter(q, blk_mq_check_inflight, &mi);
+
+	return mi.inflight[0] + mi.inflight[1];
 }
 
 void blk_mq_in_flight_rw(struct request_queue *q, struct hd_struct *part,
@@ -1454,17 +1430,6 @@
 
 		blk_mq_release_budgets(q, nr_budgets);
 
-<<<<<<< HEAD
-		/*
-		 * If we didn't flush the entire list, we could have told
-		 * the driver there was more coming, but that turned out to
-		 * be a lie.
-		 */
-		if (q->mq_ops->commit_rqs && queued)
-			q->mq_ops->commit_rqs(hctx);
-
-=======
->>>>>>> 2daeb8e7
 		spin_lock(&hctx->lock);
 		list_splice_tail_init(list, &hctx->dispatch);
 		spin_unlock(&hctx->lock);
@@ -2034,10 +1999,7 @@
 		return BLK_STS_RESOURCE;
 
 	blk_mq_sched_insert_request(rq, false, run_queue, false);
-<<<<<<< HEAD
-
-=======
->>>>>>> 2daeb8e7
+
 	return BLK_STS_OK;
 }
 
@@ -2088,11 +2050,8 @@
 void blk_mq_try_issue_list_directly(struct blk_mq_hw_ctx *hctx,
 		struct list_head *list)
 {
-<<<<<<< HEAD
 	int queued = 0;
-=======
 	int errors = 0;
->>>>>>> 2daeb8e7
 
 	while (!list_empty(list)) {
 		blk_status_t ret;
@@ -2109,13 +2068,9 @@
 				break;
 			}
 			blk_mq_end_request(rq, ret);
-<<<<<<< HEAD
+			errors++;
 		} else
 			queued++;
-=======
-			errors++;
-		}
->>>>>>> 2daeb8e7
 	}
 
 	/*
@@ -2123,11 +2078,7 @@
 	 * the driver there was more coming, but that turned out to
 	 * be a lie.
 	 */
-<<<<<<< HEAD
-	if (!list_empty(list) && hctx->queue->mq_ops->commit_rqs && queued)
-=======
-	if ((!list_empty(list) || errors) && hctx->queue->mq_ops->commit_rqs)
->>>>>>> 2daeb8e7
+	if ((!list_empty(list) || errors) && hctx->queue->mq_ops->commit_rqs && queued)
 		hctx->queue->mq_ops->commit_rqs(hctx);
 }
 
