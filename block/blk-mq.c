// SPDX-License-Identifier: GPL-2.0
/*
 * Block multiqueue core code
 *
 * Copyright (C) 2013-2014 Jens Axboe
 * Copyright (C) 2013-2014 Christoph Hellwig
 */
#include <linux/kernel.h>
#include <linux/module.h>
#include <linux/backing-dev.h>
#include <linux/bio.h>
#include <linux/blkdev.h>
#include <linux/blk-integrity.h>
#include <linux/kmemleak.h>
#include <linux/mm.h>
#include <linux/init.h>
#include <linux/slab.h>
#include <linux/workqueue.h>
#include <linux/smp.h>
#include <linux/interrupt.h>
#include <linux/llist.h>
#include <linux/cpu.h>
#include <linux/cache.h>
#include <linux/sched/topology.h>
#include <linux/sched/signal.h>
#include <linux/delay.h>
#include <linux/crash_dump.h>
#include <linux/prefetch.h>
#include <linux/blk-crypto.h>
#include <linux/part_stat.h>
#include <linux/sched/isolation.h>

#include <trace/events/block.h>

#include <linux/t10-pi.h>
#include "blk.h"
#include "blk-mq.h"
#include "blk-mq-debugfs.h"
#include "blk-pm.h"
#include "blk-stat.h"
#include "blk-mq-sched.h"
#include "blk-rq-qos.h"

static DEFINE_PER_CPU(struct llist_head, blk_cpu_done);
static DEFINE_PER_CPU(call_single_data_t, blk_cpu_csd);
static DEFINE_MUTEX(blk_mq_cpuhp_lock);

static void blk_mq_insert_request(struct request *rq, blk_insert_t flags);
static void blk_mq_request_bypass_insert(struct request *rq,
		blk_insert_t flags);
static void blk_mq_try_issue_list_directly(struct blk_mq_hw_ctx *hctx,
		struct list_head *list);
static int blk_hctx_poll(struct request_queue *q, struct blk_mq_hw_ctx *hctx,
			 struct io_comp_batch *iob, unsigned int flags);

/*
 * Check if any of the ctx, dispatch list or elevator
 * have pending work in this hardware queue.
 */
static bool blk_mq_hctx_has_pending(struct blk_mq_hw_ctx *hctx)
{
	return !list_empty_careful(&hctx->dispatch) ||
		sbitmap_any_bit_set(&hctx->ctx_map) ||
			blk_mq_sched_has_work(hctx);
}

/*
 * Mark this ctx as having pending work in this hardware queue
 */
static void blk_mq_hctx_mark_pending(struct blk_mq_hw_ctx *hctx,
				     struct blk_mq_ctx *ctx)
{
	const int bit = ctx->index_hw[hctx->type];

	if (!sbitmap_test_bit(&hctx->ctx_map, bit))
		sbitmap_set_bit(&hctx->ctx_map, bit);
}

static void blk_mq_hctx_clear_pending(struct blk_mq_hw_ctx *hctx,
				      struct blk_mq_ctx *ctx)
{
	const int bit = ctx->index_hw[hctx->type];

	sbitmap_clear_bit(&hctx->ctx_map, bit);
}

struct mq_inflight {
	struct block_device *part;
	unsigned int inflight[2];
};

static bool blk_mq_check_in_driver(struct request *rq, void *priv)
{
	struct mq_inflight *mi = priv;

	if (rq->rq_flags & RQF_IO_STAT &&
	    (!bdev_is_partition(mi->part) || rq->part == mi->part) &&
	    blk_mq_rq_state(rq) == MQ_RQ_IN_FLIGHT)
		mi->inflight[rq_data_dir(rq)]++;

	return true;
}

void blk_mq_in_driver_rw(struct block_device *part, unsigned int inflight[2])
{
	struct mq_inflight mi = { .part = part };

	blk_mq_queue_tag_busy_iter(bdev_get_queue(part), blk_mq_check_in_driver,
				   &mi);
	inflight[READ] = mi.inflight[READ];
	inflight[WRITE] = mi.inflight[WRITE];
}

#ifdef CONFIG_LOCKDEP
static bool blk_freeze_set_owner(struct request_queue *q,
				 struct task_struct *owner)
{
	if (!owner)
		return false;

	if (!q->mq_freeze_depth) {
		q->mq_freeze_owner = owner;
		q->mq_freeze_owner_depth = 1;
		q->mq_freeze_disk_dead = !q->disk ||
			test_bit(GD_DEAD, &q->disk->state) ||
			!blk_queue_registered(q);
		q->mq_freeze_queue_dying = blk_queue_dying(q);
		return true;
	}

	if (owner == q->mq_freeze_owner)
		q->mq_freeze_owner_depth += 1;
	return false;
}

/* verify the last unfreeze in owner context */
static bool blk_unfreeze_check_owner(struct request_queue *q)
{
	if (q->mq_freeze_owner != current)
		return false;
	if (--q->mq_freeze_owner_depth == 0) {
		q->mq_freeze_owner = NULL;
		return true;
	}
	return false;
}

#else

static bool blk_freeze_set_owner(struct request_queue *q,
				 struct task_struct *owner)
{
	return false;
}

static bool blk_unfreeze_check_owner(struct request_queue *q)
{
	return false;
}
#endif

bool __blk_freeze_queue_start(struct request_queue *q,
			      struct task_struct *owner)
{
	bool freeze;

	mutex_lock(&q->mq_freeze_lock);
	freeze = blk_freeze_set_owner(q, owner);
	if (++q->mq_freeze_depth == 1) {
		percpu_ref_kill(&q->q_usage_counter);
		mutex_unlock(&q->mq_freeze_lock);
		if (queue_is_mq(q))
			blk_mq_run_hw_queues(q, false);
	} else {
		mutex_unlock(&q->mq_freeze_lock);
	}

	return freeze;
}

void blk_freeze_queue_start(struct request_queue *q)
{
	if (__blk_freeze_queue_start(q, current))
		blk_freeze_acquire_lock(q);
}
EXPORT_SYMBOL_GPL(blk_freeze_queue_start);

void blk_mq_freeze_queue_wait(struct request_queue *q)
{
	wait_event(q->mq_freeze_wq, percpu_ref_is_zero(&q->q_usage_counter));
}
EXPORT_SYMBOL_GPL(blk_mq_freeze_queue_wait);

int blk_mq_freeze_queue_wait_timeout(struct request_queue *q,
				     unsigned long timeout)
{
	return wait_event_timeout(q->mq_freeze_wq,
					percpu_ref_is_zero(&q->q_usage_counter),
					timeout);
}
EXPORT_SYMBOL_GPL(blk_mq_freeze_queue_wait_timeout);

void blk_mq_freeze_queue_nomemsave(struct request_queue *q)
{
	blk_freeze_queue_start(q);
	blk_mq_freeze_queue_wait(q);
}
EXPORT_SYMBOL_GPL(blk_mq_freeze_queue_nomemsave);

bool __blk_mq_unfreeze_queue(struct request_queue *q, bool force_atomic)
{
	bool unfreeze;

	mutex_lock(&q->mq_freeze_lock);
	if (force_atomic)
		q->q_usage_counter.data->force_atomic = true;
	q->mq_freeze_depth--;
	WARN_ON_ONCE(q->mq_freeze_depth < 0);
	if (!q->mq_freeze_depth) {
		percpu_ref_resurrect(&q->q_usage_counter);
		wake_up_all(&q->mq_freeze_wq);
	}
	unfreeze = blk_unfreeze_check_owner(q);
	mutex_unlock(&q->mq_freeze_lock);

	return unfreeze;
}

void blk_mq_unfreeze_queue_nomemrestore(struct request_queue *q)
{
	if (__blk_mq_unfreeze_queue(q, false))
		blk_unfreeze_release_lock(q);
}
EXPORT_SYMBOL_GPL(blk_mq_unfreeze_queue_nomemrestore);

/*
 * non_owner variant of blk_freeze_queue_start
 *
 * Unlike blk_freeze_queue_start, the queue doesn't need to be unfrozen
 * by the same task.  This is fragile and should not be used if at all
 * possible.
 */
void blk_freeze_queue_start_non_owner(struct request_queue *q)
{
	__blk_freeze_queue_start(q, NULL);
}
EXPORT_SYMBOL_GPL(blk_freeze_queue_start_non_owner);

/* non_owner variant of blk_mq_unfreeze_queue */
void blk_mq_unfreeze_queue_non_owner(struct request_queue *q)
{
	__blk_mq_unfreeze_queue(q, false);
}
EXPORT_SYMBOL_GPL(blk_mq_unfreeze_queue_non_owner);

/*
 * FIXME: replace the scsi_internal_device_*block_nowait() calls in the
 * mpt3sas driver such that this function can be removed.
 */
void blk_mq_quiesce_queue_nowait(struct request_queue *q)
{
	unsigned long flags;

	spin_lock_irqsave(&q->queue_lock, flags);
	if (!q->quiesce_depth++)
		blk_queue_flag_set(QUEUE_FLAG_QUIESCED, q);
	spin_unlock_irqrestore(&q->queue_lock, flags);
}
EXPORT_SYMBOL_GPL(blk_mq_quiesce_queue_nowait);

/**
 * blk_mq_wait_quiesce_done() - wait until in-progress quiesce is done
 * @set: tag_set to wait on
 *
 * Note: it is driver's responsibility for making sure that quiesce has
 * been started on or more of the request_queues of the tag_set.  This
 * function only waits for the quiesce on those request_queues that had
 * the quiesce flag set using blk_mq_quiesce_queue_nowait.
 */
void blk_mq_wait_quiesce_done(struct blk_mq_tag_set *set)
{
	if (set->flags & BLK_MQ_F_BLOCKING)
		synchronize_srcu(set->srcu);
	else
		synchronize_rcu();
}
EXPORT_SYMBOL_GPL(blk_mq_wait_quiesce_done);

/**
 * blk_mq_quiesce_queue() - wait until all ongoing dispatches have finished
 * @q: request queue.
 *
 * Note: this function does not prevent that the struct request end_io()
 * callback function is invoked. Once this function is returned, we make
 * sure no dispatch can happen until the queue is unquiesced via
 * blk_mq_unquiesce_queue().
 */
void blk_mq_quiesce_queue(struct request_queue *q)
{
	blk_mq_quiesce_queue_nowait(q);
	/* nothing to wait for non-mq queues */
	if (queue_is_mq(q))
		blk_mq_wait_quiesce_done(q->tag_set);
}
EXPORT_SYMBOL_GPL(blk_mq_quiesce_queue);

/*
 * blk_mq_unquiesce_queue() - counterpart of blk_mq_quiesce_queue()
 * @q: request queue.
 *
 * This function recovers queue into the state before quiescing
 * which is done by blk_mq_quiesce_queue.
 */
void blk_mq_unquiesce_queue(struct request_queue *q)
{
	unsigned long flags;
	bool run_queue = false;

	spin_lock_irqsave(&q->queue_lock, flags);
	if (WARN_ON_ONCE(q->quiesce_depth <= 0)) {
		;
	} else if (!--q->quiesce_depth) {
		blk_queue_flag_clear(QUEUE_FLAG_QUIESCED, q);
		run_queue = true;
	}
	spin_unlock_irqrestore(&q->queue_lock, flags);

	/* dispatch requests which are inserted during quiescing */
	if (run_queue)
		blk_mq_run_hw_queues(q, true);
}
EXPORT_SYMBOL_GPL(blk_mq_unquiesce_queue);

void blk_mq_quiesce_tagset(struct blk_mq_tag_set *set)
{
	struct request_queue *q;

	mutex_lock(&set->tag_list_lock);
	list_for_each_entry(q, &set->tag_list, tag_set_list) {
		if (!blk_queue_skip_tagset_quiesce(q))
			blk_mq_quiesce_queue_nowait(q);
	}
	mutex_unlock(&set->tag_list_lock);

	blk_mq_wait_quiesce_done(set);
}
EXPORT_SYMBOL_GPL(blk_mq_quiesce_tagset);

void blk_mq_unquiesce_tagset(struct blk_mq_tag_set *set)
{
	struct request_queue *q;

	mutex_lock(&set->tag_list_lock);
	list_for_each_entry(q, &set->tag_list, tag_set_list) {
		if (!blk_queue_skip_tagset_quiesce(q))
			blk_mq_unquiesce_queue(q);
	}
	mutex_unlock(&set->tag_list_lock);
}
EXPORT_SYMBOL_GPL(blk_mq_unquiesce_tagset);

void blk_mq_wake_waiters(struct request_queue *q)
{
	struct blk_mq_hw_ctx *hctx;
	unsigned long i;

	queue_for_each_hw_ctx(q, hctx, i)
		if (blk_mq_hw_queue_mapped(hctx))
			blk_mq_tag_wakeup_all(hctx->tags, true);
}

void blk_rq_init(struct request_queue *q, struct request *rq)
{
	memset(rq, 0, sizeof(*rq));

	INIT_LIST_HEAD(&rq->queuelist);
	rq->q = q;
	rq->__sector = (sector_t) -1;
	INIT_HLIST_NODE(&rq->hash);
	RB_CLEAR_NODE(&rq->rb_node);
	rq->tag = BLK_MQ_NO_TAG;
	rq->internal_tag = BLK_MQ_NO_TAG;
	rq->start_time_ns = blk_time_get_ns();
	blk_crypto_rq_set_defaults(rq);
}
EXPORT_SYMBOL(blk_rq_init);

/* Set start and alloc time when the allocated request is actually used */
static inline void blk_mq_rq_time_init(struct request *rq, u64 alloc_time_ns)
{
#ifdef CONFIG_BLK_RQ_ALLOC_TIME
	if (blk_queue_rq_alloc_time(rq->q))
		rq->alloc_time_ns = alloc_time_ns;
	else
		rq->alloc_time_ns = 0;
#endif
}

<<<<<<< HEAD
static inline void blk_mq_bio_issue_init(struct bio *bio)
{
#ifdef CONFIG_BLK_CGROUP
	bio->issue_time_ns = blk_time_get_ns();
=======
static inline void blk_mq_bio_issue_init(struct request_queue *q,
					 struct bio *bio)
{
#ifdef CONFIG_BLK_CGROUP
	if (test_bit(QUEUE_FLAG_BIO_ISSUE_TIME, &q->queue_flags))
		bio->issue_time_ns = blk_time_get_ns();
>>>>>>> b35fc656
#endif
}

static struct request *blk_mq_rq_ctx_init(struct blk_mq_alloc_data *data,
		struct blk_mq_tags *tags, unsigned int tag)
{
	struct blk_mq_ctx *ctx = data->ctx;
	struct blk_mq_hw_ctx *hctx = data->hctx;
	struct request_queue *q = data->q;
	struct request *rq = tags->static_rqs[tag];

	rq->q = q;
	rq->mq_ctx = ctx;
	rq->mq_hctx = hctx;
	rq->cmd_flags = data->cmd_flags;

	if (data->flags & BLK_MQ_REQ_PM)
		data->rq_flags |= RQF_PM;
	rq->rq_flags = data->rq_flags;

	if (data->rq_flags & RQF_SCHED_TAGS) {
		rq->tag = BLK_MQ_NO_TAG;
		rq->internal_tag = tag;
	} else {
		rq->tag = tag;
		rq->internal_tag = BLK_MQ_NO_TAG;
	}
	rq->timeout = 0;

	rq->part = NULL;
	rq->io_start_time_ns = 0;
	rq->stats_sectors = 0;
	rq->nr_phys_segments = 0;
	rq->nr_integrity_segments = 0;
	rq->end_io = NULL;
	rq->end_io_data = NULL;

	blk_crypto_rq_set_defaults(rq);
	INIT_LIST_HEAD(&rq->queuelist);
	/* tag was already set */
	WRITE_ONCE(rq->deadline, 0);
	req_ref_set(rq, 1);

	if (rq->rq_flags & RQF_USE_SCHED) {
		struct elevator_queue *e = data->q->elevator;

		INIT_HLIST_NODE(&rq->hash);
		RB_CLEAR_NODE(&rq->rb_node);

		if (e->type->ops.prepare_request)
			e->type->ops.prepare_request(rq);
	}

	return rq;
}

static inline struct request *
__blk_mq_alloc_requests_batch(struct blk_mq_alloc_data *data)
{
	unsigned int tag, tag_offset;
	struct blk_mq_tags *tags;
	struct request *rq;
	unsigned long tag_mask;
	int i, nr = 0;

	tag_mask = blk_mq_get_tags(data, data->nr_tags, &tag_offset);
	if (unlikely(!tag_mask))
		return NULL;

	tags = blk_mq_tags_from_data(data);
	for (i = 0; tag_mask; i++) {
		if (!(tag_mask & (1UL << i)))
			continue;
		tag = tag_offset + i;
		prefetch(tags->static_rqs[tag]);
		tag_mask &= ~(1UL << i);
		rq = blk_mq_rq_ctx_init(data, tags, tag);
		rq_list_add_head(data->cached_rqs, rq);
		nr++;
	}
	if (!(data->rq_flags & RQF_SCHED_TAGS))
		blk_mq_add_active_requests(data->hctx, nr);
	/* caller already holds a reference, add for remainder */
	percpu_ref_get_many(&data->q->q_usage_counter, nr - 1);
	data->nr_tags -= nr;

	return rq_list_pop(data->cached_rqs);
}

static struct request *__blk_mq_alloc_requests(struct blk_mq_alloc_data *data)
{
	struct request_queue *q = data->q;
	u64 alloc_time_ns = 0;
	struct request *rq;
	unsigned int tag;

	/* alloc_time includes depth and tag waits */
	if (blk_queue_rq_alloc_time(q))
		alloc_time_ns = blk_time_get_ns();

	if (data->cmd_flags & REQ_NOWAIT)
		data->flags |= BLK_MQ_REQ_NOWAIT;

retry:
	data->ctx = blk_mq_get_ctx(q);
	data->hctx = blk_mq_map_queue(data->cmd_flags, data->ctx);

	if (q->elevator) {
		/*
		 * All requests use scheduler tags when an I/O scheduler is
		 * enabled for the queue.
		 */
		data->rq_flags |= RQF_SCHED_TAGS;

		/*
		 * Flush/passthrough requests are special and go directly to the
		 * dispatch list.
		 */
		if ((data->cmd_flags & REQ_OP_MASK) != REQ_OP_FLUSH &&
		    !blk_op_is_passthrough(data->cmd_flags)) {
			struct elevator_mq_ops *ops = &q->elevator->type->ops;

			WARN_ON_ONCE(data->flags & BLK_MQ_REQ_RESERVED);

			data->rq_flags |= RQF_USE_SCHED;
			if (ops->limit_depth)
				ops->limit_depth(data->cmd_flags, data);
		}
	} else {
		blk_mq_tag_busy(data->hctx);
	}

	if (data->flags & BLK_MQ_REQ_RESERVED)
		data->rq_flags |= RQF_RESV;

	/*
	 * Try batched alloc if we want more than 1 tag.
	 */
	if (data->nr_tags > 1) {
		rq = __blk_mq_alloc_requests_batch(data);
		if (rq) {
			blk_mq_rq_time_init(rq, alloc_time_ns);
			return rq;
		}
		data->nr_tags = 1;
	}

	/*
	 * Waiting allocations only fail because of an inactive hctx.  In that
	 * case just retry the hctx assignment and tag allocation as CPU hotplug
	 * should have migrated us to an online CPU by now.
	 */
	tag = blk_mq_get_tag(data);
	if (tag == BLK_MQ_NO_TAG) {
		if (data->flags & BLK_MQ_REQ_NOWAIT)
			return NULL;
		/*
		 * Give up the CPU and sleep for a random short time to
		 * ensure that thread using a realtime scheduling class
		 * are migrated off the CPU, and thus off the hctx that
		 * is going away.
		 */
		msleep(3);
		goto retry;
	}

	if (!(data->rq_flags & RQF_SCHED_TAGS))
		blk_mq_inc_active_requests(data->hctx);
	rq = blk_mq_rq_ctx_init(data, blk_mq_tags_from_data(data), tag);
	blk_mq_rq_time_init(rq, alloc_time_ns);
	return rq;
}

static struct request *blk_mq_rq_cache_fill(struct request_queue *q,
					    struct blk_plug *plug,
					    blk_opf_t opf,
					    blk_mq_req_flags_t flags)
{
	struct blk_mq_alloc_data data = {
		.q		= q,
		.flags		= flags,
		.shallow_depth	= 0,
		.cmd_flags	= opf,
		.rq_flags	= 0,
		.nr_tags	= plug->nr_ios,
		.cached_rqs	= &plug->cached_rqs,
		.ctx		= NULL,
		.hctx		= NULL
	};
	struct request *rq;

	if (blk_queue_enter(q, flags))
		return NULL;

	plug->nr_ios = 1;

	rq = __blk_mq_alloc_requests(&data);
	if (unlikely(!rq))
		blk_queue_exit(q);
	return rq;
}

static struct request *blk_mq_alloc_cached_request(struct request_queue *q,
						   blk_opf_t opf,
						   blk_mq_req_flags_t flags)
{
	struct blk_plug *plug = current->plug;
	struct request *rq;

	if (!plug)
		return NULL;

	if (rq_list_empty(&plug->cached_rqs)) {
		if (plug->nr_ios == 1)
			return NULL;
		rq = blk_mq_rq_cache_fill(q, plug, opf, flags);
		if (!rq)
			return NULL;
	} else {
		rq = rq_list_peek(&plug->cached_rqs);
		if (!rq || rq->q != q)
			return NULL;

		if (blk_mq_get_hctx_type(opf) != rq->mq_hctx->type)
			return NULL;
		if (op_is_flush(rq->cmd_flags) != op_is_flush(opf))
			return NULL;

		rq_list_pop(&plug->cached_rqs);
		blk_mq_rq_time_init(rq, blk_time_get_ns());
	}

	rq->cmd_flags = opf;
	INIT_LIST_HEAD(&rq->queuelist);
	return rq;
}

struct request *blk_mq_alloc_request(struct request_queue *q, blk_opf_t opf,
		blk_mq_req_flags_t flags)
{
	struct request *rq;

	rq = blk_mq_alloc_cached_request(q, opf, flags);
	if (!rq) {
		struct blk_mq_alloc_data data = {
			.q		= q,
			.flags		= flags,
			.shallow_depth	= 0,
			.cmd_flags	= opf,
			.rq_flags	= 0,
			.nr_tags	= 1,
			.cached_rqs	= NULL,
			.ctx		= NULL,
			.hctx		= NULL
		};
		int ret;

		ret = blk_queue_enter(q, flags);
		if (ret)
			return ERR_PTR(ret);

		rq = __blk_mq_alloc_requests(&data);
		if (!rq)
			goto out_queue_exit;
	}
	rq->__data_len = 0;
	rq->__sector = (sector_t) -1;
	rq->bio = rq->biotail = NULL;
	return rq;
out_queue_exit:
	blk_queue_exit(q);
	return ERR_PTR(-EWOULDBLOCK);
}
EXPORT_SYMBOL(blk_mq_alloc_request);

struct request *blk_mq_alloc_request_hctx(struct request_queue *q,
	blk_opf_t opf, blk_mq_req_flags_t flags, unsigned int hctx_idx)
{
	struct blk_mq_alloc_data data = {
		.q		= q,
		.flags		= flags,
		.shallow_depth	= 0,
		.cmd_flags	= opf,
		.rq_flags	= 0,
		.nr_tags	= 1,
		.cached_rqs	= NULL,
		.ctx		= NULL,
		.hctx		= NULL
	};
	u64 alloc_time_ns = 0;
	struct request *rq;
	unsigned int cpu;
	unsigned int tag;
	int ret;

	/* alloc_time includes depth and tag waits */
	if (blk_queue_rq_alloc_time(q))
		alloc_time_ns = blk_time_get_ns();

	/*
	 * If the tag allocator sleeps we could get an allocation for a
	 * different hardware context.  No need to complicate the low level
	 * allocator for this for the rare use case of a command tied to
	 * a specific queue.
	 */
	if (WARN_ON_ONCE(!(flags & BLK_MQ_REQ_NOWAIT)) ||
	    WARN_ON_ONCE(!(flags & BLK_MQ_REQ_RESERVED)))
		return ERR_PTR(-EINVAL);

	if (hctx_idx >= q->nr_hw_queues)
		return ERR_PTR(-EIO);

	ret = blk_queue_enter(q, flags);
	if (ret)
		return ERR_PTR(ret);

	/*
	 * Check if the hardware context is actually mapped to anything.
	 * If not tell the caller that it should skip this queue.
	 */
	ret = -EXDEV;
	data.hctx = xa_load(&q->hctx_table, hctx_idx);
	if (!blk_mq_hw_queue_mapped(data.hctx))
		goto out_queue_exit;
	cpu = cpumask_first_and(data.hctx->cpumask, cpu_online_mask);
	if (cpu >= nr_cpu_ids)
		goto out_queue_exit;
	data.ctx = __blk_mq_get_ctx(q, cpu);

	if (q->elevator)
		data.rq_flags |= RQF_SCHED_TAGS;
	else
		blk_mq_tag_busy(data.hctx);

	if (flags & BLK_MQ_REQ_RESERVED)
		data.rq_flags |= RQF_RESV;

	ret = -EWOULDBLOCK;
	tag = blk_mq_get_tag(&data);
	if (tag == BLK_MQ_NO_TAG)
		goto out_queue_exit;
	if (!(data.rq_flags & RQF_SCHED_TAGS))
		blk_mq_inc_active_requests(data.hctx);
	rq = blk_mq_rq_ctx_init(&data, blk_mq_tags_from_data(&data), tag);
	blk_mq_rq_time_init(rq, alloc_time_ns);
	rq->__data_len = 0;
	rq->__sector = (sector_t) -1;
	rq->bio = rq->biotail = NULL;
	return rq;

out_queue_exit:
	blk_queue_exit(q);
	return ERR_PTR(ret);
}
EXPORT_SYMBOL_GPL(blk_mq_alloc_request_hctx);

static void blk_mq_finish_request(struct request *rq)
{
	struct request_queue *q = rq->q;

	blk_zone_finish_request(rq);

	if (rq->rq_flags & RQF_USE_SCHED) {
		q->elevator->type->ops.finish_request(rq);
		/*
		 * For postflush request that may need to be
		 * completed twice, we should clear this flag
		 * to avoid double finish_request() on the rq.
		 */
		rq->rq_flags &= ~RQF_USE_SCHED;
	}
}

static void __blk_mq_free_request(struct request *rq)
{
	struct request_queue *q = rq->q;
	struct blk_mq_ctx *ctx = rq->mq_ctx;
	struct blk_mq_hw_ctx *hctx = rq->mq_hctx;
	const int sched_tag = rq->internal_tag;

	blk_crypto_free_request(rq);
	blk_pm_mark_last_busy(rq);
	rq->mq_hctx = NULL;

	if (rq->tag != BLK_MQ_NO_TAG) {
		blk_mq_dec_active_requests(hctx);
		blk_mq_put_tag(hctx->tags, ctx, rq->tag);
	}
	if (sched_tag != BLK_MQ_NO_TAG)
		blk_mq_put_tag(hctx->sched_tags, ctx, sched_tag);
	blk_mq_sched_restart(hctx);
	blk_queue_exit(q);
}

void blk_mq_free_request(struct request *rq)
{
	struct request_queue *q = rq->q;

	blk_mq_finish_request(rq);

	if (unlikely(laptop_mode && !blk_rq_is_passthrough(rq)))
		laptop_io_completion(q->disk->bdi);

	rq_qos_done(q, rq);

	WRITE_ONCE(rq->state, MQ_RQ_IDLE);
	if (req_ref_put_and_test(rq))
		__blk_mq_free_request(rq);
}
EXPORT_SYMBOL_GPL(blk_mq_free_request);

void blk_mq_free_plug_rqs(struct blk_plug *plug)
{
	struct request *rq;

	while ((rq = rq_list_pop(&plug->cached_rqs)) != NULL)
		blk_mq_free_request(rq);
}

void blk_dump_rq_flags(struct request *rq, char *msg)
{
	printk(KERN_INFO "%s: dev %s: flags=%llx\n", msg,
		rq->q->disk ? rq->q->disk->disk_name : "?",
		(__force unsigned long long) rq->cmd_flags);

	printk(KERN_INFO "  sector %llu, nr/cnr %u/%u\n",
	       (unsigned long long)blk_rq_pos(rq),
	       blk_rq_sectors(rq), blk_rq_cur_sectors(rq));
	printk(KERN_INFO "  bio %p, biotail %p, len %u\n",
	       rq->bio, rq->biotail, blk_rq_bytes(rq));
}
EXPORT_SYMBOL(blk_dump_rq_flags);

static void blk_account_io_completion(struct request *req, unsigned int bytes)
{
	if (req->rq_flags & RQF_IO_STAT) {
		const int sgrp = op_stat_group(req_op(req));

		part_stat_lock();
		part_stat_add(req->part, sectors[sgrp], bytes >> 9);
		part_stat_unlock();
	}
}

static void blk_print_req_error(struct request *req, blk_status_t status)
{
	printk_ratelimited(KERN_ERR
		"%s error, dev %s, sector %llu op 0x%x:(%s) flags 0x%x "
		"phys_seg %u prio class %u\n",
		blk_status_to_str(status),
		req->q->disk ? req->q->disk->disk_name : "?",
		blk_rq_pos(req), (__force u32)req_op(req),
		blk_op_str(req_op(req)),
		(__force u32)(req->cmd_flags & ~REQ_OP_MASK),
		req->nr_phys_segments,
		IOPRIO_PRIO_CLASS(req_get_ioprio(req)));
}

/*
 * Fully end IO on a request. Does not support partial completions, or
 * errors.
 */
static void blk_complete_request(struct request *req)
{
	const bool is_flush = (req->rq_flags & RQF_FLUSH_SEQ) != 0;
	int total_bytes = blk_rq_bytes(req);
	struct bio *bio = req->bio;

	trace_block_rq_complete(req, BLK_STS_OK, total_bytes);

	if (!bio)
		return;

	if (blk_integrity_rq(req) && req_op(req) == REQ_OP_READ)
		blk_integrity_complete(req, total_bytes);

	/*
	 * Upper layers may call blk_crypto_evict_key() anytime after the last
	 * bio_endio().  Therefore, the keyslot must be released before that.
	 */
	blk_crypto_rq_put_keyslot(req);

	blk_account_io_completion(req, total_bytes);

	do {
		struct bio *next = bio->bi_next;

		/* Completion has already been traced */
		bio_clear_flag(bio, BIO_TRACE_COMPLETION);

		if (blk_req_bio_is_zone_append(req, bio))
			blk_zone_append_update_request_bio(req, bio);

		if (!is_flush)
			bio_endio(bio);
		bio = next;
	} while (bio);

	/*
	 * Reset counters so that the request stacking driver
	 * can find how many bytes remain in the request
	 * later.
	 */
	if (!req->end_io) {
		req->bio = NULL;
		req->__data_len = 0;
	}
}

/**
 * blk_update_request - Complete multiple bytes without completing the request
 * @req:      the request being processed
 * @error:    block status code
 * @nr_bytes: number of bytes to complete for @req
 *
 * Description:
 *     Ends I/O on a number of bytes attached to @req, but doesn't complete
 *     the request structure even if @req doesn't have leftover.
 *     If @req has leftover, sets it up for the next range of segments.
 *
 *     Passing the result of blk_rq_bytes() as @nr_bytes guarantees
 *     %false return from this function.
 *
 * Note:
 *	The RQF_SPECIAL_PAYLOAD flag is ignored on purpose in this function
 *      except in the consistency check at the end of this function.
 *
 * Return:
 *     %false - this request doesn't have any more data
 *     %true  - this request has more data
 **/
bool blk_update_request(struct request *req, blk_status_t error,
		unsigned int nr_bytes)
{
	bool is_flush = req->rq_flags & RQF_FLUSH_SEQ;
	bool quiet = req->rq_flags & RQF_QUIET;
	int total_bytes;

	trace_block_rq_complete(req, error, nr_bytes);

	if (!req->bio)
		return false;

	if (blk_integrity_rq(req) && req_op(req) == REQ_OP_READ &&
	    error == BLK_STS_OK)
		blk_integrity_complete(req, nr_bytes);

	/*
	 * Upper layers may call blk_crypto_evict_key() anytime after the last
	 * bio_endio().  Therefore, the keyslot must be released before that.
	 */
	if (blk_crypto_rq_has_keyslot(req) && nr_bytes >= blk_rq_bytes(req))
		__blk_crypto_rq_put_keyslot(req);

	if (unlikely(error && !blk_rq_is_passthrough(req) && !quiet) &&
	    !test_bit(GD_DEAD, &req->q->disk->state)) {
		blk_print_req_error(req, error);
		trace_block_rq_error(req, error, nr_bytes);
	}

	blk_account_io_completion(req, nr_bytes);

	total_bytes = 0;
	while (req->bio) {
		struct bio *bio = req->bio;
		unsigned bio_bytes = min(bio->bi_iter.bi_size, nr_bytes);

		if (unlikely(error))
			bio->bi_status = error;

		if (bio_bytes == bio->bi_iter.bi_size) {
			req->bio = bio->bi_next;
		} else if (bio_is_zone_append(bio) && error == BLK_STS_OK) {
			/*
			 * Partial zone append completions cannot be supported
			 * as the BIO fragments may end up not being written
			 * sequentially.
			 */
			bio->bi_status = BLK_STS_IOERR;
		}

		/* Completion has already been traced */
		bio_clear_flag(bio, BIO_TRACE_COMPLETION);
		if (unlikely(quiet))
			bio_set_flag(bio, BIO_QUIET);

		bio_advance(bio, bio_bytes);

		/* Don't actually finish bio if it's part of flush sequence */
		if (!bio->bi_iter.bi_size) {
			if (blk_req_bio_is_zone_append(req, bio))
				blk_zone_append_update_request_bio(req, bio);
			if (!is_flush)
				bio_endio(bio);
		}

		total_bytes += bio_bytes;
		nr_bytes -= bio_bytes;

		if (!nr_bytes)
			break;
	}

	/*
	 * completely done
	 */
	if (!req->bio) {
		/*
		 * Reset counters so that the request stacking driver
		 * can find how many bytes remain in the request
		 * later.
		 */
		req->__data_len = 0;
		return false;
	}

	req->__data_len -= total_bytes;

	/* update sector only for requests with clear definition of sector */
	if (!blk_rq_is_passthrough(req))
		req->__sector += total_bytes >> 9;

	/* mixed attributes always follow the first bio */
	if (req->rq_flags & RQF_MIXED_MERGE) {
		req->cmd_flags &= ~REQ_FAILFAST_MASK;
		req->cmd_flags |= req->bio->bi_opf & REQ_FAILFAST_MASK;
	}

	if (!(req->rq_flags & RQF_SPECIAL_PAYLOAD)) {
		/*
		 * If total number of sectors is less than the first segment
		 * size, something has gone terribly wrong.
		 */
		if (blk_rq_bytes(req) < blk_rq_cur_bytes(req)) {
			blk_dump_rq_flags(req, "request botched");
			req->__data_len = blk_rq_cur_bytes(req);
		}

		/* recalculate the number of segments */
		req->nr_phys_segments = blk_recalc_rq_segments(req);
	}

	return true;
}
EXPORT_SYMBOL_GPL(blk_update_request);

static inline void blk_account_io_done(struct request *req, u64 now)
{
	trace_block_io_done(req);

	/*
	 * Account IO completion.  flush_rq isn't accounted as a
	 * normal IO on queueing nor completion.  Accounting the
	 * containing request is enough.
	 */
	if ((req->rq_flags & (RQF_IO_STAT|RQF_FLUSH_SEQ)) == RQF_IO_STAT) {
		const int sgrp = op_stat_group(req_op(req));

		part_stat_lock();
		update_io_ticks(req->part, jiffies, true);
		part_stat_inc(req->part, ios[sgrp]);
		part_stat_add(req->part, nsecs[sgrp], now - req->start_time_ns);
		part_stat_local_dec(req->part,
				    in_flight[op_is_write(req_op(req))]);
		part_stat_unlock();
	}
}

static inline bool blk_rq_passthrough_stats(struct request *req)
{
	struct bio *bio = req->bio;

	if (!blk_queue_passthrough_stat(req->q))
		return false;

	/* Requests without a bio do not transfer data. */
	if (!bio)
		return false;

	/*
	 * Stats are accumulated in the bdev, so must have one attached to a
	 * bio to track stats. Most drivers do not set the bdev for passthrough
	 * requests, but nvme is one that will set it.
	 */
	if (!bio->bi_bdev)
		return false;

	/*
	 * We don't know what a passthrough command does, but we know the
	 * payload size and data direction. Ensuring the size is aligned to the
	 * block size filters out most commands with payloads that don't
	 * represent sector access.
	 */
	if (blk_rq_bytes(req) & (bdev_logical_block_size(bio->bi_bdev) - 1))
		return false;
	return true;
}

static inline void blk_account_io_start(struct request *req)
{
	trace_block_io_start(req);

	if (!blk_queue_io_stat(req->q))
		return;
	if (blk_rq_is_passthrough(req) && !blk_rq_passthrough_stats(req))
		return;

	req->rq_flags |= RQF_IO_STAT;
	req->start_time_ns = blk_time_get_ns();

	/*
	 * All non-passthrough requests are created from a bio with one
	 * exception: when a flush command that is part of a flush sequence
	 * generated by the state machine in blk-flush.c is cloned onto the
	 * lower device by dm-multipath we can get here without a bio.
	 */
	if (req->bio)
		req->part = req->bio->bi_bdev;
	else
		req->part = req->q->disk->part0;

	part_stat_lock();
	update_io_ticks(req->part, jiffies, false);
	part_stat_local_inc(req->part, in_flight[op_is_write(req_op(req))]);
	part_stat_unlock();
}

static inline void __blk_mq_end_request_acct(struct request *rq, u64 now)
{
	if (rq->rq_flags & RQF_STATS)
		blk_stat_add(rq, now);

	blk_mq_sched_completed_request(rq, now);
	blk_account_io_done(rq, now);
}

inline void __blk_mq_end_request(struct request *rq, blk_status_t error)
{
	if (blk_mq_need_time_stamp(rq))
		__blk_mq_end_request_acct(rq, blk_time_get_ns());

	blk_mq_finish_request(rq);

	if (rq->end_io) {
		rq_qos_done(rq->q, rq);
		if (rq->end_io(rq, error) == RQ_END_IO_FREE)
			blk_mq_free_request(rq);
	} else {
		blk_mq_free_request(rq);
	}
}
EXPORT_SYMBOL(__blk_mq_end_request);

void blk_mq_end_request(struct request *rq, blk_status_t error)
{
	if (blk_update_request(rq, error, blk_rq_bytes(rq)))
		BUG();
	__blk_mq_end_request(rq, error);
}
EXPORT_SYMBOL(blk_mq_end_request);

#define TAG_COMP_BATCH		32

static inline void blk_mq_flush_tag_batch(struct blk_mq_hw_ctx *hctx,
					  int *tag_array, int nr_tags)
{
	struct request_queue *q = hctx->queue;

	blk_mq_sub_active_requests(hctx, nr_tags);

	blk_mq_put_tags(hctx->tags, tag_array, nr_tags);
	percpu_ref_put_many(&q->q_usage_counter, nr_tags);
}

void blk_mq_end_request_batch(struct io_comp_batch *iob)
{
	int tags[TAG_COMP_BATCH], nr_tags = 0;
	struct blk_mq_hw_ctx *cur_hctx = NULL;
	struct request *rq;
	u64 now = 0;

	if (iob->need_ts)
		now = blk_time_get_ns();

	while ((rq = rq_list_pop(&iob->req_list)) != NULL) {
		prefetch(rq->bio);
		prefetch(rq->rq_next);

		blk_complete_request(rq);
		if (iob->need_ts)
			__blk_mq_end_request_acct(rq, now);

		blk_mq_finish_request(rq);

		rq_qos_done(rq->q, rq);

		/*
		 * If end_io handler returns NONE, then it still has
		 * ownership of the request.
		 */
		if (rq->end_io && rq->end_io(rq, 0) == RQ_END_IO_NONE)
			continue;

		WRITE_ONCE(rq->state, MQ_RQ_IDLE);
		if (!req_ref_put_and_test(rq))
			continue;

		blk_crypto_free_request(rq);
		blk_pm_mark_last_busy(rq);

		if (nr_tags == TAG_COMP_BATCH || cur_hctx != rq->mq_hctx) {
			if (cur_hctx)
				blk_mq_flush_tag_batch(cur_hctx, tags, nr_tags);
			nr_tags = 0;
			cur_hctx = rq->mq_hctx;
		}
		tags[nr_tags++] = rq->tag;
	}

	if (nr_tags)
		blk_mq_flush_tag_batch(cur_hctx, tags, nr_tags);
}
EXPORT_SYMBOL_GPL(blk_mq_end_request_batch);

static void blk_complete_reqs(struct llist_head *list)
{
	struct llist_node *entry = llist_reverse_order(llist_del_all(list));
	struct request *rq, *next;

	llist_for_each_entry_safe(rq, next, entry, ipi_list)
		rq->q->mq_ops->complete(rq);
}

static __latent_entropy void blk_done_softirq(void)
{
	blk_complete_reqs(this_cpu_ptr(&blk_cpu_done));
}

static int blk_softirq_cpu_dead(unsigned int cpu)
{
	blk_complete_reqs(&per_cpu(blk_cpu_done, cpu));
	return 0;
}

static void __blk_mq_complete_request_remote(void *data)
{
	__raise_softirq_irqoff(BLOCK_SOFTIRQ);
}

static inline bool blk_mq_complete_need_ipi(struct request *rq)
{
	int cpu = raw_smp_processor_id();

	if (!IS_ENABLED(CONFIG_SMP) ||
	    !test_bit(QUEUE_FLAG_SAME_COMP, &rq->q->queue_flags))
		return false;
	/*
	 * With force threaded interrupts enabled, raising softirq from an SMP
	 * function call will always result in waking the ksoftirqd thread.
	 * This is probably worse than completing the request on a different
	 * cache domain.
	 */
	if (force_irqthreads())
		return false;

	/* same CPU or cache domain and capacity?  Complete locally */
	if (cpu == rq->mq_ctx->cpu ||
	    (!test_bit(QUEUE_FLAG_SAME_FORCE, &rq->q->queue_flags) &&
	     cpus_share_cache(cpu, rq->mq_ctx->cpu) &&
	     cpus_equal_capacity(cpu, rq->mq_ctx->cpu)))
		return false;

	/* don't try to IPI to an offline CPU */
	return cpu_online(rq->mq_ctx->cpu);
}

static void blk_mq_complete_send_ipi(struct request *rq)
{
	unsigned int cpu;

	cpu = rq->mq_ctx->cpu;
	if (llist_add(&rq->ipi_list, &per_cpu(blk_cpu_done, cpu)))
		smp_call_function_single_async(cpu, &per_cpu(blk_cpu_csd, cpu));
}

static void blk_mq_raise_softirq(struct request *rq)
{
	struct llist_head *list;

	preempt_disable();
	list = this_cpu_ptr(&blk_cpu_done);
	if (llist_add(&rq->ipi_list, list))
		raise_softirq(BLOCK_SOFTIRQ);
	preempt_enable();
}

bool blk_mq_complete_request_remote(struct request *rq)
{
	WRITE_ONCE(rq->state, MQ_RQ_COMPLETE);

	/*
	 * For request which hctx has only one ctx mapping,
	 * or a polled request, always complete locally,
	 * it's pointless to redirect the completion.
	 */
	if ((rq->mq_hctx->nr_ctx == 1 &&
	     rq->mq_ctx->cpu == raw_smp_processor_id()) ||
	     rq->cmd_flags & REQ_POLLED)
		return false;

	if (blk_mq_complete_need_ipi(rq)) {
		blk_mq_complete_send_ipi(rq);
		return true;
	}

	if (rq->q->nr_hw_queues == 1) {
		blk_mq_raise_softirq(rq);
		return true;
	}
	return false;
}
EXPORT_SYMBOL_GPL(blk_mq_complete_request_remote);

/**
 * blk_mq_complete_request - end I/O on a request
 * @rq:		the request being processed
 *
 * Description:
 *	Complete a request by scheduling the ->complete_rq operation.
 **/
void blk_mq_complete_request(struct request *rq)
{
	if (!blk_mq_complete_request_remote(rq))
		rq->q->mq_ops->complete(rq);
}
EXPORT_SYMBOL(blk_mq_complete_request);

/**
 * blk_mq_start_request - Start processing a request
 * @rq: Pointer to request to be started
 *
 * Function used by device drivers to notify the block layer that a request
 * is going to be processed now, so blk layer can do proper initializations
 * such as starting the timeout timer.
 */
void blk_mq_start_request(struct request *rq)
{
	struct request_queue *q = rq->q;

	trace_block_rq_issue(rq);

	if (test_bit(QUEUE_FLAG_STATS, &q->queue_flags) &&
	    !blk_rq_is_passthrough(rq)) {
		rq->io_start_time_ns = blk_time_get_ns();
		rq->stats_sectors = blk_rq_sectors(rq);
		rq->rq_flags |= RQF_STATS;
		rq_qos_issue(q, rq);
	}

	WARN_ON_ONCE(blk_mq_rq_state(rq) != MQ_RQ_IDLE);

	blk_add_timer(rq);
	WRITE_ONCE(rq->state, MQ_RQ_IN_FLIGHT);
	rq->mq_hctx->tags->rqs[rq->tag] = rq;

	if (blk_integrity_rq(rq) && req_op(rq) == REQ_OP_WRITE)
		blk_integrity_prepare(rq);

	if (rq->bio && rq->bio->bi_opf & REQ_POLLED)
	        WRITE_ONCE(rq->bio->bi_cookie, rq->mq_hctx->queue_num);
}
EXPORT_SYMBOL(blk_mq_start_request);

/*
 * Allow 2x BLK_MAX_REQUEST_COUNT requests on plug queue for multiple
 * queues. This is important for md arrays to benefit from merging
 * requests.
 */
static inline unsigned short blk_plug_max_rq_count(struct blk_plug *plug)
{
	if (plug->multiple_queues)
		return BLK_MAX_REQUEST_COUNT * 2;
	return BLK_MAX_REQUEST_COUNT;
}

static void blk_add_rq_to_plug(struct blk_plug *plug, struct request *rq)
{
	struct request *last = rq_list_peek(&plug->mq_list);

	if (!plug->rq_count) {
		trace_block_plug(rq->q);
	} else if (plug->rq_count >= blk_plug_max_rq_count(plug) ||
		   (!blk_queue_nomerges(rq->q) &&
		    blk_rq_bytes(last) >= BLK_PLUG_FLUSH_SIZE)) {
		blk_mq_flush_plug_list(plug, false);
		last = NULL;
		trace_block_plug(rq->q);
	}

	if (!plug->multiple_queues && last && last->q != rq->q)
		plug->multiple_queues = true;
	/*
	 * Any request allocated from sched tags can't be issued to
	 * ->queue_rqs() directly
	 */
	if (!plug->has_elevator && (rq->rq_flags & RQF_SCHED_TAGS))
		plug->has_elevator = true;
	rq_list_add_tail(&plug->mq_list, rq);
	plug->rq_count++;
}

/**
 * blk_execute_rq_nowait - insert a request to I/O scheduler for execution
 * @rq:		request to insert
 * @at_head:    insert request at head or tail of queue
 *
 * Description:
 *    Insert a fully prepared request at the back of the I/O scheduler queue
 *    for execution.  Don't wait for completion.
 *
 * Note:
 *    This function will invoke @done directly if the queue is dead.
 */
void blk_execute_rq_nowait(struct request *rq, bool at_head)
{
	struct blk_mq_hw_ctx *hctx = rq->mq_hctx;

	WARN_ON(irqs_disabled());
	WARN_ON(!blk_rq_is_passthrough(rq));

	blk_account_io_start(rq);

	if (current->plug && !at_head) {
		blk_add_rq_to_plug(current->plug, rq);
		return;
	}

	blk_mq_insert_request(rq, at_head ? BLK_MQ_INSERT_AT_HEAD : 0);
	blk_mq_run_hw_queue(hctx, hctx->flags & BLK_MQ_F_BLOCKING);
}
EXPORT_SYMBOL_GPL(blk_execute_rq_nowait);

struct blk_rq_wait {
	struct completion done;
	blk_status_t ret;
};

static enum rq_end_io_ret blk_end_sync_rq(struct request *rq, blk_status_t ret)
{
	struct blk_rq_wait *wait = rq->end_io_data;

	wait->ret = ret;
	complete(&wait->done);
	return RQ_END_IO_NONE;
}

bool blk_rq_is_poll(struct request *rq)
{
	if (!rq->mq_hctx)
		return false;
	if (rq->mq_hctx->type != HCTX_TYPE_POLL)
		return false;
	return true;
}
EXPORT_SYMBOL_GPL(blk_rq_is_poll);

static void blk_rq_poll_completion(struct request *rq, struct completion *wait)
{
	do {
		blk_hctx_poll(rq->q, rq->mq_hctx, NULL, 0);
		cond_resched();
	} while (!completion_done(wait));
}

/**
 * blk_execute_rq - insert a request into queue for execution
 * @rq:		request to insert
 * @at_head:    insert request at head or tail of queue
 *
 * Description:
 *    Insert a fully prepared request at the back of the I/O scheduler queue
 *    for execution and wait for completion.
 * Return: The blk_status_t result provided to blk_mq_end_request().
 */
blk_status_t blk_execute_rq(struct request *rq, bool at_head)
{
	struct blk_mq_hw_ctx *hctx = rq->mq_hctx;
	struct blk_rq_wait wait = {
		.done = COMPLETION_INITIALIZER_ONSTACK(wait.done),
	};

	WARN_ON(irqs_disabled());
	WARN_ON(!blk_rq_is_passthrough(rq));

	rq->end_io_data = &wait;
	rq->end_io = blk_end_sync_rq;

	blk_account_io_start(rq);
	blk_mq_insert_request(rq, at_head ? BLK_MQ_INSERT_AT_HEAD : 0);
	blk_mq_run_hw_queue(hctx, false);

	if (blk_rq_is_poll(rq))
		blk_rq_poll_completion(rq, &wait.done);
	else
		blk_wait_io(&wait.done);

	return wait.ret;
}
EXPORT_SYMBOL(blk_execute_rq);

static void __blk_mq_requeue_request(struct request *rq)
{
	struct request_queue *q = rq->q;

	blk_mq_put_driver_tag(rq);

	trace_block_rq_requeue(rq);
	rq_qos_requeue(q, rq);

	if (blk_mq_request_started(rq)) {
		WRITE_ONCE(rq->state, MQ_RQ_IDLE);
		rq->rq_flags &= ~RQF_TIMED_OUT;
	}
}

void blk_mq_requeue_request(struct request *rq, bool kick_requeue_list)
{
	struct request_queue *q = rq->q;
	unsigned long flags;

	__blk_mq_requeue_request(rq);

	/* this request will be re-inserted to io scheduler queue */
	blk_mq_sched_requeue_request(rq);

	spin_lock_irqsave(&q->requeue_lock, flags);
	list_add_tail(&rq->queuelist, &q->requeue_list);
	spin_unlock_irqrestore(&q->requeue_lock, flags);

	if (kick_requeue_list)
		blk_mq_kick_requeue_list(q);
}
EXPORT_SYMBOL(blk_mq_requeue_request);

static void blk_mq_requeue_work(struct work_struct *work)
{
	struct request_queue *q =
		container_of(work, struct request_queue, requeue_work.work);
	LIST_HEAD(rq_list);
	LIST_HEAD(flush_list);
	struct request *rq;

	spin_lock_irq(&q->requeue_lock);
	list_splice_init(&q->requeue_list, &rq_list);
	list_splice_init(&q->flush_list, &flush_list);
	spin_unlock_irq(&q->requeue_lock);

	while (!list_empty(&rq_list)) {
		rq = list_entry(rq_list.next, struct request, queuelist);
		list_del_init(&rq->queuelist);
		/*
		 * If RQF_DONTPREP is set, the request has been started by the
		 * driver already and might have driver-specific data allocated
		 * already.  Insert it into the hctx dispatch list to avoid
		 * block layer merges for the request.
		 */
		if (rq->rq_flags & RQF_DONTPREP)
			blk_mq_request_bypass_insert(rq, 0);
		else
			blk_mq_insert_request(rq, BLK_MQ_INSERT_AT_HEAD);
	}

	while (!list_empty(&flush_list)) {
		rq = list_entry(flush_list.next, struct request, queuelist);
		list_del_init(&rq->queuelist);
		blk_mq_insert_request(rq, 0);
	}

	blk_mq_run_hw_queues(q, false);
}

void blk_mq_kick_requeue_list(struct request_queue *q)
{
	kblockd_mod_delayed_work_on(WORK_CPU_UNBOUND, &q->requeue_work, 0);
}
EXPORT_SYMBOL(blk_mq_kick_requeue_list);

void blk_mq_delay_kick_requeue_list(struct request_queue *q,
				    unsigned long msecs)
{
	kblockd_mod_delayed_work_on(WORK_CPU_UNBOUND, &q->requeue_work,
				    msecs_to_jiffies(msecs));
}
EXPORT_SYMBOL(blk_mq_delay_kick_requeue_list);

static bool blk_is_flush_data_rq(struct request *rq)
{
	return (rq->rq_flags & RQF_FLUSH_SEQ) && !is_flush_rq(rq);
}

static bool blk_mq_rq_inflight(struct request *rq, void *priv)
{
	/*
	 * If we find a request that isn't idle we know the queue is busy
	 * as it's checked in the iter.
	 * Return false to stop the iteration.
	 *
	 * In case of queue quiesce, if one flush data request is completed,
	 * don't count it as inflight given the flush sequence is suspended,
	 * and the original flush data request is invisible to driver, just
	 * like other pending requests because of quiesce
	 */
	if (blk_mq_request_started(rq) && !(blk_queue_quiesced(rq->q) &&
				blk_is_flush_data_rq(rq) &&
				blk_mq_request_completed(rq))) {
		bool *busy = priv;

		*busy = true;
		return false;
	}

	return true;
}

bool blk_mq_queue_inflight(struct request_queue *q)
{
	bool busy = false;

	blk_mq_queue_tag_busy_iter(q, blk_mq_rq_inflight, &busy);
	return busy;
}
EXPORT_SYMBOL_GPL(blk_mq_queue_inflight);

static void blk_mq_rq_timed_out(struct request *req)
{
	req->rq_flags |= RQF_TIMED_OUT;
	if (req->q->mq_ops->timeout) {
		enum blk_eh_timer_return ret;

		ret = req->q->mq_ops->timeout(req);
		if (ret == BLK_EH_DONE)
			return;
		WARN_ON_ONCE(ret != BLK_EH_RESET_TIMER);
	}

	blk_add_timer(req);
}

struct blk_expired_data {
	bool has_timedout_rq;
	unsigned long next;
	unsigned long timeout_start;
};

static bool blk_mq_req_expired(struct request *rq, struct blk_expired_data *expired)
{
	unsigned long deadline;

	if (blk_mq_rq_state(rq) != MQ_RQ_IN_FLIGHT)
		return false;
	if (rq->rq_flags & RQF_TIMED_OUT)
		return false;

	deadline = READ_ONCE(rq->deadline);
	if (time_after_eq(expired->timeout_start, deadline))
		return true;

	if (expired->next == 0)
		expired->next = deadline;
	else if (time_after(expired->next, deadline))
		expired->next = deadline;
	return false;
}

void blk_mq_put_rq_ref(struct request *rq)
{
	if (is_flush_rq(rq)) {
		if (rq->end_io(rq, 0) == RQ_END_IO_FREE)
			blk_mq_free_request(rq);
	} else if (req_ref_put_and_test(rq)) {
		__blk_mq_free_request(rq);
	}
}

static bool blk_mq_check_expired(struct request *rq, void *priv)
{
	struct blk_expired_data *expired = priv;

	/*
	 * blk_mq_queue_tag_busy_iter() has locked the request, so it cannot
	 * be reallocated underneath the timeout handler's processing, then
	 * the expire check is reliable. If the request is not expired, then
	 * it was completed and reallocated as a new request after returning
	 * from blk_mq_check_expired().
	 */
	if (blk_mq_req_expired(rq, expired)) {
		expired->has_timedout_rq = true;
		return false;
	}
	return true;
}

static bool blk_mq_handle_expired(struct request *rq, void *priv)
{
	struct blk_expired_data *expired = priv;

	if (blk_mq_req_expired(rq, expired))
		blk_mq_rq_timed_out(rq);
	return true;
}

static void blk_mq_timeout_work(struct work_struct *work)
{
	struct request_queue *q =
		container_of(work, struct request_queue, timeout_work);
	struct blk_expired_data expired = {
		.timeout_start = jiffies,
	};
	struct blk_mq_hw_ctx *hctx;
	unsigned long i;

	/* A deadlock might occur if a request is stuck requiring a
	 * timeout at the same time a queue freeze is waiting
	 * completion, since the timeout code would not be able to
	 * acquire the queue reference here.
	 *
	 * That's why we don't use blk_queue_enter here; instead, we use
	 * percpu_ref_tryget directly, because we need to be able to
	 * obtain a reference even in the short window between the queue
	 * starting to freeze, by dropping the first reference in
	 * blk_freeze_queue_start, and the moment the last request is
	 * consumed, marked by the instant q_usage_counter reaches
	 * zero.
	 */
	if (!percpu_ref_tryget(&q->q_usage_counter))
		return;

	/* check if there is any timed-out request */
	blk_mq_queue_tag_busy_iter(q, blk_mq_check_expired, &expired);
	if (expired.has_timedout_rq) {
		/*
		 * Before walking tags, we must ensure any submit started
		 * before the current time has finished. Since the submit
		 * uses srcu or rcu, wait for a synchronization point to
		 * ensure all running submits have finished
		 */
		blk_mq_wait_quiesce_done(q->tag_set);

		expired.next = 0;
		blk_mq_queue_tag_busy_iter(q, blk_mq_handle_expired, &expired);
	}

	if (expired.next != 0) {
		mod_timer(&q->timeout, expired.next);
	} else {
		/*
		 * Request timeouts are handled as a forward rolling timer. If
		 * we end up here it means that no requests are pending and
		 * also that no request has been pending for a while. Mark
		 * each hctx as idle.
		 */
		queue_for_each_hw_ctx(q, hctx, i) {
			/* the hctx may be unmapped, so check it here */
			if (blk_mq_hw_queue_mapped(hctx))
				blk_mq_tag_idle(hctx);
		}
	}
	blk_queue_exit(q);
}

struct flush_busy_ctx_data {
	struct blk_mq_hw_ctx *hctx;
	struct list_head *list;
};

static bool flush_busy_ctx(struct sbitmap *sb, unsigned int bitnr, void *data)
{
	struct flush_busy_ctx_data *flush_data = data;
	struct blk_mq_hw_ctx *hctx = flush_data->hctx;
	struct blk_mq_ctx *ctx = hctx->ctxs[bitnr];
	enum hctx_type type = hctx->type;

	spin_lock(&ctx->lock);
	list_splice_tail_init(&ctx->rq_lists[type], flush_data->list);
	sbitmap_clear_bit(sb, bitnr);
	spin_unlock(&ctx->lock);
	return true;
}

/*
 * Process software queues that have been marked busy, splicing them
 * to the for-dispatch
 */
void blk_mq_flush_busy_ctxs(struct blk_mq_hw_ctx *hctx, struct list_head *list)
{
	struct flush_busy_ctx_data data = {
		.hctx = hctx,
		.list = list,
	};

	sbitmap_for_each_set(&hctx->ctx_map, flush_busy_ctx, &data);
}

struct dispatch_rq_data {
	struct blk_mq_hw_ctx *hctx;
	struct request *rq;
};

static bool dispatch_rq_from_ctx(struct sbitmap *sb, unsigned int bitnr,
		void *data)
{
	struct dispatch_rq_data *dispatch_data = data;
	struct blk_mq_hw_ctx *hctx = dispatch_data->hctx;
	struct blk_mq_ctx *ctx = hctx->ctxs[bitnr];
	enum hctx_type type = hctx->type;

	spin_lock(&ctx->lock);
	if (!list_empty(&ctx->rq_lists[type])) {
		dispatch_data->rq = list_entry_rq(ctx->rq_lists[type].next);
		list_del_init(&dispatch_data->rq->queuelist);
		if (list_empty(&ctx->rq_lists[type]))
			sbitmap_clear_bit(sb, bitnr);
	}
	spin_unlock(&ctx->lock);

	return !dispatch_data->rq;
}

struct request *blk_mq_dequeue_from_ctx(struct blk_mq_hw_ctx *hctx,
					struct blk_mq_ctx *start)
{
	unsigned off = start ? start->index_hw[hctx->type] : 0;
	struct dispatch_rq_data data = {
		.hctx = hctx,
		.rq   = NULL,
	};

	__sbitmap_for_each_set(&hctx->ctx_map, off,
			       dispatch_rq_from_ctx, &data);

	return data.rq;
}

bool __blk_mq_alloc_driver_tag(struct request *rq)
{
	struct sbitmap_queue *bt = &rq->mq_hctx->tags->bitmap_tags;
	unsigned int tag_offset = rq->mq_hctx->tags->nr_reserved_tags;
	int tag;

	blk_mq_tag_busy(rq->mq_hctx);

	if (blk_mq_tag_is_reserved(rq->mq_hctx->sched_tags, rq->internal_tag)) {
		bt = &rq->mq_hctx->tags->breserved_tags;
		tag_offset = 0;
	} else {
		if (!hctx_may_queue(rq->mq_hctx, bt))
			return false;
	}

	tag = __sbitmap_queue_get(bt);
	if (tag == BLK_MQ_NO_TAG)
		return false;

	rq->tag = tag + tag_offset;
	blk_mq_inc_active_requests(rq->mq_hctx);
	return true;
}

static int blk_mq_dispatch_wake(wait_queue_entry_t *wait, unsigned mode,
				int flags, void *key)
{
	struct blk_mq_hw_ctx *hctx;

	hctx = container_of(wait, struct blk_mq_hw_ctx, dispatch_wait);

	spin_lock(&hctx->dispatch_wait_lock);
	if (!list_empty(&wait->entry)) {
		struct sbitmap_queue *sbq;

		list_del_init(&wait->entry);
		sbq = &hctx->tags->bitmap_tags;
		atomic_dec(&sbq->ws_active);
	}
	spin_unlock(&hctx->dispatch_wait_lock);

	blk_mq_run_hw_queue(hctx, true);
	return 1;
}

/*
 * Mark us waiting for a tag. For shared tags, this involves hooking us into
 * the tag wakeups. For non-shared tags, we can simply mark us needing a
 * restart. For both cases, take care to check the condition again after
 * marking us as waiting.
 */
static bool blk_mq_mark_tag_wait(struct blk_mq_hw_ctx *hctx,
				 struct request *rq)
{
	struct sbitmap_queue *sbq;
	struct wait_queue_head *wq;
	wait_queue_entry_t *wait;
	bool ret;

	if (!(hctx->flags & BLK_MQ_F_TAG_QUEUE_SHARED) &&
	    !(blk_mq_is_shared_tags(hctx->flags))) {
		blk_mq_sched_mark_restart_hctx(hctx);

		/*
		 * It's possible that a tag was freed in the window between the
		 * allocation failure and adding the hardware queue to the wait
		 * queue.
		 *
		 * Don't clear RESTART here, someone else could have set it.
		 * At most this will cost an extra queue run.
		 */
		return blk_mq_get_driver_tag(rq);
	}

	wait = &hctx->dispatch_wait;
	if (!list_empty_careful(&wait->entry))
		return false;

	if (blk_mq_tag_is_reserved(rq->mq_hctx->sched_tags, rq->internal_tag))
		sbq = &hctx->tags->breserved_tags;
	else
		sbq = &hctx->tags->bitmap_tags;
	wq = &bt_wait_ptr(sbq, hctx)->wait;

	spin_lock_irq(&wq->lock);
	spin_lock(&hctx->dispatch_wait_lock);
	if (!list_empty(&wait->entry)) {
		spin_unlock(&hctx->dispatch_wait_lock);
		spin_unlock_irq(&wq->lock);
		return false;
	}

	atomic_inc(&sbq->ws_active);
	wait->flags &= ~WQ_FLAG_EXCLUSIVE;
	__add_wait_queue(wq, wait);

	/*
	 * Add one explicit barrier since blk_mq_get_driver_tag() may
	 * not imply barrier in case of failure.
	 *
	 * Order adding us to wait queue and allocating driver tag.
	 *
	 * The pair is the one implied in sbitmap_queue_wake_up() which
	 * orders clearing sbitmap tag bits and waitqueue_active() in
	 * __sbitmap_queue_wake_up(), since waitqueue_active() is lockless
	 *
	 * Otherwise, re-order of adding wait queue and getting driver tag
	 * may cause __sbitmap_queue_wake_up() to wake up nothing because
	 * the waitqueue_active() may not observe us in wait queue.
	 */
	smp_mb();

	/*
	 * It's possible that a tag was freed in the window between the
	 * allocation failure and adding the hardware queue to the wait
	 * queue.
	 */
	ret = blk_mq_get_driver_tag(rq);
	if (!ret) {
		spin_unlock(&hctx->dispatch_wait_lock);
		spin_unlock_irq(&wq->lock);
		return false;
	}

	/*
	 * We got a tag, remove ourselves from the wait queue to ensure
	 * someone else gets the wakeup.
	 */
	list_del_init(&wait->entry);
	atomic_dec(&sbq->ws_active);
	spin_unlock(&hctx->dispatch_wait_lock);
	spin_unlock_irq(&wq->lock);

	return true;
}

#define BLK_MQ_DISPATCH_BUSY_EWMA_WEIGHT  8
#define BLK_MQ_DISPATCH_BUSY_EWMA_FACTOR  4
/*
 * Update dispatch busy with the Exponential Weighted Moving Average(EWMA):
 * - EWMA is one simple way to compute running average value
 * - weight(7/8 and 1/8) is applied so that it can decrease exponentially
 * - take 4 as factor for avoiding to get too small(0) result, and this
 *   factor doesn't matter because EWMA decreases exponentially
 */
static void blk_mq_update_dispatch_busy(struct blk_mq_hw_ctx *hctx, bool busy)
{
	unsigned int ewma;

	ewma = hctx->dispatch_busy;

	if (!ewma && !busy)
		return;

	ewma *= BLK_MQ_DISPATCH_BUSY_EWMA_WEIGHT - 1;
	if (busy)
		ewma += 1 << BLK_MQ_DISPATCH_BUSY_EWMA_FACTOR;
	ewma /= BLK_MQ_DISPATCH_BUSY_EWMA_WEIGHT;

	hctx->dispatch_busy = ewma;
}

#define BLK_MQ_RESOURCE_DELAY	3		/* ms units */

static void blk_mq_handle_dev_resource(struct request *rq,
				       struct list_head *list)
{
	list_add(&rq->queuelist, list);
	__blk_mq_requeue_request(rq);
}

enum prep_dispatch {
	PREP_DISPATCH_OK,
	PREP_DISPATCH_NO_TAG,
	PREP_DISPATCH_NO_BUDGET,
};

static enum prep_dispatch blk_mq_prep_dispatch_rq(struct request *rq,
						  bool need_budget)
{
	struct blk_mq_hw_ctx *hctx = rq->mq_hctx;
	int budget_token = -1;

	if (need_budget) {
		budget_token = blk_mq_get_dispatch_budget(rq->q);
		if (budget_token < 0) {
			blk_mq_put_driver_tag(rq);
			return PREP_DISPATCH_NO_BUDGET;
		}
		blk_mq_set_rq_budget_token(rq, budget_token);
	}

	if (!blk_mq_get_driver_tag(rq)) {
		/*
		 * The initial allocation attempt failed, so we need to
		 * rerun the hardware queue when a tag is freed. The
		 * waitqueue takes care of that. If the queue is run
		 * before we add this entry back on the dispatch list,
		 * we'll re-run it below.
		 */
		if (!blk_mq_mark_tag_wait(hctx, rq)) {
			/*
			 * All budgets not got from this function will be put
			 * together during handling partial dispatch
			 */
			if (need_budget)
				blk_mq_put_dispatch_budget(rq->q, budget_token);
			return PREP_DISPATCH_NO_TAG;
		}
	}

	return PREP_DISPATCH_OK;
}

/* release all allocated budgets before calling to blk_mq_dispatch_rq_list */
static void blk_mq_release_budgets(struct request_queue *q,
		struct list_head *list)
{
	struct request *rq;

	list_for_each_entry(rq, list, queuelist) {
		int budget_token = blk_mq_get_rq_budget_token(rq);

		if (budget_token >= 0)
			blk_mq_put_dispatch_budget(q, budget_token);
	}
}

/*
 * blk_mq_commit_rqs will notify driver using bd->last that there is no
 * more requests. (See comment in struct blk_mq_ops for commit_rqs for
 * details)
 * Attention, we should explicitly call this in unusual cases:
 *  1) did not queue everything initially scheduled to queue
 *  2) the last attempt to queue a request failed
 */
static void blk_mq_commit_rqs(struct blk_mq_hw_ctx *hctx, int queued,
			      bool from_schedule)
{
	if (hctx->queue->mq_ops->commit_rqs && queued) {
		trace_block_unplug(hctx->queue, queued, !from_schedule);
		hctx->queue->mq_ops->commit_rqs(hctx);
	}
}

/*
 * Returns true if we did some work AND can potentially do more.
 */
bool blk_mq_dispatch_rq_list(struct blk_mq_hw_ctx *hctx, struct list_head *list,
			     bool get_budget)
{
	enum prep_dispatch prep;
	struct request_queue *q = hctx->queue;
	struct request *rq;
	int queued;
	blk_status_t ret = BLK_STS_OK;
	bool needs_resource = false;

	if (list_empty(list))
		return false;

	/*
	 * Now process all the entries, sending them to the driver.
	 */
	queued = 0;
	do {
		struct blk_mq_queue_data bd;

		rq = list_first_entry(list, struct request, queuelist);

		WARN_ON_ONCE(hctx != rq->mq_hctx);
		prep = blk_mq_prep_dispatch_rq(rq, get_budget);
		if (prep != PREP_DISPATCH_OK)
			break;

		list_del_init(&rq->queuelist);

		bd.rq = rq;
		bd.last = list_empty(list);

		ret = q->mq_ops->queue_rq(hctx, &bd);
		switch (ret) {
		case BLK_STS_OK:
			queued++;
			break;
		case BLK_STS_RESOURCE:
			needs_resource = true;
			fallthrough;
		case BLK_STS_DEV_RESOURCE:
			blk_mq_handle_dev_resource(rq, list);
			goto out;
		default:
			blk_mq_end_request(rq, ret);
		}
	} while (!list_empty(list));
out:
	/* If we didn't flush the entire list, we could have told the driver
	 * there was more coming, but that turned out to be a lie.
	 */
	if (!list_empty(list) || ret != BLK_STS_OK)
		blk_mq_commit_rqs(hctx, queued, false);

	/*
	 * Any items that need requeuing? Stuff them into hctx->dispatch,
	 * that is where we will continue on next queue run.
	 */
	if (!list_empty(list)) {
		bool needs_restart;
		/* For non-shared tags, the RESTART check will suffice */
		bool no_tag = prep == PREP_DISPATCH_NO_TAG &&
			((hctx->flags & BLK_MQ_F_TAG_QUEUE_SHARED) ||
			blk_mq_is_shared_tags(hctx->flags));

		/*
		 * If the caller allocated budgets, free the budgets of the
		 * requests that have not yet been passed to the block driver.
		 */
		if (!get_budget)
			blk_mq_release_budgets(q, list);

		spin_lock(&hctx->lock);
		list_splice_tail_init(list, &hctx->dispatch);
		spin_unlock(&hctx->lock);

		/*
		 * Order adding requests to hctx->dispatch and checking
		 * SCHED_RESTART flag. The pair of this smp_mb() is the one
		 * in blk_mq_sched_restart(). Avoid restart code path to
		 * miss the new added requests to hctx->dispatch, meantime
		 * SCHED_RESTART is observed here.
		 */
		smp_mb();

		/*
		 * If SCHED_RESTART was set by the caller of this function and
		 * it is no longer set that means that it was cleared by another
		 * thread and hence that a queue rerun is needed.
		 *
		 * If 'no_tag' is set, that means that we failed getting
		 * a driver tag with an I/O scheduler attached. If our dispatch
		 * waitqueue is no longer active, ensure that we run the queue
		 * AFTER adding our entries back to the list.
		 *
		 * If no I/O scheduler has been configured it is possible that
		 * the hardware queue got stopped and restarted before requests
		 * were pushed back onto the dispatch list. Rerun the queue to
		 * avoid starvation. Notes:
		 * - blk_mq_run_hw_queue() checks whether or not a queue has
		 *   been stopped before rerunning a queue.
		 * - Some but not all block drivers stop a queue before
		 *   returning BLK_STS_RESOURCE. Two exceptions are scsi-mq
		 *   and dm-rq.
		 *
		 * If driver returns BLK_STS_RESOURCE and SCHED_RESTART
		 * bit is set, run queue after a delay to avoid IO stalls
		 * that could otherwise occur if the queue is idle.  We'll do
		 * similar if we couldn't get budget or couldn't lock a zone
		 * and SCHED_RESTART is set.
		 */
		needs_restart = blk_mq_sched_needs_restart(hctx);
		if (prep == PREP_DISPATCH_NO_BUDGET)
			needs_resource = true;
		if (!needs_restart ||
		    (no_tag && list_empty_careful(&hctx->dispatch_wait.entry)))
			blk_mq_run_hw_queue(hctx, true);
		else if (needs_resource)
			blk_mq_delay_run_hw_queue(hctx, BLK_MQ_RESOURCE_DELAY);

		blk_mq_update_dispatch_busy(hctx, true);
		return false;
	}

	blk_mq_update_dispatch_busy(hctx, false);
	return true;
}

static inline int blk_mq_first_mapped_cpu(struct blk_mq_hw_ctx *hctx)
{
	int cpu = cpumask_first_and(hctx->cpumask, cpu_online_mask);

	if (cpu >= nr_cpu_ids)
		cpu = cpumask_first(hctx->cpumask);
	return cpu;
}

/*
 * ->next_cpu is always calculated from hctx->cpumask, so simply use
 * it for speeding up the check
 */
static bool blk_mq_hctx_empty_cpumask(struct blk_mq_hw_ctx *hctx)
{
        return hctx->next_cpu >= nr_cpu_ids;
}

/*
 * It'd be great if the workqueue API had a way to pass
 * in a mask and had some smarts for more clever placement.
 * For now we just round-robin here, switching for every
 * BLK_MQ_CPU_WORK_BATCH queued items.
 */
static int blk_mq_hctx_next_cpu(struct blk_mq_hw_ctx *hctx)
{
	bool tried = false;
	int next_cpu = hctx->next_cpu;

	/* Switch to unbound if no allowable CPUs in this hctx */
	if (hctx->queue->nr_hw_queues == 1 || blk_mq_hctx_empty_cpumask(hctx))
		return WORK_CPU_UNBOUND;

	if (--hctx->next_cpu_batch <= 0) {
select_cpu:
		next_cpu = cpumask_next_and(next_cpu, hctx->cpumask,
				cpu_online_mask);
		if (next_cpu >= nr_cpu_ids)
			next_cpu = blk_mq_first_mapped_cpu(hctx);
		hctx->next_cpu_batch = BLK_MQ_CPU_WORK_BATCH;
	}

	/*
	 * Do unbound schedule if we can't find a online CPU for this hctx,
	 * and it should only happen in the path of handling CPU DEAD.
	 */
	if (!cpu_online(next_cpu)) {
		if (!tried) {
			tried = true;
			goto select_cpu;
		}

		/*
		 * Make sure to re-select CPU next time once after CPUs
		 * in hctx->cpumask become online again.
		 */
		hctx->next_cpu = next_cpu;
		hctx->next_cpu_batch = 1;
		return WORK_CPU_UNBOUND;
	}

	hctx->next_cpu = next_cpu;
	return next_cpu;
}

/**
 * blk_mq_delay_run_hw_queue - Run a hardware queue asynchronously.
 * @hctx: Pointer to the hardware queue to run.
 * @msecs: Milliseconds of delay to wait before running the queue.
 *
 * Run a hardware queue asynchronously with a delay of @msecs.
 */
void blk_mq_delay_run_hw_queue(struct blk_mq_hw_ctx *hctx, unsigned long msecs)
{
	if (unlikely(blk_mq_hctx_stopped(hctx)))
		return;
	kblockd_mod_delayed_work_on(blk_mq_hctx_next_cpu(hctx), &hctx->run_work,
				    msecs_to_jiffies(msecs));
}
EXPORT_SYMBOL(blk_mq_delay_run_hw_queue);

static inline bool blk_mq_hw_queue_need_run(struct blk_mq_hw_ctx *hctx)
{
	bool need_run;

	/*
	 * When queue is quiesced, we may be switching io scheduler, or
	 * updating nr_hw_queues, or other things, and we can't run queue
	 * any more, even blk_mq_hctx_has_pending() can't be called safely.
	 *
	 * And queue will be rerun in blk_mq_unquiesce_queue() if it is
	 * quiesced.
	 */
	__blk_mq_run_dispatch_ops(hctx->queue, false,
		need_run = !blk_queue_quiesced(hctx->queue) &&
		blk_mq_hctx_has_pending(hctx));
	return need_run;
}

/**
 * blk_mq_run_hw_queue - Start to run a hardware queue.
 * @hctx: Pointer to the hardware queue to run.
 * @async: If we want to run the queue asynchronously.
 *
 * Check if the request queue is not in a quiesced state and if there are
 * pending requests to be sent. If this is true, run the queue to send requests
 * to hardware.
 */
void blk_mq_run_hw_queue(struct blk_mq_hw_ctx *hctx, bool async)
{
	bool need_run;

	/*
	 * We can't run the queue inline with interrupts disabled.
	 */
	WARN_ON_ONCE(!async && in_interrupt());

	might_sleep_if(!async && hctx->flags & BLK_MQ_F_BLOCKING);

	need_run = blk_mq_hw_queue_need_run(hctx);
	if (!need_run) {
		unsigned long flags;

		/*
		 * Synchronize with blk_mq_unquiesce_queue(), because we check
		 * if hw queue is quiesced locklessly above, we need the use
		 * ->queue_lock to make sure we see the up-to-date status to
		 * not miss rerunning the hw queue.
		 */
		spin_lock_irqsave(&hctx->queue->queue_lock, flags);
		need_run = blk_mq_hw_queue_need_run(hctx);
		spin_unlock_irqrestore(&hctx->queue->queue_lock, flags);

		if (!need_run)
			return;
	}

	if (async || !cpumask_test_cpu(raw_smp_processor_id(), hctx->cpumask)) {
		blk_mq_delay_run_hw_queue(hctx, 0);
		return;
	}

	blk_mq_run_dispatch_ops(hctx->queue,
				blk_mq_sched_dispatch_requests(hctx));
}
EXPORT_SYMBOL(blk_mq_run_hw_queue);

/*
 * Return prefered queue to dispatch from (if any) for non-mq aware IO
 * scheduler.
 */
static struct blk_mq_hw_ctx *blk_mq_get_sq_hctx(struct request_queue *q)
{
	struct blk_mq_ctx *ctx = blk_mq_get_ctx(q);
	/*
	 * If the IO scheduler does not respect hardware queues when
	 * dispatching, we just don't bother with multiple HW queues and
	 * dispatch from hctx for the current CPU since running multiple queues
	 * just causes lock contention inside the scheduler and pointless cache
	 * bouncing.
	 */
	struct blk_mq_hw_ctx *hctx = ctx->hctxs[HCTX_TYPE_DEFAULT];

	if (!blk_mq_hctx_stopped(hctx))
		return hctx;
	return NULL;
}

/**
 * blk_mq_run_hw_queues - Run all hardware queues in a request queue.
 * @q: Pointer to the request queue to run.
 * @async: If we want to run the queue asynchronously.
 */
void blk_mq_run_hw_queues(struct request_queue *q, bool async)
{
	struct blk_mq_hw_ctx *hctx, *sq_hctx;
	unsigned long i;

	sq_hctx = NULL;
	if (blk_queue_sq_sched(q))
		sq_hctx = blk_mq_get_sq_hctx(q);
	queue_for_each_hw_ctx(q, hctx, i) {
		if (blk_mq_hctx_stopped(hctx))
			continue;
		/*
		 * Dispatch from this hctx either if there's no hctx preferred
		 * by IO scheduler or if it has requests that bypass the
		 * scheduler.
		 */
		if (!sq_hctx || sq_hctx == hctx ||
		    !list_empty_careful(&hctx->dispatch))
			blk_mq_run_hw_queue(hctx, async);
	}
}
EXPORT_SYMBOL(blk_mq_run_hw_queues);

/**
 * blk_mq_delay_run_hw_queues - Run all hardware queues asynchronously.
 * @q: Pointer to the request queue to run.
 * @msecs: Milliseconds of delay to wait before running the queues.
 */
void blk_mq_delay_run_hw_queues(struct request_queue *q, unsigned long msecs)
{
	struct blk_mq_hw_ctx *hctx, *sq_hctx;
	unsigned long i;

	sq_hctx = NULL;
	if (blk_queue_sq_sched(q))
		sq_hctx = blk_mq_get_sq_hctx(q);
	queue_for_each_hw_ctx(q, hctx, i) {
		if (blk_mq_hctx_stopped(hctx))
			continue;
		/*
		 * If there is already a run_work pending, leave the
		 * pending delay untouched. Otherwise, a hctx can stall
		 * if another hctx is re-delaying the other's work
		 * before the work executes.
		 */
		if (delayed_work_pending(&hctx->run_work))
			continue;
		/*
		 * Dispatch from this hctx either if there's no hctx preferred
		 * by IO scheduler or if it has requests that bypass the
		 * scheduler.
		 */
		if (!sq_hctx || sq_hctx == hctx ||
		    !list_empty_careful(&hctx->dispatch))
			blk_mq_delay_run_hw_queue(hctx, msecs);
	}
}
EXPORT_SYMBOL(blk_mq_delay_run_hw_queues);

/*
 * This function is often used for pausing .queue_rq() by driver when
 * there isn't enough resource or some conditions aren't satisfied, and
 * BLK_STS_RESOURCE is usually returned.
 *
 * We do not guarantee that dispatch can be drained or blocked
 * after blk_mq_stop_hw_queue() returns. Please use
 * blk_mq_quiesce_queue() for that requirement.
 */
void blk_mq_stop_hw_queue(struct blk_mq_hw_ctx *hctx)
{
	cancel_delayed_work(&hctx->run_work);

	set_bit(BLK_MQ_S_STOPPED, &hctx->state);
}
EXPORT_SYMBOL(blk_mq_stop_hw_queue);

/*
 * This function is often used for pausing .queue_rq() by driver when
 * there isn't enough resource or some conditions aren't satisfied, and
 * BLK_STS_RESOURCE is usually returned.
 *
 * We do not guarantee that dispatch can be drained or blocked
 * after blk_mq_stop_hw_queues() returns. Please use
 * blk_mq_quiesce_queue() for that requirement.
 */
void blk_mq_stop_hw_queues(struct request_queue *q)
{
	struct blk_mq_hw_ctx *hctx;
	unsigned long i;

	queue_for_each_hw_ctx(q, hctx, i)
		blk_mq_stop_hw_queue(hctx);
}
EXPORT_SYMBOL(blk_mq_stop_hw_queues);

void blk_mq_start_hw_queue(struct blk_mq_hw_ctx *hctx)
{
	clear_bit(BLK_MQ_S_STOPPED, &hctx->state);

	blk_mq_run_hw_queue(hctx, hctx->flags & BLK_MQ_F_BLOCKING);
}
EXPORT_SYMBOL(blk_mq_start_hw_queue);

void blk_mq_start_hw_queues(struct request_queue *q)
{
	struct blk_mq_hw_ctx *hctx;
	unsigned long i;

	queue_for_each_hw_ctx(q, hctx, i)
		blk_mq_start_hw_queue(hctx);
}
EXPORT_SYMBOL(blk_mq_start_hw_queues);

void blk_mq_start_stopped_hw_queue(struct blk_mq_hw_ctx *hctx, bool async)
{
	if (!blk_mq_hctx_stopped(hctx))
		return;

	clear_bit(BLK_MQ_S_STOPPED, &hctx->state);
	/*
	 * Pairs with the smp_mb() in blk_mq_hctx_stopped() to order the
	 * clearing of BLK_MQ_S_STOPPED above and the checking of dispatch
	 * list in the subsequent routine.
	 */
	smp_mb__after_atomic();
	blk_mq_run_hw_queue(hctx, async);
}
EXPORT_SYMBOL_GPL(blk_mq_start_stopped_hw_queue);

void blk_mq_start_stopped_hw_queues(struct request_queue *q, bool async)
{
	struct blk_mq_hw_ctx *hctx;
	unsigned long i;

	queue_for_each_hw_ctx(q, hctx, i)
		blk_mq_start_stopped_hw_queue(hctx, async ||
					(hctx->flags & BLK_MQ_F_BLOCKING));
}
EXPORT_SYMBOL(blk_mq_start_stopped_hw_queues);

static void blk_mq_run_work_fn(struct work_struct *work)
{
	struct blk_mq_hw_ctx *hctx =
		container_of(work, struct blk_mq_hw_ctx, run_work.work);

	blk_mq_run_dispatch_ops(hctx->queue,
				blk_mq_sched_dispatch_requests(hctx));
}

/**
 * blk_mq_request_bypass_insert - Insert a request at dispatch list.
 * @rq: Pointer to request to be inserted.
 * @flags: BLK_MQ_INSERT_*
 *
 * Should only be used carefully, when the caller knows we want to
 * bypass a potential IO scheduler on the target device.
 */
static void blk_mq_request_bypass_insert(struct request *rq, blk_insert_t flags)
{
	struct blk_mq_hw_ctx *hctx = rq->mq_hctx;

	spin_lock(&hctx->lock);
	if (flags & BLK_MQ_INSERT_AT_HEAD)
		list_add(&rq->queuelist, &hctx->dispatch);
	else
		list_add_tail(&rq->queuelist, &hctx->dispatch);
	spin_unlock(&hctx->lock);
}

static void blk_mq_insert_requests(struct blk_mq_hw_ctx *hctx,
		struct blk_mq_ctx *ctx, struct list_head *list,
		bool run_queue_async)
{
	struct request *rq;
	enum hctx_type type = hctx->type;

	/*
	 * Try to issue requests directly if the hw queue isn't busy to save an
	 * extra enqueue & dequeue to the sw queue.
	 */
	if (!hctx->dispatch_busy && !run_queue_async) {
		blk_mq_run_dispatch_ops(hctx->queue,
			blk_mq_try_issue_list_directly(hctx, list));
		if (list_empty(list))
			goto out;
	}

	/*
	 * preemption doesn't flush plug list, so it's possible ctx->cpu is
	 * offline now
	 */
	list_for_each_entry(rq, list, queuelist) {
		BUG_ON(rq->mq_ctx != ctx);
		trace_block_rq_insert(rq);
		if (rq->cmd_flags & REQ_NOWAIT)
			run_queue_async = true;
	}

	spin_lock(&ctx->lock);
	list_splice_tail_init(list, &ctx->rq_lists[type]);
	blk_mq_hctx_mark_pending(hctx, ctx);
	spin_unlock(&ctx->lock);
out:
	blk_mq_run_hw_queue(hctx, run_queue_async);
}

static void blk_mq_insert_request(struct request *rq, blk_insert_t flags)
{
	struct request_queue *q = rq->q;
	struct blk_mq_ctx *ctx = rq->mq_ctx;
	struct blk_mq_hw_ctx *hctx = rq->mq_hctx;

	if (blk_rq_is_passthrough(rq)) {
		/*
		 * Passthrough request have to be added to hctx->dispatch
		 * directly.  The device may be in a situation where it can't
		 * handle FS request, and always returns BLK_STS_RESOURCE for
		 * them, which gets them added to hctx->dispatch.
		 *
		 * If a passthrough request is required to unblock the queues,
		 * and it is added to the scheduler queue, there is no chance to
		 * dispatch it given we prioritize requests in hctx->dispatch.
		 */
		blk_mq_request_bypass_insert(rq, flags);
	} else if (req_op(rq) == REQ_OP_FLUSH) {
		/*
		 * Firstly normal IO request is inserted to scheduler queue or
		 * sw queue, meantime we add flush request to dispatch queue(
		 * hctx->dispatch) directly and there is at most one in-flight
		 * flush request for each hw queue, so it doesn't matter to add
		 * flush request to tail or front of the dispatch queue.
		 *
		 * Secondly in case of NCQ, flush request belongs to non-NCQ
		 * command, and queueing it will fail when there is any
		 * in-flight normal IO request(NCQ command). When adding flush
		 * rq to the front of hctx->dispatch, it is easier to introduce
		 * extra time to flush rq's latency because of S_SCHED_RESTART
		 * compared with adding to the tail of dispatch queue, then
		 * chance of flush merge is increased, and less flush requests
		 * will be issued to controller. It is observed that ~10% time
		 * is saved in blktests block/004 on disk attached to AHCI/NCQ
		 * drive when adding flush rq to the front of hctx->dispatch.
		 *
		 * Simply queue flush rq to the front of hctx->dispatch so that
		 * intensive flush workloads can benefit in case of NCQ HW.
		 */
		blk_mq_request_bypass_insert(rq, BLK_MQ_INSERT_AT_HEAD);
	} else if (q->elevator) {
		LIST_HEAD(list);

		WARN_ON_ONCE(rq->tag != BLK_MQ_NO_TAG);

		list_add(&rq->queuelist, &list);
		q->elevator->type->ops.insert_requests(hctx, &list, flags);
	} else {
		trace_block_rq_insert(rq);

		spin_lock(&ctx->lock);
		if (flags & BLK_MQ_INSERT_AT_HEAD)
			list_add(&rq->queuelist, &ctx->rq_lists[hctx->type]);
		else
			list_add_tail(&rq->queuelist,
				      &ctx->rq_lists[hctx->type]);
		blk_mq_hctx_mark_pending(hctx, ctx);
		spin_unlock(&ctx->lock);
	}
}

static void blk_mq_bio_to_request(struct request *rq, struct bio *bio,
		unsigned int nr_segs)
{
	int err;

	if (bio->bi_opf & REQ_RAHEAD)
		rq->cmd_flags |= REQ_FAILFAST_MASK;

	rq->bio = rq->biotail = bio;
	rq->__sector = bio->bi_iter.bi_sector;
	rq->__data_len = bio->bi_iter.bi_size;
	rq->nr_phys_segments = nr_segs;
	if (bio_integrity(bio))
		rq->nr_integrity_segments = blk_rq_count_integrity_sg(rq->q,
								      bio);

	/* This can't fail, since GFP_NOIO includes __GFP_DIRECT_RECLAIM. */
	err = blk_crypto_rq_bio_prep(rq, bio, GFP_NOIO);
	WARN_ON_ONCE(err);

	blk_account_io_start(rq);
}

static blk_status_t __blk_mq_issue_directly(struct blk_mq_hw_ctx *hctx,
					    struct request *rq, bool last)
{
	struct request_queue *q = rq->q;
	struct blk_mq_queue_data bd = {
		.rq = rq,
		.last = last,
	};
	blk_status_t ret;

	/*
	 * For OK queue, we are done. For error, caller may kill it.
	 * Any other error (busy), just add it to our list as we
	 * previously would have done.
	 */
	ret = q->mq_ops->queue_rq(hctx, &bd);
	switch (ret) {
	case BLK_STS_OK:
		blk_mq_update_dispatch_busy(hctx, false);
		break;
	case BLK_STS_RESOURCE:
	case BLK_STS_DEV_RESOURCE:
		blk_mq_update_dispatch_busy(hctx, true);
		__blk_mq_requeue_request(rq);
		break;
	default:
		blk_mq_update_dispatch_busy(hctx, false);
		break;
	}

	return ret;
}

static bool blk_mq_get_budget_and_tag(struct request *rq)
{
	int budget_token;

	budget_token = blk_mq_get_dispatch_budget(rq->q);
	if (budget_token < 0)
		return false;
	blk_mq_set_rq_budget_token(rq, budget_token);
	if (!blk_mq_get_driver_tag(rq)) {
		blk_mq_put_dispatch_budget(rq->q, budget_token);
		return false;
	}
	return true;
}

/**
 * blk_mq_try_issue_directly - Try to send a request directly to device driver.
 * @hctx: Pointer of the associated hardware queue.
 * @rq: Pointer to request to be sent.
 *
 * If the device has enough resources to accept a new request now, send the
 * request directly to device driver. Else, insert at hctx->dispatch queue, so
 * we can try send it another time in the future. Requests inserted at this
 * queue have higher priority.
 */
static void blk_mq_try_issue_directly(struct blk_mq_hw_ctx *hctx,
		struct request *rq)
{
	blk_status_t ret;

	if (blk_mq_hctx_stopped(hctx) || blk_queue_quiesced(rq->q)) {
		blk_mq_insert_request(rq, 0);
		blk_mq_run_hw_queue(hctx, false);
		return;
	}

	if ((rq->rq_flags & RQF_USE_SCHED) || !blk_mq_get_budget_and_tag(rq)) {
		blk_mq_insert_request(rq, 0);
		blk_mq_run_hw_queue(hctx, rq->cmd_flags & REQ_NOWAIT);
		return;
	}

	ret = __blk_mq_issue_directly(hctx, rq, true);
	switch (ret) {
	case BLK_STS_OK:
		break;
	case BLK_STS_RESOURCE:
	case BLK_STS_DEV_RESOURCE:
		blk_mq_request_bypass_insert(rq, 0);
		blk_mq_run_hw_queue(hctx, false);
		break;
	default:
		blk_mq_end_request(rq, ret);
		break;
	}
}

static blk_status_t blk_mq_request_issue_directly(struct request *rq, bool last)
{
	struct blk_mq_hw_ctx *hctx = rq->mq_hctx;

	if (blk_mq_hctx_stopped(hctx) || blk_queue_quiesced(rq->q)) {
		blk_mq_insert_request(rq, 0);
		blk_mq_run_hw_queue(hctx, false);
		return BLK_STS_OK;
	}

	if (!blk_mq_get_budget_and_tag(rq))
		return BLK_STS_RESOURCE;
	return __blk_mq_issue_directly(hctx, rq, last);
}

static void blk_mq_issue_direct(struct rq_list *rqs)
{
	struct blk_mq_hw_ctx *hctx = NULL;
	struct request *rq;
	int queued = 0;
	blk_status_t ret = BLK_STS_OK;

	while ((rq = rq_list_pop(rqs))) {
		bool last = rq_list_empty(rqs);

		if (hctx != rq->mq_hctx) {
			if (hctx) {
				blk_mq_commit_rqs(hctx, queued, false);
				queued = 0;
			}
			hctx = rq->mq_hctx;
		}

		ret = blk_mq_request_issue_directly(rq, last);
		switch (ret) {
		case BLK_STS_OK:
			queued++;
			break;
		case BLK_STS_RESOURCE:
		case BLK_STS_DEV_RESOURCE:
			blk_mq_request_bypass_insert(rq, 0);
			blk_mq_run_hw_queue(hctx, false);
			goto out;
		default:
			blk_mq_end_request(rq, ret);
			break;
		}
	}

out:
	if (ret != BLK_STS_OK)
		blk_mq_commit_rqs(hctx, queued, false);
}

static void __blk_mq_flush_list(struct request_queue *q, struct rq_list *rqs)
{
	if (blk_queue_quiesced(q))
		return;
	q->mq_ops->queue_rqs(rqs);
}

static unsigned blk_mq_extract_queue_requests(struct rq_list *rqs,
					      struct rq_list *queue_rqs)
{
	struct request *rq = rq_list_pop(rqs);
	struct request_queue *this_q = rq->q;
	struct request **prev = &rqs->head;
	struct rq_list matched_rqs = {};
	struct request *last = NULL;
	unsigned depth = 1;

	rq_list_add_tail(&matched_rqs, rq);
	while ((rq = *prev)) {
		if (rq->q == this_q) {
			/* move rq from rqs to matched_rqs */
			*prev = rq->rq_next;
			rq_list_add_tail(&matched_rqs, rq);
			depth++;
		} else {
			/* leave rq in rqs */
			prev = &rq->rq_next;
			last = rq;
		}
	}

	rqs->tail = last;
	*queue_rqs = matched_rqs;
	return depth;
}

static void blk_mq_dispatch_queue_requests(struct rq_list *rqs, unsigned depth)
{
	struct request_queue *q = rq_list_peek(rqs)->q;

	trace_block_unplug(q, depth, true);

	/*
	 * Peek first request and see if we have a ->queue_rqs() hook.
	 * If we do, we can dispatch the whole list in one go.
	 * We already know at this point that all requests belong to the
	 * same queue, caller must ensure that's the case.
	 */
	if (q->mq_ops->queue_rqs) {
		blk_mq_run_dispatch_ops(q, __blk_mq_flush_list(q, rqs));
		if (rq_list_empty(rqs))
			return;
	}

	blk_mq_run_dispatch_ops(q, blk_mq_issue_direct(rqs));
}

static void blk_mq_dispatch_list(struct rq_list *rqs, bool from_sched)
{
	struct blk_mq_hw_ctx *this_hctx = NULL;
	struct blk_mq_ctx *this_ctx = NULL;
	struct rq_list requeue_list = {};
	unsigned int depth = 0;
	bool is_passthrough = false;
	LIST_HEAD(list);

	do {
		struct request *rq = rq_list_pop(rqs);

		if (!this_hctx) {
			this_hctx = rq->mq_hctx;
			this_ctx = rq->mq_ctx;
			is_passthrough = blk_rq_is_passthrough(rq);
		} else if (this_hctx != rq->mq_hctx || this_ctx != rq->mq_ctx ||
			   is_passthrough != blk_rq_is_passthrough(rq)) {
			rq_list_add_tail(&requeue_list, rq);
			continue;
		}
		list_add_tail(&rq->queuelist, &list);
		depth++;
	} while (!rq_list_empty(rqs));

	*rqs = requeue_list;
	trace_block_unplug(this_hctx->queue, depth, !from_sched);

	percpu_ref_get(&this_hctx->queue->q_usage_counter);
	/* passthrough requests should never be issued to the I/O scheduler */
	if (is_passthrough) {
		spin_lock(&this_hctx->lock);
		list_splice_tail_init(&list, &this_hctx->dispatch);
		spin_unlock(&this_hctx->lock);
		blk_mq_run_hw_queue(this_hctx, from_sched);
	} else if (this_hctx->queue->elevator) {
		this_hctx->queue->elevator->type->ops.insert_requests(this_hctx,
				&list, 0);
		blk_mq_run_hw_queue(this_hctx, from_sched);
	} else {
		blk_mq_insert_requests(this_hctx, this_ctx, &list, from_sched);
	}
	percpu_ref_put(&this_hctx->queue->q_usage_counter);
}

static void blk_mq_dispatch_multiple_queue_requests(struct rq_list *rqs)
{
	do {
		struct rq_list queue_rqs;
		unsigned depth;

		depth = blk_mq_extract_queue_requests(rqs, &queue_rqs);
		blk_mq_dispatch_queue_requests(&queue_rqs, depth);
		while (!rq_list_empty(&queue_rqs))
			blk_mq_dispatch_list(&queue_rqs, false);
	} while (!rq_list_empty(rqs));
}

void blk_mq_flush_plug_list(struct blk_plug *plug, bool from_schedule)
{
	unsigned int depth;

	/*
	 * We may have been called recursively midway through handling
	 * plug->mq_list via a schedule() in the driver's queue_rq() callback.
	 * To avoid mq_list changing under our feet, clear rq_count early and
	 * bail out specifically if rq_count is 0 rather than checking
	 * whether the mq_list is empty.
	 */
	if (plug->rq_count == 0)
		return;
	depth = plug->rq_count;
	plug->rq_count = 0;

	if (!plug->has_elevator && !from_schedule) {
		if (plug->multiple_queues) {
			blk_mq_dispatch_multiple_queue_requests(&plug->mq_list);
			return;
		}

		blk_mq_dispatch_queue_requests(&plug->mq_list, depth);
		if (rq_list_empty(&plug->mq_list))
			return;
	}

	do {
		blk_mq_dispatch_list(&plug->mq_list, from_schedule);
	} while (!rq_list_empty(&plug->mq_list));
}

static void blk_mq_try_issue_list_directly(struct blk_mq_hw_ctx *hctx,
		struct list_head *list)
{
	int queued = 0;
	blk_status_t ret = BLK_STS_OK;

	while (!list_empty(list)) {
		struct request *rq = list_first_entry(list, struct request,
				queuelist);

		list_del_init(&rq->queuelist);
		ret = blk_mq_request_issue_directly(rq, list_empty(list));
		switch (ret) {
		case BLK_STS_OK:
			queued++;
			break;
		case BLK_STS_RESOURCE:
		case BLK_STS_DEV_RESOURCE:
			blk_mq_request_bypass_insert(rq, 0);
			if (list_empty(list))
				blk_mq_run_hw_queue(hctx, false);
			goto out;
		default:
			blk_mq_end_request(rq, ret);
			break;
		}
	}

out:
	if (ret != BLK_STS_OK)
		blk_mq_commit_rqs(hctx, queued, false);
}

static bool blk_mq_attempt_bio_merge(struct request_queue *q,
				     struct bio *bio, unsigned int nr_segs)
{
	if (!blk_queue_nomerges(q) && bio_mergeable(bio)) {
		if (blk_attempt_plug_merge(q, bio, nr_segs))
			return true;
		if (blk_mq_sched_bio_merge(q, bio, nr_segs))
			return true;
	}
	return false;
}

static struct request *blk_mq_get_new_requests(struct request_queue *q,
					       struct blk_plug *plug,
					       struct bio *bio)
{
	struct blk_mq_alloc_data data = {
		.q		= q,
		.flags		= 0,
		.shallow_depth	= 0,
		.cmd_flags	= bio->bi_opf,
		.rq_flags	= 0,
		.nr_tags	= 1,
		.cached_rqs	= NULL,
		.ctx		= NULL,
		.hctx		= NULL
	};
	struct request *rq;

	rq_qos_throttle(q, bio);

	if (plug) {
		data.nr_tags = plug->nr_ios;
		plug->nr_ios = 1;
		data.cached_rqs = &plug->cached_rqs;
	}

	rq = __blk_mq_alloc_requests(&data);
	if (unlikely(!rq))
		rq_qos_cleanup(q, bio);
	return rq;
}

/*
 * Check if there is a suitable cached request and return it.
 */
static struct request *blk_mq_peek_cached_request(struct blk_plug *plug,
		struct request_queue *q, blk_opf_t opf)
{
	enum hctx_type type = blk_mq_get_hctx_type(opf);
	struct request *rq;

	if (!plug)
		return NULL;
	rq = rq_list_peek(&plug->cached_rqs);
	if (!rq || rq->q != q)
		return NULL;
	if (type != rq->mq_hctx->type &&
	    (type != HCTX_TYPE_READ || rq->mq_hctx->type != HCTX_TYPE_DEFAULT))
		return NULL;
	if (op_is_flush(rq->cmd_flags) != op_is_flush(opf))
		return NULL;
	return rq;
}

static void blk_mq_use_cached_rq(struct request *rq, struct blk_plug *plug,
		struct bio *bio)
{
	if (rq_list_pop(&plug->cached_rqs) != rq)
		WARN_ON_ONCE(1);

	/*
	 * If any qos ->throttle() end up blocking, we will have flushed the
	 * plug and hence killed the cached_rq list as well. Pop this entry
	 * before we throttle.
	 */
	rq_qos_throttle(rq->q, bio);

	blk_mq_rq_time_init(rq, blk_time_get_ns());
	rq->cmd_flags = bio->bi_opf;
	INIT_LIST_HEAD(&rq->queuelist);
}

static bool bio_unaligned(const struct bio *bio, struct request_queue *q)
{
	unsigned int bs_mask = queue_logical_block_size(q) - 1;

	/* .bi_sector of any zero sized bio need to be initialized */
	if ((bio->bi_iter.bi_size & bs_mask) ||
	    ((bio->bi_iter.bi_sector << SECTOR_SHIFT) & bs_mask))
		return true;
	return false;
}

/**
 * blk_mq_submit_bio - Create and send a request to block device.
 * @bio: Bio pointer.
 *
 * Builds up a request structure from @q and @bio and send to the device. The
 * request may not be queued directly to hardware if:
 * * This request can be merged with another one
 * * We want to place request at plug queue for possible future merging
 * * There is an IO scheduler active at this queue
 *
 * It will not queue the request if there is an error with the bio, or at the
 * request creation.
 */
void blk_mq_submit_bio(struct bio *bio)
{
	struct request_queue *q = bdev_get_queue(bio->bi_bdev);
	struct blk_plug *plug = current->plug;
	const int is_sync = op_is_sync(bio->bi_opf);
	struct blk_mq_hw_ctx *hctx;
	unsigned int nr_segs;
	struct request *rq;
	blk_status_t ret;

	/*
	 * If the plug has a cached request for this queue, try to use it.
	 */
	rq = blk_mq_peek_cached_request(plug, q, bio->bi_opf);

	/*
	 * A BIO that was released from a zone write plug has already been
	 * through the preparation in this function, already holds a reference
	 * on the queue usage counter, and is the only write BIO in-flight for
	 * the target zone. Go straight to preparing a request for it.
	 */
	if (bio_zone_write_plugging(bio)) {
		nr_segs = bio->__bi_nr_segments;
		if (rq)
			blk_queue_exit(q);
		goto new_request;
	}

	/*
	 * The cached request already holds a q_usage_counter reference and we
	 * don't have to acquire a new one if we use it.
	 */
	if (!rq) {
		if (unlikely(bio_queue_enter(bio)))
			return;
	}

	/*
	 * Device reconfiguration may change logical block size or reduce the
	 * number of poll queues, so the checks for alignment and poll support
	 * have to be done with queue usage counter held.
	 */
	if (unlikely(bio_unaligned(bio, q))) {
		bio_io_error(bio);
		goto queue_exit;
	}

	if ((bio->bi_opf & REQ_POLLED) && !blk_mq_can_poll(q)) {
		bio->bi_status = BLK_STS_NOTSUPP;
		bio_endio(bio);
		goto queue_exit;
	}

	bio = __bio_split_to_limits(bio, &q->limits, &nr_segs);
	if (!bio)
		goto queue_exit;

	if (!bio_integrity_prep(bio))
		goto queue_exit;

<<<<<<< HEAD
	blk_mq_bio_issue_init(bio);
=======
	blk_mq_bio_issue_init(q, bio);
>>>>>>> b35fc656
	if (blk_mq_attempt_bio_merge(q, bio, nr_segs))
		goto queue_exit;

	if (bio_needs_zone_write_plugging(bio)) {
		if (blk_zone_plug_bio(bio, nr_segs))
			goto queue_exit;
	}

new_request:
	if (rq) {
		blk_mq_use_cached_rq(rq, plug, bio);
	} else {
		rq = blk_mq_get_new_requests(q, plug, bio);
		if (unlikely(!rq)) {
			if (bio->bi_opf & REQ_NOWAIT)
				bio_wouldblock_error(bio);
			goto queue_exit;
		}
	}

	trace_block_getrq(bio);

	rq_qos_track(q, rq, bio);

	blk_mq_bio_to_request(rq, bio, nr_segs);

	ret = blk_crypto_rq_get_keyslot(rq);
	if (ret != BLK_STS_OK) {
		bio->bi_status = ret;
		bio_endio(bio);
		blk_mq_free_request(rq);
		return;
	}

	if (bio_zone_write_plugging(bio))
		blk_zone_write_plug_init_request(rq);

	if (op_is_flush(bio->bi_opf) && blk_insert_flush(rq))
		return;

	if (plug) {
		blk_add_rq_to_plug(plug, rq);
		return;
	}

	hctx = rq->mq_hctx;
	if ((rq->rq_flags & RQF_USE_SCHED) ||
	    (hctx->dispatch_busy && (q->nr_hw_queues == 1 || !is_sync))) {
		blk_mq_insert_request(rq, 0);
		blk_mq_run_hw_queue(hctx, true);
	} else {
		blk_mq_run_dispatch_ops(q, blk_mq_try_issue_directly(hctx, rq));
	}
	return;

queue_exit:
	/*
	 * Don't drop the queue reference if we were trying to use a cached
	 * request and thus didn't acquire one.
	 */
	if (!rq)
		blk_queue_exit(q);
}

#ifdef CONFIG_BLK_MQ_STACKING
/**
 * blk_insert_cloned_request - Helper for stacking drivers to submit a request
 * @rq: the request being queued
 */
blk_status_t blk_insert_cloned_request(struct request *rq)
{
	struct request_queue *q = rq->q;
	unsigned int max_sectors = blk_queue_get_max_sectors(rq);
	unsigned int max_segments = blk_rq_get_max_segments(rq);
	blk_status_t ret;

	if (blk_rq_sectors(rq) > max_sectors) {
		/*
		 * SCSI device does not have a good way to return if
		 * Write Same/Zero is actually supported. If a device rejects
		 * a non-read/write command (discard, write same,etc.) the
		 * low-level device driver will set the relevant queue limit to
		 * 0 to prevent blk-lib from issuing more of the offending
		 * operations. Commands queued prior to the queue limit being
		 * reset need to be completed with BLK_STS_NOTSUPP to avoid I/O
		 * errors being propagated to upper layers.
		 */
		if (max_sectors == 0)
			return BLK_STS_NOTSUPP;

		printk(KERN_ERR "%s: over max size limit. (%u > %u)\n",
			__func__, blk_rq_sectors(rq), max_sectors);
		return BLK_STS_IOERR;
	}

	/*
	 * The queue settings related to segment counting may differ from the
	 * original queue.
	 */
	rq->nr_phys_segments = blk_recalc_rq_segments(rq);
	if (rq->nr_phys_segments > max_segments) {
		printk(KERN_ERR "%s: over max segments limit. (%u > %u)\n",
			__func__, rq->nr_phys_segments, max_segments);
		return BLK_STS_IOERR;
	}

	if (q->disk && should_fail_request(q->disk->part0, blk_rq_bytes(rq)))
		return BLK_STS_IOERR;

	ret = blk_crypto_rq_get_keyslot(rq);
	if (ret != BLK_STS_OK)
		return ret;

	blk_account_io_start(rq);

	/*
	 * Since we have a scheduler attached on the top device,
	 * bypass a potential scheduler on the bottom device for
	 * insert.
	 */
	blk_mq_run_dispatch_ops(q,
			ret = blk_mq_request_issue_directly(rq, true));
	if (ret)
		blk_account_io_done(rq, blk_time_get_ns());
	return ret;
}
EXPORT_SYMBOL_GPL(blk_insert_cloned_request);

/**
 * blk_rq_unprep_clone - Helper function to free all bios in a cloned request
 * @rq: the clone request to be cleaned up
 *
 * Description:
 *     Free all bios in @rq for a cloned request.
 */
void blk_rq_unprep_clone(struct request *rq)
{
	struct bio *bio;

	while ((bio = rq->bio) != NULL) {
		rq->bio = bio->bi_next;

		bio_put(bio);
	}
}
EXPORT_SYMBOL_GPL(blk_rq_unprep_clone);

/**
 * blk_rq_prep_clone - Helper function to setup clone request
 * @rq: the request to be setup
 * @rq_src: original request to be cloned
 * @bs: bio_set that bios for clone are allocated from
 * @gfp_mask: memory allocation mask for bio
 * @bio_ctr: setup function to be called for each clone bio.
 *           Returns %0 for success, non %0 for failure.
 * @data: private data to be passed to @bio_ctr
 *
 * Description:
 *     Clones bios in @rq_src to @rq, and copies attributes of @rq_src to @rq.
 *     Also, pages which the original bios are pointing to are not copied
 *     and the cloned bios just point same pages.
 *     So cloned bios must be completed before original bios, which means
 *     the caller must complete @rq before @rq_src.
 */
int blk_rq_prep_clone(struct request *rq, struct request *rq_src,
		      struct bio_set *bs, gfp_t gfp_mask,
		      int (*bio_ctr)(struct bio *, struct bio *, void *),
		      void *data)
{
	struct bio *bio_src;

	if (!bs)
		bs = &fs_bio_set;

	__rq_for_each_bio(bio_src, rq_src) {
		struct bio *bio	 = bio_alloc_clone(rq->q->disk->part0, bio_src,
					gfp_mask, bs);
		if (!bio)
			goto free_and_out;

		if (bio_ctr && bio_ctr(bio, bio_src, data)) {
			bio_put(bio);
			goto free_and_out;
		}

		if (rq->bio) {
			rq->biotail->bi_next = bio;
			rq->biotail = bio;
		} else {
			rq->bio = rq->biotail = bio;
		}
	}

	/* Copy attributes of the original request to the clone request. */
	rq->__sector = blk_rq_pos(rq_src);
	rq->__data_len = blk_rq_bytes(rq_src);
	if (rq_src->rq_flags & RQF_SPECIAL_PAYLOAD) {
		rq->rq_flags |= RQF_SPECIAL_PAYLOAD;
		rq->special_vec = rq_src->special_vec;
	}
	rq->nr_phys_segments = rq_src->nr_phys_segments;
	rq->nr_integrity_segments = rq_src->nr_integrity_segments;

	if (rq->bio && blk_crypto_rq_bio_prep(rq, rq->bio, gfp_mask) < 0)
		goto free_and_out;

	return 0;

free_and_out:
	blk_rq_unprep_clone(rq);

	return -ENOMEM;
}
EXPORT_SYMBOL_GPL(blk_rq_prep_clone);
#endif /* CONFIG_BLK_MQ_STACKING */

/*
 * Steal bios from a request and add them to a bio list.
 * The request must not have been partially completed before.
 */
void blk_steal_bios(struct bio_list *list, struct request *rq)
{
	if (rq->bio) {
		if (list->tail)
			list->tail->bi_next = rq->bio;
		else
			list->head = rq->bio;
		list->tail = rq->biotail;

		rq->bio = NULL;
		rq->biotail = NULL;
	}

	rq->__data_len = 0;
}
EXPORT_SYMBOL_GPL(blk_steal_bios);

static size_t order_to_size(unsigned int order)
{
	return (size_t)PAGE_SIZE << order;
}

/* called before freeing request pool in @tags */
static void blk_mq_clear_rq_mapping(struct blk_mq_tags *drv_tags,
				    struct blk_mq_tags *tags)
{
	struct page *page;

	/*
	 * There is no need to clear mapping if driver tags is not initialized
	 * or the mapping belongs to the driver tags.
	 */
	if (!drv_tags || drv_tags == tags)
		return;

	list_for_each_entry(page, &tags->page_list, lru) {
		unsigned long start = (unsigned long)page_address(page);
		unsigned long end = start + order_to_size(page->private);
		int i;

		for (i = 0; i < drv_tags->nr_tags; i++) {
			struct request *rq = drv_tags->rqs[i];
			unsigned long rq_addr = (unsigned long)rq;

			if (rq_addr >= start && rq_addr < end) {
				WARN_ON_ONCE(req_ref_read(rq) != 0);
				cmpxchg(&drv_tags->rqs[i], rq, NULL);
			}
		}
	}
}

void blk_mq_free_rqs(struct blk_mq_tag_set *set, struct blk_mq_tags *tags,
		     unsigned int hctx_idx)
{
	struct blk_mq_tags *drv_tags;

	if (list_empty(&tags->page_list))
		return;

	if (blk_mq_is_shared_tags(set->flags))
		drv_tags = set->shared_tags;
	else
		drv_tags = set->tags[hctx_idx];

	if (tags->static_rqs && set->ops->exit_request) {
		int i;

		for (i = 0; i < tags->nr_tags; i++) {
			struct request *rq = tags->static_rqs[i];

			if (!rq)
				continue;
			set->ops->exit_request(set, rq, hctx_idx);
			tags->static_rqs[i] = NULL;
		}
	}

	blk_mq_clear_rq_mapping(drv_tags, tags);
	/*
	 * Free request pages in SRCU callback, which is called from
	 * blk_mq_free_tags().
	 */
}

void blk_mq_free_rq_map(struct blk_mq_tag_set *set, struct blk_mq_tags *tags)
{
	kfree(tags->rqs);
	tags->rqs = NULL;
	kfree(tags->static_rqs);
	tags->static_rqs = NULL;

	blk_mq_free_tags(set, tags);
}

static enum hctx_type hctx_idx_to_type(struct blk_mq_tag_set *set,
		unsigned int hctx_idx)
{
	int i;

	for (i = 0; i < set->nr_maps; i++) {
		unsigned int start = set->map[i].queue_offset;
		unsigned int end = start + set->map[i].nr_queues;

		if (hctx_idx >= start && hctx_idx < end)
			break;
	}

	if (i >= set->nr_maps)
		i = HCTX_TYPE_DEFAULT;

	return i;
}

static int blk_mq_get_hctx_node(struct blk_mq_tag_set *set,
		unsigned int hctx_idx)
{
	enum hctx_type type = hctx_idx_to_type(set, hctx_idx);

	return blk_mq_hw_queue_to_node(&set->map[type], hctx_idx);
}

static struct blk_mq_tags *blk_mq_alloc_rq_map(struct blk_mq_tag_set *set,
					       unsigned int hctx_idx,
					       unsigned int nr_tags,
					       unsigned int reserved_tags)
{
	int node = blk_mq_get_hctx_node(set, hctx_idx);
	struct blk_mq_tags *tags;

	if (node == NUMA_NO_NODE)
		node = set->numa_node;

	tags = blk_mq_init_tags(nr_tags, reserved_tags, set->flags, node);
	if (!tags)
		return NULL;

	tags->rqs = kcalloc_node(nr_tags, sizeof(struct request *),
				 GFP_NOIO | __GFP_NOWARN | __GFP_NORETRY,
				 node);
	if (!tags->rqs)
		goto err_free_tags;

	tags->static_rqs = kcalloc_node(nr_tags, sizeof(struct request *),
					GFP_NOIO | __GFP_NOWARN | __GFP_NORETRY,
					node);
	if (!tags->static_rqs)
		goto err_free_rqs;

	return tags;

err_free_rqs:
	kfree(tags->rqs);
err_free_tags:
	blk_mq_free_tags(set, tags);
	return NULL;
}

static int blk_mq_init_request(struct blk_mq_tag_set *set, struct request *rq,
			       unsigned int hctx_idx, int node)
{
	int ret;

	if (set->ops->init_request) {
		ret = set->ops->init_request(set, rq, hctx_idx, node);
		if (ret)
			return ret;
	}

	WRITE_ONCE(rq->state, MQ_RQ_IDLE);
	return 0;
}

static int blk_mq_alloc_rqs(struct blk_mq_tag_set *set,
			    struct blk_mq_tags *tags,
			    unsigned int hctx_idx, unsigned int depth)
{
	unsigned int i, j, entries_per_page, max_order = 4;
	int node = blk_mq_get_hctx_node(set, hctx_idx);
	size_t rq_size, left;

	if (node == NUMA_NO_NODE)
		node = set->numa_node;

	/*
	 * rq_size is the size of the request plus driver payload, rounded
	 * to the cacheline size
	 */
	rq_size = round_up(sizeof(struct request) + set->cmd_size,
				cache_line_size());
	left = rq_size * depth;

	for (i = 0; i < depth; ) {
		int this_order = max_order;
		struct page *page;
		int to_do;
		void *p;

		while (this_order && left < order_to_size(this_order - 1))
			this_order--;

		do {
			page = alloc_pages_node(node,
				GFP_NOIO | __GFP_NOWARN | __GFP_NORETRY | __GFP_ZERO,
				this_order);
			if (page)
				break;
			if (!this_order--)
				break;
			if (order_to_size(this_order) < rq_size)
				break;
		} while (1);

		if (!page)
			goto fail;

		page->private = this_order;
		list_add_tail(&page->lru, &tags->page_list);

		p = page_address(page);
		/*
		 * Allow kmemleak to scan these pages as they contain pointers
		 * to additional allocations like via ops->init_request().
		 */
		kmemleak_alloc(p, order_to_size(this_order), 1, GFP_NOIO);
		entries_per_page = order_to_size(this_order) / rq_size;
		to_do = min(entries_per_page, depth - i);
		left -= to_do * rq_size;
		for (j = 0; j < to_do; j++) {
			struct request *rq = p;

			tags->static_rqs[i] = rq;
			if (blk_mq_init_request(set, rq, hctx_idx, node)) {
				tags->static_rqs[i] = NULL;
				goto fail;
			}

			p += rq_size;
			i++;
		}
	}
	return 0;

fail:
	blk_mq_free_rqs(set, tags, hctx_idx);
	return -ENOMEM;
}

struct rq_iter_data {
	struct blk_mq_hw_ctx *hctx;
	bool has_rq;
};

static bool blk_mq_has_request(struct request *rq, void *data)
{
	struct rq_iter_data *iter_data = data;

	if (rq->mq_hctx != iter_data->hctx)
		return true;
	iter_data->has_rq = true;
	return false;
}

static bool blk_mq_hctx_has_requests(struct blk_mq_hw_ctx *hctx)
{
	struct blk_mq_tags *tags = hctx->sched_tags ?
			hctx->sched_tags : hctx->tags;
	struct rq_iter_data data = {
		.hctx	= hctx,
	};
	int srcu_idx;

	srcu_idx = srcu_read_lock(&hctx->queue->tag_set->tags_srcu);
	blk_mq_all_tag_iter(tags, blk_mq_has_request, &data);
	srcu_read_unlock(&hctx->queue->tag_set->tags_srcu, srcu_idx);

	return data.has_rq;
}

static bool blk_mq_hctx_has_online_cpu(struct blk_mq_hw_ctx *hctx,
		unsigned int this_cpu)
{
	enum hctx_type type = hctx->type;
	int cpu;

	/*
	 * hctx->cpumask has to rule out isolated CPUs, but userspace still
	 * might submit IOs on these isolated CPUs, so use the queue map to
	 * check if all CPUs mapped to this hctx are offline
	 */
	for_each_online_cpu(cpu) {
		struct blk_mq_hw_ctx *h = blk_mq_map_queue_type(hctx->queue,
				type, cpu);

		if (h != hctx)
			continue;

		/* this hctx has at least one online CPU */
		if (this_cpu != cpu)
			return true;
	}

	return false;
}

static int blk_mq_hctx_notify_offline(unsigned int cpu, struct hlist_node *node)
{
	struct blk_mq_hw_ctx *hctx = hlist_entry_safe(node,
			struct blk_mq_hw_ctx, cpuhp_online);

	if (blk_mq_hctx_has_online_cpu(hctx, cpu))
		return 0;

	/*
	 * Prevent new request from being allocated on the current hctx.
	 *
	 * The smp_mb__after_atomic() Pairs with the implied barrier in
	 * test_and_set_bit_lock in sbitmap_get().  Ensures the inactive flag is
	 * seen once we return from the tag allocator.
	 */
	set_bit(BLK_MQ_S_INACTIVE, &hctx->state);
	smp_mb__after_atomic();

	/*
	 * Try to grab a reference to the queue and wait for any outstanding
	 * requests.  If we could not grab a reference the queue has been
	 * frozen and there are no requests.
	 */
	if (percpu_ref_tryget(&hctx->queue->q_usage_counter)) {
		while (blk_mq_hctx_has_requests(hctx))
			msleep(5);
		percpu_ref_put(&hctx->queue->q_usage_counter);
	}

	return 0;
}

/*
 * Check if one CPU is mapped to the specified hctx
 *
 * Isolated CPUs have been ruled out from hctx->cpumask, which is supposed
 * to be used for scheduling kworker only. For other usage, please call this
 * helper for checking if one CPU belongs to the specified hctx
 */
static bool blk_mq_cpu_mapped_to_hctx(unsigned int cpu,
		const struct blk_mq_hw_ctx *hctx)
{
	struct blk_mq_hw_ctx *mapped_hctx = blk_mq_map_queue_type(hctx->queue,
			hctx->type, cpu);

	return mapped_hctx == hctx;
}

static int blk_mq_hctx_notify_online(unsigned int cpu, struct hlist_node *node)
{
	struct blk_mq_hw_ctx *hctx = hlist_entry_safe(node,
			struct blk_mq_hw_ctx, cpuhp_online);

	if (blk_mq_cpu_mapped_to_hctx(cpu, hctx))
		clear_bit(BLK_MQ_S_INACTIVE, &hctx->state);
	return 0;
}

/*
 * 'cpu' is going away. splice any existing rq_list entries from this
 * software queue to the hw queue dispatch list, and ensure that it
 * gets run.
 */
static int blk_mq_hctx_notify_dead(unsigned int cpu, struct hlist_node *node)
{
	struct blk_mq_hw_ctx *hctx;
	struct blk_mq_ctx *ctx;
	LIST_HEAD(tmp);
	enum hctx_type type;

	hctx = hlist_entry_safe(node, struct blk_mq_hw_ctx, cpuhp_dead);
	if (!blk_mq_cpu_mapped_to_hctx(cpu, hctx))
		return 0;

	ctx = __blk_mq_get_ctx(hctx->queue, cpu);
	type = hctx->type;

	spin_lock(&ctx->lock);
	if (!list_empty(&ctx->rq_lists[type])) {
		list_splice_init(&ctx->rq_lists[type], &tmp);
		blk_mq_hctx_clear_pending(hctx, ctx);
	}
	spin_unlock(&ctx->lock);

	if (list_empty(&tmp))
		return 0;

	spin_lock(&hctx->lock);
	list_splice_tail_init(&tmp, &hctx->dispatch);
	spin_unlock(&hctx->lock);

	blk_mq_run_hw_queue(hctx, true);
	return 0;
}

static void __blk_mq_remove_cpuhp(struct blk_mq_hw_ctx *hctx)
{
	lockdep_assert_held(&blk_mq_cpuhp_lock);

	if (!(hctx->flags & BLK_MQ_F_STACKING) &&
	    !hlist_unhashed(&hctx->cpuhp_online)) {
		cpuhp_state_remove_instance_nocalls(CPUHP_AP_BLK_MQ_ONLINE,
						    &hctx->cpuhp_online);
		INIT_HLIST_NODE(&hctx->cpuhp_online);
	}

	if (!hlist_unhashed(&hctx->cpuhp_dead)) {
		cpuhp_state_remove_instance_nocalls(CPUHP_BLK_MQ_DEAD,
						    &hctx->cpuhp_dead);
		INIT_HLIST_NODE(&hctx->cpuhp_dead);
	}
}

static void blk_mq_remove_cpuhp(struct blk_mq_hw_ctx *hctx)
{
	mutex_lock(&blk_mq_cpuhp_lock);
	__blk_mq_remove_cpuhp(hctx);
	mutex_unlock(&blk_mq_cpuhp_lock);
}

static void __blk_mq_add_cpuhp(struct blk_mq_hw_ctx *hctx)
{
	lockdep_assert_held(&blk_mq_cpuhp_lock);

	if (!(hctx->flags & BLK_MQ_F_STACKING) &&
	    hlist_unhashed(&hctx->cpuhp_online))
		cpuhp_state_add_instance_nocalls(CPUHP_AP_BLK_MQ_ONLINE,
				&hctx->cpuhp_online);

	if (hlist_unhashed(&hctx->cpuhp_dead))
		cpuhp_state_add_instance_nocalls(CPUHP_BLK_MQ_DEAD,
				&hctx->cpuhp_dead);
}

static void __blk_mq_remove_cpuhp_list(struct list_head *head)
{
	struct blk_mq_hw_ctx *hctx;

	lockdep_assert_held(&blk_mq_cpuhp_lock);

	list_for_each_entry(hctx, head, hctx_list)
		__blk_mq_remove_cpuhp(hctx);
}

/*
 * Unregister cpuhp callbacks from exited hw queues
 *
 * Safe to call if this `request_queue` is live
 */
static void blk_mq_remove_hw_queues_cpuhp(struct request_queue *q)
{
	LIST_HEAD(hctx_list);

	spin_lock(&q->unused_hctx_lock);
	list_splice_init(&q->unused_hctx_list, &hctx_list);
	spin_unlock(&q->unused_hctx_lock);

	mutex_lock(&blk_mq_cpuhp_lock);
	__blk_mq_remove_cpuhp_list(&hctx_list);
	mutex_unlock(&blk_mq_cpuhp_lock);

	spin_lock(&q->unused_hctx_lock);
	list_splice(&hctx_list, &q->unused_hctx_list);
	spin_unlock(&q->unused_hctx_lock);
}

/*
 * Register cpuhp callbacks from all hw queues
 *
 * Safe to call if this `request_queue` is live
 */
static void blk_mq_add_hw_queues_cpuhp(struct request_queue *q)
{
	struct blk_mq_hw_ctx *hctx;
	unsigned long i;

	mutex_lock(&blk_mq_cpuhp_lock);
	queue_for_each_hw_ctx(q, hctx, i)
		__blk_mq_add_cpuhp(hctx);
	mutex_unlock(&blk_mq_cpuhp_lock);
}

/*
 * Before freeing hw queue, clearing the flush request reference in
 * tags->rqs[] for avoiding potential UAF.
 */
static void blk_mq_clear_flush_rq_mapping(struct blk_mq_tags *tags,
		unsigned int queue_depth, struct request *flush_rq)
{
	int i;

	/* The hw queue may not be mapped yet */
	if (!tags)
		return;

	WARN_ON_ONCE(req_ref_read(flush_rq) != 0);

	for (i = 0; i < queue_depth; i++)
		cmpxchg(&tags->rqs[i], flush_rq, NULL);
}

static void blk_free_flush_queue_callback(struct rcu_head *head)
{
	struct blk_flush_queue *fq =
		container_of(head, struct blk_flush_queue, rcu_head);

	blk_free_flush_queue(fq);
}

/* hctx->ctxs will be freed in queue's release handler */
static void blk_mq_exit_hctx(struct request_queue *q,
		struct blk_mq_tag_set *set,
		struct blk_mq_hw_ctx *hctx, unsigned int hctx_idx)
{
	struct request *flush_rq = hctx->fq->flush_rq;

	if (blk_mq_hw_queue_mapped(hctx))
		blk_mq_tag_idle(hctx);

	if (blk_queue_init_done(q))
		blk_mq_clear_flush_rq_mapping(set->tags[hctx_idx],
				set->queue_depth, flush_rq);
	if (set->ops->exit_request)
		set->ops->exit_request(set, flush_rq, hctx_idx);

	if (set->ops->exit_hctx)
		set->ops->exit_hctx(hctx, hctx_idx);

	call_srcu(&set->tags_srcu, &hctx->fq->rcu_head,
			blk_free_flush_queue_callback);
	hctx->fq = NULL;

	xa_erase(&q->hctx_table, hctx_idx);

	spin_lock(&q->unused_hctx_lock);
	list_add(&hctx->hctx_list, &q->unused_hctx_list);
	spin_unlock(&q->unused_hctx_lock);
}

static void blk_mq_exit_hw_queues(struct request_queue *q,
		struct blk_mq_tag_set *set, int nr_queue)
{
	struct blk_mq_hw_ctx *hctx;
	unsigned long i;

	queue_for_each_hw_ctx(q, hctx, i) {
		if (i == nr_queue)
			break;
		blk_mq_remove_cpuhp(hctx);
		blk_mq_exit_hctx(q, set, hctx, i);
	}
}

static int blk_mq_init_hctx(struct request_queue *q,
		struct blk_mq_tag_set *set,
		struct blk_mq_hw_ctx *hctx, unsigned hctx_idx)
{
	gfp_t gfp = GFP_NOIO | __GFP_NOWARN | __GFP_NORETRY;

	hctx->fq = blk_alloc_flush_queue(hctx->numa_node, set->cmd_size, gfp);
	if (!hctx->fq)
		goto fail;

	hctx->queue_num = hctx_idx;

	hctx->tags = set->tags[hctx_idx];

	if (set->ops->init_hctx &&
	    set->ops->init_hctx(hctx, set->driver_data, hctx_idx))
		goto fail_free_fq;

	if (blk_mq_init_request(set, hctx->fq->flush_rq, hctx_idx,
				hctx->numa_node))
		goto exit_hctx;

	if (xa_insert(&q->hctx_table, hctx_idx, hctx, GFP_KERNEL))
		goto exit_flush_rq;

	return 0;

 exit_flush_rq:
	if (set->ops->exit_request)
		set->ops->exit_request(set, hctx->fq->flush_rq, hctx_idx);
 exit_hctx:
	if (set->ops->exit_hctx)
		set->ops->exit_hctx(hctx, hctx_idx);
 fail_free_fq:
	blk_free_flush_queue(hctx->fq);
	hctx->fq = NULL;
 fail:
	return -1;
}

static struct blk_mq_hw_ctx *
blk_mq_alloc_hctx(struct request_queue *q, struct blk_mq_tag_set *set,
		int node)
{
	struct blk_mq_hw_ctx *hctx;
	gfp_t gfp = GFP_NOIO | __GFP_NOWARN | __GFP_NORETRY;

	hctx = kzalloc_node(sizeof(struct blk_mq_hw_ctx), gfp, node);
	if (!hctx)
		goto fail_alloc_hctx;

	if (!zalloc_cpumask_var_node(&hctx->cpumask, gfp, node))
		goto free_hctx;

	atomic_set(&hctx->nr_active, 0);
	if (node == NUMA_NO_NODE)
		node = set->numa_node;
	hctx->numa_node = node;

	INIT_DELAYED_WORK(&hctx->run_work, blk_mq_run_work_fn);
	spin_lock_init(&hctx->lock);
	INIT_LIST_HEAD(&hctx->dispatch);
	INIT_HLIST_NODE(&hctx->cpuhp_dead);
	INIT_HLIST_NODE(&hctx->cpuhp_online);
	hctx->queue = q;
	hctx->flags = set->flags & ~BLK_MQ_F_TAG_QUEUE_SHARED;

	INIT_LIST_HEAD(&hctx->hctx_list);

	/*
	 * Allocate space for all possible cpus to avoid allocation at
	 * runtime
	 */
	hctx->ctxs = kmalloc_array_node(nr_cpu_ids, sizeof(void *),
			gfp, node);
	if (!hctx->ctxs)
		goto free_cpumask;

	if (sbitmap_init_node(&hctx->ctx_map, nr_cpu_ids, ilog2(8),
				gfp, node, false, false))
		goto free_ctxs;
	hctx->nr_ctx = 0;

	spin_lock_init(&hctx->dispatch_wait_lock);
	init_waitqueue_func_entry(&hctx->dispatch_wait, blk_mq_dispatch_wake);
	INIT_LIST_HEAD(&hctx->dispatch_wait.entry);

	blk_mq_hctx_kobj_init(hctx);

	return hctx;

 free_ctxs:
	kfree(hctx->ctxs);
 free_cpumask:
	free_cpumask_var(hctx->cpumask);
 free_hctx:
	kfree(hctx);
 fail_alloc_hctx:
	return NULL;
}

static void blk_mq_init_cpu_queues(struct request_queue *q,
				   unsigned int nr_hw_queues)
{
	struct blk_mq_tag_set *set = q->tag_set;
	unsigned int i, j;

	for_each_possible_cpu(i) {
		struct blk_mq_ctx *__ctx = per_cpu_ptr(q->queue_ctx, i);
		struct blk_mq_hw_ctx *hctx;
		int k;

		__ctx->cpu = i;
		spin_lock_init(&__ctx->lock);
		for (k = HCTX_TYPE_DEFAULT; k < HCTX_MAX_TYPES; k++)
			INIT_LIST_HEAD(&__ctx->rq_lists[k]);

		__ctx->queue = q;

		/*
		 * Set local node, IFF we have more than one hw queue. If
		 * not, we remain on the home node of the device
		 */
		for (j = 0; j < set->nr_maps; j++) {
			hctx = blk_mq_map_queue_type(q, j, i);
			if (nr_hw_queues > 1 && hctx->numa_node == NUMA_NO_NODE)
				hctx->numa_node = cpu_to_node(i);
		}
	}
}

struct blk_mq_tags *blk_mq_alloc_map_and_rqs(struct blk_mq_tag_set *set,
					     unsigned int hctx_idx,
					     unsigned int depth)
{
	struct blk_mq_tags *tags;
	int ret;

	tags = blk_mq_alloc_rq_map(set, hctx_idx, depth, set->reserved_tags);
	if (!tags)
		return NULL;

	ret = blk_mq_alloc_rqs(set, tags, hctx_idx, depth);
	if (ret) {
		blk_mq_free_rq_map(set, tags);
		return NULL;
	}

	return tags;
}

static bool __blk_mq_alloc_map_and_rqs(struct blk_mq_tag_set *set,
				       int hctx_idx)
{
	if (blk_mq_is_shared_tags(set->flags)) {
		set->tags[hctx_idx] = set->shared_tags;

		return true;
	}

	set->tags[hctx_idx] = blk_mq_alloc_map_and_rqs(set, hctx_idx,
						       set->queue_depth);

	return set->tags[hctx_idx];
}

void blk_mq_free_map_and_rqs(struct blk_mq_tag_set *set,
			     struct blk_mq_tags *tags,
			     unsigned int hctx_idx)
{
	if (tags) {
		blk_mq_free_rqs(set, tags, hctx_idx);
		blk_mq_free_rq_map(set, tags);
	}
}

static void __blk_mq_free_map_and_rqs(struct blk_mq_tag_set *set,
				      unsigned int hctx_idx)
{
	if (!blk_mq_is_shared_tags(set->flags))
		blk_mq_free_map_and_rqs(set, set->tags[hctx_idx], hctx_idx);

	set->tags[hctx_idx] = NULL;
}

static void blk_mq_map_swqueue(struct request_queue *q)
{
	unsigned int j, hctx_idx;
	unsigned long i;
	struct blk_mq_hw_ctx *hctx;
	struct blk_mq_ctx *ctx;
	struct blk_mq_tag_set *set = q->tag_set;

	queue_for_each_hw_ctx(q, hctx, i) {
		cpumask_clear(hctx->cpumask);
		hctx->nr_ctx = 0;
		hctx->dispatch_from = NULL;
	}

	/*
	 * Map software to hardware queues.
	 *
	 * If the cpu isn't present, the cpu is mapped to first hctx.
	 */
	for_each_possible_cpu(i) {

		ctx = per_cpu_ptr(q->queue_ctx, i);
		for (j = 0; j < set->nr_maps; j++) {
			if (!set->map[j].nr_queues) {
				ctx->hctxs[j] = blk_mq_map_queue_type(q,
						HCTX_TYPE_DEFAULT, i);
				continue;
			}
			hctx_idx = set->map[j].mq_map[i];
			/* unmapped hw queue can be remapped after CPU topo changed */
			if (!set->tags[hctx_idx] &&
			    !__blk_mq_alloc_map_and_rqs(set, hctx_idx)) {
				/*
				 * If tags initialization fail for some hctx,
				 * that hctx won't be brought online.  In this
				 * case, remap the current ctx to hctx[0] which
				 * is guaranteed to always have tags allocated
				 */
				set->map[j].mq_map[i] = 0;
			}

			hctx = blk_mq_map_queue_type(q, j, i);
			ctx->hctxs[j] = hctx;
			/*
			 * If the CPU is already set in the mask, then we've
			 * mapped this one already. This can happen if
			 * devices share queues across queue maps.
			 */
			if (cpumask_test_cpu(i, hctx->cpumask))
				continue;

			cpumask_set_cpu(i, hctx->cpumask);
			hctx->type = j;
			ctx->index_hw[hctx->type] = hctx->nr_ctx;
			hctx->ctxs[hctx->nr_ctx++] = ctx;

			/*
			 * If the nr_ctx type overflows, we have exceeded the
			 * amount of sw queues we can support.
			 */
			BUG_ON(!hctx->nr_ctx);
		}

		for (; j < HCTX_MAX_TYPES; j++)
			ctx->hctxs[j] = blk_mq_map_queue_type(q,
					HCTX_TYPE_DEFAULT, i);
	}

	queue_for_each_hw_ctx(q, hctx, i) {
		int cpu;

		/*
		 * If no software queues are mapped to this hardware queue,
		 * disable it and free the request entries.
		 */
		if (!hctx->nr_ctx) {
			/* Never unmap queue 0.  We need it as a
			 * fallback in case of a new remap fails
			 * allocation
			 */
			if (i)
				__blk_mq_free_map_and_rqs(set, i);

			hctx->tags = NULL;
			continue;
		}

		hctx->tags = set->tags[i];
		WARN_ON(!hctx->tags);

		/*
		 * Set the map size to the number of mapped software queues.
		 * This is more accurate and more efficient than looping
		 * over all possibly mapped software queues.
		 */
		sbitmap_resize(&hctx->ctx_map, hctx->nr_ctx);

		/*
		 * Rule out isolated CPUs from hctx->cpumask to avoid
		 * running block kworker on isolated CPUs
		 */
		for_each_cpu(cpu, hctx->cpumask) {
			if (cpu_is_isolated(cpu))
				cpumask_clear_cpu(cpu, hctx->cpumask);
		}

		/*
		 * Initialize batch roundrobin counts
		 */
		hctx->next_cpu = blk_mq_first_mapped_cpu(hctx);
		hctx->next_cpu_batch = BLK_MQ_CPU_WORK_BATCH;
	}
}

/*
 * Caller needs to ensure that we're either frozen/quiesced, or that
 * the queue isn't live yet.
 */
static void queue_set_hctx_shared(struct request_queue *q, bool shared)
{
	struct blk_mq_hw_ctx *hctx;
	unsigned long i;

	queue_for_each_hw_ctx(q, hctx, i) {
		if (shared) {
			hctx->flags |= BLK_MQ_F_TAG_QUEUE_SHARED;
		} else {
			blk_mq_tag_idle(hctx);
			hctx->flags &= ~BLK_MQ_F_TAG_QUEUE_SHARED;
		}
	}
}

static void blk_mq_update_tag_set_shared(struct blk_mq_tag_set *set,
					 bool shared)
{
	struct request_queue *q;
	unsigned int memflags;

	lockdep_assert_held(&set->tag_list_lock);

	list_for_each_entry(q, &set->tag_list, tag_set_list) {
		memflags = blk_mq_freeze_queue(q);
		queue_set_hctx_shared(q, shared);
		blk_mq_unfreeze_queue(q, memflags);
	}
}

static void blk_mq_del_queue_tag_set(struct request_queue *q)
{
	struct blk_mq_tag_set *set = q->tag_set;

	mutex_lock(&set->tag_list_lock);
	list_del(&q->tag_set_list);
	if (list_is_singular(&set->tag_list)) {
		/* just transitioned to unshared */
		set->flags &= ~BLK_MQ_F_TAG_QUEUE_SHARED;
		/* update existing queue */
		blk_mq_update_tag_set_shared(set, false);
	}
	mutex_unlock(&set->tag_list_lock);
	INIT_LIST_HEAD(&q->tag_set_list);
}

static void blk_mq_add_queue_tag_set(struct blk_mq_tag_set *set,
				     struct request_queue *q)
{
	mutex_lock(&set->tag_list_lock);

	/*
	 * Check to see if we're transitioning to shared (from 1 to 2 queues).
	 */
	if (!list_empty(&set->tag_list) &&
	    !(set->flags & BLK_MQ_F_TAG_QUEUE_SHARED)) {
		set->flags |= BLK_MQ_F_TAG_QUEUE_SHARED;
		/* update existing queue */
		blk_mq_update_tag_set_shared(set, true);
	}
	if (set->flags & BLK_MQ_F_TAG_QUEUE_SHARED)
		queue_set_hctx_shared(q, true);
	list_add_tail(&q->tag_set_list, &set->tag_list);

	mutex_unlock(&set->tag_list_lock);
}

/* All allocations will be freed in release handler of q->mq_kobj */
static int blk_mq_alloc_ctxs(struct request_queue *q)
{
	struct blk_mq_ctxs *ctxs;
	int cpu;

	ctxs = kzalloc(sizeof(*ctxs), GFP_KERNEL);
	if (!ctxs)
		return -ENOMEM;

	ctxs->queue_ctx = alloc_percpu(struct blk_mq_ctx);
	if (!ctxs->queue_ctx)
		goto fail;

	for_each_possible_cpu(cpu) {
		struct blk_mq_ctx *ctx = per_cpu_ptr(ctxs->queue_ctx, cpu);
		ctx->ctxs = ctxs;
	}

	q->mq_kobj = &ctxs->kobj;
	q->queue_ctx = ctxs->queue_ctx;

	return 0;
 fail:
	kfree(ctxs);
	return -ENOMEM;
}

/*
 * It is the actual release handler for mq, but we do it from
 * request queue's release handler for avoiding use-after-free
 * and headache because q->mq_kobj shouldn't have been introduced,
 * but we can't group ctx/kctx kobj without it.
 */
void blk_mq_release(struct request_queue *q)
{
	struct blk_mq_hw_ctx *hctx, *next;
	unsigned long i;

	queue_for_each_hw_ctx(q, hctx, i)
		WARN_ON_ONCE(hctx && list_empty(&hctx->hctx_list));

	/* all hctx are in .unused_hctx_list now */
	list_for_each_entry_safe(hctx, next, &q->unused_hctx_list, hctx_list) {
		list_del_init(&hctx->hctx_list);
		kobject_put(&hctx->kobj);
	}

	xa_destroy(&q->hctx_table);

	/*
	 * release .mq_kobj and sw queue's kobject now because
	 * both share lifetime with request queue.
	 */
	blk_mq_sysfs_deinit(q);
}

struct request_queue *blk_mq_alloc_queue(struct blk_mq_tag_set *set,
		struct queue_limits *lim, void *queuedata)
{
	struct queue_limits default_lim = { };
	struct request_queue *q;
	int ret;

	if (!lim)
		lim = &default_lim;
	lim->features |= BLK_FEAT_IO_STAT | BLK_FEAT_NOWAIT;
	if (set->nr_maps > HCTX_TYPE_POLL)
		lim->features |= BLK_FEAT_POLL;

	q = blk_alloc_queue(lim, set->numa_node);
	if (IS_ERR(q))
		return q;
	q->queuedata = queuedata;
	ret = blk_mq_init_allocated_queue(set, q);
	if (ret) {
		blk_put_queue(q);
		return ERR_PTR(ret);
	}
	return q;
}
EXPORT_SYMBOL(blk_mq_alloc_queue);

/**
 * blk_mq_destroy_queue - shutdown a request queue
 * @q: request queue to shutdown
 *
 * This shuts down a request queue allocated by blk_mq_alloc_queue(). All future
 * requests will be failed with -ENODEV. The caller is responsible for dropping
 * the reference from blk_mq_alloc_queue() by calling blk_put_queue().
 *
 * Context: can sleep
 */
void blk_mq_destroy_queue(struct request_queue *q)
{
	WARN_ON_ONCE(!queue_is_mq(q));
	WARN_ON_ONCE(blk_queue_registered(q));

	might_sleep();

	blk_queue_flag_set(QUEUE_FLAG_DYING, q);
	blk_queue_start_drain(q);
	blk_mq_freeze_queue_wait(q);

	blk_sync_queue(q);
	blk_mq_cancel_work_sync(q);
	blk_mq_exit_queue(q);
}
EXPORT_SYMBOL(blk_mq_destroy_queue);

struct gendisk *__blk_mq_alloc_disk(struct blk_mq_tag_set *set,
		struct queue_limits *lim, void *queuedata,
		struct lock_class_key *lkclass)
{
	struct request_queue *q;
	struct gendisk *disk;

	q = blk_mq_alloc_queue(set, lim, queuedata);
	if (IS_ERR(q))
		return ERR_CAST(q);

	disk = __alloc_disk_node(q, set->numa_node, lkclass);
	if (!disk) {
		blk_mq_destroy_queue(q);
		blk_put_queue(q);
		return ERR_PTR(-ENOMEM);
	}
	set_bit(GD_OWNS_QUEUE, &disk->state);
	return disk;
}
EXPORT_SYMBOL(__blk_mq_alloc_disk);

struct gendisk *blk_mq_alloc_disk_for_queue(struct request_queue *q,
		struct lock_class_key *lkclass)
{
	struct gendisk *disk;

	if (!blk_get_queue(q))
		return NULL;
	disk = __alloc_disk_node(q, NUMA_NO_NODE, lkclass);
	if (!disk)
		blk_put_queue(q);
	return disk;
}
EXPORT_SYMBOL(blk_mq_alloc_disk_for_queue);

/*
 * Only hctx removed from cpuhp list can be reused
 */
static bool blk_mq_hctx_is_reusable(struct blk_mq_hw_ctx *hctx)
{
	return hlist_unhashed(&hctx->cpuhp_online) &&
		hlist_unhashed(&hctx->cpuhp_dead);
}

static struct blk_mq_hw_ctx *blk_mq_alloc_and_init_hctx(
		struct blk_mq_tag_set *set, struct request_queue *q,
		int hctx_idx, int node)
{
	struct blk_mq_hw_ctx *hctx = NULL, *tmp;

	/* reuse dead hctx first */
	spin_lock(&q->unused_hctx_lock);
	list_for_each_entry(tmp, &q->unused_hctx_list, hctx_list) {
		if (tmp->numa_node == node && blk_mq_hctx_is_reusable(tmp)) {
			hctx = tmp;
			break;
		}
	}
	if (hctx)
		list_del_init(&hctx->hctx_list);
	spin_unlock(&q->unused_hctx_lock);

	if (!hctx)
		hctx = blk_mq_alloc_hctx(q, set, node);
	if (!hctx)
		goto fail;

	if (blk_mq_init_hctx(q, set, hctx, hctx_idx))
		goto free_hctx;

	return hctx;

 free_hctx:
	kobject_put(&hctx->kobj);
 fail:
	return NULL;
}

static void __blk_mq_realloc_hw_ctxs(struct blk_mq_tag_set *set,
				     struct request_queue *q)
{
	struct blk_mq_hw_ctx *hctx;
	unsigned long i, j;

	for (i = 0; i < set->nr_hw_queues; i++) {
		int old_node;
		int node = blk_mq_get_hctx_node(set, i);
		struct blk_mq_hw_ctx *old_hctx = xa_load(&q->hctx_table, i);

		if (old_hctx) {
			old_node = old_hctx->numa_node;
			blk_mq_exit_hctx(q, set, old_hctx, i);
		}

		if (!blk_mq_alloc_and_init_hctx(set, q, i, node)) {
			if (!old_hctx)
				break;
			pr_warn("Allocate new hctx on node %d fails, fallback to previous one on node %d\n",
					node, old_node);
			hctx = blk_mq_alloc_and_init_hctx(set, q, i, old_node);
			WARN_ON_ONCE(!hctx);
		}
	}
	/*
	 * Increasing nr_hw_queues fails. Free the newly allocated
	 * hctxs and keep the previous q->nr_hw_queues.
	 */
	if (i != set->nr_hw_queues) {
		j = q->nr_hw_queues;
	} else {
		j = i;
		q->nr_hw_queues = set->nr_hw_queues;
	}

	xa_for_each_start(&q->hctx_table, j, hctx, j)
		blk_mq_exit_hctx(q, set, hctx, j);
}

static void blk_mq_realloc_hw_ctxs(struct blk_mq_tag_set *set,
				   struct request_queue *q)
{
	__blk_mq_realloc_hw_ctxs(set, q);

	/* unregister cpuhp callbacks for exited hctxs */
	blk_mq_remove_hw_queues_cpuhp(q);

	/* register cpuhp for new initialized hctxs */
	blk_mq_add_hw_queues_cpuhp(q);
}

int blk_mq_init_allocated_queue(struct blk_mq_tag_set *set,
		struct request_queue *q)
{
	/* mark the queue as mq asap */
	q->mq_ops = set->ops;

	/*
	 * ->tag_set has to be setup before initialize hctx, which cpuphp
	 * handler needs it for checking queue mapping
	 */
	q->tag_set = set;

	if (blk_mq_alloc_ctxs(q))
		goto err_exit;

	/* init q->mq_kobj and sw queues' kobjects */
	blk_mq_sysfs_init(q);

	INIT_LIST_HEAD(&q->unused_hctx_list);
	spin_lock_init(&q->unused_hctx_lock);

	xa_init(&q->hctx_table);

	blk_mq_realloc_hw_ctxs(set, q);
	if (!q->nr_hw_queues)
		goto err_hctxs;

	INIT_WORK(&q->timeout_work, blk_mq_timeout_work);
	blk_queue_rq_timeout(q, set->timeout ? set->timeout : 30 * HZ);

	q->queue_flags |= QUEUE_FLAG_MQ_DEFAULT;

	INIT_DELAYED_WORK(&q->requeue_work, blk_mq_requeue_work);
	INIT_LIST_HEAD(&q->flush_list);
	INIT_LIST_HEAD(&q->requeue_list);
	spin_lock_init(&q->requeue_lock);

	q->nr_requests = set->queue_depth;

	blk_mq_init_cpu_queues(q, set->nr_hw_queues);
	blk_mq_map_swqueue(q);
	blk_mq_add_queue_tag_set(set, q);
	return 0;

err_hctxs:
	blk_mq_release(q);
err_exit:
	q->mq_ops = NULL;
	return -ENOMEM;
}
EXPORT_SYMBOL(blk_mq_init_allocated_queue);

/* tags can _not_ be used after returning from blk_mq_exit_queue */
void blk_mq_exit_queue(struct request_queue *q)
{
	struct blk_mq_tag_set *set = q->tag_set;

	/* Checks hctx->flags & BLK_MQ_F_TAG_QUEUE_SHARED. */
	blk_mq_exit_hw_queues(q, set, set->nr_hw_queues);
	/* May clear BLK_MQ_F_TAG_QUEUE_SHARED in hctx->flags. */
	blk_mq_del_queue_tag_set(q);
}

static int __blk_mq_alloc_rq_maps(struct blk_mq_tag_set *set)
{
	int i;

	if (blk_mq_is_shared_tags(set->flags)) {
		set->shared_tags = blk_mq_alloc_map_and_rqs(set,
						BLK_MQ_NO_HCTX_IDX,
						set->queue_depth);
		if (!set->shared_tags)
			return -ENOMEM;
	}

	for (i = 0; i < set->nr_hw_queues; i++) {
		if (!__blk_mq_alloc_map_and_rqs(set, i))
			goto out_unwind;
		cond_resched();
	}

	return 0;

out_unwind:
	while (--i >= 0)
		__blk_mq_free_map_and_rqs(set, i);

	if (blk_mq_is_shared_tags(set->flags)) {
		blk_mq_free_map_and_rqs(set, set->shared_tags,
					BLK_MQ_NO_HCTX_IDX);
	}

	return -ENOMEM;
}

/*
 * Allocate the request maps associated with this tag_set. Note that this
 * may reduce the depth asked for, if memory is tight. set->queue_depth
 * will be updated to reflect the allocated depth.
 */
static int blk_mq_alloc_set_map_and_rqs(struct blk_mq_tag_set *set)
{
	unsigned int depth;
	int err;

	depth = set->queue_depth;
	do {
		err = __blk_mq_alloc_rq_maps(set);
		if (!err)
			break;

		set->queue_depth >>= 1;
		if (set->queue_depth < set->reserved_tags + BLK_MQ_TAG_MIN) {
			err = -ENOMEM;
			break;
		}
	} while (set->queue_depth);

	if (!set->queue_depth || err) {
		pr_err("blk-mq: failed to allocate request map\n");
		return -ENOMEM;
	}

	if (depth != set->queue_depth)
		pr_info("blk-mq: reduced tag depth (%u -> %u)\n",
						depth, set->queue_depth);

	return 0;
}

static void blk_mq_update_queue_map(struct blk_mq_tag_set *set)
{
	/*
	 * blk_mq_map_queues() and multiple .map_queues() implementations
	 * expect that set->map[HCTX_TYPE_DEFAULT].nr_queues is set to the
	 * number of hardware queues.
	 */
	if (set->nr_maps == 1)
		set->map[HCTX_TYPE_DEFAULT].nr_queues = set->nr_hw_queues;

	if (set->ops->map_queues) {
		int i;

		/*
		 * transport .map_queues is usually done in the following
		 * way:
		 *
		 * for (queue = 0; queue < set->nr_hw_queues; queue++) {
		 * 	mask = get_cpu_mask(queue)
		 * 	for_each_cpu(cpu, mask)
		 * 		set->map[x].mq_map[cpu] = queue;
		 * }
		 *
		 * When we need to remap, the table has to be cleared for
		 * killing stale mapping since one CPU may not be mapped
		 * to any hw queue.
		 */
		for (i = 0; i < set->nr_maps; i++)
			blk_mq_clear_mq_map(&set->map[i]);

		set->ops->map_queues(set);
	} else {
		BUG_ON(set->nr_maps > 1);
		blk_mq_map_queues(&set->map[HCTX_TYPE_DEFAULT]);
	}
}

static int blk_mq_realloc_tag_set_tags(struct blk_mq_tag_set *set,
				       int new_nr_hw_queues)
{
	struct blk_mq_tags **new_tags;
	int i;

	if (set->nr_hw_queues >= new_nr_hw_queues)
		goto done;

	new_tags = kcalloc_node(new_nr_hw_queues, sizeof(struct blk_mq_tags *),
				GFP_KERNEL, set->numa_node);
	if (!new_tags)
		return -ENOMEM;

	if (set->tags)
		memcpy(new_tags, set->tags, set->nr_hw_queues *
		       sizeof(*set->tags));
	kfree(set->tags);
	set->tags = new_tags;

	for (i = set->nr_hw_queues; i < new_nr_hw_queues; i++) {
		if (!__blk_mq_alloc_map_and_rqs(set, i)) {
			while (--i >= set->nr_hw_queues)
				__blk_mq_free_map_and_rqs(set, i);
			return -ENOMEM;
		}
		cond_resched();
	}

done:
	set->nr_hw_queues = new_nr_hw_queues;
	return 0;
}

/*
 * Alloc a tag set to be associated with one or more request queues.
 * May fail with EINVAL for various error conditions. May adjust the
 * requested depth down, if it's too large. In that case, the set
 * value will be stored in set->queue_depth.
 */
int blk_mq_alloc_tag_set(struct blk_mq_tag_set *set)
{
	int i, ret;

	BUILD_BUG_ON(BLK_MQ_MAX_DEPTH > 1 << BLK_MQ_UNIQUE_TAG_BITS);

	if (!set->nr_hw_queues)
		return -EINVAL;
	if (!set->queue_depth)
		return -EINVAL;
	if (set->queue_depth < set->reserved_tags + BLK_MQ_TAG_MIN)
		return -EINVAL;

	if (!set->ops->queue_rq)
		return -EINVAL;

	if (!set->ops->get_budget ^ !set->ops->put_budget)
		return -EINVAL;

	if (set->queue_depth > BLK_MQ_MAX_DEPTH) {
		pr_info("blk-mq: reduced tag depth to %u\n",
			BLK_MQ_MAX_DEPTH);
		set->queue_depth = BLK_MQ_MAX_DEPTH;
	}

	if (!set->nr_maps)
		set->nr_maps = 1;
	else if (set->nr_maps > HCTX_MAX_TYPES)
		return -EINVAL;

	/*
	 * If a crashdump is active, then we are potentially in a very
	 * memory constrained environment. Limit us to  64 tags to prevent
	 * using too much memory.
	 */
	if (is_kdump_kernel())
		set->queue_depth = min(64U, set->queue_depth);

	/*
	 * There is no use for more h/w queues than cpus if we just have
	 * a single map
	 */
	if (set->nr_maps == 1 && set->nr_hw_queues > nr_cpu_ids)
		set->nr_hw_queues = nr_cpu_ids;

	if (set->flags & BLK_MQ_F_BLOCKING) {
		set->srcu = kmalloc(sizeof(*set->srcu), GFP_KERNEL);
		if (!set->srcu)
			return -ENOMEM;
		ret = init_srcu_struct(set->srcu);
		if (ret)
			goto out_free_srcu;
	}
	ret = init_srcu_struct(&set->tags_srcu);
	if (ret)
		goto out_cleanup_srcu;

	init_rwsem(&set->update_nr_hwq_lock);

	ret = -ENOMEM;
	set->tags = kcalloc_node(set->nr_hw_queues,
				 sizeof(struct blk_mq_tags *), GFP_KERNEL,
				 set->numa_node);
	if (!set->tags)
		goto out_cleanup_tags_srcu;

	for (i = 0; i < set->nr_maps; i++) {
		set->map[i].mq_map = kcalloc_node(nr_cpu_ids,
						  sizeof(set->map[i].mq_map[0]),
						  GFP_KERNEL, set->numa_node);
		if (!set->map[i].mq_map)
			goto out_free_mq_map;
		set->map[i].nr_queues = set->nr_hw_queues;
	}

	blk_mq_update_queue_map(set);

	ret = blk_mq_alloc_set_map_and_rqs(set);
	if (ret)
		goto out_free_mq_map;

	mutex_init(&set->tag_list_lock);
	INIT_LIST_HEAD(&set->tag_list);

	return 0;

out_free_mq_map:
	for (i = 0; i < set->nr_maps; i++) {
		kfree(set->map[i].mq_map);
		set->map[i].mq_map = NULL;
	}
	kfree(set->tags);
	set->tags = NULL;
out_cleanup_tags_srcu:
	cleanup_srcu_struct(&set->tags_srcu);
out_cleanup_srcu:
	if (set->flags & BLK_MQ_F_BLOCKING)
		cleanup_srcu_struct(set->srcu);
out_free_srcu:
	if (set->flags & BLK_MQ_F_BLOCKING)
		kfree(set->srcu);
	return ret;
}
EXPORT_SYMBOL(blk_mq_alloc_tag_set);

/* allocate and initialize a tagset for a simple single-queue device */
int blk_mq_alloc_sq_tag_set(struct blk_mq_tag_set *set,
		const struct blk_mq_ops *ops, unsigned int queue_depth,
		unsigned int set_flags)
{
	memset(set, 0, sizeof(*set));
	set->ops = ops;
	set->nr_hw_queues = 1;
	set->nr_maps = 1;
	set->queue_depth = queue_depth;
	set->numa_node = NUMA_NO_NODE;
	set->flags = set_flags;
	return blk_mq_alloc_tag_set(set);
}
EXPORT_SYMBOL_GPL(blk_mq_alloc_sq_tag_set);

void blk_mq_free_tag_set(struct blk_mq_tag_set *set)
{
	int i, j;

	for (i = 0; i < set->nr_hw_queues; i++)
		__blk_mq_free_map_and_rqs(set, i);

	if (blk_mq_is_shared_tags(set->flags)) {
		blk_mq_free_map_and_rqs(set, set->shared_tags,
					BLK_MQ_NO_HCTX_IDX);
	}

	for (j = 0; j < set->nr_maps; j++) {
		kfree(set->map[j].mq_map);
		set->map[j].mq_map = NULL;
	}

	kfree(set->tags);
	set->tags = NULL;

	srcu_barrier(&set->tags_srcu);
	cleanup_srcu_struct(&set->tags_srcu);
	if (set->flags & BLK_MQ_F_BLOCKING) {
		cleanup_srcu_struct(set->srcu);
		kfree(set->srcu);
	}
}
EXPORT_SYMBOL(blk_mq_free_tag_set);

struct elevator_tags *blk_mq_update_nr_requests(struct request_queue *q,
						struct elevator_tags *et,
						unsigned int nr)
{
	struct blk_mq_tag_set *set = q->tag_set;
	struct elevator_tags *old_et = NULL;
	struct blk_mq_hw_ctx *hctx;
	unsigned long i;

	blk_mq_quiesce_queue(q);

	if (blk_mq_is_shared_tags(set->flags)) {
		/*
		 * Shared tags, for sched tags, we allocate max initially hence
		 * tags can't grow, see blk_mq_alloc_sched_tags().
		 */
		if (q->elevator)
			blk_mq_tag_update_sched_shared_tags(q, nr);
		else
			blk_mq_tag_resize_shared_tags(set, nr);
	} else if (!q->elevator) {
		/*
		 * Non-shared hardware tags, nr is already checked from
		 * queue_requests_store() and tags can't grow.
		 */
		queue_for_each_hw_ctx(q, hctx, i) {
			if (!hctx->tags)
				continue;
			sbitmap_queue_resize(&hctx->tags->bitmap_tags,
				nr - hctx->tags->nr_reserved_tags);
		}
	} else if (nr <= q->elevator->et->nr_requests) {
		/* Non-shared sched tags, and tags don't grow. */
		queue_for_each_hw_ctx(q, hctx, i) {
			if (!hctx->sched_tags)
				continue;
			sbitmap_queue_resize(&hctx->sched_tags->bitmap_tags,
				nr - hctx->sched_tags->nr_reserved_tags);
		}
	} else {
		/* Non-shared sched tags, and tags grow */
		queue_for_each_hw_ctx(q, hctx, i)
			hctx->sched_tags = et->tags[i];
		old_et =  q->elevator->et;
		q->elevator->et = et;
	}

	q->nr_requests = nr;
	if (q->elevator && q->elevator->type->ops.depth_updated)
		q->elevator->type->ops.depth_updated(q);

	blk_mq_unquiesce_queue(q);
	return old_et;
}

/*
 * Switch back to the elevator type stored in the xarray.
 */
static void blk_mq_elv_switch_back(struct request_queue *q,
		struct xarray *elv_tbl, struct xarray *et_tbl)
{
	struct elevator_type *e = xa_load(elv_tbl, q->id);
	struct elevator_tags *t = xa_load(et_tbl, q->id);

	/* The elv_update_nr_hw_queues unfreezes the queue. */
	elv_update_nr_hw_queues(q, e, t);

	/* Drop the reference acquired in blk_mq_elv_switch_none. */
	if (e)
		elevator_put(e);
}

/*
 * Stores elevator type in xarray and set current elevator to none. It uses
 * q->id as an index to store the elevator type into the xarray.
 */
static int blk_mq_elv_switch_none(struct request_queue *q,
		struct xarray *elv_tbl)
{
	int ret = 0;

	lockdep_assert_held_write(&q->tag_set->update_nr_hwq_lock);

	/*
	 * Accessing q->elevator without holding q->elevator_lock is safe here
	 * because we're called from nr_hw_queue update which is protected by
	 * set->update_nr_hwq_lock in the writer context. So, scheduler update/
	 * switch code (which acquires the same lock in the reader context)
	 * can't run concurrently.
	 */
	if (q->elevator) {

		ret = xa_insert(elv_tbl, q->id, q->elevator->type, GFP_KERNEL);
		if (WARN_ON_ONCE(ret))
			return ret;

		/*
		 * Before we switch elevator to 'none', take a reference to
		 * the elevator module so that while nr_hw_queue update is
		 * running, no one can remove elevator module. We'd put the
		 * reference to elevator module later when we switch back
		 * elevator.
		 */
		__elevator_get(q->elevator->type);

		elevator_set_none(q);
	}
	return ret;
}

static void __blk_mq_update_nr_hw_queues(struct blk_mq_tag_set *set,
							int nr_hw_queues)
{
	struct request_queue *q;
	int prev_nr_hw_queues = set->nr_hw_queues;
	unsigned int memflags;
	int i;
	struct xarray elv_tbl, et_tbl;
	bool queues_frozen = false;

	lockdep_assert_held(&set->tag_list_lock);

	if (set->nr_maps == 1 && nr_hw_queues > nr_cpu_ids)
		nr_hw_queues = nr_cpu_ids;
	if (nr_hw_queues < 1)
		return;
	if (set->nr_maps == 1 && nr_hw_queues == set->nr_hw_queues)
		return;

	memflags = memalloc_noio_save();

	xa_init(&et_tbl);
	if (blk_mq_alloc_sched_tags_batch(&et_tbl, set, nr_hw_queues) < 0)
		goto out_memalloc_restore;

	xa_init(&elv_tbl);

	list_for_each_entry(q, &set->tag_list, tag_set_list) {
		blk_mq_debugfs_unregister_hctxs(q);
		blk_mq_sysfs_unregister_hctxs(q);
	}

	/*
	 * Switch IO scheduler to 'none', cleaning up the data associated
	 * with the previous scheduler. We will switch back once we are done
	 * updating the new sw to hw queue mappings.
	 */
	list_for_each_entry(q, &set->tag_list, tag_set_list)
		if (blk_mq_elv_switch_none(q, &elv_tbl))
			goto switch_back;

	list_for_each_entry(q, &set->tag_list, tag_set_list)
		blk_mq_freeze_queue_nomemsave(q);
	queues_frozen = true;
	if (blk_mq_realloc_tag_set_tags(set, nr_hw_queues) < 0)
		goto switch_back;

fallback:
	blk_mq_update_queue_map(set);
	list_for_each_entry(q, &set->tag_list, tag_set_list) {
		__blk_mq_realloc_hw_ctxs(set, q);

		if (q->nr_hw_queues != set->nr_hw_queues) {
			int i = prev_nr_hw_queues;

			pr_warn("Increasing nr_hw_queues to %d fails, fallback to %d\n",
					nr_hw_queues, prev_nr_hw_queues);
			for (; i < set->nr_hw_queues; i++)
				__blk_mq_free_map_and_rqs(set, i);

			set->nr_hw_queues = prev_nr_hw_queues;
			goto fallback;
		}
		blk_mq_map_swqueue(q);
	}
switch_back:
	/* The blk_mq_elv_switch_back unfreezes queue for us. */
	list_for_each_entry(q, &set->tag_list, tag_set_list) {
		/* switch_back expects queue to be frozen */
		if (!queues_frozen)
			blk_mq_freeze_queue_nomemsave(q);
		blk_mq_elv_switch_back(q, &elv_tbl, &et_tbl);
	}

	list_for_each_entry(q, &set->tag_list, tag_set_list) {
		blk_mq_sysfs_register_hctxs(q);
		blk_mq_debugfs_register_hctxs(q);

		blk_mq_remove_hw_queues_cpuhp(q);
		blk_mq_add_hw_queues_cpuhp(q);
	}

	xa_destroy(&elv_tbl);
	xa_destroy(&et_tbl);
out_memalloc_restore:
	memalloc_noio_restore(memflags);

	/* Free the excess tags when nr_hw_queues shrink. */
	for (i = set->nr_hw_queues; i < prev_nr_hw_queues; i++)
		__blk_mq_free_map_and_rqs(set, i);
}

void blk_mq_update_nr_hw_queues(struct blk_mq_tag_set *set, int nr_hw_queues)
{
	down_write(&set->update_nr_hwq_lock);
	mutex_lock(&set->tag_list_lock);
	__blk_mq_update_nr_hw_queues(set, nr_hw_queues);
	mutex_unlock(&set->tag_list_lock);
	up_write(&set->update_nr_hwq_lock);
}
EXPORT_SYMBOL_GPL(blk_mq_update_nr_hw_queues);

static int blk_hctx_poll(struct request_queue *q, struct blk_mq_hw_ctx *hctx,
			 struct io_comp_batch *iob, unsigned int flags)
{
	long state = get_current_state();
	int ret;

	do {
		ret = q->mq_ops->poll(hctx, iob);
		if (ret > 0) {
			__set_current_state(TASK_RUNNING);
			return ret;
		}

		if (signal_pending_state(state, current))
			__set_current_state(TASK_RUNNING);
		if (task_is_running(current))
			return 1;

		if (ret < 0 || (flags & BLK_POLL_ONESHOT))
			break;
		cpu_relax();
	} while (!need_resched());

	__set_current_state(TASK_RUNNING);
	return 0;
}

int blk_mq_poll(struct request_queue *q, blk_qc_t cookie,
		struct io_comp_batch *iob, unsigned int flags)
{
	if (!blk_mq_can_poll(q))
		return 0;
	return blk_hctx_poll(q, xa_load(&q->hctx_table, cookie), iob, flags);
}

int blk_rq_poll(struct request *rq, struct io_comp_batch *iob,
		unsigned int poll_flags)
{
	struct request_queue *q = rq->q;
	int ret;

	if (!blk_rq_is_poll(rq))
		return 0;
	if (!percpu_ref_tryget(&q->q_usage_counter))
		return 0;

	ret = blk_hctx_poll(q, rq->mq_hctx, iob, poll_flags);
	blk_queue_exit(q);

	return ret;
}
EXPORT_SYMBOL_GPL(blk_rq_poll);

unsigned int blk_mq_rq_cpu(struct request *rq)
{
	return rq->mq_ctx->cpu;
}
EXPORT_SYMBOL(blk_mq_rq_cpu);

void blk_mq_cancel_work_sync(struct request_queue *q)
{
	struct blk_mq_hw_ctx *hctx;
	unsigned long i;

	cancel_delayed_work_sync(&q->requeue_work);

	queue_for_each_hw_ctx(q, hctx, i)
		cancel_delayed_work_sync(&hctx->run_work);
}

static int __init blk_mq_init(void)
{
	int i;

	for_each_possible_cpu(i)
		init_llist_head(&per_cpu(blk_cpu_done, i));
	for_each_possible_cpu(i)
		INIT_CSD(&per_cpu(blk_cpu_csd, i),
			 __blk_mq_complete_request_remote, NULL);
	open_softirq(BLOCK_SOFTIRQ, blk_done_softirq);

	cpuhp_setup_state_nocalls(CPUHP_BLOCK_SOFTIRQ_DEAD,
				  "block/softirq:dead", NULL,
				  blk_softirq_cpu_dead);
	cpuhp_setup_state_multi(CPUHP_BLK_MQ_DEAD, "block/mq:dead", NULL,
				blk_mq_hctx_notify_dead);
	cpuhp_setup_state_multi(CPUHP_AP_BLK_MQ_ONLINE, "block/mq:online",
				blk_mq_hctx_notify_online,
				blk_mq_hctx_notify_offline);
	return 0;
}
subsys_initcall(blk_mq_init);<|MERGE_RESOLUTION|>--- conflicted
+++ resolved
@@ -396,19 +396,12 @@
 #endif
 }
 
-<<<<<<< HEAD
-static inline void blk_mq_bio_issue_init(struct bio *bio)
-{
-#ifdef CONFIG_BLK_CGROUP
-	bio->issue_time_ns = blk_time_get_ns();
-=======
 static inline void blk_mq_bio_issue_init(struct request_queue *q,
 					 struct bio *bio)
 {
 #ifdef CONFIG_BLK_CGROUP
 	if (test_bit(QUEUE_FLAG_BIO_ISSUE_TIME, &q->queue_flags))
 		bio->issue_time_ns = blk_time_get_ns();
->>>>>>> b35fc656
 #endif
 }
 
@@ -3184,11 +3177,7 @@
 	if (!bio_integrity_prep(bio))
 		goto queue_exit;
 
-<<<<<<< HEAD
-	blk_mq_bio_issue_init(bio);
-=======
 	blk_mq_bio_issue_init(q, bio);
->>>>>>> b35fc656
 	if (blk_mq_attempt_bio_merge(q, bio, nr_segs))
 		goto queue_exit;
 
