/*
 * Block multiqueue core code
 *
 * Copyright (C) 2013-2014 Jens Axboe
 * Copyright (C) 2013-2014 Christoph Hellwig
 */
#include <linux/kernel.h>
#include <linux/module.h>
#include <linux/backing-dev.h>
#include <linux/bio.h>
#include <linux/blkdev.h>
#include <linux/kmemleak.h>
#include <linux/mm.h>
#include <linux/init.h>
#include <linux/slab.h>
#include <linux/workqueue.h>
#include <linux/smp.h>
#include <linux/llist.h>
#include <linux/list_sort.h>
#include <linux/cpu.h>
#include <linux/cache.h>
#include <linux/sched/sysctl.h>
#include <linux/delay.h>
#include <linux/crash_dump.h>
#include <linux/prefetch.h>

#include <trace/events/block.h>

#include <linux/blk-mq.h>
#include "blk.h"
#include "blk-mq.h"
#include "blk-mq-tag.h"
#include "blk-stat.h"
#include "blk-wbt.h"

static DEFINE_MUTEX(all_q_mutex);
static LIST_HEAD(all_q_list);

/*
 * Check if any of the ctx's have pending work in this hardware queue
 */
static bool blk_mq_hctx_has_pending(struct blk_mq_hw_ctx *hctx)
{
	return sbitmap_any_bit_set(&hctx->ctx_map);
}

/*
 * Mark this ctx as having pending work in this hardware queue
 */
static void blk_mq_hctx_mark_pending(struct blk_mq_hw_ctx *hctx,
				     struct blk_mq_ctx *ctx)
{
	if (!sbitmap_test_bit(&hctx->ctx_map, ctx->index_hw))
		sbitmap_set_bit(&hctx->ctx_map, ctx->index_hw);
}

static void blk_mq_hctx_clear_pending(struct blk_mq_hw_ctx *hctx,
				      struct blk_mq_ctx *ctx)
{
	sbitmap_clear_bit(&hctx->ctx_map, ctx->index_hw);
}

void blk_mq_freeze_queue_start(struct request_queue *q)
{
	int freeze_depth;

	freeze_depth = atomic_inc_return(&q->mq_freeze_depth);
	if (freeze_depth == 1) {
		percpu_ref_kill(&q->q_usage_counter);
		blk_mq_run_hw_queues(q, false);
	}
}
EXPORT_SYMBOL_GPL(blk_mq_freeze_queue_start);

static void blk_mq_freeze_queue_wait(struct request_queue *q)
{
	wait_event(q->mq_freeze_wq, percpu_ref_is_zero(&q->q_usage_counter));
}

/*
 * Guarantee no request is in use, so we can change any data structure of
 * the queue afterward.
 */
void blk_freeze_queue(struct request_queue *q)
{
	/*
	 * In the !blk_mq case we are only calling this to kill the
	 * q_usage_counter, otherwise this increases the freeze depth
	 * and waits for it to return to zero.  For this reason there is
	 * no blk_unfreeze_queue(), and blk_freeze_queue() is not
	 * exported to drivers as the only user for unfreeze is blk_mq.
	 */
	blk_mq_freeze_queue_start(q);
	blk_mq_freeze_queue_wait(q);
}

void blk_mq_freeze_queue(struct request_queue *q)
{
	/*
	 * ...just an alias to keep freeze and unfreeze actions balanced
	 * in the blk_mq_* namespace
	 */
	blk_freeze_queue(q);
}
EXPORT_SYMBOL_GPL(blk_mq_freeze_queue);

void blk_mq_unfreeze_queue(struct request_queue *q)
{
	int freeze_depth;

	freeze_depth = atomic_dec_return(&q->mq_freeze_depth);
	WARN_ON_ONCE(freeze_depth < 0);
	if (!freeze_depth) {
		percpu_ref_reinit(&q->q_usage_counter);
		wake_up_all(&q->mq_freeze_wq);
	}
}
EXPORT_SYMBOL_GPL(blk_mq_unfreeze_queue);

/**
 * blk_mq_quiesce_queue() - wait until all ongoing queue_rq calls have finished
 * @q: request queue.
 *
 * Note: this function does not prevent that the struct request end_io()
 * callback function is invoked. Additionally, it is not prevented that
 * new queue_rq() calls occur unless the queue has been stopped first.
 */
void blk_mq_quiesce_queue(struct request_queue *q)
{
	struct blk_mq_hw_ctx *hctx;
	unsigned int i;
	bool rcu = false;

	blk_mq_stop_hw_queues(q);

	queue_for_each_hw_ctx(q, hctx, i) {
		if (hctx->flags & BLK_MQ_F_BLOCKING)
			synchronize_srcu(&hctx->queue_rq_srcu);
		else
			rcu = true;
	}
	if (rcu)
		synchronize_rcu();
}
EXPORT_SYMBOL_GPL(blk_mq_quiesce_queue);

void blk_mq_wake_waiters(struct request_queue *q)
{
	struct blk_mq_hw_ctx *hctx;
	unsigned int i;

	queue_for_each_hw_ctx(q, hctx, i)
		if (blk_mq_hw_queue_mapped(hctx))
			blk_mq_tag_wakeup_all(hctx->tags, true);

	/*
	 * If we are called because the queue has now been marked as
	 * dying, we need to ensure that processes currently waiting on
	 * the queue are notified as well.
	 */
	wake_up_all(&q->mq_freeze_wq);
}

bool blk_mq_can_queue(struct blk_mq_hw_ctx *hctx)
{
	return blk_mq_has_free_tags(hctx->tags);
}
EXPORT_SYMBOL(blk_mq_can_queue);

static void blk_mq_rq_ctx_init(struct request_queue *q, struct blk_mq_ctx *ctx,
			       struct request *rq, unsigned int op)
{
	INIT_LIST_HEAD(&rq->queuelist);
	/* csd/requeue_work/fifo_time is initialized before use */
	rq->q = q;
	rq->mq_ctx = ctx;
	rq->cmd_flags = op;
	if (blk_queue_io_stat(q))
		rq->rq_flags |= RQF_IO_STAT;
	/* do not touch atomic flags, it needs atomic ops against the timer */
	rq->cpu = -1;
	INIT_HLIST_NODE(&rq->hash);
	RB_CLEAR_NODE(&rq->rb_node);
	rq->rq_disk = NULL;
	rq->part = NULL;
	rq->start_time = jiffies;
#ifdef CONFIG_BLK_CGROUP
	rq->rl = NULL;
	set_start_time_ns(rq);
	rq->io_start_time_ns = 0;
#endif
	rq->nr_phys_segments = 0;
#if defined(CONFIG_BLK_DEV_INTEGRITY)
	rq->nr_integrity_segments = 0;
#endif
	rq->special = NULL;
	/* tag was already set */
	rq->errors = 0;

	rq->cmd = rq->__cmd;

	rq->extra_len = 0;
	rq->sense_len = 0;
	rq->resid_len = 0;
	rq->sense = NULL;

	INIT_LIST_HEAD(&rq->timeout_list);
	rq->timeout = 0;

	rq->end_io = NULL;
	rq->end_io_data = NULL;
	rq->next_rq = NULL;

	ctx->rq_dispatched[op_is_sync(op)]++;
}

static struct request *
__blk_mq_alloc_request(struct blk_mq_alloc_data *data, unsigned int op)
{
	struct request *rq;
	unsigned int tag;

	tag = blk_mq_get_tag(data);
	if (tag != BLK_MQ_TAG_FAIL) {
		rq = data->hctx->tags->rqs[tag];

		if (blk_mq_tag_busy(data->hctx)) {
			rq->rq_flags = RQF_MQ_INFLIGHT;
			atomic_inc(&data->hctx->nr_active);
		}

		rq->tag = tag;
		blk_mq_rq_ctx_init(data->q, data->ctx, rq, op);
		return rq;
	}

	return NULL;
}

struct request *blk_mq_alloc_request(struct request_queue *q, int rw,
		unsigned int flags)
{
	struct blk_mq_ctx *ctx;
	struct blk_mq_hw_ctx *hctx;
	struct request *rq;
	struct blk_mq_alloc_data alloc_data;
	int ret;

	ret = blk_queue_enter(q, flags & BLK_MQ_REQ_NOWAIT);
	if (ret)
		return ERR_PTR(ret);

	ctx = blk_mq_get_ctx(q);
	hctx = blk_mq_map_queue(q, ctx->cpu);
	blk_mq_set_alloc_data(&alloc_data, q, flags, ctx, hctx);
	rq = __blk_mq_alloc_request(&alloc_data, rw);
	blk_mq_put_ctx(ctx);

	if (!rq) {
		blk_queue_exit(q);
		return ERR_PTR(-EWOULDBLOCK);
	}

	rq->__data_len = 0;
	rq->__sector = (sector_t) -1;
	rq->bio = rq->biotail = NULL;
	return rq;
}
EXPORT_SYMBOL(blk_mq_alloc_request);

struct request *blk_mq_alloc_request_hctx(struct request_queue *q, int rw,
		unsigned int flags, unsigned int hctx_idx)
{
	struct blk_mq_hw_ctx *hctx;
	struct blk_mq_ctx *ctx;
	struct request *rq;
	struct blk_mq_alloc_data alloc_data;
	int ret;

	/*
	 * If the tag allocator sleeps we could get an allocation for a
	 * different hardware context.  No need to complicate the low level
	 * allocator for this for the rare use case of a command tied to
	 * a specific queue.
	 */
	if (WARN_ON_ONCE(!(flags & BLK_MQ_REQ_NOWAIT)))
		return ERR_PTR(-EINVAL);

	if (hctx_idx >= q->nr_hw_queues)
		return ERR_PTR(-EIO);

	ret = blk_queue_enter(q, true);
	if (ret)
		return ERR_PTR(ret);

	/*
	 * Check if the hardware context is actually mapped to anything.
	 * If not tell the caller that it should skip this queue.
	 */
	hctx = q->queue_hw_ctx[hctx_idx];
	if (!blk_mq_hw_queue_mapped(hctx)) {
		ret = -EXDEV;
		goto out_queue_exit;
	}
	ctx = __blk_mq_get_ctx(q, cpumask_first(hctx->cpumask));

	blk_mq_set_alloc_data(&alloc_data, q, flags, ctx, hctx);
	rq = __blk_mq_alloc_request(&alloc_data, rw);
	if (!rq) {
		ret = -EWOULDBLOCK;
		goto out_queue_exit;
	}

	return rq;

out_queue_exit:
	blk_queue_exit(q);
	return ERR_PTR(ret);
}
EXPORT_SYMBOL_GPL(blk_mq_alloc_request_hctx);

static void __blk_mq_free_request(struct blk_mq_hw_ctx *hctx,
				  struct blk_mq_ctx *ctx, struct request *rq)
{
	const int tag = rq->tag;
	struct request_queue *q = rq->q;

	if (rq->rq_flags & RQF_MQ_INFLIGHT)
		atomic_dec(&hctx->nr_active);

	wbt_done(q->rq_wb, &rq->issue_stat);
	rq->rq_flags = 0;

	clear_bit(REQ_ATOM_STARTED, &rq->atomic_flags);
	clear_bit(REQ_ATOM_POLL_SLEPT, &rq->atomic_flags);
	blk_mq_put_tag(hctx, ctx, tag);
	blk_queue_exit(q);
}

void blk_mq_free_hctx_request(struct blk_mq_hw_ctx *hctx, struct request *rq)
{
	struct blk_mq_ctx *ctx = rq->mq_ctx;

	ctx->rq_completed[rq_is_sync(rq)]++;
	__blk_mq_free_request(hctx, ctx, rq);

}
EXPORT_SYMBOL_GPL(blk_mq_free_hctx_request);

void blk_mq_free_request(struct request *rq)
{
	blk_mq_free_hctx_request(blk_mq_map_queue(rq->q, rq->mq_ctx->cpu), rq);
}
EXPORT_SYMBOL_GPL(blk_mq_free_request);

inline void __blk_mq_end_request(struct request *rq, int error)
{
	blk_account_io_done(rq);

	if (rq->end_io) {
		wbt_done(rq->q->rq_wb, &rq->issue_stat);
		rq->end_io(rq, error);
	} else {
		if (unlikely(blk_bidi_rq(rq)))
			blk_mq_free_request(rq->next_rq);
		blk_mq_free_request(rq);
	}
}
EXPORT_SYMBOL(__blk_mq_end_request);

void blk_mq_end_request(struct request *rq, int error)
{
	if (blk_update_request(rq, error, blk_rq_bytes(rq)))
		BUG();
	__blk_mq_end_request(rq, error);
}
EXPORT_SYMBOL(blk_mq_end_request);

static void __blk_mq_complete_request_remote(void *data)
{
	struct request *rq = data;

	rq->q->softirq_done_fn(rq);
}

static void blk_mq_ipi_complete_request(struct request *rq)
{
	struct blk_mq_ctx *ctx = rq->mq_ctx;
	bool shared = false;
	int cpu;

	if (!test_bit(QUEUE_FLAG_SAME_COMP, &rq->q->queue_flags)) {
		rq->q->softirq_done_fn(rq);
		return;
	}

	cpu = get_cpu();
	if (!test_bit(QUEUE_FLAG_SAME_FORCE, &rq->q->queue_flags))
		shared = cpus_share_cache(cpu, ctx->cpu);

	if (cpu != ctx->cpu && !shared && cpu_online(ctx->cpu)) {
		rq->csd.func = __blk_mq_complete_request_remote;
		rq->csd.info = rq;
		rq->csd.flags = 0;
		smp_call_function_single_async(ctx->cpu, &rq->csd);
	} else {
		rq->q->softirq_done_fn(rq);
	}
	put_cpu();
}

static void blk_mq_stat_add(struct request *rq)
{
	if (rq->rq_flags & RQF_STATS) {
		/*
		 * We could rq->mq_ctx here, but there's less of a risk
		 * of races if we have the completion event add the stats
		 * to the local software queue.
		 */
		struct blk_mq_ctx *ctx;

		ctx = __blk_mq_get_ctx(rq->q, raw_smp_processor_id());
		blk_stat_add(&ctx->stat[rq_data_dir(rq)], rq);
	}
}

static void __blk_mq_complete_request(struct request *rq)
{
	struct request_queue *q = rq->q;

	blk_mq_stat_add(rq);

	if (!q->softirq_done_fn)
		blk_mq_end_request(rq, rq->errors);
	else
		blk_mq_ipi_complete_request(rq);
}

/**
 * blk_mq_complete_request - end I/O on a request
 * @rq:		the request being processed
 *
 * Description:
 *	Ends all I/O on a request. It does not handle partial completions.
 *	The actual completion happens out-of-order, through a IPI handler.
 **/
void blk_mq_complete_request(struct request *rq, int error)
{
	struct request_queue *q = rq->q;

	if (unlikely(blk_should_fake_timeout(q)))
		return;
	if (!blk_mark_rq_complete(rq)) {
		rq->errors = error;
		__blk_mq_complete_request(rq);
	}
}
EXPORT_SYMBOL(blk_mq_complete_request);

int blk_mq_request_started(struct request *rq)
{
	return test_bit(REQ_ATOM_STARTED, &rq->atomic_flags);
}
EXPORT_SYMBOL_GPL(blk_mq_request_started);

void blk_mq_start_request(struct request *rq)
{
	struct request_queue *q = rq->q;

	trace_block_rq_issue(q, rq);

	rq->resid_len = blk_rq_bytes(rq);
	if (unlikely(blk_bidi_rq(rq)))
		rq->next_rq->resid_len = blk_rq_bytes(rq->next_rq);

	if (test_bit(QUEUE_FLAG_STATS, &q->queue_flags)) {
		blk_stat_set_issue_time(&rq->issue_stat);
		rq->rq_flags |= RQF_STATS;
		wbt_issue(q->rq_wb, &rq->issue_stat);
	}

	blk_add_timer(rq);

	/*
	 * Ensure that ->deadline is visible before set the started
	 * flag and clear the completed flag.
	 */
	smp_mb__before_atomic();

	/*
	 * Mark us as started and clear complete. Complete might have been
	 * set if requeue raced with timeout, which then marked it as
	 * complete. So be sure to clear complete again when we start
	 * the request, otherwise we'll ignore the completion event.
	 */
	if (!test_bit(REQ_ATOM_STARTED, &rq->atomic_flags))
		set_bit(REQ_ATOM_STARTED, &rq->atomic_flags);
	if (test_bit(REQ_ATOM_COMPLETE, &rq->atomic_flags))
		clear_bit(REQ_ATOM_COMPLETE, &rq->atomic_flags);

	if (q->dma_drain_size && blk_rq_bytes(rq)) {
		/*
		 * Make sure space for the drain appears.  We know we can do
		 * this because max_hw_segments has been adjusted to be one
		 * fewer than the device can handle.
		 */
		rq->nr_phys_segments++;
	}
}
EXPORT_SYMBOL(blk_mq_start_request);

static void __blk_mq_requeue_request(struct request *rq)
{
	struct request_queue *q = rq->q;

	trace_block_rq_requeue(q, rq);
	wbt_requeue(q->rq_wb, &rq->issue_stat);

	if (test_and_clear_bit(REQ_ATOM_STARTED, &rq->atomic_flags)) {
		if (q->dma_drain_size && blk_rq_bytes(rq))
			rq->nr_phys_segments--;
	}
}

void blk_mq_requeue_request(struct request *rq, bool kick_requeue_list)
{
	__blk_mq_requeue_request(rq);

	BUG_ON(blk_queued_rq(rq));
	blk_mq_add_to_requeue_list(rq, true, kick_requeue_list);
}
EXPORT_SYMBOL(blk_mq_requeue_request);

static void blk_mq_requeue_work(struct work_struct *work)
{
	struct request_queue *q =
		container_of(work, struct request_queue, requeue_work.work);
	LIST_HEAD(rq_list);
	struct request *rq, *next;
	unsigned long flags;

	spin_lock_irqsave(&q->requeue_lock, flags);
	list_splice_init(&q->requeue_list, &rq_list);
	spin_unlock_irqrestore(&q->requeue_lock, flags);

	list_for_each_entry_safe(rq, next, &rq_list, queuelist) {
		if (!(rq->rq_flags & RQF_SOFTBARRIER))
			continue;

		rq->rq_flags &= ~RQF_SOFTBARRIER;
		list_del_init(&rq->queuelist);
		blk_mq_insert_request(rq, true, false, false);
	}

	while (!list_empty(&rq_list)) {
		rq = list_entry(rq_list.next, struct request, queuelist);
		list_del_init(&rq->queuelist);
		blk_mq_insert_request(rq, false, false, false);
	}

	blk_mq_run_hw_queues(q, false);
}

void blk_mq_add_to_requeue_list(struct request *rq, bool at_head,
				bool kick_requeue_list)
{
	struct request_queue *q = rq->q;
	unsigned long flags;

	/*
	 * We abuse this flag that is otherwise used by the I/O scheduler to
	 * request head insertation from the workqueue.
	 */
	BUG_ON(rq->rq_flags & RQF_SOFTBARRIER);

	spin_lock_irqsave(&q->requeue_lock, flags);
	if (at_head) {
		rq->rq_flags |= RQF_SOFTBARRIER;
		list_add(&rq->queuelist, &q->requeue_list);
	} else {
		list_add_tail(&rq->queuelist, &q->requeue_list);
	}
	spin_unlock_irqrestore(&q->requeue_lock, flags);

	if (kick_requeue_list)
		blk_mq_kick_requeue_list(q);
}
EXPORT_SYMBOL(blk_mq_add_to_requeue_list);

void blk_mq_kick_requeue_list(struct request_queue *q)
{
	kblockd_schedule_delayed_work(&q->requeue_work, 0);
}
EXPORT_SYMBOL(blk_mq_kick_requeue_list);

void blk_mq_delay_kick_requeue_list(struct request_queue *q,
				    unsigned long msecs)
{
	kblockd_schedule_delayed_work(&q->requeue_work,
				      msecs_to_jiffies(msecs));
}
EXPORT_SYMBOL(blk_mq_delay_kick_requeue_list);

void blk_mq_abort_requeue_list(struct request_queue *q)
{
	unsigned long flags;
	LIST_HEAD(rq_list);

	spin_lock_irqsave(&q->requeue_lock, flags);
	list_splice_init(&q->requeue_list, &rq_list);
	spin_unlock_irqrestore(&q->requeue_lock, flags);

	while (!list_empty(&rq_list)) {
		struct request *rq;

		rq = list_first_entry(&rq_list, struct request, queuelist);
		list_del_init(&rq->queuelist);
		rq->errors = -EIO;
		blk_mq_end_request(rq, rq->errors);
	}
}
EXPORT_SYMBOL(blk_mq_abort_requeue_list);

struct request *blk_mq_tag_to_rq(struct blk_mq_tags *tags, unsigned int tag)
{
	if (tag < tags->nr_tags) {
		prefetch(tags->rqs[tag]);
		return tags->rqs[tag];
	}

	return NULL;
}
EXPORT_SYMBOL(blk_mq_tag_to_rq);

struct blk_mq_timeout_data {
	unsigned long next;
	unsigned int next_set;
};

void blk_mq_rq_timed_out(struct request *req, bool reserved)
{
	struct blk_mq_ops *ops = req->q->mq_ops;
	enum blk_eh_timer_return ret = BLK_EH_RESET_TIMER;

	/*
	 * We know that complete is set at this point. If STARTED isn't set
	 * anymore, then the request isn't active and the "timeout" should
	 * just be ignored. This can happen due to the bitflag ordering.
	 * Timeout first checks if STARTED is set, and if it is, assumes
	 * the request is active. But if we race with completion, then
	 * we both flags will get cleared. So check here again, and ignore
	 * a timeout event with a request that isn't active.
	 */
	if (!test_bit(REQ_ATOM_STARTED, &req->atomic_flags))
		return;

	if (ops->timeout)
		ret = ops->timeout(req, reserved);

	switch (ret) {
	case BLK_EH_HANDLED:
		__blk_mq_complete_request(req);
		break;
	case BLK_EH_RESET_TIMER:
		blk_add_timer(req);
		blk_clear_rq_complete(req);
		break;
	case BLK_EH_NOT_HANDLED:
		break;
	default:
		printk(KERN_ERR "block: bad eh return: %d\n", ret);
		break;
	}
}

static void blk_mq_check_expired(struct blk_mq_hw_ctx *hctx,
		struct request *rq, void *priv, bool reserved)
{
	struct blk_mq_timeout_data *data = priv;

	if (!test_bit(REQ_ATOM_STARTED, &rq->atomic_flags)) {
		/*
		 * If a request wasn't started before the queue was
		 * marked dying, kill it here or it'll go unnoticed.
		 */
		if (unlikely(blk_queue_dying(rq->q))) {
			rq->errors = -EIO;
			blk_mq_end_request(rq, rq->errors);
		}
		return;
	}

	if (time_after_eq(jiffies, rq->deadline)) {
		if (!blk_mark_rq_complete(rq))
			blk_mq_rq_timed_out(rq, reserved);
	} else if (!data->next_set || time_after(data->next, rq->deadline)) {
		data->next = rq->deadline;
		data->next_set = 1;
	}
}

static void blk_mq_timeout_work(struct work_struct *work)
{
	struct request_queue *q =
		container_of(work, struct request_queue, timeout_work);
	struct blk_mq_timeout_data data = {
		.next		= 0,
		.next_set	= 0,
	};
	int i;

	/* A deadlock might occur if a request is stuck requiring a
	 * timeout at the same time a queue freeze is waiting
	 * completion, since the timeout code would not be able to
	 * acquire the queue reference here.
	 *
	 * That's why we don't use blk_queue_enter here; instead, we use
	 * percpu_ref_tryget directly, because we need to be able to
	 * obtain a reference even in the short window between the queue
	 * starting to freeze, by dropping the first reference in
	 * blk_mq_freeze_queue_start, and the moment the last request is
	 * consumed, marked by the instant q_usage_counter reaches
	 * zero.
	 */
	if (!percpu_ref_tryget(&q->q_usage_counter))
		return;

	blk_mq_queue_tag_busy_iter(q, blk_mq_check_expired, &data);

	if (data.next_set) {
		data.next = blk_rq_timeout(round_jiffies_up(data.next));
		mod_timer(&q->timeout, data.next);
	} else {
		struct blk_mq_hw_ctx *hctx;

		queue_for_each_hw_ctx(q, hctx, i) {
			/* the hctx may be unmapped, so check it here */
			if (blk_mq_hw_queue_mapped(hctx))
				blk_mq_tag_idle(hctx);
		}
	}
	blk_queue_exit(q);
}

/*
 * Reverse check our software queue for entries that we could potentially
 * merge with. Currently includes a hand-wavy stop count of 8, to not spend
 * too much time checking for merges.
 */
static bool blk_mq_attempt_merge(struct request_queue *q,
				 struct blk_mq_ctx *ctx, struct bio *bio)
{
	struct request *rq;
	int checked = 8;

	list_for_each_entry_reverse(rq, &ctx->rq_list, queuelist) {
		int el_ret;

		if (!checked--)
			break;

		if (!blk_rq_merge_ok(rq, bio))
			continue;

		el_ret = blk_try_merge(rq, bio);
		if (el_ret == ELEVATOR_BACK_MERGE) {
			if (bio_attempt_back_merge(q, rq, bio)) {
				ctx->rq_merged++;
				return true;
			}
			break;
		} else if (el_ret == ELEVATOR_FRONT_MERGE) {
			if (bio_attempt_front_merge(q, rq, bio)) {
				ctx->rq_merged++;
				return true;
			}
			break;
		}
	}

	return false;
}

struct flush_busy_ctx_data {
	struct blk_mq_hw_ctx *hctx;
	struct list_head *list;
};

static bool flush_busy_ctx(struct sbitmap *sb, unsigned int bitnr, void *data)
{
	struct flush_busy_ctx_data *flush_data = data;
	struct blk_mq_hw_ctx *hctx = flush_data->hctx;
	struct blk_mq_ctx *ctx = hctx->ctxs[bitnr];

	sbitmap_clear_bit(sb, bitnr);
	spin_lock(&ctx->lock);
	list_splice_tail_init(&ctx->rq_list, flush_data->list);
	spin_unlock(&ctx->lock);
	return true;
}

/*
 * Process software queues that have been marked busy, splicing them
 * to the for-dispatch
 */
static void flush_busy_ctxs(struct blk_mq_hw_ctx *hctx, struct list_head *list)
{
	struct flush_busy_ctx_data data = {
		.hctx = hctx,
		.list = list,
	};

	sbitmap_for_each_set(&hctx->ctx_map, flush_busy_ctx, &data);
}

static inline unsigned int queued_to_index(unsigned int queued)
{
	if (!queued)
		return 0;

	return min(BLK_MQ_MAX_DISPATCH_ORDER - 1, ilog2(queued) + 1);
}

bool blk_mq_dispatch_rq_list(struct blk_mq_hw_ctx *hctx, struct list_head *list)
{
	struct request_queue *q = hctx->queue;
	struct request *rq;
	LIST_HEAD(driver_list);
	struct list_head *dptr;
	int queued, ret = BLK_MQ_RQ_QUEUE_OK;

	/*
	 * Start off with dptr being NULL, so we start the first request
	 * immediately, even if we have more pending.
	 */
	dptr = NULL;

	/*
	 * Now process all the entries, sending them to the driver.
	 */
	queued = 0;
	while (!list_empty(list)) {
		struct blk_mq_queue_data bd;

		rq = list_first_entry(list, struct request, queuelist);
		list_del_init(&rq->queuelist);

		bd.rq = rq;
		bd.list = dptr;
		bd.last = list_empty(list);

		ret = q->mq_ops->queue_rq(hctx, &bd);
		switch (ret) {
		case BLK_MQ_RQ_QUEUE_OK:
			queued++;
			break;
		case BLK_MQ_RQ_QUEUE_BUSY:
			list_add(&rq->queuelist, list);
			__blk_mq_requeue_request(rq);
			break;
		default:
			pr_err("blk-mq: bad return on queue: %d\n", ret);
		case BLK_MQ_RQ_QUEUE_ERROR:
			rq->errors = -EIO;
			blk_mq_end_request(rq, rq->errors);
			break;
		}

		if (ret == BLK_MQ_RQ_QUEUE_BUSY)
			break;

		/*
		 * We've done the first request. If we have more than 1
		 * left in the list, set dptr to defer issue.
		 */
		if (!dptr && list->next != list->prev)
			dptr = &driver_list;
	}

	hctx->dispatched[queued_to_index(queued)]++;

	/*
	 * Any items that need requeuing? Stuff them into hctx->dispatch,
	 * that is where we will continue on next queue run.
	 */
	if (!list_empty(list)) {
		spin_lock(&hctx->lock);
		list_splice(list, &hctx->dispatch);
		spin_unlock(&hctx->lock);

		/*
		 * the queue is expected stopped with BLK_MQ_RQ_QUEUE_BUSY, but
		 * it's possible the queue is stopped and restarted again
		 * before this. Queue restart will dispatch requests. And since
		 * requests in rq_list aren't added into hctx->dispatch yet,
		 * the requests in rq_list might get lost.
		 *
		 * blk_mq_run_hw_queue() already checks the STOPPED bit
		 **/
		blk_mq_run_hw_queue(hctx, true);
	}

	return ret != BLK_MQ_RQ_QUEUE_BUSY;
}

/*
 * Run this hardware queue, pulling any software queues mapped to it in.
 * Note that this function currently has various problems around ordering
 * of IO. In particular, we'd like FIFO behaviour on handling existing
 * items on the hctx->dispatch list. Ignore that for now.
 */
static void blk_mq_process_rq_list(struct blk_mq_hw_ctx *hctx)
{
	LIST_HEAD(rq_list);
	LIST_HEAD(driver_list);

	if (unlikely(blk_mq_hctx_stopped(hctx)))
		return;

	hctx->run++;

	/*
	 * Touch any software queue that has pending entries.
	 */
	flush_busy_ctxs(hctx, &rq_list);

	/*
	 * If we have previous entries on our dispatch list, grab them
	 * and stuff them at the front for more fair dispatch.
	 */
	if (!list_empty_careful(&hctx->dispatch)) {
		spin_lock(&hctx->lock);
		if (!list_empty(&hctx->dispatch))
			list_splice_init(&hctx->dispatch, &rq_list);
		spin_unlock(&hctx->lock);
	}

	blk_mq_dispatch_rq_list(hctx, &rq_list);
}

static void __blk_mq_run_hw_queue(struct blk_mq_hw_ctx *hctx)
{
	int srcu_idx;

	WARN_ON(!cpumask_test_cpu(raw_smp_processor_id(), hctx->cpumask) &&
		cpu_online(hctx->next_cpu));

	if (!(hctx->flags & BLK_MQ_F_BLOCKING)) {
		rcu_read_lock();
		blk_mq_process_rq_list(hctx);
		rcu_read_unlock();
	} else {
		srcu_idx = srcu_read_lock(&hctx->queue_rq_srcu);
		blk_mq_process_rq_list(hctx);
		srcu_read_unlock(&hctx->queue_rq_srcu, srcu_idx);
	}
}

/*
 * It'd be great if the workqueue API had a way to pass
 * in a mask and had some smarts for more clever placement.
 * For now we just round-robin here, switching for every
 * BLK_MQ_CPU_WORK_BATCH queued items.
 */
static int blk_mq_hctx_next_cpu(struct blk_mq_hw_ctx *hctx)
{
	if (hctx->queue->nr_hw_queues == 1)
		return WORK_CPU_UNBOUND;

	if (--hctx->next_cpu_batch <= 0) {
		int next_cpu;

		next_cpu = cpumask_next(hctx->next_cpu, hctx->cpumask);
		if (next_cpu >= nr_cpu_ids)
			next_cpu = cpumask_first(hctx->cpumask);

		hctx->next_cpu = next_cpu;
		hctx->next_cpu_batch = BLK_MQ_CPU_WORK_BATCH;
	}

	return hctx->next_cpu;
}

void blk_mq_run_hw_queue(struct blk_mq_hw_ctx *hctx, bool async)
{
	if (unlikely(blk_mq_hctx_stopped(hctx) ||
		     !blk_mq_hw_queue_mapped(hctx)))
		return;

	if (!async && !(hctx->flags & BLK_MQ_F_BLOCKING)) {
		int cpu = get_cpu();
		if (cpumask_test_cpu(cpu, hctx->cpumask)) {
			__blk_mq_run_hw_queue(hctx);
			put_cpu();
			return;
		}

		put_cpu();
	}

	kblockd_schedule_work_on(blk_mq_hctx_next_cpu(hctx), &hctx->run_work);
}

void blk_mq_run_hw_queues(struct request_queue *q, bool async)
{
	struct blk_mq_hw_ctx *hctx;
	int i;

	queue_for_each_hw_ctx(q, hctx, i) {
		if ((!blk_mq_hctx_has_pending(hctx) &&
		    list_empty_careful(&hctx->dispatch)) ||
		    blk_mq_hctx_stopped(hctx))
			continue;

		blk_mq_run_hw_queue(hctx, async);
	}
}
EXPORT_SYMBOL(blk_mq_run_hw_queues);

/**
 * blk_mq_queue_stopped() - check whether one or more hctxs have been stopped
 * @q: request queue.
 *
 * The caller is responsible for serializing this function against
 * blk_mq_{start,stop}_hw_queue().
 */
bool blk_mq_queue_stopped(struct request_queue *q)
{
	struct blk_mq_hw_ctx *hctx;
	int i;

	queue_for_each_hw_ctx(q, hctx, i)
		if (blk_mq_hctx_stopped(hctx))
			return true;

	return false;
}
EXPORT_SYMBOL(blk_mq_queue_stopped);

void blk_mq_stop_hw_queue(struct blk_mq_hw_ctx *hctx)
{
	cancel_work(&hctx->run_work);
	cancel_delayed_work(&hctx->delay_work);
	set_bit(BLK_MQ_S_STOPPED, &hctx->state);
}
EXPORT_SYMBOL(blk_mq_stop_hw_queue);

void blk_mq_stop_hw_queues(struct request_queue *q)
{
	struct blk_mq_hw_ctx *hctx;
	int i;

	queue_for_each_hw_ctx(q, hctx, i)
		blk_mq_stop_hw_queue(hctx);
}
EXPORT_SYMBOL(blk_mq_stop_hw_queues);

void blk_mq_start_hw_queue(struct blk_mq_hw_ctx *hctx)
{
	clear_bit(BLK_MQ_S_STOPPED, &hctx->state);

	blk_mq_run_hw_queue(hctx, false);
}
EXPORT_SYMBOL(blk_mq_start_hw_queue);

void blk_mq_start_hw_queues(struct request_queue *q)
{
	struct blk_mq_hw_ctx *hctx;
	int i;

	queue_for_each_hw_ctx(q, hctx, i)
		blk_mq_start_hw_queue(hctx);
}
EXPORT_SYMBOL(blk_mq_start_hw_queues);

void blk_mq_start_stopped_hw_queue(struct blk_mq_hw_ctx *hctx, bool async)
{
	if (!blk_mq_hctx_stopped(hctx))
		return;

	clear_bit(BLK_MQ_S_STOPPED, &hctx->state);
	blk_mq_run_hw_queue(hctx, async);
}
EXPORT_SYMBOL_GPL(blk_mq_start_stopped_hw_queue);

void blk_mq_start_stopped_hw_queues(struct request_queue *q, bool async)
{
	struct blk_mq_hw_ctx *hctx;
	int i;

	queue_for_each_hw_ctx(q, hctx, i)
		blk_mq_start_stopped_hw_queue(hctx, async);
}
EXPORT_SYMBOL(blk_mq_start_stopped_hw_queues);

static void blk_mq_run_work_fn(struct work_struct *work)
{
	struct blk_mq_hw_ctx *hctx;

	hctx = container_of(work, struct blk_mq_hw_ctx, run_work);

	__blk_mq_run_hw_queue(hctx);
}

static void blk_mq_delay_work_fn(struct work_struct *work)
{
	struct blk_mq_hw_ctx *hctx;

	hctx = container_of(work, struct blk_mq_hw_ctx, delay_work.work);

	if (test_and_clear_bit(BLK_MQ_S_STOPPED, &hctx->state))
		__blk_mq_run_hw_queue(hctx);
}

void blk_mq_delay_queue(struct blk_mq_hw_ctx *hctx, unsigned long msecs)
{
	if (unlikely(!blk_mq_hw_queue_mapped(hctx)))
		return;

	kblockd_schedule_delayed_work_on(blk_mq_hctx_next_cpu(hctx),
			&hctx->delay_work, msecs_to_jiffies(msecs));
}
EXPORT_SYMBOL(blk_mq_delay_queue);

static inline void __blk_mq_insert_req_list(struct blk_mq_hw_ctx *hctx,
					    struct request *rq,
					    bool at_head)
{
	struct blk_mq_ctx *ctx = rq->mq_ctx;

	trace_block_rq_insert(hctx->queue, rq);

	if (at_head)
		list_add(&rq->queuelist, &ctx->rq_list);
	else
		list_add_tail(&rq->queuelist, &ctx->rq_list);
}

static void __blk_mq_insert_request(struct blk_mq_hw_ctx *hctx,
				    struct request *rq, bool at_head)
{
	struct blk_mq_ctx *ctx = rq->mq_ctx;

	__blk_mq_insert_req_list(hctx, rq, at_head);
	blk_mq_hctx_mark_pending(hctx, ctx);
}

void blk_mq_insert_request(struct request *rq, bool at_head, bool run_queue,
			   bool async)
{
	struct blk_mq_ctx *ctx = rq->mq_ctx;
	struct request_queue *q = rq->q;
	struct blk_mq_hw_ctx *hctx = blk_mq_map_queue(q, ctx->cpu);

	spin_lock(&ctx->lock);
	__blk_mq_insert_request(hctx, rq, at_head);
	spin_unlock(&ctx->lock);

	if (run_queue)
		blk_mq_run_hw_queue(hctx, async);
}

static void blk_mq_insert_requests(struct request_queue *q,
				     struct blk_mq_ctx *ctx,
				     struct list_head *list,
				     int depth,
				     bool from_schedule)

{
	struct blk_mq_hw_ctx *hctx = blk_mq_map_queue(q, ctx->cpu);

	trace_block_unplug(q, depth, !from_schedule);

	/*
	 * preemption doesn't flush plug list, so it's possible ctx->cpu is
	 * offline now
	 */
	spin_lock(&ctx->lock);
	while (!list_empty(list)) {
		struct request *rq;

		rq = list_first_entry(list, struct request, queuelist);
		BUG_ON(rq->mq_ctx != ctx);
		list_del_init(&rq->queuelist);
		__blk_mq_insert_req_list(hctx, rq, false);
	}
	blk_mq_hctx_mark_pending(hctx, ctx);
	spin_unlock(&ctx->lock);

	blk_mq_run_hw_queue(hctx, from_schedule);
}

static int plug_ctx_cmp(void *priv, struct list_head *a, struct list_head *b)
{
	struct request *rqa = container_of(a, struct request, queuelist);
	struct request *rqb = container_of(b, struct request, queuelist);

	return !(rqa->mq_ctx < rqb->mq_ctx ||
		 (rqa->mq_ctx == rqb->mq_ctx &&
		  blk_rq_pos(rqa) < blk_rq_pos(rqb)));
}

void blk_mq_flush_plug_list(struct blk_plug *plug, bool from_schedule)
{
	struct blk_mq_ctx *this_ctx;
	struct request_queue *this_q;
	struct request *rq;
	LIST_HEAD(list);
	LIST_HEAD(ctx_list);
	unsigned int depth;

	list_splice_init(&plug->mq_list, &list);

	list_sort(NULL, &list, plug_ctx_cmp);

	this_q = NULL;
	this_ctx = NULL;
	depth = 0;

	while (!list_empty(&list)) {
		rq = list_entry_rq(list.next);
		list_del_init(&rq->queuelist);
		BUG_ON(!rq->q);
		if (rq->mq_ctx != this_ctx) {
			if (this_ctx) {
				blk_mq_insert_requests(this_q, this_ctx,
							&ctx_list, depth,
							from_schedule);
			}

			this_ctx = rq->mq_ctx;
			this_q = rq->q;
			depth = 0;
		}

		depth++;
		list_add_tail(&rq->queuelist, &ctx_list);
	}

	/*
	 * If 'this_ctx' is set, we know we have entries to complete
	 * on 'ctx_list'. Do those.
	 */
	if (this_ctx) {
		blk_mq_insert_requests(this_q, this_ctx, &ctx_list, depth,
				       from_schedule);
	}
}

static void blk_mq_bio_to_request(struct request *rq, struct bio *bio)
{
	init_request_from_bio(rq, bio);

	blk_account_io_start(rq, true);
}

static inline bool hctx_allow_merges(struct blk_mq_hw_ctx *hctx)
{
	return (hctx->flags & BLK_MQ_F_SHOULD_MERGE) &&
		!blk_queue_nomerges(hctx->queue);
}

static inline bool blk_mq_merge_queue_io(struct blk_mq_hw_ctx *hctx,
					 struct blk_mq_ctx *ctx,
					 struct request *rq, struct bio *bio)
{
	if (!hctx_allow_merges(hctx) || !bio_mergeable(bio)) {
		blk_mq_bio_to_request(rq, bio);
		spin_lock(&ctx->lock);
insert_rq:
		__blk_mq_insert_request(hctx, rq, false);
		spin_unlock(&ctx->lock);
		return false;
	} else {
		struct request_queue *q = hctx->queue;

		spin_lock(&ctx->lock);
		if (!blk_mq_attempt_merge(q, ctx, bio)) {
			blk_mq_bio_to_request(rq, bio);
			goto insert_rq;
		}

		spin_unlock(&ctx->lock);
		__blk_mq_free_request(hctx, ctx, rq);
		return true;
	}
}

static struct request *blk_mq_map_request(struct request_queue *q,
					  struct bio *bio,
					  struct blk_mq_alloc_data *data)
{
	struct blk_mq_hw_ctx *hctx;
	struct blk_mq_ctx *ctx;
	struct request *rq;

	blk_queue_enter_live(q);
	ctx = blk_mq_get_ctx(q);
	hctx = blk_mq_map_queue(q, ctx->cpu);

	trace_block_getrq(q, bio, bio->bi_opf);
	blk_mq_set_alloc_data(data, q, 0, ctx, hctx);
	rq = __blk_mq_alloc_request(data, bio->bi_opf);

	data->hctx->queued++;
	return rq;
}

static void blk_mq_try_issue_directly(struct request *rq, blk_qc_t *cookie)
{
	int ret;
	struct request_queue *q = rq->q;
	struct blk_mq_hw_ctx *hctx = blk_mq_map_queue(q, rq->mq_ctx->cpu);
	struct blk_mq_queue_data bd = {
		.rq = rq,
		.list = NULL,
		.last = 1
	};
	blk_qc_t new_cookie = blk_tag_to_qc_t(rq->tag, hctx->queue_num);

	if (blk_mq_hctx_stopped(hctx))
		goto insert;

	/*
	 * For OK queue, we are done. For error, kill it. Any other
	 * error (busy), just add it to our list as we previously
	 * would have done
	 */
	ret = q->mq_ops->queue_rq(hctx, &bd);
	if (ret == BLK_MQ_RQ_QUEUE_OK) {
		*cookie = new_cookie;
		return;
	}

	__blk_mq_requeue_request(rq);

	if (ret == BLK_MQ_RQ_QUEUE_ERROR) {
		*cookie = BLK_QC_T_NONE;
		rq->errors = -EIO;
		blk_mq_end_request(rq, rq->errors);
		return;
	}

insert:
	blk_mq_insert_request(rq, false, true, true);
}

/*
 * Multiple hardware queue variant. This will not use per-process plugs,
 * but will attempt to bypass the hctx queueing if we can go straight to
 * hardware for SYNC IO.
 */
static blk_qc_t blk_mq_make_request(struct request_queue *q, struct bio *bio)
{
	const int is_sync = op_is_sync(bio->bi_opf);
	const int is_flush_fua = bio->bi_opf & (REQ_PREFLUSH | REQ_FUA);
	struct blk_mq_alloc_data data;
	struct request *rq;
	unsigned int request_count = 0, srcu_idx;
	struct blk_plug *plug;
	struct request *same_queue_rq = NULL;
	blk_qc_t cookie;
	unsigned int wb_acct;

	blk_queue_bounce(q, &bio);

	if (bio_integrity_enabled(bio) && bio_integrity_prep(bio)) {
		bio_io_error(bio);
		return BLK_QC_T_NONE;
	}

	blk_queue_split(q, &bio, q->bio_split);

	if (!is_flush_fua && !blk_queue_nomerges(q) &&
	    blk_attempt_plug_merge(q, bio, &request_count, &same_queue_rq))
		return BLK_QC_T_NONE;

	wb_acct = wbt_wait(q->rq_wb, bio, NULL);

	rq = blk_mq_map_request(q, bio, &data);
	if (unlikely(!rq)) {
		__wbt_done(q->rq_wb, wb_acct);
		return BLK_QC_T_NONE;
	}

	wbt_track(&rq->issue_stat, wb_acct);

	cookie = blk_tag_to_qc_t(rq->tag, data.hctx->queue_num);

	if (unlikely(is_flush_fua)) {
		blk_mq_bio_to_request(rq, bio);
		blk_insert_flush(rq);
		goto run_queue;
	}

	plug = current->plug;
	/*
	 * If the driver supports defer issued based on 'last', then
	 * queue it up like normal since we can potentially save some
	 * CPU this way.
	 */
	if (((plug && !blk_queue_nomerges(q)) || is_sync) &&
	    !(data.hctx->flags & BLK_MQ_F_DEFER_ISSUE)) {
		struct request *old_rq = NULL;

		blk_mq_bio_to_request(rq, bio);

		/*
		 * We do limited plugging. If the bio can be merged, do that.
		 * Otherwise the existing request in the plug list will be
		 * issued. So the plug list will have one request at most
		 */
		if (plug) {
			/*
			 * The plug list might get flushed before this. If that
			 * happens, same_queue_rq is invalid and plug list is
			 * empty
			 */
			if (same_queue_rq && !list_empty(&plug->mq_list)) {
				old_rq = same_queue_rq;
				list_del_init(&old_rq->queuelist);
			}
			list_add_tail(&rq->queuelist, &plug->mq_list);
		} else /* is_sync */
			old_rq = rq;
		blk_mq_put_ctx(data.ctx);
		if (!old_rq)
			goto done;

		if (!(data.hctx->flags & BLK_MQ_F_BLOCKING)) {
			rcu_read_lock();
			blk_mq_try_issue_directly(old_rq, &cookie);
			rcu_read_unlock();
		} else {
			srcu_idx = srcu_read_lock(&data.hctx->queue_rq_srcu);
			blk_mq_try_issue_directly(old_rq, &cookie);
			srcu_read_unlock(&data.hctx->queue_rq_srcu, srcu_idx);
		}
		goto done;
	}

	if (!blk_mq_merge_queue_io(data.hctx, data.ctx, rq, bio)) {
		/*
		 * For a SYNC request, send it to the hardware immediately. For
		 * an ASYNC request, just ensure that we run it later on. The
		 * latter allows for merging opportunities and more efficient
		 * dispatching.
		 */
run_queue:
		blk_mq_run_hw_queue(data.hctx, !is_sync || is_flush_fua);
	}
	blk_mq_put_ctx(data.ctx);
done:
	return cookie;
}

/*
 * Single hardware queue variant. This will attempt to use any per-process
 * plug for merging and IO deferral.
 */
static blk_qc_t blk_sq_make_request(struct request_queue *q, struct bio *bio)
{
	const int is_sync = op_is_sync(bio->bi_opf);
	const int is_flush_fua = bio->bi_opf & (REQ_PREFLUSH | REQ_FUA);
	struct blk_plug *plug;
	unsigned int request_count = 0;
	struct blk_mq_alloc_data data;
	struct request *rq;
	blk_qc_t cookie;
	unsigned int wb_acct;

	blk_queue_bounce(q, &bio);

	if (bio_integrity_enabled(bio) && bio_integrity_prep(bio)) {
		bio_io_error(bio);
		return BLK_QC_T_NONE;
	}

	blk_queue_split(q, &bio, q->bio_split);

	if (!is_flush_fua && !blk_queue_nomerges(q)) {
		if (blk_attempt_plug_merge(q, bio, &request_count, NULL))
			return BLK_QC_T_NONE;
	} else
		request_count = blk_plug_queued_count(q);

	wb_acct = wbt_wait(q->rq_wb, bio, NULL);

	rq = blk_mq_map_request(q, bio, &data);
	if (unlikely(!rq)) {
		__wbt_done(q->rq_wb, wb_acct);
		return BLK_QC_T_NONE;
	}

	wbt_track(&rq->issue_stat, wb_acct);

	cookie = blk_tag_to_qc_t(rq->tag, data.hctx->queue_num);

	if (unlikely(is_flush_fua)) {
		blk_mq_bio_to_request(rq, bio);
		blk_insert_flush(rq);
		goto run_queue;
	}

	/*
	 * A task plug currently exists. Since this is completely lockless,
	 * utilize that to temporarily store requests until the task is
	 * either done or scheduled away.
	 */
	plug = current->plug;
	if (plug) {
		struct request *last = NULL;

		blk_mq_bio_to_request(rq, bio);

		/*
		 * @request_count may become stale because of schedule
		 * out, so check the list again.
		 */
		if (list_empty(&plug->mq_list))
			request_count = 0;
		if (!request_count)
			trace_block_plug(q);
		else
			last = list_entry_rq(plug->mq_list.prev);

		blk_mq_put_ctx(data.ctx);

		if (request_count >= BLK_MAX_REQUEST_COUNT || (last &&
		    blk_rq_bytes(last) >= BLK_PLUG_FLUSH_SIZE)) {
			blk_flush_plug_list(plug, false);
			trace_block_plug(q);
		}

		list_add_tail(&rq->queuelist, &plug->mq_list);
		return cookie;
	}

	if (!blk_mq_merge_queue_io(data.hctx, data.ctx, rq, bio)) {
		/*
		 * For a SYNC request, send it to the hardware immediately. For
		 * an ASYNC request, just ensure that we run it later on. The
		 * latter allows for merging opportunities and more efficient
		 * dispatching.
		 */
run_queue:
		blk_mq_run_hw_queue(data.hctx, !is_sync || is_flush_fua);
	}

	blk_mq_put_ctx(data.ctx);
	return cookie;
}

static void blk_mq_free_rq_map(struct blk_mq_tag_set *set,
		struct blk_mq_tags *tags, unsigned int hctx_idx)
{
	struct page *page;

	if (tags->rqs && set->ops->exit_request) {
		int i;

		for (i = 0; i < tags->nr_tags; i++) {
			if (!tags->rqs[i])
				continue;
			set->ops->exit_request(set->driver_data, tags->rqs[i],
						hctx_idx, i);
			tags->rqs[i] = NULL;
		}
	}

	while (!list_empty(&tags->page_list)) {
		page = list_first_entry(&tags->page_list, struct page, lru);
		list_del_init(&page->lru);
		/*
		 * Remove kmemleak object previously allocated in
		 * blk_mq_init_rq_map().
		 */
		kmemleak_free(page_address(page));
		__free_pages(page, page->private);
	}

	kfree(tags->rqs);

	blk_mq_free_tags(tags);
}

static size_t order_to_size(unsigned int order)
{
	return (size_t)PAGE_SIZE << order;
}

static struct blk_mq_tags *blk_mq_init_rq_map(struct blk_mq_tag_set *set,
		unsigned int hctx_idx)
{
	struct blk_mq_tags *tags;
	unsigned int i, j, entries_per_page, max_order = 4;
	size_t rq_size, left;

	tags = blk_mq_init_tags(set->queue_depth, set->reserved_tags,
				set->numa_node,
				BLK_MQ_FLAG_TO_ALLOC_POLICY(set->flags));
	if (!tags)
		return NULL;

	INIT_LIST_HEAD(&tags->page_list);

	tags->rqs = kzalloc_node(set->queue_depth * sizeof(struct request *),
				 GFP_NOIO | __GFP_NOWARN | __GFP_NORETRY,
				 set->numa_node);
	if (!tags->rqs) {
		blk_mq_free_tags(tags);
		return NULL;
	}

	/*
	 * rq_size is the size of the request plus driver payload, rounded
	 * to the cacheline size
	 */
	rq_size = round_up(sizeof(struct request) + set->cmd_size,
				cache_line_size());
	left = rq_size * set->queue_depth;

	for (i = 0; i < set->queue_depth; ) {
		int this_order = max_order;
		struct page *page;
		int to_do;
		void *p;

		while (this_order && left < order_to_size(this_order - 1))
			this_order--;

		do {
			page = alloc_pages_node(set->numa_node,
				GFP_NOIO | __GFP_NOWARN | __GFP_NORETRY | __GFP_ZERO,
				this_order);
			if (page)
				break;
			if (!this_order--)
				break;
			if (order_to_size(this_order) < rq_size)
				break;
		} while (1);

		if (!page)
			goto fail;

		page->private = this_order;
		list_add_tail(&page->lru, &tags->page_list);

		p = page_address(page);
		/*
		 * Allow kmemleak to scan these pages as they contain pointers
		 * to additional allocations like via ops->init_request().
		 */
		kmemleak_alloc(p, order_to_size(this_order), 1, GFP_NOIO);
		entries_per_page = order_to_size(this_order) / rq_size;
		to_do = min(entries_per_page, set->queue_depth - i);
		left -= to_do * rq_size;
		for (j = 0; j < to_do; j++) {
			tags->rqs[i] = p;
			if (set->ops->init_request) {
				if (set->ops->init_request(set->driver_data,
						tags->rqs[i], hctx_idx, i,
						set->numa_node)) {
					tags->rqs[i] = NULL;
					goto fail;
				}
			}

			p += rq_size;
			i++;
		}
	}
	return tags;

fail:
	blk_mq_free_rq_map(set, tags, hctx_idx);
	return NULL;
}

/*
 * 'cpu' is going away. splice any existing rq_list entries from this
 * software queue to the hw queue dispatch list, and ensure that it
 * gets run.
 */
static int blk_mq_hctx_notify_dead(unsigned int cpu, struct hlist_node *node)
{
	struct blk_mq_hw_ctx *hctx;
	struct blk_mq_ctx *ctx;
	LIST_HEAD(tmp);

	hctx = hlist_entry_safe(node, struct blk_mq_hw_ctx, cpuhp_dead);
	ctx = __blk_mq_get_ctx(hctx->queue, cpu);

	spin_lock(&ctx->lock);
	if (!list_empty(&ctx->rq_list)) {
		list_splice_init(&ctx->rq_list, &tmp);
		blk_mq_hctx_clear_pending(hctx, ctx);
	}
	spin_unlock(&ctx->lock);

	if (list_empty(&tmp))
		return 0;

	spin_lock(&hctx->lock);
	list_splice_tail_init(&tmp, &hctx->dispatch);
	spin_unlock(&hctx->lock);

	blk_mq_run_hw_queue(hctx, true);
	return 0;
}

static void blk_mq_remove_cpuhp(struct blk_mq_hw_ctx *hctx)
{
	cpuhp_state_remove_instance_nocalls(CPUHP_BLK_MQ_DEAD,
					    &hctx->cpuhp_dead);
}

/* hctx->ctxs will be freed in queue's release handler */
static void blk_mq_exit_hctx(struct request_queue *q,
		struct blk_mq_tag_set *set,
		struct blk_mq_hw_ctx *hctx, unsigned int hctx_idx)
{
	unsigned flush_start_tag = set->queue_depth;

	blk_mq_tag_idle(hctx);

	if (set->ops->exit_request)
		set->ops->exit_request(set->driver_data,
				       hctx->fq->flush_rq, hctx_idx,
				       flush_start_tag + hctx_idx);

	if (set->ops->exit_hctx)
		set->ops->exit_hctx(hctx, hctx_idx);

	if (hctx->flags & BLK_MQ_F_BLOCKING)
		cleanup_srcu_struct(&hctx->queue_rq_srcu);

	blk_mq_remove_cpuhp(hctx);
	blk_free_flush_queue(hctx->fq);
	sbitmap_free(&hctx->ctx_map);
}

static void blk_mq_exit_hw_queues(struct request_queue *q,
		struct blk_mq_tag_set *set, int nr_queue)
{
	struct blk_mq_hw_ctx *hctx;
	unsigned int i;

	queue_for_each_hw_ctx(q, hctx, i) {
		if (i == nr_queue)
			break;
		blk_mq_exit_hctx(q, set, hctx, i);
	}
}

static void blk_mq_free_hw_queues(struct request_queue *q,
		struct blk_mq_tag_set *set)
{
	struct blk_mq_hw_ctx *hctx;
	unsigned int i;

	queue_for_each_hw_ctx(q, hctx, i)
		free_cpumask_var(hctx->cpumask);
}

static int blk_mq_init_hctx(struct request_queue *q,
		struct blk_mq_tag_set *set,
		struct blk_mq_hw_ctx *hctx, unsigned hctx_idx)
{
	int node;
	unsigned flush_start_tag = set->queue_depth;

	node = hctx->numa_node;
	if (node == NUMA_NO_NODE)
		node = hctx->numa_node = set->numa_node;

	INIT_WORK(&hctx->run_work, blk_mq_run_work_fn);
	INIT_DELAYED_WORK(&hctx->delay_work, blk_mq_delay_work_fn);
	spin_lock_init(&hctx->lock);
	INIT_LIST_HEAD(&hctx->dispatch);
	hctx->queue = q;
	hctx->queue_num = hctx_idx;
	hctx->flags = set->flags & ~BLK_MQ_F_TAG_SHARED;

	cpuhp_state_add_instance_nocalls(CPUHP_BLK_MQ_DEAD, &hctx->cpuhp_dead);

	hctx->tags = set->tags[hctx_idx];

	/*
	 * Allocate space for all possible cpus to avoid allocation at
	 * runtime
	 */
	hctx->ctxs = kmalloc_node(nr_cpu_ids * sizeof(void *),
					GFP_KERNEL, node);
	if (!hctx->ctxs)
		goto unregister_cpu_notifier;

	if (sbitmap_init_node(&hctx->ctx_map, nr_cpu_ids, ilog2(8), GFP_KERNEL,
			      node))
		goto free_ctxs;

	hctx->nr_ctx = 0;

	if (set->ops->init_hctx &&
	    set->ops->init_hctx(hctx, set->driver_data, hctx_idx))
		goto free_bitmap;

	hctx->fq = blk_alloc_flush_queue(q, hctx->numa_node, set->cmd_size);
	if (!hctx->fq)
		goto exit_hctx;

	if (set->ops->init_request &&
	    set->ops->init_request(set->driver_data,
				   hctx->fq->flush_rq, hctx_idx,
				   flush_start_tag + hctx_idx, node))
		goto free_fq;

	if (hctx->flags & BLK_MQ_F_BLOCKING)
		init_srcu_struct(&hctx->queue_rq_srcu);

	return 0;

 free_fq:
	kfree(hctx->fq);
 exit_hctx:
	if (set->ops->exit_hctx)
		set->ops->exit_hctx(hctx, hctx_idx);
 free_bitmap:
	sbitmap_free(&hctx->ctx_map);
 free_ctxs:
	kfree(hctx->ctxs);
 unregister_cpu_notifier:
	blk_mq_remove_cpuhp(hctx);
	return -1;
}

static void blk_mq_init_cpu_queues(struct request_queue *q,
				   unsigned int nr_hw_queues)
{
	unsigned int i;

	for_each_possible_cpu(i) {
		struct blk_mq_ctx *__ctx = per_cpu_ptr(q->queue_ctx, i);
		struct blk_mq_hw_ctx *hctx;

		memset(__ctx, 0, sizeof(*__ctx));
		__ctx->cpu = i;
		spin_lock_init(&__ctx->lock);
		INIT_LIST_HEAD(&__ctx->rq_list);
		__ctx->queue = q;
		blk_stat_init(&__ctx->stat[BLK_STAT_READ]);
		blk_stat_init(&__ctx->stat[BLK_STAT_WRITE]);

		/* If the cpu isn't online, the cpu is mapped to first hctx */
		if (!cpu_online(i))
			continue;

		hctx = blk_mq_map_queue(q, i);

		/*
		 * Set local node, IFF we have more than one hw queue. If
		 * not, we remain on the home node of the device
		 */
		if (nr_hw_queues > 1 && hctx->numa_node == NUMA_NO_NODE)
			hctx->numa_node = local_memory_node(cpu_to_node(i));
	}
}

static void blk_mq_map_swqueue(struct request_queue *q,
			       const struct cpumask *online_mask)
{
	unsigned int i, hctx_idx;
	struct blk_mq_hw_ctx *hctx;
	struct blk_mq_ctx *ctx;
	struct blk_mq_tag_set *set = q->tag_set;

	/*
	 * Avoid others reading imcomplete hctx->cpumask through sysfs
	 */
	mutex_lock(&q->sysfs_lock);

	queue_for_each_hw_ctx(q, hctx, i) {
		cpumask_clear(hctx->cpumask);
		hctx->nr_ctx = 0;
	}

	/*
	 * Map software to hardware queues
	 */
	for_each_possible_cpu(i) {
		/* If the cpu isn't online, the cpu is mapped to first hctx */
		if (!cpumask_test_cpu(i, online_mask))
			continue;

		hctx_idx = q->mq_map[i];
		/* unmapped hw queue can be remapped after CPU topo changed */
		if (!set->tags[hctx_idx]) {
			set->tags[hctx_idx] = blk_mq_init_rq_map(set, hctx_idx);

			/*
			 * If tags initialization fail for some hctx,
			 * that hctx won't be brought online.  In this
			 * case, remap the current ctx to hctx[0] which
			 * is guaranteed to always have tags allocated
			 */
			if (!set->tags[hctx_idx])
				q->mq_map[i] = 0;
		}

		ctx = per_cpu_ptr(q->queue_ctx, i);
		hctx = blk_mq_map_queue(q, i);

		cpumask_set_cpu(i, hctx->cpumask);
		ctx->index_hw = hctx->nr_ctx;
		hctx->ctxs[hctx->nr_ctx++] = ctx;
	}

	mutex_unlock(&q->sysfs_lock);

	queue_for_each_hw_ctx(q, hctx, i) {
		/*
		 * If no software queues are mapped to this hardware queue,
		 * disable it and free the request entries.
		 */
		if (!hctx->nr_ctx) {
			/* Never unmap queue 0.  We need it as a
			 * fallback in case of a new remap fails
			 * allocation
			 */
			if (i && set->tags[i]) {
				blk_mq_free_rq_map(set, set->tags[i], i);
				set->tags[i] = NULL;
			}
			hctx->tags = NULL;
			continue;
		}

		hctx->tags = set->tags[i];
		WARN_ON(!hctx->tags);

		/*
		 * Set the map size to the number of mapped software queues.
		 * This is more accurate and more efficient than looping
		 * over all possibly mapped software queues.
		 */
		sbitmap_resize(&hctx->ctx_map, hctx->nr_ctx);

		/*
		 * Initialize batch roundrobin counts
		 */
		hctx->next_cpu = cpumask_first(hctx->cpumask);
		hctx->next_cpu_batch = BLK_MQ_CPU_WORK_BATCH;
	}
}

static void queue_set_hctx_shared(struct request_queue *q, bool shared)
{
	struct blk_mq_hw_ctx *hctx;
	int i;

	queue_for_each_hw_ctx(q, hctx, i) {
		if (shared)
			hctx->flags |= BLK_MQ_F_TAG_SHARED;
		else
			hctx->flags &= ~BLK_MQ_F_TAG_SHARED;
	}
}

static void blk_mq_update_tag_set_depth(struct blk_mq_tag_set *set, bool shared)
{
	struct request_queue *q;

	list_for_each_entry(q, &set->tag_list, tag_set_list) {
		blk_mq_freeze_queue(q);
		queue_set_hctx_shared(q, shared);
		blk_mq_unfreeze_queue(q);
	}
}

static void blk_mq_del_queue_tag_set(struct request_queue *q)
{
	struct blk_mq_tag_set *set = q->tag_set;

	mutex_lock(&set->tag_list_lock);
	list_del_init(&q->tag_set_list);
	if (list_is_singular(&set->tag_list)) {
		/* just transitioned to unshared */
		set->flags &= ~BLK_MQ_F_TAG_SHARED;
		/* update existing queue */
		blk_mq_update_tag_set_depth(set, false);
	}
	mutex_unlock(&set->tag_list_lock);
}

static void blk_mq_add_queue_tag_set(struct blk_mq_tag_set *set,
				     struct request_queue *q)
{
	q->tag_set = set;

	mutex_lock(&set->tag_list_lock);

	/* Check to see if we're transitioning to shared (from 1 to 2 queues). */
	if (!list_empty(&set->tag_list) && !(set->flags & BLK_MQ_F_TAG_SHARED)) {
		set->flags |= BLK_MQ_F_TAG_SHARED;
		/* update existing queue */
		blk_mq_update_tag_set_depth(set, true);
	}
	if (set->flags & BLK_MQ_F_TAG_SHARED)
		queue_set_hctx_shared(q, true);
	list_add_tail(&q->tag_set_list, &set->tag_list);

	mutex_unlock(&set->tag_list_lock);
}

/*
 * It is the actual release handler for mq, but we do it from
 * request queue's release handler for avoiding use-after-free
 * and headache because q->mq_kobj shouldn't have been introduced,
 * but we can't group ctx/kctx kobj without it.
 */
void blk_mq_release(struct request_queue *q)
{
	struct blk_mq_hw_ctx *hctx;
	unsigned int i;

	/* hctx kobj stays in hctx */
	queue_for_each_hw_ctx(q, hctx, i) {
		if (!hctx)
			continue;
		kfree(hctx->ctxs);
		kfree(hctx);
	}

	q->mq_map = NULL;

	kfree(q->queue_hw_ctx);

	/* ctx kobj stays in queue_ctx */
	free_percpu(q->queue_ctx);
}

struct request_queue *blk_mq_init_queue(struct blk_mq_tag_set *set)
{
	struct request_queue *uninit_q, *q;

	uninit_q = blk_alloc_queue_node(GFP_KERNEL, set->numa_node);
	if (!uninit_q)
		return ERR_PTR(-ENOMEM);

	q = blk_mq_init_allocated_queue(set, uninit_q);
	if (IS_ERR(q))
		blk_cleanup_queue(uninit_q);

	return q;
}
EXPORT_SYMBOL(blk_mq_init_queue);

static void blk_mq_realloc_hw_ctxs(struct blk_mq_tag_set *set,
						struct request_queue *q)
{
	int i, j;
	struct blk_mq_hw_ctx **hctxs = q->queue_hw_ctx;

	blk_mq_sysfs_unregister(q);
	for (i = 0; i < set->nr_hw_queues; i++) {
		int node;

		if (hctxs[i])
			continue;

		node = blk_mq_hw_queue_to_node(q->mq_map, i);
		hctxs[i] = kzalloc_node(sizeof(struct blk_mq_hw_ctx),
					GFP_KERNEL, node);
		if (!hctxs[i])
			break;

		if (!zalloc_cpumask_var_node(&hctxs[i]->cpumask, GFP_KERNEL,
						node)) {
			kfree(hctxs[i]);
			hctxs[i] = NULL;
			break;
		}

		atomic_set(&hctxs[i]->nr_active, 0);
		hctxs[i]->numa_node = node;
		hctxs[i]->queue_num = i;

		if (blk_mq_init_hctx(q, set, hctxs[i], i)) {
			free_cpumask_var(hctxs[i]->cpumask);
			kfree(hctxs[i]);
			hctxs[i] = NULL;
			break;
		}
		blk_mq_hctx_kobj_init(hctxs[i]);
	}
	for (j = i; j < q->nr_hw_queues; j++) {
		struct blk_mq_hw_ctx *hctx = hctxs[j];

		if (hctx) {
			if (hctx->tags) {
				blk_mq_free_rq_map(set, hctx->tags, j);
				set->tags[j] = NULL;
			}
			blk_mq_exit_hctx(q, set, hctx, j);
			free_cpumask_var(hctx->cpumask);
			kobject_put(&hctx->kobj);
			kfree(hctx->ctxs);
			kfree(hctx);
			hctxs[j] = NULL;

		}
	}
	q->nr_hw_queues = i;
	blk_mq_sysfs_register(q);
}

struct request_queue *blk_mq_init_allocated_queue(struct blk_mq_tag_set *set,
						  struct request_queue *q)
{
	/* mark the queue as mq asap */
	q->mq_ops = set->ops;

	q->queue_ctx = alloc_percpu(struct blk_mq_ctx);
	if (!q->queue_ctx)
		goto err_exit;

	q->queue_hw_ctx = kzalloc_node(nr_cpu_ids * sizeof(*(q->queue_hw_ctx)),
						GFP_KERNEL, set->numa_node);
	if (!q->queue_hw_ctx)
		goto err_percpu;

	q->mq_map = set->mq_map;

	blk_mq_realloc_hw_ctxs(set, q);
	if (!q->nr_hw_queues)
		goto err_hctxs;

	INIT_WORK(&q->timeout_work, blk_mq_timeout_work);
	blk_queue_rq_timeout(q, set->timeout ? set->timeout : 30 * HZ);

	q->nr_queues = nr_cpu_ids;

	q->queue_flags |= QUEUE_FLAG_MQ_DEFAULT;

	if (!(set->flags & BLK_MQ_F_SG_MERGE))
		q->queue_flags |= 1 << QUEUE_FLAG_NO_SG_MERGE;

	q->sg_reserved_size = INT_MAX;

	INIT_DELAYED_WORK(&q->requeue_work, blk_mq_requeue_work);
	INIT_LIST_HEAD(&q->requeue_list);
	spin_lock_init(&q->requeue_lock);

	if (q->nr_hw_queues > 1)
		blk_queue_make_request(q, blk_mq_make_request);
	else
		blk_queue_make_request(q, blk_sq_make_request);

	/*
	 * Do this after blk_queue_make_request() overrides it...
	 */
	q->nr_requests = set->queue_depth;

	/*
	 * Default to classic polling
	 */
	q->poll_nsec = -1;

	if (set->ops->complete)
		blk_queue_softirq_done(q, set->ops->complete);

	blk_mq_init_cpu_queues(q, set->nr_hw_queues);

	get_online_cpus();
	mutex_lock(&all_q_mutex);

	list_add_tail(&q->all_q_node, &all_q_list);
	blk_mq_add_queue_tag_set(set, q);
	blk_mq_map_swqueue(q, cpu_online_mask);

	mutex_unlock(&all_q_mutex);
	put_online_cpus();

	return q;

err_hctxs:
	kfree(q->queue_hw_ctx);
err_percpu:
	free_percpu(q->queue_ctx);
err_exit:
	q->mq_ops = NULL;
	return ERR_PTR(-ENOMEM);
}
EXPORT_SYMBOL(blk_mq_init_allocated_queue);

void blk_mq_free_queue(struct request_queue *q)
{
	struct blk_mq_tag_set	*set = q->tag_set;

	mutex_lock(&all_q_mutex);
	list_del_init(&q->all_q_node);
	mutex_unlock(&all_q_mutex);

	wbt_exit(q);

	blk_mq_del_queue_tag_set(q);

	blk_mq_exit_hw_queues(q, set, set->nr_hw_queues);
	blk_mq_free_hw_queues(q, set);
}

/* Basically redo blk_mq_init_queue with queue frozen */
static void blk_mq_queue_reinit(struct request_queue *q,
				const struct cpumask *online_mask)
{
	WARN_ON_ONCE(!atomic_read(&q->mq_freeze_depth));

	blk_mq_sysfs_unregister(q);

	/*
	 * redo blk_mq_init_cpu_queues and blk_mq_init_hw_queues. FIXME: maybe
	 * we should change hctx numa_node according to new topology (this
	 * involves free and re-allocate memory, worthy doing?)
	 */

	blk_mq_map_swqueue(q, online_mask);

	blk_mq_sysfs_register(q);
}

/*
 * New online cpumask which is going to be set in this hotplug event.
 * Declare this cpumasks as global as cpu-hotplug operation is invoked
 * one-by-one and dynamically allocating this could result in a failure.
 */
static struct cpumask cpuhp_online_new;

static void blk_mq_queue_reinit_work(void)
{
	struct request_queue *q;

	mutex_lock(&all_q_mutex);
	/*
	 * We need to freeze and reinit all existing queues.  Freezing
	 * involves synchronous wait for an RCU grace period and doing it
	 * one by one may take a long time.  Start freezing all queues in
	 * one swoop and then wait for the completions so that freezing can
	 * take place in parallel.
	 */
	list_for_each_entry(q, &all_q_list, all_q_node)
		blk_mq_freeze_queue_start(q);
	list_for_each_entry(q, &all_q_list, all_q_node)
		blk_mq_freeze_queue_wait(q);

	list_for_each_entry(q, &all_q_list, all_q_node)
		blk_mq_queue_reinit(q, &cpuhp_online_new);

	list_for_each_entry(q, &all_q_list, all_q_node)
		blk_mq_unfreeze_queue(q);

	mutex_unlock(&all_q_mutex);
}

static int blk_mq_queue_reinit_dead(unsigned int cpu)
{
	cpumask_copy(&cpuhp_online_new, cpu_online_mask);
	blk_mq_queue_reinit_work();
	return 0;
}

/*
 * Before hotadded cpu starts handling requests, new mappings must be
 * established.  Otherwise, these requests in hw queue might never be
 * dispatched.
 *
 * For example, there is a single hw queue (hctx) and two CPU queues (ctx0
 * for CPU0, and ctx1 for CPU1).
 *
 * Now CPU1 is just onlined and a request is inserted into ctx1->rq_list
 * and set bit0 in pending bitmap as ctx1->index_hw is still zero.
 *
 * And then while running hw queue, flush_busy_ctxs() finds bit0 is set in
 * pending bitmap and tries to retrieve requests in hctx->ctxs[0]->rq_list.
 * But htx->ctxs[0] is a pointer to ctx0, so the request in ctx1->rq_list
 * is ignored.
 */
static int blk_mq_queue_reinit_prepare(unsigned int cpu)
{
	cpumask_copy(&cpuhp_online_new, cpu_online_mask);
	cpumask_set_cpu(cpu, &cpuhp_online_new);
	blk_mq_queue_reinit_work();
	return 0;
}

static int __blk_mq_alloc_rq_maps(struct blk_mq_tag_set *set)
{
	int i;

	for (i = 0; i < set->nr_hw_queues; i++) {
		set->tags[i] = blk_mq_init_rq_map(set, i);
		if (!set->tags[i])
			goto out_unwind;
	}

	return 0;

out_unwind:
	while (--i >= 0)
		blk_mq_free_rq_map(set, set->tags[i], i);

	return -ENOMEM;
}

/*
 * Allocate the request maps associated with this tag_set. Note that this
 * may reduce the depth asked for, if memory is tight. set->queue_depth
 * will be updated to reflect the allocated depth.
 */
static int blk_mq_alloc_rq_maps(struct blk_mq_tag_set *set)
{
	unsigned int depth;
	int err;

	depth = set->queue_depth;
	do {
		err = __blk_mq_alloc_rq_maps(set);
		if (!err)
			break;

		set->queue_depth >>= 1;
		if (set->queue_depth < set->reserved_tags + BLK_MQ_TAG_MIN) {
			err = -ENOMEM;
			break;
		}
	} while (set->queue_depth);

	if (!set->queue_depth || err) {
		pr_err("blk-mq: failed to allocate request map\n");
		return -ENOMEM;
	}

	if (depth != set->queue_depth)
		pr_info("blk-mq: reduced tag depth (%u -> %u)\n",
						depth, set->queue_depth);

	return 0;
}

/*
 * Alloc a tag set to be associated with one or more request queues.
 * May fail with EINVAL for various error conditions. May adjust the
 * requested depth down, if if it too large. In that case, the set
 * value will be stored in set->queue_depth.
 */
int blk_mq_alloc_tag_set(struct blk_mq_tag_set *set)
{
	int ret;

	BUILD_BUG_ON(BLK_MQ_MAX_DEPTH > 1 << BLK_MQ_UNIQUE_TAG_BITS);

	if (!set->nr_hw_queues)
		return -EINVAL;
	if (!set->queue_depth)
		return -EINVAL;
	if (set->queue_depth < set->reserved_tags + BLK_MQ_TAG_MIN)
		return -EINVAL;

	if (!set->ops->queue_rq)
		return -EINVAL;

	if (set->queue_depth > BLK_MQ_MAX_DEPTH) {
		pr_info("blk-mq: reduced tag depth to %u\n",
			BLK_MQ_MAX_DEPTH);
		set->queue_depth = BLK_MQ_MAX_DEPTH;
	}

	/*
	 * If a crashdump is active, then we are potentially in a very
	 * memory constrained environment. Limit us to 1 queue and
	 * 64 tags to prevent using too much memory.
	 */
	if (is_kdump_kernel()) {
		set->nr_hw_queues = 1;
		set->queue_depth = min(64U, set->queue_depth);
	}
	/*
	 * There is no use for more h/w queues than cpus.
	 */
	if (set->nr_hw_queues > nr_cpu_ids)
		set->nr_hw_queues = nr_cpu_ids;

	set->tags = kzalloc_node(nr_cpu_ids * sizeof(struct blk_mq_tags *),
				 GFP_KERNEL, set->numa_node);
	if (!set->tags)
		return -ENOMEM;

	ret = -ENOMEM;
	set->mq_map = kzalloc_node(sizeof(*set->mq_map) * nr_cpu_ids,
			GFP_KERNEL, set->numa_node);
	if (!set->mq_map)
		goto out_free_tags;

	if (set->ops->map_queues)
		ret = set->ops->map_queues(set);
	else
		ret = blk_mq_map_queues(set);
	if (ret)
		goto out_free_mq_map;

	ret = blk_mq_alloc_rq_maps(set);
	if (ret)
		goto out_free_mq_map;

	mutex_init(&set->tag_list_lock);
	INIT_LIST_HEAD(&set->tag_list);

	return 0;

out_free_mq_map:
	kfree(set->mq_map);
	set->mq_map = NULL;
out_free_tags:
	kfree(set->tags);
	set->tags = NULL;
	return ret;
}
EXPORT_SYMBOL(blk_mq_alloc_tag_set);

void blk_mq_free_tag_set(struct blk_mq_tag_set *set)
{
	int i;

	for (i = 0; i < nr_cpu_ids; i++) {
		if (set->tags[i])
			blk_mq_free_rq_map(set, set->tags[i], i);
	}

	kfree(set->mq_map);
	set->mq_map = NULL;

	kfree(set->tags);
	set->tags = NULL;
}
EXPORT_SYMBOL(blk_mq_free_tag_set);

int blk_mq_update_nr_requests(struct request_queue *q, unsigned int nr)
{
	struct blk_mq_tag_set *set = q->tag_set;
	struct blk_mq_hw_ctx *hctx;
	int i, ret;

	if (!set || nr > set->queue_depth)
		return -EINVAL;

	ret = 0;
	queue_for_each_hw_ctx(q, hctx, i) {
		if (!hctx->tags)
			continue;
		ret = blk_mq_tag_update_depth(hctx->tags, nr);
		if (ret)
			break;
	}

	if (!ret)
		q->nr_requests = nr;

	return ret;
}

void blk_mq_update_nr_hw_queues(struct blk_mq_tag_set *set, int nr_hw_queues)
{
	struct request_queue *q;

	if (nr_hw_queues > nr_cpu_ids)
		nr_hw_queues = nr_cpu_ids;
	if (nr_hw_queues < 1 || nr_hw_queues == set->nr_hw_queues)
		return;

	list_for_each_entry(q, &set->tag_list, tag_set_list)
		blk_mq_freeze_queue(q);

	set->nr_hw_queues = nr_hw_queues;
	list_for_each_entry(q, &set->tag_list, tag_set_list) {
		blk_mq_realloc_hw_ctxs(set, q);

		if (q->nr_hw_queues > 1)
			blk_queue_make_request(q, blk_mq_make_request);
		else
			blk_queue_make_request(q, blk_sq_make_request);

		blk_mq_queue_reinit(q, cpu_online_mask);
	}

	list_for_each_entry(q, &set->tag_list, tag_set_list)
		blk_mq_unfreeze_queue(q);
}
EXPORT_SYMBOL_GPL(blk_mq_update_nr_hw_queues);

static unsigned long blk_mq_poll_nsecs(struct request_queue *q,
				       struct blk_mq_hw_ctx *hctx,
				       struct request *rq)
{
	struct blk_rq_stat stat[2];
	unsigned long ret = 0;

	/*
	 * If stats collection isn't on, don't sleep but turn it on for
	 * future users
	 */
	if (!blk_stat_enable(q))
		return 0;

	/*
	 * We don't have to do this once per IO, should optimize this
	 * to just use the current window of stats until it changes
	 */
	memset(&stat, 0, sizeof(stat));
	blk_hctx_stat_get(hctx, stat);

	/*
	 * As an optimistic guess, use half of the mean service time
	 * for this type of request. We can (and should) make this smarter.
	 * For instance, if the completion latencies are tight, we can
	 * get closer than just half the mean. This is especially
	 * important on devices where the completion latencies are longer
	 * than ~10 usec.
	 */
	if (req_op(rq) == REQ_OP_READ && stat[BLK_STAT_READ].nr_samples)
		ret = (stat[BLK_STAT_READ].mean + 1) / 2;
	else if (req_op(rq) == REQ_OP_WRITE && stat[BLK_STAT_WRITE].nr_samples)
		ret = (stat[BLK_STAT_WRITE].mean + 1) / 2;

	return ret;
}

static bool blk_mq_poll_hybrid_sleep(struct request_queue *q,
				     struct blk_mq_hw_ctx *hctx,
				     struct request *rq)
{
	struct hrtimer_sleeper hs;
	enum hrtimer_mode mode;
	unsigned int nsecs;
	ktime_t kt;

	if (test_bit(REQ_ATOM_POLL_SLEPT, &rq->atomic_flags))
		return false;

	/*
	 * poll_nsec can be:
	 *
	 * -1:	don't ever hybrid sleep
	 *  0:	use half of prev avg
	 * >0:	use this specific value
	 */
	if (q->poll_nsec == -1)
		return false;
	else if (q->poll_nsec > 0)
		nsecs = q->poll_nsec;
	else
		nsecs = blk_mq_poll_nsecs(q, hctx, rq);

	if (!nsecs)
		return false;

	set_bit(REQ_ATOM_POLL_SLEPT, &rq->atomic_flags);

	/*
	 * This will be replaced with the stats tracking code, using
	 * 'avg_completion_time / 2' as the pre-sleep target.
	 */
<<<<<<< HEAD
	kt = ktime_set(0, nsecs);
=======
	kt = nsecs;
>>>>>>> 7ce7d89f

	mode = HRTIMER_MODE_REL;
	hrtimer_init_on_stack(&hs.timer, CLOCK_MONOTONIC, mode);
	hrtimer_set_expires(&hs.timer, kt);

	hrtimer_init_sleeper(&hs, current);
	do {
		if (test_bit(REQ_ATOM_COMPLETE, &rq->atomic_flags))
			break;
		set_current_state(TASK_UNINTERRUPTIBLE);
		hrtimer_start_expires(&hs.timer, mode);
		if (hs.task)
			io_schedule();
		hrtimer_cancel(&hs.timer);
		mode = HRTIMER_MODE_ABS;
	} while (hs.task && !signal_pending(current));

	__set_current_state(TASK_RUNNING);
	destroy_hrtimer_on_stack(&hs.timer);
	return true;
}

static bool __blk_mq_poll(struct blk_mq_hw_ctx *hctx, struct request *rq)
{
	struct request_queue *q = hctx->queue;
	long state;

	/*
	 * If we sleep, have the caller restart the poll loop to reset
	 * the state. Like for the other success return cases, the
	 * caller is responsible for checking if the IO completed. If
	 * the IO isn't complete, we'll get called again and will go
	 * straight to the busy poll loop.
	 */
	if (blk_mq_poll_hybrid_sleep(q, hctx, rq))
		return true;

	hctx->poll_considered++;

	state = current->state;
	while (!need_resched()) {
		int ret;

		hctx->poll_invoked++;

		ret = q->mq_ops->poll(hctx, rq->tag);
		if (ret > 0) {
			hctx->poll_success++;
			set_current_state(TASK_RUNNING);
			return true;
		}

		if (signal_pending_state(state, current))
			set_current_state(TASK_RUNNING);

		if (current->state == TASK_RUNNING)
			return true;
		if (ret < 0)
			break;
		cpu_relax();
	}

	return false;
}

bool blk_mq_poll(struct request_queue *q, blk_qc_t cookie)
{
	struct blk_mq_hw_ctx *hctx;
	struct blk_plug *plug;
	struct request *rq;

	if (!q->mq_ops || !q->mq_ops->poll || !blk_qc_t_valid(cookie) ||
	    !test_bit(QUEUE_FLAG_POLL, &q->queue_flags))
		return false;

	plug = current->plug;
	if (plug)
		blk_flush_plug_list(plug, false);

	hctx = q->queue_hw_ctx[blk_qc_t_to_queue_num(cookie)];
	rq = blk_mq_tag_to_rq(hctx->tags, blk_qc_t_to_tag(cookie));

	return __blk_mq_poll(hctx, rq);
}
EXPORT_SYMBOL_GPL(blk_mq_poll);

void blk_mq_disable_hotplug(void)
{
	mutex_lock(&all_q_mutex);
}

void blk_mq_enable_hotplug(void)
{
	mutex_unlock(&all_q_mutex);
}

static int __init blk_mq_init(void)
{
	cpuhp_setup_state_multi(CPUHP_BLK_MQ_DEAD, "block/mq:dead", NULL,
				blk_mq_hctx_notify_dead);

	cpuhp_setup_state_nocalls(CPUHP_BLK_MQ_PREPARE, "block/mq:prepare",
				  blk_mq_queue_reinit_prepare,
				  blk_mq_queue_reinit_dead);
	return 0;
}
subsys_initcall(blk_mq_init);<|MERGE_RESOLUTION|>--- conflicted
+++ resolved
@@ -2569,11 +2569,7 @@
 	 * This will be replaced with the stats tracking code, using
 	 * 'avg_completion_time / 2' as the pre-sleep target.
 	 */
-<<<<<<< HEAD
-	kt = ktime_set(0, nsecs);
-=======
 	kt = nsecs;
->>>>>>> 7ce7d89f
 
 	mode = HRTIMER_MODE_REL;
 	hrtimer_init_on_stack(&hs.timer, CLOCK_MONOTONIC, mode);
