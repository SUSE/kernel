// SPDX-License-Identifier: GPL-2.0
/*
 * Block multiqueue core code
 *
 * Copyright (C) 2013-2014 Jens Axboe
 * Copyright (C) 2013-2014 Christoph Hellwig
 */
#include <linux/kernel.h>
#include <linux/module.h>
#include <linux/backing-dev.h>
#include <linux/bio.h>
#include <linux/blkdev.h>
#include <linux/blk-integrity.h>
#include <linux/kmemleak.h>
#include <linux/mm.h>
#include <linux/init.h>
#include <linux/slab.h>
#include <linux/workqueue.h>
#include <linux/smp.h>
#include <linux/interrupt.h>
#include <linux/llist.h>
#include <linux/cpu.h>
#include <linux/cache.h>
#include <linux/sched/topology.h>
#include <linux/sched/signal.h>
#include <linux/delay.h>
#include <linux/crash_dump.h>
#include <linux/prefetch.h>
#include <linux/blk-crypto.h>
#include <linux/part_stat.h>
<<<<<<< HEAD
#ifndef __GENKSYMS__
#include <linux/sched/isolation.h>
#endif
=======
#include <linux/sched/isolation.h>
>>>>>>> 2d5404ca

#include <trace/events/block.h>

#include <linux/t10-pi.h>
#include "blk.h"
#include "blk-mq.h"
#include "blk-mq-debugfs.h"
#include "blk-pm.h"
#include "blk-stat.h"
#include "blk-mq-sched.h"
#include "blk-rq-qos.h"

static DEFINE_PER_CPU(struct llist_head, blk_cpu_done);
static DEFINE_PER_CPU(call_single_data_t, blk_cpu_csd);

static void blk_mq_insert_request(struct request *rq, blk_insert_t flags);
static void blk_mq_request_bypass_insert(struct request *rq,
		blk_insert_t flags);
static void blk_mq_try_issue_list_directly(struct blk_mq_hw_ctx *hctx,
		struct list_head *list);
static int blk_hctx_poll(struct request_queue *q, struct blk_mq_hw_ctx *hctx,
			 struct io_comp_batch *iob, unsigned int flags);

/*
 * Check if any of the ctx, dispatch list or elevator
 * have pending work in this hardware queue.
 */
static bool blk_mq_hctx_has_pending(struct blk_mq_hw_ctx *hctx)
{
	return !list_empty_careful(&hctx->dispatch) ||
		sbitmap_any_bit_set(&hctx->ctx_map) ||
			blk_mq_sched_has_work(hctx);
}

/*
 * Mark this ctx as having pending work in this hardware queue
 */
static void blk_mq_hctx_mark_pending(struct blk_mq_hw_ctx *hctx,
				     struct blk_mq_ctx *ctx)
{
	const int bit = ctx->index_hw[hctx->type];

	if (!sbitmap_test_bit(&hctx->ctx_map, bit))
		sbitmap_set_bit(&hctx->ctx_map, bit);
}

static void blk_mq_hctx_clear_pending(struct blk_mq_hw_ctx *hctx,
				      struct blk_mq_ctx *ctx)
{
	const int bit = ctx->index_hw[hctx->type];

	sbitmap_clear_bit(&hctx->ctx_map, bit);
}

struct mq_inflight {
	struct block_device *part;
	unsigned int inflight[2];
};

static bool blk_mq_check_inflight(struct request *rq, void *priv)
{
	struct mq_inflight *mi = priv;

	if (rq->part && blk_do_io_stat(rq) &&
	    (!bdev_is_partition(mi->part) || rq->part == mi->part) &&
	    blk_mq_rq_state(rq) == MQ_RQ_IN_FLIGHT)
		mi->inflight[rq_data_dir(rq)]++;

	return true;
}

unsigned int blk_mq_in_flight(struct request_queue *q,
		struct block_device *part)
{
	struct mq_inflight mi = { .part = part };

	blk_mq_queue_tag_busy_iter(q, blk_mq_check_inflight, &mi);

	return mi.inflight[0] + mi.inflight[1];
}

void blk_mq_in_flight_rw(struct request_queue *q, struct block_device *part,
		unsigned int inflight[2])
{
	struct mq_inflight mi = { .part = part };

	blk_mq_queue_tag_busy_iter(q, blk_mq_check_inflight, &mi);
	inflight[0] = mi.inflight[0];
	inflight[1] = mi.inflight[1];
}

void blk_freeze_queue_start(struct request_queue *q)
{
	mutex_lock(&q->mq_freeze_lock);
	if (++q->mq_freeze_depth == 1) {
		percpu_ref_kill(&q->q_usage_counter);
		mutex_unlock(&q->mq_freeze_lock);
		if (queue_is_mq(q))
			blk_mq_run_hw_queues(q, false);
	} else {
		mutex_unlock(&q->mq_freeze_lock);
	}
}
EXPORT_SYMBOL_GPL(blk_freeze_queue_start);

void blk_mq_freeze_queue_wait(struct request_queue *q)
{
	wait_event(q->mq_freeze_wq, percpu_ref_is_zero(&q->q_usage_counter));
}
EXPORT_SYMBOL_GPL(blk_mq_freeze_queue_wait);

int blk_mq_freeze_queue_wait_timeout(struct request_queue *q,
				     unsigned long timeout)
{
	return wait_event_timeout(q->mq_freeze_wq,
					percpu_ref_is_zero(&q->q_usage_counter),
					timeout);
}
EXPORT_SYMBOL_GPL(blk_mq_freeze_queue_wait_timeout);

/*
 * Guarantee no request is in use, so we can change any data structure of
 * the queue afterward.
 */
void blk_freeze_queue(struct request_queue *q)
{
	/*
	 * In the !blk_mq case we are only calling this to kill the
	 * q_usage_counter, otherwise this increases the freeze depth
	 * and waits for it to return to zero.  For this reason there is
	 * no blk_unfreeze_queue(), and blk_freeze_queue() is not
	 * exported to drivers as the only user for unfreeze is blk_mq.
	 */
	blk_freeze_queue_start(q);
	blk_mq_freeze_queue_wait(q);
}

void blk_mq_freeze_queue(struct request_queue *q)
{
	/*
	 * ...just an alias to keep freeze and unfreeze actions balanced
	 * in the blk_mq_* namespace
	 */
	blk_freeze_queue(q);
}
EXPORT_SYMBOL_GPL(blk_mq_freeze_queue);

void __blk_mq_unfreeze_queue(struct request_queue *q, bool force_atomic)
{
	mutex_lock(&q->mq_freeze_lock);
	if (force_atomic)
		q->q_usage_counter.data->force_atomic = true;
	q->mq_freeze_depth--;
	WARN_ON_ONCE(q->mq_freeze_depth < 0);
	if (!q->mq_freeze_depth) {
		percpu_ref_resurrect(&q->q_usage_counter);
		wake_up_all(&q->mq_freeze_wq);
	}
	mutex_unlock(&q->mq_freeze_lock);
}

void blk_mq_unfreeze_queue(struct request_queue *q)
{
	__blk_mq_unfreeze_queue(q, false);
}
EXPORT_SYMBOL_GPL(blk_mq_unfreeze_queue);

/*
 * FIXME: replace the scsi_internal_device_*block_nowait() calls in the
 * mpt3sas driver such that this function can be removed.
 */
void blk_mq_quiesce_queue_nowait(struct request_queue *q)
{
	unsigned long flags;

	spin_lock_irqsave(&q->queue_lock, flags);
	if (!q->quiesce_depth++)
		blk_queue_flag_set(QUEUE_FLAG_QUIESCED, q);
	spin_unlock_irqrestore(&q->queue_lock, flags);
}
EXPORT_SYMBOL_GPL(blk_mq_quiesce_queue_nowait);

/**
 * blk_mq_wait_quiesce_done() - wait until in-progress quiesce is done
 * @set: tag_set to wait on
 *
 * Note: it is driver's responsibility for making sure that quiesce has
 * been started on or more of the request_queues of the tag_set.  This
 * function only waits for the quiesce on those request_queues that had
 * the quiesce flag set using blk_mq_quiesce_queue_nowait.
 */
void blk_mq_wait_quiesce_done(struct blk_mq_tag_set *set)
{
	if (set->flags & BLK_MQ_F_BLOCKING)
		synchronize_srcu(set->srcu);
	else
		synchronize_rcu();
}
EXPORT_SYMBOL_GPL(blk_mq_wait_quiesce_done);

/**
 * blk_mq_quiesce_queue() - wait until all ongoing dispatches have finished
 * @q: request queue.
 *
 * Note: this function does not prevent that the struct request end_io()
 * callback function is invoked. Once this function is returned, we make
 * sure no dispatch can happen until the queue is unquiesced via
 * blk_mq_unquiesce_queue().
 */
void blk_mq_quiesce_queue(struct request_queue *q)
{
	blk_mq_quiesce_queue_nowait(q);
	/* nothing to wait for non-mq queues */
	if (queue_is_mq(q))
		blk_mq_wait_quiesce_done(q->tag_set);
}
EXPORT_SYMBOL_GPL(blk_mq_quiesce_queue);

/*
 * blk_mq_unquiesce_queue() - counterpart of blk_mq_quiesce_queue()
 * @q: request queue.
 *
 * This function recovers queue into the state before quiescing
 * which is done by blk_mq_quiesce_queue.
 */
void blk_mq_unquiesce_queue(struct request_queue *q)
{
	unsigned long flags;
	bool run_queue = false;

	spin_lock_irqsave(&q->queue_lock, flags);
	if (WARN_ON_ONCE(q->quiesce_depth <= 0)) {
		;
	} else if (!--q->quiesce_depth) {
		blk_queue_flag_clear(QUEUE_FLAG_QUIESCED, q);
		run_queue = true;
	}
	spin_unlock_irqrestore(&q->queue_lock, flags);

	/* dispatch requests which are inserted during quiescing */
	if (run_queue)
		blk_mq_run_hw_queues(q, true);
}
EXPORT_SYMBOL_GPL(blk_mq_unquiesce_queue);

void blk_mq_quiesce_tagset(struct blk_mq_tag_set *set)
{
	struct request_queue *q;

	mutex_lock(&set->tag_list_lock);
	list_for_each_entry(q, &set->tag_list, tag_set_list) {
		if (!blk_queue_skip_tagset_quiesce(q))
			blk_mq_quiesce_queue_nowait(q);
	}
	blk_mq_wait_quiesce_done(set);
	mutex_unlock(&set->tag_list_lock);
}
EXPORT_SYMBOL_GPL(blk_mq_quiesce_tagset);

void blk_mq_unquiesce_tagset(struct blk_mq_tag_set *set)
{
	struct request_queue *q;

	mutex_lock(&set->tag_list_lock);
	list_for_each_entry(q, &set->tag_list, tag_set_list) {
		if (!blk_queue_skip_tagset_quiesce(q))
			blk_mq_unquiesce_queue(q);
	}
	mutex_unlock(&set->tag_list_lock);
}
EXPORT_SYMBOL_GPL(blk_mq_unquiesce_tagset);

void blk_mq_wake_waiters(struct request_queue *q)
{
	struct blk_mq_hw_ctx *hctx;
	unsigned long i;

	queue_for_each_hw_ctx(q, hctx, i)
		if (blk_mq_hw_queue_mapped(hctx))
			blk_mq_tag_wakeup_all(hctx->tags, true);
}

void blk_rq_init(struct request_queue *q, struct request *rq)
{
	memset(rq, 0, sizeof(*rq));

	INIT_LIST_HEAD(&rq->queuelist);
	rq->q = q;
	rq->__sector = (sector_t) -1;
	INIT_HLIST_NODE(&rq->hash);
	RB_CLEAR_NODE(&rq->rb_node);
	rq->tag = BLK_MQ_NO_TAG;
	rq->internal_tag = BLK_MQ_NO_TAG;
	rq->start_time_ns = blk_time_get_ns();
	rq->part = NULL;
	blk_crypto_rq_set_defaults(rq);
}
EXPORT_SYMBOL(blk_rq_init);

/* Set start and alloc time when the allocated request is actually used */
static inline void blk_mq_rq_time_init(struct request *rq, u64 alloc_time_ns)
{
	if (blk_mq_need_time_stamp(rq))
<<<<<<< HEAD
		rq->start_time_ns = ktime_get_ns();
=======
		rq->start_time_ns = blk_time_get_ns();
>>>>>>> 2d5404ca
	else
		rq->start_time_ns = 0;

#ifdef CONFIG_BLK_RQ_ALLOC_TIME
	if (blk_queue_rq_alloc_time(rq->q))
		rq->alloc_time_ns = alloc_time_ns ?: rq->start_time_ns;
	else
		rq->alloc_time_ns = 0;
#endif
}

static struct request *blk_mq_rq_ctx_init(struct blk_mq_alloc_data *data,
		struct blk_mq_tags *tags, unsigned int tag)
{
	struct blk_mq_ctx *ctx = data->ctx;
	struct blk_mq_hw_ctx *hctx = data->hctx;
	struct request_queue *q = data->q;
	struct request *rq = tags->static_rqs[tag];

	rq->q = q;
	rq->mq_ctx = ctx;
	rq->mq_hctx = hctx;
	rq->cmd_flags = data->cmd_flags;

	if (data->flags & BLK_MQ_REQ_PM)
		data->rq_flags |= RQF_PM;
	if (blk_queue_io_stat(q))
		data->rq_flags |= RQF_IO_STAT;
	rq->rq_flags = data->rq_flags;

	if (data->rq_flags & RQF_SCHED_TAGS) {
		rq->tag = BLK_MQ_NO_TAG;
		rq->internal_tag = tag;
	} else {
		rq->tag = tag;
		rq->internal_tag = BLK_MQ_NO_TAG;
	}
	rq->timeout = 0;

	rq->part = NULL;
	rq->io_start_time_ns = 0;
	rq->stats_sectors = 0;
	rq->nr_phys_segments = 0;
	rq->nr_integrity_segments = 0;
	rq->end_io = NULL;
	rq->end_io_data = NULL;

	blk_crypto_rq_set_defaults(rq);
	INIT_LIST_HEAD(&rq->queuelist);
	/* tag was already set */
	WRITE_ONCE(rq->deadline, 0);
	req_ref_set(rq, 1);

	if (rq->rq_flags & RQF_USE_SCHED) {
		struct elevator_queue *e = data->q->elevator;

		INIT_HLIST_NODE(&rq->hash);
		RB_CLEAR_NODE(&rq->rb_node);

		if (e->type->ops.prepare_request)
			e->type->ops.prepare_request(rq);
	}

	return rq;
}

static inline struct request *
__blk_mq_alloc_requests_batch(struct blk_mq_alloc_data *data)
{
	unsigned int tag, tag_offset;
	struct blk_mq_tags *tags;
	struct request *rq;
	unsigned long tag_mask;
	int i, nr = 0;

	tag_mask = blk_mq_get_tags(data, data->nr_tags, &tag_offset);
	if (unlikely(!tag_mask))
		return NULL;

	tags = blk_mq_tags_from_data(data);
	for (i = 0; tag_mask; i++) {
		if (!(tag_mask & (1UL << i)))
			continue;
		tag = tag_offset + i;
		prefetch(tags->static_rqs[tag]);
		tag_mask &= ~(1UL << i);
		rq = blk_mq_rq_ctx_init(data, tags, tag);
		rq_list_add(data->cached_rq, rq);
		nr++;
	}
	if (!(data->rq_flags & RQF_SCHED_TAGS))
		blk_mq_add_active_requests(data->hctx, nr);
	/* caller already holds a reference, add for remainder */
	percpu_ref_get_many(&data->q->q_usage_counter, nr - 1);
	data->nr_tags -= nr;

	return rq_list_pop(data->cached_rq);
}

static struct request *__blk_mq_alloc_requests(struct blk_mq_alloc_data *data)
{
	struct request_queue *q = data->q;
	u64 alloc_time_ns = 0;
	struct request *rq;
	unsigned int tag;

	/* alloc_time includes depth and tag waits */
	if (blk_queue_rq_alloc_time(q))
		alloc_time_ns = blk_time_get_ns();

	if (data->cmd_flags & REQ_NOWAIT)
		data->flags |= BLK_MQ_REQ_NOWAIT;

<<<<<<< HEAD
=======
retry:
	data->ctx = blk_mq_get_ctx(q);
	data->hctx = blk_mq_map_queue(q, data->cmd_flags, data->ctx);

>>>>>>> 2d5404ca
	if (q->elevator) {
		/*
		 * All requests use scheduler tags when an I/O scheduler is
		 * enabled for the queue.
		 */
		data->rq_flags |= RQF_SCHED_TAGS;

		/*
		 * Flush/passthrough requests are special and go directly to the
		 * dispatch list.
		 */
		if ((data->cmd_flags & REQ_OP_MASK) != REQ_OP_FLUSH &&
		    !blk_op_is_passthrough(data->cmd_flags)) {
			struct elevator_mq_ops *ops = &q->elevator->type->ops;
<<<<<<< HEAD

			WARN_ON_ONCE(data->flags & BLK_MQ_REQ_RESERVED);

			data->rq_flags |= RQF_USE_SCHED;
			if (ops->limit_depth)
				ops->limit_depth(data->cmd_flags, data);
		}
	}

retry:
	data->ctx = blk_mq_get_ctx(q);
	data->hctx = blk_mq_map_queue(q, data->cmd_flags, data->ctx);
	if (!(data->rq_flags & RQF_SCHED_TAGS))
=======

			WARN_ON_ONCE(data->flags & BLK_MQ_REQ_RESERVED);

			data->rq_flags |= RQF_USE_SCHED;
			if (ops->limit_depth)
				ops->limit_depth(data->cmd_flags, data);
		}
	} else {
>>>>>>> 2d5404ca
		blk_mq_tag_busy(data->hctx);
	}

	if (data->flags & BLK_MQ_REQ_RESERVED)
		data->rq_flags |= RQF_RESV;

	/*
	 * Try batched alloc if we want more than 1 tag.
	 */
	if (data->nr_tags > 1) {
		rq = __blk_mq_alloc_requests_batch(data);
		if (rq) {
			blk_mq_rq_time_init(rq, alloc_time_ns);
			return rq;
		}
		data->nr_tags = 1;
	}

	/*
	 * Waiting allocations only fail because of an inactive hctx.  In that
	 * case just retry the hctx assignment and tag allocation as CPU hotplug
	 * should have migrated us to an online CPU by now.
	 */
	tag = blk_mq_get_tag(data);
	if (tag == BLK_MQ_NO_TAG) {
		if (data->flags & BLK_MQ_REQ_NOWAIT)
			return NULL;
		/*
		 * Give up the CPU and sleep for a random short time to
		 * ensure that thread using a realtime scheduling class
		 * are migrated off the CPU, and thus off the hctx that
		 * is going away.
		 */
		msleep(3);
		goto retry;
	}

	if (!(data->rq_flags & RQF_SCHED_TAGS))
		blk_mq_inc_active_requests(data->hctx);
	rq = blk_mq_rq_ctx_init(data, blk_mq_tags_from_data(data), tag);
	blk_mq_rq_time_init(rq, alloc_time_ns);
	return rq;
}

static struct request *blk_mq_rq_cache_fill(struct request_queue *q,
					    struct blk_plug *plug,
					    blk_opf_t opf,
					    blk_mq_req_flags_t flags)
{
	struct blk_mq_alloc_data data = {
		.q		= q,
		.flags		= flags,
		.cmd_flags	= opf,
		.nr_tags	= plug->nr_ios,
		.cached_rq	= &plug->cached_rq,
	};
	struct request *rq;

	if (blk_queue_enter(q, flags))
		return NULL;

	plug->nr_ios = 1;

	rq = __blk_mq_alloc_requests(&data);
	if (unlikely(!rq))
		blk_queue_exit(q);
	return rq;
}

static struct request *blk_mq_alloc_cached_request(struct request_queue *q,
						   blk_opf_t opf,
						   blk_mq_req_flags_t flags)
{
	struct blk_plug *plug = current->plug;
	struct request *rq;

	if (!plug)
		return NULL;

	if (rq_list_empty(plug->cached_rq)) {
		if (plug->nr_ios == 1)
			return NULL;
		rq = blk_mq_rq_cache_fill(q, plug, opf, flags);
		if (!rq)
			return NULL;
	} else {
		rq = rq_list_peek(&plug->cached_rq);
		if (!rq || rq->q != q)
			return NULL;

		if (blk_mq_get_hctx_type(opf) != rq->mq_hctx->type)
			return NULL;
		if (op_is_flush(rq->cmd_flags) != op_is_flush(opf))
			return NULL;

		plug->cached_rq = rq_list_next(rq);
		blk_mq_rq_time_init(rq, 0);
	}

	rq->cmd_flags = opf;
	INIT_LIST_HEAD(&rq->queuelist);
	return rq;
}

struct request *blk_mq_alloc_request(struct request_queue *q, blk_opf_t opf,
		blk_mq_req_flags_t flags)
{
	struct request *rq;

	rq = blk_mq_alloc_cached_request(q, opf, flags);
	if (!rq) {
		struct blk_mq_alloc_data data = {
			.q		= q,
			.flags		= flags,
			.cmd_flags	= opf,
			.nr_tags	= 1,
		};
		int ret;

		ret = blk_queue_enter(q, flags);
		if (ret)
			return ERR_PTR(ret);

		rq = __blk_mq_alloc_requests(&data);
		if (!rq)
			goto out_queue_exit;
	}
	rq->__data_len = 0;
	rq->__sector = (sector_t) -1;
	rq->bio = rq->biotail = NULL;
	return rq;
out_queue_exit:
	blk_queue_exit(q);
	return ERR_PTR(-EWOULDBLOCK);
}
EXPORT_SYMBOL(blk_mq_alloc_request);

struct request *blk_mq_alloc_request_hctx(struct request_queue *q,
	blk_opf_t opf, blk_mq_req_flags_t flags, unsigned int hctx_idx)
{
	struct blk_mq_alloc_data data = {
		.q		= q,
		.flags		= flags,
		.cmd_flags	= opf,
		.nr_tags	= 1,
	};
	u64 alloc_time_ns = 0;
	struct request *rq;
	unsigned int cpu;
	unsigned int tag;
	int ret;

	/* alloc_time includes depth and tag waits */
	if (blk_queue_rq_alloc_time(q))
		alloc_time_ns = blk_time_get_ns();

	/*
	 * If the tag allocator sleeps we could get an allocation for a
	 * different hardware context.  No need to complicate the low level
	 * allocator for this for the rare use case of a command tied to
	 * a specific queue.
	 */
	if (WARN_ON_ONCE(!(flags & BLK_MQ_REQ_NOWAIT)) ||
	    WARN_ON_ONCE(!(flags & BLK_MQ_REQ_RESERVED)))
		return ERR_PTR(-EINVAL);

	if (hctx_idx >= q->nr_hw_queues)
		return ERR_PTR(-EIO);

	ret = blk_queue_enter(q, flags);
	if (ret)
		return ERR_PTR(ret);

	/*
	 * Check if the hardware context is actually mapped to anything.
	 * If not tell the caller that it should skip this queue.
	 */
	ret = -EXDEV;
	data.hctx = xa_load(&q->hctx_table, hctx_idx);
	if (!blk_mq_hw_queue_mapped(data.hctx))
		goto out_queue_exit;
	cpu = cpumask_first_and(data.hctx->cpumask, cpu_online_mask);
	if (cpu >= nr_cpu_ids)
		goto out_queue_exit;
	data.ctx = __blk_mq_get_ctx(q, cpu);

	if (q->elevator)
		data.rq_flags |= RQF_SCHED_TAGS;
	else
		blk_mq_tag_busy(data.hctx);

	if (flags & BLK_MQ_REQ_RESERVED)
		data.rq_flags |= RQF_RESV;

	ret = -EWOULDBLOCK;
	tag = blk_mq_get_tag(&data);
	if (tag == BLK_MQ_NO_TAG)
		goto out_queue_exit;
	if (!(data.rq_flags & RQF_SCHED_TAGS))
		blk_mq_inc_active_requests(data.hctx);
	rq = blk_mq_rq_ctx_init(&data, blk_mq_tags_from_data(&data), tag);
	blk_mq_rq_time_init(rq, alloc_time_ns);
	rq->__data_len = 0;
	rq->__sector = (sector_t) -1;
	rq->bio = rq->biotail = NULL;
	return rq;

out_queue_exit:
	blk_queue_exit(q);
	return ERR_PTR(ret);
}
EXPORT_SYMBOL_GPL(blk_mq_alloc_request_hctx);

static void blk_mq_finish_request(struct request *rq)
{
	struct request_queue *q = rq->q;

<<<<<<< HEAD
=======
	blk_zone_finish_request(rq);

>>>>>>> 2d5404ca
	if (rq->rq_flags & RQF_USE_SCHED) {
		q->elevator->type->ops.finish_request(rq);
		/*
		 * For postflush request that may need to be
		 * completed twice, we should clear this flag
		 * to avoid double finish_request() on the rq.
		 */
		rq->rq_flags &= ~RQF_USE_SCHED;
	}
}

static void __blk_mq_free_request(struct request *rq)
{
	struct request_queue *q = rq->q;
	struct blk_mq_ctx *ctx = rq->mq_ctx;
	struct blk_mq_hw_ctx *hctx = rq->mq_hctx;
	const int sched_tag = rq->internal_tag;

	blk_crypto_free_request(rq);
	blk_pm_mark_last_busy(rq);
	rq->mq_hctx = NULL;

	if (rq->tag != BLK_MQ_NO_TAG) {
		blk_mq_dec_active_requests(hctx);
		blk_mq_put_tag(hctx->tags, ctx, rq->tag);
	}
	if (sched_tag != BLK_MQ_NO_TAG)
		blk_mq_put_tag(hctx->sched_tags, ctx, sched_tag);
	blk_mq_sched_restart(hctx);
	blk_queue_exit(q);
}

void blk_mq_free_request(struct request *rq)
{
	struct request_queue *q = rq->q;

	blk_mq_finish_request(rq);

	if (unlikely(laptop_mode && !blk_rq_is_passthrough(rq)))
		laptop_io_completion(q->disk->bdi);

	rq_qos_done(q, rq);

	WRITE_ONCE(rq->state, MQ_RQ_IDLE);
	if (req_ref_put_and_test(rq))
		__blk_mq_free_request(rq);
}
EXPORT_SYMBOL_GPL(blk_mq_free_request);

void blk_mq_free_plug_rqs(struct blk_plug *plug)
{
	struct request *rq;

	while ((rq = rq_list_pop(&plug->cached_rq)) != NULL)
		blk_mq_free_request(rq);
}

void blk_dump_rq_flags(struct request *rq, char *msg)
{
	printk(KERN_INFO "%s: dev %s: flags=%llx\n", msg,
		rq->q->disk ? rq->q->disk->disk_name : "?",
		(__force unsigned long long) rq->cmd_flags);

	printk(KERN_INFO "  sector %llu, nr/cnr %u/%u\n",
	       (unsigned long long)blk_rq_pos(rq),
	       blk_rq_sectors(rq), blk_rq_cur_sectors(rq));
	printk(KERN_INFO "  bio %p, biotail %p, len %u\n",
	       rq->bio, rq->biotail, blk_rq_bytes(rq));
}
EXPORT_SYMBOL(blk_dump_rq_flags);

static void blk_account_io_completion(struct request *req, unsigned int bytes)
{
	if (req->part && blk_do_io_stat(req)) {
		const int sgrp = op_stat_group(req_op(req));

		part_stat_lock();
		part_stat_add(req->part, sectors[sgrp], bytes >> 9);
		part_stat_unlock();
	}
}

static void blk_print_req_error(struct request *req, blk_status_t status)
{
	printk_ratelimited(KERN_ERR
		"%s error, dev %s, sector %llu op 0x%x:(%s) flags 0x%x "
		"phys_seg %u prio class %u\n",
		blk_status_to_str(status),
		req->q->disk ? req->q->disk->disk_name : "?",
		blk_rq_pos(req), (__force u32)req_op(req),
		blk_op_str(req_op(req)),
		(__force u32)(req->cmd_flags & ~REQ_OP_MASK),
		req->nr_phys_segments,
		IOPRIO_PRIO_CLASS(req->ioprio));
}

/*
 * Fully end IO on a request. Does not support partial completions, or
 * errors.
 */
static void blk_complete_request(struct request *req)
{
	const bool is_flush = (req->rq_flags & RQF_FLUSH_SEQ) != 0;
	int total_bytes = blk_rq_bytes(req);
	struct bio *bio = req->bio;

	trace_block_rq_complete(req, BLK_STS_OK, total_bytes);

	if (!bio)
		return;

	if (blk_integrity_rq(req) && req_op(req) == REQ_OP_READ)
		blk_integrity_complete(req, total_bytes);

	/*
	 * Upper layers may call blk_crypto_evict_key() anytime after the last
	 * bio_endio().  Therefore, the keyslot must be released before that.
	 */
	blk_crypto_rq_put_keyslot(req);

	blk_account_io_completion(req, total_bytes);

	do {
		struct bio *next = bio->bi_next;

		/* Completion has already been traced */
		bio_clear_flag(bio, BIO_TRACE_COMPLETION);

		blk_zone_update_request_bio(req, bio);

		if (!is_flush)
			bio_endio(bio);
		bio = next;
	} while (bio);

	/*
	 * Reset counters so that the request stacking driver
	 * can find how many bytes remain in the request
	 * later.
	 */
	if (!req->end_io) {
		req->bio = NULL;
		req->__data_len = 0;
	}
}

/**
 * blk_update_request - Complete multiple bytes without completing the request
 * @req:      the request being processed
 * @error:    block status code
 * @nr_bytes: number of bytes to complete for @req
 *
 * Description:
 *     Ends I/O on a number of bytes attached to @req, but doesn't complete
 *     the request structure even if @req doesn't have leftover.
 *     If @req has leftover, sets it up for the next range of segments.
 *
 *     Passing the result of blk_rq_bytes() as @nr_bytes guarantees
 *     %false return from this function.
 *
 * Note:
 *	The RQF_SPECIAL_PAYLOAD flag is ignored on purpose in this function
 *      except in the consistency check at the end of this function.
 *
 * Return:
 *     %false - this request doesn't have any more data
 *     %true  - this request has more data
 **/
bool blk_update_request(struct request *req, blk_status_t error,
		unsigned int nr_bytes)
{
	bool is_flush = req->rq_flags & RQF_FLUSH_SEQ;
	bool quiet = req->rq_flags & RQF_QUIET;
	int total_bytes;

	trace_block_rq_complete(req, error, nr_bytes);

	if (!req->bio)
		return false;

	if (blk_integrity_rq(req) && req_op(req) == REQ_OP_READ &&
	    error == BLK_STS_OK)
		blk_integrity_complete(req, nr_bytes);

	/*
	 * Upper layers may call blk_crypto_evict_key() anytime after the last
	 * bio_endio().  Therefore, the keyslot must be released before that.
	 */
	if (blk_crypto_rq_has_keyslot(req) && nr_bytes >= blk_rq_bytes(req))
		__blk_crypto_rq_put_keyslot(req);

	if (unlikely(error && !blk_rq_is_passthrough(req) && !quiet) &&
	    !test_bit(GD_DEAD, &req->q->disk->state)) {
		blk_print_req_error(req, error);
		trace_block_rq_error(req, error, nr_bytes);
	}

	blk_account_io_completion(req, nr_bytes);

	total_bytes = 0;
	while (req->bio) {
		struct bio *bio = req->bio;
		unsigned bio_bytes = min(bio->bi_iter.bi_size, nr_bytes);

		if (unlikely(error))
			bio->bi_status = error;

		if (bio_bytes == bio->bi_iter.bi_size) {
			req->bio = bio->bi_next;
		} else if (bio_is_zone_append(bio) && error == BLK_STS_OK) {
			/*
			 * Partial zone append completions cannot be supported
			 * as the BIO fragments may end up not being written
			 * sequentially.
			 */
			bio->bi_status = BLK_STS_IOERR;
		}

		/* Completion has already been traced */
		bio_clear_flag(bio, BIO_TRACE_COMPLETION);
		if (unlikely(quiet))
			bio_set_flag(bio, BIO_QUIET);

		bio_advance(bio, bio_bytes);

		/* Don't actually finish bio if it's part of flush sequence */
		if (!bio->bi_iter.bi_size) {
			blk_zone_update_request_bio(req, bio);
			if (!is_flush)
				bio_endio(bio);
		}

		total_bytes += bio_bytes;
		nr_bytes -= bio_bytes;

		if (!nr_bytes)
			break;
	}

	/*
	 * completely done
	 */
	if (!req->bio) {
		/*
		 * Reset counters so that the request stacking driver
		 * can find how many bytes remain in the request
		 * later.
		 */
		req->__data_len = 0;
		return false;
	}

	req->__data_len -= total_bytes;

	/* update sector only for requests with clear definition of sector */
	if (!blk_rq_is_passthrough(req))
		req->__sector += total_bytes >> 9;

	/* mixed attributes always follow the first bio */
	if (req->rq_flags & RQF_MIXED_MERGE) {
		req->cmd_flags &= ~REQ_FAILFAST_MASK;
		req->cmd_flags |= req->bio->bi_opf & REQ_FAILFAST_MASK;
	}

	if (!(req->rq_flags & RQF_SPECIAL_PAYLOAD)) {
		/*
		 * If total number of sectors is less than the first segment
		 * size, something has gone terribly wrong.
		 */
		if (blk_rq_bytes(req) < blk_rq_cur_bytes(req)) {
			blk_dump_rq_flags(req, "request botched");
			req->__data_len = blk_rq_cur_bytes(req);
		}

		/* recalculate the number of segments */
		req->nr_phys_segments = blk_recalc_rq_segments(req);
	}

	return true;
}
EXPORT_SYMBOL_GPL(blk_update_request);

static inline void blk_account_io_done(struct request *req, u64 now)
{
	trace_block_io_done(req);

	/*
	 * Account IO completion.  flush_rq isn't accounted as a
	 * normal IO on queueing nor completion.  Accounting the
	 * containing request is enough.
	 */
	if (blk_do_io_stat(req) && req->part &&
	    !(req->rq_flags & RQF_FLUSH_SEQ)) {
		const int sgrp = op_stat_group(req_op(req));

		part_stat_lock();
		update_io_ticks(req->part, jiffies, true);
		part_stat_inc(req->part, ios[sgrp]);
		part_stat_add(req->part, nsecs[sgrp], now - req->start_time_ns);
		part_stat_local_dec(req->part,
				    in_flight[op_is_write(req_op(req))]);
		part_stat_unlock();
	}
}

static inline void blk_account_io_start(struct request *req)
{
	trace_block_io_start(req);

	if (blk_do_io_stat(req)) {
		/*
		 * All non-passthrough requests are created from a bio with one
		 * exception: when a flush command that is part of a flush sequence
		 * generated by the state machine in blk-flush.c is cloned onto the
		 * lower device by dm-multipath we can get here without a bio.
		 */
		if (req->bio)
			req->part = req->bio->bi_bdev;
		else
			req->part = req->q->disk->part0;

		part_stat_lock();
		update_io_ticks(req->part, jiffies, false);
		part_stat_local_inc(req->part,
				    in_flight[op_is_write(req_op(req))]);
		part_stat_unlock();
	}
}

static inline void __blk_mq_end_request_acct(struct request *rq, u64 now)
{
	if (rq->rq_flags & RQF_STATS)
		blk_stat_add(rq, now);

	blk_mq_sched_completed_request(rq, now);
	blk_account_io_done(rq, now);
}

inline void __blk_mq_end_request(struct request *rq, blk_status_t error)
{
	if (blk_mq_need_time_stamp(rq))
		__blk_mq_end_request_acct(rq, blk_time_get_ns());

	blk_mq_finish_request(rq);

	blk_mq_finish_request(rq);

	if (rq->end_io) {
		rq_qos_done(rq->q, rq);
		if (rq->end_io(rq, error) == RQ_END_IO_FREE)
			blk_mq_free_request(rq);
	} else {
		blk_mq_free_request(rq);
	}
}
EXPORT_SYMBOL(__blk_mq_end_request);

void blk_mq_end_request(struct request *rq, blk_status_t error)
{
	if (blk_update_request(rq, error, blk_rq_bytes(rq)))
		BUG();
	__blk_mq_end_request(rq, error);
}
EXPORT_SYMBOL(blk_mq_end_request);

#define TAG_COMP_BATCH		32

static inline void blk_mq_flush_tag_batch(struct blk_mq_hw_ctx *hctx,
					  int *tag_array, int nr_tags)
{
	struct request_queue *q = hctx->queue;

	blk_mq_sub_active_requests(hctx, nr_tags);

	blk_mq_put_tags(hctx->tags, tag_array, nr_tags);
	percpu_ref_put_many(&q->q_usage_counter, nr_tags);
}

void blk_mq_end_request_batch(struct io_comp_batch *iob)
{
	int tags[TAG_COMP_BATCH], nr_tags = 0;
	struct blk_mq_hw_ctx *cur_hctx = NULL;
	struct request *rq;
	u64 now = 0;

	if (iob->need_ts)
		now = blk_time_get_ns();

	while ((rq = rq_list_pop(&iob->req_list)) != NULL) {
		prefetch(rq->bio);
		prefetch(rq->rq_next);

		blk_complete_request(rq);
		if (iob->need_ts)
			__blk_mq_end_request_acct(rq, now);

		blk_mq_finish_request(rq);

		rq_qos_done(rq->q, rq);

		/*
		 * If end_io handler returns NONE, then it still has
		 * ownership of the request.
		 */
		if (rq->end_io && rq->end_io(rq, 0) == RQ_END_IO_NONE)
			continue;

		WRITE_ONCE(rq->state, MQ_RQ_IDLE);
		if (!req_ref_put_and_test(rq))
			continue;

		blk_crypto_free_request(rq);
		blk_pm_mark_last_busy(rq);

		if (nr_tags == TAG_COMP_BATCH || cur_hctx != rq->mq_hctx) {
			if (cur_hctx)
				blk_mq_flush_tag_batch(cur_hctx, tags, nr_tags);
			nr_tags = 0;
			cur_hctx = rq->mq_hctx;
		}
		tags[nr_tags++] = rq->tag;
	}

	if (nr_tags)
		blk_mq_flush_tag_batch(cur_hctx, tags, nr_tags);
}
EXPORT_SYMBOL_GPL(blk_mq_end_request_batch);

static void blk_complete_reqs(struct llist_head *list)
{
	struct llist_node *entry = llist_reverse_order(llist_del_all(list));
	struct request *rq, *next;

	llist_for_each_entry_safe(rq, next, entry, ipi_list)
		rq->q->mq_ops->complete(rq);
}

static __latent_entropy void blk_done_softirq(void)
{
	blk_complete_reqs(this_cpu_ptr(&blk_cpu_done));
}

static int blk_softirq_cpu_dead(unsigned int cpu)
{
	blk_complete_reqs(&per_cpu(blk_cpu_done, cpu));
	return 0;
}

static void __blk_mq_complete_request_remote(void *data)
{
	__raise_softirq_irqoff(BLOCK_SOFTIRQ);
}

static inline bool blk_mq_complete_need_ipi(struct request *rq)
{
	int cpu = raw_smp_processor_id();

	if (!IS_ENABLED(CONFIG_SMP) ||
	    !test_bit(QUEUE_FLAG_SAME_COMP, &rq->q->queue_flags))
		return false;
	/*
	 * With force threaded interrupts enabled, raising softirq from an SMP
	 * function call will always result in waking the ksoftirqd thread.
	 * This is probably worse than completing the request on a different
	 * cache domain.
	 */
	if (force_irqthreads())
		return false;

	/* same CPU or cache domain and capacity?  Complete locally */
	if (cpu == rq->mq_ctx->cpu ||
	    (!test_bit(QUEUE_FLAG_SAME_FORCE, &rq->q->queue_flags) &&
	     cpus_share_cache(cpu, rq->mq_ctx->cpu) &&
	     cpus_equal_capacity(cpu, rq->mq_ctx->cpu)))
		return false;

	/* don't try to IPI to an offline CPU */
	return cpu_online(rq->mq_ctx->cpu);
}

static void blk_mq_complete_send_ipi(struct request *rq)
{
	unsigned int cpu;

	cpu = rq->mq_ctx->cpu;
	if (llist_add(&rq->ipi_list, &per_cpu(blk_cpu_done, cpu)))
		smp_call_function_single_async(cpu, &per_cpu(blk_cpu_csd, cpu));
}

static void blk_mq_raise_softirq(struct request *rq)
{
	struct llist_head *list;

	preempt_disable();
	list = this_cpu_ptr(&blk_cpu_done);
	if (llist_add(&rq->ipi_list, list))
		raise_softirq(BLOCK_SOFTIRQ);
	preempt_enable();
}

bool blk_mq_complete_request_remote(struct request *rq)
{
	WRITE_ONCE(rq->state, MQ_RQ_COMPLETE);

	/*
	 * For request which hctx has only one ctx mapping,
	 * or a polled request, always complete locally,
	 * it's pointless to redirect the completion.
	 */
	if ((rq->mq_hctx->nr_ctx == 1 &&
	     rq->mq_ctx->cpu == raw_smp_processor_id()) ||
	     rq->cmd_flags & REQ_POLLED)
		return false;

	if (blk_mq_complete_need_ipi(rq)) {
		blk_mq_complete_send_ipi(rq);
		return true;
	}

	if (rq->q->nr_hw_queues == 1) {
		blk_mq_raise_softirq(rq);
		return true;
	}
	return false;
}
EXPORT_SYMBOL_GPL(blk_mq_complete_request_remote);

/**
 * blk_mq_complete_request - end I/O on a request
 * @rq:		the request being processed
 *
 * Description:
 *	Complete a request by scheduling the ->complete_rq operation.
 **/
void blk_mq_complete_request(struct request *rq)
{
	if (!blk_mq_complete_request_remote(rq))
		rq->q->mq_ops->complete(rq);
}
EXPORT_SYMBOL(blk_mq_complete_request);

/**
 * blk_mq_start_request - Start processing a request
 * @rq: Pointer to request to be started
 *
 * Function used by device drivers to notify the block layer that a request
 * is going to be processed now, so blk layer can do proper initializations
 * such as starting the timeout timer.
 */
void blk_mq_start_request(struct request *rq)
{
	struct request_queue *q = rq->q;

	trace_block_rq_issue(rq);

	if (test_bit(QUEUE_FLAG_STATS, &q->queue_flags) &&
	    !blk_rq_is_passthrough(rq)) {
		rq->io_start_time_ns = blk_time_get_ns();
		rq->stats_sectors = blk_rq_sectors(rq);
		rq->rq_flags |= RQF_STATS;
		rq_qos_issue(q, rq);
	}

	WARN_ON_ONCE(blk_mq_rq_state(rq) != MQ_RQ_IDLE);

	blk_add_timer(rq);
	WRITE_ONCE(rq->state, MQ_RQ_IN_FLIGHT);
	rq->mq_hctx->tags->rqs[rq->tag] = rq;

	if (blk_integrity_rq(rq) && req_op(rq) == REQ_OP_WRITE)
		blk_integrity_prepare(rq);

	if (rq->bio && rq->bio->bi_opf & REQ_POLLED)
	        WRITE_ONCE(rq->bio->bi_cookie, rq->mq_hctx->queue_num);
}
EXPORT_SYMBOL(blk_mq_start_request);

/*
 * Allow 2x BLK_MAX_REQUEST_COUNT requests on plug queue for multiple
 * queues. This is important for md arrays to benefit from merging
 * requests.
 */
static inline unsigned short blk_plug_max_rq_count(struct blk_plug *plug)
{
	if (plug->multiple_queues)
		return BLK_MAX_REQUEST_COUNT * 2;
	return BLK_MAX_REQUEST_COUNT;
}

static void blk_add_rq_to_plug(struct blk_plug *plug, struct request *rq)
{
	struct request *last = rq_list_peek(&plug->mq_list);

	if (!plug->rq_count) {
		trace_block_plug(rq->q);
	} else if (plug->rq_count >= blk_plug_max_rq_count(plug) ||
		   (!blk_queue_nomerges(rq->q) &&
		    blk_rq_bytes(last) >= BLK_PLUG_FLUSH_SIZE)) {
		blk_mq_flush_plug_list(plug, false);
		last = NULL;
		trace_block_plug(rq->q);
	}

	if (!plug->multiple_queues && last && last->q != rq->q)
		plug->multiple_queues = true;
	/*
	 * Any request allocated from sched tags can't be issued to
	 * ->queue_rqs() directly
	 */
	if (!plug->has_elevator && (rq->rq_flags & RQF_SCHED_TAGS))
		plug->has_elevator = true;
	rq->rq_next = NULL;
	rq_list_add(&plug->mq_list, rq);
	plug->rq_count++;
}

/**
 * blk_execute_rq_nowait - insert a request to I/O scheduler for execution
 * @rq:		request to insert
 * @at_head:    insert request at head or tail of queue
 *
 * Description:
 *    Insert a fully prepared request at the back of the I/O scheduler queue
 *    for execution.  Don't wait for completion.
 *
 * Note:
 *    This function will invoke @done directly if the queue is dead.
 */
void blk_execute_rq_nowait(struct request *rq, bool at_head)
{
	struct blk_mq_hw_ctx *hctx = rq->mq_hctx;

	WARN_ON(irqs_disabled());
	WARN_ON(!blk_rq_is_passthrough(rq));

	blk_account_io_start(rq);

	if (current->plug && !at_head) {
		blk_add_rq_to_plug(current->plug, rq);
		return;
	}

	blk_mq_insert_request(rq, at_head ? BLK_MQ_INSERT_AT_HEAD : 0);
	blk_mq_run_hw_queue(hctx, hctx->flags & BLK_MQ_F_BLOCKING);
}
EXPORT_SYMBOL_GPL(blk_execute_rq_nowait);

struct blk_rq_wait {
	struct completion done;
	blk_status_t ret;
};

static enum rq_end_io_ret blk_end_sync_rq(struct request *rq, blk_status_t ret)
{
	struct blk_rq_wait *wait = rq->end_io_data;

	wait->ret = ret;
	complete(&wait->done);
	return RQ_END_IO_NONE;
}

bool blk_rq_is_poll(struct request *rq)
{
	if (!rq->mq_hctx)
		return false;
	if (rq->mq_hctx->type != HCTX_TYPE_POLL)
		return false;
	return true;
}
EXPORT_SYMBOL_GPL(blk_rq_is_poll);

static void blk_rq_poll_completion(struct request *rq, struct completion *wait)
{
	do {
		blk_hctx_poll(rq->q, rq->mq_hctx, NULL, 0);
		cond_resched();
	} while (!completion_done(wait));
}

/**
 * blk_execute_rq - insert a request into queue for execution
 * @rq:		request to insert
 * @at_head:    insert request at head or tail of queue
 *
 * Description:
 *    Insert a fully prepared request at the back of the I/O scheduler queue
 *    for execution and wait for completion.
 * Return: The blk_status_t result provided to blk_mq_end_request().
 */
blk_status_t blk_execute_rq(struct request *rq, bool at_head)
{
	struct blk_mq_hw_ctx *hctx = rq->mq_hctx;
	struct blk_rq_wait wait = {
		.done = COMPLETION_INITIALIZER_ONSTACK(wait.done),
	};

	WARN_ON(irqs_disabled());
	WARN_ON(!blk_rq_is_passthrough(rq));

	rq->end_io_data = &wait;
	rq->end_io = blk_end_sync_rq;

	blk_account_io_start(rq);
	blk_mq_insert_request(rq, at_head ? BLK_MQ_INSERT_AT_HEAD : 0);
	blk_mq_run_hw_queue(hctx, false);

	if (blk_rq_is_poll(rq))
		blk_rq_poll_completion(rq, &wait.done);
	else
		blk_wait_io(&wait.done);

	return wait.ret;
}
EXPORT_SYMBOL(blk_execute_rq);

static void __blk_mq_requeue_request(struct request *rq)
{
	struct request_queue *q = rq->q;

	blk_mq_put_driver_tag(rq);

	trace_block_rq_requeue(rq);
	rq_qos_requeue(q, rq);

	if (blk_mq_request_started(rq)) {
		WRITE_ONCE(rq->state, MQ_RQ_IDLE);
		rq->rq_flags &= ~RQF_TIMED_OUT;
	}
}

void blk_mq_requeue_request(struct request *rq, bool kick_requeue_list)
{
	struct request_queue *q = rq->q;
	unsigned long flags;

	__blk_mq_requeue_request(rq);

	/* this request will be re-inserted to io scheduler queue */
	blk_mq_sched_requeue_request(rq);

	spin_lock_irqsave(&q->requeue_lock, flags);
	list_add_tail(&rq->queuelist, &q->requeue_list);
	spin_unlock_irqrestore(&q->requeue_lock, flags);

	if (kick_requeue_list)
		blk_mq_kick_requeue_list(q);
}
EXPORT_SYMBOL(blk_mq_requeue_request);

static void blk_mq_requeue_work(struct work_struct *work)
{
	struct request_queue *q =
		container_of(work, struct request_queue, requeue_work.work);
	LIST_HEAD(rq_list);
	LIST_HEAD(flush_list);
	struct request *rq;

	spin_lock_irq(&q->requeue_lock);
	list_splice_init(&q->requeue_list, &rq_list);
	list_splice_init(&q->flush_list, &flush_list);
	spin_unlock_irq(&q->requeue_lock);

	while (!list_empty(&rq_list)) {
		rq = list_entry(rq_list.next, struct request, queuelist);
		/*
		 * If RQF_DONTPREP ist set, the request has been started by the
		 * driver already and might have driver-specific data allocated
		 * already.  Insert it into the hctx dispatch list to avoid
		 * block layer merges for the request.
		 */
		if (rq->rq_flags & RQF_DONTPREP) {
			list_del_init(&rq->queuelist);
			blk_mq_request_bypass_insert(rq, 0);
		} else {
			list_del_init(&rq->queuelist);
			blk_mq_insert_request(rq, BLK_MQ_INSERT_AT_HEAD);
		}
	}

	while (!list_empty(&flush_list)) {
		rq = list_entry(flush_list.next, struct request, queuelist);
		list_del_init(&rq->queuelist);
		blk_mq_insert_request(rq, 0);
	}

	blk_mq_run_hw_queues(q, false);
}

void blk_mq_kick_requeue_list(struct request_queue *q)
{
	kblockd_mod_delayed_work_on(WORK_CPU_UNBOUND, &q->requeue_work, 0);
}
EXPORT_SYMBOL(blk_mq_kick_requeue_list);

void blk_mq_delay_kick_requeue_list(struct request_queue *q,
				    unsigned long msecs)
{
	kblockd_mod_delayed_work_on(WORK_CPU_UNBOUND, &q->requeue_work,
				    msecs_to_jiffies(msecs));
}
EXPORT_SYMBOL(blk_mq_delay_kick_requeue_list);

static bool blk_is_flush_data_rq(struct request *rq)
{
	return (rq->rq_flags & RQF_FLUSH_SEQ) && !is_flush_rq(rq);
}

static bool blk_mq_rq_inflight(struct request *rq, void *priv)
{
	/*
	 * If we find a request that isn't idle we know the queue is busy
	 * as it's checked in the iter.
	 * Return false to stop the iteration.
	 *
	 * In case of queue quiesce, if one flush data request is completed,
	 * don't count it as inflight given the flush sequence is suspended,
	 * and the original flush data request is invisible to driver, just
	 * like other pending requests because of quiesce
	 */
	if (blk_mq_request_started(rq) && !(blk_queue_quiesced(rq->q) &&
				blk_is_flush_data_rq(rq) &&
				blk_mq_request_completed(rq))) {
		bool *busy = priv;

		*busy = true;
		return false;
	}

	return true;
}

bool blk_mq_queue_inflight(struct request_queue *q)
{
	bool busy = false;

	blk_mq_queue_tag_busy_iter(q, blk_mq_rq_inflight, &busy);
	return busy;
}
EXPORT_SYMBOL_GPL(blk_mq_queue_inflight);

static void blk_mq_rq_timed_out(struct request *req)
{
	req->rq_flags |= RQF_TIMED_OUT;
	if (req->q->mq_ops->timeout) {
		enum blk_eh_timer_return ret;

		ret = req->q->mq_ops->timeout(req);
		if (ret == BLK_EH_DONE)
			return;
		WARN_ON_ONCE(ret != BLK_EH_RESET_TIMER);
	}

	blk_add_timer(req);
}

struct blk_expired_data {
	bool has_timedout_rq;
	unsigned long next;
	unsigned long timeout_start;
};

static bool blk_mq_req_expired(struct request *rq, struct blk_expired_data *expired)
{
	unsigned long deadline;

	if (blk_mq_rq_state(rq) != MQ_RQ_IN_FLIGHT)
		return false;
	if (rq->rq_flags & RQF_TIMED_OUT)
		return false;

	deadline = READ_ONCE(rq->deadline);
	if (time_after_eq(expired->timeout_start, deadline))
		return true;

	if (expired->next == 0)
		expired->next = deadline;
	else if (time_after(expired->next, deadline))
		expired->next = deadline;
	return false;
}

void blk_mq_put_rq_ref(struct request *rq)
{
	if (is_flush_rq(rq)) {
		if (rq->end_io(rq, 0) == RQ_END_IO_FREE)
			blk_mq_free_request(rq);
	} else if (req_ref_put_and_test(rq)) {
		__blk_mq_free_request(rq);
	}
}

static bool blk_mq_check_expired(struct request *rq, void *priv)
{
	struct blk_expired_data *expired = priv;

	/*
	 * blk_mq_queue_tag_busy_iter() has locked the request, so it cannot
	 * be reallocated underneath the timeout handler's processing, then
	 * the expire check is reliable. If the request is not expired, then
	 * it was completed and reallocated as a new request after returning
	 * from blk_mq_check_expired().
	 */
	if (blk_mq_req_expired(rq, expired)) {
		expired->has_timedout_rq = true;
		return false;
	}
	return true;
}

static bool blk_mq_handle_expired(struct request *rq, void *priv)
{
	struct blk_expired_data *expired = priv;

	if (blk_mq_req_expired(rq, expired))
		blk_mq_rq_timed_out(rq);
	return true;
}

static void blk_mq_timeout_work(struct work_struct *work)
{
	struct request_queue *q =
		container_of(work, struct request_queue, timeout_work);
	struct blk_expired_data expired = {
		.timeout_start = jiffies,
	};
	struct blk_mq_hw_ctx *hctx;
	unsigned long i;

	/* A deadlock might occur if a request is stuck requiring a
	 * timeout at the same time a queue freeze is waiting
	 * completion, since the timeout code would not be able to
	 * acquire the queue reference here.
	 *
	 * That's why we don't use blk_queue_enter here; instead, we use
	 * percpu_ref_tryget directly, because we need to be able to
	 * obtain a reference even in the short window between the queue
	 * starting to freeze, by dropping the first reference in
	 * blk_freeze_queue_start, and the moment the last request is
	 * consumed, marked by the instant q_usage_counter reaches
	 * zero.
	 */
	if (!percpu_ref_tryget(&q->q_usage_counter))
		return;

	/* check if there is any timed-out request */
	blk_mq_queue_tag_busy_iter(q, blk_mq_check_expired, &expired);
	if (expired.has_timedout_rq) {
		/*
		 * Before walking tags, we must ensure any submit started
		 * before the current time has finished. Since the submit
		 * uses srcu or rcu, wait for a synchronization point to
		 * ensure all running submits have finished
		 */
		blk_mq_wait_quiesce_done(q->tag_set);

		expired.next = 0;
		blk_mq_queue_tag_busy_iter(q, blk_mq_handle_expired, &expired);
	}

	if (expired.next != 0) {
		mod_timer(&q->timeout, expired.next);
	} else {
		/*
		 * Request timeouts are handled as a forward rolling timer. If
		 * we end up here it means that no requests are pending and
		 * also that no request has been pending for a while. Mark
		 * each hctx as idle.
		 */
		queue_for_each_hw_ctx(q, hctx, i) {
			/* the hctx may be unmapped, so check it here */
			if (blk_mq_hw_queue_mapped(hctx))
				blk_mq_tag_idle(hctx);
		}
	}
	blk_queue_exit(q);
}

struct flush_busy_ctx_data {
	struct blk_mq_hw_ctx *hctx;
	struct list_head *list;
};

static bool flush_busy_ctx(struct sbitmap *sb, unsigned int bitnr, void *data)
{
	struct flush_busy_ctx_data *flush_data = data;
	struct blk_mq_hw_ctx *hctx = flush_data->hctx;
	struct blk_mq_ctx *ctx = hctx->ctxs[bitnr];
	enum hctx_type type = hctx->type;

	spin_lock(&ctx->lock);
	list_splice_tail_init(&ctx->rq_lists[type], flush_data->list);
	sbitmap_clear_bit(sb, bitnr);
	spin_unlock(&ctx->lock);
	return true;
}

/*
 * Process software queues that have been marked busy, splicing them
 * to the for-dispatch
 */
void blk_mq_flush_busy_ctxs(struct blk_mq_hw_ctx *hctx, struct list_head *list)
{
	struct flush_busy_ctx_data data = {
		.hctx = hctx,
		.list = list,
	};

	sbitmap_for_each_set(&hctx->ctx_map, flush_busy_ctx, &data);
}
EXPORT_SYMBOL_GPL(blk_mq_flush_busy_ctxs);

struct dispatch_rq_data {
	struct blk_mq_hw_ctx *hctx;
	struct request *rq;
};

static bool dispatch_rq_from_ctx(struct sbitmap *sb, unsigned int bitnr,
		void *data)
{
	struct dispatch_rq_data *dispatch_data = data;
	struct blk_mq_hw_ctx *hctx = dispatch_data->hctx;
	struct blk_mq_ctx *ctx = hctx->ctxs[bitnr];
	enum hctx_type type = hctx->type;

	spin_lock(&ctx->lock);
	if (!list_empty(&ctx->rq_lists[type])) {
		dispatch_data->rq = list_entry_rq(ctx->rq_lists[type].next);
		list_del_init(&dispatch_data->rq->queuelist);
		if (list_empty(&ctx->rq_lists[type]))
			sbitmap_clear_bit(sb, bitnr);
	}
	spin_unlock(&ctx->lock);

	return !dispatch_data->rq;
}

struct request *blk_mq_dequeue_from_ctx(struct blk_mq_hw_ctx *hctx,
					struct blk_mq_ctx *start)
{
	unsigned off = start ? start->index_hw[hctx->type] : 0;
	struct dispatch_rq_data data = {
		.hctx = hctx,
		.rq   = NULL,
	};

	__sbitmap_for_each_set(&hctx->ctx_map, off,
			       dispatch_rq_from_ctx, &data);

	return data.rq;
}

bool __blk_mq_alloc_driver_tag(struct request *rq)
{
	struct sbitmap_queue *bt = &rq->mq_hctx->tags->bitmap_tags;
	unsigned int tag_offset = rq->mq_hctx->tags->nr_reserved_tags;
	int tag;

	blk_mq_tag_busy(rq->mq_hctx);

	if (blk_mq_tag_is_reserved(rq->mq_hctx->sched_tags, rq->internal_tag)) {
		bt = &rq->mq_hctx->tags->breserved_tags;
		tag_offset = 0;
	} else {
		if (!hctx_may_queue(rq->mq_hctx, bt))
			return false;
	}

	tag = __sbitmap_queue_get(bt);
	if (tag == BLK_MQ_NO_TAG)
		return false;

	rq->tag = tag + tag_offset;
	blk_mq_inc_active_requests(rq->mq_hctx);
	return true;
}

static int blk_mq_dispatch_wake(wait_queue_entry_t *wait, unsigned mode,
				int flags, void *key)
{
	struct blk_mq_hw_ctx *hctx;

	hctx = container_of(wait, struct blk_mq_hw_ctx, dispatch_wait);

	spin_lock(&hctx->dispatch_wait_lock);
	if (!list_empty(&wait->entry)) {
		struct sbitmap_queue *sbq;

		list_del_init(&wait->entry);
		sbq = &hctx->tags->bitmap_tags;
		atomic_dec(&sbq->ws_active);
	}
	spin_unlock(&hctx->dispatch_wait_lock);

	blk_mq_run_hw_queue(hctx, true);
	return 1;
}

/*
 * Mark us waiting for a tag. For shared tags, this involves hooking us into
 * the tag wakeups. For non-shared tags, we can simply mark us needing a
 * restart. For both cases, take care to check the condition again after
 * marking us as waiting.
 */
static bool blk_mq_mark_tag_wait(struct blk_mq_hw_ctx *hctx,
				 struct request *rq)
{
	struct sbitmap_queue *sbq;
	struct wait_queue_head *wq;
	wait_queue_entry_t *wait;
	bool ret;

	if (!(hctx->flags & BLK_MQ_F_TAG_QUEUE_SHARED) &&
	    !(blk_mq_is_shared_tags(hctx->flags))) {
		blk_mq_sched_mark_restart_hctx(hctx);

		/*
		 * It's possible that a tag was freed in the window between the
		 * allocation failure and adding the hardware queue to the wait
		 * queue.
		 *
		 * Don't clear RESTART here, someone else could have set it.
		 * At most this will cost an extra queue run.
		 */
		return blk_mq_get_driver_tag(rq);
	}

	wait = &hctx->dispatch_wait;
	if (!list_empty_careful(&wait->entry))
		return false;

	if (blk_mq_tag_is_reserved(rq->mq_hctx->sched_tags, rq->internal_tag))
		sbq = &hctx->tags->breserved_tags;
	else
		sbq = &hctx->tags->bitmap_tags;
	wq = &bt_wait_ptr(sbq, hctx)->wait;

	spin_lock_irq(&wq->lock);
	spin_lock(&hctx->dispatch_wait_lock);
	if (!list_empty(&wait->entry)) {
		spin_unlock(&hctx->dispatch_wait_lock);
		spin_unlock_irq(&wq->lock);
		return false;
	}

	atomic_inc(&sbq->ws_active);
	wait->flags &= ~WQ_FLAG_EXCLUSIVE;
	__add_wait_queue(wq, wait);

	/*
	 * Add one explicit barrier since blk_mq_get_driver_tag() may
	 * not imply barrier in case of failure.
	 *
	 * Order adding us to wait queue and allocating driver tag.
	 *
	 * The pair is the one implied in sbitmap_queue_wake_up() which
	 * orders clearing sbitmap tag bits and waitqueue_active() in
	 * __sbitmap_queue_wake_up(), since waitqueue_active() is lockless
	 *
	 * Otherwise, re-order of adding wait queue and getting driver tag
	 * may cause __sbitmap_queue_wake_up() to wake up nothing because
	 * the waitqueue_active() may not observe us in wait queue.
	 */
	smp_mb();

	/*
	 * It's possible that a tag was freed in the window between the
	 * allocation failure and adding the hardware queue to the wait
	 * queue.
	 */
	ret = blk_mq_get_driver_tag(rq);
	if (!ret) {
		spin_unlock(&hctx->dispatch_wait_lock);
		spin_unlock_irq(&wq->lock);
		return false;
	}

	/*
	 * We got a tag, remove ourselves from the wait queue to ensure
	 * someone else gets the wakeup.
	 */
	list_del_init(&wait->entry);
	atomic_dec(&sbq->ws_active);
	spin_unlock(&hctx->dispatch_wait_lock);
	spin_unlock_irq(&wq->lock);

	return true;
}

#define BLK_MQ_DISPATCH_BUSY_EWMA_WEIGHT  8
#define BLK_MQ_DISPATCH_BUSY_EWMA_FACTOR  4
/*
 * Update dispatch busy with the Exponential Weighted Moving Average(EWMA):
 * - EWMA is one simple way to compute running average value
 * - weight(7/8 and 1/8) is applied so that it can decrease exponentially
 * - take 4 as factor for avoiding to get too small(0) result, and this
 *   factor doesn't matter because EWMA decreases exponentially
 */
static void blk_mq_update_dispatch_busy(struct blk_mq_hw_ctx *hctx, bool busy)
{
	unsigned int ewma;

	ewma = hctx->dispatch_busy;

	if (!ewma && !busy)
		return;

	ewma *= BLK_MQ_DISPATCH_BUSY_EWMA_WEIGHT - 1;
	if (busy)
		ewma += 1 << BLK_MQ_DISPATCH_BUSY_EWMA_FACTOR;
	ewma /= BLK_MQ_DISPATCH_BUSY_EWMA_WEIGHT;

	hctx->dispatch_busy = ewma;
}

#define BLK_MQ_RESOURCE_DELAY	3		/* ms units */

static void blk_mq_handle_dev_resource(struct request *rq,
				       struct list_head *list)
{
	list_add(&rq->queuelist, list);
	__blk_mq_requeue_request(rq);
}

enum prep_dispatch {
	PREP_DISPATCH_OK,
	PREP_DISPATCH_NO_TAG,
	PREP_DISPATCH_NO_BUDGET,
};

static enum prep_dispatch blk_mq_prep_dispatch_rq(struct request *rq,
						  bool need_budget)
{
	struct blk_mq_hw_ctx *hctx = rq->mq_hctx;
	int budget_token = -1;

	if (need_budget) {
		budget_token = blk_mq_get_dispatch_budget(rq->q);
		if (budget_token < 0) {
			blk_mq_put_driver_tag(rq);
			return PREP_DISPATCH_NO_BUDGET;
		}
		blk_mq_set_rq_budget_token(rq, budget_token);
	}

	if (!blk_mq_get_driver_tag(rq)) {
		/*
		 * The initial allocation attempt failed, so we need to
		 * rerun the hardware queue when a tag is freed. The
		 * waitqueue takes care of that. If the queue is run
		 * before we add this entry back on the dispatch list,
		 * we'll re-run it below.
		 */
		if (!blk_mq_mark_tag_wait(hctx, rq)) {
			/*
			 * All budgets not got from this function will be put
			 * together during handling partial dispatch
			 */
			if (need_budget)
				blk_mq_put_dispatch_budget(rq->q, budget_token);
			return PREP_DISPATCH_NO_TAG;
		}
	}

	return PREP_DISPATCH_OK;
}

/* release all allocated budgets before calling to blk_mq_dispatch_rq_list */
static void blk_mq_release_budgets(struct request_queue *q,
		struct list_head *list)
{
	struct request *rq;

	list_for_each_entry(rq, list, queuelist) {
		int budget_token = blk_mq_get_rq_budget_token(rq);

		if (budget_token >= 0)
			blk_mq_put_dispatch_budget(q, budget_token);
	}
}

/*
 * blk_mq_commit_rqs will notify driver using bd->last that there is no
 * more requests. (See comment in struct blk_mq_ops for commit_rqs for
 * details)
 * Attention, we should explicitly call this in unusual cases:
 *  1) did not queue everything initially scheduled to queue
 *  2) the last attempt to queue a request failed
 */
static void blk_mq_commit_rqs(struct blk_mq_hw_ctx *hctx, int queued,
			      bool from_schedule)
{
	if (hctx->queue->mq_ops->commit_rqs && queued) {
		trace_block_unplug(hctx->queue, queued, !from_schedule);
		hctx->queue->mq_ops->commit_rqs(hctx);
	}
}

/*
 * Returns true if we did some work AND can potentially do more.
 */
bool blk_mq_dispatch_rq_list(struct blk_mq_hw_ctx *hctx, struct list_head *list,
			     unsigned int nr_budgets)
{
	enum prep_dispatch prep;
	struct request_queue *q = hctx->queue;
	struct request *rq;
	int queued;
	blk_status_t ret = BLK_STS_OK;
	bool needs_resource = false;

	if (list_empty(list))
		return false;

	/*
	 * Now process all the entries, sending them to the driver.
	 */
	queued = 0;
	do {
		struct blk_mq_queue_data bd;

		rq = list_first_entry(list, struct request, queuelist);

		WARN_ON_ONCE(hctx != rq->mq_hctx);
		prep = blk_mq_prep_dispatch_rq(rq, !nr_budgets);
		if (prep != PREP_DISPATCH_OK)
			break;

		list_del_init(&rq->queuelist);

		bd.rq = rq;
		bd.last = list_empty(list);

		/*
		 * once the request is queued to lld, no need to cover the
		 * budget any more
		 */
		if (nr_budgets)
			nr_budgets--;
		ret = q->mq_ops->queue_rq(hctx, &bd);
		switch (ret) {
		case BLK_STS_OK:
			queued++;
			break;
		case BLK_STS_RESOURCE:
			needs_resource = true;
			fallthrough;
		case BLK_STS_DEV_RESOURCE:
			blk_mq_handle_dev_resource(rq, list);
			goto out;
		default:
			blk_mq_end_request(rq, ret);
		}
	} while (!list_empty(list));
out:
	/* If we didn't flush the entire list, we could have told the driver
	 * there was more coming, but that turned out to be a lie.
	 */
	if (!list_empty(list) || ret != BLK_STS_OK)
		blk_mq_commit_rqs(hctx, queued, false);

	/*
	 * Any items that need requeuing? Stuff them into hctx->dispatch,
	 * that is where we will continue on next queue run.
	 */
	if (!list_empty(list)) {
		bool needs_restart;
		/* For non-shared tags, the RESTART check will suffice */
		bool no_tag = prep == PREP_DISPATCH_NO_TAG &&
			((hctx->flags & BLK_MQ_F_TAG_QUEUE_SHARED) ||
			blk_mq_is_shared_tags(hctx->flags));

		if (nr_budgets)
			blk_mq_release_budgets(q, list);

		spin_lock(&hctx->lock);
		list_splice_tail_init(list, &hctx->dispatch);
		spin_unlock(&hctx->lock);

		/*
		 * Order adding requests to hctx->dispatch and checking
		 * SCHED_RESTART flag. The pair of this smp_mb() is the one
		 * in blk_mq_sched_restart(). Avoid restart code path to
		 * miss the new added requests to hctx->dispatch, meantime
		 * SCHED_RESTART is observed here.
		 */
		smp_mb();

		/*
		 * If SCHED_RESTART was set by the caller of this function and
		 * it is no longer set that means that it was cleared by another
		 * thread and hence that a queue rerun is needed.
		 *
		 * If 'no_tag' is set, that means that we failed getting
		 * a driver tag with an I/O scheduler attached. If our dispatch
		 * waitqueue is no longer active, ensure that we run the queue
		 * AFTER adding our entries back to the list.
		 *
		 * If no I/O scheduler has been configured it is possible that
		 * the hardware queue got stopped and restarted before requests
		 * were pushed back onto the dispatch list. Rerun the queue to
		 * avoid starvation. Notes:
		 * - blk_mq_run_hw_queue() checks whether or not a queue has
		 *   been stopped before rerunning a queue.
		 * - Some but not all block drivers stop a queue before
		 *   returning BLK_STS_RESOURCE. Two exceptions are scsi-mq
		 *   and dm-rq.
		 *
		 * If driver returns BLK_STS_RESOURCE and SCHED_RESTART
		 * bit is set, run queue after a delay to avoid IO stalls
		 * that could otherwise occur if the queue is idle.  We'll do
		 * similar if we couldn't get budget or couldn't lock a zone
		 * and SCHED_RESTART is set.
		 */
		needs_restart = blk_mq_sched_needs_restart(hctx);
		if (prep == PREP_DISPATCH_NO_BUDGET)
			needs_resource = true;
		if (!needs_restart ||
		    (no_tag && list_empty_careful(&hctx->dispatch_wait.entry)))
			blk_mq_run_hw_queue(hctx, true);
		else if (needs_resource)
			blk_mq_delay_run_hw_queue(hctx, BLK_MQ_RESOURCE_DELAY);

		blk_mq_update_dispatch_busy(hctx, true);
		return false;
	}

	blk_mq_update_dispatch_busy(hctx, false);
	return true;
}

static inline int blk_mq_first_mapped_cpu(struct blk_mq_hw_ctx *hctx)
{
	int cpu = cpumask_first_and(hctx->cpumask, cpu_online_mask);

	if (cpu >= nr_cpu_ids)
		cpu = cpumask_first(hctx->cpumask);
	return cpu;
}

/*
 * ->next_cpu is always calculated from hctx->cpumask, so simply use
 * it for speeding up the check
 */
static bool blk_mq_hctx_empty_cpumask(struct blk_mq_hw_ctx *hctx)
{
        return hctx->next_cpu >= nr_cpu_ids;
}

/*
 * It'd be great if the workqueue API had a way to pass
 * in a mask and had some smarts for more clever placement.
 * For now we just round-robin here, switching for every
 * BLK_MQ_CPU_WORK_BATCH queued items.
 */
static int blk_mq_hctx_next_cpu(struct blk_mq_hw_ctx *hctx)
{
	bool tried = false;
	int next_cpu = hctx->next_cpu;

	/* Switch to unbound if no allowable CPUs in this hctx */
	if (hctx->queue->nr_hw_queues == 1 || blk_mq_hctx_empty_cpumask(hctx))
		return WORK_CPU_UNBOUND;

	if (--hctx->next_cpu_batch <= 0) {
select_cpu:
		next_cpu = cpumask_next_and(next_cpu, hctx->cpumask,
				cpu_online_mask);
		if (next_cpu >= nr_cpu_ids)
			next_cpu = blk_mq_first_mapped_cpu(hctx);
		hctx->next_cpu_batch = BLK_MQ_CPU_WORK_BATCH;
	}

	/*
	 * Do unbound schedule if we can't find a online CPU for this hctx,
	 * and it should only happen in the path of handling CPU DEAD.
	 */
	if (!cpu_online(next_cpu)) {
		if (!tried) {
			tried = true;
			goto select_cpu;
		}

		/*
		 * Make sure to re-select CPU next time once after CPUs
		 * in hctx->cpumask become online again.
		 */
		hctx->next_cpu = next_cpu;
		hctx->next_cpu_batch = 1;
		return WORK_CPU_UNBOUND;
	}

	hctx->next_cpu = next_cpu;
	return next_cpu;
}

/**
 * blk_mq_delay_run_hw_queue - Run a hardware queue asynchronously.
 * @hctx: Pointer to the hardware queue to run.
 * @msecs: Milliseconds of delay to wait before running the queue.
 *
 * Run a hardware queue asynchronously with a delay of @msecs.
 */
void blk_mq_delay_run_hw_queue(struct blk_mq_hw_ctx *hctx, unsigned long msecs)
{
	if (unlikely(blk_mq_hctx_stopped(hctx)))
		return;
	kblockd_mod_delayed_work_on(blk_mq_hctx_next_cpu(hctx), &hctx->run_work,
				    msecs_to_jiffies(msecs));
}
EXPORT_SYMBOL(blk_mq_delay_run_hw_queue);

/**
 * blk_mq_run_hw_queue - Start to run a hardware queue.
 * @hctx: Pointer to the hardware queue to run.
 * @async: If we want to run the queue asynchronously.
 *
 * Check if the request queue is not in a quiesced state and if there are
 * pending requests to be sent. If this is true, run the queue to send requests
 * to hardware.
 */
void blk_mq_run_hw_queue(struct blk_mq_hw_ctx *hctx, bool async)
{
	bool need_run;

	/*
	 * We can't run the queue inline with interrupts disabled.
	 */
	WARN_ON_ONCE(!async && in_interrupt());

	might_sleep_if(!async && hctx->flags & BLK_MQ_F_BLOCKING);

	/*
	 * When queue is quiesced, we may be switching io scheduler, or
	 * updating nr_hw_queues, or other things, and we can't run queue
	 * any more, even __blk_mq_hctx_has_pending() can't be called safely.
	 *
	 * And queue will be rerun in blk_mq_unquiesce_queue() if it is
	 * quiesced.
	 */
	__blk_mq_run_dispatch_ops(hctx->queue, false,
		need_run = !blk_queue_quiesced(hctx->queue) &&
		blk_mq_hctx_has_pending(hctx));

	if (!need_run)
		return;

	if (async || !cpumask_test_cpu(raw_smp_processor_id(), hctx->cpumask)) {
		blk_mq_delay_run_hw_queue(hctx, 0);
		return;
	}

	blk_mq_run_dispatch_ops(hctx->queue,
				blk_mq_sched_dispatch_requests(hctx));
}
EXPORT_SYMBOL(blk_mq_run_hw_queue);

/*
 * Return prefered queue to dispatch from (if any) for non-mq aware IO
 * scheduler.
 */
static struct blk_mq_hw_ctx *blk_mq_get_sq_hctx(struct request_queue *q)
{
	struct blk_mq_ctx *ctx = blk_mq_get_ctx(q);
	/*
	 * If the IO scheduler does not respect hardware queues when
	 * dispatching, we just don't bother with multiple HW queues and
	 * dispatch from hctx for the current CPU since running multiple queues
	 * just causes lock contention inside the scheduler and pointless cache
	 * bouncing.
	 */
	struct blk_mq_hw_ctx *hctx = ctx->hctxs[HCTX_TYPE_DEFAULT];

	if (!blk_mq_hctx_stopped(hctx))
		return hctx;
	return NULL;
}

/**
 * blk_mq_run_hw_queues - Run all hardware queues in a request queue.
 * @q: Pointer to the request queue to run.
 * @async: If we want to run the queue asynchronously.
 */
void blk_mq_run_hw_queues(struct request_queue *q, bool async)
{
	struct blk_mq_hw_ctx *hctx, *sq_hctx;
	unsigned long i;

	sq_hctx = NULL;
	if (blk_queue_sq_sched(q))
		sq_hctx = blk_mq_get_sq_hctx(q);
	queue_for_each_hw_ctx(q, hctx, i) {
		if (blk_mq_hctx_stopped(hctx))
			continue;
		/*
		 * Dispatch from this hctx either if there's no hctx preferred
		 * by IO scheduler or if it has requests that bypass the
		 * scheduler.
		 */
		if (!sq_hctx || sq_hctx == hctx ||
		    !list_empty_careful(&hctx->dispatch))
			blk_mq_run_hw_queue(hctx, async);
	}
}
EXPORT_SYMBOL(blk_mq_run_hw_queues);

/**
 * blk_mq_delay_run_hw_queues - Run all hardware queues asynchronously.
 * @q: Pointer to the request queue to run.
 * @msecs: Milliseconds of delay to wait before running the queues.
 */
void blk_mq_delay_run_hw_queues(struct request_queue *q, unsigned long msecs)
{
	struct blk_mq_hw_ctx *hctx, *sq_hctx;
	unsigned long i;

	sq_hctx = NULL;
	if (blk_queue_sq_sched(q))
		sq_hctx = blk_mq_get_sq_hctx(q);
	queue_for_each_hw_ctx(q, hctx, i) {
		if (blk_mq_hctx_stopped(hctx))
			continue;
		/*
		 * If there is already a run_work pending, leave the
		 * pending delay untouched. Otherwise, a hctx can stall
		 * if another hctx is re-delaying the other's work
		 * before the work executes.
		 */
		if (delayed_work_pending(&hctx->run_work))
			continue;
		/*
		 * Dispatch from this hctx either if there's no hctx preferred
		 * by IO scheduler or if it has requests that bypass the
		 * scheduler.
		 */
		if (!sq_hctx || sq_hctx == hctx ||
		    !list_empty_careful(&hctx->dispatch))
			blk_mq_delay_run_hw_queue(hctx, msecs);
	}
}
EXPORT_SYMBOL(blk_mq_delay_run_hw_queues);

/*
 * This function is often used for pausing .queue_rq() by driver when
 * there isn't enough resource or some conditions aren't satisfied, and
 * BLK_STS_RESOURCE is usually returned.
 *
 * We do not guarantee that dispatch can be drained or blocked
 * after blk_mq_stop_hw_queue() returns. Please use
 * blk_mq_quiesce_queue() for that requirement.
 */
void blk_mq_stop_hw_queue(struct blk_mq_hw_ctx *hctx)
{
	cancel_delayed_work(&hctx->run_work);

	set_bit(BLK_MQ_S_STOPPED, &hctx->state);
}
EXPORT_SYMBOL(blk_mq_stop_hw_queue);

/*
 * This function is often used for pausing .queue_rq() by driver when
 * there isn't enough resource or some conditions aren't satisfied, and
 * BLK_STS_RESOURCE is usually returned.
 *
 * We do not guarantee that dispatch can be drained or blocked
 * after blk_mq_stop_hw_queues() returns. Please use
 * blk_mq_quiesce_queue() for that requirement.
 */
void blk_mq_stop_hw_queues(struct request_queue *q)
{
	struct blk_mq_hw_ctx *hctx;
	unsigned long i;

	queue_for_each_hw_ctx(q, hctx, i)
		blk_mq_stop_hw_queue(hctx);
}
EXPORT_SYMBOL(blk_mq_stop_hw_queues);

void blk_mq_start_hw_queue(struct blk_mq_hw_ctx *hctx)
{
	clear_bit(BLK_MQ_S_STOPPED, &hctx->state);

	blk_mq_run_hw_queue(hctx, hctx->flags & BLK_MQ_F_BLOCKING);
}
EXPORT_SYMBOL(blk_mq_start_hw_queue);

void blk_mq_start_hw_queues(struct request_queue *q)
{
	struct blk_mq_hw_ctx *hctx;
	unsigned long i;

	queue_for_each_hw_ctx(q, hctx, i)
		blk_mq_start_hw_queue(hctx);
}
EXPORT_SYMBOL(blk_mq_start_hw_queues);

void blk_mq_start_stopped_hw_queue(struct blk_mq_hw_ctx *hctx, bool async)
{
	if (!blk_mq_hctx_stopped(hctx))
		return;

	clear_bit(BLK_MQ_S_STOPPED, &hctx->state);
	blk_mq_run_hw_queue(hctx, async);
}
EXPORT_SYMBOL_GPL(blk_mq_start_stopped_hw_queue);

void blk_mq_start_stopped_hw_queues(struct request_queue *q, bool async)
{
	struct blk_mq_hw_ctx *hctx;
	unsigned long i;

	queue_for_each_hw_ctx(q, hctx, i)
		blk_mq_start_stopped_hw_queue(hctx, async ||
					(hctx->flags & BLK_MQ_F_BLOCKING));
}
EXPORT_SYMBOL(blk_mq_start_stopped_hw_queues);

static void blk_mq_run_work_fn(struct work_struct *work)
{
	struct blk_mq_hw_ctx *hctx =
		container_of(work, struct blk_mq_hw_ctx, run_work.work);

	blk_mq_run_dispatch_ops(hctx->queue,
				blk_mq_sched_dispatch_requests(hctx));
}

/**
 * blk_mq_request_bypass_insert - Insert a request at dispatch list.
 * @rq: Pointer to request to be inserted.
 * @flags: BLK_MQ_INSERT_*
 *
 * Should only be used carefully, when the caller knows we want to
 * bypass a potential IO scheduler on the target device.
 */
static void blk_mq_request_bypass_insert(struct request *rq, blk_insert_t flags)
{
	struct blk_mq_hw_ctx *hctx = rq->mq_hctx;

	spin_lock(&hctx->lock);
	if (flags & BLK_MQ_INSERT_AT_HEAD)
		list_add(&rq->queuelist, &hctx->dispatch);
	else
		list_add_tail(&rq->queuelist, &hctx->dispatch);
	spin_unlock(&hctx->lock);
}

static void blk_mq_insert_requests(struct blk_mq_hw_ctx *hctx,
		struct blk_mq_ctx *ctx, struct list_head *list,
		bool run_queue_async)
{
	struct request *rq;
	enum hctx_type type = hctx->type;

	/*
	 * Try to issue requests directly if the hw queue isn't busy to save an
	 * extra enqueue & dequeue to the sw queue.
	 */
	if (!hctx->dispatch_busy && !run_queue_async) {
		blk_mq_run_dispatch_ops(hctx->queue,
			blk_mq_try_issue_list_directly(hctx, list));
		if (list_empty(list))
			goto out;
	}

	/*
	 * preemption doesn't flush plug list, so it's possible ctx->cpu is
	 * offline now
	 */
	list_for_each_entry(rq, list, queuelist) {
		BUG_ON(rq->mq_ctx != ctx);
		trace_block_rq_insert(rq);
		if (rq->cmd_flags & REQ_NOWAIT)
			run_queue_async = true;
	}

	spin_lock(&ctx->lock);
	list_splice_tail_init(list, &ctx->rq_lists[type]);
	blk_mq_hctx_mark_pending(hctx, ctx);
	spin_unlock(&ctx->lock);
out:
	blk_mq_run_hw_queue(hctx, run_queue_async);
}

static void blk_mq_insert_request(struct request *rq, blk_insert_t flags)
{
	struct request_queue *q = rq->q;
	struct blk_mq_ctx *ctx = rq->mq_ctx;
	struct blk_mq_hw_ctx *hctx = rq->mq_hctx;

	if (blk_rq_is_passthrough(rq)) {
		/*
		 * Passthrough request have to be added to hctx->dispatch
		 * directly.  The device may be in a situation where it can't
		 * handle FS request, and always returns BLK_STS_RESOURCE for
		 * them, which gets them added to hctx->dispatch.
		 *
		 * If a passthrough request is required to unblock the queues,
		 * and it is added to the scheduler queue, there is no chance to
		 * dispatch it given we prioritize requests in hctx->dispatch.
		 */
		blk_mq_request_bypass_insert(rq, flags);
	} else if (req_op(rq) == REQ_OP_FLUSH) {
		/*
		 * Firstly normal IO request is inserted to scheduler queue or
		 * sw queue, meantime we add flush request to dispatch queue(
		 * hctx->dispatch) directly and there is at most one in-flight
		 * flush request for each hw queue, so it doesn't matter to add
		 * flush request to tail or front of the dispatch queue.
		 *
		 * Secondly in case of NCQ, flush request belongs to non-NCQ
		 * command, and queueing it will fail when there is any
		 * in-flight normal IO request(NCQ command). When adding flush
		 * rq to the front of hctx->dispatch, it is easier to introduce
		 * extra time to flush rq's latency because of S_SCHED_RESTART
		 * compared with adding to the tail of dispatch queue, then
		 * chance of flush merge is increased, and less flush requests
		 * will be issued to controller. It is observed that ~10% time
		 * is saved in blktests block/004 on disk attached to AHCI/NCQ
		 * drive when adding flush rq to the front of hctx->dispatch.
		 *
		 * Simply queue flush rq to the front of hctx->dispatch so that
		 * intensive flush workloads can benefit in case of NCQ HW.
		 */
		blk_mq_request_bypass_insert(rq, BLK_MQ_INSERT_AT_HEAD);
	} else if (q->elevator) {
		LIST_HEAD(list);

		WARN_ON_ONCE(rq->tag != BLK_MQ_NO_TAG);

		list_add(&rq->queuelist, &list);
		q->elevator->type->ops.insert_requests(hctx, &list, flags);
	} else {
		trace_block_rq_insert(rq);

		spin_lock(&ctx->lock);
		if (flags & BLK_MQ_INSERT_AT_HEAD)
			list_add(&rq->queuelist, &ctx->rq_lists[hctx->type]);
		else
			list_add_tail(&rq->queuelist,
				      &ctx->rq_lists[hctx->type]);
		blk_mq_hctx_mark_pending(hctx, ctx);
		spin_unlock(&ctx->lock);
	}
}

static void blk_mq_bio_to_request(struct request *rq, struct bio *bio,
		unsigned int nr_segs)
{
	int err;

	if (bio->bi_opf & REQ_RAHEAD)
		rq->cmd_flags |= REQ_FAILFAST_MASK;

	rq->__sector = bio->bi_iter.bi_sector;
	rq->write_hint = bio->bi_write_hint;
	blk_rq_bio_prep(rq, bio, nr_segs);
	if (bio_integrity(bio))
		rq->nr_integrity_segments = blk_rq_count_integrity_sg(rq->q,
								      bio);

	/* This can't fail, since GFP_NOIO includes __GFP_DIRECT_RECLAIM. */
	err = blk_crypto_rq_bio_prep(rq, bio, GFP_NOIO);
	WARN_ON_ONCE(err);

	blk_account_io_start(rq);
}

static blk_status_t __blk_mq_issue_directly(struct blk_mq_hw_ctx *hctx,
					    struct request *rq, bool last)
{
	struct request_queue *q = rq->q;
	struct blk_mq_queue_data bd = {
		.rq = rq,
		.last = last,
	};
	blk_status_t ret;

	/*
	 * For OK queue, we are done. For error, caller may kill it.
	 * Any other error (busy), just add it to our list as we
	 * previously would have done.
	 */
	ret = q->mq_ops->queue_rq(hctx, &bd);
	switch (ret) {
	case BLK_STS_OK:
		blk_mq_update_dispatch_busy(hctx, false);
		break;
	case BLK_STS_RESOURCE:
	case BLK_STS_DEV_RESOURCE:
		blk_mq_update_dispatch_busy(hctx, true);
		__blk_mq_requeue_request(rq);
		break;
	default:
		blk_mq_update_dispatch_busy(hctx, false);
		break;
	}

	return ret;
}

static bool blk_mq_get_budget_and_tag(struct request *rq)
{
	int budget_token;

	budget_token = blk_mq_get_dispatch_budget(rq->q);
	if (budget_token < 0)
		return false;
	blk_mq_set_rq_budget_token(rq, budget_token);
	if (!blk_mq_get_driver_tag(rq)) {
		blk_mq_put_dispatch_budget(rq->q, budget_token);
		return false;
	}
	return true;
}

/**
 * blk_mq_try_issue_directly - Try to send a request directly to device driver.
 * @hctx: Pointer of the associated hardware queue.
 * @rq: Pointer to request to be sent.
 *
 * If the device has enough resources to accept a new request now, send the
 * request directly to device driver. Else, insert at hctx->dispatch queue, so
 * we can try send it another time in the future. Requests inserted at this
 * queue have higher priority.
 */
static void blk_mq_try_issue_directly(struct blk_mq_hw_ctx *hctx,
		struct request *rq)
{
	blk_status_t ret;

	if (blk_mq_hctx_stopped(hctx) || blk_queue_quiesced(rq->q)) {
		blk_mq_insert_request(rq, 0);
		return;
	}

	if ((rq->rq_flags & RQF_USE_SCHED) || !blk_mq_get_budget_and_tag(rq)) {
		blk_mq_insert_request(rq, 0);
		blk_mq_run_hw_queue(hctx, rq->cmd_flags & REQ_NOWAIT);
		return;
	}

	ret = __blk_mq_issue_directly(hctx, rq, true);
	switch (ret) {
	case BLK_STS_OK:
		break;
	case BLK_STS_RESOURCE:
	case BLK_STS_DEV_RESOURCE:
		blk_mq_request_bypass_insert(rq, 0);
		blk_mq_run_hw_queue(hctx, false);
		break;
	default:
		blk_mq_end_request(rq, ret);
		break;
	}
}

static blk_status_t blk_mq_request_issue_directly(struct request *rq, bool last)
{
	struct blk_mq_hw_ctx *hctx = rq->mq_hctx;

	if (blk_mq_hctx_stopped(hctx) || blk_queue_quiesced(rq->q)) {
		blk_mq_insert_request(rq, 0);
		return BLK_STS_OK;
	}

	if (!blk_mq_get_budget_and_tag(rq))
		return BLK_STS_RESOURCE;
	return __blk_mq_issue_directly(hctx, rq, last);
}

static void blk_mq_plug_issue_direct(struct blk_plug *plug)
{
	struct blk_mq_hw_ctx *hctx = NULL;
	struct request *rq;
	int queued = 0;
	blk_status_t ret = BLK_STS_OK;

	while ((rq = rq_list_pop(&plug->mq_list))) {
		bool last = rq_list_empty(plug->mq_list);

		if (hctx != rq->mq_hctx) {
			if (hctx) {
				blk_mq_commit_rqs(hctx, queued, false);
				queued = 0;
			}
			hctx = rq->mq_hctx;
		}

		ret = blk_mq_request_issue_directly(rq, last);
		switch (ret) {
		case BLK_STS_OK:
			queued++;
			break;
		case BLK_STS_RESOURCE:
		case BLK_STS_DEV_RESOURCE:
			blk_mq_request_bypass_insert(rq, 0);
			blk_mq_run_hw_queue(hctx, false);
			goto out;
		default:
			blk_mq_end_request(rq, ret);
			break;
		}
	}

out:
	if (ret != BLK_STS_OK)
		blk_mq_commit_rqs(hctx, queued, false);
}

static void __blk_mq_flush_plug_list(struct request_queue *q,
				     struct blk_plug *plug)
{
	if (blk_queue_quiesced(q))
		return;
	q->mq_ops->queue_rqs(&plug->mq_list);
}

static void blk_mq_dispatch_plug_list(struct blk_plug *plug, bool from_sched)
{
	struct blk_mq_hw_ctx *this_hctx = NULL;
	struct blk_mq_ctx *this_ctx = NULL;
	struct request *requeue_list = NULL;
	struct request **requeue_lastp = &requeue_list;
	unsigned int depth = 0;
	bool is_passthrough = false;
	LIST_HEAD(list);

	do {
		struct request *rq = rq_list_pop(&plug->mq_list);

		if (!this_hctx) {
			this_hctx = rq->mq_hctx;
			this_ctx = rq->mq_ctx;
			is_passthrough = blk_rq_is_passthrough(rq);
		} else if (this_hctx != rq->mq_hctx || this_ctx != rq->mq_ctx ||
			   is_passthrough != blk_rq_is_passthrough(rq)) {
			rq_list_add_tail(&requeue_lastp, rq);
			continue;
		}
		list_add(&rq->queuelist, &list);
		depth++;
	} while (!rq_list_empty(plug->mq_list));

	plug->mq_list = requeue_list;
	trace_block_unplug(this_hctx->queue, depth, !from_sched);

	percpu_ref_get(&this_hctx->queue->q_usage_counter);
	/* passthrough requests should never be issued to the I/O scheduler */
	if (is_passthrough) {
		spin_lock(&this_hctx->lock);
		list_splice_tail_init(&list, &this_hctx->dispatch);
		spin_unlock(&this_hctx->lock);
		blk_mq_run_hw_queue(this_hctx, from_sched);
	} else if (this_hctx->queue->elevator) {
		this_hctx->queue->elevator->type->ops.insert_requests(this_hctx,
				&list, 0);
		blk_mq_run_hw_queue(this_hctx, from_sched);
	} else {
		blk_mq_insert_requests(this_hctx, this_ctx, &list, from_sched);
	}
	percpu_ref_put(&this_hctx->queue->q_usage_counter);
}

void blk_mq_flush_plug_list(struct blk_plug *plug, bool from_schedule)
{
	struct request *rq;
	unsigned int depth;

	/*
	 * We may have been called recursively midway through handling
	 * plug->mq_list via a schedule() in the driver's queue_rq() callback.
	 * To avoid mq_list changing under our feet, clear rq_count early and
	 * bail out specifically if rq_count is 0 rather than checking
	 * whether the mq_list is empty.
	 */
	if (plug->rq_count == 0)
		return;
	depth = plug->rq_count;
	plug->rq_count = 0;

	if (!plug->multiple_queues && !plug->has_elevator && !from_schedule) {
		struct request_queue *q;

		rq = rq_list_peek(&plug->mq_list);
		q = rq->q;
		trace_block_unplug(q, depth, true);

		/*
		 * Peek first request and see if we have a ->queue_rqs() hook.
		 * If we do, we can dispatch the whole plug list in one go. We
		 * already know at this point that all requests belong to the
		 * same queue, caller must ensure that's the case.
		 */
		if (q->mq_ops->queue_rqs) {
			blk_mq_run_dispatch_ops(q,
				__blk_mq_flush_plug_list(q, plug));
			if (rq_list_empty(plug->mq_list))
				return;
		}

		blk_mq_run_dispatch_ops(q,
				blk_mq_plug_issue_direct(plug));
		if (rq_list_empty(plug->mq_list))
			return;
	}

	do {
		blk_mq_dispatch_plug_list(plug, from_schedule);
	} while (!rq_list_empty(plug->mq_list));
}

static void blk_mq_try_issue_list_directly(struct blk_mq_hw_ctx *hctx,
		struct list_head *list)
{
	int queued = 0;
	blk_status_t ret = BLK_STS_OK;

	while (!list_empty(list)) {
		struct request *rq = list_first_entry(list, struct request,
				queuelist);

		list_del_init(&rq->queuelist);
		ret = blk_mq_request_issue_directly(rq, list_empty(list));
		switch (ret) {
		case BLK_STS_OK:
			queued++;
			break;
		case BLK_STS_RESOURCE:
		case BLK_STS_DEV_RESOURCE:
			blk_mq_request_bypass_insert(rq, 0);
			if (list_empty(list))
				blk_mq_run_hw_queue(hctx, false);
			goto out;
		default:
			blk_mq_end_request(rq, ret);
			break;
		}
	}

out:
	if (ret != BLK_STS_OK)
		blk_mq_commit_rqs(hctx, queued, false);
}

static bool blk_mq_attempt_bio_merge(struct request_queue *q,
				     struct bio *bio, unsigned int nr_segs)
{
	if (!blk_queue_nomerges(q) && bio_mergeable(bio)) {
		if (blk_attempt_plug_merge(q, bio, nr_segs))
			return true;
		if (blk_mq_sched_bio_merge(q, bio, nr_segs))
			return true;
	}
	return false;
}

static struct request *blk_mq_get_new_requests(struct request_queue *q,
					       struct blk_plug *plug,
					       struct bio *bio,
					       unsigned int nsegs)
{
	struct blk_mq_alloc_data data = {
		.q		= q,
		.nr_tags	= 1,
		.cmd_flags	= bio->bi_opf,
	};
	struct request *rq;

<<<<<<< HEAD
	if (blk_mq_attempt_bio_merge(q, bio, nsegs))
		return NULL;

=======
>>>>>>> 2d5404ca
	rq_qos_throttle(q, bio);

	if (plug) {
		data.nr_tags = plug->nr_ios;
		plug->nr_ios = 1;
		data.cached_rq = &plug->cached_rq;
	}

	rq = __blk_mq_alloc_requests(&data);
	if (rq)
		return rq;
	rq_qos_cleanup(q, bio);
	if (bio->bi_opf & REQ_NOWAIT)
		bio_wouldblock_error(bio);
	return NULL;
}

<<<<<<< HEAD
/* return true if this @rq can be used for @bio */
static bool blk_mq_can_use_cached_rq(struct request *rq, struct blk_plug *plug,
		struct bio *bio)
{
	enum hctx_type type = blk_mq_get_hctx_type(bio->bi_opf);
	enum hctx_type hctx_type = rq->mq_hctx->type;

	WARN_ON_ONCE(rq_list_peek(&plug->cached_rq) != rq);

	if (type != hctx_type &&
	    !(type == HCTX_TYPE_READ && hctx_type == HCTX_TYPE_DEFAULT))
		return false;
	if (op_is_flush(rq->cmd_flags) != op_is_flush(bio->bi_opf))
		return false;
=======
/*
 * Check if there is a suitable cached request and return it.
 */
static struct request *blk_mq_peek_cached_request(struct blk_plug *plug,
		struct request_queue *q, blk_opf_t opf)
{
	enum hctx_type type = blk_mq_get_hctx_type(opf);
	struct request *rq;

	if (!plug)
		return NULL;
	rq = rq_list_peek(&plug->cached_rq);
	if (!rq || rq->q != q)
		return NULL;
	if (type != rq->mq_hctx->type &&
	    (type != HCTX_TYPE_READ || rq->mq_hctx->type != HCTX_TYPE_DEFAULT))
		return NULL;
	if (op_is_flush(rq->cmd_flags) != op_is_flush(opf))
		return NULL;
	return rq;
}

static void blk_mq_use_cached_rq(struct request *rq, struct blk_plug *plug,
		struct bio *bio)
{
	WARN_ON_ONCE(rq_list_peek(&plug->cached_rq) != rq);
>>>>>>> 2d5404ca

	/*
	 * If any qos ->throttle() end up blocking, we will have flushed the
	 * plug and hence killed the cached_rq list as well. Pop this entry
	 * before we throttle.
	 */
	plug->cached_rq = rq_list_next(rq);
	rq_qos_throttle(rq->q, bio);

	blk_mq_rq_time_init(rq, 0);
	rq->cmd_flags = bio->bi_opf;
	INIT_LIST_HEAD(&rq->queuelist);
<<<<<<< HEAD
	return true;
=======
>>>>>>> 2d5404ca
}

static bool bio_unaligned(const struct bio *bio, struct request_queue *q)
{
	unsigned int bs_mask = queue_logical_block_size(q) - 1;

	/* .bi_sector of any zero sized bio need to be initialized */
	if ((bio->bi_iter.bi_size & bs_mask) ||
	    ((bio->bi_iter.bi_sector << SECTOR_SHIFT) & bs_mask))
		return true;
	return false;
}

/**
 * blk_mq_submit_bio - Create and send a request to block device.
 * @bio: Bio pointer.
 *
 * Builds up a request structure from @q and @bio and send to the device. The
 * request may not be queued directly to hardware if:
 * * This request can be merged with another one
 * * We want to place request at plug queue for possible future merging
 * * There is an IO scheduler active at this queue
 *
 * It will not queue the request if there is an error with the bio, or at the
 * request creation.
 */
void blk_mq_submit_bio(struct bio *bio)
{
	struct request_queue *q = bdev_get_queue(bio->bi_bdev);
	struct blk_plug *plug = current->plug;
	const int is_sync = op_is_sync(bio->bi_opf);
	struct blk_mq_hw_ctx *hctx;
<<<<<<< HEAD
	struct request *rq = NULL;
	unsigned int nr_segs = 1;
=======
	unsigned int nr_segs;
	struct request *rq;
>>>>>>> 2d5404ca
	blk_status_t ret;

	/*
	 * If the plug has a cached request for this queue, try to use it.
	 */
	rq = blk_mq_peek_cached_request(plug, q, bio->bi_opf);

	/*
	 * A BIO that was released from a zone write plug has already been
	 * through the preparation in this function, already holds a reference
	 * on the queue usage counter, and is the only write BIO in-flight for
	 * the target zone. Go straight to preparing a request for it.
	 */
	if (bio_zone_write_plugging(bio)) {
		nr_segs = bio->__bi_nr_segments;
		if (rq)
			blk_queue_exit(q);
		goto new_request;
	}

	bio = blk_queue_bounce(bio, q);

	/*
	 * The cached request already holds a q_usage_counter reference and we
	 * don't have to acquire a new one if we use it.
	 */
	if (!rq) {
		if (unlikely(bio_queue_enter(bio)))
			return;
	}

<<<<<<< HEAD
	bio_set_ioprio(bio);

	if (plug) {
		rq = rq_list_peek(&plug->cached_rq);
		if (rq && rq->q != q)
			rq = NULL;
	}
	if (rq) {
		if (!bio_integrity_prep(bio))
			return;
		if (blk_mq_attempt_bio_merge(q, bio, nr_segs))
			return;
		if (blk_mq_can_use_cached_rq(rq, plug, bio))
			goto done;
		percpu_ref_get(&q->q_usage_counter);
	} else {
		if (unlikely(bio_queue_enter(bio)))
			return;
		if (!bio_integrity_prep(bio))
			goto fail;
	}

	rq = blk_mq_get_new_requests(q, plug, bio, nr_segs);
	if (unlikely(!rq)) {
fail:
		blk_queue_exit(q);
		return;
=======
	/*
	 * Device reconfiguration may change logical block size, so alignment
	 * check has to be done with queue usage counter held
	 */
	if (unlikely(bio_unaligned(bio, q))) {
		bio_io_error(bio);
		goto queue_exit;
	}

	bio = __bio_split_to_limits(bio, &q->limits, &nr_segs);
	if (!bio)
		goto queue_exit;

	if (!bio_integrity_prep(bio))
		goto queue_exit;

	if (blk_mq_attempt_bio_merge(q, bio, nr_segs))
		goto queue_exit;

	if (blk_queue_is_zoned(q) && blk_zone_plug_bio(bio, nr_segs))
		goto queue_exit;

new_request:
	if (!rq) {
		rq = blk_mq_get_new_requests(q, plug, bio, nr_segs);
		if (unlikely(!rq))
			goto queue_exit;
	} else {
		blk_mq_use_cached_rq(rq, plug, bio);
>>>>>>> 2d5404ca
	}

done:
	trace_block_getrq(bio);

	rq_qos_track(q, rq, bio);

	blk_mq_bio_to_request(rq, bio, nr_segs);

	ret = blk_crypto_rq_get_keyslot(rq);
	if (ret != BLK_STS_OK) {
		bio->bi_status = ret;
		bio_endio(bio);
		blk_mq_free_request(rq);
		return;
	}

<<<<<<< HEAD
=======
	if (bio_zone_write_plugging(bio))
		blk_zone_write_plug_init_request(rq);

>>>>>>> 2d5404ca
	if (op_is_flush(bio->bi_opf) && blk_insert_flush(rq))
		return;

	if (plug) {
		blk_add_rq_to_plug(plug, rq);
		return;
	}

	hctx = rq->mq_hctx;
	if ((rq->rq_flags & RQF_USE_SCHED) ||
	    (hctx->dispatch_busy && (q->nr_hw_queues == 1 || !is_sync))) {
		blk_mq_insert_request(rq, 0);
		blk_mq_run_hw_queue(hctx, true);
	} else {
		blk_mq_run_dispatch_ops(q, blk_mq_try_issue_directly(hctx, rq));
	}
	return;

queue_exit:
	/*
	 * Don't drop the queue reference if we were trying to use a cached
	 * request and thus didn't acquire one.
	 */
	if (!rq)
		blk_queue_exit(q);
}

#ifdef CONFIG_BLK_MQ_STACKING
/**
 * blk_insert_cloned_request - Helper for stacking drivers to submit a request
 * @rq: the request being queued
 */
blk_status_t blk_insert_cloned_request(struct request *rq)
{
	struct request_queue *q = rq->q;
	unsigned int max_sectors = blk_queue_get_max_sectors(rq);
	unsigned int max_segments = blk_rq_get_max_segments(rq);
	blk_status_t ret;

	if (blk_rq_sectors(rq) > max_sectors) {
		/*
		 * SCSI device does not have a good way to return if
		 * Write Same/Zero is actually supported. If a device rejects
		 * a non-read/write command (discard, write same,etc.) the
		 * low-level device driver will set the relevant queue limit to
		 * 0 to prevent blk-lib from issuing more of the offending
		 * operations. Commands queued prior to the queue limit being
		 * reset need to be completed with BLK_STS_NOTSUPP to avoid I/O
		 * errors being propagated to upper layers.
		 */
		if (max_sectors == 0)
			return BLK_STS_NOTSUPP;

		printk(KERN_ERR "%s: over max size limit. (%u > %u)\n",
			__func__, blk_rq_sectors(rq), max_sectors);
		return BLK_STS_IOERR;
	}

	/*
	 * The queue settings related to segment counting may differ from the
	 * original queue.
	 */
	rq->nr_phys_segments = blk_recalc_rq_segments(rq);
	if (rq->nr_phys_segments > max_segments) {
		printk(KERN_ERR "%s: over max segments limit. (%u > %u)\n",
			__func__, rq->nr_phys_segments, max_segments);
		return BLK_STS_IOERR;
	}

	if (q->disk && should_fail_request(q->disk->part0, blk_rq_bytes(rq)))
		return BLK_STS_IOERR;

	ret = blk_crypto_rq_get_keyslot(rq);
	if (ret != BLK_STS_OK)
		return ret;

	blk_account_io_start(rq);

	/*
	 * Since we have a scheduler attached on the top device,
	 * bypass a potential scheduler on the bottom device for
	 * insert.
	 */
	blk_mq_run_dispatch_ops(q,
			ret = blk_mq_request_issue_directly(rq, true));
	if (ret)
		blk_account_io_done(rq, blk_time_get_ns());
	return ret;
}
EXPORT_SYMBOL_GPL(blk_insert_cloned_request);

/**
 * blk_rq_unprep_clone - Helper function to free all bios in a cloned request
 * @rq: the clone request to be cleaned up
 *
 * Description:
 *     Free all bios in @rq for a cloned request.
 */
void blk_rq_unprep_clone(struct request *rq)
{
	struct bio *bio;

	while ((bio = rq->bio) != NULL) {
		rq->bio = bio->bi_next;

		bio_put(bio);
	}
}
EXPORT_SYMBOL_GPL(blk_rq_unprep_clone);

/**
 * blk_rq_prep_clone - Helper function to setup clone request
 * @rq: the request to be setup
 * @rq_src: original request to be cloned
 * @bs: bio_set that bios for clone are allocated from
 * @gfp_mask: memory allocation mask for bio
 * @bio_ctr: setup function to be called for each clone bio.
 *           Returns %0 for success, non %0 for failure.
 * @data: private data to be passed to @bio_ctr
 *
 * Description:
 *     Clones bios in @rq_src to @rq, and copies attributes of @rq_src to @rq.
 *     Also, pages which the original bios are pointing to are not copied
 *     and the cloned bios just point same pages.
 *     So cloned bios must be completed before original bios, which means
 *     the caller must complete @rq before @rq_src.
 */
int blk_rq_prep_clone(struct request *rq, struct request *rq_src,
		      struct bio_set *bs, gfp_t gfp_mask,
		      int (*bio_ctr)(struct bio *, struct bio *, void *),
		      void *data)
{
	struct bio *bio, *bio_src;

	if (!bs)
		bs = &fs_bio_set;

	__rq_for_each_bio(bio_src, rq_src) {
		bio = bio_alloc_clone(rq->q->disk->part0, bio_src, gfp_mask,
				      bs);
		if (!bio)
			goto free_and_out;

		if (bio_ctr && bio_ctr(bio, bio_src, data))
			goto free_and_out;

		if (rq->bio) {
			rq->biotail->bi_next = bio;
			rq->biotail = bio;
		} else {
			rq->bio = rq->biotail = bio;
		}
		bio = NULL;
	}

	/* Copy attributes of the original request to the clone request. */
	rq->__sector = blk_rq_pos(rq_src);
	rq->__data_len = blk_rq_bytes(rq_src);
	if (rq_src->rq_flags & RQF_SPECIAL_PAYLOAD) {
		rq->rq_flags |= RQF_SPECIAL_PAYLOAD;
		rq->special_vec = rq_src->special_vec;
	}
	rq->nr_phys_segments = rq_src->nr_phys_segments;
	rq->ioprio = rq_src->ioprio;
	rq->write_hint = rq_src->write_hint;

	if (rq->bio && blk_crypto_rq_bio_prep(rq, rq->bio, gfp_mask) < 0)
		goto free_and_out;

	return 0;

free_and_out:
	if (bio)
		bio_put(bio);
	blk_rq_unprep_clone(rq);

	return -ENOMEM;
}
EXPORT_SYMBOL_GPL(blk_rq_prep_clone);
#endif /* CONFIG_BLK_MQ_STACKING */

/*
 * Steal bios from a request and add them to a bio list.
 * The request must not have been partially completed before.
 */
void blk_steal_bios(struct bio_list *list, struct request *rq)
{
	if (rq->bio) {
		if (list->tail)
			list->tail->bi_next = rq->bio;
		else
			list->head = rq->bio;
		list->tail = rq->biotail;

		rq->bio = NULL;
		rq->biotail = NULL;
	}

	rq->__data_len = 0;
}
EXPORT_SYMBOL_GPL(blk_steal_bios);

static size_t order_to_size(unsigned int order)
{
	return (size_t)PAGE_SIZE << order;
}

/* called before freeing request pool in @tags */
static void blk_mq_clear_rq_mapping(struct blk_mq_tags *drv_tags,
				    struct blk_mq_tags *tags)
{
	struct page *page;
	unsigned long flags;

	/*
	 * There is no need to clear mapping if driver tags is not initialized
	 * or the mapping belongs to the driver tags.
	 */
	if (!drv_tags || drv_tags == tags)
		return;

	list_for_each_entry(page, &tags->page_list, lru) {
		unsigned long start = (unsigned long)page_address(page);
		unsigned long end = start + order_to_size(page->private);
		int i;

		for (i = 0; i < drv_tags->nr_tags; i++) {
			struct request *rq = drv_tags->rqs[i];
			unsigned long rq_addr = (unsigned long)rq;

			if (rq_addr >= start && rq_addr < end) {
				WARN_ON_ONCE(req_ref_read(rq) != 0);
				cmpxchg(&drv_tags->rqs[i], rq, NULL);
			}
		}
	}

	/*
	 * Wait until all pending iteration is done.
	 *
	 * Request reference is cleared and it is guaranteed to be observed
	 * after the ->lock is released.
	 */
	spin_lock_irqsave(&drv_tags->lock, flags);
	spin_unlock_irqrestore(&drv_tags->lock, flags);
}

void blk_mq_free_rqs(struct blk_mq_tag_set *set, struct blk_mq_tags *tags,
		     unsigned int hctx_idx)
{
	struct blk_mq_tags *drv_tags;
	struct page *page;

	if (list_empty(&tags->page_list))
		return;

	if (blk_mq_is_shared_tags(set->flags))
		drv_tags = set->shared_tags;
	else
		drv_tags = set->tags[hctx_idx];

	if (tags->static_rqs && set->ops->exit_request) {
		int i;

		for (i = 0; i < tags->nr_tags; i++) {
			struct request *rq = tags->static_rqs[i];

			if (!rq)
				continue;
			set->ops->exit_request(set, rq, hctx_idx);
			tags->static_rqs[i] = NULL;
		}
	}

	blk_mq_clear_rq_mapping(drv_tags, tags);

	while (!list_empty(&tags->page_list)) {
		page = list_first_entry(&tags->page_list, struct page, lru);
		list_del_init(&page->lru);
		/*
		 * Remove kmemleak object previously allocated in
		 * blk_mq_alloc_rqs().
		 */
		kmemleak_free(page_address(page));
		__free_pages(page, page->private);
	}
}

void blk_mq_free_rq_map(struct blk_mq_tags *tags)
{
	kfree(tags->rqs);
	tags->rqs = NULL;
	kfree(tags->static_rqs);
	tags->static_rqs = NULL;

	blk_mq_free_tags(tags);
}

static enum hctx_type hctx_idx_to_type(struct blk_mq_tag_set *set,
		unsigned int hctx_idx)
{
	int i;

	for (i = 0; i < set->nr_maps; i++) {
		unsigned int start = set->map[i].queue_offset;
		unsigned int end = start + set->map[i].nr_queues;

		if (hctx_idx >= start && hctx_idx < end)
			break;
	}

	if (i >= set->nr_maps)
		i = HCTX_TYPE_DEFAULT;

	return i;
}

static int blk_mq_get_hctx_node(struct blk_mq_tag_set *set,
		unsigned int hctx_idx)
{
	enum hctx_type type = hctx_idx_to_type(set, hctx_idx);

	return blk_mq_hw_queue_to_node(&set->map[type], hctx_idx);
}

static struct blk_mq_tags *blk_mq_alloc_rq_map(struct blk_mq_tag_set *set,
					       unsigned int hctx_idx,
					       unsigned int nr_tags,
					       unsigned int reserved_tags)
{
	int node = blk_mq_get_hctx_node(set, hctx_idx);
	struct blk_mq_tags *tags;

	if (node == NUMA_NO_NODE)
		node = set->numa_node;

	tags = blk_mq_init_tags(nr_tags, reserved_tags, node,
				BLK_MQ_FLAG_TO_ALLOC_POLICY(set->flags));
	if (!tags)
		return NULL;

	tags->rqs = kcalloc_node(nr_tags, sizeof(struct request *),
				 GFP_NOIO | __GFP_NOWARN | __GFP_NORETRY,
				 node);
	if (!tags->rqs)
		goto err_free_tags;

	tags->static_rqs = kcalloc_node(nr_tags, sizeof(struct request *),
					GFP_NOIO | __GFP_NOWARN | __GFP_NORETRY,
					node);
	if (!tags->static_rqs)
		goto err_free_rqs;

	return tags;

err_free_rqs:
	kfree(tags->rqs);
err_free_tags:
	blk_mq_free_tags(tags);
	return NULL;
}

static int blk_mq_init_request(struct blk_mq_tag_set *set, struct request *rq,
			       unsigned int hctx_idx, int node)
{
	int ret;

	if (set->ops->init_request) {
		ret = set->ops->init_request(set, rq, hctx_idx, node);
		if (ret)
			return ret;
	}

	WRITE_ONCE(rq->state, MQ_RQ_IDLE);
	return 0;
}

static int blk_mq_alloc_rqs(struct blk_mq_tag_set *set,
			    struct blk_mq_tags *tags,
			    unsigned int hctx_idx, unsigned int depth)
{
	unsigned int i, j, entries_per_page, max_order = 4;
	int node = blk_mq_get_hctx_node(set, hctx_idx);
	size_t rq_size, left;

	if (node == NUMA_NO_NODE)
		node = set->numa_node;

	INIT_LIST_HEAD(&tags->page_list);

	/*
	 * rq_size is the size of the request plus driver payload, rounded
	 * to the cacheline size
	 */
	rq_size = round_up(sizeof(struct request) + set->cmd_size,
				cache_line_size());
	left = rq_size * depth;

	for (i = 0; i < depth; ) {
		int this_order = max_order;
		struct page *page;
		int to_do;
		void *p;

		while (this_order && left < order_to_size(this_order - 1))
			this_order--;

		do {
			page = alloc_pages_node(node,
				GFP_NOIO | __GFP_NOWARN | __GFP_NORETRY | __GFP_ZERO,
				this_order);
			if (page)
				break;
			if (!this_order--)
				break;
			if (order_to_size(this_order) < rq_size)
				break;
		} while (1);

		if (!page)
			goto fail;

		page->private = this_order;
		list_add_tail(&page->lru, &tags->page_list);

		p = page_address(page);
		/*
		 * Allow kmemleak to scan these pages as they contain pointers
		 * to additional allocations like via ops->init_request().
		 */
		kmemleak_alloc(p, order_to_size(this_order), 1, GFP_NOIO);
		entries_per_page = order_to_size(this_order) / rq_size;
		to_do = min(entries_per_page, depth - i);
		left -= to_do * rq_size;
		for (j = 0; j < to_do; j++) {
			struct request *rq = p;

			tags->static_rqs[i] = rq;
			if (blk_mq_init_request(set, rq, hctx_idx, node)) {
				tags->static_rqs[i] = NULL;
				goto fail;
			}

			p += rq_size;
			i++;
		}
	}
	return 0;

fail:
	blk_mq_free_rqs(set, tags, hctx_idx);
	return -ENOMEM;
}

struct rq_iter_data {
	struct blk_mq_hw_ctx *hctx;
	bool has_rq;
};

static bool blk_mq_has_request(struct request *rq, void *data)
{
	struct rq_iter_data *iter_data = data;

	if (rq->mq_hctx != iter_data->hctx)
		return true;
	iter_data->has_rq = true;
	return false;
}

static bool blk_mq_hctx_has_requests(struct blk_mq_hw_ctx *hctx)
{
	struct blk_mq_tags *tags = hctx->sched_tags ?
			hctx->sched_tags : hctx->tags;
	struct rq_iter_data data = {
		.hctx	= hctx,
	};

	blk_mq_all_tag_iter(tags, blk_mq_has_request, &data);
	return data.has_rq;
}

static bool blk_mq_hctx_has_online_cpu(struct blk_mq_hw_ctx *hctx,
		unsigned int this_cpu)
{
	enum hctx_type type = hctx->type;
	int cpu;

	/*
	 * hctx->cpumask has to rule out isolated CPUs, but userspace still
	 * might submit IOs on these isolated CPUs, so use the queue map to
	 * check if all CPUs mapped to this hctx are offline
	 */
	for_each_online_cpu(cpu) {
		struct blk_mq_hw_ctx *h = blk_mq_map_queue_type(hctx->queue,
				type, cpu);

		if (h != hctx)
			continue;

		/* this hctx has at least one online CPU */
		if (this_cpu != cpu)
			return true;
	}

	return false;
}

static int blk_mq_hctx_notify_offline(unsigned int cpu, struct hlist_node *node)
{
	struct blk_mq_hw_ctx *hctx = hlist_entry_safe(node,
			struct blk_mq_hw_ctx, cpuhp_online);

	if (blk_mq_hctx_has_online_cpu(hctx, cpu))
		return 0;

	/*
	 * Prevent new request from being allocated on the current hctx.
	 *
	 * The smp_mb__after_atomic() Pairs with the implied barrier in
	 * test_and_set_bit_lock in sbitmap_get().  Ensures the inactive flag is
	 * seen once we return from the tag allocator.
	 */
	set_bit(BLK_MQ_S_INACTIVE, &hctx->state);
	smp_mb__after_atomic();

	/*
	 * Try to grab a reference to the queue and wait for any outstanding
	 * requests.  If we could not grab a reference the queue has been
	 * frozen and there are no requests.
	 */
	if (percpu_ref_tryget(&hctx->queue->q_usage_counter)) {
		while (blk_mq_hctx_has_requests(hctx))
			msleep(5);
		percpu_ref_put(&hctx->queue->q_usage_counter);
	}

	return 0;
}

/*
 * Check if one CPU is mapped to the specified hctx
 *
 * Isolated CPUs have been ruled out from hctx->cpumask, which is supposed
 * to be used for scheduling kworker only. For other usage, please call this
 * helper for checking if one CPU belongs to the specified hctx
 */
static bool blk_mq_cpu_mapped_to_hctx(unsigned int cpu,
		const struct blk_mq_hw_ctx *hctx)
{
	struct blk_mq_hw_ctx *mapped_hctx = blk_mq_map_queue_type(hctx->queue,
			hctx->type, cpu);

	return mapped_hctx == hctx;
}

static int blk_mq_hctx_notify_online(unsigned int cpu, struct hlist_node *node)
{
	struct blk_mq_hw_ctx *hctx = hlist_entry_safe(node,
			struct blk_mq_hw_ctx, cpuhp_online);

	if (blk_mq_cpu_mapped_to_hctx(cpu, hctx))
		clear_bit(BLK_MQ_S_INACTIVE, &hctx->state);
	return 0;
}

/*
 * 'cpu' is going away. splice any existing rq_list entries from this
 * software queue to the hw queue dispatch list, and ensure that it
 * gets run.
 */
static int blk_mq_hctx_notify_dead(unsigned int cpu, struct hlist_node *node)
{
	struct blk_mq_hw_ctx *hctx;
	struct blk_mq_ctx *ctx;
	LIST_HEAD(tmp);
	enum hctx_type type;

	hctx = hlist_entry_safe(node, struct blk_mq_hw_ctx, cpuhp_dead);
	if (!blk_mq_cpu_mapped_to_hctx(cpu, hctx))
		return 0;

	ctx = __blk_mq_get_ctx(hctx->queue, cpu);
	type = hctx->type;

	spin_lock(&ctx->lock);
	if (!list_empty(&ctx->rq_lists[type])) {
		list_splice_init(&ctx->rq_lists[type], &tmp);
		blk_mq_hctx_clear_pending(hctx, ctx);
	}
	spin_unlock(&ctx->lock);

	if (list_empty(&tmp))
		return 0;

	spin_lock(&hctx->lock);
	list_splice_tail_init(&tmp, &hctx->dispatch);
	spin_unlock(&hctx->lock);

	blk_mq_run_hw_queue(hctx, true);
	return 0;
}

static void blk_mq_remove_cpuhp(struct blk_mq_hw_ctx *hctx)
{
	if (!(hctx->flags & BLK_MQ_F_STACKING))
		cpuhp_state_remove_instance_nocalls(CPUHP_AP_BLK_MQ_ONLINE,
						    &hctx->cpuhp_online);
	cpuhp_state_remove_instance_nocalls(CPUHP_BLK_MQ_DEAD,
					    &hctx->cpuhp_dead);
}

/*
 * Before freeing hw queue, clearing the flush request reference in
 * tags->rqs[] for avoiding potential UAF.
 */
static void blk_mq_clear_flush_rq_mapping(struct blk_mq_tags *tags,
		unsigned int queue_depth, struct request *flush_rq)
{
	int i;
	unsigned long flags;

	/* The hw queue may not be mapped yet */
	if (!tags)
		return;

	WARN_ON_ONCE(req_ref_read(flush_rq) != 0);

	for (i = 0; i < queue_depth; i++)
		cmpxchg(&tags->rqs[i], flush_rq, NULL);

	/*
	 * Wait until all pending iteration is done.
	 *
	 * Request reference is cleared and it is guaranteed to be observed
	 * after the ->lock is released.
	 */
	spin_lock_irqsave(&tags->lock, flags);
	spin_unlock_irqrestore(&tags->lock, flags);
}

/* hctx->ctxs will be freed in queue's release handler */
static void blk_mq_exit_hctx(struct request_queue *q,
		struct blk_mq_tag_set *set,
		struct blk_mq_hw_ctx *hctx, unsigned int hctx_idx)
{
	struct request *flush_rq = hctx->fq->flush_rq;

	if (blk_mq_hw_queue_mapped(hctx))
		blk_mq_tag_idle(hctx);

	if (blk_queue_init_done(q))
		blk_mq_clear_flush_rq_mapping(set->tags[hctx_idx],
				set->queue_depth, flush_rq);
	if (set->ops->exit_request)
		set->ops->exit_request(set, flush_rq, hctx_idx);

	if (set->ops->exit_hctx)
		set->ops->exit_hctx(hctx, hctx_idx);

	blk_mq_remove_cpuhp(hctx);

	xa_erase(&q->hctx_table, hctx_idx);

	spin_lock(&q->unused_hctx_lock);
	list_add(&hctx->hctx_list, &q->unused_hctx_list);
	spin_unlock(&q->unused_hctx_lock);
}

static void blk_mq_exit_hw_queues(struct request_queue *q,
		struct blk_mq_tag_set *set, int nr_queue)
{
	struct blk_mq_hw_ctx *hctx;
	unsigned long i;

	queue_for_each_hw_ctx(q, hctx, i) {
		if (i == nr_queue)
			break;
		blk_mq_exit_hctx(q, set, hctx, i);
	}
}

static int blk_mq_init_hctx(struct request_queue *q,
		struct blk_mq_tag_set *set,
		struct blk_mq_hw_ctx *hctx, unsigned hctx_idx)
{
	hctx->queue_num = hctx_idx;

	if (!(hctx->flags & BLK_MQ_F_STACKING))
		cpuhp_state_add_instance_nocalls(CPUHP_AP_BLK_MQ_ONLINE,
				&hctx->cpuhp_online);
	cpuhp_state_add_instance_nocalls(CPUHP_BLK_MQ_DEAD, &hctx->cpuhp_dead);

	hctx->tags = set->tags[hctx_idx];

	if (set->ops->init_hctx &&
	    set->ops->init_hctx(hctx, set->driver_data, hctx_idx))
		goto unregister_cpu_notifier;

	if (blk_mq_init_request(set, hctx->fq->flush_rq, hctx_idx,
				hctx->numa_node))
		goto exit_hctx;

	if (xa_insert(&q->hctx_table, hctx_idx, hctx, GFP_KERNEL))
		goto exit_flush_rq;

	return 0;

 exit_flush_rq:
	if (set->ops->exit_request)
		set->ops->exit_request(set, hctx->fq->flush_rq, hctx_idx);
 exit_hctx:
	if (set->ops->exit_hctx)
		set->ops->exit_hctx(hctx, hctx_idx);
 unregister_cpu_notifier:
	blk_mq_remove_cpuhp(hctx);
	return -1;
}

static struct blk_mq_hw_ctx *
blk_mq_alloc_hctx(struct request_queue *q, struct blk_mq_tag_set *set,
		int node)
{
	struct blk_mq_hw_ctx *hctx;
	gfp_t gfp = GFP_NOIO | __GFP_NOWARN | __GFP_NORETRY;

	hctx = kzalloc_node(sizeof(struct blk_mq_hw_ctx), gfp, node);
	if (!hctx)
		goto fail_alloc_hctx;

	if (!zalloc_cpumask_var_node(&hctx->cpumask, gfp, node))
		goto free_hctx;

	atomic_set(&hctx->nr_active, 0);
	if (node == NUMA_NO_NODE)
		node = set->numa_node;
	hctx->numa_node = node;

	INIT_DELAYED_WORK(&hctx->run_work, blk_mq_run_work_fn);
	spin_lock_init(&hctx->lock);
	INIT_LIST_HEAD(&hctx->dispatch);
	hctx->queue = q;
	hctx->flags = set->flags & ~BLK_MQ_F_TAG_QUEUE_SHARED;

	INIT_LIST_HEAD(&hctx->hctx_list);

	/*
	 * Allocate space for all possible cpus to avoid allocation at
	 * runtime
	 */
	hctx->ctxs = kmalloc_array_node(nr_cpu_ids, sizeof(void *),
			gfp, node);
	if (!hctx->ctxs)
		goto free_cpumask;

	if (sbitmap_init_node(&hctx->ctx_map, nr_cpu_ids, ilog2(8),
				gfp, node, false, false))
		goto free_ctxs;
	hctx->nr_ctx = 0;

	spin_lock_init(&hctx->dispatch_wait_lock);
	init_waitqueue_func_entry(&hctx->dispatch_wait, blk_mq_dispatch_wake);
	INIT_LIST_HEAD(&hctx->dispatch_wait.entry);

	hctx->fq = blk_alloc_flush_queue(hctx->numa_node, set->cmd_size, gfp);
	if (!hctx->fq)
		goto free_bitmap;

	blk_mq_hctx_kobj_init(hctx);

	return hctx;

 free_bitmap:
	sbitmap_free(&hctx->ctx_map);
 free_ctxs:
	kfree(hctx->ctxs);
 free_cpumask:
	free_cpumask_var(hctx->cpumask);
 free_hctx:
	kfree(hctx);
 fail_alloc_hctx:
	return NULL;
}

static void blk_mq_init_cpu_queues(struct request_queue *q,
				   unsigned int nr_hw_queues)
{
	struct blk_mq_tag_set *set = q->tag_set;
	unsigned int i, j;

	for_each_possible_cpu(i) {
		struct blk_mq_ctx *__ctx = per_cpu_ptr(q->queue_ctx, i);
		struct blk_mq_hw_ctx *hctx;
		int k;

		__ctx->cpu = i;
		spin_lock_init(&__ctx->lock);
		for (k = HCTX_TYPE_DEFAULT; k < HCTX_MAX_TYPES; k++)
			INIT_LIST_HEAD(&__ctx->rq_lists[k]);

		__ctx->queue = q;

		/*
		 * Set local node, IFF we have more than one hw queue. If
		 * not, we remain on the home node of the device
		 */
		for (j = 0; j < set->nr_maps; j++) {
			hctx = blk_mq_map_queue_type(q, j, i);
			if (nr_hw_queues > 1 && hctx->numa_node == NUMA_NO_NODE)
				hctx->numa_node = cpu_to_node(i);
		}
	}
}

struct blk_mq_tags *blk_mq_alloc_map_and_rqs(struct blk_mq_tag_set *set,
					     unsigned int hctx_idx,
					     unsigned int depth)
{
	struct blk_mq_tags *tags;
	int ret;

	tags = blk_mq_alloc_rq_map(set, hctx_idx, depth, set->reserved_tags);
	if (!tags)
		return NULL;

	ret = blk_mq_alloc_rqs(set, tags, hctx_idx, depth);
	if (ret) {
		blk_mq_free_rq_map(tags);
		return NULL;
	}

	return tags;
}

static bool __blk_mq_alloc_map_and_rqs(struct blk_mq_tag_set *set,
				       int hctx_idx)
{
	if (blk_mq_is_shared_tags(set->flags)) {
		set->tags[hctx_idx] = set->shared_tags;

		return true;
	}

	set->tags[hctx_idx] = blk_mq_alloc_map_and_rqs(set, hctx_idx,
						       set->queue_depth);

	return set->tags[hctx_idx];
}

void blk_mq_free_map_and_rqs(struct blk_mq_tag_set *set,
			     struct blk_mq_tags *tags,
			     unsigned int hctx_idx)
{
	if (tags) {
		blk_mq_free_rqs(set, tags, hctx_idx);
		blk_mq_free_rq_map(tags);
	}
}

static void __blk_mq_free_map_and_rqs(struct blk_mq_tag_set *set,
				      unsigned int hctx_idx)
{
	if (!blk_mq_is_shared_tags(set->flags))
		blk_mq_free_map_and_rqs(set, set->tags[hctx_idx], hctx_idx);

	set->tags[hctx_idx] = NULL;
}

static void blk_mq_map_swqueue(struct request_queue *q)
{
	unsigned int j, hctx_idx;
	unsigned long i;
	struct blk_mq_hw_ctx *hctx;
	struct blk_mq_ctx *ctx;
	struct blk_mq_tag_set *set = q->tag_set;

	queue_for_each_hw_ctx(q, hctx, i) {
		cpumask_clear(hctx->cpumask);
		hctx->nr_ctx = 0;
		hctx->dispatch_from = NULL;
	}

	/*
	 * Map software to hardware queues.
	 *
	 * If the cpu isn't present, the cpu is mapped to first hctx.
	 */
	for_each_possible_cpu(i) {

		ctx = per_cpu_ptr(q->queue_ctx, i);
		for (j = 0; j < set->nr_maps; j++) {
			if (!set->map[j].nr_queues) {
				ctx->hctxs[j] = blk_mq_map_queue_type(q,
						HCTX_TYPE_DEFAULT, i);
				continue;
			}
			hctx_idx = set->map[j].mq_map[i];
			/* unmapped hw queue can be remapped after CPU topo changed */
			if (!set->tags[hctx_idx] &&
			    !__blk_mq_alloc_map_and_rqs(set, hctx_idx)) {
				/*
				 * If tags initialization fail for some hctx,
				 * that hctx won't be brought online.  In this
				 * case, remap the current ctx to hctx[0] which
				 * is guaranteed to always have tags allocated
				 */
				set->map[j].mq_map[i] = 0;
			}

			hctx = blk_mq_map_queue_type(q, j, i);
			ctx->hctxs[j] = hctx;
			/*
			 * If the CPU is already set in the mask, then we've
			 * mapped this one already. This can happen if
			 * devices share queues across queue maps.
			 */
			if (cpumask_test_cpu(i, hctx->cpumask))
				continue;

			cpumask_set_cpu(i, hctx->cpumask);
			hctx->type = j;
			ctx->index_hw[hctx->type] = hctx->nr_ctx;
			hctx->ctxs[hctx->nr_ctx++] = ctx;

			/*
			 * If the nr_ctx type overflows, we have exceeded the
			 * amount of sw queues we can support.
			 */
			BUG_ON(!hctx->nr_ctx);
		}

		for (; j < HCTX_MAX_TYPES; j++)
			ctx->hctxs[j] = blk_mq_map_queue_type(q,
					HCTX_TYPE_DEFAULT, i);
	}

	queue_for_each_hw_ctx(q, hctx, i) {
		int cpu;

		/*
		 * If no software queues are mapped to this hardware queue,
		 * disable it and free the request entries.
		 */
		if (!hctx->nr_ctx) {
			/* Never unmap queue 0.  We need it as a
			 * fallback in case of a new remap fails
			 * allocation
			 */
			if (i)
				__blk_mq_free_map_and_rqs(set, i);

			hctx->tags = NULL;
			continue;
		}

		hctx->tags = set->tags[i];
		WARN_ON(!hctx->tags);

		/*
		 * Set the map size to the number of mapped software queues.
		 * This is more accurate and more efficient than looping
		 * over all possibly mapped software queues.
		 */
		sbitmap_resize(&hctx->ctx_map, hctx->nr_ctx);

		/*
		 * Rule out isolated CPUs from hctx->cpumask to avoid
		 * running block kworker on isolated CPUs
		 */
		for_each_cpu(cpu, hctx->cpumask) {
			if (cpu_is_isolated(cpu))
				cpumask_clear_cpu(cpu, hctx->cpumask);
		}

		/*
		 * Initialize batch roundrobin counts
		 */
		hctx->next_cpu = blk_mq_first_mapped_cpu(hctx);
		hctx->next_cpu_batch = BLK_MQ_CPU_WORK_BATCH;
	}
}

/*
 * Caller needs to ensure that we're either frozen/quiesced, or that
 * the queue isn't live yet.
 */
static void queue_set_hctx_shared(struct request_queue *q, bool shared)
{
	struct blk_mq_hw_ctx *hctx;
	unsigned long i;

	queue_for_each_hw_ctx(q, hctx, i) {
		if (shared) {
			hctx->flags |= BLK_MQ_F_TAG_QUEUE_SHARED;
		} else {
			blk_mq_tag_idle(hctx);
			hctx->flags &= ~BLK_MQ_F_TAG_QUEUE_SHARED;
		}
	}
}

static void blk_mq_update_tag_set_shared(struct blk_mq_tag_set *set,
					 bool shared)
{
	struct request_queue *q;

	lockdep_assert_held(&set->tag_list_lock);

	list_for_each_entry(q, &set->tag_list, tag_set_list) {
		blk_mq_freeze_queue(q);
		queue_set_hctx_shared(q, shared);
		blk_mq_unfreeze_queue(q);
	}
}

static void blk_mq_del_queue_tag_set(struct request_queue *q)
{
	struct blk_mq_tag_set *set = q->tag_set;

	mutex_lock(&set->tag_list_lock);
	list_del(&q->tag_set_list);
	if (list_is_singular(&set->tag_list)) {
		/* just transitioned to unshared */
		set->flags &= ~BLK_MQ_F_TAG_QUEUE_SHARED;
		/* update existing queue */
		blk_mq_update_tag_set_shared(set, false);
	}
	mutex_unlock(&set->tag_list_lock);
	INIT_LIST_HEAD(&q->tag_set_list);
}

static void blk_mq_add_queue_tag_set(struct blk_mq_tag_set *set,
				     struct request_queue *q)
{
	mutex_lock(&set->tag_list_lock);

	/*
	 * Check to see if we're transitioning to shared (from 1 to 2 queues).
	 */
	if (!list_empty(&set->tag_list) &&
	    !(set->flags & BLK_MQ_F_TAG_QUEUE_SHARED)) {
		set->flags |= BLK_MQ_F_TAG_QUEUE_SHARED;
		/* update existing queue */
		blk_mq_update_tag_set_shared(set, true);
	}
	if (set->flags & BLK_MQ_F_TAG_QUEUE_SHARED)
		queue_set_hctx_shared(q, true);
	list_add_tail(&q->tag_set_list, &set->tag_list);

	mutex_unlock(&set->tag_list_lock);
}

/* All allocations will be freed in release handler of q->mq_kobj */
static int blk_mq_alloc_ctxs(struct request_queue *q)
{
	struct blk_mq_ctxs *ctxs;
	int cpu;

	ctxs = kzalloc(sizeof(*ctxs), GFP_KERNEL);
	if (!ctxs)
		return -ENOMEM;

	ctxs->queue_ctx = alloc_percpu(struct blk_mq_ctx);
	if (!ctxs->queue_ctx)
		goto fail;

	for_each_possible_cpu(cpu) {
		struct blk_mq_ctx *ctx = per_cpu_ptr(ctxs->queue_ctx, cpu);
		ctx->ctxs = ctxs;
	}

	q->mq_kobj = &ctxs->kobj;
	q->queue_ctx = ctxs->queue_ctx;

	return 0;
 fail:
	kfree(ctxs);
	return -ENOMEM;
}

/*
 * It is the actual release handler for mq, but we do it from
 * request queue's release handler for avoiding use-after-free
 * and headache because q->mq_kobj shouldn't have been introduced,
 * but we can't group ctx/kctx kobj without it.
 */
void blk_mq_release(struct request_queue *q)
{
	struct blk_mq_hw_ctx *hctx, *next;
	unsigned long i;

	queue_for_each_hw_ctx(q, hctx, i)
		WARN_ON_ONCE(hctx && list_empty(&hctx->hctx_list));

	/* all hctx are in .unused_hctx_list now */
	list_for_each_entry_safe(hctx, next, &q->unused_hctx_list, hctx_list) {
		list_del_init(&hctx->hctx_list);
		kobject_put(&hctx->kobj);
	}

	xa_destroy(&q->hctx_table);

	/*
	 * release .mq_kobj and sw queue's kobject now because
	 * both share lifetime with request queue.
	 */
	blk_mq_sysfs_deinit(q);
}

static bool blk_mq_can_poll(struct blk_mq_tag_set *set)
{
	return set->nr_maps > HCTX_TYPE_POLL &&
		set->map[HCTX_TYPE_POLL].nr_queues;
}

struct request_queue *blk_mq_alloc_queue(struct blk_mq_tag_set *set,
		struct queue_limits *lim, void *queuedata)
{
	struct queue_limits default_lim = { };
	struct request_queue *q;
	int ret;

	if (!lim)
		lim = &default_lim;
	lim->features |= BLK_FEAT_IO_STAT | BLK_FEAT_NOWAIT;
	if (blk_mq_can_poll(set))
		lim->features |= BLK_FEAT_POLL;

	q = blk_alloc_queue(lim, set->numa_node);
	if (IS_ERR(q))
		return q;
	q->queuedata = queuedata;
	ret = blk_mq_init_allocated_queue(set, q);
	if (ret) {
		blk_put_queue(q);
		return ERR_PTR(ret);
	}
	return q;
}
EXPORT_SYMBOL(blk_mq_alloc_queue);

/**
 * blk_mq_destroy_queue - shutdown a request queue
 * @q: request queue to shutdown
 *
 * This shuts down a request queue allocated by blk_mq_alloc_queue(). All future
 * requests will be failed with -ENODEV. The caller is responsible for dropping
 * the reference from blk_mq_alloc_queue() by calling blk_put_queue().
 *
 * Context: can sleep
 */
void blk_mq_destroy_queue(struct request_queue *q)
{
	WARN_ON_ONCE(!queue_is_mq(q));
	WARN_ON_ONCE(blk_queue_registered(q));

	might_sleep();

	blk_queue_flag_set(QUEUE_FLAG_DYING, q);
	blk_queue_start_drain(q);
	blk_mq_freeze_queue_wait(q);

	blk_sync_queue(q);
	blk_mq_cancel_work_sync(q);
	blk_mq_exit_queue(q);
}
EXPORT_SYMBOL(blk_mq_destroy_queue);

struct gendisk *__blk_mq_alloc_disk(struct blk_mq_tag_set *set,
		struct queue_limits *lim, void *queuedata,
		struct lock_class_key *lkclass)
{
	struct request_queue *q;
	struct gendisk *disk;

	q = blk_mq_alloc_queue(set, lim, queuedata);
	if (IS_ERR(q))
		return ERR_CAST(q);

	disk = __alloc_disk_node(q, set->numa_node, lkclass);
	if (!disk) {
		blk_mq_destroy_queue(q);
		blk_put_queue(q);
		return ERR_PTR(-ENOMEM);
	}
	set_bit(GD_OWNS_QUEUE, &disk->state);
	return disk;
}
EXPORT_SYMBOL(__blk_mq_alloc_disk);

struct gendisk *blk_mq_alloc_disk_for_queue(struct request_queue *q,
		struct lock_class_key *lkclass)
{
	struct gendisk *disk;

	if (!blk_get_queue(q))
		return NULL;
	disk = __alloc_disk_node(q, NUMA_NO_NODE, lkclass);
	if (!disk)
		blk_put_queue(q);
	return disk;
}
EXPORT_SYMBOL(blk_mq_alloc_disk_for_queue);

static struct blk_mq_hw_ctx *blk_mq_alloc_and_init_hctx(
		struct blk_mq_tag_set *set, struct request_queue *q,
		int hctx_idx, int node)
{
	struct blk_mq_hw_ctx *hctx = NULL, *tmp;

	/* reuse dead hctx first */
	spin_lock(&q->unused_hctx_lock);
	list_for_each_entry(tmp, &q->unused_hctx_list, hctx_list) {
		if (tmp->numa_node == node) {
			hctx = tmp;
			break;
		}
	}
	if (hctx)
		list_del_init(&hctx->hctx_list);
	spin_unlock(&q->unused_hctx_lock);

	if (!hctx)
		hctx = blk_mq_alloc_hctx(q, set, node);
	if (!hctx)
		goto fail;

	if (blk_mq_init_hctx(q, set, hctx, hctx_idx))
		goto free_hctx;

	return hctx;

 free_hctx:
	kobject_put(&hctx->kobj);
 fail:
	return NULL;
}

static void blk_mq_realloc_hw_ctxs(struct blk_mq_tag_set *set,
						struct request_queue *q)
{
	struct blk_mq_hw_ctx *hctx;
	unsigned long i, j;

	/* protect against switching io scheduler  */
	mutex_lock(&q->sysfs_lock);
	for (i = 0; i < set->nr_hw_queues; i++) {
		int old_node;
		int node = blk_mq_get_hctx_node(set, i);
		struct blk_mq_hw_ctx *old_hctx = xa_load(&q->hctx_table, i);

		if (old_hctx) {
			old_node = old_hctx->numa_node;
			blk_mq_exit_hctx(q, set, old_hctx, i);
		}

		if (!blk_mq_alloc_and_init_hctx(set, q, i, node)) {
			if (!old_hctx)
				break;
			pr_warn("Allocate new hctx on node %d fails, fallback to previous one on node %d\n",
					node, old_node);
			hctx = blk_mq_alloc_and_init_hctx(set, q, i, old_node);
			WARN_ON_ONCE(!hctx);
		}
	}
	/*
	 * Increasing nr_hw_queues fails. Free the newly allocated
	 * hctxs and keep the previous q->nr_hw_queues.
	 */
	if (i != set->nr_hw_queues) {
		j = q->nr_hw_queues;
	} else {
		j = i;
		q->nr_hw_queues = set->nr_hw_queues;
	}

	xa_for_each_start(&q->hctx_table, j, hctx, j)
		blk_mq_exit_hctx(q, set, hctx, j);
	mutex_unlock(&q->sysfs_lock);
}

int blk_mq_init_allocated_queue(struct blk_mq_tag_set *set,
		struct request_queue *q)
{
	/* mark the queue as mq asap */
	q->mq_ops = set->ops;

	/*
	 * ->tag_set has to be setup before initialize hctx, which cpuphp
	 * handler needs it for checking queue mapping
	 */
	q->tag_set = set;

	if (blk_mq_alloc_ctxs(q))
		goto err_exit;

	/* init q->mq_kobj and sw queues' kobjects */
	blk_mq_sysfs_init(q);

	INIT_LIST_HEAD(&q->unused_hctx_list);
	spin_lock_init(&q->unused_hctx_lock);

	xa_init(&q->hctx_table);

	blk_mq_realloc_hw_ctxs(set, q);
	if (!q->nr_hw_queues)
		goto err_hctxs;

	INIT_WORK(&q->timeout_work, blk_mq_timeout_work);
	blk_queue_rq_timeout(q, set->timeout ? set->timeout : 30 * HZ);

	q->queue_flags |= QUEUE_FLAG_MQ_DEFAULT;

	INIT_DELAYED_WORK(&q->requeue_work, blk_mq_requeue_work);
	INIT_LIST_HEAD(&q->flush_list);
	INIT_LIST_HEAD(&q->requeue_list);
	spin_lock_init(&q->requeue_lock);

	q->nr_requests = set->queue_depth;

	blk_mq_init_cpu_queues(q, set->nr_hw_queues);
	blk_mq_add_queue_tag_set(set, q);
	blk_mq_map_swqueue(q);
	return 0;

err_hctxs:
	blk_mq_release(q);
err_exit:
	q->mq_ops = NULL;
	return -ENOMEM;
}
EXPORT_SYMBOL(blk_mq_init_allocated_queue);

/* tags can _not_ be used after returning from blk_mq_exit_queue */
void blk_mq_exit_queue(struct request_queue *q)
{
	struct blk_mq_tag_set *set = q->tag_set;

	/* Checks hctx->flags & BLK_MQ_F_TAG_QUEUE_SHARED. */
	blk_mq_exit_hw_queues(q, set, set->nr_hw_queues);
	/* May clear BLK_MQ_F_TAG_QUEUE_SHARED in hctx->flags. */
	blk_mq_del_queue_tag_set(q);
}

static int __blk_mq_alloc_rq_maps(struct blk_mq_tag_set *set)
{
	int i;

	if (blk_mq_is_shared_tags(set->flags)) {
		set->shared_tags = blk_mq_alloc_map_and_rqs(set,
						BLK_MQ_NO_HCTX_IDX,
						set->queue_depth);
		if (!set->shared_tags)
			return -ENOMEM;
	}

	for (i = 0; i < set->nr_hw_queues; i++) {
		if (!__blk_mq_alloc_map_and_rqs(set, i))
			goto out_unwind;
		cond_resched();
	}

	return 0;

out_unwind:
	while (--i >= 0)
		__blk_mq_free_map_and_rqs(set, i);

	if (blk_mq_is_shared_tags(set->flags)) {
		blk_mq_free_map_and_rqs(set, set->shared_tags,
					BLK_MQ_NO_HCTX_IDX);
	}

	return -ENOMEM;
}

/*
 * Allocate the request maps associated with this tag_set. Note that this
 * may reduce the depth asked for, if memory is tight. set->queue_depth
 * will be updated to reflect the allocated depth.
 */
static int blk_mq_alloc_set_map_and_rqs(struct blk_mq_tag_set *set)
{
	unsigned int depth;
	int err;

	depth = set->queue_depth;
	do {
		err = __blk_mq_alloc_rq_maps(set);
		if (!err)
			break;

		set->queue_depth >>= 1;
		if (set->queue_depth < set->reserved_tags + BLK_MQ_TAG_MIN) {
			err = -ENOMEM;
			break;
		}
	} while (set->queue_depth);

	if (!set->queue_depth || err) {
		pr_err("blk-mq: failed to allocate request map\n");
		return -ENOMEM;
	}

	if (depth != set->queue_depth)
		pr_info("blk-mq: reduced tag depth (%u -> %u)\n",
						depth, set->queue_depth);

	return 0;
}

static void blk_mq_update_queue_map(struct blk_mq_tag_set *set)
{
	/*
	 * blk_mq_map_queues() and multiple .map_queues() implementations
	 * expect that set->map[HCTX_TYPE_DEFAULT].nr_queues is set to the
	 * number of hardware queues.
	 */
	if (set->nr_maps == 1)
		set->map[HCTX_TYPE_DEFAULT].nr_queues = set->nr_hw_queues;

	if (set->ops->map_queues) {
		int i;

		/*
		 * transport .map_queues is usually done in the following
		 * way:
		 *
		 * for (queue = 0; queue < set->nr_hw_queues; queue++) {
		 * 	mask = get_cpu_mask(queue)
		 * 	for_each_cpu(cpu, mask)
		 * 		set->map[x].mq_map[cpu] = queue;
		 * }
		 *
		 * When we need to remap, the table has to be cleared for
		 * killing stale mapping since one CPU may not be mapped
		 * to any hw queue.
		 */
		for (i = 0; i < set->nr_maps; i++)
			blk_mq_clear_mq_map(&set->map[i]);

		set->ops->map_queues(set);
	} else {
		BUG_ON(set->nr_maps > 1);
		blk_mq_map_queues(&set->map[HCTX_TYPE_DEFAULT]);
	}
}

static int blk_mq_realloc_tag_set_tags(struct blk_mq_tag_set *set,
				       int new_nr_hw_queues)
{
	struct blk_mq_tags **new_tags;
	int i;

	if (set->nr_hw_queues >= new_nr_hw_queues)
		goto done;

	new_tags = kcalloc_node(new_nr_hw_queues, sizeof(struct blk_mq_tags *),
				GFP_KERNEL, set->numa_node);
	if (!new_tags)
		return -ENOMEM;

	if (set->tags)
		memcpy(new_tags, set->tags, set->nr_hw_queues *
		       sizeof(*set->tags));
	kfree(set->tags);
	set->tags = new_tags;

	for (i = set->nr_hw_queues; i < new_nr_hw_queues; i++) {
		if (!__blk_mq_alloc_map_and_rqs(set, i)) {
			while (--i >= set->nr_hw_queues)
				__blk_mq_free_map_and_rqs(set, i);
			return -ENOMEM;
		}
		cond_resched();
	}

done:
	set->nr_hw_queues = new_nr_hw_queues;
	return 0;
}

/*
 * Alloc a tag set to be associated with one or more request queues.
 * May fail with EINVAL for various error conditions. May adjust the
 * requested depth down, if it's too large. In that case, the set
 * value will be stored in set->queue_depth.
 */
int blk_mq_alloc_tag_set(struct blk_mq_tag_set *set)
{
	int i, ret;

	BUILD_BUG_ON(BLK_MQ_MAX_DEPTH > 1 << BLK_MQ_UNIQUE_TAG_BITS);

	if (!set->nr_hw_queues)
		return -EINVAL;
	if (!set->queue_depth)
		return -EINVAL;
	if (set->queue_depth < set->reserved_tags + BLK_MQ_TAG_MIN)
		return -EINVAL;

	if (!set->ops->queue_rq)
		return -EINVAL;

	if (!set->ops->get_budget ^ !set->ops->put_budget)
		return -EINVAL;

	if (set->queue_depth > BLK_MQ_MAX_DEPTH) {
		pr_info("blk-mq: reduced tag depth to %u\n",
			BLK_MQ_MAX_DEPTH);
		set->queue_depth = BLK_MQ_MAX_DEPTH;
	}

	if (!set->nr_maps)
		set->nr_maps = 1;
	else if (set->nr_maps > HCTX_MAX_TYPES)
		return -EINVAL;

	/*
	 * If a crashdump is active, then we are potentially in a very
	 * memory constrained environment. Limit us to  64 tags to prevent
	 * using too much memory.
	 */
	if (is_kdump_kernel())
		set->queue_depth = min(64U, set->queue_depth);

	/*
	 * There is no use for more h/w queues than cpus if we just have
	 * a single map
	 */
	if (set->nr_maps == 1 && set->nr_hw_queues > nr_cpu_ids)
		set->nr_hw_queues = nr_cpu_ids;

	if (set->flags & BLK_MQ_F_BLOCKING) {
		set->srcu = kmalloc(sizeof(*set->srcu), GFP_KERNEL);
		if (!set->srcu)
			return -ENOMEM;
		ret = init_srcu_struct(set->srcu);
		if (ret)
			goto out_free_srcu;
	}

	ret = -ENOMEM;
	set->tags = kcalloc_node(set->nr_hw_queues,
				 sizeof(struct blk_mq_tags *), GFP_KERNEL,
				 set->numa_node);
	if (!set->tags)
		goto out_cleanup_srcu;

	for (i = 0; i < set->nr_maps; i++) {
		set->map[i].mq_map = kcalloc_node(nr_cpu_ids,
						  sizeof(set->map[i].mq_map[0]),
						  GFP_KERNEL, set->numa_node);
		if (!set->map[i].mq_map)
			goto out_free_mq_map;
		set->map[i].nr_queues = set->nr_hw_queues;
	}

	blk_mq_update_queue_map(set);

	ret = blk_mq_alloc_set_map_and_rqs(set);
	if (ret)
		goto out_free_mq_map;

	mutex_init(&set->tag_list_lock);
	INIT_LIST_HEAD(&set->tag_list);

	return 0;

out_free_mq_map:
	for (i = 0; i < set->nr_maps; i++) {
		kfree(set->map[i].mq_map);
		set->map[i].mq_map = NULL;
	}
	kfree(set->tags);
	set->tags = NULL;
out_cleanup_srcu:
	if (set->flags & BLK_MQ_F_BLOCKING)
		cleanup_srcu_struct(set->srcu);
out_free_srcu:
	if (set->flags & BLK_MQ_F_BLOCKING)
		kfree(set->srcu);
	return ret;
}
EXPORT_SYMBOL(blk_mq_alloc_tag_set);

/* allocate and initialize a tagset for a simple single-queue device */
int blk_mq_alloc_sq_tag_set(struct blk_mq_tag_set *set,
		const struct blk_mq_ops *ops, unsigned int queue_depth,
		unsigned int set_flags)
{
	memset(set, 0, sizeof(*set));
	set->ops = ops;
	set->nr_hw_queues = 1;
	set->nr_maps = 1;
	set->queue_depth = queue_depth;
	set->numa_node = NUMA_NO_NODE;
	set->flags = set_flags;
	return blk_mq_alloc_tag_set(set);
}
EXPORT_SYMBOL_GPL(blk_mq_alloc_sq_tag_set);

void blk_mq_free_tag_set(struct blk_mq_tag_set *set)
{
	int i, j;

	for (i = 0; i < set->nr_hw_queues; i++)
		__blk_mq_free_map_and_rqs(set, i);

	if (blk_mq_is_shared_tags(set->flags)) {
		blk_mq_free_map_and_rqs(set, set->shared_tags,
					BLK_MQ_NO_HCTX_IDX);
	}

	for (j = 0; j < set->nr_maps; j++) {
		kfree(set->map[j].mq_map);
		set->map[j].mq_map = NULL;
	}

	kfree(set->tags);
	set->tags = NULL;
	if (set->flags & BLK_MQ_F_BLOCKING) {
		cleanup_srcu_struct(set->srcu);
		kfree(set->srcu);
	}
}
EXPORT_SYMBOL(blk_mq_free_tag_set);

int blk_mq_update_nr_requests(struct request_queue *q, unsigned int nr)
{
	struct blk_mq_tag_set *set = q->tag_set;
	struct blk_mq_hw_ctx *hctx;
	int ret;
	unsigned long i;

	if (WARN_ON_ONCE(!q->mq_freeze_depth))
		return -EINVAL;

	if (!set)
		return -EINVAL;

	if (q->nr_requests == nr)
		return 0;

	blk_mq_quiesce_queue(q);

	ret = 0;
	queue_for_each_hw_ctx(q, hctx, i) {
		if (!hctx->tags)
			continue;
		/*
		 * If we're using an MQ scheduler, just update the scheduler
		 * queue depth. This is similar to what the old code would do.
		 */
		if (hctx->sched_tags) {
			ret = blk_mq_tag_update_depth(hctx, &hctx->sched_tags,
						      nr, true);
		} else {
			ret = blk_mq_tag_update_depth(hctx, &hctx->tags, nr,
						      false);
		}
		if (ret)
			break;
		if (q->elevator && q->elevator->type->ops.depth_updated)
			q->elevator->type->ops.depth_updated(hctx);
	}
	if (!ret) {
		q->nr_requests = nr;
		if (blk_mq_is_shared_tags(set->flags)) {
			if (q->elevator)
				blk_mq_tag_update_sched_shared_tags(q);
			else
				blk_mq_tag_resize_shared_tags(set, nr);
		}
	}

	blk_mq_unquiesce_queue(q);

	return ret;
}

/*
 * request_queue and elevator_type pair.
 * It is just used by __blk_mq_update_nr_hw_queues to cache
 * the elevator_type associated with a request_queue.
 */
struct blk_mq_qe_pair {
	struct list_head node;
	struct request_queue *q;
	struct elevator_type *type;
};

/*
 * Cache the elevator_type in qe pair list and switch the
 * io scheduler to 'none'
 */
static bool blk_mq_elv_switch_none(struct list_head *head,
		struct request_queue *q)
{
	struct blk_mq_qe_pair *qe;

	qe = kmalloc(sizeof(*qe), GFP_NOIO | __GFP_NOWARN | __GFP_NORETRY);
	if (!qe)
		return false;

	/* q->elevator needs protection from ->sysfs_lock */
	mutex_lock(&q->sysfs_lock);

	/* the check has to be done with holding sysfs_lock */
	if (!q->elevator) {
		kfree(qe);
		goto unlock;
	}

	INIT_LIST_HEAD(&qe->node);
	qe->q = q;
	qe->type = q->elevator->type;
	/* keep a reference to the elevator module as we'll switch back */
	__elevator_get(qe->type);
	list_add(&qe->node, head);
	elevator_disable(q);
unlock:
	mutex_unlock(&q->sysfs_lock);

	return true;
}

static struct blk_mq_qe_pair *blk_lookup_qe_pair(struct list_head *head,
						struct request_queue *q)
{
	struct blk_mq_qe_pair *qe;

	list_for_each_entry(qe, head, node)
		if (qe->q == q)
			return qe;

	return NULL;
}

static void blk_mq_elv_switch_back(struct list_head *head,
				  struct request_queue *q)
{
	struct blk_mq_qe_pair *qe;
	struct elevator_type *t;

	qe = blk_lookup_qe_pair(head, q);
	if (!qe)
		return;
	t = qe->type;
	list_del(&qe->node);
	kfree(qe);

	mutex_lock(&q->sysfs_lock);
	elevator_switch(q, t);
	/* drop the reference acquired in blk_mq_elv_switch_none */
	elevator_put(t);
	mutex_unlock(&q->sysfs_lock);
}

static void __blk_mq_update_nr_hw_queues(struct blk_mq_tag_set *set,
							int nr_hw_queues)
{
	struct request_queue *q;
	LIST_HEAD(head);
	int prev_nr_hw_queues = set->nr_hw_queues;
	int i;

	lockdep_assert_held(&set->tag_list_lock);

	if (set->nr_maps == 1 && nr_hw_queues > nr_cpu_ids)
		nr_hw_queues = nr_cpu_ids;
	if (nr_hw_queues < 1)
		return;
	if (set->nr_maps == 1 && nr_hw_queues == set->nr_hw_queues)
		return;

	list_for_each_entry(q, &set->tag_list, tag_set_list)
		blk_mq_freeze_queue(q);
	/*
	 * Switch IO scheduler to 'none', cleaning up the data associated
	 * with the previous scheduler. We will switch back once we are done
	 * updating the new sw to hw queue mappings.
	 */
	list_for_each_entry(q, &set->tag_list, tag_set_list)
		if (!blk_mq_elv_switch_none(&head, q))
			goto switch_back;

	list_for_each_entry(q, &set->tag_list, tag_set_list) {
		blk_mq_debugfs_unregister_hctxs(q);
		blk_mq_sysfs_unregister_hctxs(q);
	}

	if (blk_mq_realloc_tag_set_tags(set, nr_hw_queues) < 0)
		goto reregister;

fallback:
	blk_mq_update_queue_map(set);
	list_for_each_entry(q, &set->tag_list, tag_set_list) {
		struct queue_limits lim;

		blk_mq_realloc_hw_ctxs(set, q);

		if (q->nr_hw_queues != set->nr_hw_queues) {
			int i = prev_nr_hw_queues;

			pr_warn("Increasing nr_hw_queues to %d fails, fallback to %d\n",
					nr_hw_queues, prev_nr_hw_queues);
			for (; i < set->nr_hw_queues; i++)
				__blk_mq_free_map_and_rqs(set, i);

			set->nr_hw_queues = prev_nr_hw_queues;
			goto fallback;
		}
		lim = queue_limits_start_update(q);
		if (blk_mq_can_poll(set))
			lim.features |= BLK_FEAT_POLL;
		else
			lim.features &= ~BLK_FEAT_POLL;
		if (queue_limits_commit_update(q, &lim) < 0)
			pr_warn("updating the poll flag failed\n");
		blk_mq_map_swqueue(q);
	}

reregister:
	list_for_each_entry(q, &set->tag_list, tag_set_list) {
		blk_mq_sysfs_register_hctxs(q);
		blk_mq_debugfs_register_hctxs(q);
	}

switch_back:
	list_for_each_entry(q, &set->tag_list, tag_set_list)
		blk_mq_elv_switch_back(&head, q);

	list_for_each_entry(q, &set->tag_list, tag_set_list)
		blk_mq_unfreeze_queue(q);

	/* Free the excess tags when nr_hw_queues shrink. */
	for (i = set->nr_hw_queues; i < prev_nr_hw_queues; i++)
		__blk_mq_free_map_and_rqs(set, i);
}

void blk_mq_update_nr_hw_queues(struct blk_mq_tag_set *set, int nr_hw_queues)
{
	mutex_lock(&set->tag_list_lock);
	__blk_mq_update_nr_hw_queues(set, nr_hw_queues);
	mutex_unlock(&set->tag_list_lock);
}
EXPORT_SYMBOL_GPL(blk_mq_update_nr_hw_queues);

static int blk_hctx_poll(struct request_queue *q, struct blk_mq_hw_ctx *hctx,
			 struct io_comp_batch *iob, unsigned int flags)
{
	long state = get_current_state();
	int ret;

	do {
		ret = q->mq_ops->poll(hctx, iob);
		if (ret > 0) {
			__set_current_state(TASK_RUNNING);
			return ret;
		}

		if (signal_pending_state(state, current))
			__set_current_state(TASK_RUNNING);
		if (task_is_running(current))
			return 1;

		if (ret < 0 || (flags & BLK_POLL_ONESHOT))
			break;
		cpu_relax();
	} while (!need_resched());

	__set_current_state(TASK_RUNNING);
	return 0;
}

int blk_mq_poll(struct request_queue *q, blk_qc_t cookie,
		struct io_comp_batch *iob, unsigned int flags)
{
	struct blk_mq_hw_ctx *hctx = xa_load(&q->hctx_table, cookie);

	return blk_hctx_poll(q, hctx, iob, flags);
}

int blk_rq_poll(struct request *rq, struct io_comp_batch *iob,
		unsigned int poll_flags)
{
	struct request_queue *q = rq->q;
	int ret;

	if (!blk_rq_is_poll(rq))
		return 0;
	if (!percpu_ref_tryget(&q->q_usage_counter))
		return 0;

	ret = blk_hctx_poll(q, rq->mq_hctx, iob, poll_flags);
	blk_queue_exit(q);

	return ret;
}
EXPORT_SYMBOL_GPL(blk_rq_poll);

unsigned int blk_mq_rq_cpu(struct request *rq)
{
	return rq->mq_ctx->cpu;
}
EXPORT_SYMBOL(blk_mq_rq_cpu);

void blk_mq_cancel_work_sync(struct request_queue *q)
{
	struct blk_mq_hw_ctx *hctx;
	unsigned long i;

	cancel_delayed_work_sync(&q->requeue_work);

	queue_for_each_hw_ctx(q, hctx, i)
		cancel_delayed_work_sync(&hctx->run_work);
}

static int __init blk_mq_init(void)
{
	int i;

	for_each_possible_cpu(i)
		init_llist_head(&per_cpu(blk_cpu_done, i));
	for_each_possible_cpu(i)
		INIT_CSD(&per_cpu(blk_cpu_csd, i),
			 __blk_mq_complete_request_remote, NULL);
	open_softirq(BLOCK_SOFTIRQ, blk_done_softirq);

	cpuhp_setup_state_nocalls(CPUHP_BLOCK_SOFTIRQ_DEAD,
				  "block/softirq:dead", NULL,
				  blk_softirq_cpu_dead);
	cpuhp_setup_state_multi(CPUHP_BLK_MQ_DEAD, "block/mq:dead", NULL,
				blk_mq_hctx_notify_dead);
	cpuhp_setup_state_multi(CPUHP_AP_BLK_MQ_ONLINE, "block/mq:online",
				blk_mq_hctx_notify_online,
				blk_mq_hctx_notify_offline);
	return 0;
}
subsys_initcall(blk_mq_init);<|MERGE_RESOLUTION|>--- conflicted
+++ resolved
@@ -28,13 +28,7 @@
 #include <linux/prefetch.h>
 #include <linux/blk-crypto.h>
 #include <linux/part_stat.h>
-<<<<<<< HEAD
-#ifndef __GENKSYMS__
 #include <linux/sched/isolation.h>
-#endif
-=======
-#include <linux/sched/isolation.h>
->>>>>>> 2d5404ca
 
 #include <trace/events/block.h>
 
@@ -338,11 +332,7 @@
 static inline void blk_mq_rq_time_init(struct request *rq, u64 alloc_time_ns)
 {
 	if (blk_mq_need_time_stamp(rq))
-<<<<<<< HEAD
-		rq->start_time_ns = ktime_get_ns();
-=======
 		rq->start_time_ns = blk_time_get_ns();
->>>>>>> 2d5404ca
 	else
 		rq->start_time_ns = 0;
 
@@ -456,13 +446,10 @@
 	if (data->cmd_flags & REQ_NOWAIT)
 		data->flags |= BLK_MQ_REQ_NOWAIT;
 
-<<<<<<< HEAD
-=======
 retry:
 	data->ctx = blk_mq_get_ctx(q);
 	data->hctx = blk_mq_map_queue(q, data->cmd_flags, data->ctx);
 
->>>>>>> 2d5404ca
 	if (q->elevator) {
 		/*
 		 * All requests use scheduler tags when an I/O scheduler is
@@ -477,21 +464,6 @@
 		if ((data->cmd_flags & REQ_OP_MASK) != REQ_OP_FLUSH &&
 		    !blk_op_is_passthrough(data->cmd_flags)) {
 			struct elevator_mq_ops *ops = &q->elevator->type->ops;
-<<<<<<< HEAD
-
-			WARN_ON_ONCE(data->flags & BLK_MQ_REQ_RESERVED);
-
-			data->rq_flags |= RQF_USE_SCHED;
-			if (ops->limit_depth)
-				ops->limit_depth(data->cmd_flags, data);
-		}
-	}
-
-retry:
-	data->ctx = blk_mq_get_ctx(q);
-	data->hctx = blk_mq_map_queue(q, data->cmd_flags, data->ctx);
-	if (!(data->rq_flags & RQF_SCHED_TAGS))
-=======
 
 			WARN_ON_ONCE(data->flags & BLK_MQ_REQ_RESERVED);
 
@@ -500,7 +472,6 @@
 				ops->limit_depth(data->cmd_flags, data);
 		}
 	} else {
->>>>>>> 2d5404ca
 		blk_mq_tag_busy(data->hctx);
 	}
 
@@ -718,11 +689,8 @@
 {
 	struct request_queue *q = rq->q;
 
-<<<<<<< HEAD
-=======
 	blk_zone_finish_request(rq);
 
->>>>>>> 2d5404ca
 	if (rq->rq_flags & RQF_USE_SCHED) {
 		q->elevator->type->ops.finish_request(rq);
 		/*
@@ -1065,8 +1033,6 @@
 {
 	if (blk_mq_need_time_stamp(rq))
 		__blk_mq_end_request_acct(rq, blk_time_get_ns());
-
-	blk_mq_finish_request(rq);
 
 	blk_mq_finish_request(rq);
 
@@ -2890,12 +2856,6 @@
 	};
 	struct request *rq;
 
-<<<<<<< HEAD
-	if (blk_mq_attempt_bio_merge(q, bio, nsegs))
-		return NULL;
-
-=======
->>>>>>> 2d5404ca
 	rq_qos_throttle(q, bio);
 
 	if (plug) {
@@ -2913,22 +2873,6 @@
 	return NULL;
 }
 
-<<<<<<< HEAD
-/* return true if this @rq can be used for @bio */
-static bool blk_mq_can_use_cached_rq(struct request *rq, struct blk_plug *plug,
-		struct bio *bio)
-{
-	enum hctx_type type = blk_mq_get_hctx_type(bio->bi_opf);
-	enum hctx_type hctx_type = rq->mq_hctx->type;
-
-	WARN_ON_ONCE(rq_list_peek(&plug->cached_rq) != rq);
-
-	if (type != hctx_type &&
-	    !(type == HCTX_TYPE_READ && hctx_type == HCTX_TYPE_DEFAULT))
-		return false;
-	if (op_is_flush(rq->cmd_flags) != op_is_flush(bio->bi_opf))
-		return false;
-=======
 /*
  * Check if there is a suitable cached request and return it.
  */
@@ -2955,7 +2899,6 @@
 		struct bio *bio)
 {
 	WARN_ON_ONCE(rq_list_peek(&plug->cached_rq) != rq);
->>>>>>> 2d5404ca
 
 	/*
 	 * If any qos ->throttle() end up blocking, we will have flushed the
@@ -2968,10 +2911,6 @@
 	blk_mq_rq_time_init(rq, 0);
 	rq->cmd_flags = bio->bi_opf;
 	INIT_LIST_HEAD(&rq->queuelist);
-<<<<<<< HEAD
-	return true;
-=======
->>>>>>> 2d5404ca
 }
 
 static bool bio_unaligned(const struct bio *bio, struct request_queue *q)
@@ -3004,13 +2943,8 @@
 	struct blk_plug *plug = current->plug;
 	const int is_sync = op_is_sync(bio->bi_opf);
 	struct blk_mq_hw_ctx *hctx;
-<<<<<<< HEAD
-	struct request *rq = NULL;
-	unsigned int nr_segs = 1;
-=======
 	unsigned int nr_segs;
 	struct request *rq;
->>>>>>> 2d5404ca
 	blk_status_t ret;
 
 	/*
@@ -3042,35 +2976,6 @@
 			return;
 	}
 
-<<<<<<< HEAD
-	bio_set_ioprio(bio);
-
-	if (plug) {
-		rq = rq_list_peek(&plug->cached_rq);
-		if (rq && rq->q != q)
-			rq = NULL;
-	}
-	if (rq) {
-		if (!bio_integrity_prep(bio))
-			return;
-		if (blk_mq_attempt_bio_merge(q, bio, nr_segs))
-			return;
-		if (blk_mq_can_use_cached_rq(rq, plug, bio))
-			goto done;
-		percpu_ref_get(&q->q_usage_counter);
-	} else {
-		if (unlikely(bio_queue_enter(bio)))
-			return;
-		if (!bio_integrity_prep(bio))
-			goto fail;
-	}
-
-	rq = blk_mq_get_new_requests(q, plug, bio, nr_segs);
-	if (unlikely(!rq)) {
-fail:
-		blk_queue_exit(q);
-		return;
-=======
 	/*
 	 * Device reconfiguration may change logical block size, so alignment
 	 * check has to be done with queue usage counter held
@@ -3100,10 +3005,8 @@
 			goto queue_exit;
 	} else {
 		blk_mq_use_cached_rq(rq, plug, bio);
->>>>>>> 2d5404ca
-	}
-
-done:
+	}
+
 	trace_block_getrq(bio);
 
 	rq_qos_track(q, rq, bio);
@@ -3118,12 +3021,9 @@
 		return;
 	}
 
-<<<<<<< HEAD
-=======
 	if (bio_zone_write_plugging(bio))
 		blk_zone_write_plug_init_request(rq);
 
->>>>>>> 2d5404ca
 	if (op_is_flush(bio->bi_opf) && blk_insert_flush(rq))
 		return;
 
