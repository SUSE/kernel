#ifndef BLK_THROTTLE_H
#define BLK_THROTTLE_H

#include "blk-cgroup-rwstat.h"

/*
 * To implement hierarchical throttling, throtl_grps form a tree and bios
 * are dispatched upwards level by level until they reach the top and get
 * issued.  When dispatching bios from the children and local group at each
 * level, if the bios are dispatched into a single bio_list, there's a risk
 * of a local or child group which can queue many bios at once filling up
 * the list starving others.
 *
 * To avoid such starvation, dispatched bios are queued separately
 * according to where they came from.  When they are again dispatched to
 * the parent, they're popped in round-robin order so that no single source
 * hogs the dispatch window.
 *
 * throtl_qnode is used to keep the queued bios separated by their sources.
 * Bios are queued to throtl_qnode which in turn is queued to
 * throtl_service_queue and then dispatched in round-robin order.
 *
 * It's also used to track the reference counts on blkg's.  A qnode always
 * belongs to a throtl_grp and gets queued on itself or the parent, so
 * incrementing the reference of the associated throtl_grp when a qnode is
 * queued and decrementing when dequeued is enough to keep the whole blkg
 * tree pinned while bios are in flight.
 */
struct throtl_qnode {
	struct list_head	node;		/* service_queue->queued[] */
	struct bio_list		bios;		/* queued bios */
	struct throtl_grp	*tg;		/* tg this qnode belongs to */
};

struct throtl_service_queue {
	struct throtl_service_queue *parent_sq;	/* the parent service_queue */

	/*
	 * Bios queued directly to this service_queue or dispatched from
	 * children throtl_grp's.
	 */
	struct list_head	queued[2];	/* throtl_qnode [READ/WRITE] */
	unsigned int		nr_queued[2];	/* number of queued bios */

	/*
	 * RB tree of active children throtl_grp's, which are sorted by
	 * their ->disptime.
	 */
	struct rb_root_cached	pending_tree;	/* RB tree of active tgs */
	unsigned int		nr_pending;	/* # queued in the tree */
	unsigned long		first_pending_disptime;	/* disptime of the first tg */
	struct timer_list	pending_timer;	/* fires on first_pending_disptime */
};

enum tg_state_flags {
	THROTL_TG_PENDING	= 1 << 0,	/* on parent's pending tree */
	THROTL_TG_WAS_EMPTY	= 1 << 1,	/* bio_lists[] became non-empty */
	THROTL_TG_CANCELING	= 1 << 2,	/* starts to cancel bio */
};

struct throtl_grp {
	/* must be the first member */
	struct blkg_policy_data pd;

	/* active throtl group service_queue member */
	struct rb_node rb_node;

	/* throtl_data this group belongs to */
	struct throtl_data *td;

	/* this group's service queue */
	struct throtl_service_queue service_queue;

	/*
	 * qnode_on_self is used when bios are directly queued to this
	 * throtl_grp so that local bios compete fairly with bios
	 * dispatched from children.  qnode_on_parent is used when bios are
	 * dispatched from this throtl_grp into its parent and will compete
	 * with the sibling qnode_on_parents and the parent's
	 * qnode_on_self.
	 */
	struct throtl_qnode qnode_on_self[2];
	struct throtl_qnode qnode_on_parent[2];

	/*
	 * Dispatch time in jiffies. This is the estimated time when group
	 * will unthrottle and is ready to dispatch more bio. It is used as
	 * key to sort active groups in service tree.
	 */
	unsigned long disptime;

	unsigned int flags;

	/* are there any throtl rules between this group and td? */
	bool has_rules_bps[2];
	bool has_rules_iops[2];

	/* bytes per second rate limits */
	uint64_t bps[2];

	/* IOPS limits */
	unsigned int iops[2];

	/* Number of bytes dispatched in current slice */
	uint64_t bytes_disp[2];
	/* Number of bio's dispatched in current slice */
	unsigned int io_disp[2];

	uint64_t last_bytes_disp[2];
	unsigned int last_io_disp[2];

	/*
	 * The following two fields are updated when new configuration is
	 * submitted while some bios are still throttled, they record how many
	 * bytes/ios are waited already in previous configuration, and they will
	 * be used to calculate wait time under new configuration.
	 */
	long long carryover_bytes[2];
	int carryover_ios[2];

	unsigned long last_check_time;

	/* When did we start a new slice */
	unsigned long slice_start[2];
	unsigned long slice_end[2];

	struct blkg_rwstat stat_bytes;
	struct blkg_rwstat stat_ios;
};

extern struct blkcg_policy blkcg_policy_throtl;

static inline struct throtl_grp *pd_to_tg(struct blkg_policy_data *pd)
{
	return pd ? container_of(pd, struct throtl_grp, pd) : NULL;
}

static inline struct throtl_grp *blkg_to_tg(struct blkcg_gq *blkg)
{
	return pd_to_tg(blkg_to_pd(blkg, &blkcg_policy_throtl));
}

/*
 * Internal throttling interface
 */
#ifndef CONFIG_BLK_DEV_THROTTLING
static inline void blk_throtl_exit(struct gendisk *disk) { }
static inline bool blk_throtl_bio(struct bio *bio) { return false; }
static inline void blk_throtl_cancel_bios(struct gendisk *disk) { }
#else /* CONFIG_BLK_DEV_THROTTLING */
void blk_throtl_exit(struct gendisk *disk);
bool __blk_throtl_bio(struct bio *bio);
void blk_throtl_cancel_bios(struct gendisk *disk);

static inline bool blk_throtl_activated(struct request_queue *q)
{
	return q->td != NULL;
}

static inline bool blk_should_throtl(struct bio *bio)
{
	struct throtl_grp *tg;
	int rw = bio_data_dir(bio);

<<<<<<< HEAD
=======
	/*
	 * This is called under bio_queue_enter(), and it's synchronized with
	 * the activation of blk-throtl, which is protected by
	 * blk_mq_freeze_queue().
	 */
	if (!blk_throtl_activated(bio->bi_bdev->bd_queue))
		return false;

	tg = blkg_to_tg(bio->bi_blkg);
>>>>>>> 2d5404ca
	if (!cgroup_subsys_on_dfl(io_cgrp_subsys)) {
		if (!bio_flagged(bio, BIO_CGROUP_ACCT)) {
			bio_set_flag(bio, BIO_CGROUP_ACCT);
			blkg_rwstat_add(&tg->stat_bytes, bio->bi_opf,
					bio->bi_iter.bi_size);
		}
		blkg_rwstat_add(&tg->stat_ios, bio->bi_opf, 1);
	}

	/* iops limit is always counted */
	if (tg->has_rules_iops[rw])
		return true;

	if (tg->has_rules_bps[rw] && !bio_flagged(bio, BIO_BPS_THROTTLED))
		return true;

	return false;
}

static inline bool blk_throtl_bio(struct bio *bio)
{

	if (!blk_should_throtl(bio))
		return false;

	return __blk_throtl_bio(bio);
}
#endif /* CONFIG_BLK_DEV_THROTTLING */

#endif<|MERGE_RESOLUTION|>--- conflicted
+++ resolved
@@ -162,8 +162,6 @@
 	struct throtl_grp *tg;
 	int rw = bio_data_dir(bio);
 
-<<<<<<< HEAD
-=======
 	/*
 	 * This is called under bio_queue_enter(), and it's synchronized with
 	 * the activation of blk-throtl, which is protected by
@@ -173,7 +171,6 @@
 		return false;
 
 	tg = blkg_to_tg(bio->bi_blkg);
->>>>>>> 2d5404ca
 	if (!cgroup_subsys_on_dfl(io_cgrp_subsys)) {
 		if (!bio_flagged(bio, BIO_CGROUP_ACCT)) {
 			bio_set_flag(bio, BIO_CGROUP_ACCT);
