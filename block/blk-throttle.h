--- conflicted
+++ resolved
@@ -185,12 +185,6 @@
 	struct throtl_grp *tg = blkg_to_tg(bio->bi_blkg);
 	int rw = bio_data_dir(bio);
 
-<<<<<<< HEAD
-	/* no need to throttle bps any more if the bio has been throttled */
-	if (bio_flagged(bio, BIO_BPS_THROTTLED) &&
-	    !(tg->flags & THROTL_TG_HAS_IOPS_LIMIT))
-		return false;
-=======
 	/* iops limit is always counted */
 	if (tg->has_rules_iops[rw])
 		return true;
@@ -203,7 +197,6 @@
 
 static inline bool blk_throtl_bio(struct bio *bio)
 {
->>>>>>> 7dd250ec
 
 	if (!blk_should_throtl(bio))
 		return false;
