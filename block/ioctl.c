// SPDX-License-Identifier: GPL-2.0
#include <linux/capability.h>
#include <linux/compat.h>
#include <linux/blkdev.h>
#include <linux/export.h>
#include <linux/gfp.h>
#include <linux/blkpg.h>
#include <linux/hdreg.h>
#include <linux/backing-dev.h>
#include <linux/fs.h>
#include <linux/blktrace_api.h>
#include <linux/pr.h>
#include <linux/uaccess.h>
#include "blk.h"

static int blkpg_do_ioctl(struct block_device *bdev,
			  struct blkpg_partition __user *upart, int op)
{
	struct gendisk *disk = bdev->bd_disk;
	struct blkpg_partition p;
	long long start, length;

	if (!capable(CAP_SYS_ADMIN))
		return -EACCES;
	if (copy_from_user(&p, upart, sizeof(struct blkpg_partition)))
		return -EFAULT;
	if (bdev_is_partition(bdev))
		return -EINVAL;

	if (p.pno <= 0)
		return -EINVAL;

	if (op == BLKPG_DEL_PARTITION)
		return bdev_del_partition(disk, p.pno);

	start = p.start >> SECTOR_SHIFT;
	length = p.length >> SECTOR_SHIFT;

	switch (op) {
	case BLKPG_ADD_PARTITION:
		/* check if partition is aligned to blocksize */
		if (p.start & (bdev_logical_block_size(bdev) - 1))
			return -EINVAL;
		return bdev_add_partition(disk, p.pno, start, length);
	case BLKPG_RESIZE_PARTITION:
		return bdev_resize_partition(disk, p.pno, start, length);
	default:
		return -EINVAL;
	}
}

static int blkpg_ioctl(struct block_device *bdev,
		       struct blkpg_ioctl_arg __user *arg)
{
	struct blkpg_partition __user *udata;
	int op;

	if (get_user(op, &arg->op) || get_user(udata, &arg->data))
		return -EFAULT;

	return blkpg_do_ioctl(bdev, udata, op);
}

#ifdef CONFIG_COMPAT
struct compat_blkpg_ioctl_arg {
	compat_int_t op;
	compat_int_t flags;
	compat_int_t datalen;
	compat_caddr_t data;
};

static int compat_blkpg_ioctl(struct block_device *bdev,
			      struct compat_blkpg_ioctl_arg __user *arg)
{
	compat_caddr_t udata;
	int op;

	if (get_user(op, &arg->op) || get_user(udata, &arg->data))
		return -EFAULT;

	return blkpg_do_ioctl(bdev, compat_ptr(udata), op);
}
#endif

static int blk_ioctl_discard(struct block_device *bdev, fmode_t mode,
		unsigned long arg)
{
	uint64_t range[2];
	uint64_t start, len;
	struct inode *inode = bdev->bd_inode;
	int err;

	if (!(mode & FMODE_WRITE))
		return -EBADF;

	if (!bdev_max_discard_sectors(bdev))
		return -EOPNOTSUPP;

	if (copy_from_user(range, (void __user *)arg, sizeof(range)))
		return -EFAULT;

	start = range[0];
	len = range[1];

	if (start & 511)
		return -EINVAL;
	if (len & 511)
		return -EINVAL;

	if (start + len > bdev_nr_bytes(bdev))
		return -EINVAL;

	filemap_invalidate_lock(inode->i_mapping);
	err = truncate_bdev_range(bdev, mode, start, start + len - 1);
	if (err)
		goto fail;
	err = blkdev_issue_discard(bdev, start >> 9, len >> 9, GFP_KERNEL);
fail:
	filemap_invalidate_unlock(inode->i_mapping);
	return err;
}

static int blk_ioctl_secure_erase(struct block_device *bdev, fmode_t mode,
		void __user *argp)
{
	uint64_t start, len;
	uint64_t range[2];
	int err;
<<<<<<< HEAD

	if (!(mode & FMODE_WRITE))
		return -EBADF;
	if (!bdev_max_secure_erase_sectors(bdev))
		return -EOPNOTSUPP;
	if (copy_from_user(range, argp, sizeof(range)))
		return -EFAULT;

=======

	if (!(mode & FMODE_WRITE))
		return -EBADF;
	if (!bdev_max_secure_erase_sectors(bdev))
		return -EOPNOTSUPP;
	if (copy_from_user(range, argp, sizeof(range)))
		return -EFAULT;

>>>>>>> eb3cdb58
	start = range[0];
	len = range[1];
	if ((start & 511) || (len & 511))
		return -EINVAL;
	if (start + len > bdev_nr_bytes(bdev))
		return -EINVAL;

	filemap_invalidate_lock(bdev->bd_inode->i_mapping);
	err = truncate_bdev_range(bdev, mode, start, start + len - 1);
	if (!err)
		err = blkdev_issue_secure_erase(bdev, start >> 9, len >> 9,
						GFP_KERNEL);
	filemap_invalidate_unlock(bdev->bd_inode->i_mapping);
	return err;
}


static int blk_ioctl_zeroout(struct block_device *bdev, fmode_t mode,
		unsigned long arg)
{
	uint64_t range[2];
	uint64_t start, end, len;
	struct inode *inode = bdev->bd_inode;
	int err;

	if (!(mode & FMODE_WRITE))
		return -EBADF;

	if (copy_from_user(range, (void __user *)arg, sizeof(range)))
		return -EFAULT;

	start = range[0];
	len = range[1];
	end = start + len - 1;

	if (start & 511)
		return -EINVAL;
	if (len & 511)
		return -EINVAL;
	if (end >= (uint64_t)bdev_nr_bytes(bdev))
		return -EINVAL;
	if (end < start)
		return -EINVAL;

	/* Invalidate the page cache, including dirty pages */
	filemap_invalidate_lock(inode->i_mapping);
	err = truncate_bdev_range(bdev, mode, start, end);
	if (err)
		goto fail;

	err = blkdev_issue_zeroout(bdev, start >> 9, len >> 9, GFP_KERNEL,
				   BLKDEV_ZERO_NOUNMAP);

fail:
	filemap_invalidate_unlock(inode->i_mapping);
	return err;
}

static int put_ushort(unsigned short __user *argp, unsigned short val)
{
	return put_user(val, argp);
}

static int put_int(int __user *argp, int val)
{
	return put_user(val, argp);
}

static int put_uint(unsigned int __user *argp, unsigned int val)
{
	return put_user(val, argp);
}

static int put_long(long __user *argp, long val)
{
	return put_user(val, argp);
}

static int put_ulong(unsigned long __user *argp, unsigned long val)
{
	return put_user(val, argp);
}

static int put_u64(u64 __user *argp, u64 val)
{
	return put_user(val, argp);
}

#ifdef CONFIG_COMPAT
static int compat_put_long(compat_long_t __user *argp, long val)
{
	return put_user(val, argp);
}

static int compat_put_ulong(compat_ulong_t __user *argp, compat_ulong_t val)
{
	return put_user(val, argp);
}
#endif

#ifdef CONFIG_COMPAT
/*
 * This is the equivalent of compat_ptr_ioctl(), to be used by block
 * drivers that implement only commands that are completely compatible
 * between 32-bit and 64-bit user space
 */
int blkdev_compat_ptr_ioctl(struct block_device *bdev, fmode_t mode,
			unsigned cmd, unsigned long arg)
{
	struct gendisk *disk = bdev->bd_disk;

	if (disk->fops->ioctl)
		return disk->fops->ioctl(bdev, mode, cmd,
					 (unsigned long)compat_ptr(arg));

	return -ENOIOCTLCMD;
}
EXPORT_SYMBOL(blkdev_compat_ptr_ioctl);
#endif

static int blkdev_pr_register(struct block_device *bdev,
		struct pr_registration __user *arg)
{
	const struct pr_ops *ops = bdev->bd_disk->fops->pr_ops;
	struct pr_registration reg;

	if (!capable(CAP_SYS_ADMIN))
		return -EPERM;
	if (!ops || !ops->pr_register)
		return -EOPNOTSUPP;
	if (copy_from_user(&reg, arg, sizeof(reg)))
		return -EFAULT;

	if (reg.flags & ~PR_FL_IGNORE_KEY)
		return -EOPNOTSUPP;
	return ops->pr_register(bdev, reg.old_key, reg.new_key, reg.flags);
}

static int blkdev_pr_reserve(struct block_device *bdev,
		struct pr_reservation __user *arg)
{
	const struct pr_ops *ops = bdev->bd_disk->fops->pr_ops;
	struct pr_reservation rsv;

	if (!capable(CAP_SYS_ADMIN))
		return -EPERM;
	if (!ops || !ops->pr_reserve)
		return -EOPNOTSUPP;
	if (copy_from_user(&rsv, arg, sizeof(rsv)))
		return -EFAULT;

	if (rsv.flags & ~PR_FL_IGNORE_KEY)
		return -EOPNOTSUPP;
	return ops->pr_reserve(bdev, rsv.key, rsv.type, rsv.flags);
}

static int blkdev_pr_release(struct block_device *bdev,
		struct pr_reservation __user *arg)
{
	const struct pr_ops *ops = bdev->bd_disk->fops->pr_ops;
	struct pr_reservation rsv;

	if (!capable(CAP_SYS_ADMIN))
		return -EPERM;
	if (!ops || !ops->pr_release)
		return -EOPNOTSUPP;
	if (copy_from_user(&rsv, arg, sizeof(rsv)))
		return -EFAULT;

	if (rsv.flags)
		return -EOPNOTSUPP;
	return ops->pr_release(bdev, rsv.key, rsv.type);
}

static int blkdev_pr_preempt(struct block_device *bdev,
		struct pr_preempt __user *arg, bool abort)
{
	const struct pr_ops *ops = bdev->bd_disk->fops->pr_ops;
	struct pr_preempt p;

	if (!capable(CAP_SYS_ADMIN))
		return -EPERM;
	if (!ops || !ops->pr_preempt)
		return -EOPNOTSUPP;
	if (copy_from_user(&p, arg, sizeof(p)))
		return -EFAULT;

	if (p.flags)
		return -EOPNOTSUPP;
	return ops->pr_preempt(bdev, p.old_key, p.new_key, p.type, abort);
}

static int blkdev_pr_clear(struct block_device *bdev,
		struct pr_clear __user *arg)
{
	const struct pr_ops *ops = bdev->bd_disk->fops->pr_ops;
	struct pr_clear c;

	if (!capable(CAP_SYS_ADMIN))
		return -EPERM;
	if (!ops || !ops->pr_clear)
		return -EOPNOTSUPP;
	if (copy_from_user(&c, arg, sizeof(c)))
		return -EFAULT;

	if (c.flags)
		return -EOPNOTSUPP;
	return ops->pr_clear(bdev, c.key);
}

static int blkdev_flushbuf(struct block_device *bdev, fmode_t mode,
		unsigned cmd, unsigned long arg)
{
	if (!capable(CAP_SYS_ADMIN))
		return -EACCES;
	fsync_bdev(bdev);
	invalidate_bdev(bdev);
	return 0;
}

static int blkdev_roset(struct block_device *bdev, fmode_t mode,
		unsigned cmd, unsigned long arg)
{
	int ret, n;

	if (!capable(CAP_SYS_ADMIN))
		return -EACCES;

	if (get_user(n, (int __user *)arg))
		return -EFAULT;
	if (bdev->bd_disk->fops->set_read_only) {
		ret = bdev->bd_disk->fops->set_read_only(bdev, n);
		if (ret)
			return ret;
	}
	bdev->bd_read_only = n;
	return 0;
}

static int blkdev_getgeo(struct block_device *bdev,
		struct hd_geometry __user *argp)
{
	struct gendisk *disk = bdev->bd_disk;
	struct hd_geometry geo;
	int ret;

	if (!argp)
		return -EINVAL;
	if (!disk->fops->getgeo)
		return -ENOTTY;

	/*
	 * We need to set the startsect first, the driver may
	 * want to override it.
	 */
	memset(&geo, 0, sizeof(geo));
	geo.start = get_start_sect(bdev);
	ret = disk->fops->getgeo(bdev, &geo);
	if (ret)
		return ret;
	if (copy_to_user(argp, &geo, sizeof(geo)))
		return -EFAULT;
	return 0;
}

#ifdef CONFIG_COMPAT
struct compat_hd_geometry {
	unsigned char heads;
	unsigned char sectors;
	unsigned short cylinders;
	u32 start;
};

static int compat_hdio_getgeo(struct block_device *bdev,
			      struct compat_hd_geometry __user *ugeo)
{
	struct gendisk *disk = bdev->bd_disk;
	struct hd_geometry geo;
	int ret;

	if (!ugeo)
		return -EINVAL;
	if (!disk->fops->getgeo)
		return -ENOTTY;

	memset(&geo, 0, sizeof(geo));
	/*
	 * We need to set the startsect first, the driver may
	 * want to override it.
	 */
	geo.start = get_start_sect(bdev);
	ret = disk->fops->getgeo(bdev, &geo);
	if (ret)
		return ret;

	ret = copy_to_user(ugeo, &geo, 4);
	ret |= put_user(geo.start, &ugeo->start);
	if (ret)
		ret = -EFAULT;

	return ret;
}
#endif

/* set the logical block size */
static int blkdev_bszset(struct block_device *bdev, fmode_t mode,
		int __user *argp)
{
	int ret, n;

	if (!capable(CAP_SYS_ADMIN))
		return -EACCES;
	if (!argp)
		return -EINVAL;
	if (get_user(n, argp))
		return -EFAULT;

	if (mode & FMODE_EXCL)
		return set_blocksize(bdev, n);

	if (IS_ERR(blkdev_get_by_dev(bdev->bd_dev, mode | FMODE_EXCL, &bdev)))
		return -EBUSY;
	ret = set_blocksize(bdev, n);
	blkdev_put(bdev, mode | FMODE_EXCL);

	return ret;
}

/*
 * Common commands that are handled the same way on native and compat
 * user space. Note the separate arg/argp parameters that are needed
 * to deal with the compat_ptr() conversion.
 */
<<<<<<< HEAD
static int blkdev_common_ioctl(struct file *file, fmode_t mode, unsigned cmd,
			       unsigned long arg, void __user *argp)
=======
static int blkdev_common_ioctl(struct block_device *bdev, fmode_t mode,
			       unsigned int cmd, unsigned long arg,
			       void __user *argp)
>>>>>>> eb3cdb58
{
	struct block_device *bdev = I_BDEV(file->f_mapping->host);
	unsigned int max_sectors;

	switch (cmd) {
	case BLKFLSBUF:
		return blkdev_flushbuf(bdev, mode, cmd, arg);
	case BLKROSET:
		return blkdev_roset(bdev, mode, cmd, arg);
	case BLKDISCARD:
		return blk_ioctl_discard(bdev, mode, arg);
	case BLKSECDISCARD:
		return blk_ioctl_secure_erase(bdev, mode, argp);
	case BLKZEROOUT:
		return blk_ioctl_zeroout(bdev, mode, arg);
	case BLKGETDISKSEQ:
		return put_u64(argp, bdev->bd_disk->diskseq);
	case BLKREPORTZONE:
		return blkdev_report_zones_ioctl(bdev, mode, cmd, arg);
	case BLKRESETZONE:
	case BLKOPENZONE:
	case BLKCLOSEZONE:
	case BLKFINISHZONE:
		return blkdev_zone_mgmt_ioctl(bdev, mode, cmd, arg);
	case BLKGETZONESZ:
		return put_uint(argp, bdev_zone_sectors(bdev));
	case BLKGETNRZONES:
		return put_uint(argp, bdev_nr_zones(bdev));
	case BLKROGET:
		return put_int(argp, bdev_read_only(bdev) != 0);
	case BLKSSZGET: /* get block device logical block size */
		return put_int(argp, bdev_logical_block_size(bdev));
	case BLKPBSZGET: /* get block device physical block size */
		return put_uint(argp, bdev_physical_block_size(bdev));
	case BLKIOMIN:
		return put_uint(argp, bdev_io_min(bdev));
	case BLKIOOPT:
		return put_uint(argp, bdev_io_opt(bdev));
	case BLKALIGNOFF:
		return put_int(argp, bdev_alignment_offset(bdev));
	case BLKDISCARDZEROES:
		return put_uint(argp, 0);
	case BLKSECTGET:
		max_sectors = min_t(unsigned int, USHRT_MAX,
				    queue_max_sectors(bdev_get_queue(bdev)));
		return put_ushort(argp, max_sectors);
	case BLKROTATIONAL:
		return put_ushort(argp, !bdev_nonrot(bdev));
	case BLKRASET:
	case BLKFRASET:
		if(!capable(CAP_SYS_ADMIN))
			return -EACCES;
		bdev->bd_disk->bdi->ra_pages = (arg * 512) / PAGE_SIZE;
		return 0;
	case BLKRRPART:
		if (!capable(CAP_SYS_ADMIN))
			return -EACCES;
		if (bdev_is_partition(bdev))
			return -EINVAL;
<<<<<<< HEAD
		return disk_scan_partitions(bdev->bd_disk, mode & ~FMODE_EXCL,
					    file);
=======
		return disk_scan_partitions(bdev->bd_disk, mode);
>>>>>>> eb3cdb58
	case BLKTRACESTART:
	case BLKTRACESTOP:
	case BLKTRACETEARDOWN:
		return blk_trace_ioctl(bdev, cmd, argp);
	case IOC_PR_REGISTER:
		return blkdev_pr_register(bdev, argp);
	case IOC_PR_RESERVE:
		return blkdev_pr_reserve(bdev, argp);
	case IOC_PR_RELEASE:
		return blkdev_pr_release(bdev, argp);
	case IOC_PR_PREEMPT:
		return blkdev_pr_preempt(bdev, argp, false);
	case IOC_PR_PREEMPT_ABORT:
		return blkdev_pr_preempt(bdev, argp, true);
	case IOC_PR_CLEAR:
		return blkdev_pr_clear(bdev, argp);
	default:
		return -ENOIOCTLCMD;
	}
}

/*
 * Always keep this in sync with compat_blkdev_ioctl()
 * to handle all incompatible commands in both functions.
 *
 * New commands must be compatible and go into blkdev_common_ioctl
 */
long blkdev_ioctl(struct file *file, unsigned cmd, unsigned long arg)
{
	struct block_device *bdev = I_BDEV(file->f_mapping->host);
	void __user *argp = (void __user *)arg;
	fmode_t mode = file->f_mode;
	int ret;

	/*
	 * O_NDELAY can be altered using fcntl(.., F_SETFL, ..), so we have
	 * to updated it before every ioctl.
	 */
	if (file->f_flags & O_NDELAY)
		mode |= FMODE_NDELAY;
	else
		mode &= ~FMODE_NDELAY;

	switch (cmd) {
	/* These need separate implementations for the data structure */
	case HDIO_GETGEO:
		return blkdev_getgeo(bdev, argp);
	case BLKPG:
		return blkpg_ioctl(bdev, argp);

	/* Compat mode returns 32-bit data instead of 'long' */
	case BLKRAGET:
	case BLKFRAGET:
		if (!argp)
			return -EINVAL;
		return put_long(argp,
			(bdev->bd_disk->bdi->ra_pages * PAGE_SIZE) / 512);
	case BLKGETSIZE:
		if (bdev_nr_sectors(bdev) > ~0UL)
			return -EFBIG;
		return put_ulong(argp, bdev_nr_sectors(bdev));

	/* The data is compatible, but the command number is different */
	case BLKBSZGET: /* get block device soft block size (cf. BLKSSZGET) */
		return put_int(argp, block_size(bdev));
	case BLKBSZSET:
		return blkdev_bszset(bdev, mode, argp);
	case BLKGETSIZE64:
		return put_u64(argp, bdev_nr_bytes(bdev));

	/* Incompatible alignment on i386 */
	case BLKTRACESETUP:
		return blk_trace_ioctl(bdev, cmd, argp);
	default:
		break;
	}

	ret = blkdev_common_ioctl(file, mode, cmd, arg, argp);
	if (ret != -ENOIOCTLCMD)
		return ret;

	if (!bdev->bd_disk->fops->ioctl)
		return -ENOTTY;
	return bdev->bd_disk->fops->ioctl(bdev, mode, cmd, arg);
}

#ifdef CONFIG_COMPAT

#define BLKBSZGET_32		_IOR(0x12, 112, int)
#define BLKBSZSET_32		_IOW(0x12, 113, int)
#define BLKGETSIZE64_32		_IOR(0x12, 114, int)

/* Most of the generic ioctls are handled in the normal fallback path.
   This assumes the blkdev's low level compat_ioctl always returns
   ENOIOCTLCMD for unknown ioctls. */
long compat_blkdev_ioctl(struct file *file, unsigned cmd, unsigned long arg)
{
	int ret;
	void __user *argp = compat_ptr(arg);
	struct block_device *bdev = I_BDEV(file->f_mapping->host);
	struct gendisk *disk = bdev->bd_disk;
	fmode_t mode = file->f_mode;

	/*
	 * O_NDELAY can be altered using fcntl(.., F_SETFL, ..), so we have
	 * to updated it before every ioctl.
	 */
	if (file->f_flags & O_NDELAY)
		mode |= FMODE_NDELAY;
	else
		mode &= ~FMODE_NDELAY;

	switch (cmd) {
	/* These need separate implementations for the data structure */
	case HDIO_GETGEO:
		return compat_hdio_getgeo(bdev, argp);
	case BLKPG:
		return compat_blkpg_ioctl(bdev, argp);

	/* Compat mode returns 32-bit data instead of 'long' */
	case BLKRAGET:
	case BLKFRAGET:
		if (!argp)
			return -EINVAL;
		return compat_put_long(argp,
			(bdev->bd_disk->bdi->ra_pages * PAGE_SIZE) / 512);
	case BLKGETSIZE:
		if (bdev_nr_sectors(bdev) > ~(compat_ulong_t)0)
			return -EFBIG;
		return compat_put_ulong(argp, bdev_nr_sectors(bdev));

	/* The data is compatible, but the command number is different */
	case BLKBSZGET_32: /* get the logical block size (cf. BLKSSZGET) */
		return put_int(argp, bdev_logical_block_size(bdev));
	case BLKBSZSET_32:
		return blkdev_bszset(bdev, mode, argp);
	case BLKGETSIZE64_32:
		return put_u64(argp, bdev_nr_bytes(bdev));

	/* Incompatible alignment on i386 */
	case BLKTRACESETUP32:
		return blk_trace_ioctl(bdev, cmd, argp);
	default:
		break;
	}

	ret = blkdev_common_ioctl(file, mode, cmd, arg, argp);
	if (ret == -ENOIOCTLCMD && disk->fops->compat_ioctl)
		ret = disk->fops->compat_ioctl(bdev, mode, cmd, arg);

	return ret;
}
#endif<|MERGE_RESOLUTION|>--- conflicted
+++ resolved
@@ -126,7 +126,6 @@
 	uint64_t start, len;
 	uint64_t range[2];
 	int err;
-<<<<<<< HEAD
 
 	if (!(mode & FMODE_WRITE))
 		return -EBADF;
@@ -135,16 +134,6 @@
 	if (copy_from_user(range, argp, sizeof(range)))
 		return -EFAULT;
 
-=======
-
-	if (!(mode & FMODE_WRITE))
-		return -EBADF;
-	if (!bdev_max_secure_erase_sectors(bdev))
-		return -EOPNOTSUPP;
-	if (copy_from_user(range, argp, sizeof(range)))
-		return -EFAULT;
-
->>>>>>> eb3cdb58
 	start = range[0];
 	len = range[1];
 	if ((start & 511) || (len & 511))
@@ -478,16 +467,10 @@
  * user space. Note the separate arg/argp parameters that are needed
  * to deal with the compat_ptr() conversion.
  */
-<<<<<<< HEAD
-static int blkdev_common_ioctl(struct file *file, fmode_t mode, unsigned cmd,
-			       unsigned long arg, void __user *argp)
-=======
 static int blkdev_common_ioctl(struct block_device *bdev, fmode_t mode,
 			       unsigned int cmd, unsigned long arg,
 			       void __user *argp)
->>>>>>> eb3cdb58
-{
-	struct block_device *bdev = I_BDEV(file->f_mapping->host);
+{
 	unsigned int max_sectors;
 
 	switch (cmd) {
@@ -545,12 +528,7 @@
 			return -EACCES;
 		if (bdev_is_partition(bdev))
 			return -EINVAL;
-<<<<<<< HEAD
-		return disk_scan_partitions(bdev->bd_disk, mode & ~FMODE_EXCL,
-					    file);
-=======
 		return disk_scan_partitions(bdev->bd_disk, mode);
->>>>>>> eb3cdb58
 	case BLKTRACESTART:
 	case BLKTRACESTOP:
 	case BLKTRACETEARDOWN:
@@ -628,7 +606,7 @@
 		break;
 	}
 
-	ret = blkdev_common_ioctl(file, mode, cmd, arg, argp);
+	ret = blkdev_common_ioctl(bdev, mode, cmd, arg, argp);
 	if (ret != -ENOIOCTLCMD)
 		return ret;
 
@@ -697,7 +675,7 @@
 		break;
 	}
 
-	ret = blkdev_common_ioctl(file, mode, cmd, arg, argp);
+	ret = blkdev_common_ioctl(bdev, mode, cmd, arg, argp);
 	if (ret == -ENOIOCTLCMD && disk->fops->compat_ioctl)
 		ret = disk->fops->compat_ioctl(bdev, mode, cmd, arg);
 
