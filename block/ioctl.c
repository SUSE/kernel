// SPDX-License-Identifier: GPL-2.0
#include <linux/capability.h>
#include <linux/compat.h>
#include <linux/blkdev.h>
#include <linux/export.h>
#include <linux/gfp.h>
#include <linux/blkpg.h>
#include <linux/hdreg.h>
#include <linux/backing-dev.h>
#include <linux/fs.h>
#include <linux/blktrace_api.h>
#include <linux/pr.h>
#include <linux/uaccess.h>
#include <linux/pagemap.h>
#include <linux/io_uring/cmd.h>
#include <uapi/linux/blkdev.h>
#include "blk.h"

static int blkpg_do_ioctl(struct block_device *bdev,
			  struct blkpg_partition __user *upart, int op)
{
	struct gendisk *disk = bdev->bd_disk;
	struct blkpg_partition p;
<<<<<<< HEAD
	sector_t start, length;
=======
	sector_t start, length, capacity, end;
>>>>>>> 2d5404ca

	if (!capable(CAP_SYS_ADMIN))
		return -EACCES;
	if (copy_from_user(&p, upart, sizeof(struct blkpg_partition)))
		return -EFAULT;
	if (bdev_is_partition(bdev))
		return -EINVAL;

	if (p.pno <= 0)
		return -EINVAL;

	if (op == BLKPG_DEL_PARTITION)
		return bdev_del_partition(disk, p.pno);

	if (p.start < 0 || p.length <= 0 || LLONG_MAX - p.length < p.start)
		return -EINVAL;
	/* Check that the partition is aligned to the block size */
	if (!IS_ALIGNED(p.start | p.length, bdev_logical_block_size(bdev)))
		return -EINVAL;

	start = p.start >> SECTOR_SHIFT;
	length = p.length >> SECTOR_SHIFT;
	capacity = get_capacity(disk);

	if (check_add_overflow(start, length, &end))
		return -EINVAL;

	if (start >= capacity || end > capacity)
		return -EINVAL;

	switch (op) {
	case BLKPG_ADD_PARTITION:
		return bdev_add_partition(disk, p.pno, start, length);
	case BLKPG_RESIZE_PARTITION:
		return bdev_resize_partition(disk, p.pno, start, length);
	default:
		return -EINVAL;
	}
}

static int blkpg_ioctl(struct block_device *bdev,
		       struct blkpg_ioctl_arg __user *arg)
{
	struct blkpg_partition __user *udata;
	int op;

	if (get_user(op, &arg->op) || get_user(udata, &arg->data))
		return -EFAULT;

	return blkpg_do_ioctl(bdev, udata, op);
}

#ifdef CONFIG_COMPAT
struct compat_blkpg_ioctl_arg {
	compat_int_t op;
	compat_int_t flags;
	compat_int_t datalen;
	compat_caddr_t data;
};

static int compat_blkpg_ioctl(struct block_device *bdev,
			      struct compat_blkpg_ioctl_arg __user *arg)
{
	compat_caddr_t udata;
	int op;

	if (get_user(op, &arg->op) || get_user(udata, &arg->data))
		return -EFAULT;

	return blkpg_do_ioctl(bdev, compat_ptr(udata), op);
}
#endif

<<<<<<< HEAD
static int blk_ioctl_discard(struct block_device *bdev, blk_mode_t mode,
		unsigned long arg)
{
	uint64_t range[2];
	uint64_t start, len, end;
	struct inode *inode = bdev->bd_inode;
	int err;

	if (!(mode & BLK_OPEN_WRITE))
		return -EBADF;
=======
/*
 * Check that [start, start + len) is a valid range from the block device's
 * perspective, including verifying that it can be correctly translated into
 * logical block addresses.
 */
static int blk_validate_byte_range(struct block_device *bdev,
				   uint64_t start, uint64_t len)
{
	unsigned int bs_mask = bdev_logical_block_size(bdev) - 1;
	uint64_t end;

	if ((start | len) & bs_mask)
		return -EINVAL;
	if (!len)
		return -EINVAL;
	if (check_add_overflow(start, len, &end) || end > bdev_nr_bytes(bdev))
		return -EINVAL;
>>>>>>> 2d5404ca

	return 0;
}

static int blk_ioctl_discard(struct block_device *bdev, blk_mode_t mode,
		unsigned long arg)
{
	uint64_t range[2], start, len;
	struct bio *prev = NULL, *bio;
	sector_t sector, nr_sects;
	struct blk_plug plug;
	int err;

	if (copy_from_user(range, (void __user *)arg, sizeof(range)))
		return -EFAULT;
	start = range[0];
	len = range[1];

	if (!bdev_max_discard_sectors(bdev))
		return -EOPNOTSUPP;

<<<<<<< HEAD
	if (check_add_overflow(start, len, &end) ||
	    end > bdev_nr_bytes(bdev))
		return -EINVAL;
=======
	if (!(mode & BLK_OPEN_WRITE))
		return -EBADF;
	if (bdev_read_only(bdev))
		return -EPERM;
	err = blk_validate_byte_range(bdev, start, len);
	if (err)
		return err;
>>>>>>> 2d5404ca

	filemap_invalidate_lock(bdev->bd_mapping);
	err = truncate_bdev_range(bdev, mode, start, start + len - 1);
	if (err)
		goto fail;

	sector = start >> SECTOR_SHIFT;
	nr_sects = len >> SECTOR_SHIFT;

	blk_start_plug(&plug);
	while (1) {
		if (fatal_signal_pending(current)) {
			if (prev)
				bio_await_chain(prev);
			err = -EINTR;
			goto out_unplug;
		}
		bio = blk_alloc_discard_bio(bdev, &sector, &nr_sects,
				GFP_KERNEL);
		if (!bio)
			break;
		prev = bio_chain_and_submit(prev, bio);
	}
	if (prev) {
		err = submit_bio_wait(prev);
		if (err == -EOPNOTSUPP)
			err = 0;
		bio_put(prev);
	}
out_unplug:
	blk_finish_plug(&plug);
fail:
	filemap_invalidate_unlock(bdev->bd_mapping);
	return err;
}

static int blk_ioctl_secure_erase(struct block_device *bdev, blk_mode_t mode,
		void __user *argp)
{
	uint64_t start, len, end;
	uint64_t range[2];
	int err;

	if (!(mode & BLK_OPEN_WRITE))
		return -EBADF;
	if (!bdev_max_secure_erase_sectors(bdev))
		return -EOPNOTSUPP;
	if (copy_from_user(range, argp, sizeof(range)))
		return -EFAULT;

	start = range[0];
	len = range[1];
	if ((start & 511) || (len & 511))
		return -EINVAL;
	if (check_add_overflow(start, len, &end) ||
	    end > bdev_nr_bytes(bdev))
		return -EINVAL;

	filemap_invalidate_lock(bdev->bd_mapping);
	err = truncate_bdev_range(bdev, mode, start, end - 1);
	if (!err)
		err = blkdev_issue_secure_erase(bdev, start >> 9, len >> 9,
						GFP_KERNEL);
	filemap_invalidate_unlock(bdev->bd_mapping);
	return err;
}


static int blk_ioctl_zeroout(struct block_device *bdev, blk_mode_t mode,
		unsigned long arg)
{
	uint64_t range[2];
	uint64_t start, end, len;
	int err;

	if (!(mode & BLK_OPEN_WRITE))
		return -EBADF;

	if (copy_from_user(range, (void __user *)arg, sizeof(range)))
		return -EFAULT;

	start = range[0];
	len = range[1];
	end = start + len - 1;

	if (start & 511)
		return -EINVAL;
	if (len & 511)
		return -EINVAL;
	if (end >= (uint64_t)bdev_nr_bytes(bdev))
		return -EINVAL;
	if (end < start)
		return -EINVAL;

	/* Invalidate the page cache, including dirty pages */
	filemap_invalidate_lock(bdev->bd_mapping);
	err = truncate_bdev_range(bdev, mode, start, end);
	if (err)
		goto fail;

	err = blkdev_issue_zeroout(bdev, start >> 9, len >> 9, GFP_KERNEL,
				   BLKDEV_ZERO_NOUNMAP | BLKDEV_ZERO_KILLABLE);

fail:
	filemap_invalidate_unlock(bdev->bd_mapping);
	return err;
}

static int put_ushort(unsigned short __user *argp, unsigned short val)
{
	return put_user(val, argp);
}

static int put_int(int __user *argp, int val)
{
	return put_user(val, argp);
}

static int put_uint(unsigned int __user *argp, unsigned int val)
{
	return put_user(val, argp);
}

static int put_long(long __user *argp, long val)
{
	return put_user(val, argp);
}

static int put_ulong(unsigned long __user *argp, unsigned long val)
{
	return put_user(val, argp);
}

static int put_u64(u64 __user *argp, u64 val)
{
	return put_user(val, argp);
}

#ifdef CONFIG_COMPAT
static int compat_put_long(compat_long_t __user *argp, long val)
{
	return put_user(val, argp);
}

static int compat_put_ulong(compat_ulong_t __user *argp, compat_ulong_t val)
{
	return put_user(val, argp);
}
#endif

#ifdef CONFIG_COMPAT
/*
 * This is the equivalent of compat_ptr_ioctl(), to be used by block
 * drivers that implement only commands that are completely compatible
 * between 32-bit and 64-bit user space
 */
int blkdev_compat_ptr_ioctl(struct block_device *bdev, blk_mode_t mode,
			unsigned cmd, unsigned long arg)
{
	struct gendisk *disk = bdev->bd_disk;

	if (disk->fops->ioctl)
		return disk->fops->ioctl(bdev, mode, cmd,
					 (unsigned long)compat_ptr(arg));

	return -ENOIOCTLCMD;
}
EXPORT_SYMBOL(blkdev_compat_ptr_ioctl);
#endif

static bool blkdev_pr_allowed(struct block_device *bdev, blk_mode_t mode)
{
	/* no sense to make reservations for partitions */
	if (bdev_is_partition(bdev))
		return false;

	if (capable(CAP_SYS_ADMIN))
		return true;
	/*
	 * Only allow unprivileged reservations if the file descriptor is open
	 * for writing.
	 */
	return mode & BLK_OPEN_WRITE;
}

static int blkdev_pr_register(struct block_device *bdev, blk_mode_t mode,
		struct pr_registration __user *arg)
{
	const struct pr_ops *ops = bdev->bd_disk->fops->pr_ops;
	struct pr_registration reg;

	if (!blkdev_pr_allowed(bdev, mode))
		return -EPERM;
	if (!ops || !ops->pr_register)
		return -EOPNOTSUPP;
	if (copy_from_user(&reg, arg, sizeof(reg)))
		return -EFAULT;

	if (reg.flags & ~PR_FL_IGNORE_KEY)
		return -EOPNOTSUPP;
	return ops->pr_register(bdev, reg.old_key, reg.new_key, reg.flags);
}

static int blkdev_pr_reserve(struct block_device *bdev, blk_mode_t mode,
		struct pr_reservation __user *arg)
{
	const struct pr_ops *ops = bdev->bd_disk->fops->pr_ops;
	struct pr_reservation rsv;

	if (!blkdev_pr_allowed(bdev, mode))
		return -EPERM;
	if (!ops || !ops->pr_reserve)
		return -EOPNOTSUPP;
	if (copy_from_user(&rsv, arg, sizeof(rsv)))
		return -EFAULT;

	if (rsv.flags & ~PR_FL_IGNORE_KEY)
		return -EOPNOTSUPP;
	return ops->pr_reserve(bdev, rsv.key, rsv.type, rsv.flags);
}

static int blkdev_pr_release(struct block_device *bdev, blk_mode_t mode,
		struct pr_reservation __user *arg)
{
	const struct pr_ops *ops = bdev->bd_disk->fops->pr_ops;
	struct pr_reservation rsv;

	if (!blkdev_pr_allowed(bdev, mode))
		return -EPERM;
	if (!ops || !ops->pr_release)
		return -EOPNOTSUPP;
	if (copy_from_user(&rsv, arg, sizeof(rsv)))
		return -EFAULT;

	if (rsv.flags)
		return -EOPNOTSUPP;
	return ops->pr_release(bdev, rsv.key, rsv.type);
}

static int blkdev_pr_preempt(struct block_device *bdev, blk_mode_t mode,
		struct pr_preempt __user *arg, bool abort)
{
	const struct pr_ops *ops = bdev->bd_disk->fops->pr_ops;
	struct pr_preempt p;

	if (!blkdev_pr_allowed(bdev, mode))
		return -EPERM;
	if (!ops || !ops->pr_preempt)
		return -EOPNOTSUPP;
	if (copy_from_user(&p, arg, sizeof(p)))
		return -EFAULT;

	if (p.flags)
		return -EOPNOTSUPP;
	return ops->pr_preempt(bdev, p.old_key, p.new_key, p.type, abort);
}

static int blkdev_pr_clear(struct block_device *bdev, blk_mode_t mode,
		struct pr_clear __user *arg)
{
	const struct pr_ops *ops = bdev->bd_disk->fops->pr_ops;
	struct pr_clear c;

	if (!blkdev_pr_allowed(bdev, mode))
		return -EPERM;
	if (!ops || !ops->pr_clear)
		return -EOPNOTSUPP;
	if (copy_from_user(&c, arg, sizeof(c)))
		return -EFAULT;

	if (c.flags)
		return -EOPNOTSUPP;
	return ops->pr_clear(bdev, c.key);
}

static int blkdev_flushbuf(struct block_device *bdev, unsigned cmd,
		unsigned long arg)
{
	if (!capable(CAP_SYS_ADMIN))
		return -EACCES;

	mutex_lock(&bdev->bd_holder_lock);
	if (bdev->bd_holder_ops && bdev->bd_holder_ops->sync)
		bdev->bd_holder_ops->sync(bdev);
	else {
		mutex_unlock(&bdev->bd_holder_lock);
		sync_blockdev(bdev);
	}

	invalidate_bdev(bdev);
	return 0;
}

static int blkdev_roset(struct block_device *bdev, unsigned cmd,
		unsigned long arg)
{
	int ret, n;

	if (!capable(CAP_SYS_ADMIN))
		return -EACCES;

	if (get_user(n, (int __user *)arg))
		return -EFAULT;
	if (bdev->bd_disk->fops->set_read_only) {
		ret = bdev->bd_disk->fops->set_read_only(bdev, n);
		if (ret)
			return ret;
	}
	if (n)
		bdev_set_flag(bdev, BD_READ_ONLY);
	else
		bdev_clear_flag(bdev, BD_READ_ONLY);
	return 0;
}

static int blkdev_getgeo(struct block_device *bdev,
		struct hd_geometry __user *argp)
{
	struct gendisk *disk = bdev->bd_disk;
	struct hd_geometry geo;
	int ret;

	if (!argp)
		return -EINVAL;
	if (!disk->fops->getgeo)
		return -ENOTTY;

	/*
	 * We need to set the startsect first, the driver may
	 * want to override it.
	 */
	memset(&geo, 0, sizeof(geo));
	geo.start = get_start_sect(bdev);
	ret = disk->fops->getgeo(bdev, &geo);
	if (ret)
		return ret;
	if (copy_to_user(argp, &geo, sizeof(geo)))
		return -EFAULT;
	return 0;
}

#ifdef CONFIG_COMPAT
struct compat_hd_geometry {
	unsigned char heads;
	unsigned char sectors;
	unsigned short cylinders;
	u32 start;
};

static int compat_hdio_getgeo(struct block_device *bdev,
			      struct compat_hd_geometry __user *ugeo)
{
	struct gendisk *disk = bdev->bd_disk;
	struct hd_geometry geo;
	int ret;

	if (!ugeo)
		return -EINVAL;
	if (!disk->fops->getgeo)
		return -ENOTTY;

	memset(&geo, 0, sizeof(geo));
	/*
	 * We need to set the startsect first, the driver may
	 * want to override it.
	 */
	geo.start = get_start_sect(bdev);
	ret = disk->fops->getgeo(bdev, &geo);
	if (ret)
		return ret;

	ret = copy_to_user(ugeo, &geo, 4);
	ret |= put_user(geo.start, &ugeo->start);
	if (ret)
		ret = -EFAULT;

	return ret;
}
#endif

/* set the logical block size */
<<<<<<< HEAD
static int blkdev_bszset(struct block_device *bdev, blk_mode_t mode,
=======
static int blkdev_bszset(struct file *file, blk_mode_t mode,
>>>>>>> 2d5404ca
		int __user *argp)
{
	// this one might be file_inode(file)->i_rdev - a rare valid
	// use of file_inode() for those.
	dev_t dev = I_BDEV(file->f_mapping->host)->bd_dev;
	struct file *excl_file;
	int ret, n;

	if (!capable(CAP_SYS_ADMIN))
		return -EACCES;
	if (!argp)
		return -EINVAL;
	if (get_user(n, argp))
		return -EFAULT;

	if (mode & BLK_OPEN_EXCL)
<<<<<<< HEAD
		return set_blocksize(bdev, n);

	if (IS_ERR(blkdev_get_by_dev(bdev->bd_dev, mode, &bdev, NULL)))
		return -EBUSY;
	ret = set_blocksize(bdev, n);
	blkdev_put(bdev, &bdev);

=======
		return set_blocksize(file, n);

	excl_file = bdev_file_open_by_dev(dev, mode, &dev, NULL);
	if (IS_ERR(excl_file))
		return -EBUSY;
	ret = set_blocksize(excl_file, n);
	fput(excl_file);
>>>>>>> 2d5404ca
	return ret;
}

/*
 * Common commands that are handled the same way on native and compat
 * user space. Note the separate arg/argp parameters that are needed
 * to deal with the compat_ptr() conversion.
 */
static int blkdev_common_ioctl(struct block_device *bdev, blk_mode_t mode,
			       unsigned int cmd, unsigned long arg,
			       void __user *argp)
{
	unsigned int max_sectors;

	switch (cmd) {
	case BLKFLSBUF:
		return blkdev_flushbuf(bdev, cmd, arg);
	case BLKROSET:
		return blkdev_roset(bdev, cmd, arg);
	case BLKDISCARD:
		return blk_ioctl_discard(bdev, mode, arg);
	case BLKSECDISCARD:
		return blk_ioctl_secure_erase(bdev, mode, argp);
	case BLKZEROOUT:
		return blk_ioctl_zeroout(bdev, mode, arg);
	case BLKGETDISKSEQ:
		return put_u64(argp, bdev->bd_disk->diskseq);
	case BLKREPORTZONE:
		return blkdev_report_zones_ioctl(bdev, cmd, arg);
	case BLKRESETZONE:
	case BLKOPENZONE:
	case BLKCLOSEZONE:
	case BLKFINISHZONE:
		return blkdev_zone_mgmt_ioctl(bdev, mode, cmd, arg);
	case BLKGETZONESZ:
		return put_uint(argp, bdev_zone_sectors(bdev));
	case BLKGETNRZONES:
		return put_uint(argp, bdev_nr_zones(bdev));
	case BLKROGET:
		return put_int(argp, bdev_read_only(bdev) != 0);
	case BLKSSZGET: /* get block device logical block size */
		return put_int(argp, bdev_logical_block_size(bdev));
	case BLKPBSZGET: /* get block device physical block size */
		return put_uint(argp, bdev_physical_block_size(bdev));
	case BLKIOMIN:
		return put_uint(argp, bdev_io_min(bdev));
	case BLKIOOPT:
		return put_uint(argp, bdev_io_opt(bdev));
	case BLKALIGNOFF:
		return put_int(argp, bdev_alignment_offset(bdev));
	case BLKDISCARDZEROES:
		return put_uint(argp, 0);
	case BLKSECTGET:
		max_sectors = min_t(unsigned int, USHRT_MAX,
				    queue_max_sectors(bdev_get_queue(bdev)));
		return put_ushort(argp, max_sectors);
	case BLKROTATIONAL:
		return put_ushort(argp, !bdev_nonrot(bdev));
	case BLKRASET:
	case BLKFRASET:
		if(!capable(CAP_SYS_ADMIN))
			return -EACCES;
		bdev->bd_disk->bdi->ra_pages = (arg * 512) / PAGE_SIZE;
		return 0;
	case BLKRRPART:
		if (!capable(CAP_SYS_ADMIN))
			return -EACCES;
		if (bdev_is_partition(bdev))
			return -EINVAL;
		return disk_scan_partitions(bdev->bd_disk,
				mode | BLK_OPEN_STRICT_SCAN);
	case BLKTRACESTART:
	case BLKTRACESTOP:
	case BLKTRACETEARDOWN:
		return blk_trace_ioctl(bdev, cmd, argp);
	case IOC_PR_REGISTER:
		return blkdev_pr_register(bdev, mode, argp);
	case IOC_PR_RESERVE:
		return blkdev_pr_reserve(bdev, mode, argp);
	case IOC_PR_RELEASE:
		return blkdev_pr_release(bdev, mode, argp);
	case IOC_PR_PREEMPT:
		return blkdev_pr_preempt(bdev, mode, argp, false);
	case IOC_PR_PREEMPT_ABORT:
		return blkdev_pr_preempt(bdev, mode, argp, true);
	case IOC_PR_CLEAR:
		return blkdev_pr_clear(bdev, mode, argp);
	default:
		return -ENOIOCTLCMD;
	}
}

/*
 * Always keep this in sync with compat_blkdev_ioctl()
 * to handle all incompatible commands in both functions.
 *
 * New commands must be compatible and go into blkdev_common_ioctl
 */
long blkdev_ioctl(struct file *file, unsigned cmd, unsigned long arg)
{
	struct block_device *bdev = I_BDEV(file->f_mapping->host);
	void __user *argp = (void __user *)arg;
	blk_mode_t mode = file_to_blk_mode(file);
	int ret;

	switch (cmd) {
	/* These need separate implementations for the data structure */
	case HDIO_GETGEO:
		return blkdev_getgeo(bdev, argp);
	case BLKPG:
		return blkpg_ioctl(bdev, argp);

	/* Compat mode returns 32-bit data instead of 'long' */
	case BLKRAGET:
	case BLKFRAGET:
		if (!argp)
			return -EINVAL;
		return put_long(argp,
			(bdev->bd_disk->bdi->ra_pages * PAGE_SIZE) / 512);
	case BLKGETSIZE:
		if (bdev_nr_sectors(bdev) > ~0UL)
			return -EFBIG;
		return put_ulong(argp, bdev_nr_sectors(bdev));

	/* The data is compatible, but the command number is different */
	case BLKBSZGET: /* get block device soft block size (cf. BLKSSZGET) */
		return put_int(argp, block_size(bdev));
	case BLKBSZSET:
		return blkdev_bszset(file, mode, argp);
	case BLKGETSIZE64:
		return put_u64(argp, bdev_nr_bytes(bdev));

	/* Incompatible alignment on i386 */
	case BLKTRACESETUP:
		return blk_trace_ioctl(bdev, cmd, argp);
	default:
		break;
	}

	ret = blkdev_common_ioctl(bdev, mode, cmd, arg, argp);
	if (ret != -ENOIOCTLCMD)
		return ret;

	if (!bdev->bd_disk->fops->ioctl)
		return -ENOTTY;
	return bdev->bd_disk->fops->ioctl(bdev, mode, cmd, arg);
}

#ifdef CONFIG_COMPAT

#define BLKBSZGET_32		_IOR(0x12, 112, int)
#define BLKBSZSET_32		_IOW(0x12, 113, int)
#define BLKGETSIZE64_32		_IOR(0x12, 114, int)

/* Most of the generic ioctls are handled in the normal fallback path.
   This assumes the blkdev's low level compat_ioctl always returns
   ENOIOCTLCMD for unknown ioctls. */
long compat_blkdev_ioctl(struct file *file, unsigned cmd, unsigned long arg)
{
	int ret;
	void __user *argp = compat_ptr(arg);
	struct block_device *bdev = I_BDEV(file->f_mapping->host);
	struct gendisk *disk = bdev->bd_disk;
	blk_mode_t mode = file_to_blk_mode(file);

	switch (cmd) {
	/* These need separate implementations for the data structure */
	case HDIO_GETGEO:
		return compat_hdio_getgeo(bdev, argp);
	case BLKPG:
		return compat_blkpg_ioctl(bdev, argp);

	/* Compat mode returns 32-bit data instead of 'long' */
	case BLKRAGET:
	case BLKFRAGET:
		if (!argp)
			return -EINVAL;
		return compat_put_long(argp,
			(bdev->bd_disk->bdi->ra_pages * PAGE_SIZE) / 512);
	case BLKGETSIZE:
		if (bdev_nr_sectors(bdev) > ~(compat_ulong_t)0)
			return -EFBIG;
		return compat_put_ulong(argp, bdev_nr_sectors(bdev));

	/* The data is compatible, but the command number is different */
	case BLKBSZGET_32: /* get the logical block size (cf. BLKSSZGET) */
		return put_int(argp, bdev_logical_block_size(bdev));
	case BLKBSZSET_32:
		return blkdev_bszset(file, mode, argp);
	case BLKGETSIZE64_32:
		return put_u64(argp, bdev_nr_bytes(bdev));

	/* Incompatible alignment on i386 */
	case BLKTRACESETUP32:
		return blk_trace_ioctl(bdev, cmd, argp);
	default:
		break;
	}

	ret = blkdev_common_ioctl(bdev, mode, cmd, arg, argp);
	if (ret == -ENOIOCTLCMD && disk->fops->compat_ioctl)
		ret = disk->fops->compat_ioctl(bdev, mode, cmd, arg);

	return ret;
}
#endif

struct blk_iou_cmd {
	int res;
	bool nowait;
};

static void blk_cmd_complete(struct io_uring_cmd *cmd, unsigned int issue_flags)
{
	struct blk_iou_cmd *bic = io_uring_cmd_to_pdu(cmd, struct blk_iou_cmd);

	if (bic->res == -EAGAIN && bic->nowait)
		io_uring_cmd_issue_blocking(cmd);
	else
		io_uring_cmd_done(cmd, bic->res, 0, issue_flags);
}

static void bio_cmd_bio_end_io(struct bio *bio)
{
	struct io_uring_cmd *cmd = bio->bi_private;
	struct blk_iou_cmd *bic = io_uring_cmd_to_pdu(cmd, struct blk_iou_cmd);

	if (unlikely(bio->bi_status) && !bic->res)
		bic->res = blk_status_to_errno(bio->bi_status);

	io_uring_cmd_do_in_task_lazy(cmd, blk_cmd_complete);
	bio_put(bio);
}

static int blkdev_cmd_discard(struct io_uring_cmd *cmd,
			      struct block_device *bdev,
			      uint64_t start, uint64_t len, bool nowait)
{
	struct blk_iou_cmd *bic = io_uring_cmd_to_pdu(cmd, struct blk_iou_cmd);
	gfp_t gfp = nowait ? GFP_NOWAIT : GFP_KERNEL;
	sector_t sector = start >> SECTOR_SHIFT;
	sector_t nr_sects = len >> SECTOR_SHIFT;
	struct bio *prev = NULL, *bio;
	int err;

	if (!bdev_max_discard_sectors(bdev))
		return -EOPNOTSUPP;
	if (!(file_to_blk_mode(cmd->file) & BLK_OPEN_WRITE))
		return -EBADF;
	if (bdev_read_only(bdev))
		return -EPERM;
	err = blk_validate_byte_range(bdev, start, len);
	if (err)
		return err;

	err = filemap_invalidate_pages(bdev->bd_mapping, start,
					start + len - 1, nowait);
	if (err)
		return err;

	while (true) {
		bio = blk_alloc_discard_bio(bdev, &sector, &nr_sects, gfp);
		if (!bio)
			break;
		if (nowait) {
			/*
			 * Don't allow multi-bio non-blocking submissions as
			 * subsequent bios may fail but we won't get a direct
			 * indication of that. Normally, the caller should
			 * retry from a blocking context.
			 */
			if (unlikely(nr_sects)) {
				bio_put(bio);
				return -EAGAIN;
			}
			bio->bi_opf |= REQ_NOWAIT;
		}

		prev = bio_chain_and_submit(prev, bio);
	}
	if (unlikely(!prev))
		return -EAGAIN;
	if (unlikely(nr_sects))
		bic->res = -EAGAIN;

	prev->bi_private = cmd;
	prev->bi_end_io = bio_cmd_bio_end_io;
	submit_bio(prev);
	return -EIOCBQUEUED;
}

int blkdev_uring_cmd(struct io_uring_cmd *cmd, unsigned int issue_flags)
{
	struct block_device *bdev = I_BDEV(cmd->file->f_mapping->host);
	struct blk_iou_cmd *bic = io_uring_cmd_to_pdu(cmd, struct blk_iou_cmd);
	const struct io_uring_sqe *sqe = cmd->sqe;
	u32 cmd_op = cmd->cmd_op;
	uint64_t start, len;

	if (unlikely(sqe->ioprio || sqe->__pad1 || sqe->len ||
		     sqe->rw_flags || sqe->file_index))
		return -EINVAL;

	bic->res = 0;
	bic->nowait = issue_flags & IO_URING_F_NONBLOCK;

	start = READ_ONCE(sqe->addr);
	len = READ_ONCE(sqe->addr3);

	switch (cmd_op) {
	case BLOCK_URING_CMD_DISCARD:
		return blkdev_cmd_discard(cmd, bdev, start, len, bic->nowait);
	}
	return -EINVAL;
}<|MERGE_RESOLUTION|>--- conflicted
+++ resolved
@@ -21,11 +21,7 @@
 {
 	struct gendisk *disk = bdev->bd_disk;
 	struct blkpg_partition p;
-<<<<<<< HEAD
-	sector_t start, length;
-=======
 	sector_t start, length, capacity, end;
->>>>>>> 2d5404ca
 
 	if (!capable(CAP_SYS_ADMIN))
 		return -EACCES;
@@ -99,18 +95,6 @@
 }
 #endif
 
-<<<<<<< HEAD
-static int blk_ioctl_discard(struct block_device *bdev, blk_mode_t mode,
-		unsigned long arg)
-{
-	uint64_t range[2];
-	uint64_t start, len, end;
-	struct inode *inode = bdev->bd_inode;
-	int err;
-
-	if (!(mode & BLK_OPEN_WRITE))
-		return -EBADF;
-=======
 /*
  * Check that [start, start + len) is a valid range from the block device's
  * perspective, including verifying that it can be correctly translated into
@@ -128,7 +112,6 @@
 		return -EINVAL;
 	if (check_add_overflow(start, len, &end) || end > bdev_nr_bytes(bdev))
 		return -EINVAL;
->>>>>>> 2d5404ca
 
 	return 0;
 }
@@ -150,11 +133,6 @@
 	if (!bdev_max_discard_sectors(bdev))
 		return -EOPNOTSUPP;
 
-<<<<<<< HEAD
-	if (check_add_overflow(start, len, &end) ||
-	    end > bdev_nr_bytes(bdev))
-		return -EINVAL;
-=======
 	if (!(mode & BLK_OPEN_WRITE))
 		return -EBADF;
 	if (bdev_read_only(bdev))
@@ -162,7 +140,6 @@
 	err = blk_validate_byte_range(bdev, start, len);
 	if (err)
 		return err;
->>>>>>> 2d5404ca
 
 	filemap_invalidate_lock(bdev->bd_mapping);
 	err = truncate_bdev_range(bdev, mode, start, start + len - 1);
@@ -544,11 +521,7 @@
 #endif
 
 /* set the logical block size */
-<<<<<<< HEAD
-static int blkdev_bszset(struct block_device *bdev, blk_mode_t mode,
-=======
 static int blkdev_bszset(struct file *file, blk_mode_t mode,
->>>>>>> 2d5404ca
 		int __user *argp)
 {
 	// this one might be file_inode(file)->i_rdev - a rare valid
@@ -565,15 +538,6 @@
 		return -EFAULT;
 
 	if (mode & BLK_OPEN_EXCL)
-<<<<<<< HEAD
-		return set_blocksize(bdev, n);
-
-	if (IS_ERR(blkdev_get_by_dev(bdev->bd_dev, mode, &bdev, NULL)))
-		return -EBUSY;
-	ret = set_blocksize(bdev, n);
-	blkdev_put(bdev, &bdev);
-
-=======
 		return set_blocksize(file, n);
 
 	excl_file = bdev_file_open_by_dev(dev, mode, &dev, NULL);
@@ -581,7 +545,6 @@
 		return -EBUSY;
 	ret = set_blocksize(excl_file, n);
 	fput(excl_file);
->>>>>>> 2d5404ca
 	return ret;
 }
 
