// SPDX-License-Identifier: GPL-2.0
/*
 * Zoned block device handling
 *
 * Copyright (c) 2015, Hannes Reinecke
 * Copyright (c) 2015, SUSE Linux GmbH
 *
 * Copyright (c) 2016, Damien Le Moal
 * Copyright (c) 2016, Western Digital
 * Copyright (c) 2024, Western Digital Corporation or its affiliates.
 */

#include <linux/kernel.h>
#include <linux/module.h>
#include <linux/blkdev.h>
#include <linux/blk-mq.h>
#include <linux/mm.h>
#include <linux/vmalloc.h>
#include <linux/sched/mm.h>
#include <linux/spinlock.h>
#include <linux/refcount.h>
#include <linux/mempool.h>

#include "blk.h"
#include "blk-mq-sched.h"
#include "blk-mq-debugfs.h"

#define ZONE_COND_NAME(name) [BLK_ZONE_COND_##name] = #name
static const char *const zone_cond_name[] = {
	ZONE_COND_NAME(NOT_WP),
	ZONE_COND_NAME(EMPTY),
	ZONE_COND_NAME(IMP_OPEN),
	ZONE_COND_NAME(EXP_OPEN),
	ZONE_COND_NAME(CLOSED),
	ZONE_COND_NAME(READONLY),
	ZONE_COND_NAME(FULL),
	ZONE_COND_NAME(OFFLINE),
};
#undef ZONE_COND_NAME

/*
 * Per-zone write plug.
 * @node: hlist_node structure for managing the plug using a hash table.
 * @ref: Zone write plug reference counter. A zone write plug reference is
 *       always at least 1 when the plug is hashed in the disk plug hash table.
 *       The reference is incremented whenever a new BIO needing plugging is
 *       submitted and when a function needs to manipulate a plug. The
 *       reference count is decremented whenever a plugged BIO completes and
 *       when a function that referenced the plug returns. The initial
 *       reference is dropped whenever the zone of the zone write plug is reset,
 *       finished and when the zone becomes full (last write BIO to the zone
 *       completes).
 * @lock: Spinlock to atomically manipulate the plug.
 * @flags: Flags indicating the plug state.
 * @zone_no: The number of the zone the plug is managing.
 * @wp_offset: The zone write pointer location relative to the start of the zone
 *             as a number of 512B sectors.
 * @bio_list: The list of BIOs that are currently plugged.
 * @bio_work: Work struct to handle issuing of plugged BIOs
 * @rcu_head: RCU head to free zone write plugs with an RCU grace period.
 * @disk: The gendisk the plug belongs to.
 */
struct blk_zone_wplug {
	struct hlist_node	node;
	refcount_t		ref;
	spinlock_t		lock;
	unsigned int		flags;
	unsigned int		zone_no;
	unsigned int		wp_offset;
	struct bio_list		bio_list;
	struct work_struct	bio_work;
	struct rcu_head		rcu_head;
	struct gendisk		*disk;
};

/*
 * Zone write plug flags bits:
 *  - BLK_ZONE_WPLUG_PLUGGED: Indicates that the zone write plug is plugged,
 *    that is, that write BIOs are being throttled due to a write BIO already
 *    being executed or the zone write plug bio list is not empty.
 *  - BLK_ZONE_WPLUG_NEED_WP_UPDATE: Indicates that we lost track of a zone
 *    write pointer offset and need to update it.
 *  - BLK_ZONE_WPLUG_UNHASHED: Indicates that the zone write plug was removed
 *    from the disk hash table and that the initial reference to the zone
 *    write plug set when the plug was first added to the hash table has been
 *    dropped. This flag is set when a zone is reset, finished or become full,
 *    to prevent new references to the zone write plug to be taken for
 *    newly incoming BIOs. A zone write plug flagged with this flag will be
 *    freed once all remaining references from BIOs or functions are dropped.
 */
#define BLK_ZONE_WPLUG_PLUGGED		(1U << 0)
#define BLK_ZONE_WPLUG_NEED_WP_UPDATE	(1U << 1)
#define BLK_ZONE_WPLUG_UNHASHED		(1U << 2)

/**
 * blk_zone_cond_str - Return string XXX in BLK_ZONE_COND_XXX.
 * @zone_cond: BLK_ZONE_COND_XXX.
 *
 * Description: Centralize block layer function to convert BLK_ZONE_COND_XXX
 * into string format. Useful in the debugging and tracing zone conditions. For
 * invalid BLK_ZONE_COND_XXX it returns string "UNKNOWN".
 */
const char *blk_zone_cond_str(enum blk_zone_cond zone_cond)
{
	static const char *zone_cond_str = "UNKNOWN";

	if (zone_cond < ARRAY_SIZE(zone_cond_name) && zone_cond_name[zone_cond])
		zone_cond_str = zone_cond_name[zone_cond];

	return zone_cond_str;
}
EXPORT_SYMBOL_GPL(blk_zone_cond_str);

struct disk_report_zones_cb_args {
	struct gendisk	*disk;
	report_zones_cb	user_cb;
	void		*user_data;
};

static void disk_zone_wplug_sync_wp_offset(struct gendisk *disk,
					   struct blk_zone *zone);

static int disk_report_zones_cb(struct blk_zone *zone, unsigned int idx,
				void *data)
{
	struct disk_report_zones_cb_args *args = data;
	struct gendisk *disk = args->disk;

	if (disk->zone_wplugs_hash)
		disk_zone_wplug_sync_wp_offset(disk, zone);

	if (!args->user_cb)
		return 0;

	return args->user_cb(zone, idx, args->user_data);
}

/**
 * blkdev_report_zones - Get zones information
 * @bdev:	Target block device
 * @sector:	Sector from which to report zones
 * @nr_zones:	Maximum number of zones to report
 * @cb:		Callback function called for each reported zone
 * @data:	Private data for the callback
 *
 * Description:
 *    Get zone information starting from the zone containing @sector for at most
 *    @nr_zones, and call @cb for each zone reported by the device.
 *    To report all zones in a device starting from @sector, the BLK_ALL_ZONES
 *    constant can be passed to @nr_zones.
 *    Returns the number of zones reported by the device, or a negative errno
 *    value in case of failure.
 *
 *    Note: The caller must use memalloc_noXX_save/restore() calls to control
 *    memory allocations done within this function.
 */
int blkdev_report_zones(struct block_device *bdev, sector_t sector,
			unsigned int nr_zones, report_zones_cb cb, void *data)
{
	struct gendisk *disk = bdev->bd_disk;
	sector_t capacity = get_capacity(disk);
	struct disk_report_zones_cb_args args = {
		.disk = disk,
		.user_cb = cb,
		.user_data = data,
	};

	if (!bdev_is_zoned(bdev) || WARN_ON_ONCE(!disk->fops->report_zones))
		return -EOPNOTSUPP;

	if (!nr_zones || sector >= capacity)
		return 0;

	return disk->fops->report_zones(disk, sector, nr_zones,
					disk_report_zones_cb, &args);
}
EXPORT_SYMBOL_GPL(blkdev_report_zones);

static int blkdev_zone_reset_all(struct block_device *bdev)
{
	struct bio bio;

	bio_init(&bio, bdev, NULL, 0, REQ_OP_ZONE_RESET_ALL | REQ_SYNC);
	return submit_bio_wait(&bio);
}

/**
 * blkdev_zone_mgmt - Execute a zone management operation on a range of zones
 * @bdev:	Target block device
 * @op:		Operation to be performed on the zones
 * @sector:	Start sector of the first zone to operate on
 * @nr_sectors:	Number of sectors, should be at least the length of one zone and
 *		must be zone size aligned.
 *
 * Description:
 *    Perform the specified operation on the range of zones specified by
 *    @sector..@sector+@nr_sectors. Specifying the entire disk sector range
 *    is valid, but the specified range should not contain conventional zones.
 *    The operation to execute on each zone can be a zone reset, open, close
 *    or finish request.
 */
int blkdev_zone_mgmt(struct block_device *bdev, enum req_op op,
		     sector_t sector, sector_t nr_sectors)
{
	sector_t zone_sectors = bdev_zone_sectors(bdev);
	sector_t capacity = bdev_nr_sectors(bdev);
	sector_t end_sector = sector + nr_sectors;
	struct bio *bio = NULL;
	int ret = 0;

	if (!bdev_is_zoned(bdev))
		return -EOPNOTSUPP;

	if (bdev_read_only(bdev))
		return -EPERM;

	if (!op_is_zone_mgmt(op))
		return -EOPNOTSUPP;

	if (end_sector <= sector || end_sector > capacity)
		/* Out of range */
		return -EINVAL;

	/* Check alignment (handle eventual smaller last zone) */
	if (!bdev_is_zone_start(bdev, sector))
		return -EINVAL;

	if (!bdev_is_zone_start(bdev, nr_sectors) && end_sector != capacity)
		return -EINVAL;

	/*
	 * In the case of a zone reset operation over all zones, use
	 * REQ_OP_ZONE_RESET_ALL.
	 */
	if (op == REQ_OP_ZONE_RESET && sector == 0 && nr_sectors == capacity)
		return blkdev_zone_reset_all(bdev);

	while (sector < end_sector) {
		bio = blk_next_bio(bio, bdev, 0, op | REQ_SYNC, GFP_KERNEL);
		bio->bi_iter.bi_sector = sector;
		sector += zone_sectors;

		/* This may take a while, so be nice to others */
		cond_resched();
	}

	ret = submit_bio_wait(bio);
	bio_put(bio);

	return ret;
}
EXPORT_SYMBOL_GPL(blkdev_zone_mgmt);

struct zone_report_args {
	struct blk_zone __user *zones;
};

static int blkdev_copy_zone_to_user(struct blk_zone *zone, unsigned int idx,
				    void *data)
{
	struct zone_report_args *args = data;

	if (copy_to_user(&args->zones[idx], zone, sizeof(struct blk_zone)))
		return -EFAULT;
	return 0;
}

/*
 * BLKREPORTZONE ioctl processing.
 * Called from blkdev_ioctl.
 */
int blkdev_report_zones_ioctl(struct block_device *bdev, unsigned int cmd,
		unsigned long arg)
{
	void __user *argp = (void __user *)arg;
	struct zone_report_args args;
	struct blk_zone_report rep;
	int ret;

	if (!argp)
		return -EINVAL;

	if (!bdev_is_zoned(bdev))
		return -ENOTTY;

	if (copy_from_user(&rep, argp, sizeof(struct blk_zone_report)))
		return -EFAULT;

	if (!rep.nr_zones)
		return -EINVAL;

	args.zones = argp + sizeof(struct blk_zone_report);
	ret = blkdev_report_zones(bdev, rep.sector, rep.nr_zones,
				  blkdev_copy_zone_to_user, &args);
	if (ret < 0)
		return ret;

	rep.nr_zones = ret;
	rep.flags = BLK_ZONE_REP_CAPACITY;
	if (copy_to_user(argp, &rep, sizeof(struct blk_zone_report)))
		return -EFAULT;
	return 0;
}

static int blkdev_truncate_zone_range(struct block_device *bdev,
		blk_mode_t mode, const struct blk_zone_range *zrange)
{
	loff_t start, end;

	if (zrange->sector + zrange->nr_sectors <= zrange->sector ||
	    zrange->sector + zrange->nr_sectors > get_capacity(bdev->bd_disk))
		/* Out of range */
		return -EINVAL;

	start = zrange->sector << SECTOR_SHIFT;
	end = ((zrange->sector + zrange->nr_sectors) << SECTOR_SHIFT) - 1;

	return truncate_bdev_range(bdev, mode, start, end);
}

/*
 * BLKRESETZONE, BLKOPENZONE, BLKCLOSEZONE and BLKFINISHZONE ioctl processing.
 * Called from blkdev_ioctl.
 */
int blkdev_zone_mgmt_ioctl(struct block_device *bdev, blk_mode_t mode,
			   unsigned int cmd, unsigned long arg)
{
	void __user *argp = (void __user *)arg;
	struct blk_zone_range zrange;
	enum req_op op;
	int ret;

	if (!argp)
		return -EINVAL;

	if (!bdev_is_zoned(bdev))
		return -ENOTTY;

	if (!(mode & BLK_OPEN_WRITE))
		return -EBADF;

	if (copy_from_user(&zrange, argp, sizeof(struct blk_zone_range)))
		return -EFAULT;

	switch (cmd) {
	case BLKRESETZONE:
		op = REQ_OP_ZONE_RESET;

		/* Invalidate the page cache, including dirty pages. */
		filemap_invalidate_lock(bdev->bd_mapping);
		ret = blkdev_truncate_zone_range(bdev, mode, &zrange);
		if (ret)
			goto fail;
		break;
	case BLKOPENZONE:
		op = REQ_OP_ZONE_OPEN;
		break;
	case BLKCLOSEZONE:
		op = REQ_OP_ZONE_CLOSE;
		break;
	case BLKFINISHZONE:
		op = REQ_OP_ZONE_FINISH;
		break;
	default:
		return -ENOTTY;
	}

	ret = blkdev_zone_mgmt(bdev, op, zrange.sector, zrange.nr_sectors);

fail:
	if (cmd == BLKRESETZONE)
		filemap_invalidate_unlock(bdev->bd_mapping);

	return ret;
}

<<<<<<< HEAD
static inline bool disk_zone_is_conv(struct gendisk *disk, sector_t sector)
{
	unsigned long *bitmap;
	bool is_conv;

	rcu_read_lock();
	bitmap = rcu_dereference(disk->conv_zones_bitmap);
	is_conv = bitmap && test_bit(disk_zone_no(disk, sector), bitmap);
	rcu_read_unlock();

	return is_conv;
}

=======
>>>>>>> b5de2a2a
static bool disk_zone_is_last(struct gendisk *disk, struct blk_zone *zone)
{
	return zone->start + zone->len >= get_capacity(disk);
}

static bool disk_zone_is_full(struct gendisk *disk,
			      unsigned int zno, unsigned int offset_in_zone)
{
	if (zno < disk->nr_zones - 1)
		return offset_in_zone >= disk->zone_capacity;
	return offset_in_zone >= disk->last_zone_capacity;
}

static bool disk_zone_wplug_is_full(struct gendisk *disk,
				    struct blk_zone_wplug *zwplug)
{
	return disk_zone_is_full(disk, zwplug->zone_no, zwplug->wp_offset);
}

static bool disk_insert_zone_wplug(struct gendisk *disk,
				   struct blk_zone_wplug *zwplug)
{
	struct blk_zone_wplug *zwplg;
	unsigned long flags;
	unsigned int idx =
		hash_32(zwplug->zone_no, disk->zone_wplugs_hash_bits);

	/*
	 * Add the new zone write plug to the hash table, but carefully as we
	 * are racing with other submission context, so we may already have a
	 * zone write plug for the same zone.
	 */
	spin_lock_irqsave(&disk->zone_wplugs_lock, flags);
	hlist_for_each_entry_rcu(zwplg, &disk->zone_wplugs_hash[idx], node) {
		if (zwplg->zone_no == zwplug->zone_no) {
			spin_unlock_irqrestore(&disk->zone_wplugs_lock, flags);
			return false;
		}
	}
	hlist_add_head_rcu(&zwplug->node, &disk->zone_wplugs_hash[idx]);
	spin_unlock_irqrestore(&disk->zone_wplugs_lock, flags);

	return true;
}

static struct blk_zone_wplug *disk_get_zone_wplug(struct gendisk *disk,
						  sector_t sector)
{
	unsigned int zno = disk_zone_no(disk, sector);
	unsigned int idx = hash_32(zno, disk->zone_wplugs_hash_bits);
	struct blk_zone_wplug *zwplug;

	rcu_read_lock();

	hlist_for_each_entry_rcu(zwplug, &disk->zone_wplugs_hash[idx], node) {
		if (zwplug->zone_no == zno &&
		    refcount_inc_not_zero(&zwplug->ref)) {
			rcu_read_unlock();
			return zwplug;
		}
	}

	rcu_read_unlock();

	return NULL;
}

static void disk_free_zone_wplug_rcu(struct rcu_head *rcu_head)
{
	struct blk_zone_wplug *zwplug =
		container_of(rcu_head, struct blk_zone_wplug, rcu_head);

	mempool_free(zwplug, zwplug->disk->zone_wplugs_pool);
}

static inline void disk_put_zone_wplug(struct blk_zone_wplug *zwplug)
{
	if (refcount_dec_and_test(&zwplug->ref)) {
		WARN_ON_ONCE(!bio_list_empty(&zwplug->bio_list));
		WARN_ON_ONCE(zwplug->flags & BLK_ZONE_WPLUG_PLUGGED);
		WARN_ON_ONCE(!(zwplug->flags & BLK_ZONE_WPLUG_UNHASHED));

		call_rcu(&zwplug->rcu_head, disk_free_zone_wplug_rcu);
	}
}

static inline bool disk_should_remove_zone_wplug(struct gendisk *disk,
						 struct blk_zone_wplug *zwplug)
{
	/* If the zone write plug was already removed, we are done. */
	if (zwplug->flags & BLK_ZONE_WPLUG_UNHASHED)
		return false;

	/* If the zone write plug is still plugged, it cannot be removed. */
	if (zwplug->flags & BLK_ZONE_WPLUG_PLUGGED)
		return false;

	/*
	 * Completions of BIOs with blk_zone_write_plug_bio_endio() may
	 * happen after handling a request completion with
	 * blk_zone_write_plug_finish_request() (e.g. with split BIOs
	 * that are chained). In such case, disk_zone_wplug_unplug_bio()
	 * should not attempt to remove the zone write plug until all BIO
	 * completions are seen. Check by looking at the zone write plug
	 * reference count, which is 2 when the plug is unused (one reference
	 * taken when the plug was allocated and another reference taken by the
	 * caller context).
	 */
	if (refcount_read(&zwplug->ref) > 2)
		return false;

	/* We can remove zone write plugs for zones that are empty or full. */
	return !zwplug->wp_offset || disk_zone_wplug_is_full(disk, zwplug);
}

static void disk_remove_zone_wplug(struct gendisk *disk,
				   struct blk_zone_wplug *zwplug)
{
	unsigned long flags;

	/* If the zone write plug was already removed, we have nothing to do. */
	if (zwplug->flags & BLK_ZONE_WPLUG_UNHASHED)
		return;

	/*
	 * Mark the zone write plug as unhashed and drop the extra reference we
	 * took when the plug was inserted in the hash table.
	 */
	zwplug->flags |= BLK_ZONE_WPLUG_UNHASHED;
	spin_lock_irqsave(&disk->zone_wplugs_lock, flags);
	hlist_del_init_rcu(&zwplug->node);
	spin_unlock_irqrestore(&disk->zone_wplugs_lock, flags);
	disk_put_zone_wplug(zwplug);
}

static void blk_zone_wplug_bio_work(struct work_struct *work);

/*
 * Get a reference on the write plug for the zone containing @sector.
 * If the plug does not exist, it is allocated and hashed.
 * Return a pointer to the zone write plug with the plug spinlock held.
 */
static struct blk_zone_wplug *disk_get_and_lock_zone_wplug(struct gendisk *disk,
					sector_t sector, gfp_t gfp_mask,
					unsigned long *flags)
{
	unsigned int zno = disk_zone_no(disk, sector);
	struct blk_zone_wplug *zwplug;

again:
	zwplug = disk_get_zone_wplug(disk, sector);
	if (zwplug) {
		/*
		 * Check that a BIO completion or a zone reset or finish
		 * operation has not already removed the zone write plug from
		 * the hash table and dropped its reference count. In such case,
		 * we need to get a new plug so start over from the beginning.
		 */
		spin_lock_irqsave(&zwplug->lock, *flags);
		if (zwplug->flags & BLK_ZONE_WPLUG_UNHASHED) {
			spin_unlock_irqrestore(&zwplug->lock, *flags);
			disk_put_zone_wplug(zwplug);
			goto again;
		}
		return zwplug;
	}

	/*
	 * Allocate and initialize a zone write plug with an extra reference
	 * so that it is not freed when the zone write plug becomes idle without
	 * the zone being full.
	 */
	zwplug = mempool_alloc(disk->zone_wplugs_pool, gfp_mask);
	if (!zwplug)
		return NULL;

	INIT_HLIST_NODE(&zwplug->node);
	refcount_set(&zwplug->ref, 2);
	spin_lock_init(&zwplug->lock);
	zwplug->flags = 0;
	zwplug->zone_no = zno;
	zwplug->wp_offset = bdev_offset_from_zone_start(disk->part0, sector);
	bio_list_init(&zwplug->bio_list);
	INIT_WORK(&zwplug->bio_work, blk_zone_wplug_bio_work);
	zwplug->disk = disk;

	spin_lock_irqsave(&zwplug->lock, *flags);

	/*
	 * Insert the new zone write plug in the hash table. This can fail only
	 * if another context already inserted a plug. Retry from the beginning
	 * in such case.
	 */
	if (!disk_insert_zone_wplug(disk, zwplug)) {
		spin_unlock_irqrestore(&zwplug->lock, *flags);
		mempool_free(zwplug, disk->zone_wplugs_pool);
		goto again;
	}

	return zwplug;
}

static inline void blk_zone_wplug_bio_io_error(struct blk_zone_wplug *zwplug,
					       struct bio *bio)
{
	struct request_queue *q = zwplug->disk->queue;

	bio_clear_flag(bio, BIO_ZONE_WRITE_PLUGGING);
	bio_io_error(bio);
	disk_put_zone_wplug(zwplug);
	blk_queue_exit(q);
}

/*
 * Abort (fail) all plugged BIOs of a zone write plug.
 */
static void disk_zone_wplug_abort(struct blk_zone_wplug *zwplug)
{
	struct bio *bio;

	while ((bio = bio_list_pop(&zwplug->bio_list)))
		blk_zone_wplug_bio_io_error(zwplug, bio);
}

/*
 * Set a zone write plug write pointer offset to the specified value.
 * This aborts all plugged BIOs, which is fine as this function is called for
 * a zone reset operation, a zone finish operation or if the zone needs a wp
 * update from a report zone after a write error.
 */
static void disk_zone_wplug_set_wp_offset(struct gendisk *disk,
					  struct blk_zone_wplug *zwplug,
					  unsigned int wp_offset)
{
	lockdep_assert_held(&zwplug->lock);

	/* Update the zone write pointer and abort all plugged BIOs. */
	zwplug->flags &= ~BLK_ZONE_WPLUG_NEED_WP_UPDATE;
	zwplug->wp_offset = wp_offset;
	disk_zone_wplug_abort(zwplug);

	/*
	 * The zone write plug now has no BIO plugged: remove it from the
	 * hash table so that it cannot be seen. The plug will be freed
	 * when the last reference is dropped.
	 */
	if (disk_should_remove_zone_wplug(disk, zwplug))
		disk_remove_zone_wplug(disk, zwplug);
}

static unsigned int blk_zone_wp_offset(struct blk_zone *zone)
{
	switch (zone->cond) {
	case BLK_ZONE_COND_IMP_OPEN:
	case BLK_ZONE_COND_EXP_OPEN:
	case BLK_ZONE_COND_CLOSED:
		return zone->wp - zone->start;
	case BLK_ZONE_COND_FULL:
		return zone->len;
	case BLK_ZONE_COND_EMPTY:
		return 0;
	case BLK_ZONE_COND_NOT_WP:
	case BLK_ZONE_COND_OFFLINE:
	case BLK_ZONE_COND_READONLY:
	default:
		/*
		 * Conventional, offline and read-only zones do not have a valid
		 * write pointer.
		 */
		return UINT_MAX;
	}
}

static void disk_zone_wplug_sync_wp_offset(struct gendisk *disk,
					   struct blk_zone *zone)
{
	struct blk_zone_wplug *zwplug;
	unsigned long flags;

	zwplug = disk_get_zone_wplug(disk, zone->start);
	if (!zwplug)
		return;

	spin_lock_irqsave(&zwplug->lock, flags);
	if (zwplug->flags & BLK_ZONE_WPLUG_NEED_WP_UPDATE)
		disk_zone_wplug_set_wp_offset(disk, zwplug,
					      blk_zone_wp_offset(zone));
	spin_unlock_irqrestore(&zwplug->lock, flags);

	disk_put_zone_wplug(zwplug);
}

static int disk_zone_sync_wp_offset(struct gendisk *disk, sector_t sector)
{
	struct disk_report_zones_cb_args args = {
		.disk = disk,
	};

	return disk->fops->report_zones(disk, sector, 1,
					disk_report_zones_cb, &args);
}

static bool blk_zone_wplug_handle_reset_or_finish(struct bio *bio,
						  unsigned int wp_offset)
{
	struct gendisk *disk = bio->bi_bdev->bd_disk;
	sector_t sector = bio->bi_iter.bi_sector;
	struct blk_zone_wplug *zwplug;
	unsigned long flags;

	/* Conventional zones cannot be reset nor finished. */
	if (!bdev_zone_is_seq(bio->bi_bdev, sector)) {
		bio_io_error(bio);
		return true;
	}

	/*
	 * No-wait reset or finish BIOs do not make much sense as the callers
	 * issue these as blocking operations in most cases. To avoid issues
	 * the BIO execution potentially failing with BLK_STS_AGAIN, warn about
	 * REQ_NOWAIT being set and ignore that flag.
	 */
	if (WARN_ON_ONCE(bio->bi_opf & REQ_NOWAIT))
		bio->bi_opf &= ~REQ_NOWAIT;

	/*
	 * If we have a zone write plug, set its write pointer offset to 0
	 * (reset case) or to the zone size (finish case). This will abort all
	 * BIOs plugged for the target zone. It is fine as resetting or
	 * finishing zones while writes are still in-flight will result in the
	 * writes failing anyway.
	 */
	zwplug = disk_get_zone_wplug(disk, sector);
	if (zwplug) {
		spin_lock_irqsave(&zwplug->lock, flags);
		disk_zone_wplug_set_wp_offset(disk, zwplug, wp_offset);
		spin_unlock_irqrestore(&zwplug->lock, flags);
		disk_put_zone_wplug(zwplug);
	}

	return false;
}

static bool blk_zone_wplug_handle_reset_all(struct bio *bio)
{
	struct gendisk *disk = bio->bi_bdev->bd_disk;
	struct blk_zone_wplug *zwplug;
	unsigned long flags;
	sector_t sector;

	/*
	 * Set the write pointer offset of all zone write plugs to 0. This will
	 * abort all plugged BIOs. It is fine as resetting zones while writes
	 * are still in-flight will result in the writes failing anyway.
	 */
	for (sector = 0; sector < get_capacity(disk);
	     sector += disk->queue->limits.chunk_sectors) {
		zwplug = disk_get_zone_wplug(disk, sector);
		if (zwplug) {
			spin_lock_irqsave(&zwplug->lock, flags);
			disk_zone_wplug_set_wp_offset(disk, zwplug, 0);
			spin_unlock_irqrestore(&zwplug->lock, flags);
			disk_put_zone_wplug(zwplug);
		}
	}

	return false;
}

static void disk_zone_wplug_schedule_bio_work(struct gendisk *disk,
					      struct blk_zone_wplug *zwplug)
{
	/*
	 * Take a reference on the zone write plug and schedule the submission
	 * of the next plugged BIO. blk_zone_wplug_bio_work() will release the
	 * reference we take here.
	 */
	WARN_ON_ONCE(!(zwplug->flags & BLK_ZONE_WPLUG_PLUGGED));
	refcount_inc(&zwplug->ref);
	queue_work(disk->zone_wplugs_wq, &zwplug->bio_work);
}

static inline void disk_zone_wplug_add_bio(struct gendisk *disk,
				struct blk_zone_wplug *zwplug,
				struct bio *bio, unsigned int nr_segs)
{
	bool schedule_bio_work = false;

	/*
	 * Grab an extra reference on the BIO request queue usage counter.
	 * This reference will be reused to submit a request for the BIO for
	 * blk-mq devices and dropped when the BIO is failed and after
	 * it is issued in the case of BIO-based devices.
	 */
	percpu_ref_get(&bio->bi_bdev->bd_disk->queue->q_usage_counter);

	/*
	 * The BIO is being plugged and thus will have to wait for the on-going
	 * write and for all other writes already plugged. So polling makes
	 * no sense.
	 */
	bio_clear_polled(bio);

	/*
	 * REQ_NOWAIT BIOs are always handled using the zone write plug BIO
	 * work, which can block. So clear the REQ_NOWAIT flag and schedule the
	 * work if this is the first BIO we are plugging.
	 */
	if (bio->bi_opf & REQ_NOWAIT) {
		schedule_bio_work = !(zwplug->flags & BLK_ZONE_WPLUG_PLUGGED);
		bio->bi_opf &= ~REQ_NOWAIT;
	}

	/*
	 * Reuse the poll cookie field to store the number of segments when
	 * split to the hardware limits.
	 */
	bio->__bi_nr_segments = nr_segs;

	/*
	 * We always receive BIOs after they are split and ready to be issued.
	 * The block layer passes the parts of a split BIO in order, and the
	 * user must also issue write sequentially. So simply add the new BIO
	 * at the tail of the list to preserve the sequential write order.
	 */
	bio_list_add(&zwplug->bio_list, bio);

	zwplug->flags |= BLK_ZONE_WPLUG_PLUGGED;

	if (schedule_bio_work)
		disk_zone_wplug_schedule_bio_work(disk, zwplug);
}

/*
 * Called from bio_attempt_back_merge() when a BIO was merged with a request.
 */
void blk_zone_write_plug_bio_merged(struct bio *bio)
{
	struct blk_zone_wplug *zwplug;
	unsigned long flags;

	/*
	 * If the BIO was already plugged, then we were called through
	 * blk_zone_write_plug_init_request() -> blk_attempt_bio_merge().
	 * For this case, we already hold a reference on the zone write plug for
	 * the BIO and blk_zone_write_plug_init_request() will handle the
	 * zone write pointer offset update.
	 */
	if (bio_flagged(bio, BIO_ZONE_WRITE_PLUGGING))
		return;

	bio_set_flag(bio, BIO_ZONE_WRITE_PLUGGING);

	/*
	 * Get a reference on the zone write plug of the target zone and advance
	 * the zone write pointer offset. Given that this is a merge, we already
	 * have at least one request and one BIO referencing the zone write
	 * plug. So this should not fail.
	 */
	zwplug = disk_get_zone_wplug(bio->bi_bdev->bd_disk,
				     bio->bi_iter.bi_sector);
	if (WARN_ON_ONCE(!zwplug))
		return;

	spin_lock_irqsave(&zwplug->lock, flags);
	zwplug->wp_offset += bio_sectors(bio);
	spin_unlock_irqrestore(&zwplug->lock, flags);
}

/*
 * Attempt to merge plugged BIOs with a newly prepared request for a BIO that
 * already went through zone write plugging (either a new BIO or one that was
 * unplugged).
 */
void blk_zone_write_plug_init_request(struct request *req)
{
	sector_t req_back_sector = blk_rq_pos(req) + blk_rq_sectors(req);
	struct request_queue *q = req->q;
	struct gendisk *disk = q->disk;
	struct blk_zone_wplug *zwplug =
		disk_get_zone_wplug(disk, blk_rq_pos(req));
	unsigned long flags;
	struct bio *bio;

	if (WARN_ON_ONCE(!zwplug))
		return;

	/*
	 * Indicate that completion of this request needs to be handled with
	 * blk_zone_write_plug_finish_request(), which will drop the reference
	 * on the zone write plug we took above on entry to this function.
	 */
	req->rq_flags |= RQF_ZONE_WRITE_PLUGGING;

	if (blk_queue_nomerges(q))
		return;

	/*
	 * Walk through the list of plugged BIOs to check if they can be merged
	 * into the back of the request.
	 */
	spin_lock_irqsave(&zwplug->lock, flags);
	while (!disk_zone_wplug_is_full(disk, zwplug)) {
		bio = bio_list_peek(&zwplug->bio_list);
		if (!bio)
			break;

		if (bio->bi_iter.bi_sector != req_back_sector ||
		    !blk_rq_merge_ok(req, bio))
			break;

		WARN_ON_ONCE(bio_op(bio) != REQ_OP_WRITE_ZEROES &&
			     !bio->__bi_nr_segments);

		bio_list_pop(&zwplug->bio_list);
		if (bio_attempt_back_merge(req, bio, bio->__bi_nr_segments) !=
		    BIO_MERGE_OK) {
			bio_list_add_head(&zwplug->bio_list, bio);
			break;
		}

		/*
		 * Drop the extra reference on the queue usage we got when
		 * plugging the BIO and advance the write pointer offset.
		 */
		blk_queue_exit(q);
		zwplug->wp_offset += bio_sectors(bio);

		req_back_sector += bio_sectors(bio);
	}
	spin_unlock_irqrestore(&zwplug->lock, flags);
}

/*
 * Check and prepare a BIO for submission by incrementing the write pointer
 * offset of its zone write plug and changing zone append operations into
 * regular write when zone append emulation is needed.
 */
static bool blk_zone_wplug_prepare_bio(struct blk_zone_wplug *zwplug,
				       struct bio *bio)
{
	struct gendisk *disk = bio->bi_bdev->bd_disk;

	/*
	 * If we lost track of the zone write pointer due to a write error,
	 * the user must either execute a report zones, reset the zone or finish
	 * the to recover a reliable write pointer position. Fail BIOs if the
	 * user did not do that as we cannot handle emulated zone append
	 * otherwise.
	 */
	if (zwplug->flags & BLK_ZONE_WPLUG_NEED_WP_UPDATE)
		return false;

	/*
	 * Check that the user is not attempting to write to a full zone.
	 * We know such BIO will fail, and that would potentially overflow our
	 * write pointer offset beyond the end of the zone.
	 */
	if (disk_zone_wplug_is_full(disk, zwplug))
		return false;

	if (bio_op(bio) == REQ_OP_ZONE_APPEND) {
		/*
		 * Use a regular write starting at the current write pointer.
		 * Similarly to native zone append operations, do not allow
		 * merging.
		 */
		bio->bi_opf &= ~REQ_OP_MASK;
		bio->bi_opf |= REQ_OP_WRITE | REQ_NOMERGE;
		bio->bi_iter.bi_sector += zwplug->wp_offset;

		/*
		 * Remember that this BIO is in fact a zone append operation
		 * so that we can restore its operation code on completion.
		 */
		bio_set_flag(bio, BIO_EMULATES_ZONE_APPEND);
	} else {
		/*
		 * Check for non-sequential writes early as we know that BIOs
		 * with a start sector not unaligned to the zone write pointer
		 * will fail.
		 */
		if (bio_offset_from_zone_start(bio) != zwplug->wp_offset)
			return false;
	}

	/* Advance the zone write pointer offset. */
	zwplug->wp_offset += bio_sectors(bio);

	return true;
}

static bool blk_zone_wplug_handle_write(struct bio *bio, unsigned int nr_segs)
{
	struct gendisk *disk = bio->bi_bdev->bd_disk;
	sector_t sector = bio->bi_iter.bi_sector;
	struct blk_zone_wplug *zwplug;
	gfp_t gfp_mask = GFP_NOIO;
	unsigned long flags;

	/*
	 * BIOs must be fully contained within a zone so that we use the correct
	 * zone write plug for the entire BIO. For blk-mq devices, the block
	 * layer should already have done any splitting required to ensure this
	 * and this BIO should thus not be straddling zone boundaries. For
	 * BIO-based devices, it is the responsibility of the driver to split
	 * the bio before submitting it.
	 */
	if (WARN_ON_ONCE(bio_straddles_zones(bio))) {
		bio_io_error(bio);
		return true;
	}

	/* Conventional zones do not need write plugging. */
	if (!bdev_zone_is_seq(bio->bi_bdev, sector)) {
		/* Zone append to conventional zones is not allowed. */
		if (bio_op(bio) == REQ_OP_ZONE_APPEND) {
			bio_io_error(bio);
			return true;
		}
		return false;
	}

	if (bio->bi_opf & REQ_NOWAIT)
		gfp_mask = GFP_NOWAIT;

	zwplug = disk_get_and_lock_zone_wplug(disk, sector, gfp_mask, &flags);
	if (!zwplug) {
		if (bio->bi_opf & REQ_NOWAIT)
			bio_wouldblock_error(bio);
		else
			bio_io_error(bio);
		return true;
	}

	/* Indicate that this BIO is being handled using zone write plugging. */
	bio_set_flag(bio, BIO_ZONE_WRITE_PLUGGING);

	/*
	 * If the zone is already plugged, add the BIO to the plug BIO list.
	 * Do the same for REQ_NOWAIT BIOs to ensure that we will not see a
	 * BLK_STS_AGAIN failure if we let the BIO execute.
	 * Otherwise, plug and let the BIO execute.
	 */
	if ((zwplug->flags & BLK_ZONE_WPLUG_PLUGGED) ||
	    (bio->bi_opf & REQ_NOWAIT))
		goto plug;

	if (!blk_zone_wplug_prepare_bio(zwplug, bio)) {
		spin_unlock_irqrestore(&zwplug->lock, flags);
		bio_io_error(bio);
		return true;
	}

	zwplug->flags |= BLK_ZONE_WPLUG_PLUGGED;

	spin_unlock_irqrestore(&zwplug->lock, flags);

	return false;

plug:
	disk_zone_wplug_add_bio(disk, zwplug, bio, nr_segs);

	spin_unlock_irqrestore(&zwplug->lock, flags);

	return true;
}

/**
 * blk_zone_plug_bio - Handle a zone write BIO with zone write plugging
 * @bio: The BIO being submitted
 * @nr_segs: The number of physical segments of @bio
 *
 * Handle write, write zeroes and zone append operations requiring emulation
 * using zone write plugging.
 *
 * Return true whenever @bio execution needs to be delayed through the zone
 * write plug. Otherwise, return false to let the submission path process
 * @bio normally.
 */
bool blk_zone_plug_bio(struct bio *bio, unsigned int nr_segs)
{
	struct block_device *bdev = bio->bi_bdev;

	if (!bdev->bd_disk->zone_wplugs_hash)
		return false;

	/*
	 * If the BIO already has the plugging flag set, then it was already
	 * handled through this path and this is a submission from the zone
	 * plug bio submit work.
	 */
	if (bio_flagged(bio, BIO_ZONE_WRITE_PLUGGING))
		return false;

	/*
	 * We do not need to do anything special for empty flush BIOs, e.g
	 * BIOs such as issued by blkdev_issue_flush(). The is because it is
	 * the responsibility of the user to first wait for the completion of
	 * write operations for flush to have any effect on the persistence of
	 * the written data.
	 */
	if (op_is_flush(bio->bi_opf) && !bio_sectors(bio))
		return false;

	/*
	 * Regular writes and write zeroes need to be handled through the target
	 * zone write plug. This includes writes with REQ_FUA | REQ_PREFLUSH
	 * which may need to go through the flush machinery depending on the
	 * target device capabilities. Plugging such writes is fine as the flush
	 * machinery operates at the request level, below the plug, and
	 * completion of the flush sequence will go through the regular BIO
	 * completion, which will handle zone write plugging.
	 * Zone append operations for devices that requested emulation must
	 * also be plugged so that these BIOs can be changed into regular
	 * write BIOs.
	 * Zone reset, reset all and finish commands need special treatment
	 * to correctly track the write pointer offset of zones. These commands
	 * are not plugged as we do not need serialization with write
	 * operations. It is the responsibility of the user to not issue reset
	 * and finish commands when write operations are in flight.
	 */
	switch (bio_op(bio)) {
	case REQ_OP_ZONE_APPEND:
		if (!bdev_emulates_zone_append(bdev))
			return false;
		fallthrough;
	case REQ_OP_WRITE:
	case REQ_OP_WRITE_ZEROES:
		return blk_zone_wplug_handle_write(bio, nr_segs);
	case REQ_OP_ZONE_RESET:
		return blk_zone_wplug_handle_reset_or_finish(bio, 0);
	case REQ_OP_ZONE_FINISH:
		return blk_zone_wplug_handle_reset_or_finish(bio,
						bdev_zone_sectors(bdev));
	case REQ_OP_ZONE_RESET_ALL:
		return blk_zone_wplug_handle_reset_all(bio);
	default:
		return false;
	}

	return false;
}
EXPORT_SYMBOL_GPL(blk_zone_plug_bio);

static void disk_zone_wplug_unplug_bio(struct gendisk *disk,
				       struct blk_zone_wplug *zwplug)
{
	unsigned long flags;

	spin_lock_irqsave(&zwplug->lock, flags);

	/* Schedule submission of the next plugged BIO if we have one. */
	if (!bio_list_empty(&zwplug->bio_list)) {
		disk_zone_wplug_schedule_bio_work(disk, zwplug);
		spin_unlock_irqrestore(&zwplug->lock, flags);
		return;
	}

	zwplug->flags &= ~BLK_ZONE_WPLUG_PLUGGED;

	/*
	 * If the zone is full (it was fully written or finished, or empty
	 * (it was reset), remove its zone write plug from the hash table.
	 */
	if (disk_should_remove_zone_wplug(disk, zwplug))
		disk_remove_zone_wplug(disk, zwplug);

	spin_unlock_irqrestore(&zwplug->lock, flags);
}

void blk_zone_write_plug_bio_endio(struct bio *bio)
{
	struct gendisk *disk = bio->bi_bdev->bd_disk;
	struct blk_zone_wplug *zwplug =
		disk_get_zone_wplug(disk, bio->bi_iter.bi_sector);
	unsigned long flags;

	if (WARN_ON_ONCE(!zwplug))
		return;

	/* Make sure we do not see this BIO again by clearing the plug flag. */
	bio_clear_flag(bio, BIO_ZONE_WRITE_PLUGGING);

	/*
	 * If this is a regular write emulating a zone append operation,
	 * restore the original operation code.
	 */
	if (bio_flagged(bio, BIO_EMULATES_ZONE_APPEND)) {
		bio->bi_opf &= ~REQ_OP_MASK;
		bio->bi_opf |= REQ_OP_ZONE_APPEND;
	}

	/*
	 * If the BIO failed, abort all plugged BIOs and mark the plug as
	 * needing a write pointer update.
	 */
	if (bio->bi_status != BLK_STS_OK) {
		spin_lock_irqsave(&zwplug->lock, flags);
		disk_zone_wplug_abort(zwplug);
		zwplug->flags |= BLK_ZONE_WPLUG_NEED_WP_UPDATE;
		spin_unlock_irqrestore(&zwplug->lock, flags);
	}

	/* Drop the reference we took when the BIO was issued. */
	disk_put_zone_wplug(zwplug);

	/*
	 * For BIO-based devices, blk_zone_write_plug_finish_request()
	 * is not called. So we need to schedule execution of the next
	 * plugged BIO here.
	 */
	if (bdev_test_flag(bio->bi_bdev, BD_HAS_SUBMIT_BIO))
		disk_zone_wplug_unplug_bio(disk, zwplug);

	/* Drop the reference we took when entering this function. */
	disk_put_zone_wplug(zwplug);
}

void blk_zone_write_plug_finish_request(struct request *req)
{
	struct gendisk *disk = req->q->disk;
	struct blk_zone_wplug *zwplug;

	zwplug = disk_get_zone_wplug(disk, req->__sector);
	if (WARN_ON_ONCE(!zwplug))
		return;

	req->rq_flags &= ~RQF_ZONE_WRITE_PLUGGING;

	/*
	 * Drop the reference we took when the request was initialized in
	 * blk_zone_write_plug_init_request().
	 */
	disk_put_zone_wplug(zwplug);

	disk_zone_wplug_unplug_bio(disk, zwplug);

	/* Drop the reference we took when entering this function. */
	disk_put_zone_wplug(zwplug);
}

static void blk_zone_wplug_bio_work(struct work_struct *work)
{
	struct blk_zone_wplug *zwplug =
		container_of(work, struct blk_zone_wplug, bio_work);
	struct block_device *bdev;
	unsigned long flags;
	struct bio *bio;

	/*
	 * Submit the next plugged BIO. If we do not have any, clear
	 * the plugged flag.
	 */
	spin_lock_irqsave(&zwplug->lock, flags);

again:
	bio = bio_list_pop(&zwplug->bio_list);
	if (!bio) {
		zwplug->flags &= ~BLK_ZONE_WPLUG_PLUGGED;
		spin_unlock_irqrestore(&zwplug->lock, flags);
		goto put_zwplug;
	}

	if (!blk_zone_wplug_prepare_bio(zwplug, bio)) {
		blk_zone_wplug_bio_io_error(zwplug, bio);
		goto again;
	}

	spin_unlock_irqrestore(&zwplug->lock, flags);

	bdev = bio->bi_bdev;
	submit_bio_noacct_nocheck(bio);

	/*
	 * blk-mq devices will reuse the extra reference on the request queue
	 * usage counter we took when the BIO was plugged, but the submission
	 * path for BIO-based devices will not do that. So drop this extra
	 * reference here.
	 */
	if (bdev_test_flag(bdev, BD_HAS_SUBMIT_BIO))
		blk_queue_exit(bdev->bd_disk->queue);

put_zwplug:
	/* Drop the reference we took in disk_zone_wplug_schedule_bio_work(). */
	disk_put_zone_wplug(zwplug);
}

static inline unsigned int disk_zone_wplugs_hash_size(struct gendisk *disk)
{
	return 1U << disk->zone_wplugs_hash_bits;
}

void disk_init_zone_resources(struct gendisk *disk)
{
	spin_lock_init(&disk->zone_wplugs_lock);
}

/*
 * For the size of a disk zone write plug hash table, use the size of the
 * zone write plug mempool, which is the maximum of the disk open zones and
 * active zones limits. But do not exceed 4KB (512 hlist head entries), that is,
 * 9 bits. For a disk that has no limits, mempool size defaults to 128.
 */
#define BLK_ZONE_WPLUG_MAX_HASH_BITS		9
#define BLK_ZONE_WPLUG_DEFAULT_POOL_SIZE	128

static int disk_alloc_zone_resources(struct gendisk *disk,
				     unsigned int pool_size)
{
	unsigned int i;

	disk->zone_wplugs_hash_bits =
		min(ilog2(pool_size) + 1, BLK_ZONE_WPLUG_MAX_HASH_BITS);

	disk->zone_wplugs_hash =
		kcalloc(disk_zone_wplugs_hash_size(disk),
			sizeof(struct hlist_head), GFP_KERNEL);
	if (!disk->zone_wplugs_hash)
		return -ENOMEM;

	for (i = 0; i < disk_zone_wplugs_hash_size(disk); i++)
		INIT_HLIST_HEAD(&disk->zone_wplugs_hash[i]);

	disk->zone_wplugs_pool = mempool_create_kmalloc_pool(pool_size,
						sizeof(struct blk_zone_wplug));
	if (!disk->zone_wplugs_pool)
		goto free_hash;

	disk->zone_wplugs_wq =
		alloc_workqueue("%s_zwplugs", WQ_MEM_RECLAIM | WQ_HIGHPRI,
				pool_size, disk->disk_name);
	if (!disk->zone_wplugs_wq)
		goto destroy_pool;

	return 0;

destroy_pool:
	mempool_destroy(disk->zone_wplugs_pool);
	disk->zone_wplugs_pool = NULL;
free_hash:
	kfree(disk->zone_wplugs_hash);
	disk->zone_wplugs_hash = NULL;
	disk->zone_wplugs_hash_bits = 0;
	return -ENOMEM;
}

static void disk_destroy_zone_wplugs_hash_table(struct gendisk *disk)
{
	struct blk_zone_wplug *zwplug;
	unsigned int i;

	if (!disk->zone_wplugs_hash)
		return;

	/* Free all the zone write plugs we have. */
	for (i = 0; i < disk_zone_wplugs_hash_size(disk); i++) {
		while (!hlist_empty(&disk->zone_wplugs_hash[i])) {
			zwplug = hlist_entry(disk->zone_wplugs_hash[i].first,
					     struct blk_zone_wplug, node);
			refcount_inc(&zwplug->ref);
			disk_remove_zone_wplug(disk, zwplug);
			disk_put_zone_wplug(zwplug);
		}
	}

	kfree(disk->zone_wplugs_hash);
	disk->zone_wplugs_hash = NULL;
	disk->zone_wplugs_hash_bits = 0;
}

static unsigned int disk_set_conv_zones_bitmap(struct gendisk *disk,
					       unsigned long *bitmap)
{
	unsigned int nr_conv_zones = 0;
	unsigned long flags;

	spin_lock_irqsave(&disk->zone_wplugs_lock, flags);
	if (bitmap)
		nr_conv_zones = bitmap_weight(bitmap, disk->nr_zones);
	bitmap = rcu_replace_pointer(disk->conv_zones_bitmap, bitmap,
				     lockdep_is_held(&disk->zone_wplugs_lock));
	spin_unlock_irqrestore(&disk->zone_wplugs_lock, flags);

	kfree_rcu_mightsleep(bitmap);

	return nr_conv_zones;
}

void disk_free_zone_resources(struct gendisk *disk)
{
	if (!disk->zone_wplugs_pool)
		return;

	if (disk->zone_wplugs_wq) {
		destroy_workqueue(disk->zone_wplugs_wq);
		disk->zone_wplugs_wq = NULL;
	}

	disk_destroy_zone_wplugs_hash_table(disk);

	/*
	 * Wait for the zone write plugs to be RCU-freed before
	 * destorying the mempool.
	 */
	rcu_barrier();

	mempool_destroy(disk->zone_wplugs_pool);
	disk->zone_wplugs_pool = NULL;

	disk_set_conv_zones_bitmap(disk, NULL);
	disk->zone_capacity = 0;
	disk->last_zone_capacity = 0;
	disk->nr_zones = 0;
}

static inline bool disk_need_zone_resources(struct gendisk *disk)
{
	/*
	 * All mq zoned devices need zone resources so that the block layer
	 * can automatically handle write BIO plugging. BIO-based device drivers
	 * (e.g. DM devices) are normally responsible for handling zone write
	 * ordering and do not need zone resources, unless the driver requires
	 * zone append emulation.
	 */
	return queue_is_mq(disk->queue) ||
		queue_emulates_zone_append(disk->queue);
}

static int disk_revalidate_zone_resources(struct gendisk *disk,
					  unsigned int nr_zones)
{
	struct queue_limits *lim = &disk->queue->limits;
	unsigned int pool_size;

	if (!disk_need_zone_resources(disk))
		return 0;

	/*
	 * If the device has no limit on the maximum number of open and active
	 * zones, use BLK_ZONE_WPLUG_DEFAULT_POOL_SIZE.
	 */
	pool_size = max(lim->max_open_zones, lim->max_active_zones);
	if (!pool_size)
		pool_size = min(BLK_ZONE_WPLUG_DEFAULT_POOL_SIZE, nr_zones);

	if (!disk->zone_wplugs_hash)
		return disk_alloc_zone_resources(disk, pool_size);

	return 0;
}

struct blk_revalidate_zone_args {
	struct gendisk	*disk;
	unsigned long	*conv_zones_bitmap;
	unsigned int	nr_zones;
	unsigned int	zone_capacity;
	unsigned int	last_zone_capacity;
	sector_t	sector;
};

/*
 * Update the disk zone resources information and device queue limits.
 * The disk queue is frozen when this is executed.
 */
static int disk_update_zone_resources(struct gendisk *disk,
				      struct blk_revalidate_zone_args *args)
{
	struct request_queue *q = disk->queue;
	unsigned int nr_seq_zones, nr_conv_zones;
	unsigned int pool_size;
	struct queue_limits lim;
	int ret;

	disk->nr_zones = args->nr_zones;
	disk->zone_capacity = args->zone_capacity;
	disk->last_zone_capacity = args->last_zone_capacity;
	nr_conv_zones =
		disk_set_conv_zones_bitmap(disk, args->conv_zones_bitmap);
	if (nr_conv_zones >= disk->nr_zones) {
		pr_warn("%s: Invalid number of conventional zones %u / %u\n",
			disk->disk_name, nr_conv_zones, disk->nr_zones);
		return -ENODEV;
	}

	lim = queue_limits_start_update(q);

	/*
	 * Some devices can advertize zone resource limits that are larger than
	 * the number of sequential zones of the zoned block device, e.g. a
	 * small ZNS namespace. For such case, assume that the zoned device has
	 * no zone resource limits.
	 */
	nr_seq_zones = disk->nr_zones - nr_conv_zones;
	if (lim.max_open_zones >= nr_seq_zones)
		lim.max_open_zones = 0;
	if (lim.max_active_zones >= nr_seq_zones)
		lim.max_active_zones = 0;

	if (!disk->zone_wplugs_pool)
		goto commit;

	/*
	 * If the device has no limit on the maximum number of open and active
	 * zones, set its max open zone limit to the mempool size to indicate
	 * to the user that there is a potential performance impact due to
	 * dynamic zone write plug allocation when simultaneously writing to
	 * more zones than the size of the mempool.
	 */
	pool_size = max(lim.max_open_zones, lim.max_active_zones);
	if (!pool_size)
		pool_size = min(BLK_ZONE_WPLUG_DEFAULT_POOL_SIZE, nr_seq_zones);

	mempool_resize(disk->zone_wplugs_pool, pool_size);

	if (!lim.max_open_zones && !lim.max_active_zones) {
		if (pool_size < nr_seq_zones)
			lim.max_open_zones = pool_size;
		else
			lim.max_open_zones = 0;
	}

commit:
	blk_mq_freeze_queue(q);
	ret = queue_limits_commit_update(q, &lim);
	blk_mq_unfreeze_queue(q);

	return ret;
}

static int blk_revalidate_conv_zone(struct blk_zone *zone, unsigned int idx,
				    struct blk_revalidate_zone_args *args)
{
	struct gendisk *disk = args->disk;

	if (zone->capacity != zone->len) {
		pr_warn("%s: Invalid conventional zone capacity\n",
			disk->disk_name);
		return -ENODEV;
	}

	if (disk_zone_is_last(disk, zone))
		args->last_zone_capacity = zone->capacity;

	if (!disk_need_zone_resources(disk))
		return 0;

	if (!args->conv_zones_bitmap) {
		args->conv_zones_bitmap =
			bitmap_zalloc(args->nr_zones, GFP_NOIO);
		if (!args->conv_zones_bitmap)
			return -ENOMEM;
	}

	set_bit(idx, args->conv_zones_bitmap);

	return 0;
}

static int blk_revalidate_seq_zone(struct blk_zone *zone, unsigned int idx,
				   struct blk_revalidate_zone_args *args)
{
	struct gendisk *disk = args->disk;
	struct blk_zone_wplug *zwplug;
	unsigned int wp_offset;
	unsigned long flags;

	/*
	 * Remember the capacity of the first sequential zone and check
	 * if it is constant for all zones, ignoring the last zone as it can be
	 * smaller.
	 */
	if (!args->zone_capacity)
		args->zone_capacity = zone->capacity;
	if (disk_zone_is_last(disk, zone)) {
		args->last_zone_capacity = zone->capacity;
	} else if (zone->capacity != args->zone_capacity) {
		pr_warn("%s: Invalid variable zone capacity\n",
			disk->disk_name);
		return -ENODEV;
	}

	/*
	 * We need to track the write pointer of all zones that are not
	 * empty nor full. So make sure we have a zone write plug for
	 * such zone if the device has a zone write plug hash table.
	 */
	if (!disk->zone_wplugs_hash)
		return 0;

	disk_zone_wplug_sync_wp_offset(disk, zone);

	wp_offset = blk_zone_wp_offset(zone);
	if (!wp_offset || wp_offset >= zone->capacity)
		return 0;

	zwplug = disk_get_and_lock_zone_wplug(disk, zone->wp, GFP_NOIO, &flags);
	if (!zwplug)
		return -ENOMEM;
	spin_unlock_irqrestore(&zwplug->lock, flags);
	disk_put_zone_wplug(zwplug);

	return 0;
}

/*
 * Helper function to check the validity of zones of a zoned block device.
 */
static int blk_revalidate_zone_cb(struct blk_zone *zone, unsigned int idx,
				  void *data)
{
	struct blk_revalidate_zone_args *args = data;
	struct gendisk *disk = args->disk;
	sector_t zone_sectors = disk->queue->limits.chunk_sectors;
	int ret;

	/* Check for bad zones and holes in the zone report */
	if (zone->start != args->sector) {
		pr_warn("%s: Zone gap at sectors %llu..%llu\n",
			disk->disk_name, args->sector, zone->start);
		return -ENODEV;
	}

	if (zone->start >= get_capacity(disk) || !zone->len) {
		pr_warn("%s: Invalid zone start %llu, length %llu\n",
			disk->disk_name, zone->start, zone->len);
		return -ENODEV;
	}

	/*
	 * All zones must have the same size, with the exception on an eventual
	 * smaller last zone.
	 */
	if (!disk_zone_is_last(disk, zone)) {
		if (zone->len != zone_sectors) {
			pr_warn("%s: Invalid zoned device with non constant zone size\n",
				disk->disk_name);
			return -ENODEV;
		}
	} else if (zone->len > zone_sectors) {
		pr_warn("%s: Invalid zoned device with larger last zone size\n",
			disk->disk_name);
		return -ENODEV;
	}

	if (!zone->capacity || zone->capacity > zone->len) {
		pr_warn("%s: Invalid zone capacity\n",
			disk->disk_name);
		return -ENODEV;
	}

	/* Check zone type */
	switch (zone->type) {
	case BLK_ZONE_TYPE_CONVENTIONAL:
		ret = blk_revalidate_conv_zone(zone, idx, args);
		break;
	case BLK_ZONE_TYPE_SEQWRITE_REQ:
		ret = blk_revalidate_seq_zone(zone, idx, args);
		break;
	case BLK_ZONE_TYPE_SEQWRITE_PREF:
	default:
		pr_warn("%s: Invalid zone type 0x%x at sectors %llu\n",
			disk->disk_name, (int)zone->type, zone->start);
		ret = -ENODEV;
	}

	if (!ret)
		args->sector += zone->len;

	return ret;
}

/**
 * blk_revalidate_disk_zones - (re)allocate and initialize zone write plugs
 * @disk:	Target disk
 *
 * Helper function for low-level device drivers to check, (re) allocate and
 * initialize resources used for managing zoned disks. This function should
 * normally be called by blk-mq based drivers when a zoned gendisk is probed
 * and when the zone configuration of the gendisk changes (e.g. after a format).
 * Before calling this function, the device driver must already have set the
 * device zone size (chunk_sector limit) and the max zone append limit.
 * BIO based drivers can also use this function as long as the device queue
 * can be safely frozen.
 */
int blk_revalidate_disk_zones(struct gendisk *disk)
{
	struct request_queue *q = disk->queue;
	sector_t zone_sectors = q->limits.chunk_sectors;
	sector_t capacity = get_capacity(disk);
	struct blk_revalidate_zone_args args = { };
	unsigned int noio_flag;
	int ret = -ENOMEM;

	if (WARN_ON_ONCE(!blk_queue_is_zoned(q)))
		return -EIO;

	if (!capacity)
		return -ENODEV;

	/*
	 * Checks that the device driver indicated a valid zone size and that
	 * the max zone append limit is set.
	 */
	if (!zone_sectors || !is_power_of_2(zone_sectors)) {
		pr_warn("%s: Invalid non power of two zone size (%llu)\n",
			disk->disk_name, zone_sectors);
		return -ENODEV;
	}

	/*
	 * Ensure that all memory allocations in this context are done as if
	 * GFP_NOIO was specified.
	 */
	args.disk = disk;
	args.nr_zones = (capacity + zone_sectors - 1) >> ilog2(zone_sectors);
	noio_flag = memalloc_noio_save();
	ret = disk_revalidate_zone_resources(disk, args.nr_zones);
	if (ret) {
		memalloc_noio_restore(noio_flag);
		return ret;
	}

	ret = disk->fops->report_zones(disk, 0, UINT_MAX,
				       blk_revalidate_zone_cb, &args);
	if (!ret) {
		pr_warn("%s: No zones reported\n", disk->disk_name);
		ret = -ENODEV;
	}
	memalloc_noio_restore(noio_flag);

	/*
	 * If zones where reported, make sure that the entire disk capacity
	 * has been checked.
	 */
	if (ret > 0 && args.sector != capacity) {
		pr_warn("%s: Missing zones from sector %llu\n",
			disk->disk_name, args.sector);
		ret = -ENODEV;
	}

	/*
	 * Set the new disk zone parameters only once the queue is frozen and
	 * all I/Os are completed.
	 */
	if (ret > 0)
		ret = disk_update_zone_resources(disk, &args);
	else
		pr_warn("%s: failed to revalidate zones\n", disk->disk_name);
	if (ret) {
		blk_mq_freeze_queue(q);
		disk_free_zone_resources(disk);
		blk_mq_unfreeze_queue(q);
	}

	return ret;
}
EXPORT_SYMBOL_GPL(blk_revalidate_disk_zones);

/**
 * blk_zone_issue_zeroout - zero-fill a block range in a zone
 * @bdev:	blockdev to write
 * @sector:	start sector
 * @nr_sects:	number of sectors to write
 * @gfp_mask:	memory allocation flags (for bio_alloc)
 *
 * Description:
 *  Zero-fill a block range in a zone (@sector must be equal to the zone write
 *  pointer), handling potential errors due to the (initially unknown) lack of
 *  hardware offload (See blkdev_issue_zeroout()).
 */
int blk_zone_issue_zeroout(struct block_device *bdev, sector_t sector,
			   sector_t nr_sects, gfp_t gfp_mask)
{
	int ret;

	if (WARN_ON_ONCE(!bdev_is_zoned(bdev)))
		return -EIO;

	ret = blkdev_issue_zeroout(bdev, sector, nr_sects, gfp_mask,
				   BLKDEV_ZERO_NOFALLBACK);
	if (ret != -EOPNOTSUPP)
		return ret;

	/*
	 * The failed call to blkdev_issue_zeroout() advanced the zone write
	 * pointer. Undo this using a report zone to update the zone write
	 * pointer to the correct current value.
	 */
	ret = disk_zone_sync_wp_offset(bdev->bd_disk, sector);
	if (ret != 1)
		return ret < 0 ? ret : -EIO;

	/*
	 * Retry without BLKDEV_ZERO_NOFALLBACK to force the fallback to a
	 * regular write with zero-pages.
	 */
	return blkdev_issue_zeroout(bdev, sector, nr_sects, gfp_mask, 0);
}
EXPORT_SYMBOL_GPL(blk_zone_issue_zeroout);

#ifdef CONFIG_BLK_DEBUG_FS

int queue_zone_wplugs_show(void *data, struct seq_file *m)
{
	struct request_queue *q = data;
	struct gendisk *disk = q->disk;
	struct blk_zone_wplug *zwplug;
	unsigned int zwp_wp_offset, zwp_flags;
	unsigned int zwp_zone_no, zwp_ref;
	unsigned int zwp_bio_list_size, i;
	unsigned long flags;

	if (!disk->zone_wplugs_hash)
		return 0;

	rcu_read_lock();
	for (i = 0; i < disk_zone_wplugs_hash_size(disk); i++) {
		hlist_for_each_entry_rcu(zwplug,
					 &disk->zone_wplugs_hash[i], node) {
			spin_lock_irqsave(&zwplug->lock, flags);
			zwp_zone_no = zwplug->zone_no;
			zwp_flags = zwplug->flags;
			zwp_ref = refcount_read(&zwplug->ref);
			zwp_wp_offset = zwplug->wp_offset;
			zwp_bio_list_size = bio_list_size(&zwplug->bio_list);
			spin_unlock_irqrestore(&zwplug->lock, flags);

			seq_printf(m, "%u 0x%x %u %u %u\n",
				   zwp_zone_no, zwp_flags, zwp_ref,
				   zwp_wp_offset, zwp_bio_list_size);
		}
	}
	rcu_read_unlock();

	return 0;
}

#endif<|MERGE_RESOLUTION|>--- conflicted
+++ resolved
@@ -374,22 +374,6 @@
 	return ret;
 }
 
-<<<<<<< HEAD
-static inline bool disk_zone_is_conv(struct gendisk *disk, sector_t sector)
-{
-	unsigned long *bitmap;
-	bool is_conv;
-
-	rcu_read_lock();
-	bitmap = rcu_dereference(disk->conv_zones_bitmap);
-	is_conv = bitmap && test_bit(disk_zone_no(disk, sector), bitmap);
-	rcu_read_unlock();
-
-	return is_conv;
-}
-
-=======
->>>>>>> b5de2a2a
 static bool disk_zone_is_last(struct gendisk *disk, struct blk_zone *zone)
 {
 	return zone->start + zone->len >= get_capacity(disk);
