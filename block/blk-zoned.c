// SPDX-License-Identifier: GPL-2.0
/*
 * Zoned block device handling
 *
 * Copyright (c) 2015, Hannes Reinecke
 * Copyright (c) 2015, SUSE Linux GmbH
 *
 * Copyright (c) 2016, Damien Le Moal
 * Copyright (c) 2016, Western Digital
 */

#include <linux/kernel.h>
#include <linux/module.h>
#include <linux/rbtree.h>
#include <linux/blkdev.h>
#include <linux/blk-mq.h>
#include <linux/mm.h>
#include <linux/vmalloc.h>
#include <linux/sched/mm.h>

#include "blk.h"

#define ZONE_COND_NAME(name) [BLK_ZONE_COND_##name] = #name
static const char *const zone_cond_name[] = {
	ZONE_COND_NAME(NOT_WP),
	ZONE_COND_NAME(EMPTY),
	ZONE_COND_NAME(IMP_OPEN),
	ZONE_COND_NAME(EXP_OPEN),
	ZONE_COND_NAME(CLOSED),
	ZONE_COND_NAME(READONLY),
	ZONE_COND_NAME(FULL),
	ZONE_COND_NAME(OFFLINE),
};
#undef ZONE_COND_NAME

/**
 * blk_zone_cond_str - Return string XXX in BLK_ZONE_COND_XXX.
 * @zone_cond: BLK_ZONE_COND_XXX.
 *
 * Description: Centralize block layer function to convert BLK_ZONE_COND_XXX
 * into string format. Useful in the debugging and tracing zone conditions. For
 * invalid BLK_ZONE_COND_XXX it returns string "UNKNOWN".
 */
const char *blk_zone_cond_str(enum blk_zone_cond zone_cond)
<<<<<<< HEAD
{
	static const char *zone_cond_str = "UNKNOWN";

	if (zone_cond < ARRAY_SIZE(zone_cond_name) && zone_cond_name[zone_cond])
		zone_cond_str = zone_cond_name[zone_cond];

	return zone_cond_str;
}
EXPORT_SYMBOL_GPL(blk_zone_cond_str);

static inline sector_t blk_zone_start(struct request_queue *q,
				      sector_t sector)
=======
>>>>>>> 7d2a07b7
{
	static const char *zone_cond_str = "UNKNOWN";

	if (zone_cond < ARRAY_SIZE(zone_cond_name) && zone_cond_name[zone_cond])
		zone_cond_str = zone_cond_name[zone_cond];

	return zone_cond_str;
}
EXPORT_SYMBOL_GPL(blk_zone_cond_str);

/*
 * Return true if a request is a write requests that needs zone write locking.
 */
bool blk_req_needs_zone_write_lock(struct request *rq)
{
	if (!rq->q->seq_zones_wlock)
		return false;

	if (blk_rq_is_passthrough(rq))
		return false;

	switch (req_op(rq)) {
	case REQ_OP_WRITE_ZEROES:
	case REQ_OP_WRITE_SAME:
	case REQ_OP_WRITE:
		return blk_rq_zone_is_seq(rq);
	default:
		return false;
	}
}
EXPORT_SYMBOL_GPL(blk_req_needs_zone_write_lock);

bool blk_req_zone_write_trylock(struct request *rq)
{
	unsigned int zno = blk_rq_zone_no(rq);

	if (test_and_set_bit(zno, rq->q->seq_zones_wlock))
		return false;

	WARN_ON_ONCE(rq->rq_flags & RQF_ZONE_WRITE_LOCKED);
	rq->rq_flags |= RQF_ZONE_WRITE_LOCKED;

	return true;
}
EXPORT_SYMBOL_GPL(blk_req_zone_write_trylock);

void __blk_req_zone_write_lock(struct request *rq)
{
	if (WARN_ON_ONCE(test_and_set_bit(blk_rq_zone_no(rq),
					  rq->q->seq_zones_wlock)))
		return;

	WARN_ON_ONCE(rq->rq_flags & RQF_ZONE_WRITE_LOCKED);
	rq->rq_flags |= RQF_ZONE_WRITE_LOCKED;
}
EXPORT_SYMBOL_GPL(__blk_req_zone_write_lock);

void __blk_req_zone_write_unlock(struct request *rq)
{
	rq->rq_flags &= ~RQF_ZONE_WRITE_LOCKED;
	if (rq->q->seq_zones_wlock)
		WARN_ON_ONCE(!test_and_clear_bit(blk_rq_zone_no(rq),
						 rq->q->seq_zones_wlock));
}
EXPORT_SYMBOL_GPL(__blk_req_zone_write_unlock);

/**
 * blkdev_nr_zones - Get number of zones
 * @disk:	Target gendisk
 *
 * Return the total number of zones of a zoned block device.  For a block
 * device without zone capabilities, the number of zones is always 0.
 */
unsigned int blkdev_nr_zones(struct gendisk *disk)
{
	sector_t zone_sectors = blk_queue_zone_sectors(disk->queue);

	if (!blk_queue_is_zoned(disk->queue))
		return 0;
	return (get_capacity(disk) + zone_sectors - 1) >> ilog2(zone_sectors);
}
EXPORT_SYMBOL_GPL(blkdev_nr_zones);

/**
 * blkdev_report_zones - Get zones information
 * @bdev:	Target block device
 * @sector:	Sector from which to report zones
 * @nr_zones:	Maximum number of zones to report
 * @cb:		Callback function called for each reported zone
 * @data:	Private data for the callback
 *
 * Description:
 *    Get zone information starting from the zone containing @sector for at most
 *    @nr_zones, and call @cb for each zone reported by the device.
 *    To report all zones in a device starting from @sector, the BLK_ALL_ZONES
 *    constant can be passed to @nr_zones.
 *    Returns the number of zones reported by the device, or a negative errno
 *    value in case of failure.
 *
 *    Note: The caller must use memalloc_noXX_save/restore() calls to control
 *    memory allocations done within this function.
 */
int blkdev_report_zones(struct block_device *bdev, sector_t sector,
			unsigned int nr_zones, report_zones_cb cb, void *data)
<<<<<<< HEAD
{
	struct gendisk *disk = bdev->bd_disk;
	sector_t capacity = get_capacity(disk);

	if (!blk_queue_is_zoned(bdev_get_queue(bdev)) ||
	    WARN_ON_ONCE(!disk->fops->report_zones))
		return -EOPNOTSUPP;

	if (!nr_zones || sector >= capacity)
		return 0;

	return disk->fops->report_zones(disk, sector, nr_zones, cb, data);
}
EXPORT_SYMBOL_GPL(blkdev_report_zones);

static inline bool blkdev_allow_reset_all_zones(struct block_device *bdev,
						sector_t sector,
						sector_t nr_sectors)
{
	if (!blk_queue_zone_resetall(bdev_get_queue(bdev)))
		return false;

	/*
	 * REQ_OP_ZONE_RESET_ALL can be executed only if the number of sectors
	 * of the applicable zone range is the entire disk.
	 */
	return !sector && nr_sectors == get_capacity(bdev->bd_disk);
=======
{
	struct gendisk *disk = bdev->bd_disk;
	sector_t capacity = get_capacity(disk);

	if (!blk_queue_is_zoned(bdev_get_queue(bdev)) ||
	    WARN_ON_ONCE(!disk->fops->report_zones))
		return -EOPNOTSUPP;

	if (!nr_zones || sector >= capacity)
		return 0;

	return disk->fops->report_zones(disk, sector, nr_zones, cb, data);
}
EXPORT_SYMBOL_GPL(blkdev_report_zones);

static inline unsigned long *blk_alloc_zone_bitmap(int node,
						   unsigned int nr_zones)
{
	return kcalloc_node(BITS_TO_LONGS(nr_zones), sizeof(unsigned long),
			    GFP_NOIO, node);
}

static int blk_zone_need_reset_cb(struct blk_zone *zone, unsigned int idx,
				  void *data)
{
	/*
	 * For an all-zones reset, ignore conventional, empty, read-only
	 * and offline zones.
	 */
	switch (zone->cond) {
	case BLK_ZONE_COND_NOT_WP:
	case BLK_ZONE_COND_EMPTY:
	case BLK_ZONE_COND_READONLY:
	case BLK_ZONE_COND_OFFLINE:
		return 0;
	default:
		set_bit(idx, (unsigned long *)data);
		return 0;
	}
}

static int blkdev_zone_reset_all_emulated(struct block_device *bdev,
					  gfp_t gfp_mask)
{
	struct request_queue *q = bdev_get_queue(bdev);
	sector_t capacity = get_capacity(bdev->bd_disk);
	sector_t zone_sectors = blk_queue_zone_sectors(q);
	unsigned long *need_reset;
	struct bio *bio = NULL;
	sector_t sector = 0;
	int ret;

	need_reset = blk_alloc_zone_bitmap(q->node, q->nr_zones);
	if (!need_reset)
		return -ENOMEM;

	ret = bdev->bd_disk->fops->report_zones(bdev->bd_disk, 0,
				q->nr_zones, blk_zone_need_reset_cb,
				need_reset);
	if (ret < 0)
		goto out_free_need_reset;

	ret = 0;
	while (sector < capacity) {
		if (!test_bit(blk_queue_zone_no(q, sector), need_reset)) {
			sector += zone_sectors;
			continue;
		}

		bio = blk_next_bio(bio, 0, gfp_mask);
		bio_set_dev(bio, bdev);
		bio->bi_opf = REQ_OP_ZONE_RESET | REQ_SYNC;
		bio->bi_iter.bi_sector = sector;
		sector += zone_sectors;

		/* This may take a while, so be nice to others */
		cond_resched();
	}

	if (bio) {
		ret = submit_bio_wait(bio);
		bio_put(bio);
	}

out_free_need_reset:
	kfree(need_reset);
	return ret;
}

static int blkdev_zone_reset_all(struct block_device *bdev, gfp_t gfp_mask)
{
	struct bio bio;

	bio_init(&bio, NULL, 0);
	bio_set_dev(&bio, bdev);
	bio.bi_opf = REQ_OP_ZONE_RESET_ALL | REQ_SYNC;

	return submit_bio_wait(&bio);
>>>>>>> 7d2a07b7
}

/**
 * blkdev_zone_mgmt - Execute a zone management operation on a range of zones
 * @bdev:	Target block device
 * @op:		Operation to be performed on the zones
 * @sector:	Start sector of the first zone to operate on
 * @nr_sectors:	Number of sectors, should be at least the length of one zone and
 *		must be zone size aligned.
 * @gfp_mask:	Memory allocation flags (for bio_alloc)
 *
 * Description:
 *    Perform the specified operation on the range of zones specified by
 *    @sector..@sector+@nr_sectors. Specifying the entire disk sector range
 *    is valid, but the specified range should not contain conventional zones.
 *    The operation to execute on each zone can be a zone reset, open, close
 *    or finish request.
 */
int blkdev_zone_mgmt(struct block_device *bdev, enum req_opf op,
		     sector_t sector, sector_t nr_sectors,
		     gfp_t gfp_mask)
{
	struct request_queue *q = bdev_get_queue(bdev);
	sector_t zone_sectors = blk_queue_zone_sectors(q);
	sector_t capacity = get_capacity(bdev->bd_disk);
	sector_t end_sector = sector + nr_sectors;
	struct bio *bio = NULL;
<<<<<<< HEAD
	int ret;
=======
	int ret = 0;
>>>>>>> 7d2a07b7

	if (!blk_queue_is_zoned(q))
		return -EOPNOTSUPP;

	if (bdev_read_only(bdev))
		return -EPERM;

	if (!op_is_zone_mgmt(op))
		return -EOPNOTSUPP;

	if (end_sector <= sector || end_sector > capacity)
		/* Out of range */
		return -EINVAL;

	/* Check alignment (handle eventual smaller last zone) */
	if (sector & (zone_sectors - 1))
		return -EINVAL;

	if ((nr_sectors & (zone_sectors - 1)) && end_sector != capacity)
		return -EINVAL;

<<<<<<< HEAD
	while (sector < end_sector) {
		bio = blk_next_bio(bio, 0, gfp_mask);
		bio_set_dev(bio, bdev);

		/*
		 * Special case for the zone reset operation that reset all
		 * zones, this is useful for applications like mkfs.
		 */
		if (op == REQ_OP_ZONE_RESET &&
		    blkdev_allow_reset_all_zones(bdev, sector, nr_sectors)) {
			bio->bi_opf = REQ_OP_ZONE_RESET_ALL;
			break;
		}

=======
	/*
	 * In the case of a zone reset operation over all zones,
	 * REQ_OP_ZONE_RESET_ALL can be used with devices supporting this
	 * command. For other devices, we emulate this command behavior by
	 * identifying the zones needing a reset.
	 */
	if (op == REQ_OP_ZONE_RESET && sector == 0 && nr_sectors == capacity) {
		if (!blk_queue_zone_resetall(q))
			return blkdev_zone_reset_all_emulated(bdev, gfp_mask);
		return blkdev_zone_reset_all(bdev, gfp_mask);
	}

	while (sector < end_sector) {
		bio = blk_next_bio(bio, 0, gfp_mask);
		bio_set_dev(bio, bdev);
>>>>>>> 7d2a07b7
		bio->bi_opf = op | REQ_SYNC;
		bio->bi_iter.bi_sector = sector;
		sector += zone_sectors;

		/* This may take a while, so be nice to others */
		cond_resched();
	}

	ret = submit_bio_wait(bio);
	bio_put(bio);

	return ret;
}
EXPORT_SYMBOL_GPL(blkdev_zone_mgmt);

struct zone_report_args {
	struct blk_zone __user *zones;
};

static int blkdev_copy_zone_to_user(struct blk_zone *zone, unsigned int idx,
				    void *data)
{
	struct zone_report_args *args = data;

	if (copy_to_user(&args->zones[idx], zone, sizeof(struct blk_zone)))
		return -EFAULT;
	return 0;
}
<<<<<<< HEAD

static int blkdev_truncate_zone_range(struct block_device *bdev, fmode_t mode,
                                     const struct blk_zone_range *zrange)
{
       loff_t start, end;

       if (zrange->sector + zrange->nr_sectors <= zrange->sector ||
           zrange->sector + zrange->nr_sectors > get_capacity(bdev->bd_disk))
               /* Out of range */
               return -EINVAL;

       start = zrange->sector << SECTOR_SHIFT;
       end = ((zrange->sector + zrange->nr_sectors) << SECTOR_SHIFT) - 1;

       truncate_inode_pages_range(bdev->bd_inode->i_mapping, start, end);
       return 0;
}
=======
>>>>>>> 7d2a07b7

/*
 * BLKREPORTZONE ioctl processing.
 * Called from blkdev_ioctl.
 */
int blkdev_report_zones_ioctl(struct block_device *bdev, fmode_t mode,
			      unsigned int cmd, unsigned long arg)
{
	void __user *argp = (void __user *)arg;
	struct zone_report_args args;
	struct request_queue *q;
	struct blk_zone_report rep;
	int ret;

	if (!argp)
		return -EINVAL;

	q = bdev_get_queue(bdev);
	if (!q)
		return -ENXIO;

	if (!blk_queue_is_zoned(q))
		return -ENOTTY;

	if (!capable(CAP_SYS_ADMIN))
		return -EACCES;

	if (copy_from_user(&rep, argp, sizeof(struct blk_zone_report)))
		return -EFAULT;

	if (!rep.nr_zones)
		return -EINVAL;

	args.zones = argp + sizeof(struct blk_zone_report);
	ret = blkdev_report_zones(bdev, rep.sector, rep.nr_zones,
				  blkdev_copy_zone_to_user, &args);
	if (ret < 0)
		return ret;
<<<<<<< HEAD

	rep.nr_zones = ret;
	rep.flags = BLK_ZONE_REP_CAPACITY;
	if (copy_to_user(argp, &rep, sizeof(struct blk_zone_report)))
		return -EFAULT;
	return 0;
=======

	rep.nr_zones = ret;
	rep.flags = BLK_ZONE_REP_CAPACITY;
	if (copy_to_user(argp, &rep, sizeof(struct blk_zone_report)))
		return -EFAULT;
	return 0;
}

static int blkdev_truncate_zone_range(struct block_device *bdev, fmode_t mode,
				      const struct blk_zone_range *zrange)
{
	loff_t start, end;

	if (zrange->sector + zrange->nr_sectors <= zrange->sector ||
	    zrange->sector + zrange->nr_sectors > get_capacity(bdev->bd_disk))
		/* Out of range */
		return -EINVAL;

	start = zrange->sector << SECTOR_SHIFT;
	end = ((zrange->sector + zrange->nr_sectors) << SECTOR_SHIFT) - 1;

	return truncate_bdev_range(bdev, mode, start, end);
>>>>>>> 7d2a07b7
}

/*
 * BLKRESETZONE, BLKOPENZONE, BLKCLOSEZONE and BLKFINISHZONE ioctl processing.
 * Called from blkdev_ioctl.
 */
int blkdev_zone_mgmt_ioctl(struct block_device *bdev, fmode_t mode,
			   unsigned int cmd, unsigned long arg)
{
	void __user *argp = (void __user *)arg;
	struct request_queue *q;
	struct blk_zone_range zrange;
	enum req_opf op;
	int ret;

	if (!argp)
		return -EINVAL;

	q = bdev_get_queue(bdev);
	if (!q)
		return -ENXIO;

	if (!blk_queue_is_zoned(q))
		return -ENOTTY;

	if (!capable(CAP_SYS_ADMIN))
		return -EACCES;

	if (!(mode & FMODE_WRITE))
		return -EBADF;

	if (copy_from_user(&zrange, argp, sizeof(struct blk_zone_range)))
		return -EFAULT;

	switch (cmd) {
	case BLKRESETZONE:
		op = REQ_OP_ZONE_RESET;

		/* Invalidate the page cache, including dirty pages. */
		ret = blkdev_truncate_zone_range(bdev, mode, &zrange);
		if (ret)
			return ret;
		break;
	case BLKOPENZONE:
		op = REQ_OP_ZONE_OPEN;
		break;
	case BLKCLOSEZONE:
		op = REQ_OP_ZONE_CLOSE;
		break;
	case BLKFINISHZONE:
		op = REQ_OP_ZONE_FINISH;
		break;
	default:
		return -ENOTTY;
	}

	ret = blkdev_zone_mgmt(bdev, op, zrange.sector, zrange.nr_sectors,
			       GFP_KERNEL);

<<<<<<< HEAD
	/* Invalidate the page cache again for zone reset: writes can only be
=======
	/*
	 * Invalidate the page cache again for zone reset: writes can only be
>>>>>>> 7d2a07b7
	 * direct for zoned devices so concurrent writes would not add any page
	 * to the page cache after/during reset. The page cache may be filled
	 * again due to concurrent reads though and dropping the pages for
	 * these is fine.
	 */
	if (!ret && cmd == BLKRESETZONE)
		ret = blkdev_truncate_zone_range(bdev, mode, &zrange);

	return ret;
}

void blk_queue_free_zone_bitmaps(struct request_queue *q)
{
	kfree(q->conv_zones_bitmap);
	q->conv_zones_bitmap = NULL;
	kfree(q->seq_zones_wlock);
	q->seq_zones_wlock = NULL;
}

<<<<<<< HEAD
void blk_queue_free_zone_bitmaps(struct request_queue *q)
{
	kfree(q->conv_zones_bitmap);
	q->conv_zones_bitmap = NULL;
	kfree(q->seq_zones_wlock);
	q->seq_zones_wlock = NULL;
}

=======
>>>>>>> 7d2a07b7
struct blk_revalidate_zone_args {
	struct gendisk	*disk;
	unsigned long	*conv_zones_bitmap;
	unsigned long	*seq_zones_wlock;
	unsigned int	nr_zones;
	sector_t	zone_sectors;
	sector_t	sector;
};

/*
 * Helper function to check the validity of zones of a zoned block device.
 */
static int blk_revalidate_zone_cb(struct blk_zone *zone, unsigned int idx,
				  void *data)
{
	struct blk_revalidate_zone_args *args = data;
	struct gendisk *disk = args->disk;
	struct request_queue *q = disk->queue;
	sector_t capacity = get_capacity(disk);

	/*
	 * All zones must have the same size, with the exception on an eventual
	 * smaller last zone.
	 */
	if (zone->start == 0) {
		if (zone->len == 0 || !is_power_of_2(zone->len)) {
			pr_warn("%s: Invalid zoned device with non power of two zone size (%llu)\n",
				disk->disk_name, zone->len);
			return -ENODEV;
		}

		args->zone_sectors = zone->len;
		args->nr_zones = (capacity + zone->len - 1) >> ilog2(zone->len);
	} else if (zone->start + args->zone_sectors < capacity) {
		if (zone->len != args->zone_sectors) {
			pr_warn("%s: Invalid zoned device with non constant zone size\n",
				disk->disk_name);
			return -ENODEV;
		}
	} else {
		if (zone->len > args->zone_sectors) {
			pr_warn("%s: Invalid zoned device with larger last zone size\n",
				disk->disk_name);
			return -ENODEV;
		}
	}

	/* Check for holes in the zone report */
	if (zone->start != args->sector) {
		pr_warn("%s: Zone gap at sectors %llu..%llu\n",
			disk->disk_name, args->sector, zone->start);
		return -ENODEV;
	}

	/* Check zone type */
	switch (zone->type) {
	case BLK_ZONE_TYPE_CONVENTIONAL:
		if (!args->conv_zones_bitmap) {
			args->conv_zones_bitmap =
				blk_alloc_zone_bitmap(q->node, args->nr_zones);
			if (!args->conv_zones_bitmap)
				return -ENOMEM;
		}
		set_bit(idx, args->conv_zones_bitmap);
		break;
	case BLK_ZONE_TYPE_SEQWRITE_REQ:
	case BLK_ZONE_TYPE_SEQWRITE_PREF:
		if (!args->seq_zones_wlock) {
			args->seq_zones_wlock =
				blk_alloc_zone_bitmap(q->node, args->nr_zones);
			if (!args->seq_zones_wlock)
				return -ENOMEM;
		}
		break;
	default:
		pr_warn("%s: Invalid zone type 0x%x at sectors %llu\n",
			disk->disk_name, (int)zone->type, zone->start);
		return -ENODEV;
	}

	args->sector += zone->len;
	return 0;
}

/**
 * blk_revalidate_disk_zones - (re)allocate and initialize zone bitmaps
 * @disk:	Target disk
 * @update_driver_data:	Callback to update driver data on the frozen disk
 *
 * Helper function for low-level device drivers to (re) allocate and initialize
 * a disk request queue zone bitmaps. This functions should normally be called
 * within the disk ->revalidate method for blk-mq based drivers.  For BIO based
 * drivers only q->nr_zones needs to be updated so that the sysfs exposed value
 * is correct.
 * If the @update_driver_data callback function is not NULL, the callback is
 * executed with the device request queue frozen after all zones have been
 * checked.
 */
int blk_revalidate_disk_zones(struct gendisk *disk,
			      void (*update_driver_data)(struct gendisk *disk))
{
	struct request_queue *q = disk->queue;
	struct blk_revalidate_zone_args args = {
		.disk		= disk,
	};
	unsigned int noio_flag;
	int ret;

	if (WARN_ON_ONCE(!blk_queue_is_zoned(q)))
		return -EIO;
	if (WARN_ON_ONCE(!queue_is_mq(q)))
		return -EIO;

	if (!get_capacity(disk))
		return -EIO;

	/*
	 * Ensure that all memory allocations in this context are done as if
	 * GFP_NOIO was specified.
	 */
	noio_flag = memalloc_noio_save();
	ret = disk->fops->report_zones(disk, 0, UINT_MAX,
				       blk_revalidate_zone_cb, &args);
<<<<<<< HEAD
	memalloc_noio_restore(noio_flag);

=======
	if (!ret) {
		pr_warn("%s: No zones reported\n", disk->disk_name);
		ret = -ENODEV;
	}
	memalloc_noio_restore(noio_flag);

	/*
	 * If zones where reported, make sure that the entire disk capacity
	 * has been checked.
	 */
	if (ret > 0 && args.sector != get_capacity(disk)) {
		pr_warn("%s: Missing zones from sector %llu\n",
			disk->disk_name, args.sector);
		ret = -ENODEV;
	}

>>>>>>> 7d2a07b7
	/*
	 * Install the new bitmaps and update nr_zones only once the queue is
	 * stopped and all I/Os are completed (i.e. a scheduler is not
	 * referencing the bitmaps).
	 */
	blk_mq_freeze_queue(q);
<<<<<<< HEAD
	if (ret >= 0) {
=======
	if (ret > 0) {
>>>>>>> 7d2a07b7
		blk_queue_chunk_sectors(q, args.zone_sectors);
		q->nr_zones = args.nr_zones;
		swap(q->seq_zones_wlock, args.seq_zones_wlock);
		swap(q->conv_zones_bitmap, args.conv_zones_bitmap);
		if (update_driver_data)
			update_driver_data(disk);
		ret = 0;
	} else {
		pr_warn("%s: failed to revalidate zones\n", disk->disk_name);
		blk_queue_free_zone_bitmaps(q);
	}
	blk_mq_unfreeze_queue(q);

	kfree(args.seq_zones_wlock);
	kfree(args.conv_zones_bitmap);
	return ret;
}
<<<<<<< HEAD
EXPORT_SYMBOL_GPL(blk_revalidate_disk_zones);
=======
EXPORT_SYMBOL_GPL(blk_revalidate_disk_zones);

void blk_queue_clear_zone_settings(struct request_queue *q)
{
	blk_mq_freeze_queue(q);

	blk_queue_free_zone_bitmaps(q);
	blk_queue_flag_clear(QUEUE_FLAG_ZONE_RESETALL, q);
	q->required_elevator_features &= ~ELEVATOR_F_ZBD_SEQ_WRITE;
	q->nr_zones = 0;
	q->max_open_zones = 0;
	q->max_active_zones = 0;
	q->limits.chunk_sectors = 0;
	q->limits.zone_write_granularity = 0;
	q->limits.max_zone_append_sectors = 0;

	blk_mq_unfreeze_queue(q);
}
>>>>>>> 7d2a07b7
<|MERGE_RESOLUTION|>--- conflicted
+++ resolved
@@ -42,21 +42,6 @@
  * invalid BLK_ZONE_COND_XXX it returns string "UNKNOWN".
  */
 const char *blk_zone_cond_str(enum blk_zone_cond zone_cond)
-<<<<<<< HEAD
-{
-	static const char *zone_cond_str = "UNKNOWN";
-
-	if (zone_cond < ARRAY_SIZE(zone_cond_name) && zone_cond_name[zone_cond])
-		zone_cond_str = zone_cond_name[zone_cond];
-
-	return zone_cond_str;
-}
-EXPORT_SYMBOL_GPL(blk_zone_cond_str);
-
-static inline sector_t blk_zone_start(struct request_queue *q,
-				      sector_t sector)
-=======
->>>>>>> 7d2a07b7
 {
 	static const char *zone_cond_str = "UNKNOWN";
 
@@ -161,35 +146,6 @@
  */
 int blkdev_report_zones(struct block_device *bdev, sector_t sector,
 			unsigned int nr_zones, report_zones_cb cb, void *data)
-<<<<<<< HEAD
-{
-	struct gendisk *disk = bdev->bd_disk;
-	sector_t capacity = get_capacity(disk);
-
-	if (!blk_queue_is_zoned(bdev_get_queue(bdev)) ||
-	    WARN_ON_ONCE(!disk->fops->report_zones))
-		return -EOPNOTSUPP;
-
-	if (!nr_zones || sector >= capacity)
-		return 0;
-
-	return disk->fops->report_zones(disk, sector, nr_zones, cb, data);
-}
-EXPORT_SYMBOL_GPL(blkdev_report_zones);
-
-static inline bool blkdev_allow_reset_all_zones(struct block_device *bdev,
-						sector_t sector,
-						sector_t nr_sectors)
-{
-	if (!blk_queue_zone_resetall(bdev_get_queue(bdev)))
-		return false;
-
-	/*
-	 * REQ_OP_ZONE_RESET_ALL can be executed only if the number of sectors
-	 * of the applicable zone range is the entire disk.
-	 */
-	return !sector && nr_sectors == get_capacity(bdev->bd_disk);
-=======
 {
 	struct gendisk *disk = bdev->bd_disk;
 	sector_t capacity = get_capacity(disk);
@@ -288,7 +244,6 @@
 	bio.bi_opf = REQ_OP_ZONE_RESET_ALL | REQ_SYNC;
 
 	return submit_bio_wait(&bio);
->>>>>>> 7d2a07b7
 }
 
 /**
@@ -316,11 +271,7 @@
 	sector_t capacity = get_capacity(bdev->bd_disk);
 	sector_t end_sector = sector + nr_sectors;
 	struct bio *bio = NULL;
-<<<<<<< HEAD
-	int ret;
-=======
 	int ret = 0;
->>>>>>> 7d2a07b7
 
 	if (!blk_queue_is_zoned(q))
 		return -EOPNOTSUPP;
@@ -342,22 +293,6 @@
 	if ((nr_sectors & (zone_sectors - 1)) && end_sector != capacity)
 		return -EINVAL;
 
-<<<<<<< HEAD
-	while (sector < end_sector) {
-		bio = blk_next_bio(bio, 0, gfp_mask);
-		bio_set_dev(bio, bdev);
-
-		/*
-		 * Special case for the zone reset operation that reset all
-		 * zones, this is useful for applications like mkfs.
-		 */
-		if (op == REQ_OP_ZONE_RESET &&
-		    blkdev_allow_reset_all_zones(bdev, sector, nr_sectors)) {
-			bio->bi_opf = REQ_OP_ZONE_RESET_ALL;
-			break;
-		}
-
-=======
 	/*
 	 * In the case of a zone reset operation over all zones,
 	 * REQ_OP_ZONE_RESET_ALL can be used with devices supporting this
@@ -373,7 +308,6 @@
 	while (sector < end_sector) {
 		bio = blk_next_bio(bio, 0, gfp_mask);
 		bio_set_dev(bio, bdev);
->>>>>>> 7d2a07b7
 		bio->bi_opf = op | REQ_SYNC;
 		bio->bi_iter.bi_sector = sector;
 		sector += zone_sectors;
@@ -402,26 +336,6 @@
 		return -EFAULT;
 	return 0;
 }
-<<<<<<< HEAD
-
-static int blkdev_truncate_zone_range(struct block_device *bdev, fmode_t mode,
-                                     const struct blk_zone_range *zrange)
-{
-       loff_t start, end;
-
-       if (zrange->sector + zrange->nr_sectors <= zrange->sector ||
-           zrange->sector + zrange->nr_sectors > get_capacity(bdev->bd_disk))
-               /* Out of range */
-               return -EINVAL;
-
-       start = zrange->sector << SECTOR_SHIFT;
-       end = ((zrange->sector + zrange->nr_sectors) << SECTOR_SHIFT) - 1;
-
-       truncate_inode_pages_range(bdev->bd_inode->i_mapping, start, end);
-       return 0;
-}
-=======
->>>>>>> 7d2a07b7
 
 /*
  * BLKREPORTZONE ioctl processing.
@@ -460,20 +374,12 @@
 				  blkdev_copy_zone_to_user, &args);
 	if (ret < 0)
 		return ret;
-<<<<<<< HEAD
 
 	rep.nr_zones = ret;
 	rep.flags = BLK_ZONE_REP_CAPACITY;
 	if (copy_to_user(argp, &rep, sizeof(struct blk_zone_report)))
 		return -EFAULT;
 	return 0;
-=======
-
-	rep.nr_zones = ret;
-	rep.flags = BLK_ZONE_REP_CAPACITY;
-	if (copy_to_user(argp, &rep, sizeof(struct blk_zone_report)))
-		return -EFAULT;
-	return 0;
 }
 
 static int blkdev_truncate_zone_range(struct block_device *bdev, fmode_t mode,
@@ -490,7 +396,6 @@
 	end = ((zrange->sector + zrange->nr_sectors) << SECTOR_SHIFT) - 1;
 
 	return truncate_bdev_range(bdev, mode, start, end);
->>>>>>> 7d2a07b7
 }
 
 /*
@@ -550,12 +455,8 @@
 	ret = blkdev_zone_mgmt(bdev, op, zrange.sector, zrange.nr_sectors,
 			       GFP_KERNEL);
 
-<<<<<<< HEAD
-	/* Invalidate the page cache again for zone reset: writes can only be
-=======
 	/*
 	 * Invalidate the page cache again for zone reset: writes can only be
->>>>>>> 7d2a07b7
 	 * direct for zoned devices so concurrent writes would not add any page
 	 * to the page cache after/during reset. The page cache may be filled
 	 * again due to concurrent reads though and dropping the pages for
@@ -575,17 +476,6 @@
 	q->seq_zones_wlock = NULL;
 }
 
-<<<<<<< HEAD
-void blk_queue_free_zone_bitmaps(struct request_queue *q)
-{
-	kfree(q->conv_zones_bitmap);
-	q->conv_zones_bitmap = NULL;
-	kfree(q->seq_zones_wlock);
-	q->seq_zones_wlock = NULL;
-}
-
-=======
->>>>>>> 7d2a07b7
 struct blk_revalidate_zone_args {
 	struct gendisk	*disk;
 	unsigned long	*conv_zones_bitmap;
@@ -709,10 +599,6 @@
 	noio_flag = memalloc_noio_save();
 	ret = disk->fops->report_zones(disk, 0, UINT_MAX,
 				       blk_revalidate_zone_cb, &args);
-<<<<<<< HEAD
-	memalloc_noio_restore(noio_flag);
-
-=======
 	if (!ret) {
 		pr_warn("%s: No zones reported\n", disk->disk_name);
 		ret = -ENODEV;
@@ -729,18 +615,13 @@
 		ret = -ENODEV;
 	}
 
->>>>>>> 7d2a07b7
 	/*
 	 * Install the new bitmaps and update nr_zones only once the queue is
 	 * stopped and all I/Os are completed (i.e. a scheduler is not
 	 * referencing the bitmaps).
 	 */
 	blk_mq_freeze_queue(q);
-<<<<<<< HEAD
-	if (ret >= 0) {
-=======
 	if (ret > 0) {
->>>>>>> 7d2a07b7
 		blk_queue_chunk_sectors(q, args.zone_sectors);
 		q->nr_zones = args.nr_zones;
 		swap(q->seq_zones_wlock, args.seq_zones_wlock);
@@ -758,9 +639,6 @@
 	kfree(args.conv_zones_bitmap);
 	return ret;
 }
-<<<<<<< HEAD
-EXPORT_SYMBOL_GPL(blk_revalidate_disk_zones);
-=======
 EXPORT_SYMBOL_GPL(blk_revalidate_disk_zones);
 
 void blk_queue_clear_zone_settings(struct request_queue *q)
@@ -778,5 +656,4 @@
 	q->limits.max_zone_append_sectors = 0;
 
 	blk_mq_unfreeze_queue(q);
-}
->>>>>>> 7d2a07b7
+}