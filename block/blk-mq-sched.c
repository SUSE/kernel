// SPDX-License-Identifier: GPL-2.0
/*
 * blk-mq scheduling framework
 *
 * Copyright (C) 2016 Jens Axboe
 */
#include <linux/kernel.h>
#include <linux/module.h>
#include <linux/list_sort.h>

#include <trace/events/block.h>

#include "blk.h"
#include "blk-mq.h"
#include "blk-mq-debugfs.h"
#include "blk-mq-sched.h"
#include "blk-wbt.h"

/*
 * Mark a hardware queue as needing a restart.
 */
void blk_mq_sched_mark_restart_hctx(struct blk_mq_hw_ctx *hctx)
{
	if (test_bit(BLK_MQ_S_SCHED_RESTART, &hctx->state))
		return;

	set_bit(BLK_MQ_S_SCHED_RESTART, &hctx->state);
}
EXPORT_SYMBOL_GPL(blk_mq_sched_mark_restart_hctx);

void __blk_mq_sched_restart(struct blk_mq_hw_ctx *hctx)
{
	clear_bit(BLK_MQ_S_SCHED_RESTART, &hctx->state);

	/*
	 * Order clearing SCHED_RESTART and list_empty_careful(&hctx->dispatch)
	 * in blk_mq_run_hw_queue(). Its pair is the barrier in
	 * blk_mq_dispatch_rq_list(). So dispatch code won't see SCHED_RESTART,
	 * meantime new request added to hctx->dispatch is missed to check in
	 * blk_mq_run_hw_queue().
	 */
	smp_mb();

	blk_mq_run_hw_queue(hctx, true);
}

static int sched_rq_cmp(void *priv, const struct list_head *a,
			const struct list_head *b)
{
	struct request *rqa = container_of(a, struct request, queuelist);
	struct request *rqb = container_of(b, struct request, queuelist);

	return rqa->mq_hctx > rqb->mq_hctx;
}

static bool blk_mq_dispatch_hctx_list(struct list_head *rq_list)
{
	struct blk_mq_hw_ctx *hctx =
		list_first_entry(rq_list, struct request, queuelist)->mq_hctx;
	struct request *rq;
	LIST_HEAD(hctx_list);
	unsigned int count = 0;

	list_for_each_entry(rq, rq_list, queuelist) {
		if (rq->mq_hctx != hctx) {
			list_cut_before(&hctx_list, rq_list, &rq->queuelist);
			goto dispatch;
		}
		count++;
	}
	list_splice_tail_init(rq_list, &hctx_list);

dispatch:
	return blk_mq_dispatch_rq_list(hctx, &hctx_list, count);
}

#define BLK_MQ_BUDGET_DELAY	3		/* ms units */

/*
 * Only SCSI implements .get_budget and .put_budget, and SCSI restarts
 * its queue by itself in its completion handler, so we don't need to
 * restart queue if .get_budget() fails to get the budget.
 *
 * Returns -EAGAIN if hctx->dispatch was found non-empty and run_work has to
 * be run again.  This is necessary to avoid starving flushes.
 */
static int __blk_mq_do_dispatch_sched(struct blk_mq_hw_ctx *hctx)
{
	struct request_queue *q = hctx->queue;
	struct elevator_queue *e = q->elevator;
	bool multi_hctxs = false, run_queue = false;
	bool dispatched = false, busy = false;
	unsigned int max_dispatch;
	LIST_HEAD(rq_list);
	int count = 0;

	if (hctx->dispatch_busy)
		max_dispatch = 1;
	else
		max_dispatch = hctx->queue->nr_requests;

	do {
		struct request *rq;
		int budget_token;

		if (e->type->ops.has_work && !e->type->ops.has_work(hctx))
			break;

		if (!list_empty_careful(&hctx->dispatch)) {
			busy = true;
			break;
		}

		budget_token = blk_mq_get_dispatch_budget(q);
		if (budget_token < 0)
			break;

		rq = e->type->ops.dispatch_request(hctx);
		if (!rq) {
			blk_mq_put_dispatch_budget(q, budget_token);
			/*
			 * We're releasing without dispatching. Holding the
			 * budget could have blocked any "hctx"s with the
			 * same queue and if we didn't dispatch then there's
			 * no guarantee anyone will kick the queue.  Kick it
			 * ourselves.
			 */
			run_queue = true;
			break;
		}

		blk_mq_set_rq_budget_token(rq, budget_token);

		/*
		 * Now this rq owns the budget which has to be released
		 * if this rq won't be queued to driver via .queue_rq()
		 * in blk_mq_dispatch_rq_list().
		 */
		list_add_tail(&rq->queuelist, &rq_list);
		count++;
		if (rq->mq_hctx != hctx)
			multi_hctxs = true;

		/*
		 * If we cannot get tag for the request, stop dequeueing
		 * requests from the IO scheduler. We are unlikely to be able
		 * to submit them anyway and it creates false impression for
		 * scheduling heuristics that the device can take more IO.
		 */
		if (!blk_mq_get_driver_tag(rq))
			break;
	} while (count < max_dispatch);

	if (!count) {
		if (run_queue)
			blk_mq_delay_run_hw_queues(q, BLK_MQ_BUDGET_DELAY);
	} else if (multi_hctxs) {
		/*
		 * Requests from different hctx may be dequeued from some
		 * schedulers, such as bfq and deadline.
		 *
		 * Sort the requests in the list according to their hctx,
		 * dispatch batching requests from same hctx at a time.
		 */
		list_sort(NULL, &rq_list, sched_rq_cmp);
		do {
			dispatched |= blk_mq_dispatch_hctx_list(&rq_list);
		} while (!list_empty(&rq_list));
	} else {
		dispatched = blk_mq_dispatch_rq_list(hctx, &rq_list, count);
	}

	if (busy)
		return -EAGAIN;
	return !!dispatched;
}

static int blk_mq_do_dispatch_sched(struct blk_mq_hw_ctx *hctx)
{
	unsigned long end = jiffies + HZ;
	int ret;

	do {
		ret = __blk_mq_do_dispatch_sched(hctx);
		if (ret != 1)
			break;
		if (need_resched() || time_is_before_jiffies(end)) {
			blk_mq_delay_run_hw_queue(hctx, 0);
			break;
		}
	} while (1);

	return ret;
}

static struct blk_mq_ctx *blk_mq_next_ctx(struct blk_mq_hw_ctx *hctx,
					  struct blk_mq_ctx *ctx)
{
	unsigned short idx = ctx->index_hw[hctx->type];

	if (++idx == hctx->nr_ctx)
		idx = 0;

	return hctx->ctxs[idx];
}

/*
 * Only SCSI implements .get_budget and .put_budget, and SCSI restarts
 * its queue by itself in its completion handler, so we don't need to
 * restart queue if .get_budget() fails to get the budget.
 *
 * Returns -EAGAIN if hctx->dispatch was found non-empty and run_work has to
 * be run again.  This is necessary to avoid starving flushes.
 */
static int blk_mq_do_dispatch_ctx(struct blk_mq_hw_ctx *hctx)
{
	struct request_queue *q = hctx->queue;
	LIST_HEAD(rq_list);
	struct blk_mq_ctx *ctx = READ_ONCE(hctx->dispatch_from);
	int ret = 0;
	struct request *rq;

	do {
		int budget_token;

		if (!list_empty_careful(&hctx->dispatch)) {
			ret = -EAGAIN;
			break;
		}

		if (!sbitmap_any_bit_set(&hctx->ctx_map))
			break;

		budget_token = blk_mq_get_dispatch_budget(q);
		if (budget_token < 0)
			break;

		rq = blk_mq_dequeue_from_ctx(hctx, ctx);
		if (!rq) {
			blk_mq_put_dispatch_budget(q, budget_token);
			/*
			 * We're releasing without dispatching. Holding the
			 * budget could have blocked any "hctx"s with the
			 * same queue and if we didn't dispatch then there's
			 * no guarantee anyone will kick the queue.  Kick it
			 * ourselves.
			 */
			blk_mq_delay_run_hw_queues(q, BLK_MQ_BUDGET_DELAY);
			break;
		}

		blk_mq_set_rq_budget_token(rq, budget_token);

		/*
		 * Now this rq owns the budget which has to be released
		 * if this rq won't be queued to driver via .queue_rq()
		 * in blk_mq_dispatch_rq_list().
		 */
		list_add(&rq->queuelist, &rq_list);

		/* round robin for fair dispatch */
		ctx = blk_mq_next_ctx(hctx, rq->mq_ctx);

	} while (blk_mq_dispatch_rq_list(rq->mq_hctx, &rq_list, 1));

	WRITE_ONCE(hctx->dispatch_from, ctx);
	return ret;
}

static int __blk_mq_sched_dispatch_requests(struct blk_mq_hw_ctx *hctx)
{
	bool need_dispatch = false;
	LIST_HEAD(rq_list);

	/*
	 * If we have previous entries on our dispatch list, grab them first for
	 * more fair dispatch.
	 */
	if (!list_empty_careful(&hctx->dispatch)) {
		spin_lock(&hctx->lock);
		if (!list_empty(&hctx->dispatch))
			list_splice_init(&hctx->dispatch, &rq_list);
		spin_unlock(&hctx->lock);
	}

	/*
	 * Only ask the scheduler for requests, if we didn't have residual
	 * requests from the dispatch list. This is to avoid the case where
	 * we only ever dispatch a fraction of the requests available because
	 * of low device queue depth. Once we pull requests out of the IO
	 * scheduler, we can no longer merge or sort them. So it's best to
	 * leave them there for as long as we can. Mark the hw queue as
	 * needing a restart in that case.
	 *
	 * We want to dispatch from the scheduler if there was nothing
	 * on the dispatch list or we were able to dispatch from the
	 * dispatch list.
	 */
	if (!list_empty(&rq_list)) {
		blk_mq_sched_mark_restart_hctx(hctx);
		if (!blk_mq_dispatch_rq_list(hctx, &rq_list, 0))
			return 0;
		need_dispatch = true;
	} else {
		need_dispatch = hctx->dispatch_busy;
	}

	if (hctx->queue->elevator)
		return blk_mq_do_dispatch_sched(hctx);

	/* dequeue request one by one from sw queue if queue is busy */
	if (need_dispatch)
		return blk_mq_do_dispatch_ctx(hctx);
	blk_mq_flush_busy_ctxs(hctx, &rq_list);
	blk_mq_dispatch_rq_list(hctx, &rq_list, 0);
	return 0;
}

void blk_mq_sched_dispatch_requests(struct blk_mq_hw_ctx *hctx)
{
	struct request_queue *q = hctx->queue;

	/* RCU or SRCU read lock is needed before checking quiesced flag */
	if (unlikely(blk_mq_hctx_stopped(hctx) || blk_queue_quiesced(q)))
		return;

	hctx->run++;

	/*
	 * A return of -EAGAIN is an indication that hctx->dispatch is not
	 * empty and we must run again in order to avoid starving flushes.
	 */
	if (__blk_mq_sched_dispatch_requests(hctx) == -EAGAIN) {
		if (__blk_mq_sched_dispatch_requests(hctx) == -EAGAIN)
			blk_mq_run_hw_queue(hctx, true);
	}
}

bool blk_mq_sched_bio_merge(struct request_queue *q, struct bio *bio,
		unsigned int nr_segs)
{
	struct elevator_queue *e = q->elevator;
	struct blk_mq_ctx *ctx;
	struct blk_mq_hw_ctx *hctx;
	bool ret = false;
	enum hctx_type type;

	if (e && e->type->ops.bio_merge) {
		ret = e->type->ops.bio_merge(q, bio, nr_segs);
		goto out_put;
	}

	ctx = blk_mq_get_ctx(q);
	hctx = blk_mq_map_queue(q, bio->bi_opf, ctx);
	type = hctx->type;
	if (!(hctx->flags & BLK_MQ_F_SHOULD_MERGE) ||
	    list_empty_careful(&ctx->rq_lists[type]))
		goto out_put;

	/* default per sw-queue merge */
	spin_lock(&ctx->lock);
	/*
	 * Reverse check our software queue for entries that we could
	 * potentially merge with. Currently includes a hand-wavy stop
	 * count of 8, to not spend too much time checking for merges.
	 */
	if (blk_bio_list_merge(q, &ctx->rq_lists[type], bio, nr_segs))
		ret = true;

	spin_unlock(&ctx->lock);
out_put:
	return ret;
}

bool blk_mq_sched_try_insert_merge(struct request_queue *q, struct request *rq,
				   struct list_head *free)
{
	return rq_mergeable(rq) && elv_attempt_insert_merge(q, rq, free);
}
EXPORT_SYMBOL_GPL(blk_mq_sched_try_insert_merge);

static int blk_mq_sched_alloc_map_and_rqs(struct request_queue *q,
					  struct blk_mq_hw_ctx *hctx,
					  unsigned int hctx_idx)
{
<<<<<<< HEAD
	/*
	 * dispatch flush and passthrough rq directly
	 *
	 * passthrough request has to be added to hctx->dispatch directly.
	 * For some reason, device may be in one situation which can't
	 * handle FS request, so STS_RESOURCE is always returned and the
	 * FS request will be added to hctx->dispatch. However passthrough
	 * request may be required at that time for fixing the problem. If
	 * passthrough request is added to scheduler queue, there isn't any
	 * chance to dispatch it given we prioritize requests in hctx->dispatch.
	 */
	if ((rq->rq_flags & RQF_FLUSH_SEQ) || blk_rq_is_passthrough(rq))
		return true;

	return false;
}

void blk_mq_sched_insert_request(struct request *rq, bool at_head,
				 bool run_queue, bool async)
{
	struct request_queue *q = rq->q;
	struct elevator_queue *e = q->elevator;
	struct blk_mq_ctx *ctx = rq->mq_ctx;
	struct blk_mq_hw_ctx *hctx = rq->mq_hctx;

	WARN_ON(e && (rq->tag != BLK_MQ_NO_TAG));

	if (blk_mq_sched_bypass_insert(hctx, rq)) {
		/*
		 * Firstly normal IO request is inserted to scheduler queue or
		 * sw queue, meantime we add flush request to dispatch queue(
		 * hctx->dispatch) directly and there is at most one in-flight
		 * flush request for each hw queue, so it doesn't matter to add
		 * flush request to tail or front of the dispatch queue.
		 *
		 * Secondly in case of NCQ, flush request belongs to non-NCQ
		 * command, and queueing it will fail when there is any
		 * in-flight normal IO request(NCQ command). When adding flush
		 * rq to the front of hctx->dispatch, it is easier to introduce
		 * extra time to flush rq's latency because of S_SCHED_RESTART
		 * compared with adding to the tail of dispatch queue, then
		 * chance of flush merge is increased, and less flush requests
		 * will be issued to controller. It is observed that ~10% time
		 * is saved in blktests block/004 on disk attached to AHCI/NCQ
		 * drive when adding flush rq to the front of hctx->dispatch.
		 *
		 * Simply queue flush rq to the front of hctx->dispatch so that
		 * intensive flush workloads can benefit in case of NCQ HW.
		 */
		at_head = (rq->rq_flags & RQF_FLUSH_SEQ) ? true : at_head;
		blk_mq_request_bypass_insert(rq, at_head, false);
		goto run;
	}

	if (e) {
		LIST_HEAD(list);

		list_add(&rq->queuelist, &list);
		e->type->ops.insert_requests(hctx, &list, at_head);
	} else {
		spin_lock(&ctx->lock);
		__blk_mq_insert_request(hctx, rq, at_head);
		spin_unlock(&ctx->lock);
	}

run:
	if (run_queue)
		blk_mq_run_hw_queue(hctx, async);
}

void blk_mq_sched_insert_requests(struct blk_mq_hw_ctx *hctx,
				  struct blk_mq_ctx *ctx,
				  struct list_head *list, bool run_queue_async)
{
	struct elevator_queue *e;
	struct request_queue *q = hctx->queue;

	/*
	 * blk_mq_sched_insert_requests() is called from flush plug
	 * context only, and hold one usage counter to prevent queue
	 * from being released.
	 */
	percpu_ref_get(&q->q_usage_counter);

	e = hctx->queue->elevator;
	if (e) {
		e->type->ops.insert_requests(hctx, list, false);
	} else {
		/*
		 * try to issue requests directly if the hw queue isn't
		 * busy in case of 'none' scheduler, and this way may save
		 * us one extra enqueue & dequeue to sw queue.
		 */
		if (!hctx->dispatch_busy && !run_queue_async) {
			blk_mq_run_dispatch_ops(hctx->queue,
				blk_mq_try_issue_list_directly(hctx, list));
			if (list_empty(list))
				goto out;
		}
		blk_mq_insert_requests(hctx, ctx, list);
	}

	blk_mq_run_hw_queue(hctx, run_queue_async);
 out:
	percpu_ref_put(&q->q_usage_counter);
}

static int blk_mq_sched_alloc_map_and_rqs(struct request_queue *q,
					  struct blk_mq_hw_ctx *hctx,
					  unsigned int hctx_idx)
{
	if (blk_mq_is_shared_tags(q->tag_set->flags)) {
		hctx->sched_tags = q->sched_shared_tags;
		return 0;
	}

=======
	if (blk_mq_is_shared_tags(q->tag_set->flags)) {
		hctx->sched_tags = q->sched_shared_tags;
		return 0;
	}

>>>>>>> eb3cdb58
	hctx->sched_tags = blk_mq_alloc_map_and_rqs(q->tag_set, hctx_idx,
						    q->nr_requests);

	if (!hctx->sched_tags)
		return -ENOMEM;
	return 0;
}

static void blk_mq_exit_sched_shared_tags(struct request_queue *queue)
{
	blk_mq_free_rq_map(queue->sched_shared_tags);
	queue->sched_shared_tags = NULL;
}

/* called in queue's release handler, tagset has gone away */
static void blk_mq_sched_tags_teardown(struct request_queue *q, unsigned int flags)
{
	struct blk_mq_hw_ctx *hctx;
	unsigned long i;

	queue_for_each_hw_ctx(q, hctx, i) {
		if (hctx->sched_tags) {
			if (!blk_mq_is_shared_tags(flags))
				blk_mq_free_rq_map(hctx->sched_tags);
			hctx->sched_tags = NULL;
		}
	}

	if (blk_mq_is_shared_tags(flags))
		blk_mq_exit_sched_shared_tags(q);
}

static int blk_mq_init_sched_shared_tags(struct request_queue *queue)
{
	struct blk_mq_tag_set *set = queue->tag_set;

	/*
	 * Set initial depth at max so that we don't need to reallocate for
	 * updating nr_requests.
	 */
	queue->sched_shared_tags = blk_mq_alloc_map_and_rqs(set,
						BLK_MQ_NO_HCTX_IDX,
						MAX_SCHED_RQ);
	if (!queue->sched_shared_tags)
		return -ENOMEM;

	blk_mq_tag_update_sched_shared_tags(queue);

	return 0;
}

<<<<<<< HEAD
=======
/* caller must have a reference to @e, will grab another one if successful */
>>>>>>> eb3cdb58
int blk_mq_init_sched(struct request_queue *q, struct elevator_type *e)
{
	unsigned int flags = q->tag_set->flags;
	struct blk_mq_hw_ctx *hctx;
	struct elevator_queue *eq;
	unsigned long i;
	int ret;

<<<<<<< HEAD
	if (!e) {
		blk_queue_flag_clear(QUEUE_FLAG_SQ_SCHED, q);
		q->elevator = NULL;
		q->nr_requests = q->tag_set->queue_depth;
		return 0;
	}

=======
>>>>>>> eb3cdb58
	/*
	 * Default to double of smaller one between hw queue_depth and 128,
	 * since we don't split into sync/async like the old code did.
	 * Additionally, this is a per-hw queue depth.
	 */
	q->nr_requests = 2 * min_t(unsigned int, q->tag_set->queue_depth,
				   BLKDEV_DEFAULT_RQ);

	if (blk_mq_is_shared_tags(flags)) {
		ret = blk_mq_init_sched_shared_tags(q);
		if (ret)
			return ret;
	}

	queue_for_each_hw_ctx(q, hctx, i) {
		ret = blk_mq_sched_alloc_map_and_rqs(q, hctx, i);
		if (ret)
			goto err_free_map_and_rqs;
	}

	ret = e->ops.init_sched(q, e);
	if (ret)
		goto err_free_map_and_rqs;

	mutex_lock(&q->debugfs_mutex);
	blk_mq_debugfs_register_sched(q);
	mutex_unlock(&q->debugfs_mutex);

	queue_for_each_hw_ctx(q, hctx, i) {
		if (e->ops.init_hctx) {
			ret = e->ops.init_hctx(hctx, i);
			if (ret) {
				eq = q->elevator;
				blk_mq_sched_free_rqs(q);
				blk_mq_exit_sched(q, eq);
				kobject_put(&eq->kobj);
				return ret;
			}
		}
		mutex_lock(&q->debugfs_mutex);
		blk_mq_debugfs_register_sched_hctx(q, hctx);
		mutex_unlock(&q->debugfs_mutex);
	}

	return 0;

err_free_map_and_rqs:
	blk_mq_sched_free_rqs(q);
	blk_mq_sched_tags_teardown(q, flags);

	q->elevator = NULL;
	return ret;
}

/*
 * called in either blk_queue_cleanup or elevator_switch, tagset
 * is required for freeing requests
 */
void blk_mq_sched_free_rqs(struct request_queue *q)
{
	struct blk_mq_hw_ctx *hctx;
	unsigned long i;

	if (blk_mq_is_shared_tags(q->tag_set->flags)) {
		blk_mq_free_rqs(q->tag_set, q->sched_shared_tags,
				BLK_MQ_NO_HCTX_IDX);
	} else {
		queue_for_each_hw_ctx(q, hctx, i) {
			if (hctx->sched_tags)
				blk_mq_free_rqs(q->tag_set,
						hctx->sched_tags, i);
		}
	}
}

void blk_mq_exit_sched(struct request_queue *q, struct elevator_queue *e)
{
	struct blk_mq_hw_ctx *hctx;
	unsigned long i;
	unsigned int flags = 0;

	queue_for_each_hw_ctx(q, hctx, i) {
		mutex_lock(&q->debugfs_mutex);
		blk_mq_debugfs_unregister_sched_hctx(hctx);
		mutex_unlock(&q->debugfs_mutex);

		if (e->type->ops.exit_hctx && hctx->sched_data) {
			e->type->ops.exit_hctx(hctx, i);
			hctx->sched_data = NULL;
		}
		flags = hctx->flags;
	}

	mutex_lock(&q->debugfs_mutex);
	blk_mq_debugfs_unregister_sched(q);
	mutex_unlock(&q->debugfs_mutex);

	if (e->type->ops.exit_sched)
		e->type->ops.exit_sched(e);
	blk_mq_sched_tags_teardown(q, flags);
	q->elevator = NULL;
}<|MERGE_RESOLUTION|>--- conflicted
+++ resolved
@@ -383,130 +383,11 @@
 					  struct blk_mq_hw_ctx *hctx,
 					  unsigned int hctx_idx)
 {
-<<<<<<< HEAD
-	/*
-	 * dispatch flush and passthrough rq directly
-	 *
-	 * passthrough request has to be added to hctx->dispatch directly.
-	 * For some reason, device may be in one situation which can't
-	 * handle FS request, so STS_RESOURCE is always returned and the
-	 * FS request will be added to hctx->dispatch. However passthrough
-	 * request may be required at that time for fixing the problem. If
-	 * passthrough request is added to scheduler queue, there isn't any
-	 * chance to dispatch it given we prioritize requests in hctx->dispatch.
-	 */
-	if ((rq->rq_flags & RQF_FLUSH_SEQ) || blk_rq_is_passthrough(rq))
-		return true;
-
-	return false;
-}
-
-void blk_mq_sched_insert_request(struct request *rq, bool at_head,
-				 bool run_queue, bool async)
-{
-	struct request_queue *q = rq->q;
-	struct elevator_queue *e = q->elevator;
-	struct blk_mq_ctx *ctx = rq->mq_ctx;
-	struct blk_mq_hw_ctx *hctx = rq->mq_hctx;
-
-	WARN_ON(e && (rq->tag != BLK_MQ_NO_TAG));
-
-	if (blk_mq_sched_bypass_insert(hctx, rq)) {
-		/*
-		 * Firstly normal IO request is inserted to scheduler queue or
-		 * sw queue, meantime we add flush request to dispatch queue(
-		 * hctx->dispatch) directly and there is at most one in-flight
-		 * flush request for each hw queue, so it doesn't matter to add
-		 * flush request to tail or front of the dispatch queue.
-		 *
-		 * Secondly in case of NCQ, flush request belongs to non-NCQ
-		 * command, and queueing it will fail when there is any
-		 * in-flight normal IO request(NCQ command). When adding flush
-		 * rq to the front of hctx->dispatch, it is easier to introduce
-		 * extra time to flush rq's latency because of S_SCHED_RESTART
-		 * compared with adding to the tail of dispatch queue, then
-		 * chance of flush merge is increased, and less flush requests
-		 * will be issued to controller. It is observed that ~10% time
-		 * is saved in blktests block/004 on disk attached to AHCI/NCQ
-		 * drive when adding flush rq to the front of hctx->dispatch.
-		 *
-		 * Simply queue flush rq to the front of hctx->dispatch so that
-		 * intensive flush workloads can benefit in case of NCQ HW.
-		 */
-		at_head = (rq->rq_flags & RQF_FLUSH_SEQ) ? true : at_head;
-		blk_mq_request_bypass_insert(rq, at_head, false);
-		goto run;
-	}
-
-	if (e) {
-		LIST_HEAD(list);
-
-		list_add(&rq->queuelist, &list);
-		e->type->ops.insert_requests(hctx, &list, at_head);
-	} else {
-		spin_lock(&ctx->lock);
-		__blk_mq_insert_request(hctx, rq, at_head);
-		spin_unlock(&ctx->lock);
-	}
-
-run:
-	if (run_queue)
-		blk_mq_run_hw_queue(hctx, async);
-}
-
-void blk_mq_sched_insert_requests(struct blk_mq_hw_ctx *hctx,
-				  struct blk_mq_ctx *ctx,
-				  struct list_head *list, bool run_queue_async)
-{
-	struct elevator_queue *e;
-	struct request_queue *q = hctx->queue;
-
-	/*
-	 * blk_mq_sched_insert_requests() is called from flush plug
-	 * context only, and hold one usage counter to prevent queue
-	 * from being released.
-	 */
-	percpu_ref_get(&q->q_usage_counter);
-
-	e = hctx->queue->elevator;
-	if (e) {
-		e->type->ops.insert_requests(hctx, list, false);
-	} else {
-		/*
-		 * try to issue requests directly if the hw queue isn't
-		 * busy in case of 'none' scheduler, and this way may save
-		 * us one extra enqueue & dequeue to sw queue.
-		 */
-		if (!hctx->dispatch_busy && !run_queue_async) {
-			blk_mq_run_dispatch_ops(hctx->queue,
-				blk_mq_try_issue_list_directly(hctx, list));
-			if (list_empty(list))
-				goto out;
-		}
-		blk_mq_insert_requests(hctx, ctx, list);
-	}
-
-	blk_mq_run_hw_queue(hctx, run_queue_async);
- out:
-	percpu_ref_put(&q->q_usage_counter);
-}
-
-static int blk_mq_sched_alloc_map_and_rqs(struct request_queue *q,
-					  struct blk_mq_hw_ctx *hctx,
-					  unsigned int hctx_idx)
-{
 	if (blk_mq_is_shared_tags(q->tag_set->flags)) {
 		hctx->sched_tags = q->sched_shared_tags;
 		return 0;
 	}
 
-=======
-	if (blk_mq_is_shared_tags(q->tag_set->flags)) {
-		hctx->sched_tags = q->sched_shared_tags;
-		return 0;
-	}
-
->>>>>>> eb3cdb58
 	hctx->sched_tags = blk_mq_alloc_map_and_rqs(q->tag_set, hctx_idx,
 						    q->nr_requests);
 
@@ -558,10 +439,7 @@
 	return 0;
 }
 
-<<<<<<< HEAD
-=======
 /* caller must have a reference to @e, will grab another one if successful */
->>>>>>> eb3cdb58
 int blk_mq_init_sched(struct request_queue *q, struct elevator_type *e)
 {
 	unsigned int flags = q->tag_set->flags;
@@ -570,16 +448,6 @@
 	unsigned long i;
 	int ret;
 
-<<<<<<< HEAD
-	if (!e) {
-		blk_queue_flag_clear(QUEUE_FLAG_SQ_SCHED, q);
-		q->elevator = NULL;
-		q->nr_requests = q->tag_set->queue_depth;
-		return 0;
-	}
-
-=======
->>>>>>> eb3cdb58
 	/*
 	 * Default to double of smaller one between hw queue_depth and 128,
 	 * since we don't split into sync/async like the old code did.
