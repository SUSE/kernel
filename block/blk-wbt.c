--- conflicted
+++ resolved
@@ -839,10 +839,6 @@
 	rwb->enable_state = WBT_STATE_ON_DEFAULT;
 	rwb->wc = 1;
 	rwb->rq_depth.default_depth = RWB_DEF_DEPTH;
-<<<<<<< HEAD
-	wbt_update_limits(rwb);
-=======
->>>>>>> 7d2a07b7
 
 	/*
 	 * Assign rwb and add the stats callback.
