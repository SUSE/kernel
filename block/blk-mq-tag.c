// SPDX-License-Identifier: GPL-2.0
/*
 * Tag allocation using scalable bitmaps. Uses active queue tracking to support
 * fairer distribution of tags between multiple submitters when a shared tag map
 * is used.
 *
 * Copyright (C) 2013-2014 Jens Axboe
 */
#include <linux/kernel.h>
#include <linux/module.h>
#include <linux/slab.h>
#include <linux/mm.h>
#include <linux/kmemleak.h>

#include <linux/delay.h>
#include "blk.h"
#include "blk-mq.h"
#include "blk-mq-sched.h"

/*
 * Recalculate wakeup batch when tag is shared by hctx.
 */
static void blk_mq_update_wake_batch(struct blk_mq_tags *tags,
		unsigned int users)
{
	if (!users)
		return;

	sbitmap_queue_recalculate_wake_batch(&tags->bitmap_tags,
			users);
	sbitmap_queue_recalculate_wake_batch(&tags->breserved_tags,
			users);
}

/*
 * If a previously inactive queue goes active, bump the active user count.
 * We need to do this before try to allocate driver tag, then even if fail
 * to get tag when first time, the other shared-tag users could reserve
 * budget for it.
 */
void __blk_mq_tag_busy(struct blk_mq_hw_ctx *hctx)
{
	unsigned int users;
	unsigned long flags;
	struct blk_mq_tags *tags = hctx->tags;

	/*
	 * calling test_bit() prior to test_and_set_bit() is intentional,
	 * it avoids dirtying the cacheline if the queue is already active.
	 */
	if (blk_mq_is_shared_tags(hctx->flags)) {
		struct request_queue *q = hctx->queue;

		if (test_bit(QUEUE_FLAG_HCTX_ACTIVE, &q->queue_flags) ||
		    test_and_set_bit(QUEUE_FLAG_HCTX_ACTIVE, &q->queue_flags))
			return;
	} else {
		if (test_bit(BLK_MQ_S_TAG_ACTIVE, &hctx->state) ||
		    test_and_set_bit(BLK_MQ_S_TAG_ACTIVE, &hctx->state))
			return;
	}

	spin_lock_irqsave(&tags->lock, flags);
	users = tags->active_queues + 1;
	WRITE_ONCE(tags->active_queues, users);
	blk_mq_update_wake_batch(tags, users);
	spin_unlock_irqrestore(&tags->lock, flags);
}

/*
 * Wakeup all potentially sleeping on tags
 */
void blk_mq_tag_wakeup_all(struct blk_mq_tags *tags, bool include_reserve)
{
	sbitmap_queue_wake_all(&tags->bitmap_tags);
	if (include_reserve)
		sbitmap_queue_wake_all(&tags->breserved_tags);
}

/*
 * If a previously busy queue goes inactive, potential waiters could now
 * be allowed to queue. Wake them up and check.
 */
void __blk_mq_tag_idle(struct blk_mq_hw_ctx *hctx)
{
	struct blk_mq_tags *tags = hctx->tags;
	unsigned int users;

	if (blk_mq_is_shared_tags(hctx->flags)) {
		struct request_queue *q = hctx->queue;

		if (!test_and_clear_bit(QUEUE_FLAG_HCTX_ACTIVE,
					&q->queue_flags))
			return;
	} else {
		if (!test_and_clear_bit(BLK_MQ_S_TAG_ACTIVE, &hctx->state))
			return;
	}

	spin_lock_irq(&tags->lock);
	users = tags->active_queues - 1;
	WRITE_ONCE(tags->active_queues, users);
	blk_mq_update_wake_batch(tags, users);
	spin_unlock_irq(&tags->lock);

	blk_mq_tag_wakeup_all(tags, false);
}

static int __blk_mq_get_tag(struct blk_mq_alloc_data *data,
			    struct sbitmap_queue *bt)
{
	if (!data->q->elevator && !(data->flags & BLK_MQ_REQ_RESERVED) &&
			!hctx_may_queue(data->hctx, bt))
		return BLK_MQ_NO_TAG;

	if (data->shallow_depth)
		return sbitmap_queue_get_shallow(bt, data->shallow_depth);
	else
		return __sbitmap_queue_get(bt);
}

unsigned long blk_mq_get_tags(struct blk_mq_alloc_data *data, int nr_tags,
			      unsigned int *offset)
{
	struct blk_mq_tags *tags = blk_mq_tags_from_data(data);
	struct sbitmap_queue *bt = &tags->bitmap_tags;
	unsigned long ret;

	if (data->shallow_depth ||data->flags & BLK_MQ_REQ_RESERVED ||
	    data->hctx->flags & BLK_MQ_F_TAG_QUEUE_SHARED)
		return 0;
	ret = __sbitmap_queue_get_batch(bt, nr_tags, offset);
	*offset += tags->nr_reserved_tags;
	return ret;
}

unsigned int blk_mq_get_tag(struct blk_mq_alloc_data *data)
{
	struct blk_mq_tags *tags = blk_mq_tags_from_data(data);
	struct sbitmap_queue *bt;
	struct sbq_wait_state *ws;
	DEFINE_SBQ_WAIT(wait);
	unsigned int tag_offset;
	int tag;

	if (data->flags & BLK_MQ_REQ_RESERVED) {
		if (unlikely(!tags->nr_reserved_tags)) {
			WARN_ON_ONCE(1);
			return BLK_MQ_NO_TAG;
		}
		bt = &tags->breserved_tags;
		tag_offset = 0;
	} else {
		bt = &tags->bitmap_tags;
		tag_offset = tags->nr_reserved_tags;
	}

	tag = __blk_mq_get_tag(data, bt);
	if (tag != BLK_MQ_NO_TAG)
		goto found_tag;

	if (data->flags & BLK_MQ_REQ_NOWAIT)
		return BLK_MQ_NO_TAG;

	ws = bt_wait_ptr(bt, data->hctx);
	do {
		struct sbitmap_queue *bt_prev;

		/*
		 * We're out of tags on this hardware queue, kick any
		 * pending IO submits before going to sleep waiting for
		 * some to complete.
		 */
		blk_mq_run_hw_queue(data->hctx, false);

		/*
		 * Retry tag allocation after running the hardware queue,
		 * as running the queue may also have found completions.
		 */
		tag = __blk_mq_get_tag(data, bt);
		if (tag != BLK_MQ_NO_TAG)
			break;

		sbitmap_prepare_to_wait(bt, ws, &wait, TASK_UNINTERRUPTIBLE);

		tag = __blk_mq_get_tag(data, bt);
		if (tag != BLK_MQ_NO_TAG)
			break;

		bt_prev = bt;
		io_schedule();

		sbitmap_finish_wait(bt, ws, &wait);

		data->ctx = blk_mq_get_ctx(data->q);
		data->hctx = blk_mq_map_queue(data->cmd_flags, data->ctx);
		tags = blk_mq_tags_from_data(data);
		if (data->flags & BLK_MQ_REQ_RESERVED)
			bt = &tags->breserved_tags;
		else
			bt = &tags->bitmap_tags;

		/*
		 * If destination hw queue is changed, fake wake up on
		 * previous queue for compensating the wake up miss, so
		 * other allocations on previous queue won't be starved.
		 */
		if (bt != bt_prev)
			sbitmap_queue_wake_up(bt_prev, 1);

		ws = bt_wait_ptr(bt, data->hctx);
	} while (1);

	sbitmap_finish_wait(bt, ws, &wait);

found_tag:
	/*
	 * Give up this allocation if the hctx is inactive.  The caller will
	 * retry on an active hctx.
	 */
	if (unlikely(test_bit(BLK_MQ_S_INACTIVE, &data->hctx->state))) {
		blk_mq_put_tag(tags, data->ctx, tag + tag_offset);
		return BLK_MQ_NO_TAG;
	}
	return tag + tag_offset;
}

void blk_mq_put_tag(struct blk_mq_tags *tags, struct blk_mq_ctx *ctx,
		    unsigned int tag)
{
	if (!blk_mq_tag_is_reserved(tags, tag)) {
		const int real_tag = tag - tags->nr_reserved_tags;

		BUG_ON(real_tag >= tags->nr_tags);
		sbitmap_queue_clear(&tags->bitmap_tags, real_tag, ctx->cpu);
	} else {
		sbitmap_queue_clear(&tags->breserved_tags, tag, ctx->cpu);
	}
}

void blk_mq_put_tags(struct blk_mq_tags *tags, int *tag_array, int nr_tags)
{
	sbitmap_queue_clear_batch(&tags->bitmap_tags, tags->nr_reserved_tags,
					tag_array, nr_tags);
}

struct bt_iter_data {
	struct blk_mq_hw_ctx *hctx;
	struct request_queue *q;
	busy_tag_iter_fn *fn;
	void *data;
	bool reserved;
};

static struct request *blk_mq_find_and_get_req(struct blk_mq_tags *tags,
		unsigned int bitnr)
{
	struct request *rq;

	rq = tags->rqs[bitnr];
	if (!rq || rq->tag != bitnr || !req_ref_inc_not_zero(rq))
		rq = NULL;
	return rq;
}

static bool bt_iter(struct sbitmap *bitmap, unsigned int bitnr, void *data)
{
	struct bt_iter_data *iter_data = data;
	struct blk_mq_hw_ctx *hctx = iter_data->hctx;
	struct request_queue *q = iter_data->q;
	struct blk_mq_tag_set *set = q->tag_set;
	struct blk_mq_tags *tags;
	struct request *rq;
	bool ret = true;

	if (blk_mq_is_shared_tags(set->flags))
		tags = set->shared_tags;
	else
		tags = hctx->tags;

	if (!iter_data->reserved)
		bitnr += tags->nr_reserved_tags;
	/*
	 * We can hit rq == NULL here, because the tagging functions
	 * test and set the bit before assigning ->rqs[].
	 */
	rq = blk_mq_find_and_get_req(tags, bitnr);
	if (!rq)
		return true;

	if (rq->q == q && (!hctx || rq->mq_hctx == hctx))
		ret = iter_data->fn(rq, iter_data->data);
	blk_mq_put_rq_ref(rq);
	return ret;
}

/**
 * bt_for_each - iterate over the requests associated with a hardware queue
 * @hctx:	Hardware queue to examine.
 * @q:		Request queue @hctx is associated with (@hctx->queue).
 * @bt:		sbitmap to examine. This is either the breserved_tags member
 *		or the bitmap_tags member of struct blk_mq_tags.
 * @fn:		Pointer to the function that will be called for each request
 *		associated with @hctx that has been assigned a driver tag.
 *		@fn will be called as follows: @fn(rq, @data) where rq is a
 *		pointer to a request. Return %true to continue iterating tags;
 *		%false to stop.
 * @data:	Will be passed as second argument to @fn.
 * @reserved:	Indicates whether @bt is the breserved_tags member or the
 *		bitmap_tags member of struct blk_mq_tags.
 */
static void bt_for_each(struct blk_mq_hw_ctx *hctx, struct request_queue *q,
			struct sbitmap_queue *bt, busy_tag_iter_fn *fn,
			void *data, bool reserved)
{
	struct bt_iter_data iter_data = {
		.hctx = hctx,
		.fn = fn,
		.data = data,
		.reserved = reserved,
		.q = q,
	};

	sbitmap_for_each_set(&bt->sb, bt_iter, &iter_data);
}

struct bt_tags_iter_data {
	struct blk_mq_tags *tags;
	busy_tag_iter_fn *fn;
	void *data;
	unsigned int flags;
};

#define BT_TAG_ITER_RESERVED		(1 << 0)
#define BT_TAG_ITER_STARTED		(1 << 1)
#define BT_TAG_ITER_STATIC_RQS		(1 << 2)

static bool bt_tags_iter(struct sbitmap *bitmap, unsigned int bitnr, void *data)
{
	struct bt_tags_iter_data *iter_data = data;
	struct blk_mq_tags *tags = iter_data->tags;
	struct request *rq;
	bool ret = true;
	bool iter_static_rqs = !!(iter_data->flags & BT_TAG_ITER_STATIC_RQS);

	if (!(iter_data->flags & BT_TAG_ITER_RESERVED))
		bitnr += tags->nr_reserved_tags;

	/*
	 * We can hit rq == NULL here, because the tagging functions
	 * test and set the bit before assigning ->rqs[].
	 */
	if (iter_static_rqs)
		rq = tags->static_rqs[bitnr];
	else
		rq = blk_mq_find_and_get_req(tags, bitnr);
	if (!rq)
		return true;

	if (!(iter_data->flags & BT_TAG_ITER_STARTED) ||
	    blk_mq_request_started(rq))
		ret = iter_data->fn(rq, iter_data->data);
	if (!iter_static_rqs)
		blk_mq_put_rq_ref(rq);
	return ret;
}

/**
 * bt_tags_for_each - iterate over the requests in a tag map
 * @tags:	Tag map to iterate over.
 * @bt:		sbitmap to examine. This is either the breserved_tags member
 *		or the bitmap_tags member of struct blk_mq_tags.
 * @fn:		Pointer to the function that will be called for each started
 *		request. @fn will be called as follows: @fn(rq, @data) where rq
 *		is a pointer to a request. Return %true to continue iterating
 *		tags; %false to stop.
 * @data:	Will be passed as second argument to @fn.
 * @flags:	BT_TAG_ITER_*
 */
static void bt_tags_for_each(struct blk_mq_tags *tags, struct sbitmap_queue *bt,
			     busy_tag_iter_fn *fn, void *data, unsigned int flags)
{
	struct bt_tags_iter_data iter_data = {
		.tags = tags,
		.fn = fn,
		.data = data,
		.flags = flags,
	};

	if (tags->rqs)
		sbitmap_for_each_set(&bt->sb, bt_tags_iter, &iter_data);
}

static void __blk_mq_all_tag_iter(struct blk_mq_tags *tags,
		busy_tag_iter_fn *fn, void *priv, unsigned int flags)
{
	WARN_ON_ONCE(flags & BT_TAG_ITER_RESERVED);

	if (tags->nr_reserved_tags)
		bt_tags_for_each(tags, &tags->breserved_tags, fn, priv,
				 flags | BT_TAG_ITER_RESERVED);
	bt_tags_for_each(tags, &tags->bitmap_tags, fn, priv, flags);
}

/**
 * blk_mq_all_tag_iter - iterate over all requests in a tag map
 * @tags:	Tag map to iterate over.
 * @fn:		Pointer to the function that will be called for each
 *		request. @fn will be called as follows: @fn(rq, @priv) where rq
 *		is a pointer to a request. Return %true to continue iterating
 *		tags; %false to stop.
 * @priv:	Will be passed as second argument to @fn.
 *
 * Caller has to pass the tag map from which requests are allocated.
 */
void blk_mq_all_tag_iter(struct blk_mq_tags *tags, busy_tag_iter_fn *fn,
		void *priv)
{
	__blk_mq_all_tag_iter(tags, fn, priv, BT_TAG_ITER_STATIC_RQS);
}

/**
 * blk_mq_tagset_busy_iter - iterate over all started requests in a tag set
 * @tagset:	Tag set to iterate over.
 * @fn:		Pointer to the function that will be called for each started
 *		request. @fn will be called as follows: @fn(rq, @priv) where
 *		rq is a pointer to a request. Return true to continue iterating
 *		tags, false to stop.
 * @priv:	Will be passed as second argument to @fn.
 *
 * We grab one request reference before calling @fn and release it after
 * @fn returns.
 */
void blk_mq_tagset_busy_iter(struct blk_mq_tag_set *tagset,
		busy_tag_iter_fn *fn, void *priv)
{
	unsigned int flags = tagset->flags;
	int i, nr_tags, srcu_idx;

	srcu_idx = srcu_read_lock(&tagset->tags_srcu);

	nr_tags = blk_mq_is_shared_tags(flags) ? 1 : tagset->nr_hw_queues;

	for (i = 0; i < nr_tags; i++) {
		if (tagset->tags && tagset->tags[i])
			__blk_mq_all_tag_iter(tagset->tags[i], fn, priv,
					      BT_TAG_ITER_STARTED);
	}
	srcu_read_unlock(&tagset->tags_srcu, srcu_idx);
}
EXPORT_SYMBOL(blk_mq_tagset_busy_iter);

static bool blk_mq_tagset_count_completed_rqs(struct request *rq, void *data)
{
	unsigned *count = data;

	if (blk_mq_request_completed(rq))
		(*count)++;
	return true;
}

/**
 * blk_mq_tagset_wait_completed_request - Wait until all scheduled request
 * completions have finished.
 * @tagset:	Tag set to drain completed request
 *
 * Note: This function has to be run after all IO queues are shutdown
 */
void blk_mq_tagset_wait_completed_request(struct blk_mq_tag_set *tagset)
{
	while (true) {
		unsigned count = 0;

		blk_mq_tagset_busy_iter(tagset,
				blk_mq_tagset_count_completed_rqs, &count);
		if (!count)
			break;
		msleep(5);
	}
}
EXPORT_SYMBOL(blk_mq_tagset_wait_completed_request);

/**
 * blk_mq_queue_tag_busy_iter - iterate over all requests with a driver tag
 * @q:		Request queue to examine.
 * @fn:		Pointer to the function that will be called for each request
 *		on @q. @fn will be called as follows: @fn(rq, @priv) where rq
 *		is a pointer to a request and hctx points to the hardware queue
 *		associated with the request.
 * @priv:	Will be passed as second argument to @fn.
 *
 * Note: if @q->tag_set is shared with other request queues then @fn will be
 * called for all requests on all queues that share that tag set and not only
 * for requests associated with @q.
 */
void blk_mq_queue_tag_busy_iter(struct request_queue *q, busy_tag_iter_fn *fn,
		void *priv)
{
	int srcu_idx;

	/*
	 * __blk_mq_update_nr_hw_queues() updates nr_hw_queues and hctx_table
	 * while the queue is frozen. So we can use q_usage_counter to avoid
	 * racing with it.
	 */
	if (!percpu_ref_tryget(&q->q_usage_counter))
		return;

	srcu_idx = srcu_read_lock(&q->tag_set->tags_srcu);
	if (blk_mq_is_shared_tags(q->tag_set->flags)) {
		struct blk_mq_tags *tags = q->tag_set->shared_tags;
		struct sbitmap_queue *bresv = &tags->breserved_tags;
		struct sbitmap_queue *btags = &tags->bitmap_tags;

		if (tags->nr_reserved_tags)
			bt_for_each(NULL, q, bresv, fn, priv, true);
		bt_for_each(NULL, q, btags, fn, priv, false);
	} else {
		struct blk_mq_hw_ctx *hctx;
		unsigned long i;

		queue_for_each_hw_ctx(q, hctx, i) {
			struct blk_mq_tags *tags = hctx->tags;
			struct sbitmap_queue *bresv = &tags->breserved_tags;
			struct sbitmap_queue *btags = &tags->bitmap_tags;

			/*
			 * If no software queues are currently mapped to this
			 * hardware queue, there's nothing to check
			 */
			if (!blk_mq_hw_queue_mapped(hctx))
				continue;

			if (tags->nr_reserved_tags)
				bt_for_each(hctx, q, bresv, fn, priv, true);
			bt_for_each(hctx, q, btags, fn, priv, false);
		}
	}
	srcu_read_unlock(&q->tag_set->tags_srcu, srcu_idx);
	blk_queue_exit(q);
}

static int bt_alloc(struct sbitmap_queue *bt, unsigned int depth,
		    bool round_robin, int node)
{
	return sbitmap_queue_init_node(bt, depth, -1, round_robin, GFP_KERNEL,
				       node);
}

struct blk_mq_tags *blk_mq_init_tags(unsigned int total_tags,
		unsigned int reserved_tags, unsigned int flags, int node)
{
	unsigned int depth = total_tags - reserved_tags;
	bool round_robin = flags & BLK_MQ_F_TAG_RR;
	struct blk_mq_tags *tags;

	if (total_tags > BLK_MQ_TAG_MAX) {
		pr_err("blk-mq: tag depth too large\n");
		return NULL;
	}

	tags = kzalloc_node(sizeof(*tags), GFP_KERNEL, node);
	if (!tags)
		return NULL;

	tags->nr_tags = total_tags;
	tags->nr_reserved_tags = reserved_tags;
	spin_lock_init(&tags->lock);
	INIT_LIST_HEAD(&tags->page_list);

	if (bt_alloc(&tags->bitmap_tags, depth, round_robin, node))
		goto out_free_tags;
	if (bt_alloc(&tags->breserved_tags, reserved_tags, round_robin, node))
		goto out_free_bitmap_tags;

	return tags;

out_free_bitmap_tags:
	sbitmap_queue_free(&tags->bitmap_tags);
out_free_tags:
	kfree(tags);
	return NULL;
}

static void blk_mq_free_tags_callback(struct rcu_head *head)
{
<<<<<<< HEAD
	sbitmap_queue_free(&tags->bitmap_tags);
	sbitmap_queue_free(&tags->breserved_tags);
	kfree(tags);
}

int blk_mq_tag_update_depth(struct blk_mq_hw_ctx *hctx,
			    struct blk_mq_tags **tagsptr, unsigned int tdepth)
{
	struct blk_mq_tags *tags = *tagsptr;

	/*
	 * If we are allowed to grow beyond the original size, allocate
	 * a new set of tags before freeing the old one.
	 */
	if (tdepth > tags->nr_tags) {
		struct blk_mq_tag_set *set = hctx->queue->tag_set;
		struct blk_mq_tags *new;

		new = blk_mq_alloc_map_and_rqs(set, hctx->queue_num, tdepth);
		if (!new)
			return -ENOMEM;
=======
	struct blk_mq_tags *tags = container_of(head, struct blk_mq_tags,
						rcu_head);
	struct page *page;

	while (!list_empty(&tags->page_list)) {
		page = list_first_entry(&tags->page_list, struct page, lru);
		list_del_init(&page->lru);
		/*
		 * Remove kmemleak object previously allocated in
		 * blk_mq_alloc_rqs().
		 */
		kmemleak_free(page_address(page));
		__free_pages(page, page->private);
	}
	kfree(tags);
}

void blk_mq_free_tags(struct blk_mq_tag_set *set, struct blk_mq_tags *tags)
{
	sbitmap_queue_free(&tags->bitmap_tags);
	sbitmap_queue_free(&tags->breserved_tags);
>>>>>>> b35fc656

	/* if tags pages is not allocated yet, free tags directly */
	if (list_empty(&tags->page_list)) {
		kfree(tags);
		return;
	}

	call_srcu(&set->tags_srcu, &tags->rcu_head, blk_mq_free_tags_callback);
}

void blk_mq_tag_resize_shared_tags(struct blk_mq_tag_set *set, unsigned int size)
{
	struct blk_mq_tags *tags = set->shared_tags;

	sbitmap_queue_resize(&tags->bitmap_tags, size - set->reserved_tags);
}

void blk_mq_tag_update_sched_shared_tags(struct request_queue *q,
					 unsigned int nr)
{
	sbitmap_queue_resize(&q->sched_shared_tags->bitmap_tags,
			     nr - q->tag_set->reserved_tags);
}

/**
 * blk_mq_unique_tag() - return a tag that is unique queue-wide
 * @rq: request for which to compute a unique tag
 *
 * The tag field in struct request is unique per hardware queue but not over
 * all hardware queues. Hence this function that returns a tag with the
 * hardware context index in the upper bits and the per hardware queue tag in
 * the lower bits.
 *
 * Note: When called for a request that is queued on a non-multiqueue request
 * queue, the hardware context index is set to zero.
 */
u32 blk_mq_unique_tag(struct request *rq)
{
	return (rq->mq_hctx->queue_num << BLK_MQ_UNIQUE_TAG_BITS) |
		(rq->tag & BLK_MQ_UNIQUE_TAG_MASK);
}
EXPORT_SYMBOL(blk_mq_unique_tag);<|MERGE_RESOLUTION|>--- conflicted
+++ resolved
@@ -584,29 +584,6 @@
 
 static void blk_mq_free_tags_callback(struct rcu_head *head)
 {
-<<<<<<< HEAD
-	sbitmap_queue_free(&tags->bitmap_tags);
-	sbitmap_queue_free(&tags->breserved_tags);
-	kfree(tags);
-}
-
-int blk_mq_tag_update_depth(struct blk_mq_hw_ctx *hctx,
-			    struct blk_mq_tags **tagsptr, unsigned int tdepth)
-{
-	struct blk_mq_tags *tags = *tagsptr;
-
-	/*
-	 * If we are allowed to grow beyond the original size, allocate
-	 * a new set of tags before freeing the old one.
-	 */
-	if (tdepth > tags->nr_tags) {
-		struct blk_mq_tag_set *set = hctx->queue->tag_set;
-		struct blk_mq_tags *new;
-
-		new = blk_mq_alloc_map_and_rqs(set, hctx->queue_num, tdepth);
-		if (!new)
-			return -ENOMEM;
-=======
 	struct blk_mq_tags *tags = container_of(head, struct blk_mq_tags,
 						rcu_head);
 	struct page *page;
@@ -628,7 +605,6 @@
 {
 	sbitmap_queue_free(&tags->bitmap_tags);
 	sbitmap_queue_free(&tags->breserved_tags);
->>>>>>> b35fc656
 
 	/* if tags pages is not allocated yet, free tags directly */
 	if (list_empty(&tags->page_list)) {
