--- conflicted
+++ resolved
@@ -606,23 +606,10 @@
 	sbitmap_queue_free(&tags->bitmap_tags);
 	sbitmap_queue_free(&tags->breserved_tags);
 
-<<<<<<< HEAD
-		blk_mq_free_map_and_rqs(set, *tagsptr, hctx->queue_num);
-		hctx->queue->elevator->et->tags[hctx->queue_num] = new;
-		*tagsptr = new;
-	} else {
-		/*
-		 * Don't need (or can't) update reserved tags here, they
-		 * remain static and should never need resizing.
-		 */
-		sbitmap_queue_resize(&tags->bitmap_tags,
-				tdepth - tags->nr_reserved_tags);
-=======
 	/* if tags pages is not allocated yet, free tags directly */
 	if (list_empty(&tags->page_list)) {
 		kfree(tags);
 		return;
->>>>>>> 3a866087
 	}
 
 	call_srcu(&set->tags_srcu, &tags->rcu_head, blk_mq_free_tags_callback);
