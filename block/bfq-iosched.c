// SPDX-License-Identifier: GPL-2.0-or-later
/*
 * Budget Fair Queueing (BFQ) I/O scheduler.
 *
 * Based on ideas and code from CFQ:
 * Copyright (C) 2003 Jens Axboe <axboe@kernel.dk>
 *
 * Copyright (C) 2008 Fabio Checconi <fabio@gandalf.sssup.it>
 *		      Paolo Valente <paolo.valente@unimore.it>
 *
 * Copyright (C) 2010 Paolo Valente <paolo.valente@unimore.it>
 *                    Arianna Avanzini <avanzini@google.com>
 *
 * Copyright (C) 2017 Paolo Valente <paolo.valente@linaro.org>
 *
 * BFQ is a proportional-share I/O scheduler, with some extra
 * low-latency capabilities. BFQ also supports full hierarchical
 * scheduling through cgroups. Next paragraphs provide an introduction
 * on BFQ inner workings. Details on BFQ benefits, usage and
 * limitations can be found in Documentation/block/bfq-iosched.rst.
 *
 * BFQ is a proportional-share storage-I/O scheduling algorithm based
 * on the slice-by-slice service scheme of CFQ. But BFQ assigns
 * budgets, measured in number of sectors, to processes instead of
 * time slices. The device is not granted to the in-service process
 * for a given time slice, but until it has exhausted its assigned
 * budget. This change from the time to the service domain enables BFQ
 * to distribute the device throughput among processes as desired,
 * without any distortion due to throughput fluctuations, or to device
 * internal queueing. BFQ uses an ad hoc internal scheduler, called
 * B-WF2Q+, to schedule processes according to their budgets. More
 * precisely, BFQ schedules queues associated with processes. Each
 * process/queue is assigned a user-configurable weight, and B-WF2Q+
 * guarantees that each queue receives a fraction of the throughput
 * proportional to its weight. Thanks to the accurate policy of
 * B-WF2Q+, BFQ can afford to assign high budgets to I/O-bound
 * processes issuing sequential requests (to boost the throughput),
 * and yet guarantee a low latency to interactive and soft real-time
 * applications.
 *
 * In particular, to provide these low-latency guarantees, BFQ
 * explicitly privileges the I/O of two classes of time-sensitive
 * applications: interactive and soft real-time. In more detail, BFQ
 * behaves this way if the low_latency parameter is set (default
 * configuration). This feature enables BFQ to provide applications in
 * these classes with a very low latency.
 *
 * To implement this feature, BFQ constantly tries to detect whether
 * the I/O requests in a bfq_queue come from an interactive or a soft
 * real-time application. For brevity, in these cases, the queue is
 * said to be interactive or soft real-time. In both cases, BFQ
 * privileges the service of the queue, over that of non-interactive
 * and non-soft-real-time queues. This privileging is performed,
 * mainly, by raising the weight of the queue. So, for brevity, we
 * call just weight-raising periods the time periods during which a
 * queue is privileged, because deemed interactive or soft real-time.
 *
 * The detection of soft real-time queues/applications is described in
 * detail in the comments on the function
 * bfq_bfqq_softrt_next_start. On the other hand, the detection of an
 * interactive queue works as follows: a queue is deemed interactive
 * if it is constantly non empty only for a limited time interval,
 * after which it does become empty. The queue may be deemed
 * interactive again (for a limited time), if it restarts being
 * constantly non empty, provided that this happens only after the
 * queue has remained empty for a given minimum idle time.
 *
 * By default, BFQ computes automatically the above maximum time
 * interval, i.e., the time interval after which a constantly
 * non-empty queue stops being deemed interactive. Since a queue is
 * weight-raised while it is deemed interactive, this maximum time
 * interval happens to coincide with the (maximum) duration of the
 * weight-raising for interactive queues.
 *
 * Finally, BFQ also features additional heuristics for
 * preserving both a low latency and a high throughput on NCQ-capable,
 * rotational or flash-based devices, and to get the job done quickly
 * for applications consisting in many I/O-bound processes.
 *
 * NOTE: if the main or only goal, with a given device, is to achieve
 * the maximum-possible throughput at all times, then do switch off
 * all low-latency heuristics for that device, by setting low_latency
 * to 0.
 *
 * BFQ is described in [1], where also a reference to the initial,
 * more theoretical paper on BFQ can be found. The interested reader
 * can find in the latter paper full details on the main algorithm, as
 * well as formulas of the guarantees and formal proofs of all the
 * properties.  With respect to the version of BFQ presented in these
 * papers, this implementation adds a few more heuristics, such as the
 * ones that guarantee a low latency to interactive and soft real-time
 * applications, and a hierarchical extension based on H-WF2Q+.
 *
 * B-WF2Q+ is based on WF2Q+, which is described in [2], together with
 * H-WF2Q+, while the augmented tree used here to implement B-WF2Q+
 * with O(log N) complexity derives from the one introduced with EEVDF
 * in [3].
 *
 * [1] P. Valente, A. Avanzini, "Evolution of the BFQ Storage I/O
 *     Scheduler", Proceedings of the First Workshop on Mobile System
 *     Technologies (MST-2015), May 2015.
 *     http://algogroup.unimore.it/people/paolo/disk_sched/mst-2015.pdf
 *
 * [2] Jon C.R. Bennett and H. Zhang, "Hierarchical Packet Fair Queueing
 *     Algorithms", IEEE/ACM Transactions on Networking, 5(5):675-689,
 *     Oct 1997.
 *
 * http://www.cs.cmu.edu/~hzhang/papers/TON-97-Oct.ps.gz
 *
 * [3] I. Stoica and H. Abdel-Wahab, "Earliest Eligible Virtual Deadline
 *     First: A Flexible and Accurate Mechanism for Proportional Share
 *     Resource Allocation", technical report.
 *
 * http://www.cs.berkeley.edu/~istoica/papers/eevdf-tr-95.pdf
 */
#include <linux/module.h>
#include <linux/slab.h>
#include <linux/blkdev.h>
#include <linux/cgroup.h>
#include <linux/ktime.h>
#include <linux/rbtree.h>
#include <linux/ioprio.h>
#include <linux/sbitmap.h>
#include <linux/delay.h>
#include <linux/backing-dev.h>

#include <trace/events/block.h>

#include "elevator.h"
#include "blk.h"
#include "blk-mq.h"
#include "blk-mq-sched.h"
#include "bfq-iosched.h"
#include "blk-wbt.h"

#define BFQ_BFQQ_FNS(name)						\
void bfq_mark_bfqq_##name(struct bfq_queue *bfqq)			\
{									\
	__set_bit(BFQQF_##name, &(bfqq)->flags);			\
}									\
void bfq_clear_bfqq_##name(struct bfq_queue *bfqq)			\
{									\
	__clear_bit(BFQQF_##name, &(bfqq)->flags);		\
}									\
int bfq_bfqq_##name(const struct bfq_queue *bfqq)			\
{									\
	return test_bit(BFQQF_##name, &(bfqq)->flags);		\
}

BFQ_BFQQ_FNS(just_created);
BFQ_BFQQ_FNS(busy);
BFQ_BFQQ_FNS(wait_request);
BFQ_BFQQ_FNS(non_blocking_wait_rq);
BFQ_BFQQ_FNS(fifo_expire);
BFQ_BFQQ_FNS(has_short_ttime);
BFQ_BFQQ_FNS(sync);
BFQ_BFQQ_FNS(IO_bound);
BFQ_BFQQ_FNS(in_large_burst);
BFQ_BFQQ_FNS(coop);
BFQ_BFQQ_FNS(split_coop);
BFQ_BFQQ_FNS(softrt_update);
#undef BFQ_BFQQ_FNS						\

/* Expiration time of async (0) and sync (1) requests, in ns. */
static const u64 bfq_fifo_expire[2] = { NSEC_PER_SEC / 4, NSEC_PER_SEC / 8 };

/* Maximum backwards seek (magic number lifted from CFQ), in KiB. */
static const int bfq_back_max = 16 * 1024;

/* Penalty of a backwards seek, in number of sectors. */
static const int bfq_back_penalty = 2;

/* Idling period duration, in ns. */
static u64 bfq_slice_idle = NSEC_PER_SEC / 125;

/* Minimum number of assigned budgets for which stats are safe to compute. */
static const int bfq_stats_min_budgets = 194;

/* Default maximum budget values, in sectors and number of requests. */
static const int bfq_default_max_budget = 16 * 1024;

/*
 * When a sync request is dispatched, the queue that contains that
 * request, and all the ancestor entities of that queue, are charged
 * with the number of sectors of the request. In contrast, if the
 * request is async, then the queue and its ancestor entities are
 * charged with the number of sectors of the request, multiplied by
 * the factor below. This throttles the bandwidth for async I/O,
 * w.r.t. to sync I/O, and it is done to counter the tendency of async
 * writes to steal I/O throughput to reads.
 *
 * The current value of this parameter is the result of a tuning with
 * several hardware and software configurations. We tried to find the
 * lowest value for which writes do not cause noticeable problems to
 * reads. In fact, the lower this parameter, the stabler I/O control,
 * in the following respect.  The lower this parameter is, the less
 * the bandwidth enjoyed by a group decreases
 * - when the group does writes, w.r.t. to when it does reads;
 * - when other groups do reads, w.r.t. to when they do writes.
 */
static const int bfq_async_charge_factor = 3;

/* Default timeout values, in jiffies, approximating CFQ defaults. */
const int bfq_timeout = HZ / 8;

/*
 * Time limit for merging (see comments in bfq_setup_cooperator). Set
 * to the slowest value that, in our tests, proved to be effective in
 * removing false positives, while not causing true positives to miss
 * queue merging.
 *
 * As can be deduced from the low time limit below, queue merging, if
 * successful, happens at the very beginning of the I/O of the involved
 * cooperating processes, as a consequence of the arrival of the very
 * first requests from each cooperator.  After that, there is very
 * little chance to find cooperators.
 */
static const unsigned long bfq_merge_time_limit = HZ/10;

static struct kmem_cache *bfq_pool;

/* Below this threshold (in ns), we consider thinktime immediate. */
#define BFQ_MIN_TT		(2 * NSEC_PER_MSEC)

/* hw_tag detection: parallel requests threshold and min samples needed. */
#define BFQ_HW_QUEUE_THRESHOLD	3
#define BFQ_HW_QUEUE_SAMPLES	32

#define BFQQ_SEEK_THR		(sector_t)(8 * 100)
#define BFQQ_SECT_THR_NONROT	(sector_t)(2 * 32)
#define BFQ_RQ_SEEKY(bfqd, last_pos, rq) \
	(get_sdist(last_pos, rq) >			\
	 BFQQ_SEEK_THR &&				\
	 (!blk_queue_nonrot(bfqd->queue) ||		\
	  blk_rq_sectors(rq) < BFQQ_SECT_THR_NONROT))
#define BFQQ_CLOSE_THR		(sector_t)(8 * 1024)
#define BFQQ_SEEKY(bfqq)	(hweight32(bfqq->seek_history) > 19)
/*
 * Sync random I/O is likely to be confused with soft real-time I/O,
 * because it is characterized by limited throughput and apparently
 * isochronous arrival pattern. To avoid false positives, queues
 * containing only random (seeky) I/O are prevented from being tagged
 * as soft real-time.
 */
#define BFQQ_TOTALLY_SEEKY(bfqq)	(bfqq->seek_history == -1)

/* Min number of samples required to perform peak-rate update */
#define BFQ_RATE_MIN_SAMPLES	32
/* Min observation time interval required to perform a peak-rate update (ns) */
#define BFQ_RATE_MIN_INTERVAL	(300*NSEC_PER_MSEC)
/* Target observation time interval for a peak-rate update (ns) */
#define BFQ_RATE_REF_INTERVAL	NSEC_PER_SEC

/*
 * Shift used for peak-rate fixed precision calculations.
 * With
 * - the current shift: 16 positions
 * - the current type used to store rate: u32
 * - the current unit of measure for rate: [sectors/usec], or, more precisely,
 *   [(sectors/usec) / 2^BFQ_RATE_SHIFT] to take into account the shift,
 * the range of rates that can be stored is
 * [1 / 2^BFQ_RATE_SHIFT, 2^(32 - BFQ_RATE_SHIFT)] sectors/usec =
 * [1 / 2^16, 2^16] sectors/usec = [15e-6, 65536] sectors/usec =
 * [15, 65G] sectors/sec
 * Which, assuming a sector size of 512B, corresponds to a range of
 * [7.5K, 33T] B/sec
 */
#define BFQ_RATE_SHIFT		16

/*
 * When configured for computing the duration of the weight-raising
 * for interactive queues automatically (see the comments at the
 * beginning of this file), BFQ does it using the following formula:
 * duration = (ref_rate / r) * ref_wr_duration,
 * where r is the peak rate of the device, and ref_rate and
 * ref_wr_duration are two reference parameters.  In particular,
 * ref_rate is the peak rate of the reference storage device (see
 * below), and ref_wr_duration is about the maximum time needed, with
 * BFQ and while reading two files in parallel, to load typical large
 * applications on the reference device (see the comments on
 * max_service_from_wr below, for more details on how ref_wr_duration
 * is obtained).  In practice, the slower/faster the device at hand
 * is, the more/less it takes to load applications with respect to the
 * reference device.  Accordingly, the longer/shorter BFQ grants
 * weight raising to interactive applications.
 *
 * BFQ uses two different reference pairs (ref_rate, ref_wr_duration),
 * depending on whether the device is rotational or non-rotational.
 *
 * In the following definitions, ref_rate[0] and ref_wr_duration[0]
 * are the reference values for a rotational device, whereas
 * ref_rate[1] and ref_wr_duration[1] are the reference values for a
 * non-rotational device. The reference rates are not the actual peak
 * rates of the devices used as a reference, but slightly lower
 * values. The reason for using slightly lower values is that the
 * peak-rate estimator tends to yield slightly lower values than the
 * actual peak rate (it can yield the actual peak rate only if there
 * is only one process doing I/O, and the process does sequential
 * I/O).
 *
 * The reference peak rates are measured in sectors/usec, left-shifted
 * by BFQ_RATE_SHIFT.
 */
static int ref_rate[2] = {14000, 33000};
/*
 * To improve readability, a conversion function is used to initialize
 * the following array, which entails that the array can be
 * initialized only in a function.
 */
static int ref_wr_duration[2];

/*
 * BFQ uses the above-detailed, time-based weight-raising mechanism to
 * privilege interactive tasks. This mechanism is vulnerable to the
 * following false positives: I/O-bound applications that will go on
 * doing I/O for much longer than the duration of weight
 * raising. These applications have basically no benefit from being
 * weight-raised at the beginning of their I/O. On the opposite end,
 * while being weight-raised, these applications
 * a) unjustly steal throughput to applications that may actually need
 * low latency;
 * b) make BFQ uselessly perform device idling; device idling results
 * in loss of device throughput with most flash-based storage, and may
 * increase latencies when used purposelessly.
 *
 * BFQ tries to reduce these problems, by adopting the following
 * countermeasure. To introduce this countermeasure, we need first to
 * finish explaining how the duration of weight-raising for
 * interactive tasks is computed.
 *
 * For a bfq_queue deemed as interactive, the duration of weight
 * raising is dynamically adjusted, as a function of the estimated
 * peak rate of the device, so as to be equal to the time needed to
 * execute the 'largest' interactive task we benchmarked so far. By
 * largest task, we mean the task for which each involved process has
 * to do more I/O than for any of the other tasks we benchmarked. This
 * reference interactive task is the start-up of LibreOffice Writer,
 * and in this task each process/bfq_queue needs to have at most ~110K
 * sectors transferred.
 *
 * This last piece of information enables BFQ to reduce the actual
 * duration of weight-raising for at least one class of I/O-bound
 * applications: those doing sequential or quasi-sequential I/O. An
 * example is file copy. In fact, once started, the main I/O-bound
 * processes of these applications usually consume the above 110K
 * sectors in much less time than the processes of an application that
 * is starting, because these I/O-bound processes will greedily devote
 * almost all their CPU cycles only to their target,
 * throughput-friendly I/O operations. This is even more true if BFQ
 * happens to be underestimating the device peak rate, and thus
 * overestimating the duration of weight raising. But, according to
 * our measurements, once transferred 110K sectors, these processes
 * have no right to be weight-raised any longer.
 *
 * Basing on the last consideration, BFQ ends weight-raising for a
 * bfq_queue if the latter happens to have received an amount of
 * service at least equal to the following constant. The constant is
 * set to slightly more than 110K, to have a minimum safety margin.
 *
 * This early ending of weight-raising reduces the amount of time
 * during which interactive false positives cause the two problems
 * described at the beginning of these comments.
 */
static const unsigned long max_service_from_wr = 120000;

/*
 * Maximum time between the creation of two queues, for stable merge
 * to be activated (in ms)
 */
static const unsigned long bfq_activation_stable_merging = 600;
/*
 * Minimum time to be waited before evaluating delayed stable merge (in ms)
 */
static const unsigned long bfq_late_stable_merging = 600;

#define RQ_BIC(rq)		((struct bfq_io_cq *)((rq)->elv.priv[0]))
#define RQ_BFQQ(rq)		((rq)->elv.priv[1])

struct bfq_queue *bic_to_bfqq(struct bfq_io_cq *bic, bool is_sync,
			      unsigned int actuator_idx)
{
	if (is_sync)
		return bic->bfqq[1][actuator_idx];

	return bic->bfqq[0][actuator_idx];
}

static void bfq_put_stable_ref(struct bfq_queue *bfqq);

void bic_set_bfqq(struct bfq_io_cq *bic,
		  struct bfq_queue *bfqq,
		  bool is_sync,
		  unsigned int actuator_idx)
{
<<<<<<< HEAD
	struct bfq_queue *old_bfqq = bic->bfqq[is_sync];

	/* Clear bic pointer if bfqq is detached from this bic */
	if (old_bfqq && old_bfqq->bic == bic)
		old_bfqq->bic = NULL;
=======
	struct bfq_queue *old_bfqq = bic->bfqq[is_sync][actuator_idx];
>>>>>>> eb3cdb58

	/*
	 * If bfqq != NULL, then a non-stable queue merge between
	 * bic->bfqq and bfqq is happening here. This causes troubles
	 * in the following case: bic->bfqq has also been scheduled
	 * for a possible stable merge with bic->stable_merge_bfqq,
	 * and bic->stable_merge_bfqq == bfqq happens to
	 * hold. Troubles occur because bfqq may then undergo a split,
	 * thereby becoming eligible for a stable merge. Yet, if
	 * bic->stable_merge_bfqq points exactly to bfqq, then bfqq
	 * would be stably merged with itself. To avoid this anomaly,
	 * we cancel the stable merge if
	 * bic->stable_merge_bfqq == bfqq.
	 */
	struct bfq_iocq_bfqq_data *bfqq_data = &bic->bfqq_data[actuator_idx];

	/* Clear bic pointer if bfqq is detached from this bic */
	if (old_bfqq && old_bfqq->bic == bic)
		old_bfqq->bic = NULL;

	if (is_sync)
		bic->bfqq[1][actuator_idx] = bfqq;
	else
		bic->bfqq[0][actuator_idx] = bfqq;

	if (bfqq && bfqq_data->stable_merge_bfqq == bfqq) {
		/*
		 * Actually, these same instructions are executed also
		 * in bfq_setup_cooperator, in case of abort or actual
		 * execution of a stable merge. We could avoid
		 * repeating these instructions there too, but if we
		 * did so, we would nest even more complexity in this
		 * function.
		 */
		bfq_put_stable_ref(bfqq_data->stable_merge_bfqq);

		bfqq_data->stable_merge_bfqq = NULL;
	}
}

struct bfq_data *bic_to_bfqd(struct bfq_io_cq *bic)
{
	return bic->icq.q->elevator->elevator_data;
}

/**
 * icq_to_bic - convert iocontext queue structure to bfq_io_cq.
 * @icq: the iocontext queue.
 */
static struct bfq_io_cq *icq_to_bic(struct io_cq *icq)
{
	/* bic->icq is the first member, %NULL will convert to %NULL */
	return container_of(icq, struct bfq_io_cq, icq);
}

/**
 * bfq_bic_lookup - search into @ioc a bic associated to @bfqd.
 * @q: the request queue.
 */
static struct bfq_io_cq *bfq_bic_lookup(struct request_queue *q)
{
	struct bfq_io_cq *icq;
	unsigned long flags;

	if (!current->io_context)
		return NULL;

	spin_lock_irqsave(&q->queue_lock, flags);
	icq = icq_to_bic(ioc_lookup_icq(q));
	spin_unlock_irqrestore(&q->queue_lock, flags);

	return icq;
}

/*
 * Scheduler run of queue, if there are requests pending and no one in the
 * driver that will restart queueing.
 */
void bfq_schedule_dispatch(struct bfq_data *bfqd)
{
	lockdep_assert_held(&bfqd->lock);

	if (bfqd->queued != 0) {
		bfq_log(bfqd, "schedule dispatch");
		blk_mq_run_hw_queues(bfqd->queue, true);
	}
}

#define bfq_class_idle(bfqq)	((bfqq)->ioprio_class == IOPRIO_CLASS_IDLE)

#define bfq_sample_valid(samples)	((samples) > 80)

/*
 * Lifted from AS - choose which of rq1 and rq2 that is best served now.
 * We choose the request that is closer to the head right now.  Distance
 * behind the head is penalized and only allowed to a certain extent.
 */
static struct request *bfq_choose_req(struct bfq_data *bfqd,
				      struct request *rq1,
				      struct request *rq2,
				      sector_t last)
{
	sector_t s1, s2, d1 = 0, d2 = 0;
	unsigned long back_max;
#define BFQ_RQ1_WRAP	0x01 /* request 1 wraps */
#define BFQ_RQ2_WRAP	0x02 /* request 2 wraps */
	unsigned int wrap = 0; /* bit mask: requests behind the disk head? */

	if (!rq1 || rq1 == rq2)
		return rq2;
	if (!rq2)
		return rq1;

	if (rq_is_sync(rq1) && !rq_is_sync(rq2))
		return rq1;
	else if (rq_is_sync(rq2) && !rq_is_sync(rq1))
		return rq2;
	if ((rq1->cmd_flags & REQ_META) && !(rq2->cmd_flags & REQ_META))
		return rq1;
	else if ((rq2->cmd_flags & REQ_META) && !(rq1->cmd_flags & REQ_META))
		return rq2;

	s1 = blk_rq_pos(rq1);
	s2 = blk_rq_pos(rq2);

	/*
	 * By definition, 1KiB is 2 sectors.
	 */
	back_max = bfqd->bfq_back_max * 2;

	/*
	 * Strict one way elevator _except_ in the case where we allow
	 * short backward seeks which are biased as twice the cost of a
	 * similar forward seek.
	 */
	if (s1 >= last)
		d1 = s1 - last;
	else if (s1 + back_max >= last)
		d1 = (last - s1) * bfqd->bfq_back_penalty;
	else
		wrap |= BFQ_RQ1_WRAP;

	if (s2 >= last)
		d2 = s2 - last;
	else if (s2 + back_max >= last)
		d2 = (last - s2) * bfqd->bfq_back_penalty;
	else
		wrap |= BFQ_RQ2_WRAP;

	/* Found required data */

	/*
	 * By doing switch() on the bit mask "wrap" we avoid having to
	 * check two variables for all permutations: --> faster!
	 */
	switch (wrap) {
	case 0: /* common case for CFQ: rq1 and rq2 not wrapped */
		if (d1 < d2)
			return rq1;
		else if (d2 < d1)
			return rq2;

		if (s1 >= s2)
			return rq1;
		else
			return rq2;

	case BFQ_RQ2_WRAP:
		return rq1;
	case BFQ_RQ1_WRAP:
		return rq2;
	case BFQ_RQ1_WRAP|BFQ_RQ2_WRAP: /* both rqs wrapped */
	default:
		/*
		 * Since both rqs are wrapped,
		 * start with the one that's further behind head
		 * (--> only *one* back seek required),
		 * since back seek takes more time than forward.
		 */
		if (s1 <= s2)
			return rq1;
		else
			return rq2;
	}
}

#define BFQ_LIMIT_INLINE_DEPTH 16

#ifdef CONFIG_BFQ_GROUP_IOSCHED
static bool bfqq_request_over_limit(struct bfq_queue *bfqq, int limit)
{
	struct bfq_data *bfqd = bfqq->bfqd;
	struct bfq_entity *entity = &bfqq->entity;
	struct bfq_entity *inline_entities[BFQ_LIMIT_INLINE_DEPTH];
	struct bfq_entity **entities = inline_entities;
	int depth, level, alloc_depth = BFQ_LIMIT_INLINE_DEPTH;
	int class_idx = bfqq->ioprio_class - 1;
	struct bfq_sched_data *sched_data;
	unsigned long wsum;
	bool ret = false;

	if (!entity->on_st_or_in_serv)
		return false;

retry:
	spin_lock_irq(&bfqd->lock);
	/* +1 for bfqq entity, root cgroup not included */
	depth = bfqg_to_blkg(bfqq_group(bfqq))->blkcg->css.cgroup->level + 1;
	if (depth > alloc_depth) {
		spin_unlock_irq(&bfqd->lock);
		if (entities != inline_entities)
			kfree(entities);
		entities = kmalloc_array(depth, sizeof(*entities), GFP_NOIO);
		if (!entities)
			return false;
		alloc_depth = depth;
		goto retry;
	}

	sched_data = entity->sched_data;
	/* Gather our ancestors as we need to traverse them in reverse order */
	level = 0;
	for_each_entity(entity) {
		/*
		 * If at some level entity is not even active, allow request
		 * queueing so that BFQ knows there's work to do and activate
		 * entities.
		 */
		if (!entity->on_st_or_in_serv)
			goto out;
		/* Uh, more parents than cgroup subsystem thinks? */
		if (WARN_ON_ONCE(level >= depth))
			break;
		entities[level++] = entity;
	}
	WARN_ON_ONCE(level != depth);
	for (level--; level >= 0; level--) {
		entity = entities[level];
		if (level > 0) {
			wsum = bfq_entity_service_tree(entity)->wsum;
		} else {
			int i;
			/*
			 * For bfqq itself we take into account service trees
			 * of all higher priority classes and multiply their
			 * weights so that low prio queue from higher class
			 * gets more requests than high prio queue from lower
			 * class.
			 */
			wsum = 0;
			for (i = 0; i <= class_idx; i++) {
				wsum = wsum * IOPRIO_BE_NR +
					sched_data->service_tree[i].wsum;
			}
		}
		if (!wsum)
			continue;
		limit = DIV_ROUND_CLOSEST(limit * entity->weight, wsum);
		if (entity->allocated >= limit) {
			bfq_log_bfqq(bfqq->bfqd, bfqq,
				"too many requests: allocated %d limit %d level %d",
				entity->allocated, limit, level);
			ret = true;
			break;
		}
	}
out:
	spin_unlock_irq(&bfqd->lock);
	if (entities != inline_entities)
		kfree(entities);
	return ret;
}
#else
static bool bfqq_request_over_limit(struct bfq_queue *bfqq, int limit)
{
	return false;
}
#endif

/*
 * Async I/O can easily starve sync I/O (both sync reads and sync
 * writes), by consuming all tags. Similarly, storms of sync writes,
 * such as those that sync(2) may trigger, can starve sync reads.
 * Limit depths of async I/O and sync writes so as to counter both
 * problems.
 *
 * Also if a bfq queue or its parent cgroup consume more tags than would be
 * appropriate for their weight, we trim the available tag depth to 1. This
 * avoids a situation where one cgroup can starve another cgroup from tags and
 * thus block service differentiation among cgroups. Note that because the
 * queue / cgroup already has many requests allocated and queued, this does not
 * significantly affect service guarantees coming from the BFQ scheduling
 * algorithm.
 */
static void bfq_limit_depth(blk_opf_t opf, struct blk_mq_alloc_data *data)
{
	struct bfq_data *bfqd = data->q->elevator->elevator_data;
	struct bfq_io_cq *bic = bfq_bic_lookup(data->q);
<<<<<<< HEAD
	struct bfq_queue *bfqq = bic ? bic_to_bfqq(bic, op_is_sync(op)) : NULL;
	int depth;
	unsigned limit = data->q->nr_requests;

	/* Sync reads have full depth available */
	if (op_is_sync(op) && !op_is_write(op)) {
		depth = 0;
	} else {
		depth = bfqd->word_depths[!!bfqd->wr_busy_queues][op_is_sync(op)];
		limit = (limit * depth) >> bfqd->full_depth_shift;
	}

	/*
	 * Does queue (or any parent entity) exceed number of requests that
	 * should be available to it? Heavily limit depth so that it cannot
	 * consume more available requests and thus starve other entities.
	 */
	if (bfqq && bfqq_request_over_limit(bfqq, limit))
		depth = 1;
=======
	int depth;
	unsigned limit = data->q->nr_requests;
	unsigned int act_idx;

	/* Sync reads have full depth available */
	if (op_is_sync(opf) && !op_is_write(opf)) {
		depth = 0;
	} else {
		depth = bfqd->word_depths[!!bfqd->wr_busy_queues][op_is_sync(opf)];
		limit = (limit * depth) >> bfqd->full_depth_shift;
	}

	for (act_idx = 0; bic && act_idx < bfqd->num_actuators; act_idx++) {
		struct bfq_queue *bfqq =
			bic_to_bfqq(bic, op_is_sync(opf), act_idx);
>>>>>>> eb3cdb58

		/*
		 * Does queue (or any parent entity) exceed number of
		 * requests that should be available to it? Heavily
		 * limit depth so that it cannot consume more
		 * available requests and thus starve other entities.
		 */
		if (bfqq && bfqq_request_over_limit(bfqq, limit)) {
			depth = 1;
			break;
		}
	}
	bfq_log(bfqd, "[%s] wr_busy %d sync %d depth %u",
<<<<<<< HEAD
		__func__, bfqd->wr_busy_queues, op_is_sync(op), depth);
=======
		__func__, bfqd->wr_busy_queues, op_is_sync(opf), depth);
>>>>>>> eb3cdb58
	if (depth)
		data->shallow_depth = depth;
}

static struct bfq_queue *
bfq_rq_pos_tree_lookup(struct bfq_data *bfqd, struct rb_root *root,
		     sector_t sector, struct rb_node **ret_parent,
		     struct rb_node ***rb_link)
{
	struct rb_node **p, *parent;
	struct bfq_queue *bfqq = NULL;

	parent = NULL;
	p = &root->rb_node;
	while (*p) {
		struct rb_node **n;

		parent = *p;
		bfqq = rb_entry(parent, struct bfq_queue, pos_node);

		/*
		 * Sort strictly based on sector. Smallest to the left,
		 * largest to the right.
		 */
		if (sector > blk_rq_pos(bfqq->next_rq))
			n = &(*p)->rb_right;
		else if (sector < blk_rq_pos(bfqq->next_rq))
			n = &(*p)->rb_left;
		else
			break;
		p = n;
		bfqq = NULL;
	}

	*ret_parent = parent;
	if (rb_link)
		*rb_link = p;

	bfq_log(bfqd, "rq_pos_tree_lookup %llu: returning %d",
		(unsigned long long)sector,
		bfqq ? bfqq->pid : 0);

	return bfqq;
}

static bool bfq_too_late_for_merging(struct bfq_queue *bfqq)
{
	return bfqq->service_from_backlogged > 0 &&
		time_is_before_jiffies(bfqq->first_IO_time +
				       bfq_merge_time_limit);
}

/*
 * The following function is not marked as __cold because it is
 * actually cold, but for the same performance goal described in the
 * comments on the likely() at the beginning of
 * bfq_setup_cooperator(). Unexpectedly, to reach an even lower
 * execution time for the case where this function is not invoked, we
 * had to add an unlikely() in each involved if().
 */
void __cold
bfq_pos_tree_add_move(struct bfq_data *bfqd, struct bfq_queue *bfqq)
{
	struct rb_node **p, *parent;
	struct bfq_queue *__bfqq;

	if (bfqq->pos_root) {
		rb_erase(&bfqq->pos_node, bfqq->pos_root);
		bfqq->pos_root = NULL;
	}

	/* oom_bfqq does not participate in queue merging */
	if (bfqq == &bfqd->oom_bfqq)
		return;

	/*
	 * bfqq cannot be merged any longer (see comments in
	 * bfq_setup_cooperator): no point in adding bfqq into the
	 * position tree.
	 */
	if (bfq_too_late_for_merging(bfqq))
		return;

	if (bfq_class_idle(bfqq))
		return;
	if (!bfqq->next_rq)
		return;

	bfqq->pos_root = &bfqq_group(bfqq)->rq_pos_tree;
	__bfqq = bfq_rq_pos_tree_lookup(bfqd, bfqq->pos_root,
			blk_rq_pos(bfqq->next_rq), &parent, &p);
	if (!__bfqq) {
		rb_link_node(&bfqq->pos_node, parent, p);
		rb_insert_color(&bfqq->pos_node, bfqq->pos_root);
	} else
		bfqq->pos_root = NULL;
}

/*
 * The following function returns false either if every active queue
 * must receive the same share of the throughput (symmetric scenario),
 * or, as a special case, if bfqq must receive a share of the
 * throughput lower than or equal to the share that every other active
 * queue must receive.  If bfqq does sync I/O, then these are the only
 * two cases where bfqq happens to be guaranteed its share of the
 * throughput even if I/O dispatching is not plugged when bfqq remains
 * temporarily empty (for more details, see the comments in the
 * function bfq_better_to_idle()). For this reason, the return value
 * of this function is used to check whether I/O-dispatch plugging can
 * be avoided.
 *
 * The above first case (symmetric scenario) occurs when:
 * 1) all active queues have the same weight,
 * 2) all active queues belong to the same I/O-priority class,
 * 3) all active groups at the same level in the groups tree have the same
 *    weight,
 * 4) all active groups at the same level in the groups tree have the same
 *    number of children.
 *
 * Unfortunately, keeping the necessary state for evaluating exactly
 * the last two symmetry sub-conditions above would be quite complex
 * and time consuming. Therefore this function evaluates, instead,
 * only the following stronger three sub-conditions, for which it is
 * much easier to maintain the needed state:
 * 1) all active queues have the same weight,
 * 2) all active queues belong to the same I/O-priority class,
 * 3) there is at most one active group.
 * In particular, the last condition is always true if hierarchical
 * support or the cgroups interface are not enabled, thus no state
 * needs to be maintained in this case.
 */
static bool bfq_asymmetric_scenario(struct bfq_data *bfqd,
				   struct bfq_queue *bfqq)
{
	bool smallest_weight = bfqq &&
		bfqq->weight_counter &&
		bfqq->weight_counter ==
		container_of(
			rb_first_cached(&bfqd->queue_weights_tree),
			struct bfq_weight_counter,
			weights_node);

	/*
	 * For queue weights to differ, queue_weights_tree must contain
	 * at least two nodes.
	 */
	bool varied_queue_weights = !smallest_weight &&
		!RB_EMPTY_ROOT(&bfqd->queue_weights_tree.rb_root) &&
		(bfqd->queue_weights_tree.rb_root.rb_node->rb_left ||
		 bfqd->queue_weights_tree.rb_root.rb_node->rb_right);

	bool multiple_classes_busy =
		(bfqd->busy_queues[0] && bfqd->busy_queues[1]) ||
		(bfqd->busy_queues[0] && bfqd->busy_queues[2]) ||
		(bfqd->busy_queues[1] && bfqd->busy_queues[2]);

	return varied_queue_weights || multiple_classes_busy
#ifdef CONFIG_BFQ_GROUP_IOSCHED
	       || bfqd->num_groups_with_pending_reqs > 1
#endif
		;
}

/*
 * If the weight-counter tree passed as input contains no counter for
 * the weight of the input queue, then add that counter; otherwise just
 * increment the existing counter.
 *
 * Note that weight-counter trees contain few nodes in mostly symmetric
 * scenarios. For example, if all queues have the same weight, then the
 * weight-counter tree for the queues may contain at most one node.
 * This holds even if low_latency is on, because weight-raised queues
 * are not inserted in the tree.
 * In most scenarios, the rate at which nodes are created/destroyed
 * should be low too.
 */
void bfq_weights_tree_add(struct bfq_queue *bfqq)
{
	struct rb_root_cached *root = &bfqq->bfqd->queue_weights_tree;
	struct bfq_entity *entity = &bfqq->entity;
	struct rb_node **new = &(root->rb_root.rb_node), *parent = NULL;
	bool leftmost = true;

	/*
	 * Do not insert if the queue is already associated with a
	 * counter, which happens if:
	 *   1) a request arrival has caused the queue to become both
	 *      non-weight-raised, and hence change its weight, and
	 *      backlogged; in this respect, each of the two events
	 *      causes an invocation of this function,
	 *   2) this is the invocation of this function caused by the
	 *      second event. This second invocation is actually useless,
	 *      and we handle this fact by exiting immediately. More
	 *      efficient or clearer solutions might possibly be adopted.
	 */
	if (bfqq->weight_counter)
		return;

	while (*new) {
		struct bfq_weight_counter *__counter = container_of(*new,
						struct bfq_weight_counter,
						weights_node);
		parent = *new;

		if (entity->weight == __counter->weight) {
			bfqq->weight_counter = __counter;
			goto inc_counter;
		}
		if (entity->weight < __counter->weight)
			new = &((*new)->rb_left);
		else {
			new = &((*new)->rb_right);
			leftmost = false;
		}
	}

	bfqq->weight_counter = kzalloc(sizeof(struct bfq_weight_counter),
				       GFP_ATOMIC);

	/*
	 * In the unlucky event of an allocation failure, we just
	 * exit. This will cause the weight of queue to not be
	 * considered in bfq_asymmetric_scenario, which, in its turn,
	 * causes the scenario to be deemed wrongly symmetric in case
	 * bfqq's weight would have been the only weight making the
	 * scenario asymmetric.  On the bright side, no unbalance will
	 * however occur when bfqq becomes inactive again (the
	 * invocation of this function is triggered by an activation
	 * of queue).  In fact, bfq_weights_tree_remove does nothing
	 * if !bfqq->weight_counter.
	 */
	if (unlikely(!bfqq->weight_counter))
		return;

	bfqq->weight_counter->weight = entity->weight;
	rb_link_node(&bfqq->weight_counter->weights_node, parent, new);
	rb_insert_color_cached(&bfqq->weight_counter->weights_node, root,
				leftmost);

inc_counter:
	bfqq->weight_counter->num_active++;
	bfqq->ref++;
}

/*
 * Decrement the weight counter associated with the queue, and, if the
 * counter reaches 0, remove the counter from the tree.
 * See the comments to the function bfq_weights_tree_add() for considerations
 * about overhead.
 */
void bfq_weights_tree_remove(struct bfq_queue *bfqq)
{
	struct rb_root_cached *root;

	if (!bfqq->weight_counter)
		return;

	root = &bfqq->bfqd->queue_weights_tree;
	bfqq->weight_counter->num_active--;
	if (bfqq->weight_counter->num_active > 0)
		goto reset_entity_pointer;

	rb_erase_cached(&bfqq->weight_counter->weights_node, root);
	kfree(bfqq->weight_counter);

reset_entity_pointer:
	bfqq->weight_counter = NULL;
	bfq_put_queue(bfqq);
}

/*
 * Return expired entry, or NULL to just start from scratch in rbtree.
 */
static struct request *bfq_check_fifo(struct bfq_queue *bfqq,
				      struct request *last)
{
	struct request *rq;

	if (bfq_bfqq_fifo_expire(bfqq))
		return NULL;

	bfq_mark_bfqq_fifo_expire(bfqq);

	rq = rq_entry_fifo(bfqq->fifo.next);

	if (rq == last || ktime_get_ns() < rq->fifo_time)
		return NULL;

	bfq_log_bfqq(bfqq->bfqd, bfqq, "check_fifo: returned %p", rq);
	return rq;
}

static struct request *bfq_find_next_rq(struct bfq_data *bfqd,
					struct bfq_queue *bfqq,
					struct request *last)
{
	struct rb_node *rbnext = rb_next(&last->rb_node);
	struct rb_node *rbprev = rb_prev(&last->rb_node);
	struct request *next, *prev = NULL;

	/* Follow expired path, else get first next available. */
	next = bfq_check_fifo(bfqq, last);
	if (next)
		return next;

	if (rbprev)
		prev = rb_entry_rq(rbprev);

	if (rbnext)
		next = rb_entry_rq(rbnext);
	else {
		rbnext = rb_first(&bfqq->sort_list);
		if (rbnext && rbnext != &last->rb_node)
			next = rb_entry_rq(rbnext);
	}

	return bfq_choose_req(bfqd, next, prev, blk_rq_pos(last));
}

/* see the definition of bfq_async_charge_factor for details */
static unsigned long bfq_serv_to_charge(struct request *rq,
					struct bfq_queue *bfqq)
{
	if (bfq_bfqq_sync(bfqq) || bfqq->wr_coeff > 1 ||
	    bfq_asymmetric_scenario(bfqq->bfqd, bfqq))
		return blk_rq_sectors(rq);

	return blk_rq_sectors(rq) * bfq_async_charge_factor;
}

/**
 * bfq_updated_next_req - update the queue after a new next_rq selection.
 * @bfqd: the device data the queue belongs to.
 * @bfqq: the queue to update.
 *
 * If the first request of a queue changes we make sure that the queue
 * has enough budget to serve at least its first request (if the
 * request has grown).  We do this because if the queue has not enough
 * budget for its first request, it has to go through two dispatch
 * rounds to actually get it dispatched.
 */
static void bfq_updated_next_req(struct bfq_data *bfqd,
				 struct bfq_queue *bfqq)
{
	struct bfq_entity *entity = &bfqq->entity;
	struct request *next_rq = bfqq->next_rq;
	unsigned long new_budget;

	if (!next_rq)
		return;

	if (bfqq == bfqd->in_service_queue)
		/*
		 * In order not to break guarantees, budgets cannot be
		 * changed after an entity has been selected.
		 */
		return;

	new_budget = max_t(unsigned long,
			   max_t(unsigned long, bfqq->max_budget,
				 bfq_serv_to_charge(next_rq, bfqq)),
			   entity->service);
	if (entity->budget != new_budget) {
		entity->budget = new_budget;
		bfq_log_bfqq(bfqd, bfqq, "updated next rq: new budget %lu",
					 new_budget);
		bfq_requeue_bfqq(bfqd, bfqq, false);
	}
}

static unsigned int bfq_wr_duration(struct bfq_data *bfqd)
{
	u64 dur;

	dur = bfqd->rate_dur_prod;
	do_div(dur, bfqd->peak_rate);

	/*
	 * Limit duration between 3 and 25 seconds. The upper limit
	 * has been conservatively set after the following worst case:
	 * on a QEMU/KVM virtual machine
	 * - running in a slow PC
	 * - with a virtual disk stacked on a slow low-end 5400rpm HDD
	 * - serving a heavy I/O workload, such as the sequential reading
	 *   of several files
	 * mplayer took 23 seconds to start, if constantly weight-raised.
	 *
	 * As for higher values than that accommodating the above bad
	 * scenario, tests show that higher values would often yield
	 * the opposite of the desired result, i.e., would worsen
	 * responsiveness by allowing non-interactive applications to
	 * preserve weight raising for too long.
	 *
	 * On the other end, lower values than 3 seconds make it
	 * difficult for most interactive tasks to complete their jobs
	 * before weight-raising finishes.
	 */
	return clamp_val(dur, msecs_to_jiffies(3000), msecs_to_jiffies(25000));
}

/* switch back from soft real-time to interactive weight raising */
static void switch_back_to_interactive_wr(struct bfq_queue *bfqq,
					  struct bfq_data *bfqd)
{
	bfqq->wr_coeff = bfqd->bfq_wr_coeff;
	bfqq->wr_cur_max_time = bfq_wr_duration(bfqd);
	bfqq->last_wr_start_finish = bfqq->wr_start_at_switch_to_srt;
}

static void
bfq_bfqq_resume_state(struct bfq_queue *bfqq, struct bfq_data *bfqd,
		      struct bfq_io_cq *bic, bool bfq_already_existing)
{
	unsigned int old_wr_coeff = 1;
	bool busy = bfq_already_existing && bfq_bfqq_busy(bfqq);
	unsigned int a_idx = bfqq->actuator_idx;
	struct bfq_iocq_bfqq_data *bfqq_data = &bic->bfqq_data[a_idx];

	if (bfqq_data->saved_has_short_ttime)
		bfq_mark_bfqq_has_short_ttime(bfqq);
	else
		bfq_clear_bfqq_has_short_ttime(bfqq);

	if (bfqq_data->saved_IO_bound)
		bfq_mark_bfqq_IO_bound(bfqq);
	else
		bfq_clear_bfqq_IO_bound(bfqq);

	bfqq->last_serv_time_ns = bfqq_data->saved_last_serv_time_ns;
	bfqq->inject_limit = bfqq_data->saved_inject_limit;
	bfqq->decrease_time_jif = bfqq_data->saved_decrease_time_jif;

	bfqq->entity.new_weight = bfqq_data->saved_weight;
	bfqq->ttime = bfqq_data->saved_ttime;
	bfqq->io_start_time = bfqq_data->saved_io_start_time;
	bfqq->tot_idle_time = bfqq_data->saved_tot_idle_time;
	/*
	 * Restore weight coefficient only if low_latency is on
	 */
	if (bfqd->low_latency) {
		old_wr_coeff = bfqq->wr_coeff;
		bfqq->wr_coeff = bfqq_data->saved_wr_coeff;
	}
	bfqq->service_from_wr = bfqq_data->saved_service_from_wr;
	bfqq->wr_start_at_switch_to_srt =
		bfqq_data->saved_wr_start_at_switch_to_srt;
	bfqq->last_wr_start_finish = bfqq_data->saved_last_wr_start_finish;
	bfqq->wr_cur_max_time = bfqq_data->saved_wr_cur_max_time;

	if (bfqq->wr_coeff > 1 && (bfq_bfqq_in_large_burst(bfqq) ||
	    time_is_before_jiffies(bfqq->last_wr_start_finish +
				   bfqq->wr_cur_max_time))) {
		if (bfqq->wr_cur_max_time == bfqd->bfq_wr_rt_max_time &&
		    !bfq_bfqq_in_large_burst(bfqq) &&
		    time_is_after_eq_jiffies(bfqq->wr_start_at_switch_to_srt +
					     bfq_wr_duration(bfqd))) {
			switch_back_to_interactive_wr(bfqq, bfqd);
		} else {
			bfqq->wr_coeff = 1;
			bfq_log_bfqq(bfqq->bfqd, bfqq,
				     "resume state: switching off wr");
		}
	}

	/* make sure weight will be updated, however we got here */
	bfqq->entity.prio_changed = 1;

	if (likely(!busy))
		return;

	if (old_wr_coeff == 1 && bfqq->wr_coeff > 1)
		bfqd->wr_busy_queues++;
	else if (old_wr_coeff > 1 && bfqq->wr_coeff == 1)
		bfqd->wr_busy_queues--;
}

static int bfqq_process_refs(struct bfq_queue *bfqq)
{
	return bfqq->ref - bfqq->entity.allocated -
		bfqq->entity.on_st_or_in_serv -
		(bfqq->weight_counter != NULL) - bfqq->stable_ref;
}

/* Empty burst list and add just bfqq (see comments on bfq_handle_burst) */
static void bfq_reset_burst_list(struct bfq_data *bfqd, struct bfq_queue *bfqq)
{
	struct bfq_queue *item;
	struct hlist_node *n;

	hlist_for_each_entry_safe(item, n, &bfqd->burst_list, burst_list_node)
		hlist_del_init(&item->burst_list_node);

	/*
	 * Start the creation of a new burst list only if there is no
	 * active queue. See comments on the conditional invocation of
	 * bfq_handle_burst().
	 */
	if (bfq_tot_busy_queues(bfqd) == 0) {
		hlist_add_head(&bfqq->burst_list_node, &bfqd->burst_list);
		bfqd->burst_size = 1;
	} else
		bfqd->burst_size = 0;

	bfqd->burst_parent_entity = bfqq->entity.parent;
}

/* Add bfqq to the list of queues in current burst (see bfq_handle_burst) */
static void bfq_add_to_burst(struct bfq_data *bfqd, struct bfq_queue *bfqq)
{
	/* Increment burst size to take into account also bfqq */
	bfqd->burst_size++;

	if (bfqd->burst_size == bfqd->bfq_large_burst_thresh) {
		struct bfq_queue *pos, *bfqq_item;
		struct hlist_node *n;

		/*
		 * Enough queues have been activated shortly after each
		 * other to consider this burst as large.
		 */
		bfqd->large_burst = true;

		/*
		 * We can now mark all queues in the burst list as
		 * belonging to a large burst.
		 */
		hlist_for_each_entry(bfqq_item, &bfqd->burst_list,
				     burst_list_node)
			bfq_mark_bfqq_in_large_burst(bfqq_item);
		bfq_mark_bfqq_in_large_burst(bfqq);

		/*
		 * From now on, and until the current burst finishes, any
		 * new queue being activated shortly after the last queue
		 * was inserted in the burst can be immediately marked as
		 * belonging to a large burst. So the burst list is not
		 * needed any more. Remove it.
		 */
		hlist_for_each_entry_safe(pos, n, &bfqd->burst_list,
					  burst_list_node)
			hlist_del_init(&pos->burst_list_node);
	} else /*
		* Burst not yet large: add bfqq to the burst list. Do
		* not increment the ref counter for bfqq, because bfqq
		* is removed from the burst list before freeing bfqq
		* in put_queue.
		*/
		hlist_add_head(&bfqq->burst_list_node, &bfqd->burst_list);
}

/*
 * If many queues belonging to the same group happen to be created
 * shortly after each other, then the processes associated with these
 * queues have typically a common goal. In particular, bursts of queue
 * creations are usually caused by services or applications that spawn
 * many parallel threads/processes. Examples are systemd during boot,
 * or git grep. To help these processes get their job done as soon as
 * possible, it is usually better to not grant either weight-raising
 * or device idling to their queues, unless these queues must be
 * protected from the I/O flowing through other active queues.
 *
 * In this comment we describe, firstly, the reasons why this fact
 * holds, and, secondly, the next function, which implements the main
 * steps needed to properly mark these queues so that they can then be
 * treated in a different way.
 *
 * The above services or applications benefit mostly from a high
 * throughput: the quicker the requests of the activated queues are
 * cumulatively served, the sooner the target job of these queues gets
 * completed. As a consequence, weight-raising any of these queues,
 * which also implies idling the device for it, is almost always
 * counterproductive, unless there are other active queues to isolate
 * these new queues from. If there no other active queues, then
 * weight-raising these new queues just lowers throughput in most
 * cases.
 *
 * On the other hand, a burst of queue creations may be caused also by
 * the start of an application that does not consist of a lot of
 * parallel I/O-bound threads. In fact, with a complex application,
 * several short processes may need to be executed to start-up the
 * application. In this respect, to start an application as quickly as
 * possible, the best thing to do is in any case to privilege the I/O
 * related to the application with respect to all other
 * I/O. Therefore, the best strategy to start as quickly as possible
 * an application that causes a burst of queue creations is to
 * weight-raise all the queues created during the burst. This is the
 * exact opposite of the best strategy for the other type of bursts.
 *
 * In the end, to take the best action for each of the two cases, the
 * two types of bursts need to be distinguished. Fortunately, this
 * seems relatively easy, by looking at the sizes of the bursts. In
 * particular, we found a threshold such that only bursts with a
 * larger size than that threshold are apparently caused by
 * services or commands such as systemd or git grep. For brevity,
 * hereafter we call just 'large' these bursts. BFQ *does not*
 * weight-raise queues whose creation occurs in a large burst. In
 * addition, for each of these queues BFQ performs or does not perform
 * idling depending on which choice boosts the throughput more. The
 * exact choice depends on the device and request pattern at
 * hand.
 *
 * Unfortunately, false positives may occur while an interactive task
 * is starting (e.g., an application is being started). The
 * consequence is that the queues associated with the task do not
 * enjoy weight raising as expected. Fortunately these false positives
 * are very rare. They typically occur if some service happens to
 * start doing I/O exactly when the interactive task starts.
 *
 * Turning back to the next function, it is invoked only if there are
 * no active queues (apart from active queues that would belong to the
 * same, possible burst bfqq would belong to), and it implements all
 * the steps needed to detect the occurrence of a large burst and to
 * properly mark all the queues belonging to it (so that they can then
 * be treated in a different way). This goal is achieved by
 * maintaining a "burst list" that holds, temporarily, the queues that
 * belong to the burst in progress. The list is then used to mark
 * these queues as belonging to a large burst if the burst does become
 * large. The main steps are the following.
 *
 * . when the very first queue is created, the queue is inserted into the
 *   list (as it could be the first queue in a possible burst)
 *
 * . if the current burst has not yet become large, and a queue Q that does
 *   not yet belong to the burst is activated shortly after the last time
 *   at which a new queue entered the burst list, then the function appends
 *   Q to the burst list
 *
 * . if, as a consequence of the previous step, the burst size reaches
 *   the large-burst threshold, then
 *
 *     . all the queues in the burst list are marked as belonging to a
 *       large burst
 *
 *     . the burst list is deleted; in fact, the burst list already served
 *       its purpose (keeping temporarily track of the queues in a burst,
 *       so as to be able to mark them as belonging to a large burst in the
 *       previous sub-step), and now is not needed any more
 *
 *     . the device enters a large-burst mode
 *
 * . if a queue Q that does not belong to the burst is created while
 *   the device is in large-burst mode and shortly after the last time
 *   at which a queue either entered the burst list or was marked as
 *   belonging to the current large burst, then Q is immediately marked
 *   as belonging to a large burst.
 *
 * . if a queue Q that does not belong to the burst is created a while
 *   later, i.e., not shortly after, than the last time at which a queue
 *   either entered the burst list or was marked as belonging to the
 *   current large burst, then the current burst is deemed as finished and:
 *
 *        . the large-burst mode is reset if set
 *
 *        . the burst list is emptied
 *
 *        . Q is inserted in the burst list, as Q may be the first queue
 *          in a possible new burst (then the burst list contains just Q
 *          after this step).
 */
static void bfq_handle_burst(struct bfq_data *bfqd, struct bfq_queue *bfqq)
{
	/*
	 * If bfqq is already in the burst list or is part of a large
	 * burst, or finally has just been split, then there is
	 * nothing else to do.
	 */
	if (!hlist_unhashed(&bfqq->burst_list_node) ||
	    bfq_bfqq_in_large_burst(bfqq) ||
	    time_is_after_eq_jiffies(bfqq->split_time +
				     msecs_to_jiffies(10)))
		return;

	/*
	 * If bfqq's creation happens late enough, or bfqq belongs to
	 * a different group than the burst group, then the current
	 * burst is finished, and related data structures must be
	 * reset.
	 *
	 * In this respect, consider the special case where bfqq is
	 * the very first queue created after BFQ is selected for this
	 * device. In this case, last_ins_in_burst and
	 * burst_parent_entity are not yet significant when we get
	 * here. But it is easy to verify that, whether or not the
	 * following condition is true, bfqq will end up being
	 * inserted into the burst list. In particular the list will
	 * happen to contain only bfqq. And this is exactly what has
	 * to happen, as bfqq may be the first queue of the first
	 * burst.
	 */
	if (time_is_before_jiffies(bfqd->last_ins_in_burst +
	    bfqd->bfq_burst_interval) ||
	    bfqq->entity.parent != bfqd->burst_parent_entity) {
		bfqd->large_burst = false;
		bfq_reset_burst_list(bfqd, bfqq);
		goto end;
	}

	/*
	 * If we get here, then bfqq is being activated shortly after the
	 * last queue. So, if the current burst is also large, we can mark
	 * bfqq as belonging to this large burst immediately.
	 */
	if (bfqd->large_burst) {
		bfq_mark_bfqq_in_large_burst(bfqq);
		goto end;
	}

	/*
	 * If we get here, then a large-burst state has not yet been
	 * reached, but bfqq is being activated shortly after the last
	 * queue. Then we add bfqq to the burst.
	 */
	bfq_add_to_burst(bfqd, bfqq);
end:
	/*
	 * At this point, bfqq either has been added to the current
	 * burst or has caused the current burst to terminate and a
	 * possible new burst to start. In particular, in the second
	 * case, bfqq has become the first queue in the possible new
	 * burst.  In both cases last_ins_in_burst needs to be moved
	 * forward.
	 */
	bfqd->last_ins_in_burst = jiffies;
}

static int bfq_bfqq_budget_left(struct bfq_queue *bfqq)
{
	struct bfq_entity *entity = &bfqq->entity;

	return entity->budget - entity->service;
}

/*
 * If enough samples have been computed, return the current max budget
 * stored in bfqd, which is dynamically updated according to the
 * estimated disk peak rate; otherwise return the default max budget
 */
static int bfq_max_budget(struct bfq_data *bfqd)
{
	if (bfqd->budgets_assigned < bfq_stats_min_budgets)
		return bfq_default_max_budget;
	else
		return bfqd->bfq_max_budget;
}

/*
 * Return min budget, which is a fraction of the current or default
 * max budget (trying with 1/32)
 */
static int bfq_min_budget(struct bfq_data *bfqd)
{
	if (bfqd->budgets_assigned < bfq_stats_min_budgets)
		return bfq_default_max_budget / 32;
	else
		return bfqd->bfq_max_budget / 32;
}

/*
 * The next function, invoked after the input queue bfqq switches from
 * idle to busy, updates the budget of bfqq. The function also tells
 * whether the in-service queue should be expired, by returning
 * true. The purpose of expiring the in-service queue is to give bfqq
 * the chance to possibly preempt the in-service queue, and the reason
 * for preempting the in-service queue is to achieve one of the two
 * goals below.
 *
 * 1. Guarantee to bfqq its reserved bandwidth even if bfqq has
 * expired because it has remained idle. In particular, bfqq may have
 * expired for one of the following two reasons:
 *
 * - BFQQE_NO_MORE_REQUESTS bfqq did not enjoy any device idling
 *   and did not make it to issue a new request before its last
 *   request was served;
 *
 * - BFQQE_TOO_IDLE bfqq did enjoy device idling, but did not issue
 *   a new request before the expiration of the idling-time.
 *
 * Even if bfqq has expired for one of the above reasons, the process
 * associated with the queue may be however issuing requests greedily,
 * and thus be sensitive to the bandwidth it receives (bfqq may have
 * remained idle for other reasons: CPU high load, bfqq not enjoying
 * idling, I/O throttling somewhere in the path from the process to
 * the I/O scheduler, ...). But if, after every expiration for one of
 * the above two reasons, bfqq has to wait for the service of at least
 * one full budget of another queue before being served again, then
 * bfqq is likely to get a much lower bandwidth or resource time than
 * its reserved ones. To address this issue, two countermeasures need
 * to be taken.
 *
 * First, the budget and the timestamps of bfqq need to be updated in
 * a special way on bfqq reactivation: they need to be updated as if
 * bfqq did not remain idle and did not expire. In fact, if they are
 * computed as if bfqq expired and remained idle until reactivation,
 * then the process associated with bfqq is treated as if, instead of
 * being greedy, it stopped issuing requests when bfqq remained idle,
 * and restarts issuing requests only on this reactivation. In other
 * words, the scheduler does not help the process recover the "service
 * hole" between bfqq expiration and reactivation. As a consequence,
 * the process receives a lower bandwidth than its reserved one. In
 * contrast, to recover this hole, the budget must be updated as if
 * bfqq was not expired at all before this reactivation, i.e., it must
 * be set to the value of the remaining budget when bfqq was
 * expired. Along the same line, timestamps need to be assigned the
 * value they had the last time bfqq was selected for service, i.e.,
 * before last expiration. Thus timestamps need to be back-shifted
 * with respect to their normal computation (see [1] for more details
 * on this tricky aspect).
 *
 * Secondly, to allow the process to recover the hole, the in-service
 * queue must be expired too, to give bfqq the chance to preempt it
 * immediately. In fact, if bfqq has to wait for a full budget of the
 * in-service queue to be completed, then it may become impossible to
 * let the process recover the hole, even if the back-shifted
 * timestamps of bfqq are lower than those of the in-service queue. If
 * this happens for most or all of the holes, then the process may not
 * receive its reserved bandwidth. In this respect, it is worth noting
 * that, being the service of outstanding requests unpreemptible, a
 * little fraction of the holes may however be unrecoverable, thereby
 * causing a little loss of bandwidth.
 *
 * The last important point is detecting whether bfqq does need this
 * bandwidth recovery. In this respect, the next function deems the
 * process associated with bfqq greedy, and thus allows it to recover
 * the hole, if: 1) the process is waiting for the arrival of a new
 * request (which implies that bfqq expired for one of the above two
 * reasons), and 2) such a request has arrived soon. The first
 * condition is controlled through the flag non_blocking_wait_rq,
 * while the second through the flag arrived_in_time. If both
 * conditions hold, then the function computes the budget in the
 * above-described special way, and signals that the in-service queue
 * should be expired. Timestamp back-shifting is done later in
 * __bfq_activate_entity.
 *
 * 2. Reduce latency. Even if timestamps are not backshifted to let
 * the process associated with bfqq recover a service hole, bfqq may
 * however happen to have, after being (re)activated, a lower finish
 * timestamp than the in-service queue.	 That is, the next budget of
 * bfqq may have to be completed before the one of the in-service
 * queue. If this is the case, then preempting the in-service queue
 * allows this goal to be achieved, apart from the unpreemptible,
 * outstanding requests mentioned above.
 *
 * Unfortunately, regardless of which of the above two goals one wants
 * to achieve, service trees need first to be updated to know whether
 * the in-service queue must be preempted. To have service trees
 * correctly updated, the in-service queue must be expired and
 * rescheduled, and bfqq must be scheduled too. This is one of the
 * most costly operations (in future versions, the scheduling
 * mechanism may be re-designed in such a way to make it possible to
 * know whether preemption is needed without needing to update service
 * trees). In addition, queue preemptions almost always cause random
 * I/O, which may in turn cause loss of throughput. Finally, there may
 * even be no in-service queue when the next function is invoked (so,
 * no queue to compare timestamps with). Because of these facts, the
 * next function adopts the following simple scheme to avoid costly
 * operations, too frequent preemptions and too many dependencies on
 * the state of the scheduler: it requests the expiration of the
 * in-service queue (unconditionally) only for queues that need to
 * recover a hole. Then it delegates to other parts of the code the
 * responsibility of handling the above case 2.
 */
static bool bfq_bfqq_update_budg_for_activation(struct bfq_data *bfqd,
						struct bfq_queue *bfqq,
						bool arrived_in_time)
{
	struct bfq_entity *entity = &bfqq->entity;

	/*
	 * In the next compound condition, we check also whether there
	 * is some budget left, because otherwise there is no point in
	 * trying to go on serving bfqq with this same budget: bfqq
	 * would be expired immediately after being selected for
	 * service. This would only cause useless overhead.
	 */
	if (bfq_bfqq_non_blocking_wait_rq(bfqq) && arrived_in_time &&
	    bfq_bfqq_budget_left(bfqq) > 0) {
		/*
		 * We do not clear the flag non_blocking_wait_rq here, as
		 * the latter is used in bfq_activate_bfqq to signal
		 * that timestamps need to be back-shifted (and is
		 * cleared right after).
		 */

		/*
		 * In next assignment we rely on that either
		 * entity->service or entity->budget are not updated
		 * on expiration if bfqq is empty (see
		 * __bfq_bfqq_recalc_budget). Thus both quantities
		 * remain unchanged after such an expiration, and the
		 * following statement therefore assigns to
		 * entity->budget the remaining budget on such an
		 * expiration.
		 */
		entity->budget = min_t(unsigned long,
				       bfq_bfqq_budget_left(bfqq),
				       bfqq->max_budget);

		/*
		 * At this point, we have used entity->service to get
		 * the budget left (needed for updating
		 * entity->budget). Thus we finally can, and have to,
		 * reset entity->service. The latter must be reset
		 * because bfqq would otherwise be charged again for
		 * the service it has received during its previous
		 * service slot(s).
		 */
		entity->service = 0;

		return true;
	}

	/*
	 * We can finally complete expiration, by setting service to 0.
	 */
	entity->service = 0;
	entity->budget = max_t(unsigned long, bfqq->max_budget,
			       bfq_serv_to_charge(bfqq->next_rq, bfqq));
	bfq_clear_bfqq_non_blocking_wait_rq(bfqq);
	return false;
}

/*
 * Return the farthest past time instant according to jiffies
 * macros.
 */
static unsigned long bfq_smallest_from_now(void)
{
	return jiffies - MAX_JIFFY_OFFSET;
}

static void bfq_update_bfqq_wr_on_rq_arrival(struct bfq_data *bfqd,
					     struct bfq_queue *bfqq,
					     unsigned int old_wr_coeff,
					     bool wr_or_deserves_wr,
					     bool interactive,
					     bool in_burst,
					     bool soft_rt)
{
	if (old_wr_coeff == 1 && wr_or_deserves_wr) {
		/* start a weight-raising period */
		if (interactive) {
			bfqq->service_from_wr = 0;
			bfqq->wr_coeff = bfqd->bfq_wr_coeff;
			bfqq->wr_cur_max_time = bfq_wr_duration(bfqd);
		} else {
			/*
			 * No interactive weight raising in progress
			 * here: assign minus infinity to
			 * wr_start_at_switch_to_srt, to make sure
			 * that, at the end of the soft-real-time
			 * weight raising periods that is starting
			 * now, no interactive weight-raising period
			 * may be wrongly considered as still in
			 * progress (and thus actually started by
			 * mistake).
			 */
			bfqq->wr_start_at_switch_to_srt =
				bfq_smallest_from_now();
			bfqq->wr_coeff = bfqd->bfq_wr_coeff *
				BFQ_SOFTRT_WEIGHT_FACTOR;
			bfqq->wr_cur_max_time =
				bfqd->bfq_wr_rt_max_time;
		}

		/*
		 * If needed, further reduce budget to make sure it is
		 * close to bfqq's backlog, so as to reduce the
		 * scheduling-error component due to a too large
		 * budget. Do not care about throughput consequences,
		 * but only about latency. Finally, do not assign a
		 * too small budget either, to avoid increasing
		 * latency by causing too frequent expirations.
		 */
		bfqq->entity.budget = min_t(unsigned long,
					    bfqq->entity.budget,
					    2 * bfq_min_budget(bfqd));
	} else if (old_wr_coeff > 1) {
		if (interactive) { /* update wr coeff and duration */
			bfqq->wr_coeff = bfqd->bfq_wr_coeff;
			bfqq->wr_cur_max_time = bfq_wr_duration(bfqd);
		} else if (in_burst)
			bfqq->wr_coeff = 1;
		else if (soft_rt) {
			/*
			 * The application is now or still meeting the
			 * requirements for being deemed soft rt.  We
			 * can then correctly and safely (re)charge
			 * the weight-raising duration for the
			 * application with the weight-raising
			 * duration for soft rt applications.
			 *
			 * In particular, doing this recharge now, i.e.,
			 * before the weight-raising period for the
			 * application finishes, reduces the probability
			 * of the following negative scenario:
			 * 1) the weight of a soft rt application is
			 *    raised at startup (as for any newly
			 *    created application),
			 * 2) since the application is not interactive,
			 *    at a certain time weight-raising is
			 *    stopped for the application,
			 * 3) at that time the application happens to
			 *    still have pending requests, and hence
			 *    is destined to not have a chance to be
			 *    deemed soft rt before these requests are
			 *    completed (see the comments to the
			 *    function bfq_bfqq_softrt_next_start()
			 *    for details on soft rt detection),
			 * 4) these pending requests experience a high
			 *    latency because the application is not
			 *    weight-raised while they are pending.
			 */
			if (bfqq->wr_cur_max_time !=
				bfqd->bfq_wr_rt_max_time) {
				bfqq->wr_start_at_switch_to_srt =
					bfqq->last_wr_start_finish;

				bfqq->wr_cur_max_time =
					bfqd->bfq_wr_rt_max_time;
				bfqq->wr_coeff = bfqd->bfq_wr_coeff *
					BFQ_SOFTRT_WEIGHT_FACTOR;
			}
			bfqq->last_wr_start_finish = jiffies;
		}
	}
}

static bool bfq_bfqq_idle_for_long_time(struct bfq_data *bfqd,
					struct bfq_queue *bfqq)
{
	return bfqq->dispatched == 0 &&
		time_is_before_jiffies(
			bfqq->budget_timeout +
			bfqd->bfq_wr_min_idle_time);
}


/*
 * Return true if bfqq is in a higher priority class, or has a higher
 * weight than the in-service queue.
 */
static bool bfq_bfqq_higher_class_or_weight(struct bfq_queue *bfqq,
					    struct bfq_queue *in_serv_bfqq)
{
	int bfqq_weight, in_serv_weight;

	if (bfqq->ioprio_class < in_serv_bfqq->ioprio_class)
		return true;

	if (in_serv_bfqq->entity.parent == bfqq->entity.parent) {
		bfqq_weight = bfqq->entity.weight;
		in_serv_weight = in_serv_bfqq->entity.weight;
	} else {
		if (bfqq->entity.parent)
			bfqq_weight = bfqq->entity.parent->weight;
		else
			bfqq_weight = bfqq->entity.weight;
		if (in_serv_bfqq->entity.parent)
			in_serv_weight = in_serv_bfqq->entity.parent->weight;
		else
			in_serv_weight = in_serv_bfqq->entity.weight;
	}

	return bfqq_weight > in_serv_weight;
}

/*
 * Get the index of the actuator that will serve bio.
 */
static unsigned int bfq_actuator_index(struct bfq_data *bfqd, struct bio *bio)
{
	unsigned int i;
	sector_t end;

	/* no search needed if one or zero ranges present */
	if (bfqd->num_actuators == 1)
		return 0;

	/* bio_end_sector(bio) gives the sector after the last one */
	end = bio_end_sector(bio) - 1;

	for (i = 0; i < bfqd->num_actuators; i++) {
		if (end >= bfqd->sector[i] &&
		    end < bfqd->sector[i] + bfqd->nr_sectors[i])
			return i;
	}

	WARN_ONCE(true,
		  "bfq_actuator_index: bio sector out of ranges: end=%llu\n",
		  end);
	return 0;
}

static bool bfq_better_to_idle(struct bfq_queue *bfqq);

static void bfq_bfqq_handle_idle_busy_switch(struct bfq_data *bfqd,
					     struct bfq_queue *bfqq,
					     int old_wr_coeff,
					     struct request *rq,
					     bool *interactive)
{
	bool soft_rt, in_burst,	wr_or_deserves_wr,
		bfqq_wants_to_preempt,
		idle_for_long_time = bfq_bfqq_idle_for_long_time(bfqd, bfqq),
		/*
		 * See the comments on
		 * bfq_bfqq_update_budg_for_activation for
		 * details on the usage of the next variable.
		 */
		arrived_in_time =  ktime_get_ns() <=
			bfqq->ttime.last_end_request +
			bfqd->bfq_slice_idle * 3;
	unsigned int act_idx = bfq_actuator_index(bfqd, rq->bio);
	bool bfqq_non_merged_or_stably_merged =
		bfqq->bic || RQ_BIC(rq)->bfqq_data[act_idx].stably_merged;

	/*
	 * bfqq deserves to be weight-raised if:
	 * - it is sync,
	 * - it does not belong to a large burst,
	 * - it has been idle for enough time or is soft real-time,
	 * - is linked to a bfq_io_cq (it is not shared in any sense),
	 * - has a default weight (otherwise we assume the user wanted
	 *   to control its weight explicitly)
	 */
	in_burst = bfq_bfqq_in_large_burst(bfqq);
	soft_rt = bfqd->bfq_wr_max_softrt_rate > 0 &&
		!BFQQ_TOTALLY_SEEKY(bfqq) &&
		!in_burst &&
		time_is_before_jiffies(bfqq->soft_rt_next_start) &&
		bfqq->dispatched == 0 &&
		bfqq->entity.new_weight == 40;
	*interactive = !in_burst && idle_for_long_time &&
		bfqq->entity.new_weight == 40;
	/*
	 * Merged bfq_queues are kept out of weight-raising
	 * (low-latency) mechanisms. The reason is that these queues
	 * are usually created for non-interactive and
	 * non-soft-real-time tasks. Yet this is not the case for
	 * stably-merged queues. These queues are merged just because
	 * they are created shortly after each other. So they may
	 * easily serve the I/O of an interactive or soft-real time
	 * application, if the application happens to spawn multiple
	 * processes. So let also stably-merged queued enjoy weight
	 * raising.
	 */
	wr_or_deserves_wr = bfqd->low_latency &&
		(bfqq->wr_coeff > 1 ||
		 (bfq_bfqq_sync(bfqq) && bfqq_non_merged_or_stably_merged &&
		  (*interactive || soft_rt)));

	/*
	 * Using the last flag, update budget and check whether bfqq
	 * may want to preempt the in-service queue.
	 */
	bfqq_wants_to_preempt =
		bfq_bfqq_update_budg_for_activation(bfqd, bfqq,
						    arrived_in_time);

	/*
	 * If bfqq happened to be activated in a burst, but has been
	 * idle for much more than an interactive queue, then we
	 * assume that, in the overall I/O initiated in the burst, the
	 * I/O associated with bfqq is finished. So bfqq does not need
	 * to be treated as a queue belonging to a burst
	 * anymore. Accordingly, we reset bfqq's in_large_burst flag
	 * if set, and remove bfqq from the burst list if it's
	 * there. We do not decrement burst_size, because the fact
	 * that bfqq does not need to belong to the burst list any
	 * more does not invalidate the fact that bfqq was created in
	 * a burst.
	 */
	if (likely(!bfq_bfqq_just_created(bfqq)) &&
	    idle_for_long_time &&
	    time_is_before_jiffies(
		    bfqq->budget_timeout +
		    msecs_to_jiffies(10000))) {
		hlist_del_init(&bfqq->burst_list_node);
		bfq_clear_bfqq_in_large_burst(bfqq);
	}

	bfq_clear_bfqq_just_created(bfqq);

	if (bfqd->low_latency) {
		if (unlikely(time_is_after_jiffies(bfqq->split_time)))
			/* wraparound */
			bfqq->split_time =
				jiffies - bfqd->bfq_wr_min_idle_time - 1;

		if (time_is_before_jiffies(bfqq->split_time +
					   bfqd->bfq_wr_min_idle_time)) {
			bfq_update_bfqq_wr_on_rq_arrival(bfqd, bfqq,
							 old_wr_coeff,
							 wr_or_deserves_wr,
							 *interactive,
							 in_burst,
							 soft_rt);

			if (old_wr_coeff != bfqq->wr_coeff)
				bfqq->entity.prio_changed = 1;
		}
	}

	bfqq->last_idle_bklogged = jiffies;
	bfqq->service_from_backlogged = 0;
	bfq_clear_bfqq_softrt_update(bfqq);

	bfq_add_bfqq_busy(bfqq);

	/*
	 * Expire in-service queue if preemption may be needed for
	 * guarantees or throughput. As for guarantees, we care
	 * explicitly about two cases. The first is that bfqq has to
	 * recover a service hole, as explained in the comments on
	 * bfq_bfqq_update_budg_for_activation(), i.e., that
	 * bfqq_wants_to_preempt is true. However, if bfqq does not
	 * carry time-critical I/O, then bfqq's bandwidth is less
	 * important than that of queues that carry time-critical I/O.
	 * So, as a further constraint, we consider this case only if
	 * bfqq is at least as weight-raised, i.e., at least as time
	 * critical, as the in-service queue.
	 *
	 * The second case is that bfqq is in a higher priority class,
	 * or has a higher weight than the in-service queue. If this
	 * condition does not hold, we don't care because, even if
	 * bfqq does not start to be served immediately, the resulting
	 * delay for bfqq's I/O is however lower or much lower than
	 * the ideal completion time to be guaranteed to bfqq's I/O.
	 *
	 * In both cases, preemption is needed only if, according to
	 * the timestamps of both bfqq and of the in-service queue,
	 * bfqq actually is the next queue to serve. So, to reduce
	 * useless preemptions, the return value of
	 * next_queue_may_preempt() is considered in the next compound
	 * condition too. Yet next_queue_may_preempt() just checks a
	 * simple, necessary condition for bfqq to be the next queue
	 * to serve. In fact, to evaluate a sufficient condition, the
	 * timestamps of the in-service queue would need to be
	 * updated, and this operation is quite costly (see the
	 * comments on bfq_bfqq_update_budg_for_activation()).
	 *
	 * As for throughput, we ask bfq_better_to_idle() whether we
	 * still need to plug I/O dispatching. If bfq_better_to_idle()
	 * says no, then plugging is not needed any longer, either to
	 * boost throughput or to perserve service guarantees. Then
	 * the best option is to stop plugging I/O, as not doing so
	 * would certainly lower throughput. We may end up in this
	 * case if: (1) upon a dispatch attempt, we detected that it
	 * was better to plug I/O dispatch, and to wait for a new
	 * request to arrive for the currently in-service queue, but
	 * (2) this switch of bfqq to busy changes the scenario.
	 */
	if (bfqd->in_service_queue &&
	    ((bfqq_wants_to_preempt &&
	      bfqq->wr_coeff >= bfqd->in_service_queue->wr_coeff) ||
	     bfq_bfqq_higher_class_or_weight(bfqq, bfqd->in_service_queue) ||
	     !bfq_better_to_idle(bfqd->in_service_queue)) &&
	    next_queue_may_preempt(bfqd))
		bfq_bfqq_expire(bfqd, bfqd->in_service_queue,
				false, BFQQE_PREEMPTED);
}

static void bfq_reset_inject_limit(struct bfq_data *bfqd,
				   struct bfq_queue *bfqq)
{
	/* invalidate baseline total service time */
	bfqq->last_serv_time_ns = 0;

	/*
	 * Reset pointer in case we are waiting for
	 * some request completion.
	 */
	bfqd->waited_rq = NULL;

	/*
	 * If bfqq has a short think time, then start by setting the
	 * inject limit to 0 prudentially, because the service time of
	 * an injected I/O request may be higher than the think time
	 * of bfqq, and therefore, if one request was injected when
	 * bfqq remains empty, this injected request might delay the
	 * service of the next I/O request for bfqq significantly. In
	 * case bfqq can actually tolerate some injection, then the
	 * adaptive update will however raise the limit soon. This
	 * lucky circumstance holds exactly because bfqq has a short
	 * think time, and thus, after remaining empty, is likely to
	 * get new I/O enqueued---and then completed---before being
	 * expired. This is the very pattern that gives the
	 * limit-update algorithm the chance to measure the effect of
	 * injection on request service times, and then to update the
	 * limit accordingly.
	 *
	 * However, in the following special case, the inject limit is
	 * left to 1 even if the think time is short: bfqq's I/O is
	 * synchronized with that of some other queue, i.e., bfqq may
	 * receive new I/O only after the I/O of the other queue is
	 * completed. Keeping the inject limit to 1 allows the
	 * blocking I/O to be served while bfqq is in service. And
	 * this is very convenient both for bfqq and for overall
	 * throughput, as explained in detail in the comments in
	 * bfq_update_has_short_ttime().
	 *
	 * On the opposite end, if bfqq has a long think time, then
	 * start directly by 1, because:
	 * a) on the bright side, keeping at most one request in
	 * service in the drive is unlikely to cause any harm to the
	 * latency of bfqq's requests, as the service time of a single
	 * request is likely to be lower than the think time of bfqq;
	 * b) on the downside, after becoming empty, bfqq is likely to
	 * expire before getting its next request. With this request
	 * arrival pattern, it is very hard to sample total service
	 * times and update the inject limit accordingly (see comments
	 * on bfq_update_inject_limit()). So the limit is likely to be
	 * never, or at least seldom, updated.  As a consequence, by
	 * setting the limit to 1, we avoid that no injection ever
	 * occurs with bfqq. On the downside, this proactive step
	 * further reduces chances to actually compute the baseline
	 * total service time. Thus it reduces chances to execute the
	 * limit-update algorithm and possibly raise the limit to more
	 * than 1.
	 */
	if (bfq_bfqq_has_short_ttime(bfqq))
		bfqq->inject_limit = 0;
	else
		bfqq->inject_limit = 1;

	bfqq->decrease_time_jif = jiffies;
}

static void bfq_update_io_intensity(struct bfq_queue *bfqq, u64 now_ns)
{
	u64 tot_io_time = now_ns - bfqq->io_start_time;

	if (RB_EMPTY_ROOT(&bfqq->sort_list) && bfqq->dispatched == 0)
		bfqq->tot_idle_time +=
			now_ns - bfqq->ttime.last_end_request;

	if (unlikely(bfq_bfqq_just_created(bfqq)))
		return;

	/*
	 * Must be busy for at least about 80% of the time to be
	 * considered I/O bound.
	 */
	if (bfqq->tot_idle_time * 5 > tot_io_time)
		bfq_clear_bfqq_IO_bound(bfqq);
	else
		bfq_mark_bfqq_IO_bound(bfqq);

	/*
	 * Keep an observation window of at most 200 ms in the past
	 * from now.
	 */
	if (tot_io_time > 200 * NSEC_PER_MSEC) {
		bfqq->io_start_time = now_ns - (tot_io_time>>1);
		bfqq->tot_idle_time >>= 1;
	}
}

/*
 * Detect whether bfqq's I/O seems synchronized with that of some
 * other queue, i.e., whether bfqq, after remaining empty, happens to
 * receive new I/O only right after some I/O request of the other
 * queue has been completed. We call waker queue the other queue, and
 * we assume, for simplicity, that bfqq may have at most one waker
 * queue.
 *
 * A remarkable throughput boost can be reached by unconditionally
 * injecting the I/O of the waker queue, every time a new
 * bfq_dispatch_request happens to be invoked while I/O is being
 * plugged for bfqq.  In addition to boosting throughput, this
 * unblocks bfqq's I/O, thereby improving bandwidth and latency for
 * bfqq. Note that these same results may be achieved with the general
 * injection mechanism, but less effectively. For details on this
 * aspect, see the comments on the choice of the queue for injection
 * in bfq_select_queue().
 *
 * Turning back to the detection of a waker queue, a queue Q is deemed as a
 * waker queue for bfqq if, for three consecutive times, bfqq happens to become
 * non empty right after a request of Q has been completed within given
 * timeout. In this respect, even if bfqq is empty, we do not check for a waker
 * if it still has some in-flight I/O. In fact, in this case bfqq is actually
 * still being served by the drive, and may receive new I/O on the completion
 * of some of the in-flight requests. In particular, on the first time, Q is
 * tentatively set as a candidate waker queue, while on the third consecutive
 * time that Q is detected, the field waker_bfqq is set to Q, to confirm that Q
 * is a waker queue for bfqq. These detection steps are performed only if bfqq
 * has a long think time, so as to make it more likely that bfqq's I/O is
 * actually being blocked by a synchronization. This last filter, plus the
 * above three-times requirement and time limit for detection, make false
 * positives less likely.
 *
 * NOTE
 *
 * The sooner a waker queue is detected, the sooner throughput can be
 * boosted by injecting I/O from the waker queue. Fortunately,
 * detection is likely to be actually fast, for the following
 * reasons. While blocked by synchronization, bfqq has a long think
 * time. This implies that bfqq's inject limit is at least equal to 1
 * (see the comments in bfq_update_inject_limit()). So, thanks to
 * injection, the waker queue is likely to be served during the very
 * first I/O-plugging time interval for bfqq. This triggers the first
 * step of the detection mechanism. Thanks again to injection, the
 * candidate waker queue is then likely to be confirmed no later than
 * during the next I/O-plugging interval for bfqq.
 *
 * ISSUE
 *
 * On queue merging all waker information is lost.
 */
static void bfq_check_waker(struct bfq_data *bfqd, struct bfq_queue *bfqq,
			    u64 now_ns)
{
	char waker_name[MAX_BFQQ_NAME_LENGTH];

	if (!bfqd->last_completed_rq_bfqq ||
	    bfqd->last_completed_rq_bfqq == bfqq ||
	    bfq_bfqq_has_short_ttime(bfqq) ||
<<<<<<< HEAD
	    now_ns - bfqd->last_completion >= 4 * NSEC_PER_MSEC)
=======
	    now_ns - bfqd->last_completion >= 4 * NSEC_PER_MSEC ||
	    bfqd->last_completed_rq_bfqq == &bfqd->oom_bfqq ||
	    bfqq == &bfqd->oom_bfqq)
>>>>>>> eb3cdb58
		return;

	/*
	 * We reset waker detection logic also if too much time has passed
 	 * since the first detection. If wakeups are rare, pointless idling
	 * doesn't hurt throughput that much. The condition below makes sure
<<<<<<< HEAD
	 * we do not uselessly idle blocking waker in more than 1/64 cases. 
=======
	 * we do not uselessly idle blocking waker in more than 1/64 cases.
>>>>>>> eb3cdb58
	 */
	if (bfqd->last_completed_rq_bfqq !=
	    bfqq->tentative_waker_bfqq ||
	    now_ns > bfqq->waker_detection_started +
					128 * (u64)bfqd->bfq_slice_idle) {
		/*
		 * First synchronization detected with a
		 * candidate waker queue, or with a different
		 * candidate waker queue from the current one.
		 */
		bfqq->tentative_waker_bfqq =
			bfqd->last_completed_rq_bfqq;
		bfqq->num_waker_detections = 1;
		bfqq->waker_detection_started = now_ns;
		bfq_bfqq_name(bfqq->tentative_waker_bfqq, waker_name,
			      MAX_BFQQ_NAME_LENGTH);
		bfq_log_bfqq(bfqd, bfqq, "set tentative waker %s", waker_name);
	} else /* Same tentative waker queue detected again */
		bfqq->num_waker_detections++;

	if (bfqq->num_waker_detections == 3) {
		bfqq->waker_bfqq = bfqd->last_completed_rq_bfqq;
		bfqq->tentative_waker_bfqq = NULL;
		bfq_bfqq_name(bfqq->waker_bfqq, waker_name,
			      MAX_BFQQ_NAME_LENGTH);
		bfq_log_bfqq(bfqd, bfqq, "set waker %s", waker_name);

		/*
		 * If the waker queue disappears, then
		 * bfqq->waker_bfqq must be reset. To
		 * this goal, we maintain in each
		 * waker queue a list, woken_list, of
		 * all the queues that reference the
		 * waker queue through their
		 * waker_bfqq pointer. When the waker
		 * queue exits, the waker_bfqq pointer
		 * of all the queues in the woken_list
		 * is reset.
		 *
		 * In addition, if bfqq is already in
		 * the woken_list of a waker queue,
		 * then, before being inserted into
		 * the woken_list of a new waker
		 * queue, bfqq must be removed from
		 * the woken_list of the old waker
		 * queue.
		 */
		if (!hlist_unhashed(&bfqq->woken_list_node))
			hlist_del_init(&bfqq->woken_list_node);
		hlist_add_head(&bfqq->woken_list_node,
			       &bfqd->last_completed_rq_bfqq->woken_list);
	}
}

static void bfq_add_request(struct request *rq)
{
	struct bfq_queue *bfqq = RQ_BFQQ(rq);
	struct bfq_data *bfqd = bfqq->bfqd;
	struct request *next_rq, *prev;
	unsigned int old_wr_coeff = bfqq->wr_coeff;
	bool interactive = false;
	u64 now_ns = ktime_get_ns();

	bfq_log_bfqq(bfqd, bfqq, "add_request %d", rq_is_sync(rq));
	bfqq->queued[rq_is_sync(rq)]++;
	/*
	 * Updating of 'bfqd->queued' is protected by 'bfqd->lock', however, it
	 * may be read without holding the lock in bfq_has_work().
	 */
	WRITE_ONCE(bfqd->queued, bfqd->queued + 1);

	if (bfq_bfqq_sync(bfqq) && RQ_BIC(rq)->requests <= 1) {
		bfq_check_waker(bfqd, bfqq, now_ns);

		/*
		 * Periodically reset inject limit, to make sure that
		 * the latter eventually drops in case workload
		 * changes, see step (3) in the comments on
		 * bfq_update_inject_limit().
		 */
		if (time_is_before_eq_jiffies(bfqq->decrease_time_jif +
					     msecs_to_jiffies(1000)))
			bfq_reset_inject_limit(bfqd, bfqq);

		/*
		 * The following conditions must hold to setup a new
		 * sampling of total service time, and then a new
		 * update of the inject limit:
		 * - bfqq is in service, because the total service
		 *   time is evaluated only for the I/O requests of
		 *   the queues in service;
		 * - this is the right occasion to compute or to
		 *   lower the baseline total service time, because
		 *   there are actually no requests in the drive,
		 *   or
		 *   the baseline total service time is available, and
		 *   this is the right occasion to compute the other
		 *   quantity needed to update the inject limit, i.e.,
		 *   the total service time caused by the amount of
		 *   injection allowed by the current value of the
		 *   limit. It is the right occasion because injection
		 *   has actually been performed during the service
		 *   hole, and there are still in-flight requests,
		 *   which are very likely to be exactly the injected
		 *   requests, or part of them;
		 * - the minimum interval for sampling the total
		 *   service time and updating the inject limit has
		 *   elapsed.
		 */
		if (bfqq == bfqd->in_service_queue &&
		    (bfqd->tot_rq_in_driver == 0 ||
		     (bfqq->last_serv_time_ns > 0 &&
		      bfqd->rqs_injected && bfqd->tot_rq_in_driver > 0)) &&
		    time_is_before_eq_jiffies(bfqq->decrease_time_jif +
					      msecs_to_jiffies(10))) {
			bfqd->last_empty_occupied_ns = ktime_get_ns();
			/*
			 * Start the state machine for measuring the
			 * total service time of rq: setting
			 * wait_dispatch will cause bfqd->waited_rq to
			 * be set when rq will be dispatched.
			 */
			bfqd->wait_dispatch = true;
			/*
			 * If there is no I/O in service in the drive,
			 * then possible injection occurred before the
			 * arrival of rq will not affect the total
			 * service time of rq. So the injection limit
			 * must not be updated as a function of such
			 * total service time, unless new injection
			 * occurs before rq is completed. To have the
			 * injection limit updated only in the latter
			 * case, reset rqs_injected here (rqs_injected
			 * will be set in case injection is performed
			 * on bfqq before rq is completed).
			 */
			if (bfqd->tot_rq_in_driver == 0)
				bfqd->rqs_injected = false;
		}
	}

	if (bfq_bfqq_sync(bfqq))
		bfq_update_io_intensity(bfqq, now_ns);

	elv_rb_add(&bfqq->sort_list, rq);

	/*
	 * Check if this request is a better next-serve candidate.
	 */
	prev = bfqq->next_rq;
	next_rq = bfq_choose_req(bfqd, bfqq->next_rq, rq, bfqd->last_position);
	bfqq->next_rq = next_rq;

	/*
	 * Adjust priority tree position, if next_rq changes.
	 * See comments on bfq_pos_tree_add_move() for the unlikely().
	 */
	if (unlikely(!bfqd->nonrot_with_queueing && prev != bfqq->next_rq))
		bfq_pos_tree_add_move(bfqd, bfqq);

	if (!bfq_bfqq_busy(bfqq)) /* switching to busy ... */
		bfq_bfqq_handle_idle_busy_switch(bfqd, bfqq, old_wr_coeff,
						 rq, &interactive);
	else {
		if (bfqd->low_latency && old_wr_coeff == 1 && !rq_is_sync(rq) &&
		    time_is_before_jiffies(
				bfqq->last_wr_start_finish +
				bfqd->bfq_wr_min_inter_arr_async)) {
			bfqq->wr_coeff = bfqd->bfq_wr_coeff;
			bfqq->wr_cur_max_time = bfq_wr_duration(bfqd);

			bfqd->wr_busy_queues++;
			bfqq->entity.prio_changed = 1;
		}
		if (prev != bfqq->next_rq)
			bfq_updated_next_req(bfqd, bfqq);
	}

	/*
	 * Assign jiffies to last_wr_start_finish in the following
	 * cases:
	 *
	 * . if bfqq is not going to be weight-raised, because, for
	 *   non weight-raised queues, last_wr_start_finish stores the
	 *   arrival time of the last request; as of now, this piece
	 *   of information is used only for deciding whether to
	 *   weight-raise async queues
	 *
	 * . if bfqq is not weight-raised, because, if bfqq is now
	 *   switching to weight-raised, then last_wr_start_finish
	 *   stores the time when weight-raising starts
	 *
	 * . if bfqq is interactive, because, regardless of whether
	 *   bfqq is currently weight-raised, the weight-raising
	 *   period must start or restart (this case is considered
	 *   separately because it is not detected by the above
	 *   conditions, if bfqq is already weight-raised)
	 *
	 * last_wr_start_finish has to be updated also if bfqq is soft
	 * real-time, because the weight-raising period is constantly
	 * restarted on idle-to-busy transitions for these queues, but
	 * this is already done in bfq_bfqq_handle_idle_busy_switch if
	 * needed.
	 */
	if (bfqd->low_latency &&
		(old_wr_coeff == 1 || bfqq->wr_coeff == 1 || interactive))
		bfqq->last_wr_start_finish = jiffies;
}

static struct request *bfq_find_rq_fmerge(struct bfq_data *bfqd,
					  struct bio *bio,
					  struct request_queue *q)
{
	struct bfq_queue *bfqq = bfqd->bio_bfqq;


	if (bfqq)
		return elv_rb_find(&bfqq->sort_list, bio_end_sector(bio));

	return NULL;
}

static sector_t get_sdist(sector_t last_pos, struct request *rq)
{
	if (last_pos)
		return abs(blk_rq_pos(rq) - last_pos);

	return 0;
}

static void bfq_remove_request(struct request_queue *q,
			       struct request *rq)
{
	struct bfq_queue *bfqq = RQ_BFQQ(rq);
	struct bfq_data *bfqd = bfqq->bfqd;
	const int sync = rq_is_sync(rq);

	if (bfqq->next_rq == rq) {
		bfqq->next_rq = bfq_find_next_rq(bfqd, bfqq, rq);
		bfq_updated_next_req(bfqd, bfqq);
	}

	if (rq->queuelist.prev != &rq->queuelist)
		list_del_init(&rq->queuelist);
	bfqq->queued[sync]--;
	/*
	 * Updating of 'bfqd->queued' is protected by 'bfqd->lock', however, it
	 * may be read without holding the lock in bfq_has_work().
	 */
	WRITE_ONCE(bfqd->queued, bfqd->queued - 1);
	elv_rb_del(&bfqq->sort_list, rq);

	elv_rqhash_del(q, rq);
	if (q->last_merge == rq)
		q->last_merge = NULL;

	if (RB_EMPTY_ROOT(&bfqq->sort_list)) {
		bfqq->next_rq = NULL;

		if (bfq_bfqq_busy(bfqq) && bfqq != bfqd->in_service_queue) {
			bfq_del_bfqq_busy(bfqq, false);
			/*
			 * bfqq emptied. In normal operation, when
			 * bfqq is empty, bfqq->entity.service and
			 * bfqq->entity.budget must contain,
			 * respectively, the service received and the
			 * budget used last time bfqq emptied. These
			 * facts do not hold in this case, as at least
			 * this last removal occurred while bfqq is
			 * not in service. To avoid inconsistencies,
			 * reset both bfqq->entity.service and
			 * bfqq->entity.budget, if bfqq has still a
			 * process that may issue I/O requests to it.
			 */
			bfqq->entity.budget = bfqq->entity.service = 0;
		}

		/*
		 * Remove queue from request-position tree as it is empty.
		 */
		if (bfqq->pos_root) {
			rb_erase(&bfqq->pos_node, bfqq->pos_root);
			bfqq->pos_root = NULL;
		}
	} else {
		/* see comments on bfq_pos_tree_add_move() for the unlikely() */
		if (unlikely(!bfqd->nonrot_with_queueing))
			bfq_pos_tree_add_move(bfqd, bfqq);
	}

	if (rq->cmd_flags & REQ_META)
		bfqq->meta_pending--;

}

static bool bfq_bio_merge(struct request_queue *q, struct bio *bio,
		unsigned int nr_segs)
{
	struct bfq_data *bfqd = q->elevator->elevator_data;
	struct request *free = NULL;
	/*
	 * bfq_bic_lookup grabs the queue_lock: invoke it now and
	 * store its return value for later use, to avoid nesting
	 * queue_lock inside the bfqd->lock. We assume that the bic
	 * returned by bfq_bic_lookup does not go away before
	 * bfqd->lock is taken.
	 */
	struct bfq_io_cq *bic = bfq_bic_lookup(q);
	bool ret;

	spin_lock_irq(&bfqd->lock);

	if (bic) {
		/*
		 * Make sure cgroup info is uptodate for current process before
		 * considering the merge.
		 */
		bfq_bic_update_cgroup(bic, bio);

<<<<<<< HEAD
		bfqd->bio_bfqq = bic_to_bfqq(bic, op_is_sync(bio->bi_opf));
=======
		bfqd->bio_bfqq = bic_to_bfqq(bic, op_is_sync(bio->bi_opf),
					     bfq_actuator_index(bfqd, bio));
>>>>>>> eb3cdb58
	} else {
		bfqd->bio_bfqq = NULL;
	}
	bfqd->bio_bic = bic;

	ret = blk_mq_sched_try_merge(q, bio, nr_segs, &free);

	spin_unlock_irq(&bfqd->lock);
	if (free)
		blk_mq_free_request(free);

	return ret;
}

static int bfq_request_merge(struct request_queue *q, struct request **req,
			     struct bio *bio)
{
	struct bfq_data *bfqd = q->elevator->elevator_data;
	struct request *__rq;

	__rq = bfq_find_rq_fmerge(bfqd, bio, q);
	if (__rq && elv_bio_merge_ok(__rq, bio)) {
		*req = __rq;

		if (blk_discard_mergable(__rq))
			return ELEVATOR_DISCARD_MERGE;
		return ELEVATOR_FRONT_MERGE;
	}

	return ELEVATOR_NO_MERGE;
}

static void bfq_request_merged(struct request_queue *q, struct request *req,
			       enum elv_merge type)
{
	if (type == ELEVATOR_FRONT_MERGE &&
	    rb_prev(&req->rb_node) &&
	    blk_rq_pos(req) <
	    blk_rq_pos(container_of(rb_prev(&req->rb_node),
				    struct request, rb_node))) {
		struct bfq_queue *bfqq = RQ_BFQQ(req);
		struct bfq_data *bfqd;
		struct request *prev, *next_rq;

		if (!bfqq)
			return;

		bfqd = bfqq->bfqd;

		/* Reposition request in its sort_list */
		elv_rb_del(&bfqq->sort_list, req);
		elv_rb_add(&bfqq->sort_list, req);

		/* Choose next request to be served for bfqq */
		prev = bfqq->next_rq;
		next_rq = bfq_choose_req(bfqd, bfqq->next_rq, req,
					 bfqd->last_position);
		bfqq->next_rq = next_rq;
		/*
		 * If next_rq changes, update both the queue's budget to
		 * fit the new request and the queue's position in its
		 * rq_pos_tree.
		 */
		if (prev != bfqq->next_rq) {
			bfq_updated_next_req(bfqd, bfqq);
			/*
			 * See comments on bfq_pos_tree_add_move() for
			 * the unlikely().
			 */
			if (unlikely(!bfqd->nonrot_with_queueing))
				bfq_pos_tree_add_move(bfqd, bfqq);
		}
	}
}

/*
 * This function is called to notify the scheduler that the requests
 * rq and 'next' have been merged, with 'next' going away.  BFQ
 * exploits this hook to address the following issue: if 'next' has a
 * fifo_time lower that rq, then the fifo_time of rq must be set to
 * the value of 'next', to not forget the greater age of 'next'.
 *
 * NOTE: in this function we assume that rq is in a bfq_queue, basing
 * on that rq is picked from the hash table q->elevator->hash, which,
 * in its turn, is filled only with I/O requests present in
 * bfq_queues, while BFQ is in use for the request queue q. In fact,
 * the function that fills this hash table (elv_rqhash_add) is called
 * only by bfq_insert_request.
 */
static void bfq_requests_merged(struct request_queue *q, struct request *rq,
				struct request *next)
{
	struct bfq_queue *bfqq = RQ_BFQQ(rq),
		*next_bfqq = RQ_BFQQ(next);

	if (!bfqq)
		goto remove;

	/*
	 * If next and rq belong to the same bfq_queue and next is older
	 * than rq, then reposition rq in the fifo (by substituting next
	 * with rq). Otherwise, if next and rq belong to different
	 * bfq_queues, never reposition rq: in fact, we would have to
	 * reposition it with respect to next's position in its own fifo,
	 * which would most certainly be too expensive with respect to
	 * the benefits.
	 */
	if (bfqq == next_bfqq &&
	    !list_empty(&rq->queuelist) && !list_empty(&next->queuelist) &&
	    next->fifo_time < rq->fifo_time) {
		list_del_init(&rq->queuelist);
		list_replace_init(&next->queuelist, &rq->queuelist);
		rq->fifo_time = next->fifo_time;
	}

	if (bfqq->next_rq == next)
		bfqq->next_rq = rq;

	bfqg_stats_update_io_merged(bfqq_group(bfqq), next->cmd_flags);
remove:
	/* Merged request may be in the IO scheduler. Remove it. */
	if (!RB_EMPTY_NODE(&next->rb_node)) {
		bfq_remove_request(next->q, next);
		if (next_bfqq)
			bfqg_stats_update_io_remove(bfqq_group(next_bfqq),
						    next->cmd_flags);
	}
}

/* Must be called with bfqq != NULL */
static void bfq_bfqq_end_wr(struct bfq_queue *bfqq)
{
	/*
	 * If bfqq has been enjoying interactive weight-raising, then
	 * reset soft_rt_next_start. We do it for the following
	 * reason. bfqq may have been conveying the I/O needed to load
	 * a soft real-time application. Such an application actually
	 * exhibits a soft real-time I/O pattern after it finishes
	 * loading, and finally starts doing its job. But, if bfqq has
	 * been receiving a lot of bandwidth so far (likely to happen
	 * on a fast device), then soft_rt_next_start now contains a
	 * high value that. So, without this reset, bfqq would be
	 * prevented from being possibly considered as soft_rt for a
	 * very long time.
	 */

	if (bfqq->wr_cur_max_time !=
	    bfqq->bfqd->bfq_wr_rt_max_time)
		bfqq->soft_rt_next_start = jiffies;

	if (bfq_bfqq_busy(bfqq))
		bfqq->bfqd->wr_busy_queues--;
	bfqq->wr_coeff = 1;
	bfqq->wr_cur_max_time = 0;
	bfqq->last_wr_start_finish = jiffies;
	/*
	 * Trigger a weight change on the next invocation of
	 * __bfq_entity_update_weight_prio.
	 */
	bfqq->entity.prio_changed = 1;
}

void bfq_end_wr_async_queues(struct bfq_data *bfqd,
			     struct bfq_group *bfqg)
{
	int i, j, k;

<<<<<<< HEAD
	for (i = 0; i < 2; i++)
		for (j = 0; j < IOPRIO_NR_LEVELS; j++)
			if (bfqg->async_bfqq[i][j])
				bfq_bfqq_end_wr(bfqg->async_bfqq[i][j]);
	if (bfqg->async_idle_bfqq)
		bfq_bfqq_end_wr(bfqg->async_idle_bfqq);
=======
	for (k = 0; k < bfqd->num_actuators; k++) {
		for (i = 0; i < 2; i++)
			for (j = 0; j < IOPRIO_NR_LEVELS; j++)
				if (bfqg->async_bfqq[i][j][k])
					bfq_bfqq_end_wr(bfqg->async_bfqq[i][j][k]);
		if (bfqg->async_idle_bfqq[k])
			bfq_bfqq_end_wr(bfqg->async_idle_bfqq[k]);
	}
>>>>>>> eb3cdb58
}

static void bfq_end_wr(struct bfq_data *bfqd)
{
	struct bfq_queue *bfqq;
	int i;

	spin_lock_irq(&bfqd->lock);

	for (i = 0; i < bfqd->num_actuators; i++) {
		list_for_each_entry(bfqq, &bfqd->active_list[i], bfqq_list)
			bfq_bfqq_end_wr(bfqq);
	}
	list_for_each_entry(bfqq, &bfqd->idle_list, bfqq_list)
		bfq_bfqq_end_wr(bfqq);
	bfq_end_wr_async(bfqd);

	spin_unlock_irq(&bfqd->lock);
}

static sector_t bfq_io_struct_pos(void *io_struct, bool request)
{
	if (request)
		return blk_rq_pos(io_struct);
	else
		return ((struct bio *)io_struct)->bi_iter.bi_sector;
}

static int bfq_rq_close_to_sector(void *io_struct, bool request,
				  sector_t sector)
{
	return abs(bfq_io_struct_pos(io_struct, request) - sector) <=
	       BFQQ_CLOSE_THR;
}

static struct bfq_queue *bfqq_find_close(struct bfq_data *bfqd,
					 struct bfq_queue *bfqq,
					 sector_t sector)
{
	struct rb_root *root = &bfqq_group(bfqq)->rq_pos_tree;
	struct rb_node *parent, *node;
	struct bfq_queue *__bfqq;

	if (RB_EMPTY_ROOT(root))
		return NULL;

	/*
	 * First, if we find a request starting at the end of the last
	 * request, choose it.
	 */
	__bfqq = bfq_rq_pos_tree_lookup(bfqd, root, sector, &parent, NULL);
	if (__bfqq)
		return __bfqq;

	/*
	 * If the exact sector wasn't found, the parent of the NULL leaf
	 * will contain the closest sector (rq_pos_tree sorted by
	 * next_request position).
	 */
	__bfqq = rb_entry(parent, struct bfq_queue, pos_node);
	if (bfq_rq_close_to_sector(__bfqq->next_rq, true, sector))
		return __bfqq;

	if (blk_rq_pos(__bfqq->next_rq) < sector)
		node = rb_next(&__bfqq->pos_node);
	else
		node = rb_prev(&__bfqq->pos_node);
	if (!node)
		return NULL;

	__bfqq = rb_entry(node, struct bfq_queue, pos_node);
	if (bfq_rq_close_to_sector(__bfqq->next_rq, true, sector))
		return __bfqq;

	return NULL;
}

static struct bfq_queue *bfq_find_close_cooperator(struct bfq_data *bfqd,
						   struct bfq_queue *cur_bfqq,
						   sector_t sector)
{
	struct bfq_queue *bfqq;

	/*
	 * We shall notice if some of the queues are cooperating,
	 * e.g., working closely on the same area of the device. In
	 * that case, we can group them together and: 1) don't waste
	 * time idling, and 2) serve the union of their requests in
	 * the best possible order for throughput.
	 */
	bfqq = bfqq_find_close(bfqd, cur_bfqq, sector);
	if (!bfqq || bfqq == cur_bfqq)
		return NULL;

	return bfqq;
}

static struct bfq_queue *
bfq_setup_merge(struct bfq_queue *bfqq, struct bfq_queue *new_bfqq)
{
	int process_refs, new_process_refs;
	struct bfq_queue *__bfqq;

	/*
	 * If there are no process references on the new_bfqq, then it is
	 * unsafe to follow the ->new_bfqq chain as other bfqq's in the chain
	 * may have dropped their last reference (not just their last process
	 * reference).
	 */
	if (!bfqq_process_refs(new_bfqq))
		return NULL;

	/* Avoid a circular list and skip interim queue merges. */
	while ((__bfqq = new_bfqq->new_bfqq)) {
		if (__bfqq == bfqq)
			return NULL;
		new_bfqq = __bfqq;
	}

	process_refs = bfqq_process_refs(bfqq);
	new_process_refs = bfqq_process_refs(new_bfqq);
	/*
	 * If the process for the bfqq has gone away, there is no
	 * sense in merging the queues.
	 */
	if (process_refs == 0 || new_process_refs == 0)
		return NULL;

	/*
	 * Make sure merged queues belong to the same parent. Parents could
	 * have changed since the time we decided the two queues are suitable
	 * for merging.
	 */
	if (new_bfqq->entity.parent != bfqq->entity.parent)
		return NULL;

	bfq_log_bfqq(bfqq->bfqd, bfqq, "scheduling merge with queue %d",
		new_bfqq->pid);

	/*
	 * Merging is just a redirection: the requests of the process
	 * owning one of the two queues are redirected to the other queue.
	 * The latter queue, in its turn, is set as shared if this is the
	 * first time that the requests of some process are redirected to
	 * it.
	 *
	 * We redirect bfqq to new_bfqq and not the opposite, because
	 * we are in the context of the process owning bfqq, thus we
	 * have the io_cq of this process. So we can immediately
	 * configure this io_cq to redirect the requests of the
	 * process to new_bfqq. In contrast, the io_cq of new_bfqq is
	 * not available any more (new_bfqq->bic == NULL).
	 *
	 * Anyway, even in case new_bfqq coincides with the in-service
	 * queue, redirecting requests the in-service queue is the
	 * best option, as we feed the in-service queue with new
	 * requests close to the last request served and, by doing so,
	 * are likely to increase the throughput.
	 */
	bfqq->new_bfqq = new_bfqq;
	/*
	 * The above assignment schedules the following redirections:
	 * each time some I/O for bfqq arrives, the process that
	 * generated that I/O is disassociated from bfqq and
	 * associated with new_bfqq. Here we increases new_bfqq->ref
	 * in advance, adding the number of processes that are
	 * expected to be associated with new_bfqq as they happen to
	 * issue I/O.
	 */
	new_bfqq->ref += process_refs;
	return new_bfqq;
}

static bool bfq_may_be_close_cooperator(struct bfq_queue *bfqq,
					struct bfq_queue *new_bfqq)
{
	if (bfq_too_late_for_merging(new_bfqq))
		return false;

	if (bfq_class_idle(bfqq) || bfq_class_idle(new_bfqq) ||
	    (bfqq->ioprio_class != new_bfqq->ioprio_class))
		return false;

	/*
	 * If either of the queues has already been detected as seeky,
	 * then merging it with the other queue is unlikely to lead to
	 * sequential I/O.
	 */
	if (BFQQ_SEEKY(bfqq) || BFQQ_SEEKY(new_bfqq))
		return false;

	/*
	 * Interleaved I/O is known to be done by (some) applications
	 * only for reads, so it does not make sense to merge async
	 * queues.
	 */
	if (!bfq_bfqq_sync(bfqq) || !bfq_bfqq_sync(new_bfqq))
		return false;

	return true;
}

static bool idling_boosts_thr_without_issues(struct bfq_data *bfqd,
					     struct bfq_queue *bfqq);

static struct bfq_queue *
bfq_setup_stable_merge(struct bfq_data *bfqd, struct bfq_queue *bfqq,
		       struct bfq_queue *stable_merge_bfqq,
		       struct bfq_iocq_bfqq_data *bfqq_data)
{
	int proc_ref = min(bfqq_process_refs(bfqq),
			   bfqq_process_refs(stable_merge_bfqq));
	struct bfq_queue *new_bfqq = NULL;

	bfqq_data->stable_merge_bfqq = NULL;
	if (idling_boosts_thr_without_issues(bfqd, bfqq) || proc_ref == 0)
		goto out;

	/* next function will take at least one ref */
	new_bfqq = bfq_setup_merge(bfqq, stable_merge_bfqq);

	if (new_bfqq) {
		bfqq_data->stably_merged = true;
		if (new_bfqq->bic) {
			unsigned int new_a_idx = new_bfqq->actuator_idx;
			struct bfq_iocq_bfqq_data *new_bfqq_data =
				&new_bfqq->bic->bfqq_data[new_a_idx];

			new_bfqq_data->stably_merged = true;
		}
	}

out:
	/* deschedule stable merge, because done or aborted here */
	bfq_put_stable_ref(stable_merge_bfqq);

	return new_bfqq;
}

/*
 * Attempt to schedule a merge of bfqq with the currently in-service
 * queue or with a close queue among the scheduled queues.  Return
 * NULL if no merge was scheduled, a pointer to the shared bfq_queue
 * structure otherwise.
 *
 * The OOM queue is not allowed to participate to cooperation: in fact, since
 * the requests temporarily redirected to the OOM queue could be redirected
 * again to dedicated queues at any time, the state needed to correctly
 * handle merging with the OOM queue would be quite complex and expensive
 * to maintain. Besides, in such a critical condition as an out of memory,
 * the benefits of queue merging may be little relevant, or even negligible.
 *
 * WARNING: queue merging may impair fairness among non-weight raised
 * queues, for at least two reasons: 1) the original weight of a
 * merged queue may change during the merged state, 2) even being the
 * weight the same, a merged queue may be bloated with many more
 * requests than the ones produced by its originally-associated
 * process.
 */
static struct bfq_queue *
bfq_setup_cooperator(struct bfq_data *bfqd, struct bfq_queue *bfqq,
		     void *io_struct, bool request, struct bfq_io_cq *bic)
{
	struct bfq_queue *in_service_bfqq, *new_bfqq;
	unsigned int a_idx = bfqq->actuator_idx;
	struct bfq_iocq_bfqq_data *bfqq_data = &bic->bfqq_data[a_idx];

	/* if a merge has already been setup, then proceed with that first */
	if (bfqq->new_bfqq)
		return bfqq->new_bfqq;

	/* if a merge has already been setup, then proceed with that first */
	if (bfqq->new_bfqq)
		return bfqq->new_bfqq;

	/*
	 * Check delayed stable merge for rotational or non-queueing
	 * devs. For this branch to be executed, bfqq must not be
	 * currently merged with some other queue (i.e., bfqq->bic
	 * must be non null). If we considered also merged queues,
	 * then we should also check whether bfqq has already been
	 * merged with bic->stable_merge_bfqq. But this would be
	 * costly and complicated.
	 */
	if (unlikely(!bfqd->nonrot_with_queueing)) {
		/*
		 * Make sure also that bfqq is sync, because
		 * bic->stable_merge_bfqq may point to some queue (for
		 * stable merging) also if bic is associated with a
		 * sync queue, but this bfqq is async
		 */
		if (bfq_bfqq_sync(bfqq) && bfqq_data->stable_merge_bfqq &&
		    !bfq_bfqq_just_created(bfqq) &&
		    time_is_before_jiffies(bfqq->split_time +
					  msecs_to_jiffies(bfq_late_stable_merging)) &&
		    time_is_before_jiffies(bfqq->creation_time +
					   msecs_to_jiffies(bfq_late_stable_merging))) {
			struct bfq_queue *stable_merge_bfqq =
				bfqq_data->stable_merge_bfqq;

<<<<<<< HEAD
				if (new_bfqq) {
					bic->stably_merged = true;
					if (new_bfqq->bic)
						new_bfqq->bic->stably_merged =
									true;
				}
				return new_bfqq;
			} else
				return NULL;
=======
			return bfq_setup_stable_merge(bfqd, bfqq,
						      stable_merge_bfqq,
						      bfqq_data);
>>>>>>> eb3cdb58
		}
	}

	/*
	 * Do not perform queue merging if the device is non
	 * rotational and performs internal queueing. In fact, such a
	 * device reaches a high speed through internal parallelism
	 * and pipelining. This means that, to reach a high
	 * throughput, it must have many requests enqueued at the same
	 * time. But, in this configuration, the internal scheduling
	 * algorithm of the device does exactly the job of queue
	 * merging: it reorders requests so as to obtain as much as
	 * possible a sequential I/O pattern. As a consequence, with
	 * the workload generated by processes doing interleaved I/O,
	 * the throughput reached by the device is likely to be the
	 * same, with and without queue merging.
	 *
	 * Disabling merging also provides a remarkable benefit in
	 * terms of throughput. Merging tends to make many workloads
	 * artificially more uneven, because of shared queues
	 * remaining non empty for incomparably more time than
	 * non-merged queues. This may accentuate workload
	 * asymmetries. For example, if one of the queues in a set of
	 * merged queues has a higher weight than a normal queue, then
	 * the shared queue may inherit such a high weight and, by
	 * staying almost always active, may force BFQ to perform I/O
	 * plugging most of the time. This evidently makes it harder
	 * for BFQ to let the device reach a high throughput.
	 *
	 * Finally, the likely() macro below is not used because one
	 * of the two branches is more likely than the other, but to
	 * have the code path after the following if() executed as
	 * fast as possible for the case of a non rotational device
	 * with queueing. We want it because this is the fastest kind
	 * of device. On the opposite end, the likely() may lengthen
	 * the execution time of BFQ for the case of slower devices
	 * (rotational or at least without queueing). But in this case
	 * the execution time of BFQ matters very little, if not at
	 * all.
	 */
	if (likely(bfqd->nonrot_with_queueing))
		return NULL;

	/*
	 * Prevent bfqq from being merged if it has been created too
	 * long ago. The idea is that true cooperating processes, and
	 * thus their associated bfq_queues, are supposed to be
	 * created shortly after each other. This is the case, e.g.,
	 * for KVM/QEMU and dump I/O threads. Basing on this
	 * assumption, the following filtering greatly reduces the
	 * probability that two non-cooperating processes, which just
	 * happen to do close I/O for some short time interval, have
	 * their queues merged by mistake.
	 */
	if (bfq_too_late_for_merging(bfqq))
		return NULL;

	if (!io_struct || unlikely(bfqq == &bfqd->oom_bfqq))
		return NULL;

	/* If there is only one backlogged queue, don't search. */
	if (bfq_tot_busy_queues(bfqd) == 1)
		return NULL;

	in_service_bfqq = bfqd->in_service_queue;

	if (in_service_bfqq && in_service_bfqq != bfqq &&
	    likely(in_service_bfqq != &bfqd->oom_bfqq) &&
	    bfq_rq_close_to_sector(io_struct, request,
				   bfqd->in_serv_last_pos) &&
	    bfqq->entity.parent == in_service_bfqq->entity.parent &&
	    bfq_may_be_close_cooperator(bfqq, in_service_bfqq)) {
		new_bfqq = bfq_setup_merge(bfqq, in_service_bfqq);
		if (new_bfqq)
			return new_bfqq;
	}
	/*
	 * Check whether there is a cooperator among currently scheduled
	 * queues. The only thing we need is that the bio/request is not
	 * NULL, as we need it to establish whether a cooperator exists.
	 */
	new_bfqq = bfq_find_close_cooperator(bfqd, bfqq,
			bfq_io_struct_pos(io_struct, request));

	if (new_bfqq && likely(new_bfqq != &bfqd->oom_bfqq) &&
	    bfq_may_be_close_cooperator(bfqq, new_bfqq))
		return bfq_setup_merge(bfqq, new_bfqq);

	return NULL;
}

static void bfq_bfqq_save_state(struct bfq_queue *bfqq)
{
	struct bfq_io_cq *bic = bfqq->bic;
	unsigned int a_idx = bfqq->actuator_idx;
	struct bfq_iocq_bfqq_data *bfqq_data = &bic->bfqq_data[a_idx];

	/*
	 * If !bfqq->bic, the queue is already shared or its requests
	 * have already been redirected to a shared queue; both idle window
	 * and weight raising state have already been saved. Do nothing.
	 */
	if (!bic)
		return;

	bfqq_data->saved_last_serv_time_ns = bfqq->last_serv_time_ns;
	bfqq_data->saved_inject_limit =	bfqq->inject_limit;
	bfqq_data->saved_decrease_time_jif = bfqq->decrease_time_jif;

	bfqq_data->saved_weight = bfqq->entity.orig_weight;
	bfqq_data->saved_ttime = bfqq->ttime;
	bfqq_data->saved_has_short_ttime =
		bfq_bfqq_has_short_ttime(bfqq);
	bfqq_data->saved_IO_bound = bfq_bfqq_IO_bound(bfqq);
	bfqq_data->saved_io_start_time = bfqq->io_start_time;
	bfqq_data->saved_tot_idle_time = bfqq->tot_idle_time;
	bfqq_data->saved_in_large_burst = bfq_bfqq_in_large_burst(bfqq);
	bfqq_data->was_in_burst_list =
		!hlist_unhashed(&bfqq->burst_list_node);

	if (unlikely(bfq_bfqq_just_created(bfqq) &&
		     !bfq_bfqq_in_large_burst(bfqq) &&
		     bfqq->bfqd->low_latency)) {
		/*
		 * bfqq being merged right after being created: bfqq
		 * would have deserved interactive weight raising, but
		 * did not make it to be set in a weight-raised state,
		 * because of this early merge.	Store directly the
		 * weight-raising state that would have been assigned
		 * to bfqq, so that to avoid that bfqq unjustly fails
		 * to enjoy weight raising if split soon.
		 */
		bfqq_data->saved_wr_coeff = bfqq->bfqd->bfq_wr_coeff;
		bfqq_data->saved_wr_start_at_switch_to_srt =
			bfq_smallest_from_now();
		bfqq_data->saved_wr_cur_max_time =
			bfq_wr_duration(bfqq->bfqd);
		bfqq_data->saved_last_wr_start_finish = jiffies;
	} else {
		bfqq_data->saved_wr_coeff = bfqq->wr_coeff;
		bfqq_data->saved_wr_start_at_switch_to_srt =
			bfqq->wr_start_at_switch_to_srt;
		bfqq_data->saved_service_from_wr =
			bfqq->service_from_wr;
		bfqq_data->saved_last_wr_start_finish =
			bfqq->last_wr_start_finish;
		bfqq_data->saved_wr_cur_max_time = bfqq->wr_cur_max_time;
	}
}


static void
bfq_reassign_last_bfqq(struct bfq_queue *cur_bfqq, struct bfq_queue *new_bfqq)
{
	if (cur_bfqq->entity.parent &&
	    cur_bfqq->entity.parent->last_bfqq_created == cur_bfqq)
		cur_bfqq->entity.parent->last_bfqq_created = new_bfqq;
	else if (cur_bfqq->bfqd && cur_bfqq->bfqd->last_bfqq_created == cur_bfqq)
		cur_bfqq->bfqd->last_bfqq_created = new_bfqq;
}

void bfq_release_process_ref(struct bfq_data *bfqd, struct bfq_queue *bfqq)
{
	/*
	 * To prevent bfqq's service guarantees from being violated,
	 * bfqq may be left busy, i.e., queued for service, even if
	 * empty (see comments in __bfq_bfqq_expire() for
	 * details). But, if no process will send requests to bfqq any
	 * longer, then there is no point in keeping bfqq queued for
	 * service. In addition, keeping bfqq queued for service, but
	 * with no process ref any longer, may have caused bfqq to be
	 * freed when dequeued from service. But this is assumed to
	 * never happen.
	 */
	if (bfq_bfqq_busy(bfqq) && RB_EMPTY_ROOT(&bfqq->sort_list) &&
	    bfqq != bfqd->in_service_queue)
		bfq_del_bfqq_busy(bfqq, false);

	bfq_reassign_last_bfqq(bfqq, NULL);

	bfq_put_queue(bfqq);
}

static void
bfq_merge_bfqqs(struct bfq_data *bfqd, struct bfq_io_cq *bic,
		struct bfq_queue *bfqq, struct bfq_queue *new_bfqq)
{
	bfq_log_bfqq(bfqd, bfqq, "merging with queue %lu",
		(unsigned long)new_bfqq->pid);
	/* Save weight raising and idle window of the merged queues */
	bfq_bfqq_save_state(bfqq);
	bfq_bfqq_save_state(new_bfqq);
	if (bfq_bfqq_IO_bound(bfqq))
		bfq_mark_bfqq_IO_bound(new_bfqq);
	bfq_clear_bfqq_IO_bound(bfqq);

	/*
	 * The processes associated with bfqq are cooperators of the
	 * processes associated with new_bfqq. So, if bfqq has a
	 * waker, then assume that all these processes will be happy
	 * to let bfqq's waker freely inject I/O when they have no
	 * I/O.
	 */
	if (bfqq->waker_bfqq && !new_bfqq->waker_bfqq &&
	    bfqq->waker_bfqq != new_bfqq) {
		new_bfqq->waker_bfqq = bfqq->waker_bfqq;
		new_bfqq->tentative_waker_bfqq = NULL;

		/*
		 * If the waker queue disappears, then
		 * new_bfqq->waker_bfqq must be reset. So insert
		 * new_bfqq into the woken_list of the waker. See
		 * bfq_check_waker for details.
		 */
		hlist_add_head(&new_bfqq->woken_list_node,
			       &new_bfqq->waker_bfqq->woken_list);

	}

	/*
	 * If bfqq is weight-raised, then let new_bfqq inherit
	 * weight-raising. To reduce false positives, neglect the case
	 * where bfqq has just been created, but has not yet made it
	 * to be weight-raised (which may happen because EQM may merge
	 * bfqq even before bfq_add_request is executed for the first
	 * time for bfqq). Handling this case would however be very
	 * easy, thanks to the flag just_created.
	 */
	if (new_bfqq->wr_coeff == 1 && bfqq->wr_coeff > 1) {
		new_bfqq->wr_coeff = bfqq->wr_coeff;
		new_bfqq->wr_cur_max_time = bfqq->wr_cur_max_time;
		new_bfqq->last_wr_start_finish = bfqq->last_wr_start_finish;
		new_bfqq->wr_start_at_switch_to_srt =
			bfqq->wr_start_at_switch_to_srt;
		if (bfq_bfqq_busy(new_bfqq))
			bfqd->wr_busy_queues++;
		new_bfqq->entity.prio_changed = 1;
	}

	if (bfqq->wr_coeff > 1) { /* bfqq has given its wr to new_bfqq */
		bfqq->wr_coeff = 1;
		bfqq->entity.prio_changed = 1;
		if (bfq_bfqq_busy(bfqq))
			bfqd->wr_busy_queues--;
	}

	bfq_log_bfqq(bfqd, new_bfqq, "merge_bfqqs: wr_busy %d",
		     bfqd->wr_busy_queues);

	/*
	 * Merge queues (that is, let bic redirect its requests to new_bfqq)
	 */
	bic_set_bfqq(bic, new_bfqq, true, bfqq->actuator_idx);
	bfq_mark_bfqq_coop(new_bfqq);
	/*
	 * new_bfqq now belongs to at least two bics (it is a shared queue):
	 * set new_bfqq->bic to NULL. bfqq either:
	 * - does not belong to any bic any more, and hence bfqq->bic must
	 *   be set to NULL, or
	 * - is a queue whose owning bics have already been redirected to a
	 *   different queue, hence the queue is destined to not belong to
	 *   any bic soon and bfqq->bic is already NULL (therefore the next
	 *   assignment causes no harm).
	 */
	new_bfqq->bic = NULL;
	/*
	 * If the queue is shared, the pid is the pid of one of the associated
	 * processes. Which pid depends on the exact sequence of merge events
	 * the queue underwent. So printing such a pid is useless and confusing
	 * because it reports a random pid between those of the associated
	 * processes.
	 * We mark such a queue with a pid -1, and then print SHARED instead of
	 * a pid in logging messages.
	 */
	new_bfqq->pid = -1;
	bfqq->bic = NULL;

	bfq_reassign_last_bfqq(bfqq, new_bfqq);

	bfq_release_process_ref(bfqd, bfqq);
}

static bool bfq_allow_bio_merge(struct request_queue *q, struct request *rq,
				struct bio *bio)
{
	struct bfq_data *bfqd = q->elevator->elevator_data;
	bool is_sync = op_is_sync(bio->bi_opf);
	struct bfq_queue *bfqq = bfqd->bio_bfqq, *new_bfqq;

	/*
	 * Disallow merge of a sync bio into an async request.
	 */
	if (is_sync && !rq_is_sync(rq))
		return false;

	/*
	 * Lookup the bfqq that this bio will be queued with. Allow
	 * merge only if rq is queued there.
	 */
	if (!bfqq)
		return false;

	/*
	 * We take advantage of this function to perform an early merge
	 * of the queues of possible cooperating processes.
	 */
	new_bfqq = bfq_setup_cooperator(bfqd, bfqq, bio, false, bfqd->bio_bic);
	if (new_bfqq) {
		/*
		 * bic still points to bfqq, then it has not yet been
		 * redirected to some other bfq_queue, and a queue
		 * merge between bfqq and new_bfqq can be safely
		 * fulfilled, i.e., bic can be redirected to new_bfqq
		 * and bfqq can be put.
		 */
		bfq_merge_bfqqs(bfqd, bfqd->bio_bic, bfqq,
				new_bfqq);
		/*
		 * If we get here, bio will be queued into new_queue,
		 * so use new_bfqq to decide whether bio and rq can be
		 * merged.
		 */
		bfqq = new_bfqq;

		/*
		 * Change also bqfd->bio_bfqq, as
		 * bfqd->bio_bic now points to new_bfqq, and
		 * this function may be invoked again (and then may
		 * use again bqfd->bio_bfqq).
		 */
		bfqd->bio_bfqq = bfqq;
	}

	return bfqq == RQ_BFQQ(rq);
}

/*
 * Set the maximum time for the in-service queue to consume its
 * budget. This prevents seeky processes from lowering the throughput.
 * In practice, a time-slice service scheme is used with seeky
 * processes.
 */
static void bfq_set_budget_timeout(struct bfq_data *bfqd,
				   struct bfq_queue *bfqq)
{
	unsigned int timeout_coeff;

	if (bfqq->wr_cur_max_time == bfqd->bfq_wr_rt_max_time)
		timeout_coeff = 1;
	else
		timeout_coeff = bfqq->entity.weight / bfqq->entity.orig_weight;

	bfqd->last_budget_start = ktime_get();

	bfqq->budget_timeout = jiffies +
		bfqd->bfq_timeout * timeout_coeff;
}

static void __bfq_set_in_service_queue(struct bfq_data *bfqd,
				       struct bfq_queue *bfqq)
{
	if (bfqq) {
		bfq_clear_bfqq_fifo_expire(bfqq);

		bfqd->budgets_assigned = (bfqd->budgets_assigned * 7 + 256) / 8;

		if (time_is_before_jiffies(bfqq->last_wr_start_finish) &&
		    bfqq->wr_coeff > 1 &&
		    bfqq->wr_cur_max_time == bfqd->bfq_wr_rt_max_time &&
		    time_is_before_jiffies(bfqq->budget_timeout)) {
			/*
			 * For soft real-time queues, move the start
			 * of the weight-raising period forward by the
			 * time the queue has not received any
			 * service. Otherwise, a relatively long
			 * service delay is likely to cause the
			 * weight-raising period of the queue to end,
			 * because of the short duration of the
			 * weight-raising period of a soft real-time
			 * queue.  It is worth noting that this move
			 * is not so dangerous for the other queues,
			 * because soft real-time queues are not
			 * greedy.
			 *
			 * To not add a further variable, we use the
			 * overloaded field budget_timeout to
			 * determine for how long the queue has not
			 * received service, i.e., how much time has
			 * elapsed since the queue expired. However,
			 * this is a little imprecise, because
			 * budget_timeout is set to jiffies if bfqq
			 * not only expires, but also remains with no
			 * request.
			 */
			if (time_after(bfqq->budget_timeout,
				       bfqq->last_wr_start_finish))
				bfqq->last_wr_start_finish +=
					jiffies - bfqq->budget_timeout;
			else
				bfqq->last_wr_start_finish = jiffies;
		}

		bfq_set_budget_timeout(bfqd, bfqq);
		bfq_log_bfqq(bfqd, bfqq,
			     "set_in_service_queue, cur-budget = %d",
			     bfqq->entity.budget);
	}

	bfqd->in_service_queue = bfqq;
	bfqd->in_serv_last_pos = 0;
}

/*
 * Get and set a new queue for service.
 */
static struct bfq_queue *bfq_set_in_service_queue(struct bfq_data *bfqd)
{
	struct bfq_queue *bfqq = bfq_get_next_queue(bfqd);

	__bfq_set_in_service_queue(bfqd, bfqq);
	return bfqq;
}

static void bfq_arm_slice_timer(struct bfq_data *bfqd)
{
	struct bfq_queue *bfqq = bfqd->in_service_queue;
	u32 sl;

	bfq_mark_bfqq_wait_request(bfqq);

	/*
	 * We don't want to idle for seeks, but we do want to allow
	 * fair distribution of slice time for a process doing back-to-back
	 * seeks. So allow a little bit of time for him to submit a new rq.
	 */
	sl = bfqd->bfq_slice_idle;
	/*
	 * Unless the queue is being weight-raised or the scenario is
	 * asymmetric, grant only minimum idle time if the queue
	 * is seeky. A long idling is preserved for a weight-raised
	 * queue, or, more in general, in an asymmetric scenario,
	 * because a long idling is needed for guaranteeing to a queue
	 * its reserved share of the throughput (in particular, it is
	 * needed if the queue has a higher weight than some other
	 * queue).
	 */
	if (BFQQ_SEEKY(bfqq) && bfqq->wr_coeff == 1 &&
	    !bfq_asymmetric_scenario(bfqd, bfqq))
		sl = min_t(u64, sl, BFQ_MIN_TT);
	else if (bfqq->wr_coeff > 1)
		sl = max_t(u32, sl, 20ULL * NSEC_PER_MSEC);

	bfqd->last_idling_start = ktime_get();
	bfqd->last_idling_start_jiffies = jiffies;

	hrtimer_start(&bfqd->idle_slice_timer, ns_to_ktime(sl),
		      HRTIMER_MODE_REL);
	bfqg_stats_set_start_idle_time(bfqq_group(bfqq));
}

/*
 * In autotuning mode, max_budget is dynamically recomputed as the
 * amount of sectors transferred in timeout at the estimated peak
 * rate. This enables BFQ to utilize a full timeslice with a full
 * budget, even if the in-service queue is served at peak rate. And
 * this maximises throughput with sequential workloads.
 */
static unsigned long bfq_calc_max_budget(struct bfq_data *bfqd)
{
	return (u64)bfqd->peak_rate * USEC_PER_MSEC *
		jiffies_to_msecs(bfqd->bfq_timeout)>>BFQ_RATE_SHIFT;
}

/*
 * Update parameters related to throughput and responsiveness, as a
 * function of the estimated peak rate. See comments on
 * bfq_calc_max_budget(), and on the ref_wr_duration array.
 */
static void update_thr_responsiveness_params(struct bfq_data *bfqd)
{
	if (bfqd->bfq_user_max_budget == 0) {
		bfqd->bfq_max_budget =
			bfq_calc_max_budget(bfqd);
		bfq_log(bfqd, "new max_budget = %d", bfqd->bfq_max_budget);
	}
}

static void bfq_reset_rate_computation(struct bfq_data *bfqd,
				       struct request *rq)
{
	if (rq != NULL) { /* new rq dispatch now, reset accordingly */
		bfqd->last_dispatch = bfqd->first_dispatch = ktime_get_ns();
		bfqd->peak_rate_samples = 1;
		bfqd->sequential_samples = 0;
		bfqd->tot_sectors_dispatched = bfqd->last_rq_max_size =
			blk_rq_sectors(rq);
	} else /* no new rq dispatched, just reset the number of samples */
		bfqd->peak_rate_samples = 0; /* full re-init on next disp. */

	bfq_log(bfqd,
		"reset_rate_computation at end, sample %u/%u tot_sects %llu",
		bfqd->peak_rate_samples, bfqd->sequential_samples,
		bfqd->tot_sectors_dispatched);
}

static void bfq_update_rate_reset(struct bfq_data *bfqd, struct request *rq)
{
	u32 rate, weight, divisor;

	/*
	 * For the convergence property to hold (see comments on
	 * bfq_update_peak_rate()) and for the assessment to be
	 * reliable, a minimum number of samples must be present, and
	 * a minimum amount of time must have elapsed. If not so, do
	 * not compute new rate. Just reset parameters, to get ready
	 * for a new evaluation attempt.
	 */
	if (bfqd->peak_rate_samples < BFQ_RATE_MIN_SAMPLES ||
	    bfqd->delta_from_first < BFQ_RATE_MIN_INTERVAL)
		goto reset_computation;

	/*
	 * If a new request completion has occurred after last
	 * dispatch, then, to approximate the rate at which requests
	 * have been served by the device, it is more precise to
	 * extend the observation interval to the last completion.
	 */
	bfqd->delta_from_first =
		max_t(u64, bfqd->delta_from_first,
		      bfqd->last_completion - bfqd->first_dispatch);

	/*
	 * Rate computed in sects/usec, and not sects/nsec, for
	 * precision issues.
	 */
	rate = div64_ul(bfqd->tot_sectors_dispatched<<BFQ_RATE_SHIFT,
			div_u64(bfqd->delta_from_first, NSEC_PER_USEC));

	/*
	 * Peak rate not updated if:
	 * - the percentage of sequential dispatches is below 3/4 of the
	 *   total, and rate is below the current estimated peak rate
	 * - rate is unreasonably high (> 20M sectors/sec)
	 */
	if ((bfqd->sequential_samples < (3 * bfqd->peak_rate_samples)>>2 &&
	     rate <= bfqd->peak_rate) ||
		rate > 20<<BFQ_RATE_SHIFT)
		goto reset_computation;

	/*
	 * We have to update the peak rate, at last! To this purpose,
	 * we use a low-pass filter. We compute the smoothing constant
	 * of the filter as a function of the 'weight' of the new
	 * measured rate.
	 *
	 * As can be seen in next formulas, we define this weight as a
	 * quantity proportional to how sequential the workload is,
	 * and to how long the observation time interval is.
	 *
	 * The weight runs from 0 to 8. The maximum value of the
	 * weight, 8, yields the minimum value for the smoothing
	 * constant. At this minimum value for the smoothing constant,
	 * the measured rate contributes for half of the next value of
	 * the estimated peak rate.
	 *
	 * So, the first step is to compute the weight as a function
	 * of how sequential the workload is. Note that the weight
	 * cannot reach 9, because bfqd->sequential_samples cannot
	 * become equal to bfqd->peak_rate_samples, which, in its
	 * turn, holds true because bfqd->sequential_samples is not
	 * incremented for the first sample.
	 */
	weight = (9 * bfqd->sequential_samples) / bfqd->peak_rate_samples;

	/*
	 * Second step: further refine the weight as a function of the
	 * duration of the observation interval.
	 */
	weight = min_t(u32, 8,
		       div_u64(weight * bfqd->delta_from_first,
			       BFQ_RATE_REF_INTERVAL));

	/*
	 * Divisor ranging from 10, for minimum weight, to 2, for
	 * maximum weight.
	 */
	divisor = 10 - weight;

	/*
	 * Finally, update peak rate:
	 *
	 * peak_rate = peak_rate * (divisor-1) / divisor  +  rate / divisor
	 */
	bfqd->peak_rate *= divisor-1;
	bfqd->peak_rate /= divisor;
	rate /= divisor; /* smoothing constant alpha = 1/divisor */

	bfqd->peak_rate += rate;

	/*
	 * For a very slow device, bfqd->peak_rate can reach 0 (see
	 * the minimum representable values reported in the comments
	 * on BFQ_RATE_SHIFT). Push to 1 if this happens, to avoid
	 * divisions by zero where bfqd->peak_rate is used as a
	 * divisor.
	 */
	bfqd->peak_rate = max_t(u32, 1, bfqd->peak_rate);

	update_thr_responsiveness_params(bfqd);

reset_computation:
	bfq_reset_rate_computation(bfqd, rq);
}

/*
 * Update the read/write peak rate (the main quantity used for
 * auto-tuning, see update_thr_responsiveness_params()).
 *
 * It is not trivial to estimate the peak rate (correctly): because of
 * the presence of sw and hw queues between the scheduler and the
 * device components that finally serve I/O requests, it is hard to
 * say exactly when a given dispatched request is served inside the
 * device, and for how long. As a consequence, it is hard to know
 * precisely at what rate a given set of requests is actually served
 * by the device.
 *
 * On the opposite end, the dispatch time of any request is trivially
 * available, and, from this piece of information, the "dispatch rate"
 * of requests can be immediately computed. So, the idea in the next
 * function is to use what is known, namely request dispatch times
 * (plus, when useful, request completion times), to estimate what is
 * unknown, namely in-device request service rate.
 *
 * The main issue is that, because of the above facts, the rate at
 * which a certain set of requests is dispatched over a certain time
 * interval can vary greatly with respect to the rate at which the
 * same requests are then served. But, since the size of any
 * intermediate queue is limited, and the service scheme is lossless
 * (no request is silently dropped), the following obvious convergence
 * property holds: the number of requests dispatched MUST become
 * closer and closer to the number of requests completed as the
 * observation interval grows. This is the key property used in
 * the next function to estimate the peak service rate as a function
 * of the observed dispatch rate. The function assumes to be invoked
 * on every request dispatch.
 */
static void bfq_update_peak_rate(struct bfq_data *bfqd, struct request *rq)
{
	u64 now_ns = ktime_get_ns();

	if (bfqd->peak_rate_samples == 0) { /* first dispatch */
		bfq_log(bfqd, "update_peak_rate: goto reset, samples %d",
			bfqd->peak_rate_samples);
		bfq_reset_rate_computation(bfqd, rq);
		goto update_last_values; /* will add one sample */
	}

	/*
	 * Device idle for very long: the observation interval lasting
	 * up to this dispatch cannot be a valid observation interval
	 * for computing a new peak rate (similarly to the late-
	 * completion event in bfq_completed_request()). Go to
	 * update_rate_and_reset to have the following three steps
	 * taken:
	 * - close the observation interval at the last (previous)
	 *   request dispatch or completion
	 * - compute rate, if possible, for that observation interval
	 * - start a new observation interval with this dispatch
	 */
	if (now_ns - bfqd->last_dispatch > 100*NSEC_PER_MSEC &&
	    bfqd->tot_rq_in_driver == 0)
		goto update_rate_and_reset;

	/* Update sampling information */
	bfqd->peak_rate_samples++;

	if ((bfqd->tot_rq_in_driver > 0 ||
		now_ns - bfqd->last_completion < BFQ_MIN_TT)
	    && !BFQ_RQ_SEEKY(bfqd, bfqd->last_position, rq))
		bfqd->sequential_samples++;

	bfqd->tot_sectors_dispatched += blk_rq_sectors(rq);

	/* Reset max observed rq size every 32 dispatches */
	if (likely(bfqd->peak_rate_samples % 32))
		bfqd->last_rq_max_size =
			max_t(u32, blk_rq_sectors(rq), bfqd->last_rq_max_size);
	else
		bfqd->last_rq_max_size = blk_rq_sectors(rq);

	bfqd->delta_from_first = now_ns - bfqd->first_dispatch;

	/* Target observation interval not yet reached, go on sampling */
	if (bfqd->delta_from_first < BFQ_RATE_REF_INTERVAL)
		goto update_last_values;

update_rate_and_reset:
	bfq_update_rate_reset(bfqd, rq);
update_last_values:
	bfqd->last_position = blk_rq_pos(rq) + blk_rq_sectors(rq);
	if (RQ_BFQQ(rq) == bfqd->in_service_queue)
		bfqd->in_serv_last_pos = bfqd->last_position;
	bfqd->last_dispatch = now_ns;
}

/*
 * Remove request from internal lists.
 */
static void bfq_dispatch_remove(struct request_queue *q, struct request *rq)
{
	struct bfq_queue *bfqq = RQ_BFQQ(rq);

	/*
	 * For consistency, the next instruction should have been
	 * executed after removing the request from the queue and
	 * dispatching it.  We execute instead this instruction before
	 * bfq_remove_request() (and hence introduce a temporary
	 * inconsistency), for efficiency.  In fact, should this
	 * dispatch occur for a non in-service bfqq, this anticipated
	 * increment prevents two counters related to bfqq->dispatched
	 * from risking to be, first, uselessly decremented, and then
	 * incremented again when the (new) value of bfqq->dispatched
	 * happens to be taken into account.
	 */
	bfqq->dispatched++;
	bfq_update_peak_rate(q->elevator->elevator_data, rq);

	bfq_remove_request(q, rq);
}

/*
 * There is a case where idling does not have to be performed for
 * throughput concerns, but to preserve the throughput share of
 * the process associated with bfqq.
 *
 * To introduce this case, we can note that allowing the drive
 * to enqueue more than one request at a time, and hence
 * delegating de facto final scheduling decisions to the
 * drive's internal scheduler, entails loss of control on the
 * actual request service order. In particular, the critical
 * situation is when requests from different processes happen
 * to be present, at the same time, in the internal queue(s)
 * of the drive. In such a situation, the drive, by deciding
 * the service order of the internally-queued requests, does
 * determine also the actual throughput distribution among
 * these processes. But the drive typically has no notion or
 * concern about per-process throughput distribution, and
 * makes its decisions only on a per-request basis. Therefore,
 * the service distribution enforced by the drive's internal
 * scheduler is likely to coincide with the desired throughput
 * distribution only in a completely symmetric, or favorably
 * skewed scenario where:
 * (i-a) each of these processes must get the same throughput as
 *	 the others,
 * (i-b) in case (i-a) does not hold, it holds that the process
 *       associated with bfqq must receive a lower or equal
 *	 throughput than any of the other processes;
 * (ii)  the I/O of each process has the same properties, in
 *       terms of locality (sequential or random), direction
 *       (reads or writes), request sizes, greediness
 *       (from I/O-bound to sporadic), and so on;

 * In fact, in such a scenario, the drive tends to treat the requests
 * of each process in about the same way as the requests of the
 * others, and thus to provide each of these processes with about the
 * same throughput.  This is exactly the desired throughput
 * distribution if (i-a) holds, or, if (i-b) holds instead, this is an
 * even more convenient distribution for (the process associated with)
 * bfqq.
 *
 * In contrast, in any asymmetric or unfavorable scenario, device
 * idling (I/O-dispatch plugging) is certainly needed to guarantee
 * that bfqq receives its assigned fraction of the device throughput
 * (see [1] for details).
 *
 * The problem is that idling may significantly reduce throughput with
 * certain combinations of types of I/O and devices. An important
 * example is sync random I/O on flash storage with command
 * queueing. So, unless bfqq falls in cases where idling also boosts
 * throughput, it is important to check conditions (i-a), i(-b) and
 * (ii) accurately, so as to avoid idling when not strictly needed for
 * service guarantees.
 *
 * Unfortunately, it is extremely difficult to thoroughly check
 * condition (ii). And, in case there are active groups, it becomes
 * very difficult to check conditions (i-a) and (i-b) too.  In fact,
 * if there are active groups, then, for conditions (i-a) or (i-b) to
 * become false 'indirectly', it is enough that an active group
 * contains more active processes or sub-groups than some other active
 * group. More precisely, for conditions (i-a) or (i-b) to become
 * false because of such a group, it is not even necessary that the
 * group is (still) active: it is sufficient that, even if the group
 * has become inactive, some of its descendant processes still have
 * some request already dispatched but still waiting for
 * completion. In fact, requests have still to be guaranteed their
 * share of the throughput even after being dispatched. In this
 * respect, it is easy to show that, if a group frequently becomes
 * inactive while still having in-flight requests, and if, when this
 * happens, the group is not considered in the calculation of whether
 * the scenario is asymmetric, then the group may fail to be
 * guaranteed its fair share of the throughput (basically because
 * idling may not be performed for the descendant processes of the
 * group, but it had to be).  We address this issue with the following
 * bi-modal behavior, implemented in the function
 * bfq_asymmetric_scenario().
 *
 * If there are groups with requests waiting for completion
 * (as commented above, some of these groups may even be
 * already inactive), then the scenario is tagged as
 * asymmetric, conservatively, without checking any of the
 * conditions (i-a), (i-b) or (ii). So the device is idled for bfqq.
 * This behavior matches also the fact that groups are created
 * exactly if controlling I/O is a primary concern (to
 * preserve bandwidth and latency guarantees).
 *
 * On the opposite end, if there are no groups with requests waiting
 * for completion, then only conditions (i-a) and (i-b) are actually
 * controlled, i.e., provided that conditions (i-a) or (i-b) holds,
 * idling is not performed, regardless of whether condition (ii)
 * holds.  In other words, only if conditions (i-a) and (i-b) do not
 * hold, then idling is allowed, and the device tends to be prevented
 * from queueing many requests, possibly of several processes. Since
 * there are no groups with requests waiting for completion, then, to
 * control conditions (i-a) and (i-b) it is enough to check just
 * whether all the queues with requests waiting for completion also
 * have the same weight.
 *
 * Not checking condition (ii) evidently exposes bfqq to the
 * risk of getting less throughput than its fair share.
 * However, for queues with the same weight, a further
 * mechanism, preemption, mitigates or even eliminates this
 * problem. And it does so without consequences on overall
 * throughput. This mechanism and its benefits are explained
 * in the next three paragraphs.
 *
 * Even if a queue, say Q, is expired when it remains idle, Q
 * can still preempt the new in-service queue if the next
 * request of Q arrives soon (see the comments on
 * bfq_bfqq_update_budg_for_activation). If all queues and
 * groups have the same weight, this form of preemption,
 * combined with the hole-recovery heuristic described in the
 * comments on function bfq_bfqq_update_budg_for_activation,
 * are enough to preserve a correct bandwidth distribution in
 * the mid term, even without idling. In fact, even if not
 * idling allows the internal queues of the device to contain
 * many requests, and thus to reorder requests, we can rather
 * safely assume that the internal scheduler still preserves a
 * minimum of mid-term fairness.
 *
 * More precisely, this preemption-based, idleless approach
 * provides fairness in terms of IOPS, and not sectors per
 * second. This can be seen with a simple example. Suppose
 * that there are two queues with the same weight, but that
 * the first queue receives requests of 8 sectors, while the
 * second queue receives requests of 1024 sectors. In
 * addition, suppose that each of the two queues contains at
 * most one request at a time, which implies that each queue
 * always remains idle after it is served. Finally, after
 * remaining idle, each queue receives very quickly a new
 * request. It follows that the two queues are served
 * alternatively, preempting each other if needed. This
 * implies that, although both queues have the same weight,
 * the queue with large requests receives a service that is
 * 1024/8 times as high as the service received by the other
 * queue.
 *
 * The motivation for using preemption instead of idling (for
 * queues with the same weight) is that, by not idling,
 * service guarantees are preserved (completely or at least in
 * part) without minimally sacrificing throughput. And, if
 * there is no active group, then the primary expectation for
 * this device is probably a high throughput.
 *
 * We are now left only with explaining the two sub-conditions in the
 * additional compound condition that is checked below for deciding
 * whether the scenario is asymmetric. To explain the first
 * sub-condition, we need to add that the function
 * bfq_asymmetric_scenario checks the weights of only
 * non-weight-raised queues, for efficiency reasons (see comments on
 * bfq_weights_tree_add()). Then the fact that bfqq is weight-raised
 * is checked explicitly here. More precisely, the compound condition
 * below takes into account also the fact that, even if bfqq is being
 * weight-raised, the scenario is still symmetric if all queues with
 * requests waiting for completion happen to be
 * weight-raised. Actually, we should be even more precise here, and
 * differentiate between interactive weight raising and soft real-time
 * weight raising.
 *
 * The second sub-condition checked in the compound condition is
 * whether there is a fair amount of already in-flight I/O not
 * belonging to bfqq. If so, I/O dispatching is to be plugged, for the
 * following reason. The drive may decide to serve in-flight
 * non-bfqq's I/O requests before bfqq's ones, thereby delaying the
 * arrival of new I/O requests for bfqq (recall that bfqq is sync). If
 * I/O-dispatching is not plugged, then, while bfqq remains empty, a
 * basically uncontrolled amount of I/O from other queues may be
 * dispatched too, possibly causing the service of bfqq's I/O to be
 * delayed even longer in the drive. This problem gets more and more
 * serious as the speed and the queue depth of the drive grow,
 * because, as these two quantities grow, the probability to find no
 * queue busy but many requests in flight grows too. By contrast,
 * plugging I/O dispatching minimizes the delay induced by already
 * in-flight I/O, and enables bfqq to recover the bandwidth it may
 * lose because of this delay.
 *
 * As a side note, it is worth considering that the above
 * device-idling countermeasures may however fail in the following
 * unlucky scenario: if I/O-dispatch plugging is (correctly) disabled
 * in a time period during which all symmetry sub-conditions hold, and
 * therefore the device is allowed to enqueue many requests, but at
 * some later point in time some sub-condition stops to hold, then it
 * may become impossible to make requests be served in the desired
 * order until all the requests already queued in the device have been
 * served. The last sub-condition commented above somewhat mitigates
 * this problem for weight-raised queues.
 *
 * However, as an additional mitigation for this problem, we preserve
 * plugging for a special symmetric case that may suddenly turn into
 * asymmetric: the case where only bfqq is busy. In this case, not
 * expiring bfqq does not cause any harm to any other queues in terms
 * of service guarantees. In contrast, it avoids the following unlucky
 * sequence of events: (1) bfqq is expired, (2) a new queue with a
 * lower weight than bfqq becomes busy (or more queues), (3) the new
 * queue is served until a new request arrives for bfqq, (4) when bfqq
 * is finally served, there are so many requests of the new queue in
 * the drive that the pending requests for bfqq take a lot of time to
 * be served. In particular, event (2) may case even already
 * dispatched requests of bfqq to be delayed, inside the drive. So, to
 * avoid this series of events, the scenario is preventively declared
 * as asymmetric also if bfqq is the only busy queues
 */
static bool idling_needed_for_service_guarantees(struct bfq_data *bfqd,
						 struct bfq_queue *bfqq)
{
	int tot_busy_queues = bfq_tot_busy_queues(bfqd);

	/* No point in idling for bfqq if it won't get requests any longer */
	if (unlikely(!bfqq_process_refs(bfqq)))
		return false;

	return (bfqq->wr_coeff > 1 &&
		(bfqd->wr_busy_queues < tot_busy_queues ||
		 bfqd->tot_rq_in_driver >= bfqq->dispatched + 4)) ||
		bfq_asymmetric_scenario(bfqd, bfqq) ||
		tot_busy_queues == 1;
}

static bool __bfq_bfqq_expire(struct bfq_data *bfqd, struct bfq_queue *bfqq,
			      enum bfqq_expiration reason)
{
	/*
	 * If this bfqq is shared between multiple processes, check
	 * to make sure that those processes are still issuing I/Os
	 * within the mean seek distance. If not, it may be time to
	 * break the queues apart again.
	 */
	if (bfq_bfqq_coop(bfqq) && BFQQ_SEEKY(bfqq))
		bfq_mark_bfqq_split_coop(bfqq);

	/*
	 * Consider queues with a higher finish virtual time than
	 * bfqq. If idling_needed_for_service_guarantees(bfqq) returns
	 * true, then bfqq's bandwidth would be violated if an
	 * uncontrolled amount of I/O from these queues were
	 * dispatched while bfqq is waiting for its new I/O to
	 * arrive. This is exactly what may happen if this is a forced
	 * expiration caused by a preemption attempt, and if bfqq is
	 * not re-scheduled. To prevent this from happening, re-queue
	 * bfqq if it needs I/O-dispatch plugging, even if it is
	 * empty. By doing so, bfqq is granted to be served before the
	 * above queues (provided that bfqq is of course eligible).
	 */
	if (RB_EMPTY_ROOT(&bfqq->sort_list) &&
	    !(reason == BFQQE_PREEMPTED &&
	      idling_needed_for_service_guarantees(bfqd, bfqq))) {
		if (bfqq->dispatched == 0)
			/*
			 * Overloading budget_timeout field to store
			 * the time at which the queue remains with no
			 * backlog and no outstanding request; used by
			 * the weight-raising mechanism.
			 */
			bfqq->budget_timeout = jiffies;

		bfq_del_bfqq_busy(bfqq, true);
	} else {
		bfq_requeue_bfqq(bfqd, bfqq, true);
		/*
		 * Resort priority tree of potential close cooperators.
		 * See comments on bfq_pos_tree_add_move() for the unlikely().
		 */
		if (unlikely(!bfqd->nonrot_with_queueing &&
			     !RB_EMPTY_ROOT(&bfqq->sort_list)))
			bfq_pos_tree_add_move(bfqd, bfqq);
	}

	/*
	 * All in-service entities must have been properly deactivated
	 * or requeued before executing the next function, which
	 * resets all in-service entities as no more in service. This
	 * may cause bfqq to be freed. If this happens, the next
	 * function returns true.
	 */
	return __bfq_bfqd_reset_in_service(bfqd);
}

/**
 * __bfq_bfqq_recalc_budget - try to adapt the budget to the @bfqq behavior.
 * @bfqd: device data.
 * @bfqq: queue to update.
 * @reason: reason for expiration.
 *
 * Handle the feedback on @bfqq budget at queue expiration.
 * See the body for detailed comments.
 */
static void __bfq_bfqq_recalc_budget(struct bfq_data *bfqd,
				     struct bfq_queue *bfqq,
				     enum bfqq_expiration reason)
{
	struct request *next_rq;
	int budget, min_budget;

	min_budget = bfq_min_budget(bfqd);

	if (bfqq->wr_coeff == 1)
		budget = bfqq->max_budget;
	else /*
	      * Use a constant, low budget for weight-raised queues,
	      * to help achieve a low latency. Keep it slightly higher
	      * than the minimum possible budget, to cause a little
	      * bit fewer expirations.
	      */
		budget = 2 * min_budget;

	bfq_log_bfqq(bfqd, bfqq, "recalc_budg: last budg %d, budg left %d",
		bfqq->entity.budget, bfq_bfqq_budget_left(bfqq));
	bfq_log_bfqq(bfqd, bfqq, "recalc_budg: last max_budg %d, min budg %d",
		budget, bfq_min_budget(bfqd));
	bfq_log_bfqq(bfqd, bfqq, "recalc_budg: sync %d, seeky %d",
		bfq_bfqq_sync(bfqq), BFQQ_SEEKY(bfqd->in_service_queue));

	if (bfq_bfqq_sync(bfqq) && bfqq->wr_coeff == 1) {
		switch (reason) {
		/*
		 * Caveat: in all the following cases we trade latency
		 * for throughput.
		 */
		case BFQQE_TOO_IDLE:
			/*
			 * This is the only case where we may reduce
			 * the budget: if there is no request of the
			 * process still waiting for completion, then
			 * we assume (tentatively) that the timer has
			 * expired because the batch of requests of
			 * the process could have been served with a
			 * smaller budget.  Hence, betting that
			 * process will behave in the same way when it
			 * becomes backlogged again, we reduce its
			 * next budget.  As long as we guess right,
			 * this budget cut reduces the latency
			 * experienced by the process.
			 *
			 * However, if there are still outstanding
			 * requests, then the process may have not yet
			 * issued its next request just because it is
			 * still waiting for the completion of some of
			 * the still outstanding ones.  So in this
			 * subcase we do not reduce its budget, on the
			 * contrary we increase it to possibly boost
			 * the throughput, as discussed in the
			 * comments to the BUDGET_TIMEOUT case.
			 */
			if (bfqq->dispatched > 0) /* still outstanding reqs */
				budget = min(budget * 2, bfqd->bfq_max_budget);
			else {
				if (budget > 5 * min_budget)
					budget -= 4 * min_budget;
				else
					budget = min_budget;
			}
			break;
		case BFQQE_BUDGET_TIMEOUT:
			/*
			 * We double the budget here because it gives
			 * the chance to boost the throughput if this
			 * is not a seeky process (and has bumped into
			 * this timeout because of, e.g., ZBR).
			 */
			budget = min(budget * 2, bfqd->bfq_max_budget);
			break;
		case BFQQE_BUDGET_EXHAUSTED:
			/*
			 * The process still has backlog, and did not
			 * let either the budget timeout or the disk
			 * idling timeout expire. Hence it is not
			 * seeky, has a short thinktime and may be
			 * happy with a higher budget too. So
			 * definitely increase the budget of this good
			 * candidate to boost the disk throughput.
			 */
			budget = min(budget * 4, bfqd->bfq_max_budget);
			break;
		case BFQQE_NO_MORE_REQUESTS:
			/*
			 * For queues that expire for this reason, it
			 * is particularly important to keep the
			 * budget close to the actual service they
			 * need. Doing so reduces the timestamp
			 * misalignment problem described in the
			 * comments in the body of
			 * __bfq_activate_entity. In fact, suppose
			 * that a queue systematically expires for
			 * BFQQE_NO_MORE_REQUESTS and presents a
			 * new request in time to enjoy timestamp
			 * back-shifting. The larger the budget of the
			 * queue is with respect to the service the
			 * queue actually requests in each service
			 * slot, the more times the queue can be
			 * reactivated with the same virtual finish
			 * time. It follows that, even if this finish
			 * time is pushed to the system virtual time
			 * to reduce the consequent timestamp
			 * misalignment, the queue unjustly enjoys for
			 * many re-activations a lower finish time
			 * than all newly activated queues.
			 *
			 * The service needed by bfqq is measured
			 * quite precisely by bfqq->entity.service.
			 * Since bfqq does not enjoy device idling,
			 * bfqq->entity.service is equal to the number
			 * of sectors that the process associated with
			 * bfqq requested to read/write before waiting
			 * for request completions, or blocking for
			 * other reasons.
			 */
			budget = max_t(int, bfqq->entity.service, min_budget);
			break;
		default:
			return;
		}
	} else if (!bfq_bfqq_sync(bfqq)) {
		/*
		 * Async queues get always the maximum possible
		 * budget, as for them we do not care about latency
		 * (in addition, their ability to dispatch is limited
		 * by the charging factor).
		 */
		budget = bfqd->bfq_max_budget;
	}

	bfqq->max_budget = budget;

	if (bfqd->budgets_assigned >= bfq_stats_min_budgets &&
	    !bfqd->bfq_user_max_budget)
		bfqq->max_budget = min(bfqq->max_budget, bfqd->bfq_max_budget);

	/*
	 * If there is still backlog, then assign a new budget, making
	 * sure that it is large enough for the next request.  Since
	 * the finish time of bfqq must be kept in sync with the
	 * budget, be sure to call __bfq_bfqq_expire() *after* this
	 * update.
	 *
	 * If there is no backlog, then no need to update the budget;
	 * it will be updated on the arrival of a new request.
	 */
	next_rq = bfqq->next_rq;
	if (next_rq)
		bfqq->entity.budget = max_t(unsigned long, bfqq->max_budget,
					    bfq_serv_to_charge(next_rq, bfqq));

	bfq_log_bfqq(bfqd, bfqq, "head sect: %u, new budget %d",
			next_rq ? blk_rq_sectors(next_rq) : 0,
			bfqq->entity.budget);
}

/*
 * Return true if the process associated with bfqq is "slow". The slow
 * flag is used, in addition to the budget timeout, to reduce the
 * amount of service provided to seeky processes, and thus reduce
 * their chances to lower the throughput. More details in the comments
 * on the function bfq_bfqq_expire().
 *
 * An important observation is in order: as discussed in the comments
 * on the function bfq_update_peak_rate(), with devices with internal
 * queues, it is hard if ever possible to know when and for how long
 * an I/O request is processed by the device (apart from the trivial
 * I/O pattern where a new request is dispatched only after the
 * previous one has been completed). This makes it hard to evaluate
 * the real rate at which the I/O requests of each bfq_queue are
 * served.  In fact, for an I/O scheduler like BFQ, serving a
 * bfq_queue means just dispatching its requests during its service
 * slot (i.e., until the budget of the queue is exhausted, or the
 * queue remains idle, or, finally, a timeout fires). But, during the
 * service slot of a bfq_queue, around 100 ms at most, the device may
 * be even still processing requests of bfq_queues served in previous
 * service slots. On the opposite end, the requests of the in-service
 * bfq_queue may be completed after the service slot of the queue
 * finishes.
 *
 * Anyway, unless more sophisticated solutions are used
 * (where possible), the sum of the sizes of the requests dispatched
 * during the service slot of a bfq_queue is probably the only
 * approximation available for the service received by the bfq_queue
 * during its service slot. And this sum is the quantity used in this
 * function to evaluate the I/O speed of a process.
 */
static bool bfq_bfqq_is_slow(struct bfq_data *bfqd, struct bfq_queue *bfqq,
				 bool compensate, unsigned long *delta_ms)
{
	ktime_t delta_ktime;
	u32 delta_usecs;
	bool slow = BFQQ_SEEKY(bfqq); /* if delta too short, use seekyness */

	if (!bfq_bfqq_sync(bfqq))
		return false;

	if (compensate)
		delta_ktime = bfqd->last_idling_start;
	else
		delta_ktime = ktime_get();
	delta_ktime = ktime_sub(delta_ktime, bfqd->last_budget_start);
	delta_usecs = ktime_to_us(delta_ktime);

	/* don't use too short time intervals */
	if (delta_usecs < 1000) {
		if (blk_queue_nonrot(bfqd->queue))
			 /*
			  * give same worst-case guarantees as idling
			  * for seeky
			  */
			*delta_ms = BFQ_MIN_TT / NSEC_PER_MSEC;
		else /* charge at least one seek */
			*delta_ms = bfq_slice_idle / NSEC_PER_MSEC;

		return slow;
	}

	*delta_ms = delta_usecs / USEC_PER_MSEC;

	/*
	 * Use only long (> 20ms) intervals to filter out excessive
	 * spikes in service rate estimation.
	 */
	if (delta_usecs > 20000) {
		/*
		 * Caveat for rotational devices: processes doing I/O
		 * in the slower disk zones tend to be slow(er) even
		 * if not seeky. In this respect, the estimated peak
		 * rate is likely to be an average over the disk
		 * surface. Accordingly, to not be too harsh with
		 * unlucky processes, a process is deemed slow only if
		 * its rate has been lower than half of the estimated
		 * peak rate.
		 */
		slow = bfqq->entity.service < bfqd->bfq_max_budget / 2;
	}

	bfq_log_bfqq(bfqd, bfqq, "bfq_bfqq_is_slow: slow %d", slow);

	return slow;
}

/*
 * To be deemed as soft real-time, an application must meet two
 * requirements. First, the application must not require an average
 * bandwidth higher than the approximate bandwidth required to playback or
 * record a compressed high-definition video.
 * The next function is invoked on the completion of the last request of a
 * batch, to compute the next-start time instant, soft_rt_next_start, such
 * that, if the next request of the application does not arrive before
 * soft_rt_next_start, then the above requirement on the bandwidth is met.
 *
 * The second requirement is that the request pattern of the application is
 * isochronous, i.e., that, after issuing a request or a batch of requests,
 * the application stops issuing new requests until all its pending requests
 * have been completed. After that, the application may issue a new batch,
 * and so on.
 * For this reason the next function is invoked to compute
 * soft_rt_next_start only for applications that meet this requirement,
 * whereas soft_rt_next_start is set to infinity for applications that do
 * not.
 *
 * Unfortunately, even a greedy (i.e., I/O-bound) application may
 * happen to meet, occasionally or systematically, both the above
 * bandwidth and isochrony requirements. This may happen at least in
 * the following circumstances. First, if the CPU load is high. The
 * application may stop issuing requests while the CPUs are busy
 * serving other processes, then restart, then stop again for a while,
 * and so on. The other circumstances are related to the storage
 * device: the storage device is highly loaded or reaches a low-enough
 * throughput with the I/O of the application (e.g., because the I/O
 * is random and/or the device is slow). In all these cases, the
 * I/O of the application may be simply slowed down enough to meet
 * the bandwidth and isochrony requirements. To reduce the probability
 * that greedy applications are deemed as soft real-time in these
 * corner cases, a further rule is used in the computation of
 * soft_rt_next_start: the return value of this function is forced to
 * be higher than the maximum between the following two quantities.
 *
 * (a) Current time plus: (1) the maximum time for which the arrival
 *     of a request is waited for when a sync queue becomes idle,
 *     namely bfqd->bfq_slice_idle, and (2) a few extra jiffies. We
 *     postpone for a moment the reason for adding a few extra
 *     jiffies; we get back to it after next item (b).  Lower-bounding
 *     the return value of this function with the current time plus
 *     bfqd->bfq_slice_idle tends to filter out greedy applications,
 *     because the latter issue their next request as soon as possible
 *     after the last one has been completed. In contrast, a soft
 *     real-time application spends some time processing data, after a
 *     batch of its requests has been completed.
 *
 * (b) Current value of bfqq->soft_rt_next_start. As pointed out
 *     above, greedy applications may happen to meet both the
 *     bandwidth and isochrony requirements under heavy CPU or
 *     storage-device load. In more detail, in these scenarios, these
 *     applications happen, only for limited time periods, to do I/O
 *     slowly enough to meet all the requirements described so far,
 *     including the filtering in above item (a). These slow-speed
 *     time intervals are usually interspersed between other time
 *     intervals during which these applications do I/O at a very high
 *     speed. Fortunately, exactly because of the high speed of the
 *     I/O in the high-speed intervals, the values returned by this
 *     function happen to be so high, near the end of any such
 *     high-speed interval, to be likely to fall *after* the end of
 *     the low-speed time interval that follows. These high values are
 *     stored in bfqq->soft_rt_next_start after each invocation of
 *     this function. As a consequence, if the last value of
 *     bfqq->soft_rt_next_start is constantly used to lower-bound the
 *     next value that this function may return, then, from the very
 *     beginning of a low-speed interval, bfqq->soft_rt_next_start is
 *     likely to be constantly kept so high that any I/O request
 *     issued during the low-speed interval is considered as arriving
 *     to soon for the application to be deemed as soft
 *     real-time. Then, in the high-speed interval that follows, the
 *     application will not be deemed as soft real-time, just because
 *     it will do I/O at a high speed. And so on.
 *
 * Getting back to the filtering in item (a), in the following two
 * cases this filtering might be easily passed by a greedy
 * application, if the reference quantity was just
 * bfqd->bfq_slice_idle:
 * 1) HZ is so low that the duration of a jiffy is comparable to or
 *    higher than bfqd->bfq_slice_idle. This happens, e.g., on slow
 *    devices with HZ=100. The time granularity may be so coarse
 *    that the approximation, in jiffies, of bfqd->bfq_slice_idle
 *    is rather lower than the exact value.
 * 2) jiffies, instead of increasing at a constant rate, may stop increasing
 *    for a while, then suddenly 'jump' by several units to recover the lost
 *    increments. This seems to happen, e.g., inside virtual machines.
 * To address this issue, in the filtering in (a) we do not use as a
 * reference time interval just bfqd->bfq_slice_idle, but
 * bfqd->bfq_slice_idle plus a few jiffies. In particular, we add the
 * minimum number of jiffies for which the filter seems to be quite
 * precise also in embedded systems and KVM/QEMU virtual machines.
 */
static unsigned long bfq_bfqq_softrt_next_start(struct bfq_data *bfqd,
						struct bfq_queue *bfqq)
{
	return max3(bfqq->soft_rt_next_start,
		    bfqq->last_idle_bklogged +
		    HZ * bfqq->service_from_backlogged /
		    bfqd->bfq_wr_max_softrt_rate,
		    jiffies + nsecs_to_jiffies(bfqq->bfqd->bfq_slice_idle) + 4);
}

/**
 * bfq_bfqq_expire - expire a queue.
 * @bfqd: device owning the queue.
 * @bfqq: the queue to expire.
 * @compensate: if true, compensate for the time spent idling.
 * @reason: the reason causing the expiration.
 *
 * If the process associated with bfqq does slow I/O (e.g., because it
 * issues random requests), we charge bfqq with the time it has been
 * in service instead of the service it has received (see
 * bfq_bfqq_charge_time for details on how this goal is achieved). As
 * a consequence, bfqq will typically get higher timestamps upon
 * reactivation, and hence it will be rescheduled as if it had
 * received more service than what it has actually received. In the
 * end, bfqq receives less service in proportion to how slowly its
 * associated process consumes its budgets (and hence how seriously it
 * tends to lower the throughput). In addition, this time-charging
 * strategy guarantees time fairness among slow processes. In
 * contrast, if the process associated with bfqq is not slow, we
 * charge bfqq exactly with the service it has received.
 *
 * Charging time to the first type of queues and the exact service to
 * the other has the effect of using the WF2Q+ policy to schedule the
 * former on a timeslice basis, without violating service domain
 * guarantees among the latter.
 */
void bfq_bfqq_expire(struct bfq_data *bfqd,
		     struct bfq_queue *bfqq,
		     bool compensate,
		     enum bfqq_expiration reason)
{
	bool slow;
	unsigned long delta = 0;
	struct bfq_entity *entity = &bfqq->entity;

	/*
	 * Check whether the process is slow (see bfq_bfqq_is_slow).
	 */
	slow = bfq_bfqq_is_slow(bfqd, bfqq, compensate, &delta);

	/*
	 * As above explained, charge slow (typically seeky) and
	 * timed-out queues with the time and not the service
	 * received, to favor sequential workloads.
	 *
	 * Processes doing I/O in the slower disk zones will tend to
	 * be slow(er) even if not seeky. Therefore, since the
	 * estimated peak rate is actually an average over the disk
	 * surface, these processes may timeout just for bad luck. To
	 * avoid punishing them, do not charge time to processes that
	 * succeeded in consuming at least 2/3 of their budget. This
	 * allows BFQ to preserve enough elasticity to still perform
	 * bandwidth, and not time, distribution with little unlucky
	 * or quasi-sequential processes.
	 */
	if (bfqq->wr_coeff == 1 &&
	    (slow ||
	     (reason == BFQQE_BUDGET_TIMEOUT &&
	      bfq_bfqq_budget_left(bfqq) >=  entity->budget / 3)))
		bfq_bfqq_charge_time(bfqd, bfqq, delta);

	if (bfqd->low_latency && bfqq->wr_coeff == 1)
		bfqq->last_wr_start_finish = jiffies;

	if (bfqd->low_latency && bfqd->bfq_wr_max_softrt_rate > 0 &&
	    RB_EMPTY_ROOT(&bfqq->sort_list)) {
		/*
		 * If we get here, and there are no outstanding
		 * requests, then the request pattern is isochronous
		 * (see the comments on the function
		 * bfq_bfqq_softrt_next_start()). Therefore we can
		 * compute soft_rt_next_start.
		 *
		 * If, instead, the queue still has outstanding
		 * requests, then we have to wait for the completion
		 * of all the outstanding requests to discover whether
		 * the request pattern is actually isochronous.
		 */
		if (bfqq->dispatched == 0)
			bfqq->soft_rt_next_start =
				bfq_bfqq_softrt_next_start(bfqd, bfqq);
		else if (bfqq->dispatched > 0) {
			/*
			 * Schedule an update of soft_rt_next_start to when
			 * the task may be discovered to be isochronous.
			 */
			bfq_mark_bfqq_softrt_update(bfqq);
		}
	}

	bfq_log_bfqq(bfqd, bfqq,
		"expire (%d, slow %d, num_disp %d, short_ttime %d)", reason,
		slow, bfqq->dispatched, bfq_bfqq_has_short_ttime(bfqq));

	/*
	 * bfqq expired, so no total service time needs to be computed
	 * any longer: reset state machine for measuring total service
	 * times.
	 */
	bfqd->rqs_injected = bfqd->wait_dispatch = false;
	bfqd->waited_rq = NULL;

	/*
	 * Increase, decrease or leave budget unchanged according to
	 * reason.
	 */
	__bfq_bfqq_recalc_budget(bfqd, bfqq, reason);
	if (__bfq_bfqq_expire(bfqd, bfqq, reason))
		/* bfqq is gone, no more actions on it */
		return;

	/* mark bfqq as waiting a request only if a bic still points to it */
	if (!bfq_bfqq_busy(bfqq) &&
	    reason != BFQQE_BUDGET_TIMEOUT &&
	    reason != BFQQE_BUDGET_EXHAUSTED) {
		bfq_mark_bfqq_non_blocking_wait_rq(bfqq);
		/*
		 * Not setting service to 0, because, if the next rq
		 * arrives in time, the queue will go on receiving
		 * service with this same budget (as if it never expired)
		 */
	} else
		entity->service = 0;

	/*
	 * Reset the received-service counter for every parent entity.
	 * Differently from what happens with bfqq->entity.service,
	 * the resetting of this counter never needs to be postponed
	 * for parent entities. In fact, in case bfqq may have a
	 * chance to go on being served using the last, partially
	 * consumed budget, bfqq->entity.service needs to be kept,
	 * because if bfqq then actually goes on being served using
	 * the same budget, the last value of bfqq->entity.service is
	 * needed to properly decrement bfqq->entity.budget by the
	 * portion already consumed. In contrast, it is not necessary
	 * to keep entity->service for parent entities too, because
	 * the bubble up of the new value of bfqq->entity.budget will
	 * make sure that the budgets of parent entities are correct,
	 * even in case bfqq and thus parent entities go on receiving
	 * service with the same budget.
	 */
	entity = entity->parent;
	for_each_entity(entity)
		entity->service = 0;
}

/*
 * Budget timeout is not implemented through a dedicated timer, but
 * just checked on request arrivals and completions, as well as on
 * idle timer expirations.
 */
static bool bfq_bfqq_budget_timeout(struct bfq_queue *bfqq)
{
	return time_is_before_eq_jiffies(bfqq->budget_timeout);
}

/*
 * If we expire a queue that is actively waiting (i.e., with the
 * device idled) for the arrival of a new request, then we may incur
 * the timestamp misalignment problem described in the body of the
 * function __bfq_activate_entity. Hence we return true only if this
 * condition does not hold, or if the queue is slow enough to deserve
 * only to be kicked off for preserving a high throughput.
 */
static bool bfq_may_expire_for_budg_timeout(struct bfq_queue *bfqq)
{
	bfq_log_bfqq(bfqq->bfqd, bfqq,
		"may_budget_timeout: wait_request %d left %d timeout %d",
		bfq_bfqq_wait_request(bfqq),
			bfq_bfqq_budget_left(bfqq) >=  bfqq->entity.budget / 3,
		bfq_bfqq_budget_timeout(bfqq));

	return (!bfq_bfqq_wait_request(bfqq) ||
		bfq_bfqq_budget_left(bfqq) >=  bfqq->entity.budget / 3)
		&&
		bfq_bfqq_budget_timeout(bfqq);
}

static bool idling_boosts_thr_without_issues(struct bfq_data *bfqd,
					     struct bfq_queue *bfqq)
{
	bool rot_without_queueing =
		!blk_queue_nonrot(bfqd->queue) && !bfqd->hw_tag,
		bfqq_sequential_and_IO_bound,
		idling_boosts_thr;

	/* No point in idling for bfqq if it won't get requests any longer */
	if (unlikely(!bfqq_process_refs(bfqq)))
		return false;

	bfqq_sequential_and_IO_bound = !BFQQ_SEEKY(bfqq) &&
		bfq_bfqq_IO_bound(bfqq) && bfq_bfqq_has_short_ttime(bfqq);

	/*
	 * The next variable takes into account the cases where idling
	 * boosts the throughput.
	 *
	 * The value of the variable is computed considering, first, that
	 * idling is virtually always beneficial for the throughput if:
	 * (a) the device is not NCQ-capable and rotational, or
	 * (b) regardless of the presence of NCQ, the device is rotational and
	 *     the request pattern for bfqq is I/O-bound and sequential, or
	 * (c) regardless of whether it is rotational, the device is
	 *     not NCQ-capable and the request pattern for bfqq is
	 *     I/O-bound and sequential.
	 *
	 * Secondly, and in contrast to the above item (b), idling an
	 * NCQ-capable flash-based device would not boost the
	 * throughput even with sequential I/O; rather it would lower
	 * the throughput in proportion to how fast the device
	 * is. Accordingly, the next variable is true if any of the
	 * above conditions (a), (b) or (c) is true, and, in
	 * particular, happens to be false if bfqd is an NCQ-capable
	 * flash-based device.
	 */
	idling_boosts_thr = rot_without_queueing ||
		((!blk_queue_nonrot(bfqd->queue) || !bfqd->hw_tag) &&
		 bfqq_sequential_and_IO_bound);

	/*
	 * The return value of this function is equal to that of
	 * idling_boosts_thr, unless a special case holds. In this
	 * special case, described below, idling may cause problems to
	 * weight-raised queues.
	 *
	 * When the request pool is saturated (e.g., in the presence
	 * of write hogs), if the processes associated with
	 * non-weight-raised queues ask for requests at a lower rate,
	 * then processes associated with weight-raised queues have a
	 * higher probability to get a request from the pool
	 * immediately (or at least soon) when they need one. Thus
	 * they have a higher probability to actually get a fraction
	 * of the device throughput proportional to their high
	 * weight. This is especially true with NCQ-capable drives,
	 * which enqueue several requests in advance, and further
	 * reorder internally-queued requests.
	 *
	 * For this reason, we force to false the return value if
	 * there are weight-raised busy queues. In this case, and if
	 * bfqq is not weight-raised, this guarantees that the device
	 * is not idled for bfqq (if, instead, bfqq is weight-raised,
	 * then idling will be guaranteed by another variable, see
	 * below). Combined with the timestamping rules of BFQ (see
	 * [1] for details), this behavior causes bfqq, and hence any
	 * sync non-weight-raised queue, to get a lower number of
	 * requests served, and thus to ask for a lower number of
	 * requests from the request pool, before the busy
	 * weight-raised queues get served again. This often mitigates
	 * starvation problems in the presence of heavy write
	 * workloads and NCQ, thereby guaranteeing a higher
	 * application and system responsiveness in these hostile
	 * scenarios.
	 */
	return idling_boosts_thr &&
		bfqd->wr_busy_queues == 0;
}

/*
 * For a queue that becomes empty, device idling is allowed only if
 * this function returns true for that queue. As a consequence, since
 * device idling plays a critical role for both throughput boosting
 * and service guarantees, the return value of this function plays a
 * critical role as well.
 *
 * In a nutshell, this function returns true only if idling is
 * beneficial for throughput or, even if detrimental for throughput,
 * idling is however necessary to preserve service guarantees (low
 * latency, desired throughput distribution, ...). In particular, on
 * NCQ-capable devices, this function tries to return false, so as to
 * help keep the drives' internal queues full, whenever this helps the
 * device boost the throughput without causing any service-guarantee
 * issue.
 *
 * Most of the issues taken into account to get the return value of
 * this function are not trivial. We discuss these issues in the two
 * functions providing the main pieces of information needed by this
 * function.
 */
static bool bfq_better_to_idle(struct bfq_queue *bfqq)
{
	struct bfq_data *bfqd = bfqq->bfqd;
	bool idling_boosts_thr_with_no_issue, idling_needed_for_service_guar;

	/* No point in idling for bfqq if it won't get requests any longer */
	if (unlikely(!bfqq_process_refs(bfqq)))
		return false;

	if (unlikely(bfqd->strict_guarantees))
		return true;

	/*
	 * Idling is performed only if slice_idle > 0. In addition, we
	 * do not idle if
	 * (a) bfqq is async
	 * (b) bfqq is in the idle io prio class: in this case we do
	 * not idle because we want to minimize the bandwidth that
	 * queues in this class can steal to higher-priority queues
	 */
	if (bfqd->bfq_slice_idle == 0 || !bfq_bfqq_sync(bfqq) ||
	   bfq_class_idle(bfqq))
		return false;

	idling_boosts_thr_with_no_issue =
		idling_boosts_thr_without_issues(bfqd, bfqq);

	idling_needed_for_service_guar =
		idling_needed_for_service_guarantees(bfqd, bfqq);

	/*
	 * We have now the two components we need to compute the
	 * return value of the function, which is true only if idling
	 * either boosts the throughput (without issues), or is
	 * necessary to preserve service guarantees.
	 */
	return idling_boosts_thr_with_no_issue ||
		idling_needed_for_service_guar;
}

/*
 * If the in-service queue is empty but the function bfq_better_to_idle
 * returns true, then:
 * 1) the queue must remain in service and cannot be expired, and
 * 2) the device must be idled to wait for the possible arrival of a new
 *    request for the queue.
 * See the comments on the function bfq_better_to_idle for the reasons
 * why performing device idling is the best choice to boost the throughput
 * and preserve service guarantees when bfq_better_to_idle itself
 * returns true.
 */
static bool bfq_bfqq_must_idle(struct bfq_queue *bfqq)
{
	return RB_EMPTY_ROOT(&bfqq->sort_list) && bfq_better_to_idle(bfqq);
}

/*
 * This function chooses the queue from which to pick the next extra
 * I/O request to inject, if it finds a compatible queue. See the
 * comments on bfq_update_inject_limit() for details on the injection
 * mechanism, and for the definitions of the quantities mentioned
 * below.
 */
static struct bfq_queue *
bfq_choose_bfqq_for_injection(struct bfq_data *bfqd)
{
	struct bfq_queue *bfqq, *in_serv_bfqq = bfqd->in_service_queue;
	unsigned int limit = in_serv_bfqq->inject_limit;
	int i;

	/*
	 * If
	 * - bfqq is not weight-raised and therefore does not carry
	 *   time-critical I/O,
	 * or
	 * - regardless of whether bfqq is weight-raised, bfqq has
	 *   however a long think time, during which it can absorb the
	 *   effect of an appropriate number of extra I/O requests
	 *   from other queues (see bfq_update_inject_limit for
	 *   details on the computation of this number);
	 * then injection can be performed without restrictions.
	 */
	bool in_serv_always_inject = in_serv_bfqq->wr_coeff == 1 ||
		!bfq_bfqq_has_short_ttime(in_serv_bfqq);

	/*
	 * If
	 * - the baseline total service time could not be sampled yet,
	 *   so the inject limit happens to be still 0, and
	 * - a lot of time has elapsed since the plugging of I/O
	 *   dispatching started, so drive speed is being wasted
	 *   significantly;
	 * then temporarily raise inject limit to one request.
	 */
	if (limit == 0 && in_serv_bfqq->last_serv_time_ns == 0 &&
	    bfq_bfqq_wait_request(in_serv_bfqq) &&
	    time_is_before_eq_jiffies(bfqd->last_idling_start_jiffies +
				      bfqd->bfq_slice_idle)
		)
		limit = 1;

	if (bfqd->tot_rq_in_driver >= limit)
		return NULL;

	/*
	 * Linear search of the source queue for injection; but, with
	 * a high probability, very few steps are needed to find a
	 * candidate queue, i.e., a queue with enough budget left for
	 * its next request. In fact:
	 * - BFQ dynamically updates the budget of every queue so as
	 *   to accommodate the expected backlog of the queue;
	 * - if a queue gets all its requests dispatched as injected
	 *   service, then the queue is removed from the active list
	 *   (and re-added only if it gets new requests, but then it
	 *   is assigned again enough budget for its new backlog).
	 */
	for (i = 0; i < bfqd->num_actuators; i++) {
		list_for_each_entry(bfqq, &bfqd->active_list[i], bfqq_list)
			if (!RB_EMPTY_ROOT(&bfqq->sort_list) &&
				(in_serv_always_inject || bfqq->wr_coeff > 1) &&
				bfq_serv_to_charge(bfqq->next_rq, bfqq) <=
				bfq_bfqq_budget_left(bfqq)) {
			/*
			 * Allow for only one large in-flight request
			 * on non-rotational devices, for the
			 * following reason. On non-rotationl drives,
			 * large requests take much longer than
			 * smaller requests to be served. In addition,
			 * the drive prefers to serve large requests
			 * w.r.t. to small ones, if it can choose. So,
			 * having more than one large requests queued
			 * in the drive may easily make the next first
			 * request of the in-service queue wait for so
			 * long to break bfqq's service guarantees. On
			 * the bright side, large requests let the
			 * drive reach a very high throughput, even if
			 * there is only one in-flight large request
			 * at a time.
			 */
			if (blk_queue_nonrot(bfqd->queue) &&
			    blk_rq_sectors(bfqq->next_rq) >=
			    BFQQ_SECT_THR_NONROT &&
			    bfqd->tot_rq_in_driver >= 1)
				continue;
			else {
				bfqd->rqs_injected = true;
				return bfqq;
			}
		}
	}

	return NULL;
}

static struct bfq_queue *
bfq_find_active_bfqq_for_actuator(struct bfq_data *bfqd, int idx)
{
	struct bfq_queue *bfqq;

	if (bfqd->in_service_queue &&
	    bfqd->in_service_queue->actuator_idx == idx)
		return bfqd->in_service_queue;

	list_for_each_entry(bfqq, &bfqd->active_list[idx], bfqq_list) {
		if (!RB_EMPTY_ROOT(&bfqq->sort_list) &&
			bfq_serv_to_charge(bfqq->next_rq, bfqq) <=
				bfq_bfqq_budget_left(bfqq)) {
			return bfqq;
		}
	}

	return NULL;
}

/*
 * Perform a linear scan of each actuator, until an actuator is found
 * for which the following three conditions hold: the load of the
 * actuator is below the threshold (see comments on
 * actuator_load_threshold for details) and lower than that of the
 * next actuator (comments on this extra condition below), and there
 * is a queue that contains I/O for that actuator. On success, return
 * that queue.
 *
 * Performing a plain linear scan entails a prioritization among
 * actuators. The extra condition above breaks this prioritization and
 * tends to distribute injection uniformly across actuators.
 */
static struct bfq_queue *
bfq_find_bfqq_for_underused_actuator(struct bfq_data *bfqd)
{
	int i;

	for (i = 0 ; i < bfqd->num_actuators; i++) {
		if (bfqd->rq_in_driver[i] < bfqd->actuator_load_threshold &&
		    (i == bfqd->num_actuators - 1 ||
		     bfqd->rq_in_driver[i] < bfqd->rq_in_driver[i+1])) {
			struct bfq_queue *bfqq =
				bfq_find_active_bfqq_for_actuator(bfqd, i);

			if (bfqq)
				return bfqq;
		}
	}

	return NULL;
}


/*
 * Select a queue for service.  If we have a current queue in service,
 * check whether to continue servicing it, or retrieve and set a new one.
 */
static struct bfq_queue *bfq_select_queue(struct bfq_data *bfqd)
{
	struct bfq_queue *bfqq, *inject_bfqq;
	struct request *next_rq;
	enum bfqq_expiration reason = BFQQE_BUDGET_TIMEOUT;

	bfqq = bfqd->in_service_queue;
	if (!bfqq)
		goto new_queue;

	bfq_log_bfqq(bfqd, bfqq, "select_queue: already in-service queue");

	/*
	 * Do not expire bfqq for budget timeout if bfqq may be about
	 * to enjoy device idling. The reason why, in this case, we
	 * prevent bfqq from expiring is the same as in the comments
	 * on the case where bfq_bfqq_must_idle() returns true, in
	 * bfq_completed_request().
	 */
	if (bfq_may_expire_for_budg_timeout(bfqq) &&
	    !bfq_bfqq_must_idle(bfqq))
		goto expire;

check_queue:
	/*
	 *  If some actuator is underutilized, but the in-service
	 *  queue does not contain I/O for that actuator, then try to
	 *  inject I/O for that actuator.
	 */
	inject_bfqq = bfq_find_bfqq_for_underused_actuator(bfqd);
	if (inject_bfqq && inject_bfqq != bfqq)
		return inject_bfqq;

	/*
	 * This loop is rarely executed more than once. Even when it
	 * happens, it is much more convenient to re-execute this loop
	 * than to return NULL and trigger a new dispatch to get a
	 * request served.
	 */
	next_rq = bfqq->next_rq;
	/*
	 * If bfqq has requests queued and it has enough budget left to
	 * serve them, keep the queue, otherwise expire it.
	 */
	if (next_rq) {
		if (bfq_serv_to_charge(next_rq, bfqq) >
			bfq_bfqq_budget_left(bfqq)) {
			/*
			 * Expire the queue for budget exhaustion,
			 * which makes sure that the next budget is
			 * enough to serve the next request, even if
			 * it comes from the fifo expired path.
			 */
			reason = BFQQE_BUDGET_EXHAUSTED;
			goto expire;
		} else {
			/*
			 * The idle timer may be pending because we may
			 * not disable disk idling even when a new request
			 * arrives.
			 */
			if (bfq_bfqq_wait_request(bfqq)) {
				/*
				 * If we get here: 1) at least a new request
				 * has arrived but we have not disabled the
				 * timer because the request was too small,
				 * 2) then the block layer has unplugged
				 * the device, causing the dispatch to be
				 * invoked.
				 *
				 * Since the device is unplugged, now the
				 * requests are probably large enough to
				 * provide a reasonable throughput.
				 * So we disable idling.
				 */
				bfq_clear_bfqq_wait_request(bfqq);
				hrtimer_try_to_cancel(&bfqd->idle_slice_timer);
			}
			goto keep_queue;
		}
	}

	/*
	 * No requests pending. However, if the in-service queue is idling
	 * for a new request, or has requests waiting for a completion and
	 * may idle after their completion, then keep it anyway.
	 *
	 * Yet, inject service from other queues if it boosts
	 * throughput and is possible.
	 */
	if (bfq_bfqq_wait_request(bfqq) ||
	    (bfqq->dispatched != 0 && bfq_better_to_idle(bfqq))) {
		unsigned int act_idx = bfqq->actuator_idx;
		struct bfq_queue *async_bfqq = NULL;
		struct bfq_queue *blocked_bfqq =
			!hlist_empty(&bfqq->woken_list) ?
			container_of(bfqq->woken_list.first,
				     struct bfq_queue,
				     woken_list_node)
			: NULL;

		if (bfqq->bic && bfqq->bic->bfqq[0][act_idx] &&
		    bfq_bfqq_busy(bfqq->bic->bfqq[0][act_idx]) &&
		    bfqq->bic->bfqq[0][act_idx]->next_rq)
			async_bfqq = bfqq->bic->bfqq[0][act_idx];
		/*
		 * The next four mutually-exclusive ifs decide
		 * whether to try injection, and choose the queue to
		 * pick an I/O request from.
		 *
		 * The first if checks whether the process associated
		 * with bfqq has also async I/O pending. If so, it
		 * injects such I/O unconditionally. Injecting async
		 * I/O from the same process can cause no harm to the
		 * process. On the contrary, it can only increase
		 * bandwidth and reduce latency for the process.
		 *
		 * The second if checks whether there happens to be a
		 * non-empty waker queue for bfqq, i.e., a queue whose
		 * I/O needs to be completed for bfqq to receive new
		 * I/O. This happens, e.g., if bfqq is associated with
		 * a process that does some sync. A sync generates
		 * extra blocking I/O, which must be completed before
		 * the process associated with bfqq can go on with its
		 * I/O. If the I/O of the waker queue is not served,
		 * then bfqq remains empty, and no I/O is dispatched,
		 * until the idle timeout fires for bfqq. This is
		 * likely to result in lower bandwidth and higher
		 * latencies for bfqq, and in a severe loss of total
		 * throughput. The best action to take is therefore to
		 * serve the waker queue as soon as possible. So do it
		 * (without relying on the third alternative below for
		 * eventually serving waker_bfqq's I/O; see the last
		 * paragraph for further details). This systematic
		 * injection of I/O from the waker queue does not
		 * cause any delay to bfqq's I/O. On the contrary,
		 * next bfqq's I/O is brought forward dramatically,
		 * for it is not blocked for milliseconds.
		 *
		 * The third if checks whether there is a queue woken
		 * by bfqq, and currently with pending I/O. Such a
		 * woken queue does not steal bandwidth from bfqq,
		 * because it remains soon without I/O if bfqq is not
		 * served. So there is virtually no risk of loss of
		 * bandwidth for bfqq if this woken queue has I/O
		 * dispatched while bfqq is waiting for new I/O.
		 *
		 * The fourth if checks whether bfqq is a queue for
		 * which it is better to avoid injection. It is so if
		 * bfqq delivers more throughput when served without
		 * any further I/O from other queues in the middle, or
		 * if the service times of bfqq's I/O requests both
		 * count more than overall throughput, and may be
		 * easily increased by injection (this happens if bfqq
		 * has a short think time). If none of these
		 * conditions holds, then a candidate queue for
		 * injection is looked for through
		 * bfq_choose_bfqq_for_injection(). Note that the
		 * latter may return NULL (for example if the inject
		 * limit for bfqq is currently 0).
		 *
		 * NOTE: motivation for the second alternative
		 *
		 * Thanks to the way the inject limit is updated in
		 * bfq_update_has_short_ttime(), it is rather likely
		 * that, if I/O is being plugged for bfqq and the
		 * waker queue has pending I/O requests that are
		 * blocking bfqq's I/O, then the fourth alternative
		 * above lets the waker queue get served before the
		 * I/O-plugging timeout fires. So one may deem the
		 * second alternative superfluous. It is not, because
		 * the fourth alternative may be way less effective in
		 * case of a synchronization. For two main
		 * reasons. First, throughput may be low because the
		 * inject limit may be too low to guarantee the same
		 * amount of injected I/O, from the waker queue or
		 * other queues, that the second alternative
		 * guarantees (the second alternative unconditionally
		 * injects a pending I/O request of the waker queue
		 * for each bfq_dispatch_request()). Second, with the
		 * fourth alternative, the duration of the plugging,
		 * i.e., the time before bfqq finally receives new I/O,
		 * may not be minimized, because the waker queue may
		 * happen to be served only after other queues.
		 */
		if (async_bfqq &&
		    icq_to_bic(async_bfqq->next_rq->elv.icq) == bfqq->bic &&
		    bfq_serv_to_charge(async_bfqq->next_rq, async_bfqq) <=
		    bfq_bfqq_budget_left(async_bfqq))
			bfqq = async_bfqq;
		else if (bfqq->waker_bfqq &&
			   bfq_bfqq_busy(bfqq->waker_bfqq) &&
			   bfqq->waker_bfqq->next_rq &&
			   bfq_serv_to_charge(bfqq->waker_bfqq->next_rq,
					      bfqq->waker_bfqq) <=
			   bfq_bfqq_budget_left(bfqq->waker_bfqq)
			)
			bfqq = bfqq->waker_bfqq;
		else if (blocked_bfqq &&
			   bfq_bfqq_busy(blocked_bfqq) &&
			   blocked_bfqq->next_rq &&
			   bfq_serv_to_charge(blocked_bfqq->next_rq,
					      blocked_bfqq) <=
			   bfq_bfqq_budget_left(blocked_bfqq)
			)
			bfqq = blocked_bfqq;
		else if (!idling_boosts_thr_without_issues(bfqd, bfqq) &&
			 (bfqq->wr_coeff == 1 || bfqd->wr_busy_queues > 1 ||
			  !bfq_bfqq_has_short_ttime(bfqq)))
			bfqq = bfq_choose_bfqq_for_injection(bfqd);
		else
			bfqq = NULL;

		goto keep_queue;
	}

	reason = BFQQE_NO_MORE_REQUESTS;
expire:
	bfq_bfqq_expire(bfqd, bfqq, false, reason);
new_queue:
	bfqq = bfq_set_in_service_queue(bfqd);
	if (bfqq) {
		bfq_log_bfqq(bfqd, bfqq, "select_queue: checking new queue");
		goto check_queue;
	}
keep_queue:
	if (bfqq)
		bfq_log_bfqq(bfqd, bfqq, "select_queue: returned this queue");
	else
		bfq_log(bfqd, "select_queue: no queue returned");

	return bfqq;
}

static void bfq_update_wr_data(struct bfq_data *bfqd, struct bfq_queue *bfqq)
{
	struct bfq_entity *entity = &bfqq->entity;

	if (bfqq->wr_coeff > 1) { /* queue is being weight-raised */
		bfq_log_bfqq(bfqd, bfqq,
			"raising period dur %u/%u msec, old coeff %u, w %d(%d)",
			jiffies_to_msecs(jiffies - bfqq->last_wr_start_finish),
			jiffies_to_msecs(bfqq->wr_cur_max_time),
			bfqq->wr_coeff,
			bfqq->entity.weight, bfqq->entity.orig_weight);

		if (entity->prio_changed)
			bfq_log_bfqq(bfqd, bfqq, "WARN: pending prio change");

		/*
		 * If the queue was activated in a burst, or too much
		 * time has elapsed from the beginning of this
		 * weight-raising period, then end weight raising.
		 */
		if (bfq_bfqq_in_large_burst(bfqq))
			bfq_bfqq_end_wr(bfqq);
		else if (time_is_before_jiffies(bfqq->last_wr_start_finish +
						bfqq->wr_cur_max_time)) {
			if (bfqq->wr_cur_max_time != bfqd->bfq_wr_rt_max_time ||
			time_is_before_jiffies(bfqq->wr_start_at_switch_to_srt +
					       bfq_wr_duration(bfqd))) {
				/*
				 * Either in interactive weight
				 * raising, or in soft_rt weight
				 * raising with the
				 * interactive-weight-raising period
				 * elapsed (so no switch back to
				 * interactive weight raising).
				 */
				bfq_bfqq_end_wr(bfqq);
			} else { /*
				  * soft_rt finishing while still in
				  * interactive period, switch back to
				  * interactive weight raising
				  */
				switch_back_to_interactive_wr(bfqq, bfqd);
				bfqq->entity.prio_changed = 1;
			}
		}
		if (bfqq->wr_coeff > 1 &&
		    bfqq->wr_cur_max_time != bfqd->bfq_wr_rt_max_time &&
		    bfqq->service_from_wr > max_service_from_wr) {
			/* see comments on max_service_from_wr */
			bfq_bfqq_end_wr(bfqq);
		}
	}
	/*
	 * To improve latency (for this or other queues), immediately
	 * update weight both if it must be raised and if it must be
	 * lowered. Since, entity may be on some active tree here, and
	 * might have a pending change of its ioprio class, invoke
	 * next function with the last parameter unset (see the
	 * comments on the function).
	 */
	if ((entity->weight > entity->orig_weight) != (bfqq->wr_coeff > 1))
		__bfq_entity_update_weight_prio(bfq_entity_service_tree(entity),
						entity, false);
}

/*
 * Dispatch next request from bfqq.
 */
static struct request *bfq_dispatch_rq_from_bfqq(struct bfq_data *bfqd,
						 struct bfq_queue *bfqq)
{
	struct request *rq = bfqq->next_rq;
	unsigned long service_to_charge;

	service_to_charge = bfq_serv_to_charge(rq, bfqq);

	bfq_bfqq_served(bfqq, service_to_charge);

	if (bfqq == bfqd->in_service_queue && bfqd->wait_dispatch) {
		bfqd->wait_dispatch = false;
		bfqd->waited_rq = rq;
	}

	bfq_dispatch_remove(bfqd->queue, rq);

	if (bfqq != bfqd->in_service_queue)
		return rq;

	/*
	 * If weight raising has to terminate for bfqq, then next
	 * function causes an immediate update of bfqq's weight,
	 * without waiting for next activation. As a consequence, on
	 * expiration, bfqq will be timestamped as if has never been
	 * weight-raised during this service slot, even if it has
	 * received part or even most of the service as a
	 * weight-raised queue. This inflates bfqq's timestamps, which
	 * is beneficial, as bfqq is then more willing to leave the
	 * device immediately to possible other weight-raised queues.
	 */
	bfq_update_wr_data(bfqd, bfqq);

	/*
	 * Expire bfqq, pretending that its budget expired, if bfqq
	 * belongs to CLASS_IDLE and other queues are waiting for
	 * service.
	 */
	if (bfq_tot_busy_queues(bfqd) > 1 && bfq_class_idle(bfqq))
		bfq_bfqq_expire(bfqd, bfqq, false, BFQQE_BUDGET_EXHAUSTED);

	return rq;
}

static bool bfq_has_work(struct blk_mq_hw_ctx *hctx)
{
	struct bfq_data *bfqd = hctx->queue->elevator->elevator_data;

	/*
	 * Avoiding lock: a race on bfqd->queued should cause at
	 * most a call to dispatch for nothing
	 */
	return !list_empty_careful(&bfqd->dispatch) ||
		READ_ONCE(bfqd->queued);
}

static struct request *__bfq_dispatch_request(struct blk_mq_hw_ctx *hctx)
{
	struct bfq_data *bfqd = hctx->queue->elevator->elevator_data;
	struct request *rq = NULL;
	struct bfq_queue *bfqq = NULL;

	if (!list_empty(&bfqd->dispatch)) {
		rq = list_first_entry(&bfqd->dispatch, struct request,
				      queuelist);
		list_del_init(&rq->queuelist);

		bfqq = RQ_BFQQ(rq);

		if (bfqq) {
			/*
			 * Increment counters here, because this
			 * dispatch does not follow the standard
			 * dispatch flow (where counters are
			 * incremented)
			 */
			bfqq->dispatched++;

			goto inc_in_driver_start_rq;
		}

		/*
		 * We exploit the bfq_finish_requeue_request hook to
		 * decrement tot_rq_in_driver, but
		 * bfq_finish_requeue_request will not be invoked on
		 * this request. So, to avoid unbalance, just start
		 * this request, without incrementing tot_rq_in_driver. As
		 * a negative consequence, tot_rq_in_driver is deceptively
		 * lower than it should be while this request is in
		 * service. This may cause bfq_schedule_dispatch to be
		 * invoked uselessly.
		 *
		 * As for implementing an exact solution, the
		 * bfq_finish_requeue_request hook, if defined, is
		 * probably invoked also on this request. So, by
		 * exploiting this hook, we could 1) increment
		 * tot_rq_in_driver here, and 2) decrement it in
		 * bfq_finish_requeue_request. Such a solution would
		 * let the value of the counter be always accurate,
		 * but it would entail using an extra interface
		 * function. This cost seems higher than the benefit,
		 * being the frequency of non-elevator-private
		 * requests very low.
		 */
		goto start_rq;
	}

	bfq_log(bfqd, "dispatch requests: %d busy queues",
		bfq_tot_busy_queues(bfqd));

	if (bfq_tot_busy_queues(bfqd) == 0)
		goto exit;

	/*
	 * Force device to serve one request at a time if
	 * strict_guarantees is true. Forcing this service scheme is
	 * currently the ONLY way to guarantee that the request
	 * service order enforced by the scheduler is respected by a
	 * queueing device. Otherwise the device is free even to make
	 * some unlucky request wait for as long as the device
	 * wishes.
	 *
	 * Of course, serving one request at a time may cause loss of
	 * throughput.
	 */
	if (bfqd->strict_guarantees && bfqd->tot_rq_in_driver > 0)
		goto exit;

	bfqq = bfq_select_queue(bfqd);
	if (!bfqq)
		goto exit;

	rq = bfq_dispatch_rq_from_bfqq(bfqd, bfqq);

	if (rq) {
inc_in_driver_start_rq:
		bfqd->rq_in_driver[bfqq->actuator_idx]++;
		bfqd->tot_rq_in_driver++;
start_rq:
		rq->rq_flags |= RQF_STARTED;
	}
exit:
	return rq;
}

#ifdef CONFIG_BFQ_CGROUP_DEBUG
static void bfq_update_dispatch_stats(struct request_queue *q,
				      struct request *rq,
				      struct bfq_queue *in_serv_queue,
				      bool idle_timer_disabled)
{
	struct bfq_queue *bfqq = rq ? RQ_BFQQ(rq) : NULL;

	if (!idle_timer_disabled && !bfqq)
		return;

	/*
	 * rq and bfqq are guaranteed to exist until this function
	 * ends, for the following reasons. First, rq can be
	 * dispatched to the device, and then can be completed and
	 * freed, only after this function ends. Second, rq cannot be
	 * merged (and thus freed because of a merge) any longer,
	 * because it has already started. Thus rq cannot be freed
	 * before this function ends, and, since rq has a reference to
	 * bfqq, the same guarantee holds for bfqq too.
	 *
	 * In addition, the following queue lock guarantees that
	 * bfqq_group(bfqq) exists as well.
	 */
	spin_lock_irq(&q->queue_lock);
	if (idle_timer_disabled)
		/*
		 * Since the idle timer has been disabled,
		 * in_serv_queue contained some request when
		 * __bfq_dispatch_request was invoked above, which
		 * implies that rq was picked exactly from
		 * in_serv_queue. Thus in_serv_queue == bfqq, and is
		 * therefore guaranteed to exist because of the above
		 * arguments.
		 */
		bfqg_stats_update_idle_time(bfqq_group(in_serv_queue));
	if (bfqq) {
		struct bfq_group *bfqg = bfqq_group(bfqq);

		bfqg_stats_update_avg_queue_size(bfqg);
		bfqg_stats_set_start_empty_time(bfqg);
		bfqg_stats_update_io_remove(bfqg, rq->cmd_flags);
	}
	spin_unlock_irq(&q->queue_lock);
}
#else
static inline void bfq_update_dispatch_stats(struct request_queue *q,
					     struct request *rq,
					     struct bfq_queue *in_serv_queue,
					     bool idle_timer_disabled) {}
#endif /* CONFIG_BFQ_CGROUP_DEBUG */

static struct request *bfq_dispatch_request(struct blk_mq_hw_ctx *hctx)
{
	struct bfq_data *bfqd = hctx->queue->elevator->elevator_data;
	struct request *rq;
	struct bfq_queue *in_serv_queue;
	bool waiting_rq, idle_timer_disabled = false;

	spin_lock_irq(&bfqd->lock);

	in_serv_queue = bfqd->in_service_queue;
	waiting_rq = in_serv_queue && bfq_bfqq_wait_request(in_serv_queue);

	rq = __bfq_dispatch_request(hctx);
	if (in_serv_queue == bfqd->in_service_queue) {
		idle_timer_disabled =
			waiting_rq && !bfq_bfqq_wait_request(in_serv_queue);
	}

	spin_unlock_irq(&bfqd->lock);
	bfq_update_dispatch_stats(hctx->queue, rq,
			idle_timer_disabled ? in_serv_queue : NULL,
				idle_timer_disabled);

	return rq;
}

/*
 * Task holds one reference to the queue, dropped when task exits.  Each rq
 * in-flight on this queue also holds a reference, dropped when rq is freed.
 *
 * Scheduler lock must be held here. Recall not to use bfqq after calling
 * this function on it.
 */
void bfq_put_queue(struct bfq_queue *bfqq)
{
	struct bfq_queue *item;
	struct hlist_node *n;
	struct bfq_group *bfqg = bfqq_group(bfqq);

	bfq_log_bfqq(bfqq->bfqd, bfqq, "put_queue: %p %d", bfqq, bfqq->ref);

	bfqq->ref--;
	if (bfqq->ref)
		return;

	if (!hlist_unhashed(&bfqq->burst_list_node)) {
		hlist_del_init(&bfqq->burst_list_node);
		/*
		 * Decrement also burst size after the removal, if the
		 * process associated with bfqq is exiting, and thus
		 * does not contribute to the burst any longer. This
		 * decrement helps filter out false positives of large
		 * bursts, when some short-lived process (often due to
		 * the execution of commands by some service) happens
		 * to start and exit while a complex application is
		 * starting, and thus spawning several processes that
		 * do I/O (and that *must not* be treated as a large
		 * burst, see comments on bfq_handle_burst).
		 *
		 * In particular, the decrement is performed only if:
		 * 1) bfqq is not a merged queue, because, if it is,
		 * then this free of bfqq is not triggered by the exit
		 * of the process bfqq is associated with, but exactly
		 * by the fact that bfqq has just been merged.
		 * 2) burst_size is greater than 0, to handle
		 * unbalanced decrements. Unbalanced decrements may
		 * happen in te following case: bfqq is inserted into
		 * the current burst list--without incrementing
		 * bust_size--because of a split, but the current
		 * burst list is not the burst list bfqq belonged to
		 * (see comments on the case of a split in
		 * bfq_set_request).
		 */
		if (bfqq->bic && bfqq->bfqd->burst_size > 0)
			bfqq->bfqd->burst_size--;
	}

	/*
	 * bfqq does not exist any longer, so it cannot be woken by
	 * any other queue, and cannot wake any other queue. Then bfqq
	 * must be removed from the woken list of its possible waker
	 * queue, and all queues in the woken list of bfqq must stop
	 * having a waker queue. Strictly speaking, these updates
	 * should be performed when bfqq remains with no I/O source
	 * attached to it, which happens before bfqq gets freed. In
	 * particular, this happens when the last process associated
	 * with bfqq exits or gets associated with a different
	 * queue. However, both events lead to bfqq being freed soon,
	 * and dangling references would come out only after bfqq gets
	 * freed. So these updates are done here, as a simple and safe
	 * way to handle all cases.
	 */
	/* remove bfqq from woken list */
	if (!hlist_unhashed(&bfqq->woken_list_node))
		hlist_del_init(&bfqq->woken_list_node);

	/* reset waker for all queues in woken list */
	hlist_for_each_entry_safe(item, n, &bfqq->woken_list,
				  woken_list_node) {
		item->waker_bfqq = NULL;
		hlist_del_init(&item->woken_list_node);
	}

	if (bfqq->bfqd->last_completed_rq_bfqq == bfqq)
		bfqq->bfqd->last_completed_rq_bfqq = NULL;

	kmem_cache_free(bfq_pool, bfqq);
	bfqg_and_blkg_put(bfqg);
}

static void bfq_put_stable_ref(struct bfq_queue *bfqq)
{
	bfqq->stable_ref--;
	bfq_put_queue(bfqq);
}

void bfq_put_cooperator(struct bfq_queue *bfqq)
{
	struct bfq_queue *__bfqq, *next;

	/*
	 * If this queue was scheduled to merge with another queue, be
	 * sure to drop the reference taken on that queue (and others in
	 * the merge chain). See bfq_setup_merge and bfq_merge_bfqqs.
	 */
	__bfqq = bfqq->new_bfqq;
	while (__bfqq) {
		next = __bfqq->new_bfqq;
		bfq_put_queue(__bfqq);
		__bfqq = next;
	}
}

static void bfq_exit_bfqq(struct bfq_data *bfqd, struct bfq_queue *bfqq)
{
	if (bfqq == bfqd->in_service_queue) {
		__bfq_bfqq_expire(bfqd, bfqq, BFQQE_BUDGET_TIMEOUT);
		bfq_schedule_dispatch(bfqd);
	}

	bfq_log_bfqq(bfqd, bfqq, "exit_bfqq: %p, %d", bfqq, bfqq->ref);

	bfq_put_cooperator(bfqq);

	bfq_release_process_ref(bfqd, bfqq);
}

static void bfq_exit_icq_bfqq(struct bfq_io_cq *bic, bool is_sync,
			      unsigned int actuator_idx)
{
	struct bfq_queue *bfqq = bic_to_bfqq(bic, is_sync, actuator_idx);
	struct bfq_data *bfqd;

	if (bfqq)
		bfqd = bfqq->bfqd; /* NULL if scheduler already exited */

	if (bfqq && bfqd) {
<<<<<<< HEAD
		unsigned long flags;

		spin_lock_irqsave(&bfqd->lock, flags);
		bic_set_bfqq(bic, NULL, is_sync);
		bfq_exit_bfqq(bfqd, bfqq);
		spin_unlock_irqrestore(&bfqd->lock, flags);
=======
		bic_set_bfqq(bic, NULL, is_sync, actuator_idx);
		bfq_exit_bfqq(bfqd, bfqq);
>>>>>>> eb3cdb58
	}
}

static void bfq_exit_icq(struct io_cq *icq)
{
	struct bfq_io_cq *bic = icq_to_bic(icq);
	struct bfq_data *bfqd = bic_to_bfqd(bic);
	unsigned long flags;
	unsigned int act_idx;
	/*
	 * If bfqd and thus bfqd->num_actuators is not available any
	 * longer, then cycle over all possible per-actuator bfqqs in
	 * next loop. We rely on bic being zeroed on creation, and
	 * therefore on its unused per-actuator fields being NULL.
	 */
	unsigned int num_actuators = BFQ_MAX_ACTUATORS;
	struct bfq_iocq_bfqq_data *bfqq_data = bic->bfqq_data;

	/*
	 * bfqd is NULL if scheduler already exited, and in that case
	 * this is the last time these queues are accessed.
	 */
	if (bfqd) {
		spin_lock_irqsave(&bfqd->lock, flags);
		num_actuators = bfqd->num_actuators;
	}

	for (act_idx = 0; act_idx < num_actuators; act_idx++) {
		if (bfqq_data[act_idx].stable_merge_bfqq)
			bfq_put_stable_ref(bfqq_data[act_idx].stable_merge_bfqq);

		bfq_exit_icq_bfqq(bic, true, act_idx);
		bfq_exit_icq_bfqq(bic, false, act_idx);
	}

	if (bfqd)
		spin_unlock_irqrestore(&bfqd->lock, flags);
}

/*
 * Update the entity prio values; note that the new values will not
 * be used until the next (re)activation.
 */
static void
bfq_set_next_ioprio_data(struct bfq_queue *bfqq, struct bfq_io_cq *bic)
{
	struct task_struct *tsk = current;
	int ioprio_class;
	struct bfq_data *bfqd = bfqq->bfqd;

	if (!bfqd)
		return;

	ioprio_class = IOPRIO_PRIO_CLASS(bic->ioprio);
	switch (ioprio_class) {
	default:
		pr_err("bdi %s: bfq: bad prio class %d\n",
			bdi_dev_name(bfqq->bfqd->queue->disk->bdi),
			ioprio_class);
		fallthrough;
	case IOPRIO_CLASS_NONE:
		/*
		 * No prio set, inherit CPU scheduling settings.
		 */
		bfqq->new_ioprio = task_nice_ioprio(tsk);
		bfqq->new_ioprio_class = task_nice_ioclass(tsk);
		break;
	case IOPRIO_CLASS_RT:
		bfqq->new_ioprio = IOPRIO_PRIO_DATA(bic->ioprio);
		bfqq->new_ioprio_class = IOPRIO_CLASS_RT;
		break;
	case IOPRIO_CLASS_BE:
		bfqq->new_ioprio = IOPRIO_PRIO_DATA(bic->ioprio);
		bfqq->new_ioprio_class = IOPRIO_CLASS_BE;
		break;
	case IOPRIO_CLASS_IDLE:
		bfqq->new_ioprio_class = IOPRIO_CLASS_IDLE;
		bfqq->new_ioprio = 7;
		break;
	}

	if (bfqq->new_ioprio >= IOPRIO_NR_LEVELS) {
		pr_crit("bfq_set_next_ioprio_data: new_ioprio %d\n",
			bfqq->new_ioprio);
		bfqq->new_ioprio = IOPRIO_NR_LEVELS - 1;
	}

	bfqq->entity.new_weight = bfq_ioprio_to_weight(bfqq->new_ioprio);
	bfq_log_bfqq(bfqd, bfqq, "new_ioprio %d new_weight %d",
		     bfqq->new_ioprio, bfqq->entity.new_weight);
	bfqq->entity.prio_changed = 1;
}

static struct bfq_queue *bfq_get_queue(struct bfq_data *bfqd,
				       struct bio *bio, bool is_sync,
				       struct bfq_io_cq *bic,
				       bool respawn);

static void bfq_check_ioprio_change(struct bfq_io_cq *bic, struct bio *bio)
{
	struct bfq_data *bfqd = bic_to_bfqd(bic);
	struct bfq_queue *bfqq;
	int ioprio = bic->icq.ioc->ioprio;

	/*
	 * This condition may trigger on a newly created bic, be sure to
	 * drop the lock before returning.
	 */
	if (unlikely(!bfqd) || likely(bic->ioprio == ioprio))
		return;

	bic->ioprio = ioprio;

	bfqq = bic_to_bfqq(bic, false, bfq_actuator_index(bfqd, bio));
	if (bfqq) {
		struct bfq_queue *old_bfqq = bfqq;

		bfqq = bfq_get_queue(bfqd, bio, false, bic, true);
<<<<<<< HEAD
		bic_set_bfqq(bic, bfqq, false);
=======
		bic_set_bfqq(bic, bfqq, false, bfq_actuator_index(bfqd, bio));
>>>>>>> eb3cdb58
		bfq_release_process_ref(bfqd, old_bfqq);
	}

	bfqq = bic_to_bfqq(bic, true, bfq_actuator_index(bfqd, bio));
	if (bfqq)
		bfq_set_next_ioprio_data(bfqq, bic);
}

static void bfq_init_bfqq(struct bfq_data *bfqd, struct bfq_queue *bfqq,
			  struct bfq_io_cq *bic, pid_t pid, int is_sync,
			  unsigned int act_idx)
{
	u64 now_ns = ktime_get_ns();

	bfqq->actuator_idx = act_idx;
	RB_CLEAR_NODE(&bfqq->entity.rb_node);
	INIT_LIST_HEAD(&bfqq->fifo);
	INIT_HLIST_NODE(&bfqq->burst_list_node);
	INIT_HLIST_NODE(&bfqq->woken_list_node);
	INIT_HLIST_HEAD(&bfqq->woken_list);

	bfqq->ref = 0;
	bfqq->bfqd = bfqd;

	if (bic)
		bfq_set_next_ioprio_data(bfqq, bic);

	if (is_sync) {
		/*
		 * No need to mark as has_short_ttime if in
		 * idle_class, because no device idling is performed
		 * for queues in idle class
		 */
		if (!bfq_class_idle(bfqq))
			/* tentatively mark as has_short_ttime */
			bfq_mark_bfqq_has_short_ttime(bfqq);
		bfq_mark_bfqq_sync(bfqq);
		bfq_mark_bfqq_just_created(bfqq);
	} else
		bfq_clear_bfqq_sync(bfqq);

	/* set end request to minus infinity from now */
	bfqq->ttime.last_end_request = now_ns + 1;

	bfqq->creation_time = jiffies;

	bfqq->io_start_time = now_ns;

	bfq_mark_bfqq_IO_bound(bfqq);

	bfqq->pid = pid;

	/* Tentative initial value to trade off between thr and lat */
	bfqq->max_budget = (2 * bfq_max_budget(bfqd)) / 3;
	bfqq->budget_timeout = bfq_smallest_from_now();

	bfqq->wr_coeff = 1;
	bfqq->last_wr_start_finish = jiffies;
	bfqq->wr_start_at_switch_to_srt = bfq_smallest_from_now();
	bfqq->split_time = bfq_smallest_from_now();

	/*
	 * To not forget the possibly high bandwidth consumed by a
	 * process/queue in the recent past,
	 * bfq_bfqq_softrt_next_start() returns a value at least equal
	 * to the current value of bfqq->soft_rt_next_start (see
	 * comments on bfq_bfqq_softrt_next_start).  Set
	 * soft_rt_next_start to now, to mean that bfqq has consumed
	 * no bandwidth so far.
	 */
	bfqq->soft_rt_next_start = jiffies;

	/* first request is almost certainly seeky */
	bfqq->seek_history = 1;

	bfqq->decrease_time_jif = jiffies;
}

static struct bfq_queue **bfq_async_queue_prio(struct bfq_data *bfqd,
					       struct bfq_group *bfqg,
					       int ioprio_class, int ioprio, int act_idx)
{
	switch (ioprio_class) {
	case IOPRIO_CLASS_RT:
		return &bfqg->async_bfqq[0][ioprio][act_idx];
	case IOPRIO_CLASS_NONE:
		ioprio = IOPRIO_BE_NORM;
		fallthrough;
	case IOPRIO_CLASS_BE:
		return &bfqg->async_bfqq[1][ioprio][act_idx];
	case IOPRIO_CLASS_IDLE:
		return &bfqg->async_idle_bfqq[act_idx];
	default:
		return NULL;
	}
}

static struct bfq_queue *
bfq_do_early_stable_merge(struct bfq_data *bfqd, struct bfq_queue *bfqq,
			  struct bfq_io_cq *bic,
			  struct bfq_queue *last_bfqq_created)
{
	unsigned int a_idx = last_bfqq_created->actuator_idx;
	struct bfq_queue *new_bfqq =
		bfq_setup_merge(bfqq, last_bfqq_created);

	if (!new_bfqq)
		return bfqq;

	if (new_bfqq->bic)
		new_bfqq->bic->bfqq_data[a_idx].stably_merged = true;
	bic->bfqq_data[a_idx].stably_merged = true;

	/*
	 * Reusing merge functions. This implies that
	 * bfqq->bic must be set too, for
	 * bfq_merge_bfqqs to correctly save bfqq's
	 * state before killing it.
	 */
	bfqq->bic = bic;
	bfq_merge_bfqqs(bfqd, bic, bfqq, new_bfqq);

	return new_bfqq;
}

/*
 * Many throughput-sensitive workloads are made of several parallel
 * I/O flows, with all flows generated by the same application, or
 * more generically by the same task (e.g., system boot). The most
 * counterproductive action with these workloads is plugging I/O
 * dispatch when one of the bfq_queues associated with these flows
 * remains temporarily empty.
 *
 * To avoid this plugging, BFQ has been using a burst-handling
 * mechanism for years now. This mechanism has proven effective for
 * throughput, and not detrimental for service guarantees. The
 * following function pushes this mechanism a little bit further,
 * basing on the following two facts.
 *
 * First, all the I/O flows of a the same application or task
 * contribute to the execution/completion of that common application
 * or task. So the performance figures that matter are total
 * throughput of the flows and task-wide I/O latency.  In particular,
 * these flows do not need to be protected from each other, in terms
 * of individual bandwidth or latency.
 *
 * Second, the above fact holds regardless of the number of flows.
 *
 * Putting these two facts together, this commits merges stably the
 * bfq_queues associated with these I/O flows, i.e., with the
 * processes that generate these IO/ flows, regardless of how many the
 * involved processes are.
 *
 * To decide whether a set of bfq_queues is actually associated with
 * the I/O flows of a common application or task, and to merge these
 * queues stably, this function operates as follows: given a bfq_queue,
 * say Q2, currently being created, and the last bfq_queue, say Q1,
 * created before Q2, Q2 is merged stably with Q1 if
 * - very little time has elapsed since when Q1 was created
 * - Q2 has the same ioprio as Q1
 * - Q2 belongs to the same group as Q1
 *
 * Merging bfq_queues also reduces scheduling overhead. A fio test
 * with ten random readers on /dev/nullb shows a throughput boost of
 * 40%, with a quadcore. Since BFQ's execution time amounts to ~50% of
 * the total per-request processing time, the above throughput boost
 * implies that BFQ's overhead is reduced by more than 50%.
 *
 * This new mechanism most certainly obsoletes the current
 * burst-handling heuristics. We keep those heuristics for the moment.
 */
static struct bfq_queue *bfq_do_or_sched_stable_merge(struct bfq_data *bfqd,
						      struct bfq_queue *bfqq,
						      struct bfq_io_cq *bic)
{
	struct bfq_queue **source_bfqq = bfqq->entity.parent ?
		&bfqq->entity.parent->last_bfqq_created :
		&bfqd->last_bfqq_created;

	struct bfq_queue *last_bfqq_created = *source_bfqq;

	/*
	 * If last_bfqq_created has not been set yet, then init it. If
	 * it has been set already, but too long ago, then move it
	 * forward to bfqq. Finally, move also if bfqq belongs to a
	 * different group than last_bfqq_created, or if bfqq has a
	 * different ioprio, ioprio_class or actuator_idx. If none of
	 * these conditions holds true, then try an early stable merge
	 * or schedule a delayed stable merge. As for the condition on
	 * actuator_idx, the reason is that, if queues associated with
	 * different actuators are merged, then control is lost on
	 * each actuator. Therefore some actuator may be
	 * underutilized, and throughput may decrease.
	 *
	 * A delayed merge is scheduled (instead of performing an
	 * early merge), in case bfqq might soon prove to be more
	 * throughput-beneficial if not merged. Currently this is
	 * possible only if bfqd is rotational with no queueing. For
	 * such a drive, not merging bfqq is better for throughput if
	 * bfqq happens to contain sequential I/O. So, we wait a
	 * little bit for enough I/O to flow through bfqq. After that,
	 * if such an I/O is sequential, then the merge is
	 * canceled. Otherwise the merge is finally performed.
	 */
	if (!last_bfqq_created ||
	    time_before(last_bfqq_created->creation_time +
			msecs_to_jiffies(bfq_activation_stable_merging),
			bfqq->creation_time) ||
		bfqq->entity.parent != last_bfqq_created->entity.parent ||
		bfqq->ioprio != last_bfqq_created->ioprio ||
		bfqq->ioprio_class != last_bfqq_created->ioprio_class ||
		bfqq->actuator_idx != last_bfqq_created->actuator_idx)
		*source_bfqq = bfqq;
	else if (time_after_eq(last_bfqq_created->creation_time +
				 bfqd->bfq_burst_interval,
				 bfqq->creation_time)) {
		if (likely(bfqd->nonrot_with_queueing))
			/*
			 * With this type of drive, leaving
			 * bfqq alone may provide no
			 * throughput benefits compared with
			 * merging bfqq. So merge bfqq now.
			 */
			bfqq = bfq_do_early_stable_merge(bfqd, bfqq,
							 bic,
							 last_bfqq_created);
		else { /* schedule tentative stable merge */
			/*
			 * get reference on last_bfqq_created,
			 * to prevent it from being freed,
			 * until we decide whether to merge
			 */
			last_bfqq_created->ref++;
			/*
			 * need to keep track of stable refs, to
			 * compute process refs correctly
			 */
			last_bfqq_created->stable_ref++;
			/*
			 * Record the bfqq to merge to.
			 */
			bic->bfqq_data[last_bfqq_created->actuator_idx].stable_merge_bfqq =
				last_bfqq_created;
		}
	}

	return bfqq;
}


static struct bfq_queue *bfq_get_queue(struct bfq_data *bfqd,
				       struct bio *bio, bool is_sync,
				       struct bfq_io_cq *bic,
				       bool respawn)
{
	const int ioprio = IOPRIO_PRIO_DATA(bic->ioprio);
	const int ioprio_class = IOPRIO_PRIO_CLASS(bic->ioprio);
	struct bfq_queue **async_bfqq = NULL;
	struct bfq_queue *bfqq;
	struct bfq_group *bfqg;

	bfqg = bfq_bio_bfqg(bfqd, bio);
	if (!is_sync) {
		async_bfqq = bfq_async_queue_prio(bfqd, bfqg, ioprio_class,
						  ioprio,
						  bfq_actuator_index(bfqd, bio));
		bfqq = *async_bfqq;
		if (bfqq)
			goto out;
	}

	bfqq = kmem_cache_alloc_node(bfq_pool,
				     GFP_NOWAIT | __GFP_ZERO | __GFP_NOWARN,
				     bfqd->queue->node);

	if (bfqq) {
		bfq_init_bfqq(bfqd, bfqq, bic, current->pid,
			      is_sync, bfq_actuator_index(bfqd, bio));
		bfq_init_entity(&bfqq->entity, bfqg);
		bfq_log_bfqq(bfqd, bfqq, "allocated");
	} else {
		bfqq = &bfqd->oom_bfqq;
		bfq_log_bfqq(bfqd, bfqq, "using oom bfqq");
		goto out;
	}

	/*
	 * Pin the queue now that it's allocated, scheduler exit will
	 * prune it.
	 */
	if (async_bfqq) {
		bfqq->ref++; /*
			      * Extra group reference, w.r.t. sync
			      * queue. This extra reference is removed
			      * only if bfqq->bfqg disappears, to
			      * guarantee that this queue is not freed
			      * until its group goes away.
			      */
		bfq_log_bfqq(bfqd, bfqq, "get_queue, bfqq not in async: %p, %d",
			     bfqq, bfqq->ref);
		*async_bfqq = bfqq;
	}

out:
	bfqq->ref++; /* get a process reference to this queue */

	if (bfqq != &bfqd->oom_bfqq && is_sync && !respawn)
		bfqq = bfq_do_or_sched_stable_merge(bfqd, bfqq, bic);
	return bfqq;
}

static void bfq_update_io_thinktime(struct bfq_data *bfqd,
				    struct bfq_queue *bfqq)
{
	struct bfq_ttime *ttime = &bfqq->ttime;
	u64 elapsed;

	/*
	 * We are really interested in how long it takes for the queue to
	 * become busy when there is no outstanding IO for this queue. So
	 * ignore cases when the bfq queue has already IO queued.
	 */
	if (bfqq->dispatched || bfq_bfqq_busy(bfqq))
		return;
	elapsed = ktime_get_ns() - bfqq->ttime.last_end_request;
	elapsed = min_t(u64, elapsed, 2ULL * bfqd->bfq_slice_idle);

	ttime->ttime_samples = (7*ttime->ttime_samples + 256) / 8;
	ttime->ttime_total = div_u64(7*ttime->ttime_total + 256*elapsed,  8);
	ttime->ttime_mean = div64_ul(ttime->ttime_total + 128,
				     ttime->ttime_samples);
}

static void
bfq_update_io_seektime(struct bfq_data *bfqd, struct bfq_queue *bfqq,
		       struct request *rq)
{
	bfqq->seek_history <<= 1;
	bfqq->seek_history |= BFQ_RQ_SEEKY(bfqd, bfqq->last_request_pos, rq);

	if (bfqq->wr_coeff > 1 &&
	    bfqq->wr_cur_max_time == bfqd->bfq_wr_rt_max_time &&
	    BFQQ_TOTALLY_SEEKY(bfqq)) {
		if (time_is_before_jiffies(bfqq->wr_start_at_switch_to_srt +
					   bfq_wr_duration(bfqd))) {
			/*
			 * In soft_rt weight raising with the
			 * interactive-weight-raising period
			 * elapsed (so no switch back to
			 * interactive weight raising).
			 */
			bfq_bfqq_end_wr(bfqq);
		} else { /*
			  * stopping soft_rt weight raising
			  * while still in interactive period,
			  * switch back to interactive weight
			  * raising
			  */
			switch_back_to_interactive_wr(bfqq, bfqd);
			bfqq->entity.prio_changed = 1;
		}
	}
}

static void bfq_update_has_short_ttime(struct bfq_data *bfqd,
				       struct bfq_queue *bfqq,
				       struct bfq_io_cq *bic)
{
	bool has_short_ttime = true, state_changed;

	/*
	 * No need to update has_short_ttime if bfqq is async or in
	 * idle io prio class, or if bfq_slice_idle is zero, because
	 * no device idling is performed for bfqq in this case.
	 */
	if (!bfq_bfqq_sync(bfqq) || bfq_class_idle(bfqq) ||
	    bfqd->bfq_slice_idle == 0)
		return;

	/* Idle window just restored, statistics are meaningless. */
	if (time_is_after_eq_jiffies(bfqq->split_time +
				     bfqd->bfq_wr_min_idle_time))
		return;

	/* Think time is infinite if no process is linked to
	 * bfqq. Otherwise check average think time to decide whether
	 * to mark as has_short_ttime. To this goal, compare average
	 * think time with half the I/O-plugging timeout.
	 */
	if (atomic_read(&bic->icq.ioc->active_ref) == 0 ||
	    (bfq_sample_valid(bfqq->ttime.ttime_samples) &&
	     bfqq->ttime.ttime_mean > bfqd->bfq_slice_idle>>1))
		has_short_ttime = false;

	state_changed = has_short_ttime != bfq_bfqq_has_short_ttime(bfqq);

	if (has_short_ttime)
		bfq_mark_bfqq_has_short_ttime(bfqq);
	else
		bfq_clear_bfqq_has_short_ttime(bfqq);

	/*
	 * Until the base value for the total service time gets
	 * finally computed for bfqq, the inject limit does depend on
	 * the think-time state (short|long). In particular, the limit
	 * is 0 or 1 if the think time is deemed, respectively, as
	 * short or long (details in the comments in
	 * bfq_update_inject_limit()). Accordingly, the next
	 * instructions reset the inject limit if the think-time state
	 * has changed and the above base value is still to be
	 * computed.
	 *
	 * However, the reset is performed only if more than 100 ms
	 * have elapsed since the last update of the inject limit, or
	 * (inclusive) if the change is from short to long think
	 * time. The reason for this waiting is as follows.
	 *
	 * bfqq may have a long think time because of a
	 * synchronization with some other queue, i.e., because the
	 * I/O of some other queue may need to be completed for bfqq
	 * to receive new I/O. Details in the comments on the choice
	 * of the queue for injection in bfq_select_queue().
	 *
	 * As stressed in those comments, if such a synchronization is
	 * actually in place, then, without injection on bfqq, the
	 * blocking I/O cannot happen to served while bfqq is in
	 * service. As a consequence, if bfqq is granted
	 * I/O-dispatch-plugging, then bfqq remains empty, and no I/O
	 * is dispatched, until the idle timeout fires. This is likely
	 * to result in lower bandwidth and higher latencies for bfqq,
	 * and in a severe loss of total throughput.
	 *
	 * On the opposite end, a non-zero inject limit may allow the
	 * I/O that blocks bfqq to be executed soon, and therefore
	 * bfqq to receive new I/O soon.
	 *
	 * But, if the blocking gets actually eliminated, then the
	 * next think-time sample for bfqq may be very low. This in
	 * turn may cause bfqq's think time to be deemed
	 * short. Without the 100 ms barrier, this new state change
	 * would cause the body of the next if to be executed
	 * immediately. But this would set to 0 the inject
	 * limit. Without injection, the blocking I/O would cause the
	 * think time of bfqq to become long again, and therefore the
	 * inject limit to be raised again, and so on. The only effect
	 * of such a steady oscillation between the two think-time
	 * states would be to prevent effective injection on bfqq.
	 *
	 * In contrast, if the inject limit is not reset during such a
	 * long time interval as 100 ms, then the number of short
	 * think time samples can grow significantly before the reset
	 * is performed. As a consequence, the think time state can
	 * become stable before the reset. Therefore there will be no
	 * state change when the 100 ms elapse, and no reset of the
	 * inject limit. The inject limit remains steadily equal to 1
	 * both during and after the 100 ms. So injection can be
	 * performed at all times, and throughput gets boosted.
	 *
	 * An inject limit equal to 1 is however in conflict, in
	 * general, with the fact that the think time of bfqq is
	 * short, because injection may be likely to delay bfqq's I/O
	 * (as explained in the comments in
	 * bfq_update_inject_limit()). But this does not happen in
	 * this special case, because bfqq's low think time is due to
	 * an effective handling of a synchronization, through
	 * injection. In this special case, bfqq's I/O does not get
	 * delayed by injection; on the contrary, bfqq's I/O is
	 * brought forward, because it is not blocked for
	 * milliseconds.
	 *
	 * In addition, serving the blocking I/O much sooner, and much
	 * more frequently than once per I/O-plugging timeout, makes
	 * it much quicker to detect a waker queue (the concept of
	 * waker queue is defined in the comments in
	 * bfq_add_request()). This makes it possible to start sooner
	 * to boost throughput more effectively, by injecting the I/O
	 * of the waker queue unconditionally on every
	 * bfq_dispatch_request().
	 *
	 * One last, important benefit of not resetting the inject
	 * limit before 100 ms is that, during this time interval, the
	 * base value for the total service time is likely to get
	 * finally computed for bfqq, freeing the inject limit from
	 * its relation with the think time.
	 */
	if (state_changed && bfqq->last_serv_time_ns == 0 &&
	    (time_is_before_eq_jiffies(bfqq->decrease_time_jif +
				      msecs_to_jiffies(100)) ||
	     !has_short_ttime))
		bfq_reset_inject_limit(bfqd, bfqq);
}

/*
 * Called when a new fs request (rq) is added to bfqq.  Check if there's
 * something we should do about it.
 */
static void bfq_rq_enqueued(struct bfq_data *bfqd, struct bfq_queue *bfqq,
			    struct request *rq)
{
	if (rq->cmd_flags & REQ_META)
		bfqq->meta_pending++;

	bfqq->last_request_pos = blk_rq_pos(rq) + blk_rq_sectors(rq);

	if (bfqq == bfqd->in_service_queue && bfq_bfqq_wait_request(bfqq)) {
		bool small_req = bfqq->queued[rq_is_sync(rq)] == 1 &&
				 blk_rq_sectors(rq) < 32;
		bool budget_timeout = bfq_bfqq_budget_timeout(bfqq);

		/*
		 * There is just this request queued: if
		 * - the request is small, and
		 * - we are idling to boost throughput, and
		 * - the queue is not to be expired,
		 * then just exit.
		 *
		 * In this way, if the device is being idled to wait
		 * for a new request from the in-service queue, we
		 * avoid unplugging the device and committing the
		 * device to serve just a small request. In contrast
		 * we wait for the block layer to decide when to
		 * unplug the device: hopefully, new requests will be
		 * merged to this one quickly, then the device will be
		 * unplugged and larger requests will be dispatched.
		 */
		if (small_req && idling_boosts_thr_without_issues(bfqd, bfqq) &&
		    !budget_timeout)
			return;

		/*
		 * A large enough request arrived, or idling is being
		 * performed to preserve service guarantees, or
		 * finally the queue is to be expired: in all these
		 * cases disk idling is to be stopped, so clear
		 * wait_request flag and reset timer.
		 */
		bfq_clear_bfqq_wait_request(bfqq);
		hrtimer_try_to_cancel(&bfqd->idle_slice_timer);

		/*
		 * The queue is not empty, because a new request just
		 * arrived. Hence we can safely expire the queue, in
		 * case of budget timeout, without risking that the
		 * timestamps of the queue are not updated correctly.
		 * See [1] for more details.
		 */
		if (budget_timeout)
			bfq_bfqq_expire(bfqd, bfqq, false,
					BFQQE_BUDGET_TIMEOUT);
	}
}

static void bfqq_request_allocated(struct bfq_queue *bfqq)
{
	struct bfq_entity *entity = &bfqq->entity;

	for_each_entity(entity)
		entity->allocated++;
}

static void bfqq_request_freed(struct bfq_queue *bfqq)
{
	struct bfq_entity *entity = &bfqq->entity;

	for_each_entity(entity)
		entity->allocated--;
}

/* returns true if it causes the idle timer to be disabled */
static bool __bfq_insert_request(struct bfq_data *bfqd, struct request *rq)
{
	struct bfq_queue *bfqq = RQ_BFQQ(rq),
		*new_bfqq = bfq_setup_cooperator(bfqd, bfqq, rq, true,
						 RQ_BIC(rq));
	bool waiting, idle_timer_disabled = false;

	if (new_bfqq) {
		/*
		 * Release the request's reference to the old bfqq
		 * and make sure one is taken to the shared queue.
		 */
		bfqq_request_allocated(new_bfqq);
		bfqq_request_freed(bfqq);
		new_bfqq->ref++;
		/*
		 * If the bic associated with the process
		 * issuing this request still points to bfqq
		 * (and thus has not been already redirected
		 * to new_bfqq or even some other bfq_queue),
		 * then complete the merge and redirect it to
		 * new_bfqq.
		 */
		if (bic_to_bfqq(RQ_BIC(rq), true,
				bfq_actuator_index(bfqd, rq->bio)) == bfqq)
			bfq_merge_bfqqs(bfqd, RQ_BIC(rq),
					bfqq, new_bfqq);

		bfq_clear_bfqq_just_created(bfqq);
		/*
		 * rq is about to be enqueued into new_bfqq,
		 * release rq reference on bfqq
		 */
		bfq_put_queue(bfqq);
		rq->elv.priv[1] = new_bfqq;
		bfqq = new_bfqq;
	}

	bfq_update_io_thinktime(bfqd, bfqq);
	bfq_update_has_short_ttime(bfqd, bfqq, RQ_BIC(rq));
	bfq_update_io_seektime(bfqd, bfqq, rq);

	waiting = bfqq && bfq_bfqq_wait_request(bfqq);
	bfq_add_request(rq);
	idle_timer_disabled = waiting && !bfq_bfqq_wait_request(bfqq);

	rq->fifo_time = ktime_get_ns() + bfqd->bfq_fifo_expire[rq_is_sync(rq)];
	list_add_tail(&rq->queuelist, &bfqq->fifo);

	bfq_rq_enqueued(bfqd, bfqq, rq);

	return idle_timer_disabled;
}

#ifdef CONFIG_BFQ_CGROUP_DEBUG
static void bfq_update_insert_stats(struct request_queue *q,
				    struct bfq_queue *bfqq,
				    bool idle_timer_disabled,
				    blk_opf_t cmd_flags)
{
	if (!bfqq)
		return;

	/*
	 * bfqq still exists, because it can disappear only after
	 * either it is merged with another queue, or the process it
	 * is associated with exits. But both actions must be taken by
	 * the same process currently executing this flow of
	 * instructions.
	 *
	 * In addition, the following queue lock guarantees that
	 * bfqq_group(bfqq) exists as well.
	 */
	spin_lock_irq(&q->queue_lock);
	bfqg_stats_update_io_add(bfqq_group(bfqq), bfqq, cmd_flags);
	if (idle_timer_disabled)
		bfqg_stats_update_idle_time(bfqq_group(bfqq));
	spin_unlock_irq(&q->queue_lock);
}
#else
static inline void bfq_update_insert_stats(struct request_queue *q,
					   struct bfq_queue *bfqq,
					   bool idle_timer_disabled,
					   blk_opf_t cmd_flags) {}
#endif /* CONFIG_BFQ_CGROUP_DEBUG */

static struct bfq_queue *bfq_init_rq(struct request *rq);

static void bfq_insert_request(struct blk_mq_hw_ctx *hctx, struct request *rq,
			       blk_insert_t flags)
{
	struct request_queue *q = hctx->queue;
	struct bfq_data *bfqd = q->elevator->elevator_data;
	struct bfq_queue *bfqq;
	bool idle_timer_disabled = false;
	blk_opf_t cmd_flags;
	LIST_HEAD(free);

#ifdef CONFIG_BFQ_GROUP_IOSCHED
	if (!cgroup_subsys_on_dfl(io_cgrp_subsys) && rq->bio)
		bfqg_stats_update_legacy_io(q, rq);
#endif
	spin_lock_irq(&bfqd->lock);
	bfqq = bfq_init_rq(rq);
	if (blk_mq_sched_try_insert_merge(q, rq, &free)) {
		spin_unlock_irq(&bfqd->lock);
		blk_mq_free_requests(&free);
		return;
	}

	trace_block_rq_insert(rq);

<<<<<<< HEAD
	if (!bfqq || at_head) {
		if (at_head)
			list_add(&rq->queuelist, &bfqd->dispatch);
		else
			list_add_tail(&rq->queuelist, &bfqd->dispatch);
=======
	if (flags & BLK_MQ_INSERT_AT_HEAD) {
		list_add(&rq->queuelist, &bfqd->dispatch);
	} else if (!bfqq) {
		list_add_tail(&rq->queuelist, &bfqd->dispatch);
>>>>>>> eb3cdb58
	} else {
		idle_timer_disabled = __bfq_insert_request(bfqd, rq);
		/*
		 * Update bfqq, because, if a queue merge has occurred
		 * in __bfq_insert_request, then rq has been
		 * redirected into a new queue.
		 */
		bfqq = RQ_BFQQ(rq);

		if (rq_mergeable(rq)) {
			elv_rqhash_add(q, rq);
			if (!q->last_merge)
				q->last_merge = rq;
		}
	}

	/*
	 * Cache cmd_flags before releasing scheduler lock, because rq
	 * may disappear afterwards (for example, because of a request
	 * merge).
	 */
	cmd_flags = rq->cmd_flags;
	spin_unlock_irq(&bfqd->lock);

	bfq_update_insert_stats(q, bfqq, idle_timer_disabled,
				cmd_flags);
}

static void bfq_insert_requests(struct blk_mq_hw_ctx *hctx,
				struct list_head *list,
				blk_insert_t flags)
{
	while (!list_empty(list)) {
		struct request *rq;

		rq = list_first_entry(list, struct request, queuelist);
		list_del_init(&rq->queuelist);
		bfq_insert_request(hctx, rq, flags);
	}
}

static void bfq_update_hw_tag(struct bfq_data *bfqd)
{
	struct bfq_queue *bfqq = bfqd->in_service_queue;

	bfqd->max_rq_in_driver = max_t(int, bfqd->max_rq_in_driver,
				       bfqd->tot_rq_in_driver);

	if (bfqd->hw_tag == 1)
		return;

	/*
	 * This sample is valid if the number of outstanding requests
	 * is large enough to allow a queueing behavior.  Note that the
	 * sum is not exact, as it's not taking into account deactivated
	 * requests.
	 */
	if (bfqd->tot_rq_in_driver + bfqd->queued <= BFQ_HW_QUEUE_THRESHOLD)
		return;

	/*
	 * If active queue hasn't enough requests and can idle, bfq might not
	 * dispatch sufficient requests to hardware. Don't zero hw_tag in this
	 * case
	 */
	if (bfqq && bfq_bfqq_has_short_ttime(bfqq) &&
	    bfqq->dispatched + bfqq->queued[0] + bfqq->queued[1] <
	    BFQ_HW_QUEUE_THRESHOLD &&
	    bfqd->tot_rq_in_driver < BFQ_HW_QUEUE_THRESHOLD)
		return;

	if (bfqd->hw_tag_samples++ < BFQ_HW_QUEUE_SAMPLES)
		return;

	bfqd->hw_tag = bfqd->max_rq_in_driver > BFQ_HW_QUEUE_THRESHOLD;
	bfqd->max_rq_in_driver = 0;
	bfqd->hw_tag_samples = 0;

	bfqd->nonrot_with_queueing =
		blk_queue_nonrot(bfqd->queue) && bfqd->hw_tag;
}

static void bfq_completed_request(struct bfq_queue *bfqq, struct bfq_data *bfqd)
{
	u64 now_ns;
	u32 delta_us;

	bfq_update_hw_tag(bfqd);

	bfqd->rq_in_driver[bfqq->actuator_idx]--;
	bfqd->tot_rq_in_driver--;
	bfqq->dispatched--;

	if (!bfqq->dispatched && !bfq_bfqq_busy(bfqq)) {
		/*
		 * Set budget_timeout (which we overload to store the
		 * time at which the queue remains with no backlog and
		 * no outstanding request; used by the weight-raising
		 * mechanism).
		 */
		bfqq->budget_timeout = jiffies;

		bfq_del_bfqq_in_groups_with_pending_reqs(bfqq);
		bfq_weights_tree_remove(bfqq);
	}

	now_ns = ktime_get_ns();

	bfqq->ttime.last_end_request = now_ns;

	/*
	 * Using us instead of ns, to get a reasonable precision in
	 * computing rate in next check.
	 */
	delta_us = div_u64(now_ns - bfqd->last_completion, NSEC_PER_USEC);

	/*
	 * If the request took rather long to complete, and, according
	 * to the maximum request size recorded, this completion latency
	 * implies that the request was certainly served at a very low
	 * rate (less than 1M sectors/sec), then the whole observation
	 * interval that lasts up to this time instant cannot be a
	 * valid time interval for computing a new peak rate.  Invoke
	 * bfq_update_rate_reset to have the following three steps
	 * taken:
	 * - close the observation interval at the last (previous)
	 *   request dispatch or completion
	 * - compute rate, if possible, for that observation interval
	 * - reset to zero samples, which will trigger a proper
	 *   re-initialization of the observation interval on next
	 *   dispatch
	 */
	if (delta_us > BFQ_MIN_TT/NSEC_PER_USEC &&
	   (bfqd->last_rq_max_size<<BFQ_RATE_SHIFT)/delta_us <
			1UL<<(BFQ_RATE_SHIFT - 10))
		bfq_update_rate_reset(bfqd, NULL);
	bfqd->last_completion = now_ns;
	/*
	 * Shared queues are likely to receive I/O at a high
	 * rate. This may deceptively let them be considered as wakers
	 * of other queues. But a false waker will unjustly steal
	 * bandwidth to its supposedly woken queue. So considering
	 * also shared queues in the waking mechanism may cause more
	 * control troubles than throughput benefits. Then reset
	 * last_completed_rq_bfqq if bfqq is a shared queue.
	 */
	if (!bfq_bfqq_coop(bfqq))
		bfqd->last_completed_rq_bfqq = bfqq;
	else
		bfqd->last_completed_rq_bfqq = NULL;

	/*
	 * If we are waiting to discover whether the request pattern
	 * of the task associated with the queue is actually
	 * isochronous, and both requisites for this condition to hold
	 * are now satisfied, then compute soft_rt_next_start (see the
	 * comments on the function bfq_bfqq_softrt_next_start()). We
	 * do not compute soft_rt_next_start if bfqq is in interactive
	 * weight raising (see the comments in bfq_bfqq_expire() for
	 * an explanation). We schedule this delayed update when bfqq
	 * expires, if it still has in-flight requests.
	 */
	if (bfq_bfqq_softrt_update(bfqq) && bfqq->dispatched == 0 &&
	    RB_EMPTY_ROOT(&bfqq->sort_list) &&
	    bfqq->wr_coeff != bfqd->bfq_wr_coeff)
		bfqq->soft_rt_next_start =
			bfq_bfqq_softrt_next_start(bfqd, bfqq);

	/*
	 * If this is the in-service queue, check if it needs to be expired,
	 * or if we want to idle in case it has no pending requests.
	 */
	if (bfqd->in_service_queue == bfqq) {
		if (bfq_bfqq_must_idle(bfqq)) {
			if (bfqq->dispatched == 0)
				bfq_arm_slice_timer(bfqd);
			/*
			 * If we get here, we do not expire bfqq, even
			 * if bfqq was in budget timeout or had no
			 * more requests (as controlled in the next
			 * conditional instructions). The reason for
			 * not expiring bfqq is as follows.
			 *
			 * Here bfqq->dispatched > 0 holds, but
			 * bfq_bfqq_must_idle() returned true. This
			 * implies that, even if no request arrives
			 * for bfqq before bfqq->dispatched reaches 0,
			 * bfqq will, however, not be expired on the
			 * completion event that causes bfqq->dispatch
			 * to reach zero. In contrast, on this event,
			 * bfqq will start enjoying device idling
			 * (I/O-dispatch plugging).
			 *
			 * But, if we expired bfqq here, bfqq would
			 * not have the chance to enjoy device idling
			 * when bfqq->dispatched finally reaches
			 * zero. This would expose bfqq to violation
			 * of its reserved service guarantees.
			 */
			return;
		} else if (bfq_may_expire_for_budg_timeout(bfqq))
			bfq_bfqq_expire(bfqd, bfqq, false,
					BFQQE_BUDGET_TIMEOUT);
		else if (RB_EMPTY_ROOT(&bfqq->sort_list) &&
			 (bfqq->dispatched == 0 ||
			  !bfq_better_to_idle(bfqq)))
			bfq_bfqq_expire(bfqd, bfqq, false,
					BFQQE_NO_MORE_REQUESTS);
	}

	if (!bfqd->tot_rq_in_driver)
		bfq_schedule_dispatch(bfqd);
}

/*
 * The processes associated with bfqq may happen to generate their
 * cumulative I/O at a lower rate than the rate at which the device
 * could serve the same I/O. This is rather probable, e.g., if only
 * one process is associated with bfqq and the device is an SSD. It
 * results in bfqq becoming often empty while in service. In this
 * respect, if BFQ is allowed to switch to another queue when bfqq
 * remains empty, then the device goes on being fed with I/O requests,
 * and the throughput is not affected. In contrast, if BFQ is not
 * allowed to switch to another queue---because bfqq is sync and
 * I/O-dispatch needs to be plugged while bfqq is temporarily
 * empty---then, during the service of bfqq, there will be frequent
 * "service holes", i.e., time intervals during which bfqq gets empty
 * and the device can only consume the I/O already queued in its
 * hardware queues. During service holes, the device may even get to
 * remaining idle. In the end, during the service of bfqq, the device
 * is driven at a lower speed than the one it can reach with the kind
 * of I/O flowing through bfqq.
 *
 * To counter this loss of throughput, BFQ implements a "request
 * injection mechanism", which tries to fill the above service holes
 * with I/O requests taken from other queues. The hard part in this
 * mechanism is finding the right amount of I/O to inject, so as to
 * both boost throughput and not break bfqq's bandwidth and latency
 * guarantees. In this respect, the mechanism maintains a per-queue
 * inject limit, computed as below. While bfqq is empty, the injection
 * mechanism dispatches extra I/O requests only until the total number
 * of I/O requests in flight---i.e., already dispatched but not yet
 * completed---remains lower than this limit.
 *
 * A first definition comes in handy to introduce the algorithm by
 * which the inject limit is computed.  We define as first request for
 * bfqq, an I/O request for bfqq that arrives while bfqq is in
 * service, and causes bfqq to switch from empty to non-empty. The
 * algorithm updates the limit as a function of the effect of
 * injection on the service times of only the first requests of
 * bfqq. The reason for this restriction is that these are the
 * requests whose service time is affected most, because they are the
 * first to arrive after injection possibly occurred.
 *
 * To evaluate the effect of injection, the algorithm measures the
 * "total service time" of first requests. We define as total service
 * time of an I/O request, the time that elapses since when the
 * request is enqueued into bfqq, to when it is completed. This
 * quantity allows the whole effect of injection to be measured. It is
 * easy to see why. Suppose that some requests of other queues are
 * actually injected while bfqq is empty, and that a new request R
 * then arrives for bfqq. If the device does start to serve all or
 * part of the injected requests during the service hole, then,
 * because of this extra service, it may delay the next invocation of
 * the dispatch hook of BFQ. Then, even after R gets eventually
 * dispatched, the device may delay the actual service of R if it is
 * still busy serving the extra requests, or if it decides to serve,
 * before R, some extra request still present in its queues. As a
 * conclusion, the cumulative extra delay caused by injection can be
 * easily evaluated by just comparing the total service time of first
 * requests with and without injection.
 *
 * The limit-update algorithm works as follows. On the arrival of a
 * first request of bfqq, the algorithm measures the total time of the
 * request only if one of the three cases below holds, and, for each
 * case, it updates the limit as described below:
 *
 * (1) If there is no in-flight request. This gives a baseline for the
 *     total service time of the requests of bfqq. If the baseline has
 *     not been computed yet, then, after computing it, the limit is
 *     set to 1, to start boosting throughput, and to prepare the
 *     ground for the next case. If the baseline has already been
 *     computed, then it is updated, in case it results to be lower
 *     than the previous value.
 *
 * (2) If the limit is higher than 0 and there are in-flight
 *     requests. By comparing the total service time in this case with
 *     the above baseline, it is possible to know at which extent the
 *     current value of the limit is inflating the total service
 *     time. If the inflation is below a certain threshold, then bfqq
 *     is assumed to be suffering from no perceivable loss of its
 *     service guarantees, and the limit is even tentatively
 *     increased. If the inflation is above the threshold, then the
 *     limit is decreased. Due to the lack of any hysteresis, this
 *     logic makes the limit oscillate even in steady workload
 *     conditions. Yet we opted for it, because it is fast in reaching
 *     the best value for the limit, as a function of the current I/O
 *     workload. To reduce oscillations, this step is disabled for a
 *     short time interval after the limit happens to be decreased.
 *
 * (3) Periodically, after resetting the limit, to make sure that the
 *     limit eventually drops in case the workload changes. This is
 *     needed because, after the limit has gone safely up for a
 *     certain workload, it is impossible to guess whether the
 *     baseline total service time may have changed, without measuring
 *     it again without injection. A more effective version of this
 *     step might be to just sample the baseline, by interrupting
 *     injection only once, and then to reset/lower the limit only if
 *     the total service time with the current limit does happen to be
 *     too large.
 *
 * More details on each step are provided in the comments on the
 * pieces of code that implement these steps: the branch handling the
 * transition from empty to non empty in bfq_add_request(), the branch
 * handling injection in bfq_select_queue(), and the function
 * bfq_choose_bfqq_for_injection(). These comments also explain some
 * exceptions, made by the injection mechanism in some special cases.
 */
static void bfq_update_inject_limit(struct bfq_data *bfqd,
				    struct bfq_queue *bfqq)
{
	u64 tot_time_ns = ktime_get_ns() - bfqd->last_empty_occupied_ns;
	unsigned int old_limit = bfqq->inject_limit;

	if (bfqq->last_serv_time_ns > 0 && bfqd->rqs_injected) {
		u64 threshold = (bfqq->last_serv_time_ns * 3)>>1;

		if (tot_time_ns >= threshold && old_limit > 0) {
			bfqq->inject_limit--;
			bfqq->decrease_time_jif = jiffies;
		} else if (tot_time_ns < threshold &&
			   old_limit <= bfqd->max_rq_in_driver)
			bfqq->inject_limit++;
	}

	/*
	 * Either we still have to compute the base value for the
	 * total service time, and there seem to be the right
	 * conditions to do it, or we can lower the last base value
	 * computed.
	 *
	 * NOTE: (bfqd->tot_rq_in_driver == 1) means that there is no I/O
	 * request in flight, because this function is in the code
	 * path that handles the completion of a request of bfqq, and,
	 * in particular, this function is executed before
	 * bfqd->tot_rq_in_driver is decremented in such a code path.
	 */
	if ((bfqq->last_serv_time_ns == 0 && bfqd->tot_rq_in_driver == 1) ||
	    tot_time_ns < bfqq->last_serv_time_ns) {
		if (bfqq->last_serv_time_ns == 0) {
			/*
			 * Now we certainly have a base value: make sure we
			 * start trying injection.
			 */
			bfqq->inject_limit = max_t(unsigned int, 1, old_limit);
		}
		bfqq->last_serv_time_ns = tot_time_ns;
	} else if (!bfqd->rqs_injected && bfqd->tot_rq_in_driver == 1)
		/*
		 * No I/O injected and no request still in service in
		 * the drive: these are the exact conditions for
		 * computing the base value of the total service time
		 * for bfqq. So let's update this value, because it is
		 * rather variable. For example, it varies if the size
		 * or the spatial locality of the I/O requests in bfqq
		 * change.
		 */
		bfqq->last_serv_time_ns = tot_time_ns;


	/* update complete, not waiting for any request completion any longer */
	bfqd->waited_rq = NULL;
	bfqd->rqs_injected = false;
}

/*
 * Handle either a requeue or a finish for rq. The things to do are
 * the same in both cases: all references to rq are to be dropped. In
 * particular, rq is considered completed from the point of view of
 * the scheduler.
 */
static void bfq_finish_requeue_request(struct request *rq)
{
	struct bfq_queue *bfqq = RQ_BFQQ(rq);
	struct bfq_data *bfqd;
	unsigned long flags;

	/*
	 * rq either is not associated with any icq, or is an already
	 * requeued request that has not (yet) been re-inserted into
	 * a bfq_queue.
	 */
	if (!rq->elv.icq || !bfqq)
		return;

	bfqd = bfqq->bfqd;

	if (rq->rq_flags & RQF_STARTED)
		bfqg_stats_update_completion(bfqq_group(bfqq),
					     rq->start_time_ns,
					     rq->io_start_time_ns,
					     rq->cmd_flags);

	spin_lock_irqsave(&bfqd->lock, flags);
	if (likely(rq->rq_flags & RQF_STARTED)) {
		if (rq == bfqd->waited_rq)
			bfq_update_inject_limit(bfqd, bfqq);

		bfq_completed_request(bfqq, bfqd);
	}
	bfqq_request_freed(bfqq);
	bfq_put_queue(bfqq);
	RQ_BIC(rq)->requests--;
	spin_unlock_irqrestore(&bfqd->lock, flags);

	/*
	 * Reset private fields. In case of a requeue, this allows
	 * this function to correctly do nothing if it is spuriously
	 * invoked again on this same request (see the check at the
	 * beginning of the function). Probably, a better general
	 * design would be to prevent blk-mq from invoking the requeue
	 * or finish hooks of an elevator, for a request that is not
	 * referred by that elevator.
	 *
	 * Resetting the following fields would break the
	 * request-insertion logic if rq is re-inserted into a bfq
	 * internal queue, without a re-preparation. Here we assume
	 * that re-insertions of requeued requests, without
	 * re-preparation, can happen only for pass_through or at_head
	 * requests (which are not re-inserted into bfq internal
	 * queues).
	 */
	rq->elv.priv[0] = NULL;
	rq->elv.priv[1] = NULL;
}

static void bfq_finish_request(struct request *rq)
{
	bfq_finish_requeue_request(rq);

	if (rq->elv.icq) {
		put_io_context(rq->elv.icq->ioc);
		rq->elv.icq = NULL;
	}
}

/*
 * Removes the association between the current task and bfqq, assuming
 * that bic points to the bfq iocontext of the task.
 * Returns NULL if a new bfqq should be allocated, or the old bfqq if this
 * was the last process referring to that bfqq.
 */
static struct bfq_queue *
bfq_split_bfqq(struct bfq_io_cq *bic, struct bfq_queue *bfqq)
{
	bfq_log_bfqq(bfqq->bfqd, bfqq, "splitting queue");

	if (bfqq_process_refs(bfqq) == 1) {
		bfqq->pid = current->pid;
		bfq_clear_bfqq_coop(bfqq);
		bfq_clear_bfqq_split_coop(bfqq);
		return bfqq;
	}

	bic_set_bfqq(bic, NULL, true, bfqq->actuator_idx);

	bfq_put_cooperator(bfqq);

	bfq_release_process_ref(bfqq->bfqd, bfqq);
	return NULL;
}

static struct bfq_queue *bfq_get_bfqq_handle_split(struct bfq_data *bfqd,
						   struct bfq_io_cq *bic,
						   struct bio *bio,
						   bool split, bool is_sync,
						   bool *new_queue)
{
	unsigned int act_idx = bfq_actuator_index(bfqd, bio);
	struct bfq_queue *bfqq = bic_to_bfqq(bic, is_sync, act_idx);
	struct bfq_iocq_bfqq_data *bfqq_data = &bic->bfqq_data[act_idx];

	if (likely(bfqq && bfqq != &bfqd->oom_bfqq))
		return bfqq;

	if (new_queue)
		*new_queue = true;

	if (bfqq)
		bfq_put_queue(bfqq);
	bfqq = bfq_get_queue(bfqd, bio, is_sync, bic, split);

	bic_set_bfqq(bic, bfqq, is_sync, act_idx);
	if (split && is_sync) {
		if ((bfqq_data->was_in_burst_list && bfqd->large_burst) ||
		    bfqq_data->saved_in_large_burst)
			bfq_mark_bfqq_in_large_burst(bfqq);
		else {
			bfq_clear_bfqq_in_large_burst(bfqq);
			if (bfqq_data->was_in_burst_list)
				/*
				 * If bfqq was in the current
				 * burst list before being
				 * merged, then we have to add
				 * it back. And we do not need
				 * to increase burst_size, as
				 * we did not decrement
				 * burst_size when we removed
				 * bfqq from the burst list as
				 * a consequence of a merge
				 * (see comments in
				 * bfq_put_queue). In this
				 * respect, it would be rather
				 * costly to know whether the
				 * current burst list is still
				 * the same burst list from
				 * which bfqq was removed on
				 * the merge. To avoid this
				 * cost, if bfqq was in a
				 * burst list, then we add
				 * bfqq to the current burst
				 * list without any further
				 * check. This can cause
				 * inappropriate insertions,
				 * but rarely enough to not
				 * harm the detection of large
				 * bursts significantly.
				 */
				hlist_add_head(&bfqq->burst_list_node,
					       &bfqd->burst_list);
		}
		bfqq->split_time = jiffies;
	}

	return bfqq;
}

/*
 * Only reset private fields. The actual request preparation will be
 * performed by bfq_init_rq, when rq is either inserted or merged. See
 * comments on bfq_init_rq for the reason behind this delayed
 * preparation.
 */
static void bfq_prepare_request(struct request *rq)
{
	rq->elv.icq = ioc_find_get_icq(rq->q);

	/*
	 * Regardless of whether we have an icq attached, we have to
	 * clear the scheduler pointers, as they might point to
	 * previously allocated bic/bfqq structs.
	 */
	rq->elv.priv[0] = rq->elv.priv[1] = NULL;
}

/*
 * If needed, init rq, allocate bfq data structures associated with
 * rq, and increment reference counters in the destination bfq_queue
 * for rq. Return the destination bfq_queue for rq, or NULL is rq is
 * not associated with any bfq_queue.
 *
 * This function is invoked by the functions that perform rq insertion
 * or merging. One may have expected the above preparation operations
 * to be performed in bfq_prepare_request, and not delayed to when rq
 * is inserted or merged. The rationale behind this delayed
 * preparation is that, after the prepare_request hook is invoked for
 * rq, rq may still be transformed into a request with no icq, i.e., a
 * request not associated with any queue. No bfq hook is invoked to
 * signal this transformation. As a consequence, should these
 * preparation operations be performed when the prepare_request hook
 * is invoked, and should rq be transformed one moment later, bfq
 * would end up in an inconsistent state, because it would have
 * incremented some queue counters for an rq destined to
 * transformation, without any chance to correctly lower these
 * counters back. In contrast, no transformation can still happen for
 * rq after rq has been inserted or merged. So, it is safe to execute
 * these preparation operations when rq is finally inserted or merged.
 */
static struct bfq_queue *bfq_init_rq(struct request *rq)
{
	struct request_queue *q = rq->q;
	struct bio *bio = rq->bio;
	struct bfq_data *bfqd = q->elevator->elevator_data;
	struct bfq_io_cq *bic;
	const int is_sync = rq_is_sync(rq);
	struct bfq_queue *bfqq;
	bool new_queue = false;
	bool bfqq_already_existing = false, split = false;
	unsigned int a_idx = bfq_actuator_index(bfqd, bio);

	if (unlikely(!rq->elv.icq))
		return NULL;

	/*
	 * Assuming that RQ_BFQQ(rq) is set only if everything is set
	 * for this rq. This holds true, because this function is
	 * invoked only for insertion or merging, and, after such
	 * events, a request cannot be manipulated any longer before
	 * being removed from bfq.
	 */
	if (RQ_BFQQ(rq))
		return RQ_BFQQ(rq);

	bic = icq_to_bic(rq->elv.icq);

	bfq_check_ioprio_change(bic, bio);

	bfq_bic_update_cgroup(bic, bio);

	bfqq = bfq_get_bfqq_handle_split(bfqd, bic, bio, false, is_sync,
					 &new_queue);

	if (likely(!new_queue)) {
		/* If the queue was seeky for too long, break it apart. */
		if (bfq_bfqq_coop(bfqq) && bfq_bfqq_split_coop(bfqq) &&
			!bic->bfqq_data[a_idx].stably_merged) {
			struct bfq_queue *old_bfqq = bfqq;

			/* Update bic before losing reference to bfqq */
			if (bfq_bfqq_in_large_burst(bfqq))
				bic->bfqq_data[a_idx].saved_in_large_burst =
					true;

			bfqq = bfq_split_bfqq(bic, bfqq);
			split = true;

			if (!bfqq) {
				bfqq = bfq_get_bfqq_handle_split(bfqd, bic, bio,
								 true, is_sync,
								 NULL);
				if (unlikely(bfqq == &bfqd->oom_bfqq))
					bfqq_already_existing = true;
			} else
				bfqq_already_existing = true;

			if (!bfqq_already_existing) {
				bfqq->waker_bfqq = old_bfqq->waker_bfqq;
				bfqq->tentative_waker_bfqq = NULL;

				/*
				 * If the waker queue disappears, then
				 * new_bfqq->waker_bfqq must be
				 * reset. So insert new_bfqq into the
				 * woken_list of the waker. See
				 * bfq_check_waker for details.
				 */
				if (bfqq->waker_bfqq)
					hlist_add_head(&bfqq->woken_list_node,
						       &bfqq->waker_bfqq->woken_list);
			}
		}
	}

	bfqq_request_allocated(bfqq);
	bfqq->ref++;
	bic->requests++;
	bfq_log_bfqq(bfqd, bfqq, "get_request %p: bfqq %p, %d",
		     rq, bfqq, bfqq->ref);

	rq->elv.priv[0] = bic;
	rq->elv.priv[1] = bfqq;

	/*
	 * If a bfq_queue has only one process reference, it is owned
	 * by only this bic: we can then set bfqq->bic = bic. in
	 * addition, if the queue has also just been split, we have to
	 * resume its state.
	 */
	if (likely(bfqq != &bfqd->oom_bfqq) && bfqq_process_refs(bfqq) == 1) {
		bfqq->bic = bic;
		if (split) {
			/*
			 * The queue has just been split from a shared
			 * queue: restore the idle window and the
			 * possible weight raising period.
			 */
			bfq_bfqq_resume_state(bfqq, bfqd, bic,
					      bfqq_already_existing);
		}
	}

	/*
	 * Consider bfqq as possibly belonging to a burst of newly
	 * created queues only if:
	 * 1) A burst is actually happening (bfqd->burst_size > 0)
	 * or
	 * 2) There is no other active queue. In fact, if, in
	 *    contrast, there are active queues not belonging to the
	 *    possible burst bfqq may belong to, then there is no gain
	 *    in considering bfqq as belonging to a burst, and
	 *    therefore in not weight-raising bfqq. See comments on
	 *    bfq_handle_burst().
	 *
	 * This filtering also helps eliminating false positives,
	 * occurring when bfqq does not belong to an actual large
	 * burst, but some background task (e.g., a service) happens
	 * to trigger the creation of new queues very close to when
	 * bfqq and its possible companion queues are created. See
	 * comments on bfq_handle_burst() for further details also on
	 * this issue.
	 */
	if (unlikely(bfq_bfqq_just_created(bfqq) &&
		     (bfqd->burst_size > 0 ||
		      bfq_tot_busy_queues(bfqd) == 0)))
		bfq_handle_burst(bfqd, bfqq);

	return bfqq;
}

static void
bfq_idle_slice_timer_body(struct bfq_data *bfqd, struct bfq_queue *bfqq)
{
	enum bfqq_expiration reason;
	unsigned long flags;

	spin_lock_irqsave(&bfqd->lock, flags);

	/*
	 * Considering that bfqq may be in race, we should firstly check
	 * whether bfqq is in service before doing something on it. If
	 * the bfqq in race is not in service, it has already been expired
	 * through __bfq_bfqq_expire func and its wait_request flags has
	 * been cleared in __bfq_bfqd_reset_in_service func.
	 */
	if (bfqq != bfqd->in_service_queue) {
		spin_unlock_irqrestore(&bfqd->lock, flags);
		return;
	}

	bfq_clear_bfqq_wait_request(bfqq);

	if (bfq_bfqq_budget_timeout(bfqq))
		/*
		 * Also here the queue can be safely expired
		 * for budget timeout without wasting
		 * guarantees
		 */
		reason = BFQQE_BUDGET_TIMEOUT;
	else if (bfqq->queued[0] == 0 && bfqq->queued[1] == 0)
		/*
		 * The queue may not be empty upon timer expiration,
		 * because we may not disable the timer when the
		 * first request of the in-service queue arrives
		 * during disk idling.
		 */
		reason = BFQQE_TOO_IDLE;
	else
		goto schedule_dispatch;

	bfq_bfqq_expire(bfqd, bfqq, true, reason);

schedule_dispatch:
	bfq_schedule_dispatch(bfqd);
	spin_unlock_irqrestore(&bfqd->lock, flags);
}

/*
 * Handler of the expiration of the timer running if the in-service queue
 * is idling inside its time slice.
 */
static enum hrtimer_restart bfq_idle_slice_timer(struct hrtimer *timer)
{
	struct bfq_data *bfqd = container_of(timer, struct bfq_data,
					     idle_slice_timer);
	struct bfq_queue *bfqq = bfqd->in_service_queue;

	/*
	 * Theoretical race here: the in-service queue can be NULL or
	 * different from the queue that was idling if a new request
	 * arrives for the current queue and there is a full dispatch
	 * cycle that changes the in-service queue.  This can hardly
	 * happen, but in the worst case we just expire a queue too
	 * early.
	 */
	if (bfqq)
		bfq_idle_slice_timer_body(bfqd, bfqq);

	return HRTIMER_NORESTART;
}

static void __bfq_put_async_bfqq(struct bfq_data *bfqd,
				 struct bfq_queue **bfqq_ptr)
{
	struct bfq_queue *bfqq = *bfqq_ptr;

	bfq_log(bfqd, "put_async_bfqq: %p", bfqq);
	if (bfqq) {
		bfq_bfqq_move(bfqd, bfqq, bfqd->root_group);

		bfq_log_bfqq(bfqd, bfqq, "put_async_bfqq: putting %p, %d",
			     bfqq, bfqq->ref);
		bfq_put_queue(bfqq);
		*bfqq_ptr = NULL;
	}
}

/*
 * Release all the bfqg references to its async queues.  If we are
 * deallocating the group these queues may still contain requests, so
 * we reparent them to the root cgroup (i.e., the only one that will
 * exist for sure until all the requests on a device are gone).
 */
void bfq_put_async_queues(struct bfq_data *bfqd, struct bfq_group *bfqg)
{
	int i, j, k;

<<<<<<< HEAD
	for (i = 0; i < 2; i++)
		for (j = 0; j < IOPRIO_NR_LEVELS; j++)
			__bfq_put_async_bfqq(bfqd, &bfqg->async_bfqq[i][j]);
=======
	for (k = 0; k < bfqd->num_actuators; k++) {
		for (i = 0; i < 2; i++)
			for (j = 0; j < IOPRIO_NR_LEVELS; j++)
				__bfq_put_async_bfqq(bfqd, &bfqg->async_bfqq[i][j][k]);
>>>>>>> eb3cdb58

		__bfq_put_async_bfqq(bfqd, &bfqg->async_idle_bfqq[k]);
	}
}

/*
 * See the comments on bfq_limit_depth for the purpose of
 * the depths set in the function. Return minimum shallow depth we'll use.
 */
static void bfq_update_depths(struct bfq_data *bfqd, struct sbitmap_queue *bt)
{
	unsigned int depth = 1U << bt->sb.shift;

	bfqd->full_depth_shift = bt->sb.shift;
	/*
	 * In-word depths if no bfq_queue is being weight-raised:
	 * leaving 25% of tags only for sync reads.
	 *
	 * In next formulas, right-shift the value
	 * (1U<<bt->sb.shift), instead of computing directly
	 * (1U<<(bt->sb.shift - something)), to be robust against
	 * any possible value of bt->sb.shift, without having to
	 * limit 'something'.
	 */
	/* no more than 50% of tags for async I/O */
	bfqd->word_depths[0][0] = max(depth >> 1, 1U);
	/*
	 * no more than 75% of tags for sync writes (25% extra tags
	 * w.r.t. async I/O, to prevent async I/O from starving sync
	 * writes)
	 */
	bfqd->word_depths[0][1] = max((depth * 3) >> 2, 1U);

	/*
	 * In-word depths in case some bfq_queue is being weight-
	 * raised: leaving ~63% of tags for sync reads. This is the
	 * highest percentage for which, in our tests, application
	 * start-up times didn't suffer from any regression due to tag
	 * shortage.
	 */
	/* no more than ~18% of tags for async I/O */
	bfqd->word_depths[1][0] = max((depth * 3) >> 4, 1U);
	/* no more than ~37% of tags for sync writes (~20% extra tags) */
	bfqd->word_depths[1][1] = max((depth * 6) >> 4, 1U);
}

static void bfq_depth_updated(struct blk_mq_hw_ctx *hctx)
{
	struct bfq_data *bfqd = hctx->queue->elevator->elevator_data;
	struct blk_mq_tags *tags = hctx->sched_tags;

	bfq_update_depths(bfqd, &tags->bitmap_tags);
	sbitmap_queue_min_shallow_depth(&tags->bitmap_tags, 1);
}

static int bfq_init_hctx(struct blk_mq_hw_ctx *hctx, unsigned int index)
{
	bfq_depth_updated(hctx);
	return 0;
}

static void bfq_exit_queue(struct elevator_queue *e)
{
	struct bfq_data *bfqd = e->elevator_data;
	struct bfq_queue *bfqq, *n;

	hrtimer_cancel(&bfqd->idle_slice_timer);

	spin_lock_irq(&bfqd->lock);
	list_for_each_entry_safe(bfqq, n, &bfqd->idle_list, bfqq_list)
		bfq_deactivate_bfqq(bfqd, bfqq, false, false);
	spin_unlock_irq(&bfqd->lock);

	hrtimer_cancel(&bfqd->idle_slice_timer);

	/* release oom-queue reference to root group */
	bfqg_and_blkg_put(bfqd->root_group);

#ifdef CONFIG_BFQ_GROUP_IOSCHED
	blkcg_deactivate_policy(bfqd->queue->disk, &blkcg_policy_bfq);
#else
	spin_lock_irq(&bfqd->lock);
	bfq_put_async_queues(bfqd, bfqd->root_group);
	kfree(bfqd->root_group);
	spin_unlock_irq(&bfqd->lock);
#endif

	blk_stat_disable_accounting(bfqd->queue);
<<<<<<< HEAD
	wbt_enable_default(bfqd->queue);
=======
	clear_bit(ELEVATOR_FLAG_DISABLE_WBT, &e->flags);
	wbt_enable_default(bfqd->queue->disk);
>>>>>>> eb3cdb58

	kfree(bfqd);
}

static void bfq_init_root_group(struct bfq_group *root_group,
				struct bfq_data *bfqd)
{
	int i;

#ifdef CONFIG_BFQ_GROUP_IOSCHED
	root_group->entity.parent = NULL;
	root_group->my_entity = NULL;
	root_group->bfqd = bfqd;
#endif
	root_group->rq_pos_tree = RB_ROOT;
	for (i = 0; i < BFQ_IOPRIO_CLASSES; i++)
		root_group->sched_data.service_tree[i] = BFQ_SERVICE_TREE_INIT;
	root_group->sched_data.bfq_class_idle_last_service = jiffies;
}

static int bfq_init_queue(struct request_queue *q, struct elevator_type *e)
{
	struct bfq_data *bfqd;
	struct elevator_queue *eq;
	unsigned int i;
	struct blk_independent_access_ranges *ia_ranges = q->disk->ia_ranges;

	eq = elevator_alloc(q, e);
	if (!eq)
		return -ENOMEM;

	bfqd = kzalloc_node(sizeof(*bfqd), GFP_KERNEL, q->node);
	if (!bfqd) {
		kobject_put(&eq->kobj);
		return -ENOMEM;
	}
	eq->elevator_data = bfqd;

	spin_lock_irq(&q->queue_lock);
	q->elevator = eq;
	spin_unlock_irq(&q->queue_lock);

	/*
	 * Our fallback bfqq if bfq_find_alloc_queue() runs into OOM issues.
	 * Grab a permanent reference to it, so that the normal code flow
	 * will not attempt to free it.
	 * Set zero as actuator index: we will pretend that
	 * all I/O requests are for the same actuator.
	 */
	bfq_init_bfqq(bfqd, &bfqd->oom_bfqq, NULL, 1, 0, 0);
	bfqd->oom_bfqq.ref++;
	bfqd->oom_bfqq.new_ioprio = BFQ_DEFAULT_QUEUE_IOPRIO;
	bfqd->oom_bfqq.new_ioprio_class = IOPRIO_CLASS_BE;
	bfqd->oom_bfqq.entity.new_weight =
		bfq_ioprio_to_weight(bfqd->oom_bfqq.new_ioprio);

	/* oom_bfqq does not participate to bursts */
	bfq_clear_bfqq_just_created(&bfqd->oom_bfqq);

	/*
	 * Trigger weight initialization, according to ioprio, at the
	 * oom_bfqq's first activation. The oom_bfqq's ioprio and ioprio
	 * class won't be changed any more.
	 */
	bfqd->oom_bfqq.entity.prio_changed = 1;

	bfqd->queue = q;

	bfqd->num_actuators = 1;
	/*
	 * If the disk supports multiple actuators, copy independent
	 * access ranges from the request queue structure.
	 */
	spin_lock_irq(&q->queue_lock);
	if (ia_ranges) {
		/*
		 * Check if the disk ia_ranges size exceeds the current bfq
		 * actuator limit.
		 */
		if (ia_ranges->nr_ia_ranges > BFQ_MAX_ACTUATORS) {
			pr_crit("nr_ia_ranges higher than act limit: iars=%d, max=%d.\n",
				ia_ranges->nr_ia_ranges, BFQ_MAX_ACTUATORS);
			pr_crit("Falling back to single actuator mode.\n");
		} else {
			bfqd->num_actuators = ia_ranges->nr_ia_ranges;

			for (i = 0; i < bfqd->num_actuators; i++) {
				bfqd->sector[i] = ia_ranges->ia_range[i].sector;
				bfqd->nr_sectors[i] =
					ia_ranges->ia_range[i].nr_sectors;
			}
		}
	}

	/* Otherwise use single-actuator dev info */
	if (bfqd->num_actuators == 1) {
		bfqd->sector[0] = 0;
		bfqd->nr_sectors[0] = get_capacity(q->disk);
	}
	spin_unlock_irq(&q->queue_lock);

	INIT_LIST_HEAD(&bfqd->dispatch);

	hrtimer_init(&bfqd->idle_slice_timer, CLOCK_MONOTONIC,
		     HRTIMER_MODE_REL);
	bfqd->idle_slice_timer.function = bfq_idle_slice_timer;

	bfqd->queue_weights_tree = RB_ROOT_CACHED;
#ifdef CONFIG_BFQ_GROUP_IOSCHED
	bfqd->num_groups_with_pending_reqs = 0;
#endif

	INIT_LIST_HEAD(&bfqd->active_list[0]);
	INIT_LIST_HEAD(&bfqd->active_list[1]);
	INIT_LIST_HEAD(&bfqd->idle_list);
	INIT_HLIST_HEAD(&bfqd->burst_list);

	bfqd->hw_tag = -1;
	bfqd->nonrot_with_queueing = blk_queue_nonrot(bfqd->queue);

	bfqd->bfq_max_budget = bfq_default_max_budget;

	bfqd->bfq_fifo_expire[0] = bfq_fifo_expire[0];
	bfqd->bfq_fifo_expire[1] = bfq_fifo_expire[1];
	bfqd->bfq_back_max = bfq_back_max;
	bfqd->bfq_back_penalty = bfq_back_penalty;
	bfqd->bfq_slice_idle = bfq_slice_idle;
	bfqd->bfq_timeout = bfq_timeout;

	bfqd->bfq_large_burst_thresh = 8;
	bfqd->bfq_burst_interval = msecs_to_jiffies(180);

	bfqd->low_latency = true;

	/*
	 * Trade-off between responsiveness and fairness.
	 */
	bfqd->bfq_wr_coeff = 30;
	bfqd->bfq_wr_rt_max_time = msecs_to_jiffies(300);
	bfqd->bfq_wr_min_idle_time = msecs_to_jiffies(2000);
	bfqd->bfq_wr_min_inter_arr_async = msecs_to_jiffies(500);
	bfqd->bfq_wr_max_softrt_rate = 7000; /*
					      * Approximate rate required
					      * to playback or record a
					      * high-definition compressed
					      * video.
					      */
	bfqd->wr_busy_queues = 0;

	/*
	 * Begin by assuming, optimistically, that the device peak
	 * rate is equal to 2/3 of the highest reference rate.
	 */
	bfqd->rate_dur_prod = ref_rate[blk_queue_nonrot(bfqd->queue)] *
		ref_wr_duration[blk_queue_nonrot(bfqd->queue)];
	bfqd->peak_rate = ref_rate[blk_queue_nonrot(bfqd->queue)] * 2 / 3;

	/* see comments on the definition of next field inside bfq_data */
	bfqd->actuator_load_threshold = 4;

	spin_lock_init(&bfqd->lock);

	/*
	 * The invocation of the next bfq_create_group_hierarchy
	 * function is the head of a chain of function calls
	 * (bfq_create_group_hierarchy->blkcg_activate_policy->
	 * blk_mq_freeze_queue) that may lead to the invocation of the
	 * has_work hook function. For this reason,
	 * bfq_create_group_hierarchy is invoked only after all
	 * scheduler data has been initialized, apart from the fields
	 * that can be initialized only after invoking
	 * bfq_create_group_hierarchy. This, in particular, enables
	 * has_work to correctly return false. Of course, to avoid
	 * other inconsistencies, the blk-mq stack must then refrain
	 * from invoking further scheduler hooks before this init
	 * function is finished.
	 */
	bfqd->root_group = bfq_create_group_hierarchy(bfqd, q->node);
	if (!bfqd->root_group)
		goto out_free;
	bfq_init_root_group(bfqd->root_group, bfqd);
	bfq_init_entity(&bfqd->oom_bfqq.entity, bfqd->root_group);

	/* We dispatch from request queue wide instead of hw queue */
	blk_queue_flag_set(QUEUE_FLAG_SQ_SCHED, q);

<<<<<<< HEAD
	wbt_disable_default(q);
=======
	set_bit(ELEVATOR_FLAG_DISABLE_WBT, &eq->flags);
	wbt_disable_default(q->disk);
>>>>>>> eb3cdb58
	blk_stat_enable_accounting(q);

	return 0;

out_free:
	kfree(bfqd);
	kobject_put(&eq->kobj);
	return -ENOMEM;
}

static void bfq_slab_kill(void)
{
	kmem_cache_destroy(bfq_pool);
}

static int __init bfq_slab_setup(void)
{
	bfq_pool = KMEM_CACHE(bfq_queue, 0);
	if (!bfq_pool)
		return -ENOMEM;
	return 0;
}

static ssize_t bfq_var_show(unsigned int var, char *page)
{
	return sprintf(page, "%u\n", var);
}

static int bfq_var_store(unsigned long *var, const char *page)
{
	unsigned long new_val;
	int ret = kstrtoul(page, 10, &new_val);

	if (ret)
		return ret;
	*var = new_val;
	return 0;
}

#define SHOW_FUNCTION(__FUNC, __VAR, __CONV)				\
static ssize_t __FUNC(struct elevator_queue *e, char *page)		\
{									\
	struct bfq_data *bfqd = e->elevator_data;			\
	u64 __data = __VAR;						\
	if (__CONV == 1)						\
		__data = jiffies_to_msecs(__data);			\
	else if (__CONV == 2)						\
		__data = div_u64(__data, NSEC_PER_MSEC);		\
	return bfq_var_show(__data, (page));				\
}
SHOW_FUNCTION(bfq_fifo_expire_sync_show, bfqd->bfq_fifo_expire[1], 2);
SHOW_FUNCTION(bfq_fifo_expire_async_show, bfqd->bfq_fifo_expire[0], 2);
SHOW_FUNCTION(bfq_back_seek_max_show, bfqd->bfq_back_max, 0);
SHOW_FUNCTION(bfq_back_seek_penalty_show, bfqd->bfq_back_penalty, 0);
SHOW_FUNCTION(bfq_slice_idle_show, bfqd->bfq_slice_idle, 2);
SHOW_FUNCTION(bfq_max_budget_show, bfqd->bfq_user_max_budget, 0);
SHOW_FUNCTION(bfq_timeout_sync_show, bfqd->bfq_timeout, 1);
SHOW_FUNCTION(bfq_strict_guarantees_show, bfqd->strict_guarantees, 0);
SHOW_FUNCTION(bfq_low_latency_show, bfqd->low_latency, 0);
#undef SHOW_FUNCTION

#define USEC_SHOW_FUNCTION(__FUNC, __VAR)				\
static ssize_t __FUNC(struct elevator_queue *e, char *page)		\
{									\
	struct bfq_data *bfqd = e->elevator_data;			\
	u64 __data = __VAR;						\
	__data = div_u64(__data, NSEC_PER_USEC);			\
	return bfq_var_show(__data, (page));				\
}
USEC_SHOW_FUNCTION(bfq_slice_idle_us_show, bfqd->bfq_slice_idle);
#undef USEC_SHOW_FUNCTION

#define STORE_FUNCTION(__FUNC, __PTR, MIN, MAX, __CONV)			\
static ssize_t								\
__FUNC(struct elevator_queue *e, const char *page, size_t count)	\
{									\
	struct bfq_data *bfqd = e->elevator_data;			\
	unsigned long __data, __min = (MIN), __max = (MAX);		\
	int ret;							\
									\
	ret = bfq_var_store(&__data, (page));				\
	if (ret)							\
		return ret;						\
	if (__data < __min)						\
		__data = __min;						\
	else if (__data > __max)					\
		__data = __max;						\
	if (__CONV == 1)						\
		*(__PTR) = msecs_to_jiffies(__data);			\
	else if (__CONV == 2)						\
		*(__PTR) = (u64)__data * NSEC_PER_MSEC;			\
	else								\
		*(__PTR) = __data;					\
	return count;							\
}
STORE_FUNCTION(bfq_fifo_expire_sync_store, &bfqd->bfq_fifo_expire[1], 1,
		INT_MAX, 2);
STORE_FUNCTION(bfq_fifo_expire_async_store, &bfqd->bfq_fifo_expire[0], 1,
		INT_MAX, 2);
STORE_FUNCTION(bfq_back_seek_max_store, &bfqd->bfq_back_max, 0, INT_MAX, 0);
STORE_FUNCTION(bfq_back_seek_penalty_store, &bfqd->bfq_back_penalty, 1,
		INT_MAX, 0);
STORE_FUNCTION(bfq_slice_idle_store, &bfqd->bfq_slice_idle, 0, INT_MAX, 2);
#undef STORE_FUNCTION

#define USEC_STORE_FUNCTION(__FUNC, __PTR, MIN, MAX)			\
static ssize_t __FUNC(struct elevator_queue *e, const char *page, size_t count)\
{									\
	struct bfq_data *bfqd = e->elevator_data;			\
	unsigned long __data, __min = (MIN), __max = (MAX);		\
	int ret;							\
									\
	ret = bfq_var_store(&__data, (page));				\
	if (ret)							\
		return ret;						\
	if (__data < __min)						\
		__data = __min;						\
	else if (__data > __max)					\
		__data = __max;						\
	*(__PTR) = (u64)__data * NSEC_PER_USEC;				\
	return count;							\
}
USEC_STORE_FUNCTION(bfq_slice_idle_us_store, &bfqd->bfq_slice_idle, 0,
		    UINT_MAX);
#undef USEC_STORE_FUNCTION

static ssize_t bfq_max_budget_store(struct elevator_queue *e,
				    const char *page, size_t count)
{
	struct bfq_data *bfqd = e->elevator_data;
	unsigned long __data;
	int ret;

	ret = bfq_var_store(&__data, (page));
	if (ret)
		return ret;

	if (__data == 0)
		bfqd->bfq_max_budget = bfq_calc_max_budget(bfqd);
	else {
		if (__data > INT_MAX)
			__data = INT_MAX;
		bfqd->bfq_max_budget = __data;
	}

	bfqd->bfq_user_max_budget = __data;

	return count;
}

/*
 * Leaving this name to preserve name compatibility with cfq
 * parameters, but this timeout is used for both sync and async.
 */
static ssize_t bfq_timeout_sync_store(struct elevator_queue *e,
				      const char *page, size_t count)
{
	struct bfq_data *bfqd = e->elevator_data;
	unsigned long __data;
	int ret;

	ret = bfq_var_store(&__data, (page));
	if (ret)
		return ret;

	if (__data < 1)
		__data = 1;
	else if (__data > INT_MAX)
		__data = INT_MAX;

	bfqd->bfq_timeout = msecs_to_jiffies(__data);
	if (bfqd->bfq_user_max_budget == 0)
		bfqd->bfq_max_budget = bfq_calc_max_budget(bfqd);

	return count;
}

static ssize_t bfq_strict_guarantees_store(struct elevator_queue *e,
				     const char *page, size_t count)
{
	struct bfq_data *bfqd = e->elevator_data;
	unsigned long __data;
	int ret;

	ret = bfq_var_store(&__data, (page));
	if (ret)
		return ret;

	if (__data > 1)
		__data = 1;
	if (!bfqd->strict_guarantees && __data == 1
	    && bfqd->bfq_slice_idle < 8 * NSEC_PER_MSEC)
		bfqd->bfq_slice_idle = 8 * NSEC_PER_MSEC;

	bfqd->strict_guarantees = __data;

	return count;
}

static ssize_t bfq_low_latency_store(struct elevator_queue *e,
				     const char *page, size_t count)
{
	struct bfq_data *bfqd = e->elevator_data;
	unsigned long __data;
	int ret;

	ret = bfq_var_store(&__data, (page));
	if (ret)
		return ret;

	if (__data > 1)
		__data = 1;
	if (__data == 0 && bfqd->low_latency != 0)
		bfq_end_wr(bfqd);
	bfqd->low_latency = __data;

	return count;
}

#define BFQ_ATTR(name) \
	__ATTR(name, 0644, bfq_##name##_show, bfq_##name##_store)

static struct elv_fs_entry bfq_attrs[] = {
	BFQ_ATTR(fifo_expire_sync),
	BFQ_ATTR(fifo_expire_async),
	BFQ_ATTR(back_seek_max),
	BFQ_ATTR(back_seek_penalty),
	BFQ_ATTR(slice_idle),
	BFQ_ATTR(slice_idle_us),
	BFQ_ATTR(max_budget),
	BFQ_ATTR(timeout_sync),
	BFQ_ATTR(strict_guarantees),
	BFQ_ATTR(low_latency),
	__ATTR_NULL
};

static struct elevator_type iosched_bfq_mq = {
	.ops = {
		.limit_depth		= bfq_limit_depth,
		.prepare_request	= bfq_prepare_request,
		.requeue_request        = bfq_finish_requeue_request,
		.finish_request		= bfq_finish_request,
		.exit_icq		= bfq_exit_icq,
		.insert_requests	= bfq_insert_requests,
		.dispatch_request	= bfq_dispatch_request,
		.next_request		= elv_rb_latter_request,
		.former_request		= elv_rb_former_request,
		.allow_merge		= bfq_allow_bio_merge,
		.bio_merge		= bfq_bio_merge,
		.request_merge		= bfq_request_merge,
		.requests_merged	= bfq_requests_merged,
		.request_merged		= bfq_request_merged,
		.has_work		= bfq_has_work,
		.depth_updated		= bfq_depth_updated,
		.init_hctx		= bfq_init_hctx,
		.init_sched		= bfq_init_queue,
		.exit_sched		= bfq_exit_queue,
	},

	.icq_size =		sizeof(struct bfq_io_cq),
	.icq_align =		__alignof__(struct bfq_io_cq),
	.elevator_attrs =	bfq_attrs,
	.elevator_name =	"bfq",
	.elevator_owner =	THIS_MODULE,
};
MODULE_ALIAS("bfq-iosched");

static int __init bfq_init(void)
{
	int ret;

#ifdef CONFIG_BFQ_GROUP_IOSCHED
	ret = blkcg_policy_register(&blkcg_policy_bfq);
	if (ret)
		return ret;
#endif

	ret = -ENOMEM;
	if (bfq_slab_setup())
		goto err_pol_unreg;

	/*
	 * Times to load large popular applications for the typical
	 * systems installed on the reference devices (see the
	 * comments before the definition of the next
	 * array). Actually, we use slightly lower values, as the
	 * estimated peak rate tends to be smaller than the actual
	 * peak rate.  The reason for this last fact is that estimates
	 * are computed over much shorter time intervals than the long
	 * intervals typically used for benchmarking. Why? First, to
	 * adapt more quickly to variations. Second, because an I/O
	 * scheduler cannot rely on a peak-rate-evaluation workload to
	 * be run for a long time.
	 */
	ref_wr_duration[0] = msecs_to_jiffies(7000); /* actually 8 sec */
	ref_wr_duration[1] = msecs_to_jiffies(2500); /* actually 3 sec */

	ret = elv_register(&iosched_bfq_mq);
	if (ret)
		goto slab_kill;

	return 0;

slab_kill:
	bfq_slab_kill();
err_pol_unreg:
#ifdef CONFIG_BFQ_GROUP_IOSCHED
	blkcg_policy_unregister(&blkcg_policy_bfq);
#endif
	return ret;
}

static void __exit bfq_exit(void)
{
	elv_unregister(&iosched_bfq_mq);
#ifdef CONFIG_BFQ_GROUP_IOSCHED
	blkcg_policy_unregister(&blkcg_policy_bfq);
#endif
	bfq_slab_kill();
}

module_init(bfq_init);
module_exit(bfq_exit);

MODULE_AUTHOR("Paolo Valente");
MODULE_LICENSE("GPL");
MODULE_DESCRIPTION("MQ Budget Fair Queueing I/O Scheduler");<|MERGE_RESOLUTION|>--- conflicted
+++ resolved
@@ -392,15 +392,7 @@
 		  bool is_sync,
 		  unsigned int actuator_idx)
 {
-<<<<<<< HEAD
-	struct bfq_queue *old_bfqq = bic->bfqq[is_sync];
-
-	/* Clear bic pointer if bfqq is detached from this bic */
-	if (old_bfqq && old_bfqq->bic == bic)
-		old_bfqq->bic = NULL;
-=======
 	struct bfq_queue *old_bfqq = bic->bfqq[is_sync][actuator_idx];
->>>>>>> eb3cdb58
 
 	/*
 	 * If bfqq != NULL, then a non-stable queue merge between
@@ -699,27 +691,6 @@
 {
 	struct bfq_data *bfqd = data->q->elevator->elevator_data;
 	struct bfq_io_cq *bic = bfq_bic_lookup(data->q);
-<<<<<<< HEAD
-	struct bfq_queue *bfqq = bic ? bic_to_bfqq(bic, op_is_sync(op)) : NULL;
-	int depth;
-	unsigned limit = data->q->nr_requests;
-
-	/* Sync reads have full depth available */
-	if (op_is_sync(op) && !op_is_write(op)) {
-		depth = 0;
-	} else {
-		depth = bfqd->word_depths[!!bfqd->wr_busy_queues][op_is_sync(op)];
-		limit = (limit * depth) >> bfqd->full_depth_shift;
-	}
-
-	/*
-	 * Does queue (or any parent entity) exceed number of requests that
-	 * should be available to it? Heavily limit depth so that it cannot
-	 * consume more available requests and thus starve other entities.
-	 */
-	if (bfqq && bfqq_request_over_limit(bfqq, limit))
-		depth = 1;
-=======
 	int depth;
 	unsigned limit = data->q->nr_requests;
 	unsigned int act_idx;
@@ -735,7 +706,6 @@
 	for (act_idx = 0; bic && act_idx < bfqd->num_actuators; act_idx++) {
 		struct bfq_queue *bfqq =
 			bic_to_bfqq(bic, op_is_sync(opf), act_idx);
->>>>>>> eb3cdb58
 
 		/*
 		 * Does queue (or any parent entity) exceed number of
@@ -749,11 +719,7 @@
 		}
 	}
 	bfq_log(bfqd, "[%s] wr_busy %d sync %d depth %u",
-<<<<<<< HEAD
-		__func__, bfqd->wr_busy_queues, op_is_sync(op), depth);
-=======
 		__func__, bfqd->wr_busy_queues, op_is_sync(opf), depth);
->>>>>>> eb3cdb58
 	if (depth)
 		data->shallow_depth = depth;
 }
@@ -2171,24 +2137,16 @@
 	if (!bfqd->last_completed_rq_bfqq ||
 	    bfqd->last_completed_rq_bfqq == bfqq ||
 	    bfq_bfqq_has_short_ttime(bfqq) ||
-<<<<<<< HEAD
-	    now_ns - bfqd->last_completion >= 4 * NSEC_PER_MSEC)
-=======
 	    now_ns - bfqd->last_completion >= 4 * NSEC_PER_MSEC ||
 	    bfqd->last_completed_rq_bfqq == &bfqd->oom_bfqq ||
 	    bfqq == &bfqd->oom_bfqq)
->>>>>>> eb3cdb58
 		return;
 
 	/*
 	 * We reset waker detection logic also if too much time has passed
  	 * since the first detection. If wakeups are rare, pointless idling
 	 * doesn't hurt throughput that much. The condition below makes sure
-<<<<<<< HEAD
-	 * we do not uselessly idle blocking waker in more than 1/64 cases. 
-=======
 	 * we do not uselessly idle blocking waker in more than 1/64 cases.
->>>>>>> eb3cdb58
 	 */
 	if (bfqd->last_completed_rq_bfqq !=
 	    bfqq->tentative_waker_bfqq ||
@@ -2508,12 +2466,8 @@
 		 */
 		bfq_bic_update_cgroup(bic, bio);
 
-<<<<<<< HEAD
-		bfqd->bio_bfqq = bic_to_bfqq(bic, op_is_sync(bio->bi_opf));
-=======
 		bfqd->bio_bfqq = bic_to_bfqq(bic, op_is_sync(bio->bi_opf),
 					     bfq_actuator_index(bfqd, bio));
->>>>>>> eb3cdb58
 	} else {
 		bfqd->bio_bfqq = NULL;
 	}
@@ -2681,14 +2635,6 @@
 {
 	int i, j, k;
 
-<<<<<<< HEAD
-	for (i = 0; i < 2; i++)
-		for (j = 0; j < IOPRIO_NR_LEVELS; j++)
-			if (bfqg->async_bfqq[i][j])
-				bfq_bfqq_end_wr(bfqg->async_bfqq[i][j]);
-	if (bfqg->async_idle_bfqq)
-		bfq_bfqq_end_wr(bfqg->async_idle_bfqq);
-=======
 	for (k = 0; k < bfqd->num_actuators; k++) {
 		for (i = 0; i < 2; i++)
 			for (j = 0; j < IOPRIO_NR_LEVELS; j++)
@@ -2697,7 +2643,6 @@
 		if (bfqg->async_idle_bfqq[k])
 			bfq_bfqq_end_wr(bfqg->async_idle_bfqq[k]);
 	}
->>>>>>> eb3cdb58
 }
 
 static void bfq_end_wr(struct bfq_data *bfqd)
@@ -2969,10 +2914,6 @@
 	if (bfqq->new_bfqq)
 		return bfqq->new_bfqq;
 
-	/* if a merge has already been setup, then proceed with that first */
-	if (bfqq->new_bfqq)
-		return bfqq->new_bfqq;
-
 	/*
 	 * Check delayed stable merge for rotational or non-queueing
 	 * devs. For this branch to be executed, bfqq must not be
@@ -2998,21 +2939,9 @@
 			struct bfq_queue *stable_merge_bfqq =
 				bfqq_data->stable_merge_bfqq;
 
-<<<<<<< HEAD
-				if (new_bfqq) {
-					bic->stably_merged = true;
-					if (new_bfqq->bic)
-						new_bfqq->bic->stably_merged =
-									true;
-				}
-				return new_bfqq;
-			} else
-				return NULL;
-=======
 			return bfq_setup_stable_merge(bfqd, bfqq,
 						      stable_merge_bfqq,
 						      bfqq_data);
->>>>>>> eb3cdb58
 		}
 	}
 
@@ -5525,17 +5454,8 @@
 		bfqd = bfqq->bfqd; /* NULL if scheduler already exited */
 
 	if (bfqq && bfqd) {
-<<<<<<< HEAD
-		unsigned long flags;
-
-		spin_lock_irqsave(&bfqd->lock, flags);
-		bic_set_bfqq(bic, NULL, is_sync);
-		bfq_exit_bfqq(bfqd, bfqq);
-		spin_unlock_irqrestore(&bfqd->lock, flags);
-=======
 		bic_set_bfqq(bic, NULL, is_sync, actuator_idx);
 		bfq_exit_bfqq(bfqd, bfqq);
->>>>>>> eb3cdb58
 	}
 }
 
@@ -5654,11 +5574,7 @@
 		struct bfq_queue *old_bfqq = bfqq;
 
 		bfqq = bfq_get_queue(bfqd, bio, false, bic, true);
-<<<<<<< HEAD
-		bic_set_bfqq(bic, bfqq, false);
-=======
 		bic_set_bfqq(bic, bfqq, false, bfq_actuator_index(bfqd, bio));
->>>>>>> eb3cdb58
 		bfq_release_process_ref(bfqd, old_bfqq);
 	}
 
@@ -6340,18 +6256,10 @@
 
 	trace_block_rq_insert(rq);
 
-<<<<<<< HEAD
-	if (!bfqq || at_head) {
-		if (at_head)
-			list_add(&rq->queuelist, &bfqd->dispatch);
-		else
-			list_add_tail(&rq->queuelist, &bfqd->dispatch);
-=======
 	if (flags & BLK_MQ_INSERT_AT_HEAD) {
 		list_add(&rq->queuelist, &bfqd->dispatch);
 	} else if (!bfqq) {
 		list_add_tail(&rq->queuelist, &bfqd->dispatch);
->>>>>>> eb3cdb58
 	} else {
 		idle_timer_disabled = __bfq_insert_request(bfqd, rq);
 		/*
@@ -7158,16 +7066,10 @@
 {
 	int i, j, k;
 
-<<<<<<< HEAD
-	for (i = 0; i < 2; i++)
-		for (j = 0; j < IOPRIO_NR_LEVELS; j++)
-			__bfq_put_async_bfqq(bfqd, &bfqg->async_bfqq[i][j]);
-=======
 	for (k = 0; k < bfqd->num_actuators; k++) {
 		for (i = 0; i < 2; i++)
 			for (j = 0; j < IOPRIO_NR_LEVELS; j++)
 				__bfq_put_async_bfqq(bfqd, &bfqg->async_bfqq[i][j][k]);
->>>>>>> eb3cdb58
 
 		__bfq_put_async_bfqq(bfqd, &bfqg->async_idle_bfqq[k]);
 	}
@@ -7256,12 +7158,8 @@
 #endif
 
 	blk_stat_disable_accounting(bfqd->queue);
-<<<<<<< HEAD
-	wbt_enable_default(bfqd->queue);
-=======
 	clear_bit(ELEVATOR_FLAG_DISABLE_WBT, &e->flags);
 	wbt_enable_default(bfqd->queue->disk);
->>>>>>> eb3cdb58
 
 	kfree(bfqd);
 }
@@ -7448,12 +7346,8 @@
 	/* We dispatch from request queue wide instead of hw queue */
 	blk_queue_flag_set(QUEUE_FLAG_SQ_SCHED, q);
 
-<<<<<<< HEAD
-	wbt_disable_default(q);
-=======
 	set_bit(ELEVATOR_FLAG_DISABLE_WBT, &eq->flags);
 	wbt_disable_default(q->disk);
->>>>>>> eb3cdb58
 	blk_stat_enable_accounting(q);
 
 	return 0;
