// SPDX-License-Identifier: GPL-2.0-or-later
/*
 * Budget Fair Queueing (BFQ) I/O scheduler.
 *
 * Based on ideas and code from CFQ:
 * Copyright (C) 2003 Jens Axboe <axboe@kernel.dk>
 *
 * Copyright (C) 2008 Fabio Checconi <fabio@gandalf.sssup.it>
 *		      Paolo Valente <paolo.valente@unimore.it>
 *
 * Copyright (C) 2010 Paolo Valente <paolo.valente@unimore.it>
 *                    Arianna Avanzini <avanzini@google.com>
 *
 * Copyright (C) 2017 Paolo Valente <paolo.valente@linaro.org>
 *
 * BFQ is a proportional-share I/O scheduler, with some extra
 * low-latency capabilities. BFQ also supports full hierarchical
 * scheduling through cgroups. Next paragraphs provide an introduction
 * on BFQ inner workings. Details on BFQ benefits, usage and
 * limitations can be found in Documentation/block/bfq-iosched.rst.
 *
 * BFQ is a proportional-share storage-I/O scheduling algorithm based
 * on the slice-by-slice service scheme of CFQ. But BFQ assigns
 * budgets, measured in number of sectors, to processes instead of
 * time slices. The device is not granted to the in-service process
 * for a given time slice, but until it has exhausted its assigned
 * budget. This change from the time to the service domain enables BFQ
 * to distribute the device throughput among processes as desired,
 * without any distortion due to throughput fluctuations, or to device
 * internal queueing. BFQ uses an ad hoc internal scheduler, called
 * B-WF2Q+, to schedule processes according to their budgets. More
 * precisely, BFQ schedules queues associated with processes. Each
 * process/queue is assigned a user-configurable weight, and B-WF2Q+
 * guarantees that each queue receives a fraction of the throughput
 * proportional to its weight. Thanks to the accurate policy of
 * B-WF2Q+, BFQ can afford to assign high budgets to I/O-bound
 * processes issuing sequential requests (to boost the throughput),
 * and yet guarantee a low latency to interactive and soft real-time
 * applications.
 *
 * In particular, to provide these low-latency guarantees, BFQ
 * explicitly privileges the I/O of two classes of time-sensitive
 * applications: interactive and soft real-time. In more detail, BFQ
 * behaves this way if the low_latency parameter is set (default
 * configuration). This feature enables BFQ to provide applications in
 * these classes with a very low latency.
 *
 * To implement this feature, BFQ constantly tries to detect whether
 * the I/O requests in a bfq_queue come from an interactive or a soft
 * real-time application. For brevity, in these cases, the queue is
 * said to be interactive or soft real-time. In both cases, BFQ
 * privileges the service of the queue, over that of non-interactive
 * and non-soft-real-time queues. This privileging is performed,
 * mainly, by raising the weight of the queue. So, for brevity, we
 * call just weight-raising periods the time periods during which a
 * queue is privileged, because deemed interactive or soft real-time.
 *
 * The detection of soft real-time queues/applications is described in
 * detail in the comments on the function
 * bfq_bfqq_softrt_next_start. On the other hand, the detection of an
 * interactive queue works as follows: a queue is deemed interactive
 * if it is constantly non empty only for a limited time interval,
 * after which it does become empty. The queue may be deemed
 * interactive again (for a limited time), if it restarts being
 * constantly non empty, provided that this happens only after the
 * queue has remained empty for a given minimum idle time.
 *
 * By default, BFQ computes automatically the above maximum time
 * interval, i.e., the time interval after which a constantly
 * non-empty queue stops being deemed interactive. Since a queue is
 * weight-raised while it is deemed interactive, this maximum time
 * interval happens to coincide with the (maximum) duration of the
 * weight-raising for interactive queues.
 *
 * Finally, BFQ also features additional heuristics for
 * preserving both a low latency and a high throughput on NCQ-capable,
 * rotational or flash-based devices, and to get the job done quickly
 * for applications consisting in many I/O-bound processes.
 *
 * NOTE: if the main or only goal, with a given device, is to achieve
 * the maximum-possible throughput at all times, then do switch off
 * all low-latency heuristics for that device, by setting low_latency
 * to 0.
 *
 * BFQ is described in [1], where also a reference to the initial,
 * more theoretical paper on BFQ can be found. The interested reader
 * can find in the latter paper full details on the main algorithm, as
 * well as formulas of the guarantees and formal proofs of all the
 * properties.  With respect to the version of BFQ presented in these
 * papers, this implementation adds a few more heuristics, such as the
 * ones that guarantee a low latency to interactive and soft real-time
 * applications, and a hierarchical extension based on H-WF2Q+.
 *
 * B-WF2Q+ is based on WF2Q+, which is described in [2], together with
 * H-WF2Q+, while the augmented tree used here to implement B-WF2Q+
 * with O(log N) complexity derives from the one introduced with EEVDF
 * in [3].
 *
 * [1] P. Valente, A. Avanzini, "Evolution of the BFQ Storage I/O
 *     Scheduler", Proceedings of the First Workshop on Mobile System
 *     Technologies (MST-2015), May 2015.
 *     http://algogroup.unimore.it/people/paolo/disk_sched/mst-2015.pdf
 *
 * [2] Jon C.R. Bennett and H. Zhang, "Hierarchical Packet Fair Queueing
 *     Algorithms", IEEE/ACM Transactions on Networking, 5(5):675-689,
 *     Oct 1997.
 *
 * http://www.cs.cmu.edu/~hzhang/papers/TON-97-Oct.ps.gz
 *
 * [3] I. Stoica and H. Abdel-Wahab, "Earliest Eligible Virtual Deadline
 *     First: A Flexible and Accurate Mechanism for Proportional Share
 *     Resource Allocation", technical report.
 *
 * http://www.cs.berkeley.edu/~istoica/papers/eevdf-tr-95.pdf
 */
#include <linux/module.h>
#include <linux/slab.h>
#include <linux/blkdev.h>
#include <linux/cgroup.h>
#include <linux/ktime.h>
#include <linux/rbtree.h>
#include <linux/ioprio.h>
#include <linux/sbitmap.h>
#include <linux/delay.h>
#include <linux/backing-dev.h>

#include <trace/events/block.h>

#include "elevator.h"
#include "blk.h"
#include "blk-mq.h"
#include "blk-mq-sched.h"
#include "bfq-iosched.h"
#include "blk-wbt.h"

#define BFQ_BFQQ_FNS(name)						\
void bfq_mark_bfqq_##name(struct bfq_queue *bfqq)			\
{									\
	__set_bit(BFQQF_##name, &(bfqq)->flags);			\
}									\
void bfq_clear_bfqq_##name(struct bfq_queue *bfqq)			\
{									\
	__clear_bit(BFQQF_##name, &(bfqq)->flags);		\
}									\
int bfq_bfqq_##name(const struct bfq_queue *bfqq)			\
{									\
	return test_bit(BFQQF_##name, &(bfqq)->flags);		\
}

BFQ_BFQQ_FNS(just_created);
BFQ_BFQQ_FNS(busy);
BFQ_BFQQ_FNS(wait_request);
BFQ_BFQQ_FNS(non_blocking_wait_rq);
BFQ_BFQQ_FNS(fifo_expire);
BFQ_BFQQ_FNS(has_short_ttime);
BFQ_BFQQ_FNS(sync);
BFQ_BFQQ_FNS(IO_bound);
BFQ_BFQQ_FNS(in_large_burst);
BFQ_BFQQ_FNS(coop);
BFQ_BFQQ_FNS(split_coop);
BFQ_BFQQ_FNS(softrt_update);
#undef BFQ_BFQQ_FNS						\

/* Expiration time of async (0) and sync (1) requests, in ns. */
static const u64 bfq_fifo_expire[2] = { NSEC_PER_SEC / 4, NSEC_PER_SEC / 8 };

/* Maximum backwards seek (magic number lifted from CFQ), in KiB. */
static const int bfq_back_max = 16 * 1024;

/* Penalty of a backwards seek, in number of sectors. */
static const int bfq_back_penalty = 2;

/* Idling period duration, in ns. */
static u64 bfq_slice_idle = NSEC_PER_SEC / 125;

/* Minimum number of assigned budgets for which stats are safe to compute. */
static const int bfq_stats_min_budgets = 194;

/* Default maximum budget values, in sectors and number of requests. */
static const int bfq_default_max_budget = 16 * 1024;

/*
 * When a sync request is dispatched, the queue that contains that
 * request, and all the ancestor entities of that queue, are charged
 * with the number of sectors of the request. In contrast, if the
 * request is async, then the queue and its ancestor entities are
 * charged with the number of sectors of the request, multiplied by
 * the factor below. This throttles the bandwidth for async I/O,
 * w.r.t. to sync I/O, and it is done to counter the tendency of async
 * writes to steal I/O throughput to reads.
 *
 * The current value of this parameter is the result of a tuning with
 * several hardware and software configurations. We tried to find the
 * lowest value for which writes do not cause noticeable problems to
 * reads. In fact, the lower this parameter, the stabler I/O control,
 * in the following respect.  The lower this parameter is, the less
 * the bandwidth enjoyed by a group decreases
 * - when the group does writes, w.r.t. to when it does reads;
 * - when other groups do reads, w.r.t. to when they do writes.
 */
static const int bfq_async_charge_factor = 3;

/* Default timeout values, in jiffies, approximating CFQ defaults. */
const int bfq_timeout = HZ / 8;

/*
 * Time limit for merging (see comments in bfq_setup_cooperator). Set
 * to the slowest value that, in our tests, proved to be effective in
 * removing false positives, while not causing true positives to miss
 * queue merging.
 *
 * As can be deduced from the low time limit below, queue merging, if
 * successful, happens at the very beginning of the I/O of the involved
 * cooperating processes, as a consequence of the arrival of the very
 * first requests from each cooperator.  After that, there is very
 * little chance to find cooperators.
 */
static const unsigned long bfq_merge_time_limit = HZ/10;

static struct kmem_cache *bfq_pool;

/* Below this threshold (in ns), we consider thinktime immediate. */
#define BFQ_MIN_TT		(2 * NSEC_PER_MSEC)

/* hw_tag detection: parallel requests threshold and min samples needed. */
#define BFQ_HW_QUEUE_THRESHOLD	3
#define BFQ_HW_QUEUE_SAMPLES	32

#define BFQQ_SEEK_THR		(sector_t)(8 * 100)
#define BFQQ_SECT_THR_NONROT	(sector_t)(2 * 32)
#define BFQ_RQ_SEEKY(bfqd, last_pos, rq) \
	(get_sdist(last_pos, rq) >			\
	 BFQQ_SEEK_THR &&				\
	 (!blk_queue_nonrot(bfqd->queue) ||		\
	  blk_rq_sectors(rq) < BFQQ_SECT_THR_NONROT))
#define BFQQ_CLOSE_THR		(sector_t)(8 * 1024)
#define BFQQ_SEEKY(bfqq)	(hweight32(bfqq->seek_history) > 19)
/*
 * Sync random I/O is likely to be confused with soft real-time I/O,
 * because it is characterized by limited throughput and apparently
 * isochronous arrival pattern. To avoid false positives, queues
 * containing only random (seeky) I/O are prevented from being tagged
 * as soft real-time.
 */
#define BFQQ_TOTALLY_SEEKY(bfqq)	(bfqq->seek_history == -1)

/* Min number of samples required to perform peak-rate update */
#define BFQ_RATE_MIN_SAMPLES	32
/* Min observation time interval required to perform a peak-rate update (ns) */
#define BFQ_RATE_MIN_INTERVAL	(300*NSEC_PER_MSEC)
/* Target observation time interval for a peak-rate update (ns) */
#define BFQ_RATE_REF_INTERVAL	NSEC_PER_SEC

/*
 * Shift used for peak-rate fixed precision calculations.
 * With
 * - the current shift: 16 positions
 * - the current type used to store rate: u32
 * - the current unit of measure for rate: [sectors/usec], or, more precisely,
 *   [(sectors/usec) / 2^BFQ_RATE_SHIFT] to take into account the shift,
 * the range of rates that can be stored is
 * [1 / 2^BFQ_RATE_SHIFT, 2^(32 - BFQ_RATE_SHIFT)] sectors/usec =
 * [1 / 2^16, 2^16] sectors/usec = [15e-6, 65536] sectors/usec =
 * [15, 65G] sectors/sec
 * Which, assuming a sector size of 512B, corresponds to a range of
 * [7.5K, 33T] B/sec
 */
#define BFQ_RATE_SHIFT		16

/*
 * When configured for computing the duration of the weight-raising
 * for interactive queues automatically (see the comments at the
 * beginning of this file), BFQ does it using the following formula:
 * duration = (ref_rate / r) * ref_wr_duration,
 * where r is the peak rate of the device, and ref_rate and
 * ref_wr_duration are two reference parameters.  In particular,
 * ref_rate is the peak rate of the reference storage device (see
 * below), and ref_wr_duration is about the maximum time needed, with
 * BFQ and while reading two files in parallel, to load typical large
 * applications on the reference device (see the comments on
 * max_service_from_wr below, for more details on how ref_wr_duration
 * is obtained).  In practice, the slower/faster the device at hand
 * is, the more/less it takes to load applications with respect to the
 * reference device.  Accordingly, the longer/shorter BFQ grants
 * weight raising to interactive applications.
 *
 * BFQ uses two different reference pairs (ref_rate, ref_wr_duration),
 * depending on whether the device is rotational or non-rotational.
 *
 * In the following definitions, ref_rate[0] and ref_wr_duration[0]
 * are the reference values for a rotational device, whereas
 * ref_rate[1] and ref_wr_duration[1] are the reference values for a
 * non-rotational device. The reference rates are not the actual peak
 * rates of the devices used as a reference, but slightly lower
 * values. The reason for using slightly lower values is that the
 * peak-rate estimator tends to yield slightly lower values than the
 * actual peak rate (it can yield the actual peak rate only if there
 * is only one process doing I/O, and the process does sequential
 * I/O).
 *
 * The reference peak rates are measured in sectors/usec, left-shifted
 * by BFQ_RATE_SHIFT.
 */
static int ref_rate[2] = {14000, 33000};
/*
 * To improve readability, a conversion function is used to initialize
 * the following array, which entails that the array can be
 * initialized only in a function.
 */
static int ref_wr_duration[2];

/*
 * BFQ uses the above-detailed, time-based weight-raising mechanism to
 * privilege interactive tasks. This mechanism is vulnerable to the
 * following false positives: I/O-bound applications that will go on
 * doing I/O for much longer than the duration of weight
 * raising. These applications have basically no benefit from being
 * weight-raised at the beginning of their I/O. On the opposite end,
 * while being weight-raised, these applications
 * a) unjustly steal throughput to applications that may actually need
 * low latency;
 * b) make BFQ uselessly perform device idling; device idling results
 * in loss of device throughput with most flash-based storage, and may
 * increase latencies when used purposelessly.
 *
 * BFQ tries to reduce these problems, by adopting the following
 * countermeasure. To introduce this countermeasure, we need first to
 * finish explaining how the duration of weight-raising for
 * interactive tasks is computed.
 *
 * For a bfq_queue deemed as interactive, the duration of weight
 * raising is dynamically adjusted, as a function of the estimated
 * peak rate of the device, so as to be equal to the time needed to
 * execute the 'largest' interactive task we benchmarked so far. By
 * largest task, we mean the task for which each involved process has
 * to do more I/O than for any of the other tasks we benchmarked. This
 * reference interactive task is the start-up of LibreOffice Writer,
 * and in this task each process/bfq_queue needs to have at most ~110K
 * sectors transferred.
 *
 * This last piece of information enables BFQ to reduce the actual
 * duration of weight-raising for at least one class of I/O-bound
 * applications: those doing sequential or quasi-sequential I/O. An
 * example is file copy. In fact, once started, the main I/O-bound
 * processes of these applications usually consume the above 110K
 * sectors in much less time than the processes of an application that
 * is starting, because these I/O-bound processes will greedily devote
 * almost all their CPU cycles only to their target,
 * throughput-friendly I/O operations. This is even more true if BFQ
 * happens to be underestimating the device peak rate, and thus
 * overestimating the duration of weight raising. But, according to
 * our measurements, once transferred 110K sectors, these processes
 * have no right to be weight-raised any longer.
 *
 * Basing on the last consideration, BFQ ends weight-raising for a
 * bfq_queue if the latter happens to have received an amount of
 * service at least equal to the following constant. The constant is
 * set to slightly more than 110K, to have a minimum safety margin.
 *
 * This early ending of weight-raising reduces the amount of time
 * during which interactive false positives cause the two problems
 * described at the beginning of these comments.
 */
static const unsigned long max_service_from_wr = 120000;

/*
 * Maximum time between the creation of two queues, for stable merge
 * to be activated (in ms)
 */
static const unsigned long bfq_activation_stable_merging = 600;
/*
 * Minimum time to be waited before evaluating delayed stable merge (in ms)
 */
static const unsigned long bfq_late_stable_merging = 600;

#define RQ_BIC(rq)		((struct bfq_io_cq *)((rq)->elv.priv[0]))
#define RQ_BFQQ(rq)		((rq)->elv.priv[1])

struct bfq_queue *bic_to_bfqq(struct bfq_io_cq *bic, bool is_sync,
			      unsigned int actuator_idx)
{
	if (is_sync)
		return bic->bfqq[1][actuator_idx];

	return bic->bfqq[0][actuator_idx];
}

static void bfq_put_stable_ref(struct bfq_queue *bfqq);

void bic_set_bfqq(struct bfq_io_cq *bic,
		  struct bfq_queue *bfqq,
		  bool is_sync,
		  unsigned int actuator_idx)
{
	struct bfq_queue *old_bfqq = bic->bfqq[is_sync][actuator_idx];

	/*
	 * If bfqq != NULL, then a non-stable queue merge between
	 * bic->bfqq and bfqq is happening here. This causes troubles
	 * in the following case: bic->bfqq has also been scheduled
	 * for a possible stable merge with bic->stable_merge_bfqq,
	 * and bic->stable_merge_bfqq == bfqq happens to
	 * hold. Troubles occur because bfqq may then undergo a split,
	 * thereby becoming eligible for a stable merge. Yet, if
	 * bic->stable_merge_bfqq points exactly to bfqq, then bfqq
	 * would be stably merged with itself. To avoid this anomaly,
	 * we cancel the stable merge if
	 * bic->stable_merge_bfqq == bfqq.
	 */
	struct bfq_iocq_bfqq_data *bfqq_data = &bic->bfqq_data[actuator_idx];

	/* Clear bic pointer if bfqq is detached from this bic */
	if (old_bfqq && old_bfqq->bic == bic)
		old_bfqq->bic = NULL;

	if (is_sync)
		bic->bfqq[1][actuator_idx] = bfqq;
	else
		bic->bfqq[0][actuator_idx] = bfqq;

	if (bfqq && bfqq_data->stable_merge_bfqq == bfqq) {
		/*
		 * Actually, these same instructions are executed also
		 * in bfq_setup_cooperator, in case of abort or actual
		 * execution of a stable merge. We could avoid
		 * repeating these instructions there too, but if we
		 * did so, we would nest even more complexity in this
		 * function.
		 */
		bfq_put_stable_ref(bfqq_data->stable_merge_bfqq);

		bfqq_data->stable_merge_bfqq = NULL;
	}
}

struct bfq_data *bic_to_bfqd(struct bfq_io_cq *bic)
{
	return bic->icq.q->elevator->elevator_data;
}

/**
 * icq_to_bic - convert iocontext queue structure to bfq_io_cq.
 * @icq: the iocontext queue.
 */
static struct bfq_io_cq *icq_to_bic(struct io_cq *icq)
{
	/* bic->icq is the first member, %NULL will convert to %NULL */
	return container_of(icq, struct bfq_io_cq, icq);
}

/**
 * bfq_bic_lookup - search into @ioc a bic associated to @bfqd.
 * @q: the request queue.
 */
static struct bfq_io_cq *bfq_bic_lookup(struct request_queue *q)
{
	struct bfq_io_cq *icq;
	unsigned long flags;

	if (!current->io_context)
		return NULL;

	spin_lock_irqsave(&q->queue_lock, flags);
	icq = icq_to_bic(ioc_lookup_icq(q));
	spin_unlock_irqrestore(&q->queue_lock, flags);

	return icq;
}

/*
 * Scheduler run of queue, if there are requests pending and no one in the
 * driver that will restart queueing.
 */
void bfq_schedule_dispatch(struct bfq_data *bfqd)
{
	lockdep_assert_held(&bfqd->lock);

	if (bfqd->queued != 0) {
		bfq_log(bfqd, "schedule dispatch");
		blk_mq_run_hw_queues(bfqd->queue, true);
	}
}

#define bfq_class_idle(bfqq)	((bfqq)->ioprio_class == IOPRIO_CLASS_IDLE)

#define bfq_sample_valid(samples)	((samples) > 80)

/*
 * Lifted from AS - choose which of rq1 and rq2 that is best served now.
 * We choose the request that is closer to the head right now.  Distance
 * behind the head is penalized and only allowed to a certain extent.
 */
static struct request *bfq_choose_req(struct bfq_data *bfqd,
				      struct request *rq1,
				      struct request *rq2,
				      sector_t last)
{
	sector_t s1, s2, d1 = 0, d2 = 0;
	unsigned long back_max;
#define BFQ_RQ1_WRAP	0x01 /* request 1 wraps */
#define BFQ_RQ2_WRAP	0x02 /* request 2 wraps */
	unsigned int wrap = 0; /* bit mask: requests behind the disk head? */

	if (!rq1 || rq1 == rq2)
		return rq2;
	if (!rq2)
		return rq1;

	if (rq_is_sync(rq1) && !rq_is_sync(rq2))
		return rq1;
	else if (rq_is_sync(rq2) && !rq_is_sync(rq1))
		return rq2;
	if ((rq1->cmd_flags & REQ_META) && !(rq2->cmd_flags & REQ_META))
		return rq1;
	else if ((rq2->cmd_flags & REQ_META) && !(rq1->cmd_flags & REQ_META))
		return rq2;

	s1 = blk_rq_pos(rq1);
	s2 = blk_rq_pos(rq2);

	/*
	 * By definition, 1KiB is 2 sectors.
	 */
	back_max = bfqd->bfq_back_max * 2;

	/*
	 * Strict one way elevator _except_ in the case where we allow
	 * short backward seeks which are biased as twice the cost of a
	 * similar forward seek.
	 */
	if (s1 >= last)
		d1 = s1 - last;
	else if (s1 + back_max >= last)
		d1 = (last - s1) * bfqd->bfq_back_penalty;
	else
		wrap |= BFQ_RQ1_WRAP;

	if (s2 >= last)
		d2 = s2 - last;
	else if (s2 + back_max >= last)
		d2 = (last - s2) * bfqd->bfq_back_penalty;
	else
		wrap |= BFQ_RQ2_WRAP;

	/* Found required data */

	/*
	 * By doing switch() on the bit mask "wrap" we avoid having to
	 * check two variables for all permutations: --> faster!
	 */
	switch (wrap) {
	case 0: /* common case for CFQ: rq1 and rq2 not wrapped */
		if (d1 < d2)
			return rq1;
		else if (d2 < d1)
			return rq2;

		if (s1 >= s2)
			return rq1;
		else
			return rq2;

	case BFQ_RQ2_WRAP:
		return rq1;
	case BFQ_RQ1_WRAP:
		return rq2;
	case BFQ_RQ1_WRAP|BFQ_RQ2_WRAP: /* both rqs wrapped */
	default:
		/*
		 * Since both rqs are wrapped,
		 * start with the one that's further behind head
		 * (--> only *one* back seek required),
		 * since back seek takes more time than forward.
		 */
		if (s1 <= s2)
			return rq1;
		else
			return rq2;
	}
}

#define BFQ_LIMIT_INLINE_DEPTH 16

#ifdef CONFIG_BFQ_GROUP_IOSCHED
static bool bfqq_request_over_limit(struct bfq_queue *bfqq, int limit)
{
	struct bfq_data *bfqd = bfqq->bfqd;
	struct bfq_entity *entity = &bfqq->entity;
	struct bfq_entity *inline_entities[BFQ_LIMIT_INLINE_DEPTH];
	struct bfq_entity **entities = inline_entities;
	int depth, level, alloc_depth = BFQ_LIMIT_INLINE_DEPTH;
	int class_idx = bfqq->ioprio_class - 1;
	struct bfq_sched_data *sched_data;
	unsigned long wsum;
	bool ret = false;

	if (!entity->on_st_or_in_serv)
		return false;

retry:
	spin_lock_irq(&bfqd->lock);
	/* +1 for bfqq entity, root cgroup not included */
	depth = bfqg_to_blkg(bfqq_group(bfqq))->blkcg->css.cgroup->level + 1;
	if (depth > alloc_depth) {
		spin_unlock_irq(&bfqd->lock);
		if (entities != inline_entities)
			kfree(entities);
		entities = kmalloc_array(depth, sizeof(*entities), GFP_NOIO);
		if (!entities)
			return false;
		alloc_depth = depth;
		goto retry;
	}

	sched_data = entity->sched_data;
	/* Gather our ancestors as we need to traverse them in reverse order */
	level = 0;
	for_each_entity(entity) {
		/*
		 * If at some level entity is not even active, allow request
		 * queueing so that BFQ knows there's work to do and activate
		 * entities.
		 */
		if (!entity->on_st_or_in_serv)
			goto out;
		/* Uh, more parents than cgroup subsystem thinks? */
		if (WARN_ON_ONCE(level >= depth))
			break;
		entities[level++] = entity;
	}
	WARN_ON_ONCE(level != depth);
	for (level--; level >= 0; level--) {
		entity = entities[level];
		if (level > 0) {
			wsum = bfq_entity_service_tree(entity)->wsum;
		} else {
			int i;
			/*
			 * For bfqq itself we take into account service trees
			 * of all higher priority classes and multiply their
			 * weights so that low prio queue from higher class
			 * gets more requests than high prio queue from lower
			 * class.
			 */
			wsum = 0;
			for (i = 0; i <= class_idx; i++) {
				wsum = wsum * IOPRIO_BE_NR +
					sched_data->service_tree[i].wsum;
			}
		}
		if (!wsum)
			continue;
		limit = DIV_ROUND_CLOSEST(limit * entity->weight, wsum);
		if (entity->allocated >= limit) {
			bfq_log_bfqq(bfqq->bfqd, bfqq,
				"too many requests: allocated %d limit %d level %d",
				entity->allocated, limit, level);
			ret = true;
			break;
		}
	}
out:
	spin_unlock_irq(&bfqd->lock);
	if (entities != inline_entities)
		kfree(entities);
	return ret;
}
#else
static bool bfqq_request_over_limit(struct bfq_queue *bfqq, int limit)
{
	return false;
}
#endif

/*
 * Async I/O can easily starve sync I/O (both sync reads and sync
 * writes), by consuming all tags. Similarly, storms of sync writes,
 * such as those that sync(2) may trigger, can starve sync reads.
 * Limit depths of async I/O and sync writes so as to counter both
 * problems.
 *
 * Also if a bfq queue or its parent cgroup consume more tags than would be
 * appropriate for their weight, we trim the available tag depth to 1. This
 * avoids a situation where one cgroup can starve another cgroup from tags and
 * thus block service differentiation among cgroups. Note that because the
 * queue / cgroup already has many requests allocated and queued, this does not
 * significantly affect service guarantees coming from the BFQ scheduling
 * algorithm.
 */
static void bfq_limit_depth(blk_opf_t opf, struct blk_mq_alloc_data *data)
{
	struct bfq_data *bfqd = data->q->elevator->elevator_data;
	struct bfq_io_cq *bic = bfq_bic_lookup(data->q);
	int depth;
	unsigned limit = data->q->nr_requests;
	unsigned int act_idx;

	/* Sync reads have full depth available */
	if (op_is_sync(opf) && !op_is_write(opf)) {
		depth = 0;
	} else {
		depth = bfqd->word_depths[!!bfqd->wr_busy_queues][op_is_sync(opf)];
		limit = (limit * depth) >> bfqd->full_depth_shift;
	}

	for (act_idx = 0; bic && act_idx < bfqd->num_actuators; act_idx++) {
		struct bfq_queue *bfqq =
			bic_to_bfqq(bic, op_is_sync(opf), act_idx);

		/*
		 * Does queue (or any parent entity) exceed number of
		 * requests that should be available to it? Heavily
		 * limit depth so that it cannot consume more
		 * available requests and thus starve other entities.
		 */
		if (bfqq && bfqq_request_over_limit(bfqq, limit)) {
			depth = 1;
			break;
		}
	}
	bfq_log(bfqd, "[%s] wr_busy %d sync %d depth %u",
		__func__, bfqd->wr_busy_queues, op_is_sync(opf), depth);
	if (depth)
		data->shallow_depth = depth;
}

static struct bfq_queue *
bfq_rq_pos_tree_lookup(struct bfq_data *bfqd, struct rb_root *root,
		     sector_t sector, struct rb_node **ret_parent,
		     struct rb_node ***rb_link)
{
	struct rb_node **p, *parent;
	struct bfq_queue *bfqq = NULL;

	parent = NULL;
	p = &root->rb_node;
	while (*p) {
		struct rb_node **n;

		parent = *p;
		bfqq = rb_entry(parent, struct bfq_queue, pos_node);

		/*
		 * Sort strictly based on sector. Smallest to the left,
		 * largest to the right.
		 */
		if (sector > blk_rq_pos(bfqq->next_rq))
			n = &(*p)->rb_right;
		else if (sector < blk_rq_pos(bfqq->next_rq))
			n = &(*p)->rb_left;
		else
			break;
		p = n;
		bfqq = NULL;
	}

	*ret_parent = parent;
	if (rb_link)
		*rb_link = p;

	bfq_log(bfqd, "rq_pos_tree_lookup %llu: returning %d",
		(unsigned long long)sector,
		bfqq ? bfqq->pid : 0);

	return bfqq;
}

static bool bfq_too_late_for_merging(struct bfq_queue *bfqq)
{
	return bfqq->service_from_backlogged > 0 &&
		time_is_before_jiffies(bfqq->first_IO_time +
				       bfq_merge_time_limit);
}

/*
 * The following function is not marked as __cold because it is
 * actually cold, but for the same performance goal described in the
 * comments on the likely() at the beginning of
 * bfq_setup_cooperator(). Unexpectedly, to reach an even lower
 * execution time for the case where this function is not invoked, we
 * had to add an unlikely() in each involved if().
 */
void __cold
bfq_pos_tree_add_move(struct bfq_data *bfqd, struct bfq_queue *bfqq)
{
	struct rb_node **p, *parent;
	struct bfq_queue *__bfqq;

	if (bfqq->pos_root) {
		rb_erase(&bfqq->pos_node, bfqq->pos_root);
		bfqq->pos_root = NULL;
	}

	/* oom_bfqq does not participate in queue merging */
	if (bfqq == &bfqd->oom_bfqq)
		return;

	/*
	 * bfqq cannot be merged any longer (see comments in
	 * bfq_setup_cooperator): no point in adding bfqq into the
	 * position tree.
	 */
	if (bfq_too_late_for_merging(bfqq))
		return;

	if (bfq_class_idle(bfqq))
		return;
	if (!bfqq->next_rq)
		return;

	bfqq->pos_root = &bfqq_group(bfqq)->rq_pos_tree;
	__bfqq = bfq_rq_pos_tree_lookup(bfqd, bfqq->pos_root,
			blk_rq_pos(bfqq->next_rq), &parent, &p);
	if (!__bfqq) {
		rb_link_node(&bfqq->pos_node, parent, p);
		rb_insert_color(&bfqq->pos_node, bfqq->pos_root);
	} else
		bfqq->pos_root = NULL;
}

/*
 * The following function returns false either if every active queue
 * must receive the same share of the throughput (symmetric scenario),
 * or, as a special case, if bfqq must receive a share of the
 * throughput lower than or equal to the share that every other active
 * queue must receive.  If bfqq does sync I/O, then these are the only
 * two cases where bfqq happens to be guaranteed its share of the
 * throughput even if I/O dispatching is not plugged when bfqq remains
 * temporarily empty (for more details, see the comments in the
 * function bfq_better_to_idle()). For this reason, the return value
 * of this function is used to check whether I/O-dispatch plugging can
 * be avoided.
 *
 * The above first case (symmetric scenario) occurs when:
 * 1) all active queues have the same weight,
 * 2) all active queues belong to the same I/O-priority class,
 * 3) all active groups at the same level in the groups tree have the same
 *    weight,
 * 4) all active groups at the same level in the groups tree have the same
 *    number of children.
 *
 * Unfortunately, keeping the necessary state for evaluating exactly
 * the last two symmetry sub-conditions above would be quite complex
 * and time consuming. Therefore this function evaluates, instead,
 * only the following stronger three sub-conditions, for which it is
 * much easier to maintain the needed state:
 * 1) all active queues have the same weight,
 * 2) all active queues belong to the same I/O-priority class,
 * 3) there is at most one active group.
 * In particular, the last condition is always true if hierarchical
 * support or the cgroups interface are not enabled, thus no state
 * needs to be maintained in this case.
 */
static bool bfq_asymmetric_scenario(struct bfq_data *bfqd,
				   struct bfq_queue *bfqq)
{
	bool smallest_weight = bfqq &&
		bfqq->weight_counter &&
		bfqq->weight_counter ==
		container_of(
			rb_first_cached(&bfqd->queue_weights_tree),
			struct bfq_weight_counter,
			weights_node);

	/*
	 * For queue weights to differ, queue_weights_tree must contain
	 * at least two nodes.
	 */
	bool varied_queue_weights = !smallest_weight &&
		!RB_EMPTY_ROOT(&bfqd->queue_weights_tree.rb_root) &&
		(bfqd->queue_weights_tree.rb_root.rb_node->rb_left ||
		 bfqd->queue_weights_tree.rb_root.rb_node->rb_right);

	bool multiple_classes_busy =
		(bfqd->busy_queues[0] && bfqd->busy_queues[1]) ||
		(bfqd->busy_queues[0] && bfqd->busy_queues[2]) ||
		(bfqd->busy_queues[1] && bfqd->busy_queues[2]);

	return varied_queue_weights || multiple_classes_busy
#ifdef CONFIG_BFQ_GROUP_IOSCHED
	       || bfqd->num_groups_with_pending_reqs > 1
#endif
		;
}

/*
 * If the weight-counter tree passed as input contains no counter for
 * the weight of the input queue, then add that counter; otherwise just
 * increment the existing counter.
 *
 * Note that weight-counter trees contain few nodes in mostly symmetric
 * scenarios. For example, if all queues have the same weight, then the
 * weight-counter tree for the queues may contain at most one node.
 * This holds even if low_latency is on, because weight-raised queues
 * are not inserted in the tree.
 * In most scenarios, the rate at which nodes are created/destroyed
 * should be low too.
 */
void bfq_weights_tree_add(struct bfq_queue *bfqq)
{
	struct rb_root_cached *root = &bfqq->bfqd->queue_weights_tree;
	struct bfq_entity *entity = &bfqq->entity;
	struct rb_node **new = &(root->rb_root.rb_node), *parent = NULL;
	bool leftmost = true;

	/*
	 * Do not insert if the queue is already associated with a
	 * counter, which happens if:
	 *   1) a request arrival has caused the queue to become both
	 *      non-weight-raised, and hence change its weight, and
	 *      backlogged; in this respect, each of the two events
	 *      causes an invocation of this function,
	 *   2) this is the invocation of this function caused by the
	 *      second event. This second invocation is actually useless,
	 *      and we handle this fact by exiting immediately. More
	 *      efficient or clearer solutions might possibly be adopted.
	 */
	if (bfqq->weight_counter)
		return;

	while (*new) {
		struct bfq_weight_counter *__counter = container_of(*new,
						struct bfq_weight_counter,
						weights_node);
		parent = *new;

		if (entity->weight == __counter->weight) {
			bfqq->weight_counter = __counter;
			goto inc_counter;
		}
		if (entity->weight < __counter->weight)
			new = &((*new)->rb_left);
		else {
			new = &((*new)->rb_right);
			leftmost = false;
		}
	}

	bfqq->weight_counter = kzalloc(sizeof(struct bfq_weight_counter),
				       GFP_ATOMIC);

	/*
	 * In the unlucky event of an allocation failure, we just
	 * exit. This will cause the weight of queue to not be
	 * considered in bfq_asymmetric_scenario, which, in its turn,
	 * causes the scenario to be deemed wrongly symmetric in case
	 * bfqq's weight would have been the only weight making the
	 * scenario asymmetric.  On the bright side, no unbalance will
	 * however occur when bfqq becomes inactive again (the
	 * invocation of this function is triggered by an activation
	 * of queue).  In fact, bfq_weights_tree_remove does nothing
	 * if !bfqq->weight_counter.
	 */
	if (unlikely(!bfqq->weight_counter))
		return;

	bfqq->weight_counter->weight = entity->weight;
	rb_link_node(&bfqq->weight_counter->weights_node, parent, new);
	rb_insert_color_cached(&bfqq->weight_counter->weights_node, root,
				leftmost);

inc_counter:
	bfqq->weight_counter->num_active++;
	bfqq->ref++;
}

/*
 * Decrement the weight counter associated with the queue, and, if the
 * counter reaches 0, remove the counter from the tree.
 * See the comments to the function bfq_weights_tree_add() for considerations
 * about overhead.
 */
void bfq_weights_tree_remove(struct bfq_queue *bfqq)
{
	struct rb_root_cached *root;

	if (!bfqq->weight_counter)
		return;

	root = &bfqq->bfqd->queue_weights_tree;
	bfqq->weight_counter->num_active--;
	if (bfqq->weight_counter->num_active > 0)
		goto reset_entity_pointer;

	rb_erase_cached(&bfqq->weight_counter->weights_node, root);
	kfree(bfqq->weight_counter);

reset_entity_pointer:
	bfqq->weight_counter = NULL;
	bfq_put_queue(bfqq);
}

/*
 * Return expired entry, or NULL to just start from scratch in rbtree.
 */
static struct request *bfq_check_fifo(struct bfq_queue *bfqq,
				      struct request *last)
{
	struct request *rq;

	if (bfq_bfqq_fifo_expire(bfqq))
		return NULL;

	bfq_mark_bfqq_fifo_expire(bfqq);

	rq = rq_entry_fifo(bfqq->fifo.next);

	if (rq == last || blk_time_get_ns() < rq->fifo_time)
		return NULL;

	bfq_log_bfqq(bfqq->bfqd, bfqq, "check_fifo: returned %p", rq);
	return rq;
}

static struct request *bfq_find_next_rq(struct bfq_data *bfqd,
					struct bfq_queue *bfqq,
					struct request *last)
{
	struct rb_node *rbnext = rb_next(&last->rb_node);
	struct rb_node *rbprev = rb_prev(&last->rb_node);
	struct request *next, *prev = NULL;

	/* Follow expired path, else get first next available. */
	next = bfq_check_fifo(bfqq, last);
	if (next)
		return next;

	if (rbprev)
		prev = rb_entry_rq(rbprev);

	if (rbnext)
		next = rb_entry_rq(rbnext);
	else {
		rbnext = rb_first(&bfqq->sort_list);
		if (rbnext && rbnext != &last->rb_node)
			next = rb_entry_rq(rbnext);
	}

	return bfq_choose_req(bfqd, next, prev, blk_rq_pos(last));
}

/* see the definition of bfq_async_charge_factor for details */
static unsigned long bfq_serv_to_charge(struct request *rq,
					struct bfq_queue *bfqq)
{
	if (bfq_bfqq_sync(bfqq) || bfqq->wr_coeff > 1 ||
	    bfq_asymmetric_scenario(bfqq->bfqd, bfqq))
		return blk_rq_sectors(rq);

	return blk_rq_sectors(rq) * bfq_async_charge_factor;
}

/**
 * bfq_updated_next_req - update the queue after a new next_rq selection.
 * @bfqd: the device data the queue belongs to.
 * @bfqq: the queue to update.
 *
 * If the first request of a queue changes we make sure that the queue
 * has enough budget to serve at least its first request (if the
 * request has grown).  We do this because if the queue has not enough
 * budget for its first request, it has to go through two dispatch
 * rounds to actually get it dispatched.
 */
static void bfq_updated_next_req(struct bfq_data *bfqd,
				 struct bfq_queue *bfqq)
{
	struct bfq_entity *entity = &bfqq->entity;
	struct request *next_rq = bfqq->next_rq;
	unsigned long new_budget;

	if (!next_rq)
		return;

	if (bfqq == bfqd->in_service_queue)
		/*
		 * In order not to break guarantees, budgets cannot be
		 * changed after an entity has been selected.
		 */
		return;

	new_budget = max_t(unsigned long,
			   max_t(unsigned long, bfqq->max_budget,
				 bfq_serv_to_charge(next_rq, bfqq)),
			   entity->service);
	if (entity->budget != new_budget) {
		entity->budget = new_budget;
		bfq_log_bfqq(bfqd, bfqq, "updated next rq: new budget %lu",
					 new_budget);
		bfq_requeue_bfqq(bfqd, bfqq, false);
	}
}

static unsigned int bfq_wr_duration(struct bfq_data *bfqd)
{
	u64 dur;

	dur = bfqd->rate_dur_prod;
	do_div(dur, bfqd->peak_rate);

	/*
	 * Limit duration between 3 and 25 seconds. The upper limit
	 * has been conservatively set after the following worst case:
	 * on a QEMU/KVM virtual machine
	 * - running in a slow PC
	 * - with a virtual disk stacked on a slow low-end 5400rpm HDD
	 * - serving a heavy I/O workload, such as the sequential reading
	 *   of several files
	 * mplayer took 23 seconds to start, if constantly weight-raised.
	 *
	 * As for higher values than that accommodating the above bad
	 * scenario, tests show that higher values would often yield
	 * the opposite of the desired result, i.e., would worsen
	 * responsiveness by allowing non-interactive applications to
	 * preserve weight raising for too long.
	 *
	 * On the other end, lower values than 3 seconds make it
	 * difficult for most interactive tasks to complete their jobs
	 * before weight-raising finishes.
	 */
	return clamp_val(dur, msecs_to_jiffies(3000), msecs_to_jiffies(25000));
}

/* switch back from soft real-time to interactive weight raising */
static void switch_back_to_interactive_wr(struct bfq_queue *bfqq,
					  struct bfq_data *bfqd)
{
	bfqq->wr_coeff = bfqd->bfq_wr_coeff;
	bfqq->wr_cur_max_time = bfq_wr_duration(bfqd);
	bfqq->last_wr_start_finish = bfqq->wr_start_at_switch_to_srt;
}

static void
bfq_bfqq_resume_state(struct bfq_queue *bfqq, struct bfq_data *bfqd,
		      struct bfq_io_cq *bic, bool bfq_already_existing)
{
	unsigned int old_wr_coeff = 1;
	bool busy = bfq_already_existing && bfq_bfqq_busy(bfqq);
	unsigned int a_idx = bfqq->actuator_idx;
	struct bfq_iocq_bfqq_data *bfqq_data = &bic->bfqq_data[a_idx];

	if (bfqq_data->saved_has_short_ttime)
		bfq_mark_bfqq_has_short_ttime(bfqq);
	else
		bfq_clear_bfqq_has_short_ttime(bfqq);

	if (bfqq_data->saved_IO_bound)
		bfq_mark_bfqq_IO_bound(bfqq);
	else
		bfq_clear_bfqq_IO_bound(bfqq);

	bfqq->last_serv_time_ns = bfqq_data->saved_last_serv_time_ns;
	bfqq->inject_limit = bfqq_data->saved_inject_limit;
	bfqq->decrease_time_jif = bfqq_data->saved_decrease_time_jif;

	bfqq->entity.new_weight = bfqq_data->saved_weight;
	bfqq->ttime = bfqq_data->saved_ttime;
	bfqq->io_start_time = bfqq_data->saved_io_start_time;
	bfqq->tot_idle_time = bfqq_data->saved_tot_idle_time;
	/*
	 * Restore weight coefficient only if low_latency is on
	 */
	if (bfqd->low_latency) {
		old_wr_coeff = bfqq->wr_coeff;
		bfqq->wr_coeff = bfqq_data->saved_wr_coeff;
	}
	bfqq->service_from_wr = bfqq_data->saved_service_from_wr;
	bfqq->wr_start_at_switch_to_srt =
		bfqq_data->saved_wr_start_at_switch_to_srt;
	bfqq->last_wr_start_finish = bfqq_data->saved_last_wr_start_finish;
	bfqq->wr_cur_max_time = bfqq_data->saved_wr_cur_max_time;

	if (bfqq->wr_coeff > 1 && (bfq_bfqq_in_large_burst(bfqq) ||
	    time_is_before_jiffies(bfqq->last_wr_start_finish +
				   bfqq->wr_cur_max_time))) {
		if (bfqq->wr_cur_max_time == bfqd->bfq_wr_rt_max_time &&
		    !bfq_bfqq_in_large_burst(bfqq) &&
		    time_is_after_eq_jiffies(bfqq->wr_start_at_switch_to_srt +
					     bfq_wr_duration(bfqd))) {
			switch_back_to_interactive_wr(bfqq, bfqd);
		} else {
			bfqq->wr_coeff = 1;
			bfq_log_bfqq(bfqq->bfqd, bfqq,
				     "resume state: switching off wr");
		}
	}

	/* make sure weight will be updated, however we got here */
	bfqq->entity.prio_changed = 1;

	if (likely(!busy))
		return;

	if (old_wr_coeff == 1 && bfqq->wr_coeff > 1)
		bfqd->wr_busy_queues++;
	else if (old_wr_coeff > 1 && bfqq->wr_coeff == 1)
		bfqd->wr_busy_queues--;
}

static int bfqq_process_refs(struct bfq_queue *bfqq)
{
	return bfqq->ref - bfqq->entity.allocated -
		bfqq->entity.on_st_or_in_serv -
		(bfqq->weight_counter != NULL) - bfqq->stable_ref;
}

/* Empty burst list and add just bfqq (see comments on bfq_handle_burst) */
static void bfq_reset_burst_list(struct bfq_data *bfqd, struct bfq_queue *bfqq)
{
	struct bfq_queue *item;
	struct hlist_node *n;

	hlist_for_each_entry_safe(item, n, &bfqd->burst_list, burst_list_node)
		hlist_del_init(&item->burst_list_node);

	/*
	 * Start the creation of a new burst list only if there is no
	 * active queue. See comments on the conditional invocation of
	 * bfq_handle_burst().
	 */
	if (bfq_tot_busy_queues(bfqd) == 0) {
		hlist_add_head(&bfqq->burst_list_node, &bfqd->burst_list);
		bfqd->burst_size = 1;
	} else
		bfqd->burst_size = 0;

	bfqd->burst_parent_entity = bfqq->entity.parent;
}

/* Add bfqq to the list of queues in current burst (see bfq_handle_burst) */
static void bfq_add_to_burst(struct bfq_data *bfqd, struct bfq_queue *bfqq)
{
	/* Increment burst size to take into account also bfqq */
	bfqd->burst_size++;

	if (bfqd->burst_size == bfqd->bfq_large_burst_thresh) {
		struct bfq_queue *pos, *bfqq_item;
		struct hlist_node *n;

		/*
		 * Enough queues have been activated shortly after each
		 * other to consider this burst as large.
		 */
		bfqd->large_burst = true;

		/*
		 * We can now mark all queues in the burst list as
		 * belonging to a large burst.
		 */
		hlist_for_each_entry(bfqq_item, &bfqd->burst_list,
				     burst_list_node)
			bfq_mark_bfqq_in_large_burst(bfqq_item);
		bfq_mark_bfqq_in_large_burst(bfqq);

		/*
		 * From now on, and until the current burst finishes, any
		 * new queue being activated shortly after the last queue
		 * was inserted in the burst can be immediately marked as
		 * belonging to a large burst. So the burst list is not
		 * needed any more. Remove it.
		 */
		hlist_for_each_entry_safe(pos, n, &bfqd->burst_list,
					  burst_list_node)
			hlist_del_init(&pos->burst_list_node);
	} else /*
		* Burst not yet large: add bfqq to the burst list. Do
		* not increment the ref counter for bfqq, because bfqq
		* is removed from the burst list before freeing bfqq
		* in put_queue.
		*/
		hlist_add_head(&bfqq->burst_list_node, &bfqd->burst_list);
}

/*
 * If many queues belonging to the same group happen to be created
 * shortly after each other, then the processes associated with these
 * queues have typically a common goal. In particular, bursts of queue
 * creations are usually caused by services or applications that spawn
 * many parallel threads/processes. Examples are systemd during boot,
 * or git grep. To help these processes get their job done as soon as
 * possible, it is usually better to not grant either weight-raising
 * or device idling to their queues, unless these queues must be
 * protected from the I/O flowing through other active queues.
 *
 * In this comment we describe, firstly, the reasons why this fact
 * holds, and, secondly, the next function, which implements the main
 * steps needed to properly mark these queues so that they can then be
 * treated in a different way.
 *
 * The above services or applications benefit mostly from a high
 * throughput: the quicker the requests of the activated queues are
 * cumulatively served, the sooner the target job of these queues gets
 * completed. As a consequence, weight-raising any of these queues,
 * which also implies idling the device for it, is almost always
 * counterproductive, unless there are other active queues to isolate
 * these new queues from. If there no other active queues, then
 * weight-raising these new queues just lowers throughput in most
 * cases.
 *
 * On the other hand, a burst of queue creations may be caused also by
 * the start of an application that does not consist of a lot of
 * parallel I/O-bound threads. In fact, with a complex application,
 * several short processes may need to be executed to start-up the
 * application. In this respect, to start an application as quickly as
 * possible, the best thing to do is in any case to privilege the I/O
 * related to the application with respect to all other
 * I/O. Therefore, the best strategy to start as quickly as possible
 * an application that causes a burst of queue creations is to
 * weight-raise all the queues created during the burst. This is the
 * exact opposite of the best strategy for the other type of bursts.
 *
 * In the end, to take the best action for each of the two cases, the
 * two types of bursts need to be distinguished. Fortunately, this
 * seems relatively easy, by looking at the sizes of the bursts. In
 * particular, we found a threshold such that only bursts with a
 * larger size than that threshold are apparently caused by
 * services or commands such as systemd or git grep. For brevity,
 * hereafter we call just 'large' these bursts. BFQ *does not*
 * weight-raise queues whose creation occurs in a large burst. In
 * addition, for each of these queues BFQ performs or does not perform
 * idling depending on which choice boosts the throughput more. The
 * exact choice depends on the device and request pattern at
 * hand.
 *
 * Unfortunately, false positives may occur while an interactive task
 * is starting (e.g., an application is being started). The
 * consequence is that the queues associated with the task do not
 * enjoy weight raising as expected. Fortunately these false positives
 * are very rare. They typically occur if some service happens to
 * start doing I/O exactly when the interactive task starts.
 *
 * Turning back to the next function, it is invoked only if there are
 * no active queues (apart from active queues that would belong to the
 * same, possible burst bfqq would belong to), and it implements all
 * the steps needed to detect the occurrence of a large burst and to
 * properly mark all the queues belonging to it (so that they can then
 * be treated in a different way). This goal is achieved by
 * maintaining a "burst list" that holds, temporarily, the queues that
 * belong to the burst in progress. The list is then used to mark
 * these queues as belonging to a large burst if the burst does become
 * large. The main steps are the following.
 *
 * . when the very first queue is created, the queue is inserted into the
 *   list (as it could be the first queue in a possible burst)
 *
 * . if the current burst has not yet become large, and a queue Q that does
 *   not yet belong to the burst is activated shortly after the last time
 *   at which a new queue entered the burst list, then the function appends
 *   Q to the burst list
 *
 * . if, as a consequence of the previous step, the burst size reaches
 *   the large-burst threshold, then
 *
 *     . all the queues in the burst list are marked as belonging to a
 *       large burst
 *
 *     . the burst list is deleted; in fact, the burst list already served
 *       its purpose (keeping temporarily track of the queues in a burst,
 *       so as to be able to mark them as belonging to a large burst in the
 *       previous sub-step), and now is not needed any more
 *
 *     . the device enters a large-burst mode
 *
 * . if a queue Q that does not belong to the burst is created while
 *   the device is in large-burst mode and shortly after the last time
 *   at which a queue either entered the burst list or was marked as
 *   belonging to the current large burst, then Q is immediately marked
 *   as belonging to a large burst.
 *
 * . if a queue Q that does not belong to the burst is created a while
 *   later, i.e., not shortly after, than the last time at which a queue
 *   either entered the burst list or was marked as belonging to the
 *   current large burst, then the current burst is deemed as finished and:
 *
 *        . the large-burst mode is reset if set
 *
 *        . the burst list is emptied
 *
 *        . Q is inserted in the burst list, as Q may be the first queue
 *          in a possible new burst (then the burst list contains just Q
 *          after this step).
 */
static void bfq_handle_burst(struct bfq_data *bfqd, struct bfq_queue *bfqq)
{
	/*
	 * If bfqq is already in the burst list or is part of a large
	 * burst, or finally has just been split, then there is
	 * nothing else to do.
	 */
	if (!hlist_unhashed(&bfqq->burst_list_node) ||
	    bfq_bfqq_in_large_burst(bfqq) ||
	    time_is_after_eq_jiffies(bfqq->split_time +
				     msecs_to_jiffies(10)))
		return;

	/*
	 * If bfqq's creation happens late enough, or bfqq belongs to
	 * a different group than the burst group, then the current
	 * burst is finished, and related data structures must be
	 * reset.
	 *
	 * In this respect, consider the special case where bfqq is
	 * the very first queue created after BFQ is selected for this
	 * device. In this case, last_ins_in_burst and
	 * burst_parent_entity are not yet significant when we get
	 * here. But it is easy to verify that, whether or not the
	 * following condition is true, bfqq will end up being
	 * inserted into the burst list. In particular the list will
	 * happen to contain only bfqq. And this is exactly what has
	 * to happen, as bfqq may be the first queue of the first
	 * burst.
	 */
	if (time_is_before_jiffies(bfqd->last_ins_in_burst +
	    bfqd->bfq_burst_interval) ||
	    bfqq->entity.parent != bfqd->burst_parent_entity) {
		bfqd->large_burst = false;
		bfq_reset_burst_list(bfqd, bfqq);
		goto end;
	}

	/*
	 * If we get here, then bfqq is being activated shortly after the
	 * last queue. So, if the current burst is also large, we can mark
	 * bfqq as belonging to this large burst immediately.
	 */
	if (bfqd->large_burst) {
		bfq_mark_bfqq_in_large_burst(bfqq);
		goto end;
	}

	/*
	 * If we get here, then a large-burst state has not yet been
	 * reached, but bfqq is being activated shortly after the last
	 * queue. Then we add bfqq to the burst.
	 */
	bfq_add_to_burst(bfqd, bfqq);
end:
	/*
	 * At this point, bfqq either has been added to the current
	 * burst or has caused the current burst to terminate and a
	 * possible new burst to start. In particular, in the second
	 * case, bfqq has become the first queue in the possible new
	 * burst.  In both cases last_ins_in_burst needs to be moved
	 * forward.
	 */
	bfqd->last_ins_in_burst = jiffies;
}

static int bfq_bfqq_budget_left(struct bfq_queue *bfqq)
{
	struct bfq_entity *entity = &bfqq->entity;

	return entity->budget - entity->service;
}

/*
 * If enough samples have been computed, return the current max budget
 * stored in bfqd, which is dynamically updated according to the
 * estimated disk peak rate; otherwise return the default max budget
 */
static int bfq_max_budget(struct bfq_data *bfqd)
{
	if (bfqd->budgets_assigned < bfq_stats_min_budgets)
		return bfq_default_max_budget;
	else
		return bfqd->bfq_max_budget;
}

/*
 * Return min budget, which is a fraction of the current or default
 * max budget (trying with 1/32)
 */
static int bfq_min_budget(struct bfq_data *bfqd)
{
	if (bfqd->budgets_assigned < bfq_stats_min_budgets)
		return bfq_default_max_budget / 32;
	else
		return bfqd->bfq_max_budget / 32;
}

/*
 * The next function, invoked after the input queue bfqq switches from
 * idle to busy, updates the budget of bfqq. The function also tells
 * whether the in-service queue should be expired, by returning
 * true. The purpose of expiring the in-service queue is to give bfqq
 * the chance to possibly preempt the in-service queue, and the reason
 * for preempting the in-service queue is to achieve one of the two
 * goals below.
 *
 * 1. Guarantee to bfqq its reserved bandwidth even if bfqq has
 * expired because it has remained idle. In particular, bfqq may have
 * expired for one of the following two reasons:
 *
 * - BFQQE_NO_MORE_REQUESTS bfqq did not enjoy any device idling
 *   and did not make it to issue a new request before its last
 *   request was served;
 *
 * - BFQQE_TOO_IDLE bfqq did enjoy device idling, but did not issue
 *   a new request before the expiration of the idling-time.
 *
 * Even if bfqq has expired for one of the above reasons, the process
 * associated with the queue may be however issuing requests greedily,
 * and thus be sensitive to the bandwidth it receives (bfqq may have
 * remained idle for other reasons: CPU high load, bfqq not enjoying
 * idling, I/O throttling somewhere in the path from the process to
 * the I/O scheduler, ...). But if, after every expiration for one of
 * the above two reasons, bfqq has to wait for the service of at least
 * one full budget of another queue before being served again, then
 * bfqq is likely to get a much lower bandwidth or resource time than
 * its reserved ones. To address this issue, two countermeasures need
 * to be taken.
 *
 * First, the budget and the timestamps of bfqq need to be updated in
 * a special way on bfqq reactivation: they need to be updated as if
 * bfqq did not remain idle and did not expire. In fact, if they are
 * computed as if bfqq expired and remained idle until reactivation,
 * then the process associated with bfqq is treated as if, instead of
 * being greedy, it stopped issuing requests when bfqq remained idle,
 * and restarts issuing requests only on this reactivation. In other
 * words, the scheduler does not help the process recover the "service
 * hole" between bfqq expiration and reactivation. As a consequence,
 * the process receives a lower bandwidth than its reserved one. In
 * contrast, to recover this hole, the budget must be updated as if
 * bfqq was not expired at all before this reactivation, i.e., it must
 * be set to the value of the remaining budget when bfqq was
 * expired. Along the same line, timestamps need to be assigned the
 * value they had the last time bfqq was selected for service, i.e.,
 * before last expiration. Thus timestamps need to be back-shifted
 * with respect to their normal computation (see [1] for more details
 * on this tricky aspect).
 *
 * Secondly, to allow the process to recover the hole, the in-service
 * queue must be expired too, to give bfqq the chance to preempt it
 * immediately. In fact, if bfqq has to wait for a full budget of the
 * in-service queue to be completed, then it may become impossible to
 * let the process recover the hole, even if the back-shifted
 * timestamps of bfqq are lower than those of the in-service queue. If
 * this happens for most or all of the holes, then the process may not
 * receive its reserved bandwidth. In this respect, it is worth noting
 * that, being the service of outstanding requests unpreemptible, a
 * little fraction of the holes may however be unrecoverable, thereby
 * causing a little loss of bandwidth.
 *
 * The last important point is detecting whether bfqq does need this
 * bandwidth recovery. In this respect, the next function deems the
 * process associated with bfqq greedy, and thus allows it to recover
 * the hole, if: 1) the process is waiting for the arrival of a new
 * request (which implies that bfqq expired for one of the above two
 * reasons), and 2) such a request has arrived soon. The first
 * condition is controlled through the flag non_blocking_wait_rq,
 * while the second through the flag arrived_in_time. If both
 * conditions hold, then the function computes the budget in the
 * above-described special way, and signals that the in-service queue
 * should be expired. Timestamp back-shifting is done later in
 * __bfq_activate_entity.
 *
 * 2. Reduce latency. Even if timestamps are not backshifted to let
 * the process associated with bfqq recover a service hole, bfqq may
 * however happen to have, after being (re)activated, a lower finish
 * timestamp than the in-service queue.	 That is, the next budget of
 * bfqq may have to be completed before the one of the in-service
 * queue. If this is the case, then preempting the in-service queue
 * allows this goal to be achieved, apart from the unpreemptible,
 * outstanding requests mentioned above.
 *
 * Unfortunately, regardless of which of the above two goals one wants
 * to achieve, service trees need first to be updated to know whether
 * the in-service queue must be preempted. To have service trees
 * correctly updated, the in-service queue must be expired and
 * rescheduled, and bfqq must be scheduled too. This is one of the
 * most costly operations (in future versions, the scheduling
 * mechanism may be re-designed in such a way to make it possible to
 * know whether preemption is needed without needing to update service
 * trees). In addition, queue preemptions almost always cause random
 * I/O, which may in turn cause loss of throughput. Finally, there may
 * even be no in-service queue when the next function is invoked (so,
 * no queue to compare timestamps with). Because of these facts, the
 * next function adopts the following simple scheme to avoid costly
 * operations, too frequent preemptions and too many dependencies on
 * the state of the scheduler: it requests the expiration of the
 * in-service queue (unconditionally) only for queues that need to
 * recover a hole. Then it delegates to other parts of the code the
 * responsibility of handling the above case 2.
 */
static bool bfq_bfqq_update_budg_for_activation(struct bfq_data *bfqd,
						struct bfq_queue *bfqq,
						bool arrived_in_time)
{
	struct bfq_entity *entity = &bfqq->entity;

	/*
	 * In the next compound condition, we check also whether there
	 * is some budget left, because otherwise there is no point in
	 * trying to go on serving bfqq with this same budget: bfqq
	 * would be expired immediately after being selected for
	 * service. This would only cause useless overhead.
	 */
	if (bfq_bfqq_non_blocking_wait_rq(bfqq) && arrived_in_time &&
	    bfq_bfqq_budget_left(bfqq) > 0) {
		/*
		 * We do not clear the flag non_blocking_wait_rq here, as
		 * the latter is used in bfq_activate_bfqq to signal
		 * that timestamps need to be back-shifted (and is
		 * cleared right after).
		 */

		/*
		 * In next assignment we rely on that either
		 * entity->service or entity->budget are not updated
		 * on expiration if bfqq is empty (see
		 * __bfq_bfqq_recalc_budget). Thus both quantities
		 * remain unchanged after such an expiration, and the
		 * following statement therefore assigns to
		 * entity->budget the remaining budget on such an
		 * expiration.
		 */
		entity->budget = min_t(unsigned long,
				       bfq_bfqq_budget_left(bfqq),
				       bfqq->max_budget);

		/*
		 * At this point, we have used entity->service to get
		 * the budget left (needed for updating
		 * entity->budget). Thus we finally can, and have to,
		 * reset entity->service. The latter must be reset
		 * because bfqq would otherwise be charged again for
		 * the service it has received during its previous
		 * service slot(s).
		 */
		entity->service = 0;

		return true;
	}

	/*
	 * We can finally complete expiration, by setting service to 0.
	 */
	entity->service = 0;
	entity->budget = max_t(unsigned long, bfqq->max_budget,
			       bfq_serv_to_charge(bfqq->next_rq, bfqq));
	bfq_clear_bfqq_non_blocking_wait_rq(bfqq);
	return false;
}

/*
 * Return the farthest past time instant according to jiffies
 * macros.
 */
static unsigned long bfq_smallest_from_now(void)
{
	return jiffies - MAX_JIFFY_OFFSET;
}

static void bfq_update_bfqq_wr_on_rq_arrival(struct bfq_data *bfqd,
					     struct bfq_queue *bfqq,
					     unsigned int old_wr_coeff,
					     bool wr_or_deserves_wr,
					     bool interactive,
					     bool in_burst,
					     bool soft_rt)
{
	if (old_wr_coeff == 1 && wr_or_deserves_wr) {
		/* start a weight-raising period */
		if (interactive) {
			bfqq->service_from_wr = 0;
			bfqq->wr_coeff = bfqd->bfq_wr_coeff;
			bfqq->wr_cur_max_time = bfq_wr_duration(bfqd);
		} else {
			/*
			 * No interactive weight raising in progress
			 * here: assign minus infinity to
			 * wr_start_at_switch_to_srt, to make sure
			 * that, at the end of the soft-real-time
			 * weight raising periods that is starting
			 * now, no interactive weight-raising period
			 * may be wrongly considered as still in
			 * progress (and thus actually started by
			 * mistake).
			 */
			bfqq->wr_start_at_switch_to_srt =
				bfq_smallest_from_now();
			bfqq->wr_coeff = bfqd->bfq_wr_coeff *
				BFQ_SOFTRT_WEIGHT_FACTOR;
			bfqq->wr_cur_max_time =
				bfqd->bfq_wr_rt_max_time;
		}

		/*
		 * If needed, further reduce budget to make sure it is
		 * close to bfqq's backlog, so as to reduce the
		 * scheduling-error component due to a too large
		 * budget. Do not care about throughput consequences,
		 * but only about latency. Finally, do not assign a
		 * too small budget either, to avoid increasing
		 * latency by causing too frequent expirations.
		 */
		bfqq->entity.budget = min_t(unsigned long,
					    bfqq->entity.budget,
					    2 * bfq_min_budget(bfqd));
	} else if (old_wr_coeff > 1) {
		if (interactive) { /* update wr coeff and duration */
			bfqq->wr_coeff = bfqd->bfq_wr_coeff;
			bfqq->wr_cur_max_time = bfq_wr_duration(bfqd);
		} else if (in_burst)
			bfqq->wr_coeff = 1;
		else if (soft_rt) {
			/*
			 * The application is now or still meeting the
			 * requirements for being deemed soft rt.  We
			 * can then correctly and safely (re)charge
			 * the weight-raising duration for the
			 * application with the weight-raising
			 * duration for soft rt applications.
			 *
			 * In particular, doing this recharge now, i.e.,
			 * before the weight-raising period for the
			 * application finishes, reduces the probability
			 * of the following negative scenario:
			 * 1) the weight of a soft rt application is
			 *    raised at startup (as for any newly
			 *    created application),
			 * 2) since the application is not interactive,
			 *    at a certain time weight-raising is
			 *    stopped for the application,
			 * 3) at that time the application happens to
			 *    still have pending requests, and hence
			 *    is destined to not have a chance to be
			 *    deemed soft rt before these requests are
			 *    completed (see the comments to the
			 *    function bfq_bfqq_softrt_next_start()
			 *    for details on soft rt detection),
			 * 4) these pending requests experience a high
			 *    latency because the application is not
			 *    weight-raised while they are pending.
			 */
			if (bfqq->wr_cur_max_time !=
				bfqd->bfq_wr_rt_max_time) {
				bfqq->wr_start_at_switch_to_srt =
					bfqq->last_wr_start_finish;

				bfqq->wr_cur_max_time =
					bfqd->bfq_wr_rt_max_time;
				bfqq->wr_coeff = bfqd->bfq_wr_coeff *
					BFQ_SOFTRT_WEIGHT_FACTOR;
			}
			bfqq->last_wr_start_finish = jiffies;
		}
	}
}

static bool bfq_bfqq_idle_for_long_time(struct bfq_data *bfqd,
					struct bfq_queue *bfqq)
{
	return bfqq->dispatched == 0 &&
		time_is_before_jiffies(
			bfqq->budget_timeout +
			bfqd->bfq_wr_min_idle_time);
}


/*
 * Return true if bfqq is in a higher priority class, or has a higher
 * weight than the in-service queue.
 */
static bool bfq_bfqq_higher_class_or_weight(struct bfq_queue *bfqq,
					    struct bfq_queue *in_serv_bfqq)
{
	int bfqq_weight, in_serv_weight;

	if (bfqq->ioprio_class < in_serv_bfqq->ioprio_class)
		return true;

	if (in_serv_bfqq->entity.parent == bfqq->entity.parent) {
		bfqq_weight = bfqq->entity.weight;
		in_serv_weight = in_serv_bfqq->entity.weight;
	} else {
		if (bfqq->entity.parent)
			bfqq_weight = bfqq->entity.parent->weight;
		else
			bfqq_weight = bfqq->entity.weight;
		if (in_serv_bfqq->entity.parent)
			in_serv_weight = in_serv_bfqq->entity.parent->weight;
		else
			in_serv_weight = in_serv_bfqq->entity.weight;
	}

	return bfqq_weight > in_serv_weight;
}

/*
 * Get the index of the actuator that will serve bio.
 */
static unsigned int bfq_actuator_index(struct bfq_data *bfqd, struct bio *bio)
{
	unsigned int i;
	sector_t end;

	/* no search needed if one or zero ranges present */
	if (bfqd->num_actuators == 1)
		return 0;

	/* bio_end_sector(bio) gives the sector after the last one */
	end = bio_end_sector(bio) - 1;

	for (i = 0; i < bfqd->num_actuators; i++) {
		if (end >= bfqd->sector[i] &&
		    end < bfqd->sector[i] + bfqd->nr_sectors[i])
			return i;
	}

	WARN_ONCE(true,
		  "bfq_actuator_index: bio sector out of ranges: end=%llu\n",
		  end);
	return 0;
}

static bool bfq_better_to_idle(struct bfq_queue *bfqq);

static void bfq_bfqq_handle_idle_busy_switch(struct bfq_data *bfqd,
					     struct bfq_queue *bfqq,
					     int old_wr_coeff,
					     struct request *rq,
					     bool *interactive)
{
	bool soft_rt, in_burst,	wr_or_deserves_wr,
		bfqq_wants_to_preempt,
		idle_for_long_time = bfq_bfqq_idle_for_long_time(bfqd, bfqq),
		/*
		 * See the comments on
		 * bfq_bfqq_update_budg_for_activation for
		 * details on the usage of the next variable.
		 */
		arrived_in_time =  blk_time_get_ns() <=
			bfqq->ttime.last_end_request +
			bfqd->bfq_slice_idle * 3;
	unsigned int act_idx = bfq_actuator_index(bfqd, rq->bio);
	bool bfqq_non_merged_or_stably_merged =
		bfqq->bic || RQ_BIC(rq)->bfqq_data[act_idx].stably_merged;

	/*
	 * bfqq deserves to be weight-raised if:
	 * - it is sync,
	 * - it does not belong to a large burst,
	 * - it has been idle for enough time or is soft real-time,
	 * - is linked to a bfq_io_cq (it is not shared in any sense),
	 * - has a default weight (otherwise we assume the user wanted
	 *   to control its weight explicitly)
	 */
	in_burst = bfq_bfqq_in_large_burst(bfqq);
	soft_rt = bfqd->bfq_wr_max_softrt_rate > 0 &&
		!BFQQ_TOTALLY_SEEKY(bfqq) &&
		!in_burst &&
		time_is_before_jiffies(bfqq->soft_rt_next_start) &&
		bfqq->dispatched == 0 &&
		bfqq->entity.new_weight == 40;
	*interactive = !in_burst && idle_for_long_time &&
		bfqq->entity.new_weight == 40;
	/*
	 * Merged bfq_queues are kept out of weight-raising
	 * (low-latency) mechanisms. The reason is that these queues
	 * are usually created for non-interactive and
	 * non-soft-real-time tasks. Yet this is not the case for
	 * stably-merged queues. These queues are merged just because
	 * they are created shortly after each other. So they may
	 * easily serve the I/O of an interactive or soft-real time
	 * application, if the application happens to spawn multiple
	 * processes. So let also stably-merged queued enjoy weight
	 * raising.
	 */
	wr_or_deserves_wr = bfqd->low_latency &&
		(bfqq->wr_coeff > 1 ||
		 (bfq_bfqq_sync(bfqq) && bfqq_non_merged_or_stably_merged &&
		  (*interactive || soft_rt)));

	/*
	 * Using the last flag, update budget and check whether bfqq
	 * may want to preempt the in-service queue.
	 */
	bfqq_wants_to_preempt =
		bfq_bfqq_update_budg_for_activation(bfqd, bfqq,
						    arrived_in_time);

	/*
	 * If bfqq happened to be activated in a burst, but has been
	 * idle for much more than an interactive queue, then we
	 * assume that, in the overall I/O initiated in the burst, the
	 * I/O associated with bfqq is finished. So bfqq does not need
	 * to be treated as a queue belonging to a burst
	 * anymore. Accordingly, we reset bfqq's in_large_burst flag
	 * if set, and remove bfqq from the burst list if it's
	 * there. We do not decrement burst_size, because the fact
	 * that bfqq does not need to belong to the burst list any
	 * more does not invalidate the fact that bfqq was created in
	 * a burst.
	 */
	if (likely(!bfq_bfqq_just_created(bfqq)) &&
	    idle_for_long_time &&
	    time_is_before_jiffies(
		    bfqq->budget_timeout +
		    msecs_to_jiffies(10000))) {
		hlist_del_init(&bfqq->burst_list_node);
		bfq_clear_bfqq_in_large_burst(bfqq);
	}

	bfq_clear_bfqq_just_created(bfqq);

	if (bfqd->low_latency) {
		if (unlikely(time_is_after_jiffies(bfqq->split_time)))
			/* wraparound */
			bfqq->split_time =
				jiffies - bfqd->bfq_wr_min_idle_time - 1;

		if (time_is_before_jiffies(bfqq->split_time +
					   bfqd->bfq_wr_min_idle_time)) {
			bfq_update_bfqq_wr_on_rq_arrival(bfqd, bfqq,
							 old_wr_coeff,
							 wr_or_deserves_wr,
							 *interactive,
							 in_burst,
							 soft_rt);

			if (old_wr_coeff != bfqq->wr_coeff)
				bfqq->entity.prio_changed = 1;
		}
	}

	bfqq->last_idle_bklogged = jiffies;
	bfqq->service_from_backlogged = 0;
	bfq_clear_bfqq_softrt_update(bfqq);

	bfq_add_bfqq_busy(bfqq);

	/*
	 * Expire in-service queue if preemption may be needed for
	 * guarantees or throughput. As for guarantees, we care
	 * explicitly about two cases. The first is that bfqq has to
	 * recover a service hole, as explained in the comments on
	 * bfq_bfqq_update_budg_for_activation(), i.e., that
	 * bfqq_wants_to_preempt is true. However, if bfqq does not
	 * carry time-critical I/O, then bfqq's bandwidth is less
	 * important than that of queues that carry time-critical I/O.
	 * So, as a further constraint, we consider this case only if
	 * bfqq is at least as weight-raised, i.e., at least as time
	 * critical, as the in-service queue.
	 *
	 * The second case is that bfqq is in a higher priority class,
	 * or has a higher weight than the in-service queue. If this
	 * condition does not hold, we don't care because, even if
	 * bfqq does not start to be served immediately, the resulting
	 * delay for bfqq's I/O is however lower or much lower than
	 * the ideal completion time to be guaranteed to bfqq's I/O.
	 *
	 * In both cases, preemption is needed only if, according to
	 * the timestamps of both bfqq and of the in-service queue,
	 * bfqq actually is the next queue to serve. So, to reduce
	 * useless preemptions, the return value of
	 * next_queue_may_preempt() is considered in the next compound
	 * condition too. Yet next_queue_may_preempt() just checks a
	 * simple, necessary condition for bfqq to be the next queue
	 * to serve. In fact, to evaluate a sufficient condition, the
	 * timestamps of the in-service queue would need to be
	 * updated, and this operation is quite costly (see the
	 * comments on bfq_bfqq_update_budg_for_activation()).
	 *
	 * As for throughput, we ask bfq_better_to_idle() whether we
	 * still need to plug I/O dispatching. If bfq_better_to_idle()
	 * says no, then plugging is not needed any longer, either to
	 * boost throughput or to perserve service guarantees. Then
	 * the best option is to stop plugging I/O, as not doing so
	 * would certainly lower throughput. We may end up in this
	 * case if: (1) upon a dispatch attempt, we detected that it
	 * was better to plug I/O dispatch, and to wait for a new
	 * request to arrive for the currently in-service queue, but
	 * (2) this switch of bfqq to busy changes the scenario.
	 */
	if (bfqd->in_service_queue &&
	    ((bfqq_wants_to_preempt &&
	      bfqq->wr_coeff >= bfqd->in_service_queue->wr_coeff) ||
	     bfq_bfqq_higher_class_or_weight(bfqq, bfqd->in_service_queue) ||
	     !bfq_better_to_idle(bfqd->in_service_queue)) &&
	    next_queue_may_preempt(bfqd))
		bfq_bfqq_expire(bfqd, bfqd->in_service_queue,
				false, BFQQE_PREEMPTED);
}

static void bfq_reset_inject_limit(struct bfq_data *bfqd,
				   struct bfq_queue *bfqq)
{
	/* invalidate baseline total service time */
	bfqq->last_serv_time_ns = 0;

	/*
	 * Reset pointer in case we are waiting for
	 * some request completion.
	 */
	bfqd->waited_rq = NULL;

	/*
	 * If bfqq has a short think time, then start by setting the
	 * inject limit to 0 prudentially, because the service time of
	 * an injected I/O request may be higher than the think time
	 * of bfqq, and therefore, if one request was injected when
	 * bfqq remains empty, this injected request might delay the
	 * service of the next I/O request for bfqq significantly. In
	 * case bfqq can actually tolerate some injection, then the
	 * adaptive update will however raise the limit soon. This
	 * lucky circumstance holds exactly because bfqq has a short
	 * think time, and thus, after remaining empty, is likely to
	 * get new I/O enqueued---and then completed---before being
	 * expired. This is the very pattern that gives the
	 * limit-update algorithm the chance to measure the effect of
	 * injection on request service times, and then to update the
	 * limit accordingly.
	 *
	 * However, in the following special case, the inject limit is
	 * left to 1 even if the think time is short: bfqq's I/O is
	 * synchronized with that of some other queue, i.e., bfqq may
	 * receive new I/O only after the I/O of the other queue is
	 * completed. Keeping the inject limit to 1 allows the
	 * blocking I/O to be served while bfqq is in service. And
	 * this is very convenient both for bfqq and for overall
	 * throughput, as explained in detail in the comments in
	 * bfq_update_has_short_ttime().
	 *
	 * On the opposite end, if bfqq has a long think time, then
	 * start directly by 1, because:
	 * a) on the bright side, keeping at most one request in
	 * service in the drive is unlikely to cause any harm to the
	 * latency of bfqq's requests, as the service time of a single
	 * request is likely to be lower than the think time of bfqq;
	 * b) on the downside, after becoming empty, bfqq is likely to
	 * expire before getting its next request. With this request
	 * arrival pattern, it is very hard to sample total service
	 * times and update the inject limit accordingly (see comments
	 * on bfq_update_inject_limit()). So the limit is likely to be
	 * never, or at least seldom, updated.  As a consequence, by
	 * setting the limit to 1, we avoid that no injection ever
	 * occurs with bfqq. On the downside, this proactive step
	 * further reduces chances to actually compute the baseline
	 * total service time. Thus it reduces chances to execute the
	 * limit-update algorithm and possibly raise the limit to more
	 * than 1.
	 */
	if (bfq_bfqq_has_short_ttime(bfqq))
		bfqq->inject_limit = 0;
	else
		bfqq->inject_limit = 1;

	bfqq->decrease_time_jif = jiffies;
}

static void bfq_update_io_intensity(struct bfq_queue *bfqq, u64 now_ns)
{
	u64 tot_io_time = now_ns - bfqq->io_start_time;

	if (RB_EMPTY_ROOT(&bfqq->sort_list) && bfqq->dispatched == 0)
		bfqq->tot_idle_time +=
			now_ns - bfqq->ttime.last_end_request;

	if (unlikely(bfq_bfqq_just_created(bfqq)))
		return;

	/*
	 * Must be busy for at least about 80% of the time to be
	 * considered I/O bound.
	 */
	if (bfqq->tot_idle_time * 5 > tot_io_time)
		bfq_clear_bfqq_IO_bound(bfqq);
	else
		bfq_mark_bfqq_IO_bound(bfqq);

	/*
	 * Keep an observation window of at most 200 ms in the past
	 * from now.
	 */
	if (tot_io_time > 200 * NSEC_PER_MSEC) {
		bfqq->io_start_time = now_ns - (tot_io_time>>1);
		bfqq->tot_idle_time >>= 1;
	}
}

/*
 * Detect whether bfqq's I/O seems synchronized with that of some
 * other queue, i.e., whether bfqq, after remaining empty, happens to
 * receive new I/O only right after some I/O request of the other
 * queue has been completed. We call waker queue the other queue, and
 * we assume, for simplicity, that bfqq may have at most one waker
 * queue.
 *
 * A remarkable throughput boost can be reached by unconditionally
 * injecting the I/O of the waker queue, every time a new
 * bfq_dispatch_request happens to be invoked while I/O is being
 * plugged for bfqq.  In addition to boosting throughput, this
 * unblocks bfqq's I/O, thereby improving bandwidth and latency for
 * bfqq. Note that these same results may be achieved with the general
 * injection mechanism, but less effectively. For details on this
 * aspect, see the comments on the choice of the queue for injection
 * in bfq_select_queue().
 *
 * Turning back to the detection of a waker queue, a queue Q is deemed as a
 * waker queue for bfqq if, for three consecutive times, bfqq happens to become
 * non empty right after a request of Q has been completed within given
 * timeout. In this respect, even if bfqq is empty, we do not check for a waker
 * if it still has some in-flight I/O. In fact, in this case bfqq is actually
 * still being served by the drive, and may receive new I/O on the completion
 * of some of the in-flight requests. In particular, on the first time, Q is
 * tentatively set as a candidate waker queue, while on the third consecutive
 * time that Q is detected, the field waker_bfqq is set to Q, to confirm that Q
 * is a waker queue for bfqq. These detection steps are performed only if bfqq
 * has a long think time, so as to make it more likely that bfqq's I/O is
 * actually being blocked by a synchronization. This last filter, plus the
 * above three-times requirement and time limit for detection, make false
 * positives less likely.
 *
 * NOTE
 *
 * The sooner a waker queue is detected, the sooner throughput can be
 * boosted by injecting I/O from the waker queue. Fortunately,
 * detection is likely to be actually fast, for the following
 * reasons. While blocked by synchronization, bfqq has a long think
 * time. This implies that bfqq's inject limit is at least equal to 1
 * (see the comments in bfq_update_inject_limit()). So, thanks to
 * injection, the waker queue is likely to be served during the very
 * first I/O-plugging time interval for bfqq. This triggers the first
 * step of the detection mechanism. Thanks again to injection, the
 * candidate waker queue is then likely to be confirmed no later than
 * during the next I/O-plugging interval for bfqq.
 *
 * ISSUE
 *
 * On queue merging all waker information is lost.
 */
static void bfq_check_waker(struct bfq_data *bfqd, struct bfq_queue *bfqq,
			    u64 now_ns)
{
	char waker_name[MAX_BFQQ_NAME_LENGTH];

	if (!bfqd->last_completed_rq_bfqq ||
	    bfqd->last_completed_rq_bfqq == bfqq ||
	    bfq_bfqq_has_short_ttime(bfqq) ||
	    now_ns - bfqd->last_completion >= 4 * NSEC_PER_MSEC ||
	    bfqd->last_completed_rq_bfqq == &bfqd->oom_bfqq ||
	    bfqq == &bfqd->oom_bfqq)
		return;

	/*
	 * We reset waker detection logic also if too much time has passed
 	 * since the first detection. If wakeups are rare, pointless idling
	 * doesn't hurt throughput that much. The condition below makes sure
	 * we do not uselessly idle blocking waker in more than 1/64 cases.
	 */
	if (bfqd->last_completed_rq_bfqq !=
	    bfqq->tentative_waker_bfqq ||
	    now_ns > bfqq->waker_detection_started +
					128 * (u64)bfqd->bfq_slice_idle) {
		/*
		 * First synchronization detected with a
		 * candidate waker queue, or with a different
		 * candidate waker queue from the current one.
		 */
		bfqq->tentative_waker_bfqq =
			bfqd->last_completed_rq_bfqq;
		bfqq->num_waker_detections = 1;
		bfqq->waker_detection_started = now_ns;
		bfq_bfqq_name(bfqq->tentative_waker_bfqq, waker_name,
			      MAX_BFQQ_NAME_LENGTH);
		bfq_log_bfqq(bfqd, bfqq, "set tentative waker %s", waker_name);
	} else /* Same tentative waker queue detected again */
		bfqq->num_waker_detections++;

	if (bfqq->num_waker_detections == 3) {
		bfqq->waker_bfqq = bfqd->last_completed_rq_bfqq;
		bfqq->tentative_waker_bfqq = NULL;
		bfq_bfqq_name(bfqq->waker_bfqq, waker_name,
			      MAX_BFQQ_NAME_LENGTH);
		bfq_log_bfqq(bfqd, bfqq, "set waker %s", waker_name);

		/*
		 * If the waker queue disappears, then
		 * bfqq->waker_bfqq must be reset. To
		 * this goal, we maintain in each
		 * waker queue a list, woken_list, of
		 * all the queues that reference the
		 * waker queue through their
		 * waker_bfqq pointer. When the waker
		 * queue exits, the waker_bfqq pointer
		 * of all the queues in the woken_list
		 * is reset.
		 *
		 * In addition, if bfqq is already in
		 * the woken_list of a waker queue,
		 * then, before being inserted into
		 * the woken_list of a new waker
		 * queue, bfqq must be removed from
		 * the woken_list of the old waker
		 * queue.
		 */
		if (!hlist_unhashed(&bfqq->woken_list_node))
			hlist_del_init(&bfqq->woken_list_node);
		hlist_add_head(&bfqq->woken_list_node,
			       &bfqd->last_completed_rq_bfqq->woken_list);
	}
}

static void bfq_add_request(struct request *rq)
{
	struct bfq_queue *bfqq = RQ_BFQQ(rq);
	struct bfq_data *bfqd = bfqq->bfqd;
	struct request *next_rq, *prev;
	unsigned int old_wr_coeff = bfqq->wr_coeff;
	bool interactive = false;
	u64 now_ns = blk_time_get_ns();

	bfq_log_bfqq(bfqd, bfqq, "add_request %d", rq_is_sync(rq));
	bfqq->queued[rq_is_sync(rq)]++;
	/*
	 * Updating of 'bfqd->queued' is protected by 'bfqd->lock', however, it
	 * may be read without holding the lock in bfq_has_work().
	 */
	WRITE_ONCE(bfqd->queued, bfqd->queued + 1);

	if (bfq_bfqq_sync(bfqq) && RQ_BIC(rq)->requests <= 1) {
		bfq_check_waker(bfqd, bfqq, now_ns);

		/*
		 * Periodically reset inject limit, to make sure that
		 * the latter eventually drops in case workload
		 * changes, see step (3) in the comments on
		 * bfq_update_inject_limit().
		 */
		if (time_is_before_eq_jiffies(bfqq->decrease_time_jif +
					     msecs_to_jiffies(1000)))
			bfq_reset_inject_limit(bfqd, bfqq);

		/*
		 * The following conditions must hold to setup a new
		 * sampling of total service time, and then a new
		 * update of the inject limit:
		 * - bfqq is in service, because the total service
		 *   time is evaluated only for the I/O requests of
		 *   the queues in service;
		 * - this is the right occasion to compute or to
		 *   lower the baseline total service time, because
		 *   there are actually no requests in the drive,
		 *   or
		 *   the baseline total service time is available, and
		 *   this is the right occasion to compute the other
		 *   quantity needed to update the inject limit, i.e.,
		 *   the total service time caused by the amount of
		 *   injection allowed by the current value of the
		 *   limit. It is the right occasion because injection
		 *   has actually been performed during the service
		 *   hole, and there are still in-flight requests,
		 *   which are very likely to be exactly the injected
		 *   requests, or part of them;
		 * - the minimum interval for sampling the total
		 *   service time and updating the inject limit has
		 *   elapsed.
		 */
		if (bfqq == bfqd->in_service_queue &&
		    (bfqd->tot_rq_in_driver == 0 ||
		     (bfqq->last_serv_time_ns > 0 &&
		      bfqd->rqs_injected && bfqd->tot_rq_in_driver > 0)) &&
		    time_is_before_eq_jiffies(bfqq->decrease_time_jif +
					      msecs_to_jiffies(10))) {
			bfqd->last_empty_occupied_ns = blk_time_get_ns();
			/*
			 * Start the state machine for measuring the
			 * total service time of rq: setting
			 * wait_dispatch will cause bfqd->waited_rq to
			 * be set when rq will be dispatched.
			 */
			bfqd->wait_dispatch = true;
			/*
			 * If there is no I/O in service in the drive,
			 * then possible injection occurred before the
			 * arrival of rq will not affect the total
			 * service time of rq. So the injection limit
			 * must not be updated as a function of such
			 * total service time, unless new injection
			 * occurs before rq is completed. To have the
			 * injection limit updated only in the latter
			 * case, reset rqs_injected here (rqs_injected
			 * will be set in case injection is performed
			 * on bfqq before rq is completed).
			 */
			if (bfqd->tot_rq_in_driver == 0)
				bfqd->rqs_injected = false;
		}
	}

	if (bfq_bfqq_sync(bfqq))
		bfq_update_io_intensity(bfqq, now_ns);

	elv_rb_add(&bfqq->sort_list, rq);

	/*
	 * Check if this request is a better next-serve candidate.
	 */
	prev = bfqq->next_rq;
	next_rq = bfq_choose_req(bfqd, bfqq->next_rq, rq, bfqd->last_position);
	bfqq->next_rq = next_rq;

	/*
	 * Adjust priority tree position, if next_rq changes.
	 * See comments on bfq_pos_tree_add_move() for the unlikely().
	 */
	if (unlikely(!bfqd->nonrot_with_queueing && prev != bfqq->next_rq))
		bfq_pos_tree_add_move(bfqd, bfqq);

	if (!bfq_bfqq_busy(bfqq)) /* switching to busy ... */
		bfq_bfqq_handle_idle_busy_switch(bfqd, bfqq, old_wr_coeff,
						 rq, &interactive);
	else {
		if (bfqd->low_latency && old_wr_coeff == 1 && !rq_is_sync(rq) &&
		    time_is_before_jiffies(
				bfqq->last_wr_start_finish +
				bfqd->bfq_wr_min_inter_arr_async)) {
			bfqq->wr_coeff = bfqd->bfq_wr_coeff;
			bfqq->wr_cur_max_time = bfq_wr_duration(bfqd);

			bfqd->wr_busy_queues++;
			bfqq->entity.prio_changed = 1;
		}
		if (prev != bfqq->next_rq)
			bfq_updated_next_req(bfqd, bfqq);
	}

	/*
	 * Assign jiffies to last_wr_start_finish in the following
	 * cases:
	 *
	 * . if bfqq is not going to be weight-raised, because, for
	 *   non weight-raised queues, last_wr_start_finish stores the
	 *   arrival time of the last request; as of now, this piece
	 *   of information is used only for deciding whether to
	 *   weight-raise async queues
	 *
	 * . if bfqq is not weight-raised, because, if bfqq is now
	 *   switching to weight-raised, then last_wr_start_finish
	 *   stores the time when weight-raising starts
	 *
	 * . if bfqq is interactive, because, regardless of whether
	 *   bfqq is currently weight-raised, the weight-raising
	 *   period must start or restart (this case is considered
	 *   separately because it is not detected by the above
	 *   conditions, if bfqq is already weight-raised)
	 *
	 * last_wr_start_finish has to be updated also if bfqq is soft
	 * real-time, because the weight-raising period is constantly
	 * restarted on idle-to-busy transitions for these queues, but
	 * this is already done in bfq_bfqq_handle_idle_busy_switch if
	 * needed.
	 */
	if (bfqd->low_latency &&
		(old_wr_coeff == 1 || bfqq->wr_coeff == 1 || interactive))
		bfqq->last_wr_start_finish = jiffies;
}

static struct request *bfq_find_rq_fmerge(struct bfq_data *bfqd,
					  struct bio *bio,
					  struct request_queue *q)
{
	struct bfq_queue *bfqq = bfqd->bio_bfqq;


	if (bfqq)
		return elv_rb_find(&bfqq->sort_list, bio_end_sector(bio));

	return NULL;
}

static sector_t get_sdist(sector_t last_pos, struct request *rq)
{
	if (last_pos)
		return abs(blk_rq_pos(rq) - last_pos);

	return 0;
}

static void bfq_remove_request(struct request_queue *q,
			       struct request *rq)
{
	struct bfq_queue *bfqq = RQ_BFQQ(rq);
	struct bfq_data *bfqd = bfqq->bfqd;
	const int sync = rq_is_sync(rq);

	if (bfqq->next_rq == rq) {
		bfqq->next_rq = bfq_find_next_rq(bfqd, bfqq, rq);
		bfq_updated_next_req(bfqd, bfqq);
	}

	if (rq->queuelist.prev != &rq->queuelist)
		list_del_init(&rq->queuelist);
	bfqq->queued[sync]--;
	/*
	 * Updating of 'bfqd->queued' is protected by 'bfqd->lock', however, it
	 * may be read without holding the lock in bfq_has_work().
	 */
	WRITE_ONCE(bfqd->queued, bfqd->queued - 1);
	elv_rb_del(&bfqq->sort_list, rq);

	elv_rqhash_del(q, rq);
	if (q->last_merge == rq)
		q->last_merge = NULL;

	if (RB_EMPTY_ROOT(&bfqq->sort_list)) {
		bfqq->next_rq = NULL;

		if (bfq_bfqq_busy(bfqq) && bfqq != bfqd->in_service_queue) {
			bfq_del_bfqq_busy(bfqq, false);
			/*
			 * bfqq emptied. In normal operation, when
			 * bfqq is empty, bfqq->entity.service and
			 * bfqq->entity.budget must contain,
			 * respectively, the service received and the
			 * budget used last time bfqq emptied. These
			 * facts do not hold in this case, as at least
			 * this last removal occurred while bfqq is
			 * not in service. To avoid inconsistencies,
			 * reset both bfqq->entity.service and
			 * bfqq->entity.budget, if bfqq has still a
			 * process that may issue I/O requests to it.
			 */
			bfqq->entity.budget = bfqq->entity.service = 0;
		}

		/*
		 * Remove queue from request-position tree as it is empty.
		 */
		if (bfqq->pos_root) {
			rb_erase(&bfqq->pos_node, bfqq->pos_root);
			bfqq->pos_root = NULL;
		}
	} else {
		/* see comments on bfq_pos_tree_add_move() for the unlikely() */
		if (unlikely(!bfqd->nonrot_with_queueing))
			bfq_pos_tree_add_move(bfqd, bfqq);
	}

	if (rq->cmd_flags & REQ_META)
		bfqq->meta_pending--;

}

static bool bfq_bio_merge(struct request_queue *q, struct bio *bio,
		unsigned int nr_segs)
{
	struct bfq_data *bfqd = q->elevator->elevator_data;
	struct request *free = NULL;
	/*
	 * bfq_bic_lookup grabs the queue_lock: invoke it now and
	 * store its return value for later use, to avoid nesting
	 * queue_lock inside the bfqd->lock. We assume that the bic
	 * returned by bfq_bic_lookup does not go away before
	 * bfqd->lock is taken.
	 */
	struct bfq_io_cq *bic = bfq_bic_lookup(q);
	bool ret;

	spin_lock_irq(&bfqd->lock);

	if (bic) {
		/*
		 * Make sure cgroup info is uptodate for current process before
		 * considering the merge.
		 */
		bfq_bic_update_cgroup(bic, bio);

		bfqd->bio_bfqq = bic_to_bfqq(bic, op_is_sync(bio->bi_opf),
					     bfq_actuator_index(bfqd, bio));
	} else {
		bfqd->bio_bfqq = NULL;
	}
	bfqd->bio_bic = bic;

	ret = blk_mq_sched_try_merge(q, bio, nr_segs, &free);

	spin_unlock_irq(&bfqd->lock);
	if (free)
		blk_mq_free_request(free);

	return ret;
}

static int bfq_request_merge(struct request_queue *q, struct request **req,
			     struct bio *bio)
{
	struct bfq_data *bfqd = q->elevator->elevator_data;
	struct request *__rq;

	__rq = bfq_find_rq_fmerge(bfqd, bio, q);
	if (__rq && elv_bio_merge_ok(__rq, bio)) {
		*req = __rq;

		if (blk_discard_mergable(__rq))
			return ELEVATOR_DISCARD_MERGE;
		return ELEVATOR_FRONT_MERGE;
	}

	return ELEVATOR_NO_MERGE;
}

static void bfq_request_merged(struct request_queue *q, struct request *req,
			       enum elv_merge type)
{
	if (type == ELEVATOR_FRONT_MERGE &&
	    rb_prev(&req->rb_node) &&
	    blk_rq_pos(req) <
	    blk_rq_pos(container_of(rb_prev(&req->rb_node),
				    struct request, rb_node))) {
		struct bfq_queue *bfqq = RQ_BFQQ(req);
		struct bfq_data *bfqd;
		struct request *prev, *next_rq;

		if (!bfqq)
			return;

		bfqd = bfqq->bfqd;

		/* Reposition request in its sort_list */
		elv_rb_del(&bfqq->sort_list, req);
		elv_rb_add(&bfqq->sort_list, req);

		/* Choose next request to be served for bfqq */
		prev = bfqq->next_rq;
		next_rq = bfq_choose_req(bfqd, bfqq->next_rq, req,
					 bfqd->last_position);
		bfqq->next_rq = next_rq;
		/*
		 * If next_rq changes, update both the queue's budget to
		 * fit the new request and the queue's position in its
		 * rq_pos_tree.
		 */
		if (prev != bfqq->next_rq) {
			bfq_updated_next_req(bfqd, bfqq);
			/*
			 * See comments on bfq_pos_tree_add_move() for
			 * the unlikely().
			 */
			if (unlikely(!bfqd->nonrot_with_queueing))
				bfq_pos_tree_add_move(bfqd, bfqq);
		}
	}
}

/*
 * This function is called to notify the scheduler that the requests
 * rq and 'next' have been merged, with 'next' going away.  BFQ
 * exploits this hook to address the following issue: if 'next' has a
 * fifo_time lower that rq, then the fifo_time of rq must be set to
 * the value of 'next', to not forget the greater age of 'next'.
 *
 * NOTE: in this function we assume that rq is in a bfq_queue, basing
 * on that rq is picked from the hash table q->elevator->hash, which,
 * in its turn, is filled only with I/O requests present in
 * bfq_queues, while BFQ is in use for the request queue q. In fact,
 * the function that fills this hash table (elv_rqhash_add) is called
 * only by bfq_insert_request.
 */
static void bfq_requests_merged(struct request_queue *q, struct request *rq,
				struct request *next)
{
	struct bfq_queue *bfqq = RQ_BFQQ(rq),
		*next_bfqq = RQ_BFQQ(next);

	if (!bfqq)
		goto remove;

	/*
	 * If next and rq belong to the same bfq_queue and next is older
	 * than rq, then reposition rq in the fifo (by substituting next
	 * with rq). Otherwise, if next and rq belong to different
	 * bfq_queues, never reposition rq: in fact, we would have to
	 * reposition it with respect to next's position in its own fifo,
	 * which would most certainly be too expensive with respect to
	 * the benefits.
	 */
	if (bfqq == next_bfqq &&
	    !list_empty(&rq->queuelist) && !list_empty(&next->queuelist) &&
	    next->fifo_time < rq->fifo_time) {
		list_del_init(&rq->queuelist);
		list_replace_init(&next->queuelist, &rq->queuelist);
		rq->fifo_time = next->fifo_time;
	}

	if (bfqq->next_rq == next)
		bfqq->next_rq = rq;

	bfqg_stats_update_io_merged(bfqq_group(bfqq), next->cmd_flags);
remove:
	/* Merged request may be in the IO scheduler. Remove it. */
	if (!RB_EMPTY_NODE(&next->rb_node)) {
		bfq_remove_request(next->q, next);
		if (next_bfqq)
			bfqg_stats_update_io_remove(bfqq_group(next_bfqq),
						    next->cmd_flags);
	}
}

/* Must be called with bfqq != NULL */
static void bfq_bfqq_end_wr(struct bfq_queue *bfqq)
{
	/*
	 * If bfqq has been enjoying interactive weight-raising, then
	 * reset soft_rt_next_start. We do it for the following
	 * reason. bfqq may have been conveying the I/O needed to load
	 * a soft real-time application. Such an application actually
	 * exhibits a soft real-time I/O pattern after it finishes
	 * loading, and finally starts doing its job. But, if bfqq has
	 * been receiving a lot of bandwidth so far (likely to happen
	 * on a fast device), then soft_rt_next_start now contains a
	 * high value that. So, without this reset, bfqq would be
	 * prevented from being possibly considered as soft_rt for a
	 * very long time.
	 */

	if (bfqq->wr_cur_max_time !=
	    bfqq->bfqd->bfq_wr_rt_max_time)
		bfqq->soft_rt_next_start = jiffies;

	if (bfq_bfqq_busy(bfqq))
		bfqq->bfqd->wr_busy_queues--;
	bfqq->wr_coeff = 1;
	bfqq->wr_cur_max_time = 0;
	bfqq->last_wr_start_finish = jiffies;
	/*
	 * Trigger a weight change on the next invocation of
	 * __bfq_entity_update_weight_prio.
	 */
	bfqq->entity.prio_changed = 1;
}

void bfq_end_wr_async_queues(struct bfq_data *bfqd,
			     struct bfq_group *bfqg)
{
	int i, j, k;

	for (k = 0; k < bfqd->num_actuators; k++) {
		for (i = 0; i < 2; i++)
			for (j = 0; j < IOPRIO_NR_LEVELS; j++)
				if (bfqg->async_bfqq[i][j][k])
					bfq_bfqq_end_wr(bfqg->async_bfqq[i][j][k]);
		if (bfqg->async_idle_bfqq[k])
			bfq_bfqq_end_wr(bfqg->async_idle_bfqq[k]);
	}
}

static void bfq_end_wr(struct bfq_data *bfqd)
{
	struct bfq_queue *bfqq;
	int i;

	spin_lock_irq(&bfqd->lock);

	for (i = 0; i < bfqd->num_actuators; i++) {
		list_for_each_entry(bfqq, &bfqd->active_list[i], bfqq_list)
			bfq_bfqq_end_wr(bfqq);
	}
	list_for_each_entry(bfqq, &bfqd->idle_list, bfqq_list)
		bfq_bfqq_end_wr(bfqq);
	bfq_end_wr_async(bfqd);

	spin_unlock_irq(&bfqd->lock);
}

static sector_t bfq_io_struct_pos(void *io_struct, bool request)
{
	if (request)
		return blk_rq_pos(io_struct);
	else
		return ((struct bio *)io_struct)->bi_iter.bi_sector;
}

static int bfq_rq_close_to_sector(void *io_struct, bool request,
				  sector_t sector)
{
	return abs(bfq_io_struct_pos(io_struct, request) - sector) <=
	       BFQQ_CLOSE_THR;
}

static struct bfq_queue *bfqq_find_close(struct bfq_data *bfqd,
					 struct bfq_queue *bfqq,
					 sector_t sector)
{
	struct rb_root *root = &bfqq_group(bfqq)->rq_pos_tree;
	struct rb_node *parent, *node;
	struct bfq_queue *__bfqq;

	if (RB_EMPTY_ROOT(root))
		return NULL;

	/*
	 * First, if we find a request starting at the end of the last
	 * request, choose it.
	 */
	__bfqq = bfq_rq_pos_tree_lookup(bfqd, root, sector, &parent, NULL);
	if (__bfqq)
		return __bfqq;

	/*
	 * If the exact sector wasn't found, the parent of the NULL leaf
	 * will contain the closest sector (rq_pos_tree sorted by
	 * next_request position).
	 */
	__bfqq = rb_entry(parent, struct bfq_queue, pos_node);
	if (bfq_rq_close_to_sector(__bfqq->next_rq, true, sector))
		return __bfqq;

	if (blk_rq_pos(__bfqq->next_rq) < sector)
		node = rb_next(&__bfqq->pos_node);
	else
		node = rb_prev(&__bfqq->pos_node);
	if (!node)
		return NULL;

	__bfqq = rb_entry(node, struct bfq_queue, pos_node);
	if (bfq_rq_close_to_sector(__bfqq->next_rq, true, sector))
		return __bfqq;

	return NULL;
}

static struct bfq_queue *bfq_find_close_cooperator(struct bfq_data *bfqd,
						   struct bfq_queue *cur_bfqq,
						   sector_t sector)
{
	struct bfq_queue *bfqq;

	/*
	 * We shall notice if some of the queues are cooperating,
	 * e.g., working closely on the same area of the device. In
	 * that case, we can group them together and: 1) don't waste
	 * time idling, and 2) serve the union of their requests in
	 * the best possible order for throughput.
	 */
	bfqq = bfqq_find_close(bfqd, cur_bfqq, sector);
	if (!bfqq || bfqq == cur_bfqq)
		return NULL;

	return bfqq;
}

static struct bfq_queue *
bfq_setup_merge(struct bfq_queue *bfqq, struct bfq_queue *new_bfqq)
{
	int process_refs, new_process_refs;
	struct bfq_queue *__bfqq;

	/*
	 * If there are no process references on the new_bfqq, then it is
	 * unsafe to follow the ->new_bfqq chain as other bfqq's in the chain
	 * may have dropped their last reference (not just their last process
	 * reference).
	 */
	if (!bfqq_process_refs(new_bfqq))
		return NULL;

	/* Avoid a circular list and skip interim queue merges. */
	while ((__bfqq = new_bfqq->new_bfqq)) {
		if (__bfqq == bfqq)
			return NULL;
		new_bfqq = __bfqq;
	}

	process_refs = bfqq_process_refs(bfqq);
	new_process_refs = bfqq_process_refs(new_bfqq);
	/*
	 * If the process for the bfqq has gone away, there is no
	 * sense in merging the queues.
	 */
	if (process_refs == 0 || new_process_refs == 0)
		return NULL;

	/*
	 * Make sure merged queues belong to the same parent. Parents could
	 * have changed since the time we decided the two queues are suitable
	 * for merging.
	 */
	if (new_bfqq->entity.parent != bfqq->entity.parent)
		return NULL;

	bfq_log_bfqq(bfqq->bfqd, bfqq, "scheduling merge with queue %d",
		new_bfqq->pid);

	/*
	 * Merging is just a redirection: the requests of the process
	 * owning one of the two queues are redirected to the other queue.
	 * The latter queue, in its turn, is set as shared if this is the
	 * first time that the requests of some process are redirected to
	 * it.
	 *
	 * We redirect bfqq to new_bfqq and not the opposite, because
	 * we are in the context of the process owning bfqq, thus we
	 * have the io_cq of this process. So we can immediately
	 * configure this io_cq to redirect the requests of the
	 * process to new_bfqq. In contrast, the io_cq of new_bfqq is
	 * not available any more (new_bfqq->bic == NULL).
	 *
	 * Anyway, even in case new_bfqq coincides with the in-service
	 * queue, redirecting requests the in-service queue is the
	 * best option, as we feed the in-service queue with new
	 * requests close to the last request served and, by doing so,
	 * are likely to increase the throughput.
	 */
	bfqq->new_bfqq = new_bfqq;
	/*
	 * The above assignment schedules the following redirections:
	 * each time some I/O for bfqq arrives, the process that
	 * generated that I/O is disassociated from bfqq and
	 * associated with new_bfqq. Here we increases new_bfqq->ref
	 * in advance, adding the number of processes that are
	 * expected to be associated with new_bfqq as they happen to
	 * issue I/O.
	 */
	new_bfqq->ref += process_refs;
	return new_bfqq;
}

static bool bfq_may_be_close_cooperator(struct bfq_queue *bfqq,
					struct bfq_queue *new_bfqq)
{
	if (bfq_too_late_for_merging(new_bfqq))
		return false;

	if (bfq_class_idle(bfqq) || bfq_class_idle(new_bfqq) ||
	    (bfqq->ioprio_class != new_bfqq->ioprio_class))
		return false;

	/*
	 * If either of the queues has already been detected as seeky,
	 * then merging it with the other queue is unlikely to lead to
	 * sequential I/O.
	 */
	if (BFQQ_SEEKY(bfqq) || BFQQ_SEEKY(new_bfqq))
		return false;

	/*
	 * Interleaved I/O is known to be done by (some) applications
	 * only for reads, so it does not make sense to merge async
	 * queues.
	 */
	if (!bfq_bfqq_sync(bfqq) || !bfq_bfqq_sync(new_bfqq))
		return false;

	return true;
}

static bool idling_boosts_thr_without_issues(struct bfq_data *bfqd,
					     struct bfq_queue *bfqq);

static struct bfq_queue *
bfq_setup_stable_merge(struct bfq_data *bfqd, struct bfq_queue *bfqq,
		       struct bfq_queue *stable_merge_bfqq,
		       struct bfq_iocq_bfqq_data *bfqq_data)
{
	int proc_ref = min(bfqq_process_refs(bfqq),
			   bfqq_process_refs(stable_merge_bfqq));
	struct bfq_queue *new_bfqq = NULL;

	bfqq_data->stable_merge_bfqq = NULL;
	if (idling_boosts_thr_without_issues(bfqd, bfqq) || proc_ref == 0)
		goto out;

	/* next function will take at least one ref */
	new_bfqq = bfq_setup_merge(bfqq, stable_merge_bfqq);

	if (new_bfqq) {
		bfqq_data->stably_merged = true;
		if (new_bfqq->bic) {
			unsigned int new_a_idx = new_bfqq->actuator_idx;
			struct bfq_iocq_bfqq_data *new_bfqq_data =
				&new_bfqq->bic->bfqq_data[new_a_idx];

			new_bfqq_data->stably_merged = true;
		}
	}

out:
	/* deschedule stable merge, because done or aborted here */
	bfq_put_stable_ref(stable_merge_bfqq);

	return new_bfqq;
}

/*
 * Attempt to schedule a merge of bfqq with the currently in-service
 * queue or with a close queue among the scheduled queues.  Return
 * NULL if no merge was scheduled, a pointer to the shared bfq_queue
 * structure otherwise.
 *
 * The OOM queue is not allowed to participate to cooperation: in fact, since
 * the requests temporarily redirected to the OOM queue could be redirected
 * again to dedicated queues at any time, the state needed to correctly
 * handle merging with the OOM queue would be quite complex and expensive
 * to maintain. Besides, in such a critical condition as an out of memory,
 * the benefits of queue merging may be little relevant, or even negligible.
 *
 * WARNING: queue merging may impair fairness among non-weight raised
 * queues, for at least two reasons: 1) the original weight of a
 * merged queue may change during the merged state, 2) even being the
 * weight the same, a merged queue may be bloated with many more
 * requests than the ones produced by its originally-associated
 * process.
 */
static struct bfq_queue *
bfq_setup_cooperator(struct bfq_data *bfqd, struct bfq_queue *bfqq,
		     void *io_struct, bool request, struct bfq_io_cq *bic)
{
	struct bfq_queue *in_service_bfqq, *new_bfqq;
	unsigned int a_idx = bfqq->actuator_idx;
	struct bfq_iocq_bfqq_data *bfqq_data = &bic->bfqq_data[a_idx];

	/* if a merge has already been setup, then proceed with that first */
	new_bfqq = bfqq->new_bfqq;
	if (new_bfqq) {
		while (new_bfqq->new_bfqq)
			new_bfqq = new_bfqq->new_bfqq;
		return new_bfqq;
	}

	/*
	 * Check delayed stable merge for rotational or non-queueing
	 * devs. For this branch to be executed, bfqq must not be
	 * currently merged with some other queue (i.e., bfqq->bic
	 * must be non null). If we considered also merged queues,
	 * then we should also check whether bfqq has already been
	 * merged with bic->stable_merge_bfqq. But this would be
	 * costly and complicated.
	 */
	if (unlikely(!bfqd->nonrot_with_queueing)) {
		/*
		 * Make sure also that bfqq is sync, because
		 * bic->stable_merge_bfqq may point to some queue (for
		 * stable merging) also if bic is associated with a
		 * sync queue, but this bfqq is async
		 */
		if (bfq_bfqq_sync(bfqq) && bfqq_data->stable_merge_bfqq &&
		    !bfq_bfqq_just_created(bfqq) &&
		    time_is_before_jiffies(bfqq->split_time +
					  msecs_to_jiffies(bfq_late_stable_merging)) &&
		    time_is_before_jiffies(bfqq->creation_time +
					   msecs_to_jiffies(bfq_late_stable_merging))) {
			struct bfq_queue *stable_merge_bfqq =
				bfqq_data->stable_merge_bfqq;

			return bfq_setup_stable_merge(bfqd, bfqq,
						      stable_merge_bfqq,
						      bfqq_data);
		}
	}

	/*
	 * Do not perform queue merging if the device is non
	 * rotational and performs internal queueing. In fact, such a
	 * device reaches a high speed through internal parallelism
	 * and pipelining. This means that, to reach a high
	 * throughput, it must have many requests enqueued at the same
	 * time. But, in this configuration, the internal scheduling
	 * algorithm of the device does exactly the job of queue
	 * merging: it reorders requests so as to obtain as much as
	 * possible a sequential I/O pattern. As a consequence, with
	 * the workload generated by processes doing interleaved I/O,
	 * the throughput reached by the device is likely to be the
	 * same, with and without queue merging.
	 *
	 * Disabling merging also provides a remarkable benefit in
	 * terms of throughput. Merging tends to make many workloads
	 * artificially more uneven, because of shared queues
	 * remaining non empty for incomparably more time than
	 * non-merged queues. This may accentuate workload
	 * asymmetries. For example, if one of the queues in a set of
	 * merged queues has a higher weight than a normal queue, then
	 * the shared queue may inherit such a high weight and, by
	 * staying almost always active, may force BFQ to perform I/O
	 * plugging most of the time. This evidently makes it harder
	 * for BFQ to let the device reach a high throughput.
	 *
	 * Finally, the likely() macro below is not used because one
	 * of the two branches is more likely than the other, but to
	 * have the code path after the following if() executed as
	 * fast as possible for the case of a non rotational device
	 * with queueing. We want it because this is the fastest kind
	 * of device. On the opposite end, the likely() may lengthen
	 * the execution time of BFQ for the case of slower devices
	 * (rotational or at least without queueing). But in this case
	 * the execution time of BFQ matters very little, if not at
	 * all.
	 */
	if (likely(bfqd->nonrot_with_queueing))
		return NULL;

	/*
	 * Prevent bfqq from being merged if it has been created too
	 * long ago. The idea is that true cooperating processes, and
	 * thus their associated bfq_queues, are supposed to be
	 * created shortly after each other. This is the case, e.g.,
	 * for KVM/QEMU and dump I/O threads. Basing on this
	 * assumption, the following filtering greatly reduces the
	 * probability that two non-cooperating processes, which just
	 * happen to do close I/O for some short time interval, have
	 * their queues merged by mistake.
	 */
	if (bfq_too_late_for_merging(bfqq))
		return NULL;

	if (!io_struct || unlikely(bfqq == &bfqd->oom_bfqq))
		return NULL;

	/* If there is only one backlogged queue, don't search. */
	if (bfq_tot_busy_queues(bfqd) == 1)
		return NULL;

	in_service_bfqq = bfqd->in_service_queue;

	if (in_service_bfqq && in_service_bfqq != bfqq &&
	    likely(in_service_bfqq != &bfqd->oom_bfqq) &&
	    bfq_rq_close_to_sector(io_struct, request,
				   bfqd->in_serv_last_pos) &&
	    bfqq->entity.parent == in_service_bfqq->entity.parent &&
	    bfq_may_be_close_cooperator(bfqq, in_service_bfqq)) {
		new_bfqq = bfq_setup_merge(bfqq, in_service_bfqq);
		if (new_bfqq)
			return new_bfqq;
	}
	/*
	 * Check whether there is a cooperator among currently scheduled
	 * queues. The only thing we need is that the bio/request is not
	 * NULL, as we need it to establish whether a cooperator exists.
	 */
	new_bfqq = bfq_find_close_cooperator(bfqd, bfqq,
			bfq_io_struct_pos(io_struct, request));

	if (new_bfqq && likely(new_bfqq != &bfqd->oom_bfqq) &&
	    bfq_may_be_close_cooperator(bfqq, new_bfqq))
		return bfq_setup_merge(bfqq, new_bfqq);

	return NULL;
}

static void bfq_bfqq_save_state(struct bfq_queue *bfqq)
{
	struct bfq_io_cq *bic = bfqq->bic;
	unsigned int a_idx = bfqq->actuator_idx;
	struct bfq_iocq_bfqq_data *bfqq_data = &bic->bfqq_data[a_idx];

	/*
	 * If !bfqq->bic, the queue is already shared or its requests
	 * have already been redirected to a shared queue; both idle window
	 * and weight raising state have already been saved. Do nothing.
	 */
	if (!bic)
		return;

	bfqq_data->saved_last_serv_time_ns = bfqq->last_serv_time_ns;
	bfqq_data->saved_inject_limit =	bfqq->inject_limit;
	bfqq_data->saved_decrease_time_jif = bfqq->decrease_time_jif;

	bfqq_data->saved_weight = bfqq->entity.orig_weight;
	bfqq_data->saved_ttime = bfqq->ttime;
	bfqq_data->saved_has_short_ttime =
		bfq_bfqq_has_short_ttime(bfqq);
	bfqq_data->saved_IO_bound = bfq_bfqq_IO_bound(bfqq);
	bfqq_data->saved_io_start_time = bfqq->io_start_time;
	bfqq_data->saved_tot_idle_time = bfqq->tot_idle_time;
	bfqq_data->saved_in_large_burst = bfq_bfqq_in_large_burst(bfqq);
	bfqq_data->was_in_burst_list =
		!hlist_unhashed(&bfqq->burst_list_node);

	if (unlikely(bfq_bfqq_just_created(bfqq) &&
		     !bfq_bfqq_in_large_burst(bfqq) &&
		     bfqq->bfqd->low_latency)) {
		/*
		 * bfqq being merged right after being created: bfqq
		 * would have deserved interactive weight raising, but
		 * did not make it to be set in a weight-raised state,
		 * because of this early merge.	Store directly the
		 * weight-raising state that would have been assigned
		 * to bfqq, so that to avoid that bfqq unjustly fails
		 * to enjoy weight raising if split soon.
		 */
		bfqq_data->saved_wr_coeff = bfqq->bfqd->bfq_wr_coeff;
		bfqq_data->saved_wr_start_at_switch_to_srt =
			bfq_smallest_from_now();
		bfqq_data->saved_wr_cur_max_time =
			bfq_wr_duration(bfqq->bfqd);
		bfqq_data->saved_last_wr_start_finish = jiffies;
	} else {
		bfqq_data->saved_wr_coeff = bfqq->wr_coeff;
		bfqq_data->saved_wr_start_at_switch_to_srt =
			bfqq->wr_start_at_switch_to_srt;
		bfqq_data->saved_service_from_wr =
			bfqq->service_from_wr;
		bfqq_data->saved_last_wr_start_finish =
			bfqq->last_wr_start_finish;
		bfqq_data->saved_wr_cur_max_time = bfqq->wr_cur_max_time;
	}
}


void bfq_reassign_last_bfqq(struct bfq_queue *cur_bfqq,
			    struct bfq_queue *new_bfqq)
{
	if (cur_bfqq->entity.parent &&
	    cur_bfqq->entity.parent->last_bfqq_created == cur_bfqq)
		cur_bfqq->entity.parent->last_bfqq_created = new_bfqq;
	else if (cur_bfqq->bfqd && cur_bfqq->bfqd->last_bfqq_created == cur_bfqq)
		cur_bfqq->bfqd->last_bfqq_created = new_bfqq;
}

void bfq_release_process_ref(struct bfq_data *bfqd, struct bfq_queue *bfqq)
{
	/*
	 * To prevent bfqq's service guarantees from being violated,
	 * bfqq may be left busy, i.e., queued for service, even if
	 * empty (see comments in __bfq_bfqq_expire() for
	 * details). But, if no process will send requests to bfqq any
	 * longer, then there is no point in keeping bfqq queued for
	 * service. In addition, keeping bfqq queued for service, but
	 * with no process ref any longer, may have caused bfqq to be
	 * freed when dequeued from service. But this is assumed to
	 * never happen.
	 */
	if (bfq_bfqq_busy(bfqq) && RB_EMPTY_ROOT(&bfqq->sort_list) &&
	    bfqq != bfqd->in_service_queue)
		bfq_del_bfqq_busy(bfqq, false);

	bfq_reassign_last_bfqq(bfqq, NULL);

	bfq_put_queue(bfqq);
}

static struct bfq_queue *bfq_merge_bfqqs(struct bfq_data *bfqd,
					 struct bfq_io_cq *bic,
					 struct bfq_queue *bfqq)
{
	struct bfq_queue *new_bfqq = bfqq->new_bfqq;

	bfq_log_bfqq(bfqd, bfqq, "merging with queue %lu",
		(unsigned long)new_bfqq->pid);
	/* Save weight raising and idle window of the merged queues */
	bfq_bfqq_save_state(bfqq);
	bfq_bfqq_save_state(new_bfqq);
	if (bfq_bfqq_IO_bound(bfqq))
		bfq_mark_bfqq_IO_bound(new_bfqq);
	bfq_clear_bfqq_IO_bound(bfqq);

	/*
	 * The processes associated with bfqq are cooperators of the
	 * processes associated with new_bfqq. So, if bfqq has a
	 * waker, then assume that all these processes will be happy
	 * to let bfqq's waker freely inject I/O when they have no
	 * I/O.
	 */
	if (bfqq->waker_bfqq && !new_bfqq->waker_bfqq &&
	    bfqq->waker_bfqq != new_bfqq) {
		new_bfqq->waker_bfqq = bfqq->waker_bfqq;
		new_bfqq->tentative_waker_bfqq = NULL;

		/*
		 * If the waker queue disappears, then
		 * new_bfqq->waker_bfqq must be reset. So insert
		 * new_bfqq into the woken_list of the waker. See
		 * bfq_check_waker for details.
		 */
		hlist_add_head(&new_bfqq->woken_list_node,
			       &new_bfqq->waker_bfqq->woken_list);

	}

	/*
	 * If bfqq is weight-raised, then let new_bfqq inherit
	 * weight-raising. To reduce false positives, neglect the case
	 * where bfqq has just been created, but has not yet made it
	 * to be weight-raised (which may happen because EQM may merge
	 * bfqq even before bfq_add_request is executed for the first
	 * time for bfqq). Handling this case would however be very
	 * easy, thanks to the flag just_created.
	 */
	if (new_bfqq->wr_coeff == 1 && bfqq->wr_coeff > 1) {
		new_bfqq->wr_coeff = bfqq->wr_coeff;
		new_bfqq->wr_cur_max_time = bfqq->wr_cur_max_time;
		new_bfqq->last_wr_start_finish = bfqq->last_wr_start_finish;
		new_bfqq->wr_start_at_switch_to_srt =
			bfqq->wr_start_at_switch_to_srt;
		if (bfq_bfqq_busy(new_bfqq))
			bfqd->wr_busy_queues++;
		new_bfqq->entity.prio_changed = 1;
	}

	if (bfqq->wr_coeff > 1) { /* bfqq has given its wr to new_bfqq */
		bfqq->wr_coeff = 1;
		bfqq->entity.prio_changed = 1;
		if (bfq_bfqq_busy(bfqq))
			bfqd->wr_busy_queues--;
	}

	bfq_log_bfqq(bfqd, new_bfqq, "merge_bfqqs: wr_busy %d",
		     bfqd->wr_busy_queues);

	/*
	 * Merge queues (that is, let bic redirect its requests to new_bfqq)
	 */
	bic_set_bfqq(bic, new_bfqq, true, bfqq->actuator_idx);
	bfq_mark_bfqq_coop(new_bfqq);
	/*
	 * new_bfqq now belongs to at least two bics (it is a shared queue):
	 * set new_bfqq->bic to NULL. bfqq either:
	 * - does not belong to any bic any more, and hence bfqq->bic must
	 *   be set to NULL, or
	 * - is a queue whose owning bics have already been redirected to a
	 *   different queue, hence the queue is destined to not belong to
	 *   any bic soon and bfqq->bic is already NULL (therefore the next
	 *   assignment causes no harm).
	 */
	new_bfqq->bic = NULL;
	/*
	 * If the queue is shared, the pid is the pid of one of the associated
	 * processes. Which pid depends on the exact sequence of merge events
	 * the queue underwent. So printing such a pid is useless and confusing
	 * because it reports a random pid between those of the associated
	 * processes.
	 * We mark such a queue with a pid -1, and then print SHARED instead of
	 * a pid in logging messages.
	 */
	new_bfqq->pid = -1;
	bfqq->bic = NULL;

	bfq_reassign_last_bfqq(bfqq, new_bfqq);

	bfq_release_process_ref(bfqd, bfqq);

	return new_bfqq;
}

static bool bfq_allow_bio_merge(struct request_queue *q, struct request *rq,
				struct bio *bio)
{
	struct bfq_data *bfqd = q->elevator->elevator_data;
	bool is_sync = op_is_sync(bio->bi_opf);
	struct bfq_queue *bfqq = bfqd->bio_bfqq, *new_bfqq;

	/*
	 * Disallow merge of a sync bio into an async request.
	 */
	if (is_sync && !rq_is_sync(rq))
		return false;

	/*
	 * Lookup the bfqq that this bio will be queued with. Allow
	 * merge only if rq is queued there.
	 */
	if (!bfqq)
		return false;

	/*
	 * We take advantage of this function to perform an early merge
	 * of the queues of possible cooperating processes.
	 */
	new_bfqq = bfq_setup_cooperator(bfqd, bfqq, bio, false, bfqd->bio_bic);
	if (new_bfqq) {
		/*
		 * bic still points to bfqq, then it has not yet been
		 * redirected to some other bfq_queue, and a queue
		 * merge between bfqq and new_bfqq can be safely
		 * fulfilled, i.e., bic can be redirected to new_bfqq
		 * and bfqq can be put.
		 */
		while (bfqq != new_bfqq)
			bfqq = bfq_merge_bfqqs(bfqd, bfqd->bio_bic, bfqq);

		/*
		 * Change also bqfd->bio_bfqq, as
		 * bfqd->bio_bic now points to new_bfqq, and
		 * this function may be invoked again (and then may
		 * use again bqfd->bio_bfqq).
		 */
		bfqd->bio_bfqq = bfqq;
	}

	return bfqq == RQ_BFQQ(rq);
}

/*
 * Set the maximum time for the in-service queue to consume its
 * budget. This prevents seeky processes from lowering the throughput.
 * In practice, a time-slice service scheme is used with seeky
 * processes.
 */
static void bfq_set_budget_timeout(struct bfq_data *bfqd,
				   struct bfq_queue *bfqq)
{
	unsigned int timeout_coeff;

	if (bfqq->wr_cur_max_time == bfqd->bfq_wr_rt_max_time)
		timeout_coeff = 1;
	else
		timeout_coeff = bfqq->entity.weight / bfqq->entity.orig_weight;

	bfqd->last_budget_start = blk_time_get();

	bfqq->budget_timeout = jiffies +
		bfqd->bfq_timeout * timeout_coeff;
}

static void __bfq_set_in_service_queue(struct bfq_data *bfqd,
				       struct bfq_queue *bfqq)
{
	if (bfqq) {
		bfq_clear_bfqq_fifo_expire(bfqq);

		bfqd->budgets_assigned = (bfqd->budgets_assigned * 7 + 256) / 8;

		if (time_is_before_jiffies(bfqq->last_wr_start_finish) &&
		    bfqq->wr_coeff > 1 &&
		    bfqq->wr_cur_max_time == bfqd->bfq_wr_rt_max_time &&
		    time_is_before_jiffies(bfqq->budget_timeout)) {
			/*
			 * For soft real-time queues, move the start
			 * of the weight-raising period forward by the
			 * time the queue has not received any
			 * service. Otherwise, a relatively long
			 * service delay is likely to cause the
			 * weight-raising period of the queue to end,
			 * because of the short duration of the
			 * weight-raising period of a soft real-time
			 * queue.  It is worth noting that this move
			 * is not so dangerous for the other queues,
			 * because soft real-time queues are not
			 * greedy.
			 *
			 * To not add a further variable, we use the
			 * overloaded field budget_timeout to
			 * determine for how long the queue has not
			 * received service, i.e., how much time has
			 * elapsed since the queue expired. However,
			 * this is a little imprecise, because
			 * budget_timeout is set to jiffies if bfqq
			 * not only expires, but also remains with no
			 * request.
			 */
			if (time_after(bfqq->budget_timeout,
				       bfqq->last_wr_start_finish))
				bfqq->last_wr_start_finish +=
					jiffies - bfqq->budget_timeout;
			else
				bfqq->last_wr_start_finish = jiffies;
		}

		bfq_set_budget_timeout(bfqd, bfqq);
		bfq_log_bfqq(bfqd, bfqq,
			     "set_in_service_queue, cur-budget = %d",
			     bfqq->entity.budget);
	}

	bfqd->in_service_queue = bfqq;
	bfqd->in_serv_last_pos = 0;
}

/*
 * Get and set a new queue for service.
 */
static struct bfq_queue *bfq_set_in_service_queue(struct bfq_data *bfqd)
{
	struct bfq_queue *bfqq = bfq_get_next_queue(bfqd);

	__bfq_set_in_service_queue(bfqd, bfqq);
	return bfqq;
}

static void bfq_arm_slice_timer(struct bfq_data *bfqd)
{
	struct bfq_queue *bfqq = bfqd->in_service_queue;
	u32 sl;

	bfq_mark_bfqq_wait_request(bfqq);

	/*
	 * We don't want to idle for seeks, but we do want to allow
	 * fair distribution of slice time for a process doing back-to-back
	 * seeks. So allow a little bit of time for him to submit a new rq.
	 */
	sl = bfqd->bfq_slice_idle;
	/*
	 * Unless the queue is being weight-raised or the scenario is
	 * asymmetric, grant only minimum idle time if the queue
	 * is seeky. A long idling is preserved for a weight-raised
	 * queue, or, more in general, in an asymmetric scenario,
	 * because a long idling is needed for guaranteeing to a queue
	 * its reserved share of the throughput (in particular, it is
	 * needed if the queue has a higher weight than some other
	 * queue).
	 */
	if (BFQQ_SEEKY(bfqq) && bfqq->wr_coeff == 1 &&
	    !bfq_asymmetric_scenario(bfqd, bfqq))
		sl = min_t(u64, sl, BFQ_MIN_TT);
	else if (bfqq->wr_coeff > 1)
		sl = max_t(u32, sl, 20ULL * NSEC_PER_MSEC);

	bfqd->last_idling_start = blk_time_get();
	bfqd->last_idling_start_jiffies = jiffies;

	hrtimer_start(&bfqd->idle_slice_timer, ns_to_ktime(sl),
		      HRTIMER_MODE_REL);
	bfqg_stats_set_start_idle_time(bfqq_group(bfqq));
}

/*
 * In autotuning mode, max_budget is dynamically recomputed as the
 * amount of sectors transferred in timeout at the estimated peak
 * rate. This enables BFQ to utilize a full timeslice with a full
 * budget, even if the in-service queue is served at peak rate. And
 * this maximises throughput with sequential workloads.
 */
static unsigned long bfq_calc_max_budget(struct bfq_data *bfqd)
{
	return (u64)bfqd->peak_rate * USEC_PER_MSEC *
		jiffies_to_msecs(bfqd->bfq_timeout)>>BFQ_RATE_SHIFT;
}

/*
 * Update parameters related to throughput and responsiveness, as a
 * function of the estimated peak rate. See comments on
 * bfq_calc_max_budget(), and on the ref_wr_duration array.
 */
static void update_thr_responsiveness_params(struct bfq_data *bfqd)
{
	if (bfqd->bfq_user_max_budget == 0) {
		bfqd->bfq_max_budget =
			bfq_calc_max_budget(bfqd);
		bfq_log(bfqd, "new max_budget = %d", bfqd->bfq_max_budget);
	}
}

static void bfq_reset_rate_computation(struct bfq_data *bfqd,
				       struct request *rq)
{
	if (rq != NULL) { /* new rq dispatch now, reset accordingly */
		bfqd->last_dispatch = bfqd->first_dispatch = blk_time_get_ns();
		bfqd->peak_rate_samples = 1;
		bfqd->sequential_samples = 0;
		bfqd->tot_sectors_dispatched = bfqd->last_rq_max_size =
			blk_rq_sectors(rq);
	} else /* no new rq dispatched, just reset the number of samples */
		bfqd->peak_rate_samples = 0; /* full re-init on next disp. */

	bfq_log(bfqd,
		"reset_rate_computation at end, sample %u/%u tot_sects %llu",
		bfqd->peak_rate_samples, bfqd->sequential_samples,
		bfqd->tot_sectors_dispatched);
}

static void bfq_update_rate_reset(struct bfq_data *bfqd, struct request *rq)
{
	u32 rate, weight, divisor;

	/*
	 * For the convergence property to hold (see comments on
	 * bfq_update_peak_rate()) and for the assessment to be
	 * reliable, a minimum number of samples must be present, and
	 * a minimum amount of time must have elapsed. If not so, do
	 * not compute new rate. Just reset parameters, to get ready
	 * for a new evaluation attempt.
	 */
	if (bfqd->peak_rate_samples < BFQ_RATE_MIN_SAMPLES ||
	    bfqd->delta_from_first < BFQ_RATE_MIN_INTERVAL)
		goto reset_computation;

	/*
	 * If a new request completion has occurred after last
	 * dispatch, then, to approximate the rate at which requests
	 * have been served by the device, it is more precise to
	 * extend the observation interval to the last completion.
	 */
	bfqd->delta_from_first =
		max_t(u64, bfqd->delta_from_first,
		      bfqd->last_completion - bfqd->first_dispatch);

	/*
	 * Rate computed in sects/usec, and not sects/nsec, for
	 * precision issues.
	 */
	rate = div64_ul(bfqd->tot_sectors_dispatched<<BFQ_RATE_SHIFT,
			div_u64(bfqd->delta_from_first, NSEC_PER_USEC));

	/*
	 * Peak rate not updated if:
	 * - the percentage of sequential dispatches is below 3/4 of the
	 *   total, and rate is below the current estimated peak rate
	 * - rate is unreasonably high (> 20M sectors/sec)
	 */
	if ((bfqd->sequential_samples < (3 * bfqd->peak_rate_samples)>>2 &&
	     rate <= bfqd->peak_rate) ||
		rate > 20<<BFQ_RATE_SHIFT)
		goto reset_computation;

	/*
	 * We have to update the peak rate, at last! To this purpose,
	 * we use a low-pass filter. We compute the smoothing constant
	 * of the filter as a function of the 'weight' of the new
	 * measured rate.
	 *
	 * As can be seen in next formulas, we define this weight as a
	 * quantity proportional to how sequential the workload is,
	 * and to how long the observation time interval is.
	 *
	 * The weight runs from 0 to 8. The maximum value of the
	 * weight, 8, yields the minimum value for the smoothing
	 * constant. At this minimum value for the smoothing constant,
	 * the measured rate contributes for half of the next value of
	 * the estimated peak rate.
	 *
	 * So, the first step is to compute the weight as a function
	 * of how sequential the workload is. Note that the weight
	 * cannot reach 9, because bfqd->sequential_samples cannot
	 * become equal to bfqd->peak_rate_samples, which, in its
	 * turn, holds true because bfqd->sequential_samples is not
	 * incremented for the first sample.
	 */
	weight = (9 * bfqd->sequential_samples) / bfqd->peak_rate_samples;

	/*
	 * Second step: further refine the weight as a function of the
	 * duration of the observation interval.
	 */
	weight = min_t(u32, 8,
		       div_u64(weight * bfqd->delta_from_first,
			       BFQ_RATE_REF_INTERVAL));

	/*
	 * Divisor ranging from 10, for minimum weight, to 2, for
	 * maximum weight.
	 */
	divisor = 10 - weight;

	/*
	 * Finally, update peak rate:
	 *
	 * peak_rate = peak_rate * (divisor-1) / divisor  +  rate / divisor
	 */
	bfqd->peak_rate *= divisor-1;
	bfqd->peak_rate /= divisor;
	rate /= divisor; /* smoothing constant alpha = 1/divisor */

	bfqd->peak_rate += rate;

	/*
	 * For a very slow device, bfqd->peak_rate can reach 0 (see
	 * the minimum representable values reported in the comments
	 * on BFQ_RATE_SHIFT). Push to 1 if this happens, to avoid
	 * divisions by zero where bfqd->peak_rate is used as a
	 * divisor.
	 */
	bfqd->peak_rate = max_t(u32, 1, bfqd->peak_rate);

	update_thr_responsiveness_params(bfqd);

reset_computation:
	bfq_reset_rate_computation(bfqd, rq);
}

/*
 * Update the read/write peak rate (the main quantity used for
 * auto-tuning, see update_thr_responsiveness_params()).
 *
 * It is not trivial to estimate the peak rate (correctly): because of
 * the presence of sw and hw queues between the scheduler and the
 * device components that finally serve I/O requests, it is hard to
 * say exactly when a given dispatched request is served inside the
 * device, and for how long. As a consequence, it is hard to know
 * precisely at what rate a given set of requests is actually served
 * by the device.
 *
 * On the opposite end, the dispatch time of any request is trivially
 * available, and, from this piece of information, the "dispatch rate"
 * of requests can be immediately computed. So, the idea in the next
 * function is to use what is known, namely request dispatch times
 * (plus, when useful, request completion times), to estimate what is
 * unknown, namely in-device request service rate.
 *
 * The main issue is that, because of the above facts, the rate at
 * which a certain set of requests is dispatched over a certain time
 * interval can vary greatly with respect to the rate at which the
 * same requests are then served. But, since the size of any
 * intermediate queue is limited, and the service scheme is lossless
 * (no request is silently dropped), the following obvious convergence
 * property holds: the number of requests dispatched MUST become
 * closer and closer to the number of requests completed as the
 * observation interval grows. This is the key property used in
 * the next function to estimate the peak service rate as a function
 * of the observed dispatch rate. The function assumes to be invoked
 * on every request dispatch.
 */
static void bfq_update_peak_rate(struct bfq_data *bfqd, struct request *rq)
{
	u64 now_ns = blk_time_get_ns();

	if (bfqd->peak_rate_samples == 0) { /* first dispatch */
		bfq_log(bfqd, "update_peak_rate: goto reset, samples %d",
			bfqd->peak_rate_samples);
		bfq_reset_rate_computation(bfqd, rq);
		goto update_last_values; /* will add one sample */
	}

	/*
	 * Device idle for very long: the observation interval lasting
	 * up to this dispatch cannot be a valid observation interval
	 * for computing a new peak rate (similarly to the late-
	 * completion event in bfq_completed_request()). Go to
	 * update_rate_and_reset to have the following three steps
	 * taken:
	 * - close the observation interval at the last (previous)
	 *   request dispatch or completion
	 * - compute rate, if possible, for that observation interval
	 * - start a new observation interval with this dispatch
	 */
	if (now_ns - bfqd->last_dispatch > 100*NSEC_PER_MSEC &&
	    bfqd->tot_rq_in_driver == 0)
		goto update_rate_and_reset;

	/* Update sampling information */
	bfqd->peak_rate_samples++;

	if ((bfqd->tot_rq_in_driver > 0 ||
		now_ns - bfqd->last_completion < BFQ_MIN_TT)
	    && !BFQ_RQ_SEEKY(bfqd, bfqd->last_position, rq))
		bfqd->sequential_samples++;

	bfqd->tot_sectors_dispatched += blk_rq_sectors(rq);

	/* Reset max observed rq size every 32 dispatches */
	if (likely(bfqd->peak_rate_samples % 32))
		bfqd->last_rq_max_size =
			max_t(u32, blk_rq_sectors(rq), bfqd->last_rq_max_size);
	else
		bfqd->last_rq_max_size = blk_rq_sectors(rq);

	bfqd->delta_from_first = now_ns - bfqd->first_dispatch;

	/* Target observation interval not yet reached, go on sampling */
	if (bfqd->delta_from_first < BFQ_RATE_REF_INTERVAL)
		goto update_last_values;

update_rate_and_reset:
	bfq_update_rate_reset(bfqd, rq);
update_last_values:
	bfqd->last_position = blk_rq_pos(rq) + blk_rq_sectors(rq);
	if (RQ_BFQQ(rq) == bfqd->in_service_queue)
		bfqd->in_serv_last_pos = bfqd->last_position;
	bfqd->last_dispatch = now_ns;
}

/*
 * Remove request from internal lists.
 */
static void bfq_dispatch_remove(struct request_queue *q, struct request *rq)
{
	struct bfq_queue *bfqq = RQ_BFQQ(rq);

	/*
	 * For consistency, the next instruction should have been
	 * executed after removing the request from the queue and
	 * dispatching it.  We execute instead this instruction before
	 * bfq_remove_request() (and hence introduce a temporary
	 * inconsistency), for efficiency.  In fact, should this
	 * dispatch occur for a non in-service bfqq, this anticipated
	 * increment prevents two counters related to bfqq->dispatched
	 * from risking to be, first, uselessly decremented, and then
	 * incremented again when the (new) value of bfqq->dispatched
	 * happens to be taken into account.
	 */
	bfqq->dispatched++;
	bfq_update_peak_rate(q->elevator->elevator_data, rq);

	bfq_remove_request(q, rq);
}

/*
 * There is a case where idling does not have to be performed for
 * throughput concerns, but to preserve the throughput share of
 * the process associated with bfqq.
 *
 * To introduce this case, we can note that allowing the drive
 * to enqueue more than one request at a time, and hence
 * delegating de facto final scheduling decisions to the
 * drive's internal scheduler, entails loss of control on the
 * actual request service order. In particular, the critical
 * situation is when requests from different processes happen
 * to be present, at the same time, in the internal queue(s)
 * of the drive. In such a situation, the drive, by deciding
 * the service order of the internally-queued requests, does
 * determine also the actual throughput distribution among
 * these processes. But the drive typically has no notion or
 * concern about per-process throughput distribution, and
 * makes its decisions only on a per-request basis. Therefore,
 * the service distribution enforced by the drive's internal
 * scheduler is likely to coincide with the desired throughput
 * distribution only in a completely symmetric, or favorably
 * skewed scenario where:
 * (i-a) each of these processes must get the same throughput as
 *	 the others,
 * (i-b) in case (i-a) does not hold, it holds that the process
 *       associated with bfqq must receive a lower or equal
 *	 throughput than any of the other processes;
 * (ii)  the I/O of each process has the same properties, in
 *       terms of locality (sequential or random), direction
 *       (reads or writes), request sizes, greediness
 *       (from I/O-bound to sporadic), and so on;

 * In fact, in such a scenario, the drive tends to treat the requests
 * of each process in about the same way as the requests of the
 * others, and thus to provide each of these processes with about the
 * same throughput.  This is exactly the desired throughput
 * distribution if (i-a) holds, or, if (i-b) holds instead, this is an
 * even more convenient distribution for (the process associated with)
 * bfqq.
 *
 * In contrast, in any asymmetric or unfavorable scenario, device
 * idling (I/O-dispatch plugging) is certainly needed to guarantee
 * that bfqq receives its assigned fraction of the device throughput
 * (see [1] for details).
 *
 * The problem is that idling may significantly reduce throughput with
 * certain combinations of types of I/O and devices. An important
 * example is sync random I/O on flash storage with command
 * queueing. So, unless bfqq falls in cases where idling also boosts
 * throughput, it is important to check conditions (i-a), i(-b) and
 * (ii) accurately, so as to avoid idling when not strictly needed for
 * service guarantees.
 *
 * Unfortunately, it is extremely difficult to thoroughly check
 * condition (ii). And, in case there are active groups, it becomes
 * very difficult to check conditions (i-a) and (i-b) too.  In fact,
 * if there are active groups, then, for conditions (i-a) or (i-b) to
 * become false 'indirectly', it is enough that an active group
 * contains more active processes or sub-groups than some other active
 * group. More precisely, for conditions (i-a) or (i-b) to become
 * false because of such a group, it is not even necessary that the
 * group is (still) active: it is sufficient that, even if the group
 * has become inactive, some of its descendant processes still have
 * some request already dispatched but still waiting for
 * completion. In fact, requests have still to be guaranteed their
 * share of the throughput even after being dispatched. In this
 * respect, it is easy to show that, if a group frequently becomes
 * inactive while still having in-flight requests, and if, when this
 * happens, the group is not considered in the calculation of whether
 * the scenario is asymmetric, then the group may fail to be
 * guaranteed its fair share of the throughput (basically because
 * idling may not be performed for the descendant processes of the
 * group, but it had to be).  We address this issue with the following
 * bi-modal behavior, implemented in the function
 * bfq_asymmetric_scenario().
 *
 * If there are groups with requests waiting for completion
 * (as commented above, some of these groups may even be
 * already inactive), then the scenario is tagged as
 * asymmetric, conservatively, without checking any of the
 * conditions (i-a), (i-b) or (ii). So the device is idled for bfqq.
 * This behavior matches also the fact that groups are created
 * exactly if controlling I/O is a primary concern (to
 * preserve bandwidth and latency guarantees).
 *
 * On the opposite end, if there are no groups with requests waiting
 * for completion, then only conditions (i-a) and (i-b) are actually
 * controlled, i.e., provided that conditions (i-a) or (i-b) holds,
 * idling is not performed, regardless of whether condition (ii)
 * holds.  In other words, only if conditions (i-a) and (i-b) do not
 * hold, then idling is allowed, and the device tends to be prevented
 * from queueing many requests, possibly of several processes. Since
 * there are no groups with requests waiting for completion, then, to
 * control conditions (i-a) and (i-b) it is enough to check just
 * whether all the queues with requests waiting for completion also
 * have the same weight.
 *
 * Not checking condition (ii) evidently exposes bfqq to the
 * risk of getting less throughput than its fair share.
 * However, for queues with the same weight, a further
 * mechanism, preemption, mitigates or even eliminates this
 * problem. And it does so without consequences on overall
 * throughput. This mechanism and its benefits are explained
 * in the next three paragraphs.
 *
 * Even if a queue, say Q, is expired when it remains idle, Q
 * can still preempt the new in-service queue if the next
 * request of Q arrives soon (see the comments on
 * bfq_bfqq_update_budg_for_activation). If all queues and
 * groups have the same weight, this form of preemption,
 * combined with the hole-recovery heuristic described in the
 * comments on function bfq_bfqq_update_budg_for_activation,
 * are enough to preserve a correct bandwidth distribution in
 * the mid term, even without idling. In fact, even if not
 * idling allows the internal queues of the device to contain
 * many requests, and thus to reorder requests, we can rather
 * safely assume that the internal scheduler still preserves a
 * minimum of mid-term fairness.
 *
 * More precisely, this preemption-based, idleless approach
 * provides fairness in terms of IOPS, and not sectors per
 * second. This can be seen with a simple example. Suppose
 * that there are two queues with the same weight, but that
 * the first queue receives requests of 8 sectors, while the
 * second queue receives requests of 1024 sectors. In
 * addition, suppose that each of the two queues contains at
 * most one request at a time, which implies that each queue
 * always remains idle after it is served. Finally, after
 * remaining idle, each queue receives very quickly a new
 * request. It follows that the two queues are served
 * alternatively, preempting each other if needed. This
 * implies that, although both queues have the same weight,
 * the queue with large requests receives a service that is
 * 1024/8 times as high as the service received by the other
 * queue.
 *
 * The motivation for using preemption instead of idling (for
 * queues with the same weight) is that, by not idling,
 * service guarantees are preserved (completely or at least in
 * part) without minimally sacrificing throughput. And, if
 * there is no active group, then the primary expectation for
 * this device is probably a high throughput.
 *
 * We are now left only with explaining the two sub-conditions in the
 * additional compound condition that is checked below for deciding
 * whether the scenario is asymmetric. To explain the first
 * sub-condition, we need to add that the function
 * bfq_asymmetric_scenario checks the weights of only
 * non-weight-raised queues, for efficiency reasons (see comments on
 * bfq_weights_tree_add()). Then the fact that bfqq is weight-raised
 * is checked explicitly here. More precisely, the compound condition
 * below takes into account also the fact that, even if bfqq is being
 * weight-raised, the scenario is still symmetric if all queues with
 * requests waiting for completion happen to be
 * weight-raised. Actually, we should be even more precise here, and
 * differentiate between interactive weight raising and soft real-time
 * weight raising.
 *
 * The second sub-condition checked in the compound condition is
 * whether there is a fair amount of already in-flight I/O not
 * belonging to bfqq. If so, I/O dispatching is to be plugged, for the
 * following reason. The drive may decide to serve in-flight
 * non-bfqq's I/O requests before bfqq's ones, thereby delaying the
 * arrival of new I/O requests for bfqq (recall that bfqq is sync). If
 * I/O-dispatching is not plugged, then, while bfqq remains empty, a
 * basically uncontrolled amount of I/O from other queues may be
 * dispatched too, possibly causing the service of bfqq's I/O to be
 * delayed even longer in the drive. This problem gets more and more
 * serious as the speed and the queue depth of the drive grow,
 * because, as these two quantities grow, the probability to find no
 * queue busy but many requests in flight grows too. By contrast,
 * plugging I/O dispatching minimizes the delay induced by already
 * in-flight I/O, and enables bfqq to recover the bandwidth it may
 * lose because of this delay.
 *
 * As a side note, it is worth considering that the above
 * device-idling countermeasures may however fail in the following
 * unlucky scenario: if I/O-dispatch plugging is (correctly) disabled
 * in a time period during which all symmetry sub-conditions hold, and
 * therefore the device is allowed to enqueue many requests, but at
 * some later point in time some sub-condition stops to hold, then it
 * may become impossible to make requests be served in the desired
 * order until all the requests already queued in the device have been
 * served. The last sub-condition commented above somewhat mitigates
 * this problem for weight-raised queues.
 *
 * However, as an additional mitigation for this problem, we preserve
 * plugging for a special symmetric case that may suddenly turn into
 * asymmetric: the case where only bfqq is busy. In this case, not
 * expiring bfqq does not cause any harm to any other queues in terms
 * of service guarantees. In contrast, it avoids the following unlucky
 * sequence of events: (1) bfqq is expired, (2) a new queue with a
 * lower weight than bfqq becomes busy (or more queues), (3) the new
 * queue is served until a new request arrives for bfqq, (4) when bfqq
 * is finally served, there are so many requests of the new queue in
 * the drive that the pending requests for bfqq take a lot of time to
 * be served. In particular, event (2) may case even already
 * dispatched requests of bfqq to be delayed, inside the drive. So, to
 * avoid this series of events, the scenario is preventively declared
 * as asymmetric also if bfqq is the only busy queues
 */
static bool idling_needed_for_service_guarantees(struct bfq_data *bfqd,
						 struct bfq_queue *bfqq)
{
	int tot_busy_queues = bfq_tot_busy_queues(bfqd);

	/* No point in idling for bfqq if it won't get requests any longer */
	if (unlikely(!bfqq_process_refs(bfqq)))
		return false;

	return (bfqq->wr_coeff > 1 &&
		(bfqd->wr_busy_queues < tot_busy_queues ||
		 bfqd->tot_rq_in_driver >= bfqq->dispatched + 4)) ||
		bfq_asymmetric_scenario(bfqd, bfqq) ||
		tot_busy_queues == 1;
}

static bool __bfq_bfqq_expire(struct bfq_data *bfqd, struct bfq_queue *bfqq,
			      enum bfqq_expiration reason)
{
	/*
	 * If this bfqq is shared between multiple processes, check
	 * to make sure that those processes are still issuing I/Os
	 * within the mean seek distance. If not, it may be time to
	 * break the queues apart again.
	 */
	if (bfq_bfqq_coop(bfqq) && BFQQ_SEEKY(bfqq))
		bfq_mark_bfqq_split_coop(bfqq);

	/*
	 * Consider queues with a higher finish virtual time than
	 * bfqq. If idling_needed_for_service_guarantees(bfqq) returns
	 * true, then bfqq's bandwidth would be violated if an
	 * uncontrolled amount of I/O from these queues were
	 * dispatched while bfqq is waiting for its new I/O to
	 * arrive. This is exactly what may happen if this is a forced
	 * expiration caused by a preemption attempt, and if bfqq is
	 * not re-scheduled. To prevent this from happening, re-queue
	 * bfqq if it needs I/O-dispatch plugging, even if it is
	 * empty. By doing so, bfqq is granted to be served before the
	 * above queues (provided that bfqq is of course eligible).
	 */
	if (RB_EMPTY_ROOT(&bfqq->sort_list) &&
	    !(reason == BFQQE_PREEMPTED &&
	      idling_needed_for_service_guarantees(bfqd, bfqq))) {
		if (bfqq->dispatched == 0)
			/*
			 * Overloading budget_timeout field to store
			 * the time at which the queue remains with no
			 * backlog and no outstanding request; used by
			 * the weight-raising mechanism.
			 */
			bfqq->budget_timeout = jiffies;

		bfq_del_bfqq_busy(bfqq, true);
	} else {
		bfq_requeue_bfqq(bfqd, bfqq, true);
		/*
		 * Resort priority tree of potential close cooperators.
		 * See comments on bfq_pos_tree_add_move() for the unlikely().
		 */
		if (unlikely(!bfqd->nonrot_with_queueing &&
			     !RB_EMPTY_ROOT(&bfqq->sort_list)))
			bfq_pos_tree_add_move(bfqd, bfqq);
	}

	/*
	 * All in-service entities must have been properly deactivated
	 * or requeued before executing the next function, which
	 * resets all in-service entities as no more in service. This
	 * may cause bfqq to be freed. If this happens, the next
	 * function returns true.
	 */
	return __bfq_bfqd_reset_in_service(bfqd);
}

/**
 * __bfq_bfqq_recalc_budget - try to adapt the budget to the @bfqq behavior.
 * @bfqd: device data.
 * @bfqq: queue to update.
 * @reason: reason for expiration.
 *
 * Handle the feedback on @bfqq budget at queue expiration.
 * See the body for detailed comments.
 */
static void __bfq_bfqq_recalc_budget(struct bfq_data *bfqd,
				     struct bfq_queue *bfqq,
				     enum bfqq_expiration reason)
{
	struct request *next_rq;
	int budget, min_budget;

	min_budget = bfq_min_budget(bfqd);

	if (bfqq->wr_coeff == 1)
		budget = bfqq->max_budget;
	else /*
	      * Use a constant, low budget for weight-raised queues,
	      * to help achieve a low latency. Keep it slightly higher
	      * than the minimum possible budget, to cause a little
	      * bit fewer expirations.
	      */
		budget = 2 * min_budget;

	bfq_log_bfqq(bfqd, bfqq, "recalc_budg: last budg %d, budg left %d",
		bfqq->entity.budget, bfq_bfqq_budget_left(bfqq));
	bfq_log_bfqq(bfqd, bfqq, "recalc_budg: last max_budg %d, min budg %d",
		budget, bfq_min_budget(bfqd));
	bfq_log_bfqq(bfqd, bfqq, "recalc_budg: sync %d, seeky %d",
		bfq_bfqq_sync(bfqq), BFQQ_SEEKY(bfqd->in_service_queue));

	if (bfq_bfqq_sync(bfqq) && bfqq->wr_coeff == 1) {
		switch (reason) {
		/*
		 * Caveat: in all the following cases we trade latency
		 * for throughput.
		 */
		case BFQQE_TOO_IDLE:
			/*
			 * This is the only case where we may reduce
			 * the budget: if there is no request of the
			 * process still waiting for completion, then
			 * we assume (tentatively) that the timer has
			 * expired because the batch of requests of
			 * the process could have been served with a
			 * smaller budget.  Hence, betting that
			 * process will behave in the same way when it
			 * becomes backlogged again, we reduce its
			 * next budget.  As long as we guess right,
			 * this budget cut reduces the latency
			 * experienced by the process.
			 *
			 * However, if there are still outstanding
			 * requests, then the process may have not yet
			 * issued its next request just because it is
			 * still waiting for the completion of some of
			 * the still outstanding ones.  So in this
			 * subcase we do not reduce its budget, on the
			 * contrary we increase it to possibly boost
			 * the throughput, as discussed in the
			 * comments to the BUDGET_TIMEOUT case.
			 */
			if (bfqq->dispatched > 0) /* still outstanding reqs */
				budget = min(budget * 2, bfqd->bfq_max_budget);
			else {
				if (budget > 5 * min_budget)
					budget -= 4 * min_budget;
				else
					budget = min_budget;
			}
			break;
		case BFQQE_BUDGET_TIMEOUT:
			/*
			 * We double the budget here because it gives
			 * the chance to boost the throughput if this
			 * is not a seeky process (and has bumped into
			 * this timeout because of, e.g., ZBR).
			 */
			budget = min(budget * 2, bfqd->bfq_max_budget);
			break;
		case BFQQE_BUDGET_EXHAUSTED:
			/*
			 * The process still has backlog, and did not
			 * let either the budget timeout or the disk
			 * idling timeout expire. Hence it is not
			 * seeky, has a short thinktime and may be
			 * happy with a higher budget too. So
			 * definitely increase the budget of this good
			 * candidate to boost the disk throughput.
			 */
			budget = min(budget * 4, bfqd->bfq_max_budget);
			break;
		case BFQQE_NO_MORE_REQUESTS:
			/*
			 * For queues that expire for this reason, it
			 * is particularly important to keep the
			 * budget close to the actual service they
			 * need. Doing so reduces the timestamp
			 * misalignment problem described in the
			 * comments in the body of
			 * __bfq_activate_entity. In fact, suppose
			 * that a queue systematically expires for
			 * BFQQE_NO_MORE_REQUESTS and presents a
			 * new request in time to enjoy timestamp
			 * back-shifting. The larger the budget of the
			 * queue is with respect to the service the
			 * queue actually requests in each service
			 * slot, the more times the queue can be
			 * reactivated with the same virtual finish
			 * time. It follows that, even if this finish
			 * time is pushed to the system virtual time
			 * to reduce the consequent timestamp
			 * misalignment, the queue unjustly enjoys for
			 * many re-activations a lower finish time
			 * than all newly activated queues.
			 *
			 * The service needed by bfqq is measured
			 * quite precisely by bfqq->entity.service.
			 * Since bfqq does not enjoy device idling,
			 * bfqq->entity.service is equal to the number
			 * of sectors that the process associated with
			 * bfqq requested to read/write before waiting
			 * for request completions, or blocking for
			 * other reasons.
			 */
			budget = max_t(int, bfqq->entity.service, min_budget);
			break;
		default:
			return;
		}
	} else if (!bfq_bfqq_sync(bfqq)) {
		/*
		 * Async queues get always the maximum possible
		 * budget, as for them we do not care about latency
		 * (in addition, their ability to dispatch is limited
		 * by the charging factor).
		 */
		budget = bfqd->bfq_max_budget;
	}

	bfqq->max_budget = budget;

	if (bfqd->budgets_assigned >= bfq_stats_min_budgets &&
	    !bfqd->bfq_user_max_budget)
		bfqq->max_budget = min(bfqq->max_budget, bfqd->bfq_max_budget);

	/*
	 * If there is still backlog, then assign a new budget, making
	 * sure that it is large enough for the next request.  Since
	 * the finish time of bfqq must be kept in sync with the
	 * budget, be sure to call __bfq_bfqq_expire() *after* this
	 * update.
	 *
	 * If there is no backlog, then no need to update the budget;
	 * it will be updated on the arrival of a new request.
	 */
	next_rq = bfqq->next_rq;
	if (next_rq)
		bfqq->entity.budget = max_t(unsigned long, bfqq->max_budget,
					    bfq_serv_to_charge(next_rq, bfqq));

	bfq_log_bfqq(bfqd, bfqq, "head sect: %u, new budget %d",
			next_rq ? blk_rq_sectors(next_rq) : 0,
			bfqq->entity.budget);
}

/*
 * Return true if the process associated with bfqq is "slow". The slow
 * flag is used, in addition to the budget timeout, to reduce the
 * amount of service provided to seeky processes, and thus reduce
 * their chances to lower the throughput. More details in the comments
 * on the function bfq_bfqq_expire().
 *
 * An important observation is in order: as discussed in the comments
 * on the function bfq_update_peak_rate(), with devices with internal
 * queues, it is hard if ever possible to know when and for how long
 * an I/O request is processed by the device (apart from the trivial
 * I/O pattern where a new request is dispatched only after the
 * previous one has been completed). This makes it hard to evaluate
 * the real rate at which the I/O requests of each bfq_queue are
 * served.  In fact, for an I/O scheduler like BFQ, serving a
 * bfq_queue means just dispatching its requests during its service
 * slot (i.e., until the budget of the queue is exhausted, or the
 * queue remains idle, or, finally, a timeout fires). But, during the
 * service slot of a bfq_queue, around 100 ms at most, the device may
 * be even still processing requests of bfq_queues served in previous
 * service slots. On the opposite end, the requests of the in-service
 * bfq_queue may be completed after the service slot of the queue
 * finishes.
 *
 * Anyway, unless more sophisticated solutions are used
 * (where possible), the sum of the sizes of the requests dispatched
 * during the service slot of a bfq_queue is probably the only
 * approximation available for the service received by the bfq_queue
 * during its service slot. And this sum is the quantity used in this
 * function to evaluate the I/O speed of a process.
 */
static bool bfq_bfqq_is_slow(struct bfq_data *bfqd, struct bfq_queue *bfqq,
				 bool compensate, unsigned long *delta_ms)
{
	ktime_t delta_ktime;
	u32 delta_usecs;
	bool slow = BFQQ_SEEKY(bfqq); /* if delta too short, use seekyness */

	if (!bfq_bfqq_sync(bfqq))
		return false;

	if (compensate)
		delta_ktime = bfqd->last_idling_start;
	else
		delta_ktime = blk_time_get();
	delta_ktime = ktime_sub(delta_ktime, bfqd->last_budget_start);
	delta_usecs = ktime_to_us(delta_ktime);

	/* don't use too short time intervals */
	if (delta_usecs < 1000) {
		if (blk_queue_nonrot(bfqd->queue))
			 /*
			  * give same worst-case guarantees as idling
			  * for seeky
			  */
			*delta_ms = BFQ_MIN_TT / NSEC_PER_MSEC;
		else /* charge at least one seek */
			*delta_ms = bfq_slice_idle / NSEC_PER_MSEC;

		return slow;
	}

	*delta_ms = delta_usecs / USEC_PER_MSEC;

	/*
	 * Use only long (> 20ms) intervals to filter out excessive
	 * spikes in service rate estimation.
	 */
	if (delta_usecs > 20000) {
		/*
		 * Caveat for rotational devices: processes doing I/O
		 * in the slower disk zones tend to be slow(er) even
		 * if not seeky. In this respect, the estimated peak
		 * rate is likely to be an average over the disk
		 * surface. Accordingly, to not be too harsh with
		 * unlucky processes, a process is deemed slow only if
		 * its rate has been lower than half of the estimated
		 * peak rate.
		 */
		slow = bfqq->entity.service < bfqd->bfq_max_budget / 2;
	}

	bfq_log_bfqq(bfqd, bfqq, "bfq_bfqq_is_slow: slow %d", slow);

	return slow;
}

/*
 * To be deemed as soft real-time, an application must meet two
 * requirements. First, the application must not require an average
 * bandwidth higher than the approximate bandwidth required to playback or
 * record a compressed high-definition video.
 * The next function is invoked on the completion of the last request of a
 * batch, to compute the next-start time instant, soft_rt_next_start, such
 * that, if the next request of the application does not arrive before
 * soft_rt_next_start, then the above requirement on the bandwidth is met.
 *
 * The second requirement is that the request pattern of the application is
 * isochronous, i.e., that, after issuing a request or a batch of requests,
 * the application stops issuing new requests until all its pending requests
 * have been completed. After that, the application may issue a new batch,
 * and so on.
 * For this reason the next function is invoked to compute
 * soft_rt_next_start only for applications that meet this requirement,
 * whereas soft_rt_next_start is set to infinity for applications that do
 * not.
 *
 * Unfortunately, even a greedy (i.e., I/O-bound) application may
 * happen to meet, occasionally or systematically, both the above
 * bandwidth and isochrony requirements. This may happen at least in
 * the following circumstances. First, if the CPU load is high. The
 * application may stop issuing requests while the CPUs are busy
 * serving other processes, then restart, then stop again for a while,
 * and so on. The other circumstances are related to the storage
 * device: the storage device is highly loaded or reaches a low-enough
 * throughput with the I/O of the application (e.g., because the I/O
 * is random and/or the device is slow). In all these cases, the
 * I/O of the application may be simply slowed down enough to meet
 * the bandwidth and isochrony requirements. To reduce the probability
 * that greedy applications are deemed as soft real-time in these
 * corner cases, a further rule is used in the computation of
 * soft_rt_next_start: the return value of this function is forced to
 * be higher than the maximum between the following two quantities.
 *
 * (a) Current time plus: (1) the maximum time for which the arrival
 *     of a request is waited for when a sync queue becomes idle,
 *     namely bfqd->bfq_slice_idle, and (2) a few extra jiffies. We
 *     postpone for a moment the reason for adding a few extra
 *     jiffies; we get back to it after next item (b).  Lower-bounding
 *     the return value of this function with the current time plus
 *     bfqd->bfq_slice_idle tends to filter out greedy applications,
 *     because the latter issue their next request as soon as possible
 *     after the last one has been completed. In contrast, a soft
 *     real-time application spends some time processing data, after a
 *     batch of its requests has been completed.
 *
 * (b) Current value of bfqq->soft_rt_next_start. As pointed out
 *     above, greedy applications may happen to meet both the
 *     bandwidth and isochrony requirements under heavy CPU or
 *     storage-device load. In more detail, in these scenarios, these
 *     applications happen, only for limited time periods, to do I/O
 *     slowly enough to meet all the requirements described so far,
 *     including the filtering in above item (a). These slow-speed
 *     time intervals are usually interspersed between other time
 *     intervals during which these applications do I/O at a very high
 *     speed. Fortunately, exactly because of the high speed of the
 *     I/O in the high-speed intervals, the values returned by this
 *     function happen to be so high, near the end of any such
 *     high-speed interval, to be likely to fall *after* the end of
 *     the low-speed time interval that follows. These high values are
 *     stored in bfqq->soft_rt_next_start after each invocation of
 *     this function. As a consequence, if the last value of
 *     bfqq->soft_rt_next_start is constantly used to lower-bound the
 *     next value that this function may return, then, from the very
 *     beginning of a low-speed interval, bfqq->soft_rt_next_start is
 *     likely to be constantly kept so high that any I/O request
 *     issued during the low-speed interval is considered as arriving
 *     to soon for the application to be deemed as soft
 *     real-time. Then, in the high-speed interval that follows, the
 *     application will not be deemed as soft real-time, just because
 *     it will do I/O at a high speed. And so on.
 *
 * Getting back to the filtering in item (a), in the following two
 * cases this filtering might be easily passed by a greedy
 * application, if the reference quantity was just
 * bfqd->bfq_slice_idle:
 * 1) HZ is so low that the duration of a jiffy is comparable to or
 *    higher than bfqd->bfq_slice_idle. This happens, e.g., on slow
 *    devices with HZ=100. The time granularity may be so coarse
 *    that the approximation, in jiffies, of bfqd->bfq_slice_idle
 *    is rather lower than the exact value.
 * 2) jiffies, instead of increasing at a constant rate, may stop increasing
 *    for a while, then suddenly 'jump' by several units to recover the lost
 *    increments. This seems to happen, e.g., inside virtual machines.
 * To address this issue, in the filtering in (a) we do not use as a
 * reference time interval just bfqd->bfq_slice_idle, but
 * bfqd->bfq_slice_idle plus a few jiffies. In particular, we add the
 * minimum number of jiffies for which the filter seems to be quite
 * precise also in embedded systems and KVM/QEMU virtual machines.
 */
static unsigned long bfq_bfqq_softrt_next_start(struct bfq_data *bfqd,
						struct bfq_queue *bfqq)
{
	return max3(bfqq->soft_rt_next_start,
		    bfqq->last_idle_bklogged +
		    HZ * bfqq->service_from_backlogged /
		    bfqd->bfq_wr_max_softrt_rate,
		    jiffies + nsecs_to_jiffies(bfqq->bfqd->bfq_slice_idle) + 4);
}

/**
 * bfq_bfqq_expire - expire a queue.
 * @bfqd: device owning the queue.
 * @bfqq: the queue to expire.
 * @compensate: if true, compensate for the time spent idling.
 * @reason: the reason causing the expiration.
 *
 * If the process associated with bfqq does slow I/O (e.g., because it
 * issues random requests), we charge bfqq with the time it has been
 * in service instead of the service it has received (see
 * bfq_bfqq_charge_time for details on how this goal is achieved). As
 * a consequence, bfqq will typically get higher timestamps upon
 * reactivation, and hence it will be rescheduled as if it had
 * received more service than what it has actually received. In the
 * end, bfqq receives less service in proportion to how slowly its
 * associated process consumes its budgets (and hence how seriously it
 * tends to lower the throughput). In addition, this time-charging
 * strategy guarantees time fairness among slow processes. In
 * contrast, if the process associated with bfqq is not slow, we
 * charge bfqq exactly with the service it has received.
 *
 * Charging time to the first type of queues and the exact service to
 * the other has the effect of using the WF2Q+ policy to schedule the
 * former on a timeslice basis, without violating service domain
 * guarantees among the latter.
 */
void bfq_bfqq_expire(struct bfq_data *bfqd,
		     struct bfq_queue *bfqq,
		     bool compensate,
		     enum bfqq_expiration reason)
{
	bool slow;
	unsigned long delta = 0;
	struct bfq_entity *entity = &bfqq->entity;

	/*
	 * Check whether the process is slow (see bfq_bfqq_is_slow).
	 */
	slow = bfq_bfqq_is_slow(bfqd, bfqq, compensate, &delta);

	/*
	 * As above explained, charge slow (typically seeky) and
	 * timed-out queues with the time and not the service
	 * received, to favor sequential workloads.
	 *
	 * Processes doing I/O in the slower disk zones will tend to
	 * be slow(er) even if not seeky. Therefore, since the
	 * estimated peak rate is actually an average over the disk
	 * surface, these processes may timeout just for bad luck. To
	 * avoid punishing them, do not charge time to processes that
	 * succeeded in consuming at least 2/3 of their budget. This
	 * allows BFQ to preserve enough elasticity to still perform
	 * bandwidth, and not time, distribution with little unlucky
	 * or quasi-sequential processes.
	 */
	if (bfqq->wr_coeff == 1 &&
	    (slow ||
	     (reason == BFQQE_BUDGET_TIMEOUT &&
	      bfq_bfqq_budget_left(bfqq) >=  entity->budget / 3)))
		bfq_bfqq_charge_time(bfqd, bfqq, delta);

	if (bfqd->low_latency && bfqq->wr_coeff == 1)
		bfqq->last_wr_start_finish = jiffies;

	if (bfqd->low_latency && bfqd->bfq_wr_max_softrt_rate > 0 &&
	    RB_EMPTY_ROOT(&bfqq->sort_list)) {
		/*
		 * If we get here, and there are no outstanding
		 * requests, then the request pattern is isochronous
		 * (see the comments on the function
		 * bfq_bfqq_softrt_next_start()). Therefore we can
		 * compute soft_rt_next_start.
		 *
		 * If, instead, the queue still has outstanding
		 * requests, then we have to wait for the completion
		 * of all the outstanding requests to discover whether
		 * the request pattern is actually isochronous.
		 */
		if (bfqq->dispatched == 0)
			bfqq->soft_rt_next_start =
				bfq_bfqq_softrt_next_start(bfqd, bfqq);
		else if (bfqq->dispatched > 0) {
			/*
			 * Schedule an update of soft_rt_next_start to when
			 * the task may be discovered to be isochronous.
			 */
			bfq_mark_bfqq_softrt_update(bfqq);
		}
	}

	bfq_log_bfqq(bfqd, bfqq,
		"expire (%d, slow %d, num_disp %d, short_ttime %d)", reason,
		slow, bfqq->dispatched, bfq_bfqq_has_short_ttime(bfqq));

	/*
	 * bfqq expired, so no total service time needs to be computed
	 * any longer: reset state machine for measuring total service
	 * times.
	 */
	bfqd->rqs_injected = bfqd->wait_dispatch = false;
	bfqd->waited_rq = NULL;

	/*
	 * Increase, decrease or leave budget unchanged according to
	 * reason.
	 */
	__bfq_bfqq_recalc_budget(bfqd, bfqq, reason);
	if (__bfq_bfqq_expire(bfqd, bfqq, reason))
		/* bfqq is gone, no more actions on it */
		return;

	/* mark bfqq as waiting a request only if a bic still points to it */
	if (!bfq_bfqq_busy(bfqq) &&
	    reason != BFQQE_BUDGET_TIMEOUT &&
	    reason != BFQQE_BUDGET_EXHAUSTED) {
		bfq_mark_bfqq_non_blocking_wait_rq(bfqq);
		/*
		 * Not setting service to 0, because, if the next rq
		 * arrives in time, the queue will go on receiving
		 * service with this same budget (as if it never expired)
		 */
	} else
		entity->service = 0;

	/*
	 * Reset the received-service counter for every parent entity.
	 * Differently from what happens with bfqq->entity.service,
	 * the resetting of this counter never needs to be postponed
	 * for parent entities. In fact, in case bfqq may have a
	 * chance to go on being served using the last, partially
	 * consumed budget, bfqq->entity.service needs to be kept,
	 * because if bfqq then actually goes on being served using
	 * the same budget, the last value of bfqq->entity.service is
	 * needed to properly decrement bfqq->entity.budget by the
	 * portion already consumed. In contrast, it is not necessary
	 * to keep entity->service for parent entities too, because
	 * the bubble up of the new value of bfqq->entity.budget will
	 * make sure that the budgets of parent entities are correct,
	 * even in case bfqq and thus parent entities go on receiving
	 * service with the same budget.
	 */
	entity = entity->parent;
	for_each_entity(entity)
		entity->service = 0;
}

/*
 * Budget timeout is not implemented through a dedicated timer, but
 * just checked on request arrivals and completions, as well as on
 * idle timer expirations.
 */
static bool bfq_bfqq_budget_timeout(struct bfq_queue *bfqq)
{
	return time_is_before_eq_jiffies(bfqq->budget_timeout);
}

/*
 * If we expire a queue that is actively waiting (i.e., with the
 * device idled) for the arrival of a new request, then we may incur
 * the timestamp misalignment problem described in the body of the
 * function __bfq_activate_entity. Hence we return true only if this
 * condition does not hold, or if the queue is slow enough to deserve
 * only to be kicked off for preserving a high throughput.
 */
static bool bfq_may_expire_for_budg_timeout(struct bfq_queue *bfqq)
{
	bfq_log_bfqq(bfqq->bfqd, bfqq,
		"may_budget_timeout: wait_request %d left %d timeout %d",
		bfq_bfqq_wait_request(bfqq),
			bfq_bfqq_budget_left(bfqq) >=  bfqq->entity.budget / 3,
		bfq_bfqq_budget_timeout(bfqq));

	return (!bfq_bfqq_wait_request(bfqq) ||
		bfq_bfqq_budget_left(bfqq) >=  bfqq->entity.budget / 3)
		&&
		bfq_bfqq_budget_timeout(bfqq);
}

static bool idling_boosts_thr_without_issues(struct bfq_data *bfqd,
					     struct bfq_queue *bfqq)
{
	bool rot_without_queueing =
		!blk_queue_nonrot(bfqd->queue) && !bfqd->hw_tag,
		bfqq_sequential_and_IO_bound,
		idling_boosts_thr;

	/* No point in idling for bfqq if it won't get requests any longer */
	if (unlikely(!bfqq_process_refs(bfqq)))
		return false;

	bfqq_sequential_and_IO_bound = !BFQQ_SEEKY(bfqq) &&
		bfq_bfqq_IO_bound(bfqq) && bfq_bfqq_has_short_ttime(bfqq);

	/*
	 * The next variable takes into account the cases where idling
	 * boosts the throughput.
	 *
	 * The value of the variable is computed considering, first, that
	 * idling is virtually always beneficial for the throughput if:
	 * (a) the device is not NCQ-capable and rotational, or
	 * (b) regardless of the presence of NCQ, the device is rotational and
	 *     the request pattern for bfqq is I/O-bound and sequential, or
	 * (c) regardless of whether it is rotational, the device is
	 *     not NCQ-capable and the request pattern for bfqq is
	 *     I/O-bound and sequential.
	 *
	 * Secondly, and in contrast to the above item (b), idling an
	 * NCQ-capable flash-based device would not boost the
	 * throughput even with sequential I/O; rather it would lower
	 * the throughput in proportion to how fast the device
	 * is. Accordingly, the next variable is true if any of the
	 * above conditions (a), (b) or (c) is true, and, in
	 * particular, happens to be false if bfqd is an NCQ-capable
	 * flash-based device.
	 */
	idling_boosts_thr = rot_without_queueing ||
		((!blk_queue_nonrot(bfqd->queue) || !bfqd->hw_tag) &&
		 bfqq_sequential_and_IO_bound);

	/*
	 * The return value of this function is equal to that of
	 * idling_boosts_thr, unless a special case holds. In this
	 * special case, described below, idling may cause problems to
	 * weight-raised queues.
	 *
	 * When the request pool is saturated (e.g., in the presence
	 * of write hogs), if the processes associated with
	 * non-weight-raised queues ask for requests at a lower rate,
	 * then processes associated with weight-raised queues have a
	 * higher probability to get a request from the pool
	 * immediately (or at least soon) when they need one. Thus
	 * they have a higher probability to actually get a fraction
	 * of the device throughput proportional to their high
	 * weight. This is especially true with NCQ-capable drives,
	 * which enqueue several requests in advance, and further
	 * reorder internally-queued requests.
	 *
	 * For this reason, we force to false the return value if
	 * there are weight-raised busy queues. In this case, and if
	 * bfqq is not weight-raised, this guarantees that the device
	 * is not idled for bfqq (if, instead, bfqq is weight-raised,
	 * then idling will be guaranteed by another variable, see
	 * below). Combined with the timestamping rules of BFQ (see
	 * [1] for details), this behavior causes bfqq, and hence any
	 * sync non-weight-raised queue, to get a lower number of
	 * requests served, and thus to ask for a lower number of
	 * requests from the request pool, before the busy
	 * weight-raised queues get served again. This often mitigates
	 * starvation problems in the presence of heavy write
	 * workloads and NCQ, thereby guaranteeing a higher
	 * application and system responsiveness in these hostile
	 * scenarios.
	 */
	return idling_boosts_thr &&
		bfqd->wr_busy_queues == 0;
}

/*
 * For a queue that becomes empty, device idling is allowed only if
 * this function returns true for that queue. As a consequence, since
 * device idling plays a critical role for both throughput boosting
 * and service guarantees, the return value of this function plays a
 * critical role as well.
 *
 * In a nutshell, this function returns true only if idling is
 * beneficial for throughput or, even if detrimental for throughput,
 * idling is however necessary to preserve service guarantees (low
 * latency, desired throughput distribution, ...). In particular, on
 * NCQ-capable devices, this function tries to return false, so as to
 * help keep the drives' internal queues full, whenever this helps the
 * device boost the throughput without causing any service-guarantee
 * issue.
 *
 * Most of the issues taken into account to get the return value of
 * this function are not trivial. We discuss these issues in the two
 * functions providing the main pieces of information needed by this
 * function.
 */
static bool bfq_better_to_idle(struct bfq_queue *bfqq)
{
	struct bfq_data *bfqd = bfqq->bfqd;
	bool idling_boosts_thr_with_no_issue, idling_needed_for_service_guar;

	/* No point in idling for bfqq if it won't get requests any longer */
	if (unlikely(!bfqq_process_refs(bfqq)))
		return false;

	if (unlikely(bfqd->strict_guarantees))
		return true;

	/*
	 * Idling is performed only if slice_idle > 0. In addition, we
	 * do not idle if
	 * (a) bfqq is async
	 * (b) bfqq is in the idle io prio class: in this case we do
	 * not idle because we want to minimize the bandwidth that
	 * queues in this class can steal to higher-priority queues
	 */
	if (bfqd->bfq_slice_idle == 0 || !bfq_bfqq_sync(bfqq) ||
	   bfq_class_idle(bfqq))
		return false;

	idling_boosts_thr_with_no_issue =
		idling_boosts_thr_without_issues(bfqd, bfqq);

	idling_needed_for_service_guar =
		idling_needed_for_service_guarantees(bfqd, bfqq);

	/*
	 * We have now the two components we need to compute the
	 * return value of the function, which is true only if idling
	 * either boosts the throughput (without issues), or is
	 * necessary to preserve service guarantees.
	 */
	return idling_boosts_thr_with_no_issue ||
		idling_needed_for_service_guar;
}

/*
 * If the in-service queue is empty but the function bfq_better_to_idle
 * returns true, then:
 * 1) the queue must remain in service and cannot be expired, and
 * 2) the device must be idled to wait for the possible arrival of a new
 *    request for the queue.
 * See the comments on the function bfq_better_to_idle for the reasons
 * why performing device idling is the best choice to boost the throughput
 * and preserve service guarantees when bfq_better_to_idle itself
 * returns true.
 */
static bool bfq_bfqq_must_idle(struct bfq_queue *bfqq)
{
	return RB_EMPTY_ROOT(&bfqq->sort_list) && bfq_better_to_idle(bfqq);
}

/*
 * This function chooses the queue from which to pick the next extra
 * I/O request to inject, if it finds a compatible queue. See the
 * comments on bfq_update_inject_limit() for details on the injection
 * mechanism, and for the definitions of the quantities mentioned
 * below.
 */
static struct bfq_queue *
bfq_choose_bfqq_for_injection(struct bfq_data *bfqd)
{
	struct bfq_queue *bfqq, *in_serv_bfqq = bfqd->in_service_queue;
	unsigned int limit = in_serv_bfqq->inject_limit;
	int i;

	/*
	 * If
	 * - bfqq is not weight-raised and therefore does not carry
	 *   time-critical I/O,
	 * or
	 * - regardless of whether bfqq is weight-raised, bfqq has
	 *   however a long think time, during which it can absorb the
	 *   effect of an appropriate number of extra I/O requests
	 *   from other queues (see bfq_update_inject_limit for
	 *   details on the computation of this number);
	 * then injection can be performed without restrictions.
	 */
	bool in_serv_always_inject = in_serv_bfqq->wr_coeff == 1 ||
		!bfq_bfqq_has_short_ttime(in_serv_bfqq);

	/*
	 * If
	 * - the baseline total service time could not be sampled yet,
	 *   so the inject limit happens to be still 0, and
	 * - a lot of time has elapsed since the plugging of I/O
	 *   dispatching started, so drive speed is being wasted
	 *   significantly;
	 * then temporarily raise inject limit to one request.
	 */
	if (limit == 0 && in_serv_bfqq->last_serv_time_ns == 0 &&
	    bfq_bfqq_wait_request(in_serv_bfqq) &&
	    time_is_before_eq_jiffies(bfqd->last_idling_start_jiffies +
				      bfqd->bfq_slice_idle)
		)
		limit = 1;

	if (bfqd->tot_rq_in_driver >= limit)
		return NULL;

	/*
	 * Linear search of the source queue for injection; but, with
	 * a high probability, very few steps are needed to find a
	 * candidate queue, i.e., a queue with enough budget left for
	 * its next request. In fact:
	 * - BFQ dynamically updates the budget of every queue so as
	 *   to accommodate the expected backlog of the queue;
	 * - if a queue gets all its requests dispatched as injected
	 *   service, then the queue is removed from the active list
	 *   (and re-added only if it gets new requests, but then it
	 *   is assigned again enough budget for its new backlog).
	 */
	for (i = 0; i < bfqd->num_actuators; i++) {
		list_for_each_entry(bfqq, &bfqd->active_list[i], bfqq_list)
			if (!RB_EMPTY_ROOT(&bfqq->sort_list) &&
				(in_serv_always_inject || bfqq->wr_coeff > 1) &&
				bfq_serv_to_charge(bfqq->next_rq, bfqq) <=
				bfq_bfqq_budget_left(bfqq)) {
			/*
			 * Allow for only one large in-flight request
			 * on non-rotational devices, for the
			 * following reason. On non-rotationl drives,
			 * large requests take much longer than
			 * smaller requests to be served. In addition,
			 * the drive prefers to serve large requests
			 * w.r.t. to small ones, if it can choose. So,
			 * having more than one large requests queued
			 * in the drive may easily make the next first
			 * request of the in-service queue wait for so
			 * long to break bfqq's service guarantees. On
			 * the bright side, large requests let the
			 * drive reach a very high throughput, even if
			 * there is only one in-flight large request
			 * at a time.
			 */
			if (blk_queue_nonrot(bfqd->queue) &&
			    blk_rq_sectors(bfqq->next_rq) >=
			    BFQQ_SECT_THR_NONROT &&
			    bfqd->tot_rq_in_driver >= 1)
				continue;
			else {
				bfqd->rqs_injected = true;
				return bfqq;
			}
		}
	}

	return NULL;
}

static struct bfq_queue *
bfq_find_active_bfqq_for_actuator(struct bfq_data *bfqd, int idx)
{
	struct bfq_queue *bfqq;

	if (bfqd->in_service_queue &&
	    bfqd->in_service_queue->actuator_idx == idx)
		return bfqd->in_service_queue;

	list_for_each_entry(bfqq, &bfqd->active_list[idx], bfqq_list) {
		if (!RB_EMPTY_ROOT(&bfqq->sort_list) &&
			bfq_serv_to_charge(bfqq->next_rq, bfqq) <=
				bfq_bfqq_budget_left(bfqq)) {
			return bfqq;
		}
	}

	return NULL;
}

/*
 * Perform a linear scan of each actuator, until an actuator is found
 * for which the following three conditions hold: the load of the
 * actuator is below the threshold (see comments on
 * actuator_load_threshold for details) and lower than that of the
 * next actuator (comments on this extra condition below), and there
 * is a queue that contains I/O for that actuator. On success, return
 * that queue.
 *
 * Performing a plain linear scan entails a prioritization among
 * actuators. The extra condition above breaks this prioritization and
 * tends to distribute injection uniformly across actuators.
 */
static struct bfq_queue *
bfq_find_bfqq_for_underused_actuator(struct bfq_data *bfqd)
{
	int i;

	for (i = 0 ; i < bfqd->num_actuators; i++) {
		if (bfqd->rq_in_driver[i] < bfqd->actuator_load_threshold &&
		    (i == bfqd->num_actuators - 1 ||
		     bfqd->rq_in_driver[i] < bfqd->rq_in_driver[i+1])) {
			struct bfq_queue *bfqq =
				bfq_find_active_bfqq_for_actuator(bfqd, i);

			if (bfqq)
				return bfqq;
		}
	}

	return NULL;
}


/*
 * Select a queue for service.  If we have a current queue in service,
 * check whether to continue servicing it, or retrieve and set a new one.
 */
static struct bfq_queue *bfq_select_queue(struct bfq_data *bfqd)
{
	struct bfq_queue *bfqq, *inject_bfqq;
	struct request *next_rq;
	enum bfqq_expiration reason = BFQQE_BUDGET_TIMEOUT;

	bfqq = bfqd->in_service_queue;
	if (!bfqq)
		goto new_queue;

	bfq_log_bfqq(bfqd, bfqq, "select_queue: already in-service queue");

	/*
	 * Do not expire bfqq for budget timeout if bfqq may be about
	 * to enjoy device idling. The reason why, in this case, we
	 * prevent bfqq from expiring is the same as in the comments
	 * on the case where bfq_bfqq_must_idle() returns true, in
	 * bfq_completed_request().
	 */
	if (bfq_may_expire_for_budg_timeout(bfqq) &&
	    !bfq_bfqq_must_idle(bfqq))
		goto expire;

check_queue:
	/*
	 *  If some actuator is underutilized, but the in-service
	 *  queue does not contain I/O for that actuator, then try to
	 *  inject I/O for that actuator.
	 */
	inject_bfqq = bfq_find_bfqq_for_underused_actuator(bfqd);
	if (inject_bfqq && inject_bfqq != bfqq)
		return inject_bfqq;

	/*
	 * This loop is rarely executed more than once. Even when it
	 * happens, it is much more convenient to re-execute this loop
	 * than to return NULL and trigger a new dispatch to get a
	 * request served.
	 */
	next_rq = bfqq->next_rq;
	/*
	 * If bfqq has requests queued and it has enough budget left to
	 * serve them, keep the queue, otherwise expire it.
	 */
	if (next_rq) {
		if (bfq_serv_to_charge(next_rq, bfqq) >
			bfq_bfqq_budget_left(bfqq)) {
			/*
			 * Expire the queue for budget exhaustion,
			 * which makes sure that the next budget is
			 * enough to serve the next request, even if
			 * it comes from the fifo expired path.
			 */
			reason = BFQQE_BUDGET_EXHAUSTED;
			goto expire;
		} else {
			/*
			 * The idle timer may be pending because we may
			 * not disable disk idling even when a new request
			 * arrives.
			 */
			if (bfq_bfqq_wait_request(bfqq)) {
				/*
				 * If we get here: 1) at least a new request
				 * has arrived but we have not disabled the
				 * timer because the request was too small,
				 * 2) then the block layer has unplugged
				 * the device, causing the dispatch to be
				 * invoked.
				 *
				 * Since the device is unplugged, now the
				 * requests are probably large enough to
				 * provide a reasonable throughput.
				 * So we disable idling.
				 */
				bfq_clear_bfqq_wait_request(bfqq);
				hrtimer_try_to_cancel(&bfqd->idle_slice_timer);
			}
			goto keep_queue;
		}
	}

	/*
	 * No requests pending. However, if the in-service queue is idling
	 * for a new request, or has requests waiting for a completion and
	 * may idle after their completion, then keep it anyway.
	 *
	 * Yet, inject service from other queues if it boosts
	 * throughput and is possible.
	 */
	if (bfq_bfqq_wait_request(bfqq) ||
	    (bfqq->dispatched != 0 && bfq_better_to_idle(bfqq))) {
		unsigned int act_idx = bfqq->actuator_idx;
		struct bfq_queue *async_bfqq = NULL;
		struct bfq_queue *blocked_bfqq =
			!hlist_empty(&bfqq->woken_list) ?
			container_of(bfqq->woken_list.first,
				     struct bfq_queue,
				     woken_list_node)
			: NULL;

		if (bfqq->bic && bfqq->bic->bfqq[0][act_idx] &&
		    bfq_bfqq_busy(bfqq->bic->bfqq[0][act_idx]) &&
		    bfqq->bic->bfqq[0][act_idx]->next_rq)
			async_bfqq = bfqq->bic->bfqq[0][act_idx];
		/*
		 * The next four mutually-exclusive ifs decide
		 * whether to try injection, and choose the queue to
		 * pick an I/O request from.
		 *
		 * The first if checks whether the process associated
		 * with bfqq has also async I/O pending. If so, it
		 * injects such I/O unconditionally. Injecting async
		 * I/O from the same process can cause no harm to the
		 * process. On the contrary, it can only increase
		 * bandwidth and reduce latency for the process.
		 *
		 * The second if checks whether there happens to be a
		 * non-empty waker queue for bfqq, i.e., a queue whose
		 * I/O needs to be completed for bfqq to receive new
		 * I/O. This happens, e.g., if bfqq is associated with
		 * a process that does some sync. A sync generates
		 * extra blocking I/O, which must be completed before
		 * the process associated with bfqq can go on with its
		 * I/O. If the I/O of the waker queue is not served,
		 * then bfqq remains empty, and no I/O is dispatched,
		 * until the idle timeout fires for bfqq. This is
		 * likely to result in lower bandwidth and higher
		 * latencies for bfqq, and in a severe loss of total
		 * throughput. The best action to take is therefore to
		 * serve the waker queue as soon as possible. So do it
		 * (without relying on the third alternative below for
		 * eventually serving waker_bfqq's I/O; see the last
		 * paragraph for further details). This systematic
		 * injection of I/O from the waker queue does not
		 * cause any delay to bfqq's I/O. On the contrary,
		 * next bfqq's I/O is brought forward dramatically,
		 * for it is not blocked for milliseconds.
		 *
		 * The third if checks whether there is a queue woken
		 * by bfqq, and currently with pending I/O. Such a
		 * woken queue does not steal bandwidth from bfqq,
		 * because it remains soon without I/O if bfqq is not
		 * served. So there is virtually no risk of loss of
		 * bandwidth for bfqq if this woken queue has I/O
		 * dispatched while bfqq is waiting for new I/O.
		 *
		 * The fourth if checks whether bfqq is a queue for
		 * which it is better to avoid injection. It is so if
		 * bfqq delivers more throughput when served without
		 * any further I/O from other queues in the middle, or
		 * if the service times of bfqq's I/O requests both
		 * count more than overall throughput, and may be
		 * easily increased by injection (this happens if bfqq
		 * has a short think time). If none of these
		 * conditions holds, then a candidate queue for
		 * injection is looked for through
		 * bfq_choose_bfqq_for_injection(). Note that the
		 * latter may return NULL (for example if the inject
		 * limit for bfqq is currently 0).
		 *
		 * NOTE: motivation for the second alternative
		 *
		 * Thanks to the way the inject limit is updated in
		 * bfq_update_has_short_ttime(), it is rather likely
		 * that, if I/O is being plugged for bfqq and the
		 * waker queue has pending I/O requests that are
		 * blocking bfqq's I/O, then the fourth alternative
		 * above lets the waker queue get served before the
		 * I/O-plugging timeout fires. So one may deem the
		 * second alternative superfluous. It is not, because
		 * the fourth alternative may be way less effective in
		 * case of a synchronization. For two main
		 * reasons. First, throughput may be low because the
		 * inject limit may be too low to guarantee the same
		 * amount of injected I/O, from the waker queue or
		 * other queues, that the second alternative
		 * guarantees (the second alternative unconditionally
		 * injects a pending I/O request of the waker queue
		 * for each bfq_dispatch_request()). Second, with the
		 * fourth alternative, the duration of the plugging,
		 * i.e., the time before bfqq finally receives new I/O,
		 * may not be minimized, because the waker queue may
		 * happen to be served only after other queues.
		 */
		if (async_bfqq &&
		    icq_to_bic(async_bfqq->next_rq->elv.icq) == bfqq->bic &&
		    bfq_serv_to_charge(async_bfqq->next_rq, async_bfqq) <=
		    bfq_bfqq_budget_left(async_bfqq))
			bfqq = async_bfqq;
		else if (bfqq->waker_bfqq &&
			   bfq_bfqq_busy(bfqq->waker_bfqq) &&
			   bfqq->waker_bfqq->next_rq &&
			   bfq_serv_to_charge(bfqq->waker_bfqq->next_rq,
					      bfqq->waker_bfqq) <=
			   bfq_bfqq_budget_left(bfqq->waker_bfqq)
			)
			bfqq = bfqq->waker_bfqq;
		else if (blocked_bfqq &&
			   bfq_bfqq_busy(blocked_bfqq) &&
			   blocked_bfqq->next_rq &&
			   bfq_serv_to_charge(blocked_bfqq->next_rq,
					      blocked_bfqq) <=
			   bfq_bfqq_budget_left(blocked_bfqq)
			)
			bfqq = blocked_bfqq;
		else if (!idling_boosts_thr_without_issues(bfqd, bfqq) &&
			 (bfqq->wr_coeff == 1 || bfqd->wr_busy_queues > 1 ||
			  !bfq_bfqq_has_short_ttime(bfqq)))
			bfqq = bfq_choose_bfqq_for_injection(bfqd);
		else
			bfqq = NULL;

		goto keep_queue;
	}

	reason = BFQQE_NO_MORE_REQUESTS;
expire:
	bfq_bfqq_expire(bfqd, bfqq, false, reason);
new_queue:
	bfqq = bfq_set_in_service_queue(bfqd);
	if (bfqq) {
		bfq_log_bfqq(bfqd, bfqq, "select_queue: checking new queue");
		goto check_queue;
	}
keep_queue:
	if (bfqq)
		bfq_log_bfqq(bfqd, bfqq, "select_queue: returned this queue");
	else
		bfq_log(bfqd, "select_queue: no queue returned");

	return bfqq;
}

static void bfq_update_wr_data(struct bfq_data *bfqd, struct bfq_queue *bfqq)
{
	struct bfq_entity *entity = &bfqq->entity;

	if (bfqq->wr_coeff > 1) { /* queue is being weight-raised */
		bfq_log_bfqq(bfqd, bfqq,
			"raising period dur %u/%u msec, old coeff %u, w %d(%d)",
			jiffies_to_msecs(jiffies - bfqq->last_wr_start_finish),
			jiffies_to_msecs(bfqq->wr_cur_max_time),
			bfqq->wr_coeff,
			bfqq->entity.weight, bfqq->entity.orig_weight);

		if (entity->prio_changed)
			bfq_log_bfqq(bfqd, bfqq, "WARN: pending prio change");

		/*
		 * If the queue was activated in a burst, or too much
		 * time has elapsed from the beginning of this
		 * weight-raising period, then end weight raising.
		 */
		if (bfq_bfqq_in_large_burst(bfqq))
			bfq_bfqq_end_wr(bfqq);
		else if (time_is_before_jiffies(bfqq->last_wr_start_finish +
						bfqq->wr_cur_max_time)) {
			if (bfqq->wr_cur_max_time != bfqd->bfq_wr_rt_max_time ||
			time_is_before_jiffies(bfqq->wr_start_at_switch_to_srt +
					       bfq_wr_duration(bfqd))) {
				/*
				 * Either in interactive weight
				 * raising, or in soft_rt weight
				 * raising with the
				 * interactive-weight-raising period
				 * elapsed (so no switch back to
				 * interactive weight raising).
				 */
				bfq_bfqq_end_wr(bfqq);
			} else { /*
				  * soft_rt finishing while still in
				  * interactive period, switch back to
				  * interactive weight raising
				  */
				switch_back_to_interactive_wr(bfqq, bfqd);
				bfqq->entity.prio_changed = 1;
			}
		}
		if (bfqq->wr_coeff > 1 &&
		    bfqq->wr_cur_max_time != bfqd->bfq_wr_rt_max_time &&
		    bfqq->service_from_wr > max_service_from_wr) {
			/* see comments on max_service_from_wr */
			bfq_bfqq_end_wr(bfqq);
		}
	}
	/*
	 * To improve latency (for this or other queues), immediately
	 * update weight both if it must be raised and if it must be
	 * lowered. Since, entity may be on some active tree here, and
	 * might have a pending change of its ioprio class, invoke
	 * next function with the last parameter unset (see the
	 * comments on the function).
	 */
	if ((entity->weight > entity->orig_weight) != (bfqq->wr_coeff > 1))
		__bfq_entity_update_weight_prio(bfq_entity_service_tree(entity),
						entity, false);
}

/*
 * Dispatch next request from bfqq.
 */
static struct request *bfq_dispatch_rq_from_bfqq(struct bfq_data *bfqd,
						 struct bfq_queue *bfqq)
{
	struct request *rq = bfqq->next_rq;
	unsigned long service_to_charge;

	service_to_charge = bfq_serv_to_charge(rq, bfqq);

	bfq_bfqq_served(bfqq, service_to_charge);

	if (bfqq == bfqd->in_service_queue && bfqd->wait_dispatch) {
		bfqd->wait_dispatch = false;
		bfqd->waited_rq = rq;
	}

	bfq_dispatch_remove(bfqd->queue, rq);

	if (bfqq != bfqd->in_service_queue)
		return rq;

	/*
	 * If weight raising has to terminate for bfqq, then next
	 * function causes an immediate update of bfqq's weight,
	 * without waiting for next activation. As a consequence, on
	 * expiration, bfqq will be timestamped as if has never been
	 * weight-raised during this service slot, even if it has
	 * received part or even most of the service as a
	 * weight-raised queue. This inflates bfqq's timestamps, which
	 * is beneficial, as bfqq is then more willing to leave the
	 * device immediately to possible other weight-raised queues.
	 */
	bfq_update_wr_data(bfqd, bfqq);

	/*
	 * Expire bfqq, pretending that its budget expired, if bfqq
	 * belongs to CLASS_IDLE and other queues are waiting for
	 * service.
	 */
	if (bfq_tot_busy_queues(bfqd) > 1 && bfq_class_idle(bfqq))
		bfq_bfqq_expire(bfqd, bfqq, false, BFQQE_BUDGET_EXHAUSTED);

	return rq;
}

static bool bfq_has_work(struct blk_mq_hw_ctx *hctx)
{
	struct bfq_data *bfqd = hctx->queue->elevator->elevator_data;

	/*
	 * Avoiding lock: a race on bfqd->queued should cause at
	 * most a call to dispatch for nothing
	 */
	return !list_empty_careful(&bfqd->dispatch) ||
		READ_ONCE(bfqd->queued);
}

static struct request *__bfq_dispatch_request(struct blk_mq_hw_ctx *hctx)
{
	struct bfq_data *bfqd = hctx->queue->elevator->elevator_data;
	struct request *rq = NULL;
	struct bfq_queue *bfqq = NULL;

	if (!list_empty(&bfqd->dispatch)) {
		rq = list_first_entry(&bfqd->dispatch, struct request,
				      queuelist);
		list_del_init(&rq->queuelist);

		bfqq = RQ_BFQQ(rq);

		if (bfqq) {
			/*
			 * Increment counters here, because this
			 * dispatch does not follow the standard
			 * dispatch flow (where counters are
			 * incremented)
			 */
			bfqq->dispatched++;

			goto inc_in_driver_start_rq;
		}

		/*
		 * We exploit the bfq_finish_requeue_request hook to
		 * decrement tot_rq_in_driver, but
		 * bfq_finish_requeue_request will not be invoked on
		 * this request. So, to avoid unbalance, just start
		 * this request, without incrementing tot_rq_in_driver. As
		 * a negative consequence, tot_rq_in_driver is deceptively
		 * lower than it should be while this request is in
		 * service. This may cause bfq_schedule_dispatch to be
		 * invoked uselessly.
		 *
		 * As for implementing an exact solution, the
		 * bfq_finish_requeue_request hook, if defined, is
		 * probably invoked also on this request. So, by
		 * exploiting this hook, we could 1) increment
		 * tot_rq_in_driver here, and 2) decrement it in
		 * bfq_finish_requeue_request. Such a solution would
		 * let the value of the counter be always accurate,
		 * but it would entail using an extra interface
		 * function. This cost seems higher than the benefit,
		 * being the frequency of non-elevator-private
		 * requests very low.
		 */
		goto start_rq;
	}

	bfq_log(bfqd, "dispatch requests: %d busy queues",
		bfq_tot_busy_queues(bfqd));

	if (bfq_tot_busy_queues(bfqd) == 0)
		goto exit;

	/*
	 * Force device to serve one request at a time if
	 * strict_guarantees is true. Forcing this service scheme is
	 * currently the ONLY way to guarantee that the request
	 * service order enforced by the scheduler is respected by a
	 * queueing device. Otherwise the device is free even to make
	 * some unlucky request wait for as long as the device
	 * wishes.
	 *
	 * Of course, serving one request at a time may cause loss of
	 * throughput.
	 */
	if (bfqd->strict_guarantees && bfqd->tot_rq_in_driver > 0)
		goto exit;

	bfqq = bfq_select_queue(bfqd);
	if (!bfqq)
		goto exit;

	rq = bfq_dispatch_rq_from_bfqq(bfqd, bfqq);

	if (rq) {
inc_in_driver_start_rq:
		bfqd->rq_in_driver[bfqq->actuator_idx]++;
		bfqd->tot_rq_in_driver++;
start_rq:
		rq->rq_flags |= RQF_STARTED;
	}
exit:
	return rq;
}

#ifdef CONFIG_BFQ_CGROUP_DEBUG
static void bfq_update_dispatch_stats(struct request_queue *q,
				      struct request *rq,
				      struct bfq_queue *in_serv_queue,
				      bool idle_timer_disabled)
{
	struct bfq_queue *bfqq = rq ? RQ_BFQQ(rq) : NULL;

	if (!idle_timer_disabled && !bfqq)
		return;

	/*
	 * rq and bfqq are guaranteed to exist until this function
	 * ends, for the following reasons. First, rq can be
	 * dispatched to the device, and then can be completed and
	 * freed, only after this function ends. Second, rq cannot be
	 * merged (and thus freed because of a merge) any longer,
	 * because it has already started. Thus rq cannot be freed
	 * before this function ends, and, since rq has a reference to
	 * bfqq, the same guarantee holds for bfqq too.
	 *
	 * In addition, the following queue lock guarantees that
	 * bfqq_group(bfqq) exists as well.
	 */
	spin_lock_irq(&q->queue_lock);
	if (idle_timer_disabled)
		/*
		 * Since the idle timer has been disabled,
		 * in_serv_queue contained some request when
		 * __bfq_dispatch_request was invoked above, which
		 * implies that rq was picked exactly from
		 * in_serv_queue. Thus in_serv_queue == bfqq, and is
		 * therefore guaranteed to exist because of the above
		 * arguments.
		 */
		bfqg_stats_update_idle_time(bfqq_group(in_serv_queue));
	if (bfqq) {
		struct bfq_group *bfqg = bfqq_group(bfqq);

		bfqg_stats_update_avg_queue_size(bfqg);
		bfqg_stats_set_start_empty_time(bfqg);
		bfqg_stats_update_io_remove(bfqg, rq->cmd_flags);
	}
	spin_unlock_irq(&q->queue_lock);
}
#else
static inline void bfq_update_dispatch_stats(struct request_queue *q,
					     struct request *rq,
					     struct bfq_queue *in_serv_queue,
					     bool idle_timer_disabled) {}
#endif /* CONFIG_BFQ_CGROUP_DEBUG */

static struct request *bfq_dispatch_request(struct blk_mq_hw_ctx *hctx)
{
	struct bfq_data *bfqd = hctx->queue->elevator->elevator_data;
	struct request *rq;
	struct bfq_queue *in_serv_queue;
	bool waiting_rq, idle_timer_disabled = false;

	spin_lock_irq(&bfqd->lock);

	in_serv_queue = bfqd->in_service_queue;
	waiting_rq = in_serv_queue && bfq_bfqq_wait_request(in_serv_queue);

	rq = __bfq_dispatch_request(hctx);
	if (in_serv_queue == bfqd->in_service_queue) {
		idle_timer_disabled =
			waiting_rq && !bfq_bfqq_wait_request(in_serv_queue);
	}

	spin_unlock_irq(&bfqd->lock);
	bfq_update_dispatch_stats(hctx->queue, rq,
			idle_timer_disabled ? in_serv_queue : NULL,
				idle_timer_disabled);

	return rq;
}

/*
 * Task holds one reference to the queue, dropped when task exits.  Each rq
 * in-flight on this queue also holds a reference, dropped when rq is freed.
 *
 * Scheduler lock must be held here. Recall not to use bfqq after calling
 * this function on it.
 */
void bfq_put_queue(struct bfq_queue *bfqq)
{
	struct bfq_queue *item;
	struct hlist_node *n;
	struct bfq_group *bfqg = bfqq_group(bfqq);

	bfq_log_bfqq(bfqq->bfqd, bfqq, "put_queue: %p %d", bfqq, bfqq->ref);

	bfqq->ref--;
	if (bfqq->ref)
		return;

	if (!hlist_unhashed(&bfqq->burst_list_node)) {
		hlist_del_init(&bfqq->burst_list_node);
		/*
		 * Decrement also burst size after the removal, if the
		 * process associated with bfqq is exiting, and thus
		 * does not contribute to the burst any longer. This
		 * decrement helps filter out false positives of large
		 * bursts, when some short-lived process (often due to
		 * the execution of commands by some service) happens
		 * to start and exit while a complex application is
		 * starting, and thus spawning several processes that
		 * do I/O (and that *must not* be treated as a large
		 * burst, see comments on bfq_handle_burst).
		 *
		 * In particular, the decrement is performed only if:
		 * 1) bfqq is not a merged queue, because, if it is,
		 * then this free of bfqq is not triggered by the exit
		 * of the process bfqq is associated with, but exactly
		 * by the fact that bfqq has just been merged.
		 * 2) burst_size is greater than 0, to handle
		 * unbalanced decrements. Unbalanced decrements may
		 * happen in te following case: bfqq is inserted into
		 * the current burst list--without incrementing
		 * bust_size--because of a split, but the current
		 * burst list is not the burst list bfqq belonged to
		 * (see comments on the case of a split in
		 * bfq_set_request).
		 */
		if (bfqq->bic && bfqq->bfqd->burst_size > 0)
			bfqq->bfqd->burst_size--;
	}

	/*
	 * bfqq does not exist any longer, so it cannot be woken by
	 * any other queue, and cannot wake any other queue. Then bfqq
	 * must be removed from the woken list of its possible waker
	 * queue, and all queues in the woken list of bfqq must stop
	 * having a waker queue. Strictly speaking, these updates
	 * should be performed when bfqq remains with no I/O source
	 * attached to it, which happens before bfqq gets freed. In
	 * particular, this happens when the last process associated
	 * with bfqq exits or gets associated with a different
	 * queue. However, both events lead to bfqq being freed soon,
	 * and dangling references would come out only after bfqq gets
	 * freed. So these updates are done here, as a simple and safe
	 * way to handle all cases.
	 */
	/* remove bfqq from woken list */
	if (!hlist_unhashed(&bfqq->woken_list_node))
		hlist_del_init(&bfqq->woken_list_node);

	/* reset waker for all queues in woken list */
	hlist_for_each_entry_safe(item, n, &bfqq->woken_list,
				  woken_list_node) {
		item->waker_bfqq = NULL;
		hlist_del_init(&item->woken_list_node);
	}

	if (bfqq->bfqd->last_completed_rq_bfqq == bfqq)
		bfqq->bfqd->last_completed_rq_bfqq = NULL;

	WARN_ON_ONCE(!list_empty(&bfqq->fifo));
	WARN_ON_ONCE(!RB_EMPTY_ROOT(&bfqq->sort_list));
	WARN_ON_ONCE(bfqq->dispatched);

	kmem_cache_free(bfq_pool, bfqq);
	bfqg_and_blkg_put(bfqg);
}

static void bfq_put_stable_ref(struct bfq_queue *bfqq)
{
	bfqq->stable_ref--;
	bfq_put_queue(bfqq);
}

void bfq_put_cooperator(struct bfq_queue *bfqq)
{
	struct bfq_queue *__bfqq, *next;

	/*
	 * If this queue was scheduled to merge with another queue, be
	 * sure to drop the reference taken on that queue (and others in
	 * the merge chain). See bfq_setup_merge and bfq_merge_bfqqs.
	 */
	__bfqq = bfqq->new_bfqq;
	while (__bfqq) {
		next = __bfqq->new_bfqq;
		bfq_put_queue(__bfqq);
		__bfqq = next;
	}

	bfq_release_process_ref(bfqq->bfqd, bfqq);
}

static void bfq_exit_bfqq(struct bfq_data *bfqd, struct bfq_queue *bfqq)
{
	if (bfqq == bfqd->in_service_queue) {
		__bfq_bfqq_expire(bfqd, bfqq, BFQQE_BUDGET_TIMEOUT);
		bfq_schedule_dispatch(bfqd);
	}

	bfq_log_bfqq(bfqd, bfqq, "exit_bfqq: %p, %d", bfqq, bfqq->ref);

	bfq_put_cooperator(bfqq);
}

static void bfq_exit_icq_bfqq(struct bfq_io_cq *bic, bool is_sync,
			      unsigned int actuator_idx)
{
	struct bfq_queue *bfqq = bic_to_bfqq(bic, is_sync, actuator_idx);
	struct bfq_data *bfqd;

	if (bfqq)
		bfqd = bfqq->bfqd; /* NULL if scheduler already exited */

	if (bfqq && bfqd) {
		bic_set_bfqq(bic, NULL, is_sync, actuator_idx);
		bfq_exit_bfqq(bfqd, bfqq);
	}
}

static void _bfq_exit_icq(struct bfq_io_cq *bic, unsigned int num_actuators)
{
	struct bfq_iocq_bfqq_data *bfqq_data = bic->bfqq_data;
	unsigned int act_idx;

	for (act_idx = 0; act_idx < num_actuators; act_idx++) {
		if (bfqq_data[act_idx].stable_merge_bfqq)
			bfq_put_stable_ref(bfqq_data[act_idx].stable_merge_bfqq);

		bfq_exit_icq_bfqq(bic, true, act_idx);
		bfq_exit_icq_bfqq(bic, false, act_idx);
	}
}

static void bfq_exit_icq(struct io_cq *icq)
{
	struct bfq_io_cq *bic = icq_to_bic(icq);
	struct bfq_data *bfqd = bic_to_bfqd(bic);
	unsigned long flags;

	/*
	 * If bfqd and thus bfqd->num_actuators is not available any
	 * longer, then cycle over all possible per-actuator bfqqs in
	 * next loop. We rely on bic being zeroed on creation, and
	 * therefore on its unused per-actuator fields being NULL.
	 *
	 * bfqd is NULL if scheduler already exited, and in that case
	 * this is the last time these queues are accessed.
	 */
	if (bfqd) {
		spin_lock_irqsave(&bfqd->lock, flags);
		_bfq_exit_icq(bic, bfqd->num_actuators);
		spin_unlock_irqrestore(&bfqd->lock, flags);
	} else {
		_bfq_exit_icq(bic, BFQ_MAX_ACTUATORS);
	}
}

/*
 * Update the entity prio values; note that the new values will not
 * be used until the next (re)activation.
 */
static void
bfq_set_next_ioprio_data(struct bfq_queue *bfqq, struct bfq_io_cq *bic)
{
	struct task_struct *tsk = current;
	int ioprio_class;
	struct bfq_data *bfqd = bfqq->bfqd;

	if (!bfqd)
		return;

	ioprio_class = IOPRIO_PRIO_CLASS(bic->ioprio);
	switch (ioprio_class) {
	default:
		pr_err("bdi %s: bfq: bad prio class %d\n",
			bdi_dev_name(bfqq->bfqd->queue->disk->bdi),
			ioprio_class);
		fallthrough;
	case IOPRIO_CLASS_NONE:
		/*
		 * No prio set, inherit CPU scheduling settings.
		 */
		bfqq->new_ioprio = task_nice_ioprio(tsk);
		bfqq->new_ioprio_class = task_nice_ioclass(tsk);
		break;
	case IOPRIO_CLASS_RT:
		bfqq->new_ioprio = IOPRIO_PRIO_LEVEL(bic->ioprio);
		bfqq->new_ioprio_class = IOPRIO_CLASS_RT;
		break;
	case IOPRIO_CLASS_BE:
		bfqq->new_ioprio = IOPRIO_PRIO_LEVEL(bic->ioprio);
		bfqq->new_ioprio_class = IOPRIO_CLASS_BE;
		break;
	case IOPRIO_CLASS_IDLE:
		bfqq->new_ioprio_class = IOPRIO_CLASS_IDLE;
		bfqq->new_ioprio = IOPRIO_NR_LEVELS - 1;
		break;
	}

	if (bfqq->new_ioprio >= IOPRIO_NR_LEVELS) {
		pr_crit("bfq_set_next_ioprio_data: new_ioprio %d\n",
			bfqq->new_ioprio);
		bfqq->new_ioprio = IOPRIO_NR_LEVELS - 1;
	}

	bfqq->entity.new_weight = bfq_ioprio_to_weight(bfqq->new_ioprio);
	bfq_log_bfqq(bfqd, bfqq, "new_ioprio %d new_weight %d",
		     bfqq->new_ioprio, bfqq->entity.new_weight);
	bfqq->entity.prio_changed = 1;
}

static struct bfq_queue *bfq_get_queue(struct bfq_data *bfqd,
				       struct bio *bio, bool is_sync,
				       struct bfq_io_cq *bic,
				       bool respawn);

static void bfq_check_ioprio_change(struct bfq_io_cq *bic, struct bio *bio)
{
	struct bfq_data *bfqd = bic_to_bfqd(bic);
	struct bfq_queue *bfqq;
	int ioprio = bic->icq.ioc->ioprio;

	/*
	 * This condition may trigger on a newly created bic, be sure to
	 * drop the lock before returning.
	 */
	if (unlikely(!bfqd) || likely(bic->ioprio == ioprio))
		return;

	bic->ioprio = ioprio;

	bfqq = bic_to_bfqq(bic, false, bfq_actuator_index(bfqd, bio));
	if (bfqq) {
		struct bfq_queue *old_bfqq = bfqq;

		bfqq = bfq_get_queue(bfqd, bio, false, bic, true);
		bic_set_bfqq(bic, bfqq, false, bfq_actuator_index(bfqd, bio));
		bfq_release_process_ref(bfqd, old_bfqq);
	}

	bfqq = bic_to_bfqq(bic, true, bfq_actuator_index(bfqd, bio));
	if (bfqq)
		bfq_set_next_ioprio_data(bfqq, bic);
}

static void bfq_init_bfqq(struct bfq_data *bfqd, struct bfq_queue *bfqq,
			  struct bfq_io_cq *bic, pid_t pid, int is_sync,
			  unsigned int act_idx)
{
	u64 now_ns = blk_time_get_ns();

	bfqq->actuator_idx = act_idx;
	RB_CLEAR_NODE(&bfqq->entity.rb_node);
	INIT_LIST_HEAD(&bfqq->fifo);
	INIT_HLIST_NODE(&bfqq->burst_list_node);
	INIT_HLIST_NODE(&bfqq->woken_list_node);
	INIT_HLIST_HEAD(&bfqq->woken_list);

	bfqq->ref = 0;
	bfqq->bfqd = bfqd;

	if (bic)
		bfq_set_next_ioprio_data(bfqq, bic);

	if (is_sync) {
		/*
		 * No need to mark as has_short_ttime if in
		 * idle_class, because no device idling is performed
		 * for queues in idle class
		 */
		if (!bfq_class_idle(bfqq))
			/* tentatively mark as has_short_ttime */
			bfq_mark_bfqq_has_short_ttime(bfqq);
		bfq_mark_bfqq_sync(bfqq);
		bfq_mark_bfqq_just_created(bfqq);
	} else
		bfq_clear_bfqq_sync(bfqq);

	/* set end request to minus infinity from now */
	bfqq->ttime.last_end_request = now_ns + 1;

	bfqq->creation_time = jiffies;

	bfqq->io_start_time = now_ns;

	bfq_mark_bfqq_IO_bound(bfqq);

	bfqq->pid = pid;

	/* Tentative initial value to trade off between thr and lat */
	bfqq->max_budget = (2 * bfq_max_budget(bfqd)) / 3;
	bfqq->budget_timeout = bfq_smallest_from_now();

	bfqq->wr_coeff = 1;
	bfqq->last_wr_start_finish = jiffies;
	bfqq->wr_start_at_switch_to_srt = bfq_smallest_from_now();
	bfqq->split_time = bfq_smallest_from_now();

	/*
	 * To not forget the possibly high bandwidth consumed by a
	 * process/queue in the recent past,
	 * bfq_bfqq_softrt_next_start() returns a value at least equal
	 * to the current value of bfqq->soft_rt_next_start (see
	 * comments on bfq_bfqq_softrt_next_start).  Set
	 * soft_rt_next_start to now, to mean that bfqq has consumed
	 * no bandwidth so far.
	 */
	bfqq->soft_rt_next_start = jiffies;

	/* first request is almost certainly seeky */
	bfqq->seek_history = 1;

	bfqq->decrease_time_jif = jiffies;
}

static struct bfq_queue **bfq_async_queue_prio(struct bfq_data *bfqd,
					       struct bfq_group *bfqg,
					       int ioprio_class, int ioprio, int act_idx)
{
	switch (ioprio_class) {
	case IOPRIO_CLASS_RT:
		return &bfqg->async_bfqq[0][ioprio][act_idx];
	case IOPRIO_CLASS_NONE:
		ioprio = IOPRIO_BE_NORM;
		fallthrough;
	case IOPRIO_CLASS_BE:
		return &bfqg->async_bfqq[1][ioprio][act_idx];
	case IOPRIO_CLASS_IDLE:
		return &bfqg->async_idle_bfqq[act_idx];
	default:
		return NULL;
	}
}

static struct bfq_queue *
bfq_do_early_stable_merge(struct bfq_data *bfqd, struct bfq_queue *bfqq,
			  struct bfq_io_cq *bic,
			  struct bfq_queue *last_bfqq_created)
{
	unsigned int a_idx = last_bfqq_created->actuator_idx;
	struct bfq_queue *new_bfqq =
		bfq_setup_merge(bfqq, last_bfqq_created);

	if (!new_bfqq)
		return bfqq;

	if (new_bfqq->bic)
		new_bfqq->bic->bfqq_data[a_idx].stably_merged = true;
	bic->bfqq_data[a_idx].stably_merged = true;

	/*
	 * Reusing merge functions. This implies that
	 * bfqq->bic must be set too, for
	 * bfq_merge_bfqqs to correctly save bfqq's
	 * state before killing it.
	 */
	bfqq->bic = bic;
	return bfq_merge_bfqqs(bfqd, bic, bfqq);
}

/*
 * Many throughput-sensitive workloads are made of several parallel
 * I/O flows, with all flows generated by the same application, or
 * more generically by the same task (e.g., system boot). The most
 * counterproductive action with these workloads is plugging I/O
 * dispatch when one of the bfq_queues associated with these flows
 * remains temporarily empty.
 *
 * To avoid this plugging, BFQ has been using a burst-handling
 * mechanism for years now. This mechanism has proven effective for
 * throughput, and not detrimental for service guarantees. The
 * following function pushes this mechanism a little bit further,
 * basing on the following two facts.
 *
 * First, all the I/O flows of a the same application or task
 * contribute to the execution/completion of that common application
 * or task. So the performance figures that matter are total
 * throughput of the flows and task-wide I/O latency.  In particular,
 * these flows do not need to be protected from each other, in terms
 * of individual bandwidth or latency.
 *
 * Second, the above fact holds regardless of the number of flows.
 *
 * Putting these two facts together, this commits merges stably the
 * bfq_queues associated with these I/O flows, i.e., with the
 * processes that generate these IO/ flows, regardless of how many the
 * involved processes are.
 *
 * To decide whether a set of bfq_queues is actually associated with
 * the I/O flows of a common application or task, and to merge these
 * queues stably, this function operates as follows: given a bfq_queue,
 * say Q2, currently being created, and the last bfq_queue, say Q1,
 * created before Q2, Q2 is merged stably with Q1 if
 * - very little time has elapsed since when Q1 was created
 * - Q2 has the same ioprio as Q1
 * - Q2 belongs to the same group as Q1
 *
 * Merging bfq_queues also reduces scheduling overhead. A fio test
 * with ten random readers on /dev/nullb shows a throughput boost of
 * 40%, with a quadcore. Since BFQ's execution time amounts to ~50% of
 * the total per-request processing time, the above throughput boost
 * implies that BFQ's overhead is reduced by more than 50%.
 *
 * This new mechanism most certainly obsoletes the current
 * burst-handling heuristics. We keep those heuristics for the moment.
 */
static struct bfq_queue *bfq_do_or_sched_stable_merge(struct bfq_data *bfqd,
						      struct bfq_queue *bfqq,
						      struct bfq_io_cq *bic)
{
	struct bfq_queue **source_bfqq = bfqq->entity.parent ?
		&bfqq->entity.parent->last_bfqq_created :
		&bfqd->last_bfqq_created;

	struct bfq_queue *last_bfqq_created = *source_bfqq;

	/*
	 * If last_bfqq_created has not been set yet, then init it. If
	 * it has been set already, but too long ago, then move it
	 * forward to bfqq. Finally, move also if bfqq belongs to a
	 * different group than last_bfqq_created, or if bfqq has a
	 * different ioprio, ioprio_class or actuator_idx. If none of
	 * these conditions holds true, then try an early stable merge
	 * or schedule a delayed stable merge. As for the condition on
	 * actuator_idx, the reason is that, if queues associated with
	 * different actuators are merged, then control is lost on
	 * each actuator. Therefore some actuator may be
	 * underutilized, and throughput may decrease.
	 *
	 * A delayed merge is scheduled (instead of performing an
	 * early merge), in case bfqq might soon prove to be more
	 * throughput-beneficial if not merged. Currently this is
	 * possible only if bfqd is rotational with no queueing. For
	 * such a drive, not merging bfqq is better for throughput if
	 * bfqq happens to contain sequential I/O. So, we wait a
	 * little bit for enough I/O to flow through bfqq. After that,
	 * if such an I/O is sequential, then the merge is
	 * canceled. Otherwise the merge is finally performed.
	 */
	if (!last_bfqq_created ||
	    time_before(last_bfqq_created->creation_time +
			msecs_to_jiffies(bfq_activation_stable_merging),
			bfqq->creation_time) ||
		bfqq->entity.parent != last_bfqq_created->entity.parent ||
		bfqq->ioprio != last_bfqq_created->ioprio ||
		bfqq->ioprio_class != last_bfqq_created->ioprio_class ||
		bfqq->actuator_idx != last_bfqq_created->actuator_idx)
		*source_bfqq = bfqq;
	else if (time_after_eq(last_bfqq_created->creation_time +
				 bfqd->bfq_burst_interval,
				 bfqq->creation_time)) {
		if (likely(bfqd->nonrot_with_queueing))
			/*
			 * With this type of drive, leaving
			 * bfqq alone may provide no
			 * throughput benefits compared with
			 * merging bfqq. So merge bfqq now.
			 */
			bfqq = bfq_do_early_stable_merge(bfqd, bfqq,
							 bic,
							 last_bfqq_created);
		else { /* schedule tentative stable merge */
			/*
			 * get reference on last_bfqq_created,
			 * to prevent it from being freed,
			 * until we decide whether to merge
			 */
			last_bfqq_created->ref++;
			/*
			 * need to keep track of stable refs, to
			 * compute process refs correctly
			 */
			last_bfqq_created->stable_ref++;
			/*
			 * Record the bfqq to merge to.
			 */
			bic->bfqq_data[last_bfqq_created->actuator_idx].stable_merge_bfqq =
				last_bfqq_created;
		}
	}

	return bfqq;
}


static struct bfq_queue *bfq_get_queue(struct bfq_data *bfqd,
				       struct bio *bio, bool is_sync,
				       struct bfq_io_cq *bic,
				       bool respawn)
{
	const int ioprio = IOPRIO_PRIO_LEVEL(bic->ioprio);
	const int ioprio_class = IOPRIO_PRIO_CLASS(bic->ioprio);
	struct bfq_queue **async_bfqq = NULL;
	struct bfq_queue *bfqq;
	struct bfq_group *bfqg;

	bfqg = bfq_bio_bfqg(bfqd, bio);
	if (!is_sync) {
		async_bfqq = bfq_async_queue_prio(bfqd, bfqg, ioprio_class,
						  ioprio,
						  bfq_actuator_index(bfqd, bio));
		bfqq = *async_bfqq;
		if (bfqq)
			goto out;
	}

	bfqq = kmem_cache_alloc_node(bfq_pool,
				     GFP_NOWAIT | __GFP_ZERO | __GFP_NOWARN,
				     bfqd->queue->node);

	if (bfqq) {
		bfq_init_bfqq(bfqd, bfqq, bic, current->pid,
			      is_sync, bfq_actuator_index(bfqd, bio));
		bfq_init_entity(&bfqq->entity, bfqg);
		bfq_log_bfqq(bfqd, bfqq, "allocated");
	} else {
		bfqq = &bfqd->oom_bfqq;
		bfq_log_bfqq(bfqd, bfqq, "using oom bfqq");
		goto out;
	}

	/*
	 * Pin the queue now that it's allocated, scheduler exit will
	 * prune it.
	 */
	if (async_bfqq) {
		bfqq->ref++; /*
			      * Extra group reference, w.r.t. sync
			      * queue. This extra reference is removed
			      * only if bfqq->bfqg disappears, to
			      * guarantee that this queue is not freed
			      * until its group goes away.
			      */
		bfq_log_bfqq(bfqd, bfqq, "get_queue, bfqq not in async: %p, %d",
			     bfqq, bfqq->ref);
		*async_bfqq = bfqq;
	}

out:
	bfqq->ref++; /* get a process reference to this queue */

	if (bfqq != &bfqd->oom_bfqq && is_sync && !respawn)
		bfqq = bfq_do_or_sched_stable_merge(bfqd, bfqq, bic);
	return bfqq;
}

static void bfq_update_io_thinktime(struct bfq_data *bfqd,
				    struct bfq_queue *bfqq)
{
	struct bfq_ttime *ttime = &bfqq->ttime;
	u64 elapsed;

	/*
	 * We are really interested in how long it takes for the queue to
	 * become busy when there is no outstanding IO for this queue. So
	 * ignore cases when the bfq queue has already IO queued.
	 */
	if (bfqq->dispatched || bfq_bfqq_busy(bfqq))
		return;
	elapsed = blk_time_get_ns() - bfqq->ttime.last_end_request;
	elapsed = min_t(u64, elapsed, 2ULL * bfqd->bfq_slice_idle);

	ttime->ttime_samples = (7*ttime->ttime_samples + 256) / 8;
	ttime->ttime_total = div_u64(7*ttime->ttime_total + 256*elapsed,  8);
	ttime->ttime_mean = div64_ul(ttime->ttime_total + 128,
				     ttime->ttime_samples);
}

static void
bfq_update_io_seektime(struct bfq_data *bfqd, struct bfq_queue *bfqq,
		       struct request *rq)
{
	bfqq->seek_history <<= 1;
	bfqq->seek_history |= BFQ_RQ_SEEKY(bfqd, bfqq->last_request_pos, rq);

	if (bfqq->wr_coeff > 1 &&
	    bfqq->wr_cur_max_time == bfqd->bfq_wr_rt_max_time &&
	    BFQQ_TOTALLY_SEEKY(bfqq)) {
		if (time_is_before_jiffies(bfqq->wr_start_at_switch_to_srt +
					   bfq_wr_duration(bfqd))) {
			/*
			 * In soft_rt weight raising with the
			 * interactive-weight-raising period
			 * elapsed (so no switch back to
			 * interactive weight raising).
			 */
			bfq_bfqq_end_wr(bfqq);
		} else { /*
			  * stopping soft_rt weight raising
			  * while still in interactive period,
			  * switch back to interactive weight
			  * raising
			  */
			switch_back_to_interactive_wr(bfqq, bfqd);
			bfqq->entity.prio_changed = 1;
		}
	}
}

static void bfq_update_has_short_ttime(struct bfq_data *bfqd,
				       struct bfq_queue *bfqq,
				       struct bfq_io_cq *bic)
{
	bool has_short_ttime = true, state_changed;

	/*
	 * No need to update has_short_ttime if bfqq is async or in
	 * idle io prio class, or if bfq_slice_idle is zero, because
	 * no device idling is performed for bfqq in this case.
	 */
	if (!bfq_bfqq_sync(bfqq) || bfq_class_idle(bfqq) ||
	    bfqd->bfq_slice_idle == 0)
		return;

	/* Idle window just restored, statistics are meaningless. */
	if (time_is_after_eq_jiffies(bfqq->split_time +
				     bfqd->bfq_wr_min_idle_time))
		return;

	/* Think time is infinite if no process is linked to
	 * bfqq. Otherwise check average think time to decide whether
	 * to mark as has_short_ttime. To this goal, compare average
	 * think time with half the I/O-plugging timeout.
	 */
	if (atomic_read(&bic->icq.ioc->active_ref) == 0 ||
	    (bfq_sample_valid(bfqq->ttime.ttime_samples) &&
	     bfqq->ttime.ttime_mean > bfqd->bfq_slice_idle>>1))
		has_short_ttime = false;

	state_changed = has_short_ttime != bfq_bfqq_has_short_ttime(bfqq);

	if (has_short_ttime)
		bfq_mark_bfqq_has_short_ttime(bfqq);
	else
		bfq_clear_bfqq_has_short_ttime(bfqq);

	/*
	 * Until the base value for the total service time gets
	 * finally computed for bfqq, the inject limit does depend on
	 * the think-time state (short|long). In particular, the limit
	 * is 0 or 1 if the think time is deemed, respectively, as
	 * short or long (details in the comments in
	 * bfq_update_inject_limit()). Accordingly, the next
	 * instructions reset the inject limit if the think-time state
	 * has changed and the above base value is still to be
	 * computed.
	 *
	 * However, the reset is performed only if more than 100 ms
	 * have elapsed since the last update of the inject limit, or
	 * (inclusive) if the change is from short to long think
	 * time. The reason for this waiting is as follows.
	 *
	 * bfqq may have a long think time because of a
	 * synchronization with some other queue, i.e., because the
	 * I/O of some other queue may need to be completed for bfqq
	 * to receive new I/O. Details in the comments on the choice
	 * of the queue for injection in bfq_select_queue().
	 *
	 * As stressed in those comments, if such a synchronization is
	 * actually in place, then, without injection on bfqq, the
	 * blocking I/O cannot happen to served while bfqq is in
	 * service. As a consequence, if bfqq is granted
	 * I/O-dispatch-plugging, then bfqq remains empty, and no I/O
	 * is dispatched, until the idle timeout fires. This is likely
	 * to result in lower bandwidth and higher latencies for bfqq,
	 * and in a severe loss of total throughput.
	 *
	 * On the opposite end, a non-zero inject limit may allow the
	 * I/O that blocks bfqq to be executed soon, and therefore
	 * bfqq to receive new I/O soon.
	 *
	 * But, if the blocking gets actually eliminated, then the
	 * next think-time sample for bfqq may be very low. This in
	 * turn may cause bfqq's think time to be deemed
	 * short. Without the 100 ms barrier, this new state change
	 * would cause the body of the next if to be executed
	 * immediately. But this would set to 0 the inject
	 * limit. Without injection, the blocking I/O would cause the
	 * think time of bfqq to become long again, and therefore the
	 * inject limit to be raised again, and so on. The only effect
	 * of such a steady oscillation between the two think-time
	 * states would be to prevent effective injection on bfqq.
	 *
	 * In contrast, if the inject limit is not reset during such a
	 * long time interval as 100 ms, then the number of short
	 * think time samples can grow significantly before the reset
	 * is performed. As a consequence, the think time state can
	 * become stable before the reset. Therefore there will be no
	 * state change when the 100 ms elapse, and no reset of the
	 * inject limit. The inject limit remains steadily equal to 1
	 * both during and after the 100 ms. So injection can be
	 * performed at all times, and throughput gets boosted.
	 *
	 * An inject limit equal to 1 is however in conflict, in
	 * general, with the fact that the think time of bfqq is
	 * short, because injection may be likely to delay bfqq's I/O
	 * (as explained in the comments in
	 * bfq_update_inject_limit()). But this does not happen in
	 * this special case, because bfqq's low think time is due to
	 * an effective handling of a synchronization, through
	 * injection. In this special case, bfqq's I/O does not get
	 * delayed by injection; on the contrary, bfqq's I/O is
	 * brought forward, because it is not blocked for
	 * milliseconds.
	 *
	 * In addition, serving the blocking I/O much sooner, and much
	 * more frequently than once per I/O-plugging timeout, makes
	 * it much quicker to detect a waker queue (the concept of
	 * waker queue is defined in the comments in
	 * bfq_add_request()). This makes it possible to start sooner
	 * to boost throughput more effectively, by injecting the I/O
	 * of the waker queue unconditionally on every
	 * bfq_dispatch_request().
	 *
	 * One last, important benefit of not resetting the inject
	 * limit before 100 ms is that, during this time interval, the
	 * base value for the total service time is likely to get
	 * finally computed for bfqq, freeing the inject limit from
	 * its relation with the think time.
	 */
	if (state_changed && bfqq->last_serv_time_ns == 0 &&
	    (time_is_before_eq_jiffies(bfqq->decrease_time_jif +
				      msecs_to_jiffies(100)) ||
	     !has_short_ttime))
		bfq_reset_inject_limit(bfqd, bfqq);
}

/*
 * Called when a new fs request (rq) is added to bfqq.  Check if there's
 * something we should do about it.
 */
static void bfq_rq_enqueued(struct bfq_data *bfqd, struct bfq_queue *bfqq,
			    struct request *rq)
{
	if (rq->cmd_flags & REQ_META)
		bfqq->meta_pending++;

	bfqq->last_request_pos = blk_rq_pos(rq) + blk_rq_sectors(rq);

	if (bfqq == bfqd->in_service_queue && bfq_bfqq_wait_request(bfqq)) {
		bool small_req = bfqq->queued[rq_is_sync(rq)] == 1 &&
				 blk_rq_sectors(rq) < 32;
		bool budget_timeout = bfq_bfqq_budget_timeout(bfqq);

		/*
		 * There is just this request queued: if
		 * - the request is small, and
		 * - we are idling to boost throughput, and
		 * - the queue is not to be expired,
		 * then just exit.
		 *
		 * In this way, if the device is being idled to wait
		 * for a new request from the in-service queue, we
		 * avoid unplugging the device and committing the
		 * device to serve just a small request. In contrast
		 * we wait for the block layer to decide when to
		 * unplug the device: hopefully, new requests will be
		 * merged to this one quickly, then the device will be
		 * unplugged and larger requests will be dispatched.
		 */
		if (small_req && idling_boosts_thr_without_issues(bfqd, bfqq) &&
		    !budget_timeout)
			return;

		/*
		 * A large enough request arrived, or idling is being
		 * performed to preserve service guarantees, or
		 * finally the queue is to be expired: in all these
		 * cases disk idling is to be stopped, so clear
		 * wait_request flag and reset timer.
		 */
		bfq_clear_bfqq_wait_request(bfqq);
		hrtimer_try_to_cancel(&bfqd->idle_slice_timer);

		/*
		 * The queue is not empty, because a new request just
		 * arrived. Hence we can safely expire the queue, in
		 * case of budget timeout, without risking that the
		 * timestamps of the queue are not updated correctly.
		 * See [1] for more details.
		 */
		if (budget_timeout)
			bfq_bfqq_expire(bfqd, bfqq, false,
					BFQQE_BUDGET_TIMEOUT);
	}
}

static void bfqq_request_allocated(struct bfq_queue *bfqq)
{
	struct bfq_entity *entity = &bfqq->entity;

	for_each_entity(entity)
		entity->allocated++;
}

static void bfqq_request_freed(struct bfq_queue *bfqq)
{
	struct bfq_entity *entity = &bfqq->entity;

	for_each_entity(entity)
		entity->allocated--;
}

/* returns true if it causes the idle timer to be disabled */
static bool __bfq_insert_request(struct bfq_data *bfqd, struct request *rq)
{
	struct bfq_queue *bfqq = RQ_BFQQ(rq),
		*new_bfqq = bfq_setup_cooperator(bfqd, bfqq, rq, true,
						 RQ_BIC(rq));
	bool waiting, idle_timer_disabled = false;

	if (new_bfqq) {
		struct bfq_queue *old_bfqq = bfqq;
		/*
		 * Release the request's reference to the old bfqq
		 * and make sure one is taken to the shared queue.
		 */
		bfqq_request_allocated(new_bfqq);
		bfqq_request_freed(bfqq);
		new_bfqq->ref++;
		/*
		 * If the bic associated with the process
		 * issuing this request still points to bfqq
		 * (and thus has not been already redirected
		 * to new_bfqq or even some other bfq_queue),
		 * then complete the merge and redirect it to
		 * new_bfqq.
		 */
		if (bic_to_bfqq(RQ_BIC(rq), true,
				bfq_actuator_index(bfqd, rq->bio)) == bfqq) {
			while (bfqq != new_bfqq)
				bfqq = bfq_merge_bfqqs(bfqd, RQ_BIC(rq), bfqq);
		}

		bfq_clear_bfqq_just_created(old_bfqq);
		/*
		 * rq is about to be enqueued into new_bfqq,
		 * release rq reference on bfqq
		 */
		bfq_put_queue(old_bfqq);
		rq->elv.priv[1] = new_bfqq;
	}

	bfq_update_io_thinktime(bfqd, bfqq);
	bfq_update_has_short_ttime(bfqd, bfqq, RQ_BIC(rq));
	bfq_update_io_seektime(bfqd, bfqq, rq);

	waiting = bfqq && bfq_bfqq_wait_request(bfqq);
	bfq_add_request(rq);
	idle_timer_disabled = waiting && !bfq_bfqq_wait_request(bfqq);

	rq->fifo_time = blk_time_get_ns() + bfqd->bfq_fifo_expire[rq_is_sync(rq)];
	list_add_tail(&rq->queuelist, &bfqq->fifo);

	bfq_rq_enqueued(bfqd, bfqq, rq);

	return idle_timer_disabled;
}

#ifdef CONFIG_BFQ_CGROUP_DEBUG
static void bfq_update_insert_stats(struct request_queue *q,
				    struct bfq_queue *bfqq,
				    bool idle_timer_disabled,
				    blk_opf_t cmd_flags)
{
	if (!bfqq)
		return;

	/*
	 * bfqq still exists, because it can disappear only after
	 * either it is merged with another queue, or the process it
	 * is associated with exits. But both actions must be taken by
	 * the same process currently executing this flow of
	 * instructions.
	 *
	 * In addition, the following queue lock guarantees that
	 * bfqq_group(bfqq) exists as well.
	 */
	spin_lock_irq(&q->queue_lock);
	bfqg_stats_update_io_add(bfqq_group(bfqq), bfqq, cmd_flags);
	if (idle_timer_disabled)
		bfqg_stats_update_idle_time(bfqq_group(bfqq));
	spin_unlock_irq(&q->queue_lock);
}
#else
static inline void bfq_update_insert_stats(struct request_queue *q,
					   struct bfq_queue *bfqq,
					   bool idle_timer_disabled,
					   blk_opf_t cmd_flags) {}
#endif /* CONFIG_BFQ_CGROUP_DEBUG */

static struct bfq_queue *bfq_init_rq(struct request *rq);

static void bfq_insert_request(struct blk_mq_hw_ctx *hctx, struct request *rq,
			       blk_insert_t flags)
{
	struct request_queue *q = hctx->queue;
	struct bfq_data *bfqd = q->elevator->elevator_data;
	struct bfq_queue *bfqq;
	bool idle_timer_disabled = false;
	blk_opf_t cmd_flags;
	LIST_HEAD(free);

#ifdef CONFIG_BFQ_GROUP_IOSCHED
	if (!cgroup_subsys_on_dfl(io_cgrp_subsys) && rq->bio)
		bfqg_stats_update_legacy_io(q, rq);
#endif
	spin_lock_irq(&bfqd->lock);
	bfqq = bfq_init_rq(rq);
	if (blk_mq_sched_try_insert_merge(q, rq, &free)) {
		spin_unlock_irq(&bfqd->lock);
		blk_mq_free_requests(&free);
		return;
	}

	trace_block_rq_insert(rq);

	if (flags & BLK_MQ_INSERT_AT_HEAD) {
		list_add(&rq->queuelist, &bfqd->dispatch);
	} else if (!bfqq) {
		list_add_tail(&rq->queuelist, &bfqd->dispatch);
	} else {
		idle_timer_disabled = __bfq_insert_request(bfqd, rq);
		/*
		 * Update bfqq, because, if a queue merge has occurred
		 * in __bfq_insert_request, then rq has been
		 * redirected into a new queue.
		 */
		bfqq = RQ_BFQQ(rq);

		if (rq_mergeable(rq)) {
			elv_rqhash_add(q, rq);
			if (!q->last_merge)
				q->last_merge = rq;
		}
	}

	/*
	 * Cache cmd_flags before releasing scheduler lock, because rq
	 * may disappear afterwards (for example, because of a request
	 * merge).
	 */
	cmd_flags = rq->cmd_flags;
	spin_unlock_irq(&bfqd->lock);

	bfq_update_insert_stats(q, bfqq, idle_timer_disabled,
				cmd_flags);
}

static void bfq_insert_requests(struct blk_mq_hw_ctx *hctx,
				struct list_head *list,
				blk_insert_t flags)
{
	while (!list_empty(list)) {
		struct request *rq;

		rq = list_first_entry(list, struct request, queuelist);
		list_del_init(&rq->queuelist);
		bfq_insert_request(hctx, rq, flags);
	}
}

static void bfq_update_hw_tag(struct bfq_data *bfqd)
{
	struct bfq_queue *bfqq = bfqd->in_service_queue;

	bfqd->max_rq_in_driver = max_t(int, bfqd->max_rq_in_driver,
				       bfqd->tot_rq_in_driver);

	if (bfqd->hw_tag == 1)
		return;

	/*
	 * This sample is valid if the number of outstanding requests
	 * is large enough to allow a queueing behavior.  Note that the
	 * sum is not exact, as it's not taking into account deactivated
	 * requests.
	 */
	if (bfqd->tot_rq_in_driver + bfqd->queued <= BFQ_HW_QUEUE_THRESHOLD)
		return;

	/*
	 * If active queue hasn't enough requests and can idle, bfq might not
	 * dispatch sufficient requests to hardware. Don't zero hw_tag in this
	 * case
	 */
	if (bfqq && bfq_bfqq_has_short_ttime(bfqq) &&
	    bfqq->dispatched + bfqq->queued[0] + bfqq->queued[1] <
	    BFQ_HW_QUEUE_THRESHOLD &&
	    bfqd->tot_rq_in_driver < BFQ_HW_QUEUE_THRESHOLD)
		return;

	if (bfqd->hw_tag_samples++ < BFQ_HW_QUEUE_SAMPLES)
		return;

	bfqd->hw_tag = bfqd->max_rq_in_driver > BFQ_HW_QUEUE_THRESHOLD;
	bfqd->max_rq_in_driver = 0;
	bfqd->hw_tag_samples = 0;

	bfqd->nonrot_with_queueing =
		blk_queue_nonrot(bfqd->queue) && bfqd->hw_tag;
}

static void bfq_completed_request(struct bfq_queue *bfqq, struct bfq_data *bfqd)
{
	u64 now_ns;
	u32 delta_us;

	bfq_update_hw_tag(bfqd);

	bfqd->rq_in_driver[bfqq->actuator_idx]--;
	bfqd->tot_rq_in_driver--;
	bfqq->dispatched--;

	if (!bfqq->dispatched && !bfq_bfqq_busy(bfqq)) {
		/*
		 * Set budget_timeout (which we overload to store the
		 * time at which the queue remains with no backlog and
		 * no outstanding request; used by the weight-raising
		 * mechanism).
		 */
		bfqq->budget_timeout = jiffies;

		bfq_del_bfqq_in_groups_with_pending_reqs(bfqq);
		bfq_weights_tree_remove(bfqq);
	}

	now_ns = blk_time_get_ns();

	bfqq->ttime.last_end_request = now_ns;

	/*
	 * Using us instead of ns, to get a reasonable precision in
	 * computing rate in next check.
	 */
	delta_us = div_u64(now_ns - bfqd->last_completion, NSEC_PER_USEC);

	/*
	 * If the request took rather long to complete, and, according
	 * to the maximum request size recorded, this completion latency
	 * implies that the request was certainly served at a very low
	 * rate (less than 1M sectors/sec), then the whole observation
	 * interval that lasts up to this time instant cannot be a
	 * valid time interval for computing a new peak rate.  Invoke
	 * bfq_update_rate_reset to have the following three steps
	 * taken:
	 * - close the observation interval at the last (previous)
	 *   request dispatch or completion
	 * - compute rate, if possible, for that observation interval
	 * - reset to zero samples, which will trigger a proper
	 *   re-initialization of the observation interval on next
	 *   dispatch
	 */
	if (delta_us > BFQ_MIN_TT/NSEC_PER_USEC &&
	   (bfqd->last_rq_max_size<<BFQ_RATE_SHIFT)/delta_us <
			1UL<<(BFQ_RATE_SHIFT - 10))
		bfq_update_rate_reset(bfqd, NULL);
	bfqd->last_completion = now_ns;
	/*
	 * Shared queues are likely to receive I/O at a high
	 * rate. This may deceptively let them be considered as wakers
	 * of other queues. But a false waker will unjustly steal
	 * bandwidth to its supposedly woken queue. So considering
	 * also shared queues in the waking mechanism may cause more
	 * control troubles than throughput benefits. Then reset
	 * last_completed_rq_bfqq if bfqq is a shared queue.
	 */
	if (!bfq_bfqq_coop(bfqq))
		bfqd->last_completed_rq_bfqq = bfqq;
	else
		bfqd->last_completed_rq_bfqq = NULL;

	/*
	 * If we are waiting to discover whether the request pattern
	 * of the task associated with the queue is actually
	 * isochronous, and both requisites for this condition to hold
	 * are now satisfied, then compute soft_rt_next_start (see the
	 * comments on the function bfq_bfqq_softrt_next_start()). We
	 * do not compute soft_rt_next_start if bfqq is in interactive
	 * weight raising (see the comments in bfq_bfqq_expire() for
	 * an explanation). We schedule this delayed update when bfqq
	 * expires, if it still has in-flight requests.
	 */
	if (bfq_bfqq_softrt_update(bfqq) && bfqq->dispatched == 0 &&
	    RB_EMPTY_ROOT(&bfqq->sort_list) &&
	    bfqq->wr_coeff != bfqd->bfq_wr_coeff)
		bfqq->soft_rt_next_start =
			bfq_bfqq_softrt_next_start(bfqd, bfqq);

	/*
	 * If this is the in-service queue, check if it needs to be expired,
	 * or if we want to idle in case it has no pending requests.
	 */
	if (bfqd->in_service_queue == bfqq) {
		if (bfq_bfqq_must_idle(bfqq)) {
			if (bfqq->dispatched == 0)
				bfq_arm_slice_timer(bfqd);
			/*
			 * If we get here, we do not expire bfqq, even
			 * if bfqq was in budget timeout or had no
			 * more requests (as controlled in the next
			 * conditional instructions). The reason for
			 * not expiring bfqq is as follows.
			 *
			 * Here bfqq->dispatched > 0 holds, but
			 * bfq_bfqq_must_idle() returned true. This
			 * implies that, even if no request arrives
			 * for bfqq before bfqq->dispatched reaches 0,
			 * bfqq will, however, not be expired on the
			 * completion event that causes bfqq->dispatch
			 * to reach zero. In contrast, on this event,
			 * bfqq will start enjoying device idling
			 * (I/O-dispatch plugging).
			 *
			 * But, if we expired bfqq here, bfqq would
			 * not have the chance to enjoy device idling
			 * when bfqq->dispatched finally reaches
			 * zero. This would expose bfqq to violation
			 * of its reserved service guarantees.
			 */
			return;
		} else if (bfq_may_expire_for_budg_timeout(bfqq))
			bfq_bfqq_expire(bfqd, bfqq, false,
					BFQQE_BUDGET_TIMEOUT);
		else if (RB_EMPTY_ROOT(&bfqq->sort_list) &&
			 (bfqq->dispatched == 0 ||
			  !bfq_better_to_idle(bfqq)))
			bfq_bfqq_expire(bfqd, bfqq, false,
					BFQQE_NO_MORE_REQUESTS);
	}

	if (!bfqd->tot_rq_in_driver)
		bfq_schedule_dispatch(bfqd);
}

/*
 * The processes associated with bfqq may happen to generate their
 * cumulative I/O at a lower rate than the rate at which the device
 * could serve the same I/O. This is rather probable, e.g., if only
 * one process is associated with bfqq and the device is an SSD. It
 * results in bfqq becoming often empty while in service. In this
 * respect, if BFQ is allowed to switch to another queue when bfqq
 * remains empty, then the device goes on being fed with I/O requests,
 * and the throughput is not affected. In contrast, if BFQ is not
 * allowed to switch to another queue---because bfqq is sync and
 * I/O-dispatch needs to be plugged while bfqq is temporarily
 * empty---then, during the service of bfqq, there will be frequent
 * "service holes", i.e., time intervals during which bfqq gets empty
 * and the device can only consume the I/O already queued in its
 * hardware queues. During service holes, the device may even get to
 * remaining idle. In the end, during the service of bfqq, the device
 * is driven at a lower speed than the one it can reach with the kind
 * of I/O flowing through bfqq.
 *
 * To counter this loss of throughput, BFQ implements a "request
 * injection mechanism", which tries to fill the above service holes
 * with I/O requests taken from other queues. The hard part in this
 * mechanism is finding the right amount of I/O to inject, so as to
 * both boost throughput and not break bfqq's bandwidth and latency
 * guarantees. In this respect, the mechanism maintains a per-queue
 * inject limit, computed as below. While bfqq is empty, the injection
 * mechanism dispatches extra I/O requests only until the total number
 * of I/O requests in flight---i.e., already dispatched but not yet
 * completed---remains lower than this limit.
 *
 * A first definition comes in handy to introduce the algorithm by
 * which the inject limit is computed.  We define as first request for
 * bfqq, an I/O request for bfqq that arrives while bfqq is in
 * service, and causes bfqq to switch from empty to non-empty. The
 * algorithm updates the limit as a function of the effect of
 * injection on the service times of only the first requests of
 * bfqq. The reason for this restriction is that these are the
 * requests whose service time is affected most, because they are the
 * first to arrive after injection possibly occurred.
 *
 * To evaluate the effect of injection, the algorithm measures the
 * "total service time" of first requests. We define as total service
 * time of an I/O request, the time that elapses since when the
 * request is enqueued into bfqq, to when it is completed. This
 * quantity allows the whole effect of injection to be measured. It is
 * easy to see why. Suppose that some requests of other queues are
 * actually injected while bfqq is empty, and that a new request R
 * then arrives for bfqq. If the device does start to serve all or
 * part of the injected requests during the service hole, then,
 * because of this extra service, it may delay the next invocation of
 * the dispatch hook of BFQ. Then, even after R gets eventually
 * dispatched, the device may delay the actual service of R if it is
 * still busy serving the extra requests, or if it decides to serve,
 * before R, some extra request still present in its queues. As a
 * conclusion, the cumulative extra delay caused by injection can be
 * easily evaluated by just comparing the total service time of first
 * requests with and without injection.
 *
 * The limit-update algorithm works as follows. On the arrival of a
 * first request of bfqq, the algorithm measures the total time of the
 * request only if one of the three cases below holds, and, for each
 * case, it updates the limit as described below:
 *
 * (1) If there is no in-flight request. This gives a baseline for the
 *     total service time of the requests of bfqq. If the baseline has
 *     not been computed yet, then, after computing it, the limit is
 *     set to 1, to start boosting throughput, and to prepare the
 *     ground for the next case. If the baseline has already been
 *     computed, then it is updated, in case it results to be lower
 *     than the previous value.
 *
 * (2) If the limit is higher than 0 and there are in-flight
 *     requests. By comparing the total service time in this case with
 *     the above baseline, it is possible to know at which extent the
 *     current value of the limit is inflating the total service
 *     time. If the inflation is below a certain threshold, then bfqq
 *     is assumed to be suffering from no perceivable loss of its
 *     service guarantees, and the limit is even tentatively
 *     increased. If the inflation is above the threshold, then the
 *     limit is decreased. Due to the lack of any hysteresis, this
 *     logic makes the limit oscillate even in steady workload
 *     conditions. Yet we opted for it, because it is fast in reaching
 *     the best value for the limit, as a function of the current I/O
 *     workload. To reduce oscillations, this step is disabled for a
 *     short time interval after the limit happens to be decreased.
 *
 * (3) Periodically, after resetting the limit, to make sure that the
 *     limit eventually drops in case the workload changes. This is
 *     needed because, after the limit has gone safely up for a
 *     certain workload, it is impossible to guess whether the
 *     baseline total service time may have changed, without measuring
 *     it again without injection. A more effective version of this
 *     step might be to just sample the baseline, by interrupting
 *     injection only once, and then to reset/lower the limit only if
 *     the total service time with the current limit does happen to be
 *     too large.
 *
 * More details on each step are provided in the comments on the
 * pieces of code that implement these steps: the branch handling the
 * transition from empty to non empty in bfq_add_request(), the branch
 * handling injection in bfq_select_queue(), and the function
 * bfq_choose_bfqq_for_injection(). These comments also explain some
 * exceptions, made by the injection mechanism in some special cases.
 */
static void bfq_update_inject_limit(struct bfq_data *bfqd,
				    struct bfq_queue *bfqq)
{
	u64 tot_time_ns = blk_time_get_ns() - bfqd->last_empty_occupied_ns;
	unsigned int old_limit = bfqq->inject_limit;

	if (bfqq->last_serv_time_ns > 0 && bfqd->rqs_injected) {
		u64 threshold = (bfqq->last_serv_time_ns * 3)>>1;

		if (tot_time_ns >= threshold && old_limit > 0) {
			bfqq->inject_limit--;
			bfqq->decrease_time_jif = jiffies;
		} else if (tot_time_ns < threshold &&
			   old_limit <= bfqd->max_rq_in_driver)
			bfqq->inject_limit++;
	}

	/*
	 * Either we still have to compute the base value for the
	 * total service time, and there seem to be the right
	 * conditions to do it, or we can lower the last base value
	 * computed.
	 *
	 * NOTE: (bfqd->tot_rq_in_driver == 1) means that there is no I/O
	 * request in flight, because this function is in the code
	 * path that handles the completion of a request of bfqq, and,
	 * in particular, this function is executed before
	 * bfqd->tot_rq_in_driver is decremented in such a code path.
	 */
	if ((bfqq->last_serv_time_ns == 0 && bfqd->tot_rq_in_driver == 1) ||
	    tot_time_ns < bfqq->last_serv_time_ns) {
		if (bfqq->last_serv_time_ns == 0) {
			/*
			 * Now we certainly have a base value: make sure we
			 * start trying injection.
			 */
			bfqq->inject_limit = max_t(unsigned int, 1, old_limit);
		}
		bfqq->last_serv_time_ns = tot_time_ns;
	} else if (!bfqd->rqs_injected && bfqd->tot_rq_in_driver == 1)
		/*
		 * No I/O injected and no request still in service in
		 * the drive: these are the exact conditions for
		 * computing the base value of the total service time
		 * for bfqq. So let's update this value, because it is
		 * rather variable. For example, it varies if the size
		 * or the spatial locality of the I/O requests in bfqq
		 * change.
		 */
		bfqq->last_serv_time_ns = tot_time_ns;


	/* update complete, not waiting for any request completion any longer */
	bfqd->waited_rq = NULL;
	bfqd->rqs_injected = false;
}

/*
 * Handle either a requeue or a finish for rq. The things to do are
 * the same in both cases: all references to rq are to be dropped. In
 * particular, rq is considered completed from the point of view of
 * the scheduler.
 */
static void bfq_finish_requeue_request(struct request *rq)
{
	struct bfq_queue *bfqq = RQ_BFQQ(rq);
	struct bfq_data *bfqd;
	unsigned long flags;

	/*
	 * rq either is not associated with any icq, or is an already
	 * requeued request that has not (yet) been re-inserted into
	 * a bfq_queue.
	 */
	if (!rq->elv.icq || !bfqq)
		return;

	bfqd = bfqq->bfqd;

	if (rq->rq_flags & RQF_STARTED)
		bfqg_stats_update_completion(bfqq_group(bfqq),
					     rq->start_time_ns,
					     rq->io_start_time_ns,
					     rq->cmd_flags);

	spin_lock_irqsave(&bfqd->lock, flags);
	if (likely(rq->rq_flags & RQF_STARTED)) {
		if (rq == bfqd->waited_rq)
			bfq_update_inject_limit(bfqd, bfqq);

		bfq_completed_request(bfqq, bfqd);
	}
	bfqq_request_freed(bfqq);
	bfq_put_queue(bfqq);
	RQ_BIC(rq)->requests--;
	spin_unlock_irqrestore(&bfqd->lock, flags);

	/*
	 * Reset private fields. In case of a requeue, this allows
	 * this function to correctly do nothing if it is spuriously
	 * invoked again on this same request (see the check at the
	 * beginning of the function). Probably, a better general
	 * design would be to prevent blk-mq from invoking the requeue
	 * or finish hooks of an elevator, for a request that is not
	 * referred by that elevator.
	 *
	 * Resetting the following fields would break the
	 * request-insertion logic if rq is re-inserted into a bfq
	 * internal queue, without a re-preparation. Here we assume
	 * that re-insertions of requeued requests, without
	 * re-preparation, can happen only for pass_through or at_head
	 * requests (which are not re-inserted into bfq internal
	 * queues).
	 */
	rq->elv.priv[0] = NULL;
	rq->elv.priv[1] = NULL;
}

static void bfq_finish_request(struct request *rq)
{
	bfq_finish_requeue_request(rq);

	if (rq->elv.icq) {
		put_io_context(rq->elv.icq->ioc);
		rq->elv.icq = NULL;
	}
}

/*
 * Removes the association between the current task and bfqq, assuming
 * that bic points to the bfq iocontext of the task.
 * Returns NULL if a new bfqq should be allocated, or the old bfqq if this
 * was the last process referring to that bfqq.
 */
static struct bfq_queue *
bfq_split_bfqq(struct bfq_io_cq *bic, struct bfq_queue *bfqq)
{
	bfq_log_bfqq(bfqq->bfqd, bfqq, "splitting queue");

	if (bfqq_process_refs(bfqq) == 1 && !bfqq->new_bfqq) {
		bfqq->pid = current->pid;
		bfq_clear_bfqq_coop(bfqq);
		bfq_clear_bfqq_split_coop(bfqq);
		return bfqq;
	}

	bic_set_bfqq(bic, NULL, true, bfqq->actuator_idx);

	bfq_put_cooperator(bfqq);
	return NULL;
}

static struct bfq_queue *
__bfq_get_bfqq_handle_split(struct bfq_data *bfqd, struct bfq_io_cq *bic,
			    struct bio *bio, bool split, bool is_sync,
			    bool *new_queue)
{
	unsigned int act_idx = bfq_actuator_index(bfqd, bio);
	struct bfq_queue *bfqq = bic_to_bfqq(bic, is_sync, act_idx);
	struct bfq_iocq_bfqq_data *bfqq_data = &bic->bfqq_data[act_idx];

	if (likely(bfqq && bfqq != &bfqd->oom_bfqq))
		return bfqq;

	if (new_queue)
		*new_queue = true;

	if (bfqq)
		bfq_put_queue(bfqq);
	bfqq = bfq_get_queue(bfqd, bio, is_sync, bic, split);

	bic_set_bfqq(bic, bfqq, is_sync, act_idx);
	if (split && is_sync) {
		if ((bfqq_data->was_in_burst_list && bfqd->large_burst) ||
		    bfqq_data->saved_in_large_burst)
			bfq_mark_bfqq_in_large_burst(bfqq);
		else {
			bfq_clear_bfqq_in_large_burst(bfqq);
			if (bfqq_data->was_in_burst_list)
				/*
				 * If bfqq was in the current
				 * burst list before being
				 * merged, then we have to add
				 * it back. And we do not need
				 * to increase burst_size, as
				 * we did not decrement
				 * burst_size when we removed
				 * bfqq from the burst list as
				 * a consequence of a merge
				 * (see comments in
				 * bfq_put_queue). In this
				 * respect, it would be rather
				 * costly to know whether the
				 * current burst list is still
				 * the same burst list from
				 * which bfqq was removed on
				 * the merge. To avoid this
				 * cost, if bfqq was in a
				 * burst list, then we add
				 * bfqq to the current burst
				 * list without any further
				 * check. This can cause
				 * inappropriate insertions,
				 * but rarely enough to not
				 * harm the detection of large
				 * bursts significantly.
				 */
				hlist_add_head(&bfqq->burst_list_node,
					       &bfqd->burst_list);
		}
		bfqq->split_time = jiffies;
	}

	return bfqq;
}

/*
 * Only reset private fields. The actual request preparation will be
 * performed by bfq_init_rq, when rq is either inserted or merged. See
 * comments on bfq_init_rq for the reason behind this delayed
 * preparation.
 */
static void bfq_prepare_request(struct request *rq)
{
	rq->elv.icq = ioc_find_get_icq(rq->q);

	/*
	 * Regardless of whether we have an icq attached, we have to
	 * clear the scheduler pointers, as they might point to
	 * previously allocated bic/bfqq structs.
	 */
	rq->elv.priv[0] = rq->elv.priv[1] = NULL;
}

static struct bfq_queue *bfq_waker_bfqq(struct bfq_queue *bfqq)
{
	struct bfq_queue *new_bfqq = bfqq->new_bfqq;
	struct bfq_queue *waker_bfqq = bfqq->waker_bfqq;

	if (!waker_bfqq)
		return NULL;

	while (new_bfqq) {
		if (new_bfqq == waker_bfqq) {
			/*
			 * If waker_bfqq is in the merge chain, and current
			 * is the only procress.
			 */
			if (bfqq_process_refs(waker_bfqq) == 1)
				return NULL;
			break;
		}

		new_bfqq = new_bfqq->new_bfqq;
	}

	return waker_bfqq;
}

static struct bfq_queue *bfq_get_bfqq_handle_split(struct bfq_data *bfqd,
						   struct bfq_io_cq *bic,
						   struct bio *bio,
						   unsigned int idx,
						   bool is_sync)
{
	struct bfq_queue *waker_bfqq;
	struct bfq_queue *bfqq;
	bool new_queue = false;

	bfqq = __bfq_get_bfqq_handle_split(bfqd, bic, bio, false, is_sync,
					   &new_queue);
	if (unlikely(new_queue))
		return bfqq;

	/* If the queue was seeky for too long, break it apart. */
	if (!bfq_bfqq_coop(bfqq) || !bfq_bfqq_split_coop(bfqq) ||
	    bic->bfqq_data[idx].stably_merged)
		return bfqq;

	waker_bfqq = bfq_waker_bfqq(bfqq);

	/* Update bic before losing reference to bfqq */
	if (bfq_bfqq_in_large_burst(bfqq))
		bic->bfqq_data[idx].saved_in_large_burst = true;

	bfqq = bfq_split_bfqq(bic, bfqq);
	if (bfqq) {
		bfq_bfqq_resume_state(bfqq, bfqd, bic, true);
		return bfqq;
	}

	bfqq = __bfq_get_bfqq_handle_split(bfqd, bic, bio, true, is_sync, NULL);
	if (unlikely(bfqq == &bfqd->oom_bfqq))
		return bfqq;

	bfq_bfqq_resume_state(bfqq, bfqd, bic, false);
	bfqq->waker_bfqq = waker_bfqq;
	bfqq->tentative_waker_bfqq = NULL;

	/*
	 * If the waker queue disappears, then new_bfqq->waker_bfqq must be
	 * reset. So insert new_bfqq into the
	 * woken_list of the waker. See
	 * bfq_check_waker for details.
	 */
	if (waker_bfqq)
		hlist_add_head(&bfqq->woken_list_node,
			       &bfqq->waker_bfqq->woken_list);

	return bfqq;
}

/*
 * If needed, init rq, allocate bfq data structures associated with
 * rq, and increment reference counters in the destination bfq_queue
 * for rq. Return the destination bfq_queue for rq, or NULL is rq is
 * not associated with any bfq_queue.
 *
 * This function is invoked by the functions that perform rq insertion
 * or merging. One may have expected the above preparation operations
 * to be performed in bfq_prepare_request, and not delayed to when rq
 * is inserted or merged. The rationale behind this delayed
 * preparation is that, after the prepare_request hook is invoked for
 * rq, rq may still be transformed into a request with no icq, i.e., a
 * request not associated with any queue. No bfq hook is invoked to
 * signal this transformation. As a consequence, should these
 * preparation operations be performed when the prepare_request hook
 * is invoked, and should rq be transformed one moment later, bfq
 * would end up in an inconsistent state, because it would have
 * incremented some queue counters for an rq destined to
 * transformation, without any chance to correctly lower these
 * counters back. In contrast, no transformation can still happen for
 * rq after rq has been inserted or merged. So, it is safe to execute
 * these preparation operations when rq is finally inserted or merged.
 */
static struct bfq_queue *bfq_init_rq(struct request *rq)
{
	struct request_queue *q = rq->q;
	struct bio *bio = rq->bio;
	struct bfq_data *bfqd = q->elevator->elevator_data;
	struct bfq_io_cq *bic;
	const int is_sync = rq_is_sync(rq);
	struct bfq_queue *bfqq;
	unsigned int a_idx = bfq_actuator_index(bfqd, bio);

	if (unlikely(!rq->elv.icq))
		return NULL;

	/*
	 * Assuming that RQ_BFQQ(rq) is set only if everything is set
	 * for this rq. This holds true, because this function is
	 * invoked only for insertion or merging, and, after such
	 * events, a request cannot be manipulated any longer before
	 * being removed from bfq.
	 */
	if (RQ_BFQQ(rq))
		return RQ_BFQQ(rq);

	bic = icq_to_bic(rq->elv.icq);
	bfq_check_ioprio_change(bic, bio);
	bfq_bic_update_cgroup(bic, bio);
	bfqq = bfq_get_bfqq_handle_split(bfqd, bic, bio, a_idx, is_sync);

	bfqq_request_allocated(bfqq);
	bfqq->ref++;
	bic->requests++;
	bfq_log_bfqq(bfqd, bfqq, "get_request %p: bfqq %p, %d",
		     rq, bfqq, bfqq->ref);

	rq->elv.priv[0] = bic;
	rq->elv.priv[1] = bfqq;

	/*
	 * If a bfq_queue has only one process reference, it is owned
	 * by only this bic: we can then set bfqq->bic = bic. in
	 * addition, if the queue has also just been split, we have to
	 * resume its state.
	 */
	if (likely(bfqq != &bfqd->oom_bfqq) && !bfqq->new_bfqq &&
<<<<<<< HEAD
	    bfqq_process_refs(bfqq) == 1) {
=======
	    bfqq_process_refs(bfqq) == 1)
>>>>>>> 2d5404ca
		bfqq->bic = bic;

	/*
	 * Consider bfqq as possibly belonging to a burst of newly
	 * created queues only if:
	 * 1) A burst is actually happening (bfqd->burst_size > 0)
	 * or
	 * 2) There is no other active queue. In fact, if, in
	 *    contrast, there are active queues not belonging to the
	 *    possible burst bfqq may belong to, then there is no gain
	 *    in considering bfqq as belonging to a burst, and
	 *    therefore in not weight-raising bfqq. See comments on
	 *    bfq_handle_burst().
	 *
	 * This filtering also helps eliminating false positives,
	 * occurring when bfqq does not belong to an actual large
	 * burst, but some background task (e.g., a service) happens
	 * to trigger the creation of new queues very close to when
	 * bfqq and its possible companion queues are created. See
	 * comments on bfq_handle_burst() for further details also on
	 * this issue.
	 */
	if (unlikely(bfq_bfqq_just_created(bfqq) &&
		     (bfqd->burst_size > 0 ||
		      bfq_tot_busy_queues(bfqd) == 0)))
		bfq_handle_burst(bfqd, bfqq);

	return bfqq;
}

static void
bfq_idle_slice_timer_body(struct bfq_data *bfqd, struct bfq_queue *bfqq)
{
	enum bfqq_expiration reason;
	unsigned long flags;

	spin_lock_irqsave(&bfqd->lock, flags);

	/*
	 * Considering that bfqq may be in race, we should firstly check
	 * whether bfqq is in service before doing something on it. If
	 * the bfqq in race is not in service, it has already been expired
	 * through __bfq_bfqq_expire func and its wait_request flags has
	 * been cleared in __bfq_bfqd_reset_in_service func.
	 */
	if (bfqq != bfqd->in_service_queue) {
		spin_unlock_irqrestore(&bfqd->lock, flags);
		return;
	}

	bfq_clear_bfqq_wait_request(bfqq);

	if (bfq_bfqq_budget_timeout(bfqq))
		/*
		 * Also here the queue can be safely expired
		 * for budget timeout without wasting
		 * guarantees
		 */
		reason = BFQQE_BUDGET_TIMEOUT;
	else if (bfqq->queued[0] == 0 && bfqq->queued[1] == 0)
		/*
		 * The queue may not be empty upon timer expiration,
		 * because we may not disable the timer when the
		 * first request of the in-service queue arrives
		 * during disk idling.
		 */
		reason = BFQQE_TOO_IDLE;
	else
		goto schedule_dispatch;

	bfq_bfqq_expire(bfqd, bfqq, true, reason);

schedule_dispatch:
	bfq_schedule_dispatch(bfqd);
	spin_unlock_irqrestore(&bfqd->lock, flags);
}

/*
 * Handler of the expiration of the timer running if the in-service queue
 * is idling inside its time slice.
 */
static enum hrtimer_restart bfq_idle_slice_timer(struct hrtimer *timer)
{
	struct bfq_data *bfqd = container_of(timer, struct bfq_data,
					     idle_slice_timer);
	struct bfq_queue *bfqq = bfqd->in_service_queue;

	/*
	 * Theoretical race here: the in-service queue can be NULL or
	 * different from the queue that was idling if a new request
	 * arrives for the current queue and there is a full dispatch
	 * cycle that changes the in-service queue.  This can hardly
	 * happen, but in the worst case we just expire a queue too
	 * early.
	 */
	if (bfqq)
		bfq_idle_slice_timer_body(bfqd, bfqq);

	return HRTIMER_NORESTART;
}

static void __bfq_put_async_bfqq(struct bfq_data *bfqd,
				 struct bfq_queue **bfqq_ptr)
{
	struct bfq_queue *bfqq = *bfqq_ptr;

	bfq_log(bfqd, "put_async_bfqq: %p", bfqq);
	if (bfqq) {
		bfq_bfqq_move(bfqd, bfqq, bfqd->root_group);

		bfq_log_bfqq(bfqd, bfqq, "put_async_bfqq: putting %p, %d",
			     bfqq, bfqq->ref);
		bfq_put_queue(bfqq);
		*bfqq_ptr = NULL;
	}
}

/*
 * Release all the bfqg references to its async queues.  If we are
 * deallocating the group these queues may still contain requests, so
 * we reparent them to the root cgroup (i.e., the only one that will
 * exist for sure until all the requests on a device are gone).
 */
void bfq_put_async_queues(struct bfq_data *bfqd, struct bfq_group *bfqg)
{
	int i, j, k;

	for (k = 0; k < bfqd->num_actuators; k++) {
		for (i = 0; i < 2; i++)
			for (j = 0; j < IOPRIO_NR_LEVELS; j++)
				__bfq_put_async_bfqq(bfqd, &bfqg->async_bfqq[i][j][k]);

		__bfq_put_async_bfqq(bfqd, &bfqg->async_idle_bfqq[k]);
	}
}

/*
 * See the comments on bfq_limit_depth for the purpose of
 * the depths set in the function. Return minimum shallow depth we'll use.
 */
static void bfq_update_depths(struct bfq_data *bfqd, struct sbitmap_queue *bt)
{
	unsigned int depth = 1U << bt->sb.shift;

	bfqd->full_depth_shift = bt->sb.shift;
	/*
	 * In-word depths if no bfq_queue is being weight-raised:
	 * leaving 25% of tags only for sync reads.
	 *
	 * In next formulas, right-shift the value
	 * (1U<<bt->sb.shift), instead of computing directly
	 * (1U<<(bt->sb.shift - something)), to be robust against
	 * any possible value of bt->sb.shift, without having to
	 * limit 'something'.
	 */
	/* no more than 50% of tags for async I/O */
	bfqd->word_depths[0][0] = max(depth >> 1, 1U);
	/*
	 * no more than 75% of tags for sync writes (25% extra tags
	 * w.r.t. async I/O, to prevent async I/O from starving sync
	 * writes)
	 */
	bfqd->word_depths[0][1] = max((depth * 3) >> 2, 1U);

	/*
	 * In-word depths in case some bfq_queue is being weight-
	 * raised: leaving ~63% of tags for sync reads. This is the
	 * highest percentage for which, in our tests, application
	 * start-up times didn't suffer from any regression due to tag
	 * shortage.
	 */
	/* no more than ~18% of tags for async I/O */
	bfqd->word_depths[1][0] = max((depth * 3) >> 4, 1U);
	/* no more than ~37% of tags for sync writes (~20% extra tags) */
	bfqd->word_depths[1][1] = max((depth * 6) >> 4, 1U);
}

static void bfq_depth_updated(struct blk_mq_hw_ctx *hctx)
{
	struct bfq_data *bfqd = hctx->queue->elevator->elevator_data;
	struct blk_mq_tags *tags = hctx->sched_tags;

	bfq_update_depths(bfqd, &tags->bitmap_tags);
	sbitmap_queue_min_shallow_depth(&tags->bitmap_tags, 1);
}

static int bfq_init_hctx(struct blk_mq_hw_ctx *hctx, unsigned int index)
{
	bfq_depth_updated(hctx);
	return 0;
}

static void bfq_exit_queue(struct elevator_queue *e)
{
	struct bfq_data *bfqd = e->elevator_data;
	struct bfq_queue *bfqq, *n;
	unsigned int actuator;

	hrtimer_cancel(&bfqd->idle_slice_timer);

	spin_lock_irq(&bfqd->lock);
	list_for_each_entry_safe(bfqq, n, &bfqd->idle_list, bfqq_list)
		bfq_deactivate_bfqq(bfqd, bfqq, false, false);
	spin_unlock_irq(&bfqd->lock);

	for (actuator = 0; actuator < bfqd->num_actuators; actuator++)
		WARN_ON_ONCE(bfqd->rq_in_driver[actuator]);
	WARN_ON_ONCE(bfqd->tot_rq_in_driver);

	hrtimer_cancel(&bfqd->idle_slice_timer);

	/* release oom-queue reference to root group */
	bfqg_and_blkg_put(bfqd->root_group);

#ifdef CONFIG_BFQ_GROUP_IOSCHED
	blkcg_deactivate_policy(bfqd->queue->disk, &blkcg_policy_bfq);
#else
	spin_lock_irq(&bfqd->lock);
	bfq_put_async_queues(bfqd, bfqd->root_group);
	kfree(bfqd->root_group);
	spin_unlock_irq(&bfqd->lock);
#endif

	blk_stat_disable_accounting(bfqd->queue);
	clear_bit(ELEVATOR_FLAG_DISABLE_WBT, &e->flags);
	wbt_enable_default(bfqd->queue->disk);

	kfree(bfqd);
}

static void bfq_init_root_group(struct bfq_group *root_group,
				struct bfq_data *bfqd)
{
	int i;

#ifdef CONFIG_BFQ_GROUP_IOSCHED
	root_group->entity.parent = NULL;
	root_group->my_entity = NULL;
	root_group->bfqd = bfqd;
#endif
	root_group->rq_pos_tree = RB_ROOT;
	for (i = 0; i < BFQ_IOPRIO_CLASSES; i++)
		root_group->sched_data.service_tree[i] = BFQ_SERVICE_TREE_INIT;
	root_group->sched_data.bfq_class_idle_last_service = jiffies;
}

static int bfq_init_queue(struct request_queue *q, struct elevator_type *e)
{
	struct bfq_data *bfqd;
	struct elevator_queue *eq;
	unsigned int i;
	struct blk_independent_access_ranges *ia_ranges = q->disk->ia_ranges;

	eq = elevator_alloc(q, e);
	if (!eq)
		return -ENOMEM;

	bfqd = kzalloc_node(sizeof(*bfqd), GFP_KERNEL, q->node);
	if (!bfqd) {
		kobject_put(&eq->kobj);
		return -ENOMEM;
	}
	eq->elevator_data = bfqd;

	spin_lock_irq(&q->queue_lock);
	q->elevator = eq;
	spin_unlock_irq(&q->queue_lock);

	/*
	 * Our fallback bfqq if bfq_find_alloc_queue() runs into OOM issues.
	 * Grab a permanent reference to it, so that the normal code flow
	 * will not attempt to free it.
	 * Set zero as actuator index: we will pretend that
	 * all I/O requests are for the same actuator.
	 */
	bfq_init_bfqq(bfqd, &bfqd->oom_bfqq, NULL, 1, 0, 0);
	bfqd->oom_bfqq.ref++;
	bfqd->oom_bfqq.new_ioprio = BFQ_DEFAULT_QUEUE_IOPRIO;
	bfqd->oom_bfqq.new_ioprio_class = IOPRIO_CLASS_BE;
	bfqd->oom_bfqq.entity.new_weight =
		bfq_ioprio_to_weight(bfqd->oom_bfqq.new_ioprio);

	/* oom_bfqq does not participate to bursts */
	bfq_clear_bfqq_just_created(&bfqd->oom_bfqq);

	/*
	 * Trigger weight initialization, according to ioprio, at the
	 * oom_bfqq's first activation. The oom_bfqq's ioprio and ioprio
	 * class won't be changed any more.
	 */
	bfqd->oom_bfqq.entity.prio_changed = 1;

	bfqd->queue = q;

	bfqd->num_actuators = 1;
	/*
	 * If the disk supports multiple actuators, copy independent
	 * access ranges from the request queue structure.
	 */
	spin_lock_irq(&q->queue_lock);
	if (ia_ranges) {
		/*
		 * Check if the disk ia_ranges size exceeds the current bfq
		 * actuator limit.
		 */
		if (ia_ranges->nr_ia_ranges > BFQ_MAX_ACTUATORS) {
			pr_crit("nr_ia_ranges higher than act limit: iars=%d, max=%d.\n",
				ia_ranges->nr_ia_ranges, BFQ_MAX_ACTUATORS);
			pr_crit("Falling back to single actuator mode.\n");
		} else {
			bfqd->num_actuators = ia_ranges->nr_ia_ranges;

			for (i = 0; i < bfqd->num_actuators; i++) {
				bfqd->sector[i] = ia_ranges->ia_range[i].sector;
				bfqd->nr_sectors[i] =
					ia_ranges->ia_range[i].nr_sectors;
			}
		}
	}

	/* Otherwise use single-actuator dev info */
	if (bfqd->num_actuators == 1) {
		bfqd->sector[0] = 0;
		bfqd->nr_sectors[0] = get_capacity(q->disk);
	}
	spin_unlock_irq(&q->queue_lock);

	INIT_LIST_HEAD(&bfqd->dispatch);

	hrtimer_init(&bfqd->idle_slice_timer, CLOCK_MONOTONIC,
		     HRTIMER_MODE_REL);
	bfqd->idle_slice_timer.function = bfq_idle_slice_timer;

	bfqd->queue_weights_tree = RB_ROOT_CACHED;
#ifdef CONFIG_BFQ_GROUP_IOSCHED
	bfqd->num_groups_with_pending_reqs = 0;
#endif

	INIT_LIST_HEAD(&bfqd->active_list[0]);
	INIT_LIST_HEAD(&bfqd->active_list[1]);
	INIT_LIST_HEAD(&bfqd->idle_list);
	INIT_HLIST_HEAD(&bfqd->burst_list);

	bfqd->hw_tag = -1;
	bfqd->nonrot_with_queueing = blk_queue_nonrot(bfqd->queue);

	bfqd->bfq_max_budget = bfq_default_max_budget;

	bfqd->bfq_fifo_expire[0] = bfq_fifo_expire[0];
	bfqd->bfq_fifo_expire[1] = bfq_fifo_expire[1];
	bfqd->bfq_back_max = bfq_back_max;
	bfqd->bfq_back_penalty = bfq_back_penalty;
	bfqd->bfq_slice_idle = bfq_slice_idle;
	bfqd->bfq_timeout = bfq_timeout;

	bfqd->bfq_large_burst_thresh = 8;
	bfqd->bfq_burst_interval = msecs_to_jiffies(180);

	bfqd->low_latency = true;

	/*
	 * Trade-off between responsiveness and fairness.
	 */
	bfqd->bfq_wr_coeff = 30;
	bfqd->bfq_wr_rt_max_time = msecs_to_jiffies(300);
	bfqd->bfq_wr_min_idle_time = msecs_to_jiffies(2000);
	bfqd->bfq_wr_min_inter_arr_async = msecs_to_jiffies(500);
	bfqd->bfq_wr_max_softrt_rate = 7000; /*
					      * Approximate rate required
					      * to playback or record a
					      * high-definition compressed
					      * video.
					      */
	bfqd->wr_busy_queues = 0;

	/*
	 * Begin by assuming, optimistically, that the device peak
	 * rate is equal to 2/3 of the highest reference rate.
	 */
	bfqd->rate_dur_prod = ref_rate[blk_queue_nonrot(bfqd->queue)] *
		ref_wr_duration[blk_queue_nonrot(bfqd->queue)];
	bfqd->peak_rate = ref_rate[blk_queue_nonrot(bfqd->queue)] * 2 / 3;

	/* see comments on the definition of next field inside bfq_data */
	bfqd->actuator_load_threshold = 4;

	spin_lock_init(&bfqd->lock);

	/*
	 * The invocation of the next bfq_create_group_hierarchy
	 * function is the head of a chain of function calls
	 * (bfq_create_group_hierarchy->blkcg_activate_policy->
	 * blk_mq_freeze_queue) that may lead to the invocation of the
	 * has_work hook function. For this reason,
	 * bfq_create_group_hierarchy is invoked only after all
	 * scheduler data has been initialized, apart from the fields
	 * that can be initialized only after invoking
	 * bfq_create_group_hierarchy. This, in particular, enables
	 * has_work to correctly return false. Of course, to avoid
	 * other inconsistencies, the blk-mq stack must then refrain
	 * from invoking further scheduler hooks before this init
	 * function is finished.
	 */
	bfqd->root_group = bfq_create_group_hierarchy(bfqd, q->node);
	if (!bfqd->root_group)
		goto out_free;
	bfq_init_root_group(bfqd->root_group, bfqd);
	bfq_init_entity(&bfqd->oom_bfqq.entity, bfqd->root_group);

	/* We dispatch from request queue wide instead of hw queue */
	blk_queue_flag_set(QUEUE_FLAG_SQ_SCHED, q);

	set_bit(ELEVATOR_FLAG_DISABLE_WBT, &eq->flags);
	wbt_disable_default(q->disk);
	blk_stat_enable_accounting(q);

	return 0;

out_free:
	kfree(bfqd);
	kobject_put(&eq->kobj);
	return -ENOMEM;
}

static void bfq_slab_kill(void)
{
	kmem_cache_destroy(bfq_pool);
}

static int __init bfq_slab_setup(void)
{
	bfq_pool = KMEM_CACHE(bfq_queue, 0);
	if (!bfq_pool)
		return -ENOMEM;
	return 0;
}

static ssize_t bfq_var_show(unsigned int var, char *page)
{
	return sprintf(page, "%u\n", var);
}

static int bfq_var_store(unsigned long *var, const char *page)
{
	unsigned long new_val;
	int ret = kstrtoul(page, 10, &new_val);

	if (ret)
		return ret;
	*var = new_val;
	return 0;
}

#define SHOW_FUNCTION(__FUNC, __VAR, __CONV)				\
static ssize_t __FUNC(struct elevator_queue *e, char *page)		\
{									\
	struct bfq_data *bfqd = e->elevator_data;			\
	u64 __data = __VAR;						\
	if (__CONV == 1)						\
		__data = jiffies_to_msecs(__data);			\
	else if (__CONV == 2)						\
		__data = div_u64(__data, NSEC_PER_MSEC);		\
	return bfq_var_show(__data, (page));				\
}
SHOW_FUNCTION(bfq_fifo_expire_sync_show, bfqd->bfq_fifo_expire[1], 2);
SHOW_FUNCTION(bfq_fifo_expire_async_show, bfqd->bfq_fifo_expire[0], 2);
SHOW_FUNCTION(bfq_back_seek_max_show, bfqd->bfq_back_max, 0);
SHOW_FUNCTION(bfq_back_seek_penalty_show, bfqd->bfq_back_penalty, 0);
SHOW_FUNCTION(bfq_slice_idle_show, bfqd->bfq_slice_idle, 2);
SHOW_FUNCTION(bfq_max_budget_show, bfqd->bfq_user_max_budget, 0);
SHOW_FUNCTION(bfq_timeout_sync_show, bfqd->bfq_timeout, 1);
SHOW_FUNCTION(bfq_strict_guarantees_show, bfqd->strict_guarantees, 0);
SHOW_FUNCTION(bfq_low_latency_show, bfqd->low_latency, 0);
#undef SHOW_FUNCTION

#define USEC_SHOW_FUNCTION(__FUNC, __VAR)				\
static ssize_t __FUNC(struct elevator_queue *e, char *page)		\
{									\
	struct bfq_data *bfqd = e->elevator_data;			\
	u64 __data = __VAR;						\
	__data = div_u64(__data, NSEC_PER_USEC);			\
	return bfq_var_show(__data, (page));				\
}
USEC_SHOW_FUNCTION(bfq_slice_idle_us_show, bfqd->bfq_slice_idle);
#undef USEC_SHOW_FUNCTION

#define STORE_FUNCTION(__FUNC, __PTR, MIN, MAX, __CONV)			\
static ssize_t								\
__FUNC(struct elevator_queue *e, const char *page, size_t count)	\
{									\
	struct bfq_data *bfqd = e->elevator_data;			\
	unsigned long __data, __min = (MIN), __max = (MAX);		\
	int ret;							\
									\
	ret = bfq_var_store(&__data, (page));				\
	if (ret)							\
		return ret;						\
	if (__data < __min)						\
		__data = __min;						\
	else if (__data > __max)					\
		__data = __max;						\
	if (__CONV == 1)						\
		*(__PTR) = msecs_to_jiffies(__data);			\
	else if (__CONV == 2)						\
		*(__PTR) = (u64)__data * NSEC_PER_MSEC;			\
	else								\
		*(__PTR) = __data;					\
	return count;							\
}
STORE_FUNCTION(bfq_fifo_expire_sync_store, &bfqd->bfq_fifo_expire[1], 1,
		INT_MAX, 2);
STORE_FUNCTION(bfq_fifo_expire_async_store, &bfqd->bfq_fifo_expire[0], 1,
		INT_MAX, 2);
STORE_FUNCTION(bfq_back_seek_max_store, &bfqd->bfq_back_max, 0, INT_MAX, 0);
STORE_FUNCTION(bfq_back_seek_penalty_store, &bfqd->bfq_back_penalty, 1,
		INT_MAX, 0);
STORE_FUNCTION(bfq_slice_idle_store, &bfqd->bfq_slice_idle, 0, INT_MAX, 2);
#undef STORE_FUNCTION

#define USEC_STORE_FUNCTION(__FUNC, __PTR, MIN, MAX)			\
static ssize_t __FUNC(struct elevator_queue *e, const char *page, size_t count)\
{									\
	struct bfq_data *bfqd = e->elevator_data;			\
	unsigned long __data, __min = (MIN), __max = (MAX);		\
	int ret;							\
									\
	ret = bfq_var_store(&__data, (page));				\
	if (ret)							\
		return ret;						\
	if (__data < __min)						\
		__data = __min;						\
	else if (__data > __max)					\
		__data = __max;						\
	*(__PTR) = (u64)__data * NSEC_PER_USEC;				\
	return count;							\
}
USEC_STORE_FUNCTION(bfq_slice_idle_us_store, &bfqd->bfq_slice_idle, 0,
		    UINT_MAX);
#undef USEC_STORE_FUNCTION

static ssize_t bfq_max_budget_store(struct elevator_queue *e,
				    const char *page, size_t count)
{
	struct bfq_data *bfqd = e->elevator_data;
	unsigned long __data;
	int ret;

	ret = bfq_var_store(&__data, (page));
	if (ret)
		return ret;

	if (__data == 0)
		bfqd->bfq_max_budget = bfq_calc_max_budget(bfqd);
	else {
		if (__data > INT_MAX)
			__data = INT_MAX;
		bfqd->bfq_max_budget = __data;
	}

	bfqd->bfq_user_max_budget = __data;

	return count;
}

/*
 * Leaving this name to preserve name compatibility with cfq
 * parameters, but this timeout is used for both sync and async.
 */
static ssize_t bfq_timeout_sync_store(struct elevator_queue *e,
				      const char *page, size_t count)
{
	struct bfq_data *bfqd = e->elevator_data;
	unsigned long __data;
	int ret;

	ret = bfq_var_store(&__data, (page));
	if (ret)
		return ret;

	if (__data < 1)
		__data = 1;
	else if (__data > INT_MAX)
		__data = INT_MAX;

	bfqd->bfq_timeout = msecs_to_jiffies(__data);
	if (bfqd->bfq_user_max_budget == 0)
		bfqd->bfq_max_budget = bfq_calc_max_budget(bfqd);

	return count;
}

static ssize_t bfq_strict_guarantees_store(struct elevator_queue *e,
				     const char *page, size_t count)
{
	struct bfq_data *bfqd = e->elevator_data;
	unsigned long __data;
	int ret;

	ret = bfq_var_store(&__data, (page));
	if (ret)
		return ret;

	if (__data > 1)
		__data = 1;
	if (!bfqd->strict_guarantees && __data == 1
	    && bfqd->bfq_slice_idle < 8 * NSEC_PER_MSEC)
		bfqd->bfq_slice_idle = 8 * NSEC_PER_MSEC;

	bfqd->strict_guarantees = __data;

	return count;
}

static ssize_t bfq_low_latency_store(struct elevator_queue *e,
				     const char *page, size_t count)
{
	struct bfq_data *bfqd = e->elevator_data;
	unsigned long __data;
	int ret;

	ret = bfq_var_store(&__data, (page));
	if (ret)
		return ret;

	if (__data > 1)
		__data = 1;
	if (__data == 0 && bfqd->low_latency != 0)
		bfq_end_wr(bfqd);
	bfqd->low_latency = __data;

	return count;
}

#define BFQ_ATTR(name) \
	__ATTR(name, 0644, bfq_##name##_show, bfq_##name##_store)

static struct elv_fs_entry bfq_attrs[] = {
	BFQ_ATTR(fifo_expire_sync),
	BFQ_ATTR(fifo_expire_async),
	BFQ_ATTR(back_seek_max),
	BFQ_ATTR(back_seek_penalty),
	BFQ_ATTR(slice_idle),
	BFQ_ATTR(slice_idle_us),
	BFQ_ATTR(max_budget),
	BFQ_ATTR(timeout_sync),
	BFQ_ATTR(strict_guarantees),
	BFQ_ATTR(low_latency),
	__ATTR_NULL
};

static struct elevator_type iosched_bfq_mq = {
	.ops = {
		.limit_depth		= bfq_limit_depth,
		.prepare_request	= bfq_prepare_request,
		.requeue_request        = bfq_finish_requeue_request,
		.finish_request		= bfq_finish_request,
		.exit_icq		= bfq_exit_icq,
		.insert_requests	= bfq_insert_requests,
		.dispatch_request	= bfq_dispatch_request,
		.next_request		= elv_rb_latter_request,
		.former_request		= elv_rb_former_request,
		.allow_merge		= bfq_allow_bio_merge,
		.bio_merge		= bfq_bio_merge,
		.request_merge		= bfq_request_merge,
		.requests_merged	= bfq_requests_merged,
		.request_merged		= bfq_request_merged,
		.has_work		= bfq_has_work,
		.depth_updated		= bfq_depth_updated,
		.init_hctx		= bfq_init_hctx,
		.init_sched		= bfq_init_queue,
		.exit_sched		= bfq_exit_queue,
	},

	.icq_size =		sizeof(struct bfq_io_cq),
	.icq_align =		__alignof__(struct bfq_io_cq),
	.elevator_attrs =	bfq_attrs,
	.elevator_name =	"bfq",
	.elevator_owner =	THIS_MODULE,
};
MODULE_ALIAS("bfq-iosched");

static int __init bfq_init(void)
{
	int ret;

#ifdef CONFIG_BFQ_GROUP_IOSCHED
	ret = blkcg_policy_register(&blkcg_policy_bfq);
	if (ret)
		return ret;
#endif

	ret = -ENOMEM;
	if (bfq_slab_setup())
		goto err_pol_unreg;

	/*
	 * Times to load large popular applications for the typical
	 * systems installed on the reference devices (see the
	 * comments before the definition of the next
	 * array). Actually, we use slightly lower values, as the
	 * estimated peak rate tends to be smaller than the actual
	 * peak rate.  The reason for this last fact is that estimates
	 * are computed over much shorter time intervals than the long
	 * intervals typically used for benchmarking. Why? First, to
	 * adapt more quickly to variations. Second, because an I/O
	 * scheduler cannot rely on a peak-rate-evaluation workload to
	 * be run for a long time.
	 */
	ref_wr_duration[0] = msecs_to_jiffies(7000); /* actually 8 sec */
	ref_wr_duration[1] = msecs_to_jiffies(2500); /* actually 3 sec */

	ret = elv_register(&iosched_bfq_mq);
	if (ret)
		goto slab_kill;

	return 0;

slab_kill:
	bfq_slab_kill();
err_pol_unreg:
#ifdef CONFIG_BFQ_GROUP_IOSCHED
	blkcg_policy_unregister(&blkcg_policy_bfq);
#endif
	return ret;
}

static void __exit bfq_exit(void)
{
	elv_unregister(&iosched_bfq_mq);
#ifdef CONFIG_BFQ_GROUP_IOSCHED
	blkcg_policy_unregister(&blkcg_policy_bfq);
#endif
	bfq_slab_kill();
}

module_init(bfq_init);
module_exit(bfq_exit);

MODULE_AUTHOR("Paolo Valente");
MODULE_LICENSE("GPL");
MODULE_DESCRIPTION("MQ Budget Fair Queueing I/O Scheduler");<|MERGE_RESOLUTION|>--- conflicted
+++ resolved
@@ -6964,11 +6964,7 @@
 	 * resume its state.
 	 */
 	if (likely(bfqq != &bfqd->oom_bfqq) && !bfqq->new_bfqq &&
-<<<<<<< HEAD
-	    bfqq_process_refs(bfqq) == 1) {
-=======
 	    bfqq_process_refs(bfqq) == 1)
->>>>>>> 2d5404ca
 		bfqq->bic = bic;
 
 	/*
