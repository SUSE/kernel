--- conflicted
+++ resolved
@@ -1458,10 +1458,6 @@
 	struct request_queue *q = disk->queue;
 	struct blkcg_gq *new_blkg, *blkg;
 	bool preloaded;
-<<<<<<< HEAD
-	int ret;
-=======
->>>>>>> 2d5404ca
 
 	new_blkg = blkg_alloc(&blkcg_root, disk, GFP_KERNEL);
 	if (!new_blkg)
