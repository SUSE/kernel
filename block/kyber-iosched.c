--- conflicted
+++ resolved
@@ -8,10 +8,6 @@
 
 #include <linux/kernel.h>
 #include <linux/blkdev.h>
-<<<<<<< HEAD
-#include <linux/blk-mq.h>
-=======
->>>>>>> eb3cdb58
 #include <linux/module.h>
 #include <linux/sbitmap.h>
 
@@ -436,11 +432,7 @@
 	struct kyber_queue_data *kqd = e->elevator_data;
 	int i;
 
-<<<<<<< HEAD
-	del_timer_sync(&kqd->timer);
-=======
 	timer_shutdown_sync(&kqd->timer);
->>>>>>> eb3cdb58
 	blk_stat_disable_accounting(kqd->q);
 
 	for (i = 0; i < KYBER_NUM_DOMAINS; i++)
