// SPDX-License-Identifier: GPL-2.0
/*
 *  gendisk handling
 *
 * Portions Copyright (C) 2020 Christoph Hellwig
 */

#include <linux/module.h>
#include <linux/ctype.h>
#include <linux/fs.h>
#include <linux/kdev_t.h>
#include <linux/kernel.h>
#include <linux/blkdev.h>
#include <linux/backing-dev.h>
#include <linux/init.h>
#include <linux/spinlock.h>
#include <linux/proc_fs.h>
#include <linux/seq_file.h>
#include <linux/slab.h>
#include <linux/kmod.h>
#include <linux/major.h>
#include <linux/mutex.h>
#include <linux/idr.h>
#include <linux/log2.h>
#include <linux/pm_runtime.h>
#include <linux/badblocks.h>
#include <linux/part_stat.h>
<<<<<<< HEAD
#include "blk-throttle.h"
=======
#include <linux/blktrace_api.h>
>>>>>>> eb3cdb58

#include "blk-throttle.h"
#include "blk.h"
#include "blk-mq-sched.h"
#include "blk-rq-qos.h"
#include "blk-cgroup.h"

static struct kobject *block_depr;

/*
 * Unique, monotonically increasing sequential number associated with block
 * devices instances (i.e. incremented each time a device is attached).
 * Associating uevents with block devices in userspace is difficult and racy:
 * the uevent netlink socket is lossy, and on slow and overloaded systems has
 * a very high latency.
 * Block devices do not have exclusive owners in userspace, any process can set
 * one up (e.g. loop devices). Moreover, device names can be reused (e.g. loop0
 * can be reused again and again).
 * A userspace process setting up a block device and watching for its events
 * cannot thus reliably tell whether an event relates to the device it just set
 * up or another earlier instance with the same name.
 * This sequential number allows userspace processes to solve this problem, and
 * uniquely associate an uevent to the lifetime to a device.
 */
static atomic64_t diskseq;

/* for extended dynamic devt allocation, currently only one major is used */
#define NR_EXT_DEVT		(1 << MINORBITS)
static DEFINE_IDA(ext_devt_ida);

void set_capacity(struct gendisk *disk, sector_t sectors)
{
<<<<<<< HEAD
	struct block_device *bdev = disk->part0;

	spin_lock(&bdev->bd_size_lock);
	i_size_write(bdev->bd_inode, (loff_t)sectors << SECTOR_SHIFT);
	bdev->bd_nr_sectors = sectors;
	spin_unlock(&bdev->bd_size_lock);
=======
	bdev_set_nr_sectors(disk->part0, sectors);
>>>>>>> eb3cdb58
}
EXPORT_SYMBOL(set_capacity);

/*
 * Set disk capacity and notify if the size is not currently zero and will not
 * be set to zero.  Returns true if a uevent was sent, otherwise false.
 */
bool set_capacity_and_notify(struct gendisk *disk, sector_t size)
{
	sector_t capacity = get_capacity(disk);
	char *envp[] = { "RESIZE=1", NULL };

	set_capacity(disk, size);

	/*
	 * Only print a message and send a uevent if the gendisk is user visible
	 * and alive.  This avoids spamming the log and udev when setting the
	 * initial capacity during probing.
	 */
	if (size == capacity ||
	    !disk_live(disk) ||
	    (disk->flags & GENHD_FL_HIDDEN))
		return false;

	pr_info("%s: detected capacity change from %lld to %lld\n",
		disk->disk_name, capacity, size);

	/*
	 * Historically we did not send a uevent for changes to/from an empty
	 * device.
	 */
	if (!capacity || !size)
		return false;
	kobject_uevent_env(&disk_to_dev(disk)->kobj, KOBJ_CHANGE, envp);
	return true;
}
EXPORT_SYMBOL_GPL(set_capacity_and_notify);

<<<<<<< HEAD
/*
 * Format the device name of the indicated block device into the supplied buffer
 * and return a pointer to that same buffer for convenience.
 *
 * Note: do not use this in new code, use the %pg specifier to sprintf and
 * printk insted.
 */
const char *bdevname(struct block_device *bdev, char *buf)
{
	struct gendisk *hd = bdev->bd_disk;
	int partno = bdev->bd_partno;

	if (!partno)
		snprintf(buf, BDEVNAME_SIZE, "%s", hd->disk_name);
	else if (isdigit(hd->disk_name[strlen(hd->disk_name)-1]))
		snprintf(buf, BDEVNAME_SIZE, "%sp%d", hd->disk_name, partno);
	else
		snprintf(buf, BDEVNAME_SIZE, "%s%d", hd->disk_name, partno);

	return buf;
}
EXPORT_SYMBOL(bdevname);

=======
>>>>>>> eb3cdb58
static void part_stat_read_all(struct block_device *part,
		struct disk_stats *stat)
{
	int cpu;

	memset(stat, 0, sizeof(struct disk_stats));
	for_each_possible_cpu(cpu) {
		struct disk_stats *ptr = per_cpu_ptr(part->bd_stats, cpu);
		int group;

		for (group = 0; group < NR_STAT_GROUPS; group++) {
			stat->nsecs[group] += ptr->nsecs[group];
			stat->sectors[group] += ptr->sectors[group];
			stat->ios[group] += ptr->ios[group];
			stat->merges[group] += ptr->merges[group];
		}

		stat->io_ticks += ptr->io_ticks;
	}
}

static unsigned int part_in_flight(struct block_device *part)
{
	unsigned int inflight = 0;
	int cpu;

	for_each_possible_cpu(cpu) {
		inflight += part_stat_local_read_cpu(part, in_flight[0], cpu) +
			    part_stat_local_read_cpu(part, in_flight[1], cpu);
	}
	if ((int)inflight < 0)
		inflight = 0;

	return inflight;
}

static void part_in_flight_rw(struct block_device *part,
		unsigned int inflight[2])
{
	int cpu;

	inflight[0] = 0;
	inflight[1] = 0;
	for_each_possible_cpu(cpu) {
		inflight[0] += part_stat_local_read_cpu(part, in_flight[0], cpu);
		inflight[1] += part_stat_local_read_cpu(part, in_flight[1], cpu);
	}
	if ((int)inflight[0] < 0)
		inflight[0] = 0;
	if ((int)inflight[1] < 0)
		inflight[1] = 0;
}

/*
 * Can be deleted altogether. Later.
 *
 */
#define BLKDEV_MAJOR_HASH_SIZE 255
static struct blk_major_name {
	struct blk_major_name *next;
	int major;
	char name[16];
#ifdef CONFIG_BLOCK_LEGACY_AUTOLOAD
	void (*probe)(dev_t devt);
#endif
} *major_names[BLKDEV_MAJOR_HASH_SIZE];
static DEFINE_MUTEX(major_names_lock);
static DEFINE_SPINLOCK(major_names_spinlock);

/* index in the above - for now: assume no multimajor ranges */
static inline int major_to_index(unsigned major)
{
	return major % BLKDEV_MAJOR_HASH_SIZE;
}

#ifdef CONFIG_PROC_FS
void blkdev_show(struct seq_file *seqf, off_t offset)
{
	struct blk_major_name *dp;

	spin_lock(&major_names_spinlock);
	for (dp = major_names[major_to_index(offset)]; dp; dp = dp->next)
		if (dp->major == offset)
			seq_printf(seqf, "%3d %s\n", dp->major, dp->name);
	spin_unlock(&major_names_spinlock);
}
#endif /* CONFIG_PROC_FS */

/**
 * __register_blkdev - register a new block device
 *
 * @major: the requested major device number [1..BLKDEV_MAJOR_MAX-1]. If
 *         @major = 0, try to allocate any unused major number.
 * @name: the name of the new block device as a zero terminated string
 * @probe: pre-devtmpfs / pre-udev callback used to create disks when their
 *	   pre-created device node is accessed. When a probe call uses
 *	   add_disk() and it fails the driver must cleanup resources. This
 *	   interface may soon be removed.
 *
 * The @name must be unique within the system.
 *
 * The return value depends on the @major input parameter:
 *
 *  - if a major device number was requested in range [1..BLKDEV_MAJOR_MAX-1]
 *    then the function returns zero on success, or a negative error code
 *  - if any unused major number was requested with @major = 0 parameter
 *    then the return value is the allocated major number in range
 *    [1..BLKDEV_MAJOR_MAX-1] or a negative error code otherwise
 *
 * See Documentation/admin-guide/devices.txt for the list of allocated
 * major numbers.
 *
 * Use register_blkdev instead for any new code.
 */
int __register_blkdev(unsigned int major, const char *name,
		void (*probe)(dev_t devt))
{
	struct blk_major_name **n, *p;
	int index, ret = 0;

	mutex_lock(&major_names_lock);

	/* temporary */
	if (major == 0) {
		for (index = ARRAY_SIZE(major_names)-1; index > 0; index--) {
			if (major_names[index] == NULL)
				break;
		}

		if (index == 0) {
			printk("%s: failed to get major for %s\n",
			       __func__, name);
			ret = -EBUSY;
			goto out;
		}
		major = index;
		ret = major;
	}

	if (major >= BLKDEV_MAJOR_MAX) {
		pr_err("%s: major requested (%u) is greater than the maximum (%u) for %s\n",
		       __func__, major, BLKDEV_MAJOR_MAX-1, name);

		ret = -EINVAL;
		goto out;
	}

	p = kmalloc(sizeof(struct blk_major_name), GFP_KERNEL);
	if (p == NULL) {
		ret = -ENOMEM;
		goto out;
	}

	p->major = major;
#ifdef CONFIG_BLOCK_LEGACY_AUTOLOAD
	p->probe = probe;
#endif
	strlcpy(p->name, name, sizeof(p->name));
	p->next = NULL;
	index = major_to_index(major);

	spin_lock(&major_names_spinlock);
	for (n = &major_names[index]; *n; n = &(*n)->next) {
		if ((*n)->major == major)
			break;
	}
	if (!*n)
		*n = p;
	else
		ret = -EBUSY;
	spin_unlock(&major_names_spinlock);

	if (ret < 0) {
		printk("register_blkdev: cannot get major %u for %s\n",
		       major, name);
		kfree(p);
	}
out:
	mutex_unlock(&major_names_lock);
	return ret;
}
EXPORT_SYMBOL(__register_blkdev);

void unregister_blkdev(unsigned int major, const char *name)
{
	struct blk_major_name **n;
	struct blk_major_name *p = NULL;
	int index = major_to_index(major);

	mutex_lock(&major_names_lock);
	spin_lock(&major_names_spinlock);
	for (n = &major_names[index]; *n; n = &(*n)->next)
		if ((*n)->major == major)
			break;
	if (!*n || strcmp((*n)->name, name)) {
		WARN_ON(1);
	} else {
		p = *n;
		*n = p->next;
	}
	spin_unlock(&major_names_spinlock);
	mutex_unlock(&major_names_lock);
	kfree(p);
}

EXPORT_SYMBOL(unregister_blkdev);

int blk_alloc_ext_minor(void)
{
	int idx;

	idx = ida_alloc_range(&ext_devt_ida, 0, NR_EXT_DEVT - 1, GFP_KERNEL);
	if (idx == -ENOSPC)
		return -EBUSY;
	return idx;
}

void blk_free_ext_minor(unsigned int minor)
{
	ida_free(&ext_devt_ida, minor);
}

static char *bdevt_str(dev_t devt, char *buf)
{
	if (MAJOR(devt) <= 0xff && MINOR(devt) <= 0xff) {
		char tbuf[BDEVT_SIZE];
		snprintf(tbuf, BDEVT_SIZE, "%02x%02x", MAJOR(devt), MINOR(devt));
		snprintf(buf, BDEVT_SIZE, "%-9s", tbuf);
	} else
		snprintf(buf, BDEVT_SIZE, "%03x:%05x", MAJOR(devt), MINOR(devt));

	return buf;
}

void disk_uevent(struct gendisk *disk, enum kobject_action action)
{
	struct block_device *part;
	unsigned long idx;

	rcu_read_lock();
	xa_for_each(&disk->part_tbl, idx, part) {
		if (bdev_is_partition(part) && !bdev_nr_sectors(part))
			continue;
		if (!kobject_get_unless_zero(&part->bd_device.kobj))
			continue;

		rcu_read_unlock();
		kobject_uevent(bdev_kobj(part), action);
		put_device(&part->bd_device);
		rcu_read_lock();
	}
	rcu_read_unlock();
}
EXPORT_SYMBOL_GPL(disk_uevent);

<<<<<<< HEAD
int disk_scan_partitions(struct gendisk *disk, fmode_t mode, void *owner)
=======
int disk_scan_partitions(struct gendisk *disk, fmode_t mode)
>>>>>>> eb3cdb58
{
	struct block_device *bdev;
	int ret = 0;

	if (disk->flags & (GENHD_FL_NO_PART | GENHD_FL_HIDDEN))
		return -EINVAL;
<<<<<<< HEAD
	if (disk->open_partitions)
		return -EBUSY;
	/* Someone else has bdev exclusively open? */
	if (disk->part0->bd_holder && disk->part0->bd_holder != owner)
		return -EBUSY;

	set_bit(GD_NEED_PART_SCAN, &disk->state);
	bdev = blkdev_get_by_dev(disk_devt(disk), mode, NULL);
	if (IS_ERR(bdev))
		return PTR_ERR(bdev);
	blkdev_put(bdev, mode);
	return 0;
=======
	if (test_bit(GD_SUPPRESS_PART_SCAN, &disk->state))
		return -EINVAL;
	if (disk->open_partitions)
		return -EBUSY;

	/*
	 * If the device is opened exclusively by current thread already, it's
	 * safe to scan partitons, otherwise, use bd_prepare_to_claim() to
	 * synchronize with other exclusive openers and other partition
	 * scanners.
	 */
	if (!(mode & FMODE_EXCL)) {
		ret = bd_prepare_to_claim(disk->part0, disk_scan_partitions);
		if (ret)
			return ret;
	}

	set_bit(GD_NEED_PART_SCAN, &disk->state);
	bdev = blkdev_get_by_dev(disk_devt(disk), mode & ~FMODE_EXCL, NULL);
	if (IS_ERR(bdev))
		ret =  PTR_ERR(bdev);
	else
		blkdev_put(bdev, mode & ~FMODE_EXCL);

	/*
	 * If blkdev_get_by_dev() failed early, GD_NEED_PART_SCAN is still set,
	 * and this will cause that re-assemble partitioned raid device will
	 * creat partition for underlying disk.
	 */
	clear_bit(GD_NEED_PART_SCAN, &disk->state);
	if (!(mode & FMODE_EXCL))
		bd_abort_claiming(disk->part0, disk_scan_partitions);
	return ret;
>>>>>>> eb3cdb58
}

/**
 * device_add_disk - add disk information to kernel list
 * @parent: parent device for the disk
 * @disk: per-device partitioning information
 * @groups: Additional per-device sysfs groups
 *
 * This function registers the partitioning information in @disk
 * with the kernel.
 */
int __must_check device_add_disk(struct device *parent, struct gendisk *disk,
				 const struct attribute_group **groups)

{
	struct device *ddev = disk_to_dev(disk);
	int ret;

	/* Only makes sense for bio-based to set ->poll_bio */
	if (queue_is_mq(disk->queue) && disk->fops->poll_bio)
		return -EINVAL;

	/*
	 * The disk queue should now be all set with enough information about
	 * the device for the elevator code to pick an adequate default
	 * elevator if one is needed, that is, for devices requesting queue
	 * registration.
	 */
	elevator_init_mq(disk->queue);
<<<<<<< HEAD
=======

	/* Mark bdev as having a submit_bio, if needed */
	disk->part0->bd_has_submit_bio = disk->fops->submit_bio != NULL;
>>>>>>> eb3cdb58

	/*
	 * If the driver provides an explicit major number it also must provide
	 * the number of minors numbers supported, and those will be used to
	 * setup the gendisk.
	 * Otherwise just allocate the device numbers for both the whole device
	 * and all partitions from the extended dev_t space.
	 */
	ret = -EINVAL;
	if (disk->major) {
		if (WARN_ON(!disk->minors))
			goto out_exit_elevator;

		if (disk->minors > DISK_MAX_PARTS) {
			pr_err("block: can't allocate more than %d partitions\n",
				DISK_MAX_PARTS);
			disk->minors = DISK_MAX_PARTS;
		}
		if (disk->first_minor + disk->minors > MINORMASK + 1)
			goto out_exit_elevator;
	} else {
		if (WARN_ON(disk->minors))
			goto out_exit_elevator;

		ret = blk_alloc_ext_minor();
		if (ret < 0)
			goto out_exit_elevator;
		disk->major = BLOCK_EXT_MAJOR;
		disk->first_minor = ret;
	}

	/* delay uevents, until we scanned partition table */
	dev_set_uevent_suppress(ddev, 1);

	ddev->parent = parent;
	ddev->groups = groups;
	dev_set_name(ddev, "%s", disk->disk_name);
	if (!(disk->flags & GENHD_FL_HIDDEN))
		ddev->devt = MKDEV(disk->major, disk->first_minor);
	ret = device_add(ddev);
	if (ret)
		goto out_free_ext_minor;

	ret = disk_alloc_events(disk);
	if (ret)
		goto out_device_del;

<<<<<<< HEAD
	if (!sysfs_deprecated) {
		ret = sysfs_create_link(block_depr, &ddev->kobj,
					kobject_name(&ddev->kobj));
		if (ret)
			goto out_device_del;
	}
=======
	ret = sysfs_create_link(block_depr, &ddev->kobj,
				kobject_name(&ddev->kobj));
	if (ret)
		goto out_device_del;
>>>>>>> eb3cdb58

	/*
	 * avoid probable deadlock caused by allocating memory with
	 * GFP_KERNEL in runtime_resume callback of its all ancestor
	 * devices
	 */
	pm_runtime_set_memalloc_noio(ddev, true);

<<<<<<< HEAD
	ret = blk_integrity_add(disk);
	if (ret)
		goto out_del_block_link;

	disk->part0->bd_holder_dir =
		kobject_create_and_add("holders", &ddev->kobj);
	if (!disk->part0->bd_holder_dir) {
		ret = -ENOMEM;
		goto out_del_integrity;
	}
	disk->slave_dir = kobject_create_and_add("slaves", &ddev->kobj);
	if (!disk->slave_dir) {
		ret = -ENOMEM;
		goto out_put_holder_dir;
	}

	ret = bd_register_pending_holders(disk);
	if (ret < 0)
		goto out_put_slave_dir;

	ret = blk_register_queue(disk);
	if (ret)
		goto out_put_slave_dir;

=======
	disk->part0->bd_holder_dir =
		kobject_create_and_add("holders", &ddev->kobj);
	if (!disk->part0->bd_holder_dir) {
		ret = -ENOMEM;
		goto out_del_block_link;
	}
	disk->slave_dir = kobject_create_and_add("slaves", &ddev->kobj);
	if (!disk->slave_dir) {
		ret = -ENOMEM;
		goto out_put_holder_dir;
	}

	ret = blk_register_queue(disk);
	if (ret)
		goto out_put_slave_dir;

>>>>>>> eb3cdb58
	if (!(disk->flags & GENHD_FL_HIDDEN)) {
		ret = bdi_register(disk->bdi, "%u:%u",
				   disk->major, disk->first_minor);
		if (ret)
			goto out_unregister_queue;
		bdi_set_owner(disk->bdi, ddev);
		ret = sysfs_create_link(&ddev->kobj,
					&disk->bdi->dev->kobj, "bdi");
		if (ret)
			goto out_unregister_bdi;

<<<<<<< HEAD
		bdev_add(disk->part0, ddev->devt);
		if (get_capacity(disk))
			disk_scan_partitions(disk, FMODE_READ, NULL);
=======
		/* Make sure the first partition scan will be proceed */
		if (get_capacity(disk) && !(disk->flags & GENHD_FL_NO_PART) &&
		    !test_bit(GD_SUPPRESS_PART_SCAN, &disk->state))
			set_bit(GD_NEED_PART_SCAN, &disk->state);

		bdev_add(disk->part0, ddev->devt);
		if (get_capacity(disk))
			disk_scan_partitions(disk, FMODE_READ);
>>>>>>> eb3cdb58

		/*
		 * Announce the disk and partitions after all partitions are
		 * created. (for hidden disks uevents remain suppressed forever)
		 */
		dev_set_uevent_suppress(ddev, 0);
		disk_uevent(disk, KOBJ_ADD);
	} else {
		/*
		 * Even if the block_device for a hidden gendisk is not
		 * registered, it needs to have a valid bd_dev so that the
		 * freeing of the dynamic major works.
		 */
		disk->part0->bd_dev = MKDEV(disk->major, disk->first_minor);
	}

	disk_update_readahead(disk);
	disk_add_events(disk);
	set_bit(GD_ADDED, &disk->state);
	return 0;

out_unregister_bdi:
	if (!(disk->flags & GENHD_FL_HIDDEN))
		bdi_unregister(disk->bdi);
out_unregister_queue:
	blk_unregister_queue(disk);
	rq_qos_exit(disk->queue);
out_put_slave_dir:
	kobject_put(disk->slave_dir);
<<<<<<< HEAD
out_put_holder_dir:
	kobject_put(disk->part0->bd_holder_dir);
out_del_integrity:
	blk_integrity_del(disk);
out_del_block_link:
	if (!sysfs_deprecated)
		sysfs_remove_link(block_depr, dev_name(ddev));
=======
	disk->slave_dir = NULL;
out_put_holder_dir:
	kobject_put(disk->part0->bd_holder_dir);
out_del_block_link:
	sysfs_remove_link(block_depr, dev_name(ddev));
>>>>>>> eb3cdb58
out_device_del:
	device_del(ddev);
out_free_ext_minor:
	if (disk->major == BLOCK_EXT_MAJOR)
		blk_free_ext_minor(disk->first_minor);
out_exit_elevator:
	if (disk->queue->elevator)
		elevator_exit(disk->queue);
	return ret;
}
EXPORT_SYMBOL(device_add_disk);

/**
 * blk_mark_disk_dead - mark a disk as dead
 * @disk: disk to mark as dead
 *
 * Mark as disk as dead (e.g. surprise removed) and don't accept any new I/O
 * to this disk.
 */
void blk_mark_disk_dead(struct gendisk *disk)
{
	set_bit(GD_DEAD, &disk->state);
	blk_queue_start_drain(disk->queue);
<<<<<<< HEAD
=======

	/*
	 * Stop buffered writers from dirtying pages that can't be written out.
	 */
	set_capacity_and_notify(disk, 0);
>>>>>>> eb3cdb58
}
EXPORT_SYMBOL_GPL(blk_mark_disk_dead);

/**
 * del_gendisk - remove the gendisk
 * @disk: the struct gendisk to remove
 *
 * Removes the gendisk and all its associated resources. This deletes the
 * partitions associated with the gendisk, and unregisters the associated
 * request_queue.
 *
 * This is the counter to the respective __device_add_disk() call.
 *
 * The final removal of the struct gendisk happens when its refcount reaches 0
 * with put_disk(), which should be called after del_gendisk(), if
 * __device_add_disk() was used.
 *
 * Drivers exist which depend on the release of the gendisk to be synchronous,
 * it should not be deferred.
 *
 * Context: can sleep
 */
void del_gendisk(struct gendisk *disk)
{
	struct request_queue *q = disk->queue;

	might_sleep();

	if (WARN_ON_ONCE(!disk_live(disk) && !(disk->flags & GENHD_FL_HIDDEN)))
		return;

	disk_del_events(disk);

	mutex_lock(&disk->open_mutex);
	remove_inode_hash(disk->part0->bd_inode);
	blk_drop_partitions(disk);
	mutex_unlock(&disk->open_mutex);

	fsync_bdev(disk->part0);
	__invalidate_device(disk->part0, true);

	/*
	 * Fail any new I/O.
	 */
	set_bit(GD_DEAD, &disk->state);
<<<<<<< HEAD
=======
	if (test_bit(GD_OWNS_QUEUE, &disk->state))
		blk_queue_flag_set(QUEUE_FLAG_DYING, q);
>>>>>>> eb3cdb58
	set_capacity(disk, 0);

	/*
	 * Prevent new I/O from crossing bio_queue_enter().
	 */
	blk_queue_start_drain(q);

	if (!(disk->flags & GENHD_FL_HIDDEN)) {
		sysfs_remove_link(&disk_to_dev(disk)->kobj, "bdi");

		/*
		 * Unregister bdi before releasing device numbers (as they can
		 * get reused and we'd get clashes in sysfs).
		 */
		bdi_unregister(disk->bdi);
	}

	blk_unregister_queue(disk);

	kobject_put(disk->part0->bd_holder_dir);
	kobject_put(disk->slave_dir);
	disk->slave_dir = NULL;

	part_stat_set_all(disk->part0, 0);
	disk->part0->bd_stamp = 0;
	sysfs_remove_link(block_depr, dev_name(disk_to_dev(disk)));
	pm_runtime_set_memalloc_noio(disk_to_dev(disk), false);
	device_del(disk_to_dev(disk));

	blk_mq_freeze_queue_wait(q);

<<<<<<< HEAD
	blk_throtl_cancel_bios(disk->queue);

	blk_sync_queue(q);
	blk_flush_integrity();
	blk_mq_cancel_work_sync(q);
=======
	blk_throtl_cancel_bios(disk);

	blk_sync_queue(q);
	blk_flush_integrity();

	if (queue_is_mq(q))
		blk_mq_cancel_work_sync(q);
>>>>>>> eb3cdb58

	blk_mq_quiesce_queue(q);
	if (q->elevator) {
		mutex_lock(&q->sysfs_lock);
		elevator_exit(q);
		mutex_unlock(&q->sysfs_lock);
	}
	rq_qos_exit(q);
	blk_mq_unquiesce_queue(q);

	/*
<<<<<<< HEAD
	 * Allow using passthrough request again after the queue is torn down.
	 */
	blk_queue_flag_clear(QUEUE_FLAG_INIT_DONE, q);
	__blk_mq_unfreeze_queue(q, true);

=======
	 * If the disk does not own the queue, allow using passthrough requests
	 * again.  Else leave the queue frozen to fail all I/O.
	 */
	if (!test_bit(GD_OWNS_QUEUE, &disk->state)) {
		blk_queue_flag_clear(QUEUE_FLAG_INIT_DONE, q);
		__blk_mq_unfreeze_queue(q, true);
	} else {
		if (queue_is_mq(q))
			blk_mq_exit_queue(q);
	}
>>>>>>> eb3cdb58
}
EXPORT_SYMBOL(del_gendisk);

/**
 * invalidate_disk - invalidate the disk
 * @disk: the struct gendisk to invalidate
 *
 * A helper to invalidates the disk. It will clean the disk's associated
 * buffer/page caches and reset its internal states so that the disk
 * can be reused by the drivers.
 *
 * Context: can sleep
 */
void invalidate_disk(struct gendisk *disk)
{
	struct block_device *bdev = disk->part0;

	invalidate_bdev(bdev);
	bdev->bd_inode->i_mapping->wb_err = 0;
	set_capacity(disk, 0);
}
EXPORT_SYMBOL(invalidate_disk);

/* sysfs access to bad-blocks list. */
static ssize_t disk_badblocks_show(struct device *dev,
					struct device_attribute *attr,
					char *page)
{
	struct gendisk *disk = dev_to_disk(dev);

	if (!disk->bb)
		return sprintf(page, "\n");

	return badblocks_show(disk->bb, page, 0);
}

static ssize_t disk_badblocks_store(struct device *dev,
					struct device_attribute *attr,
					const char *page, size_t len)
{
	struct gendisk *disk = dev_to_disk(dev);

	if (!disk->bb)
		return -ENXIO;

	return badblocks_store(disk->bb, page, len, 0);
}

#ifdef CONFIG_BLOCK_LEGACY_AUTOLOAD
void blk_request_module(dev_t devt)
{
	unsigned int major = MAJOR(devt);
	struct blk_major_name **n;

	mutex_lock(&major_names_lock);
	for (n = &major_names[major_to_index(major)]; *n; n = &(*n)->next) {
		if ((*n)->major == major && (*n)->probe) {
			(*n)->probe(devt);
			mutex_unlock(&major_names_lock);
			return;
		}
	}
	mutex_unlock(&major_names_lock);

	if (request_module("block-major-%d-%d", MAJOR(devt), MINOR(devt)) > 0)
		/* Make old-style 2.4 aliases work */
		request_module("block-major-%d", MAJOR(devt));
}
#endif /* CONFIG_BLOCK_LEGACY_AUTOLOAD */

/*
 * print a full list of all partitions - intended for places where the root
 * filesystem can't be mounted and thus to give the victim some idea of what
 * went wrong
 */
void __init printk_all_partitions(void)
{
	struct class_dev_iter iter;
	struct device *dev;

	class_dev_iter_init(&iter, &block_class, NULL, &disk_type);
	while ((dev = class_dev_iter_next(&iter))) {
		struct gendisk *disk = dev_to_disk(dev);
		struct block_device *part;
		char devt_buf[BDEVT_SIZE];
		unsigned long idx;

		/*
		 * Don't show empty devices or things that have been
		 * suppressed
		 */
		if (get_capacity(disk) == 0 || (disk->flags & GENHD_FL_HIDDEN))
			continue;

		/*
		 * Note, unlike /proc/partitions, I am showing the numbers in
		 * hex - the same format as the root= option takes.
		 */
		rcu_read_lock();
		xa_for_each(&disk->part_tbl, idx, part) {
			if (!bdev_nr_sectors(part))
				continue;
			printk("%s%s %10llu %pg %s",
			       bdev_is_partition(part) ? "  " : "",
			       bdevt_str(part->bd_dev, devt_buf),
			       bdev_nr_sectors(part) >> 1, part,
			       part->bd_meta_info ?
					part->bd_meta_info->uuid : "");
			if (bdev_is_partition(part))
				printk("\n");
			else if (dev->parent && dev->parent->driver)
				printk(" driver: %s\n",
					dev->parent->driver->name);
			else
				printk(" (driver?)\n");
		}
		rcu_read_unlock();
	}
	class_dev_iter_exit(&iter);
}

#ifdef CONFIG_PROC_FS
/* iterator */
static void *disk_seqf_start(struct seq_file *seqf, loff_t *pos)
{
	loff_t skip = *pos;
	struct class_dev_iter *iter;
	struct device *dev;

	iter = kmalloc(sizeof(*iter), GFP_KERNEL);
	if (!iter)
		return ERR_PTR(-ENOMEM);

	seqf->private = iter;
	class_dev_iter_init(iter, &block_class, NULL, &disk_type);
	do {
		dev = class_dev_iter_next(iter);
		if (!dev)
			return NULL;
	} while (skip--);

	return dev_to_disk(dev);
}

static void *disk_seqf_next(struct seq_file *seqf, void *v, loff_t *pos)
{
	struct device *dev;

	(*pos)++;
	dev = class_dev_iter_next(seqf->private);
	if (dev)
		return dev_to_disk(dev);

	return NULL;
}

static void disk_seqf_stop(struct seq_file *seqf, void *v)
{
	struct class_dev_iter *iter = seqf->private;

	/* stop is called even after start failed :-( */
	if (iter) {
		class_dev_iter_exit(iter);
		kfree(iter);
		seqf->private = NULL;
	}
}

static void *show_partition_start(struct seq_file *seqf, loff_t *pos)
{
	void *p;

	p = disk_seqf_start(seqf, pos);
	if (!IS_ERR_OR_NULL(p) && !*pos)
		seq_puts(seqf, "major minor  #blocks  name\n\n");
	return p;
}

static int show_partition(struct seq_file *seqf, void *v)
{
	struct gendisk *sgp = v;
	struct block_device *part;
	unsigned long idx;

	if (!get_capacity(sgp) || (sgp->flags & GENHD_FL_HIDDEN))
		return 0;

	rcu_read_lock();
	xa_for_each(&sgp->part_tbl, idx, part) {
		if (!bdev_nr_sectors(part))
			continue;
		seq_printf(seqf, "%4d  %7d %10llu %pg\n",
			   MAJOR(part->bd_dev), MINOR(part->bd_dev),
			   bdev_nr_sectors(part) >> 1, part);
	}
	rcu_read_unlock();
	return 0;
}

static const struct seq_operations partitions_op = {
	.start	= show_partition_start,
	.next	= disk_seqf_next,
	.stop	= disk_seqf_stop,
	.show	= show_partition
};
#endif

static int __init genhd_device_init(void)
{
	int error;

	error = class_register(&block_class);
	if (unlikely(error))
		return error;
	blk_dev_init();

	register_blkdev(BLOCK_EXT_MAJOR, "blkext");

	/* create top-level block dir */
	block_depr = kobject_create_and_add("block", NULL);
	return 0;
}

subsys_initcall(genhd_device_init);

static ssize_t disk_range_show(struct device *dev,
			       struct device_attribute *attr, char *buf)
{
	struct gendisk *disk = dev_to_disk(dev);

	return sprintf(buf, "%d\n", disk->minors);
}

static ssize_t disk_ext_range_show(struct device *dev,
				   struct device_attribute *attr, char *buf)
{
	struct gendisk *disk = dev_to_disk(dev);

	return sprintf(buf, "%d\n",
		(disk->flags & GENHD_FL_NO_PART) ? 1 : DISK_MAX_PARTS);
}

static ssize_t disk_removable_show(struct device *dev,
				   struct device_attribute *attr, char *buf)
{
	struct gendisk *disk = dev_to_disk(dev);

	return sprintf(buf, "%d\n",
		       (disk->flags & GENHD_FL_REMOVABLE ? 1 : 0));
}

static ssize_t disk_hidden_show(struct device *dev,
				   struct device_attribute *attr, char *buf)
{
	struct gendisk *disk = dev_to_disk(dev);

	return sprintf(buf, "%d\n",
		       (disk->flags & GENHD_FL_HIDDEN ? 1 : 0));
}

static ssize_t disk_ro_show(struct device *dev,
				   struct device_attribute *attr, char *buf)
{
	struct gendisk *disk = dev_to_disk(dev);

	return sprintf(buf, "%d\n", get_disk_ro(disk) ? 1 : 0);
}

ssize_t part_size_show(struct device *dev,
		       struct device_attribute *attr, char *buf)
{
	return sprintf(buf, "%llu\n", bdev_nr_sectors(dev_to_bdev(dev)));
}

ssize_t part_stat_show(struct device *dev,
		       struct device_attribute *attr, char *buf)
{
	struct block_device *bdev = dev_to_bdev(dev);
	struct request_queue *q = bdev_get_queue(bdev);
	struct disk_stats stat;
	unsigned int inflight;

	if (queue_is_mq(q))
		inflight = blk_mq_in_flight(q, bdev);
	else
		inflight = part_in_flight(bdev);

	if (inflight) {
		part_stat_lock();
		update_io_ticks(bdev, jiffies, true);
		part_stat_unlock();
	}
	part_stat_read_all(bdev, &stat);
	return sprintf(buf,
		"%8lu %8lu %8llu %8u "
		"%8lu %8lu %8llu %8u "
		"%8u %8u %8u "
		"%8lu %8lu %8llu %8u "
		"%8lu %8u"
		"\n",
		stat.ios[STAT_READ],
		stat.merges[STAT_READ],
		(unsigned long long)stat.sectors[STAT_READ],
		(unsigned int)div_u64(stat.nsecs[STAT_READ], NSEC_PER_MSEC),
		stat.ios[STAT_WRITE],
		stat.merges[STAT_WRITE],
		(unsigned long long)stat.sectors[STAT_WRITE],
		(unsigned int)div_u64(stat.nsecs[STAT_WRITE], NSEC_PER_MSEC),
		inflight,
		jiffies_to_msecs(stat.io_ticks),
		(unsigned int)div_u64(stat.nsecs[STAT_READ] +
				      stat.nsecs[STAT_WRITE] +
				      stat.nsecs[STAT_DISCARD] +
				      stat.nsecs[STAT_FLUSH],
						NSEC_PER_MSEC),
		stat.ios[STAT_DISCARD],
		stat.merges[STAT_DISCARD],
		(unsigned long long)stat.sectors[STAT_DISCARD],
		(unsigned int)div_u64(stat.nsecs[STAT_DISCARD], NSEC_PER_MSEC),
		stat.ios[STAT_FLUSH],
		(unsigned int)div_u64(stat.nsecs[STAT_FLUSH], NSEC_PER_MSEC));
}

ssize_t part_inflight_show(struct device *dev, struct device_attribute *attr,
			   char *buf)
{
	struct block_device *bdev = dev_to_bdev(dev);
	struct request_queue *q = bdev_get_queue(bdev);
	unsigned int inflight[2];

	if (queue_is_mq(q))
		blk_mq_in_flight_rw(q, bdev, inflight);
	else
		part_in_flight_rw(bdev, inflight);

	return sprintf(buf, "%8u %8u\n", inflight[0], inflight[1]);
}

static ssize_t disk_capability_show(struct device *dev,
				    struct device_attribute *attr, char *buf)
{
	dev_warn_once(dev, "the capability attribute has been deprecated.\n");
	return sprintf(buf, "0\n");
}

static ssize_t disk_alignment_offset_show(struct device *dev,
					  struct device_attribute *attr,
					  char *buf)
{
	struct gendisk *disk = dev_to_disk(dev);

	return sprintf(buf, "%d\n", bdev_alignment_offset(disk->part0));
}

static ssize_t disk_discard_alignment_show(struct device *dev,
					   struct device_attribute *attr,
					   char *buf)
{
	struct gendisk *disk = dev_to_disk(dev);

	return sprintf(buf, "%d\n", bdev_alignment_offset(disk->part0));
}

static ssize_t diskseq_show(struct device *dev,
			    struct device_attribute *attr, char *buf)
{
	struct gendisk *disk = dev_to_disk(dev);

	return sprintf(buf, "%llu\n", disk->diskseq);
}

static DEVICE_ATTR(range, 0444, disk_range_show, NULL);
static DEVICE_ATTR(ext_range, 0444, disk_ext_range_show, NULL);
static DEVICE_ATTR(removable, 0444, disk_removable_show, NULL);
static DEVICE_ATTR(hidden, 0444, disk_hidden_show, NULL);
static DEVICE_ATTR(ro, 0444, disk_ro_show, NULL);
static DEVICE_ATTR(size, 0444, part_size_show, NULL);
static DEVICE_ATTR(alignment_offset, 0444, disk_alignment_offset_show, NULL);
static DEVICE_ATTR(discard_alignment, 0444, disk_discard_alignment_show, NULL);
static DEVICE_ATTR(capability, 0444, disk_capability_show, NULL);
static DEVICE_ATTR(stat, 0444, part_stat_show, NULL);
static DEVICE_ATTR(inflight, 0444, part_inflight_show, NULL);
static DEVICE_ATTR(badblocks, 0644, disk_badblocks_show, disk_badblocks_store);
static DEVICE_ATTR(diskseq, 0444, diskseq_show, NULL);

#ifdef CONFIG_FAIL_MAKE_REQUEST
ssize_t part_fail_show(struct device *dev,
		       struct device_attribute *attr, char *buf)
{
	return sprintf(buf, "%d\n", dev_to_bdev(dev)->bd_make_it_fail);
}

ssize_t part_fail_store(struct device *dev,
			struct device_attribute *attr,
			const char *buf, size_t count)
{
	int i;

	if (count > 0 && sscanf(buf, "%d", &i) > 0)
		dev_to_bdev(dev)->bd_make_it_fail = i;

	return count;
}

static struct device_attribute dev_attr_fail =
	__ATTR(make-it-fail, 0644, part_fail_show, part_fail_store);
#endif /* CONFIG_FAIL_MAKE_REQUEST */

#ifdef CONFIG_FAIL_IO_TIMEOUT
static struct device_attribute dev_attr_fail_timeout =
	__ATTR(io-timeout-fail, 0644, part_timeout_show, part_timeout_store);
#endif

static struct attribute *disk_attrs[] = {
	&dev_attr_range.attr,
	&dev_attr_ext_range.attr,
	&dev_attr_removable.attr,
	&dev_attr_hidden.attr,
	&dev_attr_ro.attr,
	&dev_attr_size.attr,
	&dev_attr_alignment_offset.attr,
	&dev_attr_discard_alignment.attr,
	&dev_attr_capability.attr,
	&dev_attr_stat.attr,
	&dev_attr_inflight.attr,
	&dev_attr_badblocks.attr,
	&dev_attr_events.attr,
	&dev_attr_events_async.attr,
	&dev_attr_events_poll_msecs.attr,
	&dev_attr_diskseq.attr,
#ifdef CONFIG_FAIL_MAKE_REQUEST
	&dev_attr_fail.attr,
#endif
#ifdef CONFIG_FAIL_IO_TIMEOUT
	&dev_attr_fail_timeout.attr,
#endif
	NULL
};

static umode_t disk_visible(struct kobject *kobj, struct attribute *a, int n)
{
	struct device *dev = container_of(kobj, typeof(*dev), kobj);
	struct gendisk *disk = dev_to_disk(dev);

	if (a == &dev_attr_badblocks.attr && !disk->bb)
		return 0;
	return a->mode;
}

static struct attribute_group disk_attr_group = {
	.attrs = disk_attrs,
	.is_visible = disk_visible,
};

static const struct attribute_group *disk_attr_groups[] = {
	&disk_attr_group,
#ifdef CONFIG_BLK_DEV_IO_TRACE
	&blk_trace_attr_group,
#endif
#ifdef CONFIG_BLK_DEV_INTEGRITY
	&blk_integrity_attr_group,
#endif
	NULL
};

/**
 * disk_release - releases all allocated resources of the gendisk
 * @dev: the device representing this disk
 *
 * This function releases all allocated resources of the gendisk.
 *
 * Drivers which used __device_add_disk() have a gendisk with a request_queue
 * assigned. Since the request_queue sits on top of the gendisk for these
 * drivers we also call blk_put_queue() for them, and we expect the
 * request_queue refcount to reach 0 at this point, and so the request_queue
 * will also be freed prior to the disk.
 *
 * Context: can sleep
 */
static void disk_release(struct device *dev)
{
	struct gendisk *disk = dev_to_disk(dev);

	might_sleep();
	WARN_ON_ONCE(disk_live(disk));

<<<<<<< HEAD
	blkcg_exit_queue(disk->queue);
=======
	blk_trace_remove(disk->queue);

	/*
	 * To undo the all initialization from blk_mq_init_allocated_queue in
	 * case of a probe failure where add_disk is never called we have to
	 * call blk_mq_exit_queue here. We can't do this for the more common
	 * teardown case (yet) as the tagset can be gone by the time the disk
	 * is released once it was added.
	 */
	if (queue_is_mq(disk->queue) &&
	    test_bit(GD_OWNS_QUEUE, &disk->state) &&
	    !test_bit(GD_ADDED, &disk->state))
		blk_mq_exit_queue(disk->queue);

	blkcg_exit_disk(disk);

	bioset_exit(&disk->bio_split);
>>>>>>> eb3cdb58

	disk_release_events(disk);
	kfree(disk->random);
	disk_free_zone_bitmaps(disk);
	xa_destroy(&disk->part_tbl);

	disk->queue->disk = NULL;
	blk_put_queue(disk->queue);

	if (test_bit(GD_ADDED, &disk->state) && disk->fops->free_disk)
		disk->fops->free_disk(disk);

	iput(disk->part0->bd_inode);	/* frees the disk */
<<<<<<< HEAD
}

static int block_uevent(struct device *dev, struct kobj_uevent_env *env)
{
	struct gendisk *disk = dev_to_disk(dev);

	return add_uevent_var(env, "DISKSEQ=%llu", disk->diskseq);
}

=======
}

static int block_uevent(const struct device *dev, struct kobj_uevent_env *env)
{
	const struct gendisk *disk = dev_to_disk(dev);

	return add_uevent_var(env, "DISKSEQ=%llu", disk->diskseq);
}

>>>>>>> eb3cdb58
struct class block_class = {
	.name		= "block",
	.dev_uevent	= block_uevent,
};

static char *block_devnode(const struct device *dev, umode_t *mode,
			   kuid_t *uid, kgid_t *gid)
{
	struct gendisk *disk = dev_to_disk(dev);

	if (disk->fops->devnode)
		return disk->fops->devnode(disk, mode);
	return NULL;
}

const struct device_type disk_type = {
	.name		= "disk",
	.groups		= disk_attr_groups,
	.release	= disk_release,
	.devnode	= block_devnode,
};

#ifdef CONFIG_PROC_FS
/*
 * aggregate disk stat collector.  Uses the same stats that the sysfs
 * entries do, above, but makes them available through one seq_file.
 *
 * The output looks suspiciously like /proc/partitions with a bunch of
 * extra fields.
 */
static int diskstats_show(struct seq_file *seqf, void *v)
{
	struct gendisk *gp = v;
	struct block_device *hd;
	unsigned int inflight;
	struct disk_stats stat;
	unsigned long idx;

	/*
	if (&disk_to_dev(gp)->kobj.entry == block_class.devices.next)
		seq_puts(seqf,	"major minor name"
				"     rio rmerge rsect ruse wio wmerge "
				"wsect wuse running use aveq"
				"\n\n");
	*/

	rcu_read_lock();
	xa_for_each(&gp->part_tbl, idx, hd) {
		if (bdev_is_partition(hd) && !bdev_nr_sectors(hd))
			continue;
		if (queue_is_mq(gp->queue))
			inflight = blk_mq_in_flight(gp->queue, hd);
		else
			inflight = part_in_flight(hd);

		if (inflight) {
			part_stat_lock();
			update_io_ticks(hd, jiffies, true);
			part_stat_unlock();
		}
		part_stat_read_all(hd, &stat);
		seq_printf(seqf, "%4d %7d %pg "
			   "%lu %lu %lu %u "
			   "%lu %lu %lu %u "
			   "%u %u %u "
			   "%lu %lu %lu %u "
			   "%lu %u"
			   "\n",
			   MAJOR(hd->bd_dev), MINOR(hd->bd_dev), hd,
			   stat.ios[STAT_READ],
			   stat.merges[STAT_READ],
			   stat.sectors[STAT_READ],
			   (unsigned int)div_u64(stat.nsecs[STAT_READ],
							NSEC_PER_MSEC),
			   stat.ios[STAT_WRITE],
			   stat.merges[STAT_WRITE],
			   stat.sectors[STAT_WRITE],
			   (unsigned int)div_u64(stat.nsecs[STAT_WRITE],
							NSEC_PER_MSEC),
			   inflight,
			   jiffies_to_msecs(stat.io_ticks),
			   (unsigned int)div_u64(stat.nsecs[STAT_READ] +
						 stat.nsecs[STAT_WRITE] +
						 stat.nsecs[STAT_DISCARD] +
						 stat.nsecs[STAT_FLUSH],
							NSEC_PER_MSEC),
			   stat.ios[STAT_DISCARD],
			   stat.merges[STAT_DISCARD],
			   stat.sectors[STAT_DISCARD],
			   (unsigned int)div_u64(stat.nsecs[STAT_DISCARD],
						 NSEC_PER_MSEC),
			   stat.ios[STAT_FLUSH],
			   (unsigned int)div_u64(stat.nsecs[STAT_FLUSH],
						 NSEC_PER_MSEC)
			);
	}
	rcu_read_unlock();

	return 0;
}

static const struct seq_operations diskstats_op = {
	.start	= disk_seqf_start,
	.next	= disk_seqf_next,
	.stop	= disk_seqf_stop,
	.show	= diskstats_show
};

static int __init proc_genhd_init(void)
{
	proc_create_seq("diskstats", 0, NULL, &diskstats_op);
	proc_create_seq("partitions", 0, NULL, &partitions_op);
	return 0;
}
module_init(proc_genhd_init);
#endif /* CONFIG_PROC_FS */

dev_t part_devt(struct gendisk *disk, u8 partno)
{
	struct block_device *part;
	dev_t devt = 0;

	rcu_read_lock();
	part = xa_load(&disk->part_tbl, partno);
	if (part)
		devt = part->bd_dev;
	rcu_read_unlock();

	return devt;
}

dev_t blk_lookup_devt(const char *name, int partno)
{
	dev_t devt = MKDEV(0, 0);
	struct class_dev_iter iter;
	struct device *dev;

	class_dev_iter_init(&iter, &block_class, NULL, &disk_type);
	while ((dev = class_dev_iter_next(&iter))) {
		struct gendisk *disk = dev_to_disk(dev);

		if (strcmp(dev_name(dev), name))
			continue;

		if (partno < disk->minors) {
			/* We need to return the right devno, even
			 * if the partition doesn't exist yet.
			 */
			devt = MKDEV(MAJOR(dev->devt),
				     MINOR(dev->devt) + partno);
		} else {
			devt = part_devt(disk, partno);
			if (devt)
				break;
		}
	}
	class_dev_iter_exit(&iter);
	return devt;
}

struct gendisk *__alloc_disk_node(struct request_queue *q, int node_id,
		struct lock_class_key *lkclass)
{
	struct gendisk *disk;

	if (!blk_get_queue(q))
		return NULL;

	disk = kzalloc_node(sizeof(struct gendisk), GFP_KERNEL, node_id);
	if (!disk)
		goto out_put_queue;

	disk->bdi = bdi_alloc(node_id);
	if (!disk->bdi)
		goto out_free_disk;

	/* bdev_alloc() might need the queue, set before the first call */
	disk->queue = q;

	if (bioset_init(&disk->bio_split, BIO_POOL_SIZE, 0, 0))
		goto out_free_disk;

	disk->bdi = bdi_alloc(node_id);
	if (!disk->bdi)
		goto out_free_bioset;

	/* bdev_alloc() might need the queue, set before the first call */
	disk->queue = q;

	disk->part0 = bdev_alloc(disk, 0);
	if (!disk->part0)
		goto out_free_bdi;

	disk->node_id = node_id;
	mutex_init(&disk->open_mutex);
	xa_init(&disk->part_tbl);
	if (xa_insert(&disk->part_tbl, 0, disk->part0, GFP_KERNEL))
		goto out_destroy_part_tbl;

<<<<<<< HEAD
	if (blkcg_init_queue(q))
=======
	if (blkcg_init_disk(disk))
>>>>>>> eb3cdb58
		goto out_erase_part0;

	rand_initialize_disk(disk);
	disk_to_dev(disk)->class = &block_class;
	disk_to_dev(disk)->type = &disk_type;
	device_initialize(disk_to_dev(disk));
	inc_diskseq(disk);
	q->disk = disk;
	lockdep_init_map(&disk->lockdep_map, "(bio completion)", lkclass, 0);
#ifdef CONFIG_BLOCK_HOLDER_DEPRECATED
	INIT_LIST_HEAD(&disk->slave_bdevs);
#endif
	return disk;

out_erase_part0:
	xa_erase(&disk->part_tbl, 0);
out_destroy_part_tbl:
	xa_destroy(&disk->part_tbl);
	disk->part0->bd_disk = NULL;
	iput(disk->part0->bd_inode);
out_free_bdi:
	bdi_put(disk->bdi);
<<<<<<< HEAD
=======
out_free_bioset:
	bioset_exit(&disk->bio_split);
>>>>>>> eb3cdb58
out_free_disk:
	kfree(disk);
out_put_queue:
	blk_put_queue(q);
	return NULL;
}

struct gendisk *__blk_alloc_disk(int node, struct lock_class_key *lkclass)
{
	struct request_queue *q;
	struct gendisk *disk;

	q = blk_alloc_queue(node, false);
	if (!q)
		return NULL;

	disk = __alloc_disk_node(q, node, lkclass);
	if (!disk) {
		blk_put_queue(q);
		return NULL;
	}
<<<<<<< HEAD
=======
	set_bit(GD_OWNS_QUEUE, &disk->state);
>>>>>>> eb3cdb58
	return disk;
}
EXPORT_SYMBOL(__blk_alloc_disk);

/**
 * put_disk - decrements the gendisk refcount
 * @disk: the struct gendisk to decrement the refcount for
 *
 * This decrements the refcount for the struct gendisk. When this reaches 0
 * we'll have disk_release() called.
 *
 * Note: for blk-mq disk put_disk must be called before freeing the tag_set
 * when handling probe errors (that is before add_disk() is called).
 *
 * Context: Any context, but the last reference must not be dropped from
 *          atomic context.
 */
void put_disk(struct gendisk *disk)
{
	if (disk)
		put_device(disk_to_dev(disk));
}
EXPORT_SYMBOL(put_disk);

static void set_disk_ro_uevent(struct gendisk *gd, int ro)
{
	char event[] = "DISK_RO=1";
	char *envp[] = { event, NULL };

	if (!ro)
		event[8] = '0';
	kobject_uevent_env(&disk_to_dev(gd)->kobj, KOBJ_CHANGE, envp);
}

/**
 * set_disk_ro - set a gendisk read-only
 * @disk:	gendisk to operate on
 * @read_only:	%true to set the disk read-only, %false set the disk read/write
 *
 * This function is used to indicate whether a given disk device should have its
 * read-only flag set. set_disk_ro() is typically used by device drivers to
 * indicate whether the underlying physical device is write-protected.
 */
void set_disk_ro(struct gendisk *disk, bool read_only)
{
	if (read_only) {
		if (test_and_set_bit(GD_READ_ONLY, &disk->state))
			return;
	} else {
		if (!test_and_clear_bit(GD_READ_ONLY, &disk->state))
			return;
	}
	set_disk_ro_uevent(disk, read_only);
}
EXPORT_SYMBOL(set_disk_ro);

void inc_diskseq(struct gendisk *disk)
{
	disk->diskseq = atomic64_inc_return(&diskseq);
}<|MERGE_RESOLUTION|>--- conflicted
+++ resolved
@@ -25,11 +25,7 @@
 #include <linux/pm_runtime.h>
 #include <linux/badblocks.h>
 #include <linux/part_stat.h>
-<<<<<<< HEAD
-#include "blk-throttle.h"
-=======
 #include <linux/blktrace_api.h>
->>>>>>> eb3cdb58
 
 #include "blk-throttle.h"
 #include "blk.h"
@@ -62,16 +58,7 @@
 
 void set_capacity(struct gendisk *disk, sector_t sectors)
 {
-<<<<<<< HEAD
-	struct block_device *bdev = disk->part0;
-
-	spin_lock(&bdev->bd_size_lock);
-	i_size_write(bdev->bd_inode, (loff_t)sectors << SECTOR_SHIFT);
-	bdev->bd_nr_sectors = sectors;
-	spin_unlock(&bdev->bd_size_lock);
-=======
 	bdev_set_nr_sectors(disk->part0, sectors);
->>>>>>> eb3cdb58
 }
 EXPORT_SYMBOL(set_capacity);
 
@@ -110,32 +97,6 @@
 }
 EXPORT_SYMBOL_GPL(set_capacity_and_notify);
 
-<<<<<<< HEAD
-/*
- * Format the device name of the indicated block device into the supplied buffer
- * and return a pointer to that same buffer for convenience.
- *
- * Note: do not use this in new code, use the %pg specifier to sprintf and
- * printk insted.
- */
-const char *bdevname(struct block_device *bdev, char *buf)
-{
-	struct gendisk *hd = bdev->bd_disk;
-	int partno = bdev->bd_partno;
-
-	if (!partno)
-		snprintf(buf, BDEVNAME_SIZE, "%s", hd->disk_name);
-	else if (isdigit(hd->disk_name[strlen(hd->disk_name)-1]))
-		snprintf(buf, BDEVNAME_SIZE, "%sp%d", hd->disk_name, partno);
-	else
-		snprintf(buf, BDEVNAME_SIZE, "%s%d", hd->disk_name, partno);
-
-	return buf;
-}
-EXPORT_SYMBOL(bdevname);
-
-=======
->>>>>>> eb3cdb58
 static void part_stat_read_all(struct block_device *part,
 		struct disk_stats *stat)
 {
@@ -391,31 +352,13 @@
 }
 EXPORT_SYMBOL_GPL(disk_uevent);
 
-<<<<<<< HEAD
-int disk_scan_partitions(struct gendisk *disk, fmode_t mode, void *owner)
-=======
 int disk_scan_partitions(struct gendisk *disk, fmode_t mode)
->>>>>>> eb3cdb58
 {
 	struct block_device *bdev;
 	int ret = 0;
 
 	if (disk->flags & (GENHD_FL_NO_PART | GENHD_FL_HIDDEN))
 		return -EINVAL;
-<<<<<<< HEAD
-	if (disk->open_partitions)
-		return -EBUSY;
-	/* Someone else has bdev exclusively open? */
-	if (disk->part0->bd_holder && disk->part0->bd_holder != owner)
-		return -EBUSY;
-
-	set_bit(GD_NEED_PART_SCAN, &disk->state);
-	bdev = blkdev_get_by_dev(disk_devt(disk), mode, NULL);
-	if (IS_ERR(bdev))
-		return PTR_ERR(bdev);
-	blkdev_put(bdev, mode);
-	return 0;
-=======
 	if (test_bit(GD_SUPPRESS_PART_SCAN, &disk->state))
 		return -EINVAL;
 	if (disk->open_partitions)
@@ -449,7 +392,6 @@
 	if (!(mode & FMODE_EXCL))
 		bd_abort_claiming(disk->part0, disk_scan_partitions);
 	return ret;
->>>>>>> eb3cdb58
 }
 
 /**
@@ -479,12 +421,9 @@
 	 * registration.
 	 */
 	elevator_init_mq(disk->queue);
-<<<<<<< HEAD
-=======
 
 	/* Mark bdev as having a submit_bio, if needed */
 	disk->part0->bd_has_submit_bio = disk->fops->submit_bio != NULL;
->>>>>>> eb3cdb58
 
 	/*
 	 * If the driver provides an explicit major number it also must provide
@@ -532,19 +471,10 @@
 	if (ret)
 		goto out_device_del;
 
-<<<<<<< HEAD
-	if (!sysfs_deprecated) {
-		ret = sysfs_create_link(block_depr, &ddev->kobj,
-					kobject_name(&ddev->kobj));
-		if (ret)
-			goto out_device_del;
-	}
-=======
 	ret = sysfs_create_link(block_depr, &ddev->kobj,
 				kobject_name(&ddev->kobj));
 	if (ret)
 		goto out_device_del;
->>>>>>> eb3cdb58
 
 	/*
 	 * avoid probable deadlock caused by allocating memory with
@@ -553,32 +483,6 @@
 	 */
 	pm_runtime_set_memalloc_noio(ddev, true);
 
-<<<<<<< HEAD
-	ret = blk_integrity_add(disk);
-	if (ret)
-		goto out_del_block_link;
-
-	disk->part0->bd_holder_dir =
-		kobject_create_and_add("holders", &ddev->kobj);
-	if (!disk->part0->bd_holder_dir) {
-		ret = -ENOMEM;
-		goto out_del_integrity;
-	}
-	disk->slave_dir = kobject_create_and_add("slaves", &ddev->kobj);
-	if (!disk->slave_dir) {
-		ret = -ENOMEM;
-		goto out_put_holder_dir;
-	}
-
-	ret = bd_register_pending_holders(disk);
-	if (ret < 0)
-		goto out_put_slave_dir;
-
-	ret = blk_register_queue(disk);
-	if (ret)
-		goto out_put_slave_dir;
-
-=======
 	disk->part0->bd_holder_dir =
 		kobject_create_and_add("holders", &ddev->kobj);
 	if (!disk->part0->bd_holder_dir) {
@@ -595,7 +499,6 @@
 	if (ret)
 		goto out_put_slave_dir;
 
->>>>>>> eb3cdb58
 	if (!(disk->flags & GENHD_FL_HIDDEN)) {
 		ret = bdi_register(disk->bdi, "%u:%u",
 				   disk->major, disk->first_minor);
@@ -607,11 +510,6 @@
 		if (ret)
 			goto out_unregister_bdi;
 
-<<<<<<< HEAD
-		bdev_add(disk->part0, ddev->devt);
-		if (get_capacity(disk))
-			disk_scan_partitions(disk, FMODE_READ, NULL);
-=======
 		/* Make sure the first partition scan will be proceed */
 		if (get_capacity(disk) && !(disk->flags & GENHD_FL_NO_PART) &&
 		    !test_bit(GD_SUPPRESS_PART_SCAN, &disk->state))
@@ -620,7 +518,6 @@
 		bdev_add(disk->part0, ddev->devt);
 		if (get_capacity(disk))
 			disk_scan_partitions(disk, FMODE_READ);
->>>>>>> eb3cdb58
 
 		/*
 		 * Announce the disk and partitions after all partitions are
@@ -650,21 +547,11 @@
 	rq_qos_exit(disk->queue);
 out_put_slave_dir:
 	kobject_put(disk->slave_dir);
-<<<<<<< HEAD
-out_put_holder_dir:
-	kobject_put(disk->part0->bd_holder_dir);
-out_del_integrity:
-	blk_integrity_del(disk);
-out_del_block_link:
-	if (!sysfs_deprecated)
-		sysfs_remove_link(block_depr, dev_name(ddev));
-=======
 	disk->slave_dir = NULL;
 out_put_holder_dir:
 	kobject_put(disk->part0->bd_holder_dir);
 out_del_block_link:
 	sysfs_remove_link(block_depr, dev_name(ddev));
->>>>>>> eb3cdb58
 out_device_del:
 	device_del(ddev);
 out_free_ext_minor:
@@ -688,14 +575,11 @@
 {
 	set_bit(GD_DEAD, &disk->state);
 	blk_queue_start_drain(disk->queue);
-<<<<<<< HEAD
-=======
 
 	/*
 	 * Stop buffered writers from dirtying pages that can't be written out.
 	 */
 	set_capacity_and_notify(disk, 0);
->>>>>>> eb3cdb58
 }
 EXPORT_SYMBOL_GPL(blk_mark_disk_dead);
 
@@ -741,11 +625,8 @@
 	 * Fail any new I/O.
 	 */
 	set_bit(GD_DEAD, &disk->state);
-<<<<<<< HEAD
-=======
 	if (test_bit(GD_OWNS_QUEUE, &disk->state))
 		blk_queue_flag_set(QUEUE_FLAG_DYING, q);
->>>>>>> eb3cdb58
 	set_capacity(disk, 0);
 
 	/*
@@ -777,21 +658,13 @@
 
 	blk_mq_freeze_queue_wait(q);
 
-<<<<<<< HEAD
-	blk_throtl_cancel_bios(disk->queue);
+	blk_throtl_cancel_bios(disk);
 
 	blk_sync_queue(q);
 	blk_flush_integrity();
-	blk_mq_cancel_work_sync(q);
-=======
-	blk_throtl_cancel_bios(disk);
-
-	blk_sync_queue(q);
-	blk_flush_integrity();
 
 	if (queue_is_mq(q))
 		blk_mq_cancel_work_sync(q);
->>>>>>> eb3cdb58
 
 	blk_mq_quiesce_queue(q);
 	if (q->elevator) {
@@ -803,13 +676,6 @@
 	blk_mq_unquiesce_queue(q);
 
 	/*
-<<<<<<< HEAD
-	 * Allow using passthrough request again after the queue is torn down.
-	 */
-	blk_queue_flag_clear(QUEUE_FLAG_INIT_DONE, q);
-	__blk_mq_unfreeze_queue(q, true);
-
-=======
 	 * If the disk does not own the queue, allow using passthrough requests
 	 * again.  Else leave the queue frozen to fail all I/O.
 	 */
@@ -820,7 +686,6 @@
 		if (queue_is_mq(q))
 			blk_mq_exit_queue(q);
 	}
->>>>>>> eb3cdb58
 }
 EXPORT_SYMBOL(del_gendisk);
 
@@ -1307,9 +1172,6 @@
 	might_sleep();
 	WARN_ON_ONCE(disk_live(disk));
 
-<<<<<<< HEAD
-	blkcg_exit_queue(disk->queue);
-=======
 	blk_trace_remove(disk->queue);
 
 	/*
@@ -1327,7 +1189,6 @@
 	blkcg_exit_disk(disk);
 
 	bioset_exit(&disk->bio_split);
->>>>>>> eb3cdb58
 
 	disk_release_events(disk);
 	kfree(disk->random);
@@ -1341,27 +1202,15 @@
 		disk->fops->free_disk(disk);
 
 	iput(disk->part0->bd_inode);	/* frees the disk */
-<<<<<<< HEAD
-}
-
-static int block_uevent(struct device *dev, struct kobj_uevent_env *env)
-{
-	struct gendisk *disk = dev_to_disk(dev);
+}
+
+static int block_uevent(const struct device *dev, struct kobj_uevent_env *env)
+{
+	const struct gendisk *disk = dev_to_disk(dev);
 
 	return add_uevent_var(env, "DISKSEQ=%llu", disk->diskseq);
 }
 
-=======
-}
-
-static int block_uevent(const struct device *dev, struct kobj_uevent_env *env)
-{
-	const struct gendisk *disk = dev_to_disk(dev);
-
-	return add_uevent_var(env, "DISKSEQ=%llu", disk->diskseq);
-}
-
->>>>>>> eb3cdb58
 struct class block_class = {
 	.name		= "block",
 	.dev_uevent	= block_uevent,
@@ -1527,19 +1376,9 @@
 {
 	struct gendisk *disk;
 
-	if (!blk_get_queue(q))
-		return NULL;
-
 	disk = kzalloc_node(sizeof(struct gendisk), GFP_KERNEL, node_id);
 	if (!disk)
-		goto out_put_queue;
-
-	disk->bdi = bdi_alloc(node_id);
-	if (!disk->bdi)
-		goto out_free_disk;
-
-	/* bdev_alloc() might need the queue, set before the first call */
-	disk->queue = q;
+		return NULL;
 
 	if (bioset_init(&disk->bio_split, BIO_POOL_SIZE, 0, 0))
 		goto out_free_disk;
@@ -1561,11 +1400,7 @@
 	if (xa_insert(&disk->part_tbl, 0, disk->part0, GFP_KERNEL))
 		goto out_destroy_part_tbl;
 
-<<<<<<< HEAD
-	if (blkcg_init_queue(q))
-=======
 	if (blkcg_init_disk(disk))
->>>>>>> eb3cdb58
 		goto out_erase_part0;
 
 	rand_initialize_disk(disk);
@@ -1588,15 +1423,10 @@
 	iput(disk->part0->bd_inode);
 out_free_bdi:
 	bdi_put(disk->bdi);
-<<<<<<< HEAD
-=======
 out_free_bioset:
 	bioset_exit(&disk->bio_split);
->>>>>>> eb3cdb58
 out_free_disk:
 	kfree(disk);
-out_put_queue:
-	blk_put_queue(q);
 	return NULL;
 }
 
@@ -1605,7 +1435,7 @@
 	struct request_queue *q;
 	struct gendisk *disk;
 
-	q = blk_alloc_queue(node, false);
+	q = blk_alloc_queue(node);
 	if (!q)
 		return NULL;
 
@@ -1614,10 +1444,7 @@
 		blk_put_queue(q);
 		return NULL;
 	}
-<<<<<<< HEAD
-=======
 	set_bit(GD_OWNS_QUEUE, &disk->state);
->>>>>>> eb3cdb58
 	return disk;
 }
 EXPORT_SYMBOL(__blk_alloc_disk);
