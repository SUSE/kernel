--- conflicted
+++ resolved
@@ -364,21 +364,12 @@
 	}
 
 	set_bit(GD_NEED_PART_SCAN, &disk->state);
-<<<<<<< HEAD
-	bdev = blkdev_get_by_dev(disk_devt(disk), mode & ~BLK_OPEN_EXCL, NULL,
-				 NULL);
-	if (IS_ERR(bdev))
-		ret =  PTR_ERR(bdev);
-	else
-		blkdev_put(bdev, NULL);
-=======
 	file = bdev_file_open_by_dev(disk_devt(disk), mode & ~BLK_OPEN_EXCL,
 				     NULL, NULL);
 	if (IS_ERR(file))
 		ret = PTR_ERR(file);
 	else
 		fput(file);
->>>>>>> 2d5404ca
 
 	/*
 	 * If blkdev_get_by_dev() failed early, GD_NEED_PART_SCAN is still set,
@@ -564,17 +555,11 @@
 }
 EXPORT_SYMBOL(device_add_disk);
 
-<<<<<<< HEAD
-static void blk_report_disk_dead(struct gendisk *disk)
-=======
 static void blk_report_disk_dead(struct gendisk *disk, bool surprise)
->>>>>>> 2d5404ca
 {
 	struct block_device *bdev;
 	unsigned long idx;
 
-<<<<<<< HEAD
-=======
 	/*
 	 * On surprise disk removal, bdev_mark_dead() may call into file
 	 * systems below. Make it clear that we're expecting to not hold
@@ -582,21 +567,13 @@
 	 */
 	lockdep_assert_not_held(&disk->open_mutex);
 
->>>>>>> 2d5404ca
 	rcu_read_lock();
 	xa_for_each(&disk->part_tbl, idx, bdev) {
 		if (!kobject_get_unless_zero(&bdev->bd_device.kobj))
 			continue;
 		rcu_read_unlock();
 
-<<<<<<< HEAD
-		mutex_lock(&bdev->bd_holder_lock);
-		if (bdev->bd_holder_ops && bdev->bd_holder_ops->mark_dead)
-			bdev->bd_holder_ops->mark_dead(bdev);
-		mutex_unlock(&bdev->bd_holder_lock);
-=======
 		bdev_mark_dead(bdev, surprise);
->>>>>>> 2d5404ca
 
 		put_device(&bdev->bd_device);
 		rcu_read_lock();
@@ -604,8 +581,6 @@
 	rcu_read_unlock();
 }
 
-<<<<<<< HEAD
-=======
 static void __blk_mark_disk_dead(struct gendisk *disk)
 {
 	/*
@@ -628,7 +603,6 @@
 	blk_queue_start_drain(disk->queue);
 }
 
->>>>>>> 2d5404ca
 /**
  * blk_mark_disk_dead - mark a disk as dead
  * @disk: disk to mark as dead
@@ -636,37 +610,10 @@
  * Mark as disk as dead (e.g. surprise removed) and don't accept any new I/O
  * to this disk.
  */
-static void __blk_mark_disk_dead(struct gendisk *disk)
-{
-<<<<<<< HEAD
-	/*
-	 * Fail any new I/O.
-	 */
-	if (test_and_set_bit(GD_DEAD, &disk->state))
-		return;
-
-	if (test_bit(GD_OWNS_QUEUE, &disk->state))
-		blk_queue_flag_set(QUEUE_FLAG_DYING, disk->queue);
-
-	/*
-	 * Stop buffered writers from dirtying pages that can't be written out.
-	 */
-	set_capacity(disk, 0);
-
-	/*
-	 * Prevent new I/O from crossing bio_queue_enter().
-	 */
-	blk_queue_start_drain(disk->queue);
-}
-
 void blk_mark_disk_dead(struct gendisk *disk)
 {
-	__blk_mark_disk_dead(disk);
-	blk_report_disk_dead(disk);
-=======
 	__blk_mark_disk_dead(disk);
 	blk_report_disk_dead(disk, true);
->>>>>>> 2d5404ca
 }
 EXPORT_SYMBOL_GPL(blk_mark_disk_dead);
 
@@ -703,23 +650,11 @@
 	disk_del_events(disk);
 
 	/*
-<<<<<<< HEAD
-	 * Prevent new openers by unlinked the bdev inode, and write out
-	 * dirty data before marking the disk dead and stopping all I/O.
-	 */
-	mutex_lock(&disk->open_mutex);
-	xa_for_each(&disk->part_tbl, idx, part) {
-		remove_inode_hash(part->bd_inode);
-		fsync_bdev(part);
-		__invalidate_device(part, true);
-	}
-=======
 	 * Prevent new openers by unlinked the bdev inode.
 	 */
 	mutex_lock(&disk->open_mutex);
 	xa_for_each(&disk->part_tbl, idx, part)
 		bdev_unhash(part);
->>>>>>> 2d5404ca
 	mutex_unlock(&disk->open_mutex);
 
 	/*
@@ -727,12 +662,8 @@
 	 * it hasn't been notified earlier.
 	 */
 	if (!test_bit(GD_DEAD, &disk->state))
-<<<<<<< HEAD
-		blk_report_disk_dead(disk);
-=======
 		blk_report_disk_dead(disk, false);
 
->>>>>>> 2d5404ca
 	/*
 	 * Drop all partitions now that the disk is marked dead.
 	 */
