/*
 *  gendisk handling
 */

#include <linux/module.h>
#include <linux/fs.h>
#include <linux/genhd.h>
#include <linux/kdev_t.h>
#include <linux/kernel.h>
#include <linux/blkdev.h>
#include <linux/init.h>
#include <linux/spinlock.h>
#include <linux/proc_fs.h>
#include <linux/seq_file.h>
#include <linux/slab.h>
#include <linux/kmod.h>
#include <linux/kobj_map.h>
#include <linux/buffer_head.h>
#include <linux/mutex.h>
#include <linux/idr.h>

#include "blk.h"

static DEFINE_MUTEX(block_class_lock);
struct kobject *block_depr;

/* for extended dynamic devt allocation, currently only one major is used */
#define MAX_EXT_DEVT		(1 << MINORBITS)

/* For extended devt allocation.  ext_devt_mutex prevents look up
 * results from going away underneath its user.
 */
static DEFINE_MUTEX(ext_devt_mutex);
static DEFINE_IDR(ext_devt_idr);

static struct device_type disk_type;

/**
 * disk_get_part - get partition
 * @disk: disk to look partition from
 * @partno: partition number
 *
 * Look for partition @partno from @disk.  If found, increment
 * reference count and return it.
 *
 * CONTEXT:
 * Don't care.
 *
 * RETURNS:
 * Pointer to the found partition on success, NULL if not found.
 */
struct hd_struct *disk_get_part(struct gendisk *disk, int partno)
{
	struct hd_struct *part = NULL;
	struct disk_part_tbl *ptbl;

	if (unlikely(partno < 0))
		return NULL;

	rcu_read_lock();

	ptbl = rcu_dereference(disk->part_tbl);
	if (likely(partno < ptbl->len)) {
		part = rcu_dereference(ptbl->part[partno]);
		if (part)
			get_device(part_to_dev(part));
	}

	rcu_read_unlock();

	return part;
}
EXPORT_SYMBOL_GPL(disk_get_part);

/**
 * disk_part_iter_init - initialize partition iterator
 * @piter: iterator to initialize
 * @disk: disk to iterate over
 * @flags: DISK_PITER_* flags
 *
 * Initialize @piter so that it iterates over partitions of @disk.
 *
 * CONTEXT:
 * Don't care.
 */
void disk_part_iter_init(struct disk_part_iter *piter, struct gendisk *disk,
			  unsigned int flags)
{
	struct disk_part_tbl *ptbl;

	rcu_read_lock();
	ptbl = rcu_dereference(disk->part_tbl);

	piter->disk = disk;
	piter->part = NULL;

	if (flags & DISK_PITER_REVERSE)
		piter->idx = ptbl->len - 1;
	else if (flags & (DISK_PITER_INCL_PART0 | DISK_PITER_INCL_EMPTY_PART0))
		piter->idx = 0;
	else
		piter->idx = 1;

	piter->flags = flags;

	rcu_read_unlock();
}
EXPORT_SYMBOL_GPL(disk_part_iter_init);

/**
 * disk_part_iter_next - proceed iterator to the next partition and return it
 * @piter: iterator of interest
 *
 * Proceed @piter to the next partition and return it.
 *
 * CONTEXT:
 * Don't care.
 */
struct hd_struct *disk_part_iter_next(struct disk_part_iter *piter)
{
	struct disk_part_tbl *ptbl;
	int inc, end;

	/* put the last partition */
	disk_put_part(piter->part);
	piter->part = NULL;

	/* get part_tbl */
	rcu_read_lock();
	ptbl = rcu_dereference(piter->disk->part_tbl);

	/* determine iteration parameters */
	if (piter->flags & DISK_PITER_REVERSE) {
		inc = -1;
		if (piter->flags & (DISK_PITER_INCL_PART0 |
				    DISK_PITER_INCL_EMPTY_PART0))
			end = -1;
		else
			end = 0;
	} else {
		inc = 1;
		end = ptbl->len;
	}

	/* iterate to the next partition */
	for (; piter->idx != end; piter->idx += inc) {
		struct hd_struct *part;

		part = rcu_dereference(ptbl->part[piter->idx]);
		if (!part)
			continue;
		if (!part->nr_sects &&
		    !(piter->flags & DISK_PITER_INCL_EMPTY) &&
		    !(piter->flags & DISK_PITER_INCL_EMPTY_PART0 &&
		      piter->idx == 0))
			continue;

		get_device(part_to_dev(part));
		piter->part = part;
		piter->idx += inc;
		break;
	}

	rcu_read_unlock();

	return piter->part;
}
EXPORT_SYMBOL_GPL(disk_part_iter_next);

/**
 * disk_part_iter_exit - finish up partition iteration
 * @piter: iter of interest
 *
 * Called when iteration is over.  Cleans up @piter.
 *
 * CONTEXT:
 * Don't care.
 */
void disk_part_iter_exit(struct disk_part_iter *piter)
{
	disk_put_part(piter->part);
	piter->part = NULL;
}
EXPORT_SYMBOL_GPL(disk_part_iter_exit);

static inline int sector_in_part(struct hd_struct *part, sector_t sector)
{
	return part->start_sect <= sector &&
		sector < part->start_sect + part->nr_sects;
}

/**
 * disk_map_sector_rcu - map sector to partition
 * @disk: gendisk of interest
 * @sector: sector to map
 *
 * Find out which partition @sector maps to on @disk.  This is
 * primarily used for stats accounting.
 *
 * CONTEXT:
 * RCU read locked.  The returned partition pointer is valid only
 * while preemption is disabled.
 *
 * RETURNS:
 * Found partition on success, part0 is returned if no partition matches
 */
struct hd_struct *disk_map_sector_rcu(struct gendisk *disk, sector_t sector)
{
	struct disk_part_tbl *ptbl;
	struct hd_struct *part;
	int i;

	ptbl = rcu_dereference(disk->part_tbl);

	part = rcu_dereference(ptbl->last_lookup);
	if (part && sector_in_part(part, sector))
		return part;

	for (i = 1; i < ptbl->len; i++) {
		part = rcu_dereference(ptbl->part[i]);

		if (part && sector_in_part(part, sector)) {
			rcu_assign_pointer(ptbl->last_lookup, part);
			return part;
		}
	}
	return &disk->part0;
}
EXPORT_SYMBOL_GPL(disk_map_sector_rcu);

/*
 * Can be deleted altogether. Later.
 *
 */
static struct blk_major_name {
	struct blk_major_name *next;
	int major;
	char name[16];
} *major_names[BLKDEV_MAJOR_HASH_SIZE];

/* index in the above - for now: assume no multimajor ranges */
static inline int major_to_index(int major)
{
	return major % BLKDEV_MAJOR_HASH_SIZE;
}

#ifdef CONFIG_PROC_FS
void blkdev_show(struct seq_file *seqf, off_t offset)
{
	struct blk_major_name *dp;

	if (offset < BLKDEV_MAJOR_HASH_SIZE) {
		mutex_lock(&block_class_lock);
		for (dp = major_names[offset]; dp; dp = dp->next)
			seq_printf(seqf, "%3d %s\n", dp->major, dp->name);
		mutex_unlock(&block_class_lock);
	}
}
#endif /* CONFIG_PROC_FS */

/**
 * register_blkdev - register a new block device
 *
 * @major: the requested major device number [1..255]. If @major=0, try to
 *         allocate any unused major number.
 * @name: the name of the new block device as a zero terminated string
 *
 * The @name must be unique within the system.
 *
 * The return value depends on the @major input parameter.
 *  - if a major device number was requested in range [1..255] then the
 *    function returns zero on success, or a negative error code
 *  - if any unused major number was requested with @major=0 parameter
 *    then the return value is the allocated major number in range
 *    [1..255] or a negative error code otherwise
 */
int register_blkdev(unsigned int major, const char *name)
{
	struct blk_major_name **n, *p;
	int index, ret = 0;

	mutex_lock(&block_class_lock);

	/* temporary */
	if (major == 0) {
		for (index = ARRAY_SIZE(major_names)-1; index > 0; index--) {
			if (major_names[index] == NULL)
				break;
		}

		if (index == 0) {
			printk("register_blkdev: failed to get major for %s\n",
			       name);
			ret = -EBUSY;
			goto out;
		}
		major = index;
		ret = major;
	}

	p = kmalloc(sizeof(struct blk_major_name), GFP_KERNEL);
	if (p == NULL) {
		ret = -ENOMEM;
		goto out;
	}

	p->major = major;
	strlcpy(p->name, name, sizeof(p->name));
	p->next = NULL;
	index = major_to_index(major);

	for (n = &major_names[index]; *n; n = &(*n)->next) {
		if ((*n)->major == major)
			break;
	}
	if (!*n)
		*n = p;
	else
		ret = -EBUSY;

	if (ret < 0) {
		printk("register_blkdev: cannot get major %d for %s\n",
		       major, name);
		kfree(p);
	}
out:
	mutex_unlock(&block_class_lock);
	return ret;
}

EXPORT_SYMBOL(register_blkdev);

void unregister_blkdev(unsigned int major, const char *name)
{
	struct blk_major_name **n;
	struct blk_major_name *p = NULL;
	int index = major_to_index(major);

	mutex_lock(&block_class_lock);
	for (n = &major_names[index]; *n; n = &(*n)->next)
		if ((*n)->major == major)
			break;
	if (!*n || strcmp((*n)->name, name)) {
		WARN_ON(1);
	} else {
		p = *n;
		*n = p->next;
	}
	mutex_unlock(&block_class_lock);
	kfree(p);
}

EXPORT_SYMBOL(unregister_blkdev);

static struct kobj_map *bdev_map;

/**
 * blk_mangle_minor - scatter minor numbers apart
 * @minor: minor number to mangle
 *
 * Scatter consecutively allocated @minor number apart if MANGLE_DEVT
 * is enabled.  Mangling twice gives the original value.
 *
 * RETURNS:
 * Mangled value.
 *
 * CONTEXT:
 * Don't care.
 */
static int blk_mangle_minor(int minor)
{
#ifdef CONFIG_DEBUG_BLOCK_EXT_DEVT
	int i;

	for (i = 0; i < MINORBITS / 2; i++) {
		int low = minor & (1 << i);
		int high = minor & (1 << (MINORBITS - 1 - i));
		int distance = MINORBITS - 1 - 2 * i;

		minor ^= low | high;	/* clear both bits */
		low <<= distance;	/* swap the positions */
		high >>= distance;
		minor |= low | high;	/* and set */
	}
#endif
	return minor;
}

/**
 * blk_alloc_devt - allocate a dev_t for a partition
 * @part: partition to allocate dev_t for
 * @devt: out parameter for resulting dev_t
 *
 * Allocate a dev_t for block device.
 *
 * RETURNS:
 * 0 on success, allocated dev_t is returned in *@devt.  -errno on
 * failure.
 *
 * CONTEXT:
 * Might sleep.
 */
int blk_alloc_devt(struct hd_struct *part, dev_t *devt)
{
	struct gendisk *disk = part_to_disk(part);
	int idx, rc;

	/* in consecutive minor range? */
	if (part->partno < disk->minors) {
		*devt = MKDEV(disk->major, disk->first_minor + part->partno);
		return 0;
	}

	/* allocate ext devt */
	do {
		if (!idr_pre_get(&ext_devt_idr, GFP_KERNEL))
			return -ENOMEM;
		rc = idr_get_new(&ext_devt_idr, part, &idx);
	} while (rc == -EAGAIN);

	if (rc)
		return rc;

	if (idx > MAX_EXT_DEVT) {
		idr_remove(&ext_devt_idr, idx);
		return -EBUSY;
	}

	*devt = MKDEV(BLOCK_EXT_MAJOR, blk_mangle_minor(idx));
	return 0;
}

/**
 * blk_free_devt - free a dev_t
 * @devt: dev_t to free
 *
 * Free @devt which was allocated using blk_alloc_devt().
 *
 * CONTEXT:
 * Might sleep.
 */
void blk_free_devt(dev_t devt)
{
	might_sleep();

	if (devt == MKDEV(0, 0))
		return;

	if (MAJOR(devt) == BLOCK_EXT_MAJOR) {
		mutex_lock(&ext_devt_mutex);
		idr_remove(&ext_devt_idr, blk_mangle_minor(MINOR(devt)));
		mutex_unlock(&ext_devt_mutex);
	}
}

static char *bdevt_str(dev_t devt, char *buf)
{
	if (MAJOR(devt) <= 0xff && MINOR(devt) <= 0xff) {
		char tbuf[BDEVT_SIZE];
		snprintf(tbuf, BDEVT_SIZE, "%02x%02x", MAJOR(devt), MINOR(devt));
		snprintf(buf, BDEVT_SIZE, "%-9s", tbuf);
	} else
		snprintf(buf, BDEVT_SIZE, "%03x:%05x", MAJOR(devt), MINOR(devt));

	return buf;
}

/*
 * Register device numbers dev..(dev+range-1)
 * range must be nonzero
 * The hash chain is sorted on range, so that subranges can override.
 */
void blk_register_region(dev_t devt, unsigned long range, struct module *module,
			 struct kobject *(*probe)(dev_t, int *, void *),
			 int (*lock)(dev_t, void *), void *data)
{
	kobj_map(bdev_map, devt, range, module, probe, lock, data);
}

EXPORT_SYMBOL(blk_register_region);

void blk_unregister_region(dev_t devt, unsigned long range)
{
	kobj_unmap(bdev_map, devt, range);
}

EXPORT_SYMBOL(blk_unregister_region);

static struct kobject *exact_match(dev_t devt, int *partno, void *data)
{
	struct gendisk *p = data;

	return &disk_to_dev(p)->kobj;
}

static int exact_lock(dev_t devt, void *data)
{
	struct gendisk *p = data;

	if (!get_disk(p))
		return -1;
	return 0;
}

static int __read_mostly no_partition_scan;

static int __init no_partition_scan_setup(char *str)
{
	no_partition_scan = 1;
	printk(KERN_INFO "genhd: omit partition scan.\n");

	return 1;
}

__setup("no_partition_scan", no_partition_scan_setup);

/**
 * add_disk - add partitioning information to kernel list
 * @disk: per-device partitioning information
 *
 * This function registers the partitioning information in @disk
 * with the kernel.
 *
 * FIXME: error handling
 */
void add_disk(struct gendisk *disk)
{
	struct backing_dev_info *bdi;
	dev_t devt;
	int retval;

	/* minors == 0 indicates to use ext devt from part0 and should
	 * be accompanied with EXT_DEVT flag.  Make sure all
	 * parameters make sense.
	 */
	WARN_ON(disk->minors && !(disk->major || disk->first_minor));
	WARN_ON(!disk->minors && !(disk->flags & GENHD_FL_EXT_DEVT));

	disk->flags |= GENHD_FL_UP;

	if (no_partition_scan)
		disk->flags |= GENHD_FL_NO_PARTITION_SCAN;

	retval = blk_alloc_devt(&disk->part0, &devt);
	if (retval) {
		WARN_ON(1);
		return;
	}
	disk_to_dev(disk)->devt = devt;

	/* ->major and ->first_minor aren't supposed to be
	 * dereferenced from here on, but set them just in case.
	 */
	disk->major = MAJOR(devt);
	disk->first_minor = MINOR(devt);

<<<<<<< HEAD
	/* Register BDI before referencing it from bdev */
=======
	/* Register BDI before referencing it from bdev */ 
>>>>>>> 08eab940
	bdi = &disk->queue->backing_dev_info;
	bdi_register_dev(bdi, disk_devt(disk));

	blk_register_region(disk_devt(disk), disk->minors, NULL,
			    exact_match, exact_lock, disk);
	register_disk(disk);
	blk_register_queue(disk);

	retval = sysfs_create_link(&disk_to_dev(disk)->kobj, &bdi->dev->kobj,
				   "bdi");
	WARN_ON(retval);
}

EXPORT_SYMBOL(add_disk);
EXPORT_SYMBOL(del_gendisk);	/* in partitions/check.c */

void unlink_gendisk(struct gendisk *disk)
{
	sysfs_remove_link(&disk_to_dev(disk)->kobj, "bdi");
	bdi_unregister(&disk->queue->backing_dev_info);
	blk_unregister_queue(disk);
	blk_unregister_region(disk_devt(disk), disk->minors);
}

/**
 * get_gendisk - get partitioning information for a given device
 * @devt: device to get partitioning information for
 * @partno: returned partition index
 *
 * This function gets the structure containing partitioning
 * information for the given device @devt.
 */
struct gendisk *get_gendisk(dev_t devt, int *partno)
{
	struct gendisk *disk = NULL;

	if (MAJOR(devt) != BLOCK_EXT_MAJOR) {
		struct kobject *kobj;

		kobj = kobj_lookup(bdev_map, devt, partno);
		if (kobj)
			disk = dev_to_disk(kobj_to_dev(kobj));
	} else {
		struct hd_struct *part;

		mutex_lock(&ext_devt_mutex);
		part = idr_find(&ext_devt_idr, blk_mangle_minor(MINOR(devt)));
		if (part && get_disk(part_to_disk(part))) {
			*partno = part->partno;
			disk = part_to_disk(part);
		}
		mutex_unlock(&ext_devt_mutex);
	}

	return disk;
}
EXPORT_SYMBOL(get_gendisk);

/**
 * bdget_disk - do bdget() by gendisk and partition number
 * @disk: gendisk of interest
 * @partno: partition number
 *
 * Find partition @partno from @disk, do bdget() on it.
 *
 * CONTEXT:
 * Don't care.
 *
 * RETURNS:
 * Resulting block_device on success, NULL on failure.
 */
struct block_device *bdget_disk(struct gendisk *disk, int partno)
{
	struct hd_struct *part;
	struct block_device *bdev = NULL;

	part = disk_get_part(disk, partno);
	if (part)
		bdev = bdget(part_devt(part));
	disk_put_part(part);

	return bdev;
}
EXPORT_SYMBOL(bdget_disk);

/*
 * print a full list of all partitions - intended for places where the root
 * filesystem can't be mounted and thus to give the victim some idea of what
 * went wrong
 */
void __init printk_all_partitions(void)
{
	struct class_dev_iter iter;
	struct device *dev;

	class_dev_iter_init(&iter, &block_class, NULL, &disk_type);
	while ((dev = class_dev_iter_next(&iter))) {
		struct gendisk *disk = dev_to_disk(dev);
		struct disk_part_iter piter;
		struct hd_struct *part;
		char name_buf[BDEVNAME_SIZE];
		char devt_buf[BDEVT_SIZE];
		u8 uuid[PARTITION_META_INFO_UUIDLTH * 2 + 1];

		/*
		 * Don't show empty devices or things that have been
		 * surpressed
		 */
		if (get_capacity(disk) == 0 ||
		    (disk->flags & GENHD_FL_SUPPRESS_PARTITION_INFO))
			continue;

		/*
		 * Note, unlike /proc/partitions, I am showing the
		 * numbers in hex - the same format as the root=
		 * option takes.
		 */
		disk_part_iter_init(&piter, disk, DISK_PITER_INCL_PART0);
		while ((part = disk_part_iter_next(&piter))) {
			bool is_part0 = part == &disk->part0;

			uuid[0] = 0;
			if (part->info)
				part_unpack_uuid(part->info->uuid, uuid);

			printk("%s%s %10llu %s %s", is_part0 ? "" : "  ",
			       bdevt_str(part_devt(part), devt_buf),
			       (unsigned long long)part->nr_sects >> 1,
			       disk_name(disk, part->partno, name_buf), uuid);
			if (is_part0) {
				if (disk->driverfs_dev != NULL &&
				    disk->driverfs_dev->driver != NULL)
					printk(" driver: %s\n",
					      disk->driverfs_dev->driver->name);
				else
					printk(" (driver?)\n");
			} else
				printk("\n");
		}
		disk_part_iter_exit(&piter);
	}
	class_dev_iter_exit(&iter);
}

#ifdef CONFIG_PROC_FS
/* iterator */
static void *disk_seqf_start(struct seq_file *seqf, loff_t *pos)
{
	loff_t skip = *pos;
	struct class_dev_iter *iter;
	struct device *dev;

	iter = kmalloc(sizeof(*iter), GFP_KERNEL);
	if (!iter)
		return ERR_PTR(-ENOMEM);

	seqf->private = iter;
	class_dev_iter_init(iter, &block_class, NULL, &disk_type);
	do {
		dev = class_dev_iter_next(iter);
		if (!dev)
			return NULL;
	} while (skip--);

	return dev_to_disk(dev);
}

static void *disk_seqf_next(struct seq_file *seqf, void *v, loff_t *pos)
{
	struct device *dev;

	(*pos)++;
	dev = class_dev_iter_next(seqf->private);
	if (dev)
		return dev_to_disk(dev);

	return NULL;
}

static void disk_seqf_stop(struct seq_file *seqf, void *v)
{
	struct class_dev_iter *iter = seqf->private;

	/* stop is called even after start failed :-( */
	if (iter) {
		class_dev_iter_exit(iter);
		kfree(iter);
	}
}

static void *show_partition_start(struct seq_file *seqf, loff_t *pos)
{
	static void *p;

	p = disk_seqf_start(seqf, pos);
	if (!IS_ERR(p) && p && !*pos)
		seq_puts(seqf, "major minor  #blocks  name\n\n");
	return p;
}

static int show_partition(struct seq_file *seqf, void *v)
{
	struct gendisk *sgp = v;
	struct disk_part_iter piter;
	struct hd_struct *part;
	char buf[BDEVNAME_SIZE];

	/* Don't show non-partitionable removeable devices or empty devices */
	if (!get_capacity(sgp) || (!disk_partitionable(sgp) &&
				   (sgp->flags & GENHD_FL_REMOVABLE)))
		return 0;
	if (sgp->flags & GENHD_FL_SUPPRESS_PARTITION_INFO)
		return 0;

	/* show the full disk and all non-0 size partitions of it */
	disk_part_iter_init(&piter, sgp, DISK_PITER_INCL_PART0);
	while ((part = disk_part_iter_next(&piter)))
		seq_printf(seqf, "%4d  %7d %10llu %s\n",
			   MAJOR(part_devt(part)), MINOR(part_devt(part)),
			   (unsigned long long)part->nr_sects >> 1,
			   disk_name(sgp, part->partno, buf));
	disk_part_iter_exit(&piter);

	return 0;
}

static const struct seq_operations partitions_op = {
	.start	= show_partition_start,
	.next	= disk_seqf_next,
	.stop	= disk_seqf_stop,
	.show	= show_partition
};

static int partitions_open(struct inode *inode, struct file *file)
{
	return seq_open(file, &partitions_op);
}

static const struct file_operations proc_partitions_operations = {
	.open		= partitions_open,
	.read		= seq_read,
	.llseek		= seq_lseek,
	.release	= seq_release,
};
#endif


static struct kobject *base_probe(dev_t devt, int *partno, void *data)
{
	if (request_module("block-major-%d-%d", MAJOR(devt), MINOR(devt)) > 0)
		/* Make old-style 2.4 aliases work */
		request_module("block-major-%d", MAJOR(devt));
	return NULL;
}

static int __init genhd_device_init(void)
{
	int error;

	block_class.dev_kobj = sysfs_dev_block_kobj;
	error = class_register(&block_class);
	if (unlikely(error))
		return error;
	bdev_map = kobj_map_init(base_probe, &block_class_lock);
	blk_dev_init();

	register_blkdev(BLOCK_EXT_MAJOR, "blkext");

	/* create top-level block dir */
	if (!sysfs_deprecated)
		block_depr = kobject_create_and_add("block", NULL);
	return 0;
}

subsys_initcall(genhd_device_init);

static ssize_t disk_range_show(struct device *dev,
			       struct device_attribute *attr, char *buf)
{
	struct gendisk *disk = dev_to_disk(dev);

	return sprintf(buf, "%d\n",
		       (disk->flags & GENHD_FL_NO_PARTITION_SCAN ? 0 : disk->minors));
}

static ssize_t disk_range_store(struct device *dev,
				struct device_attribute *attr,
				const char *buf, size_t count)
{
	struct gendisk *disk = dev_to_disk(dev);
	int i;

	if (count > 0 && sscanf(buf, "%d", &i) > 0) {
		if (i == 0)
			disk->flags |= GENHD_FL_NO_PARTITION_SCAN;
		else if (i <= disk->minors)
			disk->flags &= ~GENHD_FL_NO_PARTITION_SCAN;
		else
			count = -EINVAL;
	}

	return count;
}

static ssize_t disk_ext_range_show(struct device *dev,
				   struct device_attribute *attr, char *buf)
{
	struct gendisk *disk = dev_to_disk(dev);

	return sprintf(buf, "%d\n", disk_max_parts(disk));
}

static ssize_t disk_removable_show(struct device *dev,
				   struct device_attribute *attr, char *buf)
{
	struct gendisk *disk = dev_to_disk(dev);

	return sprintf(buf, "%d\n",
		       (disk->flags & GENHD_FL_REMOVABLE ? 1 : 0));
}

static ssize_t disk_ro_show(struct device *dev,
				   struct device_attribute *attr, char *buf)
{
	struct gendisk *disk = dev_to_disk(dev);

	return sprintf(buf, "%d\n", get_disk_ro(disk) ? 1 : 0);
}

static ssize_t disk_capability_show(struct device *dev,
				    struct device_attribute *attr, char *buf)
{
	struct gendisk *disk = dev_to_disk(dev);

	return sprintf(buf, "%x\n", disk->flags);
}

static ssize_t disk_alignment_offset_show(struct device *dev,
					  struct device_attribute *attr,
					  char *buf)
{
	struct gendisk *disk = dev_to_disk(dev);

	return sprintf(buf, "%d\n", queue_alignment_offset(disk->queue));
}

static ssize_t disk_discard_alignment_show(struct device *dev,
					   struct device_attribute *attr,
					   char *buf)
{
	struct gendisk *disk = dev_to_disk(dev);

	return sprintf(buf, "%d\n", queue_discard_alignment(disk->queue));
}

static DEVICE_ATTR(range, S_IRUGO|S_IWUSR, disk_range_show, disk_range_store);
static DEVICE_ATTR(ext_range, S_IRUGO, disk_ext_range_show, NULL);
static DEVICE_ATTR(removable, S_IRUGO, disk_removable_show, NULL);
static DEVICE_ATTR(ro, S_IRUGO, disk_ro_show, NULL);
static DEVICE_ATTR(size, S_IRUGO, part_size_show, NULL);
static DEVICE_ATTR(alignment_offset, S_IRUGO, disk_alignment_offset_show, NULL);
static DEVICE_ATTR(discard_alignment, S_IRUGO, disk_discard_alignment_show,
		   NULL);
static DEVICE_ATTR(capability, S_IRUGO, disk_capability_show, NULL);
static DEVICE_ATTR(stat, S_IRUGO, part_stat_show, NULL);
static DEVICE_ATTR(inflight, S_IRUGO, part_inflight_show, NULL);
#ifdef CONFIG_FAIL_MAKE_REQUEST
static struct device_attribute dev_attr_fail =
	__ATTR(make-it-fail, S_IRUGO|S_IWUSR, part_fail_show, part_fail_store);
#endif
#ifdef CONFIG_FAIL_IO_TIMEOUT
static struct device_attribute dev_attr_fail_timeout =
	__ATTR(io-timeout-fail,  S_IRUGO|S_IWUSR, part_timeout_show,
		part_timeout_store);
#endif

static struct attribute *disk_attrs[] = {
	&dev_attr_range.attr,
	&dev_attr_ext_range.attr,
	&dev_attr_removable.attr,
	&dev_attr_ro.attr,
	&dev_attr_size.attr,
	&dev_attr_alignment_offset.attr,
	&dev_attr_discard_alignment.attr,
	&dev_attr_capability.attr,
	&dev_attr_stat.attr,
	&dev_attr_inflight.attr,
#ifdef CONFIG_FAIL_MAKE_REQUEST
	&dev_attr_fail.attr,
#endif
#ifdef CONFIG_FAIL_IO_TIMEOUT
	&dev_attr_fail_timeout.attr,
#endif
	NULL
};

static struct attribute_group disk_attr_group = {
	.attrs = disk_attrs,
};

static const struct attribute_group *disk_attr_groups[] = {
	&disk_attr_group,
	NULL
};

static void disk_free_ptbl_rcu_cb(struct rcu_head *head)
{
	struct disk_part_tbl *ptbl =
		container_of(head, struct disk_part_tbl, rcu_head);

	kfree(ptbl);
}

/**
 * disk_replace_part_tbl - replace disk->part_tbl in RCU-safe way
 * @disk: disk to replace part_tbl for
 * @new_ptbl: new part_tbl to install
 *
 * Replace disk->part_tbl with @new_ptbl in RCU-safe way.  The
 * original ptbl is freed using RCU callback.
 *
 * LOCKING:
 * Matching bd_mutx locked.
 */
static void disk_replace_part_tbl(struct gendisk *disk,
				  struct disk_part_tbl *new_ptbl)
{
	struct disk_part_tbl *old_ptbl = disk->part_tbl;

	rcu_assign_pointer(disk->part_tbl, new_ptbl);

	if (old_ptbl) {
		rcu_assign_pointer(old_ptbl->last_lookup, NULL);
		call_rcu(&old_ptbl->rcu_head, disk_free_ptbl_rcu_cb);
	}
}

/**
 * disk_expand_part_tbl - expand disk->part_tbl
 * @disk: disk to expand part_tbl for
 * @partno: expand such that this partno can fit in
 *
 * Expand disk->part_tbl such that @partno can fit in.  disk->part_tbl
 * uses RCU to allow unlocked dereferencing for stats and other stuff.
 *
 * LOCKING:
 * Matching bd_mutex locked, might sleep.
 *
 * RETURNS:
 * 0 on success, -errno on failure.
 */
int disk_expand_part_tbl(struct gendisk *disk, int partno)
{
	struct disk_part_tbl *old_ptbl = disk->part_tbl;
	struct disk_part_tbl *new_ptbl;
	int len = old_ptbl ? old_ptbl->len : 0;
	int target = partno + 1;
	size_t size;
	int i;

	/* disk_max_parts() is zero during initialization, ignore if so */
	if (disk_max_parts(disk) && target > disk_max_parts(disk))
		return -EINVAL;

	if (target <= len)
		return 0;

	size = sizeof(*new_ptbl) + target * sizeof(new_ptbl->part[0]);
	new_ptbl = kzalloc_node(size, GFP_KERNEL, disk->node_id);
	if (!new_ptbl)
		return -ENOMEM;

	new_ptbl->len = target;

	for (i = 0; i < len; i++)
		rcu_assign_pointer(new_ptbl->part[i], old_ptbl->part[i]);

	disk_replace_part_tbl(disk, new_ptbl);
	return 0;
}

static void disk_release(struct device *dev)
{
	struct gendisk *disk = dev_to_disk(dev);

	kfree(disk->random);
	disk_replace_part_tbl(disk, NULL);
	free_part_stats(&disk->part0);
	free_part_info(&disk->part0);
	kfree(disk);
}
struct class block_class = {
	.name		= "block",
};

static char *block_devnode(struct device *dev, mode_t *mode)
{
	struct gendisk *disk = dev_to_disk(dev);

	if (disk->devnode)
		return disk->devnode(disk, mode);
	return NULL;
}

static struct device_type disk_type = {
	.name		= "disk",
	.groups		= disk_attr_groups,
	.release	= disk_release,
	.devnode	= block_devnode,
};

#ifdef CONFIG_PROC_FS
/*
 * aggregate disk stat collector.  Uses the same stats that the sysfs
 * entries do, above, but makes them available through one seq_file.
 *
 * The output looks suspiciously like /proc/partitions with a bunch of
 * extra fields.
 */
static int diskstats_show(struct seq_file *seqf, void *v)
{
	struct gendisk *gp = v;
	struct disk_part_iter piter;
	struct hd_struct *hd;
	char buf[BDEVNAME_SIZE];
	int cpu;

	/*
	if (&disk_to_dev(gp)->kobj.entry == block_class.devices.next)
		seq_puts(seqf,	"major minor name"
				"     rio rmerge rsect ruse wio wmerge "
				"wsect wuse running use aveq"
				"\n\n");
	*/
 
	disk_part_iter_init(&piter, gp, DISK_PITER_INCL_EMPTY_PART0);
	while ((hd = disk_part_iter_next(&piter))) {
		cpu = part_stat_lock();
		part_round_stats(cpu, hd);
		part_stat_unlock();
		seq_printf(seqf, "%4d %7d %s %lu %lu %llu "
			   "%u %lu %lu %llu %u %u %u %u\n",
			   MAJOR(part_devt(hd)), MINOR(part_devt(hd)),
			   disk_name(gp, hd->partno, buf),
			   part_stat_read(hd, ios[0]),
			   part_stat_read(hd, merges[0]),
			   (unsigned long long)part_stat_read(hd, sectors[0]),
			   jiffies_to_msecs(part_stat_read(hd, ticks[0])),
			   part_stat_read(hd, ios[1]),
			   part_stat_read(hd, merges[1]),
			   (unsigned long long)part_stat_read(hd, sectors[1]),
			   jiffies_to_msecs(part_stat_read(hd, ticks[1])),
			   part_in_flight(hd),
			   jiffies_to_msecs(part_stat_read(hd, io_ticks)),
			   jiffies_to_msecs(part_stat_read(hd, time_in_queue))
			);
	}
	disk_part_iter_exit(&piter);
 
	return 0;
}

static const struct seq_operations diskstats_op = {
	.start	= disk_seqf_start,
	.next	= disk_seqf_next,
	.stop	= disk_seqf_stop,
	.show	= diskstats_show
};

static int diskstats_open(struct inode *inode, struct file *file)
{
	return seq_open(file, &diskstats_op);
}

static const struct file_operations proc_diskstats_operations = {
	.open		= diskstats_open,
	.read		= seq_read,
	.llseek		= seq_lseek,
	.release	= seq_release,
};

static int __init proc_genhd_init(void)
{
	proc_create("diskstats", 0, NULL, &proc_diskstats_operations);
	proc_create("partitions", 0, NULL, &proc_partitions_operations);
	return 0;
}
module_init(proc_genhd_init);
#endif /* CONFIG_PROC_FS */

static void media_change_notify_thread(struct work_struct *work)
{
	struct gendisk *gd = container_of(work, struct gendisk, async_notify);
	char event[] = "MEDIA_CHANGE=1";
	char *envp[] = { event, NULL };

	/*
	 * set enviroment vars to indicate which event this is for
	 * so that user space will know to go check the media status.
	 */
	kobject_uevent_env(&disk_to_dev(gd)->kobj, KOBJ_CHANGE, envp);
	put_device(gd->driverfs_dev);
}

#if 0
void genhd_media_change_notify(struct gendisk *disk)
{
	get_device(disk->driverfs_dev);
	schedule_work(&disk->async_notify);
}
EXPORT_SYMBOL_GPL(genhd_media_change_notify);
#endif  /*  0  */

dev_t blk_lookup_devt(const char *name, int partno)
{
	dev_t devt = MKDEV(0, 0);
	struct class_dev_iter iter;
	struct device *dev;

	class_dev_iter_init(&iter, &block_class, NULL, &disk_type);
	while ((dev = class_dev_iter_next(&iter))) {
		struct gendisk *disk = dev_to_disk(dev);
		struct hd_struct *part;

		if (strcmp(dev_name(dev), name))
			continue;

		if (partno < disk->minors) {
			/* We need to return the right devno, even
			 * if the partition doesn't exist yet.
			 */
			devt = MKDEV(MAJOR(dev->devt),
				     MINOR(dev->devt) + partno);
			break;
		}
		part = disk_get_part(disk, partno);
		if (part) {
			devt = part_devt(part);
			disk_put_part(part);
			break;
		}
		disk_put_part(part);
	}
	class_dev_iter_exit(&iter);
	return devt;
}
EXPORT_SYMBOL(blk_lookup_devt);

struct gendisk *alloc_disk(int minors)
{
	return alloc_disk_node(minors, -1);
}
EXPORT_SYMBOL(alloc_disk);

struct gendisk *alloc_disk_node(int minors, int node_id)
{
	struct gendisk *disk;

	disk = kmalloc_node(sizeof(struct gendisk),
				GFP_KERNEL | __GFP_ZERO, node_id);
	if (disk) {
		if (!init_part_stats(&disk->part0)) {
			kfree(disk);
			return NULL;
		}
		disk->node_id = node_id;
		if (disk_expand_part_tbl(disk, 0)) {
			free_part_stats(&disk->part0);
			kfree(disk);
			return NULL;
		}
		disk->part_tbl->part[0] = &disk->part0;

		disk->minors = minors;
		rand_initialize_disk(disk);
		disk_to_dev(disk)->class = &block_class;
		disk_to_dev(disk)->type = &disk_type;
		device_initialize(disk_to_dev(disk));
		INIT_WORK(&disk->async_notify,
			media_change_notify_thread);
	}
	return disk;
}
EXPORT_SYMBOL(alloc_disk_node);

struct kobject *get_disk(struct gendisk *disk)
{
	struct module *owner;
	struct kobject *kobj;

	if (!disk->fops)
		return NULL;
	owner = disk->fops->owner;
	if (owner && !try_module_get(owner))
		return NULL;
	kobj = kobject_get(&disk_to_dev(disk)->kobj);
	if (kobj == NULL) {
		module_put(owner);
		return NULL;
	}
	return kobj;

}

EXPORT_SYMBOL(get_disk);

void put_disk(struct gendisk *disk)
{
	if (disk)
		kobject_put(&disk_to_dev(disk)->kobj);
}

EXPORT_SYMBOL(put_disk);

static void set_disk_ro_uevent(struct gendisk *gd, int ro)
{
	char event[] = "DISK_RO=1";
	char *envp[] = { event, NULL };

	if (!ro)
		event[8] = '0';
	kobject_uevent_env(&disk_to_dev(gd)->kobj, KOBJ_CHANGE, envp);
}

void set_device_ro(struct block_device *bdev, int flag)
{
	bdev->bd_part->policy = flag;
}

EXPORT_SYMBOL(set_device_ro);

void set_disk_ro(struct gendisk *disk, int flag)
{
	struct disk_part_iter piter;
	struct hd_struct *part;

	if (disk->part0.policy != flag) {
		set_disk_ro_uevent(disk, flag);
		disk->part0.policy = flag;
	}

	disk_part_iter_init(&piter, disk, DISK_PITER_INCL_EMPTY);
	while ((part = disk_part_iter_next(&piter)))
		part->policy = flag;
	disk_part_iter_exit(&piter);
}

EXPORT_SYMBOL(set_disk_ro);

int bdev_read_only(struct block_device *bdev)
{
	if (!bdev)
		return 0;
	return bdev->bd_part->policy;
}

EXPORT_SYMBOL(bdev_read_only);

int invalidate_partition(struct gendisk *disk, int partno)
{
	int res = 0;
	struct block_device *bdev = bdget_disk(disk, partno);
	if (bdev) {
		fsync_bdev(bdev);
		res = __invalidate_device(bdev);
		bdput(bdev);
	}
	return res;
}

EXPORT_SYMBOL(invalidate_partition);<|MERGE_RESOLUTION|>--- conflicted
+++ resolved
@@ -554,11 +554,7 @@
 	disk->major = MAJOR(devt);
 	disk->first_minor = MINOR(devt);
 
-<<<<<<< HEAD
-	/* Register BDI before referencing it from bdev */
-=======
 	/* Register BDI before referencing it from bdev */ 
->>>>>>> 08eab940
 	bdi = &disk->queue->backing_dev_info;
 	bdi_register_dev(bdi, disk_devt(disk));
 
