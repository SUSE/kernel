--- conflicted
+++ resolved
@@ -780,19 +780,6 @@
 
 	if (bio->bi_vcnt > 0) {
 		struct bio_vec *bv = &bio->bi_io_vec[bio->bi_vcnt - 1];
-<<<<<<< HEAD
-		phys_addr_t vec_end_addr = page_to_phys(bv->bv_page) +
-			bv->bv_offset + bv->bv_len - 1;
-		phys_addr_t page_addr = page_to_phys(page);
-
-		if (vec_end_addr + 1 != page_addr + off)
-			return false;
-		if (xen_domain() && !xen_biovec_phys_mergeable(bv, page))
-			return false;
-		if (same_page && (vec_end_addr & PAGE_MASK) != page_addr)
-			return false;
-=======
->>>>>>> c59c1e66
 
 		if (page_is_mergeable(bv, page, len, off, same_page)) {
 			bv->bv_len += len;
