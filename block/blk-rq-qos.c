--- conflicted
+++ resolved
@@ -288,10 +288,7 @@
 
 void rq_qos_exit(struct request_queue *q)
 {
-<<<<<<< HEAD
-=======
 	mutex_lock(&q->rq_qos_mutex);
->>>>>>> eb3cdb58
 	while (q->rq_qos) {
 		struct rq_qos *rqos = q->rq_qos;
 		q->rq_qos = rqos->next;
