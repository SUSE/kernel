--- conflicted
+++ resolved
@@ -206,15 +206,6 @@
  */
 void blk_set_runtime_active(struct request_queue *q)
 {
-<<<<<<< HEAD
-	if (q->dev) {
-		spin_lock_irq(&q->queue_lock);
-		q->rpm_status = RPM_ACTIVE;
-		pm_runtime_mark_last_busy(q->dev);
-		pm_request_autosuspend(q->dev);
-		spin_unlock_irq(&q->queue_lock);
-	}
-=======
 	int old_status;
 
 	if (!q->dev)
@@ -229,6 +220,5 @@
 
 	if (old_status != RPM_ACTIVE)
 		blk_clear_pm_only(q);
->>>>>>> 7d2a07b7
 }
 EXPORT_SYMBOL(blk_set_runtime_active);