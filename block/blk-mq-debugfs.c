// SPDX-License-Identifier: GPL-2.0
/*
 * Copyright (C) 2017 Facebook
 */

#include <linux/kernel.h>
#include <linux/blkdev.h>
#include <linux/debugfs.h>

#include "blk.h"
#include "blk-mq.h"
#include "blk-mq-debugfs.h"
#include "blk-mq-sched.h"
<<<<<<< HEAD
#include "blk-mq-tag.h"
=======
>>>>>>> eb3cdb58
#include "blk-rq-qos.h"

static int queue_poll_stat_show(void *data, struct seq_file *m)
{
<<<<<<< HEAD
	struct request_queue *q = data;
	int bucket;

	if (!q->poll_stat)
		return 0;

	for (bucket = 0; bucket < (BLK_MQ_POLL_STATS_BKTS / 2); bucket++) {
		seq_printf(m, "read  (%d Bytes): ", 1 << (9 + bucket));
		print_stat(m, &q->poll_stat[2 * bucket]);
		seq_puts(m, "\n");

		seq_printf(m, "write (%d Bytes): ",  1 << (9 + bucket));
		print_stat(m, &q->poll_stat[2 * bucket + 1]);
		seq_puts(m, "\n");
	}
=======
>>>>>>> eb3cdb58
	return 0;
}

static void *queue_requeue_list_start(struct seq_file *m, loff_t *pos)
	__acquires(&q->requeue_lock)
{
	struct request_queue *q = m->private;

	spin_lock_irq(&q->requeue_lock);
	return seq_list_start(&q->requeue_list, *pos);
}

static void *queue_requeue_list_next(struct seq_file *m, void *v, loff_t *pos)
{
	struct request_queue *q = m->private;

	return seq_list_next(v, &q->requeue_list, pos);
}

static void queue_requeue_list_stop(struct seq_file *m, void *v)
	__releases(&q->requeue_lock)
{
	struct request_queue *q = m->private;

	spin_unlock_irq(&q->requeue_lock);
}

static const struct seq_operations queue_requeue_list_seq_ops = {
	.start	= queue_requeue_list_start,
	.next	= queue_requeue_list_next,
	.stop	= queue_requeue_list_stop,
	.show	= blk_mq_debugfs_rq_show,
};

static int blk_flags_show(struct seq_file *m, const unsigned long flags,
			  const char *const *flag_name, int flag_name_count)
{
	bool sep = false;
	int i;

	for (i = 0; i < sizeof(flags) * BITS_PER_BYTE; i++) {
		if (!(flags & BIT(i)))
			continue;
		if (sep)
			seq_puts(m, "|");
		sep = true;
		if (i < flag_name_count && flag_name[i])
			seq_puts(m, flag_name[i]);
		else
			seq_printf(m, "%d", i);
	}
	return 0;
}

static int queue_pm_only_show(void *data, struct seq_file *m)
{
	struct request_queue *q = data;

	seq_printf(m, "%d\n", atomic_read(&q->pm_only));
	return 0;
}

#define QUEUE_FLAG_NAME(name) [QUEUE_FLAG_##name] = #name
static const char *const blk_queue_flag_name[] = {
	QUEUE_FLAG_NAME(STOPPED),
	QUEUE_FLAG_NAME(DYING),
	QUEUE_FLAG_NAME(NOMERGES),
	QUEUE_FLAG_NAME(SAME_COMP),
	QUEUE_FLAG_NAME(FAIL_IO),
	QUEUE_FLAG_NAME(NONROT),
	QUEUE_FLAG_NAME(IO_STAT),
	QUEUE_FLAG_NAME(NOXMERGES),
	QUEUE_FLAG_NAME(ADD_RANDOM),
	QUEUE_FLAG_NAME(SAME_FORCE),
	QUEUE_FLAG_NAME(INIT_DONE),
	QUEUE_FLAG_NAME(STABLE_WRITES),
	QUEUE_FLAG_NAME(POLL),
	QUEUE_FLAG_NAME(WC),
	QUEUE_FLAG_NAME(FUA),
	QUEUE_FLAG_NAME(DAX),
	QUEUE_FLAG_NAME(STATS),
	QUEUE_FLAG_NAME(REGISTERED),
	QUEUE_FLAG_NAME(QUIESCED),
	QUEUE_FLAG_NAME(PCI_P2PDMA),
	QUEUE_FLAG_NAME(ZONE_RESETALL),
	QUEUE_FLAG_NAME(RQ_ALLOC_TIME),
	QUEUE_FLAG_NAME(HCTX_ACTIVE),
	QUEUE_FLAG_NAME(NOWAIT),
};
#undef QUEUE_FLAG_NAME

static int queue_state_show(void *data, struct seq_file *m)
{
	struct request_queue *q = data;

	blk_flags_show(m, q->queue_flags, blk_queue_flag_name,
		       ARRAY_SIZE(blk_queue_flag_name));
	seq_puts(m, "\n");
	return 0;
}

static ssize_t queue_state_write(void *data, const char __user *buf,
				 size_t count, loff_t *ppos)
{
	struct request_queue *q = data;
	char opbuf[16] = { }, *op;

	/*
	 * The "state" attribute is removed when the queue is removed.  Don't
	 * allow setting the state on a dying queue to avoid a use-after-free.
	 */
	if (blk_queue_dying(q))
		return -ENOENT;

	if (count >= sizeof(opbuf)) {
		pr_err("%s: operation too long\n", __func__);
		goto inval;
	}

	if (copy_from_user(opbuf, buf, count))
		return -EFAULT;
	op = strstrip(opbuf);
	if (strcmp(op, "run") == 0) {
		blk_mq_run_hw_queues(q, true);
	} else if (strcmp(op, "start") == 0) {
		blk_mq_start_stopped_hw_queues(q, true);
	} else if (strcmp(op, "kick") == 0) {
		blk_mq_kick_requeue_list(q);
	} else {
		pr_err("%s: unsupported operation '%s'\n", __func__, op);
inval:
		pr_err("%s: use 'run', 'start' or 'kick'\n", __func__);
		return -EINVAL;
	}
	return count;
}

static const struct blk_mq_debugfs_attr blk_mq_debugfs_queue_attrs[] = {
	{ "poll_stat", 0400, queue_poll_stat_show },
	{ "requeue_list", 0400, .seq_ops = &queue_requeue_list_seq_ops },
	{ "pm_only", 0600, queue_pm_only_show, NULL },
	{ "state", 0600, queue_state_show, queue_state_write },
	{ "zone_wlock", 0400, queue_zone_wlock_show, NULL },
	{ },
};

#define HCTX_STATE_NAME(name) [BLK_MQ_S_##name] = #name
static const char *const hctx_state_name[] = {
	HCTX_STATE_NAME(STOPPED),
	HCTX_STATE_NAME(TAG_ACTIVE),
	HCTX_STATE_NAME(SCHED_RESTART),
	HCTX_STATE_NAME(INACTIVE),
};
#undef HCTX_STATE_NAME

static int hctx_state_show(void *data, struct seq_file *m)
{
	struct blk_mq_hw_ctx *hctx = data;

	blk_flags_show(m, hctx->state, hctx_state_name,
		       ARRAY_SIZE(hctx_state_name));
	seq_puts(m, "\n");
	return 0;
}

#define BLK_TAG_ALLOC_NAME(name) [BLK_TAG_ALLOC_##name] = #name
static const char *const alloc_policy_name[] = {
	BLK_TAG_ALLOC_NAME(FIFO),
	BLK_TAG_ALLOC_NAME(RR),
};
#undef BLK_TAG_ALLOC_NAME

#define HCTX_FLAG_NAME(name) [ilog2(BLK_MQ_F_##name)] = #name
static const char *const hctx_flag_name[] = {
	HCTX_FLAG_NAME(SHOULD_MERGE),
	HCTX_FLAG_NAME(TAG_QUEUE_SHARED),
	HCTX_FLAG_NAME(BLOCKING),
	HCTX_FLAG_NAME(NO_SCHED),
	HCTX_FLAG_NAME(STACKING),
	HCTX_FLAG_NAME(TAG_HCTX_SHARED),
};
#undef HCTX_FLAG_NAME

static int hctx_flags_show(void *data, struct seq_file *m)
{
	struct blk_mq_hw_ctx *hctx = data;
	const int alloc_policy = BLK_MQ_FLAG_TO_ALLOC_POLICY(hctx->flags);

	seq_puts(m, "alloc_policy=");
	if (alloc_policy < ARRAY_SIZE(alloc_policy_name) &&
	    alloc_policy_name[alloc_policy])
		seq_puts(m, alloc_policy_name[alloc_policy]);
	else
		seq_printf(m, "%d", alloc_policy);
	seq_puts(m, " ");
	blk_flags_show(m,
		       hctx->flags ^ BLK_ALLOC_POLICY_TO_MQ_FLAG(alloc_policy),
		       hctx_flag_name, ARRAY_SIZE(hctx_flag_name));
	seq_puts(m, "\n");
	return 0;
}

#define CMD_FLAG_NAME(name) [__REQ_##name] = #name
static const char *const cmd_flag_name[] = {
	CMD_FLAG_NAME(FAILFAST_DEV),
	CMD_FLAG_NAME(FAILFAST_TRANSPORT),
	CMD_FLAG_NAME(FAILFAST_DRIVER),
	CMD_FLAG_NAME(SYNC),
	CMD_FLAG_NAME(META),
	CMD_FLAG_NAME(PRIO),
	CMD_FLAG_NAME(NOMERGE),
	CMD_FLAG_NAME(IDLE),
	CMD_FLAG_NAME(INTEGRITY),
	CMD_FLAG_NAME(FUA),
	CMD_FLAG_NAME(PREFLUSH),
	CMD_FLAG_NAME(RAHEAD),
	CMD_FLAG_NAME(BACKGROUND),
	CMD_FLAG_NAME(NOWAIT),
	CMD_FLAG_NAME(NOUNMAP),
	CMD_FLAG_NAME(POLLED),
};
#undef CMD_FLAG_NAME

#define RQF_NAME(name) [ilog2((__force u32)RQF_##name)] = #name
static const char *const rqf_name[] = {
	RQF_NAME(STARTED),
	RQF_NAME(SOFTBARRIER),
	RQF_NAME(FLUSH_SEQ),
	RQF_NAME(MIXED_MERGE),
	RQF_NAME(MQ_INFLIGHT),
	RQF_NAME(DONTPREP),
	RQF_NAME(FAILED),
	RQF_NAME(QUIET),
	RQF_NAME(ELVPRIV),
	RQF_NAME(IO_STAT),
	RQF_NAME(PM),
	RQF_NAME(HASHED),
	RQF_NAME(STATS),
	RQF_NAME(SPECIAL_PAYLOAD),
	RQF_NAME(ZONE_WRITE_LOCKED),
<<<<<<< HEAD
	RQF_NAME(MQ_POLL_SLEPT),
	RQF_NAME(ELV),
=======
	RQF_NAME(TIMED_OUT),
	RQF_NAME(ELV),
	RQF_NAME(RESV),
>>>>>>> eb3cdb58
};
#undef RQF_NAME

static const char *const blk_mq_rq_state_name_array[] = {
	[MQ_RQ_IDLE]		= "idle",
	[MQ_RQ_IN_FLIGHT]	= "in_flight",
	[MQ_RQ_COMPLETE]	= "complete",
};

static const char *blk_mq_rq_state_name(enum mq_rq_state rq_state)
{
	if (WARN_ON_ONCE((unsigned int)rq_state >=
			 ARRAY_SIZE(blk_mq_rq_state_name_array)))
		return "(?)";
	return blk_mq_rq_state_name_array[rq_state];
}

int __blk_mq_debugfs_rq_show(struct seq_file *m, struct request *rq)
{
	const struct blk_mq_ops *const mq_ops = rq->q->mq_ops;
	const enum req_op op = req_op(rq);
	const char *op_str = blk_op_str(op);

	seq_printf(m, "%p {.op=", rq);
	if (strcmp(op_str, "UNKNOWN") == 0)
		seq_printf(m, "%u", op);
	else
		seq_printf(m, "%s", op_str);
	seq_puts(m, ", .cmd_flags=");
	blk_flags_show(m, (__force unsigned int)(rq->cmd_flags & ~REQ_OP_MASK),
		       cmd_flag_name, ARRAY_SIZE(cmd_flag_name));
	seq_puts(m, ", .rq_flags=");
	blk_flags_show(m, (__force unsigned int)rq->rq_flags, rqf_name,
		       ARRAY_SIZE(rqf_name));
	seq_printf(m, ", .state=%s", blk_mq_rq_state_name(blk_mq_rq_state(rq)));
	seq_printf(m, ", .tag=%d, .internal_tag=%d", rq->tag,
		   rq->internal_tag);
	if (mq_ops->show_rq)
		mq_ops->show_rq(m, rq);
	seq_puts(m, "}\n");
	return 0;
}
EXPORT_SYMBOL_GPL(__blk_mq_debugfs_rq_show);

int blk_mq_debugfs_rq_show(struct seq_file *m, void *v)
{
	return __blk_mq_debugfs_rq_show(m, list_entry_rq(v));
}
EXPORT_SYMBOL_GPL(blk_mq_debugfs_rq_show);

static void *hctx_dispatch_start(struct seq_file *m, loff_t *pos)
	__acquires(&hctx->lock)
{
	struct blk_mq_hw_ctx *hctx = m->private;

	spin_lock(&hctx->lock);
	return seq_list_start(&hctx->dispatch, *pos);
}

static void *hctx_dispatch_next(struct seq_file *m, void *v, loff_t *pos)
{
	struct blk_mq_hw_ctx *hctx = m->private;

	return seq_list_next(v, &hctx->dispatch, pos);
}

static void hctx_dispatch_stop(struct seq_file *m, void *v)
	__releases(&hctx->lock)
{
	struct blk_mq_hw_ctx *hctx = m->private;

	spin_unlock(&hctx->lock);
}

static const struct seq_operations hctx_dispatch_seq_ops = {
	.start	= hctx_dispatch_start,
	.next	= hctx_dispatch_next,
	.stop	= hctx_dispatch_stop,
	.show	= blk_mq_debugfs_rq_show,
};

struct show_busy_params {
	struct seq_file		*m;
	struct blk_mq_hw_ctx	*hctx;
};

/*
 * Note: the state of a request may change while this function is in progress,
 * e.g. due to a concurrent blk_mq_finish_request() call. Returns true to
 * keep iterating requests.
 */
static bool hctx_show_busy_rq(struct request *rq, void *data)
{
	const struct show_busy_params *params = data;

	if (rq->mq_hctx == params->hctx)
		__blk_mq_debugfs_rq_show(params->m, rq);

	return true;
}

static int hctx_busy_show(void *data, struct seq_file *m)
{
	struct blk_mq_hw_ctx *hctx = data;
	struct show_busy_params params = { .m = m, .hctx = hctx };

	blk_mq_tagset_busy_iter(hctx->queue->tag_set, hctx_show_busy_rq,
				&params);

	return 0;
}

static const char *const hctx_types[] = {
	[HCTX_TYPE_DEFAULT]	= "default",
	[HCTX_TYPE_READ]	= "read",
	[HCTX_TYPE_POLL]	= "poll",
};

static int hctx_type_show(void *data, struct seq_file *m)
{
	struct blk_mq_hw_ctx *hctx = data;

	BUILD_BUG_ON(ARRAY_SIZE(hctx_types) != HCTX_MAX_TYPES);
	seq_printf(m, "%s\n", hctx_types[hctx->type]);
	return 0;
}

static int hctx_ctx_map_show(void *data, struct seq_file *m)
{
	struct blk_mq_hw_ctx *hctx = data;

	sbitmap_bitmap_show(&hctx->ctx_map, m);
	return 0;
}

static void blk_mq_debugfs_tags_show(struct seq_file *m,
				     struct blk_mq_tags *tags)
{
	seq_printf(m, "nr_tags=%u\n", tags->nr_tags);
	seq_printf(m, "nr_reserved_tags=%u\n", tags->nr_reserved_tags);
	seq_printf(m, "active_queues=%d\n",
		   READ_ONCE(tags->active_queues));

	seq_puts(m, "\nbitmap_tags:\n");
	sbitmap_queue_show(&tags->bitmap_tags, m);

	if (tags->nr_reserved_tags) {
		seq_puts(m, "\nbreserved_tags:\n");
		sbitmap_queue_show(&tags->breserved_tags, m);
	}
}

static int hctx_tags_show(void *data, struct seq_file *m)
{
	struct blk_mq_hw_ctx *hctx = data;
	struct request_queue *q = hctx->queue;
	int res;

	res = mutex_lock_interruptible(&q->sysfs_lock);
	if (res)
		goto out;
	if (hctx->tags)
		blk_mq_debugfs_tags_show(m, hctx->tags);
	mutex_unlock(&q->sysfs_lock);

out:
	return res;
}

static int hctx_tags_bitmap_show(void *data, struct seq_file *m)
{
	struct blk_mq_hw_ctx *hctx = data;
	struct request_queue *q = hctx->queue;
	int res;

	res = mutex_lock_interruptible(&q->sysfs_lock);
	if (res)
		goto out;
	if (hctx->tags)
		sbitmap_bitmap_show(&hctx->tags->bitmap_tags.sb, m);
	mutex_unlock(&q->sysfs_lock);

out:
	return res;
}

static int hctx_sched_tags_show(void *data, struct seq_file *m)
{
	struct blk_mq_hw_ctx *hctx = data;
	struct request_queue *q = hctx->queue;
	int res;

	res = mutex_lock_interruptible(&q->sysfs_lock);
	if (res)
		goto out;
	if (hctx->sched_tags)
		blk_mq_debugfs_tags_show(m, hctx->sched_tags);
	mutex_unlock(&q->sysfs_lock);

out:
	return res;
}

static int hctx_sched_tags_bitmap_show(void *data, struct seq_file *m)
{
	struct blk_mq_hw_ctx *hctx = data;
	struct request_queue *q = hctx->queue;
	int res;

	res = mutex_lock_interruptible(&q->sysfs_lock);
	if (res)
		goto out;
	if (hctx->sched_tags)
		sbitmap_bitmap_show(&hctx->sched_tags->bitmap_tags.sb, m);
	mutex_unlock(&q->sysfs_lock);

out:
	return res;
}

static int hctx_run_show(void *data, struct seq_file *m)
{
	struct blk_mq_hw_ctx *hctx = data;

	seq_printf(m, "%lu\n", hctx->run);
	return 0;
}

static ssize_t hctx_run_write(void *data, const char __user *buf, size_t count,
			      loff_t *ppos)
{
	struct blk_mq_hw_ctx *hctx = data;

	hctx->run = 0;
	return count;
}

static int hctx_active_show(void *data, struct seq_file *m)
{
	struct blk_mq_hw_ctx *hctx = data;

	seq_printf(m, "%d\n", __blk_mq_active_requests(hctx));
	return 0;
}

static int hctx_dispatch_busy_show(void *data, struct seq_file *m)
{
	struct blk_mq_hw_ctx *hctx = data;

	seq_printf(m, "%u\n", hctx->dispatch_busy);
	return 0;
}

#define CTX_RQ_SEQ_OPS(name, type)					\
static void *ctx_##name##_rq_list_start(struct seq_file *m, loff_t *pos) \
	__acquires(&ctx->lock)						\
{									\
	struct blk_mq_ctx *ctx = m->private;				\
									\
	spin_lock(&ctx->lock);						\
	return seq_list_start(&ctx->rq_lists[type], *pos);		\
}									\
									\
static void *ctx_##name##_rq_list_next(struct seq_file *m, void *v,	\
				     loff_t *pos)			\
{									\
	struct blk_mq_ctx *ctx = m->private;				\
									\
	return seq_list_next(v, &ctx->rq_lists[type], pos);		\
}									\
									\
static void ctx_##name##_rq_list_stop(struct seq_file *m, void *v)	\
	__releases(&ctx->lock)						\
{									\
	struct blk_mq_ctx *ctx = m->private;				\
									\
	spin_unlock(&ctx->lock);					\
}									\
									\
static const struct seq_operations ctx_##name##_rq_list_seq_ops = {	\
	.start	= ctx_##name##_rq_list_start,				\
	.next	= ctx_##name##_rq_list_next,				\
	.stop	= ctx_##name##_rq_list_stop,				\
	.show	= blk_mq_debugfs_rq_show,				\
}

CTX_RQ_SEQ_OPS(default, HCTX_TYPE_DEFAULT);
CTX_RQ_SEQ_OPS(read, HCTX_TYPE_READ);
CTX_RQ_SEQ_OPS(poll, HCTX_TYPE_POLL);

static int blk_mq_debugfs_show(struct seq_file *m, void *v)
{
	const struct blk_mq_debugfs_attr *attr = m->private;
	void *data = d_inode(m->file->f_path.dentry->d_parent)->i_private;

	return attr->show(data, m);
}

static ssize_t blk_mq_debugfs_write(struct file *file, const char __user *buf,
				    size_t count, loff_t *ppos)
{
	struct seq_file *m = file->private_data;
	const struct blk_mq_debugfs_attr *attr = m->private;
	void *data = d_inode(file->f_path.dentry->d_parent)->i_private;

	/*
	 * Attributes that only implement .seq_ops are read-only and 'attr' is
	 * the same with 'data' in this case.
	 */
	if (attr == data || !attr->write)
		return -EPERM;

	return attr->write(data, buf, count, ppos);
}

static int blk_mq_debugfs_open(struct inode *inode, struct file *file)
{
	const struct blk_mq_debugfs_attr *attr = inode->i_private;
	void *data = d_inode(file->f_path.dentry->d_parent)->i_private;
	struct seq_file *m;
	int ret;

	if (attr->seq_ops) {
		ret = seq_open(file, attr->seq_ops);
		if (!ret) {
			m = file->private_data;
			m->private = data;
		}
		return ret;
	}

	if (WARN_ON_ONCE(!attr->show))
		return -EPERM;

	return single_open(file, blk_mq_debugfs_show, inode->i_private);
}

static int blk_mq_debugfs_release(struct inode *inode, struct file *file)
{
	const struct blk_mq_debugfs_attr *attr = inode->i_private;

	if (attr->show)
		return single_release(inode, file);

	return seq_release(inode, file);
}

static const struct file_operations blk_mq_debugfs_fops = {
	.open		= blk_mq_debugfs_open,
	.read		= seq_read,
	.write		= blk_mq_debugfs_write,
	.llseek		= seq_lseek,
	.release	= blk_mq_debugfs_release,
};

static const struct blk_mq_debugfs_attr blk_mq_debugfs_hctx_attrs[] = {
	{"state", 0400, hctx_state_show},
	{"flags", 0400, hctx_flags_show},
	{"dispatch", 0400, .seq_ops = &hctx_dispatch_seq_ops},
	{"busy", 0400, hctx_busy_show},
	{"ctx_map", 0400, hctx_ctx_map_show},
	{"tags", 0400, hctx_tags_show},
	{"tags_bitmap", 0400, hctx_tags_bitmap_show},
	{"sched_tags", 0400, hctx_sched_tags_show},
	{"sched_tags_bitmap", 0400, hctx_sched_tags_bitmap_show},
	{"run", 0600, hctx_run_show, hctx_run_write},
	{"active", 0400, hctx_active_show},
	{"dispatch_busy", 0400, hctx_dispatch_busy_show},
	{"type", 0400, hctx_type_show},
	{},
};

static const struct blk_mq_debugfs_attr blk_mq_debugfs_ctx_attrs[] = {
	{"default_rq_list", 0400, .seq_ops = &ctx_default_rq_list_seq_ops},
	{"read_rq_list", 0400, .seq_ops = &ctx_read_rq_list_seq_ops},
	{"poll_rq_list", 0400, .seq_ops = &ctx_poll_rq_list_seq_ops},
	{},
};

static void debugfs_create_files(struct dentry *parent, void *data,
				 const struct blk_mq_debugfs_attr *attr)
{
	if (IS_ERR_OR_NULL(parent))
		return;

	d_inode(parent)->i_private = data;

	for (; attr->name; attr++)
		debugfs_create_file(attr->name, attr->mode, parent,
				    (void *)attr, &blk_mq_debugfs_fops);
}

void blk_mq_debugfs_register(struct request_queue *q)
{
	struct blk_mq_hw_ctx *hctx;
	unsigned long i;

	debugfs_create_files(q->debugfs_dir, q, blk_mq_debugfs_queue_attrs);

	/*
	 * blk_mq_init_sched() attempted to do this already, but q->debugfs_dir
	 * didn't exist yet (because we don't know what to name the directory
	 * until the queue is registered to a gendisk).
	 */
	if (q->elevator && !q->sched_debugfs_dir)
		blk_mq_debugfs_register_sched(q);

	/* Similarly, blk_mq_init_hctx() couldn't do this previously. */
	queue_for_each_hw_ctx(q, hctx, i) {
		if (!hctx->debugfs_dir)
			blk_mq_debugfs_register_hctx(q, hctx);
		if (q->elevator && !hctx->sched_debugfs_dir)
			blk_mq_debugfs_register_sched_hctx(q, hctx);
	}

	if (q->rq_qos) {
		struct rq_qos *rqos = q->rq_qos;

		while (rqos) {
			blk_mq_debugfs_register_rqos(rqos);
			rqos = rqos->next;
		}
	}
}

static void blk_mq_debugfs_register_ctx(struct blk_mq_hw_ctx *hctx,
					struct blk_mq_ctx *ctx)
{
	struct dentry *ctx_dir;
	char name[20];

	snprintf(name, sizeof(name), "cpu%u", ctx->cpu);
	ctx_dir = debugfs_create_dir(name, hctx->debugfs_dir);

	debugfs_create_files(ctx_dir, ctx, blk_mq_debugfs_ctx_attrs);
}

void blk_mq_debugfs_register_hctx(struct request_queue *q,
				  struct blk_mq_hw_ctx *hctx)
{
	struct blk_mq_ctx *ctx;
	char name[20];
	int i;

	if (!q->debugfs_dir)
		return;

	snprintf(name, sizeof(name), "hctx%u", hctx->queue_num);
	hctx->debugfs_dir = debugfs_create_dir(name, q->debugfs_dir);

	debugfs_create_files(hctx->debugfs_dir, hctx, blk_mq_debugfs_hctx_attrs);

	hctx_for_each_ctx(hctx, ctx, i)
		blk_mq_debugfs_register_ctx(hctx, ctx);
}

void blk_mq_debugfs_unregister_hctx(struct blk_mq_hw_ctx *hctx)
{
	if (!hctx->queue->debugfs_dir)
		return;
	debugfs_remove_recursive(hctx->debugfs_dir);
	hctx->sched_debugfs_dir = NULL;
	hctx->debugfs_dir = NULL;
}

void blk_mq_debugfs_register_hctxs(struct request_queue *q)
{
	struct blk_mq_hw_ctx *hctx;
	unsigned long i;

	queue_for_each_hw_ctx(q, hctx, i)
		blk_mq_debugfs_register_hctx(q, hctx);
}

void blk_mq_debugfs_unregister_hctxs(struct request_queue *q)
{
	struct blk_mq_hw_ctx *hctx;
	unsigned long i;

	queue_for_each_hw_ctx(q, hctx, i)
		blk_mq_debugfs_unregister_hctx(hctx);
}

void blk_mq_debugfs_register_sched(struct request_queue *q)
{
	struct elevator_type *e = q->elevator->type;

	lockdep_assert_held(&q->debugfs_mutex);

	/*
	 * If the parent directory has not been created yet, return, we will be
	 * called again later on and the directory/files will be created then.
	 */
	if (!q->debugfs_dir)
		return;

	if (!e->queue_debugfs_attrs)
		return;

	q->sched_debugfs_dir = debugfs_create_dir("sched", q->debugfs_dir);

	debugfs_create_files(q->sched_debugfs_dir, q, e->queue_debugfs_attrs);
}

void blk_mq_debugfs_unregister_sched(struct request_queue *q)
{
	lockdep_assert_held(&q->debugfs_mutex);

	debugfs_remove_recursive(q->sched_debugfs_dir);
	q->sched_debugfs_dir = NULL;
}

static const char *rq_qos_id_to_name(enum rq_qos_id id)
{
	switch (id) {
	case RQ_QOS_WBT:
		return "wbt";
	case RQ_QOS_LATENCY:
		return "latency";
	case RQ_QOS_COST:
		return "cost";
	}
	return "unknown";
}

void blk_mq_debugfs_unregister_rqos(struct rq_qos *rqos)
{
<<<<<<< HEAD
	lockdep_assert_held(&rqos->q->debugfs_mutex);

	if (!rqos->q->debugfs_dir)
=======
	lockdep_assert_held(&rqos->disk->queue->debugfs_mutex);

	if (!rqos->disk->queue->debugfs_dir)
>>>>>>> eb3cdb58
		return;
	debugfs_remove_recursive(rqos->debugfs_dir);
	rqos->debugfs_dir = NULL;
}

void blk_mq_debugfs_register_rqos(struct rq_qos *rqos)
{
	struct request_queue *q = rqos->disk->queue;
	const char *dir_name = rq_qos_id_to_name(rqos->id);

	lockdep_assert_held(&q->debugfs_mutex);

	if (rqos->debugfs_dir || !rqos->ops->debugfs_attrs)
		return;

	if (!q->rqos_debugfs_dir)
		q->rqos_debugfs_dir = debugfs_create_dir("rqos",
							 q->debugfs_dir);

	rqos->debugfs_dir = debugfs_create_dir(dir_name, q->rqos_debugfs_dir);
	debugfs_create_files(rqos->debugfs_dir, rqos, rqos->ops->debugfs_attrs);
}

void blk_mq_debugfs_register_sched_hctx(struct request_queue *q,
					struct blk_mq_hw_ctx *hctx)
{
	struct elevator_type *e = q->elevator->type;

	lockdep_assert_held(&q->debugfs_mutex);

	/*
	 * If the parent debugfs directory has not been created yet, return;
	 * We will be called again later on with appropriate parent debugfs
	 * directory from blk_register_queue()
	 */
	if (!hctx->debugfs_dir)
		return;

	if (!e->hctx_debugfs_attrs)
		return;

	hctx->sched_debugfs_dir = debugfs_create_dir("sched",
						     hctx->debugfs_dir);
	debugfs_create_files(hctx->sched_debugfs_dir, hctx,
			     e->hctx_debugfs_attrs);
}

void blk_mq_debugfs_unregister_sched_hctx(struct blk_mq_hw_ctx *hctx)
{
	lockdep_assert_held(&hctx->queue->debugfs_mutex);

	if (!hctx->queue->debugfs_dir)
		return;
	debugfs_remove_recursive(hctx->sched_debugfs_dir);
	hctx->sched_debugfs_dir = NULL;
}<|MERGE_RESOLUTION|>--- conflicted
+++ resolved
@@ -11,32 +11,10 @@
 #include "blk-mq.h"
 #include "blk-mq-debugfs.h"
 #include "blk-mq-sched.h"
-<<<<<<< HEAD
-#include "blk-mq-tag.h"
-=======
->>>>>>> eb3cdb58
 #include "blk-rq-qos.h"
 
 static int queue_poll_stat_show(void *data, struct seq_file *m)
 {
-<<<<<<< HEAD
-	struct request_queue *q = data;
-	int bucket;
-
-	if (!q->poll_stat)
-		return 0;
-
-	for (bucket = 0; bucket < (BLK_MQ_POLL_STATS_BKTS / 2); bucket++) {
-		seq_printf(m, "read  (%d Bytes): ", 1 << (9 + bucket));
-		print_stat(m, &q->poll_stat[2 * bucket]);
-		seq_puts(m, "\n");
-
-		seq_printf(m, "write (%d Bytes): ",  1 << (9 + bucket));
-		print_stat(m, &q->poll_stat[2 * bucket + 1]);
-		seq_puts(m, "\n");
-	}
-=======
->>>>>>> eb3cdb58
 	return 0;
 }
 
@@ -277,14 +255,9 @@
 	RQF_NAME(STATS),
 	RQF_NAME(SPECIAL_PAYLOAD),
 	RQF_NAME(ZONE_WRITE_LOCKED),
-<<<<<<< HEAD
-	RQF_NAME(MQ_POLL_SLEPT),
-	RQF_NAME(ELV),
-=======
 	RQF_NAME(TIMED_OUT),
 	RQF_NAME(ELV),
 	RQF_NAME(RESV),
->>>>>>> eb3cdb58
 };
 #undef RQF_NAME
 
@@ -812,15 +785,9 @@
 
 void blk_mq_debugfs_unregister_rqos(struct rq_qos *rqos)
 {
-<<<<<<< HEAD
-	lockdep_assert_held(&rqos->q->debugfs_mutex);
-
-	if (!rqos->q->debugfs_dir)
-=======
 	lockdep_assert_held(&rqos->disk->queue->debugfs_mutex);
 
 	if (!rqos->disk->queue->debugfs_dir)
->>>>>>> eb3cdb58
 		return;
 	debugfs_remove_recursive(rqos->debugfs_dir);
 	rqos->debugfs_dir = NULL;
