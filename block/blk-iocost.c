/* SPDX-License-Identifier: GPL-2.0
 *
 * IO cost model based controller.
 *
 * Copyright (C) 2019 Tejun Heo <tj@kernel.org>
 * Copyright (C) 2019 Andy Newell <newella@fb.com>
 * Copyright (C) 2019 Facebook
 *
 * One challenge of controlling IO resources is the lack of trivially
 * observable cost metric.  This is distinguished from CPU and memory where
 * wallclock time and the number of bytes can serve as accurate enough
 * approximations.
 *
 * Bandwidth and iops are the most commonly used metrics for IO devices but
 * depending on the type and specifics of the device, different IO patterns
 * easily lead to multiple orders of magnitude variations rendering them
 * useless for the purpose of IO capacity distribution.  While on-device
 * time, with a lot of clutches, could serve as a useful approximation for
 * non-queued rotational devices, this is no longer viable with modern
 * devices, even the rotational ones.
 *
 * While there is no cost metric we can trivially observe, it isn't a
 * complete mystery.  For example, on a rotational device, seek cost
 * dominates while a contiguous transfer contributes a smaller amount
 * proportional to the size.  If we can characterize at least the relative
 * costs of these different types of IOs, it should be possible to
 * implement a reasonable work-conserving proportional IO resource
 * distribution.
 *
 * 1. IO Cost Model
 *
 * IO cost model estimates the cost of an IO given its basic parameters and
 * history (e.g. the end sector of the last IO).  The cost is measured in
 * device time.  If a given IO is estimated to cost 10ms, the device should
 * be able to process ~100 of those IOs in a second.
 *
 * Currently, there's only one builtin cost model - linear.  Each IO is
 * classified as sequential or random and given a base cost accordingly.
 * On top of that, a size cost proportional to the length of the IO is
 * added.  While simple, this model captures the operational
 * characteristics of a wide varienty of devices well enough.  Default
 * parameters for several different classes of devices are provided and the
 * parameters can be configured from userspace via
 * /sys/fs/cgroup/io.cost.model.
 *
 * If needed, tools/cgroup/iocost_coef_gen.py can be used to generate
 * device-specific coefficients.
 *
 * 2. Control Strategy
 *
 * The device virtual time (vtime) is used as the primary control metric.
 * The control strategy is composed of the following three parts.
 *
 * 2-1. Vtime Distribution
 *
 * When a cgroup becomes active in terms of IOs, its hierarchical share is
 * calculated.  Please consider the following hierarchy where the numbers
 * inside parentheses denote the configured weights.
 *
 *           root
 *         /       \
 *      A (w:100)  B (w:300)
 *      /       \
 *  A0 (w:100)  A1 (w:100)
 *
 * If B is idle and only A0 and A1 are actively issuing IOs, as the two are
 * of equal weight, each gets 50% share.  If then B starts issuing IOs, B
 * gets 300/(100+300) or 75% share, and A0 and A1 equally splits the rest,
 * 12.5% each.  The distribution mechanism only cares about these flattened
 * shares.  They're called hweights (hierarchical weights) and always add
 * upto 1 (WEIGHT_ONE).
 *
 * A given cgroup's vtime runs slower in inverse proportion to its hweight.
 * For example, with 12.5% weight, A0's time runs 8 times slower (100/12.5)
 * against the device vtime - an IO which takes 10ms on the underlying
 * device is considered to take 80ms on A0.
 *
 * This constitutes the basis of IO capacity distribution.  Each cgroup's
 * vtime is running at a rate determined by its hweight.  A cgroup tracks
 * the vtime consumed by past IOs and can issue a new IO if doing so
 * wouldn't outrun the current device vtime.  Otherwise, the IO is
 * suspended until the vtime has progressed enough to cover it.
 *
 * 2-2. Vrate Adjustment
 *
 * It's unrealistic to expect the cost model to be perfect.  There are too
 * many devices and even on the same device the overall performance
 * fluctuates depending on numerous factors such as IO mixture and device
 * internal garbage collection.  The controller needs to adapt dynamically.
 *
 * This is achieved by adjusting the overall IO rate according to how busy
 * the device is.  If the device becomes overloaded, we're sending down too
 * many IOs and should generally slow down.  If there are waiting issuers
 * but the device isn't saturated, we're issuing too few and should
 * generally speed up.
 *
 * To slow down, we lower the vrate - the rate at which the device vtime
 * passes compared to the wall clock.  For example, if the vtime is running
 * at the vrate of 75%, all cgroups added up would only be able to issue
 * 750ms worth of IOs per second, and vice-versa for speeding up.
 *
 * Device business is determined using two criteria - rq wait and
 * completion latencies.
 *
 * When a device gets saturated, the on-device and then the request queues
 * fill up and a bio which is ready to be issued has to wait for a request
 * to become available.  When this delay becomes noticeable, it's a clear
 * indication that the device is saturated and we lower the vrate.  This
 * saturation signal is fairly conservative as it only triggers when both
 * hardware and software queues are filled up, and is used as the default
 * busy signal.
 *
 * As devices can have deep queues and be unfair in how the queued commands
 * are executed, solely depending on rq wait may not result in satisfactory
 * control quality.  For a better control quality, completion latency QoS
 * parameters can be configured so that the device is considered saturated
 * if N'th percentile completion latency rises above the set point.
 *
 * The completion latency requirements are a function of both the
 * underlying device characteristics and the desired IO latency quality of
 * service.  There is an inherent trade-off - the tighter the latency QoS,
 * the higher the bandwidth lossage.  Latency QoS is disabled by default
 * and can be set through /sys/fs/cgroup/io.cost.qos.
 *
 * 2-3. Work Conservation
 *
 * Imagine two cgroups A and B with equal weights.  A is issuing a small IO
 * periodically while B is sending out enough parallel IOs to saturate the
 * device on its own.  Let's say A's usage amounts to 100ms worth of IO
 * cost per second, i.e., 10% of the device capacity.  The naive
 * distribution of half and half would lead to 60% utilization of the
 * device, a significant reduction in the total amount of work done
 * compared to free-for-all competition.  This is too high a cost to pay
 * for IO control.
 *
 * To conserve the total amount of work done, we keep track of how much
 * each active cgroup is actually using and yield part of its weight if
 * there are other cgroups which can make use of it.  In the above case,
 * A's weight will be lowered so that it hovers above the actual usage and
 * B would be able to use the rest.
 *
 * As we don't want to penalize a cgroup for donating its weight, the
 * surplus weight adjustment factors in a margin and has an immediate
 * snapback mechanism in case the cgroup needs more IO vtime for itself.
 *
 * Note that adjusting down surplus weights has the same effects as
 * accelerating vtime for other cgroups and work conservation can also be
 * implemented by adjusting vrate dynamically.  However, squaring who can
 * donate and should take back how much requires hweight propagations
 * anyway making it easier to implement and understand as a separate
 * mechanism.
 *
 * 3. Monitoring
 *
 * Instead of debugfs or other clumsy monitoring mechanisms, this
 * controller uses a drgn based monitoring script -
 * tools/cgroup/iocost_monitor.py.  For details on drgn, please see
 * https://github.com/osandov/drgn.  The output looks like the following.
 *
 *  sdb RUN   per=300ms cur_per=234.218:v203.695 busy= +1 vrate= 62.12%
 *                 active      weight      hweight% inflt% dbt  delay usages%
 *  test/a              *    50/   50  33.33/ 33.33  27.65   2  0*041 033:033:033
 *  test/b              *   100/  100  66.67/ 66.67  17.56   0  0*000 066:079:077
 *
 * - per	: Timer period
 * - cur_per	: Internal wall and device vtime clock
 * - vrate	: Device virtual time rate against wall clock
 * - weight	: Surplus-adjusted and configured weights
 * - hweight	: Surplus-adjusted and configured hierarchical weights
 * - inflt	: The percentage of in-flight IO cost at the end of last period
 * - del_ms	: Deferred issuer delay induction level and duration
 * - usages	: Usage history
 */

#include <linux/kernel.h>
#include <linux/module.h>
#include <linux/timer.h>
#include <linux/time64.h>
#include <linux/parser.h>
#include <linux/sched/signal.h>
#include <asm/local.h>
#include <asm/local64.h>
#include "blk-rq-qos.h"
#include "blk-stat.h"
#include "blk-wbt.h"
#include "blk-cgroup.h"

#ifdef CONFIG_TRACEPOINTS

/* copied from TRACE_CGROUP_PATH, see cgroup-internal.h */
#define TRACE_IOCG_PATH_LEN 1024
static DEFINE_SPINLOCK(trace_iocg_path_lock);
static char trace_iocg_path[TRACE_IOCG_PATH_LEN];

#define TRACE_IOCG_PATH(type, iocg, ...)					\
	do {									\
		unsigned long flags;						\
		if (trace_iocost_##type##_enabled()) {				\
			spin_lock_irqsave(&trace_iocg_path_lock, flags);	\
			cgroup_path(iocg_to_blkg(iocg)->blkcg->css.cgroup,	\
				    trace_iocg_path, TRACE_IOCG_PATH_LEN);	\
			trace_iocost_##type(iocg, trace_iocg_path,		\
					      ##__VA_ARGS__);			\
			spin_unlock_irqrestore(&trace_iocg_path_lock, flags);	\
		}								\
	} while (0)

#else	/* CONFIG_TRACE_POINTS */
#define TRACE_IOCG_PATH(type, iocg, ...)	do { } while (0)
#endif	/* CONFIG_TRACE_POINTS */

enum {
	MILLION			= 1000000,

	/* timer period is calculated from latency requirements, bound it */
	MIN_PERIOD		= USEC_PER_MSEC,
	MAX_PERIOD		= USEC_PER_SEC,

	/*
	 * iocg->vtime is targeted at 50% behind the device vtime, which
	 * serves as its IO credit buffer.  Surplus weight adjustment is
	 * immediately canceled if the vtime margin runs below 10%.
	 */
	MARGIN_MIN_PCT		= 10,
	MARGIN_LOW_PCT		= 20,
	MARGIN_TARGET_PCT	= 50,

	INUSE_ADJ_STEP_PCT	= 25,

	/* Have some play in timer operations */
	TIMER_SLACK_PCT		= 1,

	/* 1/64k is granular enough and can easily be handled w/ u32 */
	WEIGHT_ONE		= 1 << 16,
};

enum {
	/*
	 * As vtime is used to calculate the cost of each IO, it needs to
	 * be fairly high precision.  For example, it should be able to
	 * represent the cost of a single page worth of discard with
	 * suffificient accuracy.  At the same time, it should be able to
	 * represent reasonably long enough durations to be useful and
	 * convenient during operation.
	 *
	 * 1s worth of vtime is 2^37.  This gives us both sub-nanosecond
	 * granularity and days of wrap-around time even at extreme vrates.
	 */
	VTIME_PER_SEC_SHIFT	= 37,
	VTIME_PER_SEC		= 1LLU << VTIME_PER_SEC_SHIFT,
	VTIME_PER_USEC		= VTIME_PER_SEC / USEC_PER_SEC,
	VTIME_PER_NSEC		= VTIME_PER_SEC / NSEC_PER_SEC,

	/* bound vrate adjustments within two orders of magnitude */
	VRATE_MIN_PPM		= 10000,	/* 1% */
	VRATE_MAX_PPM		= 100000000,	/* 10000% */

	VRATE_MIN		= VTIME_PER_USEC * VRATE_MIN_PPM / MILLION,
	VRATE_CLAMP_ADJ_PCT	= 4,

	/* switch iff the conditions are met for longer than this */
	AUTOP_CYCLE_NSEC	= 10LLU * NSEC_PER_SEC,
};

enum {
	/* if IOs end up waiting for requests, issue less */
	RQ_WAIT_BUSY_PCT	= 5,

	/* unbusy hysterisis */
	UNBUSY_THR_PCT		= 75,

	/*
	 * The effect of delay is indirect and non-linear and a huge amount of
	 * future debt can accumulate abruptly while unthrottled. Linearly scale
	 * up delay as debt is going up and then let it decay exponentially.
	 * This gives us quick ramp ups while delay is accumulating and long
	 * tails which can help reducing the frequency of debt explosions on
	 * unthrottle. The parameters are experimentally determined.
	 *
	 * The delay mechanism provides adequate protection and behavior in many
	 * cases. However, this is far from ideal and falls shorts on both
	 * fronts. The debtors are often throttled too harshly costing a
	 * significant level of fairness and possibly total work while the
	 * protection against their impacts on the system can be choppy and
	 * unreliable.
	 *
	 * The shortcoming primarily stems from the fact that, unlike for page
	 * cache, the kernel doesn't have well-defined back-pressure propagation
	 * mechanism and policies for anonymous memory. Fully addressing this
	 * issue will likely require substantial improvements in the area.
	 */
	MIN_DELAY_THR_PCT	= 500,
	MAX_DELAY_THR_PCT	= 25000,
	MIN_DELAY		= 250,
	MAX_DELAY		= 250 * USEC_PER_MSEC,

	/* halve debts if avg usage over 100ms is under 50% */
	DFGV_USAGE_PCT		= 50,
	DFGV_PERIOD		= 100 * USEC_PER_MSEC,

	/* don't let cmds which take a very long time pin lagging for too long */
	MAX_LAGGING_PERIODS	= 10,

	/*
	 * Count IO size in 4k pages.  The 12bit shift helps keeping
	 * size-proportional components of cost calculation in closer
	 * numbers of digits to per-IO cost components.
	 */
	IOC_PAGE_SHIFT		= 12,
	IOC_PAGE_SIZE		= 1 << IOC_PAGE_SHIFT,
	IOC_SECT_TO_PAGE_SHIFT	= IOC_PAGE_SHIFT - SECTOR_SHIFT,

	/* if apart further than 16M, consider randio for linear model */
	LCOEF_RANDIO_PAGES	= 4096,
};

enum ioc_running {
	IOC_IDLE,
	IOC_RUNNING,
	IOC_STOP,
};

/* io.cost.qos controls including per-dev enable of the whole controller */
enum {
	QOS_ENABLE,
	QOS_CTRL,
	NR_QOS_CTRL_PARAMS,
};

/* io.cost.qos params */
enum {
	QOS_RPPM,
	QOS_RLAT,
	QOS_WPPM,
	QOS_WLAT,
	QOS_MIN,
	QOS_MAX,
	NR_QOS_PARAMS,
};

/* io.cost.model controls */
enum {
	COST_CTRL,
	COST_MODEL,
	NR_COST_CTRL_PARAMS,
};

/* builtin linear cost model coefficients */
enum {
	I_LCOEF_RBPS,
	I_LCOEF_RSEQIOPS,
	I_LCOEF_RRANDIOPS,
	I_LCOEF_WBPS,
	I_LCOEF_WSEQIOPS,
	I_LCOEF_WRANDIOPS,
	NR_I_LCOEFS,
};

enum {
	LCOEF_RPAGE,
	LCOEF_RSEQIO,
	LCOEF_RRANDIO,
	LCOEF_WPAGE,
	LCOEF_WSEQIO,
	LCOEF_WRANDIO,
	NR_LCOEFS,
};

enum {
	AUTOP_INVALID,
	AUTOP_HDD,
	AUTOP_SSD_QD1,
	AUTOP_SSD_DFL,
	AUTOP_SSD_FAST,
};

struct ioc_params {
	u32				qos[NR_QOS_PARAMS];
	u64				i_lcoefs[NR_I_LCOEFS];
	u64				lcoefs[NR_LCOEFS];
	u32				too_fast_vrate_pct;
	u32				too_slow_vrate_pct;
};

struct ioc_margins {
	s64				min;
	s64				low;
	s64				target;
};

struct ioc_missed {
	local_t				nr_met;
	local_t				nr_missed;
	u32				last_met;
	u32				last_missed;
};

struct ioc_pcpu_stat {
	struct ioc_missed		missed[2];

	local64_t			rq_wait_ns;
	u64				last_rq_wait_ns;
};

/* per device */
struct ioc {
	struct rq_qos			rqos;

	bool				enabled;

	struct ioc_params		params;
	struct ioc_margins		margins;
	u32				period_us;
	u32				timer_slack_ns;
	u64				vrate_min;
	u64				vrate_max;

	spinlock_t			lock;
	struct timer_list		timer;
	struct list_head		active_iocgs;	/* active cgroups */
	struct ioc_pcpu_stat __percpu	*pcpu_stat;

	enum ioc_running		running;
	atomic64_t			vtime_rate;
	u64				vtime_base_rate;
	s64				vtime_err;

	seqcount_spinlock_t		period_seqcount;
	u64				period_at;	/* wallclock starttime */
	u64				period_at_vtime; /* vtime starttime */

	atomic64_t			cur_period;	/* inc'd each period */
	int				busy_level;	/* saturation history */

	bool				weights_updated;
	atomic_t			hweight_gen;	/* for lazy hweights */

	/* debt forgivness */
	u64				dfgv_period_at;
	u64				dfgv_period_rem;
	u64				dfgv_usage_us_sum;

	u64				autop_too_fast_at;
	u64				autop_too_slow_at;
	int				autop_idx;
	bool				user_qos_params:1;
	bool				user_cost_model:1;
};

struct iocg_pcpu_stat {
	local64_t			abs_vusage;
};

struct iocg_stat {
	u64				usage_us;
	u64				wait_us;
	u64				indebt_us;
	u64				indelay_us;
};

/* per device-cgroup pair */
struct ioc_gq {
	struct blkg_policy_data		pd;
	struct ioc			*ioc;

	/*
	 * A iocg can get its weight from two sources - an explicit
	 * per-device-cgroup configuration or the default weight of the
	 * cgroup.  `cfg_weight` is the explicit per-device-cgroup
	 * configuration.  `weight` is the effective considering both
	 * sources.
	 *
	 * When an idle cgroup becomes active its `active` goes from 0 to
	 * `weight`.  `inuse` is the surplus adjusted active weight.
	 * `active` and `inuse` are used to calculate `hweight_active` and
	 * `hweight_inuse`.
	 *
	 * `last_inuse` remembers `inuse` while an iocg is idle to persist
	 * surplus adjustments.
	 *
	 * `inuse` may be adjusted dynamically during period. `saved_*` are used
	 * to determine and track adjustments.
	 */
	u32				cfg_weight;
	u32				weight;
	u32				active;
	u32				inuse;

	u32				last_inuse;
	s64				saved_margin;

	sector_t			cursor;		/* to detect randio */

	/*
	 * `vtime` is this iocg's vtime cursor which progresses as IOs are
	 * issued.  If lagging behind device vtime, the delta represents
	 * the currently available IO budget.  If running ahead, the
	 * overage.
	 *
	 * `vtime_done` is the same but progressed on completion rather
	 * than issue.  The delta behind `vtime` represents the cost of
	 * currently in-flight IOs.
	 */
	atomic64_t			vtime;
	atomic64_t			done_vtime;
	u64				abs_vdebt;

	/* current delay in effect and when it started */
	u64				delay;
	u64				delay_at;

	/*
	 * The period this iocg was last active in.  Used for deactivation
	 * and invalidating `vtime`.
	 */
	atomic64_t			active_period;
	struct list_head		active_list;

	/* see __propagate_weights() and current_hweight() for details */
	u64				child_active_sum;
	u64				child_inuse_sum;
	u64				child_adjusted_sum;
	int				hweight_gen;
	u32				hweight_active;
	u32				hweight_inuse;
	u32				hweight_donating;
	u32				hweight_after_donation;

	struct list_head		walk_list;
	struct list_head		surplus_list;

	struct wait_queue_head		waitq;
	struct hrtimer			waitq_timer;

	/* timestamp at the latest activation */
	u64				activated_at;

	/* statistics */
	struct iocg_pcpu_stat __percpu	*pcpu_stat;
	struct iocg_stat		stat;
	struct iocg_stat		last_stat;
	u64				last_stat_abs_vusage;
	u64				usage_delta_us;
	u64				wait_since;
	u64				indebt_since;
	u64				indelay_since;

	/* this iocg's depth in the hierarchy and ancestors including self */
	int				level;
	struct ioc_gq			*ancestors[];
};

/* per cgroup */
struct ioc_cgrp {
	struct blkcg_policy_data	cpd;
	unsigned int			dfl_weight;
};

struct ioc_now {
	u64				now_ns;
	u64				now;
	u64				vnow;
};

struct iocg_wait {
	struct wait_queue_entry		wait;
	struct bio			*bio;
	u64				abs_cost;
	bool				committed;
};

struct iocg_wake_ctx {
	struct ioc_gq			*iocg;
	u32				hw_inuse;
	s64				vbudget;
};

static const struct ioc_params autop[] = {
	[AUTOP_HDD] = {
		.qos				= {
			[QOS_RLAT]		=        250000, /* 250ms */
			[QOS_WLAT]		=        250000,
			[QOS_MIN]		= VRATE_MIN_PPM,
			[QOS_MAX]		= VRATE_MAX_PPM,
		},
		.i_lcoefs			= {
			[I_LCOEF_RBPS]		=     174019176,
			[I_LCOEF_RSEQIOPS]	=         41708,
			[I_LCOEF_RRANDIOPS]	=           370,
			[I_LCOEF_WBPS]		=     178075866,
			[I_LCOEF_WSEQIOPS]	=         42705,
			[I_LCOEF_WRANDIOPS]	=           378,
		},
	},
	[AUTOP_SSD_QD1] = {
		.qos				= {
			[QOS_RLAT]		=         25000, /* 25ms */
			[QOS_WLAT]		=         25000,
			[QOS_MIN]		= VRATE_MIN_PPM,
			[QOS_MAX]		= VRATE_MAX_PPM,
		},
		.i_lcoefs			= {
			[I_LCOEF_RBPS]		=     245855193,
			[I_LCOEF_RSEQIOPS]	=         61575,
			[I_LCOEF_RRANDIOPS]	=          6946,
			[I_LCOEF_WBPS]		=     141365009,
			[I_LCOEF_WSEQIOPS]	=         33716,
			[I_LCOEF_WRANDIOPS]	=         26796,
		},
	},
	[AUTOP_SSD_DFL] = {
		.qos				= {
			[QOS_RLAT]		=         25000, /* 25ms */
			[QOS_WLAT]		=         25000,
			[QOS_MIN]		= VRATE_MIN_PPM,
			[QOS_MAX]		= VRATE_MAX_PPM,
		},
		.i_lcoefs			= {
			[I_LCOEF_RBPS]		=     488636629,
			[I_LCOEF_RSEQIOPS]	=          8932,
			[I_LCOEF_RRANDIOPS]	=          8518,
			[I_LCOEF_WBPS]		=     427891549,
			[I_LCOEF_WSEQIOPS]	=         28755,
			[I_LCOEF_WRANDIOPS]	=         21940,
		},
		.too_fast_vrate_pct		=           500,
	},
	[AUTOP_SSD_FAST] = {
		.qos				= {
			[QOS_RLAT]		=          5000, /* 5ms */
			[QOS_WLAT]		=          5000,
			[QOS_MIN]		= VRATE_MIN_PPM,
			[QOS_MAX]		= VRATE_MAX_PPM,
		},
		.i_lcoefs			= {
			[I_LCOEF_RBPS]		=    3102524156LLU,
			[I_LCOEF_RSEQIOPS]	=        724816,
			[I_LCOEF_RRANDIOPS]	=        778122,
			[I_LCOEF_WBPS]		=    1742780862LLU,
			[I_LCOEF_WSEQIOPS]	=        425702,
			[I_LCOEF_WRANDIOPS]	=	 443193,
		},
		.too_slow_vrate_pct		=            10,
	},
};

/*
 * vrate adjust percentages indexed by ioc->busy_level.  We adjust up on
 * vtime credit shortage and down on device saturation.
 */
static u32 vrate_adj_pct[] =
	{ 0, 0, 0, 0,
	  1, 1, 1, 1, 1, 1, 1, 1, 1, 1, 1, 1, 1, 1, 1, 1,
	  2, 2, 2, 2, 2, 2, 2, 2, 2, 2, 2, 2, 2, 2, 2, 2,
	  4, 4, 4, 4, 4, 4, 4, 4, 8, 8, 8, 8, 8, 8, 8, 8, 16 };

static struct blkcg_policy blkcg_policy_iocost;

/* accessors and helpers */
static struct ioc *rqos_to_ioc(struct rq_qos *rqos)
{
	return container_of(rqos, struct ioc, rqos);
}

static struct ioc *q_to_ioc(struct request_queue *q)
{
	return rqos_to_ioc(rq_qos_id(q, RQ_QOS_COST));
}

static const char __maybe_unused *ioc_name(struct ioc *ioc)
{
	struct gendisk *disk = ioc->rqos.disk;

	if (!disk)
		return "<unknown>";
	return disk->disk_name;
}

static struct ioc_gq *pd_to_iocg(struct blkg_policy_data *pd)
{
	return pd ? container_of(pd, struct ioc_gq, pd) : NULL;
}

static struct ioc_gq *blkg_to_iocg(struct blkcg_gq *blkg)
{
	return pd_to_iocg(blkg_to_pd(blkg, &blkcg_policy_iocost));
}

static struct blkcg_gq *iocg_to_blkg(struct ioc_gq *iocg)
{
	return pd_to_blkg(&iocg->pd);
}

static struct ioc_cgrp *blkcg_to_iocc(struct blkcg *blkcg)
{
	return container_of(blkcg_to_cpd(blkcg, &blkcg_policy_iocost),
			    struct ioc_cgrp, cpd);
}

/*
 * Scale @abs_cost to the inverse of @hw_inuse.  The lower the hierarchical
 * weight, the more expensive each IO.  Must round up.
 */
static u64 abs_cost_to_cost(u64 abs_cost, u32 hw_inuse)
{
	return DIV64_U64_ROUND_UP(abs_cost * WEIGHT_ONE, hw_inuse);
}

/*
 * The inverse of abs_cost_to_cost().  Must round up.
 */
static u64 cost_to_abs_cost(u64 cost, u32 hw_inuse)
{
	return DIV64_U64_ROUND_UP(cost * hw_inuse, WEIGHT_ONE);
}

static void iocg_commit_bio(struct ioc_gq *iocg, struct bio *bio,
			    u64 abs_cost, u64 cost)
{
	struct iocg_pcpu_stat *gcs;

	bio->bi_iocost_cost = cost;
	atomic64_add(cost, &iocg->vtime);

	gcs = get_cpu_ptr(iocg->pcpu_stat);
	local64_add(abs_cost, &gcs->abs_vusage);
	put_cpu_ptr(gcs);
}

static void iocg_lock(struct ioc_gq *iocg, bool lock_ioc, unsigned long *flags)
{
	if (lock_ioc) {
		spin_lock_irqsave(&iocg->ioc->lock, *flags);
		spin_lock(&iocg->waitq.lock);
	} else {
		spin_lock_irqsave(&iocg->waitq.lock, *flags);
	}
}

static void iocg_unlock(struct ioc_gq *iocg, bool unlock_ioc, unsigned long *flags)
{
	if (unlock_ioc) {
		spin_unlock(&iocg->waitq.lock);
		spin_unlock_irqrestore(&iocg->ioc->lock, *flags);
	} else {
		spin_unlock_irqrestore(&iocg->waitq.lock, *flags);
	}
}

#define CREATE_TRACE_POINTS
#include <trace/events/iocost.h>

static void ioc_refresh_margins(struct ioc *ioc)
{
	struct ioc_margins *margins = &ioc->margins;
	u32 period_us = ioc->period_us;
	u64 vrate = ioc->vtime_base_rate;

	margins->min = (period_us * MARGIN_MIN_PCT / 100) * vrate;
	margins->low = (period_us * MARGIN_LOW_PCT / 100) * vrate;
	margins->target = (period_us * MARGIN_TARGET_PCT / 100) * vrate;
}

/* latency Qos params changed, update period_us and all the dependent params */
static void ioc_refresh_period_us(struct ioc *ioc)
{
	u32 ppm, lat, multi, period_us;

	lockdep_assert_held(&ioc->lock);

	/* pick the higher latency target */
	if (ioc->params.qos[QOS_RLAT] >= ioc->params.qos[QOS_WLAT]) {
		ppm = ioc->params.qos[QOS_RPPM];
		lat = ioc->params.qos[QOS_RLAT];
	} else {
		ppm = ioc->params.qos[QOS_WPPM];
		lat = ioc->params.qos[QOS_WLAT];
	}

	/*
	 * We want the period to be long enough to contain a healthy number
	 * of IOs while short enough for granular control.  Define it as a
	 * multiple of the latency target.  Ideally, the multiplier should
	 * be scaled according to the percentile so that it would nominally
	 * contain a certain number of requests.  Let's be simpler and
	 * scale it linearly so that it's 2x >= pct(90) and 10x at pct(50).
	 */
	if (ppm)
		multi = max_t(u32, (MILLION - ppm) / 50000, 2);
	else
		multi = 2;
	period_us = multi * lat;
	period_us = clamp_t(u32, period_us, MIN_PERIOD, MAX_PERIOD);

	/* calculate dependent params */
	ioc->period_us = period_us;
	ioc->timer_slack_ns = div64_u64(
		(u64)period_us * NSEC_PER_USEC * TIMER_SLACK_PCT,
		100);
	ioc_refresh_margins(ioc);
}

/*
 *  ioc->rqos.disk isn't initialized when this function is called from
 *  the init path.
 */
static int ioc_autop_idx(struct ioc *ioc, struct gendisk *disk)
{
	int idx = ioc->autop_idx;
	const struct ioc_params *p = &autop[idx];
	u32 vrate_pct;
	u64 now_ns;

	/* rotational? */
	if (!blk_queue_nonrot(disk->queue))
		return AUTOP_HDD;

	/* handle SATA SSDs w/ broken NCQ */
	if (blk_queue_depth(disk->queue) == 1)
		return AUTOP_SSD_QD1;

	/* use one of the normal ssd sets */
	if (idx < AUTOP_SSD_DFL)
		return AUTOP_SSD_DFL;

	/* if user is overriding anything, maintain what was there */
	if (ioc->user_qos_params || ioc->user_cost_model)
		return idx;

	/* step up/down based on the vrate */
	vrate_pct = div64_u64(ioc->vtime_base_rate * 100, VTIME_PER_USEC);
	now_ns = ktime_get_ns();

	if (p->too_fast_vrate_pct && p->too_fast_vrate_pct <= vrate_pct) {
		if (!ioc->autop_too_fast_at)
			ioc->autop_too_fast_at = now_ns;
		if (now_ns - ioc->autop_too_fast_at >= AUTOP_CYCLE_NSEC)
			return idx + 1;
	} else {
		ioc->autop_too_fast_at = 0;
	}

	if (p->too_slow_vrate_pct && p->too_slow_vrate_pct >= vrate_pct) {
		if (!ioc->autop_too_slow_at)
			ioc->autop_too_slow_at = now_ns;
		if (now_ns - ioc->autop_too_slow_at >= AUTOP_CYCLE_NSEC)
			return idx - 1;
	} else {
		ioc->autop_too_slow_at = 0;
	}

	return idx;
}

/*
 * Take the followings as input
 *
 *  @bps	maximum sequential throughput
 *  @seqiops	maximum sequential 4k iops
 *  @randiops	maximum random 4k iops
 *
 * and calculate the linear model cost coefficients.
 *
 *  *@page	per-page cost		1s / (@bps / 4096)
 *  *@seqio	base cost of a seq IO	max((1s / @seqiops) - *@page, 0)
 *  @randiops	base cost of a rand IO	max((1s / @randiops) - *@page, 0)
 */
static void calc_lcoefs(u64 bps, u64 seqiops, u64 randiops,
			u64 *page, u64 *seqio, u64 *randio)
{
	u64 v;

	*page = *seqio = *randio = 0;

	if (bps) {
		u64 bps_pages = DIV_ROUND_UP_ULL(bps, IOC_PAGE_SIZE);

		if (bps_pages)
			*page = DIV64_U64_ROUND_UP(VTIME_PER_SEC, bps_pages);
		else
			*page = 1;
	}

	if (seqiops) {
		v = DIV64_U64_ROUND_UP(VTIME_PER_SEC, seqiops);
		if (v > *page)
			*seqio = v - *page;
	}

	if (randiops) {
		v = DIV64_U64_ROUND_UP(VTIME_PER_SEC, randiops);
		if (v > *page)
			*randio = v - *page;
	}
}

static void ioc_refresh_lcoefs(struct ioc *ioc)
{
	u64 *u = ioc->params.i_lcoefs;
	u64 *c = ioc->params.lcoefs;

	calc_lcoefs(u[I_LCOEF_RBPS], u[I_LCOEF_RSEQIOPS], u[I_LCOEF_RRANDIOPS],
		    &c[LCOEF_RPAGE], &c[LCOEF_RSEQIO], &c[LCOEF_RRANDIO]);
	calc_lcoefs(u[I_LCOEF_WBPS], u[I_LCOEF_WSEQIOPS], u[I_LCOEF_WRANDIOPS],
		    &c[LCOEF_WPAGE], &c[LCOEF_WSEQIO], &c[LCOEF_WRANDIO]);
}

/*
 * struct gendisk is required as an argument because ioc->rqos.disk
 * is not properly initialized when called from the init path.
 */
static bool ioc_refresh_params_disk(struct ioc *ioc, bool force,
				    struct gendisk *disk)
{
	const struct ioc_params *p;
	int idx;

	lockdep_assert_held(&ioc->lock);

	idx = ioc_autop_idx(ioc, disk);
	p = &autop[idx];

	if (idx == ioc->autop_idx && !force)
		return false;

	if (idx != ioc->autop_idx) {
		atomic64_set(&ioc->vtime_rate, VTIME_PER_USEC);
		ioc->vtime_base_rate = VTIME_PER_USEC;
	}

	ioc->autop_idx = idx;
	ioc->autop_too_fast_at = 0;
	ioc->autop_too_slow_at = 0;

	if (!ioc->user_qos_params)
		memcpy(ioc->params.qos, p->qos, sizeof(p->qos));
	if (!ioc->user_cost_model)
		memcpy(ioc->params.i_lcoefs, p->i_lcoefs, sizeof(p->i_lcoefs));

	ioc_refresh_period_us(ioc);
	ioc_refresh_lcoefs(ioc);

	ioc->vrate_min = DIV64_U64_ROUND_UP((u64)ioc->params.qos[QOS_MIN] *
					    VTIME_PER_USEC, MILLION);
	ioc->vrate_max = DIV64_U64_ROUND_UP((u64)ioc->params.qos[QOS_MAX] *
					    VTIME_PER_USEC, MILLION);

	return true;
}

static bool ioc_refresh_params(struct ioc *ioc, bool force)
{
	return ioc_refresh_params_disk(ioc, force, ioc->rqos.disk);
}

/*
 * When an iocg accumulates too much vtime or gets deactivated, we throw away
 * some vtime, which lowers the overall device utilization. As the exact amount
 * which is being thrown away is known, we can compensate by accelerating the
 * vrate accordingly so that the extra vtime generated in the current period
 * matches what got lost.
 */
static void ioc_refresh_vrate(struct ioc *ioc, struct ioc_now *now)
{
	s64 pleft = ioc->period_at + ioc->period_us - now->now;
	s64 vperiod = ioc->period_us * ioc->vtime_base_rate;
	s64 vcomp, vcomp_min, vcomp_max;

	lockdep_assert_held(&ioc->lock);

	/* we need some time left in this period */
	if (pleft <= 0)
		goto done;

	/*
	 * Calculate how much vrate should be adjusted to offset the error.
	 * Limit the amount of adjustment and deduct the adjusted amount from
	 * the error.
	 */
	vcomp = -div64_s64(ioc->vtime_err, pleft);
	vcomp_min = -(ioc->vtime_base_rate >> 1);
	vcomp_max = ioc->vtime_base_rate;
	vcomp = clamp(vcomp, vcomp_min, vcomp_max);

	ioc->vtime_err += vcomp * pleft;

	atomic64_set(&ioc->vtime_rate, ioc->vtime_base_rate + vcomp);
done:
	/* bound how much error can accumulate */
	ioc->vtime_err = clamp(ioc->vtime_err, -vperiod, vperiod);
}

static void ioc_adjust_base_vrate(struct ioc *ioc, u32 rq_wait_pct,
				  int nr_lagging, int nr_shortages,
				  int prev_busy_level, u32 *missed_ppm)
{
	u64 vrate = ioc->vtime_base_rate;
	u64 vrate_min = ioc->vrate_min, vrate_max = ioc->vrate_max;

	if (!ioc->busy_level || (ioc->busy_level < 0 && nr_lagging)) {
		if (ioc->busy_level != prev_busy_level || nr_lagging)
			trace_iocost_ioc_vrate_adj(ioc, vrate,
						   missed_ppm, rq_wait_pct,
						   nr_lagging, nr_shortages);

		return;
	}

	/*
	 * If vrate is out of bounds, apply clamp gradually as the
	 * bounds can change abruptly.  Otherwise, apply busy_level
	 * based adjustment.
	 */
	if (vrate < vrate_min) {
		vrate = div64_u64(vrate * (100 + VRATE_CLAMP_ADJ_PCT), 100);
		vrate = min(vrate, vrate_min);
	} else if (vrate > vrate_max) {
		vrate = div64_u64(vrate * (100 - VRATE_CLAMP_ADJ_PCT), 100);
		vrate = max(vrate, vrate_max);
	} else {
		int idx = min_t(int, abs(ioc->busy_level),
				ARRAY_SIZE(vrate_adj_pct) - 1);
		u32 adj_pct = vrate_adj_pct[idx];

		if (ioc->busy_level > 0)
			adj_pct = 100 - adj_pct;
		else
			adj_pct = 100 + adj_pct;

		vrate = clamp(DIV64_U64_ROUND_UP(vrate * adj_pct, 100),
			      vrate_min, vrate_max);
	}

	trace_iocost_ioc_vrate_adj(ioc, vrate, missed_ppm, rq_wait_pct,
				   nr_lagging, nr_shortages);

	ioc->vtime_base_rate = vrate;
	ioc_refresh_margins(ioc);
}

/* take a snapshot of the current [v]time and vrate */
static void ioc_now(struct ioc *ioc, struct ioc_now *now)
{
	unsigned seq;
	u64 vrate;

	now->now_ns = ktime_get();
	now->now = ktime_to_us(now->now_ns);
	vrate = atomic64_read(&ioc->vtime_rate);

	/*
	 * The current vtime is
	 *
	 *   vtime at period start + (wallclock time since the start) * vrate
	 *
	 * As a consistent snapshot of `period_at_vtime` and `period_at` is
	 * needed, they're seqcount protected.
	 */
	do {
		seq = read_seqcount_begin(&ioc->period_seqcount);
		now->vnow = ioc->period_at_vtime +
			(now->now - ioc->period_at) * vrate;
	} while (read_seqcount_retry(&ioc->period_seqcount, seq));
}

static void ioc_start_period(struct ioc *ioc, struct ioc_now *now)
{
	WARN_ON_ONCE(ioc->running != IOC_RUNNING);

	write_seqcount_begin(&ioc->period_seqcount);
	ioc->period_at = now->now;
	ioc->period_at_vtime = now->vnow;
	write_seqcount_end(&ioc->period_seqcount);

	ioc->timer.expires = jiffies + usecs_to_jiffies(ioc->period_us);
	add_timer(&ioc->timer);
}

/*
 * Update @iocg's `active` and `inuse` to @active and @inuse, update level
 * weight sums and propagate upwards accordingly. If @save, the current margin
 * is saved to be used as reference for later inuse in-period adjustments.
 */
static void __propagate_weights(struct ioc_gq *iocg, u32 active, u32 inuse,
				bool save, struct ioc_now *now)
{
	struct ioc *ioc = iocg->ioc;
	int lvl;

	lockdep_assert_held(&ioc->lock);

	/*
	 * For an active leaf node, its inuse shouldn't be zero or exceed
	 * @active. An active internal node's inuse is solely determined by the
	 * inuse to active ratio of its children regardless of @inuse.
	 */
	if (list_empty(&iocg->active_list) && iocg->child_active_sum) {
		inuse = DIV64_U64_ROUND_UP(active * iocg->child_inuse_sum,
					   iocg->child_active_sum);
	} else {
		inuse = clamp_t(u32, inuse, 1, active);
	}

	iocg->last_inuse = iocg->inuse;
	if (save)
		iocg->saved_margin = now->vnow - atomic64_read(&iocg->vtime);

	if (active == iocg->active && inuse == iocg->inuse)
		return;

	for (lvl = iocg->level - 1; lvl >= 0; lvl--) {
		struct ioc_gq *parent = iocg->ancestors[lvl];
		struct ioc_gq *child = iocg->ancestors[lvl + 1];
		u32 parent_active = 0, parent_inuse = 0;

		/* update the level sums */
		parent->child_active_sum += (s32)(active - child->active);
		parent->child_inuse_sum += (s32)(inuse - child->inuse);
		/* apply the updates */
		child->active = active;
		child->inuse = inuse;

		/*
		 * The delta between inuse and active sums indicates that
		 * much of weight is being given away.  Parent's inuse
		 * and active should reflect the ratio.
		 */
		if (parent->child_active_sum) {
			parent_active = parent->weight;
			parent_inuse = DIV64_U64_ROUND_UP(
				parent_active * parent->child_inuse_sum,
				parent->child_active_sum);
		}

		/* do we need to keep walking up? */
		if (parent_active == parent->active &&
		    parent_inuse == parent->inuse)
			break;

		active = parent_active;
		inuse = parent_inuse;
	}

	ioc->weights_updated = true;
}

static void commit_weights(struct ioc *ioc)
{
	lockdep_assert_held(&ioc->lock);

	if (ioc->weights_updated) {
		/* paired with rmb in current_hweight(), see there */
		smp_wmb();
		atomic_inc(&ioc->hweight_gen);
		ioc->weights_updated = false;
	}
}

static void propagate_weights(struct ioc_gq *iocg, u32 active, u32 inuse,
			      bool save, struct ioc_now *now)
{
	__propagate_weights(iocg, active, inuse, save, now);
	commit_weights(iocg->ioc);
}

static void current_hweight(struct ioc_gq *iocg, u32 *hw_activep, u32 *hw_inusep)
{
	struct ioc *ioc = iocg->ioc;
	int lvl;
	u32 hwa, hwi;
	int ioc_gen;

	/* hot path - if uptodate, use cached */
	ioc_gen = atomic_read(&ioc->hweight_gen);
	if (ioc_gen == iocg->hweight_gen)
		goto out;

	/*
	 * Paired with wmb in commit_weights(). If we saw the updated
	 * hweight_gen, all the weight updates from __propagate_weights() are
	 * visible too.
	 *
	 * We can race with weight updates during calculation and get it
	 * wrong.  However, hweight_gen would have changed and a future
	 * reader will recalculate and we're guaranteed to discard the
	 * wrong result soon.
	 */
	smp_rmb();

	hwa = hwi = WEIGHT_ONE;
	for (lvl = 0; lvl <= iocg->level - 1; lvl++) {
		struct ioc_gq *parent = iocg->ancestors[lvl];
		struct ioc_gq *child = iocg->ancestors[lvl + 1];
		u64 active_sum = READ_ONCE(parent->child_active_sum);
		u64 inuse_sum = READ_ONCE(parent->child_inuse_sum);
		u32 active = READ_ONCE(child->active);
		u32 inuse = READ_ONCE(child->inuse);

		/* we can race with deactivations and either may read as zero */
		if (!active_sum || !inuse_sum)
			continue;

		active_sum = max_t(u64, active, active_sum);
		hwa = div64_u64((u64)hwa * active, active_sum);

		inuse_sum = max_t(u64, inuse, inuse_sum);
		hwi = div64_u64((u64)hwi * inuse, inuse_sum);
	}

	iocg->hweight_active = max_t(u32, hwa, 1);
	iocg->hweight_inuse = max_t(u32, hwi, 1);
	iocg->hweight_gen = ioc_gen;
out:
	if (hw_activep)
		*hw_activep = iocg->hweight_active;
	if (hw_inusep)
		*hw_inusep = iocg->hweight_inuse;
}

/*
 * Calculate the hweight_inuse @iocg would get with max @inuse assuming all the
 * other weights stay unchanged.
 */
static u32 current_hweight_max(struct ioc_gq *iocg)
{
	u32 hwm = WEIGHT_ONE;
	u32 inuse = iocg->active;
	u64 child_inuse_sum;
	int lvl;

	lockdep_assert_held(&iocg->ioc->lock);

	for (lvl = iocg->level - 1; lvl >= 0; lvl--) {
		struct ioc_gq *parent = iocg->ancestors[lvl];
		struct ioc_gq *child = iocg->ancestors[lvl + 1];

		child_inuse_sum = parent->child_inuse_sum + inuse - child->inuse;
		hwm = div64_u64((u64)hwm * inuse, child_inuse_sum);
		inuse = DIV64_U64_ROUND_UP(parent->active * child_inuse_sum,
					   parent->child_active_sum);
	}

	return max_t(u32, hwm, 1);
}

static void weight_updated(struct ioc_gq *iocg, struct ioc_now *now)
{
	struct ioc *ioc = iocg->ioc;
	struct blkcg_gq *blkg = iocg_to_blkg(iocg);
	struct ioc_cgrp *iocc = blkcg_to_iocc(blkg->blkcg);
	u32 weight;

	lockdep_assert_held(&ioc->lock);

	weight = iocg->cfg_weight ?: iocc->dfl_weight;
	if (weight != iocg->weight && iocg->active)
		propagate_weights(iocg, weight, iocg->inuse, true, now);
	iocg->weight = weight;
}

static bool iocg_activate(struct ioc_gq *iocg, struct ioc_now *now)
{
	struct ioc *ioc = iocg->ioc;
	u64 last_period, cur_period;
	u64 vtime, vtarget;
	int i;

	/*
	 * If seem to be already active, just update the stamp to tell the
	 * timer that we're still active.  We don't mind occassional races.
	 */
	if (!list_empty(&iocg->active_list)) {
		ioc_now(ioc, now);
		cur_period = atomic64_read(&ioc->cur_period);
		if (atomic64_read(&iocg->active_period) != cur_period)
			atomic64_set(&iocg->active_period, cur_period);
		return true;
	}

	/* racy check on internal node IOs, treat as root level IOs */
	if (iocg->child_active_sum)
		return false;

	spin_lock_irq(&ioc->lock);

	ioc_now(ioc, now);

	/* update period */
	cur_period = atomic64_read(&ioc->cur_period);
	last_period = atomic64_read(&iocg->active_period);
	atomic64_set(&iocg->active_period, cur_period);

	/* already activated or breaking leaf-only constraint? */
	if (!list_empty(&iocg->active_list))
		goto succeed_unlock;
	for (i = iocg->level - 1; i > 0; i--)
		if (!list_empty(&iocg->ancestors[i]->active_list))
			goto fail_unlock;

	if (iocg->child_active_sum)
		goto fail_unlock;

	/*
	 * Always start with the target budget. On deactivation, we throw away
	 * anything above it.
	 */
	vtarget = now->vnow - ioc->margins.target;
	vtime = atomic64_read(&iocg->vtime);

	atomic64_add(vtarget - vtime, &iocg->vtime);
	atomic64_add(vtarget - vtime, &iocg->done_vtime);
	vtime = vtarget;

	/*
	 * Activate, propagate weight and start period timer if not
	 * running.  Reset hweight_gen to avoid accidental match from
	 * wrapping.
	 */
	iocg->hweight_gen = atomic_read(&ioc->hweight_gen) - 1;
	list_add(&iocg->active_list, &ioc->active_iocgs);

	propagate_weights(iocg, iocg->weight,
			  iocg->last_inuse ?: iocg->weight, true, now);

	TRACE_IOCG_PATH(iocg_activate, iocg, now,
			last_period, cur_period, vtime);

	iocg->activated_at = now->now;

	if (ioc->running == IOC_IDLE) {
		ioc->running = IOC_RUNNING;
		ioc->dfgv_period_at = now->now;
		ioc->dfgv_period_rem = 0;
		ioc_start_period(ioc, now);
	}

succeed_unlock:
	spin_unlock_irq(&ioc->lock);
	return true;

fail_unlock:
	spin_unlock_irq(&ioc->lock);
	return false;
}

static bool iocg_kick_delay(struct ioc_gq *iocg, struct ioc_now *now)
{
	struct ioc *ioc = iocg->ioc;
	struct blkcg_gq *blkg = iocg_to_blkg(iocg);
	u64 tdelta, delay, new_delay;
	s64 vover, vover_pct;
	u32 hwa;

	lockdep_assert_held(&iocg->waitq.lock);

	/* calculate the current delay in effect - 1/2 every second */
	tdelta = now->now - iocg->delay_at;
	if (iocg->delay)
		delay = iocg->delay >> div64_u64(tdelta, USEC_PER_SEC);
	else
		delay = 0;

	/* calculate the new delay from the debt amount */
	current_hweight(iocg, &hwa, NULL);
	vover = atomic64_read(&iocg->vtime) +
		abs_cost_to_cost(iocg->abs_vdebt, hwa) - now->vnow;
	vover_pct = div64_s64(100 * vover,
			      ioc->period_us * ioc->vtime_base_rate);

	if (vover_pct <= MIN_DELAY_THR_PCT)
		new_delay = 0;
	else if (vover_pct >= MAX_DELAY_THR_PCT)
		new_delay = MAX_DELAY;
	else
		new_delay = MIN_DELAY +
			div_u64((MAX_DELAY - MIN_DELAY) *
				(vover_pct - MIN_DELAY_THR_PCT),
				MAX_DELAY_THR_PCT - MIN_DELAY_THR_PCT);

	/* pick the higher one and apply */
	if (new_delay > delay) {
		iocg->delay = new_delay;
		iocg->delay_at = now->now;
		delay = new_delay;
	}

	if (delay >= MIN_DELAY) {
		if (!iocg->indelay_since)
			iocg->indelay_since = now->now;
		blkcg_set_delay(blkg, delay * NSEC_PER_USEC);
		return true;
	} else {
		if (iocg->indelay_since) {
			iocg->stat.indelay_us += now->now - iocg->indelay_since;
			iocg->indelay_since = 0;
		}
		iocg->delay = 0;
		blkcg_clear_delay(blkg);
		return false;
	}
}

static void iocg_incur_debt(struct ioc_gq *iocg, u64 abs_cost,
			    struct ioc_now *now)
{
	struct iocg_pcpu_stat *gcs;

	lockdep_assert_held(&iocg->ioc->lock);
	lockdep_assert_held(&iocg->waitq.lock);
	WARN_ON_ONCE(list_empty(&iocg->active_list));

	/*
	 * Once in debt, debt handling owns inuse. @iocg stays at the minimum
	 * inuse donating all of it share to others until its debt is paid off.
	 */
	if (!iocg->abs_vdebt && abs_cost) {
		iocg->indebt_since = now->now;
		propagate_weights(iocg, iocg->active, 0, false, now);
	}

	iocg->abs_vdebt += abs_cost;

	gcs = get_cpu_ptr(iocg->pcpu_stat);
	local64_add(abs_cost, &gcs->abs_vusage);
	put_cpu_ptr(gcs);
}

static void iocg_pay_debt(struct ioc_gq *iocg, u64 abs_vpay,
			  struct ioc_now *now)
{
	lockdep_assert_held(&iocg->ioc->lock);
	lockdep_assert_held(&iocg->waitq.lock);

	/* make sure that nobody messed with @iocg */
	WARN_ON_ONCE(list_empty(&iocg->active_list));
	WARN_ON_ONCE(iocg->inuse > 1);

	iocg->abs_vdebt -= min(abs_vpay, iocg->abs_vdebt);

	/* if debt is paid in full, restore inuse */
	if (!iocg->abs_vdebt) {
		iocg->stat.indebt_us += now->now - iocg->indebt_since;
		iocg->indebt_since = 0;

		propagate_weights(iocg, iocg->active, iocg->last_inuse,
				  false, now);
	}
}

static int iocg_wake_fn(struct wait_queue_entry *wq_entry, unsigned mode,
			int flags, void *key)
{
	struct iocg_wait *wait = container_of(wq_entry, struct iocg_wait, wait);
	struct iocg_wake_ctx *ctx = key;
	u64 cost = abs_cost_to_cost(wait->abs_cost, ctx->hw_inuse);

	ctx->vbudget -= cost;

	if (ctx->vbudget < 0)
		return -1;

	iocg_commit_bio(ctx->iocg, wait->bio, wait->abs_cost, cost);
	wait->committed = true;

	/*
	 * autoremove_wake_function() removes the wait entry only when it
	 * actually changed the task state. We want the wait always removed.
	 * Remove explicitly and use default_wake_function(). Note that the
	 * order of operations is important as finish_wait() tests whether
	 * @wq_entry is removed without grabbing the lock.
	 */
	default_wake_function(wq_entry, mode, flags, key);
	list_del_init_careful(&wq_entry->entry);
	return 0;
}

/*
 * Calculate the accumulated budget, pay debt if @pay_debt and wake up waiters
 * accordingly. When @pay_debt is %true, the caller must be holding ioc->lock in
 * addition to iocg->waitq.lock.
 */
static void iocg_kick_waitq(struct ioc_gq *iocg, bool pay_debt,
			    struct ioc_now *now)
{
	struct ioc *ioc = iocg->ioc;
	struct iocg_wake_ctx ctx = { .iocg = iocg };
	u64 vshortage, expires, oexpires;
	s64 vbudget;
	u32 hwa;

	lockdep_assert_held(&iocg->waitq.lock);

	current_hweight(iocg, &hwa, NULL);
	vbudget = now->vnow - atomic64_read(&iocg->vtime);

	/* pay off debt */
	if (pay_debt && iocg->abs_vdebt && vbudget > 0) {
		u64 abs_vbudget = cost_to_abs_cost(vbudget, hwa);
		u64 abs_vpay = min_t(u64, abs_vbudget, iocg->abs_vdebt);
		u64 vpay = abs_cost_to_cost(abs_vpay, hwa);

		lockdep_assert_held(&ioc->lock);

		atomic64_add(vpay, &iocg->vtime);
		atomic64_add(vpay, &iocg->done_vtime);
		iocg_pay_debt(iocg, abs_vpay, now);
		vbudget -= vpay;
	}

	if (iocg->abs_vdebt || iocg->delay)
		iocg_kick_delay(iocg, now);

	/*
	 * Debt can still be outstanding if we haven't paid all yet or the
	 * caller raced and called without @pay_debt. Shouldn't wake up waiters
	 * under debt. Make sure @vbudget reflects the outstanding amount and is
	 * not positive.
	 */
	if (iocg->abs_vdebt) {
		s64 vdebt = abs_cost_to_cost(iocg->abs_vdebt, hwa);
		vbudget = min_t(s64, 0, vbudget - vdebt);
	}

	/*
	 * Wake up the ones which are due and see how much vtime we'll need for
	 * the next one. As paying off debt restores hw_inuse, it must be read
	 * after the above debt payment.
	 */
	ctx.vbudget = vbudget;
	current_hweight(iocg, NULL, &ctx.hw_inuse);

	__wake_up_locked_key(&iocg->waitq, TASK_NORMAL, &ctx);

	if (!waitqueue_active(&iocg->waitq)) {
		if (iocg->wait_since) {
			iocg->stat.wait_us += now->now - iocg->wait_since;
			iocg->wait_since = 0;
		}
		return;
	}

	if (!iocg->wait_since)
		iocg->wait_since = now->now;

	if (WARN_ON_ONCE(ctx.vbudget >= 0))
		return;

	/* determine next wakeup, add a timer margin to guarantee chunking */
	vshortage = -ctx.vbudget;
	expires = now->now_ns +
		DIV64_U64_ROUND_UP(vshortage, ioc->vtime_base_rate) *
		NSEC_PER_USEC;
	expires += ioc->timer_slack_ns;

	/* if already active and close enough, don't bother */
	oexpires = ktime_to_ns(hrtimer_get_softexpires(&iocg->waitq_timer));
	if (hrtimer_is_queued(&iocg->waitq_timer) &&
	    abs(oexpires - expires) <= ioc->timer_slack_ns)
		return;

	hrtimer_start_range_ns(&iocg->waitq_timer, ns_to_ktime(expires),
			       ioc->timer_slack_ns, HRTIMER_MODE_ABS);
}

static enum hrtimer_restart iocg_waitq_timer_fn(struct hrtimer *timer)
{
	struct ioc_gq *iocg = container_of(timer, struct ioc_gq, waitq_timer);
	bool pay_debt = READ_ONCE(iocg->abs_vdebt);
	struct ioc_now now;
	unsigned long flags;

	ioc_now(iocg->ioc, &now);

	iocg_lock(iocg, pay_debt, &flags);
	iocg_kick_waitq(iocg, pay_debt, &now);
	iocg_unlock(iocg, pay_debt, &flags);

	return HRTIMER_NORESTART;
}

static void ioc_lat_stat(struct ioc *ioc, u32 *missed_ppm_ar, u32 *rq_wait_pct_p)
{
	u32 nr_met[2] = { };
	u32 nr_missed[2] = { };
	u64 rq_wait_ns = 0;
	int cpu, rw;

	for_each_online_cpu(cpu) {
		struct ioc_pcpu_stat *stat = per_cpu_ptr(ioc->pcpu_stat, cpu);
		u64 this_rq_wait_ns;

		for (rw = READ; rw <= WRITE; rw++) {
			u32 this_met = local_read(&stat->missed[rw].nr_met);
			u32 this_missed = local_read(&stat->missed[rw].nr_missed);

			nr_met[rw] += this_met - stat->missed[rw].last_met;
			nr_missed[rw] += this_missed - stat->missed[rw].last_missed;
			stat->missed[rw].last_met = this_met;
			stat->missed[rw].last_missed = this_missed;
		}

		this_rq_wait_ns = local64_read(&stat->rq_wait_ns);
		rq_wait_ns += this_rq_wait_ns - stat->last_rq_wait_ns;
		stat->last_rq_wait_ns = this_rq_wait_ns;
	}

	for (rw = READ; rw <= WRITE; rw++) {
		if (nr_met[rw] + nr_missed[rw])
			missed_ppm_ar[rw] =
				DIV64_U64_ROUND_UP((u64)nr_missed[rw] * MILLION,
						   nr_met[rw] + nr_missed[rw]);
		else
			missed_ppm_ar[rw] = 0;
	}

	*rq_wait_pct_p = div64_u64(rq_wait_ns * 100,
				   ioc->period_us * NSEC_PER_USEC);
}

/* was iocg idle this period? */
static bool iocg_is_idle(struct ioc_gq *iocg)
{
	struct ioc *ioc = iocg->ioc;

	/* did something get issued this period? */
	if (atomic64_read(&iocg->active_period) ==
	    atomic64_read(&ioc->cur_period))
		return false;

	/* is something in flight? */
	if (atomic64_read(&iocg->done_vtime) != atomic64_read(&iocg->vtime))
		return false;

	return true;
}

/*
 * Call this function on the target leaf @iocg's to build pre-order traversal
 * list of all the ancestors in @inner_walk. The inner nodes are linked through
 * ->walk_list and the caller is responsible for dissolving the list after use.
 */
static void iocg_build_inner_walk(struct ioc_gq *iocg,
				  struct list_head *inner_walk)
{
	int lvl;

	WARN_ON_ONCE(!list_empty(&iocg->walk_list));

	/* find the first ancestor which hasn't been visited yet */
	for (lvl = iocg->level - 1; lvl >= 0; lvl--) {
		if (!list_empty(&iocg->ancestors[lvl]->walk_list))
			break;
	}

	/* walk down and visit the inner nodes to get pre-order traversal */
	while (++lvl <= iocg->level - 1) {
		struct ioc_gq *inner = iocg->ancestors[lvl];

		/* record traversal order */
		list_add_tail(&inner->walk_list, inner_walk);
	}
}

/* propagate the deltas to the parent */
static void iocg_flush_stat_upward(struct ioc_gq *iocg)
{
	if (iocg->level > 0) {
		struct iocg_stat *parent_stat =
			&iocg->ancestors[iocg->level - 1]->stat;

		parent_stat->usage_us +=
			iocg->stat.usage_us - iocg->last_stat.usage_us;
		parent_stat->wait_us +=
			iocg->stat.wait_us - iocg->last_stat.wait_us;
		parent_stat->indebt_us +=
			iocg->stat.indebt_us - iocg->last_stat.indebt_us;
		parent_stat->indelay_us +=
			iocg->stat.indelay_us - iocg->last_stat.indelay_us;
	}

	iocg->last_stat = iocg->stat;
}

/* collect per-cpu counters and propagate the deltas to the parent */
static void iocg_flush_stat_leaf(struct ioc_gq *iocg, struct ioc_now *now)
{
	struct ioc *ioc = iocg->ioc;
	u64 abs_vusage = 0;
	u64 vusage_delta;
	int cpu;

	lockdep_assert_held(&iocg->ioc->lock);

	/* collect per-cpu counters */
	for_each_possible_cpu(cpu) {
		abs_vusage += local64_read(
				per_cpu_ptr(&iocg->pcpu_stat->abs_vusage, cpu));
	}
	vusage_delta = abs_vusage - iocg->last_stat_abs_vusage;
	iocg->last_stat_abs_vusage = abs_vusage;

	iocg->usage_delta_us = div64_u64(vusage_delta, ioc->vtime_base_rate);
	iocg->stat.usage_us += iocg->usage_delta_us;

	iocg_flush_stat_upward(iocg);
}

/* get stat counters ready for reading on all active iocgs */
static void iocg_flush_stat(struct list_head *target_iocgs, struct ioc_now *now)
{
	LIST_HEAD(inner_walk);
	struct ioc_gq *iocg, *tiocg;

	/* flush leaves and build inner node walk list */
	list_for_each_entry(iocg, target_iocgs, active_list) {
		iocg_flush_stat_leaf(iocg, now);
		iocg_build_inner_walk(iocg, &inner_walk);
	}

	/* keep flushing upwards by walking the inner list backwards */
	list_for_each_entry_safe_reverse(iocg, tiocg, &inner_walk, walk_list) {
		iocg_flush_stat_upward(iocg);
		list_del_init(&iocg->walk_list);
	}
}

/*
 * Determine what @iocg's hweight_inuse should be after donating unused
 * capacity. @hwm is the upper bound and used to signal no donation. This
 * function also throws away @iocg's excess budget.
 */
static u32 hweight_after_donation(struct ioc_gq *iocg, u32 old_hwi, u32 hwm,
				  u32 usage, struct ioc_now *now)
{
	struct ioc *ioc = iocg->ioc;
	u64 vtime = atomic64_read(&iocg->vtime);
	s64 excess, delta, target, new_hwi;

	/* debt handling owns inuse for debtors */
	if (iocg->abs_vdebt)
		return 1;

	/* see whether minimum margin requirement is met */
	if (waitqueue_active(&iocg->waitq) ||
	    time_after64(vtime, now->vnow - ioc->margins.min))
		return hwm;

	/* throw away excess above target */
	excess = now->vnow - vtime - ioc->margins.target;
	if (excess > 0) {
		atomic64_add(excess, &iocg->vtime);
		atomic64_add(excess, &iocg->done_vtime);
		vtime += excess;
		ioc->vtime_err -= div64_u64(excess * old_hwi, WEIGHT_ONE);
	}

	/*
	 * Let's say the distance between iocg's and device's vtimes as a
	 * fraction of period duration is delta. Assuming that the iocg will
	 * consume the usage determined above, we want to determine new_hwi so
	 * that delta equals MARGIN_TARGET at the end of the next period.
	 *
	 * We need to execute usage worth of IOs while spending the sum of the
	 * new budget (1 - MARGIN_TARGET) and the leftover from the last period
	 * (delta):
	 *
	 *   usage = (1 - MARGIN_TARGET + delta) * new_hwi
	 *
	 * Therefore, the new_hwi is:
	 *
	 *   new_hwi = usage / (1 - MARGIN_TARGET + delta)
	 */
	delta = div64_s64(WEIGHT_ONE * (now->vnow - vtime),
			  now->vnow - ioc->period_at_vtime);
	target = WEIGHT_ONE * MARGIN_TARGET_PCT / 100;
	new_hwi = div64_s64(WEIGHT_ONE * usage, WEIGHT_ONE - target + delta);

	return clamp_t(s64, new_hwi, 1, hwm);
}

/*
 * For work-conservation, an iocg which isn't using all of its share should
 * donate the leftover to other iocgs. There are two ways to achieve this - 1.
 * bumping up vrate accordingly 2. lowering the donating iocg's inuse weight.
 *
 * #1 is mathematically simpler but has the drawback of requiring synchronous
 * global hweight_inuse updates when idle iocg's get activated or inuse weights
 * change due to donation snapbacks as it has the possibility of grossly
 * overshooting what's allowed by the model and vrate.
 *
 * #2 is inherently safe with local operations. The donating iocg can easily
 * snap back to higher weights when needed without worrying about impacts on
 * other nodes as the impacts will be inherently correct. This also makes idle
 * iocg activations safe. The only effect activations have is decreasing
 * hweight_inuse of others, the right solution to which is for those iocgs to
 * snap back to higher weights.
 *
 * So, we go with #2. The challenge is calculating how each donating iocg's
 * inuse should be adjusted to achieve the target donation amounts. This is done
 * using Andy's method described in the following pdf.
 *
 *   https://drive.google.com/file/d/1PsJwxPFtjUnwOY1QJ5AeICCcsL7BM3bo
 *
 * Given the weights and target after-donation hweight_inuse values, Andy's
 * method determines how the proportional distribution should look like at each
 * sibling level to maintain the relative relationship between all non-donating
 * pairs. To roughly summarize, it divides the tree into donating and
 * non-donating parts, calculates global donation rate which is used to
 * determine the target hweight_inuse for each node, and then derives per-level
 * proportions.
 *
 * The following pdf shows that global distribution calculated this way can be
 * achieved by scaling inuse weights of donating leaves and propagating the
 * adjustments upwards proportionally.
 *
 *   https://drive.google.com/file/d/1vONz1-fzVO7oY5DXXsLjSxEtYYQbOvsE
 *
 * Combining the above two, we can determine how each leaf iocg's inuse should
 * be adjusted to achieve the target donation.
 *
 *   https://drive.google.com/file/d/1WcrltBOSPN0qXVdBgnKm4mdp9FhuEFQN
 *
 * The inline comments use symbols from the last pdf.
 *
 *   b is the sum of the absolute budgets in the subtree. 1 for the root node.
 *   f is the sum of the absolute budgets of non-donating nodes in the subtree.
 *   t is the sum of the absolute budgets of donating nodes in the subtree.
 *   w is the weight of the node. w = w_f + w_t
 *   w_f is the non-donating portion of w. w_f = w * f / b
 *   w_b is the donating portion of w. w_t = w * t / b
 *   s is the sum of all sibling weights. s = Sum(w) for siblings
 *   s_f and s_t are the non-donating and donating portions of s.
 *
 * Subscript p denotes the parent's counterpart and ' the adjusted value - e.g.
 * w_pt is the donating portion of the parent's weight and w'_pt the same value
 * after adjustments. Subscript r denotes the root node's values.
 */
static void transfer_surpluses(struct list_head *surpluses, struct ioc_now *now)
{
	LIST_HEAD(over_hwa);
	LIST_HEAD(inner_walk);
	struct ioc_gq *iocg, *tiocg, *root_iocg;
	u32 after_sum, over_sum, over_target, gamma;

	/*
	 * It's pretty unlikely but possible for the total sum of
	 * hweight_after_donation's to be higher than WEIGHT_ONE, which will
	 * confuse the following calculations. If such condition is detected,
	 * scale down everyone over its full share equally to keep the sum below
	 * WEIGHT_ONE.
	 */
	after_sum = 0;
	over_sum = 0;
	list_for_each_entry(iocg, surpluses, surplus_list) {
		u32 hwa;

		current_hweight(iocg, &hwa, NULL);
		after_sum += iocg->hweight_after_donation;

		if (iocg->hweight_after_donation > hwa) {
			over_sum += iocg->hweight_after_donation;
			list_add(&iocg->walk_list, &over_hwa);
		}
	}

	if (after_sum >= WEIGHT_ONE) {
		/*
		 * The delta should be deducted from the over_sum, calculate
		 * target over_sum value.
		 */
		u32 over_delta = after_sum - (WEIGHT_ONE - 1);
		WARN_ON_ONCE(over_sum <= over_delta);
		over_target = over_sum - over_delta;
	} else {
		over_target = 0;
	}

	list_for_each_entry_safe(iocg, tiocg, &over_hwa, walk_list) {
		if (over_target)
			iocg->hweight_after_donation =
				div_u64((u64)iocg->hweight_after_donation *
					over_target, over_sum);
		list_del_init(&iocg->walk_list);
	}

	/*
	 * Build pre-order inner node walk list and prepare for donation
	 * adjustment calculations.
	 */
	list_for_each_entry(iocg, surpluses, surplus_list) {
		iocg_build_inner_walk(iocg, &inner_walk);
	}

	root_iocg = list_first_entry(&inner_walk, struct ioc_gq, walk_list);
	WARN_ON_ONCE(root_iocg->level > 0);

	list_for_each_entry(iocg, &inner_walk, walk_list) {
		iocg->child_adjusted_sum = 0;
		iocg->hweight_donating = 0;
		iocg->hweight_after_donation = 0;
	}

	/*
	 * Propagate the donating budget (b_t) and after donation budget (b'_t)
	 * up the hierarchy.
	 */
	list_for_each_entry(iocg, surpluses, surplus_list) {
		struct ioc_gq *parent = iocg->ancestors[iocg->level - 1];

		parent->hweight_donating += iocg->hweight_donating;
		parent->hweight_after_donation += iocg->hweight_after_donation;
	}

	list_for_each_entry_reverse(iocg, &inner_walk, walk_list) {
		if (iocg->level > 0) {
			struct ioc_gq *parent = iocg->ancestors[iocg->level - 1];

			parent->hweight_donating += iocg->hweight_donating;
			parent->hweight_after_donation += iocg->hweight_after_donation;
		}
	}

	/*
	 * Calculate inner hwa's (b) and make sure the donation values are
	 * within the accepted ranges as we're doing low res calculations with
	 * roundups.
	 */
	list_for_each_entry(iocg, &inner_walk, walk_list) {
		if (iocg->level) {
			struct ioc_gq *parent = iocg->ancestors[iocg->level - 1];

			iocg->hweight_active = DIV64_U64_ROUND_UP(
				(u64)parent->hweight_active * iocg->active,
				parent->child_active_sum);

		}

		iocg->hweight_donating = min(iocg->hweight_donating,
					     iocg->hweight_active);
		iocg->hweight_after_donation = min(iocg->hweight_after_donation,
						   iocg->hweight_donating - 1);
		if (WARN_ON_ONCE(iocg->hweight_active <= 1 ||
				 iocg->hweight_donating <= 1 ||
				 iocg->hweight_after_donation == 0)) {
			pr_warn("iocg: invalid donation weights in ");
			pr_cont_cgroup_path(iocg_to_blkg(iocg)->blkcg->css.cgroup);
			pr_cont(": active=%u donating=%u after=%u\n",
				iocg->hweight_active, iocg->hweight_donating,
				iocg->hweight_after_donation);
		}
	}

	/*
	 * Calculate the global donation rate (gamma) - the rate to adjust
	 * non-donating budgets by.
	 *
	 * No need to use 64bit multiplication here as the first operand is
	 * guaranteed to be smaller than WEIGHT_ONE (1<<16).
	 *
	 * We know that there are beneficiary nodes and the sum of the donating
	 * hweights can't be whole; however, due to the round-ups during hweight
	 * calculations, root_iocg->hweight_donating might still end up equal to
	 * or greater than whole. Limit the range when calculating the divider.
	 *
	 * gamma = (1 - t_r') / (1 - t_r)
	 */
	gamma = DIV_ROUND_UP(
		(WEIGHT_ONE - root_iocg->hweight_after_donation) * WEIGHT_ONE,
		WEIGHT_ONE - min_t(u32, root_iocg->hweight_donating, WEIGHT_ONE - 1));

	/*
	 * Calculate adjusted hwi, child_adjusted_sum and inuse for the inner
	 * nodes.
	 */
	list_for_each_entry(iocg, &inner_walk, walk_list) {
		struct ioc_gq *parent;
		u32 inuse, wpt, wptp;
		u64 st, sf;

		if (iocg->level == 0) {
			/* adjusted weight sum for 1st level: s' = s * b_pf / b'_pf */
			iocg->child_adjusted_sum = DIV64_U64_ROUND_UP(
				iocg->child_active_sum * (WEIGHT_ONE - iocg->hweight_donating),
				WEIGHT_ONE - iocg->hweight_after_donation);
			continue;
		}

		parent = iocg->ancestors[iocg->level - 1];

		/* b' = gamma * b_f + b_t' */
		iocg->hweight_inuse = DIV64_U64_ROUND_UP(
			(u64)gamma * (iocg->hweight_active - iocg->hweight_donating),
			WEIGHT_ONE) + iocg->hweight_after_donation;

		/* w' = s' * b' / b'_p */
		inuse = DIV64_U64_ROUND_UP(
			(u64)parent->child_adjusted_sum * iocg->hweight_inuse,
			parent->hweight_inuse);

		/* adjusted weight sum for children: s' = s_f + s_t * w'_pt / w_pt */
		st = DIV64_U64_ROUND_UP(
			iocg->child_active_sum * iocg->hweight_donating,
			iocg->hweight_active);
		sf = iocg->child_active_sum - st;
		wpt = DIV64_U64_ROUND_UP(
			(u64)iocg->active * iocg->hweight_donating,
			iocg->hweight_active);
		wptp = DIV64_U64_ROUND_UP(
			(u64)inuse * iocg->hweight_after_donation,
			iocg->hweight_inuse);

		iocg->child_adjusted_sum = sf + DIV64_U64_ROUND_UP(st * wptp, wpt);
	}

	/*
	 * All inner nodes now have ->hweight_inuse and ->child_adjusted_sum and
	 * we can finally determine leaf adjustments.
	 */
	list_for_each_entry(iocg, surpluses, surplus_list) {
		struct ioc_gq *parent = iocg->ancestors[iocg->level - 1];
		u32 inuse;

		/*
		 * In-debt iocgs participated in the donation calculation with
		 * the minimum target hweight_inuse. Configuring inuse
		 * accordingly would work fine but debt handling expects
		 * @iocg->inuse stay at the minimum and we don't wanna
		 * interfere.
		 */
		if (iocg->abs_vdebt) {
			WARN_ON_ONCE(iocg->inuse > 1);
			continue;
		}

		/* w' = s' * b' / b'_p, note that b' == b'_t for donating leaves */
		inuse = DIV64_U64_ROUND_UP(
			parent->child_adjusted_sum * iocg->hweight_after_donation,
			parent->hweight_inuse);

		TRACE_IOCG_PATH(inuse_transfer, iocg, now,
				iocg->inuse, inuse,
				iocg->hweight_inuse,
				iocg->hweight_after_donation);

		__propagate_weights(iocg, iocg->active, inuse, true, now);
	}

	/* walk list should be dissolved after use */
	list_for_each_entry_safe(iocg, tiocg, &inner_walk, walk_list)
		list_del_init(&iocg->walk_list);
}

/*
 * A low weight iocg can amass a large amount of debt, for example, when
 * anonymous memory gets reclaimed aggressively. If the system has a lot of
 * memory paired with a slow IO device, the debt can span multiple seconds or
 * more. If there are no other subsequent IO issuers, the in-debt iocg may end
 * up blocked paying its debt while the IO device is idle.
 *
 * The following protects against such cases. If the device has been
 * sufficiently idle for a while, the debts are halved and delays are
 * recalculated.
 */
static void ioc_forgive_debts(struct ioc *ioc, u64 usage_us_sum, int nr_debtors,
			      struct ioc_now *now)
{
	struct ioc_gq *iocg;
	u64 dur, usage_pct, nr_cycles;

	/* if no debtor, reset the cycle */
	if (!nr_debtors) {
		ioc->dfgv_period_at = now->now;
		ioc->dfgv_period_rem = 0;
		ioc->dfgv_usage_us_sum = 0;
		return;
	}

	/*
	 * Debtors can pass through a lot of writes choking the device and we
	 * don't want to be forgiving debts while the device is struggling from
	 * write bursts. If we're missing latency targets, consider the device
	 * fully utilized.
	 */
	if (ioc->busy_level > 0)
		usage_us_sum = max_t(u64, usage_us_sum, ioc->period_us);

	ioc->dfgv_usage_us_sum += usage_us_sum;
	if (time_before64(now->now, ioc->dfgv_period_at + DFGV_PERIOD))
		return;

	/*
	 * At least DFGV_PERIOD has passed since the last period. Calculate the
	 * average usage and reset the period counters.
	 */
	dur = now->now - ioc->dfgv_period_at;
	usage_pct = div64_u64(100 * ioc->dfgv_usage_us_sum, dur);

	ioc->dfgv_period_at = now->now;
	ioc->dfgv_usage_us_sum = 0;

	/* if was too busy, reset everything */
	if (usage_pct > DFGV_USAGE_PCT) {
		ioc->dfgv_period_rem = 0;
		return;
	}

	/*
	 * Usage is lower than threshold. Let's forgive some debts. Debt
	 * forgiveness runs off of the usual ioc timer but its period usually
	 * doesn't match ioc's. Compensate the difference by performing the
	 * reduction as many times as would fit in the duration since the last
	 * run and carrying over the left-over duration in @ioc->dfgv_period_rem
	 * - if ioc period is 75% of DFGV_PERIOD, one out of three consecutive
	 * reductions is doubled.
	 */
	nr_cycles = dur + ioc->dfgv_period_rem;
	ioc->dfgv_period_rem = do_div(nr_cycles, DFGV_PERIOD);

	list_for_each_entry(iocg, &ioc->active_iocgs, active_list) {
		u64 __maybe_unused old_debt, __maybe_unused old_delay;

		if (!iocg->abs_vdebt && !iocg->delay)
			continue;

		spin_lock(&iocg->waitq.lock);

		old_debt = iocg->abs_vdebt;
		old_delay = iocg->delay;

		if (iocg->abs_vdebt)
			iocg->abs_vdebt = iocg->abs_vdebt >> nr_cycles ?: 1;
		if (iocg->delay)
			iocg->delay = iocg->delay >> nr_cycles ?: 1;

		iocg_kick_waitq(iocg, true, now);

		TRACE_IOCG_PATH(iocg_forgive_debt, iocg, now, usage_pct,
				old_debt, iocg->abs_vdebt,
				old_delay, iocg->delay);

		spin_unlock(&iocg->waitq.lock);
	}
}

/*
 * Check the active iocgs' state to avoid oversleeping and deactive
 * idle iocgs.
 *
 * Since waiters determine the sleep durations based on the vrate
 * they saw at the time of sleep, if vrate has increased, some
 * waiters could be sleeping for too long. Wake up tardy waiters
 * which should have woken up in the last period and expire idle
 * iocgs.
 */
static int ioc_check_iocgs(struct ioc *ioc, struct ioc_now *now)
{
	int nr_debtors = 0;
	struct ioc_gq *iocg, *tiocg;

	list_for_each_entry_safe(iocg, tiocg, &ioc->active_iocgs, active_list) {
		if (!waitqueue_active(&iocg->waitq) && !iocg->abs_vdebt &&
		    !iocg->delay && !iocg_is_idle(iocg))
			continue;

		spin_lock(&iocg->waitq.lock);

		/* flush wait and indebt stat deltas */
		if (iocg->wait_since) {
			iocg->stat.wait_us += now->now - iocg->wait_since;
			iocg->wait_since = now->now;
		}
		if (iocg->indebt_since) {
			iocg->stat.indebt_us +=
				now->now - iocg->indebt_since;
			iocg->indebt_since = now->now;
		}
		if (iocg->indelay_since) {
			iocg->stat.indelay_us +=
				now->now - iocg->indelay_since;
			iocg->indelay_since = now->now;
		}

		if (waitqueue_active(&iocg->waitq) || iocg->abs_vdebt ||
		    iocg->delay) {
			/* might be oversleeping vtime / hweight changes, kick */
			iocg_kick_waitq(iocg, true, now);
			if (iocg->abs_vdebt || iocg->delay)
				nr_debtors++;
		} else if (iocg_is_idle(iocg)) {
			/* no waiter and idle, deactivate */
			u64 vtime = atomic64_read(&iocg->vtime);
			s64 excess;

			/*
			 * @iocg has been inactive for a full duration and will
			 * have a high budget. Account anything above target as
			 * error and throw away. On reactivation, it'll start
			 * with the target budget.
			 */
			excess = now->vnow - vtime - ioc->margins.target;
			if (excess > 0) {
				u32 old_hwi;

				current_hweight(iocg, NULL, &old_hwi);
				ioc->vtime_err -= div64_u64(excess * old_hwi,
							    WEIGHT_ONE);
			}

			TRACE_IOCG_PATH(iocg_idle, iocg, now,
					atomic64_read(&iocg->active_period),
					atomic64_read(&ioc->cur_period), vtime);
			__propagate_weights(iocg, 0, 0, false, now);
			list_del_init(&iocg->active_list);
		}

		spin_unlock(&iocg->waitq.lock);
	}

	commit_weights(ioc);
	return nr_debtors;
}

static void ioc_timer_fn(struct timer_list *timer)
{
	struct ioc *ioc = container_of(timer, struct ioc, timer);
	struct ioc_gq *iocg, *tiocg;
	struct ioc_now now;
	LIST_HEAD(surpluses);
	int nr_debtors, nr_shortages = 0, nr_lagging = 0;
	u64 usage_us_sum = 0;
	u32 ppm_rthr;
	u32 ppm_wthr;
	u32 missed_ppm[2], rq_wait_pct;
	u64 period_vtime;
	int prev_busy_level;

	/* how were the latencies during the period? */
	ioc_lat_stat(ioc, missed_ppm, &rq_wait_pct);

	/* take care of active iocgs */
	spin_lock_irq(&ioc->lock);

	ppm_rthr = MILLION - ioc->params.qos[QOS_RPPM];
	ppm_wthr = MILLION - ioc->params.qos[QOS_WPPM];
	ioc_now(ioc, &now);

	period_vtime = now.vnow - ioc->period_at_vtime;
	if (WARN_ON_ONCE(!period_vtime)) {
		spin_unlock_irq(&ioc->lock);
		return;
	}

	nr_debtors = ioc_check_iocgs(ioc, &now);

	/*
	 * Wait and indebt stat are flushed above and the donation calculation
	 * below needs updated usage stat. Let's bring stat up-to-date.
	 */
	iocg_flush_stat(&ioc->active_iocgs, &now);

	/* calc usage and see whether some weights need to be moved around */
	list_for_each_entry(iocg, &ioc->active_iocgs, active_list) {
		u64 vdone, vtime, usage_us;
		u32 hw_active, hw_inuse;

		/*
		 * Collect unused and wind vtime closer to vnow to prevent
		 * iocgs from accumulating a large amount of budget.
		 */
		vdone = atomic64_read(&iocg->done_vtime);
		vtime = atomic64_read(&iocg->vtime);
		current_hweight(iocg, &hw_active, &hw_inuse);

		/*
		 * Latency QoS detection doesn't account for IOs which are
		 * in-flight for longer than a period.  Detect them by
		 * comparing vdone against period start.  If lagging behind
		 * IOs from past periods, don't increase vrate.
		 */
		if ((ppm_rthr != MILLION || ppm_wthr != MILLION) &&
		    !atomic_read(&iocg_to_blkg(iocg)->use_delay) &&
		    time_after64(vtime, vdone) &&
		    time_after64(vtime, now.vnow -
				 MAX_LAGGING_PERIODS * period_vtime) &&
		    time_before64(vdone, now.vnow - period_vtime))
			nr_lagging++;

		/*
		 * Determine absolute usage factoring in in-flight IOs to avoid
		 * high-latency completions appearing as idle.
		 */
		usage_us = iocg->usage_delta_us;
		usage_us_sum += usage_us;

		/* see whether there's surplus vtime */
		WARN_ON_ONCE(!list_empty(&iocg->surplus_list));
		if (hw_inuse < hw_active ||
		    (!waitqueue_active(&iocg->waitq) &&
		     time_before64(vtime, now.vnow - ioc->margins.low))) {
			u32 hwa, old_hwi, hwm, new_hwi, usage;
			u64 usage_dur;

			if (vdone != vtime) {
				u64 inflight_us = DIV64_U64_ROUND_UP(
					cost_to_abs_cost(vtime - vdone, hw_inuse),
					ioc->vtime_base_rate);

				usage_us = max(usage_us, inflight_us);
			}

			/* convert to hweight based usage ratio */
			if (time_after64(iocg->activated_at, ioc->period_at))
				usage_dur = max_t(u64, now.now - iocg->activated_at, 1);
			else
				usage_dur = max_t(u64, now.now - ioc->period_at, 1);

			usage = clamp_t(u32,
				DIV64_U64_ROUND_UP(usage_us * WEIGHT_ONE,
						   usage_dur),
				1, WEIGHT_ONE);

			/*
			 * Already donating or accumulated enough to start.
			 * Determine the donation amount.
			 */
			current_hweight(iocg, &hwa, &old_hwi);
			hwm = current_hweight_max(iocg);
			new_hwi = hweight_after_donation(iocg, old_hwi, hwm,
							 usage, &now);
			/*
			 * Donation calculation assumes hweight_after_donation
			 * to be positive, a condition that a donor w/ hwa < 2
			 * can't meet. Don't bother with donation if hwa is
			 * below 2. It's not gonna make a meaningful difference
			 * anyway.
			 */
			if (new_hwi < hwm && hwa >= 2) {
				iocg->hweight_donating = hwa;
				iocg->hweight_after_donation = new_hwi;
				list_add(&iocg->surplus_list, &surpluses);
			} else if (!iocg->abs_vdebt) {
				/*
				 * @iocg doesn't have enough to donate. Reset
				 * its inuse to active.
				 *
				 * Don't reset debtors as their inuse's are
				 * owned by debt handling. This shouldn't affect
				 * donation calculuation in any meaningful way
				 * as @iocg doesn't have a meaningful amount of
				 * share anyway.
				 */
				TRACE_IOCG_PATH(inuse_shortage, iocg, &now,
						iocg->inuse, iocg->active,
						iocg->hweight_inuse, new_hwi);

				__propagate_weights(iocg, iocg->active,
						    iocg->active, true, &now);
				nr_shortages++;
			}
		} else {
			/* genuinely short on vtime */
			nr_shortages++;
		}
	}

	if (!list_empty(&surpluses) && nr_shortages)
		transfer_surpluses(&surpluses, &now);

	commit_weights(ioc);

	/* surplus list should be dissolved after use */
	list_for_each_entry_safe(iocg, tiocg, &surpluses, surplus_list)
		list_del_init(&iocg->surplus_list);

	/*
	 * If q is getting clogged or we're missing too much, we're issuing
	 * too much IO and should lower vtime rate.  If we're not missing
	 * and experiencing shortages but not surpluses, we're too stingy
	 * and should increase vtime rate.
	 */
	prev_busy_level = ioc->busy_level;
	if (rq_wait_pct > RQ_WAIT_BUSY_PCT ||
	    missed_ppm[READ] > ppm_rthr ||
	    missed_ppm[WRITE] > ppm_wthr) {
		/* clearly missing QoS targets, slow down vrate */
		ioc->busy_level = max(ioc->busy_level, 0);
		ioc->busy_level++;
	} else if (rq_wait_pct <= RQ_WAIT_BUSY_PCT * UNBUSY_THR_PCT / 100 &&
		   missed_ppm[READ] <= ppm_rthr * UNBUSY_THR_PCT / 100 &&
		   missed_ppm[WRITE] <= ppm_wthr * UNBUSY_THR_PCT / 100) {
		/* QoS targets are being met with >25% margin */
		if (nr_shortages) {
			/*
			 * We're throttling while the device has spare
			 * capacity.  If vrate was being slowed down, stop.
			 */
			ioc->busy_level = min(ioc->busy_level, 0);

			/*
			 * If there are IOs spanning multiple periods, wait
			 * them out before pushing the device harder.
			 */
			if (!nr_lagging)
				ioc->busy_level--;
		} else {
			/*
			 * Nobody is being throttled and the users aren't
			 * issuing enough IOs to saturate the device.  We
			 * simply don't know how close the device is to
			 * saturation.  Coast.
			 */
			ioc->busy_level = 0;
		}
	} else {
		/* inside the hysterisis margin, we're good */
		ioc->busy_level = 0;
	}

	ioc->busy_level = clamp(ioc->busy_level, -1000, 1000);

	ioc_adjust_base_vrate(ioc, rq_wait_pct, nr_lagging, nr_shortages,
			      prev_busy_level, missed_ppm);

	ioc_refresh_params(ioc, false);

	ioc_forgive_debts(ioc, usage_us_sum, nr_debtors, &now);

	/*
	 * This period is done.  Move onto the next one.  If nothing's
	 * going on with the device, stop the timer.
	 */
	atomic64_inc(&ioc->cur_period);

	if (ioc->running != IOC_STOP) {
		if (!list_empty(&ioc->active_iocgs)) {
			ioc_start_period(ioc, &now);
		} else {
			ioc->busy_level = 0;
			ioc->vtime_err = 0;
			ioc->running = IOC_IDLE;
		}

		ioc_refresh_vrate(ioc, &now);
	}

	spin_unlock_irq(&ioc->lock);
}

static u64 adjust_inuse_and_calc_cost(struct ioc_gq *iocg, u64 vtime,
				      u64 abs_cost, struct ioc_now *now)
{
	struct ioc *ioc = iocg->ioc;
	struct ioc_margins *margins = &ioc->margins;
	u32 __maybe_unused old_inuse = iocg->inuse, __maybe_unused old_hwi;
	u32 hwi, adj_step;
	s64 margin;
	u64 cost, new_inuse;
	unsigned long flags;

	current_hweight(iocg, NULL, &hwi);
	old_hwi = hwi;
	cost = abs_cost_to_cost(abs_cost, hwi);
	margin = now->vnow - vtime - cost;

	/* debt handling owns inuse for debtors */
	if (iocg->abs_vdebt)
		return cost;

	/*
	 * We only increase inuse during period and do so if the margin has
	 * deteriorated since the previous adjustment.
	 */
	if (margin >= iocg->saved_margin || margin >= margins->low ||
	    iocg->inuse == iocg->active)
		return cost;

	spin_lock_irqsave(&ioc->lock, flags);

	/* we own inuse only when @iocg is in the normal active state */
	if (iocg->abs_vdebt || list_empty(&iocg->active_list)) {
		spin_unlock_irqrestore(&ioc->lock, flags);
		return cost;
	}

	/*
	 * Bump up inuse till @abs_cost fits in the existing budget.
	 * adj_step must be determined after acquiring ioc->lock - we might
	 * have raced and lost to another thread for activation and could
	 * be reading 0 iocg->active before ioc->lock which will lead to
	 * infinite loop.
	 */
	new_inuse = iocg->inuse;
	adj_step = DIV_ROUND_UP(iocg->active * INUSE_ADJ_STEP_PCT, 100);
	do {
		new_inuse = new_inuse + adj_step;
		propagate_weights(iocg, iocg->active, new_inuse, true, now);
		current_hweight(iocg, NULL, &hwi);
		cost = abs_cost_to_cost(abs_cost, hwi);
	} while (time_after64(vtime + cost, now->vnow) &&
		 iocg->inuse != iocg->active);

	spin_unlock_irqrestore(&ioc->lock, flags);

	TRACE_IOCG_PATH(inuse_adjust, iocg, now,
			old_inuse, iocg->inuse, old_hwi, hwi);

	return cost;
}

static void calc_vtime_cost_builtin(struct bio *bio, struct ioc_gq *iocg,
				    bool is_merge, u64 *costp)
{
	struct ioc *ioc = iocg->ioc;
	u64 coef_seqio, coef_randio, coef_page;
	u64 pages = max_t(u64, bio_sectors(bio) >> IOC_SECT_TO_PAGE_SHIFT, 1);
	u64 seek_pages = 0;
	u64 cost = 0;

	switch (bio_op(bio)) {
	case REQ_OP_READ:
		coef_seqio	= ioc->params.lcoefs[LCOEF_RSEQIO];
		coef_randio	= ioc->params.lcoefs[LCOEF_RRANDIO];
		coef_page	= ioc->params.lcoefs[LCOEF_RPAGE];
		break;
	case REQ_OP_WRITE:
		coef_seqio	= ioc->params.lcoefs[LCOEF_WSEQIO];
		coef_randio	= ioc->params.lcoefs[LCOEF_WRANDIO];
		coef_page	= ioc->params.lcoefs[LCOEF_WPAGE];
		break;
	default:
		goto out;
	}

	if (iocg->cursor) {
		seek_pages = abs(bio->bi_iter.bi_sector - iocg->cursor);
		seek_pages >>= IOC_SECT_TO_PAGE_SHIFT;
	}

	if (!is_merge) {
		if (seek_pages > LCOEF_RANDIO_PAGES) {
			cost += coef_randio;
		} else {
			cost += coef_seqio;
		}
	}
	cost += pages * coef_page;
out:
	*costp = cost;
}

static u64 calc_vtime_cost(struct bio *bio, struct ioc_gq *iocg, bool is_merge)
{
	u64 cost;

	calc_vtime_cost_builtin(bio, iocg, is_merge, &cost);
	return cost;
}

static void calc_size_vtime_cost_builtin(struct request *rq, struct ioc *ioc,
					 u64 *costp)
{
	unsigned int pages = blk_rq_stats_sectors(rq) >> IOC_SECT_TO_PAGE_SHIFT;

	switch (req_op(rq)) {
	case REQ_OP_READ:
		*costp = pages * ioc->params.lcoefs[LCOEF_RPAGE];
		break;
	case REQ_OP_WRITE:
		*costp = pages * ioc->params.lcoefs[LCOEF_WPAGE];
		break;
	default:
		*costp = 0;
	}
}

static u64 calc_size_vtime_cost(struct request *rq, struct ioc *ioc)
{
	u64 cost;

	calc_size_vtime_cost_builtin(rq, ioc, &cost);
	return cost;
}

static void ioc_rqos_throttle(struct rq_qos *rqos, struct bio *bio)
{
	struct blkcg_gq *blkg = bio->bi_blkg;
	struct ioc *ioc = rqos_to_ioc(rqos);
	struct ioc_gq *iocg = blkg_to_iocg(blkg);
	struct ioc_now now;
	struct iocg_wait wait;
	u64 abs_cost, cost, vtime;
	bool use_debt, ioc_locked;
	unsigned long flags;

	/* bypass IOs if disabled, still initializing, or for root cgroup */
	if (!ioc->enabled || !iocg || !iocg->level)
		return;

	/* calculate the absolute vtime cost */
	abs_cost = calc_vtime_cost(bio, iocg, false);
	if (!abs_cost)
		return;

	if (!iocg_activate(iocg, &now))
		return;

	iocg->cursor = bio_end_sector(bio);
	vtime = atomic64_read(&iocg->vtime);
	cost = adjust_inuse_and_calc_cost(iocg, vtime, abs_cost, &now);

	/*
	 * If no one's waiting and within budget, issue right away.  The
	 * tests are racy but the races aren't systemic - we only miss once
	 * in a while which is fine.
	 */
	if (!waitqueue_active(&iocg->waitq) && !iocg->abs_vdebt &&
	    time_before_eq64(vtime + cost, now.vnow)) {
		iocg_commit_bio(iocg, bio, abs_cost, cost);
		return;
	}

	/*
	 * We're over budget. This can be handled in two ways. IOs which may
	 * cause priority inversions are punted to @ioc->aux_iocg and charged as
	 * debt. Otherwise, the issuer is blocked on @iocg->waitq. Debt handling
	 * requires @ioc->lock, waitq handling @iocg->waitq.lock. Determine
	 * whether debt handling is needed and acquire locks accordingly.
	 */
	use_debt = bio_issue_as_root_blkg(bio) || fatal_signal_pending(current);
	ioc_locked = use_debt || READ_ONCE(iocg->abs_vdebt);
retry_lock:
	iocg_lock(iocg, ioc_locked, &flags);

	/*
	 * @iocg must stay activated for debt and waitq handling. Deactivation
	 * is synchronized against both ioc->lock and waitq.lock and we won't
	 * get deactivated as long as we're waiting or has debt, so we're good
	 * if we're activated here. In the unlikely cases that we aren't, just
	 * issue the IO.
	 */
	if (unlikely(list_empty(&iocg->active_list))) {
		iocg_unlock(iocg, ioc_locked, &flags);
		iocg_commit_bio(iocg, bio, abs_cost, cost);
		return;
	}

	/*
	 * We're over budget. If @bio has to be issued regardless, remember
	 * the abs_cost instead of advancing vtime. iocg_kick_waitq() will pay
	 * off the debt before waking more IOs.
	 *
	 * This way, the debt is continuously paid off each period with the
	 * actual budget available to the cgroup. If we just wound vtime, we
	 * would incorrectly use the current hw_inuse for the entire amount
	 * which, for example, can lead to the cgroup staying blocked for a
	 * long time even with substantially raised hw_inuse.
	 *
	 * An iocg with vdebt should stay online so that the timer can keep
	 * deducting its vdebt and [de]activate use_delay mechanism
	 * accordingly. We don't want to race against the timer trying to
	 * clear them and leave @iocg inactive w/ dangling use_delay heavily
	 * penalizing the cgroup and its descendants.
	 */
	if (use_debt) {
		iocg_incur_debt(iocg, abs_cost, &now);
		if (iocg_kick_delay(iocg, &now))
			blkcg_schedule_throttle(rqos->disk,
					(bio->bi_opf & REQ_SWAP) == REQ_SWAP);
		iocg_unlock(iocg, ioc_locked, &flags);
		return;
	}

	/* guarantee that iocgs w/ waiters have maximum inuse */
	if (!iocg->abs_vdebt && iocg->inuse != iocg->active) {
		if (!ioc_locked) {
			iocg_unlock(iocg, false, &flags);
			ioc_locked = true;
			goto retry_lock;
		}
		propagate_weights(iocg, iocg->active, iocg->active, true,
				  &now);
	}

	/*
	 * Append self to the waitq and schedule the wakeup timer if we're
	 * the first waiter.  The timer duration is calculated based on the
	 * current vrate.  vtime and hweight changes can make it too short
	 * or too long.  Each wait entry records the absolute cost it's
	 * waiting for to allow re-evaluation using a custom wait entry.
	 *
	 * If too short, the timer simply reschedules itself.  If too long,
	 * the period timer will notice and trigger wakeups.
	 *
	 * All waiters are on iocg->waitq and the wait states are
	 * synchronized using waitq.lock.
	 */
	init_waitqueue_func_entry(&wait.wait, iocg_wake_fn);
	wait.wait.private = current;
	wait.bio = bio;
	wait.abs_cost = abs_cost;
	wait.committed = false;	/* will be set true by waker */

	__add_wait_queue_entry_tail(&iocg->waitq, &wait.wait);
	iocg_kick_waitq(iocg, ioc_locked, &now);

	iocg_unlock(iocg, ioc_locked, &flags);

	while (true) {
		set_current_state(TASK_UNINTERRUPTIBLE);
		if (wait.committed)
			break;
		io_schedule();
	}

	/* waker already committed us, proceed */
	finish_wait(&iocg->waitq, &wait.wait);
}

static void ioc_rqos_merge(struct rq_qos *rqos, struct request *rq,
			   struct bio *bio)
{
	struct ioc_gq *iocg = blkg_to_iocg(bio->bi_blkg);
	struct ioc *ioc = rqos_to_ioc(rqos);
	sector_t bio_end = bio_end_sector(bio);
	struct ioc_now now;
	u64 vtime, abs_cost, cost;
	unsigned long flags;

	/* bypass if disabled, still initializing, or for root cgroup */
	if (!ioc->enabled || !iocg || !iocg->level)
		return;

	abs_cost = calc_vtime_cost(bio, iocg, true);
	if (!abs_cost)
		return;

	ioc_now(ioc, &now);

	vtime = atomic64_read(&iocg->vtime);
	cost = adjust_inuse_and_calc_cost(iocg, vtime, abs_cost, &now);

	/* update cursor if backmerging into the request at the cursor */
	if (blk_rq_pos(rq) < bio_end &&
	    blk_rq_pos(rq) + blk_rq_sectors(rq) == iocg->cursor)
		iocg->cursor = bio_end;

	/*
	 * Charge if there's enough vtime budget and the existing request has
	 * cost assigned.
	 */
	if (rq->bio && rq->bio->bi_iocost_cost &&
	    time_before_eq64(atomic64_read(&iocg->vtime) + cost, now.vnow)) {
		iocg_commit_bio(iocg, bio, abs_cost, cost);
		return;
	}

	/*
	 * Otherwise, account it as debt if @iocg is online, which it should
	 * be for the vast majority of cases. See debt handling in
	 * ioc_rqos_throttle() for details.
	 */
	spin_lock_irqsave(&ioc->lock, flags);
	spin_lock(&iocg->waitq.lock);

	if (likely(!list_empty(&iocg->active_list))) {
		iocg_incur_debt(iocg, abs_cost, &now);
		if (iocg_kick_delay(iocg, &now))
			blkcg_schedule_throttle(rqos->disk,
					(bio->bi_opf & REQ_SWAP) == REQ_SWAP);
	} else {
		iocg_commit_bio(iocg, bio, abs_cost, cost);
	}

	spin_unlock(&iocg->waitq.lock);
	spin_unlock_irqrestore(&ioc->lock, flags);
}

static void ioc_rqos_done_bio(struct rq_qos *rqos, struct bio *bio)
{
	struct ioc_gq *iocg = blkg_to_iocg(bio->bi_blkg);

	if (iocg && bio->bi_iocost_cost)
		atomic64_add(bio->bi_iocost_cost, &iocg->done_vtime);
}

static void ioc_rqos_done(struct rq_qos *rqos, struct request *rq)
{
	struct ioc *ioc = rqos_to_ioc(rqos);
	struct ioc_pcpu_stat *ccs;
	u64 on_q_ns, rq_wait_ns, size_nsec;
	int pidx, rw;

	if (!ioc->enabled || !rq->alloc_time_ns || !rq->start_time_ns)
		return;

	switch (req_op(rq)) {
	case REQ_OP_READ:
		pidx = QOS_RLAT;
		rw = READ;
		break;
	case REQ_OP_WRITE:
		pidx = QOS_WLAT;
		rw = WRITE;
		break;
	default:
		return;
	}

	on_q_ns = ktime_get_ns() - rq->alloc_time_ns;
	rq_wait_ns = rq->start_time_ns - rq->alloc_time_ns;
	size_nsec = div64_u64(calc_size_vtime_cost(rq, ioc), VTIME_PER_NSEC);

	ccs = get_cpu_ptr(ioc->pcpu_stat);

	if (on_q_ns <= size_nsec ||
	    on_q_ns - size_nsec <= ioc->params.qos[pidx] * NSEC_PER_USEC)
		local_inc(&ccs->missed[rw].nr_met);
	else
		local_inc(&ccs->missed[rw].nr_missed);

	local64_add(rq_wait_ns, &ccs->rq_wait_ns);

	put_cpu_ptr(ccs);
}

static void ioc_rqos_queue_depth_changed(struct rq_qos *rqos)
{
	struct ioc *ioc = rqos_to_ioc(rqos);

	spin_lock_irq(&ioc->lock);
	ioc_refresh_params(ioc, false);
	spin_unlock_irq(&ioc->lock);
}

static void ioc_rqos_exit(struct rq_qos *rqos)
{
	struct ioc *ioc = rqos_to_ioc(rqos);

	blkcg_deactivate_policy(rqos->disk, &blkcg_policy_iocost);

	spin_lock_irq(&ioc->lock);
	ioc->running = IOC_STOP;
	spin_unlock_irq(&ioc->lock);

	timer_shutdown_sync(&ioc->timer);
	free_percpu(ioc->pcpu_stat);
	kfree(ioc);
}

static const struct rq_qos_ops ioc_rqos_ops = {
	.throttle = ioc_rqos_throttle,
	.merge = ioc_rqos_merge,
	.done_bio = ioc_rqos_done_bio,
	.done = ioc_rqos_done,
	.queue_depth_changed = ioc_rqos_queue_depth_changed,
	.exit = ioc_rqos_exit,
};

static int blk_iocost_init(struct gendisk *disk)
{
	struct ioc *ioc;
	int i, cpu, ret;

	ioc = kzalloc(sizeof(*ioc), GFP_KERNEL);
	if (!ioc)
		return -ENOMEM;

	ioc->pcpu_stat = alloc_percpu(struct ioc_pcpu_stat);
	if (!ioc->pcpu_stat) {
		kfree(ioc);
		return -ENOMEM;
	}

	for_each_possible_cpu(cpu) {
		struct ioc_pcpu_stat *ccs = per_cpu_ptr(ioc->pcpu_stat, cpu);

		for (i = 0; i < ARRAY_SIZE(ccs->missed); i++) {
			local_set(&ccs->missed[i].nr_met, 0);
			local_set(&ccs->missed[i].nr_missed, 0);
		}
		local64_set(&ccs->rq_wait_ns, 0);
	}

	spin_lock_init(&ioc->lock);
	timer_setup(&ioc->timer, ioc_timer_fn, 0);
	INIT_LIST_HEAD(&ioc->active_iocgs);

	ioc->running = IOC_IDLE;
	ioc->vtime_base_rate = VTIME_PER_USEC;
	atomic64_set(&ioc->vtime_rate, VTIME_PER_USEC);
	seqcount_spinlock_init(&ioc->period_seqcount, &ioc->lock);
	ioc->period_at = ktime_to_us(ktime_get());
	atomic64_set(&ioc->cur_period, 0);
	atomic_set(&ioc->hweight_gen, 0);

	spin_lock_irq(&ioc->lock);
	ioc->autop_idx = AUTOP_INVALID;
	ioc_refresh_params_disk(ioc, true, disk);
	spin_unlock_irq(&ioc->lock);

	/*
	 * rqos must be added before activation to allow ioc_pd_init() to
	 * lookup the ioc from q. This means that the rqos methods may get
	 * called before policy activation completion, can't assume that the
	 * target bio has an iocg associated and need to test for NULL iocg.
	 */
<<<<<<< HEAD
	ret = rq_qos_add(q, rqos);
	if (ret)
		goto err_free_ioc;

	ret = blkcg_activate_policy(q, &blkcg_policy_iocost);
=======
	ret = rq_qos_add(&ioc->rqos, disk, RQ_QOS_COST, &ioc_rqos_ops);
	if (ret)
		goto err_free_ioc;

	ret = blkcg_activate_policy(disk, &blkcg_policy_iocost);
>>>>>>> eb3cdb58
	if (ret)
		goto err_del_qos;
	return 0;

err_del_qos:
<<<<<<< HEAD
	rq_qos_del(q, rqos);
=======
	rq_qos_del(&ioc->rqos);
>>>>>>> eb3cdb58
err_free_ioc:
	free_percpu(ioc->pcpu_stat);
	kfree(ioc);
	return ret;
}

static struct blkcg_policy_data *ioc_cpd_alloc(gfp_t gfp)
{
	struct ioc_cgrp *iocc;

	iocc = kzalloc(sizeof(struct ioc_cgrp), gfp);
	if (!iocc)
		return NULL;

	iocc->dfl_weight = CGROUP_WEIGHT_DFL * WEIGHT_ONE;
	return &iocc->cpd;
}

static void ioc_cpd_free(struct blkcg_policy_data *cpd)
{
	kfree(container_of(cpd, struct ioc_cgrp, cpd));
}

static struct blkg_policy_data *ioc_pd_alloc(struct gendisk *disk,
		struct blkcg *blkcg, gfp_t gfp)
{
	int levels = blkcg->css.cgroup->level + 1;
	struct ioc_gq *iocg;

	iocg = kzalloc_node(struct_size(iocg, ancestors, levels), gfp,
			    disk->node_id);
	if (!iocg)
		return NULL;

	iocg->pcpu_stat = alloc_percpu_gfp(struct iocg_pcpu_stat, gfp);
	if (!iocg->pcpu_stat) {
		kfree(iocg);
		return NULL;
	}

	return &iocg->pd;
}

static void ioc_pd_init(struct blkg_policy_data *pd)
{
	struct ioc_gq *iocg = pd_to_iocg(pd);
	struct blkcg_gq *blkg = pd_to_blkg(&iocg->pd);
	struct ioc *ioc = q_to_ioc(blkg->q);
	struct ioc_now now;
	struct blkcg_gq *tblkg;
	unsigned long flags;

	ioc_now(ioc, &now);

	iocg->ioc = ioc;
	atomic64_set(&iocg->vtime, now.vnow);
	atomic64_set(&iocg->done_vtime, now.vnow);
	atomic64_set(&iocg->active_period, atomic64_read(&ioc->cur_period));
	INIT_LIST_HEAD(&iocg->active_list);
	INIT_LIST_HEAD(&iocg->walk_list);
	INIT_LIST_HEAD(&iocg->surplus_list);
	iocg->hweight_active = WEIGHT_ONE;
	iocg->hweight_inuse = WEIGHT_ONE;

	init_waitqueue_head(&iocg->waitq);
	hrtimer_init(&iocg->waitq_timer, CLOCK_MONOTONIC, HRTIMER_MODE_ABS);
	iocg->waitq_timer.function = iocg_waitq_timer_fn;

	iocg->level = blkg->blkcg->css.cgroup->level;

	for (tblkg = blkg; tblkg; tblkg = tblkg->parent) {
		struct ioc_gq *tiocg = blkg_to_iocg(tblkg);
		iocg->ancestors[tiocg->level] = tiocg;
	}

	spin_lock_irqsave(&ioc->lock, flags);
	weight_updated(iocg, &now);
	spin_unlock_irqrestore(&ioc->lock, flags);
}

static void ioc_pd_free(struct blkg_policy_data *pd)
{
	struct ioc_gq *iocg = pd_to_iocg(pd);
	struct ioc *ioc = iocg->ioc;
	unsigned long flags;

	if (ioc) {
		spin_lock_irqsave(&ioc->lock, flags);

		if (!list_empty(&iocg->active_list)) {
			struct ioc_now now;

			ioc_now(ioc, &now);
			propagate_weights(iocg, 0, 0, false, &now);
			list_del_init(&iocg->active_list);
		}

		WARN_ON_ONCE(!list_empty(&iocg->walk_list));
		WARN_ON_ONCE(!list_empty(&iocg->surplus_list));

		spin_unlock_irqrestore(&ioc->lock, flags);

		hrtimer_cancel(&iocg->waitq_timer);
	}
	free_percpu(iocg->pcpu_stat);
	kfree(iocg);
}

static void ioc_pd_stat(struct blkg_policy_data *pd, struct seq_file *s)
{
	struct ioc_gq *iocg = pd_to_iocg(pd);
	struct ioc *ioc = iocg->ioc;

	if (!ioc->enabled)
		return;

	if (iocg->level == 0) {
		unsigned vp10k = DIV64_U64_ROUND_CLOSEST(
			ioc->vtime_base_rate * 10000,
			VTIME_PER_USEC);
		seq_printf(s, " cost.vrate=%u.%02u", vp10k / 100, vp10k % 100);
	}

	seq_printf(s, " cost.usage=%llu", iocg->last_stat.usage_us);

	if (blkcg_debug_stats)
		seq_printf(s, " cost.wait=%llu cost.indebt=%llu cost.indelay=%llu",
			iocg->last_stat.wait_us,
			iocg->last_stat.indebt_us,
			iocg->last_stat.indelay_us);
}

static u64 ioc_weight_prfill(struct seq_file *sf, struct blkg_policy_data *pd,
			     int off)
{
	const char *dname = blkg_dev_name(pd->blkg);
	struct ioc_gq *iocg = pd_to_iocg(pd);

	if (dname && iocg->cfg_weight)
		seq_printf(sf, "%s %u\n", dname, iocg->cfg_weight / WEIGHT_ONE);
	return 0;
}


static int ioc_weight_show(struct seq_file *sf, void *v)
{
	struct blkcg *blkcg = css_to_blkcg(seq_css(sf));
	struct ioc_cgrp *iocc = blkcg_to_iocc(blkcg);

	seq_printf(sf, "default %u\n", iocc->dfl_weight / WEIGHT_ONE);
	blkcg_print_blkgs(sf, blkcg, ioc_weight_prfill,
			  &blkcg_policy_iocost, seq_cft(sf)->private, false);
	return 0;
}

static ssize_t ioc_weight_write(struct kernfs_open_file *of, char *buf,
				size_t nbytes, loff_t off)
{
	struct blkcg *blkcg = css_to_blkcg(of_css(of));
	struct ioc_cgrp *iocc = blkcg_to_iocc(blkcg);
	struct blkg_conf_ctx ctx;
	struct ioc_now now;
	struct ioc_gq *iocg;
	u32 v;
	int ret;

	if (!strchr(buf, ':')) {
		struct blkcg_gq *blkg;

		if (!sscanf(buf, "default %u", &v) && !sscanf(buf, "%u", &v))
			return -EINVAL;

		if (v < CGROUP_WEIGHT_MIN || v > CGROUP_WEIGHT_MAX)
			return -EINVAL;

		spin_lock_irq(&blkcg->lock);
		iocc->dfl_weight = v * WEIGHT_ONE;
		hlist_for_each_entry(blkg, &blkcg->blkg_list, blkcg_node) {
			struct ioc_gq *iocg = blkg_to_iocg(blkg);

			if (iocg) {
				spin_lock(&iocg->ioc->lock);
				ioc_now(iocg->ioc, &now);
				weight_updated(iocg, &now);
				spin_unlock(&iocg->ioc->lock);
			}
		}
		spin_unlock_irq(&blkcg->lock);

		return nbytes;
	}

	blkg_conf_init(&ctx, buf);

	ret = blkg_conf_prep(blkcg, &blkcg_policy_iocost, &ctx);
	if (ret)
		goto err;

	iocg = blkg_to_iocg(ctx.blkg);

	if (!strncmp(ctx.body, "default", 7)) {
		v = 0;
	} else {
		if (!sscanf(ctx.body, "%u", &v))
			goto einval;
		if (v < CGROUP_WEIGHT_MIN || v > CGROUP_WEIGHT_MAX)
			goto einval;
	}

	spin_lock(&iocg->ioc->lock);
	iocg->cfg_weight = v * WEIGHT_ONE;
	ioc_now(iocg->ioc, &now);
	weight_updated(iocg, &now);
	spin_unlock(&iocg->ioc->lock);

	blkg_conf_exit(&ctx);
	return nbytes;

einval:
	ret = -EINVAL;
err:
	blkg_conf_exit(&ctx);
	return ret;
}

static u64 ioc_qos_prfill(struct seq_file *sf, struct blkg_policy_data *pd,
			  int off)
{
	const char *dname = blkg_dev_name(pd->blkg);
	struct ioc *ioc = pd_to_iocg(pd)->ioc;

	if (!dname)
		return 0;

	spin_lock_irq(&ioc->lock);
	seq_printf(sf, "%s enable=%d ctrl=%s rpct=%u.%02u rlat=%u wpct=%u.%02u wlat=%u min=%u.%02u max=%u.%02u\n",
		   dname, ioc->enabled, ioc->user_qos_params ? "user" : "auto",
		   ioc->params.qos[QOS_RPPM] / 10000,
		   ioc->params.qos[QOS_RPPM] % 10000 / 100,
		   ioc->params.qos[QOS_RLAT],
		   ioc->params.qos[QOS_WPPM] / 10000,
		   ioc->params.qos[QOS_WPPM] % 10000 / 100,
		   ioc->params.qos[QOS_WLAT],
		   ioc->params.qos[QOS_MIN] / 10000,
		   ioc->params.qos[QOS_MIN] % 10000 / 100,
		   ioc->params.qos[QOS_MAX] / 10000,
		   ioc->params.qos[QOS_MAX] % 10000 / 100);
	spin_unlock_irq(&ioc->lock);
	return 0;
}

static int ioc_qos_show(struct seq_file *sf, void *v)
{
	struct blkcg *blkcg = css_to_blkcg(seq_css(sf));

	blkcg_print_blkgs(sf, blkcg, ioc_qos_prfill,
			  &blkcg_policy_iocost, seq_cft(sf)->private, false);
	return 0;
}

static const match_table_t qos_ctrl_tokens = {
	{ QOS_ENABLE,		"enable=%u"	},
	{ QOS_CTRL,		"ctrl=%s"	},
	{ NR_QOS_CTRL_PARAMS,	NULL		},
};

static const match_table_t qos_tokens = {
	{ QOS_RPPM,		"rpct=%s"	},
	{ QOS_RLAT,		"rlat=%u"	},
	{ QOS_WPPM,		"wpct=%s"	},
	{ QOS_WLAT,		"wlat=%u"	},
	{ QOS_MIN,		"min=%s"	},
	{ QOS_MAX,		"max=%s"	},
	{ NR_QOS_PARAMS,	NULL		},
};

static ssize_t ioc_qos_write(struct kernfs_open_file *of, char *input,
			     size_t nbytes, loff_t off)
{
	struct blkg_conf_ctx ctx;
	struct gendisk *disk;
	struct ioc *ioc;
	u32 qos[NR_QOS_PARAMS];
	bool enable, user;
	char *body, *p;
	int ret;

	blkg_conf_init(&ctx, input);

<<<<<<< HEAD
	ioc = q_to_ioc(bdev_get_queue(bdev));
	if (!ioc) {
		ret = blk_iocost_init(bdev_get_queue(bdev));
		if (ret)
			goto err;
		ioc = q_to_ioc(bdev_get_queue(bdev));
=======
	ret = blkg_conf_open_bdev(&ctx);
	if (ret)
		goto err;

	body = ctx.body;
	disk = ctx.bdev->bd_disk;
	if (!queue_is_mq(disk->queue)) {
		ret = -EOPNOTSUPP;
		goto err;
	}

	ioc = q_to_ioc(disk->queue);
	if (!ioc) {
		ret = blk_iocost_init(disk);
		if (ret)
			goto err;
		ioc = q_to_ioc(disk->queue);
>>>>>>> eb3cdb58
	}

	blk_mq_freeze_queue(disk->queue);
	blk_mq_quiesce_queue(disk->queue);

	spin_lock_irq(&ioc->lock);
	memcpy(qos, ioc->params.qos, sizeof(qos));
	enable = ioc->enabled;
	user = ioc->user_qos_params;

	while ((p = strsep(&body, " \t\n"))) {
		substring_t args[MAX_OPT_ARGS];
		char buf[32];
		int tok;
		s64 v;

		if (!*p)
			continue;

		switch (match_token(p, qos_ctrl_tokens, args)) {
		case QOS_ENABLE:
			if (match_u64(&args[0], &v))
				goto einval;
			enable = v;
			continue;
		case QOS_CTRL:
			match_strlcpy(buf, &args[0], sizeof(buf));
			if (!strcmp(buf, "auto"))
				user = false;
			else if (!strcmp(buf, "user"))
				user = true;
			else
				goto einval;
			continue;
		}

		tok = match_token(p, qos_tokens, args);
		switch (tok) {
		case QOS_RPPM:
		case QOS_WPPM:
			if (match_strlcpy(buf, &args[0], sizeof(buf)) >=
			    sizeof(buf))
				goto einval;
			if (cgroup_parse_float(buf, 2, &v))
				goto einval;
			if (v < 0 || v > 10000)
				goto einval;
			qos[tok] = v * 100;
			break;
		case QOS_RLAT:
		case QOS_WLAT:
			if (match_u64(&args[0], &v))
				goto einval;
			qos[tok] = v;
			break;
		case QOS_MIN:
		case QOS_MAX:
			if (match_strlcpy(buf, &args[0], sizeof(buf)) >=
			    sizeof(buf))
				goto einval;
			if (cgroup_parse_float(buf, 2, &v))
				goto einval;
			if (v < 0)
				goto einval;
			qos[tok] = clamp_t(s64, v * 100,
					   VRATE_MIN_PPM, VRATE_MAX_PPM);
			break;
		default:
			goto einval;
		}
		user = true;
	}

	if (qos[QOS_MIN] > qos[QOS_MAX])
		goto einval;

	if (enable) {
		blk_stat_enable_accounting(disk->queue);
		blk_queue_flag_set(QUEUE_FLAG_RQ_ALLOC_TIME, disk->queue);
		ioc->enabled = true;
		wbt_disable_default(disk);
	} else {
		blk_queue_flag_clear(QUEUE_FLAG_RQ_ALLOC_TIME, disk->queue);
		ioc->enabled = false;
		wbt_enable_default(disk);
	}

	if (user) {
		memcpy(ioc->params.qos, qos, sizeof(qos));
		ioc->user_qos_params = true;
	} else {
		ioc->user_qos_params = false;
	}

	ioc_refresh_params(ioc, true);
	spin_unlock_irq(&ioc->lock);

	blk_mq_unquiesce_queue(disk->queue);
	blk_mq_unfreeze_queue(disk->queue);

	blkg_conf_exit(&ctx);
	return nbytes;
einval:
	spin_unlock_irq(&ioc->lock);

	blk_mq_unquiesce_queue(disk->queue);
	blk_mq_unfreeze_queue(disk->queue);

	ret = -EINVAL;
err:
	blkg_conf_exit(&ctx);
	return ret;
}

static u64 ioc_cost_model_prfill(struct seq_file *sf,
				 struct blkg_policy_data *pd, int off)
{
	const char *dname = blkg_dev_name(pd->blkg);
	struct ioc *ioc = pd_to_iocg(pd)->ioc;
	u64 *u = ioc->params.i_lcoefs;

	if (!dname)
		return 0;

	spin_lock_irq(&ioc->lock);
	seq_printf(sf, "%s ctrl=%s model=linear "
		   "rbps=%llu rseqiops=%llu rrandiops=%llu "
		   "wbps=%llu wseqiops=%llu wrandiops=%llu\n",
		   dname, ioc->user_cost_model ? "user" : "auto",
		   u[I_LCOEF_RBPS], u[I_LCOEF_RSEQIOPS], u[I_LCOEF_RRANDIOPS],
		   u[I_LCOEF_WBPS], u[I_LCOEF_WSEQIOPS], u[I_LCOEF_WRANDIOPS]);
	spin_unlock_irq(&ioc->lock);
	return 0;
}

static int ioc_cost_model_show(struct seq_file *sf, void *v)
{
	struct blkcg *blkcg = css_to_blkcg(seq_css(sf));

	blkcg_print_blkgs(sf, blkcg, ioc_cost_model_prfill,
			  &blkcg_policy_iocost, seq_cft(sf)->private, false);
	return 0;
}

static const match_table_t cost_ctrl_tokens = {
	{ COST_CTRL,		"ctrl=%s"	},
	{ COST_MODEL,		"model=%s"	},
	{ NR_COST_CTRL_PARAMS,	NULL		},
};

static const match_table_t i_lcoef_tokens = {
	{ I_LCOEF_RBPS,		"rbps=%u"	},
	{ I_LCOEF_RSEQIOPS,	"rseqiops=%u"	},
	{ I_LCOEF_RRANDIOPS,	"rrandiops=%u"	},
	{ I_LCOEF_WBPS,		"wbps=%u"	},
	{ I_LCOEF_WSEQIOPS,	"wseqiops=%u"	},
	{ I_LCOEF_WRANDIOPS,	"wrandiops=%u"	},
	{ NR_I_LCOEFS,		NULL		},
};

static ssize_t ioc_cost_model_write(struct kernfs_open_file *of, char *input,
				    size_t nbytes, loff_t off)
{
	struct blkg_conf_ctx ctx;
	struct request_queue *q;
	struct ioc *ioc;
	u64 u[NR_I_LCOEFS];
	bool user;
	char *body, *p;
	int ret;

	blkg_conf_init(&ctx, input);

	ret = blkg_conf_open_bdev(&ctx);
	if (ret)
		goto err;

<<<<<<< HEAD
	ioc = q_to_ioc(bdev_get_queue(bdev));
	if (!ioc) {
		ret = blk_iocost_init(bdev_get_queue(bdev));
		if (ret)
			goto err;
		ioc = q_to_ioc(bdev_get_queue(bdev));
=======
	body = ctx.body;
	q = bdev_get_queue(ctx.bdev);
	if (!queue_is_mq(q)) {
		ret = -EOPNOTSUPP;
		goto err;
	}

	ioc = q_to_ioc(q);
	if (!ioc) {
		ret = blk_iocost_init(ctx.bdev->bd_disk);
		if (ret)
			goto err;
		ioc = q_to_ioc(q);
>>>>>>> eb3cdb58
	}

	blk_mq_freeze_queue(q);
	blk_mq_quiesce_queue(q);

	spin_lock_irq(&ioc->lock);
	memcpy(u, ioc->params.i_lcoefs, sizeof(u));
	user = ioc->user_cost_model;

	while ((p = strsep(&body, " \t\n"))) {
		substring_t args[MAX_OPT_ARGS];
		char buf[32];
		int tok;
		u64 v;

		if (!*p)
			continue;

		switch (match_token(p, cost_ctrl_tokens, args)) {
		case COST_CTRL:
			match_strlcpy(buf, &args[0], sizeof(buf));
			if (!strcmp(buf, "auto"))
				user = false;
			else if (!strcmp(buf, "user"))
				user = true;
			else
				goto einval;
			continue;
		case COST_MODEL:
			match_strlcpy(buf, &args[0], sizeof(buf));
			if (strcmp(buf, "linear"))
				goto einval;
			continue;
		}

		tok = match_token(p, i_lcoef_tokens, args);
		if (tok == NR_I_LCOEFS)
			goto einval;
		if (match_u64(&args[0], &v))
			goto einval;
		u[tok] = v;
		user = true;
	}

	if (user) {
		memcpy(ioc->params.i_lcoefs, u, sizeof(u));
		ioc->user_cost_model = true;
	} else {
		ioc->user_cost_model = false;
	}
	ioc_refresh_params(ioc, true);
	spin_unlock_irq(&ioc->lock);

	blk_mq_unquiesce_queue(q);
	blk_mq_unfreeze_queue(q);

	blkg_conf_exit(&ctx);
	return nbytes;

einval:
	spin_unlock_irq(&ioc->lock);

	blk_mq_unquiesce_queue(q);
	blk_mq_unfreeze_queue(q);

	ret = -EINVAL;
err:
	blkg_conf_exit(&ctx);
	return ret;
}

static struct cftype ioc_files[] = {
	{
		.name = "weight",
		.flags = CFTYPE_NOT_ON_ROOT,
		.seq_show = ioc_weight_show,
		.write = ioc_weight_write,
	},
	{
		.name = "cost.qos",
		.flags = CFTYPE_ONLY_ON_ROOT,
		.seq_show = ioc_qos_show,
		.write = ioc_qos_write,
	},
	{
		.name = "cost.model",
		.flags = CFTYPE_ONLY_ON_ROOT,
		.seq_show = ioc_cost_model_show,
		.write = ioc_cost_model_write,
	},
	{}
};

static struct blkcg_policy blkcg_policy_iocost = {
	.dfl_cftypes	= ioc_files,
	.cpd_alloc_fn	= ioc_cpd_alloc,
	.cpd_free_fn	= ioc_cpd_free,
	.pd_alloc_fn	= ioc_pd_alloc,
	.pd_init_fn	= ioc_pd_init,
	.pd_free_fn	= ioc_pd_free,
	.pd_stat_fn	= ioc_pd_stat,
};

static int __init ioc_init(void)
{
	return blkcg_policy_register(&blkcg_policy_iocost);
}

static void __exit ioc_exit(void)
{
	blkcg_policy_unregister(&blkcg_policy_iocost);
}

module_init(ioc_init);
module_exit(ioc_exit);<|MERGE_RESOLUTION|>--- conflicted
+++ resolved
@@ -2904,29 +2904,17 @@
 	 * called before policy activation completion, can't assume that the
 	 * target bio has an iocg associated and need to test for NULL iocg.
 	 */
-<<<<<<< HEAD
-	ret = rq_qos_add(q, rqos);
-	if (ret)
-		goto err_free_ioc;
-
-	ret = blkcg_activate_policy(q, &blkcg_policy_iocost);
-=======
 	ret = rq_qos_add(&ioc->rqos, disk, RQ_QOS_COST, &ioc_rqos_ops);
 	if (ret)
 		goto err_free_ioc;
 
 	ret = blkcg_activate_policy(disk, &blkcg_policy_iocost);
->>>>>>> eb3cdb58
 	if (ret)
 		goto err_del_qos;
 	return 0;
 
 err_del_qos:
-<<<<<<< HEAD
-	rq_qos_del(q, rqos);
-=======
 	rq_qos_del(&ioc->rqos);
->>>>>>> eb3cdb58
 err_free_ioc:
 	free_percpu(ioc->pcpu_stat);
 	kfree(ioc);
@@ -3216,14 +3204,6 @@
 
 	blkg_conf_init(&ctx, input);
 
-<<<<<<< HEAD
-	ioc = q_to_ioc(bdev_get_queue(bdev));
-	if (!ioc) {
-		ret = blk_iocost_init(bdev_get_queue(bdev));
-		if (ret)
-			goto err;
-		ioc = q_to_ioc(bdev_get_queue(bdev));
-=======
 	ret = blkg_conf_open_bdev(&ctx);
 	if (ret)
 		goto err;
@@ -3241,7 +3221,6 @@
 		if (ret)
 			goto err;
 		ioc = q_to_ioc(disk->queue);
->>>>>>> eb3cdb58
 	}
 
 	blk_mq_freeze_queue(disk->queue);
@@ -3419,14 +3398,6 @@
 	if (ret)
 		goto err;
 
-<<<<<<< HEAD
-	ioc = q_to_ioc(bdev_get_queue(bdev));
-	if (!ioc) {
-		ret = blk_iocost_init(bdev_get_queue(bdev));
-		if (ret)
-			goto err;
-		ioc = q_to_ioc(bdev_get_queue(bdev));
-=======
 	body = ctx.body;
 	q = bdev_get_queue(ctx.bdev);
 	if (!queue_is_mq(q)) {
@@ -3440,7 +3411,6 @@
 		if (ret)
 			goto err;
 		ioc = q_to_ioc(q);
->>>>>>> eb3cdb58
 	}
 
 	blk_mq_freeze_queue(q);
