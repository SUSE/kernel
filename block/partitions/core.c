--- conflicted
+++ resolved
@@ -85,17 +85,6 @@
 	NULL
 };
 
-<<<<<<< HEAD
-static void bdev_set_nr_sectors(struct block_device *bdev, sector_t sectors)
-{
-	spin_lock(&bdev->bd_size_lock);
-	i_size_write(bdev->bd_inode, (loff_t)sectors << SECTOR_SHIFT);
-	bdev->bd_nr_sectors = sectors;
-	spin_unlock(&bdev->bd_size_lock);
-}
-
-=======
->>>>>>> eb3cdb58
 static struct parsed_partitions *allocate_partitions(struct gendisk *hd)
 {
 	struct parsed_partitions *state;
@@ -597,12 +586,9 @@
 	int ret = -EAGAIN, p;
 
 	if (disk->flags & GENHD_FL_NO_PART)
-<<<<<<< HEAD
-=======
 		return 0;
 
 	if (test_bit(GD_SUPPRESS_PART_SCAN, &disk->state))
->>>>>>> eb3cdb58
 		return 0;
 
 	state = check_partition(disk);
@@ -713,11 +699,7 @@
 void *read_part_sector(struct parsed_partitions *state, sector_t n, Sector *p)
 {
 	struct address_space *mapping = state->disk->part0->bd_inode->i_mapping;
-<<<<<<< HEAD
-	struct page *page;
-=======
 	struct folio *folio;
->>>>>>> eb3cdb58
 
 	if (n >= get_capacity(state->disk)) {
 		state->access_beyond_eod = true;
