// SPDX-License-Identifier: GPL-2.0
/*
 * Functions to sequence PREFLUSH and FUA writes.
 *
 * Copyright (C) 2011		Max Planck Institute for Gravitational Physics
 * Copyright (C) 2011		Tejun Heo <tj@kernel.org>
 *
 * REQ_{PREFLUSH|FUA} requests are decomposed to sequences consisted of three
 * optional steps - PREFLUSH, DATA and POSTFLUSH - according to the request
 * properties and hardware capability.
 *
 * If a request doesn't have data, only REQ_PREFLUSH makes sense, which
 * indicates a simple flush request.  If there is data, REQ_PREFLUSH indicates
 * that the device cache should be flushed before the data is executed, and
 * REQ_FUA means that the data must be on non-volatile media on request
 * completion.
 *
 * If the device doesn't have writeback cache, PREFLUSH and FUA don't make any
 * difference.  The requests are either completed immediately if there's no data
 * or executed as normal requests otherwise.
 *
 * If the device has writeback cache and supports FUA, REQ_PREFLUSH is
 * translated to PREFLUSH but REQ_FUA is passed down directly with DATA.
 *
 * If the device has writeback cache and doesn't support FUA, REQ_PREFLUSH
 * is translated to PREFLUSH and REQ_FUA to POSTFLUSH.
 *
 * The actual execution of flush is double buffered.  Whenever a request
 * needs to execute PRE or POSTFLUSH, it queues at
 * fq->flush_queue[fq->flush_pending_idx].  Once certain criteria are met, a
 * REQ_OP_FLUSH is issued and the pending_idx is toggled.  When the flush
 * completes, all the requests which were pending are proceeded to the next
 * step.  This allows arbitrary merging of different types of PREFLUSH/FUA
 * requests.
 *
 * Currently, the following conditions are used to determine when to issue
 * flush.
 *
 * C1. At any given time, only one flush shall be in progress.  This makes
 *     double buffering sufficient.
 *
 * C2. Flush is deferred if any request is executing DATA of its sequence.
 *     This avoids issuing separate POSTFLUSHes for requests which shared
 *     PREFLUSH.
 *
 * C3. The second condition is ignored if there is a request which has
 *     waited longer than FLUSH_PENDING_TIMEOUT.  This is to avoid
 *     starvation in the unlikely case where there are continuous stream of
 *     FUA (without PREFLUSH) requests.
 *
 * For devices which support FUA, it isn't clear whether C2 (and thus C3)
 * is beneficial.
 *
 * Note that a sequenced PREFLUSH/FUA request with DATA is completed twice.
 * Once while executing DATA and again after the whole sequence is
 * complete.  The first completion updates the contained bio but doesn't
 * finish it so that the bio submitter is notified only after the whole
 * sequence is complete.  This is implemented by testing RQF_FLUSH_SEQ in
 * req_bio_endio().
 *
 * The above peculiarity requires that each PREFLUSH/FUA request has only one
 * bio attached to it, which is guaranteed as they aren't allowed to be
 * merged in the usual way.
 */

#include <linux/kernel.h>
#include <linux/module.h>
#include <linux/bio.h>
#include <linux/blkdev.h>
#include <linux/gfp.h>
#include <linux/part_stat.h>

#include "blk.h"
#include "blk-mq.h"
#include "blk-mq-sched.h"

/* PREFLUSH/FUA sequences */
enum {
	REQ_FSEQ_PREFLUSH	= (1 << 0), /* pre-flushing in progress */
	REQ_FSEQ_DATA		= (1 << 1), /* data write in progress */
	REQ_FSEQ_POSTFLUSH	= (1 << 2), /* post-flushing in progress */
	REQ_FSEQ_DONE		= (1 << 3),

	REQ_FSEQ_ACTIONS	= REQ_FSEQ_PREFLUSH | REQ_FSEQ_DATA |
				  REQ_FSEQ_POSTFLUSH,

	/*
	 * If flush has been pending longer than the following timeout,
	 * it's issued even if flush_data requests are still in flight.
	 */
	FLUSH_PENDING_TIMEOUT	= 5 * HZ,
};

static void blk_kick_flush(struct request_queue *q,
			   struct blk_flush_queue *fq, blk_opf_t flags);

static inline struct blk_flush_queue *
blk_get_flush_queue(struct request_queue *q, struct blk_mq_ctx *ctx)
{
	return blk_mq_map_queue(q, REQ_OP_FLUSH, ctx)->fq;
}

static unsigned int blk_flush_cur_seq(struct request *rq)
{
	return 1 << ffz(rq->flush.seq);
}

static void blk_flush_restore_request(struct request *rq)
{
	/*
	 * After flush data completion, @rq->bio is %NULL but we need to
	 * complete the bio again.  @rq->biotail is guaranteed to equal the
	 * original @rq->bio.  Restore it.
	 */
	rq->bio = rq->biotail;
	if (rq->bio)
		rq->__sector = rq->bio->bi_iter.bi_sector;

	/* make @rq a normal request */
	rq->rq_flags &= ~RQF_FLUSH_SEQ;
	rq->end_io = rq->flush.saved_end_io;
}

static void blk_account_io_flush(struct request *rq)
{
	struct block_device *part = rq->q->disk->part0;

	part_stat_lock();
	part_stat_inc(part, ios[STAT_FLUSH]);
	part_stat_add(part, nsecs[STAT_FLUSH],
		      blk_time_get_ns() - rq->start_time_ns);
	part_stat_unlock();
}

/**
 * blk_flush_complete_seq - complete flush sequence
 * @rq: PREFLUSH/FUA request being sequenced
 * @fq: flush queue
 * @seq: sequences to complete (mask of %REQ_FSEQ_*, can be zero)
 * @error: whether an error occurred
 *
 * @rq just completed @seq part of its flush sequence, record the
 * completion and trigger the next step.
 *
 * CONTEXT:
 * spin_lock_irq(fq->mq_flush_lock)
 */
static void blk_flush_complete_seq(struct request *rq,
				   struct blk_flush_queue *fq,
				   unsigned int seq, blk_status_t error)
{
	struct request_queue *q = rq->q;
	struct list_head *pending = &fq->flush_queue[fq->flush_pending_idx];
	blk_opf_t cmd_flags;

	BUG_ON(rq->flush.seq & seq);
	rq->flush.seq |= seq;
	cmd_flags = rq->cmd_flags;

	if (likely(!error))
		seq = blk_flush_cur_seq(rq);
	else
		seq = REQ_FSEQ_DONE;

	switch (seq) {
	case REQ_FSEQ_PREFLUSH:
	case REQ_FSEQ_POSTFLUSH:
		/* queue for flush */
		if (list_empty(pending))
			fq->flush_pending_since = jiffies;
		list_add_tail(&rq->queuelist, pending);
		break;

	case REQ_FSEQ_DATA:
		fq->flush_data_in_flight++;
		spin_lock(&q->requeue_lock);
		list_move(&rq->queuelist, &q->requeue_list);
		spin_unlock(&q->requeue_lock);
		blk_mq_kick_requeue_list(q);
		break;

	case REQ_FSEQ_DONE:
		/*
		 * @rq was previously adjusted by blk_insert_flush() for
		 * flush sequencing and may already have gone through the
		 * flush data request completion path.  Restore @rq for
		 * normal completion and end it.
		 */
		list_del_init(&rq->queuelist);
		blk_flush_restore_request(rq);
		blk_mq_end_request(rq, error);
		break;

	default:
		BUG();
	}

	blk_kick_flush(q, fq, cmd_flags);
}

static enum rq_end_io_ret flush_end_io(struct request *flush_rq,
				       blk_status_t error)
{
	struct request_queue *q = flush_rq->q;
	struct list_head *running;
	struct request *rq, *n;
	unsigned long flags = 0;
	struct blk_flush_queue *fq = blk_get_flush_queue(q, flush_rq->mq_ctx);

	/* release the tag's ownership to the req cloned from */
	spin_lock_irqsave(&fq->mq_flush_lock, flags);

	if (!req_ref_put_and_test(flush_rq)) {
		fq->rq_status = error;
		spin_unlock_irqrestore(&fq->mq_flush_lock, flags);
		return RQ_END_IO_NONE;
	}

	blk_account_io_flush(flush_rq);
	/*
	 * Flush request has to be marked as IDLE when it is really ended
	 * because its .end_io() is called from timeout code path too for
	 * avoiding use-after-free.
	 */
	WRITE_ONCE(flush_rq->state, MQ_RQ_IDLE);
	if (fq->rq_status != BLK_STS_OK) {
		error = fq->rq_status;
		fq->rq_status = BLK_STS_OK;
	}

	if (!q->elevator) {
		flush_rq->tag = BLK_MQ_NO_TAG;
	} else {
		blk_mq_put_driver_tag(flush_rq);
		flush_rq->internal_tag = BLK_MQ_NO_TAG;
	}

	running = &fq->flush_queue[fq->flush_running_idx];
	BUG_ON(fq->flush_pending_idx == fq->flush_running_idx);

	/* account completion of the flush request */
	fq->flush_running_idx ^= 1;

	/* and push the waiting requests to the next stage */
	list_for_each_entry_safe(rq, n, running, queuelist) {
		unsigned int seq = blk_flush_cur_seq(rq);

		BUG_ON(seq != REQ_FSEQ_PREFLUSH && seq != REQ_FSEQ_POSTFLUSH);
		list_del_init(&rq->queuelist);
		blk_flush_complete_seq(rq, fq, seq, error);
	}

	spin_unlock_irqrestore(&fq->mq_flush_lock, flags);
	return RQ_END_IO_NONE;
}

bool is_flush_rq(struct request *rq)
{
	return rq->end_io == flush_end_io;
}

/**
 * blk_kick_flush - consider issuing flush request
 * @q: request_queue being kicked
 * @fq: flush queue
 * @flags: cmd_flags of the original request
 *
 * Flush related states of @q have changed, consider issuing flush request.
 * Please read the comment at the top of this file for more info.
 *
 * CONTEXT:
 * spin_lock_irq(fq->mq_flush_lock)
 *
 */
static void blk_kick_flush(struct request_queue *q, struct blk_flush_queue *fq,
			   blk_opf_t flags)
{
	struct list_head *pending = &fq->flush_queue[fq->flush_pending_idx];
	struct request *first_rq =
		list_first_entry(pending, struct request, queuelist);
	struct request *flush_rq = fq->flush_rq;

	/* C1 described at the top of this file */
	if (fq->flush_pending_idx != fq->flush_running_idx || list_empty(pending))
		return;

	/* C2 and C3 */
	if (fq->flush_data_in_flight &&
	    time_before(jiffies,
			fq->flush_pending_since + FLUSH_PENDING_TIMEOUT))
		return;

	/*
	 * Issue flush and toggle pending_idx.  This makes pending_idx
	 * different from running_idx, which means flush is in flight.
	 */
	fq->flush_pending_idx ^= 1;

	blk_rq_init(q, flush_rq);

	/*
	 * In case of none scheduler, borrow tag from the first request
	 * since they can't be in flight at the same time. And acquire
	 * the tag's ownership for flush req.
	 *
	 * In case of IO scheduler, flush rq need to borrow scheduler tag
	 * just for cheating put/get driver tag.
	 */
	flush_rq->mq_ctx = first_rq->mq_ctx;
	flush_rq->mq_hctx = first_rq->mq_hctx;

	if (!q->elevator)
		flush_rq->tag = first_rq->tag;
	else
		flush_rq->internal_tag = first_rq->internal_tag;

	flush_rq->cmd_flags = REQ_OP_FLUSH | REQ_PREFLUSH;
	flush_rq->cmd_flags |= (flags & REQ_DRV) | (flags & REQ_FAILFAST_MASK);
	flush_rq->rq_flags |= RQF_FLUSH_SEQ;
	flush_rq->end_io = flush_end_io;
	/*
	 * Order WRITE ->end_io and WRITE rq->ref, and its pair is the one
	 * implied in refcount_inc_not_zero() called from
	 * blk_mq_find_and_get_req(), which orders WRITE/READ flush_rq->ref
	 * and READ flush_rq->end_io
	 */
	smp_wmb();
	req_ref_set(flush_rq, 1);

	spin_lock(&q->requeue_lock);
	list_add_tail(&flush_rq->queuelist, &q->flush_list);
	spin_unlock(&q->requeue_lock);

	blk_mq_kick_requeue_list(q);
}

static enum rq_end_io_ret mq_flush_data_end_io(struct request *rq,
					       blk_status_t error)
{
	struct request_queue *q = rq->q;
	struct blk_mq_hw_ctx *hctx = rq->mq_hctx;
	struct blk_mq_ctx *ctx = rq->mq_ctx;
	unsigned long flags;
	struct blk_flush_queue *fq = blk_get_flush_queue(q, ctx);

	if (q->elevator) {
		WARN_ON(rq->tag < 0);
		blk_mq_put_driver_tag(rq);
	}

	/*
	 * After populating an empty queue, kick it to avoid stall.  Read
	 * the comment in flush_end_io().
	 */
	spin_lock_irqsave(&fq->mq_flush_lock, flags);
	fq->flush_data_in_flight--;
	/*
	 * May have been corrupted by rq->rq_next reuse, we need to
	 * re-initialize rq->queuelist before reusing it here.
	 */
	INIT_LIST_HEAD(&rq->queuelist);
	blk_flush_complete_seq(rq, fq, REQ_FSEQ_DATA, error);
	spin_unlock_irqrestore(&fq->mq_flush_lock, flags);

	blk_mq_sched_restart(hctx);
	return RQ_END_IO_NONE;
}

static void blk_rq_init_flush(struct request *rq)
{
	rq->flush.seq = 0;
	rq->rq_flags |= RQF_FLUSH_SEQ;
	rq->flush.saved_end_io = rq->end_io; /* Usually NULL */
	rq->end_io = mq_flush_data_end_io;
}

/*
 * Insert a PREFLUSH/FUA request into the flush state machine.
 * Returns true if the request has been consumed by the flush state machine,
 * or false if the caller should continue to process it.
 */
bool blk_insert_flush(struct request *rq)
{
	struct request_queue *q = rq->q;
	struct blk_flush_queue *fq = blk_get_flush_queue(q, rq->mq_ctx);
<<<<<<< HEAD

	/* FLUSH/FUA request must never be merged */
	WARN_ON_ONCE(rq->bio != rq->biotail);
=======
	bool supports_fua = q->limits.features & BLK_FEAT_FUA;
	unsigned int policy = 0;

	/* FLUSH/FUA request must never be merged */
	WARN_ON_ONCE(rq->bio != rq->biotail);

	if (blk_rq_sectors(rq))
		policy |= REQ_FSEQ_DATA;

	/*
	 * Check which flushes we need to sequence for this operation.
	 */
	if (blk_queue_write_cache(q)) {
		if (rq->cmd_flags & REQ_PREFLUSH)
			policy |= REQ_FSEQ_PREFLUSH;
		if ((rq->cmd_flags & REQ_FUA) && !supports_fua)
			policy |= REQ_FSEQ_POSTFLUSH;
	}
>>>>>>> 2d5404ca

	/*
	 * @policy now records what operations need to be done.  Adjust
	 * REQ_PREFLUSH and FUA for the driver.
	 */
	rq->cmd_flags &= ~REQ_PREFLUSH;
	if (!supports_fua)
		rq->cmd_flags &= ~REQ_FUA;

	/*
	 * REQ_PREFLUSH|REQ_FUA implies REQ_SYNC, so if we clear any
	 * of those flags, we have to set REQ_SYNC to avoid skewing
	 * the request accounting.
	 */
	rq->cmd_flags |= REQ_SYNC;

	switch (policy) {
	case 0:
		/*
		 * An empty flush handed down from a stacking driver may
		 * translate into nothing if the underlying device does not
		 * advertise a write-back cache.  In this case, simply
		 * complete the request.
		 */
		blk_mq_end_request(rq, 0);
		return true;
	case REQ_FSEQ_DATA:
		/*
		 * If there's data, but no flush is necessary, the request can
		 * be processed directly without going through flush machinery.
		 * Queue for normal execution.
		 */
		return false;
	case REQ_FSEQ_DATA | REQ_FSEQ_POSTFLUSH:
		/*
		 * Initialize the flush fields and completion handler to trigger
		 * the post flush, and then just pass the command on.
		 */
		blk_rq_init_flush(rq);
		rq->flush.seq |= REQ_FSEQ_PREFLUSH;
		spin_lock_irq(&fq->mq_flush_lock);
		fq->flush_data_in_flight++;
		spin_unlock_irq(&fq->mq_flush_lock);
		return false;
	default:
		/*
		 * Mark the request as part of a flush sequence and submit it
		 * for further processing to the flush state machine.
		 */
		blk_rq_init_flush(rq);
		spin_lock_irq(&fq->mq_flush_lock);
		blk_flush_complete_seq(rq, fq, REQ_FSEQ_ACTIONS & ~policy, 0);
		spin_unlock_irq(&fq->mq_flush_lock);
		return true;
	}
}

/**
 * blkdev_issue_flush - queue a flush
 * @bdev:	blockdev to issue flush for
 *
 * Description:
 *    Issue a flush for the block device in question.
 */
int blkdev_issue_flush(struct block_device *bdev)
{
	struct bio bio;

	bio_init(&bio, bdev, NULL, 0, REQ_OP_WRITE | REQ_PREFLUSH);
	return submit_bio_wait(&bio);
}
EXPORT_SYMBOL(blkdev_issue_flush);

struct blk_flush_queue *blk_alloc_flush_queue(int node, int cmd_size,
					      gfp_t flags)
{
	struct blk_flush_queue *fq;
	int rq_sz = sizeof(struct request);

	fq = kzalloc_node(sizeof(*fq), flags, node);
	if (!fq)
		goto fail;

	spin_lock_init(&fq->mq_flush_lock);

	rq_sz = round_up(rq_sz + cmd_size, cache_line_size());
	fq->flush_rq = kzalloc_node(rq_sz, flags, node);
	if (!fq->flush_rq)
		goto fail_rq;

	INIT_LIST_HEAD(&fq->flush_queue[0]);
	INIT_LIST_HEAD(&fq->flush_queue[1]);

	return fq;

 fail_rq:
	kfree(fq);
 fail:
	return NULL;
}

void blk_free_flush_queue(struct blk_flush_queue *fq)
{
	/* bio based request queue hasn't flush queue */
	if (!fq)
		return;

	kfree(fq->flush_rq);
	kfree(fq);
}

/*
 * Allow driver to set its own lock class to fq->mq_flush_lock for
 * avoiding lockdep complaint.
 *
 * flush_end_io() may be called recursively from some driver, such as
 * nvme-loop, so lockdep may complain 'possible recursive locking' because
 * all 'struct blk_flush_queue' instance share same mq_flush_lock lock class
 * key. We need to assign different lock class for these driver's
 * fq->mq_flush_lock for avoiding the lockdep warning.
 *
 * Use dynamically allocated lock class key for each 'blk_flush_queue'
 * instance is over-kill, and more worse it introduces horrible boot delay
 * issue because synchronize_rcu() is implied in lockdep_unregister_key which
 * is called for each hctx release. SCSI probing may synchronously create and
 * destroy lots of MQ request_queues for non-existent devices, and some robot
 * test kernel always enable lockdep option. It is observed that more than half
 * an hour is taken during SCSI MQ probe with per-fq lock class.
 */
void blk_mq_hctx_set_fq_lock_class(struct blk_mq_hw_ctx *hctx,
		struct lock_class_key *key)
{
	lockdep_set_class(&hctx->fq->mq_flush_lock, key);
}
EXPORT_SYMBOL_GPL(blk_mq_hctx_set_fq_lock_class);<|MERGE_RESOLUTION|>--- conflicted
+++ resolved
@@ -383,11 +383,6 @@
 {
 	struct request_queue *q = rq->q;
 	struct blk_flush_queue *fq = blk_get_flush_queue(q, rq->mq_ctx);
-<<<<<<< HEAD
-
-	/* FLUSH/FUA request must never be merged */
-	WARN_ON_ONCE(rq->bio != rq->biotail);
-=======
 	bool supports_fua = q->limits.features & BLK_FEAT_FUA;
 	unsigned int policy = 0;
 
@@ -406,7 +401,6 @@
 		if ((rq->cmd_flags & REQ_FUA) && !supports_fua)
 			policy |= REQ_FSEQ_POSTFLUSH;
 	}
->>>>>>> 2d5404ca
 
 	/*
 	 * @policy now records what operations need to be done.  Adjust
