--- conflicted
+++ resolved
@@ -1684,11 +1684,7 @@
 
 	bfq_clear_bfqq_busy(bfqq);
 
-<<<<<<< HEAD
-	bfqd->busy_queues--;
-=======
 	bfqd->busy_queues[bfqq->ioprio_class - 1]--;
->>>>>>> 1a03a6ab
 
 	if (bfqq->wr_coeff > 1)
 		bfqd->wr_busy_queues--;
