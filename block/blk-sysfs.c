--- conflicted
+++ resolved
@@ -9,20 +9,13 @@
 #include <linux/blkdev.h>
 #include <linux/backing-dev.h>
 #include <linux/blktrace_api.h>
-<<<<<<< HEAD
-#include <linux/blk-mq.h>
-=======
->>>>>>> eb3cdb58
 #include <linux/debugfs.h>
 
 #include "blk.h"
 #include "blk-mq.h"
 #include "blk-mq-debugfs.h"
 #include "blk-mq-sched.h"
-<<<<<<< HEAD
-=======
 #include "blk-rq-qos.h"
->>>>>>> eb3cdb58
 #include "blk-wbt.h"
 #include "blk-cgroup.h"
 #include "blk-throttle.h"
@@ -733,15 +726,6 @@
 	return res;
 }
 
-<<<<<<< HEAD
-static void blk_free_queue_rcu(struct rcu_head *rcu_head)
-{
-	struct request_queue *q = container_of(rcu_head, struct request_queue,
-					       rcu_head);
-
-	kmem_cache_free(blk_get_queue_kmem_cache(blk_queue_has_srcu(q)), q);
-}
-=======
 static const struct sysfs_ops queue_sysfs_ops = {
 	.show	= queue_attr_show,
 	.store	= queue_attr_store,
@@ -751,28 +735,11 @@
 	&queue_attr_group,
 	NULL
 };
->>>>>>> eb3cdb58
 
 static void blk_queue_release(struct kobject *kobj)
 {
-<<<<<<< HEAD
-	struct request_queue *q =
-		container_of(kobj, struct request_queue, kobj);
-
-	might_sleep();
-
-	percpu_ref_exit(&q->q_usage_counter);
-
-	if (q->poll_stat)
-		blk_stat_remove_callback(q, q->poll_cb);
-	blk_stat_free_callback(q->poll_cb);
-
-	blk_free_queue_stats(q->stats);
-	kfree(q->poll_stat);
-=======
 	/* nothing to do here, all data is associated with the parent gendisk */
 }
->>>>>>> eb3cdb58
 
 static const struct kobj_type blk_queue_ktype = {
 	.default_groups = blk_queue_attr_groups,
@@ -784,15 +751,6 @@
 {
 	struct request_queue *q = disk->queue;
 
-<<<<<<< HEAD
-	bioset_exit(&q->bio_split);
-
-	if (blk_queue_has_srcu(q))
-		cleanup_srcu_struct(q->srcu);
-
-	ida_simple_remove(&blk_queue_ida, q->id);
-	call_rcu(&q->rcu_head, blk_free_queue_rcu);
-=======
 	mutex_lock(&q->debugfs_mutex);
 	blk_trace_shutdown(q);
 	debugfs_remove_recursive(q->debugfs_dir);
@@ -800,7 +758,6 @@
 	q->sched_debugfs_dir = NULL;
 	q->rqos_debugfs_dir = NULL;
 	mutex_unlock(&q->debugfs_mutex);
->>>>>>> eb3cdb58
 }
 
 /**
@@ -810,14 +767,7 @@
 int blk_register_queue(struct gendisk *disk)
 {
 	struct request_queue *q = disk->queue;
-<<<<<<< HEAD
-
-	ret = blk_trace_init_sysfs(dev);
-	if (ret)
-		return ret;
-=======
 	int ret;
->>>>>>> eb3cdb58
 
 	mutex_lock(&q->sysfs_dir_lock);
 	kobject_init(&disk->queue_kobj, &blk_queue_ktype);
@@ -832,49 +782,25 @@
 	}
 	mutex_lock(&q->sysfs_lock);
 
-	if (queue_is_mq(q))
-		__blk_mq_register_dev(dev, q);
-	mutex_lock(&q->sysfs_lock);
-
 	mutex_lock(&q->debugfs_mutex);
-<<<<<<< HEAD
-	q->debugfs_dir = debugfs_create_dir(kobject_name(q->kobj.parent),
-					    blk_debugfs_root);
-=======
 	q->debugfs_dir = debugfs_create_dir(disk->disk_name, blk_debugfs_root);
->>>>>>> eb3cdb58
 	if (queue_is_mq(q))
 		blk_mq_debugfs_register(q);
 	mutex_unlock(&q->debugfs_mutex);
 
-<<<<<<< HEAD
-	ret = disk_register_independent_access_ranges(disk, NULL);
-	if (ret)
-		goto put_dev;
-=======
 	ret = disk_register_independent_access_ranges(disk);
 	if (ret)
 		goto out_debugfs_remove;
->>>>>>> eb3cdb58
 
 	if (q->elevator) {
 		ret = elv_register_queue(q, false);
 		if (ret)
-<<<<<<< HEAD
-			goto put_dev;
-	}
-
-	ret = blk_crypto_sysfs_register(q);
-	if (ret)
-		goto put_dev;
-=======
 			goto out_unregister_ia_ranges;
 	}
 
 	ret = blk_crypto_sysfs_register(disk);
 	if (ret)
 		goto out_elv_unregister;
->>>>>>> eb3cdb58
 
 	blk_queue_flag_set(QUEUE_FLAG_REGISTERED, q);
 	wbt_enable_default(disk);
@@ -885,11 +811,6 @@
 	if (q->elevator)
 		kobject_uevent(&q->elevator->kobj, KOBJ_ADD);
 	mutex_unlock(&q->sysfs_lock);
-<<<<<<< HEAD
-
-unlock:
-=======
->>>>>>> eb3cdb58
 	mutex_unlock(&q->sysfs_dir_lock);
 
 	/*
@@ -908,17 +829,6 @@
 
 	return ret;
 
-<<<<<<< HEAD
-put_dev:
-	elv_unregister_queue(q);
-	disk_unregister_independent_access_ranges(disk);
-	mutex_unlock(&q->sysfs_lock);
-	mutex_unlock(&q->sysfs_dir_lock);
-	kobject_del(&q->kobj);
-	blk_trace_remove_sysfs(dev);
-	kobject_put(&dev->kobj);
-
-=======
 out_elv_unregister:
 	elv_unregister_queue(q);
 out_unregister_ia_ranges:
@@ -929,7 +839,6 @@
 out_put_queue_kobj:
 	kobject_put(&disk->queue_kobj);
 	mutex_unlock(&q->sysfs_dir_lock);
->>>>>>> eb3cdb58
 	return ret;
 }
 
@@ -966,14 +875,8 @@
 	 * structures that can be modified through sysfs.
 	 */
 	if (queue_is_mq(q))
-<<<<<<< HEAD
-		blk_mq_unregister_dev(disk_to_dev(disk), q);
-	blk_crypto_sysfs_unregister(q);
-	blk_trace_remove_sysfs(disk_to_dev(disk));
-=======
 		blk_mq_sysfs_unregister(disk);
 	blk_crypto_sysfs_unregister(disk);
->>>>>>> eb3cdb58
 
 	mutex_lock(&q->sysfs_lock);
 	elv_unregister_queue(q);
@@ -981,25 +884,9 @@
 	mutex_unlock(&q->sysfs_lock);
 
 	/* Now that we've deleted all child objects, we can delete the queue. */
-<<<<<<< HEAD
-	kobject_uevent(&q->kobj, KOBJ_REMOVE);
-	kobject_del(&q->kobj);
-	mutex_unlock(&q->sysfs_dir_lock);
-
-	mutex_lock(&q->debugfs_mutex);
-	blk_trace_shutdown(q);
-	debugfs_remove_recursive(q->debugfs_dir);
-	q->debugfs_dir = NULL;
-	q->sched_debugfs_dir = NULL;
-	q->rqos_debugfs_dir = NULL;
-	mutex_unlock(&q->debugfs_mutex);
-
-	kobject_put(&disk_to_dev(disk)->kobj);
-=======
 	kobject_uevent(&disk->queue_kobj, KOBJ_REMOVE);
 	kobject_del(&disk->queue_kobj);
 	mutex_unlock(&q->sysfs_dir_lock);
 
 	blk_debugfs_remove(disk);
->>>>>>> eb3cdb58
 }