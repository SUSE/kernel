// SPDX-License-Identifier: GPL-2.0
/*
 * Functions related to sysfs handling
 */
#include <linux/kernel.h>
#include <linux/slab.h>
#include <linux/module.h>
#include <linux/bio.h>
#include <linux/blkdev.h>
#include <linux/backing-dev.h>
#include <linux/blktrace_api.h>
#include <linux/debugfs.h>

#include "blk.h"
#include "blk-mq.h"
#include "blk-mq-debugfs.h"
#include "blk-mq-sched.h"
#include "blk-rq-qos.h"
#include "blk-wbt.h"
#include "blk-cgroup.h"
#include "blk-throttle.h"

struct queue_sysfs_entry {
	struct attribute attr;
	ssize_t (*show)(struct gendisk *disk, char *page);
	ssize_t (*show_limit)(struct gendisk *disk, char *page);

	ssize_t (*store)(struct gendisk *disk, const char *page, size_t count);
	int (*store_limit)(struct gendisk *disk, const char *page,
			size_t count, struct queue_limits *lim);
};

static ssize_t
queue_var_show(unsigned long var, char *page)
{
	return sysfs_emit(page, "%lu\n", var);
}

static ssize_t
queue_var_store(unsigned long *var, const char *page, size_t count)
{
	int err;
	unsigned long v;

	err = kstrtoul(page, 10, &v);
	if (err || v > UINT_MAX)
		return -EINVAL;

	*var = v;

	return count;
}

static ssize_t queue_requests_show(struct gendisk *disk, char *page)
{
	ssize_t ret;

	mutex_lock(&disk->queue->elevator_lock);
	ret = queue_var_show(disk->queue->nr_requests, page);
	mutex_unlock(&disk->queue->elevator_lock);
	return ret;
}

static ssize_t
queue_requests_store(struct gendisk *disk, const char *page, size_t count)
{
	struct request_queue *q = disk->queue;
	struct blk_mq_tag_set *set = q->tag_set;
	struct elevator_tags *et = NULL;
	unsigned int memflags;
	unsigned long nr;
	int ret;
<<<<<<< HEAD

	if (!queue_is_mq(q))
		return -EINVAL;
=======
>>>>>>> b35fc656

	ret = queue_var_store(&nr, page, count);
	if (ret < 0)
		return ret;

	/*
	 * Serialize updating nr_requests with concurrent queue_requests_store()
	 * and switching elevator.
	 */
	down_write(&set->update_nr_hwq_lock);

	if (nr == q->nr_requests)
		goto unlock;

	if (nr < BLKDEV_MIN_RQ)
		nr = BLKDEV_MIN_RQ;

	/*
	 * Switching elevator is protected by update_nr_hwq_lock:
	 *  - read lock is held from elevator sysfs attribute;
	 *  - write lock is held from updating nr_hw_queues;
	 * Hence it's safe to access q->elevator here with write lock held.
	 */
	if (nr <= set->reserved_tags ||
	    (q->elevator && nr > MAX_SCHED_RQ) ||
	    (!q->elevator && nr > set->queue_depth)) {
		ret = -EINVAL;
		goto unlock;
	}

	if (!blk_mq_is_shared_tags(set->flags) && q->elevator &&
	    nr > q->elevator->et->nr_requests) {
		/*
		 * Tags will grow, allocate memory before freezing queue to
		 * prevent deadlock.
		 */
		et = blk_mq_alloc_sched_tags(set, q->nr_hw_queues, nr);
		if (!et) {
			ret = -ENOMEM;
			goto unlock;
		}
	}

	memflags = blk_mq_freeze_queue(q);
	mutex_lock(&q->elevator_lock);
	et = blk_mq_update_nr_requests(q, et, nr);
	mutex_unlock(&q->elevator_lock);
	blk_mq_unfreeze_queue(q, memflags);

	if (et)
		blk_mq_free_sched_tags(et, set);

unlock:
	up_write(&set->update_nr_hwq_lock);
	return ret;
}

static ssize_t queue_ra_show(struct gendisk *disk, char *page)
{
	ssize_t ret;

	mutex_lock(&disk->queue->limits_lock);
	ret = queue_var_show(disk->bdi->ra_pages << (PAGE_SHIFT - 10), page);
	mutex_unlock(&disk->queue->limits_lock);

	return ret;
}

static ssize_t
queue_ra_store(struct gendisk *disk, const char *page, size_t count)
{
	unsigned long ra_kb;
	ssize_t ret;
	unsigned int memflags;
	struct request_queue *q = disk->queue;

	ret = queue_var_store(&ra_kb, page, count);
	if (ret < 0)
		return ret;
	/*
	 * ->ra_pages is protected by ->limits_lock because it is usually
	 * calculated from the queue limits by queue_limits_commit_update.
	 */
	mutex_lock(&q->limits_lock);
	memflags = blk_mq_freeze_queue(q);
	disk->bdi->ra_pages = ra_kb >> (PAGE_SHIFT - 10);
	mutex_unlock(&q->limits_lock);
	blk_mq_unfreeze_queue(q, memflags);

	return ret;
}

#define QUEUE_SYSFS_LIMIT_SHOW(_field)					\
static ssize_t queue_##_field##_show(struct gendisk *disk, char *page)	\
{									\
	return queue_var_show(disk->queue->limits._field, page);	\
}

QUEUE_SYSFS_LIMIT_SHOW(max_segments)
QUEUE_SYSFS_LIMIT_SHOW(max_discard_segments)
QUEUE_SYSFS_LIMIT_SHOW(max_integrity_segments)
QUEUE_SYSFS_LIMIT_SHOW(max_segment_size)
QUEUE_SYSFS_LIMIT_SHOW(max_write_streams)
QUEUE_SYSFS_LIMIT_SHOW(write_stream_granularity)
QUEUE_SYSFS_LIMIT_SHOW(logical_block_size)
QUEUE_SYSFS_LIMIT_SHOW(physical_block_size)
QUEUE_SYSFS_LIMIT_SHOW(chunk_sectors)
QUEUE_SYSFS_LIMIT_SHOW(io_min)
QUEUE_SYSFS_LIMIT_SHOW(io_opt)
QUEUE_SYSFS_LIMIT_SHOW(discard_granularity)
QUEUE_SYSFS_LIMIT_SHOW(zone_write_granularity)
QUEUE_SYSFS_LIMIT_SHOW(virt_boundary_mask)
QUEUE_SYSFS_LIMIT_SHOW(dma_alignment)
QUEUE_SYSFS_LIMIT_SHOW(max_open_zones)
QUEUE_SYSFS_LIMIT_SHOW(max_active_zones)
QUEUE_SYSFS_LIMIT_SHOW(atomic_write_unit_min)
QUEUE_SYSFS_LIMIT_SHOW(atomic_write_unit_max)

#define QUEUE_SYSFS_LIMIT_SHOW_SECTORS_TO_BYTES(_field)			\
static ssize_t queue_##_field##_show(struct gendisk *disk, char *page)	\
{									\
	return sysfs_emit(page, "%llu\n",				\
		(unsigned long long)disk->queue->limits._field <<	\
			SECTOR_SHIFT);					\
}

QUEUE_SYSFS_LIMIT_SHOW_SECTORS_TO_BYTES(max_discard_sectors)
QUEUE_SYSFS_LIMIT_SHOW_SECTORS_TO_BYTES(max_hw_discard_sectors)
QUEUE_SYSFS_LIMIT_SHOW_SECTORS_TO_BYTES(max_write_zeroes_sectors)
QUEUE_SYSFS_LIMIT_SHOW_SECTORS_TO_BYTES(max_hw_wzeroes_unmap_sectors)
QUEUE_SYSFS_LIMIT_SHOW_SECTORS_TO_BYTES(max_wzeroes_unmap_sectors)
QUEUE_SYSFS_LIMIT_SHOW_SECTORS_TO_BYTES(atomic_write_max_sectors)
QUEUE_SYSFS_LIMIT_SHOW_SECTORS_TO_BYTES(atomic_write_boundary_sectors)
QUEUE_SYSFS_LIMIT_SHOW_SECTORS_TO_BYTES(max_zone_append_sectors)

#define QUEUE_SYSFS_LIMIT_SHOW_SECTORS_TO_KB(_field)			\
static ssize_t queue_##_field##_show(struct gendisk *disk, char *page)	\
{									\
	return queue_var_show(disk->queue->limits._field >> 1, page);	\
}

QUEUE_SYSFS_LIMIT_SHOW_SECTORS_TO_KB(max_sectors)
QUEUE_SYSFS_LIMIT_SHOW_SECTORS_TO_KB(max_hw_sectors)

#define QUEUE_SYSFS_SHOW_CONST(_name, _val)				\
static ssize_t queue_##_name##_show(struct gendisk *disk, char *page)	\
{									\
	return sysfs_emit(page, "%d\n", _val);				\
}

/* deprecated fields */
QUEUE_SYSFS_SHOW_CONST(discard_zeroes_data, 0)
QUEUE_SYSFS_SHOW_CONST(write_same_max, 0)
QUEUE_SYSFS_SHOW_CONST(poll_delay, -1)

static int queue_max_discard_sectors_store(struct gendisk *disk,
		const char *page, size_t count, struct queue_limits *lim)
{
	unsigned long max_discard_bytes;
	ssize_t ret;

	ret = queue_var_store(&max_discard_bytes, page, count);
	if (ret < 0)
		return ret;

	if (max_discard_bytes & (disk->queue->limits.discard_granularity - 1))
		return -EINVAL;

	if ((max_discard_bytes >> SECTOR_SHIFT) > UINT_MAX)
		return -EINVAL;

	lim->max_user_discard_sectors = max_discard_bytes >> SECTOR_SHIFT;
	return 0;
}

static int queue_max_wzeroes_unmap_sectors_store(struct gendisk *disk,
		const char *page, size_t count, struct queue_limits *lim)
{
	unsigned long max_zeroes_bytes, max_hw_zeroes_bytes;
	ssize_t ret;

	ret = queue_var_store(&max_zeroes_bytes, page, count);
	if (ret < 0)
		return ret;

	max_hw_zeroes_bytes = lim->max_hw_wzeroes_unmap_sectors << SECTOR_SHIFT;
	if (max_zeroes_bytes != 0 && max_zeroes_bytes != max_hw_zeroes_bytes)
		return -EINVAL;

	lim->max_user_wzeroes_unmap_sectors = max_zeroes_bytes >> SECTOR_SHIFT;
	return 0;
}

static int
queue_max_sectors_store(struct gendisk *disk, const char *page, size_t count,
		struct queue_limits *lim)
{
	unsigned long max_sectors_kb;
	ssize_t ret;

	ret = queue_var_store(&max_sectors_kb, page, count);
	if (ret < 0)
		return ret;

	lim->max_user_sectors = max_sectors_kb << 1;
	return 0;
}

static ssize_t queue_feature_store(struct gendisk *disk, const char *page,
		size_t count, struct queue_limits *lim, blk_features_t feature)
{
	unsigned long val;
	ssize_t ret;

	ret = queue_var_store(&val, page, count);
	if (ret < 0)
		return ret;

	if (val)
		lim->features |= feature;
	else
		lim->features &= ~feature;
	return 0;
}

#define QUEUE_SYSFS_FEATURE(_name, _feature)				\
static ssize_t queue_##_name##_show(struct gendisk *disk, char *page)	\
{									\
	return sysfs_emit(page, "%u\n",					\
		!!(disk->queue->limits.features & _feature));		\
}									\
static int queue_##_name##_store(struct gendisk *disk,			\
		const char *page, size_t count, struct queue_limits *lim) \
{									\
	return queue_feature_store(disk, page, count, lim, _feature);	\
}

QUEUE_SYSFS_FEATURE(rotational, BLK_FEAT_ROTATIONAL)
QUEUE_SYSFS_FEATURE(add_random, BLK_FEAT_ADD_RANDOM)
QUEUE_SYSFS_FEATURE(iostats, BLK_FEAT_IO_STAT)
QUEUE_SYSFS_FEATURE(stable_writes, BLK_FEAT_STABLE_WRITES);

#define QUEUE_SYSFS_FEATURE_SHOW(_name, _feature)			\
static ssize_t queue_##_name##_show(struct gendisk *disk, char *page)	\
{									\
	return sysfs_emit(page, "%u\n",					\
		!!(disk->queue->limits.features & _feature));		\
}

QUEUE_SYSFS_FEATURE_SHOW(fua, BLK_FEAT_FUA);
QUEUE_SYSFS_FEATURE_SHOW(dax, BLK_FEAT_DAX);

static ssize_t queue_poll_show(struct gendisk *disk, char *page)
{
	if (queue_is_mq(disk->queue))
		return sysfs_emit(page, "%u\n", blk_mq_can_poll(disk->queue));

	return sysfs_emit(page, "%u\n",
			!!(disk->queue->limits.features & BLK_FEAT_POLL));
}

static ssize_t queue_zoned_show(struct gendisk *disk, char *page)
{
	if (blk_queue_is_zoned(disk->queue))
		return sysfs_emit(page, "host-managed\n");
	return sysfs_emit(page, "none\n");
}

static ssize_t queue_nr_zones_show(struct gendisk *disk, char *page)
{
	return queue_var_show(disk_nr_zones(disk), page);
}

static ssize_t queue_iostats_passthrough_show(struct gendisk *disk, char *page)
{
	return queue_var_show(!!blk_queue_passthrough_stat(disk->queue), page);
}

static int queue_iostats_passthrough_store(struct gendisk *disk,
		const char *page, size_t count, struct queue_limits *lim)
{
	unsigned long ios;
	ssize_t ret;

	ret = queue_var_store(&ios, page, count);
	if (ret < 0)
		return ret;

	if (ios)
		lim->flags |= BLK_FLAG_IOSTATS_PASSTHROUGH;
	else
		lim->flags &= ~BLK_FLAG_IOSTATS_PASSTHROUGH;
	return 0;
}

static ssize_t queue_nomerges_show(struct gendisk *disk, char *page)
{
	return queue_var_show((blk_queue_nomerges(disk->queue) << 1) |
			       blk_queue_noxmerges(disk->queue), page);
}

static ssize_t queue_nomerges_store(struct gendisk *disk, const char *page,
				    size_t count)
{
	unsigned long nm;
	unsigned int memflags;
	struct request_queue *q = disk->queue;
	ssize_t ret = queue_var_store(&nm, page, count);

	if (ret < 0)
		return ret;

	memflags = blk_mq_freeze_queue(q);
	blk_queue_flag_clear(QUEUE_FLAG_NOMERGES, q);
	blk_queue_flag_clear(QUEUE_FLAG_NOXMERGES, q);
	if (nm == 2)
		blk_queue_flag_set(QUEUE_FLAG_NOMERGES, q);
	else if (nm)
		blk_queue_flag_set(QUEUE_FLAG_NOXMERGES, q);
	blk_mq_unfreeze_queue(q, memflags);

	return ret;
}

static ssize_t queue_rq_affinity_show(struct gendisk *disk, char *page)
{
	bool set = test_bit(QUEUE_FLAG_SAME_COMP, &disk->queue->queue_flags);
	bool force = test_bit(QUEUE_FLAG_SAME_FORCE, &disk->queue->queue_flags);

	return queue_var_show(set << force, page);
}

static ssize_t
queue_rq_affinity_store(struct gendisk *disk, const char *page, size_t count)
{
	ssize_t ret = -EINVAL;
#ifdef CONFIG_SMP
	struct request_queue *q = disk->queue;
	unsigned long val;
	unsigned int memflags;

	ret = queue_var_store(&val, page, count);
	if (ret < 0)
		return ret;

	/*
	 * Here we update two queue flags each using atomic bitops, although
	 * updating two flags isn't atomic it should be harmless as those flags
	 * are accessed individually using atomic test_bit operation. So we
	 * don't grab any lock while updating these flags.
	 */
	memflags = blk_mq_freeze_queue(q);
	if (val == 2) {
		blk_queue_flag_set(QUEUE_FLAG_SAME_COMP, q);
		blk_queue_flag_set(QUEUE_FLAG_SAME_FORCE, q);
	} else if (val == 1) {
		blk_queue_flag_set(QUEUE_FLAG_SAME_COMP, q);
		blk_queue_flag_clear(QUEUE_FLAG_SAME_FORCE, q);
	} else if (val == 0) {
		blk_queue_flag_clear(QUEUE_FLAG_SAME_COMP, q);
		blk_queue_flag_clear(QUEUE_FLAG_SAME_FORCE, q);
	}
	blk_mq_unfreeze_queue(q, memflags);
#endif
	return ret;
}

static ssize_t queue_poll_delay_store(struct gendisk *disk, const char *page,
				size_t count)
{
	return count;
}

static ssize_t queue_poll_store(struct gendisk *disk, const char *page,
				size_t count)
{
	unsigned int memflags;
	ssize_t ret = count;
	struct request_queue *q = disk->queue;

	memflags = blk_mq_freeze_queue(q);
	if (!(q->limits.features & BLK_FEAT_POLL)) {
		ret = -EINVAL;
		goto out;
	}

	pr_info_ratelimited("writes to the poll attribute are ignored.\n");
	pr_info_ratelimited("please use driver specific parameters instead.\n");
out:
	blk_mq_unfreeze_queue(q, memflags);
	return ret;
}

static ssize_t queue_io_timeout_show(struct gendisk *disk, char *page)
{
	return sysfs_emit(page, "%u\n",
			jiffies_to_msecs(READ_ONCE(disk->queue->rq_timeout)));
}

static ssize_t queue_io_timeout_store(struct gendisk *disk, const char *page,
				  size_t count)
{
	unsigned int val, memflags;
	int err;
	struct request_queue *q = disk->queue;

	err = kstrtou32(page, 10, &val);
	if (err || val == 0)
		return -EINVAL;

	memflags = blk_mq_freeze_queue(q);
	blk_queue_rq_timeout(q, msecs_to_jiffies(val));
	blk_mq_unfreeze_queue(q, memflags);

	return count;
}

static ssize_t queue_wc_show(struct gendisk *disk, char *page)
{
	if (blk_queue_write_cache(disk->queue))
		return sysfs_emit(page, "write back\n");
	return sysfs_emit(page, "write through\n");
}

static int queue_wc_store(struct gendisk *disk, const char *page,
		size_t count, struct queue_limits *lim)
{
	bool disable;

	if (!strncmp(page, "write back", 10)) {
		disable = false;
	} else if (!strncmp(page, "write through", 13) ||
		   !strncmp(page, "none", 4)) {
		disable = true;
	} else {
		return -EINVAL;
	}

	if (disable)
		lim->flags |= BLK_FLAG_WRITE_CACHE_DISABLED;
	else
		lim->flags &= ~BLK_FLAG_WRITE_CACHE_DISABLED;
	return 0;
}

#define QUEUE_RO_ENTRY(_prefix, _name)			\
static struct queue_sysfs_entry _prefix##_entry = {	\
	.attr	= { .name = _name, .mode = 0444 },	\
	.show	= _prefix##_show,			\
};

#define QUEUE_RW_ENTRY(_prefix, _name)			\
static struct queue_sysfs_entry _prefix##_entry = {	\
	.attr	= { .name = _name, .mode = 0644 },	\
	.show	= _prefix##_show,			\
	.store	= _prefix##_store,			\
};

#define QUEUE_LIM_RO_ENTRY(_prefix, _name)			\
static struct queue_sysfs_entry _prefix##_entry = {	\
	.attr		= { .name = _name, .mode = 0444 },	\
	.show_limit	= _prefix##_show,			\
}

#define QUEUE_LIM_RW_ENTRY(_prefix, _name)			\
static struct queue_sysfs_entry _prefix##_entry = {	\
	.attr		= { .name = _name, .mode = 0644 },	\
	.show_limit	= _prefix##_show,			\
	.store_limit	= _prefix##_store,			\
}

QUEUE_RW_ENTRY(queue_requests, "nr_requests");
QUEUE_RW_ENTRY(queue_ra, "read_ahead_kb");
QUEUE_LIM_RW_ENTRY(queue_max_sectors, "max_sectors_kb");
QUEUE_LIM_RO_ENTRY(queue_max_hw_sectors, "max_hw_sectors_kb");
QUEUE_LIM_RO_ENTRY(queue_max_segments, "max_segments");
QUEUE_LIM_RO_ENTRY(queue_max_integrity_segments, "max_integrity_segments");
QUEUE_LIM_RO_ENTRY(queue_max_segment_size, "max_segment_size");
QUEUE_LIM_RO_ENTRY(queue_max_write_streams, "max_write_streams");
QUEUE_LIM_RO_ENTRY(queue_write_stream_granularity, "write_stream_granularity");
QUEUE_RW_ENTRY(elv_iosched, "scheduler");

QUEUE_LIM_RO_ENTRY(queue_logical_block_size, "logical_block_size");
QUEUE_LIM_RO_ENTRY(queue_physical_block_size, "physical_block_size");
QUEUE_LIM_RO_ENTRY(queue_chunk_sectors, "chunk_sectors");
QUEUE_LIM_RO_ENTRY(queue_io_min, "minimum_io_size");
QUEUE_LIM_RO_ENTRY(queue_io_opt, "optimal_io_size");

QUEUE_LIM_RO_ENTRY(queue_max_discard_segments, "max_discard_segments");
QUEUE_LIM_RO_ENTRY(queue_discard_granularity, "discard_granularity");
QUEUE_LIM_RO_ENTRY(queue_max_hw_discard_sectors, "discard_max_hw_bytes");
QUEUE_LIM_RW_ENTRY(queue_max_discard_sectors, "discard_max_bytes");
QUEUE_RO_ENTRY(queue_discard_zeroes_data, "discard_zeroes_data");

QUEUE_LIM_RO_ENTRY(queue_atomic_write_max_sectors, "atomic_write_max_bytes");
QUEUE_LIM_RO_ENTRY(queue_atomic_write_boundary_sectors,
		"atomic_write_boundary_bytes");
QUEUE_LIM_RO_ENTRY(queue_atomic_write_unit_max, "atomic_write_unit_max_bytes");
QUEUE_LIM_RO_ENTRY(queue_atomic_write_unit_min, "atomic_write_unit_min_bytes");

QUEUE_RO_ENTRY(queue_write_same_max, "write_same_max_bytes");
QUEUE_LIM_RO_ENTRY(queue_max_write_zeroes_sectors, "write_zeroes_max_bytes");
QUEUE_LIM_RO_ENTRY(queue_max_hw_wzeroes_unmap_sectors,
		"write_zeroes_unmap_max_hw_bytes");
QUEUE_LIM_RW_ENTRY(queue_max_wzeroes_unmap_sectors,
		"write_zeroes_unmap_max_bytes");
QUEUE_LIM_RO_ENTRY(queue_max_zone_append_sectors, "zone_append_max_bytes");
QUEUE_LIM_RO_ENTRY(queue_zone_write_granularity, "zone_write_granularity");

QUEUE_LIM_RO_ENTRY(queue_zoned, "zoned");
QUEUE_RO_ENTRY(queue_nr_zones, "nr_zones");
QUEUE_LIM_RO_ENTRY(queue_max_open_zones, "max_open_zones");
QUEUE_LIM_RO_ENTRY(queue_max_active_zones, "max_active_zones");

QUEUE_RW_ENTRY(queue_nomerges, "nomerges");
QUEUE_LIM_RW_ENTRY(queue_iostats_passthrough, "iostats_passthrough");
QUEUE_RW_ENTRY(queue_rq_affinity, "rq_affinity");
QUEUE_RW_ENTRY(queue_poll, "io_poll");
QUEUE_RW_ENTRY(queue_poll_delay, "io_poll_delay");
QUEUE_LIM_RW_ENTRY(queue_wc, "write_cache");
QUEUE_LIM_RO_ENTRY(queue_fua, "fua");
QUEUE_LIM_RO_ENTRY(queue_dax, "dax");
QUEUE_RW_ENTRY(queue_io_timeout, "io_timeout");
QUEUE_LIM_RO_ENTRY(queue_virt_boundary_mask, "virt_boundary_mask");
QUEUE_LIM_RO_ENTRY(queue_dma_alignment, "dma_alignment");

/* legacy alias for logical_block_size: */
static struct queue_sysfs_entry queue_hw_sector_size_entry = {
	.attr		= {.name = "hw_sector_size", .mode = 0444 },
	.show_limit	= queue_logical_block_size_show,
};

QUEUE_LIM_RW_ENTRY(queue_rotational, "rotational");
QUEUE_LIM_RW_ENTRY(queue_iostats, "iostats");
QUEUE_LIM_RW_ENTRY(queue_add_random, "add_random");
QUEUE_LIM_RW_ENTRY(queue_stable_writes, "stable_writes");

#ifdef CONFIG_BLK_WBT
static ssize_t queue_var_store64(s64 *var, const char *page)
{
	int err;
	s64 v;

	err = kstrtos64(page, 10, &v);
	if (err < 0)
		return err;

	*var = v;
	return 0;
}

static ssize_t queue_wb_lat_show(struct gendisk *disk, char *page)
{
	ssize_t ret;
	struct request_queue *q = disk->queue;

	mutex_lock(&disk->rqos_state_mutex);
	if (!wbt_rq_qos(q)) {
		ret = -EINVAL;
		goto out;
	}

	if (wbt_disabled(q)) {
		ret = sysfs_emit(page, "0\n");
		goto out;
	}

	ret = sysfs_emit(page, "%llu\n", div_u64(wbt_get_min_lat(q), 1000));
out:
	mutex_unlock(&disk->rqos_state_mutex);
	return ret;
}

static ssize_t queue_wb_lat_store(struct gendisk *disk, const char *page,
				  size_t count)
{
	struct request_queue *q = disk->queue;
	struct rq_qos *rqos;
	ssize_t ret;
	s64 val;
	unsigned int memflags;

	ret = queue_var_store64(&val, page);
	if (ret < 0)
		return ret;
	if (val < -1)
		return -EINVAL;

	/*
	 * Ensure that the queue is idled, in case the latency update
	 * ends up either enabling or disabling wbt completely. We can't
	 * have IO inflight if that happens.
	 */
	memflags = blk_mq_freeze_queue(q);

	rqos = wbt_rq_qos(q);
	if (!rqos) {
		ret = wbt_init(disk);
		if (ret)
			goto out;
	}

	ret = count;
	if (val == -1)
		val = wbt_default_latency_nsec(q);
	else if (val >= 0)
		val *= 1000ULL;

	if (wbt_get_min_lat(q) == val)
		goto out;

	blk_mq_quiesce_queue(q);

	mutex_lock(&disk->rqos_state_mutex);
	wbt_set_min_lat(q, val);
	mutex_unlock(&disk->rqos_state_mutex);

	blk_mq_unquiesce_queue(q);
out:
	blk_mq_unfreeze_queue(q, memflags);

	return ret;
}

QUEUE_RW_ENTRY(queue_wb_lat, "wbt_lat_usec");
#endif

/* Common attributes for bio-based and request-based queues. */
static struct attribute *queue_attrs[] = {
	/*
	 * Attributes which are protected with q->limits_lock.
	 */
	&queue_max_hw_sectors_entry.attr,
	&queue_max_sectors_entry.attr,
	&queue_max_segments_entry.attr,
	&queue_max_discard_segments_entry.attr,
	&queue_max_integrity_segments_entry.attr,
	&queue_max_segment_size_entry.attr,
	&queue_max_write_streams_entry.attr,
	&queue_write_stream_granularity_entry.attr,
	&queue_hw_sector_size_entry.attr,
	&queue_logical_block_size_entry.attr,
	&queue_physical_block_size_entry.attr,
	&queue_chunk_sectors_entry.attr,
	&queue_io_min_entry.attr,
	&queue_io_opt_entry.attr,
	&queue_discard_granularity_entry.attr,
	&queue_max_discard_sectors_entry.attr,
	&queue_max_hw_discard_sectors_entry.attr,
	&queue_atomic_write_max_sectors_entry.attr,
	&queue_atomic_write_boundary_sectors_entry.attr,
	&queue_atomic_write_unit_min_entry.attr,
	&queue_atomic_write_unit_max_entry.attr,
	&queue_max_write_zeroes_sectors_entry.attr,
	&queue_max_hw_wzeroes_unmap_sectors_entry.attr,
	&queue_max_wzeroes_unmap_sectors_entry.attr,
	&queue_max_zone_append_sectors_entry.attr,
	&queue_zone_write_granularity_entry.attr,
	&queue_rotational_entry.attr,
	&queue_zoned_entry.attr,
	&queue_max_open_zones_entry.attr,
	&queue_max_active_zones_entry.attr,
	&queue_iostats_passthrough_entry.attr,
	&queue_iostats_entry.attr,
	&queue_stable_writes_entry.attr,
	&queue_add_random_entry.attr,
	&queue_wc_entry.attr,
	&queue_fua_entry.attr,
	&queue_dax_entry.attr,
	&queue_virt_boundary_mask_entry.attr,
	&queue_dma_alignment_entry.attr,
	&queue_ra_entry.attr,

	/*
	 * Attributes which don't require locking.
	 */
	&queue_discard_zeroes_data_entry.attr,
	&queue_write_same_max_entry.attr,
	&queue_nr_zones_entry.attr,
	&queue_nomerges_entry.attr,
	&queue_poll_entry.attr,
	&queue_poll_delay_entry.attr,

	NULL,
};

/* Request-based queue attributes that are not relevant for bio-based queues. */
static struct attribute *blk_mq_queue_attrs[] = {
	/*
	 * Attributes which require some form of locking other than
	 * q->sysfs_lock.
	 */
	&elv_iosched_entry.attr,
	&queue_requests_entry.attr,
#ifdef CONFIG_BLK_WBT
	&queue_wb_lat_entry.attr,
#endif
	/*
	 * Attributes which don't require locking.
	 */
	&queue_rq_affinity_entry.attr,
	&queue_io_timeout_entry.attr,

	NULL,
};

static umode_t queue_attr_visible(struct kobject *kobj, struct attribute *attr,
				int n)
{
	struct gendisk *disk = container_of(kobj, struct gendisk, queue_kobj);
	struct request_queue *q = disk->queue;

	if ((attr == &queue_max_open_zones_entry.attr ||
	     attr == &queue_max_active_zones_entry.attr) &&
	    !blk_queue_is_zoned(q))
		return 0;

	return attr->mode;
}

static umode_t blk_mq_queue_attr_visible(struct kobject *kobj,
					 struct attribute *attr, int n)
{
	struct gendisk *disk = container_of(kobj, struct gendisk, queue_kobj);
	struct request_queue *q = disk->queue;

	if (!queue_is_mq(q))
		return 0;

	if (attr == &queue_io_timeout_entry.attr && !q->mq_ops->timeout)
		return 0;

	return attr->mode;
}

static struct attribute_group queue_attr_group = {
	.attrs = queue_attrs,
	.is_visible = queue_attr_visible,
};

static struct attribute_group blk_mq_queue_attr_group = {
	.attrs = blk_mq_queue_attrs,
	.is_visible = blk_mq_queue_attr_visible,
};

#define to_queue(atr) container_of((atr), struct queue_sysfs_entry, attr)

static ssize_t
queue_attr_show(struct kobject *kobj, struct attribute *attr, char *page)
{
	struct queue_sysfs_entry *entry = to_queue(attr);
	struct gendisk *disk = container_of(kobj, struct gendisk, queue_kobj);

	if (!entry->show && !entry->show_limit)
		return -EIO;

	if (entry->show_limit) {
		ssize_t res;

		mutex_lock(&disk->queue->limits_lock);
		res = entry->show_limit(disk, page);
		mutex_unlock(&disk->queue->limits_lock);
		return res;
	}

	return entry->show(disk, page);
}

static ssize_t
queue_attr_store(struct kobject *kobj, struct attribute *attr,
		    const char *page, size_t length)
{
	struct queue_sysfs_entry *entry = to_queue(attr);
	struct gendisk *disk = container_of(kobj, struct gendisk, queue_kobj);
	struct request_queue *q = disk->queue;

	if (!entry->store_limit && !entry->store)
		return -EIO;

	if (entry->store_limit) {
		ssize_t res;

		struct queue_limits lim = queue_limits_start_update(q);

		res = entry->store_limit(disk, page, length, &lim);
		if (res < 0) {
			queue_limits_cancel_update(q);
			return res;
		}

		res = queue_limits_commit_update_frozen(q, &lim);
		if (res)
			return res;
		return length;
	}

	return entry->store(disk, page, length);
}

static const struct sysfs_ops queue_sysfs_ops = {
	.show	= queue_attr_show,
	.store	= queue_attr_store,
};

static const struct attribute_group *blk_queue_attr_groups[] = {
	&queue_attr_group,
	&blk_mq_queue_attr_group,
	NULL
};

static void blk_queue_release(struct kobject *kobj)
{
	/* nothing to do here, all data is associated with the parent gendisk */
}

const struct kobj_type blk_queue_ktype = {
	.default_groups = blk_queue_attr_groups,
	.sysfs_ops	= &queue_sysfs_ops,
	.release	= blk_queue_release,
};

static void blk_debugfs_remove(struct gendisk *disk)
{
	struct request_queue *q = disk->queue;

	mutex_lock(&q->debugfs_mutex);
	blk_trace_shutdown(q);
	debugfs_remove_recursive(q->debugfs_dir);
	q->debugfs_dir = NULL;
	q->sched_debugfs_dir = NULL;
	q->rqos_debugfs_dir = NULL;
	mutex_unlock(&q->debugfs_mutex);
}

/**
 * blk_register_queue - register a block layer queue with sysfs
 * @disk: Disk of which the request queue should be registered with sysfs.
 */
int blk_register_queue(struct gendisk *disk)
{
	struct request_queue *q = disk->queue;
	int ret;

	ret = kobject_add(&disk->queue_kobj, &disk_to_dev(disk)->kobj, "queue");
	if (ret < 0)
		return ret;

	if (queue_is_mq(q)) {
		ret = blk_mq_sysfs_register(disk);
		if (ret)
			goto out_del_queue_kobj;
	}
	mutex_lock(&q->sysfs_lock);

	mutex_lock(&q->debugfs_mutex);
	q->debugfs_dir = debugfs_create_dir(disk->disk_name, blk_debugfs_root);
	if (queue_is_mq(q))
		blk_mq_debugfs_register(q);
	mutex_unlock(&q->debugfs_mutex);

	ret = disk_register_independent_access_ranges(disk);
	if (ret)
		goto out_debugfs_remove;

	ret = blk_crypto_sysfs_register(disk);
	if (ret)
		goto out_unregister_ia_ranges;

	if (queue_is_mq(q))
		elevator_set_default(q);

	blk_queue_flag_set(QUEUE_FLAG_REGISTERED, q);
	wbt_enable_default(disk);

	/* Now everything is ready and send out KOBJ_ADD uevent */
	kobject_uevent(&disk->queue_kobj, KOBJ_ADD);
	if (q->elevator)
		kobject_uevent(&q->elevator->kobj, KOBJ_ADD);
	mutex_unlock(&q->sysfs_lock);

	/*
	 * SCSI probing may synchronously create and destroy a lot of
	 * request_queues for non-existent devices.  Shutting down a fully
	 * functional queue takes measureable wallclock time as RCU grace
	 * periods are involved.  To avoid excessive latency in these
	 * cases, a request_queue starts out in a degraded mode which is
	 * faster to shut down and is made fully functional here as
	 * request_queues for non-existent devices never get registered.
	 */
	blk_queue_flag_set(QUEUE_FLAG_INIT_DONE, q);
	percpu_ref_switch_to_percpu(&q->q_usage_counter);

	return ret;

out_unregister_ia_ranges:
	disk_unregister_independent_access_ranges(disk);
out_debugfs_remove:
	blk_debugfs_remove(disk);
	mutex_unlock(&q->sysfs_lock);
	if (queue_is_mq(q))
		blk_mq_sysfs_unregister(disk);
out_del_queue_kobj:
	kobject_del(&disk->queue_kobj);
	return ret;
}

/**
 * blk_unregister_queue - counterpart of blk_register_queue()
 * @disk: Disk of which the request queue should be unregistered from sysfs.
 *
 * Note: the caller is responsible for guaranteeing that this function is called
 * after blk_register_queue() has finished.
 */
void blk_unregister_queue(struct gendisk *disk)
{
	struct request_queue *q = disk->queue;

	if (WARN_ON(!q))
		return;

	/* Return early if disk->queue was never registered. */
	if (!blk_queue_registered(q))
		return;

	/*
	 * Since sysfs_remove_dir() prevents adding new directory entries
	 * before removal of existing entries starts, protect against
	 * concurrent elv_iosched_store() calls.
	 */
	mutex_lock(&q->sysfs_lock);
	blk_queue_flag_clear(QUEUE_FLAG_REGISTERED, q);
	mutex_unlock(&q->sysfs_lock);

	/*
	 * Remove the sysfs attributes before unregistering the queue data
	 * structures that can be modified through sysfs.
	 */
	if (queue_is_mq(q))
		blk_mq_sysfs_unregister(disk);
	blk_crypto_sysfs_unregister(disk);

	mutex_lock(&q->sysfs_lock);
	disk_unregister_independent_access_ranges(disk);
	mutex_unlock(&q->sysfs_lock);

	/* Now that we've deleted all child objects, we can delete the queue. */
	kobject_uevent(&disk->queue_kobj, KOBJ_REMOVE);
	kobject_del(&disk->queue_kobj);

	if (queue_is_mq(q))
		elevator_set_none(q);

	blk_debugfs_remove(disk);
}<|MERGE_RESOLUTION|>--- conflicted
+++ resolved
@@ -70,12 +70,6 @@
 	unsigned int memflags;
 	unsigned long nr;
 	int ret;
-<<<<<<< HEAD
-
-	if (!queue_is_mq(q))
-		return -EINVAL;
-=======
->>>>>>> b35fc656
 
 	ret = queue_var_store(&nr, page, count);
 	if (ret < 0)
