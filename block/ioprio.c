--- conflicted
+++ resolved
@@ -171,9 +171,6 @@
 	ret = security_task_getioprio(p);
 	if (ret)
 		goto out;
-<<<<<<< HEAD
-	ret = IOPRIO_DEFAULT;
-=======
 	task_lock(p);
 	ret = __get_task_ioprio(p);
 	task_unlock(p);
@@ -194,7 +191,6 @@
 	ret = security_task_getioprio(p);
 	if (ret)
 		goto out;
->>>>>>> eb3cdb58
 	task_lock(p);
 	if (p->io_context)
 		ret = p->io_context->ioprio;
@@ -207,14 +203,6 @@
 
 static int ioprio_best(unsigned short aprio, unsigned short bprio)
 {
-<<<<<<< HEAD
-	if (!ioprio_valid(aprio))
-		aprio = IOPRIO_PRIO_VALUE(IOPRIO_CLASS_BE, IOPRIO_BE_NORM);
-	if (!ioprio_valid(bprio))
-		bprio = IOPRIO_PRIO_VALUE(IOPRIO_CLASS_BE, IOPRIO_BE_NORM);
-
-=======
->>>>>>> eb3cdb58
 	return min(aprio, bprio);
 }
 
