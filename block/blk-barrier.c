--- conflicted
+++ resolved
@@ -166,8 +166,6 @@
 	 * For an empty barrier, there's no actual BAR request, which
 	 * in turn makes POSTFLUSH unnecessary.  Mask them off.
 	 */
-<<<<<<< HEAD
-=======
 	if (!rq->hard_nr_sectors) {
 		q->ordered &= ~(QUEUE_ORDERED_DO_BAR |
 				QUEUE_ORDERED_DO_POSTFLUSH);
@@ -185,7 +183,6 @@
 	}
 
 	/* stash away the original request */
->>>>>>> 18e352e4
 	elv_dequeue_request(q, rq);
 	q->orig_bar_rq = rq;
 	rq = NULL;
@@ -367,21 +364,13 @@
  * @bdev:	blockdev to issue discard for
  * @sector:	start sector
  * @nr_sects:	number of sectors to discard
-<<<<<<< HEAD
-=======
  * @gfp_mask:	memory allocation flags (for bio_alloc)
->>>>>>> 18e352e4
  *
  * Description:
  *    Issue a discard request for the sectors in question. Does not wait.
  */
-<<<<<<< HEAD
-int blkdev_issue_discard(struct block_device *bdev, sector_t sector,
-			 unsigned nr_sects)
-=======
 int blkdev_issue_discard(struct block_device *bdev,
 			 sector_t sector, sector_t nr_sects, gfp_t gfp_mask)
->>>>>>> 18e352e4
 {
 	struct request_queue *q;
 	struct bio *bio;
@@ -398,11 +387,7 @@
 		return -EOPNOTSUPP;
 
 	while (nr_sects && !ret) {
-<<<<<<< HEAD
-		bio = bio_alloc(GFP_KERNEL, 0);
-=======
 		bio = bio_alloc(gfp_mask, 0);
->>>>>>> 18e352e4
 		if (!bio)
 			return -ENOMEM;
 
