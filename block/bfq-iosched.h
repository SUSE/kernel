/* SPDX-License-Identifier: GPL-2.0-or-later */
/*
 * Header file for the BFQ I/O scheduler: data structures and
 * prototypes of interface functions among BFQ components.
 */
#ifndef _BFQ_H
#define _BFQ_H

#include <linux/blktrace_api.h>
#include <linux/hrtimer.h>

#include "blk-cgroup-rwstat.h"

#define BFQ_IOPRIO_CLASSES	3
#define BFQ_CL_IDLE_TIMEOUT	(HZ/5)

#define BFQ_MIN_WEIGHT			1
#define BFQ_MAX_WEIGHT			1000
#define BFQ_WEIGHT_CONVERSION_COEFF	10

#define BFQ_DEFAULT_QUEUE_IOPRIO	4

#define BFQ_DEFAULT_GRP_IOPRIO	0
#define BFQ_DEFAULT_GRP_CLASS	IOPRIO_CLASS_BE

#define MAX_BFQQ_NAME_LENGTH 16

/*
 * Soft real-time applications are extremely more latency sensitive
 * than interactive ones. Over-raise the weight of the former to
 * privilege them against the latter.
 */
#define BFQ_SOFTRT_WEIGHT_FACTOR	100

/*
 * Maximum number of actuators supported. This constant is used simply
 * to define the size of the static array that will contain
 * per-actuator data. The current value is hopefully a good upper
 * bound to the possible number of actuators of any actual drive.
 */
#define BFQ_MAX_ACTUATORS 8

struct bfq_entity;

/**
 * struct bfq_service_tree - per ioprio_class service tree.
 *
 * Each service tree represents a B-WF2Q+ scheduler on its own.  Each
 * ioprio_class has its own independent scheduler, and so its own
 * bfq_service_tree.  All the fields are protected by the queue lock
 * of the containing bfqd.
 */
struct bfq_service_tree {
	/* tree for active entities (i.e., those backlogged) */
	struct rb_root active;
	/* tree for idle entities (i.e., not backlogged, with V < F_i)*/
	struct rb_root idle;

	/* idle entity with minimum F_i */
	struct bfq_entity *first_idle;
	/* idle entity with maximum F_i */
	struct bfq_entity *last_idle;

	/* scheduler virtual time */
	u64 vtime;
	/* scheduler weight sum; active and idle entities contribute to it */
	unsigned long wsum;
};

/**
 * struct bfq_sched_data - multi-class scheduler.
 *
 * bfq_sched_data is the basic scheduler queue.  It supports three
 * ioprio_classes, and can be used either as a toplevel queue or as an
 * intermediate queue in a hierarchical setup.
 *
 * The supported ioprio_classes are the same as in CFQ, in descending
 * priority order, IOPRIO_CLASS_RT, IOPRIO_CLASS_BE, IOPRIO_CLASS_IDLE.
 * Requests from higher priority queues are served before all the
 * requests from lower priority queues; among requests of the same
 * queue requests are served according to B-WF2Q+.
 *
 * The schedule is implemented by the service trees, plus the field
 * @next_in_service, which points to the entity on the active trees
 * that will be served next, if 1) no changes in the schedule occurs
 * before the current in-service entity is expired, 2) the in-service
 * queue becomes idle when it expires, and 3) if the entity pointed by
 * in_service_entity is not a queue, then the in-service child entity
 * of the entity pointed by in_service_entity becomes idle on
 * expiration. This peculiar definition allows for the following
 * optimization, not yet exploited: while a given entity is still in
 * service, we already know which is the best candidate for next
 * service among the other active entities in the same parent
 * entity. We can then quickly compare the timestamps of the
 * in-service entity with those of such best candidate.
 *
 * All fields are protected by the lock of the containing bfqd.
 */
struct bfq_sched_data {
	/* entity in service */
	struct bfq_entity *in_service_entity;
	/* head-of-line entity (see comments above) */
	struct bfq_entity *next_in_service;
	/* array of service trees, one per ioprio_class */
	struct bfq_service_tree service_tree[BFQ_IOPRIO_CLASSES];
	/* last time CLASS_IDLE was served */
	unsigned long bfq_class_idle_last_service;

};

/**
 * struct bfq_weight_counter - counter of the number of all active queues
 *                             with a given weight.
 */
struct bfq_weight_counter {
	unsigned int weight; /* weight of the queues this counter refers to */
	unsigned int num_active; /* nr of active queues with this weight */
	/*
	 * Weights tree member (see bfq_data's @queue_weights_tree)
	 */
	struct rb_node weights_node;
};

/**
 * struct bfq_entity - schedulable entity.
 *
 * A bfq_entity is used to represent either a bfq_queue (leaf node in the
 * cgroup hierarchy) or a bfq_group into the upper level scheduler.  Each
 * entity belongs to the sched_data of the parent group in the cgroup
 * hierarchy.  Non-leaf entities have also their own sched_data, stored
 * in @my_sched_data.
 *
 * Each entity stores independently its priority values; this would
 * allow different weights on different devices, but this
 * functionality is not exported to userspace by now.  Priorities and
 * weights are updated lazily, first storing the new values into the
 * new_* fields, then setting the @prio_changed flag.  As soon as
 * there is a transition in the entity state that allows the priority
 * update to take place the effective and the requested priority
 * values are synchronized.
 *
 * Unless cgroups are used, the weight value is calculated from the
 * ioprio to export the same interface as CFQ.  When dealing with
 * "well-behaved" queues (i.e., queues that do not spend too much
 * time to consume their budget and have true sequential behavior, and
 * when there are no external factors breaking anticipation) the
 * relative weights at each level of the cgroups hierarchy should be
 * guaranteed.  All the fields are protected by the queue lock of the
 * containing bfqd.
 */
struct bfq_entity {
	/* service_tree member */
	struct rb_node rb_node;

	/*
	 * Flag, true if the entity is on a tree (either the active or
	 * the idle one of its service_tree) or is in service.
	 */
	bool on_st_or_in_serv;

	/* B-WF2Q+ start and finish timestamps [sectors/weight] */
	u64 start, finish;

	/* tree the entity is enqueued into; %NULL if not on a tree */
	struct rb_root *tree;

	/*
	 * minimum start time of the (active) subtree rooted at this
	 * entity; used for O(log N) lookups into active trees
	 */
	u64 min_start;

	/* amount of service received during the last service slot */
	int service;

	/* budget, used also to calculate F_i: F_i = S_i + @budget / @weight */
	int budget;

	/* Number of requests allocated in the subtree of this entity */
	int allocated;

	/* device weight, if non-zero, it overrides the default weight of
	 * bfq_group_data */
	int dev_weight;
	/* weight of the queue */
	int weight;
	/* next weight if a change is in progress */
	int new_weight;

	/* original weight, used to implement weight boosting */
	int orig_weight;

	/* parent entity, for hierarchical scheduling */
	struct bfq_entity *parent;

	/*
	 * For non-leaf nodes in the hierarchy, the associated
	 * scheduler queue, %NULL on leaf nodes.
	 */
	struct bfq_sched_data *my_sched_data;
	/* the scheduler queue this entity belongs to */
	struct bfq_sched_data *sched_data;

	/* flag, set to request a weight, ioprio or ioprio_class change  */
	int prio_changed;

#ifdef CONFIG_BFQ_GROUP_IOSCHED
	/* flag, set if the entity is counted in groups_with_pending_reqs */
	bool in_groups_with_pending_reqs;
#endif

	/* last child queue of entity created (for non-leaf entities) */
	struct bfq_queue *last_bfqq_created;
};

struct bfq_group;

/**
 * struct bfq_ttime - per process thinktime stats.
 */
struct bfq_ttime {
	/* completion time of the last request */
	u64 last_end_request;

	/* total process thinktime */
	u64 ttime_total;
	/* number of thinktime samples */
	unsigned long ttime_samples;
	/* average process thinktime */
	u64 ttime_mean;
};

/**
 * struct bfq_queue - leaf schedulable entity.
 *
 * A bfq_queue is a leaf request queue; it can be associated with an
 * io_context or more, if it is async or shared between cooperating
 * processes. Besides, it contains I/O requests for only one actuator
 * (an io_context is associated with a different bfq_queue for each
 * actuator it generates I/O for). @cgroup holds a reference to the
 * cgroup, to be sure that it does not disappear while a bfqq still
 * references it (mostly to avoid races between request issuing and
 * task migration followed by cgroup destruction).  All the fields are
 * protected by the queue lock of the containing bfqd.
 */
struct bfq_queue {
	/* reference counter */
	int ref;
	/* counter of references from other queues for delayed stable merge */
	int stable_ref;
	/* parent bfq_data */
	struct bfq_data *bfqd;

	/* current ioprio and ioprio class */
	unsigned short ioprio, ioprio_class;
	/* next ioprio and ioprio class if a change is in progress */
	unsigned short new_ioprio, new_ioprio_class;

	/* last total-service-time sample, see bfq_update_inject_limit() */
	u64 last_serv_time_ns;
	/* limit for request injection */
	unsigned int inject_limit;
	/* last time the inject limit has been decreased, in jiffies */
	unsigned long decrease_time_jif;

	/*
	 * Shared bfq_queue if queue is cooperating with one or more
	 * other queues.
	 */
	struct bfq_queue *new_bfqq;
	/* request-position tree member (see bfq_group's @rq_pos_tree) */
	struct rb_node pos_node;
	/* request-position tree root (see bfq_group's @rq_pos_tree) */
	struct rb_root *pos_root;

	/* sorted list of pending requests */
	struct rb_root sort_list;
	/* if fifo isn't expired, next request to serve */
	struct request *next_rq;
	/* number of sync and async requests queued */
	int queued[2];
	/* number of pending metadata requests */
	int meta_pending;
	/* fifo list of requests in sort_list */
	struct list_head fifo;

	/* entity representing this queue in the scheduler */
	struct bfq_entity entity;

	/* pointer to the weight counter associated with this entity */
	struct bfq_weight_counter *weight_counter;

	/* maximum budget allowed from the feedback mechanism */
	int max_budget;
	/* budget expiration (in jiffies) */
	unsigned long budget_timeout;

	/* number of requests on the dispatch list or inside driver */
	int dispatched;

	/* status flags */
	unsigned long flags;

	/* node for active/idle bfqq list inside parent bfqd */
	struct list_head bfqq_list;

	/* associated @bfq_ttime struct */
	struct bfq_ttime ttime;

	/* when bfqq started to do I/O within the last observation window */
	u64 io_start_time;
	/* how long bfqq has remained empty during the last observ. window */
	u64 tot_idle_time;

	/* bit vector: a 1 for each seeky requests in history */
	u32 seek_history;

	/* node for the device's burst list */
	struct hlist_node burst_list_node;

	/* position of the last request enqueued */
	sector_t last_request_pos;

	/* Number of consecutive pairs of request completion and
	 * arrival, such that the queue becomes idle after the
	 * completion, but the next request arrives within an idle
	 * time slice; used only if the queue's IO_bound flag has been
	 * cleared.
	 */
	unsigned int requests_within_timer;

	/* pid of the process owning the queue, used for logging purposes */
	pid_t pid;

	/*
	 * Pointer to the bfq_io_cq owning the bfq_queue, set to %NULL
	 * if the queue is shared.
	 */
	struct bfq_io_cq *bic;

	/* current maximum weight-raising time for this queue */
	unsigned long wr_cur_max_time;
	/*
	 * Minimum time instant such that, only if a new request is
	 * enqueued after this time instant in an idle @bfq_queue with
	 * no outstanding requests, then the task associated with the
	 * queue it is deemed as soft real-time (see the comments on
	 * the function bfq_bfqq_softrt_next_start())
	 */
	unsigned long soft_rt_next_start;
	/*
	 * Start time of the current weight-raising period if
	 * the @bfq-queue is being weight-raised, otherwise
	 * finish time of the last weight-raising period.
	 */
	unsigned long last_wr_start_finish;
	/* factor by which the weight of this queue is multiplied */
	unsigned int wr_coeff;
	/*
	 * Time of the last transition of the @bfq_queue from idle to
	 * backlogged.
	 */
	unsigned long last_idle_bklogged;
	/*
	 * Cumulative service received from the @bfq_queue since the
	 * last transition from idle to backlogged.
	 */
	unsigned long service_from_backlogged;
	/*
	 * Cumulative service received from the @bfq_queue since its
	 * last transition to weight-raised state.
	 */
	unsigned long service_from_wr;

	/*
	 * Value of wr start time when switching to soft rt
	 */
	unsigned long wr_start_at_switch_to_srt;

	unsigned long split_time; /* time of last split */

	unsigned long first_IO_time; /* time of first I/O for this queue */
	unsigned long creation_time; /* when this queue is created */

	/*
	 * Pointer to the waker queue for this queue, i.e., to the
	 * queue Q such that this queue happens to get new I/O right
	 * after some I/O request of Q is completed. For details, see
	 * the comments on the choice of the queue for injection in
	 * bfq_select_queue().
	 */
	struct bfq_queue *waker_bfqq;
	/* pointer to the curr. tentative waker queue, see bfq_check_waker() */
	struct bfq_queue *tentative_waker_bfqq;
	/* number of times the same tentative waker has been detected */
	unsigned int num_waker_detections;
	/* time when we started considering this waker */
	u64 waker_detection_started;

	/* node for woken_list, see below */
	struct hlist_node woken_list_node;
	/*
	 * Head of the list of the woken queues for this queue, i.e.,
	 * of the list of the queues for which this queue is a waker
	 * queue. This list is used to reset the waker_bfqq pointer in
	 * the woken queues when this queue exits.
	 */
	struct hlist_head woken_list;

	/* index of the actuator this queue is associated with */
	unsigned int actuator_idx;
};

/**
* struct bfq_data - bfqq data unique and persistent for associated bfq_io_cq
*/
struct bfq_iocq_bfqq_data {
	/*
	 * Snapshot of the has_short_time flag before merging; taken
	 * to remember its values while the queue is merged, so as to
	 * be able to restore it in case of split.
	 */
	bool saved_has_short_ttime;
	/*
	 * Same purpose as the previous two fields for the I/O bound
	 * classification of a queue.
	 */
	bool saved_IO_bound;

	u64 saved_io_start_time;
	u64 saved_tot_idle_time;

	/*
	 * Same purpose as the previous fields for the values of the
	 * field keeping the queue's belonging to a large burst
	 */
	bool saved_in_large_burst;
	/*
	 * True if the queue belonged to a burst list before its merge
	 * with another cooperating queue.
	 */
	bool was_in_burst_list;

	/*
	 * Save the weight when a merge occurs, to be able
	 * to restore it in case of split. If the weight is not
	 * correctly resumed when the queue is recycled,
	 * then the weight of the recycled queue could differ
	 * from the weight of the original queue.
	 */
	unsigned int saved_weight;

	/*
	 * Similar to previous fields: save wr information.
	 */
	unsigned long saved_wr_coeff;
	unsigned long saved_last_wr_start_finish;
	unsigned long saved_service_from_wr;
	unsigned long saved_wr_start_at_switch_to_srt;
	unsigned int saved_wr_cur_max_time;
	struct bfq_ttime saved_ttime;

	/* Save also injection state */
	u64 saved_last_serv_time_ns;
	unsigned int saved_inject_limit;
	unsigned long saved_decrease_time_jif;

	/* candidate queue for a stable merge (due to close creation time) */
	struct bfq_queue *stable_merge_bfqq;

	bool stably_merged;	/* non splittable if true */
	unsigned int requests;	/* Number of requests this process has in flight */
};

/**
 * struct bfq_io_cq - per (request_queue, io_context) structure.
 */
struct bfq_io_cq {
	/* associated io_cq structure */
	struct io_cq icq; /* must be the first member */
	/*
	 * Matrix of associated process queues: first row for async
	 * queues, second row sync queues. Each row contains one
	 * column for each actuator. An I/O request generated by the
	 * process is inserted into the queue pointed by bfqq[i][j] if
	 * the request is to be served by the j-th actuator of the
	 * drive, where i==0 or i==1, depending on whether the request
	 * is async or sync. So there is a distinct queue for each
	 * actuator.
	 */
	struct bfq_queue *bfqq[2][BFQ_MAX_ACTUATORS];
	/* per (request_queue, blkcg) ioprio */
	int ioprio;
#ifdef CONFIG_BFQ_GROUP_IOSCHED
	uint64_t blkcg_serial_nr; /* the current blkcg serial */
#endif

	/*
	 * Persistent data for associated synchronous process queues
	 * (one queue per actuator, see field bfqq above). In
	 * particular, each of these queues may undergo a merge.
	 */
	struct bfq_iocq_bfqq_data bfqq_data[BFQ_MAX_ACTUATORS];

	unsigned int requests;	/* Number of requests this process has in flight */
};

/**
 * struct bfq_data - per-device data structure.
 *
 * All the fields are protected by @lock.
 */
struct bfq_data {
	/* device request queue */
	struct request_queue *queue;
	/* dispatch queue */
	struct list_head dispatch;

	/* root bfq_group for the device */
	struct bfq_group *root_group;

	/*
	 * rbtree of weight counters of @bfq_queues, sorted by
	 * weight. Used to keep track of whether all @bfq_queues have
	 * the same weight. The tree contains one counter for each
	 * distinct weight associated to some active and not
	 * weight-raised @bfq_queue (see the comments to the functions
	 * bfq_weights_tree_[add|remove] for further details).
	 */
	struct rb_root_cached queue_weights_tree;

#ifdef CONFIG_BFQ_GROUP_IOSCHED
	/*
	 * Number of groups with at least one process that
	 * has at least one request waiting for completion. Note that
	 * this accounts for also requests already dispatched, but not
	 * yet completed. Therefore this number of groups may differ
	 * (be larger) than the number of active groups, as a group is
	 * considered active only if its corresponding entity has
	 * queues with at least one request queued. This
	 * number is used to decide whether a scenario is symmetric.
	 * For a detailed explanation see comments on the computation
	 * of the variable asymmetric_scenario in the function
	 * bfq_better_to_idle().
	 *
	 * However, it is hard to compute this number exactly, for
	 * groups with multiple processes. Consider a group
	 * that is inactive, i.e., that has no process with
	 * pending I/O inside BFQ queues. Then suppose that
	 * num_groups_with_pending_reqs is still accounting for this
	 * group, because the group has processes with some
	 * I/O request still in flight. num_groups_with_pending_reqs
	 * should be decremented when the in-flight request of the
	 * last process is finally completed (assuming that
	 * nothing else has changed for the group in the meantime, in
	 * terms of composition of the group and active/inactive state of child
	 * groups and processes). To accomplish this, an additional
	 * pending-request counter must be added to entities, and must
	 * be updated correctly. To avoid this additional field and operations,
	 * we resort to the following tradeoff between simplicity and
	 * accuracy: for an inactive group that is still counted in
	 * num_groups_with_pending_reqs, we decrement
	 * num_groups_with_pending_reqs when the first
	 * process of the group remains with no request waiting for
	 * completion.
	 *
	 * Even this simpler decrement strategy requires a little
	 * carefulness: to avoid multiple decrements, we flag a group,
	 * more precisely an entity representing a group, as still
	 * counted in num_groups_with_pending_reqs when it becomes
	 * inactive. Then, when the first queue of the
	 * entity remains with no request waiting for completion,
	 * num_groups_with_pending_reqs is decremented, and this flag
	 * is reset. After this flag is reset for the entity,
	 * num_groups_with_pending_reqs won't be decremented any
	 * longer in case a new queue of the entity remains
	 * with no request waiting for completion.
	 */
	unsigned int num_groups_with_pending_reqs;
#endif

	/*
	 * Per-class (RT, BE, IDLE) number of bfq_queues containing
	 * requests (including the queue in service, even if it is
	 * idling).
	 */
	unsigned int busy_queues[3];
	/* number of weight-raised busy @bfq_queues */
	int wr_busy_queues;
	/* number of queued requests */
	int queued;
	/* number of requests dispatched and waiting for completion */
	int tot_rq_in_driver;
	/*
	 * number of requests dispatched and waiting for completion
	 * for each actuator
	 */
	int rq_in_driver[BFQ_MAX_ACTUATORS];

	/* true if the device is non rotational and performs queueing */
	bool nonrot_with_queueing;

	/*
	 * Maximum number of requests in driver in the last
	 * @hw_tag_samples completed requests.
	 */
	int max_rq_in_driver;
	/* number of samples used to calculate hw_tag */
	int hw_tag_samples;
	/* flag set to one if the driver is showing a queueing behavior */
	int hw_tag;

	/* number of budgets assigned */
	int budgets_assigned;

	/*
	 * Timer set when idling (waiting) for the next request from
	 * the queue in service.
	 */
	struct hrtimer idle_slice_timer;

	/* bfq_queue in service */
	struct bfq_queue *in_service_queue;

	/* on-disk position of the last served request */
	sector_t last_position;

	/* position of the last served request for the in-service queue */
	sector_t in_serv_last_pos;

	/* time of last request completion (ns) */
	u64 last_completion;

	/* bfqq owning the last completed rq */
	struct bfq_queue *last_completed_rq_bfqq;

	/* last bfqq created, among those in the root group */
	struct bfq_queue *last_bfqq_created;

	/* time of last transition from empty to non-empty (ns) */
	u64 last_empty_occupied_ns;

	/*
	 * Flag set to activate the sampling of the total service time
	 * of a just-arrived first I/O request (see
	 * bfq_update_inject_limit()). This will cause the setting of
	 * waited_rq when the request is finally dispatched.
	 */
	bool wait_dispatch;
	/*
	 *  If set, then bfq_update_inject_limit() is invoked when
	 *  waited_rq is eventually completed.
	 */
	struct request *waited_rq;
	/*
	 * True if some request has been injected during the last service hole.
	 */
	bool rqs_injected;

	/* time of first rq dispatch in current observation interval (ns) */
	u64 first_dispatch;
	/* time of last rq dispatch in current observation interval (ns) */
	u64 last_dispatch;

	/* beginning of the last budget */
	ktime_t last_budget_start;
	/* beginning of the last idle slice */
	ktime_t last_idling_start;
	unsigned long last_idling_start_jiffies;

	/* number of samples in current observation interval */
	int peak_rate_samples;
	/* num of samples of seq dispatches in current observation interval */
	u32 sequential_samples;
	/* total num of sectors transferred in current observation interval */
	u64 tot_sectors_dispatched;
	/* max rq size seen during current observation interval (sectors) */
	u32 last_rq_max_size;
	/* time elapsed from first dispatch in current observ. interval (us) */
	u64 delta_from_first;
	/*
	 * Current estimate of the device peak rate, measured in
	 * [(sectors/usec) / 2^BFQ_RATE_SHIFT]. The left-shift by
	 * BFQ_RATE_SHIFT is performed to increase precision in
	 * fixed-point calculations.
	 */
	u32 peak_rate;

	/* maximum budget allotted to a bfq_queue before rescheduling */
	int bfq_max_budget;

	/*
	 * List of all the bfq_queues active for a specific actuator
	 * on the device. Keeping active queues separate on a
	 * per-actuator basis helps implementing per-actuator
	 * injection more efficiently.
	 */
	struct list_head active_list[BFQ_MAX_ACTUATORS];
	/* list of all the bfq_queues idle on the device */
	struct list_head idle_list;

	/*
	 * Timeout for async/sync requests; when it fires, requests
	 * are served in fifo order.
	 */
	u64 bfq_fifo_expire[2];
	/* weight of backward seeks wrt forward ones */
	unsigned int bfq_back_penalty;
	/* maximum allowed backward seek */
	unsigned int bfq_back_max;
	/* maximum idling time */
	u32 bfq_slice_idle;

	/* user-configured max budget value (0 for auto-tuning) */
	int bfq_user_max_budget;
	/*
	 * Timeout for bfq_queues to consume their budget; used to
	 * prevent seeky queues from imposing long latencies to
	 * sequential or quasi-sequential ones (this also implies that
	 * seeky queues cannot receive guarantees in the service
	 * domain; after a timeout they are charged for the time they
	 * have been in service, to preserve fairness among them, but
	 * without service-domain guarantees).
	 */
	unsigned int bfq_timeout;

	/*
	 * Force device idling whenever needed to provide accurate
	 * service guarantees, without caring about throughput
	 * issues. CAVEAT: this may even increase latencies, in case
	 * of useless idling for processes that did stop doing I/O.
	 */
	bool strict_guarantees;

	/*
	 * Last time at which a queue entered the current burst of
	 * queues being activated shortly after each other; for more
	 * details about this and the following parameters related to
	 * a burst of activations, see the comments on the function
	 * bfq_handle_burst.
	 */
	unsigned long last_ins_in_burst;
	/*
	 * Reference time interval used to decide whether a queue has
	 * been activated shortly after @last_ins_in_burst.
	 */
	unsigned long bfq_burst_interval;
	/* number of queues in the current burst of queue activations */
	int burst_size;

	/* common parent entity for the queues in the burst */
	struct bfq_entity *burst_parent_entity;
	/* Maximum burst size above which the current queue-activation
	 * burst is deemed as 'large'.
	 */
	unsigned long bfq_large_burst_thresh;
	/* true if a large queue-activation burst is in progress */
	bool large_burst;
	/*
	 * Head of the burst list (as for the above fields, more
	 * details in the comments on the function bfq_handle_burst).
	 */
	struct hlist_head burst_list;

	/* if set to true, low-latency heuristics are enabled */
	bool low_latency;
	/*
	 * Maximum factor by which the weight of a weight-raised queue
	 * is multiplied.
	 */
	unsigned int bfq_wr_coeff;

	/* Maximum weight-raising duration for soft real-time processes */
	unsigned int bfq_wr_rt_max_time;
	/*
	 * Minimum idle period after which weight-raising may be
	 * reactivated for a queue (in jiffies).
	 */
	unsigned int bfq_wr_min_idle_time;
	/*
	 * Minimum period between request arrivals after which
	 * weight-raising may be reactivated for an already busy async
	 * queue (in jiffies).
	 */
	unsigned long bfq_wr_min_inter_arr_async;

	/* Max service-rate for a soft real-time queue, in sectors/sec */
	unsigned int bfq_wr_max_softrt_rate;
	/*
	 * Cached value of the product ref_rate*ref_wr_duration, used
	 * for computing the maximum duration of weight raising
	 * automatically.
	 */
	u64 rate_dur_prod;

	/* fallback dummy bfqq for extreme OOM conditions */
	struct bfq_queue oom_bfqq;

	spinlock_t lock;

	/*
	 * bic associated with the task issuing current bio for
	 * merging. This and the next field are used as a support to
	 * be able to perform the bic lookup, needed by bio-merge
	 * functions, before the scheduler lock is taken, and thus
	 * avoid taking the request-queue lock while the scheduler
	 * lock is being held.
	 */
	struct bfq_io_cq *bio_bic;
	/* bfqq associated with the task issuing current bio for merging */
	struct bfq_queue *bio_bfqq;

	/*
	 * Depth limits used in bfq_limit_depth (see comments on the
	 * function)
	 */
	unsigned int word_depths[2][2];
	unsigned int full_depth_shift;
<<<<<<< HEAD
=======

	/*
	 * Number of independent actuators. This is equal to 1 in
	 * case of single-actuator drives.
	 */
	unsigned int num_actuators;
	/*
	 * Disk independent access ranges for each actuator
	 * in this device.
	 */
	sector_t sector[BFQ_MAX_ACTUATORS];
	sector_t nr_sectors[BFQ_MAX_ACTUATORS];
	struct blk_independent_access_range ia_ranges[BFQ_MAX_ACTUATORS];

	/*
	 * If the number of I/O requests queued in the device for a
	 * given actuator is below next threshold, then the actuator
	 * is deemed as underutilized. If this condition is found to
	 * hold for some actuator upon a dispatch, but (i) the
	 * in-service queue does not contain I/O for that actuator,
	 * while (ii) some other queue does contain I/O for that
	 * actuator, then the head I/O request of the latter queue is
	 * returned (injected), instead of the head request of the
	 * currently in-service queue.
	 *
	 * We set the threshold, empirically, to the minimum possible
	 * value for which an actuator is fully utilized, or close to
	 * be fully utilized. By doing so, injected I/O 'steals' as
	 * few drive-queue slots as possibile to the in-service
	 * queue. This reduces as much as possible the probability
	 * that the service of I/O from the in-service bfq_queue gets
	 * delayed because of slot exhaustion, i.e., because all the
	 * slots of the drive queue are filled with I/O injected from
	 * other queues (NCQ provides for 32 slots).
	 */
	unsigned int actuator_load_threshold;
>>>>>>> eb3cdb58
};

enum bfqq_state_flags {
	BFQQF_just_created = 0,	/* queue just allocated */
	BFQQF_busy,		/* has requests or is in service */
	BFQQF_wait_request,	/* waiting for a request */
	BFQQF_non_blocking_wait_rq, /*
				     * waiting for a request
				     * without idling the device
				     */
	BFQQF_fifo_expire,	/* FIFO checked in this slice */
	BFQQF_has_short_ttime,	/* queue has a short think time */
	BFQQF_sync,		/* synchronous queue */
	BFQQF_IO_bound,		/*
				 * bfqq has timed-out at least once
				 * having consumed at most 2/10 of
				 * its budget
				 */
	BFQQF_in_large_burst,	/*
				 * bfqq activated in a large burst,
				 * see comments to bfq_handle_burst.
				 */
	BFQQF_softrt_update,	/*
				 * may need softrt-next-start
				 * update
				 */
	BFQQF_coop,		/* bfqq is shared */
	BFQQF_split_coop,	/* shared bfqq will be split */
};

#define BFQ_BFQQ_FNS(name)						\
void bfq_mark_bfqq_##name(struct bfq_queue *bfqq);			\
void bfq_clear_bfqq_##name(struct bfq_queue *bfqq);			\
int bfq_bfqq_##name(const struct bfq_queue *bfqq);

BFQ_BFQQ_FNS(just_created);
BFQ_BFQQ_FNS(busy);
BFQ_BFQQ_FNS(wait_request);
BFQ_BFQQ_FNS(non_blocking_wait_rq);
BFQ_BFQQ_FNS(fifo_expire);
BFQ_BFQQ_FNS(has_short_ttime);
BFQ_BFQQ_FNS(sync);
BFQ_BFQQ_FNS(IO_bound);
BFQ_BFQQ_FNS(in_large_burst);
BFQ_BFQQ_FNS(coop);
BFQ_BFQQ_FNS(split_coop);
BFQ_BFQQ_FNS(softrt_update);
#undef BFQ_BFQQ_FNS

/* Expiration reasons. */
enum bfqq_expiration {
	BFQQE_TOO_IDLE = 0,		/*
					 * queue has been idling for
					 * too long
					 */
	BFQQE_BUDGET_TIMEOUT,	/* budget took too long to be used */
	BFQQE_BUDGET_EXHAUSTED,	/* budget consumed */
	BFQQE_NO_MORE_REQUESTS,	/* the queue has no more requests */
	BFQQE_PREEMPTED		/* preemption in progress */
};

struct bfq_stat {
	struct percpu_counter		cpu_cnt;
	atomic64_t			aux_cnt;
};

struct bfqg_stats {
	/* basic stats */
	struct blkg_rwstat		bytes;
	struct blkg_rwstat		ios;
#ifdef CONFIG_BFQ_CGROUP_DEBUG
	/* number of ios merged */
	struct blkg_rwstat		merged;
	/* total time spent on device in ns, may not be accurate w/ queueing */
	struct blkg_rwstat		service_time;
	/* total time spent waiting in scheduler queue in ns */
	struct blkg_rwstat		wait_time;
	/* number of IOs queued up */
	struct blkg_rwstat		queued;
	/* total disk time and nr sectors dispatched by this group */
	struct bfq_stat		time;
	/* sum of number of ios queued across all samples */
	struct bfq_stat		avg_queue_size_sum;
	/* count of samples taken for average */
	struct bfq_stat		avg_queue_size_samples;
	/* how many times this group has been removed from service tree */
	struct bfq_stat		dequeue;
	/* total time spent waiting for it to be assigned a timeslice. */
	struct bfq_stat		group_wait_time;
	/* time spent idling for this blkcg_gq */
	struct bfq_stat		idle_time;
	/* total time with empty current active q with other requests queued */
	struct bfq_stat		empty_time;
	/* fields after this shouldn't be cleared on stat reset */
	u64				start_group_wait_time;
	u64				start_idle_time;
	u64				start_empty_time;
	uint16_t			flags;
#endif /* CONFIG_BFQ_CGROUP_DEBUG */
};

#ifdef CONFIG_BFQ_GROUP_IOSCHED

/*
 * struct bfq_group_data - per-blkcg storage for the blkio subsystem.
 *
 * @ps: @blkcg_policy_storage that this structure inherits
 * @weight: weight of the bfq_group
 */
struct bfq_group_data {
	/* must be the first member */
	struct blkcg_policy_data pd;

	unsigned int weight;
};

/**
 * struct bfq_group - per (device, cgroup) data structure.
 * @entity: schedulable entity to insert into the parent group sched_data.
 * @sched_data: own sched_data, to contain child entities (they may be
 *              both bfq_queues and bfq_groups).
 * @bfqd: the bfq_data for the device this group acts upon.
 * @async_bfqq: array of async queues for all the tasks belonging to
 *              the group, one queue per ioprio value per ioprio_class,
 *              except for the idle class that has only one queue.
 * @async_idle_bfqq: async queue for the idle class (ioprio is ignored).
 * @my_entity: pointer to @entity, %NULL for the toplevel group; used
 *             to avoid too many special cases during group creation/
 *             migration.
 * @stats: stats for this bfqg.
 * @active_entities: number of active entities belonging to the group;
 *                   unused for the root group. Used to know whether there
 *                   are groups with more than one active @bfq_entity
 *                   (see the comments to the function
 *                   bfq_bfqq_may_idle()).
 * @rq_pos_tree: rbtree sorted by next_request position, used when
 *               determining if two or more queues have interleaving
 *               requests (see bfq_find_close_cooperator()).
 *
 * Each (device, cgroup) pair has its own bfq_group, i.e., for each cgroup
 * there is a set of bfq_groups, each one collecting the lower-level
 * entities belonging to the group that are acting on the same device.
 *
 * Locking works as follows:
 *    o @bfqd is protected by the queue lock, RCU is used to access it
 *      from the readers.
 *    o All the other fields are protected by the @bfqd queue lock.
 */
struct bfq_group {
	/* must be the first member */
	struct blkg_policy_data pd;

	/* cached path for this blkg (see comments in bfq_bic_update_cgroup) */
	char blkg_path[128];

	/* reference counter (see comments in bfq_bic_update_cgroup) */
<<<<<<< HEAD
	int ref;
	/* Is bfq_group still online? */
	bool online;
=======
	refcount_t ref;
>>>>>>> eb3cdb58

	struct bfq_entity entity;
	struct bfq_sched_data sched_data;

	struct bfq_data *bfqd;

<<<<<<< HEAD
	struct bfq_queue *async_bfqq[2][IOPRIO_NR_LEVELS];
	struct bfq_queue *async_idle_bfqq;
=======
	struct bfq_queue *async_bfqq[2][IOPRIO_NR_LEVELS][BFQ_MAX_ACTUATORS];
	struct bfq_queue *async_idle_bfqq[BFQ_MAX_ACTUATORS];
>>>>>>> eb3cdb58

	struct bfq_entity *my_entity;

	int active_entities;
	int num_queues_with_pending_reqs;

	struct rb_root rq_pos_tree;

	struct bfqg_stats stats;
};

#else
struct bfq_group {
	struct bfq_entity entity;
	struct bfq_sched_data sched_data;

<<<<<<< HEAD
	struct bfq_queue *async_bfqq[2][IOPRIO_NR_LEVELS];
	struct bfq_queue *async_idle_bfqq;
=======
	struct bfq_queue *async_bfqq[2][IOPRIO_NR_LEVELS][BFQ_MAX_ACTUATORS];
	struct bfq_queue *async_idle_bfqq[BFQ_MAX_ACTUATORS];
>>>>>>> eb3cdb58

	struct rb_root rq_pos_tree;
};
#endif

/* --------------- main algorithm interface ----------------- */

#define BFQ_SERVICE_TREE_INIT	((struct bfq_service_tree)		\
				{ RB_ROOT, RB_ROOT, NULL, NULL, 0, 0 })

extern const int bfq_timeout;

struct bfq_queue *bic_to_bfqq(struct bfq_io_cq *bic, bool is_sync,
				unsigned int actuator_idx);
void bic_set_bfqq(struct bfq_io_cq *bic, struct bfq_queue *bfqq, bool is_sync,
				unsigned int actuator_idx);
struct bfq_data *bic_to_bfqd(struct bfq_io_cq *bic);
void bfq_pos_tree_add_move(struct bfq_data *bfqd, struct bfq_queue *bfqq);
void bfq_weights_tree_add(struct bfq_queue *bfqq);
void bfq_weights_tree_remove(struct bfq_queue *bfqq);
void bfq_bfqq_expire(struct bfq_data *bfqd, struct bfq_queue *bfqq,
		     bool compensate, enum bfqq_expiration reason);
void bfq_put_queue(struct bfq_queue *bfqq);
void bfq_put_cooperator(struct bfq_queue *bfqq);
void bfq_end_wr_async_queues(struct bfq_data *bfqd, struct bfq_group *bfqg);
void bfq_release_process_ref(struct bfq_data *bfqd, struct bfq_queue *bfqq);
void bfq_schedule_dispatch(struct bfq_data *bfqd);
void bfq_put_async_queues(struct bfq_data *bfqd, struct bfq_group *bfqg);

/* ------------ end of main algorithm interface -------------- */

/* ---------------- cgroups-support interface ---------------- */

void bfqg_stats_update_legacy_io(struct request_queue *q, struct request *rq);
void bfqg_stats_update_io_remove(struct bfq_group *bfqg, blk_opf_t opf);
void bfqg_stats_update_io_merged(struct bfq_group *bfqg, blk_opf_t opf);
void bfqg_stats_update_completion(struct bfq_group *bfqg, u64 start_time_ns,
				  u64 io_start_time_ns, blk_opf_t opf);
void bfqg_stats_update_dequeue(struct bfq_group *bfqg);
void bfqg_stats_set_start_idle_time(struct bfq_group *bfqg);
void bfq_bfqq_move(struct bfq_data *bfqd, struct bfq_queue *bfqq,
		   struct bfq_group *bfqg);

#ifdef CONFIG_BFQ_CGROUP_DEBUG
void bfqg_stats_update_io_add(struct bfq_group *bfqg, struct bfq_queue *bfqq,
			      blk_opf_t opf);
void bfqg_stats_set_start_empty_time(struct bfq_group *bfqg);
void bfqg_stats_update_idle_time(struct bfq_group *bfqg);
void bfqg_stats_update_avg_queue_size(struct bfq_group *bfqg);
#endif

void bfq_init_entity(struct bfq_entity *entity, struct bfq_group *bfqg);
void bfq_bic_update_cgroup(struct bfq_io_cq *bic, struct bio *bio);
void bfq_end_wr_async(struct bfq_data *bfqd);
struct bfq_group *bfq_bio_bfqg(struct bfq_data *bfqd, struct bio *bio);
struct blkcg_gq *bfqg_to_blkg(struct bfq_group *bfqg);
struct bfq_group *bfqq_group(struct bfq_queue *bfqq);
struct bfq_group *bfq_create_group_hierarchy(struct bfq_data *bfqd, int node);
void bfqg_and_blkg_put(struct bfq_group *bfqg);

#ifdef CONFIG_BFQ_GROUP_IOSCHED
extern struct cftype bfq_blkcg_legacy_files[];
extern struct cftype bfq_blkg_files[];
extern struct blkcg_policy blkcg_policy_bfq;
#endif

/* ------------- end of cgroups-support interface ------------- */

/* - interface of the internal hierarchical B-WF2Q+ scheduler - */

#ifdef CONFIG_BFQ_GROUP_IOSCHED
/* both next loops stop at one of the child entities of the root group */
#define for_each_entity(entity)	\
	for (; entity ; entity = entity->parent)

/*
 * For each iteration, compute parent in advance, so as to be safe if
 * entity is deallocated during the iteration. Such a deallocation may
 * happen as a consequence of a bfq_put_queue that frees the bfq_queue
 * containing entity.
 */
#define for_each_entity_safe(entity, parent) \
	for (; entity && ({ parent = entity->parent; 1; }); entity = parent)

#else /* CONFIG_BFQ_GROUP_IOSCHED */
/*
 * Next two macros are fake loops when cgroups support is not
 * enabled. I fact, in such a case, there is only one level to go up
 * (to reach the root group).
 */
#define for_each_entity(entity)	\
	for (; entity ; entity = NULL)

#define for_each_entity_safe(entity, parent) \
	for (parent = NULL; entity ; entity = parent)
#endif /* CONFIG_BFQ_GROUP_IOSCHED */

struct bfq_queue *bfq_entity_to_bfqq(struct bfq_entity *entity);
unsigned int bfq_tot_busy_queues(struct bfq_data *bfqd);
struct bfq_service_tree *bfq_entity_service_tree(struct bfq_entity *entity);
struct bfq_entity *bfq_entity_of(struct rb_node *node);
unsigned short bfq_ioprio_to_weight(int ioprio);
void bfq_put_idle_entity(struct bfq_service_tree *st,
			 struct bfq_entity *entity);
struct bfq_service_tree *
__bfq_entity_update_weight_prio(struct bfq_service_tree *old_st,
				struct bfq_entity *entity,
				bool update_class_too);
void bfq_bfqq_served(struct bfq_queue *bfqq, int served);
void bfq_bfqq_charge_time(struct bfq_data *bfqd, struct bfq_queue *bfqq,
			  unsigned long time_ms);
bool __bfq_deactivate_entity(struct bfq_entity *entity,
			     bool ins_into_idle_tree);
bool next_queue_may_preempt(struct bfq_data *bfqd);
struct bfq_queue *bfq_get_next_queue(struct bfq_data *bfqd);
bool __bfq_bfqd_reset_in_service(struct bfq_data *bfqd);
void bfq_deactivate_bfqq(struct bfq_data *bfqd, struct bfq_queue *bfqq,
			 bool ins_into_idle_tree, bool expiration);
void bfq_activate_bfqq(struct bfq_data *bfqd, struct bfq_queue *bfqq);
void bfq_requeue_bfqq(struct bfq_data *bfqd, struct bfq_queue *bfqq,
		      bool expiration);
void bfq_del_bfqq_busy(struct bfq_queue *bfqq, bool expiration);
void bfq_add_bfqq_busy(struct bfq_queue *bfqq);
void bfq_add_bfqq_in_groups_with_pending_reqs(struct bfq_queue *bfqq);
void bfq_del_bfqq_in_groups_with_pending_reqs(struct bfq_queue *bfqq);

/* --------------- end of interface of B-WF2Q+ ---------------- */

/* Logging facilities. */
static inline void bfq_bfqq_name(struct bfq_queue *bfqq, char *str, int len)
{
	char type = bfq_bfqq_sync(bfqq) ? 'S' : 'A';

	if (bfqq->pid != -1)
		snprintf(str, len, "bfq%d%c", bfqq->pid, type);
	else
		snprintf(str, len, "bfqSHARED-%c", type);
}

#ifdef CONFIG_BFQ_GROUP_IOSCHED
struct bfq_group *bfqq_group(struct bfq_queue *bfqq);

#define bfq_log_bfqq(bfqd, bfqq, fmt, args...)	do {			\
	char pid_str[MAX_BFQQ_NAME_LENGTH];				\
	if (likely(!blk_trace_note_message_enabled((bfqd)->queue)))	\
		break;							\
	bfq_bfqq_name((bfqq), pid_str, MAX_BFQQ_NAME_LENGTH);		\
	blk_add_cgroup_trace_msg((bfqd)->queue,				\
			&bfqg_to_blkg(bfqq_group(bfqq))->blkcg->css,	\
			"%s " fmt, pid_str, ##args);			\
} while (0)

#define bfq_log_bfqg(bfqd, bfqg, fmt, args...)	do {			\
	blk_add_cgroup_trace_msg((bfqd)->queue,				\
		&bfqg_to_blkg(bfqg)->blkcg->css, fmt, ##args);		\
} while (0)

#else /* CONFIG_BFQ_GROUP_IOSCHED */

#define bfq_log_bfqq(bfqd, bfqq, fmt, args...) do {	\
	char pid_str[MAX_BFQQ_NAME_LENGTH];				\
	if (likely(!blk_trace_note_message_enabled((bfqd)->queue)))	\
		break;							\
	bfq_bfqq_name((bfqq), pid_str, MAX_BFQQ_NAME_LENGTH);		\
	blk_add_trace_msg((bfqd)->queue, "%s " fmt, pid_str, ##args);	\
} while (0)
#define bfq_log_bfqg(bfqd, bfqg, fmt, args...)		do {} while (0)

#endif /* CONFIG_BFQ_GROUP_IOSCHED */

#define bfq_log(bfqd, fmt, args...) \
	blk_add_trace_msg((bfqd)->queue, "bfq " fmt, ##args)

#endif /* _BFQ_H */<|MERGE_RESOLUTION|>--- conflicted
+++ resolved
@@ -469,7 +469,6 @@
 	struct bfq_queue *stable_merge_bfqq;
 
 	bool stably_merged;	/* non splittable if true */
-	unsigned int requests;	/* Number of requests this process has in flight */
 };
 
 /**
@@ -816,8 +815,6 @@
 	 */
 	unsigned int word_depths[2][2];
 	unsigned int full_depth_shift;
-<<<<<<< HEAD
-=======
 
 	/*
 	 * Number of independent actuators. This is equal to 1 in
@@ -854,7 +851,6 @@
 	 * other queues (NCQ provides for 32 slots).
 	 */
 	unsigned int actuator_load_threshold;
->>>>>>> eb3cdb58
 };
 
 enum bfqq_state_flags {
@@ -1011,26 +1007,15 @@
 	char blkg_path[128];
 
 	/* reference counter (see comments in bfq_bic_update_cgroup) */
-<<<<<<< HEAD
-	int ref;
-	/* Is bfq_group still online? */
-	bool online;
-=======
 	refcount_t ref;
->>>>>>> eb3cdb58
 
 	struct bfq_entity entity;
 	struct bfq_sched_data sched_data;
 
 	struct bfq_data *bfqd;
 
-<<<<<<< HEAD
-	struct bfq_queue *async_bfqq[2][IOPRIO_NR_LEVELS];
-	struct bfq_queue *async_idle_bfqq;
-=======
 	struct bfq_queue *async_bfqq[2][IOPRIO_NR_LEVELS][BFQ_MAX_ACTUATORS];
 	struct bfq_queue *async_idle_bfqq[BFQ_MAX_ACTUATORS];
->>>>>>> eb3cdb58
 
 	struct bfq_entity *my_entity;
 
@@ -1047,13 +1032,8 @@
 	struct bfq_entity entity;
 	struct bfq_sched_data sched_data;
 
-<<<<<<< HEAD
-	struct bfq_queue *async_bfqq[2][IOPRIO_NR_LEVELS];
-	struct bfq_queue *async_idle_bfqq;
-=======
 	struct bfq_queue *async_bfqq[2][IOPRIO_NR_LEVELS][BFQ_MAX_ACTUATORS];
 	struct bfq_queue *async_idle_bfqq[BFQ_MAX_ACTUATORS];
->>>>>>> eb3cdb58
 
 	struct rb_root rq_pos_tree;
 };
