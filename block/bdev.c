--- conflicted
+++ resolved
@@ -122,11 +122,7 @@
 			goto invalidate;
 	}
 
-<<<<<<< HEAD
-	truncate_inode_pages_range(bdev->bd_inode->i_mapping, lstart, lend);
-=======
 	truncate_inode_pages_range(bdev->bd_mapping, lstart, lend);
->>>>>>> 2d5404ca
 	if (!(mode & BLK_OPEN_EXCL))
 		bd_abort_claiming(bdev, truncate_bdev_range);
 	return 0;
@@ -320,11 +316,7 @@
  */
 
 static  __cacheline_aligned_in_smp DEFINE_MUTEX(bdev_lock);
-<<<<<<< HEAD
-static struct kmem_cache * bdev_cachep __read_mostly;
-=======
 static struct kmem_cache *bdev_cachep __ro_after_init;
->>>>>>> 2d5404ca
 
 static struct inode *bdev_alloc_inode(struct super_block *sb)
 {
@@ -437,13 +429,8 @@
 	mutex_init(&bdev->bd_fsfreeze_mutex);
 	spin_lock_init(&bdev->bd_size_lock);
 	mutex_init(&bdev->bd_holder_lock);
-<<<<<<< HEAD
-	bdev->bd_partno = partno;
-	bdev->bd_inode = inode;
-=======
 	atomic_set(&bdev->__bd_flags, partno);
 	bdev->bd_mapping = &inode->i_data;
->>>>>>> 2d5404ca
 	bdev->bd_queue = disk->queue;
 	if (partno && bdev_test_flag(disk->part0, BD_HAS_SUBMIT_BIO))
 		bdev_set_flag(bdev, BD_HAS_SUBMIT_BIO);
@@ -660,11 +647,7 @@
 		bdev->bd_holder = NULL;
 		bdev->bd_holder_ops = NULL;
 		mutex_unlock(&bdev->bd_holder_lock);
-<<<<<<< HEAD
-		if (bdev->bd_write_holder)
-=======
 		if (bdev_test_flag(bdev, BD_WRITE_HOLDER))
->>>>>>> 2d5404ca
 			unblock = true;
 	}
 	if (!whole->bd_holders)
@@ -677,11 +660,7 @@
 	 */
 	if (unblock) {
 		disk_unblock_events(bdev->bd_disk);
-<<<<<<< HEAD
-		bdev->bd_write_holder = false;
-=======
 		bdev_clear_flag(bdev, BD_WRITE_HOLDER);
->>>>>>> 2d5404ca
 	}
 }
 
@@ -693,8 +672,6 @@
 	bdev_write_inode(bdev);
 }
 
-<<<<<<< HEAD
-=======
 static void blkdev_put_whole(struct block_device *bdev)
 {
 	if (atomic_dec_and_test(&bdev->bd_openers))
@@ -703,7 +680,6 @@
 		bdev->bd_disk->fops->release(bdev->bd_disk);
 }
 
->>>>>>> 2d5404ca
 static int blkdev_get_whole(struct block_device *bdev, blk_mode_t mode)
 {
 	struct gendisk *disk = bdev->bd_disk;
@@ -737,17 +713,6 @@
 	return 0;
 }
 
-<<<<<<< HEAD
-static void blkdev_put_whole(struct block_device *bdev)
-{
-	if (atomic_dec_and_test(&bdev->bd_openers))
-		blkdev_flush_mapping(bdev);
-	if (bdev->bd_disk->fops->release)
-		bdev->bd_disk->fops->release(bdev->bd_disk);
-}
-
-=======
->>>>>>> 2d5404ca
 static int blkdev_get_part(struct block_device *part, blk_mode_t mode)
 {
 	struct gendisk *disk = part->bd_disk;
@@ -773,8 +738,6 @@
 	return ret;
 }
 
-<<<<<<< HEAD
-=======
 int bdev_permission(dev_t dev, blk_mode_t mode, void *holder)
 {
 	int ret;
@@ -800,7 +763,6 @@
 	return 0;
 }
 
->>>>>>> 2d5404ca
 static void blkdev_put_part(struct block_device *part)
 {
 	struct block_device *whole = bdev_whole(part);
@@ -840,23 +802,6 @@
 {
 	put_device(&bdev->bd_device);
 }
-<<<<<<< HEAD
-	
-/**
- * blkdev_get_by_dev - open a block device by device number
- * @dev: device number of block device to open
- * @mode: open mode (BLK_OPEN_*)
- * @holder: exclusive holder identifier
- * @hops: holder operations
- *
- * Open the block device described by device number @dev. If @holder is not
- * %NULL, the block device is opened with exclusive access.  Exclusive opens may
- * nest for the same @holder.
- *
- * Use this interface ONLY if you really do not have anything better - i.e. when
- * you are behind a truly sucky interface and all you are given is a device
- * number.  Everything else should use blkdev_get_by_path().
-=======
 
 static bool bdev_writes_blocked(struct block_device *bdev)
 {
@@ -930,7 +875,6 @@
  *
  * Open the block device. If @holder is not %NULL, the block device is opened
  * with exclusive access.  Exclusive opens may nest for the same @holder.
->>>>>>> 2d5404ca
  *
  * CONTEXT:
  * Might sleep.
@@ -938,50 +882,21 @@
  * RETURNS:
  * zero on success, -errno on failure.
  */
-<<<<<<< HEAD
-struct block_device *blkdev_get_by_dev(dev_t dev, blk_mode_t mode, void *holder,
-		const struct blk_holder_ops *hops)
-=======
 int bdev_open(struct block_device *bdev, blk_mode_t mode, void *holder,
 	      const struct blk_holder_ops *hops, struct file *bdev_file)
->>>>>>> 2d5404ca
 {
 	bool unblock_events = true;
 	struct gendisk *disk = bdev->bd_disk;
 	int ret;
 
-<<<<<<< HEAD
-	ret = devcgroup_check_permission(DEVCG_DEV_BLOCK,
-			MAJOR(dev), MINOR(dev),
-			((mode & BLK_OPEN_READ) ? DEVCG_ACC_READ : 0) |
-			((mode & BLK_OPEN_WRITE) ? DEVCG_ACC_WRITE : 0));
-	if (ret)
-		return ERR_PTR(ret);
-
-	bdev = blkdev_get_no_open(dev);
-	if (!bdev)
-		return ERR_PTR(-ENXIO);
-	disk = bdev->bd_disk;
-
-=======
->>>>>>> 2d5404ca
 	if (holder) {
 		mode |= BLK_OPEN_EXCL;
 		ret = bd_prepare_to_claim(bdev, holder, hops);
 		if (ret)
-<<<<<<< HEAD
-			goto put_blkdev;
-	} else {
-		if (WARN_ON_ONCE(mode & BLK_OPEN_EXCL)) {
-			ret = -EIO;
-			goto put_blkdev;
-		}
-=======
 			return ret;
 	} else {
 		if (WARN_ON_ONCE(mode & BLK_OPEN_EXCL))
 			return -EIO;
->>>>>>> 2d5404ca
 	}
 
 	disk_block_events(disk);
@@ -1001,10 +916,7 @@
 		ret = blkdev_get_whole(bdev, mode);
 	if (ret)
 		goto put_module;
-<<<<<<< HEAD
-=======
 	bdev_claim_write_access(bdev, mode);
->>>>>>> 2d5404ca
 	if (holder) {
 		bd_finish_claiming(bdev, holder, hops);
 
@@ -1015,12 +927,8 @@
 		 * writeable reference is too fragile given the way @mode is
 		 * used in blkdev_get/put().
 		 */
-<<<<<<< HEAD
-		if ((mode & BLK_OPEN_WRITE) && !bdev->bd_write_holder &&
-=======
 		if ((mode & BLK_OPEN_WRITE) &&
 		    !bdev_test_flag(bdev, BD_WRITE_HOLDER) &&
->>>>>>> 2d5404ca
 		    (disk->event_flags & DISK_EVENT_FLAG_BLOCK_ON_EXCL_WRITE)) {
 			bdev_set_flag(bdev, BD_WRITE_HOLDER);
 			unblock_events = false;
@@ -1052,36 +960,15 @@
 	return ret;
 }
 
-<<<<<<< HEAD
-/**
- * blkdev_get_by_path - open a block device by name
- * @path: path to the block device to open
- * @mode: open mode (BLK_OPEN_*)
- * @holder: exclusive holder identifier
- * @hops: holder operations
- *
- * Open the block device described by the device file at @path.  If @holder is
- * not %NULL, the block device is opened with exclusive access.  Exclusive opens
- * may nest for the same @holder.
- *
- * CONTEXT:
- * Might sleep.
-=======
 /*
  * If BLK_OPEN_WRITE_IOCTL is set then this is a historical quirk
  * associated with the floppy driver where it has allowed ioctls if the
  * file was opened for writing, but does not allow reads or writes.
  * Make sure that this quirk is reflected in @f_flags.
->>>>>>> 2d5404ca
  *
  * It can also happen if a block device is opened as O_RDWR | O_WRONLY.
  */
-<<<<<<< HEAD
-struct block_device *blkdev_get_by_path(const char *path, blk_mode_t mode,
-		void *holder, const struct blk_holder_ops *hops)
-=======
 static unsigned blk_to_file_flags(blk_mode_t mode)
->>>>>>> 2d5404ca
 {
 	unsigned int flags = 0;
 
@@ -1151,19 +1038,12 @@
 	if (error)
 		return ERR_PTR(error);
 
-<<<<<<< HEAD
-	bdev = blkdev_get_by_dev(dev, mode, holder, hops);
-	if (!IS_ERR(bdev) && (mode & BLK_OPEN_WRITE) && bdev_read_only(bdev)) {
-		blkdev_put(bdev, holder);
-		return ERR_PTR(-EACCES);
-=======
 	file = bdev_file_open_by_dev(dev, mode, holder, hops);
 	if (!IS_ERR(file) && (mode & BLK_OPEN_WRITE)) {
 		if (bdev_read_only(file_bdev(file))) {
 			fput(file);
 			file = ERR_PTR(-EACCES);
 		}
->>>>>>> 2d5404ca
 	}
 
 	return file;
@@ -1184,11 +1064,7 @@
 		bd_end_claim(bdev, holder);
 }
 
-<<<<<<< HEAD
-void blkdev_put(struct block_device *bdev, void *holder)
-=======
 void bdev_release(struct file *bdev_file)
->>>>>>> 2d5404ca
 {
 	struct block_device *bdev = file_bdev(bdev_file);
 	void *holder = bdev_file->private_data;
@@ -1209,15 +1085,10 @@
 		sync_blockdev(bdev);
 
 	mutex_lock(&disk->open_mutex);
-<<<<<<< HEAD
-	if (holder)
-		bd_end_claim(bdev, holder);
-=======
 	bdev_yield_write_access(bdev_file);
 
 	if (holder)
 		bd_yield_claim(bdev_file);
->>>>>>> 2d5404ca
 
 	/*
 	 * Trigger event checking and tell drivers to flush MEDIA_CHANGE
