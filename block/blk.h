/* SPDX-License-Identifier: GPL-2.0 */
#ifndef BLK_INTERNAL_H
#define BLK_INTERNAL_H

#include <linux/bio-integrity.h>
#include <linux/blk-crypto.h>
#include <linux/lockdep.h>
#include <linux/memblock.h>	/* for max_pfn/max_low_pfn */
#include <linux/sched/sysctl.h>
#include <linux/timekeeping.h>
#include <xen/xen.h>
#include "blk-crypto-internal.h"

struct elevator_type;
struct elevator_tags;
<<<<<<< HEAD
=======

/*
 * Default upper limit for the software max_sectors limit used for regular I/Os.
 * This can be increased through sysfs.
 *
 * This should not be confused with the max_hw_sector limit that is entirely
 * controlled by the block device driver, usually based on hardware limits.
 */
#define BLK_DEF_MAX_SECTORS_CAP	(SZ_4M >> SECTOR_SHIFT)
>>>>>>> 3476aa7d

#define	BLK_DEV_MAX_SECTORS	(LLONG_MAX >> 9)
#define	BLK_MIN_SEGMENT_SIZE	4096

/* Max future timer expiry for timeouts */
#define BLK_MAX_TIMEOUT		(5 * HZ)

extern const struct kobj_type blk_queue_ktype;
extern struct dentry *blk_debugfs_root;

struct blk_flush_queue {
	spinlock_t		mq_flush_lock;
	unsigned int		flush_pending_idx:1;
	unsigned int		flush_running_idx:1;
	blk_status_t 		rq_status;
	unsigned long		flush_pending_since;
	struct list_head	flush_queue[2];
	unsigned long		flush_data_in_flight;
	struct request		*flush_rq;
};

bool is_flush_rq(struct request *req);

struct blk_flush_queue *blk_alloc_flush_queue(int node, int cmd_size,
					      gfp_t flags);
void blk_free_flush_queue(struct blk_flush_queue *q);

bool __blk_mq_unfreeze_queue(struct request_queue *q, bool force_atomic);
bool blk_queue_start_drain(struct request_queue *q);
bool __blk_freeze_queue_start(struct request_queue *q,
			      struct task_struct *owner);
int __bio_queue_enter(struct request_queue *q, struct bio *bio);
void submit_bio_noacct_nocheck(struct bio *bio);
void bio_await_chain(struct bio *bio);

static inline bool blk_try_enter_queue(struct request_queue *q, bool pm)
{
	rcu_read_lock();
	if (!percpu_ref_tryget_live_rcu(&q->q_usage_counter))
		goto fail;

	/*
	 * The code that increments the pm_only counter must ensure that the
	 * counter is globally visible before the queue is unfrozen.
	 */
	if (blk_queue_pm_only(q) &&
	    (!pm || queue_rpm_status(q) == RPM_SUSPENDED))
		goto fail_put;

	rcu_read_unlock();
	return true;

fail_put:
	blk_queue_exit(q);
fail:
	rcu_read_unlock();
	return false;
}

static inline int bio_queue_enter(struct bio *bio)
{
	struct request_queue *q = bdev_get_queue(bio->bi_bdev);

	if (blk_try_enter_queue(q, false)) {
		rwsem_acquire_read(&q->io_lockdep_map, 0, 0, _RET_IP_);
		rwsem_release(&q->io_lockdep_map, _RET_IP_);
		return 0;
	}
	return __bio_queue_enter(q, bio);
}

static inline void blk_wait_io(struct completion *done)
{
	/* Prevent hang_check timer from firing at us during very long I/O */
	unsigned long timeout = sysctl_hung_task_timeout_secs * HZ / 2;

	if (timeout)
		while (!wait_for_completion_io_timeout(done, timeout))
			;
	else
		wait_for_completion_io(done);
}

struct block_device *blkdev_get_no_open(dev_t dev, bool autoload);
void blkdev_put_no_open(struct block_device *bdev);

#define BIO_INLINE_VECS 4
struct bio_vec *bvec_alloc(mempool_t *pool, unsigned short *nr_vecs,
		gfp_t gfp_mask);
void bvec_free(mempool_t *pool, struct bio_vec *bv, unsigned short nr_vecs);

bool bvec_try_merge_hw_page(struct request_queue *q, struct bio_vec *bv,
		struct page *page, unsigned len, unsigned offset);

static inline bool biovec_phys_mergeable(struct request_queue *q,
		struct bio_vec *vec1, struct bio_vec *vec2)
{
	unsigned long mask = queue_segment_boundary(q);
	phys_addr_t addr1 = bvec_phys(vec1);
	phys_addr_t addr2 = bvec_phys(vec2);

	/*
	 * Merging adjacent physical pages may not work correctly under KMSAN
	 * if their metadata pages aren't adjacent. Just disable merging.
	 */
	if (IS_ENABLED(CONFIG_KMSAN))
		return false;

	if (addr1 + vec1->bv_len != addr2)
		return false;
	if (xen_domain() && !xen_biovec_phys_mergeable(vec1, vec2->bv_page))
		return false;
	if ((addr1 | mask) != ((addr2 + vec2->bv_len - 1) | mask))
		return false;
	return true;
}

static inline bool __bvec_gap_to_prev(const struct queue_limits *lim,
		struct bio_vec *bprv, unsigned int offset)
{
	return (offset & lim->virt_boundary_mask) ||
		((bprv->bv_offset + bprv->bv_len) & lim->virt_boundary_mask);
}

/*
 * Check if adding a bio_vec after bprv with offset would create a gap in
 * the SG list. Most drivers don't care about this, but some do.
 */
static inline bool bvec_gap_to_prev(const struct queue_limits *lim,
		struct bio_vec *bprv, unsigned int offset)
{
	if (!lim->virt_boundary_mask)
		return false;
	return __bvec_gap_to_prev(lim, bprv, offset);
}

static inline bool rq_mergeable(struct request *rq)
{
	if (blk_rq_is_passthrough(rq))
		return false;

	if (req_op(rq) == REQ_OP_FLUSH)
		return false;

	if (req_op(rq) == REQ_OP_WRITE_ZEROES)
		return false;

	if (req_op(rq) == REQ_OP_ZONE_APPEND)
		return false;

	if (rq->cmd_flags & REQ_NOMERGE_FLAGS)
		return false;
	if (rq->rq_flags & RQF_NOMERGE_FLAGS)
		return false;

	return true;
}

/*
 * There are two different ways to handle DISCARD merges:
 *  1) If max_discard_segments > 1, the driver treats every bio as a range and
 *     send the bios to controller together. The ranges don't need to be
 *     contiguous.
 *  2) Otherwise, the request will be normal read/write requests.  The ranges
 *     need to be contiguous.
 */
static inline bool blk_discard_mergable(struct request *req)
{
	if (req_op(req) == REQ_OP_DISCARD &&
	    queue_max_discard_segments(req->q) > 1)
		return true;
	return false;
}

static inline unsigned int blk_rq_get_max_segments(struct request *rq)
{
	if (req_op(rq) == REQ_OP_DISCARD)
		return queue_max_discard_segments(rq->q);
	return queue_max_segments(rq->q);
}

static inline unsigned int blk_queue_get_max_sectors(struct request *rq)
{
	struct request_queue *q = rq->q;
	enum req_op op = req_op(rq);

	if (unlikely(op == REQ_OP_DISCARD || op == REQ_OP_SECURE_ERASE))
		return min(q->limits.max_discard_sectors,
			   UINT_MAX >> SECTOR_SHIFT);

	if (unlikely(op == REQ_OP_WRITE_ZEROES))
		return q->limits.max_write_zeroes_sectors;

	if (rq->cmd_flags & REQ_ATOMIC)
		return q->limits.atomic_write_max_sectors;

	return q->limits.max_sectors;
}

#ifdef CONFIG_BLK_DEV_INTEGRITY
void blk_flush_integrity(void);
void bio_integrity_free(struct bio *bio);

/*
 * Integrity payloads can either be owned by the submitter, in which case
 * bio_uninit will free them, or owned and generated by the block layer,
 * in which case we'll verify them here (for reads) and free them before
 * the bio is handed back to the submitted.
 */
bool __bio_integrity_endio(struct bio *bio);
static inline bool bio_integrity_endio(struct bio *bio)
{
	struct bio_integrity_payload *bip = bio_integrity(bio);

	if (bip && (bip->bip_flags & BIP_BLOCK_INTEGRITY))
		return __bio_integrity_endio(bio);
	return true;
}

bool blk_integrity_merge_rq(struct request_queue *, struct request *,
		struct request *);
bool blk_integrity_merge_bio(struct request_queue *, struct request *,
		struct bio *);

static inline bool integrity_req_gap_back_merge(struct request *req,
		struct bio *next)
{
	struct bio_integrity_payload *bip = bio_integrity(req->bio);
	struct bio_integrity_payload *bip_next = bio_integrity(next);

	return bvec_gap_to_prev(&req->q->limits,
				&bip->bip_vec[bip->bip_vcnt - 1],
				bip_next->bip_vec[0].bv_offset);
}

static inline bool integrity_req_gap_front_merge(struct request *req,
		struct bio *bio)
{
	struct bio_integrity_payload *bip = bio_integrity(bio);
	struct bio_integrity_payload *bip_next = bio_integrity(req->bio);

	return bvec_gap_to_prev(&req->q->limits,
				&bip->bip_vec[bip->bip_vcnt - 1],
				bip_next->bip_vec[0].bv_offset);
}

extern const struct attribute_group blk_integrity_attr_group;
#else /* CONFIG_BLK_DEV_INTEGRITY */
static inline bool blk_integrity_merge_rq(struct request_queue *rq,
		struct request *r1, struct request *r2)
{
	return true;
}
static inline bool blk_integrity_merge_bio(struct request_queue *rq,
		struct request *r, struct bio *b)
{
	return true;
}
static inline bool integrity_req_gap_back_merge(struct request *req,
		struct bio *next)
{
	return false;
}
static inline bool integrity_req_gap_front_merge(struct request *req,
		struct bio *bio)
{
	return false;
}

static inline void blk_flush_integrity(void)
{
}
static inline bool bio_integrity_endio(struct bio *bio)
{
	return true;
}
static inline void bio_integrity_free(struct bio *bio)
{
}
#endif /* CONFIG_BLK_DEV_INTEGRITY */

unsigned long blk_rq_timeout(unsigned long timeout);
void blk_add_timer(struct request *req);

enum bio_merge_status {
	BIO_MERGE_OK,
	BIO_MERGE_NONE,
	BIO_MERGE_FAILED,
};

enum bio_merge_status bio_attempt_back_merge(struct request *req,
		struct bio *bio, unsigned int nr_segs);
bool blk_attempt_plug_merge(struct request_queue *q, struct bio *bio,
		unsigned int nr_segs);
bool blk_bio_list_merge(struct request_queue *q, struct list_head *list,
			struct bio *bio, unsigned int nr_segs);

/*
 * Plug flush limits
 */
#define BLK_MAX_REQUEST_COUNT	32
#define BLK_PLUG_FLUSH_SIZE	(128 * 1024)

/*
 * Internal elevator interface
 */
#define ELV_ON_HASH(rq) ((rq)->rq_flags & RQF_HASHED)

bool blk_insert_flush(struct request *rq);

void elv_update_nr_hw_queues(struct request_queue *q, struct elevator_type *e,
		struct elevator_tags *t);
void elevator_set_default(struct request_queue *q);
void elevator_set_none(struct request_queue *q);

ssize_t part_size_show(struct device *dev, struct device_attribute *attr,
		char *buf);
ssize_t part_stat_show(struct device *dev, struct device_attribute *attr,
		char *buf);
ssize_t part_inflight_show(struct device *dev, struct device_attribute *attr,
		char *buf);
ssize_t part_fail_show(struct device *dev, struct device_attribute *attr,
		char *buf);
ssize_t part_fail_store(struct device *dev, struct device_attribute *attr,
		const char *buf, size_t count);
ssize_t part_timeout_show(struct device *, struct device_attribute *, char *);
ssize_t part_timeout_store(struct device *, struct device_attribute *,
				const char *, size_t);

struct bio *bio_split_discard(struct bio *bio, const struct queue_limits *lim,
		unsigned *nsegs);
struct bio *bio_split_write_zeroes(struct bio *bio,
		const struct queue_limits *lim, unsigned *nsegs);
struct bio *bio_split_rw(struct bio *bio, const struct queue_limits *lim,
		unsigned *nr_segs);
struct bio *bio_split_zone_append(struct bio *bio,
		const struct queue_limits *lim, unsigned *nr_segs);

/*
 * All drivers must accept single-segments bios that are smaller than PAGE_SIZE.
 *
 * This is a quick and dirty check that relies on the fact that bi_io_vec[0] is
 * always valid if a bio has data.  The check might lead to occasional false
 * positives when bios are cloned, but compared to the performance impact of
 * cloned bios themselves the loop below doesn't matter anyway.
 */
static inline bool bio_may_need_split(struct bio *bio,
		const struct queue_limits *lim)
{
	if (lim->chunk_sectors)
		return true;
	if (bio->bi_vcnt != 1)
		return true;
	return bio->bi_io_vec->bv_len + bio->bi_io_vec->bv_offset >
		lim->min_segment_size;
}

/**
 * __bio_split_to_limits - split a bio to fit the queue limits
 * @bio:     bio to be split
 * @lim:     queue limits to split based on
 * @nr_segs: returns the number of segments in the returned bio
 *
 * Check if @bio needs splitting based on the queue limits, and if so split off
 * a bio fitting the limits from the beginning of @bio and return it.  @bio is
 * shortened to the remainder and re-submitted.
 *
 * The split bio is allocated from @q->bio_split, which is provided by the
 * block layer.
 */
static inline struct bio *__bio_split_to_limits(struct bio *bio,
		const struct queue_limits *lim, unsigned int *nr_segs)
{
	switch (bio_op(bio)) {
	case REQ_OP_READ:
	case REQ_OP_WRITE:
		if (bio_may_need_split(bio, lim))
			return bio_split_rw(bio, lim, nr_segs);
		*nr_segs = 1;
		return bio;
	case REQ_OP_ZONE_APPEND:
		return bio_split_zone_append(bio, lim, nr_segs);
	case REQ_OP_DISCARD:
	case REQ_OP_SECURE_ERASE:
		return bio_split_discard(bio, lim, nr_segs);
	case REQ_OP_WRITE_ZEROES:
		return bio_split_write_zeroes(bio, lim, nr_segs);
	default:
		/* other operations can't be split */
		*nr_segs = 0;
		return bio;
	}
}

/**
 * get_max_segment_size() - maximum number of bytes to add as a single segment
 * @lim: Request queue limits.
 * @paddr: address of the range to add
 * @len: maximum length available to add at @paddr
 *
 * Returns the maximum number of bytes of the range starting at @paddr that can
 * be added to a single segment.
 */
static inline unsigned get_max_segment_size(const struct queue_limits *lim,
		phys_addr_t paddr, unsigned int len)
{
	/*
	 * Prevent an overflow if mask = ULONG_MAX and offset = 0 by adding 1
	 * after having calculated the minimum.
	 */
	return min_t(unsigned long, len,
		min(lim->seg_boundary_mask - (lim->seg_boundary_mask & paddr),
		    (unsigned long)lim->max_segment_size - 1) + 1);
}

int ll_back_merge_fn(struct request *req, struct bio *bio,
		unsigned int nr_segs);
bool blk_attempt_req_merge(struct request_queue *q, struct request *rq,
				struct request *next);
unsigned int blk_recalc_rq_segments(struct request *rq);
bool blk_rq_merge_ok(struct request *rq, struct bio *bio);
enum elv_merge blk_try_merge(struct request *rq, struct bio *bio);

int blk_set_default_limits(struct queue_limits *lim);
void blk_apply_bdi_limits(struct backing_dev_info *bdi,
		struct queue_limits *lim);
int blk_dev_init(void);

void update_io_ticks(struct block_device *part, unsigned long now, bool end);

static inline void req_set_nomerge(struct request_queue *q, struct request *req)
{
	req->cmd_flags |= REQ_NOMERGE;
	if (req == q->last_merge)
		q->last_merge = NULL;
}

/*
 * Internal io_context interface
 */
struct io_cq *ioc_find_get_icq(struct request_queue *q);
struct io_cq *ioc_lookup_icq(struct request_queue *q);
#ifdef CONFIG_BLK_ICQ
void ioc_clear_queue(struct request_queue *q);
#else
static inline void ioc_clear_queue(struct request_queue *q)
{
}
#endif /* CONFIG_BLK_ICQ */

#ifdef CONFIG_BLK_DEV_ZONED
void disk_init_zone_resources(struct gendisk *disk);
void disk_free_zone_resources(struct gendisk *disk);
static inline bool bio_zone_write_plugging(struct bio *bio)
{
	return bio_flagged(bio, BIO_ZONE_WRITE_PLUGGING);
}
static inline bool blk_req_bio_is_zone_append(struct request *rq,
					      struct bio *bio)
{
	return req_op(rq) == REQ_OP_ZONE_APPEND ||
	       bio_flagged(bio, BIO_EMULATES_ZONE_APPEND);
}
void blk_zone_write_plug_bio_merged(struct bio *bio);
void blk_zone_write_plug_init_request(struct request *rq);
void blk_zone_append_update_request_bio(struct request *rq, struct bio *bio);
void blk_zone_write_plug_bio_endio(struct bio *bio);
static inline void blk_zone_bio_endio(struct bio *bio)
{
	/*
	 * For write BIOs to zoned devices, signal the completion of the BIO so
	 * that the next write BIO can be submitted by zone write plugging.
	 */
	if (bio_zone_write_plugging(bio))
		blk_zone_write_plug_bio_endio(bio);
}

void blk_zone_write_plug_finish_request(struct request *rq);
static inline void blk_zone_finish_request(struct request *rq)
{
	if (rq->rq_flags & RQF_ZONE_WRITE_PLUGGING)
		blk_zone_write_plug_finish_request(rq);
}
int blkdev_report_zones_ioctl(struct block_device *bdev, unsigned int cmd,
		unsigned long arg);
int blkdev_zone_mgmt_ioctl(struct block_device *bdev, blk_mode_t mode,
		unsigned int cmd, unsigned long arg);
#else /* CONFIG_BLK_DEV_ZONED */
static inline void disk_init_zone_resources(struct gendisk *disk)
{
}
static inline void disk_free_zone_resources(struct gendisk *disk)
{
}
static inline bool bio_zone_write_plugging(struct bio *bio)
{
	return false;
}
static inline bool blk_req_bio_is_zone_append(struct request *req,
					      struct bio *bio)
{
	return false;
}
static inline void blk_zone_write_plug_bio_merged(struct bio *bio)
{
}
static inline void blk_zone_write_plug_init_request(struct request *rq)
{
}
static inline void blk_zone_append_update_request_bio(struct request *rq,
						      struct bio *bio)
{
}
static inline void blk_zone_bio_endio(struct bio *bio)
{
}
static inline void blk_zone_finish_request(struct request *rq)
{
}
static inline int blkdev_report_zones_ioctl(struct block_device *bdev,
		unsigned int cmd, unsigned long arg)
{
	return -ENOTTY;
}
static inline int blkdev_zone_mgmt_ioctl(struct block_device *bdev,
		blk_mode_t mode, unsigned int cmd, unsigned long arg)
{
	return -ENOTTY;
}
#endif /* CONFIG_BLK_DEV_ZONED */

struct block_device *bdev_alloc(struct gendisk *disk, u8 partno);
void bdev_add(struct block_device *bdev, dev_t dev);
void bdev_unhash(struct block_device *bdev);
void bdev_drop(struct block_device *bdev);

int blk_alloc_ext_minor(void);
void blk_free_ext_minor(unsigned int minor);
#define ADDPART_FLAG_NONE	0
#define ADDPART_FLAG_RAID	1
#define ADDPART_FLAG_WHOLEDISK	2
#define ADDPART_FLAG_READONLY	4
int bdev_add_partition(struct gendisk *disk, int partno, sector_t start,
		sector_t length);
int bdev_del_partition(struct gendisk *disk, int partno);
int bdev_resize_partition(struct gendisk *disk, int partno, sector_t start,
		sector_t length);
void drop_partition(struct block_device *part);

void bdev_set_nr_sectors(struct block_device *bdev, sector_t sectors);

struct gendisk *__alloc_disk_node(struct request_queue *q, int node_id,
		struct lock_class_key *lkclass);

/*
 * Clean up a page appropriately, where the page may be pinned, may have a
 * ref taken on it or neither.
 */
static inline void bio_release_page(struct bio *bio, struct page *page)
{
	if (bio_flagged(bio, BIO_PAGE_PINNED))
		unpin_user_page(page);
}

struct request_queue *blk_alloc_queue(struct queue_limits *lim, int node_id);

int disk_scan_partitions(struct gendisk *disk, blk_mode_t mode);

int disk_alloc_events(struct gendisk *disk);
void disk_add_events(struct gendisk *disk);
void disk_del_events(struct gendisk *disk);
void disk_release_events(struct gendisk *disk);
void disk_block_events(struct gendisk *disk);
void disk_unblock_events(struct gendisk *disk);
void disk_flush_events(struct gendisk *disk, unsigned int mask);
extern struct device_attribute dev_attr_events;
extern struct device_attribute dev_attr_events_async;
extern struct device_attribute dev_attr_events_poll_msecs;

extern struct attribute_group blk_trace_attr_group;

blk_mode_t file_to_blk_mode(struct file *file);
int truncate_bdev_range(struct block_device *bdev, blk_mode_t mode,
		loff_t lstart, loff_t lend);
long blkdev_ioctl(struct file *file, unsigned cmd, unsigned long arg);
int blkdev_uring_cmd(struct io_uring_cmd *cmd, unsigned int issue_flags);
long compat_blkdev_ioctl(struct file *file, unsigned cmd, unsigned long arg);

extern const struct address_space_operations def_blk_aops;

int disk_register_independent_access_ranges(struct gendisk *disk);
void disk_unregister_independent_access_ranges(struct gendisk *disk);

#ifdef CONFIG_FAIL_MAKE_REQUEST
bool should_fail_request(struct block_device *part, unsigned int bytes);
#else /* CONFIG_FAIL_MAKE_REQUEST */
static inline bool should_fail_request(struct block_device *part,
					unsigned int bytes)
{
	return false;
}
#endif /* CONFIG_FAIL_MAKE_REQUEST */

/*
 * Optimized request reference counting. Ideally we'd make timeouts be more
 * clever, as that's the only reason we need references at all... But until
 * this happens, this is faster than using refcount_t. Also see:
 *
 * abc54d634334 ("io_uring: switch to atomic_t for io_kiocb reference count")
 */
#define req_ref_zero_or_close_to_overflow(req)	\
	((unsigned int) atomic_read(&(req->ref)) + 127u <= 127u)

static inline bool req_ref_inc_not_zero(struct request *req)
{
	return atomic_inc_not_zero(&req->ref);
}

static inline bool req_ref_put_and_test(struct request *req)
{
	WARN_ON_ONCE(req_ref_zero_or_close_to_overflow(req));
	return atomic_dec_and_test(&req->ref);
}

static inline void req_ref_set(struct request *req, int value)
{
	atomic_set(&req->ref, value);
}

static inline int req_ref_read(struct request *req)
{
	return atomic_read(&req->ref);
}

static inline u64 blk_time_get_ns(void)
{
	struct blk_plug *plug = current->plug;

	if (!plug || !in_task())
		return ktime_get_ns();

	/*
	 * 0 could very well be a valid time, but rather than flag "this is
	 * a valid timestamp" separately, just accept that we'll do an extra
	 * ktime_get_ns() if we just happen to get 0 as the current time.
	 */
	if (!plug->cur_ktime) {
		plug->cur_ktime = ktime_get_ns();
		current->flags |= PF_BLOCK_TS;
	}
	return plug->cur_ktime;
}

static inline ktime_t blk_time_get(void)
{
	return ns_to_ktime(blk_time_get_ns());
}

/*
 * From most significant bit:
 * 1 bit: reserved for other usage, see below
 * 12 bits: original size of bio
 * 51 bits: issue time of bio
 */
#define BIO_ISSUE_RES_BITS      1
#define BIO_ISSUE_SIZE_BITS     12
#define BIO_ISSUE_RES_SHIFT     (64 - BIO_ISSUE_RES_BITS)
#define BIO_ISSUE_SIZE_SHIFT    (BIO_ISSUE_RES_SHIFT - BIO_ISSUE_SIZE_BITS)
#define BIO_ISSUE_TIME_MASK     ((1ULL << BIO_ISSUE_SIZE_SHIFT) - 1)
#define BIO_ISSUE_SIZE_MASK     \
	(((1ULL << BIO_ISSUE_SIZE_BITS) - 1) << BIO_ISSUE_SIZE_SHIFT)
#define BIO_ISSUE_RES_MASK      (~((1ULL << BIO_ISSUE_RES_SHIFT) - 1))

/* Reserved bit for blk-throtl */
#define BIO_ISSUE_THROTL_SKIP_LATENCY (1ULL << 63)

static inline u64 __bio_issue_time(u64 time)
{
	return time & BIO_ISSUE_TIME_MASK;
}

static inline u64 bio_issue_time(struct bio_issue *issue)
{
	return __bio_issue_time(issue->value);
}

static inline sector_t bio_issue_size(struct bio_issue *issue)
{
	return ((issue->value & BIO_ISSUE_SIZE_MASK) >> BIO_ISSUE_SIZE_SHIFT);
}

static inline void bio_issue_init(struct bio_issue *issue,
				       sector_t size)
{
	size &= (1ULL << BIO_ISSUE_SIZE_BITS) - 1;
	issue->value = ((issue->value & BIO_ISSUE_RES_MASK) |
			(blk_time_get_ns() & BIO_ISSUE_TIME_MASK) |
			((u64)size << BIO_ISSUE_SIZE_SHIFT));
}

void bdev_release(struct file *bdev_file);
int bdev_open(struct block_device *bdev, blk_mode_t mode, void *holder,
	      const struct blk_holder_ops *hops, struct file *bdev_file);
int bdev_permission(dev_t dev, blk_mode_t mode, void *holder);

void blk_integrity_generate(struct bio *bio);
void blk_integrity_verify_iter(struct bio *bio, struct bvec_iter *saved_iter);
void blk_integrity_prepare(struct request *rq);
void blk_integrity_complete(struct request *rq, unsigned int nr_bytes);

#ifdef CONFIG_LOCKDEP
static inline void blk_freeze_acquire_lock(struct request_queue *q)
{
	if (!q->mq_freeze_disk_dead)
		rwsem_acquire(&q->io_lockdep_map, 0, 1, _RET_IP_);
	if (!q->mq_freeze_queue_dying)
		rwsem_acquire(&q->q_lockdep_map, 0, 1, _RET_IP_);
}

static inline void blk_unfreeze_release_lock(struct request_queue *q)
{
	if (!q->mq_freeze_queue_dying)
		rwsem_release(&q->q_lockdep_map, _RET_IP_);
	if (!q->mq_freeze_disk_dead)
		rwsem_release(&q->io_lockdep_map, _RET_IP_);
}
#else
static inline void blk_freeze_acquire_lock(struct request_queue *q)
{
}
static inline void blk_unfreeze_release_lock(struct request_queue *q)
{
}
#endif

#endif /* BLK_INTERNAL_H */<|MERGE_RESOLUTION|>--- conflicted
+++ resolved
@@ -13,8 +13,6 @@
 
 struct elevator_type;
 struct elevator_tags;
-<<<<<<< HEAD
-=======
 
 /*
  * Default upper limit for the software max_sectors limit used for regular I/Os.
@@ -24,7 +22,6 @@
  * controlled by the block device driver, usually based on hardware limits.
  */
 #define BLK_DEF_MAX_SECTORS_CAP	(SZ_4M >> SECTOR_SHIFT)
->>>>>>> 3476aa7d
 
 #define	BLK_DEV_MAX_SECTORS	(LLONG_MAX >> 9)
 #define	BLK_MIN_SEGMENT_SIZE	4096
