/* SPDX-License-Identifier: GPL-2.0 */
#ifndef BLK_INTERNAL_H
#define BLK_INTERNAL_H

#include <linux/bio-integrity.h>
#include <linux/blk-crypto.h>
#include <linux/memblock.h>	/* for max_pfn/max_low_pfn */
#include <linux/sched/sysctl.h>
#include <linux/timekeeping.h>
#include <xen/xen.h>
#include "blk-crypto-internal.h"

struct elevator_type;

/* Max future timer expiry for timeouts */
#define BLK_MAX_TIMEOUT		(5 * HZ)

extern struct dentry *blk_debugfs_root;

struct blk_flush_queue {
	spinlock_t		mq_flush_lock;
	unsigned int		flush_pending_idx:1;
	unsigned int		flush_running_idx:1;
	blk_status_t 		rq_status;
	unsigned long		flush_pending_since;
	struct list_head	flush_queue[2];
	unsigned long		flush_data_in_flight;
	struct request		*flush_rq;
};

bool is_flush_rq(struct request *req);

struct blk_flush_queue *blk_alloc_flush_queue(int node, int cmd_size,
					      gfp_t flags);
void blk_free_flush_queue(struct blk_flush_queue *q);

void blk_freeze_queue(struct request_queue *q);
void __blk_mq_unfreeze_queue(struct request_queue *q, bool force_atomic);
void blk_queue_start_drain(struct request_queue *q);
int __bio_queue_enter(struct request_queue *q, struct bio *bio);
void submit_bio_noacct_nocheck(struct bio *bio);
void bio_await_chain(struct bio *bio);

static inline bool blk_try_enter_queue(struct request_queue *q, bool pm)
{
	rcu_read_lock();
	if (!percpu_ref_tryget_live_rcu(&q->q_usage_counter))
		goto fail;

	/*
	 * The code that increments the pm_only counter must ensure that the
	 * counter is globally visible before the queue is unfrozen.
	 */
	if (blk_queue_pm_only(q) &&
	    (!pm || queue_rpm_status(q) == RPM_SUSPENDED))
		goto fail_put;

	rcu_read_unlock();
	return true;

fail_put:
	blk_queue_exit(q);
fail:
	rcu_read_unlock();
	return false;
}

static inline int bio_queue_enter(struct bio *bio)
{
	struct request_queue *q = bdev_get_queue(bio->bi_bdev);

	if (blk_try_enter_queue(q, false))
		return 0;
	return __bio_queue_enter(q, bio);
}

static inline void blk_wait_io(struct completion *done)
{
	/* Prevent hang_check timer from firing at us during very long I/O */
	unsigned long timeout = sysctl_hung_task_timeout_secs * HZ / 2;

	if (timeout)
		while (!wait_for_completion_io_timeout(done, timeout))
			;
	else
		wait_for_completion_io(done);
}

#define BIO_INLINE_VECS 4
struct bio_vec *bvec_alloc(mempool_t *pool, unsigned short *nr_vecs,
		gfp_t gfp_mask);
void bvec_free(mempool_t *pool, struct bio_vec *bv, unsigned short nr_vecs);

bool bvec_try_merge_hw_page(struct request_queue *q, struct bio_vec *bv,
		struct page *page, unsigned len, unsigned offset,
		bool *same_page);

static inline bool biovec_phys_mergeable(struct request_queue *q,
		struct bio_vec *vec1, struct bio_vec *vec2)
{
	unsigned long mask = queue_segment_boundary(q);
	phys_addr_t addr1 = bvec_phys(vec1);
	phys_addr_t addr2 = bvec_phys(vec2);

	/*
	 * Merging adjacent physical pages may not work correctly under KMSAN
	 * if their metadata pages aren't adjacent. Just disable merging.
	 */
	if (IS_ENABLED(CONFIG_KMSAN))
		return false;

	if (addr1 + vec1->bv_len != addr2)
		return false;
	if (xen_domain() && !xen_biovec_phys_mergeable(vec1, vec2->bv_page))
		return false;
	if ((addr1 | mask) != ((addr2 + vec2->bv_len - 1) | mask))
		return false;
	return true;
}

static inline bool __bvec_gap_to_prev(const struct queue_limits *lim,
		struct bio_vec *bprv, unsigned int offset)
{
	return (offset & lim->virt_boundary_mask) ||
		((bprv->bv_offset + bprv->bv_len) & lim->virt_boundary_mask);
}

/*
 * Check if adding a bio_vec after bprv with offset would create a gap in
 * the SG list. Most drivers don't care about this, but some do.
 */
static inline bool bvec_gap_to_prev(const struct queue_limits *lim,
		struct bio_vec *bprv, unsigned int offset)
{
	if (!lim->virt_boundary_mask)
		return false;
	return __bvec_gap_to_prev(lim, bprv, offset);
}

static inline bool rq_mergeable(struct request *rq)
{
	if (blk_rq_is_passthrough(rq))
		return false;

	if (req_op(rq) == REQ_OP_FLUSH)
		return false;

	if (req_op(rq) == REQ_OP_WRITE_ZEROES)
		return false;

	if (req_op(rq) == REQ_OP_ZONE_APPEND)
		return false;

	if (rq->cmd_flags & REQ_NOMERGE_FLAGS)
		return false;
	if (rq->rq_flags & RQF_NOMERGE_FLAGS)
		return false;

	return true;
}

/*
 * There are two different ways to handle DISCARD merges:
 *  1) If max_discard_segments > 1, the driver treats every bio as a range and
 *     send the bios to controller together. The ranges don't need to be
 *     contiguous.
 *  2) Otherwise, the request will be normal read/write requests.  The ranges
 *     need to be contiguous.
 */
static inline bool blk_discard_mergable(struct request *req)
{
	if (req_op(req) == REQ_OP_DISCARD &&
	    queue_max_discard_segments(req->q) > 1)
		return true;
	return false;
}

static inline unsigned int blk_rq_get_max_segments(struct request *rq)
{
	if (req_op(rq) == REQ_OP_DISCARD)
		return queue_max_discard_segments(rq->q);
	return queue_max_segments(rq->q);
}

static inline unsigned int blk_queue_get_max_sectors(struct request *rq)
{
	struct request_queue *q = rq->q;
	enum req_op op = req_op(rq);

	if (unlikely(op == REQ_OP_DISCARD || op == REQ_OP_SECURE_ERASE))
		return min(q->limits.max_discard_sectors,
			   UINT_MAX >> SECTOR_SHIFT);

	if (unlikely(op == REQ_OP_WRITE_ZEROES))
		return q->limits.max_write_zeroes_sectors;

	if (rq->cmd_flags & REQ_ATOMIC)
		return q->limits.atomic_write_max_sectors;

	return q->limits.max_sectors;
}

#ifdef CONFIG_BLK_DEV_INTEGRITY
void blk_flush_integrity(void);
void bio_integrity_free(struct bio *bio);

/*
 * Integrity payloads can either be owned by the submitter, in which case
 * bio_uninit will free them, or owned and generated by the block layer,
 * in which case we'll verify them here (for reads) and free them before
 * the bio is handed back to the submitted.
 */
bool __bio_integrity_endio(struct bio *bio);
static inline bool bio_integrity_endio(struct bio *bio)
{
	struct bio_integrity_payload *bip = bio_integrity(bio);

	if (bip && (bip->bip_flags & BIP_BLOCK_INTEGRITY))
		return __bio_integrity_endio(bio);
	return true;
}

bool blk_integrity_merge_rq(struct request_queue *, struct request *,
		struct request *);
bool blk_integrity_merge_bio(struct request_queue *, struct request *,
		struct bio *);

static inline bool integrity_req_gap_back_merge(struct request *req,
		struct bio *next)
{
	struct bio_integrity_payload *bip = bio_integrity(req->bio);
	struct bio_integrity_payload *bip_next = bio_integrity(next);

	return bvec_gap_to_prev(&req->q->limits,
				&bip->bip_vec[bip->bip_vcnt - 1],
				bip_next->bip_vec[0].bv_offset);
}

static inline bool integrity_req_gap_front_merge(struct request *req,
		struct bio *bio)
{
	struct bio_integrity_payload *bip = bio_integrity(bio);
	struct bio_integrity_payload *bip_next = bio_integrity(req->bio);

	return bvec_gap_to_prev(&req->q->limits,
				&bip->bip_vec[bip->bip_vcnt - 1],
				bip_next->bip_vec[0].bv_offset);
}

extern const struct attribute_group blk_integrity_attr_group;
#else /* CONFIG_BLK_DEV_INTEGRITY */
static inline bool blk_integrity_merge_rq(struct request_queue *rq,
		struct request *r1, struct request *r2)
{
	return true;
}
static inline bool blk_integrity_merge_bio(struct request_queue *rq,
		struct request *r, struct bio *b)
{
	return true;
}
static inline bool integrity_req_gap_back_merge(struct request *req,
		struct bio *next)
{
	return false;
}
static inline bool integrity_req_gap_front_merge(struct request *req,
		struct bio *bio)
{
	return false;
}

static inline void blk_flush_integrity(void)
{
}
static inline bool bio_integrity_endio(struct bio *bio)
{
	return true;
}
static inline void bio_integrity_free(struct bio *bio)
{
}
#endif /* CONFIG_BLK_DEV_INTEGRITY */

unsigned long blk_rq_timeout(unsigned long timeout);
void blk_add_timer(struct request *req);

enum bio_merge_status {
	BIO_MERGE_OK,
	BIO_MERGE_NONE,
	BIO_MERGE_FAILED,
};

enum bio_merge_status bio_attempt_back_merge(struct request *req,
		struct bio *bio, unsigned int nr_segs);
bool blk_attempt_plug_merge(struct request_queue *q, struct bio *bio,
		unsigned int nr_segs);
bool blk_bio_list_merge(struct request_queue *q, struct list_head *list,
			struct bio *bio, unsigned int nr_segs);

/*
 * Plug flush limits
 */
#define BLK_MAX_REQUEST_COUNT	32
#define BLK_PLUG_FLUSH_SIZE	(128 * 1024)

/*
 * Internal elevator interface
 */
#define ELV_ON_HASH(rq) ((rq)->rq_flags & RQF_HASHED)

bool blk_insert_flush(struct request *rq);

int elevator_switch(struct request_queue *q, struct elevator_type *new_e);
void elevator_disable(struct request_queue *q);
void elevator_exit(struct request_queue *q);
int elv_register_queue(struct request_queue *q, bool uevent);
void elv_unregister_queue(struct request_queue *q);

ssize_t part_size_show(struct device *dev, struct device_attribute *attr,
		char *buf);
ssize_t part_stat_show(struct device *dev, struct device_attribute *attr,
		char *buf);
ssize_t part_inflight_show(struct device *dev, struct device_attribute *attr,
		char *buf);
ssize_t part_fail_show(struct device *dev, struct device_attribute *attr,
		char *buf);
ssize_t part_fail_store(struct device *dev, struct device_attribute *attr,
		const char *buf, size_t count);
ssize_t part_timeout_show(struct device *, struct device_attribute *, char *);
ssize_t part_timeout_store(struct device *, struct device_attribute *,
				const char *, size_t);

struct bio *bio_split_discard(struct bio *bio, const struct queue_limits *lim,
		unsigned *nsegs);
struct bio *bio_split_write_zeroes(struct bio *bio,
		const struct queue_limits *lim, unsigned *nsegs);
struct bio *bio_split_rw(struct bio *bio, const struct queue_limits *lim,
		unsigned *nr_segs);
<<<<<<< HEAD
=======
struct bio *bio_split_zone_append(struct bio *bio,
		const struct queue_limits *lim, unsigned *nr_segs);
>>>>>>> f87ebcb6

/*
 * All drivers must accept single-segments bios that are smaller than PAGE_SIZE.
 *
 * This is a quick and dirty check that relies on the fact that bi_io_vec[0] is
 * always valid if a bio has data.  The check might lead to occasional false
 * positives when bios are cloned, but compared to the performance impact of
 * cloned bios themselves the loop below doesn't matter anyway.
 */
static inline bool bio_may_need_split(struct bio *bio,
		const struct queue_limits *lim)
{
	return lim->chunk_sectors || bio->bi_vcnt != 1 ||
		bio->bi_io_vec->bv_len + bio->bi_io_vec->bv_offset > PAGE_SIZE;
}

/**
 * __bio_split_to_limits - split a bio to fit the queue limits
 * @bio:     bio to be split
 * @lim:     queue limits to split based on
 * @nr_segs: returns the number of segments in the returned bio
 *
 * Check if @bio needs splitting based on the queue limits, and if so split off
 * a bio fitting the limits from the beginning of @bio and return it.  @bio is
 * shortened to the remainder and re-submitted.
 *
 * The split bio is allocated from @q->bio_split, which is provided by the
 * block layer.
 */
static inline struct bio *__bio_split_to_limits(struct bio *bio,
		const struct queue_limits *lim, unsigned int *nr_segs)
{
	switch (bio_op(bio)) {
<<<<<<< HEAD
	default:
=======
	case REQ_OP_READ:
	case REQ_OP_WRITE:
>>>>>>> f87ebcb6
		if (bio_may_need_split(bio, lim))
			return bio_split_rw(bio, lim, nr_segs);
		*nr_segs = 1;
		return bio;
<<<<<<< HEAD
=======
	case REQ_OP_ZONE_APPEND:
		return bio_split_zone_append(bio, lim, nr_segs);
>>>>>>> f87ebcb6
	case REQ_OP_DISCARD:
	case REQ_OP_SECURE_ERASE:
		return bio_split_discard(bio, lim, nr_segs);
	case REQ_OP_WRITE_ZEROES:
		return bio_split_write_zeroes(bio, lim, nr_segs);
<<<<<<< HEAD
=======
	default:
		/* other operations can't be split */
		*nr_segs = 0;
		return bio;
>>>>>>> f87ebcb6
	}
}

int ll_back_merge_fn(struct request *req, struct bio *bio,
		unsigned int nr_segs);
bool blk_attempt_req_merge(struct request_queue *q, struct request *rq,
				struct request *next);
unsigned int blk_recalc_rq_segments(struct request *rq);
bool blk_rq_merge_ok(struct request *rq, struct bio *bio);
enum elv_merge blk_try_merge(struct request *rq, struct bio *bio);

int blk_set_default_limits(struct queue_limits *lim);
void blk_apply_bdi_limits(struct backing_dev_info *bdi,
		struct queue_limits *lim);
int blk_dev_init(void);

/*
 * Contribute to IO statistics IFF:
 *
 *	a) it's attached to a gendisk, and
 *	b) the queue had IO stats enabled when this request was started
 */
static inline bool blk_do_io_stat(struct request *rq)
{
	return (rq->rq_flags & RQF_IO_STAT) && !blk_rq_is_passthrough(rq);
}

void update_io_ticks(struct block_device *part, unsigned long now, bool end);
unsigned int part_in_flight(struct block_device *part);

static inline void req_set_nomerge(struct request_queue *q, struct request *req)
{
	req->cmd_flags |= REQ_NOMERGE;
	if (req == q->last_merge)
		q->last_merge = NULL;
}

/*
 * Internal io_context interface
 */
struct io_cq *ioc_find_get_icq(struct request_queue *q);
struct io_cq *ioc_lookup_icq(struct request_queue *q);
#ifdef CONFIG_BLK_ICQ
void ioc_clear_queue(struct request_queue *q);
#else
static inline void ioc_clear_queue(struct request_queue *q)
{
}
#endif /* CONFIG_BLK_ICQ */

struct bio *__blk_queue_bounce(struct bio *bio, struct request_queue *q);

static inline bool blk_queue_may_bounce(struct request_queue *q)
{
	return IS_ENABLED(CONFIG_BOUNCE) &&
		(q->limits.features & BLK_FEAT_BOUNCE_HIGH) &&
		max_low_pfn >= max_pfn;
}

static inline struct bio *blk_queue_bounce(struct bio *bio,
		struct request_queue *q)
{
	if (unlikely(blk_queue_may_bounce(q) && bio_has_data(bio)))
		return __blk_queue_bounce(bio, q);
	return bio;
}

#ifdef CONFIG_BLK_DEV_ZONED
void disk_init_zone_resources(struct gendisk *disk);
void disk_free_zone_resources(struct gendisk *disk);
static inline bool bio_zone_write_plugging(struct bio *bio)
{
	return bio_flagged(bio, BIO_ZONE_WRITE_PLUGGING);
}
static inline bool bio_is_zone_append(struct bio *bio)
{
	return bio_op(bio) == REQ_OP_ZONE_APPEND ||
		bio_flagged(bio, BIO_EMULATES_ZONE_APPEND);
}
void blk_zone_write_plug_bio_merged(struct bio *bio);
void blk_zone_write_plug_init_request(struct request *rq);
static inline void blk_zone_update_request_bio(struct request *rq,
					       struct bio *bio)
{
	/*
	 * For zone append requests, the request sector indicates the location
	 * at which the BIO data was written. Return this value to the BIO
	 * issuer through the BIO iter sector.
	 * For plugged zone writes, which include emulated zone append, we need
	 * the original BIO sector so that blk_zone_write_plug_bio_endio() can
	 * lookup the zone write plug.
	 */
	if (req_op(rq) == REQ_OP_ZONE_APPEND || bio_zone_write_plugging(bio))
		bio->bi_iter.bi_sector = rq->__sector;
}
void blk_zone_write_plug_bio_endio(struct bio *bio);
static inline void blk_zone_bio_endio(struct bio *bio)
{
	/*
	 * For write BIOs to zoned devices, signal the completion of the BIO so
	 * that the next write BIO can be submitted by zone write plugging.
	 */
	if (bio_zone_write_plugging(bio))
		blk_zone_write_plug_bio_endio(bio);
}

void blk_zone_write_plug_finish_request(struct request *rq);
static inline void blk_zone_finish_request(struct request *rq)
{
	if (rq->rq_flags & RQF_ZONE_WRITE_PLUGGING)
		blk_zone_write_plug_finish_request(rq);
}
int blkdev_report_zones_ioctl(struct block_device *bdev, unsigned int cmd,
		unsigned long arg);
int blkdev_zone_mgmt_ioctl(struct block_device *bdev, blk_mode_t mode,
		unsigned int cmd, unsigned long arg);
#else /* CONFIG_BLK_DEV_ZONED */
static inline void disk_init_zone_resources(struct gendisk *disk)
{
}
static inline void disk_free_zone_resources(struct gendisk *disk)
{
}
static inline bool bio_zone_write_plugging(struct bio *bio)
{
	return false;
}
static inline bool bio_is_zone_append(struct bio *bio)
{
	return false;
}
static inline void blk_zone_write_plug_bio_merged(struct bio *bio)
{
}
static inline void blk_zone_write_plug_init_request(struct request *rq)
{
}
static inline void blk_zone_update_request_bio(struct request *rq,
					       struct bio *bio)
{
}
static inline void blk_zone_bio_endio(struct bio *bio)
{
}
static inline void blk_zone_finish_request(struct request *rq)
{
}
static inline int blkdev_report_zones_ioctl(struct block_device *bdev,
		unsigned int cmd, unsigned long arg)
{
	return -ENOTTY;
}
static inline int blkdev_zone_mgmt_ioctl(struct block_device *bdev,
		blk_mode_t mode, unsigned int cmd, unsigned long arg)
{
	return -ENOTTY;
}
#endif /* CONFIG_BLK_DEV_ZONED */

struct block_device *bdev_alloc(struct gendisk *disk, u8 partno);
void bdev_add(struct block_device *bdev, dev_t dev);
void bdev_unhash(struct block_device *bdev);
void bdev_drop(struct block_device *bdev);

int blk_alloc_ext_minor(void);
void blk_free_ext_minor(unsigned int minor);
#define ADDPART_FLAG_NONE	0
#define ADDPART_FLAG_RAID	1
#define ADDPART_FLAG_WHOLEDISK	2
int bdev_add_partition(struct gendisk *disk, int partno, sector_t start,
		sector_t length);
int bdev_del_partition(struct gendisk *disk, int partno);
int bdev_resize_partition(struct gendisk *disk, int partno, sector_t start,
		sector_t length);
void drop_partition(struct block_device *part);

void bdev_set_nr_sectors(struct block_device *bdev, sector_t sectors);

struct gendisk *__alloc_disk_node(struct request_queue *q, int node_id,
		struct lock_class_key *lkclass);

int bio_add_hw_page(struct request_queue *q, struct bio *bio,
		struct page *page, unsigned int len, unsigned int offset,
		unsigned int max_sectors, bool *same_page);

int bio_add_hw_folio(struct request_queue *q, struct bio *bio,
		struct folio *folio, size_t len, size_t offset,
		unsigned int max_sectors, bool *same_page);

/*
 * Clean up a page appropriately, where the page may be pinned, may have a
 * ref taken on it or neither.
 */
static inline void bio_release_page(struct bio *bio, struct page *page)
{
	if (bio_flagged(bio, BIO_PAGE_PINNED))
		unpin_user_page(page);
}

struct request_queue *blk_alloc_queue(struct queue_limits *lim, int node_id);

int disk_scan_partitions(struct gendisk *disk, blk_mode_t mode);

int disk_alloc_events(struct gendisk *disk);
void disk_add_events(struct gendisk *disk);
void disk_del_events(struct gendisk *disk);
void disk_release_events(struct gendisk *disk);
void disk_block_events(struct gendisk *disk);
void disk_unblock_events(struct gendisk *disk);
void disk_flush_events(struct gendisk *disk, unsigned int mask);
extern struct device_attribute dev_attr_events;
extern struct device_attribute dev_attr_events_async;
extern struct device_attribute dev_attr_events_poll_msecs;

extern struct attribute_group blk_trace_attr_group;

blk_mode_t file_to_blk_mode(struct file *file);
int truncate_bdev_range(struct block_device *bdev, blk_mode_t mode,
		loff_t lstart, loff_t lend);
long blkdev_ioctl(struct file *file, unsigned cmd, unsigned long arg);
int blkdev_uring_cmd(struct io_uring_cmd *cmd, unsigned int issue_flags);
long compat_blkdev_ioctl(struct file *file, unsigned cmd, unsigned long arg);

extern const struct address_space_operations def_blk_aops;

int disk_register_independent_access_ranges(struct gendisk *disk);
void disk_unregister_independent_access_ranges(struct gendisk *disk);

#ifdef CONFIG_FAIL_MAKE_REQUEST
bool should_fail_request(struct block_device *part, unsigned int bytes);
#else /* CONFIG_FAIL_MAKE_REQUEST */
static inline bool should_fail_request(struct block_device *part,
					unsigned int bytes)
{
	return false;
}
#endif /* CONFIG_FAIL_MAKE_REQUEST */

/*
 * Optimized request reference counting. Ideally we'd make timeouts be more
 * clever, as that's the only reason we need references at all... But until
 * this happens, this is faster than using refcount_t. Also see:
 *
 * abc54d634334 ("io_uring: switch to atomic_t for io_kiocb reference count")
 */
#define req_ref_zero_or_close_to_overflow(req)	\
	((unsigned int) atomic_read(&(req->ref)) + 127u <= 127u)

static inline bool req_ref_inc_not_zero(struct request *req)
{
	return atomic_inc_not_zero(&req->ref);
}

static inline bool req_ref_put_and_test(struct request *req)
{
	WARN_ON_ONCE(req_ref_zero_or_close_to_overflow(req));
	return atomic_dec_and_test(&req->ref);
}

static inline void req_ref_set(struct request *req, int value)
{
	atomic_set(&req->ref, value);
}

static inline int req_ref_read(struct request *req)
{
	return atomic_read(&req->ref);
}

static inline u64 blk_time_get_ns(void)
{
	struct blk_plug *plug = current->plug;

	if (!plug || !in_task())
		return ktime_get_ns();

	/*
	 * 0 could very well be a valid time, but rather than flag "this is
	 * a valid timestamp" separately, just accept that we'll do an extra
	 * ktime_get_ns() if we just happen to get 0 as the current time.
	 */
	if (!plug->cur_ktime) {
		plug->cur_ktime = ktime_get_ns();
		current->flags |= PF_BLOCK_TS;
	}
	return plug->cur_ktime;
}

static inline ktime_t blk_time_get(void)
{
	return ns_to_ktime(blk_time_get_ns());
}

/*
 * From most significant bit:
 * 1 bit: reserved for other usage, see below
 * 12 bits: original size of bio
 * 51 bits: issue time of bio
 */
#define BIO_ISSUE_RES_BITS      1
#define BIO_ISSUE_SIZE_BITS     12
#define BIO_ISSUE_RES_SHIFT     (64 - BIO_ISSUE_RES_BITS)
#define BIO_ISSUE_SIZE_SHIFT    (BIO_ISSUE_RES_SHIFT - BIO_ISSUE_SIZE_BITS)
#define BIO_ISSUE_TIME_MASK     ((1ULL << BIO_ISSUE_SIZE_SHIFT) - 1)
#define BIO_ISSUE_SIZE_MASK     \
	(((1ULL << BIO_ISSUE_SIZE_BITS) - 1) << BIO_ISSUE_SIZE_SHIFT)
#define BIO_ISSUE_RES_MASK      (~((1ULL << BIO_ISSUE_RES_SHIFT) - 1))

/* Reserved bit for blk-throtl */
#define BIO_ISSUE_THROTL_SKIP_LATENCY (1ULL << 63)

static inline u64 __bio_issue_time(u64 time)
{
	return time & BIO_ISSUE_TIME_MASK;
}

static inline u64 bio_issue_time(struct bio_issue *issue)
{
	return __bio_issue_time(issue->value);
}

static inline sector_t bio_issue_size(struct bio_issue *issue)
{
	return ((issue->value & BIO_ISSUE_SIZE_MASK) >> BIO_ISSUE_SIZE_SHIFT);
}

static inline void bio_issue_init(struct bio_issue *issue,
				       sector_t size)
{
	size &= (1ULL << BIO_ISSUE_SIZE_BITS) - 1;
	issue->value = ((issue->value & BIO_ISSUE_RES_MASK) |
			(blk_time_get_ns() & BIO_ISSUE_TIME_MASK) |
			((u64)size << BIO_ISSUE_SIZE_SHIFT));
}

void bdev_release(struct file *bdev_file);
int bdev_open(struct block_device *bdev, blk_mode_t mode, void *holder,
	      const struct blk_holder_ops *hops, struct file *bdev_file);
int bdev_permission(dev_t dev, blk_mode_t mode, void *holder);

void blk_integrity_generate(struct bio *bio);
void blk_integrity_verify(struct bio *bio);
void blk_integrity_prepare(struct request *rq);
void blk_integrity_complete(struct request *rq, unsigned int nr_bytes);

#endif /* BLK_INTERNAL_H */<|MERGE_RESOLUTION|>--- conflicted
+++ resolved
@@ -337,11 +337,8 @@
 		const struct queue_limits *lim, unsigned *nsegs);
 struct bio *bio_split_rw(struct bio *bio, const struct queue_limits *lim,
 		unsigned *nr_segs);
-<<<<<<< HEAD
-=======
 struct bio *bio_split_zone_append(struct bio *bio,
 		const struct queue_limits *lim, unsigned *nr_segs);
->>>>>>> f87ebcb6
 
 /*
  * All drivers must accept single-segments bios that are smaller than PAGE_SIZE.
@@ -375,33 +372,23 @@
 		const struct queue_limits *lim, unsigned int *nr_segs)
 {
 	switch (bio_op(bio)) {
-<<<<<<< HEAD
-	default:
-=======
 	case REQ_OP_READ:
 	case REQ_OP_WRITE:
->>>>>>> f87ebcb6
 		if (bio_may_need_split(bio, lim))
 			return bio_split_rw(bio, lim, nr_segs);
 		*nr_segs = 1;
 		return bio;
-<<<<<<< HEAD
-=======
 	case REQ_OP_ZONE_APPEND:
 		return bio_split_zone_append(bio, lim, nr_segs);
->>>>>>> f87ebcb6
 	case REQ_OP_DISCARD:
 	case REQ_OP_SECURE_ERASE:
 		return bio_split_discard(bio, lim, nr_segs);
 	case REQ_OP_WRITE_ZEROES:
 		return bio_split_write_zeroes(bio, lim, nr_segs);
-<<<<<<< HEAD
-=======
 	default:
 		/* other operations can't be split */
 		*nr_segs = 0;
 		return bio;
->>>>>>> f87ebcb6
 	}
 }
 
