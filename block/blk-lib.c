--- conflicted
+++ resolved
@@ -56,15 +56,6 @@
 		unsigned int req_sects = nr_sects;
 		sector_t end_sect;
 
-<<<<<<< HEAD
-		/*
-		 * Issue in chunks of the user defined max discard setting,
-		 * ensuring that bi_size doesn't overflow
-		 */
-		req_sects = min_t(sector_t, nr_sects,
-					q->limits.max_discard_sectors);
-=======
->>>>>>> 8e6fbfc0
 		if (!req_sects)
 			goto fail;
 		if (req_sects > UINT_MAX >> 9)
