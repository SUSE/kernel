--- conflicted
+++ resolved
@@ -48,15 +48,8 @@
 
 	/* In case the discard granularity isn't set by buggy device driver */
 	if (WARN_ON_ONCE(!bdev_discard_granularity(bdev))) {
-<<<<<<< HEAD
-		char dev_name[BDEVNAME_SIZE];
-
-		bdevname(bdev, dev_name);
-		pr_err_ratelimited("%s: Error: discard_granularity is 0.\n", dev_name);
-=======
 		pr_err_ratelimited("%pg: Error: discard_granularity is 0.\n",
 				   bdev);
->>>>>>> eb3cdb58
 		return -EOPNOTSUPP;
 	}
 
