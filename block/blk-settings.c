--- conflicted
+++ resolved
@@ -198,7 +198,6 @@
 		bi->interval_exp = ilog2(lim->logical_block_size);
 
 	/*
-<<<<<<< HEAD
 	 * The PI generation / validation helpers do not expect intervals to
 	 * straddle multiple bio_vecs.  Enforce alignment so that those are
 	 * never generated, and that each buffer is aligned as expected.
@@ -207,14 +206,14 @@
 		lim->dma_alignment = max(lim->dma_alignment,
 					(1U << bi->interval_exp) - 1);
 	}
-=======
+
+	/*
 	 * The block layer automatically adds integrity data for bios that don't
 	 * already have it.  Limit the I/O size so that a single maximum size
 	 * metadata segment can cover the integrity data for the entire I/O.
 	 */
 	lim->max_sectors = min(lim->max_sectors,
 		max_integrity_io_size(lim) >> SECTOR_SHIFT);
->>>>>>> d211a280
 
 	return 0;
 }
