--- conflicted
+++ resolved
@@ -742,149 +742,6 @@
 }
 EXPORT_SYMBOL(blk_set_queue_depth);
 
-<<<<<<< HEAD
-/**
- * blk_queue_write_cache - configure queue's write cache
- * @q:		the request queue for the device
- * @wc:		write back cache on or off
- * @fua:	device supports FUA writes, if true
- *
- * Tell the block layer about the write cache of @q.
- */
-void blk_queue_write_cache(struct request_queue *q, bool wc, bool fua)
-{
-	if (wc) {
-		blk_queue_flag_set(QUEUE_FLAG_HW_WC, q);
-		blk_queue_flag_set(QUEUE_FLAG_WC, q);
-	} else {
-		blk_queue_flag_clear(QUEUE_FLAG_HW_WC, q);
-		blk_queue_flag_clear(QUEUE_FLAG_WC, q);
-	}
-	if (fua)
-		blk_queue_flag_set(QUEUE_FLAG_FUA, q);
-	else
-		blk_queue_flag_clear(QUEUE_FLAG_FUA, q);
-}
-EXPORT_SYMBOL_GPL(blk_queue_write_cache);
-
-/**
- * blk_queue_required_elevator_features - Set a queue required elevator features
- * @q:		the request queue for the target device
- * @features:	Required elevator features OR'ed together
- *
- * Tell the block layer that for the device controlled through @q, only the
- * only elevators that can be used are those that implement at least the set of
- * features specified by @features.
- */
-void blk_queue_required_elevator_features(struct request_queue *q,
-					  unsigned int features)
-{
-	q->required_elevator_features = features;
-}
-EXPORT_SYMBOL_GPL(blk_queue_required_elevator_features);
-
-/**
- * blk_queue_can_use_dma_map_merging - configure queue for merging segments.
- * @q:		the request queue for the device
- * @dev:	the device pointer for dma
- *
- * Tell the block layer about merging the segments by dma map of @q.
- */
-bool blk_queue_can_use_dma_map_merging(struct request_queue *q,
-				       struct device *dev)
-{
-	unsigned long boundary = dma_get_merge_boundary(dev);
-
-	if (!boundary)
-		return false;
-
-	/* No need to update max_segment_size. see blk_queue_virt_boundary() */
-	blk_queue_virt_boundary(q, boundary);
-
-	return true;
-}
-EXPORT_SYMBOL_GPL(blk_queue_can_use_dma_map_merging);
-
-static bool disk_has_partitions(struct gendisk *disk)
-{
-	unsigned long idx;
-	struct block_device *part;
-	bool ret = false;
-
-	rcu_read_lock();
-	xa_for_each(&disk->part_tbl, idx, part) {
-		if (bdev_is_partition(part)) {
-			ret = true;
-			break;
-		}
-	}
-	rcu_read_unlock();
-
-	return ret;
-}
-
-/**
- * disk_set_zoned - configure the zoned model for a disk
- * @disk:	the gendisk of the queue to configure
- * @model:	the zoned model to set
- *
- * Set the zoned model of @disk to @model.
- *
- * When @model is BLK_ZONED_HM (host managed), this should be called only
- * if zoned block device support is enabled (CONFIG_BLK_DEV_ZONED option).
- * If @model specifies BLK_ZONED_HA (host aware), the effective model used
- * depends on CONFIG_BLK_DEV_ZONED settings and on the existence of partitions
- * on the disk.
- */
-void disk_set_zoned(struct gendisk *disk, enum blk_zoned_model model)
-{
-	struct request_queue *q = disk->queue;
-	unsigned int old_model = q->limits.zoned;
-
-	switch (model) {
-	case BLK_ZONED_HM:
-		/*
-		 * Host managed devices are supported only if
-		 * CONFIG_BLK_DEV_ZONED is enabled.
-		 */
-		WARN_ON_ONCE(!IS_ENABLED(CONFIG_BLK_DEV_ZONED));
-		break;
-	case BLK_ZONED_HA:
-		/*
-		 * Host aware devices can be treated either as regular block
-		 * devices (similar to drive managed devices) or as zoned block
-		 * devices to take advantage of the zone command set, similarly
-		 * to host managed devices. We try the latter if there are no
-		 * partitions and zoned block device support is enabled, else
-		 * we do nothing special as far as the block layer is concerned.
-		 */
-		if (!IS_ENABLED(CONFIG_BLK_DEV_ZONED) ||
-		    disk_has_partitions(disk))
-			model = BLK_ZONED_NONE;
-		break;
-	case BLK_ZONED_NONE:
-	default:
-		if (WARN_ON_ONCE(model != BLK_ZONED_NONE))
-			model = BLK_ZONED_NONE;
-		break;
-	}
-
-	q->limits.zoned = model;
-	if (model != BLK_ZONED_NONE) {
-		/*
-		 * Set the zone write granularity to the device logical block
-		 * size by default. The driver can change this value if needed.
-		 */
-		blk_queue_zone_write_granularity(q,
-						queue_logical_block_size(q));
-	} else if (old_model != BLK_ZONED_NONE) {
-		disk_clear_zone_settings(disk);
-	}
-}
-EXPORT_SYMBOL_GPL(disk_set_zoned);
-
-=======
->>>>>>> 2d5404ca
 int bdev_alignment_offset(struct block_device *bdev)
 {
 	struct request_queue *q = bdev_get_queue(bdev);
