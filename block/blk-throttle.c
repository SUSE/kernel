--- conflicted
+++ resolved
@@ -420,26 +420,7 @@
 	struct throtl_grp *parent_tg = sq_to_tg(tg->service_queue.parent_sq);
 	struct throtl_data *td = tg->td;
 	int rw;
-	int has_iops_limit = 0;
-
-	for (rw = READ; rw <= WRITE; rw++) {
-		unsigned int iops_limit = tg_iops_limit(tg, rw);
-
-<<<<<<< HEAD
-		tg->has_rules[rw] = (parent_tg && parent_tg->has_rules[rw]) ||
-			(td->limit_valid[td->limit_index] &&
-			 (tg_bps_limit(tg, rw) != U64_MAX ||
-			  iops_limit != UINT_MAX));
-
-		if (iops_limit != UINT_MAX)
-			has_iops_limit = 1;
-	}
-
-	if (has_iops_limit)
-		tg->flags |= THROTL_TG_HAS_IOPS_LIMIT;
-	else
-		tg->flags &= ~THROTL_TG_HAS_IOPS_LIMIT;
-=======
+
 	for (rw = READ; rw <= WRITE; rw++) {
 		tg->has_rules_iops[rw] =
 			(parent_tg && parent_tg->has_rules_iops[rw]) ||
@@ -450,7 +431,6 @@
 			(td->limit_valid[td->limit_index] &&
 			 (tg_bps_limit(tg, rw) != U64_MAX));
 	}
->>>>>>> eb3cdb58
 }
 
 static void throtl_pd_online(struct blkg_policy_data *pd)
@@ -681,13 +661,10 @@
 	tg->io_disp[rw] = 0;
 	tg->slice_start[rw] = jiffies;
 	tg->slice_end[rw] = jiffies + tg->td->throtl_slice;
-<<<<<<< HEAD
-=======
 	if (clear_carryover) {
 		tg->carryover_bytes[rw] = 0;
 		tg->carryover_ios[rw] = 0;
 	}
->>>>>>> eb3cdb58
 
 	throtl_log(&tg->service_queue,
 		   "[%c] new slice start=%lu end=%lu jiffies=%lu",
@@ -880,13 +857,7 @@
 
 	/* no need to throttle if this bio's bytes have been accounted */
 	if (bps_limit == U64_MAX || bio_flagged(bio, BIO_BPS_THROTTLED)) {
-<<<<<<< HEAD
-		if (wait)
-			*wait = 0;
-		return true;
-=======
 		return 0;
->>>>>>> eb3cdb58
 	}
 
 	jiffy_elapsed = jiffy_elapsed_rnd = jiffies - tg->slice_start[rw];
@@ -896,14 +867,8 @@
 		jiffy_elapsed_rnd = tg->td->throtl_slice;
 
 	jiffy_elapsed_rnd = roundup(jiffy_elapsed_rnd, tg->td->throtl_slice);
-<<<<<<< HEAD
-	bytes_allowed = mul_u64_u64_div_u64(bps_limit, (u64)jiffy_elapsed_rnd,
-					    (u64)HZ);
-
-=======
 	bytes_allowed = calculate_bytes_allowed(bps_limit, jiffy_elapsed_rnd) +
 			tg->carryover_bytes[rw];
->>>>>>> eb3cdb58
 	if (tg->bytes_disp[rw] + bio_size <= bytes_allowed) {
 		return 0;
 	}
@@ -1089,7 +1054,6 @@
 	sq->nr_queued[rw]--;
 
 	throtl_charge_bio(tg, bio);
-	bio_set_flag(bio, BIO_BPS_THROTTLED);
 
 	/*
 	 * If our parent is another tg, we just need to transfer @bio to
@@ -1898,39 +1862,6 @@
 	return false;
 }
 
-void blk_throtl_cancel_bios(struct request_queue *q)
-{
-	struct cgroup_subsys_state *pos_css;
-	struct blkcg_gq *blkg;
-
-	spin_lock_irq(&q->queue_lock);
-	/*
-	 * queue_lock is held, rcu lock is not needed here technically.
-	 * However, rcu lock is still held to emphasize that following
-	 * path need RCU protection and to prevent warning from lockdep.
-	 */
-	rcu_read_lock();
-	blkg_for_each_descendant_post(blkg, pos_css, q->root_blkg) {
-		struct throtl_grp *tg = blkg_to_tg(blkg);
-		struct throtl_service_queue *sq = &tg->service_queue;
-
-		/*
-		 * Set the flag to make sure throtl_pending_timer_fn() won't
-		 * stop until all throttled bios are dispatched.
-		 */
-		blkg_to_tg(blkg)->flags |= THROTL_TG_CANCELING;
-		/*
-		 * Update disptime after setting the above flag to make sure
-		 * throtl_select_dispatch() won't exit without dispatching.
-		 */
-		tg_update_disptime(tg);
-
-		throtl_schedule_pending_timer(sq, jiffies + 1);
-	}
-	rcu_read_unlock();
-	spin_unlock_irq(&q->queue_lock);
-}
-
 static bool throtl_can_upgrade(struct throtl_data *td,
 	struct throtl_grp *this_tg)
 {
@@ -2247,15 +2178,6 @@
 
 	rcu_read_lock();
 
-<<<<<<< HEAD
-	if (!cgroup_subsys_on_dfl(io_cgrp_subsys)) {
-		blkg_rwstat_add(&tg->stat_bytes, bio->bi_opf,
-				bio->bi_iter.bi_size);
-		blkg_rwstat_add(&tg->stat_ios, bio->bi_opf, 1);
-	}
-
-=======
->>>>>>> eb3cdb58
 	spin_lock_irq(&q->queue_lock);
 
 	throtl_update_latency_buckets(td);
