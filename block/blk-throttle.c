// SPDX-License-Identifier: GPL-2.0
/*
 * Interface for controlling IO bandwidth on a request queue
 *
 * Copyright (C) 2010 Vivek Goyal <vgoyal@redhat.com>
 */

#include <linux/module.h>
#include <linux/slab.h>
#include <linux/blkdev.h>
#include <linux/bio.h>
#include <linux/blktrace_api.h>
#include "blk.h"
#include "blk-cgroup-rwstat.h"
#include "blk-stat.h"
#include "blk-throttle.h"

/* Max dispatch from a group in 1 round */
#define THROTL_GRP_QUANTUM 8

/* Total max dispatch from all groups in one round */
#define THROTL_QUANTUM 32

/* Throttling is performed over a slice and after that slice is renewed */
#define DFL_THROTL_SLICE_HD (HZ / 10)
#define DFL_THROTL_SLICE_SSD (HZ / 50)
#define MAX_THROTL_SLICE (HZ)

/* A workqueue to queue throttle related work */
static struct workqueue_struct *kthrotld_workqueue;

#define rb_entry_tg(node)	rb_entry((node), struct throtl_grp, rb_node)

struct throtl_data
{
	/* service tree for active throtl groups */
	struct throtl_service_queue service_queue;

	struct request_queue *queue;

	/* Total Number of queued bios on READ and WRITE lists */
	unsigned int nr_queued[2];

	unsigned int throtl_slice;

	/* Work for dispatching throttled bios */
	struct work_struct dispatch_work;

	bool track_bio_latency;
};

static void throtl_pending_timer_fn(struct timer_list *t);

static inline struct blkcg_gq *tg_to_blkg(struct throtl_grp *tg)
{
	return pd_to_blkg(&tg->pd);
}

/**
 * sq_to_tg - return the throl_grp the specified service queue belongs to
 * @sq: the throtl_service_queue of interest
 *
 * Return the throtl_grp @sq belongs to.  If @sq is the top-level one
 * embedded in throtl_data, %NULL is returned.
 */
static struct throtl_grp *sq_to_tg(struct throtl_service_queue *sq)
{
	if (sq && sq->parent_sq)
		return container_of(sq, struct throtl_grp, service_queue);
	else
		return NULL;
}

/**
 * sq_to_td - return throtl_data the specified service queue belongs to
 * @sq: the throtl_service_queue of interest
 *
 * A service_queue can be embedded in either a throtl_grp or throtl_data.
 * Determine the associated throtl_data accordingly and return it.
 */
static struct throtl_data *sq_to_td(struct throtl_service_queue *sq)
{
	struct throtl_grp *tg = sq_to_tg(sq);

	if (tg)
		return tg->td;
	else
		return container_of(sq, struct throtl_data, service_queue);
}

static uint64_t tg_bps_limit(struct throtl_grp *tg, int rw)
{
	struct blkcg_gq *blkg = tg_to_blkg(tg);

	if (cgroup_subsys_on_dfl(io_cgrp_subsys) && !blkg->parent)
		return U64_MAX;

	return tg->bps[rw];
}

static unsigned int tg_iops_limit(struct throtl_grp *tg, int rw)
{
	struct blkcg_gq *blkg = tg_to_blkg(tg);

	if (cgroup_subsys_on_dfl(io_cgrp_subsys) && !blkg->parent)
		return UINT_MAX;

	return tg->iops[rw];
}

/**
 * throtl_log - log debug message via blktrace
 * @sq: the service_queue being reported
 * @fmt: printf format string
 * @args: printf args
 *
 * The messages are prefixed with "throtl BLKG_NAME" if @sq belongs to a
 * throtl_grp; otherwise, just "throtl".
 */
#define throtl_log(sq, fmt, args...)	do {				\
	struct throtl_grp *__tg = sq_to_tg((sq));			\
	struct throtl_data *__td = sq_to_td((sq));			\
									\
	(void)__td;							\
	if (likely(!blk_trace_note_message_enabled(__td->queue)))	\
		break;							\
	if ((__tg)) {							\
		blk_add_cgroup_trace_msg(__td->queue,			\
			&tg_to_blkg(__tg)->blkcg->css, "throtl " fmt, ##args);\
	} else {							\
		blk_add_trace_msg(__td->queue, "throtl " fmt, ##args);	\
	}								\
} while (0)

static inline unsigned int throtl_bio_data_size(struct bio *bio)
{
	/* assume it's one sector */
	if (unlikely(bio_op(bio) == REQ_OP_DISCARD))
		return 512;
	return bio->bi_iter.bi_size;
}

static void throtl_qnode_init(struct throtl_qnode *qn, struct throtl_grp *tg)
{
	INIT_LIST_HEAD(&qn->node);
	bio_list_init(&qn->bios);
	qn->tg = tg;
}

/**
 * throtl_qnode_add_bio - add a bio to a throtl_qnode and activate it
 * @bio: bio being added
 * @qn: qnode to add bio to
 * @queued: the service_queue->queued[] list @qn belongs to
 *
 * Add @bio to @qn and put @qn on @queued if it's not already on.
 * @qn->tg's reference count is bumped when @qn is activated.  See the
 * comment on top of throtl_qnode definition for details.
 */
static void throtl_qnode_add_bio(struct bio *bio, struct throtl_qnode *qn,
				 struct list_head *queued)
{
	bio_list_add(&qn->bios, bio);
	if (list_empty(&qn->node)) {
		list_add_tail(&qn->node, queued);
		blkg_get(tg_to_blkg(qn->tg));
	}
}

/**
 * throtl_peek_queued - peek the first bio on a qnode list
 * @queued: the qnode list to peek
 */
static struct bio *throtl_peek_queued(struct list_head *queued)
{
	struct throtl_qnode *qn;
	struct bio *bio;

	if (list_empty(queued))
		return NULL;

	qn = list_first_entry(queued, struct throtl_qnode, node);
	bio = bio_list_peek(&qn->bios);
	WARN_ON_ONCE(!bio);
	return bio;
}

/**
 * throtl_pop_queued - pop the first bio form a qnode list
 * @queued: the qnode list to pop a bio from
 * @tg_to_put: optional out argument for throtl_grp to put
 *
 * Pop the first bio from the qnode list @queued.  After popping, the first
 * qnode is removed from @queued if empty or moved to the end of @queued so
 * that the popping order is round-robin.
 *
 * When the first qnode is removed, its associated throtl_grp should be put
 * too.  If @tg_to_put is NULL, this function automatically puts it;
 * otherwise, *@tg_to_put is set to the throtl_grp to put and the caller is
 * responsible for putting it.
 */
static struct bio *throtl_pop_queued(struct list_head *queued,
				     struct throtl_grp **tg_to_put)
{
	struct throtl_qnode *qn;
	struct bio *bio;

	if (list_empty(queued))
		return NULL;

	qn = list_first_entry(queued, struct throtl_qnode, node);
	bio = bio_list_pop(&qn->bios);
	WARN_ON_ONCE(!bio);

	if (bio_list_empty(&qn->bios)) {
		list_del_init(&qn->node);
		if (tg_to_put)
			*tg_to_put = qn->tg;
		else
			blkg_put(tg_to_blkg(qn->tg));
	} else {
		list_move_tail(&qn->node, queued);
	}

	return bio;
}

/* init a service_queue, assumes the caller zeroed it */
static void throtl_service_queue_init(struct throtl_service_queue *sq)
{
	INIT_LIST_HEAD(&sq->queued[READ]);
	INIT_LIST_HEAD(&sq->queued[WRITE]);
	sq->pending_tree = RB_ROOT_CACHED;
	timer_setup(&sq->pending_timer, throtl_pending_timer_fn, 0);
}

static struct blkg_policy_data *throtl_pd_alloc(struct gendisk *disk,
		struct blkcg *blkcg, gfp_t gfp)
{
	struct throtl_grp *tg;
	int rw;

	tg = kzalloc_node(sizeof(*tg), gfp, disk->node_id);
	if (!tg)
		return NULL;

	if (blkg_rwstat_init(&tg->stat_bytes, gfp))
		goto err_free_tg;

	if (blkg_rwstat_init(&tg->stat_ios, gfp))
		goto err_exit_stat_bytes;

	throtl_service_queue_init(&tg->service_queue);

	for (rw = READ; rw <= WRITE; rw++) {
		throtl_qnode_init(&tg->qnode_on_self[rw], tg);
		throtl_qnode_init(&tg->qnode_on_parent[rw], tg);
	}

	RB_CLEAR_NODE(&tg->rb_node);
	tg->bps[READ] = U64_MAX;
	tg->bps[WRITE] = U64_MAX;
	tg->iops[READ] = UINT_MAX;
	tg->iops[WRITE] = UINT_MAX;

	return &tg->pd;

err_exit_stat_bytes:
	blkg_rwstat_exit(&tg->stat_bytes);
err_free_tg:
	kfree(tg);
	return NULL;
}

static void throtl_pd_init(struct blkg_policy_data *pd)
{
	struct throtl_grp *tg = pd_to_tg(pd);
	struct blkcg_gq *blkg = tg_to_blkg(tg);
	struct throtl_data *td = blkg->q->td;
	struct throtl_service_queue *sq = &tg->service_queue;

	/*
	 * If on the default hierarchy, we switch to properly hierarchical
	 * behavior where limits on a given throtl_grp are applied to the
	 * whole subtree rather than just the group itself.  e.g. If 16M
	 * read_bps limit is set on a parent group, summary bps of
	 * parent group and its subtree groups can't exceed 16M for the
	 * device.
	 *
	 * If not on the default hierarchy, the broken flat hierarchy
	 * behavior is retained where all throtl_grps are treated as if
	 * they're all separate root groups right below throtl_data.
	 * Limits of a group don't interact with limits of other groups
	 * regardless of the position of the group in the hierarchy.
	 */
	sq->parent_sq = &td->service_queue;
	if (cgroup_subsys_on_dfl(io_cgrp_subsys) && blkg->parent)
		sq->parent_sq = &blkg_to_tg(blkg->parent)->service_queue;
	tg->td = td;
}

/*
 * Set has_rules[] if @tg or any of its parents have limits configured.
 * This doesn't require walking up to the top of the hierarchy as the
 * parent's has_rules[] is guaranteed to be correct.
 */
static void tg_update_has_rules(struct throtl_grp *tg)
{
	struct throtl_grp *parent_tg = sq_to_tg(tg->service_queue.parent_sq);
	int rw;

	for (rw = READ; rw <= WRITE; rw++) {
		tg->has_rules_iops[rw] =
			(parent_tg && parent_tg->has_rules_iops[rw]) ||
			tg_iops_limit(tg, rw) != UINT_MAX;
		tg->has_rules_bps[rw] =
			(parent_tg && parent_tg->has_rules_bps[rw]) ||
			tg_bps_limit(tg, rw) != U64_MAX;
	}
}

static void throtl_pd_online(struct blkg_policy_data *pd)
{
	struct throtl_grp *tg = pd_to_tg(pd);
	/*
	 * We don't want new groups to escape the limits of its ancestors.
	 * Update has_rules[] after a new group is brought online.
	 */
	tg_update_has_rules(tg);
}

static void throtl_pd_free(struct blkg_policy_data *pd)
{
	struct throtl_grp *tg = pd_to_tg(pd);

	del_timer_sync(&tg->service_queue.pending_timer);
	blkg_rwstat_exit(&tg->stat_bytes);
	blkg_rwstat_exit(&tg->stat_ios);
	kfree(tg);
}

static struct throtl_grp *
throtl_rb_first(struct throtl_service_queue *parent_sq)
{
	struct rb_node *n;

	n = rb_first_cached(&parent_sq->pending_tree);
	WARN_ON_ONCE(!n);
	if (!n)
		return NULL;
	return rb_entry_tg(n);
}

static void throtl_rb_erase(struct rb_node *n,
			    struct throtl_service_queue *parent_sq)
{
	rb_erase_cached(n, &parent_sq->pending_tree);
	RB_CLEAR_NODE(n);
}

static void update_min_dispatch_time(struct throtl_service_queue *parent_sq)
{
	struct throtl_grp *tg;

	tg = throtl_rb_first(parent_sq);
	if (!tg)
		return;

	parent_sq->first_pending_disptime = tg->disptime;
}

static void tg_service_queue_add(struct throtl_grp *tg)
{
	struct throtl_service_queue *parent_sq = tg->service_queue.parent_sq;
	struct rb_node **node = &parent_sq->pending_tree.rb_root.rb_node;
	struct rb_node *parent = NULL;
	struct throtl_grp *__tg;
	unsigned long key = tg->disptime;
	bool leftmost = true;

	while (*node != NULL) {
		parent = *node;
		__tg = rb_entry_tg(parent);

		if (time_before(key, __tg->disptime))
			node = &parent->rb_left;
		else {
			node = &parent->rb_right;
			leftmost = false;
		}
	}

	rb_link_node(&tg->rb_node, parent, node);
	rb_insert_color_cached(&tg->rb_node, &parent_sq->pending_tree,
			       leftmost);
}

static void throtl_enqueue_tg(struct throtl_grp *tg)
{
	if (!(tg->flags & THROTL_TG_PENDING)) {
		tg_service_queue_add(tg);
		tg->flags |= THROTL_TG_PENDING;
		tg->service_queue.parent_sq->nr_pending++;
	}
}

static void throtl_dequeue_tg(struct throtl_grp *tg)
{
	if (tg->flags & THROTL_TG_PENDING) {
		struct throtl_service_queue *parent_sq =
			tg->service_queue.parent_sq;

		throtl_rb_erase(&tg->rb_node, parent_sq);
		--parent_sq->nr_pending;
		tg->flags &= ~THROTL_TG_PENDING;
	}
}

/* Call with queue lock held */
static void throtl_schedule_pending_timer(struct throtl_service_queue *sq,
					  unsigned long expires)
{
	unsigned long max_expire = jiffies + 8 * sq_to_td(sq)->throtl_slice;

	/*
	 * Since we are adjusting the throttle limit dynamically, the sleep
	 * time calculated according to previous limit might be invalid. It's
	 * possible the cgroup sleep time is very long and no other cgroups
	 * have IO running so notify the limit changes. Make sure the cgroup
	 * doesn't sleep too long to avoid the missed notification.
	 */
	if (time_after(expires, max_expire))
		expires = max_expire;
	mod_timer(&sq->pending_timer, expires);
	throtl_log(sq, "schedule timer. delay=%lu jiffies=%lu",
		   expires - jiffies, jiffies);
}

/**
 * throtl_schedule_next_dispatch - schedule the next dispatch cycle
 * @sq: the service_queue to schedule dispatch for
 * @force: force scheduling
 *
 * Arm @sq->pending_timer so that the next dispatch cycle starts on the
 * dispatch time of the first pending child.  Returns %true if either timer
 * is armed or there's no pending child left.  %false if the current
 * dispatch window is still open and the caller should continue
 * dispatching.
 *
 * If @force is %true, the dispatch timer is always scheduled and this
 * function is guaranteed to return %true.  This is to be used when the
 * caller can't dispatch itself and needs to invoke pending_timer
 * unconditionally.  Note that forced scheduling is likely to induce short
 * delay before dispatch starts even if @sq->first_pending_disptime is not
 * in the future and thus shouldn't be used in hot paths.
 */
static bool throtl_schedule_next_dispatch(struct throtl_service_queue *sq,
					  bool force)
{
	/* any pending children left? */
	if (!sq->nr_pending)
		return true;

	update_min_dispatch_time(sq);

	/* is the next dispatch time in the future? */
	if (force || time_after(sq->first_pending_disptime, jiffies)) {
		throtl_schedule_pending_timer(sq, sq->first_pending_disptime);
		return true;
	}

	/* tell the caller to continue dispatching */
	return false;
}

static inline void throtl_start_new_slice_with_credit(struct throtl_grp *tg,
		bool rw, unsigned long start)
{
	tg->bytes_disp[rw] = 0;
	tg->io_disp[rw] = 0;
	tg->carryover_bytes[rw] = 0;
	tg->carryover_ios[rw] = 0;

	/*
	 * Previous slice has expired. We must have trimmed it after last
	 * bio dispatch. That means since start of last slice, we never used
	 * that bandwidth. Do try to make use of that bandwidth while giving
	 * credit.
	 */
	if (time_after(start, tg->slice_start[rw]))
		tg->slice_start[rw] = start;

	tg->slice_end[rw] = jiffies + tg->td->throtl_slice;
	throtl_log(&tg->service_queue,
		   "[%c] new slice with credit start=%lu end=%lu jiffies=%lu",
		   rw == READ ? 'R' : 'W', tg->slice_start[rw],
		   tg->slice_end[rw], jiffies);
}

static inline void throtl_start_new_slice(struct throtl_grp *tg, bool rw,
					  bool clear_carryover)
{
	tg->bytes_disp[rw] = 0;
	tg->io_disp[rw] = 0;
	tg->slice_start[rw] = jiffies;
	tg->slice_end[rw] = jiffies + tg->td->throtl_slice;
	if (clear_carryover) {
		tg->carryover_bytes[rw] = 0;
		tg->carryover_ios[rw] = 0;
	}

	throtl_log(&tg->service_queue,
		   "[%c] new slice start=%lu end=%lu jiffies=%lu",
		   rw == READ ? 'R' : 'W', tg->slice_start[rw],
		   tg->slice_end[rw], jiffies);
}

static inline void throtl_set_slice_end(struct throtl_grp *tg, bool rw,
					unsigned long jiffy_end)
{
	tg->slice_end[rw] = roundup(jiffy_end, tg->td->throtl_slice);
}

static inline void throtl_extend_slice(struct throtl_grp *tg, bool rw,
				       unsigned long jiffy_end)
{
	throtl_set_slice_end(tg, rw, jiffy_end);
	throtl_log(&tg->service_queue,
		   "[%c] extend slice start=%lu end=%lu jiffies=%lu",
		   rw == READ ? 'R' : 'W', tg->slice_start[rw],
		   tg->slice_end[rw], jiffies);
}

/* Determine if previously allocated or extended slice is complete or not */
static bool throtl_slice_used(struct throtl_grp *tg, bool rw)
{
	if (time_in_range(jiffies, tg->slice_start[rw], tg->slice_end[rw]))
		return false;

	return true;
}

static unsigned int calculate_io_allowed(u32 iops_limit,
					 unsigned long jiffy_elapsed)
{
	unsigned int io_allowed;
	u64 tmp;

	/*
	 * jiffy_elapsed should not be a big value as minimum iops can be
	 * 1 then at max jiffy elapsed should be equivalent of 1 second as we
	 * will allow dispatch after 1 second and after that slice should
	 * have been trimmed.
	 */

	tmp = (u64)iops_limit * jiffy_elapsed;
	do_div(tmp, HZ);

	if (tmp > UINT_MAX)
		io_allowed = UINT_MAX;
	else
		io_allowed = tmp;

	return io_allowed;
}

static u64 calculate_bytes_allowed(u64 bps_limit, unsigned long jiffy_elapsed)
{
	/*
	 * Can result be wider than 64 bits?
	 * We check against 62, not 64, due to ilog2 truncation.
	 */
	if (ilog2(bps_limit) + ilog2(jiffy_elapsed) - ilog2(HZ) > 62)
		return U64_MAX;
	return mul_u64_u64_div_u64(bps_limit, (u64)jiffy_elapsed, (u64)HZ);
}

/* Trim the used slices and adjust slice start accordingly */
static inline void throtl_trim_slice(struct throtl_grp *tg, bool rw)
{
	unsigned long time_elapsed;
	long long bytes_trim;
	int io_trim;

	BUG_ON(time_before(tg->slice_end[rw], tg->slice_start[rw]));

	/*
	 * If bps are unlimited (-1), then time slice don't get
	 * renewed. Don't try to trim the slice if slice is used. A new
	 * slice will start when appropriate.
	 */
	if (throtl_slice_used(tg, rw))
		return;

	/*
	 * A bio has been dispatched. Also adjust slice_end. It might happen
	 * that initially cgroup limit was very low resulting in high
	 * slice_end, but later limit was bumped up and bio was dispatched
	 * sooner, then we need to reduce slice_end. A high bogus slice_end
	 * is bad because it does not allow new slice to start.
	 */

	throtl_set_slice_end(tg, rw, jiffies + tg->td->throtl_slice);

	time_elapsed = rounddown(jiffies - tg->slice_start[rw],
				 tg->td->throtl_slice);
	if (!time_elapsed)
		return;

	bytes_trim = calculate_bytes_allowed(tg_bps_limit(tg, rw),
					     time_elapsed) +
		     tg->carryover_bytes[rw];
	io_trim = calculate_io_allowed(tg_iops_limit(tg, rw), time_elapsed) +
		  tg->carryover_ios[rw];
	if (bytes_trim <= 0 && io_trim <= 0)
		return;

	tg->carryover_bytes[rw] = 0;
	if ((long long)tg->bytes_disp[rw] >= bytes_trim)
		tg->bytes_disp[rw] -= bytes_trim;
	else
		tg->bytes_disp[rw] = 0;

	tg->carryover_ios[rw] = 0;
	if ((int)tg->io_disp[rw] >= io_trim)
		tg->io_disp[rw] -= io_trim;
	else
		tg->io_disp[rw] = 0;

	tg->slice_start[rw] += time_elapsed;

	throtl_log(&tg->service_queue,
		   "[%c] trim slice nr=%lu bytes=%lld io=%d start=%lu end=%lu jiffies=%lu",
		   rw == READ ? 'R' : 'W', time_elapsed / tg->td->throtl_slice,
		   bytes_trim, io_trim, tg->slice_start[rw], tg->slice_end[rw],
		   jiffies);
}

static void __tg_update_carryover(struct throtl_grp *tg, bool rw)
{
	unsigned long jiffy_elapsed = jiffies - tg->slice_start[rw];
	u64 bps_limit = tg_bps_limit(tg, rw);
	u32 iops_limit = tg_iops_limit(tg, rw);

	/*
	 * If config is updated while bios are still throttled, calculate and
	 * accumulate how many bytes/ios are waited across changes. And
	 * carryover_bytes/ios will be used to calculate new wait time under new
	 * configuration.
	 */
	if (bps_limit != U64_MAX)
		tg->carryover_bytes[rw] +=
			calculate_bytes_allowed(bps_limit, jiffy_elapsed) -
			tg->bytes_disp[rw];
	if (iops_limit != UINT_MAX)
		tg->carryover_ios[rw] +=
			calculate_io_allowed(iops_limit, jiffy_elapsed) -
			tg->io_disp[rw];
}

static void tg_update_carryover(struct throtl_grp *tg)
{
	if (tg->service_queue.nr_queued[READ])
		__tg_update_carryover(tg, READ);
	if (tg->service_queue.nr_queued[WRITE])
		__tg_update_carryover(tg, WRITE);

	/* see comments in struct throtl_grp for meaning of these fields. */
	throtl_log(&tg->service_queue, "%s: %lld %lld %d %d\n", __func__,
		   tg->carryover_bytes[READ], tg->carryover_bytes[WRITE],
		   tg->carryover_ios[READ], tg->carryover_ios[WRITE]);
}

static unsigned long tg_within_iops_limit(struct throtl_grp *tg, struct bio *bio,
				 u32 iops_limit)
{
	bool rw = bio_data_dir(bio);
	int io_allowed;
	unsigned long jiffy_elapsed, jiffy_wait, jiffy_elapsed_rnd;

	if (iops_limit == UINT_MAX) {
		return 0;
	}

	jiffy_elapsed = jiffies - tg->slice_start[rw];

	/* Round up to the next throttle slice, wait time must be nonzero */
	jiffy_elapsed_rnd = roundup(jiffy_elapsed + 1, tg->td->throtl_slice);
	io_allowed = calculate_io_allowed(iops_limit, jiffy_elapsed_rnd) +
		     tg->carryover_ios[rw];
	if (io_allowed > 0 && tg->io_disp[rw] + 1 <= io_allowed)
		return 0;

	/* Calc approx time to dispatch */
	jiffy_wait = jiffy_elapsed_rnd - jiffy_elapsed;

	/* make sure at least one io can be dispatched after waiting */
	jiffy_wait = max(jiffy_wait, HZ / iops_limit + 1);
	return jiffy_wait;
}

static unsigned long tg_within_bps_limit(struct throtl_grp *tg, struct bio *bio,
				u64 bps_limit)
{
	bool rw = bio_data_dir(bio);
	long long bytes_allowed;
	u64 extra_bytes;
	unsigned long jiffy_elapsed, jiffy_wait, jiffy_elapsed_rnd;
	unsigned int bio_size = throtl_bio_data_size(bio);

	/* no need to throttle if this bio's bytes have been accounted */
	if (bps_limit == U64_MAX || bio_flagged(bio, BIO_BPS_THROTTLED)) {
		return 0;
	}

	jiffy_elapsed = jiffy_elapsed_rnd = jiffies - tg->slice_start[rw];

	/* Slice has just started. Consider one slice interval */
	if (!jiffy_elapsed)
		jiffy_elapsed_rnd = tg->td->throtl_slice;

	jiffy_elapsed_rnd = roundup(jiffy_elapsed_rnd, tg->td->throtl_slice);
	bytes_allowed = calculate_bytes_allowed(bps_limit, jiffy_elapsed_rnd) +
			tg->carryover_bytes[rw];
	if (bytes_allowed > 0 && tg->bytes_disp[rw] + bio_size <= bytes_allowed)
		return 0;

	/* Calc approx time to dispatch */
	extra_bytes = tg->bytes_disp[rw] + bio_size - bytes_allowed;
	jiffy_wait = div64_u64(extra_bytes * HZ, bps_limit);

	if (!jiffy_wait)
		jiffy_wait = 1;

	/*
	 * This wait time is without taking into consideration the rounding
	 * up we did. Add that time also.
	 */
	jiffy_wait = jiffy_wait + (jiffy_elapsed_rnd - jiffy_elapsed);
	return jiffy_wait;
}

/*
 * Returns whether one can dispatch a bio or not. Also returns approx number
 * of jiffies to wait before this bio is with-in IO rate and can be dispatched
 */
static bool tg_may_dispatch(struct throtl_grp *tg, struct bio *bio,
			    unsigned long *wait)
{
	bool rw = bio_data_dir(bio);
	unsigned long bps_wait = 0, iops_wait = 0, max_wait = 0;
	u64 bps_limit = tg_bps_limit(tg, rw);
	u32 iops_limit = tg_iops_limit(tg, rw);

	/*
 	 * Currently whole state machine of group depends on first bio
	 * queued in the group bio list. So one should not be calling
	 * this function with a different bio if there are other bios
	 * queued.
	 */
	BUG_ON(tg->service_queue.nr_queued[rw] &&
	       bio != throtl_peek_queued(&tg->service_queue.queued[rw]));

	/* If tg->bps = -1, then BW is unlimited */
	if ((bps_limit == U64_MAX && iops_limit == UINT_MAX) ||
	    tg->flags & THROTL_TG_CANCELING) {
		if (wait)
			*wait = 0;
		return true;
	}

	/*
	 * If previous slice expired, start a new one otherwise renew/extend
	 * existing slice to make sure it is at least throtl_slice interval
	 * long since now. New slice is started only for empty throttle group.
	 * If there is queued bio, that means there should be an active
	 * slice and it should be extended instead.
	 */
	if (throtl_slice_used(tg, rw) && !(tg->service_queue.nr_queued[rw]))
		throtl_start_new_slice(tg, rw, true);
	else {
		if (time_before(tg->slice_end[rw],
		    jiffies + tg->td->throtl_slice))
			throtl_extend_slice(tg, rw,
				jiffies + tg->td->throtl_slice);
	}

	bps_wait = tg_within_bps_limit(tg, bio, bps_limit);
	iops_wait = tg_within_iops_limit(tg, bio, iops_limit);
	if (bps_wait + iops_wait == 0) {
		if (wait)
			*wait = 0;
		return true;
	}

	max_wait = max(bps_wait, iops_wait);

	if (wait)
		*wait = max_wait;

	if (time_before(tg->slice_end[rw], jiffies + max_wait))
		throtl_extend_slice(tg, rw, jiffies + max_wait);

	return false;
}

static void throtl_charge_bio(struct throtl_grp *tg, struct bio *bio)
{
	bool rw = bio_data_dir(bio);
	unsigned int bio_size = throtl_bio_data_size(bio);

	/* Charge the bio to the group */
	if (!bio_flagged(bio, BIO_BPS_THROTTLED)) {
		tg->bytes_disp[rw] += bio_size;
		tg->last_bytes_disp[rw] += bio_size;
	}

	tg->io_disp[rw]++;
	tg->last_io_disp[rw]++;
}

/**
 * throtl_add_bio_tg - add a bio to the specified throtl_grp
 * @bio: bio to add
 * @qn: qnode to use
 * @tg: the target throtl_grp
 *
 * Add @bio to @tg's service_queue using @qn.  If @qn is not specified,
 * tg->qnode_on_self[] is used.
 */
static void throtl_add_bio_tg(struct bio *bio, struct throtl_qnode *qn,
			      struct throtl_grp *tg)
{
	struct throtl_service_queue *sq = &tg->service_queue;
	bool rw = bio_data_dir(bio);

	if (!qn)
		qn = &tg->qnode_on_self[rw];

	/*
	 * If @tg doesn't currently have any bios queued in the same
	 * direction, queueing @bio can change when @tg should be
	 * dispatched.  Mark that @tg was empty.  This is automatically
	 * cleared on the next tg_update_disptime().
	 */
	if (!sq->nr_queued[rw])
		tg->flags |= THROTL_TG_WAS_EMPTY;

	throtl_qnode_add_bio(bio, qn, &sq->queued[rw]);

	sq->nr_queued[rw]++;
	throtl_enqueue_tg(tg);
}

static void tg_update_disptime(struct throtl_grp *tg)
{
	struct throtl_service_queue *sq = &tg->service_queue;
	unsigned long read_wait = -1, write_wait = -1, min_wait = -1, disptime;
	struct bio *bio;

	bio = throtl_peek_queued(&sq->queued[READ]);
	if (bio)
		tg_may_dispatch(tg, bio, &read_wait);

	bio = throtl_peek_queued(&sq->queued[WRITE]);
	if (bio)
		tg_may_dispatch(tg, bio, &write_wait);

	min_wait = min(read_wait, write_wait);
	disptime = jiffies + min_wait;

	/* Update dispatch time */
	throtl_rb_erase(&tg->rb_node, tg->service_queue.parent_sq);
	tg->disptime = disptime;
	tg_service_queue_add(tg);

	/* see throtl_add_bio_tg() */
	tg->flags &= ~THROTL_TG_WAS_EMPTY;
}

static void start_parent_slice_with_credit(struct throtl_grp *child_tg,
					struct throtl_grp *parent_tg, bool rw)
{
	if (throtl_slice_used(parent_tg, rw)) {
		throtl_start_new_slice_with_credit(parent_tg, rw,
				child_tg->slice_start[rw]);
	}

}

static void tg_dispatch_one_bio(struct throtl_grp *tg, bool rw)
{
	struct throtl_service_queue *sq = &tg->service_queue;
	struct throtl_service_queue *parent_sq = sq->parent_sq;
	struct throtl_grp *parent_tg = sq_to_tg(parent_sq);
	struct throtl_grp *tg_to_put = NULL;
	struct bio *bio;

	/*
	 * @bio is being transferred from @tg to @parent_sq.  Popping a bio
	 * from @tg may put its reference and @parent_sq might end up
	 * getting released prematurely.  Remember the tg to put and put it
	 * after @bio is transferred to @parent_sq.
	 */
	bio = throtl_pop_queued(&sq->queued[rw], &tg_to_put);
	sq->nr_queued[rw]--;

	throtl_charge_bio(tg, bio);

	/*
	 * If our parent is another tg, we just need to transfer @bio to
	 * the parent using throtl_add_bio_tg().  If our parent is
	 * @td->service_queue, @bio is ready to be issued.  Put it on its
	 * bio_lists[] and decrease total number queued.  The caller is
	 * responsible for issuing these bios.
	 */
	if (parent_tg) {
		throtl_add_bio_tg(bio, &tg->qnode_on_parent[rw], parent_tg);
		start_parent_slice_with_credit(tg, parent_tg, rw);
	} else {
		bio_set_flag(bio, BIO_BPS_THROTTLED);
		throtl_qnode_add_bio(bio, &tg->qnode_on_parent[rw],
				     &parent_sq->queued[rw]);
		BUG_ON(tg->td->nr_queued[rw] <= 0);
		tg->td->nr_queued[rw]--;
	}

	throtl_trim_slice(tg, rw);

	if (tg_to_put)
		blkg_put(tg_to_blkg(tg_to_put));
}

static int throtl_dispatch_tg(struct throtl_grp *tg)
{
	struct throtl_service_queue *sq = &tg->service_queue;
	unsigned int nr_reads = 0, nr_writes = 0;
	unsigned int max_nr_reads = THROTL_GRP_QUANTUM * 3 / 4;
	unsigned int max_nr_writes = THROTL_GRP_QUANTUM - max_nr_reads;
	struct bio *bio;

	/* Try to dispatch 75% READS and 25% WRITES */

	while ((bio = throtl_peek_queued(&sq->queued[READ])) &&
	       tg_may_dispatch(tg, bio, NULL)) {

		tg_dispatch_one_bio(tg, READ);
		nr_reads++;

		if (nr_reads >= max_nr_reads)
			break;
	}

	while ((bio = throtl_peek_queued(&sq->queued[WRITE])) &&
	       tg_may_dispatch(tg, bio, NULL)) {

		tg_dispatch_one_bio(tg, WRITE);
		nr_writes++;

		if (nr_writes >= max_nr_writes)
			break;
	}

	return nr_reads + nr_writes;
}

static int throtl_select_dispatch(struct throtl_service_queue *parent_sq)
{
	unsigned int nr_disp = 0;

	while (1) {
		struct throtl_grp *tg;
		struct throtl_service_queue *sq;

		if (!parent_sq->nr_pending)
			break;

		tg = throtl_rb_first(parent_sq);
		if (!tg)
			break;

		if (time_before(jiffies, tg->disptime))
			break;

		nr_disp += throtl_dispatch_tg(tg);

		sq = &tg->service_queue;
		if (sq->nr_queued[READ] || sq->nr_queued[WRITE])
			tg_update_disptime(tg);
		else
			throtl_dequeue_tg(tg);

		if (nr_disp >= THROTL_QUANTUM)
			break;
	}

	return nr_disp;
}

/**
 * throtl_pending_timer_fn - timer function for service_queue->pending_timer
 * @t: the pending_timer member of the throtl_service_queue being serviced
 *
 * This timer is armed when a child throtl_grp with active bio's become
 * pending and queued on the service_queue's pending_tree and expires when
 * the first child throtl_grp should be dispatched.  This function
 * dispatches bio's from the children throtl_grps to the parent
 * service_queue.
 *
 * If the parent's parent is another throtl_grp, dispatching is propagated
 * by either arming its pending_timer or repeating dispatch directly.  If
 * the top-level service_tree is reached, throtl_data->dispatch_work is
 * kicked so that the ready bio's are issued.
 */
static void throtl_pending_timer_fn(struct timer_list *t)
{
	struct throtl_service_queue *sq = from_timer(sq, t, pending_timer);
	struct throtl_grp *tg = sq_to_tg(sq);
	struct throtl_data *td = sq_to_td(sq);
	struct throtl_service_queue *parent_sq;
	struct request_queue *q;
	bool dispatched;
	int ret;

	/* throtl_data may be gone, so figure out request queue by blkg */
	if (tg)
		q = tg->pd.blkg->q;
	else
		q = td->queue;

	spin_lock_irq(&q->queue_lock);

	if (!q->root_blkg)
		goto out_unlock;

again:
	parent_sq = sq->parent_sq;
	dispatched = false;

	while (true) {
		throtl_log(sq, "dispatch nr_queued=%u read=%u write=%u",
			   sq->nr_queued[READ] + sq->nr_queued[WRITE],
			   sq->nr_queued[READ], sq->nr_queued[WRITE]);

		ret = throtl_select_dispatch(sq);
		if (ret) {
			throtl_log(sq, "bios disp=%u", ret);
			dispatched = true;
		}

		if (throtl_schedule_next_dispatch(sq, false))
			break;

		/* this dispatch windows is still open, relax and repeat */
		spin_unlock_irq(&q->queue_lock);
		cpu_relax();
		spin_lock_irq(&q->queue_lock);
	}

	if (!dispatched)
		goto out_unlock;

	if (parent_sq) {
		/* @parent_sq is another throl_grp, propagate dispatch */
		if (tg->flags & THROTL_TG_WAS_EMPTY) {
			tg_update_disptime(tg);
			if (!throtl_schedule_next_dispatch(parent_sq, false)) {
				/* window is already open, repeat dispatching */
				sq = parent_sq;
				tg = sq_to_tg(sq);
				goto again;
			}
		}
	} else {
		/* reached the top-level, queue issuing */
		queue_work(kthrotld_workqueue, &td->dispatch_work);
	}
out_unlock:
	spin_unlock_irq(&q->queue_lock);
}

/**
 * blk_throtl_dispatch_work_fn - work function for throtl_data->dispatch_work
 * @work: work item being executed
 *
 * This function is queued for execution when bios reach the bio_lists[]
 * of throtl_data->service_queue.  Those bios are ready and issued by this
 * function.
 */
static void blk_throtl_dispatch_work_fn(struct work_struct *work)
{
	struct throtl_data *td = container_of(work, struct throtl_data,
					      dispatch_work);
	struct throtl_service_queue *td_sq = &td->service_queue;
	struct request_queue *q = td->queue;
	struct bio_list bio_list_on_stack;
	struct bio *bio;
	struct blk_plug plug;
	int rw;

	bio_list_init(&bio_list_on_stack);

	spin_lock_irq(&q->queue_lock);
	for (rw = READ; rw <= WRITE; rw++)
		while ((bio = throtl_pop_queued(&td_sq->queued[rw], NULL)))
			bio_list_add(&bio_list_on_stack, bio);
	spin_unlock_irq(&q->queue_lock);

	if (!bio_list_empty(&bio_list_on_stack)) {
		blk_start_plug(&plug);
		while ((bio = bio_list_pop(&bio_list_on_stack)))
			submit_bio_noacct_nocheck(bio);
		blk_finish_plug(&plug);
	}
}

static u64 tg_prfill_conf_u64(struct seq_file *sf, struct blkg_policy_data *pd,
			      int off)
{
	struct throtl_grp *tg = pd_to_tg(pd);
	u64 v = *(u64 *)((void *)tg + off);

	if (v == U64_MAX)
		return 0;
	return __blkg_prfill_u64(sf, pd, v);
}

static u64 tg_prfill_conf_uint(struct seq_file *sf, struct blkg_policy_data *pd,
			       int off)
{
	struct throtl_grp *tg = pd_to_tg(pd);
	unsigned int v = *(unsigned int *)((void *)tg + off);

	if (v == UINT_MAX)
		return 0;
	return __blkg_prfill_u64(sf, pd, v);
}

static int tg_print_conf_u64(struct seq_file *sf, void *v)
{
	blkcg_print_blkgs(sf, css_to_blkcg(seq_css(sf)), tg_prfill_conf_u64,
			  &blkcg_policy_throtl, seq_cft(sf)->private, false);
	return 0;
}

static int tg_print_conf_uint(struct seq_file *sf, void *v)
{
	blkcg_print_blkgs(sf, css_to_blkcg(seq_css(sf)), tg_prfill_conf_uint,
			  &blkcg_policy_throtl, seq_cft(sf)->private, false);
	return 0;
}

static void tg_conf_updated(struct throtl_grp *tg, bool global)
{
	struct throtl_service_queue *sq = &tg->service_queue;
	struct cgroup_subsys_state *pos_css;
	struct blkcg_gq *blkg;

	throtl_log(&tg->service_queue,
		   "limit change rbps=%llu wbps=%llu riops=%u wiops=%u",
		   tg_bps_limit(tg, READ), tg_bps_limit(tg, WRITE),
		   tg_iops_limit(tg, READ), tg_iops_limit(tg, WRITE));

	rcu_read_lock();
	/*
	 * Update has_rules[] flags for the updated tg's subtree.  A tg is
	 * considered to have rules if either the tg itself or any of its
	 * ancestors has rules.  This identifies groups without any
	 * restrictions in the whole hierarchy and allows them to bypass
	 * blk-throttle.
	 */
	blkg_for_each_descendant_pre(blkg, pos_css,
			global ? tg->td->queue->root_blkg : tg_to_blkg(tg)) {
		struct throtl_grp *this_tg = blkg_to_tg(blkg);

		tg_update_has_rules(this_tg);
		/* ignore root/second level */
		if (!cgroup_subsys_on_dfl(io_cgrp_subsys) || !blkg->parent ||
		    !blkg->parent->parent)
			continue;
	}
	rcu_read_unlock();

	/*
	 * We're already holding queue_lock and know @tg is valid.  Let's
	 * apply the new config directly.
	 *
	 * Restart the slices for both READ and WRITES. It might happen
	 * that a group's limit are dropped suddenly and we don't want to
	 * account recently dispatched IO with new low rate.
	 */
	throtl_start_new_slice(tg, READ, false);
	throtl_start_new_slice(tg, WRITE, false);

	if (tg->flags & THROTL_TG_PENDING) {
		tg_update_disptime(tg);
		throtl_schedule_next_dispatch(sq->parent_sq, true);
	}
}

static int blk_throtl_init(struct gendisk *disk)
{
	struct request_queue *q = disk->queue;
	struct throtl_data *td;
	int ret;

	td = kzalloc_node(sizeof(*td), GFP_KERNEL, q->node);
	if (!td)
		return -ENOMEM;

	INIT_WORK(&td->dispatch_work, blk_throtl_dispatch_work_fn);
	throtl_service_queue_init(&td->service_queue);

	/*
	 * Freeze queue before activating policy, to synchronize with IO path,
	 * which is protected by 'q_usage_counter'.
	 */
	blk_mq_freeze_queue(disk->queue);
	blk_mq_quiesce_queue(disk->queue);

	q->td = td;
	td->queue = q;

	/* activate policy */
	ret = blkcg_activate_policy(disk, &blkcg_policy_throtl);
	if (ret) {
		q->td = NULL;
		kfree(td);
		goto out;
	}

	if (blk_queue_nonrot(q))
		td->throtl_slice = DFL_THROTL_SLICE_SSD;
	else
		td->throtl_slice = DFL_THROTL_SLICE_HD;
	td->track_bio_latency = !queue_is_mq(q);
	if (!td->track_bio_latency)
		blk_stat_enable_accounting(q);

out:
	blk_mq_unquiesce_queue(disk->queue);
	blk_mq_unfreeze_queue(disk->queue);

	return ret;
}


static ssize_t tg_set_conf(struct kernfs_open_file *of,
			   char *buf, size_t nbytes, loff_t off, bool is_u64)
{
	struct blkcg *blkcg = css_to_blkcg(of_css(of));
	struct blkg_conf_ctx ctx;
	struct throtl_grp *tg;
	int ret;
	u64 v;

	blkg_conf_init(&ctx, buf);

	ret = blkg_conf_open_bdev(&ctx);
	if (ret)
		goto out_finish;

	if (!blk_throtl_activated(ctx.bdev->bd_queue)) {
		ret = blk_throtl_init(ctx.bdev->bd_disk);
		if (ret)
			goto out_finish;
	}

	ret = blkg_conf_prep(blkcg, &blkcg_policy_throtl, &ctx);
	if (ret)
		goto out_finish;

	ret = -EINVAL;
	if (sscanf(ctx.body, "%llu", &v) != 1)
		goto out_finish;
	if (!v)
		v = U64_MAX;

	tg = blkg_to_tg(ctx.blkg);
	tg_update_carryover(tg);

	if (is_u64)
		*(u64 *)((void *)tg + of_cft(of)->private) = v;
	else
		*(unsigned int *)((void *)tg + of_cft(of)->private) = v;

	tg_conf_updated(tg, false);
	ret = 0;
out_finish:
	blkg_conf_exit(&ctx);
	return ret ?: nbytes;
}

static ssize_t tg_set_conf_u64(struct kernfs_open_file *of,
			       char *buf, size_t nbytes, loff_t off)
{
	return tg_set_conf(of, buf, nbytes, off, true);
}

static ssize_t tg_set_conf_uint(struct kernfs_open_file *of,
				char *buf, size_t nbytes, loff_t off)
{
	return tg_set_conf(of, buf, nbytes, off, false);
}

static int tg_print_rwstat(struct seq_file *sf, void *v)
{
	blkcg_print_blkgs(sf, css_to_blkcg(seq_css(sf)),
			  blkg_prfill_rwstat, &blkcg_policy_throtl,
			  seq_cft(sf)->private, true);
	return 0;
}

static u64 tg_prfill_rwstat_recursive(struct seq_file *sf,
				      struct blkg_policy_data *pd, int off)
{
	struct blkg_rwstat_sample sum;

	blkg_rwstat_recursive_sum(pd_to_blkg(pd), &blkcg_policy_throtl, off,
				  &sum);
	return __blkg_prfill_rwstat(sf, pd, &sum);
}

static int tg_print_rwstat_recursive(struct seq_file *sf, void *v)
{
	blkcg_print_blkgs(sf, css_to_blkcg(seq_css(sf)),
			  tg_prfill_rwstat_recursive, &blkcg_policy_throtl,
			  seq_cft(sf)->private, true);
	return 0;
}

static struct cftype throtl_legacy_files[] = {
	{
		.name = "throttle.read_bps_device",
		.private = offsetof(struct throtl_grp, bps[READ]),
		.seq_show = tg_print_conf_u64,
		.write = tg_set_conf_u64,
	},
	{
		.name = "throttle.write_bps_device",
		.private = offsetof(struct throtl_grp, bps[WRITE]),
		.seq_show = tg_print_conf_u64,
		.write = tg_set_conf_u64,
	},
	{
		.name = "throttle.read_iops_device",
		.private = offsetof(struct throtl_grp, iops[READ]),
		.seq_show = tg_print_conf_uint,
		.write = tg_set_conf_uint,
	},
	{
		.name = "throttle.write_iops_device",
		.private = offsetof(struct throtl_grp, iops[WRITE]),
		.seq_show = tg_print_conf_uint,
		.write = tg_set_conf_uint,
	},
	{
		.name = "throttle.io_service_bytes",
		.private = offsetof(struct throtl_grp, stat_bytes),
		.seq_show = tg_print_rwstat,
	},
	{
		.name = "throttle.io_service_bytes_recursive",
		.private = offsetof(struct throtl_grp, stat_bytes),
		.seq_show = tg_print_rwstat_recursive,
	},
	{
		.name = "throttle.io_serviced",
		.private = offsetof(struct throtl_grp, stat_ios),
		.seq_show = tg_print_rwstat,
	},
	{
		.name = "throttle.io_serviced_recursive",
		.private = offsetof(struct throtl_grp, stat_ios),
		.seq_show = tg_print_rwstat_recursive,
	},
	{ }	/* terminate */
};

static u64 tg_prfill_limit(struct seq_file *sf, struct blkg_policy_data *pd,
			 int off)
{
	struct throtl_grp *tg = pd_to_tg(pd);
	const char *dname = blkg_dev_name(pd->blkg);
	u64 bps_dft;
	unsigned int iops_dft;

	if (!dname)
		return 0;

	bps_dft = U64_MAX;
	iops_dft = UINT_MAX;

	if (tg->bps[READ] == bps_dft &&
	    tg->bps[WRITE] == bps_dft &&
	    tg->iops[READ] == iops_dft &&
	    tg->iops[WRITE] == iops_dft)
		return 0;

	seq_printf(sf, "%s", dname);
	if (tg->bps[READ] == U64_MAX)
		seq_printf(sf, " rbps=max");
	else
		seq_printf(sf, " rbps=%llu", tg->bps[READ]);

	if (tg->bps[WRITE] == U64_MAX)
		seq_printf(sf, " wbps=max");
	else
		seq_printf(sf, " wbps=%llu", tg->bps[WRITE]);

	if (tg->iops[READ] == UINT_MAX)
		seq_printf(sf, " riops=max");
	else
		seq_printf(sf, " riops=%u", tg->iops[READ]);

	if (tg->iops[WRITE] == UINT_MAX)
		seq_printf(sf, " wiops=max");
	else
		seq_printf(sf, " wiops=%u", tg->iops[WRITE]);

	seq_printf(sf, "\n");
	return 0;
}

static int tg_print_limit(struct seq_file *sf, void *v)
{
	blkcg_print_blkgs(sf, css_to_blkcg(seq_css(sf)), tg_prfill_limit,
			  &blkcg_policy_throtl, seq_cft(sf)->private, false);
	return 0;
}

static ssize_t tg_set_limit(struct kernfs_open_file *of,
			  char *buf, size_t nbytes, loff_t off)
{
	struct blkcg *blkcg = css_to_blkcg(of_css(of));
	struct blkg_conf_ctx ctx;
	struct throtl_grp *tg;
	u64 v[4];
	int ret;

	blkg_conf_init(&ctx, buf);

	ret = blkg_conf_open_bdev(&ctx);
	if (ret)
		goto out_finish;

	if (!blk_throtl_activated(ctx.bdev->bd_queue)) {
		ret = blk_throtl_init(ctx.bdev->bd_disk);
		if (ret)
			goto out_finish;
	}

	ret = blkg_conf_prep(blkcg, &blkcg_policy_throtl, &ctx);
	if (ret)
		goto out_finish;

	tg = blkg_to_tg(ctx.blkg);
	tg_update_carryover(tg);

	v[0] = tg->bps[READ];
	v[1] = tg->bps[WRITE];
	v[2] = tg->iops[READ];
	v[3] = tg->iops[WRITE];

	while (true) {
		char tok[27];	/* wiops=18446744073709551616 */
		char *p;
		u64 val = U64_MAX;
		int len;

		if (sscanf(ctx.body, "%26s%n", tok, &len) != 1)
			break;
		if (tok[0] == '\0')
			break;
		ctx.body += len;

		ret = -EINVAL;
		p = tok;
		strsep(&p, "=");
		if (!p || (sscanf(p, "%llu", &val) != 1 && strcmp(p, "max")))
			goto out_finish;

		ret = -ERANGE;
		if (!val)
			goto out_finish;

		ret = -EINVAL;
		if (!strcmp(tok, "rbps") && val > 1)
			v[0] = val;
		else if (!strcmp(tok, "wbps") && val > 1)
			v[1] = val;
		else if (!strcmp(tok, "riops") && val > 1)
			v[2] = min_t(u64, val, UINT_MAX);
		else if (!strcmp(tok, "wiops") && val > 1)
			v[3] = min_t(u64, val, UINT_MAX);
		else
			goto out_finish;
	}

	tg->bps[READ] = v[0];
	tg->bps[WRITE] = v[1];
	tg->iops[READ] = v[2];
	tg->iops[WRITE] = v[3];

	tg_conf_updated(tg, false);
	ret = 0;
out_finish:
	blkg_conf_exit(&ctx);
	return ret ?: nbytes;
}

static struct cftype throtl_files[] = {
	{
		.name = "max",
		.flags = CFTYPE_NOT_ON_ROOT,
		.seq_show = tg_print_limit,
		.write = tg_set_limit,
	},
	{ }	/* terminate */
};

static void throtl_shutdown_wq(struct request_queue *q)
{
	struct throtl_data *td = q->td;

	cancel_work_sync(&td->dispatch_work);
}

struct blkcg_policy blkcg_policy_throtl = {
	.dfl_cftypes		= throtl_files,
	.legacy_cftypes		= throtl_legacy_files,

	.pd_alloc_fn		= throtl_pd_alloc,
	.pd_init_fn		= throtl_pd_init,
	.pd_online_fn		= throtl_pd_online,
	.pd_free_fn		= throtl_pd_free,
};

void blk_throtl_cancel_bios(struct gendisk *disk)
{
	struct request_queue *q = disk->queue;
	struct cgroup_subsys_state *pos_css;
	struct blkcg_gq *blkg;

	if (!blk_throtl_activated(q))
		return;

	spin_lock_irq(&q->queue_lock);
	/*
	 * queue_lock is held, rcu lock is not needed here technically.
	 * However, rcu lock is still held to emphasize that following
	 * path need RCU protection and to prevent warning from lockdep.
	 */
	rcu_read_lock();
	blkg_for_each_descendant_post(blkg, pos_css, q->root_blkg) {
		struct throtl_grp *tg = blkg_to_tg(blkg);
		struct throtl_service_queue *sq = &tg->service_queue;

		/*
		 * Set the flag to make sure throtl_pending_timer_fn() won't
		 * stop until all throttled bios are dispatched.
		 */
		tg->flags |= THROTL_TG_CANCELING;

		/*
		 * Do not dispatch cgroup without THROTL_TG_PENDING or cgroup
		 * will be inserted to service queue without THROTL_TG_PENDING
		 * set in tg_update_disptime below. Then IO dispatched from
		 * child in tg_dispatch_one_bio will trigger double insertion
		 * and corrupt the tree.
		 */
		if (!(tg->flags & THROTL_TG_PENDING))
			continue;

		/*
		 * Update disptime after setting the above flag to make sure
		 * throtl_select_dispatch() won't exit without dispatching.
		 */
		tg_update_disptime(tg);

		throtl_schedule_pending_timer(sq, jiffies + 1);
	}
	rcu_read_unlock();
	spin_unlock_irq(&q->queue_lock);
}

static bool tg_within_limit(struct throtl_grp *tg, struct bio *bio, bool rw)
{
	/* throtl is FIFO - if bios are already queued, should queue */
	if (tg->service_queue.nr_queued[rw])
		return false;

	return tg_may_dispatch(tg, bio, NULL);
}

static void tg_dispatch_in_debt(struct throtl_grp *tg, struct bio *bio, bool rw)
{
	if (!bio_flagged(bio, BIO_BPS_THROTTLED))
		tg->carryover_bytes[rw] -= throtl_bio_data_size(bio);
	tg->carryover_ios[rw]--;
}

bool __blk_throtl_bio(struct bio *bio)
{
	struct request_queue *q = bdev_get_queue(bio->bi_bdev);
	struct blkcg_gq *blkg = bio->bi_blkg;
	struct throtl_qnode *qn = NULL;
	struct throtl_grp *tg = blkg_to_tg(blkg);
	struct throtl_service_queue *sq;
	bool rw = bio_data_dir(bio);
	bool throttled = false;
	struct throtl_data *td = tg->td;

	rcu_read_lock();
<<<<<<< HEAD

=======
>>>>>>> 2d5404ca
	spin_lock_irq(&q->queue_lock);
	sq = &tg->service_queue;

	while (true) {
		if (tg_within_limit(tg, bio, rw)) {
			/* within limits, let's charge and dispatch directly */
			throtl_charge_bio(tg, bio);

			/*
			 * We need to trim slice even when bios are not being
			 * queued otherwise it might happen that a bio is not
			 * queued for a long time and slice keeps on extending
			 * and trim is not called for a long time. Now if limits
			 * are reduced suddenly we take into account all the IO
			 * dispatched so far at new low rate and * newly queued
			 * IO gets a really long dispatch time.
			 *
			 * So keep on trimming slice even if bio is not queued.
			 */
			throtl_trim_slice(tg, rw);
		} else if (bio_issue_as_root_blkg(bio)) {
			/*
			 * IOs which may cause priority inversions are
			 * dispatched directly, even if they're over limit.
			 * Debts are handled by carryover_bytes/ios while
			 * calculating wait time.
			 */
			tg_dispatch_in_debt(tg, bio, rw);
		} else {
			/* if above limits, break to queue */
			break;
		}

		/*
		 * @bio passed through this layer without being throttled.
		 * Climb up the ladder.  If we're already at the top, it
		 * can be executed directly.
		 */
		qn = &tg->qnode_on_parent[rw];
		sq = sq->parent_sq;
		tg = sq_to_tg(sq);
		if (!tg) {
			bio_set_flag(bio, BIO_BPS_THROTTLED);
			goto out_unlock;
		}
	}

	/* out-of-limit, queue to @tg */
	throtl_log(sq, "[%c] bio. bdisp=%llu sz=%u bps=%llu iodisp=%u iops=%u queued=%d/%d",
		   rw == READ ? 'R' : 'W',
		   tg->bytes_disp[rw], bio->bi_iter.bi_size,
		   tg_bps_limit(tg, rw),
		   tg->io_disp[rw], tg_iops_limit(tg, rw),
		   sq->nr_queued[READ], sq->nr_queued[WRITE]);

	td->nr_queued[rw]++;
	throtl_add_bio_tg(bio, qn, tg);
	throttled = true;

	/*
	 * Update @tg's dispatch time and force schedule dispatch if @tg
	 * was empty before @bio.  The forced scheduling isn't likely to
	 * cause undue delay as @bio is likely to be dispatched directly if
	 * its @tg's disptime is not in the future.
	 */
	if (tg->flags & THROTL_TG_WAS_EMPTY) {
		tg_update_disptime(tg);
		throtl_schedule_next_dispatch(tg->service_queue.parent_sq, true);
	}

out_unlock:
	spin_unlock_irq(&q->queue_lock);

	rcu_read_unlock();
	return throttled;
}

void blk_throtl_exit(struct gendisk *disk)
{
	struct request_queue *q = disk->queue;

	if (!blk_throtl_activated(q))
		return;

	del_timer_sync(&q->td->service_queue.pending_timer);
	throtl_shutdown_wq(q);
	blkcg_deactivate_policy(disk, &blkcg_policy_throtl);
	kfree(q->td);
}

static int __init throtl_init(void)
{
	kthrotld_workqueue = alloc_workqueue("kthrotld", WQ_MEM_RECLAIM, 0);
	if (!kthrotld_workqueue)
		panic("Failed to create kthrotld\n");

	return blkcg_policy_register(&blkcg_policy_throtl);
}

module_init(throtl_init);<|MERGE_RESOLUTION|>--- conflicted
+++ resolved
@@ -1612,10 +1612,6 @@
 	struct throtl_data *td = tg->td;
 
 	rcu_read_lock();
-<<<<<<< HEAD
-
-=======
->>>>>>> 2d5404ca
 	spin_lock_irq(&q->queue_lock);
 	sq = &tg->service_queue;
 
