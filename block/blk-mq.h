/* SPDX-License-Identifier: GPL-2.0 */
#ifndef INT_BLK_MQ_H
#define INT_BLK_MQ_H

#include "blk-stat.h"
#include "blk-mq-tag.h"

struct blk_mq_tag_set;

struct blk_mq_ctxs {
	struct kobject kobj;
	struct blk_mq_ctx __percpu	*queue_ctx;
};

/**
 * struct blk_mq_ctx - State for a software queue facing the submitting CPUs
 */
struct blk_mq_ctx {
	struct {
		spinlock_t		lock;
		struct list_head	rq_lists[HCTX_MAX_TYPES];
	} ____cacheline_aligned_in_smp;

	unsigned int		cpu;
	unsigned short		index_hw[HCTX_MAX_TYPES];
	struct blk_mq_hw_ctx 	*hctxs[HCTX_MAX_TYPES];

	/* incremented at dispatch time */
	unsigned long		rq_dispatched[2];
	unsigned long		rq_merged;

	/* incremented at completion time */
	unsigned long		____cacheline_aligned_in_smp rq_completed[2];

	struct request_queue	*queue;
	struct blk_mq_ctxs      *ctxs;
	struct kobject		kobj;
} ____cacheline_aligned_in_smp;

void blk_mq_exit_queue(struct request_queue *q);
int blk_mq_update_nr_requests(struct request_queue *q, unsigned int nr);
void blk_mq_wake_waiters(struct request_queue *q);
bool blk_mq_dispatch_rq_list(struct blk_mq_hw_ctx *hctx, struct list_head *,
			     unsigned int);
void blk_mq_add_to_requeue_list(struct request *rq, bool at_head,
				bool kick_requeue_list);
void blk_mq_flush_busy_ctxs(struct blk_mq_hw_ctx *hctx, struct list_head *list);
struct request *blk_mq_dequeue_from_ctx(struct blk_mq_hw_ctx *hctx,
					struct blk_mq_ctx *start);
void blk_mq_put_rq_ref(struct request *rq);

/*
 * Internal helpers for allocating/freeing the request map
 */
void blk_mq_free_rqs(struct blk_mq_tag_set *set, struct blk_mq_tags *tags,
		     unsigned int hctx_idx);
void blk_mq_free_rq_map(struct blk_mq_tags *tags, unsigned int flags);
struct blk_mq_tags *blk_mq_alloc_rq_map(struct blk_mq_tag_set *set,
					unsigned int hctx_idx,
					unsigned int nr_tags,
					unsigned int reserved_tags,
					unsigned int flags);
int blk_mq_alloc_rqs(struct blk_mq_tag_set *set, struct blk_mq_tags *tags,
		     unsigned int hctx_idx, unsigned int depth);

/*
 * Internal helpers for request insertion into sw queues
 */
void __blk_mq_insert_request(struct blk_mq_hw_ctx *hctx, struct request *rq,
				bool at_head);
void blk_mq_request_bypass_insert(struct request *rq, bool at_head,
				  bool run_queue);
void blk_mq_insert_requests(struct blk_mq_hw_ctx *hctx, struct blk_mq_ctx *ctx,
				struct list_head *list);

/* Used by blk_insert_cloned_request() to issue request directly */
blk_status_t blk_mq_request_issue_directly(struct request *rq, bool last);
void blk_mq_try_issue_list_directly(struct blk_mq_hw_ctx *hctx,
				    struct list_head *list);

/*
 * CPU -> queue mappings
 */
extern int blk_mq_hw_queue_to_node(struct blk_mq_queue_map *qmap, unsigned int);

/*
 * blk_mq_map_queue_type() - map (hctx_type,cpu) to hardware queue
 * @q: request queue
 * @type: the hctx type index
 * @cpu: CPU
 */
static inline struct blk_mq_hw_ctx *blk_mq_map_queue_type(struct request_queue *q,
							  enum hctx_type type,
							  unsigned int cpu)
{
	return q->queue_hw_ctx[q->tag_set->map[type].mq_map[cpu]];
}

/*
 * blk_mq_map_queue() - map (cmd_flags,type) to hardware queue
 * @q: request queue
 * @flags: request command flags
 * @ctx: software queue cpu ctx
 */
static inline struct blk_mq_hw_ctx *blk_mq_map_queue(struct request_queue *q,
						     unsigned int flags,
						     struct blk_mq_ctx *ctx)
{
	enum hctx_type type = HCTX_TYPE_DEFAULT;

	/*
	 * The caller ensure that if REQ_HIPRI, poll must be enabled.
	 */
	if (flags & REQ_HIPRI)
		type = HCTX_TYPE_POLL;
	else if ((flags & REQ_OP_MASK) == REQ_OP_READ)
		type = HCTX_TYPE_READ;
	
	return ctx->hctxs[type];
}

/*
 * sysfs helpers
 */
extern void blk_mq_sysfs_init(struct request_queue *q);
extern void blk_mq_sysfs_deinit(struct request_queue *q);
extern int __blk_mq_register_dev(struct device *dev, struct request_queue *q);
extern int blk_mq_sysfs_register(struct request_queue *q);
extern void blk_mq_sysfs_unregister(struct request_queue *q);
extern void blk_mq_hctx_kobj_init(struct blk_mq_hw_ctx *hctx);

void blk_mq_release(struct request_queue *q);

static inline struct blk_mq_ctx *__blk_mq_get_ctx(struct request_queue *q,
					   unsigned int cpu)
{
	return per_cpu_ptr(q->queue_ctx, cpu);
}

/*
 * This assumes per-cpu software queueing queues. They could be per-node
 * as well, for instance. For now this is hardcoded as-is. Note that we don't
 * care about preemption, since we know the ctx's are persistent. This does
 * mean that we can't rely on ctx always matching the currently running CPU.
 */
static inline struct blk_mq_ctx *blk_mq_get_ctx(struct request_queue *q)
{
	return __blk_mq_get_ctx(q, raw_smp_processor_id());
}

struct blk_mq_alloc_data {
	/* input parameter */
	struct request_queue *q;
	blk_mq_req_flags_t flags;
	unsigned int shallow_depth;
	unsigned int cmd_flags;

	/* input & output parameter */
	struct blk_mq_ctx *ctx;
	struct blk_mq_hw_ctx *hctx;
};

static inline bool blk_mq_is_sbitmap_shared(unsigned int flags)
{
	return flags & BLK_MQ_F_TAG_HCTX_SHARED;
}

static inline struct blk_mq_tags *blk_mq_tags_from_data(struct blk_mq_alloc_data *data)
{
	if (data->q->elevator)
		return data->hctx->sched_tags;

	return data->hctx->tags;
}

static inline bool blk_mq_hctx_stopped(struct blk_mq_hw_ctx *hctx)
{
	return test_bit(BLK_MQ_S_STOPPED, &hctx->state);
}

static inline bool blk_mq_hw_queue_mapped(struct blk_mq_hw_ctx *hctx)
{
	return hctx->nr_ctx && hctx->tags;
}

unsigned int blk_mq_in_flight(struct request_queue *q,
		struct block_device *part);
void blk_mq_in_flight_rw(struct request_queue *q, struct block_device *part,
		unsigned int inflight[2]);

<<<<<<< HEAD
static inline void blk_mq_put_dispatch_budget(struct request_queue *q)
{
	if (q->mq_ops->put_budget)
		q->mq_ops->put_budget(q);
}

static inline bool blk_mq_get_dispatch_budget(struct request_queue *q)
{
	if (q->mq_ops->get_budget)
		return q->mq_ops->get_budget(q);
	return true;
=======
static inline void blk_mq_put_dispatch_budget(struct request_queue *q,
					      int budget_token)
{
	if (q->mq_ops->put_budget)
		q->mq_ops->put_budget(q, budget_token);
}

static inline int blk_mq_get_dispatch_budget(struct request_queue *q)
{
	if (q->mq_ops->get_budget)
		return q->mq_ops->get_budget(q);
	return 0;
}

static inline void blk_mq_set_rq_budget_token(struct request *rq, int token)
{
	if (token < 0)
		return;

	if (rq->q->mq_ops->set_rq_budget_token)
		rq->q->mq_ops->set_rq_budget_token(rq, token);
}

static inline int blk_mq_get_rq_budget_token(struct request *rq)
{
	if (rq->q->mq_ops->get_rq_budget_token)
		return rq->q->mq_ops->get_rq_budget_token(rq);
	return -1;
}

static inline void __blk_mq_inc_active_requests(struct blk_mq_hw_ctx *hctx)
{
	if (blk_mq_is_sbitmap_shared(hctx->flags))
		atomic_inc(&hctx->queue->nr_active_requests_shared_sbitmap);
	else
		atomic_inc(&hctx->nr_active);
}

static inline void __blk_mq_dec_active_requests(struct blk_mq_hw_ctx *hctx)
{
	if (blk_mq_is_sbitmap_shared(hctx->flags))
		atomic_dec(&hctx->queue->nr_active_requests_shared_sbitmap);
	else
		atomic_dec(&hctx->nr_active);
>>>>>>> 7d2a07b7
}

static inline int __blk_mq_active_requests(struct blk_mq_hw_ctx *hctx)
{
	if (blk_mq_is_sbitmap_shared(hctx->flags))
		return atomic_read(&hctx->queue->nr_active_requests_shared_sbitmap);
	return atomic_read(&hctx->nr_active);
}
static inline void __blk_mq_put_driver_tag(struct blk_mq_hw_ctx *hctx,
					   struct request *rq)
{
	blk_mq_put_tag(hctx->tags, rq->mq_ctx, rq->tag);
	rq->tag = BLK_MQ_NO_TAG;

	if (rq->rq_flags & RQF_MQ_INFLIGHT) {
		rq->rq_flags &= ~RQF_MQ_INFLIGHT;
		__blk_mq_dec_active_requests(hctx);
	}
}

static inline void blk_mq_put_driver_tag(struct request *rq)
{
	if (rq->tag == BLK_MQ_NO_TAG || rq->internal_tag == BLK_MQ_NO_TAG)
		return;

	__blk_mq_put_driver_tag(rq->mq_hctx, rq);
}

bool blk_mq_get_driver_tag(struct request *rq);

static inline void blk_mq_clear_mq_map(struct blk_mq_queue_map *qmap)
{
	int cpu;

	for_each_possible_cpu(cpu)
		qmap->mq_map[cpu] = 0;
}

/*
 * blk_mq_plug() - Get caller context plug
 * @q: request queue
 * @bio : the bio being submitted by the caller context
 *
 * Plugging, by design, may delay the insertion of BIOs into the elevator in
 * order to increase BIO merging opportunities. This however can cause BIO
 * insertion order to change from the order in which submit_bio() is being
 * executed in the case of multiple contexts concurrently issuing BIOs to a
 * device, even if these context are synchronized to tightly control BIO issuing
 * order. While this is not a problem with regular block devices, this ordering
 * change can cause write BIO failures with zoned block devices as these
 * require sequential write patterns to zones. Prevent this from happening by
 * ignoring the plug state of a BIO issuing context if the target request queue
 * is for a zoned block device and the BIO to plug is a write operation.
 *
 * Return current->plug if the bio can be plugged and NULL otherwise
 */
static inline struct blk_plug *blk_mq_plug(struct request_queue *q,
					   struct bio *bio)
{
	/*
	 * For regular block devices or read operations, use the context plug
	 * which may be NULL if blk_start_plug() was not executed.
	 */
	if (!blk_queue_is_zoned(q) || !op_is_write(bio_op(bio)))
		return current->plug;

	/* Zoned block device write operation case: do not plug the BIO */
	return NULL;
}

/* Free all requests on the list */
static inline void blk_mq_free_requests(struct list_head *list)
{
	while (!list_empty(list)) {
		struct request *rq = list_entry_rq(list->next);

		list_del_init(&rq->queuelist);
		blk_mq_free_request(rq);
	}
}

/*
 * For shared tag users, we track the number of currently active users
 * and attempt to provide a fair share of the tag depth for each of them.
 */
static inline bool hctx_may_queue(struct blk_mq_hw_ctx *hctx,
				  struct sbitmap_queue *bt)
{
	unsigned int depth, users;

	if (!hctx || !(hctx->flags & BLK_MQ_F_TAG_QUEUE_SHARED))
		return true;

	/*
	 * Don't try dividing an ant
	 */
	if (bt->sb.depth == 1)
		return true;

	if (blk_mq_is_sbitmap_shared(hctx->flags)) {
		struct request_queue *q = hctx->queue;
		struct blk_mq_tag_set *set = q->tag_set;

		if (!test_bit(QUEUE_FLAG_HCTX_ACTIVE, &q->queue_flags))
			return true;
		users = atomic_read(&set->active_queues_shared_sbitmap);
	} else {
		if (!test_bit(BLK_MQ_S_TAG_ACTIVE, &hctx->state))
			return true;
		users = atomic_read(&hctx->tags->active_queues);
	}

	if (!users)
		return true;

	/*
	 * Allow at least some tags
	 */
	depth = max((bt->sb.depth + users - 1) / users, 4U);
	return __blk_mq_active_requests(hctx) < depth;
}


#endif<|MERGE_RESOLUTION|>--- conflicted
+++ resolved
@@ -188,19 +188,6 @@
 void blk_mq_in_flight_rw(struct request_queue *q, struct block_device *part,
 		unsigned int inflight[2]);
 
-<<<<<<< HEAD
-static inline void blk_mq_put_dispatch_budget(struct request_queue *q)
-{
-	if (q->mq_ops->put_budget)
-		q->mq_ops->put_budget(q);
-}
-
-static inline bool blk_mq_get_dispatch_budget(struct request_queue *q)
-{
-	if (q->mq_ops->get_budget)
-		return q->mq_ops->get_budget(q);
-	return true;
-=======
 static inline void blk_mq_put_dispatch_budget(struct request_queue *q,
 					      int budget_token)
 {
@@ -245,7 +232,6 @@
 		atomic_dec(&hctx->queue->nr_active_requests_shared_sbitmap);
 	else
 		atomic_dec(&hctx->nr_active);
->>>>>>> 7d2a07b7
 }
 
 static inline int __blk_mq_active_requests(struct blk_mq_hw_ctx *hctx)
