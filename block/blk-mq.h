--- conflicted
+++ resolved
@@ -184,11 +184,6 @@
 void blk_mq_put_tag(struct blk_mq_tags *tags, struct blk_mq_ctx *ctx,
 		unsigned int tag);
 void blk_mq_put_tags(struct blk_mq_tags *tags, int *tag_array, int nr_tags);
-<<<<<<< HEAD
-int blk_mq_tag_update_depth(struct blk_mq_hw_ctx *hctx,
-		struct blk_mq_tags **tags, unsigned int depth);
-=======
->>>>>>> b35fc656
 void blk_mq_tag_resize_shared_tags(struct blk_mq_tag_set *set,
 		unsigned int size);
 void blk_mq_tag_update_sched_shared_tags(struct request_queue *q,
