/* SPDX-License-Identifier: GPL-2.0 */
/*
 * If TRACE_SYSTEM is defined, that will be the directory created
 * in the ftrace directory under /sys/kernel/tracing/events/<system>
 *
 * The define_trace.h below will also look for a file name of
 * TRACE_SYSTEM.h where TRACE_SYSTEM is what is defined here.
 * In this case, it would look for sample-trace.h
 *
 * If the header name will be different than the system name
 * (as in this case), then you can override the header name that
 * define_trace.h will look up by defining TRACE_INCLUDE_FILE
 *
 * This file is called trace-events-sample.h but we want the system
 * to be called "sample-trace". Therefore we must define the name of this
 * file:
 *
 * #define TRACE_INCLUDE_FILE trace-events-sample
 *
 * As we do an the bottom of this file.
 *
 * Notice that TRACE_SYSTEM should be defined outside of #if
 * protection, just like TRACE_INCLUDE_FILE.
 */
#undef TRACE_SYSTEM
#define TRACE_SYSTEM sample-trace

/*
 * TRACE_SYSTEM is expected to be a C valid variable (alpha-numeric
 * and underscore), although it may start with numbers. If for some
 * reason it is not, you need to add the following lines:
 */
#undef TRACE_SYSTEM_VAR
#define TRACE_SYSTEM_VAR sample_trace
/*
 * But the above is only needed if TRACE_SYSTEM is not alpha-numeric
 * and underscored. By default, TRACE_SYSTEM_VAR will be equal to
 * TRACE_SYSTEM. As TRACE_SYSTEM_VAR must be alpha-numeric, if
 * TRACE_SYSTEM is not, then TRACE_SYSTEM_VAR must be defined with
 * only alpha-numeric and underscores.
 *
 * The TRACE_SYSTEM_VAR is only used internally and not visible to
 * user space.
 */

/*
 * Notice that this file is not protected like a normal header.
 * We also must allow for rereading of this file. The
 *
 *  || defined(TRACE_HEADER_MULTI_READ)
 *
 * serves this purpose.
 */
#if !defined(_TRACE_EVENT_SAMPLE_H) || defined(TRACE_HEADER_MULTI_READ)
#define _TRACE_EVENT_SAMPLE_H

/*
 * All trace headers should include tracepoint.h, until we finally
 * make it into a standard header.
 */
#include <linux/tracepoint.h>

/*
 * The TRACE_EVENT macro is broken up into 5 parts.
 *
 * name: name of the trace point. This is also how to enable the tracepoint.
 *   A function called trace_foo_bar() will be created.
 *
 * proto: the prototype of the function trace_foo_bar()
 *   Here it is trace_foo_bar(char *foo, int bar).
 *
 * args:  must match the arguments in the prototype.
 *    Here it is simply "foo, bar".
 *
 * struct:  This defines the way the data will be stored in the ring buffer.
 *          The items declared here become part of a special structure
 *          called "__entry", which can be used in the fast_assign part of the
 *          TRACE_EVENT macro.
 *
 *      Here are the currently defined types you can use:
 *
 *   __field : Is broken up into type and name. Where type can be any
 *         primitive type (integer, long or pointer).
 *
 *        __field(int, foo)
 *
 *        __entry->foo = 5;
 *
 *   __field_struct : This can be any static complex data type (struct, union
 *         but not an array). Be careful using complex types, as each
 *         event is limited in size, and copying large amounts of data
 *         into the ring buffer can slow things down.
 *
 *         __field_struct(struct bar, foo)
 *
 *         __entry->bar.x = y;

 *   __array: There are three fields (type, name, size). The type is the
 *         type of elements in the array, the name is the name of the array.
 *         size is the number of items in the array (not the total size).
 *
 *         __array( char, foo, 10) is the same as saying: char foo[10];
 *
 *         Assigning arrays can be done like any array:
 *
 *         __entry->foo[0] = 'a';
 *
 *         memcpy(__entry->foo, bar, 10);
 *
 *   __dynamic_array: This is similar to array, but can vary its size from
 *         instance to instance of the tracepoint being called.
 *         Like __array, this too has three elements (type, name, size);
 *         type is the type of the element, name is the name of the array.
 *         The size is different than __array. It is not a static number,
 *         but the algorithm to figure out the length of the array for the
 *         specific instance of tracepoint. Again, size is the number of
 *         items in the array, not the total length in bytes.
 *
 *         __dynamic_array( int, foo, bar) is similar to: int foo[bar];
 *
 *         Note, unlike arrays, you must use the __get_dynamic_array() macro
 *         to access the array.
 *
 *         memcpy(__get_dynamic_array(foo), bar, 10);
 *
 *         Notice, that "__entry" is not needed here.
 *
 *   __string: This is a special kind of __dynamic_array. It expects to
 *         have a null terminated character array passed to it (it allows
 *         for NULL too, which would be converted into "(null)"). __string
 *         takes two parameter (name, src), where name is the name of
 *         the string saved, and src is the string to copy into the
 *         ring buffer.
 *
 *         __string(foo, bar)  is similar to:  strcpy(foo, bar)
 *
 *         To assign a string, use the helper macro __assign_str().
 *
 *         __assign_str(foo, bar);
 *
 *         In most cases, the __assign_str() macro will take the same
 *         parameters as the __string() macro had to declare the string.
 *
<<<<<<< HEAD
=======
 *   __vstring: This is similar to __string() but instead of taking a
 *         dynamic length, it takes a variable list va_list 'va' variable.
 *         Some event callers already have a message from parameters saved
 *         in a va_list. Passing in the format and the va_list variable
 *         will save just enough on the ring buffer for that string.
 *         Note, the va variable used is a pointer to a va_list, not
 *         to the va_list directly.
 *
 *           (va_list *va)
 *
 *         __vstring(foo, fmt, va)  is similar to:  vsnprintf(foo, fmt, va)
 *
 *         To assign the string, use the helper macro __assign_vstr().
 *
 *         __assign_vstr(foo, fmt, va);
 *
 *         In most cases, the __assign_vstr() macro will take the same
 *         parameters as the __vstring() macro had to declare the string.
 *         Use __get_str() to retrieve the __vstring() just like it would for
 *         __string().
 *
>>>>>>> eb3cdb58
 *   __string_len: This is a helper to a __dynamic_array, but it understands
 *	   that the array has characters in it, and with the combined
 *         use of __assign_str_len(), it will allocate 'len' + 1 bytes
 *         in the ring buffer and add a '\0' to the string. This is
 *         useful if the string being saved has no terminating '\0' byte.
 *         It requires that the length of the string is known as it acts
 *         like a memcpy().
 *
 *         Declared with:
 *
 *         __string_len(foo, bar, len)
 *
 *         To assign this string, use the helper macro __assign_str_len().
 *
 *         __assign_str_len(foo, bar, len);
 *
 *         Then len + 1 is allocated to the ring buffer, and a nul terminating
 *         byte is added. This is similar to:
 *
 *         memcpy(__get_str(foo), bar, len);
 *         __get_str(foo)[len] = 0;
 *
 *        The advantage of using this over __dynamic_array, is that it
 *        takes care of allocating the extra byte on the ring buffer
 *        for the '\0' terminating byte, and __get_str(foo) can be used
 *        in the TP_printk().
 *
 *   __bitmask: This is another kind of __dynamic_array, but it expects
 *         an array of longs, and the number of bits to parse. It takes
 *         two parameters (name, nr_bits), where name is the name of the
 *         bitmask to save, and the nr_bits is the number of bits to record.
 *
 *         __bitmask(target_cpu, nr_cpumask_bits)
 *
 *         To assign a bitmask, use the __assign_bitmask() helper macro.
 *
 *         __assign_bitmask(target_cpus, cpumask_bits(bar), nr_cpumask_bits);
 *
 *   __cpumask: This is pretty much the same as __bitmask but is specific for
 *         CPU masks. The type displayed to the user via the format files will
 *         be "cpumaks_t" such that user space may deal with them differently
 *         if they choose to do so, and the bits is always set to nr_cpumask_bits.
 *
 *         __cpumask(target_cpu)
 *
 *         To assign a cpumask, use the __assign_cpumask() helper macro.
 *
 *         __assign_cpumask(target_cpus, cpumask_bits(bar));
 *
 * fast_assign: This is a C like function that is used to store the items
 *    into the ring buffer. A special variable called "__entry" will be the
 *    structure that points into the ring buffer and has the same fields as
 *    described by the struct part of TRACE_EVENT above.
 *
 * printk: This is a way to print out the data in pretty print. This is
 *    useful if the system crashes and you are logging via a serial line,
 *    the data can be printed to the console using this "printk" method.
 *    This is also used to print out the data from the trace files.
 *    Again, the __entry macro is used to access the data from the ring buffer.
 *
 *    Note, __dynamic_array, __string, __bitmask and __cpumask require special
 *       helpers to access the data.
 *
 *      For __dynamic_array(int, foo, bar) use __get_dynamic_array(foo)
 *            Use __get_dynamic_array_len(foo) to get the length of the array
 *            saved. Note, __get_dynamic_array_len() returns the total allocated
 *            length of the dynamic array; __print_array() expects the second
 *            parameter to be the number of elements. To get that, the array length
 *            needs to be divided by the element size.
 *
 *      For __string(foo, bar) use __get_str(foo)
 *
 *      For __bitmask(target_cpus, nr_cpumask_bits) use __get_bitmask(target_cpus)
 *
 *      For __cpumask(target_cpus) use __get_cpumask(target_cpus)
 *
 *
 * Note, that for both the assign and the printk, __entry is the handler
 * to the data structure in the ring buffer, and is defined by the
 * TP_STRUCT__entry.
 */

/*
 * It is OK to have helper functions in the file, but they need to be protected
 * from being defined more than once. Remember, this file gets included more
 * than once.
 */
#ifndef __TRACE_EVENT_SAMPLE_HELPER_FUNCTIONS
#define __TRACE_EVENT_SAMPLE_HELPER_FUNCTIONS
static inline int __length_of(const int *list)
{
	int i;

	if (!list)
		return 0;

	for (i = 0; list[i]; i++)
		;
	return i;
}

enum {
	TRACE_SAMPLE_FOO = 2,
	TRACE_SAMPLE_BAR = 4,
	TRACE_SAMPLE_ZOO = 8,
};
#endif

/*
 * If enums are used in the TP_printk(), their names will be shown in
 * format files and not their values. This can cause problems with user
 * space programs that parse the format files to know how to translate
 * the raw binary trace output into human readable text.
 *
 * To help out user space programs, any enum that is used in the TP_printk()
 * should be defined by TRACE_DEFINE_ENUM() macro. All that is needed to
 * be done is to add this macro with the enum within it in the trace
 * header file, and it will be converted in the output.
 */

TRACE_DEFINE_ENUM(TRACE_SAMPLE_FOO);
TRACE_DEFINE_ENUM(TRACE_SAMPLE_BAR);
TRACE_DEFINE_ENUM(TRACE_SAMPLE_ZOO);

TRACE_EVENT(foo_bar,

	TP_PROTO(const char *foo, int bar, const int *lst,
		 const char *string, const struct cpumask *mask,
		 const char *fmt, va_list *va),

	TP_ARGS(foo, bar, lst, string, mask, fmt, va),

	TP_STRUCT__entry(
		__array(	char,	foo,    10		)
		__field(	int,	bar			)
		__dynamic_array(int,	list,   __length_of(lst))
		__string(	str,	string			)
		__bitmask(	cpus,	num_possible_cpus()	)
		__cpumask(	cpum				)
		__vstring(	vstr,	fmt,	va		)
	),

	TP_fast_assign(
		strlcpy(__entry->foo, foo, 10);
		__entry->bar	= bar;
		memcpy(__get_dynamic_array(list), lst,
		       __length_of(lst) * sizeof(int));
		__assign_str(str, string);
		__assign_vstr(vstr, fmt, va);
		__assign_bitmask(cpus, cpumask_bits(mask), num_possible_cpus());
		__assign_cpumask(cpum, cpumask_bits(mask));
	),

	TP_printk("foo %s %d %s %s %s %s (%s) (%s) %s", __entry->foo, __entry->bar,

/*
 * Notice here the use of some helper functions. This includes:
 *
 *  __print_symbolic( variable, { value, "string" }, ... ),
 *
 *    The variable is tested against each value of the { } pair. If
 *    the variable matches one of the values, then it will print the
 *    string in that pair. If non are matched, it returns a string
 *    version of the number (if __entry->bar == 7 then "7" is returned).
 */
		  __print_symbolic(__entry->bar,
				   { 0, "zero" },
				   { TRACE_SAMPLE_FOO, "TWO" },
				   { TRACE_SAMPLE_BAR, "FOUR" },
				   { TRACE_SAMPLE_ZOO, "EIGHT" },
				   { 10, "TEN" }
			  ),

/*
 *  __print_flags( variable, "delim", { value, "flag" }, ... ),
 *
 *    This is similar to __print_symbolic, except that it tests the bits
 *    of the value. If ((FLAG & variable) == FLAG) then the string is
 *    printed. If more than one flag matches, then each one that does is
 *    also printed with delim in between them.
 *    If not all bits are accounted for, then the not found bits will be
 *    added in hex format: 0x506 will show BIT2|BIT4|0x500
 */
		  __print_flags(__entry->bar, "|",
				{ 1, "BIT1" },
				{ 2, "BIT2" },
				{ 4, "BIT3" },
				{ 8, "BIT4" }
			  ),
/*
 *  __print_array( array, len, element_size )
 *
 *    This prints out the array that is defined by __array in a nice format.
 */
		  __print_array(__get_dynamic_array(list),
				__get_dynamic_array_len(list) / sizeof(int),
				sizeof(int)),
		  __get_str(str), __get_bitmask(cpus), __get_cpumask(cpum),
		  __get_str(vstr))
);

/*
 * There may be a case where a tracepoint should only be called if
 * some condition is set. Otherwise the tracepoint should not be called.
 * But to do something like:
 *
 *  if (cond)
 *     trace_foo();
 *
 * Would cause a little overhead when tracing is not enabled, and that
 * overhead, even if small, is not something we want. As tracepoints
 * use static branch (aka jump_labels), where no branch is taken to
 * skip the tracepoint when not enabled, and a jmp is placed to jump
 * to the tracepoint code when it is enabled, having a if statement
 * nullifies that optimization. It would be nice to place that
 * condition within the static branch. This is where TRACE_EVENT_CONDITION
 * comes in.
 *
 * TRACE_EVENT_CONDITION() is just like TRACE_EVENT, except it adds another
 * parameter just after args. Where TRACE_EVENT has:
 *
 * TRACE_EVENT(name, proto, args, struct, assign, printk)
 *
 * the CONDITION version has:
 *
 * TRACE_EVENT_CONDITION(name, proto, args, cond, struct, assign, printk)
 *
 * Everything is the same as TRACE_EVENT except for the new cond. Think
 * of the cond variable as:
 *
 *   if (cond)
 *      trace_foo_bar_with_cond();
 *
 * Except that the logic for the if branch is placed after the static branch.
 * That is, the if statement that processes the condition will not be
 * executed unless that traecpoint is enabled. Otherwise it still remains
 * a nop.
 */
TRACE_EVENT_CONDITION(foo_bar_with_cond,

	TP_PROTO(const char *foo, int bar),

	TP_ARGS(foo, bar),

	TP_CONDITION(!(bar % 10)),

	TP_STRUCT__entry(
		__string(	foo,    foo		)
		__field(	int,	bar			)
	),

	TP_fast_assign(
		__assign_str(foo, foo);
		__entry->bar	= bar;
	),

	TP_printk("foo %s %d", __get_str(foo), __entry->bar)
);

int foo_bar_reg(void);
void foo_bar_unreg(void);

/*
 * Now in the case that some function needs to be called when the
 * tracepoint is enabled and/or when it is disabled, the
 * TRACE_EVENT_FN() serves this purpose. This is just like TRACE_EVENT()
 * but adds two more parameters at the end:
 *
 * TRACE_EVENT_FN( name, proto, args, struct, assign, printk, reg, unreg)
 *
 * reg and unreg are functions with the prototype of:
 *
 *    void reg(void)
 *
 * The reg function gets called before the tracepoint is enabled, and
 * the unreg function gets called after the tracepoint is disabled.
 *
 * Note, reg and unreg are allowed to be NULL. If you only need to
 * call a function before enabling, or after disabling, just set one
 * function and pass in NULL for the other parameter.
 */
TRACE_EVENT_FN(foo_bar_with_fn,

	TP_PROTO(const char *foo, int bar),

	TP_ARGS(foo, bar),

	TP_STRUCT__entry(
		__string(	foo,    foo		)
		__field(	int,	bar		)
	),

	TP_fast_assign(
		__assign_str(foo, foo);
		__entry->bar	= bar;
	),

	TP_printk("foo %s %d", __get_str(foo), __entry->bar),

	foo_bar_reg, foo_bar_unreg
);

/*
 * Each TRACE_EVENT macro creates several helper functions to produce
 * the code to add the tracepoint, create the files in the trace
 * directory, hook it to perf, assign the values and to print out
 * the raw data from the ring buffer. To prevent too much bloat,
 * if there are more than one tracepoint that uses the same format
 * for the proto, args, struct, assign and printk, and only the name
 * is different, it is highly recommended to use the DECLARE_EVENT_CLASS
 *
 * DECLARE_EVENT_CLASS() macro creates most of the functions for the
 * tracepoint. Then DEFINE_EVENT() is use to hook a tracepoint to those
 * functions. This DEFINE_EVENT() is an instance of the class and can
 * be enabled and disabled separately from other events (either TRACE_EVENT
 * or other DEFINE_EVENT()s).
 *
 * Note, TRACE_EVENT() itself is simply defined as:
 *
 * #define TRACE_EVENT(name, proto, args, tstruct, assign, printk)  \
 *  DECLARE_EVENT_CLASS(name, proto, args, tstruct, assign, printk); \
 *  DEFINE_EVENT(name, name, proto, args)
 *
 * The DEFINE_EVENT() also can be declared with conditions and reg functions:
 *
 * DEFINE_EVENT_CONDITION(template, name, proto, args, cond);
 * DEFINE_EVENT_FN(template, name, proto, args, reg, unreg);
 */
DECLARE_EVENT_CLASS(foo_template,

	TP_PROTO(const char *foo, int bar),

	TP_ARGS(foo, bar),

	TP_STRUCT__entry(
		__string(	foo,    foo		)
		__field(	int,	bar		)
	),

	TP_fast_assign(
		__assign_str(foo, foo);
		__entry->bar	= bar;
	),

	TP_printk("foo %s %d", __get_str(foo), __entry->bar)
);

/*
 * Here's a better way for the previous samples (except, the first
 * example had more fields and could not be used here).
 */
DEFINE_EVENT(foo_template, foo_with_template_simple,
	TP_PROTO(const char *foo, int bar),
	TP_ARGS(foo, bar));

DEFINE_EVENT_CONDITION(foo_template, foo_with_template_cond,
	TP_PROTO(const char *foo, int bar),
	TP_ARGS(foo, bar),
	TP_CONDITION(!(bar % 8)));


DEFINE_EVENT_FN(foo_template, foo_with_template_fn,
	TP_PROTO(const char *foo, int bar),
	TP_ARGS(foo, bar),
	foo_bar_reg, foo_bar_unreg);

/*
 * Anytime two events share basically the same values and have
 * the same output, use the DECLARE_EVENT_CLASS() and DEFINE_EVENT()
 * when ever possible.
 */

/*
 * If the event is similar to the DECLARE_EVENT_CLASS, but you need
 * to have a different output, then use DEFINE_EVENT_PRINT() which
 * lets you override the TP_printk() of the class.
 */

DEFINE_EVENT_PRINT(foo_template, foo_with_template_print,
	TP_PROTO(const char *foo, int bar),
	TP_ARGS(foo, bar),
	TP_printk("bar %s %d", __get_str(foo), __entry->bar));

/*
 * There are yet another __rel_loc dynamic data attribute. If you
 * use __rel_dynamic_array() and __rel_string() etc. macros, you
 * can use this attribute. There is no difference from the viewpoint
 * of functionality with/without 'rel' but the encoding is a bit
 * different. This is expected to be used with user-space event,
 * there is no reason that the kernel event use this, but only for
 * testing.
 */

TRACE_EVENT(foo_rel_loc,

	TP_PROTO(const char *foo, int bar, unsigned long *mask, const cpumask_t *cpus),

	TP_ARGS(foo, bar, mask, cpus),

	TP_STRUCT__entry(
		__rel_string(	foo,	foo	)
		__field(	int,	bar	)
		__rel_bitmask(	bitmask,
			BITS_PER_BYTE * sizeof(unsigned long)	)
		__rel_cpumask(	cpumask )
	),

	TP_fast_assign(
		__assign_rel_str(foo, foo);
		__entry->bar = bar;
		__assign_rel_bitmask(bitmask, mask,
			BITS_PER_BYTE * sizeof(unsigned long));
		__assign_rel_cpumask(cpumask, cpus);
	),

	TP_printk("foo_rel_loc %s, %d, %s, %s", __get_rel_str(foo), __entry->bar,
		  __get_rel_bitmask(bitmask),
		  __get_rel_cpumask(cpumask))
);
#endif

/***** NOTICE! The #if protection ends here. *****/


/*
 * There are several ways I could have done this. If I left out the
 * TRACE_INCLUDE_PATH, then it would default to the kernel source
 * include/trace/events directory.
 *
 * I could specify a path from the define_trace.h file back to this
 * file.
 *
 * #define TRACE_INCLUDE_PATH ../../samples/trace_events
 *
 * But the safest and easiest way to simply make it use the directory
 * that the file is in is to add in the Makefile:
 *
 * CFLAGS_trace-events-sample.o := -I$(src)
 *
 * This will make sure the current path is part of the include
 * structure for our file so that define_trace.h can find it.
 *
 * I could have made only the top level directory the include:
 *
 * CFLAGS_trace-events-sample.o := -I$(PWD)
 *
 * And then let the path to this directory be the TRACE_INCLUDE_PATH:
 *
 * #define TRACE_INCLUDE_PATH samples/trace_events
 *
 * But then if something defines "samples" or "trace_events" as a macro
 * then we could risk that being converted too, and give us an unexpected
 * result.
 */
#undef TRACE_INCLUDE_PATH
#undef TRACE_INCLUDE_FILE
#define TRACE_INCLUDE_PATH .
/*
 * TRACE_INCLUDE_FILE is not needed if the filename and TRACE_SYSTEM are equal
 */
#define TRACE_INCLUDE_FILE trace-events-sample
#include <trace/define_trace.h><|MERGE_RESOLUTION|>--- conflicted
+++ resolved
@@ -141,8 +141,6 @@
  *         In most cases, the __assign_str() macro will take the same
  *         parameters as the __string() macro had to declare the string.
  *
-<<<<<<< HEAD
-=======
  *   __vstring: This is similar to __string() but instead of taking a
  *         dynamic length, it takes a variable list va_list 'va' variable.
  *         Some event callers already have a message from parameters saved
@@ -164,7 +162,6 @@
  *         Use __get_str() to retrieve the __vstring() just like it would for
  *         __string().
  *
->>>>>>> eb3cdb58
  *   __string_len: This is a helper to a __dynamic_array, but it understands
  *	   that the array has characters in it, and with the combined
  *         use of __assign_str_len(), it will allocate 'len' + 1 bytes
