--- conflicted
+++ resolved
@@ -731,18 +731,8 @@
 		if (avail_ports < type->nr_ports)
 			return -ENOSPC;
 	} while (!atomic_try_cmpxchg(&mdev_avail_ports,
-<<<<<<< HEAD
-				     &avail_ports, avail_ports - nr_ports));
-
-	mdev_state = kzalloc(sizeof(struct mdev_state), GFP_KERNEL);
-	if (mdev_state == NULL) {
-		ret = -ENOMEM;
-		goto err_nr_ports;
-	}
-=======
 				     &avail_ports,
 				     avail_ports - type->nr_ports));
->>>>>>> eb3cdb58
 
 	mdev_state->nr_ports = type->nr_ports;
 	mdev_state->irq_index = -1;
@@ -750,16 +740,10 @@
 	mdev_state->s[1].max_fifo_size = MAX_FIFO_SIZE;
 	mutex_init(&mdev_state->rxtx_lock);
 
-<<<<<<< HEAD
-	if (mdev_state->vconfig == NULL) {
-		ret = -ENOMEM;
-		goto err_state;
-=======
 	mdev_state->vconfig = kzalloc(MTTY_CONFIG_SPACE_SIZE, GFP_KERNEL);
 	if (!mdev_state->vconfig) {
 		ret = -ENOMEM;
 		goto err_nr_ports;
->>>>>>> eb3cdb58
 	}
 
 	mutex_init(&mdev_state->ops_lock);
@@ -767,22 +751,6 @@
 	mtty_create_config_space(mdev_state);
 	return 0;
 
-<<<<<<< HEAD
-	ret = vfio_register_emulated_iommu_dev(&mdev_state->vdev);
-	if (ret)
-		goto err_vconfig;
-	dev_set_drvdata(&mdev->dev, mdev_state);
-	return 0;
-
-err_vconfig:
-	kfree(mdev_state->vconfig);
-err_state:
-	vfio_uninit_group_dev(&mdev_state->vdev);
-	kfree(mdev_state);
-err_nr_ports:
-	atomic_add(nr_ports, &mdev_avail_ports);
-	return ret;
-=======
 err_nr_ports:
 	atomic_add(type->nr_ports, &mdev_avail_ports);
 	return ret;
@@ -816,7 +784,6 @@
 
 	atomic_add(mdev_state->nr_ports, &mdev_avail_ports);
 	kfree(mdev_state->vconfig);
->>>>>>> eb3cdb58
 }
 
 static void mtty_remove(struct mdev_device *mdev)
@@ -824,15 +791,7 @@
 	struct mdev_state *mdev_state = dev_get_drvdata(&mdev->dev);
 
 	vfio_unregister_group_dev(&mdev_state->vdev);
-<<<<<<< HEAD
-
-	kfree(mdev_state->vconfig);
-	vfio_uninit_group_dev(&mdev_state->vdev);
-	kfree(mdev_state);
-	atomic_add(nr_ports, &mdev_avail_ports);
-=======
 	vfio_put_device(&mdev_state->vdev);
->>>>>>> eb3cdb58
 }
 
 static int mtty_reset(struct mdev_state *mdev_state)
@@ -1272,20 +1231,6 @@
 	return -ENOTTY;
 }
 
-<<<<<<< HEAD
-static int mtty_open(struct vfio_device *vdev)
-{
-	pr_info("%s\n", __func__);
-	return 0;
-}
-
-static void mtty_close(struct vfio_device *mdev)
-{
-	pr_info("%s\n", __func__);
-}
-
-=======
->>>>>>> eb3cdb58
 static ssize_t
 sample_mdev_dev_show(struct device *dev, struct device_attribute *attr,
 		     char *buf)
@@ -1339,11 +1284,7 @@
 	},
 	.probe = mtty_probe,
 	.remove	= mtty_remove,
-<<<<<<< HEAD
-	.supported_type_groups = mdev_type_groups,
-=======
 	.get_available = mtty_get_available,
->>>>>>> eb3cdb58
 };
 
 static void mtty_device_release(struct device *dev)
@@ -1394,13 +1335,9 @@
 	if (ret)
 		goto err_put;
 
-<<<<<<< HEAD
-	ret = mdev_register_device(&mtty_dev.dev, &mtty_driver);
-=======
 	ret = mdev_register_parent(&mtty_dev.parent, &mtty_dev.dev,
 				   &mtty_driver, mtty_mdev_types,
 				   ARRAY_SIZE(mtty_mdev_types));
->>>>>>> eb3cdb58
 	if (ret)
 		goto err_device;
 	return 0;
