--- conflicted
+++ resolved
@@ -234,17 +234,10 @@
 
 	if (is_msi(mdev_state)) {
 		if (mdev_state->msi_evtfd)
-<<<<<<< HEAD
-			eventfd_signal(mdev_state->msi_evtfd, 1);
-	} else if (is_intx(mdev_state)) {
-		if (mdev_state->intx_evtfd && !mdev_state->intx_mask) {
-			eventfd_signal(mdev_state->intx_evtfd, 1);
-=======
 			eventfd_signal(mdev_state->msi_evtfd);
 	} else if (is_intx(mdev_state)) {
 		if (mdev_state->intx_evtfd && !mdev_state->intx_mask) {
 			eventfd_signal(mdev_state->intx_evtfd);
->>>>>>> 2d5404ca
 			mdev_state->intx_mask = true;
 		}
 	}
@@ -934,10 +927,6 @@
 	.unlocked_ioctl = mtty_precopy_ioctl,
 	.compat_ioctl = compat_ptr_ioctl,
 	.release = mtty_release_migf,
-<<<<<<< HEAD
-	.llseek = no_llseek,
-=======
->>>>>>> 2d5404ca
 };
 
 static void mtty_save_state(struct mdev_state *mdev_state)
@@ -1092,10 +1081,6 @@
 	.owner = THIS_MODULE,
 	.write = mtty_resume_write,
 	.release = mtty_release_migf,
-<<<<<<< HEAD
-	.llseek = no_llseek,
-=======
->>>>>>> 2d5404ca
 };
 
 static struct mtty_migration_file *
