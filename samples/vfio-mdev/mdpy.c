--- conflicted
+++ resolved
@@ -230,30 +230,14 @@
 	int ret = -ENOMEM;
 
 	mdev_state->vconfig = kzalloc(MDPY_CONFIG_SPACE_SIZE, GFP_KERNEL);
-<<<<<<< HEAD
-	if (mdev_state->vconfig == NULL) {
-		ret = -ENOMEM;
-		goto err_state;
-	}
-=======
 	if (!mdev_state->vconfig)
 		return ret;
->>>>>>> eb3cdb58
 
 	fbsize = roundup_pow_of_two(type->width * type->height * type->bytepp);
 
 	mdev_state->memblk = vmalloc_user(fbsize);
-<<<<<<< HEAD
-	if (!mdev_state->memblk) {
-		ret = -ENOMEM;
-		goto err_vconfig;
-	}
-	dev_info(dev, "%s: %s (%dx%d)\n", __func__, type->name, type->width,
-		 type->height);
-=======
 	if (!mdev_state->memblk)
 		goto out_vconfig;
->>>>>>> eb3cdb58
 
 	mutex_init(&mdev_state->ops_lock);
 	mdev_state->mdev = mdev;
@@ -266,21 +250,6 @@
 		 type->width, type->height);
 	return 0;
 
-<<<<<<< HEAD
-	ret = vfio_register_emulated_iommu_dev(&mdev_state->vdev);
-	if (ret)
-		goto err_mem;
-	dev_set_drvdata(&mdev->dev, mdev_state);
-	return 0;
-err_mem:
-	vfree(mdev_state->memblk);
-err_vconfig:
-	kfree(mdev_state->vconfig);
-err_state:
-	vfio_uninit_group_dev(&mdev_state->vdev);
-	kfree(mdev_state);
-	return ret;
-=======
 out_vconfig:
 	kfree(mdev_state->vconfig);
 	return ret;
@@ -314,7 +283,6 @@
 
 	vfree(mdev_state->memblk);
 	kfree(mdev_state->vconfig);
->>>>>>> eb3cdb58
 }
 
 static void mdpy_remove(struct mdev_device *mdev)
@@ -324,16 +292,7 @@
 	dev_info(&mdev->dev, "%s\n", __func__);
 
 	vfio_unregister_group_dev(&mdev_state->vdev);
-<<<<<<< HEAD
-	vfree(mdev_state->memblk);
-	kfree(mdev_state->vconfig);
-	vfio_uninit_group_dev(&mdev_state->vdev);
-	kfree(mdev_state);
-
-	mdpy_count--;
-=======
 	vfio_put_device(&mdev_state->vdev);
->>>>>>> eb3cdb58
 }
 
 static ssize_t mdpy_read(struct vfio_device *vdev, char __user *buf,
@@ -662,18 +621,6 @@
 	return -ENOTTY;
 }
 
-<<<<<<< HEAD
-static int mdpy_open(struct vfio_device *vdev)
-{
-	return 0;
-}
-
-static void mdpy_close(struct vfio_device *vdev)
-{
-}
-
-=======
->>>>>>> eb3cdb58
 static ssize_t
 resolution_show(struct device *dev, struct device_attribute *attr,
 		char *buf)
@@ -732,11 +679,7 @@
 	},
 	.probe = mdpy_probe,
 	.remove	= mdpy_remove,
-<<<<<<< HEAD
-	.supported_type_groups = mdev_type_groups,
-=======
 	.show_description = mdpy_show_description,
->>>>>>> eb3cdb58
 };
 
 static const struct file_operations vd_fops = {
@@ -779,13 +722,9 @@
 	if (ret)
 		goto err_put;
 
-<<<<<<< HEAD
-	ret = mdev_register_device(&mdpy_dev, &mdpy_driver);
-=======
 	ret = mdev_register_parent(&mdpy_parent, &mdpy_dev, &mdpy_driver,
 				   mdpy_mdev_types,
 				   ARRAY_SIZE(mdpy_mdev_types));
->>>>>>> eb3cdb58
 	if (ret)
 		goto err_device;
 
