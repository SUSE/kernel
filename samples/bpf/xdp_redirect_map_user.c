// SPDX-License-Identifier: GPL-2.0-only
/* Copyright (c) 2017 Covalent IO, Inc. http://covalent.io
 */
static const char *__doc__ =
"XDP redirect tool, using BPF_MAP_TYPE_DEVMAP\n"
"Usage: xdp_redirect_map <IFINDEX|IFNAME>_IN <IFINDEX|IFNAME>_OUT\n";

#include <linux/bpf.h>
#include <linux/if_link.h>
#include <assert.h>
#include <errno.h>
#include <signal.h>
#include <stdio.h>
#include <stdlib.h>
#include <stdbool.h>
#include <string.h>
#include <net/if.h>
#include <unistd.h>
#include <libgen.h>
#include <getopt.h>
#include <bpf/bpf.h>
#include <bpf/libbpf.h>
#include "bpf_util.h"
#include "xdp_sample_user.h"
#include "xdp_redirect_map.skel.h"

static int mask = SAMPLE_RX_CNT | SAMPLE_REDIRECT_ERR_MAP_CNT |
		  SAMPLE_EXCEPTION_CNT | SAMPLE_DEVMAP_XMIT_CNT_MULTI;
<<<<<<< HEAD

DEFINE_SAMPLE_INIT(xdp_redirect_map);

static const struct option long_options[] = {
	{ "help", no_argument, NULL, 'h' },
	{ "skb-mode", no_argument, NULL, 'S' },
	{ "force", no_argument, NULL, 'F' },
	{ "load-egress", no_argument, NULL, 'X' },
	{ "stats", no_argument, NULL, 's' },
	{ "interval", required_argument, NULL, 'i' },
	{ "verbose", no_argument, NULL, 'v' },
	{}
};
=======

DEFINE_SAMPLE_INIT(xdp_redirect_map);

static const struct option long_options[] = {
	{ "help", no_argument, NULL, 'h' },
	{ "skb-mode", no_argument, NULL, 'S' },
	{ "force", no_argument, NULL, 'F' },
	{ "load-egress", no_argument, NULL, 'X' },
	{ "stats", no_argument, NULL, 's' },
	{ "interval", required_argument, NULL, 'i' },
	{ "verbose", no_argument, NULL, 'v' },
	{}
};

static int verbose = 0;
>>>>>>> eb3cdb58

int main(int argc, char **argv)
{
	struct bpf_devmap_val devmap_val = {};
	bool xdp_devmap_attached = false;
	struct xdp_redirect_map *skel;
	char str[2 * IF_NAMESIZE + 1];
	char ifname_out[IF_NAMESIZE];
	struct bpf_map *tx_port_map;
	char ifname_in[IF_NAMESIZE];
	int ifindex_in, ifindex_out;
	unsigned long interval = 2;
	int ret = EXIT_FAIL_OPTION;
	struct bpf_program *prog;
	bool generic = false;
	bool force = false;
	bool tried = false;
	bool error = true;
	int opt, key = 0;

	while ((opt = getopt_long(argc, argv, "hSFXi:vs",
				  long_options, NULL)) != -1) {
		switch (opt) {
		case 'S':
			generic = true;
			/* devmap_xmit tracepoint not available */
			mask &= ~(SAMPLE_DEVMAP_XMIT_CNT |
				  SAMPLE_DEVMAP_XMIT_CNT_MULTI);
			break;
		case 'F':
			force = true;
			break;
		case 'X':
			xdp_devmap_attached = true;
			break;
		case 'i':
			interval = strtoul(optarg, NULL, 0);
			break;
		case 'v':
			sample_switch_mode();
<<<<<<< HEAD
=======
			verbose = 1;
>>>>>>> eb3cdb58
			break;
		case 's':
			mask |= SAMPLE_REDIRECT_MAP_CNT;
			break;
		case 'h':
			error = false;
		default:
			sample_usage(argv, long_options, __doc__, mask, error);
			return ret;
		}
	}

	if (argc <= optind + 1) {
		sample_usage(argv, long_options, __doc__, mask, true);
		goto end;
	}

	ifindex_in = if_nametoindex(argv[optind]);
	if (!ifindex_in)
		ifindex_in = strtoul(argv[optind], NULL, 0);

	ifindex_out = if_nametoindex(argv[optind + 1]);
	if (!ifindex_out)
		ifindex_out = strtoul(argv[optind + 1], NULL, 0);

	if (!ifindex_in || !ifindex_out) {
		fprintf(stderr, "Bad interface index or name\n");
		sample_usage(argv, long_options, __doc__, mask, true);
		goto end;
	}

	skel = xdp_redirect_map__open();
	if (!skel) {
		fprintf(stderr, "Failed to xdp_redirect_map__open: %s\n",
			strerror(errno));
		ret = EXIT_FAIL_BPF;
		goto end;
	}

	ret = sample_init_pre_load(skel);
	if (ret < 0) {
		fprintf(stderr, "Failed to sample_init_pre_load: %s\n", strerror(-ret));
		ret = EXIT_FAIL_BPF;
		goto end_destroy;
	}

	/* Load 2nd xdp prog on egress. */
	if (xdp_devmap_attached) {
		ret = get_mac_addr(ifindex_out, skel->rodata->tx_mac_addr);
		if (ret < 0) {
			fprintf(stderr, "Failed to get interface %d mac address: %s\n",
				ifindex_out, strerror(-ret));
			ret = EXIT_FAIL;
			goto end_destroy;
		}
<<<<<<< HEAD
=======
		if (verbose)
			printf("Egress ifindex:%d using src MAC %02x:%02x:%02x:%02x:%02x:%02x\n",
			       ifindex_out,
			       skel->rodata->tx_mac_addr[0], skel->rodata->tx_mac_addr[1],
			       skel->rodata->tx_mac_addr[2], skel->rodata->tx_mac_addr[3],
			       skel->rodata->tx_mac_addr[4], skel->rodata->tx_mac_addr[5]);
>>>>>>> eb3cdb58
	}

	skel->rodata->from_match[0] = ifindex_in;
	skel->rodata->to_match[0] = ifindex_out;

	ret = xdp_redirect_map__load(skel);
	if (ret < 0) {
		fprintf(stderr, "Failed to xdp_redirect_map__load: %s\n",
			strerror(errno));
		ret = EXIT_FAIL_BPF;
		goto end_destroy;
	}

	ret = sample_init(skel, mask);
	if (ret < 0) {
		fprintf(stderr, "Failed to initialize sample: %s\n", strerror(-ret));
		ret = EXIT_FAIL;
		goto end_destroy;
	}

	prog = skel->progs.xdp_redirect_map_native;
	tx_port_map = skel->maps.tx_port_native;
restart:
	if (sample_install_xdp(prog, ifindex_in, generic, force) < 0) {
		/* First try with struct bpf_devmap_val as value for generic
		 * mode, then fallback to sizeof(int) for older kernels.
		 */
		fprintf(stderr,
			"Trying fallback to sizeof(int) as value_size for devmap in generic mode\n");
		if (generic && !tried) {
			prog = skel->progs.xdp_redirect_map_general;
			tx_port_map = skel->maps.tx_port_general;
			tried = true;
			goto restart;
		}
		ret = EXIT_FAIL_XDP;
		goto end_destroy;
	}

	/* Loading dummy XDP prog on out-device */
	sample_install_xdp(skel->progs.xdp_redirect_dummy_prog, ifindex_out, generic, force);

	devmap_val.ifindex = ifindex_out;
	if (xdp_devmap_attached)
		devmap_val.bpf_prog.fd = bpf_program__fd(skel->progs.xdp_redirect_map_egress);
	ret = bpf_map_update_elem(bpf_map__fd(tx_port_map), &key, &devmap_val, 0);
	if (ret < 0) {
		fprintf(stderr, "Failed to update devmap value: %s\n",
			strerror(errno));
		ret = EXIT_FAIL_BPF;
		goto end_destroy;
	}

	ret = EXIT_FAIL;
	if (!if_indextoname(ifindex_in, ifname_in)) {
		fprintf(stderr, "Failed to if_indextoname for %d: %s\n", ifindex_in,
			strerror(errno));
		goto end_destroy;
	}

	if (!if_indextoname(ifindex_out, ifname_out)) {
		fprintf(stderr, "Failed to if_indextoname for %d: %s\n", ifindex_out,
			strerror(errno));
		goto end_destroy;
	}

	safe_strncpy(str, get_driver_name(ifindex_in), sizeof(str));
	printf("Redirecting from %s (ifindex %d; driver %s) to %s (ifindex %d; driver %s)\n",
	       ifname_in, ifindex_in, str, ifname_out, ifindex_out, get_driver_name(ifindex_out));
	snprintf(str, sizeof(str), "%s->%s", ifname_in, ifname_out);

	ret = sample_run(interval, NULL, NULL);
	if (ret < 0) {
		fprintf(stderr, "Failed during sample run: %s\n", strerror(-ret));
		ret = EXIT_FAIL;
		goto end_destroy;
	}
	ret = EXIT_OK;
end_destroy:
	xdp_redirect_map__destroy(skel);
end:
	sample_exit(ret);
}<|MERGE_RESOLUTION|>--- conflicted
+++ resolved
@@ -26,7 +26,6 @@
 
 static int mask = SAMPLE_RX_CNT | SAMPLE_REDIRECT_ERR_MAP_CNT |
 		  SAMPLE_EXCEPTION_CNT | SAMPLE_DEVMAP_XMIT_CNT_MULTI;
-<<<<<<< HEAD
 
 DEFINE_SAMPLE_INIT(xdp_redirect_map);
 
@@ -40,23 +39,8 @@
 	{ "verbose", no_argument, NULL, 'v' },
 	{}
 };
-=======
-
-DEFINE_SAMPLE_INIT(xdp_redirect_map);
-
-static const struct option long_options[] = {
-	{ "help", no_argument, NULL, 'h' },
-	{ "skb-mode", no_argument, NULL, 'S' },
-	{ "force", no_argument, NULL, 'F' },
-	{ "load-egress", no_argument, NULL, 'X' },
-	{ "stats", no_argument, NULL, 's' },
-	{ "interval", required_argument, NULL, 'i' },
-	{ "verbose", no_argument, NULL, 'v' },
-	{}
-};
 
 static int verbose = 0;
->>>>>>> eb3cdb58
 
 int main(int argc, char **argv)
 {
@@ -97,10 +81,7 @@
 			break;
 		case 'v':
 			sample_switch_mode();
-<<<<<<< HEAD
-=======
 			verbose = 1;
->>>>>>> eb3cdb58
 			break;
 		case 's':
 			mask |= SAMPLE_REDIRECT_MAP_CNT;
@@ -156,15 +137,12 @@
 			ret = EXIT_FAIL;
 			goto end_destroy;
 		}
-<<<<<<< HEAD
-=======
 		if (verbose)
 			printf("Egress ifindex:%d using src MAC %02x:%02x:%02x:%02x:%02x:%02x\n",
 			       ifindex_out,
 			       skel->rodata->tx_mac_addr[0], skel->rodata->tx_mac_addr[1],
 			       skel->rodata->tx_mac_addr[2], skel->rodata->tx_mac_addr[3],
 			       skel->rodata->tx_mac_addr[4], skel->rodata->tx_mac_addr[5]);
->>>>>>> eb3cdb58
 	}
 
 	skel->rodata->from_match[0] = ifindex_in;
