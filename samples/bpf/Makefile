# SPDX-License-Identifier: GPL-2.0

BPF_SAMPLES_PATH ?= $(abspath $(src))
TOOLS_PATH := $(BPF_SAMPLES_PATH)/../../tools

pound := \#

# List of programs to build
tprogs-y := test_lru_dist
tprogs-y += sock_example
tprogs-y += fds_example
tprogs-y += sockex1
tprogs-y += sockex2
tprogs-y += sockex3
tprogs-y += tracex1
tprogs-y += tracex3
tprogs-y += tracex4
tprogs-y += tracex5
tprogs-y += tracex6
tprogs-y += tracex7
tprogs-y += test_probe_write_user
tprogs-y += trace_output
tprogs-y += lathist
tprogs-y += offwaketime
tprogs-y += spintest
tprogs-y += map_perf_test
tprogs-y += test_overhead
tprogs-y += test_cgrp2_array_pin
tprogs-y += test_cgrp2_attach
tprogs-y += test_cgrp2_sock
tprogs-y += test_cgrp2_sock2
tprogs-y += xdp_router_ipv4
tprogs-y += test_current_task_under_cgroup
tprogs-y += trace_event
tprogs-y += sampleip
tprogs-y += tc_l2_redirect
tprogs-y += lwt_len_hist
tprogs-y += xdp_tx_iptunnel
tprogs-y += test_map_in_map
tprogs-y += per_socket_stats_example
tprogs-y += syscall_tp
tprogs-y += cpustat
tprogs-y += xdp_adjust_tail
tprogs-y += xdp_fwd
tprogs-y += task_fd_query
tprogs-y += ibumad
tprogs-y += hbm

# Libbpf dependencies
LIBBPF_SRC = $(TOOLS_PATH)/lib/bpf
LIBBPF_OUTPUT = $(abspath $(BPF_SAMPLES_PATH))/libbpf
LIBBPF_DESTDIR = $(LIBBPF_OUTPUT)
LIBBPF_INCLUDE = $(LIBBPF_DESTDIR)/include
LIBBPF = $(LIBBPF_OUTPUT)/libbpf.a

CGROUP_HELPERS := ../../tools/testing/selftests/bpf/cgroup_helpers.o
TRACE_HELPERS := ../../tools/testing/selftests/bpf/trace_helpers.o
XDP_SAMPLE := xdp_sample_user.o

fds_example-objs := fds_example.o
sockex1-objs := sockex1_user.o
sockex2-objs := sockex2_user.o
sockex3-objs := sockex3_user.o
tracex1-objs := tracex1_user.o $(TRACE_HELPERS)
tracex3-objs := tracex3_user.o
tracex4-objs := tracex4_user.o
tracex5-objs := tracex5_user.o $(TRACE_HELPERS)
tracex6-objs := tracex6_user.o
tracex7-objs := tracex7_user.o
test_probe_write_user-objs := test_probe_write_user_user.o
trace_output-objs := trace_output_user.o
lathist-objs := lathist_user.o
offwaketime-objs := offwaketime_user.o $(TRACE_HELPERS)
spintest-objs := spintest_user.o $(TRACE_HELPERS)
map_perf_test-objs := map_perf_test_user.o
test_overhead-objs := test_overhead_user.o
test_cgrp2_array_pin-objs := test_cgrp2_array_pin.o
test_cgrp2_attach-objs := test_cgrp2_attach.o
test_cgrp2_sock-objs := test_cgrp2_sock.o
test_cgrp2_sock2-objs := test_cgrp2_sock2.o
test_current_task_under_cgroup-objs := $(CGROUP_HELPERS) \
				       test_current_task_under_cgroup_user.o
trace_event-objs := trace_event_user.o $(TRACE_HELPERS)
sampleip-objs := sampleip_user.o $(TRACE_HELPERS)
tc_l2_redirect-objs := tc_l2_redirect_user.o
lwt_len_hist-objs := lwt_len_hist_user.o
xdp_tx_iptunnel-objs := xdp_tx_iptunnel_user.o
test_map_in_map-objs := test_map_in_map_user.o
per_socket_stats_example-objs := cookie_uid_helper_example.o
syscall_tp-objs := syscall_tp_user.o
cpustat-objs := cpustat_user.o
xdp_adjust_tail-objs := xdp_adjust_tail_user.o
xdp_fwd-objs := xdp_fwd_user.o
task_fd_query-objs := task_fd_query_user.o $(TRACE_HELPERS)
ibumad-objs := ibumad_user.o
hbm-objs := hbm.o $(CGROUP_HELPERS)

xdp_router_ipv4-objs := xdp_router_ipv4_user.o $(XDP_SAMPLE)

# Tell kbuild to always build the programs
always-y := $(tprogs-y)
always-y += sockex1_kern.o
always-y += sockex2_kern.o
always-y += sockex3_kern.o
always-y += tracex1.bpf.o
<<<<<<< HEAD
always-y += tracex2.bpf.o
=======
>>>>>>> 2d5404ca
always-y += tracex3.bpf.o
always-y += tracex4.bpf.o
always-y += tracex5.bpf.o
always-y += tracex6.bpf.o
always-y += tracex7.bpf.o
always-y += sock_flags.bpf.o
always-y += test_probe_write_user.bpf.o
always-y += trace_output.bpf.o
always-y += tcbpf1_kern.o
always-y += tc_l2_redirect_kern.o
always-y += lathist_kern.o
always-y += offwaketime.bpf.o
always-y += spintest.bpf.o
always-y += map_perf_test.bpf.o
always-y += test_overhead_tp.bpf.o
always-y += test_overhead_raw_tp.bpf.o
always-y += test_overhead_kprobe.bpf.o
always-y += parse_varlen.o parse_simple.o parse_ldabs.o
always-y += test_cgrp2_tc.bpf.o
always-y += test_current_task_under_cgroup.bpf.o
always-y += trace_event_kern.o
always-y += sampleip_kern.o
always-y += lwt_len_hist.bpf.o
always-y += xdp_tx_iptunnel_kern.o
always-y += test_map_in_map.bpf.o
always-y += tcp_synrto_kern.o
always-y += tcp_rwnd_kern.o
always-y += tcp_bufs_kern.o
always-y += tcp_cong_kern.o
always-y += tcp_iw_kern.o
always-y += tcp_clamp_kern.o
always-y += tcp_basertt_kern.o
always-y += tcp_tos_reflect_kern.o
always-y += tcp_dumpstats_kern.o
always-y += xdp2skb_meta_kern.o
always-y += syscall_tp_kern.o
always-y += cpustat_kern.o
always-y += xdp_adjust_tail_kern.o
always-y += xdp_fwd_kern.o
always-y += task_fd_query_kern.o
always-y += ibumad_kern.o
always-y += hbm_out_kern.o
always-y += hbm_edt_kern.o

TPROGS_CFLAGS = $(TPROGS_USER_CFLAGS)
TPROGS_LDFLAGS = $(TPROGS_USER_LDFLAGS)

ifeq ($(ARCH), arm)
# Strip all except -D__LINUX_ARM_ARCH__ option needed to handle linux
# headers when arm instruction set identification is requested.
ARM_ARCH_SELECTOR := $(filter -D__LINUX_ARM_ARCH__%, $(KBUILD_CFLAGS))
BPF_EXTRA_CFLAGS := $(ARM_ARCH_SELECTOR)
TPROGS_CFLAGS += $(ARM_ARCH_SELECTOR)
endif

ifeq ($(ARCH), mips)
TPROGS_CFLAGS += -D__SANE_USERSPACE_TYPES__
ifdef CONFIG_MACH_LOONGSON64
BPF_EXTRA_CFLAGS += -I$(srctree)/arch/mips/include/asm/mach-loongson64
BPF_EXTRA_CFLAGS += -I$(srctree)/arch/mips/include/asm/mach-generic
endif
endif

ifeq ($(ARCH), x86)
BPF_EXTRA_CFLAGS += -fcf-protection
endif

TPROGS_CFLAGS += -Wall -O2
TPROGS_CFLAGS += -Wmissing-prototypes
TPROGS_CFLAGS += -Wstrict-prototypes
TPROGS_CFLAGS += $(call try-run,\
	printf "int main() { return 0; }" |\
	$(CC) -Werror -fsanitize=bounds -x c - -o "$$TMP",-fsanitize=bounds,)

TPROGS_CFLAGS += -I$(objtree)/usr/include
TPROGS_CFLAGS += -I$(srctree)/tools/testing/selftests/bpf/
TPROGS_CFLAGS += -I$(LIBBPF_INCLUDE)
TPROGS_CFLAGS += -I$(srctree)/tools/include
TPROGS_CFLAGS += -I$(srctree)/tools/perf
TPROGS_CFLAGS += -I$(srctree)/tools/lib
TPROGS_CFLAGS += -DHAVE_ATTR_TEST=0

ifdef SYSROOT
TPROGS_CFLAGS += --sysroot=$(SYSROOT)
TPROGS_LDFLAGS := -L$(SYSROOT)/usr/lib
endif

TPROGS_LDLIBS			+= $(LIBBPF) -lelf -lz
TPROGLDLIBS_xdp_router_ipv4	+= -lm -pthread
TPROGLDLIBS_tracex4		+= -lrt
TPROGLDLIBS_trace_output	+= -lrt
TPROGLDLIBS_map_perf_test	+= -lrt
TPROGLDLIBS_test_overhead	+= -lrt

# Allows pointing LLC/CLANG to a LLVM backend with bpf support, redefine on cmdline:
# make M=samples/bpf LLC=~/git/llvm-project/llvm/build/bin/llc CLANG=~/git/llvm-project/llvm/build/bin/clang
LLC ?= llc
CLANG ?= clang
OPT ?= opt
LLVM_DIS ?= llvm-dis
LLVM_OBJCOPY ?= llvm-objcopy
LLVM_READELF ?= llvm-readelf
BTF_PAHOLE ?= pahole

# Detect that we're cross compiling and use the cross compiler
ifdef CROSS_COMPILE
CLANG_ARCH_ARGS = --target=$(notdir $(CROSS_COMPILE:%-=%))
endif

# Don't evaluate probes and warnings if we need to run make recursively
ifneq ($(src),)
HDR_PROBE := $(shell printf "$(pound)include <linux/types.h>\n struct list_head { int a; }; int main() { return 0; }" | \
	$(CC) $(TPROGS_CFLAGS) $(TPROGS_LDFLAGS) -x c - \
	-o /dev/null 2>/dev/null && echo okay)

ifeq ($(HDR_PROBE),)
$(warning WARNING: Detected possible issues with include path.)
$(warning WARNING: Please install kernel headers locally (make headers_install).)
endif

BTF_LLC_PROBE := $(shell $(LLC) -march=bpf -mattr=help 2>&1 | grep dwarfris)
BTF_PAHOLE_PROBE := $(shell $(BTF_PAHOLE) --help 2>&1 | grep BTF)
BTF_OBJCOPY_PROBE := $(shell $(LLVM_OBJCOPY) --help 2>&1 | grep -i 'usage.*llvm')
BTF_LLVM_PROBE := $(shell echo "int main() { return 0; }" | \
			  $(CLANG) --target=bpf -O2 -g -c -x c - -o ./llvm_btf_verify.o; \
			  $(LLVM_READELF) -S ./llvm_btf_verify.o | grep BTF; \
			  /bin/rm -f ./llvm_btf_verify.o)

BPF_EXTRA_CFLAGS += -fno-stack-protector
ifneq ($(BTF_LLVM_PROBE),)
	BPF_EXTRA_CFLAGS += -g
else
ifneq ($(and $(BTF_LLC_PROBE),$(BTF_PAHOLE_PROBE),$(BTF_OBJCOPY_PROBE)),)
	BPF_EXTRA_CFLAGS += -g
	LLC_FLAGS += -mattr=dwarfris
	DWARF2BTF = y
endif
endif
endif

# Trick to allow make to be run from this directory
all:
	$(MAKE) -C ../../ M=$(CURDIR) BPF_SAMPLES_PATH=$(CURDIR)

clean:
	$(MAKE) -C ../../ M=$(CURDIR) clean
	@find $(CURDIR) -type f -name '*~' -delete
	@$(RM) -r $(CURDIR)/libbpf $(CURDIR)/bpftool

$(LIBBPF): $(wildcard $(LIBBPF_SRC)/*.[ch] $(LIBBPF_SRC)/Makefile) | $(LIBBPF_OUTPUT)
# Fix up variables inherited from Kbuild that tools/ build system won't like
	$(MAKE) -C $(LIBBPF_SRC) RM='rm -rf' EXTRA_CFLAGS="$(TPROGS_CFLAGS)" \
		LDFLAGS="$(TPROGS_LDFLAGS)" srctree=$(BPF_SAMPLES_PATH)/../../ \
		O= OUTPUT=$(LIBBPF_OUTPUT)/ DESTDIR=$(LIBBPF_DESTDIR) prefix= \
		$@ install_headers

BPFTOOLDIR := $(TOOLS_PATH)/bpf/bpftool
BPFTOOL_OUTPUT := $(abspath $(BPF_SAMPLES_PATH))/bpftool
DEFAULT_BPFTOOL := $(BPFTOOL_OUTPUT)/bootstrap/bpftool
BPFTOOL ?= $(DEFAULT_BPFTOOL)
$(DEFAULT_BPFTOOL): $(wildcard $(BPFTOOLDIR)/*.[ch] $(BPFTOOLDIR)/Makefile) | $(BPFTOOL_OUTPUT)
	$(MAKE) -C $(BPFTOOLDIR) srctree=$(BPF_SAMPLES_PATH)/../../ 		\
		OUTPUT=$(BPFTOOL_OUTPUT)/ bootstrap

$(LIBBPF_OUTPUT) $(BPFTOOL_OUTPUT):
	$(call msg,MKDIR,$@)
	$(Q)mkdir -p $@

$(obj)/syscall_nrs.h:	$(obj)/syscall_nrs.s FORCE
	$(call filechk,offsets,__SYSCALL_NRS_H__)

targets += syscall_nrs.s
clean-files += syscall_nrs.h

FORCE:


# Verify LLVM compiler tools are available and bpf target is supported by llc
.PHONY: verify_cmds verify_target_bpf $(CLANG) $(LLC)

verify_cmds: $(CLANG) $(LLC)
	@for TOOL in $^ ; do \
		if ! (which -- "$${TOOL}" > /dev/null 2>&1); then \
			echo "*** ERROR: Cannot find LLVM tool $${TOOL}" ;\
			exit 1; \
		else true; fi; \
	done

verify_target_bpf: verify_cmds
	@if ! (${LLC} -march=bpf -mattr=help > /dev/null 2>&1); then \
		echo "*** ERROR: LLVM (${LLC}) does not support 'bpf' target" ;\
		echo "   NOTICE: LLVM version >= 3.7.1 required" ;\
		exit 2; \
	else true; fi

$(BPF_SAMPLES_PATH)/*.c: verify_target_bpf $(LIBBPF)
$(src)/*.c: verify_target_bpf $(LIBBPF)

libbpf_hdrs: $(LIBBPF)
$(obj)/$(TRACE_HELPERS) $(obj)/$(CGROUP_HELPERS) $(obj)/$(XDP_SAMPLE): | libbpf_hdrs

.PHONY: libbpf_hdrs

$(obj)/xdp_router_ipv4_user.o: $(obj)/xdp_router_ipv4.skel.h

$(obj)/tracex5.bpf.o: $(obj)/syscall_nrs.h
$(obj)/hbm_out_kern.o: $(src)/hbm.h $(src)/hbm_kern.h
$(obj)/hbm.o: $(src)/hbm.h
$(obj)/hbm_edt_kern.o: $(src)/hbm.h $(src)/hbm_kern.h

# Override includes for xdp_sample_user.o because $(srctree)/usr/include in
# TPROGS_CFLAGS causes conflicts
XDP_SAMPLE_CFLAGS += -Wall -O2 \
		     -I$(src)/../../tools/include \
		     -I$(src)/../../tools/include/uapi \
		     -I$(LIBBPF_INCLUDE) \
		     -I$(src)/../../tools/testing/selftests/bpf

$(obj)/$(XDP_SAMPLE): TPROGS_CFLAGS = $(XDP_SAMPLE_CFLAGS) $(TPROGS_USER_CFLAGS)
$(obj)/$(XDP_SAMPLE): $(src)/xdp_sample_user.h $(src)/xdp_sample_shared.h
# Override includes for trace_helpers.o because __must_check won't be defined
# in our include path.
$(obj)/$(TRACE_HELPERS): TPROGS_CFLAGS := $(TPROGS_CFLAGS) -D__must_check=

-include $(BPF_SAMPLES_PATH)/Makefile.target

VMLINUX_BTF_PATHS ?= $(abspath $(if $(O),$(O)/vmlinux))				\
		     $(abspath $(if $(KBUILD_OUTPUT),$(KBUILD_OUTPUT)/vmlinux))	\
		     $(abspath ./vmlinux)
VMLINUX_BTF ?= $(abspath $(firstword $(wildcard $(VMLINUX_BTF_PATHS))))

$(obj)/vmlinux.h: $(VMLINUX_BTF) $(BPFTOOL)
ifeq ($(VMLINUX_H),)
ifeq ($(VMLINUX_BTF),)
	$(error Cannot find a vmlinux for VMLINUX_BTF at any of "$(VMLINUX_BTF_PATHS)",\
		build the kernel or set VMLINUX_BTF like "VMLINUX_BTF=/sys/kernel/btf/vmlinux" or VMLINUX_H variable)
endif
	$(Q)$(BPFTOOL) btf dump file $(VMLINUX_BTF) format c > $@
else
	$(Q)cp "$(VMLINUX_H)" $@
endif

clean-files += vmlinux.h

# Get Clang's default includes on this system, as opposed to those seen by
# '--target=bpf'. This fixes "missing" files on some architectures/distros,
# such as asm/byteorder.h, asm/socket.h, asm/sockios.h, sys/cdefs.h etc.
#
# Use '-idirafter': Don't interfere with include mechanics except where the
# build would have failed anyways.
define get_sys_includes
$(shell $(1) -v -E - </dev/null 2>&1 \
        | sed -n '/<...> search starts here:/,/End of search list./{ s| \(/.*\)|-idirafter \1|p }') \
$(shell $(1) -dM -E - </dev/null | grep '#define __riscv_xlen ' | sed 's/#define /-D/' | sed 's/ /=/')
endef

CLANG_SYS_INCLUDES = $(call get_sys_includes,$(CLANG))

$(obj)/xdp_router_ipv4.bpf.o: $(obj)/xdp_sample.bpf.o

$(obj)/%.bpf.o: $(src)/%.bpf.c $(obj)/vmlinux.h $(src)/xdp_sample.bpf.h $(src)/xdp_sample_shared.h
	@echo "  CLANG-BPF " $@
	$(Q)$(CLANG) -g -O2 --target=bpf -D__TARGET_ARCH_$(SRCARCH) \
		-Wno-compare-distinct-pointer-types -I$(srctree)/include \
		-I$(srctree)/samples/bpf -I$(srctree)/tools/include \
		-I$(LIBBPF_INCLUDE) $(CLANG_SYS_INCLUDES) \
		-c $(filter %.bpf.c,$^) -o $@

LINKED_SKELS := xdp_router_ipv4.skel.h
clean-files += $(LINKED_SKELS)

xdp_router_ipv4.skel.h-deps := xdp_router_ipv4.bpf.o xdp_sample.bpf.o

LINKED_BPF_SRCS := $(patsubst %.bpf.o,%.bpf.c,$(foreach skel,$(LINKED_SKELS),$($(skel)-deps)))

BPF_SRCS_LINKED := $(notdir $(wildcard $(src)/*.bpf.c))
BPF_OBJS_LINKED := $(patsubst %.bpf.c,$(obj)/%.bpf.o, $(BPF_SRCS_LINKED))
BPF_SKELS_LINKED := $(addprefix $(obj)/,$(LINKED_SKELS))

$(BPF_SKELS_LINKED): $(BPF_OBJS_LINKED) $(BPFTOOL)
	@echo "  BPF GEN-OBJ " $(@:.skel.h=)
	$(Q)$(BPFTOOL) gen object $(@:.skel.h=.lbpf.o) $(addprefix $(obj)/,$($(@F)-deps))
	@echo "  BPF GEN-SKEL" $(@:.skel.h=)
	$(Q)$(BPFTOOL) gen skeleton $(@:.skel.h=.lbpf.o) name $(notdir $(@:.skel.h=)) > $@

# asm/sysreg.h - inline assembly used by it is incompatible with llvm.
# But, there is no easy way to fix it, so just exclude it since it is
# useless for BPF samples.
# below we use long chain of commands, clang | opt | llvm-dis | llc,
# to generate final object file. 'clang' compiles the source into IR
# with native target, e.g., x64, arm64, etc. 'opt' does bpf CORE IR builtin
# processing (llvm12) and IR optimizations. 'llvm-dis' converts
# 'opt' output to IR, and finally 'llc' generates bpf byte code.
$(obj)/%.o: $(src)/%.c
	@echo "  CLANG-bpf " $@
	$(Q)$(CLANG) $(NOSTDINC_FLAGS) $(LINUXINCLUDE) $(BPF_EXTRA_CFLAGS) \
		-I$(obj) -I$(srctree)/tools/testing/selftests/bpf/ \
		-I$(LIBBPF_INCLUDE) \
		-D__KERNEL__ -D__BPF_TRACING__ -Wno-unused-value -Wno-pointer-sign \
		-D__TARGET_ARCH_$(SRCARCH) -Wno-compare-distinct-pointer-types \
		-Wno-gnu-variable-sized-type-not-at-end \
		-Wno-address-of-packed-member -Wno-tautological-compare \
		-Wno-unknown-warning-option $(CLANG_ARCH_ARGS) \
		-fno-asynchronous-unwind-tables -fcf-protection \
		-I$(srctree)/samples/bpf/ -include asm_goto_workaround.h \
		-O2 -emit-llvm -Xclang -disable-llvm-passes -c $< -o - | \
		$(OPT) -O2 -mtriple=bpf-pc-linux | $(LLVM_DIS) | \
		$(LLC) -march=bpf $(LLC_FLAGS) -filetype=obj -o $@
ifeq ($(DWARF2BTF),y)
	$(BTF_PAHOLE) -J $@
endif<|MERGE_RESOLUTION|>--- conflicted
+++ resolved
@@ -103,10 +103,6 @@
 always-y += sockex2_kern.o
 always-y += sockex3_kern.o
 always-y += tracex1.bpf.o
-<<<<<<< HEAD
-always-y += tracex2.bpf.o
-=======
->>>>>>> 2d5404ca
 always-y += tracex3.bpf.o
 always-y += tracex4.bpf.o
 always-y += tracex5.bpf.o
@@ -410,7 +406,7 @@
 		-Wno-gnu-variable-sized-type-not-at-end \
 		-Wno-address-of-packed-member -Wno-tautological-compare \
 		-Wno-unknown-warning-option $(CLANG_ARCH_ARGS) \
-		-fno-asynchronous-unwind-tables -fcf-protection \
+		-fno-asynchronous-unwind-tables \
 		-I$(srctree)/samples/bpf/ -include asm_goto_workaround.h \
 		-O2 -emit-llvm -Xclang -disable-llvm-passes -c $< -o - | \
 		$(OPT) -O2 -mtriple=bpf-pc-linux | $(LLVM_DIS) | \
