// SPDX-License-Identifier: GPL-2.0-only
/* Copyright(c) 2017 Jesper Dangaard Brouer, Red Hat, Inc.
 */
static const char *__doc__ =
"XDP CPU redirect tool, using BPF_MAP_TYPE_CPUMAP\n"
"Usage: xdp_redirect_cpu -d <IFINDEX|IFNAME> -c 0 ... -c N\n"
"Valid specification for CPUMAP BPF program:\n"
"  --mprog-name/-e pass (use built-in XDP_PASS program)\n"
"  --mprog-name/-e drop (use built-in XDP_DROP program)\n"
"  --redirect-device/-r <ifindex|ifname> (use built-in DEVMAP redirect program)\n"
"  Custom CPUMAP BPF program:\n"
"    --mprog-filename/-f <filename> --mprog-name/-e <program>\n"
"    Optionally, also pass --redirect-map/-m and --redirect-device/-r together\n"
"    to configure DEVMAP in BPF object <filename>\n";

#include <errno.h>
#include <signal.h>
#include <stdio.h>
#include <stdlib.h>
#include <stdbool.h>
#include <string.h>
#include <unistd.h>
#include <locale.h>
#include <sys/sysinfo.h>
#include <getopt.h>
#include <net/if.h>
#include <time.h>
#include <linux/limits.h>
#include <arpa/inet.h>
#include <linux/if_link.h>
#include <bpf/bpf.h>
#include <bpf/libbpf.h>
#include "bpf_util.h"
#include "xdp_sample_user.h"
#include "xdp_redirect_cpu.skel.h"

static int map_fd;
static int avail_fd;
static int count_fd;

static int mask = SAMPLE_RX_CNT | SAMPLE_REDIRECT_ERR_MAP_CNT |
		  SAMPLE_CPUMAP_ENQUEUE_CNT | SAMPLE_CPUMAP_KTHREAD_CNT |
		  SAMPLE_EXCEPTION_CNT;

DEFINE_SAMPLE_INIT(xdp_redirect_cpu);

static const struct option long_options[] = {
	{ "help", no_argument, NULL, 'h' },
	{ "dev", required_argument, NULL, 'd' },
	{ "skb-mode", no_argument, NULL, 'S' },
	{ "progname", required_argument, NULL, 'p' },
	{ "qsize", required_argument, NULL, 'q' },
	{ "cpu", required_argument, NULL, 'c' },
	{ "stress-mode", no_argument, NULL, 'x' },
	{ "force", no_argument, NULL, 'F' },
	{ "interval", required_argument, NULL, 'i' },
	{ "verbose", no_argument, NULL, 'v' },
	{ "stats", no_argument, NULL, 's' },
	{ "mprog-name", required_argument, NULL, 'e' },
	{ "mprog-filename", required_argument, NULL, 'f' },
	{ "redirect-device", required_argument, NULL, 'r' },
	{ "redirect-map", required_argument, NULL, 'm' },
	{}
};

static void print_avail_progs(struct bpf_object *obj)
{
	struct bpf_program *pos;

	printf(" Programs to be used for -p/--progname:\n");
	bpf_object__for_each_program(pos, obj) {
		if (bpf_program__type(pos) == BPF_PROG_TYPE_XDP) {
			if (!strncmp(bpf_program__name(pos), "xdp_prognum",
				     sizeof("xdp_prognum") - 1))
				printf(" %s\n", bpf_program__name(pos));
		}
	}
}

static void usage(char *argv[], const struct option *long_options,
		  const char *doc, int mask, bool error, struct bpf_object *obj)
{
	sample_usage(argv, long_options, doc, mask, error);
	print_avail_progs(obj);
}

static int create_cpu_entry(__u32 cpu, struct bpf_cpumap_val *value,
			    __u32 avail_idx, bool new)
{
	__u32 curr_cpus_count = 0;
	__u32 key = 0;
	int ret;

	/* Add a CPU entry to cpumap, as this allocate a cpu entry in
	 * the kernel for the cpu.
	 */
	ret = bpf_map_update_elem(map_fd, &cpu, value, 0);
	if (ret < 0) {
		fprintf(stderr, "Create CPU entry failed: %s\n", strerror(errno));
		return ret;
	}

	/* Inform bpf_prog's that a new CPU is available to select
	 * from via some control maps.
	 */
	ret = bpf_map_update_elem(avail_fd, &avail_idx, &cpu, 0);
	if (ret < 0) {
		fprintf(stderr, "Add to avail CPUs failed: %s\n", strerror(errno));
		return ret;
	}

	/* When not replacing/updating existing entry, bump the count */
	ret = bpf_map_lookup_elem(count_fd, &key, &curr_cpus_count);
	if (ret < 0) {
		fprintf(stderr, "Failed reading curr cpus_count: %s\n",
			strerror(errno));
		return ret;
	}
	if (new) {
		curr_cpus_count++;
		ret = bpf_map_update_elem(count_fd, &key,
					  &curr_cpus_count, 0);
		if (ret < 0) {
			fprintf(stderr, "Failed write curr cpus_count: %s\n",
				strerror(errno));
			return ret;
		}
	}

	printf("%s CPU: %u as idx: %u qsize: %d cpumap_prog_fd: %d (cpus_count: %u)\n",
	       new ? "Add new" : "Replace", cpu, avail_idx,
	       value->qsize, value->bpf_prog.fd, curr_cpus_count);

	return 0;
}

/* CPUs are zero-indexed. Thus, add a special sentinel default value
 * in map cpus_available to mark CPU index'es not configured
 */
static int mark_cpus_unavailable(void)
{
	int ret, i, n_cpus = libbpf_num_possible_cpus();
	__u32 invalid_cpu = n_cpus;

	for (i = 0; i < n_cpus; i++) {
		ret = bpf_map_update_elem(avail_fd, &i,
					  &invalid_cpu, 0);
		if (ret < 0) {
			fprintf(stderr, "Failed marking CPU unavailable: %s\n",
				strerror(errno));
			return ret;
		}
	}

	return 0;
}

/* Stress cpumap management code by concurrently changing underlying cpumap */
static void stress_cpumap(void *ctx)
{
	struct bpf_cpumap_val *value = ctx;

	/* Changing qsize will cause kernel to free and alloc a new
	 * bpf_cpu_map_entry, with an associated/complicated tear-down
	 * procedure.
	 */
	value->qsize = 1024;
	create_cpu_entry(1, value, 0, false);
	value->qsize = 8;
	create_cpu_entry(1, value, 0, false);
	value->qsize = 16000;
	create_cpu_entry(1, value, 0, false);
}

static int set_cpumap_prog(struct xdp_redirect_cpu *skel,
			   const char *redir_interface, const char *redir_map,
			   const char *mprog_filename, const char *mprog_name)
{
	if (mprog_filename) {
		struct bpf_program *prog;
		struct bpf_object *obj;
		int ret;

		if (!mprog_name) {
			fprintf(stderr, "BPF program not specified for file %s\n",
				mprog_filename);
			goto end;
		}
		if ((redir_interface && !redir_map) || (!redir_interface && redir_map)) {
			fprintf(stderr, "--redirect-%s specified but --redirect-%s not specified\n",
				redir_interface ? "device" : "map", redir_interface ? "map" : "device");
			goto end;
		}

		/* Custom BPF program */
		obj = bpf_object__open_file(mprog_filename, NULL);
		if (!obj) {
			ret = -errno;
			fprintf(stderr, "Failed to bpf_prog_load_xattr: %s\n",
				strerror(errno));
			return ret;
		}

		ret = bpf_object__load(obj);
		if (ret < 0) {
			ret = -errno;
			fprintf(stderr, "Failed to bpf_object__load: %s\n",
				strerror(errno));
			return ret;
		}

		if (redir_map) {
			int err, redir_map_fd, ifindex_out, key = 0;

			redir_map_fd = bpf_object__find_map_fd_by_name(obj, redir_map);
			if (redir_map_fd < 0) {
				fprintf(stderr, "Failed to bpf_object__find_map_fd_by_name: %s\n",
					strerror(errno));
				return redir_map_fd;
			}

			ifindex_out = if_nametoindex(redir_interface);
			if (!ifindex_out)
				ifindex_out = strtoul(redir_interface, NULL, 0);
			if (!ifindex_out) {
				fprintf(stderr, "Bad interface name or index\n");
				return -EINVAL;
			}

			err = bpf_map_update_elem(redir_map_fd, &key, &ifindex_out, 0);
			if (err < 0)
				return err;
		}

		prog = bpf_object__find_program_by_name(obj, mprog_name);
		if (!prog) {
			ret = -errno;
			fprintf(stderr, "Failed to bpf_object__find_program_by_name: %s\n",
				strerror(errno));
			return ret;
		}

		return bpf_program__fd(prog);
	} else {
		if (mprog_name) {
			if (redir_interface || redir_map) {
				fprintf(stderr, "Need to specify --mprog-filename/-f\n");
				goto end;
			}
			if (!strcmp(mprog_name, "pass") || !strcmp(mprog_name, "drop")) {
				/* Use built-in pass/drop programs */
				return *mprog_name == 'p' ? bpf_program__fd(skel->progs.xdp_redirect_cpu_pass)
					: bpf_program__fd(skel->progs.xdp_redirect_cpu_drop);
			} else {
				fprintf(stderr, "Unknown name \"%s\" for built-in BPF program\n",
					mprog_name);
				goto end;
			}
		} else {
			if (redir_map) {
				fprintf(stderr, "Need to specify --mprog-filename, --mprog-name and"
					" --redirect-device with --redirect-map\n");
				goto end;
			}
			if (redir_interface) {
				/* Use built-in devmap redirect */
				struct bpf_devmap_val val = {};
				int ifindex_out, err;
				__u32 key = 0;

				if (!redir_interface)
					return 0;

				ifindex_out = if_nametoindex(redir_interface);
				if (!ifindex_out)
					ifindex_out = strtoul(redir_interface, NULL, 0);
				if (!ifindex_out) {
					fprintf(stderr, "Bad interface name or index\n");
					return -EINVAL;
				}

				if (get_mac_addr(ifindex_out, skel->bss->tx_mac_addr) < 0) {
					printf("Get interface %d mac failed\n", ifindex_out);
					return -EINVAL;
				}

				val.ifindex = ifindex_out;
				val.bpf_prog.fd = bpf_program__fd(skel->progs.xdp_redirect_egress_prog);
				err = bpf_map_update_elem(bpf_map__fd(skel->maps.tx_port), &key, &val, 0);
				if (err < 0)
					return -errno;

				return bpf_program__fd(skel->progs.xdp_redirect_cpu_devmap);
			}
		}
	}

	/* Disabled */
	return 0;
end:
	fprintf(stderr, "Invalid options for CPUMAP BPF program\n");
	return -EINVAL;
}

int main(int argc, char **argv)
{
	const char *redir_interface = NULL, *redir_map = NULL;
	const char *mprog_filename = NULL, *mprog_name = NULL;
	struct xdp_redirect_cpu *skel;
	struct bpf_map_info info = {};
	struct bpf_cpumap_val value;
	__u32 infosz = sizeof(info);
	int ret = EXIT_FAIL_OPTION;
	unsigned long interval = 2;
	bool stress_mode = false;
	struct bpf_program *prog;
	const char *prog_name;
	bool generic = false;
	bool force = false;
	int added_cpus = 0;
	bool error = true;
	int longindex = 0;
	int add_cpu = -1;
	int ifindex = -1;
	int *cpu, i, opt;
	__u32 qsize;
	int n_cpus;

	n_cpus = libbpf_num_possible_cpus();

	/* Notice: Choosing the queue size is very important when CPU is
	 * configured with power-saving states.
	 *
	 * If deepest state take 133 usec to wakeup from (133/10^6). When link
	 * speed is 10Gbit/s ((10*10^9/8) in bytes/sec). How many bytes can
	 * arrive with in 133 usec at this speed: (10*10^9/8)*(133/10^6) =
	 * 166250 bytes. With MTU size packets this is 110 packets, and with
	 * minimum Ethernet (MAC-preamble + intergap) 84 bytes is 1979 packets.
	 *
	 * Setting default cpumap queue to 2048 as worst-case (small packet)
	 * should be +64 packet due kthread wakeup call (due to xdp_do_flush)
	 * worst-case is 2043 packets.
	 *
	 * Sysadm can configured system to avoid deep-sleep via:
	 *   tuned-adm profile network-latency
	 */
	qsize = 2048;

	skel = xdp_redirect_cpu__open();
	if (!skel) {
		fprintf(stderr, "Failed to xdp_redirect_cpu__open: %s\n",
			strerror(errno));
		ret = EXIT_FAIL_BPF;
		goto end;
	}

	ret = sample_init_pre_load(skel);
	if (ret < 0) {
		fprintf(stderr, "Failed to sample_init_pre_load: %s\n", strerror(-ret));
		ret = EXIT_FAIL_BPF;
		goto end_destroy;
	}

	if (bpf_map__set_max_entries(skel->maps.cpu_map, n_cpus) < 0) {
		fprintf(stderr, "Failed to set max entries for cpu_map map: %s",
			strerror(errno));
		ret = EXIT_FAIL_BPF;
		goto end_destroy;
	}

	if (bpf_map__set_max_entries(skel->maps.cpus_available, n_cpus) < 0) {
		fprintf(stderr, "Failed to set max entries for cpus_available map: %s",
			strerror(errno));
		ret = EXIT_FAIL_BPF;
		goto end_destroy;
	}

	cpu = calloc(n_cpus, sizeof(int));
	if (!cpu) {
		fprintf(stderr, "Failed to allocate cpu array\n");
		goto end_destroy;
	}

	prog = skel->progs.xdp_prognum5_lb_hash_ip_pairs;
	while ((opt = getopt_long(argc, argv, "d:si:Sxp:f:e:r:m:c:q:Fvh",
				  long_options, &longindex)) != -1) {
		switch (opt) {
		case 'd':
			if (strlen(optarg) >= IF_NAMESIZE) {
				fprintf(stderr, "-d/--dev name too long\n");
				usage(argv, long_options, __doc__, mask, true, skel->obj);
				goto end_cpu;
			}
			ifindex = if_nametoindex(optarg);
			if (!ifindex)
				ifindex = strtoul(optarg, NULL, 0);
			if (!ifindex) {
				fprintf(stderr, "Bad interface index or name (%d): %s\n",
					errno, strerror(errno));
				usage(argv, long_options, __doc__, mask, true, skel->obj);
				goto end_cpu;
			}
			break;
		case 's':
			mask |= SAMPLE_REDIRECT_MAP_CNT;
			break;
		case 'i':
			interval = strtoul(optarg, NULL, 0);
			break;
		case 'S':
			generic = true;
			break;
		case 'x':
			stress_mode = true;
			break;
		case 'p':
			/* Selecting eBPF prog to load */
			prog_name = optarg;
			prog = bpf_object__find_program_by_name(skel->obj,
								prog_name);
			if (!prog) {
				fprintf(stderr,
					"Failed to find program %s specified by"
					" option -p/--progname\n",
					prog_name);
				print_avail_progs(skel->obj);
				goto end_cpu;
			}
			break;
		case 'f':
			mprog_filename = optarg;
			break;
		case 'e':
			mprog_name = optarg;
			break;
		case 'r':
			redir_interface = optarg;
			mask |= SAMPLE_DEVMAP_XMIT_CNT_MULTI;
			break;
		case 'm':
			redir_map = optarg;
			break;
		case 'c':
			/* Add multiple CPUs */
			add_cpu = strtoul(optarg, NULL, 0);
			if (add_cpu >= n_cpus) {
				fprintf(stderr,
				"--cpu nr too large for cpumap err (%d):%s\n",
					errno, strerror(errno));
				usage(argv, long_options, __doc__, mask, true, skel->obj);
				goto end_cpu;
			}
			cpu[added_cpus++] = add_cpu;
			break;
		case 'q':
			qsize = strtoul(optarg, NULL, 0);
			break;
		case 'F':
			force = true;
			break;
		case 'v':
			sample_switch_mode();
			break;
		case 'h':
			error = false;
		default:
			usage(argv, long_options, __doc__, mask, error, skel->obj);
			goto end_cpu;
		}
	}

	ret = EXIT_FAIL_OPTION;
	if (ifindex == -1) {
		fprintf(stderr, "Required option --dev missing\n");
		usage(argv, long_options, __doc__, mask, true, skel->obj);
		goto end_cpu;
	}

	if (add_cpu == -1) {
		fprintf(stderr, "Required option --cpu missing\n"
				"Specify multiple --cpu option to add more\n");
		usage(argv, long_options, __doc__, mask, true, skel->obj);
		goto end_cpu;
	}

	skel->rodata->from_match[0] = ifindex;
	if (redir_interface)
		skel->rodata->to_match[0] = if_nametoindex(redir_interface);

	ret = xdp_redirect_cpu__load(skel);
	if (ret < 0) {
		fprintf(stderr, "Failed to xdp_redirect_cpu__load: %s\n",
			strerror(errno));
		goto end_cpu;
	}

<<<<<<< HEAD
	ret = bpf_obj_get_info_by_fd(bpf_map__fd(skel->maps.cpu_map), &info, &infosz);
	if (ret < 0) {
		fprintf(stderr, "Failed bpf_obj_get_info_by_fd for cpumap: %s\n",
=======
	ret = bpf_map_get_info_by_fd(bpf_map__fd(skel->maps.cpu_map), &info, &infosz);
	if (ret < 0) {
		fprintf(stderr, "Failed bpf_map_get_info_by_fd for cpumap: %s\n",
>>>>>>> eb3cdb58
			strerror(errno));
		goto end_cpu;
	}

	skel->bss->cpumap_map_id = info.id;

	map_fd = bpf_map__fd(skel->maps.cpu_map);
	avail_fd = bpf_map__fd(skel->maps.cpus_available);
	count_fd = bpf_map__fd(skel->maps.cpus_count);

	ret = mark_cpus_unavailable();
	if (ret < 0) {
		fprintf(stderr, "Unable to mark CPUs as unavailable\n");
		goto end_cpu;
	}

	ret = sample_init(skel, mask);
	if (ret < 0) {
		fprintf(stderr, "Failed to initialize sample: %s\n", strerror(-ret));
		ret = EXIT_FAIL;
		goto end_cpu;
	}

	value.bpf_prog.fd = set_cpumap_prog(skel, redir_interface, redir_map,
					    mprog_filename, mprog_name);
	if (value.bpf_prog.fd < 0) {
		fprintf(stderr, "Failed to set CPUMAP BPF program: %s\n",
			strerror(-value.bpf_prog.fd));
		usage(argv, long_options, __doc__, mask, true, skel->obj);
		ret = EXIT_FAIL_BPF;
		goto end_cpu;
	}
	value.qsize = qsize;

	for (i = 0; i < added_cpus; i++) {
		if (create_cpu_entry(cpu[i], &value, i, true) < 0) {
			fprintf(stderr, "Cannot proceed, exiting\n");
			usage(argv, long_options, __doc__, mask, true, skel->obj);
			goto end_cpu;
		}
	}

	ret = EXIT_FAIL_XDP;
	if (sample_install_xdp(prog, ifindex, generic, force) < 0)
		goto end_cpu;

	ret = sample_run(interval, stress_mode ? stress_cpumap : NULL, &value);
	if (ret < 0) {
		fprintf(stderr, "Failed during sample run: %s\n", strerror(-ret));
		ret = EXIT_FAIL;
		goto end_cpu;
	}
	ret = EXIT_OK;
end_cpu:
	free(cpu);
end_destroy:
	xdp_redirect_cpu__destroy(skel);
end:
	sample_exit(ret);
}<|MERGE_RESOLUTION|>--- conflicted
+++ resolved
@@ -494,15 +494,9 @@
 		goto end_cpu;
 	}
 
-<<<<<<< HEAD
-	ret = bpf_obj_get_info_by_fd(bpf_map__fd(skel->maps.cpu_map), &info, &infosz);
-	if (ret < 0) {
-		fprintf(stderr, "Failed bpf_obj_get_info_by_fd for cpumap: %s\n",
-=======
 	ret = bpf_map_get_info_by_fd(bpf_map__fd(skel->maps.cpu_map), &info, &infosz);
 	if (ret < 0) {
 		fprintf(stderr, "Failed bpf_map_get_info_by_fd for cpumap: %s\n",
->>>>>>> eb3cdb58
 			strerror(errno));
 		goto end_cpu;
 	}
