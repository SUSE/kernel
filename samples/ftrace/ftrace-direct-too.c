--- conflicted
+++ resolved
@@ -42,8 +42,6 @@
 "	popq %rdi\n"
 "	leave\n"
 	ASM_RET
-<<<<<<< HEAD
-=======
 "	.size		my_tramp, .-my_tramp\n"
 "	.popsection\n"
 );
@@ -95,7 +93,6 @@
 "	ld.d	$ra, $sp, 32\n"
 "	addi.d	$sp, $sp, 48\n"
 "	jr	$t0\n"
->>>>>>> eb3cdb58
 "	.size		my_tramp, .-my_tramp\n"
 "	.popsection\n"
 );
