--- conflicted
+++ resolved
@@ -33,8 +33,6 @@
 "	popq %rdi\n"
 "	leave\n"
 	ASM_RET
-<<<<<<< HEAD
-=======
 "	.size		my_tramp, .-my_tramp\n"
 "	.popsection\n"
 );
@@ -82,7 +80,6 @@
 "	ld.d	$ra, $sp, 16\n"
 "	addi.d	$sp, $sp, 32\n"
 "	jr	$t0\n"
->>>>>>> eb3cdb58
 "	.size		my_tramp, .-my_tramp\n"
 "	.popsection\n"
 );
