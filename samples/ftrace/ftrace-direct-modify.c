--- conflicted
+++ resolved
@@ -40,10 +40,7 @@
 "	leave\n"
 "	.size		my_tramp1, .-my_tramp1\n"
 	ASM_RET
-<<<<<<< HEAD
-=======
 
->>>>>>> eb3cdb58
 "	.type		my_tramp2, @function\n"
 "	.globl		my_tramp2\n"
 "   my_tramp2:"
@@ -54,8 +51,6 @@
 "	call my_direct_func2\n"
 "	leave\n"
 	ASM_RET
-<<<<<<< HEAD
-=======
 "	.size		my_tramp2, .-my_tramp2\n"
 "	.popsection\n"
 );
@@ -95,7 +90,6 @@
 "	lg		%r14,"__stringify(__SF_GPRS+8*8)"(%r15)\n"
 "	lgr		%r1,%r0\n"
 "	br		%r1\n"
->>>>>>> eb3cdb58
 "	.size		my_tramp2, .-my_tramp2\n"
 "	.popsection\n"
 );
