--- conflicted
+++ resolved
@@ -145,11 +145,7 @@
 	 * subsequent update.
 	 */
 	pmde = READ_ONCE(*pvmw->pmd);
-<<<<<<< HEAD
-	if (pmd_trans_huge(pmde)) {
-=======
 	if (pmd_trans_huge(pmde) || is_pmd_migration_entry(pmde)) {
->>>>>>> ef03de22
 		pvmw->ptl = pmd_lock(mm, pvmw->pmd);
 		if (likely(pmd_trans_huge(*pvmw->pmd))) {
 			if (pvmw->flags & PVMW_MIGRATION)
