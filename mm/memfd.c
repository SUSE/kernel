/*
 * memfd_create system call and file sealing support
 *
 * Code was originally included in shmem.c, and broken out to facilitate
 * use by hugetlbfs as well as tmpfs.
 *
 * This file is released under the GPL.
 */

#include <linux/fs.h>
#include <linux/vfs.h>
#include <linux/pagemap.h>
#include <linux/file.h>
#include <linux/mm.h>
#include <linux/sched/signal.h>
#include <linux/khugepaged.h>
#include <linux/syscalls.h>
#include <linux/hugetlb.h>
#include <linux/shmem_fs.h>
#include <linux/memfd.h>
#include <linux/pid_namespace.h>
#include <uapi/linux/memfd.h>

/*
 * We need a tag: a new tag would expand every xa_node by 8 bytes,
 * so reuse a tag which we firmly believe is never set or cleared on tmpfs
 * or hugetlbfs because they are memory only filesystems.
 */
#define MEMFD_TAG_PINNED        PAGECACHE_TAG_TOWRITE
#define LAST_SCAN               4       /* about 150ms max */

static bool memfd_folio_has_extra_refs(struct folio *folio)
{
	return folio_ref_count(folio) - folio_mapcount(folio) !=
	       folio_nr_pages(folio);
}

static void memfd_tag_pins(struct xa_state *xas)
{
	struct folio *folio;
	int latency = 0;

	lru_add_drain();

	xas_lock_irq(xas);
	xas_for_each(xas, folio, ULONG_MAX) {
		if (!xa_is_value(folio) && memfd_folio_has_extra_refs(folio))
			xas_set_mark(xas, MEMFD_TAG_PINNED);

		if (++latency < XA_CHECK_SCHED)
			continue;
		latency = 0;

		xas_pause(xas);
		xas_unlock_irq(xas);
		cond_resched();
		xas_lock_irq(xas);
	}
	xas_unlock_irq(xas);
}

/*
 * This is a helper function used by memfd_pin_user_pages() in GUP (gup.c).
 * It is mainly called to allocate a folio in a memfd when the caller
 * (memfd_pin_folios()) cannot find a folio in the page cache at a given
 * index in the mapping.
 */
struct folio *memfd_alloc_folio(struct file *memfd, pgoff_t idx)
{
#ifdef CONFIG_HUGETLB_PAGE
	struct folio *folio;
	gfp_t gfp_mask;
	int err;

	if (is_file_hugepages(memfd)) {
		/*
		 * The folio would most likely be accessed by a DMA driver,
		 * therefore, we have zone memory constraints where we can
		 * alloc from. Also, the folio will be pinned for an indefinite
		 * amount of time, so it is not expected to be migrated away.
		 */
		struct hstate *h = hstate_file(memfd);

		gfp_mask = htlb_alloc_mask(h);
		gfp_mask &= ~(__GFP_HIGHMEM | __GFP_MOVABLE);
		idx >>= huge_page_order(h);

		folio = alloc_hugetlb_folio_reserve(h,
						    numa_node_id(),
						    NULL,
						    gfp_mask);
		if (folio) {
			err = hugetlb_add_to_page_cache(folio,
							memfd->f_mapping,
							idx);
			if (err) {
				folio_put(folio);
				return ERR_PTR(err);
			}
			folio_unlock(folio);
			return folio;
		}
		return ERR_PTR(-ENOMEM);
	}
#endif
	return shmem_read_folio(memfd->f_mapping, idx);
}

/*
 * Setting SEAL_WRITE requires us to verify there's no pending writer. However,
 * via get_user_pages(), drivers might have some pending I/O without any active
 * user-space mappings (eg., direct-IO, AIO). Therefore, we look at all folios
 * and see whether it has an elevated ref-count. If so, we tag them and wait for
 * them to be dropped.
 * The caller must guarantee that no new user will acquire writable references
 * to those folios to avoid races.
 */
static int memfd_wait_for_pins(struct address_space *mapping)
{
	XA_STATE(xas, &mapping->i_pages, 0);
	struct folio *folio;
	int error, scan;

	memfd_tag_pins(&xas);

	error = 0;
	for (scan = 0; scan <= LAST_SCAN; scan++) {
		int latency = 0;

		if (!xas_marked(&xas, MEMFD_TAG_PINNED))
			break;

		if (!scan)
			lru_add_drain_all();
		else if (schedule_timeout_killable((HZ << scan) / 200))
			scan = LAST_SCAN;

		xas_set(&xas, 0);
		xas_lock_irq(&xas);
		xas_for_each_marked(&xas, folio, ULONG_MAX, MEMFD_TAG_PINNED) {
			bool clear = true;

			if (!xa_is_value(folio) &&
			    memfd_folio_has_extra_refs(folio)) {
				/*
				 * On the last scan, we clean up all those tags
				 * we inserted; but make a note that we still
				 * found folios pinned.
				 */
				if (scan == LAST_SCAN)
					error = -EBUSY;
				else
					clear = false;
			}
			if (clear)
				xas_clear_mark(&xas, MEMFD_TAG_PINNED);

			if (++latency < XA_CHECK_SCHED)
				continue;
			latency = 0;

			xas_pause(&xas);
			xas_unlock_irq(&xas);
			cond_resched();
			xas_lock_irq(&xas);
		}
		xas_unlock_irq(&xas);
	}

	return error;
}

static unsigned int *memfd_file_seals_ptr(struct file *file)
{
	if (shmem_file(file))
		return &SHMEM_I(file_inode(file))->seals;

#ifdef CONFIG_HUGETLBFS
	if (is_file_hugepages(file))
		return &HUGETLBFS_I(file_inode(file))->seals;
#endif

	return NULL;
}

#define F_ALL_SEALS (F_SEAL_SEAL | \
		     F_SEAL_EXEC | \
		     F_SEAL_SHRINK | \
		     F_SEAL_GROW | \
		     F_SEAL_WRITE | \
		     F_SEAL_FUTURE_WRITE)

static int memfd_add_seals(struct file *file, unsigned int seals)
{
	struct inode *inode = file_inode(file);
	unsigned int *file_seals;
	int error;

	/*
	 * SEALING
	 * Sealing allows multiple parties to share a tmpfs or hugetlbfs file
	 * but restrict access to a specific subset of file operations. Seals
	 * can only be added, but never removed. This way, mutually untrusted
	 * parties can share common memory regions with a well-defined policy.
	 * A malicious peer can thus never perform unwanted operations on a
	 * shared object.
	 *
	 * Seals are only supported on special tmpfs or hugetlbfs files and
	 * always affect the whole underlying inode. Once a seal is set, it
	 * may prevent some kinds of access to the file. Currently, the
	 * following seals are defined:
	 *   SEAL_SEAL: Prevent further seals from being set on this file
	 *   SEAL_SHRINK: Prevent the file from shrinking
	 *   SEAL_GROW: Prevent the file from growing
	 *   SEAL_WRITE: Prevent write access to the file
	 *   SEAL_EXEC: Prevent modification of the exec bits in the file mode
	 *
	 * As we don't require any trust relationship between two parties, we
	 * must prevent seals from being removed. Therefore, sealing a file
	 * only adds a given set of seals to the file, it never touches
	 * existing seals. Furthermore, the "setting seals"-operation can be
	 * sealed itself, which basically prevents any further seal from being
	 * added.
	 *
	 * Semantics of sealing are only defined on volatile files. Only
	 * anonymous tmpfs and hugetlbfs files support sealing. More
	 * importantly, seals are never written to disk. Therefore, there's
	 * no plan to support it on other file types.
	 */

	if (!(file->f_mode & FMODE_WRITE))
		return -EPERM;
	if (seals & ~(unsigned int)F_ALL_SEALS)
		return -EINVAL;

	inode_lock(inode);

	file_seals = memfd_file_seals_ptr(file);
	if (!file_seals) {
		error = -EINVAL;
		goto unlock;
	}

	if (*file_seals & F_SEAL_SEAL) {
		error = -EPERM;
		goto unlock;
	}

	if ((seals & F_SEAL_WRITE) && !(*file_seals & F_SEAL_WRITE)) {
		error = mapping_deny_writable(file->f_mapping);
		if (error)
			goto unlock;

		error = memfd_wait_for_pins(file->f_mapping);
		if (error) {
			mapping_allow_writable(file->f_mapping);
			goto unlock;
		}
	}

	/*
	 * SEAL_EXEC implys SEAL_WRITE, making W^X from the start.
	 */
	if (seals & F_SEAL_EXEC && inode->i_mode & 0111)
		seals |= F_SEAL_SHRINK|F_SEAL_GROW|F_SEAL_WRITE|F_SEAL_FUTURE_WRITE;

	*file_seals |= seals;
	error = 0;

unlock:
	inode_unlock(inode);
	return error;
}

static int memfd_get_seals(struct file *file)
{
	unsigned int *seals = memfd_file_seals_ptr(file);

	return seals ? *seals : -EINVAL;
}

long memfd_fcntl(struct file *file, unsigned int cmd, unsigned int arg)
{
	long error;

	switch (cmd) {
	case F_ADD_SEALS:
		error = memfd_add_seals(file, arg);
		break;
	case F_GET_SEALS:
		error = memfd_get_seals(file);
		break;
	default:
		error = -EINVAL;
		break;
	}

	return error;
}

#define MFD_NAME_PREFIX "memfd:"
#define MFD_NAME_PREFIX_LEN (sizeof(MFD_NAME_PREFIX) - 1)
#define MFD_NAME_MAX_LEN (NAME_MAX - MFD_NAME_PREFIX_LEN)

#define MFD_ALL_FLAGS (MFD_CLOEXEC | MFD_ALLOW_SEALING | MFD_HUGETLB | MFD_NOEXEC_SEAL | MFD_EXEC)

static int check_sysctl_memfd_noexec(unsigned int *flags)
{
#ifdef CONFIG_SYSCTL
	struct pid_namespace *ns = task_active_pid_ns(current);
	int sysctl = pidns_memfd_noexec_scope(ns);

	if (!(*flags & (MFD_EXEC | MFD_NOEXEC_SEAL))) {
		if (sysctl >= MEMFD_NOEXEC_SCOPE_NOEXEC_SEAL)
			*flags |= MFD_NOEXEC_SEAL;
		else
			*flags |= MFD_EXEC;
	}

	if (!(*flags & MFD_NOEXEC_SEAL) && sysctl >= MEMFD_NOEXEC_SCOPE_NOEXEC_ENFORCED) {
		pr_err_ratelimited(
			"%s[%d]: memfd_create() requires MFD_NOEXEC_SEAL with vm.memfd_noexec=%d\n",
			current->comm, task_pid_nr(current), sysctl);
		return -EACCES;
	}
#endif
	return 0;
}

SYSCALL_DEFINE2(memfd_create,
		const char __user *, uname,
		unsigned int, flags)
{
	unsigned int *file_seals;
	struct file *file;
	int fd, error;
	char *name;
	long len;

	if (!(flags & MFD_HUGETLB)) {
		if (flags & ~(unsigned int)MFD_ALL_FLAGS)
			return -EINVAL;
	} else {
		/* Allow huge page size encoding in flags. */
		if (flags & ~(unsigned int)(MFD_ALL_FLAGS |
				(MFD_HUGE_MASK << MFD_HUGE_SHIFT)))
			return -EINVAL;
	}

	/* Invalid if both EXEC and NOEXEC_SEAL are set.*/
	if ((flags & MFD_EXEC) && (flags & MFD_NOEXEC_SEAL))
		return -EINVAL;

<<<<<<< HEAD
	if (!(flags & (MFD_EXEC | MFD_NOEXEC_SEAL))) {
#ifdef CONFIG_SYSCTL
		int sysctl = MEMFD_NOEXEC_SCOPE_EXEC;
		struct pid_namespace *ns;

		ns = task_active_pid_ns(current);
		if (ns)
			sysctl = ns->memfd_noexec_scope;

		switch (sysctl) {
		case MEMFD_NOEXEC_SCOPE_EXEC:
			flags |= MFD_EXEC;
			break;
		case MEMFD_NOEXEC_SCOPE_NOEXEC_SEAL:
			flags |= MFD_NOEXEC_SEAL;
			break;
		default:
			pr_warn_once(
				"memfd_create(): MFD_NOEXEC_SEAL is enforced, pid=%d '%s'\n",
				task_pid_nr(current), get_task_comm(comm, current));
			return -EINVAL;
		}
#else
		flags |= MFD_EXEC;
#endif
	}
=======
	error = check_sysctl_memfd_noexec(&flags);
	if (error < 0)
		return error;
>>>>>>> 2d5404ca

	/* length includes terminating zero */
	len = strnlen_user(uname, MFD_NAME_MAX_LEN + 1);
	if (len <= 0)
		return -EFAULT;
	if (len > MFD_NAME_MAX_LEN + 1)
		return -EINVAL;

	name = kmalloc(len + MFD_NAME_PREFIX_LEN, GFP_KERNEL);
	if (!name)
		return -ENOMEM;

	strcpy(name, MFD_NAME_PREFIX);
	if (copy_from_user(&name[MFD_NAME_PREFIX_LEN], uname, len)) {
		error = -EFAULT;
		goto err_name;
	}

	/* terminating-zero may have changed after strnlen_user() returned */
	if (name[len + MFD_NAME_PREFIX_LEN - 1]) {
		error = -EFAULT;
		goto err_name;
	}

	fd = get_unused_fd_flags((flags & MFD_CLOEXEC) ? O_CLOEXEC : 0);
	if (fd < 0) {
		error = fd;
		goto err_name;
	}

	if (flags & MFD_HUGETLB) {
		file = hugetlb_file_setup(name, 0, VM_NORESERVE,
					HUGETLB_ANONHUGE_INODE,
					(flags >> MFD_HUGE_SHIFT) &
					MFD_HUGE_MASK);
	} else
		file = shmem_file_setup(name, 0, VM_NORESERVE);
	if (IS_ERR(file)) {
		error = PTR_ERR(file);
		goto err_fd;
	}
	file->f_mode |= FMODE_LSEEK | FMODE_PREAD | FMODE_PWRITE;
	file->f_flags |= O_LARGEFILE;

	if (flags & MFD_NOEXEC_SEAL) {
		struct inode *inode = file_inode(file);

		inode->i_mode &= ~0111;
		file_seals = memfd_file_seals_ptr(file);
		if (file_seals) {
			*file_seals &= ~F_SEAL_SEAL;
			*file_seals |= F_SEAL_EXEC;
		}
	} else if (flags & MFD_ALLOW_SEALING) {
		/* MFD_EXEC and MFD_ALLOW_SEALING are set */
		file_seals = memfd_file_seals_ptr(file);
		if (file_seals)
			*file_seals &= ~F_SEAL_SEAL;
	}

	fd_install(fd, file);
	kfree(name);
	return fd;

err_fd:
	put_unused_fd(fd);
err_name:
	kfree(name);
	return error;
}<|MERGE_RESOLUTION|>--- conflicted
+++ resolved
@@ -351,38 +351,9 @@
 	if ((flags & MFD_EXEC) && (flags & MFD_NOEXEC_SEAL))
 		return -EINVAL;
 
-<<<<<<< HEAD
-	if (!(flags & (MFD_EXEC | MFD_NOEXEC_SEAL))) {
-#ifdef CONFIG_SYSCTL
-		int sysctl = MEMFD_NOEXEC_SCOPE_EXEC;
-		struct pid_namespace *ns;
-
-		ns = task_active_pid_ns(current);
-		if (ns)
-			sysctl = ns->memfd_noexec_scope;
-
-		switch (sysctl) {
-		case MEMFD_NOEXEC_SCOPE_EXEC:
-			flags |= MFD_EXEC;
-			break;
-		case MEMFD_NOEXEC_SCOPE_NOEXEC_SEAL:
-			flags |= MFD_NOEXEC_SEAL;
-			break;
-		default:
-			pr_warn_once(
-				"memfd_create(): MFD_NOEXEC_SEAL is enforced, pid=%d '%s'\n",
-				task_pid_nr(current), get_task_comm(comm, current));
-			return -EINVAL;
-		}
-#else
-		flags |= MFD_EXEC;
-#endif
-	}
-=======
 	error = check_sysctl_memfd_noexec(&flags);
 	if (error < 0)
 		return error;
->>>>>>> 2d5404ca
 
 	/* length includes terminating zero */
 	len = strnlen_user(uname, MFD_NAME_MAX_LEN + 1);
