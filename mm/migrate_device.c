// SPDX-License-Identifier: GPL-2.0
/*
 * Device Memory Migration functionality.
 *
 * Originally written by Jérôme Glisse.
 */
#include <linux/export.h>
#include <linux/memremap.h>
#include <linux/migrate.h>
#include <linux/mm.h>
#include <linux/mm_inline.h>
#include <linux/mmu_notifier.h>
#include <linux/oom.h>
#include <linux/pagewalk.h>
#include <linux/rmap.h>
#include <linux/swapops.h>
#include <asm/tlbflush.h>
#include "internal.h"

static int migrate_vma_collect_skip(unsigned long start,
				    unsigned long end,
				    struct mm_walk *walk)
{
	struct migrate_vma *migrate = walk->private;
	unsigned long addr;

	for (addr = start; addr < end; addr += PAGE_SIZE) {
		migrate->dst[migrate->npages] = 0;
		migrate->src[migrate->npages++] = 0;
	}

	return 0;
}

static int migrate_vma_collect_hole(unsigned long start,
				    unsigned long end,
				    __always_unused int depth,
				    struct mm_walk *walk)
{
	struct migrate_vma *migrate = walk->private;
	unsigned long addr;

	/* Only allow populating anonymous memory. */
	if (!vma_is_anonymous(walk->vma))
		return migrate_vma_collect_skip(start, end, walk);

	for (addr = start; addr < end; addr += PAGE_SIZE) {
		migrate->src[migrate->npages] = MIGRATE_PFN_MIGRATE;
		migrate->dst[migrate->npages] = 0;
		migrate->npages++;
		migrate->cpages++;
	}

	return 0;
}

static int migrate_vma_collect_pmd(pmd_t *pmdp,
				   unsigned long start,
				   unsigned long end,
				   struct mm_walk *walk)
{
	struct migrate_vma *migrate = walk->private;
	struct vm_area_struct *vma = walk->vma;
	struct mm_struct *mm = vma->vm_mm;
	unsigned long addr = start, unmapped = 0;
	spinlock_t *ptl;
	pte_t *ptep;

again:
	if (pmd_none(*pmdp))
		return migrate_vma_collect_hole(start, end, -1, walk);

	if (pmd_trans_huge(*pmdp)) {
		struct folio *folio;

		ptl = pmd_lock(mm, pmdp);
		if (unlikely(!pmd_trans_huge(*pmdp))) {
			spin_unlock(ptl);
			goto again;
		}

		folio = pmd_folio(*pmdp);
		if (is_huge_zero_folio(folio)) {
			spin_unlock(ptl);
			split_huge_pmd(vma, pmdp, addr);
		} else {
			int ret;

			folio_get(folio);
			spin_unlock(ptl);
			if (unlikely(!folio_trylock(folio)))
				return migrate_vma_collect_skip(start, end,
								walk);
			ret = split_folio(folio);
			folio_unlock(folio);
			folio_put(folio);
			if (ret)
				return migrate_vma_collect_skip(start, end,
								walk);
		}
	}

	ptep = pte_offset_map_lock(mm, pmdp, addr, &ptl);
	if (!ptep)
		goto again;
	arch_enter_lazy_mmu_mode();

	for (; addr < end; addr += PAGE_SIZE, ptep++) {
		unsigned long mpfn = 0, pfn;
		struct folio *folio;
		struct page *page;
		swp_entry_t entry;
		pte_t pte;

		pte = ptep_get(ptep);

		if (pte_none(pte)) {
			if (vma_is_anonymous(vma)) {
				mpfn = MIGRATE_PFN_MIGRATE;
				migrate->cpages++;
			}
			goto next;
		}

		if (!pte_present(pte)) {
			/*
			 * Only care about unaddressable device page special
			 * page table entry. Other special swap entries are not
			 * migratable, and we ignore regular swapped page.
			 */
			entry = pte_to_swp_entry(pte);
			if (!is_device_private_entry(entry))
				goto next;

			page = pfn_swap_entry_to_page(entry);
			if (!(migrate->flags &
				MIGRATE_VMA_SELECT_DEVICE_PRIVATE) ||
			    page->pgmap->owner != migrate->pgmap_owner)
				goto next;

			mpfn = migrate_pfn(page_to_pfn(page)) |
					MIGRATE_PFN_MIGRATE;
			if (is_writable_device_private_entry(entry))
				mpfn |= MIGRATE_PFN_WRITE;
		} else {
			pfn = pte_pfn(pte);
			if (is_zero_pfn(pfn) &&
			    (migrate->flags & MIGRATE_VMA_SELECT_SYSTEM)) {
				mpfn = MIGRATE_PFN_MIGRATE;
				migrate->cpages++;
				goto next;
			}
			page = vm_normal_page(migrate->vma, addr, pte);
			if (page && !is_zone_device_page(page) &&
			    !(migrate->flags & MIGRATE_VMA_SELECT_SYSTEM))
				goto next;
			else if (page && is_device_coherent_page(page) &&
			    (!(migrate->flags & MIGRATE_VMA_SELECT_DEVICE_COHERENT) ||
			     page->pgmap->owner != migrate->pgmap_owner))
				goto next;
			mpfn = migrate_pfn(pfn) | MIGRATE_PFN_MIGRATE;
			mpfn |= pte_write(pte) ? MIGRATE_PFN_WRITE : 0;
		}

		/* FIXME support THP */
		if (!page || !page->mapping || PageTransCompound(page)) {
			mpfn = 0;
			goto next;
		}

		/*
		 * By getting a reference on the folio we pin it and that blocks
		 * any kind of migration. Side effect is that it "freezes" the
		 * pte.
		 *
		 * We drop this reference after isolating the folio from the lru
		 * for non device folio (device folio are not on the lru and thus
		 * can't be dropped from it).
		 */
		folio = page_folio(page);
		folio_get(folio);

		/*
		 * We rely on folio_trylock() to avoid deadlock between
		 * concurrent migrations where each is waiting on the others
		 * folio lock. If we can't immediately lock the folio we fail this
		 * migration as it is only best effort anyway.
		 *
		 * If we can lock the folio it's safe to set up a migration entry
		 * now. In the common case where the folio is mapped once in a
		 * single process setting up the migration entry now is an
		 * optimisation to avoid walking the rmap later with
		 * try_to_migrate().
		 */
		if (folio_trylock(folio)) {
			bool anon_exclusive;
			pte_t swp_pte;

			flush_cache_page(vma, addr, pte_pfn(pte));
			anon_exclusive = folio_test_anon(folio) &&
					  PageAnonExclusive(page);
			if (anon_exclusive) {
				pte = ptep_clear_flush(vma, addr, ptep);

				if (folio_try_share_anon_rmap_pte(folio, page)) {
					set_pte_at(mm, addr, ptep, pte);
					folio_unlock(folio);
					folio_put(folio);
					mpfn = 0;
					goto next;
				}
			} else {
				pte = ptep_get_and_clear(mm, addr, ptep);
			}

			migrate->cpages++;

			/* Set the dirty flag on the folio now the pte is gone. */
			if (pte_dirty(pte))
				folio_mark_dirty(folio);

			/* Setup special migration page table entry */
			if (mpfn & MIGRATE_PFN_WRITE)
				entry = make_writable_migration_entry(
							page_to_pfn(page));
			else if (anon_exclusive)
				entry = make_readable_exclusive_migration_entry(
							page_to_pfn(page));
			else
				entry = make_readable_migration_entry(
							page_to_pfn(page));
			if (pte_present(pte)) {
				if (pte_young(pte))
					entry = make_migration_entry_young(entry);
				if (pte_dirty(pte))
					entry = make_migration_entry_dirty(entry);
			}
			swp_pte = swp_entry_to_pte(entry);
			if (pte_present(pte)) {
				if (pte_soft_dirty(pte))
					swp_pte = pte_swp_mksoft_dirty(swp_pte);
				if (pte_uffd_wp(pte))
					swp_pte = pte_swp_mkuffd_wp(swp_pte);
			} else {
				if (pte_swp_soft_dirty(pte))
					swp_pte = pte_swp_mksoft_dirty(swp_pte);
				if (pte_swp_uffd_wp(pte))
					swp_pte = pte_swp_mkuffd_wp(swp_pte);
			}
			set_pte_at(mm, addr, ptep, swp_pte);

			/*
			 * This is like regular unmap: we remove the rmap and
			 * drop the folio refcount. The folio won't be freed, as
			 * we took a reference just above.
			 */
			folio_remove_rmap_pte(folio, page, vma);
			folio_put(folio);

			if (pte_present(pte))
				unmapped++;
		} else {
			folio_put(folio);
			mpfn = 0;
		}

next:
		migrate->dst[migrate->npages] = 0;
		migrate->src[migrate->npages++] = mpfn;
	}

	/* Only flush the TLB if we actually modified any entries */
	if (unmapped)
		flush_tlb_range(walk->vma, start, end);

	arch_leave_lazy_mmu_mode();
	pte_unmap_unlock(ptep - 1, ptl);

	return 0;
}

static const struct mm_walk_ops migrate_vma_walk_ops = {
	.pmd_entry		= migrate_vma_collect_pmd,
	.pte_hole		= migrate_vma_collect_hole,
	.walk_lock		= PGWALK_RDLOCK,
};

/*
 * migrate_vma_collect() - collect pages over a range of virtual addresses
 * @migrate: migrate struct containing all migration information
 *
 * This will walk the CPU page table. For each virtual address backed by a
 * valid page, it updates the src array and takes a reference on the page, in
 * order to pin the page until we lock it and unmap it.
 */
static void migrate_vma_collect(struct migrate_vma *migrate)
{
	struct mmu_notifier_range range;

	/*
	 * Note that the pgmap_owner is passed to the mmu notifier callback so
	 * that the registered device driver can skip invalidating device
	 * private page mappings that won't be migrated.
	 */
	mmu_notifier_range_init_owner(&range, MMU_NOTIFY_MIGRATE, 0,
		migrate->vma->vm_mm, migrate->start, migrate->end,
		migrate->pgmap_owner);
	mmu_notifier_invalidate_range_start(&range);

	walk_page_range(migrate->vma->vm_mm, migrate->start, migrate->end,
			&migrate_vma_walk_ops, migrate);

	mmu_notifier_invalidate_range_end(&range);
	migrate->end = migrate->start + (migrate->npages << PAGE_SHIFT);
}

/*
 * migrate_vma_check_page() - check if page is pinned or not
 * @page: struct page to check
 *
 * Pinned pages cannot be migrated. This is the same test as in
 * folio_migrate_mapping(), except that here we allow migration of a
 * ZONE_DEVICE page.
 */
static bool migrate_vma_check_page(struct page *page, struct page *fault_page)
{
	struct folio *folio = page_folio(page);

	/*
	 * One extra ref because caller holds an extra reference, either from
	 * folio_isolate_lru() for a regular folio, or migrate_vma_collect() for
	 * a device folio.
	 */
	int extra = 1 + (page == fault_page);

	/*
	 * FIXME support THP (transparent huge page), it is bit more complex to
	 * check them than regular pages, because they can be mapped with a pmd
	 * or with a pte (split pte mapping).
	 */
	if (folio_test_large(folio))
		return false;

	/* Page from ZONE_DEVICE have one extra reference */
	if (folio_is_zone_device(folio))
		extra++;

	/* For file back page */
	if (folio_mapping(folio))
		extra += 1 + folio_has_private(folio);

	if ((folio_ref_count(folio) - extra) > folio_mapcount(folio))
		return false;

	return true;
}

/*
 * Unmaps pages for migration. Returns number of source pfns marked as
 * migrating.
 */
static unsigned long migrate_device_unmap(unsigned long *src_pfns,
					  unsigned long npages,
					  struct page *fault_page)
{
	unsigned long i, restore = 0;
	bool allow_drain = true;
	unsigned long unmapped = 0;

	lru_add_drain();

	for (i = 0; i < npages; i++) {
		struct page *page = migrate_pfn_to_page(src_pfns[i]);
		struct folio *folio;

		if (!page) {
			if (src_pfns[i] & MIGRATE_PFN_MIGRATE)
				unmapped++;
			continue;
		}

		folio =	page_folio(page);
		/* ZONE_DEVICE folios are not on LRU */
		if (!folio_is_zone_device(folio)) {
			if (!folio_test_lru(folio) && allow_drain) {
				/* Drain CPU's lru cache */
				lru_add_drain_all();
				allow_drain = false;
			}

			if (!folio_isolate_lru(folio)) {
				src_pfns[i] &= ~MIGRATE_PFN_MIGRATE;
				restore++;
				continue;
			}

			/* Drop the reference we took in collect */
			folio_put(folio);
		}

		if (folio_mapped(folio))
			try_to_migrate(folio, 0);

		if (folio_mapped(folio) ||
		    !migrate_vma_check_page(page, fault_page)) {
			if (!folio_is_zone_device(folio)) {
				folio_get(folio);
				folio_putback_lru(folio);
			}

			src_pfns[i] &= ~MIGRATE_PFN_MIGRATE;
			restore++;
			continue;
		}

		unmapped++;
	}

	for (i = 0; i < npages && restore; i++) {
		struct page *page = migrate_pfn_to_page(src_pfns[i]);
		struct folio *folio;

		if (!page || (src_pfns[i] & MIGRATE_PFN_MIGRATE))
			continue;

		folio = page_folio(page);
		remove_migration_ptes(folio, folio, 0);

		src_pfns[i] = 0;
		folio_unlock(folio);
		folio_put(folio);
		restore--;
	}

	return unmapped;
}

/*
 * migrate_vma_unmap() - replace page mapping with special migration pte entry
 * @migrate: migrate struct containing all migration information
 *
 * Isolate pages from the LRU and replace mappings (CPU page table pte) with a
 * special migration pte entry and check if it has been pinned. Pinned pages are
 * restored because we cannot migrate them.
 *
 * This is the last step before we call the device driver callback to allocate
 * destination memory and copy contents of original page over to new page.
 */
static void migrate_vma_unmap(struct migrate_vma *migrate)
{
	migrate->cpages = migrate_device_unmap(migrate->src, migrate->npages,
					migrate->fault_page);
}

/**
 * migrate_vma_setup() - prepare to migrate a range of memory
 * @args: contains the vma, start, and pfns arrays for the migration
 *
 * Returns: negative errno on failures, 0 when 0 or more pages were migrated
 * without an error.
 *
 * Prepare to migrate a range of memory virtual address range by collecting all
 * the pages backing each virtual address in the range, saving them inside the
 * src array.  Then lock those pages and unmap them. Once the pages are locked
 * and unmapped, check whether each page is pinned or not.  Pages that aren't
 * pinned have the MIGRATE_PFN_MIGRATE flag set (by this function) in the
 * corresponding src array entry.  Then restores any pages that are pinned, by
 * remapping and unlocking those pages.
 *
 * The caller should then allocate destination memory and copy source memory to
 * it for all those entries (ie with MIGRATE_PFN_VALID and MIGRATE_PFN_MIGRATE
 * flag set).  Once these are allocated and copied, the caller must update each
 * corresponding entry in the dst array with the pfn value of the destination
 * page and with MIGRATE_PFN_VALID. Destination pages must be locked via
 * lock_page().
 *
 * Note that the caller does not have to migrate all the pages that are marked
 * with MIGRATE_PFN_MIGRATE flag in src array unless this is a migration from
 * device memory to system memory.  If the caller cannot migrate a device page
 * back to system memory, then it must return VM_FAULT_SIGBUS, which has severe
 * consequences for the userspace process, so it must be avoided if at all
 * possible.
 *
 * For empty entries inside CPU page table (pte_none() or pmd_none() is true) we
 * do set MIGRATE_PFN_MIGRATE flag inside the corresponding source array thus
 * allowing the caller to allocate device memory for those unbacked virtual
 * addresses.  For this the caller simply has to allocate device memory and
 * properly set the destination entry like for regular migration.  Note that
 * this can still fail, and thus inside the device driver you must check if the
 * migration was successful for those entries after calling migrate_vma_pages(),
 * just like for regular migration.
 *
 * After that, the callers must call migrate_vma_pages() to go over each entry
 * in the src array that has the MIGRATE_PFN_VALID and MIGRATE_PFN_MIGRATE flag
 * set. If the corresponding entry in dst array has MIGRATE_PFN_VALID flag set,
 * then migrate_vma_pages() to migrate struct page information from the source
 * struct page to the destination struct page.  If it fails to migrate the
 * struct page information, then it clears the MIGRATE_PFN_MIGRATE flag in the
 * src array.
 *
 * At this point all successfully migrated pages have an entry in the src
 * array with MIGRATE_PFN_VALID and MIGRATE_PFN_MIGRATE flag set and the dst
 * array entry with MIGRATE_PFN_VALID flag set.
 *
 * Once migrate_vma_pages() returns the caller may inspect which pages were
 * successfully migrated, and which were not.  Successfully migrated pages will
 * have the MIGRATE_PFN_MIGRATE flag set for their src array entry.
 *
 * It is safe to update device page table after migrate_vma_pages() because
 * both destination and source page are still locked, and the mmap_lock is held
 * in read mode (hence no one can unmap the range being migrated).
 *
 * Once the caller is done cleaning up things and updating its page table (if it
 * chose to do so, this is not an obligation) it finally calls
 * migrate_vma_finalize() to update the CPU page table to point to new pages
 * for successfully migrated pages or otherwise restore the CPU page table to
 * point to the original source pages.
 */
int migrate_vma_setup(struct migrate_vma *args)
{
	long nr_pages = (args->end - args->start) >> PAGE_SHIFT;

	args->start &= PAGE_MASK;
	args->end &= PAGE_MASK;
	if (!args->vma || is_vm_hugetlb_page(args->vma) ||
	    (args->vma->vm_flags & VM_SPECIAL) || vma_is_dax(args->vma))
		return -EINVAL;
	if (nr_pages <= 0)
		return -EINVAL;
	if (args->start < args->vma->vm_start ||
	    args->start >= args->vma->vm_end)
		return -EINVAL;
	if (args->end <= args->vma->vm_start || args->end > args->vma->vm_end)
		return -EINVAL;
	if (!args->src || !args->dst)
		return -EINVAL;
	if (args->fault_page && !is_device_private_page(args->fault_page))
		return -EINVAL;

	memset(args->src, 0, sizeof(*args->src) * nr_pages);
	args->cpages = 0;
	args->npages = 0;

	migrate_vma_collect(args);

	if (args->cpages)
		migrate_vma_unmap(args);

	/*
	 * At this point pages are locked and unmapped, and thus they have
	 * stable content and can safely be copied to destination memory that
	 * is allocated by the drivers.
	 */
	return 0;

}
EXPORT_SYMBOL(migrate_vma_setup);

/*
 * This code closely matches the code in:
 *   __handle_mm_fault()
 *     handle_pte_fault()
 *       do_anonymous_page()
 * to map in an anonymous zero page but the struct page will be a ZONE_DEVICE
 * private or coherent page.
 */
static void migrate_vma_insert_page(struct migrate_vma *migrate,
				    unsigned long addr,
				    struct page *page,
				    unsigned long *src)
{
	struct folio *folio = page_folio(page);
	struct vm_area_struct *vma = migrate->vma;
	struct mm_struct *mm = vma->vm_mm;
	bool flush = false;
	spinlock_t *ptl;
	pte_t entry;
	pgd_t *pgdp;
	p4d_t *p4dp;
	pud_t *pudp;
	pmd_t *pmdp;
	pte_t *ptep;
	pte_t orig_pte;

	/* Only allow populating anonymous memory */
	if (!vma_is_anonymous(vma))
		goto abort;

	pgdp = pgd_offset(mm, addr);
	p4dp = p4d_alloc(mm, pgdp, addr);
	if (!p4dp)
		goto abort;
	pudp = pud_alloc(mm, p4dp, addr);
	if (!pudp)
		goto abort;
	pmdp = pmd_alloc(mm, pudp, addr);
	if (!pmdp)
		goto abort;
	if (pmd_trans_huge(*pmdp) || pmd_devmap(*pmdp))
		goto abort;
	if (pte_alloc(mm, pmdp))
		goto abort;
	if (unlikely(anon_vma_prepare(vma)))
		goto abort;
	if (mem_cgroup_charge(folio, vma->vm_mm, GFP_KERNEL))
		goto abort;

	/*
	 * The memory barrier inside __folio_mark_uptodate makes sure that
	 * preceding stores to the folio contents become visible before
	 * the set_pte_at() write.
	 */
	__folio_mark_uptodate(folio);

	if (folio_is_device_private(folio)) {
		swp_entry_t swp_entry;

		if (vma->vm_flags & VM_WRITE)
			swp_entry = make_writable_device_private_entry(
						page_to_pfn(page));
		else
			swp_entry = make_readable_device_private_entry(
						page_to_pfn(page));
		entry = swp_entry_to_pte(swp_entry);
	} else {
		if (folio_is_zone_device(folio) &&
		    !folio_is_device_coherent(folio)) {
			pr_warn_once("Unsupported ZONE_DEVICE page type.\n");
			goto abort;
		}
		entry = mk_pte(page, vma->vm_page_prot);
		if (vma->vm_flags & VM_WRITE)
			entry = pte_mkwrite(pte_mkdirty(entry), vma);
	}

	ptep = pte_offset_map_lock(mm, pmdp, addr, &ptl);
	if (!ptep)
		goto abort;
	orig_pte = ptep_get(ptep);

	if (check_stable_address_space(mm))
		goto unlock_abort;

	if (pte_present(orig_pte)) {
		unsigned long pfn = pte_pfn(orig_pte);

		if (!is_zero_pfn(pfn))
			goto unlock_abort;
		flush = true;
	} else if (!pte_none(orig_pte))
		goto unlock_abort;

	/*
	 * Check for userfaultfd but do not deliver the fault. Instead,
	 * just back off.
	 */
	if (userfaultfd_missing(vma))
		goto unlock_abort;

	inc_mm_counter(mm, MM_ANONPAGES);
	folio_add_new_anon_rmap(folio, vma, addr, RMAP_EXCLUSIVE);
	if (!folio_is_zone_device(folio))
		folio_add_lru_vma(folio, vma);
	folio_get(folio);

	if (flush) {
<<<<<<< HEAD
		flush_cache_page(vma, addr, pte_pfn(*ptep));
		ptep_clear_flush(vma, addr, ptep);
		set_pte_at_notify(mm, addr, ptep, entry);
		update_mmu_cache(vma, addr, ptep);
	} else {
		/* No need to invalidate - it was non-present before */
		set_pte_at(mm, addr, ptep, entry);
		update_mmu_cache(vma, addr, ptep);
=======
		flush_cache_page(vma, addr, pte_pfn(orig_pte));
		ptep_clear_flush(vma, addr, ptep);
>>>>>>> 2d5404ca
	}
	set_pte_at(mm, addr, ptep, entry);
	update_mmu_cache(vma, addr, ptep);

	pte_unmap_unlock(ptep, ptl);
	*src = MIGRATE_PFN_MIGRATE;
	return;

unlock_abort:
	pte_unmap_unlock(ptep, ptl);
abort:
	*src &= ~MIGRATE_PFN_MIGRATE;
}

static void __migrate_device_pages(unsigned long *src_pfns,
				unsigned long *dst_pfns, unsigned long npages,
				struct migrate_vma *migrate)
{
	struct mmu_notifier_range range;
	unsigned long i;
	bool notified = false;

	for (i = 0; i < npages; i++) {
		struct page *newpage = migrate_pfn_to_page(dst_pfns[i]);
		struct page *page = migrate_pfn_to_page(src_pfns[i]);
		struct address_space *mapping;
		struct folio *newfolio, *folio;
		int r, extra_cnt = 0;

		if (!newpage) {
			src_pfns[i] &= ~MIGRATE_PFN_MIGRATE;
			continue;
		}

		if (!page) {
			unsigned long addr;

			if (!(src_pfns[i] & MIGRATE_PFN_MIGRATE))
				continue;

			/*
			 * The only time there is no vma is when called from
			 * migrate_device_coherent_folio(). However this isn't
			 * called if the page could not be unmapped.
			 */
			VM_BUG_ON(!migrate);
			addr = migrate->start + i*PAGE_SIZE;
			if (!notified) {
				notified = true;

				mmu_notifier_range_init_owner(&range,
					MMU_NOTIFY_MIGRATE, 0,
					migrate->vma->vm_mm, addr, migrate->end,
					migrate->pgmap_owner);
				mmu_notifier_invalidate_range_start(&range);
			}
			migrate_vma_insert_page(migrate, addr, newpage,
						&src_pfns[i]);
			continue;
		}

		newfolio = page_folio(newpage);
		folio = page_folio(page);
		mapping = folio_mapping(folio);

		if (folio_is_device_private(newfolio) ||
		    folio_is_device_coherent(newfolio)) {
			if (mapping) {
				/*
				 * For now only support anonymous memory migrating to
				 * device private or coherent memory.
				 *
				 * Try to get rid of swap cache if possible.
				 */
				if (!folio_test_anon(folio) ||
				    !folio_free_swap(folio)) {
					src_pfns[i] &= ~MIGRATE_PFN_MIGRATE;
					continue;
				}
			}
		} else if (folio_is_zone_device(newfolio)) {
			/*
			 * Other types of ZONE_DEVICE page are not supported.
			 */
			src_pfns[i] &= ~MIGRATE_PFN_MIGRATE;
			continue;
		}

		BUG_ON(folio_test_writeback(folio));

		if (migrate && migrate->fault_page == page)
			extra_cnt = 1;
		r = folio_migrate_mapping(mapping, newfolio, folio, extra_cnt);
		if (r != MIGRATEPAGE_SUCCESS)
			src_pfns[i] &= ~MIGRATE_PFN_MIGRATE;
		else
			folio_migrate_flags(newfolio, folio);
	}

	if (notified)
		mmu_notifier_invalidate_range_end(&range);
}

/**
 * migrate_device_pages() - migrate meta-data from src page to dst page
 * @src_pfns: src_pfns returned from migrate_device_range()
 * @dst_pfns: array of pfns allocated by the driver to migrate memory to
 * @npages: number of pages in the range
 *
 * Equivalent to migrate_vma_pages(). This is called to migrate struct page
 * meta-data from source struct page to destination.
 */
void migrate_device_pages(unsigned long *src_pfns, unsigned long *dst_pfns,
			unsigned long npages)
{
	__migrate_device_pages(src_pfns, dst_pfns, npages, NULL);
}
EXPORT_SYMBOL(migrate_device_pages);

/**
 * migrate_vma_pages() - migrate meta-data from src page to dst page
 * @migrate: migrate struct containing all migration information
 *
 * This migrates struct page meta-data from source struct page to destination
 * struct page. This effectively finishes the migration from source page to the
 * destination page.
 */
void migrate_vma_pages(struct migrate_vma *migrate)
{
	__migrate_device_pages(migrate->src, migrate->dst, migrate->npages, migrate);
}
EXPORT_SYMBOL(migrate_vma_pages);

/*
 * migrate_device_finalize() - complete page migration
 * @src_pfns: src_pfns returned from migrate_device_range()
 * @dst_pfns: array of pfns allocated by the driver to migrate memory to
 * @npages: number of pages in the range
 *
 * Completes migration of the page by removing special migration entries.
 * Drivers must ensure copying of page data is complete and visible to the CPU
 * before calling this.
 */
void migrate_device_finalize(unsigned long *src_pfns,
			unsigned long *dst_pfns, unsigned long npages)
{
	unsigned long i;

	for (i = 0; i < npages; i++) {
		struct folio *dst = NULL, *src = NULL;
		struct page *newpage = migrate_pfn_to_page(dst_pfns[i]);
		struct page *page = migrate_pfn_to_page(src_pfns[i]);

		if (newpage)
			dst = page_folio(newpage);

		if (!page) {
			if (dst) {
				folio_unlock(dst);
				folio_put(dst);
			}
			continue;
		}

		src = page_folio(page);

		if (!(src_pfns[i] & MIGRATE_PFN_MIGRATE) || !dst) {
			if (dst) {
				folio_unlock(dst);
				folio_put(dst);
			}
			dst = src;
		}

		remove_migration_ptes(src, dst, 0);
		folio_unlock(src);

		if (folio_is_zone_device(src))
			folio_put(src);
		else
			folio_putback_lru(src);

		if (dst != src) {
			folio_unlock(dst);
			if (folio_is_zone_device(dst))
				folio_put(dst);
			else
				folio_putback_lru(dst);
		}
	}
}
EXPORT_SYMBOL(migrate_device_finalize);

/**
 * migrate_vma_finalize() - restore CPU page table entry
 * @migrate: migrate struct containing all migration information
 *
 * This replaces the special migration pte entry with either a mapping to the
 * new page if migration was successful for that page, or to the original page
 * otherwise.
 *
 * This also unlocks the pages and puts them back on the lru, or drops the extra
 * refcount, for device pages.
 */
void migrate_vma_finalize(struct migrate_vma *migrate)
{
	migrate_device_finalize(migrate->src, migrate->dst, migrate->npages);
}
EXPORT_SYMBOL(migrate_vma_finalize);

/**
 * migrate_device_range() - migrate device private pfns to normal memory.
 * @src_pfns: array large enough to hold migrating source device private pfns.
 * @start: starting pfn in the range to migrate.
 * @npages: number of pages to migrate.
 *
 * migrate_vma_setup() is similar in concept to migrate_vma_setup() except that
 * instead of looking up pages based on virtual address mappings a range of
 * device pfns that should be migrated to system memory is used instead.
 *
 * This is useful when a driver needs to free device memory but doesn't know the
 * virtual mappings of every page that may be in device memory. For example this
 * is often the case when a driver is being unloaded or unbound from a device.
 *
 * Like migrate_vma_setup() this function will take a reference and lock any
 * migrating pages that aren't free before unmapping them. Drivers may then
 * allocate destination pages and start copying data from the device to CPU
 * memory before calling migrate_device_pages().
 */
int migrate_device_range(unsigned long *src_pfns, unsigned long start,
			unsigned long npages)
{
	unsigned long i, pfn;

	for (pfn = start, i = 0; i < npages; pfn++, i++) {
		struct folio *folio;

		folio = folio_get_nontail_page(pfn_to_page(pfn));
		if (!folio) {
			src_pfns[i] = 0;
			continue;
		}

		if (!folio_trylock(folio)) {
			src_pfns[i] = 0;
			folio_put(folio);
			continue;
		}

		src_pfns[i] = migrate_pfn(pfn) | MIGRATE_PFN_MIGRATE;
	}

	migrate_device_unmap(src_pfns, npages, NULL);

	return 0;
}
EXPORT_SYMBOL(migrate_device_range);

/*
 * Migrate a device coherent folio back to normal memory. The caller should have
 * a reference on folio which will be copied to the new folio if migration is
 * successful or dropped on failure.
 */
int migrate_device_coherent_folio(struct folio *folio)
{
	unsigned long src_pfn, dst_pfn = 0;
	struct folio *dfolio;

	WARN_ON_ONCE(folio_test_large(folio));

	folio_lock(folio);
	src_pfn = migrate_pfn(folio_pfn(folio)) | MIGRATE_PFN_MIGRATE;

	/*
	 * We don't have a VMA and don't need to walk the page tables to find
	 * the source folio. So call migrate_vma_unmap() directly to unmap the
	 * folio as migrate_vma_setup() will fail if args.vma == NULL.
	 */
	migrate_device_unmap(&src_pfn, 1, NULL);
	if (!(src_pfn & MIGRATE_PFN_MIGRATE))
		return -EBUSY;

	dfolio = folio_alloc(GFP_USER | __GFP_NOWARN, 0);
	if (dfolio) {
		folio_lock(dfolio);
		dst_pfn = migrate_pfn(folio_pfn(dfolio));
	}

	migrate_device_pages(&src_pfn, &dst_pfn, 1);
	if (src_pfn & MIGRATE_PFN_MIGRATE)
		folio_copy(dfolio, folio);
	migrate_device_finalize(&src_pfn, &dst_pfn, 1);

	if (src_pfn & MIGRATE_PFN_MIGRATE)
		return 0;
	return -EBUSY;
}<|MERGE_RESOLUTION|>--- conflicted
+++ resolved
@@ -664,19 +664,8 @@
 	folio_get(folio);
 
 	if (flush) {
-<<<<<<< HEAD
-		flush_cache_page(vma, addr, pte_pfn(*ptep));
-		ptep_clear_flush(vma, addr, ptep);
-		set_pte_at_notify(mm, addr, ptep, entry);
-		update_mmu_cache(vma, addr, ptep);
-	} else {
-		/* No need to invalidate - it was non-present before */
-		set_pte_at(mm, addr, ptep, entry);
-		update_mmu_cache(vma, addr, ptep);
-=======
 		flush_cache_page(vma, addr, pte_pfn(orig_pte));
 		ptep_clear_flush(vma, addr, ptep);
->>>>>>> 2d5404ca
 	}
 	set_pte_at(mm, addr, ptep, entry);
 	update_mmu_cache(vma, addr, ptep);
