// SPDX-License-Identifier: GPL-2.0
/*
 * This file contains common KASAN error reporting code.
 *
 * Copyright (c) 2014 Samsung Electronics Co., Ltd.
 * Author: Andrey Ryabinin <ryabinin.a.a@gmail.com>
 *
 * Some code borrowed from https://github.com/xairy/kasan-prototype by
 *        Andrey Konovalov <andreyknvl@gmail.com>
 */

#include <kunit/test.h>
#include <linux/bitops.h>
#include <linux/ftrace.h>
#include <linux/init.h>
#include <linux/kernel.h>
#include <linux/lockdep.h>
#include <linux/mm.h>
#include <linux/printk.h>
#include <linux/sched.h>
#include <linux/slab.h>
#include <linux/stackdepot.h>
#include <linux/stacktrace.h>
#include <linux/string.h>
#include <linux/types.h>
#include <linux/vmalloc.h>
#include <linux/kasan.h>
#include <linux/module.h>
#include <linux/sched/task_stack.h>
#include <linux/uaccess.h>
#include <trace/events/error_report.h>

#include <asm/sections.h>

#include "kasan.h"
#include "../slab.h"

static unsigned long kasan_flags;

#define KASAN_BIT_REPORTED	0
#define KASAN_BIT_MULTI_SHOT	1

enum kasan_arg_fault {
	KASAN_ARG_FAULT_DEFAULT,
	KASAN_ARG_FAULT_REPORT,
	KASAN_ARG_FAULT_PANIC,
	KASAN_ARG_FAULT_PANIC_ON_WRITE,
};

static enum kasan_arg_fault kasan_arg_fault __ro_after_init = KASAN_ARG_FAULT_DEFAULT;

/* kasan.fault=report/panic */
static int __init early_kasan_fault(char *arg)
{
	if (!arg)
		return -EINVAL;

	if (!strcmp(arg, "report"))
		kasan_arg_fault = KASAN_ARG_FAULT_REPORT;
	else if (!strcmp(arg, "panic"))
		kasan_arg_fault = KASAN_ARG_FAULT_PANIC;
	else if (!strcmp(arg, "panic_on_write"))
		kasan_arg_fault = KASAN_ARG_FAULT_PANIC_ON_WRITE;
	else
		return -EINVAL;

	return 0;
}
early_param("kasan.fault", early_kasan_fault);

static int __init kasan_set_multi_shot(char *str)
{
	set_bit(KASAN_BIT_MULTI_SHOT, &kasan_flags);
	return 1;
}
__setup("kasan_multi_shot", kasan_set_multi_shot);

/*
 * This function is used to check whether KASAN reports are suppressed for
 * software KASAN modes via kasan_disable/enable_current() critical sections.
 *
 * This is done to avoid:
 * 1. False-positive reports when accessing slab metadata,
 * 2. Deadlocking when poisoned memory is accessed by the reporting code.
 *
 * Hardware Tag-Based KASAN instead relies on:
 * For #1: Resetting tags via kasan_reset_tag().
 * For #2: Suppression of tag checks via CPU, see report_suppress_start/end().
 */
static bool report_suppressed_sw(void)
{
#if defined(CONFIG_KASAN_GENERIC) || defined(CONFIG_KASAN_SW_TAGS)
	if (current->kasan_depth)
		return true;
#endif
	return false;
}

static void report_suppress_start(void)
{
#ifdef CONFIG_KASAN_HW_TAGS
	/*
	 * Disable preemption for the duration of printing a KASAN report, as
	 * hw_suppress_tag_checks_start() disables checks on the current CPU.
	 */
	preempt_disable();
	hw_suppress_tag_checks_start();
#else
	kasan_disable_current();
#endif
}

static void report_suppress_stop(void)
{
#ifdef CONFIG_KASAN_HW_TAGS
	hw_suppress_tag_checks_stop();
	preempt_enable();
#else
	kasan_enable_current();
#endif
}

/*
 * Used to avoid reporting more than one KASAN bug unless kasan_multi_shot
 * is enabled. Note that KASAN tests effectively enable kasan_multi_shot
 * for their duration.
 */
static bool report_enabled(void)
{
	if (test_bit(KASAN_BIT_MULTI_SHOT, &kasan_flags))
		return true;
	return !test_and_set_bit(KASAN_BIT_REPORTED, &kasan_flags);
}

#if IS_ENABLED(CONFIG_KASAN_KUNIT_TEST) || IS_ENABLED(CONFIG_KASAN_MODULE_TEST)

bool kasan_save_enable_multi_shot(void)
{
	return test_and_set_bit(KASAN_BIT_MULTI_SHOT, &kasan_flags);
}
EXPORT_SYMBOL_GPL(kasan_save_enable_multi_shot);

void kasan_restore_multi_shot(bool enabled)
{
	if (!enabled)
		clear_bit(KASAN_BIT_MULTI_SHOT, &kasan_flags);
}
EXPORT_SYMBOL_GPL(kasan_restore_multi_shot);

#endif

#if IS_ENABLED(CONFIG_KASAN_KUNIT_TEST)

/*
 * Whether the KASAN KUnit test suite is currently being executed.
 * Updated in kasan_test.c.
 */
static bool kasan_kunit_executing;

void kasan_kunit_test_suite_start(void)
{
	WRITE_ONCE(kasan_kunit_executing, true);
}
EXPORT_SYMBOL_GPL(kasan_kunit_test_suite_start);

void kasan_kunit_test_suite_end(void)
{
	WRITE_ONCE(kasan_kunit_executing, false);
}
EXPORT_SYMBOL_GPL(kasan_kunit_test_suite_end);

static bool kasan_kunit_test_suite_executing(void)
{
	return READ_ONCE(kasan_kunit_executing);
}

#else /* CONFIG_KASAN_KUNIT_TEST */

static inline bool kasan_kunit_test_suite_executing(void) { return false; }

#endif /* CONFIG_KASAN_KUNIT_TEST */

#if IS_ENABLED(CONFIG_KUNIT)

static void fail_non_kasan_kunit_test(void)
{
	struct kunit *test;

	if (kasan_kunit_test_suite_executing())
		return;

	test = current->kunit_test;
	if (test)
		kunit_set_failure(test);
}

#else /* CONFIG_KUNIT */

static inline void fail_non_kasan_kunit_test(void) { }

#endif /* CONFIG_KUNIT */

static DEFINE_SPINLOCK(report_lock);

static void start_report(unsigned long *flags, bool sync)
{
	fail_non_kasan_kunit_test();
	/* Respect the /proc/sys/kernel/traceoff_on_warning interface. */
	disable_trace_on_warning();
	/* Do not allow LOCKDEP mangling KASAN reports. */
	lockdep_off();
	/* Make sure we don't end up in loop. */
	report_suppress_start();
	spin_lock_irqsave(&report_lock, *flags);
	pr_err("==================================================================\n");
}

<<<<<<< HEAD
static void end_report(unsigned long *flags, const void *addr)
=======
static void end_report(unsigned long *flags, const void *addr, bool is_write)
>>>>>>> 2d5404ca
{
	if (addr)
		trace_error_report_end(ERROR_DETECTOR_KASAN,
				       (unsigned long)addr);
	pr_err("==================================================================\n");
	spin_unlock_irqrestore(&report_lock, *flags);
	if (!test_bit(KASAN_BIT_MULTI_SHOT, &kasan_flags))
		check_panic_on_warn("KASAN");
	switch (kasan_arg_fault) {
	case KASAN_ARG_FAULT_DEFAULT:
	case KASAN_ARG_FAULT_REPORT:
		break;
	case KASAN_ARG_FAULT_PANIC:
		panic("kasan.fault=panic set ...\n");
		break;
	case KASAN_ARG_FAULT_PANIC_ON_WRITE:
		if (is_write)
			panic("kasan.fault=panic_on_write set ...\n");
		break;
	}
	add_taint(TAINT_BAD_PAGE, LOCKDEP_NOW_UNRELIABLE);
	lockdep_on();
	report_suppress_stop();
}

static void print_error_description(struct kasan_report_info *info)
{
	pr_err("BUG: KASAN: %s in %pS\n", info->bug_type, (void *)info->ip);

	if (info->type != KASAN_REPORT_ACCESS) {
		pr_err("Free of addr %px by task %s/%d\n",
			info->access_addr, current->comm, task_pid_nr(current));
		return;
	}

	if (info->access_size)
		pr_err("%s of size %zu at addr %px by task %s/%d\n",
			info->is_write ? "Write" : "Read", info->access_size,
			info->access_addr, current->comm, task_pid_nr(current));
	else
		pr_err("%s at addr %px by task %s/%d\n",
			info->is_write ? "Write" : "Read",
			info->access_addr, current->comm, task_pid_nr(current));
}

static void print_track(struct kasan_track *track, const char *prefix)
{
#ifdef CONFIG_KASAN_EXTRA_INFO
	u64 ts_nsec = track->timestamp;
	unsigned long rem_usec;

	ts_nsec <<= 9;
	rem_usec = do_div(ts_nsec, NSEC_PER_SEC) / 1000;

	pr_err("%s by task %u on cpu %d at %lu.%06lus:\n",
			prefix, track->pid, track->cpu,
			(unsigned long)ts_nsec, rem_usec);
#else
	pr_err("%s by task %u:\n", prefix, track->pid);
#endif /* CONFIG_KASAN_EXTRA_INFO */
	if (track->stack)
		stack_depot_print(track->stack);
	else
		pr_err("(stack is not available)\n");
}

static inline struct page *addr_to_page(const void *addr)
{
	if (virt_addr_valid(addr))
		return virt_to_head_page(addr);
	return NULL;
}

static void describe_object_addr(const void *addr, struct kasan_report_info *info)
{
	unsigned long access_addr = (unsigned long)addr;
	unsigned long object_addr = (unsigned long)info->object;
	const char *rel_type, *region_state = "";
	int rel_bytes;

	pr_err("The buggy address belongs to the object at %px\n"
	       " which belongs to the cache %s of size %d\n",
		info->object, info->cache->name, info->cache->object_size);

	if (access_addr < object_addr) {
		rel_type = "to the left";
		rel_bytes = object_addr - access_addr;
	} else if (access_addr >= object_addr + info->alloc_size) {
		rel_type = "to the right";
		rel_bytes = access_addr - (object_addr + info->alloc_size);
	} else {
		rel_type = "inside";
		rel_bytes = access_addr - object_addr;
	}

	/*
	 * Tag-Based modes use the stack ring to infer the bug type, but the
	 * memory region state description is generated based on the metadata.
	 * Thus, defining the region state as below can contradict the metadata.
	 * Fixing this requires further improvements, so only infer the state
	 * for the Generic mode.
	 */
	if (IS_ENABLED(CONFIG_KASAN_GENERIC)) {
		if (strcmp(info->bug_type, "slab-out-of-bounds") == 0)
			region_state = "allocated ";
		else if (strcmp(info->bug_type, "slab-use-after-free") == 0)
			region_state = "freed ";
	}

	pr_err("The buggy address is located %d bytes %s of\n"
	       " %s%zu-byte region [%px, %px)\n",
	       rel_bytes, rel_type, region_state, info->alloc_size,
	       (void *)object_addr, (void *)(object_addr + info->alloc_size));
}

static void describe_object_stacks(struct kasan_report_info *info)
{
	if (info->alloc_track.stack) {
		print_track(&info->alloc_track, "Allocated");
		pr_err("\n");
	}

	if (info->free_track.stack) {
		print_track(&info->free_track, "Freed");
		pr_err("\n");
	}

	kasan_print_aux_stacks(info->cache, info->object);
}

static void describe_object(const void *addr, struct kasan_report_info *info)
{
	if (kasan_stack_collection_enabled())
		describe_object_stacks(info);
	describe_object_addr(addr, info);
}

static inline bool kernel_or_module_addr(const void *addr)
{
	if (is_kernel((unsigned long)addr))
		return true;
	if (is_module_address((unsigned long)addr))
		return true;
	return false;
}

static inline bool init_task_stack_addr(const void *addr)
{
	return addr >= (void *)&init_thread_union.stack &&
		(addr <= (void *)&init_thread_union.stack +
			sizeof(init_thread_union.stack));
}

static void print_address_description(void *addr, u8 tag,
				      struct kasan_report_info *info)
{
	struct page *page = addr_to_page(addr);

	dump_stack_lvl(KERN_ERR);
	pr_err("\n");

	if (info->cache && info->object) {
		describe_object(addr, info);
		pr_err("\n");
	}

	if (kernel_or_module_addr(addr) && !init_task_stack_addr(addr)) {
		pr_err("The buggy address belongs to the variable:\n");
		pr_err(" %pS\n", addr);
		pr_err("\n");
	}

	if (object_is_on_stack(addr)) {
		/*
		 * Currently, KASAN supports printing frame information only
		 * for accesses to the task's own stack.
		 */
		kasan_print_address_stack_frame(addr);
		pr_err("\n");
	}

	if (is_vmalloc_addr(addr)) {
		struct vm_struct *va = find_vm_area(addr);

		if (va) {
			pr_err("The buggy address belongs to the virtual mapping at\n"
			       " [%px, %px) created by:\n"
			       " %pS\n",
			       va->addr, va->addr + va->size, va->caller);
			pr_err("\n");

			page = vmalloc_to_page(addr);
		}
	}

	if (page) {
		pr_err("The buggy address belongs to the physical page:\n");
		dump_page(page, "kasan: bad access detected");
		pr_err("\n");
	}
}

static bool meta_row_is_guilty(const void *row, const void *addr)
{
	return (row <= addr) && (addr < row + META_MEM_BYTES_PER_ROW);
}

static int meta_pointer_offset(const void *row, const void *addr)
{
	/*
	 * Memory state around the buggy address:
	 *  ff00ff00ff00ff00: 00 00 00 05 fe fe fe fe fe fe fe fe fe fe fe fe
	 *  ...
	 *
	 * The length of ">ff00ff00ff00ff00: " is
	 *    3 + (BITS_PER_LONG / 8) * 2 chars.
	 * The length of each granule metadata is 2 bytes
	 *    plus 1 byte for space.
	 */
	return 3 + (BITS_PER_LONG / 8) * 2 +
		(addr - row) / KASAN_GRANULE_SIZE * 3 + 1;
}

static void print_memory_metadata(const void *addr)
{
	int i;
	void *row;

	row = (void *)round_down((unsigned long)addr, META_MEM_BYTES_PER_ROW)
			- META_ROWS_AROUND_ADDR * META_MEM_BYTES_PER_ROW;

	pr_err("Memory state around the buggy address:\n");

	for (i = -META_ROWS_AROUND_ADDR; i <= META_ROWS_AROUND_ADDR; i++) {
		char buffer[4 + (BITS_PER_LONG / 8) * 2];
		char metadata[META_BYTES_PER_ROW];

		snprintf(buffer, sizeof(buffer),
				(i == 0) ? ">%px: " : " %px: ", row);

		/*
		 * We should not pass a shadow pointer to generic
		 * function, because generic functions may try to
		 * access kasan mapping for the passed address.
		 */
		kasan_metadata_fetch_row(&metadata[0], row);

		print_hex_dump(KERN_ERR, buffer,
			DUMP_PREFIX_NONE, META_BYTES_PER_ROW, 1,
			metadata, META_BYTES_PER_ROW, 0);

		if (meta_row_is_guilty(row, addr))
			pr_err("%*c\n", meta_pointer_offset(row, addr), '^');

		row += META_MEM_BYTES_PER_ROW;
	}
}

static void print_report(struct kasan_report_info *info)
{
	void *addr = kasan_reset_tag((void *)info->access_addr);
	u8 tag = get_tag((void *)info->access_addr);

	print_error_description(info);
	if (addr_has_metadata(addr))
		kasan_print_tags(tag, info->first_bad_addr);
	pr_err("\n");

	if (addr_has_metadata(addr)) {
		print_address_description(addr, tag, info);
		print_memory_metadata(info->first_bad_addr);
	} else {
		dump_stack_lvl(KERN_ERR);
	}
}

static void complete_report_info(struct kasan_report_info *info)
{
	void *addr = kasan_reset_tag((void *)info->access_addr);
	struct slab *slab;

	if (info->type == KASAN_REPORT_ACCESS)
		info->first_bad_addr = kasan_find_first_bad_addr(
					(void *)info->access_addr, info->access_size);
	else
		info->first_bad_addr = addr;

	slab = kasan_addr_to_slab(addr);
	if (slab) {
		info->cache = slab->slab_cache;
		info->object = nearest_obj(info->cache, slab, addr);

		/* Try to determine allocation size based on the metadata. */
		info->alloc_size = kasan_get_alloc_size(info->object, info->cache);
		/* Fallback to the object size if failed. */
		if (!info->alloc_size)
			info->alloc_size = info->cache->object_size;
	} else
		info->cache = info->object = NULL;

	switch (info->type) {
	case KASAN_REPORT_INVALID_FREE:
		info->bug_type = "invalid-free";
		break;
	case KASAN_REPORT_DOUBLE_FREE:
		info->bug_type = "double-free";
		break;
	default:
		/* bug_type filled in by kasan_complete_mode_report_info. */
		break;
	}

	/* Fill in mode-specific report info fields. */
	kasan_complete_mode_report_info(info);
}

void kasan_report_invalid_free(void *ptr, unsigned long ip, enum kasan_report_type type)
{
	unsigned long flags;
	struct kasan_report_info info;

	/*
	 * Do not check report_suppressed_sw(), as an invalid-free cannot be
	 * caused by accessing poisoned memory and thus should not be suppressed
	 * by kasan_disable/enable_current() critical sections.
	 *
	 * Note that for Hardware Tag-Based KASAN, kasan_report_invalid_free()
	 * is triggered by explicit tag checks and not by the ones performed by
	 * the CPU. Thus, reporting invalid-free is not suppressed as well.
	 */
	if (unlikely(!report_enabled()))
		return;

	start_report(&flags, true);

	__memset(&info, 0, sizeof(info));
	info.type = type;
	info.access_addr = ptr;
	info.access_size = 0;
	info.is_write = false;
	info.ip = ip;

	complete_report_info(&info);

	print_report(&info);

	/*
	 * Invalid free is considered a "write" since the allocator's metadata
	 * updates involves writes.
	 */
	end_report(&flags, ptr, true);
}

/*
 * kasan_report() is the only reporting function that uses
 * user_access_save/restore(): kasan_report_invalid_free() cannot be called
 * from a UACCESS region, and kasan_report_async() is not used on x86.
 */
bool kasan_report(const void *addr, size_t size, bool is_write,
			unsigned long ip)
{
	bool ret = true;
	unsigned long ua_flags = user_access_save();
	unsigned long irq_flags;
	struct kasan_report_info info;

	if (unlikely(report_suppressed_sw()) || unlikely(!report_enabled())) {
		ret = false;
		goto out;
	}

	start_report(&irq_flags, true);

	__memset(&info, 0, sizeof(info));
	info.type = KASAN_REPORT_ACCESS;
	info.access_addr = addr;
	info.access_size = size;
	info.is_write = is_write;
	info.ip = ip;

	complete_report_info(&info);

	print_report(&info);

<<<<<<< HEAD
	end_report(&irq_flags, (void *)addr);
=======
	end_report(&irq_flags, (void *)addr, is_write);
>>>>>>> 2d5404ca

out:
	user_access_restore(ua_flags);

	return ret;
}

#ifdef CONFIG_KASAN_HW_TAGS
void kasan_report_async(void)
{
	unsigned long flags;

	/*
	 * Do not check report_suppressed_sw(), as
	 * kasan_disable/enable_current() critical sections do not affect
	 * Hardware Tag-Based KASAN.
	 */
	if (unlikely(!report_enabled()))
		return;

	start_report(&flags, false);
	pr_err("BUG: KASAN: invalid-access\n");
	pr_err("Asynchronous fault: no details available\n");
	pr_err("\n");
	dump_stack_lvl(KERN_ERR);
	/*
	 * Conservatively set is_write=true, because no details are available.
	 * In this mode, kasan.fault=panic_on_write is like kasan.fault=panic.
	 */
	end_report(&flags, NULL, true);
}
#endif /* CONFIG_KASAN_HW_TAGS */

#if defined(CONFIG_KASAN_GENERIC) || defined(CONFIG_KASAN_SW_TAGS)
/*
 * With compiler-based KASAN modes, accesses to bogus pointers (outside of the
 * mapped kernel address space regions) cause faults when KASAN tries to check
 * the shadow memory before the actual memory access. This results in cryptic
 * GPF reports, which are hard for users to interpret. This hook helps users to
 * figure out what the original bogus pointer was.
 */
void kasan_non_canonical_hook(unsigned long addr)
{
	unsigned long orig_addr;
	const char *bug_type;

	/*
	 * All addresses that came as a result of the memory-to-shadow mapping
	 * (even for bogus pointers) must be >= KASAN_SHADOW_OFFSET.
	 */
	if (addr < KASAN_SHADOW_OFFSET)
		return;

	orig_addr = (unsigned long)kasan_shadow_to_mem((void *)addr);

	/*
	 * For faults near the shadow address for NULL, we can be fairly certain
	 * that this is a KASAN shadow memory access.
	 * For faults that correspond to the shadow for low or high canonical
	 * addresses, we can still be pretty sure: these shadow regions are a
	 * fairly narrow chunk of the address space.
	 * But the shadow for non-canonical addresses is a really large chunk
	 * of the address space. For this case, we still print the decoded
	 * address, but make it clear that this is not necessarily what's
	 * actually going on.
	 */
	if (orig_addr < PAGE_SIZE)
		bug_type = "null-ptr-deref";
	else if (orig_addr < TASK_SIZE)
		bug_type = "probably user-memory-access";
	else if (addr_in_shadow((void *)addr))
		bug_type = "probably wild-memory-access";
	else
		bug_type = "maybe wild-memory-access";
	pr_alert("KASAN: %s in range [0x%016lx-0x%016lx]\n", bug_type,
		 orig_addr, orig_addr + KASAN_GRANULE_SIZE - 1);
}
#endif<|MERGE_RESOLUTION|>--- conflicted
+++ resolved
@@ -215,11 +215,7 @@
 	pr_err("==================================================================\n");
 }
 
-<<<<<<< HEAD
-static void end_report(unsigned long *flags, const void *addr)
-=======
 static void end_report(unsigned long *flags, const void *addr, bool is_write)
->>>>>>> 2d5404ca
 {
 	if (addr)
 		trace_error_report_end(ERROR_DETECTOR_KASAN,
@@ -604,11 +600,7 @@
 
 	print_report(&info);
 
-<<<<<<< HEAD
-	end_report(&irq_flags, (void *)addr);
-=======
 	end_report(&irq_flags, (void *)addr, is_write);
->>>>>>> 2d5404ca
 
 out:
 	user_access_restore(ua_flags);
