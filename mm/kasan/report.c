--- conflicted
+++ resolved
@@ -214,11 +214,7 @@
 	pr_err("==================================================================\n");
 }
 
-<<<<<<< HEAD
-static void end_report(unsigned long *flags, const void *addr)
-=======
 static void end_report(unsigned long *flags, const void *addr, bool is_write)
->>>>>>> 38e945c6
 {
 	if (addr)
 		trace_error_report_end(ERROR_DETECTOR_KASAN,
@@ -591,11 +587,7 @@
 
 	print_report(&info);
 
-<<<<<<< HEAD
-	end_report(&irq_flags, (void *)addr);
-=======
 	end_report(&irq_flags, (void *)addr, is_write);
->>>>>>> 38e945c6
 
 out:
 	user_access_restore(ua_flags);
