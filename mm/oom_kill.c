--- conflicted
+++ resolved
@@ -922,11 +922,7 @@
 			continue;
 		}
 		/*
-<<<<<<< HEAD
-		 * No kthead_use_mm() user needs to read from the userspace so
-=======
 		 * No kthread_use_mm() user needs to read from the userspace so
->>>>>>> 7d2a07b7
 		 * we are ok to reap it.
 		 */
 		if (unlikely(p->flags & PF_KTHREAD))
