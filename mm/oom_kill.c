--- conflicted
+++ resolved
@@ -503,20 +503,6 @@
 	 * TODO: we really want to get rid of this ugly hack and make sure that
 	 * notifiers cannot block for unbounded amount of time and add
 	 * mmu_notifier_invalidate_range_{start,end} around unmap_page_range
-<<<<<<< HEAD
-	 */
-	if (mm_has_notifiers(mm)) {
-		up_read(&mm->mmap_sem);
-		schedule_timeout_idle(HZ);
-		goto unlock_oom;
-	}
-
-	/*
-	 * increase mm_users only after we know we will reap something so
-	 * that the mmput_async is called only when we have reaped something
-	 * and delayed __mmput doesn't matter that much
-=======
->>>>>>> ef03de22
 	 */
 	if (mm_has_notifiers(mm)) {
 		up_read(&mm->mmap_sem);
