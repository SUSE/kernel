--- conflicted
+++ resolved
@@ -36,11 +36,8 @@
 /* Do not use these with a slab allocator */
 #define GFP_SLAB_BUG_MASK (__GFP_DMA32|__GFP_HIGHMEM|~__GFP_BITS_MASK)
 
-<<<<<<< HEAD
-=======
 void page_writeback_init(void);
 
->>>>>>> 7ce7d89f
 int do_swap_page(struct vm_fault *vmf);
 
 void free_pgtables(struct mmu_gather *tlb, struct vm_area_struct *start_vma,
