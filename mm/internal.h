--- conflicted
+++ resolved
@@ -52,33 +52,6 @@
 
 void page_writeback_init(void);
 
-<<<<<<< HEAD
-void __acct_reclaim_writeback(pg_data_t *pgdat, struct page *page,
-						int nr_throttled);
-static inline void acct_reclaim_writeback(struct page *page)
-{
-	pg_data_t *pgdat = page_pgdat(page);
-	int nr_throttled = atomic_read(&pgdat->nr_writeback_throttled);
-
-	if (nr_throttled)
-		__acct_reclaim_writeback(pgdat, page, nr_throttled);
-}
-
-static inline void wake_throttle_isolated(pg_data_t *pgdat)
-{
-	wait_queue_head_t *wqh;
-
-	wqh = &pgdat->reclaim_wait[VMSCAN_THROTTLE_ISOLATED];
-	if (waitqueue_active(wqh))
-		wake_up(wqh);
-}
-
-vm_fault_t do_swap_page(struct vm_fault *vmf);
-
-void free_pgtables(struct mmu_gather *tlb, struct vm_area_struct *start_vma,
-		unsigned long floor, unsigned long ceiling);
-void pmd_install(struct mm_struct *mm, pmd_t *pmd, pgtable_t *pte);
-=======
 /*
  * If a 16GB hugetlb folio were mapped by PTEs of all of its 4kB pages,
  * its nr_pages_mapped would be 0x400000: choose the COMPOUND_MAPPED bit
@@ -114,7 +87,6 @@
 	if (nr_throttled)
 		__acct_reclaim_writeback(pgdat, folio, nr_throttled);
 }
->>>>>>> eb3cdb58
 
 static inline void wake_throttle_isolated(pg_data_t *pgdat)
 {
@@ -209,14 +181,8 @@
 /*
  * in mm/early_ioremap.c
  */
-<<<<<<< HEAD
-extern int isolate_lru_page(struct page *page);
-extern void putback_lru_page(struct page *page);
-extern void reclaim_throttle(pg_data_t *pgdat, enum vmscan_throttle_state reason);
-=======
 pgprot_t __init early_memremap_pgprot_adjust(resource_size_t phys_addr,
 					unsigned long size, pgprot_t prot);
->>>>>>> eb3cdb58
 
 /*
  * in mm/vmscan.c:
@@ -471,10 +437,6 @@
 	folio->_folio_nr_pages = order ? 1U << order : 0;
 #endif
 }
-
-extern void *memmap_alloc(phys_addr_t size, phys_addr_t align,
-			  phys_addr_t min_addr,
-			  int nid, bool exact_nid);
 
 #if defined CONFIG_COMPACTION || defined CONFIG_CMA
 
@@ -953,8 +915,6 @@
 void free_zone_device_page(struct page *page);
 int migrate_device_coherent_page(struct page *page);
 
-<<<<<<< HEAD
-=======
 /*
  * mm/gup.c
  */
@@ -1139,5 +1099,4 @@
 	struct vm_area_struct *remove;
 	struct vm_area_struct *remove2;
 };
->>>>>>> eb3cdb58
 #endif	/* __MM_INTERNAL_H */