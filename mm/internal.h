/* SPDX-License-Identifier: GPL-2.0-or-later */
/* internal.h: mm/ internal definitions
 *
 * Copyright (C) 2004 Red Hat, Inc. All Rights Reserved.
 * Written by David Howells (dhowells@redhat.com)
 */
#ifndef __MM_INTERNAL_H
#define __MM_INTERNAL_H

#include <linux/fs.h>
#include <linux/khugepaged.h>
#include <linux/mm.h>
#include <linux/mm_inline.h>
#include <linux/pagemap.h>
#include <linux/rmap.h>
#include <linux/swap.h>
#include <linux/swapops.h>
#include <linux/swap_cgroup.h>
#include <linux/tracepoint-defs.h>

/* Internal core VMA manipulation functions. */
#include "vma.h"

struct folio_batch;

/*
 * The set of flags that only affect watermark checking and reclaim
 * behaviour. This is used by the MM to obey the caller constraints
 * about IO, FS and watermark checking while ignoring placement
 * hints such as HIGHMEM usage.
 */
#define GFP_RECLAIM_MASK (__GFP_RECLAIM|__GFP_HIGH|__GFP_IO|__GFP_FS|\
			__GFP_NOWARN|__GFP_RETRY_MAYFAIL|__GFP_NOFAIL|\
			__GFP_NORETRY|__GFP_MEMALLOC|__GFP_NOMEMALLOC|\
			__GFP_NOLOCKDEP)

/* The GFP flags allowed during early boot */
#define GFP_BOOT_MASK (__GFP_BITS_MASK & ~(__GFP_RECLAIM|__GFP_IO|__GFP_FS))

/* Control allocation cpuset and node placement constraints */
#define GFP_CONSTRAINT_MASK (__GFP_HARDWALL|__GFP_THISNODE)

/* Do not use these with a slab allocator */
#define GFP_SLAB_BUG_MASK (__GFP_DMA32|__GFP_HIGHMEM|~__GFP_BITS_MASK)

/*
 * Different from WARN_ON_ONCE(), no warning will be issued
 * when we specify __GFP_NOWARN.
 */
#define WARN_ON_ONCE_GFP(cond, gfp)	({				\
	static bool __section(".data.once") __warned;			\
	int __ret_warn_once = !!(cond);					\
									\
	if (unlikely(!(gfp & __GFP_NOWARN) && __ret_warn_once && !__warned)) { \
		__warned = true;					\
		WARN_ON(1);						\
	}								\
	unlikely(__ret_warn_once);					\
})

void page_writeback_init(void);

/*
 * If a 16GB hugetlb folio were mapped by PTEs of all of its 4kB pages,
 * its nr_pages_mapped would be 0x400000: choose the ENTIRELY_MAPPED bit
 * above that range, instead of 2*(PMD_SIZE/PAGE_SIZE).  Hugetlb currently
 * leaves nr_pages_mapped at 0, but avoid surprise if it participates later.
 */
#define ENTIRELY_MAPPED		0x800000
#define FOLIO_PAGES_MAPPED	(ENTIRELY_MAPPED - 1)

/*
 * Flags passed to __show_mem() and show_free_areas() to suppress output in
 * various contexts.
 */
#define SHOW_MEM_FILTER_NODES		(0x0001u)	/* disallowed nodes */

/*
 * How many individual pages have an elevated _mapcount.  Excludes
 * the folio's entire_mapcount.
 *
 * Don't use this function outside of debugging code.
 */
static inline int folio_nr_pages_mapped(const struct folio *folio)
{
	return atomic_read(&folio->_nr_pages_mapped) & FOLIO_PAGES_MAPPED;
}

/*
 * Retrieve the first entry of a folio based on a provided entry within the
 * folio. We cannot rely on folio->swap as there is no guarantee that it has
 * been initialized. Used for calling arch_swap_restore()
 */
static inline swp_entry_t folio_swap(swp_entry_t entry,
		const struct folio *folio)
{
	swp_entry_t swap = {
		.val = ALIGN_DOWN(entry.val, folio_nr_pages(folio)),
	};

	return swap;
}

static inline void *folio_raw_mapping(const struct folio *folio)
{
	unsigned long mapping = (unsigned long)folio->mapping;

	return (void *)(mapping & ~PAGE_MAPPING_FLAGS);
}

/*
 * This is a file-backed mapping, and is about to be memory mapped - invoke its
 * mmap hook and safely handle error conditions. On error, VMA hooks will be
 * mutated.
 *
 * @file: File which backs the mapping.
 * @vma:  VMA which we are mapping.
 *
 * Returns: 0 if success, error otherwise.
 */
static inline int mmap_file(struct file *file, struct vm_area_struct *vma)
{
	int err = call_mmap(file, vma);

	if (likely(!err))
		return 0;

	/*
	 * OK, we tried to call the file hook for mmap(), but an error
	 * arose. The mapping is in an inconsistent state and we most not invoke
	 * any further hooks on it.
	 */
	vma->vm_ops = &vma_dummy_vm_ops;

	return err;
}

/*
 * If the VMA has a close hook then close it, and since closing it might leave
 * it in an inconsistent state which makes the use of any hooks suspect, clear
 * them down by installing dummy empty hooks.
 */
static inline void vma_close(struct vm_area_struct *vma)
{
	if (vma->vm_ops && vma->vm_ops->close) {
		vma->vm_ops->close(vma);

		/*
		 * The mapping is in an inconsistent state, and no further hooks
		 * may be invoked upon it.
		 */
		vma->vm_ops = &vma_dummy_vm_ops;
	}
}

#ifdef CONFIG_MMU

/* Flags for folio_pte_batch(). */
typedef int __bitwise fpb_t;

/* Compare PTEs after pte_mkclean(), ignoring the dirty bit. */
#define FPB_IGNORE_DIRTY		((__force fpb_t)BIT(0))

/* Compare PTEs after pte_clear_soft_dirty(), ignoring the soft-dirty bit. */
#define FPB_IGNORE_SOFT_DIRTY		((__force fpb_t)BIT(1))

static inline pte_t __pte_batch_clear_ignored(pte_t pte, fpb_t flags)
{
	if (flags & FPB_IGNORE_DIRTY)
		pte = pte_mkclean(pte);
	if (likely(flags & FPB_IGNORE_SOFT_DIRTY))
		pte = pte_clear_soft_dirty(pte);
	return pte_wrprotect(pte_mkold(pte));
}

/**
 * folio_pte_batch - detect a PTE batch for a large folio
 * @folio: The large folio to detect a PTE batch for.
 * @addr: The user virtual address the first page is mapped at.
 * @start_ptep: Page table pointer for the first entry.
 * @pte: Page table entry for the first page.
 * @max_nr: The maximum number of table entries to consider.
 * @flags: Flags to modify the PTE batch semantics.
 * @any_writable: Optional pointer to indicate whether any entry except the
 *		  first one is writable.
 * @any_young: Optional pointer to indicate whether any entry except the
 *		  first one is young.
 * @any_dirty: Optional pointer to indicate whether any entry except the
 *		  first one is dirty.
 *
 * Detect a PTE batch: consecutive (present) PTEs that map consecutive
 * pages of the same large folio.
 *
 * All PTEs inside a PTE batch have the same PTE bits set, excluding the PFN,
 * the accessed bit, writable bit, dirty bit (with FPB_IGNORE_DIRTY) and
 * soft-dirty bit (with FPB_IGNORE_SOFT_DIRTY).
 *
 * start_ptep must map any page of the folio. max_nr must be at least one and
 * must be limited by the caller so scanning cannot exceed a single page table.
 *
 * Return: the number of table entries in the batch.
 */
static inline int folio_pte_batch(struct folio *folio, unsigned long addr,
		pte_t *start_ptep, pte_t pte, int max_nr, fpb_t flags,
		bool *any_writable, bool *any_young, bool *any_dirty)
{
	unsigned long folio_end_pfn = folio_pfn(folio) + folio_nr_pages(folio);
	const pte_t *end_ptep = start_ptep + max_nr;
	pte_t expected_pte, *ptep;
	bool writable, young, dirty;
	int nr;

	if (any_writable)
		*any_writable = false;
	if (any_young)
		*any_young = false;
	if (any_dirty)
		*any_dirty = false;

	VM_WARN_ON_FOLIO(!pte_present(pte), folio);
	VM_WARN_ON_FOLIO(!folio_test_large(folio) || max_nr < 1, folio);
	VM_WARN_ON_FOLIO(page_folio(pfn_to_page(pte_pfn(pte))) != folio, folio);

	nr = pte_batch_hint(start_ptep, pte);
	expected_pte = __pte_batch_clear_ignored(pte_advance_pfn(pte, nr), flags);
	ptep = start_ptep + nr;

	while (ptep < end_ptep) {
		pte = ptep_get(ptep);
		if (any_writable)
			writable = !!pte_write(pte);
		if (any_young)
			young = !!pte_young(pte);
		if (any_dirty)
			dirty = !!pte_dirty(pte);
		pte = __pte_batch_clear_ignored(pte, flags);

		if (!pte_same(pte, expected_pte))
			break;

		/*
		 * Stop immediately once we reached the end of the folio. In
		 * corner cases the next PFN might fall into a different
		 * folio.
		 */
		if (pte_pfn(pte) >= folio_end_pfn)
			break;

		if (any_writable)
			*any_writable |= writable;
		if (any_young)
			*any_young |= young;
		if (any_dirty)
			*any_dirty |= dirty;

		nr = pte_batch_hint(ptep, pte);
		expected_pte = pte_advance_pfn(expected_pte, nr);
		ptep += nr;
	}

	return min(ptep - start_ptep, max_nr);
}

/**
 * pte_move_swp_offset - Move the swap entry offset field of a swap pte
 *	 forward or backward by delta
 * @pte: The initial pte state; is_swap_pte(pte) must be true and
 *	 non_swap_entry() must be false.
 * @delta: The direction and the offset we are moving; forward if delta
 *	 is positive; backward if delta is negative
 *
 * Moves the swap offset, while maintaining all other fields, including
 * swap type, and any swp pte bits. The resulting pte is returned.
 */
static inline pte_t pte_move_swp_offset(pte_t pte, long delta)
{
	swp_entry_t entry = pte_to_swp_entry(pte);
	pte_t new = __swp_entry_to_pte(__swp_entry(swp_type(entry),
						   (swp_offset(entry) + delta)));

	if (pte_swp_soft_dirty(pte))
		new = pte_swp_mksoft_dirty(new);
	if (pte_swp_exclusive(pte))
		new = pte_swp_mkexclusive(new);
	if (pte_swp_uffd_wp(pte))
		new = pte_swp_mkuffd_wp(new);

	return new;
}


/**
 * pte_next_swp_offset - Increment the swap entry offset field of a swap pte.
 * @pte: The initial pte state; is_swap_pte(pte) must be true and
 *	 non_swap_entry() must be false.
 *
 * Increments the swap offset, while maintaining all other fields, including
 * swap type, and any swp pte bits. The resulting pte is returned.
 */
static inline pte_t pte_next_swp_offset(pte_t pte)
{
	return pte_move_swp_offset(pte, 1);
}

/**
 * swap_pte_batch - detect a PTE batch for a set of contiguous swap entries
 * @start_ptep: Page table pointer for the first entry.
 * @max_nr: The maximum number of table entries to consider.
 * @pte: Page table entry for the first entry.
 *
 * Detect a batch of contiguous swap entries: consecutive (non-present) PTEs
 * containing swap entries all with consecutive offsets and targeting the same
 * swap type, all with matching swp pte bits.
 *
 * max_nr must be at least one and must be limited by the caller so scanning
 * cannot exceed a single page table.
 *
 * Return: the number of table entries in the batch.
 */
static inline int swap_pte_batch(pte_t *start_ptep, int max_nr, pte_t pte)
{
	pte_t expected_pte = pte_next_swp_offset(pte);
	const pte_t *end_ptep = start_ptep + max_nr;
	swp_entry_t entry = pte_to_swp_entry(pte);
	pte_t *ptep = start_ptep + 1;
	unsigned short cgroup_id;

	VM_WARN_ON(max_nr < 1);
	VM_WARN_ON(!is_swap_pte(pte));
	VM_WARN_ON(non_swap_entry(entry));

	cgroup_id = lookup_swap_cgroup_id(entry);
	while (ptep < end_ptep) {
		pte = ptep_get(ptep);

		if (!pte_same(pte, expected_pte))
			break;
		if (lookup_swap_cgroup_id(pte_to_swp_entry(pte)) != cgroup_id)
			break;
		expected_pte = pte_next_swp_offset(expected_pte);
		ptep++;
	}

	return ptep - start_ptep;
}
#endif /* CONFIG_MMU */

void __acct_reclaim_writeback(pg_data_t *pgdat, struct folio *folio,
						int nr_throttled);
static inline void acct_reclaim_writeback(struct folio *folio)
{
	pg_data_t *pgdat = folio_pgdat(folio);
	int nr_throttled = atomic_read(&pgdat->nr_writeback_throttled);

	if (nr_throttled)
		__acct_reclaim_writeback(pgdat, folio, nr_throttled);
}

static inline void wake_throttle_isolated(pg_data_t *pgdat)
{
	wait_queue_head_t *wqh;

	wqh = &pgdat->reclaim_wait[VMSCAN_THROTTLE_ISOLATED];
	if (waitqueue_active(wqh))
		wake_up(wqh);
}

vm_fault_t __vmf_anon_prepare(struct vm_fault *vmf);
static inline vm_fault_t vmf_anon_prepare(struct vm_fault *vmf)
{
	vm_fault_t ret = __vmf_anon_prepare(vmf);

	if (unlikely(ret & VM_FAULT_RETRY))
		vma_end_read(vmf->vma);
	return ret;
}

vm_fault_t do_swap_page(struct vm_fault *vmf);
void folio_rotate_reclaimable(struct folio *folio);
bool __folio_end_writeback(struct folio *folio);
void deactivate_file_folio(struct folio *folio);
void folio_activate(struct folio *folio);

void free_pgtables(struct mmu_gather *tlb, struct ma_state *mas,
		   struct vm_area_struct *start_vma, unsigned long floor,
		   unsigned long ceiling, bool mm_wr_locked);
void pmd_install(struct mm_struct *mm, pmd_t *pmd, pgtable_t *pte);

struct zap_details;
void unmap_page_range(struct mmu_gather *tlb,
			     struct vm_area_struct *vma,
			     unsigned long addr, unsigned long end,
			     struct zap_details *details);

void page_cache_ra_order(struct readahead_control *, struct file_ra_state *,
		unsigned int order);
void force_page_cache_ra(struct readahead_control *, unsigned long nr);
static inline void force_page_cache_readahead(struct address_space *mapping,
		struct file *file, pgoff_t index, unsigned long nr_to_read)
{
	DEFINE_READAHEAD(ractl, file, &file->f_ra, mapping, index);
	force_page_cache_ra(&ractl, nr_to_read);
}

unsigned find_lock_entries(struct address_space *mapping, pgoff_t *start,
		pgoff_t end, struct folio_batch *fbatch, pgoff_t *indices);
unsigned find_get_entries(struct address_space *mapping, pgoff_t *start,
		pgoff_t end, struct folio_batch *fbatch, pgoff_t *indices);
void filemap_free_folio(struct address_space *mapping, struct folio *folio);
int truncate_inode_folio(struct address_space *mapping, struct folio *folio);
bool truncate_inode_partial_folio(struct folio *folio, loff_t start,
		loff_t end);
long mapping_evict_folio(struct address_space *mapping, struct folio *folio);
unsigned long mapping_try_invalidate(struct address_space *mapping,
		pgoff_t start, pgoff_t end, unsigned long *nr_failed);

/**
 * folio_evictable - Test whether a folio is evictable.
 * @folio: The folio to test.
 *
 * Test whether @folio is evictable -- i.e., should be placed on
 * active/inactive lists vs unevictable list.
 *
 * Reasons folio might not be evictable:
 * 1. folio's mapping marked unevictable
 * 2. One of the pages in the folio is part of an mlocked VMA
 */
static inline bool folio_evictable(struct folio *folio)
{
	bool ret;

	/* Prevent address_space of inode and swap cache from being freed */
	rcu_read_lock();
	ret = !mapping_unevictable(folio_mapping(folio)) &&
			!folio_test_mlocked(folio);
	rcu_read_unlock();
	return ret;
}

/*
 * Turn a non-refcounted page (->_refcount == 0) into refcounted with
 * a count of one.
 */
static inline void set_page_refcounted(struct page *page)
{
	VM_BUG_ON_PAGE(PageTail(page), page);
	VM_BUG_ON_PAGE(page_ref_count(page), page);
	set_page_count(page, 1);
}

/*
 * Return true if a folio needs ->release_folio() calling upon it.
 */
static inline bool folio_needs_release(struct folio *folio)
{
	struct address_space *mapping = folio_mapping(folio);

	return folio_has_private(folio) ||
		(mapping && mapping_release_always(mapping));
}

extern unsigned long highest_memmap_pfn;

/*
 * Maximum number of reclaim retries without progress before the OOM
 * killer is consider the only way forward.
 */
#define MAX_RECLAIM_RETRIES 16

/*
 * in mm/vmscan.c:
 */
bool folio_isolate_lru(struct folio *folio);
void folio_putback_lru(struct folio *folio);
extern void reclaim_throttle(pg_data_t *pgdat, enum vmscan_throttle_state reason);

/*
 * in mm/rmap.c:
 */
pmd_t *mm_find_pmd(struct mm_struct *mm, unsigned long address);

/*
 * in mm/page_alloc.c
 */
#define K(x) ((x) << (PAGE_SHIFT-10))

extern char * const zone_names[MAX_NR_ZONES];

/* perform sanity checks on struct pages being allocated or freed */
DECLARE_STATIC_KEY_MAYBE(CONFIG_DEBUG_VM, check_pages_enabled);

extern int min_free_kbytes;

void setup_per_zone_wmarks(void);
void calculate_min_free_kbytes(void);
int __meminit init_per_zone_wmark_min(void);
void page_alloc_sysctl_init(void);

extern int min_free_kbytes;

void setup_per_zone_wmarks(void);
void calculate_min_free_kbytes(void);
int __meminit init_per_zone_wmark_min(void);
void page_alloc_sysctl_init(void);

/*
 * Structure for holding the mostly immutable allocation parameters passed
 * between functions involved in allocations, including the alloc_pages*
 * family of functions.
 *
 * nodemask, migratetype and highest_zoneidx are initialized only once in
 * __alloc_pages() and then never change.
 *
 * zonelist, preferred_zone and highest_zoneidx are set first in
 * __alloc_pages() for the fast path, and might be later changed
 * in __alloc_pages_slowpath(). All other functions pass the whole structure
 * by a const pointer.
 */
struct alloc_context {
	struct zonelist *zonelist;
	nodemask_t *nodemask;
	struct zoneref *preferred_zoneref;
	int migratetype;

	/*
	 * highest_zoneidx represents highest usable zone index of
	 * the allocation request. Due to the nature of the zone,
	 * memory on lower zone than the highest_zoneidx will be
	 * protected by lowmem_reserve[highest_zoneidx].
	 *
	 * highest_zoneidx is also used by reclaim/compaction to limit
	 * the target zone since higher zone than this index cannot be
	 * usable for this allocation request.
	 */
	enum zone_type highest_zoneidx;
	bool spread_dirty_pages;
};

/*
 * This function returns the order of a free page in the buddy system. In
 * general, page_zone(page)->lock must be held by the caller to prevent the
 * page from being allocated in parallel and returning garbage as the order.
 * If a caller does not hold page_zone(page)->lock, it must guarantee that the
 * page cannot be allocated or merged in parallel. Alternatively, it must
 * handle invalid values gracefully, and use buddy_order_unsafe() below.
 */
static inline unsigned int buddy_order(struct page *page)
{
	/* PageBuddy() must be checked by the caller */
	return page_private(page);
}

/*
 * Like buddy_order(), but for callers who cannot afford to hold the zone lock.
 * PageBuddy() should be checked first by the caller to minimize race window,
 * and invalid values must be handled gracefully.
 *
 * READ_ONCE is used so that if the caller assigns the result into a local
 * variable and e.g. tests it for valid range before using, the compiler cannot
 * decide to remove the variable and inline the page_private(page) multiple
 * times, potentially observing different values in the tests and the actual
 * use of the result.
 */
#define buddy_order_unsafe(page)	READ_ONCE(page_private(page))

/*
 * This function checks whether a page is free && is the buddy
 * we can coalesce a page and its buddy if
 * (a) the buddy is not in a hole (check before calling!) &&
 * (b) the buddy is in the buddy system &&
 * (c) a page and its buddy have the same order &&
 * (d) a page and its buddy are in the same zone.
 *
 * For recording whether a page is in the buddy system, we set PageBuddy.
 * Setting, clearing, and testing PageBuddy is serialized by zone->lock.
 *
 * For recording page's order, we use page_private(page).
 */
static inline bool page_is_buddy(struct page *page, struct page *buddy,
				 unsigned int order)
{
	if (!page_is_guard(buddy) && !PageBuddy(buddy))
		return false;

	if (buddy_order(buddy) != order)
		return false;

	/*
	 * zone check is done late to avoid uselessly calculating
	 * zone/node ids for pages that could never merge.
	 */
	if (page_zone_id(page) != page_zone_id(buddy))
		return false;

	VM_BUG_ON_PAGE(page_count(buddy) != 0, buddy);

	return true;
}

/*
 * Locate the struct page for both the matching buddy in our
 * pair (buddy1) and the combined O(n+1) page they form (page).
 *
 * 1) Any buddy B1 will have an order O twin B2 which satisfies
 * the following equation:
 *     B2 = B1 ^ (1 << O)
 * For example, if the starting buddy (buddy2) is #8 its order
 * 1 buddy is #10:
 *     B2 = 8 ^ (1 << 1) = 8 ^ 2 = 10
 *
 * 2) Any buddy B will have an order O+1 parent P which
 * satisfies the following equation:
 *     P = B & ~(1 << O)
 *
 * Assumption: *_mem_map is contiguous at least up to MAX_PAGE_ORDER
 */
static inline unsigned long
__find_buddy_pfn(unsigned long page_pfn, unsigned int order)
{
	return page_pfn ^ (1 << order);
}

/*
 * Find the buddy of @page and validate it.
 * @page: The input page
 * @pfn: The pfn of the page, it saves a call to page_to_pfn() when the
 *       function is used in the performance-critical __free_one_page().
 * @order: The order of the page
 * @buddy_pfn: The output pointer to the buddy pfn, it also saves a call to
 *             page_to_pfn().
 *
 * The found buddy can be a non PageBuddy, out of @page's zone, or its order is
 * not the same as @page. The validation is necessary before use it.
 *
 * Return: the found buddy page or NULL if not found.
 */
static inline struct page *find_buddy_page_pfn(struct page *page,
			unsigned long pfn, unsigned int order, unsigned long *buddy_pfn)
{
	unsigned long __buddy_pfn = __find_buddy_pfn(pfn, order);
	struct page *buddy;

	buddy = page + (__buddy_pfn - pfn);
	if (buddy_pfn)
		*buddy_pfn = __buddy_pfn;

	if (page_is_buddy(page, buddy, order))
		return buddy;
	return NULL;
}

extern struct page *__pageblock_pfn_to_page(unsigned long start_pfn,
				unsigned long end_pfn, struct zone *zone);

static inline struct page *pageblock_pfn_to_page(unsigned long start_pfn,
				unsigned long end_pfn, struct zone *zone)
{
	if (zone->contiguous)
		return pfn_to_page(start_pfn);

	return __pageblock_pfn_to_page(start_pfn, end_pfn, zone);
}

void set_zone_contiguous(struct zone *zone);

static inline void clear_zone_contiguous(struct zone *zone)
{
	zone->contiguous = false;
}

extern int __isolate_free_page(struct page *page, unsigned int order);
extern void __putback_isolated_page(struct page *page, unsigned int order,
				    int mt);
extern void memblock_free_pages(struct page *page, unsigned long pfn,
					unsigned int order);
extern void __free_pages_core(struct page *page, unsigned int order,
		enum meminit_context context);

/*
 * This will have no effect, other than possibly generating a warning, if the
 * caller passes in a non-large folio.
 */
static inline void folio_set_order(struct folio *folio, unsigned int order)
{
	if (WARN_ON_ONCE(!order || !folio_test_large(folio)))
		return;

	folio->_flags_1 = (folio->_flags_1 & ~0xffUL) | order;
#ifdef CONFIG_64BIT
	folio->_folio_nr_pages = 1U << order;
#endif
}

bool __folio_unqueue_deferred_split(struct folio *folio);
static inline bool folio_unqueue_deferred_split(struct folio *folio)
{
	if (folio_order(folio) <= 1 || !folio_test_large_rmappable(folio))
		return false;

	/*
	 * At this point, there is no one trying to add the folio to
	 * deferred_list. If folio is not in deferred_list, it's safe
	 * to check without acquiring the split_queue_lock.
	 */
	if (data_race(list_empty(&folio->_deferred_list)))
		return false;

	return __folio_unqueue_deferred_split(folio);
}

static inline struct folio *page_rmappable_folio(struct page *page)
{
	struct folio *folio = (struct folio *)page;

	if (folio && folio_test_large(folio))
		folio_set_large_rmappable(folio);
	return folio;
}

static inline void prep_compound_head(struct page *page, unsigned int order)
{
	struct folio *folio = (struct folio *)page;

	folio_set_order(folio, order);
	atomic_set(&folio->_large_mapcount, -1);
	atomic_set(&folio->_entire_mapcount, -1);
	atomic_set(&folio->_nr_pages_mapped, 0);
	atomic_set(&folio->_pincount, 0);
	if (order > 1)
		INIT_LIST_HEAD(&folio->_deferred_list);
}

static inline void prep_compound_tail(struct page *head, int tail_idx)
{
	struct page *p = head + tail_idx;

	p->mapping = TAIL_MAPPING;
	set_compound_head(p, head);
	set_page_private(p, 0);
}

extern void prep_compound_page(struct page *page, unsigned int order);

extern void post_alloc_hook(struct page *page, unsigned int order,
					gfp_t gfp_flags);
extern bool free_pages_prepare(struct page *page, unsigned int order);

extern int user_min_free_kbytes;

void free_unref_page(struct page *page, unsigned int order);
void free_unref_folios(struct folio_batch *fbatch);

extern void zone_pcp_reset(struct zone *zone);
extern void zone_pcp_disable(struct zone *zone);
extern void zone_pcp_enable(struct zone *zone);
extern void zone_pcp_init(struct zone *zone);

extern void *memmap_alloc(phys_addr_t size, phys_addr_t align,
			  phys_addr_t min_addr,
			  int nid, bool exact_nid);

void memmap_init_range(unsigned long, int, unsigned long, unsigned long,
		unsigned long, enum meminit_context, struct vmem_altmap *, int);
<<<<<<< HEAD


int split_free_page(struct page *free_page,
			unsigned int order, unsigned long split_pfn_offset);

/*
 * This will have no effect, other than possibly generating a warning, if the
 * caller passes in a non-large folio.
 */
static inline void folio_set_order(struct folio *folio, unsigned int order)
{
	if (WARN_ON_ONCE(!folio_test_large(folio)))
		return;

	folio->_folio_order = order;
#ifdef CONFIG_64BIT
	/*
	 * When hugetlb dissolves a folio, we need to clear the tail
	 * page, rather than setting nr_pages to 1.
	 */
	folio->_folio_nr_pages = order ? 1U << order : 0;
#endif
}
=======
>>>>>>> 2d5404ca

#if defined CONFIG_COMPACTION || defined CONFIG_CMA

/*
 * in mm/compaction.c
 */
/*
 * compact_control is used to track pages being migrated and the free pages
 * they are being migrated to during memory compaction. The free_pfn starts
 * at the end of a zone and migrate_pfn begins at the start. Movable pages
 * are moved to the end of a zone during a compaction run and the run
 * completes when free_pfn <= migrate_pfn
 */
struct compact_control {
	struct list_head freepages[NR_PAGE_ORDERS];	/* List of free pages to migrate to */
	struct list_head migratepages;	/* List of pages being migrated */
	unsigned int nr_freepages;	/* Number of isolated free pages */
	unsigned int nr_migratepages;	/* Number of pages to migrate */
	unsigned long free_pfn;		/* isolate_freepages search base */
	/*
	 * Acts as an in/out parameter to page isolation for migration.
	 * isolate_migratepages uses it as a search base.
	 * isolate_migratepages_block will update the value to the next pfn
	 * after the last isolated one.
	 */
	unsigned long migrate_pfn;
	unsigned long fast_start_pfn;	/* a pfn to start linear scan from */
	struct zone *zone;
	unsigned long total_migrate_scanned;
	unsigned long total_free_scanned;
	unsigned short fast_search_fail;/* failures to use free list searches */
	short search_order;		/* order to start a fast search at */
	const gfp_t gfp_mask;		/* gfp mask of a direct compactor */
	int order;			/* order a direct compactor needs */
	int migratetype;		/* migratetype of direct compactor */
	const unsigned int alloc_flags;	/* alloc flags of a direct compactor */
	const int highest_zoneidx;	/* zone index of a direct compactor */
	enum migrate_mode mode;		/* Async or sync migration mode */
	bool ignore_skip_hint;		/* Scan blocks even if marked skip */
	bool no_set_skip_hint;		/* Don't mark blocks for skipping */
	bool ignore_block_suitable;	/* Scan blocks considered unsuitable */
	bool direct_compaction;		/* False from kcompactd or /proc/... */
	bool proactive_compaction;	/* kcompactd proactive compaction */
	bool whole_zone;		/* Whole zone should/has been scanned */
	bool contended;			/* Signal lock contention */
	bool finish_pageblock;		/* Scan the remainder of a pageblock. Used
					 * when there are potentially transient
					 * isolation or migration failures to
					 * ensure forward progress.
					 */
	bool alloc_contig;		/* alloc_contig_range allocation */
};

/*
 * Used in direct compaction when a page should be taken from the freelists
 * immediately when one is created during the free path.
 */
struct capture_control {
	struct compact_control *cc;
	struct page *page;
};

unsigned long
isolate_freepages_range(struct compact_control *cc,
			unsigned long start_pfn, unsigned long end_pfn);
int
isolate_migratepages_range(struct compact_control *cc,
			   unsigned long low_pfn, unsigned long end_pfn);

int __alloc_contig_migrate_range(struct compact_control *cc,
					unsigned long start, unsigned long end,
					int migratetype);

/* Free whole pageblock and set its migration type to MIGRATE_CMA. */
void init_cma_reserved_pageblock(struct page *page);

#endif /* CONFIG_COMPACTION || CONFIG_CMA */

int find_suitable_fallback(struct free_area *area, unsigned int order,
			int migratetype, bool only_stealable, bool *can_steal);

static inline bool free_area_empty(struct free_area *area, int migratetype)
{
	return list_empty(&area->free_list[migratetype]);
}

/* mm/util.c */
struct anon_vma *folio_anon_vma(struct folio *folio);

#ifdef CONFIG_MMU
void unmap_mapping_folio(struct folio *folio);
extern long populate_vma_page_range(struct vm_area_struct *vma,
		unsigned long start, unsigned long end, int *locked);
extern long faultin_page_range(struct mm_struct *mm, unsigned long start,
		unsigned long end, bool write, int *locked);
extern bool mlock_future_ok(struct mm_struct *mm, unsigned long flags,
			       unsigned long bytes);

/*
<<<<<<< HEAD
 * Stack area (including shadow stacks)
=======
 * NOTE: This function can't tell whether the folio is "fully mapped" in the
 * range.
 * "fully mapped" means all the pages of folio is associated with the page
 * table of range while this function just check whether the folio range is
 * within the range [start, end). Function caller needs to do page table
 * check if it cares about the page table association.
>>>>>>> 2d5404ca
 *
 * Typical usage (like mlock or madvise) is:
 * Caller knows at least 1 page of folio is associated with page table of VMA
 * and the range [start, end) is intersect with the VMA range. Caller wants
 * to know whether the folio is fully associated with the range. It calls
 * this function to check whether the folio is in the range first. Then checks
 * the page table to know whether the folio is fully mapped to the range.
 */
static inline bool
folio_within_range(struct folio *folio, struct vm_area_struct *vma,
		unsigned long start, unsigned long end)
{
<<<<<<< HEAD
	return ((flags & VM_STACK) == VM_STACK) || (flags & VM_SHADOW_STACK);
=======
	pgoff_t pgoff, addr;
	unsigned long vma_pglen = vma_pages(vma);

	VM_WARN_ON_FOLIO(folio_test_ksm(folio), folio);
	if (start > end)
		return false;

	if (start < vma->vm_start)
		start = vma->vm_start;

	if (end > vma->vm_end)
		end = vma->vm_end;

	pgoff = folio_pgoff(folio);

	/* if folio start address is not in vma range */
	if (!in_range(pgoff, vma->vm_pgoff, vma_pglen))
		return false;

	addr = vma->vm_start + ((pgoff - vma->vm_pgoff) << PAGE_SHIFT);

	return !(addr < start || end - addr < folio_size(folio));
>>>>>>> 2d5404ca
}

static inline bool
folio_within_vma(struct folio *folio, struct vm_area_struct *vma)
{
	return folio_within_range(folio, vma, vma->vm_start, vma->vm_end);
}

<<<<<<< HEAD
/* mm/util.c */
struct anon_vma *folio_anon_vma(struct folio *folio);

#ifdef CONFIG_MMU
void unmap_mapping_folio(struct folio *folio);
extern long populate_vma_page_range(struct vm_area_struct *vma,
		unsigned long start, unsigned long end, int *locked);
extern long faultin_vma_page_range(struct vm_area_struct *vma,
				   unsigned long start, unsigned long end,
				   bool write, int *locked);
extern bool mlock_future_ok(struct mm_struct *mm, unsigned long flags,
			       unsigned long bytes);
=======
>>>>>>> 2d5404ca
/*
 * mlock_vma_folio() and munlock_vma_folio():
 * should be called with vma's mmap_lock held for read or write,
 * under page table lock for the pte/pmd being added or removed.
 *
 * mlock is usually called at the end of folio_add_*_rmap_*(), munlock at
 * the end of folio_remove_rmap_*(); but new anon folios are managed by
 * folio_add_lru_vma() calling mlock_new_folio().
 */
void mlock_folio(struct folio *folio);
static inline void mlock_vma_folio(struct folio *folio,
				struct vm_area_struct *vma)
{
	/*
	 * The VM_SPECIAL check here serves two purposes.
	 * 1) VM_IO check prevents migration from double-counting during mlock.
	 * 2) Although mmap_region() and mlock_fixup() take care that VM_LOCKED
	 *    is never left set on a VM_SPECIAL vma, there is an interval while
	 *    file->f_op->mmap() is using vm_insert_page(s), when VM_LOCKED may
	 *    still be set while VM_SPECIAL bits are added: so ignore it then.
	 */
	if (unlikely((vma->vm_flags & (VM_LOCKED|VM_SPECIAL)) == VM_LOCKED))
		mlock_folio(folio);
}

void munlock_folio(struct folio *folio);
static inline void munlock_vma_folio(struct folio *folio,
					struct vm_area_struct *vma)
{
	/*
	 * munlock if the function is called. Ideally, we should only
	 * do munlock if any page of folio is unmapped from VMA and
	 * cause folio not fully mapped to VMA.
	 *
	 * But it's not easy to confirm that's the situation. So we
	 * always munlock the folio and page reclaim will correct it
	 * if it's wrong.
	 */
	if (unlikely(vma->vm_flags & VM_LOCKED))
		munlock_folio(folio);
}

void mlock_new_folio(struct folio *folio);
bool need_mlock_drain(int cpu);
void mlock_drain_local(void);
void mlock_drain_remote(int cpu);

extern pmd_t maybe_pmd_mkwrite(pmd_t pmd, struct vm_area_struct *vma);

/**
 * vma_address - Find the virtual address a page range is mapped at
 * @vma: The vma which maps this object.
 * @pgoff: The page offset within its object.
 * @nr_pages: The number of pages to consider.
 *
 * If any page in this range is mapped by this VMA, return the first address
 * where any of these pages appear.  Otherwise, return -EFAULT.
 */
static inline unsigned long vma_address(struct vm_area_struct *vma,
		pgoff_t pgoff, unsigned long nr_pages)
{
	unsigned long address;

	if (pgoff >= vma->vm_pgoff) {
		address = vma->vm_start +
			((pgoff - vma->vm_pgoff) << PAGE_SHIFT);
		/* Check for address beyond vma (or wrapped through 0?) */
		if (address < vma->vm_start || address >= vma->vm_end)
			address = -EFAULT;
	} else if (pgoff + nr_pages - 1 >= vma->vm_pgoff) {
		/* Test above avoids possibility of wrap to 0 on 32-bit */
		address = vma->vm_start;
	} else {
		address = -EFAULT;
	}
	return address;
}

/*
 * Then at what user virtual address will none of the range be found in vma?
 * Assumes that vma_address() already returned a good starting address.
 */
static inline unsigned long vma_address_end(struct page_vma_mapped_walk *pvmw)
{
	struct vm_area_struct *vma = pvmw->vma;
	pgoff_t pgoff;
	unsigned long address;

	/* Common case, plus ->pgoff is invalid for KSM */
	if (pvmw->nr_pages == 1)
		return pvmw->address + PAGE_SIZE;

	pgoff = pvmw->pgoff + pvmw->nr_pages;
	address = vma->vm_start + ((pgoff - vma->vm_pgoff) << PAGE_SHIFT);
	/* Check for address beyond vma (or wrapped through 0?) */
	if (address < vma->vm_start || address > vma->vm_end)
		address = vma->vm_end;
	return address;
}

static inline struct file *maybe_unlock_mmap_for_io(struct vm_fault *vmf,
						    struct file *fpin)
{
	int flags = vmf->flags;

	if (fpin)
		return fpin;

	/*
	 * FAULT_FLAG_RETRY_NOWAIT means we don't want to wait on page locks or
	 * anything, so we only pin the file and drop the mmap_lock if only
	 * FAULT_FLAG_ALLOW_RETRY is set, while this is the first attempt.
	 */
	if (fault_flag_allow_retry_first(flags) &&
	    !(flags & FAULT_FLAG_RETRY_NOWAIT)) {
		fpin = get_file(vmf->vma->vm_file);
		release_fault_lock(vmf);
	}
	return fpin;
}
#else /* !CONFIG_MMU */
static inline void unmap_mapping_folio(struct folio *folio) { }
static inline void mlock_new_folio(struct folio *folio) { }
static inline bool need_mlock_drain(int cpu) { return false; }
static inline void mlock_drain_local(void) { }
static inline void mlock_drain_remote(int cpu) { }
static inline void vunmap_range_noflush(unsigned long start, unsigned long end)
{
}
#endif /* !CONFIG_MMU */

/* Memory initialisation debug and verification */
#ifdef CONFIG_DEFERRED_STRUCT_PAGE_INIT
DECLARE_STATIC_KEY_TRUE(deferred_pages);

bool __init deferred_grow_zone(struct zone *zone, unsigned int order);
#endif /* CONFIG_DEFERRED_STRUCT_PAGE_INIT */

enum mminit_level {
	MMINIT_WARNING,
	MMINIT_VERIFY,
	MMINIT_TRACE
};

#ifdef CONFIG_DEBUG_MEMORY_INIT

extern int mminit_loglevel;

#define mminit_dprintk(level, prefix, fmt, arg...) \
do { \
	if (level < mminit_loglevel) { \
		if (level <= MMINIT_WARNING) \
			pr_warn("mminit::" prefix " " fmt, ##arg);	\
		else \
			printk(KERN_DEBUG "mminit::" prefix " " fmt, ##arg); \
	} \
} while (0)

extern void mminit_verify_pageflags_layout(void);
extern void mminit_verify_zonelist(void);
#else

static inline void mminit_dprintk(enum mminit_level level,
				const char *prefix, const char *fmt, ...)
{
}

static inline void mminit_verify_pageflags_layout(void)
{
}

static inline void mminit_verify_zonelist(void)
{
}
#endif /* CONFIG_DEBUG_MEMORY_INIT */

#define NODE_RECLAIM_NOSCAN	-2
#define NODE_RECLAIM_FULL	-1
#define NODE_RECLAIM_SOME	0
#define NODE_RECLAIM_SUCCESS	1

#ifdef CONFIG_NUMA
extern int node_reclaim(struct pglist_data *, gfp_t, unsigned int);
extern int find_next_best_node(int node, nodemask_t *used_node_mask);
#else
static inline int node_reclaim(struct pglist_data *pgdat, gfp_t mask,
				unsigned int order)
{
	return NODE_RECLAIM_NOSCAN;
}
static inline int find_next_best_node(int node, nodemask_t *used_node_mask)
{
	return NUMA_NO_NODE;
}
#endif

/*
 * mm/memory-failure.c
 */
#ifdef CONFIG_MEMORY_FAILURE
void unmap_poisoned_folio(struct folio *folio, enum ttu_flags ttu);
void shake_folio(struct folio *folio);
extern int hwpoison_filter(struct page *p);

extern u32 hwpoison_filter_dev_major;
extern u32 hwpoison_filter_dev_minor;
extern u64 hwpoison_filter_flags_mask;
extern u64 hwpoison_filter_flags_value;
extern u64 hwpoison_filter_memcg;
extern u32 hwpoison_filter_enable;
#define MAGIC_HWPOISON	0x48575053U	/* HWPS */
void SetPageHWPoisonTakenOff(struct page *page);
void ClearPageHWPoisonTakenOff(struct page *page);
bool take_page_off_buddy(struct page *page);
bool put_page_back_buddy(struct page *page);
struct task_struct *task_early_kill(struct task_struct *tsk, int force_early);
void add_to_kill_ksm(struct task_struct *tsk, struct page *p,
		     struct vm_area_struct *vma, struct list_head *to_kill,
		     unsigned long ksm_addr);
unsigned long page_mapped_in_vma(struct page *page, struct vm_area_struct *vma);

#else
static inline void unmap_poisoned_folio(struct folio *folio, enum ttu_flags ttu)
{
}
#endif

extern unsigned long  __must_check vm_mmap_pgoff(struct file *, unsigned long,
        unsigned long, unsigned long,
        unsigned long, unsigned long);

extern void set_pageblock_order(void);
struct folio *alloc_migrate_folio(struct folio *src, unsigned long private);
unsigned long reclaim_pages(struct list_head *folio_list);
unsigned int reclaim_clean_pages_from_list(struct zone *zone,
					    struct list_head *folio_list);
/* The ALLOC_WMARK bits are used as an index to zone->watermark */
#define ALLOC_WMARK_MIN		WMARK_MIN
#define ALLOC_WMARK_LOW		WMARK_LOW
#define ALLOC_WMARK_HIGH	WMARK_HIGH
#define ALLOC_NO_WATERMARKS	0x04 /* don't check watermarks at all */

/* Mask to get the watermark bits */
#define ALLOC_WMARK_MASK	(ALLOC_NO_WATERMARKS-1)

/*
 * Only MMU archs have async oom victim reclaim - aka oom_reaper so we
 * cannot assume a reduced access to memory reserves is sufficient for
 * !MMU
 */
#ifdef CONFIG_MMU
#define ALLOC_OOM		0x08
#else
#define ALLOC_OOM		ALLOC_NO_WATERMARKS
#endif

#define ALLOC_NON_BLOCK		 0x10 /* Caller cannot block. Allow access
				       * to 25% of the min watermark or
				       * 62.5% if __GFP_HIGH is set.
				       */
#define ALLOC_MIN_RESERVE	 0x20 /* __GFP_HIGH set. Allow access to 50%
				       * of the min watermark.
				       */
#define ALLOC_CPUSET		 0x40 /* check for correct cpuset */
#define ALLOC_CMA		 0x80 /* allow allocations from CMA areas */
#ifdef CONFIG_ZONE_DMA32
#define ALLOC_NOFRAGMENT	0x100 /* avoid mixing pageblock types */
#else
#define ALLOC_NOFRAGMENT	  0x0
#endif
#define ALLOC_HIGHATOMIC	0x200 /* Allows access to MIGRATE_HIGHATOMIC */
#define ALLOC_KSWAPD		0x800 /* allow waking of kswapd, __GFP_KSWAPD_RECLAIM set */

/* Flags that allow allocations below the min watermark. */
#define ALLOC_RESERVES (ALLOC_NON_BLOCK|ALLOC_MIN_RESERVE|ALLOC_HIGHATOMIC|ALLOC_OOM)

enum ttu_flags;
struct tlbflush_unmap_batch;


/*
 * only for MM internal work items which do not depend on
 * any allocations or locks which might depend on allocations
 */
extern struct workqueue_struct *mm_percpu_wq;

#ifdef CONFIG_ARCH_WANT_BATCHED_UNMAP_TLB_FLUSH
void try_to_unmap_flush(void);
void try_to_unmap_flush_dirty(void);
void flush_tlb_batched_pending(struct mm_struct *mm);
#else
static inline void try_to_unmap_flush(void)
{
}
static inline void try_to_unmap_flush_dirty(void)
{
}
static inline void flush_tlb_batched_pending(struct mm_struct *mm)
{
}
#endif /* CONFIG_ARCH_WANT_BATCHED_UNMAP_TLB_FLUSH */

extern const struct trace_print_flags pageflag_names[];
extern const struct trace_print_flags vmaflag_names[];
extern const struct trace_print_flags gfpflag_names[];

static inline bool is_migrate_highatomic(enum migratetype migratetype)
{
	return migratetype == MIGRATE_HIGHATOMIC;
}

void setup_zone_pageset(struct zone *zone);

struct migration_target_control {
	int nid;		/* preferred node id */
	nodemask_t *nmask;
	gfp_t gfp_mask;
	enum migrate_reason reason;
};

/*
 * mm/filemap.c
 */
size_t splice_folio_into_pipe(struct pipe_inode_info *pipe,
			      struct folio *folio, loff_t fpos, size_t size);

/*
 * mm/vmalloc.c
 */
#ifdef CONFIG_MMU
void __init vmalloc_init(void);
int __must_check vmap_pages_range_noflush(unsigned long addr, unsigned long end,
                pgprot_t prot, struct page **pages, unsigned int page_shift);
#else
static inline void vmalloc_init(void)
{
}

static inline
int __must_check vmap_pages_range_noflush(unsigned long addr, unsigned long end,
                pgprot_t prot, struct page **pages, unsigned int page_shift)
{
	return -EINVAL;
}
#endif

int __must_check __vmap_pages_range_noflush(unsigned long addr,
			       unsigned long end, pgprot_t prot,
			       struct page **pages, unsigned int page_shift);

void vunmap_range_noflush(unsigned long start, unsigned long end);

void __vunmap_range_noflush(unsigned long start, unsigned long end);

int numa_migrate_check(struct folio *folio, struct vm_fault *vmf,
		      unsigned long addr, int *flags, bool writable,
		      int *last_cpupid);

void free_zone_device_folio(struct folio *folio);
int migrate_device_coherent_folio(struct folio *folio);

/*
 * mm/gup.c
 */
int __must_check try_grab_folio(struct folio *folio, int refs,
				unsigned int flags);

/*
 * mm/huge_memory.c
 */
void touch_pud(struct vm_area_struct *vma, unsigned long addr,
	       pud_t *pud, bool write);
void touch_pmd(struct vm_area_struct *vma, unsigned long addr,
	       pmd_t *pmd, bool write);

/*
 * mm/huge_memory.c
 */
struct page *follow_trans_huge_pmd(struct vm_area_struct *vma,
				   unsigned long addr, pmd_t *pmd,
				   unsigned int flags);

enum {
	/* mark page accessed */
	FOLL_TOUCH = 1 << 16,
	/* a retry, previous pass started an IO */
	FOLL_TRIED = 1 << 17,
	/* we are working on non-current tsk/mm */
	FOLL_REMOTE = 1 << 18,
	/* pages must be released via unpin_user_page */
	FOLL_PIN = 1 << 19,
	/* gup_fast: prevent fall-back to slow gup */
	FOLL_FAST_ONLY = 1 << 20,
	/* allow unlocking the mmap lock */
	FOLL_UNLOCKABLE = 1 << 21,
	/* VMA lookup+checks compatible with MADV_POPULATE_(READ|WRITE) */
	FOLL_MADV_POPULATE = 1 << 22,
};

#define INTERNAL_GUP_FLAGS (FOLL_TOUCH | FOLL_TRIED | FOLL_REMOTE | FOLL_PIN | \
			    FOLL_FAST_ONLY | FOLL_UNLOCKABLE | \
			    FOLL_MADV_POPULATE)

/*
 * Indicates for which pages that are write-protected in the page table,
 * whether GUP has to trigger unsharing via FAULT_FLAG_UNSHARE such that the
 * GUP pin will remain consistent with the pages mapped into the page tables
 * of the MM.
 *
 * Temporary unmapping of PageAnonExclusive() pages or clearing of
 * PageAnonExclusive() has to protect against concurrent GUP:
 * * Ordinary GUP: Using the PT lock
 * * GUP-fast and fork(): mm->write_protect_seq
 * * GUP-fast and KSM or temporary unmapping (swap, migration): see
 *    folio_try_share_anon_rmap_*()
 *
 * Must be called with the (sub)page that's actually referenced via the
 * page table entry, which might not necessarily be the head page for a
 * PTE-mapped THP.
 *
 * If the vma is NULL, we're coming from the GUP-fast path and might have
 * to fallback to the slow path just to lookup the vma.
 */
static inline bool gup_must_unshare(struct vm_area_struct *vma,
				    unsigned int flags, struct page *page)
{
	/*
	 * FOLL_WRITE is implicitly handled correctly as the page table entry
	 * has to be writable -- and if it references (part of) an anonymous
	 * folio, that part is required to be marked exclusive.
	 */
	if ((flags & (FOLL_WRITE | FOLL_PIN)) != FOLL_PIN)
		return false;
	/*
	 * Note: PageAnon(page) is stable until the page is actually getting
	 * freed.
	 */
	if (!PageAnon(page)) {
		/*
		 * We only care about R/O long-term pining: R/O short-term
		 * pinning does not have the semantics to observe successive
		 * changes through the process page tables.
		 */
		if (!(flags & FOLL_LONGTERM))
			return false;

		/* We really need the vma ... */
		if (!vma)
			return true;

		/*
		 * ... because we only care about writable private ("COW")
		 * mappings where we have to break COW early.
		 */
		return is_cow_mapping(vma->vm_flags);
	}

	/* Paired with a memory barrier in folio_try_share_anon_rmap_*(). */
	if (IS_ENABLED(CONFIG_HAVE_GUP_FAST))
		smp_rmb();

	/*
	 * During GUP-fast we might not get called on the head page for a
	 * hugetlb page that is mapped using cont-PTE, because GUP-fast does
	 * not work with the abstracted hugetlb PTEs that always point at the
	 * head page. For hugetlb, PageAnonExclusive only applies on the head
	 * page (as it cannot be partially COW-shared), so lookup the head page.
	 */
	if (unlikely(!PageHead(page) && PageHuge(page)))
		page = compound_head(page);

	/*
	 * Note that PageKsm() pages cannot be exclusive, and consequently,
	 * cannot get pinned.
	 */
	return !PageAnonExclusive(page);
}

extern bool mirrored_kernelcore;
extern bool memblock_has_mirror(void);

static __always_inline void vma_set_range(struct vm_area_struct *vma,
					  unsigned long start, unsigned long end,
					  pgoff_t pgoff)
{
	vma->vm_start = start;
	vma->vm_end = end;
	vma->vm_pgoff = pgoff;
}

static inline bool vma_soft_dirty_enabled(struct vm_area_struct *vma)
{
	/*
	 * NOTE: we must check this before VM_SOFTDIRTY on soft-dirty
	 * enablements, because when without soft-dirty being compiled in,
	 * VM_SOFTDIRTY is defined as 0x0, then !(vm_flags & VM_SOFTDIRTY)
	 * will be constantly true.
	 */
	if (!IS_ENABLED(CONFIG_MEM_SOFT_DIRTY))
		return false;

	/*
	 * Soft-dirty is kind of special: its tracking is enabled when the
	 * vma flags not set.
	 */
	return !(vma->vm_flags & VM_SOFTDIRTY);
}

<<<<<<< HEAD
static inline void vma_iter_config(struct vma_iterator *vmi,
		unsigned long index, unsigned long last)
{
	MAS_BUG_ON(&vmi->mas, vmi->mas.node != MAS_START &&
		   (vmi->mas.index > index || vmi->mas.last < index));
	__mas_set_range(&vmi->mas, index, last - 1);
}

/*
 * VMA Iterator functions shared between nommu and mmap
 */
static inline int vma_iter_prealloc(struct vma_iterator *vmi,
		struct vm_area_struct *vma)
{
	return mas_preallocate(&vmi->mas, vma, GFP_KERNEL);
}

static inline void vma_iter_clear(struct vma_iterator *vmi)
{
	mas_store_prealloc(&vmi->mas, NULL);
}

static inline int vma_iter_clear_gfp(struct vma_iterator *vmi,
			unsigned long start, unsigned long end, gfp_t gfp)
{
	__mas_set_range(&vmi->mas, start, end - 1);
	mas_store_gfp(&vmi->mas, NULL, gfp);
	if (unlikely(mas_is_err(&vmi->mas)))
		return -ENOMEM;

	return 0;
}

static inline struct vm_area_struct *vma_iter_load(struct vma_iterator *vmi)
=======
static inline bool pmd_needs_soft_dirty_wp(struct vm_area_struct *vma, pmd_t pmd)
{
	return vma_soft_dirty_enabled(vma) && !pmd_soft_dirty(pmd);
}

static inline bool pte_needs_soft_dirty_wp(struct vm_area_struct *vma, pte_t pte)
{
	return vma_soft_dirty_enabled(vma) && !pte_soft_dirty(pte);
}

void __meminit __init_single_page(struct page *page, unsigned long pfn,
				unsigned long zone, int nid);

/* shrinker related functions */
unsigned long shrink_slab(gfp_t gfp_mask, int nid, struct mem_cgroup *memcg,
			  int priority);

#ifdef CONFIG_64BIT
static inline int can_do_mseal(unsigned long flags)
>>>>>>> 2d5404ca
{
	if (flags)
		return -EINVAL;

	return 0;
}

#else
static inline int can_do_mseal(unsigned long flags)
{
<<<<<<< HEAD

#if defined(CONFIG_DEBUG_VM_MAPLE_TREE)
	if (MAS_WARN_ON(&vmi->mas, vmi->mas.node != MAS_START &&
			vmi->mas.index > vma->vm_start)) {
		pr_warn("%lx > %lx\n store vma %lx-%lx\n into slot %lx-%lx\n",
			vmi->mas.index, vma->vm_start, vma->vm_start,
			vma->vm_end, vmi->mas.index, vmi->mas.last);
	}
	if (MAS_WARN_ON(&vmi->mas, vmi->mas.node != MAS_START &&
			vmi->mas.last <  vma->vm_start)) {
		pr_warn("%lx < %lx\nstore vma %lx-%lx\ninto slot %lx-%lx\n",
		       vmi->mas.last, vma->vm_start, vma->vm_start, vma->vm_end,
		       vmi->mas.index, vmi->mas.last);
	}
=======
	return -EPERM;
}
>>>>>>> 2d5404ca
#endif

#ifdef CONFIG_SHRINKER_DEBUG
static inline __printf(2, 0) int shrinker_debugfs_name_alloc(
			struct shrinker *shrinker, const char *fmt, va_list ap)
{
	shrinker->name = kvasprintf_const(GFP_KERNEL, fmt, ap);

<<<<<<< HEAD
	__mas_set_range(&vmi->mas, vma->vm_start, vma->vm_end - 1);
	mas_store_prealloc(&vmi->mas, vma);
=======
	return shrinker->name ? 0 : -ENOMEM;
>>>>>>> 2d5404ca
}

static inline void shrinker_debugfs_name_free(struct shrinker *shrinker)
{
<<<<<<< HEAD
	if (vmi->mas.node != MAS_START &&
	    ((vmi->mas.index > vma->vm_start) || (vmi->mas.last < vma->vm_start)))
		vma_iter_invalidate(vmi);

	__mas_set_range(&vmi->mas, vma->vm_start, vma->vm_end - 1);
	mas_store_gfp(&vmi->mas, vma, gfp);
	if (unlikely(mas_is_err(&vmi->mas)))
		return -ENOMEM;
=======
	kfree_const(shrinker->name);
	shrinker->name = NULL;
}
>>>>>>> 2d5404ca

extern int shrinker_debugfs_add(struct shrinker *shrinker);
extern struct dentry *shrinker_debugfs_detach(struct shrinker *shrinker,
					      int *debugfs_id);
extern void shrinker_debugfs_remove(struct dentry *debugfs_entry,
				    int debugfs_id);
#else /* CONFIG_SHRINKER_DEBUG */
static inline int shrinker_debugfs_add(struct shrinker *shrinker)
{
	return 0;
}
static inline int shrinker_debugfs_name_alloc(struct shrinker *shrinker,
					      const char *fmt, va_list ap)
{
	return 0;
}
static inline void shrinker_debugfs_name_free(struct shrinker *shrinker)
{
}
static inline struct dentry *shrinker_debugfs_detach(struct shrinker *shrinker,
						     int *debugfs_id)
{
	*debugfs_id = -1;
	return NULL;
}
static inline void shrinker_debugfs_remove(struct dentry *debugfs_entry,
					   int debugfs_id)
{
}
#endif /* CONFIG_SHRINKER_DEBUG */

/* Only track the nodes of mappings with shadow entries */
void workingset_update_node(struct xa_node *node);
extern struct list_lru shadow_nodes;

/* mremap.c */
unsigned long move_page_tables(struct vm_area_struct *vma,
	unsigned long old_addr, struct vm_area_struct *new_vma,
	unsigned long new_addr, unsigned long len,
	bool need_rmap_locks, bool for_stack);

#ifdef CONFIG_UNACCEPTED_MEMORY
void accept_page(struct page *page);
#else /* CONFIG_UNACCEPTED_MEMORY */
static inline void accept_page(struct page *page)
{
}
#endif /* CONFIG_UNACCEPTED_MEMORY */

#endif	/* __MM_INTERNAL_H */<|MERGE_RESOLUTION|>--- conflicted
+++ resolved
@@ -496,13 +496,6 @@
 int __meminit init_per_zone_wmark_min(void);
 void page_alloc_sysctl_init(void);
 
-extern int min_free_kbytes;
-
-void setup_per_zone_wmarks(void);
-void calculate_min_free_kbytes(void);
-int __meminit init_per_zone_wmark_min(void);
-void page_alloc_sysctl_init(void);
-
 /*
  * Structure for holding the mostly immutable allocation parameters passed
  * between functions involved in allocations, including the alloc_pages*
@@ -761,32 +754,6 @@
 
 void memmap_init_range(unsigned long, int, unsigned long, unsigned long,
 		unsigned long, enum meminit_context, struct vmem_altmap *, int);
-<<<<<<< HEAD
-
-
-int split_free_page(struct page *free_page,
-			unsigned int order, unsigned long split_pfn_offset);
-
-/*
- * This will have no effect, other than possibly generating a warning, if the
- * caller passes in a non-large folio.
- */
-static inline void folio_set_order(struct folio *folio, unsigned int order)
-{
-	if (WARN_ON_ONCE(!folio_test_large(folio)))
-		return;
-
-	folio->_folio_order = order;
-#ifdef CONFIG_64BIT
-	/*
-	 * When hugetlb dissolves a folio, we need to clear the tail
-	 * page, rather than setting nr_pages to 1.
-	 */
-	folio->_folio_nr_pages = order ? 1U << order : 0;
-#endif
-}
-=======
->>>>>>> 2d5404ca
 
 #if defined CONFIG_COMPACTION || defined CONFIG_CMA
 
@@ -886,16 +853,12 @@
 			       unsigned long bytes);
 
 /*
-<<<<<<< HEAD
- * Stack area (including shadow stacks)
-=======
  * NOTE: This function can't tell whether the folio is "fully mapped" in the
  * range.
  * "fully mapped" means all the pages of folio is associated with the page
  * table of range while this function just check whether the folio range is
  * within the range [start, end). Function caller needs to do page table
  * check if it cares about the page table association.
->>>>>>> 2d5404ca
  *
  * Typical usage (like mlock or madvise) is:
  * Caller knows at least 1 page of folio is associated with page table of VMA
@@ -908,9 +871,6 @@
 folio_within_range(struct folio *folio, struct vm_area_struct *vma,
 		unsigned long start, unsigned long end)
 {
-<<<<<<< HEAD
-	return ((flags & VM_STACK) == VM_STACK) || (flags & VM_SHADOW_STACK);
-=======
 	pgoff_t pgoff, addr;
 	unsigned long vma_pglen = vma_pages(vma);
 
@@ -933,7 +893,6 @@
 	addr = vma->vm_start + ((pgoff - vma->vm_pgoff) << PAGE_SHIFT);
 
 	return !(addr < start || end - addr < folio_size(folio));
->>>>>>> 2d5404ca
 }
 
 static inline bool
@@ -942,21 +901,6 @@
 	return folio_within_range(folio, vma, vma->vm_start, vma->vm_end);
 }
 
-<<<<<<< HEAD
-/* mm/util.c */
-struct anon_vma *folio_anon_vma(struct folio *folio);
-
-#ifdef CONFIG_MMU
-void unmap_mapping_folio(struct folio *folio);
-extern long populate_vma_page_range(struct vm_area_struct *vma,
-		unsigned long start, unsigned long end, int *locked);
-extern long faultin_vma_page_range(struct vm_area_struct *vma,
-				   unsigned long start, unsigned long end,
-				   bool write, int *locked);
-extern bool mlock_future_ok(struct mm_struct *mm, unsigned long flags,
-			       unsigned long bytes);
-=======
->>>>>>> 2d5404ca
 /*
  * mlock_vma_folio() and munlock_vma_folio():
  * should be called with vma's mmap_lock held for read or write,
@@ -1331,13 +1275,6 @@
 	       pud_t *pud, bool write);
 void touch_pmd(struct vm_area_struct *vma, unsigned long addr,
 	       pmd_t *pmd, bool write);
-
-/*
- * mm/huge_memory.c
- */
-struct page *follow_trans_huge_pmd(struct vm_area_struct *vma,
-				   unsigned long addr, pmd_t *pmd,
-				   unsigned int flags);
 
 enum {
 	/* mark page accessed */
@@ -1419,16 +1356,6 @@
 		smp_rmb();
 
 	/*
-	 * During GUP-fast we might not get called on the head page for a
-	 * hugetlb page that is mapped using cont-PTE, because GUP-fast does
-	 * not work with the abstracted hugetlb PTEs that always point at the
-	 * head page. For hugetlb, PageAnonExclusive only applies on the head
-	 * page (as it cannot be partially COW-shared), so lookup the head page.
-	 */
-	if (unlikely(!PageHead(page) && PageHuge(page)))
-		page = compound_head(page);
-
-	/*
 	 * Note that PageKsm() pages cannot be exclusive, and consequently,
 	 * cannot get pinned.
 	 */
@@ -1465,42 +1392,6 @@
 	return !(vma->vm_flags & VM_SOFTDIRTY);
 }
 
-<<<<<<< HEAD
-static inline void vma_iter_config(struct vma_iterator *vmi,
-		unsigned long index, unsigned long last)
-{
-	MAS_BUG_ON(&vmi->mas, vmi->mas.node != MAS_START &&
-		   (vmi->mas.index > index || vmi->mas.last < index));
-	__mas_set_range(&vmi->mas, index, last - 1);
-}
-
-/*
- * VMA Iterator functions shared between nommu and mmap
- */
-static inline int vma_iter_prealloc(struct vma_iterator *vmi,
-		struct vm_area_struct *vma)
-{
-	return mas_preallocate(&vmi->mas, vma, GFP_KERNEL);
-}
-
-static inline void vma_iter_clear(struct vma_iterator *vmi)
-{
-	mas_store_prealloc(&vmi->mas, NULL);
-}
-
-static inline int vma_iter_clear_gfp(struct vma_iterator *vmi,
-			unsigned long start, unsigned long end, gfp_t gfp)
-{
-	__mas_set_range(&vmi->mas, start, end - 1);
-	mas_store_gfp(&vmi->mas, NULL, gfp);
-	if (unlikely(mas_is_err(&vmi->mas)))
-		return -ENOMEM;
-
-	return 0;
-}
-
-static inline struct vm_area_struct *vma_iter_load(struct vma_iterator *vmi)
-=======
 static inline bool pmd_needs_soft_dirty_wp(struct vm_area_struct *vma, pmd_t pmd)
 {
 	return vma_soft_dirty_enabled(vma) && !pmd_soft_dirty(pmd);
@@ -1520,7 +1411,6 @@
 
 #ifdef CONFIG_64BIT
 static inline int can_do_mseal(unsigned long flags)
->>>>>>> 2d5404ca
 {
 	if (flags)
 		return -EINVAL;
@@ -1531,25 +1421,8 @@
 #else
 static inline int can_do_mseal(unsigned long flags)
 {
-<<<<<<< HEAD
-
-#if defined(CONFIG_DEBUG_VM_MAPLE_TREE)
-	if (MAS_WARN_ON(&vmi->mas, vmi->mas.node != MAS_START &&
-			vmi->mas.index > vma->vm_start)) {
-		pr_warn("%lx > %lx\n store vma %lx-%lx\n into slot %lx-%lx\n",
-			vmi->mas.index, vma->vm_start, vma->vm_start,
-			vma->vm_end, vmi->mas.index, vmi->mas.last);
-	}
-	if (MAS_WARN_ON(&vmi->mas, vmi->mas.node != MAS_START &&
-			vmi->mas.last <  vma->vm_start)) {
-		pr_warn("%lx < %lx\nstore vma %lx-%lx\ninto slot %lx-%lx\n",
-		       vmi->mas.last, vma->vm_start, vma->vm_start, vma->vm_end,
-		       vmi->mas.index, vmi->mas.last);
-	}
-=======
 	return -EPERM;
 }
->>>>>>> 2d5404ca
 #endif
 
 #ifdef CONFIG_SHRINKER_DEBUG
@@ -1558,30 +1431,14 @@
 {
 	shrinker->name = kvasprintf_const(GFP_KERNEL, fmt, ap);
 
-<<<<<<< HEAD
-	__mas_set_range(&vmi->mas, vma->vm_start, vma->vm_end - 1);
-	mas_store_prealloc(&vmi->mas, vma);
-=======
 	return shrinker->name ? 0 : -ENOMEM;
->>>>>>> 2d5404ca
 }
 
 static inline void shrinker_debugfs_name_free(struct shrinker *shrinker)
 {
-<<<<<<< HEAD
-	if (vmi->mas.node != MAS_START &&
-	    ((vmi->mas.index > vma->vm_start) || (vmi->mas.last < vma->vm_start)))
-		vma_iter_invalidate(vmi);
-
-	__mas_set_range(&vmi->mas, vma->vm_start, vma->vm_end - 1);
-	mas_store_gfp(&vmi->mas, vma, gfp);
-	if (unlikely(mas_is_err(&vmi->mas)))
-		return -ENOMEM;
-=======
 	kfree_const(shrinker->name);
 	shrinker->name = NULL;
 }
->>>>>>> 2d5404ca
 
 extern int shrinker_debugfs_add(struct shrinker *shrinker);
 extern struct dentry *shrinker_debugfs_detach(struct shrinker *shrinker,
