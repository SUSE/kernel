--- conflicted
+++ resolved
@@ -1500,11 +1500,7 @@
 	 *
 	 * Accept the memory of the allocated buffer.
 	 */
-<<<<<<< HEAD
-	accept_memory(found, found + size);
-=======
 	accept_memory(found, size);
->>>>>>> 2d5404ca
 
 	return found;
 }
