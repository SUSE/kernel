config SELECT_MEMORY_MODEL
	def_bool y
	depends on EXPERIMENTAL || ARCH_SELECT_MEMORY_MODEL

choice
	prompt "Memory model"
	depends on SELECT_MEMORY_MODEL
	default DISCONTIGMEM_MANUAL if ARCH_DISCONTIGMEM_DEFAULT
	default SPARSEMEM_MANUAL if ARCH_SPARSEMEM_DEFAULT
	default FLATMEM_MANUAL

config FLATMEM_MANUAL
	bool "Flat Memory"
	depends on !(ARCH_DISCONTIGMEM_ENABLE || ARCH_SPARSEMEM_ENABLE) || ARCH_FLATMEM_ENABLE
	help
	  This option allows you to change some of the ways that
	  Linux manages its memory internally.  Most users will
	  only have one option here: FLATMEM.  This is normal
	  and a correct option.

	  Some users of more advanced features like NUMA and
	  memory hotplug may have different options here.
	  DISCONTIGMEM is an more mature, better tested system,
	  but is incompatible with memory hotplug and may suffer
	  decreased performance over SPARSEMEM.  If unsure between
	  "Sparse Memory" and "Discontiguous Memory", choose
	  "Discontiguous Memory".

	  If unsure, choose this option (Flat Memory) over any other.

config DISCONTIGMEM_MANUAL
	bool "Discontiguous Memory"
	depends on ARCH_DISCONTIGMEM_ENABLE
	help
	  This option provides enhanced support for discontiguous
	  memory systems, over FLATMEM.  These systems have holes
	  in their physical address spaces, and this option provides
	  more efficient handling of these holes.  However, the vast
	  majority of hardware has quite flat address spaces, and
	  can have degraded performance from the extra overhead that
	  this option imposes.

	  Many NUMA configurations will have this as the only option.

	  If unsure, choose "Flat Memory" over this option.

config SPARSEMEM_MANUAL
	bool "Sparse Memory"
	depends on ARCH_SPARSEMEM_ENABLE
	help
	  This will be the only option for some systems, including
	  memory hotplug systems.  This is normal.

	  For many other systems, this will be an alternative to
	  "Discontiguous Memory".  This option provides some potential
	  performance benefits, along with decreased code complexity,
	  but it is newer, and more experimental.

	  If unsure, choose "Discontiguous Memory" or "Flat Memory"
	  over this option.

endchoice

config DISCONTIGMEM
	def_bool y
	depends on (!SELECT_MEMORY_MODEL && ARCH_DISCONTIGMEM_ENABLE) || DISCONTIGMEM_MANUAL

config SPARSEMEM
	def_bool y
	depends on SPARSEMEM_MANUAL

config FLATMEM
	def_bool y
	depends on (!DISCONTIGMEM && !SPARSEMEM) || FLATMEM_MANUAL

config FLAT_NODE_MEM_MAP
	def_bool y
	depends on !SPARSEMEM

#
# Both the NUMA code and DISCONTIGMEM use arrays of pg_data_t's
# to represent different areas of memory.  This variable allows
# those dependencies to exist individually.
#
config NEED_MULTIPLE_NODES
	def_bool y
	depends on DISCONTIGMEM || NUMA

config HAVE_MEMORY_PRESENT
	def_bool y
	depends on ARCH_HAVE_MEMORY_PRESENT || SPARSEMEM

#
# SPARSEMEM_EXTREME (which is the default) does some bootmem
# allocations when memory_present() is called.  If this cannot
# be done on your architecture, select this option.  However,
# statically allocating the mem_section[] array can potentially
# consume vast quantities of .bss, so be careful.
#
# This option will also potentially produce smaller runtime code
# with gcc 3.4 and later.
#
config SPARSEMEM_STATIC
	bool

#
# Architecture platforms which require a two level mem_section in SPARSEMEM
# must select this option. This is usually for architecture platforms with
# an extremely sparse physical address space.
#
config SPARSEMEM_EXTREME
	def_bool y
	depends on SPARSEMEM && !SPARSEMEM_STATIC

config SPARSEMEM_VMEMMAP_ENABLE
	bool

config SPARSEMEM_VMEMMAP
	bool "Sparse Memory virtual memmap"
	depends on SPARSEMEM && SPARSEMEM_VMEMMAP_ENABLE
	default y
	help
	 SPARSEMEM_VMEMMAP uses a virtually mapped memmap to optimise
	 pfn_to_page and page_to_pfn operations.  This is the most
	 efficient option when sufficient kernel resources are available.

# eventually, we can have this option just 'select SPARSEMEM'
config MEMORY_HOTPLUG
	bool "Allow for memory hot-add"
	depends on SPARSEMEM || X86_64_ACPI_NUMA
<<<<<<< HEAD
	depends on HOTPLUG && ARCH_ENABLE_MEMORY_HOTPLUG
	depends on (IA64 || X86 || PPC64 || SUPERH || S390)

=======
	depends on HOTPLUG && !(HIBERNATION && !S390) && ARCH_ENABLE_MEMORY_HOTPLUG
	depends on (IA64 || X86 || PPC64 || SUPERH || S390)

comment "Memory hotplug is currently incompatible with Software Suspend"
	depends on SPARSEMEM && HOTPLUG && HIBERNATION && !S390

>>>>>>> 7c5371c4
config MEMORY_HOTPLUG_SPARSE
	def_bool y
	depends on SPARSEMEM && MEMORY_HOTPLUG

config MEMORY_HOTREMOVE
	bool "Allow for memory hot remove"
	depends on MEMORY_HOTPLUG && ARCH_ENABLE_MEMORY_HOTREMOVE
	depends on MIGRATION

#
# If we have space for more page flags then we can enable additional
# optimizations and functionality.
#
# Regular Sparsemem takes page flag bits for the sectionid if it does not
# use a virtual memmap. Disable extended page flags for 32 bit platforms
# that require the use of a sectionid in the page flags.
#
config PAGEFLAGS_EXTENDED
	def_bool y
	depends on 64BIT || SPARSEMEM_VMEMMAP || !NUMA || !SPARSEMEM

# Heavily threaded applications may benefit from splitting the mm-wide
# page_table_lock, so that faults on different parts of the user address
# space can be handled with less contention: split it at this NR_CPUS.
# Default to 4 for wider testing, though 8 might be more appropriate.
# ARM's adjust_pte (unused if VIPT) depends on mm-wide page_table_lock.
# PA-RISC 7xxx's spinlock_t would enlarge struct page from 32 to 44 bytes.
#
config SPLIT_PTLOCK_CPUS
	int
	default "4096" if ARM && !CPU_CACHE_VIPT
	default "4096" if PARISC && !PA20
	default "4"

#
# support for page migration
#
config MIGRATION
	bool "Page migration"
	def_bool y
	depends on NUMA || ARCH_ENABLE_MEMORY_HOTREMOVE
	help
	  Allows the migration of the physical location of pages of processes
	  while the virtual addresses are not changed. This is useful for
	  example on NUMA systems to put pages nearer to the processors accessing
	  the page.

config PHYS_ADDR_T_64BIT
	def_bool 64BIT || ARCH_PHYS_ADDR_T_64BIT

config ZONE_DMA_FLAG
	int
	default "0" if !ZONE_DMA
	default "1"

config BOUNCE
	def_bool y
	depends on BLOCK && MMU && (ZONE_DMA || HIGHMEM)

config NR_QUICK
	int
	depends on QUICKLIST
	default "2" if SUPERH || AVR32
	default "1"

config VIRT_TO_BUS
	def_bool y
	depends on !ARCH_NO_VIRT_TO_BUS

config HAVE_MLOCK
	bool
	default y if MMU=y

config HAVE_MLOCKED_PAGE_BIT
	bool
	default y if HAVE_MLOCK=y

config MMU_NOTIFIER
	bool

config DEFAULT_MMAP_MIN_ADDR
        int "Low address space to protect from user allocation"
        default 4096
        help
	  This is the portion of low virtual memory which should be protected
	  from userspace allocation.  Keeping a user from writing to low pages
	  can help reduce the impact of kernel NULL pointer bugs.

	  For most ia64, ppc64 and x86 users with lots of address space
	  a value of 65536 is reasonable and should cause no problems.
	  On arm and other archs it should not be higher than 32768.
	  Programs which use vm86 functionality would either need additional
	  permissions from either the LSM or the capabilities module or have
	  this protection disabled.

	  This value can be changed after boot using the
	  /proc/sys/vm/mmap_min_addr tunable.


config NOMMU_INITIAL_TRIM_EXCESS
	int "Turn on mmap() excess space trimming before booting"
	depends on !MMU
	default 1
	help
	  The NOMMU mmap() frequently needs to allocate large contiguous chunks
	  of memory on which to store mappings, but it can only ask the system
	  allocator for chunks in 2^N*PAGE_SIZE amounts - which is frequently
	  more than it requires.  To deal with this, mmap() is able to trim off
	  the excess and return it to the allocator.

	  If trimming is enabled, the excess is trimmed off and returned to the
	  system allocator, which can cause extra fragmentation, particularly
	  if there are a lot of transient processes.

	  If trimming is disabled, the excess is kept, but not used, which for
	  long-term mappings means that the space is wasted.

	  Trimming can be dynamically controlled through a sysctl option
	  (/proc/sys/vm/nr_trim_pages) which specifies the minimum number of
	  excess pages there must be before trimming should occur, or zero if
	  no trimming is to occur.

	  This option specifies the initial value of this option.  The default
	  of 1 says that all excess pages should be trimmed.

	  See Documentation/nommu-mmap.txt for more information.

#
# support for transcendent memory
#
config TMEM
	bool
	help
	  In a virtualized environment, allows unused and underutilized
	  system physical memory to be made accessible through a narrow
	  well-defined page-copy-based API.  If unsure, say Y.

config PRECACHE
	bool "Cache clean pages in transcendent memory"
	depends on XEN
	select TMEM
	help
	  Allows the transcendent memory pool to be used to store clean
	  page-cache pages which, under some circumstances, will greatly
	  reduce paging and thus improve performance.  If unsure, say Y.

config PRESWAP
	bool "Swap pages to transcendent memory"
	depends on XEN
	select TMEM
	help
	  Allows the transcendent memory pool to be used as a pseudo-swap
	  device which, under some circumstances, will greatly reduce
	  swapping and thus improve performance.  If unsure, say Y.<|MERGE_RESOLUTION|>--- conflicted
+++ resolved
@@ -128,18 +128,9 @@
 config MEMORY_HOTPLUG
 	bool "Allow for memory hot-add"
 	depends on SPARSEMEM || X86_64_ACPI_NUMA
-<<<<<<< HEAD
 	depends on HOTPLUG && ARCH_ENABLE_MEMORY_HOTPLUG
 	depends on (IA64 || X86 || PPC64 || SUPERH || S390)
 
-=======
-	depends on HOTPLUG && !(HIBERNATION && !S390) && ARCH_ENABLE_MEMORY_HOTPLUG
-	depends on (IA64 || X86 || PPC64 || SUPERH || S390)
-
-comment "Memory hotplug is currently incompatible with Software Suspend"
-	depends on SPARSEMEM && HOTPLUG && HIBERNATION && !S390
-
->>>>>>> 7c5371c4
 config MEMORY_HOTPLUG_SPARSE
 	def_bool y
 	depends on SPARSEMEM && MEMORY_HOTPLUG
@@ -265,32 +256,4 @@
 	  This option specifies the initial value of this option.  The default
 	  of 1 says that all excess pages should be trimmed.
 
-	  See Documentation/nommu-mmap.txt for more information.
-
-#
-# support for transcendent memory
-#
-config TMEM
-	bool
-	help
-	  In a virtualized environment, allows unused and underutilized
-	  system physical memory to be made accessible through a narrow
-	  well-defined page-copy-based API.  If unsure, say Y.
-
-config PRECACHE
-	bool "Cache clean pages in transcendent memory"
-	depends on XEN
-	select TMEM
-	help
-	  Allows the transcendent memory pool to be used to store clean
-	  page-cache pages which, under some circumstances, will greatly
-	  reduce paging and thus improve performance.  If unsure, say Y.
-
-config PRESWAP
-	bool "Swap pages to transcendent memory"
-	depends on XEN
-	select TMEM
-	help
-	  Allows the transcendent memory pool to be used as a pseudo-swap
-	  device which, under some circumstances, will greatly reduce
-	  swapping and thus improve performance.  If unsure, say Y.+	  See Documentation/nommu-mmap.txt for more information.