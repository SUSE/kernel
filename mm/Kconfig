--- conflicted
+++ resolved
@@ -1278,8 +1278,6 @@
 	bool
 	depends on !STACK_GROWSUP
 
-<<<<<<< HEAD
-=======
 config IOMMU_MM_DATA
 	bool
 
@@ -1297,7 +1295,6 @@
 	  into virtual nodes when booted with "numa=fake=N", where N is the
 	  number of nodes. This is only useful for debugging.
 
->>>>>>> 2d5404ca
 source "mm/damon/Kconfig"
 
 endmenu