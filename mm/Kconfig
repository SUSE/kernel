# SPDX-License-Identifier: GPL-2.0-only

menu "Memory Management options"

#
# For some reason microblaze and nios2 hard code SWAP=n.  Hopefully we can
# add proper SWAP support to them, in which case this can be remove.
#
config ARCH_NO_SWAP
	bool

config ZPOOL
	bool

menuconfig SWAP
	bool "Support for paging of anonymous memory (swap)"
	depends on MMU && BLOCK && !ARCH_NO_SWAP
	default y
	help
	  This option allows you to choose whether you want to have support
	  for so called swap devices or swap files in your kernel that are
	  used to provide more virtual memory than the actual RAM present
	  in your computer.  If unsure say Y.

config ZSWAP
	bool "Compressed cache for swap pages"
	depends on SWAP
	select FRONTSWAP
	select CRYPTO
	select ZPOOL
	help
	  A lightweight compressed cache for swap pages.  It takes
	  pages that are in the process of being swapped out and attempts to
	  compress them into a dynamically allocated RAM-based memory pool.
	  This can result in a significant I/O reduction on swap device and,
	  in the case where decompressing from RAM is faster than swap device
	  reads, can also improve workload performance.

config ZSWAP_DEFAULT_ON
	bool "Enable the compressed cache for swap pages by default"
	depends on ZSWAP
	help
	  If selected, the compressed cache for swap pages will be enabled
	  at boot, otherwise it will be disabled.

	  The selection made here can be overridden by using the kernel
	  command line 'zswap.enabled=' option.

choice
	prompt "Default compressor"
	depends on ZSWAP
	default ZSWAP_COMPRESSOR_DEFAULT_LZO
	help
	  Selects the default compression algorithm for the compressed cache
	  for swap pages.

	  For an overview what kind of performance can be expected from
	  a particular compression algorithm please refer to the benchmarks
	  available at the following LWN page:
	  https://lwn.net/Articles/751795/

	  If in doubt, select 'LZO'.

	  The selection made here can be overridden by using the kernel
	  command line 'zswap.compressor=' option.

config ZSWAP_COMPRESSOR_DEFAULT_DEFLATE
	bool "Deflate"
	select CRYPTO_DEFLATE
	help
	  Use the Deflate algorithm as the default compression algorithm.

config ZSWAP_COMPRESSOR_DEFAULT_LZO
	bool "LZO"
	select CRYPTO_LZO
	help
	  Use the LZO algorithm as the default compression algorithm.

config ZSWAP_COMPRESSOR_DEFAULT_842
	bool "842"
	select CRYPTO_842
	help
	  Use the 842 algorithm as the default compression algorithm.

config ZSWAP_COMPRESSOR_DEFAULT_LZ4
	bool "LZ4"
	select CRYPTO_LZ4
	help
	  Use the LZ4 algorithm as the default compression algorithm.

config ZSWAP_COMPRESSOR_DEFAULT_LZ4HC
	bool "LZ4HC"
	select CRYPTO_LZ4HC
	help
	  Use the LZ4HC algorithm as the default compression algorithm.

config ZSWAP_COMPRESSOR_DEFAULT_ZSTD
	bool "zstd"
	select CRYPTO_ZSTD
	help
	  Use the zstd algorithm as the default compression algorithm.
endchoice

config ZSWAP_COMPRESSOR_DEFAULT
       string
       depends on ZSWAP
       default "deflate" if ZSWAP_COMPRESSOR_DEFAULT_DEFLATE
       default "lzo" if ZSWAP_COMPRESSOR_DEFAULT_LZO
       default "842" if ZSWAP_COMPRESSOR_DEFAULT_842
       default "lz4" if ZSWAP_COMPRESSOR_DEFAULT_LZ4
       default "lz4hc" if ZSWAP_COMPRESSOR_DEFAULT_LZ4HC
       default "zstd" if ZSWAP_COMPRESSOR_DEFAULT_ZSTD
       default ""

choice
	prompt "Default allocator"
	depends on ZSWAP
	default ZSWAP_ZPOOL_DEFAULT_ZBUD
	help
	  Selects the default allocator for the compressed cache for
	  swap pages.
	  The default is 'zbud' for compatibility, however please do
	  read the description of each of the allocators below before
	  making a right choice.

	  The selection made here can be overridden by using the kernel
	  command line 'zswap.zpool=' option.

config ZSWAP_ZPOOL_DEFAULT_ZBUD
	bool "zbud"
	select ZBUD
	help
	  Use the zbud allocator as the default allocator.

config ZSWAP_ZPOOL_DEFAULT_Z3FOLD
	bool "z3fold"
	select Z3FOLD
	help
	  Use the z3fold allocator as the default allocator.

config ZSWAP_ZPOOL_DEFAULT_ZSMALLOC
	bool "zsmalloc"
	select ZSMALLOC
	help
	  Use the zsmalloc allocator as the default allocator.
endchoice

config ZSWAP_ZPOOL_DEFAULT
       string
       depends on ZSWAP
       default "zbud" if ZSWAP_ZPOOL_DEFAULT_ZBUD
       default "z3fold" if ZSWAP_ZPOOL_DEFAULT_Z3FOLD
       default "zsmalloc" if ZSWAP_ZPOOL_DEFAULT_ZSMALLOC
       default ""

config ZBUD
	tristate "2:1 compression allocator (zbud)"
	depends on ZSWAP
	help
	  A special purpose allocator for storing compressed pages.
	  It is designed to store up to two compressed pages per physical
	  page.  While this design limits storage density, it has simple and
	  deterministic reclaim properties that make it preferable to a higher
	  density approach when reclaim will be used.

config Z3FOLD
	tristate "3:1 compression allocator (z3fold)"
	depends on ZSWAP
	help
	  A special purpose allocator for storing compressed pages.
	  It is designed to store up to three compressed pages per physical
	  page. It is a ZBUD derivative so the simplicity and determinism are
	  still there.

config ZSMALLOC
	tristate
	prompt "N:1 compression allocator (zsmalloc)" if ZSWAP
	depends on MMU
	help
	  zsmalloc is a slab-based memory allocator designed to store
	  pages of various compression levels efficiently. It achieves
	  the highest storage density with the least amount of fragmentation.

config ZSMALLOC_STAT
	bool "Export zsmalloc statistics"
	depends on ZSMALLOC
	select DEBUG_FS
	help
	  This option enables code in the zsmalloc to collect various
	  statistics about what's happening in zsmalloc and exports that
	  information to userspace via debugfs.
	  If unsure, say N.

config ZSMALLOC_CHAIN_SIZE
	int "Maximum number of physical pages per-zspage"
	default 8
	range 4 16
	depends on ZSMALLOC
	help
	  This option sets the upper limit on the number of physical pages
	  that a zmalloc page (zspage) can consist of. The optimal zspage
	  chain size is calculated for each size class during the
	  initialization of the pool.

	  Changing this option can alter the characteristics of size classes,
	  such as the number of pages per zspage and the number of objects
	  per zspage. This can also result in different configurations of
	  the pool, as zsmalloc merges size classes with similar
	  characteristics.

	  For more information, see zsmalloc documentation.

menu "SLAB allocator options"

choice
	prompt "Choose SLAB allocator"
	default SLUB
	help
	   This option allows to select a slab allocator.

config SLAB
	bool "SLAB"
	depends on !PREEMPT_RT
	select HAVE_HARDENED_USERCOPY_ALLOCATOR
	help
	  The regular slab allocator that is established and known to work
	  well in all environments. It organizes cache hot objects in
	  per cpu and per node queues.

config SLUB
	bool "SLUB (Unqueued Allocator)"
	select HAVE_HARDENED_USERCOPY_ALLOCATOR
	help
	   SLUB is a slab allocator that minimizes cache line usage
	   instead of managing queues of cached objects (SLAB approach).
	   Per cpu caching is realized using slabs of objects instead
	   of queues of objects. SLUB can use memory efficiently
	   and has enhanced diagnostics. SLUB is the default choice for
	   a slab allocator.

endchoice

config SLUB_TINY
	bool "Configure SLUB for minimal memory footprint"
	depends on SLUB && EXPERT
	select SLAB_MERGE_DEFAULT
	help
	   Configures the SLUB allocator in a way to achieve minimal memory
	   footprint, sacrificing scalability, debugging and other features.
	   This is intended only for the smallest system that had used the
	   SLOB allocator and is not recommended for systems with more than
	   16MB RAM.

	   If unsure, say N.

config SLAB_MERGE_DEFAULT
	bool "Allow slab caches to be merged"
	default y
	depends on SLAB || SLUB
	help
	  For reduced kernel memory fragmentation, slab caches can be
	  merged when they share the same size and other characteristics.
	  This carries a risk of kernel heap overflows being able to
	  overwrite objects from merged caches (and more easily control
	  cache layout), which makes such heap attacks easier to exploit
	  by attackers. By keeping caches unmerged, these kinds of exploits
	  can usually only damage objects in the same cache. To disable
	  merging at runtime, "slab_nomerge" can be passed on the kernel
	  command line.

config SLAB_FREELIST_RANDOM
	bool "Randomize slab freelist"
	depends on SLAB || (SLUB && !SLUB_TINY)
	help
	  Randomizes the freelist order used on creating new pages. This
	  security feature reduces the predictability of the kernel slab
	  allocator against heap overflows.

config SLAB_FREELIST_HARDENED
	bool "Harden slab freelist metadata"
	depends on SLAB || (SLUB && !SLUB_TINY)
	help
	  Many kernel heap attacks try to target slab cache metadata and
	  other infrastructure. This options makes minor performance
	  sacrifices to harden the kernel slab allocator against common
	  freelist exploit methods. Some slab implementations have more
	  sanity-checking than others. This option is most effective with
	  CONFIG_SLUB.

config SLUB_STATS
	default n
	bool "Enable SLUB performance statistics"
	depends on SLUB && SYSFS && !SLUB_TINY
	help
	  SLUB statistics are useful to debug SLUBs allocation behavior in
	  order find ways to optimize the allocator. This should never be
	  enabled for production use since keeping statistics slows down
	  the allocator by a few percentage points. The slabinfo command
	  supports the determination of the most active slabs to figure
	  out which slabs are relevant to a particular load.
	  Try running: slabinfo -DA

config SLUB_CPU_PARTIAL
	default y
	depends on SLUB && SMP && !SLUB_TINY
	bool "SLUB per cpu partial cache"
	help
	  Per cpu partial caches accelerate objects allocation and freeing
	  that is local to a processor at the price of more indeterminism
	  in the latency of the free. On overflow these caches will be cleared
	  which requires the taking of locks that may cause latency spikes.
	  Typically one would choose no for a realtime system.

endmenu # SLAB allocator options

config SHUFFLE_PAGE_ALLOCATOR
	bool "Page allocator randomization"
	default SLAB_FREELIST_RANDOM && ACPI_NUMA
	help
	  Randomization of the page allocator improves the average
	  utilization of a direct-mapped memory-side-cache. See section
	  5.2.27 Heterogeneous Memory Attribute Table (HMAT) in the ACPI
	  6.2a specification for an example of how a platform advertises
	  the presence of a memory-side-cache. There are also incidental
	  security benefits as it reduces the predictability of page
	  allocations to compliment SLAB_FREELIST_RANDOM, but the
	  default granularity of shuffling on the MAX_ORDER i.e, 10th
	  order of pages is selected based on cache utilization benefits
	  on x86.

	  While the randomization improves cache utilization it may
	  negatively impact workloads on platforms without a cache. For
	  this reason, by default, the randomization is enabled only
	  after runtime detection of a direct-mapped memory-side-cache.
	  Otherwise, the randomization may be force enabled with the
	  'page_alloc.shuffle' kernel command line parameter.

	  Say Y if unsure.

config COMPAT_BRK
	bool "Disable heap randomization"
	default y
	help
	  Randomizing heap placement makes heap exploits harder, but it
	  also breaks ancient binaries (including anything libc5 based).
	  This option changes the bootup default to heap randomization
	  disabled, and can be overridden at runtime by setting
	  /proc/sys/kernel/randomize_va_space to 2.

	  On non-ancient distros (post-2000 ones) N is usually a safe choice.

config MMAP_ALLOW_UNINITIALIZED
	bool "Allow mmapped anonymous memory to be uninitialized"
	depends on EXPERT && !MMU
	default n
	help
	  Normally, and according to the Linux spec, anonymous memory obtained
	  from mmap() has its contents cleared before it is passed to
	  userspace.  Enabling this config option allows you to request that
	  mmap() skip that if it is given an MAP_UNINITIALIZED flag, thus
	  providing a huge performance boost.  If this option is not enabled,
	  then the flag will be ignored.

	  This is taken advantage of by uClibc's malloc(), and also by
	  ELF-FDPIC binfmt's brk and stack allocator.

	  Because of the obvious security issues, this option should only be
	  enabled on embedded devices where you control what is run in
	  userspace.  Since that isn't generally a problem on no-MMU systems,
	  it is normally safe to say Y here.

	  See Documentation/admin-guide/mm/nommu-mmap.rst for more information.

config SELECT_MEMORY_MODEL
	def_bool y
	depends on ARCH_SELECT_MEMORY_MODEL

choice
	prompt "Memory model"
	depends on SELECT_MEMORY_MODEL
	default SPARSEMEM_MANUAL if ARCH_SPARSEMEM_DEFAULT
	default FLATMEM_MANUAL
	help
	  This option allows you to change some of the ways that
	  Linux manages its memory internally. Most users will
	  only have one option here selected by the architecture
	  configuration. This is normal.

config FLATMEM_MANUAL
	bool "Flat Memory"
	depends on !ARCH_SPARSEMEM_ENABLE || ARCH_FLATMEM_ENABLE
	help
	  This option is best suited for non-NUMA systems with
	  flat address space. The FLATMEM is the most efficient
	  system in terms of performance and resource consumption
	  and it is the best option for smaller systems.

	  For systems that have holes in their physical address
	  spaces and for features like NUMA and memory hotplug,
	  choose "Sparse Memory".

	  If unsure, choose this option (Flat Memory) over any other.

config SPARSEMEM_MANUAL
	bool "Sparse Memory"
	depends on ARCH_SPARSEMEM_ENABLE
	help
	  This will be the only option for some systems, including
	  memory hot-plug systems.  This is normal.

	  This option provides efficient support for systems with
	  holes is their physical address space and allows memory
	  hot-plug and hot-remove.

	  If unsure, choose "Flat Memory" over this option.

endchoice

config SPARSEMEM
	def_bool y
	depends on (!SELECT_MEMORY_MODEL && ARCH_SPARSEMEM_ENABLE) || SPARSEMEM_MANUAL

config FLATMEM
	def_bool y
	depends on !SPARSEMEM || FLATMEM_MANUAL

#
# SPARSEMEM_EXTREME (which is the default) does some bootmem
# allocations when sparse_init() is called.  If this cannot
# be done on your architecture, select this option.  However,
# statically allocating the mem_section[] array can potentially
# consume vast quantities of .bss, so be careful.
#
# This option will also potentially produce smaller runtime code
# with gcc 3.4 and later.
#
config SPARSEMEM_STATIC
	bool

#
# Architecture platforms which require a two level mem_section in SPARSEMEM
# must select this option. This is usually for architecture platforms with
# an extremely sparse physical address space.
#
config SPARSEMEM_EXTREME
	def_bool y
	depends on SPARSEMEM && !SPARSEMEM_STATIC

config SPARSEMEM_VMEMMAP_ENABLE
	bool

config SPARSEMEM_VMEMMAP
	bool "Sparse Memory virtual memmap"
	depends on SPARSEMEM && SPARSEMEM_VMEMMAP_ENABLE
	default y
	help
	  SPARSEMEM_VMEMMAP uses a virtually mapped memmap to optimise
	  pfn_to_page and page_to_pfn operations.  This is the most
	  efficient option when sufficient kernel resources are available.
#
# Select this config option from the architecture Kconfig, if it is preferred
# to enable the feature of HugeTLB/dev_dax vmemmap optimization.
#
config ARCH_WANT_OPTIMIZE_VMEMMAP
	bool

config HAVE_MEMBLOCK_PHYS_MAP
	bool

config HAVE_FAST_GUP
	depends on MMU
	bool

# Don't discard allocated memory used to track "memory" and "reserved" memblocks
# after early boot, so it can still be used to test for validity of memory.
# Also, memblocks are updated with memory hot(un)plug.
config ARCH_KEEP_MEMBLOCK
	bool

# Keep arch NUMA mapping infrastructure post-init.
config NUMA_KEEP_MEMINFO
	bool

config MEMORY_ISOLATION
	bool

# IORESOURCE_SYSTEM_RAM regions in the kernel resource tree that are marked
# IORESOURCE_EXCLUSIVE cannot be mapped to user space, for example, via
# /dev/mem.
config EXCLUSIVE_SYSTEM_RAM
	def_bool y
	depends on !DEVMEM || STRICT_DEVMEM

#
# Only be set on architectures that have completely implemented memory hotplug
# feature. If you are not sure, don't touch it.
#
config HAVE_BOOTMEM_INFO_NODE
	def_bool n

config ARCH_ENABLE_MEMORY_HOTPLUG
	bool

config ARCH_ENABLE_MEMORY_HOTREMOVE
	bool

# eventually, we can have this option just 'select SPARSEMEM'
menuconfig MEMORY_HOTPLUG
	bool "Memory hotplug"
	select MEMORY_ISOLATION
	depends on SPARSEMEM
	depends on ARCH_ENABLE_MEMORY_HOTPLUG
	depends on 64BIT
	select NUMA_KEEP_MEMINFO if NUMA

if MEMORY_HOTPLUG

config MEMORY_HOTPLUG_DEFAULT_ONLINE
	bool "Online the newly added memory blocks by default"
	depends on MEMORY_HOTPLUG
	help
	  This option sets the default policy setting for memory hotplug
	  onlining policy (/sys/devices/system/memory/auto_online_blocks) which
	  determines what happens to newly added memory regions. Policy setting
	  can always be changed at runtime.
	  See Documentation/admin-guide/mm/memory-hotplug.rst for more information.

	  Say Y here if you want all hot-plugged memory blocks to appear in
	  'online' state by default.
	  Say N here if you want the default policy to keep all hot-plugged
	  memory blocks in 'offline' state.

config MEMORY_HOTREMOVE
	bool "Allow for memory hot remove"
	select HAVE_BOOTMEM_INFO_NODE if (X86_64 || PPC64)
	depends on MEMORY_HOTPLUG && ARCH_ENABLE_MEMORY_HOTREMOVE
	depends on MIGRATION

config MHP_MEMMAP_ON_MEMORY
	def_bool y
	depends on MEMORY_HOTPLUG && SPARSEMEM_VMEMMAP
	depends on ARCH_MHP_MEMMAP_ON_MEMORY_ENABLE

endif # MEMORY_HOTPLUG

# Heavily threaded applications may benefit from splitting the mm-wide
# page_table_lock, so that faults on different parts of the user address
# space can be handled with less contention: split it at this NR_CPUS.
# Default to 4 for wider testing, though 8 might be more appropriate.
# ARM's adjust_pte (unused if VIPT) depends on mm-wide page_table_lock.
# PA-RISC 7xxx's spinlock_t would enlarge struct page from 32 to 44 bytes.
# SPARC32 allocates multiple pte tables within a single page, and therefore
# a per-page lock leads to problems when multiple tables need to be locked
# at the same time (e.g. copy_page_range()).
# DEBUG_SPINLOCK and DEBUG_LOCK_ALLOC spinlock_t also enlarge struct page.
#
config SPLIT_PTLOCK_CPUS
	int
	default "999999" if !MMU
	default "999999" if ARM && !CPU_CACHE_VIPT
	default "999999" if PARISC && !PA20
	default "999999" if SPARC32
	default "4"

config ARCH_ENABLE_SPLIT_PMD_PTLOCK
	bool

#
# support for memory balloon
config MEMORY_BALLOON
	bool

#
# support for memory balloon compaction
config BALLOON_COMPACTION
	bool "Allow for balloon memory compaction/migration"
	def_bool y
	depends on COMPACTION && MEMORY_BALLOON
	help
	  Memory fragmentation introduced by ballooning might reduce
	  significantly the number of 2MB contiguous memory blocks that can be
	  used within a guest, thus imposing performance penalties associated
	  with the reduced number of transparent huge pages that could be used
	  by the guest workload. Allowing the compaction & migration for memory
	  pages enlisted as being part of memory balloon devices avoids the
	  scenario aforementioned and helps improving memory defragmentation.

#
# support for memory compaction
config COMPACTION
	bool "Allow for memory compaction"
	def_bool y
	select MIGRATION
	depends on MMU
	help
	  Compaction is the only memory management component to form
	  high order (larger physically contiguous) memory blocks
	  reliably. The page allocator relies on compaction heavily and
	  the lack of the feature can lead to unexpected OOM killer
	  invocations for high order memory requests. You shouldn't
	  disable this option unless there really is a strong reason for
	  it and then we would be really interested to hear about that at
	  linux-mm@kvack.org.

config COMPACT_UNEVICTABLE_DEFAULT
	int
	depends on COMPACTION
	default 0 if PREEMPT_RT
	default 1

#
# support for free page reporting
config PAGE_REPORTING
	bool "Free page reporting"
	def_bool n
	help
	  Free page reporting allows for the incremental acquisition of
	  free pages from the buddy allocator for the purpose of reporting
	  those pages to another entity, such as a hypervisor, so that the
	  memory can be freed within the host for other uses.

#
# support for page migration
#
config MIGRATION
	bool "Page migration"
	def_bool y
	depends on (NUMA || ARCH_ENABLE_MEMORY_HOTREMOVE || COMPACTION || CMA) && MMU
	help
	  Allows the migration of the physical location of pages of processes
	  while the virtual addresses are not changed. This is useful in
	  two situations. The first is on NUMA systems to put pages nearer
	  to the processors accessing. The second is when allocating huge
	  pages as migration can relocate pages to satisfy a huge page
	  allocation instead of reclaiming.

config DEVICE_MIGRATION
	def_bool MIGRATION && ZONE_DEVICE

config ARCH_ENABLE_HUGEPAGE_MIGRATION
	bool

config ARCH_ENABLE_THP_MIGRATION
	bool

config HUGETLB_PAGE_SIZE_VARIABLE
	def_bool n
	help
	  Allows the pageblock_order value to be dynamic instead of just standard
	  HUGETLB_PAGE_ORDER when there are multiple HugeTLB page sizes available
	  on a platform.

	  Note that the pageblock_order cannot exceed MAX_ORDER and will be
	  clamped down to MAX_ORDER.

config CONTIG_ALLOC
	def_bool (MEMORY_ISOLATION && COMPACTION) || CMA

config PHYS_ADDR_T_64BIT
	def_bool 64BIT

config BOUNCE
	bool "Enable bounce buffers"
	default y
	depends on BLOCK && MMU && HIGHMEM
	help
	  Enable bounce buffers for devices that cannot access the full range of
	  memory available to the CPU. Enabled by default when HIGHMEM is
	  selected, but you may say n to override this.

config MMU_NOTIFIER
	bool
	select INTERVAL_TREE

config KSM
	bool "Enable KSM for page merging"
	depends on MMU
	select XXHASH
	help
	  Enable Kernel Samepage Merging: KSM periodically scans those areas
	  of an application's address space that an app has advised may be
	  mergeable.  When it finds pages of identical content, it replaces
	  the many instances by a single page with that content, so
	  saving memory until one or another app needs to modify the content.
	  Recommended for use with KVM, or with other duplicative applications.
	  See Documentation/mm/ksm.rst for more information: KSM is inactive
	  until a program has madvised that an area is MADV_MERGEABLE, and
	  root has set /sys/kernel/mm/ksm/run to 1 (if CONFIG_SYSFS is set).

config DEFAULT_MMAP_MIN_ADDR
	int "Low address space to protect from user allocation"
	depends on MMU
	default 4096
	help
	  This is the portion of low virtual memory which should be protected
	  from userspace allocation.  Keeping a user from writing to low pages
	  can help reduce the impact of kernel NULL pointer bugs.

	  For most ia64, ppc64 and x86 users with lots of address space
	  a value of 65536 is reasonable and should cause no problems.
	  On arm and other archs it should not be higher than 32768.
	  Programs which use vm86 functionality or have some need to map
	  this low address space will need CAP_SYS_RAWIO or disable this
	  protection by setting the value to 0.

	  This value can be changed after boot using the
	  /proc/sys/vm/mmap_min_addr tunable.

config ARCH_SUPPORTS_MEMORY_FAILURE
	bool

config MEMORY_FAILURE
	depends on MMU
	depends on ARCH_SUPPORTS_MEMORY_FAILURE
	bool "Enable recovery from hardware memory errors"
	select MEMORY_ISOLATION
	select RAS
	help
	  Enables code to recover from some memory failures on systems
	  with MCA recovery. This allows a system to continue running
	  even when some of its memory has uncorrected errors. This requires
	  special hardware support and typically ECC memory.

config HWPOISON_INJECT
	tristate "HWPoison pages injector"
	depends on MEMORY_FAILURE && DEBUG_KERNEL && PROC_FS
	select PROC_PAGE_MONITOR

config NOMMU_INITIAL_TRIM_EXCESS
	int "Turn on mmap() excess space trimming before booting"
	depends on !MMU
	default 1
	help
	  The NOMMU mmap() frequently needs to allocate large contiguous chunks
	  of memory on which to store mappings, but it can only ask the system
	  allocator for chunks in 2^N*PAGE_SIZE amounts - which is frequently
	  more than it requires.  To deal with this, mmap() is able to trim off
	  the excess and return it to the allocator.

	  If trimming is enabled, the excess is trimmed off and returned to the
	  system allocator, which can cause extra fragmentation, particularly
	  if there are a lot of transient processes.

	  If trimming is disabled, the excess is kept, but not used, which for
	  long-term mappings means that the space is wasted.

	  Trimming can be dynamically controlled through a sysctl option
	  (/proc/sys/vm/nr_trim_pages) which specifies the minimum number of
	  excess pages there must be before trimming should occur, or zero if
	  no trimming is to occur.

	  This option specifies the initial value of this option.  The default
	  of 1 says that all excess pages should be trimmed.

	  See Documentation/admin-guide/mm/nommu-mmap.rst for more information.

config ARCH_WANT_GENERAL_HUGETLB
	bool

config ARCH_WANTS_THP_SWAP
	def_bool n

menuconfig TRANSPARENT_HUGEPAGE
	bool "Transparent Hugepage Support"
	depends on HAVE_ARCH_TRANSPARENT_HUGEPAGE && !PREEMPT_RT
	select COMPACTION
	select XARRAY_MULTI
	help
	  Transparent Hugepages allows the kernel to use huge pages and
	  huge tlb transparently to the applications whenever possible.
	  This feature can improve computing performance to certain
	  applications by speeding up page faults during memory
	  allocation, by reducing the number of tlb misses and by speeding
	  up the pagetable walking.

	  If memory constrained on embedded, you may want to say N.

if TRANSPARENT_HUGEPAGE

choice
	prompt "Transparent Hugepage Support sysfs defaults"
	depends on TRANSPARENT_HUGEPAGE
	default TRANSPARENT_HUGEPAGE_ALWAYS
	help
	  Selects the sysfs defaults for Transparent Hugepage Support.

	config TRANSPARENT_HUGEPAGE_ALWAYS
		bool "always"
	help
	  Enabling Transparent Hugepage always, can increase the
	  memory footprint of applications without a guaranteed
	  benefit but it will work automatically for all applications.

	config TRANSPARENT_HUGEPAGE_MADVISE
		bool "madvise"
	help
	  Enabling Transparent Hugepage madvise, will only provide a
	  performance improvement benefit to the applications using
	  madvise(MADV_HUGEPAGE) but it won't risk to increase the
	  memory footprint of applications without a guaranteed
	  benefit.
endchoice

config THP_SWAP
	def_bool y
	depends on TRANSPARENT_HUGEPAGE && ARCH_WANTS_THP_SWAP && SWAP && 64BIT
	help
	  Swap transparent huge pages in one piece, without splitting.
	  XXX: For now, swap cluster backing transparent huge page
	  will be split after swapout.

	  For selection by architectures with reasonable THP sizes.

config READ_ONLY_THP_FOR_FS
	bool "Read-only THP for filesystems (EXPERIMENTAL)"
	depends on TRANSPARENT_HUGEPAGE && SHMEM

	help
	  Allow khugepaged to put read-only file-backed pages in THP.

	  This is marked experimental because it is a new feature. Write
	  support of file THPs will be developed in the next few release
	  cycles.

endif # TRANSPARENT_HUGEPAGE

#
# UP and nommu archs use km based percpu allocator
#
config NEED_PER_CPU_KM
	depends on !SMP || !MMU
	bool
	default y

config NEED_PER_CPU_EMBED_FIRST_CHUNK
	bool

config NEED_PER_CPU_PAGE_FIRST_CHUNK
	bool

config USE_PERCPU_NUMA_NODE_ID
	bool

config HAVE_SETUP_PER_CPU_AREA
	bool

config FRONTSWAP
	bool

config CMA
	bool "Contiguous Memory Allocator"
	depends on MMU
	select MIGRATION
	select MEMORY_ISOLATION
	help
	  This enables the Contiguous Memory Allocator which allows other
	  subsystems to allocate big physically-contiguous blocks of memory.
	  CMA reserves a region of memory and allows only movable pages to
	  be allocated from it. This way, the kernel can use the memory for
	  pagecache and when a subsystem requests for contiguous area, the
	  allocated pages are migrated away to serve the contiguous request.

	  If unsure, say "n".

config CMA_DEBUG
	bool "CMA debug messages (DEVELOPMENT)"
	depends on DEBUG_KERNEL && CMA
	help
	  Turns on debug messages in CMA.  This produces KERN_DEBUG
	  messages for every CMA call as well as various messages while
	  processing calls such as dma_alloc_from_contiguous().
	  This option does not affect warning and error messages.

config CMA_DEBUGFS
	bool "CMA debugfs interface"
	depends on CMA && DEBUG_FS
	help
	  Turns on the DebugFS interface for CMA.

config CMA_SYSFS
	bool "CMA information through sysfs interface"
	depends on CMA && SYSFS
	help
	  This option exposes some sysfs attributes to get information
	  from CMA.

config CMA_AREAS
	int "Maximum count of the CMA areas"
	depends on CMA
	default 19 if NUMA
	default 7
	help
	  CMA allows to create CMA areas for particular purpose, mainly,
	  used as device private area. This parameter sets the maximum
	  number of CMA area in the system.

	  If unsure, leave the default value "7" in UMA and "19" in NUMA.

config MEM_SOFT_DIRTY
	bool "Track memory changes"
	depends on CHECKPOINT_RESTORE && HAVE_ARCH_SOFT_DIRTY && PROC_FS
	select PROC_PAGE_MONITOR
	help
	  This option enables memory changes tracking by introducing a
	  soft-dirty bit on pte-s. This bit it set when someone writes
	  into a page just as regular dirty bit, but unlike the latter
	  it can be cleared by hands.

	  See Documentation/admin-guide/mm/soft-dirty.rst for more details.

config GENERIC_EARLY_IOREMAP
	bool

config STACK_MAX_DEFAULT_SIZE_MB
	int "Default maximum user stack size for 32-bit processes (MB)"
	default 100
	range 8 2048
	depends on STACK_GROWSUP && (!64BIT || COMPAT)
	help
	  This is the maximum stack size in Megabytes in the VM layout of 32-bit
	  user processes when the stack grows upwards (currently only on parisc
	  arch) when the RLIMIT_STACK hard limit is unlimited.

	  A sane initial value is 100 MB.

config DEFERRED_STRUCT_PAGE_INIT
	bool "Defer initialisation of struct pages to kthreads"
	depends on SPARSEMEM
	depends on !NEED_PER_CPU_KM
	depends on 64BIT
	select PADATA
	help
	  Ordinarily all struct pages are initialised during early boot in a
	  single thread. On very large machines this can take a considerable
	  amount of time. If this option is set, large machines will bring up
	  a subset of memmap at boot and then initialise the rest in parallel.
	  This has a potential performance impact on tasks running early in the
	  lifetime of the system until these kthreads finish the
	  initialisation.

config PAGE_IDLE_FLAG
	bool
	select PAGE_EXTENSION if !64BIT
	help
	  This adds PG_idle and PG_young flags to 'struct page'.  PTE Accessed
	  bit writers can set the state of the bit in the flags so that PTE
	  Accessed bit readers may avoid disturbance.

config IDLE_PAGE_TRACKING
	bool "Enable idle page tracking"
	depends on SYSFS && MMU
	select PAGE_IDLE_FLAG
	help
	  This feature allows to estimate the amount of user pages that have
	  not been touched during a given period of time. This information can
	  be useful to tune memory cgroup limits and/or for job placement
	  within a compute cluster.

	  See Documentation/admin-guide/mm/idle_page_tracking.rst for
	  more details.

config ARCH_HAS_CACHE_LINE_SIZE
	bool

config ARCH_HAS_CURRENT_STACK_POINTER
	bool
	help
	  In support of HARDENED_USERCOPY performing stack variable lifetime
	  checking, an architecture-agnostic way to find the stack pointer
	  is needed. Once an architecture defines an unsigned long global
	  register alias named "current_stack_pointer", this config can be
	  selected.

config ARCH_HAS_PTE_DEVMAP
	bool

config ARCH_HAS_ZONE_DMA_SET
	bool

config ZONE_DMA
	bool "Support DMA zone" if ARCH_HAS_ZONE_DMA_SET
	default y if ARM64 || X86

config ZONE_DMA32
	bool "Support DMA32 zone" if ARCH_HAS_ZONE_DMA_SET
	depends on !X86_32
	default y if ARM64

config ZONE_DEVICE
	bool "Device memory (pmem, HMM, etc...) hotplug support"
	depends on MEMORY_HOTPLUG
	depends on MEMORY_HOTREMOVE
	depends on SPARSEMEM_VMEMMAP
	depends on ARCH_HAS_PTE_DEVMAP
	select XARRAY_MULTI

	help
	  Device memory hotplug support allows for establishing pmem,
	  or other device driver discovered memory regions, in the
	  memmap. This allows pfn_to_page() lookups of otherwise
	  "device-physical" addresses which is needed for using a DAX
	  mapping in an O_DIRECT operation, among other things.

	  If FS_DAX is enabled, then say Y.

#
# Helpers to mirror range of the CPU page tables of a process into device page
# tables.
#
config HMM_MIRROR
	bool
	depends on MMU

config GET_FREE_REGION
	depends on SPARSEMEM
	bool

config DEVICE_PRIVATE
	bool "Unaddressable device memory (GPU memory, ...)"
	depends on ZONE_DEVICE
<<<<<<< HEAD
=======
	select GET_FREE_REGION
>>>>>>> eb3cdb58

	help
	  Allows creation of struct pages to represent unaddressable device
	  memory; i.e., memory that is only accessible from the device (or
	  group of devices). You likely also want to select HMM_MIRROR.

config VMAP_PFN
	bool

config ARCH_USES_HIGH_VMA_FLAGS
	bool
config ARCH_HAS_PKEYS
	bool

config ARCH_USES_PG_ARCH_X
	bool
	help
	  Enable the definition of PG_arch_x page flags with x > 1. Only
	  suitable for 64-bit architectures with CONFIG_FLATMEM or
	  CONFIG_SPARSEMEM_VMEMMAP enabled, otherwise there may not be
	  enough room for additional bits in page->flags.

config VM_EVENT_COUNTERS
	default y
	bool "Enable VM event counters for /proc/vmstat" if EXPERT
	help
	  VM event counters are needed for event counts to be shown.
	  This option allows the disabling of the VM event counters
	  on EXPERT systems.  /proc/vmstat will only show page counts
	  if VM event counters are disabled.

config PERCPU_STATS
	bool "Collect percpu memory statistics"
	help
	  This feature collects and exposes statistics via debugfs. The
	  information includes global and per chunk statistics, which can
	  be used to help understand percpu memory usage.

config GUP_TEST
	bool "Enable infrastructure for get_user_pages()-related unit tests"
	depends on DEBUG_FS
	help
	  Provides /sys/kernel/debug/gup_test, which in turn provides a way
	  to make ioctl calls that can launch kernel-based unit tests for
	  the get_user_pages*() and pin_user_pages*() family of API calls.

	  These tests include benchmark testing of the _fast variants of
	  get_user_pages*() and pin_user_pages*(), as well as smoke tests of
	  the non-_fast variants.

	  There is also a sub-test that allows running dump_page() on any
	  of up to eight pages (selected by command line args) within the
	  range of user-space addresses. These pages are either pinned via
	  pin_user_pages*(), or pinned via get_user_pages*(), as specified
	  by other command line arguments.

	  See tools/testing/selftests/mm/gup_test.c

comment "GUP_TEST needs to have DEBUG_FS enabled"
	depends on !GUP_TEST && !DEBUG_FS

config GUP_GET_PXX_LOW_HIGH
	bool

config DMAPOOL_TEST
	tristate "Enable a module to run time tests on dma_pool"
	depends on HAS_DMA
	help
	  Provides a test module that will allocate and free many blocks of
	  various sizes and report how long it takes. This is intended to
	  provide a consistent way to measure how changes to the
	  dma_pool_alloc/free routines affect performance.

config ARCH_HAS_PTE_SPECIAL
	bool

#
# Some architectures require a special hugepage directory format that is
# required to support multiple hugepage sizes. For example a4fe3ce76
# "powerpc/mm: Allow more flexible layouts for hugepage pagetables"
# introduced it on powerpc.  This allows for a more flexible hugepage
# pagetable layouts.
#
config ARCH_HAS_HUGEPD
	bool

config MAPPING_DIRTY_HELPERS
        bool

config KMAP_LOCAL
	bool

config KMAP_LOCAL_NON_LINEAR_PTE_ARRAY
	bool

# struct io_mapping based helper.  Selected by drivers that need them
config IO_MAPPING
	bool

config SECRETMEM
	default y
	bool "Enable memfd_secret() system call" if EXPERT
	depends on ARCH_HAS_SET_DIRECT_MAP
	help
	  Enable the memfd_secret() system call with the ability to create
	  memory areas visible only in the context of the owning process and
	  not mapped to other processes and other kernel page tables.

config ANON_VMA_NAME
	bool "Anonymous VMA name support"
	depends on PROC_FS && ADVISE_SYSCALLS && MMU

	help
	  Allow naming anonymous virtual memory areas.

	  This feature allows assigning names to virtual memory areas. Assigned
	  names can be later retrieved from /proc/pid/maps and /proc/pid/smaps
	  and help identifying individual anonymous memory areas.
	  Assigning a name to anonymous virtual memory area might prevent that
	  area from being merged with adjacent virtual memory areas due to the
	  difference in their name.

config USERFAULTFD
	bool "Enable userfaultfd() system call"
	depends on MMU
	help
	  Enable the userfaultfd() system call that allows to intercept and
	  handle page faults in userland.

config HAVE_ARCH_USERFAULTFD_WP
	bool
	help
	  Arch has userfaultfd write protection support

config HAVE_ARCH_USERFAULTFD_MINOR
	bool
	help
	  Arch has userfaultfd minor fault support

config PTE_MARKER_UFFD_WP
	bool "Userfaultfd write protection support for shmem/hugetlbfs"
	default y
	depends on HAVE_ARCH_USERFAULTFD_WP

	help
	  Allows to create marker PTEs for userfaultfd write protection
	  purposes.  It is required to enable userfaultfd write protection on
	  file-backed memory types like shmem and hugetlbfs.

# multi-gen LRU {
config LRU_GEN
	bool "Multi-Gen LRU"
	depends on MMU
	# make sure folio->flags has enough spare bits
	depends on 64BIT || !SPARSEMEM || SPARSEMEM_VMEMMAP
	help
	  A high performance LRU implementation to overcommit memory. See
	  Documentation/admin-guide/mm/multigen_lru.rst for details.

config LRU_GEN_ENABLED
	bool "Enable by default"
	depends on LRU_GEN
	help
	  This option enables the multi-gen LRU by default.

config LRU_GEN_STATS
	bool "Full stats for debugging"
	depends on LRU_GEN
	help
	  Do not enable this option unless you plan to look at historical stats
	  from evicted generations for debugging purpose.

	  This option has a per-memcg and per-node memory overhead.
# }

config ARCH_SUPPORTS_PER_VMA_LOCK
       def_bool n

config PER_VMA_LOCK
	def_bool y
	depends on ARCH_SUPPORTS_PER_VMA_LOCK && MMU && SMP
	help
	  Allow per-vma locking during page fault handling.

	  This feature allows locking each virtual memory area separately when
	  handling page faults instead of taking mmap_lock.

config LOCK_MM_AND_FIND_VMA
	bool
	depends on !STACK_GROWSUP

source "mm/damon/Kconfig"

endmenu<|MERGE_RESOLUTION|>--- conflicted
+++ resolved
@@ -1018,10 +1018,7 @@
 config DEVICE_PRIVATE
 	bool "Unaddressable device memory (GPU memory, ...)"
 	depends on ZONE_DEVICE
-<<<<<<< HEAD
-=======
 	select GET_FREE_REGION
->>>>>>> eb3cdb58
 
 	help
 	  Allows creation of struct pages to represent unaddressable device
