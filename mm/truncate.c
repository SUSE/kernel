// SPDX-License-Identifier: GPL-2.0-only
/*
 * mm/truncate.c - code for taking down pages from address_spaces
 *
 * Copyright (C) 2002, Linus Torvalds
 *
 * 10Sep2002	Andrew Morton
 *		Initial version.
 */

#include <linux/kernel.h>
#include <linux/backing-dev.h>
#include <linux/dax.h>
#include <linux/gfp.h>
#include <linux/mm.h>
#include <linux/swap.h>
#include <linux/export.h>
#include <linux/pagemap.h>
#include <linux/highmem.h>
#include <linux/pagevec.h>
#include <linux/task_io_accounting_ops.h>
#include <linux/shmem_fs.h>
#include <linux/rmap.h>
#include "internal.h"

static void clear_shadow_entries(struct address_space *mapping,
				 unsigned long start, unsigned long max)
{
	XA_STATE(xas, &mapping->i_pages, start);
	struct folio *folio;

	/* Handled by shmem itself, or for DAX we do nothing. */
	if (shmem_mapping(mapping) || dax_mapping(mapping))
		return;

	xas_set_update(&xas, workingset_update_node);

	spin_lock(&mapping->host->i_lock);
	xas_lock_irq(&xas);

	/* Clear all shadow entries from start to max */
	xas_for_each(&xas, folio, max) {
		if (xa_is_value(folio))
			xas_store(&xas, NULL);
	}

	xas_unlock_irq(&xas);
	if (mapping_shrinkable(mapping))
		inode_add_lru(mapping->host);
	spin_unlock(&mapping->host->i_lock);
}

/*
 * Unconditionally remove exceptional entries. Usually called from truncate
 * path. Note that the folio_batch may be altered by this function by removing
 * exceptional entries similar to what folio_batch_remove_exceptionals() does.
 * Please note that indices[] has entries in ascending order as guaranteed by
 * either find_get_entries() or find_lock_entries().
 */
static void truncate_folio_batch_exceptionals(struct address_space *mapping,
				struct folio_batch *fbatch, pgoff_t *indices)
{
	XA_STATE(xas, &mapping->i_pages, indices[0]);
	int nr = folio_batch_count(fbatch);
	struct folio *folio;
	int i, j;

	/* Handled by shmem itself */
	if (shmem_mapping(mapping))
		return;

	for (j = 0; j < nr; j++)
		if (xa_is_value(fbatch->folios[j]))
			break;

	if (j == nr)
		return;

	if (dax_mapping(mapping)) {
		for (i = j; i < nr; i++) {
			if (xa_is_value(fbatch->folios[i])) {
				/*
				 * File systems should already have called
				 * dax_break_layout_entry() to remove all DAX
				 * entries while holding a lock to prevent
				 * establishing new entries. Therefore we
				 * shouldn't find any here.
				 */
				WARN_ON_ONCE(1);

				/*
				 * Delete the mapping so truncate_pagecache()
				 * doesn't loop forever.
				 */
				dax_delete_mapping_entry(mapping, indices[i]);
			}
		}
		goto out;
	}

	xas_set(&xas, indices[j]);
	xas_set_update(&xas, workingset_update_node);

	spin_lock(&mapping->host->i_lock);
	xas_lock_irq(&xas);

	xas_for_each(&xas, folio, indices[nr-1]) {
		if (xa_is_value(folio))
			xas_store(&xas, NULL);
	}

	xas_unlock_irq(&xas);
	if (mapping_shrinkable(mapping))
		inode_add_lru(mapping->host);
	spin_unlock(&mapping->host->i_lock);
out:
	folio_batch_remove_exceptionals(fbatch);
}

/**
 * folio_invalidate - Invalidate part or all of a folio.
 * @folio: The folio which is affected.
 * @offset: start of the range to invalidate
 * @length: length of the range to invalidate
 *
 * folio_invalidate() is called when all or part of the folio has become
 * invalidated by a truncate operation.
 *
 * folio_invalidate() does not have to release all buffers, but it must
 * ensure that no dirty buffer is left outside @offset and that no I/O
 * is underway against any of the blocks which are outside the truncation
 * point.  Because the caller is about to free (and possibly reuse) those
 * blocks on-disk.
 */
void folio_invalidate(struct folio *folio, size_t offset, size_t length)
{
	const struct address_space_operations *aops = folio->mapping->a_ops;

	if (aops->invalidate_folio)
		aops->invalidate_folio(folio, offset, length);
}
EXPORT_SYMBOL_GPL(folio_invalidate);

/*
 * If truncate cannot remove the fs-private metadata from the page, the page
 * becomes orphaned.  It will be left on the LRU and may even be mapped into
 * user pagetables if we're racing with filemap_fault().
 *
 * We need to bail out if page->mapping is no longer equal to the original
 * mapping.  This happens a) when the VM reclaimed the page while we waited on
 * its lock, b) when a concurrent invalidate_mapping_pages got there first and
 * c) when tmpfs swizzles a page between a tmpfs inode and swapper_space.
 */
static void truncate_cleanup_folio(struct folio *folio)
{
	if (folio_mapped(folio))
		unmap_mapping_folio(folio);

	if (folio_needs_release(folio))
		folio_invalidate(folio, 0, folio_size(folio));

	/*
	 * Some filesystems seem to re-dirty the page even after
	 * the VM has canceled the dirty bit (eg ext3 journaling).
	 * Hence dirty accounting check is placed after invalidation.
	 */
	folio_cancel_dirty(folio);
}

int truncate_inode_folio(struct address_space *mapping, struct folio *folio)
{
	if (folio->mapping != mapping)
		return -EIO;

	truncate_cleanup_folio(folio);
	filemap_remove_folio(folio);
	return 0;
}

static int try_folio_split_or_unmap(struct folio *folio, struct page *split_at,
				    unsigned long min_order)
{
	enum ttu_flags ttu_flags =
		TTU_SYNC |
		TTU_SPLIT_HUGE_PMD |
		TTU_IGNORE_MLOCK;
	int ret;

	ret = try_folio_split_to_order(folio, split_at, min_order);

	/*
	 * If the split fails, unmap the folio, so it will be refaulted
	 * with PTEs to respect SIGBUS semantics.
	 *
	 * Make an exception for shmem/tmpfs that for long time
	 * intentionally mapped with PMDs across i_size.
	 */
	if (ret && !shmem_mapping(folio->mapping)) {
		try_to_unmap(folio, ttu_flags);
		WARN_ON(folio_mapped(folio));
	}

	return ret;
}

/*
 * Handle partial folios.  The folio may be entirely within the
 * range if a split has raced with us.  If not, we zero the part of the
 * folio that's within the [start, end] range, and then split the folio if
 * it's large.  split_page_range() will discard pages which now lie beyond
 * i_size, and we rely on the caller to discard pages which lie within a
 * newly created hole.
 *
 * Returns false if splitting failed so the caller can avoid
 * discarding the entire folio which is stubbornly unsplit.
 */
bool truncate_inode_partial_folio(struct folio *folio, loff_t start, loff_t end)
{
	loff_t pos = folio_pos(folio);
	size_t size = folio_size(folio);
	unsigned int offset, length;
	struct page *split_at, *split_at2;
	unsigned int min_order;

	if (pos < start)
		offset = start - pos;
	else
		offset = 0;
	if (pos + size <= (u64)end)
		length = size - offset;
	else
		length = end + 1 - pos - offset;

	folio_wait_writeback(folio);
	if (length == size) {
		truncate_inode_folio(folio->mapping, folio);
		return true;
	}

	/*
	 * We may be zeroing pages we're about to discard, but it avoids
	 * doing a complex calculation here, and then doing the zeroing
	 * anyway if the page split fails.
	 */
	if (!mapping_inaccessible(folio->mapping))
		folio_zero_range(folio, offset, length);

	if (folio_needs_release(folio))
		folio_invalidate(folio, offset, length);
	if (!folio_test_large(folio))
		return true;

	min_order = mapping_min_folio_order(folio->mapping);
	split_at = folio_page(folio, PAGE_ALIGN_DOWN(offset) / PAGE_SIZE);
<<<<<<< HEAD
	if (!try_folio_split_to_order(folio, split_at, min_order)) {
=======
	if (!try_folio_split_or_unmap(folio, split_at, min_order)) {
>>>>>>> b35fc656
		/*
		 * try to split at offset + length to make sure folios within
		 * the range can be dropped, especially to avoid memory waste
		 * for shmem truncate
		 */
		struct folio *folio2;

		if (offset + length == size)
			goto no_split;

		split_at2 = folio_page(folio,
				PAGE_ALIGN_DOWN(offset + length) / PAGE_SIZE);
		folio2 = page_folio(split_at2);

		if (!folio_try_get(folio2))
			goto no_split;

		if (!folio_test_large(folio2))
			goto out;

		if (!folio_trylock(folio2))
			goto out;

		/* make sure folio2 is large and does not change its mapping */
		if (folio_test_large(folio2) &&
		    folio2->mapping == folio->mapping)
<<<<<<< HEAD
			try_folio_split_to_order(folio2, split_at2, min_order);
=======
			try_folio_split_or_unmap(folio2, split_at2, min_order);
>>>>>>> b35fc656

		folio_unlock(folio2);
out:
		folio_put(folio2);
no_split:
		return true;
	}
	if (folio_test_dirty(folio))
		return false;
	truncate_inode_folio(folio->mapping, folio);
	return true;
}

/*
 * Used to get rid of pages on hardware memory corruption.
 */
int generic_error_remove_folio(struct address_space *mapping,
		struct folio *folio)
{
	if (!mapping)
		return -EINVAL;
	/*
	 * Only punch for normal data pages for now.
	 * Handling other types like directories would need more auditing.
	 */
	if (!S_ISREG(mapping->host->i_mode))
		return -EIO;
	return truncate_inode_folio(mapping, folio);
}
EXPORT_SYMBOL(generic_error_remove_folio);

/**
 * mapping_evict_folio() - Remove an unused folio from the page-cache.
 * @mapping: The mapping this folio belongs to.
 * @folio: The folio to remove.
 *
 * Safely remove one folio from the page cache.
 * It only drops clean, unused folios.
 *
 * Context: Folio must be locked.
 * Return: The number of pages successfully removed.
 */
long mapping_evict_folio(struct address_space *mapping, struct folio *folio)
{
	/* The page may have been truncated before it was locked */
	if (!mapping)
		return 0;
	if (folio_test_dirty(folio) || folio_test_writeback(folio))
		return 0;
	/* The refcount will be elevated if any page in the folio is mapped */
	if (folio_ref_count(folio) >
			folio_nr_pages(folio) + folio_has_private(folio) + 1)
		return 0;
	if (!filemap_release_folio(folio, 0))
		return 0;

	return remove_mapping(mapping, folio);
}

/**
 * truncate_inode_pages_range - truncate range of pages specified by start & end byte offsets
 * @mapping: mapping to truncate
 * @lstart: offset from which to truncate
 * @lend: offset to which to truncate (inclusive)
 *
 * Truncate the page cache, removing the pages that are between
 * specified offsets (and zeroing out partial pages
 * if lstart or lend + 1 is not page aligned).
 *
 * Truncate takes two passes - the first pass is nonblocking.  It will not
 * block on page locks and it will not block on writeback.  The second pass
 * will wait.  This is to prevent as much IO as possible in the affected region.
 * The first pass will remove most pages, so the search cost of the second pass
 * is low.
 *
 * We pass down the cache-hot hint to the page freeing code.  Even if the
 * mapping is large, it is probably the case that the final pages are the most
 * recently touched, and freeing happens in ascending file offset order.
 *
 * Note that since ->invalidate_folio() accepts range to invalidate
 * truncate_inode_pages_range is able to handle cases where lend + 1 is not
 * page aligned properly.
 */
void truncate_inode_pages_range(struct address_space *mapping,
				loff_t lstart, loff_t lend)
{
	pgoff_t		start;		/* inclusive */
	pgoff_t		end;		/* exclusive */
	struct folio_batch fbatch;
	pgoff_t		indices[PAGEVEC_SIZE];
	pgoff_t		index;
	int		i;
	struct folio	*folio;
	bool		same_folio;

	if (mapping_empty(mapping))
		return;

	/*
	 * 'start' and 'end' always covers the range of pages to be fully
	 * truncated. Partial pages are covered with 'partial_start' at the
	 * start of the range and 'partial_end' at the end of the range.
	 * Note that 'end' is exclusive while 'lend' is inclusive.
	 */
	start = (lstart + PAGE_SIZE - 1) >> PAGE_SHIFT;
	if (lend == -1)
		/*
		 * lend == -1 indicates end-of-file so we have to set 'end'
		 * to the highest possible pgoff_t and since the type is
		 * unsigned we're using -1.
		 */
		end = -1;
	else
		end = (lend + 1) >> PAGE_SHIFT;

	folio_batch_init(&fbatch);
	index = start;
	while (index < end && find_lock_entries(mapping, &index, end - 1,
			&fbatch, indices)) {
		truncate_folio_batch_exceptionals(mapping, &fbatch, indices);
		for (i = 0; i < folio_batch_count(&fbatch); i++)
			truncate_cleanup_folio(fbatch.folios[i]);
		delete_from_page_cache_batch(mapping, &fbatch);
		for (i = 0; i < folio_batch_count(&fbatch); i++)
			folio_unlock(fbatch.folios[i]);
		folio_batch_release(&fbatch);
		cond_resched();
	}

	same_folio = (lstart >> PAGE_SHIFT) == (lend >> PAGE_SHIFT);
	folio = __filemap_get_folio(mapping, lstart >> PAGE_SHIFT, FGP_LOCK, 0);
	if (!IS_ERR(folio)) {
		same_folio = lend < folio_pos(folio) + folio_size(folio);
		if (!truncate_inode_partial_folio(folio, lstart, lend)) {
			start = folio_next_index(folio);
			if (same_folio)
				end = folio->index;
		}
		folio_unlock(folio);
		folio_put(folio);
		folio = NULL;
	}

	if (!same_folio) {
		folio = __filemap_get_folio(mapping, lend >> PAGE_SHIFT,
						FGP_LOCK, 0);
		if (!IS_ERR(folio)) {
			if (!truncate_inode_partial_folio(folio, lstart, lend))
				end = folio->index;
			folio_unlock(folio);
			folio_put(folio);
		}
	}

	index = start;
	while (index < end) {
		cond_resched();
		if (!find_get_entries(mapping, &index, end - 1, &fbatch,
				indices)) {
			/* If all gone from start onwards, we're done */
			if (index == start)
				break;
			/* Otherwise restart to make sure all gone */
			index = start;
			continue;
		}

		for (i = 0; i < folio_batch_count(&fbatch); i++) {
			struct folio *folio = fbatch.folios[i];

			/* We rely upon deletion not changing folio->index */

			if (xa_is_value(folio))
				continue;

			folio_lock(folio);
			VM_BUG_ON_FOLIO(!folio_contains(folio, indices[i]), folio);
			folio_wait_writeback(folio);
			truncate_inode_folio(mapping, folio);
			folio_unlock(folio);
		}
		truncate_folio_batch_exceptionals(mapping, &fbatch, indices);
		folio_batch_release(&fbatch);
	}
}
EXPORT_SYMBOL(truncate_inode_pages_range);

/**
 * truncate_inode_pages - truncate *all* the pages from an offset
 * @mapping: mapping to truncate
 * @lstart: offset from which to truncate
 *
 * Called under (and serialised by) inode->i_rwsem and
 * mapping->invalidate_lock.
 *
 * Note: When this function returns, there can be a page in the process of
 * deletion (inside __filemap_remove_folio()) in the specified range.  Thus
 * mapping->nrpages can be non-zero when this function returns even after
 * truncation of the whole mapping.
 */
void truncate_inode_pages(struct address_space *mapping, loff_t lstart)
{
	truncate_inode_pages_range(mapping, lstart, (loff_t)-1);
}
EXPORT_SYMBOL(truncate_inode_pages);

/**
 * truncate_inode_pages_final - truncate *all* pages before inode dies
 * @mapping: mapping to truncate
 *
 * Called under (and serialized by) inode->i_rwsem.
 *
 * Filesystems have to use this in the .evict_inode path to inform the
 * VM that this is the final truncate and the inode is going away.
 */
void truncate_inode_pages_final(struct address_space *mapping)
{
	/*
	 * Page reclaim can not participate in regular inode lifetime
	 * management (can't call iput()) and thus can race with the
	 * inode teardown.  Tell it when the address space is exiting,
	 * so that it does not install eviction information after the
	 * final truncate has begun.
	 */
	mapping_set_exiting(mapping);

	if (!mapping_empty(mapping)) {
		/*
		 * As truncation uses a lockless tree lookup, cycle
		 * the tree lock to make sure any ongoing tree
		 * modification that does not see AS_EXITING is
		 * completed before starting the final truncate.
		 */
		xa_lock_irq(&mapping->i_pages);
		xa_unlock_irq(&mapping->i_pages);
	}

	truncate_inode_pages(mapping, 0);
}
EXPORT_SYMBOL(truncate_inode_pages_final);

/**
 * mapping_try_invalidate - Invalidate all the evictable folios of one inode
 * @mapping: the address_space which holds the folios to invalidate
 * @start: the offset 'from' which to invalidate
 * @end: the offset 'to' which to invalidate (inclusive)
 * @nr_failed: How many folio invalidations failed
 *
 * This function is similar to invalidate_mapping_pages(), except that it
 * returns the number of folios which could not be evicted in @nr_failed.
 */
unsigned long mapping_try_invalidate(struct address_space *mapping,
		pgoff_t start, pgoff_t end, unsigned long *nr_failed)
{
	pgoff_t indices[PAGEVEC_SIZE];
	struct folio_batch fbatch;
	pgoff_t index = start;
	unsigned long ret;
	unsigned long count = 0;
	int i;

	folio_batch_init(&fbatch);
	while (find_lock_entries(mapping, &index, end, &fbatch, indices)) {
		bool xa_has_values = false;
		int nr = folio_batch_count(&fbatch);

		for (i = 0; i < nr; i++) {
			struct folio *folio = fbatch.folios[i];

			/* We rely upon deletion not changing folio->index */

			if (xa_is_value(folio)) {
				xa_has_values = true;
				count++;
				continue;
			}

			ret = mapping_evict_folio(mapping, folio);
			folio_unlock(folio);
			/*
			 * Invalidation is a hint that the folio is no longer
			 * of interest and try to speed up its reclaim.
			 */
			if (!ret) {
				deactivate_file_folio(folio);
				/* Likely in the lru cache of a remote CPU */
				if (nr_failed)
					(*nr_failed)++;
			}
			count += ret;
		}

		if (xa_has_values)
			clear_shadow_entries(mapping, indices[0], indices[nr-1]);

		folio_batch_remove_exceptionals(&fbatch);
		folio_batch_release(&fbatch);
		cond_resched();
	}
	return count;
}

/**
 * invalidate_mapping_pages - Invalidate all clean, unlocked cache of one inode
 * @mapping: the address_space which holds the cache to invalidate
 * @start: the offset 'from' which to invalidate
 * @end: the offset 'to' which to invalidate (inclusive)
 *
 * This function removes pages that are clean, unmapped and unlocked,
 * as well as shadow entries. It will not block on IO activity.
 *
 * If you want to remove all the pages of one inode, regardless of
 * their use and writeback state, use truncate_inode_pages().
 *
 * Return: The number of indices that had their contents invalidated
 */
unsigned long invalidate_mapping_pages(struct address_space *mapping,
		pgoff_t start, pgoff_t end)
{
	return mapping_try_invalidate(mapping, start, end, NULL);
}
EXPORT_SYMBOL(invalidate_mapping_pages);

static int folio_launder(struct address_space *mapping, struct folio *folio)
{
	if (!folio_test_dirty(folio))
		return 0;
	if (folio->mapping != mapping || mapping->a_ops->launder_folio == NULL)
		return 0;
	return mapping->a_ops->launder_folio(folio);
}

/*
 * This is like mapping_evict_folio(), except it ignores the folio's
 * refcount.  We do this because invalidate_inode_pages2() needs stronger
 * invalidation guarantees, and cannot afford to leave folios behind because
 * shrink_folio_list() has a temp ref on them, or because they're transiently
 * sitting in the folio_add_lru() caches.
 */
int folio_unmap_invalidate(struct address_space *mapping, struct folio *folio,
			   gfp_t gfp)
{
	int ret;

	VM_BUG_ON_FOLIO(!folio_test_locked(folio), folio);

	if (folio_mapped(folio))
		unmap_mapping_folio(folio);
	BUG_ON(folio_mapped(folio));

	ret = folio_launder(mapping, folio);
	if (ret)
		return ret;
	if (folio->mapping != mapping)
		return -EBUSY;
	if (!filemap_release_folio(folio, gfp))
		return -EBUSY;

	spin_lock(&mapping->host->i_lock);
	xa_lock_irq(&mapping->i_pages);
	if (folio_test_dirty(folio))
		goto failed;

	BUG_ON(folio_has_private(folio));
	__filemap_remove_folio(folio, NULL);
	xa_unlock_irq(&mapping->i_pages);
	if (mapping_shrinkable(mapping))
		inode_add_lru(mapping->host);
	spin_unlock(&mapping->host->i_lock);

	filemap_free_folio(mapping, folio);
	return 1;
failed:
	xa_unlock_irq(&mapping->i_pages);
	spin_unlock(&mapping->host->i_lock);
	return -EBUSY;
}

/**
 * invalidate_inode_pages2_range - remove range of pages from an address_space
 * @mapping: the address_space
 * @start: the page offset 'from' which to invalidate
 * @end: the page offset 'to' which to invalidate (inclusive)
 *
 * Any pages which are found to be mapped into pagetables are unmapped prior to
 * invalidation.
 *
 * Return: -EBUSY if any pages could not be invalidated.
 */
int invalidate_inode_pages2_range(struct address_space *mapping,
				  pgoff_t start, pgoff_t end)
{
	pgoff_t indices[PAGEVEC_SIZE];
	struct folio_batch fbatch;
	pgoff_t index;
	int i;
	int ret = 0;
	int ret2 = 0;
	int did_range_unmap = 0;

	if (mapping_empty(mapping))
		return 0;

	folio_batch_init(&fbatch);
	index = start;
	while (find_get_entries(mapping, &index, end, &fbatch, indices)) {
		bool xa_has_values = false;
		int nr = folio_batch_count(&fbatch);

		for (i = 0; i < nr; i++) {
			struct folio *folio = fbatch.folios[i];

			/* We rely upon deletion not changing folio->index */

			if (xa_is_value(folio)) {
				xa_has_values = true;
				if (dax_mapping(mapping) &&
				    !dax_invalidate_mapping_entry_sync(mapping, indices[i]))
					ret = -EBUSY;
				continue;
			}

			if (!did_range_unmap && folio_mapped(folio)) {
				/*
				 * If folio is mapped, before taking its lock,
				 * zap the rest of the file in one hit.
				 */
				unmap_mapping_pages(mapping, indices[i],
						(1 + end - indices[i]), false);
				did_range_unmap = 1;
			}

			folio_lock(folio);
			if (unlikely(folio->mapping != mapping)) {
				folio_unlock(folio);
				continue;
			}
			VM_BUG_ON_FOLIO(!folio_contains(folio, indices[i]), folio);
			folio_wait_writeback(folio);
			ret2 = folio_unmap_invalidate(mapping, folio, GFP_KERNEL);
			if (ret2 < 0)
				ret = ret2;
			folio_unlock(folio);
		}

		if (xa_has_values)
			clear_shadow_entries(mapping, indices[0], indices[nr-1]);

		folio_batch_remove_exceptionals(&fbatch);
		folio_batch_release(&fbatch);
		cond_resched();
	}
	/*
	 * For DAX we invalidate page tables after invalidating page cache.  We
	 * could invalidate page tables while invalidating each entry however
	 * that would be expensive. And doing range unmapping before doesn't
	 * work as we have no cheap way to find whether page cache entry didn't
	 * get remapped later.
	 */
	if (dax_mapping(mapping)) {
		unmap_mapping_pages(mapping, start, end - start + 1, false);
	}
	return ret;
}
EXPORT_SYMBOL_GPL(invalidate_inode_pages2_range);

/**
 * invalidate_inode_pages2 - remove all pages from an address_space
 * @mapping: the address_space
 *
 * Any pages which are found to be mapped into pagetables are unmapped prior to
 * invalidation.
 *
 * Return: -EBUSY if any pages could not be invalidated.
 */
int invalidate_inode_pages2(struct address_space *mapping)
{
	return invalidate_inode_pages2_range(mapping, 0, -1);
}
EXPORT_SYMBOL_GPL(invalidate_inode_pages2);

/**
 * truncate_pagecache - unmap and remove pagecache that has been truncated
 * @inode: inode
 * @newsize: new file size
 *
 * inode's new i_size must already be written before truncate_pagecache
 * is called.
 *
 * This function should typically be called before the filesystem
 * releases resources associated with the freed range (eg. deallocates
 * blocks). This way, pagecache will always stay logically coherent
 * with on-disk format, and the filesystem would not have to deal with
 * situations such as writepage being called for a page that has already
 * had its underlying blocks deallocated.
 */
void truncate_pagecache(struct inode *inode, loff_t newsize)
{
	struct address_space *mapping = inode->i_mapping;
	loff_t holebegin = round_up(newsize, PAGE_SIZE);

	/*
	 * unmap_mapping_range is called twice, first simply for
	 * efficiency so that truncate_inode_pages does fewer
	 * single-page unmaps.  However after this first call, and
	 * before truncate_inode_pages finishes, it is possible for
	 * private pages to be COWed, which remain after
	 * truncate_inode_pages finishes, hence the second
	 * unmap_mapping_range call must be made for correctness.
	 */
	unmap_mapping_range(mapping, holebegin, 0, 1);
	truncate_inode_pages(mapping, newsize);
	unmap_mapping_range(mapping, holebegin, 0, 1);
}
EXPORT_SYMBOL(truncate_pagecache);

/**
 * truncate_setsize - update inode and pagecache for a new file size
 * @inode: inode
 * @newsize: new file size
 *
 * truncate_setsize updates i_size and performs pagecache truncation (if
 * necessary) to @newsize. It will be typically be called from the filesystem's
 * setattr function when ATTR_SIZE is passed in.
 *
 * Must be called with a lock serializing truncates and writes (generally
 * i_rwsem but e.g. xfs uses a different lock) and before all filesystem
 * specific block truncation has been performed.
 */
void truncate_setsize(struct inode *inode, loff_t newsize)
{
	loff_t oldsize = inode->i_size;

	i_size_write(inode, newsize);
	if (newsize > oldsize)
		pagecache_isize_extended(inode, oldsize, newsize);
	truncate_pagecache(inode, newsize);
}
EXPORT_SYMBOL(truncate_setsize);

/**
 * pagecache_isize_extended - update pagecache after extension of i_size
 * @inode:	inode for which i_size was extended
 * @from:	original inode size
 * @to:		new inode size
 *
 * Handle extension of inode size either caused by extending truncate or
 * by write starting after current i_size.  We mark the page straddling
 * current i_size RO so that page_mkwrite() is called on the first
 * write access to the page.  The filesystem will update its per-block
 * information before user writes to the page via mmap after the i_size
 * has been changed.
 *
 * The function must be called after i_size is updated so that page fault
 * coming after we unlock the folio will already see the new i_size.
 * The function must be called while we still hold i_rwsem - this not only
 * makes sure i_size is stable but also that userspace cannot observe new
 * i_size value before we are prepared to store mmap writes at new inode size.
 */
void pagecache_isize_extended(struct inode *inode, loff_t from, loff_t to)
{
	int bsize = i_blocksize(inode);
	loff_t rounded_from;
	struct folio *folio;

	WARN_ON(to > inode->i_size);

	if (from >= to || bsize >= PAGE_SIZE)
		return;
	/* Page straddling @from will not have any hole block created? */
	rounded_from = round_up(from, bsize);
	if (to <= rounded_from || !(rounded_from & (PAGE_SIZE - 1)))
		return;

	folio = filemap_lock_folio(inode->i_mapping, from / PAGE_SIZE);
	/* Folio not cached? Nothing to do */
	if (IS_ERR(folio))
		return;
	/*
	 * See folio_clear_dirty_for_io() for details why folio_mark_dirty()
	 * is needed.
	 */
	if (folio_mkclean(folio))
		folio_mark_dirty(folio);

	/*
	 * The post-eof range of the folio must be zeroed before it is exposed
	 * to the file. Writeback normally does this, but since i_size has been
	 * increased we handle it here.
	 */
	if (folio_test_dirty(folio)) {
		unsigned int offset, end;

		offset = from - folio_pos(folio);
		end = min_t(unsigned int, to - folio_pos(folio),
			    folio_size(folio));
		folio_zero_segment(folio, offset, end);
	}

	folio_unlock(folio);
	folio_put(folio);
}
EXPORT_SYMBOL(pagecache_isize_extended);

/**
 * truncate_pagecache_range - unmap and remove pagecache that is hole-punched
 * @inode: inode
 * @lstart: offset of beginning of hole
 * @lend: offset of last byte of hole
 *
 * This function should typically be called before the filesystem
 * releases resources associated with the freed range (eg. deallocates
 * blocks). This way, pagecache will always stay logically coherent
 * with on-disk format, and the filesystem would not have to deal with
 * situations such as writepage being called for a page that has already
 * had its underlying blocks deallocated.
 */
void truncate_pagecache_range(struct inode *inode, loff_t lstart, loff_t lend)
{
	struct address_space *mapping = inode->i_mapping;
	loff_t unmap_start = round_up(lstart, PAGE_SIZE);
	loff_t unmap_end = round_down(1 + lend, PAGE_SIZE) - 1;
	/*
	 * This rounding is currently just for example: unmap_mapping_range
	 * expands its hole outwards, whereas we want it to contract the hole
	 * inwards.  However, existing callers of truncate_pagecache_range are
	 * doing their own page rounding first.  Note that unmap_mapping_range
	 * allows holelen 0 for all, and we allow lend -1 for end of file.
	 */

	/*
	 * Unlike in truncate_pagecache, unmap_mapping_range is called only
	 * once (before truncating pagecache), and without "even_cows" flag:
	 * hole-punching should not remove private COWed pages from the hole.
	 */
	if ((u64)unmap_end > (u64)unmap_start)
		unmap_mapping_range(mapping, unmap_start,
				    1 + unmap_end - unmap_start, 0);
	truncate_inode_pages_range(mapping, lstart, lend);
}
EXPORT_SYMBOL(truncate_pagecache_range);<|MERGE_RESOLUTION|>--- conflicted
+++ resolved
@@ -252,11 +252,7 @@
 
 	min_order = mapping_min_folio_order(folio->mapping);
 	split_at = folio_page(folio, PAGE_ALIGN_DOWN(offset) / PAGE_SIZE);
-<<<<<<< HEAD
-	if (!try_folio_split_to_order(folio, split_at, min_order)) {
-=======
 	if (!try_folio_split_or_unmap(folio, split_at, min_order)) {
->>>>>>> b35fc656
 		/*
 		 * try to split at offset + length to make sure folios within
 		 * the range can be dropped, especially to avoid memory waste
@@ -283,11 +279,7 @@
 		/* make sure folio2 is large and does not change its mapping */
 		if (folio_test_large(folio2) &&
 		    folio2->mapping == folio->mapping)
-<<<<<<< HEAD
-			try_folio_split_to_order(folio2, split_at2, min_order);
-=======
 			try_folio_split_or_unmap(folio2, split_at2, min_order);
->>>>>>> b35fc656
 
 		folio_unlock(folio2);
 out:
