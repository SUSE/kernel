// SPDX-License-Identifier: GPL-2.0-only
/*
 * This kernel test validates architecture page table helpers and
 * accessors and helps in verifying their continued compliance with
 * expected generic MM semantics.
 *
 * Copyright (C) 2019 ARM Ltd.
 *
 * Author: Anshuman Khandual <anshuman.khandual@arm.com>
 */
#define pr_fmt(fmt) "debug_vm_pgtable: [%-25s]: " fmt, __func__

#include <linux/gfp.h>
#include <linux/highmem.h>
#include <linux/hugetlb.h>
#include <linux/kernel.h>
#include <linux/kconfig.h>
#include <linux/memblock.h>
#include <linux/mm.h>
#include <linux/mman.h>
#include <linux/mm_types.h>
#include <linux/module.h>
#include <linux/pfn_t.h>
#include <linux/printk.h>
#include <linux/pgtable.h>
#include <linux/random.h>
#include <linux/spinlock.h>
#include <linux/swap.h>
#include <linux/swapops.h>
#include <linux/start_kernel.h>
#include <linux/sched/mm.h>
#include <linux/io.h>

#include <asm/cacheflush.h>
#include <asm/pgalloc.h>
#include <asm/tlbflush.h>

/*
 * Please refer Documentation/mm/arch_pgtable_helpers.rst for the semantics
 * expectations that are being validated here. All future changes in here
 * or the documentation need to be in sync.
 *
 * On s390 platform, the lower 4 bits are used to identify given page table
 * entry type. But these bits might affect the ability to clear entries with
 * pxx_clear() because of how dynamic page table folding works on s390. So
 * while loading up the entries do not change the lower 4 bits. It does not
 * have affect any other platform. Also avoid the 62nd bit on ppc64 that is
 * used to mark a pte entry.
 */
#define S390_SKIP_MASK		GENMASK(3, 0)
#if __BITS_PER_LONG == 64
#define PPC64_SKIP_MASK		GENMASK(62, 62)
#else
#define PPC64_SKIP_MASK		0x0
#endif
#define ARCH_SKIP_MASK (S390_SKIP_MASK | PPC64_SKIP_MASK)
#define RANDOM_ORVALUE (GENMASK(BITS_PER_LONG - 1, 0) & ~ARCH_SKIP_MASK)
#define RANDOM_NZVALUE	GENMASK(7, 0)

struct pgtable_debug_args {
	struct mm_struct	*mm;
	struct vm_area_struct	*vma;

	pgd_t			*pgdp;
	p4d_t			*p4dp;
	pud_t			*pudp;
	pmd_t			*pmdp;
	pte_t			*ptep;

	p4d_t			*start_p4dp;
	pud_t			*start_pudp;
	pmd_t			*start_pmdp;
	pgtable_t		start_ptep;

	unsigned long		vaddr;
	pgprot_t		page_prot;
	pgprot_t		page_prot_none;

	bool			is_contiguous_page;
	unsigned long		pud_pfn;
	unsigned long		pmd_pfn;
	unsigned long		pte_pfn;

	unsigned long		fixed_alignment;
	unsigned long		fixed_pgd_pfn;
	unsigned long		fixed_p4d_pfn;
	unsigned long		fixed_pud_pfn;
	unsigned long		fixed_pmd_pfn;
	unsigned long		fixed_pte_pfn;
};

static void __init pte_basic_tests(struct pgtable_debug_args *args, int idx)
{
	pgprot_t prot = vm_get_page_prot(idx);
<<<<<<< HEAD
	pte_t pte = pfn_pte(pfn, prot);
=======
	pte_t pte = pfn_pte(args->fixed_pte_pfn, prot);
>>>>>>> eb3cdb58
	unsigned long val = idx, *ptr = &val;

	pr_debug("Validating PTE basic (%pGv)\n", ptr);

	/*
	 * This test needs to be executed after the given page table entry
	 * is created with pfn_pte() to make sure that vm_get_page_prot(idx)
	 * does not have the dirty bit enabled from the beginning. This is
	 * important for platforms like arm64 where (!PTE_RDONLY) indicate
	 * dirty bit being set.
	 */
	WARN_ON(pte_dirty(pte_wrprotect(pte)));

	WARN_ON(!pte_same(pte, pte));
	WARN_ON(!pte_young(pte_mkyoung(pte_mkold(pte))));
	WARN_ON(!pte_dirty(pte_mkdirty(pte_mkclean(pte))));
	WARN_ON(!pte_write(pte_mkwrite(pte_wrprotect(pte))));
	WARN_ON(pte_young(pte_mkold(pte_mkyoung(pte))));
	WARN_ON(pte_dirty(pte_mkclean(pte_mkdirty(pte))));
	WARN_ON(pte_write(pte_wrprotect(pte_mkwrite(pte))));
	WARN_ON(pte_dirty(pte_wrprotect(pte_mkclean(pte))));
	WARN_ON(!pte_dirty(pte_wrprotect(pte_mkdirty(pte))));
}

static void __init pte_advanced_tests(struct pgtable_debug_args *args)
{
	struct page *page;
	pte_t pte;

	/*
	 * Architectures optimize set_pte_at by avoiding TLB flush.
	 * This requires set_pte_at to be not used to update an
	 * existing pte entry. Clear pte before we do set_pte_at
	 *
	 * flush_dcache_page() is called after set_pte_at() to clear
	 * PG_arch_1 for the page on ARM64. The page flag isn't cleared
	 * when it's released and page allocation check will fail when
	 * the page is allocated again. For architectures other than ARM64,
	 * the unexpected overhead of cache flushing is acceptable.
	 */
	page = (args->pte_pfn != ULONG_MAX) ? pfn_to_page(args->pte_pfn) : NULL;
	if (!page)
		return;

	pr_debug("Validating PTE advanced\n");
	pte = pfn_pte(args->pte_pfn, args->page_prot);
	set_pte_at(args->mm, args->vaddr, args->ptep, pte);
	flush_dcache_page(page);
	ptep_set_wrprotect(args->mm, args->vaddr, args->ptep);
	pte = ptep_get(args->ptep);
	WARN_ON(pte_write(pte));
	ptep_get_and_clear(args->mm, args->vaddr, args->ptep);
	pte = ptep_get(args->ptep);
	WARN_ON(!pte_none(pte));

	pte = pfn_pte(args->pte_pfn, args->page_prot);
	pte = pte_wrprotect(pte);
	pte = pte_mkclean(pte);
	set_pte_at(args->mm, args->vaddr, args->ptep, pte);
	flush_dcache_page(page);
	pte = pte_mkwrite(pte);
	pte = pte_mkdirty(pte);
	ptep_set_access_flags(args->vma, args->vaddr, args->ptep, pte, 1);
	pte = ptep_get(args->ptep);
	WARN_ON(!(pte_write(pte) && pte_dirty(pte)));
	ptep_get_and_clear_full(args->mm, args->vaddr, args->ptep, 1);
	pte = ptep_get(args->ptep);
	WARN_ON(!pte_none(pte));

	pte = pfn_pte(args->pte_pfn, args->page_prot);
	pte = pte_mkyoung(pte);
	set_pte_at(args->mm, args->vaddr, args->ptep, pte);
	flush_dcache_page(page);
	ptep_test_and_clear_young(args->vma, args->vaddr, args->ptep);
	pte = ptep_get(args->ptep);
	WARN_ON(pte_young(pte));

	ptep_get_and_clear_full(args->mm, args->vaddr, args->ptep, 1);
}

#ifdef CONFIG_TRANSPARENT_HUGEPAGE
static void __init pmd_basic_tests(struct pgtable_debug_args *args, int idx)
{
	pgprot_t prot = vm_get_page_prot(idx);
	unsigned long val = idx, *ptr = &val;
	pmd_t pmd;

	if (!has_transparent_hugepage())
		return;

	pr_debug("Validating PMD basic (%pGv)\n", ptr);
	pmd = pfn_pmd(args->fixed_pmd_pfn, prot);

	/*
	 * This test needs to be executed after the given page table entry
	 * is created with pfn_pmd() to make sure that vm_get_page_prot(idx)
	 * does not have the dirty bit enabled from the beginning. This is
	 * important for platforms like arm64 where (!PTE_RDONLY) indicate
	 * dirty bit being set.
	 */
	WARN_ON(pmd_dirty(pmd_wrprotect(pmd)));


	WARN_ON(!pmd_same(pmd, pmd));
	WARN_ON(!pmd_young(pmd_mkyoung(pmd_mkold(pmd))));
	WARN_ON(!pmd_dirty(pmd_mkdirty(pmd_mkclean(pmd))));
	WARN_ON(!pmd_write(pmd_mkwrite(pmd_wrprotect(pmd))));
	WARN_ON(pmd_young(pmd_mkold(pmd_mkyoung(pmd))));
	WARN_ON(pmd_dirty(pmd_mkclean(pmd_mkdirty(pmd))));
	WARN_ON(pmd_write(pmd_wrprotect(pmd_mkwrite(pmd))));
	WARN_ON(pmd_dirty(pmd_wrprotect(pmd_mkclean(pmd))));
	WARN_ON(!pmd_dirty(pmd_wrprotect(pmd_mkdirty(pmd))));
	/*
	 * A huge page does not point to next level page table
	 * entry. Hence this must qualify as pmd_bad().
	 */
	WARN_ON(!pmd_bad(pmd_mkhuge(pmd)));
}

static void __init pmd_advanced_tests(struct pgtable_debug_args *args)
{
	struct page *page;
	pmd_t pmd;
	unsigned long vaddr = args->vaddr;

	if (!has_transparent_hugepage())
		return;

	page = (args->pmd_pfn != ULONG_MAX) ? pfn_to_page(args->pmd_pfn) : NULL;
	if (!page)
		return;

	/*
	 * flush_dcache_page() is called after set_pmd_at() to clear
	 * PG_arch_1 for the page on ARM64. The page flag isn't cleared
	 * when it's released and page allocation check will fail when
	 * the page is allocated again. For architectures other than ARM64,
	 * the unexpected overhead of cache flushing is acceptable.
	 */
	pr_debug("Validating PMD advanced\n");
	/* Align the address wrt HPAGE_PMD_SIZE */
	vaddr &= HPAGE_PMD_MASK;

	pgtable_trans_huge_deposit(args->mm, args->pmdp, args->start_ptep);

	pmd = pfn_pmd(args->pmd_pfn, args->page_prot);
	set_pmd_at(args->mm, vaddr, args->pmdp, pmd);
	flush_dcache_page(page);
	pmdp_set_wrprotect(args->mm, vaddr, args->pmdp);
	pmd = READ_ONCE(*args->pmdp);
	WARN_ON(pmd_write(pmd));
	pmdp_huge_get_and_clear(args->mm, vaddr, args->pmdp);
	pmd = READ_ONCE(*args->pmdp);
	WARN_ON(!pmd_none(pmd));

	pmd = pfn_pmd(args->pmd_pfn, args->page_prot);
	pmd = pmd_wrprotect(pmd);
	pmd = pmd_mkclean(pmd);
	set_pmd_at(args->mm, vaddr, args->pmdp, pmd);
	flush_dcache_page(page);
	pmd = pmd_mkwrite(pmd);
	pmd = pmd_mkdirty(pmd);
	pmdp_set_access_flags(args->vma, vaddr, args->pmdp, pmd, 1);
	pmd = READ_ONCE(*args->pmdp);
	WARN_ON(!(pmd_write(pmd) && pmd_dirty(pmd)));
	pmdp_huge_get_and_clear_full(args->vma, vaddr, args->pmdp, 1);
	pmd = READ_ONCE(*args->pmdp);
	WARN_ON(!pmd_none(pmd));

	pmd = pmd_mkhuge(pfn_pmd(args->pmd_pfn, args->page_prot));
	pmd = pmd_mkyoung(pmd);
	set_pmd_at(args->mm, vaddr, args->pmdp, pmd);
	flush_dcache_page(page);
	pmdp_test_and_clear_young(args->vma, vaddr, args->pmdp);
	pmd = READ_ONCE(*args->pmdp);
	WARN_ON(pmd_young(pmd));

	/*  Clear the pte entries  */
	pmdp_huge_get_and_clear(args->mm, vaddr, args->pmdp);
	pgtable_trans_huge_withdraw(args->mm, args->pmdp);
}

static void __init pmd_leaf_tests(struct pgtable_debug_args *args)
{
	pmd_t pmd;

	if (!has_transparent_hugepage())
		return;

	pr_debug("Validating PMD leaf\n");
	pmd = pfn_pmd(args->fixed_pmd_pfn, args->page_prot);

	/*
	 * PMD based THP is a leaf entry.
	 */
	pmd = pmd_mkhuge(pmd);
	WARN_ON(!pmd_leaf(pmd));
}

#ifdef CONFIG_HAVE_ARCH_TRANSPARENT_HUGEPAGE_PUD
static void __init pud_basic_tests(struct pgtable_debug_args *args, int idx)
{
	pgprot_t prot = vm_get_page_prot(idx);
	unsigned long val = idx, *ptr = &val;
	pud_t pud;

	if (!has_transparent_hugepage())
		return;

	pr_debug("Validating PUD basic (%pGv)\n", ptr);
	pud = pfn_pud(args->fixed_pud_pfn, prot);

	/*
	 * This test needs to be executed after the given page table entry
	 * is created with pfn_pud() to make sure that vm_get_page_prot(idx)
	 * does not have the dirty bit enabled from the beginning. This is
	 * important for platforms like arm64 where (!PTE_RDONLY) indicate
	 * dirty bit being set.
	 */
	WARN_ON(pud_dirty(pud_wrprotect(pud)));

	WARN_ON(!pud_same(pud, pud));
	WARN_ON(!pud_young(pud_mkyoung(pud_mkold(pud))));
	WARN_ON(!pud_dirty(pud_mkdirty(pud_mkclean(pud))));
	WARN_ON(pud_dirty(pud_mkclean(pud_mkdirty(pud))));
	WARN_ON(!pud_write(pud_mkwrite(pud_wrprotect(pud))));
	WARN_ON(pud_write(pud_wrprotect(pud_mkwrite(pud))));
	WARN_ON(pud_young(pud_mkold(pud_mkyoung(pud))));
	WARN_ON(pud_dirty(pud_wrprotect(pud_mkclean(pud))));
	WARN_ON(!pud_dirty(pud_wrprotect(pud_mkdirty(pud))));

	if (mm_pmd_folded(args->mm))
		return;

	/*
	 * A huge page does not point to next level page table
	 * entry. Hence this must qualify as pud_bad().
	 */
	WARN_ON(!pud_bad(pud_mkhuge(pud)));
}

static void __init pud_advanced_tests(struct pgtable_debug_args *args)
{
	struct page *page;
	unsigned long vaddr = args->vaddr;
	pud_t pud;

	if (!has_transparent_hugepage())
		return;

	page = (args->pud_pfn != ULONG_MAX) ? pfn_to_page(args->pud_pfn) : NULL;
	if (!page)
		return;

	/*
	 * flush_dcache_page() is called after set_pud_at() to clear
	 * PG_arch_1 for the page on ARM64. The page flag isn't cleared
	 * when it's released and page allocation check will fail when
	 * the page is allocated again. For architectures other than ARM64,
	 * the unexpected overhead of cache flushing is acceptable.
	 */
	pr_debug("Validating PUD advanced\n");
	/* Align the address wrt HPAGE_PUD_SIZE */
	vaddr &= HPAGE_PUD_MASK;

	pud = pfn_pud(args->pud_pfn, args->page_prot);
	set_pud_at(args->mm, vaddr, args->pudp, pud);
	flush_dcache_page(page);
	pudp_set_wrprotect(args->mm, vaddr, args->pudp);
	pud = READ_ONCE(*args->pudp);
	WARN_ON(pud_write(pud));

#ifndef __PAGETABLE_PMD_FOLDED
	pudp_huge_get_and_clear(args->mm, vaddr, args->pudp);
	pud = READ_ONCE(*args->pudp);
	WARN_ON(!pud_none(pud));
#endif /* __PAGETABLE_PMD_FOLDED */
	pud = pfn_pud(args->pud_pfn, args->page_prot);
	pud = pud_wrprotect(pud);
	pud = pud_mkclean(pud);
	set_pud_at(args->mm, vaddr, args->pudp, pud);
	flush_dcache_page(page);
	pud = pud_mkwrite(pud);
	pud = pud_mkdirty(pud);
	pudp_set_access_flags(args->vma, vaddr, args->pudp, pud, 1);
	pud = READ_ONCE(*args->pudp);
	WARN_ON(!(pud_write(pud) && pud_dirty(pud)));

#ifndef __PAGETABLE_PMD_FOLDED
	pudp_huge_get_and_clear_full(args->mm, vaddr, args->pudp, 1);
	pud = READ_ONCE(*args->pudp);
	WARN_ON(!pud_none(pud));
#endif /* __PAGETABLE_PMD_FOLDED */

	pud = pfn_pud(args->pud_pfn, args->page_prot);
	pud = pud_mkyoung(pud);
	set_pud_at(args->mm, vaddr, args->pudp, pud);
	flush_dcache_page(page);
	pudp_test_and_clear_young(args->vma, vaddr, args->pudp);
	pud = READ_ONCE(*args->pudp);
	WARN_ON(pud_young(pud));

	pudp_huge_get_and_clear(args->mm, vaddr, args->pudp);
}

static void __init pud_leaf_tests(struct pgtable_debug_args *args)
{
	pud_t pud;

	if (!has_transparent_hugepage())
		return;

	pr_debug("Validating PUD leaf\n");
	pud = pfn_pud(args->fixed_pud_pfn, args->page_prot);
	/*
	 * PUD based THP is a leaf entry.
	 */
	pud = pud_mkhuge(pud);
	WARN_ON(!pud_leaf(pud));
}
#else  /* !CONFIG_HAVE_ARCH_TRANSPARENT_HUGEPAGE_PUD */
static void __init pud_basic_tests(struct pgtable_debug_args *args, int idx) { }
static void __init pud_advanced_tests(struct pgtable_debug_args *args) { }
static void __init pud_leaf_tests(struct pgtable_debug_args *args) { }
#endif /* CONFIG_HAVE_ARCH_TRANSPARENT_HUGEPAGE_PUD */
#else  /* !CONFIG_TRANSPARENT_HUGEPAGE */
static void __init pmd_basic_tests(struct pgtable_debug_args *args, int idx) { }
static void __init pud_basic_tests(struct pgtable_debug_args *args, int idx) { }
static void __init pmd_advanced_tests(struct pgtable_debug_args *args) { }
static void __init pud_advanced_tests(struct pgtable_debug_args *args) { }
static void __init pmd_leaf_tests(struct pgtable_debug_args *args) { }
static void __init pud_leaf_tests(struct pgtable_debug_args *args) { }
#endif /* CONFIG_TRANSPARENT_HUGEPAGE */

#ifdef CONFIG_HAVE_ARCH_HUGE_VMAP
static void __init pmd_huge_tests(struct pgtable_debug_args *args)
{
	pmd_t pmd;

	if (!arch_vmap_pmd_supported(args->page_prot) ||
	    args->fixed_alignment < PMD_SIZE)
		return;

	pr_debug("Validating PMD huge\n");
	/*
	 * X86 defined pmd_set_huge() verifies that the given
	 * PMD is not a populated non-leaf entry.
	 */
	WRITE_ONCE(*args->pmdp, __pmd(0));
	WARN_ON(!pmd_set_huge(args->pmdp, __pfn_to_phys(args->fixed_pmd_pfn), args->page_prot));
	WARN_ON(!pmd_clear_huge(args->pmdp));
	pmd = READ_ONCE(*args->pmdp);
	WARN_ON(!pmd_none(pmd));
}

static void __init pud_huge_tests(struct pgtable_debug_args *args)
{
	pud_t pud;

	if (!arch_vmap_pud_supported(args->page_prot) ||
	    args->fixed_alignment < PUD_SIZE)
		return;

	pr_debug("Validating PUD huge\n");
	/*
	 * X86 defined pud_set_huge() verifies that the given
	 * PUD is not a populated non-leaf entry.
	 */
	WRITE_ONCE(*args->pudp, __pud(0));
	WARN_ON(!pud_set_huge(args->pudp, __pfn_to_phys(args->fixed_pud_pfn), args->page_prot));
	WARN_ON(!pud_clear_huge(args->pudp));
	pud = READ_ONCE(*args->pudp);
	WARN_ON(!pud_none(pud));
}
#else /* !CONFIG_HAVE_ARCH_HUGE_VMAP */
static void __init pmd_huge_tests(struct pgtable_debug_args *args) { }
static void __init pud_huge_tests(struct pgtable_debug_args *args) { }
#endif /* CONFIG_HAVE_ARCH_HUGE_VMAP */

static void __init p4d_basic_tests(struct pgtable_debug_args *args)
{
	p4d_t p4d;

	pr_debug("Validating P4D basic\n");
	memset(&p4d, RANDOM_NZVALUE, sizeof(p4d_t));
	WARN_ON(!p4d_same(p4d, p4d));
}

static void __init pgd_basic_tests(struct pgtable_debug_args *args)
{
	pgd_t pgd;

	pr_debug("Validating PGD basic\n");
	memset(&pgd, RANDOM_NZVALUE, sizeof(pgd_t));
	WARN_ON(!pgd_same(pgd, pgd));
}

#ifndef __PAGETABLE_PUD_FOLDED
static void __init pud_clear_tests(struct pgtable_debug_args *args)
{
	pud_t pud = READ_ONCE(*args->pudp);

	if (mm_pmd_folded(args->mm))
		return;

	pr_debug("Validating PUD clear\n");
	pud = __pud(pud_val(pud) | RANDOM_ORVALUE);
	WRITE_ONCE(*args->pudp, pud);
	pud_clear(args->pudp);
	pud = READ_ONCE(*args->pudp);
	WARN_ON(!pud_none(pud));
}

static void __init pud_populate_tests(struct pgtable_debug_args *args)
{
	pud_t pud;

	if (mm_pmd_folded(args->mm))
		return;

	pr_debug("Validating PUD populate\n");
	/*
	 * This entry points to next level page table page.
	 * Hence this must not qualify as pud_bad().
	 */
	pud_populate(args->mm, args->pudp, args->start_pmdp);
	pud = READ_ONCE(*args->pudp);
	WARN_ON(pud_bad(pud));
}
#else  /* !__PAGETABLE_PUD_FOLDED */
static void __init pud_clear_tests(struct pgtable_debug_args *args) { }
static void __init pud_populate_tests(struct pgtable_debug_args *args) { }
#endif /* PAGETABLE_PUD_FOLDED */

#ifndef __PAGETABLE_P4D_FOLDED
static void __init p4d_clear_tests(struct pgtable_debug_args *args)
{
	p4d_t p4d = READ_ONCE(*args->p4dp);

	if (mm_pud_folded(args->mm))
		return;

	pr_debug("Validating P4D clear\n");
	p4d = __p4d(p4d_val(p4d) | RANDOM_ORVALUE);
	WRITE_ONCE(*args->p4dp, p4d);
	p4d_clear(args->p4dp);
	p4d = READ_ONCE(*args->p4dp);
	WARN_ON(!p4d_none(p4d));
}

static void __init p4d_populate_tests(struct pgtable_debug_args *args)
{
	p4d_t p4d;

	if (mm_pud_folded(args->mm))
		return;

	pr_debug("Validating P4D populate\n");
	/*
	 * This entry points to next level page table page.
	 * Hence this must not qualify as p4d_bad().
	 */
	pud_clear(args->pudp);
	p4d_clear(args->p4dp);
	p4d_populate(args->mm, args->p4dp, args->start_pudp);
	p4d = READ_ONCE(*args->p4dp);
	WARN_ON(p4d_bad(p4d));
}

static void __init pgd_clear_tests(struct pgtable_debug_args *args)
{
	pgd_t pgd = READ_ONCE(*(args->pgdp));

	if (mm_p4d_folded(args->mm))
		return;

	pr_debug("Validating PGD clear\n");
	pgd = __pgd(pgd_val(pgd) | RANDOM_ORVALUE);
	WRITE_ONCE(*args->pgdp, pgd);
	pgd_clear(args->pgdp);
	pgd = READ_ONCE(*args->pgdp);
	WARN_ON(!pgd_none(pgd));
}

static void __init pgd_populate_tests(struct pgtable_debug_args *args)
{
	pgd_t pgd;

	if (mm_p4d_folded(args->mm))
		return;

	pr_debug("Validating PGD populate\n");
	/*
	 * This entry points to next level page table page.
	 * Hence this must not qualify as pgd_bad().
	 */
	p4d_clear(args->p4dp);
	pgd_clear(args->pgdp);
	pgd_populate(args->mm, args->pgdp, args->start_p4dp);
	pgd = READ_ONCE(*args->pgdp);
	WARN_ON(pgd_bad(pgd));
}
#else  /* !__PAGETABLE_P4D_FOLDED */
static void __init p4d_clear_tests(struct pgtable_debug_args *args) { }
static void __init pgd_clear_tests(struct pgtable_debug_args *args) { }
static void __init p4d_populate_tests(struct pgtable_debug_args *args) { }
static void __init pgd_populate_tests(struct pgtable_debug_args *args) { }
#endif /* PAGETABLE_P4D_FOLDED */

static void __init pte_clear_tests(struct pgtable_debug_args *args)
{
	struct page *page;
	pte_t pte = pfn_pte(args->pte_pfn, args->page_prot);

	page = (args->pte_pfn != ULONG_MAX) ? pfn_to_page(args->pte_pfn) : NULL;
	if (!page)
		return;

	/*
	 * flush_dcache_page() is called after set_pte_at() to clear
	 * PG_arch_1 for the page on ARM64. The page flag isn't cleared
	 * when it's released and page allocation check will fail when
	 * the page is allocated again. For architectures other than ARM64,
	 * the unexpected overhead of cache flushing is acceptable.
	 */
	pr_debug("Validating PTE clear\n");
#ifndef CONFIG_RISCV
	pte = __pte(pte_val(pte) | RANDOM_ORVALUE);
#endif
	set_pte_at(args->mm, args->vaddr, args->ptep, pte);
	flush_dcache_page(page);
	barrier();
	ptep_clear(args->mm, args->vaddr, args->ptep);
	pte = ptep_get(args->ptep);
	WARN_ON(!pte_none(pte));
}

static void __init pmd_clear_tests(struct pgtable_debug_args *args)
{
	pmd_t pmd = READ_ONCE(*args->pmdp);

	pr_debug("Validating PMD clear\n");
	pmd = __pmd(pmd_val(pmd) | RANDOM_ORVALUE);
	WRITE_ONCE(*args->pmdp, pmd);
	pmd_clear(args->pmdp);
	pmd = READ_ONCE(*args->pmdp);
	WARN_ON(!pmd_none(pmd));
}

static void __init pmd_populate_tests(struct pgtable_debug_args *args)
{
	pmd_t pmd;

	pr_debug("Validating PMD populate\n");
	/*
	 * This entry points to next level page table page.
	 * Hence this must not qualify as pmd_bad().
	 */
	pmd_populate(args->mm, args->pmdp, args->start_ptep);
	pmd = READ_ONCE(*args->pmdp);
	WARN_ON(pmd_bad(pmd));
}

static void __init pte_special_tests(struct pgtable_debug_args *args)
{
	pte_t pte = pfn_pte(args->fixed_pte_pfn, args->page_prot);

	if (!IS_ENABLED(CONFIG_ARCH_HAS_PTE_SPECIAL))
		return;

	pr_debug("Validating PTE special\n");
	WARN_ON(!pte_special(pte_mkspecial(pte)));
}

static void __init pte_protnone_tests(struct pgtable_debug_args *args)
{
	pte_t pte = pfn_pte(args->fixed_pte_pfn, args->page_prot_none);

	if (!IS_ENABLED(CONFIG_NUMA_BALANCING))
		return;

	pr_debug("Validating PTE protnone\n");
	WARN_ON(!pte_protnone(pte));
	WARN_ON(!pte_present(pte));
}

#ifdef CONFIG_TRANSPARENT_HUGEPAGE
static void __init pmd_protnone_tests(struct pgtable_debug_args *args)
{
	pmd_t pmd;

	if (!IS_ENABLED(CONFIG_NUMA_BALANCING))
		return;

	if (!has_transparent_hugepage())
		return;

	pr_debug("Validating PMD protnone\n");
	pmd = pmd_mkhuge(pfn_pmd(args->fixed_pmd_pfn, args->page_prot_none));
	WARN_ON(!pmd_protnone(pmd));
	WARN_ON(!pmd_present(pmd));
}
#else  /* !CONFIG_TRANSPARENT_HUGEPAGE */
static void __init pmd_protnone_tests(struct pgtable_debug_args *args) { }
#endif /* CONFIG_TRANSPARENT_HUGEPAGE */

#ifdef CONFIG_ARCH_HAS_PTE_DEVMAP
static void __init pte_devmap_tests(struct pgtable_debug_args *args)
{
	pte_t pte = pfn_pte(args->fixed_pte_pfn, args->page_prot);

	pr_debug("Validating PTE devmap\n");
	WARN_ON(!pte_devmap(pte_mkdevmap(pte)));
}

#ifdef CONFIG_TRANSPARENT_HUGEPAGE
static void __init pmd_devmap_tests(struct pgtable_debug_args *args)
{
	pmd_t pmd;

	if (!has_transparent_hugepage())
		return;

	pr_debug("Validating PMD devmap\n");
	pmd = pfn_pmd(args->fixed_pmd_pfn, args->page_prot);
	WARN_ON(!pmd_devmap(pmd_mkdevmap(pmd)));
}

#ifdef CONFIG_HAVE_ARCH_TRANSPARENT_HUGEPAGE_PUD
static void __init pud_devmap_tests(struct pgtable_debug_args *args)
{
	pud_t pud;

	if (!has_transparent_hugepage())
		return;

	pr_debug("Validating PUD devmap\n");
	pud = pfn_pud(args->fixed_pud_pfn, args->page_prot);
	WARN_ON(!pud_devmap(pud_mkdevmap(pud)));
}
#else  /* !CONFIG_HAVE_ARCH_TRANSPARENT_HUGEPAGE_PUD */
static void __init pud_devmap_tests(struct pgtable_debug_args *args) { }
#endif /* CONFIG_HAVE_ARCH_TRANSPARENT_HUGEPAGE_PUD */
#else  /* CONFIG_TRANSPARENT_HUGEPAGE */
static void __init pmd_devmap_tests(struct pgtable_debug_args *args) { }
static void __init pud_devmap_tests(struct pgtable_debug_args *args) { }
#endif /* CONFIG_TRANSPARENT_HUGEPAGE */
#else
static void __init pte_devmap_tests(struct pgtable_debug_args *args) { }
static void __init pmd_devmap_tests(struct pgtable_debug_args *args) { }
static void __init pud_devmap_tests(struct pgtable_debug_args *args) { }
#endif /* CONFIG_ARCH_HAS_PTE_DEVMAP */

static void __init pte_soft_dirty_tests(struct pgtable_debug_args *args)
{
	pte_t pte = pfn_pte(args->fixed_pte_pfn, args->page_prot);

	if (!IS_ENABLED(CONFIG_MEM_SOFT_DIRTY))
		return;

	pr_debug("Validating PTE soft dirty\n");
	WARN_ON(!pte_soft_dirty(pte_mksoft_dirty(pte)));
	WARN_ON(pte_soft_dirty(pte_clear_soft_dirty(pte)));
}

static void __init pte_swap_soft_dirty_tests(struct pgtable_debug_args *args)
{
	pte_t pte = pfn_pte(args->fixed_pte_pfn, args->page_prot);

	if (!IS_ENABLED(CONFIG_MEM_SOFT_DIRTY))
		return;

	pr_debug("Validating PTE swap soft dirty\n");
	WARN_ON(!pte_swp_soft_dirty(pte_swp_mksoft_dirty(pte)));
	WARN_ON(pte_swp_soft_dirty(pte_swp_clear_soft_dirty(pte)));
}

#ifdef CONFIG_TRANSPARENT_HUGEPAGE
static void __init pmd_soft_dirty_tests(struct pgtable_debug_args *args)
{
	pmd_t pmd;

	if (!IS_ENABLED(CONFIG_MEM_SOFT_DIRTY))
		return;

	if (!has_transparent_hugepage())
		return;

	pr_debug("Validating PMD soft dirty\n");
	pmd = pfn_pmd(args->fixed_pmd_pfn, args->page_prot);
	WARN_ON(!pmd_soft_dirty(pmd_mksoft_dirty(pmd)));
	WARN_ON(pmd_soft_dirty(pmd_clear_soft_dirty(pmd)));
}

static void __init pmd_swap_soft_dirty_tests(struct pgtable_debug_args *args)
{
	pmd_t pmd;

	if (!IS_ENABLED(CONFIG_MEM_SOFT_DIRTY) ||
		!IS_ENABLED(CONFIG_ARCH_ENABLE_THP_MIGRATION))
		return;

	if (!has_transparent_hugepage())
		return;

	pr_debug("Validating PMD swap soft dirty\n");
	pmd = pfn_pmd(args->fixed_pmd_pfn, args->page_prot);
	WARN_ON(!pmd_swp_soft_dirty(pmd_swp_mksoft_dirty(pmd)));
	WARN_ON(pmd_swp_soft_dirty(pmd_swp_clear_soft_dirty(pmd)));
}
#else  /* !CONFIG_TRANSPARENT_HUGEPAGE */
static void __init pmd_soft_dirty_tests(struct pgtable_debug_args *args) { }
static void __init pmd_swap_soft_dirty_tests(struct pgtable_debug_args *args) { }
#endif /* CONFIG_TRANSPARENT_HUGEPAGE */

static void __init pte_swap_exclusive_tests(struct pgtable_debug_args *args)
{
	unsigned long max_swap_offset;
	swp_entry_t entry, entry2;
	pte_t pte;

	pr_debug("Validating PTE swap exclusive\n");

	/* See generic_max_swapfile_size(): probe the maximum offset */
	max_swap_offset = swp_offset(pte_to_swp_entry(swp_entry_to_pte(swp_entry(0, ~0UL))));

	/* Create a swp entry with all possible bits set */
	entry = swp_entry((1 << MAX_SWAPFILES_SHIFT) - 1, max_swap_offset);

	pte = swp_entry_to_pte(entry);
	WARN_ON(pte_swp_exclusive(pte));
	WARN_ON(!is_swap_pte(pte));
	entry2 = pte_to_swp_entry(pte);
	WARN_ON(memcmp(&entry, &entry2, sizeof(entry)));

	pte = pte_swp_mkexclusive(pte);
	WARN_ON(!pte_swp_exclusive(pte));
	WARN_ON(!is_swap_pte(pte));
	WARN_ON(pte_swp_soft_dirty(pte));
	entry2 = pte_to_swp_entry(pte);
	WARN_ON(memcmp(&entry, &entry2, sizeof(entry)));

	pte = pte_swp_clear_exclusive(pte);
	WARN_ON(pte_swp_exclusive(pte));
	WARN_ON(!is_swap_pte(pte));
	entry2 = pte_to_swp_entry(pte);
	WARN_ON(memcmp(&entry, &entry2, sizeof(entry)));
}

static void __init pte_swap_tests(struct pgtable_debug_args *args)
{
	swp_entry_t swp;
	pte_t pte;

	pr_debug("Validating PTE swap\n");
	pte = pfn_pte(args->fixed_pte_pfn, args->page_prot);
	swp = __pte_to_swp_entry(pte);
	pte = __swp_entry_to_pte(swp);
	WARN_ON(args->fixed_pte_pfn != pte_pfn(pte));
}

#ifdef CONFIG_ARCH_ENABLE_THP_MIGRATION
static void __init pmd_swap_tests(struct pgtable_debug_args *args)
{
	swp_entry_t swp;
	pmd_t pmd;

	if (!has_transparent_hugepage())
		return;

	pr_debug("Validating PMD swap\n");
	pmd = pfn_pmd(args->fixed_pmd_pfn, args->page_prot);
	swp = __pmd_to_swp_entry(pmd);
	pmd = __swp_entry_to_pmd(swp);
	WARN_ON(args->fixed_pmd_pfn != pmd_pfn(pmd));
}
#else  /* !CONFIG_ARCH_ENABLE_THP_MIGRATION */
static void __init pmd_swap_tests(struct pgtable_debug_args *args) { }
#endif /* CONFIG_ARCH_ENABLE_THP_MIGRATION */

static void __init swap_migration_tests(struct pgtable_debug_args *args)
{
	struct page *page;
	swp_entry_t swp;

	if (!IS_ENABLED(CONFIG_MIGRATION))
		return;

	/*
	 * swap_migration_tests() requires a dedicated page as it needs to
	 * be locked before creating a migration entry from it. Locking the
	 * page that actually maps kernel text ('start_kernel') can be real
	 * problematic. Lets use the allocated page explicitly for this
	 * purpose.
	 */
	page = (args->pte_pfn != ULONG_MAX) ? pfn_to_page(args->pte_pfn) : NULL;
	if (!page)
		return;

	pr_debug("Validating swap migration\n");

	/*
	 * make_[readable|writable]_migration_entry() expects given page to
	 * be locked, otherwise it stumbles upon a BUG_ON().
	 */
	__SetPageLocked(page);
	swp = make_writable_migration_entry(page_to_pfn(page));
	WARN_ON(!is_migration_entry(swp));
	WARN_ON(!is_writable_migration_entry(swp));

	swp = make_readable_migration_entry(swp_offset(swp));
	WARN_ON(!is_migration_entry(swp));
	WARN_ON(is_writable_migration_entry(swp));

	swp = make_readable_migration_entry(page_to_pfn(page));
	WARN_ON(!is_migration_entry(swp));
	WARN_ON(is_writable_migration_entry(swp));
	__ClearPageLocked(page);
}

#ifdef CONFIG_HUGETLB_PAGE
static void __init hugetlb_basic_tests(struct pgtable_debug_args *args)
{
	struct page *page;
	pte_t pte;

	pr_debug("Validating HugeTLB basic\n");
	/*
	 * Accessing the page associated with the pfn is safe here,
	 * as it was previously derived from a real kernel symbol.
	 */
	page = pfn_to_page(args->fixed_pmd_pfn);
	pte = mk_huge_pte(page, args->page_prot);

	WARN_ON(!huge_pte_dirty(huge_pte_mkdirty(pte)));
	WARN_ON(!huge_pte_write(huge_pte_mkwrite(huge_pte_wrprotect(pte))));
	WARN_ON(huge_pte_write(huge_pte_wrprotect(huge_pte_mkwrite(pte))));

#ifdef CONFIG_ARCH_WANT_GENERAL_HUGETLB
	pte = pfn_pte(args->fixed_pmd_pfn, args->page_prot);

	WARN_ON(!pte_huge(arch_make_huge_pte(pte, PMD_SHIFT, VM_ACCESS_FLAGS)));
#endif /* CONFIG_ARCH_WANT_GENERAL_HUGETLB */
}
#else  /* !CONFIG_HUGETLB_PAGE */
static void __init hugetlb_basic_tests(struct pgtable_debug_args *args) { }
#endif /* CONFIG_HUGETLB_PAGE */

#ifdef CONFIG_TRANSPARENT_HUGEPAGE
static void __init pmd_thp_tests(struct pgtable_debug_args *args)
{
	pmd_t pmd;

	if (!has_transparent_hugepage())
		return;

	pr_debug("Validating PMD based THP\n");
	/*
	 * pmd_trans_huge() and pmd_present() must return positive after
	 * MMU invalidation with pmd_mkinvalid(). This behavior is an
	 * optimization for transparent huge page. pmd_trans_huge() must
	 * be true if pmd_page() returns a valid THP to avoid taking the
	 * pmd_lock when others walk over non transhuge pmds (i.e. there
	 * are no THP allocated). Especially when splitting a THP and
	 * removing the present bit from the pmd, pmd_trans_huge() still
	 * needs to return true. pmd_present() should be true whenever
	 * pmd_trans_huge() returns true.
	 */
	pmd = pfn_pmd(args->fixed_pmd_pfn, args->page_prot);
	WARN_ON(!pmd_trans_huge(pmd_mkhuge(pmd)));

#ifndef __HAVE_ARCH_PMDP_INVALIDATE
	WARN_ON(!pmd_trans_huge(pmd_mkinvalid(pmd_mkhuge(pmd))));
	WARN_ON(!pmd_present(pmd_mkinvalid(pmd_mkhuge(pmd))));
#endif /* __HAVE_ARCH_PMDP_INVALIDATE */
}

#ifdef CONFIG_HAVE_ARCH_TRANSPARENT_HUGEPAGE_PUD
static void __init pud_thp_tests(struct pgtable_debug_args *args)
{
	pud_t pud;

	if (!has_transparent_hugepage())
		return;

	pr_debug("Validating PUD based THP\n");
	pud = pfn_pud(args->fixed_pud_pfn, args->page_prot);
	WARN_ON(!pud_trans_huge(pud_mkhuge(pud)));

	/*
	 * pud_mkinvalid() has been dropped for now. Enable back
	 * these tests when it comes back with a modified pud_present().
	 *
	 * WARN_ON(!pud_trans_huge(pud_mkinvalid(pud_mkhuge(pud))));
	 * WARN_ON(!pud_present(pud_mkinvalid(pud_mkhuge(pud))));
	 */
}
#else  /* !CONFIG_HAVE_ARCH_TRANSPARENT_HUGEPAGE_PUD */
static void __init pud_thp_tests(struct pgtable_debug_args *args) { }
#endif /* CONFIG_HAVE_ARCH_TRANSPARENT_HUGEPAGE_PUD */
#else  /* !CONFIG_TRANSPARENT_HUGEPAGE */
static void __init pmd_thp_tests(struct pgtable_debug_args *args) { }
static void __init pud_thp_tests(struct pgtable_debug_args *args) { }
#endif /* CONFIG_TRANSPARENT_HUGEPAGE */

static unsigned long __init get_random_vaddr(void)
{
	unsigned long random_vaddr, random_pages, total_user_pages;

	total_user_pages = (TASK_SIZE - FIRST_USER_ADDRESS) / PAGE_SIZE;

	random_pages = get_random_long() % total_user_pages;
	random_vaddr = FIRST_USER_ADDRESS + random_pages * PAGE_SIZE;

	return random_vaddr;
}

static void __init destroy_args(struct pgtable_debug_args *args)
{
	struct page *page = NULL;

	/* Free (huge) page */
	if (IS_ENABLED(CONFIG_TRANSPARENT_HUGEPAGE) &&
	    IS_ENABLED(CONFIG_HAVE_ARCH_TRANSPARENT_HUGEPAGE_PUD) &&
	    has_transparent_hugepage() &&
	    args->pud_pfn != ULONG_MAX) {
		if (args->is_contiguous_page) {
			free_contig_range(args->pud_pfn,
					  (1 << (HPAGE_PUD_SHIFT - PAGE_SHIFT)));
		} else {
			page = pfn_to_page(args->pud_pfn);
			__free_pages(page, HPAGE_PUD_SHIFT - PAGE_SHIFT);
		}

		args->pud_pfn = ULONG_MAX;
		args->pmd_pfn = ULONG_MAX;
		args->pte_pfn = ULONG_MAX;
	}

	if (IS_ENABLED(CONFIG_TRANSPARENT_HUGEPAGE) &&
	    has_transparent_hugepage() &&
	    args->pmd_pfn != ULONG_MAX) {
		if (args->is_contiguous_page) {
			free_contig_range(args->pmd_pfn, (1 << HPAGE_PMD_ORDER));
		} else {
			page = pfn_to_page(args->pmd_pfn);
			__free_pages(page, HPAGE_PMD_ORDER);
		}

		args->pmd_pfn = ULONG_MAX;
		args->pte_pfn = ULONG_MAX;
	}

	if (args->pte_pfn != ULONG_MAX) {
		page = pfn_to_page(args->pte_pfn);
		__free_page(page);

		args->pte_pfn = ULONG_MAX;
	}

	/* Free page table entries */
	if (args->start_ptep) {
		pte_free(args->mm, args->start_ptep);
		mm_dec_nr_ptes(args->mm);
	}

	if (args->start_pmdp) {
		pmd_free(args->mm, args->start_pmdp);
		mm_dec_nr_pmds(args->mm);
	}

	if (args->start_pudp) {
		pud_free(args->mm, args->start_pudp);
		mm_dec_nr_puds(args->mm);
	}

	if (args->start_p4dp)
		p4d_free(args->mm, args->start_p4dp);

	/* Free vma and mm struct */
	if (args->vma)
		vm_area_free(args->vma);

	if (args->mm)
		mmdrop(args->mm);
}

static struct page * __init
debug_vm_pgtable_alloc_huge_page(struct pgtable_debug_args *args, int order)
{
	struct page *page = NULL;

#ifdef CONFIG_CONTIG_ALLOC
	if (order > MAX_ORDER) {
		page = alloc_contig_pages((1 << order), GFP_KERNEL,
					  first_online_node, NULL);
		if (page) {
			args->is_contiguous_page = true;
			return page;
		}
	}
#endif

	if (order <= MAX_ORDER)
		page = alloc_pages(GFP_KERNEL, order);

	return page;
}

/*
 * Check if a physical memory range described by <pstart, pend> contains
 * an area that is of size psize, and aligned to psize.
 *
 * Don't use address 0, an all-zeroes physical address might mask bugs, and
 * it's not used on x86.
 */
static void  __init phys_align_check(phys_addr_t pstart,
				     phys_addr_t pend, unsigned long psize,
				     phys_addr_t *physp, unsigned long *alignp)
{
	phys_addr_t aligned_start, aligned_end;

	if (pstart == 0)
		pstart = PAGE_SIZE;

	aligned_start = ALIGN(pstart, psize);
	aligned_end = aligned_start + psize;

	if (aligned_end > aligned_start && aligned_end <= pend) {
		*alignp = psize;
		*physp = aligned_start;
	}
}

static void __init init_fixed_pfns(struct pgtable_debug_args *args)
{
	u64 idx;
	phys_addr_t phys, pstart, pend;

	/*
<<<<<<< HEAD
	 * vm_get_page_prot(VM_NONE) (or even
	 * vm_get_page_prot(VM_SHARED|VM_NONE)) will help create page table
	 * entries with PROT_NONE permission as required for
	 * pxx_protnone_tests().
	 */
	protnone = vm_get_page_prot(VM_NONE);
=======
	 * Initialize the fixed pfns. To do this, try to find a
	 * valid physical range, preferably aligned to PUD_SIZE,
	 * but settling for aligned to PMD_SIZE as a fallback. If
	 * neither of those is found, use the physical address of
	 * the start_kernel symbol.
	 *
	 * The memory doesn't need to be allocated, it just needs to exist
	 * as usable memory. It won't be touched.
	 *
	 * The alignment is recorded, and can be checked to see if we
	 * can run the tests that require an actual valid physical
	 * address range on some architectures ({pmd,pud}_huge_test
	 * on x86).
	 */
>>>>>>> eb3cdb58

	phys = __pa_symbol(&start_kernel);
	args->fixed_alignment = PAGE_SIZE;

	for_each_mem_range(idx, &pstart, &pend) {
		/* First check for a PUD-aligned area */
		phys_align_check(pstart, pend, PUD_SIZE, &phys,
				 &args->fixed_alignment);

		/* If a PUD-aligned area is found, we're done */
		if (args->fixed_alignment == PUD_SIZE)
			break;

		/*
		 * If no PMD-aligned area found yet, check for one,
		 * but continue the loop to look for a PUD-aligned area.
		 */
		if (args->fixed_alignment < PMD_SIZE)
			phys_align_check(pstart, pend, PMD_SIZE, &phys,
					 &args->fixed_alignment);
	}

	args->fixed_pgd_pfn = __phys_to_pfn(phys & PGDIR_MASK);
	args->fixed_p4d_pfn = __phys_to_pfn(phys & P4D_MASK);
	args->fixed_pud_pfn = __phys_to_pfn(phys & PUD_MASK);
	args->fixed_pmd_pfn = __phys_to_pfn(phys & PMD_MASK);
	args->fixed_pte_pfn = __phys_to_pfn(phys & PAGE_MASK);
	WARN_ON(!pfn_valid(args->fixed_pte_pfn));
}


static int __init init_args(struct pgtable_debug_args *args)
{
	struct page *page = NULL;
	int ret = 0;

	/*
	 * Initialize the debugging data.
	 *
	 * vm_get_page_prot(VM_NONE) or vm_get_page_prot(VM_SHARED|VM_NONE)
	 * will help create page table entries with PROT_NONE permission as
	 * required for pxx_protnone_tests().
	 */
	memset(args, 0, sizeof(*args));
	args->vaddr              = get_random_vaddr();
	args->page_prot          = vm_get_page_prot(VM_ACCESS_FLAGS);
	args->page_prot_none     = vm_get_page_prot(VM_NONE);
	args->is_contiguous_page = false;
	args->pud_pfn            = ULONG_MAX;
	args->pmd_pfn            = ULONG_MAX;
	args->pte_pfn            = ULONG_MAX;
	args->fixed_pgd_pfn      = ULONG_MAX;
	args->fixed_p4d_pfn      = ULONG_MAX;
	args->fixed_pud_pfn      = ULONG_MAX;
	args->fixed_pmd_pfn      = ULONG_MAX;
	args->fixed_pte_pfn      = ULONG_MAX;

	/* Allocate mm and vma */
	args->mm = mm_alloc();
	if (!args->mm) {
		pr_err("Failed to allocate mm struct\n");
		ret = -ENOMEM;
		goto error;
	}

	args->vma = vm_area_alloc(args->mm);
	if (!args->vma) {
		pr_err("Failed to allocate vma\n");
		ret = -ENOMEM;
		goto error;
	}

	/*
	 * Allocate page table entries. They will be modified in the tests.
	 * Lets save the page table entries so that they can be released
	 * when the tests are completed.
	 */
	args->pgdp = pgd_offset(args->mm, args->vaddr);
	args->p4dp = p4d_alloc(args->mm, args->pgdp, args->vaddr);
	if (!args->p4dp) {
		pr_err("Failed to allocate p4d entries\n");
		ret = -ENOMEM;
		goto error;
	}
	args->start_p4dp = p4d_offset(args->pgdp, 0UL);
	WARN_ON(!args->start_p4dp);

	args->pudp = pud_alloc(args->mm, args->p4dp, args->vaddr);
	if (!args->pudp) {
		pr_err("Failed to allocate pud entries\n");
		ret = -ENOMEM;
		goto error;
	}
	args->start_pudp = pud_offset(args->p4dp, 0UL);
	WARN_ON(!args->start_pudp);

	args->pmdp = pmd_alloc(args->mm, args->pudp, args->vaddr);
	if (!args->pmdp) {
		pr_err("Failed to allocate pmd entries\n");
		ret = -ENOMEM;
		goto error;
	}
	args->start_pmdp = pmd_offset(args->pudp, 0UL);
	WARN_ON(!args->start_pmdp);

	if (pte_alloc(args->mm, args->pmdp)) {
		pr_err("Failed to allocate pte entries\n");
		ret = -ENOMEM;
		goto error;
	}
	args->start_ptep = pmd_pgtable(READ_ONCE(*args->pmdp));
	WARN_ON(!args->start_ptep);

	init_fixed_pfns(args);

	/*
	 * Allocate (huge) pages because some of the tests need to access
	 * the data in the pages. The corresponding tests will be skipped
	 * if we fail to allocate (huge) pages.
	 */
	if (IS_ENABLED(CONFIG_TRANSPARENT_HUGEPAGE) &&
	    IS_ENABLED(CONFIG_HAVE_ARCH_TRANSPARENT_HUGEPAGE_PUD) &&
	    has_transparent_hugepage()) {
		page = debug_vm_pgtable_alloc_huge_page(args,
				HPAGE_PUD_SHIFT - PAGE_SHIFT);
		if (page) {
			args->pud_pfn = page_to_pfn(page);
			args->pmd_pfn = args->pud_pfn;
			args->pte_pfn = args->pud_pfn;
			return 0;
		}
	}

	if (IS_ENABLED(CONFIG_TRANSPARENT_HUGEPAGE) &&
	    has_transparent_hugepage()) {
		page = debug_vm_pgtable_alloc_huge_page(args, HPAGE_PMD_ORDER);
		if (page) {
			args->pmd_pfn = page_to_pfn(page);
			args->pte_pfn = args->pmd_pfn;
			return 0;
		}
	}

	page = alloc_page(GFP_KERNEL);
	if (page)
		args->pte_pfn = page_to_pfn(page);

	return 0;

error:
	destroy_args(args);
	return ret;
}

static int __init debug_vm_pgtable(void)
{
	struct pgtable_debug_args args;
	spinlock_t *ptl = NULL;
	int idx, ret;

	pr_info("Validating architecture page table helpers\n");
	ret = init_args(&args);
	if (ret)
		return ret;

	/*
	 * Iterate over each possible vm_flags to make sure that all
	 * the basic page table transformation validations just hold
	 * true irrespective of the starting protection value for a
	 * given page table entry.
	 *
	 * Protection based vm_flags combinatins are always linear
	 * and increasing i.e starting from VM_NONE and going upto
	 * (VM_SHARED | READ | WRITE | EXEC).
	 */
#define VM_FLAGS_START	(VM_NONE)
#define VM_FLAGS_END	(VM_SHARED | VM_EXEC | VM_WRITE | VM_READ)

	for (idx = VM_FLAGS_START; idx <= VM_FLAGS_END; idx++) {
<<<<<<< HEAD
		pte_basic_tests(pte_aligned, idx);
		pmd_basic_tests(pmd_aligned, idx);
		pud_basic_tests(mm, pud_aligned, idx);
=======
		pte_basic_tests(&args, idx);
		pmd_basic_tests(&args, idx);
		pud_basic_tests(&args, idx);
>>>>>>> eb3cdb58
	}

	/*
	 * Both P4D and PGD level tests are very basic which do not
	 * involve creating page table entries from the protection
	 * value and the given pfn. Hence just keep them out from
	 * the above iteration for now to save some test execution
	 * time.
	 */
	p4d_basic_tests(&args);
	pgd_basic_tests(&args);

	pmd_leaf_tests(&args);
	pud_leaf_tests(&args);

	pte_special_tests(&args);
	pte_protnone_tests(&args);
	pmd_protnone_tests(&args);

	pte_devmap_tests(&args);
	pmd_devmap_tests(&args);
	pud_devmap_tests(&args);

	pte_soft_dirty_tests(&args);
	pmd_soft_dirty_tests(&args);
	pte_swap_soft_dirty_tests(&args);
	pmd_swap_soft_dirty_tests(&args);

	pte_swap_exclusive_tests(&args);

	pte_swap_tests(&args);
	pmd_swap_tests(&args);

	swap_migration_tests(&args);

	pmd_thp_tests(&args);
	pud_thp_tests(&args);

	hugetlb_basic_tests(&args);

	/*
	 * Page table modifying tests. They need to hold
	 * proper page table lock.
	 */

	args.ptep = pte_offset_map_lock(args.mm, args.pmdp, args.vaddr, &ptl);
	pte_clear_tests(&args);
	pte_advanced_tests(&args);
	pte_unmap_unlock(args.ptep, ptl);

	ptl = pmd_lock(args.mm, args.pmdp);
	pmd_clear_tests(&args);
	pmd_advanced_tests(&args);
	pmd_huge_tests(&args);
	pmd_populate_tests(&args);
	spin_unlock(ptl);

	ptl = pud_lock(args.mm, args.pudp);
	pud_clear_tests(&args);
	pud_advanced_tests(&args);
	pud_huge_tests(&args);
	pud_populate_tests(&args);
	spin_unlock(ptl);

	spin_lock(&(args.mm->page_table_lock));
	p4d_clear_tests(&args);
	pgd_clear_tests(&args);
	p4d_populate_tests(&args);
	pgd_populate_tests(&args);
	spin_unlock(&(args.mm->page_table_lock));

	destroy_args(&args);
	return 0;
}
late_initcall(debug_vm_pgtable);<|MERGE_RESOLUTION|>--- conflicted
+++ resolved
@@ -92,11 +92,7 @@
 static void __init pte_basic_tests(struct pgtable_debug_args *args, int idx)
 {
 	pgprot_t prot = vm_get_page_prot(idx);
-<<<<<<< HEAD
-	pte_t pte = pfn_pte(pfn, prot);
-=======
 	pte_t pte = pfn_pte(args->fixed_pte_pfn, prot);
->>>>>>> eb3cdb58
 	unsigned long val = idx, *ptr = &val;
 
 	pr_debug("Validating PTE basic (%pGv)\n", ptr);
@@ -1137,14 +1133,6 @@
 	phys_addr_t phys, pstart, pend;
 
 	/*
-<<<<<<< HEAD
-	 * vm_get_page_prot(VM_NONE) (or even
-	 * vm_get_page_prot(VM_SHARED|VM_NONE)) will help create page table
-	 * entries with PROT_NONE permission as required for
-	 * pxx_protnone_tests().
-	 */
-	protnone = vm_get_page_prot(VM_NONE);
-=======
 	 * Initialize the fixed pfns. To do this, try to find a
 	 * valid physical range, preferably aligned to PUD_SIZE,
 	 * but settling for aligned to PMD_SIZE as a fallback. If
@@ -1159,7 +1147,6 @@
 	 * address range on some architectures ({pmd,pud}_huge_test
 	 * on x86).
 	 */
->>>>>>> eb3cdb58
 
 	phys = __pa_symbol(&start_kernel);
 	args->fixed_alignment = PAGE_SIZE;
@@ -1339,15 +1326,9 @@
 #define VM_FLAGS_END	(VM_SHARED | VM_EXEC | VM_WRITE | VM_READ)
 
 	for (idx = VM_FLAGS_START; idx <= VM_FLAGS_END; idx++) {
-<<<<<<< HEAD
-		pte_basic_tests(pte_aligned, idx);
-		pmd_basic_tests(pmd_aligned, idx);
-		pud_basic_tests(mm, pud_aligned, idx);
-=======
 		pte_basic_tests(&args, idx);
 		pmd_basic_tests(&args, idx);
 		pud_basic_tests(&args, idx);
->>>>>>> eb3cdb58
 	}
 
 	/*
