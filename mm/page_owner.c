--- conflicted
+++ resolved
@@ -88,8 +88,6 @@
 	if (!page_owner_enabled)
 		return;
 
-	stack_depot_init();
-
 	register_dummy_stack();
 	register_failure_stack();
 	register_early_stack();
@@ -427,12 +425,6 @@
 			migratetype_names[pageblock_mt],
 			&page->flags);
 
-<<<<<<< HEAD
-	if (ret >= count)
-		goto err;
-
-=======
->>>>>>> eb3cdb58
 	ret += stack_depot_snprint(handle, kbuf + ret, count - ret, 0);
 	if (ret >= count)
 		goto err;
