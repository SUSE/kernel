// SPDX-License-Identifier: GPL-2.0
#include <linux/debugfs.h>
#include <linux/mm.h>
#include <linux/slab.h>
#include <linux/uaccess.h>
#include <linux/memblock.h>
#include <linux/stacktrace.h>
#include <linux/page_owner.h>
#include <linux/jump_label.h>
#include <linux/migrate.h>
#include <linux/stackdepot.h>
#include <linux/seq_file.h>
#include <linux/memcontrol.h>
#include <linux/sched/clock.h>

#include "internal.h"

/*
 * TODO: teach PAGE_OWNER_STACK_DEPTH (__dump_page_owner and save_stack)
 * to use off stack temporal storage
 */
#define PAGE_OWNER_STACK_DEPTH (16)

struct page_owner {
	unsigned short order;
	short last_migrate_reason;
	gfp_t gfp_mask;
	depot_stack_handle_t handle;
	depot_stack_handle_t free_handle;
	u64 ts_nsec;
	u64 free_ts_nsec;
	char comm[TASK_COMM_LEN];
	pid_t pid;
	pid_t tgid;
};

struct stack {
	struct stack_record *stack_record;
	struct stack *next;
};
static struct stack dummy_stack;
static struct stack failure_stack;
static struct stack *stack_list;
static DEFINE_SPINLOCK(stack_list_lock);

static bool page_owner_enabled __initdata;
DEFINE_STATIC_KEY_FALSE(page_owner_inited);

static depot_stack_handle_t dummy_handle;
static depot_stack_handle_t failure_handle;
static depot_stack_handle_t early_handle;

static void init_early_allocated_pages(void);

static inline void set_current_in_page_owner(void)
{
	/*
	 * Avoid recursion.
	 *
	 * We might need to allocate more memory from page_owner code, so make
	 * sure to signal it in order to avoid recursion.
	 */
	current->in_page_owner = 1;
}

static inline void unset_current_in_page_owner(void)
{
	current->in_page_owner = 0;
}

static int __init early_page_owner_param(char *buf)
{
	int ret = kstrtobool(buf, &page_owner_enabled);

	if (page_owner_enabled)
		stack_depot_request_early_init();

	return ret;
}
early_param("page_owner", early_page_owner_param);

static __init bool need_page_owner(void)
{
	return page_owner_enabled;
}

static __always_inline depot_stack_handle_t create_dummy_stack(void)
{
	unsigned long entries[4];
	unsigned int nr_entries;

	nr_entries = stack_trace_save(entries, ARRAY_SIZE(entries), 0);
	return stack_depot_save(entries, nr_entries, GFP_KERNEL);
}

static noinline void register_dummy_stack(void)
{
	dummy_handle = create_dummy_stack();
}

static noinline void register_failure_stack(void)
{
	failure_handle = create_dummy_stack();
}

static noinline void register_early_stack(void)
{
	early_handle = create_dummy_stack();
}

static __init void init_page_owner(void)
{
	if (!page_owner_enabled)
		return;

	register_dummy_stack();
	register_failure_stack();
	register_early_stack();
	init_early_allocated_pages();
	/* Initialize dummy and failure stacks and link them to stack_list */
	dummy_stack.stack_record = __stack_depot_get_stack_record(dummy_handle);
	failure_stack.stack_record = __stack_depot_get_stack_record(failure_handle);
	if (dummy_stack.stack_record)
		refcount_set(&dummy_stack.stack_record->count, 1);
	if (failure_stack.stack_record)
		refcount_set(&failure_stack.stack_record->count, 1);
	dummy_stack.next = &failure_stack;
	stack_list = &dummy_stack;
	static_branch_enable(&page_owner_inited);
}

struct page_ext_operations page_owner_ops = {
	.size = sizeof(struct page_owner),
	.need = need_page_owner,
	.init = init_page_owner,
	.need_shared_flags = true,
};

static inline struct page_owner *get_page_owner(struct page_ext *page_ext)
{
	return (void *)page_ext + page_owner_ops.offset;
}

static noinline depot_stack_handle_t save_stack(gfp_t flags)
{
	unsigned long entries[PAGE_OWNER_STACK_DEPTH];
	depot_stack_handle_t handle;
	unsigned int nr_entries;

	if (current->in_page_owner)
		return dummy_handle;

	set_current_in_page_owner();
	nr_entries = stack_trace_save(entries, ARRAY_SIZE(entries), 2);
	handle = stack_depot_save(entries, nr_entries, flags);
	if (!handle)
		handle = failure_handle;
	unset_current_in_page_owner();

	return handle;
}

static void add_stack_record_to_list(struct stack_record *stack_record,
				     gfp_t gfp_mask)
{
	unsigned long flags;
	struct stack *stack;

	/* Filter gfp_mask the same way stackdepot does, for consistency */
	gfp_mask &= ~GFP_ZONEMASK;
	gfp_mask &= (GFP_ATOMIC | GFP_KERNEL);
	gfp_mask |= __GFP_NOWARN;

	set_current_in_page_owner();
	stack = kmalloc(sizeof(*stack), gfp_mask);
	if (!stack) {
		unset_current_in_page_owner();
		return;
	}
	unset_current_in_page_owner();

	stack->stack_record = stack_record;
	stack->next = NULL;

	spin_lock_irqsave(&stack_list_lock, flags);
	stack->next = stack_list;
	/*
	 * This pairs with smp_load_acquire() from function
	 * stack_start(). This guarantees that stack_start()
	 * will see an updated stack_list before starting to
	 * traverse the list.
	 */
	smp_store_release(&stack_list, stack);
	spin_unlock_irqrestore(&stack_list_lock, flags);
}

static void inc_stack_record_count(depot_stack_handle_t handle, gfp_t gfp_mask,
				   int nr_base_pages)
{
	struct stack_record *stack_record = __stack_depot_get_stack_record(handle);

	if (!stack_record)
		return;

	/*
	 * New stack_record's that do not use STACK_DEPOT_FLAG_GET start
	 * with REFCOUNT_SATURATED to catch spurious increments of their
	 * refcount.
	 * Since we do not use STACK_DEPOT_FLAG_GET API, let us
	 * set a refcount of 1 ourselves.
	 */
	if (refcount_read(&stack_record->count) == REFCOUNT_SATURATED) {
		int old = REFCOUNT_SATURATED;

		if (atomic_try_cmpxchg_relaxed(&stack_record->count.refs, &old, 1))
			/* Add the new stack_record to our list */
			add_stack_record_to_list(stack_record, gfp_mask);
	}
	refcount_add(nr_base_pages, &stack_record->count);
}

static void dec_stack_record_count(depot_stack_handle_t handle,
				   int nr_base_pages)
{
	struct stack_record *stack_record = __stack_depot_get_stack_record(handle);

	if (!stack_record)
		return;

	if (refcount_sub_and_test(nr_base_pages, &stack_record->count))
		pr_warn("%s: refcount went to 0 for %u handle\n", __func__,
			handle);
}

static inline void __update_page_owner_handle(struct page_ext *page_ext,
					      depot_stack_handle_t handle,
					      unsigned short order,
					      gfp_t gfp_mask,
					      short last_migrate_reason, u64 ts_nsec,
					      pid_t pid, pid_t tgid, char *comm)
<<<<<<< HEAD
=======
{
	int i;
	struct page_owner *page_owner;

	for (i = 0; i < (1 << order); i++) {
		page_owner = get_page_owner(page_ext);
		page_owner->handle = handle;
		page_owner->order = order;
		page_owner->gfp_mask = gfp_mask;
		page_owner->last_migrate_reason = last_migrate_reason;
		page_owner->pid = pid;
		page_owner->tgid = tgid;
		page_owner->ts_nsec = ts_nsec;
		strscpy(page_owner->comm, comm,
			sizeof(page_owner->comm));
		__set_bit(PAGE_EXT_OWNER, &page_ext->flags);
		__set_bit(PAGE_EXT_OWNER_ALLOCATED, &page_ext->flags);
		page_ext = page_ext_next(page_ext);
	}
}

static inline void __update_page_owner_free_handle(struct page_ext *page_ext,
						   depot_stack_handle_t handle,
						   unsigned short order,
						   u64 free_ts_nsec)
>>>>>>> 69339596
{
	int i;
	struct page_owner *page_owner;

	for (i = 0; i < (1 << order); i++) {
		page_owner = get_page_owner(page_ext);
<<<<<<< HEAD
		page_owner->handle = handle;
		page_owner->order = order;
		page_owner->gfp_mask = gfp_mask;
		page_owner->last_migrate_reason = last_migrate_reason;
		page_owner->pid = pid;
		page_owner->tgid = tgid;
		page_owner->ts_nsec = ts_nsec;
		strscpy(page_owner->comm, comm,
			sizeof(page_owner->comm));
		__set_bit(PAGE_EXT_OWNER, &page_ext->flags);
		__set_bit(PAGE_EXT_OWNER_ALLOCATED, &page_ext->flags);
		page_ext = page_ext_next(page_ext);
	}
}

static inline void __update_page_owner_free_handle(struct page_ext *page_ext,
						   depot_stack_handle_t handle,
						   unsigned short order,
						   u64 free_ts_nsec)
{
	int i;
	struct page_owner *page_owner;

	for (i = 0; i < (1 << order); i++) {
		page_owner = get_page_owner(page_ext);
=======
>>>>>>> 69339596
		/* Only __reset_page_owner() wants to clear the bit */
		if (handle) {
			__clear_bit(PAGE_EXT_OWNER_ALLOCATED, &page_ext->flags);
			page_owner->free_handle = handle;
		}
		page_owner->free_ts_nsec = free_ts_nsec;
		page_ext = page_ext_next(page_ext);
	}
}

void __reset_page_owner(struct page *page, unsigned short order)
{
	struct page_ext *page_ext;
	depot_stack_handle_t handle;
	depot_stack_handle_t alloc_handle;
	struct page_owner *page_owner;
	u64 free_ts_nsec = local_clock();

	page_ext = page_ext_get(page);
	if (unlikely(!page_ext))
		return;

	page_owner = get_page_owner(page_ext);
	alloc_handle = page_owner->handle;

	handle = save_stack(GFP_NOWAIT | __GFP_NOWARN);
	__update_page_owner_free_handle(page_ext, handle, order, free_ts_nsec);
	page_ext_put(page_ext);
	if (alloc_handle != early_handle)
		/*
		 * early_handle is being set as a handle for all those
		 * early allocated pages. See init_pages_in_zone().
		 * Since their refcount is not being incremented because
		 * the machinery is not ready yet, we cannot decrement
		 * their refcount either.
		 */
		dec_stack_record_count(alloc_handle, 1 << order);
}

noinline void __set_page_owner(struct page *page, unsigned short order,
					gfp_t gfp_mask)
{
	struct page_ext *page_ext;
	u64 ts_nsec = local_clock();
	depot_stack_handle_t handle;

	handle = save_stack(gfp_mask);

	page_ext = page_ext_get(page);
	if (unlikely(!page_ext))
		return;
	__update_page_owner_handle(page_ext, handle, order, gfp_mask, -1,
				   current->pid, current->tgid, ts_nsec,
				   current->comm);
	page_ext_put(page_ext);
	inc_stack_record_count(handle, gfp_mask, 1 << order);
}

void __set_page_owner_migrate_reason(struct page *page, int reason)
{
	struct page_ext *page_ext = page_ext_get(page);
	struct page_owner *page_owner;

	if (unlikely(!page_ext))
		return;

	page_owner = get_page_owner(page_ext);
	page_owner->last_migrate_reason = reason;
	page_ext_put(page_ext);
}

void __split_page_owner(struct page *page, unsigned int nr)
{
	int i;
	struct page_ext *page_ext = page_ext_get(page);
	struct page_owner *page_owner;

	if (unlikely(!page_ext))
		return;

	for (i = 0; i < nr; i++) {
		page_owner = get_page_owner(page_ext);
		page_owner->order = 0;
		page_ext = page_ext_next(page_ext);
	}
	page_ext_put(page_ext);
}

void __folio_copy_owner(struct folio *newfolio, struct folio *old)
{
	int i;
	struct page_ext *old_ext;
	struct page_ext *new_ext;
	struct page_owner *old_page_owner;
	struct page_owner *new_page_owner;
	depot_stack_handle_t migrate_handle;

	old_ext = page_ext_get(&old->page);
	if (unlikely(!old_ext))
		return;

	new_ext = page_ext_get(&newfolio->page);
	if (unlikely(!new_ext)) {
		page_ext_put(old_ext);
		return;
	}

	old_page_owner = get_page_owner(old_ext);
	new_page_owner = get_page_owner(new_ext);
	migrate_handle = new_page_owner->handle;
	__update_page_owner_handle(new_ext, old_page_owner->handle,
				   old_page_owner->order, old_page_owner->gfp_mask,
				   old_page_owner->last_migrate_reason,
				   old_page_owner->ts_nsec, old_page_owner->pid,
				   old_page_owner->tgid, old_page_owner->comm);
	/*
	 * Do not proactively clear PAGE_EXT_OWNER{_ALLOCATED} bits as the folio
	 * will be freed after migration. Keep them until then as they may be
	 * useful.
	 */
	__update_page_owner_free_handle(new_ext, 0, old_page_owner->order,
					old_page_owner->free_ts_nsec);
	/*
	 * We linked the original stack to the new folio, we need to do the same
	 * for the new one and the old folio otherwise there will be an imbalance
	 * when subtracting those pages from the stack.
	 */
	for (i = 0; i < (1 << new_page_owner->order); i++) {
		old_page_owner->handle = migrate_handle;
		old_ext = page_ext_next(old_ext);
		old_page_owner = get_page_owner(old_ext);
	}
	page_ext_put(new_ext);
	page_ext_put(old_ext);
}

void pagetypeinfo_showmixedcount_print(struct seq_file *m,
				       pg_data_t *pgdat, struct zone *zone)
{
	struct page *page;
	struct page_ext *page_ext;
	struct page_owner *page_owner;
	unsigned long pfn, block_end_pfn;
	unsigned long end_pfn = zone_end_pfn(zone);
	unsigned long count[MIGRATE_TYPES] = { 0, };
	int pageblock_mt, page_mt;
	int i;

	/* Scan block by block. First and last block may be incomplete */
	pfn = zone->zone_start_pfn;

	/*
	 * Walk the zone in pageblock_nr_pages steps. If a page block spans
	 * a zone boundary, it will be double counted between zones. This does
	 * not matter as the mixed block count will still be correct
	 */
	for (; pfn < end_pfn; ) {
		page = pfn_to_online_page(pfn);
		if (!page) {
			pfn = ALIGN(pfn + 1, MAX_ORDER_NR_PAGES);
			continue;
		}

		block_end_pfn = pageblock_end_pfn(pfn);
		block_end_pfn = min(block_end_pfn, end_pfn);

		pageblock_mt = get_pageblock_migratetype(page);

		for (; pfn < block_end_pfn; pfn++) {
			/* The pageblock is online, no need to recheck. */
			page = pfn_to_page(pfn);

			if (page_zone(page) != zone)
				continue;

			if (PageBuddy(page)) {
				unsigned long freepage_order;

				freepage_order = buddy_order_unsafe(page);
				if (freepage_order <= MAX_ORDER)
					pfn += (1UL << freepage_order) - 1;
				continue;
			}

			if (PageReserved(page))
				continue;

			page_ext = page_ext_get(page);
			if (unlikely(!page_ext))
				continue;

			if (!test_bit(PAGE_EXT_OWNER_ALLOCATED, &page_ext->flags))
				goto ext_put_continue;

			page_owner = get_page_owner(page_ext);
			page_mt = gfp_migratetype(page_owner->gfp_mask);
			if (pageblock_mt != page_mt) {
				if (is_migrate_cma(pageblock_mt))
					count[MIGRATE_MOVABLE]++;
				else
					count[pageblock_mt]++;

				pfn = block_end_pfn;
				page_ext_put(page_ext);
				break;
			}
			pfn += (1UL << page_owner->order) - 1;
ext_put_continue:
			page_ext_put(page_ext);
		}
	}

	/* Print counts */
	seq_printf(m, "Node %d, zone %8s ", pgdat->node_id, zone->name);
	for (i = 0; i < MIGRATE_TYPES; i++)
		seq_printf(m, "%12lu ", count[i]);
	seq_putc(m, '\n');
}

/*
 * Looking for memcg information and print it out
 */
static inline int print_page_owner_memcg(char *kbuf, size_t count, int ret,
					 struct page *page)
{
#ifdef CONFIG_MEMCG
	unsigned long memcg_data;
	struct mem_cgroup *memcg;
	bool online;
	char name[80];

	rcu_read_lock();
	memcg_data = READ_ONCE(page->memcg_data);
	if (!memcg_data)
		goto out_unlock;

	if (memcg_data & MEMCG_DATA_OBJCGS)
		ret += scnprintf(kbuf + ret, count - ret,
				"Slab cache page\n");

	memcg = page_memcg_check(page);
	if (!memcg)
		goto out_unlock;

	online = (memcg->css.flags & CSS_ONLINE);
	cgroup_name(memcg->css.cgroup, name, sizeof(name));
	ret += scnprintf(kbuf + ret, count - ret,
			"Charged %sto %smemcg %s\n",
			PageMemcgKmem(page) ? "(via objcg) " : "",
			online ? "" : "offline ",
			name);
out_unlock:
	rcu_read_unlock();
#endif /* CONFIG_MEMCG */

	return ret;
}

static ssize_t
print_page_owner(char __user *buf, size_t count, unsigned long pfn,
		struct page *page, struct page_owner *page_owner,
		depot_stack_handle_t handle)
{
	int ret, pageblock_mt, page_mt;
	char *kbuf;

	count = min_t(size_t, count, PAGE_SIZE);
	kbuf = kmalloc(count, GFP_KERNEL);
	if (!kbuf)
		return -ENOMEM;

	ret = scnprintf(kbuf, count,
			"Page allocated via order %u, mask %#x(%pGg), pid %d, tgid %d (%s), ts %llu ns, free_ts %llu ns\n",
			page_owner->order, page_owner->gfp_mask,
			&page_owner->gfp_mask, page_owner->pid,
			page_owner->tgid, page_owner->comm,
			page_owner->ts_nsec, page_owner->free_ts_nsec);

	/* Print information relevant to grouping pages by mobility */
	pageblock_mt = get_pageblock_migratetype(page);
	page_mt  = gfp_migratetype(page_owner->gfp_mask);
	ret += scnprintf(kbuf + ret, count - ret,
			"PFN %lu type %s Block %lu type %s Flags %pGp\n",
			pfn,
			migratetype_names[page_mt],
			pfn >> pageblock_order,
			migratetype_names[pageblock_mt],
			&page->flags);

	ret += stack_depot_snprint(handle, kbuf + ret, count - ret, 0);
	if (ret >= count)
		goto err;

	if (page_owner->last_migrate_reason != -1) {
		ret += scnprintf(kbuf + ret, count - ret,
			"Page has been migrated, last migrate reason: %s\n",
			migrate_reason_names[page_owner->last_migrate_reason]);
	}

	ret = print_page_owner_memcg(kbuf, count, ret, page);

	ret += snprintf(kbuf + ret, count - ret, "\n");
	if (ret >= count)
		goto err;

	if (copy_to_user(buf, kbuf, ret))
		ret = -EFAULT;

	kfree(kbuf);
	return ret;

err:
	kfree(kbuf);
	return -ENOMEM;
}

void __dump_page_owner(const struct page *page)
{
	struct page_ext *page_ext = page_ext_get((void *)page);
	struct page_owner *page_owner;
	depot_stack_handle_t handle;
	gfp_t gfp_mask;
	int mt;

	if (unlikely(!page_ext)) {
		pr_alert("There is not page extension available.\n");
		return;
	}

	page_owner = get_page_owner(page_ext);
	gfp_mask = page_owner->gfp_mask;
	mt = gfp_migratetype(gfp_mask);

	if (!test_bit(PAGE_EXT_OWNER, &page_ext->flags)) {
		pr_alert("page_owner info is not present (never set?)\n");
		page_ext_put(page_ext);
		return;
	}

	if (test_bit(PAGE_EXT_OWNER_ALLOCATED, &page_ext->flags))
		pr_alert("page_owner tracks the page as allocated\n");
	else
		pr_alert("page_owner tracks the page as freed\n");

	pr_alert("page last allocated via order %u, migratetype %s, gfp_mask %#x(%pGg), pid %d, tgid %d (%s), ts %llu, free_ts %llu\n",
		 page_owner->order, migratetype_names[mt], gfp_mask, &gfp_mask,
		 page_owner->pid, page_owner->tgid, page_owner->comm,
		 page_owner->ts_nsec, page_owner->free_ts_nsec);

	handle = READ_ONCE(page_owner->handle);
	if (!handle)
		pr_alert("page_owner allocation stack trace missing\n");
	else
		stack_depot_print(handle);

	handle = READ_ONCE(page_owner->free_handle);
	if (!handle) {
		pr_alert("page_owner free stack trace missing\n");
	} else {
		pr_alert("page last free stack trace:\n");
		stack_depot_print(handle);
	}

	if (page_owner->last_migrate_reason != -1)
		pr_alert("page has been migrated, last migrate reason: %s\n",
			migrate_reason_names[page_owner->last_migrate_reason]);
	page_ext_put(page_ext);
}

static ssize_t
read_page_owner(struct file *file, char __user *buf, size_t count, loff_t *ppos)
{
	unsigned long pfn;
	struct page *page;
	struct page_ext *page_ext;
	struct page_owner *page_owner;
	depot_stack_handle_t handle;

	if (!static_branch_unlikely(&page_owner_inited))
		return -EINVAL;

	page = NULL;
	if (*ppos == 0)
		pfn = min_low_pfn;
	else
		pfn = *ppos;
	/* Find a valid PFN or the start of a MAX_ORDER_NR_PAGES area */
	while (!pfn_valid(pfn) && (pfn & (MAX_ORDER_NR_PAGES - 1)) != 0)
		pfn++;

	/* Find an allocated page */
	for (; pfn < max_pfn; pfn++) {
		/*
		 * This temporary page_owner is required so
		 * that we can avoid the context switches while holding
		 * the rcu lock and copying the page owner information to
		 * user through copy_to_user() or GFP_KERNEL allocations.
		 */
		struct page_owner page_owner_tmp;

		/*
		 * If the new page is in a new MAX_ORDER_NR_PAGES area,
		 * validate the area as existing, skip it if not
		 */
		if ((pfn & (MAX_ORDER_NR_PAGES - 1)) == 0 && !pfn_valid(pfn)) {
			pfn += MAX_ORDER_NR_PAGES - 1;
			continue;
		}

		page = pfn_to_page(pfn);
		if (PageBuddy(page)) {
			unsigned long freepage_order = buddy_order_unsafe(page);

			if (freepage_order <= MAX_ORDER)
				pfn += (1UL << freepage_order) - 1;
			continue;
		}

		page_ext = page_ext_get(page);
		if (unlikely(!page_ext))
			continue;

		/*
		 * Some pages could be missed by concurrent allocation or free,
		 * because we don't hold the zone lock.
		 */
		if (!test_bit(PAGE_EXT_OWNER, &page_ext->flags))
			goto ext_put_continue;

		/*
		 * Although we do have the info about past allocation of free
		 * pages, it's not relevant for current memory usage.
		 */
		if (!test_bit(PAGE_EXT_OWNER_ALLOCATED, &page_ext->flags))
			goto ext_put_continue;

		page_owner = get_page_owner(page_ext);

		/*
		 * Don't print "tail" pages of high-order allocations as that
		 * would inflate the stats.
		 */
		if (!IS_ALIGNED(pfn, 1 << page_owner->order))
			goto ext_put_continue;

		/*
		 * Access to page_ext->handle isn't synchronous so we should
		 * be careful to access it.
		 */
		handle = READ_ONCE(page_owner->handle);
		if (!handle)
			goto ext_put_continue;

		/* Record the next PFN to read in the file offset */
		*ppos = pfn + 1;

		page_owner_tmp = *page_owner;
		page_ext_put(page_ext);
		return print_page_owner(buf, count, pfn, page,
				&page_owner_tmp, handle);
ext_put_continue:
		page_ext_put(page_ext);
	}

	return 0;
}

static loff_t lseek_page_owner(struct file *file, loff_t offset, int orig)
{
	switch (orig) {
	case SEEK_SET:
		file->f_pos = offset;
		break;
	case SEEK_CUR:
		file->f_pos += offset;
		break;
	default:
		return -EINVAL;
	}
	return file->f_pos;
}

static void init_pages_in_zone(pg_data_t *pgdat, struct zone *zone)
{
	unsigned long pfn = zone->zone_start_pfn;
	unsigned long end_pfn = zone_end_pfn(zone);
	unsigned long count = 0;

	/*
	 * Walk the zone in pageblock_nr_pages steps. If a page block spans
	 * a zone boundary, it will be double counted between zones. This does
	 * not matter as the mixed block count will still be correct
	 */
	for (; pfn < end_pfn; ) {
		unsigned long block_end_pfn;

		if (!pfn_valid(pfn)) {
			pfn = ALIGN(pfn + 1, MAX_ORDER_NR_PAGES);
			continue;
		}

		block_end_pfn = pageblock_end_pfn(pfn);
		block_end_pfn = min(block_end_pfn, end_pfn);

		for (; pfn < block_end_pfn; pfn++) {
			struct page *page = pfn_to_page(pfn);
			struct page_ext *page_ext;

			if (page_zone(page) != zone)
				continue;

			/*
			 * To avoid having to grab zone->lock, be a little
			 * careful when reading buddy page order. The only
			 * danger is that we skip too much and potentially miss
			 * some early allocated pages, which is better than
			 * heavy lock contention.
			 */
			if (PageBuddy(page)) {
				unsigned long order = buddy_order_unsafe(page);

				if (order > 0 && order <= MAX_ORDER)
					pfn += (1UL << order) - 1;
				continue;
			}

			if (PageReserved(page))
				continue;

			page_ext = page_ext_get(page);
			if (unlikely(!page_ext))
				continue;

			/* Maybe overlapping zone */
			if (test_bit(PAGE_EXT_OWNER, &page_ext->flags))
				goto ext_put_continue;

			/* Found early allocated page */
			__update_page_owner_handle(page_ext, early_handle, 0, 0,
						   -1, local_clock(), current->pid,
						   current->tgid, current->comm);
			count++;
ext_put_continue:
			page_ext_put(page_ext);
		}
		cond_resched();
	}

	pr_info("Node %d, zone %8s: page owner found early allocated %lu pages\n",
		pgdat->node_id, zone->name, count);
}

static void init_zones_in_node(pg_data_t *pgdat)
{
	struct zone *zone;
	struct zone *node_zones = pgdat->node_zones;

	for (zone = node_zones; zone - node_zones < MAX_NR_ZONES; ++zone) {
		if (!populated_zone(zone))
			continue;

		init_pages_in_zone(pgdat, zone);
	}
}

static void init_early_allocated_pages(void)
{
	pg_data_t *pgdat;

	for_each_online_pgdat(pgdat)
		init_zones_in_node(pgdat);
}

static const struct file_operations proc_page_owner_operations = {
	.read		= read_page_owner,
	.llseek		= lseek_page_owner,
};

static void *stack_start(struct seq_file *m, loff_t *ppos)
{
	struct stack *stack;

	if (*ppos == -1UL)
		return NULL;

	if (!*ppos) {
		/*
		 * This pairs with smp_store_release() from function
		 * add_stack_record_to_list(), so we get a consistent
		 * value of stack_list.
		 */
		stack = smp_load_acquire(&stack_list);
		m->private = stack;
	} else {
		stack = m->private;
	}

	return stack;
}

static void *stack_next(struct seq_file *m, void *v, loff_t *ppos)
{
	struct stack *stack = v;

	stack = stack->next;
	*ppos = stack ? *ppos + 1 : -1UL;
	m->private = stack;

	return stack;
}

static unsigned long page_owner_pages_threshold;

static int stack_print(struct seq_file *m, void *v)
{
	int i, nr_base_pages;
	struct stack *stack = v;
	unsigned long *entries;
	unsigned long nr_entries;
	struct stack_record *stack_record = stack->stack_record;

	if (!stack->stack_record)
		return 0;

	nr_entries = stack_record->size;
	entries = stack_record->entries;
	nr_base_pages = refcount_read(&stack_record->count) - 1;

	if (nr_base_pages < 1 || nr_base_pages < page_owner_pages_threshold)
		return 0;

	for (i = 0; i < nr_entries; i++)
		seq_printf(m, " %pS\n", (void *)entries[i]);
	seq_printf(m, "nr_base_pages: %d\n\n", nr_base_pages);

	return 0;
}

static void stack_stop(struct seq_file *m, void *v)
{
}

static const struct seq_operations page_owner_stack_op = {
	.start	= stack_start,
	.next	= stack_next,
	.stop	= stack_stop,
	.show	= stack_print
};

static int page_owner_stack_open(struct inode *inode, struct file *file)
{
	return seq_open_private(file, &page_owner_stack_op, 0);
}

static const struct file_operations page_owner_stack_operations = {
	.open		= page_owner_stack_open,
	.read		= seq_read,
	.llseek		= seq_lseek,
	.release	= seq_release,
};

static int page_owner_threshold_get(void *data, u64 *val)
{
	*val = READ_ONCE(page_owner_pages_threshold);
	return 0;
}

static int page_owner_threshold_set(void *data, u64 val)
{
	WRITE_ONCE(page_owner_pages_threshold, val);
	return 0;
}

DEFINE_SIMPLE_ATTRIBUTE(proc_page_owner_threshold, &page_owner_threshold_get,
			&page_owner_threshold_set, "%llu");


static int __init pageowner_init(void)
{
	struct dentry *dir;

	if (!static_branch_unlikely(&page_owner_inited)) {
		pr_info("page_owner is disabled\n");
		return 0;
	}

	debugfs_create_file("page_owner", 0400, NULL, NULL,
			    &proc_page_owner_operations);
	dir = debugfs_create_dir("page_owner_stacks", NULL);
	debugfs_create_file("show_stacks", 0400, dir, NULL,
			    &page_owner_stack_operations);
	debugfs_create_file("count_threshold", 0600, dir, NULL,
			    &proc_page_owner_threshold);

	return 0;
}
late_initcall(pageowner_init)<|MERGE_RESOLUTION|>--- conflicted
+++ resolved
@@ -238,8 +238,6 @@
 					      gfp_t gfp_mask,
 					      short last_migrate_reason, u64 ts_nsec,
 					      pid_t pid, pid_t tgid, char *comm)
-<<<<<<< HEAD
-=======
 {
 	int i;
 	struct page_owner *page_owner;
@@ -265,41 +263,12 @@
 						   depot_stack_handle_t handle,
 						   unsigned short order,
 						   u64 free_ts_nsec)
->>>>>>> 69339596
 {
 	int i;
 	struct page_owner *page_owner;
 
 	for (i = 0; i < (1 << order); i++) {
 		page_owner = get_page_owner(page_ext);
-<<<<<<< HEAD
-		page_owner->handle = handle;
-		page_owner->order = order;
-		page_owner->gfp_mask = gfp_mask;
-		page_owner->last_migrate_reason = last_migrate_reason;
-		page_owner->pid = pid;
-		page_owner->tgid = tgid;
-		page_owner->ts_nsec = ts_nsec;
-		strscpy(page_owner->comm, comm,
-			sizeof(page_owner->comm));
-		__set_bit(PAGE_EXT_OWNER, &page_ext->flags);
-		__set_bit(PAGE_EXT_OWNER_ALLOCATED, &page_ext->flags);
-		page_ext = page_ext_next(page_ext);
-	}
-}
-
-static inline void __update_page_owner_free_handle(struct page_ext *page_ext,
-						   depot_stack_handle_t handle,
-						   unsigned short order,
-						   u64 free_ts_nsec)
-{
-	int i;
-	struct page_owner *page_owner;
-
-	for (i = 0; i < (1 << order); i++) {
-		page_owner = get_page_owner(page_ext);
-=======
->>>>>>> 69339596
 		/* Only __reset_page_owner() wants to clear the bit */
 		if (handle) {
 			__clear_bit(PAGE_EXT_OWNER_ALLOCATED, &page_ext->flags);
