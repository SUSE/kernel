--- conflicted
+++ resolved
@@ -117,8 +117,6 @@
 	return section->page_cgroup + pfn;
 }
 
-<<<<<<< HEAD
-=======
 struct page *lookup_cgroup_page(struct page_cgroup *pc)
 {
 	struct mem_section *section;
@@ -132,7 +130,6 @@
 	return page;
 }
 
->>>>>>> ab799a3f
 static void *__init_refok alloc_page_cgroup(size_t size, int nid)
 {
 	void *addr = NULL;
@@ -149,25 +146,13 @@
 	return addr;
 }
 
-<<<<<<< HEAD
-=======
 #ifdef CONFIG_MEMORY_HOTPLUG
->>>>>>> ab799a3f
 static void free_page_cgroup(void *addr)
 {
 	if (is_vmalloc_addr(addr)) {
 		vfree(addr);
 	} else {
 		struct page *page = virt_to_page(addr);
-<<<<<<< HEAD
-		if (!PageReserved(page)) { /* Is bootmem ? */
-			size_t table_size =
-				sizeof(struct page_cgroup) * PAGES_PER_SECTION;
-			free_pages_exact(addr, table_size);
-		}
-	}
-}
-=======
 		size_t table_size =
 			sizeof(struct page_cgroup) * PAGES_PER_SECTION;
 
@@ -176,7 +161,6 @@
 	}
 }
 #endif
->>>>>>> ab799a3f
 
 static int __init_refok init_section_page_cgroup(unsigned long pfn)
 {
@@ -186,30 +170,6 @@
 	unsigned long nr;
 	int nid, index;
 
-<<<<<<< HEAD
-	if (!section->page_cgroup) {
-		nid = page_to_nid(pfn_to_page(pfn));
-		table_size = sizeof(struct page_cgroup) * PAGES_PER_SECTION;
-		base = alloc_page_cgroup(table_size, nid);
-		/*
-		 * The value stored in section->page_cgroup is (base - pfn)
-		 * and it does not point to the memory block allocated above,
-		 * causing kmemleak false positives.
-		 */
-		kmemleak_not_leak(base);
-	} else {
-		/*
- 		 * We don't have to allocate page_cgroup again, but
-		 * address of memmap may be changed. So, we have to initialize
-		 * again.
-		 */
-		base = section->page_cgroup + pfn;
-		table_size = 0;
-		/* check address of memmap is changed or not. */
-		if (base->page == pfn_to_page(pfn))
-			return 0;
-	}
-=======
 	nr = pfn_to_section_nr(pfn);
 	section = __nr_to_section(nr);
 
@@ -226,7 +186,6 @@
 	 * causing kmemleak false positives.
 	 */
 	kmemleak_not_leak(base);
->>>>>>> ab799a3f
 
 	if (!base) {
 		printk(KERN_ERR "page cgroup allocation failure\n");
