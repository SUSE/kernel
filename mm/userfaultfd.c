// SPDX-License-Identifier: GPL-2.0-only
/*
 *  mm/userfaultfd.c
 *
 *  Copyright (C) 2015  Red Hat, Inc.
 */

#include <linux/mm.h>
#include <linux/sched/signal.h>
#include <linux/pagemap.h>
#include <linux/rmap.h>
#include <linux/swap.h>
#include <linux/swapops.h>
#include <linux/userfaultfd_k.h>
#include <linux/mmu_notifier.h>
#include <linux/hugetlb.h>
#include <linux/shmem_fs.h>
#include <asm/tlbflush.h>
#include <asm/tlb.h>
#include "internal.h"
#include "swap.h"

static __always_inline
bool validate_dst_vma(struct vm_area_struct *dst_vma, unsigned long dst_end)
{
	/* Make sure that the dst range is fully within dst_vma. */
	if (dst_end > dst_vma->vm_end)
		return false;

	/*
	 * Check the vma is registered in uffd, this is required to
	 * enforce the VM_MAYWRITE check done at uffd registration
	 * time.
	 */
	if (!dst_vma->vm_userfaultfd_ctx.ctx)
		return false;

	return true;
}

static __always_inline
struct vm_area_struct *find_vma_and_prepare_anon(struct mm_struct *mm,
						 unsigned long addr)
{
	struct vm_area_struct *vma;

	mmap_assert_locked(mm);
	vma = vma_lookup(mm, addr);
	if (!vma)
		vma = ERR_PTR(-ENOENT);
	else if (!(vma->vm_flags & VM_SHARED) &&
		 unlikely(anon_vma_prepare(vma)))
		vma = ERR_PTR(-ENOMEM);

	return vma;
}

#ifdef CONFIG_PER_VMA_LOCK
/*
 * uffd_lock_vma() - Lookup and lock vma corresponding to @address.
 * @mm: mm to search vma in.
 * @address: address that the vma should contain.
 *
 * Should be called without holding mmap_lock.
 *
 * Return: A locked vma containing @address, -ENOENT if no vma is found, or
 * -ENOMEM if anon_vma couldn't be allocated.
 */
static struct vm_area_struct *uffd_lock_vma(struct mm_struct *mm,
				       unsigned long address)
{
	struct vm_area_struct *vma;

	vma = lock_vma_under_rcu(mm, address);
	if (vma) {
		/*
		 * We know we're going to need to use anon_vma, so check
		 * that early.
		 */
		if (!(vma->vm_flags & VM_SHARED) && unlikely(!vma->anon_vma))
			vma_end_read(vma);
		else
			return vma;
	}

	mmap_read_lock(mm);
	vma = find_vma_and_prepare_anon(mm, address);
	if (!IS_ERR(vma)) {
		/*
		 * We cannot use vma_start_read() as it may fail due to
		 * false locked (see comment in vma_start_read()). We
		 * can avoid that by directly locking vm_lock under
		 * mmap_lock, which guarantees that nobody can lock the
		 * vma for write (vma_start_write()) under us.
		 */
		down_read(&vma->vm_lock->lock);
	}

	mmap_read_unlock(mm);
	return vma;
}

static struct vm_area_struct *uffd_mfill_lock(struct mm_struct *dst_mm,
					      unsigned long dst_start,
					      unsigned long len)
{
	struct vm_area_struct *dst_vma;

	dst_vma = uffd_lock_vma(dst_mm, dst_start);
	if (IS_ERR(dst_vma) || validate_dst_vma(dst_vma, dst_start + len))
		return dst_vma;

	vma_end_read(dst_vma);
	return ERR_PTR(-ENOENT);
}

static void uffd_mfill_unlock(struct vm_area_struct *vma)
{
	vma_end_read(vma);
}

#else

static struct vm_area_struct *uffd_mfill_lock(struct mm_struct *dst_mm,
					      unsigned long dst_start,
					      unsigned long len)
{
	struct vm_area_struct *dst_vma;

	mmap_read_lock(dst_mm);
	dst_vma = find_vma_and_prepare_anon(dst_mm, dst_start);
	if (IS_ERR(dst_vma))
		goto out_unlock;

	if (validate_dst_vma(dst_vma, dst_start + len))
		return dst_vma;

	dst_vma = ERR_PTR(-ENOENT);
out_unlock:
	mmap_read_unlock(dst_mm);
	return dst_vma;
}

static void uffd_mfill_unlock(struct vm_area_struct *vma)
{
	mmap_read_unlock(vma->vm_mm);
}
#endif

/* Check if dst_addr is outside of file's size. Must be called with ptl held. */
static bool mfill_file_over_size(struct vm_area_struct *dst_vma,
				 unsigned long dst_addr)
{
	struct inode *inode;
	pgoff_t offset, max_off;

	if (!dst_vma->vm_file)
		return false;

	inode = dst_vma->vm_file->f_inode;
	offset = linear_page_index(dst_vma, dst_addr);
	max_off = DIV_ROUND_UP(i_size_read(inode), PAGE_SIZE);
	return offset >= max_off;
}

/*
 * Install PTEs, to map dst_addr (within dst_vma) to page.
 *
 * This function handles both MCOPY_ATOMIC_NORMAL and _CONTINUE for both shmem
 * and anon, and for both shared and private VMAs.
 */
int mfill_atomic_install_pte(pmd_t *dst_pmd,
			     struct vm_area_struct *dst_vma,
			     unsigned long dst_addr, struct page *page,
			     bool newly_allocated, uffd_flags_t flags)
{
	int ret;
	struct mm_struct *dst_mm = dst_vma->vm_mm;
	pte_t _dst_pte, *dst_pte;
	bool writable = dst_vma->vm_flags & VM_WRITE;
	bool vm_shared = dst_vma->vm_flags & VM_SHARED;
	spinlock_t *ptl;
	struct folio *folio = page_folio(page);
	bool page_in_cache = folio_mapping(folio);

	_dst_pte = mk_pte(page, dst_vma->vm_page_prot);
	_dst_pte = pte_mkdirty(_dst_pte);
	if (page_in_cache && !vm_shared)
		writable = false;
	if (writable)
		_dst_pte = pte_mkwrite(_dst_pte, dst_vma);
	if (flags & MFILL_ATOMIC_WP)
		_dst_pte = pte_mkuffd_wp(_dst_pte);

	ret = -EAGAIN;
	dst_pte = pte_offset_map_lock(dst_mm, dst_pmd, dst_addr, &ptl);
	if (!dst_pte)
		goto out;

	if (mfill_file_over_size(dst_vma, dst_addr)) {
		ret = -EFAULT;
		goto out_unlock;
	}

	ret = -EEXIST;
	/*
	 * We allow to overwrite a pte marker: consider when both MISSING|WP
	 * registered, we firstly wr-protect a none pte which has no page cache
	 * page backing it, then access the page.
	 */
	if (!pte_none_mostly(ptep_get(dst_pte)))
		goto out_unlock;

	if (page_in_cache) {
		/* Usually, cache pages are already added to LRU */
		if (newly_allocated)
			folio_add_lru(folio);
		folio_add_file_rmap_pte(folio, page, dst_vma);
	} else {
		folio_add_new_anon_rmap(folio, dst_vma, dst_addr, RMAP_EXCLUSIVE);
		folio_add_lru_vma(folio, dst_vma);
	}

	/*
	 * Must happen after rmap, as mm_counter() checks mapping (via
	 * PageAnon()), which is set by __page_set_anon_rmap().
	 */
	inc_mm_counter(dst_mm, mm_counter(folio));

	set_pte_at(dst_mm, dst_addr, dst_pte, _dst_pte);

	/* No need to invalidate - it was non-present before */
	update_mmu_cache(dst_vma, dst_addr, dst_pte);
	ret = 0;
out_unlock:
	pte_unmap_unlock(dst_pte, ptl);
out:
	return ret;
}

static int mfill_atomic_pte_copy(pmd_t *dst_pmd,
				 struct vm_area_struct *dst_vma,
				 unsigned long dst_addr,
				 unsigned long src_addr,
				 uffd_flags_t flags,
				 struct folio **foliop)
{
	void *kaddr;
	int ret;
	struct folio *folio;

	if (!*foliop) {
		ret = -ENOMEM;
		folio = vma_alloc_folio(GFP_HIGHUSER_MOVABLE, 0, dst_vma,
					dst_addr);
		if (!folio)
			goto out;

		kaddr = kmap_local_folio(folio, 0);
		/*
		 * The read mmap_lock is held here.  Despite the
		 * mmap_lock being read recursive a deadlock is still
		 * possible if a writer has taken a lock.  For example:
		 *
		 * process A thread 1 takes read lock on own mmap_lock
		 * process A thread 2 calls mmap, blocks taking write lock
		 * process B thread 1 takes page fault, read lock on own mmap lock
		 * process B thread 2 calls mmap, blocks taking write lock
		 * process A thread 1 blocks taking read lock on process B
		 * process B thread 1 blocks taking read lock on process A
		 *
		 * Disable page faults to prevent potential deadlock
		 * and retry the copy outside the mmap_lock.
		 */
		pagefault_disable();
		ret = copy_from_user(kaddr, (const void __user *) src_addr,
				     PAGE_SIZE);
		pagefault_enable();
		kunmap_local(kaddr);

		/* fallback to copy_from_user outside mmap_lock */
		if (unlikely(ret)) {
			ret = -ENOENT;
			*foliop = folio;
			/* don't free the page */
			goto out;
		}

		flush_dcache_folio(folio);
	} else {
		folio = *foliop;
		*foliop = NULL;
	}

	/*
	 * The memory barrier inside __folio_mark_uptodate makes sure that
	 * preceding stores to the page contents become visible before
	 * the set_pte_at() write.
	 */
	__folio_mark_uptodate(folio);

	ret = -ENOMEM;
	if (mem_cgroup_charge(folio, dst_vma->vm_mm, GFP_KERNEL))
		goto out_release;

	ret = mfill_atomic_install_pte(dst_pmd, dst_vma, dst_addr,
				       &folio->page, true, flags);
	if (ret)
		goto out_release;
out:
	return ret;
out_release:
	folio_put(folio);
	goto out;
}

static int mfill_atomic_pte_zeroed_folio(pmd_t *dst_pmd,
					 struct vm_area_struct *dst_vma,
					 unsigned long dst_addr)
{
	struct folio *folio;
	int ret = -ENOMEM;

	folio = vma_alloc_zeroed_movable_folio(dst_vma, dst_addr);
	if (!folio)
		return ret;

	if (mem_cgroup_charge(folio, dst_vma->vm_mm, GFP_KERNEL))
		goto out_put;

	/*
	 * The memory barrier inside __folio_mark_uptodate makes sure that
	 * zeroing out the folio become visible before mapping the page
	 * using set_pte_at(). See do_anonymous_page().
	 */
	__folio_mark_uptodate(folio);

	ret = mfill_atomic_install_pte(dst_pmd, dst_vma, dst_addr,
				       &folio->page, true, 0);
	if (ret)
		goto out_put;

	return 0;
out_put:
	folio_put(folio);
	return ret;
}

static int mfill_atomic_pte_zeropage(pmd_t *dst_pmd,
				     struct vm_area_struct *dst_vma,
				     unsigned long dst_addr)
{
	pte_t _dst_pte, *dst_pte;
	spinlock_t *ptl;
	int ret;

	if (mm_forbids_zeropage(dst_vma->vm_mm))
		return mfill_atomic_pte_zeroed_folio(dst_pmd, dst_vma, dst_addr);

	_dst_pte = pte_mkspecial(pfn_pte(my_zero_pfn(dst_addr),
					 dst_vma->vm_page_prot));
	ret = -EAGAIN;
	dst_pte = pte_offset_map_lock(dst_vma->vm_mm, dst_pmd, dst_addr, &ptl);
	if (!dst_pte)
		goto out;
	if (mfill_file_over_size(dst_vma, dst_addr)) {
		ret = -EFAULT;
		goto out_unlock;
	}
	ret = -EEXIST;
	if (!pte_none(ptep_get(dst_pte)))
		goto out_unlock;
	set_pte_at(dst_vma->vm_mm, dst_addr, dst_pte, _dst_pte);
	/* No need to invalidate - it was non-present before */
	update_mmu_cache(dst_vma, dst_addr, dst_pte);
	ret = 0;
out_unlock:
	pte_unmap_unlock(dst_pte, ptl);
out:
	return ret;
}

/* Handles UFFDIO_CONTINUE for all shmem VMAs (shared or private). */
static int mfill_atomic_pte_continue(pmd_t *dst_pmd,
				     struct vm_area_struct *dst_vma,
				     unsigned long dst_addr,
				     uffd_flags_t flags)
{
	struct inode *inode = file_inode(dst_vma->vm_file);
	pgoff_t pgoff = linear_page_index(dst_vma, dst_addr);
	struct folio *folio;
	struct page *page;
	int ret;

	ret = shmem_get_folio(inode, pgoff, 0, &folio, SGP_NOALLOC);
	/* Our caller expects us to return -EFAULT if we failed to find folio */
	if (ret == -ENOENT)
		ret = -EFAULT;
	if (ret)
		goto out;
	if (!folio) {
		ret = -EFAULT;
		goto out;
	}

	page = folio_file_page(folio, pgoff);
	if (PageHWPoison(page)) {
		ret = -EIO;
		goto out_release;
	}

	ret = mfill_atomic_install_pte(dst_pmd, dst_vma, dst_addr,
				       page, false, flags);
	if (ret)
		goto out_release;

	folio_unlock(folio);
	ret = 0;
out:
	return ret;
out_release:
	folio_unlock(folio);
	folio_put(folio);
	goto out;
}

/* Handles UFFDIO_POISON for all non-hugetlb VMAs. */
static int mfill_atomic_pte_poison(pmd_t *dst_pmd,
				   struct vm_area_struct *dst_vma,
				   unsigned long dst_addr,
				   uffd_flags_t flags)
{
	int ret;
	struct mm_struct *dst_mm = dst_vma->vm_mm;
	pte_t _dst_pte, *dst_pte;
	spinlock_t *ptl;

	_dst_pte = make_pte_marker(PTE_MARKER_POISONED);
	ret = -EAGAIN;
	dst_pte = pte_offset_map_lock(dst_mm, dst_pmd, dst_addr, &ptl);
	if (!dst_pte)
		goto out;

	if (mfill_file_over_size(dst_vma, dst_addr)) {
		ret = -EFAULT;
		goto out_unlock;
	}

	ret = -EEXIST;
	/* Refuse to overwrite any PTE, even a PTE marker (e.g. UFFD WP). */
	if (!pte_none(ptep_get(dst_pte)))
		goto out_unlock;

	set_pte_at(dst_mm, dst_addr, dst_pte, _dst_pte);

	/* No need to invalidate - it was non-present before */
	update_mmu_cache(dst_vma, dst_addr, dst_pte);
	ret = 0;
out_unlock:
	pte_unmap_unlock(dst_pte, ptl);
out:
	return ret;
}

static pmd_t *mm_alloc_pmd(struct mm_struct *mm, unsigned long address)
{
	pgd_t *pgd;
	p4d_t *p4d;
	pud_t *pud;

	pgd = pgd_offset(mm, address);
	p4d = p4d_alloc(mm, pgd, address);
	if (!p4d)
		return NULL;
	pud = pud_alloc(mm, p4d, address);
	if (!pud)
		return NULL;
	/*
	 * Note that we didn't run this because the pmd was
	 * missing, the *pmd may be already established and in
	 * turn it may also be a trans_huge_pmd.
	 */
	return pmd_alloc(mm, pud, address);
}

#ifdef CONFIG_HUGETLB_PAGE
/*
 * mfill_atomic processing for HUGETLB vmas.  Note that this routine is
 * called with either vma-lock or mmap_lock held, it will release the lock
 * before returning.
 */
static __always_inline ssize_t mfill_atomic_hugetlb(
					      struct userfaultfd_ctx *ctx,
					      struct vm_area_struct *dst_vma,
					      unsigned long dst_start,
					      unsigned long src_start,
					      unsigned long len,
					      uffd_flags_t flags)
{
	struct mm_struct *dst_mm = dst_vma->vm_mm;
	ssize_t err;
	pte_t *dst_pte;
	unsigned long src_addr, dst_addr;
	long copied;
	struct folio *folio;
	unsigned long vma_hpagesize;
	pgoff_t idx;
	u32 hash;
	struct address_space *mapping;

	/*
	 * There is no default zero huge page for all huge page sizes as
	 * supported by hugetlb.  A PMD_SIZE huge pages may exist as used
	 * by THP.  Since we can not reliably insert a zero page, this
	 * feature is not supported.
	 */
	if (uffd_flags_mode_is(flags, MFILL_ATOMIC_ZEROPAGE)) {
		up_read(&ctx->map_changing_lock);
		uffd_mfill_unlock(dst_vma);
		return -EINVAL;
	}

	src_addr = src_start;
	dst_addr = dst_start;
	copied = 0;
	folio = NULL;
	vma_hpagesize = vma_kernel_pagesize(dst_vma);

	/*
	 * Validate alignment based on huge page size
	 */
	err = -EINVAL;
	if (dst_start & (vma_hpagesize - 1) || len & (vma_hpagesize - 1))
		goto out_unlock;

retry:
	/*
	 * On routine entry dst_vma is set.  If we had to drop mmap_lock and
	 * retry, dst_vma will be set to NULL and we must lookup again.
	 */
	if (!dst_vma) {
		dst_vma = uffd_mfill_lock(dst_mm, dst_start, len);
		if (IS_ERR(dst_vma)) {
			err = PTR_ERR(dst_vma);
			goto out;
		}

		err = -ENOENT;
		if (!is_vm_hugetlb_page(dst_vma))
			goto out_unlock_vma;

		err = -EINVAL;
		if (vma_hpagesize != vma_kernel_pagesize(dst_vma))
			goto out_unlock_vma;

		/*
		 * If memory mappings are changing because of non-cooperative
		 * operation (e.g. mremap) running in parallel, bail out and
		 * request the user to retry later
		 */
		down_read(&ctx->map_changing_lock);
		err = -EAGAIN;
		if (atomic_read(&ctx->mmap_changing))
			goto out_unlock;
	}

	while (src_addr < src_start + len) {
		BUG_ON(dst_addr >= dst_start + len);

		/*
		 * Serialize via vma_lock and hugetlb_fault_mutex.
		 * vma_lock ensures the dst_pte remains valid even
		 * in the case of shared pmds.  fault mutex prevents
		 * races with other faulting threads.
		 */
		idx = linear_page_index(dst_vma, dst_addr);
		mapping = dst_vma->vm_file->f_mapping;
		hash = hugetlb_fault_mutex_hash(mapping, idx);
		mutex_lock(&hugetlb_fault_mutex_table[hash]);
		hugetlb_vma_lock_read(dst_vma);

		err = -ENOMEM;
		dst_pte = huge_pte_alloc(dst_mm, dst_vma, dst_addr, vma_hpagesize);
		if (!dst_pte) {
			hugetlb_vma_unlock_read(dst_vma);
			mutex_unlock(&hugetlb_fault_mutex_table[hash]);
			goto out_unlock;
		}

		if (!uffd_flags_mode_is(flags, MFILL_ATOMIC_CONTINUE) &&
		    !huge_pte_none_mostly(huge_ptep_get(dst_mm, dst_addr, dst_pte))) {
			err = -EEXIST;
			hugetlb_vma_unlock_read(dst_vma);
			mutex_unlock(&hugetlb_fault_mutex_table[hash]);
			goto out_unlock;
		}

		err = hugetlb_mfill_atomic_pte(dst_pte, dst_vma, dst_addr,
					       src_addr, flags, &folio);

		hugetlb_vma_unlock_read(dst_vma);
		mutex_unlock(&hugetlb_fault_mutex_table[hash]);

		cond_resched();

		if (unlikely(err == -ENOENT)) {
			up_read(&ctx->map_changing_lock);
			uffd_mfill_unlock(dst_vma);
			BUG_ON(!folio);

			err = copy_folio_from_user(folio,
						   (const void __user *)src_addr, true);
			if (unlikely(err)) {
				err = -EFAULT;
				goto out;
			}

			dst_vma = NULL;
			goto retry;
		} else
			BUG_ON(folio);

		if (!err) {
			dst_addr += vma_hpagesize;
			src_addr += vma_hpagesize;
			copied += vma_hpagesize;

			if (fatal_signal_pending(current))
				err = -EINTR;
		}
		if (err)
			break;
	}

out_unlock:
	up_read(&ctx->map_changing_lock);
out_unlock_vma:
	uffd_mfill_unlock(dst_vma);
out:
	if (folio)
		folio_put(folio);
	BUG_ON(copied < 0);
	BUG_ON(err > 0);
	BUG_ON(!copied && !err);
	return copied ? copied : err;
}
#else /* !CONFIG_HUGETLB_PAGE */
/* fail at build time if gcc attempts to use this */
extern ssize_t mfill_atomic_hugetlb(struct userfaultfd_ctx *ctx,
				    struct vm_area_struct *dst_vma,
				    unsigned long dst_start,
				    unsigned long src_start,
				    unsigned long len,
				    uffd_flags_t flags);
#endif /* CONFIG_HUGETLB_PAGE */

static __always_inline ssize_t mfill_atomic_pte(pmd_t *dst_pmd,
						struct vm_area_struct *dst_vma,
						unsigned long dst_addr,
						unsigned long src_addr,
						uffd_flags_t flags,
						struct folio **foliop)
{
	ssize_t err;

	if (uffd_flags_mode_is(flags, MFILL_ATOMIC_CONTINUE)) {
		return mfill_atomic_pte_continue(dst_pmd, dst_vma,
						 dst_addr, flags);
	} else if (uffd_flags_mode_is(flags, MFILL_ATOMIC_POISON)) {
		return mfill_atomic_pte_poison(dst_pmd, dst_vma,
					       dst_addr, flags);
	}

	/*
	 * The normal page fault path for a shmem will invoke the
	 * fault, fill the hole in the file and COW it right away. The
	 * result generates plain anonymous memory. So when we are
	 * asked to fill an hole in a MAP_PRIVATE shmem mapping, we'll
	 * generate anonymous memory directly without actually filling
	 * the hole. For the MAP_PRIVATE case the robustness check
	 * only happens in the pagetable (to verify it's still none)
	 * and not in the radix tree.
	 */
	if (!(dst_vma->vm_flags & VM_SHARED)) {
		if (uffd_flags_mode_is(flags, MFILL_ATOMIC_COPY))
			err = mfill_atomic_pte_copy(dst_pmd, dst_vma,
						    dst_addr, src_addr,
						    flags, foliop);
		else
			err = mfill_atomic_pte_zeropage(dst_pmd,
						 dst_vma, dst_addr);
	} else {
		err = shmem_mfill_atomic_pte(dst_pmd, dst_vma,
					     dst_addr, src_addr,
					     flags, foliop);
	}

	return err;
}

static __always_inline ssize_t mfill_atomic(struct userfaultfd_ctx *ctx,
					    unsigned long dst_start,
					    unsigned long src_start,
					    unsigned long len,
					    uffd_flags_t flags)
{
	struct mm_struct *dst_mm = ctx->mm;
	struct vm_area_struct *dst_vma;
	ssize_t err;
	pmd_t *dst_pmd;
	unsigned long src_addr, dst_addr;
	long copied;
	struct folio *folio;

	/*
	 * Sanitize the command parameters:
	 */
	BUG_ON(dst_start & ~PAGE_MASK);
	BUG_ON(len & ~PAGE_MASK);

	/* Does the address range wrap, or is the span zero-sized? */
	BUG_ON(src_start + len <= src_start);
	BUG_ON(dst_start + len <= dst_start);

	src_addr = src_start;
	dst_addr = dst_start;
	copied = 0;
	folio = NULL;
retry:
	/*
	 * Make sure the vma is not shared, that the dst range is
	 * both valid and fully within a single existing vma.
	 */
	dst_vma = uffd_mfill_lock(dst_mm, dst_start, len);
	if (IS_ERR(dst_vma)) {
		err = PTR_ERR(dst_vma);
		goto out;
	}

	/*
	 * If memory mappings are changing because of non-cooperative
	 * operation (e.g. mremap) running in parallel, bail out and
	 * request the user to retry later
	 */
	down_read(&ctx->map_changing_lock);
	err = -EAGAIN;
	if (atomic_read(&ctx->mmap_changing))
		goto out_unlock;

	err = -EINVAL;
	/*
	 * shmem_zero_setup is invoked in mmap for MAP_ANONYMOUS|MAP_SHARED but
	 * it will overwrite vm_ops, so vma_is_anonymous must return false.
	 */
	if (WARN_ON_ONCE(vma_is_anonymous(dst_vma) &&
	    dst_vma->vm_flags & VM_SHARED))
		goto out_unlock;

	/*
	 * validate 'mode' now that we know the dst_vma: don't allow
	 * a wrprotect copy if the userfaultfd didn't register as WP.
	 */
	if ((flags & MFILL_ATOMIC_WP) && !(dst_vma->vm_flags & VM_UFFD_WP))
		goto out_unlock;

	/*
	 * If this is a HUGETLB vma, pass off to appropriate routine
	 */
	if (is_vm_hugetlb_page(dst_vma))
		return  mfill_atomic_hugetlb(ctx, dst_vma, dst_start,
					     src_start, len, flags);

	if (!vma_is_anonymous(dst_vma) && !vma_is_shmem(dst_vma))
		goto out_unlock;
	if (!vma_is_shmem(dst_vma) &&
	    uffd_flags_mode_is(flags, MFILL_ATOMIC_CONTINUE))
		goto out_unlock;

	while (src_addr < src_start + len) {
		pmd_t dst_pmdval;

		BUG_ON(dst_addr >= dst_start + len);

		dst_pmd = mm_alloc_pmd(dst_mm, dst_addr);
		if (unlikely(!dst_pmd)) {
			err = -ENOMEM;
			break;
		}

		dst_pmdval = pmdp_get_lockless(dst_pmd);
		if (unlikely(pmd_none(dst_pmdval)) &&
		    unlikely(__pte_alloc(dst_mm, dst_pmd))) {
			err = -ENOMEM;
			break;
		}
		dst_pmdval = pmdp_get_lockless(dst_pmd);
		/*
		 * If the dst_pmd is THP don't override it and just be strict.
		 * (This includes the case where the PMD used to be THP and
		 * changed back to none after __pte_alloc().)
		 */
		if (unlikely(!pmd_present(dst_pmdval) || pmd_trans_huge(dst_pmdval) ||
			     pmd_devmap(dst_pmdval))) {
			err = -EEXIST;
			break;
		}
		if (unlikely(pmd_bad(dst_pmdval))) {
			err = -EFAULT;
			break;
		}
		/*
		 * For shmem mappings, khugepaged is allowed to remove page
		 * tables under us; pte_offset_map_lock() will deal with that.
		 */

		err = mfill_atomic_pte(dst_pmd, dst_vma, dst_addr,
				       src_addr, flags, &folio);
		cond_resched();

		if (unlikely(err == -ENOENT)) {
			void *kaddr;

			up_read(&ctx->map_changing_lock);
			uffd_mfill_unlock(dst_vma);
			BUG_ON(!folio);

			kaddr = kmap_local_folio(folio, 0);
			err = copy_from_user(kaddr,
					     (const void __user *) src_addr,
					     PAGE_SIZE);
			kunmap_local(kaddr);
			if (unlikely(err)) {
				err = -EFAULT;
				goto out;
			}
			flush_dcache_folio(folio);
			goto retry;
		} else
			BUG_ON(folio);

		if (!err) {
			dst_addr += PAGE_SIZE;
			src_addr += PAGE_SIZE;
			copied += PAGE_SIZE;

			if (fatal_signal_pending(current))
				err = -EINTR;
		}
		if (err)
			break;
	}

out_unlock:
	up_read(&ctx->map_changing_lock);
	uffd_mfill_unlock(dst_vma);
out:
	if (folio)
		folio_put(folio);
	BUG_ON(copied < 0);
	BUG_ON(err > 0);
	BUG_ON(!copied && !err);
	return copied ? copied : err;
}

ssize_t mfill_atomic_copy(struct userfaultfd_ctx *ctx, unsigned long dst_start,
			  unsigned long src_start, unsigned long len,
			  uffd_flags_t flags)
{
	return mfill_atomic(ctx, dst_start, src_start, len,
			    uffd_flags_set_mode(flags, MFILL_ATOMIC_COPY));
}

ssize_t mfill_atomic_zeropage(struct userfaultfd_ctx *ctx,
			      unsigned long start,
			      unsigned long len)
{
	return mfill_atomic(ctx, start, 0, len,
			    uffd_flags_set_mode(0, MFILL_ATOMIC_ZEROPAGE));
}

ssize_t mfill_atomic_continue(struct userfaultfd_ctx *ctx, unsigned long start,
			      unsigned long len, uffd_flags_t flags)
{

	/*
	 * A caller might reasonably assume that UFFDIO_CONTINUE contains an
	 * smp_wmb() to ensure that any writes to the about-to-be-mapped page by
	 * the thread doing the UFFDIO_CONTINUE are guaranteed to be visible to
	 * subsequent loads from the page through the newly mapped address range.
	 */
	smp_wmb();

	return mfill_atomic(ctx, start, 0, len,
			    uffd_flags_set_mode(flags, MFILL_ATOMIC_CONTINUE));
}

ssize_t mfill_atomic_poison(struct userfaultfd_ctx *ctx, unsigned long start,
			    unsigned long len, uffd_flags_t flags)
{
	return mfill_atomic(ctx, start, 0, len,
			    uffd_flags_set_mode(flags, MFILL_ATOMIC_POISON));
}

long uffd_wp_range(struct vm_area_struct *dst_vma,
		   unsigned long start, unsigned long len, bool enable_wp)
{
	unsigned int mm_cp_flags;
	struct mmu_gather tlb;
	long ret;

	VM_WARN_ONCE(start < dst_vma->vm_start || start + len > dst_vma->vm_end,
			"The address range exceeds VMA boundary.\n");
	if (enable_wp)
		mm_cp_flags = MM_CP_UFFD_WP;
	else
		mm_cp_flags = MM_CP_UFFD_WP_RESOLVE;

	/*
	 * vma->vm_page_prot already reflects that uffd-wp is enabled for this
	 * VMA (see userfaultfd_set_vm_flags()) and that all PTEs are supposed
	 * to be write-protected as default whenever protection changes.
	 * Try upgrading write permissions manually.
	 */
	if (!enable_wp && vma_wants_manual_pte_write_upgrade(dst_vma))
		mm_cp_flags |= MM_CP_TRY_CHANGE_WRITABLE;
	tlb_gather_mmu(&tlb, dst_vma->vm_mm);
	ret = change_protection(&tlb, dst_vma, start, start + len, mm_cp_flags);
	tlb_finish_mmu(&tlb);

	return ret;
}

int mwriteprotect_range(struct userfaultfd_ctx *ctx, unsigned long start,
			unsigned long len, bool enable_wp)
{
	struct mm_struct *dst_mm = ctx->mm;
	unsigned long end = start + len;
	unsigned long _start, _end;
	struct vm_area_struct *dst_vma;
	unsigned long page_mask;
	long err;
	VMA_ITERATOR(vmi, dst_mm, start);

	/*
	 * Sanitize the command parameters:
	 */
	BUG_ON(start & ~PAGE_MASK);
	BUG_ON(len & ~PAGE_MASK);

	/* Does the address range wrap, or is the span zero-sized? */
	BUG_ON(start + len <= start);

	mmap_read_lock(dst_mm);

	/*
	 * If memory mappings are changing because of non-cooperative
	 * operation (e.g. mremap) running in parallel, bail out and
	 * request the user to retry later
	 */
	down_read(&ctx->map_changing_lock);
	err = -EAGAIN;
	if (atomic_read(&ctx->mmap_changing))
		goto out_unlock;

	err = -ENOENT;
	for_each_vma_range(vmi, dst_vma, end) {

		if (!userfaultfd_wp(dst_vma)) {
			err = -ENOENT;
			break;
		}

		if (is_vm_hugetlb_page(dst_vma)) {
			err = -EINVAL;
			page_mask = vma_kernel_pagesize(dst_vma) - 1;
			if ((start & page_mask) || (len & page_mask))
				break;
		}

		_start = max(dst_vma->vm_start, start);
		_end = min(dst_vma->vm_end, end);

		err = uffd_wp_range(dst_vma, _start, _end - _start, enable_wp);

		/* Return 0 on success, <0 on failures */
		if (err < 0)
			break;
		err = 0;
	}
out_unlock:
	up_read(&ctx->map_changing_lock);
	mmap_read_unlock(dst_mm);
	return err;
}


void double_pt_lock(spinlock_t *ptl1,
		    spinlock_t *ptl2)
	__acquires(ptl1)
	__acquires(ptl2)
{
	if (ptl1 > ptl2)
		swap(ptl1, ptl2);
	/* lock in virtual address order to avoid lock inversion */
	spin_lock(ptl1);
	if (ptl1 != ptl2)
		spin_lock_nested(ptl2, SINGLE_DEPTH_NESTING);
	else
		__acquire(ptl2);
}

void double_pt_unlock(spinlock_t *ptl1,
		      spinlock_t *ptl2)
	__releases(ptl1)
	__releases(ptl2)
{
	spin_unlock(ptl1);
	if (ptl1 != ptl2)
		spin_unlock(ptl2);
	else
		__release(ptl2);
}

static inline bool is_pte_pages_stable(pte_t *dst_pte, pte_t *src_pte,
				       pte_t orig_dst_pte, pte_t orig_src_pte,
				       pmd_t *dst_pmd, pmd_t dst_pmdval)
{
	return pte_same(ptep_get(src_pte), orig_src_pte) &&
	       pte_same(ptep_get(dst_pte), orig_dst_pte) &&
	       pmd_same(dst_pmdval, pmdp_get_lockless(dst_pmd));
}

static int move_present_pte(struct mm_struct *mm,
			    struct vm_area_struct *dst_vma,
			    struct vm_area_struct *src_vma,
			    unsigned long dst_addr, unsigned long src_addr,
			    pte_t *dst_pte, pte_t *src_pte,
			    pte_t orig_dst_pte, pte_t orig_src_pte,
			    pmd_t *dst_pmd, pmd_t dst_pmdval,
			    spinlock_t *dst_ptl, spinlock_t *src_ptl,
			    struct folio *src_folio)
{
	int err = 0;

	double_pt_lock(dst_ptl, src_ptl);

	if (!is_pte_pages_stable(dst_pte, src_pte, orig_dst_pte, orig_src_pte,
				 dst_pmd, dst_pmdval)) {
		err = -EAGAIN;
		goto out;
	}
	if (folio_test_large(src_folio) ||
	    folio_maybe_dma_pinned(src_folio) ||
	    !PageAnonExclusive(&src_folio->page)) {
		err = -EBUSY;
		goto out;
	}

	orig_src_pte = ptep_clear_flush(src_vma, src_addr, src_pte);
	/* Folio got pinned from under us. Put it back and fail the move. */
	if (folio_maybe_dma_pinned(src_folio)) {
		set_pte_at(mm, src_addr, src_pte, orig_src_pte);
		err = -EBUSY;
		goto out;
	}

	folio_move_anon_rmap(src_folio, dst_vma);
	src_folio->index = linear_page_index(dst_vma, dst_addr);

	orig_dst_pte = mk_pte(&src_folio->page, dst_vma->vm_page_prot);
	/* Follow mremap() behavior and treat the entry dirty after the move */
	orig_dst_pte = pte_mkwrite(pte_mkdirty(orig_dst_pte), dst_vma);

	set_pte_at(mm, dst_addr, dst_pte, orig_dst_pte);
out:
	double_pt_unlock(dst_ptl, src_ptl);
	return err;
}

static int move_swap_pte(struct mm_struct *mm, struct vm_area_struct *dst_vma,
			 unsigned long dst_addr, unsigned long src_addr,
			 pte_t *dst_pte, pte_t *src_pte,
			 pte_t orig_dst_pte, pte_t orig_src_pte,
<<<<<<< HEAD
=======
			 pmd_t *dst_pmd, pmd_t dst_pmdval,
>>>>>>> 69730cac
			 spinlock_t *dst_ptl, spinlock_t *src_ptl,
			 struct folio *src_folio)
{
	double_pt_lock(dst_ptl, src_ptl);

	if (!is_pte_pages_stable(dst_pte, src_pte, orig_dst_pte, orig_src_pte,
				 dst_pmd, dst_pmdval)) {
		double_pt_unlock(dst_ptl, src_ptl);
		return -EAGAIN;
	}

	/*
	 * The src_folio resides in the swapcache, requiring an update to its
	 * index and mapping to align with the dst_vma, where a swap-in may
	 * occur and hit the swapcache after moving the PTE.
	 */
	if (src_folio) {
		folio_move_anon_rmap(src_folio, dst_vma);
		src_folio->index = linear_page_index(dst_vma, dst_addr);
	}

	orig_src_pte = ptep_get_and_clear(mm, src_addr, src_pte);
	set_pte_at(mm, dst_addr, dst_pte, orig_src_pte);
	double_pt_unlock(dst_ptl, src_ptl);

	return 0;
}

static int move_zeropage_pte(struct mm_struct *mm,
			     struct vm_area_struct *dst_vma,
			     struct vm_area_struct *src_vma,
			     unsigned long dst_addr, unsigned long src_addr,
			     pte_t *dst_pte, pte_t *src_pte,
			     pte_t orig_dst_pte, pte_t orig_src_pte,
			     pmd_t *dst_pmd, pmd_t dst_pmdval,
			     spinlock_t *dst_ptl, spinlock_t *src_ptl)
{
	pte_t zero_pte;

	double_pt_lock(dst_ptl, src_ptl);
	if (!is_pte_pages_stable(dst_pte, src_pte, orig_dst_pte, orig_src_pte,
				 dst_pmd, dst_pmdval)) {
		double_pt_unlock(dst_ptl, src_ptl);
		return -EAGAIN;
	}

	zero_pte = pte_mkspecial(pfn_pte(my_zero_pfn(dst_addr),
					 dst_vma->vm_page_prot));
	ptep_clear_flush(src_vma, src_addr, src_pte);
	set_pte_at(mm, dst_addr, dst_pte, zero_pte);
	double_pt_unlock(dst_ptl, src_ptl);

	return 0;
}


/*
 * The mmap_lock for reading is held by the caller. Just move the page
 * from src_pmd to dst_pmd if possible, and return true if succeeded
 * in moving the page.
 */
static int move_pages_pte(struct mm_struct *mm, pmd_t *dst_pmd, pmd_t *src_pmd,
			  struct vm_area_struct *dst_vma,
			  struct vm_area_struct *src_vma,
			  unsigned long dst_addr, unsigned long src_addr,
			  __u64 mode)
{
	swp_entry_t entry;
	struct swap_info_struct *si = NULL;
	pte_t orig_src_pte, orig_dst_pte;
	pte_t src_folio_pte;
	spinlock_t *src_ptl, *dst_ptl;
	pte_t *src_pte = NULL;
	pte_t *dst_pte = NULL;
	pmd_t dummy_pmdval;
	pmd_t dst_pmdval;
	struct folio *src_folio = NULL;
	struct anon_vma *src_anon_vma = NULL;
	struct mmu_notifier_range range;
	int err = 0;

	flush_cache_range(src_vma, src_addr, src_addr + PAGE_SIZE);
	mmu_notifier_range_init(&range, MMU_NOTIFY_CLEAR, 0, mm,
				src_addr, src_addr + PAGE_SIZE);
	mmu_notifier_invalidate_range_start(&range);
retry:
	/*
	 * Use the maywrite version to indicate that dst_pte will be modified,
	 * since dst_pte needs to be none, the subsequent pte_same() check
	 * cannot prevent the dst_pte page from being freed concurrently, so we
	 * also need to abtain dst_pmdval and recheck pmd_same() later.
	 */
	dst_pte = pte_offset_map_rw_nolock(mm, dst_pmd, dst_addr, &dst_pmdval,
					   &dst_ptl);

	/* Retry if a huge pmd materialized from under us */
	if (unlikely(!dst_pte)) {
		err = -EAGAIN;
		goto out;
	}

	/*
	 * Unlike dst_pte, the subsequent pte_same() check can ensure the
	 * stability of the src_pte page, so there is no need to get pmdval,
	 * just pass a dummy variable to it.
	 */
	src_pte = pte_offset_map_rw_nolock(mm, src_pmd, src_addr, &dummy_pmdval,
					   &src_ptl);

	/*
	 * We held the mmap_lock for reading so MADV_DONTNEED
	 * can zap transparent huge pages under us, or the
	 * transparent huge page fault can establish new
	 * transparent huge pages under us.
	 */
	if (unlikely(!src_pte)) {
		err = -EAGAIN;
		goto out;
	}

	/* Sanity checks before the operation */
	if (pmd_none(*dst_pmd) || pmd_none(*src_pmd) ||
	    pmd_trans_huge(*dst_pmd) || pmd_trans_huge(*src_pmd)) {
		err = -EINVAL;
		goto out;
	}

	spin_lock(dst_ptl);
	orig_dst_pte = ptep_get(dst_pte);
	spin_unlock(dst_ptl);
	if (!pte_none(orig_dst_pte)) {
		err = -EEXIST;
		goto out;
	}

	spin_lock(src_ptl);
	orig_src_pte = ptep_get(src_pte);
	spin_unlock(src_ptl);
	if (pte_none(orig_src_pte)) {
		if (!(mode & UFFDIO_MOVE_MODE_ALLOW_SRC_HOLES))
			err = -ENOENT;
		else /* nothing to do to move a hole */
			err = 0;
		goto out;
	}

	/* If PTE changed after we locked the folio them start over */
	if (src_folio && unlikely(!pte_same(src_folio_pte, orig_src_pte))) {
		err = -EAGAIN;
		goto out;
	}

	if (pte_present(orig_src_pte)) {
		if (is_zero_pfn(pte_pfn(orig_src_pte))) {
			err = move_zeropage_pte(mm, dst_vma, src_vma,
					       dst_addr, src_addr, dst_pte, src_pte,
					       orig_dst_pte, orig_src_pte,
					       dst_pmd, dst_pmdval, dst_ptl, src_ptl);
			goto out;
		}

		/*
		 * Pin and lock both source folio and anon_vma. Since we are in
		 * RCU read section, we can't block, so on contention have to
		 * unmap the ptes, obtain the lock and retry.
		 */
		if (!src_folio) {
			struct folio *folio;
			bool locked;

			/*
			 * Pin the page while holding the lock to be sure the
			 * page isn't freed under us
			 */
			spin_lock(src_ptl);
			if (!pte_same(orig_src_pte, ptep_get(src_pte))) {
				spin_unlock(src_ptl);
				err = -EAGAIN;
				goto out;
			}

			folio = vm_normal_folio(src_vma, src_addr, orig_src_pte);
			if (!folio || !PageAnonExclusive(&folio->page)) {
				spin_unlock(src_ptl);
				err = -EBUSY;
				goto out;
			}

			locked = folio_trylock(folio);
			/*
			 * We avoid waiting for folio lock with a raised
			 * refcount for large folios because extra refcounts
			 * will result in split_folio() failing later and
			 * retrying.  If multiple tasks are trying to move a
			 * large folio we can end up livelocking.
			 */
			if (!locked && folio_test_large(folio)) {
				spin_unlock(src_ptl);
				err = -EAGAIN;
				goto out;
			}

			folio_get(folio);
			src_folio = folio;
			src_folio_pte = orig_src_pte;
			spin_unlock(src_ptl);

			if (!locked) {
				pte_unmap(src_pte);
				pte_unmap(dst_pte);
				src_pte = dst_pte = NULL;
				/* now we can block and wait */
				folio_lock(src_folio);
				goto retry;
			}

			if (WARN_ON_ONCE(!folio_test_anon(src_folio))) {
				err = -EBUSY;
				goto out;
			}
		}

		/* at this point we have src_folio locked */
		if (folio_test_large(src_folio)) {
			/* split_folio() can block */
			pte_unmap(src_pte);
			pte_unmap(dst_pte);
			src_pte = dst_pte = NULL;
			err = split_folio(src_folio);
			if (err)
				goto out;
			/* have to reacquire the folio after it got split */
			folio_unlock(src_folio);
			folio_put(src_folio);
			src_folio = NULL;
			goto retry;
		}

		if (!src_anon_vma) {
			/*
			 * folio_referenced walks the anon_vma chain
			 * without the folio lock. Serialize against it with
			 * the anon_vma lock, the folio lock is not enough.
			 */
			src_anon_vma = folio_get_anon_vma(src_folio);
			if (!src_anon_vma) {
				/* page was unmapped from under us */
				err = -EAGAIN;
				goto out;
			}
			if (!anon_vma_trylock_write(src_anon_vma)) {
				pte_unmap(src_pte);
				pte_unmap(dst_pte);
				src_pte = dst_pte = NULL;
				/* now we can block and wait */
				anon_vma_lock_write(src_anon_vma);
				goto retry;
			}
		}

		err = move_present_pte(mm,  dst_vma, src_vma,
				       dst_addr, src_addr, dst_pte, src_pte,
				       orig_dst_pte, orig_src_pte, dst_pmd,
				       dst_pmdval, dst_ptl, src_ptl, src_folio);
	} else {
		struct folio *folio = NULL;

		entry = pte_to_swp_entry(orig_src_pte);
		if (non_swap_entry(entry)) {
			if (is_migration_entry(entry)) {
				pte_unmap(src_pte);
				pte_unmap(dst_pte);
				src_pte = dst_pte = NULL;
				migration_entry_wait(mm, src_pmd, src_addr);
				err = -EAGAIN;
			} else
				err = -EFAULT;
			goto out;
		}

		if (!pte_swp_exclusive(orig_src_pte)) {
			err = -EBUSY;
			goto out;
		}

		si = get_swap_device(entry);
		if (unlikely(!si)) {
			err = -EAGAIN;
			goto out;
		}
		/*
		 * Verify the existence of the swapcache. If present, the folio's
		 * index and mapping must be updated even when the PTE is a swap
		 * entry. The anon_vma lock is not taken during this process since
		 * the folio has already been unmapped, and the swap entry is
		 * exclusive, preventing rmap walks.
		 *
		 * For large folios, return -EBUSY immediately, as split_folio()
		 * also returns -EBUSY when attempting to split unmapped large
		 * folios in the swapcache. This issue needs to be resolved
		 * separately to allow proper handling.
		 */
		if (!src_folio)
			folio = filemap_get_folio(swap_address_space(entry),
					swap_cache_index(entry));
		if (!IS_ERR_OR_NULL(folio)) {
			if (folio_test_large(folio)) {
				err = -EBUSY;
				folio_put(folio);
				goto out;
			}
			src_folio = folio;
			src_folio_pte = orig_src_pte;
			if (!folio_trylock(src_folio)) {
				pte_unmap(src_pte);
				pte_unmap(dst_pte);
				src_pte = dst_pte = NULL;
				put_swap_device(si);
				si = NULL;
				/* now we can block and wait */
				folio_lock(src_folio);
				goto retry;
			}
		}
		err = move_swap_pte(mm, dst_vma, dst_addr, src_addr, dst_pte, src_pte,
<<<<<<< HEAD
				orig_dst_pte, orig_src_pte,
=======
				orig_dst_pte, orig_src_pte, dst_pmd, dst_pmdval,
>>>>>>> 69730cac
				dst_ptl, src_ptl, src_folio);
	}

out:
	if (src_anon_vma) {
		anon_vma_unlock_write(src_anon_vma);
		put_anon_vma(src_anon_vma);
	}
	if (src_folio) {
		folio_unlock(src_folio);
		folio_put(src_folio);
	}
	if (dst_pte)
		pte_unmap(dst_pte);
	if (src_pte)
		pte_unmap(src_pte);
	mmu_notifier_invalidate_range_end(&range);
	if (si)
		put_swap_device(si);

	return err;
}

#ifdef CONFIG_TRANSPARENT_HUGEPAGE
static inline bool move_splits_huge_pmd(unsigned long dst_addr,
					unsigned long src_addr,
					unsigned long src_end)
{
	return (src_addr & ~HPAGE_PMD_MASK) || (dst_addr & ~HPAGE_PMD_MASK) ||
		src_end - src_addr < HPAGE_PMD_SIZE;
}
#else
static inline bool move_splits_huge_pmd(unsigned long dst_addr,
					unsigned long src_addr,
					unsigned long src_end)
{
	/* This is unreachable anyway, just to avoid warnings when HPAGE_PMD_SIZE==0 */
	return false;
}
#endif

static inline bool vma_move_compatible(struct vm_area_struct *vma)
{
	return !(vma->vm_flags & (VM_PFNMAP | VM_IO |  VM_HUGETLB |
				  VM_MIXEDMAP | VM_SHADOW_STACK));
}

static int validate_move_areas(struct userfaultfd_ctx *ctx,
			       struct vm_area_struct *src_vma,
			       struct vm_area_struct *dst_vma)
{
	/* Only allow moving if both have the same access and protection */
	if ((src_vma->vm_flags & VM_ACCESS_FLAGS) != (dst_vma->vm_flags & VM_ACCESS_FLAGS) ||
	    pgprot_val(src_vma->vm_page_prot) != pgprot_val(dst_vma->vm_page_prot))
		return -EINVAL;

	/* Only allow moving if both are mlocked or both aren't */
	if ((src_vma->vm_flags & VM_LOCKED) != (dst_vma->vm_flags & VM_LOCKED))
		return -EINVAL;

	/*
	 * For now, we keep it simple and only move between writable VMAs.
	 * Access flags are equal, therefore cheching only the source is enough.
	 */
	if (!(src_vma->vm_flags & VM_WRITE))
		return -EINVAL;

	/* Check if vma flags indicate content which can be moved */
	if (!vma_move_compatible(src_vma) || !vma_move_compatible(dst_vma))
		return -EINVAL;

	/* Ensure dst_vma is registered in uffd we are operating on */
	if (!dst_vma->vm_userfaultfd_ctx.ctx ||
	    dst_vma->vm_userfaultfd_ctx.ctx != ctx)
		return -EINVAL;

	/* Only allow moving across anonymous vmas */
	if (!vma_is_anonymous(src_vma) || !vma_is_anonymous(dst_vma))
		return -EINVAL;

	return 0;
}

static __always_inline
int find_vmas_mm_locked(struct mm_struct *mm,
			unsigned long dst_start,
			unsigned long src_start,
			struct vm_area_struct **dst_vmap,
			struct vm_area_struct **src_vmap)
{
	struct vm_area_struct *vma;

	mmap_assert_locked(mm);
	vma = find_vma_and_prepare_anon(mm, dst_start);
	if (IS_ERR(vma))
		return PTR_ERR(vma);

	*dst_vmap = vma;
	/* Skip finding src_vma if src_start is in dst_vma */
	if (src_start >= vma->vm_start && src_start < vma->vm_end)
		goto out_success;

	vma = vma_lookup(mm, src_start);
	if (!vma)
		return -ENOENT;
out_success:
	*src_vmap = vma;
	return 0;
}

#ifdef CONFIG_PER_VMA_LOCK
static int uffd_move_lock(struct mm_struct *mm,
			  unsigned long dst_start,
			  unsigned long src_start,
			  struct vm_area_struct **dst_vmap,
			  struct vm_area_struct **src_vmap)
{
	struct vm_area_struct *vma;
	int err;

	vma = uffd_lock_vma(mm, dst_start);
	if (IS_ERR(vma))
		return PTR_ERR(vma);

	*dst_vmap = vma;
	/*
	 * Skip finding src_vma if src_start is in dst_vma. This also ensures
	 * that we don't lock the same vma twice.
	 */
	if (src_start >= vma->vm_start && src_start < vma->vm_end) {
		*src_vmap = vma;
		return 0;
	}

	/*
	 * Using uffd_lock_vma() to get src_vma can lead to following deadlock:
	 *
	 * Thread1				Thread2
	 * -------				-------
	 * vma_start_read(dst_vma)
	 *					mmap_write_lock(mm)
	 *					vma_start_write(src_vma)
	 * vma_start_read(src_vma)
	 * mmap_read_lock(mm)
	 *					vma_start_write(dst_vma)
	 */
	*src_vmap = lock_vma_under_rcu(mm, src_start);
	if (likely(*src_vmap))
		return 0;

	/* Undo any locking and retry in mmap_lock critical section */
	vma_end_read(*dst_vmap);

	mmap_read_lock(mm);
	err = find_vmas_mm_locked(mm, dst_start, src_start, dst_vmap, src_vmap);
	if (!err) {
		/*
		 * See comment in uffd_lock_vma() as to why not using
		 * vma_start_read() here.
		 */
		down_read(&(*dst_vmap)->vm_lock->lock);
		if (*dst_vmap != *src_vmap)
			down_read_nested(&(*src_vmap)->vm_lock->lock,
					 SINGLE_DEPTH_NESTING);
	}
	mmap_read_unlock(mm);
	return err;
}

static void uffd_move_unlock(struct vm_area_struct *dst_vma,
			     struct vm_area_struct *src_vma)
{
	vma_end_read(src_vma);
	if (src_vma != dst_vma)
		vma_end_read(dst_vma);
}

#else

static int uffd_move_lock(struct mm_struct *mm,
			  unsigned long dst_start,
			  unsigned long src_start,
			  struct vm_area_struct **dst_vmap,
			  struct vm_area_struct **src_vmap)
{
	int err;

	mmap_read_lock(mm);
	err = find_vmas_mm_locked(mm, dst_start, src_start, dst_vmap, src_vmap);
	if (err)
		mmap_read_unlock(mm);
	return err;
}

static void uffd_move_unlock(struct vm_area_struct *dst_vma,
			     struct vm_area_struct *src_vma)
{
	mmap_assert_locked(src_vma->vm_mm);
	mmap_read_unlock(dst_vma->vm_mm);
}
#endif

/**
 * move_pages - move arbitrary anonymous pages of an existing vma
 * @ctx: pointer to the userfaultfd context
 * @dst_start: start of the destination virtual memory range
 * @src_start: start of the source virtual memory range
 * @len: length of the virtual memory range
 * @mode: flags from uffdio_move.mode
 *
 * It will either use the mmap_lock in read mode or per-vma locks
 *
 * move_pages() remaps arbitrary anonymous pages atomically in zero
 * copy. It only works on non shared anonymous pages because those can
 * be relocated without generating non linear anon_vmas in the rmap
 * code.
 *
 * It provides a zero copy mechanism to handle userspace page faults.
 * The source vma pages should have mapcount == 1, which can be
 * enforced by using madvise(MADV_DONTFORK) on src vma.
 *
 * The thread receiving the page during the userland page fault
 * will receive the faulting page in the source vma through the network,
 * storage or any other I/O device (MADV_DONTFORK in the source vma
 * avoids move_pages() to fail with -EBUSY if the process forks before
 * move_pages() is called), then it will call move_pages() to map the
 * page in the faulting address in the destination vma.
 *
 * This userfaultfd command works purely via pagetables, so it's the
 * most efficient way to move physical non shared anonymous pages
 * across different virtual addresses. Unlike mremap()/mmap()/munmap()
 * it does not create any new vmas. The mapping in the destination
 * address is atomic.
 *
 * It only works if the vma protection bits are identical from the
 * source and destination vma.
 *
 * It can remap non shared anonymous pages within the same vma too.
 *
 * If the source virtual memory range has any unmapped holes, or if
 * the destination virtual memory range is not a whole unmapped hole,
 * move_pages() will fail respectively with -ENOENT or -EEXIST. This
 * provides a very strict behavior to avoid any chance of memory
 * corruption going unnoticed if there are userland race conditions.
 * Only one thread should resolve the userland page fault at any given
 * time for any given faulting address. This means that if two threads
 * try to both call move_pages() on the same destination address at the
 * same time, the second thread will get an explicit error from this
 * command.
 *
 * The command retval will return "len" is successful. The command
 * however can be interrupted by fatal signals or errors. If
 * interrupted it will return the number of bytes successfully
 * remapped before the interruption if any, or the negative error if
 * none. It will never return zero. Either it will return an error or
 * an amount of bytes successfully moved. If the retval reports a
 * "short" remap, the move_pages() command should be repeated by
 * userland with src+retval, dst+reval, len-retval if it wants to know
 * about the error that interrupted it.
 *
 * The UFFDIO_MOVE_MODE_ALLOW_SRC_HOLES flag can be specified to
 * prevent -ENOENT errors to materialize if there are holes in the
 * source virtual range that is being remapped. The holes will be
 * accounted as successfully remapped in the retval of the
 * command. This is mostly useful to remap hugepage naturally aligned
 * virtual regions without knowing if there are transparent hugepage
 * in the regions or not, but preventing the risk of having to split
 * the hugepmd during the remap.
 *
 * If there's any rmap walk that is taking the anon_vma locks without
 * first obtaining the folio lock (the only current instance is
 * folio_referenced), they will have to verify if the folio->mapping
 * has changed after taking the anon_vma lock. If it changed they
 * should release the lock and retry obtaining a new anon_vma, because
 * it means the anon_vma was changed by move_pages() before the lock
 * could be obtained. This is the only additional complexity added to
 * the rmap code to provide this anonymous page remapping functionality.
 */
ssize_t move_pages(struct userfaultfd_ctx *ctx, unsigned long dst_start,
		   unsigned long src_start, unsigned long len, __u64 mode)
{
	struct mm_struct *mm = ctx->mm;
	struct vm_area_struct *src_vma, *dst_vma;
	unsigned long src_addr, dst_addr;
	pmd_t *src_pmd, *dst_pmd;
	long err = -EINVAL;
	ssize_t moved = 0;

	/* Sanitize the command parameters. */
	if (WARN_ON_ONCE(src_start & ~PAGE_MASK) ||
	    WARN_ON_ONCE(dst_start & ~PAGE_MASK) ||
	    WARN_ON_ONCE(len & ~PAGE_MASK))
		goto out;

	/* Does the address range wrap, or is the span zero-sized? */
	if (WARN_ON_ONCE(src_start + len <= src_start) ||
	    WARN_ON_ONCE(dst_start + len <= dst_start))
		goto out;

	err = uffd_move_lock(mm, dst_start, src_start, &dst_vma, &src_vma);
	if (err)
		goto out;

	/* Re-check after taking map_changing_lock */
	err = -EAGAIN;
	down_read(&ctx->map_changing_lock);
	if (likely(atomic_read(&ctx->mmap_changing)))
		goto out_unlock;
	/*
	 * Make sure the vma is not shared, that the src and dst remap
	 * ranges are both valid and fully within a single existing
	 * vma.
	 */
	err = -EINVAL;
	if (src_vma->vm_flags & VM_SHARED)
		goto out_unlock;
	if (src_start + len > src_vma->vm_end)
		goto out_unlock;

	if (dst_vma->vm_flags & VM_SHARED)
		goto out_unlock;
	if (dst_start + len > dst_vma->vm_end)
		goto out_unlock;

	err = validate_move_areas(ctx, src_vma, dst_vma);
	if (err)
		goto out_unlock;

	for (src_addr = src_start, dst_addr = dst_start;
	     src_addr < src_start + len;) {
		spinlock_t *ptl;
		pmd_t dst_pmdval;
		unsigned long step_size;

		/*
		 * Below works because anonymous area would not have a
		 * transparent huge PUD. If file-backed support is added,
		 * that case would need to be handled here.
		 */
		src_pmd = mm_find_pmd(mm, src_addr);
		if (unlikely(!src_pmd)) {
			if (!(mode & UFFDIO_MOVE_MODE_ALLOW_SRC_HOLES)) {
				err = -ENOENT;
				break;
			}
			src_pmd = mm_alloc_pmd(mm, src_addr);
			if (unlikely(!src_pmd)) {
				err = -ENOMEM;
				break;
			}
		}
		dst_pmd = mm_alloc_pmd(mm, dst_addr);
		if (unlikely(!dst_pmd)) {
			err = -ENOMEM;
			break;
		}

		dst_pmdval = pmdp_get_lockless(dst_pmd);
		/*
		 * If the dst_pmd is mapped as THP don't override it and just
		 * be strict. If dst_pmd changes into TPH after this check, the
		 * move_pages_huge_pmd() will detect the change and retry
		 * while move_pages_pte() will detect the change and fail.
		 */
		if (unlikely(pmd_trans_huge(dst_pmdval))) {
			err = -EEXIST;
			break;
		}

		ptl = pmd_trans_huge_lock(src_pmd, src_vma);
		if (ptl) {
			if (pmd_devmap(*src_pmd)) {
				spin_unlock(ptl);
				err = -ENOENT;
				break;
			}

			/* Check if we can move the pmd without splitting it. */
			if (move_splits_huge_pmd(dst_addr, src_addr, src_start + len) ||
			    !pmd_none(dst_pmdval)) {
				struct folio *folio = pmd_folio(*src_pmd);

				if (!folio || (!is_huge_zero_folio(folio) &&
					       !PageAnonExclusive(&folio->page))) {
					spin_unlock(ptl);
					err = -EBUSY;
					break;
				}

				spin_unlock(ptl);
				split_huge_pmd(src_vma, src_pmd, src_addr);
				/* The folio will be split by move_pages_pte() */
				continue;
			}

			err = move_pages_huge_pmd(mm, dst_pmd, src_pmd,
						  dst_pmdval, dst_vma, src_vma,
						  dst_addr, src_addr);
			step_size = HPAGE_PMD_SIZE;
		} else {
			if (pmd_none(*src_pmd)) {
				if (!(mode & UFFDIO_MOVE_MODE_ALLOW_SRC_HOLES)) {
					err = -ENOENT;
					break;
				}
				if (unlikely(__pte_alloc(mm, src_pmd))) {
					err = -ENOMEM;
					break;
				}
			}

			if (unlikely(pte_alloc(mm, dst_pmd))) {
				err = -ENOMEM;
				break;
			}

			err = move_pages_pte(mm, dst_pmd, src_pmd,
					     dst_vma, src_vma,
					     dst_addr, src_addr, mode);
			step_size = PAGE_SIZE;
		}

		cond_resched();

		if (fatal_signal_pending(current)) {
			/* Do not override an error */
			if (!err || err == -EAGAIN)
				err = -EINTR;
			break;
		}

		if (err) {
			if (err == -EAGAIN)
				continue;
			break;
		}

		/* Proceed to the next page */
		dst_addr += step_size;
		src_addr += step_size;
		moved += step_size;
	}

out_unlock:
	up_read(&ctx->map_changing_lock);
	uffd_move_unlock(dst_vma, src_vma);
out:
	VM_WARN_ON(moved < 0);
	VM_WARN_ON(err > 0);
	VM_WARN_ON(!moved && !err);
	return moved ? moved : err;
}

static void userfaultfd_set_vm_flags(struct vm_area_struct *vma,
				     vm_flags_t flags)
{
	const bool uffd_wp_changed = (vma->vm_flags ^ flags) & VM_UFFD_WP;

	vm_flags_reset(vma, flags);
	/*
	 * For shared mappings, we want to enable writenotify while
	 * userfaultfd-wp is enabled (see vma_wants_writenotify()). We'll simply
	 * recalculate vma->vm_page_prot whenever userfaultfd-wp changes.
	 */
	if ((vma->vm_flags & VM_SHARED) && uffd_wp_changed)
		vma_set_page_prot(vma);
}

static void userfaultfd_set_ctx(struct vm_area_struct *vma,
				struct userfaultfd_ctx *ctx,
				unsigned long flags)
{
	vma_start_write(vma);
	vma->vm_userfaultfd_ctx = (struct vm_userfaultfd_ctx){ctx};
	userfaultfd_set_vm_flags(vma,
				 (vma->vm_flags & ~__VM_UFFD_FLAGS) | flags);
}

void userfaultfd_reset_ctx(struct vm_area_struct *vma)
{
	userfaultfd_set_ctx(vma, NULL, 0);
}

struct vm_area_struct *userfaultfd_clear_vma(struct vma_iterator *vmi,
					     struct vm_area_struct *prev,
					     struct vm_area_struct *vma,
					     unsigned long start,
					     unsigned long end)
{
	struct vm_area_struct *ret;

	/* Reset ptes for the whole vma range if wr-protected */
	if (userfaultfd_wp(vma))
		uffd_wp_range(vma, start, end - start, false);

	ret = vma_modify_flags_uffd(vmi, prev, vma, start, end,
				    vma->vm_flags & ~__VM_UFFD_FLAGS,
				    NULL_VM_UFFD_CTX);

	/*
	 * In the vma_merge() successful mprotect-like case 8:
	 * the next vma was merged into the current one and
	 * the current one has not been updated yet.
	 */
	if (!IS_ERR(ret))
		userfaultfd_reset_ctx(ret);

	return ret;
}

/* Assumes mmap write lock taken, and mm_struct pinned. */
int userfaultfd_register_range(struct userfaultfd_ctx *ctx,
			       struct vm_area_struct *vma,
			       unsigned long vm_flags,
			       unsigned long start, unsigned long end,
			       bool wp_async)
{
	VMA_ITERATOR(vmi, ctx->mm, start);
	struct vm_area_struct *prev = vma_prev(&vmi);
	unsigned long vma_end;
	unsigned long new_flags;

	if (vma->vm_start < start)
		prev = vma;

	for_each_vma_range(vmi, vma, end) {
		cond_resched();

		BUG_ON(!vma_can_userfault(vma, vm_flags, wp_async));
		BUG_ON(vma->vm_userfaultfd_ctx.ctx &&
		       vma->vm_userfaultfd_ctx.ctx != ctx);
		WARN_ON(!(vma->vm_flags & VM_MAYWRITE));

		/*
		 * Nothing to do: this vma is already registered into this
		 * userfaultfd and with the right tracking mode too.
		 */
		if (vma->vm_userfaultfd_ctx.ctx == ctx &&
		    (vma->vm_flags & vm_flags) == vm_flags)
			goto skip;

		if (vma->vm_start > start)
			start = vma->vm_start;
		vma_end = min(end, vma->vm_end);

		new_flags = (vma->vm_flags & ~__VM_UFFD_FLAGS) | vm_flags;
		vma = vma_modify_flags_uffd(&vmi, prev, vma, start, vma_end,
					    new_flags,
					    (struct vm_userfaultfd_ctx){ctx});
		if (IS_ERR(vma))
			return PTR_ERR(vma);

		/*
		 * In the vma_merge() successful mprotect-like case 8:
		 * the next vma was merged into the current one and
		 * the current one has not been updated yet.
		 */
		userfaultfd_set_ctx(vma, ctx, vm_flags);

		if (is_vm_hugetlb_page(vma) && uffd_disable_huge_pmd_share(vma))
			hugetlb_unshare_all_pmds(vma);

skip:
		prev = vma;
		start = vma->vm_end;
	}

	return 0;
}

void userfaultfd_release_new(struct userfaultfd_ctx *ctx)
{
	struct mm_struct *mm = ctx->mm;
	struct vm_area_struct *vma;
	VMA_ITERATOR(vmi, mm, 0);

	/* the various vma->vm_userfaultfd_ctx still points to it */
	mmap_write_lock(mm);
	for_each_vma(vmi, vma) {
		if (vma->vm_userfaultfd_ctx.ctx == ctx)
			userfaultfd_reset_ctx(vma);
	}
	mmap_write_unlock(mm);
}

void userfaultfd_release_all(struct mm_struct *mm,
			     struct userfaultfd_ctx *ctx)
{
	struct vm_area_struct *vma, *prev;
	VMA_ITERATOR(vmi, mm, 0);

	if (!mmget_not_zero(mm))
		return;

	/*
	 * Flush page faults out of all CPUs. NOTE: all page faults
	 * must be retried without returning VM_FAULT_SIGBUS if
	 * userfaultfd_ctx_get() succeeds but vma->vma_userfault_ctx
	 * changes while handle_userfault released the mmap_lock. So
	 * it's critical that released is set to true (above), before
	 * taking the mmap_lock for writing.
	 */
	mmap_write_lock(mm);
	prev = NULL;
	for_each_vma(vmi, vma) {
		cond_resched();
		BUG_ON(!!vma->vm_userfaultfd_ctx.ctx ^
		       !!(vma->vm_flags & __VM_UFFD_FLAGS));
		if (vma->vm_userfaultfd_ctx.ctx != ctx) {
			prev = vma;
			continue;
		}

		vma = userfaultfd_clear_vma(&vmi, prev, vma,
					    vma->vm_start, vma->vm_end);
		prev = vma;
	}
	mmap_write_unlock(mm);
	mmput(mm);
}<|MERGE_RESOLUTION|>--- conflicted
+++ resolved
@@ -1081,10 +1081,7 @@
 			 unsigned long dst_addr, unsigned long src_addr,
 			 pte_t *dst_pte, pte_t *src_pte,
 			 pte_t orig_dst_pte, pte_t orig_src_pte,
-<<<<<<< HEAD
-=======
 			 pmd_t *dst_pmd, pmd_t dst_pmdval,
->>>>>>> 69730cac
 			 spinlock_t *dst_ptl, spinlock_t *src_ptl,
 			 struct folio *src_folio)
 {
@@ -1410,11 +1407,7 @@
 			}
 		}
 		err = move_swap_pte(mm, dst_vma, dst_addr, src_addr, dst_pte, src_pte,
-<<<<<<< HEAD
-				orig_dst_pte, orig_src_pte,
-=======
 				orig_dst_pte, orig_src_pte, dst_pmd, dst_pmdval,
->>>>>>> 69730cac
 				dst_ptl, src_ptl, src_folio);
 	}
 
