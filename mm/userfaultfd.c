// SPDX-License-Identifier: GPL-2.0-only
/*
 *  mm/userfaultfd.c
 *
 *  Copyright (C) 2015  Red Hat, Inc.
 */

#include <linux/mm.h>
#include <linux/sched/signal.h>
#include <linux/pagemap.h>
#include <linux/rmap.h>
#include <linux/swap.h>
#include <linux/swapops.h>
#include <linux/userfaultfd_k.h>
#include <linux/mmu_notifier.h>
#include <linux/hugetlb.h>
#include <linux/shmem_fs.h>
#include <asm/tlbflush.h>
#include <asm/tlb.h>
#include "internal.h"

static __always_inline
struct vm_area_struct *find_dst_vma(struct mm_struct *dst_mm,
				    unsigned long dst_start,
				    unsigned long len)
{
	/*
	 * Make sure that the dst range is both valid and fully within a
	 * single existing vma.
	 */
	struct vm_area_struct *dst_vma;

	dst_vma = find_vma(dst_mm, dst_start);
	if (!range_in_vma(dst_vma, dst_start, dst_start + len))
		return NULL;

	/*
	 * Check the vma is registered in uffd, this is required to
	 * enforce the VM_MAYWRITE check done at uffd registration
	 * time.
	 */
	if (!dst_vma->vm_userfaultfd_ctx.ctx)
		return NULL;

	return dst_vma;
}

/*
 * Install PTEs, to map dst_addr (within dst_vma) to page.
 *
 * This function handles both MCOPY_ATOMIC_NORMAL and _CONTINUE for both shmem
 * and anon, and for both shared and private VMAs.
 */
int mfill_atomic_install_pte(pmd_t *dst_pmd,
			     struct vm_area_struct *dst_vma,
			     unsigned long dst_addr, struct page *page,
			     bool newly_allocated, uffd_flags_t flags)
{
	int ret;
	struct mm_struct *dst_mm = dst_vma->vm_mm;
	pte_t _dst_pte, *dst_pte;
	bool writable = dst_vma->vm_flags & VM_WRITE;
	bool vm_shared = dst_vma->vm_flags & VM_SHARED;
	bool page_in_cache = page_mapping(page);
	spinlock_t *ptl;
	struct folio *folio;
	struct inode *inode;
	pgoff_t offset, max_off;

	_dst_pte = mk_pte(page, dst_vma->vm_page_prot);
	_dst_pte = pte_mkdirty(_dst_pte);
	if (page_in_cache && !vm_shared)
		writable = false;
	if (writable)
		_dst_pte = pte_mkwrite(_dst_pte);
	if (flags & MFILL_ATOMIC_WP)
		_dst_pte = pte_mkuffd_wp(_dst_pte);

	dst_pte = pte_offset_map_lock(dst_mm, dst_pmd, dst_addr, &ptl);

	if (vma_is_shmem(dst_vma)) {
		/* serialize against truncate with the page table lock */
		inode = dst_vma->vm_file->f_inode;
		offset = linear_page_index(dst_vma, dst_addr);
		max_off = DIV_ROUND_UP(i_size_read(inode), PAGE_SIZE);
		ret = -EFAULT;
		if (unlikely(offset >= max_off))
			goto out_unlock;
	}

	ret = -EEXIST;
	/*
	 * We allow to overwrite a pte marker: consider when both MISSING|WP
	 * registered, we firstly wr-protect a none pte which has no page cache
	 * page backing it, then access the page.
	 */
	if (!pte_none_mostly(*dst_pte))
		goto out_unlock;

	folio = page_folio(page);
	if (page_in_cache) {
		/* Usually, cache pages are already added to LRU */
		if (newly_allocated)
			folio_add_lru(folio);
		page_add_file_rmap(page, dst_vma, false);
	} else {
		page_add_new_anon_rmap(page, dst_vma, dst_addr);
		folio_add_lru_vma(folio, dst_vma);
	}

	/*
	 * Must happen after rmap, as mm_counter() checks mapping (via
	 * PageAnon()), which is set by __page_set_anon_rmap().
	 */
	inc_mm_counter(dst_mm, mm_counter(page));

	set_pte_at(dst_mm, dst_addr, dst_pte, _dst_pte);

	/* No need to invalidate - it was non-present before */
	update_mmu_cache(dst_vma, dst_addr, dst_pte);
	ret = 0;
out_unlock:
	pte_unmap_unlock(dst_pte, ptl);
	return ret;
}

static int mfill_atomic_pte_copy(pmd_t *dst_pmd,
				 struct vm_area_struct *dst_vma,
				 unsigned long dst_addr,
				 unsigned long src_addr,
				 uffd_flags_t flags,
				 struct folio **foliop)
{
	void *kaddr;
	int ret;
	struct folio *folio;

	if (!*foliop) {
		ret = -ENOMEM;
		folio = vma_alloc_folio(GFP_HIGHUSER_MOVABLE, 0, dst_vma,
					dst_addr, false);
		if (!folio)
			goto out;

		kaddr = kmap_local_folio(folio, 0);
		/*
		 * The read mmap_lock is held here.  Despite the
		 * mmap_lock being read recursive a deadlock is still
		 * possible if a writer has taken a lock.  For example:
		 *
		 * process A thread 1 takes read lock on own mmap_lock
		 * process A thread 2 calls mmap, blocks taking write lock
		 * process B thread 1 takes page fault, read lock on own mmap lock
		 * process B thread 2 calls mmap, blocks taking write lock
		 * process A thread 1 blocks taking read lock on process B
		 * process B thread 1 blocks taking read lock on process A
		 *
		 * Disable page faults to prevent potential deadlock
		 * and retry the copy outside the mmap_lock.
		 */
		pagefault_disable();
		ret = copy_from_user(kaddr, (const void __user *) src_addr,
				     PAGE_SIZE);
		pagefault_enable();
		kunmap_local(kaddr);

		/* fallback to copy_from_user outside mmap_lock */
		if (unlikely(ret)) {
			ret = -ENOENT;
			*foliop = folio;
			/* don't free the page */
			goto out;
		}

		flush_dcache_folio(folio);
	} else {
		folio = *foliop;
		*foliop = NULL;
	}

	/*
	 * The memory barrier inside __folio_mark_uptodate makes sure that
	 * preceding stores to the page contents become visible before
	 * the set_pte_at() write.
	 */
	__folio_mark_uptodate(folio);

	ret = -ENOMEM;
	if (mem_cgroup_charge(folio, dst_vma->vm_mm, GFP_KERNEL))
		goto out_release;

	ret = mfill_atomic_install_pte(dst_pmd, dst_vma, dst_addr,
				       &folio->page, true, flags);
	if (ret)
		goto out_release;
out:
	return ret;
out_release:
	folio_put(folio);
	goto out;
}

static int mfill_atomic_pte_zeropage(pmd_t *dst_pmd,
				     struct vm_area_struct *dst_vma,
				     unsigned long dst_addr)
{
	pte_t _dst_pte, *dst_pte;
	spinlock_t *ptl;
	int ret;
	pgoff_t offset, max_off;
	struct inode *inode;

	_dst_pte = pte_mkspecial(pfn_pte(my_zero_pfn(dst_addr),
					 dst_vma->vm_page_prot));
	dst_pte = pte_offset_map_lock(dst_vma->vm_mm, dst_pmd, dst_addr, &ptl);
	if (dst_vma->vm_file) {
		/* the shmem MAP_PRIVATE case requires checking the i_size */
		inode = dst_vma->vm_file->f_inode;
		offset = linear_page_index(dst_vma, dst_addr);
		max_off = DIV_ROUND_UP(i_size_read(inode), PAGE_SIZE);
		ret = -EFAULT;
		if (unlikely(offset >= max_off))
			goto out_unlock;
	}
	ret = -EEXIST;
	if (!pte_none(*dst_pte))
		goto out_unlock;
	set_pte_at(dst_vma->vm_mm, dst_addr, dst_pte, _dst_pte);
	/* No need to invalidate - it was non-present before */
	update_mmu_cache(dst_vma, dst_addr, dst_pte);
	ret = 0;
out_unlock:
	pte_unmap_unlock(dst_pte, ptl);
	return ret;
}

/* Handles UFFDIO_CONTINUE for all shmem VMAs (shared or private). */
static int mfill_atomic_pte_continue(pmd_t *dst_pmd,
				     struct vm_area_struct *dst_vma,
				     unsigned long dst_addr,
				     uffd_flags_t flags)
{
	struct inode *inode = file_inode(dst_vma->vm_file);
	pgoff_t pgoff = linear_page_index(dst_vma, dst_addr);
	struct folio *folio;
	struct page *page;
	int ret;

	ret = shmem_get_folio(inode, pgoff, &folio, SGP_NOALLOC);
	/* Our caller expects us to return -EFAULT if we failed to find folio */
	if (ret == -ENOENT)
		ret = -EFAULT;
	if (ret)
		goto out;
	if (!folio) {
		ret = -EFAULT;
		goto out;
	}

<<<<<<< HEAD
=======
	page = folio_file_page(folio, pgoff);
>>>>>>> eb3cdb58
	if (PageHWPoison(page)) {
		ret = -EIO;
		goto out_release;
	}

<<<<<<< HEAD
	ret = mfill_atomic_install_pte(dst_mm, dst_pmd, dst_vma, dst_addr,
				       page, false, wp_copy);
=======
	ret = mfill_atomic_install_pte(dst_pmd, dst_vma, dst_addr,
				       page, false, flags);
>>>>>>> eb3cdb58
	if (ret)
		goto out_release;

	folio_unlock(folio);
	ret = 0;
out:
	return ret;
out_release:
	folio_unlock(folio);
	folio_put(folio);
	goto out;
}

static pmd_t *mm_alloc_pmd(struct mm_struct *mm, unsigned long address)
{
	pgd_t *pgd;
	p4d_t *p4d;
	pud_t *pud;

	pgd = pgd_offset(mm, address);
	p4d = p4d_alloc(mm, pgd, address);
	if (!p4d)
		return NULL;
	pud = pud_alloc(mm, p4d, address);
	if (!pud)
		return NULL;
	/*
	 * Note that we didn't run this because the pmd was
	 * missing, the *pmd may be already established and in
	 * turn it may also be a trans_huge_pmd.
	 */
	return pmd_alloc(mm, pud, address);
}

#ifdef CONFIG_HUGETLB_PAGE
/*
 * mfill_atomic processing for HUGETLB vmas.  Note that this routine is
 * called with mmap_lock held, it will release mmap_lock before returning.
 */
static __always_inline ssize_t mfill_atomic_hugetlb(
					      struct vm_area_struct *dst_vma,
					      unsigned long dst_start,
					      unsigned long src_start,
					      unsigned long len,
					      uffd_flags_t flags)
{
	struct mm_struct *dst_mm = dst_vma->vm_mm;
	int vm_shared = dst_vma->vm_flags & VM_SHARED;
	ssize_t err;
	pte_t *dst_pte;
	unsigned long src_addr, dst_addr;
	long copied;
	struct folio *folio;
	unsigned long vma_hpagesize;
	pgoff_t idx;
	u32 hash;
	struct address_space *mapping;

	/*
	 * There is no default zero huge page for all huge page sizes as
	 * supported by hugetlb.  A PMD_SIZE huge pages may exist as used
	 * by THP.  Since we can not reliably insert a zero page, this
	 * feature is not supported.
	 */
	if (uffd_flags_mode_is(flags, MFILL_ATOMIC_ZEROPAGE)) {
		mmap_read_unlock(dst_mm);
		return -EINVAL;
	}

	src_addr = src_start;
	dst_addr = dst_start;
	copied = 0;
	folio = NULL;
	vma_hpagesize = vma_kernel_pagesize(dst_vma);

	/*
	 * Validate alignment based on huge page size
	 */
	err = -EINVAL;
	if (dst_start & (vma_hpagesize - 1) || len & (vma_hpagesize - 1))
		goto out_unlock;

retry:
	/*
	 * On routine entry dst_vma is set.  If we had to drop mmap_lock and
	 * retry, dst_vma will be set to NULL and we must lookup again.
	 */
	if (!dst_vma) {
		err = -ENOENT;
		dst_vma = find_dst_vma(dst_mm, dst_start, len);
		if (!dst_vma || !is_vm_hugetlb_page(dst_vma))
			goto out_unlock;

		err = -EINVAL;
		if (vma_hpagesize != vma_kernel_pagesize(dst_vma))
			goto out_unlock;

		vm_shared = dst_vma->vm_flags & VM_SHARED;
	}

	/*
	 * If not shared, ensure the dst_vma has a anon_vma.
	 */
	err = -ENOMEM;
	if (!vm_shared) {
		if (unlikely(anon_vma_prepare(dst_vma)))
			goto out_unlock;
	}

	while (src_addr < src_start + len) {
		BUG_ON(dst_addr >= dst_start + len);

		/*
		 * Serialize via vma_lock and hugetlb_fault_mutex.
		 * vma_lock ensures the dst_pte remains valid even
		 * in the case of shared pmds.  fault mutex prevents
		 * races with other faulting threads.
		 */
		idx = linear_page_index(dst_vma, dst_addr);
		mapping = dst_vma->vm_file->f_mapping;
		hash = hugetlb_fault_mutex_hash(mapping, idx);
		mutex_lock(&hugetlb_fault_mutex_table[hash]);
		hugetlb_vma_lock_read(dst_vma);

		err = -ENOMEM;
		dst_pte = huge_pte_alloc(dst_mm, dst_vma, dst_addr, vma_hpagesize);
		if (!dst_pte) {
			hugetlb_vma_unlock_read(dst_vma);
			mutex_unlock(&hugetlb_fault_mutex_table[hash]);
			goto out_unlock;
		}

		if (!uffd_flags_mode_is(flags, MFILL_ATOMIC_CONTINUE) &&
		    !huge_pte_none_mostly(huge_ptep_get(dst_pte))) {
			err = -EEXIST;
			hugetlb_vma_unlock_read(dst_vma);
			mutex_unlock(&hugetlb_fault_mutex_table[hash]);
			goto out_unlock;
		}

		err = hugetlb_mfill_atomic_pte(dst_pte, dst_vma, dst_addr,
					       src_addr, flags, &folio);

		hugetlb_vma_unlock_read(dst_vma);
		mutex_unlock(&hugetlb_fault_mutex_table[hash]);

		cond_resched();

		if (unlikely(err == -ENOENT)) {
			mmap_read_unlock(dst_mm);
			BUG_ON(!folio);

			err = copy_folio_from_user(folio,
						   (const void __user *)src_addr, true);
			if (unlikely(err)) {
				err = -EFAULT;
				goto out;
			}
			mmap_read_lock(dst_mm);

			dst_vma = NULL;
			goto retry;
		} else
			BUG_ON(folio);

		if (!err) {
			dst_addr += vma_hpagesize;
			src_addr += vma_hpagesize;
			copied += vma_hpagesize;

			if (fatal_signal_pending(current))
				err = -EINTR;
		}
		if (err)
			break;
	}

out_unlock:
	mmap_read_unlock(dst_mm);
out:
	if (folio)
		folio_put(folio);
	BUG_ON(copied < 0);
	BUG_ON(err > 0);
	BUG_ON(!copied && !err);
	return copied ? copied : err;
}
#else /* !CONFIG_HUGETLB_PAGE */
/* fail at build time if gcc attempts to use this */
extern ssize_t mfill_atomic_hugetlb(struct vm_area_struct *dst_vma,
				    unsigned long dst_start,
				    unsigned long src_start,
				    unsigned long len,
				    uffd_flags_t flags);
#endif /* CONFIG_HUGETLB_PAGE */

static __always_inline ssize_t mfill_atomic_pte(pmd_t *dst_pmd,
						struct vm_area_struct *dst_vma,
						unsigned long dst_addr,
						unsigned long src_addr,
						uffd_flags_t flags,
						struct folio **foliop)
{
	ssize_t err;

	if (uffd_flags_mode_is(flags, MFILL_ATOMIC_CONTINUE)) {
		return mfill_atomic_pte_continue(dst_pmd, dst_vma,
						 dst_addr, flags);
	}

	/*
	 * The normal page fault path for a shmem will invoke the
	 * fault, fill the hole in the file and COW it right away. The
	 * result generates plain anonymous memory. So when we are
	 * asked to fill an hole in a MAP_PRIVATE shmem mapping, we'll
	 * generate anonymous memory directly without actually filling
	 * the hole. For the MAP_PRIVATE case the robustness check
	 * only happens in the pagetable (to verify it's still none)
	 * and not in the radix tree.
	 */
	if (!(dst_vma->vm_flags & VM_SHARED)) {
		if (uffd_flags_mode_is(flags, MFILL_ATOMIC_COPY))
			err = mfill_atomic_pte_copy(dst_pmd, dst_vma,
						    dst_addr, src_addr,
						    flags, foliop);
		else
			err = mfill_atomic_pte_zeropage(dst_pmd,
						 dst_vma, dst_addr);
	} else {
		err = shmem_mfill_atomic_pte(dst_pmd, dst_vma,
					     dst_addr, src_addr,
					     flags, foliop);
	}

	return err;
}

static __always_inline ssize_t mfill_atomic(struct mm_struct *dst_mm,
					    unsigned long dst_start,
					    unsigned long src_start,
					    unsigned long len,
					    atomic_t *mmap_changing,
					    uffd_flags_t flags)
{
	struct vm_area_struct *dst_vma;
	ssize_t err;
	pmd_t *dst_pmd;
	unsigned long src_addr, dst_addr;
	long copied;
	struct folio *folio;

	/*
	 * Sanitize the command parameters:
	 */
	BUG_ON(dst_start & ~PAGE_MASK);
	BUG_ON(len & ~PAGE_MASK);

	/* Does the address range wrap, or is the span zero-sized? */
	BUG_ON(src_start + len <= src_start);
	BUG_ON(dst_start + len <= dst_start);

	src_addr = src_start;
	dst_addr = dst_start;
	copied = 0;
	folio = NULL;
retry:
	mmap_read_lock(dst_mm);

	/*
	 * If memory mappings are changing because of non-cooperative
	 * operation (e.g. mremap) running in parallel, bail out and
	 * request the user to retry later
	 */
	err = -EAGAIN;
	if (mmap_changing && atomic_read(mmap_changing))
		goto out_unlock;

	/*
	 * Make sure the vma is not shared, that the dst range is
	 * both valid and fully within a single existing vma.
	 */
	err = -ENOENT;
	dst_vma = find_dst_vma(dst_mm, dst_start, len);
	if (!dst_vma)
		goto out_unlock;

	err = -EINVAL;
	/*
	 * shmem_zero_setup is invoked in mmap for MAP_ANONYMOUS|MAP_SHARED but
	 * it will overwrite vm_ops, so vma_is_anonymous must return false.
	 */
	if (WARN_ON_ONCE(vma_is_anonymous(dst_vma) &&
	    dst_vma->vm_flags & VM_SHARED))
		goto out_unlock;

	/*
	 * validate 'mode' now that we know the dst_vma: don't allow
	 * a wrprotect copy if the userfaultfd didn't register as WP.
	 */
	if ((flags & MFILL_ATOMIC_WP) && !(dst_vma->vm_flags & VM_UFFD_WP))
		goto out_unlock;

	/*
	 * If this is a HUGETLB vma, pass off to appropriate routine
	 */
	if (is_vm_hugetlb_page(dst_vma))
		return  mfill_atomic_hugetlb(dst_vma, dst_start,
					     src_start, len, flags);

	if (!vma_is_anonymous(dst_vma) && !vma_is_shmem(dst_vma))
		goto out_unlock;
	if (!vma_is_shmem(dst_vma) &&
	    uffd_flags_mode_is(flags, MFILL_ATOMIC_CONTINUE))
		goto out_unlock;

	/*
	 * Ensure the dst_vma has a anon_vma or this page
	 * would get a NULL anon_vma when moved in the
	 * dst_vma.
	 */
	err = -ENOMEM;
	if (!(dst_vma->vm_flags & VM_SHARED) &&
	    unlikely(anon_vma_prepare(dst_vma)))
		goto out_unlock;

	while (src_addr < src_start + len) {
		pmd_t dst_pmdval;

		BUG_ON(dst_addr >= dst_start + len);

		dst_pmd = mm_alloc_pmd(dst_mm, dst_addr);
		if (unlikely(!dst_pmd)) {
			err = -ENOMEM;
			break;
		}

		dst_pmdval = pmdp_get_lockless(dst_pmd);
		/*
		 * If the dst_pmd is mapped as THP don't
		 * override it and just be strict.
		 */
		if (unlikely(pmd_trans_huge(dst_pmdval))) {
			err = -EEXIST;
			break;
		}
		if (unlikely(pmd_none(dst_pmdval)) &&
		    unlikely(__pte_alloc(dst_mm, dst_pmd))) {
			err = -ENOMEM;
			break;
		}
		/* If an huge pmd materialized from under us fail */
		if (unlikely(pmd_trans_huge(*dst_pmd))) {
			err = -EFAULT;
			break;
		}

		BUG_ON(pmd_none(*dst_pmd));
		BUG_ON(pmd_trans_huge(*dst_pmd));

		err = mfill_atomic_pte(dst_pmd, dst_vma, dst_addr,
				       src_addr, flags, &folio);
		cond_resched();

		if (unlikely(err == -ENOENT)) {
			void *kaddr;

			mmap_read_unlock(dst_mm);
			BUG_ON(!folio);

			kaddr = kmap_local_folio(folio, 0);
			err = copy_from_user(kaddr,
					     (const void __user *) src_addr,
					     PAGE_SIZE);
			kunmap_local(kaddr);
			if (unlikely(err)) {
				err = -EFAULT;
				goto out;
			}
			flush_dcache_folio(folio);
			goto retry;
		} else
			BUG_ON(folio);

		if (!err) {
			dst_addr += PAGE_SIZE;
			src_addr += PAGE_SIZE;
			copied += PAGE_SIZE;

			if (fatal_signal_pending(current))
				err = -EINTR;
		}
		if (err)
			break;
	}

out_unlock:
	mmap_read_unlock(dst_mm);
out:
	if (folio)
		folio_put(folio);
	BUG_ON(copied < 0);
	BUG_ON(err > 0);
	BUG_ON(!copied && !err);
	return copied ? copied : err;
}

ssize_t mfill_atomic_copy(struct mm_struct *dst_mm, unsigned long dst_start,
			  unsigned long src_start, unsigned long len,
			  atomic_t *mmap_changing, uffd_flags_t flags)
{
	return mfill_atomic(dst_mm, dst_start, src_start, len, mmap_changing,
			    uffd_flags_set_mode(flags, MFILL_ATOMIC_COPY));
}

ssize_t mfill_atomic_zeropage(struct mm_struct *dst_mm, unsigned long start,
			      unsigned long len, atomic_t *mmap_changing)
{
	return mfill_atomic(dst_mm, start, 0, len, mmap_changing,
			    uffd_flags_set_mode(0, MFILL_ATOMIC_ZEROPAGE));
}

ssize_t mfill_atomic_continue(struct mm_struct *dst_mm, unsigned long start,
			      unsigned long len, atomic_t *mmap_changing,
			      uffd_flags_t flags)
{
	return mfill_atomic(dst_mm, start, 0, len, mmap_changing,
			    uffd_flags_set_mode(flags, MFILL_ATOMIC_CONTINUE));
}

long uffd_wp_range(struct vm_area_struct *dst_vma,
		   unsigned long start, unsigned long len, bool enable_wp)
{
	unsigned int mm_cp_flags;
	struct mmu_gather tlb;
	long ret;

	VM_WARN_ONCE(start < dst_vma->vm_start || start + len > dst_vma->vm_end,
			"The address range exceeds VMA boundary.\n");
	if (enable_wp)
		mm_cp_flags = MM_CP_UFFD_WP;
	else
		mm_cp_flags = MM_CP_UFFD_WP_RESOLVE;

	/*
	 * vma->vm_page_prot already reflects that uffd-wp is enabled for this
	 * VMA (see userfaultfd_set_vm_flags()) and that all PTEs are supposed
	 * to be write-protected as default whenever protection changes.
	 * Try upgrading write permissions manually.
	 */
	if (!enable_wp && vma_wants_manual_pte_write_upgrade(dst_vma))
		mm_cp_flags |= MM_CP_TRY_CHANGE_WRITABLE;
	tlb_gather_mmu(&tlb, dst_vma->vm_mm);
	ret = change_protection(&tlb, dst_vma, start, start + len, mm_cp_flags);
	tlb_finish_mmu(&tlb);

	return ret;
}

int mwriteprotect_range(struct mm_struct *dst_mm, unsigned long start,
			unsigned long len, bool enable_wp,
			atomic_t *mmap_changing)
{
	unsigned long end = start + len;
	unsigned long _start, _end;
	struct vm_area_struct *dst_vma;
	unsigned long page_mask;
	long err;
	VMA_ITERATOR(vmi, dst_mm, start);

	/*
	 * Sanitize the command parameters:
	 */
	BUG_ON(start & ~PAGE_MASK);
	BUG_ON(len & ~PAGE_MASK);

	/* Does the address range wrap, or is the span zero-sized? */
	BUG_ON(start + len <= start);

	mmap_read_lock(dst_mm);

	/*
	 * If memory mappings are changing because of non-cooperative
	 * operation (e.g. mremap) running in parallel, bail out and
	 * request the user to retry later
	 */
	err = -EAGAIN;
	if (mmap_changing && atomic_read(mmap_changing))
		goto out_unlock;

	err = -ENOENT;
	for_each_vma_range(vmi, dst_vma, end) {

		if (!userfaultfd_wp(dst_vma)) {
			err = -ENOENT;
			break;
		}

		if (is_vm_hugetlb_page(dst_vma)) {
			err = -EINVAL;
			page_mask = vma_kernel_pagesize(dst_vma) - 1;
			if ((start & page_mask) || (len & page_mask))
				break;
		}

		_start = max(dst_vma->vm_start, start);
		_end = min(dst_vma->vm_end, end);

		err = uffd_wp_range(dst_vma, _start, _end - _start, enable_wp);

		/* Return 0 on success, <0 on failures */
		if (err < 0)
			break;
		err = 0;
	}
out_unlock:
	mmap_read_unlock(dst_mm);
	return err;
}<|MERGE_RESOLUTION|>--- conflicted
+++ resolved
@@ -257,22 +257,14 @@
 		goto out;
 	}
 
-<<<<<<< HEAD
-=======
 	page = folio_file_page(folio, pgoff);
->>>>>>> eb3cdb58
 	if (PageHWPoison(page)) {
 		ret = -EIO;
 		goto out_release;
 	}
 
-<<<<<<< HEAD
-	ret = mfill_atomic_install_pte(dst_mm, dst_pmd, dst_vma, dst_addr,
-				       page, false, wp_copy);
-=======
 	ret = mfill_atomic_install_pte(dst_pmd, dst_vma, dst_addr,
 				       page, false, flags);
->>>>>>> eb3cdb58
 	if (ret)
 		goto out_release;
 
