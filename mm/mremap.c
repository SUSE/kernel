--- conflicted
+++ resolved
@@ -528,28 +528,12 @@
 		new_pmd = alloc_new_pmd(vma->vm_mm, vma, new_addr);
 		if (!new_pmd)
 			break;
-<<<<<<< HEAD
-		if (is_swap_pmd(*old_pmd) || pmd_trans_huge(*old_pmd) || pmd_devmap(*old_pmd)) {
-			if (extent == HPAGE_PMD_SIZE) {
-				bool moved;
-				/* See comment in move_ptes() */
-				if (need_rmap_locks)
-					take_rmap_locks(vma);
-				moved = move_huge_pmd(vma, old_addr, new_addr,
-						    old_end, old_pmd, new_pmd);
-				if (need_rmap_locks)
-					drop_rmap_locks(vma);
-				if (moved)
-					continue;
-			}
-=======
 		if (is_swap_pmd(*old_pmd) || pmd_trans_huge(*old_pmd) ||
 		    pmd_devmap(*old_pmd)) {
 			if (extent == HPAGE_PMD_SIZE &&
 			    move_pgt_entry(HPAGE_PMD, vma, old_addr, new_addr,
 					   old_pmd, new_pmd, need_rmap_locks))
 				continue;
->>>>>>> 7d2a07b7
 			split_huge_pmd(vma, old_pmd, old_addr);
 			if (pmd_trans_unstable(old_pmd))
 				continue;
