// SPDX-License-Identifier: GPL-2.0
#define pr_fmt(fmt) KBUILD_MODNAME ": " fmt

#include <linux/mm.h>
#include <linux/sched.h>
#include <linux/sched/mm.h>
#include <linux/sched/coredump.h>
#include <linux/mmu_notifier.h>
#include <linux/rmap.h>
#include <linux/swap.h>
#include <linux/mm_inline.h>
#include <linux/kthread.h>
#include <linux/khugepaged.h>
#include <linux/freezer.h>
#include <linux/mman.h>
#include <linux/hashtable.h>
#include <linux/userfaultfd_k.h>
#include <linux/page_idle.h>
#include <linux/page_table_check.h>
#include <linux/swapops.h>
#include <linux/shmem_fs.h>

#include <asm/tlb.h>
#include <asm/pgalloc.h>
#include "internal.h"
#include "mm_slot.h"

enum scan_result {
	SCAN_FAIL,
	SCAN_SUCCEED,
	SCAN_PMD_NULL,
	SCAN_PMD_NONE,
	SCAN_PMD_MAPPED,
	SCAN_EXCEED_NONE_PTE,
	SCAN_EXCEED_SWAP_PTE,
	SCAN_EXCEED_SHARED_PTE,
	SCAN_PTE_NON_PRESENT,
	SCAN_PTE_UFFD_WP,
	SCAN_PTE_MAPPED_HUGEPAGE,
	SCAN_PAGE_RO,
	SCAN_LACK_REFERENCED_PAGE,
	SCAN_PAGE_NULL,
	SCAN_SCAN_ABORT,
	SCAN_PAGE_COUNT,
	SCAN_PAGE_LRU,
	SCAN_PAGE_LOCK,
	SCAN_PAGE_ANON,
	SCAN_PAGE_COMPOUND,
	SCAN_ANY_PROCESS,
	SCAN_VMA_NULL,
	SCAN_VMA_CHECK,
	SCAN_ADDRESS_RANGE,
	SCAN_DEL_PAGE_LRU,
	SCAN_ALLOC_HUGE_PAGE_FAIL,
	SCAN_CGROUP_CHARGE_FAIL,
	SCAN_TRUNCATED,
	SCAN_PAGE_HAS_PRIVATE,
	SCAN_STORE_FAILED,
	SCAN_COPY_MC,
	SCAN_PAGE_FILLED,
};

#define CREATE_TRACE_POINTS
#include <trace/events/huge_memory.h>

static struct task_struct *khugepaged_thread __read_mostly;
static DEFINE_MUTEX(khugepaged_mutex);

/* default scan 8*512 pte (or vmas) every 30 second */
static unsigned int khugepaged_pages_to_scan __read_mostly;
static unsigned int khugepaged_pages_collapsed;
static unsigned int khugepaged_full_scans;
static unsigned int khugepaged_scan_sleep_millisecs __read_mostly = 10000;
/* during fragmentation poll the hugepage allocator once every minute */
static unsigned int khugepaged_alloc_sleep_millisecs __read_mostly = 60000;
static unsigned long khugepaged_sleep_expire;
static DEFINE_SPINLOCK(khugepaged_mm_lock);
static DECLARE_WAIT_QUEUE_HEAD(khugepaged_wait);
/*
 * default collapse hugepages if there is at least one pte mapped like
 * it would have happened if the vma was large enough during page
 * fault.
 *
 * Note that these are only respected if collapse was initiated by khugepaged.
 */
static unsigned int khugepaged_max_ptes_none __read_mostly;
static unsigned int khugepaged_max_ptes_swap __read_mostly;
static unsigned int khugepaged_max_ptes_shared __read_mostly;

#define MM_SLOTS_HASH_BITS 10
static __read_mostly DEFINE_HASHTABLE(mm_slots_hash, MM_SLOTS_HASH_BITS);

static struct kmem_cache *mm_slot_cache __read_mostly;

#define MAX_PTE_MAPPED_THP 8

struct collapse_control {
	bool is_khugepaged;

	/* Num pages scanned per node */
	u32 node_load[MAX_NUMNODES];

	/* nodemask for allocation fallback */
	nodemask_t alloc_nmask;
};

/**
 * struct khugepaged_mm_slot - khugepaged information per mm that is being scanned
 * @slot: hash lookup from mm to mm_slot
 * @nr_pte_mapped_thp: number of pte mapped THP
 * @pte_mapped_thp: address array corresponding pte mapped THP
 */
struct khugepaged_mm_slot {
	struct mm_slot slot;

	/* pte-mapped THP in this mm */
	int nr_pte_mapped_thp;
	unsigned long pte_mapped_thp[MAX_PTE_MAPPED_THP];
};

/**
 * struct khugepaged_scan - cursor for scanning
 * @mm_head: the head of the mm list to scan
 * @mm_slot: the current mm_slot we are scanning
 * @address: the next address inside that to be scanned
 *
 * There is only the one khugepaged_scan instance of this cursor structure.
 */
struct khugepaged_scan {
	struct list_head mm_head;
	struct khugepaged_mm_slot *mm_slot;
	unsigned long address;
};

static struct khugepaged_scan khugepaged_scan = {
	.mm_head = LIST_HEAD_INIT(khugepaged_scan.mm_head),
};

#ifdef CONFIG_SYSFS
static ssize_t scan_sleep_millisecs_show(struct kobject *kobj,
					 struct kobj_attribute *attr,
					 char *buf)
{
	return sysfs_emit(buf, "%u\n", khugepaged_scan_sleep_millisecs);
}

static ssize_t scan_sleep_millisecs_store(struct kobject *kobj,
					  struct kobj_attribute *attr,
					  const char *buf, size_t count)
{
	unsigned int msecs;
	int err;

	err = kstrtouint(buf, 10, &msecs);
	if (err)
		return -EINVAL;

	khugepaged_scan_sleep_millisecs = msecs;
	khugepaged_sleep_expire = 0;
	wake_up_interruptible(&khugepaged_wait);

	return count;
}
static struct kobj_attribute scan_sleep_millisecs_attr =
	__ATTR_RW(scan_sleep_millisecs);

static ssize_t alloc_sleep_millisecs_show(struct kobject *kobj,
					  struct kobj_attribute *attr,
					  char *buf)
{
	return sysfs_emit(buf, "%u\n", khugepaged_alloc_sleep_millisecs);
}

static ssize_t alloc_sleep_millisecs_store(struct kobject *kobj,
					   struct kobj_attribute *attr,
					   const char *buf, size_t count)
{
	unsigned int msecs;
	int err;

	err = kstrtouint(buf, 10, &msecs);
	if (err)
		return -EINVAL;

	khugepaged_alloc_sleep_millisecs = msecs;
	khugepaged_sleep_expire = 0;
	wake_up_interruptible(&khugepaged_wait);

	return count;
}
static struct kobj_attribute alloc_sleep_millisecs_attr =
	__ATTR_RW(alloc_sleep_millisecs);

static ssize_t pages_to_scan_show(struct kobject *kobj,
				  struct kobj_attribute *attr,
				  char *buf)
{
	return sysfs_emit(buf, "%u\n", khugepaged_pages_to_scan);
}
static ssize_t pages_to_scan_store(struct kobject *kobj,
				   struct kobj_attribute *attr,
				   const char *buf, size_t count)
{
	unsigned int pages;
	int err;

	err = kstrtouint(buf, 10, &pages);
	if (err || !pages)
		return -EINVAL;

	khugepaged_pages_to_scan = pages;

	return count;
}
static struct kobj_attribute pages_to_scan_attr =
	__ATTR_RW(pages_to_scan);

static ssize_t pages_collapsed_show(struct kobject *kobj,
				    struct kobj_attribute *attr,
				    char *buf)
{
	return sysfs_emit(buf, "%u\n", khugepaged_pages_collapsed);
}
static struct kobj_attribute pages_collapsed_attr =
	__ATTR_RO(pages_collapsed);

static ssize_t full_scans_show(struct kobject *kobj,
			       struct kobj_attribute *attr,
			       char *buf)
{
	return sysfs_emit(buf, "%u\n", khugepaged_full_scans);
}
static struct kobj_attribute full_scans_attr =
	__ATTR_RO(full_scans);

static ssize_t defrag_show(struct kobject *kobj,
			   struct kobj_attribute *attr, char *buf)
{
	return single_hugepage_flag_show(kobj, attr, buf,
					 TRANSPARENT_HUGEPAGE_DEFRAG_KHUGEPAGED_FLAG);
}
static ssize_t defrag_store(struct kobject *kobj,
			    struct kobj_attribute *attr,
			    const char *buf, size_t count)
{
	return single_hugepage_flag_store(kobj, attr, buf, count,
				 TRANSPARENT_HUGEPAGE_DEFRAG_KHUGEPAGED_FLAG);
}
static struct kobj_attribute khugepaged_defrag_attr =
	__ATTR_RW(defrag);

/*
 * max_ptes_none controls if khugepaged should collapse hugepages over
 * any unmapped ptes in turn potentially increasing the memory
 * footprint of the vmas. When max_ptes_none is 0 khugepaged will not
 * reduce the available free memory in the system as it
 * runs. Increasing max_ptes_none will instead potentially reduce the
 * free memory in the system during the khugepaged scan.
 */
static ssize_t max_ptes_none_show(struct kobject *kobj,
				  struct kobj_attribute *attr,
				  char *buf)
{
	return sysfs_emit(buf, "%u\n", khugepaged_max_ptes_none);
}
static ssize_t max_ptes_none_store(struct kobject *kobj,
				   struct kobj_attribute *attr,
				   const char *buf, size_t count)
{
	int err;
	unsigned long max_ptes_none;

	err = kstrtoul(buf, 10, &max_ptes_none);
	if (err || max_ptes_none > HPAGE_PMD_NR - 1)
		return -EINVAL;

	khugepaged_max_ptes_none = max_ptes_none;

	return count;
}
static struct kobj_attribute khugepaged_max_ptes_none_attr =
	__ATTR_RW(max_ptes_none);

static ssize_t max_ptes_swap_show(struct kobject *kobj,
				  struct kobj_attribute *attr,
				  char *buf)
{
	return sysfs_emit(buf, "%u\n", khugepaged_max_ptes_swap);
}

static ssize_t max_ptes_swap_store(struct kobject *kobj,
				   struct kobj_attribute *attr,
				   const char *buf, size_t count)
{
	int err;
	unsigned long max_ptes_swap;

	err  = kstrtoul(buf, 10, &max_ptes_swap);
	if (err || max_ptes_swap > HPAGE_PMD_NR - 1)
		return -EINVAL;

	khugepaged_max_ptes_swap = max_ptes_swap;

	return count;
}

static struct kobj_attribute khugepaged_max_ptes_swap_attr =
	__ATTR_RW(max_ptes_swap);

static ssize_t max_ptes_shared_show(struct kobject *kobj,
				    struct kobj_attribute *attr,
				    char *buf)
{
	return sysfs_emit(buf, "%u\n", khugepaged_max_ptes_shared);
}

static ssize_t max_ptes_shared_store(struct kobject *kobj,
				     struct kobj_attribute *attr,
				     const char *buf, size_t count)
{
	int err;
	unsigned long max_ptes_shared;

	err  = kstrtoul(buf, 10, &max_ptes_shared);
	if (err || max_ptes_shared > HPAGE_PMD_NR - 1)
		return -EINVAL;

	khugepaged_max_ptes_shared = max_ptes_shared;

	return count;
}

static struct kobj_attribute khugepaged_max_ptes_shared_attr =
	__ATTR_RW(max_ptes_shared);

static struct attribute *khugepaged_attr[] = {
	&khugepaged_defrag_attr.attr,
	&khugepaged_max_ptes_none_attr.attr,
	&khugepaged_max_ptes_swap_attr.attr,
	&khugepaged_max_ptes_shared_attr.attr,
	&pages_to_scan_attr.attr,
	&pages_collapsed_attr.attr,
	&full_scans_attr.attr,
	&scan_sleep_millisecs_attr.attr,
	&alloc_sleep_millisecs_attr.attr,
	NULL,
};

struct attribute_group khugepaged_attr_group = {
	.attrs = khugepaged_attr,
	.name = "khugepaged",
};
#endif /* CONFIG_SYSFS */

int hugepage_madvise(struct vm_area_struct *vma,
		     unsigned long *vm_flags, int advice)
{
	switch (advice) {
	case MADV_HUGEPAGE:
#ifdef CONFIG_S390
		/*
		 * qemu blindly sets MADV_HUGEPAGE on all allocations, but s390
		 * can't handle this properly after s390_enable_sie, so we simply
		 * ignore the madvise to prevent qemu from causing a SIGSEGV.
		 */
		if (mm_has_pgste(vma->vm_mm))
			return 0;
#endif
		*vm_flags &= ~VM_NOHUGEPAGE;
		*vm_flags |= VM_HUGEPAGE;
		/*
		 * If the vma become good for khugepaged to scan,
		 * register it here without waiting a page fault that
		 * may not happen any time soon.
		 */
		khugepaged_enter_vma(vma, *vm_flags);
		break;
	case MADV_NOHUGEPAGE:
		*vm_flags &= ~VM_HUGEPAGE;
		*vm_flags |= VM_NOHUGEPAGE;
		/*
		 * Setting VM_NOHUGEPAGE will prevent khugepaged from scanning
		 * this vma even if we leave the mm registered in khugepaged if
		 * it got registered before VM_NOHUGEPAGE was set.
		 */
		break;
	}

	return 0;
}

int __init khugepaged_init(void)
{
	mm_slot_cache = kmem_cache_create("khugepaged_mm_slot",
					  sizeof(struct khugepaged_mm_slot),
					  __alignof__(struct khugepaged_mm_slot),
					  0, NULL);
	if (!mm_slot_cache)
		return -ENOMEM;

	khugepaged_pages_to_scan = HPAGE_PMD_NR * 8;
	khugepaged_max_ptes_none = HPAGE_PMD_NR - 1;
	khugepaged_max_ptes_swap = HPAGE_PMD_NR / 8;
	khugepaged_max_ptes_shared = HPAGE_PMD_NR / 2;

	return 0;
}

void __init khugepaged_destroy(void)
{
	kmem_cache_destroy(mm_slot_cache);
}

static inline int hpage_collapse_test_exit(struct mm_struct *mm)
{
	return atomic_read(&mm->mm_users) == 0;
}

<<<<<<< HEAD
static bool hugepage_vma_check(struct vm_area_struct *vma,
			       unsigned long vm_flags)
{
	if (!transhuge_vma_enabled(vma, vm_flags))
		return false;

	if (vma->vm_file && !IS_ALIGNED((vma->vm_start >> PAGE_SHIFT) -
				vma->vm_pgoff, HPAGE_PMD_NR))
		return false;

	/* Enabled via shmem mount options or sysfs settings. */
	if (shmem_file(vma->vm_file))
		return shmem_huge_enabled(vma);

	/* THP settings require madvise. */
	if (!(vm_flags & VM_HUGEPAGE) && !khugepaged_always())
		return false;

	/* Only regular file is valid */
	if (false && IS_ENABLED(CONFIG_READ_ONLY_THP_FOR_FS) && vma->vm_file &&
	    (vm_flags & VM_EXEC)) {
		struct inode *inode = vma->vm_file->f_inode;

		return !inode_is_open_for_write(inode) &&
			S_ISREG(inode->i_mode);
	}

	if (!vma->anon_vma || vma->vm_ops)
		return false;
	if (vma_is_temporary_stack(vma))
		return false;
	return !(vm_flags & VM_NO_KHUGEPAGED);
}

int __khugepaged_enter(struct mm_struct *mm)
=======
void __khugepaged_enter(struct mm_struct *mm)
>>>>>>> eb3cdb58
{
	struct khugepaged_mm_slot *mm_slot;
	struct mm_slot *slot;
	int wakeup;

	mm_slot = mm_slot_alloc(mm_slot_cache);
	if (!mm_slot)
		return;

	slot = &mm_slot->slot;

	/* __khugepaged_exit() must not run from under us */
	VM_BUG_ON_MM(hpage_collapse_test_exit(mm), mm);
	if (unlikely(test_and_set_bit(MMF_VM_HUGEPAGE, &mm->flags))) {
		mm_slot_free(mm_slot_cache, mm_slot);
		return;
	}

	spin_lock(&khugepaged_mm_lock);
	mm_slot_insert(mm_slots_hash, mm, slot);
	/*
	 * Insert just behind the scanning cursor, to let the area settle
	 * down a little.
	 */
	wakeup = list_empty(&khugepaged_scan.mm_head);
	list_add_tail(&slot->mm_node, &khugepaged_scan.mm_head);
	spin_unlock(&khugepaged_mm_lock);

	mmgrab(mm);
	if (wakeup)
		wake_up_interruptible(&khugepaged_wait);
}

void khugepaged_enter_vma(struct vm_area_struct *vma,
			  unsigned long vm_flags)
{
	if (!test_bit(MMF_VM_HUGEPAGE, &vma->vm_mm->flags) &&
	    hugepage_flags_enabled()) {
		if (hugepage_vma_check(vma, vm_flags, false, false, true))
			__khugepaged_enter(vma->vm_mm);
	}
}

void __khugepaged_exit(struct mm_struct *mm)
{
	struct khugepaged_mm_slot *mm_slot;
	struct mm_slot *slot;
	int free = 0;

	spin_lock(&khugepaged_mm_lock);
	slot = mm_slot_lookup(mm_slots_hash, mm);
	mm_slot = mm_slot_entry(slot, struct khugepaged_mm_slot, slot);
	if (mm_slot && khugepaged_scan.mm_slot != mm_slot) {
		hash_del(&slot->hash);
		list_del(&slot->mm_node);
		free = 1;
	}
	spin_unlock(&khugepaged_mm_lock);

	if (free) {
		clear_bit(MMF_VM_HUGEPAGE, &mm->flags);
		mm_slot_free(mm_slot_cache, mm_slot);
		mmdrop(mm);
	} else if (mm_slot) {
		/*
		 * This is required to serialize against
		 * hpage_collapse_test_exit() (which is guaranteed to run
		 * under mmap sem read mode). Stop here (after we return all
		 * pagetables will be destroyed) until khugepaged has finished
		 * working on the pagetables under the mmap_lock.
		 */
		mmap_write_lock(mm);
		mmap_write_unlock(mm);
	}
}

static void release_pte_folio(struct folio *folio)
{
	node_stat_mod_folio(folio,
			NR_ISOLATED_ANON + folio_is_file_lru(folio),
			-folio_nr_pages(folio));
	folio_unlock(folio);
	folio_putback_lru(folio);
}

static void release_pte_page(struct page *page)
{
	release_pte_folio(page_folio(page));
}

static void release_pte_pages(pte_t *pte, pte_t *_pte,
		struct list_head *compound_pagelist)
{
	struct folio *folio, *tmp;

	while (--_pte >= pte) {
		pte_t pteval = *_pte;
		unsigned long pfn;

		if (pte_none(pteval))
			continue;
		pfn = pte_pfn(pteval);
		if (is_zero_pfn(pfn))
			continue;
		folio = pfn_folio(pfn);
		if (folio_test_large(folio))
			continue;
		release_pte_folio(folio);
	}

	list_for_each_entry_safe(folio, tmp, compound_pagelist, lru) {
		list_del(&folio->lru);
		release_pte_folio(folio);
	}
}

static bool is_refcount_suitable(struct page *page)
{
	int expected_refcount;

	expected_refcount = total_mapcount(page);
	if (PageSwapCache(page))
		expected_refcount += compound_nr(page);

	return page_count(page) == expected_refcount;
}

static int __collapse_huge_page_isolate(struct vm_area_struct *vma,
					unsigned long address,
					pte_t *pte,
					struct collapse_control *cc,
					struct list_head *compound_pagelist)
{
	struct page *page = NULL;
	pte_t *_pte;
	int none_or_zero = 0, shared = 0, result = SCAN_FAIL, referenced = 0;
	bool writable = false;

	for (_pte = pte; _pte < pte + HPAGE_PMD_NR;
	     _pte++, address += PAGE_SIZE) {
		pte_t pteval = *_pte;
		if (pte_none(pteval) || (pte_present(pteval) &&
				is_zero_pfn(pte_pfn(pteval)))) {
			++none_or_zero;
			if (!userfaultfd_armed(vma) &&
			    (!cc->is_khugepaged ||
			     none_or_zero <= khugepaged_max_ptes_none)) {
				continue;
			} else {
				result = SCAN_EXCEED_NONE_PTE;
				count_vm_event(THP_SCAN_EXCEED_NONE_PTE);
				goto out;
			}
		}
		if (!pte_present(pteval)) {
			result = SCAN_PTE_NON_PRESENT;
			goto out;
		}
		if (pte_uffd_wp(pteval)) {
			result = SCAN_PTE_UFFD_WP;
			goto out;
		}
		page = vm_normal_page(vma, address, pteval);
		if (unlikely(!page) || unlikely(is_zone_device_page(page))) {
			result = SCAN_PAGE_NULL;
			goto out;
		}

		VM_BUG_ON_PAGE(!PageAnon(page), page);

		if (page_mapcount(page) > 1) {
			++shared;
			if (cc->is_khugepaged &&
			    shared > khugepaged_max_ptes_shared) {
				result = SCAN_EXCEED_SHARED_PTE;
				count_vm_event(THP_SCAN_EXCEED_SHARED_PTE);
				goto out;
			}
		}

		if (PageCompound(page)) {
			struct page *p;
			page = compound_head(page);

			/*
			 * Check if we have dealt with the compound page
			 * already
			 */
			list_for_each_entry(p, compound_pagelist, lru) {
				if (page == p)
					goto next;
			}
		}

		/*
		 * We can do it before isolate_lru_page because the
		 * page can't be freed from under us. NOTE: PG_lock
		 * is needed to serialize against split_huge_page
		 * when invoked from the VM.
		 */
		if (!trylock_page(page)) {
			result = SCAN_PAGE_LOCK;
			goto out;
		}

		/*
		 * Check if the page has any GUP (or other external) pins.
		 *
		 * The page table that maps the page has been already unlinked
		 * from the page table tree and this process cannot get
		 * an additional pin on the page.
		 *
		 * New pins can come later if the page is shared across fork,
		 * but not from this process. The other process cannot write to
		 * the page, only trigger CoW.
		 */
		if (!is_refcount_suitable(page)) {
			unlock_page(page);
			result = SCAN_PAGE_COUNT;
			goto out;
		}

		/*
		 * Isolate the page to avoid collapsing an hugepage
		 * currently in use by the VM.
		 */
		if (!isolate_lru_page(page)) {
			unlock_page(page);
			result = SCAN_DEL_PAGE_LRU;
			goto out;
		}
		mod_node_page_state(page_pgdat(page),
				NR_ISOLATED_ANON + page_is_file_lru(page),
				compound_nr(page));
		VM_BUG_ON_PAGE(!PageLocked(page), page);
		VM_BUG_ON_PAGE(PageLRU(page), page);

		if (PageCompound(page))
			list_add_tail(&page->lru, compound_pagelist);
next:
		/*
		 * If collapse was initiated by khugepaged, check that there is
		 * enough young pte to justify collapsing the page
		 */
		if (cc->is_khugepaged &&
		    (pte_young(pteval) || page_is_young(page) ||
		     PageReferenced(page) || mmu_notifier_test_young(vma->vm_mm,
								     address)))
			referenced++;

		if (pte_write(pteval))
			writable = true;
	}

	if (unlikely(!writable)) {
		result = SCAN_PAGE_RO;
	} else if (unlikely(cc->is_khugepaged && !referenced)) {
		result = SCAN_LACK_REFERENCED_PAGE;
	} else {
		result = SCAN_SUCCEED;
		trace_mm_collapse_huge_page_isolate(page, none_or_zero,
						    referenced, writable, result);
		return result;
	}
out:
	release_pte_pages(pte, _pte, compound_pagelist);
	trace_mm_collapse_huge_page_isolate(page, none_or_zero,
					    referenced, writable, result);
	return result;
}

static void __collapse_huge_page_copy_succeeded(pte_t *pte,
						struct vm_area_struct *vma,
						unsigned long address,
						spinlock_t *ptl,
						struct list_head *compound_pagelist)
{
	struct page *src_page;
	struct page *tmp;
	pte_t *_pte;
	pte_t pteval;

	for (_pte = pte; _pte < pte + HPAGE_PMD_NR;
	     _pte++, address += PAGE_SIZE) {
		pteval = *_pte;
		if (pte_none(pteval) || is_zero_pfn(pte_pfn(pteval))) {
			add_mm_counter(vma->vm_mm, MM_ANONPAGES, 1);
			if (is_zero_pfn(pte_pfn(pteval))) {
				/*
				 * ptl mostly unnecessary.
				 */
				spin_lock(ptl);
				ptep_clear(vma->vm_mm, address, _pte);
				spin_unlock(ptl);
			}
		} else {
			src_page = pte_page(pteval);
			if (!PageCompound(src_page))
				release_pte_page(src_page);
			/*
			 * ptl mostly unnecessary, but preempt has to
			 * be disabled to update the per-cpu stats
			 * inside page_remove_rmap().
			 */
			spin_lock(ptl);
			ptep_clear(vma->vm_mm, address, _pte);
			page_remove_rmap(src_page, vma, false);
			spin_unlock(ptl);
			free_page_and_swap_cache(src_page);
		}
	}

	list_for_each_entry_safe(src_page, tmp, compound_pagelist, lru) {
		list_del(&src_page->lru);
		mod_node_page_state(page_pgdat(src_page),
				    NR_ISOLATED_ANON + page_is_file_lru(src_page),
				    -compound_nr(src_page));
		unlock_page(src_page);
		free_swap_cache(src_page);
		putback_lru_page(src_page);
	}
}

static void __collapse_huge_page_copy_failed(pte_t *pte,
					     pmd_t *pmd,
					     pmd_t orig_pmd,
					     struct vm_area_struct *vma,
					     struct list_head *compound_pagelist)
{
	spinlock_t *pmd_ptl;

	/*
	 * Re-establish the PMD to point to the original page table
	 * entry. Restoring PMD needs to be done prior to releasing
	 * pages. Since pages are still isolated and locked here,
	 * acquiring anon_vma_lock_write is unnecessary.
	 */
	pmd_ptl = pmd_lock(vma->vm_mm, pmd);
	pmd_populate(vma->vm_mm, pmd, pmd_pgtable(orig_pmd));
	spin_unlock(pmd_ptl);
	/*
	 * Release both raw and compound pages isolated
	 * in __collapse_huge_page_isolate.
	 */
	release_pte_pages(pte, pte + HPAGE_PMD_NR, compound_pagelist);
}

/*
 * __collapse_huge_page_copy - attempts to copy memory contents from raw
 * pages to a hugepage. Cleans up the raw pages if copying succeeds;
 * otherwise restores the original page table and releases isolated raw pages.
 * Returns SCAN_SUCCEED if copying succeeds, otherwise returns SCAN_COPY_MC.
 *
 * @pte: starting of the PTEs to copy from
 * @page: the new hugepage to copy contents to
 * @pmd: pointer to the new hugepage's PMD
 * @orig_pmd: the original raw pages' PMD
 * @vma: the original raw pages' virtual memory area
 * @address: starting address to copy
 * @ptl: lock on raw pages' PTEs
 * @compound_pagelist: list that stores compound pages
 */
static int __collapse_huge_page_copy(pte_t *pte,
				     struct page *page,
				     pmd_t *pmd,
				     pmd_t orig_pmd,
				     struct vm_area_struct *vma,
				     unsigned long address,
				     spinlock_t *ptl,
				     struct list_head *compound_pagelist)
{
	struct page *src_page;
	pte_t *_pte;
	pte_t pteval;
	unsigned long _address;
	int result = SCAN_SUCCEED;

	/*
	 * Copying pages' contents is subject to memory poison at any iteration.
	 */
	for (_pte = pte, _address = address; _pte < pte + HPAGE_PMD_NR;
	     _pte++, page++, _address += PAGE_SIZE) {
		pteval = *_pte;
		if (pte_none(pteval) || is_zero_pfn(pte_pfn(pteval))) {
			clear_user_highpage(page, _address);
			continue;
		}
		src_page = pte_page(pteval);
		if (copy_mc_user_highpage(page, src_page, _address, vma) > 0) {
			result = SCAN_COPY_MC;
			break;
		}
	}

	if (likely(result == SCAN_SUCCEED))
		__collapse_huge_page_copy_succeeded(pte, vma, address, ptl,
						    compound_pagelist);
	else
		__collapse_huge_page_copy_failed(pte, pmd, orig_pmd, vma,
						 compound_pagelist);

	return result;
}

static void khugepaged_alloc_sleep(void)
{
	DEFINE_WAIT(wait);

	add_wait_queue(&khugepaged_wait, &wait);
	__set_current_state(TASK_INTERRUPTIBLE|TASK_FREEZABLE);
	schedule_timeout(msecs_to_jiffies(khugepaged_alloc_sleep_millisecs));
	remove_wait_queue(&khugepaged_wait, &wait);
}

struct collapse_control khugepaged_collapse_control = {
	.is_khugepaged = true,
};

static bool hpage_collapse_scan_abort(int nid, struct collapse_control *cc)
{
	int i;

	/*
	 * If node_reclaim_mode is disabled, then no extra effort is made to
	 * allocate memory locally.
	 */
	if (!node_reclaim_enabled())
		return false;

	/* If there is a count for this node already, it must be acceptable */
	if (cc->node_load[nid])
		return false;

	for (i = 0; i < MAX_NUMNODES; i++) {
		if (!cc->node_load[i])
			continue;
		if (node_distance(nid, i) > node_reclaim_distance)
			return true;
	}
	return false;
}

#define khugepaged_defrag()					\
	(transparent_hugepage_flags &				\
	 (1<<TRANSPARENT_HUGEPAGE_DEFRAG_KHUGEPAGED_FLAG))

/* Defrag for khugepaged will enter direct reclaim/compaction if necessary */
static inline gfp_t alloc_hugepage_khugepaged_gfpmask(void)
{
	return khugepaged_defrag() ? GFP_TRANSHUGE : GFP_TRANSHUGE_LIGHT;
}

#ifdef CONFIG_NUMA
static int hpage_collapse_find_target_node(struct collapse_control *cc)
{
	int nid, target_node = 0, max_value = 0;

	/* find first node with max normal pages hit */
	for (nid = 0; nid < MAX_NUMNODES; nid++)
		if (cc->node_load[nid] > max_value) {
			max_value = cc->node_load[nid];
			target_node = nid;
		}

	for_each_online_node(nid) {
		if (max_value == cc->node_load[nid])
			node_set(nid, cc->alloc_nmask);
	}

	return target_node;
}
#else
static int hpage_collapse_find_target_node(struct collapse_control *cc)
{
	return 0;
}
#endif

static bool hpage_collapse_alloc_page(struct page **hpage, gfp_t gfp, int node,
				      nodemask_t *nmask)
{
	*hpage = __alloc_pages(gfp, HPAGE_PMD_ORDER, node, nmask);
	if (unlikely(!*hpage)) {
		count_vm_event(THP_COLLAPSE_ALLOC_FAILED);
		return false;
	}

	prep_transhuge_page(*hpage);
	count_vm_event(THP_COLLAPSE_ALLOC);
	return true;
}

/*
 * If mmap_lock temporarily dropped, revalidate vma
 * before taking mmap_lock.
 * Returns enum scan_result value.
 */

static int hugepage_vma_revalidate(struct mm_struct *mm, unsigned long address,
				   bool expect_anon,
				   struct vm_area_struct **vmap,
				   struct collapse_control *cc)
{
	struct vm_area_struct *vma;

	if (unlikely(hpage_collapse_test_exit(mm)))
		return SCAN_ANY_PROCESS;

	*vmap = vma = find_vma(mm, address);
	if (!vma)
		return SCAN_VMA_NULL;

	if (!transhuge_vma_suitable(vma, address))
		return SCAN_ADDRESS_RANGE;
	if (!hugepage_vma_check(vma, vma->vm_flags, false, false,
				cc->is_khugepaged))
		return SCAN_VMA_CHECK;
	/*
	 * Anon VMA expected, the address may be unmapped then
	 * remapped to file after khugepaged reaquired the mmap_lock.
	 *
	 * hugepage_vma_check may return true for qualified file
	 * vmas.
	 */
	if (expect_anon && (!(*vmap)->anon_vma || !vma_is_anonymous(*vmap)))
		return SCAN_PAGE_ANON;
	return SCAN_SUCCEED;
}

/*
 * See pmd_trans_unstable() for how the result may change out from
 * underneath us, even if we hold mmap_lock in read.
 */
static int find_pmd_or_thp_or_none(struct mm_struct *mm,
				   unsigned long address,
				   pmd_t **pmd)
{
	pmd_t pmde;

	*pmd = mm_find_pmd(mm, address);
	if (!*pmd)
		return SCAN_PMD_NULL;

	pmde = pmdp_get_lockless(*pmd);

#ifdef CONFIG_TRANSPARENT_HUGEPAGE
	/* See comments in pmd_none_or_trans_huge_or_clear_bad() */
	barrier();
#endif
	if (pmd_none(pmde))
		return SCAN_PMD_NONE;
	if (!pmd_present(pmde))
		return SCAN_PMD_NULL;
	if (pmd_trans_huge(pmde))
		return SCAN_PMD_MAPPED;
	if (pmd_devmap(pmde))
		return SCAN_PMD_NULL;
	if (pmd_bad(pmde))
		return SCAN_PMD_NULL;
	return SCAN_SUCCEED;
}

static int check_pmd_still_valid(struct mm_struct *mm,
				 unsigned long address,
				 pmd_t *pmd)
{
	pmd_t *new_pmd;
	int result = find_pmd_or_thp_or_none(mm, address, &new_pmd);

	if (result != SCAN_SUCCEED)
		return result;
	if (new_pmd != pmd)
		return SCAN_FAIL;
	return SCAN_SUCCEED;
}

/*
 * Bring missing pages in from swap, to complete THP collapse.
 * Only done if hpage_collapse_scan_pmd believes it is worthwhile.
 *
 * Called and returns without pte mapped or spinlocks held.
 * Note that if false is returned, mmap_lock will be released.
 */

static int __collapse_huge_page_swapin(struct mm_struct *mm,
				       struct vm_area_struct *vma,
				       unsigned long haddr, pmd_t *pmd,
				       int referenced)
{
	int swapped_in = 0;
	vm_fault_t ret = 0;
	unsigned long address, end = haddr + (HPAGE_PMD_NR * PAGE_SIZE);

	for (address = haddr; address < end; address += PAGE_SIZE) {
		struct vm_fault vmf = {
			.vma = vma,
			.address = address,
			.pgoff = linear_page_index(vma, haddr),
			.flags = FAULT_FLAG_ALLOW_RETRY,
			.pmd = pmd,
		};

		vmf.pte = pte_offset_map(pmd, address);
		vmf.orig_pte = *vmf.pte;
		if (!is_swap_pte(vmf.orig_pte)) {
			pte_unmap(vmf.pte);
			continue;
		}
		ret = do_swap_page(&vmf);

		/*
		 * do_swap_page returns VM_FAULT_RETRY with released mmap_lock.
		 * Note we treat VM_FAULT_RETRY as VM_FAULT_ERROR here because
		 * we do not retry here and swap entry will remain in pagetable
		 * resulting in later failure.
		 */
		if (ret & VM_FAULT_RETRY) {
			trace_mm_collapse_huge_page_swapin(mm, swapped_in, referenced, 0);
			/* Likely, but not guaranteed, that page lock failed */
			return SCAN_PAGE_LOCK;
		}
		if (ret & VM_FAULT_ERROR) {
			mmap_read_unlock(mm);
			trace_mm_collapse_huge_page_swapin(mm, swapped_in, referenced, 0);
			return SCAN_FAIL;
		}
		swapped_in++;
	}

	/* Drain LRU add pagevec to remove extra pin on the swapped in pages */
	if (swapped_in)
		lru_add_drain();

	trace_mm_collapse_huge_page_swapin(mm, swapped_in, referenced, 1);
	return SCAN_SUCCEED;
}

static int alloc_charge_hpage(struct page **hpage, struct mm_struct *mm,
			      struct collapse_control *cc)
{
	gfp_t gfp = (cc->is_khugepaged ? alloc_hugepage_khugepaged_gfpmask() :
		     GFP_TRANSHUGE);
	int node = hpage_collapse_find_target_node(cc);
	struct folio *folio;

	if (!hpage_collapse_alloc_page(hpage, gfp, node, &cc->alloc_nmask))
		return SCAN_ALLOC_HUGE_PAGE_FAIL;

	folio = page_folio(*hpage);
	if (unlikely(mem_cgroup_charge(folio, mm, gfp))) {
		folio_put(folio);
		*hpage = NULL;
		return SCAN_CGROUP_CHARGE_FAIL;
	}
	count_memcg_page_event(*hpage, THP_COLLAPSE_ALLOC);

	return SCAN_SUCCEED;
}

static int collapse_huge_page(struct mm_struct *mm, unsigned long address,
			      int referenced, int unmapped,
			      struct collapse_control *cc)
{
	LIST_HEAD(compound_pagelist);
	pmd_t *pmd, _pmd;
	pte_t *pte;
	pgtable_t pgtable;
	struct page *hpage;
	spinlock_t *pmd_ptl, *pte_ptl;
	int result = SCAN_FAIL;
	struct vm_area_struct *vma;
	struct mmu_notifier_range range;

	VM_BUG_ON(address & ~HPAGE_PMD_MASK);

	/*
	 * Before allocating the hugepage, release the mmap_lock read lock.
	 * The allocation can take potentially a long time if it involves
	 * sync compaction, and we do not need to hold the mmap_lock during
	 * that. We will recheck the vma after taking it again in write mode.
	 */
	mmap_read_unlock(mm);

	result = alloc_charge_hpage(&hpage, mm, cc);
	if (result != SCAN_SUCCEED)
		goto out_nolock;

	mmap_read_lock(mm);
	result = hugepage_vma_revalidate(mm, address, true, &vma, cc);
	if (result != SCAN_SUCCEED) {
		mmap_read_unlock(mm);
		goto out_nolock;
	}

	result = find_pmd_or_thp_or_none(mm, address, &pmd);
	if (result != SCAN_SUCCEED) {
		mmap_read_unlock(mm);
		goto out_nolock;
	}

	if (unmapped) {
		/*
		 * __collapse_huge_page_swapin will return with mmap_lock
		 * released when it fails. So we jump out_nolock directly in
		 * that case.  Continuing to collapse causes inconsistency.
		 */
		result = __collapse_huge_page_swapin(mm, vma, address, pmd,
						     referenced);
		if (result != SCAN_SUCCEED)
			goto out_nolock;
	}

	mmap_read_unlock(mm);
	/*
	 * Prevent all access to pagetables with the exception of
	 * gup_fast later handled by the ptep_clear_flush and the VM
	 * handled by the anon_vma lock + PG_lock.
	 */
	mmap_write_lock(mm);
	result = hugepage_vma_revalidate(mm, address, true, &vma, cc);
	if (result != SCAN_SUCCEED)
		goto out_up_write;
	/* check if the pmd is still valid */
	result = check_pmd_still_valid(mm, address, pmd);
	if (result != SCAN_SUCCEED)
		goto out_up_write;

	vma_start_write(vma);
	anon_vma_lock_write(vma->anon_vma);

	mmu_notifier_range_init(&range, MMU_NOTIFY_CLEAR, 0, mm, address,
				address + HPAGE_PMD_SIZE);
	mmu_notifier_invalidate_range_start(&range);

	pte = pte_offset_map(pmd, address);
	pte_ptl = pte_lockptr(mm, pmd);

	pmd_ptl = pmd_lock(mm, pmd); /* probably unnecessary */
	/*
	 * This removes any huge TLB entry from the CPU so we won't allow
	 * huge and small TLB entries for the same virtual address to
	 * avoid the risk of CPU bugs in that area.
	 *
	 * Parallel fast GUP is fine since fast GUP will back off when
	 * it detects PMD is changed.
	 */
	_pmd = pmdp_collapse_flush(vma, address, pmd);
	spin_unlock(pmd_ptl);
	mmu_notifier_invalidate_range_end(&range);
	tlb_remove_table_sync_one();

	spin_lock(pte_ptl);
	result =  __collapse_huge_page_isolate(vma, address, pte, cc,
					       &compound_pagelist);
	spin_unlock(pte_ptl);

	if (unlikely(result != SCAN_SUCCEED)) {
		pte_unmap(pte);
		spin_lock(pmd_ptl);
		BUG_ON(!pmd_none(*pmd));
		/*
		 * We can only use set_pmd_at when establishing
		 * hugepmds and never for establishing regular pmds that
		 * points to regular pagetables. Use pmd_populate for that
		 */
		pmd_populate(mm, pmd, pmd_pgtable(_pmd));
		spin_unlock(pmd_ptl);
		anon_vma_unlock_write(vma->anon_vma);
		goto out_up_write;
	}

	/*
	 * All pages are isolated and locked so anon_vma rmap
	 * can't run anymore.
	 */
	anon_vma_unlock_write(vma->anon_vma);

	result = __collapse_huge_page_copy(pte, hpage, pmd, _pmd,
					   vma, address, pte_ptl,
					   &compound_pagelist);
	pte_unmap(pte);
	if (unlikely(result != SCAN_SUCCEED))
		goto out_up_write;

	/*
	 * spin_lock() below is not the equivalent of smp_wmb(), but
	 * the smp_wmb() inside __SetPageUptodate() can be reused to
	 * avoid the copy_huge_page writes to become visible after
	 * the set_pmd_at() write.
	 */
	__SetPageUptodate(hpage);
	pgtable = pmd_pgtable(_pmd);

	_pmd = mk_huge_pmd(hpage, vma->vm_page_prot);
	_pmd = maybe_pmd_mkwrite(pmd_mkdirty(_pmd), vma);

	spin_lock(pmd_ptl);
	BUG_ON(!pmd_none(*pmd));
	page_add_new_anon_rmap(hpage, vma, address);
	lru_cache_add_inactive_or_unevictable(hpage, vma);
	pgtable_trans_huge_deposit(mm, pmd, pgtable);
	set_pmd_at(mm, address, pmd, _pmd);
	update_mmu_cache_pmd(vma, address, pmd);
	spin_unlock(pmd_ptl);

	hpage = NULL;

	result = SCAN_SUCCEED;
out_up_write:
	mmap_write_unlock(mm);
out_nolock:
	if (hpage)
		put_page(hpage);
	trace_mm_collapse_huge_page(mm, result == SCAN_SUCCEED, result);
	return result;
}

static int hpage_collapse_scan_pmd(struct mm_struct *mm,
				   struct vm_area_struct *vma,
				   unsigned long address, bool *mmap_locked,
				   struct collapse_control *cc)
{
	pmd_t *pmd;
	pte_t *pte, *_pte;
	int result = SCAN_FAIL, referenced = 0;
	int none_or_zero = 0, shared = 0;
	struct page *page = NULL;
	unsigned long _address;
	spinlock_t *ptl;
	int node = NUMA_NO_NODE, unmapped = 0;
	bool writable = false;

	VM_BUG_ON(address & ~HPAGE_PMD_MASK);

	result = find_pmd_or_thp_or_none(mm, address, &pmd);
	if (result != SCAN_SUCCEED)
		goto out;

	memset(cc->node_load, 0, sizeof(cc->node_load));
	nodes_clear(cc->alloc_nmask);
	pte = pte_offset_map_lock(mm, pmd, address, &ptl);
	for (_address = address, _pte = pte; _pte < pte + HPAGE_PMD_NR;
	     _pte++, _address += PAGE_SIZE) {
		pte_t pteval = *_pte;
		if (is_swap_pte(pteval)) {
			++unmapped;
			if (!cc->is_khugepaged ||
			    unmapped <= khugepaged_max_ptes_swap) {
				/*
				 * Always be strict with uffd-wp
				 * enabled swap entries.  Please see
				 * comment below for pte_uffd_wp().
				 */
				if (pte_swp_uffd_wp_any(pteval)) {
					result = SCAN_PTE_UFFD_WP;
					goto out_unmap;
				}
				continue;
			} else {
				result = SCAN_EXCEED_SWAP_PTE;
				count_vm_event(THP_SCAN_EXCEED_SWAP_PTE);
				goto out_unmap;
			}
		}
		if (pte_none(pteval) || is_zero_pfn(pte_pfn(pteval))) {
			++none_or_zero;
			if (!userfaultfd_armed(vma) &&
			    (!cc->is_khugepaged ||
			     none_or_zero <= khugepaged_max_ptes_none)) {
				continue;
			} else {
				result = SCAN_EXCEED_NONE_PTE;
				count_vm_event(THP_SCAN_EXCEED_NONE_PTE);
				goto out_unmap;
			}
		}
		if (pte_uffd_wp(pteval)) {
			/*
			 * Don't collapse the page if any of the small
			 * PTEs are armed with uffd write protection.
			 * Here we can also mark the new huge pmd as
			 * write protected if any of the small ones is
			 * marked but that could bring unknown
			 * userfault messages that falls outside of
			 * the registered range.  So, just be simple.
			 */
			result = SCAN_PTE_UFFD_WP;
			goto out_unmap;
		}
		if (pte_write(pteval))
			writable = true;

		page = vm_normal_page(vma, _address, pteval);
		if (unlikely(!page) || unlikely(is_zone_device_page(page))) {
			result = SCAN_PAGE_NULL;
			goto out_unmap;
		}

		if (page_mapcount(page) > 1) {
			++shared;
			if (cc->is_khugepaged &&
			    shared > khugepaged_max_ptes_shared) {
				result = SCAN_EXCEED_SHARED_PTE;
				count_vm_event(THP_SCAN_EXCEED_SHARED_PTE);
				goto out_unmap;
			}
		}

		page = compound_head(page);

		/*
		 * Record which node the original page is from and save this
		 * information to cc->node_load[].
		 * Khugepaged will allocate hugepage from the node has the max
		 * hit record.
		 */
		node = page_to_nid(page);
		if (hpage_collapse_scan_abort(node, cc)) {
			result = SCAN_SCAN_ABORT;
			goto out_unmap;
		}
		cc->node_load[node]++;
		if (!PageLRU(page)) {
			result = SCAN_PAGE_LRU;
			goto out_unmap;
		}
		if (PageLocked(page)) {
			result = SCAN_PAGE_LOCK;
			goto out_unmap;
		}
		if (!PageAnon(page)) {
			result = SCAN_PAGE_ANON;
			goto out_unmap;
		}

		/*
		 * Check if the page has any GUP (or other external) pins.
		 *
		 * Here the check may be racy:
		 * it may see total_mapcount > refcount in some cases?
		 * But such case is ephemeral we could always retry collapse
		 * later.  However it may report false positive if the page
		 * has excessive GUP pins (i.e. 512).  Anyway the same check
		 * will be done again later the risk seems low.
		 */
		if (!is_refcount_suitable(page)) {
			result = SCAN_PAGE_COUNT;
			goto out_unmap;
		}

		/*
		 * If collapse was initiated by khugepaged, check that there is
		 * enough young pte to justify collapsing the page
		 */
		if (cc->is_khugepaged &&
		    (pte_young(pteval) || page_is_young(page) ||
		     PageReferenced(page) || mmu_notifier_test_young(vma->vm_mm,
								     address)))
			referenced++;
	}
	if (!writable) {
		result = SCAN_PAGE_RO;
	} else if (cc->is_khugepaged &&
		   (!referenced ||
		    (unmapped && referenced < HPAGE_PMD_NR / 2))) {
		result = SCAN_LACK_REFERENCED_PAGE;
	} else {
		result = SCAN_SUCCEED;
	}
out_unmap:
	pte_unmap_unlock(pte, ptl);
	if (result == SCAN_SUCCEED) {
		result = collapse_huge_page(mm, address, referenced,
					    unmapped, cc);
		/* collapse_huge_page will return with the mmap_lock released */
		*mmap_locked = false;
	}
out:
	trace_mm_khugepaged_scan_pmd(mm, page, writable, referenced,
				     none_or_zero, result, unmapped);
	return result;
}

static void collect_mm_slot(struct khugepaged_mm_slot *mm_slot)
{
	struct mm_slot *slot = &mm_slot->slot;
	struct mm_struct *mm = slot->mm;

	lockdep_assert_held(&khugepaged_mm_lock);

	if (hpage_collapse_test_exit(mm)) {
		/* free mm_slot */
		hash_del(&slot->hash);
		list_del(&slot->mm_node);

		/*
		 * Not strictly needed because the mm exited already.
		 *
		 * clear_bit(MMF_VM_HUGEPAGE, &mm->flags);
		 */

		/* khugepaged_mm_lock actually not necessary for the below */
		mm_slot_free(mm_slot_cache, mm_slot);
		mmdrop(mm);
	}
}

#ifdef CONFIG_SHMEM
/*
 * Notify khugepaged that given addr of the mm is pte-mapped THP. Then
 * khugepaged should try to collapse the page table.
 *
 * Note that following race exists:
 * (1) khugepaged calls khugepaged_collapse_pte_mapped_thps() for mm_struct A,
 *     emptying the A's ->pte_mapped_thp[] array.
 * (2) MADV_COLLAPSE collapses some file extent with target mm_struct B, and
 *     retract_page_tables() finds a VMA in mm_struct A mapping the same extent
 *     (at virtual address X) and adds an entry (for X) into mm_struct A's
 *     ->pte-mapped_thp[] array.
 * (3) khugepaged calls khugepaged_collapse_scan_file() for mm_struct A at X,
 *     sees a pte-mapped THP (SCAN_PTE_MAPPED_HUGEPAGE) and adds an entry
 *     (for X) into mm_struct A's ->pte-mapped_thp[] array.
 * Thus, it's possible the same address is added multiple times for the same
 * mm_struct.  Should this happen, we'll simply attempt
 * collapse_pte_mapped_thp() multiple times for the same address, under the same
 * exclusive mmap_lock, and assuming the first call is successful, subsequent
 * attempts will return quickly (without grabbing any additional locks) when
 * a huge pmd is found in find_pmd_or_thp_or_none().  Since this is a cheap
 * check, and since this is a rare occurrence, the cost of preventing this
 * "multiple-add" is thought to be more expensive than just handling it, should
 * it occur.
 */
static bool khugepaged_add_pte_mapped_thp(struct mm_struct *mm,
					  unsigned long addr)
{
	struct khugepaged_mm_slot *mm_slot;
	struct mm_slot *slot;
	bool ret = false;

	VM_BUG_ON(addr & ~HPAGE_PMD_MASK);

	spin_lock(&khugepaged_mm_lock);
	slot = mm_slot_lookup(mm_slots_hash, mm);
	mm_slot = mm_slot_entry(slot, struct khugepaged_mm_slot, slot);
	if (likely(mm_slot && mm_slot->nr_pte_mapped_thp < MAX_PTE_MAPPED_THP)) {
		mm_slot->pte_mapped_thp[mm_slot->nr_pte_mapped_thp++] = addr;
		ret = true;
	}
	spin_unlock(&khugepaged_mm_lock);
	return ret;
}

/* hpage must be locked, and mmap_lock must be held in write */
static int set_huge_pmd(struct vm_area_struct *vma, unsigned long addr,
			pmd_t *pmdp, struct page *hpage)
{
	struct vm_fault vmf = {
		.vma = vma,
		.address = addr,
		.flags = 0,
		.pmd = pmdp,
	};

	VM_BUG_ON(!PageTransHuge(hpage));
	mmap_assert_write_locked(vma->vm_mm);

	if (do_set_pmd(&vmf, hpage))
		return SCAN_FAIL;

	get_page(hpage);
	return SCAN_SUCCEED;
}

/*
 * A note about locking:
 * Trying to take the page table spinlocks would be useless here because those
 * are only used to synchronize:
 *
 *  - modifying terminal entries (ones that point to a data page, not to another
 *    page table)
 *  - installing *new* non-terminal entries
 *
 * Instead, we need roughly the same kind of protection as free_pgtables() or
 * mm_take_all_locks() (but only for a single VMA):
 * The mmap lock together with this VMA's rmap locks covers all paths towards
 * the page table entries we're messing with here, except for hardware page
 * table walks and lockless_pages_from_mm().
 */
static void collapse_and_free_pmd(struct mm_struct *mm, struct vm_area_struct *vma,
				  unsigned long addr, pmd_t *pmdp)
{
	pmd_t pmd;
	struct mmu_notifier_range range;

	mmap_assert_write_locked(mm);
	if (vma->vm_file)
		lockdep_assert_held_write(&vma->vm_file->f_mapping->i_mmap_rwsem);
	/*
	 * All anon_vmas attached to the VMA have the same root and are
	 * therefore locked by the same lock.
	 */
	if (vma->anon_vma)
		lockdep_assert_held_write(&vma->anon_vma->root->rwsem);

	mmu_notifier_range_init(&range, MMU_NOTIFY_CLEAR, 0, mm, addr,
				addr + HPAGE_PMD_SIZE);
	mmu_notifier_invalidate_range_start(&range);
	pmd = pmdp_collapse_flush(vma, addr, pmdp);
	tlb_remove_table_sync_one();
	mmu_notifier_invalidate_range_end(&range);
	mm_dec_nr_ptes(mm);
	page_table_check_pte_clear_range(mm, addr, pmd);
	pte_free(mm, pmd_pgtable(pmd));
}

/**
 * collapse_pte_mapped_thp - Try to collapse a pte-mapped THP for mm at
 * address haddr.
 *
 * @mm: process address space where collapse happens
 * @addr: THP collapse address
 * @install_pmd: If a huge PMD should be installed
 *
 * This function checks whether all the PTEs in the PMD are pointing to the
 * right THP. If so, retract the page table so the THP can refault in with
 * as pmd-mapped. Possibly install a huge PMD mapping the THP.
 */
int collapse_pte_mapped_thp(struct mm_struct *mm, unsigned long addr,
			    bool install_pmd)
{
	unsigned long haddr = addr & HPAGE_PMD_MASK;
	struct vm_area_struct *vma = vma_lookup(mm, haddr);
	struct page *hpage;
	pte_t *start_pte, *pte;
	pmd_t *pmd;
	spinlock_t *ptl;
	int count = 0, result = SCAN_FAIL;
	int i;

	mmap_assert_write_locked(mm);

	/* Fast check before locking page if already PMD-mapped */
	result = find_pmd_or_thp_or_none(mm, haddr, &pmd);
	if (result == SCAN_PMD_MAPPED)
		return result;

	if (!vma || !vma->vm_file ||
	    !range_in_vma(vma, haddr, haddr + HPAGE_PMD_SIZE))
		return SCAN_VMA_CHECK;

	/*
	 * If we are here, we've succeeded in replacing all the native pages
	 * in the page cache with a single hugepage. If a mm were to fault-in
	 * this memory (mapped by a suitably aligned VMA), we'd get the hugepage
	 * and map it by a PMD, regardless of sysfs THP settings. As such, let's
	 * analogously elide sysfs THP settings here.
	 */
	if (!hugepage_vma_check(vma, vma->vm_flags, false, false, false))
		return SCAN_VMA_CHECK;

	/* Keep pmd pgtable for uffd-wp; see comment in retract_page_tables() */
	if (userfaultfd_wp(vma))
		return SCAN_PTE_UFFD_WP;

	hpage = find_lock_page(vma->vm_file->f_mapping,
			       linear_page_index(vma, haddr));
	if (!hpage)
		return SCAN_PAGE_NULL;

	if (!PageHead(hpage)) {
		result = SCAN_FAIL;
		goto drop_hpage;
	}

	if (compound_order(hpage) != HPAGE_PMD_ORDER) {
		result = SCAN_PAGE_COMPOUND;
		goto drop_hpage;
	}

	switch (result) {
	case SCAN_SUCCEED:
		break;
	case SCAN_PMD_NONE:
		/*
		 * In MADV_COLLAPSE path, possible race with khugepaged where
		 * all pte entries have been removed and pmd cleared.  If so,
		 * skip all the pte checks and just update the pmd mapping.
		 */
		goto maybe_install_pmd;
	default:
		goto drop_hpage;
	}

	/* Lock the vma before taking i_mmap and page table locks */
	vma_start_write(vma);

	/*
	 * We need to lock the mapping so that from here on, only GUP-fast and
	 * hardware page walks can access the parts of the page tables that
	 * we're operating on.
	 * See collapse_and_free_pmd().
	 */
	i_mmap_lock_write(vma->vm_file->f_mapping);

	/*
	 * This spinlock should be unnecessary: Nobody else should be accessing
	 * the page tables under spinlock protection here, only
	 * lockless_pages_from_mm() and the hardware page walker can access page
	 * tables while all the high-level locks are held in write mode.
	 */
	start_pte = pte_offset_map_lock(mm, pmd, haddr, &ptl);
	result = SCAN_FAIL;

	/* step 1: check all mapped PTEs are to the right huge page */
	for (i = 0, addr = haddr, pte = start_pte;
	     i < HPAGE_PMD_NR; i++, addr += PAGE_SIZE, pte++) {
		struct page *page;

		/* empty pte, skip */
		if (pte_none(*pte))
			continue;

		/* page swapped out, abort */
		if (!pte_present(*pte)) {
			result = SCAN_PTE_NON_PRESENT;
			goto abort;
		}

		page = vm_normal_page(vma, addr, *pte);
		if (WARN_ON_ONCE(page && is_zone_device_page(page)))
			page = NULL;
		/*
		 * Note that uprobe, debugger, or MAP_PRIVATE may change the
		 * page table, but the new page will not be a subpage of hpage.
		 */
		if (hpage + i != page)
			goto abort;
		count++;
	}

	/* step 2: adjust rmap */
	for (i = 0, addr = haddr, pte = start_pte;
	     i < HPAGE_PMD_NR; i++, addr += PAGE_SIZE, pte++) {
		struct page *page;

		if (pte_none(*pte))
			continue;
		page = vm_normal_page(vma, addr, *pte);
		if (WARN_ON_ONCE(page && is_zone_device_page(page)))
			goto abort;
<<<<<<< HEAD
		page_remove_rmap(page, false);
=======
		page_remove_rmap(page, vma, false);
>>>>>>> eb3cdb58
	}

	pte_unmap_unlock(start_pte, ptl);

	/* step 3: set proper refcount and mm_counters. */
	if (count) {
		page_ref_sub(hpage, count);
		add_mm_counter(vma->vm_mm, mm_counter_file(hpage), -count);
	}

	/* step 4: remove pte entries */
	/* we make no change to anon, but protect concurrent anon page lookup */
	if (vma->anon_vma)
		anon_vma_lock_write(vma->anon_vma);

	collapse_and_free_pmd(mm, vma, haddr, pmd);

	if (vma->anon_vma)
		anon_vma_unlock_write(vma->anon_vma);
	i_mmap_unlock_write(vma->vm_file->f_mapping);

maybe_install_pmd:
	/* step 5: install pmd entry */
	result = install_pmd
			? set_huge_pmd(vma, haddr, pmd, hpage)
			: SCAN_SUCCEED;

drop_hpage:
	unlock_page(hpage);
	put_page(hpage);
	return result;

abort:
	pte_unmap_unlock(start_pte, ptl);
	i_mmap_unlock_write(vma->vm_file->f_mapping);
	goto drop_hpage;
}

static void khugepaged_collapse_pte_mapped_thps(struct khugepaged_mm_slot *mm_slot)
{
	struct mm_slot *slot = &mm_slot->slot;
	struct mm_struct *mm = slot->mm;
	int i;

	if (likely(mm_slot->nr_pte_mapped_thp == 0))
		return;

	if (!mmap_write_trylock(mm))
		return;

	if (unlikely(hpage_collapse_test_exit(mm)))
		goto out;

	for (i = 0; i < mm_slot->nr_pte_mapped_thp; i++)
		collapse_pte_mapped_thp(mm, mm_slot->pte_mapped_thp[i], false);

out:
	mm_slot->nr_pte_mapped_thp = 0;
	mmap_write_unlock(mm);
}

static int retract_page_tables(struct address_space *mapping, pgoff_t pgoff,
			       struct mm_struct *target_mm,
			       unsigned long target_addr, struct page *hpage,
			       struct collapse_control *cc)
{
	struct vm_area_struct *vma;
	int target_result = SCAN_FAIL;

	i_mmap_lock_write(mapping);
	vma_interval_tree_foreach(vma, &mapping->i_mmap, pgoff, pgoff) {
		int result = SCAN_FAIL;
		struct mm_struct *mm = NULL;
		unsigned long addr = 0;
		pmd_t *pmd;
		bool is_target = false;

		/*
		 * Check vma->anon_vma to exclude MAP_PRIVATE mappings that
		 * got written to. These VMAs are likely not worth investing
		 * mmap_write_lock(mm) as PMD-mapping is likely to be split
		 * later.
		 *
		 * Note that vma->anon_vma check is racy: it can be set up after
		 * the check but before we took mmap_lock by the fault path.
		 * But page lock would prevent establishing any new ptes of the
		 * page, so we are safe.
		 *
		 * An alternative would be drop the check, but check that page
		 * table is clear before calling pmdp_collapse_flush() under
		 * ptl. It has higher chance to recover THP for the VMA, but
		 * has higher cost too. It would also probably require locking
		 * the anon_vma.
		 */
		if (READ_ONCE(vma->anon_vma)) {
			result = SCAN_PAGE_ANON;
			goto next;
		}
		addr = vma->vm_start + ((pgoff - vma->vm_pgoff) << PAGE_SHIFT);
		if (addr & ~HPAGE_PMD_MASK ||
		    vma->vm_end < addr + HPAGE_PMD_SIZE) {
			result = SCAN_VMA_CHECK;
			goto next;
		}
		mm = vma->vm_mm;
		is_target = mm == target_mm && addr == target_addr;
		result = find_pmd_or_thp_or_none(mm, addr, &pmd);
		if (result != SCAN_SUCCEED)
			goto next;
		/*
		 * We need exclusive mmap_lock to retract page table.
		 *
		 * We use trylock due to lock inversion: we need to acquire
		 * mmap_lock while holding page lock. Fault path does it in
		 * reverse order. Trylock is a way to avoid deadlock.
		 *
		 * Also, it's not MADV_COLLAPSE's job to collapse other
		 * mappings - let khugepaged take care of them later.
		 */
		result = SCAN_PTE_MAPPED_HUGEPAGE;
		if ((cc->is_khugepaged || is_target) &&
		    mmap_write_trylock(mm)) {
			/* trylock for the same lock inversion as above */
			if (!vma_try_start_write(vma))
				goto unlock_next;

			/*
			 * Re-check whether we have an ->anon_vma, because
			 * collapse_and_free_pmd() requires that either no
			 * ->anon_vma exists or the anon_vma is locked.
			 * We already checked ->anon_vma above, but that check
			 * is racy because ->anon_vma can be populated under the
			 * mmap lock in read mode.
			 */
			if (vma->anon_vma) {
				result = SCAN_PAGE_ANON;
				goto unlock_next;
			}
			/*
			 * When a vma is registered with uffd-wp, we can't
			 * recycle the pmd pgtable because there can be pte
			 * markers installed.  Skip it only, so the rest mm/vma
			 * can still have the same file mapped hugely, however
			 * it'll always mapped in small page size for uffd-wp
			 * registered ranges.
			 */
			if (hpage_collapse_test_exit(mm)) {
				result = SCAN_ANY_PROCESS;
				goto unlock_next;
			}
			if (userfaultfd_wp(vma)) {
				result = SCAN_PTE_UFFD_WP;
				goto unlock_next;
			}
			collapse_and_free_pmd(mm, vma, addr, pmd);
			if (!cc->is_khugepaged && is_target)
				result = set_huge_pmd(vma, addr, pmd, hpage);
			else
				result = SCAN_SUCCEED;

unlock_next:
			mmap_write_unlock(mm);
			goto next;
		}
		/*
		 * Calling context will handle target mm/addr. Otherwise, let
		 * khugepaged try again later.
		 */
		if (!is_target) {
			khugepaged_add_pte_mapped_thp(mm, addr);
			continue;
		}
next:
		if (is_target)
			target_result = result;
	}
	i_mmap_unlock_write(mapping);
	return target_result;
}

/**
 * collapse_file - collapse filemap/tmpfs/shmem pages into huge one.
 *
 * @mm: process address space where collapse happens
 * @addr: virtual collapse start address
 * @file: file that collapse on
 * @start: collapse start address
 * @cc: collapse context and scratchpad
 *
 * Basic scheme is simple, details are more complex:
 *  - allocate and lock a new huge page;
 *  - scan page cache, locking old pages
 *    + swap/gup in pages if necessary;
 *  - copy data to new page
 *  - handle shmem holes
 *    + re-validate that holes weren't filled by someone else
 *    + check for userfaultfd
 *  - finalize updates to the page cache;
 *  - if replacing succeeds:
 *    + unlock huge page;
 *    + free old pages;
 *  - if replacing failed;
 *    + unlock old pages
 *    + unlock and free huge page;
 */
static int collapse_file(struct mm_struct *mm, unsigned long addr,
			 struct file *file, pgoff_t start,
			 struct collapse_control *cc)
{
	struct address_space *mapping = file->f_mapping;
	struct page *hpage;
	struct page *page;
	struct page *tmp;
	struct folio *folio;
	pgoff_t index = 0, end = start + HPAGE_PMD_NR;
	LIST_HEAD(pagelist);
	XA_STATE_ORDER(xas, &mapping->i_pages, start, HPAGE_PMD_ORDER);
	int nr_none = 0, result = SCAN_SUCCEED;
	bool is_shmem = shmem_file(file);
	int nr = 0;

	VM_BUG_ON(!IS_ENABLED(CONFIG_READ_ONLY_THP_FOR_FS) && !is_shmem);
	VM_BUG_ON(start & (HPAGE_PMD_NR - 1));

	result = alloc_charge_hpage(&hpage, mm, cc);
	if (result != SCAN_SUCCEED)
		goto out;

	__SetPageLocked(hpage);
	if (is_shmem)
		__SetPageSwapBacked(hpage);
	hpage->index = start;
	hpage->mapping = mapping;

	/*
	 * Ensure we have slots for all the pages in the range.  This is
	 * almost certainly a no-op because most of the pages must be present
	 */
	do {
		xas_lock_irq(&xas);
		xas_create_range(&xas);
		if (!xas_error(&xas))
			break;
		xas_unlock_irq(&xas);
		if (!xas_nomem(&xas, GFP_KERNEL)) {
			result = SCAN_FAIL;
			goto rollback;
		}
	} while (1);

	for (index = start; index < end; index++) {
		xas_set(&xas, index);
		page = xas_load(&xas);

		VM_BUG_ON(index != xas.xa_index);
		if (is_shmem) {
			if (!page) {
				/*
				 * Stop if extent has been truncated or
				 * hole-punched, and is now completely
				 * empty.
				 */
				if (index == start) {
					if (!xas_next_entry(&xas, end - 1)) {
						result = SCAN_TRUNCATED;
						goto xa_locked;
					}
				}
				if (!shmem_charge(mapping->host, 1)) {
					result = SCAN_FAIL;
					goto xa_locked;
				}
				nr_none++;
				continue;
			}

			if (xa_is_value(page) || !PageUptodate(page)) {
				xas_unlock_irq(&xas);
				/* swap in or instantiate fallocated page */
<<<<<<< HEAD
				if (shmem_getpage(mapping->host, index, &page,
						  SGP_NOALLOC)) {
=======
				if (shmem_get_folio(mapping->host, index,
						&folio, SGP_NOALLOC)) {
>>>>>>> eb3cdb58
					result = SCAN_FAIL;
					goto xa_unlocked;
				}
				/* drain pagevecs to help isolate_lru_page() */
				lru_add_drain();
				page = folio_file_page(folio, index);
			} else if (trylock_page(page)) {
				get_page(page);
				xas_unlock_irq(&xas);
			} else {
				result = SCAN_PAGE_LOCK;
				goto xa_locked;
			}
		} else {	/* !is_shmem */
			if (!page || xa_is_value(page)) {
				xas_unlock_irq(&xas);
				page_cache_sync_readahead(mapping, &file->f_ra,
							  file, index,
							  end - index);
				/* drain pagevecs to help isolate_lru_page() */
				lru_add_drain();
				page = find_lock_page(mapping, index);
				if (unlikely(page == NULL)) {
					result = SCAN_FAIL;
					goto xa_unlocked;
				}
			} else if (PageDirty(page)) {
				/*
				 * khugepaged only works on read-only fd,
				 * so this page is dirty because it hasn't
				 * been flushed since first write. There
				 * won't be new dirty pages.
				 *
				 * Trigger async flush here and hope the
				 * writeback is done when khugepaged
				 * revisits this page.
				 *
				 * This is a one-off situation. We are not
				 * forcing writeback in loop.
				 */
				xas_unlock_irq(&xas);
				filemap_flush(mapping);
				result = SCAN_FAIL;
				goto xa_unlocked;
			} else if (PageWriteback(page)) {
				xas_unlock_irq(&xas);
				result = SCAN_FAIL;
				goto xa_unlocked;
			} else if (trylock_page(page)) {
				get_page(page);
				xas_unlock_irq(&xas);
			} else {
				result = SCAN_PAGE_LOCK;
				goto xa_locked;
			}
		}

		/*
		 * The page must be locked, so we can drop the i_pages lock
		 * without racing with truncate.
		 */
		VM_BUG_ON_PAGE(!PageLocked(page), page);

		/* make sure the page is up to date */
		if (unlikely(!PageUptodate(page))) {
			result = SCAN_FAIL;
			goto out_unlock;
		}

		/*
		 * If file was truncated then extended, or hole-punched, before
		 * we locked the first page, then a THP might be there already.
		 * This will be discovered on the first iteration.
		 */
		if (PageTransCompound(page)) {
			struct page *head = compound_head(page);

			result = compound_order(head) == HPAGE_PMD_ORDER &&
					head->index == start
					/* Maybe PMD-mapped */
					? SCAN_PTE_MAPPED_HUGEPAGE
					: SCAN_PAGE_COMPOUND;
			goto out_unlock;
		}

		folio = page_folio(page);

		if (folio_mapping(folio) != mapping) {
			result = SCAN_TRUNCATED;
			goto out_unlock;
		}

<<<<<<< HEAD
		if (!is_shmem && (PageDirty(page) ||
				  PageWriteback(page))) {
=======
		if (!is_shmem && (folio_test_dirty(folio) ||
				  folio_test_writeback(folio))) {
>>>>>>> eb3cdb58
			/*
			 * khugepaged only works on read-only fd, so this
			 * page is dirty because it hasn't been flushed
			 * since first write.
			 */
			result = SCAN_FAIL;
			goto out_unlock;
		}

		if (!folio_isolate_lru(folio)) {
			result = SCAN_DEL_PAGE_LRU;
			goto out_unlock;
		}

		if (folio_has_private(folio) &&
		    !filemap_release_folio(folio, GFP_KERNEL)) {
			result = SCAN_PAGE_HAS_PRIVATE;
			folio_putback_lru(folio);
			goto out_unlock;
		}

		if (folio_mapped(folio))
			try_to_unmap(folio,
					TTU_IGNORE_MLOCK | TTU_BATCH_FLUSH);

		xas_lock_irq(&xas);

		VM_BUG_ON_PAGE(page != xa_load(xas.xa, index), page);

		/*
		 * We control three references to the page:
		 *  - we hold a pin on it;
		 *  - one reference from page cache;
		 *  - one from isolate_lru_page;
		 * If those are the only references, then any new usage of the
		 * page will have to fetch it from the page cache. That requires
		 * locking the page to handle truncate, so any new usage will be
		 * blocked until we unlock page after collapse/during rollback.
		 */
		if (page_count(page) != 3) {
			result = SCAN_PAGE_COUNT;
			xas_unlock_irq(&xas);
			putback_lru_page(page);
			goto out_unlock;
		}

		/*
		 * Accumulate the pages that are being collapsed.
		 */
		list_add_tail(&page->lru, &pagelist);
		continue;
out_unlock:
		unlock_page(page);
		put_page(page);
		goto xa_unlocked;
	}

	if (!is_shmem) {
		filemap_nr_thps_inc(mapping);
		/*
		 * Paired with smp_mb() in do_dentry_open() to ensure
		 * i_writecount is up to date and the update to nr_thps is
		 * visible. Ensures the page cache will be truncated if the
		 * file is opened writable.
		 */
		smp_mb();
		if (inode_is_open_for_write(mapping->host)) {
			result = SCAN_FAIL;
			filemap_nr_thps_dec(mapping);
		}
	}

xa_locked:
	xas_unlock_irq(&xas);
xa_unlocked:

	/*
	 * If collapse is successful, flush must be done now before copying.
	 * If collapse is unsuccessful, does flush actually need to be done?
	 * Do it anyway, to clear the state.
	 */
	try_to_unmap_flush();

	if (result != SCAN_SUCCEED)
		goto rollback;

	/*
	 * The old pages are locked, so they won't change anymore.
	 */
	index = start;
	list_for_each_entry(page, &pagelist, lru) {
		while (index < page->index) {
			clear_highpage(hpage + (index % HPAGE_PMD_NR));
			index++;
		}
		if (copy_mc_highpage(hpage + (page->index % HPAGE_PMD_NR), page) > 0) {
			result = SCAN_COPY_MC;
			goto rollback;
		}
		index++;
	}
	while (index < end) {
		clear_highpage(hpage + (index % HPAGE_PMD_NR));
		index++;
	}

	if (nr_none) {
		struct vm_area_struct *vma;
		int nr_none_check = 0;

		i_mmap_lock_read(mapping);
		xas_lock_irq(&xas);

		xas_set(&xas, start);
		for (index = start; index < end; index++) {
			if (!xas_next(&xas)) {
				xas_store(&xas, XA_RETRY_ENTRY);
				if (xas_error(&xas)) {
					result = SCAN_STORE_FAILED;
					goto immap_locked;
				}
				nr_none_check++;
			}
		}

		if (nr_none != nr_none_check) {
			result = SCAN_PAGE_FILLED;
			goto immap_locked;
		}

		/*
		 * If userspace observed a missing page in a VMA with a MODE_MISSING
		 * userfaultfd, then it might expect a UFFD_EVENT_PAGEFAULT for that
		 * page. If so, we need to roll back to avoid suppressing such an
		 * event. Since wp/minor userfaultfds don't give userspace any
		 * guarantees that the kernel doesn't fill a missing page with a zero
		 * page, so they don't matter here.
		 *
		 * Any userfaultfds registered after this point will not be able to
		 * observe any missing pages due to the previously inserted retry
		 * entries.
		 */
		vma_interval_tree_foreach(vma, &mapping->i_mmap, start, end) {
			if (userfaultfd_missing(vma)) {
				result = SCAN_EXCEED_NONE_PTE;
				goto immap_locked;
			}
		}

immap_locked:
		i_mmap_unlock_read(mapping);
		if (result != SCAN_SUCCEED) {
			xas_set(&xas, start);
			for (index = start; index < end; index++) {
				if (xas_next(&xas) == XA_RETRY_ENTRY)
					xas_store(&xas, NULL);
			}

			xas_unlock_irq(&xas);
			goto rollback;
		}
	} else {
		xas_lock_irq(&xas);
	}

	nr = thp_nr_pages(hpage);
	if (is_shmem)
		__mod_lruvec_page_state(hpage, NR_SHMEM_THPS, nr);
	else
		__mod_lruvec_page_state(hpage, NR_FILE_THPS, nr);

	if (nr_none) {
		__mod_lruvec_page_state(hpage, NR_FILE_PAGES, nr_none);
		/* nr_none is always 0 for non-shmem. */
		__mod_lruvec_page_state(hpage, NR_SHMEM, nr_none);
	}

	/*
	 * Mark hpage as uptodate before inserting it into the page cache so
	 * that it isn't mistaken for an fallocated but unwritten page.
	 */
	folio = page_folio(hpage);
	folio_mark_uptodate(folio);
	folio_ref_add(folio, HPAGE_PMD_NR - 1);

	if (is_shmem)
		folio_mark_dirty(folio);
	folio_add_lru(folio);

	/* Join all the small entries into a single multi-index entry. */
	xas_set_order(&xas, start, HPAGE_PMD_ORDER);
	xas_store(&xas, hpage);
	WARN_ON_ONCE(xas_error(&xas));
	xas_unlock_irq(&xas);

	/*
	 * Remove pte page tables, so we can re-fault the page as huge.
	 */
	result = retract_page_tables(mapping, start, mm, addr, hpage,
				     cc);
	unlock_page(hpage);

	/*
	 * The collapse has succeeded, so free the old pages.
	 */
	list_for_each_entry_safe(page, tmp, &pagelist, lru) {
		list_del(&page->lru);
		page->mapping = NULL;
		ClearPageActive(page);
		ClearPageUnevictable(page);
		unlock_page(page);
		folio_put_refs(page_folio(page), 3);
	}

	goto out;

rollback:
	/* Something went wrong: roll back page cache changes */
	if (nr_none) {
		xas_lock_irq(&xas);
		mapping->nrpages -= nr_none;
		shmem_uncharge(mapping->host, nr_none);
		xas_unlock_irq(&xas);
	}

	list_for_each_entry_safe(page, tmp, &pagelist, lru) {
		list_del(&page->lru);
		unlock_page(page);
		putback_lru_page(page);
		put_page(page);
	}
	/*
	 * Undo the updates of filemap_nr_thps_inc for non-SHMEM
	 * file only. This undo is not needed unless failure is
	 * due to SCAN_COPY_MC.
	 */
	if (!is_shmem && result == SCAN_COPY_MC) {
		filemap_nr_thps_dec(mapping);
		/*
		 * Paired with smp_mb() in do_dentry_open() to
		 * ensure the update to nr_thps is visible.
		 */
		smp_mb();
	}

	hpage->mapping = NULL;

	unlock_page(hpage);
	put_page(hpage);
out:
	VM_BUG_ON(!list_empty(&pagelist));
	trace_mm_khugepaged_collapse_file(mm, hpage, index, is_shmem, addr, file, nr, result);
	return result;
}

static int hpage_collapse_scan_file(struct mm_struct *mm, unsigned long addr,
				    struct file *file, pgoff_t start,
				    struct collapse_control *cc)
{
	struct page *page = NULL;
	struct address_space *mapping = file->f_mapping;
	XA_STATE(xas, &mapping->i_pages, start);
	int present, swap;
	int node = NUMA_NO_NODE;
	int result = SCAN_SUCCEED;

	present = 0;
	swap = 0;
	memset(cc->node_load, 0, sizeof(cc->node_load));
	nodes_clear(cc->alloc_nmask);
	rcu_read_lock();
	xas_for_each(&xas, page, start + HPAGE_PMD_NR - 1) {
		if (xas_retry(&xas, page))
			continue;

		if (xa_is_value(page)) {
			++swap;
			if (cc->is_khugepaged &&
			    swap > khugepaged_max_ptes_swap) {
				result = SCAN_EXCEED_SWAP_PTE;
				count_vm_event(THP_SCAN_EXCEED_SWAP_PTE);
				break;
			}
			continue;
		}

		/*
		 * TODO: khugepaged should compact smaller compound pages
		 * into a PMD sized page
		 */
		if (PageTransCompound(page)) {
			struct page *head = compound_head(page);

			result = compound_order(head) == HPAGE_PMD_ORDER &&
					head->index == start
					/* Maybe PMD-mapped */
					? SCAN_PTE_MAPPED_HUGEPAGE
					: SCAN_PAGE_COMPOUND;
			/*
			 * For SCAN_PTE_MAPPED_HUGEPAGE, further processing
			 * by the caller won't touch the page cache, and so
			 * it's safe to skip LRU and refcount checks before
			 * returning.
			 */
			break;
		}

		node = page_to_nid(page);
		if (hpage_collapse_scan_abort(node, cc)) {
			result = SCAN_SCAN_ABORT;
			break;
		}
		cc->node_load[node]++;

		if (!PageLRU(page)) {
			result = SCAN_PAGE_LRU;
			break;
		}

		if (page_count(page) !=
		    1 + page_mapcount(page) + page_has_private(page)) {
			result = SCAN_PAGE_COUNT;
			break;
		}

		/*
		 * We probably should check if the page is referenced here, but
		 * nobody would transfer pte_young() to PageReferenced() for us.
		 * And rmap walk here is just too costly...
		 */

		present++;

		if (need_resched()) {
			xas_pause(&xas);
			cond_resched_rcu();
		}
	}
	rcu_read_unlock();

	if (result == SCAN_SUCCEED) {
		if (cc->is_khugepaged &&
		    present < HPAGE_PMD_NR - khugepaged_max_ptes_none) {
			result = SCAN_EXCEED_NONE_PTE;
			count_vm_event(THP_SCAN_EXCEED_NONE_PTE);
		} else {
			result = collapse_file(mm, addr, file, start, cc);
		}
	}

	trace_mm_khugepaged_scan_file(mm, page, file, present, swap, result);
	return result;
}
#else
static int hpage_collapse_scan_file(struct mm_struct *mm, unsigned long addr,
				    struct file *file, pgoff_t start,
				    struct collapse_control *cc)
{
	BUILD_BUG();
}

static void khugepaged_collapse_pte_mapped_thps(struct khugepaged_mm_slot *mm_slot)
{
}

static bool khugepaged_add_pte_mapped_thp(struct mm_struct *mm,
					  unsigned long addr)
{
	return false;
}
#endif

static unsigned int khugepaged_scan_mm_slot(unsigned int pages, int *result,
					    struct collapse_control *cc)
	__releases(&khugepaged_mm_lock)
	__acquires(&khugepaged_mm_lock)
{
	struct vma_iterator vmi;
	struct khugepaged_mm_slot *mm_slot;
	struct mm_slot *slot;
	struct mm_struct *mm;
	struct vm_area_struct *vma;
	int progress = 0;

	VM_BUG_ON(!pages);
	lockdep_assert_held(&khugepaged_mm_lock);
	*result = SCAN_FAIL;

	if (khugepaged_scan.mm_slot) {
		mm_slot = khugepaged_scan.mm_slot;
		slot = &mm_slot->slot;
	} else {
		slot = list_entry(khugepaged_scan.mm_head.next,
				     struct mm_slot, mm_node);
		mm_slot = mm_slot_entry(slot, struct khugepaged_mm_slot, slot);
		khugepaged_scan.address = 0;
		khugepaged_scan.mm_slot = mm_slot;
	}
	spin_unlock(&khugepaged_mm_lock);
	khugepaged_collapse_pte_mapped_thps(mm_slot);

	mm = slot->mm;
	/*
	 * Don't wait for semaphore (to avoid long wait times).  Just move to
	 * the next mm on the list.
	 */
	vma = NULL;
	if (unlikely(!mmap_read_trylock(mm)))
		goto breakouterloop_mmap_lock;

	progress++;
	if (unlikely(hpage_collapse_test_exit(mm)))
		goto breakouterloop;

	vma_iter_init(&vmi, mm, khugepaged_scan.address);
	for_each_vma(vmi, vma) {
		unsigned long hstart, hend;

		cond_resched();
		if (unlikely(hpage_collapse_test_exit(mm))) {
			progress++;
			break;
		}
		if (!hugepage_vma_check(vma, vma->vm_flags, false, false, true)) {
skip:
			progress++;
			continue;
		}
		hstart = round_up(vma->vm_start, HPAGE_PMD_SIZE);
		hend = round_down(vma->vm_end, HPAGE_PMD_SIZE);
		if (khugepaged_scan.address > hend)
			goto skip;
		if (khugepaged_scan.address < hstart)
			khugepaged_scan.address = hstart;
		VM_BUG_ON(khugepaged_scan.address & ~HPAGE_PMD_MASK);

		while (khugepaged_scan.address < hend) {
			bool mmap_locked = true;

			cond_resched();
			if (unlikely(hpage_collapse_test_exit(mm)))
				goto breakouterloop;

			VM_BUG_ON(khugepaged_scan.address < hstart ||
				  khugepaged_scan.address + HPAGE_PMD_SIZE >
				  hend);
			if (IS_ENABLED(CONFIG_SHMEM) && vma->vm_file) {
				struct file *file = get_file(vma->vm_file);
				pgoff_t pgoff = linear_page_index(vma,
						khugepaged_scan.address);

				mmap_read_unlock(mm);
				*result = hpage_collapse_scan_file(mm,
								   khugepaged_scan.address,
								   file, pgoff, cc);
				mmap_locked = false;
				fput(file);
			} else {
				*result = hpage_collapse_scan_pmd(mm, vma,
								  khugepaged_scan.address,
								  &mmap_locked,
								  cc);
			}
			switch (*result) {
			case SCAN_PTE_MAPPED_HUGEPAGE: {
				pmd_t *pmd;

				*result = find_pmd_or_thp_or_none(mm,
								  khugepaged_scan.address,
								  &pmd);
				if (*result != SCAN_SUCCEED)
					break;
				if (!khugepaged_add_pte_mapped_thp(mm,
								   khugepaged_scan.address))
					break;
			} fallthrough;
			case SCAN_SUCCEED:
				++khugepaged_pages_collapsed;
				break;
			default:
				break;
			}

			/* move to next address */
			khugepaged_scan.address += HPAGE_PMD_SIZE;
			progress += HPAGE_PMD_NR;
			if (!mmap_locked)
				/*
				 * We released mmap_lock so break loop.  Note
				 * that we drop mmap_lock before all hugepage
				 * allocations, so if allocation fails, we are
				 * guaranteed to break here and report the
				 * correct result back to caller.
				 */
				goto breakouterloop_mmap_lock;
			if (progress >= pages)
				goto breakouterloop;
		}
	}
breakouterloop:
	mmap_read_unlock(mm); /* exit_mmap will destroy ptes after this */
breakouterloop_mmap_lock:

	spin_lock(&khugepaged_mm_lock);
	VM_BUG_ON(khugepaged_scan.mm_slot != mm_slot);
	/*
	 * Release the current mm_slot if this mm is about to die, or
	 * if we scanned all vmas of this mm.
	 */
	if (hpage_collapse_test_exit(mm) || !vma) {
		/*
		 * Make sure that if mm_users is reaching zero while
		 * khugepaged runs here, khugepaged_exit will find
		 * mm_slot not pointing to the exiting mm.
		 */
		if (slot->mm_node.next != &khugepaged_scan.mm_head) {
			slot = list_entry(slot->mm_node.next,
					  struct mm_slot, mm_node);
			khugepaged_scan.mm_slot =
				mm_slot_entry(slot, struct khugepaged_mm_slot, slot);
			khugepaged_scan.address = 0;
		} else {
			khugepaged_scan.mm_slot = NULL;
			khugepaged_full_scans++;
		}

		collect_mm_slot(mm_slot);
	}

	return progress;
}

static int khugepaged_has_work(void)
{
	return !list_empty(&khugepaged_scan.mm_head) &&
		hugepage_flags_enabled();
}

static int khugepaged_wait_event(void)
{
	return !list_empty(&khugepaged_scan.mm_head) ||
		kthread_should_stop();
}

static void khugepaged_do_scan(struct collapse_control *cc)
{
	unsigned int progress = 0, pass_through_head = 0;
	unsigned int pages = READ_ONCE(khugepaged_pages_to_scan);
	bool wait = true;
	int result = SCAN_SUCCEED;

	lru_add_drain_all();

	while (true) {
		cond_resched();

		if (unlikely(kthread_should_stop() || try_to_freeze()))
			break;

		spin_lock(&khugepaged_mm_lock);
		if (!khugepaged_scan.mm_slot)
			pass_through_head++;
		if (khugepaged_has_work() &&
		    pass_through_head < 2)
			progress += khugepaged_scan_mm_slot(pages - progress,
							    &result, cc);
		else
			progress = pages;
		spin_unlock(&khugepaged_mm_lock);

		if (progress >= pages)
			break;

		if (result == SCAN_ALLOC_HUGE_PAGE_FAIL) {
			/*
			 * If fail to allocate the first time, try to sleep for
			 * a while.  When hit again, cancel the scan.
			 */
			if (!wait)
				break;
			wait = false;
			khugepaged_alloc_sleep();
		}
	}
}

static bool khugepaged_should_wakeup(void)
{
	return kthread_should_stop() ||
	       time_after_eq(jiffies, khugepaged_sleep_expire);
}

static void khugepaged_wait_work(void)
{
	if (khugepaged_has_work()) {
		const unsigned long scan_sleep_jiffies =
			msecs_to_jiffies(khugepaged_scan_sleep_millisecs);

		if (!scan_sleep_jiffies)
			return;

		khugepaged_sleep_expire = jiffies + scan_sleep_jiffies;
		wait_event_freezable_timeout(khugepaged_wait,
					     khugepaged_should_wakeup(),
					     scan_sleep_jiffies);
		return;
	}

	if (hugepage_flags_enabled())
		wait_event_freezable(khugepaged_wait, khugepaged_wait_event());
}

static int khugepaged(void *none)
{
	struct khugepaged_mm_slot *mm_slot;

	set_freezable();
	set_user_nice(current, MAX_NICE);

	while (!kthread_should_stop()) {
		khugepaged_do_scan(&khugepaged_collapse_control);
		khugepaged_wait_work();
	}

	spin_lock(&khugepaged_mm_lock);
	mm_slot = khugepaged_scan.mm_slot;
	khugepaged_scan.mm_slot = NULL;
	if (mm_slot)
		collect_mm_slot(mm_slot);
	spin_unlock(&khugepaged_mm_lock);
	return 0;
}

static void set_recommended_min_free_kbytes(void)
{
	struct zone *zone;
	int nr_zones = 0;
	unsigned long recommended_min;

	if (!hugepage_flags_enabled()) {
		calculate_min_free_kbytes();
		goto update_wmarks;
	}

	for_each_populated_zone(zone) {
		/*
		 * We don't need to worry about fragmentation of
		 * ZONE_MOVABLE since it only has movable pages.
		 */
		if (zone_idx(zone) > gfp_zone(GFP_USER))
			continue;

		nr_zones++;
	}

	/* Ensure 2 pageblocks are free to assist fragmentation avoidance */
	recommended_min = pageblock_nr_pages * nr_zones * 2;

	/*
	 * Make sure that on average at least two pageblocks are almost free
	 * of another type, one for a migratetype to fall back to and a
	 * second to avoid subsequent fallbacks of other types There are 3
	 * MIGRATE_TYPES we care about.
	 */
	recommended_min += pageblock_nr_pages * nr_zones *
			   MIGRATE_PCPTYPES * MIGRATE_PCPTYPES;

	/* don't ever allow to reserve more than 5% of the lowmem */
	recommended_min = min(recommended_min,
			      (unsigned long) nr_free_buffer_pages() / 20);
	recommended_min <<= (PAGE_SHIFT-10);

	if (recommended_min > min_free_kbytes) {
		if (user_min_free_kbytes >= 0)
			pr_info("raising min_free_kbytes from %d to %lu to help transparent hugepage allocations\n",
				min_free_kbytes, recommended_min);

		min_free_kbytes = recommended_min;
	}

update_wmarks:
	setup_per_zone_wmarks();
}

int start_stop_khugepaged(void)
{
	int err = 0;

	mutex_lock(&khugepaged_mutex);
	if (hugepage_flags_enabled()) {
		if (!khugepaged_thread)
			khugepaged_thread = kthread_run(khugepaged, NULL,
							"khugepaged");
		if (IS_ERR(khugepaged_thread)) {
			pr_err("khugepaged: kthread_run(khugepaged) failed\n");
			err = PTR_ERR(khugepaged_thread);
			khugepaged_thread = NULL;
			goto fail;
		}

		if (!list_empty(&khugepaged_scan.mm_head))
			wake_up_interruptible(&khugepaged_wait);
	} else if (khugepaged_thread) {
		kthread_stop(khugepaged_thread);
		khugepaged_thread = NULL;
	}
	set_recommended_min_free_kbytes();
fail:
	mutex_unlock(&khugepaged_mutex);
	return err;
}

void khugepaged_min_free_kbytes_update(void)
{
	mutex_lock(&khugepaged_mutex);
	if (hugepage_flags_enabled() && khugepaged_thread)
		set_recommended_min_free_kbytes();
	mutex_unlock(&khugepaged_mutex);
}

bool current_is_khugepaged(void)
{
	return kthread_func(current) == khugepaged;
}

static int madvise_collapse_errno(enum scan_result r)
{
	/*
	 * MADV_COLLAPSE breaks from existing madvise(2) conventions to provide
	 * actionable feedback to caller, so they may take an appropriate
	 * fallback measure depending on the nature of the failure.
	 */
	switch (r) {
	case SCAN_ALLOC_HUGE_PAGE_FAIL:
		return -ENOMEM;
	case SCAN_CGROUP_CHARGE_FAIL:
	case SCAN_EXCEED_NONE_PTE:
		return -EBUSY;
	/* Resource temporary unavailable - trying again might succeed */
	case SCAN_PAGE_COUNT:
	case SCAN_PAGE_LOCK:
	case SCAN_PAGE_LRU:
	case SCAN_DEL_PAGE_LRU:
	case SCAN_PAGE_FILLED:
		return -EAGAIN;
	/*
	 * Other: Trying again likely not to succeed / error intrinsic to
	 * specified memory range. khugepaged likely won't be able to collapse
	 * either.
	 */
	default:
		return -EINVAL;
	}
}

int madvise_collapse(struct vm_area_struct *vma, struct vm_area_struct **prev,
		     unsigned long start, unsigned long end)
{
	struct collapse_control *cc;
	struct mm_struct *mm = vma->vm_mm;
	unsigned long hstart, hend, addr;
	int thps = 0, last_fail = SCAN_FAIL;
	bool mmap_locked = true;

	BUG_ON(vma->vm_start > start);
	BUG_ON(vma->vm_end < end);

	*prev = vma;

	if (!hugepage_vma_check(vma, vma->vm_flags, false, false, false))
		return -EINVAL;

	cc = kmalloc(sizeof(*cc), GFP_KERNEL);
	if (!cc)
		return -ENOMEM;
	cc->is_khugepaged = false;

	mmgrab(mm);
	lru_add_drain_all();

	hstart = (start + ~HPAGE_PMD_MASK) & HPAGE_PMD_MASK;
	hend = end & HPAGE_PMD_MASK;

	for (addr = hstart; addr < hend; addr += HPAGE_PMD_SIZE) {
		int result = SCAN_FAIL;

		if (!mmap_locked) {
			cond_resched();
			mmap_read_lock(mm);
			mmap_locked = true;
			result = hugepage_vma_revalidate(mm, addr, false, &vma,
							 cc);
			if (result  != SCAN_SUCCEED) {
				last_fail = result;
				goto out_nolock;
			}

			hend = min(hend, vma->vm_end & HPAGE_PMD_MASK);
		}
		mmap_assert_locked(mm);
		memset(cc->node_load, 0, sizeof(cc->node_load));
		nodes_clear(cc->alloc_nmask);
		if (IS_ENABLED(CONFIG_SHMEM) && vma->vm_file) {
			struct file *file = get_file(vma->vm_file);
			pgoff_t pgoff = linear_page_index(vma, addr);

			mmap_read_unlock(mm);
			mmap_locked = false;
			result = hpage_collapse_scan_file(mm, addr, file, pgoff,
							  cc);
			fput(file);
		} else {
			result = hpage_collapse_scan_pmd(mm, vma, addr,
							 &mmap_locked, cc);
		}
		if (!mmap_locked)
			*prev = NULL;  /* Tell caller we dropped mmap_lock */

handle_result:
		switch (result) {
		case SCAN_SUCCEED:
		case SCAN_PMD_MAPPED:
			++thps;
			break;
		case SCAN_PTE_MAPPED_HUGEPAGE:
			BUG_ON(mmap_locked);
			BUG_ON(*prev);
			mmap_write_lock(mm);
			result = collapse_pte_mapped_thp(mm, addr, true);
			mmap_write_unlock(mm);
			goto handle_result;
		/* Whitelisted set of results where continuing OK */
		case SCAN_PMD_NULL:
		case SCAN_PTE_NON_PRESENT:
		case SCAN_PTE_UFFD_WP:
		case SCAN_PAGE_RO:
		case SCAN_LACK_REFERENCED_PAGE:
		case SCAN_PAGE_NULL:
		case SCAN_PAGE_COUNT:
		case SCAN_PAGE_LOCK:
		case SCAN_PAGE_COMPOUND:
		case SCAN_PAGE_LRU:
		case SCAN_DEL_PAGE_LRU:
			last_fail = result;
			break;
		default:
			last_fail = result;
			/* Other error, exit */
			goto out_maybelock;
		}
	}

out_maybelock:
	/* Caller expects us to hold mmap_lock on return */
	if (!mmap_locked)
		mmap_read_lock(mm);
out_nolock:
	mmap_assert_locked(mm);
	mmdrop(mm);
	kfree(cc);

	return thps == ((hend - hstart) >> HPAGE_PMD_SHIFT) ? 0
			: madvise_collapse_errno(last_fail);
}<|MERGE_RESOLUTION|>--- conflicted
+++ resolved
@@ -416,45 +416,7 @@
 	return atomic_read(&mm->mm_users) == 0;
 }
 
-<<<<<<< HEAD
-static bool hugepage_vma_check(struct vm_area_struct *vma,
-			       unsigned long vm_flags)
-{
-	if (!transhuge_vma_enabled(vma, vm_flags))
-		return false;
-
-	if (vma->vm_file && !IS_ALIGNED((vma->vm_start >> PAGE_SHIFT) -
-				vma->vm_pgoff, HPAGE_PMD_NR))
-		return false;
-
-	/* Enabled via shmem mount options or sysfs settings. */
-	if (shmem_file(vma->vm_file))
-		return shmem_huge_enabled(vma);
-
-	/* THP settings require madvise. */
-	if (!(vm_flags & VM_HUGEPAGE) && !khugepaged_always())
-		return false;
-
-	/* Only regular file is valid */
-	if (false && IS_ENABLED(CONFIG_READ_ONLY_THP_FOR_FS) && vma->vm_file &&
-	    (vm_flags & VM_EXEC)) {
-		struct inode *inode = vma->vm_file->f_inode;
-
-		return !inode_is_open_for_write(inode) &&
-			S_ISREG(inode->i_mode);
-	}
-
-	if (!vma->anon_vma || vma->vm_ops)
-		return false;
-	if (vma_is_temporary_stack(vma))
-		return false;
-	return !(vm_flags & VM_NO_KHUGEPAGED);
-}
-
-int __khugepaged_enter(struct mm_struct *mm)
-=======
 void __khugepaged_enter(struct mm_struct *mm)
->>>>>>> eb3cdb58
 {
 	struct khugepaged_mm_slot *mm_slot;
 	struct mm_slot *slot;
@@ -1705,11 +1667,7 @@
 		page = vm_normal_page(vma, addr, *pte);
 		if (WARN_ON_ONCE(page && is_zone_device_page(page)))
 			goto abort;
-<<<<<<< HEAD
-		page_remove_rmap(page, false);
-=======
 		page_remove_rmap(page, vma, false);
->>>>>>> eb3cdb58
 	}
 
 	pte_unmap_unlock(start_pte, ptl);
@@ -1989,13 +1947,8 @@
 			if (xa_is_value(page) || !PageUptodate(page)) {
 				xas_unlock_irq(&xas);
 				/* swap in or instantiate fallocated page */
-<<<<<<< HEAD
-				if (shmem_getpage(mapping->host, index, &page,
-						  SGP_NOALLOC)) {
-=======
 				if (shmem_get_folio(mapping->host, index,
 						&folio, SGP_NOALLOC)) {
->>>>>>> eb3cdb58
 					result = SCAN_FAIL;
 					goto xa_unlocked;
 				}
@@ -2088,13 +2041,8 @@
 			goto out_unlock;
 		}
 
-<<<<<<< HEAD
-		if (!is_shmem && (PageDirty(page) ||
-				  PageWriteback(page))) {
-=======
 		if (!is_shmem && (folio_test_dirty(folio) ||
 				  folio_test_writeback(folio))) {
->>>>>>> eb3cdb58
 			/*
 			 * khugepaged only works on read-only fd, so this
 			 * page is dirty because it hasn't been flushed
