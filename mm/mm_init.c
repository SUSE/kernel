// SPDX-License-Identifier: GPL-2.0-only
/*
 * mm_init.c - Memory initialisation verification and debugging
 *
 * Copyright 2008 IBM Corporation, 2008
 * Author Mel Gorman <mel@csn.ul.ie>
 *
 */
#include <linux/kernel.h>
#include <linux/init.h>
#include <linux/kobject.h>
#include <linux/export.h>
#include <linux/memory.h>
#include <linux/notifier.h>
#include <linux/sched.h>
#include <linux/mman.h>
#include <linux/memblock.h>
#include <linux/page-isolation.h>
#include <linux/padata.h>
#include <linux/nmi.h>
#include <linux/buffer_head.h>
#include <linux/kmemleak.h>
#include <linux/kfence.h>
#include <linux/page_ext.h>
#include <linux/pti.h>
#include <linux/pgtable.h>
#include <linux/stackdepot.h>
#include <linux/swap.h>
#include <linux/cma.h>
<<<<<<< HEAD
#ifndef __GENKSYMS__
#include <linux/crash_dump.h>
#endif
=======
#include <linux/crash_dump.h>
#include <linux/execmem.h>
#include <linux/vmstat.h>
>>>>>>> 2d5404ca
#include "internal.h"
#include "slab.h"
#include "shuffle.h"

#include <asm/setup.h>

#ifdef CONFIG_DEBUG_MEMORY_INIT
int __meminitdata mminit_loglevel;

/* The zonelists are simply reported, validation is manual. */
void __init mminit_verify_zonelist(void)
{
	int nid;

	if (mminit_loglevel < MMINIT_VERIFY)
		return;

	for_each_online_node(nid) {
		pg_data_t *pgdat = NODE_DATA(nid);
		struct zone *zone;
		struct zoneref *z;
		struct zonelist *zonelist;
		int i, listid, zoneid;

		for (i = 0; i < MAX_ZONELISTS * MAX_NR_ZONES; i++) {

			/* Identify the zone and nodelist */
			zoneid = i % MAX_NR_ZONES;
			listid = i / MAX_NR_ZONES;
			zonelist = &pgdat->node_zonelists[listid];
			zone = &pgdat->node_zones[zoneid];
			if (!populated_zone(zone))
				continue;

			/* Print information about the zonelist */
			printk(KERN_DEBUG "mminit::zonelist %s %d:%s = ",
				listid > 0 ? "thisnode" : "general", nid,
				zone->name);

			/* Iterate the zonelist */
			for_each_zone_zonelist(zone, z, zonelist, zoneid)
				pr_cont("%d:%s ", zone_to_nid(zone), zone->name);
			pr_cont("\n");
		}
	}
}

void __init mminit_verify_pageflags_layout(void)
{
	int shift, width;
	unsigned long or_mask, add_mask;

	shift = BITS_PER_LONG;
	width = shift - SECTIONS_WIDTH - NODES_WIDTH - ZONES_WIDTH
		- LAST_CPUPID_SHIFT - KASAN_TAG_WIDTH - LRU_GEN_WIDTH - LRU_REFS_WIDTH;
	mminit_dprintk(MMINIT_TRACE, "pageflags_layout_widths",
		"Section %d Node %d Zone %d Lastcpupid %d Kasantag %d Gen %d Tier %d Flags %d\n",
		SECTIONS_WIDTH,
		NODES_WIDTH,
		ZONES_WIDTH,
		LAST_CPUPID_WIDTH,
		KASAN_TAG_WIDTH,
		LRU_GEN_WIDTH,
		LRU_REFS_WIDTH,
		NR_PAGEFLAGS);
	mminit_dprintk(MMINIT_TRACE, "pageflags_layout_shifts",
		"Section %d Node %d Zone %d Lastcpupid %d Kasantag %d\n",
		SECTIONS_SHIFT,
		NODES_SHIFT,
		ZONES_SHIFT,
		LAST_CPUPID_SHIFT,
		KASAN_TAG_WIDTH);
	mminit_dprintk(MMINIT_TRACE, "pageflags_layout_pgshifts",
		"Section %lu Node %lu Zone %lu Lastcpupid %lu Kasantag %lu\n",
		(unsigned long)SECTIONS_PGSHIFT,
		(unsigned long)NODES_PGSHIFT,
		(unsigned long)ZONES_PGSHIFT,
		(unsigned long)LAST_CPUPID_PGSHIFT,
		(unsigned long)KASAN_TAG_PGSHIFT);
	mminit_dprintk(MMINIT_TRACE, "pageflags_layout_nodezoneid",
		"Node/Zone ID: %lu -> %lu\n",
		(unsigned long)(ZONEID_PGOFF + ZONEID_SHIFT),
		(unsigned long)ZONEID_PGOFF);
	mminit_dprintk(MMINIT_TRACE, "pageflags_layout_usage",
		"location: %d -> %d layout %d -> %d unused %d -> %d page-flags\n",
		shift, width, width, NR_PAGEFLAGS, NR_PAGEFLAGS, 0);
#ifdef NODE_NOT_IN_PAGE_FLAGS
	mminit_dprintk(MMINIT_TRACE, "pageflags_layout_nodeflags",
		"Node not in page flags");
#endif
#ifdef LAST_CPUPID_NOT_IN_PAGE_FLAGS
	mminit_dprintk(MMINIT_TRACE, "pageflags_layout_nodeflags",
		"Last cpupid not in page flags");
#endif

	if (SECTIONS_WIDTH) {
		shift -= SECTIONS_WIDTH;
		BUG_ON(shift != SECTIONS_PGSHIFT);
	}
	if (NODES_WIDTH) {
		shift -= NODES_WIDTH;
		BUG_ON(shift != NODES_PGSHIFT);
	}
	if (ZONES_WIDTH) {
		shift -= ZONES_WIDTH;
		BUG_ON(shift != ZONES_PGSHIFT);
	}

	/* Check for bitmask overlaps */
	or_mask = (ZONES_MASK << ZONES_PGSHIFT) |
			(NODES_MASK << NODES_PGSHIFT) |
			(SECTIONS_MASK << SECTIONS_PGSHIFT);
	add_mask = (ZONES_MASK << ZONES_PGSHIFT) +
			(NODES_MASK << NODES_PGSHIFT) +
			(SECTIONS_MASK << SECTIONS_PGSHIFT);
	BUG_ON(or_mask != add_mask);
}

static __init int set_mminit_loglevel(char *str)
{
	get_option(&str, &mminit_loglevel);
	return 0;
}
early_param("mminit_loglevel", set_mminit_loglevel);
#endif /* CONFIG_DEBUG_MEMORY_INIT */

struct kobject *mm_kobj;

#ifdef CONFIG_SMP
s32 vm_committed_as_batch = 32;

void mm_compute_batch(int overcommit_policy)
{
	u64 memsized_batch;
	s32 nr = num_present_cpus();
	s32 batch = max_t(s32, nr*2, 32);
	unsigned long ram_pages = totalram_pages();

	/*
	 * For policy OVERCOMMIT_NEVER, set batch size to 0.4% of
	 * (total memory/#cpus), and lift it to 25% for other policies
	 * to easy the possible lock contention for percpu_counter
	 * vm_committed_as, while the max limit is INT_MAX
	 */
	if (overcommit_policy == OVERCOMMIT_NEVER)
		memsized_batch = min_t(u64, ram_pages/nr/256, INT_MAX);
	else
		memsized_batch = min_t(u64, ram_pages/nr/4, INT_MAX);

	vm_committed_as_batch = max_t(s32, memsized_batch, batch);
}

static int __meminit mm_compute_batch_notifier(struct notifier_block *self,
					unsigned long action, void *arg)
{
	switch (action) {
	case MEM_ONLINE:
	case MEM_OFFLINE:
		mm_compute_batch(sysctl_overcommit_memory);
		break;
	default:
		break;
	}
	return NOTIFY_OK;
}

static int __init mm_compute_batch_init(void)
{
	mm_compute_batch(sysctl_overcommit_memory);
	hotplug_memory_notifier(mm_compute_batch_notifier, MM_COMPUTE_BATCH_PRI);
	return 0;
}

__initcall(mm_compute_batch_init);

#endif

static int __init mm_sysfs_init(void)
{
	mm_kobj = kobject_create_and_add("mm", kernel_kobj);
	if (!mm_kobj)
		return -ENOMEM;

	return 0;
}
postcore_initcall(mm_sysfs_init);

static unsigned long arch_zone_lowest_possible_pfn[MAX_NR_ZONES] __initdata;
static unsigned long arch_zone_highest_possible_pfn[MAX_NR_ZONES] __initdata;
static unsigned long zone_movable_pfn[MAX_NUMNODES] __initdata;

static unsigned long required_kernelcore __initdata;
static unsigned long required_kernelcore_percent __initdata;
static unsigned long required_movablecore __initdata;
static unsigned long required_movablecore_percent __initdata;

static unsigned long nr_kernel_pages __initdata;
static unsigned long nr_all_pages __initdata;

static bool deferred_struct_pages __meminitdata;

static DEFINE_PER_CPU(struct per_cpu_nodestat, boot_nodestats);

static int __init cmdline_parse_core(char *p, unsigned long *core,
				     unsigned long *percent)
{
	unsigned long long coremem;
	char *endptr;

	if (!p)
		return -EINVAL;

	/* Value may be a percentage of total memory, otherwise bytes */
	coremem = simple_strtoull(p, &endptr, 0);
	if (*endptr == '%') {
		/* Paranoid check for percent values greater than 100 */
		WARN_ON(coremem > 100);

		*percent = coremem;
	} else {
		coremem = memparse(p, &p);
		/* Paranoid check that UL is enough for the coremem value */
		WARN_ON((coremem >> PAGE_SHIFT) > ULONG_MAX);

		*core = coremem >> PAGE_SHIFT;
		*percent = 0UL;
	}
	return 0;
}

bool mirrored_kernelcore __initdata_memblock;

/*
 * kernelcore=size sets the amount of memory for use for allocations that
 * cannot be reclaimed or migrated.
 */
static int __init cmdline_parse_kernelcore(char *p)
{
	/* parse kernelcore=mirror */
	if (parse_option_str(p, "mirror")) {
		mirrored_kernelcore = true;
		pr_info("Kernel memory mirroring enabled.\n");
		return 0;
	}

	return cmdline_parse_core(p, &required_kernelcore,
				  &required_kernelcore_percent);
}
early_param("kernelcore", cmdline_parse_kernelcore);

/*
 * movablecore=size sets the amount of memory for use for allocations that
 * can be reclaimed or migrated.
 */
static int __init cmdline_parse_movablecore(char *p)
{
	return cmdline_parse_core(p, &required_movablecore,
				  &required_movablecore_percent);
}
early_param("movablecore", cmdline_parse_movablecore);

/*
 * early_calculate_totalpages()
 * Sum pages in active regions for movable zone.
 * Populate N_MEMORY for calculating usable_nodes.
 */
static unsigned long __init early_calculate_totalpages(void)
{
	unsigned long totalpages = 0;
	unsigned long start_pfn, end_pfn;
	int i, nid;

	for_each_mem_pfn_range(i, MAX_NUMNODES, &start_pfn, &end_pfn, &nid) {
		unsigned long pages = end_pfn - start_pfn;

		totalpages += pages;
		if (pages)
			node_set_state(nid, N_MEMORY);
	}
	return totalpages;
}

/*
 * This finds a zone that can be used for ZONE_MOVABLE pages. The
 * assumption is made that zones within a node are ordered in monotonic
 * increasing memory addresses so that the "highest" populated zone is used
 */
static void __init find_usable_zone_for_movable(void)
{
	int zone_index;
	for (zone_index = MAX_NR_ZONES - 1; zone_index >= 0; zone_index--) {
		if (zone_index == ZONE_MOVABLE)
			continue;

		if (arch_zone_highest_possible_pfn[zone_index] >
				arch_zone_lowest_possible_pfn[zone_index])
			break;
	}

	VM_BUG_ON(zone_index == -1);
	movable_zone = zone_index;
}

/*
 * Find the PFN the Movable zone begins in each node. Kernel memory
 * is spread evenly between nodes as long as the nodes have enough
 * memory. When they don't, some nodes will have more kernelcore than
 * others
 */
static void __init find_zone_movable_pfns_for_nodes(void)
{
	int i, nid;
	unsigned long usable_startpfn;
	unsigned long kernelcore_node, kernelcore_remaining;
	/* save the state before borrow the nodemask */
	nodemask_t saved_node_state = node_states[N_MEMORY];
	unsigned long totalpages = early_calculate_totalpages();
	int usable_nodes = nodes_weight(node_states[N_MEMORY]);
	struct memblock_region *r;

	/* Need to find movable_zone earlier when movable_node is specified. */
	find_usable_zone_for_movable();

	/*
	 * If movable_node is specified, ignore kernelcore and movablecore
	 * options.
	 */
	if (movable_node_is_enabled()) {
		for_each_mem_region(r) {
			if (!memblock_is_hotpluggable(r))
				continue;

			nid = memblock_get_region_node(r);

			usable_startpfn = memblock_region_memory_base_pfn(r);
			zone_movable_pfn[nid] = zone_movable_pfn[nid] ?
				min(usable_startpfn, zone_movable_pfn[nid]) :
				usable_startpfn;
		}

		goto out2;
	}

	/*
	 * If kernelcore=mirror is specified, ignore movablecore option
	 */
	if (mirrored_kernelcore) {
		bool mem_below_4gb_not_mirrored = false;

<<<<<<< HEAD
=======
		if (!memblock_has_mirror()) {
			pr_warn("The system has no mirror memory, ignore kernelcore=mirror.\n");
			goto out;
		}

>>>>>>> 2d5404ca
		if (is_kdump_kernel()) {
			pr_warn("The system is under kdump, ignore kernelcore=mirror.\n");
			goto out;
		}

		for_each_mem_region(r) {
			if (memblock_is_mirror(r))
				continue;

			nid = memblock_get_region_node(r);

			usable_startpfn = memblock_region_memory_base_pfn(r);

			if (usable_startpfn < PHYS_PFN(SZ_4G)) {
				mem_below_4gb_not_mirrored = true;
				continue;
			}

			zone_movable_pfn[nid] = zone_movable_pfn[nid] ?
				min(usable_startpfn, zone_movable_pfn[nid]) :
				usable_startpfn;
		}

		if (mem_below_4gb_not_mirrored)
			pr_warn("This configuration results in unmirrored kernel memory.\n");

		goto out2;
	}

	/*
	 * If kernelcore=nn% or movablecore=nn% was specified, calculate the
	 * amount of necessary memory.
	 */
	if (required_kernelcore_percent)
		required_kernelcore = (totalpages * 100 * required_kernelcore_percent) /
				       10000UL;
	if (required_movablecore_percent)
		required_movablecore = (totalpages * 100 * required_movablecore_percent) /
					10000UL;

	/*
	 * If movablecore= was specified, calculate what size of
	 * kernelcore that corresponds so that memory usable for
	 * any allocation type is evenly spread. If both kernelcore
	 * and movablecore are specified, then the value of kernelcore
	 * will be used for required_kernelcore if it's greater than
	 * what movablecore would have allowed.
	 */
	if (required_movablecore) {
		unsigned long corepages;

		/*
		 * Round-up so that ZONE_MOVABLE is at least as large as what
		 * was requested by the user
		 */
		required_movablecore =
			roundup(required_movablecore, MAX_ORDER_NR_PAGES);
		required_movablecore = min(totalpages, required_movablecore);
		corepages = totalpages - required_movablecore;

		required_kernelcore = max(required_kernelcore, corepages);
	}

	/*
	 * If kernelcore was not specified or kernelcore size is larger
	 * than totalpages, there is no ZONE_MOVABLE.
	 */
	if (!required_kernelcore || required_kernelcore >= totalpages)
		goto out;

	/* usable_startpfn is the lowest possible pfn ZONE_MOVABLE can be at */
	usable_startpfn = arch_zone_lowest_possible_pfn[movable_zone];

restart:
	/* Spread kernelcore memory as evenly as possible throughout nodes */
	kernelcore_node = required_kernelcore / usable_nodes;
	for_each_node_state(nid, N_MEMORY) {
		unsigned long start_pfn, end_pfn;

		/*
		 * Recalculate kernelcore_node if the division per node
		 * now exceeds what is necessary to satisfy the requested
		 * amount of memory for the kernel
		 */
		if (required_kernelcore < kernelcore_node)
			kernelcore_node = required_kernelcore / usable_nodes;

		/*
		 * As the map is walked, we track how much memory is usable
		 * by the kernel using kernelcore_remaining. When it is
		 * 0, the rest of the node is usable by ZONE_MOVABLE
		 */
		kernelcore_remaining = kernelcore_node;

		/* Go through each range of PFNs within this node */
		for_each_mem_pfn_range(i, nid, &start_pfn, &end_pfn, NULL) {
			unsigned long size_pages;

			start_pfn = max(start_pfn, zone_movable_pfn[nid]);
			if (start_pfn >= end_pfn)
				continue;

			/* Account for what is only usable for kernelcore */
			if (start_pfn < usable_startpfn) {
				unsigned long kernel_pages;
				kernel_pages = min(end_pfn, usable_startpfn)
								- start_pfn;

				kernelcore_remaining -= min(kernel_pages,
							kernelcore_remaining);
				required_kernelcore -= min(kernel_pages,
							required_kernelcore);

				/* Continue if range is now fully accounted */
				if (end_pfn <= usable_startpfn) {

					/*
					 * Push zone_movable_pfn to the end so
					 * that if we have to rebalance
					 * kernelcore across nodes, we will
					 * not double account here
					 */
					zone_movable_pfn[nid] = end_pfn;
					continue;
				}
				start_pfn = usable_startpfn;
			}

			/*
			 * The usable PFN range for ZONE_MOVABLE is from
			 * start_pfn->end_pfn. Calculate size_pages as the
			 * number of pages used as kernelcore
			 */
			size_pages = end_pfn - start_pfn;
			if (size_pages > kernelcore_remaining)
				size_pages = kernelcore_remaining;
			zone_movable_pfn[nid] = start_pfn + size_pages;

			/*
			 * Some kernelcore has been met, update counts and
			 * break if the kernelcore for this node has been
			 * satisfied
			 */
			required_kernelcore -= min(required_kernelcore,
								size_pages);
			kernelcore_remaining -= size_pages;
			if (!kernelcore_remaining)
				break;
		}
	}

	/*
	 * If there is still required_kernelcore, we do another pass with one
	 * less node in the count. This will push zone_movable_pfn[nid] further
	 * along on the nodes that still have memory until kernelcore is
	 * satisfied
	 */
	usable_nodes--;
	if (usable_nodes && required_kernelcore > usable_nodes)
		goto restart;

out2:
	/* Align start of ZONE_MOVABLE on all nids to MAX_ORDER_NR_PAGES */
	for (nid = 0; nid < MAX_NUMNODES; nid++) {
		unsigned long start_pfn, end_pfn;

		zone_movable_pfn[nid] =
			roundup(zone_movable_pfn[nid], MAX_ORDER_NR_PAGES);

		get_pfn_range_for_nid(nid, &start_pfn, &end_pfn);
		if (zone_movable_pfn[nid] >= end_pfn)
			zone_movable_pfn[nid] = 0;
	}

out:
	/* restore the node_state */
	node_states[N_MEMORY] = saved_node_state;
}

void __meminit __init_single_page(struct page *page, unsigned long pfn,
				unsigned long zone, int nid)
{
	mm_zero_struct_page(page);
	set_page_links(page, zone, nid, pfn);
	init_page_count(page);
	atomic_set(&page->_mapcount, -1);
	page_cpupid_reset_last(page);
	page_kasan_tag_reset(page);

	INIT_LIST_HEAD(&page->lru);
#ifdef WANT_PAGE_VIRTUAL
	/* The shift won't overflow because ZONE_NORMAL is below 4G. */
	if (!is_highmem_idx(zone))
		set_page_address(page, __va(pfn << PAGE_SHIFT));
#endif
}

#ifdef CONFIG_NUMA
/*
 * During memory init memblocks map pfns to nids. The search is expensive and
 * this caches recent lookups. The implementation of __early_pfn_to_nid
 * treats start/end as pfns.
 */
struct mminit_pfnnid_cache {
	unsigned long last_start;
	unsigned long last_end;
	int last_nid;
};

static struct mminit_pfnnid_cache early_pfnnid_cache __meminitdata;

/*
 * Required by SPARSEMEM. Given a PFN, return what node the PFN is on.
 */
static int __meminit __early_pfn_to_nid(unsigned long pfn,
					struct mminit_pfnnid_cache *state)
{
	unsigned long start_pfn, end_pfn;
	int nid;

	if (state->last_start <= pfn && pfn < state->last_end)
		return state->last_nid;

	nid = memblock_search_pfn_nid(pfn, &start_pfn, &end_pfn);
	if (nid != NUMA_NO_NODE) {
		state->last_start = start_pfn;
		state->last_end = end_pfn;
		state->last_nid = nid;
	}

	return nid;
}

int __meminit early_pfn_to_nid(unsigned long pfn)
{
	static DEFINE_SPINLOCK(early_pfn_lock);
	int nid;

	spin_lock(&early_pfn_lock);
	nid = __early_pfn_to_nid(pfn, &early_pfnnid_cache);
	if (nid < 0)
		nid = first_online_node;
	spin_unlock(&early_pfn_lock);

	return nid;
}

int hashdist = HASHDIST_DEFAULT;

static int __init set_hashdist(char *str)
{
	if (!str)
		return 0;
	hashdist = simple_strtoul(str, &str, 0);
	return 1;
}
__setup("hashdist=", set_hashdist);

static inline void fixup_hashdist(void)
{
	if (num_node_state(N_MEMORY) == 1)
		hashdist = 0;
}
#else
static inline void fixup_hashdist(void) {}
#endif /* CONFIG_NUMA */

#ifdef CONFIG_DEFERRED_STRUCT_PAGE_INIT
static inline void pgdat_set_deferred_range(pg_data_t *pgdat)
{
	pgdat->first_deferred_pfn = ULONG_MAX;
}

/* Returns true if the struct page for the pfn is initialised */
static inline bool __meminit early_page_initialised(unsigned long pfn, int nid)
{
	if (node_online(nid) && pfn >= NODE_DATA(nid)->first_deferred_pfn)
		return false;

	return true;
}

/*
 * Returns true when the remaining initialisation should be deferred until
 * later in the boot cycle when it can be parallelised.
 */
static bool __meminit
defer_init(int nid, unsigned long pfn, unsigned long end_pfn)
{
	static unsigned long prev_end_pfn, nr_initialised;

	if (early_page_ext_enabled())
		return false;

	/* Always populate low zones for address-constrained allocations */
	if (end_pfn < pgdat_end_pfn(NODE_DATA(nid)))
		return false;

	if (NODE_DATA(nid)->first_deferred_pfn != ULONG_MAX)
		return true;

	/*
	 * prev_end_pfn static that contains the end of previous zone
	 * No need to protect because called very early in boot before smp_init.
	 */
	if (prev_end_pfn != end_pfn) {
		prev_end_pfn = end_pfn;
		nr_initialised = 0;
	}

	/*
	 * We start only with one section of pages, more pages are added as
	 * needed until the rest of deferred pages are initialized.
	 */
	nr_initialised++;
	if ((nr_initialised > PAGES_PER_SECTION) &&
	    (pfn & (PAGES_PER_SECTION - 1)) == 0) {
		NODE_DATA(nid)->first_deferred_pfn = pfn;
		return true;
	}
	return false;
}

static void __meminit init_reserved_page(unsigned long pfn, int nid)
{
	pg_data_t *pgdat;
	int zid;

	if (early_page_initialised(pfn, nid))
		return;

	pgdat = NODE_DATA(nid);

	for (zid = 0; zid < MAX_NR_ZONES; zid++) {
		struct zone *zone = &pgdat->node_zones[zid];

		if (zone_spans_pfn(zone, pfn))
			break;
	}
	__init_single_page(pfn_to_page(pfn), pfn, zid, nid);
}
#else
static inline void pgdat_set_deferred_range(pg_data_t *pgdat) {}

static inline bool early_page_initialised(unsigned long pfn, int nid)
{
	return true;
}

static inline bool defer_init(int nid, unsigned long pfn, unsigned long end_pfn)
{
	return false;
}

static inline void init_reserved_page(unsigned long pfn, int nid)
{
}
#endif /* CONFIG_DEFERRED_STRUCT_PAGE_INIT */

/*
 * Initialised pages do not have PageReserved set. This function is
 * called for each range allocated by the bootmem allocator and
 * marks the pages PageReserved. The remaining valid pages are later
 * sent to the buddy page allocator.
 */
void __meminit reserve_bootmem_region(phys_addr_t start,
				      phys_addr_t end, int nid)
{
	unsigned long start_pfn = PFN_DOWN(start);
	unsigned long end_pfn = PFN_UP(end);

	for (; start_pfn < end_pfn; start_pfn++) {
		if (pfn_valid(start_pfn)) {
			struct page *page = pfn_to_page(start_pfn);

			init_reserved_page(start_pfn, nid);

			/*
			 * no need for atomic set_bit because the struct
			 * page is not visible yet so nobody should
			 * access it yet.
			 */
			__SetPageReserved(page);
		}
	}
}

/* If zone is ZONE_MOVABLE but memory is mirrored, it is an overlapped init */
static bool __meminit
overlap_memmap_init(unsigned long zone, unsigned long *pfn)
{
	static struct memblock_region *r;

	if (mirrored_kernelcore && zone == ZONE_MOVABLE) {
		if (!r || *pfn >= memblock_region_memory_end_pfn(r)) {
			for_each_mem_region(r) {
				if (*pfn < memblock_region_memory_end_pfn(r))
					break;
			}
		}
		if (*pfn >= memblock_region_memory_base_pfn(r) &&
		    memblock_is_mirror(r)) {
			*pfn = memblock_region_memory_end_pfn(r);
			return true;
		}
	}
	return false;
}

/*
 * Only struct pages that correspond to ranges defined by memblock.memory
 * are zeroed and initialized by going through __init_single_page() during
 * memmap_init_zone_range().
 *
 * But, there could be struct pages that correspond to holes in
 * memblock.memory. This can happen because of the following reasons:
 * - physical memory bank size is not necessarily the exact multiple of the
 *   arbitrary section size
 * - early reserved memory may not be listed in memblock.memory
 * - non-memory regions covered by the contigious flatmem mapping
 * - memory layouts defined with memmap= kernel parameter may not align
 *   nicely with memmap sections
 *
 * Explicitly initialize those struct pages so that:
 * - PG_Reserved is set
 * - zone and node links point to zone and node that span the page if the
 *   hole is in the middle of a zone
 * - zone and node links point to adjacent zone/node if the hole falls on
 *   the zone boundary; the pages in such holes will be prepended to the
 *   zone/node above the hole except for the trailing pages in the last
 *   section that will be appended to the zone/node below.
 */
static void __init init_unavailable_range(unsigned long spfn,
					  unsigned long epfn,
					  int zone, int node)
{
	unsigned long pfn;
	u64 pgcnt = 0;

	for (pfn = spfn; pfn < epfn; pfn++) {
		if (!pfn_valid(pageblock_start_pfn(pfn))) {
			pfn = pageblock_end_pfn(pfn) - 1;
			continue;
		}
		__init_single_page(pfn_to_page(pfn), pfn, zone, node);
		__SetPageReserved(pfn_to_page(pfn));
		pgcnt++;
	}

	if (pgcnt)
		pr_info("On node %d, zone %s: %lld pages in unavailable ranges\n",
			node, zone_names[zone], pgcnt);
}

/*
 * Initially all pages are reserved - free ones are freed
 * up by memblock_free_all() once the early boot process is
 * done. Non-atomic initialization, single-pass.
 *
 * All aligned pageblocks are initialized to the specified migratetype
 * (usually MIGRATE_MOVABLE). Besides setting the migratetype, no related
 * zone stats (e.g., nr_isolate_pageblock) are touched.
 */
void __meminit memmap_init_range(unsigned long size, int nid, unsigned long zone,
		unsigned long start_pfn, unsigned long zone_end_pfn,
		enum meminit_context context,
		struct vmem_altmap *altmap, int migratetype)
{
	unsigned long pfn, end_pfn = start_pfn + size;
	struct page *page;

	if (highest_memmap_pfn < end_pfn - 1)
		highest_memmap_pfn = end_pfn - 1;

#ifdef CONFIG_ZONE_DEVICE
	/*
	 * Honor reservation requested by the driver for this ZONE_DEVICE
	 * memory. We limit the total number of pages to initialize to just
	 * those that might contain the memory mapping. We will defer the
	 * ZONE_DEVICE page initialization until after we have released
	 * the hotplug lock.
	 */
	if (zone == ZONE_DEVICE) {
		if (!altmap)
			return;

		if (start_pfn == altmap->base_pfn)
			start_pfn += altmap->reserve;
		end_pfn = altmap->base_pfn + vmem_altmap_offset(altmap);
	}
#endif

	for (pfn = start_pfn; pfn < end_pfn; ) {
		/*
		 * There can be holes in boot-time mem_map[]s handed to this
		 * function.  They do not exist on hotplugged memory.
		 */
		if (context == MEMINIT_EARLY) {
			if (overlap_memmap_init(zone, &pfn))
				continue;
			if (defer_init(nid, pfn, zone_end_pfn)) {
				deferred_struct_pages = true;
				break;
			}
		}

		page = pfn_to_page(pfn);
		__init_single_page(page, pfn, zone, nid);
		if (context == MEMINIT_HOTPLUG) {
#ifdef CONFIG_ZONE_DEVICE
			if (zone == ZONE_DEVICE)
				__SetPageReserved(page);
			else
#endif
				__SetPageOffline(page);
		}

		/*
		 * Usually, we want to mark the pageblock MIGRATE_MOVABLE,
		 * such that unmovable allocations won't be scattered all
		 * over the place during system boot.
		 */
		if (pageblock_aligned(pfn)) {
			set_pageblock_migratetype(page, migratetype);
			cond_resched();
		}
		pfn++;
	}
}

static void __init memmap_init_zone_range(struct zone *zone,
					  unsigned long start_pfn,
					  unsigned long end_pfn,
					  unsigned long *hole_pfn)
{
	unsigned long zone_start_pfn = zone->zone_start_pfn;
	unsigned long zone_end_pfn = zone_start_pfn + zone->spanned_pages;
	int nid = zone_to_nid(zone), zone_id = zone_idx(zone);

	start_pfn = clamp(start_pfn, zone_start_pfn, zone_end_pfn);
	end_pfn = clamp(end_pfn, zone_start_pfn, zone_end_pfn);

	if (start_pfn >= end_pfn)
		return;

	memmap_init_range(end_pfn - start_pfn, nid, zone_id, start_pfn,
			  zone_end_pfn, MEMINIT_EARLY, NULL, MIGRATE_MOVABLE);

	if (*hole_pfn < start_pfn)
		init_unavailable_range(*hole_pfn, start_pfn, zone_id, nid);

	*hole_pfn = end_pfn;
}

static void __init memmap_init(void)
{
	unsigned long start_pfn, end_pfn;
	unsigned long hole_pfn = 0;
	int i, j, zone_id = 0, nid;

	for_each_mem_pfn_range(i, MAX_NUMNODES, &start_pfn, &end_pfn, &nid) {
		struct pglist_data *node = NODE_DATA(nid);

		for (j = 0; j < MAX_NR_ZONES; j++) {
			struct zone *zone = node->node_zones + j;

			if (!populated_zone(zone))
				continue;

			memmap_init_zone_range(zone, start_pfn, end_pfn,
					       &hole_pfn);
			zone_id = j;
		}
	}

#ifdef CONFIG_SPARSEMEM
	/*
	 * Initialize the memory map for hole in the range [memory_end,
	 * section_end].
	 * Append the pages in this hole to the highest zone in the last
	 * node.
	 * The call to init_unavailable_range() is outside the ifdef to
	 * silence the compiler warining about zone_id set but not used;
	 * for FLATMEM it is a nop anyway
	 */
	end_pfn = round_up(end_pfn, PAGES_PER_SECTION);
	if (hole_pfn < end_pfn)
#endif
		init_unavailable_range(hole_pfn, end_pfn, zone_id, nid);
}

#ifdef CONFIG_ZONE_DEVICE
static void __ref __init_zone_device_page(struct page *page, unsigned long pfn,
					  unsigned long zone_idx, int nid,
					  struct dev_pagemap *pgmap)
{

	__init_single_page(page, pfn, zone_idx, nid);

	/*
	 * Mark page reserved as it will need to wait for onlining
	 * phase for it to be fully associated with a zone.
	 *
	 * We can use the non-atomic __set_bit operation for setting
	 * the flag as we are still initializing the pages.
	 */
	__SetPageReserved(page);

	/*
	 * ZONE_DEVICE pages union ->lru with a ->pgmap back pointer
	 * and zone_device_data.  It is a bug if a ZONE_DEVICE page is
	 * ever freed or placed on a driver-private list.
	 */
	page->pgmap = pgmap;
	page->zone_device_data = NULL;

	/*
	 * Mark the block movable so that blocks are reserved for
	 * movable at startup. This will force kernel allocations
	 * to reserve their blocks rather than leaking throughout
	 * the address space during boot when many long-lived
	 * kernel allocations are made.
	 *
	 * Please note that MEMINIT_HOTPLUG path doesn't clear memmap
	 * because this is done early in section_activate()
	 */
	if (pageblock_aligned(pfn)) {
		set_pageblock_migratetype(page, MIGRATE_MOVABLE);
		cond_resched();
	}

	/*
	 * ZONE_DEVICE pages are released directly to the driver page allocator
	 * which will set the page count to 1 when allocating the page.
	 */
	if (pgmap->type == MEMORY_DEVICE_PRIVATE ||
	    pgmap->type == MEMORY_DEVICE_COHERENT)
		set_page_count(page, 0);
}

/*
 * With compound page geometry and when struct pages are stored in ram most
 * tail pages are reused. Consequently, the amount of unique struct pages to
 * initialize is a lot smaller that the total amount of struct pages being
 * mapped. This is a paired / mild layering violation with explicit knowledge
 * of how the sparse_vmemmap internals handle compound pages in the lack
 * of an altmap. See vmemmap_populate_compound_pages().
 */
static inline unsigned long compound_nr_pages(struct vmem_altmap *altmap,
					      struct dev_pagemap *pgmap)
{
	if (!vmemmap_can_optimize(altmap, pgmap))
		return pgmap_vmemmap_nr(pgmap);

	return VMEMMAP_RESERVE_NR * (PAGE_SIZE / sizeof(struct page));
}

static void __ref memmap_init_compound(struct page *head,
				       unsigned long head_pfn,
				       unsigned long zone_idx, int nid,
				       struct dev_pagemap *pgmap,
				       unsigned long nr_pages)
{
	unsigned long pfn, end_pfn = head_pfn + nr_pages;
	unsigned int order = pgmap->vmemmap_shift;

	__SetPageHead(head);
	for (pfn = head_pfn + 1; pfn < end_pfn; pfn++) {
		struct page *page = pfn_to_page(pfn);

		__init_zone_device_page(page, pfn, zone_idx, nid, pgmap);
		prep_compound_tail(head, pfn - head_pfn);
		set_page_count(page, 0);

		/*
		 * The first tail page stores important compound page info.
		 * Call prep_compound_head() after the first tail page has
		 * been initialized, to not have the data overwritten.
		 */
		if (pfn == head_pfn + 1)
			prep_compound_head(head, order);
	}
}

void __ref memmap_init_zone_device(struct zone *zone,
				   unsigned long start_pfn,
				   unsigned long nr_pages,
				   struct dev_pagemap *pgmap)
{
	unsigned long pfn, end_pfn = start_pfn + nr_pages;
	struct pglist_data *pgdat = zone->zone_pgdat;
	struct vmem_altmap *altmap = pgmap_altmap(pgmap);
	unsigned int pfns_per_compound = pgmap_vmemmap_nr(pgmap);
	unsigned long zone_idx = zone_idx(zone);
	unsigned long start = jiffies;
	int nid = pgdat->node_id;

	if (WARN_ON_ONCE(!pgmap || zone_idx != ZONE_DEVICE))
		return;

	/*
	 * The call to memmap_init should have already taken care
	 * of the pages reserved for the memmap, so we can just jump to
	 * the end of that region and start processing the device pages.
	 */
	if (altmap) {
		start_pfn = altmap->base_pfn + vmem_altmap_offset(altmap);
		nr_pages = end_pfn - start_pfn;
	}

	for (pfn = start_pfn; pfn < end_pfn; pfn += pfns_per_compound) {
		struct page *page = pfn_to_page(pfn);

		__init_zone_device_page(page, pfn, zone_idx, nid, pgmap);

		if (pfns_per_compound == 1)
			continue;

		memmap_init_compound(page, pfn, zone_idx, nid, pgmap,
				     compound_nr_pages(altmap, pgmap));
	}

	pr_debug("%s initialised %lu pages in %ums\n", __func__,
		nr_pages, jiffies_to_msecs(jiffies - start));
}
#endif

/*
 * The zone ranges provided by the architecture do not include ZONE_MOVABLE
 * because it is sized independent of architecture. Unlike the other zones,
 * the starting point for ZONE_MOVABLE is not fixed. It may be different
 * in each node depending on the size of each node and how evenly kernelcore
 * is distributed. This helper function adjusts the zone ranges
 * provided by the architecture for a given node by using the end of the
 * highest usable zone for ZONE_MOVABLE. This preserves the assumption that
 * zones within a node are in order of monotonic increases memory addresses
 */
static void __init adjust_zone_range_for_zone_movable(int nid,
					unsigned long zone_type,
					unsigned long node_end_pfn,
					unsigned long *zone_start_pfn,
					unsigned long *zone_end_pfn)
{
	/* Only adjust if ZONE_MOVABLE is on this node */
	if (zone_movable_pfn[nid]) {
		/* Size ZONE_MOVABLE */
		if (zone_type == ZONE_MOVABLE) {
			*zone_start_pfn = zone_movable_pfn[nid];
			*zone_end_pfn = min(node_end_pfn,
				arch_zone_highest_possible_pfn[movable_zone]);

		/* Adjust for ZONE_MOVABLE starting within this range */
		} else if (!mirrored_kernelcore &&
			*zone_start_pfn < zone_movable_pfn[nid] &&
			*zone_end_pfn > zone_movable_pfn[nid]) {
			*zone_end_pfn = zone_movable_pfn[nid];

		/* Check if this whole range is within ZONE_MOVABLE */
		} else if (*zone_start_pfn >= zone_movable_pfn[nid])
			*zone_start_pfn = *zone_end_pfn;
	}
}

/*
 * Return the number of holes in a range on a node. If nid is MAX_NUMNODES,
 * then all holes in the requested range will be accounted for.
 */
static unsigned long __init __absent_pages_in_range(int nid,
				unsigned long range_start_pfn,
				unsigned long range_end_pfn)
{
	unsigned long nr_absent = range_end_pfn - range_start_pfn;
	unsigned long start_pfn, end_pfn;
	int i;

	for_each_mem_pfn_range(i, nid, &start_pfn, &end_pfn, NULL) {
		start_pfn = clamp(start_pfn, range_start_pfn, range_end_pfn);
		end_pfn = clamp(end_pfn, range_start_pfn, range_end_pfn);
		nr_absent -= end_pfn - start_pfn;
	}
	return nr_absent;
}

/**
 * absent_pages_in_range - Return number of page frames in holes within a range
 * @start_pfn: The start PFN to start searching for holes
 * @end_pfn: The end PFN to stop searching for holes
 *
 * Return: the number of pages frames in memory holes within a range.
 */
unsigned long __init absent_pages_in_range(unsigned long start_pfn,
							unsigned long end_pfn)
{
	return __absent_pages_in_range(MAX_NUMNODES, start_pfn, end_pfn);
}

/* Return the number of page frames in holes in a zone on a node */
static unsigned long __init zone_absent_pages_in_node(int nid,
					unsigned long zone_type,
					unsigned long zone_start_pfn,
					unsigned long zone_end_pfn)
{
	unsigned long nr_absent;

	/* zone is empty, we don't have any absent pages */
	if (zone_start_pfn == zone_end_pfn)
		return 0;

	nr_absent = __absent_pages_in_range(nid, zone_start_pfn, zone_end_pfn);

	/*
	 * ZONE_MOVABLE handling.
	 * Treat pages to be ZONE_MOVABLE in ZONE_NORMAL as absent pages
	 * and vice versa.
	 */
	if (mirrored_kernelcore && zone_movable_pfn[nid]) {
		unsigned long start_pfn, end_pfn;
		struct memblock_region *r;

		for_each_mem_region(r) {
			start_pfn = clamp(memblock_region_memory_base_pfn(r),
					  zone_start_pfn, zone_end_pfn);
			end_pfn = clamp(memblock_region_memory_end_pfn(r),
					zone_start_pfn, zone_end_pfn);

			if (zone_type == ZONE_MOVABLE &&
			    memblock_is_mirror(r))
				nr_absent += end_pfn - start_pfn;

			if (zone_type == ZONE_NORMAL &&
			    !memblock_is_mirror(r))
				nr_absent += end_pfn - start_pfn;
		}
	}

	return nr_absent;
}

/*
 * Return the number of pages a zone spans in a node, including holes
 * present_pages = zone_spanned_pages_in_node() - zone_absent_pages_in_node()
 */
static unsigned long __init zone_spanned_pages_in_node(int nid,
					unsigned long zone_type,
					unsigned long node_start_pfn,
					unsigned long node_end_pfn,
					unsigned long *zone_start_pfn,
					unsigned long *zone_end_pfn)
{
	unsigned long zone_low = arch_zone_lowest_possible_pfn[zone_type];
	unsigned long zone_high = arch_zone_highest_possible_pfn[zone_type];

	/* Get the start and end of the zone */
	*zone_start_pfn = clamp(node_start_pfn, zone_low, zone_high);
	*zone_end_pfn = clamp(node_end_pfn, zone_low, zone_high);
	adjust_zone_range_for_zone_movable(nid, zone_type, node_end_pfn,
					   zone_start_pfn, zone_end_pfn);

	/* Check that this node has pages within the zone's required range */
	if (*zone_end_pfn < node_start_pfn || *zone_start_pfn > node_end_pfn)
		return 0;

	/* Move the zone boundaries inside the node if necessary */
	*zone_end_pfn = min(*zone_end_pfn, node_end_pfn);
	*zone_start_pfn = max(*zone_start_pfn, node_start_pfn);

	/* Return the spanned pages */
	return *zone_end_pfn - *zone_start_pfn;
}

static void __init reset_memoryless_node_totalpages(struct pglist_data *pgdat)
{
	struct zone *z;

	for (z = pgdat->node_zones; z < pgdat->node_zones + MAX_NR_ZONES; z++) {
		z->zone_start_pfn = 0;
		z->spanned_pages = 0;
		z->present_pages = 0;
#if defined(CONFIG_MEMORY_HOTPLUG)
		z->present_early_pages = 0;
#endif
	}

	pgdat->node_spanned_pages = 0;
	pgdat->node_present_pages = 0;
	pr_debug("On node %d totalpages: 0\n", pgdat->node_id);
}

<<<<<<< HEAD
=======
static void __init calc_nr_kernel_pages(void)
{
	unsigned long start_pfn, end_pfn;
	phys_addr_t start_addr, end_addr;
	u64 u;
#ifdef CONFIG_HIGHMEM
	unsigned long high_zone_low = arch_zone_lowest_possible_pfn[ZONE_HIGHMEM];
#endif

	for_each_free_mem_range(u, NUMA_NO_NODE, MEMBLOCK_NONE, &start_addr, &end_addr, NULL) {
		start_pfn = PFN_UP(start_addr);
		end_pfn   = PFN_DOWN(end_addr);

		if (start_pfn < end_pfn) {
			nr_all_pages += end_pfn - start_pfn;
#ifdef CONFIG_HIGHMEM
			start_pfn = clamp(start_pfn, 0, high_zone_low);
			end_pfn = clamp(end_pfn, 0, high_zone_low);
#endif
			nr_kernel_pages += end_pfn - start_pfn;
		}
	}
}

>>>>>>> 2d5404ca
static void __init calculate_node_totalpages(struct pglist_data *pgdat,
						unsigned long node_start_pfn,
						unsigned long node_end_pfn)
{
	unsigned long realtotalpages = 0, totalpages = 0;
	enum zone_type i;

	for (i = 0; i < MAX_NR_ZONES; i++) {
		struct zone *zone = pgdat->node_zones + i;
		unsigned long zone_start_pfn, zone_end_pfn;
		unsigned long spanned, absent;
		unsigned long real_size;

		spanned = zone_spanned_pages_in_node(pgdat->node_id, i,
						     node_start_pfn,
						     node_end_pfn,
						     &zone_start_pfn,
						     &zone_end_pfn);
		absent = zone_absent_pages_in_node(pgdat->node_id, i,
						   zone_start_pfn,
						   zone_end_pfn);

		real_size = spanned - absent;

		if (spanned)
			zone->zone_start_pfn = zone_start_pfn;
		else
			zone->zone_start_pfn = 0;
		zone->spanned_pages = spanned;
		zone->present_pages = real_size;
#if defined(CONFIG_MEMORY_HOTPLUG)
		zone->present_early_pages = real_size;
#endif

		totalpages += spanned;
		realtotalpages += real_size;
	}

	pgdat->node_spanned_pages = totalpages;
	pgdat->node_present_pages = realtotalpages;
	pr_debug("On node %d totalpages: %lu\n", pgdat->node_id, realtotalpages);
}

#ifdef CONFIG_TRANSPARENT_HUGEPAGE
static void pgdat_init_split_queue(struct pglist_data *pgdat)
{
	struct deferred_split *ds_queue = &pgdat->deferred_split_queue;

	spin_lock_init(&ds_queue->split_queue_lock);
	INIT_LIST_HEAD(&ds_queue->split_queue);
	ds_queue->split_queue_len = 0;
}
#else
static void pgdat_init_split_queue(struct pglist_data *pgdat) {}
#endif

#ifdef CONFIG_COMPACTION
static void pgdat_init_kcompactd(struct pglist_data *pgdat)
{
	init_waitqueue_head(&pgdat->kcompactd_wait);
}
#else
static void pgdat_init_kcompactd(struct pglist_data *pgdat) {}
#endif

static void __meminit pgdat_init_internals(struct pglist_data *pgdat)
{
	int i;

	pgdat_resize_init(pgdat);
	pgdat_kswapd_lock_init(pgdat);

	pgdat_init_split_queue(pgdat);
	pgdat_init_kcompactd(pgdat);

	init_waitqueue_head(&pgdat->kswapd_wait);
	init_waitqueue_head(&pgdat->pfmemalloc_wait);

	for (i = 0; i < NR_VMSCAN_THROTTLE; i++)
		init_waitqueue_head(&pgdat->reclaim_wait[i]);

	pgdat_page_ext_init(pgdat);
	lruvec_init(&pgdat->__lruvec);
}

static void __meminit zone_init_internals(struct zone *zone, enum zone_type idx, int nid,
							unsigned long remaining_pages)
{
	atomic_long_set(&zone->managed_pages, remaining_pages);
	zone_set_nid(zone, nid);
	zone->name = zone_names[idx];
	zone->zone_pgdat = NODE_DATA(nid);
	spin_lock_init(&zone->lock);
	zone_seqlock_init(zone);
	zone_pcp_init(zone);
}

static void __meminit zone_init_free_lists(struct zone *zone)
{
	unsigned int order, t;
	for_each_migratetype_order(order, t) {
		INIT_LIST_HEAD(&zone->free_area[order].free_list[t]);
		zone->free_area[order].nr_free = 0;
	}

#ifdef CONFIG_UNACCEPTED_MEMORY
	INIT_LIST_HEAD(&zone->unaccepted_pages);
#endif
}

void __meminit init_currently_empty_zone(struct zone *zone,
					unsigned long zone_start_pfn,
					unsigned long size)
{
	struct pglist_data *pgdat = zone->zone_pgdat;
	int zone_idx = zone_idx(zone) + 1;

	if (zone_idx > pgdat->nr_zones)
		pgdat->nr_zones = zone_idx;

	zone->zone_start_pfn = zone_start_pfn;

	mminit_dprintk(MMINIT_TRACE, "memmap_init",
			"Initialising map node %d zone %lu pfns %lu -> %lu\n",
			pgdat->node_id,
			(unsigned long)zone_idx(zone),
			zone_start_pfn, (zone_start_pfn + size));

	zone_init_free_lists(zone);
	zone->initialized = 1;
}

#ifndef CONFIG_SPARSEMEM
/*
 * Calculate the size of the zone->blockflags rounded to an unsigned long
 * Start by making sure zonesize is a multiple of pageblock_order by rounding
 * up. Then use 1 NR_PAGEBLOCK_BITS worth of bits per pageblock, finally
 * round what is now in bits to nearest long in bits, then return it in
 * bytes.
 */
static unsigned long __init usemap_size(unsigned long zone_start_pfn, unsigned long zonesize)
{
	unsigned long usemapsize;

	zonesize += zone_start_pfn & (pageblock_nr_pages-1);
	usemapsize = roundup(zonesize, pageblock_nr_pages);
	usemapsize = usemapsize >> pageblock_order;
	usemapsize *= NR_PAGEBLOCK_BITS;
	usemapsize = roundup(usemapsize, BITS_PER_LONG);

	return usemapsize / BITS_PER_BYTE;
}

static void __ref setup_usemap(struct zone *zone)
{
	unsigned long usemapsize = usemap_size(zone->zone_start_pfn,
					       zone->spanned_pages);
	zone->pageblock_flags = NULL;
	if (usemapsize) {
		zone->pageblock_flags =
			memblock_alloc_node(usemapsize, SMP_CACHE_BYTES,
					    zone_to_nid(zone));
		if (!zone->pageblock_flags)
			panic("Failed to allocate %ld bytes for zone %s pageblock flags on node %d\n",
			      usemapsize, zone->name, zone_to_nid(zone));
	}
}
#else
static inline void setup_usemap(struct zone *zone) {}
#endif /* CONFIG_SPARSEMEM */

#ifdef CONFIG_HUGETLB_PAGE_SIZE_VARIABLE

/* Initialise the number of pages represented by NR_PAGEBLOCK_BITS */
void __init set_pageblock_order(void)
{
	unsigned int order = MAX_PAGE_ORDER;

	/* Check that pageblock_nr_pages has not already been setup */
	if (pageblock_order)
		return;

	/* Don't let pageblocks exceed the maximum allocation granularity. */
	if (HPAGE_SHIFT > PAGE_SHIFT && HUGETLB_PAGE_ORDER < order)
		order = HUGETLB_PAGE_ORDER;

	/*
	 * Assume the largest contiguous order of interest is a huge page.
	 * This value may be variable depending on boot parameters on powerpc.
	 */
	pageblock_order = order;
}
#else /* CONFIG_HUGETLB_PAGE_SIZE_VARIABLE */

/*
 * When CONFIG_HUGETLB_PAGE_SIZE_VARIABLE is not set, set_pageblock_order()
 * is unused as pageblock_order is set at compile-time. See
 * include/linux/pageblock-flags.h for the values of pageblock_order based on
 * the kernel config
 */
void __init set_pageblock_order(void)
{
}

#endif /* CONFIG_HUGETLB_PAGE_SIZE_VARIABLE */

/*
 * Set up the zone data structures
 * - init pgdat internals
 * - init all zones belonging to this node
 *
 * NOTE: this function is only called during memory hotplug
 */
#ifdef CONFIG_MEMORY_HOTPLUG
void __ref free_area_init_core_hotplug(struct pglist_data *pgdat)
{
	int nid = pgdat->node_id;
	enum zone_type z;
	int cpu;

	pgdat_init_internals(pgdat);

	if (pgdat->per_cpu_nodestats == &boot_nodestats)
		pgdat->per_cpu_nodestats = alloc_percpu(struct per_cpu_nodestat);

	/*
	 * Reset the nr_zones, order and highest_zoneidx before reuse.
	 * Note that kswapd will init kswapd_highest_zoneidx properly
	 * when it starts in the near future.
	 */
	pgdat->nr_zones = 0;
	pgdat->kswapd_order = 0;
	pgdat->kswapd_highest_zoneidx = 0;
	pgdat->node_start_pfn = 0;
	pgdat->node_present_pages = 0;

	for_each_online_cpu(cpu) {
		struct per_cpu_nodestat *p;

		p = per_cpu_ptr(pgdat->per_cpu_nodestats, cpu);
		memset(p, 0, sizeof(*p));
	}

	/*
	 * When memory is hot-added, all the memory is in offline state. So
	 * clear all zones' present_pages and managed_pages because they will
	 * be updated in online_pages() and offline_pages().
	 */
	for (z = 0; z < MAX_NR_ZONES; z++) {
		struct zone *zone = pgdat->node_zones + z;

		zone->present_pages = 0;
		zone_init_internals(zone, z, nid, 0);
	}
}
#endif

static void __init free_area_init_core(struct pglist_data *pgdat)
{
	enum zone_type j;
	int nid = pgdat->node_id;

	pgdat_init_internals(pgdat);
	pgdat->per_cpu_nodestats = &boot_nodestats;

	for (j = 0; j < MAX_NR_ZONES; j++) {
		struct zone *zone = pgdat->node_zones + j;
		unsigned long size = zone->spanned_pages;

		/*
		 * Initialize zone->managed_pages as 0 , it will be reset
		 * when memblock allocator frees pages into buddy system.
		 */
		zone_init_internals(zone, j, nid, zone->present_pages);

		if (!size)
			continue;

		setup_usemap(zone);
		init_currently_empty_zone(zone, zone->zone_start_pfn, size);
	}
}

void __init *memmap_alloc(phys_addr_t size, phys_addr_t align,
			  phys_addr_t min_addr, int nid, bool exact_nid)
{
	void *ptr;

	if (exact_nid)
		ptr = memblock_alloc_exact_nid_raw(size, align, min_addr,
						   MEMBLOCK_ALLOC_ACCESSIBLE,
						   nid);
	else
		ptr = memblock_alloc_try_nid_raw(size, align, min_addr,
						 MEMBLOCK_ALLOC_ACCESSIBLE,
						 nid);

	if (ptr && size > 0)
		page_init_poison(ptr, size);

	return ptr;
}

#ifdef CONFIG_FLATMEM
static void __init alloc_node_mem_map(struct pglist_data *pgdat)
{
	unsigned long start, offset, size, end;
	struct page *map;

	/* Skip empty nodes */
	if (!pgdat->node_spanned_pages)
		return;

	start = pgdat->node_start_pfn & ~(MAX_ORDER_NR_PAGES - 1);
	offset = pgdat->node_start_pfn - start;
	/*
		 * The zone's endpoints aren't required to be MAX_PAGE_ORDER
	 * aligned but the node_mem_map endpoints must be in order
	 * for the buddy allocator to function correctly.
	 */
	end = ALIGN(pgdat_end_pfn(pgdat), MAX_ORDER_NR_PAGES);
	size =  (end - start) * sizeof(struct page);
	map = memmap_alloc(size, SMP_CACHE_BYTES, MEMBLOCK_LOW_LIMIT,
			   pgdat->node_id, false);
	if (!map)
		panic("Failed to allocate %ld bytes for node %d memory map\n",
		      size, pgdat->node_id);
	pgdat->node_mem_map = map + offset;
	memmap_boot_pages_add(DIV_ROUND_UP(size, PAGE_SIZE));
	pr_debug("%s: node %d, pgdat %08lx, node_mem_map %08lx\n",
		 __func__, pgdat->node_id, (unsigned long)pgdat,
		 (unsigned long)pgdat->node_mem_map);
#ifndef CONFIG_NUMA
	/* the global mem_map is just set as node 0's */
	if (pgdat == NODE_DATA(0)) {
		mem_map = NODE_DATA(0)->node_mem_map;
		if (page_to_pfn(mem_map) != pgdat->node_start_pfn)
			mem_map -= offset;
	}
#endif
}
#else
static inline void alloc_node_mem_map(struct pglist_data *pgdat) { }
#endif /* CONFIG_FLATMEM */

/**
 * get_pfn_range_for_nid - Return the start and end page frames for a node
 * @nid: The nid to return the range for. If MAX_NUMNODES, the min and max PFN are returned.
 * @start_pfn: Passed by reference. On return, it will have the node start_pfn.
 * @end_pfn: Passed by reference. On return, it will have the node end_pfn.
 *
 * It returns the start and end page frame of a node based on information
 * provided by memblock_set_node(). If called for a node
 * with no available memory, the start and end PFNs will be 0.
 */
void __init get_pfn_range_for_nid(unsigned int nid,
			unsigned long *start_pfn, unsigned long *end_pfn)
{
	unsigned long this_start_pfn, this_end_pfn;
	int i;

	*start_pfn = -1UL;
	*end_pfn = 0;

	for_each_mem_pfn_range(i, nid, &this_start_pfn, &this_end_pfn, NULL) {
		*start_pfn = min(*start_pfn, this_start_pfn);
		*end_pfn = max(*end_pfn, this_end_pfn);
	}

	if (*start_pfn == -1UL)
		*start_pfn = 0;
}

static void __init free_area_init_node(int nid)
{
	pg_data_t *pgdat = NODE_DATA(nid);
	unsigned long start_pfn = 0;
	unsigned long end_pfn = 0;

	/* pg_data_t should be reset to zero when it's allocated */
	WARN_ON(pgdat->nr_zones || pgdat->kswapd_highest_zoneidx);

	get_pfn_range_for_nid(nid, &start_pfn, &end_pfn);

	pgdat->node_id = nid;
	pgdat->node_start_pfn = start_pfn;
	pgdat->per_cpu_nodestats = NULL;

	if (start_pfn != end_pfn) {
		pr_info("Initmem setup node %d [mem %#018Lx-%#018Lx]\n", nid,
			(u64)start_pfn << PAGE_SHIFT,
			end_pfn ? ((u64)end_pfn << PAGE_SHIFT) - 1 : 0);

		calculate_node_totalpages(pgdat, start_pfn, end_pfn);
	} else {
		pr_info("Initmem setup node %d as memoryless\n", nid);

		reset_memoryless_node_totalpages(pgdat);
	}

	alloc_node_mem_map(pgdat);
	pgdat_set_deferred_range(pgdat);

	free_area_init_core(pgdat);
	lru_gen_init_pgdat(pgdat);
}

/* Any regular or high memory on that node ? */
<<<<<<< HEAD
static void check_for_memory(pg_data_t *pgdat)
=======
static void __init check_for_memory(pg_data_t *pgdat)
>>>>>>> 2d5404ca
{
	enum zone_type zone_type;

	for (zone_type = 0; zone_type <= ZONE_MOVABLE - 1; zone_type++) {
		struct zone *zone = &pgdat->node_zones[zone_type];
		if (populated_zone(zone)) {
			if (IS_ENABLED(CONFIG_HIGHMEM))
				node_set_state(pgdat->node_id, N_HIGH_MEMORY);
			if (zone_type <= ZONE_NORMAL)
				node_set_state(pgdat->node_id, N_NORMAL_MEMORY);
			break;
		}
	}
}

#if MAX_NUMNODES > 1
/*
 * Figure out the number of possible node ids.
 */
void __init setup_nr_node_ids(void)
{
	unsigned int highest;

	highest = find_last_bit(node_possible_map.bits, MAX_NUMNODES);
	nr_node_ids = highest + 1;
}
#endif

/*
 * Some architectures, e.g. ARC may have ZONE_HIGHMEM below ZONE_NORMAL. For
 * such cases we allow max_zone_pfn sorted in the descending order
 */
static bool arch_has_descending_max_zone_pfns(void)
{
	return IS_ENABLED(CONFIG_ARC) && !IS_ENABLED(CONFIG_ARC_HAS_PAE40);
}

/**
 * free_area_init - Initialise all pg_data_t and zone data
 * @max_zone_pfn: an array of max PFNs for each zone
 *
 * This will call free_area_init_node() for each active node in the system.
 * Using the page ranges provided by memblock_set_node(), the size of each
 * zone in each node and their holes is calculated. If the maximum PFN
 * between two adjacent zones match, it is assumed that the zone is empty.
 * For example, if arch_max_dma_pfn == arch_max_dma32_pfn, it is assumed
 * that arch_max_dma32_pfn has no pages. It is also assumed that a zone
 * starts where the previous one ended. For example, ZONE_DMA32 starts
 * at arch_max_dma_pfn.
 */
void __init free_area_init(unsigned long *max_zone_pfn)
{
	unsigned long start_pfn, end_pfn;
	int i, nid, zone;
	bool descending;

	/* Record where the zone boundaries are */
	memset(arch_zone_lowest_possible_pfn, 0,
				sizeof(arch_zone_lowest_possible_pfn));
	memset(arch_zone_highest_possible_pfn, 0,
				sizeof(arch_zone_highest_possible_pfn));

	start_pfn = PHYS_PFN(memblock_start_of_DRAM());
	descending = arch_has_descending_max_zone_pfns();

	for (i = 0; i < MAX_NR_ZONES; i++) {
		if (descending)
			zone = MAX_NR_ZONES - i - 1;
		else
			zone = i;

		if (zone == ZONE_MOVABLE)
			continue;

		end_pfn = max(max_zone_pfn[zone], start_pfn);
		arch_zone_lowest_possible_pfn[zone] = start_pfn;
		arch_zone_highest_possible_pfn[zone] = end_pfn;

		start_pfn = end_pfn;
	}

	/* Find the PFNs that ZONE_MOVABLE begins at in each node */
	memset(zone_movable_pfn, 0, sizeof(zone_movable_pfn));
	find_zone_movable_pfns_for_nodes();

	/* Print out the zone ranges */
	pr_info("Zone ranges:\n");
	for (i = 0; i < MAX_NR_ZONES; i++) {
		if (i == ZONE_MOVABLE)
			continue;
		pr_info("  %-8s ", zone_names[i]);
		if (arch_zone_lowest_possible_pfn[i] ==
				arch_zone_highest_possible_pfn[i])
			pr_cont("empty\n");
		else
			pr_cont("[mem %#018Lx-%#018Lx]\n",
				(u64)arch_zone_lowest_possible_pfn[i]
					<< PAGE_SHIFT,
				((u64)arch_zone_highest_possible_pfn[i]
					<< PAGE_SHIFT) - 1);
	}

	/* Print out the PFNs ZONE_MOVABLE begins at in each node */
	pr_info("Movable zone start for each node\n");
	for (i = 0; i < MAX_NUMNODES; i++) {
		if (zone_movable_pfn[i])
			pr_info("  Node %d: %#018Lx\n", i,
			       (u64)zone_movable_pfn[i] << PAGE_SHIFT);
	}

	/*
	 * Print out the early node map, and initialize the
	 * subsection-map relative to active online memory ranges to
	 * enable future "sub-section" extensions of the memory map.
	 */
	pr_info("Early memory node ranges\n");
	for_each_mem_pfn_range(i, MAX_NUMNODES, &start_pfn, &end_pfn, &nid) {
		pr_info("  node %3d: [mem %#018Lx-%#018Lx]\n", nid,
			(u64)start_pfn << PAGE_SHIFT,
			((u64)end_pfn << PAGE_SHIFT) - 1);
		subsection_map_init(start_pfn, end_pfn - start_pfn);
	}

	/* Initialise every node */
	mminit_verify_pageflags_layout();
	setup_nr_node_ids();
	set_pageblock_order();

	for_each_node(nid) {
		pg_data_t *pgdat;

<<<<<<< HEAD
		if (!node_online(nid)) {
			pr_info("Initializing node %d as memoryless\n", nid);

			/* Allocator not initialized yet */
			pgdat = arch_alloc_nodedata(nid);
			if (!pgdat)
				panic("Cannot allocate %zuB for node %d.\n",
				       sizeof(*pgdat), nid);
			arch_refresh_nodedata(nid, pgdat);
			free_area_init_node(nid);

			/*
			 * We do not want to confuse userspace by sysfs
			 * files/directories for node without any memory
			 * attached to it, so this node is not marked as
			 * N_MEMORY and not marked online so that no sysfs
			 * hierarchy will be created via register_one_node for
			 * it. The pgdat will get fully initialized by
			 * hotadd_init_pgdat() when memory is hotplugged into
			 * this node.
			 */
			continue;
		}
=======
		if (!node_online(nid))
			alloc_offline_node_data(nid);
>>>>>>> 2d5404ca

		pgdat = NODE_DATA(nid);
		free_area_init_node(nid);

		/*
		 * No sysfs hierarcy will be created via register_one_node()
		 *for memory-less node because here it's not marked as N_MEMORY
		 *and won't be set online later. The benefit is userspace
		 *program won't be confused by sysfs files/directories of
		 *memory-less node. The pgdat will get fully initialized by
		 *hotadd_init_pgdat() when memory is hotplugged into this node.
		 */
		if (pgdat->node_present_pages) {
			node_set_state(nid, N_MEMORY);
<<<<<<< HEAD
		check_for_memory(pgdat);
=======
			check_for_memory(pgdat);
		}
>>>>>>> 2d5404ca
	}

	calc_nr_kernel_pages();
	memmap_init();

	/* disable hash distribution for systems with a single node */
	fixup_hashdist();
}

/**
 * node_map_pfn_alignment - determine the maximum internode alignment
 *
 * This function should be called after node map is populated and sorted.
 * It calculates the maximum power of two alignment which can distinguish
 * all the nodes.
 *
 * For example, if all nodes are 1GiB and aligned to 1GiB, the return value
 * would indicate 1GiB alignment with (1 << (30 - PAGE_SHIFT)).  If the
 * nodes are shifted by 256MiB, 256MiB.  Note that if only the last node is
 * shifted, 1GiB is enough and this function will indicate so.
 *
 * This is used to test whether pfn -> nid mapping of the chosen memory
 * model has fine enough granularity to avoid incorrect mapping for the
 * populated node map.
 *
 * Return: the determined alignment in pfn's.  0 if there is no alignment
 * requirement (single node).
 */
unsigned long __init node_map_pfn_alignment(void)
{
	unsigned long accl_mask = 0, last_end = 0;
	unsigned long start, end, mask;
	int last_nid = NUMA_NO_NODE;
	int i, nid;

	for_each_mem_pfn_range(i, MAX_NUMNODES, &start, &end, &nid) {
		if (!start || last_nid < 0 || last_nid == nid) {
			last_nid = nid;
			last_end = end;
			continue;
		}

		/*
		 * Start with a mask granular enough to pin-point to the
		 * start pfn and tick off bits one-by-one until it becomes
		 * too coarse to separate the current node from the last.
		 */
		mask = ~((1 << __ffs(start)) - 1);
		while (mask && last_end <= (start & (mask << 1)))
			mask <<= 1;

		/* accumulate all internode masks */
		accl_mask |= mask;
	}

	/* convert mask to number of pages */
	return ~accl_mask + 1;
}

#ifdef CONFIG_DEFERRED_STRUCT_PAGE_INIT
static void __init deferred_free_pages(unsigned long pfn,
		unsigned long nr_pages)
{
	struct page *page;
	unsigned long i;

	if (!nr_pages)
		return;

	page = pfn_to_page(pfn);

	/* Free a large naturally-aligned chunk if possible */
	if (nr_pages == MAX_ORDER_NR_PAGES && IS_MAX_ORDER_ALIGNED(pfn)) {
		for (i = 0; i < nr_pages; i += pageblock_nr_pages)
			set_pageblock_migratetype(page + i, MIGRATE_MOVABLE);
		__free_pages_core(page, MAX_PAGE_ORDER, MEMINIT_EARLY);
		return;
	}

<<<<<<< HEAD
	/* Accept chunks smaller than MAX_ORDER upfront */
	accept_memory(PFN_PHYS(pfn), PFN_PHYS(pfn + nr_pages));
=======
	/* Accept chunks smaller than MAX_PAGE_ORDER upfront */
	accept_memory(PFN_PHYS(pfn), nr_pages * PAGE_SIZE);
>>>>>>> 2d5404ca

	for (i = 0; i < nr_pages; i++, page++, pfn++) {
		if (pageblock_aligned(pfn))
			set_pageblock_migratetype(page, MIGRATE_MOVABLE);
		__free_pages_core(page, 0, MEMINIT_EARLY);
	}
}

/* Completion tracking for deferred_init_memmap() threads */
static atomic_t pgdat_init_n_undone __initdata;
static __initdata DECLARE_COMPLETION(pgdat_init_all_done_comp);

static inline void __init pgdat_init_report_one_done(void)
{
	if (atomic_dec_and_test(&pgdat_init_n_undone))
		complete(&pgdat_init_all_done_comp);
}

/*
 * Initialize struct pages.  We minimize pfn page lookups and scheduler checks
 * by performing it only once every MAX_ORDER_NR_PAGES.
 * Return number of pages initialized.
 */
static unsigned long __init deferred_init_pages(struct zone *zone,
		unsigned long pfn, unsigned long end_pfn)
{
	int nid = zone_to_nid(zone);
	unsigned long nr_pages = end_pfn - pfn;
	int zid = zone_idx(zone);
	struct page *page = pfn_to_page(pfn);

	for (; pfn < end_pfn; pfn++, page++)
		__init_single_page(page, pfn, zid, nid);
	return nr_pages;
}

/*
 * This function is meant to pre-load the iterator for the zone init from
 * a given point.
 * Specifically it walks through the ranges starting with initial index
 * passed to it until we are caught up to the first_init_pfn value and
 * exits there. If we never encounter the value we return false indicating
 * there are no valid ranges left.
 */
static bool __init
deferred_init_mem_pfn_range_in_zone(u64 *i, struct zone *zone,
				    unsigned long *spfn, unsigned long *epfn,
				    unsigned long first_init_pfn)
{
	u64 j = *i;

	if (j == 0)
		__next_mem_pfn_range_in_zone(&j, zone, spfn, epfn);

	/*
	 * Start out by walking through the ranges in this zone that have
	 * already been initialized. We don't need to do anything with them
	 * so we just need to flush them out of the system.
	 */
	for_each_free_mem_pfn_range_in_zone_from(j, zone, spfn, epfn) {
		if (*epfn <= first_init_pfn)
			continue;
		if (*spfn < first_init_pfn)
			*spfn = first_init_pfn;
		*i = j;
		return true;
	}

	return false;
}

/*
 * Initialize and free pages. We do it in two loops: first we initialize
 * struct page, then free to buddy allocator, because while we are
 * freeing pages we can access pages that are ahead (computing buddy
 * page in __free_one_page()).
 *
 * In order to try and keep some memory in the cache we have the loop
 * broken along max page order boundaries. This way we will not cause
 * any issues with the buddy page computation.
 */
static unsigned long __init
deferred_init_maxorder(u64 *i, struct zone *zone, unsigned long *start_pfn,
		       unsigned long *end_pfn)
{
	unsigned long mo_pfn = ALIGN(*start_pfn + 1, MAX_ORDER_NR_PAGES);
	unsigned long spfn = *start_pfn, epfn = *end_pfn;
	unsigned long nr_pages = 0;
	u64 j = *i;

	/* First we loop through and initialize the page values */
	for_each_free_mem_pfn_range_in_zone_from(j, zone, start_pfn, end_pfn) {
		unsigned long t;

		if (mo_pfn <= *start_pfn)
			break;

		t = min(mo_pfn, *end_pfn);
		nr_pages += deferred_init_pages(zone, *start_pfn, t);

		if (mo_pfn < *end_pfn) {
			*start_pfn = mo_pfn;
			break;
		}
	}

	/* Reset values and now loop through freeing pages as needed */
	swap(j, *i);

	for_each_free_mem_pfn_range_in_zone_from(j, zone, &spfn, &epfn) {
		unsigned long t;

		if (mo_pfn <= spfn)
			break;

		t = min(mo_pfn, epfn);
		deferred_free_pages(spfn, t - spfn);

		if (mo_pfn <= epfn)
			break;
	}

	return nr_pages;
}

static void __init
deferred_init_memmap_chunk(unsigned long start_pfn, unsigned long end_pfn,
			   void *arg)
{
	unsigned long spfn, epfn;
	struct zone *zone = arg;
	u64 i = 0;

	deferred_init_mem_pfn_range_in_zone(&i, zone, &spfn, &epfn, start_pfn);

	/*
	 * Initialize and free pages in MAX_PAGE_ORDER sized increments so that
	 * we can avoid introducing any issues with the buddy allocator.
	 */
	while (spfn < end_pfn) {
		deferred_init_maxorder(&i, zone, &spfn, &epfn);
		cond_resched();
	}
}

static unsigned int __init
deferred_page_init_max_threads(const struct cpumask *node_cpumask)
{
	return max(cpumask_weight(node_cpumask), 1U);
}

/* Initialise remaining memory on a node */
static int __init deferred_init_memmap(void *data)
{
	pg_data_t *pgdat = data;
	const struct cpumask *cpumask = cpumask_of_node(pgdat->node_id);
	unsigned long spfn = 0, epfn = 0;
	unsigned long first_init_pfn, flags;
	unsigned long start = jiffies;
	struct zone *zone;
	int max_threads;
	u64 i = 0;

	/* Bind memory initialisation thread to a local node if possible */
	if (!cpumask_empty(cpumask))
		set_cpus_allowed_ptr(current, cpumask);

	pgdat_resize_lock(pgdat, &flags);
	first_init_pfn = pgdat->first_deferred_pfn;
	if (first_init_pfn == ULONG_MAX) {
		pgdat_resize_unlock(pgdat, &flags);
		pgdat_init_report_one_done();
		return 0;
	}

	/* Sanity check boundaries */
	BUG_ON(pgdat->first_deferred_pfn < pgdat->node_start_pfn);
	BUG_ON(pgdat->first_deferred_pfn > pgdat_end_pfn(pgdat));
	pgdat->first_deferred_pfn = ULONG_MAX;

	/*
	 * Once we unlock here, the zone cannot be grown anymore, thus if an
	 * interrupt thread must allocate this early in boot, zone must be
	 * pre-grown prior to start of deferred page initialization.
	 */
	pgdat_resize_unlock(pgdat, &flags);

	/* Only the highest zone is deferred */
	zone = pgdat->node_zones + pgdat->nr_zones - 1;

	max_threads = deferred_page_init_max_threads(cpumask);

	while (deferred_init_mem_pfn_range_in_zone(&i, zone, &spfn, &epfn, first_init_pfn)) {
		first_init_pfn = ALIGN(epfn, PAGES_PER_SECTION);
		struct padata_mt_job job = {
			.thread_fn   = deferred_init_memmap_chunk,
			.fn_arg      = zone,
			.start       = spfn,
			.size        = first_init_pfn - spfn,
			.align       = PAGES_PER_SECTION,
			.min_chunk   = PAGES_PER_SECTION,
			.max_threads = max_threads,
			.numa_aware  = false,
		};

		padata_do_multithreaded(&job);
	}

	/* Sanity check that the next zone really is unpopulated */
	WARN_ON(pgdat->nr_zones < MAX_NR_ZONES && populated_zone(++zone));

	pr_info("node %d deferred pages initialised in %ums\n",
		pgdat->node_id, jiffies_to_msecs(jiffies - start));

	pgdat_init_report_one_done();
	return 0;
}

/*
 * If this zone has deferred pages, try to grow it by initializing enough
 * deferred pages to satisfy the allocation specified by order, rounded up to
 * the nearest PAGES_PER_SECTION boundary.  So we're adding memory in increments
 * of SECTION_SIZE bytes by initializing struct pages in increments of
 * PAGES_PER_SECTION * sizeof(struct page) bytes.
 *
 * Return true when zone was grown, otherwise return false. We return true even
 * when we grow less than requested, to let the caller decide if there are
 * enough pages to satisfy the allocation.
 */
bool __init deferred_grow_zone(struct zone *zone, unsigned int order)
{
	unsigned long nr_pages_needed = ALIGN(1 << order, PAGES_PER_SECTION);
	pg_data_t *pgdat = zone->zone_pgdat;
	unsigned long first_deferred_pfn = pgdat->first_deferred_pfn;
	unsigned long spfn, epfn, flags;
	unsigned long nr_pages = 0;
	u64 i = 0;

	/* Only the last zone may have deferred pages */
	if (zone_end_pfn(zone) != pgdat_end_pfn(pgdat))
		return false;

	pgdat_resize_lock(pgdat, &flags);

	/*
	 * If someone grew this zone while we were waiting for spinlock, return
	 * true, as there might be enough pages already.
	 */
	if (first_deferred_pfn != pgdat->first_deferred_pfn) {
		pgdat_resize_unlock(pgdat, &flags);
		return true;
	}

	/* If the zone is empty somebody else may have cleared out the zone */
	if (!deferred_init_mem_pfn_range_in_zone(&i, zone, &spfn, &epfn,
						 first_deferred_pfn)) {
		pgdat->first_deferred_pfn = ULONG_MAX;
		pgdat_resize_unlock(pgdat, &flags);
		/* Retry only once. */
		return first_deferred_pfn != ULONG_MAX;
	}

	/*
	 * Initialize and free pages in MAX_PAGE_ORDER sized increments so
	 * that we can avoid introducing any issues with the buddy
	 * allocator.
	 */
	while (spfn < epfn) {
		/* update our first deferred PFN for this section */
		first_deferred_pfn = spfn;

		nr_pages += deferred_init_maxorder(&i, zone, &spfn, &epfn);
		touch_nmi_watchdog();

		/* We should only stop along section boundaries */
		if ((first_deferred_pfn ^ spfn) < PAGES_PER_SECTION)
			continue;

		/* If our quota has been met we can stop here */
		if (nr_pages >= nr_pages_needed)
			break;
	}

	pgdat->first_deferred_pfn = spfn;
	pgdat_resize_unlock(pgdat, &flags);

	return nr_pages > 0;
}

#endif /* CONFIG_DEFERRED_STRUCT_PAGE_INIT */

#ifdef CONFIG_CMA
void __init init_cma_reserved_pageblock(struct page *page)
{
	unsigned i = pageblock_nr_pages;
	struct page *p = page;

	do {
		__ClearPageReserved(p);
		set_page_count(p, 0);
	} while (++p, --i);

	set_pageblock_migratetype(page, MIGRATE_CMA);
	set_page_refcounted(page);
	/* pages were reserved and not allocated */
	clear_page_tag_ref(page);
	__free_pages(page, pageblock_order);

	adjust_managed_page_count(page, pageblock_nr_pages);
	page_zone(page)->cma_pages += pageblock_nr_pages;
}
#endif

void set_zone_contiguous(struct zone *zone)
{
	unsigned long block_start_pfn = zone->zone_start_pfn;
	unsigned long block_end_pfn;

	block_end_pfn = pageblock_end_pfn(block_start_pfn);
	for (; block_start_pfn < zone_end_pfn(zone);
			block_start_pfn = block_end_pfn,
			 block_end_pfn += pageblock_nr_pages) {

		block_end_pfn = min(block_end_pfn, zone_end_pfn(zone));

		if (!__pageblock_pfn_to_page(block_start_pfn,
					     block_end_pfn, zone))
			return;
		cond_resched();
	}

	/* We confirm that there is no hole */
	zone->contiguous = true;
}

<<<<<<< HEAD
=======
static void __init mem_init_print_info(void);
>>>>>>> 2d5404ca
void __init page_alloc_init_late(void)
{
	struct zone *zone;
	int nid;

#ifdef CONFIG_DEFERRED_STRUCT_PAGE_INIT

	/* There will be num_node_state(N_MEMORY) threads */
	atomic_set(&pgdat_init_n_undone, num_node_state(N_MEMORY));
	for_each_node_state(nid, N_MEMORY) {
		kthread_run(deferred_init_memmap, NODE_DATA(nid), "pgdatinit%d", nid);
	}

	/* Block until all are initialised */
	wait_for_completion(&pgdat_init_all_done_comp);

	/*
	 * We initialized the rest of the deferred pages.  Permanently disable
	 * on-demand struct page initialization.
	 */
	static_branch_disable(&deferred_pages);

	/* Reinit limits that are based on free pages after the kernel is up */
	files_maxfiles_init();
#endif

	/* Accounting of total+free memory is stable at this point. */
	mem_init_print_info();
	buffer_init();

	/* Discard memblock private memory */
	memblock_discard();

	for_each_node_state(nid, N_MEMORY)
		shuffle_free_memory(NODE_DATA(nid));

	for_each_populated_zone(zone)
		set_zone_contiguous(zone);

	/* Initialize page ext after all struct pages are initialized. */
	if (deferred_struct_pages)
		page_ext_init();
<<<<<<< HEAD

	page_alloc_sysctl_init();
}
=======
>>>>>>> 2d5404ca

	page_alloc_sysctl_init();
}

/*
 * Adaptive scale is meant to reduce sizes of hash tables on large memory
 * machines. As memory size is increased the scale is also increased but at
 * slower pace.  Starting from ADAPT_SCALE_BASE (64G), every time memory
 * quadruples the scale is increased by one, which means the size of hash table
 * only doubles, instead of quadrupling as well.
 * Because 32-bit systems cannot have large physical memory, where this scaling
 * makes sense, it is disabled on such platforms.
 */
#if __BITS_PER_LONG > 32
#define ADAPT_SCALE_BASE	(64ul << 30)
#define ADAPT_SCALE_SHIFT	2
#define ADAPT_SCALE_NPAGES	(ADAPT_SCALE_BASE >> PAGE_SHIFT)
#endif

/*
 * allocate a large system hash table from bootmem
 * - it is assumed that the hash table must contain an exact power-of-2
 *   quantity of entries
 * - limit is the number of hash buckets, not the total allocation size
 */
void *__init alloc_large_system_hash(const char *tablename,
				     unsigned long bucketsize,
				     unsigned long numentries,
				     int scale,
				     int flags,
				     unsigned int *_hash_shift,
				     unsigned int *_hash_mask,
				     unsigned long low_limit,
				     unsigned long high_limit)
{
	unsigned long long max = high_limit;
	unsigned long log2qty, size;
	void *table;
	gfp_t gfp_flags;
	bool virt;
	bool huge;

	/* allow the kernel cmdline to have a say */
	if (!numentries) {
		/* round applicable memory size up to nearest megabyte */
		numentries = nr_kernel_pages;

		/* It isn't necessary when PAGE_SIZE >= 1MB */
		if (PAGE_SIZE < SZ_1M)
			numentries = round_up(numentries, SZ_1M / PAGE_SIZE);

#if __BITS_PER_LONG > 32
		if (!high_limit) {
			unsigned long adapt;

			for (adapt = ADAPT_SCALE_NPAGES; adapt < numentries;
			     adapt <<= ADAPT_SCALE_SHIFT)
				scale++;
		}
#endif

		/* limit to 1 bucket per 2^scale bytes of low memory */
		if (scale > PAGE_SHIFT)
			numentries >>= (scale - PAGE_SHIFT);
		else
			numentries <<= (PAGE_SHIFT - scale);

		if (unlikely((numentries * bucketsize) < PAGE_SIZE))
			numentries = PAGE_SIZE / bucketsize;
	}
	numentries = roundup_pow_of_two(numentries);

	/* limit allocation size to 1/16 total memory by default */
	if (max == 0) {
		max = ((unsigned long long)nr_all_pages << PAGE_SHIFT) >> 4;
		do_div(max, bucketsize);
	}
	max = min(max, 0x80000000ULL);

	if (numentries < low_limit)
		numentries = low_limit;
	if (numentries > max)
		numentries = max;

	log2qty = ilog2(numentries);

	gfp_flags = (flags & HASH_ZERO) ? GFP_ATOMIC | __GFP_ZERO : GFP_ATOMIC;
	do {
		virt = false;
		size = bucketsize << log2qty;
		if (flags & HASH_EARLY) {
			if (flags & HASH_ZERO)
				table = memblock_alloc(size, SMP_CACHE_BYTES);
			else
				table = memblock_alloc_raw(size,
							   SMP_CACHE_BYTES);
		} else if (get_order(size) > MAX_PAGE_ORDER || hashdist) {
			table = vmalloc_huge(size, gfp_flags);
			virt = true;
			if (table)
				huge = is_vm_area_hugepages(table);
		} else {
			/*
			 * If bucketsize is not a power-of-two, we may free
			 * some pages at the end of hash table which
			 * alloc_pages_exact() automatically does
			 */
			table = alloc_pages_exact(size, gfp_flags);
			kmemleak_alloc(table, size, 1, gfp_flags);
		}
	} while (!table && size > PAGE_SIZE && --log2qty);

	if (!table)
		panic("Failed to allocate %s hash table\n", tablename);

	pr_info("%s hash table entries: %ld (order: %d, %lu bytes, %s)\n",
		tablename, 1UL << log2qty, ilog2(size) - PAGE_SHIFT, size,
		virt ? (huge ? "vmalloc hugepage" : "vmalloc") : "linear");

	if (_hash_shift)
		*_hash_shift = log2qty;
	if (_hash_mask)
		*_hash_mask = (1 << log2qty) - 1;

	return table;
}

void __init memblock_free_pages(struct page *page, unsigned long pfn,
							unsigned int order)
{
	if (IS_ENABLED(CONFIG_DEFERRED_STRUCT_PAGE_INIT)) {
		int nid = early_pfn_to_nid(pfn);

		if (!early_page_initialised(pfn, nid))
			return;
	}

	if (!kmsan_memblock_free_pages(page, order)) {
		/* KMSAN will take care of these pages. */
		return;
	}

	/* pages were reserved and not allocated */
	clear_page_tag_ref(page);
	__free_pages_core(page, order, MEMINIT_EARLY);
}

DEFINE_STATIC_KEY_MAYBE(CONFIG_INIT_ON_ALLOC_DEFAULT_ON, init_on_alloc);
EXPORT_SYMBOL(init_on_alloc);

DEFINE_STATIC_KEY_MAYBE(CONFIG_INIT_ON_FREE_DEFAULT_ON, init_on_free);
EXPORT_SYMBOL(init_on_free);

static bool _init_on_alloc_enabled_early __read_mostly
				= IS_ENABLED(CONFIG_INIT_ON_ALLOC_DEFAULT_ON);
static int __init early_init_on_alloc(char *buf)
{

	return kstrtobool(buf, &_init_on_alloc_enabled_early);
}
early_param("init_on_alloc", early_init_on_alloc);

static bool _init_on_free_enabled_early __read_mostly
				= IS_ENABLED(CONFIG_INIT_ON_FREE_DEFAULT_ON);
static int __init early_init_on_free(char *buf)
{
	return kstrtobool(buf, &_init_on_free_enabled_early);
}
early_param("init_on_free", early_init_on_free);

DEFINE_STATIC_KEY_MAYBE(CONFIG_DEBUG_VM, check_pages_enabled);

/*
 * Enable static keys related to various memory debugging and hardening options.
 * Some override others, and depend on early params that are evaluated in the
 * order of appearance. So we need to first gather the full picture of what was
 * enabled, and then make decisions.
 */
static void __init mem_debugging_and_hardening_init(void)
{
	bool page_poisoning_requested = false;
	bool want_check_pages = false;

#ifdef CONFIG_PAGE_POISONING
	/*
	 * Page poisoning is debug page alloc for some arches. If
	 * either of those options are enabled, enable poisoning.
	 */
	if (page_poisoning_enabled() ||
	     (!IS_ENABLED(CONFIG_ARCH_SUPPORTS_DEBUG_PAGEALLOC) &&
	      debug_pagealloc_enabled())) {
		static_branch_enable(&_page_poisoning_enabled);
		page_poisoning_requested = true;
		want_check_pages = true;
	}
#endif

	if ((_init_on_alloc_enabled_early || _init_on_free_enabled_early) &&
	    page_poisoning_requested) {
		pr_info("mem auto-init: CONFIG_PAGE_POISONING is on, "
			"will take precedence over init_on_alloc and init_on_free\n");
		_init_on_alloc_enabled_early = false;
		_init_on_free_enabled_early = false;
	}

	if (_init_on_alloc_enabled_early) {
		want_check_pages = true;
		static_branch_enable(&init_on_alloc);
	} else {
		static_branch_disable(&init_on_alloc);
	}

	if (_init_on_free_enabled_early) {
		want_check_pages = true;
		static_branch_enable(&init_on_free);
	} else {
		static_branch_disable(&init_on_free);
	}

	if (IS_ENABLED(CONFIG_KMSAN) &&
	    (_init_on_alloc_enabled_early || _init_on_free_enabled_early))
		pr_info("mem auto-init: please make sure init_on_alloc and init_on_free are disabled when running KMSAN\n");

#ifdef CONFIG_DEBUG_PAGEALLOC
	if (debug_pagealloc_enabled()) {
		want_check_pages = true;
		static_branch_enable(&_debug_pagealloc_enabled);

		if (debug_guardpage_minorder())
			static_branch_enable(&_debug_guardpage_enabled);
	}
#endif

	/*
	 * Any page debugging or hardening option also enables sanity checking
	 * of struct pages being allocated or freed. With CONFIG_DEBUG_VM it's
	 * enabled already.
	 */
	if (!IS_ENABLED(CONFIG_DEBUG_VM) && want_check_pages)
		static_branch_enable(&check_pages_enabled);
}

/* Report memory auto-initialization states for this boot. */
static void __init report_meminit(void)
{
	const char *stack;

	if (IS_ENABLED(CONFIG_INIT_STACK_ALL_PATTERN))
		stack = "all(pattern)";
	else if (IS_ENABLED(CONFIG_INIT_STACK_ALL_ZERO))
		stack = "all(zero)";
	else if (IS_ENABLED(CONFIG_GCC_PLUGIN_STRUCTLEAK_BYREF_ALL))
		stack = "byref_all(zero)";
	else if (IS_ENABLED(CONFIG_GCC_PLUGIN_STRUCTLEAK_BYREF))
		stack = "byref(zero)";
	else if (IS_ENABLED(CONFIG_GCC_PLUGIN_STRUCTLEAK_USER))
		stack = "__user(zero)";
	else
		stack = "off";

	pr_info("mem auto-init: stack:%s, heap alloc:%s, heap free:%s\n",
		stack, want_init_on_alloc(GFP_KERNEL) ? "on" : "off",
		want_init_on_free() ? "on" : "off");
	if (want_init_on_free())
		pr_info("mem auto-init: clearing system memory may take some time...\n");
}

static void __init mem_init_print_info(void)
{
	unsigned long physpages, codesize, datasize, rosize, bss_size;
	unsigned long init_code_size, init_data_size;

	physpages = get_num_physpages();
	codesize = _etext - _stext;
	datasize = _edata - _sdata;
	rosize = __end_rodata - __start_rodata;
	bss_size = __bss_stop - __bss_start;
	init_data_size = __init_end - __init_begin;
	init_code_size = _einittext - _sinittext;

	/*
	 * Detect special cases and adjust section sizes accordingly:
	 * 1) .init.* may be embedded into .data sections
	 * 2) .init.text.* may be out of [__init_begin, __init_end],
	 *    please refer to arch/tile/kernel/vmlinux.lds.S.
	 * 3) .rodata.* may be embedded into .text or .data sections.
	 */
#define adj_init_size(start, end, size, pos, adj) \
	do { \
		if (&start[0] <= &pos[0] && &pos[0] < &end[0] && size > adj) \
			size -= adj; \
	} while (0)

	adj_init_size(__init_begin, __init_end, init_data_size,
		     _sinittext, init_code_size);
	adj_init_size(_stext, _etext, codesize, _sinittext, init_code_size);
	adj_init_size(_sdata, _edata, datasize, __init_begin, init_data_size);
	adj_init_size(_stext, _etext, codesize, __start_rodata, rosize);
	adj_init_size(_sdata, _edata, datasize, __start_rodata, rosize);

#undef	adj_init_size

	pr_info("Memory: %luK/%luK available (%luK kernel code, %luK rwdata, %luK rodata, %luK init, %luK bss, %luK reserved, %luK cma-reserved"
#ifdef	CONFIG_HIGHMEM
		", %luK highmem"
#endif
		")\n",
		K(nr_free_pages()), K(physpages),
		codesize / SZ_1K, datasize / SZ_1K, rosize / SZ_1K,
		(init_data_size + init_code_size) / SZ_1K, bss_size / SZ_1K,
		K(physpages - totalram_pages() - totalcma_pages),
		K(totalcma_pages)
#ifdef	CONFIG_HIGHMEM
		, K(totalhigh_pages())
#endif
		);
}

/*
 * Set up kernel memory allocators
 */
void __init mm_core_init(void)
{
	/* Initializations relying on SMP setup */
	BUILD_BUG_ON(MAX_ZONELISTS > 2);
	build_all_zonelists(NULL);
	page_alloc_init_cpuhp();

	/*
	 * page_ext requires contiguous pages,
	 * bigger than MAX_PAGE_ORDER unless SPARSEMEM.
	 */
	page_ext_init_flatmem();
	mem_debugging_and_hardening_init();
	kfence_alloc_pool_and_metadata();
	report_meminit();
	kmsan_init_shadow();
	stack_depot_early_init();
	mem_init();
	kmem_cache_init();
	/*
	 * page_owner must be initialized after buddy is ready, and also after
	 * slab is ready so that stack_depot_init() works properly
	 */
	page_ext_init_flatmem_late();
	kmemleak_init();
	ptlock_cache_init();
	pgtable_cache_init();
	debug_objects_mem_init();
	vmalloc_init();
	/* If no deferred init page_ext now, as vmap is fully initialized */
	if (!deferred_struct_pages)
		page_ext_init();
	/* Should be run before the first non-init thread is created */
	init_espfix_bsp();
	/* Should be run after espfix64 is set up. */
	pti_init();
	kmsan_init_runtime();
	mm_cache_init();
	execmem_init();
}<|MERGE_RESOLUTION|>--- conflicted
+++ resolved
@@ -27,15 +27,9 @@
 #include <linux/stackdepot.h>
 #include <linux/swap.h>
 #include <linux/cma.h>
-<<<<<<< HEAD
-#ifndef __GENKSYMS__
-#include <linux/crash_dump.h>
-#endif
-=======
 #include <linux/crash_dump.h>
 #include <linux/execmem.h>
 #include <linux/vmstat.h>
->>>>>>> 2d5404ca
 #include "internal.h"
 #include "slab.h"
 #include "shuffle.h"
@@ -277,7 +271,6 @@
 	/* parse kernelcore=mirror */
 	if (parse_option_str(p, "mirror")) {
 		mirrored_kernelcore = true;
-		pr_info("Kernel memory mirroring enabled.\n");
 		return 0;
 	}
 
@@ -385,14 +378,11 @@
 	if (mirrored_kernelcore) {
 		bool mem_below_4gb_not_mirrored = false;
 
-<<<<<<< HEAD
-=======
 		if (!memblock_has_mirror()) {
 			pr_warn("The system has no mirror memory, ignore kernelcore=mirror.\n");
 			goto out;
 		}
 
->>>>>>> 2d5404ca
 		if (is_kdump_kernel()) {
 			pr_warn("The system is under kdump, ignore kernelcore=mirror.\n");
 			goto out;
@@ -1281,8 +1271,6 @@
 	pr_debug("On node %d totalpages: 0\n", pgdat->node_id);
 }
 
-<<<<<<< HEAD
-=======
 static void __init calc_nr_kernel_pages(void)
 {
 	unsigned long start_pfn, end_pfn;
@@ -1307,7 +1295,6 @@
 	}
 }
 
->>>>>>> 2d5404ca
 static void __init calculate_node_totalpages(struct pglist_data *pgdat,
 						unsigned long node_start_pfn,
 						unsigned long node_end_pfn)
@@ -1716,11 +1703,7 @@
 }
 
 /* Any regular or high memory on that node ? */
-<<<<<<< HEAD
-static void check_for_memory(pg_data_t *pgdat)
-=======
 static void __init check_for_memory(pg_data_t *pgdat)
->>>>>>> 2d5404ca
 {
 	enum zone_type zone_type;
 
@@ -1852,34 +1835,8 @@
 	for_each_node(nid) {
 		pg_data_t *pgdat;
 
-<<<<<<< HEAD
-		if (!node_online(nid)) {
-			pr_info("Initializing node %d as memoryless\n", nid);
-
-			/* Allocator not initialized yet */
-			pgdat = arch_alloc_nodedata(nid);
-			if (!pgdat)
-				panic("Cannot allocate %zuB for node %d.\n",
-				       sizeof(*pgdat), nid);
-			arch_refresh_nodedata(nid, pgdat);
-			free_area_init_node(nid);
-
-			/*
-			 * We do not want to confuse userspace by sysfs
-			 * files/directories for node without any memory
-			 * attached to it, so this node is not marked as
-			 * N_MEMORY and not marked online so that no sysfs
-			 * hierarchy will be created via register_one_node for
-			 * it. The pgdat will get fully initialized by
-			 * hotadd_init_pgdat() when memory is hotplugged into
-			 * this node.
-			 */
-			continue;
-		}
-=======
 		if (!node_online(nid))
 			alloc_offline_node_data(nid);
->>>>>>> 2d5404ca
 
 		pgdat = NODE_DATA(nid);
 		free_area_init_node(nid);
@@ -1894,12 +1851,8 @@
 		 */
 		if (pgdat->node_present_pages) {
 			node_set_state(nid, N_MEMORY);
-<<<<<<< HEAD
-		check_for_memory(pgdat);
-=======
 			check_for_memory(pgdat);
 		}
->>>>>>> 2d5404ca
 	}
 
 	calc_nr_kernel_pages();
@@ -1979,13 +1932,8 @@
 		return;
 	}
 
-<<<<<<< HEAD
-	/* Accept chunks smaller than MAX_ORDER upfront */
-	accept_memory(PFN_PHYS(pfn), PFN_PHYS(pfn + nr_pages));
-=======
 	/* Accept chunks smaller than MAX_PAGE_ORDER upfront */
 	accept_memory(PFN_PHYS(pfn), nr_pages * PAGE_SIZE);
->>>>>>> 2d5404ca
 
 	for (i = 0; i < nr_pages; i++, page++, pfn++) {
 		if (pageblock_aligned(pfn))
@@ -2321,10 +2269,7 @@
 	zone->contiguous = true;
 }
 
-<<<<<<< HEAD
-=======
 static void __init mem_init_print_info(void);
->>>>>>> 2d5404ca
 void __init page_alloc_init_late(void)
 {
 	struct zone *zone;
@@ -2367,12 +2312,6 @@
 	/* Initialize page ext after all struct pages are initialized. */
 	if (deferred_struct_pages)
 		page_ext_init();
-<<<<<<< HEAD
-
-	page_alloc_sysctl_init();
-}
-=======
->>>>>>> 2d5404ca
 
 	page_alloc_sysctl_init();
 }
