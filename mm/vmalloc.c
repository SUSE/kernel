--- conflicted
+++ resolved
@@ -2704,41 +2704,6 @@
 	}
 }
 
-static bool purge_fragmented_block(struct vmap_block *vb,
-		struct vmap_block_queue *vbq, struct list_head *purge_list,
-		bool force_purge)
-{
-	if (vb->free + vb->dirty != VMAP_BBMAP_BITS ||
-	    vb->dirty == VMAP_BBMAP_BITS)
-		return false;
-
-	/* Don't overeagerly purge usable blocks unless requested */
-	if (!(force_purge || vb->free < VMAP_PURGE_THRESHOLD))
-		return false;
-
-	/* prevent further allocs after releasing lock */
-	WRITE_ONCE(vb->free, 0);
-	/* prevent purging it again */
-	WRITE_ONCE(vb->dirty, VMAP_BBMAP_BITS);
-	vb->dirty_min = 0;
-	vb->dirty_max = VMAP_BBMAP_BITS;
-	spin_lock(&vbq->lock);
-	list_del_rcu(&vb->free_list);
-	spin_unlock(&vbq->lock);
-	list_add_tail(&vb->purge, purge_list);
-	return true;
-}
-
-static void free_purged_blocks(struct list_head *purge_list)
-{
-	struct vmap_block *vb, *n_vb;
-
-	list_for_each_entry_safe(vb, n_vb, purge_list, purge) {
-		list_del(&vb->purge);
-		free_vmap_block(vb);
-	}
-}
-
 static void purge_fragmented_blocks(int cpu)
 {
 	LIST_HEAD(purge);
@@ -2755,11 +2720,7 @@
 			continue;
 
 		spin_lock(&vb->lock);
-<<<<<<< HEAD
-		purge_fragmented_block(vb, vbq, &purge, true);
-=======
 		purge_fragmented_block(vb, &purge, true);
->>>>>>> 2d5404ca
 		spin_unlock(&vb->lock);
 	}
 	rcu_read_unlock();
@@ -2896,11 +2857,7 @@
 			 * not purgeable, check whether there is dirty
 			 * space to be flushed.
 			 */
-<<<<<<< HEAD
-			if (!purge_fragmented_block(vb, vbq, &purge_list, false) &&
-=======
 			if (!purge_fragmented_block(vb, &purge_list, false) &&
->>>>>>> 2d5404ca
 			    vb->dirty_max && vb->dirty != VMAP_BBMAP_BITS) {
 				unsigned long va_start = vb->va->va_start;
 				unsigned long s, e;
@@ -2923,11 +2880,7 @@
 	}
 	free_purged_blocks(&purge_list);
 
-<<<<<<< HEAD
-	if (!__purge_vmap_area_lazy(start, end) && flush)
-=======
 	if (!__purge_vmap_area_lazy(start, end, false) && flush)
->>>>>>> 2d5404ca
 		flush_tlb_kernel_range(start, end);
 	mutex_unlock(&vmap_purge_lock);
 }
@@ -3559,11 +3512,6 @@
 		unsigned int order, unsigned int nr_pages, struct page **pages)
 {
 	unsigned int nr_allocated = 0;
-<<<<<<< HEAD
-	gfp_t alloc_gfp = gfp;
-	bool nofail = gfp & __GFP_NOFAIL;
-=======
->>>>>>> 2d5404ca
 	struct page *page;
 	int i;
 
@@ -3609,36 +3557,18 @@
 			if (nr != nr_pages_request)
 				break;
 		}
-<<<<<<< HEAD
-	} else if (gfp & __GFP_NOFAIL) {
-		/*
-		 * Higher order nofail allocations are really expensive and
-		 * potentially dangerous (pre-mature OOM, disruptive reclaim
-		 * and compaction etc.
-		 */
-		alloc_gfp &= ~__GFP_NOFAIL;
-=======
->>>>>>> 2d5404ca
 	}
 
 	/* High-order pages or fallback path if "bulk" fails. */
 	while (nr_allocated < nr_pages) {
-<<<<<<< HEAD
-		if (!nofail && fatal_signal_pending(current))
-=======
 		if (!(gfp & __GFP_NOFAIL) && fatal_signal_pending(current))
->>>>>>> 2d5404ca
 			break;
 
 		if (nid == NUMA_NO_NODE)
 			page = alloc_pages_noprof(gfp, order);
 		else
-<<<<<<< HEAD
-			page = alloc_pages_node(nid, alloc_gfp, order);
-=======
 			page = alloc_pages_node_noprof(nid, gfp, order);
 
->>>>>>> 2d5404ca
 		if (unlikely(!page))
 			break;
 
@@ -4934,37 +4864,6 @@
 #ifdef CONFIG_PRINTK
 bool vmalloc_dump_obj(void *object)
 {
-<<<<<<< HEAD
-	void *objp = (void *)PAGE_ALIGN((unsigned long)object);
-	const void *caller;
-	struct vm_struct *vm;
-	struct vmap_area *va;
-	unsigned long addr;
-	unsigned int nr_pages;
-
-	if (!spin_trylock(&vmap_area_lock))
-		return false;
-	va = __find_vmap_area((unsigned long)objp, &vmap_area_root);
-	if (!va) {
-		spin_unlock(&vmap_area_lock);
-		return false;
-	}
-
-	vm = va->vm;
-	if (!vm) {
-		spin_unlock(&vmap_area_lock);
-		return false;
-	}
-	addr = (unsigned long)vm->addr;
-	caller = vm->caller;
-	nr_pages = vm->nr_pages;
-	spin_unlock(&vmap_area_lock);
-	pr_cont(" %u-page vmalloc region starting at %#lx allocated at %pS\n",
-		nr_pages, addr, caller);
-	return true;
-}
-#endif
-=======
 	const void *caller;
 	struct vm_struct *vm;
 	struct vmap_area *va;
@@ -4977,7 +4876,6 @@
 
 	if (!spin_trylock(&vn->busy.lock))
 		return false;
->>>>>>> 2d5404ca
 
 	va = __find_vmap_area(addr, &vn->busy.root);
 	if (!va || !va->vm) {
