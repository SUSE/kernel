--- conflicted
+++ resolved
@@ -2383,72 +2383,9 @@
 
 	if (order > folio_order(folio)) {
 		/*
-<<<<<<< HEAD
-		 * If uffd is active for the vma, we need per-page fault
-		 * fidelity to maintain the uffd semantics, then fallback
-		 * to swapin order-0 folio, as well as for zswap case.
-		 * Any existing sub folio in the swap cache also blocks
-		 * mTHP swapin.
-		 */
-		if (order > 0 && ((vma && unlikely(userfaultfd_armed(vma))) ||
-				  !zswap_never_enabled() ||
-				  non_swapcache_batch(swap, nr_pages) != nr_pages))
-			fallback_order0 = true;
-
-		/* Skip swapcache for synchronous device. */
-		if (!fallback_order0 && data_race(si->flags & SWP_SYNCHRONOUS_IO)) {
-			folio = shmem_swap_alloc_folio(inode, vma, index, swap, order, gfp);
-			if (!IS_ERR(folio)) {
-				skip_swapcache = true;
-				goto alloced;
-			}
-
-			/*
-			 * Fallback to swapin order-0 folio unless the swap entry
-			 * already exists.
-			 */
-			error = PTR_ERR(folio);
-			folio = NULL;
-			if (error == -EEXIST)
-				goto failed;
-		}
-
-		/*
-		 * Now swap device can only swap in order 0 folio, then we
-		 * should split the large swap entry stored in the pagecache
-		 * if necessary.
-		 */
-		split_order = shmem_split_large_entry(inode, index, swap, gfp);
-		if (split_order < 0) {
-			error = split_order;
-			goto failed;
-		}
-
-		/*
-		 * If the large swap entry has already been split, it is
-		 * necessary to recalculate the new swap entry based on
-		 * the old order alignment.
-		 */
-		if (split_order > 0) {
-			pgoff_t offset = index - round_down(index, 1 << split_order);
-
-			swap = swp_entry(swp_type(swap), swp_offset(swap) + offset);
-		}
-
-		/* Here we actually start the io */
-		folio = shmem_swapin_cluster(swap, gfp, info, index);
-		if (!folio) {
-			error = -ENOMEM;
-			goto failed;
-		}
-	} else if (order > folio_order(folio)) {
-		/*
-		 * Swap readahead may swap in order 0 folios into swapcache
-=======
 		 * Swapin may get smaller folios due to various reasons:
 		 * It may fallback to order 0 due to memory pressure or race,
 		 * swap readahead may swap in order 0 folios into swapcache
->>>>>>> 3476aa7d
 		 * asynchronously, while the shmem mapping can still stores
 		 * large swap entries. In such cases, we should split the
 		 * large swap entry to prevent possible data corruption.
@@ -2458,16 +2395,6 @@
 			goto failed_nolock;
 	}
 
-<<<<<<< HEAD
-			swap = swp_entry(swp_type(swap), swp_offset(swap) + offset);
-		}
-	} else if (order < folio_order(folio)) {
-		swap.val = round_down(swap.val, 1 << folio_order(folio));
-		index = round_down(index, 1 << folio_order(folio));
-	}
-
-alloced:
-=======
 	/*
 	 * If the folio is large, round down swap and index by folio size.
 	 * No matter what race occurs, the swap layer ensures we either get
@@ -2484,7 +2411,6 @@
 		index = round_down(index, nr_pages);
 	}
 
->>>>>>> 3476aa7d
 	/*
 	 * We have to do this with the folio locked to prevent races.
 	 * The shmem_confirm_swap below only checks if the first swap
@@ -2494,11 +2420,7 @@
 	 */
 	folio_lock(folio);
 	if ((!skip_swapcache && !folio_test_swapcache(folio)) ||
-<<<<<<< HEAD
-	    !shmem_confirm_swap(mapping, index, swap) ||
-=======
 	    shmem_confirm_swap(mapping, index, swap) < 0 ||
->>>>>>> 3476aa7d
 	    folio->swap.val != swap.val) {
 		error = -EEXIST;
 		goto unlock;
