--- conflicted
+++ resolved
@@ -39,11 +39,8 @@
 #include <linux/hugetlb.h>
 #include <linux/fs_parser.h>
 #include <linux/swapfile.h>
-<<<<<<< HEAD
-=======
 #include <linux/iversion.h>
 #include "swap.h"
->>>>>>> eb3cdb58
 
 static struct vfsmount *shm_mnt;
 
@@ -140,13 +137,8 @@
 }
 #endif
 
-<<<<<<< HEAD
-static int shmem_swapin_page(struct inode *inode, pgoff_t index,
-			     struct page **pagep, enum sgp_type sgp,
-=======
 static int shmem_swapin_folio(struct inode *inode, pgoff_t index,
 			     struct folio **foliop, enum sgp_type sgp,
->>>>>>> eb3cdb58
 			     gfp_t gfp, struct vm_area_struct *vma,
 			     vm_fault_t *fault_type);
 
@@ -477,19 +469,6 @@
 
 static int shmem_huge __read_mostly = SHMEM_HUGE_NEVER;
 
-<<<<<<< HEAD
-bool shmem_is_huge(struct vm_area_struct *vma,
-		   struct inode *inode, pgoff_t index)
-{
-	loff_t i_size;
-
-	if (shmem_huge == SHMEM_HUGE_DENY)
-		return false;
-	if (vma && ((vma->vm_flags & VM_NOHUGEPAGE) ||
-	    test_bit(MMF_DISABLE_THP, &vma->vm_mm->flags)))
-		return false;
-	if (shmem_huge == SHMEM_HUGE_FORCE)
-=======
 bool shmem_is_huge(struct inode *inode, pgoff_t index, bool shmem_huge_force,
 		   struct mm_struct *mm, unsigned long vm_flags)
 {
@@ -502,7 +481,6 @@
 	if (shmem_huge == SHMEM_HUGE_DENY)
 		return false;
 	if (shmem_huge_force || shmem_huge == SHMEM_HUGE_FORCE)
->>>>>>> eb3cdb58
 		return true;
 
 	switch (SHMEM_SB(inode->i_sb)->huge) {
@@ -515,11 +493,7 @@
 			return true;
 		fallthrough;
 	case SHMEM_HUGE_ADVISE:
-<<<<<<< HEAD
-		if (vma && (vma->vm_flags & VM_HUGEPAGE))
-=======
 		if (mm && (vm_flags & VM_HUGEPAGE))
->>>>>>> eb3cdb58
 			return true;
 		fallthrough;
 	default:
@@ -702,13 +676,8 @@
 
 #define shmem_huge SHMEM_HUGE_DENY
 
-<<<<<<< HEAD
-bool shmem_is_huge(struct vm_area_struct *vma,
-		   struct inode *inode, pgoff_t index)
-=======
 bool shmem_is_huge(struct inode *inode, pgoff_t index, bool shmem_huge_force,
 		   struct mm_struct *mm, unsigned long vm_flags)
->>>>>>> eb3cdb58
 {
 	return false;
 }
@@ -961,16 +930,6 @@
 
 	if (info->fallocend > start && info->fallocend <= end && !unfalloc)
 		info->fallocend = start;
-<<<<<<< HEAD
-
-	pagevec_init(&pvec);
-	index = start;
-	while (index < end && find_lock_entries(mapping, index, end - 1,
-			&pvec, indices)) {
-		for (i = 0; i < pagevec_count(&pvec); i++) {
-			struct page *page = pvec.pages[i];
-=======
->>>>>>> eb3cdb58
 
 	folio_batch_init(&fbatch);
 	index = start;
@@ -1105,11 +1064,6 @@
 		shmem_recalc_inode(inode);
 		spin_unlock_irq(&info->lock);
 	}
-<<<<<<< HEAD
-	generic_fillattr(&init_user_ns, inode, stat);
-
-	if (shmem_is_huge(NULL, inode, 0))
-=======
 	if (info->fsflags & FS_APPEND_FL)
 		stat->attributes |= STATX_ATTR_APPEND;
 	if (info->fsflags & FS_IMMUTABLE_FL)
@@ -1122,7 +1076,6 @@
 	generic_fillattr(idmap, inode, stat);
 
 	if (shmem_is_huge(inode, 0, false, NULL, 0))
->>>>>>> eb3cdb58
 		stat->blksize = HPAGE_PMD_SIZE;
 
 	if (request_mask & STATX_BTIME) {
@@ -1393,32 +1346,6 @@
 	swp_entry_t swap;
 	pgoff_t index;
 
-<<<<<<< HEAD
-	/*
-	 * If /sys/kernel/mm/transparent_hugepage/shmem_enabled is "always" or
-	 * "force", drivers/gpu/drm/i915/gem/i915_gem_shmem.c gets huge pages,
-	 * and its shmem_writeback() needs them to be split when swapping.
-	 */
-	if (PageTransCompound(page)) {
-		/* Ensure the subpages are still dirty */
-		SetPageDirty(page);
-		if (split_huge_page(page) < 0)
-			goto redirty;
-		ClearPageDirty(page);
-	}
-
-	BUG_ON(!PageLocked(page));
-	mapping = page->mapping;
-	index = page->index;
-	inode = mapping->host;
-	info = SHMEM_I(inode);
-	if (info->flags & VM_LOCKED)
-		goto redirty;
-	if (!total_swap_pages)
-		goto redirty;
-
-=======
->>>>>>> eb3cdb58
 	/*
 	 * Our capabilities prevent regular writeback or sync from ever calling
 	 * shmem_writepage; but a stacking filesystem might use ->writepage of
@@ -1635,11 +1562,7 @@
 		return NULL;
 
 	shmem_pseudo_vma_init(&pvma, info, hindex);
-<<<<<<< HEAD
-	page = alloc_pages_vma(gfp, HPAGE_PMD_ORDER, &pvma, 0, true);
-=======
 	folio = vma_alloc_folio(gfp, HPAGE_PMD_ORDER, &pvma, 0, true);
->>>>>>> eb3cdb58
 	shmem_pseudo_vma_destroy(&pvma);
 	if (!folio)
 		count_vm_event(THP_FILE_FALLBACK);
@@ -1938,13 +1861,8 @@
 	struct shmem_inode_info *info = SHMEM_I(inode);
 	struct shmem_sb_info *sbinfo;
 	struct mm_struct *charge_mm;
-<<<<<<< HEAD
-	struct page *page;
-	pgoff_t hindex = index;
-=======
 	struct folio *folio;
 	pgoff_t hindex;
->>>>>>> eb3cdb58
 	gfp_t huge_gfp;
 	int error;
 	int once = 0;
@@ -1979,26 +1897,6 @@
 		return error;
 	}
 
-<<<<<<< HEAD
-	if (page) {
-		hindex = page->index;
-		if (sgp == SGP_WRITE)
-			mark_page_accessed(page);
-		if (PageUptodate(page))
-			goto out;
-		/* fallocated page */
-		if (sgp != SGP_READ)
-			goto clear;
-		unlock_page(page);
-		put_page(page);
-	}
-
-	/*
-	 * SGP_READ: succeed on hole, with NULL page, letting caller zero.
-	 * SGP_NOALLOC: fail on hole, with NULL page, letting caller fail.
-	 */
-	*pagep = NULL;
-=======
 	if (folio) {
 		folio_lock(folio);
 
@@ -2024,7 +1922,6 @@
 	 * SGP_NOALLOC: fail on hole, with NULL folio, letting caller fail.
 	 */
 	*foliop = NULL;
->>>>>>> eb3cdb58
 	if (sgp == SGP_READ)
 		return 0;
 	if (sgp == SGP_NOALLOC)
@@ -2039,15 +1936,8 @@
 		return 0;
 	}
 
-<<<<<<< HEAD
-	/* Never use a huge page for shmem_symlink() */
-	if (S_ISLNK(inode->i_mode))
-		goto alloc_nohuge;
-	if (!shmem_is_huge(vma, inode, index))
-=======
 	if (!shmem_is_huge(inode, index, false,
 			   vma ? vma->vm_mm : NULL, vma ? vma->vm_flags : 0))
->>>>>>> eb3cdb58
 		goto alloc_nohuge;
 
 	huge_gfp = vma_thp_gfp_mask(vma);
@@ -2207,10 +2097,7 @@
 	struct vm_area_struct *vma = vmf->vma;
 	struct inode *inode = file_inode(vma->vm_file);
 	gfp_t gfp = mapping_gfp_mask(inode->i_mapping);
-<<<<<<< HEAD
-=======
 	struct folio *folio = NULL;
->>>>>>> eb3cdb58
 	int err;
 	vm_fault_t ret = VM_FAULT_LOCKED;
 
@@ -2273,11 +2160,7 @@
 		spin_unlock(&inode->i_lock);
 	}
 
-<<<<<<< HEAD
-	err = shmem_getpage_gfp(inode, vmf->pgoff, &vmf->page, SGP_CACHE,
-=======
 	err = shmem_get_folio_gfp(inode, vmf->pgoff, &folio, SGP_CACHE,
->>>>>>> eb3cdb58
 				  gfp, vma, vmf, &ret);
 	if (err)
 		return vmf_error(err);
@@ -2675,10 +2558,7 @@
 	struct inode *inode = mapping->host;
 	struct shmem_inode_info *info = SHMEM_I(inode);
 	pgoff_t index = pos >> PAGE_SHIFT;
-<<<<<<< HEAD
-=======
 	struct folio *folio;
->>>>>>> eb3cdb58
 	int ret = 0;
 
 	/* i_rwsem is held by caller */
@@ -2690,25 +2570,15 @@
 			return -EPERM;
 	}
 
-<<<<<<< HEAD
-	ret = shmem_getpage(inode, index, pagep, SGP_WRITE);
-=======
 	ret = shmem_get_folio(inode, index, &folio, SGP_WRITE);
->>>>>>> eb3cdb58
 
 	if (ret)
 		return ret;
 
-<<<<<<< HEAD
-	if (PageHWPoison(*pagep)) {
-		unlock_page(*pagep);
-		put_page(*pagep);
-=======
 	*pagep = folio_file_page(folio, index);
 	if (PageHWPoison(*pagep)) {
 		folio_unlock(folio);
 		folio_put(folio);
->>>>>>> eb3cdb58
 		*pagep = NULL;
 		return -EIO;
 	}
@@ -2778,22 +2648,12 @@
 				error = 0;
 			break;
 		}
-<<<<<<< HEAD
-		if (page) {
-			if (sgp == SGP_CACHE)
-				set_page_dirty(page);
-			unlock_page(page);
-
-			if (PageHWPoison(page)) {
-				put_page(page);
-=======
 		if (folio) {
 			folio_unlock(folio);
 
 			page = folio_file_page(folio, index);
 			if (PageHWPoison(page)) {
 				folio_put(folio);
->>>>>>> eb3cdb58
 				error = -EIO;
 				break;
 			}
@@ -2977,11 +2837,7 @@
 		info->fallocend = end;
 
 	for (index = start; index < end; ) {
-<<<<<<< HEAD
-		struct page *page;
-=======
 		struct folio *folio;
->>>>>>> eb3cdb58
 
 		/*
 		 * Good, the fallocate(2) manpage permits EINTR: we may have
@@ -2996,30 +2852,13 @@
 						SGP_FALLOC);
 		if (error) {
 			info->fallocend = undo_fallocend;
-<<<<<<< HEAD
-			/* Remove the !PageUptodate pages we added */
-=======
 			/* Remove the !uptodate folios we added */
->>>>>>> eb3cdb58
 			if (index > start) {
 				shmem_undo_range(inode,
 				    (loff_t)start << PAGE_SHIFT,
 				    ((loff_t)index << PAGE_SHIFT) - 1, true);
 			}
 			goto undone;
-		}
-
-		index++;
-		/*
-		 * Here is a more important optimization than it appears:
-		 * a second SGP_FALLOC on the same huge page will clear it,
-		 * making it PageUptodate and un-undoable if we fail later.
-		 */
-		if (PageTransCompound(page)) {
-			index = round_up(index, HPAGE_PMD_NR);
-			/* Beware 32-bit wraparound */
-			if (!index)
-				index--;
 		}
 
 		/*
@@ -3036,11 +2875,7 @@
 		 * Inform shmem_writepage() how far we have reached.
 		 * No need for lock or barrier: we have the page lock.
 		 */
-<<<<<<< HEAD
-		if (!PageUptodate(page))
-=======
 		if (!folio_test_uptodate(folio))
->>>>>>> eb3cdb58
 			shmem_falloc.nr_falloced += index - shmem_falloc.next;
 		shmem_falloc.next = index;
 
@@ -3228,11 +3063,7 @@
 	return shmem_unlink(dir, dentry);
 }
 
-<<<<<<< HEAD
-static int shmem_whiteout(struct user_namespace *mnt_userns,
-=======
 static int shmem_whiteout(struct mnt_idmap *idmap,
->>>>>>> eb3cdb58
 			  struct inode *old_dir, struct dentry *old_dentry)
 {
 	struct dentry *whiteout;
@@ -3383,31 +3214,15 @@
 		folio = filemap_get_folio(inode->i_mapping, 0);
 		if (IS_ERR(folio))
 			return ERR_PTR(-ECHILD);
-<<<<<<< HEAD
-		if (PageHWPoison(page) ||
-		    !PageUptodate(page)) {
-			put_page(page);
-=======
 		if (PageHWPoison(folio_page(folio, 0)) ||
 		    !folio_test_uptodate(folio)) {
 			folio_put(folio);
->>>>>>> eb3cdb58
 			return ERR_PTR(-ECHILD);
 		}
 	} else {
 		error = shmem_get_folio(inode, 0, &folio, SGP_READ);
 		if (error)
 			return ERR_PTR(error);
-<<<<<<< HEAD
-		if (!page)
-			return ERR_PTR(-ECHILD);
-		if (PageHWPoison(page)) {
-			unlock_page(page);
-			put_page(page);
-			return ERR_PTR(-ECHILD);
-		}
-		unlock_page(page);
-=======
 		if (!folio)
 			return ERR_PTR(-ECHILD);
 		if (PageHWPoison(folio_page(folio, 0))) {
@@ -3416,7 +3231,6 @@
 			return ERR_PTR(-ECHILD);
 		}
 		folio_unlock(folio);
->>>>>>> eb3cdb58
 	}
 	set_delayed_call(done, shmem_put_link, folio);
 	return folio_address(folio);
@@ -3897,13 +3711,10 @@
 		sbinfo->mpol = ctx->mpol;	/* transfers initial ref */
 		ctx->mpol = NULL;
 	}
-<<<<<<< HEAD
-=======
 
 	if (ctx->noswap)
 		sbinfo->noswap = true;
 
->>>>>>> eb3cdb58
 	raw_spin_unlock(&sbinfo->stat_lock);
 	mpol_put(mpol);
 	return 0;
@@ -4570,18 +4381,8 @@
 	if (error)
 		return ERR_PTR(error);
 
-<<<<<<< HEAD
-	unlock_page(page);
-	if (PageHWPoison(page)) {
-		put_page(page);
-		return ERR_PTR(-EIO);
-	}
-
-	return page;
-=======
 	folio_unlock(folio);
 	return folio;
->>>>>>> eb3cdb58
 #else
 	/*
 	 * The tiny !SHMEM case uses ramfs without swap
