--- conflicted
+++ resolved
@@ -548,16 +548,10 @@
 
 static int shmem_huge __read_mostly = SHMEM_HUGE_NEVER;
 
-<<<<<<< HEAD
-static bool __shmem_is_huge(struct inode *inode, pgoff_t index,
-			    bool shmem_huge_force, struct mm_struct *mm,
-			    unsigned long vm_flags)
-=======
 static bool __shmem_huge_global_enabled(struct inode *inode, pgoff_t index,
 					loff_t write_end, bool shmem_huge_force,
 					struct vm_area_struct *vma,
 					unsigned long vm_flags)
->>>>>>> 2d5404ca
 {
 	struct mm_struct *mm = vma ? vma->vm_mm : NULL;
 	loff_t i_size;
@@ -590,44 +584,15 @@
 	}
 }
 
-<<<<<<< HEAD
-/*
- * There are some parts of the kernel which assume that PMD entries
- * are exactly HPAGE_PMD_ORDER.  Those should be fixed, but until then,
- * limit the maximum allocation order to PMD size.  I'm not aware of any
- * assumptions about maximum order if THP are disabled, but 8 seems like
- * a good order (that's 1MB if you're using 4kB pages)
- */
-#ifdef CONFIG_TRANSPARENT_HUGEPAGE
-#define PREFERRED_MAX_PAGECACHE_ORDER   HPAGE_PMD_ORDER
-#else
-#define PREFERRED_MAX_PAGECACHE_ORDER   8
-#endif
-
-/*
- * xas_split_alloc() does not support arbitrary orders. This implies no
- * 512MB THP on ARM64 with 64KB base page size.
- */
-#define MAX_XAS_ORDER           (XA_CHUNK_SHIFT * 2 - 1)
-#define MAX_PAGECACHE_ORDER     min(MAX_XAS_ORDER, PREFERRED_MAX_PAGECACHE_ORDER)
-bool shmem_is_huge(struct inode *inode, pgoff_t index,
-		   bool shmem_huge_force, struct mm_struct *mm,
-		   unsigned long vm_flags)
-=======
 static bool shmem_huge_global_enabled(struct inode *inode, pgoff_t index,
 		   loff_t write_end, bool shmem_huge_force,
 		   struct vm_area_struct *vma, unsigned long vm_flags)
->>>>>>> 2d5404ca
 {
 	if (HPAGE_PMD_ORDER > MAX_PAGECACHE_ORDER)
 		return false;
 
-<<<<<<< HEAD
-	return __shmem_is_huge(inode, index, shmem_huge_force, mm, vm_flags);
-=======
 	return __shmem_huge_global_enabled(inode, index, write_end,
 					   shmem_huge_force, vma, vm_flags);
->>>>>>> 2d5404ca
 }
 
 #if defined(CONFIG_SYSFS)
@@ -925,11 +890,7 @@
 		if (xas_retry(&xas, page))
 			continue;
 		if (xa_is_value(page))
-<<<<<<< HEAD
-			swapped++;
-=======
 			swapped += 1 << xas_get_order(&xas);
->>>>>>> 2d5404ca
 		if (xas.xa_index == max)
 			break;
 		if (need_resched()) {
@@ -1206,11 +1167,7 @@
 			STATX_ATTR_IMMUTABLE |
 			STATX_ATTR_NODUMP);
 	inode_lock_shared(inode);
-<<<<<<< HEAD
-	generic_fillattr(idmap, inode, stat);
-=======
 	generic_fillattr(idmap, request_mask, inode, stat);
->>>>>>> 2d5404ca
 	inode_unlock_shared(inode);
 
 	if (shmem_huge_global_enabled(inode, 0, 0, false, NULL, 0))
@@ -3239,8 +3196,6 @@
 	return retval ? retval : error;
 }
 
-<<<<<<< HEAD
-=======
 static ssize_t shmem_file_write_iter(struct kiocb *iocb, struct iov_iter *from)
 {
 	struct file *file = iocb->ki_filp;
@@ -3263,7 +3218,6 @@
 	return ret;
 }
 
->>>>>>> 2d5404ca
 static bool zero_pipe_buf_get(struct pipe_inode_info *pipe,
 			      struct pipe_buffer *buf)
 {
@@ -3329,11 +3283,7 @@
 		if (*ppos >= i_size_read(inode))
 			break;
 
-<<<<<<< HEAD
-		error = shmem_get_folio(inode, *ppos / PAGE_SIZE, &folio,
-=======
 		error = shmem_get_folio(inode, *ppos / PAGE_SIZE, 0, &folio,
->>>>>>> 2d5404ca
 					SGP_READ);
 		if (error) {
 			if (error == -EINVAL)
