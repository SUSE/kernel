--- conflicted
+++ resolved
@@ -5552,20 +5552,12 @@
 
 	/*
 	 * vma_lock and hugetlb_fault_mutex must be dropped before handling
-<<<<<<< HEAD
-	 * userfault. Also mmap_lock will be dropped during handling
-=======
 	 * userfault. Also mmap_lock could be dropped due to handling
->>>>>>> 7dd250ec
 	 * userfault, any vma operation should be careful from here.
 	 */
 	hugetlb_vma_unlock_read(vma);
 	hash = hugetlb_fault_mutex_hash(mapping, idx);
 	mutex_unlock(&hugetlb_fault_mutex_table[hash]);
-<<<<<<< HEAD
-	i_mmap_unlock_read(mapping);
-	return handle_userfault(&vmf, reason);
-=======
 	return handle_userfault(&vmf, reason);
 }
 
@@ -5584,7 +5576,6 @@
 	spin_unlock(ptl);
 
 	return same;
->>>>>>> 7dd250ec
 }
 
 static vm_fault_t hugetlb_no_page(struct mm_struct *mm,
@@ -5627,12 +5618,6 @@
 		if (idx >= size)
 			goto out;
 		/* Check for page in userfault range */
-<<<<<<< HEAD
-		if (userfaultfd_missing(vma))
-			return hugetlb_handle_userfault(vma, mapping, idx,
-						       flags, haddr, address,
-						       VM_UFFD_MISSING);
-=======
 		if (userfaultfd_missing(vma)) {
 			/*
 			 * Since hugetlb_no_page() was examining pte
@@ -5660,7 +5645,6 @@
 							haddr, address,
 							VM_UFFD_MISSING);
 		}
->>>>>>> 7dd250ec
 
 		page = alloc_huge_page(vma, haddr, 0);
 		if (IS_ERR(page)) {
@@ -5725,11 +5709,6 @@
 		if (userfaultfd_minor(vma)) {
 			unlock_page(page);
 			put_page(page);
-<<<<<<< HEAD
-			return hugetlb_handle_userfault(vma, mapping, idx,
-						       flags, haddr, address,
-						       VM_UFFD_MINOR);
-=======
 			/* See comment in userfaultfd_missing() block above */
 			if (!hugetlb_pte_stable(h, mm, ptep, old_pte)) {
 				ret = 0;
@@ -5738,7 +5717,6 @@
 			return hugetlb_handle_userfault(vma, mapping, idx, flags,
 							haddr, address,
 							VM_UFFD_MINOR);
->>>>>>> 7dd250ec
 		}
 	}
 
@@ -5796,13 +5774,8 @@
 
 	unlock_page(page);
 out:
-<<<<<<< HEAD
-	mutex_unlock(&hugetlb_fault_mutex_table[hash]);
-	i_mmap_unlock_read(mapping);
-=======
 	hugetlb_vma_unlock_read(vma);
 	mutex_unlock(&hugetlb_fault_mutex_table[hash]);
->>>>>>> 7dd250ec
 	return ret;
 
 backout:
@@ -6147,23 +6120,6 @@
 
 	ret = -EIO;
 	if (PageHWPoison(page))
-<<<<<<< HEAD
-		goto out_release_unlock;
-
-	/*
-	 * Recheck the i_size after holding PT lock to make sure not
-	 * to leave any page mapped (as page_mapped()) beyond the end
-	 * of the i_size (remove_inode_hugepages() is strict about
-	 * enforcing that). If we bail out here, we'll also leave a
-	 * page in the radix tree in the vm_shared case beyond the end
-	 * of the i_size, but remove_inode_hugepages() will take care
-	 * of it as soon as we drop the hugetlb_fault_mutex_table.
-	 */
-	size = i_size_read(mapping->host) >> huge_page_shift(h);
-	ret = -EFAULT;
-	if (idx >= size)
-=======
->>>>>>> 7dd250ec
 		goto out_release_unlock;
 
 	/*
