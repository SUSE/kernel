// SPDX-License-Identifier: GPL-2.0-only
/*
 * Generic hugetlb support.
 * (C) Nadia Yvette Chambers, April 2004
 */
#include <linux/list.h>
#include <linux/init.h>
#include <linux/mm.h>
#include <linux/seq_file.h>
#include <linux/sysctl.h>
#include <linux/highmem.h>
#include <linux/mmu_notifier.h>
#include <linux/nodemask.h>
#include <linux/pagemap.h>
#include <linux/mempolicy.h>
#include <linux/compiler.h>
#include <linux/cpuset.h>
#include <linux/mutex.h>
#include <linux/memblock.h>
#include <linux/sysfs.h>
#include <linux/slab.h>
#include <linux/sched/mm.h>
#include <linux/mmdebug.h>
#include <linux/sched/signal.h>
#include <linux/rmap.h>
#include <linux/string_helpers.h>
#include <linux/swap.h>
#include <linux/swapops.h>
#include <linux/jhash.h>
#include <linux/numa.h>
#include <linux/llist.h>
#include <linux/cma.h>
#include <linux/migrate.h>
#include <linux/nospec.h>
#include <linux/delayacct.h>
#include <linux/memory.h>
#include <linux/mm_inline.h>
#include <linux/padata.h>

#include <asm/page.h>
#include <asm/pgalloc.h>
#include <asm/tlb.h>

#include <linux/io.h>
#include <linux/hugetlb.h>
#include <linux/hugetlb_cgroup.h>
#include <linux/node.h>
#include <linux/page_owner.h>
#include "internal.h"
#include "hugetlb_vmemmap.h"

int hugetlb_max_hstate __read_mostly;
unsigned int default_hstate_idx;
struct hstate hstates[HUGE_MAX_HSTATE];

#ifdef CONFIG_CMA
static struct cma *hugetlb_cma[MAX_NUMNODES];
static unsigned long hugetlb_cma_size_in_node[MAX_NUMNODES] __initdata;
#endif
static unsigned long hugetlb_cma_size __initdata;

__initdata struct list_head huge_boot_pages[MAX_NUMNODES];

/* for command line parsing */
static struct hstate * __initdata parsed_hstate;
static unsigned long __initdata default_hstate_max_huge_pages;
static bool __initdata parsed_valid_hugepagesz = true;
static bool __initdata parsed_default_hugepagesz;
static unsigned int default_hugepages_in_node[MAX_NUMNODES] __initdata;

/*
 * Protects updates to hugepage_freelists, hugepage_activelist, nr_huge_pages,
 * free_huge_pages, and surplus_huge_pages.
 */
__cacheline_aligned_in_smp DEFINE_SPINLOCK(hugetlb_lock);

/*
 * Serializes faults on the same logical page.  This is used to
 * prevent spurious OOMs when the hugepage pool is fully utilized.
 */
static int num_fault_mutexes __ro_after_init;
struct mutex *hugetlb_fault_mutex_table __ro_after_init;

/* Forward declaration */
static int hugetlb_acct_memory(struct hstate *h, long delta);
static void hugetlb_vma_lock_free(struct vm_area_struct *vma);
static void hugetlb_vma_lock_alloc(struct vm_area_struct *vma);
static void __hugetlb_vma_unlock_write_free(struct vm_area_struct *vma);
static void hugetlb_unshare_pmds(struct vm_area_struct *vma,
		unsigned long start, unsigned long end);
static struct resv_map *vma_resv_map(struct vm_area_struct *vma);

static void hugetlb_free_folio(struct folio *folio)
{
#ifdef CONFIG_CMA
	int nid = folio_nid(folio);

	if (cma_free_folio(hugetlb_cma[nid], folio))
		return;
#endif
	folio_put(folio);
}

static inline bool subpool_is_free(struct hugepage_subpool *spool)
{
	if (spool->count)
		return false;
	if (spool->max_hpages != -1)
		return spool->used_hpages == 0;
	if (spool->min_hpages != -1)
		return spool->rsv_hpages == spool->min_hpages;

	return true;
}

static inline void unlock_or_release_subpool(struct hugepage_subpool *spool,
						unsigned long irq_flags)
{
	spin_unlock_irqrestore(&spool->lock, irq_flags);

	/* If no pages are used, and no other handles to the subpool
	 * remain, give up any reservations based on minimum size and
	 * free the subpool */
	if (subpool_is_free(spool)) {
		if (spool->min_hpages != -1)
			hugetlb_acct_memory(spool->hstate,
						-spool->min_hpages);
		kfree(spool);
	}
}

struct hugepage_subpool *hugepage_new_subpool(struct hstate *h, long max_hpages,
						long min_hpages)
{
	struct hugepage_subpool *spool;

	spool = kzalloc(sizeof(*spool), GFP_KERNEL);
	if (!spool)
		return NULL;

	spin_lock_init(&spool->lock);
	spool->count = 1;
	spool->max_hpages = max_hpages;
	spool->hstate = h;
	spool->min_hpages = min_hpages;

	if (min_hpages != -1 && hugetlb_acct_memory(h, min_hpages)) {
		kfree(spool);
		return NULL;
	}
	spool->rsv_hpages = min_hpages;

	return spool;
}

void hugepage_put_subpool(struct hugepage_subpool *spool)
{
	unsigned long flags;

	spin_lock_irqsave(&spool->lock, flags);
	BUG_ON(!spool->count);
	spool->count--;
	unlock_or_release_subpool(spool, flags);
}

/*
 * Subpool accounting for allocating and reserving pages.
 * Return -ENOMEM if there are not enough resources to satisfy the
 * request.  Otherwise, return the number of pages by which the
 * global pools must be adjusted (upward).  The returned value may
 * only be different than the passed value (delta) in the case where
 * a subpool minimum size must be maintained.
 */
static long hugepage_subpool_get_pages(struct hugepage_subpool *spool,
				      long delta)
{
	long ret = delta;

	if (!spool)
		return ret;

	spin_lock_irq(&spool->lock);

	if (spool->max_hpages != -1) {		/* maximum size accounting */
		if ((spool->used_hpages + delta) <= spool->max_hpages)
			spool->used_hpages += delta;
		else {
			ret = -ENOMEM;
			goto unlock_ret;
		}
	}

	/* minimum size accounting */
	if (spool->min_hpages != -1 && spool->rsv_hpages) {
		if (delta > spool->rsv_hpages) {
			/*
			 * Asking for more reserves than those already taken on
			 * behalf of subpool.  Return difference.
			 */
			ret = delta - spool->rsv_hpages;
			spool->rsv_hpages = 0;
		} else {
			ret = 0;	/* reserves already accounted for */
			spool->rsv_hpages -= delta;
		}
	}

unlock_ret:
	spin_unlock_irq(&spool->lock);
	return ret;
}

/*
 * Subpool accounting for freeing and unreserving pages.
 * Return the number of global page reservations that must be dropped.
 * The return value may only be different than the passed value (delta)
 * in the case where a subpool minimum size must be maintained.
 */
static long hugepage_subpool_put_pages(struct hugepage_subpool *spool,
				       long delta)
{
	long ret = delta;
	unsigned long flags;

	if (!spool)
		return delta;

	spin_lock_irqsave(&spool->lock, flags);

	if (spool->max_hpages != -1)		/* maximum size accounting */
		spool->used_hpages -= delta;

	 /* minimum size accounting */
	if (spool->min_hpages != -1 && spool->used_hpages < spool->min_hpages) {
		if (spool->rsv_hpages + delta <= spool->min_hpages)
			ret = 0;
		else
			ret = spool->rsv_hpages + delta - spool->min_hpages;

		spool->rsv_hpages += delta;
		if (spool->rsv_hpages > spool->min_hpages)
			spool->rsv_hpages = spool->min_hpages;
	}

	/*
	 * If hugetlbfs_put_super couldn't free spool due to an outstanding
	 * quota reference, free it now.
	 */
	unlock_or_release_subpool(spool, flags);

	return ret;
}

static inline struct hugepage_subpool *subpool_inode(struct inode *inode)
{
	return HUGETLBFS_SB(inode->i_sb)->spool;
}

static inline struct hugepage_subpool *subpool_vma(struct vm_area_struct *vma)
{
	return subpool_inode(file_inode(vma->vm_file));
}

/*
 * hugetlb vma_lock helper routines
 */
void hugetlb_vma_lock_read(struct vm_area_struct *vma)
{
	if (__vma_shareable_lock(vma)) {
		struct hugetlb_vma_lock *vma_lock = vma->vm_private_data;

		down_read(&vma_lock->rw_sema);
	} else if (__vma_private_lock(vma)) {
		struct resv_map *resv_map = vma_resv_map(vma);

		down_read(&resv_map->rw_sema);
	}
}

void hugetlb_vma_unlock_read(struct vm_area_struct *vma)
{
	if (__vma_shareable_lock(vma)) {
		struct hugetlb_vma_lock *vma_lock = vma->vm_private_data;

		up_read(&vma_lock->rw_sema);
	} else if (__vma_private_lock(vma)) {
		struct resv_map *resv_map = vma_resv_map(vma);

		up_read(&resv_map->rw_sema);
	}
}

void hugetlb_vma_lock_write(struct vm_area_struct *vma)
{
	if (__vma_shareable_lock(vma)) {
		struct hugetlb_vma_lock *vma_lock = vma->vm_private_data;

		down_write(&vma_lock->rw_sema);
	} else if (__vma_private_lock(vma)) {
		struct resv_map *resv_map = vma_resv_map(vma);

		down_write(&resv_map->rw_sema);
	}
}

void hugetlb_vma_unlock_write(struct vm_area_struct *vma)
{
	if (__vma_shareable_lock(vma)) {
		struct hugetlb_vma_lock *vma_lock = vma->vm_private_data;

		up_write(&vma_lock->rw_sema);
	} else if (__vma_private_lock(vma)) {
		struct resv_map *resv_map = vma_resv_map(vma);

		up_write(&resv_map->rw_sema);
	}
}

int hugetlb_vma_trylock_write(struct vm_area_struct *vma)
{

	if (__vma_shareable_lock(vma)) {
		struct hugetlb_vma_lock *vma_lock = vma->vm_private_data;

		return down_write_trylock(&vma_lock->rw_sema);
	} else if (__vma_private_lock(vma)) {
		struct resv_map *resv_map = vma_resv_map(vma);

		return down_write_trylock(&resv_map->rw_sema);
	}

	return 1;
}

void hugetlb_vma_assert_locked(struct vm_area_struct *vma)
{
	if (__vma_shareable_lock(vma)) {
		struct hugetlb_vma_lock *vma_lock = vma->vm_private_data;

		lockdep_assert_held(&vma_lock->rw_sema);
	} else if (__vma_private_lock(vma)) {
		struct resv_map *resv_map = vma_resv_map(vma);

		lockdep_assert_held(&resv_map->rw_sema);
	}
}

void hugetlb_vma_lock_release(struct kref *kref)
{
	struct hugetlb_vma_lock *vma_lock = container_of(kref,
			struct hugetlb_vma_lock, refs);

	kfree(vma_lock);
}

static void __hugetlb_vma_unlock_write_put(struct hugetlb_vma_lock *vma_lock)
{
	struct vm_area_struct *vma = vma_lock->vma;

	/*
	 * vma_lock structure may or not be released as a result of put,
	 * it certainly will no longer be attached to vma so clear pointer.
	 * Semaphore synchronizes access to vma_lock->vma field.
	 */
	vma_lock->vma = NULL;
	vma->vm_private_data = NULL;
	up_write(&vma_lock->rw_sema);
	kref_put(&vma_lock->refs, hugetlb_vma_lock_release);
}

static void __hugetlb_vma_unlock_write_free(struct vm_area_struct *vma)
{
	if (__vma_shareable_lock(vma)) {
		struct hugetlb_vma_lock *vma_lock = vma->vm_private_data;

		__hugetlb_vma_unlock_write_put(vma_lock);
	} else if (__vma_private_lock(vma)) {
		struct resv_map *resv_map = vma_resv_map(vma);

		/* no free for anon vmas, but still need to unlock */
		up_write(&resv_map->rw_sema);
	}
}

static void hugetlb_vma_lock_free(struct vm_area_struct *vma)
{
	/*
	 * Only present in sharable vmas.
	 */
	if (!vma || !__vma_shareable_lock(vma))
		return;

	if (vma->vm_private_data) {
		struct hugetlb_vma_lock *vma_lock = vma->vm_private_data;

		down_write(&vma_lock->rw_sema);
		__hugetlb_vma_unlock_write_put(vma_lock);
	}
}

static void hugetlb_vma_lock_alloc(struct vm_area_struct *vma)
{
	struct hugetlb_vma_lock *vma_lock;

	/* Only establish in (flags) sharable vmas */
	if (!vma || !(vma->vm_flags & VM_MAYSHARE))
		return;

	/* Should never get here with non-NULL vm_private_data */
	if (vma->vm_private_data)
		return;

	vma_lock = kmalloc(sizeof(*vma_lock), GFP_KERNEL);
	if (!vma_lock) {
		/*
		 * If we can not allocate structure, then vma can not
		 * participate in pmd sharing.  This is only a possible
		 * performance enhancement and memory saving issue.
		 * However, the lock is also used to synchronize page
		 * faults with truncation.  If the lock is not present,
		 * unlikely races could leave pages in a file past i_size
		 * until the file is removed.  Warn in the unlikely case of
		 * allocation failure.
		 */
		pr_warn_once("HugeTLB: unable to allocate vma specific lock\n");
		return;
	}

	kref_init(&vma_lock->refs);
	init_rwsem(&vma_lock->rw_sema);
	vma_lock->vma = vma;
	vma->vm_private_data = vma_lock;
}

/* Helper that removes a struct file_region from the resv_map cache and returns
 * it for use.
 */
static struct file_region *
get_file_region_entry_from_cache(struct resv_map *resv, long from, long to)
{
	struct file_region *nrg;

	VM_BUG_ON(resv->region_cache_count <= 0);

	resv->region_cache_count--;
	nrg = list_first_entry(&resv->region_cache, struct file_region, link);
	list_del(&nrg->link);

	nrg->from = from;
	nrg->to = to;

	return nrg;
}

static void copy_hugetlb_cgroup_uncharge_info(struct file_region *nrg,
					      struct file_region *rg)
{
#ifdef CONFIG_CGROUP_HUGETLB
	nrg->reservation_counter = rg->reservation_counter;
	nrg->css = rg->css;
	if (rg->css)
		css_get(rg->css);
#endif
}

/* Helper that records hugetlb_cgroup uncharge info. */
static void record_hugetlb_cgroup_uncharge_info(struct hugetlb_cgroup *h_cg,
						struct hstate *h,
						struct resv_map *resv,
						struct file_region *nrg)
{
#ifdef CONFIG_CGROUP_HUGETLB
	if (h_cg) {
		nrg->reservation_counter =
			&h_cg->rsvd_hugepage[hstate_index(h)];
		nrg->css = &h_cg->css;
		/*
		 * The caller will hold exactly one h_cg->css reference for the
		 * whole contiguous reservation region. But this area might be
		 * scattered when there are already some file_regions reside in
		 * it. As a result, many file_regions may share only one css
		 * reference. In order to ensure that one file_region must hold
		 * exactly one h_cg->css reference, we should do css_get for
		 * each file_region and leave the reference held by caller
		 * untouched.
		 */
		css_get(&h_cg->css);
		if (!resv->pages_per_hpage)
			resv->pages_per_hpage = pages_per_huge_page(h);
		/* pages_per_hpage should be the same for all entries in
		 * a resv_map.
		 */
		VM_BUG_ON(resv->pages_per_hpage != pages_per_huge_page(h));
	} else {
		nrg->reservation_counter = NULL;
		nrg->css = NULL;
	}
#endif
}

static void put_uncharge_info(struct file_region *rg)
{
#ifdef CONFIG_CGROUP_HUGETLB
	if (rg->css)
		css_put(rg->css);
#endif
}

static bool has_same_uncharge_info(struct file_region *rg,
				   struct file_region *org)
{
#ifdef CONFIG_CGROUP_HUGETLB
	return rg->reservation_counter == org->reservation_counter &&
	       rg->css == org->css;

#else
	return true;
#endif
}

static void coalesce_file_region(struct resv_map *resv, struct file_region *rg)
{
	struct file_region *nrg, *prg;

	prg = list_prev_entry(rg, link);
	if (&prg->link != &resv->regions && prg->to == rg->from &&
	    has_same_uncharge_info(prg, rg)) {
		prg->to = rg->to;

		list_del(&rg->link);
		put_uncharge_info(rg);
		kfree(rg);

		rg = prg;
	}

	nrg = list_next_entry(rg, link);
	if (&nrg->link != &resv->regions && nrg->from == rg->to &&
	    has_same_uncharge_info(nrg, rg)) {
		nrg->from = rg->from;

		list_del(&rg->link);
		put_uncharge_info(rg);
		kfree(rg);
	}
}

static inline long
hugetlb_resv_map_add(struct resv_map *map, struct list_head *rg, long from,
		     long to, struct hstate *h, struct hugetlb_cgroup *cg,
		     long *regions_needed)
{
	struct file_region *nrg;

	if (!regions_needed) {
		nrg = get_file_region_entry_from_cache(map, from, to);
		record_hugetlb_cgroup_uncharge_info(cg, h, map, nrg);
		list_add(&nrg->link, rg);
		coalesce_file_region(map, nrg);
	} else
		*regions_needed += 1;

	return to - from;
}

/*
 * Must be called with resv->lock held.
 *
 * Calling this with regions_needed != NULL will count the number of pages
 * to be added but will not modify the linked list. And regions_needed will
 * indicate the number of file_regions needed in the cache to carry out to add
 * the regions for this range.
 */
static long add_reservation_in_range(struct resv_map *resv, long f, long t,
				     struct hugetlb_cgroup *h_cg,
				     struct hstate *h, long *regions_needed)
{
	long add = 0;
	struct list_head *head = &resv->regions;
	long last_accounted_offset = f;
	struct file_region *iter, *trg = NULL;
	struct list_head *rg = NULL;

	if (regions_needed)
		*regions_needed = 0;

	/* In this loop, we essentially handle an entry for the range
	 * [last_accounted_offset, iter->from), at every iteration, with some
	 * bounds checking.
	 */
	list_for_each_entry_safe(iter, trg, head, link) {
		/* Skip irrelevant regions that start before our range. */
		if (iter->from < f) {
			/* If this region ends after the last accounted offset,
			 * then we need to update last_accounted_offset.
			 */
			if (iter->to > last_accounted_offset)
				last_accounted_offset = iter->to;
			continue;
		}

		/* When we find a region that starts beyond our range, we've
		 * finished.
		 */
		if (iter->from >= t) {
			rg = iter->link.prev;
			break;
		}

		/* Add an entry for last_accounted_offset -> iter->from, and
		 * update last_accounted_offset.
		 */
		if (iter->from > last_accounted_offset)
			add += hugetlb_resv_map_add(resv, iter->link.prev,
						    last_accounted_offset,
						    iter->from, h, h_cg,
						    regions_needed);

		last_accounted_offset = iter->to;
	}

	/* Handle the case where our range extends beyond
	 * last_accounted_offset.
	 */
	if (!rg)
		rg = head->prev;
	if (last_accounted_offset < t)
		add += hugetlb_resv_map_add(resv, rg, last_accounted_offset,
					    t, h, h_cg, regions_needed);

	return add;
}

/* Must be called with resv->lock acquired. Will drop lock to allocate entries.
 */
static int allocate_file_region_entries(struct resv_map *resv,
					int regions_needed)
	__must_hold(&resv->lock)
{
	LIST_HEAD(allocated_regions);
	int to_allocate = 0, i = 0;
	struct file_region *trg = NULL, *rg = NULL;

	VM_BUG_ON(regions_needed < 0);

	/*
	 * Check for sufficient descriptors in the cache to accommodate
	 * the number of in progress add operations plus regions_needed.
	 *
	 * This is a while loop because when we drop the lock, some other call
	 * to region_add or region_del may have consumed some region_entries,
	 * so we keep looping here until we finally have enough entries for
	 * (adds_in_progress + regions_needed).
	 */
	while (resv->region_cache_count <
	       (resv->adds_in_progress + regions_needed)) {
		to_allocate = resv->adds_in_progress + regions_needed -
			      resv->region_cache_count;

		/* At this point, we should have enough entries in the cache
		 * for all the existing adds_in_progress. We should only be
		 * needing to allocate for regions_needed.
		 */
		VM_BUG_ON(resv->region_cache_count < resv->adds_in_progress);

		spin_unlock(&resv->lock);
		for (i = 0; i < to_allocate; i++) {
			trg = kmalloc(sizeof(*trg), GFP_KERNEL);
			if (!trg)
				goto out_of_memory;
			list_add(&trg->link, &allocated_regions);
		}

		spin_lock(&resv->lock);

		list_splice(&allocated_regions, &resv->region_cache);
		resv->region_cache_count += to_allocate;
	}

	return 0;

out_of_memory:
	list_for_each_entry_safe(rg, trg, &allocated_regions, link) {
		list_del(&rg->link);
		kfree(rg);
	}
	return -ENOMEM;
}

/*
 * Add the huge page range represented by [f, t) to the reserve
 * map.  Regions will be taken from the cache to fill in this range.
 * Sufficient regions should exist in the cache due to the previous
 * call to region_chg with the same range, but in some cases the cache will not
 * have sufficient entries due to races with other code doing region_add or
 * region_del.  The extra needed entries will be allocated.
 *
 * regions_needed is the out value provided by a previous call to region_chg.
 *
 * Return the number of new huge pages added to the map.  This number is greater
 * than or equal to zero.  If file_region entries needed to be allocated for
 * this operation and we were not able to allocate, it returns -ENOMEM.
 * region_add of regions of length 1 never allocate file_regions and cannot
 * fail; region_chg will always allocate at least 1 entry and a region_add for
 * 1 page will only require at most 1 entry.
 */
static long region_add(struct resv_map *resv, long f, long t,
		       long in_regions_needed, struct hstate *h,
		       struct hugetlb_cgroup *h_cg)
{
	long add = 0, actual_regions_needed = 0;

	spin_lock(&resv->lock);
retry:

	/* Count how many regions are actually needed to execute this add. */
	add_reservation_in_range(resv, f, t, NULL, NULL,
				 &actual_regions_needed);

	/*
	 * Check for sufficient descriptors in the cache to accommodate
	 * this add operation. Note that actual_regions_needed may be greater
	 * than in_regions_needed, as the resv_map may have been modified since
	 * the region_chg call. In this case, we need to make sure that we
	 * allocate extra entries, such that we have enough for all the
	 * existing adds_in_progress, plus the excess needed for this
	 * operation.
	 */
	if (actual_regions_needed > in_regions_needed &&
	    resv->region_cache_count <
		    resv->adds_in_progress +
			    (actual_regions_needed - in_regions_needed)) {
		/* region_add operation of range 1 should never need to
		 * allocate file_region entries.
		 */
		VM_BUG_ON(t - f <= 1);

		if (allocate_file_region_entries(
			    resv, actual_regions_needed - in_regions_needed)) {
			return -ENOMEM;
		}

		goto retry;
	}

	add = add_reservation_in_range(resv, f, t, h_cg, h, NULL);

	resv->adds_in_progress -= in_regions_needed;

	spin_unlock(&resv->lock);
	return add;
}

/*
 * Examine the existing reserve map and determine how many
 * huge pages in the specified range [f, t) are NOT currently
 * represented.  This routine is called before a subsequent
 * call to region_add that will actually modify the reserve
 * map to add the specified range [f, t).  region_chg does
 * not change the number of huge pages represented by the
 * map.  A number of new file_region structures is added to the cache as a
 * placeholder, for the subsequent region_add call to use. At least 1
 * file_region structure is added.
 *
 * out_regions_needed is the number of regions added to the
 * resv->adds_in_progress.  This value needs to be provided to a follow up call
 * to region_add or region_abort for proper accounting.
 *
 * Returns the number of huge pages that need to be added to the existing
 * reservation map for the range [f, t).  This number is greater or equal to
 * zero.  -ENOMEM is returned if a new file_region structure or cache entry
 * is needed and can not be allocated.
 */
static long region_chg(struct resv_map *resv, long f, long t,
		       long *out_regions_needed)
{
	long chg = 0;

	spin_lock(&resv->lock);

	/* Count how many hugepages in this range are NOT represented. */
	chg = add_reservation_in_range(resv, f, t, NULL, NULL,
				       out_regions_needed);

	if (*out_regions_needed == 0)
		*out_regions_needed = 1;

	if (allocate_file_region_entries(resv, *out_regions_needed))
		return -ENOMEM;

	resv->adds_in_progress += *out_regions_needed;

	spin_unlock(&resv->lock);
	return chg;
}

/*
 * Abort the in progress add operation.  The adds_in_progress field
 * of the resv_map keeps track of the operations in progress between
 * calls to region_chg and region_add.  Operations are sometimes
 * aborted after the call to region_chg.  In such cases, region_abort
 * is called to decrement the adds_in_progress counter. regions_needed
 * is the value returned by the region_chg call, it is used to decrement
 * the adds_in_progress counter.
 *
 * NOTE: The range arguments [f, t) are not needed or used in this
 * routine.  They are kept to make reading the calling code easier as
 * arguments will match the associated region_chg call.
 */
static void region_abort(struct resv_map *resv, long f, long t,
			 long regions_needed)
{
	spin_lock(&resv->lock);
	VM_BUG_ON(!resv->region_cache_count);
	resv->adds_in_progress -= regions_needed;
	spin_unlock(&resv->lock);
}

/*
 * Delete the specified range [f, t) from the reserve map.  If the
 * t parameter is LONG_MAX, this indicates that ALL regions after f
 * should be deleted.  Locate the regions which intersect [f, t)
 * and either trim, delete or split the existing regions.
 *
 * Returns the number of huge pages deleted from the reserve map.
 * In the normal case, the return value is zero or more.  In the
 * case where a region must be split, a new region descriptor must
 * be allocated.  If the allocation fails, -ENOMEM will be returned.
 * NOTE: If the parameter t == LONG_MAX, then we will never split
 * a region and possibly return -ENOMEM.  Callers specifying
 * t == LONG_MAX do not need to check for -ENOMEM error.
 */
static long region_del(struct resv_map *resv, long f, long t)
{
	struct list_head *head = &resv->regions;
	struct file_region *rg, *trg;
	struct file_region *nrg = NULL;
	long del = 0;

retry:
	spin_lock(&resv->lock);
	list_for_each_entry_safe(rg, trg, head, link) {
		/*
		 * Skip regions before the range to be deleted.  file_region
		 * ranges are normally of the form [from, to).  However, there
		 * may be a "placeholder" entry in the map which is of the form
		 * (from, to) with from == to.  Check for placeholder entries
		 * at the beginning of the range to be deleted.
		 */
		if (rg->to <= f && (rg->to != rg->from || rg->to != f))
			continue;

		if (rg->from >= t)
			break;

		if (f > rg->from && t < rg->to) { /* Must split region */
			/*
			 * Check for an entry in the cache before dropping
			 * lock and attempting allocation.
			 */
			if (!nrg &&
			    resv->region_cache_count > resv->adds_in_progress) {
				nrg = list_first_entry(&resv->region_cache,
							struct file_region,
							link);
				list_del(&nrg->link);
				resv->region_cache_count--;
			}

			if (!nrg) {
				spin_unlock(&resv->lock);
				nrg = kmalloc(sizeof(*nrg), GFP_KERNEL);
				if (!nrg)
					return -ENOMEM;
				goto retry;
			}

			del += t - f;
			hugetlb_cgroup_uncharge_file_region(
				resv, rg, t - f, false);

			/* New entry for end of split region */
			nrg->from = t;
			nrg->to = rg->to;

			copy_hugetlb_cgroup_uncharge_info(nrg, rg);

			INIT_LIST_HEAD(&nrg->link);

			/* Original entry is trimmed */
			rg->to = f;

			list_add(&nrg->link, &rg->link);
			nrg = NULL;
			break;
		}

		if (f <= rg->from && t >= rg->to) { /* Remove entire region */
			del += rg->to - rg->from;
			hugetlb_cgroup_uncharge_file_region(resv, rg,
							    rg->to - rg->from, true);
			list_del(&rg->link);
			kfree(rg);
			continue;
		}

		if (f <= rg->from) {	/* Trim beginning of region */
			hugetlb_cgroup_uncharge_file_region(resv, rg,
							    t - rg->from, false);

			del += t - rg->from;
			rg->from = t;
		} else {		/* Trim end of region */
			hugetlb_cgroup_uncharge_file_region(resv, rg,
							    rg->to - f, false);

			del += rg->to - f;
			rg->to = f;
		}
	}

	spin_unlock(&resv->lock);
	kfree(nrg);
	return del;
}

/*
 * A rare out of memory error was encountered which prevented removal of
 * the reserve map region for a page.  The huge page itself was free'ed
 * and removed from the page cache.  This routine will adjust the subpool
 * usage count, and the global reserve count if needed.  By incrementing
 * these counts, the reserve map entry which could not be deleted will
 * appear as a "reserved" entry instead of simply dangling with incorrect
 * counts.
 */
void hugetlb_fix_reserve_counts(struct inode *inode)
{
	struct hugepage_subpool *spool = subpool_inode(inode);
	long rsv_adjust;
	bool reserved = false;

	rsv_adjust = hugepage_subpool_get_pages(spool, 1);
	if (rsv_adjust > 0) {
		struct hstate *h = hstate_inode(inode);

		if (!hugetlb_acct_memory(h, 1))
			reserved = true;
	} else if (!rsv_adjust) {
		reserved = true;
	}

	if (!reserved)
		pr_warn("hugetlb: Huge Page Reserved count may go negative.\n");
}

/*
 * Count and return the number of huge pages in the reserve map
 * that intersect with the range [f, t).
 */
static long region_count(struct resv_map *resv, long f, long t)
{
	struct list_head *head = &resv->regions;
	struct file_region *rg;
	long chg = 0;

	spin_lock(&resv->lock);
	/* Locate each segment we overlap with, and count that overlap. */
	list_for_each_entry(rg, head, link) {
		long seg_from;
		long seg_to;

		if (rg->to <= f)
			continue;
		if (rg->from >= t)
			break;

		seg_from = max(rg->from, f);
		seg_to = min(rg->to, t);

		chg += seg_to - seg_from;
	}
	spin_unlock(&resv->lock);

	return chg;
}

/*
 * Convert the address within this vma to the page offset within
 * the mapping, huge page units here.
 */
static pgoff_t vma_hugecache_offset(struct hstate *h,
			struct vm_area_struct *vma, unsigned long address)
{
	return ((address - vma->vm_start) >> huge_page_shift(h)) +
			(vma->vm_pgoff >> huge_page_order(h));
}

/**
 * vma_kernel_pagesize - Page size granularity for this VMA.
 * @vma: The user mapping.
 *
 * Folios in this VMA will be aligned to, and at least the size of the
 * number of bytes returned by this function.
 *
 * Return: The default size of the folios allocated when backing a VMA.
 */
unsigned long vma_kernel_pagesize(struct vm_area_struct *vma)
{
	if (vma->vm_ops && vma->vm_ops->pagesize)
		return vma->vm_ops->pagesize(vma);
	return PAGE_SIZE;
}
EXPORT_SYMBOL_GPL(vma_kernel_pagesize);

/*
 * Return the page size being used by the MMU to back a VMA. In the majority
 * of cases, the page size used by the kernel matches the MMU size. On
 * architectures where it differs, an architecture-specific 'strong'
 * version of this symbol is required.
 */
__weak unsigned long vma_mmu_pagesize(struct vm_area_struct *vma)
{
	return vma_kernel_pagesize(vma);
}

/*
 * Flags for MAP_PRIVATE reservations.  These are stored in the bottom
 * bits of the reservation map pointer, which are always clear due to
 * alignment.
 */
#define HPAGE_RESV_OWNER    (1UL << 0)
#define HPAGE_RESV_UNMAPPED (1UL << 1)
#define HPAGE_RESV_MASK (HPAGE_RESV_OWNER | HPAGE_RESV_UNMAPPED)

/*
 * These helpers are used to track how many pages are reserved for
 * faults in a MAP_PRIVATE mapping. Only the process that called mmap()
 * is guaranteed to have their future faults succeed.
 *
 * With the exception of hugetlb_dup_vma_private() which is called at fork(),
 * the reserve counters are updated with the hugetlb_lock held. It is safe
 * to reset the VMA at fork() time as it is not in use yet and there is no
 * chance of the global counters getting corrupted as a result of the values.
 *
 * The private mapping reservation is represented in a subtly different
 * manner to a shared mapping.  A shared mapping has a region map associated
 * with the underlying file, this region map represents the backing file
 * pages which have ever had a reservation assigned which this persists even
 * after the page is instantiated.  A private mapping has a region map
 * associated with the original mmap which is attached to all VMAs which
 * reference it, this region map represents those offsets which have consumed
 * reservation ie. where pages have been instantiated.
 */
static unsigned long get_vma_private_data(struct vm_area_struct *vma)
{
	return (unsigned long)vma->vm_private_data;
}

static void set_vma_private_data(struct vm_area_struct *vma,
							unsigned long value)
{
	vma->vm_private_data = (void *)value;
}

static void
resv_map_set_hugetlb_cgroup_uncharge_info(struct resv_map *resv_map,
					  struct hugetlb_cgroup *h_cg,
					  struct hstate *h)
{
#ifdef CONFIG_CGROUP_HUGETLB
	if (!h_cg || !h) {
		resv_map->reservation_counter = NULL;
		resv_map->pages_per_hpage = 0;
		resv_map->css = NULL;
	} else {
		resv_map->reservation_counter =
			&h_cg->rsvd_hugepage[hstate_index(h)];
		resv_map->pages_per_hpage = pages_per_huge_page(h);
		resv_map->css = &h_cg->css;
	}
#endif
}

struct resv_map *resv_map_alloc(void)
{
	struct resv_map *resv_map = kmalloc(sizeof(*resv_map), GFP_KERNEL);
	struct file_region *rg = kmalloc(sizeof(*rg), GFP_KERNEL);

	if (!resv_map || !rg) {
		kfree(resv_map);
		kfree(rg);
		return NULL;
	}

	kref_init(&resv_map->refs);
	spin_lock_init(&resv_map->lock);
	INIT_LIST_HEAD(&resv_map->regions);
	init_rwsem(&resv_map->rw_sema);

	resv_map->adds_in_progress = 0;
	/*
	 * Initialize these to 0. On shared mappings, 0's here indicate these
	 * fields don't do cgroup accounting. On private mappings, these will be
	 * re-initialized to the proper values, to indicate that hugetlb cgroup
	 * reservations are to be un-charged from here.
	 */
	resv_map_set_hugetlb_cgroup_uncharge_info(resv_map, NULL, NULL);

	INIT_LIST_HEAD(&resv_map->region_cache);
	list_add(&rg->link, &resv_map->region_cache);
	resv_map->region_cache_count = 1;

	return resv_map;
}

void resv_map_release(struct kref *ref)
{
	struct resv_map *resv_map = container_of(ref, struct resv_map, refs);
	struct list_head *head = &resv_map->region_cache;
	struct file_region *rg, *trg;

	/* Clear out any active regions before we release the map. */
	region_del(resv_map, 0, LONG_MAX);

	/* ... and any entries left in the cache */
	list_for_each_entry_safe(rg, trg, head, link) {
		list_del(&rg->link);
		kfree(rg);
	}

	VM_BUG_ON(resv_map->adds_in_progress);

	kfree(resv_map);
}

static inline struct resv_map *inode_resv_map(struct inode *inode)
{
	/*
	 * At inode evict time, i_mapping may not point to the original
	 * address space within the inode.  This original address space
	 * contains the pointer to the resv_map.  So, always use the
	 * address space embedded within the inode.
	 * The VERY common case is inode->mapping == &inode->i_data but,
	 * this may not be true for device special inodes.
	 */
	return (struct resv_map *)(&inode->i_data)->i_private_data;
}

static struct resv_map *vma_resv_map(struct vm_area_struct *vma)
{
	VM_BUG_ON_VMA(!is_vm_hugetlb_page(vma), vma);
	if (vma->vm_flags & VM_MAYSHARE) {
		struct address_space *mapping = vma->vm_file->f_mapping;
		struct inode *inode = mapping->host;

		return inode_resv_map(inode);

	} else {
		return (struct resv_map *)(get_vma_private_data(vma) &
							~HPAGE_RESV_MASK);
	}
}

static void set_vma_resv_map(struct vm_area_struct *vma, struct resv_map *map)
{
	VM_BUG_ON_VMA(!is_vm_hugetlb_page(vma), vma);
	VM_BUG_ON_VMA(vma->vm_flags & VM_MAYSHARE, vma);

	set_vma_private_data(vma, (unsigned long)map);
}

static void set_vma_resv_flags(struct vm_area_struct *vma, unsigned long flags)
{
	VM_BUG_ON_VMA(!is_vm_hugetlb_page(vma), vma);
	VM_BUG_ON_VMA(vma->vm_flags & VM_MAYSHARE, vma);

	set_vma_private_data(vma, get_vma_private_data(vma) | flags);
}

static int is_vma_resv_set(struct vm_area_struct *vma, unsigned long flag)
{
	VM_BUG_ON_VMA(!is_vm_hugetlb_page(vma), vma);

	return (get_vma_private_data(vma) & flag) != 0;
}

bool __vma_private_lock(struct vm_area_struct *vma)
{
	return !(vma->vm_flags & VM_MAYSHARE) &&
		get_vma_private_data(vma) & ~HPAGE_RESV_MASK &&
		is_vma_resv_set(vma, HPAGE_RESV_OWNER);
}

void hugetlb_dup_vma_private(struct vm_area_struct *vma)
{
	VM_BUG_ON_VMA(!is_vm_hugetlb_page(vma), vma);
	/*
	 * Clear vm_private_data
	 * - For shared mappings this is a per-vma semaphore that may be
	 *   allocated in a subsequent call to hugetlb_vm_op_open.
	 *   Before clearing, make sure pointer is not associated with vma
	 *   as this will leak the structure.  This is the case when called
	 *   via clear_vma_resv_huge_pages() and hugetlb_vm_op_open has already
	 *   been called to allocate a new structure.
	 * - For MAP_PRIVATE mappings, this is the reserve map which does
	 *   not apply to children.  Faults generated by the children are
	 *   not guaranteed to succeed, even if read-only.
	 */
	if (vma->vm_flags & VM_MAYSHARE) {
		struct hugetlb_vma_lock *vma_lock = vma->vm_private_data;

		if (vma_lock && vma_lock->vma != vma)
			vma->vm_private_data = NULL;
	} else
		vma->vm_private_data = NULL;
}

/*
 * Reset and decrement one ref on hugepage private reservation.
 * Called with mm->mmap_lock writer semaphore held.
 * This function should be only used by move_vma() and operate on
 * same sized vma. It should never come here with last ref on the
 * reservation.
 */
void clear_vma_resv_huge_pages(struct vm_area_struct *vma)
{
	/*
	 * Clear the old hugetlb private page reservation.
	 * It has already been transferred to new_vma.
	 *
	 * During a mremap() operation of a hugetlb vma we call move_vma()
	 * which copies vma into new_vma and unmaps vma. After the copy
	 * operation both new_vma and vma share a reference to the resv_map
	 * struct, and at that point vma is about to be unmapped. We don't
	 * want to return the reservation to the pool at unmap of vma because
	 * the reservation still lives on in new_vma, so simply decrement the
	 * ref here and remove the resv_map reference from this vma.
	 */
	struct resv_map *reservations = vma_resv_map(vma);

	if (reservations && is_vma_resv_set(vma, HPAGE_RESV_OWNER)) {
		resv_map_put_hugetlb_cgroup_uncharge_info(reservations);
		kref_put(&reservations->refs, resv_map_release);
	}

	hugetlb_dup_vma_private(vma);
}

/* Returns true if the VMA has associated reserve pages */
static bool vma_has_reserves(struct vm_area_struct *vma, long chg)
{
	if (vma->vm_flags & VM_NORESERVE) {
		/*
		 * This address is already reserved by other process(chg == 0),
		 * so, we should decrement reserved count. Without decrementing,
		 * reserve count remains after releasing inode, because this
		 * allocated page will go into page cache and is regarded as
		 * coming from reserved pool in releasing step.  Currently, we
		 * don't have any other solution to deal with this situation
		 * properly, so add work-around here.
		 */
		if (vma->vm_flags & VM_MAYSHARE && chg == 0)
			return true;
		else
			return false;
	}

	/* Shared mappings always use reserves */
	if (vma->vm_flags & VM_MAYSHARE) {
		/*
		 * We know VM_NORESERVE is not set.  Therefore, there SHOULD
		 * be a region map for all pages.  The only situation where
		 * there is no region map is if a hole was punched via
		 * fallocate.  In this case, there really are no reserves to
		 * use.  This situation is indicated if chg != 0.
		 */
		if (chg)
			return false;
		else
			return true;
	}

	/*
	 * Only the process that called mmap() has reserves for
	 * private mappings.
	 */
	if (is_vma_resv_set(vma, HPAGE_RESV_OWNER)) {
		/*
		 * Like the shared case above, a hole punch or truncate
		 * could have been performed on the private mapping.
		 * Examine the value of chg to determine if reserves
		 * actually exist or were previously consumed.
		 * Very Subtle - The value of chg comes from a previous
		 * call to vma_needs_reserves().  The reserve map for
		 * private mappings has different (opposite) semantics
		 * than that of shared mappings.  vma_needs_reserves()
		 * has already taken this difference in semantics into
		 * account.  Therefore, the meaning of chg is the same
		 * as in the shared case above.  Code could easily be
		 * combined, but keeping it separate draws attention to
		 * subtle differences.
		 */
		if (chg)
			return false;
		else
			return true;
	}

	return false;
}

static void enqueue_hugetlb_folio(struct hstate *h, struct folio *folio)
{
	int nid = folio_nid(folio);

	lockdep_assert_held(&hugetlb_lock);
	VM_BUG_ON_FOLIO(folio_ref_count(folio), folio);

	list_move(&folio->lru, &h->hugepage_freelists[nid]);
	h->free_huge_pages++;
	h->free_huge_pages_node[nid]++;
	folio_set_hugetlb_freed(folio);
}

static struct folio *dequeue_hugetlb_folio_node_exact(struct hstate *h,
								int nid)
{
	struct folio *folio;
	bool pin = !!(current->flags & PF_MEMALLOC_PIN);

	lockdep_assert_held(&hugetlb_lock);
	list_for_each_entry(folio, &h->hugepage_freelists[nid], lru) {
		if (pin && !folio_is_longterm_pinnable(folio))
			continue;

		if (folio_test_hwpoison(folio))
			continue;

		list_move(&folio->lru, &h->hugepage_activelist);
		folio_ref_unfreeze(folio, 1);
		folio_clear_hugetlb_freed(folio);
		h->free_huge_pages--;
		h->free_huge_pages_node[nid]--;
		return folio;
	}

	return NULL;
}

static struct folio *dequeue_hugetlb_folio_nodemask(struct hstate *h, gfp_t gfp_mask,
							int nid, nodemask_t *nmask)
{
	unsigned int cpuset_mems_cookie;
	struct zonelist *zonelist;
	struct zone *zone;
	struct zoneref *z;
	int node = NUMA_NO_NODE;

	/* 'nid' should not be NUMA_NO_NODE. Try to catch any misuse of it and rectifiy. */
	if (nid == NUMA_NO_NODE)
		nid = numa_node_id();

	zonelist = node_zonelist(nid, gfp_mask);

retry_cpuset:
	cpuset_mems_cookie = read_mems_allowed_begin();
	for_each_zone_zonelist_nodemask(zone, z, zonelist, gfp_zone(gfp_mask), nmask) {
		struct folio *folio;

		if (!cpuset_zone_allowed(zone, gfp_mask))
			continue;
		/*
		 * no need to ask again on the same node. Pool is node rather than
		 * zone aware
		 */
		if (zone_to_nid(zone) == node)
			continue;
		node = zone_to_nid(zone);

		folio = dequeue_hugetlb_folio_node_exact(h, node);
		if (folio)
			return folio;
	}
	if (unlikely(read_mems_allowed_retry(cpuset_mems_cookie)))
		goto retry_cpuset;

	return NULL;
}

static unsigned long available_huge_pages(struct hstate *h)
{
	return h->free_huge_pages - h->resv_huge_pages;
}

static struct folio *dequeue_hugetlb_folio_vma(struct hstate *h,
				struct vm_area_struct *vma,
				unsigned long address, int avoid_reserve,
				long chg)
{
	struct folio *folio = NULL;
	struct mempolicy *mpol;
	gfp_t gfp_mask;
	nodemask_t *nodemask;
	int nid;

	/*
	 * A child process with MAP_PRIVATE mappings created by their parent
	 * have no page reserves. This check ensures that reservations are
	 * not "stolen". The child may still get SIGKILLed
	 */
	if (!vma_has_reserves(vma, chg) && !available_huge_pages(h))
		goto err;

	/* If reserves cannot be used, ensure enough pages are in the pool */
	if (avoid_reserve && !available_huge_pages(h))
		goto err;

	gfp_mask = htlb_alloc_mask(h);
	nid = huge_node(vma, address, gfp_mask, &mpol, &nodemask);

	if (mpol_is_preferred_many(mpol)) {
		folio = dequeue_hugetlb_folio_nodemask(h, gfp_mask,
							nid, nodemask);

		/* Fallback to all nodes if page==NULL */
		nodemask = NULL;
	}

	if (!folio)
		folio = dequeue_hugetlb_folio_nodemask(h, gfp_mask,
							nid, nodemask);

	if (folio && !avoid_reserve && vma_has_reserves(vma, chg)) {
		folio_set_hugetlb_restore_reserve(folio);
		h->resv_huge_pages--;
	}

	mpol_cond_put(mpol);
	return folio;

err:
	return NULL;
}

/*
 * common helper functions for hstate_next_node_to_{alloc|free}.
 * We may have allocated or freed a huge page based on a different
 * nodes_allowed previously, so h->next_node_to_{alloc|free} might
 * be outside of *nodes_allowed.  Ensure that we use an allowed
 * node for alloc or free.
 */
static int next_node_allowed(int nid, nodemask_t *nodes_allowed)
{
	nid = next_node_in(nid, *nodes_allowed);
	VM_BUG_ON(nid >= MAX_NUMNODES);

	return nid;
}

static int get_valid_node_allowed(int nid, nodemask_t *nodes_allowed)
{
	if (!node_isset(nid, *nodes_allowed))
		nid = next_node_allowed(nid, nodes_allowed);
	return nid;
}

/*
 * returns the previously saved node ["this node"] from which to
 * allocate a persistent huge page for the pool and advance the
 * next node from which to allocate, handling wrap at end of node
 * mask.
 */
static int hstate_next_node_to_alloc(int *next_node,
					nodemask_t *nodes_allowed)
{
	int nid;

	VM_BUG_ON(!nodes_allowed);

	nid = get_valid_node_allowed(*next_node, nodes_allowed);
	*next_node = next_node_allowed(nid, nodes_allowed);

	return nid;
}

/*
 * helper for remove_pool_hugetlb_folio() - return the previously saved
 * node ["this node"] from which to free a huge page.  Advance the
 * next node id whether or not we find a free huge page to free so
 * that the next attempt to free addresses the next node.
 */
static int hstate_next_node_to_free(struct hstate *h, nodemask_t *nodes_allowed)
{
	int nid;

	VM_BUG_ON(!nodes_allowed);

	nid = get_valid_node_allowed(h->next_nid_to_free, nodes_allowed);
	h->next_nid_to_free = next_node_allowed(nid, nodes_allowed);

	return nid;
}

#define for_each_node_mask_to_alloc(next_node, nr_nodes, node, mask)		\
	for (nr_nodes = nodes_weight(*mask);				\
		nr_nodes > 0 &&						\
		((node = hstate_next_node_to_alloc(next_node, mask)) || 1);	\
		nr_nodes--)

#define for_each_node_mask_to_free(hs, nr_nodes, node, mask)		\
	for (nr_nodes = nodes_weight(*mask);				\
		nr_nodes > 0 &&						\
		((node = hstate_next_node_to_free(hs, mask)) || 1);	\
		nr_nodes--)

#ifdef CONFIG_ARCH_HAS_GIGANTIC_PAGE
#ifdef CONFIG_CONTIG_ALLOC
static struct folio *alloc_gigantic_folio(struct hstate *h, gfp_t gfp_mask,
		int nid, nodemask_t *nodemask)
{
	struct folio *folio;
	int order = huge_page_order(h);
	bool retried = false;

	if (nid == NUMA_NO_NODE)
		nid = numa_mem_id();
retry:
	folio = NULL;
#ifdef CONFIG_CMA
	{
		int node;

		if (hugetlb_cma[nid])
			folio = cma_alloc_folio(hugetlb_cma[nid], order, gfp_mask);

		if (!folio && !(gfp_mask & __GFP_THISNODE)) {
			for_each_node_mask(node, *nodemask) {
				if (node == nid || !hugetlb_cma[node])
					continue;

				folio = cma_alloc_folio(hugetlb_cma[node], order, gfp_mask);
				if (folio)
					break;
			}
		}
	}
#endif
	if (!folio) {
		folio = folio_alloc_gigantic(order, gfp_mask, nid, nodemask);
		if (!folio)
			return NULL;
	}

	if (folio_ref_freeze(folio, 1))
		return folio;

	pr_warn("HugeTLB: unexpected refcount on PFN %lu\n", folio_pfn(folio));
	hugetlb_free_folio(folio);
	if (!retried) {
		retried = true;
		goto retry;
	}
	return NULL;
}

#else /* !CONFIG_CONTIG_ALLOC */
static struct folio *alloc_gigantic_folio(struct hstate *h, gfp_t gfp_mask,
					int nid, nodemask_t *nodemask)
{
	return NULL;
}
#endif /* CONFIG_CONTIG_ALLOC */

#else /* !CONFIG_ARCH_HAS_GIGANTIC_PAGE */
static struct folio *alloc_gigantic_folio(struct hstate *h, gfp_t gfp_mask,
					int nid, nodemask_t *nodemask)
{
	return NULL;
}
#endif

static inline void __clear_hugetlb_destructor(struct hstate *h,
						struct folio *folio)
{
	lockdep_assert_held(&hugetlb_lock);

	/*
	 * Very subtle
	 *
	 * For non-gigantic pages set the destructor to the normal compound
	 * page dtor.  This is needed in case someone takes an additional
	 * temporary ref to the page, and freeing is delayed until they drop
	 * their reference.
	 *
	 * For gigantic pages set the destructor to the null dtor.  This
	 * destructor will never be called.  Before freeing the gigantic
	 * page destroy_compound_gigantic_folio will turn the folio into a
	 * simple group of pages.  After this the destructor does not
	 * apply.
	 *
	 */
	if (hstate_is_gigantic(h))
		folio_set_compound_dtor(folio, NULL_COMPOUND_DTOR);
	else
		folio_set_compound_dtor(folio, COMPOUND_PAGE_DTOR);
}

/*
 * Remove hugetlb folio from lists.
<<<<<<< HEAD
 * If vmemmap exists for the folio, update dtor so that the folio appears
 * as just a compound page.  Otherwise, wait until after allocating vmemmap
 * to update dtor.
 *
 * A reference is held on the folio, except in the case of demote.
=======
 * If vmemmap exists for the folio, clear the hugetlb flag so that the
 * folio appears as just a compound page.  Otherwise, wait until after
 * allocating vmemmap to clear the flag.
>>>>>>> 2d5404ca
 *
 * Must be called with hugetlb lock held.
 */
static void remove_hugetlb_folio(struct hstate *h, struct folio *folio,
							bool adjust_surplus)
{
	int nid = folio_nid(folio);

	VM_BUG_ON_FOLIO(hugetlb_cgroup_from_folio(folio), folio);
	VM_BUG_ON_FOLIO(hugetlb_cgroup_from_folio_rsvd(folio), folio);

	lockdep_assert_held(&hugetlb_lock);
	if (hstate_is_gigantic(h) && !gigantic_page_runtime_supported())
		return;

	list_del(&folio->lru);

	if (folio_test_hugetlb_freed(folio)) {
		folio_clear_hugetlb_freed(folio);
		h->free_huge_pages--;
		h->free_huge_pages_node[nid]--;
	}
	if (adjust_surplus) {
		h->surplus_huge_pages--;
		h->surplus_huge_pages_node[nid]--;
	}

	/*
<<<<<<< HEAD
	 * We can only clear the hugetlb destructor after allocating vmemmap
	 * pages.  Otherwise, someone (memory error handling) may try to write
	 * to tail struct pages.
	 */
	if (!folio_test_hugetlb_vmemmap_optimized(folio))
		__clear_hugetlb_destructor(h, folio);

	 /*
	  * In the case of demote we do not ref count the page as it will soon
	  * be turned into a page of smaller size.
	 */
	if (!demote)
		folio_ref_unfreeze(folio, 1);
=======
	 * We can only clear the hugetlb flag after allocating vmemmap
	 * pages.  Otherwise, someone (memory error handling) may try to write
	 * to tail struct pages.
	 */
	if (!folio_test_hugetlb_vmemmap_optimized(folio))
		__folio_clear_hugetlb(folio);
>>>>>>> 2d5404ca

	h->nr_huge_pages--;
	h->nr_huge_pages_node[nid]--;
}

static void add_hugetlb_folio(struct hstate *h, struct folio *folio,
			     bool adjust_surplus)
{
	int nid = folio_nid(folio);

	VM_BUG_ON_FOLIO(!folio_test_hugetlb_vmemmap_optimized(folio), folio);

	lockdep_assert_held(&hugetlb_lock);

	INIT_LIST_HEAD(&folio->lru);
	h->nr_huge_pages++;
	h->nr_huge_pages_node[nid]++;

	if (adjust_surplus) {
		h->surplus_huge_pages++;
		h->surplus_huge_pages_node[nid]++;
	}

	__folio_set_hugetlb(folio);
	folio_change_private(folio, NULL);
	/*
	 * We have to set hugetlb_vmemmap_optimized again as above
	 * folio_change_private(folio, NULL) cleared it.
	 */
	folio_set_hugetlb_vmemmap_optimized(folio);

	arch_clear_hugetlb_flags(folio);
	enqueue_hugetlb_folio(h, folio);
}

static void __update_and_free_hugetlb_folio(struct hstate *h,
						struct folio *folio)
{
<<<<<<< HEAD
	int i;
	struct page *subpage;
	bool clear_dtor = folio_test_hugetlb_vmemmap_optimized(folio);
=======
	bool clear_flag = folio_test_hugetlb_vmemmap_optimized(folio);
>>>>>>> 2d5404ca

	if (hstate_is_gigantic(h) && !gigantic_page_runtime_supported())
		return;

	/*
	 * If we don't know which subpages are hwpoisoned, we can't free
	 * the hugepage, so it's leaked intentionally.
	 */
	if (folio_test_hugetlb_raw_hwp_unreliable(folio))
		return;

	/*
	 * If folio is not vmemmap optimized (!clear_flag), then the folio
	 * is no longer identified as a hugetlb page.  hugetlb_vmemmap_restore_folio
	 * can only be passed hugetlb pages and will BUG otherwise.
	 */
	if (clear_flag && hugetlb_vmemmap_restore_folio(h, folio)) {
		spin_lock_irq(&hugetlb_lock);
		/*
		 * If we cannot allocate vmemmap pages, just refuse to free the
		 * page and put the page back on the hugetlb free list and treat
		 * as a surplus page.
		 */
		add_hugetlb_folio(h, folio, true);
		spin_unlock_irq(&hugetlb_lock);
		return;
	}

	/*
	 * If vmemmap pages were allocated above, then we need to clear the
	 * hugetlb flag under the hugetlb lock.
	 */
	if (folio_test_hugetlb(folio)) {
		spin_lock_irq(&hugetlb_lock);
		__folio_clear_hugetlb(folio);
		spin_unlock_irq(&hugetlb_lock);
	}

	/*
	 * Move PageHWPoison flag from head page to the raw error pages,
	 * which makes any healthy subpages reusable.
	 */
	if (unlikely(folio_test_hwpoison(folio)))
		folio_clear_hugetlb_hwpoison(folio);

<<<<<<< HEAD
	/*
	 * If vmemmap pages were allocated above, then we need to clear the
	 * hugetlb destructor under the hugetlb lock.
	 */
	if (clear_dtor) {
		spin_lock_irq(&hugetlb_lock);
		__clear_hugetlb_destructor(h, folio);
		spin_unlock_irq(&hugetlb_lock);
	}

	for (i = 0; i < pages_per_huge_page(h); i++) {
		subpage = folio_page(folio, i);
		subpage->flags &= ~(1 << PG_locked | 1 << PG_error |
				1 << PG_referenced | 1 << PG_dirty |
				1 << PG_active | 1 << PG_private |
				1 << PG_writeback);
	}
=======
	folio_ref_unfreeze(folio, 1);
>>>>>>> 2d5404ca

	INIT_LIST_HEAD(&folio->_deferred_list);
	hugetlb_free_folio(folio);
}

/*
 * As update_and_free_hugetlb_folio() can be called under any context, so we cannot
 * use GFP_KERNEL to allocate vmemmap pages. However, we can defer the
 * actual freeing in a workqueue to prevent from using GFP_ATOMIC to allocate
 * the vmemmap pages.
 *
 * free_hpage_workfn() locklessly retrieves the linked list of pages to be
 * freed and frees them one-by-one. As the page->mapping pointer is going
 * to be cleared in free_hpage_workfn() anyway, it is reused as the llist_node
 * structure of a lockless linked list of huge pages to be freed.
 */
static LLIST_HEAD(hpage_freelist);

static void free_hpage_workfn(struct work_struct *work)
{
	struct llist_node *node;

	node = llist_del_all(&hpage_freelist);

	while (node) {
		struct folio *folio;
		struct hstate *h;

		folio = container_of((struct address_space **)node,
				     struct folio, mapping);
		node = node->next;
		folio->mapping = NULL;
		/*
		 * The VM_BUG_ON_FOLIO(!folio_test_hugetlb(folio), folio) in
		 * folio_hstate() is going to trigger because a previous call to
		 * remove_hugetlb_folio() will clear the hugetlb bit, so do
		 * not use folio_hstate() directly.
		 */
		h = size_to_hstate(folio_size(folio));

		__update_and_free_hugetlb_folio(h, folio);

		cond_resched();
	}
}
static DECLARE_WORK(free_hpage_work, free_hpage_workfn);

static inline void flush_free_hpage_work(struct hstate *h)
{
	if (hugetlb_vmemmap_optimizable(h))
		flush_work(&free_hpage_work);
}

static void update_and_free_hugetlb_folio(struct hstate *h, struct folio *folio,
				 bool atomic)
{
	if (!folio_test_hugetlb_vmemmap_optimized(folio) || !atomic) {
		__update_and_free_hugetlb_folio(h, folio);
		return;
	}

	/*
	 * Defer freeing to avoid using GFP_ATOMIC to allocate vmemmap pages.
	 *
	 * Only call schedule_work() if hpage_freelist is previously
	 * empty. Otherwise, schedule_work() had been called but the workfn
	 * hasn't retrieved the list yet.
	 */
	if (llist_add((struct llist_node *)&folio->mapping, &hpage_freelist))
		schedule_work(&free_hpage_work);
}

static void bulk_vmemmap_restore_error(struct hstate *h,
					struct list_head *folio_list,
					struct list_head *non_hvo_folios)
{
	struct folio *folio, *t_folio;

	if (!list_empty(non_hvo_folios)) {
		/*
		 * Free any restored hugetlb pages so that restore of the
		 * entire list can be retried.
		 * The idea is that in the common case of ENOMEM errors freeing
		 * hugetlb pages with vmemmap we will free up memory so that we
		 * can allocate vmemmap for more hugetlb pages.
		 */
		list_for_each_entry_safe(folio, t_folio, non_hvo_folios, lru) {
			list_del(&folio->lru);
			spin_lock_irq(&hugetlb_lock);
			__folio_clear_hugetlb(folio);
			spin_unlock_irq(&hugetlb_lock);
			update_and_free_hugetlb_folio(h, folio, false);
			cond_resched();
		}
	} else {
		/*
		 * In the case where there are no folios which can be
		 * immediately freed, we loop through the list trying to restore
		 * vmemmap individually in the hope that someone elsewhere may
		 * have done something to cause success (such as freeing some
		 * memory).  If unable to restore a hugetlb page, the hugetlb
		 * page is made a surplus page and removed from the list.
		 * If are able to restore vmemmap and free one hugetlb page, we
		 * quit processing the list to retry the bulk operation.
		 */
		list_for_each_entry_safe(folio, t_folio, folio_list, lru)
			if (hugetlb_vmemmap_restore_folio(h, folio)) {
				list_del(&folio->lru);
				spin_lock_irq(&hugetlb_lock);
				add_hugetlb_folio(h, folio, true);
				spin_unlock_irq(&hugetlb_lock);
			} else {
				list_del(&folio->lru);
				spin_lock_irq(&hugetlb_lock);
				__folio_clear_hugetlb(folio);
				spin_unlock_irq(&hugetlb_lock);
				update_and_free_hugetlb_folio(h, folio, false);
				cond_resched();
				break;
			}
	}
}

static void update_and_free_pages_bulk(struct hstate *h,
						struct list_head *folio_list)
{
	long ret;
	struct folio *folio, *t_folio;
	LIST_HEAD(non_hvo_folios);

	/*
	 * First allocate required vmemmmap (if necessary) for all folios.
	 * Carefully handle errors and free up any available hugetlb pages
	 * in an effort to make forward progress.
	 */
retry:
	ret = hugetlb_vmemmap_restore_folios(h, folio_list, &non_hvo_folios);
	if (ret < 0) {
		bulk_vmemmap_restore_error(h, folio_list, &non_hvo_folios);
		goto retry;
	}

	/*
	 * At this point, list should be empty, ret should be >= 0 and there
	 * should only be pages on the non_hvo_folios list.
	 * Do note that the non_hvo_folios list could be empty.
	 * Without HVO enabled, ret will be 0 and there is no need to call
	 * __folio_clear_hugetlb as this was done previously.
	 */
	VM_WARN_ON(!list_empty(folio_list));
	VM_WARN_ON(ret < 0);
	if (!list_empty(&non_hvo_folios) && ret) {
		spin_lock_irq(&hugetlb_lock);
		list_for_each_entry(folio, &non_hvo_folios, lru)
			__folio_clear_hugetlb(folio);
		spin_unlock_irq(&hugetlb_lock);
	}

	list_for_each_entry_safe(folio, t_folio, &non_hvo_folios, lru) {
		update_and_free_hugetlb_folio(h, folio, false);
		cond_resched();
	}
}

struct hstate *size_to_hstate(unsigned long size)
{
	struct hstate *h;

	for_each_hstate(h) {
		if (huge_page_size(h) == size)
			return h;
	}
	return NULL;
}

void free_huge_folio(struct folio *folio)
{
	/*
	 * Can't pass hstate in here because it is called from the
	 * generic mm code.
	 */
	struct hstate *h = folio_hstate(folio);
	int nid = folio_nid(folio);
	struct hugepage_subpool *spool = hugetlb_folio_subpool(folio);
	bool restore_reserve;
	unsigned long flags;

	VM_BUG_ON_FOLIO(folio_ref_count(folio), folio);
	VM_BUG_ON_FOLIO(folio_mapcount(folio), folio);

	hugetlb_set_folio_subpool(folio, NULL);
	if (folio_test_anon(folio))
		__ClearPageAnonExclusive(&folio->page);
	folio->mapping = NULL;
	restore_reserve = folio_test_hugetlb_restore_reserve(folio);
	folio_clear_hugetlb_restore_reserve(folio);

	/*
	 * If HPageRestoreReserve was set on page, page allocation consumed a
	 * reservation.  If the page was associated with a subpool, there
	 * would have been a page reserved in the subpool before allocation
	 * via hugepage_subpool_get_pages().  Since we are 'restoring' the
	 * reservation, do not call hugepage_subpool_put_pages() as this will
	 * remove the reserved page from the subpool.
	 */
	if (!restore_reserve) {
		/*
		 * A return code of zero implies that the subpool will be
		 * under its minimum size if the reservation is not restored
		 * after page is free.  Therefore, force restore_reserve
		 * operation.
		 */
		if (hugepage_subpool_put_pages(spool, 1) == 0)
			restore_reserve = true;
	}

	spin_lock_irqsave(&hugetlb_lock, flags);
	folio_clear_hugetlb_migratable(folio);
	hugetlb_cgroup_uncharge_folio(hstate_index(h),
				     pages_per_huge_page(h), folio);
	hugetlb_cgroup_uncharge_folio_rsvd(hstate_index(h),
					  pages_per_huge_page(h), folio);
	mem_cgroup_uncharge(folio);
	if (restore_reserve)
		h->resv_huge_pages++;

	if (folio_test_hugetlb_temporary(folio)) {
		remove_hugetlb_folio(h, folio, false);
		spin_unlock_irqrestore(&hugetlb_lock, flags);
		update_and_free_hugetlb_folio(h, folio, true);
	} else if (h->surplus_huge_pages_node[nid]) {
		/* remove the page from active list */
		remove_hugetlb_folio(h, folio, true);
		spin_unlock_irqrestore(&hugetlb_lock, flags);
		update_and_free_hugetlb_folio(h, folio, true);
	} else {
		arch_clear_hugetlb_flags(folio);
		enqueue_hugetlb_folio(h, folio);
		spin_unlock_irqrestore(&hugetlb_lock, flags);
	}
}

/*
 * Must be called with the hugetlb lock held
 */
static void __prep_account_new_huge_page(struct hstate *h, int nid)
{
	lockdep_assert_held(&hugetlb_lock);
	h->nr_huge_pages++;
	h->nr_huge_pages_node[nid]++;
}

static void init_new_hugetlb_folio(struct hstate *h, struct folio *folio)
{
	__folio_set_hugetlb(folio);
	INIT_LIST_HEAD(&folio->lru);
	hugetlb_set_folio_subpool(folio, NULL);
	set_hugetlb_cgroup(folio, NULL);
	set_hugetlb_cgroup_rsvd(folio, NULL);
}

static void __prep_new_hugetlb_folio(struct hstate *h, struct folio *folio)
{
	init_new_hugetlb_folio(h, folio);
	hugetlb_vmemmap_optimize_folio(h, folio);
}

static void prep_new_hugetlb_folio(struct hstate *h, struct folio *folio, int nid)
{
	__prep_new_hugetlb_folio(h, folio);
	spin_lock_irq(&hugetlb_lock);
	__prep_account_new_huge_page(h, nid);
	spin_unlock_irq(&hugetlb_lock);
}

/*
 * Find and lock address space (mapping) in write mode.
 *
 * Upon entry, the folio is locked which means that folio_mapping() is
 * stable.  Due to locking order, we can only trylock_write.  If we can
 * not get the lock, simply return NULL to caller.
 */
struct address_space *hugetlb_folio_mapping_lock_write(struct folio *folio)
{
	struct address_space *mapping = folio_mapping(folio);

	if (!mapping)
		return mapping;

	if (i_mmap_trylock_write(mapping))
		return mapping;

	return NULL;
}

static struct folio *alloc_buddy_hugetlb_folio(struct hstate *h,
		gfp_t gfp_mask, int nid, nodemask_t *nmask,
		nodemask_t *node_alloc_noretry)
{
	int order = huge_page_order(h);
	struct folio *folio;
	bool alloc_try_hard = true;
	bool retry = true;

	/*
	 * By default we always try hard to allocate the folio with
	 * __GFP_RETRY_MAYFAIL flag.  However, if we are allocating folios in
	 * a loop (to adjust global huge page counts) and previous allocation
	 * failed, do not continue to try hard on the same node.  Use the
	 * node_alloc_noretry bitmap to manage this state information.
	 */
	if (node_alloc_noretry && node_isset(nid, *node_alloc_noretry))
		alloc_try_hard = false;
	if (alloc_try_hard)
		gfp_mask |= __GFP_RETRY_MAYFAIL;
	if (nid == NUMA_NO_NODE)
		nid = numa_mem_id();
retry:
	folio = __folio_alloc(gfp_mask, order, nid, nmask);
	/* Ensure hugetlb folio won't have large_rmappable flag set. */
	if (folio)
		folio_clear_large_rmappable(folio);

	if (folio && !folio_ref_freeze(folio, 1)) {
		folio_put(folio);
		if (retry) {	/* retry once */
			retry = false;
			goto retry;
		}
		/* WOW!  twice in a row. */
		pr_warn("HugeTLB unexpected inflated folio ref count\n");
		folio = NULL;
	}

	/*
	 * If we did not specify __GFP_RETRY_MAYFAIL, but still got a
	 * folio this indicates an overall state change.  Clear bit so
	 * that we resume normal 'try hard' allocations.
	 */
	if (node_alloc_noretry && folio && !alloc_try_hard)
		node_clear(nid, *node_alloc_noretry);

	/*
	 * If we tried hard to get a folio but failed, set bit so that
	 * subsequent attempts will not try as hard until there is an
	 * overall state change.
	 */
	if (node_alloc_noretry && !folio && alloc_try_hard)
		node_set(nid, *node_alloc_noretry);

	if (!folio) {
		__count_vm_event(HTLB_BUDDY_PGALLOC_FAIL);
		return NULL;
	}

	__count_vm_event(HTLB_BUDDY_PGALLOC);
	return folio;
}

static struct folio *only_alloc_fresh_hugetlb_folio(struct hstate *h,
		gfp_t gfp_mask, int nid, nodemask_t *nmask,
		nodemask_t *node_alloc_noretry)
{
	struct folio *folio;

	if (hstate_is_gigantic(h))
		folio = alloc_gigantic_folio(h, gfp_mask, nid, nmask);
	else
		folio = alloc_buddy_hugetlb_folio(h, gfp_mask, nid, nmask, node_alloc_noretry);
	if (folio)
		init_new_hugetlb_folio(h, folio);
	return folio;
}

/*
 * Common helper to allocate a fresh hugetlb page. All specific allocators
 * should use this function to get new hugetlb pages
 *
 * Note that returned page is 'frozen':  ref count of head page and all tail
 * pages is zero.
 */
static struct folio *alloc_fresh_hugetlb_folio(struct hstate *h,
		gfp_t gfp_mask, int nid, nodemask_t *nmask)
{
	struct folio *folio;

	if (hstate_is_gigantic(h))
		folio = alloc_gigantic_folio(h, gfp_mask, nid, nmask);
	else
		folio = alloc_buddy_hugetlb_folio(h, gfp_mask, nid, nmask, NULL);
	if (!folio)
		return NULL;

	prep_new_hugetlb_folio(h, folio, folio_nid(folio));
	return folio;
}

static void prep_and_add_allocated_folios(struct hstate *h,
					struct list_head *folio_list)
{
	unsigned long flags;
	struct folio *folio, *tmp_f;

	/* Send list for bulk vmemmap optimization processing */
	hugetlb_vmemmap_optimize_folios(h, folio_list);

	/* Add all new pool pages to free lists in one lock cycle */
	spin_lock_irqsave(&hugetlb_lock, flags);
	list_for_each_entry_safe(folio, tmp_f, folio_list, lru) {
		__prep_account_new_huge_page(h, folio_nid(folio));
		enqueue_hugetlb_folio(h, folio);
	}
	spin_unlock_irqrestore(&hugetlb_lock, flags);
}

/*
 * Allocates a fresh hugetlb page in a node interleaved manner.  The page
 * will later be added to the appropriate hugetlb pool.
 */
static struct folio *alloc_pool_huge_folio(struct hstate *h,
					nodemask_t *nodes_allowed,
					nodemask_t *node_alloc_noretry,
					int *next_node)
{
	gfp_t gfp_mask = htlb_alloc_mask(h) | __GFP_THISNODE;
	int nr_nodes, node;

	for_each_node_mask_to_alloc(next_node, nr_nodes, node, nodes_allowed) {
		struct folio *folio;

		folio = only_alloc_fresh_hugetlb_folio(h, gfp_mask, node,
					nodes_allowed, node_alloc_noretry);
		if (folio)
			return folio;
	}

	return NULL;
}

/*
 * Remove huge page from pool from next node to free.  Attempt to keep
 * persistent huge pages more or less balanced over allowed nodes.
 * This routine only 'removes' the hugetlb page.  The caller must make
 * an additional call to free the page to low level allocators.
 * Called with hugetlb_lock locked.
 */
static struct folio *remove_pool_hugetlb_folio(struct hstate *h,
		nodemask_t *nodes_allowed, bool acct_surplus)
{
	int nr_nodes, node;
	struct folio *folio = NULL;

	lockdep_assert_held(&hugetlb_lock);
	for_each_node_mask_to_free(h, nr_nodes, node, nodes_allowed) {
		/*
		 * If we're returning unused surplus pages, only examine
		 * nodes with surplus pages.
		 */
		if ((!acct_surplus || h->surplus_huge_pages_node[node]) &&
		    !list_empty(&h->hugepage_freelists[node])) {
			folio = list_entry(h->hugepage_freelists[node].next,
					  struct folio, lru);
			remove_hugetlb_folio(h, folio, acct_surplus);
			break;
		}
	}

	return folio;
}

/*
 * Dissolve a given free hugetlb folio into free buddy pages. This function
 * does nothing for in-use hugetlb folios and non-hugetlb folios.
 * This function returns values like below:
 *
 *  -ENOMEM: failed to allocate vmemmap pages to free the freed hugepages
 *           when the system is under memory pressure and the feature of
 *           freeing unused vmemmap pages associated with each hugetlb page
 *           is enabled.
 *  -EBUSY:  failed to dissolved free hugepages or the hugepage is in-use
 *           (allocated or reserved.)
 *       0:  successfully dissolved free hugepages or the page is not a
 *           hugepage (considered as already dissolved)
 */
int dissolve_free_hugetlb_folio(struct folio *folio)
{
	int rc = -EBUSY;

retry:
	/* Not to disrupt normal path by vainly holding hugetlb_lock */
	if (!folio_test_hugetlb(folio))
		return 0;

	spin_lock_irq(&hugetlb_lock);
	if (!folio_test_hugetlb(folio)) {
		rc = 0;
		goto out;
	}

	if (!folio_ref_count(folio)) {
		struct hstate *h = folio_hstate(folio);
		if (!available_huge_pages(h))
			goto out;

		/*
		 * We should make sure that the page is already on the free list
		 * when it is dissolved.
		 */
		if (unlikely(!folio_test_hugetlb_freed(folio))) {
			spin_unlock_irq(&hugetlb_lock);
			cond_resched();

			/*
			 * Theoretically, we should return -EBUSY when we
			 * encounter this race. In fact, we have a chance
			 * to successfully dissolve the page if we do a
			 * retry. Because the race window is quite small.
			 * If we seize this opportunity, it is an optimization
			 * for increasing the success rate of dissolving page.
			 */
			goto retry;
		}

		remove_hugetlb_folio(h, folio, false);
		h->max_huge_pages--;
		spin_unlock_irq(&hugetlb_lock);

		/*
		 * Normally update_and_free_hugtlb_folio will allocate required vmemmmap
		 * before freeing the page.  update_and_free_hugtlb_folio will fail to
		 * free the page if it can not allocate required vmemmap.  We
		 * need to adjust max_huge_pages if the page is not freed.
		 * Attempt to allocate vmemmmap here so that we can take
		 * appropriate action on failure.
		 *
		 * The folio_test_hugetlb check here is because
		 * remove_hugetlb_folio will clear hugetlb folio flag for
		 * non-vmemmap optimized hugetlb folios.
		 */
		if (folio_test_hugetlb(folio)) {
			rc = hugetlb_vmemmap_restore_folio(h, folio);
			if (rc) {
				spin_lock_irq(&hugetlb_lock);
				add_hugetlb_folio(h, folio, false);
				h->max_huge_pages++;
				goto out;
			}
		} else
			rc = 0;

		update_and_free_hugetlb_folio(h, folio, false);
		return rc;
	}
out:
	spin_unlock_irq(&hugetlb_lock);
	return rc;
}

/*
 * Dissolve free hugepages in a given pfn range. Used by memory hotplug to
 * make specified memory blocks removable from the system.
 * Note that this will dissolve a free gigantic hugepage completely, if any
 * part of it lies within the given range.
 * Also note that if dissolve_free_hugetlb_folio() returns with an error, all
 * free hugetlb folios that were dissolved before that error are lost.
 */
int dissolve_free_hugetlb_folios(unsigned long start_pfn, unsigned long end_pfn)
{
	unsigned long pfn;
	struct folio *folio;
	int rc = 0;
	unsigned int order;
	struct hstate *h;

	if (!hugepages_supported())
		return rc;

	order = huge_page_order(&default_hstate);
	for_each_hstate(h)
		order = min(order, huge_page_order(h));

	for (pfn = start_pfn; pfn < end_pfn; pfn += 1 << order) {
		folio = pfn_folio(pfn);
		rc = dissolve_free_hugetlb_folio(folio);
		if (rc)
			break;
	}

	return rc;
}

/*
 * Allocates a fresh surplus page from the page allocator.
 */
static struct folio *alloc_surplus_hugetlb_folio(struct hstate *h,
				gfp_t gfp_mask,	int nid, nodemask_t *nmask)
{
	struct folio *folio = NULL;

	if (hstate_is_gigantic(h))
		return NULL;

	spin_lock_irq(&hugetlb_lock);
	if (h->surplus_huge_pages >= h->nr_overcommit_huge_pages)
		goto out_unlock;
	spin_unlock_irq(&hugetlb_lock);

	folio = alloc_fresh_hugetlb_folio(h, gfp_mask, nid, nmask);
	if (!folio)
		return NULL;

	spin_lock_irq(&hugetlb_lock);
	/*
	 * We could have raced with the pool size change.
	 * Double check that and simply deallocate the new page
	 * if we would end up overcommiting the surpluses. Abuse
	 * temporary page to workaround the nasty free_huge_folio
	 * codeflow
	 */
	if (h->surplus_huge_pages >= h->nr_overcommit_huge_pages) {
		folio_set_hugetlb_temporary(folio);
		spin_unlock_irq(&hugetlb_lock);
		free_huge_folio(folio);
		return NULL;
	}

	h->surplus_huge_pages++;
	h->surplus_huge_pages_node[folio_nid(folio)]++;

out_unlock:
	spin_unlock_irq(&hugetlb_lock);

	return folio;
}

static struct folio *alloc_migrate_hugetlb_folio(struct hstate *h, gfp_t gfp_mask,
				     int nid, nodemask_t *nmask)
{
	struct folio *folio;

	if (hstate_is_gigantic(h))
		return NULL;

	folio = alloc_fresh_hugetlb_folio(h, gfp_mask, nid, nmask);
	if (!folio)
		return NULL;

	/* fresh huge pages are frozen */
	folio_ref_unfreeze(folio, 1);
	/*
	 * We do not account these pages as surplus because they are only
	 * temporary and will be released properly on the last reference
	 */
	folio_set_hugetlb_temporary(folio);

	return folio;
}

/*
 * Use the VMA's mpolicy to allocate a huge page from the buddy.
 */
static
struct folio *alloc_buddy_hugetlb_folio_with_mpol(struct hstate *h,
		struct vm_area_struct *vma, unsigned long addr)
{
	struct folio *folio = NULL;
	struct mempolicy *mpol;
	gfp_t gfp_mask = htlb_alloc_mask(h);
	int nid;
	nodemask_t *nodemask;

	nid = huge_node(vma, addr, gfp_mask, &mpol, &nodemask);
	if (mpol_is_preferred_many(mpol)) {
		gfp_t gfp = gfp_mask & ~(__GFP_DIRECT_RECLAIM | __GFP_NOFAIL);

		folio = alloc_surplus_hugetlb_folio(h, gfp, nid, nodemask);

		/* Fallback to all nodes if page==NULL */
		nodemask = NULL;
	}

	if (!folio)
		folio = alloc_surplus_hugetlb_folio(h, gfp_mask, nid, nodemask);
	mpol_cond_put(mpol);
	return folio;
}

struct folio *alloc_hugetlb_folio_reserve(struct hstate *h, int preferred_nid,
		nodemask_t *nmask, gfp_t gfp_mask)
{
	struct folio *folio;

	spin_lock_irq(&hugetlb_lock);
	folio = dequeue_hugetlb_folio_nodemask(h, gfp_mask, preferred_nid,
					       nmask);
	if (folio) {
		VM_BUG_ON(!h->resv_huge_pages);
		h->resv_huge_pages--;
	}

	spin_unlock_irq(&hugetlb_lock);
	return folio;
}

/* folio migration callback function */
struct folio *alloc_hugetlb_folio_nodemask(struct hstate *h, int preferred_nid,
		nodemask_t *nmask, gfp_t gfp_mask, bool allow_alloc_fallback)
{
	spin_lock_irq(&hugetlb_lock);
	if (available_huge_pages(h)) {
		struct folio *folio;

		folio = dequeue_hugetlb_folio_nodemask(h, gfp_mask,
						preferred_nid, nmask);
		if (folio) {
			spin_unlock_irq(&hugetlb_lock);
			return folio;
		}
	}
	spin_unlock_irq(&hugetlb_lock);

	/* We cannot fallback to other nodes, as we could break the per-node pool. */
	if (!allow_alloc_fallback)
		gfp_mask |= __GFP_THISNODE;

	return alloc_migrate_hugetlb_folio(h, gfp_mask, preferred_nid, nmask);
}

static nodemask_t *policy_mbind_nodemask(gfp_t gfp)
{
#ifdef CONFIG_NUMA
	struct mempolicy *mpol = get_task_policy(current);

	/*
	 * Only enforce MPOL_BIND policy which overlaps with cpuset policy
	 * (from policy_nodemask) specifically for hugetlb case
	 */
	if (mpol->mode == MPOL_BIND &&
		(apply_policy_zone(mpol, gfp_zone(gfp)) &&
		 cpuset_nodemask_valid_mems_allowed(&mpol->nodes)))
		return &mpol->nodes;
#endif
	return NULL;
}

/*
 * Increase the hugetlb pool such that it can accommodate a reservation
 * of size 'delta'.
 */
static int gather_surplus_pages(struct hstate *h, long delta)
	__must_hold(&hugetlb_lock)
{
	LIST_HEAD(surplus_list);
	struct folio *folio, *tmp;
	int ret;
	long i;
	long needed, allocated;
	bool alloc_ok = true;
	int node;
	nodemask_t *mbind_nodemask = policy_mbind_nodemask(htlb_alloc_mask(h));

	lockdep_assert_held(&hugetlb_lock);
	needed = (h->resv_huge_pages + delta) - h->free_huge_pages;
	if (needed <= 0) {
		h->resv_huge_pages += delta;
		return 0;
	}

	allocated = 0;

	ret = -ENOMEM;
retry:
	spin_unlock_irq(&hugetlb_lock);
	for (i = 0; i < needed; i++) {
		folio = NULL;
		for_each_node_mask(node, cpuset_current_mems_allowed) {
			if (!mbind_nodemask || node_isset(node, *mbind_nodemask)) {
				folio = alloc_surplus_hugetlb_folio(h, htlb_alloc_mask(h),
						node, NULL);
				if (folio)
					break;
			}
		}
		if (!folio) {
			alloc_ok = false;
			break;
		}
		list_add(&folio->lru, &surplus_list);
		cond_resched();
	}
	allocated += i;

	/*
	 * After retaking hugetlb_lock, we need to recalculate 'needed'
	 * because either resv_huge_pages or free_huge_pages may have changed.
	 */
	spin_lock_irq(&hugetlb_lock);
	needed = (h->resv_huge_pages + delta) -
			(h->free_huge_pages + allocated);
	if (needed > 0) {
		if (alloc_ok)
			goto retry;
		/*
		 * We were not able to allocate enough pages to
		 * satisfy the entire reservation so we free what
		 * we've allocated so far.
		 */
		goto free;
	}
	/*
	 * The surplus_list now contains _at_least_ the number of extra pages
	 * needed to accommodate the reservation.  Add the appropriate number
	 * of pages to the hugetlb pool and free the extras back to the buddy
	 * allocator.  Commit the entire reservation here to prevent another
	 * process from stealing the pages as they are added to the pool but
	 * before they are reserved.
	 */
	needed += allocated;
	h->resv_huge_pages += delta;
	ret = 0;

	/* Free the needed pages to the hugetlb pool */
	list_for_each_entry_safe(folio, tmp, &surplus_list, lru) {
		if ((--needed) < 0)
			break;
		/* Add the page to the hugetlb allocator */
		enqueue_hugetlb_folio(h, folio);
	}
free:
	spin_unlock_irq(&hugetlb_lock);

	/*
	 * Free unnecessary surplus pages to the buddy allocator.
	 * Pages have no ref count, call free_huge_folio directly.
	 */
	list_for_each_entry_safe(folio, tmp, &surplus_list, lru)
		free_huge_folio(folio);
	spin_lock_irq(&hugetlb_lock);

	return ret;
}

/*
 * This routine has two main purposes:
 * 1) Decrement the reservation count (resv_huge_pages) by the value passed
 *    in unused_resv_pages.  This corresponds to the prior adjustments made
 *    to the associated reservation map.
 * 2) Free any unused surplus pages that may have been allocated to satisfy
 *    the reservation.  As many as unused_resv_pages may be freed.
 */
static void return_unused_surplus_pages(struct hstate *h,
					unsigned long unused_resv_pages)
{
	unsigned long nr_pages;
	LIST_HEAD(page_list);

	lockdep_assert_held(&hugetlb_lock);
	/* Uncommit the reservation */
	h->resv_huge_pages -= unused_resv_pages;

	if (hstate_is_gigantic(h) && !gigantic_page_runtime_supported())
		goto out;

	/*
	 * Part (or even all) of the reservation could have been backed
	 * by pre-allocated pages. Only free surplus pages.
	 */
	nr_pages = min(unused_resv_pages, h->surplus_huge_pages);

	/*
	 * We want to release as many surplus pages as possible, spread
	 * evenly across all nodes with memory. Iterate across these nodes
	 * until we can no longer free unreserved surplus pages. This occurs
	 * when the nodes with surplus pages have no free pages.
	 * remove_pool_hugetlb_folio() will balance the freed pages across the
	 * on-line nodes with memory and will handle the hstate accounting.
	 */
	while (nr_pages--) {
		struct folio *folio;

		folio = remove_pool_hugetlb_folio(h, &node_states[N_MEMORY], 1);
		if (!folio)
			goto out;

		list_add(&folio->lru, &page_list);
	}

out:
	spin_unlock_irq(&hugetlb_lock);
	update_and_free_pages_bulk(h, &page_list);
	spin_lock_irq(&hugetlb_lock);
}


/*
 * vma_needs_reservation, vma_commit_reservation and vma_end_reservation
 * are used by the huge page allocation routines to manage reservations.
 *
 * vma_needs_reservation is called to determine if the huge page at addr
 * within the vma has an associated reservation.  If a reservation is
 * needed, the value 1 is returned.  The caller is then responsible for
 * managing the global reservation and subpool usage counts.  After
 * the huge page has been allocated, vma_commit_reservation is called
 * to add the page to the reservation map.  If the page allocation fails,
 * the reservation must be ended instead of committed.  vma_end_reservation
 * is called in such cases.
 *
 * In the normal case, vma_commit_reservation returns the same value
 * as the preceding vma_needs_reservation call.  The only time this
 * is not the case is if a reserve map was changed between calls.  It
 * is the responsibility of the caller to notice the difference and
 * take appropriate action.
 *
 * vma_add_reservation is used in error paths where a reservation must
 * be restored when a newly allocated huge page must be freed.  It is
 * to be called after calling vma_needs_reservation to determine if a
 * reservation exists.
 *
 * vma_del_reservation is used in error paths where an entry in the reserve
 * map was created during huge page allocation and must be removed.  It is to
 * be called after calling vma_needs_reservation to determine if a reservation
 * exists.
 */
enum vma_resv_mode {
	VMA_NEEDS_RESV,
	VMA_COMMIT_RESV,
	VMA_END_RESV,
	VMA_ADD_RESV,
	VMA_DEL_RESV,
};
static long __vma_reservation_common(struct hstate *h,
				struct vm_area_struct *vma, unsigned long addr,
				enum vma_resv_mode mode)
{
	struct resv_map *resv;
	pgoff_t idx;
	long ret;
	long dummy_out_regions_needed;

	resv = vma_resv_map(vma);
	if (!resv)
		return 1;

	idx = vma_hugecache_offset(h, vma, addr);
	switch (mode) {
	case VMA_NEEDS_RESV:
		ret = region_chg(resv, idx, idx + 1, &dummy_out_regions_needed);
		/* We assume that vma_reservation_* routines always operate on
		 * 1 page, and that adding to resv map a 1 page entry can only
		 * ever require 1 region.
		 */
		VM_BUG_ON(dummy_out_regions_needed != 1);
		break;
	case VMA_COMMIT_RESV:
		ret = region_add(resv, idx, idx + 1, 1, NULL, NULL);
		/* region_add calls of range 1 should never fail. */
		VM_BUG_ON(ret < 0);
		break;
	case VMA_END_RESV:
		region_abort(resv, idx, idx + 1, 1);
		ret = 0;
		break;
	case VMA_ADD_RESV:
		if (vma->vm_flags & VM_MAYSHARE) {
			ret = region_add(resv, idx, idx + 1, 1, NULL, NULL);
			/* region_add calls of range 1 should never fail. */
			VM_BUG_ON(ret < 0);
		} else {
			region_abort(resv, idx, idx + 1, 1);
			ret = region_del(resv, idx, idx + 1);
		}
		break;
	case VMA_DEL_RESV:
		if (vma->vm_flags & VM_MAYSHARE) {
			region_abort(resv, idx, idx + 1, 1);
			ret = region_del(resv, idx, idx + 1);
		} else {
			ret = region_add(resv, idx, idx + 1, 1, NULL, NULL);
			/* region_add calls of range 1 should never fail. */
			VM_BUG_ON(ret < 0);
		}
		break;
	default:
		BUG();
	}

	if (vma->vm_flags & VM_MAYSHARE || mode == VMA_DEL_RESV)
		return ret;
	/*
	 * We know private mapping must have HPAGE_RESV_OWNER set.
	 *
	 * In most cases, reserves always exist for private mappings.
	 * However, a file associated with mapping could have been
	 * hole punched or truncated after reserves were consumed.
	 * As subsequent fault on such a range will not use reserves.
	 * Subtle - The reserve map for private mappings has the
	 * opposite meaning than that of shared mappings.  If NO
	 * entry is in the reserve map, it means a reservation exists.
	 * If an entry exists in the reserve map, it means the
	 * reservation has already been consumed.  As a result, the
	 * return value of this routine is the opposite of the
	 * value returned from reserve map manipulation routines above.
	 */
	if (ret > 0)
		return 0;
	if (ret == 0)
		return 1;
	return ret;
}

static long vma_needs_reservation(struct hstate *h,
			struct vm_area_struct *vma, unsigned long addr)
{
	return __vma_reservation_common(h, vma, addr, VMA_NEEDS_RESV);
}

static long vma_commit_reservation(struct hstate *h,
			struct vm_area_struct *vma, unsigned long addr)
{
	return __vma_reservation_common(h, vma, addr, VMA_COMMIT_RESV);
}

static void vma_end_reservation(struct hstate *h,
			struct vm_area_struct *vma, unsigned long addr)
{
	(void)__vma_reservation_common(h, vma, addr, VMA_END_RESV);
}

static long vma_add_reservation(struct hstate *h,
			struct vm_area_struct *vma, unsigned long addr)
{
	return __vma_reservation_common(h, vma, addr, VMA_ADD_RESV);
}

static long vma_del_reservation(struct hstate *h,
			struct vm_area_struct *vma, unsigned long addr)
{
	return __vma_reservation_common(h, vma, addr, VMA_DEL_RESV);
}

/*
 * This routine is called to restore reservation information on error paths.
 * It should ONLY be called for folios allocated via alloc_hugetlb_folio(),
 * and the hugetlb mutex should remain held when calling this routine.
 *
 * It handles two specific cases:
 * 1) A reservation was in place and the folio consumed the reservation.
 *    hugetlb_restore_reserve is set in the folio.
 * 2) No reservation was in place for the page, so hugetlb_restore_reserve is
 *    not set.  However, alloc_hugetlb_folio always updates the reserve map.
 *
 * In case 1, free_huge_folio later in the error path will increment the
 * global reserve count.  But, free_huge_folio does not have enough context
 * to adjust the reservation map.  This case deals primarily with private
 * mappings.  Adjust the reserve map here to be consistent with global
 * reserve count adjustments to be made by free_huge_folio.  Make sure the
 * reserve map indicates there is a reservation present.
 *
 * In case 2, simply undo reserve map modifications done by alloc_hugetlb_folio.
 */
void restore_reserve_on_error(struct hstate *h, struct vm_area_struct *vma,
			unsigned long address, struct folio *folio)
{
	long rc = vma_needs_reservation(h, vma, address);

	if (folio_test_hugetlb_restore_reserve(folio)) {
		if (unlikely(rc < 0))
			/*
			 * Rare out of memory condition in reserve map
			 * manipulation.  Clear hugetlb_restore_reserve so
			 * that global reserve count will not be incremented
			 * by free_huge_folio.  This will make it appear
			 * as though the reservation for this folio was
			 * consumed.  This may prevent the task from
			 * faulting in the folio at a later time.  This
			 * is better than inconsistent global huge page
			 * accounting of reserve counts.
			 */
			folio_clear_hugetlb_restore_reserve(folio);
		else if (rc)
			(void)vma_add_reservation(h, vma, address);
		else
			vma_end_reservation(h, vma, address);
	} else {
		if (!rc) {
			/*
			 * This indicates there is an entry in the reserve map
			 * not added by alloc_hugetlb_folio.  We know it was added
			 * before the alloc_hugetlb_folio call, otherwise
			 * hugetlb_restore_reserve would be set on the folio.
			 * Remove the entry so that a subsequent allocation
			 * does not consume a reservation.
			 */
			rc = vma_del_reservation(h, vma, address);
			if (rc < 0)
				/*
				 * VERY rare out of memory condition.  Since
				 * we can not delete the entry, set
				 * hugetlb_restore_reserve so that the reserve
				 * count will be incremented when the folio
				 * is freed.  This reserve will be consumed
				 * on a subsequent allocation.
				 */
				folio_set_hugetlb_restore_reserve(folio);
		} else if (rc < 0) {
			/*
			 * Rare out of memory condition from
			 * vma_needs_reservation call.  Memory allocation is
			 * only attempted if a new entry is needed.  Therefore,
			 * this implies there is not an entry in the
			 * reserve map.
			 *
			 * For shared mappings, no entry in the map indicates
			 * no reservation.  We are done.
			 */
			if (!(vma->vm_flags & VM_MAYSHARE))
				/*
				 * For private mappings, no entry indicates
				 * a reservation is present.  Since we can
				 * not add an entry, set hugetlb_restore_reserve
				 * on the folio so reserve count will be
				 * incremented when freed.  This reserve will
				 * be consumed on a subsequent allocation.
				 */
				folio_set_hugetlb_restore_reserve(folio);
		} else
			/*
			 * No reservation present, do nothing
			 */
			 vma_end_reservation(h, vma, address);
	}
}

/*
 * alloc_and_dissolve_hugetlb_folio - Allocate a new folio and dissolve
 * the old one
 * @h: struct hstate old page belongs to
 * @old_folio: Old folio to dissolve
 * @list: List to isolate the page in case we need to
 * Returns 0 on success, otherwise negated error.
 */
static int alloc_and_dissolve_hugetlb_folio(struct hstate *h,
			struct folio *old_folio, struct list_head *list)
{
	gfp_t gfp_mask = htlb_alloc_mask(h) | __GFP_THISNODE;
	int nid = folio_nid(old_folio);
	struct folio *new_folio = NULL;
	int ret = 0;

retry:
	spin_lock_irq(&hugetlb_lock);
	if (!folio_test_hugetlb(old_folio)) {
		/*
		 * Freed from under us. Drop new_folio too.
		 */
		goto free_new;
	} else if (folio_ref_count(old_folio)) {
		bool isolated;

		/*
		 * Someone has grabbed the folio, try to isolate it here.
		 * Fail with -EBUSY if not possible.
		 */
		spin_unlock_irq(&hugetlb_lock);
		isolated = isolate_hugetlb(old_folio, list);
		ret = isolated ? 0 : -EBUSY;
		spin_lock_irq(&hugetlb_lock);
		goto free_new;
	} else if (!folio_test_hugetlb_freed(old_folio)) {
		/*
		 * Folio's refcount is 0 but it has not been enqueued in the
		 * freelist yet. Race window is small, so we can succeed here if
		 * we retry.
		 */
		spin_unlock_irq(&hugetlb_lock);
		cond_resched();
		goto retry;
	} else {
		if (!new_folio) {
			spin_unlock_irq(&hugetlb_lock);
			new_folio = alloc_buddy_hugetlb_folio(h, gfp_mask, nid,
							      NULL, NULL);
			if (!new_folio)
				return -ENOMEM;
			__prep_new_hugetlb_folio(h, new_folio);
			goto retry;
		}

		/*
		 * Ok, old_folio is still a genuine free hugepage. Remove it from
		 * the freelist and decrease the counters. These will be
		 * incremented again when calling __prep_account_new_huge_page()
		 * and enqueue_hugetlb_folio() for new_folio. The counters will
		 * remain stable since this happens under the lock.
		 */
		remove_hugetlb_folio(h, old_folio, false);

		/*
		 * Ref count on new_folio is already zero as it was dropped
		 * earlier.  It can be directly added to the pool free list.
		 */
		__prep_account_new_huge_page(h, nid);
		enqueue_hugetlb_folio(h, new_folio);

		/*
		 * Folio has been replaced, we can safely free the old one.
		 */
		spin_unlock_irq(&hugetlb_lock);
		update_and_free_hugetlb_folio(h, old_folio, false);
	}

	return ret;

free_new:
	spin_unlock_irq(&hugetlb_lock);
	if (new_folio)
		update_and_free_hugetlb_folio(h, new_folio, false);

	return ret;
}

int isolate_or_dissolve_huge_page(struct page *page, struct list_head *list)
{
	struct hstate *h;
	struct folio *folio = page_folio(page);
	int ret = -EBUSY;

	/*
	 * The page might have been dissolved from under our feet, so make sure
	 * to carefully check the state under the lock.
	 * Return success when racing as if we dissolved the page ourselves.
	 */
	spin_lock_irq(&hugetlb_lock);
	if (folio_test_hugetlb(folio)) {
		h = folio_hstate(folio);
	} else {
		spin_unlock_irq(&hugetlb_lock);
		return 0;
	}
	spin_unlock_irq(&hugetlb_lock);

	/*
	 * Fence off gigantic pages as there is a cyclic dependency between
	 * alloc_contig_range and them. Return -ENOMEM as this has the effect
	 * of bailing out right away without further retrying.
	 */
	if (hstate_is_gigantic(h))
		return -ENOMEM;

	if (folio_ref_count(folio) && isolate_hugetlb(folio, list))
		ret = 0;
	else if (!folio_ref_count(folio))
		ret = alloc_and_dissolve_hugetlb_folio(h, folio, list);

	return ret;
}

struct folio *alloc_hugetlb_folio(struct vm_area_struct *vma,
				    unsigned long addr, int avoid_reserve)
{
	struct hugepage_subpool *spool = subpool_vma(vma);
	struct hstate *h = hstate_vma(vma);
	struct folio *folio;
	long map_chg, map_commit, nr_pages = pages_per_huge_page(h);
	long gbl_chg;
	int memcg_charge_ret, ret, idx;
	struct hugetlb_cgroup *h_cg = NULL;
	struct mem_cgroup *memcg;
	bool deferred_reserve;
	gfp_t gfp = htlb_alloc_mask(h) | __GFP_RETRY_MAYFAIL;

	memcg = get_mem_cgroup_from_current();
	memcg_charge_ret = mem_cgroup_hugetlb_try_charge(memcg, gfp, nr_pages);
	if (memcg_charge_ret == -ENOMEM) {
		mem_cgroup_put(memcg);
		return ERR_PTR(-ENOMEM);
	}

	idx = hstate_index(h);
	/*
	 * Examine the region/reserve map to determine if the process
	 * has a reservation for the page to be allocated.  A return
	 * code of zero indicates a reservation exists (no change).
	 */
	map_chg = gbl_chg = vma_needs_reservation(h, vma, addr);
	if (map_chg < 0) {
		if (!memcg_charge_ret)
			mem_cgroup_cancel_charge(memcg, nr_pages);
		mem_cgroup_put(memcg);
		return ERR_PTR(-ENOMEM);
	}

	/*
	 * Processes that did not create the mapping will have no
	 * reserves as indicated by the region/reserve map. Check
	 * that the allocation will not exceed the subpool limit.
	 * Allocations for MAP_NORESERVE mappings also need to be
	 * checked against any subpool limit.
	 */
	if (map_chg || avoid_reserve) {
		gbl_chg = hugepage_subpool_get_pages(spool, 1);
		if (gbl_chg < 0)
			goto out_end_reservation;

		/*
		 * Even though there was no reservation in the region/reserve
		 * map, there could be reservations associated with the
		 * subpool that can be used.  This would be indicated if the
		 * return value of hugepage_subpool_get_pages() is zero.
		 * However, if avoid_reserve is specified we still avoid even
		 * the subpool reservations.
		 */
		if (avoid_reserve)
			gbl_chg = 1;
	}

	/* If this allocation is not consuming a reservation, charge it now.
	 */
	deferred_reserve = map_chg || avoid_reserve;
	if (deferred_reserve) {
		ret = hugetlb_cgroup_charge_cgroup_rsvd(
			idx, pages_per_huge_page(h), &h_cg);
		if (ret)
			goto out_subpool_put;
	}

	ret = hugetlb_cgroup_charge_cgroup(idx, pages_per_huge_page(h), &h_cg);
	if (ret)
		goto out_uncharge_cgroup_reservation;

	spin_lock_irq(&hugetlb_lock);
	/*
	 * glb_chg is passed to indicate whether or not a page must be taken
	 * from the global free pool (global change).  gbl_chg == 0 indicates
	 * a reservation exists for the allocation.
	 */
	folio = dequeue_hugetlb_folio_vma(h, vma, addr, avoid_reserve, gbl_chg);
	if (!folio) {
		spin_unlock_irq(&hugetlb_lock);
		folio = alloc_buddy_hugetlb_folio_with_mpol(h, vma, addr);
		if (!folio)
			goto out_uncharge_cgroup;
		spin_lock_irq(&hugetlb_lock);
		if (!avoid_reserve && vma_has_reserves(vma, gbl_chg)) {
			folio_set_hugetlb_restore_reserve(folio);
			h->resv_huge_pages--;
		}
		list_add(&folio->lru, &h->hugepage_activelist);
		folio_ref_unfreeze(folio, 1);
		/* Fall through */
	}

	hugetlb_cgroup_commit_charge(idx, pages_per_huge_page(h), h_cg, folio);
	/* If allocation is not consuming a reservation, also store the
	 * hugetlb_cgroup pointer on the page.
	 */
	if (deferred_reserve) {
		hugetlb_cgroup_commit_charge_rsvd(idx, pages_per_huge_page(h),
						  h_cg, folio);
	}

	spin_unlock_irq(&hugetlb_lock);

	hugetlb_set_folio_subpool(folio, spool);

	map_commit = vma_commit_reservation(h, vma, addr);
	if (unlikely(map_chg > map_commit)) {
		/*
		 * The page was added to the reservation map between
		 * vma_needs_reservation and vma_commit_reservation.
		 * This indicates a race with hugetlb_reserve_pages.
		 * Adjust for the subpool count incremented above AND
		 * in hugetlb_reserve_pages for the same page.  Also,
		 * the reservation count added in hugetlb_reserve_pages
		 * no longer applies.
		 */
		long rsv_adjust;

		rsv_adjust = hugepage_subpool_put_pages(spool, 1);
		hugetlb_acct_memory(h, -rsv_adjust);
		if (deferred_reserve) {
			spin_lock_irq(&hugetlb_lock);
			hugetlb_cgroup_uncharge_folio_rsvd(hstate_index(h),
					pages_per_huge_page(h), folio);
			spin_unlock_irq(&hugetlb_lock);
		}
	}

	if (!memcg_charge_ret)
		mem_cgroup_commit_charge(folio, memcg);
	mem_cgroup_put(memcg);

	return folio;

out_uncharge_cgroup:
	hugetlb_cgroup_uncharge_cgroup(idx, pages_per_huge_page(h), h_cg);
out_uncharge_cgroup_reservation:
	if (deferred_reserve)
		hugetlb_cgroup_uncharge_cgroup_rsvd(idx, pages_per_huge_page(h),
						    h_cg);
out_subpool_put:
	if (map_chg || avoid_reserve)
		hugepage_subpool_put_pages(spool, 1);
out_end_reservation:
	vma_end_reservation(h, vma, addr);
	if (!memcg_charge_ret)
		mem_cgroup_cancel_charge(memcg, nr_pages);
	mem_cgroup_put(memcg);
	return ERR_PTR(-ENOSPC);
}

int alloc_bootmem_huge_page(struct hstate *h, int nid)
	__attribute__ ((weak, alias("__alloc_bootmem_huge_page")));
int __alloc_bootmem_huge_page(struct hstate *h, int nid)
{
	struct huge_bootmem_page *m = NULL; /* initialize for clang */
	int nr_nodes, node = nid;

	/* do node specific alloc */
	if (nid != NUMA_NO_NODE) {
		m = memblock_alloc_try_nid_raw(huge_page_size(h), huge_page_size(h),
				0, MEMBLOCK_ALLOC_ACCESSIBLE, nid);
		if (!m)
			return 0;
		goto found;
	}
	/* allocate from next node when distributing huge pages */
	for_each_node_mask_to_alloc(&h->next_nid_to_alloc, nr_nodes, node, &node_states[N_MEMORY]) {
		m = memblock_alloc_try_nid_raw(
				huge_page_size(h), huge_page_size(h),
				0, MEMBLOCK_ALLOC_ACCESSIBLE, node);
		/*
		 * Use the beginning of the huge page to store the
		 * huge_bootmem_page struct (until gather_bootmem
		 * puts them into the mem_map).
		 */
		if (!m)
			return 0;
		goto found;
	}

found:

	/*
	 * Only initialize the head struct page in memmap_init_reserved_pages,
	 * rest of the struct pages will be initialized by the HugeTLB
	 * subsystem itself.
	 * The head struct page is used to get folio information by the HugeTLB
	 * subsystem like zone id and node id.
	 */
	memblock_reserved_mark_noinit(virt_to_phys((void *)m + PAGE_SIZE),
		huge_page_size(h) - PAGE_SIZE);
	/* Put them into a private list first because mem_map is not up yet */
	INIT_LIST_HEAD(&m->list);
	list_add(&m->list, &huge_boot_pages[node]);
	m->hstate = h;
	return 1;
}

/* Initialize [start_page:end_page_number] tail struct pages of a hugepage */
static void __init hugetlb_folio_init_tail_vmemmap(struct folio *folio,
					unsigned long start_page_number,
					unsigned long end_page_number)
{
	enum zone_type zone = zone_idx(folio_zone(folio));
	int nid = folio_nid(folio);
	unsigned long head_pfn = folio_pfn(folio);
	unsigned long pfn, end_pfn = head_pfn + end_page_number;
	int ret;

	for (pfn = head_pfn + start_page_number; pfn < end_pfn; pfn++) {
		struct page *page = pfn_to_page(pfn);

		__ClearPageReserved(folio_page(folio, pfn - head_pfn));
		__init_single_page(page, pfn, zone, nid);
		prep_compound_tail((struct page *)folio, pfn - head_pfn);
		ret = page_ref_freeze(page, 1);
		VM_BUG_ON(!ret);
	}
}

static void __init hugetlb_folio_init_vmemmap(struct folio *folio,
					      struct hstate *h,
					      unsigned long nr_pages)
{
	int ret;

	/* Prepare folio head */
	__folio_clear_reserved(folio);
	__folio_set_head(folio);
	ret = folio_ref_freeze(folio, 1);
	VM_BUG_ON(!ret);
	/* Initialize the necessary tail struct pages */
	hugetlb_folio_init_tail_vmemmap(folio, 1, nr_pages);
	prep_compound_head((struct page *)folio, huge_page_order(h));
}

static void __init prep_and_add_bootmem_folios(struct hstate *h,
					struct list_head *folio_list)
{
	unsigned long flags;
	struct folio *folio, *tmp_f;

	/* Send list for bulk vmemmap optimization processing */
	hugetlb_vmemmap_optimize_folios(h, folio_list);

	list_for_each_entry_safe(folio, tmp_f, folio_list, lru) {
		if (!folio_test_hugetlb_vmemmap_optimized(folio)) {
			/*
			 * If HVO fails, initialize all tail struct pages
			 * We do not worry about potential long lock hold
			 * time as this is early in boot and there should
			 * be no contention.
			 */
			hugetlb_folio_init_tail_vmemmap(folio,
					HUGETLB_VMEMMAP_RESERVE_PAGES,
					pages_per_huge_page(h));
		}
		/* Subdivide locks to achieve better parallel performance */
		spin_lock_irqsave(&hugetlb_lock, flags);
		__prep_account_new_huge_page(h, folio_nid(folio));
		enqueue_hugetlb_folio(h, folio);
		spin_unlock_irqrestore(&hugetlb_lock, flags);
	}
}

/*
 * Put bootmem huge pages into the standard lists after mem_map is up.
 * Note: This only applies to gigantic (order > MAX_PAGE_ORDER) pages.
 */
static void __init gather_bootmem_prealloc_node(unsigned long nid)
{
	LIST_HEAD(folio_list);
	struct huge_bootmem_page *m;
	struct hstate *h = NULL, *prev_h = NULL;

	list_for_each_entry(m, &huge_boot_pages[nid], list) {
		struct page *page = virt_to_page(m);
		struct folio *folio = (void *)page;

		h = m->hstate;
		/*
		 * It is possible to have multiple huge page sizes (hstates)
		 * in this list.  If so, process each size separately.
		 */
		if (h != prev_h && prev_h != NULL)
			prep_and_add_bootmem_folios(prev_h, &folio_list);
		prev_h = h;

		VM_BUG_ON(!hstate_is_gigantic(h));
		WARN_ON(folio_ref_count(folio) != 1);

		hugetlb_folio_init_vmemmap(folio, h,
					   HUGETLB_VMEMMAP_RESERVE_PAGES);
		init_new_hugetlb_folio(h, folio);
		list_add(&folio->lru, &folio_list);

		/*
		 * We need to restore the 'stolen' pages to totalram_pages
		 * in order to fix confusing memory reports from free(1) and
		 * other side-effects, like CommitLimit going negative.
		 */
		adjust_managed_page_count(page, pages_per_huge_page(h));
		cond_resched();
	}

	prep_and_add_bootmem_folios(h, &folio_list);
}

static void __init gather_bootmem_prealloc_parallel(unsigned long start,
						    unsigned long end, void *arg)
{
	int nid;

	for (nid = start; nid < end; nid++)
		gather_bootmem_prealloc_node(nid);
}

static void __init gather_bootmem_prealloc(void)
{
	struct padata_mt_job job = {
		.thread_fn	= gather_bootmem_prealloc_parallel,
		.fn_arg		= NULL,
		.start		= 0,
		.size		= num_node_state(N_MEMORY),
		.align		= 1,
		.min_chunk	= 1,
		.max_threads	= num_node_state(N_MEMORY),
		.numa_aware	= true,
	};

	padata_do_multithreaded(&job);
}

static void __init hugetlb_hstate_alloc_pages_onenode(struct hstate *h, int nid)
{
	unsigned long i;
	char buf[32];

	for (i = 0; i < h->max_huge_pages_node[nid]; ++i) {
		if (hstate_is_gigantic(h)) {
			if (!alloc_bootmem_huge_page(h, nid))
				break;
		} else {
			struct folio *folio;
			gfp_t gfp_mask = htlb_alloc_mask(h) | __GFP_THISNODE;

			folio = alloc_fresh_hugetlb_folio(h, gfp_mask, nid,
					&node_states[N_MEMORY]);
			if (!folio)
				break;
			free_huge_folio(folio); /* free it into the hugepage allocator */
		}
		cond_resched();
	}
	if (i == h->max_huge_pages_node[nid])
		return;

	string_get_size(huge_page_size(h), 1, STRING_UNITS_2, buf, 32);
	pr_warn("HugeTLB: allocating %u of page size %s failed node%d.  Only allocated %lu hugepages.\n",
		h->max_huge_pages_node[nid], buf, nid, i);
	h->max_huge_pages -= (h->max_huge_pages_node[nid] - i);
	h->max_huge_pages_node[nid] = i;
}

static bool __init hugetlb_hstate_alloc_pages_specific_nodes(struct hstate *h)
{
	int i;
	bool node_specific_alloc = false;

	for_each_online_node(i) {
		if (h->max_huge_pages_node[i] > 0) {
			hugetlb_hstate_alloc_pages_onenode(h, i);
			node_specific_alloc = true;
		}
	}

	return node_specific_alloc;
}

static void __init hugetlb_hstate_alloc_pages_errcheck(unsigned long allocated, struct hstate *h)
{
	if (allocated < h->max_huge_pages) {
		char buf[32];

		string_get_size(huge_page_size(h), 1, STRING_UNITS_2, buf, 32);
		pr_warn("HugeTLB: allocating %lu of page size %s failed.  Only allocated %lu hugepages.\n",
			h->max_huge_pages, buf, allocated);
		h->max_huge_pages = allocated;
	}
}

static void __init hugetlb_pages_alloc_boot_node(unsigned long start, unsigned long end, void *arg)
{
	struct hstate *h = (struct hstate *)arg;
	int i, num = end - start;
	nodemask_t node_alloc_noretry;
	LIST_HEAD(folio_list);
	int next_node = first_online_node;

	/* Bit mask controlling how hard we retry per-node allocations.*/
	nodes_clear(node_alloc_noretry);

	for (i = 0; i < num; ++i) {
		struct folio *folio = alloc_pool_huge_folio(h, &node_states[N_MEMORY],
						&node_alloc_noretry, &next_node);
		if (!folio)
			break;

		list_move(&folio->lru, &folio_list);
		cond_resched();
	}

	prep_and_add_allocated_folios(h, &folio_list);
}

static unsigned long __init hugetlb_gigantic_pages_alloc_boot(struct hstate *h)
{
	unsigned long i;

	for (i = 0; i < h->max_huge_pages; ++i) {
		if (!alloc_bootmem_huge_page(h, NUMA_NO_NODE))
			break;
		cond_resched();
	}

	return i;
}

static unsigned long __init hugetlb_pages_alloc_boot(struct hstate *h)
{
	struct padata_mt_job job = {
		.fn_arg		= h,
		.align		= 1,
		.numa_aware	= true
	};

	job.thread_fn	= hugetlb_pages_alloc_boot_node;
	job.start	= 0;
	job.size	= h->max_huge_pages;

	/*
	 * job.max_threads is twice the num_node_state(N_MEMORY),
	 *
	 * Tests below indicate that a multiplier of 2 significantly improves
	 * performance, and although larger values also provide improvements,
	 * the gains are marginal.
	 *
	 * Therefore, choosing 2 as the multiplier strikes a good balance between
	 * enhancing parallel processing capabilities and maintaining efficient
	 * resource management.
	 *
	 * +------------+-------+-------+-------+-------+-------+
	 * | multiplier |   1   |   2   |   3   |   4   |   5   |
	 * +------------+-------+-------+-------+-------+-------+
	 * | 256G 2node | 358ms | 215ms | 157ms | 134ms | 126ms |
	 * | 2T   4node | 979ms | 679ms | 543ms | 489ms | 481ms |
	 * | 50G  2node | 71ms  | 44ms  | 37ms  | 30ms  | 31ms  |
	 * +------------+-------+-------+-------+-------+-------+
	 */
	job.max_threads	= num_node_state(N_MEMORY) * 2;
	job.min_chunk	= h->max_huge_pages / num_node_state(N_MEMORY) / 2;
	padata_do_multithreaded(&job);

	return h->nr_huge_pages;
}

/*
 * NOTE: this routine is called in different contexts for gigantic and
 * non-gigantic pages.
 * - For gigantic pages, this is called early in the boot process and
 *   pages are allocated from memblock allocated or something similar.
 *   Gigantic pages are actually added to pools later with the routine
 *   gather_bootmem_prealloc.
 * - For non-gigantic pages, this is called later in the boot process after
 *   all of mm is up and functional.  Pages are allocated from buddy and
 *   then added to hugetlb pools.
 */
static void __init hugetlb_hstate_alloc_pages(struct hstate *h)
{
	unsigned long allocated;
	static bool initialized __initdata;

	/* skip gigantic hugepages allocation if hugetlb_cma enabled */
	if (hstate_is_gigantic(h) && hugetlb_cma_size) {
		pr_warn_once("HugeTLB: hugetlb_cma is enabled, skip boot time allocation\n");
		return;
	}

	/* hugetlb_hstate_alloc_pages will be called many times, initialize huge_boot_pages once */
	if (!initialized) {
		int i = 0;

		for (i = 0; i < MAX_NUMNODES; i++)
			INIT_LIST_HEAD(&huge_boot_pages[i]);
		initialized = true;
	}

	/* do node specific alloc */
	if (hugetlb_hstate_alloc_pages_specific_nodes(h))
		return;

	/* below will do all node balanced alloc */
	if (hstate_is_gigantic(h))
		allocated = hugetlb_gigantic_pages_alloc_boot(h);
	else
		allocated = hugetlb_pages_alloc_boot(h);

	hugetlb_hstate_alloc_pages_errcheck(allocated, h);
}

static void __init hugetlb_init_hstates(void)
{
	struct hstate *h, *h2;

	for_each_hstate(h) {
		/* oversize hugepages were init'ed in early boot */
		if (!hstate_is_gigantic(h))
			hugetlb_hstate_alloc_pages(h);

		/*
		 * Set demote order for each hstate.  Note that
		 * h->demote_order is initially 0.
		 * - We can not demote gigantic pages if runtime freeing
		 *   is not supported, so skip this.
		 * - If CMA allocation is possible, we can not demote
		 *   HUGETLB_PAGE_ORDER or smaller size pages.
		 */
		if (hstate_is_gigantic(h) && !gigantic_page_runtime_supported())
			continue;
		if (hugetlb_cma_size && h->order <= HUGETLB_PAGE_ORDER)
			continue;
		for_each_hstate(h2) {
			if (h2 == h)
				continue;
			if (h2->order < h->order &&
			    h2->order > h->demote_order)
				h->demote_order = h2->order;
		}
	}
}

static void __init report_hugepages(void)
{
	struct hstate *h;

	for_each_hstate(h) {
		char buf[32];

		string_get_size(huge_page_size(h), 1, STRING_UNITS_2, buf, 32);
		pr_info("HugeTLB: registered %s page size, pre-allocated %ld pages\n",
			buf, h->free_huge_pages);
		pr_info("HugeTLB: %d KiB vmemmap can be freed for a %s page\n",
			hugetlb_vmemmap_optimizable_size(h) / SZ_1K, buf);
	}
}

#ifdef CONFIG_HIGHMEM
static void try_to_free_low(struct hstate *h, unsigned long count,
						nodemask_t *nodes_allowed)
{
	int i;
	LIST_HEAD(page_list);

	lockdep_assert_held(&hugetlb_lock);
	if (hstate_is_gigantic(h))
		return;

	/*
	 * Collect pages to be freed on a list, and free after dropping lock
	 */
	for_each_node_mask(i, *nodes_allowed) {
		struct folio *folio, *next;
		struct list_head *freel = &h->hugepage_freelists[i];
		list_for_each_entry_safe(folio, next, freel, lru) {
			if (count >= h->nr_huge_pages)
				goto out;
			if (folio_test_highmem(folio))
				continue;
			remove_hugetlb_folio(h, folio, false);
			list_add(&folio->lru, &page_list);
		}
	}

out:
	spin_unlock_irq(&hugetlb_lock);
	update_and_free_pages_bulk(h, &page_list);
	spin_lock_irq(&hugetlb_lock);
}
#else
static inline void try_to_free_low(struct hstate *h, unsigned long count,
						nodemask_t *nodes_allowed)
{
}
#endif

/*
 * Increment or decrement surplus_huge_pages.  Keep node-specific counters
 * balanced by operating on them in a round-robin fashion.
 * Returns 1 if an adjustment was made.
 */
static int adjust_pool_surplus(struct hstate *h, nodemask_t *nodes_allowed,
				int delta)
{
	int nr_nodes, node;

	lockdep_assert_held(&hugetlb_lock);
	VM_BUG_ON(delta != -1 && delta != 1);

	if (delta < 0) {
		for_each_node_mask_to_alloc(&h->next_nid_to_alloc, nr_nodes, node, nodes_allowed) {
			if (h->surplus_huge_pages_node[node])
				goto found;
		}
	} else {
		for_each_node_mask_to_free(h, nr_nodes, node, nodes_allowed) {
			if (h->surplus_huge_pages_node[node] <
					h->nr_huge_pages_node[node])
				goto found;
		}
	}
	return 0;

found:
	h->surplus_huge_pages += delta;
	h->surplus_huge_pages_node[node] += delta;
	return 1;
}

#define persistent_huge_pages(h) (h->nr_huge_pages - h->surplus_huge_pages)
static int set_max_huge_pages(struct hstate *h, unsigned long count, int nid,
			      nodemask_t *nodes_allowed)
{
	unsigned long min_count;
	unsigned long allocated;
	struct folio *folio;
	LIST_HEAD(page_list);
	NODEMASK_ALLOC(nodemask_t, node_alloc_noretry, GFP_KERNEL);

	/*
	 * Bit mask controlling how hard we retry per-node allocations.
	 * If we can not allocate the bit mask, do not attempt to allocate
	 * the requested huge pages.
	 */
	if (node_alloc_noretry)
		nodes_clear(*node_alloc_noretry);
	else
		return -ENOMEM;

	/*
	 * resize_lock mutex prevents concurrent adjustments to number of
	 * pages in hstate via the proc/sysfs interfaces.
	 */
	mutex_lock(&h->resize_lock);
	flush_free_hpage_work(h);
	spin_lock_irq(&hugetlb_lock);

	/*
	 * Check for a node specific request.
	 * Changing node specific huge page count may require a corresponding
	 * change to the global count.  In any case, the passed node mask
	 * (nodes_allowed) will restrict alloc/free to the specified node.
	 */
	if (nid != NUMA_NO_NODE) {
		unsigned long old_count = count;

		count += persistent_huge_pages(h) -
			 (h->nr_huge_pages_node[nid] -
			  h->surplus_huge_pages_node[nid]);
		/*
		 * User may have specified a large count value which caused the
		 * above calculation to overflow.  In this case, they wanted
		 * to allocate as many huge pages as possible.  Set count to
		 * largest possible value to align with their intention.
		 */
		if (count < old_count)
			count = ULONG_MAX;
	}

	/*
	 * Gigantic pages runtime allocation depend on the capability for large
	 * page range allocation.
	 * If the system does not provide this feature, return an error when
	 * the user tries to allocate gigantic pages but let the user free the
	 * boottime allocated gigantic pages.
	 */
	if (hstate_is_gigantic(h) && !IS_ENABLED(CONFIG_CONTIG_ALLOC)) {
		if (count > persistent_huge_pages(h)) {
			spin_unlock_irq(&hugetlb_lock);
			mutex_unlock(&h->resize_lock);
			NODEMASK_FREE(node_alloc_noretry);
			return -EINVAL;
		}
		/* Fall through to decrease pool */
	}

	/*
	 * Increase the pool size
	 * First take pages out of surplus state.  Then make up the
	 * remaining difference by allocating fresh huge pages.
	 *
	 * We might race with alloc_surplus_hugetlb_folio() here and be unable
	 * to convert a surplus huge page to a normal huge page. That is
	 * not critical, though, it just means the overall size of the
	 * pool might be one hugepage larger than it needs to be, but
	 * within all the constraints specified by the sysctls.
	 */
	while (h->surplus_huge_pages && count > persistent_huge_pages(h)) {
		if (!adjust_pool_surplus(h, nodes_allowed, -1))
			break;
	}

	allocated = 0;
	while (count > (persistent_huge_pages(h) + allocated)) {
		/*
		 * If this allocation races such that we no longer need the
		 * page, free_huge_folio will handle it by freeing the page
		 * and reducing the surplus.
		 */
		spin_unlock_irq(&hugetlb_lock);

		/* yield cpu to avoid soft lockup */
		cond_resched();

		folio = alloc_pool_huge_folio(h, nodes_allowed,
						node_alloc_noretry,
						&h->next_nid_to_alloc);
		if (!folio) {
			prep_and_add_allocated_folios(h, &page_list);
			spin_lock_irq(&hugetlb_lock);
			goto out;
		}

		list_add(&folio->lru, &page_list);
		allocated++;

		/* Bail for signals. Probably ctrl-c from user */
		if (signal_pending(current)) {
			prep_and_add_allocated_folios(h, &page_list);
			spin_lock_irq(&hugetlb_lock);
			goto out;
		}

		spin_lock_irq(&hugetlb_lock);
	}

	/* Add allocated pages to the pool */
	if (!list_empty(&page_list)) {
		spin_unlock_irq(&hugetlb_lock);
		prep_and_add_allocated_folios(h, &page_list);
		spin_lock_irq(&hugetlb_lock);
	}

	/*
	 * Decrease the pool size
	 * First return free pages to the buddy allocator (being careful
	 * to keep enough around to satisfy reservations).  Then place
	 * pages into surplus state as needed so the pool will shrink
	 * to the desired size as pages become free.
	 *
	 * By placing pages into the surplus state independent of the
	 * overcommit value, we are allowing the surplus pool size to
	 * exceed overcommit. There are few sane options here. Since
	 * alloc_surplus_hugetlb_folio() is checking the global counter,
	 * though, we'll note that we're not allowed to exceed surplus
	 * and won't grow the pool anywhere else. Not until one of the
	 * sysctls are changed, or the surplus pages go out of use.
	 */
	min_count = h->resv_huge_pages + h->nr_huge_pages - h->free_huge_pages;
	min_count = max(count, min_count);
	try_to_free_low(h, min_count, nodes_allowed);

	/*
	 * Collect pages to be removed on list without dropping lock
	 */
	while (min_count < persistent_huge_pages(h)) {
		folio = remove_pool_hugetlb_folio(h, nodes_allowed, 0);
		if (!folio)
			break;

		list_add(&folio->lru, &page_list);
	}
	/* free the pages after dropping lock */
	spin_unlock_irq(&hugetlb_lock);
	update_and_free_pages_bulk(h, &page_list);
	flush_free_hpage_work(h);
	spin_lock_irq(&hugetlb_lock);

	while (count < persistent_huge_pages(h)) {
		if (!adjust_pool_surplus(h, nodes_allowed, 1))
			break;
	}
out:
	h->max_huge_pages = persistent_huge_pages(h);
	spin_unlock_irq(&hugetlb_lock);
	mutex_unlock(&h->resize_lock);

	NODEMASK_FREE(node_alloc_noretry);

	return 0;
}

static long demote_free_hugetlb_folios(struct hstate *src, struct hstate *dst,
				       struct list_head *src_list)
{
	long rc;
	struct folio *folio, *next;
	LIST_HEAD(dst_list);
	LIST_HEAD(ret_list);

	rc = hugetlb_vmemmap_restore_folios(src, src_list, &ret_list);
	list_splice_init(&ret_list, src_list);

	/*
	 * Taking target hstate mutex synchronizes with set_max_huge_pages.
	 * Without the mutex, pages added to target hstate could be marked
	 * as surplus.
	 *
	 * Note that we already hold src->resize_lock.  To prevent deadlock,
	 * use the convention of always taking larger size hstate mutex first.
	 */
	mutex_lock(&dst->resize_lock);

	list_for_each_entry_safe(folio, next, src_list, lru) {
		int i;

		if (folio_test_hugetlb_vmemmap_optimized(folio))
			continue;

		list_del(&folio->lru);

		split_page_owner(&folio->page, huge_page_order(src), huge_page_order(dst));
		pgalloc_tag_split(folio, huge_page_order(src), huge_page_order(dst));

		for (i = 0; i < pages_per_huge_page(src); i += pages_per_huge_page(dst)) {
			struct page *page = folio_page(folio, i);

			page->mapping = NULL;
			clear_compound_head(page);
			prep_compound_page(page, dst->order);

			init_new_hugetlb_folio(dst, page_folio(page));
			list_add(&page->lru, &dst_list);
		}
	}

	prep_and_add_allocated_folios(dst, &dst_list);

	mutex_unlock(&dst->resize_lock);

	return rc;
}

static long demote_pool_huge_page(struct hstate *src, nodemask_t *nodes_allowed,
				  unsigned long nr_to_demote)
	__must_hold(&hugetlb_lock)
{
	int nr_nodes, node;
	struct hstate *dst;
	long rc = 0;
	long nr_demoted = 0;

	lockdep_assert_held(&hugetlb_lock);

	/* We should never get here if no demote order */
	if (!src->demote_order) {
		pr_warn("HugeTLB: NULL demote order passed to demote_pool_huge_page.\n");
		return -EINVAL;		/* internal error */
	}
	dst = size_to_hstate(PAGE_SIZE << src->demote_order);

	for_each_node_mask_to_free(src, nr_nodes, node, nodes_allowed) {
		LIST_HEAD(list);
		struct folio *folio, *next;

		list_for_each_entry_safe(folio, next, &src->hugepage_freelists[node], lru) {
			if (folio_test_hwpoison(folio))
				continue;

			remove_hugetlb_folio(src, folio, false);
			list_add(&folio->lru, &list);

			if (++nr_demoted == nr_to_demote)
				break;
		}

		spin_unlock_irq(&hugetlb_lock);

		rc = demote_free_hugetlb_folios(src, dst, &list);

		spin_lock_irq(&hugetlb_lock);

		list_for_each_entry_safe(folio, next, &list, lru) {
			list_del(&folio->lru);
			add_hugetlb_folio(src, folio, false);

			nr_demoted--;
		}

		if (rc < 0 || nr_demoted == nr_to_demote)
			break;
	}

	/*
	 * Not absolutely necessary, but for consistency update max_huge_pages
	 * based on pool changes for the demoted page.
	 */
	src->max_huge_pages -= nr_demoted;
	dst->max_huge_pages += nr_demoted << (huge_page_order(src) - huge_page_order(dst));

	if (rc < 0)
		return rc;

	if (nr_demoted)
		return nr_demoted;
	/*
	 * Only way to get here is if all pages on free lists are poisoned.
	 * Return -EBUSY so that caller will not retry.
	 */
	return -EBUSY;
}

#define HSTATE_ATTR_RO(_name) \
	static struct kobj_attribute _name##_attr = __ATTR_RO(_name)

#define HSTATE_ATTR_WO(_name) \
	static struct kobj_attribute _name##_attr = __ATTR_WO(_name)

#define HSTATE_ATTR(_name) \
	static struct kobj_attribute _name##_attr = __ATTR_RW(_name)

static struct kobject *hugepages_kobj;
static struct kobject *hstate_kobjs[HUGE_MAX_HSTATE];

static struct hstate *kobj_to_node_hstate(struct kobject *kobj, int *nidp);

static struct hstate *kobj_to_hstate(struct kobject *kobj, int *nidp)
{
	int i;

	for (i = 0; i < HUGE_MAX_HSTATE; i++)
		if (hstate_kobjs[i] == kobj) {
			if (nidp)
				*nidp = NUMA_NO_NODE;
			return &hstates[i];
		}

	return kobj_to_node_hstate(kobj, nidp);
}

static ssize_t nr_hugepages_show_common(struct kobject *kobj,
					struct kobj_attribute *attr, char *buf)
{
	struct hstate *h;
	unsigned long nr_huge_pages;
	int nid;

	h = kobj_to_hstate(kobj, &nid);
	if (nid == NUMA_NO_NODE)
		nr_huge_pages = h->nr_huge_pages;
	else
		nr_huge_pages = h->nr_huge_pages_node[nid];

	return sysfs_emit(buf, "%lu\n", nr_huge_pages);
}

static ssize_t __nr_hugepages_store_common(bool obey_mempolicy,
					   struct hstate *h, int nid,
					   unsigned long count, size_t len)
{
	int err;
	nodemask_t nodes_allowed, *n_mask;

	if (hstate_is_gigantic(h) && !gigantic_page_runtime_supported())
		return -EINVAL;

	if (nid == NUMA_NO_NODE) {
		/*
		 * global hstate attribute
		 */
		if (!(obey_mempolicy &&
				init_nodemask_of_mempolicy(&nodes_allowed)))
			n_mask = &node_states[N_MEMORY];
		else
			n_mask = &nodes_allowed;
	} else {
		/*
		 * Node specific request.  count adjustment happens in
		 * set_max_huge_pages() after acquiring hugetlb_lock.
		 */
		init_nodemask_of_node(&nodes_allowed, nid);
		n_mask = &nodes_allowed;
	}

	err = set_max_huge_pages(h, count, nid, n_mask);

	return err ? err : len;
}

static ssize_t nr_hugepages_store_common(bool obey_mempolicy,
					 struct kobject *kobj, const char *buf,
					 size_t len)
{
	struct hstate *h;
	unsigned long count;
	int nid;
	int err;

	err = kstrtoul(buf, 10, &count);
	if (err)
		return err;

	h = kobj_to_hstate(kobj, &nid);
	return __nr_hugepages_store_common(obey_mempolicy, h, nid, count, len);
}

static ssize_t nr_hugepages_show(struct kobject *kobj,
				       struct kobj_attribute *attr, char *buf)
{
	return nr_hugepages_show_common(kobj, attr, buf);
}

static ssize_t nr_hugepages_store(struct kobject *kobj,
	       struct kobj_attribute *attr, const char *buf, size_t len)
{
	return nr_hugepages_store_common(false, kobj, buf, len);
}
HSTATE_ATTR(nr_hugepages);

#ifdef CONFIG_NUMA

/*
 * hstate attribute for optionally mempolicy-based constraint on persistent
 * huge page alloc/free.
 */
static ssize_t nr_hugepages_mempolicy_show(struct kobject *kobj,
					   struct kobj_attribute *attr,
					   char *buf)
{
	return nr_hugepages_show_common(kobj, attr, buf);
}

static ssize_t nr_hugepages_mempolicy_store(struct kobject *kobj,
	       struct kobj_attribute *attr, const char *buf, size_t len)
{
	return nr_hugepages_store_common(true, kobj, buf, len);
}
HSTATE_ATTR(nr_hugepages_mempolicy);
#endif


static ssize_t nr_overcommit_hugepages_show(struct kobject *kobj,
					struct kobj_attribute *attr, char *buf)
{
	struct hstate *h = kobj_to_hstate(kobj, NULL);
	return sysfs_emit(buf, "%lu\n", h->nr_overcommit_huge_pages);
}

static ssize_t nr_overcommit_hugepages_store(struct kobject *kobj,
		struct kobj_attribute *attr, const char *buf, size_t count)
{
	int err;
	unsigned long input;
	struct hstate *h = kobj_to_hstate(kobj, NULL);

	if (hstate_is_gigantic(h))
		return -EINVAL;

	err = kstrtoul(buf, 10, &input);
	if (err)
		return err;

	spin_lock_irq(&hugetlb_lock);
	h->nr_overcommit_huge_pages = input;
	spin_unlock_irq(&hugetlb_lock);

	return count;
}
HSTATE_ATTR(nr_overcommit_hugepages);

static ssize_t free_hugepages_show(struct kobject *kobj,
					struct kobj_attribute *attr, char *buf)
{
	struct hstate *h;
	unsigned long free_huge_pages;
	int nid;

	h = kobj_to_hstate(kobj, &nid);
	if (nid == NUMA_NO_NODE)
		free_huge_pages = h->free_huge_pages;
	else
		free_huge_pages = h->free_huge_pages_node[nid];

	return sysfs_emit(buf, "%lu\n", free_huge_pages);
}
HSTATE_ATTR_RO(free_hugepages);

static ssize_t resv_hugepages_show(struct kobject *kobj,
					struct kobj_attribute *attr, char *buf)
{
	struct hstate *h = kobj_to_hstate(kobj, NULL);
	return sysfs_emit(buf, "%lu\n", h->resv_huge_pages);
}
HSTATE_ATTR_RO(resv_hugepages);

static ssize_t surplus_hugepages_show(struct kobject *kobj,
					struct kobj_attribute *attr, char *buf)
{
	struct hstate *h;
	unsigned long surplus_huge_pages;
	int nid;

	h = kobj_to_hstate(kobj, &nid);
	if (nid == NUMA_NO_NODE)
		surplus_huge_pages = h->surplus_huge_pages;
	else
		surplus_huge_pages = h->surplus_huge_pages_node[nid];

	return sysfs_emit(buf, "%lu\n", surplus_huge_pages);
}
HSTATE_ATTR_RO(surplus_hugepages);

static ssize_t demote_store(struct kobject *kobj,
	       struct kobj_attribute *attr, const char *buf, size_t len)
{
	unsigned long nr_demote;
	unsigned long nr_available;
	nodemask_t nodes_allowed, *n_mask;
	struct hstate *h;
	int err;
	int nid;

	err = kstrtoul(buf, 10, &nr_demote);
	if (err)
		return err;
	h = kobj_to_hstate(kobj, &nid);

	if (nid != NUMA_NO_NODE) {
		init_nodemask_of_node(&nodes_allowed, nid);
		n_mask = &nodes_allowed;
	} else {
		n_mask = &node_states[N_MEMORY];
	}

	/* Synchronize with other sysfs operations modifying huge pages */
	mutex_lock(&h->resize_lock);
	spin_lock_irq(&hugetlb_lock);

	while (nr_demote) {
		long rc;

		/*
		 * Check for available pages to demote each time thorough the
		 * loop as demote_pool_huge_page will drop hugetlb_lock.
		 */
		if (nid != NUMA_NO_NODE)
			nr_available = h->free_huge_pages_node[nid];
		else
			nr_available = h->free_huge_pages;
		nr_available -= h->resv_huge_pages;
		if (!nr_available)
			break;

		rc = demote_pool_huge_page(h, n_mask, nr_demote);
		if (rc < 0) {
			err = rc;
			break;
		}

		nr_demote -= rc;
	}

	spin_unlock_irq(&hugetlb_lock);
	mutex_unlock(&h->resize_lock);

	if (err)
		return err;
	return len;
}
HSTATE_ATTR_WO(demote);

static ssize_t demote_size_show(struct kobject *kobj,
					struct kobj_attribute *attr, char *buf)
{
	struct hstate *h = kobj_to_hstate(kobj, NULL);
	unsigned long demote_size = (PAGE_SIZE << h->demote_order) / SZ_1K;

	return sysfs_emit(buf, "%lukB\n", demote_size);
}

static ssize_t demote_size_store(struct kobject *kobj,
					struct kobj_attribute *attr,
					const char *buf, size_t count)
{
	struct hstate *h, *demote_hstate;
	unsigned long demote_size;
	unsigned int demote_order;

	demote_size = (unsigned long)memparse(buf, NULL);

	demote_hstate = size_to_hstate(demote_size);
	if (!demote_hstate)
		return -EINVAL;
	demote_order = demote_hstate->order;
	if (demote_order < HUGETLB_PAGE_ORDER)
		return -EINVAL;

	/* demote order must be smaller than hstate order */
	h = kobj_to_hstate(kobj, NULL);
	if (demote_order >= h->order)
		return -EINVAL;

	/* resize_lock synchronizes access to demote size and writes */
	mutex_lock(&h->resize_lock);
	h->demote_order = demote_order;
	mutex_unlock(&h->resize_lock);

	return count;
}
HSTATE_ATTR(demote_size);

static struct attribute *hstate_attrs[] = {
	&nr_hugepages_attr.attr,
	&nr_overcommit_hugepages_attr.attr,
	&free_hugepages_attr.attr,
	&resv_hugepages_attr.attr,
	&surplus_hugepages_attr.attr,
#ifdef CONFIG_NUMA
	&nr_hugepages_mempolicy_attr.attr,
#endif
	NULL,
};

static const struct attribute_group hstate_attr_group = {
	.attrs = hstate_attrs,
};

static struct attribute *hstate_demote_attrs[] = {
	&demote_size_attr.attr,
	&demote_attr.attr,
	NULL,
};

static const struct attribute_group hstate_demote_attr_group = {
	.attrs = hstate_demote_attrs,
};

static int hugetlb_sysfs_add_hstate(struct hstate *h, struct kobject *parent,
				    struct kobject **hstate_kobjs,
				    const struct attribute_group *hstate_attr_group)
{
	int retval;
	int hi = hstate_index(h);

	hstate_kobjs[hi] = kobject_create_and_add(h->name, parent);
	if (!hstate_kobjs[hi])
		return -ENOMEM;

	retval = sysfs_create_group(hstate_kobjs[hi], hstate_attr_group);
	if (retval) {
		kobject_put(hstate_kobjs[hi]);
		hstate_kobjs[hi] = NULL;
		return retval;
	}

	if (h->demote_order) {
		retval = sysfs_create_group(hstate_kobjs[hi],
					    &hstate_demote_attr_group);
		if (retval) {
			pr_warn("HugeTLB unable to create demote interfaces for %s\n", h->name);
			sysfs_remove_group(hstate_kobjs[hi], hstate_attr_group);
			kobject_put(hstate_kobjs[hi]);
			hstate_kobjs[hi] = NULL;
			return retval;
		}
	}

	return 0;
}

#ifdef CONFIG_NUMA
static bool hugetlb_sysfs_initialized __ro_after_init;

/*
 * node_hstate/s - associate per node hstate attributes, via their kobjects,
 * with node devices in node_devices[] using a parallel array.  The array
 * index of a node device or _hstate == node id.
 * This is here to avoid any static dependency of the node device driver, in
 * the base kernel, on the hugetlb module.
 */
struct node_hstate {
	struct kobject		*hugepages_kobj;
	struct kobject		*hstate_kobjs[HUGE_MAX_HSTATE];
};
static struct node_hstate node_hstates[MAX_NUMNODES];

/*
 * A subset of global hstate attributes for node devices
 */
static struct attribute *per_node_hstate_attrs[] = {
	&nr_hugepages_attr.attr,
	&free_hugepages_attr.attr,
	&surplus_hugepages_attr.attr,
	NULL,
};

static const struct attribute_group per_node_hstate_attr_group = {
	.attrs = per_node_hstate_attrs,
};

/*
 * kobj_to_node_hstate - lookup global hstate for node device hstate attr kobj.
 * Returns node id via non-NULL nidp.
 */
static struct hstate *kobj_to_node_hstate(struct kobject *kobj, int *nidp)
{
	int nid;

	for (nid = 0; nid < nr_node_ids; nid++) {
		struct node_hstate *nhs = &node_hstates[nid];
		int i;
		for (i = 0; i < HUGE_MAX_HSTATE; i++)
			if (nhs->hstate_kobjs[i] == kobj) {
				if (nidp)
					*nidp = nid;
				return &hstates[i];
			}
	}

	BUG();
	return NULL;
}

/*
 * Unregister hstate attributes from a single node device.
 * No-op if no hstate attributes attached.
 */
void hugetlb_unregister_node(struct node *node)
{
	struct hstate *h;
	struct node_hstate *nhs = &node_hstates[node->dev.id];

	if (!nhs->hugepages_kobj)
		return;		/* no hstate attributes */

	for_each_hstate(h) {
		int idx = hstate_index(h);
		struct kobject *hstate_kobj = nhs->hstate_kobjs[idx];

		if (!hstate_kobj)
			continue;
		if (h->demote_order)
			sysfs_remove_group(hstate_kobj, &hstate_demote_attr_group);
		sysfs_remove_group(hstate_kobj, &per_node_hstate_attr_group);
		kobject_put(hstate_kobj);
		nhs->hstate_kobjs[idx] = NULL;
	}

	kobject_put(nhs->hugepages_kobj);
	nhs->hugepages_kobj = NULL;
}


/*
 * Register hstate attributes for a single node device.
 * No-op if attributes already registered.
 */
void hugetlb_register_node(struct node *node)
{
	struct hstate *h;
	struct node_hstate *nhs = &node_hstates[node->dev.id];
	int err;

	if (!hugetlb_sysfs_initialized)
		return;

	if (nhs->hugepages_kobj)
		return;		/* already allocated */

	nhs->hugepages_kobj = kobject_create_and_add("hugepages",
							&node->dev.kobj);
	if (!nhs->hugepages_kobj)
		return;

	for_each_hstate(h) {
		err = hugetlb_sysfs_add_hstate(h, nhs->hugepages_kobj,
						nhs->hstate_kobjs,
						&per_node_hstate_attr_group);
		if (err) {
			pr_err("HugeTLB: Unable to add hstate %s for node %d\n",
				h->name, node->dev.id);
			hugetlb_unregister_node(node);
			break;
		}
	}
}

/*
 * hugetlb init time:  register hstate attributes for all registered node
 * devices of nodes that have memory.  All on-line nodes should have
 * registered their associated device by this time.
 */
static void __init hugetlb_register_all_nodes(void)
{
	int nid;

	for_each_online_node(nid)
		hugetlb_register_node(node_devices[nid]);
}
#else	/* !CONFIG_NUMA */

static struct hstate *kobj_to_node_hstate(struct kobject *kobj, int *nidp)
{
	BUG();
	if (nidp)
		*nidp = -1;
	return NULL;
}

static void hugetlb_register_all_nodes(void) { }

#endif

#ifdef CONFIG_CMA
static void __init hugetlb_cma_check(void);
#else
static inline __init void hugetlb_cma_check(void)
{
}
#endif

static void __init hugetlb_sysfs_init(void)
{
	struct hstate *h;
	int err;

	hugepages_kobj = kobject_create_and_add("hugepages", mm_kobj);
	if (!hugepages_kobj)
		return;

	for_each_hstate(h) {
		err = hugetlb_sysfs_add_hstate(h, hugepages_kobj,
					 hstate_kobjs, &hstate_attr_group);
		if (err)
			pr_err("HugeTLB: Unable to add hstate %s", h->name);
	}

#ifdef CONFIG_NUMA
	hugetlb_sysfs_initialized = true;
#endif
	hugetlb_register_all_nodes();
}

#ifdef CONFIG_SYSCTL
static void hugetlb_sysctl_init(void);
#else
static inline void hugetlb_sysctl_init(void) { }
#endif

static int __init hugetlb_init(void)
{
	int i;

	BUILD_BUG_ON(sizeof_field(struct page, private) * BITS_PER_BYTE <
			__NR_HPAGEFLAGS);

	if (!hugepages_supported()) {
		if (hugetlb_max_hstate || default_hstate_max_huge_pages)
			pr_warn("HugeTLB: huge pages not supported, ignoring associated command-line parameters\n");
		return 0;
	}

	/*
	 * Make sure HPAGE_SIZE (HUGETLB_PAGE_ORDER) hstate exists.  Some
	 * architectures depend on setup being done here.
	 */
	hugetlb_add_hstate(HUGETLB_PAGE_ORDER);
	if (!parsed_default_hugepagesz) {
		/*
		 * If we did not parse a default huge page size, set
		 * default_hstate_idx to HPAGE_SIZE hstate. And, if the
		 * number of huge pages for this default size was implicitly
		 * specified, set that here as well.
		 * Note that the implicit setting will overwrite an explicit
		 * setting.  A warning will be printed in this case.
		 */
		default_hstate_idx = hstate_index(size_to_hstate(HPAGE_SIZE));
		if (default_hstate_max_huge_pages) {
			if (default_hstate.max_huge_pages) {
				char buf[32];

				string_get_size(huge_page_size(&default_hstate),
					1, STRING_UNITS_2, buf, 32);
				pr_warn("HugeTLB: Ignoring hugepages=%lu associated with %s page size\n",
					default_hstate.max_huge_pages, buf);
				pr_warn("HugeTLB: Using hugepages=%lu for number of default huge pages\n",
					default_hstate_max_huge_pages);
			}
			default_hstate.max_huge_pages =
				default_hstate_max_huge_pages;

			for_each_online_node(i)
				default_hstate.max_huge_pages_node[i] =
					default_hugepages_in_node[i];
		}
	}

	hugetlb_cma_check();
	hugetlb_init_hstates();
	gather_bootmem_prealloc();
	report_hugepages();

	hugetlb_sysfs_init();
	hugetlb_cgroup_file_init();
	hugetlb_sysctl_init();

#ifdef CONFIG_SMP
	num_fault_mutexes = roundup_pow_of_two(8 * num_possible_cpus());
#else
	num_fault_mutexes = 1;
#endif
	hugetlb_fault_mutex_table =
		kmalloc_array(num_fault_mutexes, sizeof(struct mutex),
			      GFP_KERNEL);
	BUG_ON(!hugetlb_fault_mutex_table);

	for (i = 0; i < num_fault_mutexes; i++)
		mutex_init(&hugetlb_fault_mutex_table[i]);
	return 0;
}
subsys_initcall(hugetlb_init);

/* Overwritten by architectures with more huge page sizes */
bool __init __attribute((weak)) arch_hugetlb_valid_size(unsigned long size)
{
	return size == HPAGE_SIZE;
}

void __init hugetlb_add_hstate(unsigned int order)
{
	struct hstate *h;
	unsigned long i;

	if (size_to_hstate(PAGE_SIZE << order)) {
		return;
	}
	BUG_ON(hugetlb_max_hstate >= HUGE_MAX_HSTATE);
	BUG_ON(order < order_base_2(__NR_USED_SUBPAGE));
	h = &hstates[hugetlb_max_hstate++];
	__mutex_init(&h->resize_lock, "resize mutex", &h->resize_key);
	h->order = order;
	h->mask = ~(huge_page_size(h) - 1);
	for (i = 0; i < MAX_NUMNODES; ++i)
		INIT_LIST_HEAD(&h->hugepage_freelists[i]);
	INIT_LIST_HEAD(&h->hugepage_activelist);
	h->next_nid_to_alloc = first_memory_node;
	h->next_nid_to_free = first_memory_node;
	snprintf(h->name, HSTATE_NAME_LEN, "hugepages-%lukB",
					huge_page_size(h)/SZ_1K);

	parsed_hstate = h;
}

bool __init __weak hugetlb_node_alloc_supported(void)
{
	return true;
}

static void __init hugepages_clear_pages_in_node(void)
{
	if (!hugetlb_max_hstate) {
		default_hstate_max_huge_pages = 0;
		memset(default_hugepages_in_node, 0,
			sizeof(default_hugepages_in_node));
	} else {
		parsed_hstate->max_huge_pages = 0;
		memset(parsed_hstate->max_huge_pages_node, 0,
			sizeof(parsed_hstate->max_huge_pages_node));
	}
}

/*
 * hugepages command line processing
 * hugepages normally follows a valid hugepagsz or default_hugepagsz
 * specification.  If not, ignore the hugepages value.  hugepages can also
 * be the first huge page command line  option in which case it implicitly
 * specifies the number of huge pages for the default size.
 */
static int __init hugepages_setup(char *s)
{
	unsigned long *mhp;
	static unsigned long *last_mhp;
	int node = NUMA_NO_NODE;
	int count;
	unsigned long tmp;
	char *p = s;

	if (!parsed_valid_hugepagesz) {
		pr_warn("HugeTLB: hugepages=%s does not follow a valid hugepagesz, ignoring\n", s);
		parsed_valid_hugepagesz = true;
		return 1;
	}

	/*
	 * !hugetlb_max_hstate means we haven't parsed a hugepagesz= parameter
	 * yet, so this hugepages= parameter goes to the "default hstate".
	 * Otherwise, it goes with the previously parsed hugepagesz or
	 * default_hugepagesz.
	 */
	else if (!hugetlb_max_hstate)
		mhp = &default_hstate_max_huge_pages;
	else
		mhp = &parsed_hstate->max_huge_pages;

	if (mhp == last_mhp) {
		pr_warn("HugeTLB: hugepages= specified twice without interleaving hugepagesz=, ignoring hugepages=%s\n", s);
		return 1;
	}

	while (*p) {
		count = 0;
		if (sscanf(p, "%lu%n", &tmp, &count) != 1)
			goto invalid;
		/* Parameter is node format */
		if (p[count] == ':') {
			if (!hugetlb_node_alloc_supported()) {
				pr_warn("HugeTLB: architecture can't support node specific alloc, ignoring!\n");
				return 1;
			}
			if (tmp >= MAX_NUMNODES || !node_online(tmp))
				goto invalid;
			node = array_index_nospec(tmp, MAX_NUMNODES);
			p += count + 1;
			/* Parse hugepages */
			if (sscanf(p, "%lu%n", &tmp, &count) != 1)
				goto invalid;
			if (!hugetlb_max_hstate)
				default_hugepages_in_node[node] = tmp;
			else
				parsed_hstate->max_huge_pages_node[node] = tmp;
			*mhp += tmp;
			/* Go to parse next node*/
			if (p[count] == ',')
				p += count + 1;
			else
				break;
		} else {
			if (p != s)
				goto invalid;
			*mhp = tmp;
			break;
		}
	}

	/*
	 * Global state is always initialized later in hugetlb_init.
	 * But we need to allocate gigantic hstates here early to still
	 * use the bootmem allocator.
	 */
	if (hugetlb_max_hstate && hstate_is_gigantic(parsed_hstate))
		hugetlb_hstate_alloc_pages(parsed_hstate);

	last_mhp = mhp;

	return 1;

invalid:
	pr_warn("HugeTLB: Invalid hugepages parameter %s\n", p);
	hugepages_clear_pages_in_node();
	return 1;
}
__setup("hugepages=", hugepages_setup);

/*
 * hugepagesz command line processing
 * A specific huge page size can only be specified once with hugepagesz.
 * hugepagesz is followed by hugepages on the command line.  The global
 * variable 'parsed_valid_hugepagesz' is used to determine if prior
 * hugepagesz argument was valid.
 */
static int __init hugepagesz_setup(char *s)
{
	unsigned long size;
	struct hstate *h;

	parsed_valid_hugepagesz = false;
	size = (unsigned long)memparse(s, NULL);

	if (!arch_hugetlb_valid_size(size)) {
		pr_err("HugeTLB: unsupported hugepagesz=%s\n", s);
		return 1;
	}

	h = size_to_hstate(size);
	if (h) {
		/*
		 * hstate for this size already exists.  This is normally
		 * an error, but is allowed if the existing hstate is the
		 * default hstate.  More specifically, it is only allowed if
		 * the number of huge pages for the default hstate was not
		 * previously specified.
		 */
		if (!parsed_default_hugepagesz ||  h != &default_hstate ||
		    default_hstate.max_huge_pages) {
			pr_warn("HugeTLB: hugepagesz=%s specified twice, ignoring\n", s);
			return 1;
		}

		/*
		 * No need to call hugetlb_add_hstate() as hstate already
		 * exists.  But, do set parsed_hstate so that a following
		 * hugepages= parameter will be applied to this hstate.
		 */
		parsed_hstate = h;
		parsed_valid_hugepagesz = true;
		return 1;
	}

	hugetlb_add_hstate(ilog2(size) - PAGE_SHIFT);
	parsed_valid_hugepagesz = true;
	return 1;
}
__setup("hugepagesz=", hugepagesz_setup);

/*
 * default_hugepagesz command line input
 * Only one instance of default_hugepagesz allowed on command line.
 */
static int __init default_hugepagesz_setup(char *s)
{
	unsigned long size;
	int i;

	parsed_valid_hugepagesz = false;
	if (parsed_default_hugepagesz) {
		pr_err("HugeTLB: default_hugepagesz previously specified, ignoring %s\n", s);
		return 1;
	}

	size = (unsigned long)memparse(s, NULL);

	if (!arch_hugetlb_valid_size(size)) {
		pr_err("HugeTLB: unsupported default_hugepagesz=%s\n", s);
		return 1;
	}

	hugetlb_add_hstate(ilog2(size) - PAGE_SHIFT);
	parsed_valid_hugepagesz = true;
	parsed_default_hugepagesz = true;
	default_hstate_idx = hstate_index(size_to_hstate(size));

	/*
	 * The number of default huge pages (for this size) could have been
	 * specified as the first hugetlb parameter: hugepages=X.  If so,
	 * then default_hstate_max_huge_pages is set.  If the default huge
	 * page size is gigantic (> MAX_PAGE_ORDER), then the pages must be
	 * allocated here from bootmem allocator.
	 */
	if (default_hstate_max_huge_pages) {
		default_hstate.max_huge_pages = default_hstate_max_huge_pages;
		for_each_online_node(i)
			default_hstate.max_huge_pages_node[i] =
				default_hugepages_in_node[i];
		if (hstate_is_gigantic(&default_hstate))
			hugetlb_hstate_alloc_pages(&default_hstate);
		default_hstate_max_huge_pages = 0;
	}

	return 1;
}
__setup("default_hugepagesz=", default_hugepagesz_setup);

static unsigned int allowed_mems_nr(struct hstate *h)
{
	int node;
	unsigned int nr = 0;
	nodemask_t *mbind_nodemask;
	unsigned int *array = h->free_huge_pages_node;
	gfp_t gfp_mask = htlb_alloc_mask(h);

	mbind_nodemask = policy_mbind_nodemask(gfp_mask);
	for_each_node_mask(node, cpuset_current_mems_allowed) {
		if (!mbind_nodemask || node_isset(node, *mbind_nodemask))
			nr += array[node];
	}

	return nr;
}

#ifdef CONFIG_SYSCTL
static int proc_hugetlb_doulongvec_minmax(const struct ctl_table *table, int write,
					  void *buffer, size_t *length,
					  loff_t *ppos, unsigned long *out)
{
	struct ctl_table dup_table;

	/*
	 * In order to avoid races with __do_proc_doulongvec_minmax(), we
	 * can duplicate the @table and alter the duplicate of it.
	 */
	dup_table = *table;
	dup_table.data = out;

	return proc_doulongvec_minmax(&dup_table, write, buffer, length, ppos);
}

static int hugetlb_sysctl_handler_common(bool obey_mempolicy,
			 const struct ctl_table *table, int write,
			 void *buffer, size_t *length, loff_t *ppos)
{
	struct hstate *h = &default_hstate;
	unsigned long tmp = h->max_huge_pages;
	int ret;

	if (!hugepages_supported())
		return -EOPNOTSUPP;

	ret = proc_hugetlb_doulongvec_minmax(table, write, buffer, length, ppos,
					     &tmp);
	if (ret)
		goto out;

	if (write)
		ret = __nr_hugepages_store_common(obey_mempolicy, h,
						  NUMA_NO_NODE, tmp, *length);
out:
	return ret;
}

static int hugetlb_sysctl_handler(const struct ctl_table *table, int write,
			  void *buffer, size_t *length, loff_t *ppos)
{

	return hugetlb_sysctl_handler_common(false, table, write,
							buffer, length, ppos);
}

#ifdef CONFIG_NUMA
static int hugetlb_mempolicy_sysctl_handler(const struct ctl_table *table, int write,
			  void *buffer, size_t *length, loff_t *ppos)
{
	return hugetlb_sysctl_handler_common(true, table, write,
							buffer, length, ppos);
}
#endif /* CONFIG_NUMA */

static int hugetlb_overcommit_handler(const struct ctl_table *table, int write,
		void *buffer, size_t *length, loff_t *ppos)
{
	struct hstate *h = &default_hstate;
	unsigned long tmp;
	int ret;

	if (!hugepages_supported())
		return -EOPNOTSUPP;

	tmp = h->nr_overcommit_huge_pages;

	if (write && hstate_is_gigantic(h))
		return -EINVAL;

	ret = proc_hugetlb_doulongvec_minmax(table, write, buffer, length, ppos,
					     &tmp);
	if (ret)
		goto out;

	if (write) {
		spin_lock_irq(&hugetlb_lock);
		h->nr_overcommit_huge_pages = tmp;
		spin_unlock_irq(&hugetlb_lock);
	}
out:
	return ret;
}

static struct ctl_table hugetlb_table[] = {
	{
		.procname	= "nr_hugepages",
		.data		= NULL,
		.maxlen		= sizeof(unsigned long),
		.mode		= 0644,
		.proc_handler	= hugetlb_sysctl_handler,
	},
#ifdef CONFIG_NUMA
	{
		.procname       = "nr_hugepages_mempolicy",
		.data           = NULL,
		.maxlen         = sizeof(unsigned long),
		.mode           = 0644,
		.proc_handler   = &hugetlb_mempolicy_sysctl_handler,
	},
#endif
	{
		.procname	= "hugetlb_shm_group",
		.data		= &sysctl_hugetlb_shm_group,
		.maxlen		= sizeof(gid_t),
		.mode		= 0644,
		.proc_handler	= proc_dointvec,
	},
	{
		.procname	= "nr_overcommit_hugepages",
		.data		= NULL,
		.maxlen		= sizeof(unsigned long),
		.mode		= 0644,
		.proc_handler	= hugetlb_overcommit_handler,
	},
};

static void hugetlb_sysctl_init(void)
{
	register_sysctl_init("vm", hugetlb_table);
}
#endif /* CONFIG_SYSCTL */

void hugetlb_report_meminfo(struct seq_file *m)
{
	struct hstate *h;
	unsigned long total = 0;

	if (!hugepages_supported())
		return;

	for_each_hstate(h) {
		unsigned long count = h->nr_huge_pages;

		total += huge_page_size(h) * count;

		if (h == &default_hstate)
			seq_printf(m,
				   "HugePages_Total:   %5lu\n"
				   "HugePages_Free:    %5lu\n"
				   "HugePages_Rsvd:    %5lu\n"
				   "HugePages_Surp:    %5lu\n"
				   "Hugepagesize:   %8lu kB\n",
				   count,
				   h->free_huge_pages,
				   h->resv_huge_pages,
				   h->surplus_huge_pages,
				   huge_page_size(h) / SZ_1K);
	}

	seq_printf(m, "Hugetlb:        %8lu kB\n", total / SZ_1K);
}

int hugetlb_report_node_meminfo(char *buf, int len, int nid)
{
	struct hstate *h = &default_hstate;

	if (!hugepages_supported())
		return 0;

	return sysfs_emit_at(buf, len,
			     "Node %d HugePages_Total: %5u\n"
			     "Node %d HugePages_Free:  %5u\n"
			     "Node %d HugePages_Surp:  %5u\n",
			     nid, h->nr_huge_pages_node[nid],
			     nid, h->free_huge_pages_node[nid],
			     nid, h->surplus_huge_pages_node[nid]);
}

void hugetlb_show_meminfo_node(int nid)
{
	struct hstate *h;

	if (!hugepages_supported())
		return;

	for_each_hstate(h)
		printk("Node %d hugepages_total=%u hugepages_free=%u hugepages_surp=%u hugepages_size=%lukB\n",
			nid,
			h->nr_huge_pages_node[nid],
			h->free_huge_pages_node[nid],
			h->surplus_huge_pages_node[nid],
			huge_page_size(h) / SZ_1K);
}

void hugetlb_report_usage(struct seq_file *m, struct mm_struct *mm)
{
	seq_printf(m, "HugetlbPages:\t%8lu kB\n",
		   K(atomic_long_read(&mm->hugetlb_usage)));
}

/* Return the number pages of memory we physically have, in PAGE_SIZE units. */
unsigned long hugetlb_total_pages(void)
{
	struct hstate *h;
	unsigned long nr_total_pages = 0;

	for_each_hstate(h)
		nr_total_pages += h->nr_huge_pages * pages_per_huge_page(h);
	return nr_total_pages;
}

static int hugetlb_acct_memory(struct hstate *h, long delta)
{
	int ret = -ENOMEM;

	if (!delta)
		return 0;

	spin_lock_irq(&hugetlb_lock);
	/*
	 * When cpuset is configured, it breaks the strict hugetlb page
	 * reservation as the accounting is done on a global variable. Such
	 * reservation is completely rubbish in the presence of cpuset because
	 * the reservation is not checked against page availability for the
	 * current cpuset. Application can still potentially OOM'ed by kernel
	 * with lack of free htlb page in cpuset that the task is in.
	 * Attempt to enforce strict accounting with cpuset is almost
	 * impossible (or too ugly) because cpuset is too fluid that
	 * task or memory node can be dynamically moved between cpusets.
	 *
	 * The change of semantics for shared hugetlb mapping with cpuset is
	 * undesirable. However, in order to preserve some of the semantics,
	 * we fall back to check against current free page availability as
	 * a best attempt and hopefully to minimize the impact of changing
	 * semantics that cpuset has.
	 *
	 * Apart from cpuset, we also have memory policy mechanism that
	 * also determines from which node the kernel will allocate memory
	 * in a NUMA system. So similar to cpuset, we also should consider
	 * the memory policy of the current task. Similar to the description
	 * above.
	 */
	if (delta > 0) {
		if (gather_surplus_pages(h, delta) < 0)
			goto out;

		if (delta > allowed_mems_nr(h)) {
			return_unused_surplus_pages(h, delta);
			goto out;
		}
	}

	ret = 0;
	if (delta < 0)
		return_unused_surplus_pages(h, (unsigned long) -delta);

out:
	spin_unlock_irq(&hugetlb_lock);
	return ret;
}

static void hugetlb_vm_op_open(struct vm_area_struct *vma)
{
	struct resv_map *resv = vma_resv_map(vma);

	/*
	 * HPAGE_RESV_OWNER indicates a private mapping.
	 * This new VMA should share its siblings reservation map if present.
	 * The VMA will only ever have a valid reservation map pointer where
	 * it is being copied for another still existing VMA.  As that VMA
	 * has a reference to the reservation map it cannot disappear until
	 * after this open call completes.  It is therefore safe to take a
	 * new reference here without additional locking.
	 */
	if (resv && is_vma_resv_set(vma, HPAGE_RESV_OWNER)) {
		resv_map_dup_hugetlb_cgroup_uncharge_info(resv);
		kref_get(&resv->refs);
	}

	/*
	 * vma_lock structure for sharable mappings is vma specific.
	 * Clear old pointer (if copied via vm_area_dup) and allocate
	 * new structure.  Before clearing, make sure vma_lock is not
	 * for this vma.
	 */
	if (vma->vm_flags & VM_MAYSHARE) {
		struct hugetlb_vma_lock *vma_lock = vma->vm_private_data;

		if (vma_lock) {
			if (vma_lock->vma != vma) {
				vma->vm_private_data = NULL;
				hugetlb_vma_lock_alloc(vma);
			} else
				pr_warn("HugeTLB: vma_lock already exists in %s.\n", __func__);
		} else
			hugetlb_vma_lock_alloc(vma);
	}
}

static void hugetlb_vm_op_close(struct vm_area_struct *vma)
{
	struct hstate *h = hstate_vma(vma);
	struct resv_map *resv;
	struct hugepage_subpool *spool = subpool_vma(vma);
	unsigned long reserve, start, end;
	long gbl_reserve;

	hugetlb_vma_lock_free(vma);

	resv = vma_resv_map(vma);
	if (!resv || !is_vma_resv_set(vma, HPAGE_RESV_OWNER))
		return;

	start = vma_hugecache_offset(h, vma, vma->vm_start);
	end = vma_hugecache_offset(h, vma, vma->vm_end);

	reserve = (end - start) - region_count(resv, start, end);
	hugetlb_cgroup_uncharge_counter(resv, start, end);
	if (reserve) {
		/*
		 * Decrement reserve counts.  The global reserve count may be
		 * adjusted if the subpool has a minimum size.
		 */
		gbl_reserve = hugepage_subpool_put_pages(spool, reserve);
		hugetlb_acct_memory(h, -gbl_reserve);
	}

	kref_put(&resv->refs, resv_map_release);
}

static int hugetlb_vm_op_split(struct vm_area_struct *vma, unsigned long addr)
{
	if (addr & ~(huge_page_mask(hstate_vma(vma))))
		return -EINVAL;

	/*
	 * PMD sharing is only possible for PUD_SIZE-aligned address ranges
	 * in HugeTLB VMAs. If we will lose PUD_SIZE alignment due to this
	 * split, unshare PMDs in the PUD_SIZE interval surrounding addr now.
	 */
	if (addr & ~PUD_MASK) {
		/*
		 * hugetlb_vm_op_split is called right before we attempt to
		 * split the VMA. We will need to unshare PMDs in the old and
		 * new VMAs, so let's unshare before we split.
		 */
		unsigned long floor = addr & PUD_MASK;
		unsigned long ceil = floor + PUD_SIZE;

		if (floor >= vma->vm_start && ceil <= vma->vm_end)
			hugetlb_unshare_pmds(vma, floor, ceil);
	}

	return 0;
}

static unsigned long hugetlb_vm_op_pagesize(struct vm_area_struct *vma)
{
	return huge_page_size(hstate_vma(vma));
}

/*
 * We cannot handle pagefaults against hugetlb pages at all.  They cause
 * handle_mm_fault() to try to instantiate regular-sized pages in the
 * hugepage VMA.  do_page_fault() is supposed to trap this, so BUG is we get
 * this far.
 */
static vm_fault_t hugetlb_vm_op_fault(struct vm_fault *vmf)
{
	BUG();
	return 0;
}

/*
 * When a new function is introduced to vm_operations_struct and added
 * to hugetlb_vm_ops, please consider adding the function to shm_vm_ops.
 * This is because under System V memory model, mappings created via
 * shmget/shmat with "huge page" specified are backed by hugetlbfs files,
 * their original vm_ops are overwritten with shm_vm_ops.
 */
const struct vm_operations_struct hugetlb_vm_ops = {
	.fault = hugetlb_vm_op_fault,
	.open = hugetlb_vm_op_open,
	.close = hugetlb_vm_op_close,
	.may_split = hugetlb_vm_op_split,
	.pagesize = hugetlb_vm_op_pagesize,
};

static pte_t make_huge_pte(struct vm_area_struct *vma, struct page *page,
				int writable)
{
	pte_t entry;
	unsigned int shift = huge_page_shift(hstate_vma(vma));

	if (writable) {
		entry = huge_pte_mkwrite(huge_pte_mkdirty(mk_huge_pte(page,
					 vma->vm_page_prot)));
	} else {
		entry = huge_pte_wrprotect(mk_huge_pte(page,
					   vma->vm_page_prot));
	}
	entry = pte_mkyoung(entry);
	entry = arch_make_huge_pte(entry, shift, vma->vm_flags);

	return entry;
}

static void set_huge_ptep_writable(struct vm_area_struct *vma,
				   unsigned long address, pte_t *ptep)
{
	pte_t entry;

	entry = huge_pte_mkwrite(huge_pte_mkdirty(huge_ptep_get(vma->vm_mm, address, ptep)));
	if (huge_ptep_set_access_flags(vma, address, ptep, entry, 1))
		update_mmu_cache(vma, address, ptep);
}

bool is_hugetlb_entry_migration(pte_t pte)
{
	swp_entry_t swp;

	if (huge_pte_none(pte) || pte_present(pte))
		return false;
	swp = pte_to_swp_entry(pte);
	if (is_migration_entry(swp))
		return true;
	else
		return false;
}

bool is_hugetlb_entry_hwpoisoned(pte_t pte)
{
	swp_entry_t swp;

	if (huge_pte_none(pte) || pte_present(pte))
		return false;
	swp = pte_to_swp_entry(pte);
	if (is_hwpoison_entry(swp))
		return true;
	else
		return false;
}

static void
hugetlb_install_folio(struct vm_area_struct *vma, pte_t *ptep, unsigned long addr,
		      struct folio *new_folio, pte_t old, unsigned long sz)
{
	pte_t newpte = make_huge_pte(vma, &new_folio->page, 1);

	__folio_mark_uptodate(new_folio);
	hugetlb_add_new_anon_rmap(new_folio, vma, addr);
	if (userfaultfd_wp(vma) && huge_pte_uffd_wp(old))
		newpte = huge_pte_mkuffd_wp(newpte);
	set_huge_pte_at(vma->vm_mm, addr, ptep, newpte, sz);
	hugetlb_count_add(pages_per_huge_page(hstate_vma(vma)), vma->vm_mm);
	folio_set_hugetlb_migratable(new_folio);
}

int copy_hugetlb_page_range(struct mm_struct *dst, struct mm_struct *src,
			    struct vm_area_struct *dst_vma,
			    struct vm_area_struct *src_vma)
{
	pte_t *src_pte, *dst_pte, entry;
	struct folio *pte_folio;
	unsigned long addr;
	bool cow = is_cow_mapping(src_vma->vm_flags);
	struct hstate *h = hstate_vma(src_vma);
	unsigned long sz = huge_page_size(h);
	unsigned long npages = pages_per_huge_page(h);
	struct mmu_notifier_range range;
	unsigned long last_addr_mask;
	int ret = 0;

	if (cow) {
		mmu_notifier_range_init(&range, MMU_NOTIFY_CLEAR, 0, src,
					src_vma->vm_start,
					src_vma->vm_end);
		mmu_notifier_invalidate_range_start(&range);
		vma_assert_write_locked(src_vma);
		raw_write_seqcount_begin(&src->write_protect_seq);
	} else {
		/*
		 * For shared mappings the vma lock must be held before
		 * calling hugetlb_walk() in the src vma. Otherwise, the
		 * returned ptep could go away if part of a shared pmd and
		 * another thread calls huge_pmd_unshare.
		 */
		hugetlb_vma_lock_read(src_vma);
	}

	last_addr_mask = hugetlb_mask_last_page(h);
	for (addr = src_vma->vm_start; addr < src_vma->vm_end; addr += sz) {
		spinlock_t *src_ptl, *dst_ptl;
		src_pte = hugetlb_walk(src_vma, addr, sz);
		if (!src_pte) {
			addr |= last_addr_mask;
			continue;
		}
		dst_pte = huge_pte_alloc(dst, dst_vma, addr, sz);
		if (!dst_pte) {
			ret = -ENOMEM;
			break;
		}

		/*
		 * If the pagetables are shared don't copy or take references.
		 *
		 * dst_pte == src_pte is the common case of src/dest sharing.
		 * However, src could have 'unshared' and dst shares with
		 * another vma. So page_count of ptep page is checked instead
		 * to reliably determine whether pte is shared.
		 */
		if (page_count(virt_to_page(dst_pte)) > 1) {
			addr |= last_addr_mask;
			continue;
		}

		dst_ptl = huge_pte_lock(h, dst, dst_pte);
		src_ptl = huge_pte_lockptr(h, src, src_pte);
		spin_lock_nested(src_ptl, SINGLE_DEPTH_NESTING);
		entry = huge_ptep_get(src_vma->vm_mm, addr, src_pte);
again:
		if (huge_pte_none(entry)) {
			/*
			 * Skip if src entry none.
			 */
			;
		} else if (unlikely(is_hugetlb_entry_hwpoisoned(entry))) {
			if (!userfaultfd_wp(dst_vma))
				entry = huge_pte_clear_uffd_wp(entry);
			set_huge_pte_at(dst, addr, dst_pte, entry, sz);
		} else if (unlikely(is_hugetlb_entry_migration(entry))) {
			swp_entry_t swp_entry = pte_to_swp_entry(entry);
			bool uffd_wp = pte_swp_uffd_wp(entry);

			if (!is_readable_migration_entry(swp_entry) && cow) {
				/*
				 * COW mappings require pages in both
				 * parent and child to be set to read.
				 */
				swp_entry = make_readable_migration_entry(
							swp_offset(swp_entry));
				entry = swp_entry_to_pte(swp_entry);
				if (userfaultfd_wp(src_vma) && uffd_wp)
					entry = pte_swp_mkuffd_wp(entry);
				set_huge_pte_at(src, addr, src_pte, entry, sz);
			}
			if (!userfaultfd_wp(dst_vma))
				entry = huge_pte_clear_uffd_wp(entry);
			set_huge_pte_at(dst, addr, dst_pte, entry, sz);
		} else if (unlikely(is_pte_marker(entry))) {
			pte_marker marker = copy_pte_marker(
				pte_to_swp_entry(entry), dst_vma);

			if (marker)
				set_huge_pte_at(dst, addr, dst_pte,
						make_pte_marker(marker), sz);
		} else {
<<<<<<< HEAD
			entry = huge_ptep_get(src_pte);
=======
			entry = huge_ptep_get(src_vma->vm_mm, addr, src_pte);
>>>>>>> 2d5404ca
			pte_folio = page_folio(pte_page(entry));
			folio_get(pte_folio);

			/*
			 * Failing to duplicate the anon rmap is a rare case
			 * where we see pinned hugetlb pages while they're
			 * prone to COW. We need to do the COW earlier during
			 * fork.
			 *
			 * When pre-allocating the page or copying data, we
			 * need to be without the pgtable locks since we could
			 * sleep during the process.
			 */
			if (!folio_test_anon(pte_folio)) {
<<<<<<< HEAD
				page_dup_file_rmap(&pte_folio->page, true);
			} else if (page_try_dup_anon_rmap(&pte_folio->page,
							  true, src_vma)) {
=======
				hugetlb_add_file_rmap(pte_folio);
			} else if (hugetlb_try_dup_anon_rmap(pte_folio, src_vma)) {
>>>>>>> 2d5404ca
				pte_t src_pte_old = entry;
				struct folio *new_folio;

				spin_unlock(src_ptl);
				spin_unlock(dst_ptl);
				/* Do not use reserve as it's private owned */
				new_folio = alloc_hugetlb_folio(dst_vma, addr, 1);
				if (IS_ERR(new_folio)) {
					folio_put(pte_folio);
					ret = PTR_ERR(new_folio);
					break;
				}
<<<<<<< HEAD
				ret = copy_user_large_folio(new_folio,
							    pte_folio,
							    addr, dst_vma);
=======
				ret = copy_user_large_folio(new_folio, pte_folio,
						ALIGN_DOWN(addr, sz), dst_vma);
>>>>>>> 2d5404ca
				folio_put(pte_folio);
				if (ret) {
					folio_put(new_folio);
					break;
				}

				/* Install the new hugetlb folio if src pte stable */
				dst_ptl = huge_pte_lock(h, dst, dst_pte);
				src_ptl = huge_pte_lockptr(h, src, src_pte);
				spin_lock_nested(src_ptl, SINGLE_DEPTH_NESTING);
				entry = huge_ptep_get(src_vma->vm_mm, addr, src_pte);
				if (!pte_same(src_pte_old, entry)) {
					restore_reserve_on_error(h, dst_vma, addr,
								new_folio);
					folio_put(new_folio);
					/* huge_ptep of dst_pte won't change as in child */
					goto again;
				}
				hugetlb_install_folio(dst_vma, dst_pte, addr,
						      new_folio, src_pte_old, sz);
				spin_unlock(src_ptl);
				spin_unlock(dst_ptl);
				continue;
			}

			if (cow) {
				/*
				 * No need to notify as we are downgrading page
				 * table protection not changing it to point
				 * to a new page.
				 *
				 * See Documentation/mm/mmu_notifier.rst
				 */
				huge_ptep_set_wrprotect(src, addr, src_pte);
				entry = huge_pte_wrprotect(entry);
			}

			if (!userfaultfd_wp(dst_vma))
				entry = huge_pte_clear_uffd_wp(entry);

			set_huge_pte_at(dst, addr, dst_pte, entry, sz);
			hugetlb_count_add(npages, dst);
		}
		spin_unlock(src_ptl);
		spin_unlock(dst_ptl);
	}

	if (cow) {
		raw_write_seqcount_end(&src->write_protect_seq);
		mmu_notifier_invalidate_range_end(&range);
	} else {
		hugetlb_vma_unlock_read(src_vma);
	}

	return ret;
}

static void move_huge_pte(struct vm_area_struct *vma, unsigned long old_addr,
			  unsigned long new_addr, pte_t *src_pte, pte_t *dst_pte,
			  unsigned long sz)
{
	struct hstate *h = hstate_vma(vma);
	struct mm_struct *mm = vma->vm_mm;
	spinlock_t *src_ptl, *dst_ptl;
	pte_t pte;

	dst_ptl = huge_pte_lock(h, mm, dst_pte);
	src_ptl = huge_pte_lockptr(h, mm, src_pte);

	/*
	 * We don't have to worry about the ordering of src and dst ptlocks
	 * because exclusive mmap_lock (or the i_mmap_lock) prevents deadlock.
	 */
	if (src_ptl != dst_ptl)
		spin_lock_nested(src_ptl, SINGLE_DEPTH_NESTING);

	pte = huge_ptep_get_and_clear(mm, old_addr, src_pte);
	set_huge_pte_at(mm, new_addr, dst_pte, pte, sz);

	if (src_ptl != dst_ptl)
		spin_unlock(src_ptl);
	spin_unlock(dst_ptl);
}

int move_hugetlb_page_tables(struct vm_area_struct *vma,
			     struct vm_area_struct *new_vma,
			     unsigned long old_addr, unsigned long new_addr,
			     unsigned long len)
{
	struct hstate *h = hstate_vma(vma);
	struct address_space *mapping = vma->vm_file->f_mapping;
	unsigned long sz = huge_page_size(h);
	struct mm_struct *mm = vma->vm_mm;
	unsigned long old_end = old_addr + len;
	unsigned long last_addr_mask;
	pte_t *src_pte, *dst_pte;
	struct mmu_notifier_range range;
	bool shared_pmd = false;

	mmu_notifier_range_init(&range, MMU_NOTIFY_CLEAR, 0, mm, old_addr,
				old_end);
	adjust_range_if_pmd_sharing_possible(vma, &range.start, &range.end);
	/*
	 * In case of shared PMDs, we should cover the maximum possible
	 * range.
	 */
	flush_cache_range(vma, range.start, range.end);

	mmu_notifier_invalidate_range_start(&range);
	last_addr_mask = hugetlb_mask_last_page(h);
	/* Prevent race with file truncation */
	hugetlb_vma_lock_write(vma);
	i_mmap_lock_write(mapping);
	for (; old_addr < old_end; old_addr += sz, new_addr += sz) {
		src_pte = hugetlb_walk(vma, old_addr, sz);
		if (!src_pte) {
			old_addr |= last_addr_mask;
			new_addr |= last_addr_mask;
			continue;
		}
		if (huge_pte_none(huge_ptep_get(mm, old_addr, src_pte)))
			continue;

		if (huge_pmd_unshare(mm, vma, old_addr, src_pte)) {
			shared_pmd = true;
			old_addr |= last_addr_mask;
			new_addr |= last_addr_mask;
			continue;
		}

		dst_pte = huge_pte_alloc(mm, new_vma, new_addr, sz);
		if (!dst_pte)
			break;

		move_huge_pte(vma, old_addr, new_addr, src_pte, dst_pte, sz);
	}

	if (shared_pmd)
		flush_hugetlb_tlb_range(vma, range.start, range.end);
	else
		flush_hugetlb_tlb_range(vma, old_end - len, old_end);
	mmu_notifier_invalidate_range_end(&range);
	i_mmap_unlock_write(mapping);
	hugetlb_vma_unlock_write(vma);

	return len + old_addr - old_end;
}

void __unmap_hugepage_range(struct mmu_gather *tlb, struct vm_area_struct *vma,
			    unsigned long start, unsigned long end,
			    struct page *ref_page, zap_flags_t zap_flags)
{
	struct mm_struct *mm = vma->vm_mm;
	unsigned long address;
	pte_t *ptep;
	pte_t pte;
	spinlock_t *ptl;
	struct page *page;
	struct hstate *h = hstate_vma(vma);
	unsigned long sz = huge_page_size(h);
	bool adjust_reservation = false;
	unsigned long last_addr_mask;
	bool force_flush = false;

	WARN_ON(!is_vm_hugetlb_page(vma));
	BUG_ON(start & ~huge_page_mask(h));
	BUG_ON(end & ~huge_page_mask(h));

	/*
	 * This is a hugetlb vma, all the pte entries should point
	 * to huge page.
	 */
	tlb_change_page_size(tlb, sz);
	tlb_start_vma(tlb, vma);

	last_addr_mask = hugetlb_mask_last_page(h);
	address = start;
	for (; address < end; address += sz) {
		ptep = hugetlb_walk(vma, address, sz);
		if (!ptep) {
			address |= last_addr_mask;
			continue;
		}

		ptl = huge_pte_lock(h, mm, ptep);
		if (huge_pmd_unshare(mm, vma, address, ptep)) {
			spin_unlock(ptl);
			tlb_flush_pmd_range(tlb, address & PUD_MASK, PUD_SIZE);
			force_flush = true;
			address |= last_addr_mask;
			continue;
		}

		pte = huge_ptep_get(mm, address, ptep);
		if (huge_pte_none(pte)) {
			spin_unlock(ptl);
			continue;
		}

		/*
		 * Migrating hugepage or HWPoisoned hugepage is already
		 * unmapped and its refcount is dropped, so just clear pte here.
		 */
		if (unlikely(!pte_present(pte))) {
			/*
			 * If the pte was wr-protected by uffd-wp in any of the
			 * swap forms, meanwhile the caller does not want to
			 * drop the uffd-wp bit in this zap, then replace the
			 * pte with a marker.
			 */
			if (pte_swp_uffd_wp_any(pte) &&
			    !(zap_flags & ZAP_FLAG_DROP_MARKER))
				set_huge_pte_at(mm, address, ptep,
						make_pte_marker(PTE_MARKER_UFFD_WP),
						sz);
			else
				huge_pte_clear(mm, address, ptep, sz);
			spin_unlock(ptl);
			continue;
		}

		page = pte_page(pte);
		/*
		 * If a reference page is supplied, it is because a specific
		 * page is being unmapped, not a range. Ensure the page we
		 * are about to unmap is the actual page of interest.
		 */
		if (ref_page) {
			if (page != ref_page) {
				spin_unlock(ptl);
				continue;
			}
			/*
			 * Mark the VMA as having unmapped its page so that
			 * future faults in this VMA will fail rather than
			 * looking like data was lost
			 */
			set_vma_resv_flags(vma, HPAGE_RESV_UNMAPPED);
		}

		pte = huge_ptep_get_and_clear(mm, address, ptep);
		tlb_remove_huge_tlb_entry(h, tlb, ptep, address);
		if (huge_pte_dirty(pte))
			set_page_dirty(page);
		/* Leave a uffd-wp pte marker if needed */
		if (huge_pte_uffd_wp(pte) &&
		    !(zap_flags & ZAP_FLAG_DROP_MARKER))
			set_huge_pte_at(mm, address, ptep,
					make_pte_marker(PTE_MARKER_UFFD_WP),
					sz);
		hugetlb_count_sub(pages_per_huge_page(h), mm);
		hugetlb_remove_rmap(page_folio(page));

		/*
		 * Restore the reservation for anonymous page, otherwise the
		 * backing page could be stolen by someone.
		 * If there we are freeing a surplus, do not set the restore
		 * reservation bit.
		 */
		if (!h->surplus_huge_pages && __vma_private_lock(vma) &&
		    folio_test_anon(page_folio(page))) {
			folio_set_hugetlb_restore_reserve(page_folio(page));
			/* Reservation to be adjusted after the spin lock */
			adjust_reservation = true;
		}

		spin_unlock(ptl);

		/*
		 * Adjust the reservation for the region that will have the
		 * reserve restored. Keep in mind that vma_needs_reservation() changes
		 * resv->adds_in_progress if it succeeds. If this is not done,
		 * do_exit() will not see it, and will keep the reservation
		 * forever.
		 */
		if (adjust_reservation) {
			int rc = vma_needs_reservation(h, vma, address);

			if (rc < 0)
				/* Pressumably allocate_file_region_entries failed
				 * to allocate a file_region struct. Clear
				 * hugetlb_restore_reserve so that global reserve
				 * count will not be incremented by free_huge_folio.
				 * Act as if we consumed the reservation.
				 */
				folio_clear_hugetlb_restore_reserve(page_folio(page));
			else if (rc)
				vma_add_reservation(h, vma, address);
		}

		tlb_remove_page_size(tlb, page, huge_page_size(h));
		/*
		 * Bail out after unmapping reference page if supplied
		 */
		if (ref_page)
			break;
	}
	tlb_end_vma(tlb, vma);

	/*
	 * If we unshared PMDs, the TLB flush was not recorded in mmu_gather. We
	 * could defer the flush until now, since by holding i_mmap_rwsem we
	 * guaranteed that the last refernece would not be dropped. But we must
	 * do the flushing before we return, as otherwise i_mmap_rwsem will be
	 * dropped and the last reference to the shared PMDs page might be
	 * dropped as well.
	 *
	 * In theory we could defer the freeing of the PMD pages as well, but
	 * huge_pmd_unshare() relies on the exact page_count for the PMD page to
	 * detect sharing, so we cannot defer the release of the page either.
	 * Instead, do flush now.
	 */
	if (force_flush)
		tlb_flush_mmu_tlbonly(tlb);
}

void __hugetlb_zap_begin(struct vm_area_struct *vma,
			 unsigned long *start, unsigned long *end)
{
	if (!vma->vm_file)	/* hugetlbfs_file_mmap error */
		return;

	adjust_range_if_pmd_sharing_possible(vma, start, end);
	hugetlb_vma_lock_write(vma);
	if (vma->vm_file)
		i_mmap_lock_write(vma->vm_file->f_mapping);
}

void __hugetlb_zap_end(struct vm_area_struct *vma,
		       struct zap_details *details)
{
	zap_flags_t zap_flags = details ? details->zap_flags : 0;

	if (!vma->vm_file)	/* hugetlbfs_file_mmap error */
		return;

	if (zap_flags & ZAP_FLAG_UNMAP) {	/* final unmap */
		/*
		 * Unlock and free the vma lock before releasing i_mmap_rwsem.
		 * When the vma_lock is freed, this makes the vma ineligible
		 * for pmd sharing.  And, i_mmap_rwsem is required to set up
		 * pmd sharing.  This is important as page tables for this
		 * unmapped range will be asynchrously deleted.  If the page
		 * tables are shared, there will be issues when accessed by
		 * someone else.
		 */
		__hugetlb_vma_unlock_write_free(vma);
	} else {
		hugetlb_vma_unlock_write(vma);
	}

	if (vma->vm_file)
		i_mmap_unlock_write(vma->vm_file->f_mapping);
}

void unmap_hugepage_range(struct vm_area_struct *vma, unsigned long start,
			  unsigned long end, struct page *ref_page,
			  zap_flags_t zap_flags)
{
	struct mmu_notifier_range range;
	struct mmu_gather tlb;

	mmu_notifier_range_init(&range, MMU_NOTIFY_CLEAR, 0, vma->vm_mm,
				start, end);
	adjust_range_if_pmd_sharing_possible(vma, &range.start, &range.end);
	mmu_notifier_invalidate_range_start(&range);
	tlb_gather_mmu(&tlb, vma->vm_mm);

	__unmap_hugepage_range(&tlb, vma, start, end, ref_page, zap_flags);

	mmu_notifier_invalidate_range_end(&range);
	tlb_finish_mmu(&tlb);
}

/*
 * This is called when the original mapper is failing to COW a MAP_PRIVATE
 * mapping it owns the reserve page for. The intention is to unmap the page
 * from other VMAs and let the children be SIGKILLed if they are faulting the
 * same region.
 */
static void unmap_ref_private(struct mm_struct *mm, struct vm_area_struct *vma,
			      struct page *page, unsigned long address)
{
	struct hstate *h = hstate_vma(vma);
	struct vm_area_struct *iter_vma;
	struct address_space *mapping;
	pgoff_t pgoff;

	/*
	 * vm_pgoff is in PAGE_SIZE units, hence the different calculation
	 * from page cache lookup which is in HPAGE_SIZE units.
	 */
	address = address & huge_page_mask(h);
	pgoff = ((address - vma->vm_start) >> PAGE_SHIFT) +
			vma->vm_pgoff;
	mapping = vma->vm_file->f_mapping;

	/*
	 * Take the mapping lock for the duration of the table walk. As
	 * this mapping should be shared between all the VMAs,
	 * __unmap_hugepage_range() is called as the lock is already held
	 */
	i_mmap_lock_write(mapping);
	vma_interval_tree_foreach(iter_vma, &mapping->i_mmap, pgoff, pgoff) {
		/* Do not unmap the current VMA */
		if (iter_vma == vma)
			continue;

		/*
		 * Shared VMAs have their own reserves and do not affect
		 * MAP_PRIVATE accounting but it is possible that a shared
		 * VMA is using the same page so check and skip such VMAs.
		 */
		if (iter_vma->vm_flags & VM_MAYSHARE)
			continue;

		/*
		 * Unmap the page from other VMAs without their own reserves.
		 * They get marked to be SIGKILLed if they fault in these
		 * areas. This is because a future no-page fault on this VMA
		 * could insert a zeroed page instead of the data existing
		 * from the time of fork. This would look like data corruption
		 */
		if (!is_vma_resv_set(iter_vma, HPAGE_RESV_OWNER))
			unmap_hugepage_range(iter_vma, address,
					     address + huge_page_size(h), page, 0);
	}
	i_mmap_unlock_write(mapping);
}

/*
 * hugetlb_wp() should be called with page lock of the original hugepage held.
 * Called with hugetlb_fault_mutex_table held and pte_page locked so we
 * cannot race with other handlers or page migration.
 * Keep the pte_same checks anyway to make transition from the mutex easier.
 */
static vm_fault_t hugetlb_wp(struct folio *pagecache_folio,
		       struct vm_fault *vmf)
{
	struct vm_area_struct *vma = vmf->vma;
	struct mm_struct *mm = vma->vm_mm;
	const bool unshare = vmf->flags & FAULT_FLAG_UNSHARE;
	pte_t pte = huge_ptep_get(mm, vmf->address, vmf->pte);
	struct hstate *h = hstate_vma(vma);
	struct folio *old_folio;
	struct folio *new_folio;
	int outside_reserve = 0;
	vm_fault_t ret = 0;
	struct mmu_notifier_range range;

	/*
	 * Never handle CoW for uffd-wp protected pages.  It should be only
	 * handled when the uffd-wp protection is removed.
	 *
	 * Note that only the CoW optimization path (in hugetlb_no_page())
	 * can trigger this, because hugetlb_fault() will always resolve
	 * uffd-wp bit first.
	 */
	if (!unshare && huge_pte_uffd_wp(pte))
		return 0;

	/*
	 * hugetlb does not support FOLL_FORCE-style write faults that keep the
	 * PTE mapped R/O such as maybe_mkwrite() would do.
	 */
	if (WARN_ON_ONCE(!unshare && !(vma->vm_flags & VM_WRITE)))
		return VM_FAULT_SIGSEGV;

	/* Let's take out MAP_SHARED mappings first. */
	if (vma->vm_flags & VM_MAYSHARE) {
		set_huge_ptep_writable(vma, vmf->address, vmf->pte);
		return 0;
	}

	old_folio = page_folio(pte_page(pte));

	delayacct_wpcopy_start();

retry_avoidcopy:
	/*
	 * If no-one else is actually using this page, we're the exclusive
	 * owner and can reuse this page.
	 *
	 * Note that we don't rely on the (safer) folio refcount here, because
	 * copying the hugetlb folio when there are unexpected (temporary)
	 * folio references could harm simple fork()+exit() users when
	 * we run out of free hugetlb folios: we would have to kill processes
	 * in scenarios that used to work. As a side effect, there can still
	 * be leaks between processes, for example, with FOLL_GET users.
	 */
	if (folio_mapcount(old_folio) == 1 && folio_test_anon(old_folio)) {
<<<<<<< HEAD
		if (!PageAnonExclusive(&old_folio->page))
			page_move_anon_rmap(&old_folio->page, vma);
=======
		if (!PageAnonExclusive(&old_folio->page)) {
			folio_move_anon_rmap(old_folio, vma);
			SetPageAnonExclusive(&old_folio->page);
		}
>>>>>>> 2d5404ca
		if (likely(!unshare))
			set_huge_ptep_writable(vma, vmf->address, vmf->pte);

		delayacct_wpcopy_end();
		return 0;
	}
	VM_BUG_ON_PAGE(folio_test_anon(old_folio) &&
		       PageAnonExclusive(&old_folio->page), &old_folio->page);

	/*
	 * If the process that created a MAP_PRIVATE mapping is about to
	 * perform a COW due to a shared page count, attempt to satisfy
	 * the allocation without using the existing reserves. The pagecache
	 * page is used to determine if the reserve at this address was
	 * consumed or not. If reserves were used, a partial faulted mapping
	 * at the time of fork() could consume its reserves on COW instead
	 * of the full address range.
	 */
	if (is_vma_resv_set(vma, HPAGE_RESV_OWNER) &&
			old_folio != pagecache_folio)
		outside_reserve = 1;

	folio_get(old_folio);

	/*
	 * Drop page table lock as buddy allocator may be called. It will
	 * be acquired again before returning to the caller, as expected.
	 */
	spin_unlock(vmf->ptl);
	new_folio = alloc_hugetlb_folio(vma, vmf->address, outside_reserve);

	if (IS_ERR(new_folio)) {
		/*
		 * If a process owning a MAP_PRIVATE mapping fails to COW,
		 * it is due to references held by a child and an insufficient
		 * huge page pool. To guarantee the original mappers
		 * reliability, unmap the page from child processes. The child
		 * may get SIGKILLed if it later faults.
		 */
		if (outside_reserve) {
			struct address_space *mapping = vma->vm_file->f_mapping;
			pgoff_t idx;
			u32 hash;

			folio_put(old_folio);
			/*
			 * Drop hugetlb_fault_mutex and vma_lock before
			 * unmapping.  unmapping needs to hold vma_lock
			 * in write mode.  Dropping vma_lock in read mode
			 * here is OK as COW mappings do not interact with
			 * PMD sharing.
			 *
			 * Reacquire both after unmap operation.
			 */
			idx = vma_hugecache_offset(h, vma, vmf->address);
			hash = hugetlb_fault_mutex_hash(mapping, idx);
			hugetlb_vma_unlock_read(vma);
			mutex_unlock(&hugetlb_fault_mutex_table[hash]);

<<<<<<< HEAD
			unmap_ref_private(mm, vma, &old_folio->page, haddr);
=======
			unmap_ref_private(mm, vma, &old_folio->page,
					vmf->address);
>>>>>>> 2d5404ca

			mutex_lock(&hugetlb_fault_mutex_table[hash]);
			hugetlb_vma_lock_read(vma);
			spin_lock(vmf->ptl);
			vmf->pte = hugetlb_walk(vma, vmf->address,
					huge_page_size(h));
			if (likely(vmf->pte &&
				   pte_same(huge_ptep_get(mm, vmf->address, vmf->pte), pte)))
				goto retry_avoidcopy;
			/*
			 * race occurs while re-acquiring page table
			 * lock, and our job is done.
			 */
			delayacct_wpcopy_end();
			return 0;
		}

		ret = vmf_error(PTR_ERR(new_folio));
		goto out_release_old;
	}

	/*
	 * When the original hugepage is shared one, it does not have
	 * anon_vma prepared.
	 */
	ret = __vmf_anon_prepare(vmf);
	if (unlikely(ret))
		goto out_release_all;

<<<<<<< HEAD
	if (copy_user_large_folio(new_folio, old_folio, address, vma)) {
		ret = VM_FAULT_HWPOISON_LARGE;
=======
	if (copy_user_large_folio(new_folio, old_folio, vmf->real_address, vma)) {
		ret = VM_FAULT_HWPOISON_LARGE | VM_FAULT_SET_HINDEX(hstate_index(h));
>>>>>>> 2d5404ca
		goto out_release_all;
	}
	__folio_mark_uptodate(new_folio);

	mmu_notifier_range_init(&range, MMU_NOTIFY_CLEAR, 0, mm, vmf->address,
				vmf->address + huge_page_size(h));
	mmu_notifier_invalidate_range_start(&range);

	/*
	 * Retake the page table lock to check for racing updates
	 * before the page tables are altered
	 */
	spin_lock(vmf->ptl);
	vmf->pte = hugetlb_walk(vma, vmf->address, huge_page_size(h));
	if (likely(vmf->pte && pte_same(huge_ptep_get(mm, vmf->address, vmf->pte), pte))) {
		pte_t newpte = make_huge_pte(vma, &new_folio->page, !unshare);

		/* Break COW or unshare */
<<<<<<< HEAD
		huge_ptep_clear_flush(vma, haddr, ptep);
		page_remove_rmap(&old_folio->page, vma, true);
		hugepage_add_new_anon_rmap(new_folio, vma, haddr);
=======
		huge_ptep_clear_flush(vma, vmf->address, vmf->pte);
		hugetlb_remove_rmap(old_folio);
		hugetlb_add_new_anon_rmap(new_folio, vma, vmf->address);
>>>>>>> 2d5404ca
		if (huge_pte_uffd_wp(pte))
			newpte = huge_pte_mkuffd_wp(newpte);
		set_huge_pte_at(mm, vmf->address, vmf->pte, newpte,
				huge_page_size(h));
		folio_set_hugetlb_migratable(new_folio);
		/* Make the old page be freed below */
		new_folio = old_folio;
	}
	spin_unlock(vmf->ptl);
	mmu_notifier_invalidate_range_end(&range);
out_release_all:
	/*
	 * No restore in case of successful pagetable update (Break COW or
	 * unshare)
	 */
	if (new_folio != old_folio)
<<<<<<< HEAD
		restore_reserve_on_error(h, vma, haddr, new_folio);
=======
		restore_reserve_on_error(h, vma, vmf->address, new_folio);
>>>>>>> 2d5404ca
	folio_put(new_folio);
out_release_old:
	folio_put(old_folio);

	spin_lock(vmf->ptl); /* Caller expects lock to be held */

	delayacct_wpcopy_end();
	return ret;
}

/*
 * Return whether there is a pagecache page to back given address within VMA.
 */
bool hugetlbfs_pagecache_present(struct hstate *h,
				 struct vm_area_struct *vma, unsigned long address)
{
	struct address_space *mapping = vma->vm_file->f_mapping;
<<<<<<< HEAD
	pgoff_t idx = vma_hugecache_offset(h, vma, address);
=======
	pgoff_t idx = linear_page_index(vma, address);
>>>>>>> 2d5404ca
	struct folio *folio;

	folio = filemap_get_folio(mapping, idx);
	if (IS_ERR(folio))
		return false;
	folio_put(folio);
	return true;
}

int hugetlb_add_to_page_cache(struct folio *folio, struct address_space *mapping,
			   pgoff_t idx)
{
	struct inode *inode = mapping->host;
	struct hstate *h = hstate_inode(inode);
	int err;

	idx <<= huge_page_order(h);
	__folio_set_locked(folio);
	err = __filemap_add_folio(mapping, folio, idx, GFP_KERNEL, NULL);

	if (unlikely(err)) {
		__folio_clear_locked(folio);
		return err;
	}
	folio_clear_hugetlb_restore_reserve(folio);

	/*
	 * mark folio dirty so that it will not be removed from cache/file
	 * by non-hugetlbfs specific code paths.
	 */
	folio_mark_dirty(folio);

	spin_lock(&inode->i_lock);
	inode->i_blocks += blocks_per_huge_page(h);
	spin_unlock(&inode->i_lock);
	return 0;
}

static inline vm_fault_t hugetlb_handle_userfault(struct vm_fault *vmf,
						  struct address_space *mapping,
						  unsigned long reason)
{
	u32 hash;

	/*
	 * vma_lock and hugetlb_fault_mutex must be dropped before handling
	 * userfault. Also mmap_lock could be dropped due to handling
	 * userfault, any vma operation should be careful from here.
	 */
	hugetlb_vma_unlock_read(vmf->vma);
	hash = hugetlb_fault_mutex_hash(mapping, vmf->pgoff);
	mutex_unlock(&hugetlb_fault_mutex_table[hash]);
	return handle_userfault(vmf, reason);
}

/*
 * Recheck pte with pgtable lock.  Returns true if pte didn't change, or
 * false if pte changed or is changing.
 */
static bool hugetlb_pte_stable(struct hstate *h, struct mm_struct *mm, unsigned long addr,
			       pte_t *ptep, pte_t old_pte)
{
	spinlock_t *ptl;
	bool same;

	ptl = huge_pte_lock(h, mm, ptep);
	same = pte_same(huge_ptep_get(mm, addr, ptep), old_pte);
	spin_unlock(ptl);

	return same;
}

static vm_fault_t hugetlb_no_page(struct address_space *mapping,
			struct vm_fault *vmf)
{
	struct vm_area_struct *vma = vmf->vma;
	struct mm_struct *mm = vma->vm_mm;
	struct hstate *h = hstate_vma(vma);
	vm_fault_t ret = VM_FAULT_SIGBUS;
	int anon_rmap = 0;
	unsigned long size;
	struct folio *folio;
	pte_t new_pte;
	bool new_folio, new_pagecache_folio = false;
	u32 hash = hugetlb_fault_mutex_hash(mapping, vmf->pgoff);

	/*
	 * Currently, we are forced to kill the process in the event the
	 * original mapper has unmapped pages from the child due to a failed
	 * COW/unsharing. Warn that such a situation has occurred as it may not
	 * be obvious.
	 */
	if (is_vma_resv_set(vma, HPAGE_RESV_UNMAPPED)) {
		pr_warn_ratelimited("PID %d killed due to inadequate hugepage pool\n",
			   current->pid);
		goto out;
	}

	/*
	 * Use page lock to guard against racing truncation
	 * before we get page_table_lock.
	 */
	new_folio = false;
	folio = filemap_lock_hugetlb_folio(h, mapping, vmf->pgoff);
	if (IS_ERR(folio)) {
		size = i_size_read(mapping->host) >> huge_page_shift(h);
		if (vmf->pgoff >= size)
			goto out;
		/* Check for page in userfault range */
		if (userfaultfd_missing(vma)) {
			/*
			 * Since hugetlb_no_page() was examining pte
			 * without pgtable lock, we need to re-test under
			 * lock because the pte may not be stable and could
			 * have changed from under us.  Try to detect
			 * either changed or during-changing ptes and retry
			 * properly when needed.
			 *
			 * Note that userfaultfd is actually fine with
			 * false positives (e.g. caused by pte changed),
			 * but not wrong logical events (e.g. caused by
			 * reading a pte during changing).  The latter can
			 * confuse the userspace, so the strictness is very
			 * much preferred.  E.g., MISSING event should
			 * never happen on the page after UFFDIO_COPY has
			 * correctly installed the page and returned.
			 */
			if (!hugetlb_pte_stable(h, mm, vmf->address, vmf->pte, vmf->orig_pte)) {
				ret = 0;
				goto out;
			}

			return hugetlb_handle_userfault(vmf, mapping,
							VM_UFFD_MISSING);
		}

		if (!(vma->vm_flags & VM_MAYSHARE)) {
			ret = __vmf_anon_prepare(vmf);
			if (unlikely(ret))
				goto out;
		}

		folio = alloc_hugetlb_folio(vma, vmf->address, 0);
		if (IS_ERR(folio)) {
			/*
			 * Returning error will result in faulting task being
			 * sent SIGBUS.  The hugetlb fault mutex prevents two
			 * tasks from racing to fault in the same page which
			 * could result in false unable to allocate errors.
			 * Page migration does not take the fault mutex, but
			 * does a clear then write of pte's under page table
			 * lock.  Page fault code could race with migration,
			 * notice the clear pte and try to allocate a page
			 * here.  Before returning error, get ptl and make
			 * sure there really is no pte entry.
			 */
			if (hugetlb_pte_stable(h, mm, vmf->address, vmf->pte, vmf->orig_pte))
				ret = vmf_error(PTR_ERR(folio));
			else
				ret = 0;
			goto out;
		}
		folio_zero_user(folio, vmf->real_address);
		__folio_mark_uptodate(folio);
		new_folio = true;

		if (vma->vm_flags & VM_MAYSHARE) {
			int err = hugetlb_add_to_page_cache(folio, mapping,
							vmf->pgoff);
			if (err) {
				/*
				 * err can't be -EEXIST which implies someone
				 * else consumed the reservation since hugetlb
				 * fault mutex is held when add a hugetlb page
				 * to the page cache. So it's safe to call
				 * restore_reserve_on_error() here.
				 */
				restore_reserve_on_error(h, vma, vmf->address,
							folio);
				folio_put(folio);
				ret = VM_FAULT_SIGBUS;
				goto out;
			}
			new_pagecache_folio = true;
		} else {
			folio_lock(folio);
			anon_rmap = 1;
		}
	} else {
		/*
		 * If memory error occurs between mmap() and fault, some process
		 * don't have hwpoisoned swap entry for errored virtual address.
		 * So we need to block hugepage fault by PG_hwpoison bit check.
		 */
		if (unlikely(folio_test_hwpoison(folio))) {
			ret = VM_FAULT_HWPOISON_LARGE |
				VM_FAULT_SET_HINDEX(hstate_index(h));
			goto backout_unlocked;
		}

		/* Check for page in userfault range. */
		if (userfaultfd_minor(vma)) {
			folio_unlock(folio);
			folio_put(folio);
			/* See comment in userfaultfd_missing() block above */
			if (!hugetlb_pte_stable(h, mm, vmf->address, vmf->pte, vmf->orig_pte)) {
				ret = 0;
				goto out;
			}
			return hugetlb_handle_userfault(vmf, mapping,
							VM_UFFD_MINOR);
		}
	}

	/*
	 * If we are going to COW a private mapping later, we examine the
	 * pending reservations for this page now. This will ensure that
	 * any allocations necessary to record that reservation occur outside
	 * the spinlock.
	 */
	if ((vmf->flags & FAULT_FLAG_WRITE) && !(vma->vm_flags & VM_SHARED)) {
		if (vma_needs_reservation(h, vma, vmf->address) < 0) {
			ret = VM_FAULT_OOM;
			goto backout_unlocked;
		}
		/* Just decrements count, does not deallocate */
		vma_end_reservation(h, vma, vmf->address);
	}

	vmf->ptl = huge_pte_lock(h, mm, vmf->pte);
	ret = 0;
	/* If pte changed from under us, retry */
	if (!pte_same(huge_ptep_get(mm, vmf->address, vmf->pte), vmf->orig_pte))
		goto backout;

	if (anon_rmap)
		hugetlb_add_new_anon_rmap(folio, vma, vmf->address);
	else
		hugetlb_add_file_rmap(folio);
	new_pte = make_huge_pte(vma, &folio->page, ((vma->vm_flags & VM_WRITE)
				&& (vma->vm_flags & VM_SHARED)));
	/*
	 * If this pte was previously wr-protected, keep it wr-protected even
	 * if populated.
	 */
	if (unlikely(pte_marker_uffd_wp(vmf->orig_pte)))
		new_pte = huge_pte_mkuffd_wp(new_pte);
	set_huge_pte_at(mm, vmf->address, vmf->pte, new_pte, huge_page_size(h));

	hugetlb_count_add(pages_per_huge_page(h), mm);
	if ((vmf->flags & FAULT_FLAG_WRITE) && !(vma->vm_flags & VM_SHARED)) {
		/* Optimization, do the COW without a second fault */
		ret = hugetlb_wp(folio, vmf);
	}

	spin_unlock(vmf->ptl);

	/*
	 * Only set hugetlb_migratable in newly allocated pages.  Existing pages
	 * found in the pagecache may not have hugetlb_migratable if they have
	 * been isolated for migration.
	 */
	if (new_folio)
		folio_set_hugetlb_migratable(folio);

	folio_unlock(folio);
out:
	hugetlb_vma_unlock_read(vma);

	/*
	 * We must check to release the per-VMA lock. __vmf_anon_prepare() is
	 * the only way ret can be set to VM_FAULT_RETRY.
	 */
	if (unlikely(ret & VM_FAULT_RETRY))
		vma_end_read(vma);

	mutex_unlock(&hugetlb_fault_mutex_table[hash]);
	return ret;

backout:
	spin_unlock(vmf->ptl);
backout_unlocked:
	if (new_folio && !new_pagecache_folio)
		restore_reserve_on_error(h, vma, vmf->address, folio);

	folio_unlock(folio);
	folio_put(folio);
	goto out;
}

#ifdef CONFIG_SMP
u32 hugetlb_fault_mutex_hash(struct address_space *mapping, pgoff_t idx)
{
	unsigned long key[2];
	u32 hash;

	key[0] = (unsigned long) mapping;
	key[1] = idx;

	hash = jhash2((u32 *)&key, sizeof(key)/(sizeof(u32)), 0);

	return hash & (num_fault_mutexes - 1);
}
#else
/*
 * For uniprocessor systems we always use a single mutex, so just
 * return 0 and avoid the hashing overhead.
 */
u32 hugetlb_fault_mutex_hash(struct address_space *mapping, pgoff_t idx)
{
	return 0;
}
#endif

vm_fault_t hugetlb_fault(struct mm_struct *mm, struct vm_area_struct *vma,
			unsigned long address, unsigned int flags)
{
	vm_fault_t ret;
	u32 hash;
<<<<<<< HEAD
	pgoff_t idx;
=======
>>>>>>> 2d5404ca
	struct folio *folio = NULL;
	struct folio *pagecache_folio = NULL;
	struct hstate *h = hstate_vma(vma);
	struct address_space *mapping;
	int need_wait_lock = 0;
	struct vm_fault vmf = {
		.vma = vma,
		.address = address & huge_page_mask(h),
		.real_address = address,
		.flags = flags,
		.pgoff = vma_hugecache_offset(h, vma,
				address & huge_page_mask(h)),
		/* TODO: Track hugetlb faults using vm_fault */

		/*
		 * Some fields may not be initialized, be careful as it may
		 * be hard to debug if called functions make assumptions
		 */
	};

	/*
	 * Serialize hugepage allocation and instantiation, so that we don't
	 * get spurious allocation failures if two CPUs race to instantiate
	 * the same page in the page cache.
	 */
	mapping = vma->vm_file->f_mapping;
	hash = hugetlb_fault_mutex_hash(mapping, vmf.pgoff);
	mutex_lock(&hugetlb_fault_mutex_table[hash]);

	/*
	 * Acquire vma lock before calling huge_pte_alloc and hold
	 * until finished with vmf.pte.  This prevents huge_pmd_unshare from
	 * being called elsewhere and making the vmf.pte no longer valid.
	 */
	hugetlb_vma_lock_read(vma);
	vmf.pte = huge_pte_alloc(mm, vma, vmf.address, huge_page_size(h));
	if (!vmf.pte) {
		hugetlb_vma_unlock_read(vma);
		mutex_unlock(&hugetlb_fault_mutex_table[hash]);
		return VM_FAULT_OOM;
	}

	vmf.orig_pte = huge_ptep_get(mm, vmf.address, vmf.pte);
	if (huge_pte_none_mostly(vmf.orig_pte)) {
		if (is_pte_marker(vmf.orig_pte)) {
			pte_marker marker =
				pte_marker_get(pte_to_swp_entry(vmf.orig_pte));

			if (marker & PTE_MARKER_POISONED) {
				ret = VM_FAULT_HWPOISON_LARGE |
				      VM_FAULT_SET_HINDEX(hstate_index(h));
				goto out_mutex;
			}
		}

		/*
		 * Other PTE markers should be handled the same way as none PTE.
		 *
		 * hugetlb_no_page will drop vma lock and hugetlb fault
		 * mutex internally, which make us return immediately.
		 */
		return hugetlb_no_page(mapping, &vmf);
	}

	ret = 0;

	/*
	 * vmf.orig_pte could be a migration/hwpoison vmf.orig_pte at this
	 * point, so this check prevents the kernel from going below assuming
	 * that we have an active hugepage in pagecache. This goto expects
	 * the 2nd page fault, and is_hugetlb_entry_(migration|hwpoisoned)
	 * check will properly handle it.
	 */
	if (!pte_present(vmf.orig_pte)) {
		if (unlikely(is_hugetlb_entry_migration(vmf.orig_pte))) {
			/*
			 * Release the hugetlb fault lock now, but retain
			 * the vma lock, because it is needed to guard the
			 * huge_pte_lockptr() later in
			 * migration_entry_wait_huge(). The vma lock will
			 * be released there.
			 */
			mutex_unlock(&hugetlb_fault_mutex_table[hash]);
			migration_entry_wait_huge(vma, vmf.address, vmf.pte);
			return 0;
		} else if (unlikely(is_hugetlb_entry_hwpoisoned(vmf.orig_pte)))
			ret = VM_FAULT_HWPOISON_LARGE |
			    VM_FAULT_SET_HINDEX(hstate_index(h));
		goto out_mutex;
	}

	/*
	 * If we are going to COW/unshare the mapping later, we examine the
	 * pending reservations for this page now. This will ensure that any
	 * allocations necessary to record that reservation occur outside the
	 * spinlock. Also lookup the pagecache page now as it is used to
	 * determine if a reservation has been consumed.
	 */
	if ((flags & (FAULT_FLAG_WRITE|FAULT_FLAG_UNSHARE)) &&
	    !(vma->vm_flags & VM_MAYSHARE) && !huge_pte_write(vmf.orig_pte)) {
		if (vma_needs_reservation(h, vma, vmf.address) < 0) {
			ret = VM_FAULT_OOM;
			goto out_mutex;
		}
		/* Just decrements count, does not deallocate */
		vma_end_reservation(h, vma, vmf.address);

		pagecache_folio = filemap_lock_hugetlb_folio(h, mapping,
							     vmf.pgoff);
		if (IS_ERR(pagecache_folio))
			pagecache_folio = NULL;
	}

	vmf.ptl = huge_pte_lock(h, mm, vmf.pte);

	/* Check for a racing update before calling hugetlb_wp() */
	if (unlikely(!pte_same(vmf.orig_pte, huge_ptep_get(mm, vmf.address, vmf.pte))))
		goto out_ptl;

	/* Handle userfault-wp first, before trying to lock more pages */
	if (userfaultfd_wp(vma) && huge_pte_uffd_wp(huge_ptep_get(mm, vmf.address, vmf.pte)) &&
	    (flags & FAULT_FLAG_WRITE) && !huge_pte_write(vmf.orig_pte)) {
		if (!userfaultfd_wp_async(vma)) {
			spin_unlock(vmf.ptl);
			if (pagecache_folio) {
				folio_unlock(pagecache_folio);
				folio_put(pagecache_folio);
			}
			hugetlb_vma_unlock_read(vma);
			mutex_unlock(&hugetlb_fault_mutex_table[hash]);
			return handle_userfault(&vmf, VM_UFFD_WP);
		}

		vmf.orig_pte = huge_pte_clear_uffd_wp(vmf.orig_pte);
		set_huge_pte_at(mm, vmf.address, vmf.pte, vmf.orig_pte,
				huge_page_size(hstate_vma(vma)));
		/* Fallthrough to CoW */
	}

	/*
	 * hugetlb_wp() requires page locks of pte_page(vmf.orig_pte) and
	 * pagecache_folio, so here we need take the former one
	 * when folio != pagecache_folio or !pagecache_folio.
	 */
<<<<<<< HEAD
	folio = page_folio(pte_page(entry));
=======
	folio = page_folio(pte_page(vmf.orig_pte));
>>>>>>> 2d5404ca
	if (folio != pagecache_folio)
		if (!folio_trylock(folio)) {
			need_wait_lock = 1;
			goto out_ptl;
		}

	folio_get(folio);

	if (flags & (FAULT_FLAG_WRITE|FAULT_FLAG_UNSHARE)) {
		if (!huge_pte_write(vmf.orig_pte)) {
			ret = hugetlb_wp(pagecache_folio, &vmf);
			goto out_put_page;
		} else if (likely(flags & FAULT_FLAG_WRITE)) {
			vmf.orig_pte = huge_pte_mkdirty(vmf.orig_pte);
		}
	}
	vmf.orig_pte = pte_mkyoung(vmf.orig_pte);
	if (huge_ptep_set_access_flags(vma, vmf.address, vmf.pte, vmf.orig_pte,
						flags & FAULT_FLAG_WRITE))
		update_mmu_cache(vma, vmf.address, vmf.pte);
out_put_page:
	if (folio != pagecache_folio)
		folio_unlock(folio);
	folio_put(folio);
out_ptl:
	spin_unlock(vmf.ptl);

	if (pagecache_folio) {
		folio_unlock(pagecache_folio);
		folio_put(pagecache_folio);
	}
out_mutex:
	hugetlb_vma_unlock_read(vma);

	/*
	 * We must check to release the per-VMA lock. __vmf_anon_prepare() in
	 * hugetlb_wp() is the only way ret can be set to VM_FAULT_RETRY.
	 */
	if (unlikely(ret & VM_FAULT_RETRY))
		vma_end_read(vma);

	mutex_unlock(&hugetlb_fault_mutex_table[hash]);
	/*
	 * Generally it's safe to hold refcount during waiting page lock. But
	 * here we just wait to defer the next page fault to avoid busy loop and
	 * the page is not used after unlocked before returning from the current
	 * page fault. So we are safe from accessing freed page, even if we wait
	 * here without taking refcount.
	 */
	if (need_wait_lock)
		folio_wait_locked(folio);
	return ret;
}

#ifdef CONFIG_USERFAULTFD
/*
 * Can probably be eliminated, but still used by hugetlb_mfill_atomic_pte().
 */
static struct folio *alloc_hugetlb_folio_vma(struct hstate *h,
		struct vm_area_struct *vma, unsigned long address)
{
	struct mempolicy *mpol;
	nodemask_t *nodemask;
	struct folio *folio;
	gfp_t gfp_mask;
	int node;

	gfp_mask = htlb_alloc_mask(h);
	node = huge_node(vma, address, gfp_mask, &mpol, &nodemask);
	/*
	 * This is used to allocate a temporary hugetlb to hold the copied
	 * content, which will then be copied again to the final hugetlb
	 * consuming a reservation. Set the alloc_fallback to false to indicate
	 * that breaking the per-node hugetlb pool is not allowed in this case.
	 */
	folio = alloc_hugetlb_folio_nodemask(h, node, nodemask, gfp_mask, false);
	mpol_cond_put(mpol);

	return folio;
}

/*
 * Used by userfaultfd UFFDIO_* ioctls. Based on userfaultfd's mfill_atomic_pte
 * with modifications for hugetlb pages.
 */
int hugetlb_mfill_atomic_pte(pte_t *dst_pte,
			     struct vm_area_struct *dst_vma,
			     unsigned long dst_addr,
			     unsigned long src_addr,
			     uffd_flags_t flags,
			     struct folio **foliop)
{
	struct mm_struct *dst_mm = dst_vma->vm_mm;
	bool is_continue = uffd_flags_mode_is(flags, MFILL_ATOMIC_CONTINUE);
	bool wp_enabled = (flags & MFILL_ATOMIC_WP);
	struct hstate *h = hstate_vma(dst_vma);
	struct address_space *mapping = dst_vma->vm_file->f_mapping;
	pgoff_t idx = vma_hugecache_offset(h, dst_vma, dst_addr);
	unsigned long size = huge_page_size(h);
	int vm_shared = dst_vma->vm_flags & VM_SHARED;
	pte_t _dst_pte;
	spinlock_t *ptl;
	int ret = -ENOMEM;
	struct folio *folio;
	int writable;
	bool folio_in_pagecache = false;

	if (uffd_flags_mode_is(flags, MFILL_ATOMIC_POISON)) {
		ptl = huge_pte_lock(h, dst_mm, dst_pte);

		/* Don't overwrite any existing PTEs (even markers) */
		if (!huge_pte_none(huge_ptep_get(dst_mm, dst_addr, dst_pte))) {
			spin_unlock(ptl);
			return -EEXIST;
		}

		_dst_pte = make_pte_marker(PTE_MARKER_POISONED);
		set_huge_pte_at(dst_mm, dst_addr, dst_pte, _dst_pte, size);

		/* No need to invalidate - it was non-present before */
		update_mmu_cache(dst_vma, dst_addr, dst_pte);

		spin_unlock(ptl);
		return 0;
	}

	if (is_continue) {
		ret = -EFAULT;
		folio = filemap_lock_hugetlb_folio(h, mapping, idx);
		if (IS_ERR(folio))
			goto out;
		folio_in_pagecache = true;
	} else if (!*foliop) {
		/* If a folio already exists, then it's UFFDIO_COPY for
		 * a non-missing case. Return -EEXIST.
		 */
		if (vm_shared &&
		    hugetlbfs_pagecache_present(h, dst_vma, dst_addr)) {
			ret = -EEXIST;
			goto out;
		}

		folio = alloc_hugetlb_folio(dst_vma, dst_addr, 0);
		if (IS_ERR(folio)) {
			ret = -ENOMEM;
			goto out;
		}

		ret = copy_folio_from_user(folio, (const void __user *) src_addr,
					   false);

		/* fallback to copy_from_user outside mmap_lock */
		if (unlikely(ret)) {
			ret = -ENOENT;
			/* Free the allocated folio which may have
			 * consumed a reservation.
			 */
			restore_reserve_on_error(h, dst_vma, dst_addr, folio);
			folio_put(folio);

			/* Allocate a temporary folio to hold the copied
			 * contents.
			 */
			folio = alloc_hugetlb_folio_vma(h, dst_vma, dst_addr);
			if (!folio) {
				ret = -ENOMEM;
				goto out;
			}
			*foliop = folio;
			/* Set the outparam foliop and return to the caller to
			 * copy the contents outside the lock. Don't free the
			 * folio.
			 */
			goto out;
		}
	} else {
		if (vm_shared &&
		    hugetlbfs_pagecache_present(h, dst_vma, dst_addr)) {
			folio_put(*foliop);
			ret = -EEXIST;
			*foliop = NULL;
			goto out;
		}

		folio = alloc_hugetlb_folio(dst_vma, dst_addr, 0);
		if (IS_ERR(folio)) {
			folio_put(*foliop);
			ret = -ENOMEM;
			*foliop = NULL;
			goto out;
		}
		ret = copy_user_large_folio(folio, *foliop,
					    ALIGN_DOWN(dst_addr, size), dst_vma);
		folio_put(*foliop);
		*foliop = NULL;
		if (ret) {
			folio_put(folio);
			goto out;
		}
	}

	/*
	 * If we just allocated a new page, we need a memory barrier to ensure
	 * that preceding stores to the page become visible before the
	 * set_pte_at() write. The memory barrier inside __folio_mark_uptodate
	 * is what we need.
	 *
	 * In the case where we have not allocated a new page (is_continue),
	 * the page must already be uptodate. UFFDIO_CONTINUE already includes
	 * an earlier smp_wmb() to ensure that prior stores will be visible
	 * before the set_pte_at() write.
	 */
	if (!is_continue)
		__folio_mark_uptodate(folio);
	else
		WARN_ON_ONCE(!folio_test_uptodate(folio));

	/* Add shared, newly allocated pages to the page cache. */
	if (vm_shared && !is_continue) {
		ret = -EFAULT;
		if (idx >= (i_size_read(mapping->host) >> huge_page_shift(h)))
			goto out_release_nounlock;

		/*
		 * Serialization between remove_inode_hugepages() and
		 * hugetlb_add_to_page_cache() below happens through the
		 * hugetlb_fault_mutex_table that here must be hold by
		 * the caller.
		 */
		ret = hugetlb_add_to_page_cache(folio, mapping, idx);
		if (ret)
			goto out_release_nounlock;
		folio_in_pagecache = true;
	}

	ptl = huge_pte_lock(h, dst_mm, dst_pte);

	ret = -EIO;
	if (folio_test_hwpoison(folio))
		goto out_release_unlock;

	/*
	 * We allow to overwrite a pte marker: consider when both MISSING|WP
	 * registered, we firstly wr-protect a none pte which has no page cache
	 * page backing it, then access the page.
	 */
	ret = -EEXIST;
	if (!huge_pte_none_mostly(huge_ptep_get(dst_mm, dst_addr, dst_pte)))
		goto out_release_unlock;

	if (folio_in_pagecache)
		hugetlb_add_file_rmap(folio);
	else
		hugetlb_add_new_anon_rmap(folio, dst_vma, dst_addr);

	/*
	 * For either: (1) CONTINUE on a non-shared VMA, or (2) UFFDIO_COPY
	 * with wp flag set, don't set pte write bit.
	 */
	if (wp_enabled || (is_continue && !vm_shared))
		writable = 0;
	else
		writable = dst_vma->vm_flags & VM_WRITE;

	_dst_pte = make_huge_pte(dst_vma, &folio->page, writable);
	/*
	 * Always mark UFFDIO_COPY page dirty; note that this may not be
	 * extremely important for hugetlbfs for now since swapping is not
	 * supported, but we should still be clear in that this page cannot be
	 * thrown away at will, even if write bit not set.
	 */
	_dst_pte = huge_pte_mkdirty(_dst_pte);
	_dst_pte = pte_mkyoung(_dst_pte);

	if (wp_enabled)
		_dst_pte = huge_pte_mkuffd_wp(_dst_pte);

	set_huge_pte_at(dst_mm, dst_addr, dst_pte, _dst_pte, size);

	hugetlb_count_add(pages_per_huge_page(h), dst_mm);

	/* No need to invalidate - it was non-present before */
	update_mmu_cache(dst_vma, dst_addr, dst_pte);

	spin_unlock(ptl);
	if (!is_continue)
		folio_set_hugetlb_migratable(folio);
	if (vm_shared || is_continue)
		folio_unlock(folio);
	ret = 0;
out:
	return ret;
out_release_unlock:
	spin_unlock(ptl);
	if (vm_shared || is_continue)
		folio_unlock(folio);
out_release_nounlock:
	if (!folio_in_pagecache)
		restore_reserve_on_error(h, dst_vma, dst_addr, folio);
	folio_put(folio);
	goto out;
}
#endif /* CONFIG_USERFAULTFD */

long hugetlb_change_protection(struct vm_area_struct *vma,
		unsigned long address, unsigned long end,
		pgprot_t newprot, unsigned long cp_flags)
{
	struct mm_struct *mm = vma->vm_mm;
	unsigned long start = address;
	pte_t *ptep;
	pte_t pte;
	struct hstate *h = hstate_vma(vma);
	long pages = 0, psize = huge_page_size(h);
	bool shared_pmd = false;
	struct mmu_notifier_range range;
	unsigned long last_addr_mask;
	bool uffd_wp = cp_flags & MM_CP_UFFD_WP;
	bool uffd_wp_resolve = cp_flags & MM_CP_UFFD_WP_RESOLVE;

	/*
	 * In the case of shared PMDs, the area to flush could be beyond
	 * start/end.  Set range.start/range.end to cover the maximum possible
	 * range if PMD sharing is possible.
	 */
	mmu_notifier_range_init(&range, MMU_NOTIFY_PROTECTION_VMA,
				0, mm, start, end);
	adjust_range_if_pmd_sharing_possible(vma, &range.start, &range.end);

	BUG_ON(address >= end);
	flush_cache_range(vma, range.start, range.end);

	mmu_notifier_invalidate_range_start(&range);
	hugetlb_vma_lock_write(vma);
	i_mmap_lock_write(vma->vm_file->f_mapping);
	last_addr_mask = hugetlb_mask_last_page(h);
	for (; address < end; address += psize) {
		spinlock_t *ptl;
		ptep = hugetlb_walk(vma, address, psize);
		if (!ptep) {
			if (!uffd_wp) {
				address |= last_addr_mask;
				continue;
			}
			/*
			 * Userfaultfd wr-protect requires pgtable
			 * pre-allocations to install pte markers.
			 */
			ptep = huge_pte_alloc(mm, vma, address, psize);
			if (!ptep) {
				pages = -ENOMEM;
				break;
			}
		}
		ptl = huge_pte_lock(h, mm, ptep);
		if (huge_pmd_unshare(mm, vma, address, ptep)) {
			/*
			 * When uffd-wp is enabled on the vma, unshare
			 * shouldn't happen at all.  Warn about it if it
			 * happened due to some reason.
			 */
			WARN_ON_ONCE(uffd_wp || uffd_wp_resolve);
			pages++;
			spin_unlock(ptl);
			shared_pmd = true;
			address |= last_addr_mask;
			continue;
		}
		pte = huge_ptep_get(mm, address, ptep);
		if (unlikely(is_hugetlb_entry_hwpoisoned(pte))) {
			/* Nothing to do. */
		} else if (unlikely(is_hugetlb_entry_migration(pte))) {
			swp_entry_t entry = pte_to_swp_entry(pte);
			struct page *page = pfn_swap_entry_to_page(entry);
			pte_t newpte = pte;

			if (is_writable_migration_entry(entry)) {
				if (PageAnon(page))
					entry = make_readable_exclusive_migration_entry(
								swp_offset(entry));
				else
					entry = make_readable_migration_entry(
								swp_offset(entry));
				newpte = swp_entry_to_pte(entry);
				pages++;
			}

			if (uffd_wp)
				newpte = pte_swp_mkuffd_wp(newpte);
			else if (uffd_wp_resolve)
				newpte = pte_swp_clear_uffd_wp(newpte);
			if (!pte_same(pte, newpte))
				set_huge_pte_at(mm, address, ptep, newpte, psize);
		} else if (unlikely(is_pte_marker(pte))) {
			/*
			 * Do nothing on a poison marker; page is
			 * corrupted, permissons do not apply.  Here
			 * pte_marker_uffd_wp()==true implies !poison
			 * because they're mutual exclusive.
			 */
			if (pte_marker_uffd_wp(pte) && uffd_wp_resolve)
				/* Safe to modify directly (non-present->none). */
				huge_pte_clear(mm, address, ptep, psize);
		} else if (!huge_pte_none(pte)) {
			pte_t old_pte;
			unsigned int shift = huge_page_shift(hstate_vma(vma));

			old_pte = huge_ptep_modify_prot_start(vma, address, ptep);
			pte = huge_pte_modify(old_pte, newprot);
			pte = arch_make_huge_pte(pte, shift, vma->vm_flags);
			if (uffd_wp)
				pte = huge_pte_mkuffd_wp(pte);
			else if (uffd_wp_resolve)
				pte = huge_pte_clear_uffd_wp(pte);
			huge_ptep_modify_prot_commit(vma, address, ptep, old_pte, pte);
			pages++;
		} else {
			/* None pte */
			if (unlikely(uffd_wp))
				/* Safe to modify directly (none->non-present). */
				set_huge_pte_at(mm, address, ptep,
						make_pte_marker(PTE_MARKER_UFFD_WP),
						psize);
		}
		spin_unlock(ptl);
	}
	/*
	 * Must flush TLB before releasing i_mmap_rwsem: x86's huge_pmd_unshare
	 * may have cleared our pud entry and done put_page on the page table:
	 * once we release i_mmap_rwsem, another task can do the final put_page
	 * and that page table be reused and filled with junk.  If we actually
	 * did unshare a page of pmds, flush the range corresponding to the pud.
	 */
	if (shared_pmd)
		flush_hugetlb_tlb_range(vma, range.start, range.end);
	else
		flush_hugetlb_tlb_range(vma, start, end);
	/*
	 * No need to call mmu_notifier_arch_invalidate_secondary_tlbs() we are
	 * downgrading page table protection not changing it to point to a new
	 * page.
	 *
	 * See Documentation/mm/mmu_notifier.rst
	 */
	i_mmap_unlock_write(vma->vm_file->f_mapping);
	hugetlb_vma_unlock_write(vma);
	mmu_notifier_invalidate_range_end(&range);

	return pages > 0 ? (pages << h->order) : pages;
}

/* Return true if reservation was successful, false otherwise.  */
bool hugetlb_reserve_pages(struct inode *inode,
					long from, long to,
					struct vm_area_struct *vma,
					vm_flags_t vm_flags)
{
	long chg = -1, add = -1;
	struct hstate *h = hstate_inode(inode);
	struct hugepage_subpool *spool = subpool_inode(inode);
	struct resv_map *resv_map;
	struct hugetlb_cgroup *h_cg = NULL;
	long gbl_reserve, regions_needed = 0;

	/* This should never happen */
	if (from > to) {
		VM_WARN(1, "%s called with a negative range\n", __func__);
		return false;
	}

	/*
	 * vma specific semaphore used for pmd sharing and fault/truncation
	 * synchronization
	 */
	hugetlb_vma_lock_alloc(vma);

	/*
	 * Only apply hugepage reservation if asked. At fault time, an
	 * attempt will be made for VM_NORESERVE to allocate a page
	 * without using reserves
	 */
	if (vm_flags & VM_NORESERVE)
		return true;

	/*
	 * Shared mappings base their reservation on the number of pages that
	 * are already allocated on behalf of the file. Private mappings need
	 * to reserve the full area even if read-only as mprotect() may be
	 * called to make the mapping read-write. Assume !vma is a shm mapping
	 */
	if (!vma || vma->vm_flags & VM_MAYSHARE) {
		/*
		 * resv_map can not be NULL as hugetlb_reserve_pages is only
		 * called for inodes for which resv_maps were created (see
		 * hugetlbfs_get_inode).
		 */
		resv_map = inode_resv_map(inode);

		chg = region_chg(resv_map, from, to, &regions_needed);
	} else {
		/* Private mapping. */
		resv_map = resv_map_alloc();
		if (!resv_map)
			goto out_err;

		chg = to - from;

		set_vma_resv_map(vma, resv_map);
		set_vma_resv_flags(vma, HPAGE_RESV_OWNER);
	}

	if (chg < 0)
		goto out_err;

	if (hugetlb_cgroup_charge_cgroup_rsvd(hstate_index(h),
				chg * pages_per_huge_page(h), &h_cg) < 0)
		goto out_err;

	if (vma && !(vma->vm_flags & VM_MAYSHARE) && h_cg) {
		/* For private mappings, the hugetlb_cgroup uncharge info hangs
		 * of the resv_map.
		 */
		resv_map_set_hugetlb_cgroup_uncharge_info(resv_map, h_cg, h);
	}

	/*
	 * There must be enough pages in the subpool for the mapping. If
	 * the subpool has a minimum size, there may be some global
	 * reservations already in place (gbl_reserve).
	 */
	gbl_reserve = hugepage_subpool_get_pages(spool, chg);
	if (gbl_reserve < 0)
		goto out_uncharge_cgroup;

	/*
	 * Check enough hugepages are available for the reservation.
	 * Hand the pages back to the subpool if there are not
	 */
	if (hugetlb_acct_memory(h, gbl_reserve) < 0)
		goto out_put_pages;

	/*
	 * Account for the reservations made. Shared mappings record regions
	 * that have reservations as they are shared by multiple VMAs.
	 * When the last VMA disappears, the region map says how much
	 * the reservation was and the page cache tells how much of
	 * the reservation was consumed. Private mappings are per-VMA and
	 * only the consumed reservations are tracked. When the VMA
	 * disappears, the original reservation is the VMA size and the
	 * consumed reservations are stored in the map. Hence, nothing
	 * else has to be done for private mappings here
	 */
	if (!vma || vma->vm_flags & VM_MAYSHARE) {
		add = region_add(resv_map, from, to, regions_needed, h, h_cg);

		if (unlikely(add < 0)) {
			hugetlb_acct_memory(h, -gbl_reserve);
			goto out_put_pages;
		} else if (unlikely(chg > add)) {
			/*
			 * pages in this range were added to the reserve
			 * map between region_chg and region_add.  This
			 * indicates a race with alloc_hugetlb_folio.  Adjust
			 * the subpool and reserve counts modified above
			 * based on the difference.
			 */
			long rsv_adjust;

			/*
			 * hugetlb_cgroup_uncharge_cgroup_rsvd() will put the
			 * reference to h_cg->css. See comment below for detail.
			 */
			hugetlb_cgroup_uncharge_cgroup_rsvd(
				hstate_index(h),
				(chg - add) * pages_per_huge_page(h), h_cg);

			rsv_adjust = hugepage_subpool_put_pages(spool,
								chg - add);
			hugetlb_acct_memory(h, -rsv_adjust);
		} else if (h_cg) {
			/*
			 * The file_regions will hold their own reference to
			 * h_cg->css. So we should release the reference held
			 * via hugetlb_cgroup_charge_cgroup_rsvd() when we are
			 * done.
			 */
			hugetlb_cgroup_put_rsvd_cgroup(h_cg);
		}
	}
	return true;

out_put_pages:
	/* put back original number of pages, chg */
	(void)hugepage_subpool_put_pages(spool, chg);
out_uncharge_cgroup:
	hugetlb_cgroup_uncharge_cgroup_rsvd(hstate_index(h),
					    chg * pages_per_huge_page(h), h_cg);
out_err:
	hugetlb_vma_lock_free(vma);
	if (!vma || vma->vm_flags & VM_MAYSHARE)
		/* Only call region_abort if the region_chg succeeded but the
		 * region_add failed or didn't run.
		 */
		if (chg >= 0 && add < 0)
			region_abort(resv_map, from, to, regions_needed);
	if (vma && is_vma_resv_set(vma, HPAGE_RESV_OWNER)) {
		kref_put(&resv_map->refs, resv_map_release);
		set_vma_resv_map(vma, NULL);
	}
	return false;
}

long hugetlb_unreserve_pages(struct inode *inode, long start, long end,
								long freed)
{
	struct hstate *h = hstate_inode(inode);
	struct resv_map *resv_map = inode_resv_map(inode);
	long chg = 0;
	struct hugepage_subpool *spool = subpool_inode(inode);
	long gbl_reserve;

	/*
	 * Since this routine can be called in the evict inode path for all
	 * hugetlbfs inodes, resv_map could be NULL.
	 */
	if (resv_map) {
		chg = region_del(resv_map, start, end);
		/*
		 * region_del() can fail in the rare case where a region
		 * must be split and another region descriptor can not be
		 * allocated.  If end == LONG_MAX, it will not fail.
		 */
		if (chg < 0)
			return chg;
	}

	spin_lock(&inode->i_lock);
	inode->i_blocks -= (blocks_per_huge_page(h) * freed);
	spin_unlock(&inode->i_lock);

	/*
	 * If the subpool has a minimum size, the number of global
	 * reservations to be released may be adjusted.
	 *
	 * Note that !resv_map implies freed == 0. So (chg - freed)
	 * won't go negative.
	 */
	gbl_reserve = hugepage_subpool_put_pages(spool, (chg - freed));
	hugetlb_acct_memory(h, -gbl_reserve);

	return 0;
}

#ifdef CONFIG_HUGETLB_PMD_PAGE_TABLE_SHARING
static unsigned long page_table_shareable(struct vm_area_struct *svma,
				struct vm_area_struct *vma,
				unsigned long addr, pgoff_t idx)
{
	unsigned long saddr = ((idx - svma->vm_pgoff) << PAGE_SHIFT) +
				svma->vm_start;
	unsigned long sbase = saddr & PUD_MASK;
	unsigned long s_end = sbase + PUD_SIZE;

	/* Allow segments to share if only one is marked locked */
	unsigned long vm_flags = vma->vm_flags & ~VM_LOCKED_MASK;
	unsigned long svm_flags = svma->vm_flags & ~VM_LOCKED_MASK;

	/*
	 * match the virtual addresses, permission and the alignment of the
	 * page table page.
	 *
	 * Also, vma_lock (vm_private_data) is required for sharing.
	 */
	if (pmd_index(addr) != pmd_index(saddr) ||
	    vm_flags != svm_flags ||
	    !range_in_vma(svma, sbase, s_end) ||
	    !svma->vm_private_data)
		return 0;

	return saddr;
}

bool want_pmd_share(struct vm_area_struct *vma, unsigned long addr)
{
	unsigned long start = addr & PUD_MASK;
	unsigned long end = start + PUD_SIZE;

#ifdef CONFIG_USERFAULTFD
	if (uffd_disable_huge_pmd_share(vma))
		return false;
#endif
	/*
	 * check on proper vm_flags and page table alignment
	 */
	if (!(vma->vm_flags & VM_MAYSHARE))
		return false;
	if (!vma->vm_private_data)	/* vma lock required for sharing */
		return false;
	if (!range_in_vma(vma, start, end))
		return false;
	return true;
}

/*
 * Determine if start,end range within vma could be mapped by shared pmd.
 * If yes, adjust start and end to cover range associated with possible
 * shared pmd mappings.
 */
void adjust_range_if_pmd_sharing_possible(struct vm_area_struct *vma,
				unsigned long *start, unsigned long *end)
{
	unsigned long v_start = ALIGN(vma->vm_start, PUD_SIZE),
		v_end = ALIGN_DOWN(vma->vm_end, PUD_SIZE);

	/*
	 * vma needs to span at least one aligned PUD size, and the range
	 * must be at least partially within in.
	 */
	if (!(vma->vm_flags & VM_MAYSHARE) || !(v_end > v_start) ||
		(*end <= v_start) || (*start >= v_end))
		return;

	/* Extend the range to be PUD aligned for a worst case scenario */
	if (*start > v_start)
		*start = ALIGN_DOWN(*start, PUD_SIZE);

	if (*end < v_end)
		*end = ALIGN(*end, PUD_SIZE);
}

/*
 * Search for a shareable pmd page for hugetlb. In any case calls pmd_alloc()
 * and returns the corresponding pte. While this is not necessary for the
 * !shared pmd case because we can allocate the pmd later as well, it makes the
 * code much cleaner. pmd allocation is essential for the shared case because
 * pud has to be populated inside the same i_mmap_rwsem section - otherwise
 * racing tasks could either miss the sharing (see huge_pte_offset) or select a
 * bad pmd for sharing.
 */
pte_t *huge_pmd_share(struct mm_struct *mm, struct vm_area_struct *vma,
		      unsigned long addr, pud_t *pud)
{
	struct address_space *mapping = vma->vm_file->f_mapping;
	pgoff_t idx = ((addr - vma->vm_start) >> PAGE_SHIFT) +
			vma->vm_pgoff;
	struct vm_area_struct *svma;
	unsigned long saddr;
	pte_t *spte = NULL;
	pte_t *pte;

	i_mmap_lock_read(mapping);
	vma_interval_tree_foreach(svma, &mapping->i_mmap, idx, idx) {
		if (svma == vma)
			continue;

		saddr = page_table_shareable(svma, vma, addr, idx);
		if (saddr) {
			spte = hugetlb_walk(svma, saddr,
					    vma_mmu_pagesize(svma));
			if (spte) {
				get_page(virt_to_page(spte));
				break;
			}
		}
	}

	if (!spte)
		goto out;

	spin_lock(&mm->page_table_lock);
	if (pud_none(*pud)) {
		pud_populate(mm, pud,
				(pmd_t *)((unsigned long)spte & PAGE_MASK));
		mm_inc_nr_pmds(mm);
	} else {
		put_page(virt_to_page(spte));
	}
	spin_unlock(&mm->page_table_lock);
out:
	pte = (pte_t *)pmd_alloc(mm, pud, addr);
	i_mmap_unlock_read(mapping);
	return pte;
}

/*
 * unmap huge page backed by shared pte.
 *
 * Hugetlb pte page is ref counted at the time of mapping.  If pte is shared
 * indicated by page_count > 1, unmap is achieved by clearing pud and
 * decrementing the ref count. If count == 1, the pte page is not shared.
 *
 * Called with page table lock held.
 *
 * returns: 1 successfully unmapped a shared pte page
 *	    0 the underlying pte page is not shared, or it is the last user
 */
int huge_pmd_unshare(struct mm_struct *mm, struct vm_area_struct *vma,
					unsigned long addr, pte_t *ptep)
{
	pgd_t *pgd = pgd_offset(mm, addr);
	p4d_t *p4d = p4d_offset(pgd, addr);
	pud_t *pud = pud_offset(p4d, addr);

	i_mmap_assert_write_locked(vma->vm_file->f_mapping);
	hugetlb_vma_assert_locked(vma);
	BUG_ON(page_count(virt_to_page(ptep)) == 0);
	if (page_count(virt_to_page(ptep)) == 1)
		return 0;

	pud_clear(pud);
	put_page(virt_to_page(ptep));
	mm_dec_nr_pmds(mm);
	return 1;
}

#else /* !CONFIG_HUGETLB_PMD_PAGE_TABLE_SHARING */

pte_t *huge_pmd_share(struct mm_struct *mm, struct vm_area_struct *vma,
		      unsigned long addr, pud_t *pud)
{
	return NULL;
}

int huge_pmd_unshare(struct mm_struct *mm, struct vm_area_struct *vma,
				unsigned long addr, pte_t *ptep)
{
	return 0;
}

void adjust_range_if_pmd_sharing_possible(struct vm_area_struct *vma,
				unsigned long *start, unsigned long *end)
{
}

bool want_pmd_share(struct vm_area_struct *vma, unsigned long addr)
{
	return false;
}
#endif /* CONFIG_HUGETLB_PMD_PAGE_TABLE_SHARING */

#ifdef CONFIG_ARCH_WANT_GENERAL_HUGETLB
pte_t *huge_pte_alloc(struct mm_struct *mm, struct vm_area_struct *vma,
			unsigned long addr, unsigned long sz)
{
	pgd_t *pgd;
	p4d_t *p4d;
	pud_t *pud;
	pte_t *pte = NULL;

	pgd = pgd_offset(mm, addr);
	p4d = p4d_alloc(mm, pgd, addr);
	if (!p4d)
		return NULL;
	pud = pud_alloc(mm, p4d, addr);
	if (pud) {
		if (sz == PUD_SIZE) {
			pte = (pte_t *)pud;
		} else {
			BUG_ON(sz != PMD_SIZE);
			if (want_pmd_share(vma, addr) && pud_none(*pud))
				pte = huge_pmd_share(mm, vma, addr, pud);
			else
				pte = (pte_t *)pmd_alloc(mm, pud, addr);
		}
	}

	if (pte) {
		pte_t pteval = ptep_get_lockless(pte);

		BUG_ON(pte_present(pteval) && !pte_huge(pteval));
	}

	return pte;
}

/*
 * huge_pte_offset() - Walk the page table to resolve the hugepage
 * entry at address @addr
 *
 * Return: Pointer to page table entry (PUD or PMD) for
 * address @addr, or NULL if a !p*d_present() entry is encountered and the
 * size @sz doesn't match the hugepage size at this level of the page
 * table.
 */
pte_t *huge_pte_offset(struct mm_struct *mm,
		       unsigned long addr, unsigned long sz)
{
	pgd_t *pgd;
	p4d_t *p4d;
	pud_t *pud;
	pmd_t *pmd;

	pgd = pgd_offset(mm, addr);
	if (!pgd_present(*pgd))
		return NULL;
	p4d = p4d_offset(pgd, addr);
	if (!p4d_present(*p4d))
		return NULL;

	pud = pud_offset(p4d, addr);
	if (sz == PUD_SIZE)
		/* must be pud huge, non-present or none */
		return (pte_t *)pud;
	if (!pud_present(*pud))
		return NULL;
	/* must have a valid entry and size to go further */

	pmd = pmd_offset(pud, addr);
	/* must be pmd huge, non-present or none */
	return (pte_t *)pmd;
}

/*
 * Return a mask that can be used to update an address to the last huge
 * page in a page table page mapping size.  Used to skip non-present
 * page table entries when linearly scanning address ranges.  Architectures
 * with unique huge page to page table relationships can define their own
 * version of this routine.
 */
unsigned long hugetlb_mask_last_page(struct hstate *h)
{
	unsigned long hp_size = huge_page_size(h);

	if (hp_size == PUD_SIZE)
		return P4D_SIZE - PUD_SIZE;
	else if (hp_size == PMD_SIZE)
		return PUD_SIZE - PMD_SIZE;
	else
		return 0UL;
}

#else

/* See description above.  Architectures can provide their own version. */
__weak unsigned long hugetlb_mask_last_page(struct hstate *h)
{
#ifdef CONFIG_HUGETLB_PMD_PAGE_TABLE_SHARING
	if (huge_page_size(h) == PMD_SIZE)
		return PUD_SIZE - PMD_SIZE;
#endif
	return 0UL;
}

#endif /* CONFIG_ARCH_WANT_GENERAL_HUGETLB */

bool isolate_hugetlb(struct folio *folio, struct list_head *list)
{
	bool ret = true;

	spin_lock_irq(&hugetlb_lock);
	if (!folio_test_hugetlb(folio) ||
	    !folio_test_hugetlb_migratable(folio) ||
	    !folio_try_get(folio)) {
		ret = false;
		goto unlock;
	}
	folio_clear_hugetlb_migratable(folio);
	list_move_tail(&folio->lru, list);
unlock:
	spin_unlock_irq(&hugetlb_lock);
	return ret;
}

int get_hwpoison_hugetlb_folio(struct folio *folio, bool *hugetlb, bool unpoison)
{
	int ret = 0;

	*hugetlb = false;
	spin_lock_irq(&hugetlb_lock);
	if (folio_test_hugetlb(folio)) {
		*hugetlb = true;
		if (folio_test_hugetlb_freed(folio))
			ret = 0;
		else if (folio_test_hugetlb_migratable(folio) || unpoison)
			ret = folio_try_get(folio);
		else
			ret = -EBUSY;
	}
	spin_unlock_irq(&hugetlb_lock);
	return ret;
}

int get_huge_page_for_hwpoison(unsigned long pfn, int flags,
				bool *migratable_cleared)
{
	int ret;

	spin_lock_irq(&hugetlb_lock);
	ret = __get_huge_page_for_hwpoison(pfn, flags, migratable_cleared);
	spin_unlock_irq(&hugetlb_lock);
	return ret;
}

void folio_putback_active_hugetlb(struct folio *folio)
{
	spin_lock_irq(&hugetlb_lock);
	folio_set_hugetlb_migratable(folio);
	list_move_tail(&folio->lru, &(folio_hstate(folio))->hugepage_activelist);
	spin_unlock_irq(&hugetlb_lock);
	folio_put(folio);
}

void move_hugetlb_state(struct folio *old_folio, struct folio *new_folio, int reason)
{
	struct hstate *h = folio_hstate(old_folio);

	hugetlb_cgroup_migrate(old_folio, new_folio);
	set_page_owner_migrate_reason(&new_folio->page, reason);

	/*
	 * transfer temporary state of the new hugetlb folio. This is
	 * reverse to other transitions because the newpage is going to
	 * be final while the old one will be freed so it takes over
	 * the temporary status.
	 *
	 * Also note that we have to transfer the per-node surplus state
	 * here as well otherwise the global surplus count will not match
	 * the per-node's.
	 */
	if (folio_test_hugetlb_temporary(new_folio)) {
		int old_nid = folio_nid(old_folio);
		int new_nid = folio_nid(new_folio);

		folio_set_hugetlb_temporary(old_folio);
		folio_clear_hugetlb_temporary(new_folio);


		/*
		 * There is no need to transfer the per-node surplus state
		 * when we do not cross the node.
		 */
		if (new_nid == old_nid)
			return;
		spin_lock_irq(&hugetlb_lock);
		if (h->surplus_huge_pages_node[old_nid]) {
			h->surplus_huge_pages_node[old_nid]--;
			h->surplus_huge_pages_node[new_nid]++;
		}
		spin_unlock_irq(&hugetlb_lock);
	}
}

static void hugetlb_unshare_pmds(struct vm_area_struct *vma,
				   unsigned long start,
				   unsigned long end)
{
	struct hstate *h = hstate_vma(vma);
	unsigned long sz = huge_page_size(h);
	struct mm_struct *mm = vma->vm_mm;
	struct mmu_notifier_range range;
	unsigned long address;
	spinlock_t *ptl;
	pte_t *ptep;

	if (!(vma->vm_flags & VM_MAYSHARE))
		return;

	if (start >= end)
		return;

	flush_cache_range(vma, start, end);
	/*
	 * No need to call adjust_range_if_pmd_sharing_possible(), because
	 * we have already done the PUD_SIZE alignment.
	 */
	mmu_notifier_range_init(&range, MMU_NOTIFY_CLEAR, 0, mm,
				start, end);
	mmu_notifier_invalidate_range_start(&range);
	hugetlb_vma_lock_write(vma);
	i_mmap_lock_write(vma->vm_file->f_mapping);
	for (address = start; address < end; address += PUD_SIZE) {
		ptep = hugetlb_walk(vma, address, sz);
		if (!ptep)
			continue;
		ptl = huge_pte_lock(h, mm, ptep);
		huge_pmd_unshare(mm, vma, address, ptep);
		spin_unlock(ptl);
	}
	flush_hugetlb_tlb_range(vma, start, end);
	i_mmap_unlock_write(vma->vm_file->f_mapping);
	hugetlb_vma_unlock_write(vma);
	/*
	 * No need to call mmu_notifier_arch_invalidate_secondary_tlbs(), see
	 * Documentation/mm/mmu_notifier.rst.
	 */
	mmu_notifier_invalidate_range_end(&range);
}

/*
 * This function will unconditionally remove all the shared pmd pgtable entries
 * within the specific vma for a hugetlbfs memory range.
 */
void hugetlb_unshare_all_pmds(struct vm_area_struct *vma)
{
	hugetlb_unshare_pmds(vma, ALIGN(vma->vm_start, PUD_SIZE),
			ALIGN_DOWN(vma->vm_end, PUD_SIZE));
}

#ifdef CONFIG_CMA
static bool cma_reserve_called __initdata;

static int __init cmdline_parse_hugetlb_cma(char *p)
{
	int nid, count = 0;
	unsigned long tmp;
	char *s = p;

	while (*s) {
		if (sscanf(s, "%lu%n", &tmp, &count) != 1)
			break;

		if (s[count] == ':') {
			if (tmp >= MAX_NUMNODES)
				break;
			nid = array_index_nospec(tmp, MAX_NUMNODES);

			s += count + 1;
			tmp = memparse(s, &s);
			hugetlb_cma_size_in_node[nid] = tmp;
			hugetlb_cma_size += tmp;

			/*
			 * Skip the separator if have one, otherwise
			 * break the parsing.
			 */
			if (*s == ',')
				s++;
			else
				break;
		} else {
			hugetlb_cma_size = memparse(p, &p);
			break;
		}
	}

	return 0;
}

early_param("hugetlb_cma", cmdline_parse_hugetlb_cma);

void __init hugetlb_cma_reserve(int order)
{
	unsigned long size, reserved, per_node;
	bool node_specific_cma_alloc = false;
	int nid;

	/*
	 * HugeTLB CMA reservation is required for gigantic
	 * huge pages which could not be allocated via the
	 * page allocator. Just warn if there is any change
	 * breaking this assumption.
	 */
	VM_WARN_ON(order <= MAX_PAGE_ORDER);
	cma_reserve_called = true;

	if (!hugetlb_cma_size)
		return;

	for (nid = 0; nid < MAX_NUMNODES; nid++) {
		if (hugetlb_cma_size_in_node[nid] == 0)
			continue;

		if (!node_online(nid)) {
			pr_warn("hugetlb_cma: invalid node %d specified\n", nid);
			hugetlb_cma_size -= hugetlb_cma_size_in_node[nid];
			hugetlb_cma_size_in_node[nid] = 0;
			continue;
		}

		if (hugetlb_cma_size_in_node[nid] < (PAGE_SIZE << order)) {
			pr_warn("hugetlb_cma: cma area of node %d should be at least %lu MiB\n",
				nid, (PAGE_SIZE << order) / SZ_1M);
			hugetlb_cma_size -= hugetlb_cma_size_in_node[nid];
			hugetlb_cma_size_in_node[nid] = 0;
		} else {
			node_specific_cma_alloc = true;
		}
	}

	/* Validate the CMA size again in case some invalid nodes specified. */
	if (!hugetlb_cma_size)
		return;

	if (hugetlb_cma_size < (PAGE_SIZE << order)) {
		pr_warn("hugetlb_cma: cma area should be at least %lu MiB\n",
			(PAGE_SIZE << order) / SZ_1M);
		hugetlb_cma_size = 0;
		return;
	}

	if (!node_specific_cma_alloc) {
		/*
		 * If 3 GB area is requested on a machine with 4 numa nodes,
		 * let's allocate 1 GB on first three nodes and ignore the last one.
		 */
		per_node = DIV_ROUND_UP(hugetlb_cma_size, nr_online_nodes);
		pr_info("hugetlb_cma: reserve %lu MiB, up to %lu MiB per node\n",
			hugetlb_cma_size / SZ_1M, per_node / SZ_1M);
	}

	reserved = 0;
	for_each_online_node(nid) {
		int res;
		char name[CMA_MAX_NAME];

		if (node_specific_cma_alloc) {
			if (hugetlb_cma_size_in_node[nid] == 0)
				continue;

			size = hugetlb_cma_size_in_node[nid];
		} else {
			size = min(per_node, hugetlb_cma_size - reserved);
		}

		size = round_up(size, PAGE_SIZE << order);

		snprintf(name, sizeof(name), "hugetlb%d", nid);
		/*
		 * Note that 'order per bit' is based on smallest size that
		 * may be returned to CMA allocator in the case of
		 * huge page demotion.
		 */
		res = cma_declare_contiguous_nid(0, size, 0,
					PAGE_SIZE << order,
					HUGETLB_PAGE_ORDER, false, name,
					&hugetlb_cma[nid], nid);
		if (res) {
			pr_warn("hugetlb_cma: reservation failed: err %d, node %d",
				res, nid);
			continue;
		}

		reserved += size;
		pr_info("hugetlb_cma: reserved %lu MiB on node %d\n",
			size / SZ_1M, nid);

		if (reserved >= hugetlb_cma_size)
			break;
	}

	if (!reserved)
		/*
		 * hugetlb_cma_size is used to determine if allocations from
		 * cma are possible.  Set to zero if no cma regions are set up.
		 */
		hugetlb_cma_size = 0;
}

static void __init hugetlb_cma_check(void)
{
	if (!hugetlb_cma_size || cma_reserve_called)
		return;

	pr_warn("hugetlb_cma: the option isn't supported by current arch\n");
}

#endif /* CONFIG_CMA */<|MERGE_RESOLUTION|>--- conflicted
+++ resolved
@@ -1579,45 +1579,11 @@
 }
 #endif
 
-static inline void __clear_hugetlb_destructor(struct hstate *h,
-						struct folio *folio)
-{
-	lockdep_assert_held(&hugetlb_lock);
-
-	/*
-	 * Very subtle
-	 *
-	 * For non-gigantic pages set the destructor to the normal compound
-	 * page dtor.  This is needed in case someone takes an additional
-	 * temporary ref to the page, and freeing is delayed until they drop
-	 * their reference.
-	 *
-	 * For gigantic pages set the destructor to the null dtor.  This
-	 * destructor will never be called.  Before freeing the gigantic
-	 * page destroy_compound_gigantic_folio will turn the folio into a
-	 * simple group of pages.  After this the destructor does not
-	 * apply.
-	 *
-	 */
-	if (hstate_is_gigantic(h))
-		folio_set_compound_dtor(folio, NULL_COMPOUND_DTOR);
-	else
-		folio_set_compound_dtor(folio, COMPOUND_PAGE_DTOR);
-}
-
 /*
  * Remove hugetlb folio from lists.
-<<<<<<< HEAD
- * If vmemmap exists for the folio, update dtor so that the folio appears
- * as just a compound page.  Otherwise, wait until after allocating vmemmap
- * to update dtor.
- *
- * A reference is held on the folio, except in the case of demote.
-=======
  * If vmemmap exists for the folio, clear the hugetlb flag so that the
  * folio appears as just a compound page.  Otherwise, wait until after
  * allocating vmemmap to clear the flag.
->>>>>>> 2d5404ca
  *
  * Must be called with hugetlb lock held.
  */
@@ -1646,28 +1612,12 @@
 	}
 
 	/*
-<<<<<<< HEAD
-	 * We can only clear the hugetlb destructor after allocating vmemmap
-	 * pages.  Otherwise, someone (memory error handling) may try to write
-	 * to tail struct pages.
-	 */
-	if (!folio_test_hugetlb_vmemmap_optimized(folio))
-		__clear_hugetlb_destructor(h, folio);
-
-	 /*
-	  * In the case of demote we do not ref count the page as it will soon
-	  * be turned into a page of smaller size.
-	 */
-	if (!demote)
-		folio_ref_unfreeze(folio, 1);
-=======
 	 * We can only clear the hugetlb flag after allocating vmemmap
 	 * pages.  Otherwise, someone (memory error handling) may try to write
 	 * to tail struct pages.
 	 */
 	if (!folio_test_hugetlb_vmemmap_optimized(folio))
 		__folio_clear_hugetlb(folio);
->>>>>>> 2d5404ca
 
 	h->nr_huge_pages--;
 	h->nr_huge_pages_node[nid]--;
@@ -1706,13 +1656,7 @@
 static void __update_and_free_hugetlb_folio(struct hstate *h,
 						struct folio *folio)
 {
-<<<<<<< HEAD
-	int i;
-	struct page *subpage;
-	bool clear_dtor = folio_test_hugetlb_vmemmap_optimized(folio);
-=======
 	bool clear_flag = folio_test_hugetlb_vmemmap_optimized(folio);
->>>>>>> 2d5404ca
 
 	if (hstate_is_gigantic(h) && !gigantic_page_runtime_supported())
 		return;
@@ -1758,27 +1702,7 @@
 	if (unlikely(folio_test_hwpoison(folio)))
 		folio_clear_hugetlb_hwpoison(folio);
 
-<<<<<<< HEAD
-	/*
-	 * If vmemmap pages were allocated above, then we need to clear the
-	 * hugetlb destructor under the hugetlb lock.
-	 */
-	if (clear_dtor) {
-		spin_lock_irq(&hugetlb_lock);
-		__clear_hugetlb_destructor(h, folio);
-		spin_unlock_irq(&hugetlb_lock);
-	}
-
-	for (i = 0; i < pages_per_huge_page(h); i++) {
-		subpage = folio_page(folio, i);
-		subpage->flags &= ~(1 << PG_locked | 1 << PG_error |
-				1 << PG_referenced | 1 << PG_dirty |
-				1 << PG_active | 1 << PG_private |
-				1 << PG_writeback);
-	}
-=======
 	folio_ref_unfreeze(folio, 1);
->>>>>>> 2d5404ca
 
 	INIT_LIST_HEAD(&folio->_deferred_list);
 	hugetlb_free_folio(folio);
@@ -5379,11 +5303,7 @@
 				set_huge_pte_at(dst, addr, dst_pte,
 						make_pte_marker(marker), sz);
 		} else {
-<<<<<<< HEAD
-			entry = huge_ptep_get(src_pte);
-=======
 			entry = huge_ptep_get(src_vma->vm_mm, addr, src_pte);
->>>>>>> 2d5404ca
 			pte_folio = page_folio(pte_page(entry));
 			folio_get(pte_folio);
 
@@ -5398,14 +5318,8 @@
 			 * sleep during the process.
 			 */
 			if (!folio_test_anon(pte_folio)) {
-<<<<<<< HEAD
-				page_dup_file_rmap(&pte_folio->page, true);
-			} else if (page_try_dup_anon_rmap(&pte_folio->page,
-							  true, src_vma)) {
-=======
 				hugetlb_add_file_rmap(pte_folio);
 			} else if (hugetlb_try_dup_anon_rmap(pte_folio, src_vma)) {
->>>>>>> 2d5404ca
 				pte_t src_pte_old = entry;
 				struct folio *new_folio;
 
@@ -5418,14 +5332,8 @@
 					ret = PTR_ERR(new_folio);
 					break;
 				}
-<<<<<<< HEAD
-				ret = copy_user_large_folio(new_folio,
-							    pte_folio,
-							    addr, dst_vma);
-=======
 				ret = copy_user_large_folio(new_folio, pte_folio,
 						ALIGN_DOWN(addr, sz), dst_vma);
->>>>>>> 2d5404ca
 				folio_put(pte_folio);
 				if (ret) {
 					folio_put(new_folio);
@@ -5917,15 +5825,10 @@
 	 * be leaks between processes, for example, with FOLL_GET users.
 	 */
 	if (folio_mapcount(old_folio) == 1 && folio_test_anon(old_folio)) {
-<<<<<<< HEAD
-		if (!PageAnonExclusive(&old_folio->page))
-			page_move_anon_rmap(&old_folio->page, vma);
-=======
 		if (!PageAnonExclusive(&old_folio->page)) {
 			folio_move_anon_rmap(old_folio, vma);
 			SetPageAnonExclusive(&old_folio->page);
 		}
->>>>>>> 2d5404ca
 		if (likely(!unshare))
 			set_huge_ptep_writable(vma, vmf->address, vmf->pte);
 
@@ -5985,12 +5888,8 @@
 			hugetlb_vma_unlock_read(vma);
 			mutex_unlock(&hugetlb_fault_mutex_table[hash]);
 
-<<<<<<< HEAD
-			unmap_ref_private(mm, vma, &old_folio->page, haddr);
-=======
 			unmap_ref_private(mm, vma, &old_folio->page,
 					vmf->address);
->>>>>>> 2d5404ca
 
 			mutex_lock(&hugetlb_fault_mutex_table[hash]);
 			hugetlb_vma_lock_read(vma);
@@ -6020,13 +5919,8 @@
 	if (unlikely(ret))
 		goto out_release_all;
 
-<<<<<<< HEAD
-	if (copy_user_large_folio(new_folio, old_folio, address, vma)) {
-		ret = VM_FAULT_HWPOISON_LARGE;
-=======
 	if (copy_user_large_folio(new_folio, old_folio, vmf->real_address, vma)) {
 		ret = VM_FAULT_HWPOISON_LARGE | VM_FAULT_SET_HINDEX(hstate_index(h));
->>>>>>> 2d5404ca
 		goto out_release_all;
 	}
 	__folio_mark_uptodate(new_folio);
@@ -6045,15 +5939,9 @@
 		pte_t newpte = make_huge_pte(vma, &new_folio->page, !unshare);
 
 		/* Break COW or unshare */
-<<<<<<< HEAD
-		huge_ptep_clear_flush(vma, haddr, ptep);
-		page_remove_rmap(&old_folio->page, vma, true);
-		hugepage_add_new_anon_rmap(new_folio, vma, haddr);
-=======
 		huge_ptep_clear_flush(vma, vmf->address, vmf->pte);
 		hugetlb_remove_rmap(old_folio);
 		hugetlb_add_new_anon_rmap(new_folio, vma, vmf->address);
->>>>>>> 2d5404ca
 		if (huge_pte_uffd_wp(pte))
 			newpte = huge_pte_mkuffd_wp(newpte);
 		set_huge_pte_at(mm, vmf->address, vmf->pte, newpte,
@@ -6070,11 +5958,7 @@
 	 * unshare)
 	 */
 	if (new_folio != old_folio)
-<<<<<<< HEAD
-		restore_reserve_on_error(h, vma, haddr, new_folio);
-=======
 		restore_reserve_on_error(h, vma, vmf->address, new_folio);
->>>>>>> 2d5404ca
 	folio_put(new_folio);
 out_release_old:
 	folio_put(old_folio);
@@ -6092,11 +5976,7 @@
 				 struct vm_area_struct *vma, unsigned long address)
 {
 	struct address_space *mapping = vma->vm_file->f_mapping;
-<<<<<<< HEAD
-	pgoff_t idx = vma_hugecache_offset(h, vma, address);
-=======
 	pgoff_t idx = linear_page_index(vma, address);
->>>>>>> 2d5404ca
 	struct folio *folio;
 
 	folio = filemap_get_folio(mapping, idx);
@@ -6416,10 +6296,6 @@
 {
 	vm_fault_t ret;
 	u32 hash;
-<<<<<<< HEAD
-	pgoff_t idx;
-=======
->>>>>>> 2d5404ca
 	struct folio *folio = NULL;
 	struct folio *pagecache_folio = NULL;
 	struct hstate *h = hstate_vma(vma);
@@ -6564,11 +6440,7 @@
 	 * pagecache_folio, so here we need take the former one
 	 * when folio != pagecache_folio or !pagecache_folio.
 	 */
-<<<<<<< HEAD
-	folio = page_folio(pte_page(entry));
-=======
 	folio = page_folio(pte_page(vmf.orig_pte));
->>>>>>> 2d5404ca
 	if (folio != pagecache_folio)
 		if (!folio_trylock(folio)) {
 			need_wait_lock = 1;
