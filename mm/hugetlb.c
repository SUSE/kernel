/*
 * Generic hugetlb support.
 * (C) William Irwin, April 2004
 */
#include <linux/list.h>
#include <linux/init.h>
#include <linux/module.h>
#include <linux/mm.h>
#include <linux/seq_file.h>
#include <linux/sysctl.h>
#include <linux/highmem.h>
#include <linux/mmu_notifier.h>
#include <linux/nodemask.h>
#include <linux/pagemap.h>
#include <linux/mempolicy.h>
#include <linux/cpuset.h>
#include <linux/mutex.h>
#include <linux/bootmem.h>
#include <linux/sysfs.h>
#include <linux/slab.h>
#include <linux/rmap.h>
#include <linux/swap.h>
#include <linux/swapops.h>

#include <asm/page.h>
#include <asm/pgtable.h>
#include <asm/tlb.h>

#include <linux/io.h>
#include <linux/hugetlb.h>
#include <linux/hugetlb_cgroup.h>
#include <linux/node.h>
#include <linux/hugetlb_cgroup.h>
#include "internal.h"

const unsigned long hugetlb_zero = 0, hugetlb_infinity = ~0UL;
static gfp_t htlb_alloc_mask = GFP_HIGHUSER;
unsigned long hugepages_treat_as_movable;

int hugetlb_max_hstate __read_mostly;
unsigned int default_hstate_idx;
struct hstate hstates[HUGE_MAX_HSTATE];

__initdata LIST_HEAD(huge_boot_pages);

/* for command line parsing */
static struct hstate * __initdata parsed_hstate;
static unsigned long __initdata default_hstate_max_huge_pages;
static unsigned long __initdata default_hstate_size;

/*
 * Protects updates to hugepage_freelists, nr_huge_pages, and free_huge_pages
 */
DEFINE_SPINLOCK(hugetlb_lock);

static inline void unlock_or_release_subpool(struct hugepage_subpool *spool)
{
	bool free = (spool->count == 0) && (spool->used_hpages == 0);

	spin_unlock(&spool->lock);

	/* If no pages are used, and no other handles to the subpool
	 * remain, free the subpool the subpool remain */
	if (free)
		kfree(spool);
}

struct hugepage_subpool *hugepage_new_subpool(long nr_blocks)
{
	struct hugepage_subpool *spool;

	spool = kmalloc(sizeof(*spool), GFP_KERNEL);
	if (!spool)
		return NULL;

	spin_lock_init(&spool->lock);
	spool->count = 1;
	spool->max_hpages = nr_blocks;
	spool->used_hpages = 0;

	return spool;
}

void hugepage_put_subpool(struct hugepage_subpool *spool)
{
	spin_lock(&spool->lock);
	BUG_ON(!spool->count);
	spool->count--;
	unlock_or_release_subpool(spool);
}

static int hugepage_subpool_get_pages(struct hugepage_subpool *spool,
				      long delta)
{
	int ret = 0;

	if (!spool)
		return 0;

	spin_lock(&spool->lock);
	if ((spool->used_hpages + delta) <= spool->max_hpages) {
		spool->used_hpages += delta;
	} else {
		ret = -ENOMEM;
	}
	spin_unlock(&spool->lock);

	return ret;
}

static void hugepage_subpool_put_pages(struct hugepage_subpool *spool,
				       long delta)
{
	if (!spool)
		return;

	spin_lock(&spool->lock);
	spool->used_hpages -= delta;
	/* If hugetlbfs_put_super couldn't free spool due to
	* an outstanding quota reference, free it now. */
	unlock_or_release_subpool(spool);
}

static inline struct hugepage_subpool *subpool_inode(struct inode *inode)
{
	return HUGETLBFS_SB(inode->i_sb)->spool;
}

static inline struct hugepage_subpool *subpool_vma(struct vm_area_struct *vma)
{
	return subpool_inode(vma->vm_file->f_dentry->d_inode);
}

/*
 * Region tracking -- allows tracking of reservations and instantiated pages
 *                    across the pages in a mapping.
 *
 * The region data structures are protected by a combination of the mmap_sem
 * and the hugetlb_instantion_mutex.  To access or modify a region the caller
 * must either hold the mmap_sem for write, or the mmap_sem for read and
 * the hugetlb_instantiation mutex:
 *
 *	down_write(&mm->mmap_sem);
 * or
 *	down_read(&mm->mmap_sem);
 *	mutex_lock(&hugetlb_instantiation_mutex);
 */
struct file_region {
	struct list_head link;
	long from;
	long to;
};

static long region_add(struct list_head *head, long f, long t)
{
	struct file_region *rg, *nrg, *trg;

	/* Locate the region we are either in or before. */
	list_for_each_entry(rg, head, link)
		if (f <= rg->to)
			break;

	/* Round our left edge to the current segment if it encloses us. */
	if (f > rg->from)
		f = rg->from;

	/* Check for and consume any regions we now overlap with. */
	nrg = rg;
	list_for_each_entry_safe(rg, trg, rg->link.prev, link) {
		if (&rg->link == head)
			break;
		if (rg->from > t)
			break;

		/* If this area reaches higher then extend our area to
		 * include it completely.  If this is not the first area
		 * which we intend to reuse, free it. */
		if (rg->to > t)
			t = rg->to;
		if (rg != nrg) {
			list_del(&rg->link);
			kfree(rg);
		}
	}
	nrg->from = f;
	nrg->to = t;
	return 0;
}

static long region_chg(struct list_head *head, long f, long t)
{
	struct file_region *rg, *nrg;
	long chg = 0;

	/* Locate the region we are before or in. */
	list_for_each_entry(rg, head, link)
		if (f <= rg->to)
			break;

	/* If we are below the current region then a new region is required.
	 * Subtle, allocate a new region at the position but make it zero
	 * size such that we can guarantee to record the reservation. */
	if (&rg->link == head || t < rg->from) {
		nrg = kmalloc(sizeof(*nrg), GFP_KERNEL);
		if (!nrg)
			return -ENOMEM;
		nrg->from = f;
		nrg->to   = f;
		INIT_LIST_HEAD(&nrg->link);
		list_add(&nrg->link, rg->link.prev);

		return t - f;
	}

	/* Round our left edge to the current segment if it encloses us. */
	if (f > rg->from)
		f = rg->from;
	chg = t - f;

	/* Check for and consume any regions we now overlap with. */
	list_for_each_entry(rg, rg->link.prev, link) {
		if (&rg->link == head)
			break;
		if (rg->from > t)
			return chg;

		/* We overlap with this area, if it extends further than
		 * us then we must extend ourselves.  Account for its
		 * existing reservation. */
		if (rg->to > t) {
			chg += rg->to - t;
			t = rg->to;
		}
		chg -= rg->to - rg->from;
	}
	return chg;
}

static long region_truncate(struct list_head *head, long end)
{
	struct file_region *rg, *trg;
	long chg = 0;

	/* Locate the region we are either in or before. */
	list_for_each_entry(rg, head, link)
		if (end <= rg->to)
			break;
	if (&rg->link == head)
		return 0;

	/* If we are in the middle of a region then adjust it. */
	if (end > rg->from) {
		chg = rg->to - end;
		rg->to = end;
		rg = list_entry(rg->link.next, typeof(*rg), link);
	}

	/* Drop any remaining regions. */
	list_for_each_entry_safe(rg, trg, rg->link.prev, link) {
		if (&rg->link == head)
			break;
		chg += rg->to - rg->from;
		list_del(&rg->link);
		kfree(rg);
	}
	return chg;
}

static long region_count(struct list_head *head, long f, long t)
{
	struct file_region *rg;
	long chg = 0;

	/* Locate each segment we overlap with, and count that overlap. */
	list_for_each_entry(rg, head, link) {
		long seg_from;
		long seg_to;

		if (rg->to <= f)
			continue;
		if (rg->from >= t)
			break;

		seg_from = max(rg->from, f);
		seg_to = min(rg->to, t);

		chg += seg_to - seg_from;
	}

	return chg;
}

/*
 * Convert the address within this vma to the page offset within
 * the mapping, in pagecache page units; huge pages here.
 */
static pgoff_t vma_hugecache_offset(struct hstate *h,
			struct vm_area_struct *vma, unsigned long address)
{
	return ((address - vma->vm_start) >> huge_page_shift(h)) +
			(vma->vm_pgoff >> huge_page_order(h));
}

pgoff_t linear_hugepage_index(struct vm_area_struct *vma,
				     unsigned long address)
{
	return vma_hugecache_offset(hstate_vma(vma), vma, address);
}

/*
 * Return the size of the pages allocated when backing a VMA. In the majority
 * cases this will be same size as used by the page table entries.
 */
unsigned long vma_kernel_pagesize(struct vm_area_struct *vma)
{
	struct hstate *hstate;

	if (!is_vm_hugetlb_page(vma))
		return PAGE_SIZE;

	hstate = hstate_vma(vma);

	return 1UL << (hstate->order + PAGE_SHIFT);
}
EXPORT_SYMBOL_GPL(vma_kernel_pagesize);

/*
 * Return the page size being used by the MMU to back a VMA. In the majority
 * of cases, the page size used by the kernel matches the MMU size. On
 * architectures where it differs, an architecture-specific version of this
 * function is required.
 */
#ifndef vma_mmu_pagesize
unsigned long vma_mmu_pagesize(struct vm_area_struct *vma)
{
	return vma_kernel_pagesize(vma);
}
#endif

/*
 * Flags for MAP_PRIVATE reservations.  These are stored in the bottom
 * bits of the reservation map pointer, which are always clear due to
 * alignment.
 */
#define HPAGE_RESV_OWNER    (1UL << 0)
#define HPAGE_RESV_UNMAPPED (1UL << 1)
#define HPAGE_RESV_MASK (HPAGE_RESV_OWNER | HPAGE_RESV_UNMAPPED)

/*
 * These helpers are used to track how many pages are reserved for
 * faults in a MAP_PRIVATE mapping. Only the process that called mmap()
 * is guaranteed to have their future faults succeed.
 *
 * With the exception of reset_vma_resv_huge_pages() which is called at fork(),
 * the reserve counters are updated with the hugetlb_lock held. It is safe
 * to reset the VMA at fork() time as it is not in use yet and there is no
 * chance of the global counters getting corrupted as a result of the values.
 *
 * The private mapping reservation is represented in a subtly different
 * manner to a shared mapping.  A shared mapping has a region map associated
 * with the underlying file, this region map represents the backing file
 * pages which have ever had a reservation assigned which this persists even
 * after the page is instantiated.  A private mapping has a region map
 * associated with the original mmap which is attached to all VMAs which
 * reference it, this region map represents those offsets which have consumed
 * reservation ie. where pages have been instantiated.
 */
static unsigned long get_vma_private_data(struct vm_area_struct *vma)
{
	return (unsigned long)vma->vm_private_data;
}

static void set_vma_private_data(struct vm_area_struct *vma,
							unsigned long value)
{
	vma->vm_private_data = (void *)value;
}

struct resv_map {
	struct kref refs;
	struct list_head regions;
};

static struct resv_map *resv_map_alloc(void)
{
	struct resv_map *resv_map = kmalloc(sizeof(*resv_map), GFP_KERNEL);
	if (!resv_map)
		return NULL;

	kref_init(&resv_map->refs);
	INIT_LIST_HEAD(&resv_map->regions);

	return resv_map;
}

static void resv_map_release(struct kref *ref)
{
	struct resv_map *resv_map = container_of(ref, struct resv_map, refs);

	/* Clear out any active regions before we release the map. */
	region_truncate(&resv_map->regions, 0);
	kfree(resv_map);
}

static struct resv_map *vma_resv_map(struct vm_area_struct *vma)
{
	VM_BUG_ON(!is_vm_hugetlb_page(vma));
	if (!(vma->vm_flags & VM_MAYSHARE))
		return (struct resv_map *)(get_vma_private_data(vma) &
							~HPAGE_RESV_MASK);
	return NULL;
}

static void set_vma_resv_map(struct vm_area_struct *vma, struct resv_map *map)
{
	VM_BUG_ON(!is_vm_hugetlb_page(vma));
	VM_BUG_ON(vma->vm_flags & VM_MAYSHARE);

	set_vma_private_data(vma, (get_vma_private_data(vma) &
				HPAGE_RESV_MASK) | (unsigned long)map);
}

static void set_vma_resv_flags(struct vm_area_struct *vma, unsigned long flags)
{
	VM_BUG_ON(!is_vm_hugetlb_page(vma));
	VM_BUG_ON(vma->vm_flags & VM_MAYSHARE);

	set_vma_private_data(vma, get_vma_private_data(vma) | flags);
}

static int is_vma_resv_set(struct vm_area_struct *vma, unsigned long flag)
{
	VM_BUG_ON(!is_vm_hugetlb_page(vma));

	return (get_vma_private_data(vma) & flag) != 0;
}

/* Decrement the reserved pages in the hugepage pool by one */
static void decrement_hugepage_resv_vma(struct hstate *h,
			struct vm_area_struct *vma)
{
	if (vma->vm_flags & VM_NORESERVE)
		return;

	if (vma->vm_flags & VM_MAYSHARE) {
		/* Shared mappings always use reserves */
		h->resv_huge_pages--;
	} else if (is_vma_resv_set(vma, HPAGE_RESV_OWNER)) {
		/*
		 * Only the process that called mmap() has reserves for
		 * private mappings.
		 */
		h->resv_huge_pages--;
	}
}

/* Reset counters to 0 and clear all HPAGE_RESV_* flags */
void reset_vma_resv_huge_pages(struct vm_area_struct *vma)
{
	VM_BUG_ON(!is_vm_hugetlb_page(vma));
	if (!(vma->vm_flags & VM_MAYSHARE))
		vma->vm_private_data = (void *)0;
}

/* Returns true if the VMA has associated reserve pages */
static int vma_has_reserves(struct vm_area_struct *vma)
{
	if (vma->vm_flags & VM_MAYSHARE)
		return 1;
	if (is_vma_resv_set(vma, HPAGE_RESV_OWNER))
		return 1;
	return 0;
}

static void copy_gigantic_page(struct page *dst, struct page *src)
{
	int i;
	struct hstate *h = page_hstate(src);
	struct page *dst_base = dst;
	struct page *src_base = src;

	for (i = 0; i < pages_per_huge_page(h); ) {
		cond_resched();
		copy_highpage(dst, src);

		i++;
		dst = mem_map_next(dst, dst_base, i);
		src = mem_map_next(src, src_base, i);
	}
}

void copy_huge_page(struct page *dst, struct page *src)
{
	int i;
	struct hstate *h = page_hstate(src);

	if (unlikely(pages_per_huge_page(h) > MAX_ORDER_NR_PAGES)) {
		copy_gigantic_page(dst, src);
		return;
	}

	might_sleep();
	for (i = 0; i < pages_per_huge_page(h); i++) {
		cond_resched();
		copy_highpage(dst + i, src + i);
	}
}

static void enqueue_huge_page(struct hstate *h, struct page *page)
{
	int nid = page_to_nid(page);
	list_move(&page->lru, &h->hugepage_freelists[nid]);
	h->free_huge_pages++;
	h->free_huge_pages_node[nid]++;
}

static struct page *dequeue_huge_page_node(struct hstate *h, int nid)
{
	struct page *page;

	if (list_empty(&h->hugepage_freelists[nid]))
		return NULL;
	page = list_entry(h->hugepage_freelists[nid].next, struct page, lru);
	list_move(&page->lru, &h->hugepage_activelist);
	set_page_refcounted(page);
	h->free_huge_pages--;
	h->free_huge_pages_node[nid]--;
	return page;
}

static struct page *dequeue_huge_page_vma(struct hstate *h,
				struct vm_area_struct *vma,
				unsigned long address, int avoid_reserve)
{
	struct page *page = NULL;
	struct mempolicy *mpol;
	nodemask_t *nodemask;
	struct zonelist *zonelist;
	struct zone *zone;
	struct zoneref *z;
	unsigned int cpuset_mems_cookie;

retry_cpuset:
	cpuset_mems_cookie = get_mems_allowed();
	zonelist = huge_zonelist(vma, address,
					htlb_alloc_mask, &mpol, &nodemask);
	/*
	 * A child process with MAP_PRIVATE mappings created by their parent
	 * have no page reserves. This check ensures that reservations are
	 * not "stolen". The child may still get SIGKILLed
	 */
	if (!vma_has_reserves(vma) &&
			h->free_huge_pages - h->resv_huge_pages == 0)
		goto err;

	/* If reserves cannot be used, ensure enough pages are in the pool */
	if (avoid_reserve && h->free_huge_pages - h->resv_huge_pages == 0)
		goto err;

	for_each_zone_zonelist_nodemask(zone, z, zonelist,
						MAX_NR_ZONES - 1, nodemask) {
		if (cpuset_zone_allowed_softwall(zone, htlb_alloc_mask)) {
			page = dequeue_huge_page_node(h, zone_to_nid(zone));
			if (page) {
				if (!avoid_reserve)
					decrement_hugepage_resv_vma(h, vma);
				break;
			}
		}
	}

	mpol_cond_put(mpol);
	if (unlikely(!put_mems_allowed(cpuset_mems_cookie) && !page))
		goto retry_cpuset;
	return page;

err:
	mpol_cond_put(mpol);
	return NULL;
}

static void update_and_free_page(struct hstate *h, struct page *page)
{
	int i;

	VM_BUG_ON(h->order >= MAX_ORDER);

	h->nr_huge_pages--;
	h->nr_huge_pages_node[page_to_nid(page)]--;
	for (i = 0; i < pages_per_huge_page(h); i++) {
		page[i].flags &= ~(1 << PG_locked | 1 << PG_error |
				1 << PG_referenced | 1 << PG_dirty |
				1 << PG_active | 1 << PG_reserved |
				1 << PG_private | 1 << PG_writeback);
	}
	VM_BUG_ON(hugetlb_cgroup_from_page(page));
	set_compound_page_dtor(page, NULL);
	set_page_refcounted(page);
	arch_release_hugepage(page);
	__free_pages(page, huge_page_order(h));
}

struct hstate *size_to_hstate(unsigned long size)
{
	struct hstate *h;

	for_each_hstate(h) {
		if (huge_page_size(h) == size)
			return h;
	}
	return NULL;
}

static void free_huge_page(struct page *page)
{
	/*
	 * Can't pass hstate in here because it is called from the
	 * compound page destructor.
	 */
	struct hstate *h = page_hstate(page);
	int nid = page_to_nid(page);
	struct hugepage_subpool *spool =
		(struct hugepage_subpool *)page_private(page);

	set_page_private(page, 0);
	page->mapping = NULL;
	BUG_ON(page_count(page));
	BUG_ON(page_mapcount(page));

	spin_lock(&hugetlb_lock);
	hugetlb_cgroup_uncharge_page(hstate_index(h),
				     pages_per_huge_page(h), page);
	if (h->surplus_huge_pages_node[nid] && huge_page_order(h) < MAX_ORDER) {
		/* remove the page from active list */
		list_del(&page->lru);
		update_and_free_page(h, page);
		h->surplus_huge_pages--;
		h->surplus_huge_pages_node[nid]--;
	} else {
		enqueue_huge_page(h, page);
	}
	spin_unlock(&hugetlb_lock);
	hugepage_subpool_put_pages(spool, 1);
}

static void prep_new_huge_page(struct hstate *h, struct page *page, int nid)
{
	INIT_LIST_HEAD(&page->lru);
	set_compound_page_dtor(page, free_huge_page);
	spin_lock(&hugetlb_lock);
	set_hugetlb_cgroup(page, NULL);
	h->nr_huge_pages++;
	h->nr_huge_pages_node[nid]++;
	spin_unlock(&hugetlb_lock);
	put_page(page); /* free it into the hugepage allocator */
}

static void prep_compound_gigantic_page(struct page *page, unsigned long order)
{
	int i;
	int nr_pages = 1 << order;
	struct page *p = page + 1;

	/* we rely on prep_new_huge_page to set the destructor */
	set_compound_order(page, order);
	__SetPageHead(page);
	for (i = 1; i < nr_pages; i++, p = mem_map_next(p, page, i)) {
		__SetPageTail(p);
		set_page_count(p, 0);
		p->first_page = page;
	}
}

int PageHuge(struct page *page)
{
	compound_page_dtor *dtor;

	if (!PageCompound(page))
		return 0;

	page = compound_head(page);
	dtor = get_compound_page_dtor(page);

	return dtor == free_huge_page;
}
EXPORT_SYMBOL_GPL(PageHuge);

static struct page *alloc_fresh_huge_page_node(struct hstate *h, int nid)
{
	struct page *page;

	if (h->order >= MAX_ORDER)
		return NULL;

	page = alloc_pages_exact_node(nid,
		htlb_alloc_mask|__GFP_COMP|__GFP_THISNODE|
						__GFP_REPEAT|__GFP_NOWARN,
		huge_page_order(h));
	if (page) {
		if (arch_prepare_hugepage(page)) {
			__free_pages(page, huge_page_order(h));
			return NULL;
		}
		prep_new_huge_page(h, page, nid);
	}

	return page;
}

/*
 * common helper functions for hstate_next_node_to_{alloc|free}.
 * We may have allocated or freed a huge page based on a different
 * nodes_allowed previously, so h->next_node_to_{alloc|free} might
 * be outside of *nodes_allowed.  Ensure that we use an allowed
 * node for alloc or free.
 */
static int next_node_allowed(int nid, nodemask_t *nodes_allowed)
{
	nid = next_node(nid, *nodes_allowed);
	if (nid == MAX_NUMNODES)
		nid = first_node(*nodes_allowed);
	VM_BUG_ON(nid >= MAX_NUMNODES);

	return nid;
}

static int get_valid_node_allowed(int nid, nodemask_t *nodes_allowed)
{
	if (!node_isset(nid, *nodes_allowed))
		nid = next_node_allowed(nid, nodes_allowed);
	return nid;
}

/*
 * returns the previously saved node ["this node"] from which to
 * allocate a persistent huge page for the pool and advance the
 * next node from which to allocate, handling wrap at end of node
 * mask.
 */
static int hstate_next_node_to_alloc(struct hstate *h,
					nodemask_t *nodes_allowed)
{
	int nid;

	VM_BUG_ON(!nodes_allowed);

	nid = get_valid_node_allowed(h->next_nid_to_alloc, nodes_allowed);
	h->next_nid_to_alloc = next_node_allowed(nid, nodes_allowed);

	return nid;
}

static int alloc_fresh_huge_page(struct hstate *h, nodemask_t *nodes_allowed)
{
	struct page *page;
	int start_nid;
	int next_nid;
	int ret = 0;

	start_nid = hstate_next_node_to_alloc(h, nodes_allowed);
	next_nid = start_nid;

	do {
		page = alloc_fresh_huge_page_node(h, next_nid);
		if (page) {
			ret = 1;
			break;
		}
		next_nid = hstate_next_node_to_alloc(h, nodes_allowed);
	} while (next_nid != start_nid);

	if (ret)
		count_vm_event(HTLB_BUDDY_PGALLOC);
	else
		count_vm_event(HTLB_BUDDY_PGALLOC_FAIL);

	return ret;
}

/*
 * helper for free_pool_huge_page() - return the previously saved
 * node ["this node"] from which to free a huge page.  Advance the
 * next node id whether or not we find a free huge page to free so
 * that the next attempt to free addresses the next node.
 */
static int hstate_next_node_to_free(struct hstate *h, nodemask_t *nodes_allowed)
{
	int nid;

	VM_BUG_ON(!nodes_allowed);

	nid = get_valid_node_allowed(h->next_nid_to_free, nodes_allowed);
	h->next_nid_to_free = next_node_allowed(nid, nodes_allowed);

	return nid;
}

/*
 * Free huge page from pool from next node to free.
 * Attempt to keep persistent huge pages more or less
 * balanced over allowed nodes.
 * Called with hugetlb_lock locked.
 */
static int free_pool_huge_page(struct hstate *h, nodemask_t *nodes_allowed,
							 bool acct_surplus)
{
	int start_nid;
	int next_nid;
	int ret = 0;

	start_nid = hstate_next_node_to_free(h, nodes_allowed);
	next_nid = start_nid;

	do {
		/*
		 * If we're returning unused surplus pages, only examine
		 * nodes with surplus pages.
		 */
		if ((!acct_surplus || h->surplus_huge_pages_node[next_nid]) &&
		    !list_empty(&h->hugepage_freelists[next_nid])) {
			struct page *page =
				list_entry(h->hugepage_freelists[next_nid].next,
					  struct page, lru);
			list_del(&page->lru);
			h->free_huge_pages--;
			h->free_huge_pages_node[next_nid]--;
			if (acct_surplus) {
				h->surplus_huge_pages--;
				h->surplus_huge_pages_node[next_nid]--;
			}
			update_and_free_page(h, page);
			ret = 1;
			break;
		}
		next_nid = hstate_next_node_to_free(h, nodes_allowed);
	} while (next_nid != start_nid);

	return ret;
}

static struct page *alloc_buddy_huge_page(struct hstate *h, int nid)
{
	struct page *page;
	unsigned int r_nid;

	if (h->order >= MAX_ORDER)
		return NULL;

	/*
	 * Assume we will successfully allocate the surplus page to
	 * prevent racing processes from causing the surplus to exceed
	 * overcommit
	 *
	 * This however introduces a different race, where a process B
	 * tries to grow the static hugepage pool while alloc_pages() is
	 * called by process A. B will only examine the per-node
	 * counters in determining if surplus huge pages can be
	 * converted to normal huge pages in adjust_pool_surplus(). A
	 * won't be able to increment the per-node counter, until the
	 * lock is dropped by B, but B doesn't drop hugetlb_lock until
	 * no more huge pages can be converted from surplus to normal
	 * state (and doesn't try to convert again). Thus, we have a
	 * case where a surplus huge page exists, the pool is grown, and
	 * the surplus huge page still exists after, even though it
	 * should just have been converted to a normal huge page. This
	 * does not leak memory, though, as the hugepage will be freed
	 * once it is out of use. It also does not allow the counters to
	 * go out of whack in adjust_pool_surplus() as we don't modify
	 * the node values until we've gotten the hugepage and only the
	 * per-node value is checked there.
	 */
	spin_lock(&hugetlb_lock);
	if (h->surplus_huge_pages >= h->nr_overcommit_huge_pages) {
		spin_unlock(&hugetlb_lock);
		return NULL;
	} else {
		h->nr_huge_pages++;
		h->surplus_huge_pages++;
	}
	spin_unlock(&hugetlb_lock);

	if (nid == NUMA_NO_NODE)
		page = alloc_pages(htlb_alloc_mask|__GFP_COMP|
				   __GFP_REPEAT|__GFP_NOWARN,
				   huge_page_order(h));
	else
		page = alloc_pages_exact_node(nid,
			htlb_alloc_mask|__GFP_COMP|__GFP_THISNODE|
			__GFP_REPEAT|__GFP_NOWARN, huge_page_order(h));

	if (page && arch_prepare_hugepage(page)) {
		__free_pages(page, huge_page_order(h));
		page = NULL;
	}

	spin_lock(&hugetlb_lock);
	if (page) {
		INIT_LIST_HEAD(&page->lru);
		r_nid = page_to_nid(page);
		set_compound_page_dtor(page, free_huge_page);
		set_hugetlb_cgroup(page, NULL);
		/*
		 * We incremented the global counters already
		 */
		h->nr_huge_pages_node[r_nid]++;
		h->surplus_huge_pages_node[r_nid]++;
		__count_vm_event(HTLB_BUDDY_PGALLOC);
	} else {
		h->nr_huge_pages--;
		h->surplus_huge_pages--;
		__count_vm_event(HTLB_BUDDY_PGALLOC_FAIL);
	}
	spin_unlock(&hugetlb_lock);

	return page;
}

/*
 * This allocation function is useful in the context where vma is irrelevant.
 * E.g. soft-offlining uses this function because it only cares physical
 * address of error page.
 */
struct page *alloc_huge_page_node(struct hstate *h, int nid)
{
	struct page *page;

	spin_lock(&hugetlb_lock);
	page = dequeue_huge_page_node(h, nid);
	spin_unlock(&hugetlb_lock);

	if (!page)
		page = alloc_buddy_huge_page(h, nid);

	return page;
}

/*
 * Increase the hugetlb pool such that it can accommodate a reservation
 * of size 'delta'.
 */
static int gather_surplus_pages(struct hstate *h, int delta)
{
	struct list_head surplus_list;
	struct page *page, *tmp;
	int ret, i;
	int needed, allocated;
	bool alloc_ok = true;

	needed = (h->resv_huge_pages + delta) - h->free_huge_pages;
	if (needed <= 0) {
		h->resv_huge_pages += delta;
		return 0;
	}

	allocated = 0;
	INIT_LIST_HEAD(&surplus_list);

	ret = -ENOMEM;
retry:
	spin_unlock(&hugetlb_lock);
	for (i = 0; i < needed; i++) {
		page = alloc_buddy_huge_page(h, NUMA_NO_NODE);
		if (!page) {
			alloc_ok = false;
			break;
		}
		list_add(&page->lru, &surplus_list);
	}
	allocated += i;

	/*
	 * After retaking hugetlb_lock, we need to recalculate 'needed'
	 * because either resv_huge_pages or free_huge_pages may have changed.
	 */
	spin_lock(&hugetlb_lock);
	needed = (h->resv_huge_pages + delta) -
			(h->free_huge_pages + allocated);
	if (needed > 0) {
		if (alloc_ok)
			goto retry;
		/*
		 * We were not able to allocate enough pages to
		 * satisfy the entire reservation so we free what
		 * we've allocated so far.
		 */
		goto free;
	}
	/*
	 * The surplus_list now contains _at_least_ the number of extra pages
	 * needed to accommodate the reservation.  Add the appropriate number
	 * of pages to the hugetlb pool and free the extras back to the buddy
	 * allocator.  Commit the entire reservation here to prevent another
	 * process from stealing the pages as they are added to the pool but
	 * before they are reserved.
	 */
	needed += allocated;
	h->resv_huge_pages += delta;
	ret = 0;

	/* Free the needed pages to the hugetlb pool */
	list_for_each_entry_safe(page, tmp, &surplus_list, lru) {
		if ((--needed) < 0)
			break;
		/*
		 * This page is now managed by the hugetlb allocator and has
		 * no users -- drop the buddy allocator's reference.
		 */
		put_page_testzero(page);
		VM_BUG_ON(page_count(page));
		enqueue_huge_page(h, page);
	}
free:
	spin_unlock(&hugetlb_lock);

	/* Free unnecessary surplus pages to the buddy allocator */
	if (!list_empty(&surplus_list)) {
		list_for_each_entry_safe(page, tmp, &surplus_list, lru) {
			put_page(page);
		}
	}
	spin_lock(&hugetlb_lock);

	return ret;
}

/*
 * When releasing a hugetlb pool reservation, any surplus pages that were
 * allocated to satisfy the reservation must be explicitly freed if they were
 * never used.
 * Called with hugetlb_lock held.
 */
static void return_unused_surplus_pages(struct hstate *h,
					unsigned long unused_resv_pages)
{
	unsigned long nr_pages;

	/* Uncommit the reservation */
	h->resv_huge_pages -= unused_resv_pages;

	/* Cannot return gigantic pages currently */
	if (h->order >= MAX_ORDER)
		return;

	nr_pages = min(unused_resv_pages, h->surplus_huge_pages);

	/*
	 * We want to release as many surplus pages as possible, spread
	 * evenly across all nodes with memory. Iterate across these nodes
	 * until we can no longer free unreserved surplus pages. This occurs
	 * when the nodes with surplus pages have no free pages.
	 * free_pool_huge_page() will balance the the freed pages across the
	 * on-line nodes with memory and will handle the hstate accounting.
	 */
	while (nr_pages--) {
		if (!free_pool_huge_page(h, &node_states[N_HIGH_MEMORY], 1))
			break;
	}
}

/*
 * Determine if the huge page at addr within the vma has an associated
 * reservation.  Where it does not we will need to logically increase
 * reservation and actually increase subpool usage before an allocation
 * can occur.  Where any new reservation would be required the
 * reservation change is prepared, but not committed.  Once the page
 * has been allocated from the subpool and instantiated the change should
 * be committed via vma_commit_reservation.  No action is required on
 * failure.
 */
static long vma_needs_reservation(struct hstate *h,
			struct vm_area_struct *vma, unsigned long addr)
{
	struct address_space *mapping = vma->vm_file->f_mapping;
	struct inode *inode = mapping->host;

	if (vma->vm_flags & VM_MAYSHARE) {
		pgoff_t idx = vma_hugecache_offset(h, vma, addr);
		return region_chg(&inode->i_mapping->private_list,
							idx, idx + 1);

	} else if (!is_vma_resv_set(vma, HPAGE_RESV_OWNER)) {
		return 1;

	} else  {
		long err;
		pgoff_t idx = vma_hugecache_offset(h, vma, addr);
		struct resv_map *reservations = vma_resv_map(vma);

		err = region_chg(&reservations->regions, idx, idx + 1);
		if (err < 0)
			return err;
		return 0;
	}
}
static void vma_commit_reservation(struct hstate *h,
			struct vm_area_struct *vma, unsigned long addr)
{
	struct address_space *mapping = vma->vm_file->f_mapping;
	struct inode *inode = mapping->host;

	if (vma->vm_flags & VM_MAYSHARE) {
		pgoff_t idx = vma_hugecache_offset(h, vma, addr);
		region_add(&inode->i_mapping->private_list, idx, idx + 1);

	} else if (is_vma_resv_set(vma, HPAGE_RESV_OWNER)) {
		pgoff_t idx = vma_hugecache_offset(h, vma, addr);
		struct resv_map *reservations = vma_resv_map(vma);

		/* Mark this page used in the map. */
		region_add(&reservations->regions, idx, idx + 1);
	}
}

static struct page *alloc_huge_page(struct vm_area_struct *vma,
				    unsigned long addr, int avoid_reserve)
{
	struct hugepage_subpool *spool = subpool_vma(vma);
	struct hstate *h = hstate_vma(vma);
	struct page *page;
	long chg;
	int ret, idx;
	struct hugetlb_cgroup *h_cg;

	idx = hstate_index(h);
	/*
	 * Processes that did not create the mapping will have no
	 * reserves and will not have accounted against subpool
	 * limit. Check that the subpool limit can be made before
	 * satisfying the allocation MAP_NORESERVE mappings may also
	 * need pages and subpool limit allocated allocated if no reserve
	 * mapping overlaps.
	 */
	chg = vma_needs_reservation(h, vma, addr);
	if (chg < 0)
		return ERR_PTR(-ENOMEM);
	if (chg)
		if (hugepage_subpool_get_pages(spool, chg))
			return ERR_PTR(-ENOSPC);

	ret = hugetlb_cgroup_charge_cgroup(idx, pages_per_huge_page(h), &h_cg);
	if (ret) {
		hugepage_subpool_put_pages(spool, chg);
		return ERR_PTR(-ENOSPC);
	}
	spin_lock(&hugetlb_lock);
	page = dequeue_huge_page_vma(h, vma, addr, avoid_reserve);
	if (page) {
		/* update page cgroup details */
		hugetlb_cgroup_commit_charge(idx, pages_per_huge_page(h),
					     h_cg, page);
		spin_unlock(&hugetlb_lock);
	} else {
		spin_unlock(&hugetlb_lock);
		page = alloc_buddy_huge_page(h, NUMA_NO_NODE);
		if (!page) {
			hugetlb_cgroup_uncharge_cgroup(idx,
						       pages_per_huge_page(h),
						       h_cg);
			hugepage_subpool_put_pages(spool, chg);
			return ERR_PTR(-ENOSPC);
		}
		spin_lock(&hugetlb_lock);
		hugetlb_cgroup_commit_charge(idx, pages_per_huge_page(h),
					     h_cg, page);
		list_move(&page->lru, &h->hugepage_activelist);
		spin_unlock(&hugetlb_lock);
	}

	set_page_private(page, (unsigned long)spool);

	vma_commit_reservation(h, vma, addr);
	return page;
}

int __weak alloc_bootmem_huge_page(struct hstate *h)
{
	struct huge_bootmem_page *m;
	int nr_nodes = nodes_weight(node_states[N_HIGH_MEMORY]);

	while (nr_nodes) {
		void *addr;

		addr = __alloc_bootmem_node_nopanic(
				NODE_DATA(hstate_next_node_to_alloc(h,
						&node_states[N_HIGH_MEMORY])),
				huge_page_size(h), huge_page_size(h), 0);

		if (addr) {
			/*
			 * Use the beginning of the huge page to store the
			 * huge_bootmem_page struct (until gather_bootmem
			 * puts them into the mem_map).
			 */
			m = addr;
			goto found;
		}
		nr_nodes--;
	}
	return 0;

found:
	BUG_ON((unsigned long)virt_to_phys(m) & (huge_page_size(h) - 1));
	/* Put them into a private list first because mem_map is not up yet */
	list_add(&m->list, &huge_boot_pages);
	m->hstate = h;
	return 1;
}

static void prep_compound_huge_page(struct page *page, int order)
{
	if (unlikely(order > (MAX_ORDER - 1)))
		prep_compound_gigantic_page(page, order);
	else
		prep_compound_page(page, order);
}

/* Put bootmem huge pages into the standard lists after mem_map is up */
static void __init gather_bootmem_prealloc(void)
{
	struct huge_bootmem_page *m;

	list_for_each_entry(m, &huge_boot_pages, list) {
		struct hstate *h = m->hstate;
		struct page *page;

#ifdef CONFIG_HIGHMEM
		page = pfn_to_page(m->phys >> PAGE_SHIFT);
		free_bootmem_late((unsigned long)m,
				  sizeof(struct huge_bootmem_page));
#else
		page = virt_to_page(m);
#endif
		__ClearPageReserved(page);
		WARN_ON(page_count(page) != 1);
		prep_compound_huge_page(page, h->order);
		prep_new_huge_page(h, page, page_to_nid(page));
		/*
		 * If we had gigantic hugepages allocated at boot time, we need
		 * to restore the 'stolen' pages to totalram_pages in order to
		 * fix confusing memory reports from free(1) and another
		 * side-effects, like CommitLimit going negative.
		 */
		if (h->order > (MAX_ORDER - 1))
			totalram_pages += 1 << h->order;
	}
}

static void __init hugetlb_hstate_alloc_pages(struct hstate *h)
{
	unsigned long i;

	for (i = 0; i < h->max_huge_pages; ++i) {
		if (h->order >= MAX_ORDER) {
			if (!alloc_bootmem_huge_page(h))
				break;
		} else if (!alloc_fresh_huge_page(h,
					 &node_states[N_HIGH_MEMORY]))
			break;
	}
	h->max_huge_pages = i;
}

static void __init hugetlb_init_hstates(void)
{
	struct hstate *h;

	for_each_hstate(h) {
		/* oversize hugepages were init'ed in early boot */
		if (h->order < MAX_ORDER)
			hugetlb_hstate_alloc_pages(h);
	}
}

static char * __init memfmt(char *buf, unsigned long n)
{
	if (n >= (1UL << 30))
		sprintf(buf, "%lu GB", n >> 30);
	else if (n >= (1UL << 20))
		sprintf(buf, "%lu MB", n >> 20);
	else
		sprintf(buf, "%lu KB", n >> 10);
	return buf;
}

static void __init report_hugepages(void)
{
	struct hstate *h;

	for_each_hstate(h) {
		char buf[32];
		printk(KERN_INFO "HugeTLB registered %s page size, "
				 "pre-allocated %ld pages\n",
			memfmt(buf, huge_page_size(h)),
			h->free_huge_pages);
	}
}

#ifdef CONFIG_HIGHMEM
static void try_to_free_low(struct hstate *h, unsigned long count,
						nodemask_t *nodes_allowed)
{
	int i;

	if (h->order >= MAX_ORDER)
		return;

	for_each_node_mask(i, *nodes_allowed) {
		struct page *page, *next;
		struct list_head *freel = &h->hugepage_freelists[i];
		list_for_each_entry_safe(page, next, freel, lru) {
			if (count >= h->nr_huge_pages)
				return;
			if (PageHighMem(page))
				continue;
			list_del(&page->lru);
			update_and_free_page(h, page);
			h->free_huge_pages--;
			h->free_huge_pages_node[page_to_nid(page)]--;
		}
	}
}
#else
static inline void try_to_free_low(struct hstate *h, unsigned long count,
						nodemask_t *nodes_allowed)
{
}
#endif

/*
 * Increment or decrement surplus_huge_pages.  Keep node-specific counters
 * balanced by operating on them in a round-robin fashion.
 * Returns 1 if an adjustment was made.
 */
static int adjust_pool_surplus(struct hstate *h, nodemask_t *nodes_allowed,
				int delta)
{
	int start_nid, next_nid;
	int ret = 0;

	VM_BUG_ON(delta != -1 && delta != 1);

	if (delta < 0)
		start_nid = hstate_next_node_to_alloc(h, nodes_allowed);
	else
		start_nid = hstate_next_node_to_free(h, nodes_allowed);
	next_nid = start_nid;

	do {
		int nid = next_nid;
		if (delta < 0)  {
			/*
			 * To shrink on this node, there must be a surplus page
			 */
			if (!h->surplus_huge_pages_node[nid]) {
				next_nid = hstate_next_node_to_alloc(h,
								nodes_allowed);
				continue;
			}
		}
		if (delta > 0) {
			/*
			 * Surplus cannot exceed the total number of pages
			 */
			if (h->surplus_huge_pages_node[nid] >=
						h->nr_huge_pages_node[nid]) {
				next_nid = hstate_next_node_to_free(h,
								nodes_allowed);
				continue;
			}
		}

		h->surplus_huge_pages += delta;
		h->surplus_huge_pages_node[nid] += delta;
		ret = 1;
		break;
	} while (next_nid != start_nid);

	return ret;
}

#define persistent_huge_pages(h) (h->nr_huge_pages - h->surplus_huge_pages)
static unsigned long set_max_huge_pages(struct hstate *h, unsigned long count,
						nodemask_t *nodes_allowed)
{
	unsigned long min_count, ret;

	if (h->order >= MAX_ORDER)
		return h->max_huge_pages;

	/*
	 * Increase the pool size
	 * First take pages out of surplus state.  Then make up the
	 * remaining difference by allocating fresh huge pages.
	 *
	 * We might race with alloc_buddy_huge_page() here and be unable
	 * to convert a surplus huge page to a normal huge page. That is
	 * not critical, though, it just means the overall size of the
	 * pool might be one hugepage larger than it needs to be, but
	 * within all the constraints specified by the sysctls.
	 */
	spin_lock(&hugetlb_lock);
	while (h->surplus_huge_pages && count > persistent_huge_pages(h)) {
		if (!adjust_pool_surplus(h, nodes_allowed, -1))
			break;
	}

	while (count > persistent_huge_pages(h)) {
		/*
		 * If this allocation races such that we no longer need the
		 * page, free_huge_page will handle it by freeing the page
		 * and reducing the surplus.
		 */
		spin_unlock(&hugetlb_lock);
		ret = alloc_fresh_huge_page(h, nodes_allowed);
		spin_lock(&hugetlb_lock);
		if (!ret)
			goto out;

		/* Bail for signals. Probably ctrl-c from user */
		if (signal_pending(current))
			goto out;
	}

	/*
	 * Decrease the pool size
	 * First return free pages to the buddy allocator (being careful
	 * to keep enough around to satisfy reservations).  Then place
	 * pages into surplus state as needed so the pool will shrink
	 * to the desired size as pages become free.
	 *
	 * By placing pages into the surplus state independent of the
	 * overcommit value, we are allowing the surplus pool size to
	 * exceed overcommit. There are few sane options here. Since
	 * alloc_buddy_huge_page() is checking the global counter,
	 * though, we'll note that we're not allowed to exceed surplus
	 * and won't grow the pool anywhere else. Not until one of the
	 * sysctls are changed, or the surplus pages go out of use.
	 */
	min_count = h->resv_huge_pages + h->nr_huge_pages - h->free_huge_pages;
	min_count = max(count, min_count);
	try_to_free_low(h, min_count, nodes_allowed);
	while (min_count < persistent_huge_pages(h)) {
		if (!free_pool_huge_page(h, nodes_allowed, 0))
			break;
	}
	while (count < persistent_huge_pages(h)) {
		if (!adjust_pool_surplus(h, nodes_allowed, 1))
			break;
	}
out:
	ret = persistent_huge_pages(h);
	spin_unlock(&hugetlb_lock);
	return ret;
}

#define HSTATE_ATTR_RO(_name) \
	static struct kobj_attribute _name##_attr = __ATTR_RO(_name)

#define HSTATE_ATTR(_name) \
	static struct kobj_attribute _name##_attr = \
		__ATTR(_name, 0644, _name##_show, _name##_store)

static struct kobject *hugepages_kobj;
static struct kobject *hstate_kobjs[HUGE_MAX_HSTATE];

static struct hstate *kobj_to_node_hstate(struct kobject *kobj, int *nidp);

static struct hstate *kobj_to_hstate(struct kobject *kobj, int *nidp)
{
	int i;

	for (i = 0; i < HUGE_MAX_HSTATE; i++)
		if (hstate_kobjs[i] == kobj) {
			if (nidp)
				*nidp = NUMA_NO_NODE;
			return &hstates[i];
		}

	return kobj_to_node_hstate(kobj, nidp);
}

static ssize_t nr_hugepages_show_common(struct kobject *kobj,
					struct kobj_attribute *attr, char *buf)
{
	struct hstate *h;
	unsigned long nr_huge_pages;
	int nid;

	h = kobj_to_hstate(kobj, &nid);
	if (nid == NUMA_NO_NODE)
		nr_huge_pages = h->nr_huge_pages;
	else
		nr_huge_pages = h->nr_huge_pages_node[nid];

	return sprintf(buf, "%lu\n", nr_huge_pages);
}

static ssize_t nr_hugepages_store_common(bool obey_mempolicy,
			struct kobject *kobj, struct kobj_attribute *attr,
			const char *buf, size_t len)
{
	int err;
	int nid;
	unsigned long count;
	struct hstate *h;
	NODEMASK_ALLOC(nodemask_t, nodes_allowed, GFP_KERNEL | __GFP_NORETRY);

	err = strict_strtoul(buf, 10, &count);
	if (err)
		goto out;

	h = kobj_to_hstate(kobj, &nid);
	if (h->order >= MAX_ORDER) {
		err = -EINVAL;
		goto out;
	}

	if (nid == NUMA_NO_NODE) {
		/*
		 * global hstate attribute
		 */
		if (!(obey_mempolicy &&
				init_nodemask_of_mempolicy(nodes_allowed))) {
			NODEMASK_FREE(nodes_allowed);
			nodes_allowed = &node_states[N_HIGH_MEMORY];
		}
	} else if (nodes_allowed) {
		/*
		 * per node hstate attribute: adjust count to global,
		 * but restrict alloc/free to the specified node.
		 */
		count += h->nr_huge_pages - h->nr_huge_pages_node[nid];
		init_nodemask_of_node(nodes_allowed, nid);
	} else
		nodes_allowed = &node_states[N_HIGH_MEMORY];

	h->max_huge_pages = set_max_huge_pages(h, count, nodes_allowed);

	if (nodes_allowed != &node_states[N_HIGH_MEMORY])
		NODEMASK_FREE(nodes_allowed);

	return len;
out:
	NODEMASK_FREE(nodes_allowed);
	return err;
}

static ssize_t nr_hugepages_show(struct kobject *kobj,
				       struct kobj_attribute *attr, char *buf)
{
	return nr_hugepages_show_common(kobj, attr, buf);
}

static ssize_t nr_hugepages_store(struct kobject *kobj,
	       struct kobj_attribute *attr, const char *buf, size_t len)
{
	return nr_hugepages_store_common(false, kobj, attr, buf, len);
}
HSTATE_ATTR(nr_hugepages);

#ifdef CONFIG_NUMA

/*
 * hstate attribute for optionally mempolicy-based constraint on persistent
 * huge page alloc/free.
 */
static ssize_t nr_hugepages_mempolicy_show(struct kobject *kobj,
				       struct kobj_attribute *attr, char *buf)
{
	return nr_hugepages_show_common(kobj, attr, buf);
}

static ssize_t nr_hugepages_mempolicy_store(struct kobject *kobj,
	       struct kobj_attribute *attr, const char *buf, size_t len)
{
	return nr_hugepages_store_common(true, kobj, attr, buf, len);
}
HSTATE_ATTR(nr_hugepages_mempolicy);
#endif


static ssize_t nr_overcommit_hugepages_show(struct kobject *kobj,
					struct kobj_attribute *attr, char *buf)
{
	struct hstate *h = kobj_to_hstate(kobj, NULL);
	return sprintf(buf, "%lu\n", h->nr_overcommit_huge_pages);
}

static ssize_t nr_overcommit_hugepages_store(struct kobject *kobj,
		struct kobj_attribute *attr, const char *buf, size_t count)
{
	int err;
	unsigned long input;
	struct hstate *h = kobj_to_hstate(kobj, NULL);

	if (h->order >= MAX_ORDER)
		return -EINVAL;

	err = strict_strtoul(buf, 10, &input);
	if (err)
		return err;

	spin_lock(&hugetlb_lock);
	h->nr_overcommit_huge_pages = input;
	spin_unlock(&hugetlb_lock);

	return count;
}
HSTATE_ATTR(nr_overcommit_hugepages);

static ssize_t free_hugepages_show(struct kobject *kobj,
					struct kobj_attribute *attr, char *buf)
{
	struct hstate *h;
	unsigned long free_huge_pages;
	int nid;

	h = kobj_to_hstate(kobj, &nid);
	if (nid == NUMA_NO_NODE)
		free_huge_pages = h->free_huge_pages;
	else
		free_huge_pages = h->free_huge_pages_node[nid];

	return sprintf(buf, "%lu\n", free_huge_pages);
}
HSTATE_ATTR_RO(free_hugepages);

static ssize_t resv_hugepages_show(struct kobject *kobj,
					struct kobj_attribute *attr, char *buf)
{
	struct hstate *h = kobj_to_hstate(kobj, NULL);
	return sprintf(buf, "%lu\n", h->resv_huge_pages);
}
HSTATE_ATTR_RO(resv_hugepages);

static ssize_t surplus_hugepages_show(struct kobject *kobj,
					struct kobj_attribute *attr, char *buf)
{
	struct hstate *h;
	unsigned long surplus_huge_pages;
	int nid;

	h = kobj_to_hstate(kobj, &nid);
	if (nid == NUMA_NO_NODE)
		surplus_huge_pages = h->surplus_huge_pages;
	else
		surplus_huge_pages = h->surplus_huge_pages_node[nid];

	return sprintf(buf, "%lu\n", surplus_huge_pages);
}
HSTATE_ATTR_RO(surplus_hugepages);

static struct attribute *hstate_attrs[] = {
	&nr_hugepages_attr.attr,
	&nr_overcommit_hugepages_attr.attr,
	&free_hugepages_attr.attr,
	&resv_hugepages_attr.attr,
	&surplus_hugepages_attr.attr,
#ifdef CONFIG_NUMA
	&nr_hugepages_mempolicy_attr.attr,
#endif
	NULL,
};

static struct attribute_group hstate_attr_group = {
	.attrs = hstate_attrs,
};

static int hugetlb_sysfs_add_hstate(struct hstate *h, struct kobject *parent,
				    struct kobject **hstate_kobjs,
				    struct attribute_group *hstate_attr_group)
{
	int retval;
	int hi = hstate_index(h);

	hstate_kobjs[hi] = kobject_create_and_add(h->name, parent);
	if (!hstate_kobjs[hi])
		return -ENOMEM;

	retval = sysfs_create_group(hstate_kobjs[hi], hstate_attr_group);
	if (retval)
		kobject_put(hstate_kobjs[hi]);

	return retval;
}

static void __init hugetlb_sysfs_init(void)
{
	struct hstate *h;
	int err;

	hugepages_kobj = kobject_create_and_add("hugepages", mm_kobj);
	if (!hugepages_kobj)
		return;

	for_each_hstate(h) {
		err = hugetlb_sysfs_add_hstate(h, hugepages_kobj,
					 hstate_kobjs, &hstate_attr_group);
		if (err)
			printk(KERN_ERR "Hugetlb: Unable to add hstate %s",
								h->name);
	}
}

#ifdef CONFIG_NUMA

/*
 * node_hstate/s - associate per node hstate attributes, via their kobjects,
 * with node devices in node_devices[] using a parallel array.  The array
 * index of a node device or _hstate == node id.
 * This is here to avoid any static dependency of the node device driver, in
 * the base kernel, on the hugetlb module.
 */
struct node_hstate {
	struct kobject		*hugepages_kobj;
	struct kobject		*hstate_kobjs[HUGE_MAX_HSTATE];
};
struct node_hstate node_hstates[MAX_NUMNODES];

/*
 * A subset of global hstate attributes for node devices
 */
static struct attribute *per_node_hstate_attrs[] = {
	&nr_hugepages_attr.attr,
	&free_hugepages_attr.attr,
	&surplus_hugepages_attr.attr,
	NULL,
};

static struct attribute_group per_node_hstate_attr_group = {
	.attrs = per_node_hstate_attrs,
};

/*
 * kobj_to_node_hstate - lookup global hstate for node device hstate attr kobj.
 * Returns node id via non-NULL nidp.
 */
static struct hstate *kobj_to_node_hstate(struct kobject *kobj, int *nidp)
{
	int nid;

	for (nid = 0; nid < nr_node_ids; nid++) {
		struct node_hstate *nhs = &node_hstates[nid];
		int i;
		for (i = 0; i < HUGE_MAX_HSTATE; i++)
			if (nhs->hstate_kobjs[i] == kobj) {
				if (nidp)
					*nidp = nid;
				return &hstates[i];
			}
	}

	BUG();
	return NULL;
}

/*
 * Unregister hstate attributes from a single node device.
 * No-op if no hstate attributes attached.
 */
void hugetlb_unregister_node(struct node *node)
{
	struct hstate *h;
	struct node_hstate *nhs = &node_hstates[node->dev.id];

	if (!nhs->hugepages_kobj)
		return;		/* no hstate attributes */

	for_each_hstate(h) {
		int idx = hstate_index(h);
		if (nhs->hstate_kobjs[idx]) {
			kobject_put(nhs->hstate_kobjs[idx]);
			nhs->hstate_kobjs[idx] = NULL;
		}
	}

	kobject_put(nhs->hugepages_kobj);
	nhs->hugepages_kobj = NULL;
}

/*
 * hugetlb module exit:  unregister hstate attributes from node devices
 * that have them.
 */
static void hugetlb_unregister_all_nodes(void)
{
	int nid;

	/*
	 * disable node device registrations.
	 */
	register_hugetlbfs_with_node(NULL, NULL);

	/*
	 * remove hstate attributes from any nodes that have them.
	 */
	for (nid = 0; nid < nr_node_ids; nid++)
		hugetlb_unregister_node(&node_devices[nid]);
}

/*
 * Register hstate attributes for a single node device.
 * No-op if attributes already registered.
 */
void hugetlb_register_node(struct node *node)
{
	struct hstate *h;
	struct node_hstate *nhs = &node_hstates[node->dev.id];
	int err;

	if (nhs->hugepages_kobj)
		return;		/* already allocated */

	nhs->hugepages_kobj = kobject_create_and_add("hugepages",
							&node->dev.kobj);
	if (!nhs->hugepages_kobj)
		return;

	for_each_hstate(h) {
		err = hugetlb_sysfs_add_hstate(h, nhs->hugepages_kobj,
						nhs->hstate_kobjs,
						&per_node_hstate_attr_group);
		if (err) {
			printk(KERN_ERR "Hugetlb: Unable to add hstate %s"
					" for node %d\n",
						h->name, node->dev.id);
			hugetlb_unregister_node(node);
			break;
		}
	}
}

/*
 * hugetlb init time:  register hstate attributes for all registered node
 * devices of nodes that have memory.  All on-line nodes should have
 * registered their associated device by this time.
 */
static void hugetlb_register_all_nodes(void)
{
	int nid;

	for_each_node_state(nid, N_HIGH_MEMORY) {
		struct node *node = &node_devices[nid];
		if (node->dev.id == nid)
			hugetlb_register_node(node);
	}

	/*
	 * Let the node device driver know we're here so it can
	 * [un]register hstate attributes on node hotplug.
	 */
	register_hugetlbfs_with_node(hugetlb_register_node,
				     hugetlb_unregister_node);
}
#else	/* !CONFIG_NUMA */

static struct hstate *kobj_to_node_hstate(struct kobject *kobj, int *nidp)
{
	BUG();
	if (nidp)
		*nidp = -1;
	return NULL;
}

static void hugetlb_unregister_all_nodes(void) { }

static void hugetlb_register_all_nodes(void) { }

#endif

static void __exit hugetlb_exit(void)
{
	struct hstate *h;

	hugetlb_unregister_all_nodes();

	for_each_hstate(h) {
		kobject_put(hstate_kobjs[hstate_index(h)]);
	}

	kobject_put(hugepages_kobj);
}
module_exit(hugetlb_exit);

static int __init hugetlb_init(void)
{
	/* Some platform decide whether they support huge pages at boot
	 * time. On these, such as powerpc, HPAGE_SHIFT is set to 0 when
	 * there is no such support
	 */
	if (HPAGE_SHIFT == 0)
		return 0;

	if (!size_to_hstate(default_hstate_size)) {
		default_hstate_size = HPAGE_SIZE;
		if (!size_to_hstate(default_hstate_size))
			hugetlb_add_hstate(HUGETLB_PAGE_ORDER);
	}
	default_hstate_idx = hstate_index(size_to_hstate(default_hstate_size));
	if (default_hstate_max_huge_pages)
		default_hstate.max_huge_pages = default_hstate_max_huge_pages;

	hugetlb_init_hstates();

	gather_bootmem_prealloc();

	report_hugepages();

	hugetlb_sysfs_init();

	hugetlb_register_all_nodes();

	return 0;
}
module_init(hugetlb_init);

/* Should be called on processing a hugepagesz=... option */
void __init hugetlb_add_hstate(unsigned order)
{
	struct hstate *h;
	unsigned long i;

	if (size_to_hstate(PAGE_SIZE << order)) {
		printk(KERN_WARNING "hugepagesz= specified twice, ignoring\n");
		return;
	}
	BUG_ON(hugetlb_max_hstate >= HUGE_MAX_HSTATE);
	BUG_ON(order == 0);
	h = &hstates[hugetlb_max_hstate++];
	h->order = order;
	h->mask = ~((1ULL << (order + PAGE_SHIFT)) - 1);
	h->nr_huge_pages = 0;
	h->free_huge_pages = 0;
	for (i = 0; i < MAX_NUMNODES; ++i)
		INIT_LIST_HEAD(&h->hugepage_freelists[i]);
	INIT_LIST_HEAD(&h->hugepage_activelist);
	h->next_nid_to_alloc = first_node(node_states[N_HIGH_MEMORY]);
	h->next_nid_to_free = first_node(node_states[N_HIGH_MEMORY]);
	snprintf(h->name, HSTATE_NAME_LEN, "hugepages-%lukB",
					huge_page_size(h)/1024);
	/*
	 * Add cgroup control files only if the huge page consists
	 * of more than two normal pages. This is because we use
	 * page[2].lru.next for storing cgoup details.
	 */
	if (order >= HUGETLB_CGROUP_MIN_ORDER)
		hugetlb_cgroup_file_init(hugetlb_max_hstate - 1);

	parsed_hstate = h;
}

static int __init hugetlb_nrpages_setup(char *s)
{
	unsigned long *mhp;
	static unsigned long *last_mhp;

	/*
	 * !hugetlb_max_hstate means we haven't parsed a hugepagesz= parameter yet,
	 * so this hugepages= parameter goes to the "default hstate".
	 */
	if (!hugetlb_max_hstate)
		mhp = &default_hstate_max_huge_pages;
	else
		mhp = &parsed_hstate->max_huge_pages;

	if (mhp == last_mhp) {
		printk(KERN_WARNING "hugepages= specified twice without "
			"interleaving hugepagesz=, ignoring\n");
		return 1;
	}

	if (sscanf(s, "%lu", mhp) <= 0)
		*mhp = 0;

	/*
	 * Global state is always initialized later in hugetlb_init.
	 * But we need to allocate >= MAX_ORDER hstates here early to still
	 * use the bootmem allocator.
	 */
	if (hugetlb_max_hstate && parsed_hstate->order >= MAX_ORDER)
		hugetlb_hstate_alloc_pages(parsed_hstate);

	last_mhp = mhp;

	return 1;
}
__setup("hugepages=", hugetlb_nrpages_setup);

static int __init hugetlb_default_setup(char *s)
{
	default_hstate_size = memparse(s, &s);
	return 1;
}
__setup("default_hugepagesz=", hugetlb_default_setup);

static unsigned int cpuset_mems_nr(unsigned int *array)
{
	int node;
	unsigned int nr = 0;

	for_each_node_mask(node, cpuset_current_mems_allowed)
		nr += array[node];

	return nr;
}

#ifdef CONFIG_SYSCTL
static int hugetlb_sysctl_handler_common(bool obey_mempolicy,
			 struct ctl_table *table, int write,
			 void __user *buffer, size_t *length, loff_t *ppos)
{
	struct hstate *h = &default_hstate;
	unsigned long tmp;
	int ret;

	tmp = h->max_huge_pages;

	if (write && h->order >= MAX_ORDER)
		return -EINVAL;

	table->data = &tmp;
	table->maxlen = sizeof(unsigned long);
	ret = proc_doulongvec_minmax(table, write, buffer, length, ppos);
	if (ret)
		goto out;

	if (write) {
		NODEMASK_ALLOC(nodemask_t, nodes_allowed,
						GFP_KERNEL | __GFP_NORETRY);
		if (!(obey_mempolicy &&
			       init_nodemask_of_mempolicy(nodes_allowed))) {
			NODEMASK_FREE(nodes_allowed);
			nodes_allowed = &node_states[N_HIGH_MEMORY];
		}
		h->max_huge_pages = set_max_huge_pages(h, tmp, nodes_allowed);

		if (nodes_allowed != &node_states[N_HIGH_MEMORY])
			NODEMASK_FREE(nodes_allowed);
	}
out:
	return ret;
}

int hugetlb_sysctl_handler(struct ctl_table *table, int write,
			  void __user *buffer, size_t *length, loff_t *ppos)
{

	return hugetlb_sysctl_handler_common(false, table, write,
							buffer, length, ppos);
}

#ifdef CONFIG_NUMA
int hugetlb_mempolicy_sysctl_handler(struct ctl_table *table, int write,
			  void __user *buffer, size_t *length, loff_t *ppos)
{
	return hugetlb_sysctl_handler_common(true, table, write,
							buffer, length, ppos);
}
#endif /* CONFIG_NUMA */

int hugetlb_treat_movable_handler(struct ctl_table *table, int write,
			void __user *buffer,
			size_t *length, loff_t *ppos)
{
	proc_dointvec(table, write, buffer, length, ppos);
	if (hugepages_treat_as_movable)
		htlb_alloc_mask = GFP_HIGHUSER_MOVABLE;
	else
		htlb_alloc_mask = GFP_HIGHUSER;
	return 0;
}

int hugetlb_overcommit_handler(struct ctl_table *table, int write,
			void __user *buffer,
			size_t *length, loff_t *ppos)
{
	struct hstate *h = &default_hstate;
	unsigned long tmp;
	int ret;

	tmp = h->nr_overcommit_huge_pages;

	if (write && h->order >= MAX_ORDER)
		return -EINVAL;

	table->data = &tmp;
	table->maxlen = sizeof(unsigned long);
	ret = proc_doulongvec_minmax(table, write, buffer, length, ppos);
	if (ret)
		goto out;

	if (write) {
		spin_lock(&hugetlb_lock);
		h->nr_overcommit_huge_pages = tmp;
		spin_unlock(&hugetlb_lock);
	}
out:
	return ret;
}

#endif /* CONFIG_SYSCTL */

void hugetlb_report_meminfo(struct seq_file *m)
{
	struct hstate *h = &default_hstate;
	seq_printf(m,
			"HugePages_Total:   %5lu\n"
			"HugePages_Free:    %5lu\n"
			"HugePages_Rsvd:    %5lu\n"
			"HugePages_Surp:    %5lu\n"
			"Hugepagesize:   %8lu kB\n",
			h->nr_huge_pages,
			h->free_huge_pages,
			h->resv_huge_pages,
			h->surplus_huge_pages,
			1UL << (huge_page_order(h) + PAGE_SHIFT - 10));
}

int hugetlb_report_node_meminfo(int nid, char *buf)
{
	struct hstate *h = &default_hstate;
	return sprintf(buf,
		"Node %d HugePages_Total: %5u\n"
		"Node %d HugePages_Free:  %5u\n"
		"Node %d HugePages_Surp:  %5u\n",
		nid, h->nr_huge_pages_node[nid],
		nid, h->free_huge_pages_node[nid],
		nid, h->surplus_huge_pages_node[nid]);
}

/* Return the number pages of memory we physically have, in PAGE_SIZE units. */
unsigned long hugetlb_total_pages(void)
{
	struct hstate *h = &default_hstate;
	return h->nr_huge_pages * pages_per_huge_page(h);
}

static int hugetlb_acct_memory(struct hstate *h, long delta)
{
	int ret = -ENOMEM;

	spin_lock(&hugetlb_lock);
	/*
	 * When cpuset is configured, it breaks the strict hugetlb page
	 * reservation as the accounting is done on a global variable. Such
	 * reservation is completely rubbish in the presence of cpuset because
	 * the reservation is not checked against page availability for the
	 * current cpuset. Application can still potentially OOM'ed by kernel
	 * with lack of free htlb page in cpuset that the task is in.
	 * Attempt to enforce strict accounting with cpuset is almost
	 * impossible (or too ugly) because cpuset is too fluid that
	 * task or memory node can be dynamically moved between cpusets.
	 *
	 * The change of semantics for shared hugetlb mapping with cpuset is
	 * undesirable. However, in order to preserve some of the semantics,
	 * we fall back to check against current free page availability as
	 * a best attempt and hopefully to minimize the impact of changing
	 * semantics that cpuset has.
	 */
	if (delta > 0) {
		if (gather_surplus_pages(h, delta) < 0)
			goto out;

		if (delta > cpuset_mems_nr(h->free_huge_pages_node)) {
			return_unused_surplus_pages(h, delta);
			goto out;
		}
	}

	ret = 0;
	if (delta < 0)
		return_unused_surplus_pages(h, (unsigned long) -delta);

out:
	spin_unlock(&hugetlb_lock);
	return ret;
}

static void hugetlb_vm_op_open(struct vm_area_struct *vma)
{
	struct resv_map *reservations = vma_resv_map(vma);

	/*
	 * This new VMA should share its siblings reservation map if present.
	 * The VMA will only ever have a valid reservation map pointer where
	 * it is being copied for another still existing VMA.  As that VMA
	 * has a reference to the reservation map it cannot disappear until
	 * after this open call completes.  It is therefore safe to take a
	 * new reference here without additional locking.
	 */
	if (reservations)
		kref_get(&reservations->refs);
}

static void resv_map_put(struct vm_area_struct *vma)
{
	struct resv_map *reservations = vma_resv_map(vma);

	if (!reservations)
		return;
	kref_put(&reservations->refs, resv_map_release);
}

static void hugetlb_vm_op_close(struct vm_area_struct *vma)
{
	struct hstate *h = hstate_vma(vma);
	struct resv_map *reservations = vma_resv_map(vma);
	struct hugepage_subpool *spool = subpool_vma(vma);
	unsigned long reserve;
	unsigned long start;
	unsigned long end;

	if (reservations) {
		start = vma_hugecache_offset(h, vma, vma->vm_start);
		end = vma_hugecache_offset(h, vma, vma->vm_end);

		reserve = (end - start) -
			region_count(&reservations->regions, start, end);

		resv_map_put(vma);

		if (reserve) {
			hugetlb_acct_memory(h, -reserve);
			hugepage_subpool_put_pages(spool, reserve);
		}
	}
}

/*
 * We cannot handle pagefaults against hugetlb pages at all.  They cause
 * handle_mm_fault() to try to instantiate regular-sized pages in the
 * hugegpage VMA.  do_page_fault() is supposed to trap this, so BUG is we get
 * this far.
 */
static int hugetlb_vm_op_fault(struct vm_area_struct *vma, struct vm_fault *vmf)
{
	BUG();
	return 0;
}

const struct vm_operations_struct hugetlb_vm_ops = {
	.fault = hugetlb_vm_op_fault,
	.open = hugetlb_vm_op_open,
	.close = hugetlb_vm_op_close,
};

static pte_t make_huge_pte(struct vm_area_struct *vma, struct page *page,
				int writable)
{
	pte_t entry;

	if (writable) {
		entry =
		    pte_mkwrite(pte_mkdirty(mk_pte(page, vma->vm_page_prot)));
	} else {
		entry = huge_pte_wrprotect(mk_pte(page, vma->vm_page_prot));
	}
	entry = pte_mkyoung(entry);
	entry = pte_mkhuge(entry);
	entry = arch_make_huge_pte(entry, vma, page, writable);

	return entry;
}

static void set_huge_ptep_writable(struct vm_area_struct *vma,
				   unsigned long address, pte_t *ptep)
{
	pte_t entry;

	entry = pte_mkwrite(pte_mkdirty(huge_ptep_get(ptep)));
	if (huge_ptep_set_access_flags(vma, address, ptep, entry, 1))
		update_mmu_cache(vma, address, ptep);
}


int copy_hugetlb_page_range(struct mm_struct *dst, struct mm_struct *src,
			    struct vm_area_struct *vma)
{
	pte_t *src_pte, *dst_pte, entry;
	struct page *ptepage;
	unsigned long addr;
	int cow;
	struct hstate *h = hstate_vma(vma);
	unsigned long sz = huge_page_size(h);

	cow = (vma->vm_flags & (VM_SHARED | VM_MAYWRITE)) == VM_MAYWRITE;

	for (addr = vma->vm_start; addr < vma->vm_end; addr += sz) {
		src_pte = huge_pte_offset(src, addr);
		if (!src_pte)
			continue;
		dst_pte = huge_pte_alloc(dst, addr, sz);
		if (!dst_pte)
			goto nomem;

		/* If the pagetables are shared don't copy or take references */
		if (dst_pte == src_pte)
			continue;

		spin_lock(&dst->page_table_lock);
		spin_lock_nested(&src->page_table_lock, SINGLE_DEPTH_NESTING);
		if (!huge_pte_none(huge_ptep_get(src_pte))) {
			if (cow)
				huge_ptep_set_wrprotect(src, addr, src_pte);
			entry = huge_ptep_get(src_pte);
			ptepage = pte_page(entry);
			get_page(ptepage);
			page_dup_rmap(ptepage);
			set_huge_pte_at(dst, addr, dst_pte, entry);
		}
		spin_unlock(&src->page_table_lock);
		spin_unlock(&dst->page_table_lock);
	}
	return 0;

nomem:
	return -ENOMEM;
}

static int is_hugetlb_entry_migration(pte_t pte)
{
	swp_entry_t swp;

	if (huge_pte_none(pte) || pte_present(pte))
		return 0;
	swp = pte_to_swp_entry(pte);
	if (non_swap_entry(swp) && is_migration_entry(swp))
		return 1;
	else
		return 0;
}

static int is_hugetlb_entry_hwpoisoned(pte_t pte)
{
	swp_entry_t swp;

	if (huge_pte_none(pte) || pte_present(pte))
		return 0;
	swp = pte_to_swp_entry(pte);
	if (non_swap_entry(swp) && is_hwpoison_entry(swp))
		return 1;
	else
		return 0;
}

void __unmap_hugepage_range(struct mmu_gather *tlb, struct vm_area_struct *vma,
			    unsigned long start, unsigned long end,
			    struct page *ref_page)
{
	int force_flush = 0;
	struct mm_struct *mm = vma->vm_mm;
	unsigned long address;
	pte_t *ptep;
	pte_t pte;
	struct page *page;
	struct hstate *h = hstate_vma(vma);
	unsigned long sz = huge_page_size(h);

	WARN_ON(!is_vm_hugetlb_page(vma));
	BUG_ON(start & ~huge_page_mask(h));
	BUG_ON(end & ~huge_page_mask(h));

	tlb_start_vma(tlb, vma);
	mmu_notifier_invalidate_range_start(mm, start, end);
again:
	spin_lock(&mm->page_table_lock);
	for (address = start; address < end; address += sz) {
		ptep = huge_pte_offset(mm, address);
		if (!ptep)
			continue;

		if (huge_pmd_unshare(mm, &address, ptep))
			continue;

		pte = huge_ptep_get(ptep);
		if (huge_pte_none(pte))
			continue;

		/*
		 * HWPoisoned hugepage is already unmapped and dropped reference
		 */
		if (unlikely(is_hugetlb_entry_hwpoisoned(pte)))
			continue;

		page = pte_page(pte);
		/*
		 * If a reference page is supplied, it is because a specific
		 * page is being unmapped, not a range. Ensure the page we
		 * are about to unmap is the actual page of interest.
		 */
		if (ref_page) {
			if (page != ref_page)
				continue;

			/*
			 * Mark the VMA as having unmapped its page so that
			 * future faults in this VMA will fail rather than
			 * looking like data was lost
			 */
			set_vma_resv_flags(vma, HPAGE_RESV_UNMAPPED);
		}

		pte = huge_ptep_get_and_clear(mm, address, ptep);
		tlb_remove_tlb_entry(tlb, ptep, address);
		if (pte_dirty(pte))
			set_page_dirty(page);

		page_remove_rmap(page);
		force_flush = !__tlb_remove_page(tlb, page);
		if (force_flush)
			break;
		/* Bail out after unmapping reference page if supplied */
		if (ref_page)
			break;
	}
	spin_unlock(&mm->page_table_lock);
	/*
	 * mmu_gather ran out of room to batch pages, we break out of
	 * the PTE lock to avoid doing the potential expensive TLB invalidate
	 * and page-free while holding it.
	 */
	if (force_flush) {
		force_flush = 0;
		tlb_flush_mmu(tlb);
		if (address < end && !ref_page)
			goto again;
	}
	mmu_notifier_invalidate_range_end(mm, start, end);
	tlb_end_vma(tlb, vma);
}

void __unmap_hugepage_range_final(struct mmu_gather *tlb,
			  struct vm_area_struct *vma, unsigned long start,
			  unsigned long end, struct page *ref_page)
{
	__unmap_hugepage_range(tlb, vma, start, end, ref_page);

	/*
	 * Clear this flag so that x86's huge_pmd_share page_table_shareable
	 * test will fail on a vma being torn down, and not grab a page table
	 * on its way out.  We're lucky that the flag has such an appropriate
	 * name, and can in fact be safely cleared here. We could clear it
	 * before the __unmap_hugepage_range above, but all that's necessary
	 * is to clear it before releasing the i_mmap_mutex. This works
	 * because in the context this is called, the VMA is about to be
	 * destroyed and the i_mmap_mutex is held.
	 */
	vma->vm_flags &= ~VM_MAYSHARE;
}

void unmap_hugepage_range(struct vm_area_struct *vma, unsigned long start,
			  unsigned long end, struct page *ref_page)
{
<<<<<<< HEAD
	mutex_lock(&vma->vm_file->f_mapping->i_mmap_mutex);
	__unmap_hugepage_range(vma, start, end, ref_page);
	/*
	 * Clear this flag so that x86's huge_pmd_share page_table_shareable
	 * test will fail on a vma being torn down, and not grab a page table
	 * on its way out.  We're lucky that the flag has such an appropriate
	 * name, and can in fact be safely cleared here. We could clear it
	 * before the __unmap_hugepage_range above, but all that's necessary
	 * is to clear it before releasing the i_mmap_mutex below.
	 *
	 * This works because in the contexts this is called, the VMA is
	 * going to be destroyed. It is not vunerable to madvise(DONTNEED)
	 * because madvise is not supported on hugetlbfs. The same applies
	 * for direct IO. unmap_hugepage_range() is only being called just
	 * before free_pgtables() so clearing VM_MAYSHARE will not cause
	 * surprises later.
	 */
	vma->vm_flags &= ~VM_MAYSHARE;
	mutex_unlock(&vma->vm_file->f_mapping->i_mmap_mutex);
=======
	struct mm_struct *mm;
	struct mmu_gather tlb;

	mm = vma->vm_mm;

	tlb_gather_mmu(&tlb, mm, 0);
	__unmap_hugepage_range(&tlb, vma, start, end, ref_page);
	tlb_finish_mmu(&tlb, start, end);
>>>>>>> e287071a
}

/*
 * This is called when the original mapper is failing to COW a MAP_PRIVATE
 * mappping it owns the reserve page for. The intention is to unmap the page
 * from other VMAs and let the children be SIGKILLed if they are faulting the
 * same region.
 */
static int unmap_ref_private(struct mm_struct *mm, struct vm_area_struct *vma,
				struct page *page, unsigned long address)
{
	struct hstate *h = hstate_vma(vma);
	struct vm_area_struct *iter_vma;
	struct address_space *mapping;
	struct prio_tree_iter iter;
	pgoff_t pgoff;

	/*
	 * vm_pgoff is in PAGE_SIZE units, hence the different calculation
	 * from page cache lookup which is in HPAGE_SIZE units.
	 */
	address = address & huge_page_mask(h);
	pgoff = vma_hugecache_offset(h, vma, address);
	mapping = vma->vm_file->f_dentry->d_inode->i_mapping;

	/*
	 * Take the mapping lock for the duration of the table walk. As
	 * this mapping should be shared between all the VMAs,
	 * __unmap_hugepage_range() is called as the lock is already held
	 */
	mutex_lock(&mapping->i_mmap_mutex);
	vma_prio_tree_foreach(iter_vma, &iter, &mapping->i_mmap, pgoff, pgoff) {
		/* Do not unmap the current VMA */
		if (iter_vma == vma)
			continue;

		/*
		 * Unmap the page from other VMAs without their own reserves.
		 * They get marked to be SIGKILLed if they fault in these
		 * areas. This is because a future no-page fault on this VMA
		 * could insert a zeroed page instead of the data existing
		 * from the time of fork. This would look like data corruption
		 */
		if (!is_vma_resv_set(iter_vma, HPAGE_RESV_OWNER))
			unmap_hugepage_range(iter_vma, address,
					     address + huge_page_size(h), page);
	}
	mutex_unlock(&mapping->i_mmap_mutex);

	return 1;
}

/*
 * Hugetlb_cow() should be called with page lock of the original hugepage held.
 * Called with hugetlb_instantiation_mutex held and pte_page locked so we
 * cannot race with other handlers or page migration.
 * Keep the pte_same checks anyway to make transition from the mutex easier.
 */
static int hugetlb_cow(struct mm_struct *mm, struct vm_area_struct *vma,
			unsigned long address, pte_t *ptep, pte_t pte,
			struct page *pagecache_page)
{
	struct hstate *h = hstate_vma(vma);
	struct page *old_page, *new_page;
	int avoidcopy;
	int outside_reserve = 0;

	old_page = pte_page(pte);

retry_avoidcopy:
	/* If no-one else is actually using this page, avoid the copy
	 * and just make the page writable */
	avoidcopy = (page_mapcount(old_page) == 1);
	if (avoidcopy) {
		if (PageAnon(old_page))
			page_move_anon_rmap(old_page, vma, address);
		set_huge_ptep_writable(vma, address, ptep);
		return 0;
	}

	/*
	 * If the process that created a MAP_PRIVATE mapping is about to
	 * perform a COW due to a shared page count, attempt to satisfy
	 * the allocation without using the existing reserves. The pagecache
	 * page is used to determine if the reserve at this address was
	 * consumed or not. If reserves were used, a partial faulted mapping
	 * at the time of fork() could consume its reserves on COW instead
	 * of the full address range.
	 */
	if (!(vma->vm_flags & VM_MAYSHARE) &&
			is_vma_resv_set(vma, HPAGE_RESV_OWNER) &&
			old_page != pagecache_page)
		outside_reserve = 1;

	page_cache_get(old_page);

	/* Drop page_table_lock as buddy allocator may be called */
	spin_unlock(&mm->page_table_lock);
	new_page = alloc_huge_page(vma, address, outside_reserve);

	if (IS_ERR(new_page)) {
		long err = PTR_ERR(new_page);
		page_cache_release(old_page);

		/*
		 * If a process owning a MAP_PRIVATE mapping fails to COW,
		 * it is due to references held by a child and an insufficient
		 * huge page pool. To guarantee the original mappers
		 * reliability, unmap the page from child processes. The child
		 * may get SIGKILLed if it later faults.
		 */
		if (outside_reserve) {
			BUG_ON(huge_pte_none(pte));
			if (unmap_ref_private(mm, vma, old_page, address)) {
				BUG_ON(huge_pte_none(pte));
				spin_lock(&mm->page_table_lock);
				ptep = huge_pte_offset(mm, address & huge_page_mask(h));
				if (likely(pte_same(huge_ptep_get(ptep), pte)))
					goto retry_avoidcopy;
				/*
				 * race occurs while re-acquiring page_table_lock, and
				 * our job is done.
				 */
				return 0;
			}
			WARN_ON_ONCE(1);
		}

		/* Caller expects lock to be held */
		spin_lock(&mm->page_table_lock);
		if (err == -ENOMEM)
			return VM_FAULT_OOM;
		else
			return VM_FAULT_SIGBUS;
	}

	/*
	 * When the original hugepage is shared one, it does not have
	 * anon_vma prepared.
	 */
	if (unlikely(anon_vma_prepare(vma))) {
		page_cache_release(new_page);
		page_cache_release(old_page);
		/* Caller expects lock to be held */
		spin_lock(&mm->page_table_lock);
		return VM_FAULT_OOM;
	}

	copy_user_huge_page(new_page, old_page, address, vma,
			    pages_per_huge_page(h));
	__SetPageUptodate(new_page);

	/*
	 * Retake the page_table_lock to check for racing updates
	 * before the page tables are altered
	 */
	spin_lock(&mm->page_table_lock);
	ptep = huge_pte_offset(mm, address & huge_page_mask(h));
	if (likely(pte_same(huge_ptep_get(ptep), pte))) {
		/* Break COW */
		mmu_notifier_invalidate_range_start(mm,
			address & huge_page_mask(h),
			(address & huge_page_mask(h)) + huge_page_size(h));
		huge_ptep_clear_flush(vma, address, ptep);
		set_huge_pte_at(mm, address, ptep,
				make_huge_pte(vma, new_page, 1));
		page_remove_rmap(old_page);
		hugepage_add_new_anon_rmap(new_page, vma, address);
		/* Make the old page be freed below */
		new_page = old_page;
		mmu_notifier_invalidate_range_end(mm,
			address & huge_page_mask(h),
			(address & huge_page_mask(h)) + huge_page_size(h));
	}
	page_cache_release(new_page);
	page_cache_release(old_page);
	return 0;
}

/* Return the pagecache page at a given address within a VMA */
static struct page *hugetlbfs_pagecache_page(struct hstate *h,
			struct vm_area_struct *vma, unsigned long address)
{
	struct address_space *mapping;
	pgoff_t idx;

	mapping = vma->vm_file->f_mapping;
	idx = vma_hugecache_offset(h, vma, address);

	return find_lock_page(mapping, idx);
}

/*
 * Return whether there is a pagecache page to back given address within VMA.
 * Caller follow_hugetlb_page() holds page_table_lock so we cannot lock_page.
 */
static bool hugetlbfs_pagecache_present(struct hstate *h,
			struct vm_area_struct *vma, unsigned long address)
{
	struct address_space *mapping;
	pgoff_t idx;
	struct page *page;

	mapping = vma->vm_file->f_mapping;
	idx = vma_hugecache_offset(h, vma, address);

	page = find_get_page(mapping, idx);
	if (page)
		put_page(page);
	return page != NULL;
}

static int hugetlb_no_page(struct mm_struct *mm, struct vm_area_struct *vma,
			unsigned long address, pte_t *ptep, unsigned int flags)
{
	struct hstate *h = hstate_vma(vma);
	int ret = VM_FAULT_SIGBUS;
	int anon_rmap = 0;
	pgoff_t idx;
	unsigned long size;
	struct page *page;
	struct address_space *mapping;
	pte_t new_pte;

	/*
	 * Currently, we are forced to kill the process in the event the
	 * original mapper has unmapped pages from the child due to a failed
	 * COW. Warn that such a situation has occurred as it may not be obvious
	 */
	if (is_vma_resv_set(vma, HPAGE_RESV_UNMAPPED)) {
		printk(KERN_WARNING
			"PID %d killed due to inadequate hugepage pool\n",
			current->pid);
		return ret;
	}

	mapping = vma->vm_file->f_mapping;
	idx = vma_hugecache_offset(h, vma, address);

	/*
	 * Use page lock to guard against racing truncation
	 * before we get page_table_lock.
	 */
retry:
	page = find_lock_page(mapping, idx);
	if (!page) {
		size = i_size_read(mapping->host) >> huge_page_shift(h);
		if (idx >= size)
			goto out;
		page = alloc_huge_page(vma, address, 0);
		if (IS_ERR(page)) {
			ret = PTR_ERR(page);
			if (ret == -ENOMEM)
				ret = VM_FAULT_OOM;
			else
				ret = VM_FAULT_SIGBUS;
			goto out;
		}
		clear_huge_page(page, address, pages_per_huge_page(h));
		__SetPageUptodate(page);

		if (vma->vm_flags & VM_MAYSHARE) {
			int err;
			struct inode *inode = mapping->host;

			err = add_to_page_cache(page, mapping, idx, GFP_KERNEL);
			if (err) {
				put_page(page);
				if (err == -EEXIST)
					goto retry;
				goto out;
			}

			spin_lock(&inode->i_lock);
			inode->i_blocks += blocks_per_huge_page(h);
			spin_unlock(&inode->i_lock);
		} else {
			lock_page(page);
			if (unlikely(anon_vma_prepare(vma))) {
				ret = VM_FAULT_OOM;
				goto backout_unlocked;
			}
			anon_rmap = 1;
		}
	} else {
		/*
		 * If memory error occurs between mmap() and fault, some process
		 * don't have hwpoisoned swap entry for errored virtual address.
		 * So we need to block hugepage fault by PG_hwpoison bit check.
		 */
		if (unlikely(PageHWPoison(page))) {
			ret = VM_FAULT_HWPOISON |
				VM_FAULT_SET_HINDEX(hstate_index(h));
			goto backout_unlocked;
		}
	}

	/*
	 * If we are going to COW a private mapping later, we examine the
	 * pending reservations for this page now. This will ensure that
	 * any allocations necessary to record that reservation occur outside
	 * the spinlock.
	 */
	if ((flags & FAULT_FLAG_WRITE) && !(vma->vm_flags & VM_SHARED))
		if (vma_needs_reservation(h, vma, address) < 0) {
			ret = VM_FAULT_OOM;
			goto backout_unlocked;
		}

	spin_lock(&mm->page_table_lock);
	size = i_size_read(mapping->host) >> huge_page_shift(h);
	if (idx >= size)
		goto backout;

	ret = 0;
	if (!huge_pte_none(huge_ptep_get(ptep)))
		goto backout;

	if (anon_rmap)
		hugepage_add_new_anon_rmap(page, vma, address);
	else
		page_dup_rmap(page);
	new_pte = make_huge_pte(vma, page, ((vma->vm_flags & VM_WRITE)
				&& (vma->vm_flags & VM_SHARED)));
	set_huge_pte_at(mm, address, ptep, new_pte);

	if ((flags & FAULT_FLAG_WRITE) && !(vma->vm_flags & VM_SHARED)) {
		/* Optimization, do the COW without a second fault */
		ret = hugetlb_cow(mm, vma, address, ptep, new_pte, page);
	}

	spin_unlock(&mm->page_table_lock);
	unlock_page(page);
out:
	return ret;

backout:
	spin_unlock(&mm->page_table_lock);
backout_unlocked:
	unlock_page(page);
	put_page(page);
	goto out;
}

int hugetlb_fault(struct mm_struct *mm, struct vm_area_struct *vma,
			unsigned long address, unsigned int flags)
{
	pte_t *ptep;
	pte_t entry;
	int ret;
	struct page *page = NULL;
	struct page *pagecache_page = NULL;
	static DEFINE_MUTEX(hugetlb_instantiation_mutex);
	struct hstate *h = hstate_vma(vma);

	address &= huge_page_mask(h);

	ptep = huge_pte_offset(mm, address);
	if (ptep) {
		entry = huge_ptep_get(ptep);
		if (unlikely(is_hugetlb_entry_migration(entry))) {
			migration_entry_wait(mm, (pmd_t *)ptep, address);
			return 0;
		} else if (unlikely(is_hugetlb_entry_hwpoisoned(entry)))
			return VM_FAULT_HWPOISON_LARGE |
				VM_FAULT_SET_HINDEX(hstate_index(h));
	}

	ptep = huge_pte_alloc(mm, address, huge_page_size(h));
	if (!ptep)
		return VM_FAULT_OOM;

	/*
	 * Serialize hugepage allocation and instantiation, so that we don't
	 * get spurious allocation failures if two CPUs race to instantiate
	 * the same page in the page cache.
	 */
	mutex_lock(&hugetlb_instantiation_mutex);
	entry = huge_ptep_get(ptep);
	if (huge_pte_none(entry)) {
		ret = hugetlb_no_page(mm, vma, address, ptep, flags);
		goto out_mutex;
	}

	ret = 0;

	/*
	 * If we are going to COW the mapping later, we examine the pending
	 * reservations for this page now. This will ensure that any
	 * allocations necessary to record that reservation occur outside the
	 * spinlock. For private mappings, we also lookup the pagecache
	 * page now as it is used to determine if a reservation has been
	 * consumed.
	 */
	if ((flags & FAULT_FLAG_WRITE) && !pte_write(entry)) {
		if (vma_needs_reservation(h, vma, address) < 0) {
			ret = VM_FAULT_OOM;
			goto out_mutex;
		}

		if (!(vma->vm_flags & VM_MAYSHARE))
			pagecache_page = hugetlbfs_pagecache_page(h,
								vma, address);
	}

	/*
	 * hugetlb_cow() requires page locks of pte_page(entry) and
	 * pagecache_page, so here we need take the former one
	 * when page != pagecache_page or !pagecache_page.
	 * Note that locking order is always pagecache_page -> page,
	 * so no worry about deadlock.
	 */
	page = pte_page(entry);
	get_page(page);
	if (page != pagecache_page)
		lock_page(page);

	spin_lock(&mm->page_table_lock);
	/* Check for a racing update before calling hugetlb_cow */
	if (unlikely(!pte_same(entry, huge_ptep_get(ptep))))
		goto out_page_table_lock;


	if (flags & FAULT_FLAG_WRITE) {
		if (!pte_write(entry)) {
			ret = hugetlb_cow(mm, vma, address, ptep, entry,
							pagecache_page);
			goto out_page_table_lock;
		}
		entry = pte_mkdirty(entry);
	}
	entry = pte_mkyoung(entry);
	if (huge_ptep_set_access_flags(vma, address, ptep, entry,
						flags & FAULT_FLAG_WRITE))
		update_mmu_cache(vma, address, ptep);

out_page_table_lock:
	spin_unlock(&mm->page_table_lock);

	if (pagecache_page) {
		unlock_page(pagecache_page);
		put_page(pagecache_page);
	}
	if (page != pagecache_page)
		unlock_page(page);
	put_page(page);

out_mutex:
	mutex_unlock(&hugetlb_instantiation_mutex);

	return ret;
}

/* Can be overriden by architectures */
__attribute__((weak)) struct page *
follow_huge_pud(struct mm_struct *mm, unsigned long address,
	       pud_t *pud, int write)
{
	BUG();
	return NULL;
}

int follow_hugetlb_page(struct mm_struct *mm, struct vm_area_struct *vma,
			struct page **pages, struct vm_area_struct **vmas,
			unsigned long *position, int *length, int i,
			unsigned int flags)
{
	unsigned long pfn_offset;
	unsigned long vaddr = *position;
	int remainder = *length;
	struct hstate *h = hstate_vma(vma);

	spin_lock(&mm->page_table_lock);
	while (vaddr < vma->vm_end && remainder) {
		pte_t *pte;
		int absent;
		struct page *page;

		/*
		 * Some archs (sparc64, sh*) have multiple pte_ts to
		 * each hugepage.  We have to make sure we get the
		 * first, for the page indexing below to work.
		 */
		pte = huge_pte_offset(mm, vaddr & huge_page_mask(h));
		absent = !pte || huge_pte_none(huge_ptep_get(pte));

		/*
		 * When coredumping, it suits get_dump_page if we just return
		 * an error where there's an empty slot with no huge pagecache
		 * to back it.  This way, we avoid allocating a hugepage, and
		 * the sparse dumpfile avoids allocating disk blocks, but its
		 * huge holes still show up with zeroes where they need to be.
		 */
		if (absent && (flags & FOLL_DUMP) &&
		    !hugetlbfs_pagecache_present(h, vma, vaddr)) {
			remainder = 0;
			break;
		}

		if (absent ||
		    ((flags & FOLL_WRITE) && !pte_write(huge_ptep_get(pte)))) {
			int ret;

			spin_unlock(&mm->page_table_lock);
			ret = hugetlb_fault(mm, vma, vaddr,
				(flags & FOLL_WRITE) ? FAULT_FLAG_WRITE : 0);
			spin_lock(&mm->page_table_lock);
			if (!(ret & VM_FAULT_ERROR))
				continue;

			remainder = 0;
			break;
		}

		pfn_offset = (vaddr & ~huge_page_mask(h)) >> PAGE_SHIFT;
		page = pte_page(huge_ptep_get(pte));
same_page:
		if (pages) {
			pages[i] = mem_map_offset(page, pfn_offset);
			get_page(pages[i]);
		}

		if (vmas)
			vmas[i] = vma;

		vaddr += PAGE_SIZE;
		++pfn_offset;
		--remainder;
		++i;
		if (vaddr < vma->vm_end && remainder &&
				pfn_offset < pages_per_huge_page(h)) {
			/*
			 * We use pfn_offset to avoid touching the pageframes
			 * of this compound page.
			 */
			goto same_page;
		}
	}
	spin_unlock(&mm->page_table_lock);
	*length = remainder;
	*position = vaddr;

	return i ? i : -EFAULT;
}

void hugetlb_change_protection(struct vm_area_struct *vma,
		unsigned long address, unsigned long end, pgprot_t newprot)
{
	struct mm_struct *mm = vma->vm_mm;
	unsigned long start = address;
	pte_t *ptep;
	pte_t pte;
	struct hstate *h = hstate_vma(vma);

	BUG_ON(address >= end);
	flush_cache_range(vma, address, end);

	mutex_lock(&vma->vm_file->f_mapping->i_mmap_mutex);
	spin_lock(&mm->page_table_lock);
	for (; address < end; address += huge_page_size(h)) {
		ptep = huge_pte_offset(mm, address);
		if (!ptep)
			continue;
		if (huge_pmd_unshare(mm, &address, ptep))
			continue;
		if (!huge_pte_none(huge_ptep_get(ptep))) {
			pte = huge_ptep_get_and_clear(mm, address, ptep);
			pte = pte_mkhuge(pte_modify(pte, newprot));
			set_huge_pte_at(mm, address, ptep, pte);
		}
	}
	spin_unlock(&mm->page_table_lock);
	/*
	 * Must flush TLB before releasing i_mmap_mutex: x86's huge_pmd_unshare
	 * may have cleared our pud entry and done put_page on the page table:
	 * once we release i_mmap_mutex, another task can do the final put_page
	 * and that page table be reused and filled with junk.
	 */
	flush_tlb_range(vma, start, end);
	mutex_unlock(&vma->vm_file->f_mapping->i_mmap_mutex);
}

int hugetlb_reserve_pages(struct inode *inode,
					long from, long to,
					struct vm_area_struct *vma,
					vm_flags_t vm_flags)
{
	long ret, chg;
	struct hstate *h = hstate_inode(inode);
	struct hugepage_subpool *spool = subpool_inode(inode);

	/*
	 * Only apply hugepage reservation if asked. At fault time, an
	 * attempt will be made for VM_NORESERVE to allocate a page
	 * without using reserves
	 */
	if (vm_flags & VM_NORESERVE)
		return 0;

	/*
	 * Shared mappings base their reservation on the number of pages that
	 * are already allocated on behalf of the file. Private mappings need
	 * to reserve the full area even if read-only as mprotect() may be
	 * called to make the mapping read-write. Assume !vma is a shm mapping
	 */
	if (!vma || vma->vm_flags & VM_MAYSHARE)
		chg = region_chg(&inode->i_mapping->private_list, from, to);
	else {
		struct resv_map *resv_map = resv_map_alloc();
		if (!resv_map)
			return -ENOMEM;

		chg = to - from;

		set_vma_resv_map(vma, resv_map);
		set_vma_resv_flags(vma, HPAGE_RESV_OWNER);
	}

	if (chg < 0) {
		ret = chg;
		goto out_err;
	}

	/* There must be enough pages in the subpool for the mapping */
	if (hugepage_subpool_get_pages(spool, chg)) {
		ret = -ENOSPC;
		goto out_err;
	}

	/*
	 * Check enough hugepages are available for the reservation.
	 * Hand the pages back to the subpool if there are not
	 */
	ret = hugetlb_acct_memory(h, chg);
	if (ret < 0) {
		hugepage_subpool_put_pages(spool, chg);
		goto out_err;
	}

	/*
	 * Account for the reservations made. Shared mappings record regions
	 * that have reservations as they are shared by multiple VMAs.
	 * When the last VMA disappears, the region map says how much
	 * the reservation was and the page cache tells how much of
	 * the reservation was consumed. Private mappings are per-VMA and
	 * only the consumed reservations are tracked. When the VMA
	 * disappears, the original reservation is the VMA size and the
	 * consumed reservations are stored in the map. Hence, nothing
	 * else has to be done for private mappings here
	 */
	if (!vma || vma->vm_flags & VM_MAYSHARE)
		region_add(&inode->i_mapping->private_list, from, to);
	return 0;
out_err:
	if (vma)
		resv_map_put(vma);
	return ret;
}

void hugetlb_unreserve_pages(struct inode *inode, long offset, long freed)
{
	struct hstate *h = hstate_inode(inode);
	long chg = region_truncate(&inode->i_mapping->private_list, offset);
	struct hugepage_subpool *spool = subpool_inode(inode);

	spin_lock(&inode->i_lock);
	inode->i_blocks -= (blocks_per_huge_page(h) * freed);
	spin_unlock(&inode->i_lock);

	hugepage_subpool_put_pages(spool, (chg - freed));
	hugetlb_acct_memory(h, -(chg - freed));
}

#ifdef CONFIG_MEMORY_FAILURE

/* Should be called in hugetlb_lock */
static int is_hugepage_on_freelist(struct page *hpage)
{
	struct page *page;
	struct page *tmp;
	struct hstate *h = page_hstate(hpage);
	int nid = page_to_nid(hpage);

	list_for_each_entry_safe(page, tmp, &h->hugepage_freelists[nid], lru)
		if (page == hpage)
			return 1;
	return 0;
}

/*
 * This function is called from memory failure code.
 * Assume the caller holds page lock of the head page.
 */
int dequeue_hwpoisoned_huge_page(struct page *hpage)
{
	struct hstate *h = page_hstate(hpage);
	int nid = page_to_nid(hpage);
	int ret = -EBUSY;

	spin_lock(&hugetlb_lock);
	if (is_hugepage_on_freelist(hpage)) {
		list_del(&hpage->lru);
		set_page_refcounted(hpage);
		h->free_huge_pages--;
		h->free_huge_pages_node[nid]--;
		ret = 0;
	}
	spin_unlock(&hugetlb_lock);
	return ret;
}
#endif<|MERGE_RESOLUTION|>--- conflicted
+++ resolved
@@ -2451,27 +2451,6 @@
 void unmap_hugepage_range(struct vm_area_struct *vma, unsigned long start,
 			  unsigned long end, struct page *ref_page)
 {
-<<<<<<< HEAD
-	mutex_lock(&vma->vm_file->f_mapping->i_mmap_mutex);
-	__unmap_hugepage_range(vma, start, end, ref_page);
-	/*
-	 * Clear this flag so that x86's huge_pmd_share page_table_shareable
-	 * test will fail on a vma being torn down, and not grab a page table
-	 * on its way out.  We're lucky that the flag has such an appropriate
-	 * name, and can in fact be safely cleared here. We could clear it
-	 * before the __unmap_hugepage_range above, but all that's necessary
-	 * is to clear it before releasing the i_mmap_mutex below.
-	 *
-	 * This works because in the contexts this is called, the VMA is
-	 * going to be destroyed. It is not vunerable to madvise(DONTNEED)
-	 * because madvise is not supported on hugetlbfs. The same applies
-	 * for direct IO. unmap_hugepage_range() is only being called just
-	 * before free_pgtables() so clearing VM_MAYSHARE will not cause
-	 * surprises later.
-	 */
-	vma->vm_flags &= ~VM_MAYSHARE;
-	mutex_unlock(&vma->vm_file->f_mapping->i_mmap_mutex);
-=======
 	struct mm_struct *mm;
 	struct mmu_gather tlb;
 
@@ -2480,7 +2459,6 @@
 	tlb_gather_mmu(&tlb, mm, 0);
 	__unmap_hugepage_range(&tlb, vma, start, end, ref_page);
 	tlb_finish_mmu(&tlb, start, end);
->>>>>>> e287071a
 }
 
 /*
