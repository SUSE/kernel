--- conflicted
+++ resolved
@@ -6431,11 +6431,7 @@
  */
 void hugetlb_unshare_all_pmds(struct vm_area_struct *vma)
 {
-<<<<<<< HEAD
-	hugetlb_unshare_pmds(vma, ALIGN(vma->vm_start, PUD_SIZE),
-=======
 		hugetlb_unshare_pmds(vma, ALIGN(vma->vm_start, PUD_SIZE),
->>>>>>> aea427a7
 			ALIGN_DOWN(vma->vm_end, PUD_SIZE),
 			/* take_locks = */ true);
 }
