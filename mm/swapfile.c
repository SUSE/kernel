--- conflicted
+++ resolved
@@ -41,11 +41,8 @@
 #include <linux/sort.h>
 #include <linux/completion.h>
 #include <linux/suspend.h>
-<<<<<<< HEAD
-=======
 #include <linux/zswap.h>
 #include <linux/plist.h>
->>>>>>> 2d5404ca
 
 #include <asm/tlbflush.h>
 #include <linux/swapops.h>
@@ -1421,18 +1418,6 @@
 
 /*
  * When we get a swap entry, if there aren't some other ways to
-<<<<<<< HEAD
- * prevent swapoff, such as the folio in swap cache is locked, page
- * table lock is held, etc., the swap entry may become invalid because
- * of swapoff.  Then, we need to enclose all swap related functions
- * with get_swap_device() and put_swap_device(), unless the swap
- * functions call get/put_swap_device() by themselves.
- *
- * Note that when only holding the PTL, swapoff might succeed immediately
- * after freeing a swap entry. Therefore, immediately after
- * __swap_entry_free(), the swap info might become stale and should not
- * be touched without a prior get_swap_device().
-=======
  * prevent swapoff, such as the folio in swap cache is locked, RCU
  * reader side is locked, etc., the swap entry may become invalid
  * because of swapoff.  Then, we need to enclose all swap related
@@ -1442,7 +1427,6 @@
  * RCU reader side lock (including any spinlock) is sufficient to
  * prevent swapoff, because synchronize_rcu() is called in swapoff()
  * before freeing data structures.
->>>>>>> 2d5404ca
  *
  * Check whether swap entry is valid in the swap device.  If so,
  * return pointer to swap_info_struct, and keep the swap entry valid
@@ -1899,21 +1883,6 @@
 	if (non_swap_entry(entry))
 		return;
 
-<<<<<<< HEAD
-	p = get_swap_device(entry);
-	if (p) {
-		if (WARN_ON(data_race(!p->swap_map[swp_offset(entry)]))) {
-			put_swap_device(p);
-			return 0;
-		}
-
-		count = __swap_entry_free(p, entry);
-		if (count == SWAP_HAS_CACHE &&
-		    !swap_page_trans_huge_swapped(p, entry))
-			__try_to_reclaim_swap(p, swp_offset(entry),
-					      TTRS_UNMAPPED | TTRS_FULL);
-		put_swap_device(p);
-=======
 	si = get_swap_device(entry);
 	if (!si)
 		return;
@@ -1961,7 +1930,6 @@
 				nr = -nr;
 			nr = ALIGN(offset + 1, nr) - offset;
 		}
->>>>>>> 2d5404ca
 	}
 
 out:
@@ -2907,15 +2875,6 @@
 	exit_swap_address_space(p->type);
 
 	inode = mapping->host;
-<<<<<<< HEAD
-	if (S_ISBLK(inode->i_mode)) {
-		struct block_device *bdev = I_BDEV(inode);
-
-		set_blocksize(bdev, old_block_size);
-		blkdev_put(bdev, p);
-	}
-=======
->>>>>>> 2d5404ca
 
 	inode_lock(inode);
 	inode->i_flags &= ~S_SWAPFILE;
@@ -3142,21 +3101,7 @@
 static int claim_swapfile(struct swap_info_struct *si, struct inode *inode)
 {
 	if (S_ISBLK(inode->i_mode)) {
-<<<<<<< HEAD
-		p->bdev = blkdev_get_by_dev(inode->i_rdev,
-				BLK_OPEN_READ | BLK_OPEN_WRITE, p, NULL);
-		if (IS_ERR(p->bdev)) {
-			error = PTR_ERR(p->bdev);
-			p->bdev = NULL;
-			return error;
-		}
-		p->old_block_size = block_size(p->bdev);
-		error = set_blocksize(p->bdev, PAGE_SIZE);
-		if (error < 0)
-			return error;
-=======
 		si->bdev = I_BDEV(inode);
->>>>>>> 2d5404ca
 		/*
 		 * Zoned block devices contain zones that have a sequential
 		 * write only restriction.  Hence zoned block devices are not
@@ -3622,21 +3567,10 @@
 bad_swap_unlock_inode:
 	inode_unlock(inode);
 bad_swap:
-<<<<<<< HEAD
-	free_percpu(p->percpu_cluster);
-	p->percpu_cluster = NULL;
-	free_percpu(p->cluster_next_cpu);
-	p->cluster_next_cpu = NULL;
-	if (inode && S_ISBLK(inode->i_mode) && p->bdev) {
-		set_blocksize(p->bdev, p->old_block_size);
-		blkdev_put(p->bdev, p);
-	}
-=======
 	free_percpu(si->percpu_cluster);
 	si->percpu_cluster = NULL;
 	free_percpu(si->cluster_next_cpu);
 	si->cluster_next_cpu = NULL;
->>>>>>> 2d5404ca
 	inode = NULL;
 	destroy_swap_extents(si);
 	swap_cgroup_swapoff(si->type);
@@ -3802,24 +3736,7 @@
 	return __swap_duplicate(entry, SWAP_HAS_CACHE, nr);
 }
 
-<<<<<<< HEAD
-void swapcache_clear(struct swap_info_struct *si, swp_entry_t entry)
-{
-	struct swap_cluster_info *ci;
-	unsigned long offset = swp_offset(entry);
-	unsigned char usage;
-
-	ci = lock_cluster_or_swap_info(si, offset);
-	usage = __swap_entry_free_locked(si, offset, SWAP_HAS_CACHE);
-	unlock_cluster_or_swap_info(si, ci);
-	if (!usage)
-		free_swap_slot(entry);
-}
-
-struct swap_info_struct *swp_swap_info(swp_entry_t entry)
-=======
 void swapcache_clear(struct swap_info_struct *si, swp_entry_t entry, int nr)
->>>>>>> 2d5404ca
 {
 	unsigned long offset = swp_offset(entry);
 
