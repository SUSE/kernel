--- conflicted
+++ resolved
@@ -1331,13 +1331,6 @@
 	 * Lock the VMAs before scanning for pages to migrate, to ensure we don't
 	 * miss a concurrently inserted page.
 	 */
-<<<<<<< HEAD
-	vma_iter_init(&vmi, mm, start);
-	for_each_vma_range(vmi, vma, end)
-		vma_start_write(vma);
-
-=======
->>>>>>> 38e945c6
 	ret = queue_pages_range(mm, start, end, nmask,
 			  flags | MPOL_MF_INVERT, &pagelist, true);
 
