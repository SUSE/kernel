/*
 * Simple NUMA memory policy for the Linux kernel.
 *
 * Copyright 2003,2004 Andi Kleen, SuSE Labs.
 * (C) Copyright 2005 Christoph Lameter, Silicon Graphics, Inc.
 * Subject to the GNU Public License, version 2.
 *
 * NUMA policy allows the user to give hints in which node(s) memory should
 * be allocated.
 *
 * Support four policies per VMA and per process:
 *
 * The VMA policy has priority over the process policy for a page fault.
 *
 * interleave     Allocate memory interleaved over a set of nodes,
 *                with normal fallback if it fails.
 *                For VMA based allocations this interleaves based on the
 *                offset into the backing object or offset into the mapping
 *                for anonymous memory. For process policy an process counter
 *                is used.
 *
 * bind           Only allocate memory on a specific set of nodes,
 *                no fallback.
 *                FIXME: memory is allocated starting with the first node
 *                to the last. It would be better if bind would truly restrict
 *                the allocation to memory nodes instead
 *
 * preferred       Try a specific node first before normal fallback.
 *                As a special case node -1 here means do the allocation
 *                on the local CPU. This is normally identical to default,
 *                but useful to set in a VMA when you have a non default
 *                process policy.
 *
 * default        Allocate on the local node first, or when on a VMA
 *                use the process policy. This is what Linux always did
 *		  in a NUMA aware kernel and still does by, ahem, default.
 *
 * The process policy is applied for most non interrupt memory allocations
 * in that process' context. Interrupts ignore the policies and always
 * try to allocate on the local CPU. The VMA policy is only applied for memory
 * allocations for a VMA in the VM.
 *
 * Currently there are a few corner cases in swapping where the policy
 * is not applied, but the majority should be handled. When process policy
 * is used it is not remembered over swap outs/swap ins.
 *
 * Only the highest zone in the zone hierarchy gets policied. Allocations
 * requesting a lower zone just use default policy. This implies that
 * on systems with highmem kernel lowmem allocation don't get policied.
 * Same with GFP_DMA allocations.
 *
 * For shmfs/tmpfs/hugetlbfs shared memory the policy is shared between
 * all users and remembered even when nobody has memory mapped.
 */

/* Notebook:
   fix mmap readahead to honour policy and enable policy for any page cache
   object
   statistics for bigpages
   global policy for page cache? currently it uses process policy. Requires
   first item above.
   handle mremap for shared memory (currently ignored for the policy)
   grows down?
   make bind policy root only? It can trigger oom much faster and the
   kernel is not always grateful with that.
*/

#include <linux/mempolicy.h>
#include <linux/mm.h>
#include <linux/highmem.h>
#include <linux/hugetlb.h>
#include <linux/kernel.h>
#include <linux/sched.h>
#include <linux/nodemask.h>
#include <linux/cpuset.h>
#include <linux/slab.h>
#include <linux/string.h>
#include <linux/export.h>
#include <linux/nsproxy.h>
#include <linux/interrupt.h>
#include <linux/init.h>
#include <linux/compat.h>
#include <linux/swap.h>
#include <linux/seq_file.h>
#include <linux/proc_fs.h>
#include <linux/migrate.h>
#include <linux/ksm.h>
#include <linux/rmap.h>
#include <linux/security.h>
#include <linux/syscalls.h>
#include <linux/ctype.h>
#include <linux/mm_inline.h>
#include <linux/mmu_notifier.h>

#include <asm/tlbflush.h>
#include <asm/uaccess.h>
#include <linux/random.h>

#include "internal.h"

/* Internal flags */
#define MPOL_MF_DISCONTIG_OK (MPOL_MF_INTERNAL << 0)	/* Skip checks for continuous vmas */
#define MPOL_MF_INVERT (MPOL_MF_INTERNAL << 1)		/* Invert check for nodemask */

static struct kmem_cache *policy_cache;
static struct kmem_cache *sn_cache;

/* Highest zone. An specific allocation for a zone below that is not
   policied. */
enum zone_type policy_zone = 0;

/*
 * run-time system-wide default policy => local allocation
 */
static struct mempolicy default_policy = {
	.refcnt = ATOMIC_INIT(1), /* never free it */
	.mode = MPOL_PREFERRED,
	.flags = MPOL_F_LOCAL,
};

static struct mempolicy preferred_node_policy[MAX_NUMNODES];

static struct mempolicy *get_task_policy(struct task_struct *p)
{
	struct mempolicy *pol = p->mempolicy;
	int node;

	if (!pol) {
		node = numa_node_id();
		if (node != -1)
			pol = &preferred_node_policy[node];

		/* preferred_node_policy is not initialised early in boot */
		if (!pol->mode)
			pol = NULL;
	}

	return pol;
}

static const struct mempolicy_operations {
	int (*create)(struct mempolicy *pol, const nodemask_t *nodes);
	/*
	 * If read-side task has no lock to protect task->mempolicy, write-side
	 * task will rebind the task->mempolicy by two step. The first step is
	 * setting all the newly nodes, and the second step is cleaning all the
	 * disallowed nodes. In this way, we can avoid finding no node to alloc
	 * page.
	 * If we have a lock to protect task->mempolicy in read-side, we do
	 * rebind directly.
	 *
	 * step:
	 * 	MPOL_REBIND_ONCE - do rebind work at once
	 * 	MPOL_REBIND_STEP1 - set all the newly nodes
	 * 	MPOL_REBIND_STEP2 - clean all the disallowed nodes
	 */
	void (*rebind)(struct mempolicy *pol, const nodemask_t *nodes,
			enum mpol_rebind_step step);
} mpol_ops[MPOL_MAX];

/* Check that the nodemask contains at least one populated zone */
static int is_valid_nodemask(const nodemask_t *nodemask)
{
	int nd, k;

	for_each_node_mask(nd, *nodemask) {
		struct zone *z;

		for (k = 0; k <= policy_zone; k++) {
			z = &NODE_DATA(nd)->node_zones[k];
			if (z->present_pages > 0)
				return 1;
		}
	}

	return 0;
}

static inline int mpol_store_user_nodemask(const struct mempolicy *pol)
{
	return pol->flags & MPOL_MODE_FLAGS;
}

static void mpol_relative_nodemask(nodemask_t *ret, const nodemask_t *orig,
				   const nodemask_t *rel)
{
	nodemask_t tmp;
	nodes_fold(tmp, *orig, nodes_weight(*rel));
	nodes_onto(*ret, tmp, *rel);
}

static int mpol_new_interleave(struct mempolicy *pol, const nodemask_t *nodes)
{
	if (nodes_empty(*nodes))
		return -EINVAL;
	pol->v.nodes = *nodes;
	return 0;
}

static int mpol_new_preferred(struct mempolicy *pol, const nodemask_t *nodes)
{
	if (!nodes)
		pol->flags |= MPOL_F_LOCAL;	/* local allocation */
	else if (nodes_empty(*nodes))
		return -EINVAL;			/*  no allowed nodes */
	else
		pol->v.preferred_node = first_node(*nodes);
	return 0;
}

static int mpol_new_bind(struct mempolicy *pol, const nodemask_t *nodes)
{
	if (!is_valid_nodemask(nodes))
		return -EINVAL;
	pol->v.nodes = *nodes;
	return 0;
}

/*
 * mpol_set_nodemask is called after mpol_new() to set up the nodemask, if
 * any, for the new policy.  mpol_new() has already validated the nodes
 * parameter with respect to the policy mode and flags.  But, we need to
 * handle an empty nodemask with MPOL_PREFERRED here.
 *
 * Must be called holding task's alloc_lock to protect task's mems_allowed
 * and mempolicy.  May also be called holding the mmap_semaphore for write.
 */
static int mpol_set_nodemask(struct mempolicy *pol,
		     const nodemask_t *nodes, struct nodemask_scratch *nsc)
{
	int ret;

	/* if mode is MPOL_DEFAULT, pol is NULL. This is right. */
	if (pol == NULL)
		return 0;
	/* Check N_MEMORY */
	nodes_and(nsc->mask1,
		  cpuset_current_mems_allowed, node_states[N_MEMORY]);

	VM_BUG_ON(!nodes);
	if (pol->mode == MPOL_PREFERRED && nodes_empty(*nodes))
		nodes = NULL;	/* explicit local allocation */
	else {
		if (pol->flags & MPOL_F_RELATIVE_NODES)
			mpol_relative_nodemask(&nsc->mask2, nodes,&nsc->mask1);
		else
			nodes_and(nsc->mask2, *nodes, nsc->mask1);

		if (mpol_store_user_nodemask(pol))
			pol->w.user_nodemask = *nodes;
		else
			pol->w.cpuset_mems_allowed =
						cpuset_current_mems_allowed;
	}

	if (nodes)
		ret = mpol_ops[pol->mode].create(pol, &nsc->mask2);
	else
		ret = mpol_ops[pol->mode].create(pol, NULL);
	return ret;
}

/*
 * This function just creates a new policy, does some check and simple
 * initialization. You must invoke mpol_set_nodemask() to set nodes.
 */
static struct mempolicy *mpol_new(unsigned short mode, unsigned short flags,
				  nodemask_t *nodes)
{
	struct mempolicy *policy;

	pr_debug("setting mode %d flags %d nodes[0] %lx\n",
		 mode, flags, nodes ? nodes_addr(*nodes)[0] : -1);

	if (mode == MPOL_DEFAULT) {
		if (nodes && !nodes_empty(*nodes))
			return ERR_PTR(-EINVAL);
		return NULL;
	}
	VM_BUG_ON(!nodes);

	/*
	 * MPOL_PREFERRED cannot be used with MPOL_F_STATIC_NODES or
	 * MPOL_F_RELATIVE_NODES if the nodemask is empty (local allocation).
	 * All other modes require a valid pointer to a non-empty nodemask.
	 */
	if (mode == MPOL_PREFERRED) {
		if (nodes_empty(*nodes)) {
			if (((flags & MPOL_F_STATIC_NODES) ||
			     (flags & MPOL_F_RELATIVE_NODES)))
				return ERR_PTR(-EINVAL);
		}
	} else if (mode == MPOL_LOCAL) {
		if (!nodes_empty(*nodes))
			return ERR_PTR(-EINVAL);
		mode = MPOL_PREFERRED;
	} else if (nodes_empty(*nodes))
		return ERR_PTR(-EINVAL);
	policy = kmem_cache_alloc(policy_cache, GFP_KERNEL);
	if (!policy)
		return ERR_PTR(-ENOMEM);
	atomic_set(&policy->refcnt, 1);
	policy->mode = mode;
	policy->flags = flags;

	return policy;
}

/* Slow path of a mpol destructor. */
void __mpol_put(struct mempolicy *p)
{
	if (!atomic_dec_and_test(&p->refcnt))
		return;
	kmem_cache_free(policy_cache, p);
}

static void mpol_rebind_default(struct mempolicy *pol, const nodemask_t *nodes,
				enum mpol_rebind_step step)
{
}

/*
 * step:
 * 	MPOL_REBIND_ONCE  - do rebind work at once
 * 	MPOL_REBIND_STEP1 - set all the newly nodes
 * 	MPOL_REBIND_STEP2 - clean all the disallowed nodes
 */
static void mpol_rebind_nodemask(struct mempolicy *pol, const nodemask_t *nodes,
				 enum mpol_rebind_step step)
{
	nodemask_t tmp;

	if (pol->flags & MPOL_F_STATIC_NODES)
		nodes_and(tmp, pol->w.user_nodemask, *nodes);
	else if (pol->flags & MPOL_F_RELATIVE_NODES)
		mpol_relative_nodemask(&tmp, &pol->w.user_nodemask, nodes);
	else {
		/*
		 * if step == 1, we use ->w.cpuset_mems_allowed to cache the
		 * result
		 */
		if (step == MPOL_REBIND_ONCE || step == MPOL_REBIND_STEP1) {
			nodes_remap(tmp, pol->v.nodes,
					pol->w.cpuset_mems_allowed, *nodes);
			pol->w.cpuset_mems_allowed = step ? tmp : *nodes;
		} else if (step == MPOL_REBIND_STEP2) {
			tmp = pol->w.cpuset_mems_allowed;
			pol->w.cpuset_mems_allowed = *nodes;
		} else
			BUG();
	}

	if (nodes_empty(tmp))
		tmp = *nodes;

	if (step == MPOL_REBIND_STEP1)
		nodes_or(pol->v.nodes, pol->v.nodes, tmp);
	else if (step == MPOL_REBIND_ONCE || step == MPOL_REBIND_STEP2)
		pol->v.nodes = tmp;
	else
		BUG();

	if (!node_isset(current->il_next, tmp)) {
		current->il_next = next_node(current->il_next, tmp);
		if (current->il_next >= MAX_NUMNODES)
			current->il_next = first_node(tmp);
		if (current->il_next >= MAX_NUMNODES)
			current->il_next = numa_node_id();
	}
}

static void mpol_rebind_preferred(struct mempolicy *pol,
				  const nodemask_t *nodes,
				  enum mpol_rebind_step step)
{
	nodemask_t tmp;

	if (pol->flags & MPOL_F_STATIC_NODES) {
		int node = first_node(pol->w.user_nodemask);

		if (node_isset(node, *nodes)) {
			pol->v.preferred_node = node;
			pol->flags &= ~MPOL_F_LOCAL;
		} else
			pol->flags |= MPOL_F_LOCAL;
	} else if (pol->flags & MPOL_F_RELATIVE_NODES) {
		mpol_relative_nodemask(&tmp, &pol->w.user_nodemask, nodes);
		pol->v.preferred_node = first_node(tmp);
	} else if (!(pol->flags & MPOL_F_LOCAL)) {
		pol->v.preferred_node = node_remap(pol->v.preferred_node,
						   pol->w.cpuset_mems_allowed,
						   *nodes);
		pol->w.cpuset_mems_allowed = *nodes;
	}
}

/*
 * mpol_rebind_policy - Migrate a policy to a different set of nodes
 *
 * If read-side task has no lock to protect task->mempolicy, write-side
 * task will rebind the task->mempolicy by two step. The first step is
 * setting all the newly nodes, and the second step is cleaning all the
 * disallowed nodes. In this way, we can avoid finding no node to alloc
 * page.
 * If we have a lock to protect task->mempolicy in read-side, we do
 * rebind directly.
 *
 * step:
 * 	MPOL_REBIND_ONCE  - do rebind work at once
 * 	MPOL_REBIND_STEP1 - set all the newly nodes
 * 	MPOL_REBIND_STEP2 - clean all the disallowed nodes
 */
static void mpol_rebind_policy(struct mempolicy *pol, const nodemask_t *newmask,
				enum mpol_rebind_step step)
{
	if (!pol)
		return;
	if (!mpol_store_user_nodemask(pol) && step == MPOL_REBIND_ONCE &&
	    nodes_equal(pol->w.cpuset_mems_allowed, *newmask))
		return;

	if (step == MPOL_REBIND_STEP1 && (pol->flags & MPOL_F_REBINDING))
		return;

	if (step == MPOL_REBIND_STEP2 && !(pol->flags & MPOL_F_REBINDING))
		BUG();

	if (step == MPOL_REBIND_STEP1)
		pol->flags |= MPOL_F_REBINDING;
	else if (step == MPOL_REBIND_STEP2)
		pol->flags &= ~MPOL_F_REBINDING;
	else if (step >= MPOL_REBIND_NSTEP)
		BUG();

	mpol_ops[pol->mode].rebind(pol, newmask, step);
}

/*
 * Wrapper for mpol_rebind_policy() that just requires task
 * pointer, and updates task mempolicy.
 *
 * Called with task's alloc_lock held.
 */

void mpol_rebind_task(struct task_struct *tsk, const nodemask_t *new,
			enum mpol_rebind_step step)
{
	mpol_rebind_policy(tsk->mempolicy, new, step);
}

/*
 * Rebind each vma in mm to new nodemask.
 *
 * Call holding a reference to mm.  Takes mm->mmap_sem during call.
 */

void mpol_rebind_mm(struct mm_struct *mm, nodemask_t *new)
{
	struct vm_area_struct *vma;

	down_write(&mm->mmap_sem);
	for (vma = mm->mmap; vma; vma = vma->vm_next)
		mpol_rebind_policy(vma->vm_policy, new, MPOL_REBIND_ONCE);
	up_write(&mm->mmap_sem);
}

static const struct mempolicy_operations mpol_ops[MPOL_MAX] = {
	[MPOL_DEFAULT] = {
		.rebind = mpol_rebind_default,
	},
	[MPOL_INTERLEAVE] = {
		.create = mpol_new_interleave,
		.rebind = mpol_rebind_nodemask,
	},
	[MPOL_PREFERRED] = {
		.create = mpol_new_preferred,
		.rebind = mpol_rebind_preferred,
	},
	[MPOL_BIND] = {
		.create = mpol_new_bind,
		.rebind = mpol_rebind_nodemask,
	},
};

static void migrate_page_add(struct page *page, struct list_head *pagelist,
				unsigned long flags);

/* Scan through pages checking if pages follow certain conditions. */
static int check_pte_range(struct vm_area_struct *vma, pmd_t *pmd,
		unsigned long addr, unsigned long end,
		const nodemask_t *nodes, unsigned long flags,
		void *private)
{
	pte_t *orig_pte;
	pte_t *pte;
	spinlock_t *ptl;

	orig_pte = pte = pte_offset_map_lock(vma->vm_mm, pmd, addr, &ptl);
	do {
		struct page *page;
		int nid;

		if (!pte_present(*pte))
			continue;
		page = vm_normal_page(vma, addr, *pte);
		if (!page)
			continue;
		/*
		 * vm_normal_page() filters out zero pages, but there might
		 * still be PageReserved pages to skip, perhaps in a VDSO.
		 * And we cannot move PageKsm pages sensibly or safely yet.
		 */
		if (PageReserved(page) || PageKsm(page))
			continue;
		nid = page_to_nid(page);
		if (node_isset(nid, *nodes) == !!(flags & MPOL_MF_INVERT))
			continue;

		if (flags & (MPOL_MF_MOVE | MPOL_MF_MOVE_ALL))
			migrate_page_add(page, private, flags);
		else
			break;
	} while (pte++, addr += PAGE_SIZE, addr != end);
	pte_unmap_unlock(orig_pte, ptl);
	return addr != end;
}

static inline int check_pmd_range(struct vm_area_struct *vma, pud_t *pud,
		unsigned long addr, unsigned long end,
		const nodemask_t *nodes, unsigned long flags,
		void *private)
{
	pmd_t *pmd;
	unsigned long next;

	pmd = pmd_offset(pud, addr);
	do {
		next = pmd_addr_end(addr, end);
		split_huge_page_pmd(vma, addr, pmd);
		if (pmd_none_or_trans_huge_or_clear_bad(pmd))
			continue;
		if (check_pte_range(vma, pmd, addr, next, nodes,
				    flags, private))
			return -EIO;
	} while (pmd++, addr = next, addr != end);
	return 0;
}

static inline int check_pud_range(struct vm_area_struct *vma, pgd_t *pgd,
		unsigned long addr, unsigned long end,
		const nodemask_t *nodes, unsigned long flags,
		void *private)
{
	pud_t *pud;
	unsigned long next;

	pud = pud_offset(pgd, addr);
	do {
		next = pud_addr_end(addr, end);
		if (pud_none_or_clear_bad(pud))
			continue;
		if (check_pmd_range(vma, pud, addr, next, nodes,
				    flags, private))
			return -EIO;
	} while (pud++, addr = next, addr != end);
	return 0;
}

static inline int check_pgd_range(struct vm_area_struct *vma,
		unsigned long addr, unsigned long end,
		const nodemask_t *nodes, unsigned long flags,
		void *private)
{
	pgd_t *pgd;
	unsigned long next;

	pgd = pgd_offset(vma->vm_mm, addr);
	do {
		next = pgd_addr_end(addr, end);
		if (pgd_none_or_clear_bad(pgd))
			continue;
		if (check_pud_range(vma, pgd, addr, next, nodes,
				    flags, private))
			return -EIO;
	} while (pgd++, addr = next, addr != end);
	return 0;
}

#ifdef CONFIG_ARCH_USES_NUMA_PROT_NONE
/*
 * This is used to mark a range of virtual addresses to be inaccessible.
 * These are later cleared by a NUMA hinting fault. Depending on these
 * faults, pages may be migrated for better NUMA placement.
 *
 * This is assuming that NUMA faults are handled using PROT_NONE. If
 * an architecture makes a different choice, it will need further
 * changes to the core.
 */
unsigned long change_prot_numa(struct vm_area_struct *vma,
			unsigned long addr, unsigned long end)
{
	int nr_updated;
	BUILD_BUG_ON(_PAGE_NUMA != _PAGE_PROTNONE);

	nr_updated = change_protection(vma, addr, end, vma->vm_page_prot, 0, 1);
	if (nr_updated)
		count_vm_numa_events(NUMA_PTE_UPDATES, nr_updated);

	return nr_updated;
}
#else
static unsigned long change_prot_numa(struct vm_area_struct *vma,
			unsigned long addr, unsigned long end)
{
	return 0;
}
#endif /* CONFIG_ARCH_USES_NUMA_PROT_NONE */

/*
 * Check if all pages in a range are on a set of nodes.
 * If pagelist != NULL then isolate pages from the LRU and
 * put them on the pagelist.
 */
static struct vm_area_struct *
check_range(struct mm_struct *mm, unsigned long start, unsigned long end,
		const nodemask_t *nodes, unsigned long flags, void *private)
{
	int err;
	struct vm_area_struct *first, *vma, *prev;


	first = find_vma(mm, start);
	if (!first)
		return ERR_PTR(-EFAULT);
	prev = NULL;
	for (vma = first; vma && vma->vm_start < end; vma = vma->vm_next) {
		unsigned long endvma = vma->vm_end;

		if (endvma > end)
			endvma = end;
		if (vma->vm_start > start)
			start = vma->vm_start;

		if (!(flags & MPOL_MF_DISCONTIG_OK)) {
			if (!vma->vm_next && vma->vm_end < end)
				return ERR_PTR(-EFAULT);
			if (prev && prev->vm_end < vma->vm_start)
				return ERR_PTR(-EFAULT);
		}

		if (is_vm_hugetlb_page(vma))
			goto next;

		if (flags & MPOL_MF_LAZY) {
			change_prot_numa(vma, start, endvma);
			goto next;
		}

		if ((flags & MPOL_MF_STRICT) ||
		     ((flags & (MPOL_MF_MOVE | MPOL_MF_MOVE_ALL)) &&
		      vma_migratable(vma))) {

			err = check_pgd_range(vma, start, endvma, nodes,
						flags, private);
			if (err) {
				first = ERR_PTR(err);
				break;
			}
		}
next:
		prev = vma;
	}
	return first;
}

/*
 * Apply policy to a single VMA
 * This must be called with the mmap_sem held for writing.
 */
static int vma_replace_policy(struct vm_area_struct *vma,
						struct mempolicy *pol)
{
	int err;
	struct mempolicy *old;
	struct mempolicy *new;

	pr_debug("vma %lx-%lx/%lx vm_ops %p vm_file %p set_policy %p\n",
		 vma->vm_start, vma->vm_end, vma->vm_pgoff,
		 vma->vm_ops, vma->vm_file,
		 vma->vm_ops ? vma->vm_ops->set_policy : NULL);

	new = mpol_dup(pol);
	if (IS_ERR(new))
		return PTR_ERR(new);

	if (vma->vm_ops && vma->vm_ops->set_policy) {
		err = vma->vm_ops->set_policy(vma, new);
		if (err)
			goto err_out;
	}

	old = vma->vm_policy;
	vma->vm_policy = new; /* protected by mmap_sem */
	mpol_put(old);

	return 0;
 err_out:
	mpol_put(new);
	return err;
}

/* Step 2: apply policy to a range and do splits. */
static int mbind_range(struct mm_struct *mm, unsigned long start,
		       unsigned long end, struct mempolicy *new_pol)
{
	struct vm_area_struct *next;
	struct vm_area_struct *prev;
	struct vm_area_struct *vma;
	int err = 0;
	pgoff_t pgoff;
	unsigned long vmstart;
	unsigned long vmend;

	vma = find_vma(mm, start);
	if (!vma || vma->vm_start > start)
		return -EFAULT;

	prev = vma->vm_prev;
	if (start > vma->vm_start)
		prev = vma;

	for (; vma && vma->vm_start < end; prev = vma, vma = next) {
		next = vma->vm_next;
		vmstart = max(start, vma->vm_start);
		vmend   = min(end, vma->vm_end);

		if (mpol_equal(vma_policy(vma), new_pol))
			continue;

		pgoff = vma->vm_pgoff +
			((vmstart - vma->vm_start) >> PAGE_SHIFT);
		prev = vma_merge(mm, prev, vmstart, vmend, vma->vm_flags,
				  vma->anon_vma, vma->vm_file, pgoff,
				  new_pol);
		if (prev) {
			vma = prev;
			next = vma->vm_next;
			continue;
		}
		if (vma->vm_start != vmstart) {
			err = split_vma(vma->vm_mm, vma, vmstart, 1);
			if (err)
				goto out;
		}
		if (vma->vm_end != vmend) {
			err = split_vma(vma->vm_mm, vma, vmend, 0);
			if (err)
				goto out;
		}
		err = vma_replace_policy(vma, new_pol);
		if (err)
			goto out;
	}

 out:
	return err;
}

/*
 * Update task->flags PF_MEMPOLICY bit: set iff non-default
 * mempolicy.  Allows more rapid checking of this (combined perhaps
 * with other PF_* flag bits) on memory allocation hot code paths.
 *
 * If called from outside this file, the task 'p' should -only- be
 * a newly forked child not yet visible on the task list, because
 * manipulating the task flags of a visible task is not safe.
 *
 * The above limitation is why this routine has the funny name
 * mpol_fix_fork_child_flag().
 *
 * It is also safe to call this with a task pointer of current,
 * which the static wrapper mpol_set_task_struct_flag() does,
 * for use within this file.
 */

void mpol_fix_fork_child_flag(struct task_struct *p)
{
	if (p->mempolicy)
		p->flags |= PF_MEMPOLICY;
	else
		p->flags &= ~PF_MEMPOLICY;
}

static void mpol_set_task_struct_flag(void)
{
	mpol_fix_fork_child_flag(current);
}

/* Set the process memory policy */
static long do_set_mempolicy(unsigned short mode, unsigned short flags,
			     nodemask_t *nodes)
{
	struct mempolicy *new, *old;
	struct mm_struct *mm = current->mm;
	NODEMASK_SCRATCH(scratch);
	int ret;

	if (!scratch)
		return -ENOMEM;

	new = mpol_new(mode, flags, nodes);
	if (IS_ERR(new)) {
		ret = PTR_ERR(new);
		goto out;
	}
	/*
	 * prevent changing our mempolicy while show_numa_maps()
	 * is using it.
	 * Note:  do_set_mempolicy() can be called at init time
	 * with no 'mm'.
	 */
	if (mm)
		down_write(&mm->mmap_sem);
	task_lock(current);
	ret = mpol_set_nodemask(new, nodes, scratch);
	if (ret) {
		task_unlock(current);
		if (mm)
			up_write(&mm->mmap_sem);
		mpol_put(new);
		goto out;
	}
	old = current->mempolicy;
	current->mempolicy = new;
	mpol_set_task_struct_flag();
	if (new && new->mode == MPOL_INTERLEAVE &&
	    nodes_weight(new->v.nodes))
		current->il_next = first_node(new->v.nodes);
	task_unlock(current);
	if (mm)
		up_write(&mm->mmap_sem);

	mpol_put(old);
	ret = 0;
out:
	NODEMASK_SCRATCH_FREE(scratch);
	return ret;
}

/*
 * Return nodemask for policy for get_mempolicy() query
 *
 * Called with task's alloc_lock held
 */
static void get_policy_nodemask(struct mempolicy *p, nodemask_t *nodes)
{
	nodes_clear(*nodes);
	if (p == &default_policy)
		return;

	switch (p->mode) {
	case MPOL_BIND:
		/* Fall through */
	case MPOL_INTERLEAVE:
		*nodes = p->v.nodes;
		break;
	case MPOL_PREFERRED:
		if (!(p->flags & MPOL_F_LOCAL))
			node_set(p->v.preferred_node, *nodes);
		/* else return empty node mask for local allocation */
		break;
	default:
		BUG();
	}
}

static int lookup_node(struct mm_struct *mm, unsigned long addr)
{
	struct page *p;
	int err;

	err = get_user_pages(current, mm, addr & PAGE_MASK, 1, 0, 0, &p, NULL);
	if (err >= 0) {
		err = page_to_nid(p);
		put_page(p);
	}
	return err;
}

/* Retrieve NUMA policy */
static long do_get_mempolicy(int *policy, nodemask_t *nmask,
			     unsigned long addr, unsigned long flags)
{
	int err;
	struct mm_struct *mm = current->mm;
	struct vm_area_struct *vma = NULL;
	struct mempolicy *pol = current->mempolicy;

	if (flags &
		~(unsigned long)(MPOL_F_NODE|MPOL_F_ADDR|MPOL_F_MEMS_ALLOWED))
		return -EINVAL;

	if (flags & MPOL_F_MEMS_ALLOWED) {
		if (flags & (MPOL_F_NODE|MPOL_F_ADDR))
			return -EINVAL;
		*policy = 0;	/* just so it's initialized */
		task_lock(current);
		*nmask  = cpuset_current_mems_allowed;
		task_unlock(current);
		return 0;
	}

	if (flags & MPOL_F_ADDR) {
		/*
		 * Do NOT fall back to task policy if the
		 * vma/shared policy at addr is NULL.  We
		 * want to return MPOL_DEFAULT in this case.
		 */
		down_read(&mm->mmap_sem);
		vma = find_vma_intersection(mm, addr, addr+1);
		if (!vma) {
			up_read(&mm->mmap_sem);
			return -EFAULT;
		}
		if (vma->vm_ops && vma->vm_ops->get_policy)
			pol = vma->vm_ops->get_policy(vma, addr);
		else
			pol = vma->vm_policy;
	} else if (addr)
		return -EINVAL;

	if (!pol)
		pol = &default_policy;	/* indicates default behavior */

	if (flags & MPOL_F_NODE) {
		if (flags & MPOL_F_ADDR) {
			err = lookup_node(mm, addr);
			if (err < 0)
				goto out;
			*policy = err;
		} else if (pol == current->mempolicy &&
				pol->mode == MPOL_INTERLEAVE) {
			*policy = current->il_next;
		} else {
			err = -EINVAL;
			goto out;
		}
	} else {
		*policy = pol == &default_policy ? MPOL_DEFAULT :
						pol->mode;
		/*
		 * Internal mempolicy flags must be masked off before exposing
		 * the policy to userspace.
		 */
		*policy |= (pol->flags & MPOL_MODE_FLAGS);
	}

	if (vma) {
		up_read(&current->mm->mmap_sem);
		vma = NULL;
	}

	err = 0;
	if (nmask) {
		if (mpol_store_user_nodemask(pol)) {
			*nmask = pol->w.user_nodemask;
		} else {
			task_lock(current);
			get_policy_nodemask(pol, nmask);
			task_unlock(current);
		}
	}

 out:
	mpol_cond_put(pol);
	if (vma)
		up_read(&current->mm->mmap_sem);
	return err;
}

#ifdef CONFIG_MIGRATION
/*
 * page migration
 */
static void migrate_page_add(struct page *page, struct list_head *pagelist,
				unsigned long flags)
{
	/*
	 * Avoid migrating a page that is shared with others.
	 */
	if ((flags & MPOL_MF_MOVE_ALL) || page_mapcount(page) == 1) {
		if (!isolate_lru_page(page)) {
			list_add_tail(&page->lru, pagelist);
			inc_zone_page_state(page, NR_ISOLATED_ANON +
					    page_is_file_cache(page));
		}
	}
}

static struct page *new_node_page(struct page *page, unsigned long node, int **x)
{
	return alloc_pages_exact_node(node, GFP_HIGHUSER_MOVABLE, 0);
}

/*
 * Migrate pages from one node to a target node.
 * Returns error or the number of pages not migrated.
 */
static int migrate_to_node(struct mm_struct *mm, int source, int dest,
			   int flags)
{
	nodemask_t nmask;
	LIST_HEAD(pagelist);
	int err = 0;

	nodes_clear(nmask);
	node_set(source, nmask);

	/*
	 * This does not "check" the range but isolates all pages that
	 * need migration.  Between passing in the full user address
	 * space range and MPOL_MF_DISCONTIG_OK, this call can not fail.
	 */
	VM_BUG_ON(!(flags & (MPOL_MF_MOVE | MPOL_MF_MOVE_ALL)));
	check_range(mm, mm->mmap->vm_start, mm->task_size, &nmask,
			flags | MPOL_MF_DISCONTIG_OK, &pagelist);

	if (!list_empty(&pagelist)) {
		err = migrate_pages(&pagelist, new_node_page, dest,
							false, MIGRATE_SYNC,
							MR_SYSCALL);
		if (err)
			putback_lru_pages(&pagelist);
	}

	return err;
}

/*
 * Move pages between the two nodesets so as to preserve the physical
 * layout as much as possible.
 *
 * Returns the number of page that could not be moved.
 */
int do_migrate_pages(struct mm_struct *mm, const nodemask_t *from,
		     const nodemask_t *to, int flags)
{
	int busy = 0;
	int err;
	nodemask_t tmp;

	err = migrate_prep();
	if (err)
		return err;

	down_read(&mm->mmap_sem);

	err = migrate_vmas(mm, from, to, flags);
	if (err)
		goto out;

	/*
	 * Find a 'source' bit set in 'tmp' whose corresponding 'dest'
	 * bit in 'to' is not also set in 'tmp'.  Clear the found 'source'
	 * bit in 'tmp', and return that <source, dest> pair for migration.
	 * The pair of nodemasks 'to' and 'from' define the map.
	 *
	 * If no pair of bits is found that way, fallback to picking some
	 * pair of 'source' and 'dest' bits that are not the same.  If the
	 * 'source' and 'dest' bits are the same, this represents a node
	 * that will be migrating to itself, so no pages need move.
	 *
	 * If no bits are left in 'tmp', or if all remaining bits left
	 * in 'tmp' correspond to the same bit in 'to', return false
	 * (nothing left to migrate).
	 *
	 * This lets us pick a pair of nodes to migrate between, such that
	 * if possible the dest node is not already occupied by some other
	 * source node, minimizing the risk of overloading the memory on a
	 * node that would happen if we migrated incoming memory to a node
	 * before migrating outgoing memory source that same node.
	 *
	 * A single scan of tmp is sufficient.  As we go, we remember the
	 * most recent <s, d> pair that moved (s != d).  If we find a pair
	 * that not only moved, but what's better, moved to an empty slot
	 * (d is not set in tmp), then we break out then, with that pair.
	 * Otherwise when we finish scanning from_tmp, we at least have the
	 * most recent <s, d> pair that moved.  If we get all the way through
	 * the scan of tmp without finding any node that moved, much less
	 * moved to an empty node, then there is nothing left worth migrating.
	 */

	tmp = *from;
	while (!nodes_empty(tmp)) {
		int s,d;
		int source = -1;
		int dest = 0;

		for_each_node_mask(s, tmp) {

			/*
			 * do_migrate_pages() tries to maintain the relative
			 * node relationship of the pages established between
			 * threads and memory areas.
                         *
			 * However if the number of source nodes is not equal to
			 * the number of destination nodes we can not preserve
			 * this node relative relationship.  In that case, skip
			 * copying memory from a node that is in the destination
			 * mask.
			 *
			 * Example: [2,3,4] -> [3,4,5] moves everything.
			 *          [0-7] - > [3,4,5] moves only 0,1,2,6,7.
			 */

			if ((nodes_weight(*from) != nodes_weight(*to)) &&
						(node_isset(s, *to)))
				continue;

			d = node_remap(s, *from, *to);
			if (s == d)
				continue;

			source = s;	/* Node moved. Memorize */
			dest = d;

			/* dest not in remaining from nodes? */
			if (!node_isset(dest, tmp))
				break;
		}
		if (source == -1)
			break;

		node_clear(source, tmp);
		err = migrate_to_node(mm, source, dest, flags);
		if (err > 0)
			busy += err;
		if (err < 0)
			break;
	}
out:
	up_read(&mm->mmap_sem);
	if (err < 0)
		return err;
	return busy;

}

/*
 * Allocate a new page for page migration based on vma policy.
 * Start assuming that page is mapped by vma pointed to by @private.
 * Search forward from there, if not.  N.B., this assumes that the
 * list of pages handed to migrate_pages()--which is how we get here--
 * is in virtual address order.
 */
static struct page *new_vma_page(struct page *page, unsigned long private, int **x)
{
	struct vm_area_struct *vma = (struct vm_area_struct *)private;
	unsigned long uninitialized_var(address);

	while (vma) {
		address = page_address_in_vma(page, vma);
		if (address != -EFAULT)
			break;
		vma = vma->vm_next;
	}

	/*
	 * if !vma, alloc_page_vma() will use task or system default policy
	 */
	return alloc_page_vma(GFP_HIGHUSER_MOVABLE, vma, address);
}
#else

static void migrate_page_add(struct page *page, struct list_head *pagelist,
				unsigned long flags)
{
}

int do_migrate_pages(struct mm_struct *mm, const nodemask_t *from,
		     const nodemask_t *to, int flags)
{
	return -ENOSYS;
}

static struct page *new_vma_page(struct page *page, unsigned long private, int **x)
{
	return NULL;
}
#endif

static long do_mbind(unsigned long start, unsigned long len,
		     unsigned short mode, unsigned short mode_flags,
		     nodemask_t *nmask, unsigned long flags)
{
	struct vm_area_struct *vma;
	struct mm_struct *mm = current->mm;
	struct mempolicy *new;
	unsigned long end;
	int err;
	LIST_HEAD(pagelist);

	if (flags & ~(unsigned long)MPOL_MF_VALID)
		return -EINVAL;
	if ((flags & MPOL_MF_MOVE_ALL) && !capable(CAP_SYS_NICE))
		return -EPERM;

	if (start & ~PAGE_MASK)
		return -EINVAL;

	if (mode == MPOL_DEFAULT)
		flags &= ~MPOL_MF_STRICT;

	len = (len + PAGE_SIZE - 1) & PAGE_MASK;
	end = start + len;

	if (end < start)
		return -EINVAL;
	if (end == start)
		return 0;

	new = mpol_new(mode, mode_flags, nmask);
	if (IS_ERR(new))
		return PTR_ERR(new);

	if (flags & MPOL_MF_LAZY)
		new->flags |= MPOL_F_MOF;

	/*
	 * If we are using the default policy then operation
	 * on discontinuous address spaces is okay after all
	 */
	if (!new)
		flags |= MPOL_MF_DISCONTIG_OK;

	pr_debug("mbind %lx-%lx mode:%d flags:%d nodes:%lx\n",
		 start, start + len, mode, mode_flags,
		 nmask ? nodes_addr(*nmask)[0] : -1);

	if (flags & (MPOL_MF_MOVE | MPOL_MF_MOVE_ALL)) {

		err = migrate_prep();
		if (err)
			goto mpol_out;
	}
	{
		NODEMASK_SCRATCH(scratch);
		if (scratch) {
			down_write(&mm->mmap_sem);
			task_lock(current);
			err = mpol_set_nodemask(new, nmask, scratch);
			task_unlock(current);
			if (err)
				up_write(&mm->mmap_sem);
		} else
			err = -ENOMEM;
		NODEMASK_SCRATCH_FREE(scratch);
	}
	if (err)
		goto mpol_out;

	vma = check_range(mm, start, end, nmask,
			  flags | MPOL_MF_INVERT, &pagelist);

	err = PTR_ERR(vma);	/* maybe ... */
	if (!IS_ERR(vma))
		err = mbind_range(mm, start, end, new);

	if (!err) {
		int nr_failed = 0;

		if (!list_empty(&pagelist)) {
			WARN_ON_ONCE(flags & MPOL_MF_LAZY);
			nr_failed = migrate_pages(&pagelist, new_vma_page,
						(unsigned long)vma,
						false, MIGRATE_SYNC,
						MR_MEMPOLICY_MBIND);
			if (nr_failed)
				putback_lru_pages(&pagelist);
		}

		if (nr_failed && (flags & MPOL_MF_STRICT))
			err = -EIO;
	} else
		putback_lru_pages(&pagelist);

	up_write(&mm->mmap_sem);
 mpol_out:
	mpol_put(new);
	return err;
}

/*
 * User space interface with variable sized bitmaps for nodelists.
 */

/* Copy a node mask from user space. */
static int get_nodes(nodemask_t *nodes, const unsigned long __user *nmask,
		     unsigned long maxnode)
{
	unsigned long k;
	unsigned long nlongs;
	unsigned long endmask;

	--maxnode;
	nodes_clear(*nodes);
	if (maxnode == 0 || !nmask)
		return 0;
	if (maxnode > PAGE_SIZE*BITS_PER_BYTE)
		return -EINVAL;

	nlongs = BITS_TO_LONGS(maxnode);
	if ((maxnode % BITS_PER_LONG) == 0)
		endmask = ~0UL;
	else
		endmask = (1UL << (maxnode % BITS_PER_LONG)) - 1;

	/* When the user specified more nodes than supported just check
	   if the non supported part is all zero. */
	if (nlongs > BITS_TO_LONGS(MAX_NUMNODES)) {
		if (nlongs > PAGE_SIZE/sizeof(long))
			return -EINVAL;
		for (k = BITS_TO_LONGS(MAX_NUMNODES); k < nlongs; k++) {
			unsigned long t;
			if (get_user(t, nmask + k))
				return -EFAULT;
			if (k == nlongs - 1) {
				if (t & endmask)
					return -EINVAL;
			} else if (t)
				return -EINVAL;
		}
		nlongs = BITS_TO_LONGS(MAX_NUMNODES);
		endmask = ~0UL;
	}

	if (copy_from_user(nodes_addr(*nodes), nmask, nlongs*sizeof(unsigned long)))
		return -EFAULT;
	nodes_addr(*nodes)[nlongs-1] &= endmask;
	return 0;
}

/* Copy a kernel node mask to user space */
static int copy_nodes_to_user(unsigned long __user *mask, unsigned long maxnode,
			      nodemask_t *nodes)
{
	unsigned long copy = ALIGN(maxnode-1, 64) / 8;
	const int nbytes = BITS_TO_LONGS(MAX_NUMNODES) * sizeof(long);

	if (copy > nbytes) {
		if (copy > PAGE_SIZE)
			return -EINVAL;
		if (clear_user((char __user *)mask + nbytes, copy - nbytes))
			return -EFAULT;
		copy = nbytes;
	}
	return copy_to_user(mask, nodes_addr(*nodes), copy) ? -EFAULT : 0;
}

SYSCALL_DEFINE6(mbind, unsigned long, start, unsigned long, len,
		unsigned long, mode, unsigned long __user *, nmask,
		unsigned long, maxnode, unsigned, flags)
{
	nodemask_t nodes;
	int err;
	unsigned short mode_flags;

	mode_flags = mode & MPOL_MODE_FLAGS;
	mode &= ~MPOL_MODE_FLAGS;
	if (mode >= MPOL_MAX)
		return -EINVAL;
	if ((mode_flags & MPOL_F_STATIC_NODES) &&
	    (mode_flags & MPOL_F_RELATIVE_NODES))
		return -EINVAL;
	err = get_nodes(&nodes, nmask, maxnode);
	if (err)
		return err;
	return do_mbind(start, len, mode, mode_flags, &nodes, flags);
}

/* Set the process memory policy */
SYSCALL_DEFINE3(set_mempolicy, int, mode, unsigned long __user *, nmask,
		unsigned long, maxnode)
{
	int err;
	nodemask_t nodes;
	unsigned short flags;

	flags = mode & MPOL_MODE_FLAGS;
	mode &= ~MPOL_MODE_FLAGS;
	if ((unsigned int)mode >= MPOL_MAX)
		return -EINVAL;
	if ((flags & MPOL_F_STATIC_NODES) && (flags & MPOL_F_RELATIVE_NODES))
		return -EINVAL;
	err = get_nodes(&nodes, nmask, maxnode);
	if (err)
		return err;
	return do_set_mempolicy(mode, flags, &nodes);
}

SYSCALL_DEFINE4(migrate_pages, pid_t, pid, unsigned long, maxnode,
		const unsigned long __user *, old_nodes,
		const unsigned long __user *, new_nodes)
{
	const struct cred *cred = current_cred(), *tcred;
	struct mm_struct *mm = NULL;
	struct task_struct *task;
	nodemask_t task_nodes;
	int err;
	nodemask_t *old;
	nodemask_t *new;
	NODEMASK_SCRATCH(scratch);

	if (!scratch)
		return -ENOMEM;

	old = &scratch->mask1;
	new = &scratch->mask2;

	err = get_nodes(old, old_nodes, maxnode);
	if (err)
		goto out;

	err = get_nodes(new, new_nodes, maxnode);
	if (err)
		goto out;

	/* Find the mm_struct */
	rcu_read_lock();
	task = pid ? find_task_by_vpid(pid) : current;
	if (!task) {
		rcu_read_unlock();
		err = -ESRCH;
		goto out;
	}
	get_task_struct(task);

	err = -EINVAL;

	/*
	 * Check if this process has the right to modify the specified
	 * process. The right exists if the process has administrative
	 * capabilities, superuser privileges or the same
	 * userid as the target process.
	 */
	tcred = __task_cred(task);
	if (!uid_eq(cred->euid, tcred->suid) && !uid_eq(cred->euid, tcred->uid) &&
	    !uid_eq(cred->uid,  tcred->suid) && !uid_eq(cred->uid,  tcred->uid) &&
	    !capable(CAP_SYS_NICE)) {
		rcu_read_unlock();
		err = -EPERM;
		goto out_put;
	}
	rcu_read_unlock();

	task_nodes = cpuset_mems_allowed(task);
	/* Is the user allowed to access the target nodes? */
	if (!nodes_subset(*new, task_nodes) && !capable(CAP_SYS_NICE)) {
		err = -EPERM;
		goto out_put;
	}

	if (!nodes_subset(*new, node_states[N_MEMORY])) {
		err = -EINVAL;
		goto out_put;
	}

	err = security_task_movememory(task);
	if (err)
		goto out_put;

	mm = get_task_mm(task);
	put_task_struct(task);

	if (!mm) {
		err = -EINVAL;
		goto out;
	}

	err = do_migrate_pages(mm, old, new,
		capable(CAP_SYS_NICE) ? MPOL_MF_MOVE_ALL : MPOL_MF_MOVE);

	mmput(mm);
out:
	NODEMASK_SCRATCH_FREE(scratch);

	return err;

out_put:
	put_task_struct(task);
	goto out;

}


/* Retrieve NUMA policy */
SYSCALL_DEFINE5(get_mempolicy, int __user *, policy,
		unsigned long __user *, nmask, unsigned long, maxnode,
		unsigned long, addr, unsigned long, flags)
{
	int err;
	int uninitialized_var(pval);
	nodemask_t nodes;

	if (nmask != NULL && maxnode < MAX_NUMNODES)
		return -EINVAL;

	err = do_get_mempolicy(&pval, &nodes, addr, flags);

	if (err)
		return err;

	if (policy && put_user(pval, policy))
		return -EFAULT;

	if (nmask)
		err = copy_nodes_to_user(nmask, maxnode, &nodes);

	return err;
}

#ifdef CONFIG_COMPAT

asmlinkage long compat_sys_get_mempolicy(int __user *policy,
				     compat_ulong_t __user *nmask,
				     compat_ulong_t maxnode,
				     compat_ulong_t addr, compat_ulong_t flags)
{
	long err;
	unsigned long __user *nm = NULL;
	unsigned long nr_bits, alloc_size;
	DECLARE_BITMAP(bm, MAX_NUMNODES);

	nr_bits = min_t(unsigned long, maxnode-1, MAX_NUMNODES);
	alloc_size = ALIGN(nr_bits, BITS_PER_LONG) / 8;

	if (nmask)
		nm = compat_alloc_user_space(alloc_size);

	err = sys_get_mempolicy(policy, nm, nr_bits+1, addr, flags);

	if (!err && nmask) {
		unsigned long copy_size;
		copy_size = min_t(unsigned long, sizeof(bm), alloc_size);
		err = copy_from_user(bm, nm, copy_size);
		/* ensure entire bitmap is zeroed */
		err |= clear_user(nmask, ALIGN(maxnode-1, 8) / 8);
		err |= compat_put_bitmap(nmask, bm, nr_bits);
	}

	return err;
}

asmlinkage long compat_sys_set_mempolicy(int mode, compat_ulong_t __user *nmask,
				     compat_ulong_t maxnode)
{
	long err = 0;
	unsigned long __user *nm = NULL;
	unsigned long nr_bits, alloc_size;
	DECLARE_BITMAP(bm, MAX_NUMNODES);

	nr_bits = min_t(unsigned long, maxnode-1, MAX_NUMNODES);
	alloc_size = ALIGN(nr_bits, BITS_PER_LONG) / 8;

	if (nmask) {
		err = compat_get_bitmap(bm, nmask, nr_bits);
		nm = compat_alloc_user_space(alloc_size);
		err |= copy_to_user(nm, bm, alloc_size);
	}

	if (err)
		return -EFAULT;

	return sys_set_mempolicy(mode, nm, nr_bits+1);
}

asmlinkage long compat_sys_mbind(compat_ulong_t start, compat_ulong_t len,
			     compat_ulong_t mode, compat_ulong_t __user *nmask,
			     compat_ulong_t maxnode, compat_ulong_t flags)
{
	long err = 0;
	unsigned long __user *nm = NULL;
	unsigned long nr_bits, alloc_size;
	nodemask_t bm;

	nr_bits = min_t(unsigned long, maxnode-1, MAX_NUMNODES);
	alloc_size = ALIGN(nr_bits, BITS_PER_LONG) / 8;

	if (nmask) {
		err = compat_get_bitmap(nodes_addr(bm), nmask, nr_bits);
		nm = compat_alloc_user_space(alloc_size);
		err |= copy_to_user(nm, nodes_addr(bm), alloc_size);
	}

	if (err)
		return -EFAULT;

	return sys_mbind(start, len, mode, nm, nr_bits+1, flags);
}

#endif

/*
 * get_vma_policy(@task, @vma, @addr)
 * @task - task for fallback if vma policy == default
 * @vma   - virtual memory area whose policy is sought
 * @addr  - address in @vma for shared policy lookup
 *
 * Returns effective policy for a VMA at specified address.
 * Falls back to @task or system default policy, as necessary.
 * Current or other task's task mempolicy and non-shared vma policies must be
 * protected by task_lock(task) by the caller.
 * Shared policies [those marked as MPOL_F_SHARED] require an extra reference
 * count--added by the get_policy() vm_op, as appropriate--to protect against
 * freeing by another task.  It is the caller's responsibility to free the
 * extra reference for shared policies.
 */
struct mempolicy *get_vma_policy(struct task_struct *task,
		struct vm_area_struct *vma, unsigned long addr)
{
	struct mempolicy *pol = get_task_policy(task);

	if (vma) {
		if (vma->vm_ops && vma->vm_ops->get_policy) {
			struct mempolicy *vpol = vma->vm_ops->get_policy(vma,
									addr);
			if (vpol)
				pol = vpol;
		} else if (vma->vm_policy) {
			pol = vma->vm_policy;

			/*
			 * shmem_alloc_page() passes MPOL_F_SHARED policy with
			 * a pseudo vma whose vma->vm_ops=NULL. Take a reference
			 * count on these policies which will be dropped by
			 * mpol_cond_put() later
			 */
			if (mpol_needs_cond_ref(pol))
				mpol_get(pol);
		}
	}
	if (!pol)
		pol = &default_policy;
	return pol;
}

/*
 * Return a nodemask representing a mempolicy for filtering nodes for
 * page allocation
 */
static nodemask_t *policy_nodemask(gfp_t gfp, struct mempolicy *policy)
{
	/* Lower zones don't get a nodemask applied for MPOL_BIND */
	if (unlikely(policy->mode == MPOL_BIND) &&
			gfp_zone(gfp) >= policy_zone &&
			cpuset_nodemask_valid_mems_allowed(&policy->v.nodes))
		return &policy->v.nodes;

	return NULL;
}

/* Return a zonelist indicated by gfp for node representing a mempolicy */
static struct zonelist *policy_zonelist(gfp_t gfp, struct mempolicy *policy,
	int nd)
{
	switch (policy->mode) {
	case MPOL_PREFERRED:
		if (!(policy->flags & MPOL_F_LOCAL))
			nd = policy->v.preferred_node;
		break;
	case MPOL_BIND:
		/*
		 * Normally, MPOL_BIND allocations are node-local within the
		 * allowed nodemask.  However, if __GFP_THISNODE is set and the
		 * current node isn't part of the mask, we use the zonelist for
		 * the first node in the mask instead.
		 */
		if (unlikely(gfp & __GFP_THISNODE) &&
				unlikely(!node_isset(nd, policy->v.nodes)))
			nd = first_node(policy->v.nodes);
		break;
	default:
		BUG();
	}
	return node_zonelist(nd, gfp);
}

/* Do dynamic interleaving for a process */
static unsigned interleave_nodes(struct mempolicy *policy)
{
	unsigned nid, next;
	struct task_struct *me = current;

	nid = me->il_next;
	next = next_node(nid, policy->v.nodes);
	if (next >= MAX_NUMNODES)
		next = first_node(policy->v.nodes);
	if (next < MAX_NUMNODES)
		me->il_next = next;
	return nid;
}

/*
 * Depending on the memory policy provide a node from which to allocate the
 * next slab entry.
 * @policy must be protected by freeing by the caller.  If @policy is
 * the current task's mempolicy, this protection is implicit, as only the
 * task can change it's policy.  The system default policy requires no
 * such protection.
 */
unsigned slab_node(void)
{
	struct mempolicy *policy;

	if (in_interrupt())
		return numa_node_id();

	policy = current->mempolicy;
	if (!policy || policy->flags & MPOL_F_LOCAL)
		return numa_node_id();

	switch (policy->mode) {
	case MPOL_PREFERRED:
		/*
		 * handled MPOL_F_LOCAL above
		 */
		return policy->v.preferred_node;

	case MPOL_INTERLEAVE:
		return interleave_nodes(policy);

	case MPOL_BIND: {
		/*
		 * Follow bind policy behavior and start allocation at the
		 * first node.
		 */
		struct zonelist *zonelist;
		struct zone *zone;
		enum zone_type highest_zoneidx = gfp_zone(GFP_KERNEL);
		zonelist = &NODE_DATA(numa_node_id())->node_zonelists[0];
		(void)first_zones_zonelist(zonelist, highest_zoneidx,
							&policy->v.nodes,
							&zone);
		return zone ? zone->node : numa_node_id();
	}

	default:
		BUG();
	}
}

/* Do static interleaving for a VMA with known offset. */
static unsigned offset_il_node(struct mempolicy *pol,
		struct vm_area_struct *vma, unsigned long off)
{
	unsigned nnodes = nodes_weight(pol->v.nodes);
	unsigned target;
	int c;
	int nid = -1;

	if (!nnodes)
		return numa_node_id();
	target = (unsigned int)off % nnodes;
	c = 0;
	do {
		nid = next_node(nid, pol->v.nodes);
		c++;
	} while (c <= target);
	return nid;
}

/* Determine a node number for interleave */
static inline unsigned interleave_nid(struct mempolicy *pol,
		 struct vm_area_struct *vma, unsigned long addr, int shift)
{
	if (vma) {
		unsigned long off;

		/*
		 * for small pages, there is no difference between
		 * shift and PAGE_SHIFT, so the bit-shift is safe.
		 * for huge pages, since vm_pgoff is in units of small
		 * pages, we need to shift off the always 0 bits to get
		 * a useful offset.
		 */
		BUG_ON(shift < PAGE_SHIFT);
		off = vma->vm_pgoff >> (shift - PAGE_SHIFT);
		off += (addr - vma->vm_start) >> shift;
		return offset_il_node(pol, vma, off);
	} else
		return interleave_nodes(pol);
}

/*
 * Return the bit number of a random bit set in the nodemask.
 * (returns -1 if nodemask is empty)
 */
int node_random(const nodemask_t *maskp)
{
	int w, bit = -1;

	w = nodes_weight(*maskp);
	if (w)
		bit = bitmap_ord_to_pos(maskp->bits,
			get_random_int() % w, MAX_NUMNODES);
	return bit;
}

#ifdef CONFIG_HUGETLBFS
/*
 * huge_zonelist(@vma, @addr, @gfp_flags, @mpol)
 * @vma = virtual memory area whose policy is sought
 * @addr = address in @vma for shared policy lookup and interleave policy
 * @gfp_flags = for requested zone
 * @mpol = pointer to mempolicy pointer for reference counted mempolicy
 * @nodemask = pointer to nodemask pointer for MPOL_BIND nodemask
 *
 * Returns a zonelist suitable for a huge page allocation and a pointer
 * to the struct mempolicy for conditional unref after allocation.
 * If the effective policy is 'BIND, returns a pointer to the mempolicy's
 * @nodemask for filtering the zonelist.
 *
 * Must be protected by get_mems_allowed()
 */
struct zonelist *huge_zonelist(struct vm_area_struct *vma, unsigned long addr,
				gfp_t gfp_flags, struct mempolicy **mpol,
				nodemask_t **nodemask)
{
	struct zonelist *zl;

	*mpol = get_vma_policy(current, vma, addr);
	*nodemask = NULL;	/* assume !MPOL_BIND */

	if (unlikely((*mpol)->mode == MPOL_INTERLEAVE)) {
		zl = node_zonelist(interleave_nid(*mpol, vma, addr,
				huge_page_shift(hstate_vma(vma))), gfp_flags);
	} else {
		zl = policy_zonelist(gfp_flags, *mpol, numa_node_id());
		if ((*mpol)->mode == MPOL_BIND)
			*nodemask = &(*mpol)->v.nodes;
	}
	return zl;
}

/*
 * init_nodemask_of_mempolicy
 *
 * If the current task's mempolicy is "default" [NULL], return 'false'
 * to indicate default policy.  Otherwise, extract the policy nodemask
 * for 'bind' or 'interleave' policy into the argument nodemask, or
 * initialize the argument nodemask to contain the single node for
 * 'preferred' or 'local' policy and return 'true' to indicate presence
 * of non-default mempolicy.
 *
 * We don't bother with reference counting the mempolicy [mpol_get/put]
 * because the current task is examining it's own mempolicy and a task's
 * mempolicy is only ever changed by the task itself.
 *
 * N.B., it is the caller's responsibility to free a returned nodemask.
 */
bool init_nodemask_of_mempolicy(nodemask_t *mask)
{
	struct mempolicy *mempolicy;
	int nid;

	if (!(mask && current->mempolicy))
		return false;

	task_lock(current);
	mempolicy = current->mempolicy;
	switch (mempolicy->mode) {
	case MPOL_PREFERRED:
		if (mempolicy->flags & MPOL_F_LOCAL)
			nid = numa_node_id();
		else
			nid = mempolicy->v.preferred_node;
		init_nodemask_of_node(mask, nid);
		break;

	case MPOL_BIND:
		/* Fall through */
	case MPOL_INTERLEAVE:
		*mask =  mempolicy->v.nodes;
		break;

	default:
		BUG();
	}
	task_unlock(current);

	return true;
}
#endif

/*
 * mempolicy_nodemask_intersects
 *
 * If tsk's mempolicy is "default" [NULL], return 'true' to indicate default
 * policy.  Otherwise, check for intersection between mask and the policy
 * nodemask for 'bind' or 'interleave' policy.  For 'perferred' or 'local'
 * policy, always return true since it may allocate elsewhere on fallback.
 *
 * Takes task_lock(tsk) to prevent freeing of its mempolicy.
 */
bool mempolicy_nodemask_intersects(struct task_struct *tsk,
					const nodemask_t *mask)
{
	struct mempolicy *mempolicy;
	bool ret = true;

	if (!mask)
		return ret;
	task_lock(tsk);
	mempolicy = tsk->mempolicy;
	if (!mempolicy)
		goto out;

	switch (mempolicy->mode) {
	case MPOL_PREFERRED:
		/*
		 * MPOL_PREFERRED and MPOL_F_LOCAL are only preferred nodes to
		 * allocate from, they may fallback to other nodes when oom.
		 * Thus, it's possible for tsk to have allocated memory from
		 * nodes in mask.
		 */
		break;
	case MPOL_BIND:
	case MPOL_INTERLEAVE:
		ret = nodes_intersects(mempolicy->v.nodes, *mask);
		break;
	default:
		BUG();
	}
out:
	task_unlock(tsk);
	return ret;
}

/* Allocate a page in interleaved policy.
   Own path because it needs to do special accounting. */
static struct page *alloc_page_interleave(gfp_t gfp, unsigned order,
					unsigned nid)
{
	struct zonelist *zl;
	struct page *page;

	zl = node_zonelist(nid, gfp);
	page = __alloc_pages(gfp, order, zl);
	if (page && page_zone(page) == zonelist_zone(&zl->_zonerefs[0]))
		inc_zone_page_state(page, NUMA_INTERLEAVE_HIT);
	return page;
}

/**
 * 	alloc_pages_vma	- Allocate a page for a VMA.
 *
 * 	@gfp:
 *      %GFP_USER    user allocation.
 *      %GFP_KERNEL  kernel allocations,
 *      %GFP_HIGHMEM highmem/user allocations,
 *      %GFP_FS      allocation should not call back into a file system.
 *      %GFP_ATOMIC  don't sleep.
 *
 *	@order:Order of the GFP allocation.
 * 	@vma:  Pointer to VMA or NULL if not available.
 *	@addr: Virtual Address of the allocation. Must be inside the VMA.
 *
 * 	This function allocates a page from the kernel page pool and applies
 *	a NUMA policy associated with the VMA or the current process.
 *	When VMA is not NULL caller must hold down_read on the mmap_sem of the
 *	mm_struct of the VMA to prevent it from going away. Should be used for
 *	all allocations for pages that will be mapped into
 * 	user space. Returns NULL when no page can be allocated.
 *
 *	Should be called with the mm_sem of the vma hold.
 */
struct page *
alloc_pages_vma(gfp_t gfp, int order, struct vm_area_struct *vma,
		unsigned long addr, int node)
{
	struct mempolicy *pol;
	struct page *page;
	unsigned int cpuset_mems_cookie;

retry_cpuset:
	pol = get_vma_policy(current, vma, addr);
	cpuset_mems_cookie = get_mems_allowed();

	if (unlikely(pol->mode == MPOL_INTERLEAVE)) {
		unsigned nid;

		nid = interleave_nid(pol, vma, addr, PAGE_SHIFT + order);
		mpol_cond_put(pol);
		page = alloc_page_interleave(gfp, order, nid);
		if (unlikely(!put_mems_allowed(cpuset_mems_cookie) && !page))
			goto retry_cpuset;

		return page;
	}
	page = __alloc_pages_nodemask(gfp, order,
				      policy_zonelist(gfp, pol, node),
				      policy_nodemask(gfp, pol));
	if (unlikely(mpol_needs_cond_ref(pol)))
		__mpol_put(pol);
	if (unlikely(!put_mems_allowed(cpuset_mems_cookie) && !page))
		goto retry_cpuset;
	return page;
}

/**
 * 	alloc_pages_current - Allocate pages.
 *
 *	@gfp:
 *		%GFP_USER   user allocation,
 *      	%GFP_KERNEL kernel allocation,
 *      	%GFP_HIGHMEM highmem allocation,
 *      	%GFP_FS     don't call back into a file system.
 *      	%GFP_ATOMIC don't sleep.
 *	@order: Power of two of allocation size in pages. 0 is a single page.
 *
 *	Allocate a page from the kernel page pool.  When not in
 *	interrupt context and apply the current process NUMA policy.
 *	Returns NULL when no page can be allocated.
 *
 *	Don't call cpuset_update_task_memory_state() unless
 *	1) it's ok to take cpuset_sem (can WAIT), and
 *	2) allocating for current task (not interrupt).
 */
struct page *alloc_pages_current(gfp_t gfp, unsigned order)
{
	struct mempolicy *pol = get_task_policy(current);
	struct page *page;
	unsigned int cpuset_mems_cookie;

	if (!pol || in_interrupt() || (gfp & __GFP_THISNODE))
		pol = &default_policy;

retry_cpuset:
	cpuset_mems_cookie = get_mems_allowed();

	/*
	 * No reference counting needed for current->mempolicy
	 * nor system default_policy
	 */
	if (pol->mode == MPOL_INTERLEAVE)
		page = alloc_page_interleave(gfp, order, interleave_nodes(pol));
	else
		page = __alloc_pages_nodemask(gfp, order,
				policy_zonelist(gfp, pol, numa_node_id()),
				policy_nodemask(gfp, pol));

	if (unlikely(!put_mems_allowed(cpuset_mems_cookie) && !page))
		goto retry_cpuset;

	return page;
}
EXPORT_SYMBOL(alloc_pages_current);

/*
 * If mpol_dup() sees current->cpuset == cpuset_being_rebound, then it
 * rebinds the mempolicy its copying by calling mpol_rebind_policy()
 * with the mems_allowed returned by cpuset_mems_allowed().  This
 * keeps mempolicies cpuset relative after its cpuset moves.  See
 * further kernel/cpuset.c update_nodemask().
 *
 * current's mempolicy may be rebinded by the other task(the task that changes
 * cpuset's mems), so we needn't do rebind work for current task.
 */

/* Slow path of a mempolicy duplicate */
struct mempolicy *__mpol_dup(struct mempolicy *old)
{
	struct mempolicy *new = kmem_cache_alloc(policy_cache, GFP_KERNEL);

	if (!new)
		return ERR_PTR(-ENOMEM);

	/* task's mempolicy is protected by alloc_lock */
	if (old == current->mempolicy) {
		task_lock(current);
		*new = *old;
		task_unlock(current);
	} else
		*new = *old;

	rcu_read_lock();
	if (current_cpuset_is_being_rebound()) {
		nodemask_t mems = cpuset_mems_allowed(current);
		if (new->flags & MPOL_F_REBINDING)
			mpol_rebind_policy(new, &mems, MPOL_REBIND_STEP2);
		else
			mpol_rebind_policy(new, &mems, MPOL_REBIND_ONCE);
	}
	rcu_read_unlock();
	atomic_set(&new->refcnt, 1);
	return new;
}

/* Slow path of a mempolicy comparison */
bool __mpol_equal(struct mempolicy *a, struct mempolicy *b)
{
	if (!a || !b)
		return false;
	if (a->mode != b->mode)
		return false;
	if (a->flags != b->flags)
		return false;
	if (mpol_store_user_nodemask(a))
		if (!nodes_equal(a->w.user_nodemask, b->w.user_nodemask))
			return false;

	switch (a->mode) {
	case MPOL_BIND:
		/* Fall through */
	case MPOL_INTERLEAVE:
		return !!nodes_equal(a->v.nodes, b->v.nodes);
	case MPOL_PREFERRED:
		return a->v.preferred_node == b->v.preferred_node;
	default:
		BUG();
		return false;
	}
}

/*
 * Shared memory backing store policy support.
 *
 * Remember policies even when nobody has shared memory mapped.
 * The policies are kept in Red-Black tree linked from the inode.
 * They are protected by the sp->lock spinlock, which should be held
 * for any accesses to the tree.
 */

/* lookup first element intersecting start-end */
/* Caller holds sp->lock */
static struct sp_node *
sp_lookup(struct shared_policy *sp, unsigned long start, unsigned long end)
{
	struct rb_node *n = sp->root.rb_node;

	while (n) {
		struct sp_node *p = rb_entry(n, struct sp_node, nd);

		if (start >= p->end)
			n = n->rb_right;
		else if (end <= p->start)
			n = n->rb_left;
		else
			break;
	}
	if (!n)
		return NULL;
	for (;;) {
		struct sp_node *w = NULL;
		struct rb_node *prev = rb_prev(n);
		if (!prev)
			break;
		w = rb_entry(prev, struct sp_node, nd);
		if (w->end <= start)
			break;
		n = prev;
	}
	return rb_entry(n, struct sp_node, nd);
}

/* Insert a new shared policy into the list. */
/* Caller holds sp->lock */
static void sp_insert(struct shared_policy *sp, struct sp_node *new)
{
	struct rb_node **p = &sp->root.rb_node;
	struct rb_node *parent = NULL;
	struct sp_node *nd;

	while (*p) {
		parent = *p;
		nd = rb_entry(parent, struct sp_node, nd);
		if (new->start < nd->start)
			p = &(*p)->rb_left;
		else if (new->end > nd->end)
			p = &(*p)->rb_right;
		else
			BUG();
	}
	rb_link_node(&new->nd, parent, p);
	rb_insert_color(&new->nd, &sp->root);
	pr_debug("inserting %lx-%lx: %d\n", new->start, new->end,
		 new->policy ? new->policy->mode : 0);
}

/* Find shared policy intersecting idx */
struct mempolicy *
mpol_shared_policy_lookup(struct shared_policy *sp, unsigned long idx)
{
	struct mempolicy *pol = NULL;
	struct sp_node *sn;

	if (!sp->root.rb_node)
		return NULL;
	spin_lock(&sp->lock);
	sn = sp_lookup(sp, idx, idx+1);
	if (sn) {
		mpol_get(sn->policy);
		pol = sn->policy;
	}
	spin_unlock(&sp->lock);
	return pol;
}

static void sp_free(struct sp_node *n)
{
	mpol_put(n->policy);
	kmem_cache_free(sn_cache, n);
}

/**
 * mpol_misplaced - check whether current page node is valid in policy
 *
 * @page   - page to be checked
 * @vma    - vm area where page mapped
 * @addr   - virtual address where page mapped
 *
 * Lookup current policy node id for vma,addr and "compare to" page's
 * node id.
 *
 * Returns:
 *	-1	- not misplaced, page is in the right node
 *	node	- node id where the page should be
 *
 * Policy determination "mimics" alloc_page_vma().
 * Called from fault path where we know the vma and faulting address.
 */
int mpol_misplaced(struct page *page, struct vm_area_struct *vma, unsigned long addr)
{
	struct mempolicy *pol;
	struct zone *zone;
	int curnid = page_to_nid(page);
	unsigned long pgoff;
	int polnid = -1;
	int ret = -1;

	BUG_ON(!vma);

	pol = get_vma_policy(current, vma, addr);
	if (!(pol->flags & MPOL_F_MOF))
		goto out;

	switch (pol->mode) {
	case MPOL_INTERLEAVE:
		BUG_ON(addr >= vma->vm_end);
		BUG_ON(addr < vma->vm_start);

		pgoff = vma->vm_pgoff;
		pgoff += (addr - vma->vm_start) >> PAGE_SHIFT;
		polnid = offset_il_node(pol, vma, pgoff);
		break;

	case MPOL_PREFERRED:
		if (pol->flags & MPOL_F_LOCAL)
			polnid = numa_node_id();
		else
			polnid = pol->v.preferred_node;
		break;

	case MPOL_BIND:
		/*
		 * allows binding to multiple nodes.
		 * use current page if in policy nodemask,
		 * else select nearest allowed node, if any.
		 * If no allowed nodes, use current [!misplaced].
		 */
		if (node_isset(curnid, pol->v.nodes))
			goto out;
		(void)first_zones_zonelist(
				node_zonelist(numa_node_id(), GFP_HIGHUSER),
				gfp_zone(GFP_HIGHUSER),
				&pol->v.nodes, &zone);
		polnid = zone->node;
		break;

	default:
		BUG();
	}

	/* Migrate the page towards the node whose CPU is referencing it */
	if (pol->flags & MPOL_F_MORON) {
		int last_nid;

		polnid = numa_node_id();

		/*
		 * Multi-stage node selection is used in conjunction
		 * with a periodic migration fault to build a temporal
		 * task<->page relation. By using a two-stage filter we
		 * remove short/unlikely relations.
		 *
		 * Using P(p) ~ n_p / n_t as per frequentist
		 * probability, we can equate a task's usage of a
		 * particular page (n_p) per total usage of this
		 * page (n_t) (in a given time-span) to a probability.
		 *
		 * Our periodic faults will sample this probability and
		 * getting the same result twice in a row, given these
		 * samples are fully independent, is then given by
		 * P(n)^2, provided our sample period is sufficiently
		 * short compared to the usage pattern.
		 *
		 * This quadric squishes small probabilities, making
		 * it less likely we act on an unlikely task<->page
		 * relation.
		 */
		last_nid = page_xchg_last_nid(page, polnid);
		if (last_nid != polnid)
			goto out;
	}

	if (curnid != polnid)
		ret = polnid;
out:
	mpol_cond_put(pol);

	return ret;
}

static void sp_delete(struct shared_policy *sp, struct sp_node *n)
{
	pr_debug("deleting %lx-l%lx\n", n->start, n->end);
	rb_erase(&n->nd, &sp->root);
	sp_free(n);
}

static void sp_node_init(struct sp_node *node, unsigned long start,
			unsigned long end, struct mempolicy *pol)
{
	node->start = start;
	node->end = end;
	node->policy = pol;
}

static struct sp_node *sp_alloc(unsigned long start, unsigned long end,
				struct mempolicy *pol)
{
	struct sp_node *n;
	struct mempolicy *newpol;

	n = kmem_cache_alloc(sn_cache, GFP_KERNEL);
	if (!n)
		return NULL;

	newpol = mpol_dup(pol);
	if (IS_ERR(newpol)) {
		kmem_cache_free(sn_cache, n);
		return NULL;
	}
	newpol->flags |= MPOL_F_SHARED;
	sp_node_init(n, start, end, newpol);

	return n;
}

/* Replace a policy range. */
static int shared_policy_replace(struct shared_policy *sp, unsigned long start,
				 unsigned long end, struct sp_node *new)
{
	struct sp_node *n;
	struct sp_node *n_new = NULL;
	struct mempolicy *mpol_new = NULL;
	int ret = 0;

restart:
	spin_lock(&sp->lock);
	n = sp_lookup(sp, start, end);
	/* Take care of old policies in the same range. */
	while (n && n->start < end) {
		struct rb_node *next = rb_next(&n->nd);
		if (n->start >= start) {
			if (n->end <= end)
				sp_delete(sp, n);
			else
				n->start = end;
		} else {
			/* Old policy spanning whole new range. */
			if (n->end > end) {
				if (!n_new)
					goto alloc_new;

				*mpol_new = *n->policy;
				atomic_set(&mpol_new->refcnt, 1);
				sp_node_init(n_new, n->end, end, mpol_new);
				sp_insert(sp, n_new);
				n->end = start;
				n_new = NULL;
				mpol_new = NULL;
				break;
			} else
				n->end = start;
		}
		if (!next)
			break;
		n = rb_entry(next, struct sp_node, nd);
	}
	if (new)
		sp_insert(sp, new);
	spin_unlock(&sp->lock);
	ret = 0;

err_out:
	if (mpol_new)
		mpol_put(mpol_new);
	if (n_new)
		kmem_cache_free(sn_cache, n_new);

	return ret;

alloc_new:
	spin_unlock(&sp->lock);
	ret = -ENOMEM;
	n_new = kmem_cache_alloc(sn_cache, GFP_KERNEL);
	if (!n_new)
		goto err_out;
	mpol_new = kmem_cache_alloc(policy_cache, GFP_KERNEL);
	if (!mpol_new)
		goto err_out;
	goto restart;
}

/**
 * mpol_shared_policy_init - initialize shared policy for inode
 * @sp: pointer to inode shared policy
 * @mpol:  struct mempolicy to install
 *
 * Install non-NULL @mpol in inode's shared policy rb-tree.
 * On entry, the current task has a reference on a non-NULL @mpol.
 * This must be released on exit.
 * This is called at get_inode() calls and we can use GFP_KERNEL.
 */
void mpol_shared_policy_init(struct shared_policy *sp, struct mempolicy *mpol)
{
	int ret;

	sp->root = RB_ROOT;		/* empty tree == default mempolicy */
	spin_lock_init(&sp->lock);

	if (mpol) {
		struct vm_area_struct pvma;
		struct mempolicy *new;
		NODEMASK_SCRATCH(scratch);

		if (!scratch)
			goto put_mpol;
		/* contextualize the tmpfs mount point mempolicy */
		new = mpol_new(mpol->mode, mpol->flags, &mpol->w.user_nodemask);
		if (IS_ERR(new))
			goto free_scratch; /* no valid nodemask intersection */

		task_lock(current);
		ret = mpol_set_nodemask(new, &mpol->w.user_nodemask, scratch);
		task_unlock(current);
		if (ret)
			goto put_new;

		/* Create pseudo-vma that contains just the policy */
		memset(&pvma, 0, sizeof(struct vm_area_struct));
		pvma.vm_end = TASK_SIZE;	/* policy covers entire file */
		mpol_set_shared_policy(sp, &pvma, new); /* adds ref */

put_new:
		mpol_put(new);			/* drop initial ref */
free_scratch:
		NODEMASK_SCRATCH_FREE(scratch);
put_mpol:
		mpol_put(mpol);	/* drop our incoming ref on sb mpol */
	}
}

int mpol_set_shared_policy(struct shared_policy *info,
			struct vm_area_struct *vma, struct mempolicy *npol)
{
	int err;
	struct sp_node *new = NULL;
	unsigned long sz = vma_pages(vma);

	pr_debug("set_shared_policy %lx sz %lu %d %d %lx\n",
		 vma->vm_pgoff,
		 sz, npol ? npol->mode : -1,
		 npol ? npol->flags : -1,
		 npol ? nodes_addr(npol->v.nodes)[0] : -1);

	if (npol) {
		new = sp_alloc(vma->vm_pgoff, vma->vm_pgoff + sz, npol);
		if (!new)
			return -ENOMEM;
	}
	err = shared_policy_replace(info, vma->vm_pgoff, vma->vm_pgoff+sz, new);
	if (err && new)
		sp_free(new);
	return err;
}

/* Free a backing policy store on inode delete. */
void mpol_free_shared_policy(struct shared_policy *p)
{
	struct sp_node *n;
	struct rb_node *next;

	if (!p->root.rb_node)
		return;
	spin_lock(&p->lock);
	next = rb_first(&p->root);
	while (next) {
		n = rb_entry(next, struct sp_node, nd);
		next = rb_next(&n->nd);
		sp_delete(p, n);
	}
	spin_unlock(&p->lock);
}

#ifdef CONFIG_NUMA_BALANCING
static bool __initdata numabalancing_override;

static void __init check_numabalancing_enable(void)
{
	bool numabalancing_default = false;

	if (IS_ENABLED(CONFIG_NUMA_BALANCING_DEFAULT_ENABLED))
		numabalancing_default = true;

	if (nr_node_ids > 1 && !numabalancing_override) {
		printk(KERN_INFO "Enabling automatic NUMA balancing. "
			"Configure with numa_balancing= or sysctl");
		set_numabalancing_state(numabalancing_default);
	}
}

static int __init setup_numabalancing(char *str)
{
	int ret = 0;
	if (!str)
		goto out;
	numabalancing_override = true;

	if (!strcmp(str, "enable")) {
		set_numabalancing_state(true);
		ret = 1;
	} else if (!strcmp(str, "disable")) {
		set_numabalancing_state(false);
		ret = 1;
	}
out:
	if (!ret)
		printk(KERN_WARNING "Unable to parse numa_balancing=\n");

	return ret;
}
__setup("numa_balancing=", setup_numabalancing);
#else
static inline void __init check_numabalancing_enable(void)
{
}
#endif /* CONFIG_NUMA_BALANCING */

/* assumes fs == KERNEL_DS */
void __init numa_policy_init(void)
{
	nodemask_t interleave_nodes;
	unsigned long largest = 0;
	int nid, prefer = 0;

	policy_cache = kmem_cache_create("numa_policy",
					 sizeof(struct mempolicy),
					 0, SLAB_PANIC, NULL);

	sn_cache = kmem_cache_create("shared_policy_node",
				     sizeof(struct sp_node),
				     0, SLAB_PANIC, NULL);

	for_each_node(nid) {
		preferred_node_policy[nid] = (struct mempolicy) {
			.refcnt = ATOMIC_INIT(1),
			.mode = MPOL_PREFERRED,
			.flags = MPOL_F_MOF | MPOL_F_MORON,
			.v = { .preferred_node = nid, },
		};
	}

	/*
	 * Set interleaving policy for system init. Interleaving is only
	 * enabled across suitably sized nodes (default is >= 16MB), or
	 * fall back to the largest node if they're all smaller.
	 */
	nodes_clear(interleave_nodes);
	for_each_node_state(nid, N_MEMORY) {
		unsigned long total_pages = node_present_pages(nid);

		/* Preserve the largest node */
		if (largest < total_pages) {
			largest = total_pages;
			prefer = nid;
		}

		/* Interleave this node? */
		if ((total_pages << PAGE_SHIFT) >= (16 << 20))
			node_set(nid, interleave_nodes);
	}

	/* All too small, use the largest */
	if (unlikely(nodes_empty(interleave_nodes)))
		node_set(prefer, interleave_nodes);

	if (do_set_mempolicy(MPOL_INTERLEAVE, 0, &interleave_nodes))
		printk("numa_policy_init: interleaving failed\n");

	check_numabalancing_enable();
}

/* Reset policy of current process to default */
void numa_default_policy(void)
{
	do_set_mempolicy(MPOL_DEFAULT, 0, NULL);
}

/*
 * Parse and format mempolicy from/to strings
 */

/*
 * "local" is implemented internally by MPOL_PREFERRED with MPOL_F_LOCAL flag.
 */
static const char * const policy_modes[] =
{
	[MPOL_DEFAULT]    = "default",
	[MPOL_PREFERRED]  = "prefer",
	[MPOL_BIND]       = "bind",
	[MPOL_INTERLEAVE] = "interleave",
	[MPOL_LOCAL]      = "local",
};


#ifdef CONFIG_TMPFS
/**
 * mpol_parse_str - parse string to mempolicy, for tmpfs mpol mount option.
 * @str:  string containing mempolicy to parse
 * @mpol:  pointer to struct mempolicy pointer, returned on success.
<<<<<<< HEAD
 * @unused:  redundant argument, to be removed later.
=======
>>>>>>> 81881a45
 *
 * Format of input:
 *	<mode>[=<flags>][:<nodelist>]
 *
 * On success, returns 0, else 1
 */
<<<<<<< HEAD
int mpol_parse_str(char *str, struct mempolicy **mpol, int unused)
=======
int mpol_parse_str(char *str, struct mempolicy **mpol)
>>>>>>> 81881a45
{
	struct mempolicy *new = NULL;
	unsigned short mode;
	unsigned short mode_flags;
	nodemask_t nodes;
	char *nodelist = strchr(str, ':');
	char *flags = strchr(str, '=');
	int err = 1;

	if (nodelist) {
		/* NUL-terminate mode or flags string */
		*nodelist++ = '\0';
		if (nodelist_parse(nodelist, nodes))
			goto out;
		if (!nodes_subset(nodes, node_states[N_MEMORY]))
			goto out;
	} else
		nodes_clear(nodes);

	if (flags)
		*flags++ = '\0';	/* terminate mode string */

	for (mode = 0; mode < MPOL_MAX; mode++) {
		if (!strcmp(str, policy_modes[mode])) {
			break;
		}
	}
	if (mode >= MPOL_MAX)
		goto out;

	switch (mode) {
	case MPOL_PREFERRED:
		/*
		 * Insist on a nodelist of one node only
		 */
		if (nodelist) {
			char *rest = nodelist;
			while (isdigit(*rest))
				rest++;
			if (*rest)
				goto out;
		}
		break;
	case MPOL_INTERLEAVE:
		/*
		 * Default to online nodes with memory if no nodelist
		 */
		if (!nodelist)
			nodes = node_states[N_MEMORY];
		break;
	case MPOL_LOCAL:
		/*
		 * Don't allow a nodelist;  mpol_new() checks flags
		 */
		if (nodelist)
			goto out;
		mode = MPOL_PREFERRED;
		break;
	case MPOL_DEFAULT:
		/*
		 * Insist on a empty nodelist
		 */
		if (!nodelist)
			err = 0;
		goto out;
	case MPOL_BIND:
		/*
		 * Insist on a nodelist
		 */
		if (!nodelist)
			goto out;
	}

	mode_flags = 0;
	if (flags) {
		/*
		 * Currently, we only support two mutually exclusive
		 * mode flags.
		 */
		if (!strcmp(flags, "static"))
			mode_flags |= MPOL_F_STATIC_NODES;
		else if (!strcmp(flags, "relative"))
			mode_flags |= MPOL_F_RELATIVE_NODES;
		else
			goto out;
	}

	new = mpol_new(mode, mode_flags, &nodes);
	if (IS_ERR(new))
		goto out;

	/*
	 * Save nodes for mpol_to_str() to show the tmpfs mount options
	 * for /proc/mounts, /proc/pid/mounts and /proc/pid/mountinfo.
	 */
	if (mode != MPOL_PREFERRED)
		new->v.nodes = nodes;
	else if (nodelist)
		new->v.preferred_node = first_node(nodes);
	else
		new->flags |= MPOL_F_LOCAL;

	/*
	 * Save nodes for contextualization: this will be used to "clone"
	 * the mempolicy in a specific context [cpuset] at a later time.
	 */
	new->w.user_nodemask = nodes;

	err = 0;

out:
	/* Restore string for error message */
	if (nodelist)
		*--nodelist = ':';
	if (flags)
		*--flags = '=';
	if (!err)
		*mpol = new;
	return err;
}
#endif /* CONFIG_TMPFS */

/**
 * mpol_to_str - format a mempolicy structure for printing
 * @buffer:  to contain formatted mempolicy string
 * @maxlen:  length of @buffer
 * @pol:  pointer to mempolicy to be formatted
<<<<<<< HEAD
 * @unused:  redundant argument, to be removed later.
=======
>>>>>>> 81881a45
 *
 * Convert a mempolicy into a string.
 * Returns the number of characters in buffer (if positive)
 * or an error (negative)
 */
<<<<<<< HEAD
int mpol_to_str(char *buffer, int maxlen, struct mempolicy *pol, int unused)
=======
int mpol_to_str(char *buffer, int maxlen, struct mempolicy *pol)
>>>>>>> 81881a45
{
	char *p = buffer;
	int l;
	nodemask_t nodes;
	unsigned short mode;
	unsigned short flags = pol ? pol->flags : 0;

	/*
	 * Sanity check:  room for longest mode, flag and some nodes
	 */
	VM_BUG_ON(maxlen < strlen("interleave") + strlen("relative") + 16);

	if (!pol || pol == &default_policy)
		mode = MPOL_DEFAULT;
	else
		mode = pol->mode;

	switch (mode) {
	case MPOL_DEFAULT:
		nodes_clear(nodes);
		break;

	case MPOL_PREFERRED:
		nodes_clear(nodes);
		if (flags & MPOL_F_LOCAL)
			mode = MPOL_LOCAL;
		else
			node_set(pol->v.preferred_node, nodes);
		break;

	case MPOL_BIND:
		/* Fall through */
	case MPOL_INTERLEAVE:
		nodes = pol->v.nodes;
		break;

	default:
		return -EINVAL;
	}

	l = strlen(policy_modes[mode]);
	if (buffer + maxlen < p + l + 1)
		return -ENOSPC;

	strcpy(p, policy_modes[mode]);
	p += l;

	if (flags & MPOL_MODE_FLAGS) {
		if (buffer + maxlen < p + 2)
			return -ENOSPC;
		*p++ = '=';

		/*
		 * Currently, the only defined flags are mutually exclusive
		 */
		if (flags & MPOL_F_STATIC_NODES)
			p += snprintf(p, buffer + maxlen - p, "static");
		else if (flags & MPOL_F_RELATIVE_NODES)
			p += snprintf(p, buffer + maxlen - p, "relative");
	}

	if (!nodes_empty(nodes)) {
		if (buffer + maxlen < p + 2)
			return -ENOSPC;
		*p++ = ':';
	 	p += nodelist_scnprintf(p, buffer + maxlen - p, nodes);
	}
	return p - buffer;
}<|MERGE_RESOLUTION|>--- conflicted
+++ resolved
@@ -2640,21 +2640,13 @@
  * mpol_parse_str - parse string to mempolicy, for tmpfs mpol mount option.
  * @str:  string containing mempolicy to parse
  * @mpol:  pointer to struct mempolicy pointer, returned on success.
-<<<<<<< HEAD
- * @unused:  redundant argument, to be removed later.
-=======
->>>>>>> 81881a45
  *
  * Format of input:
  *	<mode>[=<flags>][:<nodelist>]
  *
  * On success, returns 0, else 1
  */
-<<<<<<< HEAD
-int mpol_parse_str(char *str, struct mempolicy **mpol, int unused)
-=======
 int mpol_parse_str(char *str, struct mempolicy **mpol)
->>>>>>> 81881a45
 {
 	struct mempolicy *new = NULL;
 	unsigned short mode;
@@ -2782,20 +2774,12 @@
  * @buffer:  to contain formatted mempolicy string
  * @maxlen:  length of @buffer
  * @pol:  pointer to mempolicy to be formatted
-<<<<<<< HEAD
- * @unused:  redundant argument, to be removed later.
-=======
->>>>>>> 81881a45
  *
  * Convert a mempolicy into a string.
  * Returns the number of characters in buffer (if positive)
  * or an error (negative)
  */
-<<<<<<< HEAD
-int mpol_to_str(char *buffer, int maxlen, struct mempolicy *pol, int unused)
-=======
 int mpol_to_str(char *buffer, int maxlen, struct mempolicy *pol)
->>>>>>> 81881a45
 {
 	char *p = buffer;
 	int l;
