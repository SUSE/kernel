--- conflicted
+++ resolved
@@ -523,13 +523,8 @@
 	for (; addr != end; pte++, addr += PAGE_SIZE) {
 		if (!pte_present(*pte))
 			continue;
-<<<<<<< HEAD
-		page = vm_normal_page(vma, addr, *pte);
-		if (!page || is_zone_device_page(page))
-=======
 		folio = vm_normal_folio(vma, addr, *pte);
 		if (!folio || folio_is_zone_device(folio))
->>>>>>> eb3cdb58
 			continue;
 		/*
 		 * vm_normal_folio() filters out zero pages, but there might
@@ -864,10 +859,7 @@
 		goto out;
 	}
 
-<<<<<<< HEAD
-=======
 	task_lock(current);
->>>>>>> eb3cdb58
 	ret = mpol_set_nodemask(new, nodes, scratch);
 	if (ret) {
 		task_unlock(current);
@@ -1508,20 +1500,11 @@
 		unsigned long, home_node, unsigned long, flags)
 {
 	struct mm_struct *mm = current->mm;
-<<<<<<< HEAD
-	struct vm_area_struct *vma;
-	struct mempolicy *new;
-	unsigned long vmstart;
-	unsigned long vmend;
-	unsigned long end;
-	int err = -ENOENT;
-=======
 	struct vm_area_struct *vma, *prev;
 	struct mempolicy *new, *old;
 	unsigned long end;
 	int err = -ENOENT;
 	VMA_ITERATOR(vmi, mm, start);
->>>>>>> eb3cdb58
 
 	start = untagged_addr(start);
 	if (start & ~PAGE_MASK)
@@ -1539,11 +1522,7 @@
 	if (home_node >= MAX_NUMNODES || !node_online(home_node))
 		return -EINVAL;
 
-<<<<<<< HEAD
-	len = (len + PAGE_SIZE - 1) & PAGE_MASK;
-=======
 	len = PAGE_ALIGN(len);
->>>>>>> eb3cdb58
 	end = start + len;
 
 	if (end < start)
@@ -1551,42 +1530,13 @@
 	if (end == start)
 		return 0;
 	mmap_write_lock(mm);
-<<<<<<< HEAD
-	vma = find_vma(mm, start);
-	for (; vma && vma->vm_start < end;  vma = vma->vm_next) {
-
-		vmstart = max(start, vma->vm_start);
-		vmend   = min(end, vma->vm_end);
-		new = mpol_dup(vma_policy(vma));
-		if (IS_ERR(new)) {
-			err = PTR_ERR(new);
-			break;
-		}
-		/*
-		 * Only update home node if there is an existing vma policy
-		 */
-		if (!new)
-			continue;
-
-=======
 	prev = vma_prev(&vmi);
 	for_each_vma_range(vmi, vma, end) {
->>>>>>> eb3cdb58
 		/*
 		 * If any vma in the range got policy other than MPOL_BIND
 		 * or MPOL_PREFERRED_MANY we return error. We don't reset
 		 * the home node for vmas we already updated before.
 		 */
-<<<<<<< HEAD
-		if (new->mode != MPOL_BIND && new->mode != MPOL_PREFERRED_MANY) {
-			mpol_put(new);
-			err = -EOPNOTSUPP;
-			break;
-		}
-
-		new->home_node = home_node;
-		err = mbind_range(mm, vmstart, vmend, new);
-=======
 		old = vma_policy(vma);
 		if (!old)
 			continue;
@@ -1603,7 +1553,6 @@
 		vma_start_write(vma);
 		new->home_node = home_node;
 		err = mbind_range(&vmi, vma, &prev, start, end, new);
->>>>>>> eb3cdb58
 		mpol_put(new);
 		if (err)
 			break;
@@ -2221,20 +2170,12 @@
  *
  * Return: The folio on success or NULL if allocation fails.
  */
-<<<<<<< HEAD
-struct page *alloc_pages_vma(gfp_t gfp, int order, struct vm_area_struct *vma,
-=======
 struct folio *vma_alloc_folio(gfp_t gfp, int order, struct vm_area_struct *vma,
->>>>>>> eb3cdb58
 		unsigned long addr, bool hugepage)
 {
 	struct mempolicy *pol;
 	int node = numa_node_id();
-<<<<<<< HEAD
-	struct page *page;
-=======
 	struct folio *folio;
->>>>>>> eb3cdb58
 	int preferred_nid;
 	nodemask_t *nmask;
 
@@ -2264,13 +2205,6 @@
 		if (page && order > 1)
 			prep_transhuge_page(page);
 		folio = (struct folio *)page;
-		goto out;
-	}
-
-	if (pol->mode == MPOL_PREFERRED_MANY) {
-		node = policy_node(gfp, pol, node);
-		page = alloc_pages_preferred_many(gfp, order, node, pol);
-		mpol_cond_put(pol);
 		goto out;
 	}
 
