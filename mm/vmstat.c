// SPDX-License-Identifier: GPL-2.0-only
/*
 *  linux/mm/vmstat.c
 *
 *  Manages VM statistics
 *  Copyright (C) 1991, 1992, 1993, 1994  Linus Torvalds
 *
 *  zoned VM statistics
 *  Copyright (C) 2006 Silicon Graphics, Inc.,
 *		Christoph Lameter <christoph@lameter.com>
 *  Copyright (C) 2008-2014 Christoph Lameter
 */
#include <linux/fs.h>
#include <linux/mm.h>
#include <linux/err.h>
#include <linux/module.h>
#include <linux/slab.h>
#include <linux/cpu.h>
#include <linux/cpumask.h>
#include <linux/vmstat.h>
#include <linux/proc_fs.h>
#include <linux/seq_file.h>
#include <linux/debugfs.h>
#include <linux/sched.h>
#include <linux/math64.h>
#include <linux/writeback.h>
#include <linux/compaction.h>
#include <linux/mm_inline.h>
#include <linux/page_ext.h>
#include <linux/page_owner.h>

#include "internal.h"

#ifdef CONFIG_NUMA
int sysctl_vm_numa_stat = ENABLE_NUMA_STAT;

/* zero numa counters within a zone */
static void zero_zone_numa_counters(struct zone *zone)
{
	int item, cpu;

	for (item = 0; item < NR_VM_NUMA_EVENT_ITEMS; item++) {
		atomic_long_set(&zone->vm_numa_event[item], 0);
		for_each_online_cpu(cpu) {
			per_cpu_ptr(zone->per_cpu_zonestats, cpu)->vm_numa_event[item]
						= 0;
		}
	}
}

/* zero numa counters of all the populated zones */
static void zero_zones_numa_counters(void)
{
	struct zone *zone;

	for_each_populated_zone(zone)
		zero_zone_numa_counters(zone);
}

/* zero global numa counters */
static void zero_global_numa_counters(void)
{
	int item;

	for (item = 0; item < NR_VM_NUMA_EVENT_ITEMS; item++)
		atomic_long_set(&vm_numa_event[item], 0);
}

static void invalid_numa_statistics(void)
{
	zero_zones_numa_counters();
	zero_global_numa_counters();
}

static DEFINE_MUTEX(vm_numa_stat_lock);

int sysctl_vm_numa_stat_handler(struct ctl_table *table, int write,
		void *buffer, size_t *length, loff_t *ppos)
{
	int ret, oldval;

	mutex_lock(&vm_numa_stat_lock);
	if (write)
		oldval = sysctl_vm_numa_stat;
	ret = proc_dointvec_minmax(table, write, buffer, length, ppos);
	if (ret || !write)
		goto out;

	if (oldval == sysctl_vm_numa_stat)
		goto out;
	else if (sysctl_vm_numa_stat == ENABLE_NUMA_STAT) {
		static_branch_enable(&vm_numa_stat_key);
		pr_info("enable numa statistics\n");
	} else {
		static_branch_disable(&vm_numa_stat_key);
		invalid_numa_statistics();
		pr_info("disable numa statistics, and clear numa counters\n");
	}

out:
	mutex_unlock(&vm_numa_stat_lock);
	return ret;
}
#endif

#ifdef CONFIG_VM_EVENT_COUNTERS
DEFINE_PER_CPU(struct vm_event_state, vm_event_states) = {{0}};
EXPORT_PER_CPU_SYMBOL(vm_event_states);

static void sum_vm_events(unsigned long *ret)
{
	int cpu;
	int i;

	memset(ret, 0, NR_VM_EVENT_ITEMS * sizeof(unsigned long));

	for_each_online_cpu(cpu) {
		struct vm_event_state *this = &per_cpu(vm_event_states, cpu);

		for (i = 0; i < NR_VM_EVENT_ITEMS; i++)
			ret[i] += this->event[i];
	}
}

/*
 * Accumulate the vm event counters across all CPUs.
 * The result is unavoidably approximate - it can change
 * during and after execution of this function.
*/
void all_vm_events(unsigned long *ret)
{
	cpus_read_lock();
	sum_vm_events(ret);
	cpus_read_unlock();
}
EXPORT_SYMBOL_GPL(all_vm_events);

/*
 * Fold the foreign cpu events into our own.
 *
 * This is adding to the events on one processor
 * but keeps the global counts constant.
 */
void vm_events_fold_cpu(int cpu)
{
	struct vm_event_state *fold_state = &per_cpu(vm_event_states, cpu);
	int i;

	for (i = 0; i < NR_VM_EVENT_ITEMS; i++) {
		count_vm_events(i, fold_state->event[i]);
		fold_state->event[i] = 0;
	}
}

#endif /* CONFIG_VM_EVENT_COUNTERS */

/*
 * Manage combined zone based / global counters
 *
 * vm_stat contains the global counters
 */
atomic_long_t vm_zone_stat[NR_VM_ZONE_STAT_ITEMS] __cacheline_aligned_in_smp;
atomic_long_t vm_node_stat[NR_VM_NODE_STAT_ITEMS] __cacheline_aligned_in_smp;
atomic_long_t vm_numa_event[NR_VM_NUMA_EVENT_ITEMS] __cacheline_aligned_in_smp;
EXPORT_SYMBOL(vm_zone_stat);
EXPORT_SYMBOL(vm_node_stat);

#ifdef CONFIG_NUMA
static void fold_vm_zone_numa_events(struct zone *zone)
{
	unsigned long zone_numa_events[NR_VM_NUMA_EVENT_ITEMS] = { 0, };
	int cpu;
	enum numa_stat_item item;

	for_each_online_cpu(cpu) {
		struct per_cpu_zonestat *pzstats;

		pzstats = per_cpu_ptr(zone->per_cpu_zonestats, cpu);
		for (item = 0; item < NR_VM_NUMA_EVENT_ITEMS; item++)
			zone_numa_events[item] += xchg(&pzstats->vm_numa_event[item], 0);
	}

	for (item = 0; item < NR_VM_NUMA_EVENT_ITEMS; item++)
		zone_numa_event_add(zone_numa_events[item], zone, item);
}

void fold_vm_numa_events(void)
{
	struct zone *zone;

	for_each_populated_zone(zone)
		fold_vm_zone_numa_events(zone);
}
#endif

#ifdef CONFIG_SMP

int calculate_pressure_threshold(struct zone *zone)
{
	int threshold;
	int watermark_distance;

	/*
	 * As vmstats are not up to date, there is drift between the estimated
	 * and real values. For high thresholds and a high number of CPUs, it
	 * is possible for the min watermark to be breached while the estimated
	 * value looks fine. The pressure threshold is a reduced value such
	 * that even the maximum amount of drift will not accidentally breach
	 * the min watermark
	 */
	watermark_distance = low_wmark_pages(zone) - min_wmark_pages(zone);
	threshold = max(1, (int)(watermark_distance / num_online_cpus()));

	/*
	 * Maximum threshold is 125
	 */
	threshold = min(125, threshold);

	return threshold;
}

int calculate_normal_threshold(struct zone *zone)
{
	int threshold;
	int mem;	/* memory in 128 MB units */

	/*
	 * The threshold scales with the number of processors and the amount
	 * of memory per zone. More memory means that we can defer updates for
	 * longer, more processors could lead to more contention.
 	 * fls() is used to have a cheap way of logarithmic scaling.
	 *
	 * Some sample thresholds:
	 *
	 * Threshold	Processors	(fls)	Zonesize	fls(mem)+1
	 * ------------------------------------------------------------------
	 * 8		1		1	0.9-1 GB	4
	 * 16		2		2	0.9-1 GB	4
	 * 20 		2		2	1-2 GB		5
	 * 24		2		2	2-4 GB		6
	 * 28		2		2	4-8 GB		7
	 * 32		2		2	8-16 GB		8
	 * 4		2		2	<128M		1
	 * 30		4		3	2-4 GB		5
	 * 48		4		3	8-16 GB		8
	 * 32		8		4	1-2 GB		4
	 * 32		8		4	0.9-1GB		4
	 * 10		16		5	<128M		1
	 * 40		16		5	900M		4
	 * 70		64		7	2-4 GB		5
	 * 84		64		7	4-8 GB		6
	 * 108		512		9	4-8 GB		6
	 * 125		1024		10	8-16 GB		8
	 * 125		1024		10	16-32 GB	9
	 */

	mem = zone_managed_pages(zone) >> (27 - PAGE_SHIFT);

	threshold = 2 * fls(num_online_cpus()) * (1 + fls(mem));

	/*
	 * Maximum threshold is 125
	 */
	threshold = min(125, threshold);

	return threshold;
}

/*
 * Refresh the thresholds for each zone.
 */
void refresh_zone_stat_thresholds(void)
{
	struct pglist_data *pgdat;
	struct zone *zone;
	int cpu;
	int threshold;

	/* Zero current pgdat thresholds */
	for_each_online_pgdat(pgdat) {
		for_each_online_cpu(cpu) {
			per_cpu_ptr(pgdat->per_cpu_nodestats, cpu)->stat_threshold = 0;
		}
	}

	for_each_populated_zone(zone) {
		struct pglist_data *pgdat = zone->zone_pgdat;
		unsigned long max_drift, tolerate_drift;

		threshold = calculate_normal_threshold(zone);

		for_each_online_cpu(cpu) {
			int pgdat_threshold;

			per_cpu_ptr(zone->per_cpu_zonestats, cpu)->stat_threshold
							= threshold;

			/* Base nodestat threshold on the largest populated zone. */
			pgdat_threshold = per_cpu_ptr(pgdat->per_cpu_nodestats, cpu)->stat_threshold;
			per_cpu_ptr(pgdat->per_cpu_nodestats, cpu)->stat_threshold
				= max(threshold, pgdat_threshold);
		}

		/*
		 * Only set percpu_drift_mark if there is a danger that
		 * NR_FREE_PAGES reports the low watermark is ok when in fact
		 * the min watermark could be breached by an allocation
		 */
		tolerate_drift = low_wmark_pages(zone) - min_wmark_pages(zone);
		max_drift = num_online_cpus() * threshold;
		if (max_drift > tolerate_drift)
			zone->percpu_drift_mark = high_wmark_pages(zone) +
					max_drift;
	}
}

void set_pgdat_percpu_threshold(pg_data_t *pgdat,
				int (*calculate_pressure)(struct zone *))
{
	struct zone *zone;
	int cpu;
	int threshold;
	int i;

	for (i = 0; i < pgdat->nr_zones; i++) {
		zone = &pgdat->node_zones[i];
		if (!zone->percpu_drift_mark)
			continue;

		threshold = (*calculate_pressure)(zone);
		for_each_online_cpu(cpu)
			per_cpu_ptr(zone->per_cpu_zonestats, cpu)->stat_threshold
							= threshold;
	}
}

/*
 * For use when we know that interrupts are disabled,
 * or when we know that preemption is disabled and that
 * particular counter cannot be updated from interrupt context.
 */
void __mod_zone_page_state(struct zone *zone, enum zone_stat_item item,
			   long delta)
{
	struct per_cpu_zonestat __percpu *pcp = zone->per_cpu_zonestats;
	s8 __percpu *p = pcp->vm_stat_diff + item;
	long x;
	long t;

	/*
	 * Accurate vmstat updates require a RMW. On !PREEMPT_RT kernels,
	 * atomicity is provided by IRQs being disabled -- either explicitly
	 * or via local_lock_irq. On PREEMPT_RT, local_lock_irq only disables
	 * CPU migrations and preemption potentially corrupts a counter so
	 * disable preemption.
	 */
<<<<<<< HEAD
	if (IS_ENABLED(CONFIG_PREEMPT_RT))
		preempt_disable();
=======
	preempt_disable_nested();
>>>>>>> eb3cdb58

	x = delta + __this_cpu_read(*p);

	t = __this_cpu_read(pcp->stat_threshold);

	if (unlikely(abs(x) > t)) {
		zone_page_state_add(x, zone, item);
		x = 0;
	}
	__this_cpu_write(*p, x);

<<<<<<< HEAD
	if (IS_ENABLED(CONFIG_PREEMPT_RT))
		preempt_enable();
=======
	preempt_enable_nested();
>>>>>>> eb3cdb58
}
EXPORT_SYMBOL(__mod_zone_page_state);

void __mod_node_page_state(struct pglist_data *pgdat, enum node_stat_item item,
				long delta)
{
	struct per_cpu_nodestat __percpu *pcp = pgdat->per_cpu_nodestats;
	s8 __percpu *p = pcp->vm_node_stat_diff + item;
	long x;
	long t;

	if (vmstat_item_in_bytes(item)) {
		/*
		 * Only cgroups use subpage accounting right now; at
		 * the global level, these items still change in
		 * multiples of whole pages. Store them as pages
		 * internally to keep the per-cpu counters compact.
		 */
		VM_WARN_ON_ONCE(delta & (PAGE_SIZE - 1));
		delta >>= PAGE_SHIFT;
	}

	/* See __mod_node_page_state */
<<<<<<< HEAD
	if (IS_ENABLED(CONFIG_PREEMPT_RT))
		preempt_disable();
=======
	preempt_disable_nested();
>>>>>>> eb3cdb58

	x = delta + __this_cpu_read(*p);

	t = __this_cpu_read(pcp->stat_threshold);

	if (unlikely(abs(x) > t)) {
		node_page_state_add(x, pgdat, item);
		x = 0;
	}
	__this_cpu_write(*p, x);

<<<<<<< HEAD
	if (IS_ENABLED(CONFIG_PREEMPT_RT))
		preempt_enable();
=======
	preempt_enable_nested();
>>>>>>> eb3cdb58
}
EXPORT_SYMBOL(__mod_node_page_state);

/*
 * Optimized increment and decrement functions.
 *
 * These are only for a single page and therefore can take a struct page *
 * argument instead of struct zone *. This allows the inclusion of the code
 * generated for page_zone(page) into the optimized functions.
 *
 * No overflow check is necessary and therefore the differential can be
 * incremented or decremented in place which may allow the compilers to
 * generate better code.
 * The increment or decrement is known and therefore one boundary check can
 * be omitted.
 *
 * NOTE: These functions are very performance sensitive. Change only
 * with care.
 *
 * Some processors have inc/dec instructions that are atomic vs an interrupt.
 * However, the code must first determine the differential location in a zone
 * based on the processor number and then inc/dec the counter. There is no
 * guarantee without disabling preemption that the processor will not change
 * in between and therefore the atomicity vs. interrupt cannot be exploited
 * in a useful way here.
 */
void __inc_zone_state(struct zone *zone, enum zone_stat_item item)
{
	struct per_cpu_zonestat __percpu *pcp = zone->per_cpu_zonestats;
	s8 __percpu *p = pcp->vm_stat_diff + item;
	s8 v, t;

	/* See __mod_node_page_state */
<<<<<<< HEAD
	if (IS_ENABLED(CONFIG_PREEMPT_RT))
		preempt_disable();
=======
	preempt_disable_nested();
>>>>>>> eb3cdb58

	v = __this_cpu_inc_return(*p);
	t = __this_cpu_read(pcp->stat_threshold);
	if (unlikely(v > t)) {
		s8 overstep = t >> 1;

		zone_page_state_add(v + overstep, zone, item);
		__this_cpu_write(*p, -overstep);
	}

<<<<<<< HEAD
	if (IS_ENABLED(CONFIG_PREEMPT_RT))
		preempt_enable();
=======
	preempt_enable_nested();
>>>>>>> eb3cdb58
}

void __inc_node_state(struct pglist_data *pgdat, enum node_stat_item item)
{
	struct per_cpu_nodestat __percpu *pcp = pgdat->per_cpu_nodestats;
	s8 __percpu *p = pcp->vm_node_stat_diff + item;
	s8 v, t;

	VM_WARN_ON_ONCE(vmstat_item_in_bytes(item));

	/* See __mod_node_page_state */
<<<<<<< HEAD
	if (IS_ENABLED(CONFIG_PREEMPT_RT))
		preempt_disable();
=======
	preempt_disable_nested();
>>>>>>> eb3cdb58

	v = __this_cpu_inc_return(*p);
	t = __this_cpu_read(pcp->stat_threshold);
	if (unlikely(v > t)) {
		s8 overstep = t >> 1;

		node_page_state_add(v + overstep, pgdat, item);
		__this_cpu_write(*p, -overstep);
	}

<<<<<<< HEAD
	if (IS_ENABLED(CONFIG_PREEMPT_RT))
		preempt_enable();
=======
	preempt_enable_nested();
>>>>>>> eb3cdb58
}

void __inc_zone_page_state(struct page *page, enum zone_stat_item item)
{
	__inc_zone_state(page_zone(page), item);
}
EXPORT_SYMBOL(__inc_zone_page_state);

void __inc_node_page_state(struct page *page, enum node_stat_item item)
{
	__inc_node_state(page_pgdat(page), item);
}
EXPORT_SYMBOL(__inc_node_page_state);

void __dec_zone_state(struct zone *zone, enum zone_stat_item item)
{
	struct per_cpu_zonestat __percpu *pcp = zone->per_cpu_zonestats;
	s8 __percpu *p = pcp->vm_stat_diff + item;
	s8 v, t;

	/* See __mod_node_page_state */
<<<<<<< HEAD
	if (IS_ENABLED(CONFIG_PREEMPT_RT))
		preempt_disable();
=======
	preempt_disable_nested();
>>>>>>> eb3cdb58

	v = __this_cpu_dec_return(*p);
	t = __this_cpu_read(pcp->stat_threshold);
	if (unlikely(v < - t)) {
		s8 overstep = t >> 1;

		zone_page_state_add(v - overstep, zone, item);
		__this_cpu_write(*p, overstep);
	}

<<<<<<< HEAD
	if (IS_ENABLED(CONFIG_PREEMPT_RT))
		preempt_enable();
=======
	preempt_enable_nested();
>>>>>>> eb3cdb58
}

void __dec_node_state(struct pglist_data *pgdat, enum node_stat_item item)
{
	struct per_cpu_nodestat __percpu *pcp = pgdat->per_cpu_nodestats;
	s8 __percpu *p = pcp->vm_node_stat_diff + item;
	s8 v, t;

	VM_WARN_ON_ONCE(vmstat_item_in_bytes(item));

	/* See __mod_node_page_state */
<<<<<<< HEAD
	if (IS_ENABLED(CONFIG_PREEMPT_RT))
		preempt_disable();
=======
	preempt_disable_nested();
>>>>>>> eb3cdb58

	v = __this_cpu_dec_return(*p);
	t = __this_cpu_read(pcp->stat_threshold);
	if (unlikely(v < - t)) {
		s8 overstep = t >> 1;

		node_page_state_add(v - overstep, pgdat, item);
		__this_cpu_write(*p, overstep);
	}

<<<<<<< HEAD
	if (IS_ENABLED(CONFIG_PREEMPT_RT))
		preempt_enable();
=======
	preempt_enable_nested();
>>>>>>> eb3cdb58
}

void __dec_zone_page_state(struct page *page, enum zone_stat_item item)
{
	__dec_zone_state(page_zone(page), item);
}
EXPORT_SYMBOL(__dec_zone_page_state);

void __dec_node_page_state(struct page *page, enum node_stat_item item)
{
	__dec_node_state(page_pgdat(page), item);
}
EXPORT_SYMBOL(__dec_node_page_state);

#ifdef CONFIG_HAVE_CMPXCHG_LOCAL
/*
 * If we have cmpxchg_local support then we do not need to incur the overhead
 * that comes with local_irq_save/restore if we use this_cpu_cmpxchg.
 *
 * mod_state() modifies the zone counter state through atomic per cpu
 * operations.
 *
 * Overstep mode specifies how overstep should handled:
 *     0       No overstepping
 *     1       Overstepping half of threshold
 *     -1      Overstepping minus half of threshold
*/
static inline void mod_zone_state(struct zone *zone,
       enum zone_stat_item item, long delta, int overstep_mode)
{
	struct per_cpu_zonestat __percpu *pcp = zone->per_cpu_zonestats;
	s8 __percpu *p = pcp->vm_stat_diff + item;
	long o, n, t, z;

	do {
		z = 0;  /* overflow to zone counters */

		/*
		 * The fetching of the stat_threshold is racy. We may apply
		 * a counter threshold to the wrong the cpu if we get
		 * rescheduled while executing here. However, the next
		 * counter update will apply the threshold again and
		 * therefore bring the counter under the threshold again.
		 *
		 * Most of the time the thresholds are the same anyways
		 * for all cpus in a zone.
		 */
		t = this_cpu_read(pcp->stat_threshold);

		o = this_cpu_read(*p);
		n = delta + o;

		if (abs(n) > t) {
			int os = overstep_mode * (t >> 1) ;

			/* Overflow must be added to zone counters */
			z = n + os;
			n = -os;
		}
	} while (this_cpu_cmpxchg(*p, o, n) != o);

	if (z)
		zone_page_state_add(z, zone, item);
}

void mod_zone_page_state(struct zone *zone, enum zone_stat_item item,
			 long delta)
{
	mod_zone_state(zone, item, delta, 0);
}
EXPORT_SYMBOL(mod_zone_page_state);

void inc_zone_page_state(struct page *page, enum zone_stat_item item)
{
	mod_zone_state(page_zone(page), item, 1, 1);
}
EXPORT_SYMBOL(inc_zone_page_state);

void dec_zone_page_state(struct page *page, enum zone_stat_item item)
{
	mod_zone_state(page_zone(page), item, -1, -1);
}
EXPORT_SYMBOL(dec_zone_page_state);

static inline void mod_node_state(struct pglist_data *pgdat,
       enum node_stat_item item, int delta, int overstep_mode)
{
	struct per_cpu_nodestat __percpu *pcp = pgdat->per_cpu_nodestats;
	s8 __percpu *p = pcp->vm_node_stat_diff + item;
	long o, n, t, z;

	if (vmstat_item_in_bytes(item)) {
		/*
		 * Only cgroups use subpage accounting right now; at
		 * the global level, these items still change in
		 * multiples of whole pages. Store them as pages
		 * internally to keep the per-cpu counters compact.
		 */
		VM_WARN_ON_ONCE(delta & (PAGE_SIZE - 1));
		delta >>= PAGE_SHIFT;
	}

	do {
		z = 0;  /* overflow to node counters */

		/*
		 * The fetching of the stat_threshold is racy. We may apply
		 * a counter threshold to the wrong the cpu if we get
		 * rescheduled while executing here. However, the next
		 * counter update will apply the threshold again and
		 * therefore bring the counter under the threshold again.
		 *
		 * Most of the time the thresholds are the same anyways
		 * for all cpus in a node.
		 */
		t = this_cpu_read(pcp->stat_threshold);

		o = this_cpu_read(*p);
		n = delta + o;

		if (abs(n) > t) {
			int os = overstep_mode * (t >> 1) ;

			/* Overflow must be added to node counters */
			z = n + os;
			n = -os;
		}
	} while (this_cpu_cmpxchg(*p, o, n) != o);

	if (z)
		node_page_state_add(z, pgdat, item);
}

void mod_node_page_state(struct pglist_data *pgdat, enum node_stat_item item,
					long delta)
{
	mod_node_state(pgdat, item, delta, 0);
}
EXPORT_SYMBOL(mod_node_page_state);

void inc_node_state(struct pglist_data *pgdat, enum node_stat_item item)
{
	mod_node_state(pgdat, item, 1, 1);
}

void inc_node_page_state(struct page *page, enum node_stat_item item)
{
	mod_node_state(page_pgdat(page), item, 1, 1);
}
EXPORT_SYMBOL(inc_node_page_state);

void dec_node_page_state(struct page *page, enum node_stat_item item)
{
	mod_node_state(page_pgdat(page), item, -1, -1);
}
EXPORT_SYMBOL(dec_node_page_state);
#else
/*
 * Use interrupt disable to serialize counter updates
 */
void mod_zone_page_state(struct zone *zone, enum zone_stat_item item,
			 long delta)
{
	unsigned long flags;

	local_irq_save(flags);
	__mod_zone_page_state(zone, item, delta);
	local_irq_restore(flags);
}
EXPORT_SYMBOL(mod_zone_page_state);

void inc_zone_page_state(struct page *page, enum zone_stat_item item)
{
	unsigned long flags;
	struct zone *zone;

	zone = page_zone(page);
	local_irq_save(flags);
	__inc_zone_state(zone, item);
	local_irq_restore(flags);
}
EXPORT_SYMBOL(inc_zone_page_state);

void dec_zone_page_state(struct page *page, enum zone_stat_item item)
{
	unsigned long flags;

	local_irq_save(flags);
	__dec_zone_page_state(page, item);
	local_irq_restore(flags);
}
EXPORT_SYMBOL(dec_zone_page_state);

void inc_node_state(struct pglist_data *pgdat, enum node_stat_item item)
{
	unsigned long flags;

	local_irq_save(flags);
	__inc_node_state(pgdat, item);
	local_irq_restore(flags);
}
EXPORT_SYMBOL(inc_node_state);

void mod_node_page_state(struct pglist_data *pgdat, enum node_stat_item item,
					long delta)
{
	unsigned long flags;

	local_irq_save(flags);
	__mod_node_page_state(pgdat, item, delta);
	local_irq_restore(flags);
}
EXPORT_SYMBOL(mod_node_page_state);

void inc_node_page_state(struct page *page, enum node_stat_item item)
{
	unsigned long flags;
	struct pglist_data *pgdat;

	pgdat = page_pgdat(page);
	local_irq_save(flags);
	__inc_node_state(pgdat, item);
	local_irq_restore(flags);
}
EXPORT_SYMBOL(inc_node_page_state);

void dec_node_page_state(struct page *page, enum node_stat_item item)
{
	unsigned long flags;

	local_irq_save(flags);
	__dec_node_page_state(page, item);
	local_irq_restore(flags);
}
EXPORT_SYMBOL(dec_node_page_state);
#endif

/*
 * Fold a differential into the global counters.
 * Returns the number of counters updated.
 */
static int fold_diff(int *zone_diff, int *node_diff)
{
	int i;
	int changes = 0;

	for (i = 0; i < NR_VM_ZONE_STAT_ITEMS; i++)
		if (zone_diff[i]) {
			atomic_long_add(zone_diff[i], &vm_zone_stat[i]);
			changes++;
	}

	for (i = 0; i < NR_VM_NODE_STAT_ITEMS; i++)
		if (node_diff[i]) {
			atomic_long_add(node_diff[i], &vm_node_stat[i]);
			changes++;
	}
	return changes;
}

/*
 * Update the zone counters for the current cpu.
 *
 * Note that refresh_cpu_vm_stats strives to only access
 * node local memory. The per cpu pagesets on remote zones are placed
 * in the memory local to the processor using that pageset. So the
 * loop over all zones will access a series of cachelines local to
 * the processor.
 *
 * The call to zone_page_state_add updates the cachelines with the
 * statistics in the remote zone struct as well as the global cachelines
 * with the global counters. These could cause remote node cache line
 * bouncing and will have to be only done when necessary.
 *
 * The function returns the number of global counters updated.
 */
static int refresh_cpu_vm_stats(bool do_pagesets)
{
	struct pglist_data *pgdat;
	struct zone *zone;
	int i;
	int global_zone_diff[NR_VM_ZONE_STAT_ITEMS] = { 0, };
	int global_node_diff[NR_VM_NODE_STAT_ITEMS] = { 0, };
	int changes = 0;

	for_each_populated_zone(zone) {
		struct per_cpu_zonestat __percpu *pzstats = zone->per_cpu_zonestats;
#ifdef CONFIG_NUMA
		struct per_cpu_pages __percpu *pcp = zone->per_cpu_pageset;
#endif

		for (i = 0; i < NR_VM_ZONE_STAT_ITEMS; i++) {
			int v;

			v = this_cpu_xchg(pzstats->vm_stat_diff[i], 0);
			if (v) {

				atomic_long_add(v, &zone->vm_stat[i]);
				global_zone_diff[i] += v;
#ifdef CONFIG_NUMA
				/* 3 seconds idle till flush */
				__this_cpu_write(pcp->expire, 3);
#endif
			}
		}
#ifdef CONFIG_NUMA

		if (do_pagesets) {
			cond_resched();
			/*
			 * Deal with draining the remote pageset of this
			 * processor
			 *
			 * Check if there are pages remaining in this pageset
			 * if not then there is nothing to expire.
			 */
			if (!__this_cpu_read(pcp->expire) ||
			       !__this_cpu_read(pcp->count))
				continue;

			/*
			 * We never drain zones local to this processor.
			 */
			if (zone_to_nid(zone) == numa_node_id()) {
				__this_cpu_write(pcp->expire, 0);
				continue;
			}

			if (__this_cpu_dec_return(pcp->expire))
				continue;

			if (__this_cpu_read(pcp->count)) {
				drain_zone_pages(zone, this_cpu_ptr(pcp));
				changes++;
			}
		}
#endif
	}

	for_each_online_pgdat(pgdat) {
		struct per_cpu_nodestat __percpu *p = pgdat->per_cpu_nodestats;

		for (i = 0; i < NR_VM_NODE_STAT_ITEMS; i++) {
			int v;

			v = this_cpu_xchg(p->vm_node_stat_diff[i], 0);
			if (v) {
				atomic_long_add(v, &pgdat->vm_stat[i]);
				global_node_diff[i] += v;
			}
		}
	}

	changes += fold_diff(global_zone_diff, global_node_diff);
	return changes;
}

/*
 * Fold the data for an offline cpu into the global array.
 * There cannot be any access by the offline cpu and therefore
 * synchronization is simplified.
 */
void cpu_vm_stats_fold(int cpu)
{
	struct pglist_data *pgdat;
	struct zone *zone;
	int i;
	int global_zone_diff[NR_VM_ZONE_STAT_ITEMS] = { 0, };
	int global_node_diff[NR_VM_NODE_STAT_ITEMS] = { 0, };

	for_each_populated_zone(zone) {
		struct per_cpu_zonestat *pzstats;

		pzstats = per_cpu_ptr(zone->per_cpu_zonestats, cpu);

		for (i = 0; i < NR_VM_ZONE_STAT_ITEMS; i++) {
			if (pzstats->vm_stat_diff[i]) {
				int v;

				v = pzstats->vm_stat_diff[i];
				pzstats->vm_stat_diff[i] = 0;
				atomic_long_add(v, &zone->vm_stat[i]);
				global_zone_diff[i] += v;
			}
		}
#ifdef CONFIG_NUMA
		for (i = 0; i < NR_VM_NUMA_EVENT_ITEMS; i++) {
			if (pzstats->vm_numa_event[i]) {
				unsigned long v;

				v = pzstats->vm_numa_event[i];
				pzstats->vm_numa_event[i] = 0;
				zone_numa_event_add(v, zone, i);
			}
		}
#endif
	}

	for_each_online_pgdat(pgdat) {
		struct per_cpu_nodestat *p;

		p = per_cpu_ptr(pgdat->per_cpu_nodestats, cpu);

		for (i = 0; i < NR_VM_NODE_STAT_ITEMS; i++)
			if (p->vm_node_stat_diff[i]) {
				int v;

				v = p->vm_node_stat_diff[i];
				p->vm_node_stat_diff[i] = 0;
				atomic_long_add(v, &pgdat->vm_stat[i]);
				global_node_diff[i] += v;
			}
	}

	fold_diff(global_zone_diff, global_node_diff);
}

/*
 * this is only called if !populated_zone(zone), which implies no other users of
 * pset->vm_stat_diff[] exist.
 */
void drain_zonestat(struct zone *zone, struct per_cpu_zonestat *pzstats)
{
	unsigned long v;
	int i;

	for (i = 0; i < NR_VM_ZONE_STAT_ITEMS; i++) {
		if (pzstats->vm_stat_diff[i]) {
			v = pzstats->vm_stat_diff[i];
			pzstats->vm_stat_diff[i] = 0;
			zone_page_state_add(v, zone, i);
		}
	}

#ifdef CONFIG_NUMA
	for (i = 0; i < NR_VM_NUMA_EVENT_ITEMS; i++) {
		if (pzstats->vm_numa_event[i]) {
			v = pzstats->vm_numa_event[i];
			pzstats->vm_numa_event[i] = 0;
			zone_numa_event_add(v, zone, i);
		}
	}
#endif
}
#endif

#ifdef CONFIG_NUMA
/*
 * Determine the per node value of a stat item. This function
 * is called frequently in a NUMA machine, so try to be as
 * frugal as possible.
 */
unsigned long sum_zone_node_page_state(int node,
				 enum zone_stat_item item)
{
	struct zone *zones = NODE_DATA(node)->node_zones;
	int i;
	unsigned long count = 0;

	for (i = 0; i < MAX_NR_ZONES; i++)
		count += zone_page_state(zones + i, item);

	return count;
}

/* Determine the per node value of a numa stat item. */
unsigned long sum_zone_numa_event_state(int node,
				 enum numa_stat_item item)
{
	struct zone *zones = NODE_DATA(node)->node_zones;
	unsigned long count = 0;
	int i;

	for (i = 0; i < MAX_NR_ZONES; i++)
		count += zone_numa_event_state(zones + i, item);

	return count;
}

/*
 * Determine the per node value of a stat item.
 */
unsigned long node_page_state_pages(struct pglist_data *pgdat,
				    enum node_stat_item item)
{
	long x = atomic_long_read(&pgdat->vm_stat[item]);
#ifdef CONFIG_SMP
	if (x < 0)
		x = 0;
#endif
	return x;
}

unsigned long node_page_state(struct pglist_data *pgdat,
			      enum node_stat_item item)
{
	VM_WARN_ON_ONCE(vmstat_item_in_bytes(item));

	return node_page_state_pages(pgdat, item);
}
#endif

#ifdef CONFIG_COMPACTION

struct contig_page_info {
	unsigned long free_pages;
	unsigned long free_blocks_total;
	unsigned long free_blocks_suitable;
};

/*
 * Calculate the number of free pages in a zone, how many contiguous
 * pages are free and how many are large enough to satisfy an allocation of
 * the target size. Note that this function makes no attempt to estimate
 * how many suitable free blocks there *might* be if MOVABLE pages were
 * migrated. Calculating that is possible, but expensive and can be
 * figured out from userspace
 */
static void fill_contig_page_info(struct zone *zone,
				unsigned int suitable_order,
				struct contig_page_info *info)
{
	unsigned int order;

	info->free_pages = 0;
	info->free_blocks_total = 0;
	info->free_blocks_suitable = 0;

	for (order = 0; order <= MAX_ORDER; order++) {
		unsigned long blocks;

		/*
		 * Count number of free blocks.
		 *
		 * Access to nr_free is lockless as nr_free is used only for
		 * diagnostic purposes. Use data_race to avoid KCSAN warning.
		 */
		blocks = data_race(zone->free_area[order].nr_free);
		info->free_blocks_total += blocks;

		/* Count free base pages */
		info->free_pages += blocks << order;

		/* Count the suitable free blocks */
		if (order >= suitable_order)
			info->free_blocks_suitable += blocks <<
						(order - suitable_order);
	}
}

/*
 * A fragmentation index only makes sense if an allocation of a requested
 * size would fail. If that is true, the fragmentation index indicates
 * whether external fragmentation or a lack of memory was the problem.
 * The value can be used to determine if page reclaim or compaction
 * should be used
 */
static int __fragmentation_index(unsigned int order, struct contig_page_info *info)
{
	unsigned long requested = 1UL << order;

	if (WARN_ON_ONCE(order > MAX_ORDER))
		return 0;

	if (!info->free_blocks_total)
		return 0;

	/* Fragmentation index only makes sense when a request would fail */
	if (info->free_blocks_suitable)
		return -1000;

	/*
	 * Index is between 0 and 1 so return within 3 decimal places
	 *
	 * 0 => allocation would fail due to lack of memory
	 * 1 => allocation would fail due to fragmentation
	 */
	return 1000 - div_u64( (1000+(div_u64(info->free_pages * 1000ULL, requested))), info->free_blocks_total);
}

/*
 * Calculates external fragmentation within a zone wrt the given order.
 * It is defined as the percentage of pages found in blocks of size
 * less than 1 << order. It returns values in range [0, 100].
 */
unsigned int extfrag_for_order(struct zone *zone, unsigned int order)
{
	struct contig_page_info info;

	fill_contig_page_info(zone, order, &info);
	if (info.free_pages == 0)
		return 0;

	return div_u64((info.free_pages -
			(info.free_blocks_suitable << order)) * 100,
			info.free_pages);
}

/* Same as __fragmentation index but allocs contig_page_info on stack */
int fragmentation_index(struct zone *zone, unsigned int order)
{
	struct contig_page_info info;

	fill_contig_page_info(zone, order, &info);
	return __fragmentation_index(order, &info);
}
#endif

#if defined(CONFIG_PROC_FS) || defined(CONFIG_SYSFS) || \
    defined(CONFIG_NUMA) || defined(CONFIG_MEMCG)
#ifdef CONFIG_ZONE_DMA
#define TEXT_FOR_DMA(xx) xx "_dma",
#else
#define TEXT_FOR_DMA(xx)
#endif

#ifdef CONFIG_ZONE_DMA32
#define TEXT_FOR_DMA32(xx) xx "_dma32",
#else
#define TEXT_FOR_DMA32(xx)
#endif

#ifdef CONFIG_HIGHMEM
#define TEXT_FOR_HIGHMEM(xx) xx "_high",
#else
#define TEXT_FOR_HIGHMEM(xx)
#endif

#ifdef CONFIG_ZONE_DEVICE
#define TEXT_FOR_DEVICE(xx) xx "_device",
#else
#define TEXT_FOR_DEVICE(xx)
#endif

#define TEXTS_FOR_ZONES(xx) TEXT_FOR_DMA(xx) TEXT_FOR_DMA32(xx) xx "_normal", \
					TEXT_FOR_HIGHMEM(xx) xx "_movable", \
					TEXT_FOR_DEVICE(xx)

const char * const vmstat_text[] = {
	/* enum zone_stat_item counters */
	"nr_free_pages",
	"nr_zone_inactive_anon",
	"nr_zone_active_anon",
	"nr_zone_inactive_file",
	"nr_zone_active_file",
	"nr_zone_unevictable",
	"nr_zone_write_pending",
	"nr_mlock",
	"nr_bounce",
#if IS_ENABLED(CONFIG_ZSMALLOC)
	"nr_zspages",
#endif
	"nr_free_cma",

	/* enum numa_stat_item counters */
#ifdef CONFIG_NUMA
	"numa_hit",
	"numa_miss",
	"numa_foreign",
	"numa_interleave",
	"numa_local",
	"numa_other",
#endif

	/* enum node_stat_item counters */
	"nr_inactive_anon",
	"nr_active_anon",
	"nr_inactive_file",
	"nr_active_file",
	"nr_unevictable",
	"nr_slab_reclaimable",
	"nr_slab_unreclaimable",
	"nr_isolated_anon",
	"nr_isolated_file",
	"workingset_nodes",
	"workingset_refault_anon",
	"workingset_refault_file",
	"workingset_activate_anon",
	"workingset_activate_file",
	"workingset_restore_anon",
	"workingset_restore_file",
	"workingset_nodereclaim",
	"nr_anon_pages",
	"nr_mapped",
	"nr_file_pages",
	"nr_dirty",
	"nr_writeback",
	"nr_writeback_temp",
	"nr_shmem",
	"nr_shmem_hugepages",
	"nr_shmem_pmdmapped",
	"nr_file_hugepages",
	"nr_file_pmdmapped",
	"nr_anon_transparent_hugepages",
	"nr_vmscan_write",
	"nr_vmscan_immediate_reclaim",
	"nr_dirtied",
	"nr_written",
	"nr_throttled_written",
	"nr_kernel_misc_reclaimable",
	"nr_foll_pin_acquired",
	"nr_foll_pin_released",
	"nr_kernel_stack",
#if IS_ENABLED(CONFIG_SHADOW_CALL_STACK)
	"nr_shadow_call_stack",
#endif
	"nr_page_table_pages",
	"nr_sec_page_table_pages",
#ifdef CONFIG_SWAP
	"nr_swapcached",
#endif
#ifdef CONFIG_NUMA_BALANCING
	"pgpromote_success",
<<<<<<< HEAD
=======
	"pgpromote_candidate",
>>>>>>> eb3cdb58
#endif

	/* enum writeback_stat_item counters */
	"nr_dirty_threshold",
	"nr_dirty_background_threshold",

#if defined(CONFIG_VM_EVENT_COUNTERS) || defined(CONFIG_MEMCG)
	/* enum vm_event_item counters */
	"pgpgin",
	"pgpgout",
	"pswpin",
	"pswpout",

	TEXTS_FOR_ZONES("pgalloc")
	TEXTS_FOR_ZONES("allocstall")
	TEXTS_FOR_ZONES("pgskip")

	"pgfree",
	"pgactivate",
	"pgdeactivate",
	"pglazyfree",

	"pgfault",
	"pgmajfault",
	"pglazyfreed",

	"pgrefill",
	"pgreuse",
	"pgsteal_kswapd",
	"pgsteal_direct",
<<<<<<< HEAD
	"pgdemote_kswapd",
	"pgdemote_direct",
=======
	"pgsteal_khugepaged",
	"pgdemote_kswapd",
	"pgdemote_direct",
	"pgdemote_khugepaged",
>>>>>>> eb3cdb58
	"pgscan_kswapd",
	"pgscan_direct",
	"pgscan_khugepaged",
	"pgscan_direct_throttle",
	"pgscan_anon",
	"pgscan_file",
	"pgsteal_anon",
	"pgsteal_file",

#ifdef CONFIG_NUMA
	"zone_reclaim_failed",
#endif
	"pginodesteal",
	"slabs_scanned",
	"kswapd_inodesteal",
	"kswapd_low_wmark_hit_quickly",
	"kswapd_high_wmark_hit_quickly",
	"pageoutrun",

	"pgrotated",

	"drop_pagecache",
	"drop_slab",
	"oom_kill",

#ifdef CONFIG_NUMA_BALANCING
	"numa_pte_updates",
	"numa_huge_pte_updates",
	"numa_hint_faults",
	"numa_hint_faults_local",
	"numa_pages_migrated",
#endif
#ifdef CONFIG_MIGRATION
	"pgmigrate_success",
	"pgmigrate_fail",
	"thp_migration_success",
	"thp_migration_fail",
	"thp_migration_split",
#endif
#ifdef CONFIG_COMPACTION
	"compact_migrate_scanned",
	"compact_free_scanned",
	"compact_isolated",
	"compact_stall",
	"compact_fail",
	"compact_success",
	"compact_daemon_wake",
	"compact_daemon_migrate_scanned",
	"compact_daemon_free_scanned",
#endif

#ifdef CONFIG_HUGETLB_PAGE
	"htlb_buddy_alloc_success",
	"htlb_buddy_alloc_fail",
#endif
#ifdef CONFIG_CMA
	"cma_alloc_success",
	"cma_alloc_fail",
#endif
	"unevictable_pgs_culled",
	"unevictable_pgs_scanned",
	"unevictable_pgs_rescued",
	"unevictable_pgs_mlocked",
	"unevictable_pgs_munlocked",
	"unevictable_pgs_cleared",
	"unevictable_pgs_stranded",

#ifdef CONFIG_TRANSPARENT_HUGEPAGE
	"thp_fault_alloc",
	"thp_fault_fallback",
	"thp_fault_fallback_charge",
	"thp_collapse_alloc",
	"thp_collapse_alloc_failed",
	"thp_file_alloc",
	"thp_file_fallback",
	"thp_file_fallback_charge",
	"thp_file_mapped",
	"thp_split_page",
	"thp_split_page_failed",
	"thp_deferred_split_page",
	"thp_split_pmd",
	"thp_scan_exceed_none_pte",
	"thp_scan_exceed_swap_pte",
	"thp_scan_exceed_share_pte",
#ifdef CONFIG_HAVE_ARCH_TRANSPARENT_HUGEPAGE_PUD
	"thp_split_pud",
#endif
	"thp_zero_page_alloc",
	"thp_zero_page_alloc_failed",
	"thp_swpout",
	"thp_swpout_fallback",
#endif
#ifdef CONFIG_MEMORY_BALLOON
	"balloon_inflate",
	"balloon_deflate",
#ifdef CONFIG_BALLOON_COMPACTION
	"balloon_migrate",
#endif
#endif /* CONFIG_MEMORY_BALLOON */
#ifdef CONFIG_DEBUG_TLBFLUSH
	"nr_tlb_remote_flush",
	"nr_tlb_remote_flush_received",
	"nr_tlb_local_flush_all",
	"nr_tlb_local_flush_one",
#endif /* CONFIG_DEBUG_TLBFLUSH */

#ifdef CONFIG_SWAP
	"swap_ra",
	"swap_ra_hit",
#ifdef CONFIG_KSM
	"ksm_swpin_copy",
#endif
#endif
#ifdef CONFIG_KSM
	"cow_ksm",
#endif
#ifdef CONFIG_ZSWAP
	"zswpin",
	"zswpout",
#endif
#ifdef CONFIG_X86
	"direct_map_level2_splits",
	"direct_map_level3_splits",
#endif
#ifdef CONFIG_PER_VMA_LOCK_STATS
	"vma_lock_success",
	"vma_lock_abort",
	"vma_lock_retry",
	"vma_lock_miss",
#endif
#endif /* CONFIG_VM_EVENT_COUNTERS || CONFIG_MEMCG */
};
#endif /* CONFIG_PROC_FS || CONFIG_SYSFS || CONFIG_NUMA || CONFIG_MEMCG */

#if (defined(CONFIG_DEBUG_FS) && defined(CONFIG_COMPACTION)) || \
     defined(CONFIG_PROC_FS)
static void *frag_start(struct seq_file *m, loff_t *pos)
{
	pg_data_t *pgdat;
	loff_t node = *pos;

	for (pgdat = first_online_pgdat();
	     pgdat && node;
	     pgdat = next_online_pgdat(pgdat))
		--node;

	return pgdat;
}

static void *frag_next(struct seq_file *m, void *arg, loff_t *pos)
{
	pg_data_t *pgdat = (pg_data_t *)arg;

	(*pos)++;
	return next_online_pgdat(pgdat);
}

static void frag_stop(struct seq_file *m, void *arg)
{
}

/*
 * Walk zones in a node and print using a callback.
 * If @assert_populated is true, only use callback for zones that are populated.
 */
static void walk_zones_in_node(struct seq_file *m, pg_data_t *pgdat,
		bool assert_populated, bool nolock,
		void (*print)(struct seq_file *m, pg_data_t *, struct zone *))
{
	struct zone *zone;
	struct zone *node_zones = pgdat->node_zones;
	unsigned long flags;

	for (zone = node_zones; zone - node_zones < MAX_NR_ZONES; ++zone) {
		if (assert_populated && !populated_zone(zone))
			continue;

		if (!nolock)
			spin_lock_irqsave(&zone->lock, flags);
		print(m, pgdat, zone);
		if (!nolock)
			spin_unlock_irqrestore(&zone->lock, flags);
	}
}
#endif

#ifdef CONFIG_PROC_FS
static void frag_show_print(struct seq_file *m, pg_data_t *pgdat,
						struct zone *zone)
{
	int order;

	seq_printf(m, "Node %d, zone %8s ", pgdat->node_id, zone->name);
	for (order = 0; order <= MAX_ORDER; ++order)
		/*
		 * Access to nr_free is lockless as nr_free is used only for
		 * printing purposes. Use data_race to avoid KCSAN warning.
		 */
		seq_printf(m, "%6lu ", data_race(zone->free_area[order].nr_free));
	seq_putc(m, '\n');
}

/*
 * This walks the free areas for each zone.
 */
static int frag_show(struct seq_file *m, void *arg)
{
	pg_data_t *pgdat = (pg_data_t *)arg;
	walk_zones_in_node(m, pgdat, true, false, frag_show_print);
	return 0;
}

static void pagetypeinfo_showfree_print(struct seq_file *m,
					pg_data_t *pgdat, struct zone *zone)
{
	int order, mtype;

	for (mtype = 0; mtype < MIGRATE_TYPES; mtype++) {
		seq_printf(m, "Node %4d, zone %8s, type %12s ",
					pgdat->node_id,
					zone->name,
					migratetype_names[mtype]);
		for (order = 0; order <= MAX_ORDER; ++order) {
			unsigned long freecount = 0;
			struct free_area *area;
			struct list_head *curr;
			bool overflow = false;

			area = &(zone->free_area[order]);

			list_for_each(curr, &area->free_list[mtype]) {
				/*
				 * Cap the free_list iteration because it might
				 * be really large and we are under a spinlock
				 * so a long time spent here could trigger a
				 * hard lockup detector. Anyway this is a
				 * debugging tool so knowing there is a handful
				 * of pages of this order should be more than
				 * sufficient.
				 */
				if (++freecount >= 100000) {
					overflow = true;
					break;
				}
			}
			seq_printf(m, "%s%6lu ", overflow ? ">" : "", freecount);
			spin_unlock_irq(&zone->lock);
			cond_resched();
			spin_lock_irq(&zone->lock);
		}
		seq_putc(m, '\n');
	}
}

/* Print out the free pages at each order for each migatetype */
static void pagetypeinfo_showfree(struct seq_file *m, void *arg)
{
	int order;
	pg_data_t *pgdat = (pg_data_t *)arg;

	/* Print header */
	seq_printf(m, "%-43s ", "Free pages count per migrate type at order");
	for (order = 0; order <= MAX_ORDER; ++order)
		seq_printf(m, "%6d ", order);
	seq_putc(m, '\n');

	walk_zones_in_node(m, pgdat, true, false, pagetypeinfo_showfree_print);
}

static void pagetypeinfo_showblockcount_print(struct seq_file *m,
					pg_data_t *pgdat, struct zone *zone)
{
	int mtype;
	unsigned long pfn;
	unsigned long start_pfn = zone->zone_start_pfn;
	unsigned long end_pfn = zone_end_pfn(zone);
	unsigned long count[MIGRATE_TYPES] = { 0, };

	for (pfn = start_pfn; pfn < end_pfn; pfn += pageblock_nr_pages) {
		struct page *page;

		page = pfn_to_online_page(pfn);
		if (!page)
			continue;

		if (page_zone(page) != zone)
			continue;

		mtype = get_pageblock_migratetype(page);

		if (mtype < MIGRATE_TYPES)
			count[mtype]++;
	}

	/* Print counts */
	seq_printf(m, "Node %d, zone %8s ", pgdat->node_id, zone->name);
	for (mtype = 0; mtype < MIGRATE_TYPES; mtype++)
		seq_printf(m, "%12lu ", count[mtype]);
	seq_putc(m, '\n');
}

/* Print out the number of pageblocks for each migratetype */
static void pagetypeinfo_showblockcount(struct seq_file *m, void *arg)
{
	int mtype;
	pg_data_t *pgdat = (pg_data_t *)arg;

	seq_printf(m, "\n%-23s", "Number of blocks type ");
	for (mtype = 0; mtype < MIGRATE_TYPES; mtype++)
		seq_printf(m, "%12s ", migratetype_names[mtype]);
	seq_putc(m, '\n');
	walk_zones_in_node(m, pgdat, true, false,
		pagetypeinfo_showblockcount_print);
}

/*
 * Print out the number of pageblocks for each migratetype that contain pages
 * of other types. This gives an indication of how well fallbacks are being
 * contained by rmqueue_fallback(). It requires information from PAGE_OWNER
 * to determine what is going on
 */
static void pagetypeinfo_showmixedcount(struct seq_file *m, pg_data_t *pgdat)
{
#ifdef CONFIG_PAGE_OWNER
	int mtype;

	if (!static_branch_unlikely(&page_owner_inited))
		return;

	drain_all_pages(NULL);

	seq_printf(m, "\n%-23s", "Number of mixed blocks ");
	for (mtype = 0; mtype < MIGRATE_TYPES; mtype++)
		seq_printf(m, "%12s ", migratetype_names[mtype]);
	seq_putc(m, '\n');

	walk_zones_in_node(m, pgdat, true, true,
		pagetypeinfo_showmixedcount_print);
#endif /* CONFIG_PAGE_OWNER */
}

/*
 * This prints out statistics in relation to grouping pages by mobility.
 * It is expensive to collect so do not constantly read the file.
 */
static int pagetypeinfo_show(struct seq_file *m, void *arg)
{
	pg_data_t *pgdat = (pg_data_t *)arg;

	/* check memoryless node */
	if (!node_state(pgdat->node_id, N_MEMORY))
		return 0;

	seq_printf(m, "Page block order: %d\n", pageblock_order);
	seq_printf(m, "Pages per block:  %lu\n", pageblock_nr_pages);
	seq_putc(m, '\n');
	pagetypeinfo_showfree(m, pgdat);
	pagetypeinfo_showblockcount(m, pgdat);
	pagetypeinfo_showmixedcount(m, pgdat);

	return 0;
}

static const struct seq_operations fragmentation_op = {
	.start	= frag_start,
	.next	= frag_next,
	.stop	= frag_stop,
	.show	= frag_show,
};

static const struct seq_operations pagetypeinfo_op = {
	.start	= frag_start,
	.next	= frag_next,
	.stop	= frag_stop,
	.show	= pagetypeinfo_show,
};

static bool is_zone_first_populated(pg_data_t *pgdat, struct zone *zone)
{
	int zid;

	for (zid = 0; zid < MAX_NR_ZONES; zid++) {
		struct zone *compare = &pgdat->node_zones[zid];

		if (populated_zone(compare))
			return zone == compare;
	}

	return false;
}

static void zoneinfo_show_print(struct seq_file *m, pg_data_t *pgdat,
							struct zone *zone)
{
	int i;
	seq_printf(m, "Node %d, zone %8s", pgdat->node_id, zone->name);
	if (is_zone_first_populated(pgdat, zone)) {
		seq_printf(m, "\n  per-node stats");
		for (i = 0; i < NR_VM_NODE_STAT_ITEMS; i++) {
			unsigned long pages = node_page_state_pages(pgdat, i);

			if (vmstat_item_print_in_thp(i))
				pages /= HPAGE_PMD_NR;
			seq_printf(m, "\n      %-12s %lu", node_stat_name(i),
				   pages);
		}
	}
	seq_printf(m,
		   "\n  pages free     %lu"
		   "\n        boost    %lu"
		   "\n        min      %lu"
		   "\n        low      %lu"
		   "\n        high     %lu"
		   "\n        spanned  %lu"
		   "\n        present  %lu"
		   "\n        managed  %lu"
		   "\n        cma      %lu",
		   zone_page_state(zone, NR_FREE_PAGES),
		   zone->watermark_boost,
		   min_wmark_pages(zone),
		   low_wmark_pages(zone),
		   high_wmark_pages(zone),
		   zone->spanned_pages,
		   zone->present_pages,
		   zone_managed_pages(zone),
		   zone_cma_pages(zone));

	seq_printf(m,
		   "\n        protection: (%ld",
		   zone->lowmem_reserve[0]);
	for (i = 1; i < ARRAY_SIZE(zone->lowmem_reserve); i++)
		seq_printf(m, ", %ld", zone->lowmem_reserve[i]);
	seq_putc(m, ')');

	/* If unpopulated, no other information is useful */
	if (!populated_zone(zone)) {
		seq_putc(m, '\n');
		return;
	}

	for (i = 0; i < NR_VM_ZONE_STAT_ITEMS; i++)
		seq_printf(m, "\n      %-12s %lu", zone_stat_name(i),
			   zone_page_state(zone, i));

#ifdef CONFIG_NUMA
	for (i = 0; i < NR_VM_NUMA_EVENT_ITEMS; i++)
		seq_printf(m, "\n      %-12s %lu", numa_stat_name(i),
			   zone_numa_event_state(zone, i));
#endif

	seq_printf(m, "\n  pagesets");
	for_each_online_cpu(i) {
		struct per_cpu_pages *pcp;
		struct per_cpu_zonestat __maybe_unused *pzstats;

		pcp = per_cpu_ptr(zone->per_cpu_pageset, i);
		seq_printf(m,
			   "\n    cpu: %i"
			   "\n              count: %i"
			   "\n              high:  %i"
			   "\n              batch: %i",
			   i,
			   pcp->count,
			   pcp->high,
			   pcp->batch);
#ifdef CONFIG_SMP
		pzstats = per_cpu_ptr(zone->per_cpu_zonestats, i);
		seq_printf(m, "\n  vm stats threshold: %d",
				pzstats->stat_threshold);
#endif
	}
	seq_printf(m,
		   "\n  node_unreclaimable:  %u"
		   "\n  start_pfn:           %lu",
		   pgdat->kswapd_failures >= MAX_RECLAIM_RETRIES,
		   zone->zone_start_pfn);
	seq_putc(m, '\n');
}

/*
 * Output information about zones in @pgdat.  All zones are printed regardless
 * of whether they are populated or not: lowmem_reserve_ratio operates on the
 * set of all zones and userspace would not be aware of such zones if they are
 * suppressed here (zoneinfo displays the effect of lowmem_reserve_ratio).
 */
static int zoneinfo_show(struct seq_file *m, void *arg)
{
	pg_data_t *pgdat = (pg_data_t *)arg;
	walk_zones_in_node(m, pgdat, false, false, zoneinfo_show_print);
	return 0;
}

static const struct seq_operations zoneinfo_op = {
	.start	= frag_start, /* iterate over all zones. The same as in
			       * fragmentation. */
	.next	= frag_next,
	.stop	= frag_stop,
	.show	= zoneinfo_show,
};

#define NR_VMSTAT_ITEMS (NR_VM_ZONE_STAT_ITEMS + \
			 NR_VM_NUMA_EVENT_ITEMS + \
			 NR_VM_NODE_STAT_ITEMS + \
			 NR_VM_WRITEBACK_STAT_ITEMS + \
			 (IS_ENABLED(CONFIG_VM_EVENT_COUNTERS) ? \
			  NR_VM_EVENT_ITEMS : 0))

static void *vmstat_start(struct seq_file *m, loff_t *pos)
{
	unsigned long *v;
	int i;

	if (*pos >= NR_VMSTAT_ITEMS)
		return NULL;

	BUILD_BUG_ON(ARRAY_SIZE(vmstat_text) < NR_VMSTAT_ITEMS);
	fold_vm_numa_events();
	v = kmalloc_array(NR_VMSTAT_ITEMS, sizeof(unsigned long), GFP_KERNEL);
	m->private = v;
	if (!v)
		return ERR_PTR(-ENOMEM);
	for (i = 0; i < NR_VM_ZONE_STAT_ITEMS; i++)
		v[i] = global_zone_page_state(i);
	v += NR_VM_ZONE_STAT_ITEMS;

#ifdef CONFIG_NUMA
	for (i = 0; i < NR_VM_NUMA_EVENT_ITEMS; i++)
		v[i] = global_numa_event_state(i);
	v += NR_VM_NUMA_EVENT_ITEMS;
#endif

	for (i = 0; i < NR_VM_NODE_STAT_ITEMS; i++) {
		v[i] = global_node_page_state_pages(i);
		if (vmstat_item_print_in_thp(i))
			v[i] /= HPAGE_PMD_NR;
	}
	v += NR_VM_NODE_STAT_ITEMS;

	global_dirty_limits(v + NR_DIRTY_BG_THRESHOLD,
			    v + NR_DIRTY_THRESHOLD);
	v += NR_VM_WRITEBACK_STAT_ITEMS;

#ifdef CONFIG_VM_EVENT_COUNTERS
	all_vm_events(v);
	v[PGPGIN] /= 2;		/* sectors -> kbytes */
	v[PGPGOUT] /= 2;
#endif
	return (unsigned long *)m->private + *pos;
}

static void *vmstat_next(struct seq_file *m, void *arg, loff_t *pos)
{
	(*pos)++;
	if (*pos >= NR_VMSTAT_ITEMS)
		return NULL;
	return (unsigned long *)m->private + *pos;
}

static int vmstat_show(struct seq_file *m, void *arg)
{
	unsigned long *l = arg;
	unsigned long off = l - (unsigned long *)m->private;

	seq_puts(m, vmstat_text[off]);
	seq_put_decimal_ull(m, " ", *l);
	seq_putc(m, '\n');

	if (off == NR_VMSTAT_ITEMS - 1) {
		/*
		 * We've come to the end - add any deprecated counters to avoid
		 * breaking userspace which might depend on them being present.
		 */
		seq_puts(m, "nr_unstable 0\n");
	}
	return 0;
}

static void vmstat_stop(struct seq_file *m, void *arg)
{
	kfree(m->private);
	m->private = NULL;
}

static const struct seq_operations vmstat_op = {
	.start	= vmstat_start,
	.next	= vmstat_next,
	.stop	= vmstat_stop,
	.show	= vmstat_show,
};
#endif /* CONFIG_PROC_FS */

#ifdef CONFIG_SMP
static DEFINE_PER_CPU(struct delayed_work, vmstat_work);
int sysctl_stat_interval __read_mostly = HZ;

#ifdef CONFIG_PROC_FS
static void refresh_vm_stats(struct work_struct *work)
{
	refresh_cpu_vm_stats(true);
}

int vmstat_refresh(struct ctl_table *table, int write,
		   void *buffer, size_t *lenp, loff_t *ppos)
{
	long val;
	int err;
	int i;

	/*
	 * The regular update, every sysctl_stat_interval, may come later
	 * than expected: leaving a significant amount in per_cpu buckets.
	 * This is particularly misleading when checking a quantity of HUGE
	 * pages, immediately after running a test.  /proc/sys/vm/stat_refresh,
	 * which can equally be echo'ed to or cat'ted from (by root),
	 * can be used to update the stats just before reading them.
	 *
	 * Oh, and since global_zone_page_state() etc. are so careful to hide
	 * transiently negative values, report an error here if any of
	 * the stats is negative, so we know to go looking for imbalance.
	 */
	err = schedule_on_each_cpu(refresh_vm_stats);
	if (err)
		return err;
	for (i = 0; i < NR_VM_ZONE_STAT_ITEMS; i++) {
		/*
		 * Skip checking stats known to go negative occasionally.
		 */
		switch (i) {
		case NR_ZONE_WRITE_PENDING:
		case NR_FREE_CMA_PAGES:
			continue;
		}
		val = atomic_long_read(&vm_zone_stat[i]);
		if (val < 0) {
			pr_warn("%s: %s %ld\n",
				__func__, zone_stat_name(i), val);
		}
	}
	for (i = 0; i < NR_VM_NODE_STAT_ITEMS; i++) {
		/*
		 * Skip checking stats known to go negative occasionally.
		 */
		switch (i) {
		case NR_WRITEBACK:
			continue;
		}
		val = atomic_long_read(&vm_node_stat[i]);
		if (val < 0) {
			pr_warn("%s: %s %ld\n",
				__func__, node_stat_name(i), val);
		}
	}
	if (write)
		*ppos += *lenp;
	else
		*lenp = 0;
	return 0;
}
#endif /* CONFIG_PROC_FS */

static void vmstat_update(struct work_struct *w)
{
	if (refresh_cpu_vm_stats(true)) {
		/*
		 * Counters were updated so we expect more updates
		 * to occur in the future. Keep on running the
		 * update worker thread.
		 */
		queue_delayed_work_on(smp_processor_id(), mm_percpu_wq,
				this_cpu_ptr(&vmstat_work),
				round_jiffies_relative(sysctl_stat_interval));
	}
}

/*
 * Check if the diffs for a certain cpu indicate that
 * an update is needed.
 */
static bool need_update(int cpu)
{
	pg_data_t *last_pgdat = NULL;
	struct zone *zone;

	for_each_populated_zone(zone) {
		struct per_cpu_zonestat *pzstats = per_cpu_ptr(zone->per_cpu_zonestats, cpu);
		struct per_cpu_nodestat *n;

		/*
		 * The fast way of checking if there are any vmstat diffs.
		 */
		if (memchr_inv(pzstats->vm_stat_diff, 0, sizeof(pzstats->vm_stat_diff)))
			return true;

		if (last_pgdat == zone->zone_pgdat)
			continue;
		last_pgdat = zone->zone_pgdat;
		n = per_cpu_ptr(zone->zone_pgdat->per_cpu_nodestats, cpu);
		if (memchr_inv(n->vm_node_stat_diff, 0, sizeof(n->vm_node_stat_diff)))
			return true;
	}
	return false;
}

/*
 * Switch off vmstat processing and then fold all the remaining differentials
 * until the diffs stay at zero. The function is used by NOHZ and can only be
 * invoked when tick processing is not active.
 */
void quiet_vmstat(void)
{
	if (system_state != SYSTEM_RUNNING)
		return;

	if (!delayed_work_pending(this_cpu_ptr(&vmstat_work)))
		return;

	if (!need_update(smp_processor_id()))
		return;

	/*
	 * Just refresh counters and do not care about the pending delayed
	 * vmstat_update. It doesn't fire that often to matter and canceling
	 * it would be too expensive from this path.
	 * vmstat_shepherd will take care about that for us.
	 */
	refresh_cpu_vm_stats(false);
}

/*
 * Shepherd worker thread that checks the
 * differentials of processors that have their worker
 * threads for vm statistics updates disabled because of
 * inactivity.
 */
static void vmstat_shepherd(struct work_struct *w);

static DECLARE_DEFERRABLE_WORK(shepherd, vmstat_shepherd);

static void vmstat_shepherd(struct work_struct *w)
{
	int cpu;

	cpus_read_lock();
	/* Check processors whose vmstat worker threads have been disabled */
	for_each_online_cpu(cpu) {
		struct delayed_work *dw = &per_cpu(vmstat_work, cpu);

		if (!delayed_work_pending(dw) && need_update(cpu))
			queue_delayed_work_on(cpu, mm_percpu_wq, dw, 0);

		cond_resched();
	}
	cpus_read_unlock();

	schedule_delayed_work(&shepherd,
		round_jiffies_relative(sysctl_stat_interval));
}

static void __init start_shepherd_timer(void)
{
	int cpu;

	for_each_possible_cpu(cpu)
		INIT_DEFERRABLE_WORK(per_cpu_ptr(&vmstat_work, cpu),
			vmstat_update);

	schedule_delayed_work(&shepherd,
		round_jiffies_relative(sysctl_stat_interval));
}

static void __init init_cpu_node_state(void)
{
	int node;

	for_each_online_node(node) {
		if (!cpumask_empty(cpumask_of_node(node)))
			node_set_state(node, N_CPU);
	}
}

static int vmstat_cpu_online(unsigned int cpu)
{
	refresh_zone_stat_thresholds();

	if (!node_state(cpu_to_node(cpu), N_CPU)) {
		node_set_state(cpu_to_node(cpu), N_CPU);
	}

	return 0;
}

static int vmstat_cpu_down_prep(unsigned int cpu)
{
	cancel_delayed_work_sync(&per_cpu(vmstat_work, cpu));
	return 0;
}

static int vmstat_cpu_dead(unsigned int cpu)
{
	const struct cpumask *node_cpus;
	int node;

	node = cpu_to_node(cpu);

	refresh_zone_stat_thresholds();
	node_cpus = cpumask_of_node(node);
	if (!cpumask_empty(node_cpus))
		return 0;

	node_clear_state(node, N_CPU);

	return 0;
}

#endif

struct workqueue_struct *mm_percpu_wq;

void __init init_mm_internals(void)
{
	int ret __maybe_unused;

	mm_percpu_wq = alloc_workqueue("mm_percpu_wq", WQ_MEM_RECLAIM, 0);

#ifdef CONFIG_SMP
	ret = cpuhp_setup_state_nocalls(CPUHP_MM_VMSTAT_DEAD, "mm/vmstat:dead",
					NULL, vmstat_cpu_dead);
	if (ret < 0)
		pr_err("vmstat: failed to register 'dead' hotplug state\n");

	ret = cpuhp_setup_state_nocalls(CPUHP_AP_ONLINE_DYN, "mm/vmstat:online",
					vmstat_cpu_online,
					vmstat_cpu_down_prep);
	if (ret < 0)
		pr_err("vmstat: failed to register 'online' hotplug state\n");

	cpus_read_lock();
	init_cpu_node_state();
	cpus_read_unlock();

	start_shepherd_timer();
#endif
#ifdef CONFIG_PROC_FS
	proc_create_seq("buddyinfo", 0444, NULL, &fragmentation_op);
	proc_create_seq("pagetypeinfo", 0400, NULL, &pagetypeinfo_op);
	proc_create_seq("vmstat", 0444, NULL, &vmstat_op);
	proc_create_seq("zoneinfo", 0444, NULL, &zoneinfo_op);
#endif
}

#if defined(CONFIG_DEBUG_FS) && defined(CONFIG_COMPACTION)

/*
 * Return an index indicating how much of the available free memory is
 * unusable for an allocation of the requested size.
 */
static int unusable_free_index(unsigned int order,
				struct contig_page_info *info)
{
	/* No free memory is interpreted as all free memory is unusable */
	if (info->free_pages == 0)
		return 1000;

	/*
	 * Index should be a value between 0 and 1. Return a value to 3
	 * decimal places.
	 *
	 * 0 => no fragmentation
	 * 1 => high fragmentation
	 */
	return div_u64((info->free_pages - (info->free_blocks_suitable << order)) * 1000ULL, info->free_pages);

}

static void unusable_show_print(struct seq_file *m,
					pg_data_t *pgdat, struct zone *zone)
{
	unsigned int order;
	int index;
	struct contig_page_info info;

	seq_printf(m, "Node %d, zone %8s ",
				pgdat->node_id,
				zone->name);
	for (order = 0; order <= MAX_ORDER; ++order) {
		fill_contig_page_info(zone, order, &info);
		index = unusable_free_index(order, &info);
		seq_printf(m, "%d.%03d ", index / 1000, index % 1000);
	}

	seq_putc(m, '\n');
}

/*
 * Display unusable free space index
 *
 * The unusable free space index measures how much of the available free
 * memory cannot be used to satisfy an allocation of a given size and is a
 * value between 0 and 1. The higher the value, the more of free memory is
 * unusable and by implication, the worse the external fragmentation is. This
 * can be expressed as a percentage by multiplying by 100.
 */
static int unusable_show(struct seq_file *m, void *arg)
{
	pg_data_t *pgdat = (pg_data_t *)arg;

	/* check memoryless node */
	if (!node_state(pgdat->node_id, N_MEMORY))
		return 0;

	walk_zones_in_node(m, pgdat, true, false, unusable_show_print);

	return 0;
}

static const struct seq_operations unusable_sops = {
	.start	= frag_start,
	.next	= frag_next,
	.stop	= frag_stop,
	.show	= unusable_show,
};

DEFINE_SEQ_ATTRIBUTE(unusable);

static void extfrag_show_print(struct seq_file *m,
					pg_data_t *pgdat, struct zone *zone)
{
	unsigned int order;
	int index;

	/* Alloc on stack as interrupts are disabled for zone walk */
	struct contig_page_info info;

	seq_printf(m, "Node %d, zone %8s ",
				pgdat->node_id,
				zone->name);
	for (order = 0; order <= MAX_ORDER; ++order) {
		fill_contig_page_info(zone, order, &info);
		index = __fragmentation_index(order, &info);
		seq_printf(m, "%2d.%03d ", index / 1000, index % 1000);
	}

	seq_putc(m, '\n');
}

/*
 * Display fragmentation index for orders that allocations would fail for
 */
static int extfrag_show(struct seq_file *m, void *arg)
{
	pg_data_t *pgdat = (pg_data_t *)arg;

	walk_zones_in_node(m, pgdat, true, false, extfrag_show_print);

	return 0;
}

static const struct seq_operations extfrag_sops = {
	.start	= frag_start,
	.next	= frag_next,
	.stop	= frag_stop,
	.show	= extfrag_show,
};

DEFINE_SEQ_ATTRIBUTE(extfrag);

static int __init extfrag_debug_init(void)
{
	struct dentry *extfrag_debug_root;

	extfrag_debug_root = debugfs_create_dir("extfrag", NULL);

	debugfs_create_file("unusable_index", 0444, extfrag_debug_root, NULL,
			    &unusable_fops);

	debugfs_create_file("extfrag_index", 0444, extfrag_debug_root, NULL,
			    &extfrag_fops);

	return 0;
}

module_init(extfrag_debug_init);
#endif<|MERGE_RESOLUTION|>--- conflicted
+++ resolved
@@ -354,12 +354,7 @@
 	 * CPU migrations and preemption potentially corrupts a counter so
 	 * disable preemption.
 	 */
-<<<<<<< HEAD
-	if (IS_ENABLED(CONFIG_PREEMPT_RT))
-		preempt_disable();
-=======
 	preempt_disable_nested();
->>>>>>> eb3cdb58
 
 	x = delta + __this_cpu_read(*p);
 
@@ -371,12 +366,7 @@
 	}
 	__this_cpu_write(*p, x);
 
-<<<<<<< HEAD
-	if (IS_ENABLED(CONFIG_PREEMPT_RT))
-		preempt_enable();
-=======
 	preempt_enable_nested();
->>>>>>> eb3cdb58
 }
 EXPORT_SYMBOL(__mod_zone_page_state);
 
@@ -400,12 +390,7 @@
 	}
 
 	/* See __mod_node_page_state */
-<<<<<<< HEAD
-	if (IS_ENABLED(CONFIG_PREEMPT_RT))
-		preempt_disable();
-=======
 	preempt_disable_nested();
->>>>>>> eb3cdb58
 
 	x = delta + __this_cpu_read(*p);
 
@@ -417,12 +402,7 @@
 	}
 	__this_cpu_write(*p, x);
 
-<<<<<<< HEAD
-	if (IS_ENABLED(CONFIG_PREEMPT_RT))
-		preempt_enable();
-=======
 	preempt_enable_nested();
->>>>>>> eb3cdb58
 }
 EXPORT_SYMBOL(__mod_node_page_state);
 
@@ -456,12 +436,7 @@
 	s8 v, t;
 
 	/* See __mod_node_page_state */
-<<<<<<< HEAD
-	if (IS_ENABLED(CONFIG_PREEMPT_RT))
-		preempt_disable();
-=======
 	preempt_disable_nested();
->>>>>>> eb3cdb58
 
 	v = __this_cpu_inc_return(*p);
 	t = __this_cpu_read(pcp->stat_threshold);
@@ -472,12 +447,7 @@
 		__this_cpu_write(*p, -overstep);
 	}
 
-<<<<<<< HEAD
-	if (IS_ENABLED(CONFIG_PREEMPT_RT))
-		preempt_enable();
-=======
 	preempt_enable_nested();
->>>>>>> eb3cdb58
 }
 
 void __inc_node_state(struct pglist_data *pgdat, enum node_stat_item item)
@@ -489,12 +459,7 @@
 	VM_WARN_ON_ONCE(vmstat_item_in_bytes(item));
 
 	/* See __mod_node_page_state */
-<<<<<<< HEAD
-	if (IS_ENABLED(CONFIG_PREEMPT_RT))
-		preempt_disable();
-=======
 	preempt_disable_nested();
->>>>>>> eb3cdb58
 
 	v = __this_cpu_inc_return(*p);
 	t = __this_cpu_read(pcp->stat_threshold);
@@ -505,12 +470,7 @@
 		__this_cpu_write(*p, -overstep);
 	}
 
-<<<<<<< HEAD
-	if (IS_ENABLED(CONFIG_PREEMPT_RT))
-		preempt_enable();
-=======
 	preempt_enable_nested();
->>>>>>> eb3cdb58
 }
 
 void __inc_zone_page_state(struct page *page, enum zone_stat_item item)
@@ -532,12 +492,7 @@
 	s8 v, t;
 
 	/* See __mod_node_page_state */
-<<<<<<< HEAD
-	if (IS_ENABLED(CONFIG_PREEMPT_RT))
-		preempt_disable();
-=======
 	preempt_disable_nested();
->>>>>>> eb3cdb58
 
 	v = __this_cpu_dec_return(*p);
 	t = __this_cpu_read(pcp->stat_threshold);
@@ -548,12 +503,7 @@
 		__this_cpu_write(*p, overstep);
 	}
 
-<<<<<<< HEAD
-	if (IS_ENABLED(CONFIG_PREEMPT_RT))
-		preempt_enable();
-=======
 	preempt_enable_nested();
->>>>>>> eb3cdb58
 }
 
 void __dec_node_state(struct pglist_data *pgdat, enum node_stat_item item)
@@ -565,12 +515,7 @@
 	VM_WARN_ON_ONCE(vmstat_item_in_bytes(item));
 
 	/* See __mod_node_page_state */
-<<<<<<< HEAD
-	if (IS_ENABLED(CONFIG_PREEMPT_RT))
-		preempt_disable();
-=======
 	preempt_disable_nested();
->>>>>>> eb3cdb58
 
 	v = __this_cpu_dec_return(*p);
 	t = __this_cpu_read(pcp->stat_threshold);
@@ -581,12 +526,7 @@
 		__this_cpu_write(*p, overstep);
 	}
 
-<<<<<<< HEAD
-	if (IS_ENABLED(CONFIG_PREEMPT_RT))
-		preempt_enable();
-=======
 	preempt_enable_nested();
->>>>>>> eb3cdb58
 }
 
 void __dec_zone_page_state(struct page *page, enum zone_stat_item item)
@@ -1300,10 +1240,7 @@
 #endif
 #ifdef CONFIG_NUMA_BALANCING
 	"pgpromote_success",
-<<<<<<< HEAD
-=======
 	"pgpromote_candidate",
->>>>>>> eb3cdb58
 #endif
 
 	/* enum writeback_stat_item counters */
@@ -1334,15 +1271,10 @@
 	"pgreuse",
 	"pgsteal_kswapd",
 	"pgsteal_direct",
-<<<<<<< HEAD
-	"pgdemote_kswapd",
-	"pgdemote_direct",
-=======
 	"pgsteal_khugepaged",
 	"pgdemote_kswapd",
 	"pgdemote_direct",
 	"pgdemote_khugepaged",
->>>>>>> eb3cdb58
 	"pgscan_kswapd",
 	"pgscan_direct",
 	"pgscan_khugepaged",
