// SPDX-License-Identifier: GPL-2.0-only
/*
 *  linux/mm/vmstat.c
 *
 *  Manages VM statistics
 *  Copyright (C) 1991, 1992, 1993, 1994  Linus Torvalds
 *
 *  zoned VM statistics
 *  Copyright (C) 2006 Silicon Graphics, Inc.,
 *		Christoph Lameter <christoph@lameter.com>
 *  Copyright (C) 2008-2014 Christoph Lameter
 */
#include <linux/fs.h>
#include <linux/mm.h>
#include <linux/err.h>
#include <linux/module.h>
#include <linux/slab.h>
#include <linux/cpu.h>
#include <linux/cpumask.h>
#include <linux/vmstat.h>
#include <linux/proc_fs.h>
#include <linux/seq_file.h>
#include <linux/debugfs.h>
#include <linux/sched.h>
#include <linux/math64.h>
#include <linux/writeback.h>
#include <linux/compaction.h>
#include <linux/mm_inline.h>
#include <linux/page_owner.h>
#include <linux/sched/isolation.h>

#include "internal.h"

#ifdef CONFIG_NUMA
int sysctl_vm_numa_stat = ENABLE_NUMA_STAT;

/* zero numa counters within a zone */
static void zero_zone_numa_counters(struct zone *zone)
{
	int item, cpu;

	for (item = 0; item < NR_VM_NUMA_EVENT_ITEMS; item++) {
		atomic_long_set(&zone->vm_numa_event[item], 0);
		for_each_online_cpu(cpu) {
			per_cpu_ptr(zone->per_cpu_zonestats, cpu)->vm_numa_event[item]
						= 0;
		}
	}
}

/* zero numa counters of all the populated zones */
static void zero_zones_numa_counters(void)
{
	struct zone *zone;

	for_each_populated_zone(zone)
		zero_zone_numa_counters(zone);
}

/* zero global numa counters */
static void zero_global_numa_counters(void)
{
	int item;

	for (item = 0; item < NR_VM_NUMA_EVENT_ITEMS; item++)
		atomic_long_set(&vm_numa_event[item], 0);
}

static void invalid_numa_statistics(void)
{
	zero_zones_numa_counters();
	zero_global_numa_counters();
}

static DEFINE_MUTEX(vm_numa_stat_lock);

int sysctl_vm_numa_stat_handler(const struct ctl_table *table, int write,
		void *buffer, size_t *length, loff_t *ppos)
{
	int ret, oldval;

	mutex_lock(&vm_numa_stat_lock);
	if (write)
		oldval = sysctl_vm_numa_stat;
	ret = proc_dointvec_minmax(table, write, buffer, length, ppos);
	if (ret || !write)
		goto out;

	if (oldval == sysctl_vm_numa_stat)
		goto out;
	else if (sysctl_vm_numa_stat == ENABLE_NUMA_STAT) {
		static_branch_enable(&vm_numa_stat_key);
		pr_info("enable numa statistics\n");
	} else {
		static_branch_disable(&vm_numa_stat_key);
		invalid_numa_statistics();
		pr_info("disable numa statistics, and clear numa counters\n");
	}

out:
	mutex_unlock(&vm_numa_stat_lock);
	return ret;
}
#endif

#ifdef CONFIG_VM_EVENT_COUNTERS
DEFINE_PER_CPU(struct vm_event_state, vm_event_states) = {{0}};
EXPORT_PER_CPU_SYMBOL(vm_event_states);

static void sum_vm_events(unsigned long *ret)
{
	int cpu;
	int i;

	memset(ret, 0, NR_VM_EVENT_ITEMS * sizeof(unsigned long));

	for_each_online_cpu(cpu) {
		struct vm_event_state *this = &per_cpu(vm_event_states, cpu);

		for (i = 0; i < NR_VM_EVENT_ITEMS; i++)
			ret[i] += this->event[i];
	}
}

/*
 * Accumulate the vm event counters across all CPUs.
 * The result is unavoidably approximate - it can change
 * during and after execution of this function.
*/
void all_vm_events(unsigned long *ret)
{
	cpus_read_lock();
	sum_vm_events(ret);
	cpus_read_unlock();
}
EXPORT_SYMBOL_GPL(all_vm_events);

/*
 * Fold the foreign cpu events into our own.
 *
 * This is adding to the events on one processor
 * but keeps the global counts constant.
 */
void vm_events_fold_cpu(int cpu)
{
	struct vm_event_state *fold_state = &per_cpu(vm_event_states, cpu);
	int i;

	for (i = 0; i < NR_VM_EVENT_ITEMS; i++) {
		count_vm_events(i, fold_state->event[i]);
		fold_state->event[i] = 0;
	}
}

#endif /* CONFIG_VM_EVENT_COUNTERS */

/*
 * Manage combined zone based / global counters
 *
 * vm_stat contains the global counters
 */
atomic_long_t vm_zone_stat[NR_VM_ZONE_STAT_ITEMS] __cacheline_aligned_in_smp;
atomic_long_t vm_node_stat[NR_VM_NODE_STAT_ITEMS] __cacheline_aligned_in_smp;
atomic_long_t vm_numa_event[NR_VM_NUMA_EVENT_ITEMS] __cacheline_aligned_in_smp;
EXPORT_SYMBOL(vm_zone_stat);
EXPORT_SYMBOL(vm_node_stat);

#ifdef CONFIG_NUMA
static void fold_vm_zone_numa_events(struct zone *zone)
{
	unsigned long zone_numa_events[NR_VM_NUMA_EVENT_ITEMS_USED] = { 0, };
	int cpu;
	enum numa_stat_item item;

	for_each_online_cpu(cpu) {
		struct per_cpu_zonestat *pzstats;

		pzstats = per_cpu_ptr(zone->per_cpu_zonestats, cpu);
		for (item = 0; item < NR_VM_NUMA_EVENT_ITEMS_USED; item++)
			zone_numa_events[item] += xchg(&pzstats->vm_numa_event[item], 0);
	}

	for (item = 0; item < NR_VM_NUMA_EVENT_ITEMS_USED; item++)
		zone_numa_event_add(zone_numa_events[item], zone, item);
}

void fold_vm_numa_events(void)
{
	struct zone *zone;

	for_each_populated_zone(zone)
		fold_vm_zone_numa_events(zone);
}
#endif

#ifdef CONFIG_SMP

int calculate_pressure_threshold(struct zone *zone)
{
	int threshold;
	int watermark_distance;

	/*
	 * As vmstats are not up to date, there is drift between the estimated
	 * and real values. For high thresholds and a high number of CPUs, it
	 * is possible for the min watermark to be breached while the estimated
	 * value looks fine. The pressure threshold is a reduced value such
	 * that even the maximum amount of drift will not accidentally breach
	 * the min watermark
	 */
	watermark_distance = low_wmark_pages(zone) - min_wmark_pages(zone);
	threshold = max(1, (int)(watermark_distance / num_online_cpus()));

	/*
	 * Maximum threshold is 125
	 */
	threshold = min(125, threshold);

	return threshold;
}

int calculate_normal_threshold(struct zone *zone)
{
	int threshold;
	int mem;	/* memory in 128 MB units */

	/*
	 * The threshold scales with the number of processors and the amount
	 * of memory per zone. More memory means that we can defer updates for
	 * longer, more processors could lead to more contention.
 	 * fls() is used to have a cheap way of logarithmic scaling.
	 *
	 * Some sample thresholds:
	 *
	 * Threshold	Processors	(fls)	Zonesize	fls(mem)+1
	 * ------------------------------------------------------------------
	 * 8		1		1	0.9-1 GB	4
	 * 16		2		2	0.9-1 GB	4
	 * 20 		2		2	1-2 GB		5
	 * 24		2		2	2-4 GB		6
	 * 28		2		2	4-8 GB		7
	 * 32		2		2	8-16 GB		8
	 * 4		2		2	<128M		1
	 * 30		4		3	2-4 GB		5
	 * 48		4		3	8-16 GB		8
	 * 32		8		4	1-2 GB		4
	 * 32		8		4	0.9-1GB		4
	 * 10		16		5	<128M		1
	 * 40		16		5	900M		4
	 * 70		64		7	2-4 GB		5
	 * 84		64		7	4-8 GB		6
	 * 108		512		9	4-8 GB		6
	 * 125		1024		10	8-16 GB		8
	 * 125		1024		10	16-32 GB	9
	 */

	mem = zone_managed_pages(zone) >> (27 - PAGE_SHIFT);

	threshold = 2 * fls(num_online_cpus()) * (1 + fls(mem));

	/*
	 * Maximum threshold is 125
	 */
	threshold = min(125, threshold);

	return threshold;
}

/*
 * Refresh the thresholds for each zone.
 */
void refresh_zone_stat_thresholds(void)
{
	struct pglist_data *pgdat;
	struct zone *zone;
	int cpu;
	int threshold;

	/* Zero current pgdat thresholds */
	for_each_online_pgdat(pgdat) {
		for_each_online_cpu(cpu) {
			per_cpu_ptr(pgdat->per_cpu_nodestats, cpu)->stat_threshold = 0;
		}
	}

	for_each_populated_zone(zone) {
		struct pglist_data *pgdat = zone->zone_pgdat;
		unsigned long max_drift, tolerate_drift;

		threshold = calculate_normal_threshold(zone);

		for_each_online_cpu(cpu) {
			int pgdat_threshold;

			per_cpu_ptr(zone->per_cpu_zonestats, cpu)->stat_threshold
							= threshold;

			/* Base nodestat threshold on the largest populated zone. */
			pgdat_threshold = per_cpu_ptr(pgdat->per_cpu_nodestats, cpu)->stat_threshold;
			per_cpu_ptr(pgdat->per_cpu_nodestats, cpu)->stat_threshold
				= max(threshold, pgdat_threshold);
		}

		/*
		 * Only set percpu_drift_mark if there is a danger that
		 * NR_FREE_PAGES reports the low watermark is ok when in fact
		 * the min watermark could be breached by an allocation
		 */
		tolerate_drift = low_wmark_pages(zone) - min_wmark_pages(zone);
		max_drift = num_online_cpus() * threshold;
		if (max_drift > tolerate_drift)
			zone->percpu_drift_mark = high_wmark_pages(zone) +
					max_drift;
	}
}

void set_pgdat_percpu_threshold(pg_data_t *pgdat,
				int (*calculate_pressure)(struct zone *))
{
	struct zone *zone;
	int cpu;
	int threshold;
	int i;

	for (i = 0; i < pgdat->nr_zones; i++) {
		zone = &pgdat->node_zones[i];
		if (!zone->percpu_drift_mark)
			continue;

		threshold = (*calculate_pressure)(zone);
		for_each_online_cpu(cpu)
			per_cpu_ptr(zone->per_cpu_zonestats, cpu)->stat_threshold
							= threshold;
	}
}

/*
 * For use when we know that interrupts are disabled,
 * or when we know that preemption is disabled and that
 * particular counter cannot be updated from interrupt context.
 */
void __mod_zone_page_state(struct zone *zone, enum zone_stat_item item,
			   long delta)
{
	struct per_cpu_zonestat __percpu *pcp = zone->per_cpu_zonestats;
	s8 __percpu *p = pcp->vm_stat_diff + item;
	long x;
	long t;

	/*
	 * Accurate vmstat updates require a RMW. On !PREEMPT_RT kernels,
	 * atomicity is provided by IRQs being disabled -- either explicitly
	 * or via local_lock_irq. On PREEMPT_RT, local_lock_irq only disables
	 * CPU migrations and preemption potentially corrupts a counter so
	 * disable preemption.
	 */
	preempt_disable_nested();

	x = delta + __this_cpu_read(*p);

	t = __this_cpu_read(pcp->stat_threshold);

	if (unlikely(abs(x) > t)) {
		zone_page_state_add(x, zone, item);
		x = 0;
	}
	__this_cpu_write(*p, x);

	preempt_enable_nested();
}
EXPORT_SYMBOL(__mod_zone_page_state);

void __mod_node_page_state(struct pglist_data *pgdat, enum node_stat_item item,
				long delta)
{
	struct per_cpu_nodestat __percpu *pcp = pgdat->per_cpu_nodestats;
	s8 __percpu *p = pcp->vm_node_stat_diff + item;
	long x;
	long t;

	if (vmstat_item_in_bytes(item)) {
		/*
		 * Only cgroups use subpage accounting right now; at
		 * the global level, these items still change in
		 * multiples of whole pages. Store them as pages
		 * internally to keep the per-cpu counters compact.
		 */
		VM_WARN_ON_ONCE(delta & (PAGE_SIZE - 1));
		delta >>= PAGE_SHIFT;
	}

	/* See __mod_node_page_state */
	preempt_disable_nested();

	x = delta + __this_cpu_read(*p);

	t = __this_cpu_read(pcp->stat_threshold);

	if (unlikely(abs(x) > t)) {
		node_page_state_add(x, pgdat, item);
		x = 0;
	}
	__this_cpu_write(*p, x);

	preempt_enable_nested();
}
EXPORT_SYMBOL(__mod_node_page_state);

/*
 * Optimized increment and decrement functions.
 *
 * These are only for a single page and therefore can take a struct page *
 * argument instead of struct zone *. This allows the inclusion of the code
 * generated for page_zone(page) into the optimized functions.
 *
 * No overflow check is necessary and therefore the differential can be
 * incremented or decremented in place which may allow the compilers to
 * generate better code.
 * The increment or decrement is known and therefore one boundary check can
 * be omitted.
 *
 * NOTE: These functions are very performance sensitive. Change only
 * with care.
 *
 * Some processors have inc/dec instructions that are atomic vs an interrupt.
 * However, the code must first determine the differential location in a zone
 * based on the processor number and then inc/dec the counter. There is no
 * guarantee without disabling preemption that the processor will not change
 * in between and therefore the atomicity vs. interrupt cannot be exploited
 * in a useful way here.
 */
void __inc_zone_state(struct zone *zone, enum zone_stat_item item)
{
	struct per_cpu_zonestat __percpu *pcp = zone->per_cpu_zonestats;
	s8 __percpu *p = pcp->vm_stat_diff + item;
	s8 v, t;

	/* See __mod_node_page_state */
	preempt_disable_nested();

	v = __this_cpu_inc_return(*p);
	t = __this_cpu_read(pcp->stat_threshold);
	if (unlikely(v > t)) {
		s8 overstep = t >> 1;

		zone_page_state_add(v + overstep, zone, item);
		__this_cpu_write(*p, -overstep);
	}

	preempt_enable_nested();
}

void __inc_node_state(struct pglist_data *pgdat, enum node_stat_item item)
{
	struct per_cpu_nodestat __percpu *pcp = pgdat->per_cpu_nodestats;
	s8 __percpu *p = pcp->vm_node_stat_diff + item;
	s8 v, t;

	VM_WARN_ON_ONCE(vmstat_item_in_bytes(item));

	/* See __mod_node_page_state */
	preempt_disable_nested();

	v = __this_cpu_inc_return(*p);
	t = __this_cpu_read(pcp->stat_threshold);
	if (unlikely(v > t)) {
		s8 overstep = t >> 1;

		node_page_state_add(v + overstep, pgdat, item);
		__this_cpu_write(*p, -overstep);
	}

	preempt_enable_nested();
}

void __inc_zone_page_state(struct page *page, enum zone_stat_item item)
{
	__inc_zone_state(page_zone(page), item);
}
EXPORT_SYMBOL(__inc_zone_page_state);

void __inc_node_page_state(struct page *page, enum node_stat_item item)
{
	__inc_node_state(page_pgdat(page), item);
}
EXPORT_SYMBOL(__inc_node_page_state);

void __dec_zone_state(struct zone *zone, enum zone_stat_item item)
{
	struct per_cpu_zonestat __percpu *pcp = zone->per_cpu_zonestats;
	s8 __percpu *p = pcp->vm_stat_diff + item;
	s8 v, t;

	/* See __mod_node_page_state */
	preempt_disable_nested();

	v = __this_cpu_dec_return(*p);
	t = __this_cpu_read(pcp->stat_threshold);
	if (unlikely(v < - t)) {
		s8 overstep = t >> 1;

		zone_page_state_add(v - overstep, zone, item);
		__this_cpu_write(*p, overstep);
	}

	preempt_enable_nested();
}

void __dec_node_state(struct pglist_data *pgdat, enum node_stat_item item)
{
	struct per_cpu_nodestat __percpu *pcp = pgdat->per_cpu_nodestats;
	s8 __percpu *p = pcp->vm_node_stat_diff + item;
	s8 v, t;

	VM_WARN_ON_ONCE(vmstat_item_in_bytes(item));

	/* See __mod_node_page_state */
	preempt_disable_nested();

	v = __this_cpu_dec_return(*p);
	t = __this_cpu_read(pcp->stat_threshold);
	if (unlikely(v < - t)) {
		s8 overstep = t >> 1;

		node_page_state_add(v - overstep, pgdat, item);
		__this_cpu_write(*p, overstep);
	}

	preempt_enable_nested();
}

void __dec_zone_page_state(struct page *page, enum zone_stat_item item)
{
	__dec_zone_state(page_zone(page), item);
}
EXPORT_SYMBOL(__dec_zone_page_state);

void __dec_node_page_state(struct page *page, enum node_stat_item item)
{
	__dec_node_state(page_pgdat(page), item);
}
EXPORT_SYMBOL(__dec_node_page_state);

#ifdef CONFIG_HAVE_CMPXCHG_LOCAL
/*
 * If we have cmpxchg_local support then we do not need to incur the overhead
 * that comes with local_irq_save/restore if we use this_cpu_cmpxchg.
 *
 * mod_state() modifies the zone counter state through atomic per cpu
 * operations.
 *
 * Overstep mode specifies how overstep should handled:
 *     0       No overstepping
 *     1       Overstepping half of threshold
 *     -1      Overstepping minus half of threshold
*/
static inline void mod_zone_state(struct zone *zone,
       enum zone_stat_item item, long delta, int overstep_mode)
{
	struct per_cpu_zonestat __percpu *pcp = zone->per_cpu_zonestats;
	s8 __percpu *p = pcp->vm_stat_diff + item;
	long n, t, z;
	s8 o;

	o = this_cpu_read(*p);
	do {
		z = 0;  /* overflow to zone counters */

		/*
		 * The fetching of the stat_threshold is racy. We may apply
		 * a counter threshold to the wrong the cpu if we get
		 * rescheduled while executing here. However, the next
		 * counter update will apply the threshold again and
		 * therefore bring the counter under the threshold again.
		 *
		 * Most of the time the thresholds are the same anyways
		 * for all cpus in a zone.
		 */
		t = this_cpu_read(pcp->stat_threshold);

		n = delta + (long)o;

		if (abs(n) > t) {
			int os = overstep_mode * (t >> 1) ;

			/* Overflow must be added to zone counters */
			z = n + os;
			n = -os;
		}
	} while (!this_cpu_try_cmpxchg(*p, &o, n));

	if (z)
		zone_page_state_add(z, zone, item);
}

void mod_zone_page_state(struct zone *zone, enum zone_stat_item item,
			 long delta)
{
	mod_zone_state(zone, item, delta, 0);
}
EXPORT_SYMBOL(mod_zone_page_state);

void inc_zone_page_state(struct page *page, enum zone_stat_item item)
{
	mod_zone_state(page_zone(page), item, 1, 1);
}
EXPORT_SYMBOL(inc_zone_page_state);

void dec_zone_page_state(struct page *page, enum zone_stat_item item)
{
	mod_zone_state(page_zone(page), item, -1, -1);
}
EXPORT_SYMBOL(dec_zone_page_state);

static inline void mod_node_state(struct pglist_data *pgdat,
       enum node_stat_item item, int delta, int overstep_mode)
{
	struct per_cpu_nodestat __percpu *pcp = pgdat->per_cpu_nodestats;
	s8 __percpu *p = pcp->vm_node_stat_diff + item;
	long n, t, z;
	s8 o;

	if (vmstat_item_in_bytes(item)) {
		/*
		 * Only cgroups use subpage accounting right now; at
		 * the global level, these items still change in
		 * multiples of whole pages. Store them as pages
		 * internally to keep the per-cpu counters compact.
		 */
		VM_WARN_ON_ONCE(delta & (PAGE_SIZE - 1));
		delta >>= PAGE_SHIFT;
	}

	o = this_cpu_read(*p);
	do {
		z = 0;  /* overflow to node counters */

		/*
		 * The fetching of the stat_threshold is racy. We may apply
		 * a counter threshold to the wrong the cpu if we get
		 * rescheduled while executing here. However, the next
		 * counter update will apply the threshold again and
		 * therefore bring the counter under the threshold again.
		 *
		 * Most of the time the thresholds are the same anyways
		 * for all cpus in a node.
		 */
		t = this_cpu_read(pcp->stat_threshold);

		n = delta + (long)o;

		if (abs(n) > t) {
			int os = overstep_mode * (t >> 1) ;

			/* Overflow must be added to node counters */
			z = n + os;
			n = -os;
		}
	} while (!this_cpu_try_cmpxchg(*p, &o, n));

	if (z)
		node_page_state_add(z, pgdat, item);
}

void mod_node_page_state(struct pglist_data *pgdat, enum node_stat_item item,
					long delta)
{
	mod_node_state(pgdat, item, delta, 0);
}
EXPORT_SYMBOL(mod_node_page_state);

void inc_node_state(struct pglist_data *pgdat, enum node_stat_item item)
{
	mod_node_state(pgdat, item, 1, 1);
}

void inc_node_page_state(struct page *page, enum node_stat_item item)
{
	mod_node_state(page_pgdat(page), item, 1, 1);
}
EXPORT_SYMBOL(inc_node_page_state);

void dec_node_page_state(struct page *page, enum node_stat_item item)
{
	mod_node_state(page_pgdat(page), item, -1, -1);
}
EXPORT_SYMBOL(dec_node_page_state);
#else
/*
 * Use interrupt disable to serialize counter updates
 */
void mod_zone_page_state(struct zone *zone, enum zone_stat_item item,
			 long delta)
{
	unsigned long flags;

	local_irq_save(flags);
	__mod_zone_page_state(zone, item, delta);
	local_irq_restore(flags);
}
EXPORT_SYMBOL(mod_zone_page_state);

void inc_zone_page_state(struct page *page, enum zone_stat_item item)
{
	unsigned long flags;
	struct zone *zone;

	zone = page_zone(page);
	local_irq_save(flags);
	__inc_zone_state(zone, item);
	local_irq_restore(flags);
}
EXPORT_SYMBOL(inc_zone_page_state);

void dec_zone_page_state(struct page *page, enum zone_stat_item item)
{
	unsigned long flags;

	local_irq_save(flags);
	__dec_zone_page_state(page, item);
	local_irq_restore(flags);
}
EXPORT_SYMBOL(dec_zone_page_state);

void inc_node_state(struct pglist_data *pgdat, enum node_stat_item item)
{
	unsigned long flags;

	local_irq_save(flags);
	__inc_node_state(pgdat, item);
	local_irq_restore(flags);
}
EXPORT_SYMBOL(inc_node_state);

void mod_node_page_state(struct pglist_data *pgdat, enum node_stat_item item,
					long delta)
{
	unsigned long flags;

	local_irq_save(flags);
	__mod_node_page_state(pgdat, item, delta);
	local_irq_restore(flags);
}
EXPORT_SYMBOL(mod_node_page_state);

void inc_node_page_state(struct page *page, enum node_stat_item item)
{
	unsigned long flags;
	struct pglist_data *pgdat;

	pgdat = page_pgdat(page);
	local_irq_save(flags);
	__inc_node_state(pgdat, item);
	local_irq_restore(flags);
}
EXPORT_SYMBOL(inc_node_page_state);

void dec_node_page_state(struct page *page, enum node_stat_item item)
{
	unsigned long flags;

	local_irq_save(flags);
	__dec_node_page_state(page, item);
	local_irq_restore(flags);
}
EXPORT_SYMBOL(dec_node_page_state);
#endif

/*
 * Fold a differential into the global counters.
 * Returns the number of counters updated.
 */
static int fold_diff(int *zone_diff, int *node_diff)
{
	int i;
	int changes = 0;

	for (i = 0; i < NR_VM_ZONE_STAT_ITEMS_USED; i++)
		if (zone_diff[i]) {
			atomic_long_add(zone_diff[i], &vm_zone_stat[i]);
			changes++;
	}

	for (i = 0; i < NR_VM_NODE_STAT_ITEMS_USED; i++)
		if (node_diff[i]) {
			atomic_long_add(node_diff[i], &vm_node_stat[i]);
			changes++;
	}
	return changes;
}

/*
 * Update the zone counters for the current cpu.
 *
 * Note that refresh_cpu_vm_stats strives to only access
 * node local memory. The per cpu pagesets on remote zones are placed
 * in the memory local to the processor using that pageset. So the
 * loop over all zones will access a series of cachelines local to
 * the processor.
 *
 * The call to zone_page_state_add updates the cachelines with the
 * statistics in the remote zone struct as well as the global cachelines
 * with the global counters. These could cause remote node cache line
 * bouncing and will have to be only done when necessary.
 *
 * The function returns the number of global counters updated.
 */
static int refresh_cpu_vm_stats(bool do_pagesets)
{
	struct pglist_data *pgdat;
	struct zone *zone;
	int i;
	int global_zone_diff[NR_VM_ZONE_STAT_ITEMS_USED] = { 0, };
	int global_node_diff[NR_VM_NODE_STAT_ITEMS_USED] = { 0, };
	int changes = 0;

	for_each_populated_zone(zone) {
		struct per_cpu_zonestat __percpu *pzstats = zone->per_cpu_zonestats;
		struct per_cpu_pages __percpu *pcp = zone->per_cpu_pageset;

		for (i = 0; i < NR_VM_ZONE_STAT_ITEMS_USED; i++) {
			int v;

			v = this_cpu_xchg(pzstats->vm_stat_diff[i], 0);
			if (v) {

				atomic_long_add(v, &zone->vm_stat[i]);
				global_zone_diff[i] += v;
#ifdef CONFIG_NUMA
				/* 3 seconds idle till flush */
				__this_cpu_write(pcp->expire, 3);
#endif
			}
		}

		if (do_pagesets) {
			cond_resched();

			changes += decay_pcp_high(zone, this_cpu_ptr(pcp));
#ifdef CONFIG_NUMA
			/*
			 * Deal with draining the remote pageset of this
			 * processor
			 *
			 * Check if there are pages remaining in this pageset
			 * if not then there is nothing to expire.
			 */
			if (!__this_cpu_read(pcp->expire) ||
			       !__this_cpu_read(pcp->count))
				continue;

			/*
			 * We never drain zones local to this processor.
			 */
			if (zone_to_nid(zone) == numa_node_id()) {
				__this_cpu_write(pcp->expire, 0);
				continue;
			}

			if (__this_cpu_dec_return(pcp->expire)) {
				changes++;
				continue;
			}

			if (__this_cpu_read(pcp->count)) {
				drain_zone_pages(zone, this_cpu_ptr(pcp));
				changes++;
			}
#endif
		}
	}

	for_each_online_pgdat(pgdat) {
		struct per_cpu_nodestat __percpu *p = pgdat->per_cpu_nodestats;

		for (i = 0; i < NR_VM_NODE_STAT_ITEMS_USED; i++) {
			int v;

			v = this_cpu_xchg(p->vm_node_stat_diff[i], 0);
			if (v) {
				atomic_long_add(v, &pgdat->vm_stat[i]);
				global_node_diff[i] += v;
			}
		}
	}

	changes += fold_diff(global_zone_diff, global_node_diff);
	return changes;
}

/*
 * Fold the data for an offline cpu into the global array.
 * There cannot be any access by the offline cpu and therefore
 * synchronization is simplified.
 */
void cpu_vm_stats_fold(int cpu)
{
	struct pglist_data *pgdat;
	struct zone *zone;
	int i;
	int global_zone_diff[NR_VM_ZONE_STAT_ITEMS_USED] = { 0, };
	int global_node_diff[NR_VM_NODE_STAT_ITEMS_USED] = { 0, };

	for_each_populated_zone(zone) {
		struct per_cpu_zonestat *pzstats;

		pzstats = per_cpu_ptr(zone->per_cpu_zonestats, cpu);

		for (i = 0; i < NR_VM_ZONE_STAT_ITEMS_USED; i++) {
			if (pzstats->vm_stat_diff[i]) {
				int v;

				v = pzstats->vm_stat_diff[i];
				pzstats->vm_stat_diff[i] = 0;
				atomic_long_add(v, &zone->vm_stat[i]);
				global_zone_diff[i] += v;
			}
		}
#ifdef CONFIG_NUMA
		for (i = 0; i < NR_VM_NUMA_EVENT_ITEMS_USED; i++) {
			if (pzstats->vm_numa_event[i]) {
				unsigned long v;

				v = pzstats->vm_numa_event[i];
				pzstats->vm_numa_event[i] = 0;
				zone_numa_event_add(v, zone, i);
			}
		}
#endif
	}

	for_each_online_pgdat(pgdat) {
		struct per_cpu_nodestat *p;

		p = per_cpu_ptr(pgdat->per_cpu_nodestats, cpu);

		for (i = 0; i < NR_VM_NODE_STAT_ITEMS_USED; i++)
			if (p->vm_node_stat_diff[i]) {
				int v;

				v = p->vm_node_stat_diff[i];
				p->vm_node_stat_diff[i] = 0;
				atomic_long_add(v, &pgdat->vm_stat[i]);
				global_node_diff[i] += v;
			}
	}

	fold_diff(global_zone_diff, global_node_diff);
}

/*
 * this is only called if !populated_zone(zone), which implies no other users of
 * pset->vm_stat_diff[] exist.
 */
void drain_zonestat(struct zone *zone, struct per_cpu_zonestat *pzstats)
{
	unsigned long v;
	int i;

	for (i = 0; i < NR_VM_ZONE_STAT_ITEMS_USED; i++) {
		if (pzstats->vm_stat_diff[i]) {
			v = pzstats->vm_stat_diff[i];
			pzstats->vm_stat_diff[i] = 0;
			zone_page_state_add(v, zone, i);
		}
	}

#ifdef CONFIG_NUMA
	for (i = 0; i < NR_VM_NUMA_EVENT_ITEMS_USED; i++) {
		if (pzstats->vm_numa_event[i]) {
			v = pzstats->vm_numa_event[i];
			pzstats->vm_numa_event[i] = 0;
			zone_numa_event_add(v, zone, i);
		}
	}
#endif
}
#endif

#ifdef CONFIG_NUMA
/*
 * Determine the per node value of a stat item. This function
 * is called frequently in a NUMA machine, so try to be as
 * frugal as possible.
 */
unsigned long sum_zone_node_page_state(int node,
				 enum zone_stat_item item)
{
	struct zone *zones = NODE_DATA(node)->node_zones;
	int i;
	unsigned long count = 0;

	for (i = 0; i < MAX_NR_ZONES; i++)
		count += zone_page_state(zones + i, item);

	return count;
}

/* Determine the per node value of a numa stat item. */
unsigned long sum_zone_numa_event_state(int node,
				 enum numa_stat_item item)
{
	struct zone *zones = NODE_DATA(node)->node_zones;
	unsigned long count = 0;
	int i;

	for (i = 0; i < MAX_NR_ZONES; i++)
		count += zone_numa_event_state(zones + i, item);

	return count;
}

/*
 * Determine the per node value of a stat item.
 */
unsigned long node_page_state_pages(struct pglist_data *pgdat,
				    enum node_stat_item item)
{
	long x = atomic_long_read(&pgdat->vm_stat[item]);
#ifdef CONFIG_SMP
	if (x < 0)
		x = 0;
#endif
	return x;
}

unsigned long node_page_state(struct pglist_data *pgdat,
			      enum node_stat_item item)
{
	VM_WARN_ON_ONCE(vmstat_item_in_bytes(item));

	return node_page_state_pages(pgdat, item);
}
#endif

/*
 * Count number of pages "struct page" and "struct page_ext" consume.
 * nr_memmap_boot_pages: # of pages allocated by boot allocator
 * nr_memmap_pages: # of pages that were allocated by buddy allocator
 */
static atomic_long_t nr_memmap_boot_pages = ATOMIC_LONG_INIT(0);
static atomic_long_t nr_memmap_pages = ATOMIC_LONG_INIT(0);

void memmap_boot_pages_add(long delta)
{
	atomic_long_add(delta, &nr_memmap_boot_pages);
}

void memmap_pages_add(long delta)
{
	atomic_long_add(delta, &nr_memmap_pages);
}

#ifdef CONFIG_COMPACTION

struct contig_page_info {
	unsigned long free_pages;
	unsigned long free_blocks_total;
	unsigned long free_blocks_suitable;
};

/*
 * Calculate the number of free pages in a zone, how many contiguous
 * pages are free and how many are large enough to satisfy an allocation of
 * the target size. Note that this function makes no attempt to estimate
 * how many suitable free blocks there *might* be if MOVABLE pages were
 * migrated. Calculating that is possible, but expensive and can be
 * figured out from userspace
 */
static void fill_contig_page_info(struct zone *zone,
				unsigned int suitable_order,
				struct contig_page_info *info)
{
	unsigned int order;

	info->free_pages = 0;
	info->free_blocks_total = 0;
	info->free_blocks_suitable = 0;

	for (order = 0; order < NR_PAGE_ORDERS; order++) {
		unsigned long blocks;

		/*
		 * Count number of free blocks.
		 *
		 * Access to nr_free is lockless as nr_free is used only for
		 * diagnostic purposes. Use data_race to avoid KCSAN warning.
		 */
		blocks = data_race(zone->free_area[order].nr_free);
		info->free_blocks_total += blocks;

		/* Count free base pages */
		info->free_pages += blocks << order;

		/* Count the suitable free blocks */
		if (order >= suitable_order)
			info->free_blocks_suitable += blocks <<
						(order - suitable_order);
	}
}

/*
 * A fragmentation index only makes sense if an allocation of a requested
 * size would fail. If that is true, the fragmentation index indicates
 * whether external fragmentation or a lack of memory was the problem.
 * The value can be used to determine if page reclaim or compaction
 * should be used
 */
static int __fragmentation_index(unsigned int order, struct contig_page_info *info)
{
	unsigned long requested = 1UL << order;

	if (WARN_ON_ONCE(order > MAX_PAGE_ORDER))
		return 0;

	if (!info->free_blocks_total)
		return 0;

	/* Fragmentation index only makes sense when a request would fail */
	if (info->free_blocks_suitable)
		return -1000;

	/*
	 * Index is between 0 and 1 so return within 3 decimal places
	 *
	 * 0 => allocation would fail due to lack of memory
	 * 1 => allocation would fail due to fragmentation
	 */
	return 1000 - div_u64( (1000+(div_u64(info->free_pages * 1000ULL, requested))), info->free_blocks_total);
}

/*
 * Calculates external fragmentation within a zone wrt the given order.
 * It is defined as the percentage of pages found in blocks of size
 * less than 1 << order. It returns values in range [0, 100].
 */
unsigned int extfrag_for_order(struct zone *zone, unsigned int order)
{
	struct contig_page_info info;

	fill_contig_page_info(zone, order, &info);
	if (info.free_pages == 0)
		return 0;

	return div_u64((info.free_pages -
			(info.free_blocks_suitable << order)) * 100,
			info.free_pages);
}

/* Same as __fragmentation index but allocs contig_page_info on stack */
int fragmentation_index(struct zone *zone, unsigned int order)
{
	struct contig_page_info info;

	fill_contig_page_info(zone, order, &info);
	return __fragmentation_index(order, &info);
}
#endif

#if defined(CONFIG_PROC_FS) || defined(CONFIG_SYSFS) || \
    defined(CONFIG_NUMA) || defined(CONFIG_MEMCG)
#ifdef CONFIG_ZONE_DMA
#define TEXT_FOR_DMA(xx) xx "_dma",
#else
#define TEXT_FOR_DMA(xx)
#endif

#ifdef CONFIG_ZONE_DMA32
#define TEXT_FOR_DMA32(xx) xx "_dma32",
#else
#define TEXT_FOR_DMA32(xx)
#endif

#ifdef CONFIG_HIGHMEM
#define TEXT_FOR_HIGHMEM(xx) xx "_high",
#else
#define TEXT_FOR_HIGHMEM(xx)
#endif

#ifdef CONFIG_ZONE_DEVICE
#define TEXT_FOR_DEVICE(xx) xx "_device",
#else
#define TEXT_FOR_DEVICE(xx)
#endif

#define TEXTS_FOR_ZONES(xx) TEXT_FOR_DMA(xx) TEXT_FOR_DMA32(xx) xx "_normal", \
					TEXT_FOR_HIGHMEM(xx) xx "_movable", \
					TEXT_FOR_DEVICE(xx)

static const char vmstat_text_unused[] = "unused_counter";

const char * const vmstat_text[] = {
	/* enum zone_stat_item counters */
	"nr_free_pages",
	"nr_zone_inactive_anon",
	"nr_zone_active_anon",
	"nr_zone_inactive_file",
	"nr_zone_active_file",
	"nr_zone_unevictable",
	"nr_zone_write_pending",
	"nr_mlock",
	"nr_bounce",
#if IS_ENABLED(CONFIG_ZSMALLOC)
	"nr_zspages",
#endif
	"nr_free_cma",
#ifdef CONFIG_UNACCEPTED_MEMORY
	"nr_unaccepted",
#endif
<<<<<<< HEAD
	vmstat_text_unused, /*SUSE_KABI_ZONE_STAT_PADDING1*/
	vmstat_text_unused, /*SUSE_KABI_ZONE_STAT_PADDING2*/
=======
>>>>>>> 2d5404ca

	/* enum numa_stat_item counters */
#ifdef CONFIG_NUMA
	"numa_hit",
	"numa_miss",
	"numa_foreign",
	"numa_interleave",
	"numa_local",
	"numa_other",
	vmstat_text_unused, /*SUSE_KABI_NUMA_STAT_PADDING1*/
	vmstat_text_unused, /*SUSE_KABI_NUMA_STAT_PADDING2*/
#endif

	/* enum node_stat_item counters */
	"nr_inactive_anon",
	"nr_active_anon",
	"nr_inactive_file",
	"nr_active_file",
	"nr_unevictable",
	"nr_slab_reclaimable",
	"nr_slab_unreclaimable",
	"nr_isolated_anon",
	"nr_isolated_file",
	"workingset_nodes",
	"workingset_refault_anon",
	"workingset_refault_file",
	"workingset_activate_anon",
	"workingset_activate_file",
	"workingset_restore_anon",
	"workingset_restore_file",
	"workingset_nodereclaim",
	"nr_anon_pages",
	"nr_mapped",
	"nr_file_pages",
	"nr_dirty",
	"nr_writeback",
	"nr_writeback_temp",
	"nr_shmem",
	"nr_shmem_hugepages",
	"nr_shmem_pmdmapped",
	"nr_file_hugepages",
	"nr_file_pmdmapped",
	"nr_anon_transparent_hugepages",
	"nr_vmscan_write",
	"nr_vmscan_immediate_reclaim",
	"nr_dirtied",
	"nr_written",
	"nr_throttled_written",
	"nr_kernel_misc_reclaimable",
	"nr_foll_pin_acquired",
	"nr_foll_pin_released",
	"nr_kernel_stack",
#if IS_ENABLED(CONFIG_SHADOW_CALL_STACK)
	"nr_shadow_call_stack",
#endif
	"nr_page_table_pages",
	"nr_sec_page_table_pages",
#ifdef CONFIG_IOMMU_SUPPORT
	"nr_iommu_pages",
#endif
#ifdef CONFIG_SWAP
	"nr_swapcached",
#endif
#ifdef CONFIG_NUMA_BALANCING
	"pgpromote_success",
	"pgpromote_candidate",
#endif
<<<<<<< HEAD
	vmstat_text_unused, /*SUSE_KABI_NODE_STAT_PADDING1*/
	vmstat_text_unused, /*SUSE_KABI_NODE_STAT_PADDING2*/
	vmstat_text_unused, /*SUSE_KABI_NODE_STAT_PADDING3*/
	vmstat_text_unused, /*SUSE_KABI_NODE_STAT_PADDING4*/
	vmstat_text_unused, /*SUSE_KABI_NODE_STAT_PADDING5*/

	/* enum writeback_stat_item counters */
=======
	"pgdemote_kswapd",
	"pgdemote_direct",
	"pgdemote_khugepaged",
	/* system-wide enum vm_stat_item counters */
>>>>>>> 2d5404ca
	"nr_dirty_threshold",
	"nr_dirty_background_threshold",
	"nr_memmap_pages",
	"nr_memmap_boot_pages",

#if defined(CONFIG_VM_EVENT_COUNTERS) || defined(CONFIG_MEMCG)
	/* enum vm_event_item counters */
	"pgpgin",
	"pgpgout",
	"pswpin",
	"pswpout",

	TEXTS_FOR_ZONES("pgalloc")
	TEXTS_FOR_ZONES("allocstall")
	TEXTS_FOR_ZONES("pgskip")

	"pgfree",
	"pgactivate",
	"pgdeactivate",
	"pglazyfree",

	"pgfault",
	"pgmajfault",
	"pglazyfreed",

	"pgrefill",
	"pgreuse",
	"pgsteal_kswapd",
	"pgsteal_direct",
	"pgsteal_khugepaged",
	"pgscan_kswapd",
	"pgscan_direct",
	"pgscan_khugepaged",
	"pgscan_direct_throttle",
	"pgscan_anon",
	"pgscan_file",
	"pgsteal_anon",
	"pgsteal_file",

#ifdef CONFIG_NUMA
	"zone_reclaim_success",
	"zone_reclaim_failed",
#endif
	"pginodesteal",
	"slabs_scanned",
	"kswapd_inodesteal",
	"kswapd_low_wmark_hit_quickly",
	"kswapd_high_wmark_hit_quickly",
	"pageoutrun",

	"pgrotated",

	"drop_pagecache",
	"drop_slab",
	"oom_kill",

#ifdef CONFIG_NUMA_BALANCING
	"numa_pte_updates",
	"numa_huge_pte_updates",
	"numa_hint_faults",
	"numa_hint_faults_local",
	"numa_pages_migrated",
#endif
#ifdef CONFIG_MIGRATION
	"pgmigrate_success",
	"pgmigrate_fail",
	"thp_migration_success",
	"thp_migration_fail",
	"thp_migration_split",
#endif
#ifdef CONFIG_COMPACTION
	"compact_migrate_scanned",
	"compact_free_scanned",
	"compact_isolated",
	"compact_stall",
	"compact_fail",
	"compact_success",
	"compact_daemon_wake",
	"compact_daemon_migrate_scanned",
	"compact_daemon_free_scanned",
#endif

#ifdef CONFIG_HUGETLB_PAGE
	"htlb_buddy_alloc_success",
	"htlb_buddy_alloc_fail",
#endif
#ifdef CONFIG_CMA
	"cma_alloc_success",
	"cma_alloc_fail",
#endif
	"unevictable_pgs_culled",
	"unevictable_pgs_scanned",
	"unevictable_pgs_rescued",
	"unevictable_pgs_mlocked",
	"unevictable_pgs_munlocked",
	"unevictable_pgs_cleared",
	"unevictable_pgs_stranded",

#ifdef CONFIG_TRANSPARENT_HUGEPAGE
	"thp_fault_alloc",
	"thp_fault_fallback",
	"thp_fault_fallback_charge",
	"thp_collapse_alloc",
	"thp_collapse_alloc_failed",
	"thp_file_alloc",
	"thp_file_fallback",
	"thp_file_fallback_charge",
	"thp_file_mapped",
	"thp_split_page",
	"thp_split_page_failed",
	"thp_deferred_split_page",
	"thp_underused_split_page",
	"thp_split_pmd",
	"thp_scan_exceed_none_pte",
	"thp_scan_exceed_swap_pte",
	"thp_scan_exceed_share_pte",
#ifdef CONFIG_HAVE_ARCH_TRANSPARENT_HUGEPAGE_PUD
	"thp_split_pud",
#endif
	"thp_zero_page_alloc",
	"thp_zero_page_alloc_failed",
	"thp_swpout",
	"thp_swpout_fallback",
#endif
#ifdef CONFIG_MEMORY_BALLOON
	"balloon_inflate",
	"balloon_deflate",
#ifdef CONFIG_BALLOON_COMPACTION
	"balloon_migrate",
#endif
#endif /* CONFIG_MEMORY_BALLOON */
#ifdef CONFIG_DEBUG_TLBFLUSH
	"nr_tlb_remote_flush",
	"nr_tlb_remote_flush_received",
	"nr_tlb_local_flush_all",
	"nr_tlb_local_flush_one",
#endif /* CONFIG_DEBUG_TLBFLUSH */

#ifdef CONFIG_SWAP
	"swap_ra",
	"swap_ra_hit",
#ifdef CONFIG_KSM
	"ksm_swpin_copy",
#endif
#endif
#ifdef CONFIG_KSM
	"cow_ksm",
#endif
#ifdef CONFIG_ZSWAP
	"zswpin",
	"zswpout",
	"zswpwb",
#endif
#ifdef CONFIG_X86
	"direct_map_level2_splits",
	"direct_map_level3_splits",
#endif
#ifdef CONFIG_PER_VMA_LOCK_STATS
	"vma_lock_success",
	"vma_lock_abort",
	"vma_lock_retry",
	"vma_lock_miss",
#endif
#ifdef CONFIG_DEBUG_STACK_USAGE
	"kstack_1k",
#if THREAD_SIZE > 1024
	"kstack_2k",
#endif
#if THREAD_SIZE > 2048
	"kstack_4k",
#endif
#if THREAD_SIZE > 4096
	"kstack_8k",
#endif
#if THREAD_SIZE > 8192
	"kstack_16k",
#endif
#if THREAD_SIZE > 16384
	"kstack_32k",
#endif
#if THREAD_SIZE > 32768
	"kstack_64k",
#endif
#if THREAD_SIZE > 65536
	"kstack_rest",
#endif
#endif
#endif /* CONFIG_VM_EVENT_COUNTERS || CONFIG_MEMCG */
};
#endif /* CONFIG_PROC_FS || CONFIG_SYSFS || CONFIG_NUMA || CONFIG_MEMCG */

#if (defined(CONFIG_DEBUG_FS) && defined(CONFIG_COMPACTION)) || \
     defined(CONFIG_PROC_FS)
static void *frag_start(struct seq_file *m, loff_t *pos)
{
	pg_data_t *pgdat;
	loff_t node = *pos;

	for (pgdat = first_online_pgdat();
	     pgdat && node;
	     pgdat = next_online_pgdat(pgdat))
		--node;

	return pgdat;
}

static void *frag_next(struct seq_file *m, void *arg, loff_t *pos)
{
	pg_data_t *pgdat = (pg_data_t *)arg;

	(*pos)++;
	return next_online_pgdat(pgdat);
}

static void frag_stop(struct seq_file *m, void *arg)
{
}

/*
 * Walk zones in a node and print using a callback.
 * If @assert_populated is true, only use callback for zones that are populated.
 */
static void walk_zones_in_node(struct seq_file *m, pg_data_t *pgdat,
		bool assert_populated, bool nolock,
		void (*print)(struct seq_file *m, pg_data_t *, struct zone *))
{
	struct zone *zone;
	struct zone *node_zones = pgdat->node_zones;
	unsigned long flags;

	for (zone = node_zones; zone - node_zones < MAX_NR_ZONES; ++zone) {
		if (assert_populated && !populated_zone(zone))
			continue;

		if (!nolock)
			spin_lock_irqsave(&zone->lock, flags);
		print(m, pgdat, zone);
		if (!nolock)
			spin_unlock_irqrestore(&zone->lock, flags);
	}
}
#endif

#ifdef CONFIG_PROC_FS
static void frag_show_print(struct seq_file *m, pg_data_t *pgdat,
						struct zone *zone)
{
	int order;

	seq_printf(m, "Node %d, zone %8s ", pgdat->node_id, zone->name);
	for (order = 0; order < NR_PAGE_ORDERS; ++order)
		/*
		 * Access to nr_free is lockless as nr_free is used only for
		 * printing purposes. Use data_race to avoid KCSAN warning.
		 */
		seq_printf(m, "%6lu ", data_race(zone->free_area[order].nr_free));
	seq_putc(m, '\n');
}

/*
 * This walks the free areas for each zone.
 */
static int frag_show(struct seq_file *m, void *arg)
{
	pg_data_t *pgdat = (pg_data_t *)arg;
	walk_zones_in_node(m, pgdat, true, false, frag_show_print);
	return 0;
}

static void pagetypeinfo_showfree_print(struct seq_file *m,
					pg_data_t *pgdat, struct zone *zone)
{
	int order, mtype;

	for (mtype = 0; mtype < MIGRATE_TYPES; mtype++) {
		seq_printf(m, "Node %4d, zone %8s, type %12s ",
					pgdat->node_id,
					zone->name,
					migratetype_names[mtype]);
		for (order = 0; order < NR_PAGE_ORDERS; ++order) {
			unsigned long freecount = 0;
			struct free_area *area;
			struct list_head *curr;
			bool overflow = false;

			area = &(zone->free_area[order]);

			list_for_each(curr, &area->free_list[mtype]) {
				/*
				 * Cap the free_list iteration because it might
				 * be really large and we are under a spinlock
				 * so a long time spent here could trigger a
				 * hard lockup detector. Anyway this is a
				 * debugging tool so knowing there is a handful
				 * of pages of this order should be more than
				 * sufficient.
				 */
				if (++freecount >= 100000) {
					overflow = true;
					break;
				}
			}
			seq_printf(m, "%s%6lu ", overflow ? ">" : "", freecount);
			spin_unlock_irq(&zone->lock);
			cond_resched();
			spin_lock_irq(&zone->lock);
		}
		seq_putc(m, '\n');
	}
}

/* Print out the free pages at each order for each migatetype */
static void pagetypeinfo_showfree(struct seq_file *m, void *arg)
{
	int order;
	pg_data_t *pgdat = (pg_data_t *)arg;

	/* Print header */
	seq_printf(m, "%-43s ", "Free pages count per migrate type at order");
	for (order = 0; order < NR_PAGE_ORDERS; ++order)
		seq_printf(m, "%6d ", order);
	seq_putc(m, '\n');

	walk_zones_in_node(m, pgdat, true, false, pagetypeinfo_showfree_print);
}

static void pagetypeinfo_showblockcount_print(struct seq_file *m,
					pg_data_t *pgdat, struct zone *zone)
{
	int mtype;
	unsigned long pfn;
	unsigned long start_pfn = zone->zone_start_pfn;
	unsigned long end_pfn = zone_end_pfn(zone);
	unsigned long count[MIGRATE_TYPES] = { 0, };

	for (pfn = start_pfn; pfn < end_pfn; pfn += pageblock_nr_pages) {
		struct page *page;

		page = pfn_to_online_page(pfn);
		if (!page)
			continue;

		if (page_zone(page) != zone)
			continue;

		mtype = get_pageblock_migratetype(page);

		if (mtype < MIGRATE_TYPES)
			count[mtype]++;
	}

	/* Print counts */
	seq_printf(m, "Node %d, zone %8s ", pgdat->node_id, zone->name);
	for (mtype = 0; mtype < MIGRATE_TYPES; mtype++)
		seq_printf(m, "%12lu ", count[mtype]);
	seq_putc(m, '\n');
}

/* Print out the number of pageblocks for each migratetype */
static void pagetypeinfo_showblockcount(struct seq_file *m, void *arg)
{
	int mtype;
	pg_data_t *pgdat = (pg_data_t *)arg;

	seq_printf(m, "\n%-23s", "Number of blocks type ");
	for (mtype = 0; mtype < MIGRATE_TYPES; mtype++)
		seq_printf(m, "%12s ", migratetype_names[mtype]);
	seq_putc(m, '\n');
	walk_zones_in_node(m, pgdat, true, false,
		pagetypeinfo_showblockcount_print);
}

/*
 * Print out the number of pageblocks for each migratetype that contain pages
 * of other types. This gives an indication of how well fallbacks are being
 * contained by rmqueue_fallback(). It requires information from PAGE_OWNER
 * to determine what is going on
 */
static void pagetypeinfo_showmixedcount(struct seq_file *m, pg_data_t *pgdat)
{
#ifdef CONFIG_PAGE_OWNER
	int mtype;

	if (!static_branch_unlikely(&page_owner_inited))
		return;

	drain_all_pages(NULL);

	seq_printf(m, "\n%-23s", "Number of mixed blocks ");
	for (mtype = 0; mtype < MIGRATE_TYPES; mtype++)
		seq_printf(m, "%12s ", migratetype_names[mtype]);
	seq_putc(m, '\n');

	walk_zones_in_node(m, pgdat, true, true,
		pagetypeinfo_showmixedcount_print);
#endif /* CONFIG_PAGE_OWNER */
}

/*
 * This prints out statistics in relation to grouping pages by mobility.
 * It is expensive to collect so do not constantly read the file.
 */
static int pagetypeinfo_show(struct seq_file *m, void *arg)
{
	pg_data_t *pgdat = (pg_data_t *)arg;

	/* check memoryless node */
	if (!node_state(pgdat->node_id, N_MEMORY))
		return 0;

	seq_printf(m, "Page block order: %d\n", pageblock_order);
	seq_printf(m, "Pages per block:  %lu\n", pageblock_nr_pages);
	seq_putc(m, '\n');
	pagetypeinfo_showfree(m, pgdat);
	pagetypeinfo_showblockcount(m, pgdat);
	pagetypeinfo_showmixedcount(m, pgdat);

	return 0;
}

static const struct seq_operations fragmentation_op = {
	.start	= frag_start,
	.next	= frag_next,
	.stop	= frag_stop,
	.show	= frag_show,
};

static const struct seq_operations pagetypeinfo_op = {
	.start	= frag_start,
	.next	= frag_next,
	.stop	= frag_stop,
	.show	= pagetypeinfo_show,
};

static bool is_zone_first_populated(pg_data_t *pgdat, struct zone *zone)
{
	int zid;

	for (zid = 0; zid < MAX_NR_ZONES; zid++) {
		struct zone *compare = &pgdat->node_zones[zid];

		if (populated_zone(compare))
			return zone == compare;
	}

	return false;
}

static void zoneinfo_show_print(struct seq_file *m, pg_data_t *pgdat,
							struct zone *zone)
{
	int i;
	seq_printf(m, "Node %d, zone %8s", pgdat->node_id, zone->name);
	if (is_zone_first_populated(pgdat, zone)) {
		seq_printf(m, "\n  per-node stats");
		for (i = 0; i < NR_VM_NODE_STAT_ITEMS_USED; i++) {
			unsigned long pages = node_page_state_pages(pgdat, i);

			if (vmstat_item_print_in_thp(i))
				pages /= HPAGE_PMD_NR;
			seq_printf(m, "\n      %-12s %lu", node_stat_name(i),
				   pages);
		}
	}
	seq_printf(m,
		   "\n  pages free     %lu"
		   "\n        boost    %lu"
		   "\n        min      %lu"
		   "\n        low      %lu"
		   "\n        high     %lu"
		   "\n        promo    %lu"
		   "\n        spanned  %lu"
		   "\n        present  %lu"
		   "\n        managed  %lu"
		   "\n        cma      %lu",
		   zone_page_state(zone, NR_FREE_PAGES),
		   zone->watermark_boost,
		   min_wmark_pages(zone),
		   low_wmark_pages(zone),
		   high_wmark_pages(zone),
		   promo_wmark_pages(zone),
		   zone->spanned_pages,
		   zone->present_pages,
		   zone_managed_pages(zone),
		   zone_cma_pages(zone));

	seq_printf(m,
		   "\n        protection: (%ld",
		   zone->lowmem_reserve[0]);
	for (i = 1; i < ARRAY_SIZE(zone->lowmem_reserve); i++)
		seq_printf(m, ", %ld", zone->lowmem_reserve[i]);
	seq_putc(m, ')');

	/* If unpopulated, no other information is useful */
	if (!populated_zone(zone)) {
		seq_putc(m, '\n');
		return;
	}

	for (i = 0; i < NR_VM_ZONE_STAT_ITEMS_USED; i++)
		seq_printf(m, "\n      %-12s %lu", zone_stat_name(i),
			   zone_page_state(zone, i));

#ifdef CONFIG_NUMA
	for (i = 0; i < NR_VM_NUMA_EVENT_ITEMS_USED; i++)
		seq_printf(m, "\n      %-12s %lu", numa_stat_name(i),
			   zone_numa_event_state(zone, i));
#endif

	seq_printf(m, "\n  pagesets");
	for_each_online_cpu(i) {
		struct per_cpu_pages *pcp;
		struct per_cpu_zonestat __maybe_unused *pzstats;

		pcp = per_cpu_ptr(zone->per_cpu_pageset, i);
		seq_printf(m,
			   "\n    cpu: %i"
			   "\n              count: %i"
			   "\n              high:  %i"
			   "\n              batch: %i",
			   i,
			   pcp->count,
			   pcp->high,
			   pcp->batch);
#ifdef CONFIG_SMP
		pzstats = per_cpu_ptr(zone->per_cpu_zonestats, i);
		seq_printf(m, "\n  vm stats threshold: %d",
				pzstats->stat_threshold);
#endif
	}
	seq_printf(m,
		   "\n  node_unreclaimable:  %u"
		   "\n  start_pfn:           %lu",
		   pgdat->kswapd_failures >= MAX_RECLAIM_RETRIES,
		   zone->zone_start_pfn);
	seq_putc(m, '\n');
}

/*
 * Output information about zones in @pgdat.  All zones are printed regardless
 * of whether they are populated or not: lowmem_reserve_ratio operates on the
 * set of all zones and userspace would not be aware of such zones if they are
 * suppressed here (zoneinfo displays the effect of lowmem_reserve_ratio).
 */
static int zoneinfo_show(struct seq_file *m, void *arg)
{
	pg_data_t *pgdat = (pg_data_t *)arg;
	walk_zones_in_node(m, pgdat, false, false, zoneinfo_show_print);
	return 0;
}

static const struct seq_operations zoneinfo_op = {
	.start	= frag_start, /* iterate over all zones. The same as in
			       * fragmentation. */
	.next	= frag_next,
	.stop	= frag_stop,
	.show	= zoneinfo_show,
};

#define NR_VMSTAT_ITEMS (NR_VM_ZONE_STAT_ITEMS + \
			 NR_VM_NUMA_EVENT_ITEMS + \
			 NR_VM_NODE_STAT_ITEMS + \
			 NR_VM_STAT_ITEMS + \
			 (IS_ENABLED(CONFIG_VM_EVENT_COUNTERS) ? \
			  NR_VM_EVENT_ITEMS : 0))

static void *vmstat_start(struct seq_file *m, loff_t *pos)
{
	unsigned long *v;
	int i;

	if (*pos >= NR_VMSTAT_ITEMS)
		return NULL;

	BUILD_BUG_ON(ARRAY_SIZE(vmstat_text) < NR_VMSTAT_ITEMS);
	fold_vm_numa_events();
	v = kmalloc_array(NR_VMSTAT_ITEMS, sizeof(unsigned long), GFP_KERNEL);
	m->private = v;
	if (!v)
		return ERR_PTR(-ENOMEM);
	for (i = 0; i < NR_VM_ZONE_STAT_ITEMS_USED; i++)
		v[i] = global_zone_page_state(i);
	v += NR_VM_ZONE_STAT_ITEMS;

#ifdef CONFIG_NUMA
	for (i = 0; i < NR_VM_NUMA_EVENT_ITEMS_USED; i++)
		v[i] = global_numa_event_state(i);
	v += NR_VM_NUMA_EVENT_ITEMS;
#endif

	for (i = 0; i < NR_VM_NODE_STAT_ITEMS_USED; i++) {
		v[i] = global_node_page_state_pages(i);
		if (vmstat_item_print_in_thp(i))
			v[i] /= HPAGE_PMD_NR;
	}
	v += NR_VM_NODE_STAT_ITEMS;

	global_dirty_limits(v + NR_DIRTY_BG_THRESHOLD,
			    v + NR_DIRTY_THRESHOLD);
	v[NR_MEMMAP_PAGES] = atomic_long_read(&nr_memmap_pages);
	v[NR_MEMMAP_BOOT_PAGES] = atomic_long_read(&nr_memmap_boot_pages);
	v += NR_VM_STAT_ITEMS;

#ifdef CONFIG_VM_EVENT_COUNTERS
	all_vm_events(v);
	v[PGPGIN] /= 2;		/* sectors -> kbytes */
	v[PGPGOUT] /= 2;
#endif
	return (unsigned long *)m->private + *pos;
}

static void *vmstat_next(struct seq_file *m, void *arg, loff_t *pos)
{
	(*pos)++;
	if (*pos >= NR_VMSTAT_ITEMS)
		return NULL;
	return (unsigned long *)m->private + *pos;
}

static int vmstat_show(struct seq_file *m, void *arg)
{
	unsigned long *l = arg;
	unsigned long off = l - (unsigned long *)m->private;

	if (vmstat_text[off] == vmstat_text_unused)
		return 0;

	seq_puts(m, vmstat_text[off]);
	seq_put_decimal_ull(m, " ", *l);
	seq_putc(m, '\n');

	if (off == NR_VMSTAT_ITEMS - 1) {
		/*
		 * We've come to the end - add any deprecated counters to avoid
		 * breaking userspace which might depend on them being present.
		 */
		seq_puts(m, "nr_unstable 0\n");
	}
	return 0;
}

static void vmstat_stop(struct seq_file *m, void *arg)
{
	kfree(m->private);
	m->private = NULL;
}

static const struct seq_operations vmstat_op = {
	.start	= vmstat_start,
	.next	= vmstat_next,
	.stop	= vmstat_stop,
	.show	= vmstat_show,
};
#endif /* CONFIG_PROC_FS */

#ifdef CONFIG_SMP
static DEFINE_PER_CPU(struct delayed_work, vmstat_work);
int sysctl_stat_interval __read_mostly = HZ;

#ifdef CONFIG_PROC_FS
static void refresh_vm_stats(struct work_struct *work)
{
	refresh_cpu_vm_stats(true);
}

int vmstat_refresh(const struct ctl_table *table, int write,
		   void *buffer, size_t *lenp, loff_t *ppos)
{
	long val;
	int err;
	int i;

	/*
	 * The regular update, every sysctl_stat_interval, may come later
	 * than expected: leaving a significant amount in per_cpu buckets.
	 * This is particularly misleading when checking a quantity of HUGE
	 * pages, immediately after running a test.  /proc/sys/vm/stat_refresh,
	 * which can equally be echo'ed to or cat'ted from (by root),
	 * can be used to update the stats just before reading them.
	 *
	 * Oh, and since global_zone_page_state() etc. are so careful to hide
	 * transiently negative values, report an error here if any of
	 * the stats is negative, so we know to go looking for imbalance.
	 */
	err = schedule_on_each_cpu(refresh_vm_stats);
	if (err)
		return err;
	for (i = 0; i < NR_VM_ZONE_STAT_ITEMS_USED; i++) {
		/*
		 * Skip checking stats known to go negative occasionally.
		 */
		switch (i) {
		case NR_ZONE_WRITE_PENDING:
		case NR_FREE_CMA_PAGES:
			continue;
		}
		val = atomic_long_read(&vm_zone_stat[i]);
		if (val < 0) {
			pr_warn("%s: %s %ld\n",
				__func__, zone_stat_name(i), val);
		}
	}
	for (i = 0; i < NR_VM_NODE_STAT_ITEMS_USED; i++) {
		/*
		 * Skip checking stats known to go negative occasionally.
		 */
		switch (i) {
		case NR_WRITEBACK:
			continue;
		}
		val = atomic_long_read(&vm_node_stat[i]);
		if (val < 0) {
			pr_warn("%s: %s %ld\n",
				__func__, node_stat_name(i), val);
		}
	}
	if (write)
		*ppos += *lenp;
	else
		*lenp = 0;
	return 0;
}
#endif /* CONFIG_PROC_FS */

static void vmstat_update(struct work_struct *w)
{
	if (refresh_cpu_vm_stats(true)) {
		/*
		 * Counters were updated so we expect more updates
		 * to occur in the future. Keep on running the
		 * update worker thread.
		 */
		queue_delayed_work_on(smp_processor_id(), mm_percpu_wq,
				this_cpu_ptr(&vmstat_work),
				round_jiffies_relative(sysctl_stat_interval));
	}
}

/*
 * Check if the diffs for a certain cpu indicate that
 * an update is needed.
 */
static bool need_update(int cpu)
{
	pg_data_t *last_pgdat = NULL;
	struct zone *zone;

	for_each_populated_zone(zone) {
		struct per_cpu_zonestat *pzstats = per_cpu_ptr(zone->per_cpu_zonestats, cpu);
		struct per_cpu_nodestat *n;

		/*
		 * The fast way of checking if there are any vmstat diffs.
		 */
		if (memchr_inv(pzstats->vm_stat_diff, 0, sizeof(pzstats->vm_stat_diff)))
			return true;

		if (last_pgdat == zone->zone_pgdat)
			continue;
		last_pgdat = zone->zone_pgdat;
		n = per_cpu_ptr(zone->zone_pgdat->per_cpu_nodestats, cpu);
		if (memchr_inv(n->vm_node_stat_diff, 0, sizeof(n->vm_node_stat_diff)))
			return true;
	}
	return false;
}

/*
 * Switch off vmstat processing and then fold all the remaining differentials
 * until the diffs stay at zero. The function is used by NOHZ and can only be
 * invoked when tick processing is not active.
 */
void quiet_vmstat(void)
{
	if (system_state != SYSTEM_RUNNING)
		return;

	if (!delayed_work_pending(this_cpu_ptr(&vmstat_work)))
		return;

	if (!need_update(smp_processor_id()))
		return;

	/*
	 * Just refresh counters and do not care about the pending delayed
	 * vmstat_update. It doesn't fire that often to matter and canceling
	 * it would be too expensive from this path.
	 * vmstat_shepherd will take care about that for us.
	 */
	refresh_cpu_vm_stats(false);
}

/*
 * Shepherd worker thread that checks the
 * differentials of processors that have their worker
 * threads for vm statistics updates disabled because of
 * inactivity.
 */
static void vmstat_shepherd(struct work_struct *w);

static DECLARE_DEFERRABLE_WORK(shepherd, vmstat_shepherd);

static void vmstat_shepherd(struct work_struct *w)
{
	int cpu;

	cpus_read_lock();
	/* Check processors whose vmstat worker threads have been disabled */
	for_each_online_cpu(cpu) {
		struct delayed_work *dw = &per_cpu(vmstat_work, cpu);

		/*
		 * In kernel users of vmstat counters either require the precise value and
		 * they are using zone_page_state_snapshot interface or they can live with
		 * an imprecision as the regular flushing can happen at arbitrary time and
		 * cumulative error can grow (see calculate_normal_threshold).
		 *
		 * From that POV the regular flushing can be postponed for CPUs that have
		 * been isolated from the kernel interference without critical
		 * infrastructure ever noticing. Skip regular flushing from vmstat_shepherd
		 * for all isolated CPUs to avoid interference with the isolated workload.
		 */
		if (cpu_is_isolated(cpu))
			continue;

		if (!delayed_work_pending(dw) && need_update(cpu))
			queue_delayed_work_on(cpu, mm_percpu_wq, dw, 0);

		cond_resched();
	}
	cpus_read_unlock();

	schedule_delayed_work(&shepherd,
		round_jiffies_relative(sysctl_stat_interval));
}

static void __init start_shepherd_timer(void)
{
	int cpu;

	for_each_possible_cpu(cpu)
		INIT_DEFERRABLE_WORK(per_cpu_ptr(&vmstat_work, cpu),
			vmstat_update);

	schedule_delayed_work(&shepherd,
		round_jiffies_relative(sysctl_stat_interval));
}

static void __init init_cpu_node_state(void)
{
	int node;

	for_each_online_node(node) {
		if (!cpumask_empty(cpumask_of_node(node)))
			node_set_state(node, N_CPU);
	}
}

static int vmstat_cpu_online(unsigned int cpu)
{
	refresh_zone_stat_thresholds();

	if (!node_state(cpu_to_node(cpu), N_CPU)) {
		node_set_state(cpu_to_node(cpu), N_CPU);
	}

	return 0;
}

static int vmstat_cpu_down_prep(unsigned int cpu)
{
	cancel_delayed_work_sync(&per_cpu(vmstat_work, cpu));
	return 0;
}

static int vmstat_cpu_dead(unsigned int cpu)
{
	const struct cpumask *node_cpus;
	int node;

	node = cpu_to_node(cpu);

	refresh_zone_stat_thresholds();
	node_cpus = cpumask_of_node(node);
	if (!cpumask_empty(node_cpus))
		return 0;

	node_clear_state(node, N_CPU);

	return 0;
}

#endif

struct workqueue_struct *mm_percpu_wq;

void __init init_mm_internals(void)
{
	int ret __maybe_unused;

	mm_percpu_wq = alloc_workqueue("mm_percpu_wq", WQ_MEM_RECLAIM, 0);

#ifdef CONFIG_SMP
	ret = cpuhp_setup_state_nocalls(CPUHP_MM_VMSTAT_DEAD, "mm/vmstat:dead",
					NULL, vmstat_cpu_dead);
	if (ret < 0)
		pr_err("vmstat: failed to register 'dead' hotplug state\n");

	ret = cpuhp_setup_state_nocalls(CPUHP_AP_ONLINE_DYN, "mm/vmstat:online",
					vmstat_cpu_online,
					vmstat_cpu_down_prep);
	if (ret < 0)
		pr_err("vmstat: failed to register 'online' hotplug state\n");

	cpus_read_lock();
	init_cpu_node_state();
	cpus_read_unlock();

	start_shepherd_timer();
#endif
#ifdef CONFIG_PROC_FS
	proc_create_seq("buddyinfo", 0444, NULL, &fragmentation_op);
	proc_create_seq("pagetypeinfo", 0400, NULL, &pagetypeinfo_op);
	proc_create_seq("vmstat", 0444, NULL, &vmstat_op);
	proc_create_seq("zoneinfo", 0444, NULL, &zoneinfo_op);
#endif
}

#if defined(CONFIG_DEBUG_FS) && defined(CONFIG_COMPACTION)

/*
 * Return an index indicating how much of the available free memory is
 * unusable for an allocation of the requested size.
 */
static int unusable_free_index(unsigned int order,
				struct contig_page_info *info)
{
	/* No free memory is interpreted as all free memory is unusable */
	if (info->free_pages == 0)
		return 1000;

	/*
	 * Index should be a value between 0 and 1. Return a value to 3
	 * decimal places.
	 *
	 * 0 => no fragmentation
	 * 1 => high fragmentation
	 */
	return div_u64((info->free_pages - (info->free_blocks_suitable << order)) * 1000ULL, info->free_pages);

}

static void unusable_show_print(struct seq_file *m,
					pg_data_t *pgdat, struct zone *zone)
{
	unsigned int order;
	int index;
	struct contig_page_info info;

	seq_printf(m, "Node %d, zone %8s ",
				pgdat->node_id,
				zone->name);
	for (order = 0; order < NR_PAGE_ORDERS; ++order) {
		fill_contig_page_info(zone, order, &info);
		index = unusable_free_index(order, &info);
		seq_printf(m, "%d.%03d ", index / 1000, index % 1000);
	}

	seq_putc(m, '\n');
}

/*
 * Display unusable free space index
 *
 * The unusable free space index measures how much of the available free
 * memory cannot be used to satisfy an allocation of a given size and is a
 * value between 0 and 1. The higher the value, the more of free memory is
 * unusable and by implication, the worse the external fragmentation is. This
 * can be expressed as a percentage by multiplying by 100.
 */
static int unusable_show(struct seq_file *m, void *arg)
{
	pg_data_t *pgdat = (pg_data_t *)arg;

	/* check memoryless node */
	if (!node_state(pgdat->node_id, N_MEMORY))
		return 0;

	walk_zones_in_node(m, pgdat, true, false, unusable_show_print);

	return 0;
}

static const struct seq_operations unusable_sops = {
	.start	= frag_start,
	.next	= frag_next,
	.stop	= frag_stop,
	.show	= unusable_show,
};

DEFINE_SEQ_ATTRIBUTE(unusable);

static void extfrag_show_print(struct seq_file *m,
					pg_data_t *pgdat, struct zone *zone)
{
	unsigned int order;
	int index;

	/* Alloc on stack as interrupts are disabled for zone walk */
	struct contig_page_info info;

	seq_printf(m, "Node %d, zone %8s ",
				pgdat->node_id,
				zone->name);
	for (order = 0; order < NR_PAGE_ORDERS; ++order) {
		fill_contig_page_info(zone, order, &info);
		index = __fragmentation_index(order, &info);
		seq_printf(m, "%2d.%03d ", index / 1000, index % 1000);
	}

	seq_putc(m, '\n');
}

/*
 * Display fragmentation index for orders that allocations would fail for
 */
static int extfrag_show(struct seq_file *m, void *arg)
{
	pg_data_t *pgdat = (pg_data_t *)arg;

	walk_zones_in_node(m, pgdat, true, false, extfrag_show_print);

	return 0;
}

static const struct seq_operations extfrag_sops = {
	.start	= frag_start,
	.next	= frag_next,
	.stop	= frag_stop,
	.show	= extfrag_show,
};

DEFINE_SEQ_ATTRIBUTE(extfrag);

static int __init extfrag_debug_init(void)
{
	struct dentry *extfrag_debug_root;

	extfrag_debug_root = debugfs_create_dir("extfrag", NULL);

	debugfs_create_file("unusable_index", 0444, extfrag_debug_root, NULL,
			    &unusable_fops);

	debugfs_create_file("extfrag_index", 0444, extfrag_debug_root, NULL,
			    &extfrag_fops);

	return 0;
}

module_init(extfrag_debug_init);

#endif<|MERGE_RESOLUTION|>--- conflicted
+++ resolved
@@ -168,7 +168,7 @@
 #ifdef CONFIG_NUMA
 static void fold_vm_zone_numa_events(struct zone *zone)
 {
-	unsigned long zone_numa_events[NR_VM_NUMA_EVENT_ITEMS_USED] = { 0, };
+	unsigned long zone_numa_events[NR_VM_NUMA_EVENT_ITEMS] = { 0, };
 	int cpu;
 	enum numa_stat_item item;
 
@@ -176,11 +176,11 @@
 		struct per_cpu_zonestat *pzstats;
 
 		pzstats = per_cpu_ptr(zone->per_cpu_zonestats, cpu);
-		for (item = 0; item < NR_VM_NUMA_EVENT_ITEMS_USED; item++)
+		for (item = 0; item < NR_VM_NUMA_EVENT_ITEMS; item++)
 			zone_numa_events[item] += xchg(&pzstats->vm_numa_event[item], 0);
 	}
 
-	for (item = 0; item < NR_VM_NUMA_EVENT_ITEMS_USED; item++)
+	for (item = 0; item < NR_VM_NUMA_EVENT_ITEMS; item++)
 		zone_numa_event_add(zone_numa_events[item], zone, item);
 }
 
@@ -775,13 +775,13 @@
 	int i;
 	int changes = 0;
 
-	for (i = 0; i < NR_VM_ZONE_STAT_ITEMS_USED; i++)
+	for (i = 0; i < NR_VM_ZONE_STAT_ITEMS; i++)
 		if (zone_diff[i]) {
 			atomic_long_add(zone_diff[i], &vm_zone_stat[i]);
 			changes++;
 	}
 
-	for (i = 0; i < NR_VM_NODE_STAT_ITEMS_USED; i++)
+	for (i = 0; i < NR_VM_NODE_STAT_ITEMS; i++)
 		if (node_diff[i]) {
 			atomic_long_add(node_diff[i], &vm_node_stat[i]);
 			changes++;
@@ -810,15 +810,15 @@
 	struct pglist_data *pgdat;
 	struct zone *zone;
 	int i;
-	int global_zone_diff[NR_VM_ZONE_STAT_ITEMS_USED] = { 0, };
-	int global_node_diff[NR_VM_NODE_STAT_ITEMS_USED] = { 0, };
+	int global_zone_diff[NR_VM_ZONE_STAT_ITEMS] = { 0, };
+	int global_node_diff[NR_VM_NODE_STAT_ITEMS] = { 0, };
 	int changes = 0;
 
 	for_each_populated_zone(zone) {
 		struct per_cpu_zonestat __percpu *pzstats = zone->per_cpu_zonestats;
 		struct per_cpu_pages __percpu *pcp = zone->per_cpu_pageset;
 
-		for (i = 0; i < NR_VM_ZONE_STAT_ITEMS_USED; i++) {
+		for (i = 0; i < NR_VM_ZONE_STAT_ITEMS; i++) {
 			int v;
 
 			v = this_cpu_xchg(pzstats->vm_stat_diff[i], 0);
@@ -873,7 +873,7 @@
 	for_each_online_pgdat(pgdat) {
 		struct per_cpu_nodestat __percpu *p = pgdat->per_cpu_nodestats;
 
-		for (i = 0; i < NR_VM_NODE_STAT_ITEMS_USED; i++) {
+		for (i = 0; i < NR_VM_NODE_STAT_ITEMS; i++) {
 			int v;
 
 			v = this_cpu_xchg(p->vm_node_stat_diff[i], 0);
@@ -898,15 +898,15 @@
 	struct pglist_data *pgdat;
 	struct zone *zone;
 	int i;
-	int global_zone_diff[NR_VM_ZONE_STAT_ITEMS_USED] = { 0, };
-	int global_node_diff[NR_VM_NODE_STAT_ITEMS_USED] = { 0, };
+	int global_zone_diff[NR_VM_ZONE_STAT_ITEMS] = { 0, };
+	int global_node_diff[NR_VM_NODE_STAT_ITEMS] = { 0, };
 
 	for_each_populated_zone(zone) {
 		struct per_cpu_zonestat *pzstats;
 
 		pzstats = per_cpu_ptr(zone->per_cpu_zonestats, cpu);
 
-		for (i = 0; i < NR_VM_ZONE_STAT_ITEMS_USED; i++) {
+		for (i = 0; i < NR_VM_ZONE_STAT_ITEMS; i++) {
 			if (pzstats->vm_stat_diff[i]) {
 				int v;
 
@@ -917,7 +917,7 @@
 			}
 		}
 #ifdef CONFIG_NUMA
-		for (i = 0; i < NR_VM_NUMA_EVENT_ITEMS_USED; i++) {
+		for (i = 0; i < NR_VM_NUMA_EVENT_ITEMS; i++) {
 			if (pzstats->vm_numa_event[i]) {
 				unsigned long v;
 
@@ -934,7 +934,7 @@
 
 		p = per_cpu_ptr(pgdat->per_cpu_nodestats, cpu);
 
-		for (i = 0; i < NR_VM_NODE_STAT_ITEMS_USED; i++)
+		for (i = 0; i < NR_VM_NODE_STAT_ITEMS; i++)
 			if (p->vm_node_stat_diff[i]) {
 				int v;
 
@@ -957,7 +957,7 @@
 	unsigned long v;
 	int i;
 
-	for (i = 0; i < NR_VM_ZONE_STAT_ITEMS_USED; i++) {
+	for (i = 0; i < NR_VM_ZONE_STAT_ITEMS; i++) {
 		if (pzstats->vm_stat_diff[i]) {
 			v = pzstats->vm_stat_diff[i];
 			pzstats->vm_stat_diff[i] = 0;
@@ -966,7 +966,7 @@
 	}
 
 #ifdef CONFIG_NUMA
-	for (i = 0; i < NR_VM_NUMA_EVENT_ITEMS_USED; i++) {
+	for (i = 0; i < NR_VM_NUMA_EVENT_ITEMS; i++) {
 		if (pzstats->vm_numa_event[i]) {
 			v = pzstats->vm_numa_event[i];
 			pzstats->vm_numa_event[i] = 0;
@@ -1186,8 +1186,6 @@
 #define TEXTS_FOR_ZONES(xx) TEXT_FOR_DMA(xx) TEXT_FOR_DMA32(xx) xx "_normal", \
 					TEXT_FOR_HIGHMEM(xx) xx "_movable", \
 					TEXT_FOR_DEVICE(xx)
-
-static const char vmstat_text_unused[] = "unused_counter";
 
 const char * const vmstat_text[] = {
 	/* enum zone_stat_item counters */
@@ -1207,11 +1205,6 @@
 #ifdef CONFIG_UNACCEPTED_MEMORY
 	"nr_unaccepted",
 #endif
-<<<<<<< HEAD
-	vmstat_text_unused, /*SUSE_KABI_ZONE_STAT_PADDING1*/
-	vmstat_text_unused, /*SUSE_KABI_ZONE_STAT_PADDING2*/
-=======
->>>>>>> 2d5404ca
 
 	/* enum numa_stat_item counters */
 #ifdef CONFIG_NUMA
@@ -1221,8 +1214,6 @@
 	"numa_interleave",
 	"numa_local",
 	"numa_other",
-	vmstat_text_unused, /*SUSE_KABI_NUMA_STAT_PADDING1*/
-	vmstat_text_unused, /*SUSE_KABI_NUMA_STAT_PADDING2*/
 #endif
 
 	/* enum node_stat_item counters */
@@ -1279,20 +1270,10 @@
 	"pgpromote_success",
 	"pgpromote_candidate",
 #endif
-<<<<<<< HEAD
-	vmstat_text_unused, /*SUSE_KABI_NODE_STAT_PADDING1*/
-	vmstat_text_unused, /*SUSE_KABI_NODE_STAT_PADDING2*/
-	vmstat_text_unused, /*SUSE_KABI_NODE_STAT_PADDING3*/
-	vmstat_text_unused, /*SUSE_KABI_NODE_STAT_PADDING4*/
-	vmstat_text_unused, /*SUSE_KABI_NODE_STAT_PADDING5*/
-
-	/* enum writeback_stat_item counters */
-=======
 	"pgdemote_kswapd",
 	"pgdemote_direct",
 	"pgdemote_khugepaged",
 	/* system-wide enum vm_stat_item counters */
->>>>>>> 2d5404ca
 	"nr_dirty_threshold",
 	"nr_dirty_background_threshold",
 	"nr_memmap_pages",
@@ -1748,7 +1729,7 @@
 	seq_printf(m, "Node %d, zone %8s", pgdat->node_id, zone->name);
 	if (is_zone_first_populated(pgdat, zone)) {
 		seq_printf(m, "\n  per-node stats");
-		for (i = 0; i < NR_VM_NODE_STAT_ITEMS_USED; i++) {
+		for (i = 0; i < NR_VM_NODE_STAT_ITEMS; i++) {
 			unsigned long pages = node_page_state_pages(pgdat, i);
 
 			if (vmstat_item_print_in_thp(i))
@@ -1792,12 +1773,12 @@
 		return;
 	}
 
-	for (i = 0; i < NR_VM_ZONE_STAT_ITEMS_USED; i++)
+	for (i = 0; i < NR_VM_ZONE_STAT_ITEMS; i++)
 		seq_printf(m, "\n      %-12s %lu", zone_stat_name(i),
 			   zone_page_state(zone, i));
 
 #ifdef CONFIG_NUMA
-	for (i = 0; i < NR_VM_NUMA_EVENT_ITEMS_USED; i++)
+	for (i = 0; i < NR_VM_NUMA_EVENT_ITEMS; i++)
 		seq_printf(m, "\n      %-12s %lu", numa_stat_name(i),
 			   zone_numa_event_state(zone, i));
 #endif
@@ -1873,17 +1854,17 @@
 	m->private = v;
 	if (!v)
 		return ERR_PTR(-ENOMEM);
-	for (i = 0; i < NR_VM_ZONE_STAT_ITEMS_USED; i++)
+	for (i = 0; i < NR_VM_ZONE_STAT_ITEMS; i++)
 		v[i] = global_zone_page_state(i);
 	v += NR_VM_ZONE_STAT_ITEMS;
 
 #ifdef CONFIG_NUMA
-	for (i = 0; i < NR_VM_NUMA_EVENT_ITEMS_USED; i++)
+	for (i = 0; i < NR_VM_NUMA_EVENT_ITEMS; i++)
 		v[i] = global_numa_event_state(i);
 	v += NR_VM_NUMA_EVENT_ITEMS;
 #endif
 
-	for (i = 0; i < NR_VM_NODE_STAT_ITEMS_USED; i++) {
+	for (i = 0; i < NR_VM_NODE_STAT_ITEMS; i++) {
 		v[i] = global_node_page_state_pages(i);
 		if (vmstat_item_print_in_thp(i))
 			v[i] /= HPAGE_PMD_NR;
@@ -1916,9 +1897,6 @@
 {
 	unsigned long *l = arg;
 	unsigned long off = l - (unsigned long *)m->private;
-
-	if (vmstat_text[off] == vmstat_text_unused)
-		return 0;
 
 	seq_puts(m, vmstat_text[off]);
 	seq_put_decimal_ull(m, " ", *l);
@@ -1980,7 +1958,7 @@
 	err = schedule_on_each_cpu(refresh_vm_stats);
 	if (err)
 		return err;
-	for (i = 0; i < NR_VM_ZONE_STAT_ITEMS_USED; i++) {
+	for (i = 0; i < NR_VM_ZONE_STAT_ITEMS; i++) {
 		/*
 		 * Skip checking stats known to go negative occasionally.
 		 */
@@ -1995,7 +1973,7 @@
 				__func__, zone_stat_name(i), val);
 		}
 	}
-	for (i = 0; i < NR_VM_NODE_STAT_ITEMS_USED; i++) {
+	for (i = 0; i < NR_VM_NODE_STAT_ITEMS; i++) {
 		/*
 		 * Skip checking stats known to go negative occasionally.
 		 */
