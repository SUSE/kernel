--- conflicted
+++ resolved
@@ -1823,11 +1823,7 @@
 			 * migration) will not expect userfaults on already
 			 * copied pages.
 			 */
-<<<<<<< HEAD
-			dec_mm_counter(mm, mm_counter(&folio->page));
-=======
 			dec_mm_counter(mm, mm_counter(folio));
->>>>>>> 2d5404ca
 		} else if (folio_test_anon(folio)) {
 			swp_entry_t entry = page_swap_entry(subpage);
 			pte_t swp_pte;
@@ -1838,13 +1834,7 @@
 			if (unlikely(folio_test_swapbacked(folio) !=
 					folio_test_swapcache(folio))) {
 				WARN_ON_ONCE(1);
-<<<<<<< HEAD
-				ret = false;
-				page_vma_mapped_walk_done(&pvmw);
-				break;
-=======
 				goto walk_abort;
->>>>>>> 2d5404ca
 			}
 
 			/* MADV_FREE page check */
@@ -1872,9 +1862,6 @@
 				 * plus the rmap(s) (dropped by discard:).
 				 */
 				if (ref_count == 1 + map_count &&
-<<<<<<< HEAD
-				    !folio_test_dirty(folio)) {
-=======
 				    (!folio_test_dirty(folio) ||
 				     /*
 				      * Unlike MADV_FREE mappings, VM_DROPPABLE
@@ -1882,7 +1869,6 @@
 				      * been dirtied.
 				      */
 				     (vma->vm_flags & VM_DROPPABLE))) {
->>>>>>> 2d5404ca
 					dec_mm_counter(mm, MM_ANONPAGES);
 					goto discard;
 				}
@@ -1949,14 +1935,10 @@
 			dec_mm_counter(mm, mm_counter_file(folio));
 		}
 discard:
-<<<<<<< HEAD
-		page_remove_rmap(subpage, vma, folio_test_hugetlb(folio));
-=======
 		if (unlikely(folio_test_hugetlb(folio)))
 			hugetlb_remove_rmap(folio);
 		else
 			folio_remove_rmap_pte(folio, subpage, vma);
->>>>>>> 2d5404ca
 		if (vma->vm_flags & VM_LOCKED)
 			mlock_drain_local();
 		folio_put(folio);
@@ -2249,11 +2231,7 @@
 			 * migration) will not expect userfaults on already
 			 * copied pages.
 			 */
-<<<<<<< HEAD
-			dec_mm_counter(mm, mm_counter(&folio->page));
-=======
 			dec_mm_counter(mm, mm_counter(folio));
->>>>>>> 2d5404ca
 		} else {
 			swp_entry_t entry;
 			pte_t swp_pte;
@@ -2325,14 +2303,10 @@
 			 */
 		}
 
-<<<<<<< HEAD
-		page_remove_rmap(subpage, vma, folio_test_hugetlb(folio));
-=======
 		if (unlikely(folio_test_hugetlb(folio)))
 			hugetlb_remove_rmap(folio);
 		else
 			folio_remove_rmap_pte(folio, subpage, vma);
->>>>>>> 2d5404ca
 		if (vma->vm_flags & VM_LOCKED)
 			mlock_drain_local();
 		folio_put(folio);
