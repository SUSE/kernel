--- conflicted
+++ resolved
@@ -1587,11 +1587,7 @@
 			}
 
 			/* MADV_FREE page check */
-<<<<<<< HEAD
-			if (!PageSwapBacked(page)) {
-=======
 			if (!folio_test_swapbacked(folio)) {
->>>>>>> 8db86851
 				int ref_count, map_count;
 
 				/*
@@ -1601,13 +1597,8 @@
 				 */
 				smp_mb();
 
-<<<<<<< HEAD
-				ref_count = page_ref_count(page);
-				map_count = page_mapcount(page);
-=======
 				ref_count = folio_ref_count(folio);
 				map_count = folio_mapcount(folio);
->>>>>>> 8db86851
 
 				/*
 				 * Order reads for page refcount and dirty flag
@@ -1620,11 +1611,7 @@
 				 * plus the rmap(s) (dropped by discard:).
 				 */
 				if (ref_count == 1 + map_count &&
-<<<<<<< HEAD
-				    !PageDirty(page)) {
-=======
 				    !folio_test_dirty(folio)) {
->>>>>>> 8db86851
 					/* Invalidate as we cleared the pte */
 					mmu_notifier_invalidate_range(mm,
 						address, address + PAGE_SIZE);
