/*
 * mm/rmap.c - physical to virtual reverse mappings
 *
 * Copyright 2001, Rik van Riel <riel@conectiva.com.br>
 * Released under the General Public License (GPL).
 *
 * Simple, low overhead reverse mapping scheme.
 * Please try to keep this thing as modular as possible.
 *
 * Provides methods for unmapping each kind of mapped page:
 * the anon methods track anonymous pages, and
 * the file methods track pages belonging to an inode.
 *
 * Original design by Rik van Riel <riel@conectiva.com.br> 2001
 * File methods by Dave McCracken <dmccr@us.ibm.com> 2003, 2004
 * Anonymous methods by Andrea Arcangeli <andrea@suse.de> 2004
 * Contributions by Hugh Dickins 2003, 2004
 */

/*
 * Lock ordering in mm:
 *
 * inode->i_rwsem	(while writing or truncating, not reading or faulting)
 *   mm->mmap_lock
 *     mapping->invalidate_lock (in filemap_fault)
 *       folio_lock
 *         hugetlbfs_i_mmap_rwsem_key (in huge_pmd_share, see hugetlbfs below)
 *           vma_start_write
 *             mapping->i_mmap_rwsem
 *               anon_vma->rwsem
 *                 mm->page_table_lock or pte_lock
 *                   swap_lock (in swap_duplicate, swap_info_get)
 *                     mmlist_lock (in mmput, drain_mmlist and others)
 *                     mapping->private_lock (in block_dirty_folio)
 *                         i_pages lock (widely used)
 *                           lruvec->lru_lock (in folio_lruvec_lock_irq)
 *                     inode->i_lock (in set_page_dirty's __mark_inode_dirty)
 *                     bdi.wb->list_lock (in set_page_dirty's __mark_inode_dirty)
 *                       sb_lock (within inode_lock in fs/fs-writeback.c)
 *                       i_pages lock (widely used, in set_page_dirty,
 *                                 in arch-dependent flush_dcache_mmap_lock,
 *                                 within bdi.wb->list_lock in __sync_single_inode)
 *
 * anon_vma->rwsem,mapping->i_mmap_rwsem   (memory_failure, collect_procs_anon)
 *   ->tasklist_lock
 *     pte map lock
 *
 * hugetlbfs PageHuge() take locks in this order:
 *   hugetlb_fault_mutex (hugetlbfs specific page fault mutex)
 *     vma_lock (hugetlb specific lock for pmd_sharing)
 *       mapping->i_mmap_rwsem (also used for hugetlb pmd sharing)
 *         folio_lock
 */

#include <linux/mm.h>
#include <linux/sched/mm.h>
#include <linux/sched/task.h>
#include <linux/pagemap.h>
#include <linux/swap.h>
#include <linux/swapops.h>
#include <linux/slab.h>
#include <linux/init.h>
#include <linux/ksm.h>
#include <linux/rmap.h>
#include <linux/rcupdate.h>
#include <linux/export.h>
#include <linux/memcontrol.h>
#include <linux/mmu_notifier.h>
#include <linux/migrate.h>
#include <linux/hugetlb.h>
#include <linux/huge_mm.h>
#include <linux/backing-dev.h>
#include <linux/page_idle.h>
#include <linux/memremap.h>
#include <linux/userfaultfd_k.h>
#include <linux/mm_inline.h>
#include <linux/oom.h>

#include <asm/tlbflush.h>

#define CREATE_TRACE_POINTS
#include <trace/events/tlb.h>
#include <trace/events/migrate.h>

#include "internal.h"

static struct kmem_cache *anon_vma_cachep;
static struct kmem_cache *anon_vma_chain_cachep;

static inline struct anon_vma *anon_vma_alloc(void)
{
	struct anon_vma *anon_vma;

	anon_vma = kmem_cache_alloc(anon_vma_cachep, GFP_KERNEL);
	if (anon_vma) {
		atomic_set(&anon_vma->refcount, 1);
		anon_vma->num_children = 0;
		anon_vma->num_active_vmas = 0;
		anon_vma->parent = anon_vma;
		/*
		 * Initialise the anon_vma root to point to itself. If called
		 * from fork, the root will be reset to the parents anon_vma.
		 */
		anon_vma->root = anon_vma;
	}

	return anon_vma;
}

static inline void anon_vma_free(struct anon_vma *anon_vma)
{
	VM_BUG_ON(atomic_read(&anon_vma->refcount));

	/*
	 * Synchronize against folio_lock_anon_vma_read() such that
	 * we can safely hold the lock without the anon_vma getting
	 * freed.
	 *
	 * Relies on the full mb implied by the atomic_dec_and_test() from
	 * put_anon_vma() against the acquire barrier implied by
	 * down_read_trylock() from folio_lock_anon_vma_read(). This orders:
	 *
	 * folio_lock_anon_vma_read()	VS	put_anon_vma()
	 *   down_read_trylock()		  atomic_dec_and_test()
	 *   LOCK				  MB
	 *   atomic_read()			  rwsem_is_locked()
	 *
	 * LOCK should suffice since the actual taking of the lock must
	 * happen _before_ what follows.
	 */
	might_sleep();
	if (rwsem_is_locked(&anon_vma->root->rwsem)) {
		anon_vma_lock_write(anon_vma);
		anon_vma_unlock_write(anon_vma);
	}

	kmem_cache_free(anon_vma_cachep, anon_vma);
}

static inline struct anon_vma_chain *anon_vma_chain_alloc(gfp_t gfp)
{
	return kmem_cache_alloc(anon_vma_chain_cachep, gfp);
}

static void anon_vma_chain_free(struct anon_vma_chain *anon_vma_chain)
{
	kmem_cache_free(anon_vma_chain_cachep, anon_vma_chain);
}

static void anon_vma_chain_link(struct vm_area_struct *vma,
				struct anon_vma_chain *avc,
				struct anon_vma *anon_vma)
{
	avc->vma = vma;
	avc->anon_vma = anon_vma;
	list_add(&avc->same_vma, &vma->anon_vma_chain);
	anon_vma_interval_tree_insert(avc, &anon_vma->rb_root);
}

/**
 * __anon_vma_prepare - attach an anon_vma to a memory region
 * @vma: the memory region in question
 *
 * This makes sure the memory mapping described by 'vma' has
 * an 'anon_vma' attached to it, so that we can associate the
 * anonymous pages mapped into it with that anon_vma.
 *
 * The common case will be that we already have one, which
 * is handled inline by anon_vma_prepare(). But if
 * not we either need to find an adjacent mapping that we
 * can re-use the anon_vma from (very common when the only
 * reason for splitting a vma has been mprotect()), or we
 * allocate a new one.
 *
 * Anon-vma allocations are very subtle, because we may have
 * optimistically looked up an anon_vma in folio_lock_anon_vma_read()
 * and that may actually touch the rwsem even in the newly
 * allocated vma (it depends on RCU to make sure that the
 * anon_vma isn't actually destroyed).
 *
 * As a result, we need to do proper anon_vma locking even
 * for the new allocation. At the same time, we do not want
 * to do any locking for the common case of already having
 * an anon_vma.
 */
int __anon_vma_prepare(struct vm_area_struct *vma)
{
	struct mm_struct *mm = vma->vm_mm;
	struct anon_vma *anon_vma, *allocated;
	struct anon_vma_chain *avc;

	mmap_assert_locked(mm);
	might_sleep();

	avc = anon_vma_chain_alloc(GFP_KERNEL);
	if (!avc)
		goto out_enomem;

	anon_vma = find_mergeable_anon_vma(vma);
	allocated = NULL;
	if (!anon_vma) {
		anon_vma = anon_vma_alloc();
		if (unlikely(!anon_vma))
			goto out_enomem_free_avc;
		anon_vma->num_children++; /* self-parent link for new root */
		allocated = anon_vma;
	}

	anon_vma_lock_write(anon_vma);
	/* page_table_lock to protect against threads */
	spin_lock(&mm->page_table_lock);
	if (likely(!vma->anon_vma)) {
		vma->anon_vma = anon_vma;
		anon_vma_chain_link(vma, avc, anon_vma);
		anon_vma->num_active_vmas++;
		allocated = NULL;
		avc = NULL;
	}
	spin_unlock(&mm->page_table_lock);
	anon_vma_unlock_write(anon_vma);

	if (unlikely(allocated))
		put_anon_vma(allocated);
	if (unlikely(avc))
		anon_vma_chain_free(avc);

	return 0;

 out_enomem_free_avc:
	anon_vma_chain_free(avc);
 out_enomem:
	return -ENOMEM;
}

/*
 * This is a useful helper function for locking the anon_vma root as
 * we traverse the vma->anon_vma_chain, looping over anon_vma's that
 * have the same vma.
 *
 * Such anon_vma's should have the same root, so you'd expect to see
 * just a single mutex_lock for the whole traversal.
 */
static inline struct anon_vma *lock_anon_vma_root(struct anon_vma *root, struct anon_vma *anon_vma)
{
	struct anon_vma *new_root = anon_vma->root;
	if (new_root != root) {
		if (WARN_ON_ONCE(root))
			up_write(&root->rwsem);
		root = new_root;
		down_write(&root->rwsem);
	}
	return root;
}

static inline void unlock_anon_vma_root(struct anon_vma *root)
{
	if (root)
		up_write(&root->rwsem);
}

/*
 * Attach the anon_vmas from src to dst.
 * Returns 0 on success, -ENOMEM on failure.
 *
 * anon_vma_clone() is called by vma_expand(), vma_merge(), __split_vma(),
 * copy_vma() and anon_vma_fork(). The first four want an exact copy of src,
 * while the last one, anon_vma_fork(), may try to reuse an existing anon_vma to
 * prevent endless growth of anon_vma. Since dst->anon_vma is set to NULL before
 * call, we can identify this case by checking (!dst->anon_vma &&
 * src->anon_vma).
 *
 * If (!dst->anon_vma && src->anon_vma) is true, this function tries to find
 * and reuse existing anon_vma which has no vmas and only one child anon_vma.
 * This prevents degradation of anon_vma hierarchy to endless linear chain in
 * case of constantly forking task. On the other hand, an anon_vma with more
 * than one child isn't reused even if there was no alive vma, thus rmap
 * walker has a good chance of avoiding scanning the whole hierarchy when it
 * searches where page is mapped.
 */
int anon_vma_clone(struct vm_area_struct *dst, struct vm_area_struct *src)
{
	struct anon_vma_chain *avc, *pavc;
	struct anon_vma *root = NULL;

	list_for_each_entry_reverse(pavc, &src->anon_vma_chain, same_vma) {
		struct anon_vma *anon_vma;

		avc = anon_vma_chain_alloc(GFP_NOWAIT | __GFP_NOWARN);
		if (unlikely(!avc)) {
			unlock_anon_vma_root(root);
			root = NULL;
			avc = anon_vma_chain_alloc(GFP_KERNEL);
			if (!avc)
				goto enomem_failure;
		}
		anon_vma = pavc->anon_vma;
		root = lock_anon_vma_root(root, anon_vma);
		anon_vma_chain_link(dst, avc, anon_vma);

		/*
		 * Reuse existing anon_vma if it has no vma and only one
		 * anon_vma child.
		 *
		 * Root anon_vma is never reused:
		 * it has self-parent reference and at least one child.
		 */
		if (!dst->anon_vma && src->anon_vma &&
		    anon_vma->num_children < 2 &&
		    anon_vma->num_active_vmas == 0)
			dst->anon_vma = anon_vma;
	}
	if (dst->anon_vma)
		dst->anon_vma->num_active_vmas++;
	unlock_anon_vma_root(root);
	return 0;

 enomem_failure:
	/*
	 * dst->anon_vma is dropped here otherwise its num_active_vmas can
	 * be incorrectly decremented in unlink_anon_vmas().
	 * We can safely do this because callers of anon_vma_clone() don't care
	 * about dst->anon_vma if anon_vma_clone() failed.
	 */
	dst->anon_vma = NULL;
	unlink_anon_vmas(dst);
	return -ENOMEM;
}

/*
 * Attach vma to its own anon_vma, as well as to the anon_vmas that
 * the corresponding VMA in the parent process is attached to.
 * Returns 0 on success, non-zero on failure.
 */
int anon_vma_fork(struct vm_area_struct *vma, struct vm_area_struct *pvma)
{
	struct anon_vma_chain *avc;
	struct anon_vma *anon_vma;
	int error;

	/* Don't bother if the parent process has no anon_vma here. */
	if (!pvma->anon_vma)
		return 0;

	/* Drop inherited anon_vma, we'll reuse existing or allocate new. */
	vma->anon_vma = NULL;

	/*
	 * First, attach the new VMA to the parent VMA's anon_vmas,
	 * so rmap can find non-COWed pages in child processes.
	 */
	error = anon_vma_clone(vma, pvma);
	if (error)
		return error;

	/* An existing anon_vma has been reused, all done then. */
	if (vma->anon_vma)
		return 0;

	/* Then add our own anon_vma. */
	anon_vma = anon_vma_alloc();
	if (!anon_vma)
		goto out_error;
	anon_vma->num_active_vmas++;
	avc = anon_vma_chain_alloc(GFP_KERNEL);
	if (!avc)
		goto out_error_free_anon_vma;

	/*
	 * The root anon_vma's rwsem is the lock actually used when we
	 * lock any of the anon_vmas in this anon_vma tree.
	 */
	anon_vma->root = pvma->anon_vma->root;
	anon_vma->parent = pvma->anon_vma;
	/*
	 * With refcounts, an anon_vma can stay around longer than the
	 * process it belongs to. The root anon_vma needs to be pinned until
	 * this anon_vma is freed, because the lock lives in the root.
	 */
	get_anon_vma(anon_vma->root);
	/* Mark this anon_vma as the one where our new (COWed) pages go. */
	vma->anon_vma = anon_vma;
	anon_vma_lock_write(anon_vma);
	anon_vma_chain_link(vma, avc, anon_vma);
	anon_vma->parent->num_children++;
	anon_vma_unlock_write(anon_vma);

	return 0;

 out_error_free_anon_vma:
	put_anon_vma(anon_vma);
 out_error:
	unlink_anon_vmas(vma);
	return -ENOMEM;
}

void unlink_anon_vmas(struct vm_area_struct *vma)
{
	struct anon_vma_chain *avc, *next;
	struct anon_vma *root = NULL;

	/*
	 * Unlink each anon_vma chained to the VMA.  This list is ordered
	 * from newest to oldest, ensuring the root anon_vma gets freed last.
	 */
	list_for_each_entry_safe(avc, next, &vma->anon_vma_chain, same_vma) {
		struct anon_vma *anon_vma = avc->anon_vma;

		root = lock_anon_vma_root(root, anon_vma);
		anon_vma_interval_tree_remove(avc, &anon_vma->rb_root);

		/*
		 * Leave empty anon_vmas on the list - we'll need
		 * to free them outside the lock.
		 */
		if (RB_EMPTY_ROOT(&anon_vma->rb_root.rb_root)) {
			anon_vma->parent->num_children--;
			continue;
		}

		list_del(&avc->same_vma);
		anon_vma_chain_free(avc);
	}
	if (vma->anon_vma) {
		vma->anon_vma->num_active_vmas--;

		/*
		 * vma would still be needed after unlink, and anon_vma will be prepared
		 * when handle fault.
		 */
		vma->anon_vma = NULL;
	}
	unlock_anon_vma_root(root);

	/*
	 * Iterate the list once more, it now only contains empty and unlinked
	 * anon_vmas, destroy them. Could not do before due to __put_anon_vma()
	 * needing to write-acquire the anon_vma->root->rwsem.
	 */
	list_for_each_entry_safe(avc, next, &vma->anon_vma_chain, same_vma) {
		struct anon_vma *anon_vma = avc->anon_vma;

		VM_WARN_ON(anon_vma->num_children);
		VM_WARN_ON(anon_vma->num_active_vmas);
		put_anon_vma(anon_vma);

		list_del(&avc->same_vma);
		anon_vma_chain_free(avc);
	}
}

static void anon_vma_ctor(void *data)
{
	struct anon_vma *anon_vma = data;

	init_rwsem(&anon_vma->rwsem);
	atomic_set(&anon_vma->refcount, 0);
	anon_vma->rb_root = RB_ROOT_CACHED;
}

void __init anon_vma_init(void)
{
	anon_vma_cachep = kmem_cache_create("anon_vma", sizeof(struct anon_vma),
			0, SLAB_TYPESAFE_BY_RCU|SLAB_PANIC|SLAB_ACCOUNT,
			anon_vma_ctor);
	anon_vma_chain_cachep = KMEM_CACHE(anon_vma_chain,
			SLAB_PANIC|SLAB_ACCOUNT);
}

/*
 * Getting a lock on a stable anon_vma from a page off the LRU is tricky!
 *
 * Since there is no serialization what so ever against folio_remove_rmap_*()
 * the best this function can do is return a refcount increased anon_vma
 * that might have been relevant to this page.
 *
 * The page might have been remapped to a different anon_vma or the anon_vma
 * returned may already be freed (and even reused).
 *
 * In case it was remapped to a different anon_vma, the new anon_vma will be a
 * child of the old anon_vma, and the anon_vma lifetime rules will therefore
 * ensure that any anon_vma obtained from the page will still be valid for as
 * long as we observe page_mapped() [ hence all those page_mapped() tests ].
 *
 * All users of this function must be very careful when walking the anon_vma
 * chain and verify that the page in question is indeed mapped in it
 * [ something equivalent to page_mapped_in_vma() ].
 *
 * Since anon_vma's slab is SLAB_TYPESAFE_BY_RCU and we know from
 * folio_remove_rmap_*() that the anon_vma pointer from page->mapping is valid
 * if there is a mapcount, we can dereference the anon_vma after observing
 * those.
 *
 * NOTE: the caller should normally hold folio lock when calling this.  If
 * not, the caller needs to double check the anon_vma didn't change after
 * taking the anon_vma lock for either read or write (UFFDIO_MOVE can modify it
 * concurrently without folio lock protection). See folio_lock_anon_vma_read()
 * which has already covered that, and comment above remap_pages().
 */
struct anon_vma *folio_get_anon_vma(const struct folio *folio)
{
	struct anon_vma *anon_vma = NULL;
	unsigned long anon_mapping;

	rcu_read_lock();
	anon_mapping = (unsigned long)READ_ONCE(folio->mapping);
	if ((anon_mapping & PAGE_MAPPING_FLAGS) != PAGE_MAPPING_ANON)
		goto out;
	if (!folio_mapped(folio))
		goto out;

	anon_vma = (struct anon_vma *) (anon_mapping - PAGE_MAPPING_ANON);
	if (!atomic_inc_not_zero(&anon_vma->refcount)) {
		anon_vma = NULL;
		goto out;
	}

	/*
	 * If this folio is still mapped, then its anon_vma cannot have been
	 * freed.  But if it has been unmapped, we have no security against the
	 * anon_vma structure being freed and reused (for another anon_vma:
	 * SLAB_TYPESAFE_BY_RCU guarantees that - so the atomic_inc_not_zero()
	 * above cannot corrupt).
	 */
	if (!folio_mapped(folio)) {
		rcu_read_unlock();
		put_anon_vma(anon_vma);
		return NULL;
	}
out:
	rcu_read_unlock();

	return anon_vma;
}

/*
 * Similar to folio_get_anon_vma() except it locks the anon_vma.
 *
 * Its a little more complex as it tries to keep the fast path to a single
 * atomic op -- the trylock. If we fail the trylock, we fall back to getting a
 * reference like with folio_get_anon_vma() and then block on the mutex
 * on !rwc->try_lock case.
 */
struct anon_vma *folio_lock_anon_vma_read(const struct folio *folio,
					  struct rmap_walk_control *rwc)
{
	struct anon_vma *anon_vma = NULL;
	struct anon_vma *root_anon_vma;
	unsigned long anon_mapping;

retry:
	rcu_read_lock();
	anon_mapping = (unsigned long)READ_ONCE(folio->mapping);
	if ((anon_mapping & PAGE_MAPPING_FLAGS) != PAGE_MAPPING_ANON)
		goto out;
	if (!folio_mapped(folio))
		goto out;

	anon_vma = (struct anon_vma *) (anon_mapping - PAGE_MAPPING_ANON);
	root_anon_vma = READ_ONCE(anon_vma->root);
	if (down_read_trylock(&root_anon_vma->rwsem)) {
		/*
		 * folio_move_anon_rmap() might have changed the anon_vma as we
		 * might not hold the folio lock here.
		 */
		if (unlikely((unsigned long)READ_ONCE(folio->mapping) !=
			     anon_mapping)) {
			up_read(&root_anon_vma->rwsem);
			rcu_read_unlock();
			goto retry;
		}

		/*
		 * If the folio is still mapped, then this anon_vma is still
		 * its anon_vma, and holding the mutex ensures that it will
		 * not go away, see anon_vma_free().
		 */
		if (!folio_mapped(folio)) {
			up_read(&root_anon_vma->rwsem);
			anon_vma = NULL;
		}
		goto out;
	}

	if (rwc && rwc->try_lock) {
		anon_vma = NULL;
		rwc->contended = true;
		goto out;
	}

	/* trylock failed, we got to sleep */
	if (!atomic_inc_not_zero(&anon_vma->refcount)) {
		anon_vma = NULL;
		goto out;
	}

	if (!folio_mapped(folio)) {
		rcu_read_unlock();
		put_anon_vma(anon_vma);
		return NULL;
	}

	/* we pinned the anon_vma, its safe to sleep */
	rcu_read_unlock();
	anon_vma_lock_read(anon_vma);

	/*
	 * folio_move_anon_rmap() might have changed the anon_vma as we might
	 * not hold the folio lock here.
	 */
	if (unlikely((unsigned long)READ_ONCE(folio->mapping) !=
		     anon_mapping)) {
		anon_vma_unlock_read(anon_vma);
		put_anon_vma(anon_vma);
		anon_vma = NULL;
		goto retry;
	}

	if (atomic_dec_and_test(&anon_vma->refcount)) {
		/*
		 * Oops, we held the last refcount, release the lock
		 * and bail -- can't simply use put_anon_vma() because
		 * we'll deadlock on the anon_vma_lock_write() recursion.
		 */
		anon_vma_unlock_read(anon_vma);
		__put_anon_vma(anon_vma);
		anon_vma = NULL;
	}

	return anon_vma;

out:
	rcu_read_unlock();
	return anon_vma;
}

#ifdef CONFIG_ARCH_WANT_BATCHED_UNMAP_TLB_FLUSH
/*
 * Flush TLB entries for recently unmapped pages from remote CPUs. It is
 * important if a PTE was dirty when it was unmapped that it's flushed
 * before any IO is initiated on the page to prevent lost writes. Similarly,
 * it must be flushed before freeing to prevent data leakage.
 */
void try_to_unmap_flush(void)
{
	struct tlbflush_unmap_batch *tlb_ubc = &current->tlb_ubc;

	if (!tlb_ubc->flush_required)
		return;

	arch_tlbbatch_flush(&tlb_ubc->arch);
	tlb_ubc->flush_required = false;
	tlb_ubc->writable = false;
}

/* Flush iff there are potentially writable TLB entries that can race with IO */
void try_to_unmap_flush_dirty(void)
{
	struct tlbflush_unmap_batch *tlb_ubc = &current->tlb_ubc;

	if (tlb_ubc->writable)
		try_to_unmap_flush();
}

/*
 * Bits 0-14 of mm->tlb_flush_batched record pending generations.
 * Bits 16-30 of mm->tlb_flush_batched bit record flushed generations.
 */
#define TLB_FLUSH_BATCH_FLUSHED_SHIFT	16
#define TLB_FLUSH_BATCH_PENDING_MASK			\
	((1 << (TLB_FLUSH_BATCH_FLUSHED_SHIFT - 1)) - 1)
#define TLB_FLUSH_BATCH_PENDING_LARGE			\
	(TLB_FLUSH_BATCH_PENDING_MASK / 2)

static void set_tlb_ubc_flush_pending(struct mm_struct *mm, pte_t pteval,
		unsigned long start, unsigned long end)
{
	struct tlbflush_unmap_batch *tlb_ubc = &current->tlb_ubc;
	int batch;
	bool writable = pte_dirty(pteval);

	if (!pte_accessible(mm, pteval))
		return;

	arch_tlbbatch_add_pending(&tlb_ubc->arch, mm, start, end);
	tlb_ubc->flush_required = true;

	/*
	 * Ensure compiler does not re-order the setting of tlb_flush_batched
	 * before the PTE is cleared.
	 */
	barrier();
	batch = atomic_read(&mm->tlb_flush_batched);
retry:
	if ((batch & TLB_FLUSH_BATCH_PENDING_MASK) > TLB_FLUSH_BATCH_PENDING_LARGE) {
		/*
		 * Prevent `pending' from catching up with `flushed' because of
		 * overflow.  Reset `pending' and `flushed' to be 1 and 0 if
		 * `pending' becomes large.
		 */
		if (!atomic_try_cmpxchg(&mm->tlb_flush_batched, &batch, 1))
			goto retry;
	} else {
		atomic_inc(&mm->tlb_flush_batched);
	}

	/*
	 * If the PTE was dirty then it's best to assume it's writable. The
	 * caller must use try_to_unmap_flush_dirty() or try_to_unmap_flush()
	 * before the page is queued for IO.
	 */
	if (writable)
		tlb_ubc->writable = true;
}

/*
 * Returns true if the TLB flush should be deferred to the end of a batch of
 * unmap operations to reduce IPIs.
 */
static bool should_defer_flush(struct mm_struct *mm, enum ttu_flags flags)
{
	if (!(flags & TTU_BATCH_FLUSH))
		return false;

	return arch_tlbbatch_should_defer(mm);
}

/*
 * Reclaim unmaps pages under the PTL but do not flush the TLB prior to
 * releasing the PTL if TLB flushes are batched. It's possible for a parallel
 * operation such as mprotect or munmap to race between reclaim unmapping
 * the page and flushing the page. If this race occurs, it potentially allows
 * access to data via a stale TLB entry. Tracking all mm's that have TLB
 * batching in flight would be expensive during reclaim so instead track
 * whether TLB batching occurred in the past and if so then do a flush here
 * if required. This will cost one additional flush per reclaim cycle paid
 * by the first operation at risk such as mprotect and mumap.
 *
 * This must be called under the PTL so that an access to tlb_flush_batched
 * that is potentially a "reclaim vs mprotect/munmap/etc" race will synchronise
 * via the PTL.
 */
void flush_tlb_batched_pending(struct mm_struct *mm)
{
	int batch = atomic_read(&mm->tlb_flush_batched);
	int pending = batch & TLB_FLUSH_BATCH_PENDING_MASK;
	int flushed = batch >> TLB_FLUSH_BATCH_FLUSHED_SHIFT;

	if (pending != flushed) {
		arch_flush_tlb_batched_pending(mm);
		/*
		 * If the new TLB flushing is pending during flushing, leave
		 * mm->tlb_flush_batched as is, to avoid losing flushing.
		 */
		atomic_cmpxchg(&mm->tlb_flush_batched, batch,
			       pending | (pending << TLB_FLUSH_BATCH_FLUSHED_SHIFT));
	}
}
#else
static void set_tlb_ubc_flush_pending(struct mm_struct *mm, pte_t pteval,
		unsigned long start, unsigned long end)
{
}

static bool should_defer_flush(struct mm_struct *mm, enum ttu_flags flags)
{
	return false;
}
#endif /* CONFIG_ARCH_WANT_BATCHED_UNMAP_TLB_FLUSH */

/**
 * page_address_in_vma - The virtual address of a page in this VMA.
 * @folio: The folio containing the page.
 * @page: The page within the folio.
 * @vma: The VMA we need to know the address in.
 *
 * Calculates the user virtual address of this page in the specified VMA.
 * It is the caller's responsibililty to check the page is actually
 * within the VMA.  There may not currently be a PTE pointing at this
 * page, but if a page fault occurs at this address, this is the page
 * which will be accessed.
 *
 * Context: Caller should hold a reference to the folio.  Caller should
 * hold a lock (eg the i_mmap_lock or the mmap_lock) which keeps the
 * VMA from being altered.
 *
 * Return: The virtual address corresponding to this page in the VMA.
 */
unsigned long page_address_in_vma(const struct folio *folio,
		const struct page *page, const struct vm_area_struct *vma)
{
	if (folio_test_anon(folio)) {
		struct anon_vma *page__anon_vma = folio_anon_vma(folio);
		/*
		 * Note: swapoff's unuse_vma() is more efficient with this
		 * check, and needs it to match anon_vma when KSM is active.
		 */
		if (!vma->anon_vma || !page__anon_vma ||
		    vma->anon_vma->root != page__anon_vma->root)
			return -EFAULT;
	} else if (!vma->vm_file) {
		return -EFAULT;
	} else if (vma->vm_file->f_mapping != folio->mapping) {
		return -EFAULT;
	}

	/* KSM folios don't reach here because of the !page__anon_vma check */
	return vma_address(vma, page_pgoff(folio, page), 1);
}

/*
 * Returns the actual pmd_t* where we expect 'address' to be mapped from, or
 * NULL if it doesn't exist.  No guarantees / checks on what the pmd_t*
 * represents.
 */
pmd_t *mm_find_pmd(struct mm_struct *mm, unsigned long address)
{
	pgd_t *pgd;
	p4d_t *p4d;
	pud_t *pud;
	pmd_t *pmd = NULL;

	pgd = pgd_offset(mm, address);
	if (!pgd_present(*pgd))
		goto out;

	p4d = p4d_offset(pgd, address);
	if (!p4d_present(*p4d))
		goto out;

	pud = pud_offset(p4d, address);
	if (!pud_present(*pud))
		goto out;

	pmd = pmd_offset(pud, address);
out:
	return pmd;
}

struct folio_referenced_arg {
	int mapcount;
	int referenced;
	unsigned long vm_flags;
	struct mem_cgroup *memcg;
};

/*
 * arg: folio_referenced_arg will be passed
 */
static bool folio_referenced_one(struct folio *folio,
		struct vm_area_struct *vma, unsigned long address, void *arg)
{
	struct folio_referenced_arg *pra = arg;
	DEFINE_FOLIO_VMA_WALK(pvmw, folio, vma, address, 0);
	int referenced = 0;
	unsigned long start = address, ptes = 0;

	while (page_vma_mapped_walk(&pvmw)) {
		address = pvmw.address;

		if (vma->vm_flags & VM_LOCKED) {
			if (!folio_test_large(folio) || !pvmw.pte) {
				/* Restore the mlock which got missed */
				mlock_vma_folio(folio, vma);
				page_vma_mapped_walk_done(&pvmw);
				pra->vm_flags |= VM_LOCKED;
				return false; /* To break the loop */
			}
			/*
			 * For large folio fully mapped to VMA, will
			 * be handled after the pvmw loop.
			 *
			 * For large folio cross VMA boundaries, it's
			 * expected to be picked  by page reclaim. But
			 * should skip reference of pages which are in
			 * the range of VM_LOCKED vma. As page reclaim
			 * should just count the reference of pages out
			 * the range of VM_LOCKED vma.
			 */
			ptes++;
			pra->mapcount--;
			continue;
		}

		/*
		 * Skip the non-shared swapbacked folio mapped solely by
		 * the exiting or OOM-reaped process. This avoids redundant
		 * swap-out followed by an immediate unmap.
		 */
		if ((!atomic_read(&vma->vm_mm->mm_users) ||
		    check_stable_address_space(vma->vm_mm)) &&
		    folio_test_anon(folio) && folio_test_swapbacked(folio) &&
		    !folio_maybe_mapped_shared(folio)) {
			pra->referenced = -1;
			page_vma_mapped_walk_done(&pvmw);
			return false;
		}

		if (lru_gen_enabled() && pvmw.pte) {
			if (lru_gen_look_around(&pvmw))
				referenced++;
		} else if (pvmw.pte) {
			if (ptep_clear_flush_young_notify(vma, address,
						pvmw.pte))
				referenced++;
		} else if (IS_ENABLED(CONFIG_TRANSPARENT_HUGEPAGE)) {
			if (pmdp_clear_flush_young_notify(vma, address,
						pvmw.pmd))
				referenced++;
		} else {
			/* unexpected pmd-mapped folio? */
			WARN_ON_ONCE(1);
		}

		pra->mapcount--;
	}

	if ((vma->vm_flags & VM_LOCKED) &&
			folio_test_large(folio) &&
			folio_within_vma(folio, vma)) {
		unsigned long s_align, e_align;

		s_align = ALIGN_DOWN(start, PMD_SIZE);
		e_align = ALIGN_DOWN(start + folio_size(folio) - 1, PMD_SIZE);

		/* folio doesn't cross page table boundary and fully mapped */
		if ((s_align == e_align) && (ptes == folio_nr_pages(folio))) {
			/* Restore the mlock which got missed */
			mlock_vma_folio(folio, vma);
			pra->vm_flags |= VM_LOCKED;
			return false; /* To break the loop */
		}
	}

	if (referenced)
		folio_clear_idle(folio);
	if (folio_test_clear_young(folio))
		referenced++;

	if (referenced) {
		pra->referenced++;
		pra->vm_flags |= vma->vm_flags & ~VM_LOCKED;
	}

	if (!pra->mapcount)
		return false; /* To break the loop */

	return true;
}

static bool invalid_folio_referenced_vma(struct vm_area_struct *vma, void *arg)
{
	struct folio_referenced_arg *pra = arg;
	struct mem_cgroup *memcg = pra->memcg;

	/*
	 * Ignore references from this mapping if it has no recency. If the
	 * folio has been used in another mapping, we will catch it; if this
	 * other mapping is already gone, the unmap path will have set the
	 * referenced flag or activated the folio in zap_pte_range().
	 */
	if (!vma_has_recency(vma))
		return true;

	/*
	 * If we are reclaiming on behalf of a cgroup, skip counting on behalf
	 * of references from different cgroups.
	 */
	if (memcg && !mm_match_cgroup(vma->vm_mm, memcg))
		return true;

	return false;
}

/**
 * folio_referenced() - Test if the folio was referenced.
 * @folio: The folio to test.
 * @is_locked: Caller holds lock on the folio.
 * @memcg: target memory cgroup
 * @vm_flags: A combination of all the vma->vm_flags which referenced the folio.
 *
 * Quick test_and_clear_referenced for all mappings of a folio,
 *
 * Return: The number of mappings which referenced the folio. Return -1 if
 * the function bailed out due to rmap lock contention.
 */
int folio_referenced(struct folio *folio, int is_locked,
		     struct mem_cgroup *memcg, unsigned long *vm_flags)
{
	bool we_locked = false;
	struct folio_referenced_arg pra = {
		.mapcount = folio_mapcount(folio),
		.memcg = memcg,
	};
	struct rmap_walk_control rwc = {
		.rmap_one = folio_referenced_one,
		.arg = (void *)&pra,
		.anon_lock = folio_lock_anon_vma_read,
		.try_lock = true,
		.invalid_vma = invalid_folio_referenced_vma,
	};

	*vm_flags = 0;
	if (!pra.mapcount)
		return 0;

	if (!folio_raw_mapping(folio))
		return 0;

	if (!is_locked && (!folio_test_anon(folio) || folio_test_ksm(folio))) {
		we_locked = folio_trylock(folio);
		if (!we_locked)
			return 1;
	}

	rmap_walk(folio, &rwc);
	*vm_flags = pra.vm_flags;

	if (we_locked)
		folio_unlock(folio);

	return rwc.contended ? -1 : pra.referenced;
}

static int page_vma_mkclean_one(struct page_vma_mapped_walk *pvmw)
{
	int cleaned = 0;
	struct vm_area_struct *vma = pvmw->vma;
	struct mmu_notifier_range range;
	unsigned long address = pvmw->address;

	/*
	 * We have to assume the worse case ie pmd for invalidation. Note that
	 * the folio can not be freed from this function.
	 */
	mmu_notifier_range_init(&range, MMU_NOTIFY_PROTECTION_PAGE, 0,
				vma->vm_mm, address, vma_address_end(pvmw));
	mmu_notifier_invalidate_range_start(&range);

	while (page_vma_mapped_walk(pvmw)) {
		int ret = 0;

		address = pvmw->address;
		if (pvmw->pte) {
			pte_t *pte = pvmw->pte;
			pte_t entry = ptep_get(pte);

			/*
			 * PFN swap PTEs, such as device-exclusive ones, that
			 * actually map pages are clean and not writable from a
			 * CPU perspective. The MMU notifier takes care of any
			 * device aspects.
			 */
			if (!pte_present(entry))
				continue;
			if (!pte_dirty(entry) && !pte_write(entry))
				continue;

			flush_cache_page(vma, address, pte_pfn(entry));
			entry = ptep_clear_flush(vma, address, pte);
			entry = pte_wrprotect(entry);
			entry = pte_mkclean(entry);
			set_pte_at(vma->vm_mm, address, pte, entry);
			ret = 1;
		} else {
#ifdef CONFIG_TRANSPARENT_HUGEPAGE
			pmd_t *pmd = pvmw->pmd;
			pmd_t entry;

			if (!pmd_dirty(*pmd) && !pmd_write(*pmd))
				continue;

			flush_cache_range(vma, address,
					  address + HPAGE_PMD_SIZE);
			entry = pmdp_invalidate(vma, address, pmd);
			entry = pmd_wrprotect(entry);
			entry = pmd_mkclean(entry);
			set_pmd_at(vma->vm_mm, address, pmd, entry);
			ret = 1;
#else
			/* unexpected pmd-mapped folio? */
			WARN_ON_ONCE(1);
#endif
		}

		if (ret)
			cleaned++;
	}

	mmu_notifier_invalidate_range_end(&range);

	return cleaned;
}

static bool page_mkclean_one(struct folio *folio, struct vm_area_struct *vma,
			     unsigned long address, void *arg)
{
	DEFINE_FOLIO_VMA_WALK(pvmw, folio, vma, address, PVMW_SYNC);
	int *cleaned = arg;

	*cleaned += page_vma_mkclean_one(&pvmw);

	return true;
}

static bool invalid_mkclean_vma(struct vm_area_struct *vma, void *arg)
{
	if (vma->vm_flags & VM_SHARED)
		return false;

	return true;
}

int folio_mkclean(struct folio *folio)
{
	int cleaned = 0;
	struct address_space *mapping;
	struct rmap_walk_control rwc = {
		.arg = (void *)&cleaned,
		.rmap_one = page_mkclean_one,
		.invalid_vma = invalid_mkclean_vma,
	};

	BUG_ON(!folio_test_locked(folio));

	if (!folio_mapped(folio))
		return 0;

	mapping = folio_mapping(folio);
	if (!mapping)
		return 0;

	rmap_walk(folio, &rwc);

	return cleaned;
}
EXPORT_SYMBOL_GPL(folio_mkclean);

struct wrprotect_file_state {
	int cleaned;
	pgoff_t pgoff;
	unsigned long pfn;
	unsigned long nr_pages;
};

static bool mapping_wrprotect_range_one(struct folio *folio,
		struct vm_area_struct *vma, unsigned long address, void *arg)
{
	struct wrprotect_file_state *state = (struct wrprotect_file_state *)arg;
	struct page_vma_mapped_walk pvmw = {
		.pfn		= state->pfn,
		.nr_pages	= state->nr_pages,
		.pgoff		= state->pgoff,
		.vma		= vma,
		.address	= address,
		.flags		= PVMW_SYNC,
	};

	state->cleaned += page_vma_mkclean_one(&pvmw);

	return true;
}

static void __rmap_walk_file(struct folio *folio, struct address_space *mapping,
			     pgoff_t pgoff_start, unsigned long nr_pages,
			     struct rmap_walk_control *rwc, bool locked);

/**
 * mapping_wrprotect_range() - Write-protect all mappings in a specified range.
 *
 * @mapping:	The mapping whose reverse mapping should be traversed.
 * @pgoff:	The page offset at which @pfn is mapped within @mapping.
 * @pfn:	The PFN of the page mapped in @mapping at @pgoff.
 * @nr_pages:	The number of physically contiguous base pages spanned.
 *
 * Traverses the reverse mapping, finding all VMAs which contain a shared
 * mapping of the pages in the specified range in @mapping, and write-protects
 * them (that is, updates the page tables to mark the mappings read-only such
 * that a write protection fault arises when the mappings are written to).
 *
 * The @pfn value need not refer to a folio, but rather can reference a kernel
 * allocation which is mapped into userland. We therefore do not require that
 * the page maps to a folio with a valid mapping or index field, rather the
 * caller specifies these in @mapping and @pgoff.
 *
 * Return: the number of write-protected PTEs, or an error.
 */
int mapping_wrprotect_range(struct address_space *mapping, pgoff_t pgoff,
		unsigned long pfn, unsigned long nr_pages)
{
	struct wrprotect_file_state state = {
		.cleaned = 0,
		.pgoff = pgoff,
		.pfn = pfn,
		.nr_pages = nr_pages,
	};
	struct rmap_walk_control rwc = {
		.arg = (void *)&state,
		.rmap_one = mapping_wrprotect_range_one,
		.invalid_vma = invalid_mkclean_vma,
	};

	if (!mapping)
		return 0;

	__rmap_walk_file(/* folio = */NULL, mapping, pgoff, nr_pages, &rwc,
			 /* locked = */false);

	return state.cleaned;
}
EXPORT_SYMBOL_GPL(mapping_wrprotect_range);

/**
 * pfn_mkclean_range - Cleans the PTEs (including PMDs) mapped with range of
 *                     [@pfn, @pfn + @nr_pages) at the specific offset (@pgoff)
 *                     within the @vma of shared mappings. And since clean PTEs
 *                     should also be readonly, write protects them too.
 * @pfn: start pfn.
 * @nr_pages: number of physically contiguous pages srarting with @pfn.
 * @pgoff: page offset that the @pfn mapped with.
 * @vma: vma that @pfn mapped within.
 *
 * Returns the number of cleaned PTEs (including PMDs).
 */
int pfn_mkclean_range(unsigned long pfn, unsigned long nr_pages, pgoff_t pgoff,
		      struct vm_area_struct *vma)
{
	struct page_vma_mapped_walk pvmw = {
		.pfn		= pfn,
		.nr_pages	= nr_pages,
		.pgoff		= pgoff,
		.vma		= vma,
		.flags		= PVMW_SYNC,
	};

	if (invalid_mkclean_vma(vma, NULL))
		return 0;

	pvmw.address = vma_address(vma, pgoff, nr_pages);
	VM_BUG_ON_VMA(pvmw.address == -EFAULT, vma);

	return page_vma_mkclean_one(&pvmw);
}

static __always_inline unsigned int __folio_add_rmap(struct folio *folio,
		struct page *page, int nr_pages, struct vm_area_struct *vma,
		enum rmap_level level, int *nr_pmdmapped)
{
	atomic_t *mapped = &folio->_nr_pages_mapped;
	const int orig_nr_pages = nr_pages;
	int first = 0, nr = 0;

	__folio_rmap_sanity_checks(folio, page, nr_pages, level);

	switch (level) {
	case RMAP_LEVEL_PTE:
		if (!folio_test_large(folio)) {
			nr = atomic_inc_and_test(&folio->_mapcount);
			break;
		}

		if (IS_ENABLED(CONFIG_NO_PAGE_MAPCOUNT)) {
			nr = folio_add_return_large_mapcount(folio, orig_nr_pages, vma);
			if (nr == orig_nr_pages)
				/* Was completely unmapped. */
				nr = folio_large_nr_pages(folio);
			else
				nr = 0;
			break;
		}

		do {
			first += atomic_inc_and_test(&page->_mapcount);
		} while (page++, --nr_pages > 0);

		if (first &&
		    atomic_add_return_relaxed(first, mapped) < ENTIRELY_MAPPED)
			nr = first;

		folio_add_large_mapcount(folio, orig_nr_pages, vma);
		break;
	case RMAP_LEVEL_PMD:
	case RMAP_LEVEL_PUD:
		first = atomic_inc_and_test(&folio->_entire_mapcount);
		if (IS_ENABLED(CONFIG_NO_PAGE_MAPCOUNT)) {
			if (level == RMAP_LEVEL_PMD && first)
				*nr_pmdmapped = folio_large_nr_pages(folio);
			nr = folio_inc_return_large_mapcount(folio, vma);
			if (nr == 1)
				/* Was completely unmapped. */
				nr = folio_large_nr_pages(folio);
			else
				nr = 0;
			break;
		}

		if (first) {
			nr = atomic_add_return_relaxed(ENTIRELY_MAPPED, mapped);
			if (likely(nr < ENTIRELY_MAPPED + ENTIRELY_MAPPED)) {
				nr_pages = folio_large_nr_pages(folio);
				/*
				 * We only track PMD mappings of PMD-sized
				 * folios separately.
				 */
				if (level == RMAP_LEVEL_PMD)
					*nr_pmdmapped = nr_pages;
				nr = nr_pages - (nr & FOLIO_PAGES_MAPPED);
				/* Raced ahead of a remove and another add? */
				if (unlikely(nr < 0))
					nr = 0;
			} else {
				/* Raced ahead of a remove of ENTIRELY_MAPPED */
				nr = 0;
			}
		}
		folio_inc_large_mapcount(folio, vma);
		break;
	}
	return nr;
}

/**
 * folio_move_anon_rmap - move a folio to our anon_vma
 * @folio:	The folio to move to our anon_vma
 * @vma:	The vma the folio belongs to
 *
 * When a folio belongs exclusively to one process after a COW event,
 * that folio can be moved into the anon_vma that belongs to just that
 * process, so the rmap code will not search the parent or sibling processes.
 */
void folio_move_anon_rmap(struct folio *folio, struct vm_area_struct *vma)
{
	void *anon_vma = vma->anon_vma;

	VM_BUG_ON_FOLIO(!folio_test_locked(folio), folio);
	VM_BUG_ON_VMA(!anon_vma, vma);

	anon_vma += PAGE_MAPPING_ANON;
	/*
	 * Ensure that anon_vma and the PAGE_MAPPING_ANON bit are written
	 * simultaneously, so a concurrent reader (eg folio_referenced()'s
	 * folio_test_anon()) will not see one without the other.
	 */
	WRITE_ONCE(folio->mapping, anon_vma);
}

/**
 * __folio_set_anon - set up a new anonymous rmap for a folio
 * @folio:	The folio to set up the new anonymous rmap for.
 * @vma:	VM area to add the folio to.
 * @address:	User virtual address of the mapping
 * @exclusive:	Whether the folio is exclusive to the process.
 */
static void __folio_set_anon(struct folio *folio, struct vm_area_struct *vma,
			     unsigned long address, bool exclusive)
{
	struct anon_vma *anon_vma = vma->anon_vma;

	BUG_ON(!anon_vma);

	/*
	 * If the folio isn't exclusive to this vma, we must use the _oldest_
	 * possible anon_vma for the folio mapping!
	 */
	if (!exclusive)
		anon_vma = anon_vma->root;

	/*
	 * page_idle does a lockless/optimistic rmap scan on folio->mapping.
	 * Make sure the compiler doesn't split the stores of anon_vma and
	 * the PAGE_MAPPING_ANON type identifier, otherwise the rmap code
	 * could mistake the mapping for a struct address_space and crash.
	 */
	anon_vma = (void *) anon_vma + PAGE_MAPPING_ANON;
	WRITE_ONCE(folio->mapping, (struct address_space *) anon_vma);
	folio->index = linear_page_index(vma, address);
}

/**
 * __page_check_anon_rmap - sanity check anonymous rmap addition
 * @folio:	The folio containing @page.
 * @page:	the page to check the mapping of
 * @vma:	the vm area in which the mapping is added
 * @address:	the user virtual address mapped
 */
static void __page_check_anon_rmap(const struct folio *folio,
		const struct page *page, struct vm_area_struct *vma,
		unsigned long address)
{
	/*
	 * The page's anon-rmap details (mapping and index) are guaranteed to
	 * be set up correctly at this point.
	 *
	 * We have exclusion against folio_add_anon_rmap_*() because the caller
	 * always holds the page locked.
	 *
	 * We have exclusion against folio_add_new_anon_rmap because those pages
	 * are initially only visible via the pagetables, and the pte is locked
	 * over the call to folio_add_new_anon_rmap.
	 */
	VM_BUG_ON_FOLIO(folio_anon_vma(folio)->root != vma->anon_vma->root,
			folio);
	VM_BUG_ON_PAGE(page_pgoff(folio, page) != linear_page_index(vma, address),
		       page);
}

static void __folio_mod_stat(struct folio *folio, int nr, int nr_pmdmapped)
{
	int idx;

	if (nr) {
		idx = folio_test_anon(folio) ? NR_ANON_MAPPED : NR_FILE_MAPPED;
		__lruvec_stat_mod_folio(folio, idx, nr);
	}
	if (nr_pmdmapped) {
		if (folio_test_anon(folio)) {
			idx = NR_ANON_THPS;
			__lruvec_stat_mod_folio(folio, idx, nr_pmdmapped);
		} else {
			/* NR_*_PMDMAPPED are not maintained per-memcg */
			idx = folio_test_swapbacked(folio) ?
				NR_SHMEM_PMDMAPPED : NR_FILE_PMDMAPPED;
			__mod_node_page_state(folio_pgdat(folio), idx,
					      nr_pmdmapped);
		}
	}
}

static __always_inline void __folio_add_anon_rmap(struct folio *folio,
		struct page *page, int nr_pages, struct vm_area_struct *vma,
		unsigned long address, rmap_t flags, enum rmap_level level)
{
	int i, nr, nr_pmdmapped = 0;

	VM_WARN_ON_FOLIO(!folio_test_anon(folio), folio);

	nr = __folio_add_rmap(folio, page, nr_pages, vma, level, &nr_pmdmapped);

	if (likely(!folio_test_ksm(folio)))
		__page_check_anon_rmap(folio, page, vma, address);

	__folio_mod_stat(folio, nr, nr_pmdmapped);

	if (flags & RMAP_EXCLUSIVE) {
		switch (level) {
		case RMAP_LEVEL_PTE:
			for (i = 0; i < nr_pages; i++)
				SetPageAnonExclusive(page + i);
			break;
		case RMAP_LEVEL_PMD:
			SetPageAnonExclusive(page);
			break;
		case RMAP_LEVEL_PUD:
			/*
			 * Keep the compiler happy, we don't support anonymous
			 * PUD mappings.
			 */
			WARN_ON_ONCE(1);
			break;
		}
	}

	VM_WARN_ON_FOLIO(!folio_test_large(folio) && PageAnonExclusive(page) &&
			 atomic_read(&folio->_mapcount) > 0, folio);
	for (i = 0; i < nr_pages; i++) {
		struct page *cur_page = page + i;

		VM_WARN_ON_FOLIO(folio_test_large(folio) &&
				 folio_entire_mapcount(folio) > 1 &&
				 PageAnonExclusive(cur_page), folio);
		if (IS_ENABLED(CONFIG_NO_PAGE_MAPCOUNT))
			continue;

		/*
		 * While PTE-mapping a THP we have a PMD and a PTE
		 * mapping.
		 */
		VM_WARN_ON_FOLIO(atomic_read(&cur_page->_mapcount) > 0 &&
				 PageAnonExclusive(cur_page), folio);
	}

	/*
	 * For large folio, only mlock it if it's fully mapped to VMA. It's
	 * not easy to check whether the large folio is fully mapped to VMA
	 * here. Only mlock normal 4K folio and leave page reclaim to handle
	 * large folio.
	 */
	if (!folio_test_large(folio))
		mlock_vma_folio(folio, vma);
}

/**
 * folio_add_anon_rmap_ptes - add PTE mappings to a page range of an anon folio
 * @folio:	The folio to add the mappings to
 * @page:	The first page to add
 * @nr_pages:	The number of pages which will be mapped
 * @vma:	The vm area in which the mappings are added
 * @address:	The user virtual address of the first page to map
 * @flags:	The rmap flags
 *
 * The page range of folio is defined by [first_page, first_page + nr_pages)
 *
 * The caller needs to hold the page table lock, and the page must be locked in
 * the anon_vma case: to serialize mapping,index checking after setting,
 * and to ensure that an anon folio is not being upgraded racily to a KSM folio
 * (but KSM folios are never downgraded).
 */
void folio_add_anon_rmap_ptes(struct folio *folio, struct page *page,
		int nr_pages, struct vm_area_struct *vma, unsigned long address,
		rmap_t flags)
{
	__folio_add_anon_rmap(folio, page, nr_pages, vma, address, flags,
			      RMAP_LEVEL_PTE);
}

/**
 * folio_add_anon_rmap_pmd - add a PMD mapping to a page range of an anon folio
 * @folio:	The folio to add the mapping to
 * @page:	The first page to add
 * @vma:	The vm area in which the mapping is added
 * @address:	The user virtual address of the first page to map
 * @flags:	The rmap flags
 *
 * The page range of folio is defined by [first_page, first_page + HPAGE_PMD_NR)
 *
 * The caller needs to hold the page table lock, and the page must be locked in
 * the anon_vma case: to serialize mapping,index checking after setting.
 */
void folio_add_anon_rmap_pmd(struct folio *folio, struct page *page,
		struct vm_area_struct *vma, unsigned long address, rmap_t flags)
{
#ifdef CONFIG_TRANSPARENT_HUGEPAGE
	__folio_add_anon_rmap(folio, page, HPAGE_PMD_NR, vma, address, flags,
			      RMAP_LEVEL_PMD);
#else
	WARN_ON_ONCE(true);
#endif
}

/**
 * folio_add_new_anon_rmap - Add mapping to a new anonymous folio.
 * @folio:	The folio to add the mapping to.
 * @vma:	the vm area in which the mapping is added
 * @address:	the user virtual address mapped
 * @flags:	The rmap flags
 *
 * Like folio_add_anon_rmap_*() but must only be called on *new* folios.
 * This means the inc-and-test can be bypassed.
 * The folio doesn't necessarily need to be locked while it's exclusive
 * unless two threads map it concurrently. However, the folio must be
 * locked if it's shared.
 *
 * If the folio is pmd-mappable, it is accounted as a THP.
 */
void folio_add_new_anon_rmap(struct folio *folio, struct vm_area_struct *vma,
		unsigned long address, rmap_t flags)
{
	const bool exclusive = flags & RMAP_EXCLUSIVE;
	int nr = 1, nr_pmdmapped = 0;

	VM_WARN_ON_FOLIO(folio_test_hugetlb(folio), folio);
	VM_WARN_ON_FOLIO(!exclusive && !folio_test_locked(folio), folio);

	/*
	 * VM_DROPPABLE mappings don't swap; instead they're just dropped when
	 * under memory pressure.
	 */
	if (!folio_test_swapbacked(folio) && !(vma->vm_flags & VM_DROPPABLE))
		__folio_set_swapbacked(folio);
	__folio_set_anon(folio, vma, address, exclusive);

	if (likely(!folio_test_large(folio))) {
		/* increment count (starts at -1) */
		atomic_set(&folio->_mapcount, 0);
		if (exclusive)
			SetPageAnonExclusive(&folio->page);
	} else if (!folio_test_pmd_mappable(folio)) {
		int i;

		nr = folio_large_nr_pages(folio);
		for (i = 0; i < nr; i++) {
			struct page *page = folio_page(folio, i);

			if (IS_ENABLED(CONFIG_PAGE_MAPCOUNT))
				/* increment count (starts at -1) */
				atomic_set(&page->_mapcount, 0);
			if (exclusive)
				SetPageAnonExclusive(page);
		}

		folio_set_large_mapcount(folio, nr, vma);
		if (IS_ENABLED(CONFIG_PAGE_MAPCOUNT))
			atomic_set(&folio->_nr_pages_mapped, nr);
	} else {
		nr = folio_large_nr_pages(folio);
		/* increment count (starts at -1) */
		atomic_set(&folio->_entire_mapcount, 0);
		folio_set_large_mapcount(folio, 1, vma);
		if (IS_ENABLED(CONFIG_PAGE_MAPCOUNT))
			atomic_set(&folio->_nr_pages_mapped, ENTIRELY_MAPPED);
		if (exclusive)
			SetPageAnonExclusive(&folio->page);
		nr_pmdmapped = nr;
	}

	VM_WARN_ON_ONCE(address < vma->vm_start ||
			address + (nr << PAGE_SHIFT) > vma->vm_end);

	__folio_mod_stat(folio, nr, nr_pmdmapped);
	mod_mthp_stat(folio_order(folio), MTHP_STAT_NR_ANON, 1);
}

static __always_inline void __folio_add_file_rmap(struct folio *folio,
		struct page *page, int nr_pages, struct vm_area_struct *vma,
		enum rmap_level level)
{
	int nr, nr_pmdmapped = 0;

	VM_WARN_ON_FOLIO(folio_test_anon(folio), folio);

	nr = __folio_add_rmap(folio, page, nr_pages, vma, level, &nr_pmdmapped);
	__folio_mod_stat(folio, nr, nr_pmdmapped);

	/* See comments in folio_add_anon_rmap_*() */
	if (!folio_test_large(folio))
		mlock_vma_folio(folio, vma);
}

/**
 * folio_add_file_rmap_ptes - add PTE mappings to a page range of a folio
 * @folio:	The folio to add the mappings to
 * @page:	The first page to add
 * @nr_pages:	The number of pages that will be mapped using PTEs
 * @vma:	The vm area in which the mappings are added
 *
 * The page range of the folio is defined by [page, page + nr_pages)
 *
 * The caller needs to hold the page table lock.
 */
void folio_add_file_rmap_ptes(struct folio *folio, struct page *page,
		int nr_pages, struct vm_area_struct *vma)
{
	__folio_add_file_rmap(folio, page, nr_pages, vma, RMAP_LEVEL_PTE);
}

/**
 * folio_add_file_rmap_pmd - add a PMD mapping to a page range of a folio
 * @folio:	The folio to add the mapping to
 * @page:	The first page to add
 * @vma:	The vm area in which the mapping is added
 *
 * The page range of the folio is defined by [page, page + HPAGE_PMD_NR)
 *
 * The caller needs to hold the page table lock.
 */
void folio_add_file_rmap_pmd(struct folio *folio, struct page *page,
		struct vm_area_struct *vma)
{
#ifdef CONFIG_TRANSPARENT_HUGEPAGE
	__folio_add_file_rmap(folio, page, HPAGE_PMD_NR, vma, RMAP_LEVEL_PMD);
#else
	WARN_ON_ONCE(true);
#endif
}

/**
 * folio_add_file_rmap_pud - add a PUD mapping to a page range of a folio
 * @folio:	The folio to add the mapping to
 * @page:	The first page to add
 * @vma:	The vm area in which the mapping is added
 *
 * The page range of the folio is defined by [page, page + HPAGE_PUD_NR)
 *
 * The caller needs to hold the page table lock.
 */
void folio_add_file_rmap_pud(struct folio *folio, struct page *page,
		struct vm_area_struct *vma)
{
#if defined(CONFIG_TRANSPARENT_HUGEPAGE) && \
	defined(CONFIG_HAVE_ARCH_TRANSPARENT_HUGEPAGE_PUD)
	__folio_add_file_rmap(folio, page, HPAGE_PUD_NR, vma, RMAP_LEVEL_PUD);
#else
	WARN_ON_ONCE(true);
#endif
}

static __always_inline void __folio_remove_rmap(struct folio *folio,
		struct page *page, int nr_pages, struct vm_area_struct *vma,
		enum rmap_level level)
{
	atomic_t *mapped = &folio->_nr_pages_mapped;
	int last = 0, nr = 0, nr_pmdmapped = 0;
	bool partially_mapped = false;

	__folio_rmap_sanity_checks(folio, page, nr_pages, level);

	switch (level) {
	case RMAP_LEVEL_PTE:
		if (!folio_test_large(folio)) {
			nr = atomic_add_negative(-1, &folio->_mapcount);
			break;
		}

		if (IS_ENABLED(CONFIG_NO_PAGE_MAPCOUNT)) {
			nr = folio_sub_return_large_mapcount(folio, nr_pages, vma);
			if (!nr) {
				/* Now completely unmapped. */
				nr = folio_nr_pages(folio);
			} else {
				partially_mapped = nr < folio_large_nr_pages(folio) &&
						   !folio_entire_mapcount(folio);
				nr = 0;
			}
			break;
		}

		folio_sub_large_mapcount(folio, nr_pages, vma);
		do {
			last += atomic_add_negative(-1, &page->_mapcount);
		} while (page++, --nr_pages > 0);

		if (last &&
		    atomic_sub_return_relaxed(last, mapped) < ENTIRELY_MAPPED)
			nr = last;

		partially_mapped = nr && atomic_read(mapped);
		break;
	case RMAP_LEVEL_PMD:
	case RMAP_LEVEL_PUD:
		if (IS_ENABLED(CONFIG_NO_PAGE_MAPCOUNT)) {
			last = atomic_add_negative(-1, &folio->_entire_mapcount);
			if (level == RMAP_LEVEL_PMD && last)
				nr_pmdmapped = folio_large_nr_pages(folio);
			nr = folio_dec_return_large_mapcount(folio, vma);
			if (!nr) {
				/* Now completely unmapped. */
				nr = folio_large_nr_pages(folio);
			} else {
				partially_mapped = last &&
						   nr < folio_large_nr_pages(folio);
				nr = 0;
			}
			break;
		}

		folio_dec_large_mapcount(folio, vma);
		last = atomic_add_negative(-1, &folio->_entire_mapcount);
		if (last) {
			nr = atomic_sub_return_relaxed(ENTIRELY_MAPPED, mapped);
			if (likely(nr < ENTIRELY_MAPPED)) {
				nr_pages = folio_large_nr_pages(folio);
				if (level == RMAP_LEVEL_PMD)
					nr_pmdmapped = nr_pages;
				nr = nr_pages - (nr & FOLIO_PAGES_MAPPED);
				/* Raced ahead of another remove and an add? */
				if (unlikely(nr < 0))
					nr = 0;
			} else {
				/* An add of ENTIRELY_MAPPED raced ahead */
				nr = 0;
			}
		}

		partially_mapped = nr && nr < nr_pmdmapped;
		break;
	}

	/*
	 * Queue anon large folio for deferred split if at least one page of
	 * the folio is unmapped and at least one page is still mapped.
	 *
	 * Check partially_mapped first to ensure it is a large folio.
	 */
	if (partially_mapped && folio_test_anon(folio) &&
	    !folio_test_partially_mapped(folio))
		deferred_split_folio(folio, true);

	__folio_mod_stat(folio, -nr, -nr_pmdmapped);

	/*
	 * It would be tidy to reset folio_test_anon mapping when fully
	 * unmapped, but that might overwrite a racing folio_add_anon_rmap_*()
	 * which increments mapcount after us but sets mapping before us:
	 * so leave the reset to free_pages_prepare, and remember that
	 * it's only reliable while mapped.
	 */

	munlock_vma_folio(folio, vma);
}

/**
 * folio_remove_rmap_ptes - remove PTE mappings from a page range of a folio
 * @folio:	The folio to remove the mappings from
 * @page:	The first page to remove
 * @nr_pages:	The number of pages that will be removed from the mapping
 * @vma:	The vm area from which the mappings are removed
 *
 * The page range of the folio is defined by [page, page + nr_pages)
 *
 * The caller needs to hold the page table lock.
 */
void folio_remove_rmap_ptes(struct folio *folio, struct page *page,
		int nr_pages, struct vm_area_struct *vma)
{
	__folio_remove_rmap(folio, page, nr_pages, vma, RMAP_LEVEL_PTE);
}

/**
 * folio_remove_rmap_pmd - remove a PMD mapping from a page range of a folio
 * @folio:	The folio to remove the mapping from
 * @page:	The first page to remove
 * @vma:	The vm area from which the mapping is removed
 *
 * The page range of the folio is defined by [page, page + HPAGE_PMD_NR)
 *
 * The caller needs to hold the page table lock.
 */
void folio_remove_rmap_pmd(struct folio *folio, struct page *page,
		struct vm_area_struct *vma)
{
#ifdef CONFIG_TRANSPARENT_HUGEPAGE
	__folio_remove_rmap(folio, page, HPAGE_PMD_NR, vma, RMAP_LEVEL_PMD);
#else
	WARN_ON_ONCE(true);
#endif
}

/**
 * folio_remove_rmap_pud - remove a PUD mapping from a page range of a folio
 * @folio:	The folio to remove the mapping from
 * @page:	The first page to remove
 * @vma:	The vm area from which the mapping is removed
 *
 * The page range of the folio is defined by [page, page + HPAGE_PUD_NR)
 *
 * The caller needs to hold the page table lock.
 */
void folio_remove_rmap_pud(struct folio *folio, struct page *page,
		struct vm_area_struct *vma)
{
#if defined(CONFIG_TRANSPARENT_HUGEPAGE) && \
	defined(CONFIG_HAVE_ARCH_TRANSPARENT_HUGEPAGE_PUD)
	__folio_remove_rmap(folio, page, HPAGE_PUD_NR, vma, RMAP_LEVEL_PUD);
#else
	WARN_ON_ONCE(true);
#endif
}

/* We support batch unmapping of PTEs for lazyfree large folios */
static inline bool can_batch_unmap_folio_ptes(unsigned long addr,
			struct folio *folio, pte_t *ptep)
{
	const fpb_t fpb_flags = FPB_IGNORE_DIRTY | FPB_IGNORE_SOFT_DIRTY;
	int max_nr = folio_nr_pages(folio);
	pte_t pte = ptep_get(ptep);

	if (!folio_test_anon(folio) || folio_test_swapbacked(folio))
		return false;
	if (pte_unused(pte))
		return false;
	if (pte_pfn(pte) != folio_pfn(folio))
		return false;

	return folio_pte_batch(folio, addr, ptep, pte, max_nr, fpb_flags, NULL,
			       NULL, NULL) == max_nr;
}

/*
 * @arg: enum ttu_flags will be passed to this argument
 */
static bool try_to_unmap_one(struct folio *folio, struct vm_area_struct *vma,
		     unsigned long address, void *arg)
{
	struct mm_struct *mm = vma->vm_mm;
	DEFINE_FOLIO_VMA_WALK(pvmw, folio, vma, address, 0);
	bool anon_exclusive, ret = true;
	pte_t pteval;
	struct page *subpage;
	struct mmu_notifier_range range;
	enum ttu_flags flags = (enum ttu_flags)(long)arg;
	unsigned long nr_pages = 1, end_addr;
	unsigned long pfn;
	unsigned long hsz = 0;

	/*
	 * When racing against e.g. zap_pte_range() on another cpu,
	 * in between its ptep_get_and_clear_full() and folio_remove_rmap_*(),
	 * try_to_unmap() may return before page_mapped() has become false,
	 * if page table locking is skipped: use TTU_SYNC to wait for that.
	 */
	if (flags & TTU_SYNC)
		pvmw.flags = PVMW_SYNC;

	/*
	 * For THP, we have to assume the worse case ie pmd for invalidation.
	 * For hugetlb, it could be much worse if we need to do pud
	 * invalidation in the case of pmd sharing.
	 *
	 * Note that the folio can not be freed in this function as call of
	 * try_to_unmap() must hold a reference on the folio.
	 */
	range.end = vma_address_end(&pvmw);
	mmu_notifier_range_init(&range, MMU_NOTIFY_CLEAR, 0, vma->vm_mm,
				address, range.end);
	if (folio_test_hugetlb(folio)) {
		/*
		 * If sharing is possible, start and end will be adjusted
		 * accordingly.
		 */
		adjust_range_if_pmd_sharing_possible(vma, &range.start,
						     &range.end);

		/* We need the huge page size for set_huge_pte_at() */
		hsz = huge_page_size(hstate_vma(vma));
	}
	mmu_notifier_invalidate_range_start(&range);

	while (page_vma_mapped_walk(&pvmw)) {
		/*
		 * If the folio is in an mlock()d vma, we must not swap it out.
		 */
		if (!(flags & TTU_IGNORE_MLOCK) &&
		    (vma->vm_flags & VM_LOCKED)) {
			/* Restore the mlock which got missed */
			if (!folio_test_large(folio))
				mlock_vma_folio(folio, vma);
			goto walk_abort;
		}

		if (!pvmw.pte) {
			if (folio_test_anon(folio) && !folio_test_swapbacked(folio)) {
				if (unmap_huge_pmd_locked(vma, pvmw.address, pvmw.pmd, folio))
					goto walk_done;
				/*
				 * unmap_huge_pmd_locked has either already marked
				 * the folio as swap-backed or decided to retain it
				 * due to GUP or speculative references.
				 */
				goto walk_abort;
			}

			if (flags & TTU_SPLIT_HUGE_PMD) {
				/*
				 * We temporarily have to drop the PTL and
				 * restart so we can process the PTE-mapped THP.
				 */
				split_huge_pmd_locked(vma, pvmw.address,
						      pvmw.pmd, false, folio);
				flags &= ~TTU_SPLIT_HUGE_PMD;
				page_vma_mapped_walk_restart(&pvmw);
				continue;
			}
		}

		/* Unexpected PMD-mapped THP? */
		VM_BUG_ON_FOLIO(!pvmw.pte, folio);

		/*
		 * Handle PFN swap PTEs, such as device-exclusive ones, that
		 * actually map pages.
		 */
		pteval = ptep_get(pvmw.pte);
		if (likely(pte_present(pteval))) {
			pfn = pte_pfn(pteval);
		} else {
			pfn = swp_offset_pfn(pte_to_swp_entry(pteval));
			VM_WARN_ON_FOLIO(folio_test_hugetlb(folio), folio);
		}

		subpage = folio_page(folio, pfn - folio_pfn(folio));
		address = pvmw.address;
		anon_exclusive = folio_test_anon(folio) &&
				 PageAnonExclusive(subpage);

		if (folio_test_hugetlb(folio)) {
			bool anon = folio_test_anon(folio);

			/*
			 * The try_to_unmap() is only passed a hugetlb page
			 * in the case where the hugetlb page is poisoned.
			 */
			VM_BUG_ON_PAGE(!PageHWPoison(subpage), subpage);
			/*
			 * huge_pmd_unshare may unmap an entire PMD page.
			 * There is no way of knowing exactly which PMDs may
			 * be cached for this mm, so we must flush them all.
			 * start/end were already adjusted above to cover this
			 * range.
			 */
			flush_cache_range(vma, range.start, range.end);

			/*
			 * To call huge_pmd_unshare, i_mmap_rwsem must be
			 * held in write mode.  Caller needs to explicitly
			 * do this outside rmap routines.
			 *
			 * We also must hold hugetlb vma_lock in write mode.
			 * Lock order dictates acquiring vma_lock BEFORE
			 * i_mmap_rwsem.  We can only try lock here and fail
			 * if unsuccessful.
			 */
			if (!anon) {
				VM_BUG_ON(!(flags & TTU_RMAP_LOCKED));
				if (!hugetlb_vma_trylock_write(vma))
					goto walk_abort;
				if (huge_pmd_unshare(mm, vma, address, pvmw.pte)) {
					hugetlb_vma_unlock_write(vma);
					flush_tlb_range(vma,
						range.start, range.end);
					/*
					 * The ref count of the PMD page was
					 * dropped which is part of the way map
					 * counting is done for shared PMDs.
					 * Return 'true' here.  When there is
					 * no other sharing, huge_pmd_unshare
					 * returns false and we will unmap the
					 * actual page and drop map count
					 * to zero.
					 */
					goto walk_done;
				}
				hugetlb_vma_unlock_write(vma);
			}
			pteval = huge_ptep_clear_flush(vma, address, pvmw.pte);
			if (pte_dirty(pteval))
				folio_mark_dirty(folio);
		} else if (likely(pte_present(pteval))) {
			if (folio_test_large(folio) && !(flags & TTU_HWPOISON) &&
			    can_batch_unmap_folio_ptes(address, folio, pvmw.pte))
				nr_pages = folio_nr_pages(folio);
			end_addr = address + nr_pages * PAGE_SIZE;
			flush_cache_range(vma, address, end_addr);

			/* Nuke the page table entry. */
			pteval = get_and_clear_full_ptes(mm, address, pvmw.pte, nr_pages, 0);
			/*
			 * We clear the PTE but do not flush so potentially
			 * a remote CPU could still be writing to the folio.
			 * If the entry was previously clean then the
			 * architecture must guarantee that a clear->dirty
			 * transition on a cached TLB entry is written through
			 * and traps if the PTE is unmapped.
			 */
			if (should_defer_flush(mm, flags))
				set_tlb_ubc_flush_pending(mm, pteval, address, end_addr);
			else
				flush_tlb_range(vma, address, end_addr);
			if (pte_dirty(pteval))
				folio_mark_dirty(folio);
		} else {
			pte_clear(mm, address, pvmw.pte);
		}

		/*
		 * Now the pte is cleared. If this pte was uffd-wp armed,
		 * we may want to replace a none pte with a marker pte if
		 * it's file-backed, so we don't lose the tracking info.
		 */
		pte_install_uffd_wp_if_needed(vma, address, pvmw.pte, pteval);

		/* Update high watermark before we lower rss */
		update_hiwater_rss(mm);

		if (PageHWPoison(subpage) && (flags & TTU_HWPOISON)) {
			pteval = swp_entry_to_pte(make_hwpoison_entry(subpage));
			if (folio_test_hugetlb(folio)) {
				hugetlb_count_sub(folio_nr_pages(folio), mm);
				set_huge_pte_at(mm, address, pvmw.pte, pteval,
						hsz);
			} else {
				dec_mm_counter(mm, mm_counter(folio));
				set_pte_at(mm, address, pvmw.pte, pteval);
			}
		} else if (likely(pte_present(pteval)) && pte_unused(pteval) &&
			   !userfaultfd_armed(vma)) {
			/*
			 * The guest indicated that the page content is of no
			 * interest anymore. Simply discard the pte, vmscan
			 * will take care of the rest.
			 * A future reference will then fault in a new zero
			 * page. When userfaultfd is active, we must not drop
			 * this page though, as its main user (postcopy
			 * migration) will not expect userfaults on already
			 * copied pages.
			 */
			dec_mm_counter(mm, mm_counter(folio));
		} else if (folio_test_anon(folio)) {
			swp_entry_t entry = page_swap_entry(subpage);
			pte_t swp_pte;
			/*
			 * Store the swap location in the pte.
			 * See handle_pte_fault() ...
			 */
			if (unlikely(folio_test_swapbacked(folio) !=
					folio_test_swapcache(folio))) {
				WARN_ON_ONCE(1);
				goto walk_abort;
			}

			/* MADV_FREE page check */
			if (!folio_test_swapbacked(folio)) {
				int ref_count, map_count;

				/*
				 * Synchronize with gup_pte_range():
				 * - clear PTE; barrier; read refcount
				 * - inc refcount; barrier; read PTE
				 */
				smp_mb();

				ref_count = folio_ref_count(folio);
				map_count = folio_mapcount(folio);

				/*
				 * Order reads for page refcount and dirty flag
				 * (see comments in __remove_mapping()).
				 */
				smp_rmb();

				if (folio_test_dirty(folio) && !(vma->vm_flags & VM_DROPPABLE)) {
					/*
					 * redirtied either using the page table or a previously
					 * obtained GUP reference.
					 */
					set_ptes(mm, address, pvmw.pte, pteval, nr_pages);
					folio_set_swapbacked(folio);
					goto walk_abort;
				} else if (ref_count != 1 + map_count) {
					/*
					 * Additional reference. Could be a GUP reference or any
					 * speculative reference. GUP users must mark the folio
					 * dirty if there was a modification. This folio cannot be
					 * reclaimed right now either way, so act just like nothing
					 * happened.
					 * We'll come back here later and detect if the folio was
					 * dirtied when the additional reference is gone.
					 */
					set_ptes(mm, address, pvmw.pte, pteval, nr_pages);
					goto walk_abort;
				}
				add_mm_counter(mm, MM_ANONPAGES, -nr_pages);
				goto discard;
			}

			if (swap_duplicate(entry) < 0) {
				set_pte_at(mm, address, pvmw.pte, pteval);
				goto walk_abort;
			}

			/*
			 * arch_unmap_one() is expected to be a NOP on
			 * architectures where we could have PFN swap PTEs,
			 * so we'll not check/care.
			 */
			if (arch_unmap_one(mm, vma, address, pteval) < 0) {
				swap_free(entry);
				set_pte_at(mm, address, pvmw.pte, pteval);
				goto walk_abort;
			}

			/* See folio_try_share_anon_rmap(): clear PTE first. */
			if (anon_exclusive &&
			    folio_try_share_anon_rmap_pte(folio, subpage)) {
				swap_free(entry);
				set_pte_at(mm, address, pvmw.pte, pteval);
				goto walk_abort;
			}
			if (list_empty(&mm->mmlist)) {
				spin_lock(&mmlist_lock);
				if (list_empty(&mm->mmlist))
					list_add(&mm->mmlist, &init_mm.mmlist);
				spin_unlock(&mmlist_lock);
			}
			dec_mm_counter(mm, MM_ANONPAGES);
			inc_mm_counter(mm, MM_SWAPENTS);
			swp_pte = swp_entry_to_pte(entry);
			if (anon_exclusive)
				swp_pte = pte_swp_mkexclusive(swp_pte);
			if (likely(pte_present(pteval))) {
				if (pte_soft_dirty(pteval))
					swp_pte = pte_swp_mksoft_dirty(swp_pte);
				if (pte_uffd_wp(pteval))
					swp_pte = pte_swp_mkuffd_wp(swp_pte);
			} else {
				if (pte_swp_soft_dirty(pteval))
					swp_pte = pte_swp_mksoft_dirty(swp_pte);
				if (pte_swp_uffd_wp(pteval))
					swp_pte = pte_swp_mkuffd_wp(swp_pte);
			}
			set_pte_at(mm, address, pvmw.pte, swp_pte);
		} else {
			/*
			 * This is a locked file-backed folio,
			 * so it cannot be removed from the page
			 * cache and replaced by a new folio before
			 * mmu_notifier_invalidate_range_end, so no
			 * concurrent thread might update its page table
			 * to point at a new folio while a device is
			 * still using this folio.
			 *
			 * See Documentation/mm/mmu_notifier.rst
			 */
			dec_mm_counter(mm, mm_counter_file(folio));
		}
discard:
		if (unlikely(folio_test_hugetlb(folio))) {
			hugetlb_remove_rmap(folio);
		} else {
			folio_remove_rmap_ptes(folio, subpage, nr_pages, vma);
			folio_ref_sub(folio, nr_pages - 1);
		}
		if (vma->vm_flags & VM_LOCKED)
			mlock_drain_local();
		folio_put(folio);
		/* We have already batched the entire folio */
		if (nr_pages > 1)
			goto walk_done;
		continue;
walk_abort:
		ret = false;
walk_done:
		page_vma_mapped_walk_done(&pvmw);
		break;
	}

	mmu_notifier_invalidate_range_end(&range);

	return ret;
}

static bool invalid_migration_vma(struct vm_area_struct *vma, void *arg)
{
	return vma_is_temporary_stack(vma);
}

static int folio_not_mapped(struct folio *folio)
{
	return !folio_mapped(folio);
}

/**
 * try_to_unmap - Try to remove all page table mappings to a folio.
 * @folio: The folio to unmap.
 * @flags: action and flags
 *
 * Tries to remove all the page table entries which are mapping this
 * folio.  It is the caller's responsibility to check if the folio is
 * still mapped if needed (use TTU_SYNC to prevent accounting races).
 *
 * Context: Caller must hold the folio lock.
 */
void try_to_unmap(struct folio *folio, enum ttu_flags flags)
{
	struct rmap_walk_control rwc = {
		.rmap_one = try_to_unmap_one,
		.arg = (void *)flags,
		.done = folio_not_mapped,
		.anon_lock = folio_lock_anon_vma_read,
	};

	if (flags & TTU_RMAP_LOCKED)
		rmap_walk_locked(folio, &rwc);
	else
		rmap_walk(folio, &rwc);
}

/*
 * @arg: enum ttu_flags will be passed to this argument.
 *
 * If TTU_SPLIT_HUGE_PMD is specified any PMD mappings will be split into PTEs
 * containing migration entries.
 */
static bool try_to_migrate_one(struct folio *folio, struct vm_area_struct *vma,
		     unsigned long address, void *arg)
{
	struct mm_struct *mm = vma->vm_mm;
	DEFINE_FOLIO_VMA_WALK(pvmw, folio, vma, address, 0);
	bool anon_exclusive, writable, ret = true;
	pte_t pteval;
	struct page *subpage;
	struct mmu_notifier_range range;
	enum ttu_flags flags = (enum ttu_flags)(long)arg;
	unsigned long pfn;
	unsigned long hsz = 0;

	/*
	 * When racing against e.g. zap_pte_range() on another cpu,
	 * in between its ptep_get_and_clear_full() and folio_remove_rmap_*(),
	 * try_to_migrate() may return before page_mapped() has become false,
	 * if page table locking is skipped: use TTU_SYNC to wait for that.
	 */
	if (flags & TTU_SYNC)
		pvmw.flags = PVMW_SYNC;

	/*
	 * unmap_page() in mm/huge_memory.c is the only user of migration with
	 * TTU_SPLIT_HUGE_PMD and it wants to freeze.
	 */
	if (flags & TTU_SPLIT_HUGE_PMD)
		split_huge_pmd_address(vma, address, true, folio);

	/*
	 * For THP, we have to assume the worse case ie pmd for invalidation.
	 * For hugetlb, it could be much worse if we need to do pud
	 * invalidation in the case of pmd sharing.
	 *
	 * Note that the page can not be free in this function as call of
	 * try_to_unmap() must hold a reference on the page.
	 */
	range.end = vma_address_end(&pvmw);
	mmu_notifier_range_init(&range, MMU_NOTIFY_CLEAR, 0, vma->vm_mm,
				address, range.end);
	if (folio_test_hugetlb(folio)) {
		/*
		 * If sharing is possible, start and end will be adjusted
		 * accordingly.
		 */
		adjust_range_if_pmd_sharing_possible(vma, &range.start,
						     &range.end);

		/* We need the huge page size for set_huge_pte_at() */
		hsz = huge_page_size(hstate_vma(vma));
	}
	mmu_notifier_invalidate_range_start(&range);

	while (page_vma_mapped_walk(&pvmw)) {
#ifdef CONFIG_ARCH_ENABLE_THP_MIGRATION
		/* PMD-mapped THP migration entry */
		if (!pvmw.pte) {
			subpage = folio_page(folio,
				pmd_pfn(*pvmw.pmd) - folio_pfn(folio));
			VM_BUG_ON_FOLIO(folio_test_hugetlb(folio) ||
					!folio_test_pmd_mappable(folio), folio);

			if (set_pmd_migration_entry(&pvmw, subpage)) {
				ret = false;
				page_vma_mapped_walk_done(&pvmw);
				break;
			}
			continue;
		}
#endif

		/* Unexpected PMD-mapped THP? */
		VM_BUG_ON_FOLIO(!pvmw.pte, folio);

		/*
		 * Handle PFN swap PTEs, such as device-exclusive ones, that
		 * actually map pages.
		 */
		pteval = ptep_get(pvmw.pte);
		if (likely(pte_present(pteval))) {
			pfn = pte_pfn(pteval);
		} else {
			pfn = swp_offset_pfn(pte_to_swp_entry(pteval));
			VM_WARN_ON_FOLIO(folio_test_hugetlb(folio), folio);
		}

		subpage = folio_page(folio, pfn - folio_pfn(folio));
		address = pvmw.address;
		anon_exclusive = folio_test_anon(folio) &&
				 PageAnonExclusive(subpage);

		if (folio_test_hugetlb(folio)) {
			bool anon = folio_test_anon(folio);

			/*
			 * huge_pmd_unshare may unmap an entire PMD page.
			 * There is no way of knowing exactly which PMDs may
			 * be cached for this mm, so we must flush them all.
			 * start/end were already adjusted above to cover this
			 * range.
			 */
			flush_cache_range(vma, range.start, range.end);

			/*
			 * To call huge_pmd_unshare, i_mmap_rwsem must be
			 * held in write mode.  Caller needs to explicitly
			 * do this outside rmap routines.
			 *
			 * We also must hold hugetlb vma_lock in write mode.
			 * Lock order dictates acquiring vma_lock BEFORE
			 * i_mmap_rwsem.  We can only try lock here and
			 * fail if unsuccessful.
			 */
			if (!anon) {
				VM_BUG_ON(!(flags & TTU_RMAP_LOCKED));
				if (!hugetlb_vma_trylock_write(vma)) {
					page_vma_mapped_walk_done(&pvmw);
					ret = false;
					break;
				}
				if (huge_pmd_unshare(mm, vma, address, pvmw.pte)) {
					hugetlb_vma_unlock_write(vma);
					flush_tlb_range(vma,
						range.start, range.end);

					/*
					 * The ref count of the PMD page was
					 * dropped which is part of the way map
					 * counting is done for shared PMDs.
					 * Return 'true' here.  When there is
					 * no other sharing, huge_pmd_unshare
					 * returns false and we will unmap the
					 * actual page and drop map count
					 * to zero.
					 */
					page_vma_mapped_walk_done(&pvmw);
					break;
				}
				hugetlb_vma_unlock_write(vma);
			}
			/* Nuke the hugetlb page table entry */
			pteval = huge_ptep_clear_flush(vma, address, pvmw.pte);
			if (pte_dirty(pteval))
				folio_mark_dirty(folio);
			writable = pte_write(pteval);
		} else if (likely(pte_present(pteval))) {
			flush_cache_page(vma, address, pfn);
			/* Nuke the page table entry. */
			if (should_defer_flush(mm, flags)) {
				/*
				 * We clear the PTE but do not flush so potentially
				 * a remote CPU could still be writing to the folio.
				 * If the entry was previously clean then the
				 * architecture must guarantee that a clear->dirty
				 * transition on a cached TLB entry is written through
				 * and traps if the PTE is unmapped.
				 */
				pteval = ptep_get_and_clear(mm, address, pvmw.pte);

				set_tlb_ubc_flush_pending(mm, pteval, address, address + PAGE_SIZE);
			} else {
				pteval = ptep_clear_flush(vma, address, pvmw.pte);
			}
			if (pte_dirty(pteval))
				folio_mark_dirty(folio);
			writable = pte_write(pteval);
		} else {
			pte_clear(mm, address, pvmw.pte);
			writable = is_writable_device_private_entry(pte_to_swp_entry(pteval));
		}

		VM_WARN_ON_FOLIO(writable && folio_test_anon(folio) &&
				!anon_exclusive, folio);

		/* Update high watermark before we lower rss */
		update_hiwater_rss(mm);

		if (PageHWPoison(subpage)) {
			VM_WARN_ON_FOLIO(folio_is_device_private(folio), folio);

			pteval = swp_entry_to_pte(make_hwpoison_entry(subpage));
			if (folio_test_hugetlb(folio)) {
				hugetlb_count_sub(folio_nr_pages(folio), mm);
				set_huge_pte_at(mm, address, pvmw.pte, pteval,
						hsz);
			} else {
				dec_mm_counter(mm, mm_counter(folio));
				set_pte_at(mm, address, pvmw.pte, pteval);
			}
		} else if (likely(pte_present(pteval)) && pte_unused(pteval) &&
			   !userfaultfd_armed(vma)) {
			/*
			 * The guest indicated that the page content is of no
			 * interest anymore. Simply discard the pte, vmscan
			 * will take care of the rest.
			 * A future reference will then fault in a new zero
			 * page. When userfaultfd is active, we must not drop
			 * this page though, as its main user (postcopy
			 * migration) will not expect userfaults on already
			 * copied pages.
			 */
			dec_mm_counter(mm, mm_counter(folio));
		} else {
			swp_entry_t entry;
			pte_t swp_pte;

			/*
			 * arch_unmap_one() is expected to be a NOP on
			 * architectures where we could have PFN swap PTEs,
			 * so we'll not check/care.
			 */
			if (arch_unmap_one(mm, vma, address, pteval) < 0) {
				if (folio_test_hugetlb(folio))
					set_huge_pte_at(mm, address, pvmw.pte,
							pteval, hsz);
				else
					set_pte_at(mm, address, pvmw.pte, pteval);
				ret = false;
				page_vma_mapped_walk_done(&pvmw);
				break;
			}

			/* See folio_try_share_anon_rmap_pte(): clear PTE first. */
			if (folio_test_hugetlb(folio)) {
				if (anon_exclusive &&
				    hugetlb_try_share_anon_rmap(folio)) {
					set_huge_pte_at(mm, address, pvmw.pte,
							pteval, hsz);
					ret = false;
					page_vma_mapped_walk_done(&pvmw);
					break;
				}
			} else if (anon_exclusive &&
				   folio_try_share_anon_rmap_pte(folio, subpage)) {
				set_pte_at(mm, address, pvmw.pte, pteval);
				ret = false;
				page_vma_mapped_walk_done(&pvmw);
				break;
			}

			/*
			 * Store the pfn of the page in a special migration
			 * pte. do_swap_page() will wait until the migration
			 * pte is removed and then restart fault handling.
			 */
			if (writable)
				entry = make_writable_migration_entry(
							page_to_pfn(subpage));
			else if (anon_exclusive)
				entry = make_readable_exclusive_migration_entry(
							page_to_pfn(subpage));
			else
				entry = make_readable_migration_entry(
							page_to_pfn(subpage));
			if (likely(pte_present(pteval))) {
				if (pte_young(pteval))
					entry = make_migration_entry_young(entry);
				if (pte_dirty(pteval))
					entry = make_migration_entry_dirty(entry);
				swp_pte = swp_entry_to_pte(entry);
				if (pte_soft_dirty(pteval))
					swp_pte = pte_swp_mksoft_dirty(swp_pte);
				if (pte_uffd_wp(pteval))
					swp_pte = pte_swp_mkuffd_wp(swp_pte);
			} else {
				swp_pte = swp_entry_to_pte(entry);
				if (pte_swp_soft_dirty(pteval))
					swp_pte = pte_swp_mksoft_dirty(swp_pte);
				if (pte_swp_uffd_wp(pteval))
					swp_pte = pte_swp_mkuffd_wp(swp_pte);
			}
			if (folio_test_hugetlb(folio))
				set_huge_pte_at(mm, address, pvmw.pte, swp_pte,
						hsz);
			else
				set_pte_at(mm, address, pvmw.pte, swp_pte);
			trace_set_migration_pte(address, pte_val(swp_pte),
						folio_order(folio));
			/*
			 * No need to invalidate here it will synchronize on
			 * against the special swap migration pte.
			 */
		}

		if (unlikely(folio_test_hugetlb(folio)))
			hugetlb_remove_rmap(folio);
		else
			folio_remove_rmap_pte(folio, subpage, vma);
		if (vma->vm_flags & VM_LOCKED)
			mlock_drain_local();
		folio_put(folio);
	}

	mmu_notifier_invalidate_range_end(&range);

	return ret;
}

/**
 * try_to_migrate - try to replace all page table mappings with swap entries
 * @folio: the folio to replace page table entries for
 * @flags: action and flags
 *
 * Tries to remove all the page table entries which are mapping this folio and
 * replace them with special swap entries. Caller must hold the folio lock.
 */
void try_to_migrate(struct folio *folio, enum ttu_flags flags)
{
	struct rmap_walk_control rwc = {
		.rmap_one = try_to_migrate_one,
		.arg = (void *)flags,
		.done = folio_not_mapped,
		.anon_lock = folio_lock_anon_vma_read,
	};

	/*
	 * Migration always ignores mlock and only supports TTU_RMAP_LOCKED and
	 * TTU_SPLIT_HUGE_PMD, TTU_SYNC, and TTU_BATCH_FLUSH flags.
	 */
	if (WARN_ON_ONCE(flags & ~(TTU_RMAP_LOCKED | TTU_SPLIT_HUGE_PMD |
					TTU_SYNC | TTU_BATCH_FLUSH)))
		return;

	if (folio_is_zone_device(folio) &&
	    (!folio_is_device_private(folio) && !folio_is_device_coherent(folio)))
		return;

	/*
	 * During exec, a temporary VMA is setup and later moved.
	 * The VMA is moved under the anon_vma lock but not the
	 * page tables leading to a race where migration cannot
	 * find the migration ptes. Rather than increasing the
	 * locking requirements of exec(), migration skips
	 * temporary VMAs until after exec() completes.
	 */
	if (!folio_test_ksm(folio) && folio_test_anon(folio))
		rwc.invalid_vma = invalid_migration_vma;

	if (flags & TTU_RMAP_LOCKED)
		rmap_walk_locked(folio, &rwc);
	else
		rmap_walk(folio, &rwc);
}

#ifdef CONFIG_DEVICE_PRIVATE
/**
 * make_device_exclusive() - Mark a page for exclusive use by a device
 * @mm: mm_struct of associated target process
 * @addr: the virtual address to mark for exclusive device access
 * @owner: passed to MMU_NOTIFY_EXCLUSIVE range notifier to allow filtering
 * @foliop: folio pointer will be stored here on success.
 *
 * This function looks up the page mapped at the given address, grabs a
 * folio reference, locks the folio and replaces the PTE with special
 * device-exclusive PFN swap entry, preventing access through the process
 * page tables. The function will return with the folio locked and referenced.
 *
 * On fault, the device-exclusive entries are replaced with the original PTE
 * under folio lock, after calling MMU notifiers.
 *
 * Only anonymous non-hugetlb folios are supported and the VMA must have
 * write permissions such that we can fault in the anonymous page writable
 * in order to mark it exclusive. The caller must hold the mmap_lock in read
 * mode.
 *
 * A driver using this to program access from a device must use a mmu notifier
 * critical section to hold a device specific lock during programming. Once
 * programming is complete it should drop the folio lock and reference after
 * which point CPU access to the page will revoke the exclusive access.
 *
 * Notes:
 *   #. This function always operates on individual PTEs mapping individual
 *      pages. PMD-sized THPs are first remapped to be mapped by PTEs before
 *      the conversion happens on a single PTE corresponding to @addr.
 *   #. While concurrent access through the process page tables is prevented,
 *      concurrent access through other page references (e.g., earlier GUP
 *      invocation) is not handled and not supported.
 *   #. device-exclusive entries are considered "clean" and "old" by core-mm.
 *      Device drivers must update the folio state when informed by MMU
 *      notifiers.
 *
 * Returns: pointer to mapped page on success, otherwise a negative error.
 */
struct page *make_device_exclusive(struct mm_struct *mm, unsigned long addr,
		void *owner, struct folio **foliop)
{
	struct mmu_notifier_range range;
	struct folio *folio, *fw_folio;
	struct vm_area_struct *vma;
	struct folio_walk fw;
	struct page *page;
	swp_entry_t entry;
	pte_t swp_pte;
	int ret;

	mmap_assert_locked(mm);
	addr = PAGE_ALIGN_DOWN(addr);

	/*
	 * Fault in the page writable and try to lock it; note that if the
	 * address would already be marked for exclusive use by a device,
	 * the GUP call would undo that first by triggering a fault.
	 *
	 * If any other device would already map this page exclusively, the
	 * fault will trigger a conversion to an ordinary
	 * (non-device-exclusive) PTE and issue a MMU_NOTIFY_EXCLUSIVE.
	 */
retry:
	page = get_user_page_vma_remote(mm, addr,
					FOLL_GET | FOLL_WRITE | FOLL_SPLIT_PMD,
					&vma);
	if (IS_ERR(page))
		return page;
	folio = page_folio(page);

	if (!folio_test_anon(folio) || folio_test_hugetlb(folio)) {
		folio_put(folio);
		return ERR_PTR(-EOPNOTSUPP);
	}

	ret = folio_lock_killable(folio);
	if (ret) {
		folio_put(folio);
		return ERR_PTR(ret);
	}

	/*
	 * Inform secondary MMUs that we are going to convert this PTE to
	 * device-exclusive, such that they unmap it now. Note that the
	 * caller must filter this event out to prevent livelocks.
	 */
<<<<<<< HEAD
	if (!folio_test_anon(folio) || folio_test_hugetlb(folio))
		return false;

	rmap_walk(folio, &rwc);
=======
	mmu_notifier_range_init_owner(&range, MMU_NOTIFY_EXCLUSIVE, 0,
				      mm, addr, addr + PAGE_SIZE, owner);
	mmu_notifier_invalidate_range_start(&range);
>>>>>>> e747403a

	/*
	 * Let's do a second walk and make sure we still find the same page
	 * mapped writable. Note that any page of an anonymous folio can
	 * only be mapped writable using exactly one PTE ("exclusive"), so
	 * there cannot be other mappings.
	 */
	fw_folio = folio_walk_start(&fw, vma, addr, 0);
	if (fw_folio != folio || fw.page != page ||
	    fw.level != FW_LEVEL_PTE || !pte_write(fw.pte)) {
		if (fw_folio)
			folio_walk_end(&fw, vma);
		mmu_notifier_invalidate_range_end(&range);
		folio_unlock(folio);
		folio_put(folio);
		goto retry;
	}

	/* Nuke the page table entry so we get the uptodate dirty bit. */
	flush_cache_page(vma, addr, page_to_pfn(page));
	fw.pte = ptep_clear_flush(vma, addr, fw.ptep);

	/* Set the dirty flag on the folio now the PTE is gone. */
	if (pte_dirty(fw.pte))
		folio_mark_dirty(folio);

	/*
	 * Store the pfn of the page in a special device-exclusive PFN swap PTE.
	 * do_swap_page() will trigger the conversion back while holding the
	 * folio lock.
	 */
	entry = make_device_exclusive_entry(page_to_pfn(page));
	swp_pte = swp_entry_to_pte(entry);
	if (pte_soft_dirty(fw.pte))
		swp_pte = pte_swp_mksoft_dirty(swp_pte);
	/* The pte is writable, uffd-wp does not apply. */
	set_pte_at(mm, addr, fw.ptep, swp_pte);

	folio_walk_end(&fw, vma);
	mmu_notifier_invalidate_range_end(&range);
	*foliop = folio;
	return page;
}
EXPORT_SYMBOL_GPL(make_device_exclusive);
#endif

void __put_anon_vma(struct anon_vma *anon_vma)
{
	struct anon_vma *root = anon_vma->root;

	anon_vma_free(anon_vma);
	if (root != anon_vma && atomic_dec_and_test(&root->refcount))
		anon_vma_free(root);
}

static struct anon_vma *rmap_walk_anon_lock(const struct folio *folio,
					    struct rmap_walk_control *rwc)
{
	struct anon_vma *anon_vma;

	if (rwc->anon_lock)
		return rwc->anon_lock(folio, rwc);

	/*
	 * Note: remove_migration_ptes() cannot use folio_lock_anon_vma_read()
	 * because that depends on page_mapped(); but not all its usages
	 * are holding mmap_lock. Users without mmap_lock are required to
	 * take a reference count to prevent the anon_vma disappearing
	 */
	anon_vma = folio_anon_vma(folio);
	if (!anon_vma)
		return NULL;

	if (anon_vma_trylock_read(anon_vma))
		goto out;

	if (rwc->try_lock) {
		anon_vma = NULL;
		rwc->contended = true;
		goto out;
	}

	anon_vma_lock_read(anon_vma);
out:
	return anon_vma;
}

/*
 * rmap_walk_anon - do something to anonymous page using the object-based
 * rmap method
 * @folio: the folio to be handled
 * @rwc: control variable according to each walk type
 * @locked: caller holds relevant rmap lock
 *
 * Find all the mappings of a folio using the mapping pointer and the vma
 * chains contained in the anon_vma struct it points to.
 */
static void rmap_walk_anon(struct folio *folio,
		struct rmap_walk_control *rwc, bool locked)
{
	struct anon_vma *anon_vma;
	pgoff_t pgoff_start, pgoff_end;
	struct anon_vma_chain *avc;

	if (locked) {
		anon_vma = folio_anon_vma(folio);
		/* anon_vma disappear under us? */
		VM_BUG_ON_FOLIO(!anon_vma, folio);
	} else {
		anon_vma = rmap_walk_anon_lock(folio, rwc);
	}
	if (!anon_vma)
		return;

	pgoff_start = folio_pgoff(folio);
	pgoff_end = pgoff_start + folio_nr_pages(folio) - 1;
	anon_vma_interval_tree_foreach(avc, &anon_vma->rb_root,
			pgoff_start, pgoff_end) {
		struct vm_area_struct *vma = avc->vma;
		unsigned long address = vma_address(vma, pgoff_start,
				folio_nr_pages(folio));

		VM_BUG_ON_VMA(address == -EFAULT, vma);
		cond_resched();

		if (rwc->invalid_vma && rwc->invalid_vma(vma, rwc->arg))
			continue;

		if (!rwc->rmap_one(folio, vma, address, rwc->arg))
			break;
		if (rwc->done && rwc->done(folio))
			break;
	}

	if (!locked)
		anon_vma_unlock_read(anon_vma);
}

/**
 * __rmap_walk_file() - Traverse the reverse mapping for a file-backed mapping
 * of a page mapped within a specified page cache object at a specified offset.
 *
 * @folio: 		Either the folio whose mappings to traverse, or if NULL,
 * 			the callbacks specified in @rwc will be configured such
 * 			as to be able to look up mappings correctly.
 * @mapping: 		The page cache object whose mapping VMAs we intend to
 * 			traverse. If @folio is non-NULL, this should be equal to
 *			folio_mapping(folio).
 * @pgoff_start:	The offset within @mapping of the page which we are
 * 			looking up. If @folio is non-NULL, this should be equal
 * 			to folio_pgoff(folio).
 * @nr_pages:		The number of pages mapped by the mapping. If @folio is
 *			non-NULL, this should be equal to folio_nr_pages(folio).
 * @rwc:		The reverse mapping walk control object describing how
 *			the traversal should proceed.
 * @locked:		Is the @mapping already locked? If not, we acquire the
 *			lock.
 */
static void __rmap_walk_file(struct folio *folio, struct address_space *mapping,
			     pgoff_t pgoff_start, unsigned long nr_pages,
			     struct rmap_walk_control *rwc, bool locked)
{
	pgoff_t pgoff_end = pgoff_start + nr_pages - 1;
	struct vm_area_struct *vma;

	VM_WARN_ON_FOLIO(folio && mapping != folio_mapping(folio), folio);
	VM_WARN_ON_FOLIO(folio && pgoff_start != folio_pgoff(folio), folio);
	VM_WARN_ON_FOLIO(folio && nr_pages != folio_nr_pages(folio), folio);

	if (!locked) {
		if (i_mmap_trylock_read(mapping))
			goto lookup;

		if (rwc->try_lock) {
			rwc->contended = true;
			return;
		}

		i_mmap_lock_read(mapping);
	}
lookup:
	vma_interval_tree_foreach(vma, &mapping->i_mmap,
			pgoff_start, pgoff_end) {
		unsigned long address = vma_address(vma, pgoff_start, nr_pages);

		VM_BUG_ON_VMA(address == -EFAULT, vma);
		cond_resched();

		if (rwc->invalid_vma && rwc->invalid_vma(vma, rwc->arg))
			continue;

		if (!rwc->rmap_one(folio, vma, address, rwc->arg))
			goto done;
		if (rwc->done && rwc->done(folio))
			goto done;
	}
done:
	if (!locked)
		i_mmap_unlock_read(mapping);
}

/*
 * rmap_walk_file - do something to file page using the object-based rmap method
 * @folio: the folio to be handled
 * @rwc: control variable according to each walk type
 * @locked: caller holds relevant rmap lock
 *
 * Find all the mappings of a folio using the mapping pointer and the vma chains
 * contained in the address_space struct it points to.
 */
static void rmap_walk_file(struct folio *folio,
		struct rmap_walk_control *rwc, bool locked)
{
	/*
	 * The folio lock not only makes sure that folio->mapping cannot
	 * suddenly be NULLified by truncation, it makes sure that the structure
	 * at mapping cannot be freed and reused yet, so we can safely take
	 * mapping->i_mmap_rwsem.
	 */
	VM_BUG_ON_FOLIO(!folio_test_locked(folio), folio);

	if (!folio->mapping)
		return;

	__rmap_walk_file(folio, folio->mapping, folio->index,
			 folio_nr_pages(folio), rwc, locked);
}

void rmap_walk(struct folio *folio, struct rmap_walk_control *rwc)
{
	if (unlikely(folio_test_ksm(folio)))
		rmap_walk_ksm(folio, rwc);
	else if (folio_test_anon(folio))
		rmap_walk_anon(folio, rwc, false);
	else
		rmap_walk_file(folio, rwc, false);
}

/* Like rmap_walk, but caller holds relevant rmap lock */
void rmap_walk_locked(struct folio *folio, struct rmap_walk_control *rwc)
{
	/* no ksm support for now */
	VM_BUG_ON_FOLIO(folio_test_ksm(folio), folio);
	if (folio_test_anon(folio))
		rmap_walk_anon(folio, rwc, true);
	else
		rmap_walk_file(folio, rwc, true);
}

#ifdef CONFIG_HUGETLB_PAGE
/*
 * The following two functions are for anonymous (private mapped) hugepages.
 * Unlike common anonymous pages, anonymous hugepages have no accounting code
 * and no lru code, because we handle hugepages differently from common pages.
 */
void hugetlb_add_anon_rmap(struct folio *folio, struct vm_area_struct *vma,
		unsigned long address, rmap_t flags)
{
	VM_WARN_ON_FOLIO(!folio_test_hugetlb(folio), folio);
	VM_WARN_ON_FOLIO(!folio_test_anon(folio), folio);

	atomic_inc(&folio->_entire_mapcount);
	atomic_inc(&folio->_large_mapcount);
	if (flags & RMAP_EXCLUSIVE)
		SetPageAnonExclusive(&folio->page);
	VM_WARN_ON_FOLIO(folio_entire_mapcount(folio) > 1 &&
			 PageAnonExclusive(&folio->page), folio);
}

void hugetlb_add_new_anon_rmap(struct folio *folio,
		struct vm_area_struct *vma, unsigned long address)
{
	VM_WARN_ON_FOLIO(!folio_test_hugetlb(folio), folio);

	BUG_ON(address < vma->vm_start || address >= vma->vm_end);
	/* increment count (starts at -1) */
	atomic_set(&folio->_entire_mapcount, 0);
	atomic_set(&folio->_large_mapcount, 0);
	folio_clear_hugetlb_restore_reserve(folio);
	__folio_set_anon(folio, vma, address, true);
	SetPageAnonExclusive(&folio->page);
}
#endif /* CONFIG_HUGETLB_PAGE */<|MERGE_RESOLUTION|>--- conflicted
+++ resolved
@@ -2700,16 +2700,9 @@
 	 * device-exclusive, such that they unmap it now. Note that the
 	 * caller must filter this event out to prevent livelocks.
 	 */
-<<<<<<< HEAD
-	if (!folio_test_anon(folio) || folio_test_hugetlb(folio))
-		return false;
-
-	rmap_walk(folio, &rwc);
-=======
 	mmu_notifier_range_init_owner(&range, MMU_NOTIFY_EXCLUSIVE, 0,
 				      mm, addr, addr + PAGE_SIZE, owner);
 	mmu_notifier_invalidate_range_start(&range);
->>>>>>> e747403a
 
 	/*
 	 * Let's do a second walk and make sure we still find the same page
