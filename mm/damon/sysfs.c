// SPDX-License-Identifier: GPL-2.0
/*
 * DAMON sysfs Interface
 *
 * Copyright (c) 2022 SeongJae Park <sj@kernel.org>
 */

#include <linux/damon.h>
#include <linux/kobject.h>
#include <linux/pid.h>
#include <linux/sched.h>
#include <linux/slab.h>

static DEFINE_MUTEX(damon_sysfs_lock);

/*
 * unsigned long range directory
 */

struct damon_sysfs_ul_range {
	struct kobject kobj;
	unsigned long min;
	unsigned long max;
};

static struct damon_sysfs_ul_range *damon_sysfs_ul_range_alloc(
		unsigned long min,
		unsigned long max)
{
	struct damon_sysfs_ul_range *range = kmalloc(sizeof(*range),
			GFP_KERNEL);

	if (!range)
		return NULL;
	range->kobj = (struct kobject){};
	range->min = min;
	range->max = max;

	return range;
}

static ssize_t min_show(struct kobject *kobj, struct kobj_attribute *attr,
		char *buf)
{
	struct damon_sysfs_ul_range *range = container_of(kobj,
			struct damon_sysfs_ul_range, kobj);

	return sysfs_emit(buf, "%lu\n", range->min);
}

static ssize_t min_store(struct kobject *kobj, struct kobj_attribute *attr,
		const char *buf, size_t count)
{
	struct damon_sysfs_ul_range *range = container_of(kobj,
			struct damon_sysfs_ul_range, kobj);
	unsigned long min;
	int err;

	err = kstrtoul(buf, 0, &min);
	if (err)
		return err;

	range->min = min;
	return count;
}

static ssize_t max_show(struct kobject *kobj, struct kobj_attribute *attr,
		char *buf)
{
	struct damon_sysfs_ul_range *range = container_of(kobj,
			struct damon_sysfs_ul_range, kobj);

	return sysfs_emit(buf, "%lu\n", range->max);
}

static ssize_t max_store(struct kobject *kobj, struct kobj_attribute *attr,
		const char *buf, size_t count)
{
	struct damon_sysfs_ul_range *range = container_of(kobj,
			struct damon_sysfs_ul_range, kobj);
	unsigned long max;
	int err;

	err = kstrtoul(buf, 0, &max);
	if (err)
		return err;

	range->max = max;
	return count;
}

static void damon_sysfs_ul_range_release(struct kobject *kobj)
{
	kfree(container_of(kobj, struct damon_sysfs_ul_range, kobj));
}

static struct kobj_attribute damon_sysfs_ul_range_min_attr =
		__ATTR_RW_MODE(min, 0600);

static struct kobj_attribute damon_sysfs_ul_range_max_attr =
		__ATTR_RW_MODE(max, 0600);

static struct attribute *damon_sysfs_ul_range_attrs[] = {
	&damon_sysfs_ul_range_min_attr.attr,
	&damon_sysfs_ul_range_max_attr.attr,
	NULL,
};
ATTRIBUTE_GROUPS(damon_sysfs_ul_range);

static struct kobj_type damon_sysfs_ul_range_ktype = {
	.release = damon_sysfs_ul_range_release,
	.sysfs_ops = &kobj_sysfs_ops,
	.default_groups = damon_sysfs_ul_range_groups,
};

/*
 * schemes/stats directory
 */

struct damon_sysfs_stats {
	struct kobject kobj;
	unsigned long nr_tried;
	unsigned long sz_tried;
	unsigned long nr_applied;
	unsigned long sz_applied;
	unsigned long qt_exceeds;
};

static struct damon_sysfs_stats *damon_sysfs_stats_alloc(void)
{
	return kzalloc(sizeof(struct damon_sysfs_stats), GFP_KERNEL);
}

static ssize_t nr_tried_show(struct kobject *kobj, struct kobj_attribute *attr,
		char *buf)
{
	struct damon_sysfs_stats *stats = container_of(kobj,
			struct damon_sysfs_stats, kobj);

	return sysfs_emit(buf, "%lu\n", stats->nr_tried);
}

static ssize_t sz_tried_show(struct kobject *kobj, struct kobj_attribute *attr,
		char *buf)
{
	struct damon_sysfs_stats *stats = container_of(kobj,
			struct damon_sysfs_stats, kobj);

	return sysfs_emit(buf, "%lu\n", stats->sz_tried);
}

static ssize_t nr_applied_show(struct kobject *kobj,
		struct kobj_attribute *attr, char *buf)
{
	struct damon_sysfs_stats *stats = container_of(kobj,
			struct damon_sysfs_stats, kobj);

	return sysfs_emit(buf, "%lu\n", stats->nr_applied);
}

static ssize_t sz_applied_show(struct kobject *kobj,
		struct kobj_attribute *attr, char *buf)
{
	struct damon_sysfs_stats *stats = container_of(kobj,
			struct damon_sysfs_stats, kobj);

	return sysfs_emit(buf, "%lu\n", stats->sz_applied);
}

static ssize_t qt_exceeds_show(struct kobject *kobj,
		struct kobj_attribute *attr, char *buf)
{
	struct damon_sysfs_stats *stats = container_of(kobj,
			struct damon_sysfs_stats, kobj);

	return sysfs_emit(buf, "%lu\n", stats->qt_exceeds);
}

static void damon_sysfs_stats_release(struct kobject *kobj)
{
	kfree(container_of(kobj, struct damon_sysfs_stats, kobj));
}

static struct kobj_attribute damon_sysfs_stats_nr_tried_attr =
		__ATTR_RO_MODE(nr_tried, 0400);

static struct kobj_attribute damon_sysfs_stats_sz_tried_attr =
		__ATTR_RO_MODE(sz_tried, 0400);

static struct kobj_attribute damon_sysfs_stats_nr_applied_attr =
		__ATTR_RO_MODE(nr_applied, 0400);

static struct kobj_attribute damon_sysfs_stats_sz_applied_attr =
		__ATTR_RO_MODE(sz_applied, 0400);

static struct kobj_attribute damon_sysfs_stats_qt_exceeds_attr =
		__ATTR_RO_MODE(qt_exceeds, 0400);

static struct attribute *damon_sysfs_stats_attrs[] = {
	&damon_sysfs_stats_nr_tried_attr.attr,
	&damon_sysfs_stats_sz_tried_attr.attr,
	&damon_sysfs_stats_nr_applied_attr.attr,
	&damon_sysfs_stats_sz_applied_attr.attr,
	&damon_sysfs_stats_qt_exceeds_attr.attr,
	NULL,
};
ATTRIBUTE_GROUPS(damon_sysfs_stats);

static struct kobj_type damon_sysfs_stats_ktype = {
	.release = damon_sysfs_stats_release,
	.sysfs_ops = &kobj_sysfs_ops,
	.default_groups = damon_sysfs_stats_groups,
};

/*
 * watermarks directory
 */

struct damon_sysfs_watermarks {
	struct kobject kobj;
	enum damos_wmark_metric metric;
	unsigned long interval_us;
	unsigned long high;
	unsigned long mid;
	unsigned long low;
};

static struct damon_sysfs_watermarks *damon_sysfs_watermarks_alloc(
		enum damos_wmark_metric metric, unsigned long interval_us,
		unsigned long high, unsigned long mid, unsigned long low)
{
	struct damon_sysfs_watermarks *watermarks = kmalloc(
			sizeof(*watermarks), GFP_KERNEL);

	if (!watermarks)
		return NULL;
	watermarks->kobj = (struct kobject){};
	watermarks->metric = metric;
	watermarks->interval_us = interval_us;
	watermarks->high = high;
	watermarks->mid = mid;
	watermarks->low = low;
	return watermarks;
}

/* Should match with enum damos_wmark_metric */
static const char * const damon_sysfs_wmark_metric_strs[] = {
	"none",
	"free_mem_rate",
};

static ssize_t metric_show(struct kobject *kobj, struct kobj_attribute *attr,
		char *buf)
{
	struct damon_sysfs_watermarks *watermarks = container_of(kobj,
			struct damon_sysfs_watermarks, kobj);

	return sysfs_emit(buf, "%s\n",
			damon_sysfs_wmark_metric_strs[watermarks->metric]);
}

static ssize_t metric_store(struct kobject *kobj, struct kobj_attribute *attr,
		const char *buf, size_t count)
{
	struct damon_sysfs_watermarks *watermarks = container_of(kobj,
			struct damon_sysfs_watermarks, kobj);
	enum damos_wmark_metric metric;

	for (metric = 0; metric < NR_DAMOS_WMARK_METRICS; metric++) {
		if (sysfs_streq(buf, damon_sysfs_wmark_metric_strs[metric])) {
			watermarks->metric = metric;
			return count;
		}
	}
	return -EINVAL;
}

static ssize_t interval_us_show(struct kobject *kobj,
		struct kobj_attribute *attr, char *buf)
{
	struct damon_sysfs_watermarks *watermarks = container_of(kobj,
			struct damon_sysfs_watermarks, kobj);

	return sysfs_emit(buf, "%lu\n", watermarks->interval_us);
}

static ssize_t interval_us_store(struct kobject *kobj,
		struct kobj_attribute *attr, const char *buf, size_t count)
{
	struct damon_sysfs_watermarks *watermarks = container_of(kobj,
			struct damon_sysfs_watermarks, kobj);
	int err = kstrtoul(buf, 0, &watermarks->interval_us);

	return err ? err : count;
}

static ssize_t high_show(struct kobject *kobj,
		struct kobj_attribute *attr, char *buf)
{
	struct damon_sysfs_watermarks *watermarks = container_of(kobj,
			struct damon_sysfs_watermarks, kobj);

	return sysfs_emit(buf, "%lu\n", watermarks->high);
}

static ssize_t high_store(struct kobject *kobj,
		struct kobj_attribute *attr, const char *buf, size_t count)
{
	struct damon_sysfs_watermarks *watermarks = container_of(kobj,
			struct damon_sysfs_watermarks, kobj);
	int err = kstrtoul(buf, 0, &watermarks->high);

	return err ? err : count;
}

static ssize_t mid_show(struct kobject *kobj,
		struct kobj_attribute *attr, char *buf)
{
	struct damon_sysfs_watermarks *watermarks = container_of(kobj,
			struct damon_sysfs_watermarks, kobj);

	return sysfs_emit(buf, "%lu\n", watermarks->mid);
}

static ssize_t mid_store(struct kobject *kobj,
		struct kobj_attribute *attr, const char *buf, size_t count)
{
	struct damon_sysfs_watermarks *watermarks = container_of(kobj,
			struct damon_sysfs_watermarks, kobj);
	int err = kstrtoul(buf, 0, &watermarks->mid);

	return err ? err : count;
}

static ssize_t low_show(struct kobject *kobj,
		struct kobj_attribute *attr, char *buf)
{
	struct damon_sysfs_watermarks *watermarks = container_of(kobj,
			struct damon_sysfs_watermarks, kobj);

	return sysfs_emit(buf, "%lu\n", watermarks->low);
}

static ssize_t low_store(struct kobject *kobj,
		struct kobj_attribute *attr, const char *buf, size_t count)
{
	struct damon_sysfs_watermarks *watermarks = container_of(kobj,
			struct damon_sysfs_watermarks, kobj);
	int err = kstrtoul(buf, 0, &watermarks->low);

	return err ? err : count;
}

static void damon_sysfs_watermarks_release(struct kobject *kobj)
{
	kfree(container_of(kobj, struct damon_sysfs_watermarks, kobj));
}

static struct kobj_attribute damon_sysfs_watermarks_metric_attr =
		__ATTR_RW_MODE(metric, 0600);

static struct kobj_attribute damon_sysfs_watermarks_interval_us_attr =
		__ATTR_RW_MODE(interval_us, 0600);

static struct kobj_attribute damon_sysfs_watermarks_high_attr =
		__ATTR_RW_MODE(high, 0600);

static struct kobj_attribute damon_sysfs_watermarks_mid_attr =
		__ATTR_RW_MODE(mid, 0600);

static struct kobj_attribute damon_sysfs_watermarks_low_attr =
		__ATTR_RW_MODE(low, 0600);

static struct attribute *damon_sysfs_watermarks_attrs[] = {
	&damon_sysfs_watermarks_metric_attr.attr,
	&damon_sysfs_watermarks_interval_us_attr.attr,
	&damon_sysfs_watermarks_high_attr.attr,
	&damon_sysfs_watermarks_mid_attr.attr,
	&damon_sysfs_watermarks_low_attr.attr,
	NULL,
};
ATTRIBUTE_GROUPS(damon_sysfs_watermarks);

static struct kobj_type damon_sysfs_watermarks_ktype = {
	.release = damon_sysfs_watermarks_release,
	.sysfs_ops = &kobj_sysfs_ops,
	.default_groups = damon_sysfs_watermarks_groups,
};

/*
 * scheme/weights directory
 */

struct damon_sysfs_weights {
	struct kobject kobj;
	unsigned int sz;
	unsigned int nr_accesses;
	unsigned int age;
};

static struct damon_sysfs_weights *damon_sysfs_weights_alloc(unsigned int sz,
		unsigned int nr_accesses, unsigned int age)
{
	struct damon_sysfs_weights *weights = kmalloc(sizeof(*weights),
			GFP_KERNEL);

	if (!weights)
		return NULL;
	weights->kobj = (struct kobject){};
	weights->sz = sz;
	weights->nr_accesses = nr_accesses;
	weights->age = age;
	return weights;
}

static ssize_t sz_permil_show(struct kobject *kobj,
		struct kobj_attribute *attr, char *buf)
{
	struct damon_sysfs_weights *weights = container_of(kobj,
			struct damon_sysfs_weights, kobj);

	return sysfs_emit(buf, "%u\n", weights->sz);
}

static ssize_t sz_permil_store(struct kobject *kobj,
		struct kobj_attribute *attr, const char *buf, size_t count)
{
	struct damon_sysfs_weights *weights = container_of(kobj,
			struct damon_sysfs_weights, kobj);
	int err = kstrtouint(buf, 0, &weights->sz);

	return err ? err : count;
}

static ssize_t nr_accesses_permil_show(struct kobject *kobj,
		struct kobj_attribute *attr, char *buf)
{
	struct damon_sysfs_weights *weights = container_of(kobj,
			struct damon_sysfs_weights, kobj);

	return sysfs_emit(buf, "%u\n", weights->nr_accesses);
}

static ssize_t nr_accesses_permil_store(struct kobject *kobj,
		struct kobj_attribute *attr, const char *buf, size_t count)
{
	struct damon_sysfs_weights *weights = container_of(kobj,
			struct damon_sysfs_weights, kobj);
	int err = kstrtouint(buf, 0, &weights->nr_accesses);

	return err ? err : count;
}

static ssize_t age_permil_show(struct kobject *kobj,
		struct kobj_attribute *attr, char *buf)
{
	struct damon_sysfs_weights *weights = container_of(kobj,
			struct damon_sysfs_weights, kobj);

	return sysfs_emit(buf, "%u\n", weights->age);
}

static ssize_t age_permil_store(struct kobject *kobj,
		struct kobj_attribute *attr, const char *buf, size_t count)
{
	struct damon_sysfs_weights *weights = container_of(kobj,
			struct damon_sysfs_weights, kobj);
	int err = kstrtouint(buf, 0, &weights->age);

	return err ? err : count;
}

static void damon_sysfs_weights_release(struct kobject *kobj)
{
	kfree(container_of(kobj, struct damon_sysfs_weights, kobj));
}

static struct kobj_attribute damon_sysfs_weights_sz_attr =
		__ATTR_RW_MODE(sz_permil, 0600);

static struct kobj_attribute damon_sysfs_weights_nr_accesses_attr =
		__ATTR_RW_MODE(nr_accesses_permil, 0600);

static struct kobj_attribute damon_sysfs_weights_age_attr =
		__ATTR_RW_MODE(age_permil, 0600);

static struct attribute *damon_sysfs_weights_attrs[] = {
	&damon_sysfs_weights_sz_attr.attr,
	&damon_sysfs_weights_nr_accesses_attr.attr,
	&damon_sysfs_weights_age_attr.attr,
	NULL,
};
ATTRIBUTE_GROUPS(damon_sysfs_weights);

static struct kobj_type damon_sysfs_weights_ktype = {
	.release = damon_sysfs_weights_release,
	.sysfs_ops = &kobj_sysfs_ops,
	.default_groups = damon_sysfs_weights_groups,
};

/*
 * quotas directory
 */

struct damon_sysfs_quotas {
	struct kobject kobj;
	struct damon_sysfs_weights *weights;
	unsigned long ms;
	unsigned long sz;
	unsigned long reset_interval_ms;
};

static struct damon_sysfs_quotas *damon_sysfs_quotas_alloc(void)
{
	return kzalloc(sizeof(struct damon_sysfs_quotas), GFP_KERNEL);
}

static int damon_sysfs_quotas_add_dirs(struct damon_sysfs_quotas *quotas)
{
	struct damon_sysfs_weights *weights;
	int err;

	weights = damon_sysfs_weights_alloc(0, 0, 0);
	if (!weights)
		return -ENOMEM;

	err = kobject_init_and_add(&weights->kobj, &damon_sysfs_weights_ktype,
			&quotas->kobj, "weights");
	if (err)
		kobject_put(&weights->kobj);
	else
		quotas->weights = weights;
	return err;
}

static void damon_sysfs_quotas_rm_dirs(struct damon_sysfs_quotas *quotas)
{
	kobject_put(&quotas->weights->kobj);
}

static ssize_t ms_show(struct kobject *kobj, struct kobj_attribute *attr,
		char *buf)
{
	struct damon_sysfs_quotas *quotas = container_of(kobj,
			struct damon_sysfs_quotas, kobj);

	return sysfs_emit(buf, "%lu\n", quotas->ms);
}

static ssize_t ms_store(struct kobject *kobj, struct kobj_attribute *attr,
		const char *buf, size_t count)
{
	struct damon_sysfs_quotas *quotas = container_of(kobj,
			struct damon_sysfs_quotas, kobj);
	int err = kstrtoul(buf, 0, &quotas->ms);

	if (err)
		return -EINVAL;
	return count;
}

static ssize_t bytes_show(struct kobject *kobj, struct kobj_attribute *attr,
		char *buf)
{
	struct damon_sysfs_quotas *quotas = container_of(kobj,
			struct damon_sysfs_quotas, kobj);

	return sysfs_emit(buf, "%lu\n", quotas->sz);
}

static ssize_t bytes_store(struct kobject *kobj,
		struct kobj_attribute *attr, const char *buf, size_t count)
{
	struct damon_sysfs_quotas *quotas = container_of(kobj,
			struct damon_sysfs_quotas, kobj);
	int err = kstrtoul(buf, 0, &quotas->sz);

	if (err)
		return -EINVAL;
	return count;
}

static ssize_t reset_interval_ms_show(struct kobject *kobj,
		struct kobj_attribute *attr, char *buf)
{
	struct damon_sysfs_quotas *quotas = container_of(kobj,
			struct damon_sysfs_quotas, kobj);

	return sysfs_emit(buf, "%lu\n", quotas->reset_interval_ms);
}

static ssize_t reset_interval_ms_store(struct kobject *kobj,
		struct kobj_attribute *attr, const char *buf, size_t count)
{
	struct damon_sysfs_quotas *quotas = container_of(kobj,
			struct damon_sysfs_quotas, kobj);
	int err = kstrtoul(buf, 0, &quotas->reset_interval_ms);

	if (err)
		return -EINVAL;
	return count;
}

static void damon_sysfs_quotas_release(struct kobject *kobj)
{
	kfree(container_of(kobj, struct damon_sysfs_quotas, kobj));
}

static struct kobj_attribute damon_sysfs_quotas_ms_attr =
		__ATTR_RW_MODE(ms, 0600);

static struct kobj_attribute damon_sysfs_quotas_sz_attr =
		__ATTR_RW_MODE(bytes, 0600);

static struct kobj_attribute damon_sysfs_quotas_reset_interval_ms_attr =
		__ATTR_RW_MODE(reset_interval_ms, 0600);

static struct attribute *damon_sysfs_quotas_attrs[] = {
	&damon_sysfs_quotas_ms_attr.attr,
	&damon_sysfs_quotas_sz_attr.attr,
	&damon_sysfs_quotas_reset_interval_ms_attr.attr,
	NULL,
};
ATTRIBUTE_GROUPS(damon_sysfs_quotas);

static struct kobj_type damon_sysfs_quotas_ktype = {
	.release = damon_sysfs_quotas_release,
	.sysfs_ops = &kobj_sysfs_ops,
	.default_groups = damon_sysfs_quotas_groups,
};

/*
 * access_pattern directory
 */

struct damon_sysfs_access_pattern {
	struct kobject kobj;
	struct damon_sysfs_ul_range *sz;
	struct damon_sysfs_ul_range *nr_accesses;
	struct damon_sysfs_ul_range *age;
};

static
struct damon_sysfs_access_pattern *damon_sysfs_access_pattern_alloc(void)
{
	struct damon_sysfs_access_pattern *access_pattern =
		kmalloc(sizeof(*access_pattern), GFP_KERNEL);

	if (!access_pattern)
		return NULL;
	access_pattern->kobj = (struct kobject){};
	return access_pattern;
}

static int damon_sysfs_access_pattern_add_range_dir(
		struct damon_sysfs_access_pattern *access_pattern,
		struct damon_sysfs_ul_range **range_dir_ptr,
		char *name)
{
	struct damon_sysfs_ul_range *range = damon_sysfs_ul_range_alloc(0, 0);
	int err;

	if (!range)
		return -ENOMEM;
	err = kobject_init_and_add(&range->kobj, &damon_sysfs_ul_range_ktype,
			&access_pattern->kobj, name);
	if (err)
		kobject_put(&range->kobj);
	else
		*range_dir_ptr = range;
	return err;
}

static int damon_sysfs_access_pattern_add_dirs(
		struct damon_sysfs_access_pattern *access_pattern)
{
	int err;

	err = damon_sysfs_access_pattern_add_range_dir(access_pattern,
			&access_pattern->sz, "sz");
	if (err)
		goto put_sz_out;

	err = damon_sysfs_access_pattern_add_range_dir(access_pattern,
			&access_pattern->nr_accesses, "nr_accesses");
	if (err)
		goto put_nr_accesses_sz_out;

	err = damon_sysfs_access_pattern_add_range_dir(access_pattern,
			&access_pattern->age, "age");
	if (err)
		goto put_age_nr_accesses_sz_out;
	return 0;

put_age_nr_accesses_sz_out:
	kobject_put(&access_pattern->age->kobj);
	access_pattern->age = NULL;
put_nr_accesses_sz_out:
	kobject_put(&access_pattern->nr_accesses->kobj);
	access_pattern->nr_accesses = NULL;
put_sz_out:
	kobject_put(&access_pattern->sz->kobj);
	access_pattern->sz = NULL;
	return err;
}

static void damon_sysfs_access_pattern_rm_dirs(
		struct damon_sysfs_access_pattern *access_pattern)
{
	kobject_put(&access_pattern->sz->kobj);
	kobject_put(&access_pattern->nr_accesses->kobj);
	kobject_put(&access_pattern->age->kobj);
}

static void damon_sysfs_access_pattern_release(struct kobject *kobj)
{
	kfree(container_of(kobj, struct damon_sysfs_access_pattern, kobj));
}

static struct attribute *damon_sysfs_access_pattern_attrs[] = {
	NULL,
};
ATTRIBUTE_GROUPS(damon_sysfs_access_pattern);

static struct kobj_type damon_sysfs_access_pattern_ktype = {
	.release = damon_sysfs_access_pattern_release,
	.sysfs_ops = &kobj_sysfs_ops,
	.default_groups = damon_sysfs_access_pattern_groups,
};

/*
 * scheme directory
 */

struct damon_sysfs_scheme {
	struct kobject kobj;
	enum damos_action action;
	struct damon_sysfs_access_pattern *access_pattern;
	struct damon_sysfs_quotas *quotas;
	struct damon_sysfs_watermarks *watermarks;
	struct damon_sysfs_stats *stats;
};

/* This should match with enum damos_action */
static const char * const damon_sysfs_damos_action_strs[] = {
	"willneed",
	"cold",
	"pageout",
	"hugepage",
	"nohugepage",
	"lru_prio",
	"lru_deprio",
	"stat",
};

static struct damon_sysfs_scheme *damon_sysfs_scheme_alloc(
		enum damos_action action)
{
	struct damon_sysfs_scheme *scheme = kmalloc(sizeof(*scheme),
				GFP_KERNEL);

	if (!scheme)
		return NULL;
	scheme->kobj = (struct kobject){};
	scheme->action = action;
	return scheme;
}

static int damon_sysfs_scheme_set_access_pattern(
		struct damon_sysfs_scheme *scheme)
{
	struct damon_sysfs_access_pattern *access_pattern;
	int err;

	access_pattern = damon_sysfs_access_pattern_alloc();
	if (!access_pattern)
		return -ENOMEM;
	err = kobject_init_and_add(&access_pattern->kobj,
			&damon_sysfs_access_pattern_ktype, &scheme->kobj,
			"access_pattern");
	if (err)
		goto out;
	err = damon_sysfs_access_pattern_add_dirs(access_pattern);
	if (err)
		goto out;
	scheme->access_pattern = access_pattern;
	return 0;

out:
	kobject_put(&access_pattern->kobj);
	return err;
}

static int damon_sysfs_scheme_set_quotas(struct damon_sysfs_scheme *scheme)
{
	struct damon_sysfs_quotas *quotas = damon_sysfs_quotas_alloc();
	int err;

	if (!quotas)
		return -ENOMEM;
	err = kobject_init_and_add(&quotas->kobj, &damon_sysfs_quotas_ktype,
			&scheme->kobj, "quotas");
	if (err)
		goto out;
	err = damon_sysfs_quotas_add_dirs(quotas);
	if (err)
		goto out;
	scheme->quotas = quotas;
	return 0;

out:
	kobject_put(&quotas->kobj);
	return err;
}

static int damon_sysfs_scheme_set_watermarks(struct damon_sysfs_scheme *scheme)
{
	struct damon_sysfs_watermarks *watermarks =
		damon_sysfs_watermarks_alloc(DAMOS_WMARK_NONE, 0, 0, 0, 0);
	int err;

	if (!watermarks)
		return -ENOMEM;
	err = kobject_init_and_add(&watermarks->kobj,
			&damon_sysfs_watermarks_ktype, &scheme->kobj,
			"watermarks");
	if (err)
		kobject_put(&watermarks->kobj);
	else
		scheme->watermarks = watermarks;
	return err;
}

static int damon_sysfs_scheme_set_stats(struct damon_sysfs_scheme *scheme)
{
	struct damon_sysfs_stats *stats = damon_sysfs_stats_alloc();
	int err;

	if (!stats)
		return -ENOMEM;
	err = kobject_init_and_add(&stats->kobj, &damon_sysfs_stats_ktype,
			&scheme->kobj, "stats");
	if (err)
		kobject_put(&stats->kobj);
	else
		scheme->stats = stats;
	return err;
}

static int damon_sysfs_scheme_add_dirs(struct damon_sysfs_scheme *scheme)
{
	int err;

	err = damon_sysfs_scheme_set_access_pattern(scheme);
	if (err)
		return err;
	err = damon_sysfs_scheme_set_quotas(scheme);
	if (err)
		goto put_access_pattern_out;
	err = damon_sysfs_scheme_set_watermarks(scheme);
	if (err)
		goto put_quotas_access_pattern_out;
	err = damon_sysfs_scheme_set_stats(scheme);
	if (err)
		goto put_watermarks_quotas_access_pattern_out;
	return 0;

put_watermarks_quotas_access_pattern_out:
	kobject_put(&scheme->watermarks->kobj);
	scheme->watermarks = NULL;
put_quotas_access_pattern_out:
	kobject_put(&scheme->quotas->kobj);
	scheme->quotas = NULL;
put_access_pattern_out:
	kobject_put(&scheme->access_pattern->kobj);
	scheme->access_pattern = NULL;
	return err;
}

static void damon_sysfs_scheme_rm_dirs(struct damon_sysfs_scheme *scheme)
{
	damon_sysfs_access_pattern_rm_dirs(scheme->access_pattern);
	kobject_put(&scheme->access_pattern->kobj);
	damon_sysfs_quotas_rm_dirs(scheme->quotas);
	kobject_put(&scheme->quotas->kobj);
	kobject_put(&scheme->watermarks->kobj);
	kobject_put(&scheme->stats->kobj);
}

static ssize_t action_show(struct kobject *kobj, struct kobj_attribute *attr,
		char *buf)
{
	struct damon_sysfs_scheme *scheme = container_of(kobj,
			struct damon_sysfs_scheme, kobj);

	return sysfs_emit(buf, "%s\n",
			damon_sysfs_damos_action_strs[scheme->action]);
}

static ssize_t action_store(struct kobject *kobj, struct kobj_attribute *attr,
		const char *buf, size_t count)
{
	struct damon_sysfs_scheme *scheme = container_of(kobj,
			struct damon_sysfs_scheme, kobj);
	enum damos_action action;

	for (action = 0; action < NR_DAMOS_ACTIONS; action++) {
		if (sysfs_streq(buf, damon_sysfs_damos_action_strs[action])) {
			scheme->action = action;
			return count;
		}
	}
	return -EINVAL;
}

static void damon_sysfs_scheme_release(struct kobject *kobj)
{
	kfree(container_of(kobj, struct damon_sysfs_scheme, kobj));
}

static struct kobj_attribute damon_sysfs_scheme_action_attr =
		__ATTR_RW_MODE(action, 0600);

static struct attribute *damon_sysfs_scheme_attrs[] = {
	&damon_sysfs_scheme_action_attr.attr,
	NULL,
};
ATTRIBUTE_GROUPS(damon_sysfs_scheme);

static struct kobj_type damon_sysfs_scheme_ktype = {
	.release = damon_sysfs_scheme_release,
	.sysfs_ops = &kobj_sysfs_ops,
	.default_groups = damon_sysfs_scheme_groups,
};

/*
 * schemes directory
 */

struct damon_sysfs_schemes {
	struct kobject kobj;
	struct damon_sysfs_scheme **schemes_arr;
	int nr;
};

static struct damon_sysfs_schemes *damon_sysfs_schemes_alloc(void)
{
	return kzalloc(sizeof(struct damon_sysfs_schemes), GFP_KERNEL);
}

static void damon_sysfs_schemes_rm_dirs(struct damon_sysfs_schemes *schemes)
{
	struct damon_sysfs_scheme **schemes_arr = schemes->schemes_arr;
	int i;

	for (i = 0; i < schemes->nr; i++) {
		damon_sysfs_scheme_rm_dirs(schemes_arr[i]);
		kobject_put(&schemes_arr[i]->kobj);
	}
	schemes->nr = 0;
	kfree(schemes_arr);
	schemes->schemes_arr = NULL;
}

static int damon_sysfs_schemes_add_dirs(struct damon_sysfs_schemes *schemes,
		int nr_schemes)
{
	struct damon_sysfs_scheme **schemes_arr, *scheme;
	int err, i;

	damon_sysfs_schemes_rm_dirs(schemes);
	if (!nr_schemes)
		return 0;

	schemes_arr = kmalloc_array(nr_schemes, sizeof(*schemes_arr),
			GFP_KERNEL | __GFP_NOWARN);
	if (!schemes_arr)
		return -ENOMEM;
	schemes->schemes_arr = schemes_arr;

	for (i = 0; i < nr_schemes; i++) {
		scheme = damon_sysfs_scheme_alloc(DAMOS_STAT);
		if (!scheme) {
			damon_sysfs_schemes_rm_dirs(schemes);
			return -ENOMEM;
		}

		err = kobject_init_and_add(&scheme->kobj,
				&damon_sysfs_scheme_ktype, &schemes->kobj,
				"%d", i);
		if (err)
			goto out;
		err = damon_sysfs_scheme_add_dirs(scheme);
		if (err)
			goto out;

		schemes_arr[i] = scheme;
		schemes->nr++;
	}
	return 0;

out:
	damon_sysfs_schemes_rm_dirs(schemes);
	kobject_put(&scheme->kobj);
	return err;
}

static ssize_t nr_schemes_show(struct kobject *kobj,
		struct kobj_attribute *attr, char *buf)
{
	struct damon_sysfs_schemes *schemes = container_of(kobj,
			struct damon_sysfs_schemes, kobj);

	return sysfs_emit(buf, "%d\n", schemes->nr);
}

static ssize_t nr_schemes_store(struct kobject *kobj,
		struct kobj_attribute *attr, const char *buf, size_t count)
{
	struct damon_sysfs_schemes *schemes;
	int nr, err = kstrtoint(buf, 0, &nr);

	if (err)
		return err;
	if (nr < 0)
		return -EINVAL;

	schemes = container_of(kobj, struct damon_sysfs_schemes, kobj);

	if (!mutex_trylock(&damon_sysfs_lock))
		return -EBUSY;
	err = damon_sysfs_schemes_add_dirs(schemes, nr);
	mutex_unlock(&damon_sysfs_lock);
	if (err)
		return err;
	return count;
}

static void damon_sysfs_schemes_release(struct kobject *kobj)
{
	kfree(container_of(kobj, struct damon_sysfs_schemes, kobj));
}

static struct kobj_attribute damon_sysfs_schemes_nr_attr =
		__ATTR_RW_MODE(nr_schemes, 0600);

static struct attribute *damon_sysfs_schemes_attrs[] = {
	&damon_sysfs_schemes_nr_attr.attr,
	NULL,
};
ATTRIBUTE_GROUPS(damon_sysfs_schemes);

static struct kobj_type damon_sysfs_schemes_ktype = {
	.release = damon_sysfs_schemes_release,
	.sysfs_ops = &kobj_sysfs_ops,
	.default_groups = damon_sysfs_schemes_groups,
};

/*
 * init region directory
 */

struct damon_sysfs_region {
	struct kobject kobj;
	unsigned long start;
	unsigned long end;
};

static struct damon_sysfs_region *damon_sysfs_region_alloc(
		unsigned long start,
		unsigned long end)
{
	struct damon_sysfs_region *region = kmalloc(sizeof(*region),
			GFP_KERNEL);

	if (!region)
		return NULL;
	region->kobj = (struct kobject){};
	region->start = start;
	region->end = end;
	return region;
}

static ssize_t start_show(struct kobject *kobj, struct kobj_attribute *attr,
		char *buf)
{
	struct damon_sysfs_region *region = container_of(kobj,
			struct damon_sysfs_region, kobj);

	return sysfs_emit(buf, "%lu\n", region->start);
}

static ssize_t start_store(struct kobject *kobj, struct kobj_attribute *attr,
		const char *buf, size_t count)
{
	struct damon_sysfs_region *region = container_of(kobj,
			struct damon_sysfs_region, kobj);
	int err = kstrtoul(buf, 0, &region->start);

	return err ? err : count;
}

static ssize_t end_show(struct kobject *kobj, struct kobj_attribute *attr,
		char *buf)
{
	struct damon_sysfs_region *region = container_of(kobj,
			struct damon_sysfs_region, kobj);

	return sysfs_emit(buf, "%lu\n", region->end);
}

static ssize_t end_store(struct kobject *kobj, struct kobj_attribute *attr,
		const char *buf, size_t count)
{
	struct damon_sysfs_region *region = container_of(kobj,
			struct damon_sysfs_region, kobj);
	int err = kstrtoul(buf, 0, &region->end);

	return err ? err : count;
}

static void damon_sysfs_region_release(struct kobject *kobj)
{
	kfree(container_of(kobj, struct damon_sysfs_region, kobj));
}

static struct kobj_attribute damon_sysfs_region_start_attr =
		__ATTR_RW_MODE(start, 0600);

static struct kobj_attribute damon_sysfs_region_end_attr =
		__ATTR_RW_MODE(end, 0600);

static struct attribute *damon_sysfs_region_attrs[] = {
	&damon_sysfs_region_start_attr.attr,
	&damon_sysfs_region_end_attr.attr,
	NULL,
};
ATTRIBUTE_GROUPS(damon_sysfs_region);

static struct kobj_type damon_sysfs_region_ktype = {
	.release = damon_sysfs_region_release,
	.sysfs_ops = &kobj_sysfs_ops,
	.default_groups = damon_sysfs_region_groups,
};

/*
 * init_regions directory
 */

struct damon_sysfs_regions {
	struct kobject kobj;
	struct damon_sysfs_region **regions_arr;
	int nr;
};

static struct damon_sysfs_regions *damon_sysfs_regions_alloc(void)
{
	return kzalloc(sizeof(struct damon_sysfs_regions), GFP_KERNEL);
}

static void damon_sysfs_regions_rm_dirs(struct damon_sysfs_regions *regions)
{
	struct damon_sysfs_region **regions_arr = regions->regions_arr;
	int i;

	for (i = 0; i < regions->nr; i++)
		kobject_put(&regions_arr[i]->kobj);
	regions->nr = 0;
	kfree(regions_arr);
	regions->regions_arr = NULL;
}

static int damon_sysfs_regions_add_dirs(struct damon_sysfs_regions *regions,
		int nr_regions)
{
	struct damon_sysfs_region **regions_arr, *region;
	int err, i;

	damon_sysfs_regions_rm_dirs(regions);
	if (!nr_regions)
		return 0;

	regions_arr = kmalloc_array(nr_regions, sizeof(*regions_arr),
			GFP_KERNEL | __GFP_NOWARN);
	if (!regions_arr)
		return -ENOMEM;
	regions->regions_arr = regions_arr;

	for (i = 0; i < nr_regions; i++) {
		region = damon_sysfs_region_alloc(0, 0);
		if (!region) {
			damon_sysfs_regions_rm_dirs(regions);
			return -ENOMEM;
		}

		err = kobject_init_and_add(&region->kobj,
				&damon_sysfs_region_ktype, &regions->kobj,
				"%d", i);
		if (err) {
			kobject_put(&region->kobj);
			damon_sysfs_regions_rm_dirs(regions);
			return err;
		}

		regions_arr[i] = region;
		regions->nr++;
	}
	return 0;
}

static ssize_t nr_regions_show(struct kobject *kobj,
		struct kobj_attribute *attr, char *buf)
{
	struct damon_sysfs_regions *regions = container_of(kobj,
			struct damon_sysfs_regions, kobj);

	return sysfs_emit(buf, "%d\n", regions->nr);
}

static ssize_t nr_regions_store(struct kobject *kobj,
		struct kobj_attribute *attr, const char *buf, size_t count)
{
	struct damon_sysfs_regions *regions;
	int nr, err = kstrtoint(buf, 0, &nr);

	if (err)
		return err;
	if (nr < 0)
		return -EINVAL;

	regions = container_of(kobj, struct damon_sysfs_regions, kobj);

	if (!mutex_trylock(&damon_sysfs_lock))
		return -EBUSY;
	err = damon_sysfs_regions_add_dirs(regions, nr);
	mutex_unlock(&damon_sysfs_lock);
	if (err)
		return err;

	return count;
}

static void damon_sysfs_regions_release(struct kobject *kobj)
{
	kfree(container_of(kobj, struct damon_sysfs_regions, kobj));
}

static struct kobj_attribute damon_sysfs_regions_nr_attr =
		__ATTR_RW_MODE(nr_regions, 0600);

static struct attribute *damon_sysfs_regions_attrs[] = {
	&damon_sysfs_regions_nr_attr.attr,
	NULL,
};
ATTRIBUTE_GROUPS(damon_sysfs_regions);

static struct kobj_type damon_sysfs_regions_ktype = {
	.release = damon_sysfs_regions_release,
	.sysfs_ops = &kobj_sysfs_ops,
	.default_groups = damon_sysfs_regions_groups,
};

/*
 * target directory
 */

struct damon_sysfs_target {
	struct kobject kobj;
	struct damon_sysfs_regions *regions;
	int pid;
};

static struct damon_sysfs_target *damon_sysfs_target_alloc(void)
{
	return kzalloc(sizeof(struct damon_sysfs_target), GFP_KERNEL);
}

static int damon_sysfs_target_add_dirs(struct damon_sysfs_target *target)
{
	struct damon_sysfs_regions *regions = damon_sysfs_regions_alloc();
	int err;

	if (!regions)
		return -ENOMEM;

	err = kobject_init_and_add(&regions->kobj, &damon_sysfs_regions_ktype,
			&target->kobj, "regions");
	if (err)
		kobject_put(&regions->kobj);
	else
		target->regions = regions;
	return err;
}

static void damon_sysfs_target_rm_dirs(struct damon_sysfs_target *target)
{
	damon_sysfs_regions_rm_dirs(target->regions);
	kobject_put(&target->regions->kobj);
}

static ssize_t pid_target_show(struct kobject *kobj,
		struct kobj_attribute *attr, char *buf)
{
	struct damon_sysfs_target *target = container_of(kobj,
			struct damon_sysfs_target, kobj);

	return sysfs_emit(buf, "%d\n", target->pid);
}

static ssize_t pid_target_store(struct kobject *kobj,
		struct kobj_attribute *attr, const char *buf, size_t count)
{
	struct damon_sysfs_target *target = container_of(kobj,
			struct damon_sysfs_target, kobj);
	int err = kstrtoint(buf, 0, &target->pid);

	if (err)
		return -EINVAL;
	return count;
}

static void damon_sysfs_target_release(struct kobject *kobj)
{
	kfree(container_of(kobj, struct damon_sysfs_target, kobj));
}

static struct kobj_attribute damon_sysfs_target_pid_attr =
		__ATTR_RW_MODE(pid_target, 0600);

static struct attribute *damon_sysfs_target_attrs[] = {
	&damon_sysfs_target_pid_attr.attr,
	NULL,
};
ATTRIBUTE_GROUPS(damon_sysfs_target);

static struct kobj_type damon_sysfs_target_ktype = {
	.release = damon_sysfs_target_release,
	.sysfs_ops = &kobj_sysfs_ops,
	.default_groups = damon_sysfs_target_groups,
};

/*
 * targets directory
 */

struct damon_sysfs_targets {
	struct kobject kobj;
	struct damon_sysfs_target **targets_arr;
	int nr;
};

static struct damon_sysfs_targets *damon_sysfs_targets_alloc(void)
{
	return kzalloc(sizeof(struct damon_sysfs_targets), GFP_KERNEL);
}

static void damon_sysfs_targets_rm_dirs(struct damon_sysfs_targets *targets)
{
	struct damon_sysfs_target **targets_arr = targets->targets_arr;
	int i;

	for (i = 0; i < targets->nr; i++) {
		damon_sysfs_target_rm_dirs(targets_arr[i]);
		kobject_put(&targets_arr[i]->kobj);
	}
	targets->nr = 0;
	kfree(targets_arr);
	targets->targets_arr = NULL;
}

static int damon_sysfs_targets_add_dirs(struct damon_sysfs_targets *targets,
		int nr_targets)
{
	struct damon_sysfs_target **targets_arr, *target;
	int err, i;

	damon_sysfs_targets_rm_dirs(targets);
	if (!nr_targets)
		return 0;

	targets_arr = kmalloc_array(nr_targets, sizeof(*targets_arr),
			GFP_KERNEL | __GFP_NOWARN);
	if (!targets_arr)
		return -ENOMEM;
	targets->targets_arr = targets_arr;

	for (i = 0; i < nr_targets; i++) {
		target = damon_sysfs_target_alloc();
		if (!target) {
			damon_sysfs_targets_rm_dirs(targets);
			return -ENOMEM;
		}

		err = kobject_init_and_add(&target->kobj,
				&damon_sysfs_target_ktype, &targets->kobj,
				"%d", i);
		if (err)
			goto out;

		err = damon_sysfs_target_add_dirs(target);
		if (err)
			goto out;

		targets_arr[i] = target;
		targets->nr++;
	}
	return 0;

out:
	damon_sysfs_targets_rm_dirs(targets);
	kobject_put(&target->kobj);
	return err;
}

static ssize_t nr_targets_show(struct kobject *kobj,
		struct kobj_attribute *attr, char *buf)
{
	struct damon_sysfs_targets *targets = container_of(kobj,
			struct damon_sysfs_targets, kobj);

	return sysfs_emit(buf, "%d\n", targets->nr);
}

static ssize_t nr_targets_store(struct kobject *kobj,
		struct kobj_attribute *attr, const char *buf, size_t count)
{
	struct damon_sysfs_targets *targets;
	int nr, err = kstrtoint(buf, 0, &nr);

	if (err)
		return err;
	if (nr < 0)
		return -EINVAL;

	targets = container_of(kobj, struct damon_sysfs_targets, kobj);

	if (!mutex_trylock(&damon_sysfs_lock))
		return -EBUSY;
	err = damon_sysfs_targets_add_dirs(targets, nr);
	mutex_unlock(&damon_sysfs_lock);
	if (err)
		return err;

	return count;
}

static void damon_sysfs_targets_release(struct kobject *kobj)
{
	kfree(container_of(kobj, struct damon_sysfs_targets, kobj));
}

static struct kobj_attribute damon_sysfs_targets_nr_attr =
		__ATTR_RW_MODE(nr_targets, 0600);

static struct attribute *damon_sysfs_targets_attrs[] = {
	&damon_sysfs_targets_nr_attr.attr,
	NULL,
};
ATTRIBUTE_GROUPS(damon_sysfs_targets);

static struct kobj_type damon_sysfs_targets_ktype = {
	.release = damon_sysfs_targets_release,
	.sysfs_ops = &kobj_sysfs_ops,
	.default_groups = damon_sysfs_targets_groups,
};

/*
 * intervals directory
 */

struct damon_sysfs_intervals {
	struct kobject kobj;
	unsigned long sample_us;
	unsigned long aggr_us;
	unsigned long update_us;
};

static struct damon_sysfs_intervals *damon_sysfs_intervals_alloc(
		unsigned long sample_us, unsigned long aggr_us,
		unsigned long update_us)
{
	struct damon_sysfs_intervals *intervals = kmalloc(sizeof(*intervals),
			GFP_KERNEL);

	if (!intervals)
		return NULL;

	intervals->kobj = (struct kobject){};
	intervals->sample_us = sample_us;
	intervals->aggr_us = aggr_us;
	intervals->update_us = update_us;
	return intervals;
}

static ssize_t sample_us_show(struct kobject *kobj,
		struct kobj_attribute *attr, char *buf)
{
	struct damon_sysfs_intervals *intervals = container_of(kobj,
			struct damon_sysfs_intervals, kobj);

	return sysfs_emit(buf, "%lu\n", intervals->sample_us);
}

static ssize_t sample_us_store(struct kobject *kobj,
		struct kobj_attribute *attr, const char *buf, size_t count)
{
	struct damon_sysfs_intervals *intervals = container_of(kobj,
			struct damon_sysfs_intervals, kobj);
	unsigned long us;
	int err = kstrtoul(buf, 0, &us);

	if (err)
		return err;

	intervals->sample_us = us;
	return count;
}

static ssize_t aggr_us_show(struct kobject *kobj, struct kobj_attribute *attr,
		char *buf)
{
	struct damon_sysfs_intervals *intervals = container_of(kobj,
			struct damon_sysfs_intervals, kobj);

	return sysfs_emit(buf, "%lu\n", intervals->aggr_us);
}

static ssize_t aggr_us_store(struct kobject *kobj, struct kobj_attribute *attr,
		const char *buf, size_t count)
{
	struct damon_sysfs_intervals *intervals = container_of(kobj,
			struct damon_sysfs_intervals, kobj);
	unsigned long us;
	int err = kstrtoul(buf, 0, &us);

	if (err)
		return err;

	intervals->aggr_us = us;
	return count;
}

static ssize_t update_us_show(struct kobject *kobj,
		struct kobj_attribute *attr, char *buf)
{
	struct damon_sysfs_intervals *intervals = container_of(kobj,
			struct damon_sysfs_intervals, kobj);

	return sysfs_emit(buf, "%lu\n", intervals->update_us);
}

static ssize_t update_us_store(struct kobject *kobj,
		struct kobj_attribute *attr, const char *buf, size_t count)
{
	struct damon_sysfs_intervals *intervals = container_of(kobj,
			struct damon_sysfs_intervals, kobj);
	unsigned long us;
	int err = kstrtoul(buf, 0, &us);

	if (err)
		return err;

	intervals->update_us = us;
	return count;
}

static void damon_sysfs_intervals_release(struct kobject *kobj)
{
	kfree(container_of(kobj, struct damon_sysfs_intervals, kobj));
}

static struct kobj_attribute damon_sysfs_intervals_sample_us_attr =
		__ATTR_RW_MODE(sample_us, 0600);

static struct kobj_attribute damon_sysfs_intervals_aggr_us_attr =
		__ATTR_RW_MODE(aggr_us, 0600);

static struct kobj_attribute damon_sysfs_intervals_update_us_attr =
		__ATTR_RW_MODE(update_us, 0600);

static struct attribute *damon_sysfs_intervals_attrs[] = {
	&damon_sysfs_intervals_sample_us_attr.attr,
	&damon_sysfs_intervals_aggr_us_attr.attr,
	&damon_sysfs_intervals_update_us_attr.attr,
	NULL,
};
ATTRIBUTE_GROUPS(damon_sysfs_intervals);

static struct kobj_type damon_sysfs_intervals_ktype = {
	.release = damon_sysfs_intervals_release,
	.sysfs_ops = &kobj_sysfs_ops,
	.default_groups = damon_sysfs_intervals_groups,
};

/*
 * monitoring_attrs directory
 */

struct damon_sysfs_attrs {
	struct kobject kobj;
	struct damon_sysfs_intervals *intervals;
	struct damon_sysfs_ul_range *nr_regions_range;
};

static struct damon_sysfs_attrs *damon_sysfs_attrs_alloc(void)
{
	struct damon_sysfs_attrs *attrs = kmalloc(sizeof(*attrs), GFP_KERNEL);

	if (!attrs)
		return NULL;
	attrs->kobj = (struct kobject){};
	return attrs;
}

static int damon_sysfs_attrs_add_dirs(struct damon_sysfs_attrs *attrs)
{
	struct damon_sysfs_intervals *intervals;
	struct damon_sysfs_ul_range *nr_regions_range;
	int err;

	intervals = damon_sysfs_intervals_alloc(5000, 100000, 60000000);
	if (!intervals)
		return -ENOMEM;

	err = kobject_init_and_add(&intervals->kobj,
			&damon_sysfs_intervals_ktype, &attrs->kobj,
			"intervals");
	if (err)
		goto put_intervals_out;
	attrs->intervals = intervals;

	nr_regions_range = damon_sysfs_ul_range_alloc(10, 1000);
	if (!nr_regions_range) {
		err = -ENOMEM;
		goto put_intervals_out;
	}

	err = kobject_init_and_add(&nr_regions_range->kobj,
			&damon_sysfs_ul_range_ktype, &attrs->kobj,
			"nr_regions");
	if (err)
		goto put_nr_regions_intervals_out;
	attrs->nr_regions_range = nr_regions_range;
	return 0;

put_nr_regions_intervals_out:
	kobject_put(&nr_regions_range->kobj);
	attrs->nr_regions_range = NULL;
put_intervals_out:
	kobject_put(&intervals->kobj);
	attrs->intervals = NULL;
	return err;
}

static void damon_sysfs_attrs_rm_dirs(struct damon_sysfs_attrs *attrs)
{
	kobject_put(&attrs->nr_regions_range->kobj);
	kobject_put(&attrs->intervals->kobj);
}

static void damon_sysfs_attrs_release(struct kobject *kobj)
{
	kfree(container_of(kobj, struct damon_sysfs_attrs, kobj));
}

static struct attribute *damon_sysfs_attrs_attrs[] = {
	NULL,
};
ATTRIBUTE_GROUPS(damon_sysfs_attrs);

static struct kobj_type damon_sysfs_attrs_ktype = {
	.release = damon_sysfs_attrs_release,
	.sysfs_ops = &kobj_sysfs_ops,
	.default_groups = damon_sysfs_attrs_groups,
};

/*
 * context directory
 */

/* This should match with enum damon_ops_id */
static const char * const damon_sysfs_ops_strs[] = {
	"vaddr",
	"fvaddr",
	"paddr",
};

struct damon_sysfs_context {
	struct kobject kobj;
	enum damon_ops_id ops_id;
	struct damon_sysfs_attrs *attrs;
	struct damon_sysfs_targets *targets;
	struct damon_sysfs_schemes *schemes;
};

static struct damon_sysfs_context *damon_sysfs_context_alloc(
		enum damon_ops_id ops_id)
{
	struct damon_sysfs_context *context = kmalloc(sizeof(*context),
				GFP_KERNEL);

	if (!context)
		return NULL;
	context->kobj = (struct kobject){};
	context->ops_id = ops_id;
	return context;
}

static int damon_sysfs_context_set_attrs(struct damon_sysfs_context *context)
{
	struct damon_sysfs_attrs *attrs = damon_sysfs_attrs_alloc();
	int err;

	if (!attrs)
		return -ENOMEM;
	err = kobject_init_and_add(&attrs->kobj, &damon_sysfs_attrs_ktype,
			&context->kobj, "monitoring_attrs");
	if (err)
		goto out;
	err = damon_sysfs_attrs_add_dirs(attrs);
	if (err)
		goto out;
	context->attrs = attrs;
	return 0;

out:
	kobject_put(&attrs->kobj);
	return err;
}

static int damon_sysfs_context_set_targets(struct damon_sysfs_context *context)
{
	struct damon_sysfs_targets *targets = damon_sysfs_targets_alloc();
	int err;

	if (!targets)
		return -ENOMEM;
	err = kobject_init_and_add(&targets->kobj, &damon_sysfs_targets_ktype,
			&context->kobj, "targets");
	if (err) {
		kobject_put(&targets->kobj);
		return err;
	}
	context->targets = targets;
	return 0;
}

static int damon_sysfs_context_set_schemes(struct damon_sysfs_context *context)
{
	struct damon_sysfs_schemes *schemes = damon_sysfs_schemes_alloc();
	int err;

	if (!schemes)
		return -ENOMEM;
	err = kobject_init_and_add(&schemes->kobj, &damon_sysfs_schemes_ktype,
			&context->kobj, "schemes");
	if (err) {
		kobject_put(&schemes->kobj);
		return err;
	}
	context->schemes = schemes;
	return 0;
}

static int damon_sysfs_context_add_dirs(struct damon_sysfs_context *context)
{
	int err;

	err = damon_sysfs_context_set_attrs(context);
	if (err)
		return err;

	err = damon_sysfs_context_set_targets(context);
	if (err)
		goto put_attrs_out;

	err = damon_sysfs_context_set_schemes(context);
	if (err)
		goto put_targets_attrs_out;
	return 0;

put_targets_attrs_out:
	kobject_put(&context->targets->kobj);
	context->targets = NULL;
put_attrs_out:
	kobject_put(&context->attrs->kobj);
	context->attrs = NULL;
	return err;
}

static void damon_sysfs_context_rm_dirs(struct damon_sysfs_context *context)
{
	damon_sysfs_attrs_rm_dirs(context->attrs);
	kobject_put(&context->attrs->kobj);
	damon_sysfs_targets_rm_dirs(context->targets);
	kobject_put(&context->targets->kobj);
	damon_sysfs_schemes_rm_dirs(context->schemes);
	kobject_put(&context->schemes->kobj);
}

static ssize_t avail_operations_show(struct kobject *kobj,
		struct kobj_attribute *attr, char *buf)
{
	enum damon_ops_id id;
	int len = 0;

	for (id = 0; id < NR_DAMON_OPS; id++) {
		if (!damon_is_registered_ops(id))
			continue;
		len += sysfs_emit_at(buf, len, "%s\n",
				damon_sysfs_ops_strs[id]);
	}
	return len;
}

static ssize_t operations_show(struct kobject *kobj,
		struct kobj_attribute *attr, char *buf)
{
	struct damon_sysfs_context *context = container_of(kobj,
			struct damon_sysfs_context, kobj);

	return sysfs_emit(buf, "%s\n", damon_sysfs_ops_strs[context->ops_id]);
}

static ssize_t operations_store(struct kobject *kobj,
		struct kobj_attribute *attr, const char *buf, size_t count)
{
	struct damon_sysfs_context *context = container_of(kobj,
			struct damon_sysfs_context, kobj);
	enum damon_ops_id id;

	for (id = 0; id < NR_DAMON_OPS; id++) {
		if (sysfs_streq(buf, damon_sysfs_ops_strs[id])) {
			context->ops_id = id;
			return count;
		}
	}
	return -EINVAL;
}

static void damon_sysfs_context_release(struct kobject *kobj)
{
	kfree(container_of(kobj, struct damon_sysfs_context, kobj));
}

static struct kobj_attribute damon_sysfs_context_avail_operations_attr =
		__ATTR_RO_MODE(avail_operations, 0400);

static struct kobj_attribute damon_sysfs_context_operations_attr =
		__ATTR_RW_MODE(operations, 0600);

static struct attribute *damon_sysfs_context_attrs[] = {
	&damon_sysfs_context_avail_operations_attr.attr,
	&damon_sysfs_context_operations_attr.attr,
	NULL,
};
ATTRIBUTE_GROUPS(damon_sysfs_context);

static struct kobj_type damon_sysfs_context_ktype = {
	.release = damon_sysfs_context_release,
	.sysfs_ops = &kobj_sysfs_ops,
	.default_groups = damon_sysfs_context_groups,
};

/*
 * contexts directory
 */

struct damon_sysfs_contexts {
	struct kobject kobj;
	struct damon_sysfs_context **contexts_arr;
	int nr;
};

static struct damon_sysfs_contexts *damon_sysfs_contexts_alloc(void)
{
	return kzalloc(sizeof(struct damon_sysfs_contexts), GFP_KERNEL);
}

static void damon_sysfs_contexts_rm_dirs(struct damon_sysfs_contexts *contexts)
{
	struct damon_sysfs_context **contexts_arr = contexts->contexts_arr;
	int i;

	for (i = 0; i < contexts->nr; i++) {
		damon_sysfs_context_rm_dirs(contexts_arr[i]);
		kobject_put(&contexts_arr[i]->kobj);
	}
	contexts->nr = 0;
	kfree(contexts_arr);
	contexts->contexts_arr = NULL;
}

static int damon_sysfs_contexts_add_dirs(struct damon_sysfs_contexts *contexts,
		int nr_contexts)
{
	struct damon_sysfs_context **contexts_arr, *context;
	int err, i;

	damon_sysfs_contexts_rm_dirs(contexts);
	if (!nr_contexts)
		return 0;

	contexts_arr = kmalloc_array(nr_contexts, sizeof(*contexts_arr),
			GFP_KERNEL | __GFP_NOWARN);
	if (!contexts_arr)
		return -ENOMEM;
	contexts->contexts_arr = contexts_arr;

	for (i = 0; i < nr_contexts; i++) {
		context = damon_sysfs_context_alloc(DAMON_OPS_VADDR);
		if (!context) {
			damon_sysfs_contexts_rm_dirs(contexts);
			return -ENOMEM;
		}

		err = kobject_init_and_add(&context->kobj,
				&damon_sysfs_context_ktype, &contexts->kobj,
				"%d", i);
		if (err)
			goto out;

		err = damon_sysfs_context_add_dirs(context);
		if (err)
			goto out;

		contexts_arr[i] = context;
		contexts->nr++;
	}
	return 0;

out:
	damon_sysfs_contexts_rm_dirs(contexts);
	kobject_put(&context->kobj);
	return err;
}

static ssize_t nr_contexts_show(struct kobject *kobj,
		struct kobj_attribute *attr, char *buf)
{
	struct damon_sysfs_contexts *contexts = container_of(kobj,
			struct damon_sysfs_contexts, kobj);

	return sysfs_emit(buf, "%d\n", contexts->nr);
}

static ssize_t nr_contexts_store(struct kobject *kobj,
		struct kobj_attribute *attr, const char *buf, size_t count)
{
	struct damon_sysfs_contexts *contexts;
	int nr, err;

	err = kstrtoint(buf, 0, &nr);
	if (err)
		return err;
	/* TODO: support multiple contexts per kdamond */
	if (nr < 0 || 1 < nr)
		return -EINVAL;

	contexts = container_of(kobj, struct damon_sysfs_contexts, kobj);
	if (!mutex_trylock(&damon_sysfs_lock))
		return -EBUSY;
	err = damon_sysfs_contexts_add_dirs(contexts, nr);
	mutex_unlock(&damon_sysfs_lock);
	if (err)
		return err;

	return count;
}

static void damon_sysfs_contexts_release(struct kobject *kobj)
{
	kfree(container_of(kobj, struct damon_sysfs_contexts, kobj));
}

static struct kobj_attribute damon_sysfs_contexts_nr_attr
		= __ATTR_RW_MODE(nr_contexts, 0600);

static struct attribute *damon_sysfs_contexts_attrs[] = {
	&damon_sysfs_contexts_nr_attr.attr,
	NULL,
};
ATTRIBUTE_GROUPS(damon_sysfs_contexts);

static struct kobj_type damon_sysfs_contexts_ktype = {
	.release = damon_sysfs_contexts_release,
	.sysfs_ops = &kobj_sysfs_ops,
	.default_groups = damon_sysfs_contexts_groups,
};

/*
 * kdamond directory
 */

struct damon_sysfs_kdamond {
	struct kobject kobj;
	struct damon_sysfs_contexts *contexts;
	struct damon_ctx *damon_ctx;
};

static struct damon_sysfs_kdamond *damon_sysfs_kdamond_alloc(void)
{
	return kzalloc(sizeof(struct damon_sysfs_kdamond), GFP_KERNEL);
}

static int damon_sysfs_kdamond_add_dirs(struct damon_sysfs_kdamond *kdamond)
{
	struct damon_sysfs_contexts *contexts;
	int err;

	contexts = damon_sysfs_contexts_alloc();
	if (!contexts)
		return -ENOMEM;

	err = kobject_init_and_add(&contexts->kobj,
			&damon_sysfs_contexts_ktype, &kdamond->kobj,
			"contexts");
	if (err) {
		kobject_put(&contexts->kobj);
		return err;
	}
	kdamond->contexts = contexts;

	return err;
}

static void damon_sysfs_kdamond_rm_dirs(struct damon_sysfs_kdamond *kdamond)
{
	damon_sysfs_contexts_rm_dirs(kdamond->contexts);
	kobject_put(&kdamond->contexts->kobj);
}

static bool damon_sysfs_ctx_running(struct damon_ctx *ctx)
{
	bool running;

	mutex_lock(&ctx->kdamond_lock);
	running = ctx->kdamond != NULL;
	mutex_unlock(&ctx->kdamond_lock);
	return running;
}

/*
 * enum damon_sysfs_cmd - Commands for a specific kdamond.
 */
enum damon_sysfs_cmd {
	/* @DAMON_SYSFS_CMD_ON: Turn the kdamond on. */
	DAMON_SYSFS_CMD_ON,
	/* @DAMON_SYSFS_CMD_OFF: Turn the kdamond off. */
	DAMON_SYSFS_CMD_OFF,
	/* @DAMON_SYSFS_CMD_COMMIT: Update kdamond inputs. */
	DAMON_SYSFS_CMD_COMMIT,
	/*
	 * @DAMON_SYSFS_CMD_UPDATE_SCHEMES_STATS: Update scheme stats sysfs
	 * files.
	 */
	DAMON_SYSFS_CMD_UPDATE_SCHEMES_STATS,
	/*
	 * @NR_DAMON_SYSFS_CMDS: Total number of DAMON sysfs commands.
	 */
	NR_DAMON_SYSFS_CMDS,
};

/* Should match with enum damon_sysfs_cmd */
static const char * const damon_sysfs_cmd_strs[] = {
	"on",
	"off",
	"commit",
	"update_schemes_stats",
};

/*
 * struct damon_sysfs_cmd_request - A request to the DAMON callback.
 * @cmd:	The command that needs to be handled by the callback.
 * @kdamond:	The kobject wrapper that associated to the kdamond thread.
 *
 * This structure represents a sysfs command request that need to access some
 * DAMON context-internal data.  Because DAMON context-internal data can be
 * safely accessed from DAMON callbacks without additional synchronization, the
 * request will be handled by the DAMON callback.  None-``NULL`` @kdamond means
 * the request is valid.
 */
struct damon_sysfs_cmd_request {
	enum damon_sysfs_cmd cmd;
	struct damon_sysfs_kdamond *kdamond;
};

/* Current DAMON callback request.  Protected by damon_sysfs_lock. */
static struct damon_sysfs_cmd_request damon_sysfs_cmd_request;

static ssize_t state_show(struct kobject *kobj, struct kobj_attribute *attr,
		char *buf)
{
	struct damon_sysfs_kdamond *kdamond = container_of(kobj,
			struct damon_sysfs_kdamond, kobj);
	struct damon_ctx *ctx = kdamond->damon_ctx;
	bool running;

	if (!ctx)
		running = false;
	else
		running = damon_sysfs_ctx_running(ctx);

	return sysfs_emit(buf, "%s\n", running ?
			damon_sysfs_cmd_strs[DAMON_SYSFS_CMD_ON] :
			damon_sysfs_cmd_strs[DAMON_SYSFS_CMD_OFF]);
}

static int damon_sysfs_set_attrs(struct damon_ctx *ctx,
		struct damon_sysfs_attrs *sys_attrs)
{
	struct damon_sysfs_intervals *sys_intervals = sys_attrs->intervals;
	struct damon_sysfs_ul_range *sys_nr_regions =
		sys_attrs->nr_regions_range;
	struct damon_attrs attrs = {
		.sample_interval = sys_intervals->sample_us,
		.aggr_interval = sys_intervals->aggr_us,
		.ops_update_interval = sys_intervals->update_us,
		.min_nr_regions = sys_nr_regions->min,
		.max_nr_regions = sys_nr_regions->max,
	};
	return damon_set_attrs(ctx, &attrs);
}

static void damon_sysfs_destroy_targets(struct damon_ctx *ctx)
{
	struct damon_target *t, *next;
	bool has_pid = damon_target_has_pid(ctx);

	damon_for_each_target_safe(t, next, ctx) {
		if (has_pid)
			put_pid(t->pid);
		damon_destroy_target(t);
	}
}

static int damon_sysfs_set_regions(struct damon_target *t,
		struct damon_sysfs_regions *sysfs_regions)
{
	struct damon_addr_range *ranges = kmalloc_array(sysfs_regions->nr,
			sizeof(*ranges), GFP_KERNEL | __GFP_NOWARN);
	int i, err = -EINVAL;

	if (!ranges)
		return -ENOMEM;
	for (i = 0; i < sysfs_regions->nr; i++) {
		struct damon_sysfs_region *sys_region =
			sysfs_regions->regions_arr[i];

		if (sys_region->start > sys_region->end)
			goto out;

		ranges[i].start = sys_region->start;
		ranges[i].end = sys_region->end;
		if (i == 0)
			continue;
		if (ranges[i - 1].end > ranges[i].start)
			goto out;
	}
	err = damon_set_regions(t, ranges, sysfs_regions->nr);
out:
	kfree(ranges);
	return err;

}

static int damon_sysfs_add_target(struct damon_sysfs_target *sys_target,
		struct damon_ctx *ctx)
{
	struct damon_target *t = damon_new_target();
	int err = -EINVAL;

	if (!t)
		return -ENOMEM;
	damon_add_target(ctx, t);
	if (damon_target_has_pid(ctx)) {
		t->pid = find_get_pid(sys_target->pid);
		if (!t->pid)
			goto destroy_targets_out;
	}
	err = damon_sysfs_set_regions(t, sys_target->regions);
	if (err)
		goto destroy_targets_out;
	return 0;

destroy_targets_out:
	damon_sysfs_destroy_targets(ctx);
	return err;
}

/*
 * Search a target in a context that corresponds to the sysfs target input.
 *
 * Return: pointer to the target if found, NULL if not found, or negative
 * error code if the search failed.
 */
static struct damon_target *damon_sysfs_existing_target(
		struct damon_sysfs_target *sys_target, struct damon_ctx *ctx)
{
	struct pid *pid;
	struct damon_target *t;

	if (!damon_target_has_pid(ctx)) {
		/* Up to only one target for paddr could exist */
		damon_for_each_target(t, ctx)
			return t;
		return NULL;
	}

	/* ops.id should be DAMON_OPS_VADDR or DAMON_OPS_FVADDR */
	pid = find_get_pid(sys_target->pid);
	if (!pid)
		return ERR_PTR(-EINVAL);
	damon_for_each_target(t, ctx) {
		if (t->pid == pid) {
			put_pid(pid);
			return t;
		}
	}
	put_pid(pid);
	return NULL;
}

static int damon_sysfs_set_targets(struct damon_ctx *ctx,
		struct damon_sysfs_targets *sysfs_targets)
{
	int i, err;

	/* Multiple physical address space monitoring targets makes no sense */
	if (ctx->ops.id == DAMON_OPS_PADDR && sysfs_targets->nr > 1)
		return -EINVAL;

	for (i = 0; i < sysfs_targets->nr; i++) {
		struct damon_sysfs_target *st = sysfs_targets->targets_arr[i];
		struct damon_target *t = damon_sysfs_existing_target(st, ctx);

		if (IS_ERR(t))
			return PTR_ERR(t);
		if (!t)
			err = damon_sysfs_add_target(st, ctx);
		else
			err = damon_sysfs_set_regions(t, st->regions);
		if (err)
			return err;
	}
	return 0;
}

static struct damos *damon_sysfs_mk_scheme(
		struct damon_sysfs_scheme *sysfs_scheme)
{
	struct damon_sysfs_access_pattern *access_pattern =
		sysfs_scheme->access_pattern;
	struct damon_sysfs_quotas *sysfs_quotas = sysfs_scheme->quotas;
	struct damon_sysfs_weights *sysfs_weights = sysfs_quotas->weights;
	struct damon_sysfs_watermarks *sysfs_wmarks = sysfs_scheme->watermarks;

	struct damos_access_pattern pattern = {
		.min_sz_region = access_pattern->sz->min,
		.max_sz_region = access_pattern->sz->max,
		.min_nr_accesses = access_pattern->nr_accesses->min,
		.max_nr_accesses = access_pattern->nr_accesses->max,
		.min_age_region = access_pattern->age->min,
		.max_age_region = access_pattern->age->max,
	};
	struct damos_quota quota = {
		.ms = sysfs_quotas->ms,
		.sz = sysfs_quotas->sz,
		.reset_interval = sysfs_quotas->reset_interval_ms,
		.weight_sz = sysfs_weights->sz,
		.weight_nr_accesses = sysfs_weights->nr_accesses,
		.weight_age = sysfs_weights->age,
	};
	struct damos_watermarks wmarks = {
		.metric = sysfs_wmarks->metric,
		.interval = sysfs_wmarks->interval_us,
		.high = sysfs_wmarks->high,
		.mid = sysfs_wmarks->mid,
		.low = sysfs_wmarks->low,
	};

	return damon_new_scheme(&pattern, sysfs_scheme->action, &quota,
			&wmarks);
}

static void damon_sysfs_update_scheme(struct damos *scheme,
		struct damon_sysfs_scheme *sysfs_scheme)
{
	struct damon_sysfs_access_pattern *access_pattern =
		sysfs_scheme->access_pattern;
	struct damon_sysfs_quotas *sysfs_quotas = sysfs_scheme->quotas;
	struct damon_sysfs_weights *sysfs_weights = sysfs_quotas->weights;
	struct damon_sysfs_watermarks *sysfs_wmarks = sysfs_scheme->watermarks;

	scheme->pattern.min_sz_region = access_pattern->sz->min;
	scheme->pattern.max_sz_region = access_pattern->sz->max;
	scheme->pattern.min_nr_accesses = access_pattern->nr_accesses->min;
	scheme->pattern.max_nr_accesses = access_pattern->nr_accesses->max;
	scheme->pattern.min_age_region = access_pattern->age->min;
	scheme->pattern.max_age_region = access_pattern->age->max;

	scheme->action = sysfs_scheme->action;

	scheme->quota.ms = sysfs_quotas->ms;
	scheme->quota.sz = sysfs_quotas->sz;
	scheme->quota.reset_interval = sysfs_quotas->reset_interval_ms;
	scheme->quota.weight_sz = sysfs_weights->sz;
	scheme->quota.weight_nr_accesses = sysfs_weights->nr_accesses;
	scheme->quota.weight_age = sysfs_weights->age;

	scheme->wmarks.metric = sysfs_wmarks->metric;
	scheme->wmarks.interval = sysfs_wmarks->interval_us;
	scheme->wmarks.high = sysfs_wmarks->high;
	scheme->wmarks.mid = sysfs_wmarks->mid;
	scheme->wmarks.low = sysfs_wmarks->low;
}

static int damon_sysfs_set_schemes(struct damon_ctx *ctx,
		struct damon_sysfs_schemes *sysfs_schemes)
{
	struct damos *scheme, *next;
	int i = 0;
<<<<<<< HEAD

	damon_for_each_scheme_safe(scheme, next, ctx) {
		if (i < sysfs_schemes->nr)
			damon_sysfs_update_scheme(scheme,
					sysfs_schemes->schemes_arr[i]);
		else
			damon_destroy_scheme(scheme);
		i++;
	}

=======

	damon_for_each_scheme_safe(scheme, next, ctx) {
		if (i < sysfs_schemes->nr)
			damon_sysfs_update_scheme(scheme,
					sysfs_schemes->schemes_arr[i]);
		else
			damon_destroy_scheme(scheme);
		i++;
	}

>>>>>>> 7dd250ec
	for (; i < sysfs_schemes->nr; i++) {
		struct damos *scheme, *next;

		scheme = damon_sysfs_mk_scheme(sysfs_schemes->schemes_arr[i]);
		if (!scheme) {
			damon_for_each_scheme_safe(scheme, next, ctx)
				damon_destroy_scheme(scheme);
			return -ENOMEM;
		}
		damon_add_scheme(ctx, scheme);
	}
	return 0;
}

static void damon_sysfs_before_terminate(struct damon_ctx *ctx)
{
	struct damon_target *t, *next;

	if (!damon_target_has_pid(ctx))
		return;

	mutex_lock(&ctx->kdamond_lock);
	damon_for_each_target_safe(t, next, ctx) {
		put_pid(t->pid);
		damon_destroy_target(t);
	}
	mutex_unlock(&ctx->kdamond_lock);
}

/*
 * damon_sysfs_upd_schemes_stats() - Update schemes stats sysfs files.
 * @kdamond:	The kobject wrapper that associated to the kdamond thread.
 *
 * This function reads the schemes stats of specific kdamond and update the
 * related values for sysfs files.  This function should be called from DAMON
 * callbacks while holding ``damon_syfs_lock``, to safely access the DAMON
 * contexts-internal data and DAMON sysfs variables.
 */
static int damon_sysfs_upd_schemes_stats(struct damon_sysfs_kdamond *kdamond)
{
	struct damon_ctx *ctx = kdamond->damon_ctx;
	struct damon_sysfs_schemes *sysfs_schemes;
	struct damos *scheme;
	int schemes_idx = 0;

	if (!ctx)
		return -EINVAL;
	sysfs_schemes = kdamond->contexts->contexts_arr[0]->schemes;
	damon_for_each_scheme(scheme, ctx) {
		struct damon_sysfs_stats *sysfs_stats;

		/* user could have removed the scheme sysfs dir */
		if (schemes_idx >= sysfs_schemes->nr)
			break;

		sysfs_stats = sysfs_schemes->schemes_arr[schemes_idx++]->stats;
		sysfs_stats->nr_tried = scheme->stat.nr_tried;
		sysfs_stats->sz_tried = scheme->stat.sz_tried;
		sysfs_stats->nr_applied = scheme->stat.nr_applied;
		sysfs_stats->sz_applied = scheme->stat.sz_applied;
		sysfs_stats->qt_exceeds = scheme->stat.qt_exceeds;
	}
	return 0;
}

static inline bool damon_sysfs_kdamond_running(
		struct damon_sysfs_kdamond *kdamond)
{
	return kdamond->damon_ctx &&
		damon_sysfs_ctx_running(kdamond->damon_ctx);
}

static int damon_sysfs_apply_inputs(struct damon_ctx *ctx,
		struct damon_sysfs_context *sys_ctx)
{
	int err;

	err = damon_select_ops(ctx, sys_ctx->ops_id);
	if (err)
		return err;
	err = damon_sysfs_set_attrs(ctx, sys_ctx->attrs);
	if (err)
		return err;
	err = damon_sysfs_set_targets(ctx, sys_ctx->targets);
	if (err)
		return err;
	return damon_sysfs_set_schemes(ctx, sys_ctx->schemes);
}

/*
 * damon_sysfs_commit_input() - Commit user inputs to a running kdamond.
 * @kdamond:	The kobject wrapper for the associated kdamond.
 *
 * If the sysfs input is wrong, the kdamond will be terminated.
 */
static int damon_sysfs_commit_input(struct damon_sysfs_kdamond *kdamond)
{
	if (!damon_sysfs_kdamond_running(kdamond))
		return -EINVAL;
	/* TODO: Support multiple contexts per kdamond */
	if (kdamond->contexts->nr != 1)
		return -EINVAL;

	return damon_sysfs_apply_inputs(kdamond->damon_ctx,
			kdamond->contexts->contexts_arr[0]);
}

/*
 * damon_sysfs_cmd_request_callback() - DAMON callback for handling requests.
 * @c:	The DAMON context of the callback.
 *
 * This function is periodically called back from the kdamond thread for @c.
 * Then, it checks if there is a waiting DAMON sysfs request and handles it.
 */
static int damon_sysfs_cmd_request_callback(struct damon_ctx *c)
{
	struct damon_sysfs_kdamond *kdamond;
	int err = 0;

	/* avoid deadlock due to concurrent state_store('off') */
	if (!mutex_trylock(&damon_sysfs_lock))
		return 0;
	kdamond = damon_sysfs_cmd_request.kdamond;
	if (!kdamond || kdamond->damon_ctx != c)
		goto out;
	switch (damon_sysfs_cmd_request.cmd) {
	case DAMON_SYSFS_CMD_UPDATE_SCHEMES_STATS:
		err = damon_sysfs_upd_schemes_stats(kdamond);
		break;
	case DAMON_SYSFS_CMD_COMMIT:
		err = damon_sysfs_commit_input(kdamond);
		break;
	default:
		break;
	}
	/* Mark the request as invalid now. */
	damon_sysfs_cmd_request.kdamond = NULL;
out:
	mutex_unlock(&damon_sysfs_lock);
	return err;
}

static struct damon_ctx *damon_sysfs_build_ctx(
		struct damon_sysfs_context *sys_ctx)
{
	struct damon_ctx *ctx = damon_new_ctx();
	int err;

	if (!ctx)
		return ERR_PTR(-ENOMEM);

	err = damon_sysfs_apply_inputs(ctx, sys_ctx);
	if (err) {
		damon_destroy_ctx(ctx);
		return ERR_PTR(err);
	}

	ctx->callback.after_wmarks_check = damon_sysfs_cmd_request_callback;
	ctx->callback.after_aggregation = damon_sysfs_cmd_request_callback;
	ctx->callback.before_terminate = damon_sysfs_before_terminate;
	return ctx;
}

static int damon_sysfs_turn_damon_on(struct damon_sysfs_kdamond *kdamond)
{
	struct damon_ctx *ctx;
	int err;

	if (damon_sysfs_kdamond_running(kdamond))
		return -EBUSY;
	if (damon_sysfs_cmd_request.kdamond == kdamond)
		return -EBUSY;
	/* TODO: support multiple contexts per kdamond */
	if (kdamond->contexts->nr != 1)
		return -EINVAL;

	if (kdamond->damon_ctx)
		damon_destroy_ctx(kdamond->damon_ctx);
	kdamond->damon_ctx = NULL;

	ctx = damon_sysfs_build_ctx(kdamond->contexts->contexts_arr[0]);
	if (IS_ERR(ctx))
		return PTR_ERR(ctx);
	err = damon_start(&ctx, 1, false);
	if (err) {
		damon_destroy_ctx(ctx);
		return err;
	}
	kdamond->damon_ctx = ctx;
	return err;
}

static int damon_sysfs_turn_damon_off(struct damon_sysfs_kdamond *kdamond)
{
	if (!kdamond->damon_ctx)
		return -EINVAL;
	return damon_stop(&kdamond->damon_ctx, 1);
	/*
	 * To allow users show final monitoring results of already turned-off
	 * DAMON, we free kdamond->damon_ctx in next
	 * damon_sysfs_turn_damon_on(), or kdamonds_nr_store()
	 */
}

/*
 * damon_sysfs_handle_cmd() - Handle a command for a specific kdamond.
 * @cmd:	The command to handle.
 * @kdamond:	The kobject wrapper for the associated kdamond.
 *
 * This function handles a DAMON sysfs command for a kdamond.  For commands
 * that need to access running DAMON context-internal data, it requests
 * handling of the command to the DAMON callback
 * (@damon_sysfs_cmd_request_callback()) and wait until it is properly handled,
 * or the context is completed.
 *
 * Return: 0 on success, negative error code otherwise.
 */
static int damon_sysfs_handle_cmd(enum damon_sysfs_cmd cmd,
		struct damon_sysfs_kdamond *kdamond)
{
	bool need_wait = true;

	/* Handle commands that doesn't access DAMON context-internal data */
	switch (cmd) {
	case DAMON_SYSFS_CMD_ON:
		return damon_sysfs_turn_damon_on(kdamond);
	case DAMON_SYSFS_CMD_OFF:
		return damon_sysfs_turn_damon_off(kdamond);
	default:
		break;
	}

	/* Pass the command to DAMON callback for safe DAMON context access */
	if (damon_sysfs_cmd_request.kdamond)
		return -EBUSY;
	if (!damon_sysfs_kdamond_running(kdamond))
		return -EINVAL;
	damon_sysfs_cmd_request.cmd = cmd;
	damon_sysfs_cmd_request.kdamond = kdamond;

	/*
	 * wait until damon_sysfs_cmd_request_callback() handles the request
	 * from kdamond context
	 */
	mutex_unlock(&damon_sysfs_lock);
	while (need_wait) {
		schedule_timeout_idle(msecs_to_jiffies(100));
		if (!mutex_trylock(&damon_sysfs_lock))
			continue;
		if (!damon_sysfs_cmd_request.kdamond) {
			/* damon_sysfs_cmd_request_callback() handled */
			need_wait = false;
		} else if (!damon_sysfs_kdamond_running(kdamond)) {
			/* kdamond has already finished */
			need_wait = false;
			damon_sysfs_cmd_request.kdamond = NULL;
		}
		mutex_unlock(&damon_sysfs_lock);
	}
	mutex_lock(&damon_sysfs_lock);
	return 0;
}

static ssize_t state_store(struct kobject *kobj, struct kobj_attribute *attr,
		const char *buf, size_t count)
{
	struct damon_sysfs_kdamond *kdamond = container_of(kobj,
			struct damon_sysfs_kdamond, kobj);
	enum damon_sysfs_cmd cmd;
	ssize_t ret = -EINVAL;

	if (!mutex_trylock(&damon_sysfs_lock))
		return -EBUSY;
	for (cmd = 0; cmd < NR_DAMON_SYSFS_CMDS; cmd++) {
		if (sysfs_streq(buf, damon_sysfs_cmd_strs[cmd])) {
			ret = damon_sysfs_handle_cmd(cmd, kdamond);
			break;
		}
	}
	mutex_unlock(&damon_sysfs_lock);
	if (!ret)
		ret = count;
	return ret;
}

static ssize_t pid_show(struct kobject *kobj,
		struct kobj_attribute *attr, char *buf)
{
	struct damon_sysfs_kdamond *kdamond = container_of(kobj,
			struct damon_sysfs_kdamond, kobj);
	struct damon_ctx *ctx;
	int pid = -1;

	if (!mutex_trylock(&damon_sysfs_lock))
		return -EBUSY;
	ctx = kdamond->damon_ctx;
	if (!ctx)
		goto out;

	mutex_lock(&ctx->kdamond_lock);
	if (ctx->kdamond)
		pid = ctx->kdamond->pid;
	mutex_unlock(&ctx->kdamond_lock);
out:
	mutex_unlock(&damon_sysfs_lock);
	return sysfs_emit(buf, "%d\n", pid);
}

static void damon_sysfs_kdamond_release(struct kobject *kobj)
{
	struct damon_sysfs_kdamond *kdamond = container_of(kobj,
			struct damon_sysfs_kdamond, kobj);

	if (kdamond->damon_ctx)
		damon_destroy_ctx(kdamond->damon_ctx);
	kfree(kdamond);
}

static struct kobj_attribute damon_sysfs_kdamond_state_attr =
		__ATTR_RW_MODE(state, 0600);

static struct kobj_attribute damon_sysfs_kdamond_pid_attr =
		__ATTR_RO_MODE(pid, 0400);

static struct attribute *damon_sysfs_kdamond_attrs[] = {
	&damon_sysfs_kdamond_state_attr.attr,
	&damon_sysfs_kdamond_pid_attr.attr,
	NULL,
};
ATTRIBUTE_GROUPS(damon_sysfs_kdamond);

static struct kobj_type damon_sysfs_kdamond_ktype = {
	.release = damon_sysfs_kdamond_release,
	.sysfs_ops = &kobj_sysfs_ops,
	.default_groups = damon_sysfs_kdamond_groups,
};

/*
 * kdamonds directory
 */

struct damon_sysfs_kdamonds {
	struct kobject kobj;
	struct damon_sysfs_kdamond **kdamonds_arr;
	int nr;
};

static struct damon_sysfs_kdamonds *damon_sysfs_kdamonds_alloc(void)
{
	return kzalloc(sizeof(struct damon_sysfs_kdamonds), GFP_KERNEL);
}

static void damon_sysfs_kdamonds_rm_dirs(struct damon_sysfs_kdamonds *kdamonds)
{
	struct damon_sysfs_kdamond **kdamonds_arr = kdamonds->kdamonds_arr;
	int i;

	for (i = 0; i < kdamonds->nr; i++) {
		damon_sysfs_kdamond_rm_dirs(kdamonds_arr[i]);
		kobject_put(&kdamonds_arr[i]->kobj);
	}
	kdamonds->nr = 0;
	kfree(kdamonds_arr);
	kdamonds->kdamonds_arr = NULL;
}

static bool damon_sysfs_kdamonds_busy(struct damon_sysfs_kdamond **kdamonds,
		int nr_kdamonds)
{
	int i;

	for (i = 0; i < nr_kdamonds; i++) {
		if (damon_sysfs_kdamond_running(kdamonds[i]) ||
		    damon_sysfs_cmd_request.kdamond == kdamonds[i])
			return true;
	}

	return false;
}

static int damon_sysfs_kdamonds_add_dirs(struct damon_sysfs_kdamonds *kdamonds,
		int nr_kdamonds)
{
	struct damon_sysfs_kdamond **kdamonds_arr, *kdamond;
	int err, i;

	if (damon_sysfs_kdamonds_busy(kdamonds->kdamonds_arr, kdamonds->nr))
		return -EBUSY;

	damon_sysfs_kdamonds_rm_dirs(kdamonds);
	if (!nr_kdamonds)
		return 0;

	kdamonds_arr = kmalloc_array(nr_kdamonds, sizeof(*kdamonds_arr),
			GFP_KERNEL | __GFP_NOWARN);
	if (!kdamonds_arr)
		return -ENOMEM;
	kdamonds->kdamonds_arr = kdamonds_arr;

	for (i = 0; i < nr_kdamonds; i++) {
		kdamond = damon_sysfs_kdamond_alloc();
		if (!kdamond) {
			damon_sysfs_kdamonds_rm_dirs(kdamonds);
			return -ENOMEM;
		}

		err = kobject_init_and_add(&kdamond->kobj,
				&damon_sysfs_kdamond_ktype, &kdamonds->kobj,
				"%d", i);
		if (err)
			goto out;

		err = damon_sysfs_kdamond_add_dirs(kdamond);
		if (err)
			goto out;

		kdamonds_arr[i] = kdamond;
		kdamonds->nr++;
	}
	return 0;

out:
	damon_sysfs_kdamonds_rm_dirs(kdamonds);
	kobject_put(&kdamond->kobj);
	return err;
}

static ssize_t nr_kdamonds_show(struct kobject *kobj,
		struct kobj_attribute *attr, char *buf)
{
	struct damon_sysfs_kdamonds *kdamonds = container_of(kobj,
			struct damon_sysfs_kdamonds, kobj);

	return sysfs_emit(buf, "%d\n", kdamonds->nr);
}

static ssize_t nr_kdamonds_store(struct kobject *kobj,
		struct kobj_attribute *attr, const char *buf, size_t count)
{
	struct damon_sysfs_kdamonds *kdamonds;
	int nr, err;

	err = kstrtoint(buf, 0, &nr);
	if (err)
		return err;
	if (nr < 0)
		return -EINVAL;

	kdamonds = container_of(kobj, struct damon_sysfs_kdamonds, kobj);

	if (!mutex_trylock(&damon_sysfs_lock))
		return -EBUSY;
	err = damon_sysfs_kdamonds_add_dirs(kdamonds, nr);
	mutex_unlock(&damon_sysfs_lock);
	if (err)
		return err;

	return count;
}

static void damon_sysfs_kdamonds_release(struct kobject *kobj)
{
	kfree(container_of(kobj, struct damon_sysfs_kdamonds, kobj));
}

static struct kobj_attribute damon_sysfs_kdamonds_nr_attr =
		__ATTR_RW_MODE(nr_kdamonds, 0600);

static struct attribute *damon_sysfs_kdamonds_attrs[] = {
	&damon_sysfs_kdamonds_nr_attr.attr,
	NULL,
};
ATTRIBUTE_GROUPS(damon_sysfs_kdamonds);

static struct kobj_type damon_sysfs_kdamonds_ktype = {
	.release = damon_sysfs_kdamonds_release,
	.sysfs_ops = &kobj_sysfs_ops,
	.default_groups = damon_sysfs_kdamonds_groups,
};

/*
 * damon user interface directory
 */

struct damon_sysfs_ui_dir {
	struct kobject kobj;
	struct damon_sysfs_kdamonds *kdamonds;
};

static struct damon_sysfs_ui_dir *damon_sysfs_ui_dir_alloc(void)
{
	return kzalloc(sizeof(struct damon_sysfs_ui_dir), GFP_KERNEL);
}

static int damon_sysfs_ui_dir_add_dirs(struct damon_sysfs_ui_dir *ui_dir)
{
	struct damon_sysfs_kdamonds *kdamonds;
	int err;

	kdamonds = damon_sysfs_kdamonds_alloc();
	if (!kdamonds)
		return -ENOMEM;

	err = kobject_init_and_add(&kdamonds->kobj,
			&damon_sysfs_kdamonds_ktype, &ui_dir->kobj,
			"kdamonds");
	if (err) {
		kobject_put(&kdamonds->kobj);
		return err;
	}
	ui_dir->kdamonds = kdamonds;
	return err;
}

static void damon_sysfs_ui_dir_release(struct kobject *kobj)
{
	kfree(container_of(kobj, struct damon_sysfs_ui_dir, kobj));
}

static struct attribute *damon_sysfs_ui_dir_attrs[] = {
	NULL,
};
ATTRIBUTE_GROUPS(damon_sysfs_ui_dir);

static struct kobj_type damon_sysfs_ui_dir_ktype = {
	.release = damon_sysfs_ui_dir_release,
	.sysfs_ops = &kobj_sysfs_ops,
	.default_groups = damon_sysfs_ui_dir_groups,
};

static int __init damon_sysfs_init(void)
{
	struct kobject *damon_sysfs_root;
	struct damon_sysfs_ui_dir *admin;
	int err;

	damon_sysfs_root = kobject_create_and_add("damon", mm_kobj);
	if (!damon_sysfs_root)
		return -ENOMEM;

	admin = damon_sysfs_ui_dir_alloc();
	if (!admin) {
		kobject_put(damon_sysfs_root);
		return -ENOMEM;
	}
	err = kobject_init_and_add(&admin->kobj, &damon_sysfs_ui_dir_ktype,
			damon_sysfs_root, "admin");
	if (err)
		goto out;
	err = damon_sysfs_ui_dir_add_dirs(admin);
	if (err)
		goto out;
	return 0;

out:
	kobject_put(&admin->kobj);
	kobject_put(damon_sysfs_root);
	return err;
}
subsys_initcall(damon_sysfs_init);<|MERGE_RESOLUTION|>--- conflicted
+++ resolved
@@ -2320,7 +2320,6 @@
 {
 	struct damos *scheme, *next;
 	int i = 0;
-<<<<<<< HEAD
 
 	damon_for_each_scheme_safe(scheme, next, ctx) {
 		if (i < sysfs_schemes->nr)
@@ -2331,18 +2330,6 @@
 		i++;
 	}
 
-=======
-
-	damon_for_each_scheme_safe(scheme, next, ctx) {
-		if (i < sysfs_schemes->nr)
-			damon_sysfs_update_scheme(scheme,
-					sysfs_schemes->schemes_arr[i]);
-		else
-			damon_destroy_scheme(scheme);
-		i++;
-	}
-
->>>>>>> 7dd250ec
 	for (; i < sysfs_schemes->nr; i++) {
 		struct damos *scheme, *next;
 
