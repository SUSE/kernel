// SPDX-License-Identifier: GPL-2.0
/*
 * Common Primitives for Data Access Monitoring
 *
 * Author: SeongJae Park <sj@kernel.org>
 */

#include <linux/mmu_notifier.h>
#include <linux/page_idle.h>
#include <linux/pagemap.h>
#include <linux/rmap.h>

#include "ops-common.h"

/*
 * Get an online page for a pfn if it's in the LRU list.  Otherwise, returns
 * NULL.
 *
 * The body of this function is stolen from the 'page_idle_get_folio()'.  We
 * steal rather than reuse it because the code is quite simple.
 */
struct folio *damon_get_folio(unsigned long pfn)
{
	struct page *page = pfn_to_online_page(pfn);
	struct folio *folio;

	if (!page || PageTail(page))
		return NULL;

	folio = page_folio(page);
	if (!folio_test_lru(folio) || !folio_try_get(folio))
		return NULL;
	if (unlikely(page_folio(page) != folio || !folio_test_lru(folio))) {
		folio_put(folio);
		folio = NULL;
	}
	return folio;
}

void damon_ptep_mkold(pte_t *pte, struct vm_area_struct *vma, unsigned long addr)
{
<<<<<<< HEAD
	struct folio *folio = damon_get_folio(pte_pfn(*pte));
=======
	struct folio *folio = damon_get_folio(pte_pfn(ptep_get(pte)));
>>>>>>> 2d5404ca

	if (!folio)
		return;

	if (ptep_clear_young_notify(vma, addr, pte))
		folio_set_young(folio);

	folio_set_idle(folio);
	folio_put(folio);
}

void damon_pmdp_mkold(pmd_t *pmd, struct vm_area_struct *vma, unsigned long addr)
{
#ifdef CONFIG_TRANSPARENT_HUGEPAGE
<<<<<<< HEAD
	struct folio *folio = damon_get_folio(pmd_pfn(*pmd));
=======
	struct folio *folio = damon_get_folio(pmd_pfn(pmdp_get(pmd)));
>>>>>>> 2d5404ca

	if (!folio)
		return;

	if (pmdp_clear_young_notify(vma, addr, pmd))
		folio_set_young(folio);

	folio_set_idle(folio);
	folio_put(folio);
#endif /* CONFIG_TRANSPARENT_HUGEPAGE */
}

#define DAMON_MAX_SUBSCORE	(100)
#define DAMON_MAX_AGE_IN_LOG	(32)

int damon_hot_score(struct damon_ctx *c, struct damon_region *r,
			struct damos *s)
{
	int freq_subscore;
	unsigned int age_in_sec;
	int age_in_log, age_subscore;
	unsigned int freq_weight = s->quota.weight_nr_accesses;
	unsigned int age_weight = s->quota.weight_age;
	int hotness;

	freq_subscore = r->nr_accesses * DAMON_MAX_SUBSCORE /
		damon_max_nr_accesses(&c->attrs);

	age_in_sec = (unsigned long)r->age * c->attrs.aggr_interval / 1000000;
	for (age_in_log = 0; age_in_log < DAMON_MAX_AGE_IN_LOG && age_in_sec;
			age_in_log++, age_in_sec >>= 1)
		;

	/* If frequency is 0, higher age means it's colder */
	if (freq_subscore == 0)
		age_in_log *= -1;

	/*
	 * Now age_in_log is in [-DAMON_MAX_AGE_IN_LOG, DAMON_MAX_AGE_IN_LOG].
	 * Scale it to be in [0, 100] and set it as age subscore.
	 */
	age_in_log += DAMON_MAX_AGE_IN_LOG;
	age_subscore = age_in_log * DAMON_MAX_SUBSCORE /
		DAMON_MAX_AGE_IN_LOG / 2;

	hotness = (freq_weight * freq_subscore + age_weight * age_subscore);
	if (freq_weight + age_weight)
		hotness /= freq_weight + age_weight;
	/*
	 * Transform it to fit in [0, DAMOS_MAX_SCORE]
	 */
	hotness = hotness * DAMOS_MAX_SCORE / DAMON_MAX_SUBSCORE;

	return hotness;
}

int damon_cold_score(struct damon_ctx *c, struct damon_region *r,
			struct damos *s)
{
	int hotness = damon_hot_score(c, r, s);

	/* Return coldness of the region */
	return DAMOS_MAX_SCORE - hotness;
}<|MERGE_RESOLUTION|>--- conflicted
+++ resolved
@@ -39,11 +39,7 @@
 
 void damon_ptep_mkold(pte_t *pte, struct vm_area_struct *vma, unsigned long addr)
 {
-<<<<<<< HEAD
-	struct folio *folio = damon_get_folio(pte_pfn(*pte));
-=======
 	struct folio *folio = damon_get_folio(pte_pfn(ptep_get(pte)));
->>>>>>> 2d5404ca
 
 	if (!folio)
 		return;
@@ -58,11 +54,7 @@
 void damon_pmdp_mkold(pmd_t *pmd, struct vm_area_struct *vma, unsigned long addr)
 {
 #ifdef CONFIG_TRANSPARENT_HUGEPAGE
-<<<<<<< HEAD
-	struct folio *folio = damon_get_folio(pmd_pfn(*pmd));
-=======
 	struct folio *folio = damon_get_folio(pmd_pfn(pmdp_get(pmd)));
->>>>>>> 2d5404ca
 
 	if (!folio)
 		return;
