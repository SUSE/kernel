// SPDX-License-Identifier: GPL-2.0-only
#include <linux/kernel.h>
#include <linux/errno.h>
#include <linux/err.h>
#include <linux/spinlock.h>

#include <linux/mm.h>
#include <linux/memremap.h>
#include <linux/pagemap.h>
#include <linux/rmap.h>
#include <linux/swap.h>
#include <linux/swapops.h>
#include <linux/secretmem.h>

#include <linux/sched/signal.h>
#include <linux/rwsem.h>
#include <linux/hugetlb.h>
#include <linux/migrate.h>
#include <linux/mm_inline.h>
#include <linux/sched/mm.h>

#include <asm/mmu_context.h>
#include <asm/tlbflush.h>

#include "internal.h"

struct follow_page_context {
	struct dev_pagemap *pgmap;
	unsigned int page_mask;
};

static inline void sanity_check_pinned_pages(struct page **pages,
					     unsigned long npages)
{
	if (!IS_ENABLED(CONFIG_DEBUG_VM))
		return;

	/*
	 * We only pin anonymous pages if they are exclusive. Once pinned, we
	 * can no longer turn them possibly shared and PageAnonExclusive() will
	 * stick around until the page is freed.
	 *
	 * We'd like to verify that our pinned anonymous pages are still mapped
	 * exclusively. The issue with anon THP is that we don't know how
	 * they are/were mapped when pinning them. However, for anon
	 * THP we can assume that either the given page (PTE-mapped THP) or
	 * the head page (PMD-mapped THP) should be PageAnonExclusive(). If
	 * neither is the case, there is certainly something wrong.
	 */
	for (; npages; npages--, pages++) {
		struct page *page = *pages;
		struct folio *folio = page_folio(page);

		if (!folio_test_anon(folio))
			continue;
		if (!folio_test_large(folio) || folio_test_hugetlb(folio))
			VM_BUG_ON_PAGE(!PageAnonExclusive(&folio->page), page);
		else
			/* Either a PTE-mapped or a PMD-mapped THP. */
			VM_BUG_ON_PAGE(!PageAnonExclusive(&folio->page) &&
				       !PageAnonExclusive(page), page);
	}
}

/*
 * Return the folio with ref appropriately incremented,
 * or NULL if that failed.
 */
static inline struct folio *try_get_folio(struct page *page, int refs)
{
	struct folio *folio;

retry:
	folio = page_folio(page);
	if (WARN_ON_ONCE(folio_ref_count(folio) < 0))
		return NULL;
	if (unlikely(!folio_ref_try_add_rcu(folio, refs)))
		return NULL;

	/*
	 * At this point we have a stable reference to the folio; but it
	 * could be that between calling page_folio() and the refcount
	 * increment, the folio was split, in which case we'd end up
	 * holding a reference on a folio that has nothing to do with the page
	 * we were given anymore.
	 * So now that the folio is stable, recheck that the page still
	 * belongs to this folio.
	 */
	if (unlikely(page_folio(page) != folio)) {
		if (!put_devmap_managed_page_refs(&folio->page, refs))
			folio_put_refs(folio, refs);
		goto retry;
	}

	return folio;
}

/**
<<<<<<< HEAD
 * try_grab_compound_head() - attempt to elevate a page's refcount, by a
 * flags-dependent amount.
=======
 * try_grab_folio() - Attempt to get or pin a folio.
 * @page:  pointer to page to be grabbed
 * @refs:  the value to (effectively) add to the folio's refcount
 * @flags: gup flags: these are the FOLL_* flag values.
>>>>>>> eb3cdb58
 *
 * Even though the name includes "compound_head", this function is still
 * appropriate for callers that have a non-compound @page to get.
 *
 * @page:  pointer to page to be grabbed
 * @refs:  the value to (effectively) add to the page's refcount
 * @flags: gup flags: these are the FOLL_* flag values.
 *
 * "grab" names in this file mean, "look at flags to decide whether to use
 * FOLL_PIN or FOLL_GET behavior, when incrementing the folio's refcount.
 *
 * Either FOLL_PIN or FOLL_GET (or neither) must be set, but not both at the
 * same time. (That's true throughout the get_user_pages*() and
 * pin_user_pages*() APIs.) Cases:
 *
<<<<<<< HEAD
 *    FOLL_GET: page's refcount will be incremented by @refs.
 *
 *    FOLL_PIN on compound pages that are > two pages long: page's refcount will
 *    be incremented by @refs, and page[2].hpage_pinned_refcount will be
 *    incremented by @refs * GUP_PIN_COUNTING_BIAS.
 *
 *    FOLL_PIN on normal pages, or compound pages that are two pages long:
 *    page's refcount will be incremented by @refs * GUP_PIN_COUNTING_BIAS.
=======
 *    FOLL_GET: folio's refcount will be incremented by @refs.
>>>>>>> eb3cdb58
 *
 *    FOLL_PIN on large folios: folio's refcount will be incremented by
 *    @refs, and its pincount will be incremented by @refs.
 *
 *    FOLL_PIN on single-page folios: folio's refcount will be incremented by
 *    @refs * GUP_PIN_COUNTING_BIAS.
 *
 * Return: The folio containing @page (with refcount appropriately
 * incremented) for success, or NULL upon failure. If neither FOLL_GET
 * nor FOLL_PIN was set, that's considered failure, and furthermore,
 * a likely bug in the caller, so a warning is also emitted.
 */
struct folio *try_grab_folio(struct page *page, int refs, unsigned int flags)
{
	if (unlikely(!(flags & FOLL_PCI_P2PDMA) && is_pci_p2pdma_page(page)))
		return NULL;

	if (flags & FOLL_GET)
		return try_get_folio(page, refs);
	else if (flags & FOLL_PIN) {
<<<<<<< HEAD
=======
		struct folio *folio;

>>>>>>> eb3cdb58
		/*
		 * Can't do FOLL_LONGTERM + FOLL_PIN gup fast path if not in a
		 * right zone, so fail and let the caller fall back to the slow
		 * path.
		 */
		if (unlikely((flags & FOLL_LONGTERM) &&
			     !is_longterm_pinnable_page(page)))
			return NULL;

		/*
		 * CAUTION: Don't use compound_head() on the page before this
		 * point, the result won't be stable.
		 */
		folio = try_get_folio(page, refs);
		if (!folio)
			return NULL;

		/*
		 * When pinning a large folio, use an exact count to track it.
		 *
<<<<<<< HEAD
		 * However, be sure to *also* increment the normal page refcount
		 * field at least once, so that the page really is pinned.
		 * That's why the refcount from the earlier
		 * try_get_compound_head() is left intact.
=======
		 * However, be sure to *also* increment the normal folio
		 * refcount field at least once, so that the folio really
		 * is pinned.  That's why the refcount from the earlier
		 * try_get_folio() is left intact.
>>>>>>> eb3cdb58
		 */
		if (folio_test_large(folio))
			atomic_add(refs, &folio->_pincount);
		else
			folio_ref_add(folio,
					refs * (GUP_PIN_COUNTING_BIAS - 1));
		/*
		 * Adjust the pincount before re-checking the PTE for changes.
		 * This is essentially a smp_mb() and is paired with a memory
		 * barrier in page_try_share_anon_rmap().
		 */
		smp_mb__after_atomic();

<<<<<<< HEAD
		mod_node_page_state(page_pgdat(page), NR_FOLL_PIN_ACQUIRED,
				    refs);
=======
		node_stat_mod_folio(folio, NR_FOLL_PIN_ACQUIRED, refs);
>>>>>>> eb3cdb58

		return folio;
	}

	WARN_ON_ONCE(1);
	return NULL;
}

static void gup_put_folio(struct folio *folio, int refs, unsigned int flags)
{
	if (flags & FOLL_PIN) {
		node_stat_mod_folio(folio, NR_FOLL_PIN_RELEASED, refs);
		if (folio_test_large(folio))
			atomic_sub(refs, &folio->_pincount);
		else
			refs *= GUP_PIN_COUNTING_BIAS;
	}

	if (!put_devmap_managed_page_refs(&folio->page, refs))
		folio_put_refs(folio, refs);
}

/**
 * try_grab_page() - elevate a page's refcount by a flag-dependent amount
 * @page:    pointer to page to be grabbed
 * @flags:   gup flags: these are the FOLL_* flag values.
 *
 * This might not do anything at all, depending on the flags argument.
 *
 * "grab" names in this file mean, "look at flags to decide whether to use
 * FOLL_PIN or FOLL_GET behavior, when incrementing the page's refcount.
 *
 * Either FOLL_PIN or FOLL_GET (or neither) may be set, but not both at the same
<<<<<<< HEAD
 * time. Cases: please see the try_grab_compound_head() documentation, with
 * "refs=1".
=======
 * time. Cases: please see the try_grab_folio() documentation, with
 * "refs=1".
 *
 * Return: 0 for success, or if no action was required (if neither FOLL_PIN
 * nor FOLL_GET was set, nothing is done). A negative error code for failure:
>>>>>>> eb3cdb58
 *
 *   -ENOMEM		FOLL_GET or FOLL_PIN was set, but the page could not
 *			be grabbed.
 */
int __must_check try_grab_page(struct page *page, unsigned int flags)
{
	struct folio *folio = page_folio(page);

	if (WARN_ON_ONCE(folio_ref_count(folio) <= 0))
		return -ENOMEM;

	if (unlikely(!(flags & FOLL_PCI_P2PDMA) && is_pci_p2pdma_page(page)))
		return -EREMOTEIO;

	if (flags & FOLL_GET)
		folio_ref_inc(folio);
	else if (flags & FOLL_PIN) {
		/*
		 * Similar to try_grab_folio(): be sure to *also*
		 * increment the normal page refcount field at least once,
		 * so that the page really is pinned.
		 */
		if (folio_test_large(folio)) {
			folio_ref_add(folio, 1);
			atomic_add(1, &folio->_pincount);
		} else {
			folio_ref_add(folio, GUP_PIN_COUNTING_BIAS);
		}

		node_stat_mod_folio(folio, NR_FOLL_PIN_ACQUIRED, 1);
	}

	return 0;
}

/**
 * unpin_user_page() - release a dma-pinned page
 * @page:            pointer to page to be released
 *
 * Pages that were pinned via pin_user_pages*() must be released via either
 * unpin_user_page(), or one of the unpin_user_pages*() routines. This is so
 * that such pages can be separately tracked and uniquely handled. In
 * particular, interactions with RDMA and filesystems need special handling.
 */
void unpin_user_page(struct page *page)
{
	sanity_check_pinned_pages(&page, 1);
	gup_put_folio(page_folio(page), 1, FOLL_PIN);
}
EXPORT_SYMBOL(unpin_user_page);

static inline struct folio *gup_folio_range_next(struct page *start,
		unsigned long npages, unsigned long i, unsigned int *ntails)
{
	struct page *next = nth_page(start, i);
	struct folio *folio = page_folio(next);
	unsigned int nr = 1;

	if (folio_test_large(folio))
		nr = min_t(unsigned int, npages - i,
			   folio_nr_pages(folio) - folio_page_idx(folio, next));

	*ntails = nr;
	return folio;
}

static inline struct folio *gup_folio_next(struct page **list,
		unsigned long npages, unsigned long i, unsigned int *ntails)
{
	struct folio *folio = page_folio(list[i]);
	unsigned int nr;

	for (nr = i + 1; nr < npages; nr++) {
		if (page_folio(list[nr]) != folio)
			break;
	}

	*ntails = nr - i;
	return folio;
}

/**
 * unpin_user_pages_dirty_lock() - release and optionally dirty gup-pinned pages
 * @pages:  array of pages to be maybe marked dirty, and definitely released.
 * @npages: number of pages in the @pages array.
 * @make_dirty: whether to mark the pages dirty
 *
 * "gup-pinned page" refers to a page that has had one of the get_user_pages()
 * variants called on that page.
 *
 * For each page in the @pages array, make that page (or its head page, if a
 * compound page) dirty, if @make_dirty is true, and if the page was previously
 * listed as clean. In any case, releases all pages using unpin_user_page(),
 * possibly via unpin_user_pages(), for the non-dirty case.
 *
 * Please see the unpin_user_page() documentation for details.
 *
 * set_page_dirty_lock() is used internally. If instead, set_page_dirty() is
 * required, then the caller should a) verify that this is really correct,
 * because _lock() is usually required, and b) hand code it:
 * set_page_dirty_lock(), unpin_user_page().
 *
 */
void unpin_user_pages_dirty_lock(struct page **pages, unsigned long npages,
				 bool make_dirty)
{
	unsigned long i;
	struct folio *folio;
	unsigned int nr;

	if (!make_dirty) {
		unpin_user_pages(pages, npages);
		return;
	}

	sanity_check_pinned_pages(pages, npages);
	for (i = 0; i < npages; i += nr) {
		folio = gup_folio_next(pages, npages, i, &nr);
		/*
		 * Checking PageDirty at this point may race with
		 * clear_page_dirty_for_io(), but that's OK. Two key
		 * cases:
		 *
		 * 1) This code sees the page as already dirty, so it
		 * skips the call to set_page_dirty(). That could happen
		 * because clear_page_dirty_for_io() called
		 * page_mkclean(), followed by set_page_dirty().
		 * However, now the page is going to get written back,
		 * which meets the original intention of setting it
		 * dirty, so all is well: clear_page_dirty_for_io() goes
		 * on to call TestClearPageDirty(), and write the page
		 * back.
		 *
		 * 2) This code sees the page as clean, so it calls
		 * set_page_dirty(). The page stays dirty, despite being
		 * written back, so it gets written back again in the
		 * next writeback cycle. This is harmless.
		 */
		if (!folio_test_dirty(folio)) {
			folio_lock(folio);
			folio_mark_dirty(folio);
			folio_unlock(folio);
		}
		gup_put_folio(folio, nr, FOLL_PIN);
	}
}
EXPORT_SYMBOL(unpin_user_pages_dirty_lock);

/**
 * unpin_user_page_range_dirty_lock() - release and optionally dirty
 * gup-pinned page range
 *
 * @page:  the starting page of a range maybe marked dirty, and definitely released.
 * @npages: number of consecutive pages to release.
 * @make_dirty: whether to mark the pages dirty
 *
 * "gup-pinned page range" refers to a range of pages that has had one of the
 * pin_user_pages() variants called on that page.
 *
 * For the page ranges defined by [page .. page+npages], make that range (or
 * its head pages, if a compound page) dirty, if @make_dirty is true, and if the
 * page range was previously listed as clean.
 *
 * set_page_dirty_lock() is used internally. If instead, set_page_dirty() is
 * required, then the caller should a) verify that this is really correct,
 * because _lock() is usually required, and b) hand code it:
 * set_page_dirty_lock(), unpin_user_page().
 *
 */
void unpin_user_page_range_dirty_lock(struct page *page, unsigned long npages,
				      bool make_dirty)
{
	unsigned long i;
	struct folio *folio;
	unsigned int nr;

	for (i = 0; i < npages; i += nr) {
		folio = gup_folio_range_next(page, npages, i, &nr);
		if (make_dirty && !folio_test_dirty(folio)) {
			folio_lock(folio);
			folio_mark_dirty(folio);
			folio_unlock(folio);
		}
		gup_put_folio(folio, nr, FOLL_PIN);
	}
}
EXPORT_SYMBOL(unpin_user_page_range_dirty_lock);

static void unpin_user_pages_lockless(struct page **pages, unsigned long npages)
{
	unsigned long i;
	struct folio *folio;
	unsigned int nr;

	/*
	 * Don't perform any sanity checks because we might have raced with
	 * fork() and some anonymous pages might now actually be shared --
	 * which is why we're unpinning after all.
	 */
	for (i = 0; i < npages; i += nr) {
		folio = gup_folio_next(pages, npages, i, &nr);
		gup_put_folio(folio, nr, FOLL_PIN);
	}
}

/**
 * unpin_user_pages() - release an array of gup-pinned pages.
 * @pages:  array of pages to be marked dirty and released.
 * @npages: number of pages in the @pages array.
 *
 * For each page in the @pages array, release the page using unpin_user_page().
 *
 * Please see the unpin_user_page() documentation for details.
 */
void unpin_user_pages(struct page **pages, unsigned long npages)
{
	unsigned long i;
	struct folio *folio;
	unsigned int nr;

	/*
	 * If this WARN_ON() fires, then the system *might* be leaking pages (by
	 * leaving them pinned), but probably not. More likely, gup/pup returned
	 * a hard -ERRNO error to the caller, who erroneously passed it here.
	 */
	if (WARN_ON(IS_ERR_VALUE(npages)))
		return;

	sanity_check_pinned_pages(pages, npages);
	for (i = 0; i < npages; i += nr) {
		folio = gup_folio_next(pages, npages, i, &nr);
		gup_put_folio(folio, nr, FOLL_PIN);
	}
}
EXPORT_SYMBOL(unpin_user_pages);

/*
 * Set the MMF_HAS_PINNED if not set yet; after set it'll be there for the mm's
 * lifecycle.  Avoid setting the bit unless necessary, or it might cause write
 * cache bouncing on large SMP machines for concurrent pinned gups.
 */
static inline void mm_set_has_pinned_flag(unsigned long *mm_flags)
{
	if (!test_bit(MMF_HAS_PINNED, mm_flags))
		set_bit(MMF_HAS_PINNED, mm_flags);
}

#ifdef CONFIG_MMU
static struct page *no_page_table(struct vm_area_struct *vma,
		unsigned int flags)
{
	/*
	 * When core dumping an enormous anonymous area that nobody
	 * has touched so far, we don't want to allocate unnecessary pages or
	 * page tables.  Return error instead of NULL to skip handle_mm_fault,
	 * then get_dump_page() will return NULL to leave a hole in the dump.
	 * But we can only make this optimization where a hole would surely
	 * be zero-filled if handle_mm_fault() actually did handle it.
	 */
	if ((flags & FOLL_DUMP) &&
			(vma_is_anonymous(vma) || !vma->vm_ops->fault))
		return ERR_PTR(-EFAULT);
	return NULL;
}

static int follow_pfn_pte(struct vm_area_struct *vma, unsigned long address,
		pte_t *pte, unsigned int flags)
{
	if (flags & FOLL_TOUCH) {
		pte_t entry = *pte;

		if (flags & FOLL_WRITE)
			entry = pte_mkdirty(entry);
		entry = pte_mkyoung(entry);

		if (!pte_same(*pte, entry)) {
			set_pte_at(vma->vm_mm, address, pte, entry);
			update_mmu_cache(vma, address, pte);
		}
	}

	/* Proper page table entry exists, but no corresponding struct page */
	return -EEXIST;
}

/* FOLL_FORCE can write to even unwritable PTEs in COW mappings. */
static inline bool can_follow_write_pte(pte_t pte, struct page *page,
					struct vm_area_struct *vma,
					unsigned int flags)
{
	/* If the pte is writable, we can write to the page. */
	if (pte_write(pte))
		return true;

	/* Maybe FOLL_FORCE is set to override it? */
	if (!(flags & FOLL_FORCE))
		return false;

	/* But FOLL_FORCE has no effect on shared mappings */
	if (vma->vm_flags & (VM_MAYSHARE | VM_SHARED))
		return false;

	/* ... or read-only private ones */
	if (!(vma->vm_flags & VM_MAYWRITE))
		return false;

	/* ... or already writable ones that just need to take a write fault */
	if (vma->vm_flags & VM_WRITE)
		return false;

	/*
	 * See can_change_pte_writable(): we broke COW and could map the page
	 * writable if we have an exclusive anonymous page ...
	 */
	if (!page || !PageAnon(page) || !PageAnonExclusive(page))
		return false;

	/* ... and a write-fault isn't required for other reasons. */
	if (vma_soft_dirty_enabled(vma) && !pte_soft_dirty(pte))
		return false;
	return !userfaultfd_pte_wp(vma, pte);
}

static struct page *follow_page_pte(struct vm_area_struct *vma,
		unsigned long address, pmd_t *pmd, unsigned int flags,
		struct dev_pagemap **pgmap)
{
	struct mm_struct *mm = vma->vm_mm;
	struct page *page;
	spinlock_t *ptl;
	pte_t *ptep, pte;
	int ret;

	/* FOLL_GET and FOLL_PIN are mutually exclusive. */
	if (WARN_ON_ONCE((flags & (FOLL_PIN | FOLL_GET)) ==
			 (FOLL_PIN | FOLL_GET)))
		return ERR_PTR(-EINVAL);
<<<<<<< HEAD

	/*
	 * Considering PTE level hugetlb, like continuous-PTE hugetlb on
	 * ARM64 architecture.
	 */
	if (is_vm_hugetlb_page(vma)) {
		page = follow_huge_pmd_pte(vma, address, flags);
		if (page)
			return page;
		return no_page_table(vma, flags);
	}

retry:
=======
>>>>>>> eb3cdb58
	if (unlikely(pmd_bad(*pmd)))
		return no_page_table(vma, flags);

	ptep = pte_offset_map_lock(mm, pmd, address, &ptl);
	pte = *ptep;
	if (!pte_present(pte))
		goto no_page;
	if (pte_protnone(pte) && !gup_can_follow_protnone(flags))
		goto no_page;

	page = vm_normal_page(vma, address, pte);

	/*
	 * We only care about anon pages in can_follow_write_pte() and don't
	 * have to worry about pte_devmap() because they are never anon.
	 */
	if ((flags & FOLL_WRITE) &&
	    !can_follow_write_pte(pte, page, vma, flags)) {
		page = NULL;
		goto out;
	}

	if (!page && pte_devmap(pte) && (flags & (FOLL_GET | FOLL_PIN))) {
		/*
		 * Only return device mapping pages in the FOLL_GET or FOLL_PIN
		 * case since they are only valid while holding the pgmap
		 * reference.
		 */
		*pgmap = get_dev_pagemap(pte_pfn(pte), *pgmap);
		if (*pgmap)
			page = pte_page(pte);
		else
			goto no_page;
	} else if (unlikely(!page)) {
		if (flags & FOLL_DUMP) {
			/* Avoid special (like zero) pages in core dumps */
			page = ERR_PTR(-EFAULT);
			goto out;
		}

		if (is_zero_pfn(pte_pfn(pte))) {
			page = pte_page(pte);
		} else {
			ret = follow_pfn_pte(vma, address, ptep, flags);
			page = ERR_PTR(ret);
			goto out;
		}
	}

	if (!pte_write(pte) && gup_must_unshare(vma, flags, page)) {
		page = ERR_PTR(-EMLINK);
		goto out;
	}

	VM_BUG_ON_PAGE((flags & FOLL_PIN) && PageAnon(page) &&
		       !PageAnonExclusive(page), page);

	/* try_grab_page() does nothing unless FOLL_GET or FOLL_PIN is set. */
	ret = try_grab_page(page, flags);
	if (unlikely(ret)) {
		page = ERR_PTR(ret);
		goto out;
	}

	/*
	 * We need to make the page accessible if and only if we are going
	 * to access its content (the FOLL_PIN case).  Please see
	 * Documentation/core-api/pin_user_pages.rst for details.
	 */
	if (flags & FOLL_PIN) {
		ret = arch_make_page_accessible(page);
		if (ret) {
			unpin_user_page(page);
			page = ERR_PTR(ret);
			goto out;
		}
	}
	if (flags & FOLL_TOUCH) {
		if ((flags & FOLL_WRITE) &&
		    !pte_dirty(pte) && !PageDirty(page))
			set_page_dirty(page);
		/*
		 * pte_mkyoung() would be more correct here, but atomic care
		 * is needed to avoid losing the dirty bit: it is easier to use
		 * mark_page_accessed().
		 */
		mark_page_accessed(page);
	}
out:
	pte_unmap_unlock(ptep, ptl);
	return page;
no_page:
	pte_unmap_unlock(ptep, ptl);
	if (!pte_none(pte))
		return NULL;
	return no_page_table(vma, flags);
}

static struct page *follow_pmd_mask(struct vm_area_struct *vma,
				    unsigned long address, pud_t *pudp,
				    unsigned int flags,
				    struct follow_page_context *ctx)
{
	pmd_t *pmd, pmdval;
	spinlock_t *ptl;
	struct page *page;
	struct mm_struct *mm = vma->vm_mm;

	pmd = pmd_offset(pudp, address);
	/*
	 * The READ_ONCE() will stabilize the pmdval in a register or
	 * on the stack so that it will stop changing under the code.
	 */
	pmdval = READ_ONCE(*pmd);
	if (pmd_none(pmdval))
		return no_page_table(vma, flags);
<<<<<<< HEAD
	if (pmd_huge(pmdval) && is_vm_hugetlb_page(vma)) {
		page = follow_huge_pmd_pte(vma, address, flags);
		if (page)
			return page;
		return no_page_table(vma, flags);
	}
	if (is_hugepd(__hugepd(pmd_val(pmdval)))) {
		page = follow_huge_pd(vma, address,
				      __hugepd(pmd_val(pmdval)), flags,
				      PMD_SHIFT);
		if (page)
			return page;
=======
	if (!pmd_present(pmdval))
>>>>>>> eb3cdb58
		return no_page_table(vma, flags);
	if (pmd_devmap(pmdval)) {
		ptl = pmd_lock(mm, pmd);
		page = follow_devmap_pmd(vma, address, pmd, flags, &ctx->pgmap);
		spin_unlock(ptl);
		if (page)
			return page;
	}
	if (likely(!pmd_trans_huge(pmdval)))
		return follow_page_pte(vma, address, pmd, flags, &ctx->pgmap);

	if (pmd_protnone(pmdval) && !gup_can_follow_protnone(flags))
		return no_page_table(vma, flags);

	ptl = pmd_lock(mm, pmd);
	if (unlikely(!pmd_present(*pmd))) {
		spin_unlock(ptl);
		return no_page_table(vma, flags);
	}
	if (unlikely(!pmd_trans_huge(*pmd))) {
		spin_unlock(ptl);
		return follow_page_pte(vma, address, pmd, flags, &ctx->pgmap);
	}
	if (flags & FOLL_SPLIT_PMD) {
		int ret;
		page = pmd_page(*pmd);
		if (is_huge_zero_page(page)) {
			spin_unlock(ptl);
			ret = 0;
			split_huge_pmd(vma, pmd, address);
			if (pmd_trans_unstable(pmd))
				ret = -EBUSY;
		} else {
			spin_unlock(ptl);
			split_huge_pmd(vma, pmd, address);
			ret = pte_alloc(mm, pmd) ? -ENOMEM : 0;
		}

		return ret ? ERR_PTR(ret) :
			follow_page_pte(vma, address, pmd, flags, &ctx->pgmap);
	}
	page = follow_trans_huge_pmd(vma, address, pmd, flags);
	spin_unlock(ptl);
	ctx->page_mask = HPAGE_PMD_NR - 1;
	return page;
}

static struct page *follow_pud_mask(struct vm_area_struct *vma,
				    unsigned long address, p4d_t *p4dp,
				    unsigned int flags,
				    struct follow_page_context *ctx)
{
	pud_t *pud;
	spinlock_t *ptl;
	struct page *page;
	struct mm_struct *mm = vma->vm_mm;

	pud = pud_offset(p4dp, address);
	if (pud_none(*pud))
		return no_page_table(vma, flags);
	if (pud_devmap(*pud)) {
		ptl = pud_lock(mm, pud);
		page = follow_devmap_pud(vma, address, pud, flags, &ctx->pgmap);
		spin_unlock(ptl);
		if (page)
			return page;
	}
	if (unlikely(pud_bad(*pud)))
		return no_page_table(vma, flags);

	return follow_pmd_mask(vma, address, pud, flags, ctx);
}

static struct page *follow_p4d_mask(struct vm_area_struct *vma,
				    unsigned long address, pgd_t *pgdp,
				    unsigned int flags,
				    struct follow_page_context *ctx)
{
	p4d_t *p4d;

	p4d = p4d_offset(pgdp, address);
	if (p4d_none(*p4d))
		return no_page_table(vma, flags);
	BUILD_BUG_ON(p4d_huge(*p4d));
	if (unlikely(p4d_bad(*p4d)))
		return no_page_table(vma, flags);

	return follow_pud_mask(vma, address, p4d, flags, ctx);
}

/**
 * follow_page_mask - look up a page descriptor from a user-virtual address
 * @vma: vm_area_struct mapping @address
 * @address: virtual address to look up
 * @flags: flags modifying lookup behaviour
 * @ctx: contains dev_pagemap for %ZONE_DEVICE memory pinning and a
 *       pointer to output page_mask
 *
 * @flags can have FOLL_ flags set, defined in <linux/mm.h>
 *
 * When getting pages from ZONE_DEVICE memory, the @ctx->pgmap caches
 * the device's dev_pagemap metadata to avoid repeating expensive lookups.
 *
 * When getting an anonymous page and the caller has to trigger unsharing
 * of a shared anonymous page first, -EMLINK is returned. The caller should
 * trigger a fault with FAULT_FLAG_UNSHARE set. Note that unsharing is only
 * relevant with FOLL_PIN and !FOLL_WRITE.
 *
 * On output, the @ctx->page_mask is set according to the size of the page.
 *
 * Return: the mapped (struct page *), %NULL if no mapping exists, or
 * an error pointer if there is a mapping to something not represented
 * by a page descriptor (see also vm_normal_page()).
 */
static struct page *follow_page_mask(struct vm_area_struct *vma,
			      unsigned long address, unsigned int flags,
			      struct follow_page_context *ctx)
{
	pgd_t *pgd;
	struct page *page;
	struct mm_struct *mm = vma->vm_mm;

	ctx->page_mask = 0;

	/*
	 * Call hugetlb_follow_page_mask for hugetlb vmas as it will use
	 * special hugetlb page table walking code.  This eliminates the
	 * need to check for hugetlb entries in the general walking code.
	 *
	 * hugetlb_follow_page_mask is only for follow_page() handling here.
	 * Ordinary GUP uses follow_hugetlb_page for hugetlb processing.
	 */
	if (is_vm_hugetlb_page(vma)) {
		page = hugetlb_follow_page_mask(vma, address, flags);
		if (!page)
			page = no_page_table(vma, flags);
		return page;
	}

	pgd = pgd_offset(mm, address);

	if (pgd_none(*pgd) || unlikely(pgd_bad(*pgd)))
		return no_page_table(vma, flags);

	return follow_p4d_mask(vma, address, pgd, flags, ctx);
}

struct page *follow_page(struct vm_area_struct *vma, unsigned long address,
			 unsigned int foll_flags)
{
	struct follow_page_context ctx = { NULL };
	struct page *page;

	if (vma_is_secretmem(vma))
		return NULL;

	if (WARN_ON_ONCE(foll_flags & FOLL_PIN))
		return NULL;

	page = follow_page_mask(vma, address, foll_flags, &ctx);
	if (ctx.pgmap)
		put_dev_pagemap(ctx.pgmap);
	return page;
}

static int get_gate_page(struct mm_struct *mm, unsigned long address,
		unsigned int gup_flags, struct vm_area_struct **vma,
		struct page **page)
{
	pgd_t *pgd;
	p4d_t *p4d;
	pud_t *pud;
	pmd_t *pmd;
	pte_t *pte;
	int ret = -EFAULT;

	/* user gate pages are read-only */
	if (gup_flags & FOLL_WRITE)
		return -EFAULT;
	if (address > TASK_SIZE)
		pgd = pgd_offset_k(address);
	else
		pgd = pgd_offset_gate(mm, address);
	if (pgd_none(*pgd))
		return -EFAULT;
	p4d = p4d_offset(pgd, address);
	if (p4d_none(*p4d))
		return -EFAULT;
	pud = pud_offset(p4d, address);
	if (pud_none(*pud))
		return -EFAULT;
	pmd = pmd_offset(pud, address);
	if (!pmd_present(*pmd))
		return -EFAULT;
	VM_BUG_ON(pmd_trans_huge(*pmd));
	pte = pte_offset_map(pmd, address);
	if (pte_none(*pte))
		goto unmap;
	*vma = get_gate_vma(mm);
	if (!page)
		goto out;
	*page = vm_normal_page(*vma, address, *pte);
	if (!*page) {
		if ((gup_flags & FOLL_DUMP) || !is_zero_pfn(pte_pfn(*pte)))
			goto unmap;
		*page = pte_page(*pte);
	}
	ret = try_grab_page(*page, gup_flags);
	if (unlikely(ret))
		goto unmap;
out:
	ret = 0;
unmap:
	pte_unmap(pte);
	return ret;
}

/*
 * mmap_lock must be held on entry.  If @flags has FOLL_UNLOCKABLE but not
 * FOLL_NOWAIT, the mmap_lock may be released.  If it is, *@locked will be set
 * to 0 and -EBUSY returned.
 */
static int faultin_page(struct vm_area_struct *vma,
		unsigned long address, unsigned int *flags, bool unshare,
		int *locked)
{
	unsigned int fault_flags = 0;
	vm_fault_t ret;

	if (*flags & FOLL_NOFAULT)
		return -EFAULT;
	if (*flags & FOLL_WRITE)
		fault_flags |= FAULT_FLAG_WRITE;
	if (*flags & FOLL_REMOTE)
		fault_flags |= FAULT_FLAG_REMOTE;
	if (*flags & FOLL_UNLOCKABLE) {
		fault_flags |= FAULT_FLAG_ALLOW_RETRY | FAULT_FLAG_KILLABLE;
		/*
		 * FAULT_FLAG_INTERRUPTIBLE is opt-in. GUP callers must set
		 * FOLL_INTERRUPTIBLE to enable FAULT_FLAG_INTERRUPTIBLE.
		 * That's because some callers may not be prepared to
		 * handle early exits caused by non-fatal signals.
		 */
		if (*flags & FOLL_INTERRUPTIBLE)
			fault_flags |= FAULT_FLAG_INTERRUPTIBLE;
	}
	if (*flags & FOLL_NOWAIT)
		fault_flags |= FAULT_FLAG_ALLOW_RETRY | FAULT_FLAG_RETRY_NOWAIT;
	if (*flags & FOLL_TRIED) {
		/*
		 * Note: FAULT_FLAG_ALLOW_RETRY and FAULT_FLAG_TRIED
		 * can co-exist
		 */
		fault_flags |= FAULT_FLAG_TRIED;
	}
	if (unshare) {
		fault_flags |= FAULT_FLAG_UNSHARE;
		/* FAULT_FLAG_WRITE and FAULT_FLAG_UNSHARE are incompatible */
		VM_BUG_ON(fault_flags & FAULT_FLAG_WRITE);
	}

	ret = handle_mm_fault(vma, address, fault_flags, NULL);

	if (ret & VM_FAULT_COMPLETED) {
		/*
		 * With FAULT_FLAG_RETRY_NOWAIT we'll never release the
		 * mmap lock in the page fault handler. Sanity check this.
		 */
		WARN_ON_ONCE(fault_flags & FAULT_FLAG_RETRY_NOWAIT);
		*locked = 0;

		/*
		 * We should do the same as VM_FAULT_RETRY, but let's not
		 * return -EBUSY since that's not reflecting the reality of
		 * what has happened - we've just fully completed a page
		 * fault, with the mmap lock released.  Use -EAGAIN to show
		 * that we want to take the mmap lock _again_.
		 */
		return -EAGAIN;
	}

	if (ret & VM_FAULT_ERROR) {
		int err = vm_fault_to_errno(ret, *flags);

		if (err)
			return err;
		BUG();
	}

	if (ret & VM_FAULT_RETRY) {
		if (!(fault_flags & FAULT_FLAG_RETRY_NOWAIT))
			*locked = 0;
		return -EBUSY;
	}

	return 0;
}

static int check_vma_flags(struct vm_area_struct *vma, unsigned long gup_flags)
{
	vm_flags_t vm_flags = vma->vm_flags;
	int write = (gup_flags & FOLL_WRITE);
	int foreign = (gup_flags & FOLL_REMOTE);

	if (vm_flags & (VM_IO | VM_PFNMAP))
		return -EFAULT;

	if (gup_flags & FOLL_ANON && !vma_is_anonymous(vma))
		return -EFAULT;

	if ((gup_flags & FOLL_LONGTERM) && vma_is_fsdax(vma))
		return -EOPNOTSUPP;

	if (vma_is_secretmem(vma))
		return -EFAULT;

	if (write) {
		if (!(vm_flags & VM_WRITE)) {
			if (!(gup_flags & FOLL_FORCE))
				return -EFAULT;
			/* hugetlb does not support FOLL_FORCE|FOLL_WRITE. */
			if (is_vm_hugetlb_page(vma))
				return -EFAULT;
			/*
			 * We used to let the write,force case do COW in a
			 * VM_MAYWRITE VM_SHARED !VM_WRITE vma, so ptrace could
			 * set a breakpoint in a read-only mapping of an
			 * executable, without corrupting the file (yet only
			 * when that file had been opened for writing!).
			 * Anon pages in shared mappings are surprising: now
			 * just reject it.
			 */
			if (!is_cow_mapping(vm_flags))
				return -EFAULT;
		}
	} else if (!(vm_flags & VM_READ)) {
		if (!(gup_flags & FOLL_FORCE))
			return -EFAULT;
		/*
		 * Is there actually any vma we can reach here which does not
		 * have VM_MAYREAD set?
		 */
		if (!(vm_flags & VM_MAYREAD))
			return -EFAULT;
	}
	/*
	 * gups are always data accesses, not instruction
	 * fetches, so execute=false here
	 */
	if (!arch_vma_access_permitted(vma, write, false, foreign))
		return -EFAULT;
	return 0;
}

/**
 * __get_user_pages() - pin user pages in memory
 * @mm:		mm_struct of target mm
 * @start:	starting user address
 * @nr_pages:	number of pages from start to pin
 * @gup_flags:	flags modifying pin behaviour
 * @pages:	array that receives pointers to the pages pinned.
 *		Should be at least nr_pages long. Or NULL, if caller
 *		only intends to ensure the pages are faulted in.
 * @vmas:	array of pointers to vmas corresponding to each page.
 *		Or NULL if the caller does not require them.
 * @locked:     whether we're still with the mmap_lock held
 *
 * Returns either number of pages pinned (which may be less than the
 * number requested), or an error. Details about the return value:
 *
 * -- If nr_pages is 0, returns 0.
 * -- If nr_pages is >0, but no pages were pinned, returns -errno.
 * -- If nr_pages is >0, and some pages were pinned, returns the number of
 *    pages pinned. Again, this may be less than nr_pages.
 * -- 0 return value is possible when the fault would need to be retried.
 *
 * The caller is responsible for releasing returned @pages, via put_page().
 *
 * @vmas are valid only as long as mmap_lock is held.
 *
 * Must be called with mmap_lock held.  It may be released.  See below.
 *
 * __get_user_pages walks a process's page tables and takes a reference to
 * each struct page that each user address corresponds to at a given
 * instant. That is, it takes the page that would be accessed if a user
 * thread accesses the given user virtual address at that instant.
 *
 * This does not guarantee that the page exists in the user mappings when
 * __get_user_pages returns, and there may even be a completely different
 * page there in some cases (eg. if mmapped pagecache has been invalidated
 * and subsequently re-faulted). However it does guarantee that the page
 * won't be freed completely. And mostly callers simply care that the page
 * contains data that was valid *at some point in time*. Typically, an IO
 * or similar operation cannot guarantee anything stronger anyway because
 * locks can't be held over the syscall boundary.
 *
 * If @gup_flags & FOLL_WRITE == 0, the page must not be written to. If
 * the page is written to, set_page_dirty (or set_page_dirty_lock, as
 * appropriate) must be called after the page is finished with, and
 * before put_page is called.
 *
 * If FOLL_UNLOCKABLE is set without FOLL_NOWAIT then the mmap_lock may
 * be released. If this happens *@locked will be set to 0 on return.
 *
 * A caller using such a combination of @gup_flags must therefore hold the
 * mmap_lock for reading only, and recognize when it's been released. Otherwise,
 * it must be held for either reading or writing and will not be released.
 *
 * In most cases, get_user_pages or get_user_pages_fast should be used
 * instead of __get_user_pages. __get_user_pages should be used only if
 * you need some special @gup_flags.
 */
static long __get_user_pages(struct mm_struct *mm,
		unsigned long start, unsigned long nr_pages,
		unsigned int gup_flags, struct page **pages,
		struct vm_area_struct **vmas, int *locked)
{
	long ret = 0, i = 0;
	struct vm_area_struct *vma = NULL;
	struct follow_page_context ctx = { NULL };

	if (!nr_pages)
		return 0;

	start = untagged_addr_remote(mm, start);

	VM_BUG_ON(!!pages != !!(gup_flags & (FOLL_GET | FOLL_PIN)));

	do {
		struct page *page;
		unsigned int foll_flags = gup_flags;
		unsigned int page_increm;

		/* first iteration or cross vma bound */
		if (!vma || start >= vma->vm_end) {
			vma = find_vma(mm, start);
			if (vma && (start < vma->vm_start)) {
				WARN_ON_ONCE(vma->vm_flags & VM_GROWSDOWN);
				vma = NULL;
			}
			if (!vma && in_gate_area(mm, start)) {
				ret = get_gate_page(mm, start & PAGE_MASK,
						gup_flags, &vma,
						pages ? &pages[i] : NULL);
				if (ret)
					goto out;
				ctx.page_mask = 0;
				goto next_page;
			}

			if (!vma) {
				ret = -EFAULT;
				goto out;
			}
			ret = check_vma_flags(vma, gup_flags);
			if (ret)
				goto out;

			if (is_vm_hugetlb_page(vma)) {
				i = follow_hugetlb_page(mm, vma, pages, vmas,
						&start, &nr_pages, i,
						gup_flags, locked);
				if (!*locked) {
					/*
					 * We've got a VM_FAULT_RETRY
					 * and we've lost mmap_lock.
					 * We must stop here.
					 */
					BUG_ON(gup_flags & FOLL_NOWAIT);
					goto out;
				}
				continue;
			}
		}
retry:
		/*
		 * If we have a pending SIGKILL, don't keep faulting pages and
		 * potentially allocating memory.
		 */
		if (fatal_signal_pending(current)) {
			ret = -EINTR;
			goto out;
		}
		cond_resched();

		page = follow_page_mask(vma, start, foll_flags, &ctx);
		if (!page || PTR_ERR(page) == -EMLINK) {
			ret = faultin_page(vma, start, &foll_flags,
					   PTR_ERR(page) == -EMLINK, locked);
			switch (ret) {
			case 0:
				goto retry;
			case -EBUSY:
			case -EAGAIN:
				ret = 0;
				fallthrough;
			case -EFAULT:
			case -ENOMEM:
			case -EHWPOISON:
				goto out;
			}
			BUG();
		} else if (PTR_ERR(page) == -EEXIST) {
			/*
			 * Proper page table entry exists, but no corresponding
			 * struct page. If the caller expects **pages to be
			 * filled in, bail out now, because that can't be done
			 * for this page.
			 */
			if (pages) {
				ret = PTR_ERR(page);
				goto out;
			}

			goto next_page;
		} else if (IS_ERR(page)) {
			ret = PTR_ERR(page);
			goto out;
		}
		if (pages) {
			pages[i] = page;
			flush_anon_page(vma, page, start);
			flush_dcache_page(page);
			ctx.page_mask = 0;
		}
next_page:
		if (vmas) {
			vmas[i] = vma;
			ctx.page_mask = 0;
		}
		page_increm = 1 + (~(start >> PAGE_SHIFT) & ctx.page_mask);
		if (page_increm > nr_pages)
			page_increm = nr_pages;
		i += page_increm;
		start += page_increm * PAGE_SIZE;
		nr_pages -= page_increm;
	} while (nr_pages);
out:
	if (ctx.pgmap)
		put_dev_pagemap(ctx.pgmap);
	return i ? i : ret;
}

static bool vma_permits_fault(struct vm_area_struct *vma,
			      unsigned int fault_flags)
{
	bool write   = !!(fault_flags & FAULT_FLAG_WRITE);
	bool foreign = !!(fault_flags & FAULT_FLAG_REMOTE);
	vm_flags_t vm_flags = write ? VM_WRITE : VM_READ;

	if (!(vm_flags & vma->vm_flags))
		return false;

	/*
	 * The architecture might have a hardware protection
	 * mechanism other than read/write that can deny access.
	 *
	 * gup always represents data access, not instruction
	 * fetches, so execute=false here:
	 */
	if (!arch_vma_access_permitted(vma, write, false, foreign))
		return false;

	return true;
}

/**
 * fixup_user_fault() - manually resolve a user page fault
 * @mm:		mm_struct of target mm
 * @address:	user address
 * @fault_flags:flags to pass down to handle_mm_fault()
 * @unlocked:	did we unlock the mmap_lock while retrying, maybe NULL if caller
 *		does not allow retry. If NULL, the caller must guarantee
 *		that fault_flags does not contain FAULT_FLAG_ALLOW_RETRY.
 *
 * This is meant to be called in the specific scenario where for locking reasons
 * we try to access user memory in atomic context (within a pagefault_disable()
 * section), this returns -EFAULT, and we want to resolve the user fault before
 * trying again.
 *
 * Typically this is meant to be used by the futex code.
 *
 * The main difference with get_user_pages() is that this function will
 * unconditionally call handle_mm_fault() which will in turn perform all the
 * necessary SW fixup of the dirty and young bits in the PTE, while
 * get_user_pages() only guarantees to update these in the struct page.
 *
 * This is important for some architectures where those bits also gate the
 * access permission to the page because they are maintained in software.  On
 * such architectures, gup() will not be enough to make a subsequent access
 * succeed.
 *
 * This function will not return with an unlocked mmap_lock. So it has not the
 * same semantics wrt the @mm->mmap_lock as does filemap_fault().
 */
int fixup_user_fault(struct mm_struct *mm,
		     unsigned long address, unsigned int fault_flags,
		     bool *unlocked)
{
	struct vm_area_struct *vma;
	vm_fault_t ret;

	address = untagged_addr_remote(mm, address);

	if (unlocked)
		fault_flags |= FAULT_FLAG_ALLOW_RETRY | FAULT_FLAG_KILLABLE;

retry:
	vma = find_vma(mm, address);
	if (!vma)
		return -EFAULT;
	if (address < vma->vm_start ) {
		WARN_ON_ONCE(vma->vm_flags & VM_GROWSDOWN);
		return -EFAULT;
	}

	if (!vma_permits_fault(vma, fault_flags))
		return -EFAULT;

	if ((fault_flags & FAULT_FLAG_KILLABLE) &&
	    fatal_signal_pending(current))
		return -EINTR;

	ret = handle_mm_fault(vma, address, fault_flags, NULL);
<<<<<<< HEAD
=======

	if (ret & VM_FAULT_COMPLETED) {
		/*
		 * NOTE: it's a pity that we need to retake the lock here
		 * to pair with the unlock() in the callers. Ideally we
		 * could tell the callers so they do not need to unlock.
		 */
		mmap_read_lock(mm);
		*unlocked = true;
		return 0;
	}

>>>>>>> eb3cdb58
	if (ret & VM_FAULT_ERROR) {
		int err = vm_fault_to_errno(ret, 0);

		if (err)
			return err;
		BUG();
	}

	if (ret & VM_FAULT_RETRY) {
		mmap_read_lock(mm);
		*unlocked = true;
		fault_flags |= FAULT_FLAG_TRIED;
		goto retry;
	}

	return 0;
}
EXPORT_SYMBOL_GPL(fixup_user_fault);

/*
 * GUP always responds to fatal signals.  When FOLL_INTERRUPTIBLE is
 * specified, it'll also respond to generic signals.  The caller of GUP
 * that has FOLL_INTERRUPTIBLE should take care of the GUP interruption.
 */
static bool gup_signal_pending(unsigned int flags)
{
	if (fatal_signal_pending(current))
		return true;

	if (!(flags & FOLL_INTERRUPTIBLE))
		return false;

	return signal_pending(current);
}

/*
 * Locking: (*locked == 1) means that the mmap_lock has already been acquired by
 * the caller. This function may drop the mmap_lock. If it does so, then it will
 * set (*locked = 0).
 *
 * (*locked == 0) means that the caller expects this function to acquire and
 * drop the mmap_lock. Therefore, the value of *locked will still be zero when
 * the function returns, even though it may have changed temporarily during
 * function execution.
 *
 * Please note that this function, unlike __get_user_pages(), will not return 0
 * for nr_pages > 0, unless FOLL_NOWAIT is used.
 */
static __always_inline long __get_user_pages_locked(struct mm_struct *mm,
						unsigned long start,
						unsigned long nr_pages,
						struct page **pages,
						struct vm_area_struct **vmas,
						int *locked,
						unsigned int flags)
{
	long ret, pages_done;
	bool must_unlock = false;

	/*
	 * The internal caller expects GUP to manage the lock internally and the
	 * lock must be released when this returns.
	 */
	if (!*locked) {
		if (mmap_read_lock_killable(mm))
			return -EAGAIN;
		must_unlock = true;
		*locked = 1;
	}
	else
		mmap_assert_locked(mm);

	if (flags & FOLL_PIN)
		mm_set_has_pinned_flag(&mm->flags);

	/*
	 * FOLL_PIN and FOLL_GET are mutually exclusive. Traditional behavior
	 * is to set FOLL_GET if the caller wants pages[] filled in (but has
	 * carelessly failed to specify FOLL_GET), so keep doing that, but only
	 * for FOLL_GET, not for the newer FOLL_PIN.
	 *
	 * FOLL_PIN always expects pages to be non-null, but no need to assert
	 * that here, as any failures will be obvious enough.
	 */
	if (pages && !(flags & FOLL_PIN))
		flags |= FOLL_GET;

	pages_done = 0;
	for (;;) {
		ret = __get_user_pages(mm, start, nr_pages, flags, pages,
				       vmas, locked);
		if (!(flags & FOLL_UNLOCKABLE)) {
			/* VM_FAULT_RETRY couldn't trigger, bypass */
			pages_done = ret;
			break;
		}

		/* VM_FAULT_RETRY or VM_FAULT_COMPLETED cannot return errors */
		if (!*locked) {
			BUG_ON(ret < 0);
			BUG_ON(ret >= nr_pages);
		}

		if (ret > 0) {
			nr_pages -= ret;
			pages_done += ret;
			if (!nr_pages)
				break;
		}
		if (*locked) {
			/*
			 * VM_FAULT_RETRY didn't trigger or it was a
			 * FOLL_NOWAIT.
			 */
			if (!pages_done)
				pages_done = ret;
			break;
		}
		/*
		 * VM_FAULT_RETRY triggered, so seek to the faulting offset.
		 * For the prefault case (!pages) we only update counts.
		 */
		if (likely(pages))
			pages += ret;
		start += ret << PAGE_SHIFT;

		/* The lock was temporarily dropped, so we must unlock later */
		must_unlock = true;

retry:
		/*
		 * Repeat on the address that fired VM_FAULT_RETRY
		 * with both FAULT_FLAG_ALLOW_RETRY and
		 * FAULT_FLAG_TRIED.  Note that GUP can be interrupted
		 * by fatal signals of even common signals, depending on
		 * the caller's request. So we need to check it before we
		 * start trying again otherwise it can loop forever.
		 */
		if (gup_signal_pending(flags)) {
			if (!pages_done)
				pages_done = -EINTR;
			break;
		}

		ret = mmap_read_lock_killable(mm);
		if (ret) {
			BUG_ON(ret > 0);
			if (!pages_done)
				pages_done = ret;
			break;
		}

		*locked = 1;
		ret = __get_user_pages(mm, start, 1, flags | FOLL_TRIED,
				       pages, NULL, locked);
		if (!*locked) {
			/* Continue to retry until we succeeded */
			BUG_ON(ret != 0);
			goto retry;
		}
		if (ret != 1) {
			BUG_ON(ret > 1);
			if (!pages_done)
				pages_done = ret;
			break;
		}
		nr_pages--;
		pages_done++;
		if (!nr_pages)
			break;
		if (likely(pages))
			pages++;
		start += PAGE_SIZE;
	}
	if (must_unlock && *locked) {
		/*
		 * We either temporarily dropped the lock, or the caller
		 * requested that we both acquire and drop the lock. Either way,
		 * we must now unlock, and notify the caller of that state.
		 */
		mmap_read_unlock(mm);
		*locked = 0;
	}
	return pages_done;
}

/**
 * populate_vma_page_range() -  populate a range of pages in the vma.
 * @vma:   target vma
 * @start: start address
 * @end:   end address
 * @locked: whether the mmap_lock is still held
 *
 * This takes care of mlocking the pages too if VM_LOCKED is set.
 *
 * Return either number of pages pinned in the vma, or a negative error
 * code on error.
 *
 * vma->vm_mm->mmap_lock must be held.
 *
 * If @locked is NULL, it may be held for read or write and will
 * be unperturbed.
 *
 * If @locked is non-NULL, it must held for read only and may be
 * released.  If it's released, *@locked will be set to 0.
 */
long populate_vma_page_range(struct vm_area_struct *vma,
		unsigned long start, unsigned long end, int *locked)
{
	struct mm_struct *mm = vma->vm_mm;
	unsigned long nr_pages = (end - start) / PAGE_SIZE;
	int local_locked = 1;
	int gup_flags;
	long ret;

	VM_BUG_ON(!PAGE_ALIGNED(start));
	VM_BUG_ON(!PAGE_ALIGNED(end));
	VM_BUG_ON_VMA(start < vma->vm_start, vma);
	VM_BUG_ON_VMA(end   > vma->vm_end, vma);
	mmap_assert_locked(mm);

	/*
	 * Rightly or wrongly, the VM_LOCKONFAULT case has never used
	 * faultin_page() to break COW, so it has no work to do here.
	 */
	if (vma->vm_flags & VM_LOCKONFAULT)
		return nr_pages;

	gup_flags = FOLL_TOUCH;
	/*
	 * We want to touch writable mappings with a write fault in order
	 * to break COW, except for shared mappings because these don't COW
	 * and we would not want to dirty them for nothing.
	 */
	if ((vma->vm_flags & (VM_WRITE | VM_SHARED)) == VM_WRITE)
		gup_flags |= FOLL_WRITE;

	/*
	 * We want mlock to succeed for regions that have any permissions
	 * other than PROT_NONE.
	 */
	if (vma_is_accessible(vma))
		gup_flags |= FOLL_FORCE;

	if (locked)
		gup_flags |= FOLL_UNLOCKABLE;

	/*
	 * We made sure addr is within a VMA, so the following will
	 * not result in a stack expansion that recurses back here.
	 */
	ret = __get_user_pages(mm, start, nr_pages, gup_flags,
				NULL, NULL, locked ? locked : &local_locked);
	lru_add_drain();
	return ret;
}

/*
 * faultin_vma_page_range() - populate (prefault) page tables inside the
 *			      given VMA range readable/writable
 *
 * This takes care of mlocking the pages, too, if VM_LOCKED is set.
 *
 * @vma: target vma
 * @start: start address
 * @end: end address
 * @write: whether to prefault readable or writable
 * @locked: whether the mmap_lock is still held
 *
 * Returns either number of processed pages in the vma, or a negative error
 * code on error (see __get_user_pages()).
 *
 * vma->vm_mm->mmap_lock must be held. The range must be page-aligned and
 * covered by the VMA. If it's released, *@locked will be set to 0.
 */
long faultin_vma_page_range(struct vm_area_struct *vma, unsigned long start,
			    unsigned long end, bool write, int *locked)
{
	struct mm_struct *mm = vma->vm_mm;
	unsigned long nr_pages = (end - start) / PAGE_SIZE;
	int gup_flags;
	long ret;

	VM_BUG_ON(!PAGE_ALIGNED(start));
	VM_BUG_ON(!PAGE_ALIGNED(end));
	VM_BUG_ON_VMA(start < vma->vm_start, vma);
	VM_BUG_ON_VMA(end > vma->vm_end, vma);
	mmap_assert_locked(mm);

	/*
	 * FOLL_TOUCH: Mark page accessed and thereby young; will also mark
	 *	       the page dirty with FOLL_WRITE -- which doesn't make a
	 *	       difference with !FOLL_FORCE, because the page is writable
	 *	       in the page table.
	 * FOLL_HWPOISON: Return -EHWPOISON instead of -EFAULT when we hit
	 *		  a poisoned page.
	 * !FOLL_FORCE: Require proper access permissions.
	 */
	gup_flags = FOLL_TOUCH | FOLL_HWPOISON | FOLL_UNLOCKABLE;
	if (write)
		gup_flags |= FOLL_WRITE;

	/*
	 * We want to report -EINVAL instead of -EFAULT for any permission
	 * problems or incompatible mappings.
	 */
	if (check_vma_flags(vma, gup_flags))
		return -EINVAL;

	ret = __get_user_pages(mm, start, nr_pages, gup_flags,
				NULL, NULL, locked);
	lru_add_drain();
	return ret;
}

/**
 * fault_in_subpage_writeable - fault in an address range for writing
 * @uaddr: start of address range
 * @size: size of address range
 *
 * Fault in a user address range for writing while checking for permissions at
 * sub-page granularity (e.g. arm64 MTE). This function should be used when
 * the caller cannot guarantee forward progress of a copy_to_user() loop.
 *
 * Returns the number of bytes not faulted in (like copy_to_user() and
 * copy_from_user()).
 */
size_t fault_in_subpage_writeable(char __user *uaddr, size_t size)
{
	size_t faulted_in;

	/*
	 * Attempt faulting in at page granularity first for page table
	 * permission checking. The arch-specific probe_subpage_writeable()
	 * functions may not check for this.
	 */
	faulted_in = size - fault_in_writeable(uaddr, size);
	if (faulted_in)
		faulted_in -= probe_subpage_writeable(uaddr, faulted_in);

	return size - faulted_in;
}
EXPORT_SYMBOL(fault_in_subpage_writeable);

/*
 * __mm_populate - populate and/or mlock pages within a range of address space.
 *
 * This is used to implement mlock() and the MAP_POPULATE / MAP_LOCKED mmap
 * flags. VMAs must be already marked with the desired vm_flags, and
 * mmap_lock must not be held.
 */
int __mm_populate(unsigned long start, unsigned long len, int ignore_errors)
{
	struct mm_struct *mm = current->mm;
	unsigned long end, nstart, nend;
	struct vm_area_struct *vma = NULL;
	int locked = 0;
	long ret = 0;

	end = start + len;

	for (nstart = start; nstart < end; nstart = nend) {
		/*
		 * We want to fault in pages for [nstart; end) address range.
		 * Find first corresponding VMA.
		 */
		if (!locked) {
			locked = 1;
			mmap_read_lock(mm);
			vma = find_vma_intersection(mm, nstart, end);
		} else if (nstart >= vma->vm_end)
			vma = find_vma_intersection(mm, vma->vm_end, end);

		if (!vma)
			break;
		/*
		 * Set [nstart; nend) to intersection of desired address
		 * range with the first VMA. Also, skip undesirable VMA types.
		 */
		nend = min(end, vma->vm_end);
		if (vma->vm_flags & (VM_IO | VM_PFNMAP))
			continue;
		if (nstart < vma->vm_start)
			nstart = vma->vm_start;
		/*
		 * Now fault in a range of pages. populate_vma_page_range()
		 * double checks the vma flags, so that it won't mlock pages
		 * if the vma was already munlocked.
		 */
		ret = populate_vma_page_range(vma, nstart, nend, &locked);
		if (ret < 0) {
			if (ignore_errors) {
				ret = 0;
				continue;	/* continue at next VMA */
			}
			break;
		}
		nend = nstart + ret * PAGE_SIZE;
		ret = 0;
	}
	if (locked)
		mmap_read_unlock(mm);
	return ret;	/* 0 or negative error code */
}
#else /* CONFIG_MMU */
static long __get_user_pages_locked(struct mm_struct *mm, unsigned long start,
		unsigned long nr_pages, struct page **pages,
		struct vm_area_struct **vmas, int *locked,
		unsigned int foll_flags)
{
	struct vm_area_struct *vma;
	bool must_unlock = false;
	unsigned long vm_flags;
	long i;

	if (!nr_pages)
		return 0;

	/*
	 * The internal caller expects GUP to manage the lock internally and the
	 * lock must be released when this returns.
	 */
	if (!*locked) {
		if (mmap_read_lock_killable(mm))
			return -EAGAIN;
		must_unlock = true;
		*locked = 1;
	}

	/* calculate required read or write permissions.
	 * If FOLL_FORCE is set, we only require the "MAY" flags.
	 */
	vm_flags  = (foll_flags & FOLL_WRITE) ?
			(VM_WRITE | VM_MAYWRITE) : (VM_READ | VM_MAYREAD);
	vm_flags &= (foll_flags & FOLL_FORCE) ?
			(VM_MAYREAD | VM_MAYWRITE) : (VM_READ | VM_WRITE);

	for (i = 0; i < nr_pages; i++) {
		vma = find_vma(mm, start);
		if (!vma)
			break;

		/* protect what we can, including chardevs */
		if ((vma->vm_flags & (VM_IO | VM_PFNMAP)) ||
		    !(vm_flags & vma->vm_flags))
			break;

		if (pages) {
			pages[i] = virt_to_page((void *)start);
			if (pages[i])
				get_page(pages[i]);
		}
		if (vmas)
			vmas[i] = vma;
		start = (start + PAGE_SIZE) & PAGE_MASK;
	}

	if (must_unlock && *locked) {
		mmap_read_unlock(mm);
		*locked = 0;
	}

	return i ? : -EFAULT;
}
#endif /* !CONFIG_MMU */

/**
 * fault_in_writeable - fault in userspace address range for writing
 * @uaddr: start of address range
 * @size: size of address range
 *
 * Returns the number of bytes not faulted in (like copy_to_user() and
 * copy_from_user()).
 */
size_t fault_in_writeable(char __user *uaddr, size_t size)
{
	char __user *start = uaddr, *end;

	if (unlikely(size == 0))
		return 0;
<<<<<<< HEAD
	if (!PAGE_ALIGNED(uaddr)) {
		if (unlikely(__put_user(0, uaddr) != 0))
			return size;
=======
	if (!user_write_access_begin(uaddr, size))
		return size;
	if (!PAGE_ALIGNED(uaddr)) {
		unsafe_put_user(0, uaddr, out);
>>>>>>> eb3cdb58
		uaddr = (char __user *)PAGE_ALIGN((unsigned long)uaddr);
	}
	end = (char __user *)PAGE_ALIGN((unsigned long)start + size);
	if (unlikely(end < start))
		end = NULL;
	while (uaddr != end) {
<<<<<<< HEAD
		if (unlikely(__put_user(0, uaddr) != 0))
			goto out;
=======
		unsafe_put_user(0, uaddr, out);
>>>>>>> eb3cdb58
		uaddr += PAGE_SIZE;
	}

out:
<<<<<<< HEAD
=======
	user_write_access_end();
>>>>>>> eb3cdb58
	if (size > uaddr - start)
		return size - (uaddr - start);
	return 0;
}
EXPORT_SYMBOL(fault_in_writeable);

/**
<<<<<<< HEAD
=======
 * fault_in_subpage_writeable - fault in an address range for writing
 * @uaddr: start of address range
 * @size: size of address range
 *
 * Fault in a user address range for writing while checking for permissions at
 * sub-page granularity (e.g. arm64 MTE). This function should be used when
 * the caller cannot guarantee forward progress of a copy_to_user() loop.
 *
 * Returns the number of bytes not faulted in (like copy_to_user() and
 * copy_from_user()).
 */
size_t fault_in_subpage_writeable(char __user *uaddr, size_t size)
{
	size_t faulted_in;

	/*
	 * Attempt faulting in at page granularity first for page table
	 * permission checking. The arch-specific probe_subpage_writeable()
	 * functions may not check for this.
	 */
	faulted_in = size - fault_in_writeable(uaddr, size);
	if (faulted_in)
		faulted_in -= probe_subpage_writeable(uaddr, faulted_in);

	return size - faulted_in;
}
EXPORT_SYMBOL(fault_in_subpage_writeable);

/*
 * fault_in_safe_writeable - fault in an address range for writing
 * @uaddr: start of address range
 * @size: length of address range
 *
 * Faults in an address range for writing.  This is primarily useful when we
 * already know that some or all of the pages in the address range aren't in
 * memory.
 *
 * Unlike fault_in_writeable(), this function is non-destructive.
 *
 * Note that we don't pin or otherwise hold the pages referenced that we fault
 * in.  There's no guarantee that they'll stay in memory for any duration of
 * time.
 *
 * Returns the number of bytes not faulted in, like copy_to_user() and
 * copy_from_user().
 */
size_t fault_in_safe_writeable(const char __user *uaddr, size_t size)
{
	unsigned long start = (unsigned long)uaddr, end;
	struct mm_struct *mm = current->mm;
	bool unlocked = false;

	if (unlikely(size == 0))
		return 0;
	end = PAGE_ALIGN(start + size);
	if (end < start)
		end = 0;

	mmap_read_lock(mm);
	do {
		if (fixup_user_fault(mm, start, FAULT_FLAG_WRITE, &unlocked))
			break;
		start = (start + PAGE_SIZE) & PAGE_MASK;
	} while (start != end);
	mmap_read_unlock(mm);

	if (size > (unsigned long)uaddr - start)
		return size - ((unsigned long)uaddr - start);
	return 0;
}
EXPORT_SYMBOL(fault_in_safe_writeable);

/**
>>>>>>> eb3cdb58
 * fault_in_readable - fault in userspace address range for reading
 * @uaddr: start of user address range
 * @size: size of user address range
 *
 * Returns the number of bytes not faulted in (like copy_to_user() and
 * copy_from_user()).
 */
size_t fault_in_readable(const char __user *uaddr, size_t size)
{
	const char __user *start = uaddr, *end;
	volatile char c;

	if (unlikely(size == 0))
		return 0;
<<<<<<< HEAD
	if (!PAGE_ALIGNED(uaddr)) {
		if (unlikely(__get_user(c, uaddr) != 0))
			return size;
=======
	if (!user_read_access_begin(uaddr, size))
		return size;
	if (!PAGE_ALIGNED(uaddr)) {
		unsafe_get_user(c, uaddr, out);
>>>>>>> eb3cdb58
		uaddr = (const char __user *)PAGE_ALIGN((unsigned long)uaddr);
	}
	end = (const char __user *)PAGE_ALIGN((unsigned long)start + size);
	if (unlikely(end < start))
		end = NULL;
	while (uaddr != end) {
<<<<<<< HEAD
		if (unlikely(__get_user(c, uaddr) != 0))
			goto out;
=======
		unsafe_get_user(c, uaddr, out);
>>>>>>> eb3cdb58
		uaddr += PAGE_SIZE;
	}

out:
<<<<<<< HEAD
=======
	user_read_access_end();
>>>>>>> eb3cdb58
	(void)c;
	if (size > uaddr - start)
		return size - (uaddr - start);
	return 0;
}
EXPORT_SYMBOL(fault_in_readable);

/**
 * get_dump_page() - pin user page in memory while writing it to core dump
 * @addr: user address
 *
 * Returns struct page pointer of user page pinned for dump,
 * to be freed afterwards by put_page().
 *
 * Returns NULL on any kind of failure - a hole must then be inserted into
 * the corefile, to preserve alignment with its headers; and also returns
 * NULL wherever the ZERO_PAGE, or an anonymous pte_none, has been found -
 * allowing a hole to be left in the corefile to save disk space.
 *
 * Called without mmap_lock (takes and releases the mmap_lock by itself).
 */
#ifdef CONFIG_ELF_CORE
struct page *get_dump_page(unsigned long addr)
{
	struct page *page;
	int locked = 0;
	int ret;

	ret = __get_user_pages_locked(current->mm, addr, 1, &page, NULL,
				      &locked,
				      FOLL_FORCE | FOLL_DUMP | FOLL_GET);
	return (ret == 1) ? page : NULL;
}
#endif /* CONFIG_ELF_CORE */

#ifdef CONFIG_MIGRATION
/*
 * Returns the number of collected pages. Return value is always >= 0.
 */
static unsigned long collect_longterm_unpinnable_pages(
					struct list_head *movable_page_list,
					unsigned long nr_pages,
					struct page **pages)
{
<<<<<<< HEAD
	unsigned long isolation_error_count = 0, i;
	struct page *prev_head = NULL;
	LIST_HEAD(movable_page_list);
	bool drain_allow = true, coherent_pages = false;
	int ret = 0;

	for (i = 0; i < nr_pages; i++) {
		struct page *head = compound_head(pages[i]);

		if (head == prev_head)
			continue;
		prev_head = head;

		/*
		 * Device coherent pages are managed by a driver and should not
		 * be pinned indefinitely as it prevents the driver moving the
		 * page. So when trying to pin with FOLL_LONGTERM instead try
		 * to migrate the page out of device memory.
		 */
		if (is_device_coherent_page(head)) {
			/*
			 * We always want a new GUP lookup with device coherent
			 * pages.
			 */
			pages[i] = 0;
			coherent_pages = true;

			/*
			 * Migration will fail if the page is pinned, so convert
			 * the pin on the source page to a normal reference.
			 */
			if (gup_flags & FOLL_PIN) {
				get_page(head);
				unpin_user_page(head);
			}

			ret = migrate_device_coherent_page(head);
			if (ret)
				goto unpin_pages;

			continue;
		}

		if (is_longterm_pinnable_page(head))
			continue;
		/*
		 * Try to move out any movable page before pinning the range.
		 */
		if (PageHuge(head)) {
			if (!isolate_huge_page(head, &movable_page_list))
				isolation_error_count++;
			continue;
		}

		if (!PageLRU(head) && drain_allow) {
			lru_add_drain_all();
			drain_allow = false;
		}

		if (isolate_lru_page(head)) {
			isolation_error_count++;
			continue;
		}
		list_add_tail(&head->lru, &movable_page_list);
		mod_node_page_state(page_pgdat(head),
				    NR_ISOLATED_ANON + page_is_file_lru(head),
				    thp_nr_pages(head));
	}

	if (!list_empty(&movable_page_list) || isolation_error_count ||
	    coherent_pages)
		goto unpin_pages;

	/*
	 * If list is empty, and no isolation errors, means that all pages are
	 * in the correct zone.
	 */
	return nr_pages;

unpin_pages:
	/*
	 * pages[i] might be NULL if any device coherent pages were found.
	 */
	for (i = 0; i < nr_pages; i++) {
		if (!pages[i])
			continue;

		if (gup_flags & FOLL_PIN)
			unpin_user_page(pages[i]);
		else
			put_page(pages[i]);
	}

	if (!list_empty(&movable_page_list)) {
=======
	unsigned long i, collected = 0;
	struct folio *prev_folio = NULL;
	bool drain_allow = true;

	for (i = 0; i < nr_pages; i++) {
		struct folio *folio = page_folio(pages[i]);

		if (folio == prev_folio)
			continue;
		prev_folio = folio;

		if (folio_is_longterm_pinnable(folio))
			continue;

		collected++;

		if (folio_is_device_coherent(folio))
			continue;

		if (folio_test_hugetlb(folio)) {
			isolate_hugetlb(folio, movable_page_list);
			continue;
		}

		if (!folio_test_lru(folio) && drain_allow) {
			lru_add_drain_all();
			drain_allow = false;
		}

		if (!folio_isolate_lru(folio))
			continue;

		list_add_tail(&folio->lru, movable_page_list);
		node_stat_mod_folio(folio,
				    NR_ISOLATED_ANON + folio_is_file_lru(folio),
				    folio_nr_pages(folio));
	}

	return collected;
}

/*
 * Unpins all pages and migrates device coherent pages and movable_page_list.
 * Returns -EAGAIN if all pages were successfully migrated or -errno for failure
 * (or partial success).
 */
static int migrate_longterm_unpinnable_pages(
					struct list_head *movable_page_list,
					unsigned long nr_pages,
					struct page **pages)
{
	int ret;
	unsigned long i;

	for (i = 0; i < nr_pages; i++) {
		struct folio *folio = page_folio(pages[i]);

		if (folio_is_device_coherent(folio)) {
			/*
			 * Migration will fail if the page is pinned, so convert
			 * the pin on the source page to a normal reference.
			 */
			pages[i] = NULL;
			folio_get(folio);
			gup_put_folio(folio, 1, FOLL_PIN);

			if (migrate_device_coherent_page(&folio->page)) {
				ret = -EBUSY;
				goto err;
			}

			continue;
		}

		/*
		 * We can't migrate pages with unexpected references, so drop
		 * the reference obtained by __get_user_pages_locked().
		 * Migrating pages have been added to movable_page_list after
		 * calling folio_isolate_lru() which takes a reference so the
		 * page won't be freed if it's migrating.
		 */
		unpin_user_page(pages[i]);
		pages[i] = NULL;
	}

	if (!list_empty(movable_page_list)) {
>>>>>>> eb3cdb58
		struct migration_target_control mtc = {
			.nid = NUMA_NO_NODE,
			.gfp_mask = GFP_USER | __GFP_NOWARN,
		};

<<<<<<< HEAD
		ret = migrate_pages(&movable_page_list, alloc_migration_target,
				    NULL, (unsigned long)&mtc, MIGRATE_SYNC,
				    MR_LONGTERM_PIN, NULL);
		if (ret > 0) /* number of pages not migrated */
			ret = -ENOMEM;
	}

	if (ret && !list_empty(&movable_page_list))
		putback_movable_pages(&movable_page_list);
	return ret;
=======
		if (migrate_pages(movable_page_list, alloc_migration_target,
				  NULL, (unsigned long)&mtc, MIGRATE_SYNC,
				  MR_LONGTERM_PIN, NULL)) {
			ret = -ENOMEM;
			goto err;
		}
	}

	putback_movable_pages(movable_page_list);

	return -EAGAIN;

err:
	for (i = 0; i < nr_pages; i++)
		if (pages[i])
			unpin_user_page(pages[i]);
	putback_movable_pages(movable_page_list);

	return ret;
}

/*
 * Check whether all pages are *allowed* to be pinned. Rather confusingly, all
 * pages in the range are required to be pinned via FOLL_PIN, before calling
 * this routine.
 *
 * If any pages in the range are not allowed to be pinned, then this routine
 * will migrate those pages away, unpin all the pages in the range and return
 * -EAGAIN. The caller should re-pin the entire range with FOLL_PIN and then
 * call this routine again.
 *
 * If an error other than -EAGAIN occurs, this indicates a migration failure.
 * The caller should give up, and propagate the error back up the call stack.
 *
 * If everything is OK and all pages in the range are allowed to be pinned, then
 * this routine leaves all pages pinned and returns zero for success.
 */
static long check_and_migrate_movable_pages(unsigned long nr_pages,
					    struct page **pages)
{
	unsigned long collected;
	LIST_HEAD(movable_page_list);

	collected = collect_longterm_unpinnable_pages(&movable_page_list,
						nr_pages, pages);
	if (!collected)
		return 0;

	return migrate_longterm_unpinnable_pages(&movable_page_list, nr_pages,
						pages);
>>>>>>> eb3cdb58
}
#else
static long check_and_migrate_movable_pages(unsigned long nr_pages,
					    struct page **pages)
{
	return 0;
}
#endif /* CONFIG_MIGRATION */

/*
 * __gup_longterm_locked() is a wrapper for __get_user_pages_locked which
 * allows us to process the FOLL_LONGTERM flag.
 */
static long __gup_longterm_locked(struct mm_struct *mm,
				  unsigned long start,
				  unsigned long nr_pages,
				  struct page **pages,
				  struct vm_area_struct **vmas,
				  int *locked,
				  unsigned int gup_flags)
{
	unsigned int flags;
	long rc, nr_pinned_pages;

	if (!(gup_flags & FOLL_LONGTERM))
		return __get_user_pages_locked(mm, start, nr_pages, pages, vmas,
					       locked, gup_flags);

	flags = memalloc_pin_save();
	do {
		nr_pinned_pages = __get_user_pages_locked(mm, start, nr_pages,
							  pages, vmas, locked,
							  gup_flags);
		if (nr_pinned_pages <= 0) {
			rc = nr_pinned_pages;
			break;
		}

		/* FOLL_LONGTERM implies FOLL_PIN */
		rc = check_and_migrate_movable_pages(nr_pinned_pages, pages);
	} while (rc == -EAGAIN);
	memalloc_pin_restore(flags);
	return rc ? rc : nr_pinned_pages;
}

/*
 * Check that the given flags are valid for the exported gup/pup interface, and
 * update them with the required flags that the caller must have set.
 */
static bool is_valid_gup_args(struct page **pages, struct vm_area_struct **vmas,
			      int *locked, unsigned int *gup_flags_p,
			      unsigned int to_set)
{
	unsigned int gup_flags = *gup_flags_p;

	/*
	 * These flags not allowed to be specified externally to the gup
	 * interfaces:
	 * - FOLL_PIN/FOLL_TRIED/FOLL_FAST_ONLY are internal only
	 * - FOLL_REMOTE is internal only and used on follow_page()
	 * - FOLL_UNLOCKABLE is internal only and used if locked is !NULL
	 */
	if (WARN_ON_ONCE(gup_flags & (FOLL_PIN | FOLL_TRIED | FOLL_UNLOCKABLE |
				      FOLL_REMOTE | FOLL_FAST_ONLY)))
		return false;

	gup_flags |= to_set;
	if (locked) {
		/* At the external interface locked must be set */
		if (WARN_ON_ONCE(*locked != 1))
			return false;

		gup_flags |= FOLL_UNLOCKABLE;
	}

	/* FOLL_GET and FOLL_PIN are mutually exclusive. */
	if (WARN_ON_ONCE((gup_flags & (FOLL_PIN | FOLL_GET)) ==
			 (FOLL_PIN | FOLL_GET)))
		return false;

	/* LONGTERM can only be specified when pinning */
	if (WARN_ON_ONCE(!(gup_flags & FOLL_PIN) && (gup_flags & FOLL_LONGTERM)))
		return false;

	/* Pages input must be given if using GET/PIN */
	if (WARN_ON_ONCE((gup_flags & (FOLL_GET | FOLL_PIN)) && !pages))
		return false;

	/* We want to allow the pgmap to be hot-unplugged at all times */
	if (WARN_ON_ONCE((gup_flags & FOLL_LONGTERM) &&
			 (gup_flags & FOLL_PCI_P2PDMA)))
		return false;

	/*
	 * Can't use VMAs with locked, as locked allows GUP to unlock
	 * which invalidates the vmas array
	 */
	if (WARN_ON_ONCE(vmas && (gup_flags & FOLL_UNLOCKABLE)))
		return false;

	*gup_flags_p = gup_flags;
	return true;
}

#ifdef CONFIG_MMU
/**
 * get_user_pages_remote() - pin user pages in memory
 * @mm:		mm_struct of target mm
 * @start:	starting user address
 * @nr_pages:	number of pages from start to pin
 * @gup_flags:	flags modifying lookup behaviour
 * @pages:	array that receives pointers to the pages pinned.
 *		Should be at least nr_pages long. Or NULL, if caller
 *		only intends to ensure the pages are faulted in.
 * @vmas:	array of pointers to vmas corresponding to each page.
 *		Or NULL if the caller does not require them.
 * @locked:	pointer to lock flag indicating whether lock is held and
 *		subsequently whether VM_FAULT_RETRY functionality can be
 *		utilised. Lock must initially be held.
 *
 * Returns either number of pages pinned (which may be less than the
 * number requested), or an error. Details about the return value:
 *
 * -- If nr_pages is 0, returns 0.
 * -- If nr_pages is >0, but no pages were pinned, returns -errno.
 * -- If nr_pages is >0, and some pages were pinned, returns the number of
 *    pages pinned. Again, this may be less than nr_pages.
 *
 * The caller is responsible for releasing returned @pages, via put_page().
 *
 * @vmas are valid only as long as mmap_lock is held.
 *
 * Must be called with mmap_lock held for read or write.
 *
 * get_user_pages_remote walks a process's page tables and takes a reference
 * to each struct page that each user address corresponds to at a given
 * instant. That is, it takes the page that would be accessed if a user
 * thread accesses the given user virtual address at that instant.
 *
 * This does not guarantee that the page exists in the user mappings when
 * get_user_pages_remote returns, and there may even be a completely different
 * page there in some cases (eg. if mmapped pagecache has been invalidated
 * and subsequently re-faulted). However it does guarantee that the page
 * won't be freed completely. And mostly callers simply care that the page
 * contains data that was valid *at some point in time*. Typically, an IO
 * or similar operation cannot guarantee anything stronger anyway because
 * locks can't be held over the syscall boundary.
 *
 * If gup_flags & FOLL_WRITE == 0, the page must not be written to. If the page
 * is written to, set_page_dirty (or set_page_dirty_lock, as appropriate) must
 * be called after the page is finished with, and before put_page is called.
 *
 * get_user_pages_remote is typically used for fewer-copy IO operations,
 * to get a handle on the memory by some means other than accesses
 * via the user virtual addresses. The pages may be submitted for
 * DMA to devices or accessed via their kernel linear mapping (via the
 * kmap APIs). Care should be taken to use the correct cache flushing APIs.
 *
 * See also get_user_pages_fast, for performance critical applications.
 *
 * get_user_pages_remote should be phased out in favor of
 * get_user_pages_locked|unlocked or get_user_pages_fast. Nothing
 * should use get_user_pages_remote because it cannot pass
 * FAULT_FLAG_ALLOW_RETRY to handle_mm_fault.
 */
long get_user_pages_remote(struct mm_struct *mm,
		unsigned long start, unsigned long nr_pages,
		unsigned int gup_flags, struct page **pages,
		struct vm_area_struct **vmas, int *locked)
{
	int local_locked = 1;

	if (!is_valid_gup_args(pages, vmas, locked, &gup_flags,
			       FOLL_TOUCH | FOLL_REMOTE))
		return -EINVAL;

	return __get_user_pages_locked(mm, start, nr_pages, pages, vmas,
				       locked ? locked : &local_locked,
				       gup_flags);
}
EXPORT_SYMBOL(get_user_pages_remote);

#else /* CONFIG_MMU */
long get_user_pages_remote(struct mm_struct *mm,
			   unsigned long start, unsigned long nr_pages,
			   unsigned int gup_flags, struct page **pages,
			   struct vm_area_struct **vmas, int *locked)
{
	return 0;
}
#endif /* !CONFIG_MMU */

/**
 * get_user_pages() - pin user pages in memory
 * @start:      starting user address
 * @nr_pages:   number of pages from start to pin
 * @gup_flags:  flags modifying lookup behaviour
 * @pages:      array that receives pointers to the pages pinned.
 *              Should be at least nr_pages long. Or NULL, if caller
 *              only intends to ensure the pages are faulted in.
 * @vmas:       array of pointers to vmas corresponding to each page.
 *              Or NULL if the caller does not require them.
 *
 * This is the same as get_user_pages_remote(), just with a less-flexible
 * calling convention where we assume that the mm being operated on belongs to
 * the current task, and doesn't allow passing of a locked parameter.  We also
 * obviously don't pass FOLL_REMOTE in here.
 */
long get_user_pages(unsigned long start, unsigned long nr_pages,
		unsigned int gup_flags, struct page **pages,
		struct vm_area_struct **vmas)
{
	int locked = 1;

	if (!is_valid_gup_args(pages, vmas, NULL, &gup_flags, FOLL_TOUCH))
		return -EINVAL;

	return __get_user_pages_locked(current->mm, start, nr_pages, pages,
				       vmas, &locked, gup_flags);
}
EXPORT_SYMBOL(get_user_pages);

/*
 * get_user_pages_unlocked() is suitable to replace the form:
 *
 *      mmap_read_lock(mm);
 *      get_user_pages(mm, ..., pages, NULL);
 *      mmap_read_unlock(mm);
 *
 *  with:
 *
 *      get_user_pages_unlocked(mm, ..., pages);
 *
 * It is functionally equivalent to get_user_pages_fast so
 * get_user_pages_fast should be used instead if specific gup_flags
 * (e.g. FOLL_FORCE) are not required.
 */
long get_user_pages_unlocked(unsigned long start, unsigned long nr_pages,
			     struct page **pages, unsigned int gup_flags)
{
	int locked = 0;

	if (!is_valid_gup_args(pages, NULL, NULL, &gup_flags,
			       FOLL_TOUCH | FOLL_UNLOCKABLE))
		return -EINVAL;

	return __get_user_pages_locked(current->mm, start, nr_pages, pages,
				       NULL, &locked, gup_flags);
}
EXPORT_SYMBOL(get_user_pages_unlocked);

/*
 * Fast GUP
 *
 * get_user_pages_fast attempts to pin user pages by walking the page
 * tables directly and avoids taking locks. Thus the walker needs to be
 * protected from page table pages being freed from under it, and should
 * block any THP splits.
 *
 * One way to achieve this is to have the walker disable interrupts, and
 * rely on IPIs from the TLB flushing code blocking before the page table
 * pages are freed. This is unsuitable for architectures that do not need
 * to broadcast an IPI when invalidating TLBs.
 *
 * Another way to achieve this is to batch up page table containing pages
 * belonging to more than one mm_user, then rcu_sched a callback to free those
 * pages. Disabling interrupts will allow the fast_gup walker to both block
 * the rcu_sched callback, and an IPI that we broadcast for splitting THPs
 * (which is a relatively rare event). The code below adopts this strategy.
 *
 * Before activating this code, please be aware that the following assumptions
 * are currently made:
 *
 *  *) Either MMU_GATHER_RCU_TABLE_FREE is enabled, and tlb_remove_table() is used to
 *  free pages containing page tables or TLB flushing requires IPI broadcast.
 *
 *  *) ptes can be read atomically by the architecture.
 *
 *  *) access_ok is sufficient to validate userspace address ranges.
 *
 * The last two assumptions can be relaxed by the addition of helper functions.
 *
 * This code is based heavily on the PowerPC implementation by Nick Piggin.
 */
#ifdef CONFIG_HAVE_FAST_GUP

static void __maybe_unused undo_dev_pagemap(int *nr, int nr_start,
					    unsigned int flags,
					    struct page **pages)
{
	while ((*nr) - nr_start) {
		struct page *page = pages[--(*nr)];

		ClearPageReferenced(page);
		if (flags & FOLL_PIN)
			unpin_user_page(page);
		else
			put_page(page);
	}
}

#ifdef CONFIG_ARCH_HAS_PTE_SPECIAL
/*
 * Fast-gup relies on pte change detection to avoid concurrent pgtable
 * operations.
 *
 * To pin the page, fast-gup needs to do below in order:
 * (1) pin the page (by prefetching pte), then (2) check pte not changed.
 *
 * For the rest of pgtable operations where pgtable updates can be racy
 * with fast-gup, we need to do (1) clear pte, then (2) check whether page
 * is pinned.
 *
 * Above will work for all pte-level operations, including THP split.
 *
 * For THP collapse, it's a bit more complicated because fast-gup may be
 * walking a pgtable page that is being freed (pte is still valid but pmd
 * can be cleared already).  To avoid race in such condition, we need to
 * also check pmd here to make sure pmd doesn't change (corresponds to
 * pmdp_collapse_flush() in the THP collapse code path).
 */
static int gup_pte_range(pmd_t pmd, pmd_t *pmdp, unsigned long addr,
			 unsigned long end, unsigned int flags,
			 struct page **pages, int *nr)
{
	struct dev_pagemap *pgmap = NULL;
	int nr_start = *nr, ret = 0;
	pte_t *ptep, *ptem;

	ptem = ptep = pte_offset_map(&pmd, addr);
	do {
		pte_t pte = ptep_get_lockless(ptep);
		struct page *page;
		struct folio *folio;

		if (pte_protnone(pte) && !gup_can_follow_protnone(flags))
			goto pte_unmap;

		if (!pte_access_permitted(pte, flags & FOLL_WRITE))
			goto pte_unmap;

		if (pte_devmap(pte)) {
			if (unlikely(flags & FOLL_LONGTERM))
				goto pte_unmap;

			pgmap = get_dev_pagemap(pte_pfn(pte), pgmap);
			if (unlikely(!pgmap)) {
				undo_dev_pagemap(nr, nr_start, flags, pages);
				goto pte_unmap;
			}
		} else if (pte_special(pte))
			goto pte_unmap;

		VM_BUG_ON(!pfn_valid(pte_pfn(pte)));
		page = pte_page(pte);

		folio = try_grab_folio(page, 1, flags);
		if (!folio)
			goto pte_unmap;

		if (unlikely(page_is_secretmem(page))) {
			gup_put_folio(folio, 1, flags);
			goto pte_unmap;
		}

		if (unlikely(pmd_val(pmd) != pmd_val(*pmdp)) ||
		    unlikely(pte_val(pte) != pte_val(*ptep))) {
			gup_put_folio(folio, 1, flags);
			goto pte_unmap;
		}

		if (!pte_write(pte) && gup_must_unshare(NULL, flags, page)) {
			gup_put_folio(folio, 1, flags);
			goto pte_unmap;
		}

		/*
		 * We need to make the page accessible if and only if we are
		 * going to access its content (the FOLL_PIN case).  Please
		 * see Documentation/core-api/pin_user_pages.rst for
		 * details.
		 */
		if (flags & FOLL_PIN) {
			ret = arch_make_page_accessible(page);
			if (ret) {
				gup_put_folio(folio, 1, flags);
				goto pte_unmap;
			}
		}
		folio_set_referenced(folio);
		pages[*nr] = page;
		(*nr)++;
	} while (ptep++, addr += PAGE_SIZE, addr != end);

	ret = 1;

pte_unmap:
	if (pgmap)
		put_dev_pagemap(pgmap);
	pte_unmap(ptem);
	return ret;
}
#else

/*
 * If we can't determine whether or not a pte is special, then fail immediately
 * for ptes. Note, we can still pin HugeTLB and THP as these are guaranteed not
 * to be special.
 *
 * For a futex to be placed on a THP tail page, get_futex_key requires a
 * get_user_pages_fast_only implementation that can pin pages. Thus it's still
 * useful to have gup_huge_pmd even if we can't operate on ptes.
 */
static int gup_pte_range(pmd_t pmd, pmd_t *pmdp, unsigned long addr,
			 unsigned long end, unsigned int flags,
			 struct page **pages, int *nr)
{
	return 0;
}
#endif /* CONFIG_ARCH_HAS_PTE_SPECIAL */

#if defined(CONFIG_ARCH_HAS_PTE_DEVMAP) && defined(CONFIG_TRANSPARENT_HUGEPAGE)
static int __gup_device_huge(unsigned long pfn, unsigned long addr,
			     unsigned long end, unsigned int flags,
			     struct page **pages, int *nr)
{
	int nr_start = *nr;
	struct dev_pagemap *pgmap = NULL;
	int ret = 1;

	do {
		struct page *page = pfn_to_page(pfn);

		pgmap = get_dev_pagemap(pfn, pgmap);
		if (unlikely(!pgmap)) {
			undo_dev_pagemap(nr, nr_start, flags, pages);
<<<<<<< HEAD
			ret = 0;
=======
>>>>>>> eb3cdb58
			break;
		}

		if (!(flags & FOLL_PCI_P2PDMA) && is_pci_p2pdma_page(page)) {
			undo_dev_pagemap(nr, nr_start, flags, pages);
			break;
		}

		SetPageReferenced(page);
		pages[*nr] = page;
		if (unlikely(try_grab_page(page, flags))) {
			undo_dev_pagemap(nr, nr_start, flags, pages);
<<<<<<< HEAD
			ret = 0;
=======
>>>>>>> eb3cdb58
			break;
		}
		(*nr)++;
		pfn++;
	} while (addr += PAGE_SIZE, addr != end);

	put_dev_pagemap(pgmap);
<<<<<<< HEAD
	return ret;
=======
	return addr == end;
>>>>>>> eb3cdb58
}

static int __gup_device_huge_pmd(pmd_t orig, pmd_t *pmdp, unsigned long addr,
				 unsigned long end, unsigned int flags,
				 struct page **pages, int *nr)
{
	unsigned long fault_pfn;
	int nr_start = *nr;

	fault_pfn = pmd_pfn(orig) + ((addr & ~PMD_MASK) >> PAGE_SHIFT);
	if (!__gup_device_huge(fault_pfn, addr, end, flags, pages, nr))
		return 0;

	if (unlikely(pmd_val(orig) != pmd_val(*pmdp))) {
		undo_dev_pagemap(nr, nr_start, flags, pages);
		return 0;
	}
	return 1;
}

static int __gup_device_huge_pud(pud_t orig, pud_t *pudp, unsigned long addr,
				 unsigned long end, unsigned int flags,
				 struct page **pages, int *nr)
{
	unsigned long fault_pfn;
	int nr_start = *nr;

	fault_pfn = pud_pfn(orig) + ((addr & ~PUD_MASK) >> PAGE_SHIFT);
	if (!__gup_device_huge(fault_pfn, addr, end, flags, pages, nr))
		return 0;

	if (unlikely(pud_val(orig) != pud_val(*pudp))) {
		undo_dev_pagemap(nr, nr_start, flags, pages);
		return 0;
	}
	return 1;
}
#else
static int __gup_device_huge_pmd(pmd_t orig, pmd_t *pmdp, unsigned long addr,
				 unsigned long end, unsigned int flags,
				 struct page **pages, int *nr)
{
	BUILD_BUG();
	return 0;
}

static int __gup_device_huge_pud(pud_t pud, pud_t *pudp, unsigned long addr,
				 unsigned long end, unsigned int flags,
				 struct page **pages, int *nr)
{
	BUILD_BUG();
	return 0;
}
#endif

static int record_subpages(struct page *page, unsigned long addr,
			   unsigned long end, struct page **pages)
{
	int nr;

	for (nr = 0; addr != end; nr++, addr += PAGE_SIZE)
		pages[nr] = nth_page(page, nr);

	return nr;
}

#ifdef CONFIG_ARCH_HAS_HUGEPD
static unsigned long hugepte_addr_end(unsigned long addr, unsigned long end,
				      unsigned long sz)
{
	unsigned long __boundary = (addr + sz) & ~(sz-1);
	return (__boundary - 1 < end - 1) ? __boundary : end;
}

static int gup_hugepte(pte_t *ptep, unsigned long sz, unsigned long addr,
		       unsigned long end, unsigned int flags,
		       struct page **pages, int *nr)
{
	unsigned long pte_end;
	struct page *page;
	struct folio *folio;
	pte_t pte;
	int refs;

	pte_end = (addr + sz) & ~(sz-1);
	if (pte_end < end)
		end = pte_end;

	pte = huge_ptep_get(ptep);

	if (!pte_access_permitted(pte, flags & FOLL_WRITE))
		return 0;

	/* hugepages are never "special" */
	VM_BUG_ON(!pfn_valid(pte_pfn(pte)));

	page = nth_page(pte_page(pte), (addr & (sz - 1)) >> PAGE_SHIFT);
	refs = record_subpages(page, addr, end, pages + *nr);

	folio = try_grab_folio(page, refs, flags);
	if (!folio)
		return 0;

	if (unlikely(pte_val(pte) != pte_val(*ptep))) {
		gup_put_folio(folio, refs, flags);
		return 0;
	}

	if (!pte_write(pte) && gup_must_unshare(NULL, flags, &folio->page)) {
		gup_put_folio(folio, refs, flags);
		return 0;
	}

	*nr += refs;
	folio_set_referenced(folio);
	return 1;
}

static int gup_huge_pd(hugepd_t hugepd, unsigned long addr,
		unsigned int pdshift, unsigned long end, unsigned int flags,
		struct page **pages, int *nr)
{
	pte_t *ptep;
	unsigned long sz = 1UL << hugepd_shift(hugepd);
	unsigned long next;

	ptep = hugepte_offset(hugepd, addr, pdshift);
	do {
		next = hugepte_addr_end(addr, end, sz);
		if (!gup_hugepte(ptep, sz, addr, end, flags, pages, nr))
			return 0;
	} while (ptep++, addr = next, addr != end);

	return 1;
}
#else
static inline int gup_huge_pd(hugepd_t hugepd, unsigned long addr,
		unsigned int pdshift, unsigned long end, unsigned int flags,
		struct page **pages, int *nr)
{
	return 0;
}
#endif /* CONFIG_ARCH_HAS_HUGEPD */

static int gup_huge_pmd(pmd_t orig, pmd_t *pmdp, unsigned long addr,
			unsigned long end, unsigned int flags,
			struct page **pages, int *nr)
{
	struct page *page;
	struct folio *folio;
	int refs;

	if (!pmd_access_permitted(orig, flags & FOLL_WRITE))
		return 0;

	if (pmd_devmap(orig)) {
		if (unlikely(flags & FOLL_LONGTERM))
			return 0;
		return __gup_device_huge_pmd(orig, pmdp, addr, end, flags,
					     pages, nr);
	}

	page = nth_page(pmd_page(orig), (addr & ~PMD_MASK) >> PAGE_SHIFT);
	refs = record_subpages(page, addr, end, pages + *nr);

	folio = try_grab_folio(page, refs, flags);
	if (!folio)
		return 0;

	if (unlikely(pmd_val(orig) != pmd_val(*pmdp))) {
		gup_put_folio(folio, refs, flags);
		return 0;
	}

	if (!pmd_write(orig) && gup_must_unshare(NULL, flags, &folio->page)) {
		gup_put_folio(folio, refs, flags);
		return 0;
	}

	*nr += refs;
	folio_set_referenced(folio);
	return 1;
}

static int gup_huge_pud(pud_t orig, pud_t *pudp, unsigned long addr,
			unsigned long end, unsigned int flags,
			struct page **pages, int *nr)
{
	struct page *page;
	struct folio *folio;
	int refs;

	if (!pud_access_permitted(orig, flags & FOLL_WRITE))
		return 0;

	if (pud_devmap(orig)) {
		if (unlikely(flags & FOLL_LONGTERM))
			return 0;
		return __gup_device_huge_pud(orig, pudp, addr, end, flags,
					     pages, nr);
	}

	page = nth_page(pud_page(orig), (addr & ~PUD_MASK) >> PAGE_SHIFT);
	refs = record_subpages(page, addr, end, pages + *nr);

	folio = try_grab_folio(page, refs, flags);
	if (!folio)
		return 0;

	if (unlikely(pud_val(orig) != pud_val(*pudp))) {
		gup_put_folio(folio, refs, flags);
		return 0;
	}

	if (!pud_write(orig) && gup_must_unshare(NULL, flags, &folio->page)) {
		gup_put_folio(folio, refs, flags);
		return 0;
	}

	*nr += refs;
	folio_set_referenced(folio);
	return 1;
}

static int gup_huge_pgd(pgd_t orig, pgd_t *pgdp, unsigned long addr,
			unsigned long end, unsigned int flags,
			struct page **pages, int *nr)
{
	int refs;
	struct page *page;
	struct folio *folio;

	if (!pgd_access_permitted(orig, flags & FOLL_WRITE))
		return 0;

	BUILD_BUG_ON(pgd_devmap(orig));

	page = nth_page(pgd_page(orig), (addr & ~PGDIR_MASK) >> PAGE_SHIFT);
	refs = record_subpages(page, addr, end, pages + *nr);

	folio = try_grab_folio(page, refs, flags);
	if (!folio)
		return 0;

	if (unlikely(pgd_val(orig) != pgd_val(*pgdp))) {
		gup_put_folio(folio, refs, flags);
		return 0;
	}

	*nr += refs;
	folio_set_referenced(folio);
	return 1;
}

static int gup_pmd_range(pud_t *pudp, pud_t pud, unsigned long addr, unsigned long end,
		unsigned int flags, struct page **pages, int *nr)
{
	unsigned long next;
	pmd_t *pmdp;

	pmdp = pmd_offset_lockless(pudp, pud, addr);
	do {
		pmd_t pmd = pmdp_get_lockless(pmdp);

		next = pmd_addr_end(addr, end);
		if (!pmd_present(pmd))
			return 0;

		if (unlikely(pmd_trans_huge(pmd) || pmd_huge(pmd) ||
			     pmd_devmap(pmd))) {
			if (pmd_protnone(pmd) &&
			    !gup_can_follow_protnone(flags))
				return 0;

			if (!gup_huge_pmd(pmd, pmdp, addr, next, flags,
				pages, nr))
				return 0;

		} else if (unlikely(is_hugepd(__hugepd(pmd_val(pmd))))) {
			/*
			 * architecture have different format for hugetlbfs
			 * pmd format and THP pmd format
			 */
			if (!gup_huge_pd(__hugepd(pmd_val(pmd)), addr,
					 PMD_SHIFT, next, flags, pages, nr))
				return 0;
		} else if (!gup_pte_range(pmd, pmdp, addr, next, flags, pages, nr))
			return 0;
	} while (pmdp++, addr = next, addr != end);

	return 1;
}

static int gup_pud_range(p4d_t *p4dp, p4d_t p4d, unsigned long addr, unsigned long end,
			 unsigned int flags, struct page **pages, int *nr)
{
	unsigned long next;
	pud_t *pudp;

	pudp = pud_offset_lockless(p4dp, p4d, addr);
	do {
		pud_t pud = READ_ONCE(*pudp);

		next = pud_addr_end(addr, end);
		if (unlikely(!pud_present(pud)))
			return 0;
		if (unlikely(pud_huge(pud) || pud_devmap(pud))) {
			if (!gup_huge_pud(pud, pudp, addr, next, flags,
					  pages, nr))
				return 0;
		} else if (unlikely(is_hugepd(__hugepd(pud_val(pud))))) {
			if (!gup_huge_pd(__hugepd(pud_val(pud)), addr,
					 PUD_SHIFT, next, flags, pages, nr))
				return 0;
		} else if (!gup_pmd_range(pudp, pud, addr, next, flags, pages, nr))
			return 0;
	} while (pudp++, addr = next, addr != end);

	return 1;
}

static int gup_p4d_range(pgd_t *pgdp, pgd_t pgd, unsigned long addr, unsigned long end,
			 unsigned int flags, struct page **pages, int *nr)
{
	unsigned long next;
	p4d_t *p4dp;

	p4dp = p4d_offset_lockless(pgdp, pgd, addr);
	do {
		p4d_t p4d = READ_ONCE(*p4dp);

		next = p4d_addr_end(addr, end);
		if (p4d_none(p4d))
			return 0;
		BUILD_BUG_ON(p4d_huge(p4d));
		if (unlikely(is_hugepd(__hugepd(p4d_val(p4d))))) {
			if (!gup_huge_pd(__hugepd(p4d_val(p4d)), addr,
					 P4D_SHIFT, next, flags, pages, nr))
				return 0;
		} else if (!gup_pud_range(p4dp, p4d, addr, next, flags, pages, nr))
			return 0;
	} while (p4dp++, addr = next, addr != end);

	return 1;
}

static void gup_pgd_range(unsigned long addr, unsigned long end,
		unsigned int flags, struct page **pages, int *nr)
{
	unsigned long next;
	pgd_t *pgdp;

	pgdp = pgd_offset(current->mm, addr);
	do {
		pgd_t pgd = READ_ONCE(*pgdp);

		next = pgd_addr_end(addr, end);
		if (pgd_none(pgd))
			return;
		if (unlikely(pgd_huge(pgd))) {
			if (!gup_huge_pgd(pgd, pgdp, addr, next, flags,
					  pages, nr))
				return;
		} else if (unlikely(is_hugepd(__hugepd(pgd_val(pgd))))) {
			if (!gup_huge_pd(__hugepd(pgd_val(pgd)), addr,
					 PGDIR_SHIFT, next, flags, pages, nr))
				return;
		} else if (!gup_p4d_range(pgdp, pgd, addr, next, flags, pages, nr))
			return;
	} while (pgdp++, addr = next, addr != end);
}
#else
static inline void gup_pgd_range(unsigned long addr, unsigned long end,
		unsigned int flags, struct page **pages, int *nr)
{
}
#endif /* CONFIG_HAVE_FAST_GUP */

#ifndef gup_fast_permitted
/*
 * Check if it's allowed to use get_user_pages_fast_only() for the range, or
 * we need to fall back to the slow version:
 */
static bool gup_fast_permitted(unsigned long start, unsigned long end)
{
	return true;
}
#endif

static unsigned long lockless_pages_from_mm(unsigned long start,
					    unsigned long end,
					    unsigned int gup_flags,
					    struct page **pages)
{
	unsigned long flags;
	int nr_pinned = 0;
	unsigned seq;

	if (!IS_ENABLED(CONFIG_HAVE_FAST_GUP) ||
	    !gup_fast_permitted(start, end))
		return 0;

	if (gup_flags & FOLL_PIN) {
		seq = raw_read_seqcount(&current->mm->write_protect_seq);
		if (seq & 1)
			return 0;
	}

	/*
	 * Disable interrupts. The nested form is used, in order to allow full,
	 * general purpose use of this routine.
	 *
	 * With interrupts disabled, we block page table pages from being freed
	 * from under us. See struct mmu_table_batch comments in
	 * include/asm-generic/tlb.h for more details.
	 *
	 * We do not adopt an rcu_read_lock() here as we also want to block IPIs
	 * that come from THPs splitting.
	 */
	local_irq_save(flags);
	gup_pgd_range(start, end, gup_flags, pages, &nr_pinned);
	local_irq_restore(flags);

	/*
	 * When pinning pages for DMA there could be a concurrent write protect
	 * from fork() via copy_page_range(), in this case always fail fast GUP.
	 */
	if (gup_flags & FOLL_PIN) {
		if (read_seqcount_retry(&current->mm->write_protect_seq, seq)) {
			unpin_user_pages_lockless(pages, nr_pinned);
			return 0;
		} else {
			sanity_check_pinned_pages(pages, nr_pinned);
		}
	}
	return nr_pinned;
}

static int internal_get_user_pages_fast(unsigned long start,
					unsigned long nr_pages,
					unsigned int gup_flags,
					struct page **pages)
{
	unsigned long len, end;
	unsigned long nr_pinned;
	int locked = 0;
	int ret;

	if (WARN_ON_ONCE(gup_flags & ~(FOLL_WRITE | FOLL_LONGTERM |
				       FOLL_FORCE | FOLL_PIN | FOLL_GET |
				       FOLL_FAST_ONLY | FOLL_NOFAULT |
				       FOLL_PCI_P2PDMA)))
		return -EINVAL;

	if (gup_flags & FOLL_PIN)
		mm_set_has_pinned_flag(&current->mm->flags);

	if (!(gup_flags & FOLL_FAST_ONLY))
		might_lock_read(&current->mm->mmap_lock);

	start = untagged_addr(start) & PAGE_MASK;
	len = nr_pages << PAGE_SHIFT;
	if (check_add_overflow(start, len, &end))
		return -EOVERFLOW;
	if (end > TASK_SIZE_MAX)
		return -EFAULT;
	if (unlikely(!access_ok((void __user *)start, len)))
		return -EFAULT;

	nr_pinned = lockless_pages_from_mm(start, end, gup_flags, pages);
	if (nr_pinned == nr_pages || gup_flags & FOLL_FAST_ONLY)
		return nr_pinned;

	/* Slow path: try to get the remaining pages with get_user_pages */
	start += nr_pinned << PAGE_SHIFT;
	pages += nr_pinned;
	ret = __gup_longterm_locked(current->mm, start, nr_pages - nr_pinned,
				    pages, NULL, &locked,
				    gup_flags | FOLL_TOUCH | FOLL_UNLOCKABLE);
	if (ret < 0) {
		/*
		 * The caller has to unpin the pages we already pinned so
		 * returning -errno is not an option
		 */
		if (nr_pinned)
			return nr_pinned;
		return ret;
	}
	return ret + nr_pinned;
}

/**
 * get_user_pages_fast_only() - pin user pages in memory
 * @start:      starting user address
 * @nr_pages:   number of pages from start to pin
 * @gup_flags:  flags modifying pin behaviour
 * @pages:      array that receives pointers to the pages pinned.
 *              Should be at least nr_pages long.
 *
 * Like get_user_pages_fast() except it's IRQ-safe in that it won't fall back to
 * the regular GUP.
 *
 * If the architecture does not support this function, simply return with no
 * pages pinned.
 *
 * Careful, careful! COW breaking can go either way, so a non-write
 * access can get ambiguous page results. If you call this function without
 * 'write' set, you'd better be sure that you're ok with that ambiguity.
 */
int get_user_pages_fast_only(unsigned long start, int nr_pages,
			     unsigned int gup_flags, struct page **pages)
{
	/*
	 * Internally (within mm/gup.c), gup fast variants must set FOLL_GET,
	 * because gup fast is always a "pin with a +1 page refcount" request.
	 *
	 * FOLL_FAST_ONLY is required in order to match the API description of
	 * this routine: no fall back to regular ("slow") GUP.
	 */
	if (!is_valid_gup_args(pages, NULL, NULL, &gup_flags,
			       FOLL_GET | FOLL_FAST_ONLY))
		return -EINVAL;

	return internal_get_user_pages_fast(start, nr_pages, gup_flags, pages);
}
EXPORT_SYMBOL_GPL(get_user_pages_fast_only);

/**
 * get_user_pages_fast() - pin user pages in memory
 * @start:      starting user address
 * @nr_pages:   number of pages from start to pin
 * @gup_flags:  flags modifying pin behaviour
 * @pages:      array that receives pointers to the pages pinned.
 *              Should be at least nr_pages long.
 *
 * Attempt to pin user pages in memory without taking mm->mmap_lock.
 * If not successful, it will fall back to taking the lock and
 * calling get_user_pages().
 *
 * Returns number of pages pinned. This may be fewer than the number requested.
 * If nr_pages is 0 or negative, returns 0. If no pages were pinned, returns
 * -errno.
 */
int get_user_pages_fast(unsigned long start, int nr_pages,
			unsigned int gup_flags, struct page **pages)
{
	/*
	 * The caller may or may not have explicitly set FOLL_GET; either way is
	 * OK. However, internally (within mm/gup.c), gup fast variants must set
	 * FOLL_GET, because gup fast is always a "pin with a +1 page refcount"
	 * request.
	 */
	if (!is_valid_gup_args(pages, NULL, NULL, &gup_flags, FOLL_GET))
		return -EINVAL;
	return internal_get_user_pages_fast(start, nr_pages, gup_flags, pages);
}
EXPORT_SYMBOL_GPL(get_user_pages_fast);

/**
 * pin_user_pages_fast() - pin user pages in memory without taking locks
 *
 * @start:      starting user address
 * @nr_pages:   number of pages from start to pin
 * @gup_flags:  flags modifying pin behaviour
 * @pages:      array that receives pointers to the pages pinned.
 *              Should be at least nr_pages long.
 *
 * Nearly the same as get_user_pages_fast(), except that FOLL_PIN is set. See
 * get_user_pages_fast() for documentation on the function arguments, because
 * the arguments here are identical.
 *
 * FOLL_PIN means that the pages must be released via unpin_user_page(). Please
 * see Documentation/core-api/pin_user_pages.rst for further details.
 */
int pin_user_pages_fast(unsigned long start, int nr_pages,
			unsigned int gup_flags, struct page **pages)
{
	if (!is_valid_gup_args(pages, NULL, NULL, &gup_flags, FOLL_PIN))
		return -EINVAL;
	return internal_get_user_pages_fast(start, nr_pages, gup_flags, pages);
}
EXPORT_SYMBOL_GPL(pin_user_pages_fast);

/**
 * pin_user_pages_remote() - pin pages of a remote process
 *
 * @mm:		mm_struct of target mm
 * @start:	starting user address
 * @nr_pages:	number of pages from start to pin
 * @gup_flags:	flags modifying lookup behaviour
 * @pages:	array that receives pointers to the pages pinned.
 *		Should be at least nr_pages long.
 * @vmas:	array of pointers to vmas corresponding to each page.
 *		Or NULL if the caller does not require them.
 * @locked:	pointer to lock flag indicating whether lock is held and
 *		subsequently whether VM_FAULT_RETRY functionality can be
 *		utilised. Lock must initially be held.
 *
 * Nearly the same as get_user_pages_remote(), except that FOLL_PIN is set. See
 * get_user_pages_remote() for documentation on the function arguments, because
 * the arguments here are identical.
 *
 * FOLL_PIN means that the pages must be released via unpin_user_page(). Please
 * see Documentation/core-api/pin_user_pages.rst for details.
 */
long pin_user_pages_remote(struct mm_struct *mm,
			   unsigned long start, unsigned long nr_pages,
			   unsigned int gup_flags, struct page **pages,
			   struct vm_area_struct **vmas, int *locked)
{
	int local_locked = 1;

	if (!is_valid_gup_args(pages, vmas, locked, &gup_flags,
			       FOLL_PIN | FOLL_TOUCH | FOLL_REMOTE))
		return 0;
	return __gup_longterm_locked(mm, start, nr_pages, pages, vmas,
				     locked ? locked : &local_locked,
				     gup_flags);
}
EXPORT_SYMBOL(pin_user_pages_remote);

/**
 * pin_user_pages() - pin user pages in memory for use by other devices
 *
 * @start:	starting user address
 * @nr_pages:	number of pages from start to pin
 * @gup_flags:	flags modifying lookup behaviour
 * @pages:	array that receives pointers to the pages pinned.
 *		Should be at least nr_pages long.
 * @vmas:	array of pointers to vmas corresponding to each page.
 *		Or NULL if the caller does not require them.
 *
 * Nearly the same as get_user_pages(), except that FOLL_TOUCH is not set, and
 * FOLL_PIN is set.
 *
 * FOLL_PIN means that the pages must be released via unpin_user_page(). Please
 * see Documentation/core-api/pin_user_pages.rst for details.
 */
long pin_user_pages(unsigned long start, unsigned long nr_pages,
		    unsigned int gup_flags, struct page **pages,
		    struct vm_area_struct **vmas)
{
	int locked = 1;

	if (!is_valid_gup_args(pages, vmas, NULL, &gup_flags, FOLL_PIN))
		return 0;
	return __gup_longterm_locked(current->mm, start, nr_pages,
				     pages, vmas, &locked, gup_flags);
}
EXPORT_SYMBOL(pin_user_pages);

/*
 * pin_user_pages_unlocked() is the FOLL_PIN variant of
 * get_user_pages_unlocked(). Behavior is the same, except that this one sets
 * FOLL_PIN and rejects FOLL_GET.
 */
long pin_user_pages_unlocked(unsigned long start, unsigned long nr_pages,
			     struct page **pages, unsigned int gup_flags)
{
	int locked = 0;

	if (!is_valid_gup_args(pages, NULL, NULL, &gup_flags,
			       FOLL_PIN | FOLL_TOUCH | FOLL_UNLOCKABLE))
		return 0;

	return __gup_longterm_locked(current->mm, start, nr_pages, pages, NULL,
				     &locked, gup_flags);
}
EXPORT_SYMBOL(pin_user_pages_unlocked);<|MERGE_RESOLUTION|>--- conflicted
+++ resolved
@@ -96,22 +96,10 @@
 }
 
 /**
-<<<<<<< HEAD
- * try_grab_compound_head() - attempt to elevate a page's refcount, by a
- * flags-dependent amount.
-=======
  * try_grab_folio() - Attempt to get or pin a folio.
  * @page:  pointer to page to be grabbed
  * @refs:  the value to (effectively) add to the folio's refcount
  * @flags: gup flags: these are the FOLL_* flag values.
->>>>>>> eb3cdb58
- *
- * Even though the name includes "compound_head", this function is still
- * appropriate for callers that have a non-compound @page to get.
- *
- * @page:  pointer to page to be grabbed
- * @refs:  the value to (effectively) add to the page's refcount
- * @flags: gup flags: these are the FOLL_* flag values.
  *
  * "grab" names in this file mean, "look at flags to decide whether to use
  * FOLL_PIN or FOLL_GET behavior, when incrementing the folio's refcount.
@@ -120,18 +108,7 @@
  * same time. (That's true throughout the get_user_pages*() and
  * pin_user_pages*() APIs.) Cases:
  *
-<<<<<<< HEAD
- *    FOLL_GET: page's refcount will be incremented by @refs.
- *
- *    FOLL_PIN on compound pages that are > two pages long: page's refcount will
- *    be incremented by @refs, and page[2].hpage_pinned_refcount will be
- *    incremented by @refs * GUP_PIN_COUNTING_BIAS.
- *
- *    FOLL_PIN on normal pages, or compound pages that are two pages long:
- *    page's refcount will be incremented by @refs * GUP_PIN_COUNTING_BIAS.
-=======
  *    FOLL_GET: folio's refcount will be incremented by @refs.
->>>>>>> eb3cdb58
  *
  *    FOLL_PIN on large folios: folio's refcount will be incremented by
  *    @refs, and its pincount will be incremented by @refs.
@@ -152,11 +129,8 @@
 	if (flags & FOLL_GET)
 		return try_get_folio(page, refs);
 	else if (flags & FOLL_PIN) {
-<<<<<<< HEAD
-=======
 		struct folio *folio;
 
->>>>>>> eb3cdb58
 		/*
 		 * Can't do FOLL_LONGTERM + FOLL_PIN gup fast path if not in a
 		 * right zone, so fail and let the caller fall back to the slow
@@ -177,17 +151,10 @@
 		/*
 		 * When pinning a large folio, use an exact count to track it.
 		 *
-<<<<<<< HEAD
-		 * However, be sure to *also* increment the normal page refcount
-		 * field at least once, so that the page really is pinned.
-		 * That's why the refcount from the earlier
-		 * try_get_compound_head() is left intact.
-=======
 		 * However, be sure to *also* increment the normal folio
 		 * refcount field at least once, so that the folio really
 		 * is pinned.  That's why the refcount from the earlier
 		 * try_get_folio() is left intact.
->>>>>>> eb3cdb58
 		 */
 		if (folio_test_large(folio))
 			atomic_add(refs, &folio->_pincount);
@@ -201,12 +168,7 @@
 		 */
 		smp_mb__after_atomic();
 
-<<<<<<< HEAD
-		mod_node_page_state(page_pgdat(page), NR_FOLL_PIN_ACQUIRED,
-				    refs);
-=======
 		node_stat_mod_folio(folio, NR_FOLL_PIN_ACQUIRED, refs);
->>>>>>> eb3cdb58
 
 		return folio;
 	}
@@ -240,16 +202,11 @@
  * FOLL_PIN or FOLL_GET behavior, when incrementing the page's refcount.
  *
  * Either FOLL_PIN or FOLL_GET (or neither) may be set, but not both at the same
-<<<<<<< HEAD
- * time. Cases: please see the try_grab_compound_head() documentation, with
- * "refs=1".
-=======
  * time. Cases: please see the try_grab_folio() documentation, with
  * "refs=1".
  *
  * Return: 0 for success, or if no action was required (if neither FOLL_PIN
  * nor FOLL_GET was set, nothing is done). A negative error code for failure:
->>>>>>> eb3cdb58
  *
  *   -ENOMEM		FOLL_GET or FOLL_PIN was set, but the page could not
  *			be grabbed.
@@ -587,22 +544,6 @@
 	if (WARN_ON_ONCE((flags & (FOLL_PIN | FOLL_GET)) ==
 			 (FOLL_PIN | FOLL_GET)))
 		return ERR_PTR(-EINVAL);
-<<<<<<< HEAD
-
-	/*
-	 * Considering PTE level hugetlb, like continuous-PTE hugetlb on
-	 * ARM64 architecture.
-	 */
-	if (is_vm_hugetlb_page(vma)) {
-		page = follow_huge_pmd_pte(vma, address, flags);
-		if (page)
-			return page;
-		return no_page_table(vma, flags);
-	}
-
-retry:
-=======
->>>>>>> eb3cdb58
 	if (unlikely(pmd_bad(*pmd)))
 		return no_page_table(vma, flags);
 
@@ -719,22 +660,7 @@
 	pmdval = READ_ONCE(*pmd);
 	if (pmd_none(pmdval))
 		return no_page_table(vma, flags);
-<<<<<<< HEAD
-	if (pmd_huge(pmdval) && is_vm_hugetlb_page(vma)) {
-		page = follow_huge_pmd_pte(vma, address, flags);
-		if (page)
-			return page;
-		return no_page_table(vma, flags);
-	}
-	if (is_hugepd(__hugepd(pmd_val(pmdval)))) {
-		page = follow_huge_pd(vma, address,
-				      __hugepd(pmd_val(pmdval)), flags,
-				      PMD_SHIFT);
-		if (page)
-			return page;
-=======
 	if (!pmd_present(pmdval))
->>>>>>> eb3cdb58
 		return no_page_table(vma, flags);
 	if (pmd_devmap(pmdval)) {
 		ptl = pmd_lock(mm, pmd);
@@ -1359,8 +1285,6 @@
 		return -EINTR;
 
 	ret = handle_mm_fault(vma, address, fault_flags, NULL);
-<<<<<<< HEAD
-=======
 
 	if (ret & VM_FAULT_COMPLETED) {
 		/*
@@ -1373,7 +1297,6 @@
 		return 0;
 	}
 
->>>>>>> eb3cdb58
 	if (ret & VM_FAULT_ERROR) {
 		int err = vm_fault_to_errno(ret, 0);
 
@@ -1688,35 +1611,6 @@
 	lru_add_drain();
 	return ret;
 }
-
-/**
- * fault_in_subpage_writeable - fault in an address range for writing
- * @uaddr: start of address range
- * @size: size of address range
- *
- * Fault in a user address range for writing while checking for permissions at
- * sub-page granularity (e.g. arm64 MTE). This function should be used when
- * the caller cannot guarantee forward progress of a copy_to_user() loop.
- *
- * Returns the number of bytes not faulted in (like copy_to_user() and
- * copy_from_user()).
- */
-size_t fault_in_subpage_writeable(char __user *uaddr, size_t size)
-{
-	size_t faulted_in;
-
-	/*
-	 * Attempt faulting in at page granularity first for page table
-	 * permission checking. The arch-specific probe_subpage_writeable()
-	 * functions may not check for this.
-	 */
-	faulted_in = size - fault_in_writeable(uaddr, size);
-	if (faulted_in)
-		faulted_in -= probe_subpage_writeable(uaddr, faulted_in);
-
-	return size - faulted_in;
-}
-EXPORT_SYMBOL(fault_in_subpage_writeable);
 
 /*
  * __mm_populate - populate and/or mlock pages within a range of address space.
@@ -1854,36 +1748,22 @@
 
 	if (unlikely(size == 0))
 		return 0;
-<<<<<<< HEAD
-	if (!PAGE_ALIGNED(uaddr)) {
-		if (unlikely(__put_user(0, uaddr) != 0))
-			return size;
-=======
 	if (!user_write_access_begin(uaddr, size))
 		return size;
 	if (!PAGE_ALIGNED(uaddr)) {
 		unsafe_put_user(0, uaddr, out);
->>>>>>> eb3cdb58
 		uaddr = (char __user *)PAGE_ALIGN((unsigned long)uaddr);
 	}
 	end = (char __user *)PAGE_ALIGN((unsigned long)start + size);
 	if (unlikely(end < start))
 		end = NULL;
 	while (uaddr != end) {
-<<<<<<< HEAD
-		if (unlikely(__put_user(0, uaddr) != 0))
-			goto out;
-=======
 		unsafe_put_user(0, uaddr, out);
->>>>>>> eb3cdb58
 		uaddr += PAGE_SIZE;
 	}
 
 out:
-<<<<<<< HEAD
-=======
 	user_write_access_end();
->>>>>>> eb3cdb58
 	if (size > uaddr - start)
 		return size - (uaddr - start);
 	return 0;
@@ -1891,8 +1771,6 @@
 EXPORT_SYMBOL(fault_in_writeable);
 
 /**
-<<<<<<< HEAD
-=======
  * fault_in_subpage_writeable - fault in an address range for writing
  * @uaddr: start of address range
  * @size: size of address range
@@ -1966,7 +1844,6 @@
 EXPORT_SYMBOL(fault_in_safe_writeable);
 
 /**
->>>>>>> eb3cdb58
  * fault_in_readable - fault in userspace address range for reading
  * @uaddr: start of user address range
  * @size: size of user address range
@@ -1981,36 +1858,22 @@
 
 	if (unlikely(size == 0))
 		return 0;
-<<<<<<< HEAD
-	if (!PAGE_ALIGNED(uaddr)) {
-		if (unlikely(__get_user(c, uaddr) != 0))
-			return size;
-=======
 	if (!user_read_access_begin(uaddr, size))
 		return size;
 	if (!PAGE_ALIGNED(uaddr)) {
 		unsafe_get_user(c, uaddr, out);
->>>>>>> eb3cdb58
 		uaddr = (const char __user *)PAGE_ALIGN((unsigned long)uaddr);
 	}
 	end = (const char __user *)PAGE_ALIGN((unsigned long)start + size);
 	if (unlikely(end < start))
 		end = NULL;
 	while (uaddr != end) {
-<<<<<<< HEAD
-		if (unlikely(__get_user(c, uaddr) != 0))
-			goto out;
-=======
 		unsafe_get_user(c, uaddr, out);
->>>>>>> eb3cdb58
 		uaddr += PAGE_SIZE;
 	}
 
 out:
-<<<<<<< HEAD
-=======
 	user_read_access_end();
->>>>>>> eb3cdb58
 	(void)c;
 	if (size > uaddr - start)
 		return size - (uaddr - start);
@@ -2055,102 +1918,6 @@
 					unsigned long nr_pages,
 					struct page **pages)
 {
-<<<<<<< HEAD
-	unsigned long isolation_error_count = 0, i;
-	struct page *prev_head = NULL;
-	LIST_HEAD(movable_page_list);
-	bool drain_allow = true, coherent_pages = false;
-	int ret = 0;
-
-	for (i = 0; i < nr_pages; i++) {
-		struct page *head = compound_head(pages[i]);
-
-		if (head == prev_head)
-			continue;
-		prev_head = head;
-
-		/*
-		 * Device coherent pages are managed by a driver and should not
-		 * be pinned indefinitely as it prevents the driver moving the
-		 * page. So when trying to pin with FOLL_LONGTERM instead try
-		 * to migrate the page out of device memory.
-		 */
-		if (is_device_coherent_page(head)) {
-			/*
-			 * We always want a new GUP lookup with device coherent
-			 * pages.
-			 */
-			pages[i] = 0;
-			coherent_pages = true;
-
-			/*
-			 * Migration will fail if the page is pinned, so convert
-			 * the pin on the source page to a normal reference.
-			 */
-			if (gup_flags & FOLL_PIN) {
-				get_page(head);
-				unpin_user_page(head);
-			}
-
-			ret = migrate_device_coherent_page(head);
-			if (ret)
-				goto unpin_pages;
-
-			continue;
-		}
-
-		if (is_longterm_pinnable_page(head))
-			continue;
-		/*
-		 * Try to move out any movable page before pinning the range.
-		 */
-		if (PageHuge(head)) {
-			if (!isolate_huge_page(head, &movable_page_list))
-				isolation_error_count++;
-			continue;
-		}
-
-		if (!PageLRU(head) && drain_allow) {
-			lru_add_drain_all();
-			drain_allow = false;
-		}
-
-		if (isolate_lru_page(head)) {
-			isolation_error_count++;
-			continue;
-		}
-		list_add_tail(&head->lru, &movable_page_list);
-		mod_node_page_state(page_pgdat(head),
-				    NR_ISOLATED_ANON + page_is_file_lru(head),
-				    thp_nr_pages(head));
-	}
-
-	if (!list_empty(&movable_page_list) || isolation_error_count ||
-	    coherent_pages)
-		goto unpin_pages;
-
-	/*
-	 * If list is empty, and no isolation errors, means that all pages are
-	 * in the correct zone.
-	 */
-	return nr_pages;
-
-unpin_pages:
-	/*
-	 * pages[i] might be NULL if any device coherent pages were found.
-	 */
-	for (i = 0; i < nr_pages; i++) {
-		if (!pages[i])
-			continue;
-
-		if (gup_flags & FOLL_PIN)
-			unpin_user_page(pages[i]);
-		else
-			put_page(pages[i]);
-	}
-
-	if (!list_empty(&movable_page_list)) {
-=======
 	unsigned long i, collected = 0;
 	struct folio *prev_folio = NULL;
 	bool drain_allow = true;
@@ -2237,24 +2004,11 @@
 	}
 
 	if (!list_empty(movable_page_list)) {
->>>>>>> eb3cdb58
 		struct migration_target_control mtc = {
 			.nid = NUMA_NO_NODE,
 			.gfp_mask = GFP_USER | __GFP_NOWARN,
 		};
 
-<<<<<<< HEAD
-		ret = migrate_pages(&movable_page_list, alloc_migration_target,
-				    NULL, (unsigned long)&mtc, MIGRATE_SYNC,
-				    MR_LONGTERM_PIN, NULL);
-		if (ret > 0) /* number of pages not migrated */
-			ret = -ENOMEM;
-	}
-
-	if (ret && !list_empty(&movable_page_list))
-		putback_movable_pages(&movable_page_list);
-	return ret;
-=======
 		if (migrate_pages(movable_page_list, alloc_migration_target,
 				  NULL, (unsigned long)&mtc, MIGRATE_SYNC,
 				  MR_LONGTERM_PIN, NULL)) {
@@ -2305,7 +2059,6 @@
 
 	return migrate_longterm_unpinnable_pages(&movable_page_list, nr_pages,
 						pages);
->>>>>>> eb3cdb58
 }
 #else
 static long check_and_migrate_movable_pages(unsigned long nr_pages,
@@ -2734,7 +2487,6 @@
 {
 	int nr_start = *nr;
 	struct dev_pagemap *pgmap = NULL;
-	int ret = 1;
 
 	do {
 		struct page *page = pfn_to_page(pfn);
@@ -2742,10 +2494,6 @@
 		pgmap = get_dev_pagemap(pfn, pgmap);
 		if (unlikely(!pgmap)) {
 			undo_dev_pagemap(nr, nr_start, flags, pages);
-<<<<<<< HEAD
-			ret = 0;
-=======
->>>>>>> eb3cdb58
 			break;
 		}
 
@@ -2758,10 +2506,6 @@
 		pages[*nr] = page;
 		if (unlikely(try_grab_page(page, flags))) {
 			undo_dev_pagemap(nr, nr_start, flags, pages);
-<<<<<<< HEAD
-			ret = 0;
-=======
->>>>>>> eb3cdb58
 			break;
 		}
 		(*nr)++;
@@ -2769,11 +2513,7 @@
 	} while (addr += PAGE_SIZE, addr != end);
 
 	put_dev_pagemap(pgmap);
-<<<<<<< HEAD
-	return ret;
-=======
 	return addr == end;
->>>>>>> eb3cdb58
 }
 
 static int __gup_device_huge_pmd(pmd_t orig, pmd_t *pmdp, unsigned long addr,
