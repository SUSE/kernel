// SPDX-License-Identifier: GPL-2.0
/*
 * linux/mm/compaction.c
 *
 * Memory compaction for the reduction of external fragmentation. Note that
 * this heavily depends upon page migration to do all the real heavy
 * lifting
 *
 * Copyright IBM Corp. 2007-2010 Mel Gorman <mel@csn.ul.ie>
 */
#include <linux/cpu.h>
#include <linux/swap.h>
#include <linux/migrate.h>
#include <linux/compaction.h>
#include <linux/mm_inline.h>
#include <linux/sched/signal.h>
#include <linux/backing-dev.h>
#include <linux/sysctl.h>
#include <linux/sysfs.h>
#include <linux/page-isolation.h>
#include <linux/kasan.h>
#include <linux/kthread.h>
#include <linux/freezer.h>
#include <linux/page_owner.h>
#include <linux/psi.h>
#include "internal.h"

#ifdef CONFIG_COMPACTION
/*
 * Fragmentation score check interval for proactive compaction purposes.
 */
#define HPAGE_FRAG_CHECK_INTERVAL_MSEC	(500)

static inline void count_compact_event(enum vm_event_item item)
{
	count_vm_event(item);
}

static inline void count_compact_events(enum vm_event_item item, long delta)
{
	count_vm_events(item, delta);
}
#else
#define count_compact_event(item) do { } while (0)
#define count_compact_events(item, delta) do { } while (0)
#endif

#if defined CONFIG_COMPACTION || defined CONFIG_CMA

#define CREATE_TRACE_POINTS
#include <trace/events/compaction.h>

#define block_start_pfn(pfn, order)	round_down(pfn, 1UL << (order))
#define block_end_pfn(pfn, order)	ALIGN((pfn) + 1, 1UL << (order))

/*
 * Page order with-respect-to which proactive compaction
 * calculates external fragmentation, which is used as
 * the "fragmentation score" of a node/zone.
 */
#if defined CONFIG_TRANSPARENT_HUGEPAGE
#define COMPACTION_HPAGE_ORDER	HPAGE_PMD_ORDER
#elif defined CONFIG_HUGETLBFS
#define COMPACTION_HPAGE_ORDER	HUGETLB_PAGE_ORDER
#else
#define COMPACTION_HPAGE_ORDER	(PMD_SHIFT - PAGE_SHIFT)
#endif

static unsigned long release_freepages(struct list_head *freelist)
{
	struct page *page, *next;
	unsigned long high_pfn = 0;

	list_for_each_entry_safe(page, next, freelist, lru) {
		unsigned long pfn = page_to_pfn(page);
		list_del(&page->lru);
		__free_page(page);
		if (pfn > high_pfn)
			high_pfn = pfn;
	}

	return high_pfn;
}

static void split_map_pages(struct list_head *list)
{
	unsigned int i, order, nr_pages;
	struct page *page, *next;
	LIST_HEAD(tmp_list);

	list_for_each_entry_safe(page, next, list, lru) {
		list_del(&page->lru);

		order = page_private(page);
		nr_pages = 1 << order;

		post_alloc_hook(page, order, __GFP_MOVABLE);
		if (order)
			split_page(page, order);

		for (i = 0; i < nr_pages; i++) {
			list_add(&page->lru, &tmp_list);
			page++;
		}
	}

	list_splice(&tmp_list, list);
}

#ifdef CONFIG_COMPACTION
bool PageMovable(struct page *page)
{
	const struct movable_operations *mops;

	VM_BUG_ON_PAGE(!PageLocked(page), page);
	if (!__PageMovable(page))
		return false;

	mops = page_movable_ops(page);
	if (mops)
		return true;

	return false;
}

void __SetPageMovable(struct page *page, const struct movable_operations *mops)
{
	VM_BUG_ON_PAGE(!PageLocked(page), page);
	VM_BUG_ON_PAGE((unsigned long)mops & PAGE_MAPPING_MOVABLE, page);
	page->mapping = (void *)((unsigned long)mops | PAGE_MAPPING_MOVABLE);
}
EXPORT_SYMBOL(__SetPageMovable);

void __ClearPageMovable(struct page *page)
{
	VM_BUG_ON_PAGE(!PageMovable(page), page);
	/*
	 * This page still has the type of a movable page, but it's
	 * actually not movable any more.
	 */
	page->mapping = (void *)PAGE_MAPPING_MOVABLE;
}
EXPORT_SYMBOL(__ClearPageMovable);

/* Do not skip compaction more than 64 times */
#define COMPACT_MAX_DEFER_SHIFT 6

/*
 * Compaction is deferred when compaction fails to result in a page
 * allocation success. 1 << compact_defer_shift, compactions are skipped up
 * to a limit of 1 << COMPACT_MAX_DEFER_SHIFT
 */
static void defer_compaction(struct zone *zone, int order)
{
	zone->compact_considered = 0;
	zone->compact_defer_shift++;

	if (order < zone->compact_order_failed)
		zone->compact_order_failed = order;

	if (zone->compact_defer_shift > COMPACT_MAX_DEFER_SHIFT)
		zone->compact_defer_shift = COMPACT_MAX_DEFER_SHIFT;

	trace_mm_compaction_defer_compaction(zone, order);
}

/* Returns true if compaction should be skipped this time */
static bool compaction_deferred(struct zone *zone, int order)
{
	unsigned long defer_limit = 1UL << zone->compact_defer_shift;

	if (order < zone->compact_order_failed)
		return false;

	/* Avoid possible overflow */
	if (++zone->compact_considered >= defer_limit) {
		zone->compact_considered = defer_limit;
		return false;
	}

	trace_mm_compaction_deferred(zone, order);

	return true;
}

/*
 * Update defer tracking counters after successful compaction of given order,
 * which means an allocation either succeeded (alloc_success == true) or is
 * expected to succeed.
 */
void compaction_defer_reset(struct zone *zone, int order,
		bool alloc_success)
{
	if (alloc_success) {
		zone->compact_considered = 0;
		zone->compact_defer_shift = 0;
	}
	if (order >= zone->compact_order_failed)
		zone->compact_order_failed = order + 1;

	trace_mm_compaction_defer_reset(zone, order);
}

/* Returns true if restarting compaction after many failures */
static bool compaction_restarting(struct zone *zone, int order)
{
	if (order < zone->compact_order_failed)
		return false;

	return zone->compact_defer_shift == COMPACT_MAX_DEFER_SHIFT &&
		zone->compact_considered >= 1UL << zone->compact_defer_shift;
}

/* Returns true if the pageblock should be scanned for pages to isolate. */
static inline bool isolation_suitable(struct compact_control *cc,
					struct page *page)
{
	if (cc->ignore_skip_hint)
		return true;

	return !get_pageblock_skip(page);
}

static void reset_cached_positions(struct zone *zone)
{
	zone->compact_cached_migrate_pfn[0] = zone->zone_start_pfn;
	zone->compact_cached_migrate_pfn[1] = zone->zone_start_pfn;
	zone->compact_cached_free_pfn =
				pageblock_start_pfn(zone_end_pfn(zone) - 1);
}

/*
 * Compound pages of >= pageblock_order should consistently be skipped until
 * released. It is always pointless to compact pages of such order (if they are
 * migratable), and the pageblocks they occupy cannot contain any free pages.
 */
static bool pageblock_skip_persistent(struct page *page)
{
	if (!PageCompound(page))
		return false;

	page = compound_head(page);

	if (compound_order(page) >= pageblock_order)
		return true;

	return false;
}

static bool
__reset_isolation_pfn(struct zone *zone, unsigned long pfn, bool check_source,
							bool check_target)
{
	struct page *page = pfn_to_online_page(pfn);
	struct page *block_page;
	struct page *end_page;
	unsigned long block_pfn;

	if (!page)
		return false;
	if (zone != page_zone(page))
		return false;
	if (pageblock_skip_persistent(page))
		return false;

	/*
	 * If skip is already cleared do no further checking once the
	 * restart points have been set.
	 */
	if (check_source && check_target && !get_pageblock_skip(page))
		return true;

	/*
	 * If clearing skip for the target scanner, do not select a
	 * non-movable pageblock as the starting point.
	 */
	if (!check_source && check_target &&
	    get_pageblock_migratetype(page) != MIGRATE_MOVABLE)
		return false;

	/* Ensure the start of the pageblock or zone is online and valid */
	block_pfn = pageblock_start_pfn(pfn);
	block_pfn = max(block_pfn, zone->zone_start_pfn);
	block_page = pfn_to_online_page(block_pfn);
	if (block_page) {
		page = block_page;
		pfn = block_pfn;
	}

	/* Ensure the end of the pageblock or zone is online and valid */
	block_pfn = pageblock_end_pfn(pfn) - 1;
	block_pfn = min(block_pfn, zone_end_pfn(zone) - 1);
	end_page = pfn_to_online_page(block_pfn);
	if (!end_page)
		return false;

	/*
	 * Only clear the hint if a sample indicates there is either a
	 * free page or an LRU page in the block. One or other condition
	 * is necessary for the block to be a migration source/target.
	 */
	do {
		if (check_source && PageLRU(page)) {
			clear_pageblock_skip(page);
			return true;
		}

		if (check_target && PageBuddy(page)) {
			clear_pageblock_skip(page);
			return true;
		}

		page += (1 << PAGE_ALLOC_COSTLY_ORDER);
	} while (page <= end_page);

	return false;
}

/*
 * This function is called to clear all cached information on pageblocks that
 * should be skipped for page isolation when the migrate and free page scanner
 * meet.
 */
static void __reset_isolation_suitable(struct zone *zone)
{
	unsigned long migrate_pfn = zone->zone_start_pfn;
	unsigned long free_pfn = zone_end_pfn(zone) - 1;
	unsigned long reset_migrate = free_pfn;
	unsigned long reset_free = migrate_pfn;
	bool source_set = false;
	bool free_set = false;

	if (!zone->compact_blockskip_flush)
		return;

	zone->compact_blockskip_flush = false;

	/*
	 * Walk the zone and update pageblock skip information. Source looks
	 * for PageLRU while target looks for PageBuddy. When the scanner
	 * is found, both PageBuddy and PageLRU are checked as the pageblock
	 * is suitable as both source and target.
	 */
	for (; migrate_pfn < free_pfn; migrate_pfn += pageblock_nr_pages,
					free_pfn -= pageblock_nr_pages) {
		cond_resched();

		/* Update the migrate PFN */
		if (__reset_isolation_pfn(zone, migrate_pfn, true, source_set) &&
		    migrate_pfn < reset_migrate) {
			source_set = true;
			reset_migrate = migrate_pfn;
			zone->compact_init_migrate_pfn = reset_migrate;
			zone->compact_cached_migrate_pfn[0] = reset_migrate;
			zone->compact_cached_migrate_pfn[1] = reset_migrate;
		}

		/* Update the free PFN */
		if (__reset_isolation_pfn(zone, free_pfn, free_set, true) &&
		    free_pfn > reset_free) {
			free_set = true;
			reset_free = free_pfn;
			zone->compact_init_free_pfn = reset_free;
			zone->compact_cached_free_pfn = reset_free;
		}
	}

	/* Leave no distance if no suitable block was reset */
	if (reset_migrate >= reset_free) {
		zone->compact_cached_migrate_pfn[0] = migrate_pfn;
		zone->compact_cached_migrate_pfn[1] = migrate_pfn;
		zone->compact_cached_free_pfn = free_pfn;
	}
}

void reset_isolation_suitable(pg_data_t *pgdat)
{
	int zoneid;

	for (zoneid = 0; zoneid < MAX_NR_ZONES; zoneid++) {
		struct zone *zone = &pgdat->node_zones[zoneid];
		if (!populated_zone(zone))
			continue;

		/* Only flush if a full compaction finished recently */
		if (zone->compact_blockskip_flush)
			__reset_isolation_suitable(zone);
	}
}

/*
 * Sets the pageblock skip bit if it was clear. Note that this is a hint as
 * locks are not required for read/writers. Returns true if it was already set.
 */
static bool test_and_set_skip(struct compact_control *cc, struct page *page,
							unsigned long pfn)
{
	bool skip;

	/* Do no update if skip hint is being ignored */
	if (cc->ignore_skip_hint)
		return false;

	if (!pageblock_aligned(pfn))
		return false;

	skip = get_pageblock_skip(page);
	if (!skip && !cc->no_set_skip_hint)
		set_pageblock_skip(page);

	return skip;
}

static void update_cached_migrate(struct compact_control *cc, unsigned long pfn)
{
	struct zone *zone = cc->zone;

	pfn = pageblock_end_pfn(pfn);

	/* Set for isolation rather than compaction */
	if (cc->no_set_skip_hint)
		return;

	if (pfn > zone->compact_cached_migrate_pfn[0])
		zone->compact_cached_migrate_pfn[0] = pfn;
	if (cc->mode != MIGRATE_ASYNC &&
	    pfn > zone->compact_cached_migrate_pfn[1])
		zone->compact_cached_migrate_pfn[1] = pfn;
}

/*
 * If no pages were isolated then mark this pageblock to be skipped in the
 * future. The information is later cleared by __reset_isolation_suitable().
 */
static void update_pageblock_skip(struct compact_control *cc,
			struct page *page, unsigned long pfn)
{
	struct zone *zone = cc->zone;

	if (cc->no_set_skip_hint)
		return;

	if (!page)
		return;

	set_pageblock_skip(page);

	/* Update where async and sync compaction should restart */
	if (pfn < zone->compact_cached_free_pfn)
		zone->compact_cached_free_pfn = pfn;
}
#else
static inline bool isolation_suitable(struct compact_control *cc,
					struct page *page)
{
	return true;
}

static inline bool pageblock_skip_persistent(struct page *page)
{
	return false;
}

static inline void update_pageblock_skip(struct compact_control *cc,
			struct page *page, unsigned long pfn)
{
}

static void update_cached_migrate(struct compact_control *cc, unsigned long pfn)
{
}

static bool test_and_set_skip(struct compact_control *cc, struct page *page,
							unsigned long pfn)
{
	return false;
}
#endif /* CONFIG_COMPACTION */

/*
 * Compaction requires the taking of some coarse locks that are potentially
 * very heavily contended. For async compaction, trylock and record if the
 * lock is contended. The lock will still be acquired but compaction will
 * abort when the current block is finished regardless of success rate.
 * Sync compaction acquires the lock.
 *
 * Always returns true which makes it easier to track lock state in callers.
 */
static bool compact_lock_irqsave(spinlock_t *lock, unsigned long *flags,
						struct compact_control *cc)
	__acquires(lock)
{
	/* Track if the lock is contended in async mode */
	if (cc->mode == MIGRATE_ASYNC && !cc->contended) {
		if (spin_trylock_irqsave(lock, *flags))
			return true;

		cc->contended = true;
	}

	spin_lock_irqsave(lock, *flags);
	return true;
}

/*
 * Compaction requires the taking of some coarse locks that are potentially
 * very heavily contended. The lock should be periodically unlocked to avoid
 * having disabled IRQs for a long time, even when there is nobody waiting on
 * the lock. It might also be that allowing the IRQs will result in
 * need_resched() becoming true. If scheduling is needed, compaction schedules.
 * Either compaction type will also abort if a fatal signal is pending.
 * In either case if the lock was locked, it is dropped and not regained.
 *
 * Returns true if compaction should abort due to fatal signal pending.
 * Returns false when compaction can continue.
 */
static bool compact_unlock_should_abort(spinlock_t *lock,
		unsigned long flags, bool *locked, struct compact_control *cc)
{
	if (*locked) {
		spin_unlock_irqrestore(lock, flags);
		*locked = false;
	}

	if (fatal_signal_pending(current)) {
		cc->contended = true;
		return true;
	}

	cond_resched();

	return false;
}

/*
 * Isolate free pages onto a private freelist. If @strict is true, will abort
 * returning 0 on any invalid PFNs or non-free pages inside of the pageblock
 * (even though it may still end up isolating some pages).
 */
static unsigned long isolate_freepages_block(struct compact_control *cc,
				unsigned long *start_pfn,
				unsigned long end_pfn,
				struct list_head *freelist,
				unsigned int stride,
				bool strict)
{
	int nr_scanned = 0, total_isolated = 0;
	struct page *cursor;
	unsigned long flags = 0;
	bool locked = false;
	unsigned long blockpfn = *start_pfn;
	unsigned int order;

	/* Strict mode is for isolation, speed is secondary */
	if (strict)
		stride = 1;

	cursor = pfn_to_page(blockpfn);

	/* Isolate free pages. */
	for (; blockpfn < end_pfn; blockpfn += stride, cursor += stride) {
		int isolated;
		struct page *page = cursor;

		/*
		 * Periodically drop the lock (if held) regardless of its
		 * contention, to give chance to IRQs. Abort if fatal signal
		 * pending.
		 */
		if (!(blockpfn % COMPACT_CLUSTER_MAX)
		    && compact_unlock_should_abort(&cc->zone->lock, flags,
								&locked, cc))
			break;

		nr_scanned++;

		/*
		 * For compound pages such as THP and hugetlbfs, we can save
		 * potentially a lot of iterations if we skip them at once.
		 * The check is racy, but we can consider only valid values
		 * and the only danger is skipping too much.
		 */
		if (PageCompound(page)) {
			const unsigned int order = compound_order(page);

			if (likely(order <= MAX_ORDER)) {
				blockpfn += (1UL << order) - 1;
				cursor += (1UL << order) - 1;
				nr_scanned += (1UL << order) - 1;
			}
			goto isolate_fail;
		}

		if (!PageBuddy(page))
			goto isolate_fail;

		/* If we already hold the lock, we can skip some rechecking. */
		if (!locked) {
			locked = compact_lock_irqsave(&cc->zone->lock,
								&flags, cc);

			/* Recheck this is a buddy page under lock */
			if (!PageBuddy(page))
				goto isolate_fail;
		}

		/* Found a free page, will break it into order-0 pages */
		order = buddy_order(page);
		isolated = __isolate_free_page(page, order);
		if (!isolated)
			break;
		set_page_private(page, order);

		nr_scanned += isolated - 1;
		total_isolated += isolated;
		cc->nr_freepages += isolated;
		list_add_tail(&page->lru, freelist);

		if (!strict && cc->nr_migratepages <= cc->nr_freepages) {
			blockpfn += isolated;
			break;
		}
		/* Advance to the end of split page */
		blockpfn += isolated - 1;
		cursor += isolated - 1;
		continue;

isolate_fail:
		if (strict)
			break;
		else
			continue;

	}

	if (locked)
		spin_unlock_irqrestore(&cc->zone->lock, flags);

	/*
	 * There is a tiny chance that we have read bogus compound_order(),
	 * so be careful to not go outside of the pageblock.
	 */
	if (unlikely(blockpfn > end_pfn))
		blockpfn = end_pfn;

	trace_mm_compaction_isolate_freepages(*start_pfn, blockpfn,
					nr_scanned, total_isolated);

	/* Record how far we have got within the block */
	*start_pfn = blockpfn;

	/*
	 * If strict isolation is requested by CMA then check that all the
	 * pages requested were isolated. If there were any failures, 0 is
	 * returned and CMA will fail.
	 */
	if (strict && blockpfn < end_pfn)
		total_isolated = 0;

	cc->total_free_scanned += nr_scanned;
	if (total_isolated)
		count_compact_events(COMPACTISOLATED, total_isolated);
	return total_isolated;
}

/**
 * isolate_freepages_range() - isolate free pages.
 * @cc:        Compaction control structure.
 * @start_pfn: The first PFN to start isolating.
 * @end_pfn:   The one-past-last PFN.
 *
 * Non-free pages, invalid PFNs, or zone boundaries within the
 * [start_pfn, end_pfn) range are considered errors, cause function to
 * undo its actions and return zero.
 *
 * Otherwise, function returns one-past-the-last PFN of isolated page
 * (which may be greater then end_pfn if end fell in a middle of
 * a free page).
 */
unsigned long
isolate_freepages_range(struct compact_control *cc,
			unsigned long start_pfn, unsigned long end_pfn)
{
	unsigned long isolated, pfn, block_start_pfn, block_end_pfn;
	LIST_HEAD(freelist);

	pfn = start_pfn;
	block_start_pfn = pageblock_start_pfn(pfn);
	if (block_start_pfn < cc->zone->zone_start_pfn)
		block_start_pfn = cc->zone->zone_start_pfn;
	block_end_pfn = pageblock_end_pfn(pfn);

	for (; pfn < end_pfn; pfn += isolated,
				block_start_pfn = block_end_pfn,
				block_end_pfn += pageblock_nr_pages) {
		/* Protect pfn from changing by isolate_freepages_block */
		unsigned long isolate_start_pfn = pfn;

		block_end_pfn = min(block_end_pfn, end_pfn);

		/*
		 * pfn could pass the block_end_pfn if isolated freepage
		 * is more than pageblock order. In this case, we adjust
		 * scanning range to right one.
		 */
		if (pfn >= block_end_pfn) {
			block_start_pfn = pageblock_start_pfn(pfn);
			block_end_pfn = pageblock_end_pfn(pfn);
			block_end_pfn = min(block_end_pfn, end_pfn);
		}

		if (!pageblock_pfn_to_page(block_start_pfn,
					block_end_pfn, cc->zone))
			break;

		isolated = isolate_freepages_block(cc, &isolate_start_pfn,
					block_end_pfn, &freelist, 0, true);

		/*
		 * In strict mode, isolate_freepages_block() returns 0 if
		 * there are any holes in the block (ie. invalid PFNs or
		 * non-free pages).
		 */
		if (!isolated)
			break;

		/*
		 * If we managed to isolate pages, it is always (1 << n) *
		 * pageblock_nr_pages for some non-negative n.  (Max order
		 * page may span two pageblocks).
		 */
	}

	/* __isolate_free_page() does not map the pages */
	split_map_pages(&freelist);

	if (pfn < end_pfn) {
		/* Loop terminated early, cleanup. */
		release_freepages(&freelist);
		return 0;
	}

	/* We don't use freelists for anything. */
	return pfn;
}

/* Similar to reclaim, but different enough that they don't share logic */
static bool too_many_isolated(pg_data_t *pgdat)
{
	bool too_many;

	unsigned long active, inactive, isolated;

	inactive = node_page_state(pgdat, NR_INACTIVE_FILE) +
			node_page_state(pgdat, NR_INACTIVE_ANON);
	active = node_page_state(pgdat, NR_ACTIVE_FILE) +
			node_page_state(pgdat, NR_ACTIVE_ANON);
	isolated = node_page_state(pgdat, NR_ISOLATED_FILE) +
			node_page_state(pgdat, NR_ISOLATED_ANON);

	too_many = isolated > (inactive + active) / 2;
	if (!too_many)
		wake_throttle_isolated(pgdat);

	return too_many;
}

/**
 * isolate_migratepages_block() - isolate all migrate-able pages within
 *				  a single pageblock
 * @cc:		Compaction control structure.
 * @low_pfn:	The first PFN to isolate
 * @end_pfn:	The one-past-the-last PFN to isolate, within same pageblock
 * @mode:	Isolation mode to be used.
 *
 * Isolate all pages that can be migrated from the range specified by
 * [low_pfn, end_pfn). The range is expected to be within same pageblock.
 * Returns errno, like -EAGAIN or -EINTR in case e.g signal pending or congestion,
 * -ENOMEM in case we could not allocate a page, or 0.
 * cc->migrate_pfn will contain the next pfn to scan.
 *
 * The pages are isolated on cc->migratepages list (not required to be empty),
 * and cc->nr_migratepages is updated accordingly.
 */
static int
isolate_migratepages_block(struct compact_control *cc, unsigned long low_pfn,
			unsigned long end_pfn, isolate_mode_t mode)
{
	pg_data_t *pgdat = cc->zone->zone_pgdat;
	unsigned long nr_scanned = 0, nr_isolated = 0;
	struct lruvec *lruvec;
	unsigned long flags = 0;
	struct lruvec *locked = NULL;
	struct page *page = NULL, *valid_page = NULL;
	struct address_space *mapping;
	unsigned long start_pfn = low_pfn;
	bool skip_on_failure = false;
	unsigned long next_skip_pfn = 0;
	bool skip_updated = false;
	int ret = 0;

	cc->migrate_pfn = low_pfn;

	/*
	 * Ensure that there are not too many pages isolated from the LRU
	 * list by either parallel reclaimers or compaction. If there are,
	 * delay for some time until fewer pages are isolated
	 */
	while (unlikely(too_many_isolated(pgdat))) {
		/* stop isolation if there are still pages not migrated */
		if (cc->nr_migratepages)
			return -EAGAIN;

		/* async migration should just abort */
		if (cc->mode == MIGRATE_ASYNC)
			return -EAGAIN;

		reclaim_throttle(pgdat, VMSCAN_THROTTLE_ISOLATED);

		if (fatal_signal_pending(current))
			return -EINTR;
	}

	cond_resched();

	if (cc->direct_compaction && (cc->mode == MIGRATE_ASYNC)) {
		skip_on_failure = true;
		next_skip_pfn = block_end_pfn(low_pfn, cc->order);
	}

	/* Time to isolate some pages for migration */
	for (; low_pfn < end_pfn; low_pfn++) {

		if (skip_on_failure && low_pfn >= next_skip_pfn) {
			/*
			 * We have isolated all migration candidates in the
			 * previous order-aligned block, and did not skip it due
			 * to failure. We should migrate the pages now and
			 * hopefully succeed compaction.
			 */
			if (nr_isolated)
				break;

			/*
			 * We failed to isolate in the previous order-aligned
			 * block. Set the new boundary to the end of the
			 * current block. Note we can't simply increase
			 * next_skip_pfn by 1 << order, as low_pfn might have
			 * been incremented by a higher number due to skipping
			 * a compound or a high-order buddy page in the
			 * previous loop iteration.
			 */
			next_skip_pfn = block_end_pfn(low_pfn, cc->order);
		}

		/*
		 * Periodically drop the lock (if held) regardless of its
		 * contention, to give chance to IRQs. Abort completely if
		 * a fatal signal is pending.
		 */
		if (!(low_pfn % COMPACT_CLUSTER_MAX)) {
			if (locked) {
				unlock_page_lruvec_irqrestore(locked, flags);
				locked = NULL;
			}

			if (fatal_signal_pending(current)) {
				cc->contended = true;
				ret = -EINTR;

				goto fatal_pending;
			}

			cond_resched();
		}

		nr_scanned++;

		page = pfn_to_page(low_pfn);

		/*
		 * Check if the pageblock has already been marked skipped.
		 * Only the aligned PFN is checked as the caller isolates
		 * COMPACT_CLUSTER_MAX at a time so the second call must
		 * not falsely conclude that the block should be skipped.
		 */
		if (!valid_page && pageblock_aligned(low_pfn)) {
			if (!isolation_suitable(cc, page)) {
				low_pfn = end_pfn;
				page = NULL;
				goto isolate_abort;
			}
			valid_page = page;
		}

		if (PageHuge(page) && cc->alloc_contig) {
			if (locked) {
				unlock_page_lruvec_irqrestore(locked, flags);
				locked = NULL;
			}

			ret = isolate_or_dissolve_huge_page(page, &cc->migratepages);

			/*
			 * Fail isolation in case isolate_or_dissolve_huge_page()
			 * reports an error. In case of -ENOMEM, abort right away.
			 */
			if (ret < 0) {
				 /* Do not report -EBUSY down the chain */
				if (ret == -EBUSY)
					ret = 0;
				low_pfn += compound_nr(page) - 1;
				nr_scanned += compound_nr(page) - 1;
				goto isolate_fail;
			}

			if (PageHuge(page)) {
				/*
				 * Hugepage was successfully isolated and placed
				 * on the cc->migratepages list.
				 */
				low_pfn += compound_nr(page) - 1;
				goto isolate_success_no_list;
			}

			/*
			 * Ok, the hugepage was dissolved. Now these pages are
			 * Buddy and cannot be re-allocated because they are
			 * isolated. Fall-through as the check below handles
			 * Buddy pages.
			 */
		}

		/*
		 * Skip if free. We read page order here without zone lock
		 * which is generally unsafe, but the race window is small and
		 * the worst thing that can happen is that we skip some
		 * potential isolation targets.
		 */
		if (PageBuddy(page)) {
			unsigned long freepage_order = buddy_order_unsafe(page);

			/*
			 * Without lock, we cannot be sure that what we got is
			 * a valid page order. Consider only values in the
			 * valid order range to prevent low_pfn overflow.
			 */
			if (freepage_order > 0 && freepage_order <= MAX_ORDER) {
				low_pfn += (1UL << freepage_order) - 1;
				nr_scanned += (1UL << freepage_order) - 1;
			}
			continue;
		}

		/*
		 * Regardless of being on LRU, compound pages such as THP and
		 * hugetlbfs are not to be compacted unless we are attempting
		 * an allocation much larger than the huge page size (eg CMA).
		 * We can potentially save a lot of iterations if we skip them
		 * at once. The check is racy, but we can consider only valid
		 * values and the only danger is skipping too much.
		 */
		if (PageCompound(page) && !cc->alloc_contig) {
			const unsigned int order = compound_order(page);

			if (likely(order <= MAX_ORDER)) {
				low_pfn += (1UL << order) - 1;
				nr_scanned += (1UL << order) - 1;
			}
			goto isolate_fail;
		}

		/*
		 * Check may be lockless but that's ok as we recheck later.
		 * It's possible to migrate LRU and non-lru movable pages.
		 * Skip any other type of page
		 */
		if (!PageLRU(page)) {
			/*
			 * __PageMovable can return false positive so we need
			 * to verify it under page_lock.
			 */
			if (unlikely(__PageMovable(page)) &&
					!PageIsolated(page)) {
				if (locked) {
					unlock_page_lruvec_irqrestore(locked, flags);
					locked = NULL;
				}

				if (isolate_movable_page(page, mode))
					goto isolate_success;
			}

			goto isolate_fail;
		}

		/*
		 * Be careful not to clear PageLRU until after we're
		 * sure the page is not being freed elsewhere -- the
		 * page release code relies on it.
		 */
		if (unlikely(!get_page_unless_zero(page)))
			goto isolate_fail;

		/*
		 * Migration will fail if an anonymous page is pinned in memory,
		 * so avoid taking lru_lock and isolating it unnecessarily in an
		 * admittedly racy check.
		 */
		mapping = page_mapping(page);
		if (!mapping && (page_count(page) - 1) > total_mapcount(page))
			goto isolate_fail_put;

		/*
		 * Only allow to migrate anonymous pages in GFP_NOFS context
		 * because those do not depend on fs locks.
		 */
		if (!(cc->gfp_mask & __GFP_FS) && mapping)
			goto isolate_fail_put;

		/* Only take pages on LRU: a check now makes later tests safe */
		if (!PageLRU(page))
			goto isolate_fail_put;

		/* Compaction might skip unevictable pages but CMA takes them */
		if (!(mode & ISOLATE_UNEVICTABLE) && PageUnevictable(page))
			goto isolate_fail_put;

		/*
		 * To minimise LRU disruption, the caller can indicate with
		 * ISOLATE_ASYNC_MIGRATE that it only wants to isolate pages
		 * it will be able to migrate without blocking - clean pages
		 * for the most part.  PageWriteback would require blocking.
		 */
		if ((mode & ISOLATE_ASYNC_MIGRATE) && PageWriteback(page))
			goto isolate_fail_put;

		if ((mode & ISOLATE_ASYNC_MIGRATE) && PageDirty(page)) {
			bool migrate_dirty;

			/*
			 * Only pages without mappings or that have a
			 * ->migrate_folio callback are possible to migrate
			 * without blocking. However, we can be racing with
			 * truncation so it's necessary to lock the page
			 * to stabilise the mapping as truncation holds
			 * the page lock until after the page is removed
			 * from the page cache.
			 */
			if (!trylock_page(page))
				goto isolate_fail_put;

			mapping = page_mapping(page);
			migrate_dirty = !mapping ||
					mapping->a_ops->migrate_folio;
			unlock_page(page);
			if (!migrate_dirty)
				goto isolate_fail_put;
		}

		/* Try isolate the page */
		if (!TestClearPageLRU(page))
			goto isolate_fail_put;

		lruvec = folio_lruvec(page_folio(page));

		/* If we already hold the lock, we can skip some rechecking */
		if (lruvec != locked) {
			if (locked)
				unlock_page_lruvec_irqrestore(locked, flags);

			compact_lock_irqsave(&lruvec->lru_lock, &flags, cc);
			locked = lruvec;

			lruvec_memcg_debug(lruvec, page_folio(page));

			/* Try get exclusive access under lock */
			if (!skip_updated) {
				skip_updated = true;
				if (test_and_set_skip(cc, page, low_pfn))
					goto isolate_abort;
			}

			/*
			 * Page become compound since the non-locked check,
			 * and it's on LRU. It can only be a THP so the order
			 * is safe to read and it's 0 for tail pages.
			 */
			if (unlikely(PageCompound(page) && !cc->alloc_contig)) {
				low_pfn += compound_nr(page) - 1;
				nr_scanned += compound_nr(page) - 1;
				SetPageLRU(page);
				goto isolate_fail_put;
			}
		}

		/* The whole page is taken off the LRU; skip the tail pages. */
		if (PageCompound(page))
			low_pfn += compound_nr(page) - 1;

		/* Successfully isolated */
		del_page_from_lru_list(page, lruvec);
		mod_node_page_state(page_pgdat(page),
				NR_ISOLATED_ANON + page_is_file_lru(page),
				thp_nr_pages(page));

isolate_success:
		list_add(&page->lru, &cc->migratepages);
isolate_success_no_list:
		cc->nr_migratepages += compound_nr(page);
		nr_isolated += compound_nr(page);
		nr_scanned += compound_nr(page) - 1;

		/*
		 * Avoid isolating too much unless this block is being
		 * fully scanned (e.g. dirty/writeback pages, parallel allocation)
		 * or a lock is contended. For contention, isolate quickly to
		 * potentially remove one source of contention.
		 */
		if (cc->nr_migratepages >= COMPACT_CLUSTER_MAX &&
		    !cc->finish_pageblock && !cc->contended) {
			++low_pfn;
			break;
		}

		continue;

isolate_fail_put:
		/* Avoid potential deadlock in freeing page under lru_lock */
		if (locked) {
			unlock_page_lruvec_irqrestore(locked, flags);
			locked = NULL;
		}
		put_page(page);

isolate_fail:
		if (!skip_on_failure && ret != -ENOMEM)
			continue;

		/*
		 * We have isolated some pages, but then failed. Release them
		 * instead of migrating, as we cannot form the cc->order buddy
		 * page anyway.
		 */
		if (nr_isolated) {
			if (locked) {
				unlock_page_lruvec_irqrestore(locked, flags);
				locked = NULL;
			}
			putback_movable_pages(&cc->migratepages);
			cc->nr_migratepages = 0;
			nr_isolated = 0;
		}

		if (low_pfn < next_skip_pfn) {
			low_pfn = next_skip_pfn - 1;
			/*
			 * The check near the loop beginning would have updated
			 * next_skip_pfn too, but this is a bit simpler.
			 */
			next_skip_pfn += 1UL << cc->order;
		}

		if (ret == -ENOMEM)
			break;
	}

	/*
	 * The PageBuddy() check could have potentially brought us outside
	 * the range to be scanned.
	 */
	if (unlikely(low_pfn > end_pfn))
		low_pfn = end_pfn;

	page = NULL;

isolate_abort:
	if (locked)
		unlock_page_lruvec_irqrestore(locked, flags);
	if (page) {
		SetPageLRU(page);
		put_page(page);
	}

	/*
	 * Update the cached scanner pfn once the pageblock has been scanned.
	 * Pages will either be migrated in which case there is no point
	 * scanning in the near future or migration failed in which case the
	 * failure reason may persist. The block is marked for skipping if
	 * there were no pages isolated in the block or if the block is
	 * rescanned twice in a row.
	 */
	if (low_pfn == end_pfn && (!nr_isolated || cc->finish_pageblock)) {
		if (valid_page && !skip_updated)
			set_pageblock_skip(valid_page);
		update_cached_migrate(cc, low_pfn);
	}

	trace_mm_compaction_isolate_migratepages(start_pfn, low_pfn,
						nr_scanned, nr_isolated);

fatal_pending:
	cc->total_migrate_scanned += nr_scanned;
	if (nr_isolated)
		count_compact_events(COMPACTISOLATED, nr_isolated);

	cc->migrate_pfn = low_pfn;

	return ret;
}

/**
 * isolate_migratepages_range() - isolate migrate-able pages in a PFN range
 * @cc:        Compaction control structure.
 * @start_pfn: The first PFN to start isolating.
 * @end_pfn:   The one-past-last PFN.
 *
 * Returns -EAGAIN when contented, -EINTR in case of a signal pending, -ENOMEM
 * in case we could not allocate a page, or 0.
 */
int
isolate_migratepages_range(struct compact_control *cc, unsigned long start_pfn,
							unsigned long end_pfn)
{
	unsigned long pfn, block_start_pfn, block_end_pfn;
	int ret = 0;

	/* Scan block by block. First and last block may be incomplete */
	pfn = start_pfn;
	block_start_pfn = pageblock_start_pfn(pfn);
	if (block_start_pfn < cc->zone->zone_start_pfn)
		block_start_pfn = cc->zone->zone_start_pfn;
	block_end_pfn = pageblock_end_pfn(pfn);

	for (; pfn < end_pfn; pfn = block_end_pfn,
				block_start_pfn = block_end_pfn,
				block_end_pfn += pageblock_nr_pages) {

		block_end_pfn = min(block_end_pfn, end_pfn);

		if (!pageblock_pfn_to_page(block_start_pfn,
					block_end_pfn, cc->zone))
			continue;

		ret = isolate_migratepages_block(cc, pfn, block_end_pfn,
						 ISOLATE_UNEVICTABLE);

		if (ret)
			break;

		if (cc->nr_migratepages >= COMPACT_CLUSTER_MAX)
			break;
	}

	return ret;
}

#endif /* CONFIG_COMPACTION || CONFIG_CMA */
#ifdef CONFIG_COMPACTION

static bool suitable_migration_source(struct compact_control *cc,
							struct page *page)
{
	int block_mt;

	if (pageblock_skip_persistent(page))
		return false;

	if ((cc->mode != MIGRATE_ASYNC) || !cc->direct_compaction)
		return true;

	block_mt = get_pageblock_migratetype(page);

	if (cc->migratetype == MIGRATE_MOVABLE)
		return is_migrate_movable(block_mt);
	else
		return block_mt == cc->migratetype;
}

/* Returns true if the page is within a block suitable for migration to */
static bool suitable_migration_target(struct compact_control *cc,
							struct page *page)
{
	/* If the page is a large free page, then disallow migration */
	if (PageBuddy(page)) {
		/*
		 * We are checking page_order without zone->lock taken. But
		 * the only small danger is that we skip a potentially suitable
		 * pageblock, so it's not worth to check order for valid range.
		 */
		if (buddy_order_unsafe(page) >= pageblock_order)
			return false;
	}

	if (cc->ignore_block_suitable)
		return true;

	/* If the block is MIGRATE_MOVABLE or MIGRATE_CMA, allow migration */
	if (is_migrate_movable(get_pageblock_migratetype(page)))
		return true;

	/* Otherwise skip the block */
	return false;
}

static inline unsigned int
freelist_scan_limit(struct compact_control *cc)
{
	unsigned short shift = BITS_PER_LONG - 1;

	return (COMPACT_CLUSTER_MAX >> min(shift, cc->fast_search_fail)) + 1;
}

/*
 * Test whether the free scanner has reached the same or lower pageblock than
 * the migration scanner, and compaction should thus terminate.
 */
static inline bool compact_scanners_met(struct compact_control *cc)
{
	return (cc->free_pfn >> pageblock_order)
		<= (cc->migrate_pfn >> pageblock_order);
}

/*
 * Used when scanning for a suitable migration target which scans freelists
 * in reverse. Reorders the list such as the unscanned pages are scanned
 * first on the next iteration of the free scanner
 */
static void
move_freelist_head(struct list_head *freelist, struct page *freepage)
{
	LIST_HEAD(sublist);

	if (!list_is_last(freelist, &freepage->lru)) {
		list_cut_before(&sublist, freelist, &freepage->lru);
		list_splice_tail(&sublist, freelist);
	}
}

/*
 * Similar to move_freelist_head except used by the migration scanner
 * when scanning forward. It's possible for these list operations to
 * move against each other if they search the free list exactly in
 * lockstep.
 */
static void
move_freelist_tail(struct list_head *freelist, struct page *freepage)
{
	LIST_HEAD(sublist);

	if (!list_is_first(freelist, &freepage->lru)) {
		list_cut_position(&sublist, freelist, &freepage->lru);
		list_splice_tail(&sublist, freelist);
	}
}

static void
fast_isolate_around(struct compact_control *cc, unsigned long pfn)
{
	unsigned long start_pfn, end_pfn;
	struct page *page;

	/* Do not search around if there are enough pages already */
	if (cc->nr_freepages >= cc->nr_migratepages)
		return;

	/* Minimise scanning during async compaction */
	if (cc->direct_compaction && cc->mode == MIGRATE_ASYNC)
		return;

	/* Pageblock boundaries */
	start_pfn = max(pageblock_start_pfn(pfn), cc->zone->zone_start_pfn);
	end_pfn = min(pageblock_end_pfn(pfn), zone_end_pfn(cc->zone));

	page = pageblock_pfn_to_page(start_pfn, end_pfn, cc->zone);
	if (!page)
		return;

	isolate_freepages_block(cc, &start_pfn, end_pfn, &cc->freepages, 1, false);

	/* Skip this pageblock in the future as it's full or nearly full */
	if (cc->nr_freepages < cc->nr_migratepages)
		set_pageblock_skip(page);

	return;
}

/* Search orders in round-robin fashion */
static int next_search_order(struct compact_control *cc, int order)
{
	order--;
	if (order < 0)
		order = cc->order - 1;

	/* Search wrapped around? */
	if (order == cc->search_order) {
		cc->search_order--;
		if (cc->search_order < 0)
			cc->search_order = cc->order - 1;
		return -1;
	}

	return order;
}

static unsigned long
fast_isolate_freepages(struct compact_control *cc)
{
	unsigned int limit = max(1U, freelist_scan_limit(cc) >> 1);
	unsigned int nr_scanned = 0;
	unsigned long low_pfn, min_pfn, highest = 0;
	unsigned long nr_isolated = 0;
	unsigned long distance;
	struct page *page = NULL;
	bool scan_start = false;
	int order;

	/* Full compaction passes in a negative order */
	if (cc->order <= 0)
		return cc->free_pfn;

	/*
	 * If starting the scan, use a deeper search and use the highest
	 * PFN found if a suitable one is not found.
	 */
	if (cc->free_pfn >= cc->zone->compact_init_free_pfn) {
		limit = pageblock_nr_pages >> 1;
		scan_start = true;
	}

	/*
	 * Preferred point is in the top quarter of the scan space but take
	 * a pfn from the top half if the search is problematic.
	 */
	distance = (cc->free_pfn - cc->migrate_pfn);
	low_pfn = pageblock_start_pfn(cc->free_pfn - (distance >> 2));
	min_pfn = pageblock_start_pfn(cc->free_pfn - (distance >> 1));

	if (WARN_ON_ONCE(min_pfn > low_pfn))
		low_pfn = min_pfn;

	/*
	 * Search starts from the last successful isolation order or the next
	 * order to search after a previous failure
	 */
	cc->search_order = min_t(unsigned int, cc->order - 1, cc->search_order);

	for (order = cc->search_order;
	     !page && order >= 0;
	     order = next_search_order(cc, order)) {
		struct free_area *area = &cc->zone->free_area[order];
		struct list_head *freelist;
		struct page *freepage;
		unsigned long flags;
		unsigned int order_scanned = 0;
		unsigned long high_pfn = 0;

		if (!area->nr_free)
			continue;

		spin_lock_irqsave(&cc->zone->lock, flags);
		freelist = &area->free_list[MIGRATE_MOVABLE];
		list_for_each_entry_reverse(freepage, freelist, lru) {
			unsigned long pfn;

			order_scanned++;
			nr_scanned++;
			pfn = page_to_pfn(freepage);

			if (pfn >= highest)
				highest = max(pageblock_start_pfn(pfn),
					      cc->zone->zone_start_pfn);

			if (pfn >= low_pfn) {
				cc->fast_search_fail = 0;
				cc->search_order = order;
				page = freepage;
				break;
			}

			if (pfn >= min_pfn && pfn > high_pfn) {
				high_pfn = pfn;

				/* Shorten the scan if a candidate is found */
				limit >>= 1;
			}

			if (order_scanned >= limit)
				break;
		}

		/* Use a minimum pfn if a preferred one was not found */
		if (!page && high_pfn) {
			page = pfn_to_page(high_pfn);

			/* Update freepage for the list reorder below */
			freepage = page;
		}

		/* Reorder to so a future search skips recent pages */
		move_freelist_head(freelist, freepage);

		/* Isolate the page if available */
		if (page) {
			if (__isolate_free_page(page, order)) {
				set_page_private(page, order);
				nr_isolated = 1 << order;
				nr_scanned += nr_isolated - 1;
				cc->nr_freepages += nr_isolated;
				list_add_tail(&page->lru, &cc->freepages);
				count_compact_events(COMPACTISOLATED, nr_isolated);
			} else {
				/* If isolation fails, abort the search */
				order = cc->search_order + 1;
				page = NULL;
			}
		}

		spin_unlock_irqrestore(&cc->zone->lock, flags);

		/*
		 * Smaller scan on next order so the total scan is related
		 * to freelist_scan_limit.
		 */
		if (order_scanned >= limit)
			limit = max(1U, limit >> 1);
	}

	if (!page) {
		cc->fast_search_fail++;
		if (scan_start) {
			/*
			 * Use the highest PFN found above min. If one was
			 * not found, be pessimistic for direct compaction
			 * and use the min mark.
			 */
			if (highest >= min_pfn) {
				page = pfn_to_page(highest);
				cc->free_pfn = highest;
			} else {
				if (cc->direct_compaction && pfn_valid(min_pfn)) {
					page = pageblock_pfn_to_page(min_pfn,
						min(pageblock_end_pfn(min_pfn),
						    zone_end_pfn(cc->zone)),
						cc->zone);
					cc->free_pfn = min_pfn;
				}
			}
		}
	}

	if (highest && highest >= cc->zone->compact_cached_free_pfn) {
		highest -= pageblock_nr_pages;
		cc->zone->compact_cached_free_pfn = highest;
	}

	cc->total_free_scanned += nr_scanned;
	if (!page)
		return cc->free_pfn;

	low_pfn = page_to_pfn(page);
	fast_isolate_around(cc, low_pfn);
	return low_pfn;
}

/*
 * Based on information in the current compact_control, find blocks
 * suitable for isolating free pages from and then isolate them.
 */
static void isolate_freepages(struct compact_control *cc)
{
	struct zone *zone = cc->zone;
	struct page *page;
	unsigned long block_start_pfn;	/* start of current pageblock */
	unsigned long isolate_start_pfn; /* exact pfn we start at */
	unsigned long block_end_pfn;	/* end of current pageblock */
	unsigned long low_pfn;	     /* lowest pfn scanner is able to scan */
	struct list_head *freelist = &cc->freepages;
	unsigned int stride;

	/* Try a small search of the free lists for a candidate */
	fast_isolate_freepages(cc);
	if (cc->nr_freepages)
		goto splitmap;

	/*
	 * Initialise the free scanner. The starting point is where we last
	 * successfully isolated from, zone-cached value, or the end of the
	 * zone when isolating for the first time. For looping we also need
	 * this pfn aligned down to the pageblock boundary, because we do
	 * block_start_pfn -= pageblock_nr_pages in the for loop.
	 * For ending point, take care when isolating in last pageblock of a
	 * zone which ends in the middle of a pageblock.
	 * The low boundary is the end of the pageblock the migration scanner
	 * is using.
	 */
	isolate_start_pfn = cc->free_pfn;
	block_start_pfn = pageblock_start_pfn(isolate_start_pfn);
	block_end_pfn = min(block_start_pfn + pageblock_nr_pages,
						zone_end_pfn(zone));
	low_pfn = pageblock_end_pfn(cc->migrate_pfn);
	stride = cc->mode == MIGRATE_ASYNC ? COMPACT_CLUSTER_MAX : 1;

	/*
	 * Isolate free pages until enough are available to migrate the
	 * pages on cc->migratepages. We stop searching if the migrate
	 * and free page scanners meet or enough free pages are isolated.
	 */
	for (; block_start_pfn >= low_pfn;
				block_end_pfn = block_start_pfn,
				block_start_pfn -= pageblock_nr_pages,
				isolate_start_pfn = block_start_pfn) {
		unsigned long nr_isolated;

		/*
		 * This can iterate a massively long zone without finding any
		 * suitable migration targets, so periodically check resched.
		 */
		if (!(block_start_pfn % (COMPACT_CLUSTER_MAX * pageblock_nr_pages)))
			cond_resched();

		page = pageblock_pfn_to_page(block_start_pfn, block_end_pfn,
									zone);
		if (!page)
			continue;

		/* Check the block is suitable for migration */
		if (!suitable_migration_target(cc, page))
			continue;

		/* If isolation recently failed, do not retry */
		if (!isolation_suitable(cc, page))
			continue;

		/* Found a block suitable for isolating free pages from. */
		nr_isolated = isolate_freepages_block(cc, &isolate_start_pfn,
					block_end_pfn, freelist, stride, false);

		/* Update the skip hint if the full pageblock was scanned */
		if (isolate_start_pfn == block_end_pfn)
			update_pageblock_skip(cc, page, block_start_pfn);

		/* Are enough freepages isolated? */
		if (cc->nr_freepages >= cc->nr_migratepages) {
			if (isolate_start_pfn >= block_end_pfn) {
				/*
				 * Restart at previous pageblock if more
				 * freepages can be isolated next time.
				 */
				isolate_start_pfn =
					block_start_pfn - pageblock_nr_pages;
			}
			break;
		} else if (isolate_start_pfn < block_end_pfn) {
			/*
			 * If isolation failed early, do not continue
			 * needlessly.
			 */
			break;
		}

		/* Adjust stride depending on isolation */
		if (nr_isolated) {
			stride = 1;
			continue;
		}
		stride = min_t(unsigned int, COMPACT_CLUSTER_MAX, stride << 1);
	}

	/*
	 * Record where the free scanner will restart next time. Either we
	 * broke from the loop and set isolate_start_pfn based on the last
	 * call to isolate_freepages_block(), or we met the migration scanner
	 * and the loop terminated due to isolate_start_pfn < low_pfn
	 */
	cc->free_pfn = isolate_start_pfn;

splitmap:
	/* __isolate_free_page() does not map the pages */
	split_map_pages(freelist);
}

/*
 * This is a migrate-callback that "allocates" freepages by taking pages
 * from the isolated freelists in the block we are migrating to.
 */
static struct page *compaction_alloc(struct page *migratepage,
					unsigned long data)
{
	struct compact_control *cc = (struct compact_control *)data;
	struct page *freepage;

	if (list_empty(&cc->freepages)) {
		isolate_freepages(cc);

		if (list_empty(&cc->freepages))
			return NULL;
	}

	freepage = list_entry(cc->freepages.next, struct page, lru);
	list_del(&freepage->lru);
	cc->nr_freepages--;

	return freepage;
}

/*
 * This is a migrate-callback that "frees" freepages back to the isolated
 * freelist.  All pages on the freelist are from the same zone, so there is no
 * special handling needed for NUMA.
 */
static void compaction_free(struct page *page, unsigned long data)
{
	struct compact_control *cc = (struct compact_control *)data;

	list_add(&page->lru, &cc->freepages);
	cc->nr_freepages++;
}

/* possible outcome of isolate_migratepages */
typedef enum {
	ISOLATE_ABORT,		/* Abort compaction now */
	ISOLATE_NONE,		/* No pages isolated, continue scanning */
	ISOLATE_SUCCESS,	/* Pages isolated, migrate */
} isolate_migrate_t;

/*
 * Allow userspace to control policy on scanning the unevictable LRU for
 * compactable pages.
 */
static int sysctl_compact_unevictable_allowed __read_mostly = CONFIG_COMPACT_UNEVICTABLE_DEFAULT;
/*
 * Tunable for proactive compaction. It determines how
 * aggressively the kernel should compact memory in the
 * background. It takes values in the range [0, 100].
 */
static unsigned int __read_mostly sysctl_compaction_proactiveness = 20;
static int sysctl_extfrag_threshold = 500;

static inline void
update_fast_start_pfn(struct compact_control *cc, unsigned long pfn)
{
	if (cc->fast_start_pfn == ULONG_MAX)
		return;

	if (!cc->fast_start_pfn)
		cc->fast_start_pfn = pfn;

	cc->fast_start_pfn = min(cc->fast_start_pfn, pfn);
}

static inline unsigned long
reinit_migrate_pfn(struct compact_control *cc)
{
	if (!cc->fast_start_pfn || cc->fast_start_pfn == ULONG_MAX)
		return cc->migrate_pfn;

	cc->migrate_pfn = cc->fast_start_pfn;
	cc->fast_start_pfn = ULONG_MAX;

	return cc->migrate_pfn;
}

/*
 * Briefly search the free lists for a migration source that already has
 * some free pages to reduce the number of pages that need migration
 * before a pageblock is free.
 */
static unsigned long fast_find_migrateblock(struct compact_control *cc)
{
	unsigned int limit = freelist_scan_limit(cc);
	unsigned int nr_scanned = 0;
	unsigned long distance;
	unsigned long pfn = cc->migrate_pfn;
	unsigned long high_pfn;
	int order;
	bool found_block = false;

	/* Skip hints are relied on to avoid repeats on the fast search */
	if (cc->ignore_skip_hint)
		return pfn;

	/*
	 * If the pageblock should be finished then do not select a different
	 * pageblock.
	 */
	if (cc->finish_pageblock)
		return pfn;

	/*
	 * If the migrate_pfn is not at the start of a zone or the start
	 * of a pageblock then assume this is a continuation of a previous
	 * scan restarted due to COMPACT_CLUSTER_MAX.
	 */
	if (pfn != cc->zone->zone_start_pfn && pfn != pageblock_start_pfn(pfn))
		return pfn;

	/*
	 * For smaller orders, just linearly scan as the number of pages
	 * to migrate should be relatively small and does not necessarily
	 * justify freeing up a large block for a small allocation.
	 */
	if (cc->order <= PAGE_ALLOC_COSTLY_ORDER)
		return pfn;

	/*
	 * Only allow kcompactd and direct requests for movable pages to
	 * quickly clear out a MOVABLE pageblock for allocation. This
	 * reduces the risk that a large movable pageblock is freed for
	 * an unmovable/reclaimable small allocation.
	 */
	if (cc->direct_compaction && cc->migratetype != MIGRATE_MOVABLE)
		return pfn;

	/*
	 * When starting the migration scanner, pick any pageblock within the
	 * first half of the search space. Otherwise try and pick a pageblock
	 * within the first eighth to reduce the chances that a migration
	 * target later becomes a source.
	 */
	distance = (cc->free_pfn - cc->migrate_pfn) >> 1;
	if (cc->migrate_pfn != cc->zone->zone_start_pfn)
		distance >>= 2;
	high_pfn = pageblock_start_pfn(cc->migrate_pfn + distance);

	for (order = cc->order - 1;
	     order >= PAGE_ALLOC_COSTLY_ORDER && !found_block && nr_scanned < limit;
	     order--) {
		struct free_area *area = &cc->zone->free_area[order];
		struct list_head *freelist;
		unsigned long flags;
		struct page *freepage;

		if (!area->nr_free)
			continue;

		spin_lock_irqsave(&cc->zone->lock, flags);
		freelist = &area->free_list[MIGRATE_MOVABLE];
		list_for_each_entry(freepage, freelist, lru) {
			unsigned long free_pfn;

			if (nr_scanned++ >= limit) {
				move_freelist_tail(freelist, freepage);
				break;
			}

			free_pfn = page_to_pfn(freepage);
			if (free_pfn < high_pfn) {
				/*
				 * Avoid if skipped recently. Ideally it would
				 * move to the tail but even safe iteration of
				 * the list assumes an entry is deleted, not
				 * reordered.
				 */
				if (get_pageblock_skip(freepage))
					continue;

				/* Reorder to so a future search skips recent pages */
				move_freelist_tail(freelist, freepage);

				update_fast_start_pfn(cc, free_pfn);
				pfn = pageblock_start_pfn(free_pfn);
				if (pfn < cc->zone->zone_start_pfn)
					pfn = cc->zone->zone_start_pfn;
				cc->fast_search_fail = 0;
				found_block = true;
				set_pageblock_skip(freepage);
				break;
			}
		}
		spin_unlock_irqrestore(&cc->zone->lock, flags);
	}

	cc->total_migrate_scanned += nr_scanned;

	/*
	 * If fast scanning failed then use a cached entry for a page block
	 * that had free pages as the basis for starting a linear scan.
	 */
	if (!found_block) {
		cc->fast_search_fail++;
		pfn = reinit_migrate_pfn(cc);
	}
	return pfn;
}

/*
 * Isolate all pages that can be migrated from the first suitable block,
 * starting at the block pointed to by the migrate scanner pfn within
 * compact_control.
 */
static isolate_migrate_t isolate_migratepages(struct compact_control *cc)
{
	unsigned long block_start_pfn;
	unsigned long block_end_pfn;
	unsigned long low_pfn;
	struct page *page;
	const isolate_mode_t isolate_mode =
		(sysctl_compact_unevictable_allowed ? ISOLATE_UNEVICTABLE : 0) |
		(cc->mode != MIGRATE_SYNC ? ISOLATE_ASYNC_MIGRATE : 0);
	bool fast_find_block;

	/*
	 * Start at where we last stopped, or beginning of the zone as
	 * initialized by compact_zone(). The first failure will use
	 * the lowest PFN as the starting point for linear scanning.
	 */
	low_pfn = fast_find_migrateblock(cc);
	block_start_pfn = pageblock_start_pfn(low_pfn);
	if (block_start_pfn < cc->zone->zone_start_pfn)
		block_start_pfn = cc->zone->zone_start_pfn;

	/*
	 * fast_find_migrateblock marks a pageblock skipped so to avoid
	 * the isolation_suitable check below, check whether the fast
	 * search was successful.
	 */
	fast_find_block = low_pfn != cc->migrate_pfn && !cc->fast_search_fail;

	/* Only scan within a pageblock boundary */
	block_end_pfn = pageblock_end_pfn(low_pfn);

	/*
	 * Iterate over whole pageblocks until we find the first suitable.
	 * Do not cross the free scanner.
	 */
	for (; block_end_pfn <= cc->free_pfn;
			fast_find_block = false,
			cc->migrate_pfn = low_pfn = block_end_pfn,
			block_start_pfn = block_end_pfn,
			block_end_pfn += pageblock_nr_pages) {

		/*
		 * This can potentially iterate a massively long zone with
		 * many pageblocks unsuitable, so periodically check if we
		 * need to schedule.
		 */
		if (!(low_pfn % (COMPACT_CLUSTER_MAX * pageblock_nr_pages)))
			cond_resched();

		page = pageblock_pfn_to_page(block_start_pfn,
						block_end_pfn, cc->zone);
		if (!page)
			continue;

		/*
		 * If isolation recently failed, do not retry. Only check the
		 * pageblock once. COMPACT_CLUSTER_MAX causes a pageblock
		 * to be visited multiple times. Assume skip was checked
		 * before making it "skip" so other compaction instances do
		 * not scan the same block.
		 */
		if (pageblock_aligned(low_pfn) &&
		    !fast_find_block && !isolation_suitable(cc, page))
			continue;

		/*
		 * For async direct compaction, only scan the pageblocks of the
		 * same migratetype without huge pages. Async direct compaction
		 * is optimistic to see if the minimum amount of work satisfies
		 * the allocation. The cached PFN is updated as it's possible
		 * that all remaining blocks between source and target are
		 * unsuitable and the compaction scanners fail to meet.
		 */
		if (!suitable_migration_source(cc, page)) {
			update_cached_migrate(cc, block_end_pfn);
			continue;
		}

		/* Perform the isolation */
		if (isolate_migratepages_block(cc, low_pfn, block_end_pfn,
						isolate_mode))
			return ISOLATE_ABORT;

		/*
		 * Either we isolated something and proceed with migration. Or
		 * we failed and compact_zone should decide if we should
		 * continue or not.
		 */
		break;
	}

	return cc->nr_migratepages ? ISOLATE_SUCCESS : ISOLATE_NONE;
}

/*
 * order == -1 is expected when compacting via
 * /proc/sys/vm/compact_memory
 */
static inline bool is_via_compact_memory(int order)
{
	return order == -1;
}

/*
 * Determine whether kswapd is (or recently was!) running on this node.
 *
 * pgdat_kswapd_lock() pins pgdat->kswapd, so a concurrent kswapd_stop() can't
 * zero it.
 */
static bool kswapd_is_running(pg_data_t *pgdat)
{
	bool running;

	pgdat_kswapd_lock(pgdat);
	running = pgdat->kswapd && task_is_running(pgdat->kswapd);
	pgdat_kswapd_unlock(pgdat);

	return running;
}

/*
 * A zone's fragmentation score is the external fragmentation wrt to the
 * COMPACTION_HPAGE_ORDER. It returns a value in the range [0, 100].
 */
static unsigned int fragmentation_score_zone(struct zone *zone)
{
	return extfrag_for_order(zone, COMPACTION_HPAGE_ORDER);
}

/*
 * A weighted zone's fragmentation score is the external fragmentation
 * wrt to the COMPACTION_HPAGE_ORDER scaled by the zone's size. It
 * returns a value in the range [0, 100].
 *
 * The scaling factor ensures that proactive compaction focuses on larger
 * zones like ZONE_NORMAL, rather than smaller, specialized zones like
 * ZONE_DMA32. For smaller zones, the score value remains close to zero,
 * and thus never exceeds the high threshold for proactive compaction.
 */
static unsigned int fragmentation_score_zone_weighted(struct zone *zone)
{
	unsigned long score;

	score = zone->present_pages * fragmentation_score_zone(zone);
	return div64_ul(score, zone->zone_pgdat->node_present_pages + 1);
}

/*
 * The per-node proactive (background) compaction process is started by its
 * corresponding kcompactd thread when the node's fragmentation score
 * exceeds the high threshold. The compaction process remains active till
 * the node's score falls below the low threshold, or one of the back-off
 * conditions is met.
 */
static unsigned int fragmentation_score_node(pg_data_t *pgdat)
{
	unsigned int score = 0;
	int zoneid;

	for (zoneid = 0; zoneid < MAX_NR_ZONES; zoneid++) {
		struct zone *zone;

		zone = &pgdat->node_zones[zoneid];
		if (!populated_zone(zone))
			continue;
		score += fragmentation_score_zone_weighted(zone);
	}

	return score;
}

static unsigned int fragmentation_score_wmark(pg_data_t *pgdat, bool low)
{
	unsigned int wmark_low;

	/*
	 * Cap the low watermark to avoid excessive compaction
	 * activity in case a user sets the proactiveness tunable
	 * close to 100 (maximum).
	 */
	wmark_low = max(100U - sysctl_compaction_proactiveness, 5U);
	return low ? wmark_low : min(wmark_low + 10, 100U);
}

static bool should_proactive_compact_node(pg_data_t *pgdat)
{
	int wmark_high;

	if (!sysctl_compaction_proactiveness || kswapd_is_running(pgdat))
		return false;

	wmark_high = fragmentation_score_wmark(pgdat, false);
	return fragmentation_score_node(pgdat) > wmark_high;
}

static enum compact_result __compact_finished(struct compact_control *cc)
{
	unsigned int order;
	const int migratetype = cc->migratetype;
	int ret;

	/* Compaction run completes if the migrate and free scanner meet */
	if (compact_scanners_met(cc)) {
		/* Let the next compaction start anew. */
		reset_cached_positions(cc->zone);

		/*
		 * Mark that the PG_migrate_skip information should be cleared
		 * by kswapd when it goes to sleep. kcompactd does not set the
		 * flag itself as the decision to be clear should be directly
		 * based on an allocation request.
		 */
		if (cc->direct_compaction)
			cc->zone->compact_blockskip_flush = true;

		if (cc->whole_zone)
			return COMPACT_COMPLETE;
		else
			return COMPACT_PARTIAL_SKIPPED;
	}

	if (cc->proactive_compaction) {
		int score, wmark_low;
		pg_data_t *pgdat;

		pgdat = cc->zone->zone_pgdat;
		if (kswapd_is_running(pgdat))
			return COMPACT_PARTIAL_SKIPPED;

		score = fragmentation_score_zone(cc->zone);
		wmark_low = fragmentation_score_wmark(pgdat, true);

		if (score > wmark_low)
			ret = COMPACT_CONTINUE;
		else
			ret = COMPACT_SUCCESS;

		goto out;
	}

	if (is_via_compact_memory(cc->order))
		return COMPACT_CONTINUE;

	/*
	 * Always finish scanning a pageblock to reduce the possibility of
	 * fallbacks in the future. This is particularly important when
	 * migration source is unmovable/reclaimable but it's not worth
	 * special casing.
	 */
	if (!pageblock_aligned(cc->migrate_pfn))
		return COMPACT_CONTINUE;

	/* Direct compactor: Is a suitable page free? */
	ret = COMPACT_NO_SUITABLE_PAGE;
	for (order = cc->order; order <= MAX_ORDER; order++) {
		struct free_area *area = &cc->zone->free_area[order];
		bool can_steal;

		/* Job done if page is free of the right migratetype */
		if (!free_area_empty(area, migratetype))
			return COMPACT_SUCCESS;

#ifdef CONFIG_CMA
		/* MIGRATE_MOVABLE can fallback on MIGRATE_CMA */
		if (migratetype == MIGRATE_MOVABLE &&
			!free_area_empty(area, MIGRATE_CMA))
			return COMPACT_SUCCESS;
#endif
		/*
		 * Job done if allocation would steal freepages from
		 * other migratetype buddy lists.
		 */
		if (find_suitable_fallback(area, order, migratetype,
						true, &can_steal) != -1)
			/*
			 * Movable pages are OK in any pageblock. If we are
			 * stealing for a non-movable allocation, make sure
			 * we finish compacting the current pageblock first
			 * (which is assured by the above migrate_pfn align
			 * check) so it is as free as possible and we won't
			 * have to steal another one soon.
			 */
			return COMPACT_SUCCESS;
	}

out:
	if (cc->contended || fatal_signal_pending(current))
		ret = COMPACT_CONTENDED;

	return ret;
}

static enum compact_result compact_finished(struct compact_control *cc)
{
	int ret;

	ret = __compact_finished(cc);
	trace_mm_compaction_finished(cc->zone, cc->order, ret);
	if (ret == COMPACT_NO_SUITABLE_PAGE)
		ret = COMPACT_CONTINUE;

	return ret;
}

static enum compact_result __compaction_suitable(struct zone *zone, int order,
					unsigned int alloc_flags,
					int highest_zoneidx,
					unsigned long wmark_target)
{
	unsigned long watermark;

	if (is_via_compact_memory(order))
		return COMPACT_CONTINUE;

	watermark = wmark_pages(zone, alloc_flags & ALLOC_WMARK_MASK);
	/*
	 * If watermarks for high-order allocation are already met, there
	 * should be no need for compaction at all.
	 */
	if (zone_watermark_ok(zone, order, watermark, highest_zoneidx,
								alloc_flags))
		return COMPACT_SUCCESS;

	/*
	 * Watermarks for order-0 must be met for compaction to be able to
	 * isolate free pages for migration targets. This means that the
	 * watermark and alloc_flags have to match, or be more pessimistic than
	 * the check in __isolate_free_page(). We don't use the direct
	 * compactor's alloc_flags, as they are not relevant for freepage
	 * isolation. We however do use the direct compactor's highest_zoneidx
	 * to skip over zones where lowmem reserves would prevent allocation
	 * even if compaction succeeds.
	 * For costly orders, we require low watermark instead of min for
	 * compaction to proceed to increase its chances.
	 * ALLOC_CMA is used, as pages in CMA pageblocks are considered
	 * suitable migration targets
	 */
	watermark = (order > PAGE_ALLOC_COSTLY_ORDER) ?
				low_wmark_pages(zone) : min_wmark_pages(zone);
	watermark += compact_gap(order);
	if (!__zone_watermark_ok(zone, 0, watermark, highest_zoneidx,
						ALLOC_CMA, wmark_target))
		return COMPACT_SKIPPED;

	return COMPACT_CONTINUE;
}

/*
 * compaction_suitable: Is this suitable to run compaction on this zone now?
 * Returns
 *   COMPACT_SKIPPED  - If there are too few free pages for compaction
 *   COMPACT_SUCCESS  - If the allocation would succeed without compaction
 *   COMPACT_CONTINUE - If compaction should run now
 */
enum compact_result compaction_suitable(struct zone *zone, int order,
					unsigned int alloc_flags,
					int highest_zoneidx)
{
	enum compact_result ret;
	int fragindex;

	ret = __compaction_suitable(zone, order, alloc_flags, highest_zoneidx,
				    zone_page_state(zone, NR_FREE_PAGES));
	/*
	 * fragmentation index determines if allocation failures are due to
	 * low memory or external fragmentation
	 *
	 * index of -1000 would imply allocations might succeed depending on
	 * watermarks, but we already failed the high-order watermark check
	 * index towards 0 implies failure is due to lack of memory
	 * index towards 1000 implies failure is due to fragmentation
	 *
	 * Only compact if a failure would be due to fragmentation. Also
	 * ignore fragindex for non-costly orders where the alternative to
	 * a successful reclaim/compaction is OOM. Fragindex and the
	 * vm.extfrag_threshold sysctl is meant as a heuristic to prevent
	 * excessive compaction for costly orders, but it should not be at the
	 * expense of system stability.
	 */
	if (ret == COMPACT_CONTINUE && (order > PAGE_ALLOC_COSTLY_ORDER)) {
		fragindex = fragmentation_index(zone, order);
		if (fragindex >= 0 && fragindex <= sysctl_extfrag_threshold)
			ret = COMPACT_NOT_SUITABLE_ZONE;
	}

	trace_mm_compaction_suitable(zone, order, ret);
	if (ret == COMPACT_NOT_SUITABLE_ZONE)
		ret = COMPACT_SKIPPED;

	return ret;
}

bool compaction_zonelist_suitable(struct alloc_context *ac, int order,
		int alloc_flags)
{
	struct zone *zone;
	struct zoneref *z;

	/*
	 * Make sure at least one zone would pass __compaction_suitable if we continue
	 * retrying the reclaim.
	 */
	for_each_zone_zonelist_nodemask(zone, z, ac->zonelist,
				ac->highest_zoneidx, ac->nodemask) {
		unsigned long available;
		enum compact_result compact_result;

		/*
		 * Do not consider all the reclaimable memory because we do not
		 * want to trash just for a single high order allocation which
		 * is even not guaranteed to appear even if __compaction_suitable
		 * is happy about the watermark check.
		 */
		available = zone_reclaimable_pages(zone) / order;
		available += zone_page_state_snapshot(zone, NR_FREE_PAGES);
		compact_result = __compaction_suitable(zone, order, alloc_flags,
				ac->highest_zoneidx, available);
		if (compact_result == COMPACT_CONTINUE)
			return true;
	}

	return false;
}

static enum compact_result
compact_zone(struct compact_control *cc, struct capture_control *capc)
{
	enum compact_result ret;
	unsigned long start_pfn = cc->zone->zone_start_pfn;
	unsigned long end_pfn = zone_end_pfn(cc->zone);
	unsigned long last_migrated_pfn;
	const bool sync = cc->mode != MIGRATE_ASYNC;
	bool update_cached;
	unsigned int nr_succeeded = 0;

	/*
	 * These counters track activities during zone compaction.  Initialize
	 * them before compacting a new zone.
	 */
	cc->total_migrate_scanned = 0;
	cc->total_free_scanned = 0;
	cc->nr_migratepages = 0;
	cc->nr_freepages = 0;
	INIT_LIST_HEAD(&cc->freepages);
	INIT_LIST_HEAD(&cc->migratepages);

	cc->migratetype = gfp_migratetype(cc->gfp_mask);
	ret = compaction_suitable(cc->zone, cc->order, cc->alloc_flags,
							cc->highest_zoneidx);
	/* Compaction is likely to fail */
	if (ret == COMPACT_SUCCESS || ret == COMPACT_SKIPPED)
		return ret;

	/*
	 * Clear pageblock skip if there were failures recently and compaction
	 * is about to be retried after being deferred.
	 */
	if (compaction_restarting(cc->zone, cc->order))
		__reset_isolation_suitable(cc->zone);

	/*
	 * Setup to move all movable pages to the end of the zone. Used cached
	 * information on where the scanners should start (unless we explicitly
	 * want to compact the whole zone), but check that it is initialised
	 * by ensuring the values are within zone boundaries.
	 */
	cc->fast_start_pfn = 0;
	if (cc->whole_zone) {
		cc->migrate_pfn = start_pfn;
		cc->free_pfn = pageblock_start_pfn(end_pfn - 1);
	} else {
		cc->migrate_pfn = cc->zone->compact_cached_migrate_pfn[sync];
		cc->free_pfn = cc->zone->compact_cached_free_pfn;
		if (cc->free_pfn < start_pfn || cc->free_pfn >= end_pfn) {
			cc->free_pfn = pageblock_start_pfn(end_pfn - 1);
			cc->zone->compact_cached_free_pfn = cc->free_pfn;
		}
		if (cc->migrate_pfn < start_pfn || cc->migrate_pfn >= end_pfn) {
			cc->migrate_pfn = start_pfn;
			cc->zone->compact_cached_migrate_pfn[0] = cc->migrate_pfn;
			cc->zone->compact_cached_migrate_pfn[1] = cc->migrate_pfn;
		}

		if (cc->migrate_pfn <= cc->zone->compact_init_migrate_pfn)
			cc->whole_zone = true;
	}

	last_migrated_pfn = 0;

	/*
	 * Migrate has separate cached PFNs for ASYNC and SYNC* migration on
	 * the basis that some migrations will fail in ASYNC mode. However,
	 * if the cached PFNs match and pageblocks are skipped due to having
	 * no isolation candidates, then the sync state does not matter.
	 * Until a pageblock with isolation candidates is found, keep the
	 * cached PFNs in sync to avoid revisiting the same blocks.
	 */
	update_cached = !sync &&
		cc->zone->compact_cached_migrate_pfn[0] == cc->zone->compact_cached_migrate_pfn[1];

	trace_mm_compaction_begin(cc, start_pfn, end_pfn, sync);

	/* lru_add_drain_all could be expensive with involving other CPUs */
	lru_add_drain();

	while ((ret = compact_finished(cc)) == COMPACT_CONTINUE) {
		int err;
		unsigned long iteration_start_pfn = cc->migrate_pfn;

		/*
		 * Avoid multiple rescans of the same pageblock which can
		 * happen if a page cannot be isolated (dirty/writeback in
		 * async mode) or if the migrated pages are being allocated
		 * before the pageblock is cleared.  The first rescan will
		 * capture the entire pageblock for migration. If it fails,
		 * it'll be marked skip and scanning will proceed as normal.
		 */
		cc->finish_pageblock = false;
		if (pageblock_start_pfn(last_migrated_pfn) ==
		    pageblock_start_pfn(iteration_start_pfn)) {
			cc->finish_pageblock = true;
		}

rescan:
		switch (isolate_migratepages(cc)) {
		case ISOLATE_ABORT:
			ret = COMPACT_CONTENDED;
			putback_movable_pages(&cc->migratepages);
			cc->nr_migratepages = 0;
			goto out;
		case ISOLATE_NONE:
			if (update_cached) {
				cc->zone->compact_cached_migrate_pfn[1] =
					cc->zone->compact_cached_migrate_pfn[0];
			}

			/*
			 * We haven't isolated and migrated anything, but
			 * there might still be unflushed migrations from
			 * previous cc->order aligned block.
			 */
			goto check_drain;
		case ISOLATE_SUCCESS:
			update_cached = false;
			last_migrated_pfn = iteration_start_pfn;
		}

		err = migrate_pages(&cc->migratepages, compaction_alloc,
				compaction_free, (unsigned long)cc, cc->mode,
				MR_COMPACTION, &nr_succeeded);

<<<<<<< HEAD
		trace_mm_compaction_migratepages(cc->nr_migratepages,
						 nr_succeeded);
=======
		trace_mm_compaction_migratepages(cc, nr_succeeded);
>>>>>>> eb3cdb58

		/* All pages were either migrated or will be released */
		cc->nr_migratepages = 0;
		if (err) {
			putback_movable_pages(&cc->migratepages);
			/*
			 * migrate_pages() may return -ENOMEM when scanners meet
			 * and we want compact_finished() to detect it
			 */
			if (err == -ENOMEM && !compact_scanners_met(cc)) {
				ret = COMPACT_CONTENDED;
				goto out;
			}
			/*
			 * If an ASYNC or SYNC_LIGHT fails to migrate a page
			 * within the current order-aligned block, scan the
			 * remainder of the pageblock. This will mark the
			 * pageblock "skip" to avoid rescanning in the near
			 * future. This will isolate more pages than necessary
			 * for the request but avoid loops due to
			 * fast_find_migrateblock revisiting blocks that were
			 * recently partially scanned.
			 */
			if (cc->direct_compaction && !cc->finish_pageblock &&
						(cc->mode < MIGRATE_SYNC)) {
				cc->finish_pageblock = true;

				/*
				 * Draining pcplists does not help THP if
				 * any page failed to migrate. Even after
				 * drain, the pageblock will not be free.
				 */
				if (cc->order == COMPACTION_HPAGE_ORDER)
					last_migrated_pfn = 0;

				goto rescan;
			}
		}

		/* Stop if a page has been captured */
		if (capc && capc->page) {
			ret = COMPACT_SUCCESS;
			break;
		}

check_drain:
		/*
		 * Has the migration scanner moved away from the previous
		 * cc->order aligned block where we migrated from? If yes,
		 * flush the pages that were freed, so that they can merge and
		 * compact_finished() can detect immediately if allocation
		 * would succeed.
		 */
		if (cc->order > 0 && last_migrated_pfn) {
			unsigned long current_block_start =
				block_start_pfn(cc->migrate_pfn, cc->order);

			if (last_migrated_pfn < current_block_start) {
				lru_add_drain_cpu_zone(cc->zone);
				/* No more flushing until we migrate again */
				last_migrated_pfn = 0;
			}
		}
	}

out:
	/*
	 * Release free pages and update where the free scanner should restart,
	 * so we don't leave any returned pages behind in the next attempt.
	 */
	if (cc->nr_freepages > 0) {
		unsigned long free_pfn = release_freepages(&cc->freepages);

		cc->nr_freepages = 0;
		VM_BUG_ON(free_pfn == 0);
		/* The cached pfn is always the first in a pageblock */
		free_pfn = pageblock_start_pfn(free_pfn);
		/*
		 * Only go back, not forward. The cached pfn might have been
		 * already reset to zone end in compact_finished()
		 */
		if (free_pfn > cc->zone->compact_cached_free_pfn)
			cc->zone->compact_cached_free_pfn = free_pfn;
	}

	count_compact_events(COMPACTMIGRATE_SCANNED, cc->total_migrate_scanned);
	count_compact_events(COMPACTFREE_SCANNED, cc->total_free_scanned);

	trace_mm_compaction_end(cc, start_pfn, end_pfn, sync, ret);

	VM_BUG_ON(!list_empty(&cc->freepages));
	VM_BUG_ON(!list_empty(&cc->migratepages));

	return ret;
}

static enum compact_result compact_zone_order(struct zone *zone, int order,
		gfp_t gfp_mask, enum compact_priority prio,
		unsigned int alloc_flags, int highest_zoneidx,
		struct page **capture)
{
	enum compact_result ret;
	struct compact_control cc = {
		.order = order,
		.search_order = order,
		.gfp_mask = gfp_mask,
		.zone = zone,
		.mode = (prio == COMPACT_PRIO_ASYNC) ?
					MIGRATE_ASYNC :	MIGRATE_SYNC_LIGHT,
		.alloc_flags = alloc_flags,
		.highest_zoneidx = highest_zoneidx,
		.direct_compaction = true,
		.whole_zone = (prio == MIN_COMPACT_PRIORITY),
		.ignore_skip_hint = (prio == MIN_COMPACT_PRIORITY),
		.ignore_block_suitable = (prio == MIN_COMPACT_PRIORITY)
	};
	struct capture_control capc = {
		.cc = &cc,
		.page = NULL,
	};

	/*
	 * Make sure the structs are really initialized before we expose the
	 * capture control, in case we are interrupted and the interrupt handler
	 * frees a page.
	 */
	barrier();
	WRITE_ONCE(current->capture_control, &capc);

	ret = compact_zone(&cc, &capc);

	/*
	 * Make sure we hide capture control first before we read the captured
	 * page pointer, otherwise an interrupt could free and capture a page
	 * and we would leak it.
	 */
	WRITE_ONCE(current->capture_control, NULL);
	*capture = READ_ONCE(capc.page);
	/*
	 * Technically, it is also possible that compaction is skipped but
	 * the page is still captured out of luck(IRQ came and freed the page).
	 * Returning COMPACT_SUCCESS in such cases helps in properly accounting
	 * the COMPACT[STALL|FAIL] when compaction is skipped.
	 */
	if (*capture)
		ret = COMPACT_SUCCESS;

	return ret;
}

/**
 * try_to_compact_pages - Direct compact to satisfy a high-order allocation
 * @gfp_mask: The GFP mask of the current allocation
 * @order: The order of the current allocation
 * @alloc_flags: The allocation flags of the current allocation
 * @ac: The context of current allocation
 * @prio: Determines how hard direct compaction should try to succeed
 * @capture: Pointer to free page created by compaction will be stored here
 *
 * This is the main entry point for direct page compaction.
 */
enum compact_result try_to_compact_pages(gfp_t gfp_mask, unsigned int order,
		unsigned int alloc_flags, const struct alloc_context *ac,
		enum compact_priority prio, struct page **capture)
{
	int may_perform_io = (__force int)(gfp_mask & __GFP_IO);
	struct zoneref *z;
	struct zone *zone;
	enum compact_result rc = COMPACT_SKIPPED;

	/*
	 * Check if the GFP flags allow compaction - GFP_NOIO is really
	 * tricky context because the migration might require IO
	 */
	if (!may_perform_io)
		return COMPACT_SKIPPED;

	trace_mm_compaction_try_to_compact_pages(order, gfp_mask, prio);

	/* Compact each zone in the list */
	for_each_zone_zonelist_nodemask(zone, z, ac->zonelist,
					ac->highest_zoneidx, ac->nodemask) {
		enum compact_result status;

		if (prio > MIN_COMPACT_PRIORITY
					&& compaction_deferred(zone, order)) {
			rc = max_t(enum compact_result, COMPACT_DEFERRED, rc);
			continue;
		}

		status = compact_zone_order(zone, order, gfp_mask, prio,
				alloc_flags, ac->highest_zoneidx, capture);
		rc = max(status, rc);

		/* The allocation should succeed, stop compacting */
		if (status == COMPACT_SUCCESS) {
			/*
			 * We think the allocation will succeed in this zone,
			 * but it is not certain, hence the false. The caller
			 * will repeat this with true if allocation indeed
			 * succeeds in this zone.
			 */
			compaction_defer_reset(zone, order, false);

			break;
		}

		if (prio != COMPACT_PRIO_ASYNC && (status == COMPACT_COMPLETE ||
					status == COMPACT_PARTIAL_SKIPPED))
			/*
			 * We think that allocation won't succeed in this zone
			 * so we defer compaction there. If it ends up
			 * succeeding after all, it will be reset.
			 */
			defer_compaction(zone, order);

		/*
		 * We might have stopped compacting due to need_resched() in
		 * async compaction, or due to a fatal signal detected. In that
		 * case do not try further zones
		 */
		if ((prio == COMPACT_PRIO_ASYNC && need_resched())
					|| fatal_signal_pending(current))
			break;
	}

	return rc;
}

/*
 * Compact all zones within a node till each zone's fragmentation score
 * reaches within proactive compaction thresholds (as determined by the
 * proactiveness tunable).
 *
 * It is possible that the function returns before reaching score targets
 * due to various back-off conditions, such as, contention on per-node or
 * per-zone locks.
 */
static void proactive_compact_node(pg_data_t *pgdat)
{
	int zoneid;
	struct zone *zone;
	struct compact_control cc = {
		.order = -1,
		.mode = MIGRATE_SYNC_LIGHT,
		.ignore_skip_hint = true,
		.whole_zone = true,
		.gfp_mask = GFP_KERNEL,
		.proactive_compaction = true,
	};

	for (zoneid = 0; zoneid < MAX_NR_ZONES; zoneid++) {
		zone = &pgdat->node_zones[zoneid];
		if (!populated_zone(zone))
			continue;

		cc.zone = zone;

		compact_zone(&cc, NULL);

		count_compact_events(KCOMPACTD_MIGRATE_SCANNED,
				     cc.total_migrate_scanned);
		count_compact_events(KCOMPACTD_FREE_SCANNED,
				     cc.total_free_scanned);
	}
}

/* Compact all zones within a node */
static void compact_node(int nid)
{
	pg_data_t *pgdat = NODE_DATA(nid);
	int zoneid;
	struct zone *zone;
	struct compact_control cc = {
		.order = -1,
		.mode = MIGRATE_SYNC,
		.ignore_skip_hint = true,
		.whole_zone = true,
		.gfp_mask = GFP_KERNEL,
	};


	for (zoneid = 0; zoneid < MAX_NR_ZONES; zoneid++) {

		zone = &pgdat->node_zones[zoneid];
		if (!populated_zone(zone))
			continue;

		cc.zone = zone;

		compact_zone(&cc, NULL);
	}
}

/* Compact all nodes in the system */
static void compact_nodes(void)
{
	int nid;

	/* Flush pending updates to the LRU lists */
	lru_add_drain_all();

	for_each_online_node(nid)
		compact_node(nid);
}

static int compaction_proactiveness_sysctl_handler(struct ctl_table *table, int write,
		void *buffer, size_t *length, loff_t *ppos)
{
	int rc, nid;

	rc = proc_dointvec_minmax(table, write, buffer, length, ppos);
	if (rc)
		return rc;

	if (write && sysctl_compaction_proactiveness) {
		for_each_online_node(nid) {
			pg_data_t *pgdat = NODE_DATA(nid);

			if (pgdat->proactive_compact_trigger)
				continue;

			pgdat->proactive_compact_trigger = true;
			trace_mm_compaction_wakeup_kcompactd(pgdat->node_id, -1,
							     pgdat->nr_zones - 1);
			wake_up_interruptible(&pgdat->kcompactd_wait);
		}
	}

	return 0;
}

int compaction_proactiveness_sysctl_handler(struct ctl_table *table, int write,
		void *buffer, size_t *length, loff_t *ppos)
{
	int rc, nid;

	rc = proc_dointvec_minmax(table, write, buffer, length, ppos);
	if (rc)
		return rc;

	if (write && sysctl_compaction_proactiveness) {
		for_each_online_node(nid) {
			pg_data_t *pgdat = NODE_DATA(nid);

			if (pgdat->proactive_compact_trigger)
				continue;

			pgdat->proactive_compact_trigger = true;
			wake_up_interruptible(&pgdat->kcompactd_wait);
		}
	}

	return 0;
}

/*
 * This is the entry point for compacting all nodes via
 * /proc/sys/vm/compact_memory
 */
static int sysctl_compaction_handler(struct ctl_table *table, int write,
			void *buffer, size_t *length, loff_t *ppos)
{
	if (write)
		compact_nodes();

	return 0;
}

#if defined(CONFIG_SYSFS) && defined(CONFIG_NUMA)
static ssize_t compact_store(struct device *dev,
			     struct device_attribute *attr,
			     const char *buf, size_t count)
{
	int nid = dev->id;

	if (nid >= 0 && nid < nr_node_ids && node_online(nid)) {
		/* Flush pending updates to the LRU lists */
		lru_add_drain_all();

		compact_node(nid);
	}

	return count;
}
static DEVICE_ATTR_WO(compact);

int compaction_register_node(struct node *node)
{
	return device_create_file(&node->dev, &dev_attr_compact);
}

void compaction_unregister_node(struct node *node)
{
	return device_remove_file(&node->dev, &dev_attr_compact);
}
#endif /* CONFIG_SYSFS && CONFIG_NUMA */

static inline bool kcompactd_work_requested(pg_data_t *pgdat)
{
	return pgdat->kcompactd_max_order > 0 || kthread_should_stop() ||
		pgdat->proactive_compact_trigger;
}

static bool kcompactd_node_suitable(pg_data_t *pgdat)
{
	int zoneid;
	struct zone *zone;
	enum zone_type highest_zoneidx = pgdat->kcompactd_highest_zoneidx;

	for (zoneid = 0; zoneid <= highest_zoneidx; zoneid++) {
		zone = &pgdat->node_zones[zoneid];

		if (!populated_zone(zone))
			continue;

		if (compaction_suitable(zone, pgdat->kcompactd_max_order, 0,
					highest_zoneidx) == COMPACT_CONTINUE)
			return true;
	}

	return false;
}

static void kcompactd_do_work(pg_data_t *pgdat)
{
	/*
	 * With no special task, compact all zones so that a page of requested
	 * order is allocatable.
	 */
	int zoneid;
	struct zone *zone;
	struct compact_control cc = {
		.order = pgdat->kcompactd_max_order,
		.search_order = pgdat->kcompactd_max_order,
		.highest_zoneidx = pgdat->kcompactd_highest_zoneidx,
		.mode = MIGRATE_SYNC_LIGHT,
		.ignore_skip_hint = false,
		.gfp_mask = GFP_KERNEL,
	};
	trace_mm_compaction_kcompactd_wake(pgdat->node_id, cc.order,
							cc.highest_zoneidx);
	count_compact_event(KCOMPACTD_WAKE);

	for (zoneid = 0; zoneid <= cc.highest_zoneidx; zoneid++) {
		int status;

		zone = &pgdat->node_zones[zoneid];
		if (!populated_zone(zone))
			continue;

		if (compaction_deferred(zone, cc.order))
			continue;

		if (compaction_suitable(zone, cc.order, 0, zoneid) !=
							COMPACT_CONTINUE)
			continue;

		if (kthread_should_stop())
			return;

		cc.zone = zone;
		status = compact_zone(&cc, NULL);

		if (status == COMPACT_SUCCESS) {
			compaction_defer_reset(zone, cc.order, false);
		} else if (status == COMPACT_PARTIAL_SKIPPED || status == COMPACT_COMPLETE) {
			/*
			 * Buddy pages may become stranded on pcps that could
			 * otherwise coalesce on the zone's free area for
			 * order >= cc.order.  This is ratelimited by the
			 * upcoming deferral.
			 */
			drain_all_pages(zone);

			/*
			 * We use sync migration mode here, so we defer like
			 * sync direct compaction does.
			 */
			defer_compaction(zone, cc.order);
		}

		count_compact_events(KCOMPACTD_MIGRATE_SCANNED,
				     cc.total_migrate_scanned);
		count_compact_events(KCOMPACTD_FREE_SCANNED,
				     cc.total_free_scanned);
	}

	/*
	 * Regardless of success, we are done until woken up next. But remember
	 * the requested order/highest_zoneidx in case it was higher/tighter
	 * than our current ones
	 */
	if (pgdat->kcompactd_max_order <= cc.order)
		pgdat->kcompactd_max_order = 0;
	if (pgdat->kcompactd_highest_zoneidx >= cc.highest_zoneidx)
		pgdat->kcompactd_highest_zoneidx = pgdat->nr_zones - 1;
}

void wakeup_kcompactd(pg_data_t *pgdat, int order, int highest_zoneidx)
{
	if (!order)
		return;

	if (pgdat->kcompactd_max_order < order)
		pgdat->kcompactd_max_order = order;

	if (pgdat->kcompactd_highest_zoneidx > highest_zoneidx)
		pgdat->kcompactd_highest_zoneidx = highest_zoneidx;

	/*
	 * Pairs with implicit barrier in wait_event_freezable()
	 * such that wakeups are not missed.
	 */
	if (!wq_has_sleeper(&pgdat->kcompactd_wait))
		return;

	if (!kcompactd_node_suitable(pgdat))
		return;

	trace_mm_compaction_wakeup_kcompactd(pgdat->node_id, order,
							highest_zoneidx);
	wake_up_interruptible(&pgdat->kcompactd_wait);
}

/*
 * The background compaction daemon, started as a kernel thread
 * from the init process.
 */
static int kcompactd(void *p)
{
	pg_data_t *pgdat = (pg_data_t *)p;
	struct task_struct *tsk = current;
	long default_timeout = msecs_to_jiffies(HPAGE_FRAG_CHECK_INTERVAL_MSEC);
	long timeout = default_timeout;

	const struct cpumask *cpumask = cpumask_of_node(pgdat->node_id);

	if (!cpumask_empty(cpumask))
		set_cpus_allowed_ptr(tsk, cpumask);

	set_freezable();

	pgdat->kcompactd_max_order = 0;
	pgdat->kcompactd_highest_zoneidx = pgdat->nr_zones - 1;

	while (!kthread_should_stop()) {
		unsigned long pflags;

		/*
		 * Avoid the unnecessary wakeup for proactive compaction
		 * when it is disabled.
		 */
		if (!sysctl_compaction_proactiveness)
			timeout = MAX_SCHEDULE_TIMEOUT;
		trace_mm_compaction_kcompactd_sleep(pgdat->node_id);
		if (wait_event_freezable_timeout(pgdat->kcompactd_wait,
			kcompactd_work_requested(pgdat), timeout) &&
			!pgdat->proactive_compact_trigger) {

			psi_memstall_enter(&pflags);
			kcompactd_do_work(pgdat);
			psi_memstall_leave(&pflags);
			/*
			 * Reset the timeout value. The defer timeout from
			 * proactive compaction is lost here but that is fine
			 * as the condition of the zone changing substantionally
			 * then carrying on with the previous defer interval is
			 * not useful.
			 */
			timeout = default_timeout;
			continue;
		}

		/*
		 * Start the proactive work with default timeout. Based
		 * on the fragmentation score, this timeout is updated.
		 */
		timeout = default_timeout;
		if (should_proactive_compact_node(pgdat)) {
			unsigned int prev_score, score;

			prev_score = fragmentation_score_node(pgdat);
			proactive_compact_node(pgdat);
			score = fragmentation_score_node(pgdat);
			/*
			 * Defer proactive compaction if the fragmentation
			 * score did not go down i.e. no progress made.
			 */
			if (unlikely(score >= prev_score))
				timeout =
				   default_timeout << COMPACT_MAX_DEFER_SHIFT;
		}
		if (unlikely(pgdat->proactive_compact_trigger))
			pgdat->proactive_compact_trigger = false;
	}

	return 0;
}

/*
 * This kcompactd start function will be called by init and node-hot-add.
 * On node-hot-add, kcompactd will moved to proper cpus if cpus are hot-added.
 */
void kcompactd_run(int nid)
{
	pg_data_t *pgdat = NODE_DATA(nid);

	if (pgdat->kcompactd)
		return;

	pgdat->kcompactd = kthread_run(kcompactd, pgdat, "kcompactd%d", nid);
	if (IS_ERR(pgdat->kcompactd)) {
		pr_err("Failed to start kcompactd on node %d\n", nid);
		pgdat->kcompactd = NULL;
	}
}

/*
 * Called by memory hotplug when all memory in a node is offlined. Caller must
 * be holding mem_hotplug_begin/done().
 */
void kcompactd_stop(int nid)
{
	struct task_struct *kcompactd = NODE_DATA(nid)->kcompactd;

	if (kcompactd) {
		kthread_stop(kcompactd);
		NODE_DATA(nid)->kcompactd = NULL;
	}
}

/*
 * It's optimal to keep kcompactd on the same CPUs as their memory, but
 * not required for correctness. So if the last cpu in a node goes
 * away, we get changed to run anywhere: as the first one comes back,
 * restore their cpu bindings.
 */
static int kcompactd_cpu_online(unsigned int cpu)
{
	int nid;

	for_each_node_state(nid, N_MEMORY) {
		pg_data_t *pgdat = NODE_DATA(nid);
		const struct cpumask *mask;

		mask = cpumask_of_node(pgdat->node_id);

		if (cpumask_any_and(cpu_online_mask, mask) < nr_cpu_ids)
			/* One of our CPUs online: restore mask */
			if (pgdat->kcompactd)
				set_cpus_allowed_ptr(pgdat->kcompactd, mask);
	}
	return 0;
}

static int proc_dointvec_minmax_warn_RT_change(struct ctl_table *table,
		int write, void *buffer, size_t *lenp, loff_t *ppos)
{
	int ret, old;

	if (!IS_ENABLED(CONFIG_PREEMPT_RT) || !write)
		return proc_dointvec_minmax(table, write, buffer, lenp, ppos);

	old = *(int *)table->data;
	ret = proc_dointvec_minmax(table, write, buffer, lenp, ppos);
	if (ret)
		return ret;
	if (old != *(int *)table->data)
		pr_warn_once("sysctl attribute %s changed by %s[%d]\n",
			     table->procname, current->comm,
			     task_pid_nr(current));
	return ret;
}

static struct ctl_table vm_compaction[] = {
	{
		.procname	= "compact_memory",
		.data		= NULL,
		.maxlen		= sizeof(int),
		.mode		= 0200,
		.proc_handler	= sysctl_compaction_handler,
	},
	{
		.procname	= "compaction_proactiveness",
		.data		= &sysctl_compaction_proactiveness,
		.maxlen		= sizeof(sysctl_compaction_proactiveness),
		.mode		= 0644,
		.proc_handler	= compaction_proactiveness_sysctl_handler,
		.extra1		= SYSCTL_ZERO,
		.extra2		= SYSCTL_ONE_HUNDRED,
	},
	{
		.procname	= "extfrag_threshold",
		.data		= &sysctl_extfrag_threshold,
		.maxlen		= sizeof(int),
		.mode		= 0644,
		.proc_handler	= proc_dointvec_minmax,
		.extra1		= SYSCTL_ZERO,
		.extra2		= SYSCTL_ONE_THOUSAND,
	},
	{
		.procname	= "compact_unevictable_allowed",
		.data		= &sysctl_compact_unevictable_allowed,
		.maxlen		= sizeof(int),
		.mode		= 0644,
		.proc_handler	= proc_dointvec_minmax_warn_RT_change,
		.extra1		= SYSCTL_ZERO,
		.extra2		= SYSCTL_ONE,
	},
	{ }
};

static int __init kcompactd_init(void)
{
	int nid;
	int ret;

	ret = cpuhp_setup_state_nocalls(CPUHP_AP_ONLINE_DYN,
					"mm/compaction:online",
					kcompactd_cpu_online, NULL);
	if (ret < 0) {
		pr_err("kcompactd: failed to register hotplug callbacks.\n");
		return ret;
	}

	for_each_node_state(nid, N_MEMORY)
		kcompactd_run(nid);
	register_sysctl_init("vm", vm_compaction);
	return 0;
}
subsys_initcall(kcompactd_init)

#endif /* CONFIG_COMPACTION */<|MERGE_RESOLUTION|>--- conflicted
+++ resolved
@@ -2440,12 +2440,7 @@
 				compaction_free, (unsigned long)cc, cc->mode,
 				MR_COMPACTION, &nr_succeeded);
 
-<<<<<<< HEAD
-		trace_mm_compaction_migratepages(cc->nr_migratepages,
-						 nr_succeeded);
-=======
 		trace_mm_compaction_migratepages(cc, nr_succeeded);
->>>>>>> eb3cdb58
 
 		/* All pages were either migrated or will be released */
 		cc->nr_migratepages = 0;
@@ -2771,30 +2766,6 @@
 			pgdat->proactive_compact_trigger = true;
 			trace_mm_compaction_wakeup_kcompactd(pgdat->node_id, -1,
 							     pgdat->nr_zones - 1);
-			wake_up_interruptible(&pgdat->kcompactd_wait);
-		}
-	}
-
-	return 0;
-}
-
-int compaction_proactiveness_sysctl_handler(struct ctl_table *table, int write,
-		void *buffer, size_t *length, loff_t *ppos)
-{
-	int rc, nid;
-
-	rc = proc_dointvec_minmax(table, write, buffer, length, ppos);
-	if (rc)
-		return rc;
-
-	if (write && sysctl_compaction_proactiveness) {
-		for_each_online_node(nid) {
-			pg_data_t *pgdat = NODE_DATA(nid);
-
-			if (pgdat->proactive_compact_trigger)
-				continue;
-
-			pgdat->proactive_compact_trigger = true;
 			wake_up_interruptible(&pgdat->kcompactd_wait);
 		}
 	}
