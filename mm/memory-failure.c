--- conflicted
+++ resolved
@@ -62,11 +62,8 @@
 #include <linux/page-isolation.h>
 #include <linux/pagewalk.h>
 #include <linux/shmem_fs.h>
-<<<<<<< HEAD
-=======
 #include <linux/sysctl.h>
 #include "swap.h"
->>>>>>> eb3cdb58
 #include "internal.h"
 #include "ras/ras_event.h"
 
@@ -173,7 +170,7 @@
 		ret = take_page_off_buddy(page);
 	zone_pcp_enable(page_zone(page));
 
-	return ret > 0;
+	return ret;
 }
 
 static bool page_handle_poison(struct page *page, bool hugepage_or_freepage, bool release)
@@ -993,11 +990,7 @@
 		count -= 1;
 
 	if (count > 0) {
-<<<<<<< HEAD
-		pr_err("Memory failure: %#lx: %s still referenced by %d users\n",
-=======
 		pr_err("%#lx: %s still referenced by %d users\n",
->>>>>>> eb3cdb58
 		       page_to_pfn(p), action_page_types[ps->type], count);
 		return true;
 	}
@@ -1021,11 +1014,7 @@
  */
 static int me_unknown(struct page_state *ps, struct page *p)
 {
-<<<<<<< HEAD
-	pr_err("Memory failure: %#lx: Unknown page state\n", page_to_pfn(p));
-=======
 	pr_err("%#lx: Unknown page state\n", page_to_pfn(p));
->>>>>>> eb3cdb58
 	unlock_page(p);
 	return MF_FAILED;
 }
@@ -1187,11 +1176,7 @@
 	delete_from_swap_cache(folio);
 
 	ret = delete_from_lru_cache(p) ? MF_FAILED : MF_RECOVERED;
-<<<<<<< HEAD
-	unlock_page(p);
-=======
 	folio_unlock(folio);
->>>>>>> eb3cdb58
 
 	if (has_extra_refcount(ps, p, false))
 		ret = MF_FAILED;
@@ -1218,11 +1203,8 @@
 	mapping = page_mapping(hpage);
 	if (mapping) {
 		res = truncate_error_page(hpage, page_to_pfn(p), mapping);
-<<<<<<< HEAD
-=======
 		/* The page is kept in page cache. */
 		extra_pins = true;
->>>>>>> eb3cdb58
 		unlock_page(hpage);
 	} else {
 		unlock_page(hpage);
@@ -1240,11 +1222,7 @@
 		}
 	}
 
-<<<<<<< HEAD
-	if (has_extra_refcount(ps, p, false))
-=======
 	if (has_extra_refcount(ps, p, extra_pins))
->>>>>>> eb3cdb58
 		res = MF_FAILED;
 
 	return res;
@@ -1374,11 +1352,6 @@
 
 	/* page p should be unlocked after returning from ps->action().  */
 	result = ps->action(ps, p);
-<<<<<<< HEAD
-
-	action_result(pfn, ps->type, result);
-=======
->>>>>>> eb3cdb58
 
 	/* Could do more checks here if page looks ok */
 	/*
@@ -1412,15 +1385,11 @@
  */
 static inline bool HWPoisonHandlable(struct page *page, unsigned long flags)
 {
-<<<<<<< HEAD
-	return PageLRU(page) || __PageMovable(page) || is_free_buddy_page(page);
-=======
 	/* Soft offline could migrate non-LRU movable pages */
 	if ((flags & MF_SOFT_OFFLINE) && __PageMovable(page))
 		return true;
 
 	return PageLRU(page) || is_free_buddy_page(page);
->>>>>>> eb3cdb58
 }
 
 static int __get_hwpoison_page(struct page *page, unsigned long flags)
@@ -1441,13 +1410,8 @@
 	if (!HWPoisonHandlable(&folio->page, flags))
 		return -EBUSY;
 
-<<<<<<< HEAD
-	if (get_page_unless_zero(head)) {
-		if (head == compound_head(page))
-=======
 	if (folio_try_get(folio)) {
 		if (folio == page_folio(page))
->>>>>>> eb3cdb58
 			return 1;
 
 		pr_info("%#lx cannot catch tail\n", page_to_pfn(page));
@@ -1716,18 +1680,10 @@
 	int ret;
 
 	lock_page(page);
-<<<<<<< HEAD
-	if (unlikely(split_huge_page(page))) {
-		unsigned long pfn = page_to_pfn(page);
-
-		unlock_page(page);
-		pr_info("%s: %#lx: thp split failed\n", msg, pfn);
-=======
 	ret = split_huge_page(page);
 	unlock_page(page);
 
 	if (unlikely(ret))
->>>>>>> eb3cdb58
 		put_page(page);
 
 	return ret;
@@ -2287,14 +2243,8 @@
 		 * page is a valid handlable page.
 		 */
 		SetPageHasHWPoisoned(hpage);
-<<<<<<< HEAD
-		if (try_to_split_thp_page(p, "Memory Failure") < 0) {
-			action_result(pfn, MF_MSG_UNSPLIT_THP, MF_IGNORED);
-			res = -EBUSY;
-=======
 		if (try_to_split_thp_page(p) < 0) {
 			res = action_result(pfn, MF_MSG_UNSPLIT_THP, MF_IGNORED);
->>>>>>> eb3cdb58
 			goto unlock_mutex;
 		}
 		VM_BUG_ON_PAGE(!page_count(p), p);
