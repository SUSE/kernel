--- conflicted
+++ resolved
@@ -239,7 +239,7 @@
 	if (mapping == NULL || mapping->host == NULL)
 		return -EINVAL;
 
-	dev = inode_get_dev(mapping->host);
+	dev = mapping->host->i_sb->s_dev;
 	if (hwpoison_filter_dev_major != ~0U &&
 	    hwpoison_filter_dev_major != MAJOR(dev))
 		return -EINVAL;
@@ -429,12 +429,8 @@
 	pte = pte_offset_map(pmd, address);
 	if (!pte)
 		return 0;
-<<<<<<< HEAD
-	if (pte_present(*pte) && pte_devmap(*pte))
-=======
 	ptent = ptep_get(pte);
 	if (pte_present(ptent) && pte_devmap(ptent))
->>>>>>> 2d5404ca
 		ret = PAGE_SHIFT;
 	pte_unmap(pte);
 	return ret;
@@ -2553,11 +2549,7 @@
 	struct folio *folio;
 	struct page *p;
 	int ret = -EBUSY, ghp;
-<<<<<<< HEAD
-	unsigned long count = 1;
-=======
 	unsigned long count;
->>>>>>> 2d5404ca
 	bool huge = false;
 	static DEFINE_RATELIMIT_STATE(unpoison_rs, DEFAULT_RATELIMIT_INTERVAL,
 					DEFAULT_RATELIMIT_BURST);
@@ -2577,10 +2569,6 @@
 		goto unlock_mutex;
 	}
 
-<<<<<<< HEAD
-	if (!PageHWPoison(p)) {
-		unpoison_pr_info("Unpoison: Page was already unpoisoned %#lx\n",
-=======
 	if (is_huge_zero_folio(folio)) {
 		unpoison_pr_info("%#lx: huge zero page is not supported\n",
 				 pfn, &unpoison_rs);
@@ -2590,7 +2578,6 @@
 
 	if (!PageHWPoison(p)) {
 		unpoison_pr_info("%#lx: page was already unpoisoned\n",
->>>>>>> 2d5404ca
 				 pfn, &unpoison_rs);
 		goto unlock_mutex;
 	}
@@ -2601,20 +2588,10 @@
 		goto unlock_mutex;
 	}
 
-<<<<<<< HEAD
-	if (folio_test_slab(folio) || PageTable(&folio->page) || folio_test_reserved(folio))
-		goto unlock_mutex;
-
-	/*
-	 * Note that folio->_mapcount is overloaded in SLAB, so the simple test
-	 * in folio_mapped() has to be done after folio_test_slab() is checked.
-	 */
-=======
 	if (folio_test_slab(folio) || folio_test_pgtable(folio) ||
 	    folio_test_reserved(folio) || folio_test_offline(folio))
 		goto unlock_mutex;
 
->>>>>>> 2d5404ca
 	if (folio_mapped(folio)) {
 		unpoison_pr_info("%#lx: someone maps the hwpoison page\n",
 				 pfn, &unpoison_rs);
@@ -2629,11 +2606,7 @@
 
 	ghp = get_hwpoison_page(p, MF_UNPOISON);
 	if (!ghp) {
-<<<<<<< HEAD
-		if (PageHuge(p)) {
-=======
 		if (folio_test_hugetlb(folio)) {
->>>>>>> 2d5404ca
 			huge = true;
 			count = folio_free_raw_hwp(folio, false);
 			if (count == 0)
@@ -2645,11 +2618,7 @@
 			ret = put_page_back_buddy(p) ? 0 : -EBUSY;
 		} else {
 			ret = ghp;
-<<<<<<< HEAD
-			unpoison_pr_info("Unpoison: failed to grab page %#lx\n",
-=======
 			unpoison_pr_info("%#lx: failed to grab page\n",
->>>>>>> 2d5404ca
 					 pfn, &unpoison_rs);
 		}
 	} else {
