--- conflicted
+++ resolved
@@ -635,11 +635,7 @@
 	int order = pindex / MIGRATE_PCPTYPES;
 
 #ifdef CONFIG_TRANSPARENT_HUGEPAGE
-<<<<<<< HEAD
-	if (order > PAGE_ALLOC_COSTLY_ORDER)
-=======
 	if (pindex == NR_LOWORDER_PCP_LISTS)
->>>>>>> eb3cdb58
 		order = pageblock_order;
 #else
 	VM_BUG_ON(order > PAGE_ALLOC_COSTLY_ORDER);
@@ -688,23 +684,6 @@
 	free_the_page(page, compound_order(page));
 }
 
-static void prep_compound_head(struct page *page, unsigned int order)
-{
-	set_compound_page_dtor(page, COMPOUND_PAGE_DTOR);
-	set_compound_order(page, order);
-	atomic_set(compound_mapcount_ptr(page), -1);
-	if (hpage_pincount_available(page))
-		atomic_set(compound_pincount_ptr(page), 0);
-}
-
-static void prep_compound_tail(struct page *head, int tail_idx)
-{
-	struct page *p = head + tail_idx;
-
-	p->mapping = TAIL_MAPPING;
-	set_compound_head(p, head);
-}
-
 void prep_compound_page(struct page *page, unsigned int order)
 {
 	int i;
@@ -713,10 +692,6 @@
 	__SetPageHead(page);
 	for (i = 1; i < nr_pages; i++)
 		prep_compound_tail(page, i);
-<<<<<<< HEAD
-
-	prep_compound_head(page, order);
-=======
 
 	prep_compound_head(page, order);
 }
@@ -727,7 +702,6 @@
 
 	VM_BUG_ON_FOLIO(dtor >= NR_COMPOUND_DTORS, folio);
 	compound_page_dtors[dtor](&folio->page);
->>>>>>> eb3cdb58
 }
 
 #ifdef CONFIG_DEBUG_PAGEALLOC
@@ -926,20 +900,11 @@
 	if (order >= MAX_ORDER - 1)
 		return false;
 
-<<<<<<< HEAD
-	combined_pfn = buddy_pfn & pfn;
-	higher_page = page + (combined_pfn - pfn);
-	buddy_pfn = __find_buddy_pfn(combined_pfn, order + 1);
-	higher_buddy = higher_page + (buddy_pfn - combined_pfn);
-
-	return page_is_buddy(higher_page, higher_buddy, order + 1);
-=======
 	higher_page_pfn = buddy_pfn & pfn;
 	higher_page = page + (higher_page_pfn - pfn);
 
 	return find_buddy_page_pfn(higher_page, higher_page_pfn, order + 1,
 			NULL) != NULL;
->>>>>>> eb3cdb58
 }
 
 /*
@@ -994,12 +959,8 @@
 			return;
 		}
 
-<<<<<<< HEAD
-		if (!page_is_buddy(page, buddy, order))
-=======
 		buddy = find_buddy_page_pfn(page, pfn, order, &buddy_pfn);
 		if (!buddy)
->>>>>>> eb3cdb58
 			goto done_merging;
 
 		if (unlikely(order >= pageblock_order)) {
@@ -1311,15 +1272,8 @@
 
 		VM_BUG_ON_PAGE(compound && compound_order(page) != order, page);
 
-<<<<<<< HEAD
-		if (compound) {
-			ClearPageDoubleMap(page);
-			ClearPageHasHWPoisoned(page);
-		}
-=======
 		if (compound)
 			ClearPageHasHWPoisoned(page);
->>>>>>> eb3cdb58
 		for (i = 1; i < (1 << order); i++) {
 			if (compound)
 				bad += free_tail_page_prepare(page, page + i);
@@ -1387,48 +1341,6 @@
 	return true;
 }
 
-<<<<<<< HEAD
-#ifdef CONFIG_DEBUG_VM
-/*
- * With DEBUG_VM enabled, order-0 pages are checked immediately when being freed
- * to pcp lists. With debug_pagealloc also enabled, they are also rechecked when
- * moved from pcp lists to free lists.
- */
-static bool free_pcp_prepare(struct page *page, unsigned int order)
-{
-	return free_pages_prepare(page, order, true, FPI_NONE);
-}
-
-static bool bulkfree_pcp_prepare(struct page *page)
-{
-	if (debug_pagealloc_enabled_static())
-		return check_free_page(page);
-	else
-		return false;
-}
-#else
-/*
- * With DEBUG_VM disabled, order-0 pages being freed are checked only when
- * moving from pcp lists to free list in order to reduce overhead. With
- * debug_pagealloc enabled, they are checked also immediately when being freed
- * to the pcp lists.
- */
-static bool free_pcp_prepare(struct page *page, unsigned int order)
-{
-	if (debug_pagealloc_enabled_static())
-		return free_pages_prepare(page, order, true, FPI_NONE);
-	else
-		return free_pages_prepare(page, order, false, FPI_NONE);
-}
-
-static bool bulkfree_pcp_prepare(struct page *page)
-{
-	return check_free_page(page);
-}
-#endif /* CONFIG_DEBUG_VM */
-
-=======
->>>>>>> eb3cdb58
 /*
  * Frees a number of pages from the PCP lists
  * Assumes all pages on list are in same zone.
@@ -1438,10 +1350,7 @@
 					struct per_cpu_pages *pcp,
 					int pindex)
 {
-<<<<<<< HEAD
-=======
 	unsigned long flags;
->>>>>>> eb3cdb58
 	int min_pindex = 0;
 	int max_pindex = NR_PCP_LISTS - 1;
 	unsigned int order;
@@ -1457,15 +1366,7 @@
 	/* Ensure requested pindex is drained first. */
 	pindex = pindex - 1;
 
-<<<<<<< HEAD
-	/*
-	 * local_lock_irq held so equivalent to spin_lock_irqsave for
-	 * both PREEMPT_RT and non-PREEMPT_RT configurations.
-	 */
-	spin_lock(&zone->lock);
-=======
 	spin_lock_irqsave(&zone->lock, flags);
->>>>>>> eb3cdb58
 	isolated_pageblocks = has_isolate_pageblock(zone);
 
 	while (count > 0) {
@@ -1488,34 +1389,17 @@
 
 		order = pindex_to_order(pindex);
 		nr_pages = 1 << order;
-<<<<<<< HEAD
-		BUILD_BUG_ON(MAX_ORDER >= (1<<NR_PCP_ORDER_WIDTH));
 		do {
 			int mt;
 
-			page = list_last_entry(list, struct page, lru);
-			mt = get_pcppage_migratetype(page);
-
-			/* must delete to avoid corrupting pcp list */
-			list_del(&page->lru);
-			count -= nr_pages;
-			pcp->count -= nr_pages;
-=======
-		do {
-			int mt;
->>>>>>> eb3cdb58
-
 			page = list_last_entry(list, struct page, pcp_list);
 			mt = get_pcppage_migratetype(page);
 
-<<<<<<< HEAD
-=======
 			/* must delete to avoid corrupting pcp list */
 			list_del(&page->pcp_list);
 			count -= nr_pages;
 			pcp->count -= nr_pages;
 
->>>>>>> eb3cdb58
 			/* MIGRATE_ISOLATE page should not go to pcplists */
 			VM_BUG_ON_PAGE(is_migrate_isolate(mt), page);
 			/* Pageblock could have been isolated meanwhile */
@@ -1527,11 +1411,7 @@
 		} while (count > 0 && !list_empty(list));
 	}
 
-<<<<<<< HEAD
-	spin_unlock(&zone->lock);
-=======
 	spin_unlock_irqrestore(&zone->lock, flags);
->>>>>>> eb3cdb58
 }
 
 static void free_one_page(struct zone *zone,
@@ -1550,83 +1430,6 @@
 	spin_unlock_irqrestore(&zone->lock, flags);
 }
 
-<<<<<<< HEAD
-static void __meminit __init_single_page(struct page *page, unsigned long pfn,
-				unsigned long zone, int nid)
-{
-	mm_zero_struct_page(page);
-	set_page_links(page, zone, nid, pfn);
-	init_page_count(page);
-	page_mapcount_reset(page);
-	page_cpupid_reset_last(page);
-	page_kasan_tag_reset(page);
-
-	INIT_LIST_HEAD(&page->lru);
-#ifdef WANT_PAGE_VIRTUAL
-	/* The shift won't overflow because ZONE_NORMAL is below 4G. */
-	if (!is_highmem_idx(zone))
-		set_page_address(page, __va(pfn << PAGE_SHIFT));
-#endif
-}
-
-#ifdef CONFIG_DEFERRED_STRUCT_PAGE_INIT
-static void __meminit init_reserved_page(unsigned long pfn)
-{
-	pg_data_t *pgdat;
-	int nid, zid;
-
-	if (!early_page_uninitialised(pfn))
-		return;
-
-	nid = early_pfn_to_nid(pfn);
-	pgdat = NODE_DATA(nid);
-
-	for (zid = 0; zid < MAX_NR_ZONES; zid++) {
-		struct zone *zone = &pgdat->node_zones[zid];
-
-		if (zone_spans_pfn(zone, pfn))
-			break;
-	}
-	__init_single_page(pfn_to_page(pfn), pfn, zid, nid);
-}
-#else
-static inline void init_reserved_page(unsigned long pfn)
-{
-}
-#endif /* CONFIG_DEFERRED_STRUCT_PAGE_INIT */
-
-/*
- * Initialised pages do not have PageReserved set. This function is
- * called for each range allocated by the bootmem allocator and
- * marks the pages PageReserved. The remaining valid pages are later
- * sent to the buddy page allocator.
- */
-void __meminit reserve_bootmem_region(phys_addr_t start, phys_addr_t end)
-{
-	unsigned long start_pfn = PFN_DOWN(start);
-	unsigned long end_pfn = PFN_UP(end);
-
-	for (; start_pfn < end_pfn; start_pfn++) {
-		if (pfn_valid(start_pfn)) {
-			struct page *page = pfn_to_page(start_pfn);
-
-			init_reserved_page(start_pfn);
-
-			/* Avoid false-positive PageTail() */
-			INIT_LIST_HEAD(&page->lru);
-
-			/*
-			 * no need for atomic set_bit because the struct
-			 * page is not visible yet so nobody should
-			 * access it yet.
-			 */
-			__SetPageReserved(page);
-		}
-	}
-}
-
-=======
->>>>>>> eb3cdb58
 static void __free_pages_ok(struct page *page, unsigned int order,
 			    fpi_t fpi_flags)
 {
@@ -1781,39 +1584,7 @@
 static inline void expand(struct zone *zone, struct page *page,
 	int low, int high, int migratetype)
 {
-<<<<<<< HEAD
-	if (!(pfn & (pageblock_nr_pages - 1)) && !pfn_valid(pfn))
-		return false;
-	return true;
-}
-
-/*
- * Free pages to buddy allocator. Try to free aligned pages in
- * pageblock_nr_pages sizes.
- */
-static void __init deferred_free_pages(unsigned long pfn,
-				       unsigned long end_pfn)
-{
-	unsigned long nr_pgmask = pageblock_nr_pages - 1;
-	unsigned long nr_free = 0;
-
-	for (; pfn < end_pfn; pfn++) {
-		if (!deferred_pfn_valid(pfn)) {
-			deferred_free_range(pfn - nr_free, nr_free);
-			nr_free = 0;
-		} else if (!(pfn & nr_pgmask)) {
-			deferred_free_range(pfn - nr_free, nr_free);
-			nr_free = 1;
-		} else {
-			nr_free++;
-		}
-	}
-	/* Free the last block of pages to allocator */
-	deferred_free_range(pfn - nr_free, nr_free);
-}
-=======
 	unsigned long size = 1 << high;
->>>>>>> eb3cdb58
 
 	while (high > low) {
 		high--;
@@ -2594,17 +2365,11 @@
 
 	batch = READ_ONCE(pcp->batch);
 	to_drain = min(pcp->count, batch);
-<<<<<<< HEAD
-	if (to_drain > 0)
-		free_pcppages_bulk(zone, to_drain, pcp, 0);
-	local_unlock_irqrestore(&pagesets.lock, flags);
-=======
 	if (to_drain > 0) {
 		spin_lock(&pcp->lock);
 		free_pcppages_bulk(zone, to_drain, pcp, 0);
 		spin_unlock(&pcp->lock);
 	}
->>>>>>> eb3cdb58
 }
 #endif
 
@@ -2616,18 +2381,11 @@
 	struct per_cpu_pages *pcp;
 
 	pcp = per_cpu_ptr(zone->per_cpu_pageset, cpu);
-<<<<<<< HEAD
-	if (pcp->count)
-		free_pcppages_bulk(zone, pcp->count, pcp, 0);
-
-	local_unlock_irqrestore(&pagesets.lock, flags);
-=======
 	if (pcp->count) {
 		spin_lock(&pcp->lock);
 		free_pcppages_bulk(zone, pcp->count, pcp, 0);
 		spin_unlock(&pcp->lock);
 	}
->>>>>>> eb3cdb58
 }
 
 /*
@@ -2655,27 +2413,6 @@
 		drain_pages(cpu);
 }
 
-<<<<<<< HEAD
-static void drain_local_pages_wq(struct work_struct *work)
-{
-	struct pcpu_drain *drain;
-
-	drain = container_of(work, struct pcpu_drain, work);
-
-	/*
-	 * drain_all_pages doesn't use proper cpu hotplug protection so
-	 * we can race with cpu offline when the WQ can move this from
-	 * a cpu pinned worker to an unbound one. We can operate on a different
-	 * cpu which is alright but we also have to make sure to not move to
-	 * a different one.
-	 */
-	migrate_disable();
-	drain_local_pages(drain->zone);
-	migrate_enable();
-}
-
-=======
->>>>>>> eb3cdb58
 /*
  * The implementation of drain_all_pages(), exposing an extra parameter to
  * drain on all cpus.
@@ -2964,11 +2701,7 @@
 
 	/* Prepare pages for freeing */
 	list_for_each_entry_safe(page, next, list, lru) {
-<<<<<<< HEAD
-		pfn = page_to_pfn(page);
-=======
 		unsigned long pfn = page_to_pfn(page);
->>>>>>> eb3cdb58
 		if (!free_unref_page_prepare(page, pfn, 0)) {
 			list_del(&page->lru);
 			continue;
@@ -4337,16 +4070,10 @@
 		 * GFP_ATOMIC) rather than fail, see the comment for
 		 * cpuset_node_allowed().
 		 */
-<<<<<<< HEAD
-		alloc_flags &= ~ALLOC_CPUSET;
-	} else if (unlikely(rt_task(current)) && in_task())
-		alloc_flags |= ALLOC_HARDER;
-=======
 		if (alloc_flags & ALLOC_MIN_RESERVE)
 			alloc_flags &= ~ALLOC_CPUSET;
 	} else if (unlikely(rt_task(current)) && in_task())
 		alloc_flags |= ALLOC_MIN_RESERVE;
->>>>>>> eb3cdb58
 
 	alloc_flags = gfp_to_alloc_flags_cma(gfp_mask, alloc_flags);
 
@@ -4882,11 +4609,7 @@
 		goto out;
 
 	/* Bulk allocator does not support memcg accounting. */
-<<<<<<< HEAD
-	if (memcg_kmem_enabled() && (gfp & __GFP_ACCOUNT))
-=======
 	if (memcg_kmem_online() && (gfp & __GFP_ACCOUNT))
->>>>>>> eb3cdb58
 		goto failed;
 
 	/* Use the single page allocator for one page. */
@@ -4961,12 +4684,8 @@
 								pcp, pcp_list);
 		if (unlikely(!page)) {
 			/* Try and allocate at least one page */
-<<<<<<< HEAD
-			if (!nr_account)
-=======
 			if (!nr_account) {
 				pcp_spin_unlock(pcp);
->>>>>>> eb3cdb58
 				goto failed_irq;
 			}
 			break;
@@ -5984,11 +5703,7 @@
 		 */
 		if (node_distance(local_node, node) !=
 		    node_distance(local_node, prev_node))
-<<<<<<< HEAD
-			node_load[node] += load;
-=======
 			node_load[node] += 1;
->>>>>>> eb3cdb58
 
 		node_order[nr_nodes++] = node;
 		prev_node = node;
@@ -6120,11 +5835,7 @@
 	} else {
 		/*
 		 * All possible nodes have pgdat preallocated
-<<<<<<< HEAD
-		 * free_area_init
-=======
 		 * in free_area_init
->>>>>>> eb3cdb58
 		 */
 		for_each_node(nid) {
 			pg_data_t *pgdat = NODE_DATA(nid);
@@ -6215,31 +5926,6 @@
 #ifdef CONFIG_NUMA
 	pr_info("Policy zone: %s\n", zone_names[policy_zone]);
 #endif
-
-	/*
-	 * Check normal :movable ratio when memory node hot-remove/mirrored
-	 * memory is enabled
-	 */
-	if (movable_node_is_enabled()) {
-		unsigned long nr_movable = 0;
-		struct zone *zone;
-
-		for_each_zone(zone) {
-			if (!populated_zone(zone) || zone_idx(zone) != ZONE_MOVABLE)
-				continue;
-
-			nr_movable += zone_managed_pages(zone);
-		}
-
-		/* Warn if lowmem:movable is worse than 1:3 */
-		if ((vm_total_pages >> 2) < nr_movable) {
-			pr_warn("lowmem:movable memory is very high. "
-				"There may be OOM or performance problems if the kernel "
-				"cannot allocate memory as it is all marked "
-				"for movable nodes.\n");
-			WARN_ON_ONCE(1);
-		}
-	}
 }
 
 static int zone_batchsize(struct zone *zone)
@@ -6270,306 +5956,6 @@
 	 */
 	batch = rounddown_pow_of_two(batch + batch/2) - 1;
 
-<<<<<<< HEAD
-		/*
-		 * Usually, we want to mark the pageblock MIGRATE_MOVABLE,
-		 * such that unmovable allocations won't be scattered all
-		 * over the place during system boot.
-		 */
-		if (IS_ALIGNED(pfn, pageblock_nr_pages)) {
-			set_pageblock_migratetype(page, migratetype);
-			cond_resched();
-		}
-		pfn++;
-	}
-}
-
-#ifdef CONFIG_ZONE_DEVICE
-static void __ref __init_zone_device_page(struct page *page, unsigned long pfn,
-					  unsigned long zone_idx, int nid,
-					  struct dev_pagemap *pgmap)
-{
-
-	__init_single_page(page, pfn, zone_idx, nid);
-
-	/*
-	 * Mark page reserved as it will need to wait for onlining
-	 * phase for it to be fully associated with a zone.
-	 *
-	 * We can use the non-atomic __set_bit operation for setting
-	 * the flag as we are still initializing the pages.
-	 */
-	__SetPageReserved(page);
-
-	/*
-	 * ZONE_DEVICE pages union ->lru with a ->pgmap back pointer
-	 * and zone_device_data.  It is a bug if a ZONE_DEVICE page is
-	 * ever freed or placed on a driver-private list.
-	 */
-	page->pgmap = pgmap;
-	page->zone_device_data = NULL;
-
-	/*
-	 * Mark the block movable so that blocks are reserved for
-	 * movable at startup. This will force kernel allocations
-	 * to reserve their blocks rather than leaking throughout
-	 * the address space during boot when many long-lived
-	 * kernel allocations are made.
-	 *
-	 * Please note that MEMINIT_HOTPLUG path doesn't clear memmap
-	 * because this is done early in section_activate()
-	 */
-	if (IS_ALIGNED(pfn, pageblock_nr_pages)) {
-		set_pageblock_migratetype(page, MIGRATE_MOVABLE);
-		cond_resched();
-	}
-
-	/*
-	 * ZONE_DEVICE pages are released directly to the driver page allocator
-	 * which will set the page count to 1 when allocating the page.
-	 */
-	if (pgmap->type == MEMORY_DEVICE_PRIVATE ||
-	    pgmap->type == MEMORY_DEVICE_COHERENT)
-		set_page_count(page, 0);
-}
-
-static void __ref memmap_init_compound(struct page *head,
-				       unsigned long head_pfn,
-				       unsigned long zone_idx, int nid,
-				       struct dev_pagemap *pgmap,
-				       unsigned long nr_pages)
-{
-	unsigned long pfn, end_pfn = head_pfn + nr_pages;
-	unsigned int order = pgmap->vmemmap_shift;
-
-	__SetPageHead(head);
-	for (pfn = head_pfn + 1; pfn < end_pfn; pfn++) {
-		struct page *page = pfn_to_page(pfn);
-
-		__init_zone_device_page(page, pfn, zone_idx, nid, pgmap);
-		prep_compound_tail(head, pfn - head_pfn);
-		set_page_count(page, 0);
-
-		/*
-		 * The first tail page stores compound_mapcount_ptr() and
-		 * compound_order() and the second tail page stores
-		 * compound_pincount_ptr(). Call prep_compound_head() after
-		 * the first and second tail pages have been initialized to
-		 * not have the data overwritten.
-		 */
-		if (pfn == head_pfn + 2)
-			prep_compound_head(head, order);
-	}
-}
-
-void __ref memmap_init_zone_device(struct zone *zone,
-				   unsigned long start_pfn,
-				   unsigned long nr_pages,
-				   struct dev_pagemap *pgmap)
-{
-	unsigned long pfn, end_pfn = start_pfn + nr_pages;
-	struct pglist_data *pgdat = zone->zone_pgdat;
-	struct vmem_altmap *altmap = pgmap_altmap(pgmap);
-	unsigned int pfns_per_compound = pgmap_vmemmap_nr(pgmap);
-	unsigned long zone_idx = zone_idx(zone);
-	unsigned long start = jiffies;
-	int nid = pgdat->node_id;
-
-	if (WARN_ON_ONCE(!pgmap || zone_idx(zone) != ZONE_DEVICE))
-		return;
-
-	/*
-	 * The call to memmap_init should have already taken care
-	 * of the pages reserved for the memmap, so we can just jump to
-	 * the end of that region and start processing the device pages.
-	 */
-	if (altmap) {
-		start_pfn = altmap->base_pfn + vmem_altmap_offset(altmap);
-		nr_pages = end_pfn - start_pfn;
-	}
-
-	for (pfn = start_pfn; pfn < end_pfn; pfn += pfns_per_compound) {
-		struct page *page = pfn_to_page(pfn);
-
-		__init_zone_device_page(page, pfn, zone_idx, nid, pgmap);
-
-		if (pfns_per_compound == 1)
-			continue;
-
-		memmap_init_compound(page, pfn, zone_idx, nid, pgmap,
-				     pfns_per_compound);
-	}
-
-	pr_info("%s initialised %lu pages in %ums\n", __func__,
-		nr_pages, jiffies_to_msecs(jiffies - start));
-}
-
-#endif
-static void __meminit zone_init_free_lists(struct zone *zone)
-{
-	unsigned int order, t;
-	for_each_migratetype_order(order, t) {
-		INIT_LIST_HEAD(&zone->free_area[order].free_list[t]);
-		zone->free_area[order].nr_free = 0;
-	}
-}
-
-/*
- * Only struct pages that correspond to ranges defined by memblock.memory
- * are zeroed and initialized by going through __init_single_page() during
- * memmap_init_zone_range().
- *
- * But, there could be struct pages that correspond to holes in
- * memblock.memory. This can happen because of the following reasons:
- * - physical memory bank size is not necessarily the exact multiple of the
- *   arbitrary section size
- * - early reserved memory may not be listed in memblock.memory
- * - memory layouts defined with memmap= kernel parameter may not align
- *   nicely with memmap sections
- *
- * Explicitly initialize those struct pages so that:
- * - PG_Reserved is set
- * - zone and node links point to zone and node that span the page if the
- *   hole is in the middle of a zone
- * - zone and node links point to adjacent zone/node if the hole falls on
- *   the zone boundary; the pages in such holes will be prepended to the
- *   zone/node above the hole except for the trailing pages in the last
- *   section that will be appended to the zone/node below.
- */
-static void __init init_unavailable_range(unsigned long spfn,
-					  unsigned long epfn,
-					  int zone, int node)
-{
-	unsigned long pfn;
-	u64 pgcnt = 0;
-
-	for (pfn = spfn; pfn < epfn; pfn++) {
-		if (!pfn_valid(ALIGN_DOWN(pfn, pageblock_nr_pages))) {
-			pfn = ALIGN_DOWN(pfn, pageblock_nr_pages)
-				+ pageblock_nr_pages - 1;
-			continue;
-		}
-		__init_single_page(pfn_to_page(pfn), pfn, zone, node);
-		__SetPageReserved(pfn_to_page(pfn));
-		pgcnt++;
-	}
-
-	if (pgcnt)
-		pr_info("On node %d, zone %s: %lld pages in unavailable ranges",
-			node, zone_names[zone], pgcnt);
-}
-
-static void __init memmap_init_zone_range(struct zone *zone,
-					  unsigned long start_pfn,
-					  unsigned long end_pfn,
-					  unsigned long *hole_pfn)
-{
-	unsigned long zone_start_pfn = zone->zone_start_pfn;
-	unsigned long zone_end_pfn = zone_start_pfn + zone->spanned_pages;
-	int nid = zone_to_nid(zone), zone_id = zone_idx(zone);
-
-	start_pfn = clamp(start_pfn, zone_start_pfn, zone_end_pfn);
-	end_pfn = clamp(end_pfn, zone_start_pfn, zone_end_pfn);
-
-	if (start_pfn >= end_pfn)
-		return;
-
-	memmap_init_range(end_pfn - start_pfn, nid, zone_id, start_pfn,
-			  zone_end_pfn, MEMINIT_EARLY, NULL, MIGRATE_MOVABLE);
-
-	if (*hole_pfn < start_pfn)
-		init_unavailable_range(*hole_pfn, start_pfn, zone_id, nid);
-
-	*hole_pfn = end_pfn;
-}
-
-static void __init memmap_init(void)
-{
-	unsigned long start_pfn, end_pfn;
-	unsigned long hole_pfn = 0;
-	int i, j, zone_id = 0, nid;
-
-	for_each_mem_pfn_range(i, MAX_NUMNODES, &start_pfn, &end_pfn, &nid) {
-		struct pglist_data *node = NODE_DATA(nid);
-
-		for (j = 0; j < MAX_NR_ZONES; j++) {
-			struct zone *zone = node->node_zones + j;
-
-			if (!populated_zone(zone))
-				continue;
-
-			memmap_init_zone_range(zone, start_pfn, end_pfn,
-					       &hole_pfn);
-			zone_id = j;
-		}
-	}
-
-#ifdef CONFIG_SPARSEMEM
-	/*
-	 * Initialize the memory map for hole in the range [memory_end,
-	 * section_end].
-	 * Append the pages in this hole to the highest zone in the last
-	 * node.
-	 * The call to init_unavailable_range() is outside the ifdef to
-	 * silence the compiler warining about zone_id set but not used;
-	 * for FLATMEM it is a nop anyway
-	 */
-	end_pfn = round_up(end_pfn, PAGES_PER_SECTION);
-	if (hole_pfn < end_pfn)
-#endif
-		init_unavailable_range(hole_pfn, end_pfn, zone_id, nid);
-}
-
-void __init *memmap_alloc(phys_addr_t size, phys_addr_t align,
-			  phys_addr_t min_addr, int nid, bool exact_nid)
-{
-	void *ptr;
-
-	if (exact_nid)
-		ptr = memblock_alloc_exact_nid_raw(size, align, min_addr,
-						   MEMBLOCK_ALLOC_ACCESSIBLE,
-						   nid);
-	else
-		ptr = memblock_alloc_try_nid_raw(size, align, min_addr,
-						 MEMBLOCK_ALLOC_ACCESSIBLE,
-						 nid);
-
-	if (ptr && size > 0)
-		page_init_poison(ptr, size);
-
-	return ptr;
-}
-
-static int zone_batchsize(struct zone *zone)
-{
-#ifdef CONFIG_MMU
-	int batch;
-
-	/*
-	 * The number of pages to batch allocate is either ~0.1%
-	 * of the zone or 1MB, whichever is smaller. The batch
-	 * size is striking a balance between allocation latency
-	 * and zone lock contention.
-	 */
-	batch = min(zone_managed_pages(zone) >> 10, (1024 * 1024) / PAGE_SIZE);
-	batch /= 4;		/* We effectively *= 4 below */
-	if (batch < 1)
-		batch = 1;
-
-	/*
-	 * Clamp the batch to a 2^n - 1 value. Having a power
-	 * of 2 value was found to be more likely to have
-	 * suboptimal cache aliasing properties in some cases.
-	 *
-	 * For example if 2 tasks are alternately allocating
-	 * batches of pages, one task can end up with a lot
-	 * of pages of one half of the possible page colors
-	 * and the other with pages of the other colors.
-	 */
-	batch = rounddown_pow_of_two(batch + batch/2) - 1;
-
-=======
->>>>>>> eb3cdb58
 	return batch;
 
 #else
@@ -6717,7 +6103,6 @@
 }
 
 void __meminit setup_zone_pageset(struct zone *zone)
-<<<<<<< HEAD
 {
 	int cpu;
 
@@ -6739,1186 +6124,14 @@
 }
 
 /*
- * Allocate per cpu pagesets and initialize them.
- * Before this call only boot pagesets were available.
- */
-void __init setup_per_cpu_pageset(void)
-{
-	struct pglist_data *pgdat;
-	struct zone *zone;
-	int __maybe_unused cpu;
-
-	for_each_populated_zone(zone)
-		setup_zone_pageset(zone);
-
-#ifdef CONFIG_NUMA
-	/*
-	 * Unpopulated zones continue using the boot pagesets.
-	 * The numa stats for these pagesets need to be reset.
-	 * Otherwise, they will end up skewing the stats of
-	 * the nodes these zones are associated with.
-	 */
-	for_each_possible_cpu(cpu) {
-		struct per_cpu_zonestat *pzstats = &per_cpu(boot_zonestats, cpu);
-		memset(pzstats->vm_numa_event, 0,
-		       sizeof(pzstats->vm_numa_event));
-	}
-#endif
-
-	for_each_online_pgdat(pgdat)
-		pgdat->per_cpu_nodestats =
-			alloc_percpu(struct per_cpu_nodestat);
-}
-
-static __meminit void zone_pcp_init(struct zone *zone)
-{
-	/*
-	 * per cpu subsystem is not up at this point. The following code
-	 * relies on the ability of the linker to provide the
-	 * offset of a (static) per cpu variable into the per cpu area.
-	 */
-	zone->per_cpu_pageset = &boot_pageset;
-	zone->per_cpu_zonestats = &boot_zonestats;
-	zone->pageset_high = BOOT_PAGESET_HIGH;
-	zone->pageset_batch = BOOT_PAGESET_BATCH;
-
-	if (populated_zone(zone))
-		pr_debug("  %s zone: %lu pages, LIFO batch:%u\n", zone->name,
-			 zone->present_pages, zone_batchsize(zone));
-}
-
-void __meminit init_currently_empty_zone(struct zone *zone,
-					unsigned long zone_start_pfn,
-					unsigned long size)
-{
-	struct pglist_data *pgdat = zone->zone_pgdat;
-	int zone_idx = zone_idx(zone) + 1;
-
-	if (zone_idx > pgdat->nr_zones)
-		pgdat->nr_zones = zone_idx;
-
-	zone->zone_start_pfn = zone_start_pfn;
-
-	mminit_dprintk(MMINIT_TRACE, "memmap_init",
-			"Initialising map node %d zone %lu pfns %lu -> %lu\n",
-			pgdat->node_id,
-			(unsigned long)zone_idx(zone),
-			zone_start_pfn, (zone_start_pfn + size));
-
-	zone_init_free_lists(zone);
-	zone->initialized = 1;
-}
-
-/**
- * get_pfn_range_for_nid - Return the start and end page frames for a node
- * @nid: The nid to return the range for. If MAX_NUMNODES, the min and max PFN are returned.
- * @start_pfn: Passed by reference. On return, it will have the node start_pfn.
- * @end_pfn: Passed by reference. On return, it will have the node end_pfn.
- *
- * It returns the start and end page frame of a node based on information
- * provided by memblock_set_node(). If called for a node
- * with no available memory, a warning is printed and the start and end
- * PFNs will be 0.
- */
-void __init get_pfn_range_for_nid(unsigned int nid,
-			unsigned long *start_pfn, unsigned long *end_pfn)
-{
-	unsigned long this_start_pfn, this_end_pfn;
-	int i;
-
-	*start_pfn = -1UL;
-	*end_pfn = 0;
-
-	for_each_mem_pfn_range(i, nid, &this_start_pfn, &this_end_pfn, NULL) {
-		*start_pfn = min(*start_pfn, this_start_pfn);
-		*end_pfn = max(*end_pfn, this_end_pfn);
-	}
-
-	if (*start_pfn == -1UL)
-		*start_pfn = 0;
-}
-
-/*
- * This finds a zone that can be used for ZONE_MOVABLE pages. The
- * assumption is made that zones within a node are ordered in monotonic
- * increasing memory addresses so that the "highest" populated zone is used
- */
-static void __init find_usable_zone_for_movable(void)
-{
-	int zone_index;
-	for (zone_index = MAX_NR_ZONES - 1; zone_index >= 0; zone_index--) {
-		if (zone_index == ZONE_MOVABLE)
-			continue;
-
-		if (arch_zone_highest_possible_pfn[zone_index] >
-				arch_zone_lowest_possible_pfn[zone_index])
-			break;
-	}
-
-	VM_BUG_ON(zone_index == -1);
-	movable_zone = zone_index;
-}
-
-/*
- * The zone ranges provided by the architecture do not include ZONE_MOVABLE
- * because it is sized independent of architecture. Unlike the other zones,
- * the starting point for ZONE_MOVABLE is not fixed. It may be different
- * in each node depending on the size of each node and how evenly kernelcore
- * is distributed. This helper function adjusts the zone ranges
- * provided by the architecture for a given node by using the end of the
- * highest usable zone for ZONE_MOVABLE. This preserves the assumption that
- * zones within a node are in order of monotonic increases memory addresses
- */
-static void __init adjust_zone_range_for_zone_movable(int nid,
-					unsigned long zone_type,
-					unsigned long node_start_pfn,
-					unsigned long node_end_pfn,
-					unsigned long *zone_start_pfn,
-					unsigned long *zone_end_pfn)
-{
-	/* Only adjust if ZONE_MOVABLE is on this node */
-	if (zone_movable_pfn[nid]) {
-		/* Size ZONE_MOVABLE */
-		if (zone_type == ZONE_MOVABLE) {
-			*zone_start_pfn = zone_movable_pfn[nid];
-			*zone_end_pfn = min(node_end_pfn,
-				arch_zone_highest_possible_pfn[movable_zone]);
-
-		/* Adjust for ZONE_MOVABLE starting within this range */
-		} else if (!mirrored_kernelcore &&
-			*zone_start_pfn < zone_movable_pfn[nid] &&
-			*zone_end_pfn > zone_movable_pfn[nid]) {
-			*zone_end_pfn = zone_movable_pfn[nid];
-
-		/* Check if this whole range is within ZONE_MOVABLE */
-		} else if (*zone_start_pfn >= zone_movable_pfn[nid])
-			*zone_start_pfn = *zone_end_pfn;
-	}
-}
-
-/*
- * Return the number of pages a zone spans in a node, including holes
- * present_pages = zone_spanned_pages_in_node() - zone_absent_pages_in_node()
- */
-static unsigned long __init zone_spanned_pages_in_node(int nid,
-					unsigned long zone_type,
-					unsigned long node_start_pfn,
-					unsigned long node_end_pfn,
-					unsigned long *zone_start_pfn,
-					unsigned long *zone_end_pfn)
-{
-	unsigned long zone_low = arch_zone_lowest_possible_pfn[zone_type];
-	unsigned long zone_high = arch_zone_highest_possible_pfn[zone_type];
-	/* When hotadd a new node from cpu_up(), the node should be empty */
-	if (!node_start_pfn && !node_end_pfn)
-		return 0;
-
-	/* Get the start and end of the zone */
-	*zone_start_pfn = clamp(node_start_pfn, zone_low, zone_high);
-	*zone_end_pfn = clamp(node_end_pfn, zone_low, zone_high);
-	adjust_zone_range_for_zone_movable(nid, zone_type,
-				node_start_pfn, node_end_pfn,
-				zone_start_pfn, zone_end_pfn);
-
-	/* Check that this node has pages within the zone's required range */
-	if (*zone_end_pfn < node_start_pfn || *zone_start_pfn > node_end_pfn)
-		return 0;
-
-	/* Move the zone boundaries inside the node if necessary */
-	*zone_end_pfn = min(*zone_end_pfn, node_end_pfn);
-	*zone_start_pfn = max(*zone_start_pfn, node_start_pfn);
-
-	/* Return the spanned pages */
-	return *zone_end_pfn - *zone_start_pfn;
-}
-
-/*
- * Return the number of holes in a range on a node. If nid is MAX_NUMNODES,
- * then all holes in the requested range will be accounted for.
- */
-unsigned long __init __absent_pages_in_range(int nid,
-				unsigned long range_start_pfn,
-				unsigned long range_end_pfn)
-{
-	unsigned long nr_absent = range_end_pfn - range_start_pfn;
-	unsigned long start_pfn, end_pfn;
-	int i;
-
-	for_each_mem_pfn_range(i, nid, &start_pfn, &end_pfn, NULL) {
-		start_pfn = clamp(start_pfn, range_start_pfn, range_end_pfn);
-		end_pfn = clamp(end_pfn, range_start_pfn, range_end_pfn);
-		nr_absent -= end_pfn - start_pfn;
-	}
-	return nr_absent;
-}
-
-/**
- * absent_pages_in_range - Return number of page frames in holes within a range
- * @start_pfn: The start PFN to start searching for holes
- * @end_pfn: The end PFN to stop searching for holes
- *
- * Return: the number of pages frames in memory holes within a range.
- */
-unsigned long __init absent_pages_in_range(unsigned long start_pfn,
-							unsigned long end_pfn)
-{
-	return __absent_pages_in_range(MAX_NUMNODES, start_pfn, end_pfn);
-}
-
-/* Return the number of page frames in holes in a zone on a node */
-static unsigned long __init zone_absent_pages_in_node(int nid,
-					unsigned long zone_type,
-					unsigned long node_start_pfn,
-					unsigned long node_end_pfn)
-{
-	unsigned long zone_low = arch_zone_lowest_possible_pfn[zone_type];
-	unsigned long zone_high = arch_zone_highest_possible_pfn[zone_type];
-	unsigned long zone_start_pfn, zone_end_pfn;
-	unsigned long nr_absent;
-
-	/* When hotadd a new node from cpu_up(), the node should be empty */
-	if (!node_start_pfn && !node_end_pfn)
-		return 0;
-
-	zone_start_pfn = clamp(node_start_pfn, zone_low, zone_high);
-	zone_end_pfn = clamp(node_end_pfn, zone_low, zone_high);
-
-	adjust_zone_range_for_zone_movable(nid, zone_type,
-			node_start_pfn, node_end_pfn,
-			&zone_start_pfn, &zone_end_pfn);
-	nr_absent = __absent_pages_in_range(nid, zone_start_pfn, zone_end_pfn);
-
-	/*
-	 * ZONE_MOVABLE handling.
-	 * Treat pages to be ZONE_MOVABLE in ZONE_NORMAL as absent pages
-	 * and vice versa.
-	 */
-	if (mirrored_kernelcore && zone_movable_pfn[nid]) {
-		unsigned long start_pfn, end_pfn;
-		struct memblock_region *r;
-
-		for_each_mem_region(r) {
-			start_pfn = clamp(memblock_region_memory_base_pfn(r),
-					  zone_start_pfn, zone_end_pfn);
-			end_pfn = clamp(memblock_region_memory_end_pfn(r),
-					zone_start_pfn, zone_end_pfn);
-
-			if (zone_type == ZONE_MOVABLE &&
-			    memblock_is_mirror(r))
-				nr_absent += end_pfn - start_pfn;
-
-			if (zone_type == ZONE_NORMAL &&
-			    !memblock_is_mirror(r))
-				nr_absent += end_pfn - start_pfn;
-		}
-	}
-
-	return nr_absent;
-}
-
-static void __init calculate_node_totalpages(struct pglist_data *pgdat,
-						unsigned long node_start_pfn,
-						unsigned long node_end_pfn)
-{
-	unsigned long realtotalpages = 0, totalpages = 0;
-	enum zone_type i;
-
-	for (i = 0; i < MAX_NR_ZONES; i++) {
-		struct zone *zone = pgdat->node_zones + i;
-		unsigned long zone_start_pfn, zone_end_pfn;
-		unsigned long spanned, absent;
-		unsigned long size, real_size;
-
-		spanned = zone_spanned_pages_in_node(pgdat->node_id, i,
-						     node_start_pfn,
-						     node_end_pfn,
-						     &zone_start_pfn,
-						     &zone_end_pfn);
-		absent = zone_absent_pages_in_node(pgdat->node_id, i,
-						   node_start_pfn,
-						   node_end_pfn);
-
-		size = spanned;
-		real_size = size - absent;
-
-		if (size)
-			zone->zone_start_pfn = zone_start_pfn;
-		else
-			zone->zone_start_pfn = 0;
-		zone->spanned_pages = size;
-		zone->present_pages = real_size;
-
-		totalpages += size;
-		realtotalpages += real_size;
-	}
-
-	pgdat->node_spanned_pages = totalpages;
-	pgdat->node_present_pages = realtotalpages;
-	pr_debug("On node %d totalpages: %lu\n", pgdat->node_id, realtotalpages);
-}
-
-#ifndef CONFIG_SPARSEMEM
-/*
- * Calculate the size of the zone->blockflags rounded to an unsigned long
- * Start by making sure zonesize is a multiple of pageblock_order by rounding
- * up. Then use 1 NR_PAGEBLOCK_BITS worth of bits per pageblock, finally
- * round what is now in bits to nearest long in bits, then return it in
- * bytes.
- */
-static unsigned long __init usemap_size(unsigned long zone_start_pfn, unsigned long zonesize)
-{
-	unsigned long usemapsize;
-
-	zonesize += zone_start_pfn & (pageblock_nr_pages-1);
-	usemapsize = roundup(zonesize, pageblock_nr_pages);
-	usemapsize = usemapsize >> pageblock_order;
-	usemapsize *= NR_PAGEBLOCK_BITS;
-	usemapsize = roundup(usemapsize, 8 * sizeof(unsigned long));
-
-	return usemapsize / 8;
-}
-
-static void __ref setup_usemap(struct zone *zone)
-{
-	unsigned long usemapsize = usemap_size(zone->zone_start_pfn,
-					       zone->spanned_pages);
-	zone->pageblock_flags = NULL;
-	if (usemapsize) {
-		zone->pageblock_flags =
-			memblock_alloc_node(usemapsize, SMP_CACHE_BYTES,
-					    zone_to_nid(zone));
-		if (!zone->pageblock_flags)
-			panic("Failed to allocate %ld bytes for zone %s pageblock flags on node %d\n",
-			      usemapsize, zone->name, zone_to_nid(zone));
-	}
-}
-#else
-static inline void setup_usemap(struct zone *zone) {}
-#endif /* CONFIG_SPARSEMEM */
-
-#ifdef CONFIG_HUGETLB_PAGE_SIZE_VARIABLE
-
-/* Initialise the number of pages represented by NR_PAGEBLOCK_BITS */
-void __init set_pageblock_order(void)
-{
-	unsigned int order;
-
-	/* Check that pageblock_nr_pages has not already been setup */
-	if (pageblock_order)
-		return;
-
-	if (HPAGE_SHIFT > PAGE_SHIFT)
-		order = HUGETLB_PAGE_ORDER;
-	else
-		order = MAX_ORDER - 1;
-
-	/*
-	 * Assume the largest contiguous order of interest is a huge page.
-	 * This value may be variable depending on boot parameters on IA64 and
-	 * powerpc.
-	 */
-	pageblock_order = order;
-}
-#else /* CONFIG_HUGETLB_PAGE_SIZE_VARIABLE */
-
-/*
- * When CONFIG_HUGETLB_PAGE_SIZE_VARIABLE is not set, set_pageblock_order()
- * is unused as pageblock_order is set at compile-time. See
- * include/linux/pageblock-flags.h for the values of pageblock_order based on
- * the kernel config
- */
-void __init set_pageblock_order(void)
-{
-}
-
-#endif /* CONFIG_HUGETLB_PAGE_SIZE_VARIABLE */
-
-static unsigned long __init calc_memmap_size(unsigned long spanned_pages,
-						unsigned long present_pages)
-{
-	unsigned long pages = spanned_pages;
-
-	/*
-	 * Provide a more accurate estimation if there are holes within
-	 * the zone and SPARSEMEM is in use. If there are holes within the
-	 * zone, each populated memory region may cost us one or two extra
-	 * memmap pages due to alignment because memmap pages for each
-	 * populated regions may not be naturally aligned on page boundary.
-	 * So the (present_pages >> 4) heuristic is a tradeoff for that.
-	 */
-	if (spanned_pages > present_pages + (present_pages >> 4) &&
-	    IS_ENABLED(CONFIG_SPARSEMEM))
-		pages = present_pages;
-
-	return PAGE_ALIGN(pages * sizeof(struct page)) >> PAGE_SHIFT;
-}
-
-#ifdef CONFIG_TRANSPARENT_HUGEPAGE
-static void pgdat_init_split_queue(struct pglist_data *pgdat)
-{
-	struct deferred_split *ds_queue = &pgdat->deferred_split_queue;
-
-	spin_lock_init(&ds_queue->split_queue_lock);
-	INIT_LIST_HEAD(&ds_queue->split_queue);
-	ds_queue->split_queue_len = 0;
-}
-#else
-static void pgdat_init_split_queue(struct pglist_data *pgdat) {}
-#endif
-
-#ifdef CONFIG_COMPACTION
-static void pgdat_init_kcompactd(struct pglist_data *pgdat)
-{
-	init_waitqueue_head(&pgdat->kcompactd_wait);
-}
-#else
-static void pgdat_init_kcompactd(struct pglist_data *pgdat) {}
-#endif
-
-static void __meminit pgdat_init_internals(struct pglist_data *pgdat)
-{
-	int i;
-
-	pgdat_resize_init(pgdat);
-
-	pgdat_init_split_queue(pgdat);
-	pgdat_init_kcompactd(pgdat);
-
-	init_waitqueue_head(&pgdat->kswapd_wait);
-	init_waitqueue_head(&pgdat->pfmemalloc_wait);
-
-	for (i = 0; i < NR_VMSCAN_THROTTLE; i++)
-		init_waitqueue_head(&pgdat->reclaim_wait[i]);
-
-	pgdat_page_ext_init(pgdat);
-	lruvec_init(&pgdat->__lruvec);
-}
-
-static void __meminit zone_init_internals(struct zone *zone, enum zone_type idx, int nid,
-							unsigned long remaining_pages)
-{
-	atomic_long_set(&zone->managed_pages, remaining_pages);
-	zone_set_nid(zone, nid);
-	zone->name = zone_names[idx];
-	zone->zone_pgdat = NODE_DATA(nid);
-	spin_lock_init(&zone->lock);
-	zone_seqlock_init(zone);
-	zone_pcp_init(zone);
-}
-
-/*
- * Set up the zone data structures
- * - init pgdat internals
- * - init all zones belonging to this node
- *
- * NOTE: this function is only called during memory hotplug
- */
-#ifdef CONFIG_MEMORY_HOTPLUG
-void __ref free_area_init_core_hotplug(struct pglist_data *pgdat)
-{
-	int nid = pgdat->node_id;
-	enum zone_type z;
-	int cpu;
-
-	pgdat_init_internals(pgdat);
-
-	if (pgdat->per_cpu_nodestats == &boot_nodestats)
-		pgdat->per_cpu_nodestats = alloc_percpu(struct per_cpu_nodestat);
-
-	/*
-	 * Reset the nr_zones, order and highest_zoneidx before reuse.
-	 * Note that kswapd will init kswapd_highest_zoneidx properly
-	 * when it starts in the near future.
-	 */
-	pgdat->nr_zones = 0;
-	pgdat->kswapd_order = 0;
-	pgdat->kswapd_highest_zoneidx = 0;
-	pgdat->node_start_pfn = 0;
-	for_each_online_cpu(cpu) {
-		struct per_cpu_nodestat *p;
-
-		p = per_cpu_ptr(pgdat->per_cpu_nodestats, cpu);
-		memset(p, 0, sizeof(*p));
-	}
-
-	for (z = 0; z < MAX_NR_ZONES; z++)
-		zone_init_internals(&pgdat->node_zones[z], z, nid, 0);
-}
-#endif
-
-/*
- * Set up the zone data structures:
- *   - mark all pages reserved
- *   - mark all memory queues empty
- *   - clear the memory bitmaps
- *
- * NOTE: pgdat should get zeroed by caller.
- * NOTE: this function is only called during early init.
- */
-static void __init free_area_init_core(struct pglist_data *pgdat)
-{
-	enum zone_type j;
-	int nid = pgdat->node_id;
-
-	pgdat_init_internals(pgdat);
-	pgdat->per_cpu_nodestats = &boot_nodestats;
-
-	for (j = 0; j < MAX_NR_ZONES; j++) {
-		struct zone *zone = pgdat->node_zones + j;
-		unsigned long size, freesize, memmap_pages;
-
-		size = zone->spanned_pages;
-		freesize = zone->present_pages;
-
-		/*
-		 * Adjust freesize so that it accounts for how much memory
-		 * is used by this zone for memmap. This affects the watermark
-		 * and per-cpu initialisations
-		 */
-		memmap_pages = calc_memmap_size(size, freesize);
-		if (!is_highmem_idx(j)) {
-			if (freesize >= memmap_pages) {
-				freesize -= memmap_pages;
-				if (memmap_pages)
-					pr_debug("  %s zone: %lu pages used for memmap\n",
-						 zone_names[j], memmap_pages);
-			} else
-				pr_warn("  %s zone: %lu memmap pages exceeds freesize %lu\n",
-					zone_names[j], memmap_pages, freesize);
-		}
-
-		/* Account for reserved pages */
-		if (j == 0 && freesize > dma_reserve) {
-			freesize -= dma_reserve;
-			pr_debug("  %s zone: %lu pages reserved\n", zone_names[0], dma_reserve);
-		}
-
-		if (!is_highmem_idx(j))
-			nr_kernel_pages += freesize;
-		/* Charge for highmem memmap if there are enough kernel pages */
-		else if (nr_kernel_pages > memmap_pages * 2)
-			nr_kernel_pages -= memmap_pages;
-		nr_all_pages += freesize;
-
-		/*
-		 * Set an approximate value for lowmem here, it will be adjusted
-		 * when the bootmem allocator frees pages into the buddy system.
-		 * And all highmem pages will be managed by the buddy system.
-		 */
-		zone_init_internals(zone, j, nid, freesize);
-
-		if (!size)
-			continue;
-
-		set_pageblock_order();
-		setup_usemap(zone);
-		init_currently_empty_zone(zone, zone->zone_start_pfn, size);
-	}
-}
-
-#ifdef CONFIG_FLATMEM
-static void __init alloc_node_mem_map(struct pglist_data *pgdat)
-{
-	unsigned long __maybe_unused start = 0;
-	unsigned long __maybe_unused offset = 0;
-
-	/* Skip empty nodes */
-	if (!pgdat->node_spanned_pages)
-		return;
-
-	start = pgdat->node_start_pfn & ~(MAX_ORDER_NR_PAGES - 1);
-	offset = pgdat->node_start_pfn - start;
-	/* ia64 gets its own node_mem_map, before this, without bootmem */
-	if (!pgdat->node_mem_map) {
-		unsigned long size, end;
-		struct page *map;
-
-		/*
-		 * The zone's endpoints aren't required to be MAX_ORDER
-		 * aligned but the node_mem_map endpoints must be in order
-		 * for the buddy allocator to function correctly.
-		 */
-		end = pgdat_end_pfn(pgdat);
-		end = ALIGN(end, MAX_ORDER_NR_PAGES);
-		size =  (end - start) * sizeof(struct page);
-		map = memmap_alloc(size, SMP_CACHE_BYTES, MEMBLOCK_LOW_LIMIT,
-				   pgdat->node_id, false);
-		if (!map)
-			panic("Failed to allocate %ld bytes for node %d memory map\n",
-			      size, pgdat->node_id);
-		pgdat->node_mem_map = map + offset;
-	}
-	pr_debug("%s: node %d, pgdat %08lx, node_mem_map %08lx\n",
-				__func__, pgdat->node_id, (unsigned long)pgdat,
-				(unsigned long)pgdat->node_mem_map);
-#ifndef CONFIG_NUMA
-	/*
-	 * With no DISCONTIG, the global mem_map is just set as node 0's
-	 */
-	if (pgdat == NODE_DATA(0)) {
-		mem_map = NODE_DATA(0)->node_mem_map;
-		if (page_to_pfn(mem_map) != pgdat->node_start_pfn)
-			mem_map -= offset;
-	}
-#endif
-}
-#else
-static inline void alloc_node_mem_map(struct pglist_data *pgdat) { }
-#endif /* CONFIG_FLATMEM */
-
-#ifdef CONFIG_DEFERRED_STRUCT_PAGE_INIT
-static inline void pgdat_set_deferred_range(pg_data_t *pgdat)
-{
-	pgdat->first_deferred_pfn = ULONG_MAX;
-}
-#else
-static inline void pgdat_set_deferred_range(pg_data_t *pgdat) {}
-#endif
-
-static void __init free_area_init_node(int nid)
-{
-	pg_data_t *pgdat = NODE_DATA(nid);
-	unsigned long start_pfn = 0;
-	unsigned long end_pfn = 0;
-
-	/* pg_data_t should be reset to zero when it's allocated */
-	WARN_ON(pgdat->nr_zones || pgdat->kswapd_highest_zoneidx);
-
-	get_pfn_range_for_nid(nid, &start_pfn, &end_pfn);
-
-	pgdat->node_id = nid;
-	pgdat->node_start_pfn = start_pfn;
-	pgdat->per_cpu_nodestats = NULL;
-
-	if (start_pfn != end_pfn) {
-		pr_info("Initmem setup node %d [mem %#018Lx-%#018Lx]\n", nid,
-			(u64)start_pfn << PAGE_SHIFT,
-			end_pfn ? ((u64)end_pfn << PAGE_SHIFT) - 1 : 0);
-	} else {
-		pr_info("Initmem setup node %d as memoryless\n", nid);
-	}
-
-	calculate_node_totalpages(pgdat, start_pfn, end_pfn);
-
-	alloc_node_mem_map(pgdat);
-	pgdat_set_deferred_range(pgdat);
-
-	free_area_init_core(pgdat);
-}
-
-static void __init free_area_init_memoryless_node(int nid)
-{
-	free_area_init_node(nid);
-}
-
-#if MAX_NUMNODES > 1
-/*
- * Figure out the number of possible node ids.
- */
-void __init setup_nr_node_ids(void)
-{
-	unsigned int highest;
-
-	highest = find_last_bit(node_possible_map.bits, MAX_NUMNODES);
-	nr_node_ids = highest + 1;
-}
-#endif
-
-/**
- * node_map_pfn_alignment - determine the maximum internode alignment
- *
- * This function should be called after node map is populated and sorted.
- * It calculates the maximum power of two alignment which can distinguish
- * all the nodes.
- *
- * For example, if all nodes are 1GiB and aligned to 1GiB, the return value
- * would indicate 1GiB alignment with (1 << (30 - PAGE_SHIFT)).  If the
- * nodes are shifted by 256MiB, 256MiB.  Note that if only the last node is
- * shifted, 1GiB is enough and this function will indicate so.
- *
- * This is used to test whether pfn -> nid mapping of the chosen memory
- * model has fine enough granularity to avoid incorrect mapping for the
- * populated node map.
- *
- * Return: the determined alignment in pfn's.  0 if there is no alignment
- * requirement (single node).
- */
-unsigned long __init node_map_pfn_alignment(void)
-{
-	unsigned long accl_mask = 0, last_end = 0;
-	unsigned long start, end, mask;
-	int last_nid = NUMA_NO_NODE;
-	int i, nid;
-
-	for_each_mem_pfn_range(i, MAX_NUMNODES, &start, &end, &nid) {
-		if (!start || last_nid < 0 || last_nid == nid) {
-			last_nid = nid;
-			last_end = end;
-			continue;
-		}
-
-		/*
-		 * Start with a mask granular enough to pin-point to the
-		 * start pfn and tick off bits one-by-one until it becomes
-		 * too coarse to separate the current node from the last.
-		 */
-		mask = ~((1 << __ffs(start)) - 1);
-		while (mask && last_end <= (start & (mask << 1)))
-			mask <<= 1;
-
-		/* accumulate all internode masks */
-		accl_mask |= mask;
-	}
-
-	/* convert mask to number of pages */
-	return ~accl_mask + 1;
-}
-
-/**
- * find_min_pfn_with_active_regions - Find the minimum PFN registered
- *
- * Return: the minimum PFN based on information provided via
- * memblock_set_node().
- */
-unsigned long __init find_min_pfn_with_active_regions(void)
-{
-	return PHYS_PFN(memblock_start_of_DRAM());
-}
-
-/*
- * early_calculate_totalpages()
- * Sum pages in active regions for movable zone.
- * Populate N_MEMORY for calculating usable_nodes.
- */
-static unsigned long __init early_calculate_totalpages(void)
-{
-	unsigned long totalpages = 0;
-	unsigned long start_pfn, end_pfn;
-	int i, nid;
-
-	for_each_mem_pfn_range(i, MAX_NUMNODES, &start_pfn, &end_pfn, &nid) {
-		unsigned long pages = end_pfn - start_pfn;
-
-		totalpages += pages;
-		if (pages)
-			node_set_state(nid, N_MEMORY);
-	}
-	return totalpages;
-}
-
-/*
- * Find the PFN the Movable zone begins in each node. Kernel memory
- * is spread evenly between nodes as long as the nodes have enough
- * memory. When they don't, some nodes will have more kernelcore than
- * others
- */
-static void __init find_zone_movable_pfns_for_nodes(void)
-{
-	int i, nid;
-	unsigned long usable_startpfn;
-	unsigned long kernelcore_node, kernelcore_remaining;
-	/* save the state before borrow the nodemask */
-	nodemask_t saved_node_state = node_states[N_MEMORY];
-	unsigned long totalpages = early_calculate_totalpages();
-	int usable_nodes = nodes_weight(node_states[N_MEMORY]);
-	struct memblock_region *r;
-
-	/* Need to find movable_zone earlier when movable_node is specified. */
-	find_usable_zone_for_movable();
-
-	/*
-	 * If movable_node is specified, ignore kernelcore and movablecore
-	 * options.
-	 */
-	if (movable_node_is_enabled()) {
-		for_each_mem_region(r) {
-			if (!memblock_is_hotpluggable(r))
-				continue;
-
-			nid = memblock_get_region_node(r);
-
-			usable_startpfn = PFN_DOWN(r->base);
-			zone_movable_pfn[nid] = zone_movable_pfn[nid] ?
-				min(usable_startpfn, zone_movable_pfn[nid]) :
-				usable_startpfn;
-		}
-
-		goto out2;
-	}
-
-	/*
-	 * If kernelcore=mirror is specified, ignore movablecore option
-	 */
-	if (mirrored_kernelcore) {
-		bool mem_below_4gb_not_mirrored = false;
-
-		for_each_mem_region(r) {
-			if (memblock_is_mirror(r))
-				continue;
-
-			nid = memblock_get_region_node(r);
-
-			usable_startpfn = memblock_region_memory_base_pfn(r);
-
-			if (usable_startpfn < 0x100000) {
-				mem_below_4gb_not_mirrored = true;
-				continue;
-			}
-
-			zone_movable_pfn[nid] = zone_movable_pfn[nid] ?
-				min(usable_startpfn, zone_movable_pfn[nid]) :
-				usable_startpfn;
-		}
-
-		if (mem_below_4gb_not_mirrored)
-			pr_warn("This configuration results in unmirrored kernel memory.\n");
-
-		goto out2;
-	}
-
-	/*
-	 * If kernelcore=nn% or movablecore=nn% was specified, calculate the
-	 * amount of necessary memory.
-	 */
-	if (required_kernelcore_percent)
-		required_kernelcore = (totalpages * 100 * required_kernelcore_percent) /
-				       10000UL;
-	if (required_movablecore_percent)
-		required_movablecore = (totalpages * 100 * required_movablecore_percent) /
-					10000UL;
-
-	/*
-	 * If movablecore= was specified, calculate what size of
-	 * kernelcore that corresponds so that memory usable for
-	 * any allocation type is evenly spread. If both kernelcore
-	 * and movablecore are specified, then the value of kernelcore
-	 * will be used for required_kernelcore if it's greater than
-	 * what movablecore would have allowed.
-	 */
-	if (required_movablecore) {
-		unsigned long corepages;
-
-		/*
-		 * Round-up so that ZONE_MOVABLE is at least as large as what
-		 * was requested by the user
-		 */
-		required_movablecore =
-			roundup(required_movablecore, MAX_ORDER_NR_PAGES);
-		required_movablecore = min(totalpages, required_movablecore);
-		corepages = totalpages - required_movablecore;
-
-		required_kernelcore = max(required_kernelcore, corepages);
-	}
-
-	/*
-	 * If kernelcore was not specified or kernelcore size is larger
-	 * than totalpages, there is no ZONE_MOVABLE.
-	 */
-	if (!required_kernelcore || required_kernelcore >= totalpages)
-		goto out;
-
-	/* usable_startpfn is the lowest possible pfn ZONE_MOVABLE can be at */
-	usable_startpfn = arch_zone_lowest_possible_pfn[movable_zone];
-
-restart:
-	/* Spread kernelcore memory as evenly as possible throughout nodes */
-	kernelcore_node = required_kernelcore / usable_nodes;
-	for_each_node_state(nid, N_MEMORY) {
-		unsigned long start_pfn, end_pfn;
-
-		/*
-		 * Recalculate kernelcore_node if the division per node
-		 * now exceeds what is necessary to satisfy the requested
-		 * amount of memory for the kernel
-		 */
-		if (required_kernelcore < kernelcore_node)
-			kernelcore_node = required_kernelcore / usable_nodes;
-
-		/*
-		 * As the map is walked, we track how much memory is usable
-		 * by the kernel using kernelcore_remaining. When it is
-		 * 0, the rest of the node is usable by ZONE_MOVABLE
-		 */
-		kernelcore_remaining = kernelcore_node;
-
-		/* Go through each range of PFNs within this node */
-		for_each_mem_pfn_range(i, nid, &start_pfn, &end_pfn, NULL) {
-			unsigned long size_pages;
-
-			start_pfn = max(start_pfn, zone_movable_pfn[nid]);
-			if (start_pfn >= end_pfn)
-				continue;
-
-			/* Account for what is only usable for kernelcore */
-			if (start_pfn < usable_startpfn) {
-				unsigned long kernel_pages;
-				kernel_pages = min(end_pfn, usable_startpfn)
-								- start_pfn;
-
-				kernelcore_remaining -= min(kernel_pages,
-							kernelcore_remaining);
-				required_kernelcore -= min(kernel_pages,
-							required_kernelcore);
-
-				/* Continue if range is now fully accounted */
-				if (end_pfn <= usable_startpfn) {
-
-					/*
-					 * Push zone_movable_pfn to the end so
-					 * that if we have to rebalance
-					 * kernelcore across nodes, we will
-					 * not double account here
-					 */
-					zone_movable_pfn[nid] = end_pfn;
-					continue;
-				}
-				start_pfn = usable_startpfn;
-			}
-
-			/*
-			 * The usable PFN range for ZONE_MOVABLE is from
-			 * start_pfn->end_pfn. Calculate size_pages as the
-			 * number of pages used as kernelcore
-			 */
-			size_pages = end_pfn - start_pfn;
-			if (size_pages > kernelcore_remaining)
-				size_pages = kernelcore_remaining;
-			zone_movable_pfn[nid] = start_pfn + size_pages;
-
-			/*
-			 * Some kernelcore has been met, update counts and
-			 * break if the kernelcore for this node has been
-			 * satisfied
-			 */
-			required_kernelcore -= min(required_kernelcore,
-								size_pages);
-			kernelcore_remaining -= size_pages;
-			if (!kernelcore_remaining)
-				break;
-		}
-	}
-
-	/*
-	 * If there is still required_kernelcore, we do another pass with one
-	 * less node in the count. This will push zone_movable_pfn[nid] further
-	 * along on the nodes that still have memory until kernelcore is
-	 * satisfied
-	 */
-	usable_nodes--;
-	if (usable_nodes && required_kernelcore > usable_nodes)
-		goto restart;
-
-out2:
-	/* Align start of ZONE_MOVABLE on all nids to MAX_ORDER_NR_PAGES */
-	for (nid = 0; nid < MAX_NUMNODES; nid++)
-		zone_movable_pfn[nid] =
-			roundup(zone_movable_pfn[nid], MAX_ORDER_NR_PAGES);
-
-out:
-	/* restore the node_state */
-	node_states[N_MEMORY] = saved_node_state;
-}
-
-/* Any regular or high memory on that node ? */
-static void check_for_memory(pg_data_t *pgdat, int nid)
-{
-	enum zone_type zone_type;
-
-	for (zone_type = 0; zone_type <= ZONE_MOVABLE - 1; zone_type++) {
-		struct zone *zone = &pgdat->node_zones[zone_type];
-		if (populated_zone(zone)) {
-			if (IS_ENABLED(CONFIG_HIGHMEM))
-				node_set_state(nid, N_HIGH_MEMORY);
-			if (zone_type <= ZONE_NORMAL)
-				node_set_state(nid, N_NORMAL_MEMORY);
-			break;
-		}
-	}
-}
-
-/*
- * Some architectures, e.g. ARC may have ZONE_HIGHMEM below ZONE_NORMAL. For
- * such cases we allow max_zone_pfn sorted in the descending order
- */
-bool __weak arch_has_descending_max_zone_pfns(void)
-{
-	return false;
-}
-
-/**
- * free_area_init - Initialise all pg_data_t and zone data
- * @max_zone_pfn: an array of max PFNs for each zone
- *
- * This will call free_area_init_node() for each active node in the system.
- * Using the page ranges provided by memblock_set_node(), the size of each
- * zone in each node and their holes is calculated. If the maximum PFN
- * between two adjacent zones match, it is assumed that the zone is empty.
- * For example, if arch_max_dma_pfn == arch_max_dma32_pfn, it is assumed
- * that arch_max_dma32_pfn has no pages. It is also assumed that a zone
- * starts where the previous one ended. For example, ZONE_DMA32 starts
- * at arch_max_dma_pfn.
- */
-void __init free_area_init(unsigned long *max_zone_pfn)
-{
-	unsigned long start_pfn, end_pfn;
-	int i, nid, zone;
-	bool descending;
-
-	/* Record where the zone boundaries are */
-	memset(arch_zone_lowest_possible_pfn, 0,
-				sizeof(arch_zone_lowest_possible_pfn));
-	memset(arch_zone_highest_possible_pfn, 0,
-				sizeof(arch_zone_highest_possible_pfn));
-
-	start_pfn = find_min_pfn_with_active_regions();
-	descending = arch_has_descending_max_zone_pfns();
-
-	for (i = 0; i < MAX_NR_ZONES; i++) {
-		if (descending)
-			zone = MAX_NR_ZONES - i - 1;
-		else
-			zone = i;
-
-		if (zone == ZONE_MOVABLE)
-			continue;
-
-		end_pfn = max(max_zone_pfn[zone], start_pfn);
-		arch_zone_lowest_possible_pfn[zone] = start_pfn;
-		arch_zone_highest_possible_pfn[zone] = end_pfn;
-
-		start_pfn = end_pfn;
-	}
-
-	/* Find the PFNs that ZONE_MOVABLE begins at in each node */
-	memset(zone_movable_pfn, 0, sizeof(zone_movable_pfn));
-	find_zone_movable_pfns_for_nodes();
-
-	/* Print out the zone ranges */
-	pr_info("Zone ranges:\n");
-	for (i = 0; i < MAX_NR_ZONES; i++) {
-		if (i == ZONE_MOVABLE)
-			continue;
-		pr_info("  %-8s ", zone_names[i]);
-		if (arch_zone_lowest_possible_pfn[i] ==
-				arch_zone_highest_possible_pfn[i])
-			pr_cont("empty\n");
-		else
-			pr_cont("[mem %#018Lx-%#018Lx]\n",
-				(u64)arch_zone_lowest_possible_pfn[i]
-					<< PAGE_SHIFT,
-				((u64)arch_zone_highest_possible_pfn[i]
-					<< PAGE_SHIFT) - 1);
-	}
-
-	/* Print out the PFNs ZONE_MOVABLE begins at in each node */
-	pr_info("Movable zone start for each node\n");
-	for (i = 0; i < MAX_NUMNODES; i++) {
-		if (zone_movable_pfn[i])
-			pr_info("  Node %d: %#018Lx\n", i,
-			       (u64)zone_movable_pfn[i] << PAGE_SHIFT);
-	}
-
-	/*
-	 * Print out the early node map, and initialize the
-	 * subsection-map relative to active online memory ranges to
-	 * enable future "sub-section" extensions of the memory map.
-	 */
-	pr_info("Early memory node ranges\n");
-	for_each_mem_pfn_range(i, MAX_NUMNODES, &start_pfn, &end_pfn, &nid) {
-		pr_info("  node %3d: [mem %#018Lx-%#018Lx]\n", nid,
-			(u64)start_pfn << PAGE_SHIFT,
-			((u64)end_pfn << PAGE_SHIFT) - 1);
-		subsection_map_init(start_pfn, end_pfn - start_pfn);
-	}
-
-	/* Initialise every node */
-	mminit_verify_pageflags_layout();
-	setup_nr_node_ids();
-	for_each_node(nid) {
-		pg_data_t *pgdat;
-
-		if (!node_online(nid)) {
-			pr_info("Initializing node %d as memoryless\n", nid);
-
-			/* Allocator not initialized yet */
-			pgdat = arch_alloc_nodedata(nid);
-			if (!pgdat) {
-				pr_err("Cannot allocate %zuB for node %d.\n",
-						sizeof(*pgdat), nid);
-				continue;
-			}
-			arch_refresh_nodedata(nid, pgdat);
-			free_area_init_memoryless_node(nid);
-			/*
-			 * We do not want to confuse userspace by sysfs
-			 * files/directories for node without any memory
-			 * attached to it, so this node is not marked as
-			 * N_MEMORY and not marked online so that no sysfs
-			 * hierarchy will be created via register_one_node for
-			 * it. The pgdat will get fully initialized by
-			 * hotadd_init_pgdat() when memory is hotplugged into
-			 * this node.
-			 */
-			continue;
-		}
-
-		pgdat = NODE_DATA(nid);
-		free_area_init_node(nid);
-
-		/* Any memory on that node */
-		if (pgdat->node_present_pages)
-			node_set_state(nid, N_MEMORY);
-		check_for_memory(pgdat, nid);
-	}
-
-	memmap_init();
-}
-
-static int __init cmdline_parse_core(char *p, unsigned long *core,
-				     unsigned long *percent)
-=======
->>>>>>> eb3cdb58
-{
-	int cpu;
-
-	/* Size may be 0 on !SMP && !NUMA */
-	if (sizeof(struct per_cpu_zonestat) > 0)
-		zone->per_cpu_zonestats = alloc_percpu(struct per_cpu_zonestat);
-
-	zone->per_cpu_pageset = alloc_percpu(struct per_cpu_pages);
-	for_each_possible_cpu(cpu) {
-		struct per_cpu_pages *pcp;
-		struct per_cpu_zonestat *pzstats;
-
-		pcp = per_cpu_ptr(zone->per_cpu_pageset, cpu);
-		pzstats = per_cpu_ptr(zone->per_cpu_zonestats, cpu);
-		per_cpu_pages_init(pcp, pzstats);
-	}
-
-	zone_set_pageset_high_and_batch(zone, 0);
-}
-
-/*
  * The zone indicated has a new number of managed_pages; batch sizes and percpu
  * page high values need to be recalculated.
  */
 static void zone_pcp_update(struct zone *zone, int cpu_online)
 {
-<<<<<<< HEAD
-	/* parse kernelcore=mirror */
-	if (parse_option_str(p, "mirror")) {
-		mirrored_kernelcore = true;
-		pr_info("Kernel memory mirroring enabled.\n");
-		return 0;
-	}
-
-	return cmdline_parse_core(p, &required_kernelcore,
-				  &required_kernelcore_percent);
-=======
 	mutex_lock(&pcp_batch_high_lock);
 	zone_set_pageset_high_and_batch(zone, cpu_online);
 	mutex_unlock(&pcp_batch_high_lock);
->>>>>>> eb3cdb58
 }
 
 /*
@@ -8017,76 +6230,6 @@
 	return pages;
 }
 
-<<<<<<< HEAD
-void __init mem_init_print_info(void)
-{
-	unsigned long physpages, codesize, datasize, rosize, bss_size;
-	unsigned long init_code_size, init_data_size;
-
-	physpages = get_num_physpages();
-	codesize = _etext - _stext;
-	datasize = _edata - _sdata;
-	rosize = __end_rodata - __start_rodata;
-	bss_size = __bss_stop - __bss_start;
-	init_data_size = __init_end - __init_begin;
-	init_code_size = _einittext - _sinittext;
-
-	/*
-	 * Detect special cases and adjust section sizes accordingly:
-	 * 1) .init.* may be embedded into .data sections
-	 * 2) .init.text.* may be out of [__init_begin, __init_end],
-	 *    please refer to arch/tile/kernel/vmlinux.lds.S.
-	 * 3) .rodata.* may be embedded into .text or .data sections.
-	 */
-#define adj_init_size(start, end, size, pos, adj) \
-	do { \
-		if (start <= pos && pos < end && size > adj) \
-			size -= adj; \
-	} while (0)
-
-	adj_init_size(__init_begin, __init_end, init_data_size,
-		     _sinittext, init_code_size);
-	adj_init_size(_stext, _etext, codesize, _sinittext, init_code_size);
-	adj_init_size(_sdata, _edata, datasize, __init_begin, init_data_size);
-	adj_init_size(_stext, _etext, codesize, __start_rodata, rosize);
-	adj_init_size(_sdata, _edata, datasize, __start_rodata, rosize);
-
-#undef	adj_init_size
-
-	pr_info("Memory: %luK/%luK available (%luK kernel code, %luK rwdata, %luK rodata, %luK init, %luK bss, %luK reserved, %luK cma-reserved"
-#ifdef	CONFIG_HIGHMEM
-		", %luK highmem"
-#endif
-		")\n",
-		K(nr_free_pages()), K(physpages),
-		codesize >> 10, datasize >> 10, rosize >> 10,
-		(init_data_size + init_code_size) >> 10, bss_size >> 10,
-		K(physpages - totalram_pages() - totalcma_pages),
-		K(totalcma_pages)
-#ifdef	CONFIG_HIGHMEM
-		, K(totalhigh_pages())
-#endif
-		);
-}
-
-/**
- * set_dma_reserve - set the specified number of pages reserved in the first zone
- * @new_dma_reserve: The number of pages to mark reserved
- *
- * The per-cpu batchsize and zone watermarks are determined by managed_pages.
- * In the DMA zone, a significant percentage may be consumed by kernel image
- * and other unfreeable allocations which can skew the watermarks badly. This
- * function may optionally be used to account for unfreeable pages in the
- * first zone (e.g., ZONE_DMA). The effect will be lower watermarks and
- * smaller per-cpu batchsize.
- */
-void __init set_dma_reserve(unsigned long new_dma_reserve)
-{
-	dma_reserve = new_dma_reserve;
-}
-
-=======
->>>>>>> eb3cdb58
 static int page_alloc_cpu_dead(unsigned int cpu)
 {
 	struct zone *zone;
@@ -8337,14 +6480,11 @@
 		pr_warn("min_free_kbytes is not updated to %d because user defined value %d is preferred\n",
 				new_min_free_kbytes, user_min_free_kbytes);
 
-<<<<<<< HEAD
-=======
 }
 
 int __meminit init_per_zone_wmark_min(void)
 {
 	calculate_min_free_kbytes();
->>>>>>> eb3cdb58
 	setup_per_zone_wmarks();
 	refresh_zone_stat_thresholds();
 	setup_per_zone_lowmem_reserve();
@@ -8516,271 +6656,6 @@
 	return ret;
 }
 
-<<<<<<< HEAD
-#ifndef __HAVE_ARCH_RESERVED_KERNEL_PAGES
-/*
- * Returns the number of pages that arch has reserved but
- * is not known to alloc_large_system_hash().
- */
-static unsigned long __init arch_reserved_kernel_pages(void)
-{
-	return 0;
-}
-#endif
-
-/*
- * Adaptive scale is meant to reduce sizes of hash tables on large memory
- * machines. As memory size is increased the scale is also increased but at
- * slower pace.  Starting from ADAPT_SCALE_BASE (64G), every time memory
- * quadruples the scale is increased by one, which means the size of hash table
- * only doubles, instead of quadrupling as well.
- * Because 32-bit systems cannot have large physical memory, where this scaling
- * makes sense, it is disabled on such platforms.
- */
-#if __BITS_PER_LONG > 32
-#define ADAPT_SCALE_BASE	(64ul << 30)
-#define ADAPT_SCALE_SHIFT	2
-#define ADAPT_SCALE_NPAGES	(ADAPT_SCALE_BASE >> PAGE_SHIFT)
-#endif
-
-/*
- * allocate a large system hash table from bootmem
- * - it is assumed that the hash table must contain an exact power-of-2
- *   quantity of entries
- * - limit is the number of hash buckets, not the total allocation size
- */
-void *__init alloc_large_system_hash(const char *tablename,
-				     unsigned long bucketsize,
-				     unsigned long numentries,
-				     int scale,
-				     int flags,
-				     unsigned int *_hash_shift,
-				     unsigned int *_hash_mask,
-				     unsigned long low_limit,
-				     unsigned long high_limit)
-{
-	unsigned long long max = high_limit;
-	unsigned long log2qty, size;
-	void *table = NULL;
-	gfp_t gfp_flags;
-	bool virt;
-	bool huge;
-
-	/* allow the kernel cmdline to have a say */
-	if (!numentries) {
-		/* round applicable memory size up to nearest megabyte */
-		numentries = nr_kernel_pages;
-		numentries -= arch_reserved_kernel_pages();
-
-		/* It isn't necessary when PAGE_SIZE >= 1MB */
-		if (PAGE_SHIFT < 20)
-			numentries = round_up(numentries, (1<<20)/PAGE_SIZE);
-
-#if __BITS_PER_LONG > 32
-		if (!high_limit) {
-			unsigned long adapt;
-
-			for (adapt = ADAPT_SCALE_NPAGES; adapt < numentries;
-			     adapt <<= ADAPT_SCALE_SHIFT)
-				scale++;
-		}
-#endif
-
-		/* limit to 1 bucket per 2^scale bytes of low memory */
-		if (scale > PAGE_SHIFT)
-			numentries >>= (scale - PAGE_SHIFT);
-		else
-			numentries <<= (PAGE_SHIFT - scale);
-
-		/* Make sure we've got at least a 0-order allocation.. */
-		if (unlikely(flags & HASH_SMALL)) {
-			/* Makes no sense without HASH_EARLY */
-			WARN_ON(!(flags & HASH_EARLY));
-			if (!(numentries >> *_hash_shift)) {
-				numentries = 1UL << *_hash_shift;
-				BUG_ON(!numentries);
-			}
-		} else if (unlikely((numentries * bucketsize) < PAGE_SIZE))
-			numentries = PAGE_SIZE / bucketsize;
-	}
-	numentries = roundup_pow_of_two(numentries);
-
-	/* limit allocation size to 1/16 total memory by default */
-	if (max == 0) {
-		max = ((unsigned long long)nr_all_pages << PAGE_SHIFT) >> 4;
-		do_div(max, bucketsize);
-	}
-	max = min(max, 0x80000000ULL);
-
-	if (numentries < low_limit)
-		numentries = low_limit;
-	if (numentries > max)
-		numentries = max;
-
-	log2qty = ilog2(numentries);
-
-	gfp_flags = (flags & HASH_ZERO) ? GFP_ATOMIC | __GFP_ZERO : GFP_ATOMIC;
-	do {
-		virt = false;
-		size = bucketsize << log2qty;
-		if (flags & HASH_EARLY) {
-			if (flags & HASH_ZERO)
-				table = memblock_alloc(size, SMP_CACHE_BYTES);
-			else
-				table = memblock_alloc_raw(size,
-							   SMP_CACHE_BYTES);
-		} else if (get_order(size) >= MAX_ORDER || hashdist) {
-			table = __vmalloc(size, gfp_flags);
-			virt = true;
-			if (table)
-				huge = is_vm_area_hugepages(table);
-		} else {
-			/*
-			 * If bucketsize is not a power-of-two, we may free
-			 * some pages at the end of hash table which
-			 * alloc_pages_exact() automatically does
-			 */
-			table = alloc_pages_exact(size, gfp_flags);
-			kmemleak_alloc(table, size, 1, gfp_flags);
-		}
-	} while (!table && size > PAGE_SIZE && --log2qty);
-
-	if (!table)
-		panic("Failed to allocate %s hash table\n", tablename);
-
-	pr_info("%s hash table entries: %ld (order: %d, %lu bytes, %s)\n",
-		tablename, 1UL << log2qty, ilog2(size) - PAGE_SHIFT, size,
-		virt ? (huge ? "vmalloc hugepage" : "vmalloc") : "linear");
-
-	if (_hash_shift)
-		*_hash_shift = log2qty;
-	if (_hash_mask)
-		*_hash_mask = (1 << log2qty) - 1;
-
-	return table;
-}
-
-/*
- * This function checks whether pageblock includes unmovable pages or not.
- *
- * PageLRU check without isolation or lru_lock could race so that
- * MIGRATE_MOVABLE block might include unmovable pages. And __PageMovable
- * check without lock_page also may miss some movable non-lru pages at
- * race condition. So you can't expect this function should be exact.
- *
- * Returns a page without holding a reference. If the caller wants to
- * dereference that page (e.g., dumping), it has to make sure that it
- * cannot get removed (e.g., via memory unplug) concurrently.
- *
- */
-struct page *has_unmovable_pages(struct zone *zone, struct page *page,
-				 int migratetype, int flags)
-{
-	unsigned long iter = 0;
-	unsigned long pfn = page_to_pfn(page);
-	unsigned long offset = pfn % pageblock_nr_pages;
-
-	if (is_migrate_cma_page(page)) {
-		/*
-		 * CMA allocations (alloc_contig_range) really need to mark
-		 * isolate CMA pageblocks even when they are not movable in fact
-		 * so consider them movable here.
-		 */
-		if (is_migrate_cma(migratetype))
-			return NULL;
-
-		return page;
-	}
-
-	for (; iter < pageblock_nr_pages - offset; iter++) {
-		page = pfn_to_page(pfn + iter);
-
-		/*
-		 * Both, bootmem allocations and memory holes are marked
-		 * PG_reserved and are unmovable. We can even have unmovable
-		 * allocations inside ZONE_MOVABLE, for example when
-		 * specifying "movablecore".
-		 */
-		if (PageReserved(page))
-			return page;
-
-		/*
-		 * If the zone is movable and we have ruled out all reserved
-		 * pages then it should be reasonably safe to assume the rest
-		 * is movable.
-		 */
-		if (zone_idx(zone) == ZONE_MOVABLE)
-			continue;
-
-		/*
-		 * Hugepages are not in LRU lists, but they're movable.
-		 * THPs are on the LRU, but need to be counted as #small pages.
-		 * We need not scan over tail pages because we don't
-		 * handle each tail page individually in migration.
-		 */
-		if (PageHuge(page) || PageTransCompound(page)) {
-			struct page *head = compound_head(page);
-			unsigned int skip_pages;
-
-			if (PageHuge(page)) {
-				if (!hugepage_migration_supported(page_hstate(head)))
-					return page;
-			} else if (!PageLRU(head) && !__PageMovable(head)) {
-				return page;
-			}
-
-			skip_pages = compound_nr(head) - (page - head);
-			iter += skip_pages - 1;
-			continue;
-		}
-
-		/*
-		 * We can't use page_count without pin a page
-		 * because another CPU can free compound page.
-		 * This check already skips compound tails of THP
-		 * because their page->_refcount is zero at all time.
-		 */
-		if (!page_ref_count(page)) {
-			if (PageBuddy(page))
-				iter += (1 << buddy_order(page)) - 1;
-			continue;
-		}
-
-		/*
-		 * The HWPoisoned page may be not in buddy system, and
-		 * page_count() is not 0.
-		 */
-		if ((flags & MEMORY_OFFLINE) && PageHWPoison(page))
-			continue;
-
-		/*
-		 * We treat all PageOffline() pages as movable when offlining
-		 * to give drivers a chance to decrement their reference count
-		 * in MEM_GOING_OFFLINE in order to indicate that these pages
-		 * can be offlined as there are no direct references anymore.
-		 * For actually unmovable PageOffline() where the driver does
-		 * not support this, we will fail later when trying to actually
-		 * move these pages that still have a reference count > 0.
-		 * (false negatives in this function only)
-		 */
-		if ((flags & MEMORY_OFFLINE) && PageOffline(page))
-			continue;
-
-		if (__PageMovable(page) || PageLRU(page))
-			continue;
-
-		/*
-		 * If there are RECLAIMABLE pages, we need to check
-		 * it.  But now, memory offline itself doesn't call
-		 * shrink_node_slabs() and it still to be fixed.
-		 */
-		return page;
-	}
-	return NULL;
-}
-
-=======
->>>>>>> eb3cdb58
 #ifdef CONFIG_CONTIG_ALLOC
 #if defined(CONFIG_DYNAMIC_DEBUG) || \
 	(defined(CONFIG_DYNAMIC_DEBUG_CORE) && defined(DYNAMIC_DEBUG_MODULE))
@@ -9217,11 +7092,7 @@
 	unsigned long pfn = page_to_pfn(page);
 	unsigned int order;
 
-<<<<<<< HEAD
-	for (order = 0; order < MAX_ORDER; order++) {
-=======
 	for (order = 0; order <= MAX_ORDER; order++) {
->>>>>>> eb3cdb58
 		struct page *page_head = page - (pfn & ((1 << order) - 1));
 
 		if (PageBuddy(page_head) &&
@@ -9304,8 +7175,6 @@
 	spin_unlock_irqrestore(&zone->lock, flags);
 	return ret;
 }
-<<<<<<< HEAD
-=======
 
 /*
  * Cancel takeoff done by take_page_off_buddy().
@@ -9330,7 +7199,6 @@
 
 	return ret;
 }
->>>>>>> eb3cdb58
 #endif
 
 #ifdef CONFIG_ZONE_DMA
