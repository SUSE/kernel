/*
 *  linux/mm/page_alloc.c
 *
 *  Manages the free list, the system allocates free pages here.
 *  Note that kmalloc() lives in slab.c
 *
 *  Copyright (C) 1991, 1992, 1993, 1994  Linus Torvalds
 *  Swap reorganised 29.12.95, Stephen Tweedie
 *  Support of BIGMEM added by Gerhard Wichert, Siemens AG, July 1999
 *  Reshaped it to be a zoned allocator, Ingo Molnar, Red Hat, 1999
 *  Discontiguous memory support, Kanoj Sarcar, SGI, Nov 1999
 *  Zone balancing, Kanoj Sarcar, SGI, Jan 2000
 *  Per cpu hot/cold page lists, bulk allocation, Martin J. Bligh, Sept 2002
 *          (lots of bits borrowed from Ingo Molnar & Andrew Morton)
 */

#include <linux/stddef.h>
#include <linux/mm.h>
#include <linux/swap.h>
#include <linux/interrupt.h>
#include <linux/pagemap.h>
#include <linux/jiffies.h>
#include <linux/bootmem.h>
#include <linux/compiler.h>
#include <linux/kernel.h>
#include <linux/module.h>
#include <linux/suspend.h>
#include <linux/pagevec.h>
#include <linux/blkdev.h>
#include <linux/slab.h>
#include <linux/oom.h>
#include <linux/notifier.h>
#include <linux/topology.h>
#include <linux/sysctl.h>
#include <linux/cpu.h>
#include <linux/cpuset.h>
#include <linux/memory_hotplug.h>
#include <linux/nodemask.h>
#include <linux/vmalloc.h>
#include <linux/mempolicy.h>
#include <linux/stop_machine.h>
#include <linux/sort.h>
#include <linux/pfn.h>
#include <linux/backing-dev.h>
#include <linux/fault-inject.h>
#include <linux/page-isolation.h>
#include <linux/memcontrol.h>
#include <linux/debugobjects.h>

#include <asm/tlbflush.h>
#include <asm/div64.h>
#include "internal.h"

/*
 * Array of node states.
 */
nodemask_t node_states[NR_NODE_STATES] __read_mostly = {
	[N_POSSIBLE] = NODE_MASK_ALL,
	[N_ONLINE] = { { [0] = 1UL } },
#ifndef CONFIG_NUMA
	[N_NORMAL_MEMORY] = { { [0] = 1UL } },
#ifdef CONFIG_HIGHMEM
	[N_HIGH_MEMORY] = { { [0] = 1UL } },
#endif
	[N_CPU] = { { [0] = 1UL } },
#endif	/* NUMA */
};
EXPORT_SYMBOL(node_states);

unsigned long totalram_pages __read_mostly;
unsigned long totalreserve_pages __read_mostly;
long nr_swap_pages;
int percpu_pagelist_fraction;

#ifdef CONFIG_HUGETLB_PAGE_SIZE_VARIABLE
int pageblock_order __read_mostly;
#endif

static void __free_pages_ok(struct page *page, unsigned int order);

/*
 * results with 256, 32 in the lowmem_reserve sysctl:
 *	1G machine -> (16M dma, 800M-16M normal, 1G-800M high)
 *	1G machine -> (16M dma, 784M normal, 224M high)
 *	NORMAL allocation will leave 784M/256 of ram reserved in the ZONE_DMA
 *	HIGHMEM allocation will leave 224M/32 of ram reserved in ZONE_NORMAL
 *	HIGHMEM allocation will (224M+784M)/256 of ram reserved in ZONE_DMA
 *
 * TBD: should special case ZONE_DMA32 machines here - in those we normally
 * don't need any ZONE_NORMAL reservation
 */
int sysctl_lowmem_reserve_ratio[MAX_NR_ZONES-1] = {
#ifdef CONFIG_ZONE_DMA
	 256,
#endif
#ifdef CONFIG_ZONE_DMA32
	 256,
#endif
#ifdef CONFIG_HIGHMEM
	 32,
#endif
	 32,
};

EXPORT_SYMBOL(totalram_pages);

static char * const zone_names[MAX_NR_ZONES] = {
#ifdef CONFIG_ZONE_DMA
	 "DMA",
#endif
#ifdef CONFIG_ZONE_DMA32
	 "DMA32",
#endif
	 "Normal",
#ifdef CONFIG_HIGHMEM
	 "HighMem",
#endif
	 "Movable",
};

int min_free_kbytes = 1024;

unsigned long __meminitdata nr_kernel_pages;
unsigned long __meminitdata nr_all_pages;
static unsigned long __meminitdata dma_reserve;

#ifdef CONFIG_ARCH_POPULATES_NODE_MAP
  /*
   * MAX_ACTIVE_REGIONS determines the maximum number of distinct
   * ranges of memory (RAM) that may be registered with add_active_range().
   * Ranges passed to add_active_range() will be merged if possible
   * so the number of times add_active_range() can be called is
   * related to the number of nodes and the number of holes
   */
  #ifdef CONFIG_MAX_ACTIVE_REGIONS
    /* Allow an architecture to set MAX_ACTIVE_REGIONS to save memory */
    #define MAX_ACTIVE_REGIONS CONFIG_MAX_ACTIVE_REGIONS
  #else
    #if MAX_NUMNODES >= 32
      /* If there can be many nodes, allow up to 50 holes per node */
      #define MAX_ACTIVE_REGIONS (MAX_NUMNODES*50)
    #else
      /* By default, allow up to 256 distinct regions */
      #define MAX_ACTIVE_REGIONS 256
    #endif
  #endif

  static struct node_active_region __meminitdata early_node_map[MAX_ACTIVE_REGIONS];
  static int __meminitdata nr_nodemap_entries;
  static unsigned long __meminitdata arch_zone_lowest_possible_pfn[MAX_NR_ZONES];
  static unsigned long __meminitdata arch_zone_highest_possible_pfn[MAX_NR_ZONES];
#ifdef CONFIG_MEMORY_HOTPLUG_RESERVE
  static unsigned long __meminitdata node_boundary_start_pfn[MAX_NUMNODES];
  static unsigned long __meminitdata node_boundary_end_pfn[MAX_NUMNODES];
#endif /* CONFIG_MEMORY_HOTPLUG_RESERVE */
  unsigned long __initdata required_kernelcore;
  static unsigned long __initdata required_movablecore;
  unsigned long __meminitdata zone_movable_pfn[MAX_NUMNODES];

  /* movable_zone is the "real" zone pages in ZONE_MOVABLE are taken from */
  int movable_zone;
  EXPORT_SYMBOL(movable_zone);
#endif /* CONFIG_ARCH_POPULATES_NODE_MAP */

#if MAX_NUMNODES > 1
int nr_node_ids __read_mostly = MAX_NUMNODES;
EXPORT_SYMBOL(nr_node_ids);
#endif

int page_group_by_mobility_disabled __read_mostly;

static void set_pageblock_migratetype(struct page *page, int migratetype)
{
	set_pageblock_flags_group(page, (unsigned long)migratetype,
					PB_migrate, PB_migrate_end);
}

#ifdef CONFIG_DEBUG_VM
static int page_outside_zone_boundaries(struct zone *zone, struct page *page)
{
	int ret = 0;
	unsigned seq;
	unsigned long pfn = page_to_pfn(page);

	do {
		seq = zone_span_seqbegin(zone);
		if (pfn >= zone->zone_start_pfn + zone->spanned_pages)
			ret = 1;
		else if (pfn < zone->zone_start_pfn)
			ret = 1;
	} while (zone_span_seqretry(zone, seq));

	return ret;
}

static int page_is_consistent(struct zone *zone, struct page *page)
{
	if (!pfn_valid_within(page_to_pfn(page)))
		return 0;
	if (zone != page_zone(page))
		return 0;

	return 1;
}
/*
 * Temporary debugging check for pages not lying within a given zone.
 */
static int bad_range(struct zone *zone, struct page *page)
{
	if (page_outside_zone_boundaries(zone, page))
		return 1;
	if (!page_is_consistent(zone, page))
		return 1;

	return 0;
}
#else
static inline int bad_range(struct zone *zone, struct page *page)
{
	return 0;
}
#endif

static void bad_page(struct page *page)
{
	void *pc = page_get_page_cgroup(page);

	printk(KERN_EMERG "Bad page state in process '%s'\n" KERN_EMERG
		"page:%p flags:0x%0*lx mapping:%p mapcount:%d count:%d\n",
		current->comm, page, (int)(2*sizeof(unsigned long)),
		(unsigned long)page->flags, page->mapping,
		page_mapcount(page), page_count(page));
	if (pc) {
		printk(KERN_EMERG "cgroup:%p\n", pc);
		page_reset_bad_cgroup(page);
	}
	printk(KERN_EMERG "Trying to fix it up, but a reboot is needed\n"
		KERN_EMERG "Backtrace:\n");
	dump_stack();
<<<<<<< HEAD
	page->flags &= ~(1 << PG_lru	|
			1 << PG_private |
			1 << PG_locked	|
			1 << PG_active	|
			1 << PG_dirty	|
			1 << PG_reclaim |
			1 << PG_slab    |
			1 << PG_swapcache |
			1 << PG_writeback |
			1 << PG_buddy	|
#ifdef CONFIG_X86_XEN
			1 << PG_pinned	|
#endif
			1 << PG_foreign );
=======
	page->flags &= ~PAGE_FLAGS_CLEAR_WHEN_BAD;
>>>>>>> 28ffb5d3
	set_page_count(page, 0);
	reset_page_mapcount(page);
	page->mapping = NULL;
	add_taint(TAINT_BAD_PAGE);
}

/*
 * Higher-order pages are called "compound pages".  They are structured thusly:
 *
 * The first PAGE_SIZE page is called the "head page".
 *
 * The remaining PAGE_SIZE pages are called "tail pages".
 *
 * All pages have PG_compound set.  All pages have their ->private pointing at
 * the head page (even the head page has this).
 *
 * The first tail page's ->lru.next holds the address of the compound page's
 * put_page() function.  Its ->lru.prev holds the order of allocation.
 * This usage means that zero-order pages may not be compound.
 */

static void free_compound_page(struct page *page)
{
	__free_pages_ok(page, compound_order(page));
}

static void prep_compound_page(struct page *page, unsigned long order)
{
	int i;
	int nr_pages = 1 << order;

	set_compound_page_dtor(page, free_compound_page);
	set_compound_order(page, order);
	__SetPageHead(page);
	for (i = 1; i < nr_pages; i++) {
		struct page *p = page + i;

		__SetPageTail(p);
		p->first_page = page;
	}
}

static void destroy_compound_page(struct page *page, unsigned long order)
{
	int i;
	int nr_pages = 1 << order;

	if (unlikely(compound_order(page) != order))
		bad_page(page);

	if (unlikely(!PageHead(page)))
			bad_page(page);
	__ClearPageHead(page);
	for (i = 1; i < nr_pages; i++) {
		struct page *p = page + i;

		if (unlikely(!PageTail(p) |
				(p->first_page != page)))
			bad_page(page);
		__ClearPageTail(p);
	}
}

static inline void prep_zero_page(struct page *page, int order, gfp_t gfp_flags)
{
	int i;

	/*
	 * clear_highpage() will use KM_USER0, so it's a bug to use __GFP_ZERO
	 * and __GFP_HIGHMEM from hard or soft interrupt context.
	 */
	VM_BUG_ON((gfp_flags & __GFP_HIGHMEM) && in_interrupt());
	for (i = 0; i < (1 << order); i++)
		clear_highpage(page + i);
}

static inline void set_page_order(struct page *page, int order)
{
	set_page_private(page, order);
	__SetPageBuddy(page);
}

static inline void rmv_page_order(struct page *page)
{
	__ClearPageBuddy(page);
	set_page_private(page, 0);
}

/*
 * Locate the struct page for both the matching buddy in our
 * pair (buddy1) and the combined O(n+1) page they form (page).
 *
 * 1) Any buddy B1 will have an order O twin B2 which satisfies
 * the following equation:
 *     B2 = B1 ^ (1 << O)
 * For example, if the starting buddy (buddy2) is #8 its order
 * 1 buddy is #10:
 *     B2 = 8 ^ (1 << 1) = 8 ^ 2 = 10
 *
 * 2) Any buddy B will have an order O+1 parent P which
 * satisfies the following equation:
 *     P = B & ~(1 << O)
 *
 * Assumption: *_mem_map is contiguous at least up to MAX_ORDER
 */
static inline struct page *
__page_find_buddy(struct page *page, unsigned long page_idx, unsigned int order)
{
	unsigned long buddy_idx = page_idx ^ (1 << order);

	return page + (buddy_idx - page_idx);
}

static inline unsigned long
__find_combined_index(unsigned long page_idx, unsigned int order)
{
	return (page_idx & ~(1 << order));
}

/*
 * This function checks whether a page is free && is the buddy
 * we can do coalesce a page and its buddy if
 * (a) the buddy is not in a hole &&
 * (b) the buddy is in the buddy system &&
 * (c) a page and its buddy have the same order &&
 * (d) a page and its buddy are in the same zone.
 *
 * For recording whether a page is in the buddy system, we use PG_buddy.
 * Setting, clearing, and testing PG_buddy is serialized by zone->lock.
 *
 * For recording page's order, we use page_private(page).
 */
static inline int page_is_buddy(struct page *page, struct page *buddy,
								int order)
{
	if (!pfn_valid_within(page_to_pfn(buddy)))
		return 0;

	if (page_zone_id(page) != page_zone_id(buddy))
		return 0;

	if (PageBuddy(buddy) && page_order(buddy) == order) {
		BUG_ON(page_count(buddy) != 0);
		return 1;
	}
	return 0;
}

/*
 * Freeing function for a buddy system allocator.
 *
 * The concept of a buddy system is to maintain direct-mapped table
 * (containing bit values) for memory blocks of various "orders".
 * The bottom level table contains the map for the smallest allocatable
 * units of memory (here, pages), and each level above it describes
 * pairs of units from the levels below, hence, "buddies".
 * At a high level, all that happens here is marking the table entry
 * at the bottom level available, and propagating the changes upward
 * as necessary, plus some accounting needed to play nicely with other
 * parts of the VM system.
 * At each level, we keep a list of pages, which are heads of continuous
 * free pages of length of (1 << order) and marked with PG_buddy. Page's
 * order is recorded in page_private(page) field.
 * So when we are allocating or freeing one, we can derive the state of the
 * other.  That is, if we allocate a small block, and both were   
 * free, the remainder of the region must be split into blocks.   
 * If a block is freed, and its buddy is also free, then this
 * triggers coalescing into a block of larger size.            
 *
 * -- wli
 */

static inline void __free_one_page(struct page *page,
		struct zone *zone, unsigned int order)
{
	unsigned long page_idx;
	int order_size = 1 << order;
	int migratetype = get_pageblock_migratetype(page);

	if (unlikely(PageCompound(page)))
		destroy_compound_page(page, order);

	page_idx = page_to_pfn(page) & ((1 << MAX_ORDER) - 1);

	VM_BUG_ON(page_idx & (order_size - 1));
	VM_BUG_ON(bad_range(zone, page));

	__mod_zone_page_state(zone, NR_FREE_PAGES, order_size);
	while (order < MAX_ORDER-1) {
		unsigned long combined_idx;
		struct page *buddy;

		buddy = __page_find_buddy(page, page_idx, order);
		if (!page_is_buddy(page, buddy, order))
			break;		/* Move the buddy up one level. */

		list_del(&buddy->lru);
		zone->free_area[order].nr_free--;
		rmv_page_order(buddy);
		combined_idx = __find_combined_index(page_idx, order);
		page = page + (combined_idx - page_idx);
		page_idx = combined_idx;
		order++;
	}
	set_page_order(page, order);
	list_add(&page->lru,
		&zone->free_area[order].free_list[migratetype]);
	zone->free_area[order].nr_free++;
}

static inline int free_pages_check(struct page *page)
{
	if (unlikely(page_mapcount(page) |
		(page->mapping != NULL)  |
		(page_get_page_cgroup(page) != NULL) |
		(page_count(page) != 0)  |
<<<<<<< HEAD
		(page->flags & (
			1 << PG_lru	|
			1 << PG_private |
			1 << PG_locked	|
			1 << PG_active	|
			1 << PG_slab	|
			1 << PG_swapcache |
			1 << PG_writeback |
			1 << PG_reserved |
			1 << PG_buddy	|
#ifdef CONFIG_X86_XEN
			1 << PG_pinned	|
#endif
			1 << PG_foreign ))))
=======
		(page->flags & PAGE_FLAGS_CHECK_AT_FREE)))
>>>>>>> 28ffb5d3
		bad_page(page);
	if (PageDirty(page))
		__ClearPageDirty(page);
	/*
	 * For now, we report if PG_reserved was found set, but do not
	 * clear it, and do not free the page.  But we shall soon need
	 * to do more, for when the ZERO_PAGE count wraps negative.
	 */
	return PageReserved(page);
}

/*
 * Frees a list of pages. 
 * Assumes all pages on list are in same zone, and of same order.
 * count is the number of pages to free.
 *
 * If the zone was previously in an "all pages pinned" state then look to
 * see if this freeing clears that state.
 *
 * And clear the zone's pages_scanned counter, to hold off the "all pages are
 * pinned" detection logic.
 */
static void free_pages_bulk(struct zone *zone, int count,
					struct list_head *list, int order)
{
	spin_lock(&zone->lock);
	zone_clear_flag(zone, ZONE_ALL_UNRECLAIMABLE);
	zone->pages_scanned = 0;
	while (count--) {
		struct page *page;

		VM_BUG_ON(list_empty(list));
		page = list_entry(list->prev, struct page, lru);
		/* have to delete it as __free_one_page list manipulates */
		list_del(&page->lru);
		__free_one_page(page, zone, order);
	}
	spin_unlock(&zone->lock);
}

static void free_one_page(struct zone *zone, struct page *page, int order)
{
	spin_lock(&zone->lock);
	zone_clear_flag(zone, ZONE_ALL_UNRECLAIMABLE);
	zone->pages_scanned = 0;
	__free_one_page(page, zone, order);
	spin_unlock(&zone->lock);
}

static void __free_pages_ok(struct page *page, unsigned int order)
{
	unsigned long flags;
	int i;
	int reserved = 0;

#ifdef CONFIG_XEN
	if (PageForeign(page)) {
		PageForeignDestructor(page);
		return;
	}
#endif
	for (i = 0 ; i < (1 << order) ; ++i)
		reserved += free_pages_check(page + i);
	if (reserved)
		return;

	if (!PageHighMem(page)) {
		debug_check_no_locks_freed(page_address(page),PAGE_SIZE<<order);
		debug_check_no_obj_freed(page_address(page),
					   PAGE_SIZE << order);
	}
	arch_free_page(page, order);
	kernel_map_pages(page, 1 << order, 0);

	local_irq_save(flags);
	__count_vm_events(PGFREE, 1 << order);
	free_one_page(page_zone(page), page, order);
	local_irq_restore(flags);
}

/*
 * permit the bootmem allocator to evade page validation on high-order frees
 */
void __free_pages_bootmem(struct page *page, unsigned int order)
{
	if (order == 0) {
		__ClearPageReserved(page);
		set_page_count(page, 0);
		set_page_refcounted(page);
		__free_page(page);
	} else {
		int loop;

		prefetchw(page);
		for (loop = 0; loop < BITS_PER_LONG; loop++) {
			struct page *p = &page[loop];

			if (loop + 1 < BITS_PER_LONG)
				prefetchw(p + 1);
			__ClearPageReserved(p);
			set_page_count(p, 0);
		}

		set_page_refcounted(page);
		__free_pages(page, order);
	}
}


/*
 * The order of subdivision here is critical for the IO subsystem.
 * Please do not alter this order without good reasons and regression
 * testing. Specifically, as large blocks of memory are subdivided,
 * the order in which smaller blocks are delivered depends on the order
 * they're subdivided in this function. This is the primary factor
 * influencing the order in which pages are delivered to the IO
 * subsystem according to empirical testing, and this is also justified
 * by considering the behavior of a buddy system containing a single
 * large block of memory acted on by a series of small allocations.
 * This behavior is a critical factor in sglist merging's success.
 *
 * -- wli
 */
static inline void expand(struct zone *zone, struct page *page,
	int low, int high, struct free_area *area,
	int migratetype)
{
	unsigned long size = 1 << high;

	while (high > low) {
		area--;
		high--;
		size >>= 1;
		VM_BUG_ON(bad_range(zone, &page[size]));
		list_add(&page[size].lru, &area->free_list[migratetype]);
		area->nr_free++;
		set_page_order(&page[size], high);
	}
}

/*
 * This page is about to be returned from the page allocator
 */
static int prep_new_page(struct page *page, int order, gfp_t gfp_flags)
{
	if (unlikely(page_mapcount(page) |
		(page->mapping != NULL)  |
		(page_get_page_cgroup(page) != NULL) |
		(page_count(page) != 0)  |
<<<<<<< HEAD
		(page->flags & (
			1 << PG_lru	|
			1 << PG_private	|
			1 << PG_locked	|
			1 << PG_active	|
			1 << PG_dirty	|
			1 << PG_slab    |
			1 << PG_swapcache |
			1 << PG_writeback |
			1 << PG_reserved |
			1 << PG_buddy	|
#ifdef CONFIG_X86_XEN
			1 << PG_pinned	|
#endif
			1 << PG_foreign ))))
=======
		(page->flags & PAGE_FLAGS_CHECK_AT_PREP)))
>>>>>>> 28ffb5d3
		bad_page(page);

	/*
	 * For now, we report if PG_reserved was found set, but do not
	 * clear it, and do not allocate the page: as a safety net.
	 */
	if (PageReserved(page))
		return 1;

	page->flags &= ~(1 << PG_uptodate | 1 << PG_error | 1 << PG_reclaim |
			1 << PG_referenced | 1 << PG_arch_1 |
			1 << PG_owner_priv_1 | 1 << PG_mappedtodisk);
	set_page_private(page, 0);
	set_page_refcounted(page);

	arch_alloc_page(page, order);
	kernel_map_pages(page, 1 << order, 1);

	if (gfp_flags & __GFP_ZERO)
		prep_zero_page(page, order, gfp_flags);

	if (order && (gfp_flags & __GFP_COMP))
		prep_compound_page(page, order);

	return 0;
}

/*
 * Go through the free lists for the given migratetype and remove
 * the smallest available page from the freelists
 */
static struct page *__rmqueue_smallest(struct zone *zone, unsigned int order,
						int migratetype)
{
	unsigned int current_order;
	struct free_area * area;
	struct page *page;

	/* Find a page of the appropriate size in the preferred list */
	for (current_order = order; current_order < MAX_ORDER; ++current_order) {
		area = &(zone->free_area[current_order]);
		if (list_empty(&area->free_list[migratetype]))
			continue;

		page = list_entry(area->free_list[migratetype].next,
							struct page, lru);
		list_del(&page->lru);
		rmv_page_order(page);
		area->nr_free--;
		__mod_zone_page_state(zone, NR_FREE_PAGES, - (1UL << order));
		expand(zone, page, order, current_order, area, migratetype);
		return page;
	}

	return NULL;
}


/*
 * This array describes the order lists are fallen back to when
 * the free lists for the desirable migrate type are depleted
 */
static int fallbacks[MIGRATE_TYPES][MIGRATE_TYPES-1] = {
	[MIGRATE_UNMOVABLE]   = { MIGRATE_RECLAIMABLE, MIGRATE_MOVABLE,   MIGRATE_RESERVE },
	[MIGRATE_RECLAIMABLE] = { MIGRATE_UNMOVABLE,   MIGRATE_MOVABLE,   MIGRATE_RESERVE },
	[MIGRATE_MOVABLE]     = { MIGRATE_RECLAIMABLE, MIGRATE_UNMOVABLE, MIGRATE_RESERVE },
	[MIGRATE_RESERVE]     = { MIGRATE_RESERVE,     MIGRATE_RESERVE,   MIGRATE_RESERVE }, /* Never used */
};

/*
 * Move the free pages in a range to the free lists of the requested type.
 * Note that start_page and end_pages are not aligned on a pageblock
 * boundary. If alignment is required, use move_freepages_block()
 */
int move_freepages(struct zone *zone,
			struct page *start_page, struct page *end_page,
			int migratetype)
{
	struct page *page;
	unsigned long order;
	int pages_moved = 0;

#ifndef CONFIG_HOLES_IN_ZONE
	/*
	 * page_zone is not safe to call in this context when
	 * CONFIG_HOLES_IN_ZONE is set. This bug check is probably redundant
	 * anyway as we check zone boundaries in move_freepages_block().
	 * Remove at a later date when no bug reports exist related to
	 * grouping pages by mobility
	 */
	BUG_ON(page_zone(start_page) != page_zone(end_page));
#endif

	for (page = start_page; page <= end_page;) {
		if (!pfn_valid_within(page_to_pfn(page))) {
			page++;
			continue;
		}

		if (!PageBuddy(page)) {
			page++;
			continue;
		}

		order = page_order(page);
		list_del(&page->lru);
		list_add(&page->lru,
			&zone->free_area[order].free_list[migratetype]);
		page += 1 << order;
		pages_moved += 1 << order;
	}

	return pages_moved;
}

int move_freepages_block(struct zone *zone, struct page *page, int migratetype)
{
	unsigned long start_pfn, end_pfn;
	struct page *start_page, *end_page;

	start_pfn = page_to_pfn(page);
	start_pfn = start_pfn & ~(pageblock_nr_pages-1);
	start_page = pfn_to_page(start_pfn);
	end_page = start_page + pageblock_nr_pages - 1;
	end_pfn = start_pfn + pageblock_nr_pages - 1;

	/* Do not cross zone boundaries */
	if (start_pfn < zone->zone_start_pfn)
		start_page = page;
	if (end_pfn >= zone->zone_start_pfn + zone->spanned_pages)
		return 0;

	return move_freepages(zone, start_page, end_page, migratetype);
}

/* Remove an element from the buddy allocator from the fallback list */
static struct page *__rmqueue_fallback(struct zone *zone, int order,
						int start_migratetype)
{
	struct free_area * area;
	int current_order;
	struct page *page;
	int migratetype, i;

	/* Find the largest possible block of pages in the other list */
	for (current_order = MAX_ORDER-1; current_order >= order;
						--current_order) {
		for (i = 0; i < MIGRATE_TYPES - 1; i++) {
			migratetype = fallbacks[start_migratetype][i];

			/* MIGRATE_RESERVE handled later if necessary */
			if (migratetype == MIGRATE_RESERVE)
				continue;

			area = &(zone->free_area[current_order]);
			if (list_empty(&area->free_list[migratetype]))
				continue;

			page = list_entry(area->free_list[migratetype].next,
					struct page, lru);
			area->nr_free--;

			/*
			 * If breaking a large block of pages, move all free
			 * pages to the preferred allocation list. If falling
			 * back for a reclaimable kernel allocation, be more
			 * agressive about taking ownership of free pages
			 */
			if (unlikely(current_order >= (pageblock_order >> 1)) ||
					start_migratetype == MIGRATE_RECLAIMABLE) {
				unsigned long pages;
				pages = move_freepages_block(zone, page,
								start_migratetype);

				/* Claim the whole block if over half of it is free */
				if (pages >= (1 << (pageblock_order-1)))
					set_pageblock_migratetype(page,
								start_migratetype);

				migratetype = start_migratetype;
			}

			/* Remove the page from the freelists */
			list_del(&page->lru);
			rmv_page_order(page);
			__mod_zone_page_state(zone, NR_FREE_PAGES,
							-(1UL << order));

			if (current_order == pageblock_order)
				set_pageblock_migratetype(page,
							start_migratetype);

			expand(zone, page, order, current_order, area, migratetype);
			return page;
		}
	}

	/* Use MIGRATE_RESERVE rather than fail an allocation */
	return __rmqueue_smallest(zone, order, MIGRATE_RESERVE);
}

/*
 * Do the hard work of removing an element from the buddy allocator.
 * Call me with the zone->lock already held.
 */
static struct page *__rmqueue(struct zone *zone, unsigned int order,
						int migratetype)
{
	struct page *page;

	page = __rmqueue_smallest(zone, order, migratetype);

	if (unlikely(!page))
		page = __rmqueue_fallback(zone, order, migratetype);

	return page;
}

/* 
 * Obtain a specified number of elements from the buddy allocator, all under
 * a single hold of the lock, for efficiency.  Add them to the supplied list.
 * Returns the number of new pages which were placed at *list.
 */
static int rmqueue_bulk(struct zone *zone, unsigned int order, 
			unsigned long count, struct list_head *list,
			int migratetype)
{
	int i;
	
	spin_lock(&zone->lock);
	for (i = 0; i < count; ++i) {
		struct page *page = __rmqueue(zone, order, migratetype);
		if (unlikely(page == NULL))
			break;

		/*
		 * Split buddy pages returned by expand() are received here
		 * in physical page order. The page is added to the callers and
		 * list and the list head then moves forward. From the callers
		 * perspective, the linked list is ordered by page number in
		 * some conditions. This is useful for IO devices that can
		 * merge IO requests if the physical pages are ordered
		 * properly.
		 */
		list_add(&page->lru, list);
		set_page_private(page, migratetype);
		list = &page->lru;
	}
	spin_unlock(&zone->lock);
	return i;
}

#ifdef CONFIG_NUMA
/*
 * Called from the vmstat counter updater to drain pagesets of this
 * currently executing processor on remote nodes after they have
 * expired.
 *
 * Note that this function must be called with the thread pinned to
 * a single processor.
 */
void drain_zone_pages(struct zone *zone, struct per_cpu_pages *pcp)
{
	unsigned long flags;
	int to_drain;

	local_irq_save(flags);
	if (pcp->count >= pcp->batch)
		to_drain = pcp->batch;
	else
		to_drain = pcp->count;
	free_pages_bulk(zone, to_drain, &pcp->list, 0);
	pcp->count -= to_drain;
	local_irq_restore(flags);
}
#endif

/*
 * Drain pages of the indicated processor.
 *
 * The processor must either be the current processor and the
 * thread pinned to the current processor or a processor that
 * is not online.
 */
static void drain_pages(unsigned int cpu)
{
	unsigned long flags;
	struct zone *zone;

	for_each_zone(zone) {
		struct per_cpu_pageset *pset;
		struct per_cpu_pages *pcp;

		if (!populated_zone(zone))
			continue;

		pset = zone_pcp(zone, cpu);

		pcp = &pset->pcp;
		local_irq_save(flags);
		free_pages_bulk(zone, pcp->count, &pcp->list, 0);
		pcp->count = 0;
		local_irq_restore(flags);
	}
}

/*
 * Spill all of this CPU's per-cpu pages back into the buddy allocator.
 */
void drain_local_pages(void *arg)
{
	drain_pages(smp_processor_id());
}

/*
 * Spill all the per-cpu pages from all CPUs back into the buddy allocator
 */
void drain_all_pages(void)
{
	on_each_cpu(drain_local_pages, NULL, 0, 1);
}

#ifdef CONFIG_HIBERNATION

void mark_free_pages(struct zone *zone)
{
	unsigned long pfn, max_zone_pfn;
	unsigned long flags;
	int order, t;
	struct list_head *curr;

	if (!zone->spanned_pages)
		return;

	spin_lock_irqsave(&zone->lock, flags);

	max_zone_pfn = zone->zone_start_pfn + zone->spanned_pages;
	for (pfn = zone->zone_start_pfn; pfn < max_zone_pfn; pfn++)
		if (pfn_valid(pfn)) {
			struct page *page = pfn_to_page(pfn);

			if (!swsusp_page_is_forbidden(page))
				swsusp_unset_page_free(page);
		}

	for_each_migratetype_order(order, t) {
		list_for_each(curr, &zone->free_area[order].free_list[t]) {
			unsigned long i;

			pfn = page_to_pfn(list_entry(curr, struct page, lru));
			for (i = 0; i < (1UL << order); i++)
				swsusp_set_page_free(pfn_to_page(pfn + i));
		}
	}
	spin_unlock_irqrestore(&zone->lock, flags);
}
#endif /* CONFIG_PM */

/*
 * Free a 0-order page
 */
static void free_hot_cold_page(struct page *page, int cold)
{
	struct zone *zone = page_zone(page);
	struct per_cpu_pages *pcp;
	unsigned long flags;

#ifdef CONFIG_XEN
	if (PageForeign(page)) {
		PageForeignDestructor(page);
		return;
	}
#endif
	if (PageAnon(page))
		page->mapping = NULL;
	if (free_pages_check(page))
		return;

	if (!PageHighMem(page)) {
		debug_check_no_locks_freed(page_address(page), PAGE_SIZE);
		debug_check_no_obj_freed(page_address(page), PAGE_SIZE);
	}
	arch_free_page(page, 0);
	kernel_map_pages(page, 1, 0);

	pcp = &zone_pcp(zone, get_cpu())->pcp;
	local_irq_save(flags);
	__count_vm_event(PGFREE);
	if (cold)
		list_add_tail(&page->lru, &pcp->list);
	else
		list_add(&page->lru, &pcp->list);
	set_page_private(page, get_pageblock_migratetype(page));
	pcp->count++;
	if (pcp->count >= pcp->high) {
		free_pages_bulk(zone, pcp->batch, &pcp->list, 0);
		pcp->count -= pcp->batch;
	}
	local_irq_restore(flags);
	put_cpu();
}

void free_hot_page(struct page *page)
{
	free_hot_cold_page(page, 0);
}
	
void free_cold_page(struct page *page)
{
	free_hot_cold_page(page, 1);
}

/*
 * split_page takes a non-compound higher-order page, and splits it into
 * n (1<<order) sub-pages: page[0..n]
 * Each sub-page must be freed individually.
 *
 * Note: this is probably too low level an operation for use in drivers.
 * Please consult with lkml before using this in your driver.
 */
void split_page(struct page *page, unsigned int order)
{
	int i;

	VM_BUG_ON(PageCompound(page));
	VM_BUG_ON(!page_count(page));
	for (i = 1; i < (1 << order); i++)
		set_page_refcounted(page + i);
}

/*
 * Really, prep_compound_page() should be called from __rmqueue_bulk().  But
 * we cheat by calling it from here, in the order > 0 path.  Saves a branch
 * or two.
 */
static struct page *buffered_rmqueue(struct zone *preferred_zone,
			struct zone *zone, int order, gfp_t gfp_flags)
{
	unsigned long flags;
	struct page *page;
	int cold = !!(gfp_flags & __GFP_COLD);
	int cpu;
	int migratetype = allocflags_to_migratetype(gfp_flags);

again:
	cpu  = get_cpu();
	if (likely(order == 0)) {
		struct per_cpu_pages *pcp;

		pcp = &zone_pcp(zone, cpu)->pcp;
		local_irq_save(flags);
		if (!pcp->count) {
			pcp->count = rmqueue_bulk(zone, 0,
					pcp->batch, &pcp->list, migratetype);
			if (unlikely(!pcp->count))
				goto failed;
		}

		/* Find a page of the appropriate migrate type */
		if (cold) {
			list_for_each_entry_reverse(page, &pcp->list, lru)
				if (page_private(page) == migratetype)
					break;
		} else {
			list_for_each_entry(page, &pcp->list, lru)
				if (page_private(page) == migratetype)
					break;
		}

		/* Allocate more to the pcp list if necessary */
		if (unlikely(&page->lru == &pcp->list)) {
			pcp->count += rmqueue_bulk(zone, 0,
					pcp->batch, &pcp->list, migratetype);
			page = list_entry(pcp->list.next, struct page, lru);
		}

		list_del(&page->lru);
		pcp->count--;
	} else {
		spin_lock_irqsave(&zone->lock, flags);
		page = __rmqueue(zone, order, migratetype);
		spin_unlock(&zone->lock);
		if (!page)
			goto failed;
	}

	__count_zone_vm_events(PGALLOC, zone, 1 << order);
	zone_statistics(preferred_zone, zone);
	local_irq_restore(flags);
	put_cpu();

	VM_BUG_ON(bad_range(zone, page));
	if (prep_new_page(page, order, gfp_flags))
		goto again;
	return page;

failed:
	local_irq_restore(flags);
	put_cpu();
	return NULL;
}

#define ALLOC_NO_WATERMARKS	0x01 /* don't check watermarks at all */
#define ALLOC_WMARK_MIN		0x02 /* use pages_min watermark */
#define ALLOC_WMARK_LOW		0x04 /* use pages_low watermark */
#define ALLOC_WMARK_HIGH	0x08 /* use pages_high watermark */
#define ALLOC_HARDER		0x10 /* try to alloc harder */
#define ALLOC_HIGH		0x20 /* __GFP_HIGH set */
#define ALLOC_CPUSET		0x40 /* check for correct cpuset */

#ifdef CONFIG_FAIL_PAGE_ALLOC

static struct fail_page_alloc_attr {
	struct fault_attr attr;

	u32 ignore_gfp_highmem;
	u32 ignore_gfp_wait;
	u32 min_order;

#ifdef CONFIG_FAULT_INJECTION_DEBUG_FS

	struct dentry *ignore_gfp_highmem_file;
	struct dentry *ignore_gfp_wait_file;
	struct dentry *min_order_file;

#endif /* CONFIG_FAULT_INJECTION_DEBUG_FS */

} fail_page_alloc = {
	.attr = FAULT_ATTR_INITIALIZER,
	.ignore_gfp_wait = 1,
	.ignore_gfp_highmem = 1,
	.min_order = 1,
};

static int __init setup_fail_page_alloc(char *str)
{
	return setup_fault_attr(&fail_page_alloc.attr, str);
}
__setup("fail_page_alloc=", setup_fail_page_alloc);

static int should_fail_alloc_page(gfp_t gfp_mask, unsigned int order)
{
	if (order < fail_page_alloc.min_order)
		return 0;
	if (gfp_mask & __GFP_NOFAIL)
		return 0;
	if (fail_page_alloc.ignore_gfp_highmem && (gfp_mask & __GFP_HIGHMEM))
		return 0;
	if (fail_page_alloc.ignore_gfp_wait && (gfp_mask & __GFP_WAIT))
		return 0;

	return should_fail(&fail_page_alloc.attr, 1 << order);
}

#ifdef CONFIG_FAULT_INJECTION_DEBUG_FS

static int __init fail_page_alloc_debugfs(void)
{
	mode_t mode = S_IFREG | S_IRUSR | S_IWUSR;
	struct dentry *dir;
	int err;

	err = init_fault_attr_dentries(&fail_page_alloc.attr,
				       "fail_page_alloc");
	if (err)
		return err;
	dir = fail_page_alloc.attr.dentries.dir;

	fail_page_alloc.ignore_gfp_wait_file =
		debugfs_create_bool("ignore-gfp-wait", mode, dir,
				      &fail_page_alloc.ignore_gfp_wait);

	fail_page_alloc.ignore_gfp_highmem_file =
		debugfs_create_bool("ignore-gfp-highmem", mode, dir,
				      &fail_page_alloc.ignore_gfp_highmem);
	fail_page_alloc.min_order_file =
		debugfs_create_u32("min-order", mode, dir,
				   &fail_page_alloc.min_order);

	if (!fail_page_alloc.ignore_gfp_wait_file ||
            !fail_page_alloc.ignore_gfp_highmem_file ||
            !fail_page_alloc.min_order_file) {
		err = -ENOMEM;
		debugfs_remove(fail_page_alloc.ignore_gfp_wait_file);
		debugfs_remove(fail_page_alloc.ignore_gfp_highmem_file);
		debugfs_remove(fail_page_alloc.min_order_file);
		cleanup_fault_attr_dentries(&fail_page_alloc.attr);
	}

	return err;
}

late_initcall(fail_page_alloc_debugfs);

#endif /* CONFIG_FAULT_INJECTION_DEBUG_FS */

#else /* CONFIG_FAIL_PAGE_ALLOC */

static inline int should_fail_alloc_page(gfp_t gfp_mask, unsigned int order)
{
	return 0;
}

#endif /* CONFIG_FAIL_PAGE_ALLOC */

/*
 * Return 1 if free pages are above 'mark'. This takes into account the order
 * of the allocation.
 */
int zone_watermark_ok(struct zone *z, int order, unsigned long mark,
		      int classzone_idx, int alloc_flags)
{
	/* free_pages my go negative - that's OK */
	long min = mark;
	long free_pages = zone_page_state(z, NR_FREE_PAGES) - (1 << order) + 1;
	int o;

	if (alloc_flags & ALLOC_HIGH)
		min -= min / 2;
	if (alloc_flags & ALLOC_HARDER)
		min -= min / 4;

	if (free_pages <= min + z->lowmem_reserve[classzone_idx])
		return 0;
	for (o = 0; o < order; o++) {
		/* At the next order, this order's pages become unavailable */
		free_pages -= z->free_area[o].nr_free << o;

		/* Require fewer higher order pages to be free */
		min >>= 1;

		if (free_pages <= min)
			return 0;
	}
	return 1;
}

#ifdef CONFIG_NUMA
/*
 * zlc_setup - Setup for "zonelist cache".  Uses cached zone data to
 * skip over zones that are not allowed by the cpuset, or that have
 * been recently (in last second) found to be nearly full.  See further
 * comments in mmzone.h.  Reduces cache footprint of zonelist scans
 * that have to skip over a lot of full or unallowed zones.
 *
 * If the zonelist cache is present in the passed in zonelist, then
 * returns a pointer to the allowed node mask (either the current
 * tasks mems_allowed, or node_states[N_HIGH_MEMORY].)
 *
 * If the zonelist cache is not available for this zonelist, does
 * nothing and returns NULL.
 *
 * If the fullzones BITMAP in the zonelist cache is stale (more than
 * a second since last zap'd) then we zap it out (clear its bits.)
 *
 * We hold off even calling zlc_setup, until after we've checked the
 * first zone in the zonelist, on the theory that most allocations will
 * be satisfied from that first zone, so best to examine that zone as
 * quickly as we can.
 */
static nodemask_t *zlc_setup(struct zonelist *zonelist, int alloc_flags)
{
	struct zonelist_cache *zlc;	/* cached zonelist speedup info */
	nodemask_t *allowednodes;	/* zonelist_cache approximation */

	zlc = zonelist->zlcache_ptr;
	if (!zlc)
		return NULL;

	if (time_after(jiffies, zlc->last_full_zap + HZ)) {
		bitmap_zero(zlc->fullzones, MAX_ZONES_PER_ZONELIST);
		zlc->last_full_zap = jiffies;
	}

	allowednodes = !in_interrupt() && (alloc_flags & ALLOC_CPUSET) ?
					&cpuset_current_mems_allowed :
					&node_states[N_HIGH_MEMORY];
	return allowednodes;
}

/*
 * Given 'z' scanning a zonelist, run a couple of quick checks to see
 * if it is worth looking at further for free memory:
 *  1) Check that the zone isn't thought to be full (doesn't have its
 *     bit set in the zonelist_cache fullzones BITMAP).
 *  2) Check that the zones node (obtained from the zonelist_cache
 *     z_to_n[] mapping) is allowed in the passed in allowednodes mask.
 * Return true (non-zero) if zone is worth looking at further, or
 * else return false (zero) if it is not.
 *
 * This check -ignores- the distinction between various watermarks,
 * such as GFP_HIGH, GFP_ATOMIC, PF_MEMALLOC, ...  If a zone is
 * found to be full for any variation of these watermarks, it will
 * be considered full for up to one second by all requests, unless
 * we are so low on memory on all allowed nodes that we are forced
 * into the second scan of the zonelist.
 *
 * In the second scan we ignore this zonelist cache and exactly
 * apply the watermarks to all zones, even it is slower to do so.
 * We are low on memory in the second scan, and should leave no stone
 * unturned looking for a free page.
 */
static int zlc_zone_worth_trying(struct zonelist *zonelist, struct zoneref *z,
						nodemask_t *allowednodes)
{
	struct zonelist_cache *zlc;	/* cached zonelist speedup info */
	int i;				/* index of *z in zonelist zones */
	int n;				/* node that zone *z is on */

	zlc = zonelist->zlcache_ptr;
	if (!zlc)
		return 1;

	i = z - zonelist->_zonerefs;
	n = zlc->z_to_n[i];

	/* This zone is worth trying if it is allowed but not full */
	return node_isset(n, *allowednodes) && !test_bit(i, zlc->fullzones);
}

/*
 * Given 'z' scanning a zonelist, set the corresponding bit in
 * zlc->fullzones, so that subsequent attempts to allocate a page
 * from that zone don't waste time re-examining it.
 */
static void zlc_mark_zone_full(struct zonelist *zonelist, struct zoneref *z)
{
	struct zonelist_cache *zlc;	/* cached zonelist speedup info */
	int i;				/* index of *z in zonelist zones */

	zlc = zonelist->zlcache_ptr;
	if (!zlc)
		return;

	i = z - zonelist->_zonerefs;

	set_bit(i, zlc->fullzones);
}

#else	/* CONFIG_NUMA */

static nodemask_t *zlc_setup(struct zonelist *zonelist, int alloc_flags)
{
	return NULL;
}

static int zlc_zone_worth_trying(struct zonelist *zonelist, struct zoneref *z,
				nodemask_t *allowednodes)
{
	return 1;
}

static void zlc_mark_zone_full(struct zonelist *zonelist, struct zoneref *z)
{
}
#endif	/* CONFIG_NUMA */

/*
 * get_page_from_freelist goes through the zonelist trying to allocate
 * a page.
 */
static struct page *
get_page_from_freelist(gfp_t gfp_mask, nodemask_t *nodemask, unsigned int order,
		struct zonelist *zonelist, int high_zoneidx, int alloc_flags)
{
	struct zoneref *z;
	struct page *page = NULL;
	int classzone_idx;
	struct zone *zone, *preferred_zone;
	nodemask_t *allowednodes = NULL;/* zonelist_cache approximation */
	int zlc_active = 0;		/* set if using zonelist_cache */
	int did_zlc_setup = 0;		/* just call zlc_setup() one time */

	(void)first_zones_zonelist(zonelist, high_zoneidx, nodemask,
							&preferred_zone);
	if (!preferred_zone)
		return NULL;

	classzone_idx = zone_idx(preferred_zone);

zonelist_scan:
	/*
	 * Scan zonelist, looking for a zone with enough free.
	 * See also cpuset_zone_allowed() comment in kernel/cpuset.c.
	 */
	for_each_zone_zonelist_nodemask(zone, z, zonelist,
						high_zoneidx, nodemask) {
		if (NUMA_BUILD && zlc_active &&
			!zlc_zone_worth_trying(zonelist, z, allowednodes))
				continue;
		if ((alloc_flags & ALLOC_CPUSET) &&
			!cpuset_zone_allowed_softwall(zone, gfp_mask))
				goto try_next_zone;

		if (!(alloc_flags & ALLOC_NO_WATERMARKS)) {
			unsigned long mark;
			if (alloc_flags & ALLOC_WMARK_MIN)
				mark = zone->pages_min;
			else if (alloc_flags & ALLOC_WMARK_LOW)
				mark = zone->pages_low;
			else
				mark = zone->pages_high;
			if (!zone_watermark_ok(zone, order, mark,
				    classzone_idx, alloc_flags)) {
				if (!zone_reclaim_mode ||
				    !zone_reclaim(zone, gfp_mask, order))
					goto this_zone_full;
			}
		}

		page = buffered_rmqueue(preferred_zone, zone, order, gfp_mask);
		if (page)
			break;
this_zone_full:
		if (NUMA_BUILD)
			zlc_mark_zone_full(zonelist, z);
try_next_zone:
		if (NUMA_BUILD && !did_zlc_setup) {
			/* we do zlc_setup after the first zone is tried */
			allowednodes = zlc_setup(zonelist, alloc_flags);
			zlc_active = 1;
			did_zlc_setup = 1;
		}
	}

	if (unlikely(NUMA_BUILD && page == NULL && zlc_active)) {
		/* Disable zlc cache for second zonelist scan */
		zlc_active = 0;
		goto zonelist_scan;
	}
	return page;
}

/*
 * This is the 'heart' of the zoned buddy allocator.
 */
static struct page *
__alloc_pages_internal(gfp_t gfp_mask, unsigned int order,
			struct zonelist *zonelist, nodemask_t *nodemask)
{
	const gfp_t wait = gfp_mask & __GFP_WAIT;
	enum zone_type high_zoneidx = gfp_zone(gfp_mask);
	struct zoneref *z;
	struct zone *zone;
	struct page *page;
	struct reclaim_state reclaim_state;
	struct task_struct *p = current;
	int do_retry;
	int alloc_flags;
	unsigned long did_some_progress;
	unsigned long pages_reclaimed = 0;

	might_sleep_if(wait);

	if (should_fail_alloc_page(gfp_mask, order))
		return NULL;

restart:
	z = zonelist->_zonerefs;  /* the list of zones suitable for gfp_mask */

	if (unlikely(!z->zone)) {
		/*
		 * Happens if we have an empty zonelist as a result of
		 * GFP_THISNODE being used on a memoryless node
		 */
		return NULL;
	}

	page = get_page_from_freelist(gfp_mask|__GFP_HARDWALL, nodemask, order,
			zonelist, high_zoneidx, ALLOC_WMARK_LOW|ALLOC_CPUSET);
	if (page)
		goto got_pg;

	/*
	 * GFP_THISNODE (meaning __GFP_THISNODE, __GFP_NORETRY and
	 * __GFP_NOWARN set) should not cause reclaim since the subsystem
	 * (f.e. slab) using GFP_THISNODE may choose to trigger reclaim
	 * using a larger set of nodes after it has established that the
	 * allowed per node queues are empty and that nodes are
	 * over allocated.
	 */
	if (NUMA_BUILD && (gfp_mask & GFP_THISNODE) == GFP_THISNODE)
		goto nopage;

	for_each_zone_zonelist(zone, z, zonelist, high_zoneidx)
		wakeup_kswapd(zone, order);

	/*
	 * OK, we're below the kswapd watermark and have kicked background
	 * reclaim. Now things get more complex, so set up alloc_flags according
	 * to how we want to proceed.
	 *
	 * The caller may dip into page reserves a bit more if the caller
	 * cannot run direct reclaim, or if the caller has realtime scheduling
	 * policy or is asking for __GFP_HIGH memory.  GFP_ATOMIC requests will
	 * set both ALLOC_HARDER (!wait) and ALLOC_HIGH (__GFP_HIGH).
	 */
	alloc_flags = ALLOC_WMARK_MIN;
	if ((unlikely(rt_task(p)) && !in_interrupt()) || !wait)
		alloc_flags |= ALLOC_HARDER;
	if (gfp_mask & __GFP_HIGH)
		alloc_flags |= ALLOC_HIGH;
	if (wait)
		alloc_flags |= ALLOC_CPUSET;

	/*
	 * Go through the zonelist again. Let __GFP_HIGH and allocations
	 * coming from realtime tasks go deeper into reserves.
	 *
	 * This is the last chance, in general, before the goto nopage.
	 * Ignore cpuset if GFP_ATOMIC (!wait) rather than fail alloc.
	 * See also cpuset_zone_allowed() comment in kernel/cpuset.c.
	 */
	page = get_page_from_freelist(gfp_mask, nodemask, order, zonelist,
						high_zoneidx, alloc_flags);
	if (page)
		goto got_pg;

	/* This allocation should allow future memory freeing. */

rebalance:
	if (((p->flags & PF_MEMALLOC) || unlikely(test_thread_flag(TIF_MEMDIE)))
			&& !in_interrupt()) {
		if (!(gfp_mask & __GFP_NOMEMALLOC)) {
nofail_alloc:
			/* go through the zonelist yet again, ignoring mins */
			page = get_page_from_freelist(gfp_mask, nodemask, order,
				zonelist, high_zoneidx, ALLOC_NO_WATERMARKS);
			if (page)
				goto got_pg;
			if (gfp_mask & __GFP_NOFAIL) {
				congestion_wait(WRITE, HZ/50);
				goto nofail_alloc;
			}
		}
		goto nopage;
	}

	/* Atomic allocations - we can't balance anything */
	if (!wait)
		goto nopage;

	cond_resched();

	/* We now go into synchronous reclaim */
	cpuset_memory_pressure_bump();
	p->flags |= PF_MEMALLOC;
	reclaim_state.reclaimed_slab = 0;
	p->reclaim_state = &reclaim_state;

	did_some_progress = try_to_free_pages(zonelist, order, gfp_mask);

	p->reclaim_state = NULL;
	p->flags &= ~PF_MEMALLOC;

	cond_resched();

	if (order != 0)
		drain_all_pages();

	if (likely(did_some_progress)) {
		page = get_page_from_freelist(gfp_mask, nodemask, order,
					zonelist, high_zoneidx, alloc_flags);
		if (page)
			goto got_pg;
	} else if ((gfp_mask & __GFP_FS) && !(gfp_mask & __GFP_NORETRY)) {
		if (!try_set_zone_oom(zonelist, gfp_mask)) {
			schedule_timeout_uninterruptible(1);
			goto restart;
		}

		/*
		 * Go through the zonelist yet one more time, keep
		 * very high watermark here, this is only to catch
		 * a parallel oom killing, we must fail if we're still
		 * under heavy pressure.
		 */
		page = get_page_from_freelist(gfp_mask|__GFP_HARDWALL, nodemask,
			order, zonelist, high_zoneidx,
			ALLOC_WMARK_HIGH|ALLOC_CPUSET);
		if (page) {
			clear_zonelist_oom(zonelist, gfp_mask);
			goto got_pg;
		}

		/* The OOM killer will not help higher order allocs so fail */
		if (order > PAGE_ALLOC_COSTLY_ORDER) {
			clear_zonelist_oom(zonelist, gfp_mask);
			goto nopage;
		}

		out_of_memory(zonelist, gfp_mask, order);
		clear_zonelist_oom(zonelist, gfp_mask);
		goto restart;
	}

	/*
	 * Don't let big-order allocations loop unless the caller explicitly
	 * requests that.  Wait for some write requests to complete then retry.
	 *
	 * In this implementation, order <= PAGE_ALLOC_COSTLY_ORDER
	 * means __GFP_NOFAIL, but that may not be true in other
	 * implementations.
	 *
	 * For order > PAGE_ALLOC_COSTLY_ORDER, if __GFP_REPEAT is
	 * specified, then we retry until we no longer reclaim any pages
	 * (above), or we've reclaimed an order of pages at least as
	 * large as the allocation's order. In both cases, if the
	 * allocation still fails, we stop retrying.
	 */
	pages_reclaimed += did_some_progress;
	do_retry = 0;
	if (!(gfp_mask & __GFP_NORETRY)) {
		if (order <= PAGE_ALLOC_COSTLY_ORDER) {
			do_retry = 1;
		} else {
			if (gfp_mask & __GFP_REPEAT &&
				pages_reclaimed < (1 << order))
					do_retry = 1;
		}
		if (gfp_mask & __GFP_NOFAIL)
			do_retry = 1;
	}
	if (do_retry) {
		congestion_wait(WRITE, HZ/50);
		goto rebalance;
	}

nopage:
	if (!(gfp_mask & __GFP_NOWARN) && printk_ratelimit()) {
		if (!wait) {
			printk(KERN_INFO "The following is only an harmless informational message.\n");
			printk(KERN_INFO "Unless you get a _continuous_flood_ of these messages it means\n");
			printk(KERN_INFO "everything is working fine. Allocations from irqs cannot be\n");
			printk(KERN_INFO "perfectly reliable and the kernel is designed to handle that.\n");
		}
		printk(KERN_INFO "%s: page allocation failure."
			" order:%d, mode:0x%x\n",
			p->comm, order, gfp_mask);
		dump_stack();
		show_mem();
	}
got_pg:
	return page;
}

struct page *
__alloc_pages(gfp_t gfp_mask, unsigned int order,
		struct zonelist *zonelist)
{
	return __alloc_pages_internal(gfp_mask, order, zonelist, NULL);
}

struct page *
__alloc_pages_nodemask(gfp_t gfp_mask, unsigned int order,
		struct zonelist *zonelist, nodemask_t *nodemask)
{
	return __alloc_pages_internal(gfp_mask, order, zonelist, nodemask);
}

EXPORT_SYMBOL(__alloc_pages);

/*
 * Common helper functions.
 */
unsigned long __get_free_pages(gfp_t gfp_mask, unsigned int order)
{
	struct page * page;
	page = alloc_pages(gfp_mask, order);
	if (!page)
		return 0;
	return (unsigned long) page_address(page);
}

EXPORT_SYMBOL(__get_free_pages);

unsigned long get_zeroed_page(gfp_t gfp_mask)
{
	struct page * page;

	/*
	 * get_zeroed_page() returns a 32-bit address, which cannot represent
	 * a highmem page
	 */
	VM_BUG_ON((gfp_mask & __GFP_HIGHMEM) != 0);

	page = alloc_pages(gfp_mask | __GFP_ZERO, 0);
	if (page)
		return (unsigned long) page_address(page);
	return 0;
}

EXPORT_SYMBOL(get_zeroed_page);

void __pagevec_free(struct pagevec *pvec)
{
	int i = pagevec_count(pvec);

	while (--i >= 0)
		free_hot_cold_page(pvec->pages[i], pvec->cold);
}

void __free_pages(struct page *page, unsigned int order)
{
	if (put_page_testzero(page)) {
		if (order == 0)
			free_hot_page(page);
		else
			__free_pages_ok(page, order);
	}
}

EXPORT_SYMBOL(__free_pages);

void free_pages(unsigned long addr, unsigned int order)
{
	if (addr != 0) {
		VM_BUG_ON(!virt_addr_valid((void *)addr));
		__free_pages(virt_to_page((void *)addr), order);
	}
}

EXPORT_SYMBOL(free_pages);

static unsigned int nr_free_zone_pages(int offset)
{
	struct zoneref *z;
	struct zone *zone;

	/* Just pick one node, since fallback list is circular */
	unsigned int sum = 0;

	struct zonelist *zonelist = node_zonelist(numa_node_id(), GFP_KERNEL);

	for_each_zone_zonelist(zone, z, zonelist, offset) {
		unsigned long size = zone->present_pages;
		unsigned long high = zone->pages_high;
		if (size > high)
			sum += size - high;
	}

	return sum;
}

/*
 * Amount of free RAM allocatable within ZONE_DMA and ZONE_NORMAL
 */
unsigned int nr_free_buffer_pages(void)
{
	return nr_free_zone_pages(gfp_zone(GFP_USER));
}
EXPORT_SYMBOL_GPL(nr_free_buffer_pages);

/*
 * Amount of free RAM allocatable within all zones
 */
unsigned int nr_free_pagecache_pages(void)
{
	return nr_free_zone_pages(gfp_zone(GFP_HIGHUSER_MOVABLE));
}

static inline void show_node(struct zone *zone)
{
	if (NUMA_BUILD)
		printk("Node %d ", zone_to_nid(zone));
}

void si_meminfo(struct sysinfo *val)
{
	val->totalram = totalram_pages;
	val->sharedram = 0;
	val->freeram = global_page_state(NR_FREE_PAGES);
	val->bufferram = nr_blockdev_pages();
	val->totalhigh = totalhigh_pages;
	val->freehigh = nr_free_highpages();
	val->mem_unit = PAGE_SIZE;
}

EXPORT_SYMBOL(si_meminfo);

#ifdef CONFIG_NUMA
void si_meminfo_node(struct sysinfo *val, int nid)
{
	pg_data_t *pgdat = NODE_DATA(nid);

	val->totalram = pgdat->node_present_pages;
	val->freeram = node_page_state(nid, NR_FREE_PAGES);
#ifdef CONFIG_HIGHMEM
	val->totalhigh = pgdat->node_zones[ZONE_HIGHMEM].present_pages;
	val->freehigh = zone_page_state(&pgdat->node_zones[ZONE_HIGHMEM],
			NR_FREE_PAGES);
#else
	val->totalhigh = 0;
	val->freehigh = 0;
#endif
	val->mem_unit = PAGE_SIZE;
}
#endif

#define K(x) ((x) << (PAGE_SHIFT-10))

/*
 * Show free area list (used inside shift_scroll-lock stuff)
 * We also calculate the percentage fragmentation. We do this by counting the
 * memory on each free list with the exception of the first item on the list.
 */
void show_free_areas(void)
{
	int cpu;
	struct zone *zone;

	for_each_zone(zone) {
		if (!populated_zone(zone))
			continue;

		show_node(zone);
		printk("%s per-cpu:\n", zone->name);

		for_each_online_cpu(cpu) {
			struct per_cpu_pageset *pageset;

			pageset = zone_pcp(zone, cpu);

			printk("CPU %4d: hi:%5d, btch:%4d usd:%4d\n",
			       cpu, pageset->pcp.high,
			       pageset->pcp.batch, pageset->pcp.count);
		}
	}

	printk("Active:%lu inactive:%lu dirty:%lu writeback:%lu unstable:%lu\n"
		" free:%lu slab:%lu mapped:%lu pagetables:%lu bounce:%lu\n",
		global_page_state(NR_ACTIVE),
		global_page_state(NR_INACTIVE),
		global_page_state(NR_FILE_DIRTY),
		global_page_state(NR_WRITEBACK),
		global_page_state(NR_UNSTABLE_NFS),
		global_page_state(NR_FREE_PAGES),
		global_page_state(NR_SLAB_RECLAIMABLE) +
			global_page_state(NR_SLAB_UNRECLAIMABLE),
		global_page_state(NR_FILE_MAPPED),
		global_page_state(NR_PAGETABLE),
		global_page_state(NR_BOUNCE));

	for_each_zone(zone) {
		int i;

		if (!populated_zone(zone))
			continue;

		show_node(zone);
		printk("%s"
			" free:%lukB"
			" min:%lukB"
			" low:%lukB"
			" high:%lukB"
			" active:%lukB"
			" inactive:%lukB"
			" present:%lukB"
			" pages_scanned:%lu"
			" all_unreclaimable? %s"
			"\n",
			zone->name,
			K(zone_page_state(zone, NR_FREE_PAGES)),
			K(zone->pages_min),
			K(zone->pages_low),
			K(zone->pages_high),
			K(zone_page_state(zone, NR_ACTIVE)),
			K(zone_page_state(zone, NR_INACTIVE)),
			K(zone->present_pages),
			zone->pages_scanned,
			(zone_is_all_unreclaimable(zone) ? "yes" : "no")
			);
		printk("lowmem_reserve[]:");
		for (i = 0; i < MAX_NR_ZONES; i++)
			printk(" %lu", zone->lowmem_reserve[i]);
		printk("\n");
	}

	for_each_zone(zone) {
 		unsigned long nr[MAX_ORDER], flags, order, total = 0;

		if (!populated_zone(zone))
			continue;

		show_node(zone);
		printk("%s: ", zone->name);

		spin_lock_irqsave(&zone->lock, flags);
		for (order = 0; order < MAX_ORDER; order++) {
			nr[order] = zone->free_area[order].nr_free;
			total += nr[order] << order;
		}
		spin_unlock_irqrestore(&zone->lock, flags);
		for (order = 0; order < MAX_ORDER; order++)
			printk("%lu*%lukB ", nr[order], K(1UL) << order);
		printk("= %lukB\n", K(total));
	}

	printk("%ld total pagecache pages\n", global_page_state(NR_FILE_PAGES));

	show_swap_cache_info();
}

static void zoneref_set_zone(struct zone *zone, struct zoneref *zoneref)
{
	zoneref->zone = zone;
	zoneref->zone_idx = zone_idx(zone);
}

/*
 * Builds allocation fallback zone lists.
 *
 * Add all populated zones of a node to the zonelist.
 */
static int build_zonelists_node(pg_data_t *pgdat, struct zonelist *zonelist,
				int nr_zones, enum zone_type zone_type)
{
	struct zone *zone;

	BUG_ON(zone_type >= MAX_NR_ZONES);
	zone_type++;

	do {
		zone_type--;
		zone = pgdat->node_zones + zone_type;
		if (populated_zone(zone)) {
			zoneref_set_zone(zone,
				&zonelist->_zonerefs[nr_zones++]);
			check_highest_zone(zone_type);
		}

	} while (zone_type);
	return nr_zones;
}


/*
 *  zonelist_order:
 *  0 = automatic detection of better ordering.
 *  1 = order by ([node] distance, -zonetype)
 *  2 = order by (-zonetype, [node] distance)
 *
 *  If not NUMA, ZONELIST_ORDER_ZONE and ZONELIST_ORDER_NODE will create
 *  the same zonelist. So only NUMA can configure this param.
 */
#define ZONELIST_ORDER_DEFAULT  0
#define ZONELIST_ORDER_NODE     1
#define ZONELIST_ORDER_ZONE     2

/* zonelist order in the kernel.
 * set_zonelist_order() will set this to NODE or ZONE.
 */
static int current_zonelist_order = ZONELIST_ORDER_DEFAULT;
static char zonelist_order_name[3][8] = {"Default", "Node", "Zone"};


#ifdef CONFIG_NUMA
/* The value user specified ....changed by config */
static int user_zonelist_order = ZONELIST_ORDER_DEFAULT;
/* string for sysctl */
#define NUMA_ZONELIST_ORDER_LEN	16
char numa_zonelist_order[16] = "default";

/*
 * interface for configure zonelist ordering.
 * command line option "numa_zonelist_order"
 *	= "[dD]efault	- default, automatic configuration.
 *	= "[nN]ode 	- order by node locality, then by zone within node
 *	= "[zZ]one      - order by zone, then by locality within zone
 */

static int __parse_numa_zonelist_order(char *s)
{
	if (*s == 'd' || *s == 'D') {
		user_zonelist_order = ZONELIST_ORDER_DEFAULT;
	} else if (*s == 'n' || *s == 'N') {
		user_zonelist_order = ZONELIST_ORDER_NODE;
	} else if (*s == 'z' || *s == 'Z') {
		user_zonelist_order = ZONELIST_ORDER_ZONE;
	} else {
		printk(KERN_WARNING
			"Ignoring invalid numa_zonelist_order value:  "
			"%s\n", s);
		return -EINVAL;
	}
	return 0;
}

static __init int setup_numa_zonelist_order(char *s)
{
	if (s)
		return __parse_numa_zonelist_order(s);
	return 0;
}
early_param("numa_zonelist_order", setup_numa_zonelist_order);

/*
 * sysctl handler for numa_zonelist_order
 */
int numa_zonelist_order_handler(ctl_table *table, int write,
		struct file *file, void __user *buffer, size_t *length,
		loff_t *ppos)
{
	char saved_string[NUMA_ZONELIST_ORDER_LEN];
	int ret;

	if (write)
		strncpy(saved_string, (char*)table->data,
			NUMA_ZONELIST_ORDER_LEN);
	ret = proc_dostring(table, write, file, buffer, length, ppos);
	if (ret)
		return ret;
	if (write) {
		int oldval = user_zonelist_order;
		if (__parse_numa_zonelist_order((char*)table->data)) {
			/*
			 * bogus value.  restore saved string
			 */
			strncpy((char*)table->data, saved_string,
				NUMA_ZONELIST_ORDER_LEN);
			user_zonelist_order = oldval;
		} else if (oldval != user_zonelist_order)
			build_all_zonelists();
	}
	return 0;
}


#define MAX_NODE_LOAD (num_online_nodes())
static int node_load[MAX_NUMNODES];

/**
 * find_next_best_node - find the next node that should appear in a given node's fallback list
 * @node: node whose fallback list we're appending
 * @used_node_mask: nodemask_t of already used nodes
 *
 * We use a number of factors to determine which is the next node that should
 * appear on a given node's fallback list.  The node should not have appeared
 * already in @node's fallback list, and it should be the next closest node
 * according to the distance array (which contains arbitrary distance values
 * from each node to each node in the system), and should also prefer nodes
 * with no CPUs, since presumably they'll have very little allocation pressure
 * on them otherwise.
 * It returns -1 if no node is found.
 */
static int find_next_best_node(int node, nodemask_t *used_node_mask)
{
	int n, val;
	int min_val = INT_MAX;
	int best_node = -1;
	node_to_cpumask_ptr(tmp, 0);

	/* Use the local node if we haven't already */
	if (!node_isset(node, *used_node_mask)) {
		node_set(node, *used_node_mask);
		return node;
	}

	for_each_node_state(n, N_HIGH_MEMORY) {

		/* Don't want a node to appear more than once */
		if (node_isset(n, *used_node_mask))
			continue;

		/* Use the distance array to find the distance */
		val = node_distance(node, n);

		/* Penalize nodes under us ("prefer the next node") */
		val += (n < node);

		/* Give preference to headless and unused nodes */
		node_to_cpumask_ptr_next(tmp, n);
		if (!cpus_empty(*tmp))
			val += PENALTY_FOR_NODE_WITH_CPUS;

		/* Slight preference for less loaded node */
		val *= (MAX_NODE_LOAD*MAX_NUMNODES);
		val += node_load[n];

		if (val < min_val) {
			min_val = val;
			best_node = n;
		}
	}

	if (best_node >= 0)
		node_set(best_node, *used_node_mask);

	return best_node;
}


/*
 * Build zonelists ordered by node and zones within node.
 * This results in maximum locality--normal zone overflows into local
 * DMA zone, if any--but risks exhausting DMA zone.
 */
static void build_zonelists_in_node_order(pg_data_t *pgdat, int node)
{
	int j;
	struct zonelist *zonelist;

	zonelist = &pgdat->node_zonelists[0];
	for (j = 0; zonelist->_zonerefs[j].zone != NULL; j++)
		;
	j = build_zonelists_node(NODE_DATA(node), zonelist, j,
							MAX_NR_ZONES - 1);
	zonelist->_zonerefs[j].zone = NULL;
	zonelist->_zonerefs[j].zone_idx = 0;
}

/*
 * Build gfp_thisnode zonelists
 */
static void build_thisnode_zonelists(pg_data_t *pgdat)
{
	int j;
	struct zonelist *zonelist;

	zonelist = &pgdat->node_zonelists[1];
	j = build_zonelists_node(pgdat, zonelist, 0, MAX_NR_ZONES - 1);
	zonelist->_zonerefs[j].zone = NULL;
	zonelist->_zonerefs[j].zone_idx = 0;
}

/*
 * Build zonelists ordered by zone and nodes within zones.
 * This results in conserving DMA zone[s] until all Normal memory is
 * exhausted, but results in overflowing to remote node while memory
 * may still exist in local DMA zone.
 */
static int node_order[MAX_NUMNODES];

static void build_zonelists_in_zone_order(pg_data_t *pgdat, int nr_nodes)
{
	int pos, j, node;
	int zone_type;		/* needs to be signed */
	struct zone *z;
	struct zonelist *zonelist;

	zonelist = &pgdat->node_zonelists[0];
	pos = 0;
	for (zone_type = MAX_NR_ZONES - 1; zone_type >= 0; zone_type--) {
		for (j = 0; j < nr_nodes; j++) {
			node = node_order[j];
			z = &NODE_DATA(node)->node_zones[zone_type];
			if (populated_zone(z)) {
				zoneref_set_zone(z,
					&zonelist->_zonerefs[pos++]);
				check_highest_zone(zone_type);
			}
		}
	}
	zonelist->_zonerefs[pos].zone = NULL;
	zonelist->_zonerefs[pos].zone_idx = 0;
}

static int default_zonelist_order(void)
{
	int nid, zone_type;
	unsigned long low_kmem_size,total_size;
	struct zone *z;
	int average_size;
	/*
         * ZONE_DMA and ZONE_DMA32 can be very small area in the sytem.
	 * If they are really small and used heavily, the system can fall
	 * into OOM very easily.
	 * This function detect ZONE_DMA/DMA32 size and confgigures zone order.
	 */
	/* Is there ZONE_NORMAL ? (ex. ppc has only DMA zone..) */
	low_kmem_size = 0;
	total_size = 0;
	for_each_online_node(nid) {
		for (zone_type = 0; zone_type < MAX_NR_ZONES; zone_type++) {
			z = &NODE_DATA(nid)->node_zones[zone_type];
			if (populated_zone(z)) {
				if (zone_type < ZONE_NORMAL)
					low_kmem_size += z->present_pages;
				total_size += z->present_pages;
			}
		}
	}
	if (!low_kmem_size ||  /* there are no DMA area. */
	    low_kmem_size > total_size/2) /* DMA/DMA32 is big. */
		return ZONELIST_ORDER_NODE;
	/*
	 * look into each node's config.
  	 * If there is a node whose DMA/DMA32 memory is very big area on
 	 * local memory, NODE_ORDER may be suitable.
         */
	average_size = total_size /
				(nodes_weight(node_states[N_HIGH_MEMORY]) + 1);
	for_each_online_node(nid) {
		low_kmem_size = 0;
		total_size = 0;
		for (zone_type = 0; zone_type < MAX_NR_ZONES; zone_type++) {
			z = &NODE_DATA(nid)->node_zones[zone_type];
			if (populated_zone(z)) {
				if (zone_type < ZONE_NORMAL)
					low_kmem_size += z->present_pages;
				total_size += z->present_pages;
			}
		}
		if (low_kmem_size &&
		    total_size > average_size && /* ignore small node */
		    low_kmem_size > total_size * 70/100)
			return ZONELIST_ORDER_NODE;
	}
	return ZONELIST_ORDER_ZONE;
}

static void set_zonelist_order(void)
{
	if (user_zonelist_order == ZONELIST_ORDER_DEFAULT)
		current_zonelist_order = default_zonelist_order();
	else
		current_zonelist_order = user_zonelist_order;
}

static void build_zonelists(pg_data_t *pgdat)
{
	int j, node, load;
	enum zone_type i;
	nodemask_t used_mask;
	int local_node, prev_node;
	struct zonelist *zonelist;
	int order = current_zonelist_order;

	/* initialize zonelists */
	for (i = 0; i < MAX_ZONELISTS; i++) {
		zonelist = pgdat->node_zonelists + i;
		zonelist->_zonerefs[0].zone = NULL;
		zonelist->_zonerefs[0].zone_idx = 0;
	}

	/* NUMA-aware ordering of nodes */
	local_node = pgdat->node_id;
	load = num_online_nodes();
	prev_node = local_node;
	nodes_clear(used_mask);

	memset(node_load, 0, sizeof(node_load));
	memset(node_order, 0, sizeof(node_order));
	j = 0;

	while ((node = find_next_best_node(local_node, &used_mask)) >= 0) {
		int distance = node_distance(local_node, node);

		/*
		 * If another node is sufficiently far away then it is better
		 * to reclaim pages in a zone before going off node.
		 */
		if (distance > RECLAIM_DISTANCE)
			zone_reclaim_mode = 1;

		/*
		 * We don't want to pressure a particular node.
		 * So adding penalty to the first node in same
		 * distance group to make it round-robin.
		 */
		if (distance != node_distance(local_node, prev_node))
			node_load[node] = load;

		prev_node = node;
		load--;
		if (order == ZONELIST_ORDER_NODE)
			build_zonelists_in_node_order(pgdat, node);
		else
			node_order[j++] = node;	/* remember order */
	}

	if (order == ZONELIST_ORDER_ZONE) {
		/* calculate node order -- i.e., DMA last! */
		build_zonelists_in_zone_order(pgdat, j);
	}

	build_thisnode_zonelists(pgdat);
}

/* Construct the zonelist performance cache - see further mmzone.h */
static void build_zonelist_cache(pg_data_t *pgdat)
{
	struct zonelist *zonelist;
	struct zonelist_cache *zlc;
	struct zoneref *z;

	zonelist = &pgdat->node_zonelists[0];
	zonelist->zlcache_ptr = zlc = &zonelist->zlcache;
	bitmap_zero(zlc->fullzones, MAX_ZONES_PER_ZONELIST);
	for (z = zonelist->_zonerefs; z->zone; z++)
		zlc->z_to_n[z - zonelist->_zonerefs] = zonelist_node_idx(z);
}


#else	/* CONFIG_NUMA */

static void set_zonelist_order(void)
{
	current_zonelist_order = ZONELIST_ORDER_ZONE;
}

static void build_zonelists(pg_data_t *pgdat)
{
	int node, local_node;
	enum zone_type j;
	struct zonelist *zonelist;

	local_node = pgdat->node_id;

	zonelist = &pgdat->node_zonelists[0];
	j = build_zonelists_node(pgdat, zonelist, 0, MAX_NR_ZONES - 1);

	/*
	 * Now we build the zonelist so that it contains the zones
	 * of all the other nodes.
	 * We don't want to pressure a particular node, so when
	 * building the zones for node N, we make sure that the
	 * zones coming right after the local ones are those from
	 * node N+1 (modulo N)
	 */
	for (node = local_node + 1; node < MAX_NUMNODES; node++) {
		if (!node_online(node))
			continue;
		j = build_zonelists_node(NODE_DATA(node), zonelist, j,
							MAX_NR_ZONES - 1);
	}
	for (node = 0; node < local_node; node++) {
		if (!node_online(node))
			continue;
		j = build_zonelists_node(NODE_DATA(node), zonelist, j,
							MAX_NR_ZONES - 1);
	}

	zonelist->_zonerefs[j].zone = NULL;
	zonelist->_zonerefs[j].zone_idx = 0;
}

/* non-NUMA variant of zonelist performance cache - just NULL zlcache_ptr */
static void build_zonelist_cache(pg_data_t *pgdat)
{
	pgdat->node_zonelists[0].zlcache_ptr = NULL;
	pgdat->node_zonelists[1].zlcache_ptr = NULL;
}

#endif	/* CONFIG_NUMA */

/* return values int ....just for stop_machine_run() */
static int __build_all_zonelists(void *dummy)
{
	int nid;

	for_each_online_node(nid) {
		pg_data_t *pgdat = NODE_DATA(nid);

		build_zonelists(pgdat);
		build_zonelist_cache(pgdat);
	}
	return 0;
}

void build_all_zonelists(void)
{
	set_zonelist_order();

	if (system_state == SYSTEM_BOOTING) {
		__build_all_zonelists(NULL);
		cpuset_init_current_mems_allowed();
	} else {
		/* we have to stop all cpus to guarantee there is no user
		   of zonelist */
		stop_machine_run(__build_all_zonelists, NULL, NR_CPUS);
		/* cpuset refresh routine should be here */
	}
	vm_total_pages = nr_free_pagecache_pages();
	/*
	 * Disable grouping by mobility if the number of pages in the
	 * system is too low to allow the mechanism to work. It would be
	 * more accurate, but expensive to check per-zone. This check is
	 * made on memory-hotadd so a system can start with mobility
	 * disabled and enable it later
	 */
	if (vm_total_pages < (pageblock_nr_pages * MIGRATE_TYPES))
		page_group_by_mobility_disabled = 1;
	else
		page_group_by_mobility_disabled = 0;

	printk("Built %i zonelists in %s order, mobility grouping %s.  "
		"Total pages: %ld\n",
			num_online_nodes(),
			zonelist_order_name[current_zonelist_order],
			page_group_by_mobility_disabled ? "off" : "on",
			vm_total_pages);
#ifdef CONFIG_NUMA
	printk("Policy zone: %s\n", zone_names[policy_zone]);
#endif
}

/*
 * Helper functions to size the waitqueue hash table.
 * Essentially these want to choose hash table sizes sufficiently
 * large so that collisions trying to wait on pages are rare.
 * But in fact, the number of active page waitqueues on typical
 * systems is ridiculously low, less than 200. So this is even
 * conservative, even though it seems large.
 *
 * The constant PAGES_PER_WAITQUEUE specifies the ratio of pages to
 * waitqueues, i.e. the size of the waitq table given the number of pages.
 */
#define PAGES_PER_WAITQUEUE	256

#ifndef CONFIG_MEMORY_HOTPLUG
static inline unsigned long wait_table_hash_nr_entries(unsigned long pages)
{
	unsigned long size = 1;

	pages /= PAGES_PER_WAITQUEUE;

	while (size < pages)
		size <<= 1;

	/*
	 * Once we have dozens or even hundreds of threads sleeping
	 * on IO we've got bigger problems than wait queue collision.
	 * Limit the size of the wait table to a reasonable size.
	 */
	size = min(size, 4096UL);

	return max(size, 4UL);
}
#else
/*
 * A zone's size might be changed by hot-add, so it is not possible to determine
 * a suitable size for its wait_table.  So we use the maximum size now.
 *
 * The max wait table size = 4096 x sizeof(wait_queue_head_t).   ie:
 *
 *    i386 (preemption config)    : 4096 x 16 = 64Kbyte.
 *    ia64, x86-64 (no preemption): 4096 x 20 = 80Kbyte.
 *    ia64, x86-64 (preemption)   : 4096 x 24 = 96Kbyte.
 *
 * The maximum entries are prepared when a zone's memory is (512K + 256) pages
 * or more by the traditional way. (See above).  It equals:
 *
 *    i386, x86-64, powerpc(4K page size) : =  ( 2G + 1M)byte.
 *    ia64(16K page size)                 : =  ( 8G + 4M)byte.
 *    powerpc (64K page size)             : =  (32G +16M)byte.
 */
static inline unsigned long wait_table_hash_nr_entries(unsigned long pages)
{
	return 4096UL;
}
#endif

/*
 * This is an integer logarithm so that shifts can be used later
 * to extract the more random high bits from the multiplicative
 * hash function before the remainder is taken.
 */
static inline unsigned long wait_table_bits(unsigned long size)
{
	return ffz(~size);
}

#define LONG_ALIGN(x) (((x)+(sizeof(long))-1)&~((sizeof(long))-1))

/*
 * Mark a number of pageblocks as MIGRATE_RESERVE. The number
 * of blocks reserved is based on zone->pages_min. The memory within the
 * reserve will tend to store contiguous free pages. Setting min_free_kbytes
 * higher will lead to a bigger reserve which will get freed as contiguous
 * blocks as reclaim kicks in
 */
static void setup_zone_migrate_reserve(struct zone *zone)
{
	unsigned long start_pfn, pfn, end_pfn;
	struct page *page;
	unsigned long reserve, block_migratetype;

	/* Get the start pfn, end pfn and the number of blocks to reserve */
	start_pfn = zone->zone_start_pfn;
	end_pfn = start_pfn + zone->spanned_pages;
	reserve = roundup(zone->pages_min, pageblock_nr_pages) >>
							pageblock_order;

	for (pfn = start_pfn; pfn < end_pfn; pfn += pageblock_nr_pages) {
		if (!pfn_valid(pfn))
			continue;
		page = pfn_to_page(pfn);

		/* Blocks with reserved pages will never free, skip them. */
		if (PageReserved(page))
			continue;

		block_migratetype = get_pageblock_migratetype(page);

		/* If this block is reserved, account for it */
		if (reserve > 0 && block_migratetype == MIGRATE_RESERVE) {
			reserve--;
			continue;
		}

		/* Suitable for reserving if this block is movable */
		if (reserve > 0 && block_migratetype == MIGRATE_MOVABLE) {
			set_pageblock_migratetype(page, MIGRATE_RESERVE);
			move_freepages_block(zone, page, MIGRATE_RESERVE);
			reserve--;
			continue;
		}

		/*
		 * If the reserve is met and this is a previous reserved block,
		 * take it back
		 */
		if (block_migratetype == MIGRATE_RESERVE) {
			set_pageblock_migratetype(page, MIGRATE_MOVABLE);
			move_freepages_block(zone, page, MIGRATE_MOVABLE);
		}
	}
}

/*
 * Initially all pages are reserved - free ones are freed
 * up by free_all_bootmem() once the early boot process is
 * done. Non-atomic initialization, single-pass.
 */
void __meminit memmap_init_zone(unsigned long size, int nid, unsigned long zone,
		unsigned long start_pfn, enum memmap_context context)
{
	struct page *page;
	unsigned long end_pfn = start_pfn + size;
	unsigned long pfn;
	struct zone *z;

	z = &NODE_DATA(nid)->node_zones[zone];
	for (pfn = start_pfn; pfn < end_pfn; pfn++) {
		/*
		 * There can be holes in boot-time mem_map[]s
		 * handed to this function.  They do not
		 * exist on hotplugged memory.
		 */
		if (context == MEMMAP_EARLY) {
			if (!early_pfn_valid(pfn))
				continue;
			if (!early_pfn_in_nid(pfn, nid))
				continue;
		}
		page = pfn_to_page(pfn);
		set_page_links(page, zone, nid, pfn);
		init_page_count(page);
		reset_page_mapcount(page);
		SetPageReserved(page);
		/*
		 * Mark the block movable so that blocks are reserved for
		 * movable at startup. This will force kernel allocations
		 * to reserve their blocks rather than leaking throughout
		 * the address space during boot when many long-lived
		 * kernel allocations are made. Later some blocks near
		 * the start are marked MIGRATE_RESERVE by
		 * setup_zone_migrate_reserve()
		 *
		 * bitmap is created for zone's valid pfn range. but memmap
		 * can be created for invalid pages (for alignment)
		 * check here not to call set_pageblock_migratetype() against
		 * pfn out of zone.
		 */
		if ((z->zone_start_pfn <= pfn)
		    && (pfn < z->zone_start_pfn + z->spanned_pages)
		    && !(pfn & (pageblock_nr_pages - 1)))
			set_pageblock_migratetype(page, MIGRATE_MOVABLE);

		INIT_LIST_HEAD(&page->lru);
#ifdef WANT_PAGE_VIRTUAL
		/* The shift won't overflow because ZONE_NORMAL is below 4G. */
		if (!is_highmem_idx(zone))
			set_page_address(page, __va(pfn << PAGE_SHIFT));
#endif
	}
}

static void __meminit zone_init_free_lists(struct zone *zone)
{
	int order, t;
	for_each_migratetype_order(order, t) {
		INIT_LIST_HEAD(&zone->free_area[order].free_list[t]);
		zone->free_area[order].nr_free = 0;
	}
}

#ifndef __HAVE_ARCH_MEMMAP_INIT
#define memmap_init(size, nid, zone, start_pfn) \
	memmap_init_zone((size), (nid), (zone), (start_pfn), MEMMAP_EARLY)
#endif

static int zone_batchsize(struct zone *zone)
{
	int batch;

	/*
	 * The per-cpu-pages pools are set to around 1000th of the
	 * size of the zone.  But no more than 1/2 of a meg.
	 *
	 * OK, so we don't know how big the cache is.  So guess.
	 */
	batch = zone->present_pages / 1024;
	if (batch * PAGE_SIZE > 512 * 1024)
		batch = (512 * 1024) / PAGE_SIZE;
	batch /= 4;		/* We effectively *= 4 below */
	if (batch < 1)
		batch = 1;

	/*
	 * Clamp the batch to a 2^n - 1 value. Having a power
	 * of 2 value was found to be more likely to have
	 * suboptimal cache aliasing properties in some cases.
	 *
	 * For example if 2 tasks are alternately allocating
	 * batches of pages, one task can end up with a lot
	 * of pages of one half of the possible page colors
	 * and the other with pages of the other colors.
	 */
	batch = (1 << (fls(batch + batch/2)-1)) - 1;

	return batch;
}

inline void setup_pageset(struct per_cpu_pageset *p, unsigned long batch)
{
	struct per_cpu_pages *pcp;

	memset(p, 0, sizeof(*p));

	pcp = &p->pcp;
	pcp->count = 0;
	pcp->high = 6 * batch;
	pcp->batch = max(1UL, 1 * batch);
	INIT_LIST_HEAD(&pcp->list);
}

/*
 * setup_pagelist_highmark() sets the high water mark for hot per_cpu_pagelist
 * to the value high for the pageset p.
 */

static void setup_pagelist_highmark(struct per_cpu_pageset *p,
				unsigned long high)
{
	struct per_cpu_pages *pcp;

	pcp = &p->pcp;
	pcp->high = high;
	pcp->batch = max(1UL, high/4);
	if ((high/4) > (PAGE_SHIFT * 8))
		pcp->batch = PAGE_SHIFT * 8;
}


#ifdef CONFIG_NUMA
/*
 * Boot pageset table. One per cpu which is going to be used for all
 * zones and all nodes. The parameters will be set in such a way
 * that an item put on a list will immediately be handed over to
 * the buddy list. This is safe since pageset manipulation is done
 * with interrupts disabled.
 *
 * Some NUMA counter updates may also be caught by the boot pagesets.
 *
 * The boot_pagesets must be kept even after bootup is complete for
 * unused processors and/or zones. They do play a role for bootstrapping
 * hotplugged processors.
 *
 * zoneinfo_show() and maybe other functions do
 * not check if the processor is online before following the pageset pointer.
 * Other parts of the kernel may not check if the zone is available.
 */
static struct per_cpu_pageset boot_pageset[NR_CPUS];

/*
 * Dynamically allocate memory for the
 * per cpu pageset array in struct zone.
 */
static int __cpuinit process_zones(int cpu)
{
	struct zone *zone, *dzone;
	int node = cpu_to_node(cpu);

	node_set_state(node, N_CPU);	/* this node has a cpu */

	for_each_zone(zone) {

		if (!populated_zone(zone))
			continue;

		zone_pcp(zone, cpu) = kmalloc_node(sizeof(struct per_cpu_pageset),
					 GFP_KERNEL, node);
		if (!zone_pcp(zone, cpu))
			goto bad;

		setup_pageset(zone_pcp(zone, cpu), zone_batchsize(zone));

		if (percpu_pagelist_fraction)
			setup_pagelist_highmark(zone_pcp(zone, cpu),
			 	(zone->present_pages / percpu_pagelist_fraction));
	}

	return 0;
bad:
	for_each_zone(dzone) {
		if (!populated_zone(dzone))
			continue;
		if (dzone == zone)
			break;
		kfree(zone_pcp(dzone, cpu));
		zone_pcp(dzone, cpu) = NULL;
	}
	return -ENOMEM;
}

static inline void free_zone_pagesets(int cpu)
{
	struct zone *zone;

	for_each_zone(zone) {
		struct per_cpu_pageset *pset = zone_pcp(zone, cpu);

		/* Free per_cpu_pageset if it is slab allocated */
		if (pset != &boot_pageset[cpu])
			kfree(pset);
		zone_pcp(zone, cpu) = NULL;
	}
}

static int __cpuinit pageset_cpuup_callback(struct notifier_block *nfb,
		unsigned long action,
		void *hcpu)
{
	int cpu = (long)hcpu;
	int ret = NOTIFY_OK;

	switch (action) {
	case CPU_UP_PREPARE:
	case CPU_UP_PREPARE_FROZEN:
		if (process_zones(cpu))
			ret = NOTIFY_BAD;
		break;
	case CPU_UP_CANCELED:
	case CPU_UP_CANCELED_FROZEN:
	case CPU_DEAD:
	case CPU_DEAD_FROZEN:
		free_zone_pagesets(cpu);
		break;
	default:
		break;
	}
	return ret;
}

static struct notifier_block __cpuinitdata pageset_notifier =
	{ &pageset_cpuup_callback, NULL, 0 };

void __init setup_per_cpu_pageset(void)
{
	int err;

	/* Initialize per_cpu_pageset for cpu 0.
	 * A cpuup callback will do this for every cpu
	 * as it comes online
	 */
	err = process_zones(smp_processor_id());
	BUG_ON(err);
	register_cpu_notifier(&pageset_notifier);
}

#endif

static noinline __init_refok
int zone_wait_table_init(struct zone *zone, unsigned long zone_size_pages)
{
	int i;
	struct pglist_data *pgdat = zone->zone_pgdat;
	size_t alloc_size;

	/*
	 * The per-page waitqueue mechanism uses hashed waitqueues
	 * per zone.
	 */
	zone->wait_table_hash_nr_entries =
		 wait_table_hash_nr_entries(zone_size_pages);
	zone->wait_table_bits =
		wait_table_bits(zone->wait_table_hash_nr_entries);
	alloc_size = zone->wait_table_hash_nr_entries
					* sizeof(wait_queue_head_t);

	if (!slab_is_available()) {
		zone->wait_table = (wait_queue_head_t *)
			alloc_bootmem_node(pgdat, alloc_size);
	} else {
		/*
		 * This case means that a zone whose size was 0 gets new memory
		 * via memory hot-add.
		 * But it may be the case that a new node was hot-added.  In
		 * this case vmalloc() will not be able to use this new node's
		 * memory - this wait_table must be initialized to use this new
		 * node itself as well.
		 * To use this new node's memory, further consideration will be
		 * necessary.
		 */
		zone->wait_table = vmalloc(alloc_size);
	}
	if (!zone->wait_table)
		return -ENOMEM;

	for(i = 0; i < zone->wait_table_hash_nr_entries; ++i)
		init_waitqueue_head(zone->wait_table + i);

	return 0;
}

static __meminit void zone_pcp_init(struct zone *zone)
{
	int cpu;
	unsigned long batch = zone_batchsize(zone);

	for (cpu = 0; cpu < NR_CPUS; cpu++) {
#ifdef CONFIG_NUMA
		/* Early boot. Slab allocator not functional yet */
		zone_pcp(zone, cpu) = &boot_pageset[cpu];
		setup_pageset(&boot_pageset[cpu],0);
#else
		setup_pageset(zone_pcp(zone,cpu), batch);
#endif
	}
	if (zone->present_pages)
		printk(KERN_DEBUG "  %s zone: %lu pages, LIFO batch:%lu\n",
			zone->name, zone->present_pages, batch);
}

__meminit int init_currently_empty_zone(struct zone *zone,
					unsigned long zone_start_pfn,
					unsigned long size,
					enum memmap_context context)
{
	struct pglist_data *pgdat = zone->zone_pgdat;
	int ret;
	ret = zone_wait_table_init(zone, size);
	if (ret)
		return ret;
	pgdat->nr_zones = zone_idx(zone) + 1;

	zone->zone_start_pfn = zone_start_pfn;

	zone_init_free_lists(zone);

	return 0;
}

#ifdef CONFIG_ARCH_POPULATES_NODE_MAP
/*
 * Basic iterator support. Return the first range of PFNs for a node
 * Note: nid == MAX_NUMNODES returns first region regardless of node
 */
static int __meminit first_active_region_index_in_nid(int nid)
{
	int i;

	for (i = 0; i < nr_nodemap_entries; i++)
		if (nid == MAX_NUMNODES || early_node_map[i].nid == nid)
			return i;

	return -1;
}

/*
 * Basic iterator support. Return the next active range of PFNs for a node
 * Note: nid == MAX_NUMNODES returns next region regardless of node
 */
static int __meminit next_active_region_index_in_nid(int index, int nid)
{
	for (index = index + 1; index < nr_nodemap_entries; index++)
		if (nid == MAX_NUMNODES || early_node_map[index].nid == nid)
			return index;

	return -1;
}

#ifndef CONFIG_HAVE_ARCH_EARLY_PFN_TO_NID
/*
 * Required by SPARSEMEM. Given a PFN, return what node the PFN is on.
 * Architectures may implement their own version but if add_active_range()
 * was used and there are no special requirements, this is a convenient
 * alternative
 */
int __meminit early_pfn_to_nid(unsigned long pfn)
{
	int i;

	for (i = 0; i < nr_nodemap_entries; i++) {
		unsigned long start_pfn = early_node_map[i].start_pfn;
		unsigned long end_pfn = early_node_map[i].end_pfn;

		if (start_pfn <= pfn && pfn < end_pfn)
			return early_node_map[i].nid;
	}

	return 0;
}
#endif /* CONFIG_HAVE_ARCH_EARLY_PFN_TO_NID */

/* Basic iterator support to walk early_node_map[] */
#define for_each_active_range_index_in_nid(i, nid) \
	for (i = first_active_region_index_in_nid(nid); i != -1; \
				i = next_active_region_index_in_nid(i, nid))

/**
 * free_bootmem_with_active_regions - Call free_bootmem_node for each active range
 * @nid: The node to free memory on. If MAX_NUMNODES, all nodes are freed.
 * @max_low_pfn: The highest PFN that will be passed to free_bootmem_node
 *
 * If an architecture guarantees that all ranges registered with
 * add_active_ranges() contain no holes and may be freed, this
 * this function may be used instead of calling free_bootmem() manually.
 */
void __init free_bootmem_with_active_regions(int nid,
						unsigned long max_low_pfn)
{
	int i;

	for_each_active_range_index_in_nid(i, nid) {
		unsigned long size_pages = 0;
		unsigned long end_pfn = early_node_map[i].end_pfn;

		if (early_node_map[i].start_pfn >= max_low_pfn)
			continue;

		if (end_pfn > max_low_pfn)
			end_pfn = max_low_pfn;

		size_pages = end_pfn - early_node_map[i].start_pfn;
		free_bootmem_node(NODE_DATA(early_node_map[i].nid),
				PFN_PHYS(early_node_map[i].start_pfn),
				size_pages << PAGE_SHIFT);
	}
}

/**
 * sparse_memory_present_with_active_regions - Call memory_present for each active range
 * @nid: The node to call memory_present for. If MAX_NUMNODES, all nodes will be used.
 *
 * If an architecture guarantees that all ranges registered with
 * add_active_ranges() contain no holes and may be freed, this
 * function may be used instead of calling memory_present() manually.
 */
void __init sparse_memory_present_with_active_regions(int nid)
{
	int i;

	for_each_active_range_index_in_nid(i, nid)
		memory_present(early_node_map[i].nid,
				early_node_map[i].start_pfn,
				early_node_map[i].end_pfn);
}

/**
 * push_node_boundaries - Push node boundaries to at least the requested boundary
 * @nid: The nid of the node to push the boundary for
 * @start_pfn: The start pfn of the node
 * @end_pfn: The end pfn of the node
 *
 * In reserve-based hot-add, mem_map is allocated that is unused until hotadd
 * time. Specifically, on x86_64, SRAT will report ranges that can potentially
 * be hotplugged even though no physical memory exists. This function allows
 * an arch to push out the node boundaries so mem_map is allocated that can
 * be used later.
 */
#ifdef CONFIG_MEMORY_HOTPLUG_RESERVE
void __init push_node_boundaries(unsigned int nid,
		unsigned long start_pfn, unsigned long end_pfn)
{
	printk(KERN_DEBUG "Entering push_node_boundaries(%u, %lu, %lu)\n",
			nid, start_pfn, end_pfn);

	/* Initialise the boundary for this node if necessary */
	if (node_boundary_end_pfn[nid] == 0)
		node_boundary_start_pfn[nid] = -1UL;

	/* Update the boundaries */
	if (node_boundary_start_pfn[nid] > start_pfn)
		node_boundary_start_pfn[nid] = start_pfn;
	if (node_boundary_end_pfn[nid] < end_pfn)
		node_boundary_end_pfn[nid] = end_pfn;
}

/* If necessary, push the node boundary out for reserve hotadd */
static void __meminit account_node_boundary(unsigned int nid,
		unsigned long *start_pfn, unsigned long *end_pfn)
{
	printk(KERN_DEBUG "Entering account_node_boundary(%u, %lu, %lu)\n",
			nid, *start_pfn, *end_pfn);

	/* Return if boundary information has not been provided */
	if (node_boundary_end_pfn[nid] == 0)
		return;

	/* Check the boundaries and update if necessary */
	if (node_boundary_start_pfn[nid] < *start_pfn)
		*start_pfn = node_boundary_start_pfn[nid];
	if (node_boundary_end_pfn[nid] > *end_pfn)
		*end_pfn = node_boundary_end_pfn[nid];
}
#else
void __init push_node_boundaries(unsigned int nid,
		unsigned long start_pfn, unsigned long end_pfn) {}

static void __meminit account_node_boundary(unsigned int nid,
		unsigned long *start_pfn, unsigned long *end_pfn) {}
#endif


/**
 * get_pfn_range_for_nid - Return the start and end page frames for a node
 * @nid: The nid to return the range for. If MAX_NUMNODES, the min and max PFN are returned.
 * @start_pfn: Passed by reference. On return, it will have the node start_pfn.
 * @end_pfn: Passed by reference. On return, it will have the node end_pfn.
 *
 * It returns the start and end page frame of a node based on information
 * provided by an arch calling add_active_range(). If called for a node
 * with no available memory, a warning is printed and the start and end
 * PFNs will be 0.
 */
void __meminit get_pfn_range_for_nid(unsigned int nid,
			unsigned long *start_pfn, unsigned long *end_pfn)
{
	int i;
	*start_pfn = -1UL;
	*end_pfn = 0;

	for_each_active_range_index_in_nid(i, nid) {
		*start_pfn = min(*start_pfn, early_node_map[i].start_pfn);
		*end_pfn = max(*end_pfn, early_node_map[i].end_pfn);
	}

	if (*start_pfn == -1UL)
		*start_pfn = 0;

	/* Push the node boundaries out if requested */
	account_node_boundary(nid, start_pfn, end_pfn);
}

/*
 * This finds a zone that can be used for ZONE_MOVABLE pages. The
 * assumption is made that zones within a node are ordered in monotonic
 * increasing memory addresses so that the "highest" populated zone is used
 */
void __init find_usable_zone_for_movable(void)
{
	int zone_index;
	for (zone_index = MAX_NR_ZONES - 1; zone_index >= 0; zone_index--) {
		if (zone_index == ZONE_MOVABLE)
			continue;

		if (arch_zone_highest_possible_pfn[zone_index] >
				arch_zone_lowest_possible_pfn[zone_index])
			break;
	}

	VM_BUG_ON(zone_index == -1);
	movable_zone = zone_index;
}

/*
 * The zone ranges provided by the architecture do not include ZONE_MOVABLE
 * because it is sized independant of architecture. Unlike the other zones,
 * the starting point for ZONE_MOVABLE is not fixed. It may be different
 * in each node depending on the size of each node and how evenly kernelcore
 * is distributed. This helper function adjusts the zone ranges
 * provided by the architecture for a given node by using the end of the
 * highest usable zone for ZONE_MOVABLE. This preserves the assumption that
 * zones within a node are in order of monotonic increases memory addresses
 */
void __meminit adjust_zone_range_for_zone_movable(int nid,
					unsigned long zone_type,
					unsigned long node_start_pfn,
					unsigned long node_end_pfn,
					unsigned long *zone_start_pfn,
					unsigned long *zone_end_pfn)
{
	/* Only adjust if ZONE_MOVABLE is on this node */
	if (zone_movable_pfn[nid]) {
		/* Size ZONE_MOVABLE */
		if (zone_type == ZONE_MOVABLE) {
			*zone_start_pfn = zone_movable_pfn[nid];
			*zone_end_pfn = min(node_end_pfn,
				arch_zone_highest_possible_pfn[movable_zone]);

		/* Adjust for ZONE_MOVABLE starting within this range */
		} else if (*zone_start_pfn < zone_movable_pfn[nid] &&
				*zone_end_pfn > zone_movable_pfn[nid]) {
			*zone_end_pfn = zone_movable_pfn[nid];

		/* Check if this whole range is within ZONE_MOVABLE */
		} else if (*zone_start_pfn >= zone_movable_pfn[nid])
			*zone_start_pfn = *zone_end_pfn;
	}
}

/*
 * Return the number of pages a zone spans in a node, including holes
 * present_pages = zone_spanned_pages_in_node() - zone_absent_pages_in_node()
 */
static unsigned long __meminit zone_spanned_pages_in_node(int nid,
					unsigned long zone_type,
					unsigned long *ignored)
{
	unsigned long node_start_pfn, node_end_pfn;
	unsigned long zone_start_pfn, zone_end_pfn;

	/* Get the start and end of the node and zone */
	get_pfn_range_for_nid(nid, &node_start_pfn, &node_end_pfn);
	zone_start_pfn = arch_zone_lowest_possible_pfn[zone_type];
	zone_end_pfn = arch_zone_highest_possible_pfn[zone_type];
	adjust_zone_range_for_zone_movable(nid, zone_type,
				node_start_pfn, node_end_pfn,
				&zone_start_pfn, &zone_end_pfn);

	/* Check that this node has pages within the zone's required range */
	if (zone_end_pfn < node_start_pfn || zone_start_pfn > node_end_pfn)
		return 0;

	/* Move the zone boundaries inside the node if necessary */
	zone_end_pfn = min(zone_end_pfn, node_end_pfn);
	zone_start_pfn = max(zone_start_pfn, node_start_pfn);

	/* Return the spanned pages */
	return zone_end_pfn - zone_start_pfn;
}

/*
 * Return the number of holes in a range on a node. If nid is MAX_NUMNODES,
 * then all holes in the requested range will be accounted for.
 */
unsigned long __meminit __absent_pages_in_range(int nid,
				unsigned long range_start_pfn,
				unsigned long range_end_pfn)
{
	int i = 0;
	unsigned long prev_end_pfn = 0, hole_pages = 0;
	unsigned long start_pfn;

	/* Find the end_pfn of the first active range of pfns in the node */
	i = first_active_region_index_in_nid(nid);
	if (i == -1)
		return 0;

	prev_end_pfn = min(early_node_map[i].start_pfn, range_end_pfn);

	/* Account for ranges before physical memory on this node */
	if (early_node_map[i].start_pfn > range_start_pfn)
		hole_pages = prev_end_pfn - range_start_pfn;

	/* Find all holes for the zone within the node */
	for (; i != -1; i = next_active_region_index_in_nid(i, nid)) {

		/* No need to continue if prev_end_pfn is outside the zone */
		if (prev_end_pfn >= range_end_pfn)
			break;

		/* Make sure the end of the zone is not within the hole */
		start_pfn = min(early_node_map[i].start_pfn, range_end_pfn);
		prev_end_pfn = max(prev_end_pfn, range_start_pfn);

		/* Update the hole size cound and move on */
		if (start_pfn > range_start_pfn) {
			BUG_ON(prev_end_pfn > start_pfn);
			hole_pages += start_pfn - prev_end_pfn;
		}
		prev_end_pfn = early_node_map[i].end_pfn;
	}

	/* Account for ranges past physical memory on this node */
	if (range_end_pfn > prev_end_pfn)
		hole_pages += range_end_pfn -
				max(range_start_pfn, prev_end_pfn);

	return hole_pages;
}

/**
 * absent_pages_in_range - Return number of page frames in holes within a range
 * @start_pfn: The start PFN to start searching for holes
 * @end_pfn: The end PFN to stop searching for holes
 *
 * It returns the number of pages frames in memory holes within a range.
 */
unsigned long __init absent_pages_in_range(unsigned long start_pfn,
							unsigned long end_pfn)
{
	return __absent_pages_in_range(MAX_NUMNODES, start_pfn, end_pfn);
}

/* Return the number of page frames in holes in a zone on a node */
static unsigned long __meminit zone_absent_pages_in_node(int nid,
					unsigned long zone_type,
					unsigned long *ignored)
{
	unsigned long node_start_pfn, node_end_pfn;
	unsigned long zone_start_pfn, zone_end_pfn;

	get_pfn_range_for_nid(nid, &node_start_pfn, &node_end_pfn);
	zone_start_pfn = max(arch_zone_lowest_possible_pfn[zone_type],
							node_start_pfn);
	zone_end_pfn = min(arch_zone_highest_possible_pfn[zone_type],
							node_end_pfn);

	adjust_zone_range_for_zone_movable(nid, zone_type,
			node_start_pfn, node_end_pfn,
			&zone_start_pfn, &zone_end_pfn);
	return __absent_pages_in_range(nid, zone_start_pfn, zone_end_pfn);
}

#else
static inline unsigned long __meminit zone_spanned_pages_in_node(int nid,
					unsigned long zone_type,
					unsigned long *zones_size)
{
	return zones_size[zone_type];
}

static inline unsigned long __meminit zone_absent_pages_in_node(int nid,
						unsigned long zone_type,
						unsigned long *zholes_size)
{
	if (!zholes_size)
		return 0;

	return zholes_size[zone_type];
}

#endif

static void __meminit calculate_node_totalpages(struct pglist_data *pgdat,
		unsigned long *zones_size, unsigned long *zholes_size)
{
	unsigned long realtotalpages, totalpages = 0;
	enum zone_type i;

	for (i = 0; i < MAX_NR_ZONES; i++)
		totalpages += zone_spanned_pages_in_node(pgdat->node_id, i,
								zones_size);
	pgdat->node_spanned_pages = totalpages;

	realtotalpages = totalpages;
	for (i = 0; i < MAX_NR_ZONES; i++)
		realtotalpages -=
			zone_absent_pages_in_node(pgdat->node_id, i,
								zholes_size);
	pgdat->node_present_pages = realtotalpages;
	printk(KERN_DEBUG "On node %d totalpages: %lu\n", pgdat->node_id,
							realtotalpages);
}

#ifndef CONFIG_SPARSEMEM
/*
 * Calculate the size of the zone->blockflags rounded to an unsigned long
 * Start by making sure zonesize is a multiple of pageblock_order by rounding
 * up. Then use 1 NR_PAGEBLOCK_BITS worth of bits per pageblock, finally
 * round what is now in bits to nearest long in bits, then return it in
 * bytes.
 */
static unsigned long __init usemap_size(unsigned long zonesize)
{
	unsigned long usemapsize;

	usemapsize = roundup(zonesize, pageblock_nr_pages);
	usemapsize = usemapsize >> pageblock_order;
	usemapsize *= NR_PAGEBLOCK_BITS;
	usemapsize = roundup(usemapsize, 8 * sizeof(unsigned long));

	return usemapsize / 8;
}

static void __init setup_usemap(struct pglist_data *pgdat,
				struct zone *zone, unsigned long zonesize)
{
	unsigned long usemapsize = usemap_size(zonesize);
	zone->pageblock_flags = NULL;
	if (usemapsize) {
		zone->pageblock_flags = alloc_bootmem_node(pgdat, usemapsize);
		memset(zone->pageblock_flags, 0, usemapsize);
	}
}
#else
static void inline setup_usemap(struct pglist_data *pgdat,
				struct zone *zone, unsigned long zonesize) {}
#endif /* CONFIG_SPARSEMEM */

#ifdef CONFIG_HUGETLB_PAGE_SIZE_VARIABLE

/* Return a sensible default order for the pageblock size. */
static inline int pageblock_default_order(void)
{
	if (HPAGE_SHIFT > PAGE_SHIFT)
		return HUGETLB_PAGE_ORDER;

	return MAX_ORDER-1;
}

/* Initialise the number of pages represented by NR_PAGEBLOCK_BITS */
static inline void __init set_pageblock_order(unsigned int order)
{
	/* Check that pageblock_nr_pages has not already been setup */
	if (pageblock_order)
		return;

	/*
	 * Assume the largest contiguous order of interest is a huge page.
	 * This value may be variable depending on boot parameters on IA64
	 */
	pageblock_order = order;
}
#else /* CONFIG_HUGETLB_PAGE_SIZE_VARIABLE */

/*
 * When CONFIG_HUGETLB_PAGE_SIZE_VARIABLE is not set, set_pageblock_order()
 * and pageblock_default_order() are unused as pageblock_order is set
 * at compile-time. See include/linux/pageblock-flags.h for the values of
 * pageblock_order based on the kernel config
 */
static inline int pageblock_default_order(unsigned int order)
{
	return MAX_ORDER-1;
}
#define set_pageblock_order(x)	do {} while (0)

#endif /* CONFIG_HUGETLB_PAGE_SIZE_VARIABLE */

/*
 * Set up the zone data structures:
 *   - mark all pages reserved
 *   - mark all memory queues empty
 *   - clear the memory bitmaps
 */
static void __paginginit free_area_init_core(struct pglist_data *pgdat,
		unsigned long *zones_size, unsigned long *zholes_size)
{
	enum zone_type j;
	int nid = pgdat->node_id;
	unsigned long zone_start_pfn = pgdat->node_start_pfn;
	int ret;

	pgdat_resize_init(pgdat);
	pgdat->nr_zones = 0;
	init_waitqueue_head(&pgdat->kswapd_wait);
	pgdat->kswapd_max_order = 0;
	
	for (j = 0; j < MAX_NR_ZONES; j++) {
		struct zone *zone = pgdat->node_zones + j;
		unsigned long size, realsize, memmap_pages;

		size = zone_spanned_pages_in_node(nid, j, zones_size);
		realsize = size - zone_absent_pages_in_node(nid, j,
								zholes_size);

		/*
		 * Adjust realsize so that it accounts for how much memory
		 * is used by this zone for memmap. This affects the watermark
		 * and per-cpu initialisations
		 */
		memmap_pages =
			PAGE_ALIGN(size * sizeof(struct page)) >> PAGE_SHIFT;
		if (realsize >= memmap_pages) {
			realsize -= memmap_pages;
			printk(KERN_DEBUG
				"  %s zone: %lu pages used for memmap\n",
				zone_names[j], memmap_pages);
		} else
			printk(KERN_WARNING
				"  %s zone: %lu pages exceeds realsize %lu\n",
				zone_names[j], memmap_pages, realsize);

		/* Account for reserved pages */
		if (j == 0 && realsize > dma_reserve) {
			realsize -= dma_reserve;
			printk(KERN_DEBUG "  %s zone: %lu pages reserved\n",
					zone_names[0], dma_reserve);
		}

		if (!is_highmem_idx(j))
			nr_kernel_pages += realsize;
		nr_all_pages += realsize;

		zone->spanned_pages = size;
		zone->present_pages = realsize;
#ifdef CONFIG_NUMA
		zone->node = nid;
		zone->min_unmapped_pages = (realsize*sysctl_min_unmapped_ratio)
						/ 100;
		zone->min_slab_pages = (realsize * sysctl_min_slab_ratio) / 100;
#endif
		zone->name = zone_names[j];
		spin_lock_init(&zone->lock);
		spin_lock_init(&zone->lru_lock);
		zone_seqlock_init(zone);
		zone->zone_pgdat = pgdat;

		zone->prev_priority = DEF_PRIORITY;

		zone_pcp_init(zone);
		INIT_LIST_HEAD(&zone->active_list);
		INIT_LIST_HEAD(&zone->inactive_list);
		zone->nr_scan_active = 0;
		zone->nr_scan_inactive = 0;
		zap_zone_vm_stats(zone);
		zone->flags = 0;
		if (!size)
			continue;

		set_pageblock_order(pageblock_default_order());
		setup_usemap(pgdat, zone, size);
		ret = init_currently_empty_zone(zone, zone_start_pfn,
						size, MEMMAP_EARLY);
		BUG_ON(ret);
		memmap_init(size, nid, j, zone_start_pfn);
		zone_start_pfn += size;
	}
}

static void __init_refok alloc_node_mem_map(struct pglist_data *pgdat)
{
	/* Skip empty nodes */
	if (!pgdat->node_spanned_pages)
		return;

#ifdef CONFIG_FLAT_NODE_MEM_MAP
	/* ia64 gets its own node_mem_map, before this, without bootmem */
	if (!pgdat->node_mem_map) {
		unsigned long size, start, end;
		struct page *map;

		/*
		 * The zone's endpoints aren't required to be MAX_ORDER
		 * aligned but the node_mem_map endpoints must be in order
		 * for the buddy allocator to function correctly.
		 */
		start = pgdat->node_start_pfn & ~(MAX_ORDER_NR_PAGES - 1);
		end = pgdat->node_start_pfn + pgdat->node_spanned_pages;
		end = ALIGN(end, MAX_ORDER_NR_PAGES);
		size =  (end - start) * sizeof(struct page);
		map = alloc_remap(pgdat->node_id, size);
		if (!map)
			map = alloc_bootmem_node(pgdat, size);
		pgdat->node_mem_map = map + (pgdat->node_start_pfn - start);
	}
#ifndef CONFIG_NEED_MULTIPLE_NODES
	/*
	 * With no DISCONTIG, the global mem_map is just set as node 0's
	 */
	if (pgdat == NODE_DATA(0)) {
		mem_map = NODE_DATA(0)->node_mem_map;
#ifdef CONFIG_ARCH_POPULATES_NODE_MAP
		if (page_to_pfn(mem_map) != pgdat->node_start_pfn)
			mem_map -= (pgdat->node_start_pfn - ARCH_PFN_OFFSET);
#endif /* CONFIG_ARCH_POPULATES_NODE_MAP */
	}
#endif
#endif /* CONFIG_FLAT_NODE_MEM_MAP */
}

void __paginginit free_area_init_node(int nid, struct pglist_data *pgdat,
		unsigned long *zones_size, unsigned long node_start_pfn,
		unsigned long *zholes_size)
{
	pgdat->node_id = nid;
	pgdat->node_start_pfn = node_start_pfn;
	calculate_node_totalpages(pgdat, zones_size, zholes_size);

	alloc_node_mem_map(pgdat);

	free_area_init_core(pgdat, zones_size, zholes_size);
}

#ifdef CONFIG_ARCH_POPULATES_NODE_MAP

#if MAX_NUMNODES > 1
/*
 * Figure out the number of possible node ids.
 */
static void __init setup_nr_node_ids(void)
{
	unsigned int node;
	unsigned int highest = 0;

	for_each_node_mask(node, node_possible_map)
		highest = node;
	nr_node_ids = highest + 1;
}
#else
static inline void setup_nr_node_ids(void)
{
}
#endif

/**
 * add_active_range - Register a range of PFNs backed by physical memory
 * @nid: The node ID the range resides on
 * @start_pfn: The start PFN of the available physical memory
 * @end_pfn: The end PFN of the available physical memory
 *
 * These ranges are stored in an early_node_map[] and later used by
 * free_area_init_nodes() to calculate zone sizes and holes. If the
 * range spans a memory hole, it is up to the architecture to ensure
 * the memory is not freed by the bootmem allocator. If possible
 * the range being registered will be merged with existing ranges.
 */
void __init add_active_range(unsigned int nid, unsigned long start_pfn,
						unsigned long end_pfn)
{
	int i;

	printk(KERN_DEBUG "Entering add_active_range(%d, %lu, %lu) "
			  "%d entries of %d used\n",
			  nid, start_pfn, end_pfn,
			  nr_nodemap_entries, MAX_ACTIVE_REGIONS);

	/* Merge with existing active regions if possible */
	for (i = 0; i < nr_nodemap_entries; i++) {
		if (early_node_map[i].nid != nid)
			continue;

		/* Skip if an existing region covers this new one */
		if (start_pfn >= early_node_map[i].start_pfn &&
				end_pfn <= early_node_map[i].end_pfn)
			return;

		/* Merge forward if suitable */
		if (start_pfn <= early_node_map[i].end_pfn &&
				end_pfn > early_node_map[i].end_pfn) {
			early_node_map[i].end_pfn = end_pfn;
			return;
		}

		/* Merge backward if suitable */
		if (start_pfn < early_node_map[i].end_pfn &&
				end_pfn >= early_node_map[i].start_pfn) {
			early_node_map[i].start_pfn = start_pfn;
			return;
		}
	}

	/* Check that early_node_map is large enough */
	if (i >= MAX_ACTIVE_REGIONS) {
		printk(KERN_CRIT "More than %d memory regions, truncating\n",
							MAX_ACTIVE_REGIONS);
		return;
	}

	early_node_map[i].nid = nid;
	early_node_map[i].start_pfn = start_pfn;
	early_node_map[i].end_pfn = end_pfn;
	nr_nodemap_entries = i + 1;
}

/**
 * shrink_active_range - Shrink an existing registered range of PFNs
 * @nid: The node id the range is on that should be shrunk
 * @old_end_pfn: The old end PFN of the range
 * @new_end_pfn: The new PFN of the range
 *
 * i386 with NUMA use alloc_remap() to store a node_mem_map on a local node.
 * The map is kept at the end physical page range that has already been
 * registered with add_active_range(). This function allows an arch to shrink
 * an existing registered range.
 */
void __init shrink_active_range(unsigned int nid, unsigned long old_end_pfn,
						unsigned long new_end_pfn)
{
	int i;

	/* Find the old active region end and shrink */
	for_each_active_range_index_in_nid(i, nid)
		if (early_node_map[i].end_pfn == old_end_pfn) {
			early_node_map[i].end_pfn = new_end_pfn;
			break;
		}
}

/**
 * remove_all_active_ranges - Remove all currently registered regions
 *
 * During discovery, it may be found that a table like SRAT is invalid
 * and an alternative discovery method must be used. This function removes
 * all currently registered regions.
 */
void __init remove_all_active_ranges(void)
{
	memset(early_node_map, 0, sizeof(early_node_map));
	nr_nodemap_entries = 0;
#ifdef CONFIG_MEMORY_HOTPLUG_RESERVE
	memset(node_boundary_start_pfn, 0, sizeof(node_boundary_start_pfn));
	memset(node_boundary_end_pfn, 0, sizeof(node_boundary_end_pfn));
#endif /* CONFIG_MEMORY_HOTPLUG_RESERVE */
}

/* Compare two active node_active_regions */
static int __init cmp_node_active_region(const void *a, const void *b)
{
	struct node_active_region *arange = (struct node_active_region *)a;
	struct node_active_region *brange = (struct node_active_region *)b;

	/* Done this way to avoid overflows */
	if (arange->start_pfn > brange->start_pfn)
		return 1;
	if (arange->start_pfn < brange->start_pfn)
		return -1;

	return 0;
}

/* sort the node_map by start_pfn */
static void __init sort_node_map(void)
{
	sort(early_node_map, (size_t)nr_nodemap_entries,
			sizeof(struct node_active_region),
			cmp_node_active_region, NULL);
}

/* Find the lowest pfn for a node */
unsigned long __init find_min_pfn_for_node(unsigned long nid)
{
	int i;
	unsigned long min_pfn = ULONG_MAX;

	/* Assuming a sorted map, the first range found has the starting pfn */
	for_each_active_range_index_in_nid(i, nid)
		min_pfn = min(min_pfn, early_node_map[i].start_pfn);

	if (min_pfn == ULONG_MAX) {
		printk(KERN_WARNING
			"Could not find start_pfn for node %lu\n", nid);
		return 0;
	}

	return min_pfn;
}

/**
 * find_min_pfn_with_active_regions - Find the minimum PFN registered
 *
 * It returns the minimum PFN based on information provided via
 * add_active_range().
 */
unsigned long __init find_min_pfn_with_active_regions(void)
{
	return find_min_pfn_for_node(MAX_NUMNODES);
}

/**
 * find_max_pfn_with_active_regions - Find the maximum PFN registered
 *
 * It returns the maximum PFN based on information provided via
 * add_active_range().
 */
unsigned long __init find_max_pfn_with_active_regions(void)
{
	int i;
	unsigned long max_pfn = 0;

	for (i = 0; i < nr_nodemap_entries; i++)
		max_pfn = max(max_pfn, early_node_map[i].end_pfn);

	return max_pfn;
}

/*
 * early_calculate_totalpages()
 * Sum pages in active regions for movable zone.
 * Populate N_HIGH_MEMORY for calculating usable_nodes.
 */
static unsigned long __init early_calculate_totalpages(void)
{
	int i;
	unsigned long totalpages = 0;

	for (i = 0; i < nr_nodemap_entries; i++) {
		unsigned long pages = early_node_map[i].end_pfn -
						early_node_map[i].start_pfn;
		totalpages += pages;
		if (pages)
			node_set_state(early_node_map[i].nid, N_HIGH_MEMORY);
	}
  	return totalpages;
}

/*
 * Find the PFN the Movable zone begins in each node. Kernel memory
 * is spread evenly between nodes as long as the nodes have enough
 * memory. When they don't, some nodes will have more kernelcore than
 * others
 */
void __init find_zone_movable_pfns_for_nodes(unsigned long *movable_pfn)
{
	int i, nid;
	unsigned long usable_startpfn;
	unsigned long kernelcore_node, kernelcore_remaining;
	unsigned long totalpages = early_calculate_totalpages();
	int usable_nodes = nodes_weight(node_states[N_HIGH_MEMORY]);

	/*
	 * If movablecore was specified, calculate what size of
	 * kernelcore that corresponds so that memory usable for
	 * any allocation type is evenly spread. If both kernelcore
	 * and movablecore are specified, then the value of kernelcore
	 * will be used for required_kernelcore if it's greater than
	 * what movablecore would have allowed.
	 */
	if (required_movablecore) {
		unsigned long corepages;

		/*
		 * Round-up so that ZONE_MOVABLE is at least as large as what
		 * was requested by the user
		 */
		required_movablecore =
			roundup(required_movablecore, MAX_ORDER_NR_PAGES);
		corepages = totalpages - required_movablecore;

		required_kernelcore = max(required_kernelcore, corepages);
	}

	/* If kernelcore was not specified, there is no ZONE_MOVABLE */
	if (!required_kernelcore)
		return;

	/* usable_startpfn is the lowest possible pfn ZONE_MOVABLE can be at */
	find_usable_zone_for_movable();
	usable_startpfn = arch_zone_lowest_possible_pfn[movable_zone];

restart:
	/* Spread kernelcore memory as evenly as possible throughout nodes */
	kernelcore_node = required_kernelcore / usable_nodes;
	for_each_node_state(nid, N_HIGH_MEMORY) {
		/*
		 * Recalculate kernelcore_node if the division per node
		 * now exceeds what is necessary to satisfy the requested
		 * amount of memory for the kernel
		 */
		if (required_kernelcore < kernelcore_node)
			kernelcore_node = required_kernelcore / usable_nodes;

		/*
		 * As the map is walked, we track how much memory is usable
		 * by the kernel using kernelcore_remaining. When it is
		 * 0, the rest of the node is usable by ZONE_MOVABLE
		 */
		kernelcore_remaining = kernelcore_node;

		/* Go through each range of PFNs within this node */
		for_each_active_range_index_in_nid(i, nid) {
			unsigned long start_pfn, end_pfn;
			unsigned long size_pages;

			start_pfn = max(early_node_map[i].start_pfn,
						zone_movable_pfn[nid]);
			end_pfn = early_node_map[i].end_pfn;
			if (start_pfn >= end_pfn)
				continue;

			/* Account for what is only usable for kernelcore */
			if (start_pfn < usable_startpfn) {
				unsigned long kernel_pages;
				kernel_pages = min(end_pfn, usable_startpfn)
								- start_pfn;

				kernelcore_remaining -= min(kernel_pages,
							kernelcore_remaining);
				required_kernelcore -= min(kernel_pages,
							required_kernelcore);

				/* Continue if range is now fully accounted */
				if (end_pfn <= usable_startpfn) {

					/*
					 * Push zone_movable_pfn to the end so
					 * that if we have to rebalance
					 * kernelcore across nodes, we will
					 * not double account here
					 */
					zone_movable_pfn[nid] = end_pfn;
					continue;
				}
				start_pfn = usable_startpfn;
			}

			/*
			 * The usable PFN range for ZONE_MOVABLE is from
			 * start_pfn->end_pfn. Calculate size_pages as the
			 * number of pages used as kernelcore
			 */
			size_pages = end_pfn - start_pfn;
			if (size_pages > kernelcore_remaining)
				size_pages = kernelcore_remaining;
			zone_movable_pfn[nid] = start_pfn + size_pages;

			/*
			 * Some kernelcore has been met, update counts and
			 * break if the kernelcore for this node has been
			 * satisified
			 */
			required_kernelcore -= min(required_kernelcore,
								size_pages);
			kernelcore_remaining -= size_pages;
			if (!kernelcore_remaining)
				break;
		}
	}

	/*
	 * If there is still required_kernelcore, we do another pass with one
	 * less node in the count. This will push zone_movable_pfn[nid] further
	 * along on the nodes that still have memory until kernelcore is
	 * satisified
	 */
	usable_nodes--;
	if (usable_nodes && required_kernelcore > usable_nodes)
		goto restart;

	/* Align start of ZONE_MOVABLE on all nids to MAX_ORDER_NR_PAGES */
	for (nid = 0; nid < MAX_NUMNODES; nid++)
		zone_movable_pfn[nid] =
			roundup(zone_movable_pfn[nid], MAX_ORDER_NR_PAGES);
}

/* Any regular memory on that node ? */
static void check_for_regular_memory(pg_data_t *pgdat)
{
#ifdef CONFIG_HIGHMEM
	enum zone_type zone_type;

	for (zone_type = 0; zone_type <= ZONE_NORMAL; zone_type++) {
		struct zone *zone = &pgdat->node_zones[zone_type];
		if (zone->present_pages)
			node_set_state(zone_to_nid(zone), N_NORMAL_MEMORY);
	}
#endif
}

/**
 * free_area_init_nodes - Initialise all pg_data_t and zone data
 * @max_zone_pfn: an array of max PFNs for each zone
 *
 * This will call free_area_init_node() for each active node in the system.
 * Using the page ranges provided by add_active_range(), the size of each
 * zone in each node and their holes is calculated. If the maximum PFN
 * between two adjacent zones match, it is assumed that the zone is empty.
 * For example, if arch_max_dma_pfn == arch_max_dma32_pfn, it is assumed
 * that arch_max_dma32_pfn has no pages. It is also assumed that a zone
 * starts where the previous one ended. For example, ZONE_DMA32 starts
 * at arch_max_dma_pfn.
 */
void __init free_area_init_nodes(unsigned long *max_zone_pfn)
{
	unsigned long nid;
	enum zone_type i;

	/* Sort early_node_map as initialisation assumes it is sorted */
	sort_node_map();

	/* Record where the zone boundaries are */
	memset(arch_zone_lowest_possible_pfn, 0,
				sizeof(arch_zone_lowest_possible_pfn));
	memset(arch_zone_highest_possible_pfn, 0,
				sizeof(arch_zone_highest_possible_pfn));
	arch_zone_lowest_possible_pfn[0] = find_min_pfn_with_active_regions();
	arch_zone_highest_possible_pfn[0] = max_zone_pfn[0];
	for (i = 1; i < MAX_NR_ZONES; i++) {
		if (i == ZONE_MOVABLE)
			continue;
		arch_zone_lowest_possible_pfn[i] =
			arch_zone_highest_possible_pfn[i-1];
		arch_zone_highest_possible_pfn[i] =
			max(max_zone_pfn[i], arch_zone_lowest_possible_pfn[i]);
	}
	arch_zone_lowest_possible_pfn[ZONE_MOVABLE] = 0;
	arch_zone_highest_possible_pfn[ZONE_MOVABLE] = 0;

	/* Find the PFNs that ZONE_MOVABLE begins at in each node */
	memset(zone_movable_pfn, 0, sizeof(zone_movable_pfn));
	find_zone_movable_pfns_for_nodes(zone_movable_pfn);

	/* Print out the zone ranges */
	printk("Zone PFN ranges:\n");
	for (i = 0; i < MAX_NR_ZONES; i++) {
		if (i == ZONE_MOVABLE)
			continue;
		printk("  %-8s %8lu -> %8lu\n",
				zone_names[i],
				arch_zone_lowest_possible_pfn[i],
				arch_zone_highest_possible_pfn[i]);
	}

	/* Print out the PFNs ZONE_MOVABLE begins at in each node */
	printk("Movable zone start PFN for each node\n");
	for (i = 0; i < MAX_NUMNODES; i++) {
		if (zone_movable_pfn[i])
			printk("  Node %d: %lu\n", i, zone_movable_pfn[i]);
	}

	/* Print out the early_node_map[] */
	printk("early_node_map[%d] active PFN ranges\n", nr_nodemap_entries);
	for (i = 0; i < nr_nodemap_entries; i++)
		printk("  %3d: %8lu -> %8lu\n", early_node_map[i].nid,
						early_node_map[i].start_pfn,
						early_node_map[i].end_pfn);

	/* Initialise every node */
	setup_nr_node_ids();
	for_each_online_node(nid) {
		pg_data_t *pgdat = NODE_DATA(nid);
		free_area_init_node(nid, pgdat, NULL,
				find_min_pfn_for_node(nid), NULL);

		/* Any memory on that node */
		if (pgdat->node_present_pages)
			node_set_state(nid, N_HIGH_MEMORY);
		check_for_regular_memory(pgdat);
	}
}

static int __init cmdline_parse_core(char *p, unsigned long *core)
{
	unsigned long long coremem;
	if (!p)
		return -EINVAL;

	coremem = memparse(p, &p);
	*core = coremem >> PAGE_SHIFT;

	/* Paranoid check that UL is enough for the coremem value */
	WARN_ON((coremem >> PAGE_SHIFT) > ULONG_MAX);

	return 0;
}

/*
 * kernelcore=size sets the amount of memory for use for allocations that
 * cannot be reclaimed or migrated.
 */
static int __init cmdline_parse_kernelcore(char *p)
{
	return cmdline_parse_core(p, &required_kernelcore);
}

/*
 * movablecore=size sets the amount of memory for use for allocations that
 * can be reclaimed or migrated.
 */
static int __init cmdline_parse_movablecore(char *p)
{
	return cmdline_parse_core(p, &required_movablecore);
}

early_param("kernelcore", cmdline_parse_kernelcore);
early_param("movablecore", cmdline_parse_movablecore);

#endif /* CONFIG_ARCH_POPULATES_NODE_MAP */

/**
 * set_dma_reserve - set the specified number of pages reserved in the first zone
 * @new_dma_reserve: The number of pages to mark reserved
 *
 * The per-cpu batchsize and zone watermarks are determined by present_pages.
 * In the DMA zone, a significant percentage may be consumed by kernel image
 * and other unfreeable allocations which can skew the watermarks badly. This
 * function may optionally be used to account for unfreeable pages in the
 * first zone (e.g., ZONE_DMA). The effect will be lower watermarks and
 * smaller per-cpu batchsize.
 */
void __init set_dma_reserve(unsigned long new_dma_reserve)
{
	dma_reserve = new_dma_reserve;
}

#ifndef CONFIG_NEED_MULTIPLE_NODES
static bootmem_data_t contig_bootmem_data;
struct pglist_data contig_page_data = { .bdata = &contig_bootmem_data };

EXPORT_SYMBOL(contig_page_data);
#endif

void __init free_area_init(unsigned long *zones_size)
{
	free_area_init_node(0, NODE_DATA(0), zones_size,
			__pa(PAGE_OFFSET) >> PAGE_SHIFT, NULL);
}

static int page_alloc_cpu_notify(struct notifier_block *self,
				 unsigned long action, void *hcpu)
{
	int cpu = (unsigned long)hcpu;

	if (action == CPU_DEAD || action == CPU_DEAD_FROZEN) {
		drain_pages(cpu);

		/*
		 * Spill the event counters of the dead processor
		 * into the current processors event counters.
		 * This artificially elevates the count of the current
		 * processor.
		 */
		vm_events_fold_cpu(cpu);

		/*
		 * Zero the differential counters of the dead processor
		 * so that the vm statistics are consistent.
		 *
		 * This is only okay since the processor is dead and cannot
		 * race with what we are doing.
		 */
		refresh_cpu_vm_stats(cpu);
	}
	return NOTIFY_OK;
}

void __init page_alloc_init(void)
{
	hotcpu_notifier(page_alloc_cpu_notify, 0);
}

/*
 * calculate_totalreserve_pages - called when sysctl_lower_zone_reserve_ratio
 *	or min_free_kbytes changes.
 */
static void calculate_totalreserve_pages(void)
{
	struct pglist_data *pgdat;
	unsigned long reserve_pages = 0;
	enum zone_type i, j;

	for_each_online_pgdat(pgdat) {
		for (i = 0; i < MAX_NR_ZONES; i++) {
			struct zone *zone = pgdat->node_zones + i;
			unsigned long max = 0;

			/* Find valid and maximum lowmem_reserve in the zone */
			for (j = i; j < MAX_NR_ZONES; j++) {
				if (zone->lowmem_reserve[j] > max)
					max = zone->lowmem_reserve[j];
			}

			/* we treat pages_high as reserved pages. */
			max += zone->pages_high;

			if (max > zone->present_pages)
				max = zone->present_pages;
			reserve_pages += max;
		}
	}
	totalreserve_pages = reserve_pages;
}

/*
 * setup_per_zone_lowmem_reserve - called whenever
 *	sysctl_lower_zone_reserve_ratio changes.  Ensures that each zone
 *	has a correct pages reserved value, so an adequate number of
 *	pages are left in the zone after a successful __alloc_pages().
 */
static void setup_per_zone_lowmem_reserve(void)
{
	struct pglist_data *pgdat;
	enum zone_type j, idx;

	for_each_online_pgdat(pgdat) {
		for (j = 0; j < MAX_NR_ZONES; j++) {
			struct zone *zone = pgdat->node_zones + j;
			unsigned long present_pages = zone->present_pages;

			zone->lowmem_reserve[j] = 0;

			idx = j;
			while (idx) {
				struct zone *lower_zone;

				idx--;

				if (sysctl_lowmem_reserve_ratio[idx] < 1)
					sysctl_lowmem_reserve_ratio[idx] = 1;

				lower_zone = pgdat->node_zones + idx;
				lower_zone->lowmem_reserve[j] = present_pages /
					sysctl_lowmem_reserve_ratio[idx];
				present_pages += lower_zone->present_pages;
			}
		}
	}

	/* update totalreserve_pages */
	calculate_totalreserve_pages();
}

/**
 * setup_per_zone_pages_min - called when min_free_kbytes changes.
 *
 * Ensures that the pages_{min,low,high} values for each zone are set correctly
 * with respect to min_free_kbytes.
 */
void setup_per_zone_pages_min(void)
{
	unsigned long pages_min = min_free_kbytes >> (PAGE_SHIFT - 10);
	unsigned long lowmem_pages = 0;
	struct zone *zone;
	unsigned long flags;

	/* Calculate total number of !ZONE_HIGHMEM pages */
	for_each_zone(zone) {
		if (!is_highmem(zone))
			lowmem_pages += zone->present_pages;
	}

	for_each_zone(zone) {
		u64 tmp;

		spin_lock_irqsave(&zone->lru_lock, flags);
		tmp = (u64)pages_min * zone->present_pages;
		do_div(tmp, lowmem_pages);
		if (is_highmem(zone)) {
			/*
			 * __GFP_HIGH and PF_MEMALLOC allocations usually don't
			 * need highmem pages, so cap pages_min to a small
			 * value here.
			 *
			 * The (pages_high-pages_low) and (pages_low-pages_min)
			 * deltas controls asynch page reclaim, and so should
			 * not be capped for highmem.
			 */
			int min_pages;

			min_pages = zone->present_pages / 1024;
			if (min_pages < SWAP_CLUSTER_MAX)
				min_pages = SWAP_CLUSTER_MAX;
			if (min_pages > 128)
				min_pages = 128;
			zone->pages_min = min_pages;
		} else {
			/*
			 * If it's a lowmem zone, reserve a number of pages
			 * proportionate to the zone's size.
			 */
			zone->pages_min = tmp;
		}

		zone->pages_low   = zone->pages_min + (tmp >> 2);
		zone->pages_high  = zone->pages_min + (tmp >> 1);
		setup_zone_migrate_reserve(zone);
		spin_unlock_irqrestore(&zone->lru_lock, flags);
	}

	/* update totalreserve_pages */
	calculate_totalreserve_pages();
}

/*
 * Initialise min_free_kbytes.
 *
 * For small machines we want it small (128k min).  For large machines
 * we want it large (64MB max).  But it is not linear, because network
 * bandwidth does not increase linearly with machine size.  We use
 *
 * 	min_free_kbytes = 4 * sqrt(lowmem_kbytes), for better accuracy:
 *	min_free_kbytes = sqrt(lowmem_kbytes * 16)
 *
 * which yields
 *
 * 16MB:	512k
 * 32MB:	724k
 * 64MB:	1024k
 * 128MB:	1448k
 * 256MB:	2048k
 * 512MB:	2896k
 * 1024MB:	4096k
 * 2048MB:	5792k
 * 4096MB:	8192k
 * 8192MB:	11584k
 * 16384MB:	16384k
 */
static int __init init_per_zone_pages_min(void)
{
	unsigned long lowmem_kbytes;

	lowmem_kbytes = nr_free_buffer_pages() * (PAGE_SIZE >> 10);

	min_free_kbytes = int_sqrt(lowmem_kbytes * 16);
	if (min_free_kbytes < 128)
		min_free_kbytes = 128;
	if (min_free_kbytes > 65536)
		min_free_kbytes = 65536;
	setup_per_zone_pages_min();
	setup_per_zone_lowmem_reserve();
	return 0;
}
module_init(init_per_zone_pages_min)

/*
 * min_free_kbytes_sysctl_handler - just a wrapper around proc_dointvec() so 
 *	that we can call two helper functions whenever min_free_kbytes
 *	changes.
 */
int min_free_kbytes_sysctl_handler(ctl_table *table, int write, 
	struct file *file, void __user *buffer, size_t *length, loff_t *ppos)
{
	proc_dointvec(table, write, file, buffer, length, ppos);
	if (write)
		setup_per_zone_pages_min();
	return 0;
}

#ifdef CONFIG_NUMA
int sysctl_min_unmapped_ratio_sysctl_handler(ctl_table *table, int write,
	struct file *file, void __user *buffer, size_t *length, loff_t *ppos)
{
	struct zone *zone;
	int rc;

	rc = proc_dointvec_minmax(table, write, file, buffer, length, ppos);
	if (rc)
		return rc;

	for_each_zone(zone)
		zone->min_unmapped_pages = (zone->present_pages *
				sysctl_min_unmapped_ratio) / 100;
	return 0;
}

int sysctl_min_slab_ratio_sysctl_handler(ctl_table *table, int write,
	struct file *file, void __user *buffer, size_t *length, loff_t *ppos)
{
	struct zone *zone;
	int rc;

	rc = proc_dointvec_minmax(table, write, file, buffer, length, ppos);
	if (rc)
		return rc;

	for_each_zone(zone)
		zone->min_slab_pages = (zone->present_pages *
				sysctl_min_slab_ratio) / 100;
	return 0;
}
#endif

/*
 * lowmem_reserve_ratio_sysctl_handler - just a wrapper around
 *	proc_dointvec() so that we can call setup_per_zone_lowmem_reserve()
 *	whenever sysctl_lowmem_reserve_ratio changes.
 *
 * The reserve ratio obviously has absolutely no relation with the
 * pages_min watermarks. The lowmem reserve ratio can only make sense
 * if in function of the boot time zone sizes.
 */
int lowmem_reserve_ratio_sysctl_handler(ctl_table *table, int write,
	struct file *file, void __user *buffer, size_t *length, loff_t *ppos)
{
	proc_dointvec_minmax(table, write, file, buffer, length, ppos);
	setup_per_zone_lowmem_reserve();
	return 0;
}

/*
 * percpu_pagelist_fraction - changes the pcp->high for each zone on each
 * cpu.  It is the fraction of total pages in each zone that a hot per cpu pagelist
 * can have before it gets flushed back to buddy allocator.
 */

int percpu_pagelist_fraction_sysctl_handler(ctl_table *table, int write,
	struct file *file, void __user *buffer, size_t *length, loff_t *ppos)
{
	struct zone *zone;
	unsigned int cpu;
	int ret;

	ret = proc_dointvec_minmax(table, write, file, buffer, length, ppos);
	if (!write || (ret == -EINVAL))
		return ret;
	for_each_zone(zone) {
		for_each_online_cpu(cpu) {
			unsigned long  high;
			high = zone->present_pages / percpu_pagelist_fraction;
			setup_pagelist_highmark(zone_pcp(zone, cpu), high);
		}
	}
	return 0;
}

int hashdist = HASHDIST_DEFAULT;

#ifdef CONFIG_NUMA
static int __init set_hashdist(char *str)
{
	if (!str)
		return 0;
	hashdist = simple_strtoul(str, &str, 0);
	return 1;
}
__setup("hashdist=", set_hashdist);
#endif

/*
 * allocate a large system hash table from bootmem
 * - it is assumed that the hash table must contain an exact power-of-2
 *   quantity of entries
 * - limit is the number of hash buckets, not the total allocation size
 */
void *__init alloc_large_system_hash(const char *tablename,
				     unsigned long bucketsize,
				     unsigned long numentries,
				     int scale,
				     int flags,
				     unsigned int *_hash_shift,
				     unsigned int *_hash_mask,
				     unsigned long limit)
{
	unsigned long long max = limit;
	unsigned long log2qty, size;
	void *table = NULL;

	/* allow the kernel cmdline to have a say */
	if (!numentries) {
		/* round applicable memory size up to nearest megabyte */
		numentries = nr_kernel_pages;
		numentries += (1UL << (20 - PAGE_SHIFT)) - 1;
		numentries >>= 20 - PAGE_SHIFT;
		numentries <<= 20 - PAGE_SHIFT;

		/* limit to 1 bucket per 2^scale bytes of low memory */
		if (scale > PAGE_SHIFT)
			numentries >>= (scale - PAGE_SHIFT);
		else
			numentries <<= (PAGE_SHIFT - scale);

		/* Make sure we've got at least a 0-order allocation.. */
		if (unlikely((numentries * bucketsize) < PAGE_SIZE))
			numentries = PAGE_SIZE / bucketsize;
	}
	numentries = roundup_pow_of_two(numentries);

	/* limit allocation size to 1/16 total memory by default */
	if (max == 0) {
		max = ((unsigned long long)nr_all_pages << PAGE_SHIFT) >> 4;
		do_div(max, bucketsize);
	}

	if (numentries > max)
		numentries = max;

	log2qty = ilog2(numentries);

	do {
		size = bucketsize << log2qty;
		if (flags & HASH_EARLY)
			table = alloc_bootmem(size);
		else if (hashdist)
			table = __vmalloc(size, GFP_ATOMIC, PAGE_KERNEL);
		else {
			unsigned long order = get_order(size);
			table = (void*) __get_free_pages(GFP_ATOMIC, order);
			/*
			 * If bucketsize is not a power-of-two, we may free
			 * some pages at the end of hash table.
			 */
			if (table) {
				unsigned long alloc_end = (unsigned long)table +
						(PAGE_SIZE << order);
				unsigned long used = (unsigned long)table +
						PAGE_ALIGN(size);
				split_page(virt_to_page(table), order);
				while (used < alloc_end) {
					free_page(used);
					used += PAGE_SIZE;
				}
			}
		}
	} while (!table && size > PAGE_SIZE && --log2qty);

	if (!table)
		panic("Failed to allocate %s hash table\n", tablename);

	printk(KERN_INFO "%s hash table entries: %d (order: %d, %lu bytes)\n",
	       tablename,
	       (1U << log2qty),
	       ilog2(size) - PAGE_SHIFT,
	       size);

	if (_hash_shift)
		*_hash_shift = log2qty;
	if (_hash_mask)
		*_hash_mask = (1 << log2qty) - 1;

	return table;
}

#ifdef CONFIG_OUT_OF_LINE_PFN_TO_PAGE
struct page *pfn_to_page(unsigned long pfn)
{
	return __pfn_to_page(pfn);
}
unsigned long page_to_pfn(struct page *page)
{
	return __page_to_pfn(page);
}
EXPORT_SYMBOL(pfn_to_page);
EXPORT_SYMBOL(page_to_pfn);
#endif /* CONFIG_OUT_OF_LINE_PFN_TO_PAGE */

/* Return a pointer to the bitmap storing bits affecting a block of pages */
static inline unsigned long *get_pageblock_bitmap(struct zone *zone,
							unsigned long pfn)
{
#ifdef CONFIG_SPARSEMEM
	return __pfn_to_section(pfn)->pageblock_flags;
#else
	return zone->pageblock_flags;
#endif /* CONFIG_SPARSEMEM */
}

static inline int pfn_to_bitidx(struct zone *zone, unsigned long pfn)
{
#ifdef CONFIG_SPARSEMEM
	pfn &= (PAGES_PER_SECTION-1);
	return (pfn >> pageblock_order) * NR_PAGEBLOCK_BITS;
#else
	pfn = pfn - zone->zone_start_pfn;
	return (pfn >> pageblock_order) * NR_PAGEBLOCK_BITS;
#endif /* CONFIG_SPARSEMEM */
}

/**
 * get_pageblock_flags_group - Return the requested group of flags for the pageblock_nr_pages block of pages
 * @page: The page within the block of interest
 * @start_bitidx: The first bit of interest to retrieve
 * @end_bitidx: The last bit of interest
 * returns pageblock_bits flags
 */
unsigned long get_pageblock_flags_group(struct page *page,
					int start_bitidx, int end_bitidx)
{
	struct zone *zone;
	unsigned long *bitmap;
	unsigned long pfn, bitidx;
	unsigned long flags = 0;
	unsigned long value = 1;

	zone = page_zone(page);
	pfn = page_to_pfn(page);
	bitmap = get_pageblock_bitmap(zone, pfn);
	bitidx = pfn_to_bitidx(zone, pfn);

	for (; start_bitidx <= end_bitidx; start_bitidx++, value <<= 1)
		if (test_bit(bitidx + start_bitidx, bitmap))
			flags |= value;

	return flags;
}

/**
 * set_pageblock_flags_group - Set the requested group of flags for a pageblock_nr_pages block of pages
 * @page: The page within the block of interest
 * @start_bitidx: The first bit of interest
 * @end_bitidx: The last bit of interest
 * @flags: The flags to set
 */
void set_pageblock_flags_group(struct page *page, unsigned long flags,
					int start_bitidx, int end_bitidx)
{
	struct zone *zone;
	unsigned long *bitmap;
	unsigned long pfn, bitidx;
	unsigned long value = 1;

	zone = page_zone(page);
	pfn = page_to_pfn(page);
	bitmap = get_pageblock_bitmap(zone, pfn);
	bitidx = pfn_to_bitidx(zone, pfn);
	VM_BUG_ON(pfn < zone->zone_start_pfn);
	VM_BUG_ON(pfn >= zone->zone_start_pfn + zone->spanned_pages);

	for (; start_bitidx <= end_bitidx; start_bitidx++, value <<= 1)
		if (flags & value)
			__set_bit(bitidx + start_bitidx, bitmap);
		else
			__clear_bit(bitidx + start_bitidx, bitmap);
}

/*
 * This is designed as sub function...plz see page_isolation.c also.
 * set/clear page block's type to be ISOLATE.
 * page allocater never alloc memory from ISOLATE block.
 */

int set_migratetype_isolate(struct page *page)
{
	struct zone *zone;
	unsigned long flags;
	int ret = -EBUSY;

	zone = page_zone(page);
	spin_lock_irqsave(&zone->lock, flags);
	/*
	 * In future, more migrate types will be able to be isolation target.
	 */
	if (get_pageblock_migratetype(page) != MIGRATE_MOVABLE)
		goto out;
	set_pageblock_migratetype(page, MIGRATE_ISOLATE);
	move_freepages_block(zone, page, MIGRATE_ISOLATE);
	ret = 0;
out:
	spin_unlock_irqrestore(&zone->lock, flags);
	if (!ret)
		drain_all_pages();
	return ret;
}

void unset_migratetype_isolate(struct page *page)
{
	struct zone *zone;
	unsigned long flags;
	zone = page_zone(page);
	spin_lock_irqsave(&zone->lock, flags);
	if (get_pageblock_migratetype(page) != MIGRATE_ISOLATE)
		goto out;
	set_pageblock_migratetype(page, MIGRATE_MOVABLE);
	move_freepages_block(zone, page, MIGRATE_MOVABLE);
out:
	spin_unlock_irqrestore(&zone->lock, flags);
}

#ifdef CONFIG_MEMORY_HOTREMOVE
/*
 * All pages in the range must be isolated before calling this.
 */
void
__offline_isolated_pages(unsigned long start_pfn, unsigned long end_pfn)
{
	struct page *page;
	struct zone *zone;
	int order, i;
	unsigned long pfn;
	unsigned long flags;
	/* find the first valid pfn */
	for (pfn = start_pfn; pfn < end_pfn; pfn++)
		if (pfn_valid(pfn))
			break;
	if (pfn == end_pfn)
		return;
	zone = page_zone(pfn_to_page(pfn));
	spin_lock_irqsave(&zone->lock, flags);
	pfn = start_pfn;
	while (pfn < end_pfn) {
		if (!pfn_valid(pfn)) {
			pfn++;
			continue;
		}
		page = pfn_to_page(pfn);
		BUG_ON(page_count(page));
		BUG_ON(!PageBuddy(page));
		order = page_order(page);
#ifdef CONFIG_DEBUG_VM
		printk(KERN_INFO "remove from free list %lx %d %lx\n",
		       pfn, 1 << order, end_pfn);
#endif
		list_del(&page->lru);
		rmv_page_order(page);
		zone->free_area[order].nr_free--;
		__mod_zone_page_state(zone, NR_FREE_PAGES,
				      - (1UL << order));
		for (i = 0; i < (1 << order); i++)
			SetPageReserved((page+i));
		pfn += (1 << order);
	}
	spin_unlock_irqrestore(&zone->lock, flags);
}
#endif<|MERGE_RESOLUTION|>--- conflicted
+++ resolved
@@ -237,24 +237,7 @@
 	printk(KERN_EMERG "Trying to fix it up, but a reboot is needed\n"
 		KERN_EMERG "Backtrace:\n");
 	dump_stack();
-<<<<<<< HEAD
-	page->flags &= ~(1 << PG_lru	|
-			1 << PG_private |
-			1 << PG_locked	|
-			1 << PG_active	|
-			1 << PG_dirty	|
-			1 << PG_reclaim |
-			1 << PG_slab    |
-			1 << PG_swapcache |
-			1 << PG_writeback |
-			1 << PG_buddy	|
-#ifdef CONFIG_X86_XEN
-			1 << PG_pinned	|
-#endif
-			1 << PG_foreign );
-=======
 	page->flags &= ~PAGE_FLAGS_CLEAR_WHEN_BAD;
->>>>>>> 28ffb5d3
 	set_page_count(page, 0);
 	reset_page_mapcount(page);
 	page->mapping = NULL;
@@ -471,24 +454,7 @@
 		(page->mapping != NULL)  |
 		(page_get_page_cgroup(page) != NULL) |
 		(page_count(page) != 0)  |
-<<<<<<< HEAD
-		(page->flags & (
-			1 << PG_lru	|
-			1 << PG_private |
-			1 << PG_locked	|
-			1 << PG_active	|
-			1 << PG_slab	|
-			1 << PG_swapcache |
-			1 << PG_writeback |
-			1 << PG_reserved |
-			1 << PG_buddy	|
-#ifdef CONFIG_X86_XEN
-			1 << PG_pinned	|
-#endif
-			1 << PG_foreign ))))
-=======
 		(page->flags & PAGE_FLAGS_CHECK_AT_FREE)))
->>>>>>> 28ffb5d3
 		bad_page(page);
 	if (PageDirty(page))
 		__ClearPageDirty(page);
@@ -544,12 +510,6 @@
 	int i;
 	int reserved = 0;
 
-#ifdef CONFIG_XEN
-	if (PageForeign(page)) {
-		PageForeignDestructor(page);
-		return;
-	}
-#endif
 	for (i = 0 ; i < (1 << order) ; ++i)
 		reserved += free_pages_check(page + i);
 	if (reserved)
@@ -638,25 +598,7 @@
 		(page->mapping != NULL)  |
 		(page_get_page_cgroup(page) != NULL) |
 		(page_count(page) != 0)  |
-<<<<<<< HEAD
-		(page->flags & (
-			1 << PG_lru	|
-			1 << PG_private	|
-			1 << PG_locked	|
-			1 << PG_active	|
-			1 << PG_dirty	|
-			1 << PG_slab    |
-			1 << PG_swapcache |
-			1 << PG_writeback |
-			1 << PG_reserved |
-			1 << PG_buddy	|
-#ifdef CONFIG_X86_XEN
-			1 << PG_pinned	|
-#endif
-			1 << PG_foreign ))))
-=======
 		(page->flags & PAGE_FLAGS_CHECK_AT_PREP)))
->>>>>>> 28ffb5d3
 		bad_page(page);
 
 	/*
@@ -1024,12 +966,6 @@
 	struct per_cpu_pages *pcp;
 	unsigned long flags;
 
-#ifdef CONFIG_XEN
-	if (PageForeign(page)) {
-		PageForeignDestructor(page);
-		return;
-	}
-#endif
 	if (PageAnon(page))
 		page->mapping = NULL;
 	if (free_pages_check(page))
