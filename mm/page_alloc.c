/*
 *  linux/mm/page_alloc.c
 *
 *  Manages the free list, the system allocates free pages here.
 *  Note that kmalloc() lives in slab.c
 *
 *  Copyright (C) 1991, 1992, 1993, 1994  Linus Torvalds
 *  Swap reorganised 29.12.95, Stephen Tweedie
 *  Support of BIGMEM added by Gerhard Wichert, Siemens AG, July 1999
 *  Reshaped it to be a zoned allocator, Ingo Molnar, Red Hat, 1999
 *  Discontiguous memory support, Kanoj Sarcar, SGI, Nov 1999
 *  Zone balancing, Kanoj Sarcar, SGI, Jan 2000
 *  Per cpu hot/cold page lists, bulk allocation, Martin J. Bligh, Sept 2002
 *          (lots of bits borrowed from Ingo Molnar & Andrew Morton)
 */

#include <linux/stddef.h>
#include <linux/mm.h>
#include <linux/swap.h>
#include <linux/interrupt.h>
#include <linux/pagemap.h>
#include <linux/bootmem.h>
#include <linux/compiler.h>
#include <linux/kernel.h>
#include <linux/module.h>
#include <linux/suspend.h>
#include <linux/pagevec.h>
#include <linux/blkdev.h>
#include <linux/slab.h>
#include <linux/oom.h>
#include <linux/notifier.h>
#include <linux/topology.h>
#include <linux/sysctl.h>
#include <linux/cpu.h>
#include <linux/cpuset.h>
#include <linux/memory_hotplug.h>
#include <linux/nodemask.h>
#include <linux/vmalloc.h>
#include <linux/mempolicy.h>
#include <linux/stop_machine.h>
#include <linux/sort.h>
#include <linux/pfn.h>
#include <linux/backing-dev.h>
#include <linux/fault-inject.h>
#include <linux/page-isolation.h>

#include <asm/tlbflush.h>
#include <asm/div64.h>
#include "internal.h"

/*
 * Array of node states.
 */
nodemask_t node_states[NR_NODE_STATES] __read_mostly = {
	[N_POSSIBLE] = NODE_MASK_ALL,
	[N_ONLINE] = { { [0] = 1UL } },
#ifndef CONFIG_NUMA
	[N_NORMAL_MEMORY] = { { [0] = 1UL } },
#ifdef CONFIG_HIGHMEM
	[N_HIGH_MEMORY] = { { [0] = 1UL } },
#endif
	[N_CPU] = { { [0] = 1UL } },
#endif	/* NUMA */
};
EXPORT_SYMBOL(node_states);

unsigned long totalram_pages __read_mostly;
unsigned long totalreserve_pages __read_mostly;
long nr_swap_pages;
int percpu_pagelist_fraction;

#ifdef CONFIG_HUGETLB_PAGE_SIZE_VARIABLE
int pageblock_order __read_mostly;
#endif

static void __free_pages_ok(struct page *page, unsigned int order);

/*
 * results with 256, 32 in the lowmem_reserve sysctl:
 *	1G machine -> (16M dma, 800M-16M normal, 1G-800M high)
 *	1G machine -> (16M dma, 784M normal, 224M high)
 *	NORMAL allocation will leave 784M/256 of ram reserved in the ZONE_DMA
 *	HIGHMEM allocation will leave 224M/32 of ram reserved in ZONE_NORMAL
 *	HIGHMEM allocation will (224M+784M)/256 of ram reserved in ZONE_DMA
 *
 * TBD: should special case ZONE_DMA32 machines here - in those we normally
 * don't need any ZONE_NORMAL reservation
 */
int sysctl_lowmem_reserve_ratio[MAX_NR_ZONES-1] = {
#ifdef CONFIG_ZONE_DMA
	 256,
#endif
#ifdef CONFIG_ZONE_DMA32
	 256,
#endif
#ifdef CONFIG_HIGHMEM
	 32,
#endif
	 32,
};

EXPORT_SYMBOL(totalram_pages);

static char * const zone_names[MAX_NR_ZONES] = {
#ifdef CONFIG_ZONE_DMA
	 "DMA",
#endif
#ifdef CONFIG_ZONE_DMA32
	 "DMA32",
#endif
	 "Normal",
#ifdef CONFIG_HIGHMEM
	 "HighMem",
#endif
	 "Movable",
};

int min_free_kbytes = 1024;

unsigned long __meminitdata nr_kernel_pages;
unsigned long __meminitdata nr_all_pages;
static unsigned long __meminitdata dma_reserve;

#ifdef CONFIG_ARCH_POPULATES_NODE_MAP
  /*
   * MAX_ACTIVE_REGIONS determines the maximum number of distinct
   * ranges of memory (RAM) that may be registered with add_active_range().
   * Ranges passed to add_active_range() will be merged if possible
   * so the number of times add_active_range() can be called is
   * related to the number of nodes and the number of holes
   */
  #ifdef CONFIG_MAX_ACTIVE_REGIONS
    /* Allow an architecture to set MAX_ACTIVE_REGIONS to save memory */
    #define MAX_ACTIVE_REGIONS CONFIG_MAX_ACTIVE_REGIONS
  #else
    #if MAX_NUMNODES >= 32
      /* If there can be many nodes, allow up to 50 holes per node */
      #define MAX_ACTIVE_REGIONS (MAX_NUMNODES*50)
    #else
      /* By default, allow up to 256 distinct regions */
      #define MAX_ACTIVE_REGIONS 256
    #endif
  #endif

  static struct node_active_region __meminitdata early_node_map[MAX_ACTIVE_REGIONS];
  static int __meminitdata nr_nodemap_entries;
  static unsigned long __meminitdata arch_zone_lowest_possible_pfn[MAX_NR_ZONES];
  static unsigned long __meminitdata arch_zone_highest_possible_pfn[MAX_NR_ZONES];
#ifdef CONFIG_MEMORY_HOTPLUG_RESERVE
  static unsigned long __meminitdata node_boundary_start_pfn[MAX_NUMNODES];
  static unsigned long __meminitdata node_boundary_end_pfn[MAX_NUMNODES];
#endif /* CONFIG_MEMORY_HOTPLUG_RESERVE */
  unsigned long __initdata required_kernelcore;
  static unsigned long __initdata required_movablecore;
  unsigned long __meminitdata zone_movable_pfn[MAX_NUMNODES];

  /* movable_zone is the "real" zone pages in ZONE_MOVABLE are taken from */
  int movable_zone;
  EXPORT_SYMBOL(movable_zone);
#endif /* CONFIG_ARCH_POPULATES_NODE_MAP */

#if MAX_NUMNODES > 1
int nr_node_ids __read_mostly = MAX_NUMNODES;
EXPORT_SYMBOL(nr_node_ids);
#endif

int page_group_by_mobility_disabled __read_mostly;

static void set_pageblock_migratetype(struct page *page, int migratetype)
{
	set_pageblock_flags_group(page, (unsigned long)migratetype,
					PB_migrate, PB_migrate_end);
}

#ifdef CONFIG_DEBUG_VM
static int page_outside_zone_boundaries(struct zone *zone, struct page *page)
{
	int ret = 0;
	unsigned seq;
	unsigned long pfn = page_to_pfn(page);

	do {
		seq = zone_span_seqbegin(zone);
		if (pfn >= zone->zone_start_pfn + zone->spanned_pages)
			ret = 1;
		else if (pfn < zone->zone_start_pfn)
			ret = 1;
	} while (zone_span_seqretry(zone, seq));

	return ret;
}

static int page_is_consistent(struct zone *zone, struct page *page)
{
	if (!pfn_valid_within(page_to_pfn(page)))
		return 0;
	if (zone != page_zone(page))
		return 0;

	return 1;
}
/*
 * Temporary debugging check for pages not lying within a given zone.
 */
static int bad_range(struct zone *zone, struct page *page)
{
	if (page_outside_zone_boundaries(zone, page))
		return 1;
	if (!page_is_consistent(zone, page))
		return 1;

	return 0;
}
#else
static inline int bad_range(struct zone *zone, struct page *page)
{
	return 0;
}
#endif

static void bad_page(struct page *page)
{
	printk(KERN_EMERG "Bad page state in process '%s'\n"
		KERN_EMERG "page:%p flags:0x%0*lx mapping:%p mapcount:%d count:%d\n"
		KERN_EMERG "Trying to fix it up, but a reboot is needed\n"
		KERN_EMERG "Backtrace:\n",
		current->comm, page, (int)(2*sizeof(unsigned long)),
		(unsigned long)page->flags, page->mapping,
		page_mapcount(page), page_count(page));
	dump_stack();
	page->flags &= ~(1 << PG_lru	|
			1 << PG_private |
			1 << PG_locked	|
			1 << PG_active	|
			1 << PG_dirty	|
			1 << PG_reclaim |
			1 << PG_slab    |
			1 << PG_swapcache |
			1 << PG_writeback |
			1 << PG_buddy );
	set_page_count(page, 0);
	reset_page_mapcount(page);
	page->mapping = NULL;
	add_taint(TAINT_BAD_PAGE);
}

/*
 * Higher-order pages are called "compound pages".  They are structured thusly:
 *
 * The first PAGE_SIZE page is called the "head page".
 *
 * The remaining PAGE_SIZE pages are called "tail pages".
 *
 * All pages have PG_compound set.  All pages have their ->private pointing at
 * the head page (even the head page has this).
 *
 * The first tail page's ->lru.next holds the address of the compound page's
 * put_page() function.  Its ->lru.prev holds the order of allocation.
 * This usage means that zero-order pages may not be compound.
 */

static void free_compound_page(struct page *page)
{
	__free_pages_ok(page, compound_order(page));
}

static void prep_compound_page(struct page *page, unsigned long order)
{
	int i;
	int nr_pages = 1 << order;

	set_compound_page_dtor(page, free_compound_page);
	set_compound_order(page, order);
	__SetPageHead(page);
	for (i = 1; i < nr_pages; i++) {
		struct page *p = page + i;

		__SetPageTail(p);
		p->first_page = page;
	}
}

static void destroy_compound_page(struct page *page, unsigned long order)
{
	int i;
	int nr_pages = 1 << order;

	if (unlikely(compound_order(page) != order))
		bad_page(page);

	if (unlikely(!PageHead(page)))
			bad_page(page);
	__ClearPageHead(page);
	for (i = 1; i < nr_pages; i++) {
		struct page *p = page + i;

		if (unlikely(!PageTail(p) |
				(p->first_page != page)))
			bad_page(page);
		__ClearPageTail(p);
	}
}

static inline void prep_zero_page(struct page *page, int order, gfp_t gfp_flags)
{
	int i;

	VM_BUG_ON((gfp_flags & (__GFP_WAIT | __GFP_HIGHMEM)) == __GFP_HIGHMEM);
	/*
	 * clear_highpage() will use KM_USER0, so it's a bug to use __GFP_ZERO
	 * and __GFP_HIGHMEM from hard or soft interrupt context.
	 */
	VM_BUG_ON((gfp_flags & __GFP_HIGHMEM) && in_interrupt());
	for (i = 0; i < (1 << order); i++)
		clear_highpage(page + i);
}

static inline void set_page_order(struct page *page, int order)
{
	set_page_private(page, order);
	__SetPageBuddy(page);
}

static inline void rmv_page_order(struct page *page)
{
	__ClearPageBuddy(page);
	set_page_private(page, 0);
}

/*
 * Locate the struct page for both the matching buddy in our
 * pair (buddy1) and the combined O(n+1) page they form (page).
 *
 * 1) Any buddy B1 will have an order O twin B2 which satisfies
 * the following equation:
 *     B2 = B1 ^ (1 << O)
 * For example, if the starting buddy (buddy2) is #8 its order
 * 1 buddy is #10:
 *     B2 = 8 ^ (1 << 1) = 8 ^ 2 = 10
 *
 * 2) Any buddy B will have an order O+1 parent P which
 * satisfies the following equation:
 *     P = B & ~(1 << O)
 *
 * Assumption: *_mem_map is contiguous at least up to MAX_ORDER
 */
static inline struct page *
__page_find_buddy(struct page *page, unsigned long page_idx, unsigned int order)
{
	unsigned long buddy_idx = page_idx ^ (1 << order);

	return page + (buddy_idx - page_idx);
}

static inline unsigned long
__find_combined_index(unsigned long page_idx, unsigned int order)
{
	return (page_idx & ~(1 << order));
}

/*
 * This function checks whether a page is free && is the buddy
 * we can do coalesce a page and its buddy if
 * (a) the buddy is not in a hole &&
 * (b) the buddy is in the buddy system &&
 * (c) a page and its buddy have the same order &&
 * (d) a page and its buddy are in the same zone.
 *
 * For recording whether a page is in the buddy system, we use PG_buddy.
 * Setting, clearing, and testing PG_buddy is serialized by zone->lock.
 *
 * For recording page's order, we use page_private(page).
 */
static inline int page_is_buddy(struct page *page, struct page *buddy,
								int order)
{
	if (!pfn_valid_within(page_to_pfn(buddy)))
		return 0;

	if (page_zone_id(page) != page_zone_id(buddy))
		return 0;

	if (PageBuddy(buddy) && page_order(buddy) == order) {
		BUG_ON(page_count(buddy) != 0);
		return 1;
	}
	return 0;
}

/*
 * Freeing function for a buddy system allocator.
 *
 * The concept of a buddy system is to maintain direct-mapped table
 * (containing bit values) for memory blocks of various "orders".
 * The bottom level table contains the map for the smallest allocatable
 * units of memory (here, pages), and each level above it describes
 * pairs of units from the levels below, hence, "buddies".
 * At a high level, all that happens here is marking the table entry
 * at the bottom level available, and propagating the changes upward
 * as necessary, plus some accounting needed to play nicely with other
 * parts of the VM system.
 * At each level, we keep a list of pages, which are heads of continuous
 * free pages of length of (1 << order) and marked with PG_buddy. Page's
 * order is recorded in page_private(page) field.
 * So when we are allocating or freeing one, we can derive the state of the
 * other.  That is, if we allocate a small block, and both were   
 * free, the remainder of the region must be split into blocks.   
 * If a block is freed, and its buddy is also free, then this
 * triggers coalescing into a block of larger size.            
 *
 * -- wli
 */

static inline void __free_one_page(struct page *page,
		struct zone *zone, unsigned int order)
{
	unsigned long page_idx;
	int order_size = 1 << order;
	int migratetype = get_pageblock_migratetype(page);

	if (unlikely(PageCompound(page)))
		destroy_compound_page(page, order);

	page_idx = page_to_pfn(page) & ((1 << MAX_ORDER) - 1);

	VM_BUG_ON(page_idx & (order_size - 1));
	VM_BUG_ON(bad_range(zone, page));

	__mod_zone_page_state(zone, NR_FREE_PAGES, order_size);
	while (order < MAX_ORDER-1) {
		unsigned long combined_idx;
		struct page *buddy;

		buddy = __page_find_buddy(page, page_idx, order);
		if (!page_is_buddy(page, buddy, order))
			break;		/* Move the buddy up one level. */

		list_del(&buddy->lru);
		zone->free_area[order].nr_free--;
		rmv_page_order(buddy);
		combined_idx = __find_combined_index(page_idx, order);
		page = page + (combined_idx - page_idx);
		page_idx = combined_idx;
		order++;
	}
	set_page_order(page, order);
	list_add(&page->lru,
		&zone->free_area[order].free_list[migratetype]);
	zone->free_area[order].nr_free++;
}

static inline int free_pages_check(struct page *page)
{
	if (unlikely(page_mapcount(page) |
		(page->mapping != NULL)  |
		(page_count(page) != 0)  |
		(page->flags & (
			1 << PG_lru	|
			1 << PG_private |
			1 << PG_locked	|
			1 << PG_active	|
			1 << PG_slab	|
			1 << PG_swapcache |
			1 << PG_writeback |
			1 << PG_reserved |
			1 << PG_buddy ))))
		bad_page(page);
	if (PageDirty(page))
		__ClearPageDirty(page);
	/*
	 * For now, we report if PG_reserved was found set, but do not
	 * clear it, and do not free the page.  But we shall soon need
	 * to do more, for when the ZERO_PAGE count wraps negative.
	 */
	return PageReserved(page);
}

/*
 * Frees a list of pages. 
 * Assumes all pages on list are in same zone, and of same order.
 * count is the number of pages to free.
 *
 * If the zone was previously in an "all pages pinned" state then look to
 * see if this freeing clears that state.
 *
 * And clear the zone's pages_scanned counter, to hold off the "all pages are
 * pinned" detection logic.
 */
static void free_pages_bulk(struct zone *zone, int count,
					struct list_head *list, int order)
{
	spin_lock(&zone->lock);
	zone_clear_flag(zone, ZONE_ALL_UNRECLAIMABLE);
	zone->pages_scanned = 0;
	while (count--) {
		struct page *page;

		VM_BUG_ON(list_empty(list));
		page = list_entry(list->prev, struct page, lru);
		/* have to delete it as __free_one_page list manipulates */
		list_del(&page->lru);
		__free_one_page(page, zone, order);
	}
	spin_unlock(&zone->lock);
}

static void free_one_page(struct zone *zone, struct page *page, int order)
{
	spin_lock(&zone->lock);
	zone_clear_flag(zone, ZONE_ALL_UNRECLAIMABLE);
	zone->pages_scanned = 0;
	__free_one_page(page, zone, order);
	spin_unlock(&zone->lock);
}

static void __free_pages_ok(struct page *page, unsigned int order)
{
	unsigned long flags;
	int i;
	int reserved = 0;

	for (i = 0 ; i < (1 << order) ; ++i)
		reserved += free_pages_check(page + i);
	if (reserved)
		return;

	if (!PageHighMem(page))
		debug_check_no_locks_freed(page_address(page),PAGE_SIZE<<order);
	arch_free_page(page, order);
	kernel_map_pages(page, 1 << order, 0);

	local_irq_save(flags);
	__count_vm_events(PGFREE, 1 << order);
	free_one_page(page_zone(page), page, order);
	local_irq_restore(flags);
}

/*
 * permit the bootmem allocator to evade page validation on high-order frees
 */
void fastcall __init __free_pages_bootmem(struct page *page, unsigned int order)
{
	if (order == 0) {
		__ClearPageReserved(page);
		set_page_count(page, 0);
		set_page_refcounted(page);
		__free_page(page);
	} else {
		int loop;

		prefetchw(page);
		for (loop = 0; loop < BITS_PER_LONG; loop++) {
			struct page *p = &page[loop];

			if (loop + 1 < BITS_PER_LONG)
				prefetchw(p + 1);
			__ClearPageReserved(p);
			set_page_count(p, 0);
		}

		set_page_refcounted(page);
		__free_pages(page, order);
	}
}


/*
 * The order of subdivision here is critical for the IO subsystem.
 * Please do not alter this order without good reasons and regression
 * testing. Specifically, as large blocks of memory are subdivided,
 * the order in which smaller blocks are delivered depends on the order
 * they're subdivided in this function. This is the primary factor
 * influencing the order in which pages are delivered to the IO
 * subsystem according to empirical testing, and this is also justified
 * by considering the behavior of a buddy system containing a single
 * large block of memory acted on by a series of small allocations.
 * This behavior is a critical factor in sglist merging's success.
 *
 * -- wli
 */
static inline void expand(struct zone *zone, struct page *page,
	int low, int high, struct free_area *area,
	int migratetype)
{
	unsigned long size = 1 << high;

	while (high > low) {
		area--;
		high--;
		size >>= 1;
		VM_BUG_ON(bad_range(zone, &page[size]));
		list_add(&page[size].lru, &area->free_list[migratetype]);
		area->nr_free++;
		set_page_order(&page[size], high);
	}
}

/*
 * This page is about to be returned from the page allocator
 */
static int prep_new_page(struct page *page, int order, gfp_t gfp_flags)
{
	if (unlikely(page_mapcount(page) |
		(page->mapping != NULL)  |
		(page_count(page) != 0)  |
		(page->flags & (
			1 << PG_lru	|
			1 << PG_private	|
			1 << PG_locked	|
			1 << PG_active	|
			1 << PG_dirty	|
			1 << PG_slab    |
			1 << PG_swapcache |
			1 << PG_writeback |
			1 << PG_reserved |
			1 << PG_buddy ))))
		bad_page(page);

	/*
	 * For now, we report if PG_reserved was found set, but do not
	 * clear it, and do not allocate the page: as a safety net.
	 */
	if (PageReserved(page))
		return 1;

	page->flags &= ~(1 << PG_uptodate | 1 << PG_error | 1 << PG_readahead |
			1 << PG_referenced | 1 << PG_arch_1 |
			1 << PG_owner_priv_1 | 1 << PG_mappedtodisk);
	set_page_private(page, 0);
	set_page_refcounted(page);

	arch_alloc_page(page, order);
	kernel_map_pages(page, 1 << order, 1);

	if (gfp_flags & __GFP_ZERO)
		prep_zero_page(page, order, gfp_flags);

	if (order && (gfp_flags & __GFP_COMP))
		prep_compound_page(page, order);

	return 0;
}

/*
 * Go through the free lists for the given migratetype and remove
 * the smallest available page from the freelists
 */
static struct page *__rmqueue_smallest(struct zone *zone, unsigned int order,
						int migratetype)
{
	unsigned int current_order;
	struct free_area * area;
	struct page *page;

	/* Find a page of the appropriate size in the preferred list */
	for (current_order = order; current_order < MAX_ORDER; ++current_order) {
		area = &(zone->free_area[current_order]);
		if (list_empty(&area->free_list[migratetype]))
			continue;

		page = list_entry(area->free_list[migratetype].next,
							struct page, lru);
		list_del(&page->lru);
		rmv_page_order(page);
		area->nr_free--;
		__mod_zone_page_state(zone, NR_FREE_PAGES, - (1UL << order));
		expand(zone, page, order, current_order, area, migratetype);
		return page;
	}

	return NULL;
}


/*
 * This array describes the order lists are fallen back to when
 * the free lists for the desirable migrate type are depleted
 */
static int fallbacks[MIGRATE_TYPES][MIGRATE_TYPES-1] = {
	[MIGRATE_UNMOVABLE]   = { MIGRATE_RECLAIMABLE, MIGRATE_MOVABLE,   MIGRATE_RESERVE },
	[MIGRATE_RECLAIMABLE] = { MIGRATE_UNMOVABLE,   MIGRATE_MOVABLE,   MIGRATE_RESERVE },
	[MIGRATE_MOVABLE]     = { MIGRATE_RECLAIMABLE, MIGRATE_UNMOVABLE, MIGRATE_RESERVE },
	[MIGRATE_RESERVE]     = { MIGRATE_RESERVE,     MIGRATE_RESERVE,   MIGRATE_RESERVE }, /* Never used */
};

/*
 * Move the free pages in a range to the free lists of the requested type.
 * Note that start_page and end_pages are not aligned on a pageblock
 * boundary. If alignment is required, use move_freepages_block()
 */
int move_freepages(struct zone *zone,
			struct page *start_page, struct page *end_page,
			int migratetype)
{
	struct page *page;
	unsigned long order;
	int pages_moved = 0;

#ifndef CONFIG_HOLES_IN_ZONE
	/*
	 * page_zone is not safe to call in this context when
	 * CONFIG_HOLES_IN_ZONE is set. This bug check is probably redundant
	 * anyway as we check zone boundaries in move_freepages_block().
	 * Remove at a later date when no bug reports exist related to
	 * grouping pages by mobility
	 */
	BUG_ON(page_zone(start_page) != page_zone(end_page));
#endif

	for (page = start_page; page <= end_page;) {
		if (!pfn_valid_within(page_to_pfn(page))) {
			page++;
			continue;
		}

		if (!PageBuddy(page)) {
			page++;
			continue;
		}

		order = page_order(page);
		list_del(&page->lru);
		list_add(&page->lru,
			&zone->free_area[order].free_list[migratetype]);
		page += 1 << order;
		pages_moved += 1 << order;
	}

	return pages_moved;
}

int move_freepages_block(struct zone *zone, struct page *page, int migratetype)
{
	unsigned long start_pfn, end_pfn;
	struct page *start_page, *end_page;

	start_pfn = page_to_pfn(page);
	start_pfn = start_pfn & ~(pageblock_nr_pages-1);
	start_page = pfn_to_page(start_pfn);
	end_page = start_page + pageblock_nr_pages - 1;
	end_pfn = start_pfn + pageblock_nr_pages - 1;

	/* Do not cross zone boundaries */
	if (start_pfn < zone->zone_start_pfn)
		start_page = page;
	if (end_pfn >= zone->zone_start_pfn + zone->spanned_pages)
		return 0;

	return move_freepages(zone, start_page, end_page, migratetype);
}

<<<<<<< HEAD
/* Return the page with the lowest PFN in the list */
static struct page *min_page(struct list_head *list)
{
	unsigned long min_pfn = -1UL;
	struct page *min_page = NULL, *page;;

	list_for_each_entry(page, list, lru) {
		unsigned long pfn = page_to_pfn(page);
		if (pfn < min_pfn) {
			min_pfn = pfn;
			min_page = page;
		}
	}

	return min_page;
}

=======
>>>>>>> 9418d5dc
/* Remove an element from the buddy allocator from the fallback list */
static struct page *__rmqueue_fallback(struct zone *zone, int order,
						int start_migratetype)
{
	struct free_area * area;
	int current_order;
	struct page *page;
	int migratetype, i;

	/* Find the largest possible block of pages in the other list */
	for (current_order = MAX_ORDER-1; current_order >= order;
						--current_order) {
		for (i = 0; i < MIGRATE_TYPES - 1; i++) {
			migratetype = fallbacks[start_migratetype][i];

			/* MIGRATE_RESERVE handled later if necessary */
			if (migratetype == MIGRATE_RESERVE)
				continue;

			area = &(zone->free_area[current_order]);
			if (list_empty(&area->free_list[migratetype]))
				continue;

<<<<<<< HEAD
			/* Bias kernel allocations towards low pfns */
			page = list_entry(area->free_list[migratetype].next,
					struct page, lru);
			if (unlikely(start_migratetype != MIGRATE_MOVABLE))
				page = min_page(&area->free_list[migratetype]);
=======
			page = list_entry(area->free_list[migratetype].next,
					struct page, lru);
>>>>>>> 9418d5dc
			area->nr_free--;

			/*
			 * If breaking a large block of pages, move all free
			 * pages to the preferred allocation list. If falling
			 * back for a reclaimable kernel allocation, be more
			 * agressive about taking ownership of free pages
			 */
			if (unlikely(current_order >= (pageblock_order >> 1)) ||
					start_migratetype == MIGRATE_RECLAIMABLE) {
				unsigned long pages;
				pages = move_freepages_block(zone, page,
								start_migratetype);

				/* Claim the whole block if over half of it is free */
				if (pages >= (1 << (pageblock_order-1)))
					set_pageblock_migratetype(page,
								start_migratetype);

				migratetype = start_migratetype;
			}

			/* Remove the page from the freelists */
			list_del(&page->lru);
			rmv_page_order(page);
			__mod_zone_page_state(zone, NR_FREE_PAGES,
							-(1UL << order));

			if (current_order == pageblock_order)
				set_pageblock_migratetype(page,
							start_migratetype);

			expand(zone, page, order, current_order, area, migratetype);
			return page;
		}
	}

	/* Use MIGRATE_RESERVE rather than fail an allocation */
	return __rmqueue_smallest(zone, order, MIGRATE_RESERVE);
}

/*
 * Do the hard work of removing an element from the buddy allocator.
 * Call me with the zone->lock already held.
 */
static struct page *__rmqueue(struct zone *zone, unsigned int order,
						int migratetype)
{
	struct page *page;

	page = __rmqueue_smallest(zone, order, migratetype);

	if (unlikely(!page))
		page = __rmqueue_fallback(zone, order, migratetype);

	return page;
}

/* 
 * Obtain a specified number of elements from the buddy allocator, all under
 * a single hold of the lock, for efficiency.  Add them to the supplied list.
 * Returns the number of new pages which were placed at *list.
 */
static int rmqueue_bulk(struct zone *zone, unsigned int order, 
			unsigned long count, struct list_head *list,
			int migratetype)
{
	int i;
	
	spin_lock(&zone->lock);
	for (i = 0; i < count; ++i) {
		struct page *page = __rmqueue(zone, order, migratetype);
		if (unlikely(page == NULL))
			break;
		list_add(&page->lru, list);
		set_page_private(page, migratetype);
	}
	spin_unlock(&zone->lock);
	return i;
}

#ifdef CONFIG_NUMA
/*
 * Called from the vmstat counter updater to drain pagesets of this
 * currently executing processor on remote nodes after they have
 * expired.
 *
 * Note that this function must be called with the thread pinned to
 * a single processor.
 */
void drain_zone_pages(struct zone *zone, struct per_cpu_pages *pcp)
{
	unsigned long flags;
	int to_drain;

	local_irq_save(flags);
	if (pcp->count >= pcp->batch)
		to_drain = pcp->batch;
	else
		to_drain = pcp->count;
	free_pages_bulk(zone, to_drain, &pcp->list, 0);
	pcp->count -= to_drain;
	local_irq_restore(flags);
}
#endif

static void __drain_pages(unsigned int cpu)
{
	unsigned long flags;
	struct zone *zone;
	int i;

	for_each_zone(zone) {
		struct per_cpu_pageset *pset;

		if (!populated_zone(zone))
			continue;

		pset = zone_pcp(zone, cpu);
		for (i = 0; i < ARRAY_SIZE(pset->pcp); i++) {
			struct per_cpu_pages *pcp;

			pcp = &pset->pcp[i];
			local_irq_save(flags);
			free_pages_bulk(zone, pcp->count, &pcp->list, 0);
			pcp->count = 0;
			local_irq_restore(flags);
		}
	}
}

#ifdef CONFIG_HIBERNATION

void mark_free_pages(struct zone *zone)
{
	unsigned long pfn, max_zone_pfn;
	unsigned long flags;
	int order, t;
	struct list_head *curr;

	if (!zone->spanned_pages)
		return;

	spin_lock_irqsave(&zone->lock, flags);

	max_zone_pfn = zone->zone_start_pfn + zone->spanned_pages;
	for (pfn = zone->zone_start_pfn; pfn < max_zone_pfn; pfn++)
		if (pfn_valid(pfn)) {
			struct page *page = pfn_to_page(pfn);

			if (!swsusp_page_is_forbidden(page))
				swsusp_unset_page_free(page);
		}

	for_each_migratetype_order(order, t) {
		list_for_each(curr, &zone->free_area[order].free_list[t]) {
			unsigned long i;

			pfn = page_to_pfn(list_entry(curr, struct page, lru));
			for (i = 0; i < (1UL << order); i++)
				swsusp_set_page_free(pfn_to_page(pfn + i));
		}
	}
	spin_unlock_irqrestore(&zone->lock, flags);
}
#endif /* CONFIG_PM */

/*
 * Spill all of this CPU's per-cpu pages back into the buddy allocator.
 */
void drain_local_pages(void)
{
	unsigned long flags;

	local_irq_save(flags);	
	__drain_pages(smp_processor_id());
	local_irq_restore(flags);	
}

void smp_drain_local_pages(void *arg)
{
	drain_local_pages();
}

/*
 * Spill all the per-cpu pages from all CPUs back into the buddy allocator
 */
void drain_all_local_pages(void)
{
	unsigned long flags;

	local_irq_save(flags);
	__drain_pages(smp_processor_id());
	local_irq_restore(flags);

	smp_call_function(smp_drain_local_pages, NULL, 0, 1);
}

/*
 * Free a 0-order page
 */
static void fastcall free_hot_cold_page(struct page *page, int cold)
{
	struct zone *zone = page_zone(page);
	struct per_cpu_pages *pcp;
	unsigned long flags;

	if (PageAnon(page))
		page->mapping = NULL;
	if (free_pages_check(page))
		return;

	if (!PageHighMem(page))
		debug_check_no_locks_freed(page_address(page), PAGE_SIZE);
	arch_free_page(page, 0);
	kernel_map_pages(page, 1, 0);

	pcp = &zone_pcp(zone, get_cpu())->pcp[cold];
	local_irq_save(flags);
	__count_vm_event(PGFREE);
	list_add(&page->lru, &pcp->list);
	set_page_private(page, get_pageblock_migratetype(page));
	pcp->count++;
	if (pcp->count >= pcp->high) {
		free_pages_bulk(zone, pcp->batch, &pcp->list, 0);
		pcp->count -= pcp->batch;
	}
	local_irq_restore(flags);
	put_cpu();
}

void fastcall free_hot_page(struct page *page)
{
	free_hot_cold_page(page, 0);
}
	
void fastcall free_cold_page(struct page *page)
{
	free_hot_cold_page(page, 1);
}

/*
 * split_page takes a non-compound higher-order page, and splits it into
 * n (1<<order) sub-pages: page[0..n]
 * Each sub-page must be freed individually.
 *
 * Note: this is probably too low level an operation for use in drivers.
 * Please consult with lkml before using this in your driver.
 */
void split_page(struct page *page, unsigned int order)
{
	int i;

	VM_BUG_ON(PageCompound(page));
	VM_BUG_ON(!page_count(page));
	for (i = 1; i < (1 << order); i++)
		set_page_refcounted(page + i);
}

/*
 * Really, prep_compound_page() should be called from __rmqueue_bulk().  But
 * we cheat by calling it from here, in the order > 0 path.  Saves a branch
 * or two.
 */
static struct page *buffered_rmqueue(struct zonelist *zonelist,
			struct zone *zone, int order, gfp_t gfp_flags)
{
	unsigned long flags;
	struct page *page;
	int cold = !!(gfp_flags & __GFP_COLD);
	int cpu;
	int migratetype = allocflags_to_migratetype(gfp_flags);

again:
	cpu  = get_cpu();
	if (likely(order == 0)) {
		struct per_cpu_pages *pcp;

		pcp = &zone_pcp(zone, cpu)->pcp[cold];
		local_irq_save(flags);
		if (!pcp->count) {
			pcp->count = rmqueue_bulk(zone, 0,
					pcp->batch, &pcp->list, migratetype);
			if (unlikely(!pcp->count))
				goto failed;
		}

		/* Find a page of the appropriate migrate type */
		list_for_each_entry(page, &pcp->list, lru)
			if (page_private(page) == migratetype)
				break;

		/* Allocate more to the pcp list if necessary */
		if (unlikely(&page->lru == &pcp->list)) {
			pcp->count += rmqueue_bulk(zone, 0,
					pcp->batch, &pcp->list, migratetype);
			page = list_entry(pcp->list.next, struct page, lru);
		}

		list_del(&page->lru);
		pcp->count--;
	} else {
		spin_lock_irqsave(&zone->lock, flags);
		page = __rmqueue(zone, order, migratetype);
		spin_unlock(&zone->lock);
		if (!page)
			goto failed;
	}

	__count_zone_vm_events(PGALLOC, zone, 1 << order);
	zone_statistics(zonelist, zone);
	local_irq_restore(flags);
	put_cpu();

	VM_BUG_ON(bad_range(zone, page));
	if (prep_new_page(page, order, gfp_flags))
		goto again;
	return page;

failed:
	local_irq_restore(flags);
	put_cpu();
	return NULL;
}

#define ALLOC_NO_WATERMARKS	0x01 /* don't check watermarks at all */
#define ALLOC_WMARK_MIN		0x02 /* use pages_min watermark */
#define ALLOC_WMARK_LOW		0x04 /* use pages_low watermark */
#define ALLOC_WMARK_HIGH	0x08 /* use pages_high watermark */
#define ALLOC_HARDER		0x10 /* try to alloc harder */
#define ALLOC_HIGH		0x20 /* __GFP_HIGH set */
#define ALLOC_CPUSET		0x40 /* check for correct cpuset */

#ifdef CONFIG_FAIL_PAGE_ALLOC

static struct fail_page_alloc_attr {
	struct fault_attr attr;

	u32 ignore_gfp_highmem;
	u32 ignore_gfp_wait;
	u32 min_order;

#ifdef CONFIG_FAULT_INJECTION_DEBUG_FS

	struct dentry *ignore_gfp_highmem_file;
	struct dentry *ignore_gfp_wait_file;
	struct dentry *min_order_file;

#endif /* CONFIG_FAULT_INJECTION_DEBUG_FS */

} fail_page_alloc = {
	.attr = FAULT_ATTR_INITIALIZER,
	.ignore_gfp_wait = 1,
	.ignore_gfp_highmem = 1,
	.min_order = 1,
};

static int __init setup_fail_page_alloc(char *str)
{
	return setup_fault_attr(&fail_page_alloc.attr, str);
}
__setup("fail_page_alloc=", setup_fail_page_alloc);

static int should_fail_alloc_page(gfp_t gfp_mask, unsigned int order)
{
	if (order < fail_page_alloc.min_order)
		return 0;
	if (gfp_mask & __GFP_NOFAIL)
		return 0;
	if (fail_page_alloc.ignore_gfp_highmem && (gfp_mask & __GFP_HIGHMEM))
		return 0;
	if (fail_page_alloc.ignore_gfp_wait && (gfp_mask & __GFP_WAIT))
		return 0;

	return should_fail(&fail_page_alloc.attr, 1 << order);
}

#ifdef CONFIG_FAULT_INJECTION_DEBUG_FS

static int __init fail_page_alloc_debugfs(void)
{
	mode_t mode = S_IFREG | S_IRUSR | S_IWUSR;
	struct dentry *dir;
	int err;

	err = init_fault_attr_dentries(&fail_page_alloc.attr,
				       "fail_page_alloc");
	if (err)
		return err;
	dir = fail_page_alloc.attr.dentries.dir;

	fail_page_alloc.ignore_gfp_wait_file =
		debugfs_create_bool("ignore-gfp-wait", mode, dir,
				      &fail_page_alloc.ignore_gfp_wait);

	fail_page_alloc.ignore_gfp_highmem_file =
		debugfs_create_bool("ignore-gfp-highmem", mode, dir,
				      &fail_page_alloc.ignore_gfp_highmem);
	fail_page_alloc.min_order_file =
		debugfs_create_u32("min-order", mode, dir,
				   &fail_page_alloc.min_order);

	if (!fail_page_alloc.ignore_gfp_wait_file ||
            !fail_page_alloc.ignore_gfp_highmem_file ||
            !fail_page_alloc.min_order_file) {
		err = -ENOMEM;
		debugfs_remove(fail_page_alloc.ignore_gfp_wait_file);
		debugfs_remove(fail_page_alloc.ignore_gfp_highmem_file);
		debugfs_remove(fail_page_alloc.min_order_file);
		cleanup_fault_attr_dentries(&fail_page_alloc.attr);
	}

	return err;
}

late_initcall(fail_page_alloc_debugfs);

#endif /* CONFIG_FAULT_INJECTION_DEBUG_FS */

#else /* CONFIG_FAIL_PAGE_ALLOC */

static inline int should_fail_alloc_page(gfp_t gfp_mask, unsigned int order)
{
	return 0;
}

#endif /* CONFIG_FAIL_PAGE_ALLOC */

/*
 * Return 1 if free pages are above 'mark'. This takes into account the order
 * of the allocation.
 */
int zone_watermark_ok(struct zone *z, int order, unsigned long mark,
		      int classzone_idx, int alloc_flags)
{
	/* free_pages my go negative - that's OK */
	long min = mark;
	long free_pages = zone_page_state(z, NR_FREE_PAGES) - (1 << order) + 1;
	int o;

	if (alloc_flags & ALLOC_HIGH)
		min -= min / 2;
	if (alloc_flags & ALLOC_HARDER)
		min -= min / 4;

	if (free_pages <= min + z->lowmem_reserve[classzone_idx])
		return 0;
	for (o = 0; o < order; o++) {
		/* At the next order, this order's pages become unavailable */
		free_pages -= z->free_area[o].nr_free << o;

		/* Require fewer higher order pages to be free */
		min >>= 1;

		if (free_pages <= min)
			return 0;
	}
	return 1;
}

#ifdef CONFIG_NUMA
/*
 * zlc_setup - Setup for "zonelist cache".  Uses cached zone data to
 * skip over zones that are not allowed by the cpuset, or that have
 * been recently (in last second) found to be nearly full.  See further
 * comments in mmzone.h.  Reduces cache footprint of zonelist scans
 * that have to skip over a lot of full or unallowed zones.
 *
 * If the zonelist cache is present in the passed in zonelist, then
 * returns a pointer to the allowed node mask (either the current
 * tasks mems_allowed, or node_states[N_HIGH_MEMORY].)
 *
 * If the zonelist cache is not available for this zonelist, does
 * nothing and returns NULL.
 *
 * If the fullzones BITMAP in the zonelist cache is stale (more than
 * a second since last zap'd) then we zap it out (clear its bits.)
 *
 * We hold off even calling zlc_setup, until after we've checked the
 * first zone in the zonelist, on the theory that most allocations will
 * be satisfied from that first zone, so best to examine that zone as
 * quickly as we can.
 */
static nodemask_t *zlc_setup(struct zonelist *zonelist, int alloc_flags)
{
	struct zonelist_cache *zlc;	/* cached zonelist speedup info */
	nodemask_t *allowednodes;	/* zonelist_cache approximation */

	zlc = zonelist->zlcache_ptr;
	if (!zlc)
		return NULL;

	if (jiffies - zlc->last_full_zap > 1 * HZ) {
		bitmap_zero(zlc->fullzones, MAX_ZONES_PER_ZONELIST);
		zlc->last_full_zap = jiffies;
	}

	allowednodes = !in_interrupt() && (alloc_flags & ALLOC_CPUSET) ?
					&cpuset_current_mems_allowed :
					&node_states[N_HIGH_MEMORY];
	return allowednodes;
}

/*
 * Given 'z' scanning a zonelist, run a couple of quick checks to see
 * if it is worth looking at further for free memory:
 *  1) Check that the zone isn't thought to be full (doesn't have its
 *     bit set in the zonelist_cache fullzones BITMAP).
 *  2) Check that the zones node (obtained from the zonelist_cache
 *     z_to_n[] mapping) is allowed in the passed in allowednodes mask.
 * Return true (non-zero) if zone is worth looking at further, or
 * else return false (zero) if it is not.
 *
 * This check -ignores- the distinction between various watermarks,
 * such as GFP_HIGH, GFP_ATOMIC, PF_MEMALLOC, ...  If a zone is
 * found to be full for any variation of these watermarks, it will
 * be considered full for up to one second by all requests, unless
 * we are so low on memory on all allowed nodes that we are forced
 * into the second scan of the zonelist.
 *
 * In the second scan we ignore this zonelist cache and exactly
 * apply the watermarks to all zones, even it is slower to do so.
 * We are low on memory in the second scan, and should leave no stone
 * unturned looking for a free page.
 */
static int zlc_zone_worth_trying(struct zonelist *zonelist, struct zone **z,
						nodemask_t *allowednodes)
{
	struct zonelist_cache *zlc;	/* cached zonelist speedup info */
	int i;				/* index of *z in zonelist zones */
	int n;				/* node that zone *z is on */

	zlc = zonelist->zlcache_ptr;
	if (!zlc)
		return 1;

	i = z - zonelist->zones;
	n = zlc->z_to_n[i];

	/* This zone is worth trying if it is allowed but not full */
	return node_isset(n, *allowednodes) && !test_bit(i, zlc->fullzones);
}

/*
 * Given 'z' scanning a zonelist, set the corresponding bit in
 * zlc->fullzones, so that subsequent attempts to allocate a page
 * from that zone don't waste time re-examining it.
 */
static void zlc_mark_zone_full(struct zonelist *zonelist, struct zone **z)
{
	struct zonelist_cache *zlc;	/* cached zonelist speedup info */
	int i;				/* index of *z in zonelist zones */

	zlc = zonelist->zlcache_ptr;
	if (!zlc)
		return;

	i = z - zonelist->zones;

	set_bit(i, zlc->fullzones);
}

#else	/* CONFIG_NUMA */

static nodemask_t *zlc_setup(struct zonelist *zonelist, int alloc_flags)
{
	return NULL;
}

static int zlc_zone_worth_trying(struct zonelist *zonelist, struct zone **z,
				nodemask_t *allowednodes)
{
	return 1;
}

static void zlc_mark_zone_full(struct zonelist *zonelist, struct zone **z)
{
}
#endif	/* CONFIG_NUMA */

/*
 * get_page_from_freelist goes through the zonelist trying to allocate
 * a page.
 */
static struct page *
get_page_from_freelist(gfp_t gfp_mask, unsigned int order,
		struct zonelist *zonelist, int alloc_flags)
{
	struct zone **z;
	struct page *page = NULL;
	int classzone_idx = zone_idx(zonelist->zones[0]);
	struct zone *zone;
	nodemask_t *allowednodes = NULL;/* zonelist_cache approximation */
	int zlc_active = 0;		/* set if using zonelist_cache */
	int did_zlc_setup = 0;		/* just call zlc_setup() one time */
	enum zone_type highest_zoneidx = -1; /* Gets set for policy zonelists */

zonelist_scan:
	/*
	 * Scan zonelist, looking for a zone with enough free.
	 * See also cpuset_zone_allowed() comment in kernel/cpuset.c.
	 */
	z = zonelist->zones;

	do {
		/*
		 * In NUMA, this could be a policy zonelist which contains
		 * zones that may not be allowed by the current gfp_mask.
		 * Check the zone is allowed by the current flags
		 */
		if (unlikely(alloc_should_filter_zonelist(zonelist))) {
			if (highest_zoneidx == -1)
				highest_zoneidx = gfp_zone(gfp_mask);
			if (zone_idx(*z) > highest_zoneidx)
				continue;
		}

		if (NUMA_BUILD && zlc_active &&
			!zlc_zone_worth_trying(zonelist, z, allowednodes))
				continue;
		zone = *z;
		if ((alloc_flags & ALLOC_CPUSET) &&
			!cpuset_zone_allowed_softwall(zone, gfp_mask))
				goto try_next_zone;

		if (!(alloc_flags & ALLOC_NO_WATERMARKS)) {
			unsigned long mark;
			if (alloc_flags & ALLOC_WMARK_MIN)
				mark = zone->pages_min;
			else if (alloc_flags & ALLOC_WMARK_LOW)
				mark = zone->pages_low;
			else
				mark = zone->pages_high;
			if (!zone_watermark_ok(zone, order, mark,
				    classzone_idx, alloc_flags)) {
				if (!zone_reclaim_mode ||
				    !zone_reclaim(zone, gfp_mask, order))
					goto this_zone_full;
			}
		}

		page = buffered_rmqueue(zonelist, zone, order, gfp_mask);
		if (page)
			break;
this_zone_full:
		if (NUMA_BUILD)
			zlc_mark_zone_full(zonelist, z);
try_next_zone:
		if (NUMA_BUILD && !did_zlc_setup) {
			/* we do zlc_setup after the first zone is tried */
			allowednodes = zlc_setup(zonelist, alloc_flags);
			zlc_active = 1;
			did_zlc_setup = 1;
		}
	} while (*(++z) != NULL);

	if (unlikely(NUMA_BUILD && page == NULL && zlc_active)) {
		/* Disable zlc cache for second zonelist scan */
		zlc_active = 0;
		goto zonelist_scan;
	}
	return page;
}

/*
 * This is the 'heart' of the zoned buddy allocator.
 */
struct page * fastcall
__alloc_pages(gfp_t gfp_mask, unsigned int order,
		struct zonelist *zonelist)
{
	const gfp_t wait = gfp_mask & __GFP_WAIT;
	struct zone **z;
	struct page *page;
	struct reclaim_state reclaim_state;
	struct task_struct *p = current;
	int do_retry;
	int alloc_flags;
	int did_some_progress;

	might_sleep_if(wait);

	if (should_fail_alloc_page(gfp_mask, order))
		return NULL;

restart:
	z = zonelist->zones;  /* the list of zones suitable for gfp_mask */

	if (unlikely(*z == NULL)) {
		/*
		 * Happens if we have an empty zonelist as a result of
		 * GFP_THISNODE being used on a memoryless node
		 */
		return NULL;
	}

	page = get_page_from_freelist(gfp_mask|__GFP_HARDWALL, order,
				zonelist, ALLOC_WMARK_LOW|ALLOC_CPUSET);
	if (page)
		goto got_pg;

	/*
	 * GFP_THISNODE (meaning __GFP_THISNODE, __GFP_NORETRY and
	 * __GFP_NOWARN set) should not cause reclaim since the subsystem
	 * (f.e. slab) using GFP_THISNODE may choose to trigger reclaim
	 * using a larger set of nodes after it has established that the
	 * allowed per node queues are empty and that nodes are
	 * over allocated.
	 */
	if (NUMA_BUILD && (gfp_mask & GFP_THISNODE) == GFP_THISNODE)
		goto nopage;

	for (z = zonelist->zones; *z; z++)
		wakeup_kswapd(*z, order);

	/*
	 * OK, we're below the kswapd watermark and have kicked background
	 * reclaim. Now things get more complex, so set up alloc_flags according
	 * to how we want to proceed.
	 *
	 * The caller may dip into page reserves a bit more if the caller
	 * cannot run direct reclaim, or if the caller has realtime scheduling
	 * policy or is asking for __GFP_HIGH memory.  GFP_ATOMIC requests will
	 * set both ALLOC_HARDER (!wait) and ALLOC_HIGH (__GFP_HIGH).
	 */
	alloc_flags = ALLOC_WMARK_MIN;
	if ((unlikely(rt_task(p)) && !in_interrupt()) || !wait)
		alloc_flags |= ALLOC_HARDER;
	if (gfp_mask & __GFP_HIGH)
		alloc_flags |= ALLOC_HIGH;
	if (wait)
		alloc_flags |= ALLOC_CPUSET;

	/*
	 * Go through the zonelist again. Let __GFP_HIGH and allocations
	 * coming from realtime tasks go deeper into reserves.
	 *
	 * This is the last chance, in general, before the goto nopage.
	 * Ignore cpuset if GFP_ATOMIC (!wait) rather than fail alloc.
	 * See also cpuset_zone_allowed() comment in kernel/cpuset.c.
	 */
	page = get_page_from_freelist(gfp_mask, order, zonelist, alloc_flags);
	if (page)
		goto got_pg;

	/* This allocation should allow future memory freeing. */

rebalance:
	if (((p->flags & PF_MEMALLOC) || unlikely(test_thread_flag(TIF_MEMDIE)))
			&& !in_interrupt()) {
		if (!(gfp_mask & __GFP_NOMEMALLOC)) {
nofail_alloc:
			/* go through the zonelist yet again, ignoring mins */
			page = get_page_from_freelist(gfp_mask, order,
				zonelist, ALLOC_NO_WATERMARKS);
			if (page)
				goto got_pg;
			if (gfp_mask & __GFP_NOFAIL) {
				congestion_wait(WRITE, HZ/50);
				goto nofail_alloc;
			}
		}
		goto nopage;
	}

	/* Atomic allocations - we can't balance anything */
	if (!wait)
		goto nopage;

	cond_resched();

	/* We now go into synchronous reclaim */
	cpuset_memory_pressure_bump();
	p->flags |= PF_MEMALLOC;
	reclaim_state.reclaimed_slab = 0;
	p->reclaim_state = &reclaim_state;

	did_some_progress = try_to_free_pages(zonelist->zones, order, gfp_mask);

	p->reclaim_state = NULL;
	p->flags &= ~PF_MEMALLOC;

	cond_resched();

	if (order != 0)
		drain_all_local_pages();

	if (likely(did_some_progress)) {
		page = get_page_from_freelist(gfp_mask, order,
						zonelist, alloc_flags);
		if (page)
			goto got_pg;
	} else if ((gfp_mask & __GFP_FS) && !(gfp_mask & __GFP_NORETRY)) {
		if (!try_set_zone_oom(zonelist)) {
			schedule_timeout_uninterruptible(1);
			goto restart;
		}

		/*
		 * Go through the zonelist yet one more time, keep
		 * very high watermark here, this is only to catch
		 * a parallel oom killing, we must fail if we're still
		 * under heavy pressure.
		 */
		page = get_page_from_freelist(gfp_mask|__GFP_HARDWALL, order,
				zonelist, ALLOC_WMARK_HIGH|ALLOC_CPUSET);
		if (page) {
			clear_zonelist_oom(zonelist);
			goto got_pg;
		}

		/* The OOM killer will not help higher order allocs so fail */
		if (order > PAGE_ALLOC_COSTLY_ORDER) {
			clear_zonelist_oom(zonelist);
			goto nopage;
		}

		out_of_memory(zonelist, gfp_mask, order);
		clear_zonelist_oom(zonelist);
		goto restart;
	}

	/*
	 * Don't let big-order allocations loop unless the caller explicitly
	 * requests that.  Wait for some write requests to complete then retry.
	 *
	 * In this implementation, __GFP_REPEAT means __GFP_NOFAIL for order
	 * <= 3, but that may not be true in other implementations.
	 */
	do_retry = 0;
	if (!(gfp_mask & __GFP_NORETRY)) {
		if ((order <= PAGE_ALLOC_COSTLY_ORDER) ||
						(gfp_mask & __GFP_REPEAT))
			do_retry = 1;
		if (gfp_mask & __GFP_NOFAIL)
			do_retry = 1;
	}
	if (do_retry) {
		congestion_wait(WRITE, HZ/50);
		goto rebalance;
	}

nopage:
	if (!(gfp_mask & __GFP_NOWARN) && printk_ratelimit()) {
		if (!wait) {
			printk(KERN_INFO "The following is only an harmless informational message.\n");
			printk(KERN_INFO "Unless you get a _continuous_flood_ of these messages it means\n");
			printk(KERN_INFO "everything is working fine. Allocations from irqs cannot be\n");
			printk(KERN_INFO "perfectly reliable and the kernel is designed to handle that.\n");
		}
		printk(KERN_INFO "%s: page allocation failure."
			" order:%d, mode:0x%x\n",
			p->comm, order, gfp_mask);
		dump_stack();
		show_mem();
	}
got_pg:
	return page;
}

EXPORT_SYMBOL(__alloc_pages);

/*
 * Common helper functions.
 */
fastcall unsigned long __get_free_pages(gfp_t gfp_mask, unsigned int order)
{
	struct page * page;
	page = alloc_pages(gfp_mask, order);
	if (!page)
		return 0;
	return (unsigned long) page_address(page);
}

EXPORT_SYMBOL(__get_free_pages);

fastcall unsigned long get_zeroed_page(gfp_t gfp_mask)
{
	struct page * page;

	/*
	 * get_zeroed_page() returns a 32-bit address, which cannot represent
	 * a highmem page
	 */
	VM_BUG_ON((gfp_mask & __GFP_HIGHMEM) != 0);

	page = alloc_pages(gfp_mask | __GFP_ZERO, 0);
	if (page)
		return (unsigned long) page_address(page);
	return 0;
}

EXPORT_SYMBOL(get_zeroed_page);

void __pagevec_free(struct pagevec *pvec)
{
	int i = pagevec_count(pvec);

	while (--i >= 0)
		free_hot_cold_page(pvec->pages[i], pvec->cold);
}

fastcall void __free_pages(struct page *page, unsigned int order)
{
	if (put_page_testzero(page)) {
		if (order == 0)
			free_hot_page(page);
		else
			__free_pages_ok(page, order);
	}
}

EXPORT_SYMBOL(__free_pages);

fastcall void free_pages(unsigned long addr, unsigned int order)
{
	if (addr != 0) {
		VM_BUG_ON(!virt_addr_valid((void *)addr));
		__free_pages(virt_to_page((void *)addr), order);
	}
}

EXPORT_SYMBOL(free_pages);

static unsigned int nr_free_zone_pages(int offset)
{
	/* Just pick one node, since fallback list is circular */
	pg_data_t *pgdat = NODE_DATA(numa_node_id());
	unsigned int sum = 0;

	struct zonelist *zonelist = pgdat->node_zonelists + offset;
	struct zone **zonep = zonelist->zones;
	struct zone *zone;

	for (zone = *zonep++; zone; zone = *zonep++) {
		unsigned long size = zone->present_pages;
		unsigned long high = zone->pages_high;
		if (size > high)
			sum += size - high;
	}

	return sum;
}

/*
 * Amount of free RAM allocatable within ZONE_DMA and ZONE_NORMAL
 */
unsigned int nr_free_buffer_pages(void)
{
	return nr_free_zone_pages(gfp_zone(GFP_USER));
}
EXPORT_SYMBOL_GPL(nr_free_buffer_pages);

/*
 * Amount of free RAM allocatable within all zones
 */
unsigned int nr_free_pagecache_pages(void)
{
	return nr_free_zone_pages(gfp_zone(GFP_HIGHUSER_MOVABLE));
}

static inline void show_node(struct zone *zone)
{
	if (NUMA_BUILD)
		printk("Node %d ", zone_to_nid(zone));
}

void si_meminfo(struct sysinfo *val)
{
	val->totalram = totalram_pages;
	val->sharedram = 0;
	val->freeram = global_page_state(NR_FREE_PAGES);
	val->bufferram = nr_blockdev_pages();
	val->totalhigh = totalhigh_pages;
	val->freehigh = nr_free_highpages();
	val->mem_unit = PAGE_SIZE;
}

EXPORT_SYMBOL(si_meminfo);

#ifdef CONFIG_NUMA
void si_meminfo_node(struct sysinfo *val, int nid)
{
	pg_data_t *pgdat = NODE_DATA(nid);

	val->totalram = pgdat->node_present_pages;
	val->freeram = node_page_state(nid, NR_FREE_PAGES);
#ifdef CONFIG_HIGHMEM
	val->totalhigh = pgdat->node_zones[ZONE_HIGHMEM].present_pages;
	val->freehigh = zone_page_state(&pgdat->node_zones[ZONE_HIGHMEM],
			NR_FREE_PAGES);
#else
	val->totalhigh = 0;
	val->freehigh = 0;
#endif
	val->mem_unit = PAGE_SIZE;
}
#endif

#define K(x) ((x) << (PAGE_SHIFT-10))

/*
 * Show free area list (used inside shift_scroll-lock stuff)
 * We also calculate the percentage fragmentation. We do this by counting the
 * memory on each free list with the exception of the first item on the list.
 */
void show_free_areas(void)
{
	int cpu;
	struct zone *zone;

	for_each_zone(zone) {
		if (!populated_zone(zone))
			continue;

		show_node(zone);
		printk("%s per-cpu:\n", zone->name);

		for_each_online_cpu(cpu) {
			struct per_cpu_pageset *pageset;

			pageset = zone_pcp(zone, cpu);

			printk("CPU %4d: Hot: hi:%5d, btch:%4d usd:%4d   "
			       "Cold: hi:%5d, btch:%4d usd:%4d\n",
			       cpu, pageset->pcp[0].high,
			       pageset->pcp[0].batch, pageset->pcp[0].count,
			       pageset->pcp[1].high, pageset->pcp[1].batch,
			       pageset->pcp[1].count);
		}
	}

	printk("Active:%lu inactive:%lu dirty:%lu writeback:%lu unstable:%lu\n"
		" free:%lu slab:%lu mapped:%lu pagetables:%lu bounce:%lu\n",
		global_page_state(NR_ACTIVE),
		global_page_state(NR_INACTIVE),
		global_page_state(NR_FILE_DIRTY),
		global_page_state(NR_WRITEBACK),
		global_page_state(NR_UNSTABLE_NFS),
		global_page_state(NR_FREE_PAGES),
		global_page_state(NR_SLAB_RECLAIMABLE) +
			global_page_state(NR_SLAB_UNRECLAIMABLE),
		global_page_state(NR_FILE_MAPPED),
		global_page_state(NR_PAGETABLE),
		global_page_state(NR_BOUNCE));

	for_each_zone(zone) {
		int i;

		if (!populated_zone(zone))
			continue;

		show_node(zone);
		printk("%s"
			" free:%lukB"
			" min:%lukB"
			" low:%lukB"
			" high:%lukB"
			" active:%lukB"
			" inactive:%lukB"
			" present:%lukB"
			" pages_scanned:%lu"
			" all_unreclaimable? %s"
			"\n",
			zone->name,
			K(zone_page_state(zone, NR_FREE_PAGES)),
			K(zone->pages_min),
			K(zone->pages_low),
			K(zone->pages_high),
			K(zone_page_state(zone, NR_ACTIVE)),
			K(zone_page_state(zone, NR_INACTIVE)),
			K(zone->present_pages),
			zone->pages_scanned,
			(zone_is_all_unreclaimable(zone) ? "yes" : "no")
			);
		printk("lowmem_reserve[]:");
		for (i = 0; i < MAX_NR_ZONES; i++)
			printk(" %lu", zone->lowmem_reserve[i]);
		printk("\n");
	}

	for_each_zone(zone) {
 		unsigned long nr[MAX_ORDER], flags, order, total = 0;

		if (!populated_zone(zone))
			continue;

		show_node(zone);
		printk("%s: ", zone->name);

		spin_lock_irqsave(&zone->lock, flags);
		for (order = 0; order < MAX_ORDER; order++) {
			nr[order] = zone->free_area[order].nr_free;
			total += nr[order] << order;
		}
		spin_unlock_irqrestore(&zone->lock, flags);
		for (order = 0; order < MAX_ORDER; order++)
			printk("%lu*%lukB ", nr[order], K(1UL) << order);
		printk("= %lukB\n", K(total));
	}

	show_swap_cache_info();
}

/*
 * Builds allocation fallback zone lists.
 *
 * Add all populated zones of a node to the zonelist.
 */
static int build_zonelists_node(pg_data_t *pgdat, struct zonelist *zonelist,
				int nr_zones, enum zone_type zone_type)
{
	struct zone *zone;

	BUG_ON(zone_type >= MAX_NR_ZONES);
	zone_type++;

	do {
		zone_type--;
		zone = pgdat->node_zones + zone_type;
		if (populated_zone(zone)) {
			zonelist->zones[nr_zones++] = zone;
			check_highest_zone(zone_type);
		}

	} while (zone_type);
	return nr_zones;
}


/*
 *  zonelist_order:
 *  0 = automatic detection of better ordering.
 *  1 = order by ([node] distance, -zonetype)
 *  2 = order by (-zonetype, [node] distance)
 *
 *  If not NUMA, ZONELIST_ORDER_ZONE and ZONELIST_ORDER_NODE will create
 *  the same zonelist. So only NUMA can configure this param.
 */
#define ZONELIST_ORDER_DEFAULT  0
#define ZONELIST_ORDER_NODE     1
#define ZONELIST_ORDER_ZONE     2

/* zonelist order in the kernel.
 * set_zonelist_order() will set this to NODE or ZONE.
 */
static int current_zonelist_order = ZONELIST_ORDER_DEFAULT;
static char zonelist_order_name[3][8] = {"Default", "Node", "Zone"};


#ifdef CONFIG_NUMA
/* The value user specified ....changed by config */
static int user_zonelist_order = ZONELIST_ORDER_DEFAULT;
/* string for sysctl */
#define NUMA_ZONELIST_ORDER_LEN	16
char numa_zonelist_order[16] = "default";

/*
 * interface for configure zonelist ordering.
 * command line option "numa_zonelist_order"
 *	= "[dD]efault	- default, automatic configuration.
 *	= "[nN]ode 	- order by node locality, then by zone within node
 *	= "[zZ]one      - order by zone, then by locality within zone
 */

static int __parse_numa_zonelist_order(char *s)
{
	if (*s == 'd' || *s == 'D') {
		user_zonelist_order = ZONELIST_ORDER_DEFAULT;
	} else if (*s == 'n' || *s == 'N') {
		user_zonelist_order = ZONELIST_ORDER_NODE;
	} else if (*s == 'z' || *s == 'Z') {
		user_zonelist_order = ZONELIST_ORDER_ZONE;
	} else {
		printk(KERN_WARNING
			"Ignoring invalid numa_zonelist_order value:  "
			"%s\n", s);
		return -EINVAL;
	}
	return 0;
}

static __init int setup_numa_zonelist_order(char *s)
{
	if (s)
		return __parse_numa_zonelist_order(s);
	return 0;
}
early_param("numa_zonelist_order", setup_numa_zonelist_order);

/*
 * sysctl handler for numa_zonelist_order
 */
int numa_zonelist_order_handler(ctl_table *table, int write,
		struct file *file, void __user *buffer, size_t *length,
		loff_t *ppos)
{
	char saved_string[NUMA_ZONELIST_ORDER_LEN];
	int ret;

	if (write)
		strncpy(saved_string, (char*)table->data,
			NUMA_ZONELIST_ORDER_LEN);
	ret = proc_dostring(table, write, file, buffer, length, ppos);
	if (ret)
		return ret;
	if (write) {
		int oldval = user_zonelist_order;
		if (__parse_numa_zonelist_order((char*)table->data)) {
			/*
			 * bogus value.  restore saved string
			 */
			strncpy((char*)table->data, saved_string,
				NUMA_ZONELIST_ORDER_LEN);
			user_zonelist_order = oldval;
		} else if (oldval != user_zonelist_order)
			build_all_zonelists();
	}
	return 0;
}


#define MAX_NODE_LOAD (num_online_nodes())
static int node_load[MAX_NUMNODES];

/**
 * find_next_best_node - find the next node that should appear in a given node's fallback list
 * @node: node whose fallback list we're appending
 * @used_node_mask: nodemask_t of already used nodes
 *
 * We use a number of factors to determine which is the next node that should
 * appear on a given node's fallback list.  The node should not have appeared
 * already in @node's fallback list, and it should be the next closest node
 * according to the distance array (which contains arbitrary distance values
 * from each node to each node in the system), and should also prefer nodes
 * with no CPUs, since presumably they'll have very little allocation pressure
 * on them otherwise.
 * It returns -1 if no node is found.
 */
static int find_next_best_node(int node, nodemask_t *used_node_mask)
{
	int n, val;
	int min_val = INT_MAX;
	int best_node = -1;

	/* Use the local node if we haven't already */
	if (!node_isset(node, *used_node_mask)) {
		node_set(node, *used_node_mask);
		return node;
	}

	for_each_node_state(n, N_HIGH_MEMORY) {
		cpumask_t tmp;

		/* Don't want a node to appear more than once */
		if (node_isset(n, *used_node_mask))
			continue;

		/* Use the distance array to find the distance */
		val = node_distance(node, n);

		/* Penalize nodes under us ("prefer the next node") */
		val += (n < node);

		/* Give preference to headless and unused nodes */
		tmp = node_to_cpumask(n);
		if (!cpus_empty(tmp))
			val += PENALTY_FOR_NODE_WITH_CPUS;

		/* Slight preference for less loaded node */
		val *= (MAX_NODE_LOAD*MAX_NUMNODES);
		val += node_load[n];

		if (val < min_val) {
			min_val = val;
			best_node = n;
		}
	}

	if (best_node >= 0)
		node_set(best_node, *used_node_mask);

	return best_node;
}


/*
 * Build zonelists ordered by node and zones within node.
 * This results in maximum locality--normal zone overflows into local
 * DMA zone, if any--but risks exhausting DMA zone.
 */
static void build_zonelists_in_node_order(pg_data_t *pgdat, int node)
{
	enum zone_type i;
	int j;
	struct zonelist *zonelist;

	for (i = 0; i < MAX_NR_ZONES; i++) {
		zonelist = pgdat->node_zonelists + i;
		for (j = 0; zonelist->zones[j] != NULL; j++)
			;
 		j = build_zonelists_node(NODE_DATA(node), zonelist, j, i);
		zonelist->zones[j] = NULL;
	}
}

/*
 * Build gfp_thisnode zonelists
 */
static void build_thisnode_zonelists(pg_data_t *pgdat)
{
	enum zone_type i;
	int j;
	struct zonelist *zonelist;

	for (i = 0; i < MAX_NR_ZONES; i++) {
		zonelist = pgdat->node_zonelists + MAX_NR_ZONES + i;
		j = build_zonelists_node(pgdat, zonelist, 0, i);
		zonelist->zones[j] = NULL;
	}
}

/*
 * Build zonelists ordered by zone and nodes within zones.
 * This results in conserving DMA zone[s] until all Normal memory is
 * exhausted, but results in overflowing to remote node while memory
 * may still exist in local DMA zone.
 */
static int node_order[MAX_NUMNODES];

static void build_zonelists_in_zone_order(pg_data_t *pgdat, int nr_nodes)
{
	enum zone_type i;
	int pos, j, node;
	int zone_type;		/* needs to be signed */
	struct zone *z;
	struct zonelist *zonelist;

	for (i = 0; i < MAX_NR_ZONES; i++) {
		zonelist = pgdat->node_zonelists + i;
		pos = 0;
		for (zone_type = i; zone_type >= 0; zone_type--) {
			for (j = 0; j < nr_nodes; j++) {
				node = node_order[j];
				z = &NODE_DATA(node)->node_zones[zone_type];
				if (populated_zone(z)) {
					zonelist->zones[pos++] = z;
					check_highest_zone(zone_type);
				}
			}
		}
		zonelist->zones[pos] = NULL;
	}
}

static int default_zonelist_order(void)
{
	int nid, zone_type;
	unsigned long low_kmem_size,total_size;
	struct zone *z;
	int average_size;
	/*
         * ZONE_DMA and ZONE_DMA32 can be very small area in the sytem.
	 * If they are really small and used heavily, the system can fall
	 * into OOM very easily.
	 * This function detect ZONE_DMA/DMA32 size and confgigures zone order.
	 */
	/* Is there ZONE_NORMAL ? (ex. ppc has only DMA zone..) */
	low_kmem_size = 0;
	total_size = 0;
	for_each_online_node(nid) {
		for (zone_type = 0; zone_type < MAX_NR_ZONES; zone_type++) {
			z = &NODE_DATA(nid)->node_zones[zone_type];
			if (populated_zone(z)) {
				if (zone_type < ZONE_NORMAL)
					low_kmem_size += z->present_pages;
				total_size += z->present_pages;
			}
		}
	}
	if (!low_kmem_size ||  /* there are no DMA area. */
	    low_kmem_size > total_size/2) /* DMA/DMA32 is big. */
		return ZONELIST_ORDER_NODE;
	/*
	 * look into each node's config.
  	 * If there is a node whose DMA/DMA32 memory is very big area on
 	 * local memory, NODE_ORDER may be suitable.
         */
	average_size = total_size /
				(nodes_weight(node_states[N_HIGH_MEMORY]) + 1);
	for_each_online_node(nid) {
		low_kmem_size = 0;
		total_size = 0;
		for (zone_type = 0; zone_type < MAX_NR_ZONES; zone_type++) {
			z = &NODE_DATA(nid)->node_zones[zone_type];
			if (populated_zone(z)) {
				if (zone_type < ZONE_NORMAL)
					low_kmem_size += z->present_pages;
				total_size += z->present_pages;
			}
		}
		if (low_kmem_size &&
		    total_size > average_size && /* ignore small node */
		    low_kmem_size > total_size * 70/100)
			return ZONELIST_ORDER_NODE;
	}
	return ZONELIST_ORDER_ZONE;
}

static void set_zonelist_order(void)
{
	if (user_zonelist_order == ZONELIST_ORDER_DEFAULT)
		current_zonelist_order = default_zonelist_order();
	else
		current_zonelist_order = user_zonelist_order;
}

static void build_zonelists(pg_data_t *pgdat)
{
	int j, node, load;
	enum zone_type i;
	nodemask_t used_mask;
	int local_node, prev_node;
	struct zonelist *zonelist;
	int order = current_zonelist_order;

	/* initialize zonelists */
	for (i = 0; i < MAX_ZONELISTS; i++) {
		zonelist = pgdat->node_zonelists + i;
		zonelist->zones[0] = NULL;
	}

	/* NUMA-aware ordering of nodes */
	local_node = pgdat->node_id;
	load = num_online_nodes();
	prev_node = local_node;
	nodes_clear(used_mask);

	memset(node_load, 0, sizeof(node_load));
	memset(node_order, 0, sizeof(node_order));
	j = 0;

	while ((node = find_next_best_node(local_node, &used_mask)) >= 0) {
		int distance = node_distance(local_node, node);

		/*
		 * If another node is sufficiently far away then it is better
		 * to reclaim pages in a zone before going off node.
		 */
		if (distance > RECLAIM_DISTANCE)
			zone_reclaim_mode = 1;

		/*
		 * We don't want to pressure a particular node.
		 * So adding penalty to the first node in same
		 * distance group to make it round-robin.
		 */
		if (distance != node_distance(local_node, prev_node))
			node_load[node] = load;

		prev_node = node;
		load--;
		if (order == ZONELIST_ORDER_NODE)
			build_zonelists_in_node_order(pgdat, node);
		else
			node_order[j++] = node;	/* remember order */
	}

	if (order == ZONELIST_ORDER_ZONE) {
		/* calculate node order -- i.e., DMA last! */
		build_zonelists_in_zone_order(pgdat, j);
	}

	build_thisnode_zonelists(pgdat);
}

/* Construct the zonelist performance cache - see further mmzone.h */
static void build_zonelist_cache(pg_data_t *pgdat)
{
	int i;

	for (i = 0; i < MAX_NR_ZONES; i++) {
		struct zonelist *zonelist;
		struct zonelist_cache *zlc;
		struct zone **z;

		zonelist = pgdat->node_zonelists + i;
		zonelist->zlcache_ptr = zlc = &zonelist->zlcache;
		bitmap_zero(zlc->fullzones, MAX_ZONES_PER_ZONELIST);
		for (z = zonelist->zones; *z; z++)
			zlc->z_to_n[z - zonelist->zones] = zone_to_nid(*z);
	}
}


#else	/* CONFIG_NUMA */

static void set_zonelist_order(void)
{
	current_zonelist_order = ZONELIST_ORDER_ZONE;
}

static void build_zonelists(pg_data_t *pgdat)
{
	int node, local_node;
	enum zone_type i,j;

	local_node = pgdat->node_id;
	for (i = 0; i < MAX_NR_ZONES; i++) {
		struct zonelist *zonelist;

		zonelist = pgdat->node_zonelists + i;

 		j = build_zonelists_node(pgdat, zonelist, 0, i);
 		/*
 		 * Now we build the zonelist so that it contains the zones
 		 * of all the other nodes.
 		 * We don't want to pressure a particular node, so when
 		 * building the zones for node N, we make sure that the
 		 * zones coming right after the local ones are those from
 		 * node N+1 (modulo N)
 		 */
		for (node = local_node + 1; node < MAX_NUMNODES; node++) {
			if (!node_online(node))
				continue;
			j = build_zonelists_node(NODE_DATA(node), zonelist, j, i);
		}
		for (node = 0; node < local_node; node++) {
			if (!node_online(node))
				continue;
			j = build_zonelists_node(NODE_DATA(node), zonelist, j, i);
		}

		zonelist->zones[j] = NULL;
	}
}

/* non-NUMA variant of zonelist performance cache - just NULL zlcache_ptr */
static void build_zonelist_cache(pg_data_t *pgdat)
{
	int i;

	for (i = 0; i < MAX_NR_ZONES; i++)
		pgdat->node_zonelists[i].zlcache_ptr = NULL;
}

#endif	/* CONFIG_NUMA */

/* return values int ....just for stop_machine_run() */
static int __build_all_zonelists(void *dummy)
{
	int nid;

	for_each_online_node(nid) {
		pg_data_t *pgdat = NODE_DATA(nid);

		build_zonelists(pgdat);
		build_zonelist_cache(pgdat);
	}
	return 0;
}

void build_all_zonelists(void)
{
	set_zonelist_order();

	if (system_state == SYSTEM_BOOTING) {
		__build_all_zonelists(NULL);
		cpuset_init_current_mems_allowed();
	} else {
		/* we have to stop all cpus to guarantee there is no user
		   of zonelist */
		stop_machine_run(__build_all_zonelists, NULL, NR_CPUS);
		/* cpuset refresh routine should be here */
	}
	vm_total_pages = nr_free_pagecache_pages();
	/*
	 * Disable grouping by mobility if the number of pages in the
	 * system is too low to allow the mechanism to work. It would be
	 * more accurate, but expensive to check per-zone. This check is
	 * made on memory-hotadd so a system can start with mobility
	 * disabled and enable it later
	 */
	if (vm_total_pages < (pageblock_nr_pages * MIGRATE_TYPES))
		page_group_by_mobility_disabled = 1;
	else
		page_group_by_mobility_disabled = 0;

	printk("Built %i zonelists in %s order, mobility grouping %s.  "
		"Total pages: %ld\n",
			num_online_nodes(),
			zonelist_order_name[current_zonelist_order],
			page_group_by_mobility_disabled ? "off" : "on",
			vm_total_pages);
#ifdef CONFIG_NUMA
	printk("Policy zone: %s\n", zone_names[policy_zone]);
#endif
}

/*
 * Helper functions to size the waitqueue hash table.
 * Essentially these want to choose hash table sizes sufficiently
 * large so that collisions trying to wait on pages are rare.
 * But in fact, the number of active page waitqueues on typical
 * systems is ridiculously low, less than 200. So this is even
 * conservative, even though it seems large.
 *
 * The constant PAGES_PER_WAITQUEUE specifies the ratio of pages to
 * waitqueues, i.e. the size of the waitq table given the number of pages.
 */
#define PAGES_PER_WAITQUEUE	256

#ifndef CONFIG_MEMORY_HOTPLUG
static inline unsigned long wait_table_hash_nr_entries(unsigned long pages)
{
	unsigned long size = 1;

	pages /= PAGES_PER_WAITQUEUE;

	while (size < pages)
		size <<= 1;

	/*
	 * Once we have dozens or even hundreds of threads sleeping
	 * on IO we've got bigger problems than wait queue collision.
	 * Limit the size of the wait table to a reasonable size.
	 */
	size = min(size, 4096UL);

	return max(size, 4UL);
}
#else
/*
 * A zone's size might be changed by hot-add, so it is not possible to determine
 * a suitable size for its wait_table.  So we use the maximum size now.
 *
 * The max wait table size = 4096 x sizeof(wait_queue_head_t).   ie:
 *
 *    i386 (preemption config)    : 4096 x 16 = 64Kbyte.
 *    ia64, x86-64 (no preemption): 4096 x 20 = 80Kbyte.
 *    ia64, x86-64 (preemption)   : 4096 x 24 = 96Kbyte.
 *
 * The maximum entries are prepared when a zone's memory is (512K + 256) pages
 * or more by the traditional way. (See above).  It equals:
 *
 *    i386, x86-64, powerpc(4K page size) : =  ( 2G + 1M)byte.
 *    ia64(16K page size)                 : =  ( 8G + 4M)byte.
 *    powerpc (64K page size)             : =  (32G +16M)byte.
 */
static inline unsigned long wait_table_hash_nr_entries(unsigned long pages)
{
	return 4096UL;
}
#endif

/*
 * This is an integer logarithm so that shifts can be used later
 * to extract the more random high bits from the multiplicative
 * hash function before the remainder is taken.
 */
static inline unsigned long wait_table_bits(unsigned long size)
{
	return ffz(~size);
}

#define LONG_ALIGN(x) (((x)+(sizeof(long))-1)&~((sizeof(long))-1))

/*
 * Mark a number of pageblocks as MIGRATE_RESERVE. The number
 * of blocks reserved is based on zone->pages_min. The memory within the
 * reserve will tend to store contiguous free pages. Setting min_free_kbytes
 * higher will lead to a bigger reserve which will get freed as contiguous
 * blocks as reclaim kicks in
 */
static void setup_zone_migrate_reserve(struct zone *zone)
{
	unsigned long start_pfn, pfn, end_pfn;
	struct page *page;
	unsigned long reserve, block_migratetype;

	/* Get the start pfn, end pfn and the number of blocks to reserve */
	start_pfn = zone->zone_start_pfn;
	end_pfn = start_pfn + zone->spanned_pages;
	reserve = roundup(zone->pages_min, pageblock_nr_pages) >>
							pageblock_order;

	for (pfn = start_pfn; pfn < end_pfn; pfn += pageblock_nr_pages) {
		if (!pfn_valid(pfn))
			continue;
		page = pfn_to_page(pfn);

		/* Blocks with reserved pages will never free, skip them. */
		if (PageReserved(page))
			continue;

		block_migratetype = get_pageblock_migratetype(page);

		/* If this block is reserved, account for it */
		if (reserve > 0 && block_migratetype == MIGRATE_RESERVE) {
			reserve--;
			continue;
		}

		/* Suitable for reserving if this block is movable */
		if (reserve > 0 && block_migratetype == MIGRATE_MOVABLE) {
			set_pageblock_migratetype(page, MIGRATE_RESERVE);
			move_freepages_block(zone, page, MIGRATE_RESERVE);
			reserve--;
			continue;
		}

		/*
		 * If the reserve is met and this is a previous reserved block,
		 * take it back
		 */
		if (block_migratetype == MIGRATE_RESERVE) {
			set_pageblock_migratetype(page, MIGRATE_MOVABLE);
			move_freepages_block(zone, page, MIGRATE_MOVABLE);
		}
	}
}

/*
 * Initially all pages are reserved - free ones are freed
 * up by free_all_bootmem() once the early boot process is
 * done. Non-atomic initialization, single-pass.
 */
void __meminit memmap_init_zone(unsigned long size, int nid, unsigned long zone,
		unsigned long start_pfn, enum memmap_context context)
{
	struct page *page;
	unsigned long end_pfn = start_pfn + size;
	unsigned long pfn;

	for (pfn = start_pfn; pfn < end_pfn; pfn++) {
		/*
		 * There can be holes in boot-time mem_map[]s
		 * handed to this function.  They do not
		 * exist on hotplugged memory.
		 */
		if (context == MEMMAP_EARLY) {
			if (!early_pfn_valid(pfn))
				continue;
			if (!early_pfn_in_nid(pfn, nid))
				continue;
		}
		page = pfn_to_page(pfn);
		set_page_links(page, zone, nid, pfn);
		init_page_count(page);
		reset_page_mapcount(page);
		SetPageReserved(page);

		/*
		 * Mark the block movable so that blocks are reserved for
		 * movable at startup. This will force kernel allocations
		 * to reserve their blocks rather than leaking throughout
		 * the address space during boot when many long-lived
		 * kernel allocations are made. Later some blocks near
		 * the start are marked MIGRATE_RESERVE by
		 * setup_zone_migrate_reserve()
		 */
		if ((pfn & (pageblock_nr_pages-1)))
			set_pageblock_migratetype(page, MIGRATE_MOVABLE);

		INIT_LIST_HEAD(&page->lru);
#ifdef WANT_PAGE_VIRTUAL
		/* The shift won't overflow because ZONE_NORMAL is below 4G. */
		if (!is_highmem_idx(zone))
			set_page_address(page, __va(pfn << PAGE_SHIFT));
#endif
	}
}

static void __meminit zone_init_free_lists(struct pglist_data *pgdat,
				struct zone *zone, unsigned long size)
{
	int order, t;
	for_each_migratetype_order(order, t) {
		INIT_LIST_HEAD(&zone->free_area[order].free_list[t]);
		zone->free_area[order].nr_free = 0;
	}
}

#ifndef __HAVE_ARCH_MEMMAP_INIT
#define memmap_init(size, nid, zone, start_pfn) \
	memmap_init_zone((size), (nid), (zone), (start_pfn), MEMMAP_EARLY)
#endif

static int __devinit zone_batchsize(struct zone *zone)
{
	int batch;

	/*
	 * The per-cpu-pages pools are set to around 1000th of the
	 * size of the zone.  But no more than 1/2 of a meg.
	 *
	 * OK, so we don't know how big the cache is.  So guess.
	 */
	batch = zone->present_pages / 1024;
	if (batch * PAGE_SIZE > 512 * 1024)
		batch = (512 * 1024) / PAGE_SIZE;
	batch /= 4;		/* We effectively *= 4 below */
	if (batch < 1)
		batch = 1;

	/*
	 * Clamp the batch to a 2^n - 1 value. Having a power
	 * of 2 value was found to be more likely to have
	 * suboptimal cache aliasing properties in some cases.
	 *
	 * For example if 2 tasks are alternately allocating
	 * batches of pages, one task can end up with a lot
	 * of pages of one half of the possible page colors
	 * and the other with pages of the other colors.
	 */
	batch = (1 << (fls(batch + batch/2)-1)) - 1;

	return batch;
}

inline void setup_pageset(struct per_cpu_pageset *p, unsigned long batch)
{
	struct per_cpu_pages *pcp;

	memset(p, 0, sizeof(*p));

	pcp = &p->pcp[0];		/* hot */
	pcp->count = 0;
	pcp->high = 6 * batch;
	pcp->batch = max(1UL, 1 * batch);
	INIT_LIST_HEAD(&pcp->list);

	pcp = &p->pcp[1];		/* cold*/
	pcp->count = 0;
	pcp->high = 2 * batch;
	pcp->batch = max(1UL, batch/2);
	INIT_LIST_HEAD(&pcp->list);
}

/*
 * setup_pagelist_highmark() sets the high water mark for hot per_cpu_pagelist
 * to the value high for the pageset p.
 */

static void setup_pagelist_highmark(struct per_cpu_pageset *p,
				unsigned long high)
{
	struct per_cpu_pages *pcp;

	pcp = &p->pcp[0]; /* hot list */
	pcp->high = high;
	pcp->batch = max(1UL, high/4);
	if ((high/4) > (PAGE_SHIFT * 8))
		pcp->batch = PAGE_SHIFT * 8;
}


#ifdef CONFIG_NUMA
/*
 * Boot pageset table. One per cpu which is going to be used for all
 * zones and all nodes. The parameters will be set in such a way
 * that an item put on a list will immediately be handed over to
 * the buddy list. This is safe since pageset manipulation is done
 * with interrupts disabled.
 *
 * Some NUMA counter updates may also be caught by the boot pagesets.
 *
 * The boot_pagesets must be kept even after bootup is complete for
 * unused processors and/or zones. They do play a role for bootstrapping
 * hotplugged processors.
 *
 * zoneinfo_show() and maybe other functions do
 * not check if the processor is online before following the pageset pointer.
 * Other parts of the kernel may not check if the zone is available.
 */
static struct per_cpu_pageset boot_pageset[NR_CPUS];

/*
 * Dynamically allocate memory for the
 * per cpu pageset array in struct zone.
 */
static int __cpuinit process_zones(int cpu)
{
	struct zone *zone, *dzone;
	int node = cpu_to_node(cpu);

	node_set_state(node, N_CPU);	/* this node has a cpu */

	for_each_zone(zone) {

		if (!populated_zone(zone))
			continue;

		zone_pcp(zone, cpu) = kmalloc_node(sizeof(struct per_cpu_pageset),
					 GFP_KERNEL, node);
		if (!zone_pcp(zone, cpu))
			goto bad;

		setup_pageset(zone_pcp(zone, cpu), zone_batchsize(zone));

		if (percpu_pagelist_fraction)
			setup_pagelist_highmark(zone_pcp(zone, cpu),
			 	(zone->present_pages / percpu_pagelist_fraction));
	}

	return 0;
bad:
	for_each_zone(dzone) {
		if (!populated_zone(dzone))
			continue;
		if (dzone == zone)
			break;
		kfree(zone_pcp(dzone, cpu));
		zone_pcp(dzone, cpu) = NULL;
	}
	return -ENOMEM;
}

static inline void free_zone_pagesets(int cpu)
{
	struct zone *zone;

	for_each_zone(zone) {
		struct per_cpu_pageset *pset = zone_pcp(zone, cpu);

		/* Free per_cpu_pageset if it is slab allocated */
		if (pset != &boot_pageset[cpu])
			kfree(pset);
		zone_pcp(zone, cpu) = NULL;
	}
}

static int __cpuinit pageset_cpuup_callback(struct notifier_block *nfb,
		unsigned long action,
		void *hcpu)
{
	int cpu = (long)hcpu;
	int ret = NOTIFY_OK;

	switch (action) {
	case CPU_UP_PREPARE:
	case CPU_UP_PREPARE_FROZEN:
		if (process_zones(cpu))
			ret = NOTIFY_BAD;
		break;
	case CPU_UP_CANCELED:
	case CPU_UP_CANCELED_FROZEN:
	case CPU_DEAD:
	case CPU_DEAD_FROZEN:
		free_zone_pagesets(cpu);
		break;
	default:
		break;
	}
	return ret;
}

static struct notifier_block __cpuinitdata pageset_notifier =
	{ &pageset_cpuup_callback, NULL, 0 };

void __init setup_per_cpu_pageset(void)
{
	int err;

	/* Initialize per_cpu_pageset for cpu 0.
	 * A cpuup callback will do this for every cpu
	 * as it comes online
	 */
	err = process_zones(smp_processor_id());
	BUG_ON(err);
	register_cpu_notifier(&pageset_notifier);
}

#endif

static noinline __init_refok
int zone_wait_table_init(struct zone *zone, unsigned long zone_size_pages)
{
	int i;
	struct pglist_data *pgdat = zone->zone_pgdat;
	size_t alloc_size;

	/*
	 * The per-page waitqueue mechanism uses hashed waitqueues
	 * per zone.
	 */
	zone->wait_table_hash_nr_entries =
		 wait_table_hash_nr_entries(zone_size_pages);
	zone->wait_table_bits =
		wait_table_bits(zone->wait_table_hash_nr_entries);
	alloc_size = zone->wait_table_hash_nr_entries
					* sizeof(wait_queue_head_t);

 	if (system_state == SYSTEM_BOOTING) {
		zone->wait_table = (wait_queue_head_t *)
			alloc_bootmem_node(pgdat, alloc_size);
	} else {
		/*
		 * This case means that a zone whose size was 0 gets new memory
		 * via memory hot-add.
		 * But it may be the case that a new node was hot-added.  In
		 * this case vmalloc() will not be able to use this new node's
		 * memory - this wait_table must be initialized to use this new
		 * node itself as well.
		 * To use this new node's memory, further consideration will be
		 * necessary.
		 */
		zone->wait_table = vmalloc(alloc_size);
	}
	if (!zone->wait_table)
		return -ENOMEM;

	for(i = 0; i < zone->wait_table_hash_nr_entries; ++i)
		init_waitqueue_head(zone->wait_table + i);

	return 0;
}

static __meminit void zone_pcp_init(struct zone *zone)
{
	int cpu;
	unsigned long batch = zone_batchsize(zone);

	for (cpu = 0; cpu < NR_CPUS; cpu++) {
#ifdef CONFIG_NUMA
		/* Early boot. Slab allocator not functional yet */
		zone_pcp(zone, cpu) = &boot_pageset[cpu];
		setup_pageset(&boot_pageset[cpu],0);
#else
		setup_pageset(zone_pcp(zone,cpu), batch);
#endif
	}
	if (zone->present_pages)
		printk(KERN_DEBUG "  %s zone: %lu pages, LIFO batch:%lu\n",
			zone->name, zone->present_pages, batch);
}

__meminit int init_currently_empty_zone(struct zone *zone,
					unsigned long zone_start_pfn,
					unsigned long size,
					enum memmap_context context)
{
	struct pglist_data *pgdat = zone->zone_pgdat;
	int ret;
	ret = zone_wait_table_init(zone, size);
	if (ret)
		return ret;
	pgdat->nr_zones = zone_idx(zone) + 1;

	zone->zone_start_pfn = zone_start_pfn;

	memmap_init(size, pgdat->node_id, zone_idx(zone), zone_start_pfn);

	zone_init_free_lists(pgdat, zone, zone->spanned_pages);

	return 0;
}

#ifdef CONFIG_ARCH_POPULATES_NODE_MAP
/*
 * Basic iterator support. Return the first range of PFNs for a node
 * Note: nid == MAX_NUMNODES returns first region regardless of node
 */
static int __meminit first_active_region_index_in_nid(int nid)
{
	int i;

	for (i = 0; i < nr_nodemap_entries; i++)
		if (nid == MAX_NUMNODES || early_node_map[i].nid == nid)
			return i;

	return -1;
}

/*
 * Basic iterator support. Return the next active range of PFNs for a node
 * Note: nid == MAX_NUMNODES returns next region regardless of node
 */
static int __meminit next_active_region_index_in_nid(int index, int nid)
{
	for (index = index + 1; index < nr_nodemap_entries; index++)
		if (nid == MAX_NUMNODES || early_node_map[index].nid == nid)
			return index;

	return -1;
}

#ifndef CONFIG_HAVE_ARCH_EARLY_PFN_TO_NID
/*
 * Required by SPARSEMEM. Given a PFN, return what node the PFN is on.
 * Architectures may implement their own version but if add_active_range()
 * was used and there are no special requirements, this is a convenient
 * alternative
 */
int __meminit early_pfn_to_nid(unsigned long pfn)
{
	int i;

	for (i = 0; i < nr_nodemap_entries; i++) {
		unsigned long start_pfn = early_node_map[i].start_pfn;
		unsigned long end_pfn = early_node_map[i].end_pfn;

		if (start_pfn <= pfn && pfn < end_pfn)
			return early_node_map[i].nid;
	}

	return 0;
}
#endif /* CONFIG_HAVE_ARCH_EARLY_PFN_TO_NID */

/* Basic iterator support to walk early_node_map[] */
#define for_each_active_range_index_in_nid(i, nid) \
	for (i = first_active_region_index_in_nid(nid); i != -1; \
				i = next_active_region_index_in_nid(i, nid))

/**
 * free_bootmem_with_active_regions - Call free_bootmem_node for each active range
 * @nid: The node to free memory on. If MAX_NUMNODES, all nodes are freed.
 * @max_low_pfn: The highest PFN that will be passed to free_bootmem_node
 *
 * If an architecture guarantees that all ranges registered with
 * add_active_ranges() contain no holes and may be freed, this
 * this function may be used instead of calling free_bootmem() manually.
 */
void __init free_bootmem_with_active_regions(int nid,
						unsigned long max_low_pfn)
{
	int i;

	for_each_active_range_index_in_nid(i, nid) {
		unsigned long size_pages = 0;
		unsigned long end_pfn = early_node_map[i].end_pfn;

		if (early_node_map[i].start_pfn >= max_low_pfn)
			continue;

		if (end_pfn > max_low_pfn)
			end_pfn = max_low_pfn;

		size_pages = end_pfn - early_node_map[i].start_pfn;
		free_bootmem_node(NODE_DATA(early_node_map[i].nid),
				PFN_PHYS(early_node_map[i].start_pfn),
				size_pages << PAGE_SHIFT);
	}
}

/**
 * sparse_memory_present_with_active_regions - Call memory_present for each active range
 * @nid: The node to call memory_present for. If MAX_NUMNODES, all nodes will be used.
 *
 * If an architecture guarantees that all ranges registered with
 * add_active_ranges() contain no holes and may be freed, this
 * function may be used instead of calling memory_present() manually.
 */
void __init sparse_memory_present_with_active_regions(int nid)
{
	int i;

	for_each_active_range_index_in_nid(i, nid)
		memory_present(early_node_map[i].nid,
				early_node_map[i].start_pfn,
				early_node_map[i].end_pfn);
}

/**
 * push_node_boundaries - Push node boundaries to at least the requested boundary
 * @nid: The nid of the node to push the boundary for
 * @start_pfn: The start pfn of the node
 * @end_pfn: The end pfn of the node
 *
 * In reserve-based hot-add, mem_map is allocated that is unused until hotadd
 * time. Specifically, on x86_64, SRAT will report ranges that can potentially
 * be hotplugged even though no physical memory exists. This function allows
 * an arch to push out the node boundaries so mem_map is allocated that can
 * be used later.
 */
#ifdef CONFIG_MEMORY_HOTPLUG_RESERVE
void __init push_node_boundaries(unsigned int nid,
		unsigned long start_pfn, unsigned long end_pfn)
{
	printk(KERN_DEBUG "Entering push_node_boundaries(%u, %lu, %lu)\n",
			nid, start_pfn, end_pfn);

	/* Initialise the boundary for this node if necessary */
	if (node_boundary_end_pfn[nid] == 0)
		node_boundary_start_pfn[nid] = -1UL;

	/* Update the boundaries */
	if (node_boundary_start_pfn[nid] > start_pfn)
		node_boundary_start_pfn[nid] = start_pfn;
	if (node_boundary_end_pfn[nid] < end_pfn)
		node_boundary_end_pfn[nid] = end_pfn;
}

/* If necessary, push the node boundary out for reserve hotadd */
static void __meminit account_node_boundary(unsigned int nid,
		unsigned long *start_pfn, unsigned long *end_pfn)
{
	printk(KERN_DEBUG "Entering account_node_boundary(%u, %lu, %lu)\n",
			nid, *start_pfn, *end_pfn);

	/* Return if boundary information has not been provided */
	if (node_boundary_end_pfn[nid] == 0)
		return;

	/* Check the boundaries and update if necessary */
	if (node_boundary_start_pfn[nid] < *start_pfn)
		*start_pfn = node_boundary_start_pfn[nid];
	if (node_boundary_end_pfn[nid] > *end_pfn)
		*end_pfn = node_boundary_end_pfn[nid];
}
#else
void __init push_node_boundaries(unsigned int nid,
		unsigned long start_pfn, unsigned long end_pfn) {}

static void __meminit account_node_boundary(unsigned int nid,
		unsigned long *start_pfn, unsigned long *end_pfn) {}
#endif


/**
 * get_pfn_range_for_nid - Return the start and end page frames for a node
 * @nid: The nid to return the range for. If MAX_NUMNODES, the min and max PFN are returned.
 * @start_pfn: Passed by reference. On return, it will have the node start_pfn.
 * @end_pfn: Passed by reference. On return, it will have the node end_pfn.
 *
 * It returns the start and end page frame of a node based on information
 * provided by an arch calling add_active_range(). If called for a node
 * with no available memory, a warning is printed and the start and end
 * PFNs will be 0.
 */
void __meminit get_pfn_range_for_nid(unsigned int nid,
			unsigned long *start_pfn, unsigned long *end_pfn)
{
	int i;
	*start_pfn = -1UL;
	*end_pfn = 0;

	for_each_active_range_index_in_nid(i, nid) {
		*start_pfn = min(*start_pfn, early_node_map[i].start_pfn);
		*end_pfn = max(*end_pfn, early_node_map[i].end_pfn);
	}

	if (*start_pfn == -1UL)
		*start_pfn = 0;

	/* Push the node boundaries out if requested */
	account_node_boundary(nid, start_pfn, end_pfn);
}

/*
 * This finds a zone that can be used for ZONE_MOVABLE pages. The
 * assumption is made that zones within a node are ordered in monotonic
 * increasing memory addresses so that the "highest" populated zone is used
 */
void __init find_usable_zone_for_movable(void)
{
	int zone_index;
	for (zone_index = MAX_NR_ZONES - 1; zone_index >= 0; zone_index--) {
		if (zone_index == ZONE_MOVABLE)
			continue;

		if (arch_zone_highest_possible_pfn[zone_index] >
				arch_zone_lowest_possible_pfn[zone_index])
			break;
	}

	VM_BUG_ON(zone_index == -1);
	movable_zone = zone_index;
}

/*
 * The zone ranges provided by the architecture do not include ZONE_MOVABLE
 * because it is sized independant of architecture. Unlike the other zones,
 * the starting point for ZONE_MOVABLE is not fixed. It may be different
 * in each node depending on the size of each node and how evenly kernelcore
 * is distributed. This helper function adjusts the zone ranges
 * provided by the architecture for a given node by using the end of the
 * highest usable zone for ZONE_MOVABLE. This preserves the assumption that
 * zones within a node are in order of monotonic increases memory addresses
 */
void __meminit adjust_zone_range_for_zone_movable(int nid,
					unsigned long zone_type,
					unsigned long node_start_pfn,
					unsigned long node_end_pfn,
					unsigned long *zone_start_pfn,
					unsigned long *zone_end_pfn)
{
	/* Only adjust if ZONE_MOVABLE is on this node */
	if (zone_movable_pfn[nid]) {
		/* Size ZONE_MOVABLE */
		if (zone_type == ZONE_MOVABLE) {
			*zone_start_pfn = zone_movable_pfn[nid];
			*zone_end_pfn = min(node_end_pfn,
				arch_zone_highest_possible_pfn[movable_zone]);

		/* Adjust for ZONE_MOVABLE starting within this range */
		} else if (*zone_start_pfn < zone_movable_pfn[nid] &&
				*zone_end_pfn > zone_movable_pfn[nid]) {
			*zone_end_pfn = zone_movable_pfn[nid];

		/* Check if this whole range is within ZONE_MOVABLE */
		} else if (*zone_start_pfn >= zone_movable_pfn[nid])
			*zone_start_pfn = *zone_end_pfn;
	}
}

/*
 * Return the number of pages a zone spans in a node, including holes
 * present_pages = zone_spanned_pages_in_node() - zone_absent_pages_in_node()
 */
static unsigned long __meminit zone_spanned_pages_in_node(int nid,
					unsigned long zone_type,
					unsigned long *ignored)
{
	unsigned long node_start_pfn, node_end_pfn;
	unsigned long zone_start_pfn, zone_end_pfn;

	/* Get the start and end of the node and zone */
	get_pfn_range_for_nid(nid, &node_start_pfn, &node_end_pfn);
	zone_start_pfn = arch_zone_lowest_possible_pfn[zone_type];
	zone_end_pfn = arch_zone_highest_possible_pfn[zone_type];
	adjust_zone_range_for_zone_movable(nid, zone_type,
				node_start_pfn, node_end_pfn,
				&zone_start_pfn, &zone_end_pfn);

	/* Check that this node has pages within the zone's required range */
	if (zone_end_pfn < node_start_pfn || zone_start_pfn > node_end_pfn)
		return 0;

	/* Move the zone boundaries inside the node if necessary */
	zone_end_pfn = min(zone_end_pfn, node_end_pfn);
	zone_start_pfn = max(zone_start_pfn, node_start_pfn);

	/* Return the spanned pages */
	return zone_end_pfn - zone_start_pfn;
}

/*
 * Return the number of holes in a range on a node. If nid is MAX_NUMNODES,
 * then all holes in the requested range will be accounted for.
 */
unsigned long __meminit __absent_pages_in_range(int nid,
				unsigned long range_start_pfn,
				unsigned long range_end_pfn)
{
	int i = 0;
	unsigned long prev_end_pfn = 0, hole_pages = 0;
	unsigned long start_pfn;

	/* Find the end_pfn of the first active range of pfns in the node */
	i = first_active_region_index_in_nid(nid);
	if (i == -1)
		return 0;

	prev_end_pfn = min(early_node_map[i].start_pfn, range_end_pfn);

	/* Account for ranges before physical memory on this node */
	if (early_node_map[i].start_pfn > range_start_pfn)
		hole_pages = prev_end_pfn - range_start_pfn;

	/* Find all holes for the zone within the node */
	for (; i != -1; i = next_active_region_index_in_nid(i, nid)) {

		/* No need to continue if prev_end_pfn is outside the zone */
		if (prev_end_pfn >= range_end_pfn)
			break;

		/* Make sure the end of the zone is not within the hole */
		start_pfn = min(early_node_map[i].start_pfn, range_end_pfn);
		prev_end_pfn = max(prev_end_pfn, range_start_pfn);

		/* Update the hole size cound and move on */
		if (start_pfn > range_start_pfn) {
			BUG_ON(prev_end_pfn > start_pfn);
			hole_pages += start_pfn - prev_end_pfn;
		}
		prev_end_pfn = early_node_map[i].end_pfn;
	}

	/* Account for ranges past physical memory on this node */
	if (range_end_pfn > prev_end_pfn)
		hole_pages += range_end_pfn -
				max(range_start_pfn, prev_end_pfn);

	return hole_pages;
}

/**
 * absent_pages_in_range - Return number of page frames in holes within a range
 * @start_pfn: The start PFN to start searching for holes
 * @end_pfn: The end PFN to stop searching for holes
 *
 * It returns the number of pages frames in memory holes within a range.
 */
unsigned long __init absent_pages_in_range(unsigned long start_pfn,
							unsigned long end_pfn)
{
	return __absent_pages_in_range(MAX_NUMNODES, start_pfn, end_pfn);
}

/* Return the number of page frames in holes in a zone on a node */
static unsigned long __meminit zone_absent_pages_in_node(int nid,
					unsigned long zone_type,
					unsigned long *ignored)
{
	unsigned long node_start_pfn, node_end_pfn;
	unsigned long zone_start_pfn, zone_end_pfn;

	get_pfn_range_for_nid(nid, &node_start_pfn, &node_end_pfn);
	zone_start_pfn = max(arch_zone_lowest_possible_pfn[zone_type],
							node_start_pfn);
	zone_end_pfn = min(arch_zone_highest_possible_pfn[zone_type],
							node_end_pfn);

	adjust_zone_range_for_zone_movable(nid, zone_type,
			node_start_pfn, node_end_pfn,
			&zone_start_pfn, &zone_end_pfn);
	return __absent_pages_in_range(nid, zone_start_pfn, zone_end_pfn);
}

#else
static inline unsigned long __meminit zone_spanned_pages_in_node(int nid,
					unsigned long zone_type,
					unsigned long *zones_size)
{
	return zones_size[zone_type];
}

static inline unsigned long __meminit zone_absent_pages_in_node(int nid,
						unsigned long zone_type,
						unsigned long *zholes_size)
{
	if (!zholes_size)
		return 0;

	return zholes_size[zone_type];
}

#endif

static void __meminit calculate_node_totalpages(struct pglist_data *pgdat,
		unsigned long *zones_size, unsigned long *zholes_size)
{
	unsigned long realtotalpages, totalpages = 0;
	enum zone_type i;

	for (i = 0; i < MAX_NR_ZONES; i++)
		totalpages += zone_spanned_pages_in_node(pgdat->node_id, i,
								zones_size);
	pgdat->node_spanned_pages = totalpages;

	realtotalpages = totalpages;
	for (i = 0; i < MAX_NR_ZONES; i++)
		realtotalpages -=
			zone_absent_pages_in_node(pgdat->node_id, i,
								zholes_size);
	pgdat->node_present_pages = realtotalpages;
	printk(KERN_DEBUG "On node %d totalpages: %lu\n", pgdat->node_id,
							realtotalpages);
}

#ifndef CONFIG_SPARSEMEM
/*
 * Calculate the size of the zone->blockflags rounded to an unsigned long
 * Start by making sure zonesize is a multiple of pageblock_order by rounding
 * up. Then use 1 NR_PAGEBLOCK_BITS worth of bits per pageblock, finally
 * round what is now in bits to nearest long in bits, then return it in
 * bytes.
 */
static unsigned long __init usemap_size(unsigned long zonesize)
{
	unsigned long usemapsize;

	usemapsize = roundup(zonesize, pageblock_nr_pages);
	usemapsize = usemapsize >> pageblock_order;
	usemapsize *= NR_PAGEBLOCK_BITS;
	usemapsize = roundup(usemapsize, 8 * sizeof(unsigned long));

	return usemapsize / 8;
}

static void __init setup_usemap(struct pglist_data *pgdat,
				struct zone *zone, unsigned long zonesize)
{
	unsigned long usemapsize = usemap_size(zonesize);
	zone->pageblock_flags = NULL;
	if (usemapsize) {
		zone->pageblock_flags = alloc_bootmem_node(pgdat, usemapsize);
		memset(zone->pageblock_flags, 0, usemapsize);
	}
}
#else
static void inline setup_usemap(struct pglist_data *pgdat,
				struct zone *zone, unsigned long zonesize) {}
#endif /* CONFIG_SPARSEMEM */

#ifdef CONFIG_HUGETLB_PAGE_SIZE_VARIABLE
/* Initialise the number of pages represented by NR_PAGEBLOCK_BITS */
static inline void __init set_pageblock_order(unsigned int order)
{
	/* Check that pageblock_nr_pages has not already been setup */
	if (pageblock_order)
		return;

	/*
	 * Assume the largest contiguous order of interest is a huge page.
	 * This value may be variable depending on boot parameters on IA64
	 */
	pageblock_order = order;
}
#else /* CONFIG_HUGETLB_PAGE_SIZE_VARIABLE */

/* Defined this way to avoid accidently referencing HUGETLB_PAGE_ORDER */
#define set_pageblock_order(x)	do {} while (0)

#endif /* CONFIG_HUGETLB_PAGE_SIZE_VARIABLE */

/*
 * Set up the zone data structures:
 *   - mark all pages reserved
 *   - mark all memory queues empty
 *   - clear the memory bitmaps
 */
static void __meminit free_area_init_core(struct pglist_data *pgdat,
		unsigned long *zones_size, unsigned long *zholes_size)
{
	enum zone_type j;
	int nid = pgdat->node_id;
	unsigned long zone_start_pfn = pgdat->node_start_pfn;
	int ret;

	pgdat_resize_init(pgdat);
	pgdat->nr_zones = 0;
	init_waitqueue_head(&pgdat->kswapd_wait);
	pgdat->kswapd_max_order = 0;
	
	for (j = 0; j < MAX_NR_ZONES; j++) {
		struct zone *zone = pgdat->node_zones + j;
		unsigned long size, realsize, memmap_pages;

		size = zone_spanned_pages_in_node(nid, j, zones_size);
		realsize = size - zone_absent_pages_in_node(nid, j,
								zholes_size);

		/*
		 * Adjust realsize so that it accounts for how much memory
		 * is used by this zone for memmap. This affects the watermark
		 * and per-cpu initialisations
		 */
		memmap_pages = (size * sizeof(struct page)) >> PAGE_SHIFT;
		if (realsize >= memmap_pages) {
			realsize -= memmap_pages;
			printk(KERN_DEBUG
				"  %s zone: %lu pages used for memmap\n",
				zone_names[j], memmap_pages);
		} else
			printk(KERN_WARNING
				"  %s zone: %lu pages exceeds realsize %lu\n",
				zone_names[j], memmap_pages, realsize);

		/* Account for reserved pages */
		if (j == 0 && realsize > dma_reserve) {
			realsize -= dma_reserve;
			printk(KERN_DEBUG "  %s zone: %lu pages reserved\n",
					zone_names[0], dma_reserve);
		}

		if (!is_highmem_idx(j))
			nr_kernel_pages += realsize;
		nr_all_pages += realsize;

		zone->spanned_pages = size;
		zone->present_pages = realsize;
#ifdef CONFIG_NUMA
		zone->node = nid;
		zone->min_unmapped_pages = (realsize*sysctl_min_unmapped_ratio)
						/ 100;
		zone->min_slab_pages = (realsize * sysctl_min_slab_ratio) / 100;
#endif
		zone->name = zone_names[j];
		spin_lock_init(&zone->lock);
		spin_lock_init(&zone->lru_lock);
		zone_seqlock_init(zone);
		zone->zone_pgdat = pgdat;

		zone->prev_priority = DEF_PRIORITY;

		zone_pcp_init(zone);
		INIT_LIST_HEAD(&zone->active_list);
		INIT_LIST_HEAD(&zone->inactive_list);
		zone->nr_scan_active = 0;
		zone->nr_scan_inactive = 0;
		zap_zone_vm_stats(zone);
		zone->flags = 0;
		if (!size)
			continue;

		set_pageblock_order(HUGETLB_PAGE_ORDER);
		setup_usemap(pgdat, zone, size);
		ret = init_currently_empty_zone(zone, zone_start_pfn,
						size, MEMMAP_EARLY);
		BUG_ON(ret);
		zone_start_pfn += size;
	}
}

static void __init_refok alloc_node_mem_map(struct pglist_data *pgdat)
{
	/* Skip empty nodes */
	if (!pgdat->node_spanned_pages)
		return;

#ifdef CONFIG_FLAT_NODE_MEM_MAP
	/* ia64 gets its own node_mem_map, before this, without bootmem */
	if (!pgdat->node_mem_map) {
		unsigned long size, start, end;
		struct page *map;

		/*
		 * The zone's endpoints aren't required to be MAX_ORDER
		 * aligned but the node_mem_map endpoints must be in order
		 * for the buddy allocator to function correctly.
		 */
		start = pgdat->node_start_pfn & ~(MAX_ORDER_NR_PAGES - 1);
		end = pgdat->node_start_pfn + pgdat->node_spanned_pages;
		end = ALIGN(end, MAX_ORDER_NR_PAGES);
		size =  (end - start) * sizeof(struct page);
		map = alloc_remap(pgdat->node_id, size);
		if (!map)
			map = alloc_bootmem_node(pgdat, size);
		pgdat->node_mem_map = map + (pgdat->node_start_pfn - start);
	}
#ifndef CONFIG_NEED_MULTIPLE_NODES
	/*
	 * With no DISCONTIG, the global mem_map is just set as node 0's
	 */
	if (pgdat == NODE_DATA(0)) {
		mem_map = NODE_DATA(0)->node_mem_map;
#ifdef CONFIG_ARCH_POPULATES_NODE_MAP
		if (page_to_pfn(mem_map) != pgdat->node_start_pfn)
			mem_map -= pgdat->node_start_pfn;
#endif /* CONFIG_ARCH_POPULATES_NODE_MAP */
	}
#endif
#endif /* CONFIG_FLAT_NODE_MEM_MAP */
}

void __meminit free_area_init_node(int nid, struct pglist_data *pgdat,
		unsigned long *zones_size, unsigned long node_start_pfn,
		unsigned long *zholes_size)
{
	pgdat->node_id = nid;
	pgdat->node_start_pfn = node_start_pfn;
	calculate_node_totalpages(pgdat, zones_size, zholes_size);

	alloc_node_mem_map(pgdat);

	free_area_init_core(pgdat, zones_size, zholes_size);
}

#ifdef CONFIG_ARCH_POPULATES_NODE_MAP

#if MAX_NUMNODES > 1
/*
 * Figure out the number of possible node ids.
 */
static void __init setup_nr_node_ids(void)
{
	unsigned int node;
	unsigned int highest = 0;

	for_each_node_mask(node, node_possible_map)
		highest = node;
	nr_node_ids = highest + 1;
}
#else
static inline void setup_nr_node_ids(void)
{
}
#endif

/**
 * add_active_range - Register a range of PFNs backed by physical memory
 * @nid: The node ID the range resides on
 * @start_pfn: The start PFN of the available physical memory
 * @end_pfn: The end PFN of the available physical memory
 *
 * These ranges are stored in an early_node_map[] and later used by
 * free_area_init_nodes() to calculate zone sizes and holes. If the
 * range spans a memory hole, it is up to the architecture to ensure
 * the memory is not freed by the bootmem allocator. If possible
 * the range being registered will be merged with existing ranges.
 */
void __init add_active_range(unsigned int nid, unsigned long start_pfn,
						unsigned long end_pfn)
{
	int i;

	printk(KERN_DEBUG "Entering add_active_range(%d, %lu, %lu) "
			  "%d entries of %d used\n",
			  nid, start_pfn, end_pfn,
			  nr_nodemap_entries, MAX_ACTIVE_REGIONS);

	/* Merge with existing active regions if possible */
	for (i = 0; i < nr_nodemap_entries; i++) {
		if (early_node_map[i].nid != nid)
			continue;

		/* Skip if an existing region covers this new one */
		if (start_pfn >= early_node_map[i].start_pfn &&
				end_pfn <= early_node_map[i].end_pfn)
			return;

		/* Merge forward if suitable */
		if (start_pfn <= early_node_map[i].end_pfn &&
				end_pfn > early_node_map[i].end_pfn) {
			early_node_map[i].end_pfn = end_pfn;
			return;
		}

		/* Merge backward if suitable */
		if (start_pfn < early_node_map[i].end_pfn &&
				end_pfn >= early_node_map[i].start_pfn) {
			early_node_map[i].start_pfn = start_pfn;
			return;
		}
	}

	/* Check that early_node_map is large enough */
	if (i >= MAX_ACTIVE_REGIONS) {
		printk(KERN_CRIT "More than %d memory regions, truncating\n",
							MAX_ACTIVE_REGIONS);
		return;
	}

	early_node_map[i].nid = nid;
	early_node_map[i].start_pfn = start_pfn;
	early_node_map[i].end_pfn = end_pfn;
	nr_nodemap_entries = i + 1;
}

/**
 * shrink_active_range - Shrink an existing registered range of PFNs
 * @nid: The node id the range is on that should be shrunk
 * @old_end_pfn: The old end PFN of the range
 * @new_end_pfn: The new PFN of the range
 *
 * i386 with NUMA use alloc_remap() to store a node_mem_map on a local node.
 * The map is kept at the end physical page range that has already been
 * registered with add_active_range(). This function allows an arch to shrink
 * an existing registered range.
 */
void __init shrink_active_range(unsigned int nid, unsigned long old_end_pfn,
						unsigned long new_end_pfn)
{
	int i;

	/* Find the old active region end and shrink */
	for_each_active_range_index_in_nid(i, nid)
		if (early_node_map[i].end_pfn == old_end_pfn) {
			early_node_map[i].end_pfn = new_end_pfn;
			break;
		}
}

/**
 * remove_all_active_ranges - Remove all currently registered regions
 *
 * During discovery, it may be found that a table like SRAT is invalid
 * and an alternative discovery method must be used. This function removes
 * all currently registered regions.
 */
void __init remove_all_active_ranges(void)
{
	memset(early_node_map, 0, sizeof(early_node_map));
	nr_nodemap_entries = 0;
#ifdef CONFIG_MEMORY_HOTPLUG_RESERVE
	memset(node_boundary_start_pfn, 0, sizeof(node_boundary_start_pfn));
	memset(node_boundary_end_pfn, 0, sizeof(node_boundary_end_pfn));
#endif /* CONFIG_MEMORY_HOTPLUG_RESERVE */
}

/* Compare two active node_active_regions */
static int __init cmp_node_active_region(const void *a, const void *b)
{
	struct node_active_region *arange = (struct node_active_region *)a;
	struct node_active_region *brange = (struct node_active_region *)b;

	/* Done this way to avoid overflows */
	if (arange->start_pfn > brange->start_pfn)
		return 1;
	if (arange->start_pfn < brange->start_pfn)
		return -1;

	return 0;
}

/* sort the node_map by start_pfn */
static void __init sort_node_map(void)
{
	sort(early_node_map, (size_t)nr_nodemap_entries,
			sizeof(struct node_active_region),
			cmp_node_active_region, NULL);
}

/* Find the lowest pfn for a node */
unsigned long __init find_min_pfn_for_node(unsigned long nid)
{
	int i;
	unsigned long min_pfn = ULONG_MAX;

	/* Assuming a sorted map, the first range found has the starting pfn */
	for_each_active_range_index_in_nid(i, nid)
		min_pfn = min(min_pfn, early_node_map[i].start_pfn);

	if (min_pfn == ULONG_MAX) {
		printk(KERN_WARNING
			"Could not find start_pfn for node %lu\n", nid);
		return 0;
	}

	return min_pfn;
}

/**
 * find_min_pfn_with_active_regions - Find the minimum PFN registered
 *
 * It returns the minimum PFN based on information provided via
 * add_active_range().
 */
unsigned long __init find_min_pfn_with_active_regions(void)
{
	return find_min_pfn_for_node(MAX_NUMNODES);
}

/**
 * find_max_pfn_with_active_regions - Find the maximum PFN registered
 *
 * It returns the maximum PFN based on information provided via
 * add_active_range().
 */
unsigned long __init find_max_pfn_with_active_regions(void)
{
	int i;
	unsigned long max_pfn = 0;

	for (i = 0; i < nr_nodemap_entries; i++)
		max_pfn = max(max_pfn, early_node_map[i].end_pfn);

	return max_pfn;
}

/*
 * early_calculate_totalpages()
 * Sum pages in active regions for movable zone.
 * Populate N_HIGH_MEMORY for calculating usable_nodes.
 */
static unsigned long __init early_calculate_totalpages(void)
{
	int i;
	unsigned long totalpages = 0;

	for (i = 0; i < nr_nodemap_entries; i++) {
		unsigned long pages = early_node_map[i].end_pfn -
						early_node_map[i].start_pfn;
		totalpages += pages;
		if (pages)
			node_set_state(early_node_map[i].nid, N_HIGH_MEMORY);
	}
  	return totalpages;
}

/*
 * Find the PFN the Movable zone begins in each node. Kernel memory
 * is spread evenly between nodes as long as the nodes have enough
 * memory. When they don't, some nodes will have more kernelcore than
 * others
 */
void __init find_zone_movable_pfns_for_nodes(unsigned long *movable_pfn)
{
	int i, nid;
	unsigned long usable_startpfn;
	unsigned long kernelcore_node, kernelcore_remaining;
	unsigned long totalpages = early_calculate_totalpages();
	int usable_nodes = nodes_weight(node_states[N_HIGH_MEMORY]);

	/*
	 * If movablecore was specified, calculate what size of
	 * kernelcore that corresponds so that memory usable for
	 * any allocation type is evenly spread. If both kernelcore
	 * and movablecore are specified, then the value of kernelcore
	 * will be used for required_kernelcore if it's greater than
	 * what movablecore would have allowed.
	 */
	if (required_movablecore) {
		unsigned long corepages;

		/*
		 * Round-up so that ZONE_MOVABLE is at least as large as what
		 * was requested by the user
		 */
		required_movablecore =
			roundup(required_movablecore, MAX_ORDER_NR_PAGES);
		corepages = totalpages - required_movablecore;

		required_kernelcore = max(required_kernelcore, corepages);
	}

	/* If kernelcore was not specified, there is no ZONE_MOVABLE */
	if (!required_kernelcore)
		return;

	/* usable_startpfn is the lowest possible pfn ZONE_MOVABLE can be at */
	find_usable_zone_for_movable();
	usable_startpfn = arch_zone_lowest_possible_pfn[movable_zone];

restart:
	/* Spread kernelcore memory as evenly as possible throughout nodes */
	kernelcore_node = required_kernelcore / usable_nodes;
	for_each_node_state(nid, N_HIGH_MEMORY) {
		/*
		 * Recalculate kernelcore_node if the division per node
		 * now exceeds what is necessary to satisfy the requested
		 * amount of memory for the kernel
		 */
		if (required_kernelcore < kernelcore_node)
			kernelcore_node = required_kernelcore / usable_nodes;

		/*
		 * As the map is walked, we track how much memory is usable
		 * by the kernel using kernelcore_remaining. When it is
		 * 0, the rest of the node is usable by ZONE_MOVABLE
		 */
		kernelcore_remaining = kernelcore_node;

		/* Go through each range of PFNs within this node */
		for_each_active_range_index_in_nid(i, nid) {
			unsigned long start_pfn, end_pfn;
			unsigned long size_pages;

			start_pfn = max(early_node_map[i].start_pfn,
						zone_movable_pfn[nid]);
			end_pfn = early_node_map[i].end_pfn;
			if (start_pfn >= end_pfn)
				continue;

			/* Account for what is only usable for kernelcore */
			if (start_pfn < usable_startpfn) {
				unsigned long kernel_pages;
				kernel_pages = min(end_pfn, usable_startpfn)
								- start_pfn;

				kernelcore_remaining -= min(kernel_pages,
							kernelcore_remaining);
				required_kernelcore -= min(kernel_pages,
							required_kernelcore);

				/* Continue if range is now fully accounted */
				if (end_pfn <= usable_startpfn) {

					/*
					 * Push zone_movable_pfn to the end so
					 * that if we have to rebalance
					 * kernelcore across nodes, we will
					 * not double account here
					 */
					zone_movable_pfn[nid] = end_pfn;
					continue;
				}
				start_pfn = usable_startpfn;
			}

			/*
			 * The usable PFN range for ZONE_MOVABLE is from
			 * start_pfn->end_pfn. Calculate size_pages as the
			 * number of pages used as kernelcore
			 */
			size_pages = end_pfn - start_pfn;
			if (size_pages > kernelcore_remaining)
				size_pages = kernelcore_remaining;
			zone_movable_pfn[nid] = start_pfn + size_pages;

			/*
			 * Some kernelcore has been met, update counts and
			 * break if the kernelcore for this node has been
			 * satisified
			 */
			required_kernelcore -= min(required_kernelcore,
								size_pages);
			kernelcore_remaining -= size_pages;
			if (!kernelcore_remaining)
				break;
		}
	}

	/*
	 * If there is still required_kernelcore, we do another pass with one
	 * less node in the count. This will push zone_movable_pfn[nid] further
	 * along on the nodes that still have memory until kernelcore is
	 * satisified
	 */
	usable_nodes--;
	if (usable_nodes && required_kernelcore > usable_nodes)
		goto restart;

	/* Align start of ZONE_MOVABLE on all nids to MAX_ORDER_NR_PAGES */
	for (nid = 0; nid < MAX_NUMNODES; nid++)
		zone_movable_pfn[nid] =
			roundup(zone_movable_pfn[nid], MAX_ORDER_NR_PAGES);
}

/* Any regular memory on that node ? */
static void check_for_regular_memory(pg_data_t *pgdat)
{
#ifdef CONFIG_HIGHMEM
	enum zone_type zone_type;

	for (zone_type = 0; zone_type <= ZONE_NORMAL; zone_type++) {
		struct zone *zone = &pgdat->node_zones[zone_type];
		if (zone->present_pages)
			node_set_state(zone_to_nid(zone), N_NORMAL_MEMORY);
	}
#endif
}

/**
 * free_area_init_nodes - Initialise all pg_data_t and zone data
 * @max_zone_pfn: an array of max PFNs for each zone
 *
 * This will call free_area_init_node() for each active node in the system.
 * Using the page ranges provided by add_active_range(), the size of each
 * zone in each node and their holes is calculated. If the maximum PFN
 * between two adjacent zones match, it is assumed that the zone is empty.
 * For example, if arch_max_dma_pfn == arch_max_dma32_pfn, it is assumed
 * that arch_max_dma32_pfn has no pages. It is also assumed that a zone
 * starts where the previous one ended. For example, ZONE_DMA32 starts
 * at arch_max_dma_pfn.
 */
void __init free_area_init_nodes(unsigned long *max_zone_pfn)
{
	unsigned long nid;
	enum zone_type i;

	/* Sort early_node_map as initialisation assumes it is sorted */
	sort_node_map();

	/* Record where the zone boundaries are */
	memset(arch_zone_lowest_possible_pfn, 0,
				sizeof(arch_zone_lowest_possible_pfn));
	memset(arch_zone_highest_possible_pfn, 0,
				sizeof(arch_zone_highest_possible_pfn));
	arch_zone_lowest_possible_pfn[0] = find_min_pfn_with_active_regions();
	arch_zone_highest_possible_pfn[0] = max_zone_pfn[0];
	for (i = 1; i < MAX_NR_ZONES; i++) {
		if (i == ZONE_MOVABLE)
			continue;
		arch_zone_lowest_possible_pfn[i] =
			arch_zone_highest_possible_pfn[i-1];
		arch_zone_highest_possible_pfn[i] =
			max(max_zone_pfn[i], arch_zone_lowest_possible_pfn[i]);
	}
	arch_zone_lowest_possible_pfn[ZONE_MOVABLE] = 0;
	arch_zone_highest_possible_pfn[ZONE_MOVABLE] = 0;

	/* Find the PFNs that ZONE_MOVABLE begins at in each node */
	memset(zone_movable_pfn, 0, sizeof(zone_movable_pfn));
	find_zone_movable_pfns_for_nodes(zone_movable_pfn);

	/* Print out the zone ranges */
	printk("Zone PFN ranges:\n");
	for (i = 0; i < MAX_NR_ZONES; i++) {
		if (i == ZONE_MOVABLE)
			continue;
		printk("  %-8s %8lu -> %8lu\n",
				zone_names[i],
				arch_zone_lowest_possible_pfn[i],
				arch_zone_highest_possible_pfn[i]);
	}

	/* Print out the PFNs ZONE_MOVABLE begins at in each node */
	printk("Movable zone start PFN for each node\n");
	for (i = 0; i < MAX_NUMNODES; i++) {
		if (zone_movable_pfn[i])
			printk("  Node %d: %lu\n", i, zone_movable_pfn[i]);
	}

	/* Print out the early_node_map[] */
	printk("early_node_map[%d] active PFN ranges\n", nr_nodemap_entries);
	for (i = 0; i < nr_nodemap_entries; i++)
		printk("  %3d: %8lu -> %8lu\n", early_node_map[i].nid,
						early_node_map[i].start_pfn,
						early_node_map[i].end_pfn);

	/* Initialise every node */
	setup_nr_node_ids();
	for_each_online_node(nid) {
		pg_data_t *pgdat = NODE_DATA(nid);
		free_area_init_node(nid, pgdat, NULL,
				find_min_pfn_for_node(nid), NULL);

		/* Any memory on that node */
		if (pgdat->node_present_pages)
			node_set_state(nid, N_HIGH_MEMORY);
		check_for_regular_memory(pgdat);
	}
}

static int __init cmdline_parse_core(char *p, unsigned long *core)
{
	unsigned long long coremem;
	if (!p)
		return -EINVAL;

	coremem = memparse(p, &p);
	*core = coremem >> PAGE_SHIFT;

	/* Paranoid check that UL is enough for the coremem value */
	WARN_ON((coremem >> PAGE_SHIFT) > ULONG_MAX);

	return 0;
}

/*
 * kernelcore=size sets the amount of memory for use for allocations that
 * cannot be reclaimed or migrated.
 */
static int __init cmdline_parse_kernelcore(char *p)
{
	return cmdline_parse_core(p, &required_kernelcore);
}

/*
 * movablecore=size sets the amount of memory for use for allocations that
 * can be reclaimed or migrated.
 */
static int __init cmdline_parse_movablecore(char *p)
{
	return cmdline_parse_core(p, &required_movablecore);
}

early_param("kernelcore", cmdline_parse_kernelcore);
early_param("movablecore", cmdline_parse_movablecore);

#endif /* CONFIG_ARCH_POPULATES_NODE_MAP */

/**
 * set_dma_reserve - set the specified number of pages reserved in the first zone
 * @new_dma_reserve: The number of pages to mark reserved
 *
 * The per-cpu batchsize and zone watermarks are determined by present_pages.
 * In the DMA zone, a significant percentage may be consumed by kernel image
 * and other unfreeable allocations which can skew the watermarks badly. This
 * function may optionally be used to account for unfreeable pages in the
 * first zone (e.g., ZONE_DMA). The effect will be lower watermarks and
 * smaller per-cpu batchsize.
 */
void __init set_dma_reserve(unsigned long new_dma_reserve)
{
	dma_reserve = new_dma_reserve;
}

#ifndef CONFIG_NEED_MULTIPLE_NODES
static bootmem_data_t contig_bootmem_data;
struct pglist_data contig_page_data = { .bdata = &contig_bootmem_data };

EXPORT_SYMBOL(contig_page_data);
#endif

void __init free_area_init(unsigned long *zones_size)
{
	free_area_init_node(0, NODE_DATA(0), zones_size,
			__pa(PAGE_OFFSET) >> PAGE_SHIFT, NULL);
}

static int page_alloc_cpu_notify(struct notifier_block *self,
				 unsigned long action, void *hcpu)
{
	int cpu = (unsigned long)hcpu;

	if (action == CPU_DEAD || action == CPU_DEAD_FROZEN) {
		local_irq_disable();
		__drain_pages(cpu);
		vm_events_fold_cpu(cpu);
		local_irq_enable();
		refresh_cpu_vm_stats(cpu);
	}
	return NOTIFY_OK;
}

void __init page_alloc_init(void)
{
	hotcpu_notifier(page_alloc_cpu_notify, 0);
}

/*
 * calculate_totalreserve_pages - called when sysctl_lower_zone_reserve_ratio
 *	or min_free_kbytes changes.
 */
static void calculate_totalreserve_pages(void)
{
	struct pglist_data *pgdat;
	unsigned long reserve_pages = 0;
	enum zone_type i, j;

	for_each_online_pgdat(pgdat) {
		for (i = 0; i < MAX_NR_ZONES; i++) {
			struct zone *zone = pgdat->node_zones + i;
			unsigned long max = 0;

			/* Find valid and maximum lowmem_reserve in the zone */
			for (j = i; j < MAX_NR_ZONES; j++) {
				if (zone->lowmem_reserve[j] > max)
					max = zone->lowmem_reserve[j];
			}

			/* we treat pages_high as reserved pages. */
			max += zone->pages_high;

			if (max > zone->present_pages)
				max = zone->present_pages;
			reserve_pages += max;
		}
	}
	totalreserve_pages = reserve_pages;
}

/*
 * setup_per_zone_lowmem_reserve - called whenever
 *	sysctl_lower_zone_reserve_ratio changes.  Ensures that each zone
 *	has a correct pages reserved value, so an adequate number of
 *	pages are left in the zone after a successful __alloc_pages().
 */
static void setup_per_zone_lowmem_reserve(void)
{
	struct pglist_data *pgdat;
	enum zone_type j, idx;

	for_each_online_pgdat(pgdat) {
		for (j = 0; j < MAX_NR_ZONES; j++) {
			struct zone *zone = pgdat->node_zones + j;
			unsigned long present_pages = zone->present_pages;

			zone->lowmem_reserve[j] = 0;

			idx = j;
			while (idx) {
				struct zone *lower_zone;

				idx--;

				if (sysctl_lowmem_reserve_ratio[idx] < 1)
					sysctl_lowmem_reserve_ratio[idx] = 1;

				lower_zone = pgdat->node_zones + idx;
				lower_zone->lowmem_reserve[j] = present_pages /
					sysctl_lowmem_reserve_ratio[idx];
				present_pages += lower_zone->present_pages;
			}
		}
	}

	/* update totalreserve_pages */
	calculate_totalreserve_pages();
}

/**
 * setup_per_zone_pages_min - called when min_free_kbytes changes.
 *
 * Ensures that the pages_{min,low,high} values for each zone are set correctly
 * with respect to min_free_kbytes.
 */
void setup_per_zone_pages_min(void)
{
	unsigned long pages_min = min_free_kbytes >> (PAGE_SHIFT - 10);
	unsigned long lowmem_pages = 0;
	struct zone *zone;
	unsigned long flags;

	/* Calculate total number of !ZONE_HIGHMEM pages */
	for_each_zone(zone) {
		if (!is_highmem(zone))
			lowmem_pages += zone->present_pages;
	}

	for_each_zone(zone) {
		u64 tmp;

		spin_lock_irqsave(&zone->lru_lock, flags);
		tmp = (u64)pages_min * zone->present_pages;
		do_div(tmp, lowmem_pages);
		if (is_highmem(zone)) {
			/*
			 * __GFP_HIGH and PF_MEMALLOC allocations usually don't
			 * need highmem pages, so cap pages_min to a small
			 * value here.
			 *
			 * The (pages_high-pages_low) and (pages_low-pages_min)
			 * deltas controls asynch page reclaim, and so should
			 * not be capped for highmem.
			 */
			int min_pages;

			min_pages = zone->present_pages / 1024;
			if (min_pages < SWAP_CLUSTER_MAX)
				min_pages = SWAP_CLUSTER_MAX;
			if (min_pages > 128)
				min_pages = 128;
			zone->pages_min = min_pages;
		} else {
			/*
			 * If it's a lowmem zone, reserve a number of pages
			 * proportionate to the zone's size.
			 */
			zone->pages_min = tmp;
		}

		zone->pages_low   = zone->pages_min + (tmp >> 2);
		zone->pages_high  = zone->pages_min + (tmp >> 1);
		setup_zone_migrate_reserve(zone);
		spin_unlock_irqrestore(&zone->lru_lock, flags);
	}

	/* update totalreserve_pages */
	calculate_totalreserve_pages();
}

/*
 * Initialise min_free_kbytes.
 *
 * For small machines we want it small (128k min).  For large machines
 * we want it large (64MB max).  But it is not linear, because network
 * bandwidth does not increase linearly with machine size.  We use
 *
 * 	min_free_kbytes = 4 * sqrt(lowmem_kbytes), for better accuracy:
 *	min_free_kbytes = sqrt(lowmem_kbytes * 16)
 *
 * which yields
 *
 * 16MB:	512k
 * 32MB:	724k
 * 64MB:	1024k
 * 128MB:	1448k
 * 256MB:	2048k
 * 512MB:	2896k
 * 1024MB:	4096k
 * 2048MB:	5792k
 * 4096MB:	8192k
 * 8192MB:	11584k
 * 16384MB:	16384k
 */
static int __init init_per_zone_pages_min(void)
{
	unsigned long lowmem_kbytes;

	lowmem_kbytes = nr_free_buffer_pages() * (PAGE_SIZE >> 10);

	min_free_kbytes = int_sqrt(lowmem_kbytes * 16);
	if (min_free_kbytes < 128)
		min_free_kbytes = 128;
	if (min_free_kbytes > 65536)
		min_free_kbytes = 65536;
	setup_per_zone_pages_min();
	setup_per_zone_lowmem_reserve();
	return 0;
}
module_init(init_per_zone_pages_min)

/*
 * min_free_kbytes_sysctl_handler - just a wrapper around proc_dointvec() so 
 *	that we can call two helper functions whenever min_free_kbytes
 *	changes.
 */
int min_free_kbytes_sysctl_handler(ctl_table *table, int write, 
	struct file *file, void __user *buffer, size_t *length, loff_t *ppos)
{
	proc_dointvec(table, write, file, buffer, length, ppos);
	if (write)
		setup_per_zone_pages_min();
	return 0;
}

#ifdef CONFIG_NUMA
int sysctl_min_unmapped_ratio_sysctl_handler(ctl_table *table, int write,
	struct file *file, void __user *buffer, size_t *length, loff_t *ppos)
{
	struct zone *zone;
	int rc;

	rc = proc_dointvec_minmax(table, write, file, buffer, length, ppos);
	if (rc)
		return rc;

	for_each_zone(zone)
		zone->min_unmapped_pages = (zone->present_pages *
				sysctl_min_unmapped_ratio) / 100;
	return 0;
}

int sysctl_min_slab_ratio_sysctl_handler(ctl_table *table, int write,
	struct file *file, void __user *buffer, size_t *length, loff_t *ppos)
{
	struct zone *zone;
	int rc;

	rc = proc_dointvec_minmax(table, write, file, buffer, length, ppos);
	if (rc)
		return rc;

	for_each_zone(zone)
		zone->min_slab_pages = (zone->present_pages *
				sysctl_min_slab_ratio) / 100;
	return 0;
}
#endif

/*
 * lowmem_reserve_ratio_sysctl_handler - just a wrapper around
 *	proc_dointvec() so that we can call setup_per_zone_lowmem_reserve()
 *	whenever sysctl_lowmem_reserve_ratio changes.
 *
 * The reserve ratio obviously has absolutely no relation with the
 * pages_min watermarks. The lowmem reserve ratio can only make sense
 * if in function of the boot time zone sizes.
 */
int lowmem_reserve_ratio_sysctl_handler(ctl_table *table, int write,
	struct file *file, void __user *buffer, size_t *length, loff_t *ppos)
{
	proc_dointvec_minmax(table, write, file, buffer, length, ppos);
	setup_per_zone_lowmem_reserve();
	return 0;
}

/*
 * percpu_pagelist_fraction - changes the pcp->high for each zone on each
 * cpu.  It is the fraction of total pages in each zone that a hot per cpu pagelist
 * can have before it gets flushed back to buddy allocator.
 */

int percpu_pagelist_fraction_sysctl_handler(ctl_table *table, int write,
	struct file *file, void __user *buffer, size_t *length, loff_t *ppos)
{
	struct zone *zone;
	unsigned int cpu;
	int ret;

	ret = proc_dointvec_minmax(table, write, file, buffer, length, ppos);
	if (!write || (ret == -EINVAL))
		return ret;
	for_each_zone(zone) {
		for_each_online_cpu(cpu) {
			unsigned long  high;
			high = zone->present_pages / percpu_pagelist_fraction;
			setup_pagelist_highmark(zone_pcp(zone, cpu), high);
		}
	}
	return 0;
}

int hashdist = HASHDIST_DEFAULT;

#ifdef CONFIG_NUMA
static int __init set_hashdist(char *str)
{
	if (!str)
		return 0;
	hashdist = simple_strtoul(str, &str, 0);
	return 1;
}
__setup("hashdist=", set_hashdist);
#endif

/*
 * allocate a large system hash table from bootmem
 * - it is assumed that the hash table must contain an exact power-of-2
 *   quantity of entries
 * - limit is the number of hash buckets, not the total allocation size
 */
void *__init alloc_large_system_hash(const char *tablename,
				     unsigned long bucketsize,
				     unsigned long numentries,
				     int scale,
				     int flags,
				     unsigned int *_hash_shift,
				     unsigned int *_hash_mask,
				     unsigned long limit)
{
	unsigned long long max = limit;
	unsigned long log2qty, size;
	void *table = NULL;

	/* allow the kernel cmdline to have a say */
	if (!numentries) {
		/* round applicable memory size up to nearest megabyte */
		numentries = nr_kernel_pages;
		numentries += (1UL << (20 - PAGE_SHIFT)) - 1;
		numentries >>= 20 - PAGE_SHIFT;
		numentries <<= 20 - PAGE_SHIFT;

		/* limit to 1 bucket per 2^scale bytes of low memory */
		if (scale > PAGE_SHIFT)
			numentries >>= (scale - PAGE_SHIFT);
		else
			numentries <<= (PAGE_SHIFT - scale);

		/* Make sure we've got at least a 0-order allocation.. */
		if (unlikely((numentries * bucketsize) < PAGE_SIZE))
			numentries = PAGE_SIZE / bucketsize;
	}
	numentries = roundup_pow_of_two(numentries);

	/* limit allocation size to 1/16 total memory by default */
	if (max == 0) {
		max = ((unsigned long long)nr_all_pages << PAGE_SHIFT) >> 4;
		do_div(max, bucketsize);
	}

	if (numentries > max)
		numentries = max;

	log2qty = ilog2(numentries);

	do {
		size = bucketsize << log2qty;
		if (flags & HASH_EARLY)
			table = alloc_bootmem(size);
		else if (hashdist)
			table = __vmalloc(size, GFP_ATOMIC, PAGE_KERNEL);
		else {
			unsigned long order;
			for (order = 0; ((1UL << order) << PAGE_SHIFT) < size; order++)
				;
			table = (void*) __get_free_pages(GFP_ATOMIC, order);
			/*
			 * If bucketsize is not a power-of-two, we may free
			 * some pages at the end of hash table.
			 */
			if (table) {
				unsigned long alloc_end = (unsigned long)table +
						(PAGE_SIZE << order);
				unsigned long used = (unsigned long)table +
						PAGE_ALIGN(size);
				split_page(virt_to_page(table), order);
				while (used < alloc_end) {
					free_page(used);
					used += PAGE_SIZE;
				}
			}
		}
	} while (!table && size > PAGE_SIZE && --log2qty);

	if (!table)
		panic("Failed to allocate %s hash table\n", tablename);

	printk(KERN_INFO "%s hash table entries: %d (order: %d, %lu bytes)\n",
	       tablename,
	       (1U << log2qty),
	       ilog2(size) - PAGE_SHIFT,
	       size);

	if (_hash_shift)
		*_hash_shift = log2qty;
	if (_hash_mask)
		*_hash_mask = (1 << log2qty) - 1;

	return table;
}

#ifdef CONFIG_OUT_OF_LINE_PFN_TO_PAGE
struct page *pfn_to_page(unsigned long pfn)
{
	return __pfn_to_page(pfn);
}
unsigned long page_to_pfn(struct page *page)
{
	return __page_to_pfn(page);
}
EXPORT_SYMBOL(pfn_to_page);
EXPORT_SYMBOL(page_to_pfn);
#endif /* CONFIG_OUT_OF_LINE_PFN_TO_PAGE */

/* Return a pointer to the bitmap storing bits affecting a block of pages */
static inline unsigned long *get_pageblock_bitmap(struct zone *zone,
							unsigned long pfn)
{
#ifdef CONFIG_SPARSEMEM
	return __pfn_to_section(pfn)->pageblock_flags;
#else
	return zone->pageblock_flags;
#endif /* CONFIG_SPARSEMEM */
}

static inline int pfn_to_bitidx(struct zone *zone, unsigned long pfn)
{
#ifdef CONFIG_SPARSEMEM
	pfn &= (PAGES_PER_SECTION-1);
	return (pfn >> pageblock_order) * NR_PAGEBLOCK_BITS;
#else
	pfn = pfn - zone->zone_start_pfn;
	return (pfn >> pageblock_order) * NR_PAGEBLOCK_BITS;
#endif /* CONFIG_SPARSEMEM */
}

/**
 * get_pageblock_flags_group - Return the requested group of flags for the pageblock_nr_pages block of pages
 * @page: The page within the block of interest
 * @start_bitidx: The first bit of interest to retrieve
 * @end_bitidx: The last bit of interest
 * returns pageblock_bits flags
 */
unsigned long get_pageblock_flags_group(struct page *page,
					int start_bitidx, int end_bitidx)
{
	struct zone *zone;
	unsigned long *bitmap;
	unsigned long pfn, bitidx;
	unsigned long flags = 0;
	unsigned long value = 1;

	zone = page_zone(page);
	pfn = page_to_pfn(page);
	bitmap = get_pageblock_bitmap(zone, pfn);
	bitidx = pfn_to_bitidx(zone, pfn);

	for (; start_bitidx <= end_bitidx; start_bitidx++, value <<= 1)
		if (test_bit(bitidx + start_bitidx, bitmap))
			flags |= value;

	return flags;
}

/**
 * set_pageblock_flags_group - Set the requested group of flags for a pageblock_nr_pages block of pages
 * @page: The page within the block of interest
 * @start_bitidx: The first bit of interest
 * @end_bitidx: The last bit of interest
 * @flags: The flags to set
 */
void set_pageblock_flags_group(struct page *page, unsigned long flags,
					int start_bitidx, int end_bitidx)
{
	struct zone *zone;
	unsigned long *bitmap;
	unsigned long pfn, bitidx;
	unsigned long value = 1;

	zone = page_zone(page);
	pfn = page_to_pfn(page);
	bitmap = get_pageblock_bitmap(zone, pfn);
	bitidx = pfn_to_bitidx(zone, pfn);

	for (; start_bitidx <= end_bitidx; start_bitidx++, value <<= 1)
		if (flags & value)
			__set_bit(bitidx + start_bitidx, bitmap);
		else
			__clear_bit(bitidx + start_bitidx, bitmap);
}

/*
 * This is designed as sub function...plz see page_isolation.c also.
 * set/clear page block's type to be ISOLATE.
 * page allocater never alloc memory from ISOLATE block.
 */

int set_migratetype_isolate(struct page *page)
{
	struct zone *zone;
	unsigned long flags;
	int ret = -EBUSY;

	zone = page_zone(page);
	spin_lock_irqsave(&zone->lock, flags);
	/*
	 * In future, more migrate types will be able to be isolation target.
	 */
	if (get_pageblock_migratetype(page) != MIGRATE_MOVABLE)
		goto out;
	set_pageblock_migratetype(page, MIGRATE_ISOLATE);
	move_freepages_block(zone, page, MIGRATE_ISOLATE);
	ret = 0;
out:
	spin_unlock_irqrestore(&zone->lock, flags);
	if (!ret)
		drain_all_local_pages();
	return ret;
}

void unset_migratetype_isolate(struct page *page)
{
	struct zone *zone;
	unsigned long flags;
	zone = page_zone(page);
	spin_lock_irqsave(&zone->lock, flags);
	if (get_pageblock_migratetype(page) != MIGRATE_ISOLATE)
		goto out;
	set_pageblock_migratetype(page, MIGRATE_MOVABLE);
	move_freepages_block(zone, page, MIGRATE_MOVABLE);
out:
	spin_unlock_irqrestore(&zone->lock, flags);
}

#ifdef CONFIG_MEMORY_HOTREMOVE
/*
 * All pages in the range must be isolated before calling this.
 */
void
__offline_isolated_pages(unsigned long start_pfn, unsigned long end_pfn)
{
	struct page *page;
	struct zone *zone;
	int order, i;
	unsigned long pfn;
	unsigned long flags;
	/* find the first valid pfn */
	for (pfn = start_pfn; pfn < end_pfn; pfn++)
		if (pfn_valid(pfn))
			break;
	if (pfn == end_pfn)
		return;
	zone = page_zone(pfn_to_page(pfn));
	spin_lock_irqsave(&zone->lock, flags);
	pfn = start_pfn;
	while (pfn < end_pfn) {
		if (!pfn_valid(pfn)) {
			pfn++;
			continue;
		}
		page = pfn_to_page(pfn);
		BUG_ON(page_count(page));
		BUG_ON(!PageBuddy(page));
		order = page_order(page);
#ifdef CONFIG_DEBUG_VM
		printk(KERN_INFO "remove from free list %lx %d %lx\n",
		       pfn, 1 << order, end_pfn);
#endif
		list_del(&page->lru);
		rmv_page_order(page);
		zone->free_area[order].nr_free--;
		__mod_zone_page_state(zone, NR_FREE_PAGES,
				      - (1UL << order));
		for (i = 0; i < (1 << order); i++)
			SetPageReserved((page+i));
		pfn += (1 << order);
	}
	spin_unlock_irqrestore(&zone->lock, flags);
}
#endif<|MERGE_RESOLUTION|>--- conflicted
+++ resolved
@@ -749,26 +749,6 @@
 	return move_freepages(zone, start_page, end_page, migratetype);
 }
 
-<<<<<<< HEAD
-/* Return the page with the lowest PFN in the list */
-static struct page *min_page(struct list_head *list)
-{
-	unsigned long min_pfn = -1UL;
-	struct page *min_page = NULL, *page;;
-
-	list_for_each_entry(page, list, lru) {
-		unsigned long pfn = page_to_pfn(page);
-		if (pfn < min_pfn) {
-			min_pfn = pfn;
-			min_page = page;
-		}
-	}
-
-	return min_page;
-}
-
-=======
->>>>>>> 9418d5dc
 /* Remove an element from the buddy allocator from the fallback list */
 static struct page *__rmqueue_fallback(struct zone *zone, int order,
 						int start_migratetype)
@@ -792,16 +772,8 @@
 			if (list_empty(&area->free_list[migratetype]))
 				continue;
 
-<<<<<<< HEAD
-			/* Bias kernel allocations towards low pfns */
 			page = list_entry(area->free_list[migratetype].next,
 					struct page, lru);
-			if (unlikely(start_migratetype != MIGRATE_MOVABLE))
-				page = min_page(&area->free_list[migratetype]);
-=======
-			page = list_entry(area->free_list[migratetype].next,
-					struct page, lru);
->>>>>>> 9418d5dc
 			area->nr_free--;
 
 			/*
