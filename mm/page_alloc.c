--- conflicted
+++ resolved
@@ -2026,24 +2026,11 @@
 }
 
 /*
-<<<<<<< HEAD
- * This function implements actual steal behaviour. If order is large enough, we
- * can claim the whole pageblock for the requested migratetype. If not, we check
- * the pageblock for constituent pages; if at least half of the pages are free
- * or compatible, we can still claim the whole block, so pages freed in the
- * future will be put on the correct free list.
- */
-static struct page *
-try_to_steal_block(struct zone *zone, struct page *page,
-		   int current_order, int order, int start_type,
-		   unsigned int alloc_flags)
-=======
  * When we are falling back to another migratetype during allocation, should we
  * try to claim an entire block to satisfy further allocations, instead of
  * polluting multiple pageblocks?
  */
 static bool should_try_claim_block(unsigned int order, int start_mt)
->>>>>>> e747403a
 {
 	/*
 	 * Leaving this order check is intended, although there is
@@ -2069,10 +2056,6 @@
 	 * allocation size. Later movable allocations can always steal from this
 	 * block, which is less problematic.
 	 */
-<<<<<<< HEAD
-	if (is_migrate_highatomic(block_type))
-		return NULL;
-=======
 	if (start_mt == MIGRATE_RECLAIMABLE || start_mt == MIGRATE_UNMOVABLE)
 		return true;
 
@@ -2136,7 +2119,6 @@
 {
 	int free_pages, movable_pages, alike_pages;
 	unsigned long start_pfn;
->>>>>>> e747403a
 
 	/* Take ownership for orders >= pageblock_order */
 	if (current_order >= pageblock_order) {
@@ -2194,187 +2176,6 @@
 	}
 
 	return NULL;
-<<<<<<< HEAD
-}
-
-/*
- * Check whether there is a suitable fallback freepage with requested order.
- * If only_stealable is true, this function returns fallback_mt only if
- * we can steal other freepages all together. This would help to reduce
- * fragmentation due to mixed migratetype pages in one pageblock.
- */
-int find_suitable_fallback(struct free_area *area, unsigned int order,
-			int migratetype, bool only_stealable, bool *can_steal)
-{
-	int i;
-	int fallback_mt;
-
-	if (area->nr_free == 0)
-		return -1;
-
-	*can_steal = false;
-	for (i = 0; i < MIGRATE_PCPTYPES - 1 ; i++) {
-		fallback_mt = fallbacks[migratetype][i];
-		if (free_area_empty(area, fallback_mt))
-			continue;
-
-		if (can_steal_fallback(order, migratetype))
-			*can_steal = true;
-
-		if (!only_stealable)
-			return fallback_mt;
-
-		if (*can_steal)
-			return fallback_mt;
-	}
-
-	return -1;
-}
-
-/*
- * Reserve the pageblock(s) surrounding an allocation request for
- * exclusive use of high-order atomic allocations if there are no
- * empty page blocks that contain a page with a suitable order
- */
-static void reserve_highatomic_pageblock(struct page *page, int order,
-					 struct zone *zone)
-{
-	int mt;
-	unsigned long max_managed, flags;
-
-	/*
-	 * The number reserved as: minimum is 1 pageblock, maximum is
-	 * roughly 1% of a zone. But if 1% of a zone falls below a
-	 * pageblock size, then don't reserve any pageblocks.
-	 * Check is race-prone but harmless.
-	 */
-	if ((zone_managed_pages(zone) / 100) < pageblock_nr_pages)
-		return;
-	max_managed = ALIGN((zone_managed_pages(zone) / 100), pageblock_nr_pages);
-	if (zone->nr_reserved_highatomic >= max_managed)
-		return;
-
-	spin_lock_irqsave(&zone->lock, flags);
-
-	/* Recheck the nr_reserved_highatomic limit under the lock */
-	if (zone->nr_reserved_highatomic >= max_managed)
-		goto out_unlock;
-
-	/* Yoink! */
-	mt = get_pageblock_migratetype(page);
-	/* Only reserve normal pageblocks (i.e., they can merge with others) */
-	if (!migratetype_is_mergeable(mt))
-		goto out_unlock;
-
-	if (order < pageblock_order) {
-		if (move_freepages_block(zone, page, mt, MIGRATE_HIGHATOMIC) == -1)
-			goto out_unlock;
-		zone->nr_reserved_highatomic += pageblock_nr_pages;
-	} else {
-		change_pageblock_range(page, order, MIGRATE_HIGHATOMIC);
-		zone->nr_reserved_highatomic += 1 << order;
-	}
-
-out_unlock:
-	spin_unlock_irqrestore(&zone->lock, flags);
-}
-
-/*
- * Used when an allocation is about to fail under memory pressure. This
- * potentially hurts the reliability of high-order allocations when under
- * intense memory pressure but failed atomic allocations should be easier
- * to recover from than an OOM.
- *
- * If @force is true, try to unreserve pageblocks even though highatomic
- * pageblock is exhausted.
- */
-static bool unreserve_highatomic_pageblock(const struct alloc_context *ac,
-						bool force)
-{
-	struct zonelist *zonelist = ac->zonelist;
-	unsigned long flags;
-	struct zoneref *z;
-	struct zone *zone;
-	struct page *page;
-	int order;
-	int ret;
-
-	for_each_zone_zonelist_nodemask(zone, z, zonelist, ac->highest_zoneidx,
-								ac->nodemask) {
-		/*
-		 * Preserve at least one pageblock unless memory pressure
-		 * is really high.
-		 */
-		if (!force && zone->nr_reserved_highatomic <=
-					pageblock_nr_pages)
-			continue;
-
-		spin_lock_irqsave(&zone->lock, flags);
-		for (order = 0; order < NR_PAGE_ORDERS; order++) {
-			struct free_area *area = &(zone->free_area[order]);
-			int mt;
-
-			page = get_page_from_free_area(area, MIGRATE_HIGHATOMIC);
-			if (!page)
-				continue;
-
-			mt = get_pageblock_migratetype(page);
-			/*
-			 * In page freeing path, migratetype change is racy so
-			 * we can counter several free pages in a pageblock
-			 * in this loop although we changed the pageblock type
-			 * from highatomic to ac->migratetype. So we should
-			 * adjust the count once.
-			 */
-			if (is_migrate_highatomic(mt)) {
-				unsigned long size;
-				/*
-				 * It should never happen but changes to
-				 * locking could inadvertently allow a per-cpu
-				 * drain to add pages to MIGRATE_HIGHATOMIC
-				 * while unreserving so be safe and watch for
-				 * underflows.
-				 */
-				size = max(pageblock_nr_pages, 1UL << order);
-				size = min(size, zone->nr_reserved_highatomic);
-				zone->nr_reserved_highatomic -= size;
-			}
-
-			/*
-			 * Convert to ac->migratetype and avoid the normal
-			 * pageblock stealing heuristics. Minimally, the caller
-			 * is doing the work and needs the pages. More
-			 * importantly, if the block was always converted to
-			 * MIGRATE_UNMOVABLE or another type then the number
-			 * of pageblocks that cannot be completely freed
-			 * may increase.
-			 */
-			if (order < pageblock_order)
-				ret = move_freepages_block(zone, page, mt,
-							   ac->migratetype);
-			else {
-				move_to_free_list(page, zone, order, mt,
-						  ac->migratetype);
-				change_pageblock_range(page, order,
-						       ac->migratetype);
-				ret = 1;
-			}
-			/*
-			 * Reserving the block(s) already succeeded,
-			 * so this should not fail on zone boundaries.
-			 */
-			WARN_ON_ONCE(ret == -1);
-			if (ret > 0) {
-				spin_unlock_irqrestore(&zone->lock, flags);
-				return ret;
-			}
-		}
-		spin_unlock_irqrestore(&zone->lock, flags);
-	}
-
-	return false;
-=======
->>>>>>> e747403a
 }
 
 /*
@@ -2417,14 +2218,6 @@
 		if (fallback_mt == -1)
 			continue;
 
-<<<<<<< HEAD
-		if (!can_steal)
-			break;
-
-		page = get_page_from_free_area(area, fallback_mt);
-		page = try_to_steal_block(zone, page, current_order, order,
-					  start_migratetype, alloc_flags);
-=======
 		if (!claim_block)
 			break;
 
@@ -2432,7 +2225,6 @@
 		page = try_to_claim_block(zone, page, current_order, order,
 					  start_migratetype, fallback_mt,
 					  alloc_flags);
->>>>>>> e747403a
 		if (page) {
 			trace_mm_page_alloc_extfrag(page, order, current_order,
 						    start_migratetype, fallback_mt);
@@ -2454,20 +2246,12 @@
 	int current_order;
 	struct page *page;
 	int fallback_mt;
-<<<<<<< HEAD
-	bool can_steal;
-=======
 	bool claim_block;
->>>>>>> e747403a
 
 	for (current_order = order; current_order < NR_PAGE_ORDERS; current_order++) {
 		area = &(zone->free_area[current_order]);
 		fallback_mt = find_suitable_fallback(area, current_order,
-<<<<<<< HEAD
-				start_migratetype, false, &can_steal);
-=======
 				start_migratetype, false, &claim_block);
->>>>>>> e747403a
 		if (fallback_mt == -1)
 			continue;
 
@@ -2522,16 +2306,6 @@
 	 * not subject to any outside changes. Remember in *mode where
 	 * we found pay dirt, to save us the search on the next call.
 	 */
-<<<<<<< HEAD
-       switch (*mode) {
-       case RMQUEUE_NORMAL:
-               page = __rmqueue_smallest(zone, order, migratetype);
-               if (page)
-                       return page;
-               fallthrough;
-       case RMQUEUE_CMA:
-               if (alloc_flags & ALLOC_CMA) {
-=======
 	switch (*mode) {
 	case RMQUEUE_NORMAL:
 		page = __rmqueue_smallest(zone, order, migratetype);
@@ -2540,35 +2314,11 @@
 		fallthrough;
 	case RMQUEUE_CMA:
 		if (alloc_flags & ALLOC_CMA) {
->>>>>>> e747403a
 			page = __rmqueue_cma_fallback(zone, order);
 			if (page) {
 				*mode = RMQUEUE_CMA;
 				return page;
 			}
-<<<<<<< HEAD
-	       }
-	       fallthrough;
-       case RMQUEUE_CLAIM:
-	       page = __rmqueue_claim(zone, order, migratetype, alloc_flags);
-	       if (page) {
-                       /* Replenished preferred freelist, back to normal mode. */
-                       *mode = RMQUEUE_NORMAL;
-                       return page;
-               }
-               fallthrough;
-       case RMQUEUE_STEAL:
-               if (!(alloc_flags & ALLOC_NOFRAGMENT)) {
-                       page = __rmqueue_steal(zone, order, migratetype);
-                       if (page) {
-                               *mode = RMQUEUE_STEAL;
-                               return page;
-                       }
-               }
-       }
-
-       return NULL;
-=======
 		}
 		fallthrough;
 	case RMQUEUE_CLAIM:
@@ -2589,7 +2339,6 @@
 		}
 	}
 	return NULL;
->>>>>>> e747403a
 }
 
 /*
@@ -7502,24 +7251,17 @@
 	return true;
 }
 
-<<<<<<< HEAD
-static bool cond_accept_memory(struct zone *zone, unsigned int order)
-=======
 static bool cond_accept_memory(struct zone *zone, unsigned int order,
 			       int alloc_flags)
->>>>>>> e747403a
 {
 	long to_accept, wmark;
 	bool ret = false;
 
 	if (list_empty(&zone->unaccepted_pages))
-<<<<<<< HEAD
-=======
 		return false;
 
 	/* Bailout, since try_to_accept_memory_one() needs to take a lock */
 	if (alloc_flags & ALLOC_TRYLOCK)
->>>>>>> e747403a
 		return false;
 
 	wmark = promo_wmark_pages(zone);
