--- conflicted
+++ resolved
@@ -692,18 +692,7 @@
 	int i;
 	int bad = 0;
 
-<<<<<<< HEAD
-#ifdef CONFIG_XEN
-	if (PageForeign(page)) {
-		PageForeignDestructor(page, order);
-		return false;
-	}
-#endif
-
-	trace_mm_page_free_direct(page, order);
-=======
 	trace_mm_page_free(page, order);
->>>>>>> 62aa2b53
 	kmemcheck_free_shadow(page, order);
 
 	if (PageAnon(page))
@@ -729,9 +718,6 @@
 	unsigned long flags;
 	int wasMlocked = __TestClearPageMlocked(page);
 
-#ifdef CONFIG_XEN
-	WARN_ON(PageForeign(page) && wasMlocked);
-#endif
 	if (!free_pages_prepare(page, order))
 		return;
 
@@ -1230,9 +1216,6 @@
 	int migratetype;
 	int wasMlocked = __TestClearPageMlocked(page);
 
-#ifdef CONFIG_XEN
-	WARN_ON(PageForeign(page) && wasMlocked);
-#endif
 	if (!free_pages_prepare(page, 0))
 		return;
 
@@ -5013,22 +4996,6 @@
 		spin_unlock_irqrestore(&zone->lock, flags);
 	}
 
-#ifdef CONFIG_XEN
-	for_each_populated_zone(zone) {
-		unsigned int cpu;
-
-		for_each_online_cpu(cpu) {
-			unsigned long high;
-
-			high = percpu_pagelist_fraction
-			       ? zone->present_pages / percpu_pagelist_fraction
-			       : 5 * zone_batchsize(zone);
-			setup_pagelist_highmark(
-				per_cpu_ptr(zone->pageset, cpu), high);
-		}
-	}
-#endif
-
 	/* update totalreserve_pages */
 	calculate_totalreserve_pages();
 }
