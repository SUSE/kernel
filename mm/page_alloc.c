--- conflicted
+++ resolved
@@ -9524,8 +9524,6 @@
 	spin_unlock_irqrestore(&zone->lock, flags);
 	return ret;
 }
-<<<<<<< HEAD
-=======
 
 /*
  * Cancel takeoff done by take_page_off_buddy().
@@ -9551,7 +9549,6 @@
 
 	return ret;
 }
->>>>>>> bd2e72b9
 #endif
 
 #ifdef CONFIG_ZONE_DMA
