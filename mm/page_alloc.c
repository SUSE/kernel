// SPDX-License-Identifier: GPL-2.0-only
/*
 *  linux/mm/page_alloc.c
 *
 *  Manages the free list, the system allocates free pages here.
 *  Note that kmalloc() lives in slab.c
 *
 *  Copyright (C) 1991, 1992, 1993, 1994  Linus Torvalds
 *  Swap reorganised 29.12.95, Stephen Tweedie
 *  Support of BIGMEM added by Gerhard Wichert, Siemens AG, July 1999
 *  Reshaped it to be a zoned allocator, Ingo Molnar, Red Hat, 1999
 *  Discontiguous memory support, Kanoj Sarcar, SGI, Nov 1999
 *  Zone balancing, Kanoj Sarcar, SGI, Jan 2000
 *  Per cpu hot/cold page lists, bulk allocation, Martin J. Bligh, Sept 2002
 *          (lots of bits borrowed from Ingo Molnar & Andrew Morton)
 */

#include <linux/stddef.h>
#include <linux/mm.h>
#include <linux/highmem.h>
#include <linux/interrupt.h>
#include <linux/jiffies.h>
#include <linux/compiler.h>
#include <linux/kernel.h>
#include <linux/kasan.h>
#include <linux/kmsan.h>
#include <linux/module.h>
#include <linux/suspend.h>
<<<<<<< HEAD
#include <linux/pagevec.h>
=======
>>>>>>> 2d5404ca
#include <linux/ratelimit.h>
#include <linux/oom.h>
#include <linux/topology.h>
#include <linux/sysctl.h>
#include <linux/cpu.h>
#include <linux/cpuset.h>
#include <linux/pagevec.h>
#include <linux/memory_hotplug.h>
#include <linux/nodemask.h>
#include <linux/vmstat.h>
<<<<<<< HEAD
#include <linux/sort.h>
#include <linux/pfn.h>
=======
>>>>>>> 2d5404ca
#include <linux/fault-inject.h>
#include <linux/compaction.h>
#include <trace/events/kmem.h>
#include <trace/events/oom.h>
#include <linux/prefetch.h>
#include <linux/mm_inline.h>
#include <linux/mmu_notifier.h>
#include <linux/migrate.h>
#include <linux/sched/mm.h>
#include <linux/page_owner.h>
#include <linux/page_table_check.h>
#include <linux/memcontrol.h>
#include <linux/ftrace.h>
#include <linux/lockdep.h>
#include <linux/psi.h>
#include <linux/khugepaged.h>
#include <linux/delayacct.h>
<<<<<<< HEAD
=======
#include <linux/cacheinfo.h>
#include <linux/pgalloc_tag.h>
>>>>>>> 2d5404ca
#include <asm/div64.h>
#include "internal.h"
#include "shuffle.h"
#include "page_reporting.h"

/* Free Page Internal flags: for internal, non-pcp variants of free_pages(). */
typedef int __bitwise fpi_t;

/* No special request */
#define FPI_NONE		((__force fpi_t)0)

/*
 * Skip free page reporting notification for the (possibly merged) page.
 * This does not hinder free page reporting from grabbing the page,
 * reporting it and marking it "reported" -  it only skips notifying
 * the free page reporting infrastructure about a newly freed page. For
 * example, used when temporarily pulling a page from a freelist and
 * putting it back unmodified.
 */
#define FPI_SKIP_REPORT_NOTIFY	((__force fpi_t)BIT(0))

/*
 * Place the (possibly merged) page to the tail of the freelist. Will ignore
 * page shuffling (relevant code - e.g., memory onlining - is expected to
 * shuffle the whole zone).
 *
 * Note: No code should rely on this flag for correctness - it's purely
 *       to allow for optimizations when handing back either fresh pages
 *       (memory onlining) or untouched pages (page isolation, free page
 *       reporting).
 */
#define FPI_TO_TAIL		((__force fpi_t)BIT(1))

/* prevent >1 _updater_ of zone percpu pageset ->high and ->batch fields */
static DEFINE_MUTEX(pcp_batch_high_lock);
#define MIN_PERCPU_PAGELIST_HIGH_FRACTION (8)

#if defined(CONFIG_SMP) || defined(CONFIG_PREEMPT_RT)
/*
 * On SMP, spin_trylock is sufficient protection.
 * On PREEMPT_RT, spin_trylock is equivalent on both SMP and UP.
 */
#define pcp_trylock_prepare(flags)	do { } while (0)
#define pcp_trylock_finish(flag)	do { } while (0)
#else

/* UP spin_trylock always succeeds so disable IRQs to prevent re-entrancy. */
#define pcp_trylock_prepare(flags)	local_irq_save(flags)
#define pcp_trylock_finish(flags)	local_irq_restore(flags)
#endif

/*
 * Locking a pcp requires a PCP lookup followed by a spinlock. To avoid
 * a migration causing the wrong PCP to be locked and remote memory being
 * potentially allocated, pin the task to the CPU for the lookup+lock.
 * preempt_disable is used on !RT because it is faster than migrate_disable.
 * migrate_disable is used on RT because otherwise RT spinlock usage is
 * interfered with and a high priority task cannot preempt the allocator.
 */
#ifndef CONFIG_PREEMPT_RT
#define pcpu_task_pin()		preempt_disable()
#define pcpu_task_unpin()	preempt_enable()
#else
#define pcpu_task_pin()		migrate_disable()
#define pcpu_task_unpin()	migrate_enable()
#endif

/*
 * Generic helper to lookup and a per-cpu variable with an embedded spinlock.
 * Return value should be used with equivalent unlock helper.
 */
#define pcpu_spin_lock(type, member, ptr)				\
({									\
	type *_ret;							\
	pcpu_task_pin();						\
	_ret = this_cpu_ptr(ptr);					\
	spin_lock(&_ret->member);					\
	_ret;								\
})

#define pcpu_spin_trylock(type, member, ptr)				\
({									\
	type *_ret;							\
	pcpu_task_pin();						\
	_ret = this_cpu_ptr(ptr);					\
	if (!spin_trylock(&_ret->member)) {				\
		pcpu_task_unpin();					\
		_ret = NULL;						\
	}								\
	_ret;								\
})

#define pcpu_spin_unlock(member, ptr)					\
({									\
	spin_unlock(&ptr->member);					\
	pcpu_task_unpin();						\
})

/* struct per_cpu_pages specific helpers. */
#define pcp_spin_lock(ptr)						\
	pcpu_spin_lock(struct per_cpu_pages, lock, ptr)

#define pcp_spin_trylock(ptr)						\
	pcpu_spin_trylock(struct per_cpu_pages, lock, ptr)

#define pcp_spin_unlock(ptr)						\
	pcpu_spin_unlock(lock, ptr)

#ifdef CONFIG_USE_PERCPU_NUMA_NODE_ID
DEFINE_PER_CPU(int, numa_node);
EXPORT_PER_CPU_SYMBOL(numa_node);
#endif

DEFINE_STATIC_KEY_TRUE(vm_numa_stat_key);

#ifdef CONFIG_HAVE_MEMORYLESS_NODES
/*
 * N.B., Do NOT reference the '_numa_mem_' per cpu variable directly.
 * It will not be defined when CONFIG_HAVE_MEMORYLESS_NODES is not defined.
 * Use the accessor functions set_numa_mem(), numa_mem_id() and cpu_to_mem()
 * defined in <linux/topology.h>.
 */
DEFINE_PER_CPU(int, _numa_mem_);		/* Kernel "local memory" node */
EXPORT_PER_CPU_SYMBOL(_numa_mem_);
#endif

static DEFINE_MUTEX(pcpu_drain_mutex);

#ifdef CONFIG_GCC_PLUGIN_LATENT_ENTROPY
volatile unsigned long latent_entropy __latent_entropy;
EXPORT_SYMBOL(latent_entropy);
#endif

/*
 * Array of node states.
 */
nodemask_t node_states[NR_NODE_STATES] __read_mostly = {
	[N_POSSIBLE] = NODE_MASK_ALL,
	[N_ONLINE] = { { [0] = 1UL } },
#ifndef CONFIG_NUMA
	[N_NORMAL_MEMORY] = { { [0] = 1UL } },
#ifdef CONFIG_HIGHMEM
	[N_HIGH_MEMORY] = { { [0] = 1UL } },
#endif
	[N_MEMORY] = { { [0] = 1UL } },
	[N_CPU] = { { [0] = 1UL } },
#endif	/* NUMA */
};
EXPORT_SYMBOL(node_states);

gfp_t gfp_allowed_mask __read_mostly = GFP_BOOT_MASK;

<<<<<<< HEAD
/*
 * A cached value of the page's pageblock's migratetype, used when the page is
 * put on a pcplist. Used to avoid the pageblock migratetype lookup when
 * freeing from pcplists in most cases, at the cost of possibly becoming stale.
 * Also the migratetype set in the page does not necessarily match the pcplist
 * index, e.g. page might have MIGRATE_CMA set but be on a pcplist with any
 * other index - this ensures that it will be put on the correct CMA freelist.
 */
static inline int get_pcppage_migratetype(struct page *page)
{
	return page->index;
}

static inline void set_pcppage_migratetype(struct page *page, int migratetype)
{
	page->index = migratetype;
}

=======
>>>>>>> 2d5404ca
#ifdef CONFIG_HUGETLB_PAGE_SIZE_VARIABLE
unsigned int pageblock_order __read_mostly;
#endif

static void __free_pages_ok(struct page *page, unsigned int order,
			    fpi_t fpi_flags);

/*
 * results with 256, 32 in the lowmem_reserve sysctl:
 *	1G machine -> (16M dma, 800M-16M normal, 1G-800M high)
 *	1G machine -> (16M dma, 784M normal, 224M high)
 *	NORMAL allocation will leave 784M/256 of ram reserved in the ZONE_DMA
 *	HIGHMEM allocation will leave 224M/32 of ram reserved in ZONE_NORMAL
 *	HIGHMEM allocation will leave (224M+784M)/256 of ram reserved in ZONE_DMA
 *
 * TBD: should special case ZONE_DMA32 machines here - in those we normally
 * don't need any ZONE_NORMAL reservation
 */
static int sysctl_lowmem_reserve_ratio[MAX_NR_ZONES] = {
#ifdef CONFIG_ZONE_DMA
	[ZONE_DMA] = 256,
#endif
#ifdef CONFIG_ZONE_DMA32
	[ZONE_DMA32] = 256,
#endif
	[ZONE_NORMAL] = 32,
#ifdef CONFIG_HIGHMEM
	[ZONE_HIGHMEM] = 0,
#endif
	[ZONE_MOVABLE] = 0,
};

char * const zone_names[MAX_NR_ZONES] = {
#ifdef CONFIG_ZONE_DMA
	 "DMA",
#endif
#ifdef CONFIG_ZONE_DMA32
	 "DMA32",
#endif
	 "Normal",
#ifdef CONFIG_HIGHMEM
	 "HighMem",
#endif
	 "Movable",
#ifdef CONFIG_ZONE_DEVICE
	 "Device",
#endif
};

const char * const migratetype_names[MIGRATE_TYPES] = {
	"Unmovable",
	"Movable",
	"Reclaimable",
	"HighAtomic",
#ifdef CONFIG_CMA
	"CMA",
#endif
#ifdef CONFIG_MEMORY_ISOLATION
	"Isolate",
#endif
};

int min_free_kbytes = 1024;
int user_min_free_kbytes = -1;
static int watermark_boost_factor __read_mostly = 15000;
static int watermark_scale_factor = 10;

/* movable_zone is the "real" zone pages in ZONE_MOVABLE are taken from */
int movable_zone;
EXPORT_SYMBOL(movable_zone);

#if MAX_NUMNODES > 1
unsigned int nr_node_ids __read_mostly = MAX_NUMNODES;
unsigned int nr_online_nodes __read_mostly = 1;
EXPORT_SYMBOL(nr_node_ids);
EXPORT_SYMBOL(nr_online_nodes);
#endif

static bool page_contains_unaccepted(struct page *page, unsigned int order);
<<<<<<< HEAD
static void accept_page(struct page *page, unsigned int order);
static bool try_to_accept_memory(struct zone *zone, unsigned int order);
static inline bool has_unaccepted_memory(void);
=======
static bool cond_accept_memory(struct zone *zone, unsigned int order);
>>>>>>> 2d5404ca
static bool __free_unaccepted(struct page *page);

int page_group_by_mobility_disabled __read_mostly;

#ifdef CONFIG_DEFERRED_STRUCT_PAGE_INIT
/*
 * During boot we initialize deferred pages on-demand, as needed, but once
 * page_alloc_init_late() has finished, the deferred pages are all initialized,
 * and we can permanently disable that path.
 */
DEFINE_STATIC_KEY_TRUE(deferred_pages);

static inline bool deferred_pages_enabled(void)
{
	return static_branch_unlikely(&deferred_pages);
}

/*
 * deferred_grow_zone() is __init, but it is called from
 * get_page_from_freelist() during early boot until deferred_pages permanently
 * disables this call. This is why we have refdata wrapper to avoid warning,
 * and to ensure that the function body gets unloaded.
 */
static bool __ref
_deferred_grow_zone(struct zone *zone, unsigned int order)
{
	return deferred_grow_zone(zone, order);
}
#else
static inline bool deferred_pages_enabled(void)
{
	return false;
}

static inline bool _deferred_grow_zone(struct zone *zone, unsigned int order)
{
	return false;
}
#endif /* CONFIG_DEFERRED_STRUCT_PAGE_INIT */

/* Return a pointer to the bitmap storing bits affecting a block of pages */
static inline unsigned long *get_pageblock_bitmap(const struct page *page,
							unsigned long pfn)
{
#ifdef CONFIG_SPARSEMEM
	return section_to_usemap(__pfn_to_section(pfn));
#else
	return page_zone(page)->pageblock_flags;
#endif /* CONFIG_SPARSEMEM */
}

static inline int pfn_to_bitidx(const struct page *page, unsigned long pfn)
{
#ifdef CONFIG_SPARSEMEM
	pfn &= (PAGES_PER_SECTION-1);
#else
	pfn = pfn - pageblock_start_pfn(page_zone(page)->zone_start_pfn);
#endif /* CONFIG_SPARSEMEM */
	return (pfn >> pageblock_order) * NR_PAGEBLOCK_BITS;
}

/**
 * get_pfnblock_flags_mask - Return the requested group of flags for the pageblock_nr_pages block of pages
 * @page: The page within the block of interest
 * @pfn: The target page frame number
 * @mask: mask of bits that the caller is interested in
 *
 * Return: pageblock_bits flags
 */
unsigned long get_pfnblock_flags_mask(const struct page *page,
					unsigned long pfn, unsigned long mask)
{
	unsigned long *bitmap;
	unsigned long bitidx, word_bitidx;
	unsigned long word;

	bitmap = get_pageblock_bitmap(page, pfn);
	bitidx = pfn_to_bitidx(page, pfn);
	word_bitidx = bitidx / BITS_PER_LONG;
	bitidx &= (BITS_PER_LONG-1);
	/*
	 * This races, without locks, with set_pfnblock_flags_mask(). Ensure
	 * a consistent read of the memory array, so that results, even though
	 * racy, are not corrupted.
	 */
	word = READ_ONCE(bitmap[word_bitidx]);
	return (word >> bitidx) & mask;
}

static __always_inline int get_pfnblock_migratetype(const struct page *page,
					unsigned long pfn)
{
	return get_pfnblock_flags_mask(page, pfn, MIGRATETYPE_MASK);
}

/**
 * set_pfnblock_flags_mask - Set the requested group of flags for a pageblock_nr_pages block of pages
 * @page: The page within the block of interest
 * @flags: The flags to set
 * @pfn: The target page frame number
 * @mask: mask of bits that the caller is interested in
 */
void set_pfnblock_flags_mask(struct page *page, unsigned long flags,
					unsigned long pfn,
					unsigned long mask)
{
	unsigned long *bitmap;
	unsigned long bitidx, word_bitidx;
	unsigned long word;

	BUILD_BUG_ON(NR_PAGEBLOCK_BITS != 4);
	BUILD_BUG_ON(MIGRATE_TYPES > (1 << PB_migratetype_bits));

	bitmap = get_pageblock_bitmap(page, pfn);
	bitidx = pfn_to_bitidx(page, pfn);
	word_bitidx = bitidx / BITS_PER_LONG;
	bitidx &= (BITS_PER_LONG-1);

	VM_BUG_ON_PAGE(!zone_spans_pfn(page_zone(page), pfn), page);

	mask <<= bitidx;
	flags <<= bitidx;

	word = READ_ONCE(bitmap[word_bitidx]);
	do {
	} while (!try_cmpxchg(&bitmap[word_bitidx], &word, (word & ~mask) | flags));
}

void set_pageblock_migratetype(struct page *page, int migratetype)
{
	if (unlikely(page_group_by_mobility_disabled &&
		     migratetype < MIGRATE_PCPTYPES))
		migratetype = MIGRATE_UNMOVABLE;

	set_pfnblock_flags_mask(page, (unsigned long)migratetype,
				page_to_pfn(page), MIGRATETYPE_MASK);
}

#ifdef CONFIG_DEBUG_VM
static int page_outside_zone_boundaries(struct zone *zone, struct page *page)
{
	int ret;
	unsigned seq;
	unsigned long pfn = page_to_pfn(page);
	unsigned long sp, start_pfn;

	do {
		seq = zone_span_seqbegin(zone);
		start_pfn = zone->zone_start_pfn;
		sp = zone->spanned_pages;
		ret = !zone_spans_pfn(zone, pfn);
	} while (zone_span_seqretry(zone, seq));

	if (ret)
		pr_err("page 0x%lx outside node %d zone %s [ 0x%lx - 0x%lx ]\n",
			pfn, zone_to_nid(zone), zone->name,
			start_pfn, start_pfn + sp);

	return ret;
}

/*
 * Temporary debugging check for pages not lying within a given zone.
 */
static bool __maybe_unused bad_range(struct zone *zone, struct page *page)
{
	if (page_outside_zone_boundaries(zone, page))
<<<<<<< HEAD
		return 1;
	if (zone != page_zone(page))
		return 1;
=======
		return true;
	if (zone != page_zone(page))
		return true;
>>>>>>> 2d5404ca

	return false;
}
#else
static inline bool __maybe_unused bad_range(struct zone *zone, struct page *page)
{
	return false;
}
#endif

static void bad_page(struct page *page, const char *reason)
{
	static unsigned long resume;
	static unsigned long nr_shown;
	static unsigned long nr_unshown;

	/*
	 * Allow a burst of 60 reports, then keep quiet for that minute;
	 * or allow a steady drip of one report per second.
	 */
	if (nr_shown == 60) {
		if (time_before(jiffies, resume)) {
			nr_unshown++;
			goto out;
		}
		if (nr_unshown) {
			pr_alert(
			      "BUG: Bad page state: %lu messages suppressed\n",
				nr_unshown);
			nr_unshown = 0;
		}
		nr_shown = 0;
	}
	if (nr_shown++ == 0)
		resume = jiffies + 60 * HZ;

	pr_alert("BUG: Bad page state in process %s  pfn:%05lx\n",
		current->comm, page_to_pfn(page));
	dump_page(page, reason);

	print_modules();
	dump_stack();
out:
	/* Leave bad fields for debug, except PageBuddy could make trouble */
	if (PageBuddy(page))
		__ClearPageBuddy(page);
	add_taint(TAINT_BAD_PAGE, LOCKDEP_NOW_UNRELIABLE);
}

static inline unsigned int order_to_pindex(int migratetype, int order)
{
<<<<<<< HEAD
=======
	bool __maybe_unused movable;

>>>>>>> 2d5404ca
#ifdef CONFIG_TRANSPARENT_HUGEPAGE
	if (order > PAGE_ALLOC_COSTLY_ORDER) {
		VM_BUG_ON(order != HPAGE_PMD_ORDER);

		movable = migratetype == MIGRATE_MOVABLE;

		return NR_LOWORDER_PCP_LISTS + movable;
	}
#else
	VM_BUG_ON(order > PAGE_ALLOC_COSTLY_ORDER);
#endif

	return (MIGRATE_PCPTYPES * order) + migratetype;
}

static inline int pindex_to_order(unsigned int pindex)
{
	int order = pindex / MIGRATE_PCPTYPES;

#ifdef CONFIG_TRANSPARENT_HUGEPAGE
	if (pindex >= NR_LOWORDER_PCP_LISTS)
		order = HPAGE_PMD_ORDER;
#else
	VM_BUG_ON(order > PAGE_ALLOC_COSTLY_ORDER);
#endif

	return order;
}

static inline bool pcp_allowed_order(unsigned int order)
{
	if (order <= PAGE_ALLOC_COSTLY_ORDER)
		return true;
#ifdef CONFIG_TRANSPARENT_HUGEPAGE
	if (order == HPAGE_PMD_ORDER)
		return true;
#endif
	return false;
}

/*
 * Higher-order pages are called "compound pages".  They are structured thusly:
 *
 * The first PAGE_SIZE page is called the "head page" and have PG_head set.
 *
 * The remaining PAGE_SIZE pages are called "tail pages". PageTail() is encoded
 * in bit 0 of page->compound_head. The rest of bits is pointer to head page.
 *
 * The first tail page's ->compound_order holds the order of allocation.
 * This usage means that zero-order pages may not be compound.
 */

void prep_compound_page(struct page *page, unsigned int order)
{
	int i;
	int nr_pages = 1 << order;

	__SetPageHead(page);
	for (i = 1; i < nr_pages; i++)
		prep_compound_tail(page, i);

	prep_compound_head(page, order);
}

<<<<<<< HEAD
void destroy_large_folio(struct folio *folio)
{
	enum compound_dtor_id dtor = folio->_folio_dtor;

	VM_BUG_ON_FOLIO(dtor >= NR_COMPOUND_DTORS, folio);
	compound_page_dtors[dtor](&folio->page);
}

=======
>>>>>>> 2d5404ca
static inline void set_buddy_order(struct page *page, unsigned int order)
{
	set_page_private(page, order);
	__SetPageBuddy(page);
}

#ifdef CONFIG_COMPACTION
static inline struct capture_control *task_capc(struct zone *zone)
{
	struct capture_control *capc = current->capture_control;

	return unlikely(capc) &&
		!(current->flags & PF_KTHREAD) &&
		!capc->page &&
		capc->cc->zone == zone ? capc : NULL;
}

static inline bool
compaction_capture(struct capture_control *capc, struct page *page,
		   int order, int migratetype)
{
	if (!capc || order != capc->cc->order)
		return false;

	/* Do not accidentally pollute CMA or isolated regions*/
	if (is_migrate_cma(migratetype) ||
	    is_migrate_isolate(migratetype))
		return false;

	/*
	 * Do not let lower order allocations pollute a movable pageblock
	 * unless compaction is also requesting movable pages.
	 * This might let an unmovable request use a reclaimable pageblock
	 * and vice-versa but no more than normal fallback logic which can
	 * have trouble finding a high-order free page.
	 */
	if (order < pageblock_order && migratetype == MIGRATE_MOVABLE &&
	    capc->cc->migratetype != MIGRATE_MOVABLE)
		return false;

	capc->page = page;
	return true;
}

#else
static inline struct capture_control *task_capc(struct zone *zone)
{
	return NULL;
}

static inline bool
compaction_capture(struct capture_control *capc, struct page *page,
		   int order, int migratetype)
{
	return false;
}
#endif /* CONFIG_COMPACTION */

static inline void account_freepages(struct zone *zone, int nr_pages,
				     int migratetype)
{
	lockdep_assert_held(&zone->lock);

	if (is_migrate_isolate(migratetype))
		return;

	__mod_zone_page_state(zone, NR_FREE_PAGES, nr_pages);

	if (is_migrate_cma(migratetype))
		__mod_zone_page_state(zone, NR_FREE_CMA_PAGES, nr_pages);
	else if (is_migrate_highatomic(migratetype))
		WRITE_ONCE(zone->nr_free_highatomic,
			   zone->nr_free_highatomic + nr_pages);
}

/* Used for pages not on another list */
static inline void __add_to_free_list(struct page *page, struct zone *zone,
				      unsigned int order, int migratetype,
				      bool tail)
{
	struct free_area *area = &zone->free_area[order];

	VM_WARN_ONCE(get_pageblock_migratetype(page) != migratetype,
		     "page type is %lu, passed migratetype is %d (nr=%d)\n",
		     get_pageblock_migratetype(page), migratetype, 1 << order);

	if (tail)
		list_add_tail(&page->buddy_list, &area->free_list[migratetype]);
	else
		list_add(&page->buddy_list, &area->free_list[migratetype]);
	area->nr_free++;
}

/*
 * Used for pages which are on another list. Move the pages to the tail
 * of the list - so the moved pages won't immediately be considered for
 * allocation again (e.g., optimization for memory onlining).
 */
static inline void move_to_free_list(struct page *page, struct zone *zone,
				     unsigned int order, int old_mt, int new_mt)
{
	struct free_area *area = &zone->free_area[order];

	/* Free page moving can fail, so it happens before the type update */
	VM_WARN_ONCE(get_pageblock_migratetype(page) != old_mt,
		     "page type is %lu, passed migratetype is %d (nr=%d)\n",
		     get_pageblock_migratetype(page), old_mt, 1 << order);

	list_move_tail(&page->buddy_list, &area->free_list[new_mt]);

	account_freepages(zone, -(1 << order), old_mt);
	account_freepages(zone, 1 << order, new_mt);
}

static inline void __del_page_from_free_list(struct page *page, struct zone *zone,
					     unsigned int order, int migratetype)
{
        VM_WARN_ONCE(get_pageblock_migratetype(page) != migratetype,
		     "page type is %lu, passed migratetype is %d (nr=%d)\n",
		     get_pageblock_migratetype(page), migratetype, 1 << order);

	/* clear reported state and update reported page count */
	if (page_reported(page))
		__ClearPageReported(page);

	list_del(&page->buddy_list);
	__ClearPageBuddy(page);
	set_page_private(page, 0);
	zone->free_area[order].nr_free--;
}

static inline void del_page_from_free_list(struct page *page, struct zone *zone,
					   unsigned int order, int migratetype)
{
	__del_page_from_free_list(page, zone, order, migratetype);
	account_freepages(zone, -(1 << order), migratetype);
}

static inline struct page *get_page_from_free_area(struct free_area *area,
					    int migratetype)
{
	return list_first_entry_or_null(&area->free_list[migratetype],
					struct page, buddy_list);
}

/*
 * If this is less than the 2nd largest possible page, check if the buddy
 * of the next-higher order is free. If it is, it's possible
 * that pages are being freed that will coalesce soon. In case,
 * that is happening, add the free page to the tail of the list
 * so it's less likely to be used soon and more likely to be merged
 * as a 2-level higher order page
 */
static inline bool
buddy_merge_likely(unsigned long pfn, unsigned long buddy_pfn,
		   struct page *page, unsigned int order)
{
	unsigned long higher_page_pfn;
	struct page *higher_page;

	if (order >= MAX_PAGE_ORDER - 1)
		return false;

	higher_page_pfn = buddy_pfn & pfn;
	higher_page = page + (higher_page_pfn - pfn);

	return find_buddy_page_pfn(higher_page, higher_page_pfn, order + 1,
			NULL) != NULL;
}

/*
 * Freeing function for a buddy system allocator.
 *
 * The concept of a buddy system is to maintain direct-mapped table
 * (containing bit values) for memory blocks of various "orders".
 * The bottom level table contains the map for the smallest allocatable
 * units of memory (here, pages), and each level above it describes
 * pairs of units from the levels below, hence, "buddies".
 * At a high level, all that happens here is marking the table entry
 * at the bottom level available, and propagating the changes upward
 * as necessary, plus some accounting needed to play nicely with other
 * parts of the VM system.
 * At each level, we keep a list of pages, which are heads of continuous
 * free pages of length of (1 << order) and marked with PageBuddy.
 * Page's order is recorded in page_private(page) field.
 * So when we are allocating or freeing one, we can derive the state of the
 * other.  That is, if we allocate a small block, and both were
 * free, the remainder of the region must be split into blocks.
 * If a block is freed, and its buddy is also free, then this
 * triggers coalescing into a block of larger size.
 *
 * -- nyc
 */

static inline void __free_one_page(struct page *page,
		unsigned long pfn,
		struct zone *zone, unsigned int order,
		int migratetype, fpi_t fpi_flags)
{
	struct capture_control *capc = task_capc(zone);
	unsigned long buddy_pfn = 0;
	unsigned long combined_pfn;
	struct page *buddy;
	bool to_tail;

	VM_BUG_ON(!zone_is_initialized(zone));
	VM_BUG_ON_PAGE(page->flags & PAGE_FLAGS_CHECK_AT_PREP, page);

	VM_BUG_ON(migratetype == -1);
	VM_BUG_ON_PAGE(pfn & ((1 << order) - 1), page);
	VM_BUG_ON_PAGE(bad_range(zone, page), page);

	account_freepages(zone, 1 << order, migratetype);

	while (order < MAX_PAGE_ORDER) {
		int buddy_mt = migratetype;

		if (compaction_capture(capc, page, order, migratetype)) {
			account_freepages(zone, -(1 << order), migratetype);
			return;
		}

		buddy = find_buddy_page_pfn(page, pfn, order, &buddy_pfn);
		if (!buddy)
			goto done_merging;

		if (unlikely(order >= pageblock_order)) {
			/*
			 * We want to prevent merge between freepages on pageblock
			 * without fallbacks and normal pageblock. Without this,
			 * pageblock isolation could cause incorrect freepage or CMA
			 * accounting or HIGHATOMIC accounting.
			 */
<<<<<<< HEAD
			int buddy_mt = get_pfnblock_migratetype(buddy, buddy_pfn);
=======
			buddy_mt = get_pfnblock_migratetype(buddy, buddy_pfn);
>>>>>>> 2d5404ca

			if (migratetype != buddy_mt &&
			    (!migratetype_is_mergeable(migratetype) ||
			     !migratetype_is_mergeable(buddy_mt)))
				goto done_merging;
		}

		/*
		 * Our buddy is free or it is CONFIG_DEBUG_PAGEALLOC guard page,
		 * merge with it and move up one order.
		 */
		if (page_is_guard(buddy))
			clear_page_guard(zone, buddy, order);
		else
			__del_page_from_free_list(buddy, zone, order, buddy_mt);

		if (unlikely(buddy_mt != migratetype)) {
			/*
			 * Match buddy type. This ensures that an
			 * expand() down the line puts the sub-blocks
			 * on the right freelists.
			 */
			set_pageblock_migratetype(buddy, migratetype);
		}

		combined_pfn = buddy_pfn & pfn;
		page = page + (combined_pfn - pfn);
		pfn = combined_pfn;
		order++;
	}

done_merging:
	set_buddy_order(page, order);

	if (fpi_flags & FPI_TO_TAIL)
		to_tail = true;
	else if (is_shuffle_order(order))
		to_tail = shuffle_pick_tail();
	else
		to_tail = buddy_merge_likely(pfn, buddy_pfn, page, order);

	__add_to_free_list(page, zone, order, migratetype, to_tail);

	/* Notify page reporting subsystem of freed page */
	if (!(fpi_flags & FPI_SKIP_REPORT_NOTIFY))
		page_reporting_notify_free(order);
}

<<<<<<< HEAD
/**
 * split_free_page() -- split a free page at split_pfn_offset
 * @free_page:		the original free page
 * @order:		the order of the page
 * @split_pfn_offset:	split offset within the page
 *
 * Return -ENOENT if the free page is changed, otherwise 0
 *
 * It is used when the free page crosses two pageblocks with different migratetypes
 * at split_pfn_offset within the page. The split free page will be put into
 * separate migratetype lists afterwards. Otherwise, the function achieves
 * nothing.
 */
int split_free_page(struct page *free_page,
			unsigned int order, unsigned long split_pfn_offset)
{
	struct zone *zone = page_zone(free_page);
	unsigned long free_page_pfn = page_to_pfn(free_page);
	unsigned long pfn;
	unsigned long flags;
	int free_page_order;
	int mt;
	int ret = 0;

	if (split_pfn_offset == 0)
		return ret;

	spin_lock_irqsave(&zone->lock, flags);

	if (!PageBuddy(free_page) || buddy_order(free_page) != order) {
		ret = -ENOENT;
		goto out;
	}

	mt = get_pfnblock_migratetype(free_page, free_page_pfn);
	if (likely(!is_migrate_isolate(mt)))
		__mod_zone_freepage_state(zone, -(1UL << order), mt);

	del_page_from_free_list(free_page, zone, order);
	for (pfn = free_page_pfn;
	     pfn < free_page_pfn + (1UL << order);) {
		int mt = get_pfnblock_migratetype(pfn_to_page(pfn), pfn);

		free_page_order = min_t(unsigned int,
					pfn ? __ffs(pfn) : order,
					__fls(split_pfn_offset));
		__free_one_page(pfn_to_page(pfn), pfn, zone, free_page_order,
				mt, FPI_NONE);
		pfn += 1UL << free_page_order;
		split_pfn_offset -= (1UL << free_page_order);
		/* we have done the first part, now switch to second part */
		if (split_pfn_offset == 0)
			split_pfn_offset = (1UL << order) - (pfn - free_page_pfn);
	}
out:
	spin_unlock_irqrestore(&zone->lock, flags);
	return ret;
}
=======
>>>>>>> 2d5404ca
/*
 * A bad page could be due to a number of fields. Instead of multiple branches,
 * try and check multiple fields with one check. The caller must do a detailed
 * check if necessary.
 */
static inline bool page_expected_state(struct page *page,
					unsigned long check_flags)
{
	if (unlikely(atomic_read(&page->_mapcount) != -1))
		return false;

	if (unlikely((unsigned long)page->mapping |
			page_ref_count(page) |
#ifdef CONFIG_MEMCG
			page->memcg_data |
#endif
#ifdef CONFIG_PAGE_POOL
			((page->pp_magic & ~0x3UL) == PP_SIGNATURE) |
#endif
			(page->flags & check_flags)))
		return false;

	return true;
}

static const char *page_bad_reason(struct page *page, unsigned long flags)
{
	const char *bad_reason = NULL;

	if (unlikely(atomic_read(&page->_mapcount) != -1))
		bad_reason = "nonzero mapcount";
	if (unlikely(page->mapping != NULL))
		bad_reason = "non-NULL mapping";
	if (unlikely(page_ref_count(page) != 0))
		bad_reason = "nonzero _refcount";
	if (unlikely(page->flags & flags)) {
		if (flags == PAGE_FLAGS_CHECK_AT_PREP)
			bad_reason = "PAGE_FLAGS_CHECK_AT_PREP flag(s) set";
		else
			bad_reason = "PAGE_FLAGS_CHECK_AT_FREE flag(s) set";
	}
#ifdef CONFIG_MEMCG
	if (unlikely(page->memcg_data))
		bad_reason = "page still charged to cgroup";
#endif
#ifdef CONFIG_PAGE_POOL
	if (unlikely((page->pp_magic & ~0x3UL) == PP_SIGNATURE))
		bad_reason = "page_pool leak";
#endif
	return bad_reason;
}

static void free_page_is_bad_report(struct page *page)
{
	bad_page(page,
		 page_bad_reason(page, PAGE_FLAGS_CHECK_AT_FREE));
}

static inline bool free_page_is_bad(struct page *page)
{
	if (likely(page_expected_state(page, PAGE_FLAGS_CHECK_AT_FREE)))
		return false;

	/* Something has gone sideways, find it */
	free_page_is_bad_report(page);
	return true;
}

static inline bool is_check_pages_enabled(void)
{
	return static_branch_unlikely(&check_pages_enabled);
}

static int free_tail_page_prepare(struct page *head_page, struct page *page)
{
	struct folio *folio = (struct folio *)head_page;
	int ret = 1;

	/*
	 * We rely page->lru.next never has bit 0 set, unless the page
	 * is PageTail(). Let's make sure that's true even for poisoned ->lru.
	 */
	BUILD_BUG_ON((unsigned long)LIST_POISON1 & 1);

	if (!is_check_pages_enabled()) {
		ret = 0;
		goto out;
	}
	switch (page - head_page) {
	case 1:
		/* the first tail page: these may be in place of ->mapping */
		if (unlikely(folio_entire_mapcount(folio))) {
			bad_page(page, "nonzero entire_mapcount");
			goto out;
		}
		if (unlikely(folio_large_mapcount(folio))) {
			bad_page(page, "nonzero large_mapcount");
			goto out;
		}
		if (unlikely(atomic_read(&folio->_nr_pages_mapped))) {
			bad_page(page, "nonzero nr_pages_mapped");
			goto out;
		}
		if (unlikely(atomic_read(&folio->_pincount))) {
			bad_page(page, "nonzero pincount");
			goto out;
		}
		break;
	case 2:
		/* the second tail page: deferred_list overlaps ->mapping */
		if (unlikely(!list_empty(&folio->_deferred_list))) {
			bad_page(page, "on deferred list");
			goto out;
		}
		break;
	default:
		if (page->mapping != TAIL_MAPPING) {
			bad_page(page, "corrupted mapping in tail page");
			goto out;
		}
		break;
	}
	if (unlikely(!PageTail(page))) {
		bad_page(page, "PageTail not set");
		goto out;
	}
	if (unlikely(compound_head(page) != head_page)) {
		bad_page(page, "compound_head not consistent");
		goto out;
	}
	ret = 0;
out:
	page->mapping = NULL;
	clear_compound_head(page);
	return ret;
}

/*
 * Skip KASAN memory poisoning when either:
 *
 * 1. For generic KASAN: deferred memory initialization has not yet completed.
 *    Tag-based KASAN modes skip pages freed via deferred memory initialization
 *    using page tags instead (see below).
 * 2. For tag-based KASAN modes: the page has a match-all KASAN tag, indicating
 *    that error detection is disabled for accesses via the page address.
 *
 * Pages will have match-all tags in the following circumstances:
 *
 * 1. Pages are being initialized for the first time, including during deferred
 *    memory init; see the call to page_kasan_tag_reset in __init_single_page.
 * 2. The allocation was not unpoisoned due to __GFP_SKIP_KASAN, with the
 *    exception of pages unpoisoned by kasan_unpoison_vmalloc.
 * 3. The allocation was excluded from being checked due to sampling,
 *    see the call to kasan_unpoison_pages.
 *
 * Poisoning pages during deferred memory init will greatly lengthen the
 * process and cause problem in large memory systems as the deferred pages
 * initialization is done with interrupt disabled.
 *
 * Assuming that there will be no reference to those newly initialized
 * pages before they are ever allocated, this should have no effect on
 * KASAN memory tracking as the poison will be properly inserted at page
 * allocation time. The only corner case is when pages are allocated by
 * on-demand allocation and then freed again before the deferred pages
 * initialization is done, but this is not likely to happen.
 */
static inline bool should_skip_kasan_poison(struct page *page)
{
	if (IS_ENABLED(CONFIG_KASAN_GENERIC))
		return deferred_pages_enabled();

	return page_kasan_tag(page) == KASAN_TAG_KERNEL;
}

static void kernel_init_pages(struct page *page, int numpages)
{
	int i;

	/* s390's use of memset() could override KASAN redzones. */
	kasan_disable_current();
	for (i = 0; i < numpages; i++)
		clear_highpage_kasan_tagged(page + i);
	kasan_enable_current();
}

__always_inline bool free_pages_prepare(struct page *page,
			unsigned int order)
{
	int bad = 0;
	bool skip_kasan_poison = should_skip_kasan_poison(page);
	bool init = want_init_on_free();
	bool compound = PageCompound(page);

	VM_BUG_ON_PAGE(PageTail(page), page);

	trace_mm_page_free(page, order);
	kmsan_free_page(page, order);

	if (memcg_kmem_online() && PageMemcgKmem(page))
		__memcg_kmem_uncharge_page(page, order);

	if (unlikely(PageHWPoison(page)) && !order) {
		/* Do not let hwpoison pages hit pcplists/buddy */
		reset_page_owner(page, order);
		page_table_check_free(page, order);
		pgalloc_tag_sub(page, 1 << order);

		/*
		 * The page is isolated and accounted for.
		 * Mark the codetag as empty to avoid accounting error
		 * when the page is freed by unpoison_memory().
		 */
		clear_page_tag_ref(page);
		return false;
	}

	VM_BUG_ON_PAGE(compound && compound_order(page) != order, page);

	/*
	 * Check tail pages before head page information is cleared to
	 * avoid checking PageCompound for order-0 pages.
	 */
	if (unlikely(order)) {
		int i;

		if (compound)
			page[1].flags &= ~PAGE_FLAGS_SECOND;
		for (i = 1; i < (1 << order); i++) {
			if (compound)
				bad += free_tail_page_prepare(page, page + i);
			if (is_check_pages_enabled()) {
				if (free_page_is_bad(page + i)) {
					bad++;
					continue;
				}
			}
			(page + i)->flags &= ~PAGE_FLAGS_CHECK_AT_PREP;
		}
	}
	if (PageMappingFlags(page)) {
		if (PageAnon(page))
			mod_mthp_stat(order, MTHP_STAT_NR_ANON, -1);
		page->mapping = NULL;
	}
	if (is_check_pages_enabled()) {
		if (free_page_is_bad(page))
			bad++;
		if (bad)
			return false;
	}

	page_cpupid_reset_last(page);
	page->flags &= ~PAGE_FLAGS_CHECK_AT_PREP;
	reset_page_owner(page, order);
	page_table_check_free(page, order);
	pgalloc_tag_sub(page, 1 << order);

	if (!PageHighMem(page)) {
		debug_check_no_locks_freed(page_address(page),
					   PAGE_SIZE << order);
		debug_check_no_obj_freed(page_address(page),
					   PAGE_SIZE << order);
	}

	kernel_poison_pages(page, 1 << order);

	/*
	 * As memory initialization might be integrated into KASAN,
	 * KASAN poisoning and memory initialization code must be
	 * kept together to avoid discrepancies in behavior.
	 *
	 * With hardware tag-based KASAN, memory tags must be set before the
	 * page becomes unavailable via debug_pagealloc or arch_free_page.
	 */
	if (!skip_kasan_poison) {
		kasan_poison_pages(page, order, init);

		/* Memory is already initialized if KASAN did it internally. */
		if (kasan_has_integrated_init())
			init = false;
	}
	if (init)
		kernel_init_pages(page, 1 << order);

	/*
	 * arch_free_page() can make the page's contents inaccessible.  s390
	 * does this.  So nothing which can access the page's contents should
	 * happen after this.
	 */
	arch_free_page(page, order);

	debug_pagealloc_unmap_pages(page, 1 << order);

	return true;
}

/*
 * Frees a number of pages from the PCP lists
 * Assumes all pages on list are in same zone.
 * count is the number of pages to free.
 */
static void free_pcppages_bulk(struct zone *zone, int count,
					struct per_cpu_pages *pcp,
					int pindex)
{
	unsigned long flags;
	unsigned int order;
	struct page *page;

	/*
	 * Ensure proper count is passed which otherwise would stuck in the
	 * below while (list_empty(list)) loop.
	 */
	count = min(pcp->count, count);

	/* Ensure requested pindex is drained first. */
	pindex = pindex - 1;

	spin_lock_irqsave(&zone->lock, flags);

	while (count > 0) {
		struct list_head *list;
		int nr_pages;

		/* Remove pages from lists in a round-robin fashion. */
		do {
			if (++pindex > NR_PCP_LISTS - 1)
				pindex = 0;
			list = &pcp->lists[pindex];
		} while (list_empty(list));

		order = pindex_to_order(pindex);
		nr_pages = 1 << order;
		do {
			unsigned long pfn;
			int mt;

			page = list_last_entry(list, struct page, pcp_list);
			pfn = page_to_pfn(page);
			mt = get_pfnblock_migratetype(page, pfn);

			/* must delete to avoid corrupting pcp list */
			list_del(&page->pcp_list);
			count -= nr_pages;
			pcp->count -= nr_pages;

			__free_one_page(page, pfn, zone, order, mt, FPI_NONE);
			trace_mm_page_pcpu_drain(page, order, mt);
		} while (count > 0 && !list_empty(list));
	}

	spin_unlock_irqrestore(&zone->lock, flags);
}

/* Split a multi-block free page into its individual pageblocks. */
static void split_large_buddy(struct zone *zone, struct page *page,
			      unsigned long pfn, int order, fpi_t fpi)
{
	unsigned long end = pfn + (1 << order);

	VM_WARN_ON_ONCE(!IS_ALIGNED(pfn, 1 << order));
	/* Caller removed page from freelist, buddy info cleared! */
	VM_WARN_ON_ONCE(PageBuddy(page));

	if (order > pageblock_order)
		order = pageblock_order;

	while (pfn != end) {
		int mt = get_pfnblock_migratetype(page, pfn);

		__free_one_page(page, pfn, zone, order, mt, fpi);
		pfn += 1 << order;
		page = pfn_to_page(pfn);
	}
}

static void free_one_page(struct zone *zone, struct page *page,
			  unsigned long pfn, unsigned int order,
			  fpi_t fpi_flags)
{
	unsigned long flags;

	spin_lock_irqsave(&zone->lock, flags);
	split_large_buddy(zone, page, pfn, order, fpi_flags);
	spin_unlock_irqrestore(&zone->lock, flags);

	__count_vm_events(PGFREE, 1 << order);
}

static void __free_pages_ok(struct page *page, unsigned int order,
			    fpi_t fpi_flags)
{
	unsigned long pfn = page_to_pfn(page);
	struct zone *zone = page_zone(page);

	if (free_pages_prepare(page, order))
		free_one_page(zone, page, pfn, order, fpi_flags);
}

void __meminit __free_pages_core(struct page *page, unsigned int order,
		enum meminit_context context)
{
	unsigned int nr_pages = 1 << order;
	struct page *p = page;
	unsigned int loop;

	/*
	 * When initializing the memmap, __init_single_page() sets the refcount
	 * of all pages to 1 ("allocated"/"not free"). We have to set the
	 * refcount of all involved pages to 0.
	 *
	 * Note that hotplugged memory pages are initialized to PageOffline().
	 * Pages freed from memblock might be marked as reserved.
	 */
	if (IS_ENABLED(CONFIG_MEMORY_HOTPLUG) &&
	    unlikely(context == MEMINIT_HOTPLUG)) {
		for (loop = 0; loop < nr_pages; loop++, p++) {
			VM_WARN_ON_ONCE(PageReserved(p));
			__ClearPageOffline(p);
			set_page_count(p, 0);
		}

		/*
		 * Freeing the page with debug_pagealloc enabled will try to
		 * unmap it; some archs don't like double-unmappings, so
		 * map it first.
		 */
		debug_pagealloc_map_pages(page, nr_pages);
		adjust_managed_page_count(page, nr_pages);
	} else {
		for (loop = 0; loop < nr_pages; loop++, p++) {
			__ClearPageReserved(p);
			set_page_count(p, 0);
		}

		/* memblock adjusts totalram_pages() manually. */
		atomic_long_add(nr_pages, &page_zone(page)->managed_pages);
	}

	if (page_contains_unaccepted(page, order)) {
		if (order == MAX_PAGE_ORDER && __free_unaccepted(page))
			return;

		accept_memory(page_to_phys(page), PAGE_SIZE << order);
	}

	if (page_contains_unaccepted(page, order)) {
		if (order == MAX_ORDER && __free_unaccepted(page))
			return;

		accept_page(page, order);
	}

	/*
	 * Bypass PCP and place fresh pages right to the tail, primarily
	 * relevant for memory onlining.
	 */
	__free_pages_ok(page, order, FPI_TO_TAIL);
}

/*
 * Check that the whole (or subset of) a pageblock given by the interval of
 * [start_pfn, end_pfn) is valid and within the same zone, before scanning it
 * with the migration of free compaction scanner.
 *
 * Return struct page pointer of start_pfn, or NULL if checks were not passed.
 *
 * It's possible on some configurations to have a setup like node0 node1 node0
 * i.e. it's possible that all pages within a zones range of pages do not
 * belong to a single zone. We assume that a border between node0 and node1
 * can occur within a single pageblock, but not a node0 node1 node0
 * interleaving within a single pageblock. It is therefore sufficient to check
 * the first and last page of a pageblock and avoid checking each individual
 * page in a pageblock.
 *
 * Note: the function may return non-NULL struct page even for a page block
 * which contains a memory hole (i.e. there is no physical memory for a subset
 * of the pfn range). For example, if the pageblock order is MAX_PAGE_ORDER, which
 * will fall into 2 sub-sections, and the end pfn of the pageblock may be hole
 * even though the start pfn is online and valid. This should be safe most of
 * the time because struct pages are still initialized via init_unavailable_range()
 * and pfn walkers shouldn't touch any physical memory range for which they do
 * not recognize any specific metadata in struct pages.
 */
struct page *__pageblock_pfn_to_page(unsigned long start_pfn,
				     unsigned long end_pfn, struct zone *zone)
{
	struct page *start_page;
	struct page *end_page;

	/* end_pfn is one past the range we are checking */
	end_pfn--;

	if (!pfn_valid(end_pfn))
		return NULL;

	start_page = pfn_to_online_page(start_pfn);
	if (!start_page)
		return NULL;

	if (page_zone(start_page) != zone)
		return NULL;

	end_page = pfn_to_page(end_pfn);

	/* This gives a shorter code than deriving page_zone(end_page) */
	if (page_zone_id(start_page) != page_zone_id(end_page))
		return NULL;

	return start_page;
}

/*
 * The order of subdivision here is critical for the IO subsystem.
 * Please do not alter this order without good reasons and regression
 * testing. Specifically, as large blocks of memory are subdivided,
 * the order in which smaller blocks are delivered depends on the order
 * they're subdivided in this function. This is the primary factor
 * influencing the order in which pages are delivered to the IO
 * subsystem according to empirical testing, and this is also justified
 * by considering the behavior of a buddy system containing a single
 * large block of memory acted on by a series of small allocations.
 * This behavior is a critical factor in sglist merging's success.
 *
 * -- nyc
 */
static inline unsigned int expand(struct zone *zone, struct page *page, int low,
				  int high, int migratetype)
{
	unsigned int size = 1 << high;
	unsigned int nr_added = 0;

	while (high > low) {
		high--;
		size >>= 1;
		VM_BUG_ON_PAGE(bad_range(zone, &page[size]), &page[size]);

		/*
		 * Mark as guard pages (or page), that will allow to
		 * merge back to allocator when buddy will be freed.
		 * Corresponding page table entries will not be touched,
		 * pages will stay not present in virtual address space
		 */
		if (set_page_guard(zone, &page[size], high))
			continue;

		__add_to_free_list(&page[size], zone, high, migratetype, false);
		set_buddy_order(&page[size], high);
		nr_added += size;
	}

	return nr_added;
}

static __always_inline void page_del_and_expand(struct zone *zone,
						struct page *page, int low,
						int high, int migratetype)
{
	int nr_pages = 1 << high;

	__del_page_from_free_list(page, zone, high, migratetype);
	nr_pages -= expand(zone, page, low, high, migratetype);
	account_freepages(zone, -nr_pages, migratetype);
}

static void check_new_page_bad(struct page *page)
{
	if (unlikely(page->flags & __PG_HWPOISON)) {
		/* Don't complain about hwpoisoned pages */
		if (PageBuddy(page))
			__ClearPageBuddy(page);
		return;
	}

	bad_page(page,
		 page_bad_reason(page, PAGE_FLAGS_CHECK_AT_PREP));
}

/*
 * This page is about to be returned from the page allocator
 */
static bool check_new_page(struct page *page)
{
	if (likely(page_expected_state(page,
				PAGE_FLAGS_CHECK_AT_PREP|__PG_HWPOISON)))
		return false;

	check_new_page_bad(page);
	return true;
}

static inline bool check_new_pages(struct page *page, unsigned int order)
{
	if (is_check_pages_enabled()) {
		for (int i = 0; i < (1 << order); i++) {
			struct page *p = page + i;

			if (check_new_page(p))
				return true;
		}
	}

	return false;
}

static inline bool should_skip_kasan_unpoison(gfp_t flags)
{
	/* Don't skip if a software KASAN mode is enabled. */
	if (IS_ENABLED(CONFIG_KASAN_GENERIC) ||
	    IS_ENABLED(CONFIG_KASAN_SW_TAGS))
		return false;

	/* Skip, if hardware tag-based KASAN is not enabled. */
	if (!kasan_hw_tags_enabled())
		return true;

	/*
	 * With hardware tag-based KASAN enabled, skip if this has been
	 * requested via __GFP_SKIP_KASAN.
	 */
	return flags & __GFP_SKIP_KASAN;
}

static inline bool should_skip_init(gfp_t flags)
{
	/* Don't skip, if hardware tag-based KASAN is not enabled. */
	if (!kasan_hw_tags_enabled())
		return false;

	/* For hardware tag-based KASAN, skip if requested. */
	return (flags & __GFP_SKIP_ZERO);
}

inline void post_alloc_hook(struct page *page, unsigned int order,
				gfp_t gfp_flags)
{
	bool init = !want_init_on_free() && want_init_on_alloc(gfp_flags) &&
			!should_skip_init(gfp_flags);
	bool zero_tags = init && (gfp_flags & __GFP_ZEROTAGS);
	int i;

	set_page_private(page, 0);
	set_page_refcounted(page);

	arch_alloc_page(page, order);
	debug_pagealloc_map_pages(page, 1 << order);

	/*
	 * Page unpoisoning must happen before memory initialization.
	 * Otherwise, the poison pattern will be overwritten for __GFP_ZERO
	 * allocations and the page unpoisoning code will complain.
	 */
	kernel_unpoison_pages(page, 1 << order);

	/*
	 * As memory initialization might be integrated into KASAN,
	 * KASAN unpoisoning and memory initializion code must be
	 * kept together to avoid discrepancies in behavior.
	 */

	/*
	 * If memory tags should be zeroed
	 * (which happens only when memory should be initialized as well).
	 */
	if (zero_tags) {
		/* Initialize both memory and memory tags. */
		for (i = 0; i != 1 << order; ++i)
			tag_clear_highpage(page + i);

		/* Take note that memory was initialized by the loop above. */
		init = false;
	}
	if (!should_skip_kasan_unpoison(gfp_flags) &&
	    kasan_unpoison_pages(page, order, init)) {
		/* Take note that memory was initialized by KASAN. */
		if (kasan_has_integrated_init())
			init = false;
	} else {
		/*
		 * If memory tags have not been set by KASAN, reset the page
		 * tags to ensure page_address() dereferencing does not fault.
		 */
		for (i = 0; i != 1 << order; ++i)
			page_kasan_tag_reset(page + i);
	}
	/* If memory is still not initialized, initialize it now. */
	if (init)
		kernel_init_pages(page, 1 << order);

	set_page_owner(page, order, gfp_flags);
	page_table_check_alloc(page, order);
	pgalloc_tag_add(page, current, 1 << order);
}

static void prep_new_page(struct page *page, unsigned int order, gfp_t gfp_flags,
							unsigned int alloc_flags)
{
	post_alloc_hook(page, order, gfp_flags);

	if (order && (gfp_flags & __GFP_COMP))
		prep_compound_page(page, order);

	/*
	 * page is set pfmemalloc when ALLOC_NO_WATERMARKS was necessary to
	 * allocate the page. The expectation is that the caller is taking
	 * steps that will free more memory. The caller should avoid the page
	 * being used for !PFMEMALLOC purposes.
	 */
	if (alloc_flags & ALLOC_NO_WATERMARKS)
		set_page_pfmemalloc(page);
	else
		clear_page_pfmemalloc(page);
}

/*
 * Go through the free lists for the given migratetype and remove
 * the smallest available page from the freelists
 */
static __always_inline
struct page *__rmqueue_smallest(struct zone *zone, unsigned int order,
						int migratetype)
{
	unsigned int current_order;
	struct free_area *area;
	struct page *page;

	/* Find a page of the appropriate size in the preferred list */
	for (current_order = order; current_order < NR_PAGE_ORDERS; ++current_order) {
		area = &(zone->free_area[current_order]);
		page = get_page_from_free_area(area, migratetype);
		if (!page)
			continue;

		page_del_and_expand(zone, page, order, current_order,
				    migratetype);
		trace_mm_page_alloc_zone_locked(page, order, migratetype,
				pcp_allowed_order(order) &&
				migratetype < MIGRATE_PCPTYPES);
		return page;
	}

	return NULL;
}


/*
 * This array describes the order lists are fallen back to when
 * the free lists for the desirable migrate type are depleted
 *
 * The other migratetypes do not have fallbacks.
 */
static int fallbacks[MIGRATE_PCPTYPES][MIGRATE_PCPTYPES - 1] = {
	[MIGRATE_UNMOVABLE]   = { MIGRATE_RECLAIMABLE, MIGRATE_MOVABLE   },
	[MIGRATE_MOVABLE]     = { MIGRATE_RECLAIMABLE, MIGRATE_UNMOVABLE },
	[MIGRATE_RECLAIMABLE] = { MIGRATE_UNMOVABLE,   MIGRATE_MOVABLE   },
};

#ifdef CONFIG_CMA
static __always_inline struct page *__rmqueue_cma_fallback(struct zone *zone,
					unsigned int order)
{
	return __rmqueue_smallest(zone, order, MIGRATE_CMA);
}
#else
static inline struct page *__rmqueue_cma_fallback(struct zone *zone,
					unsigned int order) { return NULL; }
#endif

/*
 * Change the type of a block and move all its free pages to that
 * type's freelist.
 */
static int __move_freepages_block(struct zone *zone, unsigned long start_pfn,
				  int old_mt, int new_mt)
{
	struct page *page;
	unsigned long pfn, end_pfn;
	unsigned int order;
	int pages_moved = 0;

	VM_WARN_ON(start_pfn & (pageblock_nr_pages - 1));
	end_pfn = pageblock_end_pfn(start_pfn);

	for (pfn = start_pfn; pfn < end_pfn;) {
		page = pfn_to_page(pfn);
		if (!PageBuddy(page)) {
			pfn++;
			continue;
		}

		/* Make sure we are not inadvertently changing nodes */
		VM_BUG_ON_PAGE(page_to_nid(page) != zone_to_nid(zone), page);
		VM_BUG_ON_PAGE(page_zone(page) != zone, page);

		order = buddy_order(page);

		move_to_free_list(page, zone, order, old_mt, new_mt);

		pfn += 1 << order;
		pages_moved += 1 << order;
	}

	set_pageblock_migratetype(pfn_to_page(start_pfn), new_mt);

	return pages_moved;
}

static bool prep_move_freepages_block(struct zone *zone, struct page *page,
				      unsigned long *start_pfn,
				      int *num_free, int *num_movable)
{
	unsigned long pfn, start, end;

	pfn = page_to_pfn(page);
	start = pageblock_start_pfn(pfn);
	end = pageblock_end_pfn(pfn);

	/*
	 * The caller only has the lock for @zone, don't touch ranges
	 * that straddle into other zones. While we could move part of
	 * the range that's inside the zone, this call is usually
	 * accompanied by other operations such as migratetype updates
	 * which also should be locked.
	 */
	if (!zone_spans_pfn(zone, start))
		return false;
	if (!zone_spans_pfn(zone, end - 1))
		return false;

	*start_pfn = start;

	if (num_free) {
		*num_free = 0;
		*num_movable = 0;
		for (pfn = start; pfn < end;) {
			page = pfn_to_page(pfn);
			if (PageBuddy(page)) {
				int nr = 1 << buddy_order(page);

				*num_free += nr;
				pfn += nr;
				continue;
			}
			/*
			 * We assume that pages that could be isolated for
			 * migration are movable. But we don't actually try
			 * isolating, as that would be expensive.
			 */
			if (PageLRU(page) || __PageMovable(page))
				(*num_movable)++;
			pfn++;
		}
	}

	return true;
}

static int move_freepages_block(struct zone *zone, struct page *page,
				int old_mt, int new_mt)
{
	unsigned long start_pfn;

	if (!prep_move_freepages_block(zone, page, &start_pfn, NULL, NULL))
		return -1;

	return __move_freepages_block(zone, start_pfn, old_mt, new_mt);
}

#ifdef CONFIG_MEMORY_ISOLATION
/* Look for a buddy that straddles start_pfn */
static unsigned long find_large_buddy(unsigned long start_pfn)
{
	int order = 0;
	struct page *page;
	unsigned long pfn = start_pfn;

	while (!PageBuddy(page = pfn_to_page(pfn))) {
		/* Nothing found */
		if (++order > MAX_PAGE_ORDER)
			return start_pfn;
		pfn &= ~0UL << order;
	}

	/*
	 * Found a preceding buddy, but does it straddle?
	 */
	if (pfn + (1 << buddy_order(page)) > start_pfn)
		return pfn;

	/* Nothing found */
	return start_pfn;
}

/**
 * move_freepages_block_isolate - move free pages in block for page isolation
 * @zone: the zone
 * @page: the pageblock page
 * @migratetype: migratetype to set on the pageblock
 *
 * This is similar to move_freepages_block(), but handles the special
 * case encountered in page isolation, where the block of interest
 * might be part of a larger buddy spanning multiple pageblocks.
 *
 * Unlike the regular page allocator path, which moves pages while
 * stealing buddies off the freelist, page isolation is interested in
 * arbitrary pfn ranges that may have overlapping buddies on both ends.
 *
 * This function handles that. Straddling buddies are split into
 * individual pageblocks. Only the block of interest is moved.
 *
 * Returns %true if pages could be moved, %false otherwise.
 */
bool move_freepages_block_isolate(struct zone *zone, struct page *page,
				  int migratetype)
{
	unsigned long start_pfn, pfn;

	if (!prep_move_freepages_block(zone, page, &start_pfn, NULL, NULL))
		return false;

	/* No splits needed if buddies can't span multiple blocks */
	if (pageblock_order == MAX_PAGE_ORDER)
		goto move;

	/* We're a tail block in a larger buddy */
	pfn = find_large_buddy(start_pfn);
	if (pfn != start_pfn) {
		struct page *buddy = pfn_to_page(pfn);
		int order = buddy_order(buddy);

		del_page_from_free_list(buddy, zone, order,
					get_pfnblock_migratetype(buddy, pfn));
		set_pageblock_migratetype(page, migratetype);
		split_large_buddy(zone, buddy, pfn, order, FPI_NONE);
		return true;
	}

	/* We're the starting block of a larger buddy */
	if (PageBuddy(page) && buddy_order(page) > pageblock_order) {
		int order = buddy_order(page);

		del_page_from_free_list(page, zone, order,
					get_pfnblock_migratetype(page, pfn));
		set_pageblock_migratetype(page, migratetype);
		split_large_buddy(zone, page, pfn, order, FPI_NONE);
		return true;
	}
move:
	__move_freepages_block(zone, start_pfn,
			       get_pfnblock_migratetype(page, start_pfn),
			       migratetype);
	return true;
}
#endif /* CONFIG_MEMORY_ISOLATION */

static void change_pageblock_range(struct page *pageblock_page,
					int start_order, int migratetype)
{
	int nr_pageblocks = 1 << (start_order - pageblock_order);

	while (nr_pageblocks--) {
		set_pageblock_migratetype(pageblock_page, migratetype);
		pageblock_page += pageblock_nr_pages;
	}
}

/*
 * When we are falling back to another migratetype during allocation, try to
 * steal extra free pages from the same pageblocks to satisfy further
 * allocations, instead of polluting multiple pageblocks.
 *
 * If we are stealing a relatively large buddy page, it is likely there will
 * be more free pages in the pageblock, so try to steal them all. For
 * reclaimable and unmovable allocations, we steal regardless of page size,
 * as fragmentation caused by those allocations polluting movable pageblocks
 * is worse than movable allocations stealing from unmovable and reclaimable
 * pageblocks.
 */
static bool can_steal_fallback(unsigned int order, int start_mt)
{
	/*
	 * Leaving this order check is intended, although there is
	 * relaxed order check in next check. The reason is that
	 * we can actually steal whole pageblock if this condition met,
	 * but, below check doesn't guarantee it and that is just heuristic
	 * so could be changed anytime.
	 */
	if (order >= pageblock_order)
		return true;

	if (order >= pageblock_order / 2 ||
		start_mt == MIGRATE_RECLAIMABLE ||
		start_mt == MIGRATE_UNMOVABLE ||
		page_group_by_mobility_disabled)
		return true;

	return false;
}

static inline bool boost_watermark(struct zone *zone)
{
	unsigned long max_boost;

	if (!watermark_boost_factor)
		return false;
	/*
	 * Don't bother in zones that are unlikely to produce results.
	 * On small machines, including kdump capture kernels running
	 * in a small area, boosting the watermark can cause an out of
	 * memory situation immediately.
	 */
	if ((pageblock_nr_pages * 4) > zone_managed_pages(zone))
		return false;

	max_boost = mult_frac(zone->_watermark[WMARK_HIGH],
			watermark_boost_factor, 10000);

	/*
	 * high watermark may be uninitialised if fragmentation occurs
	 * very early in boot so do not boost. We do not fall
	 * through and boost by pageblock_nr_pages as failing
	 * allocations that early means that reclaim is not going
	 * to help and it may even be impossible to reclaim the
	 * boosted watermark resulting in a hang.
	 */
	if (!max_boost)
		return false;

	max_boost = max(pageblock_nr_pages, max_boost);

	zone->watermark_boost = min(zone->watermark_boost + pageblock_nr_pages,
		max_boost);

	return true;
}

/*
 * This function implements actual steal behaviour. If order is large enough, we
 * can claim the whole pageblock for the requested migratetype. If not, we check
 * the pageblock for constituent pages; if at least half of the pages are free
 * or compatible, we can still claim the whole block, so pages freed in the
 * future will be put on the correct free list. Otherwise, we isolate exactly
 * the order we need from the fallback block and leave its migratetype alone.
 */
static struct page *
steal_suitable_fallback(struct zone *zone, struct page *page,
			int current_order, int order, int start_type,
			unsigned int alloc_flags, bool whole_block)
{
	int free_pages, movable_pages, alike_pages;
	unsigned long start_pfn;
	int block_type;

	block_type = get_pageblock_migratetype(page);

	/*
	 * This can happen due to races and we want to prevent broken
	 * highatomic accounting.
	 */
	if (is_migrate_highatomic(block_type))
		goto single_page;

	/* Take ownership for orders >= pageblock_order */
	if (current_order >= pageblock_order) {
		unsigned int nr_added;

		del_page_from_free_list(page, zone, current_order, block_type);
		change_pageblock_range(page, current_order, start_type);
		nr_added = expand(zone, page, order, current_order, start_type);
		account_freepages(zone, nr_added, start_type);
		return page;
	}

	/*
	 * Boost watermarks to increase reclaim pressure to reduce the
	 * likelihood of future fallbacks. Wake kswapd now as the node
	 * may be balanced overall and kswapd will not wake naturally.
	 */
	if (boost_watermark(zone) && (alloc_flags & ALLOC_KSWAPD))
		set_bit(ZONE_BOOSTED_WATERMARK, &zone->flags);

	/* We are not allowed to try stealing from the whole block */
	if (!whole_block)
		goto single_page;

<<<<<<< HEAD
	free_pages = move_freepages_block(zone, page, start_type,
						&movable_pages);
	/* moving whole block can fail due to zone boundary conditions */
	if (!free_pages)
=======
	/* moving whole block can fail due to zone boundary conditions */
	if (!prep_move_freepages_block(zone, page, &start_pfn, &free_pages,
				       &movable_pages))
>>>>>>> 2d5404ca
		goto single_page;

	/*
	 * Determine how many pages are compatible with our allocation.
	 * For movable allocation, it's the number of movable pages which
	 * we just obtained. For other types it's a bit more tricky.
	 */
	if (start_type == MIGRATE_MOVABLE) {
		alike_pages = movable_pages;
	} else {
		/*
		 * If we are falling back a RECLAIMABLE or UNMOVABLE allocation
		 * to MOVABLE pageblock, consider all non-movable pages as
		 * compatible. If it's UNMOVABLE falling back to RECLAIMABLE or
		 * vice versa, be conservative since we can't distinguish the
		 * exact migratetype of non-movable pages.
		 */
		if (block_type == MIGRATE_MOVABLE)
			alike_pages = pageblock_nr_pages
						- (free_pages + movable_pages);
		else
			alike_pages = 0;
	}
	/*
	 * If a sufficient number of pages in the block are either free or of
	 * compatible migratability as our allocation, claim the whole block.
	 */
	if (free_pages + alike_pages >= (1 << (pageblock_order-1)) ||
			page_group_by_mobility_disabled) {
		__move_freepages_block(zone, start_pfn, block_type, start_type);
		return __rmqueue_smallest(zone, order, start_type);
	}

single_page:
	page_del_and_expand(zone, page, order, current_order, block_type);
	return page;
}

/*
 * Check whether there is a suitable fallback freepage with requested order.
 * If only_stealable is true, this function returns fallback_mt only if
 * we can steal other freepages all together. This would help to reduce
 * fragmentation due to mixed migratetype pages in one pageblock.
 */
int find_suitable_fallback(struct free_area *area, unsigned int order,
			int migratetype, bool only_stealable, bool *can_steal)
{
	int i;
	int fallback_mt;

	if (area->nr_free == 0)
		return -1;

	*can_steal = false;
	for (i = 0; i < MIGRATE_PCPTYPES - 1 ; i++) {
		fallback_mt = fallbacks[migratetype][i];
		if (free_area_empty(area, fallback_mt))
			continue;

		if (can_steal_fallback(order, migratetype))
			*can_steal = true;

		if (!only_stealable)
			return fallback_mt;

		if (*can_steal)
			return fallback_mt;
	}

	return -1;
}

/*
 * Reserve the pageblock(s) surrounding an allocation request for
 * exclusive use of high-order atomic allocations if there are no
 * empty page blocks that contain a page with a suitable order
 */
<<<<<<< HEAD
static void reserve_highatomic_pageblock(struct page *page, struct zone *zone)
=======
static void reserve_highatomic_pageblock(struct page *page, int order,
					 struct zone *zone)
>>>>>>> 2d5404ca
{
	int mt;
	unsigned long max_managed, flags;

	/*
	 * The number reserved as: minimum is 1 pageblock, maximum is
	 * roughly 1% of a zone. But if 1% of a zone falls below a
	 * pageblock size, then don't reserve any pageblocks.
	 * Check is race-prone but harmless.
	 */
	if ((zone_managed_pages(zone) / 100) < pageblock_nr_pages)
		return;
	max_managed = ALIGN((zone_managed_pages(zone) / 100), pageblock_nr_pages);
	if (zone->nr_reserved_highatomic >= max_managed)
		return;

	spin_lock_irqsave(&zone->lock, flags);

	/* Recheck the nr_reserved_highatomic limit under the lock */
	if (zone->nr_reserved_highatomic >= max_managed)
		goto out_unlock;

	/* Yoink! */
	mt = get_pageblock_migratetype(page);
	/* Only reserve normal pageblocks (i.e., they can merge with others) */
	if (!migratetype_is_mergeable(mt))
		goto out_unlock;

	if (order < pageblock_order) {
		if (move_freepages_block(zone, page, mt, MIGRATE_HIGHATOMIC) == -1)
			goto out_unlock;
		zone->nr_reserved_highatomic += pageblock_nr_pages;
	} else {
		change_pageblock_range(page, order, MIGRATE_HIGHATOMIC);
		zone->nr_reserved_highatomic += 1 << order;
	}

out_unlock:
	spin_unlock_irqrestore(&zone->lock, flags);
}

/*
 * Used when an allocation is about to fail under memory pressure. This
 * potentially hurts the reliability of high-order allocations when under
 * intense memory pressure but failed atomic allocations should be easier
 * to recover from than an OOM.
 *
 * If @force is true, try to unreserve pageblocks even though highatomic
 * pageblock is exhausted.
 */
static bool unreserve_highatomic_pageblock(const struct alloc_context *ac,
						bool force)
{
	struct zonelist *zonelist = ac->zonelist;
	unsigned long flags;
	struct zoneref *z;
	struct zone *zone;
	struct page *page;
	int order;
	int ret;

	for_each_zone_zonelist_nodemask(zone, z, zonelist, ac->highest_zoneidx,
								ac->nodemask) {
		/*
		 * Preserve at least one pageblock unless memory pressure
		 * is really high.
		 */
		if (!force && zone->nr_reserved_highatomic <=
					pageblock_nr_pages)
			continue;

		spin_lock_irqsave(&zone->lock, flags);
		for (order = 0; order < NR_PAGE_ORDERS; order++) {
			struct free_area *area = &(zone->free_area[order]);
			int mt;

			page = get_page_from_free_area(area, MIGRATE_HIGHATOMIC);
			if (!page)
				continue;

			mt = get_pageblock_migratetype(page);
			/*
			 * In page freeing path, migratetype change is racy so
			 * we can counter several free pages in a pageblock
			 * in this loop although we changed the pageblock type
			 * from highatomic to ac->migratetype. So we should
			 * adjust the count once.
			 */
			if (is_migrate_highatomic(mt)) {
				unsigned long size;
				/*
				 * It should never happen but changes to
				 * locking could inadvertently allow a per-cpu
				 * drain to add pages to MIGRATE_HIGHATOMIC
				 * while unreserving so be safe and watch for
				 * underflows.
				 */
				size = max(pageblock_nr_pages, 1UL << order);
				size = min(size, zone->nr_reserved_highatomic);
				zone->nr_reserved_highatomic -= size;
			}

			/*
			 * Convert to ac->migratetype and avoid the normal
			 * pageblock stealing heuristics. Minimally, the caller
			 * is doing the work and needs the pages. More
			 * importantly, if the block was always converted to
			 * MIGRATE_UNMOVABLE or another type then the number
			 * of pageblocks that cannot be completely freed
			 * may increase.
			 */
			if (order < pageblock_order)
				ret = move_freepages_block(zone, page, mt,
							   ac->migratetype);
			else {
				move_to_free_list(page, zone, order, mt,
						  ac->migratetype);
				change_pageblock_range(page, order,
						       ac->migratetype);
				ret = 1;
			}
			/*
			 * Reserving the block(s) already succeeded,
			 * so this should not fail on zone boundaries.
			 */
			WARN_ON_ONCE(ret == -1);
			if (ret > 0) {
				spin_unlock_irqrestore(&zone->lock, flags);
				return ret;
			}
		}
		spin_unlock_irqrestore(&zone->lock, flags);
	}

	return false;
}

/*
 * Try finding a free buddy page on the fallback list and put it on the free
 * list of requested migratetype, possibly along with other pages from the same
 * block, depending on fragmentation avoidance heuristics. Returns true if
 * fallback was found so that __rmqueue_smallest() can grab it.
 *
 * The use of signed ints for order and current_order is a deliberate
 * deviation from the rest of this file, to make the for loop
 * condition simpler.
 */
static __always_inline struct page *
__rmqueue_fallback(struct zone *zone, int order, int start_migratetype,
						unsigned int alloc_flags)
{
	struct free_area *area;
	int current_order;
	int min_order = order;
	struct page *page;
	int fallback_mt;
	bool can_steal;

	/*
	 * Do not steal pages from freelists belonging to other pageblocks
	 * i.e. orders < pageblock_order. If there are no local zones free,
	 * the zonelists will be reiterated without ALLOC_NOFRAGMENT.
	 */
	if (order < pageblock_order && alloc_flags & ALLOC_NOFRAGMENT)
		min_order = pageblock_order;

	/*
	 * Find the largest available free page in the other list. This roughly
	 * approximates finding the pageblock with the most free pages, which
	 * would be too costly to do exactly.
	 */
	for (current_order = MAX_PAGE_ORDER; current_order >= min_order;
				--current_order) {
		area = &(zone->free_area[current_order]);
		fallback_mt = find_suitable_fallback(area, current_order,
				start_migratetype, false, &can_steal);
		if (fallback_mt == -1)
			continue;

		/*
		 * We cannot steal all free pages from the pageblock and the
		 * requested migratetype is movable. In that case it's better to
		 * steal and split the smallest available page instead of the
		 * largest available page, because even if the next movable
		 * allocation falls back into a different pageblock than this
		 * one, it won't cause permanent fragmentation.
		 */
		if (!can_steal && start_migratetype == MIGRATE_MOVABLE
					&& current_order > order)
			goto find_smallest;

		goto do_steal;
	}

	return NULL;

find_smallest:
	for (current_order = order; current_order < NR_PAGE_ORDERS; current_order++) {
		area = &(zone->free_area[current_order]);
		fallback_mt = find_suitable_fallback(area, current_order,
				start_migratetype, false, &can_steal);
		if (fallback_mt != -1)
			break;
	}

	/*
	 * This should not happen - we already found a suitable fallback
	 * when looking for the largest page.
	 */
	VM_BUG_ON(current_order > MAX_PAGE_ORDER);

do_steal:
	page = get_page_from_free_area(area, fallback_mt);

	/* take off list, maybe claim block, expand remainder */
	page = steal_suitable_fallback(zone, page, current_order, order,
				       start_migratetype, alloc_flags, can_steal);

	trace_mm_page_alloc_extfrag(page, order, current_order,
		start_migratetype, fallback_mt);

	return page;
}

/*
 * Do the hard work of removing an element from the buddy allocator.
 * Call me with the zone->lock already held.
 */
static __always_inline struct page *
__rmqueue(struct zone *zone, unsigned int order, int migratetype,
						unsigned int alloc_flags)
{
	struct page *page;

	if (IS_ENABLED(CONFIG_CMA)) {
		/*
		 * Balance movable allocations between regular and CMA areas by
		 * allocating from CMA when over half of the zone's free memory
		 * is in the CMA area.
		 */
		if (alloc_flags & ALLOC_CMA &&
		    zone_page_state(zone, NR_FREE_CMA_PAGES) >
		    zone_page_state(zone, NR_FREE_PAGES) / 2) {
			page = __rmqueue_cma_fallback(zone, order);
			if (page)
				return page;
		}
	}

	page = __rmqueue_smallest(zone, order, migratetype);
	if (unlikely(!page)) {
		if (alloc_flags & ALLOC_CMA)
			page = __rmqueue_cma_fallback(zone, order);

		if (!page)
			page = __rmqueue_fallback(zone, order, migratetype,
						  alloc_flags);
	}
	return page;
}

/*
 * Obtain a specified number of elements from the buddy allocator, all under
 * a single hold of the lock, for efficiency.  Add them to the supplied list.
 * Returns the number of new pages which were placed at *list.
 */
static int rmqueue_bulk(struct zone *zone, unsigned int order,
			unsigned long count, struct list_head *list,
			int migratetype, unsigned int alloc_flags)
{
	unsigned long flags;
	int i;

	spin_lock_irqsave(&zone->lock, flags);
	for (i = 0; i < count; ++i) {
		struct page *page = __rmqueue(zone, order, migratetype,
								alloc_flags);
		if (unlikely(page == NULL))
			break;

		/*
		 * Split buddy pages returned by expand() are received here in
		 * physical page order. The page is added to the tail of
		 * caller's list. From the callers perspective, the linked list
		 * is ordered by page number under some conditions. This is
		 * useful for IO devices that can forward direction from the
		 * head, thus also in the physical page order. This is useful
		 * for IO devices that can merge IO requests if the physical
		 * pages are ordered properly.
		 */
		list_add_tail(&page->pcp_list, list);
	}
	spin_unlock_irqrestore(&zone->lock, flags);

	return i;
}

/*
 * Called from the vmstat counter updater to decay the PCP high.
 * Return whether there are addition works to do.
 */
int decay_pcp_high(struct zone *zone, struct per_cpu_pages *pcp)
{
	int high_min, to_drain, batch;
	int todo = 0;

	high_min = READ_ONCE(pcp->high_min);
	batch = READ_ONCE(pcp->batch);
	/*
	 * Decrease pcp->high periodically to try to free possible
	 * idle PCP pages.  And, avoid to free too many pages to
	 * control latency.  This caps pcp->high decrement too.
	 */
	if (pcp->high > high_min) {
		pcp->high = max3(pcp->count - (batch << CONFIG_PCP_BATCH_SCALE_MAX),
				 pcp->high - (pcp->high >> 3), high_min);
		if (pcp->high > high_min)
			todo++;
	}

	to_drain = pcp->count - pcp->high;
	if (to_drain > 0) {
		spin_lock(&pcp->lock);
		free_pcppages_bulk(zone, to_drain, pcp, 0);
		spin_unlock(&pcp->lock);
		todo++;
	}

	return todo;
}

#ifdef CONFIG_NUMA
/*
 * Called from the vmstat counter updater to drain pagesets of this
 * currently executing processor on remote nodes after they have
 * expired.
 */
void drain_zone_pages(struct zone *zone, struct per_cpu_pages *pcp)
{
	int to_drain, batch;

	batch = READ_ONCE(pcp->batch);
	to_drain = min(pcp->count, batch);
	if (to_drain > 0) {
		spin_lock(&pcp->lock);
		free_pcppages_bulk(zone, to_drain, pcp, 0);
		spin_unlock(&pcp->lock);
	}
}
#endif

/*
 * Drain pcplists of the indicated processor and zone.
 */
static void drain_pages_zone(unsigned int cpu, struct zone *zone)
{
	struct per_cpu_pages *pcp = per_cpu_ptr(zone->per_cpu_pageset, cpu);
	int count;

	do {
		spin_lock(&pcp->lock);
		count = pcp->count;
		if (count) {
			int to_drain = min(count,
				pcp->batch << CONFIG_PCP_BATCH_SCALE_MAX);

			free_pcppages_bulk(zone, to_drain, pcp, 0);
			count -= to_drain;
		}
		spin_unlock(&pcp->lock);
	} while (count);
}

/*
 * Drain pcplists of all zones on the indicated processor.
 */
static void drain_pages(unsigned int cpu)
{
	struct zone *zone;

	for_each_populated_zone(zone) {
		drain_pages_zone(cpu, zone);
	}
}

/*
 * Spill all of this CPU's per-cpu pages back into the buddy allocator.
 */
void drain_local_pages(struct zone *zone)
{
	int cpu = smp_processor_id();

	if (zone)
		drain_pages_zone(cpu, zone);
	else
		drain_pages(cpu);
}

/*
 * The implementation of drain_all_pages(), exposing an extra parameter to
 * drain on all cpus.
 *
 * drain_all_pages() is optimized to only execute on cpus where pcplists are
 * not empty. The check for non-emptiness can however race with a free to
 * pcplist that has not yet increased the pcp->count from 0 to 1. Callers
 * that need the guarantee that every CPU has drained can disable the
 * optimizing racy check.
 */
static void __drain_all_pages(struct zone *zone, bool force_all_cpus)
{
	int cpu;

	/*
	 * Allocate in the BSS so we won't require allocation in
	 * direct reclaim path for CONFIG_CPUMASK_OFFSTACK=y
	 */
	static cpumask_t cpus_with_pcps;

	/*
	 * Do not drain if one is already in progress unless it's specific to
	 * a zone. Such callers are primarily CMA and memory hotplug and need
	 * the drain to be complete when the call returns.
	 */
	if (unlikely(!mutex_trylock(&pcpu_drain_mutex))) {
		if (!zone)
			return;
		mutex_lock(&pcpu_drain_mutex);
	}

	/*
	 * We don't care about racing with CPU hotplug event
	 * as offline notification will cause the notified
	 * cpu to drain that CPU pcps and on_each_cpu_mask
	 * disables preemption as part of its processing
	 */
	for_each_online_cpu(cpu) {
		struct per_cpu_pages *pcp;
		struct zone *z;
		bool has_pcps = false;

		if (force_all_cpus) {
			/*
			 * The pcp.count check is racy, some callers need a
			 * guarantee that no cpu is missed.
			 */
			has_pcps = true;
		} else if (zone) {
			pcp = per_cpu_ptr(zone->per_cpu_pageset, cpu);
			if (pcp->count)
				has_pcps = true;
		} else {
			for_each_populated_zone(z) {
				pcp = per_cpu_ptr(z->per_cpu_pageset, cpu);
				if (pcp->count) {
					has_pcps = true;
					break;
				}
			}
		}

		if (has_pcps)
			cpumask_set_cpu(cpu, &cpus_with_pcps);
		else
			cpumask_clear_cpu(cpu, &cpus_with_pcps);
	}

	for_each_cpu(cpu, &cpus_with_pcps) {
		if (zone)
			drain_pages_zone(cpu, zone);
		else
			drain_pages(cpu);
	}

	mutex_unlock(&pcpu_drain_mutex);
}

/*
 * Spill all the per-cpu pages from all CPUs back into the buddy allocator.
 *
 * When zone parameter is non-NULL, spill just the single zone's pages.
 */
void drain_all_pages(struct zone *zone)
{
	__drain_all_pages(zone, false);
}

<<<<<<< HEAD
static bool free_unref_page_prepare(struct page *page, unsigned long pfn,
							unsigned int order)
{
	int migratetype;

	if (!free_pages_prepare(page, order, FPI_NONE))
		return false;

	migratetype = get_pfnblock_migratetype(page, pfn);
	set_pcppage_migratetype(page, migratetype);
	return true;
}

static int nr_pcp_free(struct per_cpu_pages *pcp, int high, bool free_high)
=======
static int nr_pcp_free(struct per_cpu_pages *pcp, int batch, int high, bool free_high)
>>>>>>> 2d5404ca
{
	int min_nr_free, max_nr_free;
	int batch = READ_ONCE(pcp->batch);

	/* Free as much as possible if batch freeing high-order pages. */
	if (unlikely(free_high))
		return min(pcp->count, batch << CONFIG_PCP_BATCH_SCALE_MAX);

	/* Check for PCP disabled or boot pageset */
	if (unlikely(high < batch))
		return 1;

	/* Leave at least pcp->batch pages on the list */
	min_nr_free = batch;
	max_nr_free = high - batch;

	/*
	 * Increase the batch number to the number of the consecutive
	 * freed pages to reduce zone lock contention.
	 */
	batch = clamp_t(int, pcp->free_count, min_nr_free, max_nr_free);

	return batch;
}

static int nr_pcp_high(struct per_cpu_pages *pcp, struct zone *zone,
		       int batch, bool free_high)
{
	int high, high_min, high_max;

	high_min = READ_ONCE(pcp->high_min);
	high_max = READ_ONCE(pcp->high_max);
	high = pcp->high = clamp(pcp->high, high_min, high_max);

	if (unlikely(!high))
		return 0;

	if (unlikely(free_high)) {
		pcp->high = max(high - (batch << CONFIG_PCP_BATCH_SCALE_MAX),
				high_min);
		return 0;
	}

	/*
	 * If reclaim is active, limit the number of pages that can be
	 * stored on pcp lists
	 */
	if (test_bit(ZONE_RECLAIM_ACTIVE, &zone->flags)) {
		int free_count = max_t(int, pcp->free_count, batch);

		pcp->high = max(high - free_count, high_min);
		return min(batch << 2, pcp->high);
	}

	if (high_min == high_max)
		return high;

	if (test_bit(ZONE_BELOW_HIGH, &zone->flags)) {
		int free_count = max_t(int, pcp->free_count, batch);

		pcp->high = max(high - free_count, high_min);
		high = max(pcp->count, high_min);
	} else if (pcp->count >= high) {
		int need_high = pcp->free_count + batch;

		/* pcp->high should be large enough to hold batch freed pages */
		if (pcp->high < need_high)
			pcp->high = clamp(need_high, high_min, high_max);
	}

	return high;
}

static void free_unref_page_commit(struct zone *zone, struct per_cpu_pages *pcp,
				   struct page *page, int migratetype,
				   unsigned int order)
{
	int high, batch;
	int pindex;
	bool free_high = false;

	/*
	 * On freeing, reduce the number of pages that are batch allocated.
	 * See nr_pcp_alloc() where alloc_factor is increased for subsequent
	 * allocations.
	 */
	pcp->alloc_factor >>= 1;
	__count_vm_events(PGFREE, 1 << order);
	pindex = order_to_pindex(migratetype, order);
	list_add(&page->pcp_list, &pcp->lists[pindex]);
	pcp->count += 1 << order;

	batch = READ_ONCE(pcp->batch);
	/*
	 * As high-order pages other than THP's stored on PCP can contribute
	 * to fragmentation, limit the number stored when PCP is heavily
	 * freeing without allocation. The remainder after bulk freeing
	 * stops will be drained from vmstat refresh context.
	 */
	if (order && order <= PAGE_ALLOC_COSTLY_ORDER) {
		free_high = (pcp->free_count >= batch &&
			     (pcp->flags & PCPF_PREV_FREE_HIGH_ORDER) &&
			     (!(pcp->flags & PCPF_FREE_HIGH_BATCH) ||
			      pcp->count >= READ_ONCE(batch)));
		pcp->flags |= PCPF_PREV_FREE_HIGH_ORDER;
	} else if (pcp->flags & PCPF_PREV_FREE_HIGH_ORDER) {
		pcp->flags &= ~PCPF_PREV_FREE_HIGH_ORDER;
	}
	if (pcp->free_count < (batch << CONFIG_PCP_BATCH_SCALE_MAX))
		pcp->free_count += (1 << order);
	high = nr_pcp_high(pcp, zone, batch, free_high);
	if (pcp->count >= high) {
<<<<<<< HEAD
		free_pcppages_bulk(zone, nr_pcp_free(pcp, high, free_high), pcp, pindex);
=======
		free_pcppages_bulk(zone, nr_pcp_free(pcp, batch, high, free_high),
				   pcp, pindex);
		if (test_bit(ZONE_BELOW_HIGH, &zone->flags) &&
		    zone_watermark_ok(zone, 0, high_wmark_pages(zone),
				      ZONE_MOVABLE, 0))
			clear_bit(ZONE_BELOW_HIGH, &zone->flags);
>>>>>>> 2d5404ca
	}
}

/*
 * Free a pcp page
 */
void free_unref_page(struct page *page, unsigned int order)
{
	unsigned long __maybe_unused UP_flags;
	struct per_cpu_pages *pcp;
	struct zone *zone;
	unsigned long pfn = page_to_pfn(page);
	int migratetype, pcpmigratetype;

	if (!pcp_allowed_order(order)) {
		__free_pages_ok(page, order, FPI_NONE);
		return;
	}

	if (!free_pages_prepare(page, order))
		return;

	/*
	 * We only track unmovable, reclaimable and movable on pcp lists.
	 * Place ISOLATE pages on the isolated list because they are being
	 * offlined but treat HIGHATOMIC and CMA as movable pages so we can
	 * get those areas back if necessary. Otherwise, we may have to free
	 * excessively into the page allocator
	 */
<<<<<<< HEAD
	migratetype = pcpmigratetype = get_pcppage_migratetype(page);
=======
	migratetype = get_pfnblock_migratetype(page, pfn);
>>>>>>> 2d5404ca
	if (unlikely(migratetype >= MIGRATE_PCPTYPES)) {
		if (unlikely(is_migrate_isolate(migratetype))) {
			free_one_page(page_zone(page), page, pfn, order, FPI_NONE);
			return;
		}
		pcpmigratetype = MIGRATE_MOVABLE;
	}

	zone = page_zone(page);
	pcp_trylock_prepare(UP_flags);
	pcp = pcp_spin_trylock(zone->per_cpu_pageset);
	if (pcp) {
		free_unref_page_commit(zone, pcp, page, pcpmigratetype, order);
		pcp_spin_unlock(pcp);
	} else {
		free_one_page(zone, page, pfn, order, FPI_NONE);
	}
	pcp_trylock_finish(UP_flags);
}

/*
 * Free a batch of folios
 */
void free_unref_folios(struct folio_batch *folios)
{
	unsigned long __maybe_unused UP_flags;
	struct per_cpu_pages *pcp = NULL;
	struct zone *locked_zone = NULL;
	int i, j;

	/* Prepare folios for freeing */
	for (i = 0, j = 0; i < folios->nr; i++) {
		struct folio *folio = folios->folios[i];
		unsigned long pfn = folio_pfn(folio);
		unsigned int order = folio_order(folio);

		if (!free_pages_prepare(&folio->page, order))
			continue;
		/*
		 * Free orders not handled on the PCP directly to the
		 * allocator.
		 */
		if (!pcp_allowed_order(order)) {
			free_one_page(folio_zone(folio), &folio->page,
				      pfn, order, FPI_NONE);
			continue;
		}
		folio->private = (void *)(unsigned long)order;
		if (j != i)
			folios->folios[j] = folio;
		j++;
	}
	folios->nr = j;

	for (i = 0; i < folios->nr; i++) {
		struct folio *folio = folios->folios[i];
		struct zone *zone = folio_zone(folio);
		unsigned long pfn = folio_pfn(folio);
		unsigned int order = (unsigned long)folio->private;
		int migratetype;

		folio->private = NULL;
		migratetype = get_pfnblock_migratetype(&folio->page, pfn);

		/* Different zone requires a different pcp lock */
		if (zone != locked_zone ||
		    is_migrate_isolate(migratetype)) {
			if (pcp) {
				pcp_spin_unlock(pcp);
				pcp_trylock_finish(UP_flags);
				locked_zone = NULL;
				pcp = NULL;
			}

			/*
			 * Free isolated pages directly to the
			 * allocator, see comment in free_unref_page.
			 */
			if (is_migrate_isolate(migratetype)) {
				free_one_page(zone, &folio->page, pfn,
					      order, FPI_NONE);
				continue;
			}

			/*
			 * trylock is necessary as folios may be getting freed
			 * from IRQ or SoftIRQ context after an IO completion.
			 */
			pcp_trylock_prepare(UP_flags);
			pcp = pcp_spin_trylock(zone->per_cpu_pageset);
			if (unlikely(!pcp)) {
				pcp_trylock_finish(UP_flags);
				free_one_page(zone, &folio->page, pfn,
					      order, FPI_NONE);
				continue;
			}
			locked_zone = zone;
		}

		/*
		 * Non-isolated types over MIGRATE_PCPTYPES get added
		 * to the MIGRATE_MOVABLE pcp list.
		 */
		if (unlikely(migratetype >= MIGRATE_PCPTYPES))
			migratetype = MIGRATE_MOVABLE;

		trace_mm_page_free_batched(&folio->page);
		free_unref_page_commit(zone, pcp, &folio->page, migratetype,
				order);
	}

	if (pcp) {
		pcp_spin_unlock(pcp);
		pcp_trylock_finish(UP_flags);
	}
	folio_batch_reinit(folios);
}

/*
 * split_page takes a non-compound higher-order page, and splits it into
 * n (1<<order) sub-pages: page[0..n]
 * Each sub-page must be freed individually.
 *
 * Note: this is probably too low level an operation for use in drivers.
 * Please consult with lkml before using this in your driver.
 */
void split_page(struct page *page, unsigned int order)
{
	int i;

	VM_BUG_ON_PAGE(PageCompound(page), page);
	VM_BUG_ON_PAGE(!page_count(page), page);

	for (i = 1; i < (1 << order); i++)
		set_page_refcounted(page + i);
	split_page_owner(page, order, 0);
	pgalloc_tag_split(page_folio(page), order, 0);
	split_page_memcg(page, order, 0);
}
EXPORT_SYMBOL_GPL(split_page);

int __isolate_free_page(struct page *page, unsigned int order)
{
	struct zone *zone = page_zone(page);
	int mt = get_pageblock_migratetype(page);

	if (!is_migrate_isolate(mt)) {
		unsigned long watermark;
		/*
		 * Obey watermarks as if the page was being allocated. We can
		 * emulate a high-order watermark check with a raised order-0
		 * watermark, because we already know our high-order page
		 * exists.
		 */
		watermark = zone->_watermark[WMARK_MIN] + (1UL << order);
		if (!zone_watermark_ok(zone, 0, watermark, 0, ALLOC_CMA))
			return 0;
	}

	del_page_from_free_list(page, zone, order, mt);

	/*
	 * Set the pageblock if the isolated page is at least half of a
	 * pageblock
	 */
	if (order >= pageblock_order - 1) {
		struct page *endpage = page + (1 << order) - 1;
		for (; page < endpage; page += pageblock_nr_pages) {
			int mt = get_pageblock_migratetype(page);
			/*
			 * Only change normal pageblocks (i.e., they can merge
			 * with others)
			 */
			if (migratetype_is_mergeable(mt))
				move_freepages_block(zone, page, mt,
						     MIGRATE_MOVABLE);
		}
	}

	return 1UL << order;
}

/**
 * __putback_isolated_page - Return a now-isolated page back where we got it
 * @page: Page that was isolated
 * @order: Order of the isolated page
 * @mt: The page's pageblock's migratetype
 *
 * This function is meant to return a page pulled from the free lists via
 * __isolate_free_page back to the free lists they were pulled from.
 */
void __putback_isolated_page(struct page *page, unsigned int order, int mt)
{
	struct zone *zone = page_zone(page);

	/* zone lock should be held when this function is called */
	lockdep_assert_held(&zone->lock);

	/* Return isolated page to tail of freelist. */
	__free_one_page(page, page_to_pfn(page), zone, order, mt,
			FPI_SKIP_REPORT_NOTIFY | FPI_TO_TAIL);
}

/*
 * Update NUMA hit/miss statistics
 */
static inline void zone_statistics(struct zone *preferred_zone, struct zone *z,
				   long nr_account)
{
#ifdef CONFIG_NUMA
	enum numa_stat_item local_stat = NUMA_LOCAL;

	/* skip numa counters update if numa stats is disabled */
	if (!static_branch_likely(&vm_numa_stat_key))
		return;

	if (zone_to_nid(z) != numa_node_id())
		local_stat = NUMA_OTHER;

	if (zone_to_nid(z) == zone_to_nid(preferred_zone))
		__count_numa_events(z, NUMA_HIT, nr_account);
	else {
		__count_numa_events(z, NUMA_MISS, nr_account);
		__count_numa_events(preferred_zone, NUMA_FOREIGN, nr_account);
	}
	__count_numa_events(z, local_stat, nr_account);
#endif
}

static __always_inline
struct page *rmqueue_buddy(struct zone *preferred_zone, struct zone *zone,
			   unsigned int order, unsigned int alloc_flags,
			   int migratetype)
{
	struct page *page;
	unsigned long flags;

	do {
		page = NULL;
		spin_lock_irqsave(&zone->lock, flags);
		if (alloc_flags & ALLOC_HIGHATOMIC)
			page = __rmqueue_smallest(zone, order, MIGRATE_HIGHATOMIC);
		if (!page) {
			page = __rmqueue(zone, order, migratetype, alloc_flags);

			/*
			 * If the allocation fails, allow OOM handling and
			 * order-0 (atomic) allocs access to HIGHATOMIC
			 * reserves as failing now is worse than failing a
			 * high-order atomic allocation in the future.
			 */
			if (!page && (alloc_flags & (ALLOC_OOM|ALLOC_NON_BLOCK)))
				page = __rmqueue_smallest(zone, order, MIGRATE_HIGHATOMIC);

			if (!page) {
				spin_unlock_irqrestore(&zone->lock, flags);
				return NULL;
			}
		}
		spin_unlock_irqrestore(&zone->lock, flags);
	} while (check_new_pages(page, order));

	__count_zid_vm_events(PGALLOC, page_zonenum(page), 1 << order);
	zone_statistics(preferred_zone, zone, 1);

	return page;
}

static int nr_pcp_alloc(struct per_cpu_pages *pcp, struct zone *zone, int order)
{
	int high, base_batch, batch, max_nr_alloc;
	int high_max, high_min;

	base_batch = READ_ONCE(pcp->batch);
	high_min = READ_ONCE(pcp->high_min);
	high_max = READ_ONCE(pcp->high_max);
	high = pcp->high = clamp(pcp->high, high_min, high_max);

	/* Check for PCP disabled or boot pageset */
	if (unlikely(high < base_batch))
		return 1;

	if (order)
		batch = base_batch;
	else
		batch = (base_batch << pcp->alloc_factor);

	/*
	 * If we had larger pcp->high, we could avoid to allocate from
	 * zone.
	 */
	if (high_min != high_max && !test_bit(ZONE_BELOW_HIGH, &zone->flags))
		high = pcp->high = min(high + batch, high_max);

	if (!order) {
		max_nr_alloc = max(high - pcp->count - base_batch, base_batch);
		/*
		 * Double the number of pages allocated each time there is
		 * subsequent allocation of order-0 pages without any freeing.
		 */
		if (batch <= max_nr_alloc &&
		    pcp->alloc_factor < CONFIG_PCP_BATCH_SCALE_MAX)
			pcp->alloc_factor++;
		batch = min(batch, max_nr_alloc);
	}

	/*
	 * Scale batch relative to order if batch implies free pages
	 * can be stored on the PCP. Batch can be 1 for small zones or
	 * for boot pagesets which should never store free pages as
	 * the pages may belong to arbitrary zones.
	 */
	if (batch > 1)
		batch = max(batch >> order, 2);

	return batch;
}

/* Remove page from the per-cpu list, caller must protect the list */
static inline
struct page *__rmqueue_pcplist(struct zone *zone, unsigned int order,
			int migratetype,
			unsigned int alloc_flags,
			struct per_cpu_pages *pcp,
			struct list_head *list)
{
	struct page *page;

	do {
		if (list_empty(list)) {
			int batch = nr_pcp_alloc(pcp, zone, order);
			int alloced;

			alloced = rmqueue_bulk(zone, order,
					batch, list,
					migratetype, alloc_flags);

			pcp->count += alloced << order;
			if (unlikely(list_empty(list)))
				return NULL;
		}

		page = list_first_entry(list, struct page, pcp_list);
		list_del(&page->pcp_list);
		pcp->count -= 1 << order;
	} while (check_new_pages(page, order));

	return page;
}

/* Lock and remove page from the per-cpu list */
static struct page *rmqueue_pcplist(struct zone *preferred_zone,
			struct zone *zone, unsigned int order,
			int migratetype, unsigned int alloc_flags)
{
	struct per_cpu_pages *pcp;
	struct list_head *list;
	struct page *page;
	unsigned long __maybe_unused UP_flags;

	/* spin_trylock may fail due to a parallel drain or IRQ reentrancy. */
	pcp_trylock_prepare(UP_flags);
	pcp = pcp_spin_trylock(zone->per_cpu_pageset);
	if (!pcp) {
		pcp_trylock_finish(UP_flags);
		return NULL;
	}

	/*
	 * On allocation, reduce the number of pages that are batch freed.
	 * See nr_pcp_free() where free_factor is increased for subsequent
	 * frees.
	 */
	pcp->free_count >>= 1;
	list = &pcp->lists[order_to_pindex(migratetype, order)];
	page = __rmqueue_pcplist(zone, order, migratetype, alloc_flags, pcp, list);
	pcp_spin_unlock(pcp);
	pcp_trylock_finish(UP_flags);
	if (page) {
		__count_zid_vm_events(PGALLOC, page_zonenum(page), 1 << order);
		zone_statistics(preferred_zone, zone, 1);
	}
	return page;
}

/*
 * Allocate a page from the given zone.
 * Use pcplists for THP or "cheap" high-order allocations.
 */

/*
 * Do not instrument rmqueue() with KMSAN. This function may call
 * __msan_poison_alloca() through a call to set_pfnblock_flags_mask().
 * If __msan_poison_alloca() attempts to allocate pages for the stack depot, it
 * may call rmqueue() again, which will result in a deadlock.
 */
__no_sanitize_memory
static inline
struct page *rmqueue(struct zone *preferred_zone,
			struct zone *zone, unsigned int order,
			gfp_t gfp_flags, unsigned int alloc_flags,
			int migratetype)
{
	struct page *page;

<<<<<<< HEAD
	/*
	 * We most definitely don't want callers attempting to
	 * allocate greater than order-1 page units with __GFP_NOFAIL.
	 */
	WARN_ON_ONCE((gfp_flags & __GFP_NOFAIL) && (order > 1));

	if (likely(pcp_allowed_order(order))) {
		/*
		 * MIGRATE_MOVABLE pcplist could have the pages on CMA area and
		 * we need to skip it when CMA area isn't allowed.
		 */
		if (!IS_ENABLED(CONFIG_CMA) || alloc_flags & ALLOC_CMA ||
				migratetype != MIGRATE_MOVABLE) {
			page = rmqueue_pcplist(preferred_zone, zone, order,
					migratetype, alloc_flags);
			if (likely(page))
				goto out;
		}
=======
	if (likely(pcp_allowed_order(order))) {
		page = rmqueue_pcplist(preferred_zone, zone, order,
				       migratetype, alloc_flags);
		if (likely(page))
			goto out;
>>>>>>> 2d5404ca
	}

	page = rmqueue_buddy(preferred_zone, zone, order, alloc_flags,
							migratetype);

out:
	/* Separate test+clear to avoid unnecessary atomics */
	if ((alloc_flags & ALLOC_KSWAPD) &&
	    unlikely(test_bit(ZONE_BOOSTED_WATERMARK, &zone->flags))) {
		clear_bit(ZONE_BOOSTED_WATERMARK, &zone->flags);
		wakeup_kswapd(zone, 0, 0, zone_idx(zone));
	}

	VM_BUG_ON_PAGE(page && bad_range(zone, page), page);
	return page;
<<<<<<< HEAD
}

noinline bool should_fail_alloc_page(gfp_t gfp_mask, unsigned int order)
{
	return __should_fail_alloc_page(gfp_mask, order);
=======
>>>>>>> 2d5404ca
}

static inline long __zone_watermark_unusable_free(struct zone *z,
				unsigned int order, unsigned int alloc_flags)
{
	long unusable_free = (1 << order) - 1;

	/*
	 * If the caller does not have rights to reserves below the min
	 * watermark then subtract the free pages reserved for highatomic.
	 */
	if (likely(!(alloc_flags & ALLOC_RESERVES)))
		unusable_free += READ_ONCE(z->nr_free_highatomic);

#ifdef CONFIG_CMA
	/* If allocation can't use CMA areas don't use free CMA pages */
	if (!(alloc_flags & ALLOC_CMA))
		unusable_free += zone_page_state(z, NR_FREE_CMA_PAGES);
#endif
#ifdef CONFIG_UNACCEPTED_MEMORY
	unusable_free += zone_page_state(z, NR_UNACCEPTED);
#endif

	return unusable_free;
}

/*
 * Return true if free base pages are above 'mark'. For high-order checks it
 * will return true of the order-0 watermark is reached and there is at least
 * one free page of a suitable size. Checking now avoids taking the zone lock
 * to check in the allocation paths if no pages are free.
 */
bool __zone_watermark_ok(struct zone *z, unsigned int order, unsigned long mark,
			 int highest_zoneidx, unsigned int alloc_flags,
			 long free_pages)
{
	long min = mark;
	int o;

	/* free_pages may go negative - that's OK */
	free_pages -= __zone_watermark_unusable_free(z, order, alloc_flags);

	if (unlikely(alloc_flags & ALLOC_RESERVES)) {
		/*
		 * __GFP_HIGH allows access to 50% of the min reserve as well
		 * as OOM.
		 */
		if (alloc_flags & ALLOC_MIN_RESERVE) {
			min -= min / 2;

			/*
			 * Non-blocking allocations (e.g. GFP_ATOMIC) can
			 * access more reserves than just __GFP_HIGH. Other
			 * non-blocking allocations requests such as GFP_NOWAIT
			 * or (GFP_KERNEL & ~__GFP_DIRECT_RECLAIM) do not get
			 * access to the min reserve.
			 */
			if (alloc_flags & ALLOC_NON_BLOCK)
				min -= min / 4;
		}

		/*
		 * OOM victims can try even harder than the normal reserve
		 * users on the grounds that it's definitely going to be in
		 * the exit path shortly and free memory. Any allocation it
		 * makes during the free path will be small and short-lived.
		 */
		if (alloc_flags & ALLOC_OOM)
			min -= min / 2;
	}

	/*
	 * Check watermarks for an order-0 allocation request. If these
	 * are not met, then a high-order request also cannot go ahead
	 * even if a suitable page happened to be free.
	 */
	if (free_pages <= min + z->lowmem_reserve[highest_zoneidx])
		return false;

	/* If this is an order-0 request then the watermark is fine */
	if (!order)
		return true;

	/* For a high-order request, check at least one suitable page is free */
	for (o = order; o < NR_PAGE_ORDERS; o++) {
		struct free_area *area = &z->free_area[o];
		int mt;

		if (!area->nr_free)
			continue;

		for (mt = 0; mt < MIGRATE_PCPTYPES; mt++) {
			if (!free_area_empty(area, mt))
				return true;
		}

#ifdef CONFIG_CMA
		if ((alloc_flags & ALLOC_CMA) &&
		    !free_area_empty(area, MIGRATE_CMA)) {
			return true;
		}
#endif
		if ((alloc_flags & (ALLOC_HIGHATOMIC|ALLOC_OOM)) &&
		    !free_area_empty(area, MIGRATE_HIGHATOMIC)) {
			return true;
		}
	}
	return false;
}

bool zone_watermark_ok(struct zone *z, unsigned int order, unsigned long mark,
		      int highest_zoneidx, unsigned int alloc_flags)
{
	return __zone_watermark_ok(z, order, mark, highest_zoneidx, alloc_flags,
					zone_page_state(z, NR_FREE_PAGES));
}

static inline bool zone_watermark_fast(struct zone *z, unsigned int order,
				unsigned long mark, int highest_zoneidx,
				unsigned int alloc_flags, gfp_t gfp_mask)
{
	long free_pages;

	free_pages = zone_page_state(z, NR_FREE_PAGES);

	/*
	 * Fast check for order-0 only. If this fails then the reserves
	 * need to be calculated.
	 */
	if (!order) {
		long usable_free;
		long reserved;

		usable_free = free_pages;
		reserved = __zone_watermark_unusable_free(z, 0, alloc_flags);

		/* reserved may over estimate high-atomic reserves. */
		usable_free -= min(usable_free, reserved);
		if (usable_free > mark + z->lowmem_reserve[highest_zoneidx])
			return true;
	}

	if (__zone_watermark_ok(z, order, mark, highest_zoneidx, alloc_flags,
					free_pages))
		return true;

	/*
	 * Ignore watermark boosting for __GFP_HIGH order-0 allocations
	 * when checking the min watermark. The min watermark is the
	 * point where boosting is ignored so that kswapd is woken up
	 * when below the low watermark.
	 */
	if (unlikely(!order && (alloc_flags & ALLOC_MIN_RESERVE) && z->watermark_boost
		&& ((alloc_flags & ALLOC_WMARK_MASK) == WMARK_MIN))) {
		mark = z->_watermark[WMARK_MIN];
		return __zone_watermark_ok(z, order, mark, highest_zoneidx,
					alloc_flags, free_pages);
	}

	return false;
}

bool zone_watermark_ok_safe(struct zone *z, unsigned int order,
			unsigned long mark, int highest_zoneidx)
{
	long free_pages = zone_page_state(z, NR_FREE_PAGES);

	if (z->percpu_drift_mark && free_pages < z->percpu_drift_mark)
		free_pages = zone_page_state_snapshot(z, NR_FREE_PAGES);

	return __zone_watermark_ok(z, order, mark, highest_zoneidx, 0,
								free_pages);
}

#ifdef CONFIG_NUMA
int __read_mostly node_reclaim_distance = RECLAIM_DISTANCE;

static bool zone_allows_reclaim(struct zone *local_zone, struct zone *zone)
{
	return node_distance(zone_to_nid(local_zone), zone_to_nid(zone)) <=
				node_reclaim_distance;
}
#else	/* CONFIG_NUMA */
static bool zone_allows_reclaim(struct zone *local_zone, struct zone *zone)
{
	return true;
}
#endif	/* CONFIG_NUMA */

/*
 * The restriction on ZONE_DMA32 as being a suitable zone to use to avoid
 * fragmentation is subtle. If the preferred zone was HIGHMEM then
 * premature use of a lower zone may cause lowmem pressure problems that
 * are worse than fragmentation. If the next zone is ZONE_DMA then it is
 * probably too small. It only makes sense to spread allocations to avoid
 * fragmentation between the Normal and DMA32 zones.
 */
static inline unsigned int
alloc_flags_nofragment(struct zone *zone, gfp_t gfp_mask)
{
	unsigned int alloc_flags;

	/*
	 * __GFP_KSWAPD_RECLAIM is assumed to be the same as ALLOC_KSWAPD
	 * to save a branch.
	 */
	alloc_flags = (__force int) (gfp_mask & __GFP_KSWAPD_RECLAIM);

#ifdef CONFIG_ZONE_DMA32
	if (!zone)
		return alloc_flags;

	if (zone_idx(zone) != ZONE_NORMAL)
		return alloc_flags;

	/*
	 * If ZONE_DMA32 exists, assume it is the one after ZONE_NORMAL and
	 * the pointer is within zone->zone_pgdat->node_zones[]. Also assume
	 * on UMA that if Normal is populated then so is DMA32.
	 */
	BUILD_BUG_ON(ZONE_NORMAL - ZONE_DMA32 != 1);
	if (nr_online_nodes > 1 && !populated_zone(--zone))
		return alloc_flags;

	alloc_flags |= ALLOC_NOFRAGMENT;
#endif /* CONFIG_ZONE_DMA32 */
	return alloc_flags;
}

/* Must be called after current_gfp_context() which can change gfp_mask */
static inline unsigned int gfp_to_alloc_flags_cma(gfp_t gfp_mask,
						  unsigned int alloc_flags)
{
#ifdef CONFIG_CMA
	if (gfp_migratetype(gfp_mask) == MIGRATE_MOVABLE)
		alloc_flags |= ALLOC_CMA;
#endif
	return alloc_flags;
}

/*
 * get_page_from_freelist goes through the zonelist trying to allocate
 * a page.
 */
static struct page *
get_page_from_freelist(gfp_t gfp_mask, unsigned int order, int alloc_flags,
						const struct alloc_context *ac)
{
	struct zoneref *z;
	struct zone *zone;
	struct pglist_data *last_pgdat = NULL;
	bool last_pgdat_dirty_ok = false;
	bool no_fallback;

retry:
	/*
	 * Scan zonelist, looking for a zone with enough free.
	 * See also cpuset_node_allowed() comment in kernel/cgroup/cpuset.c.
	 */
	no_fallback = alloc_flags & ALLOC_NOFRAGMENT;
	z = ac->preferred_zoneref;
	for_next_zone_zonelist_nodemask(zone, z, ac->highest_zoneidx,
					ac->nodemask) {
		struct page *page;
		unsigned long mark;

		if (cpusets_enabled() &&
			(alloc_flags & ALLOC_CPUSET) &&
			!__cpuset_zone_allowed(zone, gfp_mask))
				continue;
		/*
		 * When allocating a page cache page for writing, we
		 * want to get it from a node that is within its dirty
		 * limit, such that no single node holds more than its
		 * proportional share of globally allowed dirty pages.
		 * The dirty limits take into account the node's
		 * lowmem reserves and high watermark so that kswapd
		 * should be able to balance it without having to
		 * write pages from its LRU list.
		 *
		 * XXX: For now, allow allocations to potentially
		 * exceed the per-node dirty limit in the slowpath
		 * (spread_dirty_pages unset) before going into reclaim,
		 * which is important when on a NUMA setup the allowed
		 * nodes are together not big enough to reach the
		 * global limit.  The proper fix for these situations
		 * will require awareness of nodes in the
		 * dirty-throttling and the flusher threads.
		 */
		if (ac->spread_dirty_pages) {
			if (last_pgdat != zone->zone_pgdat) {
				last_pgdat = zone->zone_pgdat;
				last_pgdat_dirty_ok = node_dirty_ok(zone->zone_pgdat);
			}

			if (!last_pgdat_dirty_ok)
				continue;
		}

		if (no_fallback && nr_online_nodes > 1 &&
		    zone != zonelist_zone(ac->preferred_zoneref)) {
			int local_nid;

			/*
			 * If moving to a remote node, retry but allow
			 * fragmenting fallbacks. Locality is more important
			 * than fragmentation avoidance.
			 */
			local_nid = zonelist_node_idx(ac->preferred_zoneref);
			if (zone_to_nid(zone) != local_nid) {
				alloc_flags &= ~ALLOC_NOFRAGMENT;
				goto retry;
			}
		}

		cond_accept_memory(zone, order);

		/*
		 * Detect whether the number of free pages is below high
		 * watermark.  If so, we will decrease pcp->high and free
		 * PCP pages in free path to reduce the possibility of
		 * premature page reclaiming.  Detection is done here to
		 * avoid to do that in hotter free path.
		 */
		if (test_bit(ZONE_BELOW_HIGH, &zone->flags))
			goto check_alloc_wmark;

		mark = high_wmark_pages(zone);
		if (zone_watermark_fast(zone, order, mark,
					ac->highest_zoneidx, alloc_flags,
					gfp_mask))
			goto try_this_zone;
		else
			set_bit(ZONE_BELOW_HIGH, &zone->flags);

check_alloc_wmark:
		mark = wmark_pages(zone, alloc_flags & ALLOC_WMARK_MASK);
		if (!zone_watermark_fast(zone, order, mark,
				       ac->highest_zoneidx, alloc_flags,
				       gfp_mask)) {
			int ret;

<<<<<<< HEAD
			if (has_unaccepted_memory()) {
				if (try_to_accept_memory(zone, order))
					goto try_this_zone;
			}

#ifdef CONFIG_DEFERRED_STRUCT_PAGE_INIT
=======
			if (cond_accept_memory(zone, order))
				goto try_this_zone;

>>>>>>> 2d5404ca
			/*
			 * Watermark failed for this zone, but see if we can
			 * grow this zone if it contains deferred pages.
			 */
			if (deferred_pages_enabled()) {
				if (_deferred_grow_zone(zone, order))
					goto try_this_zone;
			}
			/* Checked here to keep the fast path fast */
			BUILD_BUG_ON(ALLOC_NO_WATERMARKS < NR_WMARK);
			if (alloc_flags & ALLOC_NO_WATERMARKS)
				goto try_this_zone;

			if (!node_reclaim_enabled() ||
			    !zone_allows_reclaim(zonelist_zone(ac->preferred_zoneref), zone))
				continue;

			ret = node_reclaim(zone->zone_pgdat, gfp_mask, order);
			switch (ret) {
			case NODE_RECLAIM_NOSCAN:
				/* did not scan */
				continue;
			case NODE_RECLAIM_FULL:
				/* scanned but unreclaimable */
				continue;
			default:
				/* did we reclaim enough */
				if (zone_watermark_ok(zone, order, mark,
					ac->highest_zoneidx, alloc_flags))
					goto try_this_zone;

				continue;
			}
		}

try_this_zone:
		page = rmqueue(zonelist_zone(ac->preferred_zoneref), zone, order,
				gfp_mask, alloc_flags, ac->migratetype);
		if (page) {
			prep_new_page(page, order, gfp_mask, alloc_flags);

			/*
			 * If this is a high-order atomic allocation then check
			 * if the pageblock should be reserved for the future
			 */
			if (unlikely(alloc_flags & ALLOC_HIGHATOMIC))
<<<<<<< HEAD
				reserve_highatomic_pageblock(page, zone);

			return page;
		} else {
			if (has_unaccepted_memory()) {
				if (try_to_accept_memory(zone, order))
					goto try_this_zone;
			}

#ifdef CONFIG_DEFERRED_STRUCT_PAGE_INIT
=======
				reserve_highatomic_pageblock(page, order, zone);

			return page;
		} else {
			if (cond_accept_memory(zone, order))
				goto try_this_zone;

>>>>>>> 2d5404ca
			/* Try again if zone has deferred pages */
			if (deferred_pages_enabled()) {
				if (_deferred_grow_zone(zone, order))
					goto try_this_zone;
			}
		}
	}

	/*
	 * It's possible on a UMA machine to get through all zones that are
	 * fragmented. If avoiding fragmentation, reset and try again.
	 */
	if (no_fallback) {
		alloc_flags &= ~ALLOC_NOFRAGMENT;
		goto retry;
	}

	return NULL;
}

static void warn_alloc_show_mem(gfp_t gfp_mask, nodemask_t *nodemask)
{
	unsigned int filter = SHOW_MEM_FILTER_NODES;

	/*
	 * This documents exceptions given to allocations in certain
	 * contexts that are allowed to allocate outside current's set
	 * of allowed nodes.
	 */
	if (!(gfp_mask & __GFP_NOMEMALLOC))
		if (tsk_is_oom_victim(current) ||
		    (current->flags & (PF_MEMALLOC | PF_EXITING)))
			filter &= ~SHOW_MEM_FILTER_NODES;
	if (!in_task() || !(gfp_mask & __GFP_DIRECT_RECLAIM))
		filter &= ~SHOW_MEM_FILTER_NODES;

	__show_mem(filter, nodemask, gfp_zone(gfp_mask));
}

void warn_alloc(gfp_t gfp_mask, nodemask_t *nodemask, const char *fmt, ...)
{
	struct va_format vaf;
	va_list args;
	static DEFINE_RATELIMIT_STATE(nopage_rs, 10*HZ, 1);

	if ((gfp_mask & __GFP_NOWARN) ||
	     !__ratelimit(&nopage_rs) ||
	     ((gfp_mask & __GFP_DMA) && !has_managed_dma()))
		return;

	va_start(args, fmt);
	vaf.fmt = fmt;
	vaf.va = &args;
	pr_warn("%s: %pV, mode:%#x(%pGg), nodemask=%*pbl",
			current->comm, &vaf, gfp_mask, &gfp_mask,
			nodemask_pr_args(nodemask));
	va_end(args);

	cpuset_print_current_mems_allowed();
	pr_cont("\n");
	dump_stack();
	warn_alloc_show_mem(gfp_mask, nodemask);
}

static inline struct page *
__alloc_pages_cpuset_fallback(gfp_t gfp_mask, unsigned int order,
			      unsigned int alloc_flags,
			      const struct alloc_context *ac)
{
	struct page *page;

	page = get_page_from_freelist(gfp_mask, order,
			alloc_flags|ALLOC_CPUSET, ac);
	/*
	 * fallback to ignore cpuset restriction if our nodes
	 * are depleted
	 */
	if (!page)
		page = get_page_from_freelist(gfp_mask, order,
				alloc_flags, ac);

	return page;
}

static inline struct page *
__alloc_pages_may_oom(gfp_t gfp_mask, unsigned int order,
	const struct alloc_context *ac, unsigned long *did_some_progress)
{
	struct oom_control oc = {
		.zonelist = ac->zonelist,
		.nodemask = ac->nodemask,
		.memcg = NULL,
		.gfp_mask = gfp_mask,
		.order = order,
	};
	struct page *page;

	*did_some_progress = 0;

	/*
	 * Acquire the oom lock.  If that fails, somebody else is
	 * making progress for us.
	 */
	if (!mutex_trylock(&oom_lock)) {
		*did_some_progress = 1;
		schedule_timeout_uninterruptible(1);
		return NULL;
	}

	/*
	 * Go through the zonelist yet one more time, keep very high watermark
	 * here, this is only to catch a parallel oom killing, we must fail if
	 * we're still under heavy pressure. But make sure that this reclaim
	 * attempt shall not depend on __GFP_DIRECT_RECLAIM && !__GFP_NORETRY
	 * allocation which will never fail due to oom_lock already held.
	 */
	page = get_page_from_freelist((gfp_mask | __GFP_HARDWALL) &
				      ~__GFP_DIRECT_RECLAIM, order,
				      ALLOC_WMARK_HIGH|ALLOC_CPUSET, ac);
	if (page)
		goto out;

	/* Coredumps can quickly deplete all memory reserves */
	if (current->flags & PF_DUMPCORE)
		goto out;
	/* The OOM killer will not help higher order allocs */
	if (order > PAGE_ALLOC_COSTLY_ORDER)
		goto out;
	/*
	 * We have already exhausted all our reclaim opportunities without any
	 * success so it is time to admit defeat. We will skip the OOM killer
	 * because it is very likely that the caller has a more reasonable
	 * fallback than shooting a random task.
	 *
	 * The OOM killer may not free memory on a specific node.
	 */
	if (gfp_mask & (__GFP_RETRY_MAYFAIL | __GFP_THISNODE))
		goto out;
	/* The OOM killer does not needlessly kill tasks for lowmem */
	if (ac->highest_zoneidx < ZONE_NORMAL)
		goto out;
	if (pm_suspended_storage())
		goto out;
	/*
	 * XXX: GFP_NOFS allocations should rather fail than rely on
	 * other request to make a forward progress.
	 * We are in an unfortunate situation where out_of_memory cannot
	 * do much for this context but let's try it to at least get
	 * access to memory reserved if the current task is killed (see
	 * out_of_memory). Once filesystems are ready to handle allocation
	 * failures more gracefully we should just bail out here.
	 */

	/* Exhausted what can be done so it's blame time */
	if (out_of_memory(&oc) ||
	    WARN_ON_ONCE_GFP(gfp_mask & __GFP_NOFAIL, gfp_mask)) {
		*did_some_progress = 1;

		/*
		 * Help non-failing allocations by giving them access to memory
		 * reserves
		 */
		if (gfp_mask & __GFP_NOFAIL)
			page = __alloc_pages_cpuset_fallback(gfp_mask, order,
					ALLOC_NO_WATERMARKS, ac);
	}
out:
	mutex_unlock(&oom_lock);
	return page;
}

/*
 * Maximum number of compaction retries with a progress before OOM
 * killer is consider as the only way to move forward.
 */
#define MAX_COMPACT_RETRIES 16

#ifdef CONFIG_COMPACTION
/* Try memory compaction for high-order allocations before reclaim */
static struct page *
__alloc_pages_direct_compact(gfp_t gfp_mask, unsigned int order,
		unsigned int alloc_flags, const struct alloc_context *ac,
		enum compact_priority prio, enum compact_result *compact_result)
{
	struct page *page = NULL;
	unsigned long pflags;
	unsigned int noreclaim_flag;

	if (!order)
		return NULL;

	psi_memstall_enter(&pflags);
	delayacct_compact_start();
	noreclaim_flag = memalloc_noreclaim_save();

	*compact_result = try_to_compact_pages(gfp_mask, order, alloc_flags, ac,
								prio, &page);

	memalloc_noreclaim_restore(noreclaim_flag);
	psi_memstall_leave(&pflags);
	delayacct_compact_end();

	if (*compact_result == COMPACT_SKIPPED)
		return NULL;
	/*
	 * At least in one zone compaction wasn't deferred or skipped, so let's
	 * count a compaction stall
	 */
	count_vm_event(COMPACTSTALL);

	/* Prep a captured page if available */
	if (page)
		prep_new_page(page, order, gfp_mask, alloc_flags);

	/* Try get a page from the freelist if available */
	if (!page)
		page = get_page_from_freelist(gfp_mask, order, alloc_flags, ac);

	if (page) {
		struct zone *zone = page_zone(page);

		zone->compact_blockskip_flush = false;
		compaction_defer_reset(zone, order, true);
		count_vm_event(COMPACTSUCCESS);
		return page;
	}

	/*
	 * It's bad if compaction run occurs and fails. The most likely reason
	 * is that pages exist, but not enough to satisfy watermarks.
	 */
	count_vm_event(COMPACTFAIL);

	cond_resched();

	return NULL;
}

static inline bool
should_compact_retry(struct alloc_context *ac, int order, int alloc_flags,
		     enum compact_result compact_result,
		     enum compact_priority *compact_priority,
		     int *compaction_retries)
{
	int max_retries = MAX_COMPACT_RETRIES;
	int min_priority;
	bool ret = false;
	int retries = *compaction_retries;
	enum compact_priority priority = *compact_priority;

	if (!order)
		return false;

	if (fatal_signal_pending(current))
		return false;

	/*
	 * Compaction was skipped due to a lack of free order-0
	 * migration targets. Continue if reclaim can help.
	 */
	if (compact_result == COMPACT_SKIPPED) {
		ret = compaction_zonelist_suitable(ac, order, alloc_flags);
		goto out;
	}

	/*
	 * Compaction managed to coalesce some page blocks, but the
	 * allocation failed presumably due to a race. Retry some.
	 */
	if (compact_result == COMPACT_SUCCESS) {
		/*
		 * !costly requests are much more important than
		 * __GFP_RETRY_MAYFAIL costly ones because they are de
		 * facto nofail and invoke OOM killer to move on while
		 * costly can fail and users are ready to cope with
		 * that. 1/4 retries is rather arbitrary but we would
		 * need much more detailed feedback from compaction to
		 * make a better decision.
		 */
		if (order > PAGE_ALLOC_COSTLY_ORDER)
			max_retries /= 4;

		if (++(*compaction_retries) <= max_retries) {
			ret = true;
			goto out;
		}
	}

	/*
	 * Compaction failed. Retry with increasing priority.
	 */
	min_priority = (order > PAGE_ALLOC_COSTLY_ORDER) ?
			MIN_COMPACT_COSTLY_PRIORITY : MIN_COMPACT_PRIORITY;

	if (*compact_priority > min_priority) {
		(*compact_priority)--;
		*compaction_retries = 0;
		ret = true;
	}
out:
	trace_compact_retry(order, priority, compact_result, retries, max_retries, ret);
	return ret;
}
#else
static inline struct page *
__alloc_pages_direct_compact(gfp_t gfp_mask, unsigned int order,
		unsigned int alloc_flags, const struct alloc_context *ac,
		enum compact_priority prio, enum compact_result *compact_result)
{
	*compact_result = COMPACT_SKIPPED;
	return NULL;
}

static inline bool
should_compact_retry(struct alloc_context *ac, unsigned int order, int alloc_flags,
		     enum compact_result compact_result,
		     enum compact_priority *compact_priority,
		     int *compaction_retries)
{
	struct zone *zone;
	struct zoneref *z;

	if (!order || order > PAGE_ALLOC_COSTLY_ORDER)
		return false;

	/*
	 * There are setups with compaction disabled which would prefer to loop
	 * inside the allocator rather than hit the oom killer prematurely.
	 * Let's give them a good hope and keep retrying while the order-0
	 * watermarks are OK.
	 */
	for_each_zone_zonelist_nodemask(zone, z, ac->zonelist,
				ac->highest_zoneidx, ac->nodemask) {
		if (zone_watermark_ok(zone, 0, min_wmark_pages(zone),
					ac->highest_zoneidx, alloc_flags))
			return true;
	}
	return false;
}
#endif /* CONFIG_COMPACTION */

#ifdef CONFIG_LOCKDEP
static struct lockdep_map __fs_reclaim_map =
	STATIC_LOCKDEP_MAP_INIT("fs_reclaim", &__fs_reclaim_map);

static bool __need_reclaim(gfp_t gfp_mask)
{
	/* no reclaim without waiting on it */
	if (!(gfp_mask & __GFP_DIRECT_RECLAIM))
		return false;

	/* this guy won't enter reclaim */
	if (current->flags & PF_MEMALLOC)
		return false;

	if (gfp_mask & __GFP_NOLOCKDEP)
		return false;

	return true;
}

void __fs_reclaim_acquire(unsigned long ip)
{
	lock_acquire_exclusive(&__fs_reclaim_map, 0, 0, NULL, ip);
}

void __fs_reclaim_release(unsigned long ip)
{
	lock_release(&__fs_reclaim_map, ip);
}

void fs_reclaim_acquire(gfp_t gfp_mask)
{
	gfp_mask = current_gfp_context(gfp_mask);

	if (__need_reclaim(gfp_mask)) {
		if (gfp_mask & __GFP_FS)
			__fs_reclaim_acquire(_RET_IP_);

#ifdef CONFIG_MMU_NOTIFIER
		lock_map_acquire(&__mmu_notifier_invalidate_range_start_map);
		lock_map_release(&__mmu_notifier_invalidate_range_start_map);
#endif

	}
}
EXPORT_SYMBOL_GPL(fs_reclaim_acquire);

void fs_reclaim_release(gfp_t gfp_mask)
{
	gfp_mask = current_gfp_context(gfp_mask);

	if (__need_reclaim(gfp_mask)) {
		if (gfp_mask & __GFP_FS)
			__fs_reclaim_release(_RET_IP_);
	}
}
EXPORT_SYMBOL_GPL(fs_reclaim_release);
#endif

/*
 * Zonelists may change due to hotplug during allocation. Detect when zonelists
 * have been rebuilt so allocation retries. Reader side does not lock and
 * retries the allocation if zonelist changes. Writer side is protected by the
 * embedded spin_lock.
 */
static DEFINE_SEQLOCK(zonelist_update_seq);

static unsigned int zonelist_iter_begin(void)
{
	if (IS_ENABLED(CONFIG_MEMORY_HOTREMOVE))
		return read_seqbegin(&zonelist_update_seq);

	return 0;
}

static unsigned int check_retry_zonelist(unsigned int seq)
{
	if (IS_ENABLED(CONFIG_MEMORY_HOTREMOVE))
		return read_seqretry(&zonelist_update_seq, seq);

	return seq;
}

/* Perform direct synchronous page reclaim */
static unsigned long
__perform_reclaim(gfp_t gfp_mask, unsigned int order,
					const struct alloc_context *ac)
{
	unsigned int noreclaim_flag;
	unsigned long progress;

	cond_resched();

	/* We now go into synchronous reclaim */
	cpuset_memory_pressure_bump();
	fs_reclaim_acquire(gfp_mask);
	noreclaim_flag = memalloc_noreclaim_save();

	progress = try_to_free_pages(ac->zonelist, order, gfp_mask,
								ac->nodemask);

	memalloc_noreclaim_restore(noreclaim_flag);
	fs_reclaim_release(gfp_mask);

	cond_resched();

	return progress;
}

/* The really slow allocator path where we enter direct reclaim */
static inline struct page *
__alloc_pages_direct_reclaim(gfp_t gfp_mask, unsigned int order,
		unsigned int alloc_flags, const struct alloc_context *ac,
		unsigned long *did_some_progress)
{
	struct page *page = NULL;
	unsigned long pflags;
	bool drained = false;

	psi_memstall_enter(&pflags);
	*did_some_progress = __perform_reclaim(gfp_mask, order, ac);
	if (unlikely(!(*did_some_progress)))
		goto out;

retry:
	page = get_page_from_freelist(gfp_mask, order, alloc_flags, ac);

	/*
	 * If an allocation failed after direct reclaim, it could be because
	 * pages are pinned on the per-cpu lists or in high alloc reserves.
	 * Shrink them and try again
	 */
	if (!page && !drained) {
		unreserve_highatomic_pageblock(ac, false);
		drain_all_pages(NULL);
		drained = true;
		goto retry;
	}
out:
	psi_memstall_leave(&pflags);

	return page;
}

static void wake_all_kswapds(unsigned int order, gfp_t gfp_mask,
			     const struct alloc_context *ac)
{
	struct zoneref *z;
	struct zone *zone;
	pg_data_t *last_pgdat = NULL;
	enum zone_type highest_zoneidx = ac->highest_zoneidx;

	for_each_zone_zonelist_nodemask(zone, z, ac->zonelist, highest_zoneidx,
					ac->nodemask) {
		if (!managed_zone(zone))
			continue;
		if (last_pgdat != zone->zone_pgdat) {
			wakeup_kswapd(zone, gfp_mask, order, highest_zoneidx);
			last_pgdat = zone->zone_pgdat;
		}
	}
}

static inline unsigned int
gfp_to_alloc_flags(gfp_t gfp_mask, unsigned int order)
{
	unsigned int alloc_flags = ALLOC_WMARK_MIN | ALLOC_CPUSET;

	/*
	 * __GFP_HIGH is assumed to be the same as ALLOC_MIN_RESERVE
	 * and __GFP_KSWAPD_RECLAIM is assumed to be the same as ALLOC_KSWAPD
	 * to save two branches.
	 */
	BUILD_BUG_ON(__GFP_HIGH != (__force gfp_t) ALLOC_MIN_RESERVE);
	BUILD_BUG_ON(__GFP_KSWAPD_RECLAIM != (__force gfp_t) ALLOC_KSWAPD);

	/*
	 * The caller may dip into page reserves a bit more if the caller
	 * cannot run direct reclaim, or if the caller has realtime scheduling
	 * policy or is asking for __GFP_HIGH memory.  GFP_ATOMIC requests will
	 * set both ALLOC_NON_BLOCK and ALLOC_MIN_RESERVE(__GFP_HIGH).
	 */
	alloc_flags |= (__force int)
		(gfp_mask & (__GFP_HIGH | __GFP_KSWAPD_RECLAIM));

	if (!(gfp_mask & __GFP_DIRECT_RECLAIM)) {
		/*
		 * Not worth trying to allocate harder for __GFP_NOMEMALLOC even
		 * if it can't schedule.
		 */
		if (!(gfp_mask & __GFP_NOMEMALLOC)) {
			alloc_flags |= ALLOC_NON_BLOCK;

			if (order > 0)
				alloc_flags |= ALLOC_HIGHATOMIC;
		}

		/*
		 * Ignore cpuset mems for non-blocking __GFP_HIGH (probably
		 * GFP_ATOMIC) rather than fail, see the comment for
		 * cpuset_node_allowed().
		 */
		if (alloc_flags & ALLOC_MIN_RESERVE)
			alloc_flags &= ~ALLOC_CPUSET;
	} else if (unlikely(rt_or_dl_task(current)) && in_task())
		alloc_flags |= ALLOC_MIN_RESERVE;

	alloc_flags = gfp_to_alloc_flags_cma(gfp_mask, alloc_flags);

	return alloc_flags;
}

static bool oom_reserves_allowed(struct task_struct *tsk)
{
	if (!tsk_is_oom_victim(tsk))
		return false;

	/*
	 * !MMU doesn't have oom reaper so give access to memory reserves
	 * only to the thread with TIF_MEMDIE set
	 */
	if (!IS_ENABLED(CONFIG_MMU) && !test_thread_flag(TIF_MEMDIE))
		return false;

	return true;
}

/*
 * Distinguish requests which really need access to full memory
 * reserves from oom victims which can live with a portion of it
 */
static inline int __gfp_pfmemalloc_flags(gfp_t gfp_mask)
{
	if (unlikely(gfp_mask & __GFP_NOMEMALLOC))
		return 0;
	if (gfp_mask & __GFP_MEMALLOC)
		return ALLOC_NO_WATERMARKS;
	if (in_serving_softirq() && (current->flags & PF_MEMALLOC))
		return ALLOC_NO_WATERMARKS;
	if (!in_interrupt()) {
		if (current->flags & PF_MEMALLOC)
			return ALLOC_NO_WATERMARKS;
		else if (oom_reserves_allowed(current))
			return ALLOC_OOM;
	}

	return 0;
}

bool gfp_pfmemalloc_allowed(gfp_t gfp_mask)
{
	return !!__gfp_pfmemalloc_flags(gfp_mask);
}

/*
 * Checks whether it makes sense to retry the reclaim to make a forward progress
 * for the given allocation request.
 *
 * We give up when we either have tried MAX_RECLAIM_RETRIES in a row
 * without success, or when we couldn't even meet the watermark if we
 * reclaimed all remaining pages on the LRU lists.
 *
 * Returns true if a retry is viable or false to enter the oom path.
 */
static inline bool
should_reclaim_retry(gfp_t gfp_mask, unsigned order,
		     struct alloc_context *ac, int alloc_flags,
		     bool did_some_progress, int *no_progress_loops)
{
	struct zone *zone;
	struct zoneref *z;
	bool ret = false;

	/*
	 * Costly allocations might have made a progress but this doesn't mean
	 * their order will become available due to high fragmentation so
	 * always increment the no progress counter for them
	 */
	if (did_some_progress && order <= PAGE_ALLOC_COSTLY_ORDER)
		*no_progress_loops = 0;
	else
		(*no_progress_loops)++;

	if (*no_progress_loops > MAX_RECLAIM_RETRIES)
		goto out;


	/*
	 * Keep reclaiming pages while there is a chance this will lead
	 * somewhere.  If none of the target zones can satisfy our allocation
	 * request even if all reclaimable pages are considered then we are
	 * screwed and have to go OOM.
	 */
	for_each_zone_zonelist_nodemask(zone, z, ac->zonelist,
				ac->highest_zoneidx, ac->nodemask) {
		unsigned long available;
		unsigned long reclaimable;
		unsigned long min_wmark = min_wmark_pages(zone);
		bool wmark;

		if (cpusets_enabled() &&
			(alloc_flags & ALLOC_CPUSET) &&
			!__cpuset_zone_allowed(zone, gfp_mask))
				continue;

		available = reclaimable = zone_reclaimable_pages(zone);
		available += zone_page_state_snapshot(zone, NR_FREE_PAGES);

		/*
		 * Would the allocation succeed if we reclaimed all
		 * reclaimable pages?
		 */
		wmark = __zone_watermark_ok(zone, order, min_wmark,
				ac->highest_zoneidx, alloc_flags, available);
		trace_reclaim_retry_zone(z, order, reclaimable,
				available, min_wmark, *no_progress_loops, wmark);
		if (wmark) {
			ret = true;
			break;
		}
	}

	/*
	 * Memory allocation/reclaim might be called from a WQ context and the
	 * current implementation of the WQ concurrency control doesn't
	 * recognize that a particular WQ is congested if the worker thread is
	 * looping without ever sleeping. Therefore we have to do a short sleep
	 * here rather than calling cond_resched().
	 */
	if (current->flags & PF_WQ_WORKER)
		schedule_timeout_uninterruptible(1);
	else
		cond_resched();
out:
	/* Before OOM, exhaust highatomic_reserve */
	if (!ret)
		return unreserve_highatomic_pageblock(ac, true);

	return ret;
}

static inline bool
check_retry_cpuset(int cpuset_mems_cookie, struct alloc_context *ac)
{
	/*
	 * It's possible that cpuset's mems_allowed and the nodemask from
	 * mempolicy don't intersect. This should be normally dealt with by
	 * policy_nodemask(), but it's possible to race with cpuset update in
	 * such a way the check therein was true, and then it became false
	 * before we got our cpuset_mems_cookie here.
	 * This assumes that for all allocations, ac->nodemask can come only
	 * from MPOL_BIND mempolicy (whose documented semantics is to be ignored
	 * when it does not intersect with the cpuset restrictions) or the
	 * caller can deal with a violated nodemask.
	 */
	if (cpusets_enabled() && ac->nodemask &&
			!cpuset_nodemask_valid_mems_allowed(ac->nodemask)) {
		ac->nodemask = NULL;
		return true;
	}

	/*
	 * When updating a task's mems_allowed or mempolicy nodemask, it is
	 * possible to race with parallel threads in such a way that our
	 * allocation can fail while the mask is being updated. If we are about
	 * to fail, check if the cpuset changed during allocation and if so,
	 * retry.
	 */
	if (read_mems_allowed_retry(cpuset_mems_cookie))
		return true;

	return false;
}

static inline struct page *
__alloc_pages_slowpath(gfp_t gfp_mask, unsigned int order,
						struct alloc_context *ac)
{
	bool can_direct_reclaim = gfp_mask & __GFP_DIRECT_RECLAIM;
	bool can_compact = gfp_compaction_allowed(gfp_mask);
<<<<<<< HEAD
=======
	bool nofail = gfp_mask & __GFP_NOFAIL;
>>>>>>> 2d5404ca
	const bool costly_order = order > PAGE_ALLOC_COSTLY_ORDER;
	struct page *page = NULL;
	unsigned int alloc_flags;
	unsigned long did_some_progress;
	enum compact_priority compact_priority;
	enum compact_result compact_result;
	int compaction_retries;
	int no_progress_loops;
	unsigned int cpuset_mems_cookie;
	unsigned int zonelist_iter_cookie;
	int reserve_flags;

	if (unlikely(nofail)) {
		/*
		 * We most definitely don't want callers attempting to
		 * allocate greater than order-1 page units with __GFP_NOFAIL.
		 */
		WARN_ON_ONCE(order > 1);
		/*
		 * Also we don't support __GFP_NOFAIL without __GFP_DIRECT_RECLAIM,
		 * otherwise, we may result in lockup.
		 */
		WARN_ON_ONCE(!can_direct_reclaim);
		/*
		 * PF_MEMALLOC request from this context is rather bizarre
		 * because we cannot reclaim anything and only can loop waiting
		 * for somebody to do a work for us.
		 */
		WARN_ON_ONCE(current->flags & PF_MEMALLOC);
	}

restart:
	compaction_retries = 0;
	no_progress_loops = 0;
	compact_priority = DEF_COMPACT_PRIORITY;
	cpuset_mems_cookie = read_mems_allowed_begin();
	zonelist_iter_cookie = zonelist_iter_begin();

	/*
	 * The fast path uses conservative alloc_flags to succeed only until
	 * kswapd needs to be woken up, and to avoid the cost of setting up
	 * alloc_flags precisely. So we do that now.
	 */
	alloc_flags = gfp_to_alloc_flags(gfp_mask, order);

	/*
	 * We need to recalculate the starting point for the zonelist iterator
	 * because we might have used different nodemask in the fast path, or
	 * there was a cpuset modification and we are retrying - otherwise we
	 * could end up iterating over non-eligible zones endlessly.
	 */
	ac->preferred_zoneref = first_zones_zonelist(ac->zonelist,
					ac->highest_zoneidx, ac->nodemask);
	if (!zonelist_zone(ac->preferred_zoneref))
		goto nopage;

	/*
	 * Check for insane configurations where the cpuset doesn't contain
	 * any suitable zone to satisfy the request - e.g. non-movable
	 * GFP_HIGHUSER allocations from MOVABLE nodes only.
	 */
	if (cpusets_insane_config() && (gfp_mask & __GFP_HARDWALL)) {
		struct zoneref *z = first_zones_zonelist(ac->zonelist,
					ac->highest_zoneidx,
					&cpuset_current_mems_allowed);
		if (!zonelist_zone(z))
			goto nopage;
	}

	if (alloc_flags & ALLOC_KSWAPD)
		wake_all_kswapds(order, gfp_mask, ac);

	/*
	 * The adjusted alloc_flags might result in immediate success, so try
	 * that first
	 */
	page = get_page_from_freelist(gfp_mask, order, alloc_flags, ac);
	if (page)
		goto got_pg;

	/*
	 * For costly allocations, try direct compaction first, as it's likely
	 * that we have enough base pages and don't need to reclaim. For non-
	 * movable high-order allocations, do that as well, as compaction will
	 * try prevent permanent fragmentation by migrating from blocks of the
	 * same migratetype.
	 * Don't try this for allocations that are allowed to ignore
	 * watermarks, as the ALLOC_NO_WATERMARKS attempt didn't yet happen.
	 */
	if (can_direct_reclaim && can_compact &&
			(costly_order ||
			   (order > 0 && ac->migratetype != MIGRATE_MOVABLE))
			&& !gfp_pfmemalloc_allowed(gfp_mask)) {
		page = __alloc_pages_direct_compact(gfp_mask, order,
						alloc_flags, ac,
						INIT_COMPACT_PRIORITY,
						&compact_result);
		if (page)
			goto got_pg;

		/*
		 * Checks for costly allocations with __GFP_NORETRY, which
		 * includes some THP page fault allocations
		 */
		if (costly_order && (gfp_mask & __GFP_NORETRY)) {
			/*
			 * If allocating entire pageblock(s) and compaction
			 * failed because all zones are below low watermarks
			 * or is prohibited because it recently failed at this
			 * order, fail immediately unless the allocator has
			 * requested compaction and reclaim retry.
			 *
			 * Reclaim is
			 *  - potentially very expensive because zones are far
			 *    below their low watermarks or this is part of very
			 *    bursty high order allocations,
			 *  - not guaranteed to help because isolate_freepages()
			 *    may not iterate over freed pages as part of its
			 *    linear scan, and
			 *  - unlikely to make entire pageblocks free on its
			 *    own.
			 */
			if (compact_result == COMPACT_SKIPPED ||
			    compact_result == COMPACT_DEFERRED)
				goto nopage;

			/*
			 * Looks like reclaim/compaction is worth trying, but
			 * sync compaction could be very expensive, so keep
			 * using async compaction.
			 */
			compact_priority = INIT_COMPACT_PRIORITY;
		}
	}

retry:
	/* Ensure kswapd doesn't accidentally go to sleep as long as we loop */
	if (alloc_flags & ALLOC_KSWAPD)
		wake_all_kswapds(order, gfp_mask, ac);

	reserve_flags = __gfp_pfmemalloc_flags(gfp_mask);
	if (reserve_flags)
		alloc_flags = gfp_to_alloc_flags_cma(gfp_mask, reserve_flags) |
					  (alloc_flags & ALLOC_KSWAPD);

	/*
	 * Reset the nodemask and zonelist iterators if memory policies can be
	 * ignored. These allocations are high priority and system rather than
	 * user oriented.
	 */
	if (!(alloc_flags & ALLOC_CPUSET) || reserve_flags) {
		ac->nodemask = NULL;
		ac->preferred_zoneref = first_zones_zonelist(ac->zonelist,
					ac->highest_zoneidx, ac->nodemask);
	}

	/* Attempt with potentially adjusted zonelist and alloc_flags */
	page = get_page_from_freelist(gfp_mask, order, alloc_flags, ac);
	if (page)
		goto got_pg;

	/* Caller is not willing to reclaim, we can't balance anything */
	if (!can_direct_reclaim)
		goto nopage;

	/* Avoid recursion of direct reclaim */
	if (current->flags & PF_MEMALLOC)
		goto nopage;

	/* Try direct reclaim and then allocating */
	page = __alloc_pages_direct_reclaim(gfp_mask, order, alloc_flags, ac,
							&did_some_progress);
	if (page)
		goto got_pg;

	/* Try direct compaction and then allocating */
	page = __alloc_pages_direct_compact(gfp_mask, order, alloc_flags, ac,
					compact_priority, &compact_result);
	if (page)
		goto got_pg;

	/* Do not loop if specifically requested */
	if (gfp_mask & __GFP_NORETRY)
		goto nopage;

	/*
	 * Do not retry costly high order allocations unless they are
	 * __GFP_RETRY_MAYFAIL and we can compact
	 */
	if (costly_order && (!can_compact ||
			     !(gfp_mask & __GFP_RETRY_MAYFAIL)))
		goto nopage;

	if (should_reclaim_retry(gfp_mask, order, ac, alloc_flags,
				 did_some_progress > 0, &no_progress_loops))
		goto retry;

	/*
	 * It doesn't make any sense to retry for the compaction if the order-0
	 * reclaim is not able to make any progress because the current
	 * implementation of the compaction depends on the sufficient amount
	 * of free memory (see __compaction_suitable)
	 */
	if (did_some_progress > 0 && can_compact &&
			should_compact_retry(ac, order, alloc_flags,
				compact_result, &compact_priority,
				&compaction_retries))
		goto retry;


	/*
	 * Deal with possible cpuset update races or zonelist updates to avoid
	 * a unnecessary OOM kill.
	 */
	if (check_retry_cpuset(cpuset_mems_cookie, ac) ||
	    check_retry_zonelist(zonelist_iter_cookie))
		goto restart;

	/* Reclaim has failed us, start killing things */
	page = __alloc_pages_may_oom(gfp_mask, order, ac, &did_some_progress);
	if (page)
		goto got_pg;

	/* Avoid allocations with no watermarks from looping endlessly */
	if (tsk_is_oom_victim(current) &&
	    (alloc_flags & ALLOC_OOM ||
	     (gfp_mask & __GFP_NOMEMALLOC)))
		goto nopage;

	/* Retry as long as the OOM killer is making progress */
	if (did_some_progress) {
		no_progress_loops = 0;
		goto retry;
	}

nopage:
	/*
	 * Deal with possible cpuset update races or zonelist updates to avoid
	 * a unnecessary OOM kill.
	 */
	if (check_retry_cpuset(cpuset_mems_cookie, ac) ||
	    check_retry_zonelist(zonelist_iter_cookie))
		goto restart;

	/*
	 * Make sure that __GFP_NOFAIL request doesn't leak out and make sure
	 * we always retry
	 */
	if (unlikely(nofail)) {
		/*
		 * Lacking direct_reclaim we can't do anything to reclaim memory,
		 * we disregard these unreasonable nofail requests and still
		 * return NULL
		 */
		if (!can_direct_reclaim)
			goto fail;

		/*
		 * Help non-failing allocations by giving some access to memory
		 * reserves normally used for high priority non-blocking
		 * allocations but do not use ALLOC_NO_WATERMARKS because this
		 * could deplete whole memory reserves which would just make
		 * the situation worse.
		 */
		page = __alloc_pages_cpuset_fallback(gfp_mask, order, ALLOC_MIN_RESERVE, ac);
		if (page)
			goto got_pg;

		cond_resched();
		goto retry;
	}
fail:
	warn_alloc(gfp_mask, ac->nodemask,
			"page allocation failure: order:%u", order);
got_pg:
	return page;
}

static inline bool prepare_alloc_pages(gfp_t gfp_mask, unsigned int order,
		int preferred_nid, nodemask_t *nodemask,
		struct alloc_context *ac, gfp_t *alloc_gfp,
		unsigned int *alloc_flags)
{
	ac->highest_zoneidx = gfp_zone(gfp_mask);
	ac->zonelist = node_zonelist(preferred_nid, gfp_mask);
	ac->nodemask = nodemask;
	ac->migratetype = gfp_migratetype(gfp_mask);

	if (cpusets_enabled()) {
		*alloc_gfp |= __GFP_HARDWALL;
		/*
		 * When we are in the interrupt context, it is irrelevant
		 * to the current task context. It means that any node ok.
		 */
		if (in_task() && !ac->nodemask)
			ac->nodemask = &cpuset_current_mems_allowed;
		else
			*alloc_flags |= ALLOC_CPUSET;
	}

	might_alloc(gfp_mask);

	if (should_fail_alloc_page(gfp_mask, order))
		return false;

	*alloc_flags = gfp_to_alloc_flags_cma(gfp_mask, *alloc_flags);

	/* Dirty zone balancing only done in the fast path */
	ac->spread_dirty_pages = (gfp_mask & __GFP_WRITE);

	/*
	 * The preferred zone is used for statistics but crucially it is
	 * also used as the starting point for the zonelist iterator. It
	 * may get reset for allocations that ignore memory policies.
	 */
	ac->preferred_zoneref = first_zones_zonelist(ac->zonelist,
					ac->highest_zoneidx, ac->nodemask);

	return true;
}

/*
 * __alloc_pages_bulk - Allocate a number of order-0 pages to a list or array
 * @gfp: GFP flags for the allocation
 * @preferred_nid: The preferred NUMA node ID to allocate from
 * @nodemask: Set of nodes to allocate from, may be NULL
 * @nr_pages: The number of pages desired on the list or array
 * @page_list: Optional list to store the allocated pages
 * @page_array: Optional array to store the pages
 *
 * This is a batched version of the page allocator that attempts to
 * allocate nr_pages quickly. Pages are added to page_list if page_list
 * is not NULL, otherwise it is assumed that the page_array is valid.
 *
 * For lists, nr_pages is the number of pages that should be allocated.
 *
 * For arrays, only NULL elements are populated with pages and nr_pages
 * is the maximum number of pages that will be stored in the array.
 *
 * Returns the number of pages on the list or array.
 */
unsigned long alloc_pages_bulk_noprof(gfp_t gfp, int preferred_nid,
			nodemask_t *nodemask, int nr_pages,
			struct list_head *page_list,
			struct page **page_array)
{
	struct page *page;
	unsigned long __maybe_unused UP_flags;
	struct zone *zone;
	struct zoneref *z;
	struct per_cpu_pages *pcp;
	struct list_head *pcp_list;
	struct alloc_context ac;
	gfp_t alloc_gfp;
	unsigned int alloc_flags = ALLOC_WMARK_LOW;
	int nr_populated = 0, nr_account = 0;

	/*
	 * Skip populated array elements to determine if any pages need
	 * to be allocated before disabling IRQs.
	 */
	while (page_array && nr_populated < nr_pages && page_array[nr_populated])
		nr_populated++;

	/* No pages requested? */
	if (unlikely(nr_pages <= 0))
		goto out;

	/* Already populated array? */
	if (unlikely(page_array && nr_pages - nr_populated == 0))
		goto out;

	/* Bulk allocator does not support memcg accounting. */
	if (memcg_kmem_online() && (gfp & __GFP_ACCOUNT))
		goto failed;

	/* Use the single page allocator for one page. */
	if (nr_pages - nr_populated == 1)
		goto failed;

#ifdef CONFIG_PAGE_OWNER
	/*
	 * PAGE_OWNER may recurse into the allocator to allocate space to
	 * save the stack with pagesets.lock held. Releasing/reacquiring
	 * removes much of the performance benefit of bulk allocation so
	 * force the caller to allocate one page at a time as it'll have
	 * similar performance to added complexity to the bulk allocator.
	 */
	if (static_branch_unlikely(&page_owner_inited))
		goto failed;
#endif

	/* May set ALLOC_NOFRAGMENT, fragmentation will return 1 page. */
	gfp &= gfp_allowed_mask;
	alloc_gfp = gfp;
	if (!prepare_alloc_pages(gfp, 0, preferred_nid, nodemask, &ac, &alloc_gfp, &alloc_flags))
		goto out;
	gfp = alloc_gfp;

	/* Find an allowed local zone that meets the low watermark. */
	for_each_zone_zonelist_nodemask(zone, z, ac.zonelist, ac.highest_zoneidx, ac.nodemask) {
		unsigned long mark;

		if (cpusets_enabled() && (alloc_flags & ALLOC_CPUSET) &&
		    !__cpuset_zone_allowed(zone, gfp)) {
			continue;
		}

		if (nr_online_nodes > 1 && zone != zonelist_zone(ac.preferred_zoneref) &&
		    zone_to_nid(zone) != zonelist_node_idx(ac.preferred_zoneref)) {
			goto failed;
		}

		cond_accept_memory(zone, 0);
retry_this_zone:
		mark = wmark_pages(zone, alloc_flags & ALLOC_WMARK_MASK) + nr_pages;
		if (zone_watermark_fast(zone, 0,  mark,
				zonelist_zone_idx(ac.preferred_zoneref),
				alloc_flags, gfp)) {
			break;
		}

		if (cond_accept_memory(zone, 0))
			goto retry_this_zone;

		/* Try again if zone has deferred pages */
		if (deferred_pages_enabled()) {
			if (_deferred_grow_zone(zone, 0))
				goto retry_this_zone;
		}
	}

	/*
	 * If there are no allowed local zones that meets the watermarks then
	 * try to allocate a single page and reclaim if necessary.
	 */
	if (unlikely(!zone))
		goto failed;

	/* spin_trylock may fail due to a parallel drain or IRQ reentrancy. */
	pcp_trylock_prepare(UP_flags);
	pcp = pcp_spin_trylock(zone->per_cpu_pageset);
	if (!pcp)
		goto failed_irq;

	/* Attempt the batch allocation */
	pcp_list = &pcp->lists[order_to_pindex(ac.migratetype, 0)];
	while (nr_populated < nr_pages) {

		/* Skip existing pages */
		if (page_array && page_array[nr_populated]) {
			nr_populated++;
			continue;
		}

		page = __rmqueue_pcplist(zone, 0, ac.migratetype, alloc_flags,
								pcp, pcp_list);
		if (unlikely(!page)) {
			/* Try and allocate at least one page */
			if (!nr_account) {
				pcp_spin_unlock(pcp);
				goto failed_irq;
			}
			break;
		}
		nr_account++;

		prep_new_page(page, 0, gfp, 0);
		if (page_list)
			list_add(&page->lru, page_list);
		else
			page_array[nr_populated] = page;
		nr_populated++;
	}

	pcp_spin_unlock(pcp);
	pcp_trylock_finish(UP_flags);

	__count_zid_vm_events(PGALLOC, zone_idx(zone), nr_account);
	zone_statistics(zonelist_zone(ac.preferred_zoneref), zone, nr_account);

out:
	return nr_populated;

failed_irq:
	pcp_trylock_finish(UP_flags);

failed:
	page = __alloc_pages_noprof(gfp, 0, preferred_nid, nodemask);
	if (page) {
		if (page_list)
			list_add(&page->lru, page_list);
		else
			page_array[nr_populated] = page;
		nr_populated++;
	}

	goto out;
}
EXPORT_SYMBOL_GPL(alloc_pages_bulk_noprof);

/*
 * This is the 'heart' of the zoned buddy allocator.
 */
struct page *__alloc_pages_noprof(gfp_t gfp, unsigned int order,
				      int preferred_nid, nodemask_t *nodemask)
{
	struct page *page;
	unsigned int alloc_flags = ALLOC_WMARK_LOW;
	gfp_t alloc_gfp; /* The gfp_t that was actually used for allocation */
	struct alloc_context ac = { };

	/*
	 * There are several places where we assume that the order value is sane
	 * so bail out early if the request is out of bound.
	 */
	if (WARN_ON_ONCE_GFP(order > MAX_PAGE_ORDER, gfp))
		return NULL;

	gfp &= gfp_allowed_mask;
	/*
	 * Apply scoped allocation constraints. This is mainly about GFP_NOFS
	 * resp. GFP_NOIO which has to be inherited for all allocation requests
	 * from a particular context which has been marked by
	 * memalloc_no{fs,io}_{save,restore}. And PF_MEMALLOC_PIN which ensures
	 * movable zones are not used during allocation.
	 */
	gfp = current_gfp_context(gfp);
	alloc_gfp = gfp;
	if (!prepare_alloc_pages(gfp, order, preferred_nid, nodemask, &ac,
			&alloc_gfp, &alloc_flags))
		return NULL;

	/*
	 * Forbid the first pass from falling back to types that fragment
	 * memory until all local zones are considered.
	 */
	alloc_flags |= alloc_flags_nofragment(zonelist_zone(ac.preferred_zoneref), gfp);

	/* First allocation attempt */
	page = get_page_from_freelist(alloc_gfp, order, alloc_flags, &ac);
	if (likely(page))
		goto out;

	alloc_gfp = gfp;
	ac.spread_dirty_pages = false;

	/*
	 * Restore the original nodemask if it was potentially replaced with
	 * &cpuset_current_mems_allowed to optimize the fast-path attempt.
	 */
	ac.nodemask = nodemask;

	page = __alloc_pages_slowpath(alloc_gfp, order, &ac);

out:
	if (memcg_kmem_online() && (gfp & __GFP_ACCOUNT) && page &&
	    unlikely(__memcg_kmem_charge_page(page, gfp, order) != 0)) {
		__free_pages(page, order);
		page = NULL;
	}

	trace_mm_page_alloc(page, order, alloc_gfp, ac.migratetype);
	kmsan_alloc_page(page, order, alloc_gfp);

	return page;
}
EXPORT_SYMBOL(__alloc_pages_noprof);

struct folio *__folio_alloc_noprof(gfp_t gfp, unsigned int order, int preferred_nid,
		nodemask_t *nodemask)
{
	struct page *page = __alloc_pages_noprof(gfp | __GFP_COMP, order,
					preferred_nid, nodemask);
	return page_rmappable_folio(page);
}
EXPORT_SYMBOL(__folio_alloc_noprof);

/*
 * Common helper functions. Never use with __GFP_HIGHMEM because the returned
 * address cannot represent highmem pages. Use alloc_pages and then kmap if
 * you need to access high mem.
 */
unsigned long get_free_pages_noprof(gfp_t gfp_mask, unsigned int order)
{
	struct page *page;

	page = alloc_pages_noprof(gfp_mask & ~__GFP_HIGHMEM, order);
	if (!page)
		return 0;
	return (unsigned long) page_address(page);
}
EXPORT_SYMBOL(get_free_pages_noprof);

unsigned long get_zeroed_page_noprof(gfp_t gfp_mask)
{
	return get_free_pages_noprof(gfp_mask | __GFP_ZERO, 0);
}
EXPORT_SYMBOL(get_zeroed_page_noprof);

/**
 * __free_pages - Free pages allocated with alloc_pages().
 * @page: The page pointer returned from alloc_pages().
 * @order: The order of the allocation.
 *
 * This function can free multi-page allocations that are not compound
 * pages.  It does not check that the @order passed in matches that of
 * the allocation, so it is easy to leak memory.  Freeing more memory
 * than was allocated will probably emit a warning.
 *
 * If the last reference to this page is speculative, it will be released
 * by put_page() which only frees the first page of a non-compound
 * allocation.  To prevent the remaining pages from being leaked, we free
 * the subsequent pages here.  If you want to use the page's reference
 * count to decide when to free the allocation, you should allocate a
 * compound page, and use put_page() instead of __free_pages().
 *
 * Context: May be called in interrupt context or while holding a normal
 * spinlock, but not in NMI context or while holding a raw spinlock.
 */
void __free_pages(struct page *page, unsigned int order)
{
	/* get PageHead before we drop reference */
	int head = PageHead(page);
	struct alloc_tag *tag = pgalloc_tag_get(page);

	if (put_page_testzero(page))
		free_unref_page(page, order);
	else if (!head) {
		pgalloc_tag_sub_pages(tag, (1 << order) - 1);
		while (order-- > 0)
			free_unref_page(page + (1 << order), order);
	}
}
EXPORT_SYMBOL(__free_pages);

void free_pages(unsigned long addr, unsigned int order)
{
	if (addr != 0) {
		VM_BUG_ON(!virt_addr_valid((void *)addr));
		__free_pages(virt_to_page((void *)addr), order);
	}
}

EXPORT_SYMBOL(free_pages);

/*
 * Page Fragment:
 *  An arbitrary-length arbitrary-offset area of memory which resides
 *  within a 0 or higher order page.  Multiple fragments within that page
 *  are individually refcounted, in the page's reference counter.
 *
 * The page_frag functions below provide a simple allocation framework for
 * page fragments.  This is used by the network stack and network device
 * drivers to provide a backing region of memory for use as either an
 * sk_buff->head, or to be used in the "frags" portion of skb_shared_info.
 */
static struct page *__page_frag_cache_refill(struct page_frag_cache *nc,
					     gfp_t gfp_mask)
{
	struct page *page = NULL;
	gfp_t gfp = gfp_mask;

#if (PAGE_SIZE < PAGE_FRAG_CACHE_MAX_SIZE)
	gfp_mask = (gfp_mask & ~__GFP_DIRECT_RECLAIM) |  __GFP_COMP |
		   __GFP_NOWARN | __GFP_NORETRY | __GFP_NOMEMALLOC;
	page = alloc_pages_node(NUMA_NO_NODE, gfp_mask,
				PAGE_FRAG_CACHE_MAX_ORDER);
	nc->size = page ? PAGE_FRAG_CACHE_MAX_SIZE : PAGE_SIZE;
#endif
	if (unlikely(!page))
		page = alloc_pages_node(NUMA_NO_NODE, gfp, 0);

	nc->va = page ? page_address(page) : NULL;

	return page;
}

void page_frag_cache_drain(struct page_frag_cache *nc)
{
	if (!nc->va)
		return;

	__page_frag_cache_drain(virt_to_head_page(nc->va), nc->pagecnt_bias);
	nc->va = NULL;
}
EXPORT_SYMBOL(page_frag_cache_drain);

void __page_frag_cache_drain(struct page *page, unsigned int count)
{
	VM_BUG_ON_PAGE(page_ref_count(page) == 0, page);

	if (page_ref_sub_and_test(page, count))
		free_unref_page(page, compound_order(page));
}
EXPORT_SYMBOL(__page_frag_cache_drain);

void *__page_frag_alloc_align(struct page_frag_cache *nc,
			      unsigned int fragsz, gfp_t gfp_mask,
			      unsigned int align_mask)
{
	unsigned int size = PAGE_SIZE;
	struct page *page;
	int offset;

	if (unlikely(!nc->va)) {
refill:
		page = __page_frag_cache_refill(nc, gfp_mask);
		if (!page)
			return NULL;

#if (PAGE_SIZE < PAGE_FRAG_CACHE_MAX_SIZE)
		/* if size can vary use size else just use PAGE_SIZE */
		size = nc->size;
#endif
		/* Even if we own the page, we do not use atomic_set().
		 * This would break get_page_unless_zero() users.
		 */
		page_ref_add(page, PAGE_FRAG_CACHE_MAX_SIZE);

		/* reset page count bias and offset to start of new frag */
		nc->pfmemalloc = page_is_pfmemalloc(page);
		nc->pagecnt_bias = PAGE_FRAG_CACHE_MAX_SIZE + 1;
		nc->offset = size;
	}

	offset = nc->offset - fragsz;
	if (unlikely(offset < 0)) {
		page = virt_to_page(nc->va);

		if (!page_ref_sub_and_test(page, nc->pagecnt_bias))
			goto refill;

		if (unlikely(nc->pfmemalloc)) {
			free_unref_page(page, compound_order(page));
			goto refill;
		}

#if (PAGE_SIZE < PAGE_FRAG_CACHE_MAX_SIZE)
		/* if size can vary use size else just use PAGE_SIZE */
		size = nc->size;
#endif
		/* OK, page count is 0, we can safely set it */
		set_page_count(page, PAGE_FRAG_CACHE_MAX_SIZE + 1);

		/* reset page count bias and offset to start of new frag */
		nc->pagecnt_bias = PAGE_FRAG_CACHE_MAX_SIZE + 1;
		offset = size - fragsz;
		if (unlikely(offset < 0)) {
			/*
			 * The caller is trying to allocate a fragment
			 * with fragsz > PAGE_SIZE but the cache isn't big
			 * enough to satisfy the request, this may
			 * happen in low memory conditions.
			 * We don't release the cache page because
			 * it could make memory pressure worse
			 * so we simply return NULL here.
			 */
			return NULL;
		}
	}

	nc->pagecnt_bias--;
	offset &= align_mask;
	nc->offset = offset;

	return nc->va + offset;
}
EXPORT_SYMBOL(__page_frag_alloc_align);

/*
 * Frees a page fragment allocated out of either a compound or order 0 page.
 */
void page_frag_free(void *addr)
{
	struct page *page = virt_to_head_page(addr);

	if (unlikely(put_page_testzero(page)))
		free_unref_page(page, compound_order(page));
}
EXPORT_SYMBOL(page_frag_free);

static void *make_alloc_exact(unsigned long addr, unsigned int order,
		size_t size)
{
	if (addr) {
		unsigned long nr = DIV_ROUND_UP(size, PAGE_SIZE);
		struct page *page = virt_to_page((void *)addr);
		struct page *last = page + nr;

		split_page_owner(page, order, 0);
		pgalloc_tag_split(page_folio(page), order, 0);
		split_page_memcg(page, order, 0);
		while (page < --last)
			set_page_refcounted(last);

		last = page + (1UL << order);
		for (page += nr; page < last; page++)
			__free_pages_ok(page, 0, FPI_TO_TAIL);
	}
	return (void *)addr;
}

/**
 * alloc_pages_exact - allocate an exact number physically-contiguous pages.
 * @size: the number of bytes to allocate
 * @gfp_mask: GFP flags for the allocation, must not contain __GFP_COMP
 *
 * This function is similar to alloc_pages(), except that it allocates the
 * minimum number of pages to satisfy the request.  alloc_pages() can only
 * allocate memory in power-of-two pages.
 *
 * This function is also limited by MAX_PAGE_ORDER.
 *
 * Memory allocated by this function must be released by free_pages_exact().
 *
 * Return: pointer to the allocated area or %NULL in case of error.
 */
void *alloc_pages_exact_noprof(size_t size, gfp_t gfp_mask)
{
	unsigned int order = get_order(size);
	unsigned long addr;

	if (WARN_ON_ONCE(gfp_mask & (__GFP_COMP | __GFP_HIGHMEM)))
		gfp_mask &= ~(__GFP_COMP | __GFP_HIGHMEM);

	addr = get_free_pages_noprof(gfp_mask, order);
	return make_alloc_exact(addr, order, size);
}
EXPORT_SYMBOL(alloc_pages_exact_noprof);

/**
 * alloc_pages_exact_nid - allocate an exact number of physically-contiguous
 *			   pages on a node.
 * @nid: the preferred node ID where memory should be allocated
 * @size: the number of bytes to allocate
 * @gfp_mask: GFP flags for the allocation, must not contain __GFP_COMP
 *
 * Like alloc_pages_exact(), but try to allocate on node nid first before falling
 * back.
 *
 * Return: pointer to the allocated area or %NULL in case of error.
 */
void * __meminit alloc_pages_exact_nid_noprof(int nid, size_t size, gfp_t gfp_mask)
{
	unsigned int order = get_order(size);
	struct page *p;

	if (WARN_ON_ONCE(gfp_mask & (__GFP_COMP | __GFP_HIGHMEM)))
		gfp_mask &= ~(__GFP_COMP | __GFP_HIGHMEM);

	p = alloc_pages_node_noprof(nid, gfp_mask, order);
	if (!p)
		return NULL;
	return make_alloc_exact((unsigned long)page_address(p), order, size);
}

/**
 * free_pages_exact - release memory allocated via alloc_pages_exact()
 * @virt: the value returned by alloc_pages_exact.
 * @size: size of allocation, same value as passed to alloc_pages_exact().
 *
 * Release the memory allocated by a previous call to alloc_pages_exact.
 */
void free_pages_exact(void *virt, size_t size)
{
	unsigned long addr = (unsigned long)virt;
	unsigned long end = addr + PAGE_ALIGN(size);

	while (addr < end) {
		free_page(addr);
		addr += PAGE_SIZE;
	}
}
EXPORT_SYMBOL(free_pages_exact);

/**
 * nr_free_zone_pages - count number of pages beyond high watermark
 * @offset: The zone index of the highest zone
 *
 * nr_free_zone_pages() counts the number of pages which are beyond the
 * high watermark within all zones at or below a given zone index.  For each
 * zone, the number of pages is calculated as:
 *
 *     nr_free_zone_pages = managed_pages - high_pages
 *
 * Return: number of pages beyond high watermark.
 */
static unsigned long nr_free_zone_pages(int offset)
{
	struct zoneref *z;
	struct zone *zone;

	/* Just pick one node, since fallback list is circular */
	unsigned long sum = 0;

	struct zonelist *zonelist = node_zonelist(numa_node_id(), GFP_KERNEL);

	for_each_zone_zonelist(zone, z, zonelist, offset) {
		unsigned long size = zone_managed_pages(zone);
		unsigned long high = high_wmark_pages(zone);
		if (size > high)
			sum += size - high;
	}

	return sum;
}

/**
 * nr_free_buffer_pages - count number of pages beyond high watermark
 *
 * nr_free_buffer_pages() counts the number of pages which are beyond the high
 * watermark within ZONE_DMA and ZONE_NORMAL.
 *
 * Return: number of pages beyond high watermark within ZONE_DMA and
 * ZONE_NORMAL.
 */
unsigned long nr_free_buffer_pages(void)
{
	return nr_free_zone_pages(gfp_zone(GFP_USER));
}
EXPORT_SYMBOL_GPL(nr_free_buffer_pages);

static void zoneref_set_zone(struct zone *zone, struct zoneref *zoneref)
{
	zoneref->zone = zone;
	zoneref->zone_idx = zone_idx(zone);
}

/*
 * Builds allocation fallback zone lists.
 *
 * Add all populated zones of a node to the zonelist.
 */
static int build_zonerefs_node(pg_data_t *pgdat, struct zoneref *zonerefs)
{
	struct zone *zone;
	enum zone_type zone_type = MAX_NR_ZONES;
	int nr_zones = 0;

	do {
		zone_type--;
		zone = pgdat->node_zones + zone_type;
		if (populated_zone(zone)) {
			zoneref_set_zone(zone, &zonerefs[nr_zones++]);
			check_highest_zone(zone_type);
		}
	} while (zone_type);

	return nr_zones;
}

#ifdef CONFIG_NUMA

static int __parse_numa_zonelist_order(char *s)
{
	/*
	 * We used to support different zonelists modes but they turned
	 * out to be just not useful. Let's keep the warning in place
	 * if somebody still use the cmd line parameter so that we do
	 * not fail it silently
	 */
	if (!(*s == 'd' || *s == 'D' || *s == 'n' || *s == 'N')) {
		pr_warn("Ignoring unsupported numa_zonelist_order value:  %s\n", s);
		return -EINVAL;
	}
	return 0;
}

static char numa_zonelist_order[] = "Node";
#define NUMA_ZONELIST_ORDER_LEN	16
/*
 * sysctl handler for numa_zonelist_order
 */
<<<<<<< HEAD
static int numa_zonelist_order_handler(struct ctl_table *table, int write,
=======
static int numa_zonelist_order_handler(const struct ctl_table *table, int write,
>>>>>>> 2d5404ca
		void *buffer, size_t *length, loff_t *ppos)
{
	if (write)
		return __parse_numa_zonelist_order(buffer);
	return proc_dostring(table, write, buffer, length, ppos);
}

static int node_load[MAX_NUMNODES];

/**
 * find_next_best_node - find the next node that should appear in a given node's fallback list
 * @node: node whose fallback list we're appending
 * @used_node_mask: nodemask_t of already used nodes
 *
 * We use a number of factors to determine which is the next node that should
 * appear on a given node's fallback list.  The node should not have appeared
 * already in @node's fallback list, and it should be the next closest node
 * according to the distance array (which contains arbitrary distance values
 * from each node to each node in the system), and should also prefer nodes
 * with no CPUs, since presumably they'll have very little allocation pressure
 * on them otherwise.
 *
 * Return: node id of the found node or %NUMA_NO_NODE if no node is found.
 */
int find_next_best_node(int node, nodemask_t *used_node_mask)
{
	int n, val;
	int min_val = INT_MAX;
	int best_node = NUMA_NO_NODE;

	/*
	 * Use the local node if we haven't already, but for memoryless local
	 * node, we should skip it and fall back to other nodes.
	 */
	if (!node_isset(node, *used_node_mask) && node_state(node, N_MEMORY)) {
		node_set(node, *used_node_mask);
		return node;
	}

	for_each_node_state(n, N_MEMORY) {

		/* Don't want a node to appear more than once */
		if (node_isset(n, *used_node_mask))
			continue;

		/* Use the distance array to find the distance */
		val = node_distance(node, n);

		/* Penalize nodes under us ("prefer the next node") */
		val += (n < node);

		/* Give preference to headless and unused nodes */
		if (!cpumask_empty(cpumask_of_node(n)))
			val += PENALTY_FOR_NODE_WITH_CPUS;

		/* Slight preference for less loaded node */
		val *= MAX_NUMNODES;
		val += node_load[n];

		if (val < min_val) {
			min_val = val;
			best_node = n;
		}
	}

	if (best_node >= 0)
		node_set(best_node, *used_node_mask);

	return best_node;
}


/*
 * Build zonelists ordered by node and zones within node.
 * This results in maximum locality--normal zone overflows into local
 * DMA zone, if any--but risks exhausting DMA zone.
 */
static void build_zonelists_in_node_order(pg_data_t *pgdat, int *node_order,
		unsigned nr_nodes)
{
	struct zoneref *zonerefs;
	int i;

	zonerefs = pgdat->node_zonelists[ZONELIST_FALLBACK]._zonerefs;

	for (i = 0; i < nr_nodes; i++) {
		int nr_zones;

		pg_data_t *node = NODE_DATA(node_order[i]);

		nr_zones = build_zonerefs_node(node, zonerefs);
		zonerefs += nr_zones;
	}
	zonerefs->zone = NULL;
	zonerefs->zone_idx = 0;
}

/*
 * Build __GFP_THISNODE zonelists
 */
static void build_thisnode_zonelists(pg_data_t *pgdat)
{
	struct zoneref *zonerefs;
	int nr_zones;

	zonerefs = pgdat->node_zonelists[ZONELIST_NOFALLBACK]._zonerefs;
	nr_zones = build_zonerefs_node(pgdat, zonerefs);
	zonerefs += nr_zones;
	zonerefs->zone = NULL;
	zonerefs->zone_idx = 0;
}

/*
 * Build zonelists ordered by zone and nodes within zones.
 * This results in conserving DMA zone[s] until all Normal memory is
 * exhausted, but results in overflowing to remote node while memory
 * may still exist in local DMA zone.
 */

static void build_zonelists(pg_data_t *pgdat)
{
	static int node_order[MAX_NUMNODES];
	int node, nr_nodes = 0;
	nodemask_t used_mask = NODE_MASK_NONE;
	int local_node, prev_node;

	/* NUMA-aware ordering of nodes */
	local_node = pgdat->node_id;
	prev_node = local_node;

	memset(node_order, 0, sizeof(node_order));
	while ((node = find_next_best_node(local_node, &used_mask)) >= 0) {
		/*
		 * We don't want to pressure a particular node.
		 * So adding penalty to the first node in same
		 * distance group to make it round-robin.
		 */
		if (node_distance(local_node, node) !=
		    node_distance(local_node, prev_node))
			node_load[node] += 1;

		node_order[nr_nodes++] = node;
		prev_node = node;
	}

	build_zonelists_in_node_order(pgdat, node_order, nr_nodes);
	build_thisnode_zonelists(pgdat);
	pr_info("Fallback order for Node %d: ", local_node);
	for (node = 0; node < nr_nodes; node++)
		pr_cont("%d ", node_order[node]);
	pr_cont("\n");
}

#ifdef CONFIG_HAVE_MEMORYLESS_NODES
/*
 * Return node id of node used for "local" allocations.
 * I.e., first node id of first zone in arg node's generic zonelist.
 * Used for initializing percpu 'numa_mem', which is used primarily
 * for kernel allocations, so use GFP_KERNEL flags to locate zonelist.
 */
int local_memory_node(int node)
{
	struct zoneref *z;

	z = first_zones_zonelist(node_zonelist(node, GFP_KERNEL),
				   gfp_zone(GFP_KERNEL),
				   NULL);
	return zonelist_node_idx(z);
}
#endif

static void setup_min_unmapped_ratio(void);
static void setup_min_slab_ratio(void);
#else	/* CONFIG_NUMA */

static void build_zonelists(pg_data_t *pgdat)
{
	struct zoneref *zonerefs;
	int nr_zones;

	zonerefs = pgdat->node_zonelists[ZONELIST_FALLBACK]._zonerefs;
	nr_zones = build_zonerefs_node(pgdat, zonerefs);
	zonerefs += nr_zones;

	zonerefs->zone = NULL;
	zonerefs->zone_idx = 0;
}

#endif	/* CONFIG_NUMA */

/*
 * Boot pageset table. One per cpu which is going to be used for all
 * zones and all nodes. The parameters will be set in such a way
 * that an item put on a list will immediately be handed over to
 * the buddy list. This is safe since pageset manipulation is done
 * with interrupts disabled.
 *
 * The boot_pagesets must be kept even after bootup is complete for
 * unused processors and/or zones. They do play a role for bootstrapping
 * hotplugged processors.
 *
 * zoneinfo_show() and maybe other functions do
 * not check if the processor is online before following the pageset pointer.
 * Other parts of the kernel may not check if the zone is available.
 */
static void per_cpu_pages_init(struct per_cpu_pages *pcp, struct per_cpu_zonestat *pzstats);
/* These effectively disable the pcplists in the boot pageset completely */
#define BOOT_PAGESET_HIGH	0
#define BOOT_PAGESET_BATCH	1
static DEFINE_PER_CPU(struct per_cpu_pages, boot_pageset);
static DEFINE_PER_CPU(struct per_cpu_zonestat, boot_zonestats);

static void __build_all_zonelists(void *data)
{
	int nid;
	int __maybe_unused cpu;
	pg_data_t *self = data;
	unsigned long flags;

	/*
	 * The zonelist_update_seq must be acquired with irqsave because the
	 * reader can be invoked from IRQ with GFP_ATOMIC.
	 */
	write_seqlock_irqsave(&zonelist_update_seq, flags);
	/*
	 * Also disable synchronous printk() to prevent any printk() from
	 * trying to hold port->lock, for
	 * tty_insert_flip_string_and_push_buffer() on other CPU might be
	 * calling kmalloc(GFP_ATOMIC | __GFP_NOWARN) with port->lock held.
	 */
	printk_deferred_enter();

#ifdef CONFIG_NUMA
	memset(node_load, 0, sizeof(node_load));
#endif

	/*
	 * This node is hotadded and no memory is yet present.   So just
	 * building zonelists is fine - no need to touch other nodes.
	 */
	if (self && !node_online(self->node_id)) {
		build_zonelists(self);
	} else {
		/*
		 * All possible nodes have pgdat preallocated
		 * in free_area_init
		 */
		for_each_node(nid) {
			pg_data_t *pgdat = NODE_DATA(nid);

			build_zonelists(pgdat);
		}

#ifdef CONFIG_HAVE_MEMORYLESS_NODES
		/*
		 * We now know the "local memory node" for each node--
		 * i.e., the node of the first zone in the generic zonelist.
		 * Set up numa_mem percpu variable for on-line cpus.  During
		 * boot, only the boot cpu should be on-line;  we'll init the
		 * secondary cpus' numa_mem as they come on-line.  During
		 * node/memory hotplug, we'll fixup all on-line cpus.
		 */
		for_each_online_cpu(cpu)
			set_cpu_numa_mem(cpu, local_memory_node(cpu_to_node(cpu)));
#endif
	}

	printk_deferred_exit();
	write_sequnlock_irqrestore(&zonelist_update_seq, flags);
}

static noinline void __init
build_all_zonelists_init(void)
{
	int cpu;

	__build_all_zonelists(NULL);

	/*
	 * Initialize the boot_pagesets that are going to be used
	 * for bootstrapping processors. The real pagesets for
	 * each zone will be allocated later when the per cpu
	 * allocator is available.
	 *
	 * boot_pagesets are used also for bootstrapping offline
	 * cpus if the system is already booted because the pagesets
	 * are needed to initialize allocators on a specific cpu too.
	 * F.e. the percpu allocator needs the page allocator which
	 * needs the percpu allocator in order to allocate its pagesets
	 * (a chicken-egg dilemma).
	 */
	for_each_possible_cpu(cpu)
		per_cpu_pages_init(&per_cpu(boot_pageset, cpu), &per_cpu(boot_zonestats, cpu));

	mminit_verify_zonelist();
	cpuset_init_current_mems_allowed();
}

/*
 * unless system_state == SYSTEM_BOOTING.
 *
 * __ref due to call of __init annotated helper build_all_zonelists_init
 * [protected by SYSTEM_BOOTING].
 */
void __ref build_all_zonelists(pg_data_t *pgdat)
{
	unsigned long vm_total_pages;

	if (system_state == SYSTEM_BOOTING) {
		build_all_zonelists_init();
	} else {
		__build_all_zonelists(pgdat);
		/* cpuset refresh routine should be here */
	}
	/* Get the number of free pages beyond high watermark in all zones. */
	vm_total_pages = nr_free_zone_pages(gfp_zone(GFP_HIGHUSER_MOVABLE));
	/*
	 * Disable grouping by mobility if the number of pages in the
	 * system is too low to allow the mechanism to work. It would be
	 * more accurate, but expensive to check per-zone. This check is
	 * made on memory-hotadd so a system can start with mobility
	 * disabled and enable it later
	 */
	if (vm_total_pages < (pageblock_nr_pages * MIGRATE_TYPES))
		page_group_by_mobility_disabled = 1;
	else
		page_group_by_mobility_disabled = 0;

	pr_info("Built %u zonelists, mobility grouping %s.  Total pages: %ld\n",
		nr_online_nodes,
		page_group_by_mobility_disabled ? "off" : "on",
		vm_total_pages);
#ifdef CONFIG_NUMA
	pr_info("Policy zone: %s\n", zone_names[policy_zone]);
#endif

	/*
	 * Check normal :movable ratio when memory node hot-remove/mirrored
	 * memory is enabled
	 */
	if (movable_node_is_enabled()) {
		unsigned long nr_movable = 0;
		struct zone *zone;

		for_each_zone(zone) {
			if (!populated_zone(zone) || zone_idx(zone) != ZONE_MOVABLE)
				continue;

			nr_movable += zone_managed_pages(zone);
		}

		/* Warn if lowmem:movable is worse than 1:3 */
		if ((vm_total_pages >> 2) < nr_movable) {
			pr_warn("lowmem:movable memory is very high. "
				"There may be OOM or performance problems if the kernel "
				"cannot allocate memory as it is all marked "
				"for movable nodes.\n");
			WARN_ON_ONCE(1);
		}
	}
}

static int zone_batchsize(struct zone *zone)
{
#ifdef CONFIG_MMU
	int batch;

	/*
	 * The number of pages to batch allocate is either ~0.1%
	 * of the zone or 1MB, whichever is smaller. The batch
	 * size is striking a balance between allocation latency
	 * and zone lock contention.
	 */
	batch = min(zone_managed_pages(zone) >> 10, SZ_1M / PAGE_SIZE);
	batch /= 4;		/* We effectively *= 4 below */
	if (batch < 1)
		batch = 1;

	/*
	 * Clamp the batch to a 2^n - 1 value. Having a power
	 * of 2 value was found to be more likely to have
	 * suboptimal cache aliasing properties in some cases.
	 *
	 * For example if 2 tasks are alternately allocating
	 * batches of pages, one task can end up with a lot
	 * of pages of one half of the possible page colors
	 * and the other with pages of the other colors.
	 */
	batch = rounddown_pow_of_two(batch + batch/2) - 1;

	return batch;

#else
	/* The deferral and batching of frees should be suppressed under NOMMU
	 * conditions.
	 *
	 * The problem is that NOMMU needs to be able to allocate large chunks
	 * of contiguous memory as there's no hardware page translation to
	 * assemble apparent contiguous memory from discontiguous pages.
	 *
	 * Queueing large contiguous runs of pages for batching, however,
	 * causes the pages to actually be freed in smaller chunks.  As there
	 * can be a significant delay between the individual batches being
	 * recycled, this leads to the once large chunks of space being
	 * fragmented and becoming unavailable for high-order allocations.
	 */
	return 0;
#endif
}

static int percpu_pagelist_high_fraction;
<<<<<<< HEAD
static int zone_highsize(struct zone *zone, int batch, int cpu_online)
=======
static int zone_highsize(struct zone *zone, int batch, int cpu_online,
			 int high_fraction)
>>>>>>> 2d5404ca
{
#ifdef CONFIG_MMU
	int high;
	int nr_split_cpus;
	unsigned long total_pages;

	if (!high_fraction) {
		/*
		 * By default, the high value of the pcp is based on the zone
		 * low watermark so that if they are full then background
		 * reclaim will not be started prematurely.
		 */
		total_pages = low_wmark_pages(zone);
	} else {
		/*
		 * If percpu_pagelist_high_fraction is configured, the high
		 * value is based on a fraction of the managed pages in the
		 * zone.
		 */
		total_pages = zone_managed_pages(zone) / high_fraction;
	}

	/*
	 * Split the high value across all online CPUs local to the zone. Note
	 * that early in boot that CPUs may not be online yet and that during
	 * CPU hotplug that the cpumask is not yet updated when a CPU is being
	 * onlined. For memory nodes that have no CPUs, split the high value
	 * across all online CPUs to mitigate the risk that reclaim is triggered
	 * prematurely due to pages stored on pcp lists.
	 */
	nr_split_cpus = cpumask_weight(cpumask_of_node(zone_to_nid(zone))) + cpu_online;
	if (!nr_split_cpus)
		nr_split_cpus = num_online_cpus();
	high = total_pages / nr_split_cpus;

	/*
	 * Ensure high is at least batch*4. The multiple is based on the
	 * historical relationship between high and batch.
	 */
	high = max(high, batch << 2);

	return high;
#else
	return 0;
#endif
}

/*
 * pcp->high and pcp->batch values are related and generally batch is lower
 * than high. They are also related to pcp->count such that count is lower
 * than high, and as soon as it reaches high, the pcplist is flushed.
 *
 * However, guaranteeing these relations at all times would require e.g. write
 * barriers here but also careful usage of read barriers at the read side, and
 * thus be prone to error and bad for performance. Thus the update only prevents
 * store tearing. Any new users of pcp->batch, pcp->high_min and pcp->high_max
 * should ensure they can cope with those fields changing asynchronously, and
 * fully trust only the pcp->count field on the local CPU with interrupts
 * disabled.
 *
 * mutex_is_locked(&pcp_batch_high_lock) required when calling this function
 * outside of boot time (or some other assurance that no concurrent updaters
 * exist).
 */
static void pageset_update(struct per_cpu_pages *pcp, unsigned long high_min,
			   unsigned long high_max, unsigned long batch)
{
	WRITE_ONCE(pcp->batch, batch);
	WRITE_ONCE(pcp->high_min, high_min);
	WRITE_ONCE(pcp->high_max, high_max);
}

static void per_cpu_pages_init(struct per_cpu_pages *pcp, struct per_cpu_zonestat *pzstats)
{
	int pindex;

	memset(pcp, 0, sizeof(*pcp));
	memset(pzstats, 0, sizeof(*pzstats));

	spin_lock_init(&pcp->lock);
	for (pindex = 0; pindex < NR_PCP_LISTS; pindex++)
		INIT_LIST_HEAD(&pcp->lists[pindex]);

	/*
	 * Set batch and high values safe for a boot pageset. A true percpu
	 * pageset's initialization will update them subsequently. Here we don't
	 * need to be as careful as pageset_update() as nobody can access the
	 * pageset yet.
	 */
	pcp->high_min = BOOT_PAGESET_HIGH;
	pcp->high_max = BOOT_PAGESET_HIGH;
	pcp->batch = BOOT_PAGESET_BATCH;
	pcp->free_count = 0;
}

static void __zone_set_pageset_high_and_batch(struct zone *zone, unsigned long high_min,
					      unsigned long high_max, unsigned long batch)
{
	struct per_cpu_pages *pcp;
	int cpu;

	for_each_possible_cpu(cpu) {
		pcp = per_cpu_ptr(zone->per_cpu_pageset, cpu);
		pageset_update(pcp, high_min, high_max, batch);
	}
}

/*
 * Calculate and set new high and batch values for all per-cpu pagesets of a
 * zone based on the zone's size.
 */
static void zone_set_pageset_high_and_batch(struct zone *zone, int cpu_online)
{
	int new_high_min, new_high_max, new_batch;

	new_batch = max(1, zone_batchsize(zone));
	if (percpu_pagelist_high_fraction) {
		new_high_min = zone_highsize(zone, new_batch, cpu_online,
					     percpu_pagelist_high_fraction);
		/*
		 * PCP high is tuned manually, disable auto-tuning via
		 * setting high_min and high_max to the manual value.
		 */
		new_high_max = new_high_min;
	} else {
		new_high_min = zone_highsize(zone, new_batch, cpu_online, 0);
		new_high_max = zone_highsize(zone, new_batch, cpu_online,
					     MIN_PERCPU_PAGELIST_HIGH_FRACTION);
	}

	if (zone->pageset_high_min == new_high_min &&
	    zone->pageset_high_max == new_high_max &&
	    zone->pageset_batch == new_batch)
		return;

	zone->pageset_high_min = new_high_min;
	zone->pageset_high_max = new_high_max;
	zone->pageset_batch = new_batch;

	__zone_set_pageset_high_and_batch(zone, new_high_min, new_high_max,
					  new_batch);
}

void __meminit setup_zone_pageset(struct zone *zone)
{
	int cpu;

	/* Size may be 0 on !SMP && !NUMA */
	if (sizeof(struct per_cpu_zonestat) > 0)
		zone->per_cpu_zonestats = alloc_percpu(struct per_cpu_zonestat);

	zone->per_cpu_pageset = alloc_percpu(struct per_cpu_pages);
	for_each_possible_cpu(cpu) {
		struct per_cpu_pages *pcp;
		struct per_cpu_zonestat *pzstats;

		pcp = per_cpu_ptr(zone->per_cpu_pageset, cpu);
		pzstats = per_cpu_ptr(zone->per_cpu_zonestats, cpu);
		per_cpu_pages_init(pcp, pzstats);
	}

	zone_set_pageset_high_and_batch(zone, 0);
}

/*
 * The zone indicated has a new number of managed_pages; batch sizes and percpu
 * page high values need to be recalculated.
 */
static void zone_pcp_update(struct zone *zone, int cpu_online)
{
	mutex_lock(&pcp_batch_high_lock);
	zone_set_pageset_high_and_batch(zone, cpu_online);
	mutex_unlock(&pcp_batch_high_lock);
}

static void zone_pcp_update_cacheinfo(struct zone *zone, unsigned int cpu)
{
	struct per_cpu_pages *pcp;
	struct cpu_cacheinfo *cci;

	pcp = per_cpu_ptr(zone->per_cpu_pageset, cpu);
	cci = get_cpu_cacheinfo(cpu);
	/*
	 * If data cache slice of CPU is large enough, "pcp->batch"
	 * pages can be preserved in PCP before draining PCP for
	 * consecutive high-order pages freeing without allocation.
	 * This can reduce zone lock contention without hurting
	 * cache-hot pages sharing.
	 */
	spin_lock(&pcp->lock);
	if ((cci->per_cpu_data_slice_size >> PAGE_SHIFT) > 3 * pcp->batch)
		pcp->flags |= PCPF_FREE_HIGH_BATCH;
	else
		pcp->flags &= ~PCPF_FREE_HIGH_BATCH;
	spin_unlock(&pcp->lock);
}

void setup_pcp_cacheinfo(unsigned int cpu)
{
	struct zone *zone;

	for_each_populated_zone(zone)
		zone_pcp_update_cacheinfo(zone, cpu);
}

/*
 * Allocate per cpu pagesets and initialize them.
 * Before this call only boot pagesets were available.
 */
void __init setup_per_cpu_pageset(void)
{
	struct pglist_data *pgdat;
	struct zone *zone;
	int __maybe_unused cpu;

	for_each_populated_zone(zone)
		setup_zone_pageset(zone);

#ifdef CONFIG_NUMA
	/*
	 * Unpopulated zones continue using the boot pagesets.
	 * The numa stats for these pagesets need to be reset.
	 * Otherwise, they will end up skewing the stats of
	 * the nodes these zones are associated with.
	 */
	for_each_possible_cpu(cpu) {
		struct per_cpu_zonestat *pzstats = &per_cpu(boot_zonestats, cpu);
		memset(pzstats->vm_numa_event, 0,
		       sizeof(pzstats->vm_numa_event));
	}
#endif

	for_each_online_pgdat(pgdat)
		pgdat->per_cpu_nodestats =
			alloc_percpu(struct per_cpu_nodestat);
}

__meminit void zone_pcp_init(struct zone *zone)
{
	/*
	 * per cpu subsystem is not up at this point. The following code
	 * relies on the ability of the linker to provide the
	 * offset of a (static) per cpu variable into the per cpu area.
	 */
	zone->per_cpu_pageset = &boot_pageset;
	zone->per_cpu_zonestats = &boot_zonestats;
	zone->pageset_high_min = BOOT_PAGESET_HIGH;
	zone->pageset_high_max = BOOT_PAGESET_HIGH;
	zone->pageset_batch = BOOT_PAGESET_BATCH;

	if (populated_zone(zone))
		pr_debug("  %s zone: %lu pages, LIFO batch:%u\n", zone->name,
			 zone->present_pages, zone_batchsize(zone));
}

void adjust_managed_page_count(struct page *page, long count)
{
	atomic_long_add(count, &page_zone(page)->managed_pages);
	totalram_pages_add(count);
}
EXPORT_SYMBOL(adjust_managed_page_count);

unsigned long free_reserved_area(void *start, void *end, int poison, const char *s)
{
	void *pos;
	unsigned long pages = 0;

	start = (void *)PAGE_ALIGN((unsigned long)start);
	end = (void *)((unsigned long)end & PAGE_MASK);
	for (pos = start; pos < end; pos += PAGE_SIZE, pages++) {
		struct page *page = virt_to_page(pos);
		void *direct_map_addr;

		/*
		 * 'direct_map_addr' might be different from 'pos'
		 * because some architectures' virt_to_page()
		 * work with aliases.  Getting the direct map
		 * address ensures that we get a _writeable_
		 * alias for the memset().
		 */
		direct_map_addr = page_address(page);
		/*
		 * Perform a kasan-unchecked memset() since this memory
		 * has not been initialized.
		 */
		direct_map_addr = kasan_reset_tag(direct_map_addr);
		if ((unsigned int)poison <= 0xFF)
			memset(direct_map_addr, poison, PAGE_SIZE);

		free_reserved_page(page);
	}

	if (pages && s)
		pr_info("Freeing %s memory: %ldK\n", s, K(pages));

	return pages;
}

void free_reserved_page(struct page *page)
{
	clear_page_tag_ref(page);
	ClearPageReserved(page);
	init_page_count(page);
	__free_page(page);
	adjust_managed_page_count(page, 1);
}
EXPORT_SYMBOL(free_reserved_page);

static int page_alloc_cpu_dead(unsigned int cpu)
{
	struct zone *zone;

	lru_add_drain_cpu(cpu);
	mlock_drain_remote(cpu);
	drain_pages(cpu);

	/*
	 * Spill the event counters of the dead processor
	 * into the current processors event counters.
	 * This artificially elevates the count of the current
	 * processor.
	 */
	vm_events_fold_cpu(cpu);

	/*
	 * Zero the differential counters of the dead processor
	 * so that the vm statistics are consistent.
	 *
	 * This is only okay since the processor is dead and cannot
	 * race with what we are doing.
	 */
	cpu_vm_stats_fold(cpu);

	for_each_populated_zone(zone)
		zone_pcp_update(zone, 0);

	return 0;
}

static int page_alloc_cpu_online(unsigned int cpu)
{
	struct zone *zone;

	for_each_populated_zone(zone)
		zone_pcp_update(zone, 1);
	return 0;
}

void __init page_alloc_init_cpuhp(void)
{
	int ret;

	ret = cpuhp_setup_state_nocalls(CPUHP_PAGE_ALLOC,
					"mm/page_alloc:pcp",
					page_alloc_cpu_online,
					page_alloc_cpu_dead);
	WARN_ON(ret < 0);
}

/*
 * calculate_totalreserve_pages - called when sysctl_lowmem_reserve_ratio
 *	or min_free_kbytes changes.
 */
static void calculate_totalreserve_pages(void)
{
	struct pglist_data *pgdat;
	unsigned long reserve_pages = 0;
	enum zone_type i, j;

	for_each_online_pgdat(pgdat) {

		pgdat->totalreserve_pages = 0;

		for (i = 0; i < MAX_NR_ZONES; i++) {
			struct zone *zone = pgdat->node_zones + i;
			long max = 0;
			unsigned long managed_pages = zone_managed_pages(zone);

			/* Find valid and maximum lowmem_reserve in the zone */
			for (j = i; j < MAX_NR_ZONES; j++) {
				if (zone->lowmem_reserve[j] > max)
					max = zone->lowmem_reserve[j];
			}

			/* we treat the high watermark as reserved pages. */
			max += high_wmark_pages(zone);

			if (max > managed_pages)
				max = managed_pages;

			pgdat->totalreserve_pages += max;

			reserve_pages += max;
		}
	}
	totalreserve_pages = reserve_pages;
}

/*
 * setup_per_zone_lowmem_reserve - called whenever
 *	sysctl_lowmem_reserve_ratio changes.  Ensures that each zone
 *	has a correct pages reserved value, so an adequate number of
 *	pages are left in the zone after a successful __alloc_pages().
 */
static void setup_per_zone_lowmem_reserve(void)
{
	struct pglist_data *pgdat;
	enum zone_type i, j;

	for_each_online_pgdat(pgdat) {
		for (i = 0; i < MAX_NR_ZONES - 1; i++) {
			struct zone *zone = &pgdat->node_zones[i];
			int ratio = sysctl_lowmem_reserve_ratio[i];
			bool clear = !ratio || !zone_managed_pages(zone);
			unsigned long managed_pages = 0;

			for (j = i + 1; j < MAX_NR_ZONES; j++) {
				struct zone *upper_zone = &pgdat->node_zones[j];
				bool empty = !zone_managed_pages(upper_zone);

				managed_pages += zone_managed_pages(upper_zone);

				if (clear || empty)
					zone->lowmem_reserve[j] = 0;
				else
					zone->lowmem_reserve[j] = managed_pages / ratio;
			}
		}
	}

	/* update totalreserve_pages */
	calculate_totalreserve_pages();
}

static void __setup_per_zone_wmarks(void)
{
	unsigned long pages_min = min_free_kbytes >> (PAGE_SHIFT - 10);
	unsigned long lowmem_pages = 0;
	struct zone *zone;
	unsigned long flags;

	/* Calculate total number of !ZONE_HIGHMEM and !ZONE_MOVABLE pages */
	for_each_zone(zone) {
		if (!is_highmem(zone) && zone_idx(zone) != ZONE_MOVABLE)
			lowmem_pages += zone_managed_pages(zone);
	}

	for_each_zone(zone) {
		u64 tmp;

		spin_lock_irqsave(&zone->lock, flags);
		tmp = (u64)pages_min * zone_managed_pages(zone);
<<<<<<< HEAD
		do_div(tmp, lowmem_pages);
=======
		tmp = div64_ul(tmp, lowmem_pages);
>>>>>>> 2d5404ca
		if (is_highmem(zone) || zone_idx(zone) == ZONE_MOVABLE) {
			/*
			 * __GFP_HIGH and PF_MEMALLOC allocations usually don't
			 * need highmem and movable zones pages, so cap pages_min
			 * to a small  value here.
			 *
			 * The WMARK_HIGH-WMARK_LOW and (WMARK_LOW-WMARK_MIN)
			 * deltas control async page reclaim, and so should
			 * not be capped for highmem and movable zones.
			 */
			unsigned long min_pages;

			min_pages = zone_managed_pages(zone) / 1024;
			min_pages = clamp(min_pages, SWAP_CLUSTER_MAX, 128UL);
			zone->_watermark[WMARK_MIN] = min_pages;
		} else {
			/*
			 * If it's a lowmem zone, reserve a number of pages
			 * proportionate to the zone's size.
			 */
			zone->_watermark[WMARK_MIN] = tmp;
		}

		/*
		 * Set the kswapd watermarks distance according to the
		 * scale factor in proportion to available memory, but
		 * ensure a minimum size on small systems.
		 */
		tmp = max_t(u64, tmp >> 2,
			    mult_frac(zone_managed_pages(zone),
				      watermark_scale_factor, 10000));

		zone->watermark_boost = 0;
		zone->_watermark[WMARK_LOW]  = min_wmark_pages(zone) + tmp;
		zone->_watermark[WMARK_HIGH] = low_wmark_pages(zone) + tmp;
		zone->_watermark[WMARK_PROMO] = high_wmark_pages(zone) + tmp;

		spin_unlock_irqrestore(&zone->lock, flags);
	}

	/* update totalreserve_pages */
	calculate_totalreserve_pages();
}

/**
 * setup_per_zone_wmarks - called when min_free_kbytes changes
 * or when memory is hot-{added|removed}
 *
 * Ensures that the watermark[min,low,high] values for each zone are set
 * correctly with respect to min_free_kbytes.
 */
void setup_per_zone_wmarks(void)
{
	struct zone *zone;
	static DEFINE_SPINLOCK(lock);

	spin_lock(&lock);
	__setup_per_zone_wmarks();
	spin_unlock(&lock);

	/*
	 * The watermark size have changed so update the pcpu batch
	 * and high limits or the limits may be inappropriate.
	 */
	for_each_zone(zone)
		zone_pcp_update(zone, 0);
}

/*
 * Initialise min_free_kbytes.
 *
 * For small machines we want it small (128k min).  For large machines
 * we want it large (256MB max).  But it is not linear, because network
 * bandwidth does not increase linearly with machine size.  We use
 *
 *	min_free_kbytes = 4 * sqrt(lowmem_kbytes), for better accuracy:
 *	min_free_kbytes = sqrt(lowmem_kbytes * 16)
 *
 * which yields
 *
 * 16MB:	512k
 * 32MB:	724k
 * 64MB:	1024k
 * 128MB:	1448k
 * 256MB:	2048k
 * 512MB:	2896k
 * 1024MB:	4096k
 * 2048MB:	5792k
 * 4096MB:	8192k
 * 8192MB:	11584k
 * 16384MB:	16384k
 */
void calculate_min_free_kbytes(void)
{
	unsigned long lowmem_kbytes;
	int new_min_free_kbytes;

	lowmem_kbytes = nr_free_buffer_pages() * (PAGE_SIZE >> 10);
	new_min_free_kbytes = int_sqrt(lowmem_kbytes * 16);

	if (new_min_free_kbytes > user_min_free_kbytes)
		min_free_kbytes = clamp(new_min_free_kbytes, 128, 262144);
	else
		pr_warn("min_free_kbytes is not updated to %d because user defined value %d is preferred\n",
				new_min_free_kbytes, user_min_free_kbytes);

}

int __meminit init_per_zone_wmark_min(void)
{
	calculate_min_free_kbytes();
	setup_per_zone_wmarks();
	refresh_zone_stat_thresholds();
	setup_per_zone_lowmem_reserve();

#ifdef CONFIG_NUMA
	setup_min_unmapped_ratio();
	setup_min_slab_ratio();
#endif

	khugepaged_min_free_kbytes_update();

	return 0;
}
postcore_initcall(init_per_zone_wmark_min)

/*
 * min_free_kbytes_sysctl_handler - just a wrapper around proc_dointvec() so
 *	that we can call two helper functions whenever min_free_kbytes
 *	changes.
 */
<<<<<<< HEAD
static int min_free_kbytes_sysctl_handler(struct ctl_table *table, int write,
=======
static int min_free_kbytes_sysctl_handler(const struct ctl_table *table, int write,
>>>>>>> 2d5404ca
		void *buffer, size_t *length, loff_t *ppos)
{
	int rc;

	rc = proc_dointvec_minmax(table, write, buffer, length, ppos);
	if (rc)
		return rc;

	if (write) {
		user_min_free_kbytes = min_free_kbytes;
		setup_per_zone_wmarks();
	}
	return 0;
}

<<<<<<< HEAD
static int watermark_scale_factor_sysctl_handler(struct ctl_table *table, int write,
=======
static int watermark_scale_factor_sysctl_handler(const struct ctl_table *table, int write,
>>>>>>> 2d5404ca
		void *buffer, size_t *length, loff_t *ppos)
{
	int rc;

	rc = proc_dointvec_minmax(table, write, buffer, length, ppos);
	if (rc)
		return rc;

	if (write)
		setup_per_zone_wmarks();

	return 0;
}

#ifdef CONFIG_NUMA
static void setup_min_unmapped_ratio(void)
{
	pg_data_t *pgdat;
	struct zone *zone;

	for_each_online_pgdat(pgdat)
		pgdat->min_unmapped_pages = 0;

	for_each_zone(zone)
		zone->zone_pgdat->min_unmapped_pages += (zone_managed_pages(zone) *
						         sysctl_min_unmapped_ratio) / 100;
}


<<<<<<< HEAD
static int sysctl_min_unmapped_ratio_sysctl_handler(struct ctl_table *table, int write,
=======
static int sysctl_min_unmapped_ratio_sysctl_handler(const struct ctl_table *table, int write,
>>>>>>> 2d5404ca
		void *buffer, size_t *length, loff_t *ppos)
{
	int rc;

	rc = proc_dointvec_minmax(table, write, buffer, length, ppos);
	if (rc)
		return rc;

	setup_min_unmapped_ratio();

	return 0;
}

static void setup_min_slab_ratio(void)
{
	pg_data_t *pgdat;
	struct zone *zone;

	for_each_online_pgdat(pgdat)
		pgdat->min_slab_pages = 0;

	for_each_zone(zone)
		zone->zone_pgdat->min_slab_pages += (zone_managed_pages(zone) *
						     sysctl_min_slab_ratio) / 100;
}

<<<<<<< HEAD
static int sysctl_min_slab_ratio_sysctl_handler(struct ctl_table *table, int write,
=======
static int sysctl_min_slab_ratio_sysctl_handler(const struct ctl_table *table, int write,
>>>>>>> 2d5404ca
		void *buffer, size_t *length, loff_t *ppos)
{
	int rc;

	rc = proc_dointvec_minmax(table, write, buffer, length, ppos);
	if (rc)
		return rc;

	setup_min_slab_ratio();

	return 0;
}
#endif

/*
 * lowmem_reserve_ratio_sysctl_handler - just a wrapper around
 *	proc_dointvec() so that we can call setup_per_zone_lowmem_reserve()
 *	whenever sysctl_lowmem_reserve_ratio changes.
 *
 * The reserve ratio obviously has absolutely no relation with the
 * minimum watermarks. The lowmem reserve ratio can only make sense
 * if in function of the boot time zone sizes.
 */
<<<<<<< HEAD
static int lowmem_reserve_ratio_sysctl_handler(struct ctl_table *table,
=======
static int lowmem_reserve_ratio_sysctl_handler(const struct ctl_table *table,
>>>>>>> 2d5404ca
		int write, void *buffer, size_t *length, loff_t *ppos)
{
	int i;

	proc_dointvec_minmax(table, write, buffer, length, ppos);

	for (i = 0; i < MAX_NR_ZONES; i++) {
		if (sysctl_lowmem_reserve_ratio[i] < 1)
			sysctl_lowmem_reserve_ratio[i] = 0;
	}

	setup_per_zone_lowmem_reserve();
	return 0;
}

/*
 * percpu_pagelist_high_fraction - changes the pcp->high for each zone on each
 * cpu. It is the fraction of total pages in each zone that a hot per cpu
 * pagelist can have before it gets flushed back to buddy allocator.
 */
<<<<<<< HEAD
static int percpu_pagelist_high_fraction_sysctl_handler(struct ctl_table *table,
=======
static int percpu_pagelist_high_fraction_sysctl_handler(const struct ctl_table *table,
>>>>>>> 2d5404ca
		int write, void *buffer, size_t *length, loff_t *ppos)
{
	struct zone *zone;
	int old_percpu_pagelist_high_fraction;
	int ret;

	mutex_lock(&pcp_batch_high_lock);
	old_percpu_pagelist_high_fraction = percpu_pagelist_high_fraction;

	ret = proc_dointvec_minmax(table, write, buffer, length, ppos);
	if (!write || ret < 0)
		goto out;

	/* Sanity checking to avoid pcp imbalance */
	if (percpu_pagelist_high_fraction &&
	    percpu_pagelist_high_fraction < MIN_PERCPU_PAGELIST_HIGH_FRACTION) {
		percpu_pagelist_high_fraction = old_percpu_pagelist_high_fraction;
		ret = -EINVAL;
		goto out;
	}

	/* No change? */
	if (percpu_pagelist_high_fraction == old_percpu_pagelist_high_fraction)
		goto out;

	for_each_populated_zone(zone)
		zone_set_pageset_high_and_batch(zone, 0);
out:
	mutex_unlock(&pcp_batch_high_lock);
	return ret;
}

static struct ctl_table page_alloc_sysctl_table[] = {
	{
		.procname	= "min_free_kbytes",
		.data		= &min_free_kbytes,
		.maxlen		= sizeof(min_free_kbytes),
		.mode		= 0644,
		.proc_handler	= min_free_kbytes_sysctl_handler,
		.extra1		= SYSCTL_ZERO,
	},
	{
		.procname	= "watermark_boost_factor",
		.data		= &watermark_boost_factor,
		.maxlen		= sizeof(watermark_boost_factor),
		.mode		= 0644,
		.proc_handler	= proc_dointvec_minmax,
		.extra1		= SYSCTL_ZERO,
	},
	{
		.procname	= "watermark_scale_factor",
		.data		= &watermark_scale_factor,
		.maxlen		= sizeof(watermark_scale_factor),
		.mode		= 0644,
		.proc_handler	= watermark_scale_factor_sysctl_handler,
		.extra1		= SYSCTL_ONE,
		.extra2		= SYSCTL_THREE_THOUSAND,
	},
	{
		.procname	= "percpu_pagelist_high_fraction",
		.data		= &percpu_pagelist_high_fraction,
		.maxlen		= sizeof(percpu_pagelist_high_fraction),
		.mode		= 0644,
		.proc_handler	= percpu_pagelist_high_fraction_sysctl_handler,
		.extra1		= SYSCTL_ZERO,
	},
	{
		.procname	= "lowmem_reserve_ratio",
		.data		= &sysctl_lowmem_reserve_ratio,
		.maxlen		= sizeof(sysctl_lowmem_reserve_ratio),
		.mode		= 0644,
		.proc_handler	= lowmem_reserve_ratio_sysctl_handler,
	},
#ifdef CONFIG_NUMA
	{
		.procname	= "numa_zonelist_order",
		.data		= &numa_zonelist_order,
		.maxlen		= NUMA_ZONELIST_ORDER_LEN,
		.mode		= 0644,
		.proc_handler	= numa_zonelist_order_handler,
	},
	{
		.procname	= "min_unmapped_ratio",
		.data		= &sysctl_min_unmapped_ratio,
		.maxlen		= sizeof(sysctl_min_unmapped_ratio),
		.mode		= 0644,
		.proc_handler	= sysctl_min_unmapped_ratio_sysctl_handler,
		.extra1		= SYSCTL_ZERO,
		.extra2		= SYSCTL_ONE_HUNDRED,
	},
	{
		.procname	= "min_slab_ratio",
		.data		= &sysctl_min_slab_ratio,
		.maxlen		= sizeof(sysctl_min_slab_ratio),
		.mode		= 0644,
		.proc_handler	= sysctl_min_slab_ratio_sysctl_handler,
		.extra1		= SYSCTL_ZERO,
		.extra2		= SYSCTL_ONE_HUNDRED,
	},
#endif
<<<<<<< HEAD
	{}
=======
>>>>>>> 2d5404ca
};

void __init page_alloc_sysctl_init(void)
{
	register_sysctl_init("vm", page_alloc_sysctl_table);
}

#ifdef CONFIG_CONTIG_ALLOC
/* Usage: See admin-guide/dynamic-debug-howto.rst */
static void alloc_contig_dump_pages(struct list_head *page_list)
{
	DEFINE_DYNAMIC_DEBUG_METADATA(descriptor, "migrate failure");

	if (DYNAMIC_DEBUG_BRANCH(descriptor)) {
		struct page *page;

		dump_stack();
		list_for_each_entry(page, page_list, lru)
			dump_page(page, "migration failure");
	}
}

/*
 * [start, end) must belong to a single zone.
 * @migratetype: using migratetype to filter the type of migration in
 *		trace_mm_alloc_contig_migrate_range_info.
 */
int __alloc_contig_migrate_range(struct compact_control *cc,
					unsigned long start, unsigned long end,
					int migratetype)
{
	/* This function is based on compact_zone() from compaction.c. */
	unsigned int nr_reclaimed;
	unsigned long pfn = start;
	unsigned int tries = 0;
	int ret = 0;
	struct migration_target_control mtc = {
		.nid = zone_to_nid(cc->zone),
		.gfp_mask = GFP_USER | __GFP_MOVABLE | __GFP_RETRY_MAYFAIL,
		.reason = MR_CONTIG_RANGE,
	};
	struct page *page;
	unsigned long total_mapped = 0;
	unsigned long total_migrated = 0;
	unsigned long total_reclaimed = 0;

	lru_cache_disable();

	while (pfn < end || !list_empty(&cc->migratepages)) {
		if (fatal_signal_pending(current)) {
			ret = -EINTR;
			break;
		}

		if (list_empty(&cc->migratepages)) {
			cc->nr_migratepages = 0;
			ret = isolate_migratepages_range(cc, pfn, end);
			if (ret && ret != -EAGAIN)
				break;
			pfn = cc->migrate_pfn;
			tries = 0;
		} else if (++tries == 5) {
			ret = -EBUSY;
			break;
		}

		nr_reclaimed = reclaim_clean_pages_from_list(cc->zone,
							&cc->migratepages);
		cc->nr_migratepages -= nr_reclaimed;

		if (trace_mm_alloc_contig_migrate_range_info_enabled()) {
			total_reclaimed += nr_reclaimed;
			list_for_each_entry(page, &cc->migratepages, lru) {
				struct folio *folio = page_folio(page);

				total_mapped += folio_mapped(folio) *
						folio_nr_pages(folio);
			}
		}

		ret = migrate_pages(&cc->migratepages, alloc_migration_target,
			NULL, (unsigned long)&mtc, cc->mode, MR_CONTIG_RANGE, NULL);

		if (trace_mm_alloc_contig_migrate_range_info_enabled() && !ret)
			total_migrated += cc->nr_migratepages;

		/*
		 * On -ENOMEM, migrate_pages() bails out right away. It is pointless
		 * to retry again over this error, so do the same here.
		 */
		if (ret == -ENOMEM)
			break;
	}

	lru_cache_enable();
	if (ret < 0) {
		if (!(cc->gfp_mask & __GFP_NOWARN) && ret == -EBUSY)
			alloc_contig_dump_pages(&cc->migratepages);
		putback_movable_pages(&cc->migratepages);
	}

	trace_mm_alloc_contig_migrate_range_info(start, end, migratetype,
						 total_migrated,
						 total_reclaimed,
						 total_mapped);
	return (ret < 0) ? ret : 0;
}

static void split_free_pages(struct list_head *list)
{
	int order;

	for (order = 0; order < NR_PAGE_ORDERS; order++) {
		struct page *page, *next;
		int nr_pages = 1 << order;

		list_for_each_entry_safe(page, next, &list[order], lru) {
			int i;

			post_alloc_hook(page, order, __GFP_MOVABLE);
			if (!order)
				continue;

			split_page(page, order);

			/* Add all subpages to the order-0 head, in sequence. */
			list_del(&page->lru);
			for (i = 0; i < nr_pages; i++)
				list_add_tail(&page[i].lru, &list[0]);
		}
	}
}

/**
 * alloc_contig_range() -- tries to allocate given range of pages
 * @start:	start PFN to allocate
 * @end:	one-past-the-last PFN to allocate
 * @migratetype:	migratetype of the underlying pageblocks (either
 *			#MIGRATE_MOVABLE or #MIGRATE_CMA).  All pageblocks
 *			in range must have the same migratetype and it must
 *			be either of the two.
 * @gfp_mask:	GFP mask to use during compaction
 *
 * The PFN range does not have to be pageblock aligned. The PFN range must
 * belong to a single zone.
 *
 * The first thing this routine does is attempt to MIGRATE_ISOLATE all
 * pageblocks in the range.  Once isolated, the pageblocks should not
 * be modified by others.
 *
 * Return: zero on success or negative error code.  On success all
 * pages which PFN is in [start, end) are allocated for the caller and
 * need to be freed with free_contig_range().
 */
int alloc_contig_range_noprof(unsigned long start, unsigned long end,
		       unsigned migratetype, gfp_t gfp_mask)
{
	unsigned long outer_start, outer_end;
	int ret = 0;

	struct compact_control cc = {
		.nr_migratepages = 0,
		.order = -1,
		.zone = page_zone(pfn_to_page(start)),
		.mode = MIGRATE_SYNC,
		.ignore_skip_hint = true,
		.no_set_skip_hint = true,
		.gfp_mask = current_gfp_context(gfp_mask),
		.alloc_contig = true,
	};
	INIT_LIST_HEAD(&cc.migratepages);

	/*
	 * What we do here is we mark all pageblocks in range as
	 * MIGRATE_ISOLATE.  Because pageblock and max order pages may
	 * have different sizes, and due to the way page allocator
	 * work, start_isolate_page_range() has special handlings for this.
	 *
	 * Once the pageblocks are marked as MIGRATE_ISOLATE, we
	 * migrate the pages from an unaligned range (ie. pages that
	 * we are interested in). This will put all the pages in
	 * range back to page allocator as MIGRATE_ISOLATE.
	 *
	 * When this is done, we take the pages in range from page
	 * allocator removing them from the buddy system.  This way
	 * page allocator will never consider using them.
	 *
	 * This lets us mark the pageblocks back as
	 * MIGRATE_CMA/MIGRATE_MOVABLE so that free pages in the
	 * aligned range but not in the unaligned, original range are
	 * put back to page allocator so that buddy can use them.
	 */

	ret = start_isolate_page_range(start, end, migratetype, 0, gfp_mask);
	if (ret)
		goto done;

	drain_all_pages(cc.zone);

	/*
	 * In case of -EBUSY, we'd like to know which page causes problem.
	 * So, just fall through. test_pages_isolated() has a tracepoint
	 * which will report the busy page.
	 *
	 * It is possible that busy pages could become available before
	 * the call to test_pages_isolated, and the range will actually be
	 * allocated.  So, if we fall through be sure to clear ret so that
	 * -EBUSY is not accidentally used or returned to caller.
	 */
	ret = __alloc_contig_migrate_range(&cc, start, end, migratetype);
	if (ret && ret != -EBUSY)
		goto done;
	ret = 0;

	/*
	 * Pages from [start, end) are within a pageblock_nr_pages
	 * aligned blocks that are marked as MIGRATE_ISOLATE.  What's
	 * more, all pages in [start, end) are free in page allocator.
	 * What we are going to do is to allocate all pages from
	 * [start, end) (that is remove them from page allocator).
	 *
	 * The only problem is that pages at the beginning and at the
	 * end of interesting range may be not aligned with pages that
	 * page allocator holds, ie. they can be part of higher order
	 * pages.  Because of this, we reserve the bigger range and
	 * once this is done free the pages we are not interested in.
	 *
	 * We don't have to hold zone->lock here because the pages are
	 * isolated thus they won't get removed from buddy.
	 */
	outer_start = find_large_buddy(start);

	/* Make sure the range is really isolated. */
	if (test_pages_isolated(outer_start, end, 0)) {
		ret = -EBUSY;
		goto done;
	}

	/* Grab isolated pages from freelists. */
	outer_end = isolate_freepages_range(&cc, outer_start, end);
	if (!outer_end) {
		ret = -EBUSY;
		goto done;
	}

	if (!(gfp_mask & __GFP_COMP)) {
		split_free_pages(cc.freepages);

		/* Free head and tail (if any) */
		if (start != outer_start)
			free_contig_range(outer_start, start - outer_start);
		if (end != outer_end)
			free_contig_range(end, outer_end - end);
	} else if (start == outer_start && end == outer_end && is_power_of_2(end - start)) {
		struct page *head = pfn_to_page(start);
		int order = ilog2(end - start);

		check_new_pages(head, order);
		prep_new_page(head, order, gfp_mask, 0);
	} else {
		ret = -EINVAL;
		WARN(true, "PFN range: requested [%lu, %lu), allocated [%lu, %lu)\n",
		     start, end, outer_start, outer_end);
	}
done:
	undo_isolate_page_range(start, end, migratetype);
	return ret;
}
EXPORT_SYMBOL(alloc_contig_range_noprof);

static int __alloc_contig_pages(unsigned long start_pfn,
				unsigned long nr_pages, gfp_t gfp_mask)
{
	unsigned long end_pfn = start_pfn + nr_pages;

	return alloc_contig_range_noprof(start_pfn, end_pfn, MIGRATE_MOVABLE,
				   gfp_mask);
}

static bool pfn_range_valid_contig(struct zone *z, unsigned long start_pfn,
				   unsigned long nr_pages)
{
	unsigned long i, end_pfn = start_pfn + nr_pages;
	struct page *page;

	for (i = start_pfn; i < end_pfn; i++) {
		page = pfn_to_online_page(i);
		if (!page)
			return false;

		if (page_zone(page) != z)
			return false;

		if (PageReserved(page))
			return false;

		if (PageHuge(page))
			return false;
	}
	return true;
}

static bool zone_spans_last_pfn(const struct zone *zone,
				unsigned long start_pfn, unsigned long nr_pages)
{
	unsigned long last_pfn = start_pfn + nr_pages - 1;

	return zone_spans_pfn(zone, last_pfn);
}

/**
 * alloc_contig_pages() -- tries to find and allocate contiguous range of pages
 * @nr_pages:	Number of contiguous pages to allocate
 * @gfp_mask:	GFP mask to limit search and used during compaction
 * @nid:	Target node
 * @nodemask:	Mask for other possible nodes
 *
 * This routine is a wrapper around alloc_contig_range(). It scans over zones
 * on an applicable zonelist to find a contiguous pfn range which can then be
 * tried for allocation with alloc_contig_range(). This routine is intended
 * for allocation requests which can not be fulfilled with the buddy allocator.
 *
 * The allocated memory is always aligned to a page boundary. If nr_pages is a
 * power of two, then allocated range is also guaranteed to be aligned to same
 * nr_pages (e.g. 1GB request would be aligned to 1GB).
 *
 * Allocated pages can be freed with free_contig_range() or by manually calling
 * __free_page() on each allocated page.
 *
 * Return: pointer to contiguous pages on success, or NULL if not successful.
 */
struct page *alloc_contig_pages_noprof(unsigned long nr_pages, gfp_t gfp_mask,
				 int nid, nodemask_t *nodemask)
{
	unsigned long ret, pfn, flags;
	struct zonelist *zonelist;
	struct zone *zone;
	struct zoneref *z;

	zonelist = node_zonelist(nid, gfp_mask);
	for_each_zone_zonelist_nodemask(zone, z, zonelist,
					gfp_zone(gfp_mask), nodemask) {
		spin_lock_irqsave(&zone->lock, flags);

		pfn = ALIGN(zone->zone_start_pfn, nr_pages);
		while (zone_spans_last_pfn(zone, pfn, nr_pages)) {
			if (pfn_range_valid_contig(zone, pfn, nr_pages)) {
				/*
				 * We release the zone lock here because
				 * alloc_contig_range() will also lock the zone
				 * at some point. If there's an allocation
				 * spinning on this lock, it may win the race
				 * and cause alloc_contig_range() to fail...
				 */
				spin_unlock_irqrestore(&zone->lock, flags);
				ret = __alloc_contig_pages(pfn, nr_pages,
							gfp_mask);
				if (!ret)
					return pfn_to_page(pfn);
				spin_lock_irqsave(&zone->lock, flags);
			}
			pfn += nr_pages;
		}
		spin_unlock_irqrestore(&zone->lock, flags);
	}
	return NULL;
}
#endif /* CONFIG_CONTIG_ALLOC */

void free_contig_range(unsigned long pfn, unsigned long nr_pages)
{
	unsigned long count = 0;
	struct folio *folio = pfn_folio(pfn);

	if (folio_test_large(folio)) {
		int expected = folio_nr_pages(folio);

		if (nr_pages == expected)
			folio_put(folio);
		else
			WARN(true, "PFN %lu: nr_pages %lu != expected %d\n",
			     pfn, nr_pages, expected);
		return;
	}

	for (; nr_pages--; pfn++) {
		struct page *page = pfn_to_page(pfn);

		count += page_count(page) != 1;
		__free_page(page);
	}
	WARN(count != 0, "%lu pages are still in use!\n", count);
}
EXPORT_SYMBOL(free_contig_range);

/*
 * Effectively disable pcplists for the zone by setting the high limit to 0
 * and draining all cpus. A concurrent page freeing on another CPU that's about
 * to put the page on pcplist will either finish before the drain and the page
 * will be drained, or observe the new high limit and skip the pcplist.
 *
 * Must be paired with a call to zone_pcp_enable().
 */
void zone_pcp_disable(struct zone *zone)
{
	mutex_lock(&pcp_batch_high_lock);
	__zone_set_pageset_high_and_batch(zone, 0, 0, 1);
	__drain_all_pages(zone, true);
}

void zone_pcp_enable(struct zone *zone)
{
	__zone_set_pageset_high_and_batch(zone, zone->pageset_high_min,
		zone->pageset_high_max, zone->pageset_batch);
	mutex_unlock(&pcp_batch_high_lock);
}

void zone_pcp_reset(struct zone *zone)
{
	int cpu;
	struct per_cpu_zonestat *pzstats;

	if (zone->per_cpu_pageset != &boot_pageset) {
		for_each_online_cpu(cpu) {
			pzstats = per_cpu_ptr(zone->per_cpu_zonestats, cpu);
			drain_zonestat(zone, pzstats);
		}
		free_percpu(zone->per_cpu_pageset);
		zone->per_cpu_pageset = &boot_pageset;
		if (zone->per_cpu_zonestats != &boot_zonestats) {
			free_percpu(zone->per_cpu_zonestats);
			zone->per_cpu_zonestats = &boot_zonestats;
		}
	}
}

#ifdef CONFIG_MEMORY_HOTREMOVE
/*
 * All pages in the range must be in a single zone, must not contain holes,
 * must span full sections, and must be isolated before calling this function.
 *
 * Returns the number of managed (non-PageOffline()) pages in the range: the
 * number of pages for which memory offlining code must adjust managed page
 * counters using adjust_managed_page_count().
 */
unsigned long __offline_isolated_pages(unsigned long start_pfn,
		unsigned long end_pfn)
{
	unsigned long already_offline = 0, flags;
	unsigned long pfn = start_pfn;
	struct page *page;
	struct zone *zone;
	unsigned int order;

	offline_mem_sections(pfn, end_pfn);
	zone = page_zone(pfn_to_page(pfn));
	spin_lock_irqsave(&zone->lock, flags);
	while (pfn < end_pfn) {
		page = pfn_to_page(pfn);
		/*
		 * The HWPoisoned page may be not in buddy system, and
		 * page_count() is not 0.
		 */
		if (unlikely(!PageBuddy(page) && PageHWPoison(page))) {
			pfn++;
			continue;
		}
		/*
		 * At this point all remaining PageOffline() pages have a
		 * reference count of 0 and can simply be skipped.
		 */
		if (PageOffline(page)) {
			BUG_ON(page_count(page));
			BUG_ON(PageBuddy(page));
			already_offline++;
			pfn++;
			continue;
		}

		BUG_ON(page_count(page));
		BUG_ON(!PageBuddy(page));
		VM_WARN_ON(get_pageblock_migratetype(page) != MIGRATE_ISOLATE);
		order = buddy_order(page);
		del_page_from_free_list(page, zone, order, MIGRATE_ISOLATE);
		pfn += (1 << order);
	}
	spin_unlock_irqrestore(&zone->lock, flags);

	return end_pfn - start_pfn - already_offline;
}
#endif

/*
 * This function returns a stable result only if called under zone lock.
 */
bool is_free_buddy_page(const struct page *page)
{
	unsigned long pfn = page_to_pfn(page);
	unsigned int order;

	for (order = 0; order < NR_PAGE_ORDERS; order++) {
		const struct page *head = page - (pfn & ((1 << order) - 1));

		if (PageBuddy(head) &&
		    buddy_order_unsafe(head) >= order)
			break;
	}

	return order <= MAX_PAGE_ORDER;
}
EXPORT_SYMBOL(is_free_buddy_page);

#ifdef CONFIG_MEMORY_FAILURE
static inline void add_to_free_list(struct page *page, struct zone *zone,
				    unsigned int order, int migratetype,
				    bool tail)
{
	__add_to_free_list(page, zone, order, migratetype, tail);
	account_freepages(zone, 1 << order, migratetype);
}

/*
 * Break down a higher-order page in sub-pages, and keep our target out of
 * buddy allocator.
 */
static void break_down_buddy_pages(struct zone *zone, struct page *page,
				   struct page *target, int low, int high,
				   int migratetype)
{
	unsigned long size = 1 << high;
	struct page *current_buddy;

	while (high > low) {
		high--;
		size >>= 1;

		if (target >= &page[size]) {
			current_buddy = page;
			page = page + size;
		} else {
			current_buddy = page + size;
		}

		if (set_page_guard(zone, current_buddy, high))
			continue;

<<<<<<< HEAD
		add_to_free_list(current_buddy, zone, high, migratetype);
=======
		add_to_free_list(current_buddy, zone, high, migratetype, false);
>>>>>>> 2d5404ca
		set_buddy_order(current_buddy, high);
	}
}

/*
 * Take a page that will be marked as poisoned off the buddy allocator.
 */
bool take_page_off_buddy(struct page *page)
{
	struct zone *zone = page_zone(page);
	unsigned long pfn = page_to_pfn(page);
	unsigned long flags;
	unsigned int order;
	bool ret = false;

	spin_lock_irqsave(&zone->lock, flags);
	for (order = 0; order < NR_PAGE_ORDERS; order++) {
		struct page *page_head = page - (pfn & ((1 << order) - 1));
		int page_order = buddy_order(page_head);

		if (PageBuddy(page_head) && page_order >= order) {
			unsigned long pfn_head = page_to_pfn(page_head);
			int migratetype = get_pfnblock_migratetype(page_head,
								   pfn_head);

			del_page_from_free_list(page_head, zone, page_order,
						migratetype);
			break_down_buddy_pages(zone, page_head, page, 0,
						page_order, migratetype);
			SetPageHWPoisonTakenOff(page);
			ret = true;
			break;
		}
		if (page_count(page_head) > 0)
			break;
	}
	spin_unlock_irqrestore(&zone->lock, flags);
	return ret;
}

/*
 * Cancel takeoff done by take_page_off_buddy().
 */
bool put_page_back_buddy(struct page *page)
{
	struct zone *zone = page_zone(page);
	unsigned long flags;
	bool ret = false;

	spin_lock_irqsave(&zone->lock, flags);
	if (put_page_testzero(page)) {
		unsigned long pfn = page_to_pfn(page);
		int migratetype = get_pfnblock_migratetype(page, pfn);

		ClearPageHWPoisonTakenOff(page);
		__free_one_page(page, pfn, zone, 0, migratetype, FPI_NONE);
		if (TestClearPageHWPoison(page)) {
			ret = true;
		}
	}
	spin_unlock_irqrestore(&zone->lock, flags);

	return ret;
}
#endif

#ifdef CONFIG_ZONE_DMA
bool has_managed_dma(void)
{
	struct pglist_data *pgdat;

	for_each_online_pgdat(pgdat) {
		struct zone *zone = &pgdat->node_zones[ZONE_DMA];

		if (managed_zone(zone))
			return true;
	}
	return false;
}
#endif /* CONFIG_ZONE_DMA */

#ifdef CONFIG_UNACCEPTED_MEMORY

/* Counts number of zones with unaccepted pages. */
static DEFINE_STATIC_KEY_FALSE(zones_with_unaccepted_pages);

static bool lazy_accept = true;

static int __init accept_memory_parse(char *p)
{
	if (!strcmp(p, "lazy")) {
		lazy_accept = true;
		return 0;
	} else if (!strcmp(p, "eager")) {
		lazy_accept = false;
		return 0;
	} else {
		return -EINVAL;
	}
}
early_param("accept_memory", accept_memory_parse);

static bool page_contains_unaccepted(struct page *page, unsigned int order)
{
	phys_addr_t start = page_to_phys(page);
<<<<<<< HEAD
	phys_addr_t end = start + (PAGE_SIZE << order);

	return range_contains_unaccepted_memory(start, end);
}

static void accept_page(struct page *page, unsigned int order)
{
	phys_addr_t start = page_to_phys(page);

	accept_memory(start, start + (PAGE_SIZE << order));
=======

	return range_contains_unaccepted_memory(start, PAGE_SIZE << order);
}

static void __accept_page(struct zone *zone, unsigned long *flags,
			  struct page *page)
{
	bool last;

	list_del(&page->lru);
	last = list_empty(&zone->unaccepted_pages);

	account_freepages(zone, -MAX_ORDER_NR_PAGES, MIGRATE_MOVABLE);
	__mod_zone_page_state(zone, NR_UNACCEPTED, -MAX_ORDER_NR_PAGES);
	__ClearPageUnaccepted(page);
	spin_unlock_irqrestore(&zone->lock, *flags);

	accept_memory(page_to_phys(page), PAGE_SIZE << MAX_PAGE_ORDER);

	__free_pages_ok(page, MAX_PAGE_ORDER, FPI_TO_TAIL);

	if (last)
		static_branch_dec(&zones_with_unaccepted_pages);
}

void accept_page(struct page *page)
{
	struct zone *zone = page_zone(page);
	unsigned long flags;

	spin_lock_irqsave(&zone->lock, flags);
	if (!PageUnaccepted(page)) {
		spin_unlock_irqrestore(&zone->lock, flags);
		return;
	}

	/* Unlocks zone->lock */
	__accept_page(zone, &flags, page);
>>>>>>> 2d5404ca
}

static bool try_to_accept_memory_one(struct zone *zone)
{
	unsigned long flags;
	struct page *page;
<<<<<<< HEAD
	bool last;

	if (list_empty(&zone->unaccepted_pages))
		return false;
=======
>>>>>>> 2d5404ca

	spin_lock_irqsave(&zone->lock, flags);
	page = list_first_entry_or_null(&zone->unaccepted_pages,
					struct page, lru);
	if (!page) {
		spin_unlock_irqrestore(&zone->lock, flags);
		return false;
	}

<<<<<<< HEAD
	list_del(&page->lru);
	last = list_empty(&zone->unaccepted_pages);

	__mod_zone_freepage_state(zone, -MAX_ORDER_NR_PAGES, MIGRATE_MOVABLE);
	__mod_zone_page_state(zone, NR_UNACCEPTED, -MAX_ORDER_NR_PAGES);
	spin_unlock_irqrestore(&zone->lock, flags);

	accept_page(page, MAX_ORDER);

	__free_pages_ok(page, MAX_ORDER, FPI_TO_TAIL);

	if (last)
		static_branch_dec(&zones_with_unaccepted_pages);
=======
	/* Unlocks zone->lock */
	__accept_page(zone, &flags, page);
>>>>>>> 2d5404ca

	return true;
}

<<<<<<< HEAD
static bool try_to_accept_memory(struct zone *zone, unsigned int order)
{
	long to_accept;
	int ret = false;

	/* How much to accept to get to high watermark? */
	to_accept = high_wmark_pages(zone) -
		    (zone_page_state(zone, NR_FREE_PAGES) -
		    __zone_watermark_unusable_free(zone, order, 0));

	/* Accept at least one page */
	do {
=======
static inline bool has_unaccepted_memory(void)
{
	return static_branch_unlikely(&zones_with_unaccepted_pages);
}

static bool cond_accept_memory(struct zone *zone, unsigned int order)
{
	long to_accept;
	bool ret = false;

	if (!has_unaccepted_memory())
		return false;

	if (list_empty(&zone->unaccepted_pages))
		return false;

	/* How much to accept to get to promo watermark? */
	to_accept = promo_wmark_pages(zone) -
		    (zone_page_state(zone, NR_FREE_PAGES) -
		    __zone_watermark_unusable_free(zone, order, 0) -
		    zone_page_state(zone, NR_UNACCEPTED));

	while (to_accept > 0) {
>>>>>>> 2d5404ca
		if (!try_to_accept_memory_one(zone))
			break;
		ret = true;
		to_accept -= MAX_ORDER_NR_PAGES;
<<<<<<< HEAD
	} while (to_accept > 0);
=======
	}
>>>>>>> 2d5404ca

	return ret;
}

<<<<<<< HEAD
static inline bool has_unaccepted_memory(void)
{
	return static_branch_unlikely(&zones_with_unaccepted_pages);
}

=======
>>>>>>> 2d5404ca
static bool __free_unaccepted(struct page *page)
{
	struct zone *zone = page_zone(page);
	unsigned long flags;
	bool first = false;

	if (!lazy_accept)
		return false;

	spin_lock_irqsave(&zone->lock, flags);
	first = list_empty(&zone->unaccepted_pages);
	list_add_tail(&page->lru, &zone->unaccepted_pages);
<<<<<<< HEAD
	__mod_zone_freepage_state(zone, MAX_ORDER_NR_PAGES, MIGRATE_MOVABLE);
	__mod_zone_page_state(zone, NR_UNACCEPTED, MAX_ORDER_NR_PAGES);
=======
	account_freepages(zone, MAX_ORDER_NR_PAGES, MIGRATE_MOVABLE);
	__mod_zone_page_state(zone, NR_UNACCEPTED, MAX_ORDER_NR_PAGES);
	__SetPageUnaccepted(page);
>>>>>>> 2d5404ca
	spin_unlock_irqrestore(&zone->lock, flags);

	if (first)
		static_branch_inc(&zones_with_unaccepted_pages);

	return true;
}

#else

static bool page_contains_unaccepted(struct page *page, unsigned int order)
{
	return false;
}

<<<<<<< HEAD
static void accept_page(struct page *page, unsigned int order)
{
}

static bool try_to_accept_memory(struct zone *zone, unsigned int order)
{
	return false;
}

static inline bool has_unaccepted_memory(void)
=======
static bool cond_accept_memory(struct zone *zone, unsigned int order)
>>>>>>> 2d5404ca
{
	return false;
}

static bool __free_unaccepted(struct page *page)
{
	BUILD_BUG();
	return false;
}

#endif /* CONFIG_UNACCEPTED_MEMORY */<|MERGE_RESOLUTION|>--- conflicted
+++ resolved
@@ -26,10 +26,6 @@
 #include <linux/kmsan.h>
 #include <linux/module.h>
 #include <linux/suspend.h>
-<<<<<<< HEAD
-#include <linux/pagevec.h>
-=======
->>>>>>> 2d5404ca
 #include <linux/ratelimit.h>
 #include <linux/oom.h>
 #include <linux/topology.h>
@@ -40,11 +36,6 @@
 #include <linux/memory_hotplug.h>
 #include <linux/nodemask.h>
 #include <linux/vmstat.h>
-<<<<<<< HEAD
-#include <linux/sort.h>
-#include <linux/pfn.h>
-=======
->>>>>>> 2d5404ca
 #include <linux/fault-inject.h>
 #include <linux/compaction.h>
 #include <trace/events/kmem.h>
@@ -62,11 +53,8 @@
 #include <linux/psi.h>
 #include <linux/khugepaged.h>
 #include <linux/delayacct.h>
-<<<<<<< HEAD
-=======
 #include <linux/cacheinfo.h>
 #include <linux/pgalloc_tag.h>
->>>>>>> 2d5404ca
 #include <asm/div64.h>
 #include "internal.h"
 #include "shuffle.h"
@@ -219,27 +207,6 @@
 
 gfp_t gfp_allowed_mask __read_mostly = GFP_BOOT_MASK;
 
-<<<<<<< HEAD
-/*
- * A cached value of the page's pageblock's migratetype, used when the page is
- * put on a pcplist. Used to avoid the pageblock migratetype lookup when
- * freeing from pcplists in most cases, at the cost of possibly becoming stale.
- * Also the migratetype set in the page does not necessarily match the pcplist
- * index, e.g. page might have MIGRATE_CMA set but be on a pcplist with any
- * other index - this ensures that it will be put on the correct CMA freelist.
- */
-static inline int get_pcppage_migratetype(struct page *page)
-{
-	return page->index;
-}
-
-static inline void set_pcppage_migratetype(struct page *page, int migratetype)
-{
-	page->index = migratetype;
-}
-
-=======
->>>>>>> 2d5404ca
 #ifdef CONFIG_HUGETLB_PAGE_SIZE_VARIABLE
 unsigned int pageblock_order __read_mostly;
 #endif
@@ -319,13 +286,7 @@
 #endif
 
 static bool page_contains_unaccepted(struct page *page, unsigned int order);
-<<<<<<< HEAD
-static void accept_page(struct page *page, unsigned int order);
-static bool try_to_accept_memory(struct zone *zone, unsigned int order);
-static inline bool has_unaccepted_memory(void);
-=======
 static bool cond_accept_memory(struct zone *zone, unsigned int order);
->>>>>>> 2d5404ca
 static bool __free_unaccepted(struct page *page);
 
 int page_group_by_mobility_disabled __read_mostly;
@@ -493,15 +454,9 @@
 static bool __maybe_unused bad_range(struct zone *zone, struct page *page)
 {
 	if (page_outside_zone_boundaries(zone, page))
-<<<<<<< HEAD
-		return 1;
-	if (zone != page_zone(page))
-		return 1;
-=======
 		return true;
 	if (zone != page_zone(page))
 		return true;
->>>>>>> 2d5404ca
 
 	return false;
 }
@@ -553,11 +508,8 @@
 
 static inline unsigned int order_to_pindex(int migratetype, int order)
 {
-<<<<<<< HEAD
-=======
 	bool __maybe_unused movable;
 
->>>>>>> 2d5404ca
 #ifdef CONFIG_TRANSPARENT_HUGEPAGE
 	if (order > PAGE_ALLOC_COSTLY_ORDER) {
 		VM_BUG_ON(order != HPAGE_PMD_ORDER);
@@ -622,17 +574,6 @@
 	prep_compound_head(page, order);
 }
 
-<<<<<<< HEAD
-void destroy_large_folio(struct folio *folio)
-{
-	enum compound_dtor_id dtor = folio->_folio_dtor;
-
-	VM_BUG_ON_FOLIO(dtor >= NR_COMPOUND_DTORS, folio);
-	compound_page_dtors[dtor](&folio->page);
-}
-
-=======
->>>>>>> 2d5404ca
 static inline void set_buddy_order(struct page *page, unsigned int order)
 {
 	set_page_private(page, order);
@@ -866,11 +807,7 @@
 			 * pageblock isolation could cause incorrect freepage or CMA
 			 * accounting or HIGHATOMIC accounting.
 			 */
-<<<<<<< HEAD
-			int buddy_mt = get_pfnblock_migratetype(buddy, buddy_pfn);
-=======
 			buddy_mt = get_pfnblock_migratetype(buddy, buddy_pfn);
->>>>>>> 2d5404ca
 
 			if (migratetype != buddy_mt &&
 			    (!migratetype_is_mergeable(migratetype) ||
@@ -919,67 +856,6 @@
 		page_reporting_notify_free(order);
 }
 
-<<<<<<< HEAD
-/**
- * split_free_page() -- split a free page at split_pfn_offset
- * @free_page:		the original free page
- * @order:		the order of the page
- * @split_pfn_offset:	split offset within the page
- *
- * Return -ENOENT if the free page is changed, otherwise 0
- *
- * It is used when the free page crosses two pageblocks with different migratetypes
- * at split_pfn_offset within the page. The split free page will be put into
- * separate migratetype lists afterwards. Otherwise, the function achieves
- * nothing.
- */
-int split_free_page(struct page *free_page,
-			unsigned int order, unsigned long split_pfn_offset)
-{
-	struct zone *zone = page_zone(free_page);
-	unsigned long free_page_pfn = page_to_pfn(free_page);
-	unsigned long pfn;
-	unsigned long flags;
-	int free_page_order;
-	int mt;
-	int ret = 0;
-
-	if (split_pfn_offset == 0)
-		return ret;
-
-	spin_lock_irqsave(&zone->lock, flags);
-
-	if (!PageBuddy(free_page) || buddy_order(free_page) != order) {
-		ret = -ENOENT;
-		goto out;
-	}
-
-	mt = get_pfnblock_migratetype(free_page, free_page_pfn);
-	if (likely(!is_migrate_isolate(mt)))
-		__mod_zone_freepage_state(zone, -(1UL << order), mt);
-
-	del_page_from_free_list(free_page, zone, order);
-	for (pfn = free_page_pfn;
-	     pfn < free_page_pfn + (1UL << order);) {
-		int mt = get_pfnblock_migratetype(pfn_to_page(pfn), pfn);
-
-		free_page_order = min_t(unsigned int,
-					pfn ? __ffs(pfn) : order,
-					__fls(split_pfn_offset));
-		__free_one_page(pfn_to_page(pfn), pfn, zone, free_page_order,
-				mt, FPI_NONE);
-		pfn += 1UL << free_page_order;
-		split_pfn_offset -= (1UL << free_page_order);
-		/* we have done the first part, now switch to second part */
-		if (split_pfn_offset == 0)
-			split_pfn_offset = (1UL << order) - (pfn - free_page_pfn);
-	}
-out:
-	spin_unlock_irqrestore(&zone->lock, flags);
-	return ret;
-}
-=======
->>>>>>> 2d5404ca
 /*
  * A bad page could be due to a number of fields. Instead of multiple branches,
  * try and check multiple fields with one check. The caller must do a detailed
@@ -1426,13 +1302,6 @@
 		accept_memory(page_to_phys(page), PAGE_SIZE << order);
 	}
 
-	if (page_contains_unaccepted(page, order)) {
-		if (order == MAX_ORDER && __free_unaccepted(page))
-			return;
-
-		accept_page(page, order);
-	}
-
 	/*
 	 * Bypass PCP and place fresh pages right to the tail, primarily
 	 * relevant for memory onlining.
@@ -2065,16 +1934,9 @@
 	if (!whole_block)
 		goto single_page;
 
-<<<<<<< HEAD
-	free_pages = move_freepages_block(zone, page, start_type,
-						&movable_pages);
-	/* moving whole block can fail due to zone boundary conditions */
-	if (!free_pages)
-=======
 	/* moving whole block can fail due to zone boundary conditions */
 	if (!prep_move_freepages_block(zone, page, &start_pfn, &free_pages,
 				       &movable_pages))
->>>>>>> 2d5404ca
 		goto single_page;
 
 	/*
@@ -2152,12 +2014,8 @@
  * exclusive use of high-order atomic allocations if there are no
  * empty page blocks that contain a page with a suitable order
  */
-<<<<<<< HEAD
-static void reserve_highatomic_pageblock(struct page *page, struct zone *zone)
-=======
 static void reserve_highatomic_pageblock(struct page *page, int order,
 					 struct zone *zone)
->>>>>>> 2d5404ca
 {
 	int mt;
 	unsigned long max_managed, flags;
@@ -2644,27 +2502,9 @@
 	__drain_all_pages(zone, false);
 }
 
-<<<<<<< HEAD
-static bool free_unref_page_prepare(struct page *page, unsigned long pfn,
-							unsigned int order)
-{
-	int migratetype;
-
-	if (!free_pages_prepare(page, order, FPI_NONE))
-		return false;
-
-	migratetype = get_pfnblock_migratetype(page, pfn);
-	set_pcppage_migratetype(page, migratetype);
-	return true;
-}
-
-static int nr_pcp_free(struct per_cpu_pages *pcp, int high, bool free_high)
-=======
 static int nr_pcp_free(struct per_cpu_pages *pcp, int batch, int high, bool free_high)
->>>>>>> 2d5404ca
 {
 	int min_nr_free, max_nr_free;
-	int batch = READ_ONCE(pcp->batch);
 
 	/* Free as much as possible if batch freeing high-order pages. */
 	if (unlikely(free_high))
@@ -2774,16 +2614,12 @@
 		pcp->free_count += (1 << order);
 	high = nr_pcp_high(pcp, zone, batch, free_high);
 	if (pcp->count >= high) {
-<<<<<<< HEAD
-		free_pcppages_bulk(zone, nr_pcp_free(pcp, high, free_high), pcp, pindex);
-=======
 		free_pcppages_bulk(zone, nr_pcp_free(pcp, batch, high, free_high),
 				   pcp, pindex);
 		if (test_bit(ZONE_BELOW_HIGH, &zone->flags) &&
 		    zone_watermark_ok(zone, 0, high_wmark_pages(zone),
 				      ZONE_MOVABLE, 0))
 			clear_bit(ZONE_BELOW_HIGH, &zone->flags);
->>>>>>> 2d5404ca
 	}
 }
 
@@ -2796,7 +2632,7 @@
 	struct per_cpu_pages *pcp;
 	struct zone *zone;
 	unsigned long pfn = page_to_pfn(page);
-	int migratetype, pcpmigratetype;
+	int migratetype;
 
 	if (!pcp_allowed_order(order)) {
 		__free_pages_ok(page, order, FPI_NONE);
@@ -2813,24 +2649,20 @@
 	 * get those areas back if necessary. Otherwise, we may have to free
 	 * excessively into the page allocator
 	 */
-<<<<<<< HEAD
-	migratetype = pcpmigratetype = get_pcppage_migratetype(page);
-=======
 	migratetype = get_pfnblock_migratetype(page, pfn);
->>>>>>> 2d5404ca
 	if (unlikely(migratetype >= MIGRATE_PCPTYPES)) {
 		if (unlikely(is_migrate_isolate(migratetype))) {
 			free_one_page(page_zone(page), page, pfn, order, FPI_NONE);
 			return;
 		}
-		pcpmigratetype = MIGRATE_MOVABLE;
+		migratetype = MIGRATE_MOVABLE;
 	}
 
 	zone = page_zone(page);
 	pcp_trylock_prepare(UP_flags);
 	pcp = pcp_spin_trylock(zone->per_cpu_pageset);
 	if (pcp) {
-		free_unref_page_commit(zone, pcp, page, pcpmigratetype, order);
+		free_unref_page_commit(zone, pcp, page, migratetype, order);
 		pcp_spin_unlock(pcp);
 	} else {
 		free_one_page(zone, page, pfn, order, FPI_NONE);
@@ -3223,32 +3055,11 @@
 {
 	struct page *page;
 
-<<<<<<< HEAD
-	/*
-	 * We most definitely don't want callers attempting to
-	 * allocate greater than order-1 page units with __GFP_NOFAIL.
-	 */
-	WARN_ON_ONCE((gfp_flags & __GFP_NOFAIL) && (order > 1));
-
-	if (likely(pcp_allowed_order(order))) {
-		/*
-		 * MIGRATE_MOVABLE pcplist could have the pages on CMA area and
-		 * we need to skip it when CMA area isn't allowed.
-		 */
-		if (!IS_ENABLED(CONFIG_CMA) || alloc_flags & ALLOC_CMA ||
-				migratetype != MIGRATE_MOVABLE) {
-			page = rmqueue_pcplist(preferred_zone, zone, order,
-					migratetype, alloc_flags);
-			if (likely(page))
-				goto out;
-		}
-=======
 	if (likely(pcp_allowed_order(order))) {
 		page = rmqueue_pcplist(preferred_zone, zone, order,
 				       migratetype, alloc_flags);
 		if (likely(page))
 			goto out;
->>>>>>> 2d5404ca
 	}
 
 	page = rmqueue_buddy(preferred_zone, zone, order, alloc_flags,
@@ -3264,14 +3075,6 @@
 
 	VM_BUG_ON_PAGE(page && bad_range(zone, page), page);
 	return page;
-<<<<<<< HEAD
-}
-
-noinline bool should_fail_alloc_page(gfp_t gfp_mask, unsigned int order)
-{
-	return __should_fail_alloc_page(gfp_mask, order);
-=======
->>>>>>> 2d5404ca
 }
 
 static inline long __zone_watermark_unusable_free(struct zone *z,
@@ -3290,9 +3093,6 @@
 	/* If allocation can't use CMA areas don't use free CMA pages */
 	if (!(alloc_flags & ALLOC_CMA))
 		unusable_free += zone_page_state(z, NR_FREE_CMA_PAGES);
-#endif
-#ifdef CONFIG_UNACCEPTED_MEMORY
-	unusable_free += zone_page_state(z, NR_UNACCEPTED);
 #endif
 
 	return unusable_free;
@@ -3614,18 +3414,9 @@
 				       gfp_mask)) {
 			int ret;
 
-<<<<<<< HEAD
-			if (has_unaccepted_memory()) {
-				if (try_to_accept_memory(zone, order))
-					goto try_this_zone;
-			}
-
-#ifdef CONFIG_DEFERRED_STRUCT_PAGE_INIT
-=======
 			if (cond_accept_memory(zone, order))
 				goto try_this_zone;
 
->>>>>>> 2d5404ca
 			/*
 			 * Watermark failed for this zone, but see if we can
 			 * grow this zone if it contains deferred pages.
@@ -3672,18 +3463,6 @@
 			 * if the pageblock should be reserved for the future
 			 */
 			if (unlikely(alloc_flags & ALLOC_HIGHATOMIC))
-<<<<<<< HEAD
-				reserve_highatomic_pageblock(page, zone);
-
-			return page;
-		} else {
-			if (has_unaccepted_memory()) {
-				if (try_to_accept_memory(zone, order))
-					goto try_this_zone;
-			}
-
-#ifdef CONFIG_DEFERRED_STRUCT_PAGE_INIT
-=======
 				reserve_highatomic_pageblock(page, order, zone);
 
 			return page;
@@ -3691,7 +3470,6 @@
 			if (cond_accept_memory(zone, order))
 				goto try_this_zone;
 
->>>>>>> 2d5404ca
 			/* Try again if zone has deferred pages */
 			if (deferred_pages_enabled()) {
 				if (_deferred_grow_zone(zone, order))
@@ -4413,10 +4191,7 @@
 {
 	bool can_direct_reclaim = gfp_mask & __GFP_DIRECT_RECLAIM;
 	bool can_compact = gfp_compaction_allowed(gfp_mask);
-<<<<<<< HEAD
-=======
 	bool nofail = gfp_mask & __GFP_NOFAIL;
->>>>>>> 2d5404ca
 	const bool costly_order = order > PAGE_ALLOC_COSTLY_ORDER;
 	struct page *page = NULL;
 	unsigned int alloc_flags;
@@ -5391,11 +5166,7 @@
 /*
  * sysctl handler for numa_zonelist_order
  */
-<<<<<<< HEAD
-static int numa_zonelist_order_handler(struct ctl_table *table, int write,
-=======
 static int numa_zonelist_order_handler(const struct ctl_table *table, int write,
->>>>>>> 2d5404ca
 		void *buffer, size_t *length, loff_t *ppos)
 {
 	if (write)
@@ -5731,31 +5502,6 @@
 #ifdef CONFIG_NUMA
 	pr_info("Policy zone: %s\n", zone_names[policy_zone]);
 #endif
-
-	/*
-	 * Check normal :movable ratio when memory node hot-remove/mirrored
-	 * memory is enabled
-	 */
-	if (movable_node_is_enabled()) {
-		unsigned long nr_movable = 0;
-		struct zone *zone;
-
-		for_each_zone(zone) {
-			if (!populated_zone(zone) || zone_idx(zone) != ZONE_MOVABLE)
-				continue;
-
-			nr_movable += zone_managed_pages(zone);
-		}
-
-		/* Warn if lowmem:movable is worse than 1:3 */
-		if ((vm_total_pages >> 2) < nr_movable) {
-			pr_warn("lowmem:movable memory is very high. "
-				"There may be OOM or performance problems if the kernel "
-				"cannot allocate memory as it is all marked "
-				"for movable nodes.\n");
-			WARN_ON_ONCE(1);
-		}
-	}
 }
 
 static int zone_batchsize(struct zone *zone)
@@ -5807,12 +5553,8 @@
 }
 
 static int percpu_pagelist_high_fraction;
-<<<<<<< HEAD
-static int zone_highsize(struct zone *zone, int batch, int cpu_online)
-=======
 static int zone_highsize(struct zone *zone, int batch, int cpu_online,
 			 int high_fraction)
->>>>>>> 2d5404ca
 {
 #ifdef CONFIG_MMU
 	int high;
@@ -6265,11 +6007,7 @@
 
 		spin_lock_irqsave(&zone->lock, flags);
 		tmp = (u64)pages_min * zone_managed_pages(zone);
-<<<<<<< HEAD
-		do_div(tmp, lowmem_pages);
-=======
 		tmp = div64_ul(tmp, lowmem_pages);
->>>>>>> 2d5404ca
 		if (is_highmem(zone) || zone_idx(zone) == ZONE_MOVABLE) {
 			/*
 			 * __GFP_HIGH and PF_MEMALLOC allocations usually don't
@@ -6401,11 +6139,7 @@
  *	that we can call two helper functions whenever min_free_kbytes
  *	changes.
  */
-<<<<<<< HEAD
-static int min_free_kbytes_sysctl_handler(struct ctl_table *table, int write,
-=======
 static int min_free_kbytes_sysctl_handler(const struct ctl_table *table, int write,
->>>>>>> 2d5404ca
 		void *buffer, size_t *length, loff_t *ppos)
 {
 	int rc;
@@ -6421,11 +6155,7 @@
 	return 0;
 }
 
-<<<<<<< HEAD
-static int watermark_scale_factor_sysctl_handler(struct ctl_table *table, int write,
-=======
 static int watermark_scale_factor_sysctl_handler(const struct ctl_table *table, int write,
->>>>>>> 2d5404ca
 		void *buffer, size_t *length, loff_t *ppos)
 {
 	int rc;
@@ -6455,11 +6185,7 @@
 }
 
 
-<<<<<<< HEAD
-static int sysctl_min_unmapped_ratio_sysctl_handler(struct ctl_table *table, int write,
-=======
 static int sysctl_min_unmapped_ratio_sysctl_handler(const struct ctl_table *table, int write,
->>>>>>> 2d5404ca
 		void *buffer, size_t *length, loff_t *ppos)
 {
 	int rc;
@@ -6486,11 +6212,7 @@
 						     sysctl_min_slab_ratio) / 100;
 }
 
-<<<<<<< HEAD
-static int sysctl_min_slab_ratio_sysctl_handler(struct ctl_table *table, int write,
-=======
 static int sysctl_min_slab_ratio_sysctl_handler(const struct ctl_table *table, int write,
->>>>>>> 2d5404ca
 		void *buffer, size_t *length, loff_t *ppos)
 {
 	int rc;
@@ -6514,11 +6236,7 @@
  * minimum watermarks. The lowmem reserve ratio can only make sense
  * if in function of the boot time zone sizes.
  */
-<<<<<<< HEAD
-static int lowmem_reserve_ratio_sysctl_handler(struct ctl_table *table,
-=======
 static int lowmem_reserve_ratio_sysctl_handler(const struct ctl_table *table,
->>>>>>> 2d5404ca
 		int write, void *buffer, size_t *length, loff_t *ppos)
 {
 	int i;
@@ -6539,11 +6257,7 @@
  * cpu. It is the fraction of total pages in each zone that a hot per cpu
  * pagelist can have before it gets flushed back to buddy allocator.
  */
-<<<<<<< HEAD
-static int percpu_pagelist_high_fraction_sysctl_handler(struct ctl_table *table,
-=======
 static int percpu_pagelist_high_fraction_sysctl_handler(const struct ctl_table *table,
->>>>>>> 2d5404ca
 		int write, void *buffer, size_t *length, loff_t *ppos)
 {
 	struct zone *zone;
@@ -6644,10 +6358,6 @@
 		.extra2		= SYSCTL_ONE_HUNDRED,
 	},
 #endif
-<<<<<<< HEAD
-	{}
-=======
->>>>>>> 2d5404ca
 };
 
 void __init page_alloc_sysctl_init(void)
@@ -7194,11 +6904,7 @@
 		if (set_page_guard(zone, current_buddy, high))
 			continue;
 
-<<<<<<< HEAD
-		add_to_free_list(current_buddy, zone, high, migratetype);
-=======
 		add_to_free_list(current_buddy, zone, high, migratetype, false);
->>>>>>> 2d5404ca
 		set_buddy_order(current_buddy, high);
 	}
 }
@@ -7304,18 +7010,6 @@
 static bool page_contains_unaccepted(struct page *page, unsigned int order)
 {
 	phys_addr_t start = page_to_phys(page);
-<<<<<<< HEAD
-	phys_addr_t end = start + (PAGE_SIZE << order);
-
-	return range_contains_unaccepted_memory(start, end);
-}
-
-static void accept_page(struct page *page, unsigned int order)
-{
-	phys_addr_t start = page_to_phys(page);
-
-	accept_memory(start, start + (PAGE_SIZE << order));
-=======
 
 	return range_contains_unaccepted_memory(start, PAGE_SIZE << order);
 }
@@ -7354,20 +7048,12 @@
 
 	/* Unlocks zone->lock */
 	__accept_page(zone, &flags, page);
->>>>>>> 2d5404ca
 }
 
 static bool try_to_accept_memory_one(struct zone *zone)
 {
 	unsigned long flags;
 	struct page *page;
-<<<<<<< HEAD
-	bool last;
-
-	if (list_empty(&zone->unaccepted_pages))
-		return false;
-=======
->>>>>>> 2d5404ca
 
 	spin_lock_irqsave(&zone->lock, flags);
 	page = list_first_entry_or_null(&zone->unaccepted_pages,
@@ -7377,42 +7063,12 @@
 		return false;
 	}
 
-<<<<<<< HEAD
-	list_del(&page->lru);
-	last = list_empty(&zone->unaccepted_pages);
-
-	__mod_zone_freepage_state(zone, -MAX_ORDER_NR_PAGES, MIGRATE_MOVABLE);
-	__mod_zone_page_state(zone, NR_UNACCEPTED, -MAX_ORDER_NR_PAGES);
-	spin_unlock_irqrestore(&zone->lock, flags);
-
-	accept_page(page, MAX_ORDER);
-
-	__free_pages_ok(page, MAX_ORDER, FPI_TO_TAIL);
-
-	if (last)
-		static_branch_dec(&zones_with_unaccepted_pages);
-=======
 	/* Unlocks zone->lock */
 	__accept_page(zone, &flags, page);
->>>>>>> 2d5404ca
 
 	return true;
 }
 
-<<<<<<< HEAD
-static bool try_to_accept_memory(struct zone *zone, unsigned int order)
-{
-	long to_accept;
-	int ret = false;
-
-	/* How much to accept to get to high watermark? */
-	to_accept = high_wmark_pages(zone) -
-		    (zone_page_state(zone, NR_FREE_PAGES) -
-		    __zone_watermark_unusable_free(zone, order, 0));
-
-	/* Accept at least one page */
-	do {
-=======
 static inline bool has_unaccepted_memory(void)
 {
 	return static_branch_unlikely(&zones_with_unaccepted_pages);
@@ -7436,28 +7092,15 @@
 		    zone_page_state(zone, NR_UNACCEPTED));
 
 	while (to_accept > 0) {
->>>>>>> 2d5404ca
 		if (!try_to_accept_memory_one(zone))
 			break;
 		ret = true;
 		to_accept -= MAX_ORDER_NR_PAGES;
-<<<<<<< HEAD
-	} while (to_accept > 0);
-=======
-	}
->>>>>>> 2d5404ca
+	}
 
 	return ret;
 }
 
-<<<<<<< HEAD
-static inline bool has_unaccepted_memory(void)
-{
-	return static_branch_unlikely(&zones_with_unaccepted_pages);
-}
-
-=======
->>>>>>> 2d5404ca
 static bool __free_unaccepted(struct page *page)
 {
 	struct zone *zone = page_zone(page);
@@ -7470,14 +7113,9 @@
 	spin_lock_irqsave(&zone->lock, flags);
 	first = list_empty(&zone->unaccepted_pages);
 	list_add_tail(&page->lru, &zone->unaccepted_pages);
-<<<<<<< HEAD
-	__mod_zone_freepage_state(zone, MAX_ORDER_NR_PAGES, MIGRATE_MOVABLE);
-	__mod_zone_page_state(zone, NR_UNACCEPTED, MAX_ORDER_NR_PAGES);
-=======
 	account_freepages(zone, MAX_ORDER_NR_PAGES, MIGRATE_MOVABLE);
 	__mod_zone_page_state(zone, NR_UNACCEPTED, MAX_ORDER_NR_PAGES);
 	__SetPageUnaccepted(page);
->>>>>>> 2d5404ca
 	spin_unlock_irqrestore(&zone->lock, flags);
 
 	if (first)
@@ -7493,20 +7131,7 @@
 	return false;
 }
 
-<<<<<<< HEAD
-static void accept_page(struct page *page, unsigned int order)
-{
-}
-
-static bool try_to_accept_memory(struct zone *zone, unsigned int order)
-{
-	return false;
-}
-
-static inline bool has_unaccepted_memory(void)
-=======
 static bool cond_accept_memory(struct zone *zone, unsigned int order)
->>>>>>> 2d5404ca
 {
 	return false;
 }
