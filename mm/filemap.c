// SPDX-License-Identifier: GPL-2.0-only
/*
 *	linux/mm/filemap.c
 *
 * Copyright (C) 1994-1999  Linus Torvalds
 */

/*
 * This file handles the generic file mmap semantics used by
 * most "normal" filesystems (but you don't /have/ to use this:
 * the NFS filesystem used to do this differently, for example)
 */
#include <linux/export.h>
#include <linux/compiler.h>
#include <linux/dax.h>
#include <linux/fs.h>
#include <linux/sched/signal.h>
#include <linux/uaccess.h>
#include <linux/capability.h>
#include <linux/kernel_stat.h>
#include <linux/gfp.h>
#include <linux/mm.h>
#include <linux/swap.h>
#include <linux/swapops.h>
#include <linux/mman.h>
#include <linux/pagemap.h>
#include <linux/file.h>
#include <linux/uio.h>
#include <linux/error-injection.h>
#include <linux/hash.h>
#include <linux/writeback.h>
#include <linux/backing-dev.h>
#include <linux/pagevec.h>
#include <linux/security.h>
#include <linux/cpuset.h>
#include <linux/hugetlb.h>
#include <linux/memcontrol.h>
#include <linux/shmem_fs.h>
#include <linux/rmap.h>
#include <linux/delayacct.h>
#include <linux/psi.h>
#include <linux/ramfs.h>
#include <linux/page_idle.h>
#include <linux/migrate.h>
<<<<<<< HEAD
=======
#include <linux/pipe_fs_i.h>
#include <linux/splice.h>
>>>>>>> eb3cdb58
#include <asm/pgalloc.h>
#include <asm/tlbflush.h>
#include "internal.h"

#define CREATE_TRACE_POINTS
#include <trace/events/filemap.h>

/*
 * FIXME: remove all knowledge of the buffer layer from the core VM
 */
#include <linux/buffer_head.h> /* for try_to_free_buffers */

#include <asm/mman.h>

/*
 * Shared mappings implemented 30.11.1994. It's not fully working yet,
 * though.
 *
 * Shared mappings now work. 15.8.1995  Bruno.
 *
 * finished 'unifying' the page and buffer cache and SMP-threaded the
 * page-cache, 21.05.1999, Ingo Molnar <mingo@redhat.com>
 *
 * SMP-threaded pagemap-LRU 1999, Andrea Arcangeli <andrea@suse.de>
 */

/*
 * Lock ordering:
 *
 *  ->i_mmap_rwsem		(truncate_pagecache)
 *    ->private_lock		(__free_pte->block_dirty_folio)
 *      ->swap_lock		(exclusive_swap_page, others)
 *        ->i_pages lock
 *
 *  ->i_rwsem
 *    ->invalidate_lock		(acquired by fs in truncate path)
 *      ->i_mmap_rwsem		(truncate->unmap_mapping_range)
 *
 *  ->mmap_lock
 *    ->i_mmap_rwsem
 *      ->page_table_lock or pte_lock	(various, mainly in memory.c)
 *        ->i_pages lock	(arch-dependent flush_dcache_mmap_lock)
 *
 *  ->mmap_lock
 *    ->invalidate_lock		(filemap_fault)
 *      ->lock_page		(filemap_fault, access_process_vm)
 *
 *  ->i_rwsem			(generic_perform_write)
 *    ->mmap_lock		(fault_in_readable->do_page_fault)
 *
 *  bdi->wb.list_lock
 *    sb_lock			(fs/fs-writeback.c)
 *    ->i_pages lock		(__sync_single_inode)
 *
 *  ->i_mmap_rwsem
 *    ->anon_vma.lock		(vma_merge)
 *
 *  ->anon_vma.lock
 *    ->page_table_lock or pte_lock	(anon_vma_prepare and various)
 *
 *  ->page_table_lock or pte_lock
 *    ->swap_lock		(try_to_unmap_one)
 *    ->private_lock		(try_to_unmap_one)
 *    ->i_pages lock		(try_to_unmap_one)
 *    ->lruvec->lru_lock	(follow_page->mark_page_accessed)
 *    ->lruvec->lru_lock	(check_pte_range->isolate_lru_page)
 *    ->private_lock		(page_remove_rmap->set_page_dirty)
 *    ->i_pages lock		(page_remove_rmap->set_page_dirty)
 *    bdi.wb->list_lock		(page_remove_rmap->set_page_dirty)
 *    ->inode->i_lock		(page_remove_rmap->set_page_dirty)
 *    ->memcg->move_lock	(page_remove_rmap->lock_page_memcg)
 *    bdi.wb->list_lock		(zap_pte_range->set_page_dirty)
 *    ->inode->i_lock		(zap_pte_range->set_page_dirty)
 *    ->private_lock		(zap_pte_range->block_dirty_folio)
 *
 * ->i_mmap_rwsem
 *   ->tasklist_lock            (memory_failure, collect_procs_ao)
 */

static void page_cache_delete(struct address_space *mapping,
				   struct folio *folio, void *shadow)
{
	XA_STATE(xas, &mapping->i_pages, folio->index);
	long nr = 1;

	mapping_set_update(&xas, mapping);

	/* hugetlb pages are represented by a single entry in the xarray */
	if (!folio_test_hugetlb(folio)) {
		xas_set_order(&xas, folio->index, folio_order(folio));
		nr = folio_nr_pages(folio);
	}

	VM_BUG_ON_FOLIO(!folio_test_locked(folio), folio);

	xas_store(&xas, shadow);
	xas_init_marks(&xas);

	folio->mapping = NULL;
	/* Leave page->index set: truncation lookup relies upon it */
	mapping->nrpages -= nr;
}

static void filemap_unaccount_folio(struct address_space *mapping,
		struct folio *folio)
{
	long nr;

	VM_BUG_ON_FOLIO(folio_mapped(folio), folio);
	if (!IS_ENABLED(CONFIG_DEBUG_VM) && unlikely(folio_mapped(folio))) {
		pr_alert("BUG: Bad page cache in process %s  pfn:%05lx\n",
			 current->comm, folio_pfn(folio));
		dump_page(&folio->page, "still mapped when deleted");
		dump_stack();
		add_taint(TAINT_BAD_PAGE, LOCKDEP_NOW_UNRELIABLE);

		if (mapping_exiting(mapping) && !folio_test_large(folio)) {
			int mapcount = page_mapcount(&folio->page);

			if (folio_ref_count(folio) >= mapcount + 2) {
				/*
				 * All vmas have already been torn down, so it's
				 * a good bet that actually the page is unmapped
				 * and we'd rather not leak it: if we're wrong,
				 * another bad page check should catch it later.
				 */
				page_mapcount_reset(&folio->page);
				folio_ref_sub(folio, mapcount);
			}
		}
	}

	/* hugetlb folios do not participate in page cache accounting. */
	if (folio_test_hugetlb(folio))
		return;

	nr = folio_nr_pages(folio);

	__lruvec_stat_mod_folio(folio, NR_FILE_PAGES, -nr);
	if (folio_test_swapbacked(folio)) {
		__lruvec_stat_mod_folio(folio, NR_SHMEM, -nr);
		if (folio_test_pmd_mappable(folio))
			__lruvec_stat_mod_folio(folio, NR_SHMEM_THPS, -nr);
	} else if (folio_test_pmd_mappable(folio)) {
		__lruvec_stat_mod_folio(folio, NR_FILE_THPS, -nr);
		filemap_nr_thps_dec(mapping);
	}

	/*
	 * At this point folio must be either written or cleaned by
	 * truncate.  Dirty folio here signals a bug and loss of
	 * unwritten data - on ordinary filesystems.
	 *
	 * But it's harmless on in-memory filesystems like tmpfs; and can
	 * occur when a driver which did get_user_pages() sets page dirty
	 * before putting it, while the inode is being finally evicted.
	 *
	 * Below fixes dirty accounting after removing the folio entirely
	 * but leaves the dirty flag set: it has no effect for truncated
	 * folio and anyway will be cleared before returning folio to
	 * buddy allocator.
	 */
	if (WARN_ON_ONCE(folio_test_dirty(folio) &&
			 mapping_can_writeback(mapping)))
		folio_account_cleaned(folio, inode_to_wb(mapping->host));
}

/*
 * Delete a page from the page cache and free it. Caller has to make
 * sure the page is locked and that nobody else uses it - or that usage
 * is safe.  The caller must hold the i_pages lock.
 */
void __filemap_remove_folio(struct folio *folio, void *shadow)
{
	struct address_space *mapping = folio->mapping;

	trace_mm_filemap_delete_from_page_cache(folio);
	filemap_unaccount_folio(mapping, folio);
	page_cache_delete(mapping, folio, shadow);
}

void filemap_free_folio(struct address_space *mapping, struct folio *folio)
{
	void (*free_folio)(struct folio *);
	int refs = 1;

	free_folio = mapping->a_ops->free_folio;
	if (free_folio)
		free_folio(folio);

	if (folio_test_large(folio) && !folio_test_hugetlb(folio))
		refs = folio_nr_pages(folio);
	folio_put_refs(folio, refs);
}

/**
 * filemap_remove_folio - Remove folio from page cache.
 * @folio: The folio.
 *
 * This must be called only on folios that are locked and have been
 * verified to be in the page cache.  It will never put the folio into
 * the free list because the caller has a reference on the page.
 */
void filemap_remove_folio(struct folio *folio)
{
	struct address_space *mapping = folio->mapping;

	BUG_ON(!folio_test_locked(folio));
	spin_lock(&mapping->host->i_lock);
	xa_lock_irq(&mapping->i_pages);
	__filemap_remove_folio(folio, NULL);
	xa_unlock_irq(&mapping->i_pages);
	if (mapping_shrinkable(mapping))
		inode_add_lru(mapping->host);
	spin_unlock(&mapping->host->i_lock);

	filemap_free_folio(mapping, folio);
}

/*
 * page_cache_delete_batch - delete several folios from page cache
 * @mapping: the mapping to which folios belong
 * @fbatch: batch of folios to delete
 *
 * The function walks over mapping->i_pages and removes folios passed in
 * @fbatch from the mapping. The function expects @fbatch to be sorted
 * by page index and is optimised for it to be dense.
 * It tolerates holes in @fbatch (mapping entries at those indices are not
 * modified).
 *
 * The function expects the i_pages lock to be held.
 */
static void page_cache_delete_batch(struct address_space *mapping,
			     struct folio_batch *fbatch)
{
	XA_STATE(xas, &mapping->i_pages, fbatch->folios[0]->index);
	long total_pages = 0;
	int i = 0;
	struct folio *folio;

	mapping_set_update(&xas, mapping);
	xas_for_each(&xas, folio, ULONG_MAX) {
		if (i >= folio_batch_count(fbatch))
			break;

		/* A swap/dax/shadow entry got inserted? Skip it. */
		if (xa_is_value(folio))
			continue;
		/*
		 * A page got inserted in our range? Skip it. We have our
		 * pages locked so they are protected from being removed.
		 * If we see a page whose index is higher than ours, it
		 * means our page has been removed, which shouldn't be
		 * possible because we're holding the PageLock.
		 */
		if (folio != fbatch->folios[i]) {
			VM_BUG_ON_FOLIO(folio->index >
					fbatch->folios[i]->index, folio);
			continue;
		}

		WARN_ON_ONCE(!folio_test_locked(folio));

		folio->mapping = NULL;
		/* Leave folio->index set: truncation lookup relies on it */

		i++;
		xas_store(&xas, NULL);
		total_pages += folio_nr_pages(folio);
	}
	mapping->nrpages -= total_pages;
}

void delete_from_page_cache_batch(struct address_space *mapping,
				  struct folio_batch *fbatch)
{
	int i;

	if (!folio_batch_count(fbatch))
		return;

	spin_lock(&mapping->host->i_lock);
	xa_lock_irq(&mapping->i_pages);
	for (i = 0; i < folio_batch_count(fbatch); i++) {
		struct folio *folio = fbatch->folios[i];

		trace_mm_filemap_delete_from_page_cache(folio);
		filemap_unaccount_folio(mapping, folio);
	}
	page_cache_delete_batch(mapping, fbatch);
	xa_unlock_irq(&mapping->i_pages);
	if (mapping_shrinkable(mapping))
		inode_add_lru(mapping->host);
	spin_unlock(&mapping->host->i_lock);

	for (i = 0; i < folio_batch_count(fbatch); i++)
		filemap_free_folio(mapping, fbatch->folios[i]);
}

int filemap_check_errors(struct address_space *mapping)
{
	int ret = 0;
	/* Check for outstanding write errors */
	if (test_bit(AS_ENOSPC, &mapping->flags) &&
	    test_and_clear_bit(AS_ENOSPC, &mapping->flags))
		ret = -ENOSPC;
	if (test_bit(AS_EIO, &mapping->flags) &&
	    test_and_clear_bit(AS_EIO, &mapping->flags))
		ret = -EIO;
	return ret;
}
EXPORT_SYMBOL(filemap_check_errors);

static int filemap_check_and_keep_errors(struct address_space *mapping)
{
	/* Check for outstanding write errors */
	if (test_bit(AS_EIO, &mapping->flags))
		return -EIO;
	if (test_bit(AS_ENOSPC, &mapping->flags))
		return -ENOSPC;
	return 0;
}

/**
 * filemap_fdatawrite_wbc - start writeback on mapping dirty pages in range
 * @mapping:	address space structure to write
 * @wbc:	the writeback_control controlling the writeout
 *
 * Call writepages on the mapping using the provided wbc to control the
 * writeout.
 *
 * Return: %0 on success, negative error code otherwise.
 */
int filemap_fdatawrite_wbc(struct address_space *mapping,
			   struct writeback_control *wbc)
{
	int ret;

	if (!mapping_can_writeback(mapping) ||
	    !mapping_tagged(mapping, PAGECACHE_TAG_DIRTY))
		return 0;

	wbc_attach_fdatawrite_inode(wbc, mapping->host);
	ret = do_writepages(mapping, wbc);
	wbc_detach_inode(wbc);
	return ret;
}
EXPORT_SYMBOL(filemap_fdatawrite_wbc);

/**
 * __filemap_fdatawrite_range - start writeback on mapping dirty pages in range
 * @mapping:	address space structure to write
 * @start:	offset in bytes where the range starts
 * @end:	offset in bytes where the range ends (inclusive)
 * @sync_mode:	enable synchronous operation
 *
 * Start writeback against all of a mapping's dirty pages that lie
 * within the byte offsets <start, end> inclusive.
 *
 * If sync_mode is WB_SYNC_ALL then this is a "data integrity" operation, as
 * opposed to a regular memory cleansing writeback.  The difference between
 * these two operations is that if a dirty page/buffer is encountered, it must
 * be waited upon, and not just skipped over.
 *
 * Return: %0 on success, negative error code otherwise.
 */
int __filemap_fdatawrite_range(struct address_space *mapping, loff_t start,
				loff_t end, int sync_mode)
{
	struct writeback_control wbc = {
		.sync_mode = sync_mode,
		.nr_to_write = LONG_MAX,
		.range_start = start,
		.range_end = end,
	};

	return filemap_fdatawrite_wbc(mapping, &wbc);
}

static inline int __filemap_fdatawrite(struct address_space *mapping,
	int sync_mode)
{
	return __filemap_fdatawrite_range(mapping, 0, LLONG_MAX, sync_mode);
}

int filemap_fdatawrite(struct address_space *mapping)
{
	return __filemap_fdatawrite(mapping, WB_SYNC_ALL);
}
EXPORT_SYMBOL(filemap_fdatawrite);

int filemap_fdatawrite_range(struct address_space *mapping, loff_t start,
				loff_t end)
{
	return __filemap_fdatawrite_range(mapping, start, end, WB_SYNC_ALL);
}
EXPORT_SYMBOL(filemap_fdatawrite_range);

/**
 * filemap_flush - mostly a non-blocking flush
 * @mapping:	target address_space
 *
 * This is a mostly non-blocking flush.  Not suitable for data-integrity
 * purposes - I/O may not be started against all dirty pages.
 *
 * Return: %0 on success, negative error code otherwise.
 */
int filemap_flush(struct address_space *mapping)
{
	return __filemap_fdatawrite(mapping, WB_SYNC_NONE);
}
EXPORT_SYMBOL(filemap_flush);

/**
 * filemap_range_has_page - check if a page exists in range.
 * @mapping:           address space within which to check
 * @start_byte:        offset in bytes where the range starts
 * @end_byte:          offset in bytes where the range ends (inclusive)
 *
 * Find at least one page in the range supplied, usually used to check if
 * direct writing in this range will trigger a writeback.
 *
 * Return: %true if at least one page exists in the specified range,
 * %false otherwise.
 */
bool filemap_range_has_page(struct address_space *mapping,
			   loff_t start_byte, loff_t end_byte)
{
	struct folio *folio;
	XA_STATE(xas, &mapping->i_pages, start_byte >> PAGE_SHIFT);
	pgoff_t max = end_byte >> PAGE_SHIFT;

	if (end_byte < start_byte)
		return false;

	rcu_read_lock();
	for (;;) {
		folio = xas_find(&xas, max);
		if (xas_retry(&xas, folio))
			continue;
		/* Shadow entries don't count */
		if (xa_is_value(folio))
			continue;
		/*
		 * We don't need to try to pin this page; we're about to
		 * release the RCU lock anyway.  It is enough to know that
		 * there was a page here recently.
		 */
		break;
	}
	rcu_read_unlock();

	return folio != NULL;
}
EXPORT_SYMBOL(filemap_range_has_page);

static void __filemap_fdatawait_range(struct address_space *mapping,
				     loff_t start_byte, loff_t end_byte)
{
	pgoff_t index = start_byte >> PAGE_SHIFT;
	pgoff_t end = end_byte >> PAGE_SHIFT;
	struct folio_batch fbatch;
	unsigned nr_folios;

	folio_batch_init(&fbatch);

	while (index <= end) {
		unsigned i;

		nr_folios = filemap_get_folios_tag(mapping, &index, end,
				PAGECACHE_TAG_WRITEBACK, &fbatch);

		if (!nr_folios)
			break;

		for (i = 0; i < nr_folios; i++) {
			struct folio *folio = fbatch.folios[i];

			folio_wait_writeback(folio);
			folio_clear_error(folio);
		}
		folio_batch_release(&fbatch);
		cond_resched();
	}
}

/**
 * filemap_fdatawait_range - wait for writeback to complete
 * @mapping:		address space structure to wait for
 * @start_byte:		offset in bytes where the range starts
 * @end_byte:		offset in bytes where the range ends (inclusive)
 *
 * Walk the list of under-writeback pages of the given address space
 * in the given range and wait for all of them.  Check error status of
 * the address space and return it.
 *
 * Since the error status of the address space is cleared by this function,
 * callers are responsible for checking the return value and handling and/or
 * reporting the error.
 *
 * Return: error status of the address space.
 */
int filemap_fdatawait_range(struct address_space *mapping, loff_t start_byte,
			    loff_t end_byte)
{
	__filemap_fdatawait_range(mapping, start_byte, end_byte);
	return filemap_check_errors(mapping);
}
EXPORT_SYMBOL(filemap_fdatawait_range);

/**
 * filemap_fdatawait_range_keep_errors - wait for writeback to complete
 * @mapping:		address space structure to wait for
 * @start_byte:		offset in bytes where the range starts
 * @end_byte:		offset in bytes where the range ends (inclusive)
 *
 * Walk the list of under-writeback pages of the given address space in the
 * given range and wait for all of them.  Unlike filemap_fdatawait_range(),
 * this function does not clear error status of the address space.
 *
 * Use this function if callers don't handle errors themselves.  Expected
 * call sites are system-wide / filesystem-wide data flushers: e.g. sync(2),
 * fsfreeze(8)
 */
int filemap_fdatawait_range_keep_errors(struct address_space *mapping,
		loff_t start_byte, loff_t end_byte)
{
	__filemap_fdatawait_range(mapping, start_byte, end_byte);
	return filemap_check_and_keep_errors(mapping);
}
EXPORT_SYMBOL(filemap_fdatawait_range_keep_errors);

/**
 * file_fdatawait_range - wait for writeback to complete
 * @file:		file pointing to address space structure to wait for
 * @start_byte:		offset in bytes where the range starts
 * @end_byte:		offset in bytes where the range ends (inclusive)
 *
 * Walk the list of under-writeback pages of the address space that file
 * refers to, in the given range and wait for all of them.  Check error
 * status of the address space vs. the file->f_wb_err cursor and return it.
 *
 * Since the error status of the file is advanced by this function,
 * callers are responsible for checking the return value and handling and/or
 * reporting the error.
 *
 * Return: error status of the address space vs. the file->f_wb_err cursor.
 */
int file_fdatawait_range(struct file *file, loff_t start_byte, loff_t end_byte)
{
	struct address_space *mapping = file->f_mapping;

	__filemap_fdatawait_range(mapping, start_byte, end_byte);
	return file_check_and_advance_wb_err(file);
}
EXPORT_SYMBOL(file_fdatawait_range);

/**
 * filemap_fdatawait_keep_errors - wait for writeback without clearing errors
 * @mapping: address space structure to wait for
 *
 * Walk the list of under-writeback pages of the given address space
 * and wait for all of them.  Unlike filemap_fdatawait(), this function
 * does not clear error status of the address space.
 *
 * Use this function if callers don't handle errors themselves.  Expected
 * call sites are system-wide / filesystem-wide data flushers: e.g. sync(2),
 * fsfreeze(8)
 *
 * Return: error status of the address space.
 */
int filemap_fdatawait_keep_errors(struct address_space *mapping)
{
	__filemap_fdatawait_range(mapping, 0, LLONG_MAX);
	return filemap_check_and_keep_errors(mapping);
}
EXPORT_SYMBOL(filemap_fdatawait_keep_errors);

/* Returns true if writeback might be needed or already in progress. */
static bool mapping_needs_writeback(struct address_space *mapping)
{
	return mapping->nrpages;
}

bool filemap_range_has_writeback(struct address_space *mapping,
				 loff_t start_byte, loff_t end_byte)
{
	XA_STATE(xas, &mapping->i_pages, start_byte >> PAGE_SHIFT);
	pgoff_t max = end_byte >> PAGE_SHIFT;
	struct folio *folio;

	if (end_byte < start_byte)
		return false;

	rcu_read_lock();
	xas_for_each(&xas, folio, max) {
		if (xas_retry(&xas, folio))
			continue;
		if (xa_is_value(folio))
			continue;
		if (folio_test_dirty(folio) || folio_test_locked(folio) ||
				folio_test_writeback(folio))
			break;
	}
	rcu_read_unlock();
	return folio != NULL;
}
EXPORT_SYMBOL_GPL(filemap_range_has_writeback);

/**
 * filemap_write_and_wait_range - write out & wait on a file range
 * @mapping:	the address_space for the pages
 * @lstart:	offset in bytes where the range starts
 * @lend:	offset in bytes where the range ends (inclusive)
 *
 * Write out and wait upon file offsets lstart->lend, inclusive.
 *
 * Note that @lend is inclusive (describes the last byte to be written) so
 * that this function can be used to write to the very end-of-file (end = -1).
 *
 * Return: error status of the address space.
 */
int filemap_write_and_wait_range(struct address_space *mapping,
				 loff_t lstart, loff_t lend)
{
	int err = 0, err2;

	if (lend < lstart)
		return 0;

	if (mapping_needs_writeback(mapping)) {
		err = __filemap_fdatawrite_range(mapping, lstart, lend,
						 WB_SYNC_ALL);
		/*
		 * Even if the above returned error, the pages may be
		 * written partially (e.g. -ENOSPC), so we wait for it.
		 * But the -EIO is special case, it may indicate the worst
		 * thing (e.g. bug) happened, so we avoid waiting for it.
		 */
		if (err != -EIO)
			__filemap_fdatawait_range(mapping, lstart, lend);
	}
	err2 = filemap_check_errors(mapping);
	if (!err)
		err = err2;
	return err;
}
EXPORT_SYMBOL(filemap_write_and_wait_range);

void __filemap_set_wb_err(struct address_space *mapping, int err)
{
	errseq_t eseq = errseq_set(&mapping->wb_err, err);

	trace_filemap_set_wb_err(mapping, eseq);
}
EXPORT_SYMBOL(__filemap_set_wb_err);

/**
 * file_check_and_advance_wb_err - report wb error (if any) that was previously
 * 				   and advance wb_err to current one
 * @file: struct file on which the error is being reported
 *
 * When userland calls fsync (or something like nfsd does the equivalent), we
 * want to report any writeback errors that occurred since the last fsync (or
 * since the file was opened if there haven't been any).
 *
 * Grab the wb_err from the mapping. If it matches what we have in the file,
 * then just quickly return 0. The file is all caught up.
 *
 * If it doesn't match, then take the mapping value, set the "seen" flag in
 * it and try to swap it into place. If it works, or another task beat us
 * to it with the new value, then update the f_wb_err and return the error
 * portion. The error at this point must be reported via proper channels
 * (a'la fsync, or NFS COMMIT operation, etc.).
 *
 * While we handle mapping->wb_err with atomic operations, the f_wb_err
 * value is protected by the f_lock since we must ensure that it reflects
 * the latest value swapped in for this file descriptor.
 *
 * Return: %0 on success, negative error code otherwise.
 */
int file_check_and_advance_wb_err(struct file *file)
{
	int err = 0;
	errseq_t old = READ_ONCE(file->f_wb_err);
	struct address_space *mapping = file->f_mapping;

	/* Locklessly handle the common case where nothing has changed */
	if (errseq_check(&mapping->wb_err, old)) {
		/* Something changed, must use slow path */
		spin_lock(&file->f_lock);
		old = file->f_wb_err;
		err = errseq_check_and_advance(&mapping->wb_err,
						&file->f_wb_err);
		trace_file_check_and_advance_wb_err(file, old);
		spin_unlock(&file->f_lock);
	}

	/*
	 * We're mostly using this function as a drop in replacement for
	 * filemap_check_errors. Clear AS_EIO/AS_ENOSPC to emulate the effect
	 * that the legacy code would have had on these flags.
	 */
	clear_bit(AS_EIO, &mapping->flags);
	clear_bit(AS_ENOSPC, &mapping->flags);
	return err;
}
EXPORT_SYMBOL(file_check_and_advance_wb_err);

/**
 * file_write_and_wait_range - write out & wait on a file range
 * @file:	file pointing to address_space with pages
 * @lstart:	offset in bytes where the range starts
 * @lend:	offset in bytes where the range ends (inclusive)
 *
 * Write out and wait upon file offsets lstart->lend, inclusive.
 *
 * Note that @lend is inclusive (describes the last byte to be written) so
 * that this function can be used to write to the very end-of-file (end = -1).
 *
 * After writing out and waiting on the data, we check and advance the
 * f_wb_err cursor to the latest value, and return any errors detected there.
 *
 * Return: %0 on success, negative error code otherwise.
 */
int file_write_and_wait_range(struct file *file, loff_t lstart, loff_t lend)
{
	int err = 0, err2;
	struct address_space *mapping = file->f_mapping;

	if (lend < lstart)
		return 0;

	if (mapping_needs_writeback(mapping)) {
		err = __filemap_fdatawrite_range(mapping, lstart, lend,
						 WB_SYNC_ALL);
		/* See comment of filemap_write_and_wait() */
		if (err != -EIO)
			__filemap_fdatawait_range(mapping, lstart, lend);
	}
	err2 = file_check_and_advance_wb_err(file);
	if (!err)
		err = err2;
	return err;
}
EXPORT_SYMBOL(file_write_and_wait_range);

/**
 * replace_page_cache_folio - replace a pagecache folio with a new one
 * @old:	folio to be replaced
 * @new:	folio to replace with
 *
 * This function replaces a folio in the pagecache with a new one.  On
 * success it acquires the pagecache reference for the new folio and
 * drops it for the old folio.  Both the old and new folios must be
 * locked.  This function does not add the new folio to the LRU, the
 * caller must do that.
 *
 * The remove + add is atomic.  This function cannot fail.
 */
void replace_page_cache_folio(struct folio *old, struct folio *new)
{
	struct address_space *mapping = old->mapping;
	void (*free_folio)(struct folio *) = mapping->a_ops->free_folio;
	pgoff_t offset = old->index;
	XA_STATE(xas, &mapping->i_pages, offset);

	VM_BUG_ON_FOLIO(!folio_test_locked(old), old);
	VM_BUG_ON_FOLIO(!folio_test_locked(new), new);
	VM_BUG_ON_FOLIO(new->mapping, new);

	folio_get(new);
	new->mapping = mapping;
	new->index = offset;

	mem_cgroup_migrate(old, new);

	xas_lock_irq(&xas);
	xas_store(&xas, new);

	old->mapping = NULL;
	/* hugetlb pages do not participate in page cache accounting. */
	if (!folio_test_hugetlb(old))
		__lruvec_stat_sub_folio(old, NR_FILE_PAGES);
	if (!folio_test_hugetlb(new))
		__lruvec_stat_add_folio(new, NR_FILE_PAGES);
	if (folio_test_swapbacked(old))
		__lruvec_stat_sub_folio(old, NR_SHMEM);
	if (folio_test_swapbacked(new))
		__lruvec_stat_add_folio(new, NR_SHMEM);
	xas_unlock_irq(&xas);
	if (free_folio)
		free_folio(old);
	folio_put(old);
}
EXPORT_SYMBOL_GPL(replace_page_cache_folio);

noinline int __filemap_add_folio(struct address_space *mapping,
		struct folio *folio, pgoff_t index, gfp_t gfp, void **shadowp)
{
	XA_STATE(xas, &mapping->i_pages, index);
	int huge = folio_test_hugetlb(folio);
	bool charged = false;
	long nr = 1;

	VM_BUG_ON_FOLIO(!folio_test_locked(folio), folio);
	VM_BUG_ON_FOLIO(folio_test_swapbacked(folio), folio);
	mapping_set_update(&xas, mapping);

	if (!huge) {
		int error = mem_cgroup_charge(folio, NULL, gfp);
		VM_BUG_ON_FOLIO(index & (folio_nr_pages(folio) - 1), folio);
		if (error)
			return error;
		charged = true;
		xas_set_order(&xas, index, folio_order(folio));
		nr = folio_nr_pages(folio);
	}

	gfp &= GFP_RECLAIM_MASK;
	folio_ref_add(folio, nr);
	folio->mapping = mapping;
	folio->index = xas.xa_index;

	do {
		unsigned int order = xa_get_order(xas.xa, xas.xa_index);
		void *entry, *old = NULL;

		if (order > folio_order(folio))
			xas_split_alloc(&xas, xa_load(xas.xa, xas.xa_index),
					order, gfp);
		xas_lock_irq(&xas);
		xas_for_each_conflict(&xas, entry) {
			old = entry;
			if (!xa_is_value(entry)) {
				xas_set_err(&xas, -EEXIST);
				goto unlock;
			}
		}

		if (old) {
			if (shadowp)
				*shadowp = old;
			/* entry may have been split before we acquired lock */
			order = xa_get_order(xas.xa, xas.xa_index);
			if (order > folio_order(folio)) {
				/* How to handle large swap entries? */
				BUG_ON(shmem_mapping(mapping));
				xas_split(&xas, old, order);
				xas_reset(&xas);
			}
		}

		xas_store(&xas, folio);
		if (xas_error(&xas))
			goto unlock;

		mapping->nrpages += nr;

		/* hugetlb pages do not participate in page cache accounting */
		if (!huge) {
			__lruvec_stat_mod_folio(folio, NR_FILE_PAGES, nr);
			if (folio_test_pmd_mappable(folio))
				__lruvec_stat_mod_folio(folio,
						NR_FILE_THPS, nr);
		}
unlock:
		xas_unlock_irq(&xas);
	} while (xas_nomem(&xas, gfp));

	if (xas_error(&xas))
		goto error;

	trace_mm_filemap_add_to_page_cache(folio);
	return 0;
error:
	if (charged)
		mem_cgroup_uncharge(folio);
	folio->mapping = NULL;
	/* Leave page->index set: truncation relies upon it */
	folio_put_refs(folio, nr);
	return xas_error(&xas);
}
ALLOW_ERROR_INJECTION(__filemap_add_folio, ERRNO);

int filemap_add_folio(struct address_space *mapping, struct folio *folio,
				pgoff_t index, gfp_t gfp)
{
	void *shadow = NULL;
	int ret;

	__folio_set_locked(folio);
	ret = __filemap_add_folio(mapping, folio, index, gfp, &shadow);
	if (unlikely(ret))
		__folio_clear_locked(folio);
	else {
		/*
		 * The folio might have been evicted from cache only
		 * recently, in which case it should be activated like
		 * any other repeatedly accessed folio.
		 * The exception is folios getting rewritten; evicting other
		 * data from the working set, only to cache data that will
		 * get overwritten with something else, is a waste of memory.
		 */
		WARN_ON_ONCE(folio_test_active(folio));
		if (!(gfp & __GFP_WRITE) && shadow)
			workingset_refault(folio, shadow);
		folio_add_lru(folio);
	}
	return ret;
}
EXPORT_SYMBOL_GPL(filemap_add_folio);

#ifdef CONFIG_NUMA
struct folio *filemap_alloc_folio(gfp_t gfp, unsigned int order)
{
	int n;
	struct folio *folio;

	if (cpuset_do_page_mem_spread()) {
		unsigned int cpuset_mems_cookie;
		do {
			cpuset_mems_cookie = read_mems_allowed_begin();
			n = cpuset_mem_spread_node();
			folio = __folio_alloc_node(gfp, order, n);
		} while (!folio && read_mems_allowed_retry(cpuset_mems_cookie));

		return folio;
	}
	return folio_alloc(gfp, order);
}
EXPORT_SYMBOL(filemap_alloc_folio);
#endif

/*
 * filemap_invalidate_lock_two - lock invalidate_lock for two mappings
 *
 * Lock exclusively invalidate_lock of any passed mapping that is not NULL.
 *
 * @mapping1: the first mapping to lock
 * @mapping2: the second mapping to lock
 */
void filemap_invalidate_lock_two(struct address_space *mapping1,
				 struct address_space *mapping2)
{
	if (mapping1 > mapping2)
		swap(mapping1, mapping2);
	if (mapping1)
		down_write(&mapping1->invalidate_lock);
	if (mapping2 && mapping1 != mapping2)
		down_write_nested(&mapping2->invalidate_lock, 1);
}
EXPORT_SYMBOL(filemap_invalidate_lock_two);

/*
 * filemap_invalidate_unlock_two - unlock invalidate_lock for two mappings
 *
 * Unlock exclusive invalidate_lock of any passed mapping that is not NULL.
 *
 * @mapping1: the first mapping to unlock
 * @mapping2: the second mapping to unlock
 */
void filemap_invalidate_unlock_two(struct address_space *mapping1,
				   struct address_space *mapping2)
{
	if (mapping1)
		up_write(&mapping1->invalidate_lock);
	if (mapping2 && mapping1 != mapping2)
		up_write(&mapping2->invalidate_lock);
}
EXPORT_SYMBOL(filemap_invalidate_unlock_two);

/*
 * In order to wait for pages to become available there must be
 * waitqueues associated with pages. By using a hash table of
 * waitqueues where the bucket discipline is to maintain all
 * waiters on the same queue and wake all when any of the pages
 * become available, and for the woken contexts to check to be
 * sure the appropriate page became available, this saves space
 * at a cost of "thundering herd" phenomena during rare hash
 * collisions.
 */
#define PAGE_WAIT_TABLE_BITS 8
#define PAGE_WAIT_TABLE_SIZE (1 << PAGE_WAIT_TABLE_BITS)
static wait_queue_head_t folio_wait_table[PAGE_WAIT_TABLE_SIZE] __cacheline_aligned;

static wait_queue_head_t *folio_waitqueue(struct folio *folio)
{
	return &folio_wait_table[hash_ptr(folio, PAGE_WAIT_TABLE_BITS)];
}

void __init pagecache_init(void)
{
	int i;

	for (i = 0; i < PAGE_WAIT_TABLE_SIZE; i++)
		init_waitqueue_head(&folio_wait_table[i]);

	page_writeback_init();
}

/*
 * The page wait code treats the "wait->flags" somewhat unusually, because
 * we have multiple different kinds of waits, not just the usual "exclusive"
 * one.
 *
 * We have:
 *
 *  (a) no special bits set:
 *
 *	We're just waiting for the bit to be released, and when a waker
 *	calls the wakeup function, we set WQ_FLAG_WOKEN and wake it up,
 *	and remove it from the wait queue.
 *
 *	Simple and straightforward.
 *
 *  (b) WQ_FLAG_EXCLUSIVE:
 *
 *	The waiter is waiting to get the lock, and only one waiter should
 *	be woken up to avoid any thundering herd behavior. We'll set the
 *	WQ_FLAG_WOKEN bit, wake it up, and remove it from the wait queue.
 *
 *	This is the traditional exclusive wait.
 *
 *  (c) WQ_FLAG_EXCLUSIVE | WQ_FLAG_CUSTOM:
 *
 *	The waiter is waiting to get the bit, and additionally wants the
 *	lock to be transferred to it for fair lock behavior. If the lock
 *	cannot be taken, we stop walking the wait queue without waking
 *	the waiter.
 *
 *	This is the "fair lock handoff" case, and in addition to setting
 *	WQ_FLAG_WOKEN, we set WQ_FLAG_DONE to let the waiter easily see
 *	that it now has the lock.
 */
static int wake_page_function(wait_queue_entry_t *wait, unsigned mode, int sync, void *arg)
{
	unsigned int flags;
	struct wait_page_key *key = arg;
	struct wait_page_queue *wait_page
		= container_of(wait, struct wait_page_queue, wait);

	if (!wake_page_match(wait_page, key))
		return 0;

	/*
	 * If it's a lock handoff wait, we get the bit for it, and
	 * stop walking (and do not wake it up) if we can't.
	 */
	flags = wait->flags;
	if (flags & WQ_FLAG_EXCLUSIVE) {
		if (test_bit(key->bit_nr, &key->folio->flags))
			return -1;
		if (flags & WQ_FLAG_CUSTOM) {
			if (test_and_set_bit(key->bit_nr, &key->folio->flags))
				return -1;
			flags |= WQ_FLAG_DONE;
		}
	}

	/*
	 * We are holding the wait-queue lock, but the waiter that
	 * is waiting for this will be checking the flags without
	 * any locking.
	 *
	 * So update the flags atomically, and wake up the waiter
	 * afterwards to avoid any races. This store-release pairs
	 * with the load-acquire in folio_wait_bit_common().
	 */
	smp_store_release(&wait->flags, flags | WQ_FLAG_WOKEN);
	wake_up_state(wait->private, mode);

	/*
	 * Ok, we have successfully done what we're waiting for,
	 * and we can unconditionally remove the wait entry.
	 *
	 * Note that this pairs with the "finish_wait()" in the
	 * waiter, and has to be the absolute last thing we do.
	 * After this list_del_init(&wait->entry) the wait entry
	 * might be de-allocated and the process might even have
	 * exited.
	 */
	list_del_init_careful(&wait->entry);
	return (flags & WQ_FLAG_EXCLUSIVE) != 0;
}

static void folio_wake_bit(struct folio *folio, int bit_nr)
{
	wait_queue_head_t *q = folio_waitqueue(folio);
	struct wait_page_key key;
	unsigned long flags;
	wait_queue_entry_t bookmark;

	key.folio = folio;
	key.bit_nr = bit_nr;
	key.page_match = 0;

	bookmark.flags = 0;
	bookmark.private = NULL;
	bookmark.func = NULL;
	INIT_LIST_HEAD(&bookmark.entry);

	spin_lock_irqsave(&q->lock, flags);
	__wake_up_locked_key_bookmark(q, TASK_NORMAL, &key, &bookmark);

	while (bookmark.flags & WQ_FLAG_BOOKMARK) {
		/*
		 * Take a breather from holding the lock,
		 * allow pages that finish wake up asynchronously
		 * to acquire the lock and remove themselves
		 * from wait queue
		 */
		spin_unlock_irqrestore(&q->lock, flags);
		cpu_relax();
		spin_lock_irqsave(&q->lock, flags);
		__wake_up_locked_key_bookmark(q, TASK_NORMAL, &key, &bookmark);
	}

	/*
	 * It's possible to miss clearing waiters here, when we woke our page
	 * waiters, but the hashed waitqueue has waiters for other pages on it.
	 * That's okay, it's a rare case. The next waker will clear it.
	 *
	 * Note that, depending on the page pool (buddy, hugetlb, ZONE_DEVICE,
	 * other), the flag may be cleared in the course of freeing the page;
	 * but that is not required for correctness.
	 */
	if (!waitqueue_active(q) || !key.page_match)
		folio_clear_waiters(folio);

	spin_unlock_irqrestore(&q->lock, flags);
}

static void folio_wake(struct folio *folio, int bit)
{
	if (!folio_test_waiters(folio))
		return;
	folio_wake_bit(folio, bit);
}

/*
 * A choice of three behaviors for folio_wait_bit_common():
 */
enum behavior {
	EXCLUSIVE,	/* Hold ref to page and take the bit when woken, like
			 * __folio_lock() waiting on then setting PG_locked.
			 */
	SHARED,		/* Hold ref to page and check the bit when woken, like
			 * folio_wait_writeback() waiting on PG_writeback.
			 */
	DROP,		/* Drop ref to page before wait, no check when woken,
			 * like folio_put_wait_locked() on PG_locked.
			 */
};

/*
 * Attempt to check (or get) the folio flag, and mark us done
 * if successful.
 */
static inline bool folio_trylock_flag(struct folio *folio, int bit_nr,
					struct wait_queue_entry *wait)
{
	if (wait->flags & WQ_FLAG_EXCLUSIVE) {
		if (test_and_set_bit(bit_nr, &folio->flags))
			return false;
	} else if (test_bit(bit_nr, &folio->flags))
		return false;

	wait->flags |= WQ_FLAG_WOKEN | WQ_FLAG_DONE;
	return true;
}

/* How many times do we accept lock stealing from under a waiter? */
int sysctl_page_lock_unfairness = 5;

static inline int folio_wait_bit_common(struct folio *folio, int bit_nr,
		int state, enum behavior behavior)
{
	wait_queue_head_t *q = folio_waitqueue(folio);
	int unfairness = sysctl_page_lock_unfairness;
	struct wait_page_queue wait_page;
	wait_queue_entry_t *wait = &wait_page.wait;
	bool thrashing = false;
	unsigned long pflags;
	bool in_thrashing;

	if (bit_nr == PG_locked &&
	    !folio_test_uptodate(folio) && folio_test_workingset(folio)) {
		delayacct_thrashing_start(&in_thrashing);
		psi_memstall_enter(&pflags);
		thrashing = true;
	}

	init_wait(wait);
	wait->func = wake_page_function;
	wait_page.folio = folio;
	wait_page.bit_nr = bit_nr;

repeat:
	wait->flags = 0;
	if (behavior == EXCLUSIVE) {
		wait->flags = WQ_FLAG_EXCLUSIVE;
		if (--unfairness < 0)
			wait->flags |= WQ_FLAG_CUSTOM;
	}

	/*
	 * Do one last check whether we can get the
	 * page bit synchronously.
	 *
	 * Do the folio_set_waiters() marking before that
	 * to let any waker we _just_ missed know they
	 * need to wake us up (otherwise they'll never
	 * even go to the slow case that looks at the
	 * page queue), and add ourselves to the wait
	 * queue if we need to sleep.
	 *
	 * This part needs to be done under the queue
	 * lock to avoid races.
	 */
	spin_lock_irq(&q->lock);
	folio_set_waiters(folio);
	if (!folio_trylock_flag(folio, bit_nr, wait))
		__add_wait_queue_entry_tail(q, wait);
	spin_unlock_irq(&q->lock);

	/*
	 * From now on, all the logic will be based on
	 * the WQ_FLAG_WOKEN and WQ_FLAG_DONE flag, to
	 * see whether the page bit testing has already
	 * been done by the wake function.
	 *
	 * We can drop our reference to the folio.
	 */
	if (behavior == DROP)
		folio_put(folio);

	/*
	 * Note that until the "finish_wait()", or until
	 * we see the WQ_FLAG_WOKEN flag, we need to
	 * be very careful with the 'wait->flags', because
	 * we may race with a waker that sets them.
	 */
	for (;;) {
		unsigned int flags;

		set_current_state(state);

		/* Loop until we've been woken or interrupted */
		flags = smp_load_acquire(&wait->flags);
		if (!(flags & WQ_FLAG_WOKEN)) {
			if (signal_pending_state(state, current))
				break;

			io_schedule();
			continue;
		}

		/* If we were non-exclusive, we're done */
		if (behavior != EXCLUSIVE)
			break;

		/* If the waker got the lock for us, we're done */
		if (flags & WQ_FLAG_DONE)
			break;

		/*
		 * Otherwise, if we're getting the lock, we need to
		 * try to get it ourselves.
		 *
		 * And if that fails, we'll have to retry this all.
		 */
		if (unlikely(test_and_set_bit(bit_nr, folio_flags(folio, 0))))
			goto repeat;

		wait->flags |= WQ_FLAG_DONE;
		break;
	}

	/*
	 * If a signal happened, this 'finish_wait()' may remove the last
	 * waiter from the wait-queues, but the folio waiters bit will remain
	 * set. That's ok. The next wakeup will take care of it, and trying
	 * to do it here would be difficult and prone to races.
	 */
	finish_wait(q, wait);

	if (thrashing) {
		delayacct_thrashing_end(&in_thrashing);
		psi_memstall_leave(&pflags);
	}

	/*
	 * NOTE! The wait->flags weren't stable until we've done the
	 * 'finish_wait()', and we could have exited the loop above due
	 * to a signal, and had a wakeup event happen after the signal
	 * test but before the 'finish_wait()'.
	 *
	 * So only after the finish_wait() can we reliably determine
	 * if we got woken up or not, so we can now figure out the final
	 * return value based on that state without races.
	 *
	 * Also note that WQ_FLAG_WOKEN is sufficient for a non-exclusive
	 * waiter, but an exclusive one requires WQ_FLAG_DONE.
	 */
	if (behavior == EXCLUSIVE)
		return wait->flags & WQ_FLAG_DONE ? 0 : -EINTR;

	return wait->flags & WQ_FLAG_WOKEN ? 0 : -EINTR;
}

#ifdef CONFIG_MIGRATION
/**
 * migration_entry_wait_on_locked - Wait for a migration entry to be removed
 * @entry: migration swap entry.
 * @ptep: mapped pte pointer. Will return with the ptep unmapped. Only required
 *        for pte entries, pass NULL for pmd entries.
 * @ptl: already locked ptl. This function will drop the lock.
 *
 * Wait for a migration entry referencing the given page to be removed. This is
 * equivalent to put_and_wait_on_page_locked(page, TASK_UNINTERRUPTIBLE) except
 * this can be called without taking a reference on the page. Instead this
 * should be called while holding the ptl for the migration entry referencing
 * the page.
 *
 * Returns after unmapping and unlocking the pte/ptl with pte_unmap_unlock().
 *
<<<<<<< HEAD
 * This follows the same logic as wait_on_page_bit_common() so see the comments
=======
 * This follows the same logic as folio_wait_bit_common() so see the comments
>>>>>>> eb3cdb58
 * there.
 */
void migration_entry_wait_on_locked(swp_entry_t entry, pte_t *ptep,
				spinlock_t *ptl)
{
	struct wait_page_queue wait_page;
	wait_queue_entry_t *wait = &wait_page.wait;
	bool thrashing = false;
<<<<<<< HEAD
	bool delayacct = false;
	unsigned long pflags;
	wait_queue_head_t *q;
	struct page *page = compound_head(pfn_swap_entry_to_page(entry));

	q = page_waitqueue(page);
	if (!PageUptodate(page) && PageWorkingset(page)) {
		if (!PageSwapBacked(page)) {
			delayacct_thrashing_start();
			delayacct = true;
		}
=======
	unsigned long pflags;
	bool in_thrashing;
	wait_queue_head_t *q;
	struct folio *folio = page_folio(pfn_swap_entry_to_page(entry));

	q = folio_waitqueue(folio);
	if (!folio_test_uptodate(folio) && folio_test_workingset(folio)) {
		delayacct_thrashing_start(&in_thrashing);
>>>>>>> eb3cdb58
		psi_memstall_enter(&pflags);
		thrashing = true;
	}

	init_wait(wait);
	wait->func = wake_page_function;
<<<<<<< HEAD
	wait_page.page = page;
=======
	wait_page.folio = folio;
>>>>>>> eb3cdb58
	wait_page.bit_nr = PG_locked;
	wait->flags = 0;

	spin_lock_irq(&q->lock);
<<<<<<< HEAD
	SetPageWaiters(page);
	if (!trylock_page_bit_common(page, PG_locked, wait))
=======
	folio_set_waiters(folio);
	if (!folio_trylock_flag(folio, PG_locked, wait))
>>>>>>> eb3cdb58
		__add_wait_queue_entry_tail(q, wait);
	spin_unlock_irq(&q->lock);

	/*
	 * If a migration entry exists for the page the migration path must hold
	 * a valid reference to the page, and it must take the ptl to remove the
	 * migration entry. So the page is valid until the ptl is dropped.
	 */
	if (ptep)
		pte_unmap_unlock(ptep, ptl);
	else
		spin_unlock(ptl);

	for (;;) {
		unsigned int flags;

		set_current_state(TASK_UNINTERRUPTIBLE);

		/* Loop until we've been woken or interrupted */
		flags = smp_load_acquire(&wait->flags);
		if (!(flags & WQ_FLAG_WOKEN)) {
			if (signal_pending_state(TASK_UNINTERRUPTIBLE, current))
				break;

			io_schedule();
			continue;
		}
		break;
	}

	finish_wait(q, wait);

	if (thrashing) {
<<<<<<< HEAD
		if (delayacct)
			delayacct_thrashing_end();
=======
		delayacct_thrashing_end(&in_thrashing);
>>>>>>> eb3cdb58
		psi_memstall_leave(&pflags);
	}
}
#endif

<<<<<<< HEAD
void wait_on_page_bit(struct page *page, int bit_nr)
=======
void folio_wait_bit(struct folio *folio, int bit_nr)
>>>>>>> eb3cdb58
{
	folio_wait_bit_common(folio, bit_nr, TASK_UNINTERRUPTIBLE, SHARED);
}
EXPORT_SYMBOL(folio_wait_bit);

int folio_wait_bit_killable(struct folio *folio, int bit_nr)
{
	return folio_wait_bit_common(folio, bit_nr, TASK_KILLABLE, SHARED);
}
EXPORT_SYMBOL(folio_wait_bit_killable);

/**
 * folio_put_wait_locked - Drop a reference and wait for it to be unlocked
 * @folio: The folio to wait for.
 * @state: The sleep state (TASK_KILLABLE, TASK_UNINTERRUPTIBLE, etc).
 *
 * The caller should hold a reference on @folio.  They expect the page to
 * become unlocked relatively soon, but do not wish to hold up migration
 * (for example) by holding the reference while waiting for the folio to
 * come unlocked.  After this function returns, the caller should not
 * dereference @folio.
 *
 * Return: 0 if the folio was unlocked or -EINTR if interrupted by a signal.
 */
static int folio_put_wait_locked(struct folio *folio, int state)
{
	return folio_wait_bit_common(folio, PG_locked, state, DROP);
}

/**
 * folio_add_wait_queue - Add an arbitrary waiter to a folio's wait queue
 * @folio: Folio defining the wait queue of interest
 * @waiter: Waiter to add to the queue
 *
 * Add an arbitrary @waiter to the wait queue for the nominated @folio.
 */
void folio_add_wait_queue(struct folio *folio, wait_queue_entry_t *waiter)
{
	wait_queue_head_t *q = folio_waitqueue(folio);
	unsigned long flags;

	spin_lock_irqsave(&q->lock, flags);
	__add_wait_queue_entry_tail(q, waiter);
	folio_set_waiters(folio);
	spin_unlock_irqrestore(&q->lock, flags);
}
EXPORT_SYMBOL_GPL(folio_add_wait_queue);

#ifndef clear_bit_unlock_is_negative_byte

/*
 * PG_waiters is the high bit in the same byte as PG_lock.
 *
 * On x86 (and on many other architectures), we can clear PG_lock and
 * test the sign bit at the same time. But if the architecture does
 * not support that special operation, we just do this all by hand
 * instead.
 *
 * The read of PG_waiters has to be after (or concurrently with) PG_locked
 * being cleared, but a memory barrier should be unnecessary since it is
 * in the same byte as PG_locked.
 */
static inline bool clear_bit_unlock_is_negative_byte(long nr, volatile void *mem)
{
	clear_bit_unlock(nr, mem);
	/* smp_mb__after_atomic(); */
	return test_bit(PG_waiters, mem);
}

#endif

/**
 * folio_unlock - Unlock a locked folio.
 * @folio: The folio.
 *
 * Unlocks the folio and wakes up any thread sleeping on the page lock.
 *
 * Context: May be called from interrupt or process context.  May not be
 * called from NMI context.
 */
void folio_unlock(struct folio *folio)
{
	/* Bit 7 allows x86 to check the byte's sign bit */
	BUILD_BUG_ON(PG_waiters != 7);
	BUILD_BUG_ON(PG_locked > 7);
	VM_BUG_ON_FOLIO(!folio_test_locked(folio), folio);
	if (clear_bit_unlock_is_negative_byte(PG_locked, folio_flags(folio, 0)))
		folio_wake_bit(folio, PG_locked);
}
EXPORT_SYMBOL(folio_unlock);

/**
 * folio_end_private_2 - Clear PG_private_2 and wake any waiters.
 * @folio: The folio.
 *
 * Clear the PG_private_2 bit on a folio and wake up any sleepers waiting for
 * it.  The folio reference held for PG_private_2 being set is released.
 *
 * This is, for example, used when a netfs folio is being written to a local
 * disk cache, thereby allowing writes to the cache for the same folio to be
 * serialised.
 */
void folio_end_private_2(struct folio *folio)
{
	VM_BUG_ON_FOLIO(!folio_test_private_2(folio), folio);
	clear_bit_unlock(PG_private_2, folio_flags(folio, 0));
	folio_wake_bit(folio, PG_private_2);
	folio_put(folio);
}
EXPORT_SYMBOL(folio_end_private_2);

/**
 * folio_wait_private_2 - Wait for PG_private_2 to be cleared on a folio.
 * @folio: The folio to wait on.
 *
 * Wait for PG_private_2 (aka PG_fscache) to be cleared on a folio.
 */
void folio_wait_private_2(struct folio *folio)
{
	while (folio_test_private_2(folio))
		folio_wait_bit(folio, PG_private_2);
}
EXPORT_SYMBOL(folio_wait_private_2);

/**
 * folio_wait_private_2_killable - Wait for PG_private_2 to be cleared on a folio.
 * @folio: The folio to wait on.
 *
 * Wait for PG_private_2 (aka PG_fscache) to be cleared on a folio or until a
 * fatal signal is received by the calling task.
 *
 * Return:
 * - 0 if successful.
 * - -EINTR if a fatal signal was encountered.
 */
int folio_wait_private_2_killable(struct folio *folio)
{
	int ret = 0;

	while (folio_test_private_2(folio)) {
		ret = folio_wait_bit_killable(folio, PG_private_2);
		if (ret < 0)
			break;
	}

	return ret;
}
EXPORT_SYMBOL(folio_wait_private_2_killable);

/**
 * folio_end_writeback - End writeback against a folio.
 * @folio: The folio.
 */
void folio_end_writeback(struct folio *folio)
{
	/*
	 * folio_test_clear_reclaim() could be used here but it is an
	 * atomic operation and overkill in this particular case. Failing
	 * to shuffle a folio marked for immediate reclaim is too mild
	 * a gain to justify taking an atomic operation penalty at the
	 * end of every folio writeback.
	 */
	if (folio_test_reclaim(folio)) {
		folio_clear_reclaim(folio);
		folio_rotate_reclaimable(folio);
	}

	/*
	 * Writeback does not hold a folio reference of its own, relying
	 * on truncation to wait for the clearing of PG_writeback.
	 * But here we must make sure that the folio is not freed and
	 * reused before the folio_wake().
	 */
	folio_get(folio);
	if (!__folio_end_writeback(folio))
		BUG();

	smp_mb__after_atomic();
<<<<<<< HEAD
	wake_up_page(page, PG_writeback);
	acct_reclaim_writeback(page);
	put_page(page);
=======
	folio_wake(folio, PG_writeback);
	acct_reclaim_writeback(folio);
	folio_put(folio);
>>>>>>> eb3cdb58
}
EXPORT_SYMBOL(folio_end_writeback);

/*
 * After completing I/O on a page, call this routine to update the page
 * flags appropriately
 */
void page_endio(struct page *page, bool is_write, int err)
{
	struct folio *folio = page_folio(page);

	if (!is_write) {
		if (!err) {
			folio_mark_uptodate(folio);
		} else {
			folio_clear_uptodate(folio);
			folio_set_error(folio);
		}
		folio_unlock(folio);
	} else {
		if (err) {
			struct address_space *mapping;

			folio_set_error(folio);
			mapping = folio_mapping(folio);
			if (mapping)
				mapping_set_error(mapping, err);
		}
		folio_end_writeback(folio);
	}
}
EXPORT_SYMBOL_GPL(page_endio);

/**
 * __folio_lock - Get a lock on the folio, assuming we need to sleep to get it.
 * @folio: The folio to lock
 */
void __folio_lock(struct folio *folio)
{
	folio_wait_bit_common(folio, PG_locked, TASK_UNINTERRUPTIBLE,
				EXCLUSIVE);
}
EXPORT_SYMBOL(__folio_lock);

int __folio_lock_killable(struct folio *folio)
{
	return folio_wait_bit_common(folio, PG_locked, TASK_KILLABLE,
					EXCLUSIVE);
}
EXPORT_SYMBOL_GPL(__folio_lock_killable);

static int __folio_lock_async(struct folio *folio, struct wait_page_queue *wait)
{
	struct wait_queue_head *q = folio_waitqueue(folio);
	int ret = 0;

	wait->folio = folio;
	wait->bit_nr = PG_locked;

	spin_lock_irq(&q->lock);
	__add_wait_queue_entry_tail(q, &wait->wait);
	folio_set_waiters(folio);
	ret = !folio_trylock(folio);
	/*
	 * If we were successful now, we know we're still on the
	 * waitqueue as we're still under the lock. This means it's
	 * safe to remove and return success, we know the callback
	 * isn't going to trigger.
	 */
	if (!ret)
		__remove_wait_queue(q, &wait->wait);
	else
		ret = -EIOCBQUEUED;
	spin_unlock_irq(&q->lock);
	return ret;
}

/*
 * Return values:
 * true - folio is locked; mmap_lock is still held.
 * false - folio is not locked.
 *     mmap_lock has been released (mmap_read_unlock(), unless flags had both
 *     FAULT_FLAG_ALLOW_RETRY and FAULT_FLAG_RETRY_NOWAIT set, in
 *     which case mmap_lock is still held.
 *
 * If neither ALLOW_RETRY nor KILLABLE are set, will always return true
 * with the folio locked and the mmap_lock unperturbed.
 */
bool __folio_lock_or_retry(struct folio *folio, struct mm_struct *mm,
			 unsigned int flags)
{
	if (fault_flag_allow_retry_first(flags)) {
		/*
		 * CAUTION! In this case, mmap_lock is not released
		 * even though return 0.
		 */
		if (flags & FAULT_FLAG_RETRY_NOWAIT)
			return false;

		mmap_read_unlock(mm);
		if (flags & FAULT_FLAG_KILLABLE)
			folio_wait_locked_killable(folio);
		else
			folio_wait_locked(folio);
		return false;
	}
	if (flags & FAULT_FLAG_KILLABLE) {
		bool ret;

		ret = __folio_lock_killable(folio);
		if (ret) {
			mmap_read_unlock(mm);
			return false;
		}
	} else {
		__folio_lock(folio);
	}

	return true;
}

/**
 * page_cache_next_miss() - Find the next gap in the page cache.
 * @mapping: Mapping.
 * @index: Index.
 * @max_scan: Maximum range to search.
 *
 * Search the range [index, min(index + max_scan - 1, ULONG_MAX)] for the
 * gap with the lowest index.
 *
 * This function may be called under the rcu_read_lock.  However, this will
 * not atomically search a snapshot of the cache at a single point in time.
 * For example, if a gap is created at index 5, then subsequently a gap is
 * created at index 10, page_cache_next_miss covering both indices may
 * return 10 if called under the rcu_read_lock.
 *
 * Return: The index of the gap if found, otherwise an index outside the
 * range specified (in which case 'return - index >= max_scan' will be true).
 * In the rare case of index wrap-around, 0 will be returned.
 */
pgoff_t page_cache_next_miss(struct address_space *mapping,
			     pgoff_t index, unsigned long max_scan)
{
	XA_STATE(xas, &mapping->i_pages, index);

	while (max_scan--) {
		void *entry = xas_next(&xas);
		if (!entry || xa_is_value(entry))
			break;
		if (xas.xa_index == 0)
			break;
	}

	return xas.xa_index;
}
EXPORT_SYMBOL(page_cache_next_miss);

/**
 * page_cache_prev_miss() - Find the previous gap in the page cache.
 * @mapping: Mapping.
 * @index: Index.
 * @max_scan: Maximum range to search.
 *
 * Search the range [max(index - max_scan + 1, 0), index] for the
 * gap with the highest index.
 *
 * This function may be called under the rcu_read_lock.  However, this will
 * not atomically search a snapshot of the cache at a single point in time.
 * For example, if a gap is created at index 10, then subsequently a gap is
 * created at index 5, page_cache_prev_miss() covering both indices may
 * return 5 if called under the rcu_read_lock.
 *
 * Return: The index of the gap if found, otherwise an index outside the
 * range specified (in which case 'index - return >= max_scan' will be true).
 * In the rare case of wrap-around, ULONG_MAX will be returned.
 */
pgoff_t page_cache_prev_miss(struct address_space *mapping,
			     pgoff_t index, unsigned long max_scan)
{
	XA_STATE(xas, &mapping->i_pages, index);

	while (max_scan--) {
		void *entry = xas_prev(&xas);
		if (!entry || xa_is_value(entry))
			break;
		if (xas.xa_index == ULONG_MAX)
			break;
	}

	return xas.xa_index;
}
EXPORT_SYMBOL(page_cache_prev_miss);

/*
 * Lockless page cache protocol:
 * On the lookup side:
 * 1. Load the folio from i_pages
 * 2. Increment the refcount if it's not zero
 * 3. If the folio is not found by xas_reload(), put the refcount and retry
 *
 * On the removal side:
 * A. Freeze the page (by zeroing the refcount if nobody else has a reference)
 * B. Remove the page from i_pages
 * C. Return the page to the page allocator
 *
 * This means that any page may have its reference count temporarily
 * increased by a speculative page cache (or fast GUP) lookup as it can
 * be allocated by another user before the RCU grace period expires.
 * Because the refcount temporarily acquired here may end up being the
 * last refcount on the page, any page allocation must be freeable by
 * folio_put().
 */

/*
 * filemap_get_entry - Get a page cache entry.
 * @mapping: the address_space to search
 * @index: The page cache index.
 *
 * Looks up the page cache entry at @mapping & @index.  If it is a folio,
 * it is returned with an increased refcount.  If it is a shadow entry
 * of a previously evicted folio, or a swap entry from shmem/tmpfs,
 * it is returned without further action.
 *
 * Return: The folio, swap or shadow entry, %NULL if nothing is found.
 */
void *filemap_get_entry(struct address_space *mapping, pgoff_t index)
{
	XA_STATE(xas, &mapping->i_pages, index);
	struct folio *folio;

	rcu_read_lock();
repeat:
	xas_reset(&xas);
	folio = xas_load(&xas);
	if (xas_retry(&xas, folio))
		goto repeat;
	/*
	 * A shadow entry of a recently evicted page, or a swap entry from
	 * shmem/tmpfs.  Return it without attempting to raise page count.
	 */
	if (!folio || xa_is_value(folio))
		goto out;

	if (!folio_try_get_rcu(folio))
		goto repeat;

	if (unlikely(folio != xas_reload(&xas))) {
		folio_put(folio);
		goto repeat;
	}
out:
	rcu_read_unlock();

	return folio;
}

/**
 * __filemap_get_folio - Find and get a reference to a folio.
 * @mapping: The address_space to search.
 * @index: The page index.
 * @fgp_flags: %FGP flags modify how the folio is returned.
 * @gfp: Memory allocation flags to use if %FGP_CREAT is specified.
 *
 * Looks up the page cache entry at @mapping & @index.
 *
 * @fgp_flags can be zero or more of these flags:
 *
 * * %FGP_ACCESSED - The folio will be marked accessed.
 * * %FGP_LOCK - The folio is returned locked.
 * * %FGP_CREAT - If no page is present then a new page is allocated using
 *   @gfp and added to the page cache and the VM's LRU list.
 *   The page is returned locked and with an increased refcount.
 * * %FGP_FOR_MMAP - The caller wants to do its own locking dance if the
 *   page is already in cache.  If the page was allocated, unlock it before
 *   returning so the caller can do the same dance.
 * * %FGP_WRITE - The page will be written to by the caller.
 * * %FGP_NOFS - __GFP_FS will get cleared in gfp.
 * * %FGP_NOWAIT - Don't get blocked by page lock.
 * * %FGP_STABLE - Wait for the folio to be stable (finished writeback)
 *
 * If %FGP_LOCK or %FGP_CREAT are specified then the function may sleep even
 * if the %GFP flags specified for %FGP_CREAT are atomic.
 *
 * If there is a page cache page, it is returned with an increased refcount.
 *
 * Return: The found folio or an ERR_PTR() otherwise.
 */
struct folio *__filemap_get_folio(struct address_space *mapping, pgoff_t index,
		int fgp_flags, gfp_t gfp)
{
	struct folio *folio;

repeat:
	folio = filemap_get_entry(mapping, index);
	if (xa_is_value(folio))
		folio = NULL;
	if (!folio)
		goto no_page;

	if (fgp_flags & FGP_LOCK) {
		if (fgp_flags & FGP_NOWAIT) {
			if (!folio_trylock(folio)) {
				folio_put(folio);
				return ERR_PTR(-EAGAIN);
			}
		} else {
			folio_lock(folio);
		}

		/* Has the page been truncated? */
		if (unlikely(folio->mapping != mapping)) {
			folio_unlock(folio);
			folio_put(folio);
			goto repeat;
		}
		VM_BUG_ON_FOLIO(!folio_contains(folio, index), folio);
	}

	if (fgp_flags & FGP_ACCESSED)
		folio_mark_accessed(folio);
	else if (fgp_flags & FGP_WRITE) {
		/* Clear idle flag for buffer write */
		if (folio_test_idle(folio))
			folio_clear_idle(folio);
	}

	if (fgp_flags & FGP_STABLE)
		folio_wait_stable(folio);
no_page:
	if (!folio && (fgp_flags & FGP_CREAT)) {
		int err;
		if ((fgp_flags & FGP_WRITE) && mapping_can_writeback(mapping))
			gfp |= __GFP_WRITE;
		if (fgp_flags & FGP_NOFS)
			gfp &= ~__GFP_FS;
		if (fgp_flags & FGP_NOWAIT) {
			gfp &= ~GFP_KERNEL;
			gfp |= GFP_NOWAIT | __GFP_NOWARN;
		}

		folio = filemap_alloc_folio(gfp, 0);
		if (!folio)
			return ERR_PTR(-ENOMEM);

		if (WARN_ON_ONCE(!(fgp_flags & (FGP_LOCK | FGP_FOR_MMAP))))
			fgp_flags |= FGP_LOCK;

		/* Init accessed so avoid atomic mark_page_accessed later */
		if (fgp_flags & FGP_ACCESSED)
			__folio_set_referenced(folio);

		err = filemap_add_folio(mapping, folio, index, gfp);
		if (unlikely(err)) {
			folio_put(folio);
			folio = NULL;
			if (err == -EEXIST)
				goto repeat;
		}

		/*
		 * filemap_add_folio locks the page, and for mmap
		 * we expect an unlocked page.
		 */
		if (folio && (fgp_flags & FGP_FOR_MMAP))
			folio_unlock(folio);
	}

	if (!folio)
		return ERR_PTR(-ENOENT);
	return folio;
}
EXPORT_SYMBOL(__filemap_get_folio);

static inline struct folio *find_get_entry(struct xa_state *xas, pgoff_t max,
		xa_mark_t mark)
{
	struct folio *folio;

retry:
	if (mark == XA_PRESENT)
		folio = xas_find(xas, max);
	else
		folio = xas_find_marked(xas, max, mark);

	if (xas_retry(xas, folio))
		goto retry;
	/*
	 * A shadow entry of a recently evicted page, a swap
	 * entry from shmem/tmpfs or a DAX entry.  Return it
	 * without attempting to raise page count.
	 */
	if (!folio || xa_is_value(folio))
		return folio;

	if (!folio_try_get_rcu(folio))
		goto reset;

	if (unlikely(folio != xas_reload(xas))) {
		folio_put(folio);
		goto reset;
	}

	return folio;
reset:
	xas_reset(xas);
	goto retry;
}

/**
 * find_get_entries - gang pagecache lookup
 * @mapping:	The address_space to search
 * @start:	The starting page cache index
 * @end:	The final page index (inclusive).
 * @fbatch:	Where the resulting entries are placed.
 * @indices:	The cache indices corresponding to the entries in @entries
 *
 * find_get_entries() will search for and return a batch of entries in
 * the mapping.  The entries are placed in @fbatch.  find_get_entries()
 * takes a reference on any actual folios it returns.
 *
 * The entries have ascending indexes.  The indices may not be consecutive
 * due to not-present entries or large folios.
 *
 * Any shadow entries of evicted folios, or swap entries from
 * shmem/tmpfs, are included in the returned array.
 *
 * Return: The number of entries which were found.
 */
unsigned find_get_entries(struct address_space *mapping, pgoff_t *start,
		pgoff_t end, struct folio_batch *fbatch, pgoff_t *indices)
{
	XA_STATE(xas, &mapping->i_pages, *start);
	struct folio *folio;

	rcu_read_lock();
	while ((folio = find_get_entry(&xas, end, XA_PRESENT)) != NULL) {
		indices[fbatch->nr] = xas.xa_index;
		if (!folio_batch_add(fbatch, folio))
			break;
	}
	rcu_read_unlock();

	if (folio_batch_count(fbatch)) {
		unsigned long nr = 1;
		int idx = folio_batch_count(fbatch) - 1;

		folio = fbatch->folios[idx];
		if (!xa_is_value(folio) && !folio_test_hugetlb(folio))
			nr = folio_nr_pages(folio);
		*start = indices[idx] + nr;
	}
	return folio_batch_count(fbatch);
}

/**
 * find_lock_entries - Find a batch of pagecache entries.
 * @mapping:	The address_space to search.
 * @start:	The starting page cache index.
 * @end:	The final page index (inclusive).
 * @fbatch:	Where the resulting entries are placed.
 * @indices:	The cache indices of the entries in @fbatch.
 *
 * find_lock_entries() will return a batch of entries from @mapping.
 * Swap, shadow and DAX entries are included.  Folios are returned
 * locked and with an incremented refcount.  Folios which are locked
 * by somebody else or under writeback are skipped.  Folios which are
 * partially outside the range are not returned.
 *
 * The entries have ascending indexes.  The indices may not be consecutive
 * due to not-present entries, large folios, folios which could not be
 * locked or folios under writeback.
 *
 * Return: The number of entries which were found.
 */
unsigned find_lock_entries(struct address_space *mapping, pgoff_t *start,
		pgoff_t end, struct folio_batch *fbatch, pgoff_t *indices)
{
	XA_STATE(xas, &mapping->i_pages, *start);
	struct folio *folio;

	rcu_read_lock();
	while ((folio = find_get_entry(&xas, end, XA_PRESENT))) {
		if (!xa_is_value(folio)) {
			if (folio->index < *start)
				goto put;
<<<<<<< HEAD
			if (page->index + thp_nr_pages(page) - 1 > end)
=======
			if (folio->index + folio_nr_pages(folio) - 1 > end)
>>>>>>> eb3cdb58
				goto put;
			if (!folio_trylock(folio))
				goto put;
			if (folio->mapping != mapping ||
			    folio_test_writeback(folio))
				goto unlock;
			VM_BUG_ON_FOLIO(!folio_contains(folio, xas.xa_index),
					folio);
		}
		indices[fbatch->nr] = xas.xa_index;
		if (!folio_batch_add(fbatch, folio))
			break;
		continue;
unlock:
		folio_unlock(folio);
put:
		folio_put(folio);
	}
	rcu_read_unlock();

	if (folio_batch_count(fbatch)) {
		unsigned long nr = 1;
		int idx = folio_batch_count(fbatch) - 1;

		folio = fbatch->folios[idx];
		if (!xa_is_value(folio) && !folio_test_hugetlb(folio))
			nr = folio_nr_pages(folio);
		*start = indices[idx] + nr;
	}
	return folio_batch_count(fbatch);
}

/**
 * filemap_get_folios - Get a batch of folios
 * @mapping:	The address_space to search
 * @start:	The starting page index
 * @end:	The final page index (inclusive)
 * @fbatch:	The batch to fill.
 *
 * Search for and return a batch of folios in the mapping starting at
 * index @start and up to index @end (inclusive).  The folios are returned
 * in @fbatch with an elevated reference count.
 *
 * The first folio may start before @start; if it does, it will contain
 * @start.  The final folio may extend beyond @end; if it does, it will
 * contain @end.  The folios have ascending indices.  There may be gaps
 * between the folios if there are indices which have no folio in the
 * page cache.  If folios are added to or removed from the page cache
 * while this is running, they may or may not be found by this call.
 *
 * Return: The number of folios which were found.
 * We also update @start to index the next folio for the traversal.
 */
unsigned filemap_get_folios(struct address_space *mapping, pgoff_t *start,
		pgoff_t end, struct folio_batch *fbatch)
{
	XA_STATE(xas, &mapping->i_pages, *start);
	struct folio *folio;

	rcu_read_lock();
	while ((folio = find_get_entry(&xas, end, XA_PRESENT)) != NULL) {
		/* Skip over shadow, swap and DAX entries */
		if (xa_is_value(folio))
			continue;
		if (!folio_batch_add(fbatch, folio)) {
			unsigned long nr = folio_nr_pages(folio);

			if (folio_test_hugetlb(folio))
				nr = 1;
			*start = folio->index + nr;
			goto out;
		}
	}

	/*
	 * We come here when there is no page beyond @end. We take care to not
	 * overflow the index @start as it confuses some of the callers. This
	 * breaks the iteration when there is a page at index -1 but that is
	 * already broken anyway.
	 */
	if (end == (pgoff_t)-1)
		*start = (pgoff_t)-1;
	else
		*start = end + 1;
out:
	rcu_read_unlock();

	return folio_batch_count(fbatch);
}
EXPORT_SYMBOL(filemap_get_folios);

static inline
bool folio_more_pages(struct folio *folio, pgoff_t index, pgoff_t max)
{
	if (!folio_test_large(folio) || folio_test_hugetlb(folio))
		return false;
	if (index >= max)
		return false;
	return index < folio->index + folio_nr_pages(folio) - 1;
}

/**
 * filemap_get_folios_contig - Get a batch of contiguous folios
 * @mapping:	The address_space to search
 * @start:	The starting page index
 * @end:	The final page index (inclusive)
 * @fbatch:	The batch to fill
 *
 * filemap_get_folios_contig() works exactly like filemap_get_folios(),
 * except the returned folios are guaranteed to be contiguous. This may
 * not return all contiguous folios if the batch gets filled up.
 *
 * Return: The number of folios found.
 * Also update @start to be positioned for traversal of the next folio.
 */

unsigned filemap_get_folios_contig(struct address_space *mapping,
		pgoff_t *start, pgoff_t end, struct folio_batch *fbatch)
{
	XA_STATE(xas, &mapping->i_pages, *start);
	unsigned long nr;
	struct folio *folio;

	rcu_read_lock();

	for (folio = xas_load(&xas); folio && xas.xa_index <= end;
			folio = xas_next(&xas)) {
		if (xas_retry(&xas, folio))
			continue;
		/*
		 * If the entry has been swapped out, we can stop looking.
		 * No current caller is looking for DAX entries.
		 */
		if (xa_is_value(folio))
			goto update_start;

		if (!folio_try_get_rcu(folio))
			goto retry;

		if (unlikely(folio != xas_reload(&xas)))
			goto put_folio;

		if (!folio_batch_add(fbatch, folio)) {
			nr = folio_nr_pages(folio);

			if (folio_test_hugetlb(folio))
				nr = 1;
			*start = folio->index + nr;
			goto out;
		}
		continue;
put_folio:
		folio_put(folio);

retry:
		xas_reset(&xas);
	}

update_start:
	nr = folio_batch_count(fbatch);

	if (nr) {
		folio = fbatch->folios[nr - 1];
		if (folio_test_hugetlb(folio))
			*start = folio->index + 1;
		else
			*start = folio->index + folio_nr_pages(folio);
	}
out:
	rcu_read_unlock();
	return folio_batch_count(fbatch);
}
EXPORT_SYMBOL(filemap_get_folios_contig);

/**
 * filemap_get_folios_tag - Get a batch of folios matching @tag
 * @mapping:    The address_space to search
 * @start:      The starting page index
 * @end:        The final page index (inclusive)
 * @tag:        The tag index
 * @fbatch:     The batch to fill
 *
 * Same as filemap_get_folios(), but only returning folios tagged with @tag.
 *
 * Return: The number of folios found.
 * Also update @start to index the next folio for traversal.
 */
unsigned filemap_get_folios_tag(struct address_space *mapping, pgoff_t *start,
			pgoff_t end, xa_mark_t tag, struct folio_batch *fbatch)
{
	XA_STATE(xas, &mapping->i_pages, *start);
	struct folio *folio;

	rcu_read_lock();
	while ((folio = find_get_entry(&xas, end, tag)) != NULL) {
		/*
		 * Shadow entries should never be tagged, but this iteration
		 * is lockless so there is a window for page reclaim to evict
		 * a page we saw tagged. Skip over it.
		 */
		if (xa_is_value(folio))
			continue;
		if (!folio_batch_add(fbatch, folio)) {
			unsigned long nr = folio_nr_pages(folio);

			if (folio_test_hugetlb(folio))
				nr = 1;
			*start = folio->index + nr;
			goto out;
		}
	}
	/*
	 * We come here when there is no page beyond @end. We take care to not
	 * overflow the index @start as it confuses some of the callers. This
	 * breaks the iteration when there is a page at index -1 but that is
	 * already broke anyway.
	 */
	if (end == (pgoff_t)-1)
		*start = (pgoff_t)-1;
	else
		*start = end + 1;
out:
	rcu_read_unlock();

	return folio_batch_count(fbatch);
}
EXPORT_SYMBOL(filemap_get_folios_tag);

/*
 * CD/DVDs are error prone. When a medium error occurs, the driver may fail
 * a _large_ part of the i/o request. Imagine the worst scenario:
 *
 *      ---R__________________________________________B__________
 *         ^ reading here                             ^ bad block(assume 4k)
 *
 * read(R) => miss => readahead(R...B) => media error => frustrating retries
 * => failing the whole request => read(R) => read(R+1) =>
 * readahead(R+1...B+1) => bang => read(R+2) => read(R+3) =>
 * readahead(R+3...B+2) => bang => read(R+3) => read(R+4) =>
 * readahead(R+4...B+3) => bang => read(R+4) => read(R+5) => ......
 *
 * It is going insane. Fix it by quickly scaling down the readahead size.
 */
static void shrink_readahead_size_eio(struct file_ra_state *ra)
{
	ra->ra_pages /= 4;
}

/*
 * filemap_get_read_batch - Get a batch of folios for read
 *
 * Get a batch of folios which represent a contiguous range of bytes in
 * the file.  No exceptional entries will be returned.  If @index is in
 * the middle of a folio, the entire folio will be returned.  The last
 * folio in the batch may have the readahead flag set or the uptodate flag
 * clear so that the caller can take the appropriate action.
 */
static void filemap_get_read_batch(struct address_space *mapping,
		pgoff_t index, pgoff_t max, struct folio_batch *fbatch)
{
	XA_STATE(xas, &mapping->i_pages, index);
	struct folio *folio;

	rcu_read_lock();
	for (folio = xas_load(&xas); folio; folio = xas_next(&xas)) {
		if (xas_retry(&xas, folio))
			continue;
		if (xas.xa_index > max || xa_is_value(folio))
			break;
<<<<<<< HEAD
		if (xa_is_sibling(head))
			break;
		if (!page_cache_get_speculative(head))
=======
		if (xa_is_sibling(folio))
			break;
		if (!folio_try_get_rcu(folio))
>>>>>>> eb3cdb58
			goto retry;

		if (unlikely(folio != xas_reload(&xas)))
			goto put_folio;

		if (!folio_batch_add(fbatch, folio))
			break;
		if (!folio_test_uptodate(folio))
			break;
		if (folio_test_readahead(folio))
			break;
		xas_advance(&xas, folio->index + folio_nr_pages(folio) - 1);
		continue;
put_folio:
		folio_put(folio);
retry:
		xas_reset(&xas);
	}
	rcu_read_unlock();
}

static int filemap_read_folio(struct file *file, filler_t filler,
		struct folio *folio)
{
	bool workingset = folio_test_workingset(folio);
	unsigned long pflags;
	int error;

	/*
	 * A previous I/O error may have been due to temporary failures,
	 * eg. multipath errors.  PG_error will be set again if read_folio
	 * fails.
	 */
	folio_clear_error(folio);

	/* Start the actual read. The read will unlock the page. */
	if (unlikely(workingset))
		psi_memstall_enter(&pflags);
	error = filler(file, folio);
	if (unlikely(workingset))
		psi_memstall_leave(&pflags);
	if (error)
		return error;

	error = folio_wait_locked_killable(folio);
	if (error)
		return error;
	if (folio_test_uptodate(folio))
		return 0;
	if (file)
		shrink_readahead_size_eio(&file->f_ra);
	return -EIO;
}

static bool filemap_range_uptodate(struct address_space *mapping,
		loff_t pos, size_t count, struct folio *folio,
		bool need_uptodate)
{
	if (folio_test_uptodate(folio))
		return true;
	/* pipes can't handle partially uptodate pages */
	if (need_uptodate)
		return false;
	if (!mapping->a_ops->is_partially_uptodate)
		return false;
	if (mapping->host->i_blkbits >= folio_shift(folio))
		return false;

	if (folio_pos(folio) > pos) {
		count -= folio_pos(folio) - pos;
		pos = 0;
	} else {
		pos -= folio_pos(folio);
	}

	return mapping->a_ops->is_partially_uptodate(folio, pos, count);
}

static int filemap_update_page(struct kiocb *iocb,
		struct address_space *mapping, size_t count,
		struct folio *folio, bool need_uptodate)
{
	int error;

	if (iocb->ki_flags & IOCB_NOWAIT) {
		if (!filemap_invalidate_trylock_shared(mapping))
			return -EAGAIN;
	} else {
		filemap_invalidate_lock_shared(mapping);
	}

<<<<<<< HEAD
	if (!trylock_page(page)) {
=======
	if (!folio_trylock(folio)) {
>>>>>>> eb3cdb58
		error = -EAGAIN;
		if (iocb->ki_flags & (IOCB_NOWAIT | IOCB_NOIO))
			goto unlock_mapping;
		if (!(iocb->ki_flags & IOCB_WAITQ)) {
			filemap_invalidate_unlock_shared(mapping);
<<<<<<< HEAD
			put_and_wait_on_page_locked(page, TASK_KILLABLE);
=======
			/*
			 * This is where we usually end up waiting for a
			 * previously submitted readahead to finish.
			 */
			folio_put_wait_locked(folio, TASK_KILLABLE);
>>>>>>> eb3cdb58
			return AOP_TRUNCATED_PAGE;
		}
		error = __folio_lock_async(folio, iocb->ki_waitq);
		if (error)
			goto unlock_mapping;
	}

	error = AOP_TRUNCATED_PAGE;
<<<<<<< HEAD
	if (!page->mapping)
=======
	if (!folio->mapping)
>>>>>>> eb3cdb58
		goto unlock;

	error = 0;
	if (filemap_range_uptodate(mapping, iocb->ki_pos, count, folio,
				   need_uptodate))
		goto unlock;

	error = -EAGAIN;
	if (iocb->ki_flags & (IOCB_NOIO | IOCB_NOWAIT | IOCB_WAITQ))
		goto unlock;

<<<<<<< HEAD
	error = filemap_read_page(iocb->ki_filp, mapping, page);
	goto unlock_mapping;
unlock:
	unlock_page(page);
unlock_mapping:
	filemap_invalidate_unlock_shared(mapping);
	if (error == AOP_TRUNCATED_PAGE)
		put_page(page);
=======
	error = filemap_read_folio(iocb->ki_filp, mapping->a_ops->read_folio,
			folio);
	goto unlock_mapping;
unlock:
	folio_unlock(folio);
unlock_mapping:
	filemap_invalidate_unlock_shared(mapping);
	if (error == AOP_TRUNCATED_PAGE)
		folio_put(folio);
>>>>>>> eb3cdb58
	return error;
}

static int filemap_create_folio(struct file *file,
		struct address_space *mapping, pgoff_t index,
		struct folio_batch *fbatch)
{
	struct folio *folio;
	int error;

	folio = filemap_alloc_folio(mapping_gfp_mask(mapping), 0);
	if (!folio)
		return -ENOMEM;

	/*
<<<<<<< HEAD
	 * Protect against truncate / hole punch. Grabbing invalidate_lock here
	 * assures we cannot instantiate and bring uptodate new pagecache pages
	 * after evicting page cache during truncate and before actually
	 * freeing blocks.  Note that we could release invalidate_lock after
	 * inserting the page into page cache as the locked page would then be
	 * enough to synchronize with hole punching. But there are code paths
	 * such as filemap_update_page() filling in partially uptodate pages or
	 * ->readpages() that need to hold invalidate_lock while mapping blocks
	 * for IO so let's hold the lock here as well to keep locking rules
	 * simple.
	 */
	filemap_invalidate_lock_shared(mapping);
	error = add_to_page_cache_lru(page, mapping, index,
=======
	 * Protect against truncate / hole punch. Grabbing invalidate_lock
	 * here assures we cannot instantiate and bring uptodate new
	 * pagecache folios after evicting page cache during truncate
	 * and before actually freeing blocks.	Note that we could
	 * release invalidate_lock after inserting the folio into
	 * the page cache as the locked folio would then be enough to
	 * synchronize with hole punching. But there are code paths
	 * such as filemap_update_page() filling in partially uptodate
	 * pages or ->readahead() that need to hold invalidate_lock
	 * while mapping blocks for IO so let's hold the lock here as
	 * well to keep locking rules simple.
	 */
	filemap_invalidate_lock_shared(mapping);
	error = filemap_add_folio(mapping, folio, index,
>>>>>>> eb3cdb58
			mapping_gfp_constraint(mapping, GFP_KERNEL));
	if (error == -EEXIST)
		error = AOP_TRUNCATED_PAGE;
	if (error)
		goto error;

	error = filemap_read_folio(file, mapping->a_ops->read_folio, folio);
	if (error)
		goto error;

	filemap_invalidate_unlock_shared(mapping);
<<<<<<< HEAD
	pagevec_add(pvec, page);
	return 0;
error:
	filemap_invalidate_unlock_shared(mapping);
	put_page(page);
=======
	folio_batch_add(fbatch, folio);
	return 0;
error:
	filemap_invalidate_unlock_shared(mapping);
	folio_put(folio);
>>>>>>> eb3cdb58
	return error;
}

static int filemap_readahead(struct kiocb *iocb, struct file *file,
		struct address_space *mapping, struct folio *folio,
		pgoff_t last_index)
{
	DEFINE_READAHEAD(ractl, file, &file->f_ra, mapping, folio->index);

	if (iocb->ki_flags & IOCB_NOIO)
		return -EAGAIN;
	page_cache_async_ra(&ractl, folio, last_index - folio->index);
	return 0;
}

static int filemap_get_pages(struct kiocb *iocb, size_t count,
		struct folio_batch *fbatch, bool need_uptodate)
{
	struct file *filp = iocb->ki_filp;
	struct address_space *mapping = filp->f_mapping;
	struct file_ra_state *ra = &filp->f_ra;
	pgoff_t index = iocb->ki_pos >> PAGE_SHIFT;
	pgoff_t last_index;
	struct folio *folio;
	int err = 0;

	/* "last_index" is the index of the page beyond the end of the read */
<<<<<<< HEAD
	last_index = DIV_ROUND_UP(iocb->ki_pos + iter->count, PAGE_SIZE);
=======
	last_index = DIV_ROUND_UP(iocb->ki_pos + count, PAGE_SIZE);
>>>>>>> eb3cdb58
retry:
	if (fatal_signal_pending(current))
		return -EINTR;

<<<<<<< HEAD
	filemap_get_read_batch(mapping, index, last_index - 1, pvec);
	if (!pagevec_count(pvec)) {
=======
	filemap_get_read_batch(mapping, index, last_index - 1, fbatch);
	if (!folio_batch_count(fbatch)) {
>>>>>>> eb3cdb58
		if (iocb->ki_flags & IOCB_NOIO)
			return -EAGAIN;
		page_cache_sync_readahead(mapping, ra, filp, index,
				last_index - index);
<<<<<<< HEAD
		filemap_get_read_batch(mapping, index, last_index - 1, pvec);
=======
		filemap_get_read_batch(mapping, index, last_index - 1, fbatch);
>>>>>>> eb3cdb58
	}
	if (!folio_batch_count(fbatch)) {
		if (iocb->ki_flags & (IOCB_NOWAIT | IOCB_WAITQ))
			return -EAGAIN;
		err = filemap_create_folio(filp, mapping,
				iocb->ki_pos >> PAGE_SHIFT, fbatch);
		if (err == AOP_TRUNCATED_PAGE)
			goto retry;
		return err;
	}

	folio = fbatch->folios[folio_batch_count(fbatch) - 1];
	if (folio_test_readahead(folio)) {
		err = filemap_readahead(iocb, filp, mapping, folio, last_index);
		if (err)
			goto err;
	}
	if (!folio_test_uptodate(folio)) {
		if ((iocb->ki_flags & IOCB_WAITQ) &&
		    folio_batch_count(fbatch) > 1)
			iocb->ki_flags |= IOCB_NOWAIT;
		err = filemap_update_page(iocb, mapping, count, folio,
					  need_uptodate);
		if (err)
			goto err;
	}

	return 0;
err:
	if (err < 0)
		folio_put(folio);
	if (likely(--fbatch->nr))
		return 0;
	if (err == AOP_TRUNCATED_PAGE)
		goto retry;
	return err;
}

static inline bool pos_same_folio(loff_t pos1, loff_t pos2, struct folio *folio)
{
	unsigned int shift = folio_shift(folio);

	return (pos1 >> shift == pos2 >> shift);
}

/**
 * filemap_read - Read data from the page cache.
 * @iocb: The iocb to read.
 * @iter: Destination for the data.
 * @already_read: Number of bytes already read by the caller.
 *
 * Copies data from the page cache.  If the data is not currently present,
 * uses the readahead and read_folio address_space operations to fetch it.
 *
 * Return: Total number of bytes copied, including those already read by
 * the caller.  If an error happens before any bytes are copied, returns
 * a negative error number.
 */
ssize_t filemap_read(struct kiocb *iocb, struct iov_iter *iter,
		ssize_t already_read)
{
	struct file *filp = iocb->ki_filp;
	struct file_ra_state *ra = &filp->f_ra;
	struct address_space *mapping = filp->f_mapping;
	struct inode *inode = mapping->host;
	struct folio_batch fbatch;
	int i, error = 0;
	bool writably_mapped;
	loff_t isize, end_offset;

	if (unlikely(iocb->ki_pos >= inode->i_sb->s_maxbytes))
		return 0;
	if (unlikely(!iov_iter_count(iter)))
		return 0;

	iov_iter_truncate(iter, inode->i_sb->s_maxbytes);
	folio_batch_init(&fbatch);

	do {
		cond_resched();

		/*
		 * If we've already successfully copied some data, then we
		 * can no longer safely return -EIOCBQUEUED. Hence mark
		 * an async read NOWAIT at that point.
		 */
		if ((iocb->ki_flags & IOCB_WAITQ) && already_read)
			iocb->ki_flags |= IOCB_NOWAIT;

		if (unlikely(iocb->ki_pos >= i_size_read(inode)))
			break;

<<<<<<< HEAD
		error = filemap_get_pages(iocb, iter, &pvec);
=======
		error = filemap_get_pages(iocb, iter->count, &fbatch,
					  iov_iter_is_pipe(iter));
>>>>>>> eb3cdb58
		if (error < 0)
			break;

		/*
		 * i_size must be checked after we know the pages are Uptodate.
		 *
		 * Checking i_size after the check allows us to calculate
		 * the correct value for "nr", which means the zero-filled
		 * part of the page is not copied back to userspace (unless
		 * another truncate extends the file - this is desired though).
		 */
		isize = i_size_read(inode);
		if (unlikely(iocb->ki_pos >= isize))
			goto put_folios;
		end_offset = min_t(loff_t, isize, iocb->ki_pos + iter->count);

		/*
		 * Once we start copying data, we don't want to be touching any
		 * cachelines that might be contended:
		 */
		writably_mapped = mapping_writably_mapped(mapping);

		/*
		 * When a read accesses the same folio several times, only
		 * mark it as accessed the first time.
		 */
		if (!pos_same_folio(iocb->ki_pos, ra->prev_pos - 1,
							fbatch.folios[0]))
			folio_mark_accessed(fbatch.folios[0]);

		for (i = 0; i < folio_batch_count(&fbatch); i++) {
			struct folio *folio = fbatch.folios[i];
			size_t fsize = folio_size(folio);
			size_t offset = iocb->ki_pos & (fsize - 1);
			size_t bytes = min_t(loff_t, end_offset - iocb->ki_pos,
					     fsize - offset);
			size_t copied;

			if (end_offset < folio_pos(folio))
				break;
			if (i > 0)
				folio_mark_accessed(folio);
			/*
			 * If users can be writing to this folio using arbitrary
			 * virtual addresses, take care of potential aliasing
			 * before reading the folio on the kernel side.
			 */
			if (writably_mapped)
				flush_dcache_folio(folio);

			copied = copy_folio_to_iter(folio, offset, bytes, iter);

			already_read += copied;
			iocb->ki_pos += copied;
			ra->prev_pos = iocb->ki_pos;

			if (copied < bytes) {
				error = -EFAULT;
				break;
			}
		}
put_folios:
		for (i = 0; i < folio_batch_count(&fbatch); i++)
			folio_put(fbatch.folios[i]);
		folio_batch_init(&fbatch);
	} while (iov_iter_count(iter) && iocb->ki_pos < isize && !error);

	file_accessed(filp);

	return already_read ? already_read : error;
}
EXPORT_SYMBOL_GPL(filemap_read);

/**
 * generic_file_read_iter - generic filesystem read routine
 * @iocb:	kernel I/O control block
 * @iter:	destination for the data read
 *
 * This is the "read_iter()" routine for all filesystems
 * that can use the page cache directly.
 *
 * The IOCB_NOWAIT flag in iocb->ki_flags indicates that -EAGAIN shall
 * be returned when no data can be read without waiting for I/O requests
 * to complete; it doesn't prevent readahead.
 *
 * The IOCB_NOIO flag in iocb->ki_flags indicates that no new I/O
 * requests shall be made for the read or for readahead.  When no data
 * can be read, -EAGAIN shall be returned.  When readahead would be
 * triggered, a partial, possibly empty read shall be returned.
 *
 * Return:
 * * number of bytes copied, even for partial reads
 * * negative error code (or 0 if IOCB_NOIO) if nothing was read
 */
ssize_t
generic_file_read_iter(struct kiocb *iocb, struct iov_iter *iter)
{
	size_t count = iov_iter_count(iter);
	ssize_t retval = 0;

	if (!count)
		return 0; /* skip atime */

	if (iocb->ki_flags & IOCB_DIRECT) {
		struct file *file = iocb->ki_filp;
		struct address_space *mapping = file->f_mapping;
		struct inode *inode = mapping->host;

		if (iocb->ki_flags & IOCB_NOWAIT) {
			if (filemap_range_needs_writeback(mapping, iocb->ki_pos,
						iocb->ki_pos + count - 1))
				return -EAGAIN;
		} else {
			retval = filemap_write_and_wait_range(mapping,
						iocb->ki_pos,
					        iocb->ki_pos + count - 1);
			if (retval < 0)
				return retval;
		}

		file_accessed(file);

		retval = mapping->a_ops->direct_IO(iocb, iter);
		if (retval >= 0) {
			iocb->ki_pos += retval;
			count -= retval;
		}
		if (retval != -EIOCBQUEUED)
			iov_iter_revert(iter, count - iov_iter_count(iter));

		/*
		 * Btrfs can have a short DIO read if we encounter
		 * compressed extents, so if there was an error, or if
		 * we've already read everything we wanted to, or if
		 * there was a short read because we hit EOF, go ahead
		 * and return.  Otherwise fallthrough to buffered io for
		 * the rest of the read.  Buffered reads will not work for
		 * DAX files, so don't bother trying.
		 */
		if (retval < 0 || !count || IS_DAX(inode))
			return retval;
		if (iocb->ki_pos >= i_size_read(inode))
			return retval;
	}

	return filemap_read(iocb, iter, retval);
}
EXPORT_SYMBOL(generic_file_read_iter);

/*
 * Splice subpages from a folio into a pipe.
 */
size_t splice_folio_into_pipe(struct pipe_inode_info *pipe,
			      struct folio *folio, loff_t fpos, size_t size)
{
	struct page *page;
	size_t spliced = 0, offset = offset_in_folio(folio, fpos);

	page = folio_page(folio, offset / PAGE_SIZE);
	size = min(size, folio_size(folio) - offset);
	offset %= PAGE_SIZE;

	while (spliced < size &&
	       !pipe_full(pipe->head, pipe->tail, pipe->max_usage)) {
		struct pipe_buffer *buf = pipe_head_buf(pipe);
		size_t part = min_t(size_t, PAGE_SIZE - offset, size - spliced);

		*buf = (struct pipe_buffer) {
			.ops	= &page_cache_pipe_buf_ops,
			.page	= page,
			.offset	= offset,
			.len	= part,
		};
		folio_get(folio);
		pipe->head++;
		page++;
		spliced += part;
		offset = 0;
	}

	return spliced;
}

/*
 * Splice folios from the pagecache of a buffered (ie. non-O_DIRECT) file into
 * a pipe.
 */
ssize_t filemap_splice_read(struct file *in, loff_t *ppos,
			    struct pipe_inode_info *pipe,
			    size_t len, unsigned int flags)
{
	struct folio_batch fbatch;
	struct kiocb iocb;
	size_t total_spliced = 0, used, npages;
	loff_t isize, end_offset;
	bool writably_mapped;
	int i, error = 0;

	init_sync_kiocb(&iocb, in);
	iocb.ki_pos = *ppos;

	/* Work out how much data we can actually add into the pipe */
	used = pipe_occupancy(pipe->head, pipe->tail);
	npages = max_t(ssize_t, pipe->max_usage - used, 0);
	len = min_t(size_t, len, npages * PAGE_SIZE);

	folio_batch_init(&fbatch);

	do {
		cond_resched();

		if (*ppos >= i_size_read(in->f_mapping->host))
			break;

		iocb.ki_pos = *ppos;
		error = filemap_get_pages(&iocb, len, &fbatch, true);
		if (error < 0)
			break;

		/*
		 * i_size must be checked after we know the pages are Uptodate.
		 *
		 * Checking i_size after the check allows us to calculate
		 * the correct value for "nr", which means the zero-filled
		 * part of the page is not copied back to userspace (unless
		 * another truncate extends the file - this is desired though).
		 */
		isize = i_size_read(in->f_mapping->host);
		if (unlikely(*ppos >= isize))
			break;
		end_offset = min_t(loff_t, isize, *ppos + len);

		/*
		 * Once we start copying data, we don't want to be touching any
		 * cachelines that might be contended:
		 */
		writably_mapped = mapping_writably_mapped(in->f_mapping);

		for (i = 0; i < folio_batch_count(&fbatch); i++) {
			struct folio *folio = fbatch.folios[i];
			size_t n;

			if (folio_pos(folio) >= end_offset)
				goto out;
			folio_mark_accessed(folio);

			/*
			 * If users can be writing to this folio using arbitrary
			 * virtual addresses, take care of potential aliasing
			 * before reading the folio on the kernel side.
			 */
			if (writably_mapped)
				flush_dcache_folio(folio);

			n = min_t(loff_t, len, isize - *ppos);
			n = splice_folio_into_pipe(pipe, folio, *ppos, n);
			if (!n)
				goto out;
			len -= n;
			total_spliced += n;
			*ppos += n;
			in->f_ra.prev_pos = *ppos;
			if (pipe_full(pipe->head, pipe->tail, pipe->max_usage))
				goto out;
		}

		folio_batch_release(&fbatch);
	} while (len);

out:
	folio_batch_release(&fbatch);
	file_accessed(in);

	return total_spliced ? total_spliced : error;
}
EXPORT_SYMBOL(filemap_splice_read);

static inline loff_t folio_seek_hole_data(struct xa_state *xas,
		struct address_space *mapping, struct folio *folio,
		loff_t start, loff_t end, bool seek_data)
{
	const struct address_space_operations *ops = mapping->a_ops;
	size_t offset, bsz = i_blocksize(mapping->host);

	if (xa_is_value(folio) || folio_test_uptodate(folio))
		return seek_data ? start : end;
	if (!ops->is_partially_uptodate)
		return seek_data ? end : start;

	xas_pause(xas);
	rcu_read_unlock();
	folio_lock(folio);
	if (unlikely(folio->mapping != mapping))
		goto unlock;

	offset = offset_in_folio(folio, start) & ~(bsz - 1);

	do {
		if (ops->is_partially_uptodate(folio, offset, bsz) ==
							seek_data)
			break;
		start = (start + bsz) & ~(bsz - 1);
		offset += bsz;
	} while (offset < folio_size(folio));
unlock:
	folio_unlock(folio);
	rcu_read_lock();
	return start;
}

static inline size_t seek_folio_size(struct xa_state *xas, struct folio *folio)
{
	if (xa_is_value(folio))
		return PAGE_SIZE << xa_get_order(xas->xa, xas->xa_index);
	return folio_size(folio);
}

/**
 * mapping_seek_hole_data - Seek for SEEK_DATA / SEEK_HOLE in the page cache.
 * @mapping: Address space to search.
 * @start: First byte to consider.
 * @end: Limit of search (exclusive).
 * @whence: Either SEEK_HOLE or SEEK_DATA.
 *
 * If the page cache knows which blocks contain holes and which blocks
 * contain data, your filesystem can use this function to implement
 * SEEK_HOLE and SEEK_DATA.  This is useful for filesystems which are
 * entirely memory-based such as tmpfs, and filesystems which support
 * unwritten extents.
 *
 * Return: The requested offset on success, or -ENXIO if @whence specifies
 * SEEK_DATA and there is no data after @start.  There is an implicit hole
 * after @end - 1, so SEEK_HOLE returns @end if all the bytes between @start
 * and @end contain data.
 */
loff_t mapping_seek_hole_data(struct address_space *mapping, loff_t start,
		loff_t end, int whence)
{
	XA_STATE(xas, &mapping->i_pages, start >> PAGE_SHIFT);
	pgoff_t max = (end - 1) >> PAGE_SHIFT;
	bool seek_data = (whence == SEEK_DATA);
	struct folio *folio;

	if (end <= start)
		return -ENXIO;

	rcu_read_lock();
	while ((folio = find_get_entry(&xas, max, XA_PRESENT))) {
		loff_t pos = (u64)xas.xa_index << PAGE_SHIFT;
		size_t seek_size;

		if (start < pos) {
			if (!seek_data)
				goto unlock;
			start = pos;
		}

		seek_size = seek_folio_size(&xas, folio);
		pos = round_up((u64)pos + 1, seek_size);
		start = folio_seek_hole_data(&xas, mapping, folio, start, pos,
				seek_data);
		if (start < pos)
			goto unlock;
		if (start >= end)
			break;
		if (seek_size > PAGE_SIZE)
			xas_set(&xas, pos >> PAGE_SHIFT);
		if (!xa_is_value(folio))
			folio_put(folio);
	}
	if (seek_data)
		start = -ENXIO;
unlock:
	rcu_read_unlock();
	if (folio && !xa_is_value(folio))
		folio_put(folio);
	if (start > end)
		return end;
	return start;
}

#ifdef CONFIG_MMU
#define MMAP_LOTSAMISS  (100)
/*
 * lock_folio_maybe_drop_mmap - lock the page, possibly dropping the mmap_lock
 * @vmf - the vm_fault for this fault.
 * @folio - the folio to lock.
 * @fpin - the pointer to the file we may pin (or is already pinned).
 *
 * This works similar to lock_folio_or_retry in that it can drop the
 * mmap_lock.  It differs in that it actually returns the folio locked
 * if it returns 1 and 0 if it couldn't lock the folio.  If we did have
 * to drop the mmap_lock then fpin will point to the pinned file and
 * needs to be fput()'ed at a later point.
 */
static int lock_folio_maybe_drop_mmap(struct vm_fault *vmf, struct folio *folio,
				     struct file **fpin)
{
	if (folio_trylock(folio))
		return 1;

	/*
	 * NOTE! This will make us return with VM_FAULT_RETRY, but with
	 * the mmap_lock still held. That's how FAULT_FLAG_RETRY_NOWAIT
	 * is supposed to work. We have way too many special cases..
	 */
	if (vmf->flags & FAULT_FLAG_RETRY_NOWAIT)
		return 0;

	*fpin = maybe_unlock_mmap_for_io(vmf, *fpin);
	if (vmf->flags & FAULT_FLAG_KILLABLE) {
		if (__folio_lock_killable(folio)) {
			/*
			 * We didn't have the right flags to drop the mmap_lock,
			 * but all fault_handlers only check for fatal signals
			 * if we return VM_FAULT_RETRY, so we need to drop the
			 * mmap_lock here and return 0 if we don't have a fpin.
			 */
			if (*fpin == NULL)
				mmap_read_unlock(vmf->vma->vm_mm);
			return 0;
		}
	} else
		__folio_lock(folio);

	return 1;
}

/*
 * Synchronous readahead happens when we don't even find a page in the page
 * cache at all.  We don't want to perform IO under the mmap sem, so if we have
 * to drop the mmap sem we return the file that was pinned in order for us to do
 * that.  If we didn't pin a file then we return NULL.  The file that is
 * returned needs to be fput()'ed when we're done with it.
 */
static struct file *do_sync_mmap_readahead(struct vm_fault *vmf)
{
	struct file *file = vmf->vma->vm_file;
	struct file_ra_state *ra = &file->f_ra;
	struct address_space *mapping = file->f_mapping;
	DEFINE_READAHEAD(ractl, file, ra, mapping, vmf->pgoff);
	struct file *fpin = NULL;
	unsigned long vm_flags = vmf->vma->vm_flags;
	unsigned int mmap_miss;

#ifdef CONFIG_TRANSPARENT_HUGEPAGE
	/* Use the readahead code, even if readahead is disabled */
	if (vm_flags & VM_HUGEPAGE) {
		fpin = maybe_unlock_mmap_for_io(vmf, fpin);
		ractl._index &= ~((unsigned long)HPAGE_PMD_NR - 1);
		ra->size = HPAGE_PMD_NR;
		/*
		 * Fetch two PMD folios, so we get the chance to actually
		 * readahead, unless we've been told not to.
		 */
		if (!(vm_flags & VM_RAND_READ))
			ra->size *= 2;
		ra->async_size = HPAGE_PMD_NR;
		page_cache_ra_order(&ractl, ra, HPAGE_PMD_ORDER);
		return fpin;
	}
#endif

	/* If we don't want any read-ahead, don't bother */
	if (vm_flags & VM_RAND_READ)
		return fpin;
	if (!ra->ra_pages)
		return fpin;

	if (vm_flags & VM_SEQ_READ) {
		fpin = maybe_unlock_mmap_for_io(vmf, fpin);
		page_cache_sync_ra(&ractl, ra->ra_pages);
		return fpin;
	}

	/* Avoid banging the cache line if not needed */
	mmap_miss = READ_ONCE(ra->mmap_miss);
	if (mmap_miss < MMAP_LOTSAMISS * 10)
		WRITE_ONCE(ra->mmap_miss, ++mmap_miss);

	/*
	 * Do we miss much more than hit in this file? If so,
	 * stop bothering with read-ahead. It will only hurt.
	 */
	if (mmap_miss > MMAP_LOTSAMISS)
		return fpin;

	/*
	 * mmap read-around
	 */
	fpin = maybe_unlock_mmap_for_io(vmf, fpin);
	ra->start = max_t(long, 0, vmf->pgoff - ra->ra_pages / 2);
	ra->size = ra->ra_pages;
	ra->async_size = ra->ra_pages / 4;
	ractl._index = ra->start;
	page_cache_ra_order(&ractl, ra, 0);
	return fpin;
}

/*
 * Asynchronous readahead happens when we find the page and PG_readahead,
 * so we want to possibly extend the readahead further.  We return the file that
 * was pinned if we have to drop the mmap_lock in order to do IO.
 */
static struct file *do_async_mmap_readahead(struct vm_fault *vmf,
					    struct folio *folio)
{
	struct file *file = vmf->vma->vm_file;
	struct file_ra_state *ra = &file->f_ra;
	DEFINE_READAHEAD(ractl, file, ra, file->f_mapping, vmf->pgoff);
	struct file *fpin = NULL;
	unsigned int mmap_miss;

	/* If we don't want any read-ahead, don't bother */
	if (vmf->vma->vm_flags & VM_RAND_READ || !ra->ra_pages)
		return fpin;

	mmap_miss = READ_ONCE(ra->mmap_miss);
	if (mmap_miss)
		WRITE_ONCE(ra->mmap_miss, --mmap_miss);

	if (folio_test_readahead(folio)) {
		fpin = maybe_unlock_mmap_for_io(vmf, fpin);
		page_cache_async_ra(&ractl, folio, ra->ra_pages);
	}
	return fpin;
}

/**
 * filemap_fault - read in file data for page fault handling
 * @vmf:	struct vm_fault containing details of the fault
 *
 * filemap_fault() is invoked via the vma operations vector for a
 * mapped memory region to read in file data during a page fault.
 *
 * The goto's are kind of ugly, but this streamlines the normal case of having
 * it in the page cache, and handles the special cases reasonably without
 * having a lot of duplicated code.
 *
 * vma->vm_mm->mmap_lock must be held on entry.
 *
 * If our return value has VM_FAULT_RETRY set, it's because the mmap_lock
 * may be dropped before doing I/O or by lock_folio_maybe_drop_mmap().
 *
 * If our return value does not have VM_FAULT_RETRY set, the mmap_lock
 * has not been released.
 *
 * We never return with VM_FAULT_RETRY and a bit from VM_FAULT_ERROR set.
 *
 * Return: bitwise-OR of %VM_FAULT_ codes.
 */
vm_fault_t filemap_fault(struct vm_fault *vmf)
{
	int error;
	struct file *file = vmf->vma->vm_file;
	struct file *fpin = NULL;
	struct address_space *mapping = file->f_mapping;
	struct inode *inode = mapping->host;
	pgoff_t max_idx, index = vmf->pgoff;
	struct folio *folio;
	vm_fault_t ret = 0;
	bool mapping_locked = false;

	max_idx = DIV_ROUND_UP(i_size_read(inode), PAGE_SIZE);
	if (unlikely(index >= max_idx))
		return VM_FAULT_SIGBUS;

	/*
	 * Do we have something in the page cache already?
	 */
<<<<<<< HEAD
	page = find_get_page(mapping, offset);
	if (likely(page)) {
=======
	folio = filemap_get_folio(mapping, index);
	if (likely(!IS_ERR(folio))) {
>>>>>>> eb3cdb58
		/*
		 * We found the page, so try async readahead before waiting for
		 * the lock.
		 */
		if (!(vmf->flags & FAULT_FLAG_TRIED))
<<<<<<< HEAD
			fpin = do_async_mmap_readahead(vmf, page);
		if (unlikely(!PageUptodate(page))) {
=======
			fpin = do_async_mmap_readahead(vmf, folio);
		if (unlikely(!folio_test_uptodate(folio))) {
>>>>>>> eb3cdb58
			filemap_invalidate_lock_shared(mapping);
			mapping_locked = true;
		}
	} else {
		/* No page in the page cache at all */
		count_vm_event(PGMAJFAULT);
		count_memcg_event_mm(vmf->vma->vm_mm, PGMAJFAULT);
		ret = VM_FAULT_MAJOR;
		fpin = do_sync_mmap_readahead(vmf);
retry_find:
		/*
<<<<<<< HEAD
		 * See comment in filemap_create_page() why we need
=======
		 * See comment in filemap_create_folio() why we need
>>>>>>> eb3cdb58
		 * invalidate_lock
		 */
		if (!mapping_locked) {
			filemap_invalidate_lock_shared(mapping);
			mapping_locked = true;
		}
<<<<<<< HEAD
		page = pagecache_get_page(mapping, offset,
=======
		folio = __filemap_get_folio(mapping, index,
>>>>>>> eb3cdb58
					  FGP_CREAT|FGP_FOR_MMAP,
					  vmf->gfp_mask);
		if (IS_ERR(folio)) {
			if (fpin)
				goto out_retry;
			filemap_invalidate_unlock_shared(mapping);
			return VM_FAULT_OOM;
		}
	}

	if (!lock_folio_maybe_drop_mmap(vmf, folio, &fpin))
		goto out_retry;

	/* Did it get truncated? */
	if (unlikely(folio->mapping != mapping)) {
		folio_unlock(folio);
		folio_put(folio);
		goto retry_find;
	}
	VM_BUG_ON_FOLIO(!folio_contains(folio, index), folio);

	/*
	 * We have a locked page in the page cache, now we need to check
	 * that it's up-to-date. If not, it is going to be due to an error.
	 */
<<<<<<< HEAD
	if (unlikely(!PageUptodate(page))) {
=======
	if (unlikely(!folio_test_uptodate(folio))) {
>>>>>>> eb3cdb58
		/*
		 * The page was in cache and uptodate and now it is not.
		 * Strange but possible since we didn't hold the page lock all
		 * the time. Let's drop everything get the invalidate lock and
		 * try again.
		 */
		if (!mapping_locked) {
<<<<<<< HEAD
			unlock_page(page);
			put_page(page);
=======
			folio_unlock(folio);
			folio_put(folio);
>>>>>>> eb3cdb58
			goto retry_find;
		}
		goto page_not_uptodate;
	}

	/*
	 * We've made it this far and we had to drop our mmap_lock, now is the
	 * time to return to the upper layer and have it re-find the vma and
	 * redo the fault.
	 */
	if (fpin) {
		folio_unlock(folio);
		goto out_retry;
	}
	if (mapping_locked)
		filemap_invalidate_unlock_shared(mapping);

	/*
	 * Found the page and have a reference on it.
	 * We must recheck i_size under page lock.
	 */
	max_idx = DIV_ROUND_UP(i_size_read(inode), PAGE_SIZE);
	if (unlikely(index >= max_idx)) {
		folio_unlock(folio);
		folio_put(folio);
		return VM_FAULT_SIGBUS;
	}

	vmf->page = folio_file_page(folio, index);
	return ret | VM_FAULT_LOCKED;

page_not_uptodate:
	/*
	 * Umm, take care of errors if the page isn't up-to-date.
	 * Try to re-read it _once_. We do this synchronously,
	 * because there really aren't any performance issues here
	 * and we need to check for errors.
	 */
	fpin = maybe_unlock_mmap_for_io(vmf, fpin);
	error = filemap_read_folio(file, mapping->a_ops->read_folio, folio);
	if (fpin)
		goto out_retry;
	folio_put(folio);

	if (!error || error == AOP_TRUNCATED_PAGE)
		goto retry_find;
	filemap_invalidate_unlock_shared(mapping);

	return VM_FAULT_SIGBUS;

out_retry:
	/*
	 * We dropped the mmap_lock, we need to return to the fault handler to
	 * re-find the vma and come back and find our hopefully still populated
	 * page.
	 */
<<<<<<< HEAD
	if (page)
		put_page(page);
=======
	if (!IS_ERR(folio))
		folio_put(folio);
>>>>>>> eb3cdb58
	if (mapping_locked)
		filemap_invalidate_unlock_shared(mapping);
	if (fpin)
		fput(fpin);
	return ret | VM_FAULT_RETRY;
}
EXPORT_SYMBOL(filemap_fault);

static bool filemap_map_pmd(struct vm_fault *vmf, struct folio *folio,
		pgoff_t start)
{
	struct mm_struct *mm = vmf->vma->vm_mm;

	/* Huge page is mapped? No need to proceed. */
	if (pmd_trans_huge(*vmf->pmd)) {
		folio_unlock(folio);
		folio_put(folio);
		return true;
	}

<<<<<<< HEAD
	if (pmd_none(*vmf->pmd) && PageTransHuge(page)) {
		vm_fault_t ret = do_set_pmd(vmf, page);
		if (!ret) {
			/* The page is mapped successfully, reference consumed. */
			unlock_page(page);
=======
	if (pmd_none(*vmf->pmd) && folio_test_pmd_mappable(folio)) {
		struct page *page = folio_file_page(folio, start);
		vm_fault_t ret = do_set_pmd(vmf, page);
		if (!ret) {
			/* The page is mapped successfully, reference consumed. */
			folio_unlock(folio);
>>>>>>> eb3cdb58
			return true;
		}
	}

	if (pmd_none(*vmf->pmd))
		pmd_install(mm, vmf->pmd, &vmf->prealloc_pte);

	/* See comment in handle_pte_fault() */
	if (pmd_devmap_trans_unstable(vmf->pmd)) {
		folio_unlock(folio);
		folio_put(folio);
		return true;
	}

	return false;
}

static struct folio *next_uptodate_page(struct folio *folio,
				       struct address_space *mapping,
				       struct xa_state *xas, pgoff_t end_pgoff)
{
	unsigned long max_idx;

	do {
		if (!folio)
			return NULL;
		if (xas_retry(xas, folio))
			continue;
		if (xa_is_value(folio))
			continue;
		if (folio_test_locked(folio))
			continue;
		if (!folio_try_get_rcu(folio))
			continue;
		/* Has the page moved or been split? */
		if (unlikely(folio != xas_reload(xas)))
			goto skip;
		if (!folio_test_uptodate(folio) || folio_test_readahead(folio))
			goto skip;
<<<<<<< HEAD
		if (!trylock_page(page))
			goto skip;
		if (page->mapping != mapping)
=======
		if (!folio_trylock(folio))
			goto skip;
		if (folio->mapping != mapping)
>>>>>>> eb3cdb58
			goto unlock;
		if (!folio_test_uptodate(folio))
			goto unlock;
		max_idx = DIV_ROUND_UP(i_size_read(mapping->host), PAGE_SIZE);
		if (xas->xa_index >= max_idx)
			goto unlock;
		return folio;
unlock:
		folio_unlock(folio);
skip:
		folio_put(folio);
	} while ((folio = xas_next_entry(xas, end_pgoff)) != NULL);

	return NULL;
}

static inline struct folio *first_map_page(struct address_space *mapping,
					  struct xa_state *xas,
					  pgoff_t end_pgoff)
{
	return next_uptodate_page(xas_find(xas, end_pgoff),
				  mapping, xas, end_pgoff);
}

static inline struct folio *next_map_page(struct address_space *mapping,
					 struct xa_state *xas,
					 pgoff_t end_pgoff)
{
	return next_uptodate_page(xas_next_entry(xas, end_pgoff),
				  mapping, xas, end_pgoff);
}

vm_fault_t filemap_map_pages(struct vm_fault *vmf,
			     pgoff_t start_pgoff, pgoff_t end_pgoff)
{
	struct vm_area_struct *vma = vmf->vma;
	struct file *file = vma->vm_file;
	struct address_space *mapping = file->f_mapping;
	pgoff_t last_pgoff = start_pgoff;
	unsigned long addr;
	XA_STATE(xas, &mapping->i_pages, start_pgoff);
	struct folio *folio;
	struct page *page;
	unsigned int mmap_miss = READ_ONCE(file->f_ra.mmap_miss);
	vm_fault_t ret = 0;

	rcu_read_lock();
	folio = first_map_page(mapping, &xas, end_pgoff);
	if (!folio)
		goto out;

	if (filemap_map_pmd(vmf, folio, start_pgoff)) {
		ret = VM_FAULT_NOPAGE;
		goto out;
	}

	addr = vma->vm_start + ((start_pgoff - vma->vm_pgoff) << PAGE_SHIFT);
	vmf->pte = pte_offset_map_lock(vma->vm_mm, vmf->pmd, addr, &vmf->ptl);
	do {
again:
		page = folio_file_page(folio, xas.xa_index);
		if (PageHWPoison(page))
			goto unlock;

		if (mmap_miss > 0)
			mmap_miss--;

		addr += (xas.xa_index - last_pgoff) << PAGE_SHIFT;
		vmf->pte += xas.xa_index - last_pgoff;
		last_pgoff = xas.xa_index;

		/*
		 * NOTE: If there're PTE markers, we'll leave them to be
		 * handled in the specific fault path, and it'll prohibit the
		 * fault-around logic.
		 */
		if (!pte_none(*vmf->pte))
			goto unlock;

		/* We're about to handle the fault */
		if (vmf->address == addr)
			ret = VM_FAULT_NOPAGE;

		do_set_pte(vmf, page, addr);
		/* no need to invalidate: a not-present page won't be cached */
		update_mmu_cache(vma, addr, vmf->pte);
		if (folio_more_pages(folio, xas.xa_index, end_pgoff)) {
			xas.xa_index++;
			folio_ref_inc(folio);
			goto again;
		}
		folio_unlock(folio);
		continue;
unlock:
		if (folio_more_pages(folio, xas.xa_index, end_pgoff)) {
			xas.xa_index++;
			goto again;
		}
		folio_unlock(folio);
		folio_put(folio);
	} while ((folio = next_map_page(mapping, &xas, end_pgoff)) != NULL);
	pte_unmap_unlock(vmf->pte, vmf->ptl);
out:
	rcu_read_unlock();
	WRITE_ONCE(file->f_ra.mmap_miss, mmap_miss);
	return ret;
}
EXPORT_SYMBOL(filemap_map_pages);

vm_fault_t filemap_page_mkwrite(struct vm_fault *vmf)
{
	struct address_space *mapping = vmf->vma->vm_file->f_mapping;
	struct folio *folio = page_folio(vmf->page);
	vm_fault_t ret = VM_FAULT_LOCKED;

	sb_start_pagefault(mapping->host->i_sb);
	file_update_time(vmf->vma->vm_file);
	folio_lock(folio);
	if (folio->mapping != mapping) {
		folio_unlock(folio);
		ret = VM_FAULT_NOPAGE;
		goto out;
	}
	/*
	 * We mark the folio dirty already here so that when freeze is in
	 * progress, we are guaranteed that writeback during freezing will
	 * see the dirty folio and writeprotect it again.
	 */
	folio_mark_dirty(folio);
	folio_wait_stable(folio);
out:
	sb_end_pagefault(mapping->host->i_sb);
	return ret;
}

const struct vm_operations_struct generic_file_vm_ops = {
	.fault		= filemap_fault,
	.map_pages	= filemap_map_pages,
	.page_mkwrite	= filemap_page_mkwrite,
};

/* This is used for a general mmap of a disk file */

int generic_file_mmap(struct file *file, struct vm_area_struct *vma)
{
	struct address_space *mapping = file->f_mapping;

	if (!mapping->a_ops->read_folio)
		return -ENOEXEC;
	file_accessed(file);
	vma->vm_ops = &generic_file_vm_ops;
	return 0;
}

/*
 * This is for filesystems which do not implement ->writepage.
 */
int generic_file_readonly_mmap(struct file *file, struct vm_area_struct *vma)
{
	if ((vma->vm_flags & VM_SHARED) && (vma->vm_flags & VM_MAYWRITE))
		return -EINVAL;
	return generic_file_mmap(file, vma);
}
#else
vm_fault_t filemap_page_mkwrite(struct vm_fault *vmf)
{
	return VM_FAULT_SIGBUS;
}
int generic_file_mmap(struct file *file, struct vm_area_struct *vma)
{
	return -ENOSYS;
}
int generic_file_readonly_mmap(struct file *file, struct vm_area_struct *vma)
{
	return -ENOSYS;
}
#endif /* CONFIG_MMU */

EXPORT_SYMBOL(filemap_page_mkwrite);
EXPORT_SYMBOL(generic_file_mmap);
EXPORT_SYMBOL(generic_file_readonly_mmap);

static struct folio *do_read_cache_folio(struct address_space *mapping,
		pgoff_t index, filler_t filler, struct file *file, gfp_t gfp)
{
	struct folio *folio;
	int err;

	if (!filler)
		filler = mapping->a_ops->read_folio;
repeat:
	folio = filemap_get_folio(mapping, index);
	if (IS_ERR(folio)) {
		folio = filemap_alloc_folio(gfp, 0);
		if (!folio)
			return ERR_PTR(-ENOMEM);
		err = filemap_add_folio(mapping, folio, index, gfp);
		if (unlikely(err)) {
			folio_put(folio);
			if (err == -EEXIST)
				goto repeat;
			/* Presumably ENOMEM for xarray node */
			return ERR_PTR(err);
		}

		goto filler;
	}
	if (folio_test_uptodate(folio))
		goto out;

	if (!folio_trylock(folio)) {
		folio_put_wait_locked(folio, TASK_UNINTERRUPTIBLE);
		goto repeat;
	}

	/* Folio was truncated from mapping */
	if (!folio->mapping) {
		folio_unlock(folio);
		folio_put(folio);
		goto repeat;
	}

	/* Someone else locked and filled the page in a very small window */
	if (folio_test_uptodate(folio)) {
		folio_unlock(folio);
		goto out;
	}

filler:
	err = filemap_read_folio(file, filler, folio);
	if (err) {
		folio_put(folio);
		if (err == AOP_TRUNCATED_PAGE)
			goto repeat;
		return ERR_PTR(err);
	}

out:
	folio_mark_accessed(folio);
	return folio;
}

/**
 * read_cache_folio - Read into page cache, fill it if needed.
 * @mapping: The address_space to read from.
 * @index: The index to read.
 * @filler: Function to perform the read, or NULL to use aops->read_folio().
 * @file: Passed to filler function, may be NULL if not required.
 *
 * Read one page into the page cache.  If it succeeds, the folio returned
 * will contain @index, but it may not be the first page of the folio.
 *
 * If the filler function returns an error, it will be returned to the
 * caller.
 *
<<<<<<< HEAD
 * The function expects mapping->invalidate_lock to be already held.
 *
 * Return: up to date page on success, ERR_PTR() on failure.
=======
 * Context: May sleep.  Expects mapping->invalidate_lock to be held.
 * Return: An uptodate folio on success, ERR_PTR() on failure.
 */
struct folio *read_cache_folio(struct address_space *mapping, pgoff_t index,
		filler_t filler, struct file *file)
{
	return do_read_cache_folio(mapping, index, filler, file,
			mapping_gfp_mask(mapping));
}
EXPORT_SYMBOL(read_cache_folio);

/**
 * mapping_read_folio_gfp - Read into page cache, using specified allocation flags.
 * @mapping:	The address_space for the folio.
 * @index:	The index that the allocated folio will contain.
 * @gfp:	The page allocator flags to use if allocating.
 *
 * This is the same as "read_cache_folio(mapping, index, NULL, NULL)", but with
 * any new memory allocations done using the specified allocation flags.
 *
 * The most likely error from this function is EIO, but ENOMEM is
 * possible and so is EINTR.  If ->read_folio returns another error,
 * that will be returned to the caller.
 *
 * The function expects mapping->invalidate_lock to be already held.
 *
 * Return: Uptodate folio on success, ERR_PTR() on failure.
>>>>>>> eb3cdb58
 */
struct folio *mapping_read_folio_gfp(struct address_space *mapping,
		pgoff_t index, gfp_t gfp)
{
	return do_read_cache_folio(mapping, index, NULL, NULL, gfp);
}
EXPORT_SYMBOL(mapping_read_folio_gfp);

static struct page *do_read_cache_page(struct address_space *mapping,
		pgoff_t index, filler_t *filler, struct file *file, gfp_t gfp)
{
	struct folio *folio;

	folio = do_read_cache_folio(mapping, index, filler, file, gfp);
	if (IS_ERR(folio))
		return &folio->page;
	return folio_file_page(folio, index);
}

struct page *read_cache_page(struct address_space *mapping,
			pgoff_t index, filler_t *filler, struct file *file)
{
	return do_read_cache_page(mapping, index, filler, file,
			mapping_gfp_mask(mapping));
}
EXPORT_SYMBOL(read_cache_page);

/**
 * read_cache_page_gfp - read into page cache, using specified page allocation flags.
 * @mapping:	the page's address_space
 * @index:	the page index
 * @gfp:	the page allocator flags to use if allocating
 *
 * This is the same as "read_mapping_page(mapping, index, NULL)", but with
 * any new page allocations done using the specified allocation flags.
 *
 * If the page does not get brought uptodate, return -EIO.
 *
 * The function expects mapping->invalidate_lock to be already held.
 *
 * Return: up to date page on success, ERR_PTR() on failure.
 */
struct page *read_cache_page_gfp(struct address_space *mapping,
				pgoff_t index,
				gfp_t gfp)
{
	return do_read_cache_page(mapping, index, NULL, NULL, gfp);
}
EXPORT_SYMBOL(read_cache_page_gfp);

/*
 * Warn about a page cache invalidation failure during a direct I/O write.
 */
void dio_warn_stale_pagecache(struct file *filp)
{
	static DEFINE_RATELIMIT_STATE(_rs, 86400 * HZ, DEFAULT_RATELIMIT_BURST);
	char pathname[128];
	char *path;

	errseq_set(&filp->f_mapping->wb_err, -EIO);
	if (__ratelimit(&_rs)) {
		path = file_path(filp, pathname, sizeof(pathname));
		if (IS_ERR(path))
			path = "(unknown)";
		pr_crit("Page cache invalidation failure on direct I/O.  Possible data corruption due to collision with buffered I/O!\n");
		pr_crit("File: %s PID: %d Comm: %.20s\n", path, current->pid,
			current->comm);
	}
}

ssize_t
generic_file_direct_write(struct kiocb *iocb, struct iov_iter *from)
{
	struct file	*file = iocb->ki_filp;
	struct address_space *mapping = file->f_mapping;
	struct inode	*inode = mapping->host;
	loff_t		pos = iocb->ki_pos;
	ssize_t		written;
	size_t		write_len;
	pgoff_t		end;

	write_len = iov_iter_count(from);
	end = (pos + write_len - 1) >> PAGE_SHIFT;

	if (iocb->ki_flags & IOCB_NOWAIT) {
		/* If there are pages to writeback, return */
		if (filemap_range_has_page(file->f_mapping, pos,
					   pos + write_len - 1))
			return -EAGAIN;
	} else {
		written = filemap_write_and_wait_range(mapping, pos,
							pos + write_len - 1);
		if (written)
			goto out;
	}

	/*
	 * After a write we want buffered reads to be sure to go to disk to get
	 * the new data.  We invalidate clean cached page from the region we're
	 * about to write.  We do this *before* the write so that we can return
	 * without clobbering -EIOCBQUEUED from ->direct_IO().
	 */
	written = invalidate_inode_pages2_range(mapping,
					pos >> PAGE_SHIFT, end);
	/*
	 * If a page can not be invalidated, return 0 to fall back
	 * to buffered write.
	 */
	if (written) {
		if (written == -EBUSY)
			return 0;
		goto out;
	}

	written = mapping->a_ops->direct_IO(iocb, from);

	/*
	 * Finally, try again to invalidate clean pages which might have been
	 * cached by non-direct readahead, or faulted in by get_user_pages()
	 * if the source of the write was an mmap'ed region of the file
	 * we're writing.  Either one is a pretty crazy thing to do,
	 * so we don't support it 100%.  If this invalidation
	 * fails, tough, the write still worked...
	 *
	 * Most of the time we do not need this since dio_complete() will do
	 * the invalidation for us. However there are some file systems that
	 * do not end up with dio_complete() being called, so let's not break
	 * them by removing it completely.
	 *
	 * Noticeable example is a blkdev_direct_IO().
	 *
	 * Skip invalidation for async writes or if mapping has no pages.
	 */
	if (written > 0 && mapping->nrpages &&
	    invalidate_inode_pages2_range(mapping, pos >> PAGE_SHIFT, end))
		dio_warn_stale_pagecache(file);

	if (written > 0) {
		pos += written;
		write_len -= written;
		if (pos > i_size_read(inode) && !S_ISBLK(inode->i_mode)) {
			i_size_write(inode, pos);
			mark_inode_dirty(inode);
		}
		iocb->ki_pos = pos;
	}
	if (written != -EIOCBQUEUED)
		iov_iter_revert(from, write_len - iov_iter_count(from));
out:
	return written;
}
EXPORT_SYMBOL(generic_file_direct_write);

ssize_t generic_perform_write(struct kiocb *iocb, struct iov_iter *i)
{
	struct file *file = iocb->ki_filp;
	loff_t pos = iocb->ki_pos;
	struct address_space *mapping = file->f_mapping;
	const struct address_space_operations *a_ops = mapping->a_ops;
	long status = 0;
	ssize_t written = 0;

	do {
		struct page *page;
		unsigned long offset;	/* Offset into pagecache page */
		unsigned long bytes;	/* Bytes to write to page */
		size_t copied;		/* Bytes copied from user */
		void *fsdata = NULL;

		offset = (pos & (PAGE_SIZE - 1));
		bytes = min_t(unsigned long, PAGE_SIZE - offset,
						iov_iter_count(i));

again:
		/*
		 * Bring in the user page that we will copy from _first_.
		 * Otherwise there's a nasty deadlock on copying from the
		 * same page as we're writing to, without it being marked
		 * up-to-date.
		 */
		if (unlikely(fault_in_iov_iter_readable(i, bytes) == bytes)) {
			status = -EFAULT;
			break;
		}

		if (fatal_signal_pending(current)) {
			status = -EINTR;
			break;
		}

		status = a_ops->write_begin(file, mapping, pos, bytes,
						&page, &fsdata);
		if (unlikely(status < 0))
			break;

		if (mapping_writably_mapped(mapping))
			flush_dcache_page(page);

		copied = copy_page_from_iter_atomic(page, offset, bytes, i);
		flush_dcache_page(page);

		status = a_ops->write_end(file, mapping, pos, bytes, copied,
						page, fsdata);
		if (unlikely(status != copied)) {
			iov_iter_revert(i, copied - max(status, 0L));
			if (unlikely(status < 0))
				break;
		}
		cond_resched();

		if (unlikely(status == 0)) {
			/*
			 * A short copy made ->write_end() reject the
			 * thing entirely.  Might be memory poisoning
			 * halfway through, might be a race with munmap,
			 * might be severe memory pressure.
			 */
			if (copied)
				bytes = copied;
			goto again;
		}
		pos += status;
		written += status;

		balance_dirty_pages_ratelimited(mapping);
	} while (iov_iter_count(i));

	return written ? written : status;
}
EXPORT_SYMBOL(generic_perform_write);

/**
 * __generic_file_write_iter - write data to a file
 * @iocb:	IO state structure (file, offset, etc.)
 * @from:	iov_iter with data to write
 *
 * This function does all the work needed for actually writing data to a
 * file. It does all basic checks, removes SUID from the file, updates
 * modification times and calls proper subroutines depending on whether we
 * do direct IO or a standard buffered write.
 *
 * It expects i_rwsem to be grabbed unless we work on a block device or similar
 * object which does not need locking at all.
 *
 * This function does *not* take care of syncing data in case of O_SYNC write.
 * A caller has to handle it. This is mainly due to the fact that we want to
 * avoid syncing under i_rwsem.
 *
 * Return:
 * * number of bytes written, even for truncated writes
 * * negative error code if no data has been written at all
 */
ssize_t __generic_file_write_iter(struct kiocb *iocb, struct iov_iter *from)
{
	struct file *file = iocb->ki_filp;
	struct address_space *mapping = file->f_mapping;
	struct inode 	*inode = mapping->host;
	ssize_t		written = 0;
	ssize_t		err;
	ssize_t		status;

	/* We can write back this queue in page reclaim */
	current->backing_dev_info = inode_to_bdi(inode);
	err = file_remove_privs(file);
	if (err)
		goto out;

	err = file_update_time(file);
	if (err)
		goto out;

	if (iocb->ki_flags & IOCB_DIRECT) {
		loff_t pos, endbyte;

		written = generic_file_direct_write(iocb, from);
		/*
		 * If the write stopped short of completing, fall back to
		 * buffered writes.  Some filesystems do this for writes to
		 * holes, for example.  For DAX files, a buffered write will
		 * not succeed (even if it did, DAX does not handle dirty
		 * page-cache pages correctly).
		 */
		if (written < 0 || !iov_iter_count(from) || IS_DAX(inode))
			goto out;

		pos = iocb->ki_pos;
		status = generic_perform_write(iocb, from);
		/*
		 * If generic_perform_write() returned a synchronous error
		 * then we want to return the number of bytes which were
		 * direct-written, or the error code if that was zero.  Note
		 * that this differs from normal direct-io semantics, which
		 * will return -EFOO even if some bytes were written.
		 */
		if (unlikely(status < 0)) {
			err = status;
			goto out;
		}
		/*
		 * We need to ensure that the page cache pages are written to
		 * disk and invalidated to preserve the expected O_DIRECT
		 * semantics.
		 */
		endbyte = pos + status - 1;
		err = filemap_write_and_wait_range(mapping, pos, endbyte);
		if (err == 0) {
			iocb->ki_pos = endbyte + 1;
			written += status;
			invalidate_mapping_pages(mapping,
						 pos >> PAGE_SHIFT,
						 endbyte >> PAGE_SHIFT);
		} else {
			/*
			 * We don't know how much we wrote, so just return
			 * the number of bytes which were direct-written
			 */
		}
	} else {
		written = generic_perform_write(iocb, from);
		if (likely(written > 0))
			iocb->ki_pos += written;
	}
out:
	current->backing_dev_info = NULL;
	return written ? written : err;
}
EXPORT_SYMBOL(__generic_file_write_iter);

/**
 * generic_file_write_iter - write data to a file
 * @iocb:	IO state structure
 * @from:	iov_iter with data to write
 *
 * This is a wrapper around __generic_file_write_iter() to be used by most
 * filesystems. It takes care of syncing the file in case of O_SYNC file
 * and acquires i_rwsem as needed.
 * Return:
 * * negative error code if no data has been written at all of
 *   vfs_fsync_range() failed for a synchronous write
 * * number of bytes written, even for truncated writes
 */
ssize_t generic_file_write_iter(struct kiocb *iocb, struct iov_iter *from)
{
	struct file *file = iocb->ki_filp;
	struct inode *inode = file->f_mapping->host;
	ssize_t ret;

	inode_lock(inode);
	ret = generic_write_checks(iocb, from);
	if (ret > 0)
		ret = __generic_file_write_iter(iocb, from);
	inode_unlock(inode);

	if (ret > 0)
		ret = generic_write_sync(iocb, ret);
	return ret;
}
EXPORT_SYMBOL(generic_file_write_iter);

/**
 * filemap_release_folio() - Release fs-specific metadata on a folio.
 * @folio: The folio which the kernel is trying to free.
 * @gfp: Memory allocation flags (and I/O mode).
 *
 * The address_space is trying to release any data attached to a folio
 * (presumably at folio->private).
 *
 * This will also be called if the private_2 flag is set on a page,
 * indicating that the folio has other metadata associated with it.
 *
 * The @gfp argument specifies whether I/O may be performed to release
 * this page (__GFP_IO), and whether the call may block
 * (__GFP_RECLAIM & __GFP_FS).
 *
 * Return: %true if the release was successful, otherwise %false.
 */
bool filemap_release_folio(struct folio *folio, gfp_t gfp)
{
	struct address_space * const mapping = folio->mapping;

	BUG_ON(!folio_test_locked(folio));
	if (folio_test_writeback(folio))
		return false;

	if (mapping && mapping->a_ops->release_folio)
		return mapping->a_ops->release_folio(folio, gfp);
	return try_to_free_buffers(folio);
}
EXPORT_SYMBOL(filemap_release_folio);<|MERGE_RESOLUTION|>--- conflicted
+++ resolved
@@ -42,11 +42,8 @@
 #include <linux/ramfs.h>
 #include <linux/page_idle.h>
 #include <linux/migrate.h>
-<<<<<<< HEAD
-=======
 #include <linux/pipe_fs_i.h>
 #include <linux/splice.h>
->>>>>>> eb3cdb58
 #include <asm/pgalloc.h>
 #include <asm/tlbflush.h>
 #include "internal.h"
@@ -1374,11 +1371,7 @@
  *
  * Returns after unmapping and unlocking the pte/ptl with pte_unmap_unlock().
  *
-<<<<<<< HEAD
- * This follows the same logic as wait_on_page_bit_common() so see the comments
-=======
  * This follows the same logic as folio_wait_bit_common() so see the comments
->>>>>>> eb3cdb58
  * there.
  */
 void migration_entry_wait_on_locked(swp_entry_t entry, pte_t *ptep,
@@ -1387,19 +1380,6 @@
 	struct wait_page_queue wait_page;
 	wait_queue_entry_t *wait = &wait_page.wait;
 	bool thrashing = false;
-<<<<<<< HEAD
-	bool delayacct = false;
-	unsigned long pflags;
-	wait_queue_head_t *q;
-	struct page *page = compound_head(pfn_swap_entry_to_page(entry));
-
-	q = page_waitqueue(page);
-	if (!PageUptodate(page) && PageWorkingset(page)) {
-		if (!PageSwapBacked(page)) {
-			delayacct_thrashing_start();
-			delayacct = true;
-		}
-=======
 	unsigned long pflags;
 	bool in_thrashing;
 	wait_queue_head_t *q;
@@ -1408,29 +1388,19 @@
 	q = folio_waitqueue(folio);
 	if (!folio_test_uptodate(folio) && folio_test_workingset(folio)) {
 		delayacct_thrashing_start(&in_thrashing);
->>>>>>> eb3cdb58
 		psi_memstall_enter(&pflags);
 		thrashing = true;
 	}
 
 	init_wait(wait);
 	wait->func = wake_page_function;
-<<<<<<< HEAD
-	wait_page.page = page;
-=======
 	wait_page.folio = folio;
->>>>>>> eb3cdb58
 	wait_page.bit_nr = PG_locked;
 	wait->flags = 0;
 
 	spin_lock_irq(&q->lock);
-<<<<<<< HEAD
-	SetPageWaiters(page);
-	if (!trylock_page_bit_common(page, PG_locked, wait))
-=======
 	folio_set_waiters(folio);
 	if (!folio_trylock_flag(folio, PG_locked, wait))
->>>>>>> eb3cdb58
 		__add_wait_queue_entry_tail(q, wait);
 	spin_unlock_irq(&q->lock);
 
@@ -1464,22 +1434,13 @@
 	finish_wait(q, wait);
 
 	if (thrashing) {
-<<<<<<< HEAD
-		if (delayacct)
-			delayacct_thrashing_end();
-=======
 		delayacct_thrashing_end(&in_thrashing);
->>>>>>> eb3cdb58
 		psi_memstall_leave(&pflags);
 	}
 }
 #endif
 
-<<<<<<< HEAD
-void wait_on_page_bit(struct page *page, int bit_nr)
-=======
 void folio_wait_bit(struct folio *folio, int bit_nr)
->>>>>>> eb3cdb58
 {
 	folio_wait_bit_common(folio, bit_nr, TASK_UNINTERRUPTIBLE, SHARED);
 }
@@ -1658,15 +1619,9 @@
 		BUG();
 
 	smp_mb__after_atomic();
-<<<<<<< HEAD
-	wake_up_page(page, PG_writeback);
-	acct_reclaim_writeback(page);
-	put_page(page);
-=======
 	folio_wake(folio, PG_writeback);
 	acct_reclaim_writeback(folio);
 	folio_put(folio);
->>>>>>> eb3cdb58
 }
 EXPORT_SYMBOL(folio_end_writeback);
 
@@ -2152,11 +2107,7 @@
 		if (!xa_is_value(folio)) {
 			if (folio->index < *start)
 				goto put;
-<<<<<<< HEAD
-			if (page->index + thp_nr_pages(page) - 1 > end)
-=======
 			if (folio->index + folio_nr_pages(folio) - 1 > end)
->>>>>>> eb3cdb58
 				goto put;
 			if (!folio_trylock(folio))
 				goto put;
@@ -2426,15 +2377,9 @@
 			continue;
 		if (xas.xa_index > max || xa_is_value(folio))
 			break;
-<<<<<<< HEAD
-		if (xa_is_sibling(head))
-			break;
-		if (!page_cache_get_speculative(head))
-=======
 		if (xa_is_sibling(folio))
 			break;
 		if (!folio_try_get_rcu(folio))
->>>>>>> eb3cdb58
 			goto retry;
 
 		if (unlikely(folio != xas_reload(&xas)))
@@ -2526,25 +2471,17 @@
 		filemap_invalidate_lock_shared(mapping);
 	}
 
-<<<<<<< HEAD
-	if (!trylock_page(page)) {
-=======
 	if (!folio_trylock(folio)) {
->>>>>>> eb3cdb58
 		error = -EAGAIN;
 		if (iocb->ki_flags & (IOCB_NOWAIT | IOCB_NOIO))
 			goto unlock_mapping;
 		if (!(iocb->ki_flags & IOCB_WAITQ)) {
 			filemap_invalidate_unlock_shared(mapping);
-<<<<<<< HEAD
-			put_and_wait_on_page_locked(page, TASK_KILLABLE);
-=======
 			/*
 			 * This is where we usually end up waiting for a
 			 * previously submitted readahead to finish.
 			 */
 			folio_put_wait_locked(folio, TASK_KILLABLE);
->>>>>>> eb3cdb58
 			return AOP_TRUNCATED_PAGE;
 		}
 		error = __folio_lock_async(folio, iocb->ki_waitq);
@@ -2553,11 +2490,7 @@
 	}
 
 	error = AOP_TRUNCATED_PAGE;
-<<<<<<< HEAD
-	if (!page->mapping)
-=======
 	if (!folio->mapping)
->>>>>>> eb3cdb58
 		goto unlock;
 
 	error = 0;
@@ -2569,16 +2502,6 @@
 	if (iocb->ki_flags & (IOCB_NOIO | IOCB_NOWAIT | IOCB_WAITQ))
 		goto unlock;
 
-<<<<<<< HEAD
-	error = filemap_read_page(iocb->ki_filp, mapping, page);
-	goto unlock_mapping;
-unlock:
-	unlock_page(page);
-unlock_mapping:
-	filemap_invalidate_unlock_shared(mapping);
-	if (error == AOP_TRUNCATED_PAGE)
-		put_page(page);
-=======
 	error = filemap_read_folio(iocb->ki_filp, mapping->a_ops->read_folio,
 			folio);
 	goto unlock_mapping;
@@ -2588,7 +2511,6 @@
 	filemap_invalidate_unlock_shared(mapping);
 	if (error == AOP_TRUNCATED_PAGE)
 		folio_put(folio);
->>>>>>> eb3cdb58
 	return error;
 }
 
@@ -2604,21 +2526,6 @@
 		return -ENOMEM;
 
 	/*
-<<<<<<< HEAD
-	 * Protect against truncate / hole punch. Grabbing invalidate_lock here
-	 * assures we cannot instantiate and bring uptodate new pagecache pages
-	 * after evicting page cache during truncate and before actually
-	 * freeing blocks.  Note that we could release invalidate_lock after
-	 * inserting the page into page cache as the locked page would then be
-	 * enough to synchronize with hole punching. But there are code paths
-	 * such as filemap_update_page() filling in partially uptodate pages or
-	 * ->readpages() that need to hold invalidate_lock while mapping blocks
-	 * for IO so let's hold the lock here as well to keep locking rules
-	 * simple.
-	 */
-	filemap_invalidate_lock_shared(mapping);
-	error = add_to_page_cache_lru(page, mapping, index,
-=======
 	 * Protect against truncate / hole punch. Grabbing invalidate_lock
 	 * here assures we cannot instantiate and bring uptodate new
 	 * pagecache folios after evicting page cache during truncate
@@ -2633,7 +2540,6 @@
 	 */
 	filemap_invalidate_lock_shared(mapping);
 	error = filemap_add_folio(mapping, folio, index,
->>>>>>> eb3cdb58
 			mapping_gfp_constraint(mapping, GFP_KERNEL));
 	if (error == -EEXIST)
 		error = AOP_TRUNCATED_PAGE;
@@ -2645,19 +2551,11 @@
 		goto error;
 
 	filemap_invalidate_unlock_shared(mapping);
-<<<<<<< HEAD
-	pagevec_add(pvec, page);
-	return 0;
-error:
-	filemap_invalidate_unlock_shared(mapping);
-	put_page(page);
-=======
 	folio_batch_add(fbatch, folio);
 	return 0;
 error:
 	filemap_invalidate_unlock_shared(mapping);
 	folio_put(folio);
->>>>>>> eb3cdb58
 	return error;
 }
 
@@ -2685,31 +2583,18 @@
 	int err = 0;
 
 	/* "last_index" is the index of the page beyond the end of the read */
-<<<<<<< HEAD
-	last_index = DIV_ROUND_UP(iocb->ki_pos + iter->count, PAGE_SIZE);
-=======
 	last_index = DIV_ROUND_UP(iocb->ki_pos + count, PAGE_SIZE);
->>>>>>> eb3cdb58
 retry:
 	if (fatal_signal_pending(current))
 		return -EINTR;
 
-<<<<<<< HEAD
-	filemap_get_read_batch(mapping, index, last_index - 1, pvec);
-	if (!pagevec_count(pvec)) {
-=======
 	filemap_get_read_batch(mapping, index, last_index - 1, fbatch);
 	if (!folio_batch_count(fbatch)) {
->>>>>>> eb3cdb58
 		if (iocb->ki_flags & IOCB_NOIO)
 			return -EAGAIN;
 		page_cache_sync_readahead(mapping, ra, filp, index,
 				last_index - index);
-<<<<<<< HEAD
-		filemap_get_read_batch(mapping, index, last_index - 1, pvec);
-=======
 		filemap_get_read_batch(mapping, index, last_index - 1, fbatch);
->>>>>>> eb3cdb58
 	}
 	if (!folio_batch_count(fbatch)) {
 		if (iocb->ki_flags & (IOCB_NOWAIT | IOCB_WAITQ))
@@ -2802,12 +2687,8 @@
 		if (unlikely(iocb->ki_pos >= i_size_read(inode)))
 			break;
 
-<<<<<<< HEAD
-		error = filemap_get_pages(iocb, iter, &pvec);
-=======
 		error = filemap_get_pages(iocb, iter->count, &fbatch,
 					  iov_iter_is_pipe(iter));
->>>>>>> eb3cdb58
 		if (error < 0)
 			break;
 
@@ -3378,25 +3259,15 @@
 	/*
 	 * Do we have something in the page cache already?
 	 */
-<<<<<<< HEAD
-	page = find_get_page(mapping, offset);
-	if (likely(page)) {
-=======
 	folio = filemap_get_folio(mapping, index);
 	if (likely(!IS_ERR(folio))) {
->>>>>>> eb3cdb58
 		/*
 		 * We found the page, so try async readahead before waiting for
 		 * the lock.
 		 */
 		if (!(vmf->flags & FAULT_FLAG_TRIED))
-<<<<<<< HEAD
-			fpin = do_async_mmap_readahead(vmf, page);
-		if (unlikely(!PageUptodate(page))) {
-=======
 			fpin = do_async_mmap_readahead(vmf, folio);
 		if (unlikely(!folio_test_uptodate(folio))) {
->>>>>>> eb3cdb58
 			filemap_invalidate_lock_shared(mapping);
 			mapping_locked = true;
 		}
@@ -3408,22 +3279,14 @@
 		fpin = do_sync_mmap_readahead(vmf);
 retry_find:
 		/*
-<<<<<<< HEAD
-		 * See comment in filemap_create_page() why we need
-=======
 		 * See comment in filemap_create_folio() why we need
->>>>>>> eb3cdb58
 		 * invalidate_lock
 		 */
 		if (!mapping_locked) {
 			filemap_invalidate_lock_shared(mapping);
 			mapping_locked = true;
 		}
-<<<<<<< HEAD
-		page = pagecache_get_page(mapping, offset,
-=======
 		folio = __filemap_get_folio(mapping, index,
->>>>>>> eb3cdb58
 					  FGP_CREAT|FGP_FOR_MMAP,
 					  vmf->gfp_mask);
 		if (IS_ERR(folio)) {
@@ -3449,11 +3312,7 @@
 	 * We have a locked page in the page cache, now we need to check
 	 * that it's up-to-date. If not, it is going to be due to an error.
 	 */
-<<<<<<< HEAD
-	if (unlikely(!PageUptodate(page))) {
-=======
 	if (unlikely(!folio_test_uptodate(folio))) {
->>>>>>> eb3cdb58
 		/*
 		 * The page was in cache and uptodate and now it is not.
 		 * Strange but possible since we didn't hold the page lock all
@@ -3461,13 +3320,8 @@
 		 * try again.
 		 */
 		if (!mapping_locked) {
-<<<<<<< HEAD
-			unlock_page(page);
-			put_page(page);
-=======
 			folio_unlock(folio);
 			folio_put(folio);
->>>>>>> eb3cdb58
 			goto retry_find;
 		}
 		goto page_not_uptodate;
@@ -3524,13 +3378,8 @@
 	 * re-find the vma and come back and find our hopefully still populated
 	 * page.
 	 */
-<<<<<<< HEAD
-	if (page)
-		put_page(page);
-=======
 	if (!IS_ERR(folio))
 		folio_put(folio);
->>>>>>> eb3cdb58
 	if (mapping_locked)
 		filemap_invalidate_unlock_shared(mapping);
 	if (fpin)
@@ -3551,20 +3400,12 @@
 		return true;
 	}
 
-<<<<<<< HEAD
-	if (pmd_none(*vmf->pmd) && PageTransHuge(page)) {
-		vm_fault_t ret = do_set_pmd(vmf, page);
-		if (!ret) {
-			/* The page is mapped successfully, reference consumed. */
-			unlock_page(page);
-=======
 	if (pmd_none(*vmf->pmd) && folio_test_pmd_mappable(folio)) {
 		struct page *page = folio_file_page(folio, start);
 		vm_fault_t ret = do_set_pmd(vmf, page);
 		if (!ret) {
 			/* The page is mapped successfully, reference consumed. */
 			folio_unlock(folio);
->>>>>>> eb3cdb58
 			return true;
 		}
 	}
@@ -3604,15 +3445,9 @@
 			goto skip;
 		if (!folio_test_uptodate(folio) || folio_test_readahead(folio))
 			goto skip;
-<<<<<<< HEAD
-		if (!trylock_page(page))
-			goto skip;
-		if (page->mapping != mapping)
-=======
 		if (!folio_trylock(folio))
 			goto skip;
 		if (folio->mapping != mapping)
->>>>>>> eb3cdb58
 			goto unlock;
 		if (!folio_test_uptodate(folio))
 			goto unlock;
@@ -3868,11 +3703,6 @@
  * If the filler function returns an error, it will be returned to the
  * caller.
  *
-<<<<<<< HEAD
- * The function expects mapping->invalidate_lock to be already held.
- *
- * Return: up to date page on success, ERR_PTR() on failure.
-=======
  * Context: May sleep.  Expects mapping->invalidate_lock to be held.
  * Return: An uptodate folio on success, ERR_PTR() on failure.
  */
@@ -3900,7 +3730,6 @@
  * The function expects mapping->invalidate_lock to be already held.
  *
  * Return: Uptodate folio on success, ERR_PTR() on failure.
->>>>>>> eb3cdb58
  */
 struct folio *mapping_read_folio_gfp(struct address_space *mapping,
 		pgoff_t index, gfp_t gfp)
