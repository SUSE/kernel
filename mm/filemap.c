--- conflicted
+++ resolved
@@ -852,18 +852,10 @@
 		struct folio *folio, pgoff_t index, gfp_t gfp, void **shadowp)
 {
 	XA_STATE(xas, &mapping->i_pages, index);
-<<<<<<< HEAD
-	int huge = folio_test_hugetlb(folio);
-	void *alloced_shadow = NULL;
-	int alloced_order = 0;
-	bool charged = false;
-	long nr = 1;
-=======
 	void *alloced_shadow = NULL;
 	int alloced_order = 0;
 	bool huge;
 	long nr;
->>>>>>> 2d5404ca
 
 	VM_BUG_ON_FOLIO(!folio_test_locked(folio), folio);
 	VM_BUG_ON_FOLIO(folio_test_swapbacked(folio), folio);
@@ -1762,21 +1754,12 @@
 	while (max_scan--) {
 		void *entry = xas_next(&xas);
 		if (!entry || xa_is_value(entry))
-<<<<<<< HEAD
-			break;
-		if (xas.xa_index == 0)
-			break;
-	}
-
-	return xas.xa_index;
-=======
 			return xas.xa_index;
 		if (xas.xa_index == 0)
 			return 0;
 	}
 
 	return index + max_scan;
->>>>>>> 2d5404ca
 }
 EXPORT_SYMBOL(page_cache_next_miss);
 
@@ -2747,17 +2730,6 @@
 
 	return filemap_write_and_wait_range(mapping, pos, end);
 }
-<<<<<<< HEAD
-
-int kiocb_invalidate_pages(struct kiocb *iocb, size_t count)
-{
-	struct address_space *mapping = iocb->ki_filp->f_mapping;
-	loff_t pos = iocb->ki_pos;
-	loff_t end = pos + count - 1;
-	int ret;
-
-	if (iocb->ki_flags & IOCB_NOWAIT) {
-=======
 EXPORT_SYMBOL_GPL(kiocb_write_and_wait);
 
 int filemap_invalidate_pages(struct address_space *mapping,
@@ -2766,7 +2738,6 @@
 	int ret;
 
 	if (nowait) {
->>>>>>> 2d5404ca
 		/* we could block if there are any pages in the range */
 		if (filemap_range_has_page(mapping, pos, end))
 			return -EAGAIN;
@@ -2786,8 +2757,6 @@
 					     end >> PAGE_SHIFT);
 }
 
-<<<<<<< HEAD
-=======
 int kiocb_invalidate_pages(struct kiocb *iocb, size_t count)
 {
 	struct address_space *mapping = iocb->ki_filp->f_mapping;
@@ -2798,7 +2767,6 @@
 }
 EXPORT_SYMBOL_GPL(kiocb_invalidate_pages);
 
->>>>>>> 2d5404ca
 /**
  * generic_file_read_iter - generic filesystem read routine
  * @iocb:	kernel I/O control block
@@ -3163,26 +3131,6 @@
 
 	return 1;
 }
-
-/*
- * There are some parts of the kernel which assume that PMD entries
- * are exactly HPAGE_PMD_ORDER.  Those should be fixed, but until then,
- * limit the maximum allocation order to PMD size.  I'm not aware of any
- * assumptions about maximum order if THP are disabled, but 8 seems like
- * a good order (that's 1MB if you're using 4kB pages)
- */
-#ifdef CONFIG_TRANSPARENT_HUGEPAGE
-#define PREFERRED_MAX_PAGECACHE_ORDER   HPAGE_PMD_ORDER
-#else
-#define PREFERRED_MAX_PAGECACHE_ORDER   8
-#endif
-
-/*
- * xas_split_alloc() does not support arbitrary orders. This implies no
- * 512MB THP on ARM64 with 64KB base page size.
- */
-#define MAX_XAS_ORDER           (XA_CHUNK_SHIFT * 2 - 1)
-#define MAX_PAGECACHE_ORDER     min(MAX_XAS_ORDER, PREFERRED_MAX_PAGECACHE_ORDER)
 
 /*
  * Synchronous readahead happens when we don't even find a page in the page
