// SPDX-License-Identifier: GPL-2.0
/*
 *  mm/mprotect.c
 *
 *  (C) Copyright 1994 Linus Torvalds
 *  (C) Copyright 2002 Christoph Hellwig
 *
 *  Address space accounting code	<alan@lxorguk.ukuu.org.uk>
 *  (C) Copyright 2002 Red Hat Inc, All Rights Reserved
 */

#include <linux/pagewalk.h>
#include <linux/hugetlb.h>
#include <linux/shm.h>
#include <linux/mman.h>
#include <linux/fs.h>
#include <linux/highmem.h>
#include <linux/security.h>
#include <linux/mempolicy.h>
#include <linux/personality.h>
#include <linux/syscalls.h>
#include <linux/swap.h>
#include <linux/swapops.h>
#include <linux/mmu_notifier.h>
#include <linux/migrate.h>
#include <linux/perf_event.h>
#include <linux/pkeys.h>
#include <linux/ksm.h>
#include <linux/uaccess.h>
#include <linux/mm_inline.h>
#include <linux/pgtable.h>
#include <linux/sched/sysctl.h>
<<<<<<< HEAD
=======
#include <linux/userfaultfd_k.h>
>>>>>>> eb3cdb58
#include <linux/memory-tiers.h>
#include <asm/cacheflush.h>
#include <asm/mmu_context.h>
#include <asm/tlbflush.h>
#include <asm/tlb.h>

#include "internal.h"

bool can_change_pte_writable(struct vm_area_struct *vma, unsigned long addr,
			     pte_t pte)
{
	struct page *page;

	if (WARN_ON_ONCE(!(vma->vm_flags & VM_WRITE)))
		return false;

	/* Don't touch entries that are not even readable. */
	if (pte_protnone(pte))
		return false;

	/* Do we need write faults for softdirty tracking? */
	if (vma_soft_dirty_enabled(vma) && !pte_soft_dirty(pte))
		return false;

	/* Do we need write faults for uffd-wp tracking? */
	if (userfaultfd_pte_wp(vma, pte))
		return false;

	if (!(vma->vm_flags & VM_SHARED)) {
		/*
		 * Writable MAP_PRIVATE mapping: We can only special-case on
		 * exclusive anonymous pages, because we know that our
		 * write-fault handler similarly would map them writable without
		 * any additional checks while holding the PT lock.
		 */
		page = vm_normal_page(vma, addr, pte);
		return page && PageAnon(page) && PageAnonExclusive(page);
	}

	/*
	 * Writable MAP_SHARED mapping: "clean" might indicate that the FS still
	 * needs a real write-fault for writenotify
	 * (see vma_wants_writenotify()). If "dirty", the assumption is that the
	 * FS was already notified and we can simply mark the PTE writable
	 * just like the write-fault handler would do.
	 */
	return pte_dirty(pte);
}

static long change_pte_range(struct mmu_gather *tlb,
		struct vm_area_struct *vma, pmd_t *pmd, unsigned long addr,
		unsigned long end, pgprot_t newprot, unsigned long cp_flags)
{
	pte_t *pte, oldpte;
	spinlock_t *ptl;
	long pages = 0;
	int target_node = NUMA_NO_NODE;
	bool prot_numa = cp_flags & MM_CP_PROT_NUMA;
	bool uffd_wp = cp_flags & MM_CP_UFFD_WP;
	bool uffd_wp_resolve = cp_flags & MM_CP_UFFD_WP_RESOLVE;

	tlb_change_page_size(tlb, PAGE_SIZE);

	/*
	 * Can be called with only the mmap_lock for reading by
	 * prot_numa so we must check the pmd isn't constantly
	 * changing from under us from pmd_none to pmd_trans_huge
	 * and/or the other way around.
	 */
	if (pmd_trans_unstable(pmd))
		return 0;

	/*
	 * The pmd points to a regular pte so the pmd can't change
	 * from under us even if the mmap_lock is only hold for
	 * reading.
	 */
	pte = pte_offset_map_lock(vma->vm_mm, pmd, addr, &ptl);

	/* Get target node for single threaded private VMAs */
	if (prot_numa && !(vma->vm_flags & VM_SHARED) &&
	    atomic_read(&vma->vm_mm->mm_users) == 1)
		target_node = numa_node_id();

	flush_tlb_batched_pending(vma->vm_mm);
	arch_enter_lazy_mmu_mode();
	do {
		oldpte = *pte;
		if (pte_present(oldpte)) {
			pte_t ptent;

			/*
			 * Avoid trapping faults against the zero or KSM
			 * pages. See similar comment in change_huge_pmd.
			 */
			if (prot_numa) {
				struct page *page;
				int nid;
<<<<<<< HEAD
=======
				bool toptier;
>>>>>>> eb3cdb58

				/* Avoid TLB flush if possible */
				if (pte_protnone(oldpte))
					continue;

				page = vm_normal_page(vma, addr, oldpte);
				if (!page || is_zone_device_page(page) || PageKsm(page))
					continue;

				/* Also skip shared copy-on-write pages */
				if (is_cow_mapping(vma->vm_flags) &&
				    page_count(page) != 1)
					continue;

				/*
				 * While migration can move some dirty pages,
				 * it cannot move them all from MIGRATE_ASYNC
				 * context.
				 */
				if (page_is_file_lru(page) && PageDirty(page))
					continue;

				/*
				 * Don't mess with PTEs if page is already on the node
				 * a single-threaded process is running on.
				 */
				nid = page_to_nid(page);
				if (target_node == nid)
					continue;
<<<<<<< HEAD
=======
				toptier = node_is_toptier(nid);
>>>>>>> eb3cdb58

				/*
				 * Skip scanning top tier node if normal numa
				 * balancing is disabled
				 */
				if (!(sysctl_numa_balancing_mode & NUMA_BALANCING_NORMAL) &&
<<<<<<< HEAD
				    node_is_toptier(nid))
=======
				    toptier)
>>>>>>> eb3cdb58
					continue;
				if (sysctl_numa_balancing_mode & NUMA_BALANCING_MEMORY_TIERING &&
				    !toptier)
					xchg_page_access_time(page,
						jiffies_to_msecs(jiffies));
			}

			oldpte = ptep_modify_prot_start(vma, addr, pte);
			ptent = pte_modify(oldpte, newprot);

			if (uffd_wp)
				ptent = pte_mkuffd_wp(ptent);
			else if (uffd_wp_resolve)
				ptent = pte_clear_uffd_wp(ptent);

			/*
			 * In some writable, shared mappings, we might want
			 * to catch actual write access -- see
			 * vma_wants_writenotify().
			 *
			 * In all writable, private mappings, we have to
			 * properly handle COW.
			 *
			 * In both cases, we can sometimes still change PTEs
			 * writable and avoid the write-fault handler, for
			 * example, if a PTE is already dirty and no other
			 * COW or special handling is required.
			 */
			if ((cp_flags & MM_CP_TRY_CHANGE_WRITABLE) &&
			    !pte_write(ptent) &&
			    can_change_pte_writable(vma, addr, ptent))
				ptent = pte_mkwrite(ptent);

			ptep_modify_prot_commit(vma, addr, pte, oldpte, ptent);
			if (pte_needs_flush(oldpte, ptent))
				tlb_flush_pte_range(tlb, addr, PAGE_SIZE);
			pages++;
		} else if (is_swap_pte(oldpte)) {
			swp_entry_t entry = pte_to_swp_entry(oldpte);
			pte_t newpte;

			if (is_writable_migration_entry(entry)) {
				struct page *page = pfn_swap_entry_to_page(entry);

				/*
				 * A protection check is difficult so
				 * just be safe and disable write
				 */
				if (PageAnon(page))
					entry = make_readable_exclusive_migration_entry(
							     swp_offset(entry));
				else
					entry = make_readable_migration_entry(swp_offset(entry));
				newpte = swp_entry_to_pte(entry);
				if (pte_swp_soft_dirty(oldpte))
					newpte = pte_swp_mksoft_dirty(newpte);
			} else if (is_writable_device_private_entry(entry)) {
				/*
				 * We do not preserve soft-dirtiness. See
				 * copy_one_pte() for explanation.
				 */
				entry = make_readable_device_private_entry(
							swp_offset(entry));
				newpte = swp_entry_to_pte(entry);
				if (pte_swp_uffd_wp(oldpte))
					newpte = pte_swp_mkuffd_wp(newpte);
			} else if (is_writable_device_exclusive_entry(entry)) {
				entry = make_readable_device_exclusive_entry(
							swp_offset(entry));
				newpte = swp_entry_to_pte(entry);
				if (pte_swp_soft_dirty(oldpte))
					newpte = pte_swp_mksoft_dirty(newpte);
				if (pte_swp_uffd_wp(oldpte))
					newpte = pte_swp_mkuffd_wp(newpte);
			} else if (is_pte_marker_entry(entry)) {
				/*
				 * Ignore swapin errors unconditionally,
				 * because any access should sigbus anyway.
				 */
				if (is_swapin_error_entry(entry))
					continue;
				/*
				 * If this is uffd-wp pte marker and we'd like
				 * to unprotect it, drop it; the next page
				 * fault will trigger without uffd trapping.
				 */
				if (uffd_wp_resolve) {
					pte_clear(vma->vm_mm, addr, pte);
					pages++;
				}
				continue;
			} else {
				newpte = oldpte;
			}

			if (uffd_wp)
				newpte = pte_swp_mkuffd_wp(newpte);
			else if (uffd_wp_resolve)
				newpte = pte_swp_clear_uffd_wp(newpte);

			if (!pte_same(oldpte, newpte)) {
				set_pte_at(vma->vm_mm, addr, pte, newpte);
				pages++;
			}
		} else {
			/* It must be an none page, or what else?.. */
			WARN_ON_ONCE(!pte_none(oldpte));

			/*
			 * Nobody plays with any none ptes besides
			 * userfaultfd when applying the protections.
			 */
			if (likely(!uffd_wp))
				continue;

			if (userfaultfd_wp_use_markers(vma)) {
				/*
				 * For file-backed mem, we need to be able to
				 * wr-protect a none pte, because even if the
				 * pte is none, the page/swap cache could
				 * exist.  Doing that by install a marker.
				 */
				set_pte_at(vma->vm_mm, addr, pte,
					   make_pte_marker(PTE_MARKER_UFFD_WP));
				pages++;
			}
		}
	} while (pte++, addr += PAGE_SIZE, addr != end);
	arch_leave_lazy_mmu_mode();
	pte_unmap_unlock(pte - 1, ptl);

	return pages;
}

/*
 * Used when setting automatic NUMA hinting protection where it is
 * critical that a numa hinting PMD is not confused with a bad PMD.
 */
static inline int pmd_none_or_clear_bad_unless_trans_huge(pmd_t *pmd)
{
	pmd_t pmdval = pmdp_get_lockless(pmd);

	/* See pmd_none_or_trans_huge_or_clear_bad for info on barrier */
#ifdef CONFIG_TRANSPARENT_HUGEPAGE
	barrier();
#endif

	if (pmd_none(pmdval))
		return 1;
	if (pmd_trans_huge(pmdval))
		return 0;
	if (unlikely(pmd_bad(pmdval))) {
		pmd_clear_bad(pmd);
		return 1;
	}

	return 0;
}

/*
 * Return true if we want to split THPs into PTE mappings in change
 * protection procedure, false otherwise.
 */
static inline bool
pgtable_split_needed(struct vm_area_struct *vma, unsigned long cp_flags)
{
	/*
	 * pte markers only resides in pte level, if we need pte markers,
	 * we need to split.  We cannot wr-protect shmem thp because file
	 * thp is handled differently when split by erasing the pmd so far.
	 */
	return (cp_flags & MM_CP_UFFD_WP) && !vma_is_anonymous(vma);
}

/*
 * Return true if we want to populate pgtables in change protection
 * procedure, false otherwise
 */
static inline bool
pgtable_populate_needed(struct vm_area_struct *vma, unsigned long cp_flags)
{
	/* If not within ioctl(UFFDIO_WRITEPROTECT), then don't bother */
	if (!(cp_flags & MM_CP_UFFD_WP))
		return false;

	/* Populate if the userfaultfd mode requires pte markers */
	return userfaultfd_wp_use_markers(vma);
}

/*
 * Populate the pgtable underneath for whatever reason if requested.
 * When {pte|pmd|...}_alloc() failed we treat it the same way as pgtable
 * allocation failures during page faults by kicking OOM and returning
 * error.
 */
#define  change_pmd_prepare(vma, pmd, cp_flags)				\
	({								\
		long err = 0;						\
		if (unlikely(pgtable_populate_needed(vma, cp_flags))) {	\
			if (pte_alloc(vma->vm_mm, pmd))			\
				err = -ENOMEM;				\
		}							\
		err;							\
	})

/*
 * This is the general pud/p4d/pgd version of change_pmd_prepare(). We need to
 * have separate change_pmd_prepare() because pte_alloc() returns 0 on success,
 * while {pmd|pud|p4d}_alloc() returns the valid pointer on success.
 */
#define  change_prepare(vma, high, low, addr, cp_flags)			\
	  ({								\
		long err = 0;						\
		if (unlikely(pgtable_populate_needed(vma, cp_flags))) {	\
			low##_t *p = low##_alloc(vma->vm_mm, high, addr); \
			if (p == NULL)					\
				err = -ENOMEM;				\
		}							\
		err;							\
	})

static inline long change_pmd_range(struct mmu_gather *tlb,
		struct vm_area_struct *vma, pud_t *pud, unsigned long addr,
		unsigned long end, pgprot_t newprot, unsigned long cp_flags)
{
	pmd_t *pmd;
	unsigned long next;
	long pages = 0;
	unsigned long nr_huge_updates = 0;
	struct mmu_notifier_range range;

	range.start = 0;

	pmd = pmd_offset(pud, addr);
	do {
		long ret;

		next = pmd_addr_end(addr, end);

		ret = change_pmd_prepare(vma, pmd, cp_flags);
		if (ret) {
			pages = ret;
			break;
		}
		/*
		 * Automatic NUMA balancing walks the tables with mmap_lock
		 * held for read. It's possible a parallel update to occur
		 * between pmd_trans_huge() and a pmd_none_or_clear_bad()
		 * check leading to a false positive and clearing.
		 * Hence, it's necessary to atomically read the PMD value
		 * for all the checks.
		 */
		if (!is_swap_pmd(*pmd) && !pmd_devmap(*pmd) &&
		     pmd_none_or_clear_bad_unless_trans_huge(pmd))
			goto next;

		/* invoke the mmu notifier if the pmd is populated */
		if (!range.start) {
			mmu_notifier_range_init(&range,
				MMU_NOTIFY_PROTECTION_VMA, 0,
				vma->vm_mm, addr, end);
			mmu_notifier_invalidate_range_start(&range);
		}

		if (is_swap_pmd(*pmd) || pmd_trans_huge(*pmd) || pmd_devmap(*pmd)) {
			if ((next - addr != HPAGE_PMD_SIZE) ||
			    pgtable_split_needed(vma, cp_flags)) {
				__split_huge_pmd(vma, pmd, addr, false, NULL);
				/*
				 * For file-backed, the pmd could have been
				 * cleared; make sure pmd populated if
				 * necessary, then fall-through to pte level.
				 */
				ret = change_pmd_prepare(vma, pmd, cp_flags);
				if (ret) {
					pages = ret;
					break;
				}
			} else {
				/*
				 * change_huge_pmd() does not defer TLB flushes,
				 * so no need to propagate the tlb argument.
				 */
				int nr_ptes = change_huge_pmd(tlb, vma, pmd,
						addr, newprot, cp_flags);

				if (nr_ptes) {
					if (nr_ptes == HPAGE_PMD_NR) {
						pages += HPAGE_PMD_NR;
						nr_huge_updates++;
					}

					/* huge pmd was handled */
					goto next;
				}
			}
			/* fall through, the trans huge pmd just split */
		}
		pages += change_pte_range(tlb, vma, pmd, addr, next,
					  newprot, cp_flags);
next:
		cond_resched();
	} while (pmd++, addr = next, addr != end);

	if (range.start)
		mmu_notifier_invalidate_range_end(&range);

	if (nr_huge_updates)
		count_vm_numa_events(NUMA_HUGE_PTE_UPDATES, nr_huge_updates);
	return pages;
}

static inline long change_pud_range(struct mmu_gather *tlb,
		struct vm_area_struct *vma, p4d_t *p4d, unsigned long addr,
		unsigned long end, pgprot_t newprot, unsigned long cp_flags)
{
	pud_t *pud;
	unsigned long next;
	long pages = 0, ret;

	pud = pud_offset(p4d, addr);
	do {
		next = pud_addr_end(addr, end);
		ret = change_prepare(vma, pud, pmd, addr, cp_flags);
		if (ret)
			return ret;
		if (pud_none_or_clear_bad(pud))
			continue;
		pages += change_pmd_range(tlb, vma, pud, addr, next, newprot,
					  cp_flags);
	} while (pud++, addr = next, addr != end);

	return pages;
}

static inline long change_p4d_range(struct mmu_gather *tlb,
		struct vm_area_struct *vma, pgd_t *pgd, unsigned long addr,
		unsigned long end, pgprot_t newprot, unsigned long cp_flags)
{
	p4d_t *p4d;
	unsigned long next;
	long pages = 0, ret;

	p4d = p4d_offset(pgd, addr);
	do {
		next = p4d_addr_end(addr, end);
		ret = change_prepare(vma, p4d, pud, addr, cp_flags);
		if (ret)
			return ret;
		if (p4d_none_or_clear_bad(p4d))
			continue;
		pages += change_pud_range(tlb, vma, p4d, addr, next, newprot,
					  cp_flags);
	} while (p4d++, addr = next, addr != end);

	return pages;
}

static long change_protection_range(struct mmu_gather *tlb,
		struct vm_area_struct *vma, unsigned long addr,
		unsigned long end, pgprot_t newprot, unsigned long cp_flags)
{
	struct mm_struct *mm = vma->vm_mm;
	pgd_t *pgd;
	unsigned long next;
	long pages = 0, ret;

	BUG_ON(addr >= end);
	pgd = pgd_offset(mm, addr);
	tlb_start_vma(tlb, vma);
	do {
		next = pgd_addr_end(addr, end);
		ret = change_prepare(vma, pgd, p4d, addr, cp_flags);
		if (ret) {
			pages = ret;
			break;
		}
		if (pgd_none_or_clear_bad(pgd))
			continue;
		pages += change_p4d_range(tlb, vma, pgd, addr, next, newprot,
					  cp_flags);
	} while (pgd++, addr = next, addr != end);

	tlb_end_vma(tlb, vma);

	return pages;
}

long change_protection(struct mmu_gather *tlb,
		       struct vm_area_struct *vma, unsigned long start,
		       unsigned long end, unsigned long cp_flags)
{
	pgprot_t newprot = vma->vm_page_prot;
	long pages;

	BUG_ON((cp_flags & MM_CP_UFFD_WP_ALL) == MM_CP_UFFD_WP_ALL);

#ifdef CONFIG_NUMA_BALANCING
	/*
	 * Ordinary protection updates (mprotect, uffd-wp, softdirty tracking)
	 * are expected to reflect their requirements via VMA flags such that
	 * vma_set_page_prot() will adjust vma->vm_page_prot accordingly.
	 */
	if (cp_flags & MM_CP_PROT_NUMA)
		newprot = PAGE_NONE;
#else
	WARN_ON_ONCE(cp_flags & MM_CP_PROT_NUMA);
#endif

	if (is_vm_hugetlb_page(vma))
		pages = hugetlb_change_protection(vma, start, end, newprot,
						  cp_flags);
	else
		pages = change_protection_range(tlb, vma, start, end, newprot,
						cp_flags);

	return pages;
}

static int prot_none_pte_entry(pte_t *pte, unsigned long addr,
			       unsigned long next, struct mm_walk *walk)
{
	return pfn_modify_allowed(pte_pfn(*pte), *(pgprot_t *)(walk->private)) ?
		0 : -EACCES;
}

static int prot_none_hugetlb_entry(pte_t *pte, unsigned long hmask,
				   unsigned long addr, unsigned long next,
				   struct mm_walk *walk)
{
	return pfn_modify_allowed(pte_pfn(*pte), *(pgprot_t *)(walk->private)) ?
		0 : -EACCES;
}

static int prot_none_test(unsigned long addr, unsigned long next,
			  struct mm_walk *walk)
{
	return 0;
}

static const struct mm_walk_ops prot_none_walk_ops = {
	.pte_entry		= prot_none_pte_entry,
	.hugetlb_entry		= prot_none_hugetlb_entry,
	.test_walk		= prot_none_test,
};

int
mprotect_fixup(struct vma_iterator *vmi, struct mmu_gather *tlb,
	       struct vm_area_struct *vma, struct vm_area_struct **pprev,
	       unsigned long start, unsigned long end, unsigned long newflags)
{
	struct mm_struct *mm = vma->vm_mm;
	unsigned long oldflags = vma->vm_flags;
	long nrpages = (end - start) >> PAGE_SHIFT;
	unsigned int mm_cp_flags = 0;
	unsigned long charged = 0;
	pgoff_t pgoff;
	int error;

	if (newflags == oldflags) {
		*pprev = vma;
		return 0;
	}

	/*
	 * Do PROT_NONE PFN permission checks here when we can still
	 * bail out without undoing a lot of state. This is a rather
	 * uncommon case, so doesn't need to be very optimized.
	 */
	if (arch_has_pfn_modify_check() &&
	    (vma->vm_flags & (VM_PFNMAP|VM_MIXEDMAP)) &&
	    (newflags & VM_ACCESS_FLAGS) == 0) {
		pgprot_t new_pgprot = vm_get_page_prot(newflags);

		error = walk_page_range(current->mm, start, end,
				&prot_none_walk_ops, &new_pgprot);
		if (error)
			return error;
	}

	/*
	 * If we make a private mapping writable we increase our commit;
	 * but (without finer accounting) cannot reduce our commit if we
	 * make it unwritable again. hugetlb mapping were accounted for
	 * even if read-only so there is no need to account for them here
	 */
	if (newflags & VM_WRITE) {
		/* Check space limits when area turns into data. */
		if (!may_expand_vm(mm, newflags, nrpages) &&
				may_expand_vm(mm, oldflags, nrpages))
			return -ENOMEM;
		if (!(oldflags & (VM_ACCOUNT|VM_WRITE|VM_HUGETLB|
						VM_SHARED|VM_NORESERVE))) {
			charged = nrpages;
			if (security_vm_enough_memory_mm(mm, charged))
				return -ENOMEM;
			newflags |= VM_ACCOUNT;
		}
	}

	/*
	 * First try to merge with previous and/or next vma.
	 */
	pgoff = vma->vm_pgoff + ((start - vma->vm_start) >> PAGE_SHIFT);
	*pprev = vma_merge(vmi, mm, *pprev, start, end, newflags,
			   vma->anon_vma, vma->vm_file, pgoff, vma_policy(vma),
			   vma->vm_userfaultfd_ctx, anon_vma_name(vma));
	if (*pprev) {
		vma = *pprev;
		VM_WARN_ON((vma->vm_flags ^ newflags) & ~VM_SOFTDIRTY);
		goto success;
	}

	*pprev = vma;

	if (start != vma->vm_start) {
		error = split_vma(vmi, vma, start, 1);
		if (error)
			goto fail;
	}

	if (end != vma->vm_end) {
		error = split_vma(vmi, vma, end, 0);
		if (error)
			goto fail;
	}

success:
	/*
	 * vm_flags and vm_page_prot are protected by the mmap_lock
	 * held in write mode.
	 */
	vm_flags_reset(vma, newflags);
	if (vma_wants_manual_pte_write_upgrade(vma))
		mm_cp_flags |= MM_CP_TRY_CHANGE_WRITABLE;
	vma_set_page_prot(vma);

	change_protection(tlb, vma, start, end, mm_cp_flags);

	/*
	 * Private VM_LOCKED VMA becoming writable: trigger COW to avoid major
	 * fault on access.
	 */
	if ((oldflags & (VM_WRITE | VM_SHARED | VM_LOCKED)) == VM_LOCKED &&
			(newflags & VM_WRITE)) {
		populate_vma_page_range(vma, start, end, NULL);
	}

	vm_stat_account(mm, oldflags, -nrpages);
	vm_stat_account(mm, newflags, nrpages);
	perf_event_mmap(vma);
	return 0;

fail:
	vm_unacct_memory(charged);
	return error;
}

/*
 * pkey==-1 when doing a legacy mprotect()
 */
static int do_mprotect_pkey(unsigned long start, size_t len,
		unsigned long prot, int pkey)
{
	unsigned long nstart, end, tmp, reqprot;
	struct vm_area_struct *vma, *prev;
	int error;
	const int grows = prot & (PROT_GROWSDOWN|PROT_GROWSUP);
	const bool rier = (current->personality & READ_IMPLIES_EXEC) &&
				(prot & PROT_READ);
	struct mmu_gather tlb;
	struct vma_iterator vmi;

	start = untagged_addr(start);

	prot &= ~(PROT_GROWSDOWN|PROT_GROWSUP);
	if (grows == (PROT_GROWSDOWN|PROT_GROWSUP)) /* can't be both */
		return -EINVAL;

	if (start & ~PAGE_MASK)
		return -EINVAL;
	if (!len)
		return 0;
	len = PAGE_ALIGN(len);
	end = start + len;
	if (end <= start)
		return -ENOMEM;
	if (!arch_validate_prot(prot, start))
		return -EINVAL;

	reqprot = prot;

	if (mmap_write_lock_killable(current->mm))
		return -EINTR;

	/*
	 * If userspace did not allocate the pkey, do not let
	 * them use it here.
	 */
	error = -EINVAL;
	if ((pkey != -1) && !mm_pkey_is_allocated(current->mm, pkey))
		goto out;

	vma_iter_init(&vmi, current->mm, start);
	vma = vma_find(&vmi, end);
	error = -ENOMEM;
	if (!vma)
		goto out;

	if (unlikely(grows & PROT_GROWSDOWN)) {
		if (vma->vm_start >= end)
			goto out;
		start = vma->vm_start;
		error = -EINVAL;
		if (!(vma->vm_flags & VM_GROWSDOWN))
			goto out;
	} else {
		if (vma->vm_start > start)
			goto out;
		if (unlikely(grows & PROT_GROWSUP)) {
			end = vma->vm_end;
			error = -EINVAL;
			if (!(vma->vm_flags & VM_GROWSUP))
				goto out;
		}
	}

	prev = vma_prev(&vmi);
	if (start > vma->vm_start)
		prev = vma;

	tlb_gather_mmu(&tlb, current->mm);
	nstart = start;
	tmp = vma->vm_start;
	for_each_vma_range(vmi, vma, end) {
		unsigned long mask_off_old_flags;
		unsigned long newflags;
		int new_vma_pkey;

		if (vma->vm_start != tmp) {
			error = -ENOMEM;
			break;
		}

		/* Does the application expect PROT_READ to imply PROT_EXEC */
		if (rier && (vma->vm_flags & VM_MAYEXEC))
			prot |= PROT_EXEC;

		/*
		 * Each mprotect() call explicitly passes r/w/x permissions.
		 * If a permission is not passed to mprotect(), it must be
		 * cleared from the VMA.
		 */
		mask_off_old_flags = VM_ACCESS_FLAGS | VM_FLAGS_CLEAR;

		new_vma_pkey = arch_override_mprotect_pkey(vma, prot, pkey);
		newflags = calc_vm_prot_bits(prot, new_vma_pkey);
		newflags |= (vma->vm_flags & ~mask_off_old_flags);

		/* newflags >> 4 shift VM_MAY% in place of VM_% */
		if ((newflags & ~(newflags >> 4)) & VM_ACCESS_FLAGS) {
			error = -EACCES;
			break;
		}

		if (map_deny_write_exec(vma, newflags)) {
			error = -EACCES;
			break;
		}

		/* Allow architectures to sanity-check the new flags */
		if (!arch_validate_flags(newflags)) {
			error = -EINVAL;
			break;
		}

		error = security_file_mprotect(vma, reqprot, prot);
		if (error)
			break;

		tmp = vma->vm_end;
		if (tmp > end)
			tmp = end;

		if (vma->vm_ops && vma->vm_ops->mprotect) {
			error = vma->vm_ops->mprotect(vma, nstart, tmp, newflags);
			if (error)
				break;
		}

		error = mprotect_fixup(&vmi, &tlb, vma, &prev, nstart, tmp, newflags);
		if (error)
			break;

		tmp = vma_iter_end(&vmi);
		nstart = tmp;
		prot = reqprot;
	}
	tlb_finish_mmu(&tlb);

	if (!error && tmp < end)
		error = -ENOMEM;

out:
	mmap_write_unlock(current->mm);
	return error;
}

SYSCALL_DEFINE3(mprotect, unsigned long, start, size_t, len,
		unsigned long, prot)
{
	return do_mprotect_pkey(start, len, prot, -1);
}

#ifdef CONFIG_ARCH_HAS_PKEYS

SYSCALL_DEFINE4(pkey_mprotect, unsigned long, start, size_t, len,
		unsigned long, prot, int, pkey)
{
	return do_mprotect_pkey(start, len, prot, pkey);
}

SYSCALL_DEFINE2(pkey_alloc, unsigned long, flags, unsigned long, init_val)
{
	int pkey;
	int ret;

	/* No flags supported yet. */
	if (flags)
		return -EINVAL;
	/* check for unsupported init values */
	if (init_val & ~PKEY_ACCESS_MASK)
		return -EINVAL;

	mmap_write_lock(current->mm);
	pkey = mm_pkey_alloc(current->mm);

	ret = -ENOSPC;
	if (pkey == -1)
		goto out;

	ret = arch_set_user_pkey_access(current, pkey, init_val);
	if (ret) {
		mm_pkey_free(current->mm, pkey);
		goto out;
	}
	ret = pkey;
out:
	mmap_write_unlock(current->mm);
	return ret;
}

SYSCALL_DEFINE1(pkey_free, int, pkey)
{
	int ret;

	mmap_write_lock(current->mm);
	ret = mm_pkey_free(current->mm, pkey);
	mmap_write_unlock(current->mm);

	/*
	 * We could provide warnings or errors if any VMA still
	 * has the pkey set here.
	 */
	return ret;
}

#endif /* CONFIG_ARCH_HAS_PKEYS */<|MERGE_RESOLUTION|>--- conflicted
+++ resolved
@@ -30,10 +30,7 @@
 #include <linux/mm_inline.h>
 #include <linux/pgtable.h>
 #include <linux/sched/sysctl.h>
-<<<<<<< HEAD
-=======
 #include <linux/userfaultfd_k.h>
->>>>>>> eb3cdb58
 #include <linux/memory-tiers.h>
 #include <asm/cacheflush.h>
 #include <asm/mmu_context.h>
@@ -132,10 +129,7 @@
 			if (prot_numa) {
 				struct page *page;
 				int nid;
-<<<<<<< HEAD
-=======
 				bool toptier;
->>>>>>> eb3cdb58
 
 				/* Avoid TLB flush if possible */
 				if (pte_protnone(oldpte))
@@ -165,21 +159,14 @@
 				nid = page_to_nid(page);
 				if (target_node == nid)
 					continue;
-<<<<<<< HEAD
-=======
 				toptier = node_is_toptier(nid);
->>>>>>> eb3cdb58
 
 				/*
 				 * Skip scanning top tier node if normal numa
 				 * balancing is disabled
 				 */
 				if (!(sysctl_numa_balancing_mode & NUMA_BALANCING_NORMAL) &&
-<<<<<<< HEAD
-				    node_is_toptier(nid))
-=======
 				    toptier)
->>>>>>> eb3cdb58
 					continue;
 				if (sysctl_numa_balancing_mode & NUMA_BALANCING_MEMORY_TIERING &&
 				    !toptier)
