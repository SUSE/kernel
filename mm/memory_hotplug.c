// SPDX-License-Identifier: GPL-2.0-only
/*
 *  linux/mm/memory_hotplug.c
 *
 *  Copyright (C)
 */

#include <linux/stddef.h>
#include <linux/mm.h>
#include <linux/sched/signal.h>
#include <linux/swap.h>
#include <linux/interrupt.h>
#include <linux/pagemap.h>
#include <linux/compiler.h>
#include <linux/export.h>
#include <linux/pagevec.h>
#include <linux/writeback.h>
#include <linux/slab.h>
#include <linux/sysctl.h>
#include <linux/cpu.h>
#include <linux/memory.h>
#include <linux/memremap.h>
#include <linux/memory_hotplug.h>
#include <linux/vmalloc.h>
#include <linux/ioport.h>
#include <linux/delay.h>
#include <linux/migrate.h>
#include <linux/page-isolation.h>
#include <linux/pfn.h>
#include <linux/suspend.h>
#include <linux/mm_inline.h>
#include <linux/firmware-map.h>
#include <linux/stop_machine.h>
#include <linux/hugetlb.h>
#include <linux/memblock.h>
#include <linux/compaction.h>
#include <linux/rmap.h>
#include <linux/module.h>

#include <asm/tlbflush.h>

#include "internal.h"
#include "shuffle.h"

#ifdef CONFIG_MHP_MEMMAP_ON_MEMORY
/*
 * memory_hotplug.memmap_on_memory parameter
 */
static bool memmap_on_memory __ro_after_init;
module_param(memmap_on_memory, bool, 0444);
MODULE_PARM_DESC(memmap_on_memory, "Enable memmap on memory for memory hotplug");

static inline bool mhp_memmap_on_memory(void)
{
	return memmap_on_memory;
}
#else
static inline bool mhp_memmap_on_memory(void)
{
	return false;
}
#endif

enum {
	ONLINE_POLICY_CONTIG_ZONES = 0,
	ONLINE_POLICY_AUTO_MOVABLE,
};

static const char * const online_policy_to_str[] = {
	[ONLINE_POLICY_CONTIG_ZONES] = "contig-zones",
	[ONLINE_POLICY_AUTO_MOVABLE] = "auto-movable",
};

static int set_online_policy(const char *val, const struct kernel_param *kp)
{
	int ret = sysfs_match_string(online_policy_to_str, val);

	if (ret < 0)
		return ret;
	*((int *)kp->arg) = ret;
	return 0;
}

static int get_online_policy(char *buffer, const struct kernel_param *kp)
{
	return sprintf(buffer, "%s\n", online_policy_to_str[*((int *)kp->arg)]);
}

/*
 * memory_hotplug.online_policy: configure online behavior when onlining without
 * specifying a zone (MMOP_ONLINE)
 *
 * "contig-zones": keep zone contiguous
 * "auto-movable": online memory to ZONE_MOVABLE if the configuration
 *                 (auto_movable_ratio, auto_movable_numa_aware) allows for it
 */
static int online_policy __read_mostly = ONLINE_POLICY_CONTIG_ZONES;
static const struct kernel_param_ops online_policy_ops = {
	.set = set_online_policy,
	.get = get_online_policy,
};
module_param_cb(online_policy, &online_policy_ops, &online_policy, 0644);
MODULE_PARM_DESC(online_policy,
		"Set the online policy (\"contig-zones\", \"auto-movable\") "
		"Default: \"contig-zones\"");

/*
 * memory_hotplug.auto_movable_ratio: specify maximum MOVABLE:KERNEL ratio
 *
 * The ratio represent an upper limit and the kernel might decide to not
 * online some memory to ZONE_MOVABLE -- e.g., because hotplugged KERNEL memory
 * doesn't allow for more MOVABLE memory.
 */
static unsigned int auto_movable_ratio __read_mostly = 301;
module_param(auto_movable_ratio, uint, 0644);
MODULE_PARM_DESC(auto_movable_ratio,
		"Set the maximum ratio of MOVABLE:KERNEL memory in the system "
		"in percent for \"auto-movable\" online policy. Default: 301");

/*
 * memory_hotplug.auto_movable_numa_aware: consider numa node stats
 */
#ifdef CONFIG_NUMA
static bool auto_movable_numa_aware __read_mostly = true;
module_param(auto_movable_numa_aware, bool, 0644);
MODULE_PARM_DESC(auto_movable_numa_aware,
		"Consider numa node stats in addition to global stats in "
		"\"auto-movable\" online policy. Default: true");
#endif /* CONFIG_NUMA */

/*
 * online_page_callback contains pointer to current page onlining function.
 * Initially it is generic_online_page(). If it is required it could be
 * changed by calling set_online_page_callback() for callback registration
 * and restore_online_page_callback() for generic callback restore.
 */

static online_page_callback_t online_page_callback = generic_online_page;
static DEFINE_MUTEX(online_page_callback_lock);

DEFINE_STATIC_PERCPU_RWSEM(mem_hotplug_lock);

void get_online_mems(void)
{
	percpu_down_read(&mem_hotplug_lock);
}

void put_online_mems(void)
{
	percpu_up_read(&mem_hotplug_lock);
}

bool movable_node_enabled = false;

#ifndef CONFIG_MEMORY_HOTPLUG_DEFAULT_ONLINE
int mhp_default_online_type = MMOP_OFFLINE;
#else
int mhp_default_online_type = MMOP_ONLINE;
#endif

static int __init setup_memhp_default_state(char *str)
{
	const int online_type = mhp_online_type_from_str(str);

	if (online_type >= 0)
		mhp_default_online_type = online_type;

	return 1;
}
__setup("memhp_default_state=", setup_memhp_default_state);

void mem_hotplug_begin(void)
{
	cpus_read_lock();
	percpu_down_write(&mem_hotplug_lock);
}

void mem_hotplug_done(void)
{
	percpu_up_write(&mem_hotplug_lock);
	cpus_read_unlock();
}

u64 max_mem_size = U64_MAX;

/* add this memory to iomem resource */
static struct resource *register_memory_resource(u64 start, u64 size,
						 const char *resource_name)
{
	struct resource *res;
	unsigned long flags =  IORESOURCE_SYSTEM_RAM | IORESOURCE_BUSY;

	if (strcmp(resource_name, "System RAM"))
		flags |= IORESOURCE_SYSRAM_DRIVER_MANAGED;

	if (!mhp_range_allowed(start, size, true))
		return ERR_PTR(-E2BIG);

	/*
	 * Make sure value parsed from 'mem=' only restricts memory adding
	 * while booting, so that memory hotplug won't be impacted. Please
	 * refer to document of 'mem=' in kernel-parameters.txt for more
	 * details.
	 */
	if (start + size > max_mem_size && system_state < SYSTEM_RUNNING)
		return ERR_PTR(-E2BIG);

	/*
	 * Request ownership of the new memory range.  This might be
	 * a child of an existing resource that was present but
	 * not marked as busy.
	 */
	res = __request_region(&iomem_resource, start, size,
			       resource_name, flags);

	if (!res) {
		pr_debug("Unable to reserve System RAM region: %016llx->%016llx\n",
				start, start + size);
		return ERR_PTR(-EEXIST);
	}
	return res;
}

static void release_memory_resource(struct resource *res)
{
	if (!res)
		return;
	release_resource(res);
	kfree(res);
}

static int check_pfn_span(unsigned long pfn, unsigned long nr_pages)
{
	/*
	 * Disallow all operations smaller than a sub-section and only
	 * allow operations smaller than a section for
	 * SPARSEMEM_VMEMMAP. Note that check_hotplug_memory_range()
	 * enforces a larger memory_block_size_bytes() granularity for
	 * memory that will be marked online, so this check should only
	 * fire for direct arch_{add,remove}_memory() users outside of
	 * add_memory_resource().
	 */
	unsigned long min_align;

	if (IS_ENABLED(CONFIG_SPARSEMEM_VMEMMAP))
		min_align = PAGES_PER_SUBSECTION;
	else
		min_align = PAGES_PER_SECTION;
	if (!IS_ALIGNED(pfn | nr_pages, min_align))
		return -EINVAL;
	return 0;
}

/*
 * Return page for the valid pfn only if the page is online. All pfn
 * walkers which rely on the fully initialized page->flags and others
 * should use this rather than pfn_valid && pfn_to_page
 */
struct page *pfn_to_online_page(unsigned long pfn)
{
	unsigned long nr = pfn_to_section_nr(pfn);
	struct dev_pagemap *pgmap;
	struct mem_section *ms;

	if (nr >= NR_MEM_SECTIONS)
		return NULL;

	ms = __nr_to_section(nr);
	if (!online_section(ms))
		return NULL;

	/*
	 * Save some code text when online_section() +
	 * pfn_section_valid() are sufficient.
	 */
	if (IS_ENABLED(CONFIG_HAVE_ARCH_PFN_VALID) && !pfn_valid(pfn))
		return NULL;

	if (!pfn_section_valid(ms, pfn))
		return NULL;

	if (!online_device_section(ms))
		return pfn_to_page(pfn);

	/*
	 * Slowpath: when ZONE_DEVICE collides with
	 * ZONE_{NORMAL,MOVABLE} within the same section some pfns in
	 * the section may be 'offline' but 'valid'. Only
	 * get_dev_pagemap() can determine sub-section online status.
	 */
	pgmap = get_dev_pagemap(pfn, NULL);
	put_dev_pagemap(pgmap);

	/* The presence of a pgmap indicates ZONE_DEVICE offline pfn */
	if (pgmap)
		return NULL;

	return pfn_to_page(pfn);
}
EXPORT_SYMBOL_GPL(pfn_to_online_page);

int __ref __add_pages(int nid, unsigned long pfn, unsigned long nr_pages,
		struct mhp_params *params)
{
	const unsigned long end_pfn = pfn + nr_pages;
	unsigned long cur_nr_pages;
	int err;
	struct vmem_altmap *altmap = params->altmap;

	if (WARN_ON_ONCE(!pgprot_val(params->pgprot)))
		return -EINVAL;

	VM_BUG_ON(!mhp_range_allowed(PFN_PHYS(pfn), nr_pages * PAGE_SIZE, false));

	if (altmap) {
		/*
		 * Validate altmap is within bounds of the total request
		 */
		if (altmap->base_pfn != pfn
				|| vmem_altmap_offset(altmap) > nr_pages) {
			pr_warn_once("memory add fail, invalid altmap\n");
			return -EINVAL;
		}
		altmap->alloc = 0;
	}

	if (check_pfn_span(pfn, nr_pages)) {
		WARN(1, "Misaligned %s start: %#lx end: #%lx\n", __func__, pfn, pfn + nr_pages - 1);
		return -EINVAL;
	}

	for (; pfn < end_pfn; pfn += cur_nr_pages) {
		/* Select all remaining pages up to the next section boundary */
		cur_nr_pages = min(end_pfn - pfn,
				   SECTION_ALIGN_UP(pfn + 1) - pfn);
		err = sparse_add_section(nid, pfn, cur_nr_pages, altmap,
					 params->pgmap);
		if (err)
			break;
		cond_resched();
	}
	vmemmap_populate_print_last();
	return err;
}

/* find the smallest valid pfn in the range [start_pfn, end_pfn) */
static unsigned long find_smallest_section_pfn(int nid, struct zone *zone,
				     unsigned long start_pfn,
				     unsigned long end_pfn)
{
	for (; start_pfn < end_pfn; start_pfn += PAGES_PER_SUBSECTION) {
		if (unlikely(!pfn_to_online_page(start_pfn)))
			continue;

		if (unlikely(pfn_to_nid(start_pfn) != nid))
			continue;

		if (zone != page_zone(pfn_to_page(start_pfn)))
			continue;

		return start_pfn;
	}

	return 0;
}

/* find the biggest valid pfn in the range [start_pfn, end_pfn). */
static unsigned long find_biggest_section_pfn(int nid, struct zone *zone,
				    unsigned long start_pfn,
				    unsigned long end_pfn)
{
	unsigned long pfn;

	/* pfn is the end pfn of a memory section. */
	pfn = end_pfn - 1;
	for (; pfn >= start_pfn; pfn -= PAGES_PER_SUBSECTION) {
		if (unlikely(!pfn_to_online_page(pfn)))
			continue;

		if (unlikely(pfn_to_nid(pfn) != nid))
			continue;

		if (zone != page_zone(pfn_to_page(pfn)))
			continue;

		return pfn;
	}

	return 0;
}

static void shrink_zone_span(struct zone *zone, unsigned long start_pfn,
			     unsigned long end_pfn)
{
	unsigned long pfn;
	int nid = zone_to_nid(zone);

	if (zone->zone_start_pfn == start_pfn) {
		/*
		 * If the section is smallest section in the zone, it need
		 * shrink zone->zone_start_pfn and zone->zone_spanned_pages.
		 * In this case, we find second smallest valid mem_section
		 * for shrinking zone.
		 */
		pfn = find_smallest_section_pfn(nid, zone, end_pfn,
						zone_end_pfn(zone));
		if (pfn) {
			zone->spanned_pages = zone_end_pfn(zone) - pfn;
			zone->zone_start_pfn = pfn;
		} else {
			zone->zone_start_pfn = 0;
			zone->spanned_pages = 0;
		}
	} else if (zone_end_pfn(zone) == end_pfn) {
		/*
		 * If the section is biggest section in the zone, it need
		 * shrink zone->spanned_pages.
		 * In this case, we find second biggest valid mem_section for
		 * shrinking zone.
		 */
		pfn = find_biggest_section_pfn(nid, zone, zone->zone_start_pfn,
					       start_pfn);
		if (pfn)
			zone->spanned_pages = pfn - zone->zone_start_pfn + 1;
		else {
			zone->zone_start_pfn = 0;
			zone->spanned_pages = 0;
		}
	}
}

static void update_pgdat_span(struct pglist_data *pgdat)
{
	unsigned long node_start_pfn = 0, node_end_pfn = 0;
	struct zone *zone;

	for (zone = pgdat->node_zones;
	     zone < pgdat->node_zones + MAX_NR_ZONES; zone++) {
		unsigned long end_pfn = zone_end_pfn(zone);

		/* No need to lock the zones, they can't change. */
		if (!zone->spanned_pages)
			continue;
		if (!node_end_pfn) {
			node_start_pfn = zone->zone_start_pfn;
			node_end_pfn = end_pfn;
			continue;
		}

		if (end_pfn > node_end_pfn)
			node_end_pfn = end_pfn;
		if (zone->zone_start_pfn < node_start_pfn)
			node_start_pfn = zone->zone_start_pfn;
	}

	pgdat->node_start_pfn = node_start_pfn;
	pgdat->node_spanned_pages = node_end_pfn - node_start_pfn;
}

void __ref remove_pfn_range_from_zone(struct zone *zone,
				      unsigned long start_pfn,
				      unsigned long nr_pages)
{
	const unsigned long end_pfn = start_pfn + nr_pages;
	struct pglist_data *pgdat = zone->zone_pgdat;
	unsigned long pfn, cur_nr_pages;

	/* Poison struct pages because they are now uninitialized again. */
	for (pfn = start_pfn; pfn < end_pfn; pfn += cur_nr_pages) {
		cond_resched();

		/* Select all remaining pages up to the next section boundary */
		cur_nr_pages =
			min(end_pfn - pfn, SECTION_ALIGN_UP(pfn + 1) - pfn);
		page_init_poison(pfn_to_page(pfn),
				 sizeof(struct page) * cur_nr_pages);
	}

	/*
	 * Zone shrinking code cannot properly deal with ZONE_DEVICE. So
	 * we will not try to shrink the zones - which is okay as
	 * set_zone_contiguous() cannot deal with ZONE_DEVICE either way.
	 */
	if (zone_is_zone_device(zone))
		return;

	clear_zone_contiguous(zone);

	shrink_zone_span(zone, start_pfn, start_pfn + nr_pages);
	update_pgdat_span(pgdat);

	set_zone_contiguous(zone);
}

static void __remove_section(unsigned long pfn, unsigned long nr_pages,
			     unsigned long map_offset,
			     struct vmem_altmap *altmap)
{
	struct mem_section *ms = __pfn_to_section(pfn);

	if (WARN_ON_ONCE(!valid_section(ms)))
		return;

	sparse_remove_section(ms, pfn, nr_pages, map_offset, altmap);
}

/**
 * __remove_pages() - remove sections of pages
 * @pfn: starting pageframe (must be aligned to start of a section)
 * @nr_pages: number of pages to remove (must be multiple of section size)
 * @altmap: alternative device page map or %NULL if default memmap is used
 *
 * Generic helper function to remove section mappings and sysfs entries
 * for the section of the memory we are removing. Caller needs to make
 * sure that pages are marked reserved and zones are adjust properly by
 * calling offline_pages().
 */
void __remove_pages(unsigned long pfn, unsigned long nr_pages,
		    struct vmem_altmap *altmap)
{
	const unsigned long end_pfn = pfn + nr_pages;
	unsigned long cur_nr_pages;
	unsigned long map_offset = 0;

	map_offset = vmem_altmap_offset(altmap);

	if (check_pfn_span(pfn, nr_pages)) {
		WARN(1, "Misaligned %s start: %#lx end: #%lx\n", __func__, pfn, pfn + nr_pages - 1);
		return;
	}

	for (; pfn < end_pfn; pfn += cur_nr_pages) {
		cond_resched();
		/* Select all remaining pages up to the next section boundary */
		cur_nr_pages = min(end_pfn - pfn,
				   SECTION_ALIGN_UP(pfn + 1) - pfn);
		__remove_section(pfn, cur_nr_pages, map_offset, altmap);
		map_offset = 0;
	}
}

int set_online_page_callback(online_page_callback_t callback)
{
	int rc = -EINVAL;

	get_online_mems();
	mutex_lock(&online_page_callback_lock);

	if (online_page_callback == generic_online_page) {
		online_page_callback = callback;
		rc = 0;
	}

	mutex_unlock(&online_page_callback_lock);
	put_online_mems();

	return rc;
}
EXPORT_SYMBOL_GPL(set_online_page_callback);

int restore_online_page_callback(online_page_callback_t callback)
{
	int rc = -EINVAL;

	get_online_mems();
	mutex_lock(&online_page_callback_lock);

	if (online_page_callback == callback) {
		online_page_callback = generic_online_page;
		rc = 0;
	}

	mutex_unlock(&online_page_callback_lock);
	put_online_mems();

	return rc;
}
EXPORT_SYMBOL_GPL(restore_online_page_callback);

void generic_online_page(struct page *page, unsigned int order)
{
	/*
	 * Freeing the page with debug_pagealloc enabled will try to unmap it,
	 * so we should map it first. This is better than introducing a special
	 * case in page freeing fast path.
	 */
	debug_pagealloc_map_pages(page, 1 << order);
	__free_pages_core(page, order);
	totalram_pages_add(1UL << order);
}
EXPORT_SYMBOL_GPL(generic_online_page);

static void online_pages_range(unsigned long start_pfn, unsigned long nr_pages)
{
	const unsigned long end_pfn = start_pfn + nr_pages;
	unsigned long pfn;

	/*
	 * Online the pages in MAX_ORDER aligned chunks. The callback might
	 * decide to not expose all pages to the buddy (e.g., expose them
	 * later). We account all pages as being online and belonging to this
	 * zone ("present").
	 * When using memmap_on_memory, the range might not be aligned to
	 * MAX_ORDER_NR_PAGES - 1, but pageblock aligned. __ffs() will detect
	 * this and the first chunk to online will be pageblock_nr_pages.
	 */
	for (pfn = start_pfn; pfn < end_pfn;) {
		int order;

		/*
		 * Free to online pages in the largest chunks alignment allows.
		 *
		 * __ffs() behaviour is undefined for 0. start == 0 is
		 * MAX_ORDER-aligned, Set order to MAX_ORDER for the case.
		 */
		if (pfn)
			order = min_t(int, MAX_ORDER, __ffs(pfn));
		else
			order = MAX_ORDER;

		(*online_page_callback)(pfn_to_page(pfn), order);
		pfn += (1UL << order);
	}

	/* mark all involved sections as online */
	online_mem_sections(start_pfn, end_pfn);
}

/* check which state of node_states will be changed when online memory */
static void node_states_check_changes_online(unsigned long nr_pages,
	struct zone *zone, struct memory_notify *arg)
{
	int nid = zone_to_nid(zone);

	arg->status_change_nid = NUMA_NO_NODE;
	arg->status_change_nid_normal = NUMA_NO_NODE;

	if (!node_state(nid, N_MEMORY))
		arg->status_change_nid = nid;
	if (zone_idx(zone) <= ZONE_NORMAL && !node_state(nid, N_NORMAL_MEMORY))
		arg->status_change_nid_normal = nid;
}

static void node_states_set_node(int node, struct memory_notify *arg)
{
	if (arg->status_change_nid_normal >= 0)
		node_set_state(node, N_NORMAL_MEMORY);

	if (arg->status_change_nid >= 0)
		node_set_state(node, N_MEMORY);
}

static void __meminit resize_zone_range(struct zone *zone, unsigned long start_pfn,
		unsigned long nr_pages)
{
	unsigned long old_end_pfn = zone_end_pfn(zone);

	if (zone_is_empty(zone) || start_pfn < zone->zone_start_pfn)
		zone->zone_start_pfn = start_pfn;

	zone->spanned_pages = max(start_pfn + nr_pages, old_end_pfn) - zone->zone_start_pfn;
}

static void __meminit resize_pgdat_range(struct pglist_data *pgdat, unsigned long start_pfn,
                                     unsigned long nr_pages)
{
	unsigned long old_end_pfn = pgdat_end_pfn(pgdat);

	if (!pgdat->node_spanned_pages || start_pfn < pgdat->node_start_pfn)
		pgdat->node_start_pfn = start_pfn;

	pgdat->node_spanned_pages = max(start_pfn + nr_pages, old_end_pfn) - pgdat->node_start_pfn;

}

#ifdef CONFIG_ZONE_DEVICE
static void section_taint_zone_device(unsigned long pfn)
{
	struct mem_section *ms = __pfn_to_section(pfn);

	ms->section_mem_map |= SECTION_TAINT_ZONE_DEVICE;
}
#else
static inline void section_taint_zone_device(unsigned long pfn)
{
}
#endif

/*
 * Associate the pfn range with the given zone, initializing the memmaps
 * and resizing the pgdat/zone data to span the added pages. After this
 * call, all affected pages are PG_reserved.
 *
 * All aligned pageblocks are initialized to the specified migratetype
 * (usually MIGRATE_MOVABLE). Besides setting the migratetype, no related
 * zone stats (e.g., nr_isolate_pageblock) are touched.
 */
void __ref move_pfn_range_to_zone(struct zone *zone, unsigned long start_pfn,
				  unsigned long nr_pages,
				  struct vmem_altmap *altmap, int migratetype)
{
	struct pglist_data *pgdat = zone->zone_pgdat;
	int nid = pgdat->node_id;

	clear_zone_contiguous(zone);

	if (zone_is_empty(zone))
		init_currently_empty_zone(zone, start_pfn, nr_pages);
	resize_zone_range(zone, start_pfn, nr_pages);
	resize_pgdat_range(pgdat, start_pfn, nr_pages);

	/*
	 * Subsection population requires care in pfn_to_online_page().
	 * Set the taint to enable the slow path detection of
	 * ZONE_DEVICE pages in an otherwise  ZONE_{NORMAL,MOVABLE}
	 * section.
	 */
	if (zone_is_zone_device(zone)) {
		if (!IS_ALIGNED(start_pfn, PAGES_PER_SECTION))
			section_taint_zone_device(start_pfn);
		if (!IS_ALIGNED(start_pfn + nr_pages, PAGES_PER_SECTION))
			section_taint_zone_device(start_pfn + nr_pages);
	}

	/*
	 * TODO now we have a visible range of pages which are not associated
	 * with their zone properly. Not nice but set_pfnblock_flags_mask
	 * expects the zone spans the pfn range. All the pages in the range
	 * are reserved so nobody should be touching them so we should be safe
	 */
	memmap_init_range(nr_pages, nid, zone_idx(zone), start_pfn, 0,
			 MEMINIT_HOTPLUG, altmap, migratetype);

	set_zone_contiguous(zone);
}

struct auto_movable_stats {
	unsigned long kernel_early_pages;
	unsigned long movable_pages;
};

static void auto_movable_stats_account_zone(struct auto_movable_stats *stats,
					    struct zone *zone)
{
	if (zone_idx(zone) == ZONE_MOVABLE) {
		stats->movable_pages += zone->present_pages;
	} else {
		stats->kernel_early_pages += zone->present_early_pages;
#ifdef CONFIG_CMA
		/*
		 * CMA pages (never on hotplugged memory) behave like
		 * ZONE_MOVABLE.
		 */
		stats->movable_pages += zone->cma_pages;
		stats->kernel_early_pages -= zone->cma_pages;
#endif /* CONFIG_CMA */
	}
}
struct auto_movable_group_stats {
	unsigned long movable_pages;
	unsigned long req_kernel_early_pages;
};

static int auto_movable_stats_account_group(struct memory_group *group,
					   void *arg)
{
	const int ratio = READ_ONCE(auto_movable_ratio);
	struct auto_movable_group_stats *stats = arg;
	long pages;

	/*
	 * We don't support modifying the config while the auto-movable online
	 * policy is already enabled. Just avoid the division by zero below.
	 */
	if (!ratio)
		return 0;

	/*
	 * Calculate how many early kernel pages this group requires to
	 * satisfy the configured zone ratio.
	 */
	pages = group->present_movable_pages * 100 / ratio;
	pages -= group->present_kernel_pages;

	if (pages > 0)
		stats->req_kernel_early_pages += pages;
	stats->movable_pages += group->present_movable_pages;
	return 0;
}

static bool auto_movable_can_online_movable(int nid, struct memory_group *group,
					    unsigned long nr_pages)
{
	unsigned long kernel_early_pages, movable_pages;
	struct auto_movable_group_stats group_stats = {};
	struct auto_movable_stats stats = {};
	pg_data_t *pgdat = NODE_DATA(nid);
	struct zone *zone;
	int i;

	/* Walk all relevant zones and collect MOVABLE vs. KERNEL stats. */
	if (nid == NUMA_NO_NODE) {
		/* TODO: cache values */
		for_each_populated_zone(zone)
			auto_movable_stats_account_zone(&stats, zone);
	} else {
		for (i = 0; i < MAX_NR_ZONES; i++) {
			zone = pgdat->node_zones + i;
			if (populated_zone(zone))
				auto_movable_stats_account_zone(&stats, zone);
		}
	}

	kernel_early_pages = stats.kernel_early_pages;
	movable_pages = stats.movable_pages;

	/*
	 * Kernel memory inside dynamic memory group allows for more MOVABLE
	 * memory within the same group. Remove the effect of all but the
	 * current group from the stats.
	 */
	walk_dynamic_memory_groups(nid, auto_movable_stats_account_group,
				   group, &group_stats);
	if (kernel_early_pages <= group_stats.req_kernel_early_pages)
		return false;
	kernel_early_pages -= group_stats.req_kernel_early_pages;
	movable_pages -= group_stats.movable_pages;

	if (group && group->is_dynamic)
		kernel_early_pages += group->present_kernel_pages;

	/*
	 * Test if we could online the given number of pages to ZONE_MOVABLE
	 * and still stay in the configured ratio.
	 */
	movable_pages += nr_pages;
	return movable_pages <= (auto_movable_ratio * kernel_early_pages) / 100;
}

/*
 * Returns a default kernel memory zone for the given pfn range.
 * If no kernel zone covers this pfn range it will automatically go
 * to the ZONE_NORMAL.
 */
static struct zone *default_kernel_zone_for_pfn(int nid, unsigned long start_pfn,
		unsigned long nr_pages)
{
	struct pglist_data *pgdat = NODE_DATA(nid);
	int zid;

	for (zid = 0; zid < ZONE_NORMAL; zid++) {
		struct zone *zone = &pgdat->node_zones[zid];

		if (zone_intersects(zone, start_pfn, nr_pages))
			return zone;
	}

	return &pgdat->node_zones[ZONE_NORMAL];
}

/*
 * Determine to which zone to online memory dynamically based on user
 * configuration and system stats. We care about the following ratio:
 *
 *   MOVABLE : KERNEL
 *
 * Whereby MOVABLE is memory in ZONE_MOVABLE and KERNEL is memory in
 * one of the kernel zones. CMA pages inside one of the kernel zones really
 * behaves like ZONE_MOVABLE, so we treat them accordingly.
 *
 * We don't allow for hotplugged memory in a KERNEL zone to increase the
 * amount of MOVABLE memory we can have, so we end up with:
 *
 *   MOVABLE : KERNEL_EARLY
 *
 * Whereby KERNEL_EARLY is memory in one of the kernel zones, available sinze
 * boot. We base our calculation on KERNEL_EARLY internally, because:
 *
 * a) Hotplugged memory in one of the kernel zones can sometimes still get
 *    hotunplugged, especially when hot(un)plugging individual memory blocks.
 *    There is no coordination across memory devices, therefore "automatic"
 *    hotunplugging, as implemented in hypervisors, could result in zone
 *    imbalances.
 * b) Early/boot memory in one of the kernel zones can usually not get
 *    hotunplugged again (e.g., no firmware interface to unplug, fragmented
 *    with unmovable allocations). While there are corner cases where it might
 *    still work, it is barely relevant in practice.
 *
 * Exceptions are dynamic memory groups, which allow for more MOVABLE
 * memory within the same memory group -- because in that case, there is
 * coordination within the single memory device managed by a single driver.
 *
 * We rely on "present pages" instead of "managed pages", as the latter is
 * highly unreliable and dynamic in virtualized environments, and does not
 * consider boot time allocations. For example, memory ballooning adjusts the
 * managed pages when inflating/deflating the balloon, and balloon compaction
 * can even migrate inflated pages between zones.
 *
 * Using "present pages" is better but some things to keep in mind are:
 *
 * a) Some memblock allocations, such as for the crashkernel area, are
 *    effectively unused by the kernel, yet they account to "present pages".
 *    Fortunately, these allocations are comparatively small in relevant setups
 *    (e.g., fraction of system memory).
 * b) Some hotplugged memory blocks in virtualized environments, esecially
 *    hotplugged by virtio-mem, look like they are completely present, however,
 *    only parts of the memory block are actually currently usable.
 *    "present pages" is an upper limit that can get reached at runtime. As
 *    we base our calculations on KERNEL_EARLY, this is not an issue.
 */
static struct zone *auto_movable_zone_for_pfn(int nid,
					      struct memory_group *group,
					      unsigned long pfn,
					      unsigned long nr_pages)
{
	unsigned long online_pages = 0, max_pages, end_pfn;
	struct page *page;

	if (!auto_movable_ratio)
		goto kernel_zone;

	if (group && !group->is_dynamic) {
		max_pages = group->s.max_pages;
		online_pages = group->present_movable_pages;

		/* If anything is !MOVABLE online the rest !MOVABLE. */
		if (group->present_kernel_pages)
			goto kernel_zone;
	} else if (!group || group->d.unit_pages == nr_pages) {
		max_pages = nr_pages;
	} else {
		max_pages = group->d.unit_pages;
		/*
		 * Take a look at all online sections in the current unit.
		 * We can safely assume that all pages within a section belong
		 * to the same zone, because dynamic memory groups only deal
		 * with hotplugged memory.
		 */
		pfn = ALIGN_DOWN(pfn, group->d.unit_pages);
		end_pfn = pfn + group->d.unit_pages;
		for (; pfn < end_pfn; pfn += PAGES_PER_SECTION) {
			page = pfn_to_online_page(pfn);
			if (!page)
				continue;
			/* If anything is !MOVABLE online the rest !MOVABLE. */
			if (!is_zone_movable_page(page))
				goto kernel_zone;
			online_pages += PAGES_PER_SECTION;
		}
	}

	/*
	 * Online MOVABLE if we could *currently* online all remaining parts
	 * MOVABLE. We expect to (add+) online them immediately next, so if
	 * nobody interferes, all will be MOVABLE if possible.
	 */
	nr_pages = max_pages - online_pages;
	if (!auto_movable_can_online_movable(NUMA_NO_NODE, group, nr_pages))
		goto kernel_zone;

#ifdef CONFIG_NUMA
	if (auto_movable_numa_aware &&
	    !auto_movable_can_online_movable(nid, group, nr_pages))
		goto kernel_zone;
#endif /* CONFIG_NUMA */

	return &NODE_DATA(nid)->node_zones[ZONE_MOVABLE];
kernel_zone:
	return default_kernel_zone_for_pfn(nid, pfn, nr_pages);
}

static inline struct zone *default_zone_for_pfn(int nid, unsigned long start_pfn,
		unsigned long nr_pages)
{
	struct zone *kernel_zone = default_kernel_zone_for_pfn(nid, start_pfn,
			nr_pages);
	struct zone *movable_zone = &NODE_DATA(nid)->node_zones[ZONE_MOVABLE];
	bool in_kernel = zone_intersects(kernel_zone, start_pfn, nr_pages);
	bool in_movable = zone_intersects(movable_zone, start_pfn, nr_pages);

	/*
	 * We inherit the existing zone in a simple case where zones do not
	 * overlap in the given range
	 */
	if (in_kernel ^ in_movable)
		return (in_kernel) ? kernel_zone : movable_zone;

	/*
	 * If the range doesn't belong to any zone or two zones overlap in the
	 * given range then we use movable zone only if movable_node is
	 * enabled because we always online to a kernel zone by default.
	 */
	return movable_node_enabled ? movable_zone : kernel_zone;
}

struct zone *zone_for_pfn_range(int online_type, int nid,
<<<<<<< HEAD
		unsigned long start_pfn, unsigned long nr_pages)
=======
		struct memory_group *group, unsigned long start_pfn,
		unsigned long nr_pages)
>>>>>>> eb3cdb58
{
	if (online_type == MMOP_ONLINE_KERNEL)
		return default_kernel_zone_for_pfn(nid, start_pfn, nr_pages);

	if (online_type == MMOP_ONLINE_MOVABLE)
		return &NODE_DATA(nid)->node_zones[ZONE_MOVABLE];

	if (online_policy == ONLINE_POLICY_AUTO_MOVABLE)
		return auto_movable_zone_for_pfn(nid, group, start_pfn, nr_pages);

	return default_zone_for_pfn(nid, start_pfn, nr_pages);
}

/*
 * This function should only be called by memory_block_{online,offline},
 * and {online,offline}_pages.
 */
void adjust_present_page_count(struct page *page, struct memory_group *group,
			       long nr_pages)
{
	struct zone *zone = page_zone(page);
	const bool movable = zone_idx(zone) == ZONE_MOVABLE;

	/*
	 * We only support onlining/offlining/adding/removing of complete
	 * memory blocks; therefore, either all is either early or hotplugged.
	 */
	if (early_section(__pfn_to_section(page_to_pfn(page))))
		zone->present_early_pages += nr_pages;
	zone->present_pages += nr_pages;
	zone->zone_pgdat->node_present_pages += nr_pages;

	if (group && movable)
		group->present_movable_pages += nr_pages;
	else if (group && !movable)
		group->present_kernel_pages += nr_pages;
}

int mhp_init_memmap_on_memory(unsigned long pfn, unsigned long nr_pages,
			      struct zone *zone)
{
	unsigned long end_pfn = pfn + nr_pages;
	int ret, i;

	ret = kasan_add_zero_shadow(__va(PFN_PHYS(pfn)), PFN_PHYS(nr_pages));
	if (ret)
		return ret;

	move_pfn_range_to_zone(zone, pfn, nr_pages, NULL, MIGRATE_UNMOVABLE);

	for (i = 0; i < nr_pages; i++)
		SetPageVmemmapSelfHosted(pfn_to_page(pfn + i));

	/*
	 * It might be that the vmemmap_pages fully span sections. If that is
	 * the case, mark those sections online here as otherwise they will be
	 * left offline.
	 */
	if (nr_pages >= PAGES_PER_SECTION)
	        online_mem_sections(pfn, ALIGN_DOWN(end_pfn, PAGES_PER_SECTION));

	return ret;
}

void mhp_deinit_memmap_on_memory(unsigned long pfn, unsigned long nr_pages)
{
	unsigned long end_pfn = pfn + nr_pages;

	/*
	 * It might be that the vmemmap_pages fully span sections. If that is
	 * the case, mark those sections offline here as otherwise they will be
	 * left online.
	 */
	if (nr_pages >= PAGES_PER_SECTION)
		offline_mem_sections(pfn, ALIGN_DOWN(end_pfn, PAGES_PER_SECTION));

        /*
	 * The pages associated with this vmemmap have been offlined, so
	 * we can reset its state here.
	 */
	remove_pfn_range_from_zone(page_zone(pfn_to_page(pfn)), pfn, nr_pages);
	kasan_remove_zero_shadow(__va(PFN_PHYS(pfn)), PFN_PHYS(nr_pages));
}

int __ref online_pages(unsigned long pfn, unsigned long nr_pages,
		       struct zone *zone, struct memory_group *group)
{
	unsigned long flags;
	int need_zonelists_rebuild = 0;
	const int nid = zone_to_nid(zone);
	int ret;
	struct memory_notify arg;

	/*
	 * {on,off}lining is constrained to full memory sections (or more
	 * precisely to memory blocks from the user space POV).
	 * memmap_on_memory is an exception because it reserves initial part
	 * of the physical memory space for vmemmaps. That space is pageblock
	 * aligned.
	 */
	if (WARN_ON_ONCE(!nr_pages || !pageblock_aligned(pfn) ||
			 !IS_ALIGNED(pfn + nr_pages, PAGES_PER_SECTION)))
		return -EINVAL;

	mem_hotplug_begin();

	/* associate pfn range with the zone */
	move_pfn_range_to_zone(zone, pfn, nr_pages, NULL, MIGRATE_ISOLATE);

	arg.start_pfn = pfn;
	arg.nr_pages = nr_pages;
	node_states_check_changes_online(nr_pages, zone, &arg);

	ret = memory_notify(MEM_GOING_ONLINE, &arg);
	ret = notifier_to_errno(ret);
	if (ret)
		goto failed_addition;

	/*
	 * Fixup the number of isolated pageblocks before marking the sections
	 * onlining, such that undo_isolate_page_range() works correctly.
	 */
	spin_lock_irqsave(&zone->lock, flags);
	zone->nr_isolate_pageblock += nr_pages / pageblock_nr_pages;
	spin_unlock_irqrestore(&zone->lock, flags);

	/*
	 * If this zone is not populated, then it is not in zonelist.
	 * This means the page allocator ignores this zone.
	 * So, zonelist must be updated after online.
	 */
	if (!populated_zone(zone)) {
		need_zonelists_rebuild = 1;
		setup_zone_pageset(zone);
	}

	online_pages_range(pfn, nr_pages);
	adjust_present_page_count(pfn_to_page(pfn), group, nr_pages);

	node_states_set_node(nid, &arg);
	if (need_zonelists_rebuild)
		build_all_zonelists(NULL);

	/* Basic onlining is complete, allow allocation of onlined pages. */
	undo_isolate_page_range(pfn, pfn + nr_pages, MIGRATE_MOVABLE);

	/*
	 * Freshly onlined pages aren't shuffled (e.g., all pages are placed to
	 * the tail of the freelist when undoing isolation). Shuffle the whole
	 * zone to make sure the just onlined pages are properly distributed
	 * across the whole freelist - to create an initial shuffle.
	 */
	shuffle_zone(zone);

	/* reinitialise watermarks and update pcp limits */
	init_per_zone_wmark_min();

	kswapd_run(nid);
	kcompactd_run(nid);

	writeback_set_ratelimit();

	memory_notify(MEM_ONLINE, &arg);
	mem_hotplug_done();
	return 0;

failed_addition:
	pr_debug("online_pages [mem %#010llx-%#010llx] failed\n",
		 (unsigned long long) pfn << PAGE_SHIFT,
		 (((unsigned long long) pfn + nr_pages) << PAGE_SHIFT) - 1);
	memory_notify(MEM_CANCEL_ONLINE, &arg);
	remove_pfn_range_from_zone(zone, pfn, nr_pages);
	mem_hotplug_done();
	return ret;
}

static void reset_node_present_pages(pg_data_t *pgdat)
{
	struct zone *z;

	for (z = pgdat->node_zones; z < pgdat->node_zones + MAX_NR_ZONES; z++)
		z->present_pages = 0;

	pgdat->node_present_pages = 0;
}

/* we are OK calling __meminit stuff here - we have CONFIG_MEMORY_HOTPLUG */
static pg_data_t __ref *hotadd_init_pgdat(int nid)
{
	struct pglist_data *pgdat;

	/*
	 * NODE_DATA is preallocated (free_area_init) but its internal
	 * state is not allocated completely. Add missing pieces.
	 * Completely offline nodes stay around and they just need
	 * reintialization.
	 */
	pgdat = NODE_DATA(nid);

	/* init node's zones as empty zones, we don't have any present pages.*/
	free_area_init_core_hotplug(pgdat);

	/*
	 * The node we allocated has no zone fallback lists. For avoiding
	 * to access not-initialized zonelist, build here.
	 */
	build_all_zonelists(pgdat);

	/*
	 * When memory is hot-added, all the memory is in offline state. So
	 * clear all zones' present_pages because they will be updated in
	 * online_pages() and offline_pages().
	 * TODO: should be in free_area_init_core_hotplug?
	 */
	reset_node_managed_pages(pgdat);
	reset_node_present_pages(pgdat);

	return pgdat;
}

/*
 * __try_online_node - online a node if offlined
 * @nid: the node ID
 * @set_node_online: Whether we want to online the node
 * called by cpu_up() to online a node without onlined memory.
 *
 * Returns:
 * 1 -> a new node has been allocated
 * 0 -> the node is already online
 * -ENOMEM -> the node could not be allocated
 */
static int __try_online_node(int nid, bool set_node_online)
{
	pg_data_t *pgdat;
	int ret = 1;

	if (node_online(nid))
		return 0;

	pgdat = hotadd_init_pgdat(nid);
	if (!pgdat) {
		pr_err("Cannot online node %d due to NULL pgdat\n", nid);
		ret = -ENOMEM;
		goto out;
	}

	if (set_node_online) {
		node_set_online(nid);
		ret = register_one_node(nid);
		BUG_ON(ret);
	}
out:
	return ret;
}

/*
 * Users of this function always want to online/register the node
 */
int try_online_node(int nid)
{
	int ret;

	mem_hotplug_begin();
	ret =  __try_online_node(nid, true);
	mem_hotplug_done();
	return ret;
}

static int check_hotplug_memory_range(u64 start, u64 size)
{
	/* memory range must be block size aligned */
	if (!size || !IS_ALIGNED(start, memory_block_size_bytes()) ||
	    !IS_ALIGNED(size, memory_block_size_bytes())) {
		pr_err("Block size [%#lx] unaligned hotplug range: start %#llx, size %#llx",
		       memory_block_size_bytes(), start, size);
		return -EINVAL;
	}

	return 0;
}

static int online_memory_block(struct memory_block *mem, void *arg)
{
	mem->online_type = mhp_default_online_type;
	return device_online(&mem->dev);
}

bool mhp_supports_memmap_on_memory(unsigned long size)
{
	unsigned long nr_vmemmap_pages = size / PAGE_SIZE;
	unsigned long vmemmap_size = nr_vmemmap_pages * sizeof(struct page);
	unsigned long remaining_size = size - vmemmap_size;

	/*
	 * Besides having arch support and the feature enabled at runtime, we
	 * need a few more assumptions to hold true:
	 *
	 * a) We span a single memory block: memory onlining/offlinin;g happens
	 *    in memory block granularity. We don't want the vmemmap of online
	 *    memory blocks to reside on offline memory blocks. In the future,
	 *    we might want to support variable-sized memory blocks to make the
	 *    feature more versatile.
	 *
	 * b) The vmemmap pages span complete PMDs: We don't want vmemmap code
	 *    to populate memory from the altmap for unrelated parts (i.e.,
	 *    other memory blocks)
	 *
	 * c) The vmemmap pages (and thereby the pages that will be exposed to
	 *    the buddy) have to cover full pageblocks: memory onlining/offlining
	 *    code requires applicable ranges to be page-aligned, for example, to
	 *    set the migratetypes properly.
	 *
	 * TODO: Although we have a check here to make sure that vmemmap pages
	 *       fully populate a PMD, it is not the right place to check for
	 *       this. A much better solution involves improving vmemmap code
	 *       to fallback to base pages when trying to populate vmemmap using
	 *       altmap as an alternative source of memory, and we do not exactly
	 *       populate a single PMD.
	 */
	return mhp_memmap_on_memory() &&
	       size == memory_block_size_bytes() &&
	       IS_ALIGNED(vmemmap_size, PMD_SIZE) &&
	       IS_ALIGNED(remaining_size, (pageblock_nr_pages << PAGE_SHIFT));
}

/*
 * NOTE: The caller must call lock_device_hotplug() to serialize hotplug
 * and online/offline operations (triggered e.g. by sysfs).
 *
 * we are OK calling __meminit stuff here - we have CONFIG_MEMORY_HOTPLUG
 */
int __ref add_memory_resource(int nid, struct resource *res, mhp_t mhp_flags)
{
	struct mhp_params params = { .pgprot = pgprot_mhp(PAGE_KERNEL) };
	enum memblock_flags memblock_flags = MEMBLOCK_NONE;
	struct vmem_altmap mhp_altmap = {};
	struct memory_group *group = NULL;
	u64 start, size;
	bool new_node = false;
	int ret;

	start = res->start;
	size = resource_size(res);

	ret = check_hotplug_memory_range(start, size);
	if (ret)
		return ret;

	if (mhp_flags & MHP_NID_IS_MGID) {
		group = memory_group_find_by_id(nid);
		if (!group)
			return -EINVAL;
		nid = group->nid;
	}

	if (!node_possible(nid)) {
		WARN(1, "node %d was absent from the node_possible_map\n", nid);
		return -EINVAL;
	}

	mem_hotplug_begin();

	if (IS_ENABLED(CONFIG_ARCH_KEEP_MEMBLOCK)) {
		if (res->flags & IORESOURCE_SYSRAM_DRIVER_MANAGED)
			memblock_flags = MEMBLOCK_DRIVER_MANAGED;
		ret = memblock_add_node(start, size, nid, memblock_flags);
		if (ret)
			goto error_mem_hotplug_end;
	}

	ret = __try_online_node(nid, false);
	if (ret < 0)
		goto error;
	new_node = ret;

	/*
	 * Self hosted memmap array
	 */
	if (mhp_flags & MHP_MEMMAP_ON_MEMORY) {
		if (!mhp_supports_memmap_on_memory(size)) {
			ret = -EINVAL;
			goto error;
		}
		mhp_altmap.free = PHYS_PFN(size);
		mhp_altmap.base_pfn = PHYS_PFN(start);
		params.altmap = &mhp_altmap;
	}

	/* call arch's memory hotadd */
	ret = arch_add_memory(nid, start, size, &params);
	if (ret < 0)
		goto error;

	/* create memory block devices after memory was added */
	ret = create_memory_block_devices(start, size, mhp_altmap.alloc,
					  group);
	if (ret) {
		arch_remove_memory(start, size, NULL);
		goto error;
	}

	if (new_node) {
		/* If sysfs file of new node can't be created, cpu on the node
		 * can't be hot-added. There is no rollback way now.
		 * So, check by BUG_ON() to catch it reluctantly..
		 * We online node here. We can't roll back from here.
		 */
		node_set_online(nid);
		ret = __register_one_node(nid);
		BUG_ON(ret);
	}

	register_memory_blocks_under_node(nid, PFN_DOWN(start),
					  PFN_UP(start + size - 1),
					  MEMINIT_HOTPLUG);

	/* create new memmap entry */
	if (!strcmp(res->name, "System RAM"))
		firmware_map_add_hotplug(start, start + size, "System RAM");

	/* device_online() will take the lock when calling online_pages() */
	mem_hotplug_done();

	/*
	 * In case we're allowed to merge the resource, flag it and trigger
	 * merging now that adding succeeded.
	 */
	if (mhp_flags & MHP_MERGE_RESOURCE)
		merge_system_ram_resource(res);

	/* online pages if requested */
	if (mhp_default_online_type != MMOP_OFFLINE)
		walk_memory_blocks(start, size, NULL, online_memory_block);

	return ret;
error:
	if (IS_ENABLED(CONFIG_ARCH_KEEP_MEMBLOCK))
		memblock_remove(start, size);
error_mem_hotplug_end:
	mem_hotplug_done();
	return ret;
}

/* requires device_hotplug_lock, see add_memory_resource() */
int __ref __add_memory(int nid, u64 start, u64 size, mhp_t mhp_flags)
{
	struct resource *res;
	int ret;

	res = register_memory_resource(start, size, "System RAM");
	if (IS_ERR(res))
		return PTR_ERR(res);

	ret = add_memory_resource(nid, res, mhp_flags);
	if (ret < 0)
		release_memory_resource(res);
	return ret;
}

int add_memory(int nid, u64 start, u64 size, mhp_t mhp_flags)
{
	int rc;

	lock_device_hotplug();
	rc = __add_memory(nid, start, size, mhp_flags);
	unlock_device_hotplug();

	return rc;
}
EXPORT_SYMBOL_GPL(add_memory);

/*
 * Add special, driver-managed memory to the system as system RAM. Such
 * memory is not exposed via the raw firmware-provided memmap as system
 * RAM, instead, it is detected and added by a driver - during cold boot,
 * after a reboot, and after kexec.
 *
 * Reasons why this memory should not be used for the initial memmap of a
 * kexec kernel or for placing kexec images:
 * - The booting kernel is in charge of determining how this memory will be
 *   used (e.g., use persistent memory as system RAM)
 * - Coordination with a hypervisor is required before this memory
 *   can be used (e.g., inaccessible parts).
 *
 * For this memory, no entries in /sys/firmware/memmap ("raw firmware-provided
 * memory map") are created. Also, the created memory resource is flagged
 * with IORESOURCE_SYSRAM_DRIVER_MANAGED, so in-kernel users can special-case
 * this memory as well (esp., not place kexec images onto it).
 *
 * The resource_name (visible via /proc/iomem) has to have the format
 * "System RAM ($DRIVER)".
 */
int add_memory_driver_managed(int nid, u64 start, u64 size,
			      const char *resource_name, mhp_t mhp_flags)
{
	struct resource *res;
	int rc;

	if (!resource_name ||
	    strstr(resource_name, "System RAM (") != resource_name ||
	    resource_name[strlen(resource_name) - 1] != ')')
		return -EINVAL;

	lock_device_hotplug();

	res = register_memory_resource(start, size, resource_name);
	if (IS_ERR(res)) {
		rc = PTR_ERR(res);
		goto out_unlock;
	}

	rc = add_memory_resource(nid, res, mhp_flags);
	if (rc < 0)
		release_memory_resource(res);

out_unlock:
	unlock_device_hotplug();
	return rc;
}
EXPORT_SYMBOL_GPL(add_memory_driver_managed);

/*
 * Platforms should define arch_get_mappable_range() that provides
 * maximum possible addressable physical memory range for which the
 * linear mapping could be created. The platform returned address
 * range must adhere to these following semantics.
 *
 * - range.start <= range.end
 * - Range includes both end points [range.start..range.end]
 *
 * There is also a fallback definition provided here, allowing the
 * entire possible physical address range in case any platform does
 * not define arch_get_mappable_range().
 */
struct range __weak arch_get_mappable_range(void)
{
	struct range mhp_range = {
		.start = 0UL,
		.end = -1ULL,
	};
	return mhp_range;
}

struct range mhp_get_pluggable_range(bool need_mapping)
{
	const u64 max_phys = (1ULL << MAX_PHYSMEM_BITS) - 1;
	struct range mhp_range;

	if (need_mapping) {
		mhp_range = arch_get_mappable_range();
		if (mhp_range.start > max_phys) {
			mhp_range.start = 0;
			mhp_range.end = 0;
		}
		mhp_range.end = min_t(u64, mhp_range.end, max_phys);
	} else {
		mhp_range.start = 0;
		mhp_range.end = max_phys;
	}
	return mhp_range;
}
EXPORT_SYMBOL_GPL(mhp_get_pluggable_range);

bool mhp_range_allowed(u64 start, u64 size, bool need_mapping)
{
	struct range mhp_range = mhp_get_pluggable_range(need_mapping);
	u64 end = start + size;

	if (start < end && start >= mhp_range.start && (end - 1) <= mhp_range.end)
		return true;

	pr_warn("Hotplug memory [%#llx-%#llx] exceeds maximum addressable range [%#llx-%#llx]\n",
		start, end, mhp_range.start, mhp_range.end);
	return false;
}

#ifdef CONFIG_MEMORY_HOTREMOVE
/*
<<<<<<< HEAD
 * Confirm all pages in a range [start, end) belong to the same zone (skipping
 * memory holes). When true, return the zone.
 */
struct zone *test_pages_in_a_zone(unsigned long start_pfn,
				  unsigned long end_pfn)
{
	unsigned long pfn, sec_end_pfn;
	struct zone *zone = NULL;
	struct page *page;

	for (pfn = start_pfn, sec_end_pfn = SECTION_ALIGN_UP(start_pfn + 1);
	     pfn < end_pfn;
	     pfn = sec_end_pfn, sec_end_pfn += PAGES_PER_SECTION) {
		/* Make sure the memory section is present first */
		if (!present_section_nr(pfn_to_section_nr(pfn)))
			continue;
		for (; pfn < sec_end_pfn && pfn < end_pfn;
		     pfn += MAX_ORDER_NR_PAGES) {
			/* Check if we got outside of the zone */
			if (zone && !zone_spans_pfn(zone, pfn))
				return NULL;
			page = pfn_to_page(pfn);
			if (zone && page_zone(page) != zone)
				return NULL;
			zone = page_zone(page);
		}
	}

	return zone;
}

/*
=======
>>>>>>> eb3cdb58
 * Scan pfn range [start,end) to find movable/migratable pages (LRU pages,
 * non-lru movable pages and hugepages). Will skip over most unmovable
 * pages (esp., pages that can be skipped when offlining), but bail out on
 * definitely unmovable pages.
 *
 * Returns:
 *	0 in case a movable page is found and movable_pfn was updated.
 *	-ENOENT in case no movable page was found.
 *	-EBUSY in case a definitely unmovable page was found.
 */
static int scan_movable_pages(unsigned long start, unsigned long end,
			      unsigned long *movable_pfn)
{
	unsigned long pfn;

	for (pfn = start; pfn < end; pfn++) {
		struct page *page, *head;
		unsigned long skip;

		if (!pfn_valid(pfn))
			continue;
		page = pfn_to_page(pfn);
		if (PageLRU(page))
			goto found;
		if (__PageMovable(page))
			goto found;

		/*
		 * PageOffline() pages that are not marked __PageMovable() and
		 * have a reference count > 0 (after MEM_GOING_OFFLINE) are
		 * definitely unmovable. If their reference count would be 0,
		 * they could at least be skipped when offlining memory.
		 */
		if (PageOffline(page) && page_count(page))
			return -EBUSY;

		if (!PageHuge(page))
			continue;
		head = compound_head(page);
		/*
		 * This test is racy as we hold no reference or lock.  The
		 * hugetlb page could have been free'ed and head is no longer
		 * a hugetlb page before the following check.  In such unlikely
		 * cases false positives and negatives are possible.  Calling
		 * code must deal with these scenarios.
		 */
		if (HPageMigratable(head))
			goto found;
		skip = compound_nr(head) - (page - head);
		pfn += skip - 1;
	}
	return -ENOENT;
found:
	*movable_pfn = pfn;
	return 0;
}

static void do_migrate_range(unsigned long start_pfn, unsigned long end_pfn)
{
	unsigned long pfn;
	struct page *page, *head;
	LIST_HEAD(source);
	static DEFINE_RATELIMIT_STATE(migrate_rs, DEFAULT_RATELIMIT_INTERVAL,
				      DEFAULT_RATELIMIT_BURST);

	for (pfn = start_pfn; pfn < end_pfn; pfn++) {
		struct folio *folio;
		bool isolated;

		if (!pfn_valid(pfn))
			continue;
		page = pfn_to_page(pfn);
		folio = page_folio(page);
		head = &folio->page;

		if (PageHuge(page)) {
			pfn = page_to_pfn(head) + compound_nr(head) - 1;
			isolate_hugetlb(folio, &source);
			continue;
		} else if (PageTransHuge(page))
			pfn = page_to_pfn(head) + thp_nr_pages(page) - 1;

		/*
		 * HWPoison pages have elevated reference counts so the migration would
		 * fail on them. It also doesn't make any sense to migrate them in the
		 * first place. Still try to unmap such a page in case it is still mapped
		 * (e.g. current hwpoison implementation doesn't unmap KSM pages but keep
		 * the unmap as the catch all safety net).
		 */
		if (PageHWPoison(page)) {
			if (WARN_ON(folio_test_lru(folio)))
				folio_isolate_lru(folio);
			if (folio_mapped(folio))
				try_to_unmap(folio, TTU_IGNORE_MLOCK);
			continue;
		}

		if (!get_page_unless_zero(page))
			continue;
		/*
		 * We can skip free pages. And we can deal with pages on
		 * LRU and non-lru movable pages.
		 */
		if (PageLRU(page))
			isolated = isolate_lru_page(page);
		else
			isolated = isolate_movable_page(page, ISOLATE_UNEVICTABLE);
		if (isolated) {
			list_add_tail(&page->lru, &source);
			if (!__PageMovable(page))
				inc_node_page_state(page, NR_ISOLATED_ANON +
						    page_is_file_lru(page));

		} else {
			if (__ratelimit(&migrate_rs)) {
				pr_warn("failed to isolate pfn %lx\n", pfn);
				dump_page(page, "isolation failed");
			}
		}
		put_page(page);
	}
	if (!list_empty(&source)) {
		nodemask_t nmask = node_states[N_MEMORY];
		struct migration_target_control mtc = {
			.nmask = &nmask,
			.gfp_mask = GFP_USER | __GFP_MOVABLE | __GFP_RETRY_MAYFAIL,
		};
		int ret;

		/*
		 * We have checked that migration range is on a single zone so
		 * we can use the nid of the first page to all the others.
		 */
		mtc.nid = page_to_nid(list_first_entry(&source, struct page, lru));

		/*
		 * try to allocate from a different node but reuse this node
		 * if there are no other online nodes to be used (e.g. we are
		 * offlining a part of the only existing node)
		 */
		node_clear(mtc.nid, nmask);
		if (nodes_empty(nmask))
			node_set(mtc.nid, nmask);
		ret = migrate_pages(&source, alloc_migration_target, NULL,
			(unsigned long)&mtc, MIGRATE_SYNC, MR_MEMORY_HOTPLUG, NULL);
		if (ret) {
			list_for_each_entry(page, &source, lru) {
				if (__ratelimit(&migrate_rs)) {
					pr_warn("migrating pfn %lx failed ret:%d\n",
						page_to_pfn(page), ret);
					dump_page(page, "migration failure");
				}
			}
			putback_movable_pages(&source);
		}
	}
}

static int __init cmdline_parse_movable_node(char *p)
{
	movable_node_enabled = true;
	return 0;
}
early_param("movable_node", cmdline_parse_movable_node);

/* check which state of node_states will be changed when offline memory */
static void node_states_check_changes_offline(unsigned long nr_pages,
		struct zone *zone, struct memory_notify *arg)
{
	struct pglist_data *pgdat = zone->zone_pgdat;
	unsigned long present_pages = 0;
	enum zone_type zt;

	arg->status_change_nid = NUMA_NO_NODE;
	arg->status_change_nid_normal = NUMA_NO_NODE;

	/*
	 * Check whether node_states[N_NORMAL_MEMORY] will be changed.
	 * If the memory to be offline is within the range
	 * [0..ZONE_NORMAL], and it is the last present memory there,
	 * the zones in that range will become empty after the offlining,
	 * thus we can determine that we need to clear the node from
	 * node_states[N_NORMAL_MEMORY].
	 */
	for (zt = 0; zt <= ZONE_NORMAL; zt++)
		present_pages += pgdat->node_zones[zt].present_pages;
	if (zone_idx(zone) <= ZONE_NORMAL && nr_pages >= present_pages)
		arg->status_change_nid_normal = zone_to_nid(zone);

	/*
	 * We have accounted the pages from [0..ZONE_NORMAL); ZONE_HIGHMEM
	 * does not apply as we don't support 32bit.
	 * Here we count the possible pages from ZONE_MOVABLE.
	 * If after having accounted all the pages, we see that the nr_pages
	 * to be offlined is over or equal to the accounted pages,
	 * we know that the node will become empty, and so, we can clear
	 * it for N_MEMORY as well.
	 */
	present_pages += pgdat->node_zones[ZONE_MOVABLE].present_pages;

	if (nr_pages >= present_pages)
		arg->status_change_nid = zone_to_nid(zone);
}

static void node_states_clear_node(int node, struct memory_notify *arg)
{
	if (arg->status_change_nid_normal >= 0)
		node_clear_state(node, N_NORMAL_MEMORY);

	if (arg->status_change_nid >= 0)
		node_clear_state(node, N_MEMORY);
}

static int count_system_ram_pages_cb(unsigned long start_pfn,
				     unsigned long nr_pages, void *data)
{
	unsigned long *nr_system_ram_pages = data;

	*nr_system_ram_pages += nr_pages;
	return 0;
}

int __ref offline_pages(unsigned long start_pfn, unsigned long nr_pages,
			struct zone *zone, struct memory_group *group)
{
	const unsigned long end_pfn = start_pfn + nr_pages;
	unsigned long pfn, system_ram_pages = 0;
	const int node = zone_to_nid(zone);
	unsigned long flags;
	struct memory_notify arg;
	char *reason;
	int ret;

	/*
	 * {on,off}lining is constrained to full memory sections (or more
	 * precisely to memory blocks from the user space POV).
	 * memmap_on_memory is an exception because it reserves initial part
	 * of the physical memory space for vmemmaps. That space is pageblock
	 * aligned.
	 */
	if (WARN_ON_ONCE(!nr_pages || !pageblock_aligned(start_pfn) ||
			 !IS_ALIGNED(start_pfn + nr_pages, PAGES_PER_SECTION)))
		return -EINVAL;

	mem_hotplug_begin();

	/*
	 * Don't allow to offline memory blocks that contain holes.
	 * Consequently, memory blocks with holes can never get onlined
	 * via the hotplug path - online_pages() - as hotplugged memory has
	 * no holes. This way, we e.g., don't have to worry about marking
	 * memory holes PG_reserved, don't need pfn_valid() checks, and can
	 * avoid using walk_system_ram_range() later.
	 */
	walk_system_ram_range(start_pfn, nr_pages, &system_ram_pages,
			      count_system_ram_pages_cb);
	if (system_ram_pages != nr_pages) {
		ret = -EINVAL;
		reason = "memory holes";
		goto failed_removal;
	}

	/*
	 * We only support offlining of memory blocks managed by a single zone,
	 * checked by calling code. This is just a sanity check that we might
	 * want to remove in the future.
	 */
	if (WARN_ON_ONCE(page_zone(pfn_to_page(start_pfn)) != zone ||
			 page_zone(pfn_to_page(end_pfn - 1)) != zone)) {
		ret = -EINVAL;
		reason = "multizone range";
		goto failed_removal;
	}

	/*
	 * Disable pcplists so that page isolation cannot race with freeing
	 * in a way that pages from isolated pageblock are left on pcplists.
	 */
	zone_pcp_disable(zone);
	lru_cache_disable();

	/* set above range as isolated */
	ret = start_isolate_page_range(start_pfn, end_pfn,
				       MIGRATE_MOVABLE,
				       MEMORY_OFFLINE | REPORT_FAILURE,
				       GFP_USER | __GFP_MOVABLE | __GFP_RETRY_MAYFAIL);
	if (ret) {
		reason = "failure to isolate range";
		goto failed_removal_pcplists_disabled;
	}

	arg.start_pfn = start_pfn;
	arg.nr_pages = nr_pages;
	node_states_check_changes_offline(nr_pages, zone, &arg);

	ret = memory_notify(MEM_GOING_OFFLINE, &arg);
	ret = notifier_to_errno(ret);
	if (ret) {
		reason = "notifier failure";
		goto failed_removal_isolated;
	}

	do {
		pfn = start_pfn;
		do {
			if (signal_pending(current)) {
				ret = -EINTR;
				reason = "signal backoff";
				goto failed_removal_isolated;
			}

			cond_resched();

			ret = scan_movable_pages(pfn, end_pfn, &pfn);
			if (!ret) {
				/*
				 * TODO: fatal migration failures should bail
				 * out
				 */
				do_migrate_range(pfn, end_pfn);
			}
		} while (!ret);

		if (ret != -ENOENT) {
			reason = "unmovable page";
			goto failed_removal_isolated;
		}

		/*
		 * Dissolve free hugepages in the memory block before doing
		 * offlining actually in order to make hugetlbfs's object
		 * counting consistent.
		 */
		ret = dissolve_free_huge_pages(start_pfn, end_pfn);
		if (ret) {
			reason = "failure to dissolve huge pages";
			goto failed_removal_isolated;
		}

		ret = test_pages_isolated(start_pfn, end_pfn, MEMORY_OFFLINE);

	} while (ret);

	/* Mark all sections offline and remove free pages from the buddy. */
	__offline_isolated_pages(start_pfn, end_pfn);
	pr_debug("Offlined Pages %ld\n", nr_pages);

	/*
	 * The memory sections are marked offline, and the pageblock flags
	 * effectively stale; nobody should be touching them. Fixup the number
	 * of isolated pageblocks, memory onlining will properly revert this.
	 */
	spin_lock_irqsave(&zone->lock, flags);
	zone->nr_isolate_pageblock -= nr_pages / pageblock_nr_pages;
	spin_unlock_irqrestore(&zone->lock, flags);

	lru_cache_enable();
	zone_pcp_enable(zone);

	/* removal success */
	adjust_managed_page_count(pfn_to_page(start_pfn), -nr_pages);
	adjust_present_page_count(pfn_to_page(start_pfn), group, -nr_pages);

	/* reinitialise watermarks and update pcp limits */
	init_per_zone_wmark_min();

	if (!populated_zone(zone)) {
		zone_pcp_reset(zone);
		build_all_zonelists(NULL);
	}

	node_states_clear_node(node, &arg);
	if (arg.status_change_nid >= 0) {
		kcompactd_stop(node);
		kswapd_stop(node);
	}

	writeback_set_ratelimit();

	memory_notify(MEM_OFFLINE, &arg);
	remove_pfn_range_from_zone(zone, start_pfn, nr_pages);
	mem_hotplug_done();
	return 0;

failed_removal_isolated:
	/* pushback to free area */
	undo_isolate_page_range(start_pfn, end_pfn, MIGRATE_MOVABLE);
	memory_notify(MEM_CANCEL_OFFLINE, &arg);
failed_removal_pcplists_disabled:
	lru_cache_enable();
	zone_pcp_enable(zone);
failed_removal:
	pr_debug("memory offlining [mem %#010llx-%#010llx] failed due to %s\n",
		 (unsigned long long) start_pfn << PAGE_SHIFT,
		 ((unsigned long long) end_pfn << PAGE_SHIFT) - 1,
		 reason);
	mem_hotplug_done();
	return ret;
}

static int check_memblock_offlined_cb(struct memory_block *mem, void *arg)
{
<<<<<<< HEAD
	int ret = !is_memblock_offlined(mem);
	int *nid = arg;

	*nid = mem->nid;
	if (unlikely(ret)) {
=======
	int *nid = arg;

	*nid = mem->nid;
	if (unlikely(mem->state != MEM_OFFLINE)) {
>>>>>>> eb3cdb58
		phys_addr_t beginpa, endpa;

		beginpa = PFN_PHYS(section_nr_to_pfn(mem->start_section_nr));
		endpa = beginpa + memory_block_size_bytes() - 1;
		pr_warn("removing memory fails, because memory [%pa-%pa] is onlined\n",
			&beginpa, &endpa);

		return -EBUSY;
	}
	return 0;
}

static int get_nr_vmemmap_pages_cb(struct memory_block *mem, void *arg)
{
	/*
	 * If not set, continue with the next block.
	 */
	return mem->nr_vmemmap_pages;
}

static int check_cpu_on_node(int nid)
{
	int cpu;

	for_each_present_cpu(cpu) {
		if (cpu_to_node(cpu) == nid)
			/*
			 * the cpu on this node isn't removed, and we can't
			 * offline this node.
			 */
			return -EBUSY;
	}

	return 0;
}

static int check_no_memblock_for_node_cb(struct memory_block *mem, void *arg)
{
	int nid = *(int *)arg;

	/*
	 * If a memory block belongs to multiple nodes, the stored nid is not
	 * reliable. However, such blocks are always online (e.g., cannot get
	 * offlined) and, therefore, are still spanned by the node.
	 */
	return mem->nid == nid ? -EEXIST : 0;
}

/**
 * try_offline_node
 * @nid: the node ID
 *
 * Offline a node if all memory sections and cpus of the node are removed.
 *
 * NOTE: The caller must call lock_device_hotplug() to serialize hotplug
 * and online/offline operations before this call.
 */
void try_offline_node(int nid)
{
	int rc;

	/*
	 * If the node still spans pages (especially ZONE_DEVICE), don't
	 * offline it. A node spans memory after move_pfn_range_to_zone(),
	 * e.g., after the memory block was onlined.
	 */
	if (node_spanned_pages(nid))
		return;

	/*
	 * Especially offline memory blocks might not be spanned by the
	 * node. They will get spanned by the node once they get onlined.
	 * However, they link to the node in sysfs and can get onlined later.
	 */
	rc = for_each_memory_block(&nid, check_no_memblock_for_node_cb);
	if (rc)
		return;

	if (check_cpu_on_node(nid))
		return;

	/*
	 * all memory/cpu of this node are removed, we can offline this
	 * node now.
	 */
	node_set_offline(nid);
	unregister_one_node(nid);
}
EXPORT_SYMBOL(try_offline_node);

static int __ref try_remove_memory(u64 start, u64 size)
{
	struct vmem_altmap mhp_altmap = {};
	struct vmem_altmap *altmap = NULL;
	unsigned long nr_vmemmap_pages;
	int rc = 0, nid = NUMA_NO_NODE;

	BUG_ON(check_hotplug_memory_range(start, size));

	/*
	 * All memory blocks must be offlined before removing memory.  Check
	 * whether all memory blocks in question are offline and return error
	 * if this is not the case.
	 *
	 * While at it, determine the nid. Note that if we'd have mixed nodes,
	 * we'd only try to offline the last determined one -- which is good
	 * enough for the cases we care about.
	 */
	rc = walk_memory_blocks(start, size, &nid, check_memblock_offlined_cb);
	if (rc)
		return rc;

	/*
	 * We only support removing memory added with MHP_MEMMAP_ON_MEMORY in
	 * the same granularity it was added - a single memory block.
	 */
	if (mhp_memmap_on_memory()) {
		nr_vmemmap_pages = walk_memory_blocks(start, size, NULL,
						      get_nr_vmemmap_pages_cb);
		if (nr_vmemmap_pages) {
			if (size != memory_block_size_bytes()) {
				pr_warn("Refuse to remove %#llx - %#llx,"
					"wrong granularity\n",
					start, start + size);
				return -EINVAL;
			}

			/*
			 * Let remove_pmd_table->free_hugepage_table do the
			 * right thing if we used vmem_altmap when hot-adding
			 * the range.
			 */
			mhp_altmap.alloc = nr_vmemmap_pages;
			altmap = &mhp_altmap;
		}
	}

	/* remove memmap entry */
	firmware_map_remove(start, start + size, "System RAM");

	/*
	 * Memory block device removal under the device_hotplug_lock is
	 * a barrier against racing online attempts.
	 */
	remove_memory_block_devices(start, size);

	mem_hotplug_begin();

	arch_remove_memory(start, size, altmap);

	if (IS_ENABLED(CONFIG_ARCH_KEEP_MEMBLOCK)) {
		memblock_phys_free(start, size);
		memblock_remove(start, size);
	}

	release_mem_region_adjustable(start, size);

	if (nid != NUMA_NO_NODE)
		try_offline_node(nid);

	mem_hotplug_done();
	return 0;
}

/**
 * __remove_memory - Remove memory if every memory block is offline
 * @start: physical address of the region to remove
 * @size: size of the region to remove
 *
 * NOTE: The caller must call lock_device_hotplug() to serialize hotplug
 * and online/offline operations before this call, as required by
 * try_offline_node().
 */
void __remove_memory(u64 start, u64 size)
{

	/*
	 * trigger BUG() if some memory is not offlined prior to calling this
	 * function
	 */
	if (try_remove_memory(start, size))
		BUG();
}

/*
 * Remove memory if every memory block is offline, otherwise return -EBUSY is
 * some memory is not offline
 */
int remove_memory(u64 start, u64 size)
{
	int rc;

	lock_device_hotplug();
	rc = try_remove_memory(start, size);
	unlock_device_hotplug();

	return rc;
}
EXPORT_SYMBOL_GPL(remove_memory);

static int try_offline_memory_block(struct memory_block *mem, void *arg)
{
	uint8_t online_type = MMOP_ONLINE_KERNEL;
	uint8_t **online_types = arg;
	struct page *page;
	int rc;

	/*
	 * Sense the online_type via the zone of the memory block. Offlining
	 * with multiple zones within one memory block will be rejected
	 * by offlining code ... so we don't care about that.
	 */
	page = pfn_to_online_page(section_nr_to_pfn(mem->start_section_nr));
	if (page && zone_idx(page_zone(page)) == ZONE_MOVABLE)
		online_type = MMOP_ONLINE_MOVABLE;

	rc = device_offline(&mem->dev);
	/*
	 * Default is MMOP_OFFLINE - change it only if offlining succeeded,
	 * so try_reonline_memory_block() can do the right thing.
	 */
	if (!rc)
		**online_types = online_type;

	(*online_types)++;
	/* Ignore if already offline. */
	return rc < 0 ? rc : 0;
}

static int try_reonline_memory_block(struct memory_block *mem, void *arg)
{
	uint8_t **online_types = arg;
	int rc;

	if (**online_types != MMOP_OFFLINE) {
		mem->online_type = **online_types;
		rc = device_online(&mem->dev);
		if (rc < 0)
			pr_warn("%s: Failed to re-online memory: %d",
				__func__, rc);
	}

	/* Continue processing all remaining memory blocks. */
	(*online_types)++;
	return 0;
}

/*
 * Try to offline and remove memory. Might take a long time to finish in case
 * memory is still in use. Primarily useful for memory devices that logically
 * unplugged all memory (so it's no longer in use) and want to offline + remove
 * that memory.
 */
int offline_and_remove_memory(u64 start, u64 size)
{
	const unsigned long mb_count = size / memory_block_size_bytes();
	uint8_t *online_types, *tmp;
	int rc;

	if (!IS_ALIGNED(start, memory_block_size_bytes()) ||
	    !IS_ALIGNED(size, memory_block_size_bytes()) || !size)
		return -EINVAL;

	/*
	 * We'll remember the old online type of each memory block, so we can
	 * try to revert whatever we did when offlining one memory block fails
	 * after offlining some others succeeded.
	 */
	online_types = kmalloc_array(mb_count, sizeof(*online_types),
				     GFP_KERNEL);
	if (!online_types)
		return -ENOMEM;
	/*
	 * Initialize all states to MMOP_OFFLINE, so when we abort processing in
	 * try_offline_memory_block(), we'll skip all unprocessed blocks in
	 * try_reonline_memory_block().
	 */
	memset(online_types, MMOP_OFFLINE, mb_count);

	lock_device_hotplug();

	tmp = online_types;
	rc = walk_memory_blocks(start, size, &tmp, try_offline_memory_block);

	/*
	 * In case we succeeded to offline all memory, remove it.
	 * This cannot fail as it cannot get onlined in the meantime.
	 */
	if (!rc) {
		rc = try_remove_memory(start, size);
		if (rc)
			pr_err("%s: Failed to remove memory: %d", __func__, rc);
	}

	/*
	 * Rollback what we did. While memory onlining might theoretically fail
	 * (nacked by a notifier), it barely ever happens.
	 */
	if (rc) {
		tmp = online_types;
		walk_memory_blocks(start, size, &tmp,
				   try_reonline_memory_block);
	}
	unlock_device_hotplug();

	kfree(online_types);
	return rc;
}
EXPORT_SYMBOL_GPL(offline_and_remove_memory);
#endif /* CONFIG_MEMORY_HOTREMOVE */<|MERGE_RESOLUTION|>--- conflicted
+++ resolved
@@ -994,12 +994,8 @@
 }
 
 struct zone *zone_for_pfn_range(int online_type, int nid,
-<<<<<<< HEAD
-		unsigned long start_pfn, unsigned long nr_pages)
-=======
 		struct memory_group *group, unsigned long start_pfn,
 		unsigned long nr_pages)
->>>>>>> eb3cdb58
 {
 	if (online_type == MMOP_ONLINE_KERNEL)
 		return default_kernel_zone_for_pfn(nid, start_pfn, nr_pages);
@@ -1578,41 +1574,6 @@
 
 #ifdef CONFIG_MEMORY_HOTREMOVE
 /*
-<<<<<<< HEAD
- * Confirm all pages in a range [start, end) belong to the same zone (skipping
- * memory holes). When true, return the zone.
- */
-struct zone *test_pages_in_a_zone(unsigned long start_pfn,
-				  unsigned long end_pfn)
-{
-	unsigned long pfn, sec_end_pfn;
-	struct zone *zone = NULL;
-	struct page *page;
-
-	for (pfn = start_pfn, sec_end_pfn = SECTION_ALIGN_UP(start_pfn + 1);
-	     pfn < end_pfn;
-	     pfn = sec_end_pfn, sec_end_pfn += PAGES_PER_SECTION) {
-		/* Make sure the memory section is present first */
-		if (!present_section_nr(pfn_to_section_nr(pfn)))
-			continue;
-		for (; pfn < sec_end_pfn && pfn < end_pfn;
-		     pfn += MAX_ORDER_NR_PAGES) {
-			/* Check if we got outside of the zone */
-			if (zone && !zone_spans_pfn(zone, pfn))
-				return NULL;
-			page = pfn_to_page(pfn);
-			if (zone && page_zone(page) != zone)
-				return NULL;
-			zone = page_zone(page);
-		}
-	}
-
-	return zone;
-}
-
-/*
-=======
->>>>>>> eb3cdb58
  * Scan pfn range [start,end) to find movable/migratable pages (LRU pages,
  * non-lru movable pages and hugepages). Will skip over most unmovable
  * pages (esp., pages that can be skipped when offlining), but bail out on
@@ -2015,18 +1976,10 @@
 
 static int check_memblock_offlined_cb(struct memory_block *mem, void *arg)
 {
-<<<<<<< HEAD
-	int ret = !is_memblock_offlined(mem);
-	int *nid = arg;
-
-	*nid = mem->nid;
-	if (unlikely(ret)) {
-=======
 	int *nid = arg;
 
 	*nid = mem->nid;
 	if (unlikely(mem->state != MEM_OFFLINE)) {
->>>>>>> eb3cdb58
 		phys_addr_t beginpa, endpa;
 
 		beginpa = PFN_PHYS(section_nr_to_pfn(mem->start_section_nr));
