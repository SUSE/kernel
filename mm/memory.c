// SPDX-License-Identifier: GPL-2.0-only
/*
 *  linux/mm/memory.c
 *
 *  Copyright (C) 1991, 1992, 1993, 1994  Linus Torvalds
 */

/*
 * demand-loading started 01.12.91 - seems it is high on the list of
 * things wanted, and it should be easy to implement. - Linus
 */

/*
 * Ok, demand-loading was easy, shared pages a little bit tricker. Shared
 * pages started 02.12.91, seems to work. - Linus.
 *
 * Tested sharing by executing about 30 /bin/sh: under the old kernel it
 * would have taken more than the 6M I have free, but it worked well as
 * far as I could see.
 *
 * Also corrected some "invalidate()"s - I wasn't doing enough of them.
 */

/*
 * Real VM (paging to/from disk) started 18.12.91. Much more work and
 * thought has to go into this. Oh, well..
 * 19.12.91  -  works, somewhat. Sometimes I get faults, don't know why.
 *		Found it. Everything seems to work now.
 * 20.12.91  -  Ok, making the swap-device changeable like the root.
 */

/*
 * 05.04.94  -  Multi-page memory management added for v1.1.
 *              Idea by Alex Bligh (alex@cconcepts.co.uk)
 *
 * 16.07.99  -  Support of BIGMEM added by Gerhard Wichert, Siemens AG
 *		(Gerhard.Wichert@pdb.siemens.de)
 *
 * Aug/Sep 2004 Changed to four level page tables (Andi Kleen)
 */

#include <linux/kernel_stat.h>
#include <linux/mm.h>
#include <linux/mm_inline.h>
#include <linux/sched/mm.h>
#include <linux/sched/coredump.h>
#include <linux/sched/numa_balancing.h>
#include <linux/sched/task.h>
#include <linux/hugetlb.h>
#include <linux/mman.h>
#include <linux/swap.h>
#include <linux/highmem.h>
#include <linux/pagemap.h>
#include <linux/memremap.h>
#include <linux/kmsan.h>
#include <linux/ksm.h>
#include <linux/rmap.h>
#include <linux/export.h>
#include <linux/delayacct.h>
#include <linux/init.h>
#include <linux/pfn_t.h>
#include <linux/writeback.h>
#include <linux/memcontrol.h>
#include <linux/mmu_notifier.h>
#include <linux/swapops.h>
#include <linux/elf.h>
#include <linux/gfp.h>
#include <linux/migrate.h>
#include <linux/string.h>
#include <linux/memory-tiers.h>
#include <linux/debugfs.h>
#include <linux/userfaultfd_k.h>
#include <linux/dax.h>
#include <linux/oom.h>
#include <linux/numa.h>
#include <linux/perf_event.h>
#include <linux/ptrace.h>
#include <linux/vmalloc.h>
#include <linux/sched/sysctl.h>
#include <linux/net_mm.h>

#include <trace/events/kmem.h>

#include <asm/io.h>
#include <asm/mmu_context.h>
#include <asm/pgalloc.h>
#include <linux/uaccess.h>
#include <asm/tlb.h>
#include <asm/tlbflush.h>

#include "pgalloc-track.h"
#include "internal.h"
#include "swap.h"

#if defined(LAST_CPUPID_NOT_IN_PAGE_FLAGS) && !defined(CONFIG_COMPILE_TEST)
#warning Unfortunate NUMA and NUMA Balancing config, growing page-frame for last_cpupid.
#endif

#ifndef CONFIG_NUMA
unsigned long max_mapnr;
EXPORT_SYMBOL(max_mapnr);

struct page *mem_map;
EXPORT_SYMBOL(mem_map);
#endif

static vm_fault_t do_fault(struct vm_fault *vmf);
static vm_fault_t do_anonymous_page(struct vm_fault *vmf);
static bool vmf_pte_changed(struct vm_fault *vmf);

/*
 * Return true if the original pte was a uffd-wp pte marker (so the pte was
 * wr-protected).
 */
static bool vmf_orig_pte_uffd_wp(struct vm_fault *vmf)
{
	if (!(vmf->flags & FAULT_FLAG_ORIG_PTE_VALID))
		return false;

	return pte_marker_uffd_wp(vmf->orig_pte);
}

/*
 * A number of key systems in x86 including ioremap() rely on the assumption
 * that high_memory defines the upper bound on direct map memory, then end
 * of ZONE_NORMAL.  Under CONFIG_DISCONTIG this means that max_low_pfn and
 * highstart_pfn must be the same; there must be no gap between ZONE_NORMAL
 * and ZONE_HIGHMEM.
 */
void *high_memory;
EXPORT_SYMBOL(high_memory);

/*
 * Randomize the address space (stacks, mmaps, brk, etc.).
 *
 * ( When CONFIG_COMPAT_BRK=y we exclude brk from randomization,
 *   as ancient (libc5 based) binaries can segfault. )
 */
int randomize_va_space __read_mostly =
#ifdef CONFIG_COMPAT_BRK
					1;
#else
					2;
#endif

#ifndef arch_wants_old_prefaulted_pte
static inline bool arch_wants_old_prefaulted_pte(void)
{
	/*
	 * Transitioning a PTE from 'old' to 'young' can be expensive on
	 * some architectures, even if it's performed in hardware. By
	 * default, "false" means prefaulted entries will be 'young'.
	 */
	return false;
}
#endif

static int __init disable_randmaps(char *s)
{
	randomize_va_space = 0;
	return 1;
}
__setup("norandmaps", disable_randmaps);

unsigned long zero_pfn __read_mostly;
EXPORT_SYMBOL(zero_pfn);

unsigned long highest_memmap_pfn __read_mostly;

/*
 * CONFIG_MMU architectures set up ZERO_PAGE in their paging_init()
 */
static int __init init_zero_pfn(void)
{
	zero_pfn = page_to_pfn(ZERO_PAGE(0));
	return 0;
}
early_initcall(init_zero_pfn);

void mm_trace_rss_stat(struct mm_struct *mm, int member)
{
	trace_rss_stat(mm, member);
}

/*
 * Note: this doesn't free the actual pages themselves. That
 * has been handled earlier when unmapping all the memory regions.
 */
static void free_pte_range(struct mmu_gather *tlb, pmd_t *pmd,
			   unsigned long addr)
{
	pgtable_t token = pmd_pgtable(*pmd);
	pmd_clear(pmd);
	pte_free_tlb(tlb, token, addr);
	mm_dec_nr_ptes(tlb->mm);
}

static inline void free_pmd_range(struct mmu_gather *tlb, pud_t *pud,
				unsigned long addr, unsigned long end,
				unsigned long floor, unsigned long ceiling)
{
	pmd_t *pmd;
	unsigned long next;
	unsigned long start;

	start = addr;
	pmd = pmd_offset(pud, addr);
	do {
		next = pmd_addr_end(addr, end);
		if (pmd_none_or_clear_bad(pmd))
			continue;
		free_pte_range(tlb, pmd, addr);
	} while (pmd++, addr = next, addr != end);

	start &= PUD_MASK;
	if (start < floor)
		return;
	if (ceiling) {
		ceiling &= PUD_MASK;
		if (!ceiling)
			return;
	}
	if (end - 1 > ceiling - 1)
		return;

	pmd = pmd_offset(pud, start);
	pud_clear(pud);
	pmd_free_tlb(tlb, pmd, start);
	mm_dec_nr_pmds(tlb->mm);
}

static inline void free_pud_range(struct mmu_gather *tlb, p4d_t *p4d,
				unsigned long addr, unsigned long end,
				unsigned long floor, unsigned long ceiling)
{
	pud_t *pud;
	unsigned long next;
	unsigned long start;

	start = addr;
	pud = pud_offset(p4d, addr);
	do {
		next = pud_addr_end(addr, end);
		if (pud_none_or_clear_bad(pud))
			continue;
		free_pmd_range(tlb, pud, addr, next, floor, ceiling);
	} while (pud++, addr = next, addr != end);

	start &= P4D_MASK;
	if (start < floor)
		return;
	if (ceiling) {
		ceiling &= P4D_MASK;
		if (!ceiling)
			return;
	}
	if (end - 1 > ceiling - 1)
		return;

	pud = pud_offset(p4d, start);
	p4d_clear(p4d);
	pud_free_tlb(tlb, pud, start);
	mm_dec_nr_puds(tlb->mm);
}

static inline void free_p4d_range(struct mmu_gather *tlb, pgd_t *pgd,
				unsigned long addr, unsigned long end,
				unsigned long floor, unsigned long ceiling)
{
	p4d_t *p4d;
	unsigned long next;
	unsigned long start;

	start = addr;
	p4d = p4d_offset(pgd, addr);
	do {
		next = p4d_addr_end(addr, end);
		if (p4d_none_or_clear_bad(p4d))
			continue;
		free_pud_range(tlb, p4d, addr, next, floor, ceiling);
	} while (p4d++, addr = next, addr != end);

	start &= PGDIR_MASK;
	if (start < floor)
		return;
	if (ceiling) {
		ceiling &= PGDIR_MASK;
		if (!ceiling)
			return;
	}
	if (end - 1 > ceiling - 1)
		return;

	p4d = p4d_offset(pgd, start);
	pgd_clear(pgd);
	p4d_free_tlb(tlb, p4d, start);
}

/*
 * This function frees user-level page tables of a process.
 */
void free_pgd_range(struct mmu_gather *tlb,
			unsigned long addr, unsigned long end,
			unsigned long floor, unsigned long ceiling)
{
	pgd_t *pgd;
	unsigned long next;

	/*
	 * The next few lines have given us lots of grief...
	 *
	 * Why are we testing PMD* at this top level?  Because often
	 * there will be no work to do at all, and we'd prefer not to
	 * go all the way down to the bottom just to discover that.
	 *
	 * Why all these "- 1"s?  Because 0 represents both the bottom
	 * of the address space and the top of it (using -1 for the
	 * top wouldn't help much: the masks would do the wrong thing).
	 * The rule is that addr 0 and floor 0 refer to the bottom of
	 * the address space, but end 0 and ceiling 0 refer to the top
	 * Comparisons need to use "end - 1" and "ceiling - 1" (though
	 * that end 0 case should be mythical).
	 *
	 * Wherever addr is brought up or ceiling brought down, we must
	 * be careful to reject "the opposite 0" before it confuses the
	 * subsequent tests.  But what about where end is brought down
	 * by PMD_SIZE below? no, end can't go down to 0 there.
	 *
	 * Whereas we round start (addr) and ceiling down, by different
	 * masks at different levels, in order to test whether a table
	 * now has no other vmas using it, so can be freed, we don't
	 * bother to round floor or end up - the tests don't need that.
	 */

	addr &= PMD_MASK;
	if (addr < floor) {
		addr += PMD_SIZE;
		if (!addr)
			return;
	}
	if (ceiling) {
		ceiling &= PMD_MASK;
		if (!ceiling)
			return;
	}
	if (end - 1 > ceiling - 1)
		end -= PMD_SIZE;
	if (addr > end - 1)
		return;
	/*
	 * We add page table cache pages with PAGE_SIZE,
	 * (see pte_free_tlb()), flush the tlb if we need
	 */
	tlb_change_page_size(tlb, PAGE_SIZE);
	pgd = pgd_offset(tlb->mm, addr);
	do {
		next = pgd_addr_end(addr, end);
		if (pgd_none_or_clear_bad(pgd))
			continue;
		free_p4d_range(tlb, pgd, addr, next, floor, ceiling);
	} while (pgd++, addr = next, addr != end);
}

void free_pgtables(struct mmu_gather *tlb, struct maple_tree *mt,
		   struct vm_area_struct *vma, unsigned long floor,
		   unsigned long ceiling, bool mm_wr_locked)
{
	MA_STATE(mas, mt, vma->vm_end, vma->vm_end);

	do {
		unsigned long addr = vma->vm_start;
		struct vm_area_struct *next;

		/*
		 * Note: USER_PGTABLES_CEILING may be passed as ceiling and may
		 * be 0.  This will underflow and is okay.
		 */
		next = mas_find(&mas, ceiling - 1);

		/*
		 * Hide vma from rmap and truncate_pagecache before freeing
		 * pgtables
		 */
		if (mm_wr_locked)
			vma_start_write(vma);
		unlink_anon_vmas(vma);
		unlink_file_vma(vma);

		if (is_vm_hugetlb_page(vma)) {
			hugetlb_free_pgd_range(tlb, addr, vma->vm_end,
				floor, next ? next->vm_start : ceiling);
		} else {
			/*
			 * Optimization: gather nearby vmas into one call down
			 */
			while (next && next->vm_start <= vma->vm_end + PMD_SIZE
			       && !is_vm_hugetlb_page(next)) {
				vma = next;
				next = mas_find(&mas, ceiling - 1);
				if (mm_wr_locked)
					vma_start_write(vma);
				unlink_anon_vmas(vma);
				unlink_file_vma(vma);
			}
			free_pgd_range(tlb, addr, vma->vm_end,
				floor, next ? next->vm_start : ceiling);
		}
		vma = next;
	} while (vma);
}

void pmd_install(struct mm_struct *mm, pmd_t *pmd, pgtable_t *pte)
{
	spinlock_t *ptl = pmd_lock(mm, pmd);

	if (likely(pmd_none(*pmd))) {	/* Has another populated it ? */
		mm_inc_nr_ptes(mm);
		/*
		 * Ensure all pte setup (eg. pte page lock and page clearing) are
		 * visible before the pte is made visible to other CPUs by being
		 * put into page tables.
		 *
		 * The other side of the story is the pointer chasing in the page
		 * table walking code (when walking the page table without locking;
		 * ie. most of the time). Fortunately, these data accesses consist
		 * of a chain of data-dependent loads, meaning most CPUs (alpha
		 * being the notable exception) will already guarantee loads are
		 * seen in-order. See the alpha page table accessors for the
		 * smp_rmb() barriers in page table walking code.
		 */
		smp_wmb(); /* Could be smp_wmb__xxx(before|after)_spin_lock */
		pmd_populate(mm, pmd, *pte);
		*pte = NULL;
	}
	spin_unlock(ptl);
}

int __pte_alloc(struct mm_struct *mm, pmd_t *pmd)
{
	pgtable_t new = pte_alloc_one(mm);
	if (!new)
		return -ENOMEM;

	pmd_install(mm, pmd, &new);
	if (new)
		pte_free(mm, new);
	return 0;
}

int __pte_alloc_kernel(pmd_t *pmd)
{
	pte_t *new = pte_alloc_one_kernel(&init_mm);
	if (!new)
		return -ENOMEM;

	spin_lock(&init_mm.page_table_lock);
	if (likely(pmd_none(*pmd))) {	/* Has another populated it ? */
		smp_wmb(); /* See comment in pmd_install() */
		pmd_populate_kernel(&init_mm, pmd, new);
		new = NULL;
	}
	spin_unlock(&init_mm.page_table_lock);
	if (new)
		pte_free_kernel(&init_mm, new);
	return 0;
}

static inline void init_rss_vec(int *rss)
{
	memset(rss, 0, sizeof(int) * NR_MM_COUNTERS);
}

static inline void add_mm_rss_vec(struct mm_struct *mm, int *rss)
{
	int i;

	if (current->mm == mm)
		sync_mm_rss(mm);
	for (i = 0; i < NR_MM_COUNTERS; i++)
		if (rss[i])
			add_mm_counter(mm, i, rss[i]);
}

/*
 * This function is called to print an error when a bad pte
 * is found. For example, we might have a PFN-mapped pte in
 * a region that doesn't allow it.
 *
 * The calling function must still handle the error.
 */
static void print_bad_pte(struct vm_area_struct *vma, unsigned long addr,
			  pte_t pte, struct page *page)
{
	pgd_t *pgd = pgd_offset(vma->vm_mm, addr);
	p4d_t *p4d = p4d_offset(pgd, addr);
	pud_t *pud = pud_offset(p4d, addr);
	pmd_t *pmd = pmd_offset(pud, addr);
	struct address_space *mapping;
	pgoff_t index;
	static unsigned long resume;
	static unsigned long nr_shown;
	static unsigned long nr_unshown;

	/*
	 * Allow a burst of 60 reports, then keep quiet for that minute;
	 * or allow a steady drip of one report per second.
	 */
	if (nr_shown == 60) {
		if (time_before(jiffies, resume)) {
			nr_unshown++;
			return;
		}
		if (nr_unshown) {
			pr_alert("BUG: Bad page map: %lu messages suppressed\n",
				 nr_unshown);
			nr_unshown = 0;
		}
		nr_shown = 0;
	}
	if (nr_shown++ == 0)
		resume = jiffies + 60 * HZ;

	mapping = vma->vm_file ? vma->vm_file->f_mapping : NULL;
	index = linear_page_index(vma, addr);

	pr_alert("BUG: Bad page map in process %s  pte:%08llx pmd:%08llx\n",
		 current->comm,
		 (long long)pte_val(pte), (long long)pmd_val(*pmd));
	if (page)
		dump_page(page, "bad pte");
	pr_alert("addr:%px vm_flags:%08lx anon_vma:%px mapping:%px index:%lx\n",
		 (void *)addr, vma->vm_flags, vma->anon_vma, mapping, index);
	pr_alert("file:%pD fault:%ps mmap:%ps read_folio:%ps\n",
		 vma->vm_file,
		 vma->vm_ops ? vma->vm_ops->fault : NULL,
		 vma->vm_file ? vma->vm_file->f_op->mmap : NULL,
		 mapping ? mapping->a_ops->read_folio : NULL);
	dump_stack();
	add_taint(TAINT_BAD_PAGE, LOCKDEP_NOW_UNRELIABLE);
}

/*
 * vm_normal_page -- This function gets the "struct page" associated with a pte.
 *
 * "Special" mappings do not wish to be associated with a "struct page" (either
 * it doesn't exist, or it exists but they don't want to touch it). In this
 * case, NULL is returned here. "Normal" mappings do have a struct page.
 *
 * There are 2 broad cases. Firstly, an architecture may define a pte_special()
 * pte bit, in which case this function is trivial. Secondly, an architecture
 * may not have a spare pte bit, which requires a more complicated scheme,
 * described below.
 *
 * A raw VM_PFNMAP mapping (ie. one that is not COWed) is always considered a
 * special mapping (even if there are underlying and valid "struct pages").
 * COWed pages of a VM_PFNMAP are always normal.
 *
 * The way we recognize COWed pages within VM_PFNMAP mappings is through the
 * rules set up by "remap_pfn_range()": the vma will have the VM_PFNMAP bit
 * set, and the vm_pgoff will point to the first PFN mapped: thus every special
 * mapping will always honor the rule
 *
 *	pfn_of_page == vma->vm_pgoff + ((addr - vma->vm_start) >> PAGE_SHIFT)
 *
 * And for normal mappings this is false.
 *
 * This restricts such mappings to be a linear translation from virtual address
 * to pfn. To get around this restriction, we allow arbitrary mappings so long
 * as the vma is not a COW mapping; in that case, we know that all ptes are
 * special (because none can have been COWed).
 *
 *
 * In order to support COW of arbitrary special mappings, we have VM_MIXEDMAP.
 *
 * VM_MIXEDMAP mappings can likewise contain memory with or without "struct
 * page" backing, however the difference is that _all_ pages with a struct
 * page (that is, those where pfn_valid is true) are refcounted and considered
 * normal pages by the VM. The disadvantage is that pages are refcounted
 * (which can be slower and simply not an option for some PFNMAP users). The
 * advantage is that we don't have to follow the strict linearity rule of
 * PFNMAP mappings in order to support COWable mappings.
 *
 */
struct page *vm_normal_page(struct vm_area_struct *vma, unsigned long addr,
			    pte_t pte)
{
	unsigned long pfn = pte_pfn(pte);

	if (IS_ENABLED(CONFIG_ARCH_HAS_PTE_SPECIAL)) {
		if (likely(!pte_special(pte)))
			goto check_pfn;
		if (vma->vm_ops && vma->vm_ops->find_special_page)
			return vma->vm_ops->find_special_page(vma, addr);
		if (vma->vm_flags & (VM_PFNMAP | VM_MIXEDMAP))
			return NULL;
		if (is_zero_pfn(pfn))
			return NULL;
		if (pte_devmap(pte))
		/*
		 * NOTE: New users of ZONE_DEVICE will not set pte_devmap()
		 * and will have refcounts incremented on their struct pages
		 * when they are inserted into PTEs, thus they are safe to
		 * return here. Legacy ZONE_DEVICE pages that set pte_devmap()
		 * do not have refcounts. Example of legacy ZONE_DEVICE is
		 * MEMORY_DEVICE_FS_DAX type in pmem or virtio_fs drivers.
		 */
			return NULL;

		print_bad_pte(vma, addr, pte, NULL);
		return NULL;
	}

	/* !CONFIG_ARCH_HAS_PTE_SPECIAL case follows: */

	if (unlikely(vma->vm_flags & (VM_PFNMAP|VM_MIXEDMAP))) {
		if (vma->vm_flags & VM_MIXEDMAP) {
			if (!pfn_valid(pfn))
				return NULL;
			goto out;
		} else {
			unsigned long off;
			off = (addr - vma->vm_start) >> PAGE_SHIFT;
			if (pfn == vma->vm_pgoff + off)
				return NULL;
			if (!is_cow_mapping(vma->vm_flags))
				return NULL;
		}
	}

	if (is_zero_pfn(pfn))
		return NULL;

check_pfn:
	if (unlikely(pfn > highest_memmap_pfn)) {
		print_bad_pte(vma, addr, pte, NULL);
		return NULL;
	}

	/*
	 * NOTE! We still have PageReserved() pages in the page tables.
	 * eg. VDSO mappings can cause them to exist.
	 */
out:
	return pfn_to_page(pfn);
}

struct folio *vm_normal_folio(struct vm_area_struct *vma, unsigned long addr,
			    pte_t pte)
{
	struct page *page = vm_normal_page(vma, addr, pte);

	if (page)
		return page_folio(page);
	return NULL;
}

#ifdef CONFIG_TRANSPARENT_HUGEPAGE
struct page *vm_normal_page_pmd(struct vm_area_struct *vma, unsigned long addr,
				pmd_t pmd)
{
	unsigned long pfn = pmd_pfn(pmd);

	/*
	 * There is no pmd_special() but there may be special pmds, e.g.
	 * in a direct-access (dax) mapping, so let's just replicate the
	 * !CONFIG_ARCH_HAS_PTE_SPECIAL case from vm_normal_page() here.
	 */
	if (unlikely(vma->vm_flags & (VM_PFNMAP|VM_MIXEDMAP))) {
		if (vma->vm_flags & VM_MIXEDMAP) {
			if (!pfn_valid(pfn))
				return NULL;
			goto out;
		} else {
			unsigned long off;
			off = (addr - vma->vm_start) >> PAGE_SHIFT;
			if (pfn == vma->vm_pgoff + off)
				return NULL;
			if (!is_cow_mapping(vma->vm_flags))
				return NULL;
		}
	}

	if (pmd_devmap(pmd))
		return NULL;
	if (is_huge_zero_pmd(pmd))
		return NULL;
	if (unlikely(pfn > highest_memmap_pfn))
		return NULL;

	/*
	 * NOTE! We still have PageReserved() pages in the page tables.
	 * eg. VDSO mappings can cause them to exist.
	 */
out:
	return pfn_to_page(pfn);
}
#endif

static void restore_exclusive_pte(struct vm_area_struct *vma,
				  struct page *page, unsigned long address,
				  pte_t *ptep)
{
	pte_t orig_pte;
	pte_t pte;
	swp_entry_t entry;

	orig_pte = ptep_get(ptep);
	pte = pte_mkold(mk_pte(page, READ_ONCE(vma->vm_page_prot)));
	if (pte_swp_soft_dirty(orig_pte))
		pte = pte_mksoft_dirty(pte);

	entry = pte_to_swp_entry(orig_pte);
	if (pte_swp_uffd_wp(orig_pte))
		pte = pte_mkuffd_wp(pte);
	else if (is_writable_device_exclusive_entry(entry))
		pte = maybe_mkwrite(pte_mkdirty(pte), vma);

	VM_BUG_ON(pte_write(pte) && !(PageAnon(page) && PageAnonExclusive(page)));

	/*
	 * No need to take a page reference as one was already
	 * created when the swap entry was made.
	 */
	if (PageAnon(page))
		page_add_anon_rmap(page, vma, address, RMAP_NONE);
	else
		/*
		 * Currently device exclusive access only supports anonymous
		 * memory so the entry shouldn't point to a filebacked page.
		 */
		WARN_ON_ONCE(1);

	set_pte_at(vma->vm_mm, address, ptep, pte);

	/*
	 * No need to invalidate - it was non-present before. However
	 * secondary CPUs may have mappings that need invalidating.
	 */
	update_mmu_cache(vma, address, ptep);
}

/*
 * Tries to restore an exclusive pte if the page lock can be acquired without
 * sleeping.
 */
static int
try_restore_exclusive_pte(pte_t *src_pte, struct vm_area_struct *vma,
			unsigned long addr)
{
	swp_entry_t entry = pte_to_swp_entry(ptep_get(src_pte));
	struct page *page = pfn_swap_entry_to_page(entry);

	if (trylock_page(page)) {
		restore_exclusive_pte(vma, page, addr, src_pte);
		unlock_page(page);
		return 0;
	}

	return -EBUSY;
}

/*
 * copy one vm_area from one task to the other. Assumes the page tables
 * already present in the new task to be cleared in the whole range
 * covered by this vma.
 */

static unsigned long
copy_nonpresent_pte(struct mm_struct *dst_mm, struct mm_struct *src_mm,
		pte_t *dst_pte, pte_t *src_pte, struct vm_area_struct *dst_vma,
		struct vm_area_struct *src_vma, unsigned long addr, int *rss)
{
	unsigned long vm_flags = dst_vma->vm_flags;
	pte_t orig_pte = ptep_get(src_pte);
	pte_t pte = orig_pte;
	struct page *page;
	swp_entry_t entry = pte_to_swp_entry(orig_pte);

	if (likely(!non_swap_entry(entry))) {
		if (swap_duplicate(entry) < 0)
			return -EIO;

		/* make sure dst_mm is on swapoff's mmlist. */
		if (unlikely(list_empty(&dst_mm->mmlist))) {
			spin_lock(&mmlist_lock);
			if (list_empty(&dst_mm->mmlist))
				list_add(&dst_mm->mmlist,
						&src_mm->mmlist);
			spin_unlock(&mmlist_lock);
		}
		/* Mark the swap entry as shared. */
		if (pte_swp_exclusive(orig_pte)) {
			pte = pte_swp_clear_exclusive(orig_pte);
			set_pte_at(src_mm, addr, src_pte, pte);
		}
		rss[MM_SWAPENTS]++;
	} else if (is_migration_entry(entry)) {
		page = pfn_swap_entry_to_page(entry);

		rss[mm_counter(page)]++;

		if (!is_readable_migration_entry(entry) &&
				is_cow_mapping(vm_flags)) {
			/*
			 * COW mappings require pages in both parent and child
			 * to be set to read. A previously exclusive entry is
			 * now shared.
			 */
			entry = make_readable_migration_entry(
							swp_offset(entry));
			pte = swp_entry_to_pte(entry);
			if (pte_swp_soft_dirty(orig_pte))
				pte = pte_swp_mksoft_dirty(pte);
			if (pte_swp_uffd_wp(orig_pte))
				pte = pte_swp_mkuffd_wp(pte);
			set_pte_at(src_mm, addr, src_pte, pte);
		}
	} else if (is_device_private_entry(entry)) {
		page = pfn_swap_entry_to_page(entry);

		/*
		 * Update rss count even for unaddressable pages, as
		 * they should treated just like normal pages in this
		 * respect.
		 *
		 * We will likely want to have some new rss counters
		 * for unaddressable pages, at some point. But for now
		 * keep things as they are.
		 */
		get_page(page);
		rss[mm_counter(page)]++;
		/* Cannot fail as these pages cannot get pinned. */
		BUG_ON(page_try_dup_anon_rmap(page, false, src_vma));

		/*
		 * We do not preserve soft-dirty information, because so
		 * far, checkpoint/restore is the only feature that
		 * requires that. And checkpoint/restore does not work
		 * when a device driver is involved (you cannot easily
		 * save and restore device driver state).
		 */
		if (is_writable_device_private_entry(entry) &&
		    is_cow_mapping(vm_flags)) {
			entry = make_readable_device_private_entry(
							swp_offset(entry));
			pte = swp_entry_to_pte(entry);
			if (pte_swp_uffd_wp(orig_pte))
				pte = pte_swp_mkuffd_wp(pte);
			set_pte_at(src_mm, addr, src_pte, pte);
		}
	} else if (is_device_exclusive_entry(entry)) {
		/*
		 * Make device exclusive entries present by restoring the
		 * original entry then copying as for a present pte. Device
		 * exclusive entries currently only support private writable
		 * (ie. COW) mappings.
		 */
		VM_BUG_ON(!is_cow_mapping(src_vma->vm_flags));
		if (try_restore_exclusive_pte(src_pte, src_vma, addr))
			return -EBUSY;
		return -ENOENT;
	} else if (is_pte_marker_entry(entry)) {
		if (is_swapin_error_entry(entry) || userfaultfd_wp(dst_vma))
			set_pte_at(dst_mm, addr, dst_pte, pte);
		return 0;
	}
	if (!userfaultfd_wp(dst_vma))
		pte = pte_swp_clear_uffd_wp(pte);
	set_pte_at(dst_mm, addr, dst_pte, pte);
	return 0;
}

/*
 * Copy a present and normal page.
 *
 * NOTE! The usual case is that this isn't required;
 * instead, the caller can just increase the page refcount
 * and re-use the pte the traditional way.
 *
 * And if we need a pre-allocated page but don't yet have
 * one, return a negative error to let the preallocation
 * code know so that it can do so outside the page table
 * lock.
 */
static inline int
copy_present_page(struct vm_area_struct *dst_vma, struct vm_area_struct *src_vma,
		  pte_t *dst_pte, pte_t *src_pte, unsigned long addr, int *rss,
		  struct folio **prealloc, struct page *page)
{
	struct folio *new_folio;
	pte_t pte;

	new_folio = *prealloc;
	if (!new_folio)
		return -EAGAIN;

	/*
	 * We have a prealloc page, all good!  Take it
	 * over and copy the page & arm it.
	 */
	*prealloc = NULL;
	copy_user_highpage(&new_folio->page, page, addr, src_vma);
	__folio_mark_uptodate(new_folio);
	folio_add_new_anon_rmap(new_folio, dst_vma, addr);
	folio_add_lru_vma(new_folio, dst_vma);
	rss[MM_ANONPAGES]++;

	/* All done, just insert the new page copy in the child */
	pte = mk_pte(&new_folio->page, dst_vma->vm_page_prot);
	pte = maybe_mkwrite(pte_mkdirty(pte), dst_vma);
	if (userfaultfd_pte_wp(dst_vma, ptep_get(src_pte)))
		/* Uffd-wp needs to be delivered to dest pte as well */
		pte = pte_mkuffd_wp(pte);
	set_pte_at(dst_vma->vm_mm, addr, dst_pte, pte);
	return 0;
}

/*
 * Copy one pte.  Returns 0 if succeeded, or -EAGAIN if one preallocated page
 * is required to copy this pte.
 */
static inline int
copy_present_pte(struct vm_area_struct *dst_vma, struct vm_area_struct *src_vma,
		 pte_t *dst_pte, pte_t *src_pte, unsigned long addr, int *rss,
		 struct folio **prealloc)
{
	struct mm_struct *src_mm = src_vma->vm_mm;
	unsigned long vm_flags = src_vma->vm_flags;
	pte_t pte = ptep_get(src_pte);
	struct page *page;
	struct folio *folio;

	page = vm_normal_page(src_vma, addr, pte);
	if (page)
		folio = page_folio(page);
	if (page && folio_test_anon(folio)) {
		/*
		 * If this page may have been pinned by the parent process,
		 * copy the page immediately for the child so that we'll always
		 * guarantee the pinned page won't be randomly replaced in the
		 * future.
		 */
		folio_get(folio);
		if (unlikely(page_try_dup_anon_rmap(page, false, src_vma))) {
			/* Page may be pinned, we have to copy. */
			folio_put(folio);
			return copy_present_page(dst_vma, src_vma, dst_pte, src_pte,
						 addr, rss, prealloc, page);
		}
		rss[MM_ANONPAGES]++;
	} else if (page) {
		folio_get(folio);
		page_dup_file_rmap(page, false);
		rss[mm_counter_file(page)]++;
	}

	/*
	 * If it's a COW mapping, write protect it both
	 * in the parent and the child
	 */
	if (is_cow_mapping(vm_flags) && pte_write(pte)) {
		ptep_set_wrprotect(src_mm, addr, src_pte);
		pte = pte_wrprotect(pte);
	}
	VM_BUG_ON(page && folio_test_anon(folio) && PageAnonExclusive(page));

	/*
	 * If it's a shared mapping, mark it clean in
	 * the child
	 */
	if (vm_flags & VM_SHARED)
		pte = pte_mkclean(pte);
	pte = pte_mkold(pte);

	if (!userfaultfd_wp(dst_vma))
		pte = pte_clear_uffd_wp(pte);

	set_pte_at(dst_vma->vm_mm, addr, dst_pte, pte);
	return 0;
}

static inline struct folio *page_copy_prealloc(struct mm_struct *src_mm,
		struct vm_area_struct *vma, unsigned long addr)
{
	struct folio *new_folio;

	new_folio = vma_alloc_folio(GFP_HIGHUSER_MOVABLE, 0, vma, addr, false);
	if (!new_folio)
		return NULL;

	if (mem_cgroup_charge(new_folio, src_mm, GFP_KERNEL)) {
		folio_put(new_folio);
		return NULL;
	}
	folio_throttle_swaprate(new_folio, GFP_KERNEL);

	return new_folio;
}

static int
copy_pte_range(struct vm_area_struct *dst_vma, struct vm_area_struct *src_vma,
	       pmd_t *dst_pmd, pmd_t *src_pmd, unsigned long addr,
	       unsigned long end)
{
	struct mm_struct *dst_mm = dst_vma->vm_mm;
	struct mm_struct *src_mm = src_vma->vm_mm;
	pte_t *orig_src_pte, *orig_dst_pte;
	pte_t *src_pte, *dst_pte;
	pte_t ptent;
	spinlock_t *src_ptl, *dst_ptl;
	int progress, ret = 0;
	int rss[NR_MM_COUNTERS];
	swp_entry_t entry = (swp_entry_t){0};
	struct folio *prealloc = NULL;

again:
	progress = 0;
	init_rss_vec(rss);

	/*
	 * copy_pmd_range()'s prior pmd_none_or_clear_bad(src_pmd), and the
	 * error handling here, assume that exclusive mmap_lock on dst and src
	 * protects anon from unexpected THP transitions; with shmem and file
	 * protected by mmap_lock-less collapse skipping areas with anon_vma
	 * (whereas vma_needs_copy() skips areas without anon_vma).  A rework
	 * can remove such assumptions later, but this is good enough for now.
	 */
	dst_pte = pte_alloc_map_lock(dst_mm, dst_pmd, addr, &dst_ptl);
	if (!dst_pte) {
		ret = -ENOMEM;
		goto out;
	}
	src_pte = pte_offset_map_nolock(src_mm, src_pmd, addr, &src_ptl);
	if (!src_pte) {
		pte_unmap_unlock(dst_pte, dst_ptl);
		/* ret == 0 */
		goto out;
	}
	spin_lock_nested(src_ptl, SINGLE_DEPTH_NESTING);
	orig_src_pte = src_pte;
	orig_dst_pte = dst_pte;
	arch_enter_lazy_mmu_mode();

	do {
		/*
		 * We are holding two locks at this point - either of them
		 * could generate latencies in another task on another CPU.
		 */
		if (progress >= 32) {
			progress = 0;
			if (need_resched() ||
			    spin_needbreak(src_ptl) || spin_needbreak(dst_ptl))
				break;
		}
		ptent = ptep_get(src_pte);
		if (pte_none(ptent)) {
			progress++;
			continue;
		}
		if (unlikely(!pte_present(ptent))) {
			ret = copy_nonpresent_pte(dst_mm, src_mm,
						  dst_pte, src_pte,
						  dst_vma, src_vma,
						  addr, rss);
			if (ret == -EIO) {
				entry = pte_to_swp_entry(ptep_get(src_pte));
				break;
			} else if (ret == -EBUSY) {
				break;
			} else if (!ret) {
				progress += 8;
				continue;
			}

			/*
			 * Device exclusive entry restored, continue by copying
			 * the now present pte.
			 */
			WARN_ON_ONCE(ret != -ENOENT);
		}
		/* copy_present_pte() will clear `*prealloc' if consumed */
		ret = copy_present_pte(dst_vma, src_vma, dst_pte, src_pte,
				       addr, rss, &prealloc);
		/*
		 * If we need a pre-allocated page for this pte, drop the
		 * locks, allocate, and try again.
		 */
		if (unlikely(ret == -EAGAIN))
			break;
		if (unlikely(prealloc)) {
			/*
			 * pre-alloc page cannot be reused by next time so as
			 * to strictly follow mempolicy (e.g., alloc_page_vma()
			 * will allocate page according to address).  This
			 * could only happen if one pinned pte changed.
			 */
			folio_put(prealloc);
			prealloc = NULL;
		}
		progress += 8;
	} while (dst_pte++, src_pte++, addr += PAGE_SIZE, addr != end);

	arch_leave_lazy_mmu_mode();
	pte_unmap_unlock(orig_src_pte, src_ptl);
	add_mm_rss_vec(dst_mm, rss);
	pte_unmap_unlock(orig_dst_pte, dst_ptl);
	cond_resched();

	if (ret == -EIO) {
		VM_WARN_ON_ONCE(!entry.val);
		if (add_swap_count_continuation(entry, GFP_KERNEL) < 0) {
			ret = -ENOMEM;
			goto out;
		}
		entry.val = 0;
	} else if (ret == -EBUSY) {
		goto out;
	} else if (ret ==  -EAGAIN) {
		prealloc = page_copy_prealloc(src_mm, src_vma, addr);
		if (!prealloc)
			return -ENOMEM;
	} else if (ret) {
		VM_WARN_ON_ONCE(1);
	}

	/* We've captured and resolved the error. Reset, try again. */
	ret = 0;

	if (addr != end)
		goto again;
out:
	if (unlikely(prealloc))
		folio_put(prealloc);
	return ret;
}

static inline int
copy_pmd_range(struct vm_area_struct *dst_vma, struct vm_area_struct *src_vma,
	       pud_t *dst_pud, pud_t *src_pud, unsigned long addr,
	       unsigned long end)
{
	struct mm_struct *dst_mm = dst_vma->vm_mm;
	struct mm_struct *src_mm = src_vma->vm_mm;
	pmd_t *src_pmd, *dst_pmd;
	unsigned long next;

	dst_pmd = pmd_alloc(dst_mm, dst_pud, addr);
	if (!dst_pmd)
		return -ENOMEM;
	src_pmd = pmd_offset(src_pud, addr);
	do {
		next = pmd_addr_end(addr, end);
		if (is_swap_pmd(*src_pmd) || pmd_trans_huge(*src_pmd)
			|| pmd_devmap(*src_pmd)) {
			int err;
			VM_BUG_ON_VMA(next-addr != HPAGE_PMD_SIZE, src_vma);
			err = copy_huge_pmd(dst_mm, src_mm, dst_pmd, src_pmd,
					    addr, dst_vma, src_vma);
			if (err == -ENOMEM)
				return -ENOMEM;
			if (!err)
				continue;
			/* fall through */
		}
		if (pmd_none_or_clear_bad(src_pmd))
			continue;
		if (copy_pte_range(dst_vma, src_vma, dst_pmd, src_pmd,
				   addr, next))
			return -ENOMEM;
	} while (dst_pmd++, src_pmd++, addr = next, addr != end);
	return 0;
}

static inline int
copy_pud_range(struct vm_area_struct *dst_vma, struct vm_area_struct *src_vma,
	       p4d_t *dst_p4d, p4d_t *src_p4d, unsigned long addr,
	       unsigned long end)
{
	struct mm_struct *dst_mm = dst_vma->vm_mm;
	struct mm_struct *src_mm = src_vma->vm_mm;
	pud_t *src_pud, *dst_pud;
	unsigned long next;

	dst_pud = pud_alloc(dst_mm, dst_p4d, addr);
	if (!dst_pud)
		return -ENOMEM;
	src_pud = pud_offset(src_p4d, addr);
	do {
		next = pud_addr_end(addr, end);
		if (pud_trans_huge(*src_pud) || pud_devmap(*src_pud)) {
			int err;

			VM_BUG_ON_VMA(next-addr != HPAGE_PUD_SIZE, src_vma);
			err = copy_huge_pud(dst_mm, src_mm,
					    dst_pud, src_pud, addr, src_vma);
			if (err == -ENOMEM)
				return -ENOMEM;
			if (!err)
				continue;
			/* fall through */
		}
		if (pud_none_or_clear_bad(src_pud))
			continue;
		if (copy_pmd_range(dst_vma, src_vma, dst_pud, src_pud,
				   addr, next))
			return -ENOMEM;
	} while (dst_pud++, src_pud++, addr = next, addr != end);
	return 0;
}

static inline int
copy_p4d_range(struct vm_area_struct *dst_vma, struct vm_area_struct *src_vma,
	       pgd_t *dst_pgd, pgd_t *src_pgd, unsigned long addr,
	       unsigned long end)
{
	struct mm_struct *dst_mm = dst_vma->vm_mm;
	p4d_t *src_p4d, *dst_p4d;
	unsigned long next;

	dst_p4d = p4d_alloc(dst_mm, dst_pgd, addr);
	if (!dst_p4d)
		return -ENOMEM;
	src_p4d = p4d_offset(src_pgd, addr);
	do {
		next = p4d_addr_end(addr, end);
		if (p4d_none_or_clear_bad(src_p4d))
			continue;
		if (copy_pud_range(dst_vma, src_vma, dst_p4d, src_p4d,
				   addr, next))
			return -ENOMEM;
	} while (dst_p4d++, src_p4d++, addr = next, addr != end);
	return 0;
}

/*
 * Return true if the vma needs to copy the pgtable during this fork().  Return
 * false when we can speed up fork() by allowing lazy page faults later until
 * when the child accesses the memory range.
 */
static bool
vma_needs_copy(struct vm_area_struct *dst_vma, struct vm_area_struct *src_vma)
{
	/*
	 * Always copy pgtables when dst_vma has uffd-wp enabled even if it's
	 * file-backed (e.g. shmem). Because when uffd-wp is enabled, pgtable
	 * contains uffd-wp protection information, that's something we can't
	 * retrieve from page cache, and skip copying will lose those info.
	 */
	if (userfaultfd_wp(dst_vma))
		return true;

	if (src_vma->vm_flags & (VM_PFNMAP | VM_MIXEDMAP))
		return true;

	if (src_vma->anon_vma)
		return true;

	/*
	 * Don't copy ptes where a page fault will fill them correctly.  Fork
	 * becomes much lighter when there are big shared or private readonly
	 * mappings. The tradeoff is that copy_page_range is more efficient
	 * than faulting.
	 */
	return false;
}

int
copy_page_range(struct vm_area_struct *dst_vma, struct vm_area_struct *src_vma)
{
	pgd_t *src_pgd, *dst_pgd;
	unsigned long next;
	unsigned long addr = src_vma->vm_start;
	unsigned long end = src_vma->vm_end;
	struct mm_struct *dst_mm = dst_vma->vm_mm;
	struct mm_struct *src_mm = src_vma->vm_mm;
	struct mmu_notifier_range range;
	bool is_cow;
	int ret;

	if (!vma_needs_copy(dst_vma, src_vma))
		return 0;

	if (is_vm_hugetlb_page(src_vma))
		return copy_hugetlb_page_range(dst_mm, src_mm, dst_vma, src_vma);

	if (unlikely(src_vma->vm_flags & VM_PFNMAP)) {
		/*
		 * We do not free on error cases below as remove_vma
		 * gets called on error from higher level routine
		 */
		ret = track_pfn_copy(src_vma);
		if (ret)
			return ret;
	}

	/*
	 * We need to invalidate the secondary MMU mappings only when
	 * there could be a permission downgrade on the ptes of the
	 * parent mm. And a permission downgrade will only happen if
	 * is_cow_mapping() returns true.
	 */
	is_cow = is_cow_mapping(src_vma->vm_flags);

	if (is_cow) {
		mmu_notifier_range_init(&range, MMU_NOTIFY_PROTECTION_PAGE,
					0, src_mm, addr, end);
		mmu_notifier_invalidate_range_start(&range);
		/*
		 * Disabling preemption is not needed for the write side, as
		 * the read side doesn't spin, but goes to the mmap_lock.
		 *
		 * Use the raw variant of the seqcount_t write API to avoid
		 * lockdep complaining about preemptibility.
		 */
		mmap_assert_write_locked(src_mm);
		raw_write_seqcount_begin(&src_mm->write_protect_seq);
	}

	ret = 0;
	dst_pgd = pgd_offset(dst_mm, addr);
	src_pgd = pgd_offset(src_mm, addr);
	do {
		next = pgd_addr_end(addr, end);
		if (pgd_none_or_clear_bad(src_pgd))
			continue;
		if (unlikely(copy_p4d_range(dst_vma, src_vma, dst_pgd, src_pgd,
					    addr, next))) {
			untrack_pfn_clear(dst_vma);
			ret = -ENOMEM;
			break;
		}
	} while (dst_pgd++, src_pgd++, addr = next, addr != end);

	if (is_cow) {
		raw_write_seqcount_end(&src_mm->write_protect_seq);
		mmu_notifier_invalidate_range_end(&range);
	}
	return ret;
}

/* Whether we should zap all COWed (private) pages too */
static inline bool should_zap_cows(struct zap_details *details)
{
	/* By default, zap all pages */
	if (!details)
		return true;

	/* Or, we zap COWed pages only if the caller wants to */
	return details->even_cows;
}

/* Decides whether we should zap this page with the page pointer specified */
static inline bool should_zap_page(struct zap_details *details, struct page *page)
{
	/* If we can make a decision without *page.. */
	if (should_zap_cows(details))
		return true;

	/* E.g. the caller passes NULL for the case of a zero page */
	if (!page)
		return true;

	/* Otherwise we should only zap non-anon pages */
	return !PageAnon(page);
}

static inline bool zap_drop_file_uffd_wp(struct zap_details *details)
{
	if (!details)
		return false;

	return details->zap_flags & ZAP_FLAG_DROP_MARKER;
}

/*
 * This function makes sure that we'll replace the none pte with an uffd-wp
 * swap special pte marker when necessary. Must be with the pgtable lock held.
 */
static inline void
zap_install_uffd_wp_if_needed(struct vm_area_struct *vma,
			      unsigned long addr, pte_t *pte,
			      struct zap_details *details, pte_t pteval)
{
	/* Zap on anonymous always means dropping everything */
	if (vma_is_anonymous(vma))
		return;

	if (zap_drop_file_uffd_wp(details))
		return;

	pte_install_uffd_wp_if_needed(vma, addr, pte, pteval);
}

static unsigned long zap_pte_range(struct mmu_gather *tlb,
				struct vm_area_struct *vma, pmd_t *pmd,
				unsigned long addr, unsigned long end,
				struct zap_details *details)
{
	struct mm_struct *mm = tlb->mm;
	int force_flush = 0;
	int rss[NR_MM_COUNTERS];
	spinlock_t *ptl;
	pte_t *start_pte;
	pte_t *pte;
	swp_entry_t entry;

	tlb_change_page_size(tlb, PAGE_SIZE);
	init_rss_vec(rss);
	start_pte = pte = pte_offset_map_lock(mm, pmd, addr, &ptl);
	if (!pte)
		return addr;

	flush_tlb_batched_pending(mm);
	arch_enter_lazy_mmu_mode();
	do {
		pte_t ptent = ptep_get(pte);
		struct page *page;

		if (pte_none(ptent))
			continue;

		if (need_resched())
			break;

		if (pte_present(ptent)) {
			unsigned int delay_rmap;

			page = vm_normal_page(vma, addr, ptent);
			if (unlikely(!should_zap_page(details, page)))
				continue;
			ptent = ptep_get_and_clear_full(mm, addr, pte,
							tlb->fullmm);
			tlb_remove_tlb_entry(tlb, pte, addr);
			zap_install_uffd_wp_if_needed(vma, addr, pte, details,
						      ptent);
			if (unlikely(!page))
				continue;

			delay_rmap = 0;
			if (!PageAnon(page)) {
				if (pte_dirty(ptent)) {
					set_page_dirty(page);
					if (tlb_delay_rmap(tlb)) {
						delay_rmap = 1;
						force_flush = 1;
					}
				}
				if (pte_young(ptent) && likely(vma_has_recency(vma)))
					mark_page_accessed(page);
			}
			rss[mm_counter(page)]--;
			if (!delay_rmap) {
				page_remove_rmap(page, vma, false);
				if (unlikely(page_mapcount(page) < 0))
					print_bad_pte(vma, addr, ptent, page);
			}
			if (unlikely(__tlb_remove_page(tlb, page, delay_rmap))) {
				force_flush = 1;
				addr += PAGE_SIZE;
				break;
			}
			continue;
		}

		entry = pte_to_swp_entry(ptent);
		if (is_device_private_entry(entry) ||
		    is_device_exclusive_entry(entry)) {
			page = pfn_swap_entry_to_page(entry);
			if (unlikely(!should_zap_page(details, page)))
				continue;
			/*
			 * Both device private/exclusive mappings should only
			 * work with anonymous page so far, so we don't need to
			 * consider uffd-wp bit when zap. For more information,
			 * see zap_install_uffd_wp_if_needed().
			 */
			WARN_ON_ONCE(!vma_is_anonymous(vma));
			rss[mm_counter(page)]--;
			if (is_device_private_entry(entry))
				page_remove_rmap(page, vma, false);
			put_page(page);
		} else if (!non_swap_entry(entry)) {
			/* Genuine swap entry, hence a private anon page */
			if (!should_zap_cows(details))
				continue;
			rss[MM_SWAPENTS]--;
			if (unlikely(!free_swap_and_cache(entry)))
				print_bad_pte(vma, addr, ptent, NULL);
		} else if (is_migration_entry(entry)) {
			page = pfn_swap_entry_to_page(entry);
			if (!should_zap_page(details, page))
				continue;
			rss[mm_counter(page)]--;
		} else if (pte_marker_entry_uffd_wp(entry)) {
			/*
			 * For anon: always drop the marker; for file: only
			 * drop the marker if explicitly requested.
			 */
			if (!vma_is_anonymous(vma) &&
			    !zap_drop_file_uffd_wp(details))
				continue;
		} else if (is_hwpoison_entry(entry) ||
			   is_swapin_error_entry(entry)) {
			if (!should_zap_cows(details))
				continue;
		} else {
			/* We should have covered all the swap entry types */
			WARN_ON_ONCE(1);
		}
		pte_clear_not_present_full(mm, addr, pte, tlb->fullmm);
		zap_install_uffd_wp_if_needed(vma, addr, pte, details, ptent);
	} while (pte++, addr += PAGE_SIZE, addr != end);

	add_mm_rss_vec(mm, rss);
	arch_leave_lazy_mmu_mode();

	/* Do the actual TLB flush before dropping ptl */
	if (force_flush) {
		tlb_flush_mmu_tlbonly(tlb);
		tlb_flush_rmaps(tlb, vma);
	}
	pte_unmap_unlock(start_pte, ptl);

	/*
	 * If we forced a TLB flush (either due to running out of
	 * batch buffers or because we needed to flush dirty TLB
	 * entries before releasing the ptl), free the batched
	 * memory too. Come back again if we didn't do everything.
	 */
	if (force_flush)
		tlb_flush_mmu(tlb);

	return addr;
}

static inline unsigned long zap_pmd_range(struct mmu_gather *tlb,
				struct vm_area_struct *vma, pud_t *pud,
				unsigned long addr, unsigned long end,
				struct zap_details *details)
{
	pmd_t *pmd;
	unsigned long next;

	pmd = pmd_offset(pud, addr);
	do {
		next = pmd_addr_end(addr, end);
		if (is_swap_pmd(*pmd) || pmd_trans_huge(*pmd) || pmd_devmap(*pmd)) {
			if (next - addr != HPAGE_PMD_SIZE)
				__split_huge_pmd(vma, pmd, addr, false, NULL);
			else if (zap_huge_pmd(tlb, vma, pmd, addr)) {
				addr = next;
				continue;
			}
			/* fall through */
		} else if (details && details->single_folio &&
			   folio_test_pmd_mappable(details->single_folio) &&
			   next - addr == HPAGE_PMD_SIZE && pmd_none(*pmd)) {
			spinlock_t *ptl = pmd_lock(tlb->mm, pmd);
			/*
			 * Take and drop THP pmd lock so that we cannot return
			 * prematurely, while zap_huge_pmd() has cleared *pmd,
			 * but not yet decremented compound_mapcount().
			 */
			spin_unlock(ptl);
		}
		if (pmd_none(*pmd)) {
			addr = next;
			continue;
		}
		addr = zap_pte_range(tlb, vma, pmd, addr, next, details);
		if (addr != next)
			pmd--;
	} while (pmd++, cond_resched(), addr != end);

	return addr;
}

static inline unsigned long zap_pud_range(struct mmu_gather *tlb,
				struct vm_area_struct *vma, p4d_t *p4d,
				unsigned long addr, unsigned long end,
				struct zap_details *details)
{
	pud_t *pud;
	unsigned long next;

	pud = pud_offset(p4d, addr);
	do {
		next = pud_addr_end(addr, end);
		if (pud_trans_huge(*pud) || pud_devmap(*pud)) {
			if (next - addr != HPAGE_PUD_SIZE) {
				mmap_assert_locked(tlb->mm);
				split_huge_pud(vma, pud, addr);
			} else if (zap_huge_pud(tlb, vma, pud, addr))
				goto next;
			/* fall through */
		}
		if (pud_none_or_clear_bad(pud))
			continue;
		next = zap_pmd_range(tlb, vma, pud, addr, next, details);
next:
		cond_resched();
	} while (pud++, addr = next, addr != end);

	return addr;
}

static inline unsigned long zap_p4d_range(struct mmu_gather *tlb,
				struct vm_area_struct *vma, pgd_t *pgd,
				unsigned long addr, unsigned long end,
				struct zap_details *details)
{
	p4d_t *p4d;
	unsigned long next;

	p4d = p4d_offset(pgd, addr);
	do {
		next = p4d_addr_end(addr, end);
		if (p4d_none_or_clear_bad(p4d))
			continue;
		next = zap_pud_range(tlb, vma, p4d, addr, next, details);
	} while (p4d++, addr = next, addr != end);

	return addr;
}

void unmap_page_range(struct mmu_gather *tlb,
			     struct vm_area_struct *vma,
			     unsigned long addr, unsigned long end,
			     struct zap_details *details)
{
	pgd_t *pgd;
	unsigned long next;

	BUG_ON(addr >= end);
	tlb_start_vma(tlb, vma);
	pgd = pgd_offset(vma->vm_mm, addr);
	do {
		next = pgd_addr_end(addr, end);
		if (pgd_none_or_clear_bad(pgd))
			continue;
		next = zap_p4d_range(tlb, vma, pgd, addr, next, details);
	} while (pgd++, addr = next, addr != end);
	tlb_end_vma(tlb, vma);
}


static void unmap_single_vma(struct mmu_gather *tlb,
		struct vm_area_struct *vma, unsigned long start_addr,
		unsigned long end_addr,
		struct zap_details *details, bool mm_wr_locked)
{
	unsigned long start = max(vma->vm_start, start_addr);
	unsigned long end;

	if (start >= vma->vm_end)
		return;
	end = min(vma->vm_end, end_addr);
	if (end <= vma->vm_start)
		return;

	if (vma->vm_file)
		uprobe_munmap(vma, start, end);

	if (unlikely(vma->vm_flags & VM_PFNMAP))
		untrack_pfn(vma, 0, 0, mm_wr_locked);

	if (start != end) {
		if (unlikely(is_vm_hugetlb_page(vma))) {
			/*
			 * It is undesirable to test vma->vm_file as it
			 * should be non-null for valid hugetlb area.
			 * However, vm_file will be NULL in the error
			 * cleanup path of mmap_region. When
			 * hugetlbfs ->mmap method fails,
			 * mmap_region() nullifies vma->vm_file
			 * before calling this function to clean up.
			 * Since no pte has actually been setup, it is
			 * safe to do nothing in this case.
			 */
			if (vma->vm_file) {
				zap_flags_t zap_flags = details ?
				    details->zap_flags : 0;
				__unmap_hugepage_range_final(tlb, vma, start, end,
							     NULL, zap_flags);
			}
		} else
			unmap_page_range(tlb, vma, start, end, details);
	}
}

/**
 * unmap_vmas - unmap a range of memory covered by a list of vma's
 * @tlb: address of the caller's struct mmu_gather
 * @mt: the maple tree
 * @vma: the starting vma
 * @start_addr: virtual address at which to start unmapping
 * @end_addr: virtual address at which to end unmapping
 *
 * Unmap all pages in the vma list.
 *
 * Only addresses between `start' and `end' will be unmapped.
 *
 * The VMA list must be sorted in ascending virtual address order.
 *
 * unmap_vmas() assumes that the caller will flush the whole unmapped address
 * range after unmap_vmas() returns.  So the only responsibility here is to
 * ensure that any thus-far unmapped pages are flushed before unmap_vmas()
 * drops the lock and schedules.
 */
void unmap_vmas(struct mmu_gather *tlb, struct maple_tree *mt,
		struct vm_area_struct *vma, unsigned long start_addr,
		unsigned long end_addr, bool mm_wr_locked)
{
	struct mmu_notifier_range range;
	struct zap_details details = {
		.zap_flags = ZAP_FLAG_DROP_MARKER | ZAP_FLAG_UNMAP,
		/* Careful - we need to zap private pages too! */
		.even_cows = true,
	};
	MA_STATE(mas, mt, vma->vm_end, vma->vm_end);

	mmu_notifier_range_init(&range, MMU_NOTIFY_UNMAP, 0, vma->vm_mm,
				start_addr, end_addr);
	mmu_notifier_invalidate_range_start(&range);
	do {
		unmap_single_vma(tlb, vma, start_addr, end_addr, &details,
				 mm_wr_locked);
	} while ((vma = mas_find(&mas, end_addr - 1)) != NULL);
	mmu_notifier_invalidate_range_end(&range);
}

/**
 * zap_page_range_single - remove user pages in a given range
 * @vma: vm_area_struct holding the applicable pages
 * @address: starting address of pages to zap
 * @size: number of bytes to zap
 * @details: details of shared cache invalidation
 *
 * The range must fit into one VMA.
 */
void zap_page_range_single(struct vm_area_struct *vma, unsigned long address,
		unsigned long size, struct zap_details *details)
{
	const unsigned long end = address + size;
	struct mmu_notifier_range range;
	struct mmu_gather tlb;

	lru_add_drain();
	mmu_notifier_range_init(&range, MMU_NOTIFY_CLEAR, 0, vma->vm_mm,
				address, end);
	if (is_vm_hugetlb_page(vma))
		adjust_range_if_pmd_sharing_possible(vma, &range.start,
						     &range.end);
	tlb_gather_mmu(&tlb, vma->vm_mm);
	update_hiwater_rss(vma->vm_mm);
	mmu_notifier_invalidate_range_start(&range);
	/*
	 * unmap 'address-end' not 'range.start-range.end' as range
	 * could have been expanded for hugetlb pmd sharing.
	 */
	unmap_single_vma(&tlb, vma, address, end, details, false);
	mmu_notifier_invalidate_range_end(&range);
	tlb_finish_mmu(&tlb);
}

/**
 * zap_vma_ptes - remove ptes mapping the vma
 * @vma: vm_area_struct holding ptes to be zapped
 * @address: starting address of pages to zap
 * @size: number of bytes to zap
 *
 * This function only unmaps ptes assigned to VM_PFNMAP vmas.
 *
 * The entire address range must be fully contained within the vma.
 *
 */
void zap_vma_ptes(struct vm_area_struct *vma, unsigned long address,
		unsigned long size)
{
	if (!range_in_vma(vma, address, address + size) ||
	    		!(vma->vm_flags & VM_PFNMAP))
		return;

	zap_page_range_single(vma, address, size, NULL);
}
EXPORT_SYMBOL_GPL(zap_vma_ptes);

static pmd_t *walk_to_pmd(struct mm_struct *mm, unsigned long addr)
{
	pgd_t *pgd;
	p4d_t *p4d;
	pud_t *pud;
	pmd_t *pmd;

	pgd = pgd_offset(mm, addr);
	p4d = p4d_alloc(mm, pgd, addr);
	if (!p4d)
		return NULL;
	pud = pud_alloc(mm, p4d, addr);
	if (!pud)
		return NULL;
	pmd = pmd_alloc(mm, pud, addr);
	if (!pmd)
		return NULL;

	VM_BUG_ON(pmd_trans_huge(*pmd));
	return pmd;
}

pte_t *__get_locked_pte(struct mm_struct *mm, unsigned long addr,
			spinlock_t **ptl)
{
	pmd_t *pmd = walk_to_pmd(mm, addr);

	if (!pmd)
		return NULL;
	return pte_alloc_map_lock(mm, pmd, addr, ptl);
}

static int validate_page_before_insert(struct page *page)
{
	if (PageAnon(page) || PageSlab(page) || page_has_type(page))
		return -EINVAL;
	flush_dcache_page(page);
	return 0;
}

static int insert_page_into_pte_locked(struct vm_area_struct *vma, pte_t *pte,
			unsigned long addr, struct page *page, pgprot_t prot)
{
	if (!pte_none(ptep_get(pte)))
		return -EBUSY;
	/* Ok, finally just insert the thing.. */
	get_page(page);
	inc_mm_counter(vma->vm_mm, mm_counter_file(page));
	page_add_file_rmap(page, vma, false);
	set_pte_at(vma->vm_mm, addr, pte, mk_pte(page, prot));
	return 0;
}

/*
 * This is the old fallback for page remapping.
 *
 * For historical reasons, it only allows reserved pages. Only
 * old drivers should use this, and they needed to mark their
 * pages reserved for the old functions anyway.
 */
static int insert_page(struct vm_area_struct *vma, unsigned long addr,
			struct page *page, pgprot_t prot)
{
	int retval;
	pte_t *pte;
	spinlock_t *ptl;

	retval = validate_page_before_insert(page);
	if (retval)
		goto out;
	retval = -ENOMEM;
	pte = get_locked_pte(vma->vm_mm, addr, &ptl);
	if (!pte)
		goto out;
	retval = insert_page_into_pte_locked(vma, pte, addr, page, prot);
	pte_unmap_unlock(pte, ptl);
out:
	return retval;
}

#ifdef pte_index
static int insert_page_in_batch_locked(struct vm_area_struct *vma, pte_t *pte,
			unsigned long addr, struct page *page, pgprot_t prot)
{
	int err;

	if (!page_count(page))
		return -EINVAL;
	err = validate_page_before_insert(page);
	if (err)
		return err;
	return insert_page_into_pte_locked(vma, pte, addr, page, prot);
}

/* insert_pages() amortizes the cost of spinlock operations
 * when inserting pages in a loop. Arch *must* define pte_index.
 */
static int insert_pages(struct vm_area_struct *vma, unsigned long addr,
			struct page **pages, unsigned long *num, pgprot_t prot)
{
	pmd_t *pmd = NULL;
	pte_t *start_pte, *pte;
	spinlock_t *pte_lock;
	struct mm_struct *const mm = vma->vm_mm;
	unsigned long curr_page_idx = 0;
	unsigned long remaining_pages_total = *num;
	unsigned long pages_to_write_in_pmd;
	int ret;
more:
	ret = -EFAULT;
	pmd = walk_to_pmd(mm, addr);
	if (!pmd)
		goto out;

	pages_to_write_in_pmd = min_t(unsigned long,
		remaining_pages_total, PTRS_PER_PTE - pte_index(addr));

	/* Allocate the PTE if necessary; takes PMD lock once only. */
	ret = -ENOMEM;
	if (pte_alloc(mm, pmd))
		goto out;

	while (pages_to_write_in_pmd) {
		int pte_idx = 0;
		const int batch_size = min_t(int, pages_to_write_in_pmd, 8);

		start_pte = pte_offset_map_lock(mm, pmd, addr, &pte_lock);
		if (!start_pte) {
			ret = -EFAULT;
			goto out;
		}
		for (pte = start_pte; pte_idx < batch_size; ++pte, ++pte_idx) {
			int err = insert_page_in_batch_locked(vma, pte,
				addr, pages[curr_page_idx], prot);
			if (unlikely(err)) {
				pte_unmap_unlock(start_pte, pte_lock);
				ret = err;
				remaining_pages_total -= pte_idx;
				goto out;
			}
			addr += PAGE_SIZE;
			++curr_page_idx;
		}
		pte_unmap_unlock(start_pte, pte_lock);
		pages_to_write_in_pmd -= batch_size;
		remaining_pages_total -= batch_size;
	}
	if (remaining_pages_total)
		goto more;
	ret = 0;
out:
	*num = remaining_pages_total;
	return ret;
}
#endif  /* ifdef pte_index */

/**
 * vm_insert_pages - insert multiple pages into user vma, batching the pmd lock.
 * @vma: user vma to map to
 * @addr: target start user address of these pages
 * @pages: source kernel pages
 * @num: in: number of pages to map. out: number of pages that were *not*
 * mapped. (0 means all pages were successfully mapped).
 *
 * Preferred over vm_insert_page() when inserting multiple pages.
 *
 * In case of error, we may have mapped a subset of the provided
 * pages. It is the caller's responsibility to account for this case.
 *
 * The same restrictions apply as in vm_insert_page().
 */
int vm_insert_pages(struct vm_area_struct *vma, unsigned long addr,
			struct page **pages, unsigned long *num)
{
#ifdef pte_index
	const unsigned long end_addr = addr + (*num * PAGE_SIZE) - 1;

	if (addr < vma->vm_start || end_addr >= vma->vm_end)
		return -EFAULT;
	if (!(vma->vm_flags & VM_MIXEDMAP)) {
		BUG_ON(mmap_read_trylock(vma->vm_mm));
		BUG_ON(vma->vm_flags & VM_PFNMAP);
		vm_flags_set(vma, VM_MIXEDMAP);
	}
	/* Defer page refcount checking till we're about to map that page. */
	return insert_pages(vma, addr, pages, num, vma->vm_page_prot);
#else
	unsigned long idx = 0, pgcount = *num;
	int err = -EINVAL;

	for (; idx < pgcount; ++idx) {
		err = vm_insert_page(vma, addr + (PAGE_SIZE * idx), pages[idx]);
		if (err)
			break;
	}
	*num = pgcount - idx;
	return err;
#endif  /* ifdef pte_index */
}
EXPORT_SYMBOL(vm_insert_pages);

/**
 * vm_insert_page - insert single page into user vma
 * @vma: user vma to map to
 * @addr: target user address of this page
 * @page: source kernel page
 *
 * This allows drivers to insert individual pages they've allocated
 * into a user vma.
 *
 * The page has to be a nice clean _individual_ kernel allocation.
 * If you allocate a compound page, you need to have marked it as
 * such (__GFP_COMP), or manually just split the page up yourself
 * (see split_page()).
 *
 * NOTE! Traditionally this was done with "remap_pfn_range()" which
 * took an arbitrary page protection parameter. This doesn't allow
 * that. Your vma protection will have to be set up correctly, which
 * means that if you want a shared writable mapping, you'd better
 * ask for a shared writable mapping!
 *
 * The page does not need to be reserved.
 *
 * Usually this function is called from f_op->mmap() handler
 * under mm->mmap_lock write-lock, so it can change vma->vm_flags.
 * Caller must set VM_MIXEDMAP on vma if it wants to call this
 * function from other places, for example from page-fault handler.
 *
 * Return: %0 on success, negative error code otherwise.
 */
int vm_insert_page(struct vm_area_struct *vma, unsigned long addr,
			struct page *page)
{
	if (addr < vma->vm_start || addr >= vma->vm_end)
		return -EFAULT;
	if (!page_count(page))
		return -EINVAL;
	if (!(vma->vm_flags & VM_MIXEDMAP)) {
		BUG_ON(mmap_read_trylock(vma->vm_mm));
		BUG_ON(vma->vm_flags & VM_PFNMAP);
		vm_flags_set(vma, VM_MIXEDMAP);
	}
	return insert_page(vma, addr, page, vma->vm_page_prot);
}
EXPORT_SYMBOL(vm_insert_page);

/*
 * __vm_map_pages - maps range of kernel pages into user vma
 * @vma: user vma to map to
 * @pages: pointer to array of source kernel pages
 * @num: number of pages in page array
 * @offset: user's requested vm_pgoff
 *
 * This allows drivers to map range of kernel pages into a user vma.
 *
 * Return: 0 on success and error code otherwise.
 */
static int __vm_map_pages(struct vm_area_struct *vma, struct page **pages,
				unsigned long num, unsigned long offset)
{
	unsigned long count = vma_pages(vma);
	unsigned long uaddr = vma->vm_start;
	int ret, i;

	/* Fail if the user requested offset is beyond the end of the object */
	if (offset >= num)
		return -ENXIO;

	/* Fail if the user requested size exceeds available object size */
	if (count > num - offset)
		return -ENXIO;

	for (i = 0; i < count; i++) {
		ret = vm_insert_page(vma, uaddr, pages[offset + i]);
		if (ret < 0)
			return ret;
		uaddr += PAGE_SIZE;
	}

	return 0;
}

/**
 * vm_map_pages - maps range of kernel pages starts with non zero offset
 * @vma: user vma to map to
 * @pages: pointer to array of source kernel pages
 * @num: number of pages in page array
 *
 * Maps an object consisting of @num pages, catering for the user's
 * requested vm_pgoff
 *
 * If we fail to insert any page into the vma, the function will return
 * immediately leaving any previously inserted pages present.  Callers
 * from the mmap handler may immediately return the error as their caller
 * will destroy the vma, removing any successfully inserted pages. Other
 * callers should make their own arrangements for calling unmap_region().
 *
 * Context: Process context. Called by mmap handlers.
 * Return: 0 on success and error code otherwise.
 */
int vm_map_pages(struct vm_area_struct *vma, struct page **pages,
				unsigned long num)
{
	return __vm_map_pages(vma, pages, num, vma->vm_pgoff);
}
EXPORT_SYMBOL(vm_map_pages);

/**
 * vm_map_pages_zero - map range of kernel pages starts with zero offset
 * @vma: user vma to map to
 * @pages: pointer to array of source kernel pages
 * @num: number of pages in page array
 *
 * Similar to vm_map_pages(), except that it explicitly sets the offset
 * to 0. This function is intended for the drivers that did not consider
 * vm_pgoff.
 *
 * Context: Process context. Called by mmap handlers.
 * Return: 0 on success and error code otherwise.
 */
int vm_map_pages_zero(struct vm_area_struct *vma, struct page **pages,
				unsigned long num)
{
	return __vm_map_pages(vma, pages, num, 0);
}
EXPORT_SYMBOL(vm_map_pages_zero);

static vm_fault_t insert_pfn(struct vm_area_struct *vma, unsigned long addr,
			pfn_t pfn, pgprot_t prot, bool mkwrite)
{
	struct mm_struct *mm = vma->vm_mm;
	pte_t *pte, entry;
	spinlock_t *ptl;

	pte = get_locked_pte(mm, addr, &ptl);
	if (!pte)
		return VM_FAULT_OOM;
	entry = ptep_get(pte);
	if (!pte_none(entry)) {
		if (mkwrite) {
			/*
			 * For read faults on private mappings the PFN passed
			 * in may not match the PFN we have mapped if the
			 * mapped PFN is a writeable COW page.  In the mkwrite
			 * case we are creating a writable PTE for a shared
			 * mapping and we expect the PFNs to match. If they
			 * don't match, we are likely racing with block
			 * allocation and mapping invalidation so just skip the
			 * update.
			 */
			if (pte_pfn(entry) != pfn_t_to_pfn(pfn)) {
				WARN_ON_ONCE(!is_zero_pfn(pte_pfn(entry)));
				goto out_unlock;
			}
			entry = pte_mkyoung(entry);
			entry = maybe_mkwrite(pte_mkdirty(entry), vma);
			if (ptep_set_access_flags(vma, addr, pte, entry, 1))
				update_mmu_cache(vma, addr, pte);
		}
		goto out_unlock;
	}

	/* Ok, finally just insert the thing.. */
	if (pfn_t_devmap(pfn))
		entry = pte_mkdevmap(pfn_t_pte(pfn, prot));
	else
		entry = pte_mkspecial(pfn_t_pte(pfn, prot));

	if (mkwrite) {
		entry = pte_mkyoung(entry);
		entry = maybe_mkwrite(pte_mkdirty(entry), vma);
	}

	set_pte_at(mm, addr, pte, entry);
	update_mmu_cache(vma, addr, pte); /* XXX: why not for insert_page? */

out_unlock:
	pte_unmap_unlock(pte, ptl);
	return VM_FAULT_NOPAGE;
}

/**
 * vmf_insert_pfn_prot - insert single pfn into user vma with specified pgprot
 * @vma: user vma to map to
 * @addr: target user address of this page
 * @pfn: source kernel pfn
 * @pgprot: pgprot flags for the inserted page
 *
 * This is exactly like vmf_insert_pfn(), except that it allows drivers
 * to override pgprot on a per-page basis.
 *
 * This only makes sense for IO mappings, and it makes no sense for
 * COW mappings.  In general, using multiple vmas is preferable;
 * vmf_insert_pfn_prot should only be used if using multiple VMAs is
 * impractical.
 *
 * pgprot typically only differs from @vma->vm_page_prot when drivers set
 * caching- and encryption bits different than those of @vma->vm_page_prot,
 * because the caching- or encryption mode may not be known at mmap() time.
 *
 * This is ok as long as @vma->vm_page_prot is not used by the core vm
 * to set caching and encryption bits for those vmas (except for COW pages).
 * This is ensured by core vm only modifying these page table entries using
 * functions that don't touch caching- or encryption bits, using pte_modify()
 * if needed. (See for example mprotect()).
 *
 * Also when new page-table entries are created, this is only done using the
 * fault() callback, and never using the value of vma->vm_page_prot,
 * except for page-table entries that point to anonymous pages as the result
 * of COW.
 *
 * Context: Process context.  May allocate using %GFP_KERNEL.
 * Return: vm_fault_t value.
 */
vm_fault_t vmf_insert_pfn_prot(struct vm_area_struct *vma, unsigned long addr,
			unsigned long pfn, pgprot_t pgprot)
{
	/*
	 * Technically, architectures with pte_special can avoid all these
	 * restrictions (same for remap_pfn_range).  However we would like
	 * consistency in testing and feature parity among all, so we should
	 * try to keep these invariants in place for everybody.
	 */
	BUG_ON(!(vma->vm_flags & (VM_PFNMAP|VM_MIXEDMAP)));
	BUG_ON((vma->vm_flags & (VM_PFNMAP|VM_MIXEDMAP)) ==
						(VM_PFNMAP|VM_MIXEDMAP));
	BUG_ON((vma->vm_flags & VM_PFNMAP) && is_cow_mapping(vma->vm_flags));
	BUG_ON((vma->vm_flags & VM_MIXEDMAP) && pfn_valid(pfn));

	if (addr < vma->vm_start || addr >= vma->vm_end)
		return VM_FAULT_SIGBUS;

	if (!pfn_modify_allowed(pfn, pgprot))
		return VM_FAULT_SIGBUS;

	track_pfn_insert(vma, &pgprot, __pfn_to_pfn_t(pfn, PFN_DEV));

	return insert_pfn(vma, addr, __pfn_to_pfn_t(pfn, PFN_DEV), pgprot,
			false);
}
EXPORT_SYMBOL(vmf_insert_pfn_prot);

/**
 * vmf_insert_pfn - insert single pfn into user vma
 * @vma: user vma to map to
 * @addr: target user address of this page
 * @pfn: source kernel pfn
 *
 * Similar to vm_insert_page, this allows drivers to insert individual pages
 * they've allocated into a user vma. Same comments apply.
 *
 * This function should only be called from a vm_ops->fault handler, and
 * in that case the handler should return the result of this function.
 *
 * vma cannot be a COW mapping.
 *
 * As this is called only for pages that do not currently exist, we
 * do not need to flush old virtual caches or the TLB.
 *
 * Context: Process context.  May allocate using %GFP_KERNEL.
 * Return: vm_fault_t value.
 */
vm_fault_t vmf_insert_pfn(struct vm_area_struct *vma, unsigned long addr,
			unsigned long pfn)
{
	return vmf_insert_pfn_prot(vma, addr, pfn, vma->vm_page_prot);
}
EXPORT_SYMBOL(vmf_insert_pfn);

static bool vm_mixed_ok(struct vm_area_struct *vma, pfn_t pfn)
{
	/* these checks mirror the abort conditions in vm_normal_page */
	if (vma->vm_flags & VM_MIXEDMAP)
		return true;
	if (pfn_t_devmap(pfn))
		return true;
	if (pfn_t_special(pfn))
		return true;
	if (is_zero_pfn(pfn_t_to_pfn(pfn)))
		return true;
	return false;
}

static vm_fault_t __vm_insert_mixed(struct vm_area_struct *vma,
		unsigned long addr, pfn_t pfn, bool mkwrite)
{
	pgprot_t pgprot = vma->vm_page_prot;
	int err;

	BUG_ON(!vm_mixed_ok(vma, pfn));

	if (addr < vma->vm_start || addr >= vma->vm_end)
		return VM_FAULT_SIGBUS;

	track_pfn_insert(vma, &pgprot, pfn);

	if (!pfn_modify_allowed(pfn_t_to_pfn(pfn), pgprot))
		return VM_FAULT_SIGBUS;

	/*
	 * If we don't have pte special, then we have to use the pfn_valid()
	 * based VM_MIXEDMAP scheme (see vm_normal_page), and thus we *must*
	 * refcount the page if pfn_valid is true (hence insert_page rather
	 * than insert_pfn).  If a zero_pfn were inserted into a VM_MIXEDMAP
	 * without pte special, it would there be refcounted as a normal page.
	 */
	if (!IS_ENABLED(CONFIG_ARCH_HAS_PTE_SPECIAL) &&
	    !pfn_t_devmap(pfn) && pfn_t_valid(pfn)) {
		struct page *page;

		/*
		 * At this point we are committed to insert_page()
		 * regardless of whether the caller specified flags that
		 * result in pfn_t_has_page() == false.
		 */
		page = pfn_to_page(pfn_t_to_pfn(pfn));
		err = insert_page(vma, addr, page, pgprot);
	} else {
		return insert_pfn(vma, addr, pfn, pgprot, mkwrite);
	}

	if (err == -ENOMEM)
		return VM_FAULT_OOM;
	if (err < 0 && err != -EBUSY)
		return VM_FAULT_SIGBUS;

	return VM_FAULT_NOPAGE;
}

vm_fault_t vmf_insert_mixed(struct vm_area_struct *vma, unsigned long addr,
		pfn_t pfn)
{
	return __vm_insert_mixed(vma, addr, pfn, false);
}
EXPORT_SYMBOL(vmf_insert_mixed);

/*
 *  If the insertion of PTE failed because someone else already added a
 *  different entry in the mean time, we treat that as success as we assume
 *  the same entry was actually inserted.
 */
vm_fault_t vmf_insert_mixed_mkwrite(struct vm_area_struct *vma,
		unsigned long addr, pfn_t pfn)
{
	return __vm_insert_mixed(vma, addr, pfn, true);
}
EXPORT_SYMBOL(vmf_insert_mixed_mkwrite);

/*
 * maps a range of physical memory into the requested pages. the old
 * mappings are removed. any references to nonexistent pages results
 * in null mappings (currently treated as "copy-on-access")
 */
static int remap_pte_range(struct mm_struct *mm, pmd_t *pmd,
			unsigned long addr, unsigned long end,
			unsigned long pfn, pgprot_t prot)
{
	pte_t *pte, *mapped_pte;
	spinlock_t *ptl;
	int err = 0;

	mapped_pte = pte = pte_alloc_map_lock(mm, pmd, addr, &ptl);
	if (!pte)
		return -ENOMEM;
	arch_enter_lazy_mmu_mode();
	do {
		BUG_ON(!pte_none(ptep_get(pte)));
		if (!pfn_modify_allowed(pfn, prot)) {
			err = -EACCES;
			break;
		}
		set_pte_at(mm, addr, pte, pte_mkspecial(pfn_pte(pfn, prot)));
		pfn++;
	} while (pte++, addr += PAGE_SIZE, addr != end);
	arch_leave_lazy_mmu_mode();
	pte_unmap_unlock(mapped_pte, ptl);
	return err;
}

static inline int remap_pmd_range(struct mm_struct *mm, pud_t *pud,
			unsigned long addr, unsigned long end,
			unsigned long pfn, pgprot_t prot)
{
	pmd_t *pmd;
	unsigned long next;
	int err;

	pfn -= addr >> PAGE_SHIFT;
	pmd = pmd_alloc(mm, pud, addr);
	if (!pmd)
		return -ENOMEM;
	VM_BUG_ON(pmd_trans_huge(*pmd));
	do {
		next = pmd_addr_end(addr, end);
		err = remap_pte_range(mm, pmd, addr, next,
				pfn + (addr >> PAGE_SHIFT), prot);
		if (err)
			return err;
	} while (pmd++, addr = next, addr != end);
	return 0;
}

static inline int remap_pud_range(struct mm_struct *mm, p4d_t *p4d,
			unsigned long addr, unsigned long end,
			unsigned long pfn, pgprot_t prot)
{
	pud_t *pud;
	unsigned long next;
	int err;

	pfn -= addr >> PAGE_SHIFT;
	pud = pud_alloc(mm, p4d, addr);
	if (!pud)
		return -ENOMEM;
	do {
		next = pud_addr_end(addr, end);
		err = remap_pmd_range(mm, pud, addr, next,
				pfn + (addr >> PAGE_SHIFT), prot);
		if (err)
			return err;
	} while (pud++, addr = next, addr != end);
	return 0;
}

static inline int remap_p4d_range(struct mm_struct *mm, pgd_t *pgd,
			unsigned long addr, unsigned long end,
			unsigned long pfn, pgprot_t prot)
{
	p4d_t *p4d;
	unsigned long next;
	int err;

	pfn -= addr >> PAGE_SHIFT;
	p4d = p4d_alloc(mm, pgd, addr);
	if (!p4d)
		return -ENOMEM;
	do {
		next = p4d_addr_end(addr, end);
		err = remap_pud_range(mm, p4d, addr, next,
				pfn + (addr >> PAGE_SHIFT), prot);
		if (err)
			return err;
	} while (p4d++, addr = next, addr != end);
	return 0;
}

/*
 * Variant of remap_pfn_range that does not call track_pfn_remap.  The caller
 * must have pre-validated the caching bits of the pgprot_t.
 */
int remap_pfn_range_notrack(struct vm_area_struct *vma, unsigned long addr,
		unsigned long pfn, unsigned long size, pgprot_t prot)
{
	pgd_t *pgd;
	unsigned long next;
	unsigned long end = addr + PAGE_ALIGN(size);
	struct mm_struct *mm = vma->vm_mm;
	int err;

	if (WARN_ON_ONCE(!PAGE_ALIGNED(addr)))
		return -EINVAL;

	/*
	 * Physically remapped pages are special. Tell the
	 * rest of the world about it:
	 *   VM_IO tells people not to look at these pages
	 *	(accesses can have side effects).
	 *   VM_PFNMAP tells the core MM that the base pages are just
	 *	raw PFN mappings, and do not have a "struct page" associated
	 *	with them.
	 *   VM_DONTEXPAND
	 *      Disable vma merging and expanding with mremap().
	 *   VM_DONTDUMP
	 *      Omit vma from core dump, even when VM_IO turned off.
	 *
	 * There's a horrible special case to handle copy-on-write
	 * behaviour that some programs depend on. We mark the "original"
	 * un-COW'ed pages by matching them up with "vma->vm_pgoff".
	 * See vm_normal_page() for details.
	 */
	if (is_cow_mapping(vma->vm_flags)) {
		if (addr != vma->vm_start || end != vma->vm_end)
			return -EINVAL;
		vma->vm_pgoff = pfn;
	}

	vm_flags_set(vma, VM_IO | VM_PFNMAP | VM_DONTEXPAND | VM_DONTDUMP);

	BUG_ON(addr >= end);
	pfn -= addr >> PAGE_SHIFT;
	pgd = pgd_offset(mm, addr);
	flush_cache_range(vma, addr, end);
	do {
		next = pgd_addr_end(addr, end);
		err = remap_p4d_range(mm, pgd, addr, next,
				pfn + (addr >> PAGE_SHIFT), prot);
		if (err)
			return err;
	} while (pgd++, addr = next, addr != end);

	return 0;
}

/**
 * remap_pfn_range - remap kernel memory to userspace
 * @vma: user vma to map to
 * @addr: target page aligned user address to start at
 * @pfn: page frame number of kernel physical memory address
 * @size: size of mapping area
 * @prot: page protection flags for this mapping
 *
 * Note: this is only safe if the mm semaphore is held when called.
 *
 * Return: %0 on success, negative error code otherwise.
 */
int remap_pfn_range(struct vm_area_struct *vma, unsigned long addr,
		    unsigned long pfn, unsigned long size, pgprot_t prot)
{
	int err;

	err = track_pfn_remap(vma, &prot, pfn, addr, PAGE_ALIGN(size));
	if (err)
		return -EINVAL;

	err = remap_pfn_range_notrack(vma, addr, pfn, size, prot);
	if (err)
		untrack_pfn(vma, pfn, PAGE_ALIGN(size), true);
	return err;
}
EXPORT_SYMBOL(remap_pfn_range);

/**
 * vm_iomap_memory - remap memory to userspace
 * @vma: user vma to map to
 * @start: start of the physical memory to be mapped
 * @len: size of area
 *
 * This is a simplified io_remap_pfn_range() for common driver use. The
 * driver just needs to give us the physical memory range to be mapped,
 * we'll figure out the rest from the vma information.
 *
 * NOTE! Some drivers might want to tweak vma->vm_page_prot first to get
 * whatever write-combining details or similar.
 *
 * Return: %0 on success, negative error code otherwise.
 */
int vm_iomap_memory(struct vm_area_struct *vma, phys_addr_t start, unsigned long len)
{
	unsigned long vm_len, pfn, pages;

	/* Check that the physical memory area passed in looks valid */
	if (start + len < start)
		return -EINVAL;
	/*
	 * You *really* shouldn't map things that aren't page-aligned,
	 * but we've historically allowed it because IO memory might
	 * just have smaller alignment.
	 */
	len += start & ~PAGE_MASK;
	pfn = start >> PAGE_SHIFT;
	pages = (len + ~PAGE_MASK) >> PAGE_SHIFT;
	if (pfn + pages < pfn)
		return -EINVAL;

	/* We start the mapping 'vm_pgoff' pages into the area */
	if (vma->vm_pgoff > pages)
		return -EINVAL;
	pfn += vma->vm_pgoff;
	pages -= vma->vm_pgoff;

	/* Can we fit all of the mapping? */
	vm_len = vma->vm_end - vma->vm_start;
	if (vm_len >> PAGE_SHIFT > pages)
		return -EINVAL;

	/* Ok, let it rip */
	return io_remap_pfn_range(vma, vma->vm_start, pfn, vm_len, vma->vm_page_prot);
}
EXPORT_SYMBOL(vm_iomap_memory);

static int apply_to_pte_range(struct mm_struct *mm, pmd_t *pmd,
				     unsigned long addr, unsigned long end,
				     pte_fn_t fn, void *data, bool create,
				     pgtbl_mod_mask *mask)
{
	pte_t *pte, *mapped_pte;
	int err = 0;
	spinlock_t *ptl;

	if (create) {
		mapped_pte = pte = (mm == &init_mm) ?
			pte_alloc_kernel_track(pmd, addr, mask) :
			pte_alloc_map_lock(mm, pmd, addr, &ptl);
		if (!pte)
			return -ENOMEM;
	} else {
		mapped_pte = pte = (mm == &init_mm) ?
			pte_offset_kernel(pmd, addr) :
			pte_offset_map_lock(mm, pmd, addr, &ptl);
		if (!pte)
			return -EINVAL;
	}

	arch_enter_lazy_mmu_mode();

	if (fn) {
		do {
			if (create || !pte_none(ptep_get(pte))) {
				err = fn(pte++, addr, data);
				if (err)
					break;
			}
		} while (addr += PAGE_SIZE, addr != end);
	}
	*mask |= PGTBL_PTE_MODIFIED;

	arch_leave_lazy_mmu_mode();

	if (mm != &init_mm)
		pte_unmap_unlock(mapped_pte, ptl);
	return err;
}

static int apply_to_pmd_range(struct mm_struct *mm, pud_t *pud,
				     unsigned long addr, unsigned long end,
				     pte_fn_t fn, void *data, bool create,
				     pgtbl_mod_mask *mask)
{
	pmd_t *pmd;
	unsigned long next;
	int err = 0;

	BUG_ON(pud_huge(*pud));

	if (create) {
		pmd = pmd_alloc_track(mm, pud, addr, mask);
		if (!pmd)
			return -ENOMEM;
	} else {
		pmd = pmd_offset(pud, addr);
	}
	do {
		next = pmd_addr_end(addr, end);
		if (pmd_none(*pmd) && !create)
			continue;
		if (WARN_ON_ONCE(pmd_leaf(*pmd)))
			return -EINVAL;
		if (!pmd_none(*pmd) && WARN_ON_ONCE(pmd_bad(*pmd))) {
			if (!create)
				continue;
			pmd_clear_bad(pmd);
		}
		err = apply_to_pte_range(mm, pmd, addr, next,
					 fn, data, create, mask);
		if (err)
			break;
	} while (pmd++, addr = next, addr != end);

	return err;
}

static int apply_to_pud_range(struct mm_struct *mm, p4d_t *p4d,
				     unsigned long addr, unsigned long end,
				     pte_fn_t fn, void *data, bool create,
				     pgtbl_mod_mask *mask)
{
	pud_t *pud;
	unsigned long next;
	int err = 0;

	if (create) {
		pud = pud_alloc_track(mm, p4d, addr, mask);
		if (!pud)
			return -ENOMEM;
	} else {
		pud = pud_offset(p4d, addr);
	}
	do {
		next = pud_addr_end(addr, end);
		if (pud_none(*pud) && !create)
			continue;
		if (WARN_ON_ONCE(pud_leaf(*pud)))
			return -EINVAL;
		if (!pud_none(*pud) && WARN_ON_ONCE(pud_bad(*pud))) {
			if (!create)
				continue;
			pud_clear_bad(pud);
		}
		err = apply_to_pmd_range(mm, pud, addr, next,
					 fn, data, create, mask);
		if (err)
			break;
	} while (pud++, addr = next, addr != end);

	return err;
}

static int apply_to_p4d_range(struct mm_struct *mm, pgd_t *pgd,
				     unsigned long addr, unsigned long end,
				     pte_fn_t fn, void *data, bool create,
				     pgtbl_mod_mask *mask)
{
	p4d_t *p4d;
	unsigned long next;
	int err = 0;

	if (create) {
		p4d = p4d_alloc_track(mm, pgd, addr, mask);
		if (!p4d)
			return -ENOMEM;
	} else {
		p4d = p4d_offset(pgd, addr);
	}
	do {
		next = p4d_addr_end(addr, end);
		if (p4d_none(*p4d) && !create)
			continue;
		if (WARN_ON_ONCE(p4d_leaf(*p4d)))
			return -EINVAL;
		if (!p4d_none(*p4d) && WARN_ON_ONCE(p4d_bad(*p4d))) {
			if (!create)
				continue;
			p4d_clear_bad(p4d);
		}
		err = apply_to_pud_range(mm, p4d, addr, next,
					 fn, data, create, mask);
		if (err)
			break;
	} while (p4d++, addr = next, addr != end);

	return err;
}

static int __apply_to_page_range(struct mm_struct *mm, unsigned long addr,
				 unsigned long size, pte_fn_t fn,
				 void *data, bool create)
{
	pgd_t *pgd;
	unsigned long start = addr, next;
	unsigned long end = addr + size;
	pgtbl_mod_mask mask = 0;
	int err = 0;

	if (WARN_ON(addr >= end))
		return -EINVAL;

	pgd = pgd_offset(mm, addr);
	do {
		next = pgd_addr_end(addr, end);
		if (pgd_none(*pgd) && !create)
			continue;
		if (WARN_ON_ONCE(pgd_leaf(*pgd)))
			return -EINVAL;
		if (!pgd_none(*pgd) && WARN_ON_ONCE(pgd_bad(*pgd))) {
			if (!create)
				continue;
			pgd_clear_bad(pgd);
		}
		err = apply_to_p4d_range(mm, pgd, addr, next,
					 fn, data, create, &mask);
		if (err)
			break;
	} while (pgd++, addr = next, addr != end);

	if (mask & ARCH_PAGE_TABLE_SYNC_MASK)
		arch_sync_kernel_mappings(start, start + size);

	return err;
}

/*
 * Scan a region of virtual memory, filling in page tables as necessary
 * and calling a provided function on each leaf page table.
 */
int apply_to_page_range(struct mm_struct *mm, unsigned long addr,
			unsigned long size, pte_fn_t fn, void *data)
{
	return __apply_to_page_range(mm, addr, size, fn, data, true);
}
EXPORT_SYMBOL_GPL(apply_to_page_range);

/*
 * Scan a region of virtual memory, calling a provided function on
 * each leaf page table where it exists.
 *
 * Unlike apply_to_page_range, this does _not_ fill in page tables
 * where they are absent.
 */
int apply_to_existing_page_range(struct mm_struct *mm, unsigned long addr,
				 unsigned long size, pte_fn_t fn, void *data)
{
	return __apply_to_page_range(mm, addr, size, fn, data, false);
}
EXPORT_SYMBOL_GPL(apply_to_existing_page_range);

/*
 * handle_pte_fault chooses page fault handler according to an entry which was
 * read non-atomically.  Before making any commitment, on those architectures
 * or configurations (e.g. i386 with PAE) which might give a mix of unmatched
 * parts, do_swap_page must check under lock before unmapping the pte and
 * proceeding (but do_wp_page is only called after already making such a check;
 * and do_anonymous_page can safely check later on).
 */
static inline int pte_unmap_same(struct vm_fault *vmf)
{
	int same = 1;
#if defined(CONFIG_SMP) || defined(CONFIG_PREEMPTION)
	if (sizeof(pte_t) > sizeof(unsigned long)) {
		spin_lock(vmf->ptl);
		same = pte_same(ptep_get(vmf->pte), vmf->orig_pte);
		spin_unlock(vmf->ptl);
	}
#endif
	pte_unmap(vmf->pte);
	vmf->pte = NULL;
	return same;
}

/*
 * Return:
 *	0:		copied succeeded
 *	-EHWPOISON:	copy failed due to hwpoison in source page
 *	-EAGAIN:	copied failed (some other reason)
 */
static inline int __wp_page_copy_user(struct page *dst, struct page *src,
				      struct vm_fault *vmf)
{
	int ret;
	void *kaddr;
	void __user *uaddr;
	struct vm_area_struct *vma = vmf->vma;
	struct mm_struct *mm = vma->vm_mm;
	unsigned long addr = vmf->address;

	if (likely(src)) {
		if (copy_mc_user_highpage(dst, src, addr, vma)) {
			memory_failure_queue(page_to_pfn(src), 0);
			return -EHWPOISON;
		}
		return 0;
	}

	/*
	 * If the source page was a PFN mapping, we don't have
	 * a "struct page" for it. We do a best-effort copy by
	 * just copying from the original user address. If that
	 * fails, we just zero-fill it. Live with it.
	 */
	kaddr = kmap_atomic(dst);
	uaddr = (void __user *)(addr & PAGE_MASK);

	/*
	 * On architectures with software "accessed" bits, we would
	 * take a double page fault, so mark it accessed here.
	 */
	vmf->pte = NULL;
	if (!arch_has_hw_pte_young() && !pte_young(vmf->orig_pte)) {
		pte_t entry;

		vmf->pte = pte_offset_map_lock(mm, vmf->pmd, addr, &vmf->ptl);
		if (unlikely(!vmf->pte || !pte_same(ptep_get(vmf->pte), vmf->orig_pte))) {
			/*
			 * Other thread has already handled the fault
			 * and update local tlb only
			 */
			if (vmf->pte)
				update_mmu_tlb(vma, addr, vmf->pte);
			ret = -EAGAIN;
			goto pte_unlock;
		}

		entry = pte_mkyoung(vmf->orig_pte);
		if (ptep_set_access_flags(vma, addr, vmf->pte, entry, 0))
			update_mmu_cache(vma, addr, vmf->pte);
	}

	/*
	 * This really shouldn't fail, because the page is there
	 * in the page tables. But it might just be unreadable,
	 * in which case we just give up and fill the result with
	 * zeroes.
	 */
	if (__copy_from_user_inatomic(kaddr, uaddr, PAGE_SIZE)) {
		if (vmf->pte)
			goto warn;

		/* Re-validate under PTL if the page is still mapped */
		vmf->pte = pte_offset_map_lock(mm, vmf->pmd, addr, &vmf->ptl);
		if (unlikely(!vmf->pte || !pte_same(ptep_get(vmf->pte), vmf->orig_pte))) {
			/* The PTE changed under us, update local tlb */
			if (vmf->pte)
				update_mmu_tlb(vma, addr, vmf->pte);
			ret = -EAGAIN;
			goto pte_unlock;
		}

		/*
		 * The same page can be mapped back since last copy attempt.
		 * Try to copy again under PTL.
		 */
		if (__copy_from_user_inatomic(kaddr, uaddr, PAGE_SIZE)) {
			/*
			 * Give a warn in case there can be some obscure
			 * use-case
			 */
warn:
			WARN_ON_ONCE(1);
			clear_page(kaddr);
		}
	}

	ret = 0;

pte_unlock:
	if (vmf->pte)
		pte_unmap_unlock(vmf->pte, vmf->ptl);
	kunmap_atomic(kaddr);
	flush_dcache_page(dst);

	return ret;
}

static gfp_t __get_fault_gfp_mask(struct vm_area_struct *vma)
{
	struct file *vm_file = vma->vm_file;

	if (vm_file)
		return mapping_gfp_mask(vm_file->f_mapping) | __GFP_FS | __GFP_IO;

	/*
	 * Special mappings (e.g. VDSO) do not have any file so fake
	 * a default GFP_KERNEL for them.
	 */
	return GFP_KERNEL;
}

/*
 * Notify the address space that the page is about to become writable so that
 * it can prohibit this or wait for the page to get into an appropriate state.
 *
 * We do this without the lock held, so that it can sleep if it needs to.
 */
static vm_fault_t do_page_mkwrite(struct vm_fault *vmf)
{
	vm_fault_t ret;
	struct page *page = vmf->page;
	unsigned int old_flags = vmf->flags;

	vmf->flags = FAULT_FLAG_WRITE|FAULT_FLAG_MKWRITE;

	if (vmf->vma->vm_file &&
	    IS_SWAPFILE(vmf->vma->vm_file->f_mapping->host))
		return VM_FAULT_SIGBUS;

	ret = vmf->vma->vm_ops->page_mkwrite(vmf);
	/* Restore original flags so that caller is not surprised */
	vmf->flags = old_flags;
	if (unlikely(ret & (VM_FAULT_ERROR | VM_FAULT_NOPAGE)))
		return ret;
	if (unlikely(!(ret & VM_FAULT_LOCKED))) {
		lock_page(page);
		if (!page->mapping) {
			unlock_page(page);
			return 0; /* retry */
		}
		ret |= VM_FAULT_LOCKED;
	} else
		VM_BUG_ON_PAGE(!PageLocked(page), page);
	return ret;
}

/*
 * Handle dirtying of a page in shared file mapping on a write fault.
 *
 * The function expects the page to be locked and unlocks it.
 */
static vm_fault_t fault_dirty_shared_page(struct vm_fault *vmf)
{
	struct vm_area_struct *vma = vmf->vma;
	struct address_space *mapping;
	struct page *page = vmf->page;
	bool dirtied;
	bool page_mkwrite = vma->vm_ops && vma->vm_ops->page_mkwrite;

	dirtied = set_page_dirty(page);
	VM_BUG_ON_PAGE(PageAnon(page), page);
	/*
	 * Take a local copy of the address_space - page.mapping may be zeroed
	 * by truncate after unlock_page().   The address_space itself remains
	 * pinned by vma->vm_file's reference.  We rely on unlock_page()'s
	 * release semantics to prevent the compiler from undoing this copying.
	 */
	mapping = page_rmapping(page);
	unlock_page(page);

	if (!page_mkwrite)
		file_update_time(vma->vm_file);

	/*
	 * Throttle page dirtying rate down to writeback speed.
	 *
	 * mapping may be NULL here because some device drivers do not
	 * set page.mapping but still dirty their pages
	 *
	 * Drop the mmap_lock before waiting on IO, if we can. The file
	 * is pinning the mapping, as per above.
	 */
	if ((dirtied || page_mkwrite) && mapping) {
		struct file *fpin;

		fpin = maybe_unlock_mmap_for_io(vmf, NULL);
		balance_dirty_pages_ratelimited(mapping);
		if (fpin) {
			fput(fpin);
			return VM_FAULT_COMPLETED;
		}
	}

	return 0;
}

/*
 * Handle write page faults for pages that can be reused in the current vma
 *
 * This can happen either due to the mapping being with the VM_SHARED flag,
 * or due to us being the last reference standing to the page. In either
 * case, all we need to do here is to mark the page as writable and update
 * any related book-keeping.
 */
static inline void wp_page_reuse(struct vm_fault *vmf)
	__releases(vmf->ptl)
{
	struct vm_area_struct *vma = vmf->vma;
	struct page *page = vmf->page;
	pte_t entry;

	VM_BUG_ON(!(vmf->flags & FAULT_FLAG_WRITE));
	VM_BUG_ON(page && PageAnon(page) && !PageAnonExclusive(page));

	/*
	 * Clear the pages cpupid information as the existing
	 * information potentially belongs to a now completely
	 * unrelated process.
	 */
	if (page)
		page_cpupid_xchg_last(page, (1 << LAST_CPUPID_SHIFT) - 1);

	flush_cache_page(vma, vmf->address, pte_pfn(vmf->orig_pte));
	entry = pte_mkyoung(vmf->orig_pte);
	entry = maybe_mkwrite(pte_mkdirty(entry), vma);
	if (ptep_set_access_flags(vma, vmf->address, vmf->pte, entry, 1))
		update_mmu_cache(vma, vmf->address, vmf->pte);
	pte_unmap_unlock(vmf->pte, vmf->ptl);
	count_vm_event(PGREUSE);
}

/*
 * Handle the case of a page which we actually need to copy to a new page,
 * either due to COW or unsharing.
 *
 * Called with mmap_lock locked and the old page referenced, but
 * without the ptl held.
 *
 * High level logic flow:
 *
 * - Allocate a page, copy the content of the old page to the new one.
 * - Handle book keeping and accounting - cgroups, mmu-notifiers, etc.
 * - Take the PTL. If the pte changed, bail out and release the allocated page
 * - If the pte is still the way we remember it, update the page table and all
 *   relevant references. This includes dropping the reference the page-table
 *   held to the old page, as well as updating the rmap.
 * - In any case, unlock the PTL and drop the reference we took to the old page.
 */
static vm_fault_t wp_page_copy(struct vm_fault *vmf)
{
	const bool unshare = vmf->flags & FAULT_FLAG_UNSHARE;
	struct vm_area_struct *vma = vmf->vma;
	struct mm_struct *mm = vma->vm_mm;
	struct folio *old_folio = NULL;
	struct folio *new_folio = NULL;
	pte_t entry;
	int page_copied = 0;
	struct mmu_notifier_range range;
	int ret;

	delayacct_wpcopy_start();

	if (vmf->page)
		old_folio = page_folio(vmf->page);
	if (unlikely(anon_vma_prepare(vma)))
		goto oom;

	if (is_zero_pfn(pte_pfn(vmf->orig_pte))) {
		new_folio = vma_alloc_zeroed_movable_folio(vma, vmf->address);
		if (!new_folio)
			goto oom;
	} else {
		new_folio = vma_alloc_folio(GFP_HIGHUSER_MOVABLE, 0, vma,
				vmf->address, false);
		if (!new_folio)
			goto oom;

		ret = __wp_page_copy_user(&new_folio->page, vmf->page, vmf);
		if (ret) {
			/*
			 * COW failed, if the fault was solved by other,
			 * it's fine. If not, userspace would re-fault on
			 * the same address and we will handle the fault
			 * from the second attempt.
			 * The -EHWPOISON case will not be retried.
			 */
			folio_put(new_folio);
			if (old_folio)
				folio_put(old_folio);

			delayacct_wpcopy_end();
			return ret == -EHWPOISON ? VM_FAULT_HWPOISON : 0;
		}
		kmsan_copy_page_meta(&new_folio->page, vmf->page);
	}

	if (mem_cgroup_charge(new_folio, mm, GFP_KERNEL))
		goto oom_free_new;
	folio_throttle_swaprate(new_folio, GFP_KERNEL);

	__folio_mark_uptodate(new_folio);

	mmu_notifier_range_init(&range, MMU_NOTIFY_CLEAR, 0, mm,
				vmf->address & PAGE_MASK,
				(vmf->address & PAGE_MASK) + PAGE_SIZE);
	mmu_notifier_invalidate_range_start(&range);

	/*
	 * Re-check the pte - we dropped the lock
	 */
	vmf->pte = pte_offset_map_lock(mm, vmf->pmd, vmf->address, &vmf->ptl);
	if (likely(vmf->pte && pte_same(ptep_get(vmf->pte), vmf->orig_pte))) {
		if (old_folio) {
			if (!folio_test_anon(old_folio)) {
				dec_mm_counter(mm, mm_counter_file(&old_folio->page));
				inc_mm_counter(mm, MM_ANONPAGES);
			}
		} else {
			inc_mm_counter(mm, MM_ANONPAGES);
		}
		flush_cache_page(vma, vmf->address, pte_pfn(vmf->orig_pte));
		entry = mk_pte(&new_folio->page, vma->vm_page_prot);
		entry = pte_sw_mkyoung(entry);
		if (unlikely(unshare)) {
			if (pte_soft_dirty(vmf->orig_pte))
				entry = pte_mksoft_dirty(entry);
			if (pte_uffd_wp(vmf->orig_pte))
				entry = pte_mkuffd_wp(entry);
		} else {
			entry = maybe_mkwrite(pte_mkdirty(entry), vma);
		}

		/*
		 * Clear the pte entry and flush it first, before updating the
		 * pte with the new entry, to keep TLBs on different CPUs in
		 * sync. This code used to set the new PTE then flush TLBs, but
		 * that left a window where the new PTE could be loaded into
		 * some TLBs while the old PTE remains in others.
		 */
		ptep_clear_flush_notify(vma, vmf->address, vmf->pte);
		folio_add_new_anon_rmap(new_folio, vma, vmf->address);
		folio_add_lru_vma(new_folio, vma);
		/*
		 * We call the notify macro here because, when using secondary
		 * mmu page tables (such as kvm shadow page tables), we want the
		 * new page to be mapped directly into the secondary page table.
		 */
		BUG_ON(unshare && pte_write(entry));
		set_pte_at_notify(mm, vmf->address, vmf->pte, entry);
		update_mmu_cache(vma, vmf->address, vmf->pte);
		if (old_folio) {
			/*
			 * Only after switching the pte to the new page may
			 * we remove the mapcount here. Otherwise another
			 * process may come and find the rmap count decremented
			 * before the pte is switched to the new page, and
			 * "reuse" the old page writing into it while our pte
			 * here still points into it and can be read by other
			 * threads.
			 *
			 * The critical issue is to order this
			 * page_remove_rmap with the ptp_clear_flush above.
			 * Those stores are ordered by (if nothing else,)
			 * the barrier present in the atomic_add_negative
			 * in page_remove_rmap.
			 *
			 * Then the TLB flush in ptep_clear_flush ensures that
			 * no process can access the old page before the
			 * decremented mapcount is visible. And the old page
			 * cannot be reused until after the decremented
			 * mapcount is visible. So transitively, TLBs to
			 * old page will be flushed before it can be reused.
			 */
			page_remove_rmap(vmf->page, vma, false);
		}

		/* Free the old page.. */
		new_folio = old_folio;
		page_copied = 1;
		pte_unmap_unlock(vmf->pte, vmf->ptl);
	} else if (vmf->pte) {
		update_mmu_tlb(vma, vmf->address, vmf->pte);
		pte_unmap_unlock(vmf->pte, vmf->ptl);
	}

	/*
	 * No need to double call mmu_notifier->invalidate_range() callback as
	 * the above ptep_clear_flush_notify() did already call it.
	 */
	mmu_notifier_invalidate_range_only_end(&range);

	if (new_folio)
		folio_put(new_folio);
	if (old_folio) {
		if (page_copied)
			free_swap_cache(&old_folio->page);
		folio_put(old_folio);
	}

	delayacct_wpcopy_end();
	return 0;
oom_free_new:
	folio_put(new_folio);
oom:
	if (old_folio)
		folio_put(old_folio);

	delayacct_wpcopy_end();
	return VM_FAULT_OOM;
}

/**
 * finish_mkwrite_fault - finish page fault for a shared mapping, making PTE
 *			  writeable once the page is prepared
 *
 * @vmf: structure describing the fault
 *
 * This function handles all that is needed to finish a write page fault in a
 * shared mapping due to PTE being read-only once the mapped page is prepared.
 * It handles locking of PTE and modifying it.
 *
 * The function expects the page to be locked or other protection against
 * concurrent faults / writeback (such as DAX radix tree locks).
 *
 * Return: %0 on success, %VM_FAULT_NOPAGE when PTE got changed before
 * we acquired PTE lock.
 */
vm_fault_t finish_mkwrite_fault(struct vm_fault *vmf)
{
	WARN_ON_ONCE(!(vmf->vma->vm_flags & VM_SHARED));
	vmf->pte = pte_offset_map_lock(vmf->vma->vm_mm, vmf->pmd, vmf->address,
				       &vmf->ptl);
	if (!vmf->pte)
		return VM_FAULT_NOPAGE;
	/*
	 * We might have raced with another page fault while we released the
	 * pte_offset_map_lock.
	 */
	if (!pte_same(ptep_get(vmf->pte), vmf->orig_pte)) {
		update_mmu_tlb(vmf->vma, vmf->address, vmf->pte);
		pte_unmap_unlock(vmf->pte, vmf->ptl);
		return VM_FAULT_NOPAGE;
	}
	wp_page_reuse(vmf);
	return 0;
}

/*
 * Handle write page faults for VM_MIXEDMAP or VM_PFNMAP for a VM_SHARED
 * mapping
 */
static vm_fault_t wp_pfn_shared(struct vm_fault *vmf)
{
	struct vm_area_struct *vma = vmf->vma;

	if (vma->vm_ops && vma->vm_ops->pfn_mkwrite) {
		vm_fault_t ret;

		pte_unmap_unlock(vmf->pte, vmf->ptl);
		vmf->flags |= FAULT_FLAG_MKWRITE;
		ret = vma->vm_ops->pfn_mkwrite(vmf);
		if (ret & (VM_FAULT_ERROR | VM_FAULT_NOPAGE))
			return ret;
		return finish_mkwrite_fault(vmf);
	}
	wp_page_reuse(vmf);
	return 0;
}

static vm_fault_t wp_page_shared(struct vm_fault *vmf)
	__releases(vmf->ptl)
{
	struct vm_area_struct *vma = vmf->vma;
	vm_fault_t ret = 0;

	get_page(vmf->page);

	if (vma->vm_ops && vma->vm_ops->page_mkwrite) {
		vm_fault_t tmp;

		pte_unmap_unlock(vmf->pte, vmf->ptl);
		tmp = do_page_mkwrite(vmf);
		if (unlikely(!tmp || (tmp &
				      (VM_FAULT_ERROR | VM_FAULT_NOPAGE)))) {
			put_page(vmf->page);
			return tmp;
		}
		tmp = finish_mkwrite_fault(vmf);
		if (unlikely(tmp & (VM_FAULT_ERROR | VM_FAULT_NOPAGE))) {
			unlock_page(vmf->page);
			put_page(vmf->page);
			return tmp;
		}
	} else {
		wp_page_reuse(vmf);
		lock_page(vmf->page);
	}
	ret |= fault_dirty_shared_page(vmf);
	put_page(vmf->page);

	return ret;
}

/*
 * This routine handles present pages, when
 * * users try to write to a shared page (FAULT_FLAG_WRITE)
 * * GUP wants to take a R/O pin on a possibly shared anonymous page
 *   (FAULT_FLAG_UNSHARE)
 *
 * It is done by copying the page to a new address and decrementing the
 * shared-page counter for the old page.
 *
 * Note that this routine assumes that the protection checks have been
 * done by the caller (the low-level page fault routine in most cases).
 * Thus, with FAULT_FLAG_WRITE, we can safely just mark it writable once we've
 * done any necessary COW.
 *
 * In case of FAULT_FLAG_WRITE, we also mark the page dirty at this point even
 * though the page will change only once the write actually happens. This
 * avoids a few races, and potentially makes it more efficient.
 *
 * We enter with non-exclusive mmap_lock (to exclude vma changes,
 * but allow concurrent faults), with pte both mapped and locked.
 * We return with mmap_lock still held, but pte unmapped and unlocked.
 */
static vm_fault_t do_wp_page(struct vm_fault *vmf)
	__releases(vmf->ptl)
{
	const bool unshare = vmf->flags & FAULT_FLAG_UNSHARE;
	struct vm_area_struct *vma = vmf->vma;
	struct folio *folio = NULL;

	if (likely(!unshare)) {
		if (userfaultfd_pte_wp(vma, ptep_get(vmf->pte))) {
			pte_unmap_unlock(vmf->pte, vmf->ptl);
			return handle_userfault(vmf, VM_UFFD_WP);
		}

		/*
		 * Userfaultfd write-protect can defer flushes. Ensure the TLB
		 * is flushed in this case before copying.
		 */
		if (unlikely(userfaultfd_wp(vmf->vma) &&
			     mm_tlb_flush_pending(vmf->vma->vm_mm)))
			flush_tlb_page(vmf->vma, vmf->address);
	}

	vmf->page = vm_normal_page(vma, vmf->address, vmf->orig_pte);

	/*
	 * Shared mapping: we are guaranteed to have VM_WRITE and
	 * FAULT_FLAG_WRITE set at this point.
	 */
	if (vma->vm_flags & (VM_SHARED | VM_MAYSHARE)) {
		/*
		 * VM_MIXEDMAP !pfn_valid() case, or VM_SOFTDIRTY clear on a
		 * VM_PFNMAP VMA.
		 *
		 * We should not cow pages in a shared writeable mapping.
		 * Just mark the pages writable and/or call ops->pfn_mkwrite.
		 */
		if (!vmf->page)
			return wp_pfn_shared(vmf);
		return wp_page_shared(vmf);
	}

	if (vmf->page)
		folio = page_folio(vmf->page);

	/*
	 * Private mapping: create an exclusive anonymous page copy if reuse
	 * is impossible. We might miss VM_WRITE for FOLL_FORCE handling.
	 */
	if (folio && folio_test_anon(folio)) {
		/*
		 * If the page is exclusive to this process we must reuse the
		 * page without further checks.
		 */
		if (PageAnonExclusive(vmf->page))
			goto reuse;

		/*
		 * We have to verify under folio lock: these early checks are
		 * just an optimization to avoid locking the folio and freeing
		 * the swapcache if there is little hope that we can reuse.
		 *
		 * KSM doesn't necessarily raise the folio refcount.
		 */
		if (folio_test_ksm(folio) || folio_ref_count(folio) > 3)
			goto copy;
		if (!folio_test_lru(folio))
			/*
			 * We cannot easily detect+handle references from
			 * remote LRU caches or references to LRU folios.
			 */
			lru_add_drain();
		if (folio_ref_count(folio) > 1 + folio_test_swapcache(folio))
			goto copy;
		if (!folio_trylock(folio))
			goto copy;
		if (folio_test_swapcache(folio))
			folio_free_swap(folio);
		if (folio_test_ksm(folio) || folio_ref_count(folio) != 1) {
			folio_unlock(folio);
			goto copy;
		}
		/*
		 * Ok, we've got the only folio reference from our mapping
		 * and the folio is locked, it's dark out, and we're wearing
		 * sunglasses. Hit it.
		 */
		page_move_anon_rmap(vmf->page, vma);
		folio_unlock(folio);
reuse:
		if (unlikely(unshare)) {
			pte_unmap_unlock(vmf->pte, vmf->ptl);
			return 0;
		}
		wp_page_reuse(vmf);
		return 0;
	}
copy:
	/*
	 * Ok, we need to copy. Oh, well..
	 */
	if (folio)
		folio_get(folio);

	pte_unmap_unlock(vmf->pte, vmf->ptl);
#ifdef CONFIG_KSM
	if (folio && folio_test_ksm(folio))
		count_vm_event(COW_KSM);
#endif
	return wp_page_copy(vmf);
}

static void unmap_mapping_range_vma(struct vm_area_struct *vma,
		unsigned long start_addr, unsigned long end_addr,
		struct zap_details *details)
{
	zap_page_range_single(vma, start_addr, end_addr - start_addr, details);
}

static inline void unmap_mapping_range_tree(struct rb_root_cached *root,
					    pgoff_t first_index,
					    pgoff_t last_index,
					    struct zap_details *details)
{
	struct vm_area_struct *vma;
	pgoff_t vba, vea, zba, zea;

	vma_interval_tree_foreach(vma, root, first_index, last_index) {
		vba = vma->vm_pgoff;
		vea = vba + vma_pages(vma) - 1;
		zba = max(first_index, vba);
		zea = min(last_index, vea);

		unmap_mapping_range_vma(vma,
			((zba - vba) << PAGE_SHIFT) + vma->vm_start,
			((zea - vba + 1) << PAGE_SHIFT) + vma->vm_start,
				details);
	}
}

/**
 * unmap_mapping_folio() - Unmap single folio from processes.
 * @folio: The locked folio to be unmapped.
 *
 * Unmap this folio from any userspace process which still has it mmaped.
 * Typically, for efficiency, the range of nearby pages has already been
 * unmapped by unmap_mapping_pages() or unmap_mapping_range().  But once
 * truncation or invalidation holds the lock on a folio, it may find that
 * the page has been remapped again: and then uses unmap_mapping_folio()
 * to unmap it finally.
 */
void unmap_mapping_folio(struct folio *folio)
{
	struct address_space *mapping = folio->mapping;
	struct zap_details details = { };
	pgoff_t	first_index;
	pgoff_t	last_index;

	VM_BUG_ON(!folio_test_locked(folio));

	first_index = folio->index;
	last_index = folio->index + folio_nr_pages(folio) - 1;

	details.even_cows = false;
	details.single_folio = folio;
	details.zap_flags = ZAP_FLAG_DROP_MARKER;

	i_mmap_lock_read(mapping);
	if (unlikely(!RB_EMPTY_ROOT(&mapping->i_mmap.rb_root)))
		unmap_mapping_range_tree(&mapping->i_mmap, first_index,
					 last_index, &details);
	i_mmap_unlock_read(mapping);
}

/**
 * unmap_mapping_pages() - Unmap pages from processes.
 * @mapping: The address space containing pages to be unmapped.
 * @start: Index of first page to be unmapped.
 * @nr: Number of pages to be unmapped.  0 to unmap to end of file.
 * @even_cows: Whether to unmap even private COWed pages.
 *
 * Unmap the pages in this address space from any userspace process which
 * has them mmaped.  Generally, you want to remove COWed pages as well when
 * a file is being truncated, but not when invalidating pages from the page
 * cache.
 */
void unmap_mapping_pages(struct address_space *mapping, pgoff_t start,
		pgoff_t nr, bool even_cows)
{
	struct zap_details details = { };
	pgoff_t	first_index = start;
	pgoff_t	last_index = start + nr - 1;

	details.even_cows = even_cows;
	if (last_index < first_index)
		last_index = ULONG_MAX;

	i_mmap_lock_read(mapping);
	if (unlikely(!RB_EMPTY_ROOT(&mapping->i_mmap.rb_root)))
		unmap_mapping_range_tree(&mapping->i_mmap, first_index,
					 last_index, &details);
	i_mmap_unlock_read(mapping);
}
EXPORT_SYMBOL_GPL(unmap_mapping_pages);

/**
 * unmap_mapping_range - unmap the portion of all mmaps in the specified
 * address_space corresponding to the specified byte range in the underlying
 * file.
 *
 * @mapping: the address space containing mmaps to be unmapped.
 * @holebegin: byte in first page to unmap, relative to the start of
 * the underlying file.  This will be rounded down to a PAGE_SIZE
 * boundary.  Note that this is different from truncate_pagecache(), which
 * must keep the partial page.  In contrast, we must get rid of
 * partial pages.
 * @holelen: size of prospective hole in bytes.  This will be rounded
 * up to a PAGE_SIZE boundary.  A holelen of zero truncates to the
 * end of the file.
 * @even_cows: 1 when truncating a file, unmap even private COWed pages;
 * but 0 when invalidating pagecache, don't throw away private data.
 */
void unmap_mapping_range(struct address_space *mapping,
		loff_t const holebegin, loff_t const holelen, int even_cows)
{
	pgoff_t hba = holebegin >> PAGE_SHIFT;
	pgoff_t hlen = (holelen + PAGE_SIZE - 1) >> PAGE_SHIFT;

	/* Check for overflow. */
	if (sizeof(holelen) > sizeof(hlen)) {
		long long holeend =
			(holebegin + holelen + PAGE_SIZE - 1) >> PAGE_SHIFT;
		if (holeend & ~(long long)ULONG_MAX)
			hlen = ULONG_MAX - hba + 1;
	}

	unmap_mapping_pages(mapping, hba, hlen, even_cows);
}
EXPORT_SYMBOL(unmap_mapping_range);

/*
 * Restore a potential device exclusive pte to a working pte entry
 */
static vm_fault_t remove_device_exclusive_entry(struct vm_fault *vmf)
{
	struct folio *folio = page_folio(vmf->page);
	struct vm_area_struct *vma = vmf->vma;
	struct mmu_notifier_range range;

	/*
	 * We need a reference to lock the folio because we don't hold
	 * the PTL so a racing thread can remove the device-exclusive
	 * entry and unmap it. If the folio is free the entry must
	 * have been removed already. If it happens to have already
	 * been re-allocated after being freed all we do is lock and
	 * unlock it.
	 */
	if (!folio_try_get(folio))
		return 0;

	if (!folio_lock_or_retry(folio, vma->vm_mm, vmf->flags)) {
		folio_put(folio);
		return VM_FAULT_RETRY;
	}
	mmu_notifier_range_init_owner(&range, MMU_NOTIFY_EXCLUSIVE, 0,
				vma->vm_mm, vmf->address & PAGE_MASK,
				(vmf->address & PAGE_MASK) + PAGE_SIZE, NULL);
	mmu_notifier_invalidate_range_start(&range);

	vmf->pte = pte_offset_map_lock(vma->vm_mm, vmf->pmd, vmf->address,
				&vmf->ptl);
	if (likely(vmf->pte && pte_same(ptep_get(vmf->pte), vmf->orig_pte)))
		restore_exclusive_pte(vma, vmf->page, vmf->address, vmf->pte);

	if (vmf->pte)
		pte_unmap_unlock(vmf->pte, vmf->ptl);
	folio_unlock(folio);
	folio_put(folio);

	mmu_notifier_invalidate_range_end(&range);
	return 0;
}

static inline bool should_try_to_free_swap(struct folio *folio,
					   struct vm_area_struct *vma,
					   unsigned int fault_flags)
{
	if (!folio_test_swapcache(folio))
		return false;
	if (mem_cgroup_swap_full(folio) || (vma->vm_flags & VM_LOCKED) ||
	    folio_test_mlocked(folio))
		return true;
	/*
	 * If we want to map a page that's in the swapcache writable, we
	 * have to detect via the refcount if we're really the exclusive
	 * user. Try freeing the swapcache to get rid of the swapcache
	 * reference only in case it's likely that we'll be the exlusive user.
	 */
	return (fault_flags & FAULT_FLAG_WRITE) && !folio_test_ksm(folio) &&
		folio_ref_count(folio) == 2;
}

static vm_fault_t pte_marker_clear(struct vm_fault *vmf)
{
	vmf->pte = pte_offset_map_lock(vmf->vma->vm_mm, vmf->pmd,
				       vmf->address, &vmf->ptl);
	if (!vmf->pte)
		return 0;
	/*
	 * Be careful so that we will only recover a special uffd-wp pte into a
	 * none pte.  Otherwise it means the pte could have changed, so retry.
	 *
	 * This should also cover the case where e.g. the pte changed
	 * quickly from a PTE_MARKER_UFFD_WP into PTE_MARKER_SWAPIN_ERROR.
	 * So is_pte_marker() check is not enough to safely drop the pte.
	 */
	if (pte_same(vmf->orig_pte, ptep_get(vmf->pte)))
		pte_clear(vmf->vma->vm_mm, vmf->address, vmf->pte);
	pte_unmap_unlock(vmf->pte, vmf->ptl);
	return 0;
}

static vm_fault_t do_pte_missing(struct vm_fault *vmf)
{
	if (vma_is_anonymous(vmf->vma))
		return do_anonymous_page(vmf);
	else
		return do_fault(vmf);
}

/*
 * This is actually a page-missing access, but with uffd-wp special pte
 * installed.  It means this pte was wr-protected before being unmapped.
 */
static vm_fault_t pte_marker_handle_uffd_wp(struct vm_fault *vmf)
{
	/*
	 * Just in case there're leftover special ptes even after the region
	 * got unregistered - we can simply clear them.
	 */
	if (unlikely(!userfaultfd_wp(vmf->vma)))
		return pte_marker_clear(vmf);

	return do_pte_missing(vmf);
}

static vm_fault_t handle_pte_marker(struct vm_fault *vmf)
{
	swp_entry_t entry = pte_to_swp_entry(vmf->orig_pte);
	unsigned long marker = pte_marker_get(entry);

	/*
	 * PTE markers should never be empty.  If anything weird happened,
	 * the best thing to do is to kill the process along with its mm.
	 */
	if (WARN_ON_ONCE(!marker))
		return VM_FAULT_SIGBUS;

	/* Higher priority than uffd-wp when data corrupted */
	if (marker & PTE_MARKER_SWAPIN_ERROR)
		return VM_FAULT_SIGBUS;

	if (pte_marker_entry_uffd_wp(entry))
		return pte_marker_handle_uffd_wp(vmf);

	/* This is an unknown pte marker */
	return VM_FAULT_SIGBUS;
}

/*
 * We enter with non-exclusive mmap_lock (to exclude vma changes,
 * but allow concurrent faults), and pte mapped but not yet locked.
 * We return with pte unmapped and unlocked.
 *
 * We return with the mmap_lock locked or unlocked in the same cases
 * as does filemap_fault().
 */
vm_fault_t do_swap_page(struct vm_fault *vmf)
{
	struct vm_area_struct *vma = vmf->vma;
	struct folio *swapcache, *folio = NULL;
	struct page *page;
	struct swap_info_struct *si = NULL;
	rmap_t rmap_flags = RMAP_NONE;
	bool exclusive = false;
	swp_entry_t entry;
	pte_t pte;
	int locked;
	vm_fault_t ret = 0;
	void *shadow = NULL;

	if (!pte_unmap_same(vmf))
		goto out;

	if (vmf->flags & FAULT_FLAG_VMA_LOCK) {
		ret = VM_FAULT_RETRY;
		goto out;
	}

	entry = pte_to_swp_entry(vmf->orig_pte);
	if (unlikely(non_swap_entry(entry))) {
		if (is_migration_entry(entry)) {
			migration_entry_wait(vma->vm_mm, vmf->pmd,
					     vmf->address);
		} else if (is_device_exclusive_entry(entry)) {
			vmf->page = pfn_swap_entry_to_page(entry);
			ret = remove_device_exclusive_entry(vmf);
		} else if (is_device_private_entry(entry)) {
			vmf->page = pfn_swap_entry_to_page(entry);
			vmf->pte = pte_offset_map_lock(vma->vm_mm, vmf->pmd,
					vmf->address, &vmf->ptl);
			if (unlikely(!vmf->pte ||
				     !pte_same(ptep_get(vmf->pte),
							vmf->orig_pte)))
				goto unlock;

			/*
			 * Get a page reference while we know the page can't be
			 * freed.
			 */
			get_page(vmf->page);
			pte_unmap_unlock(vmf->pte, vmf->ptl);
			ret = vmf->page->pgmap->ops->migrate_to_ram(vmf);
			put_page(vmf->page);
		} else if (is_hwpoison_entry(entry)) {
			ret = VM_FAULT_HWPOISON;
		} else if (is_pte_marker_entry(entry)) {
			ret = handle_pte_marker(vmf);
		} else {
			print_bad_pte(vma, vmf->address, vmf->orig_pte, NULL);
			ret = VM_FAULT_SIGBUS;
		}
		goto out;
	}

	/* Prevent swapoff from happening to us. */
	si = get_swap_device(entry);
	if (unlikely(!si))
		goto out;

	folio = swap_cache_get_folio(entry, vma, vmf->address);
	if (folio)
		page = folio_file_page(folio, swp_offset(entry));
	swapcache = folio;

	if (!folio) {
		if (data_race(si->flags & SWP_SYNCHRONOUS_IO) &&
		    __swap_count(entry) == 1) {
			/* skip swapcache */
			folio = vma_alloc_folio(GFP_HIGHUSER_MOVABLE, 0,
						vma, vmf->address, false);
			page = &folio->page;
			if (folio) {
				__folio_set_locked(folio);
				__folio_set_swapbacked(folio);

				if (mem_cgroup_swapin_charge_folio(folio,
							vma->vm_mm, GFP_KERNEL,
							entry)) {
					ret = VM_FAULT_OOM;
					goto out_page;
				}
				mem_cgroup_swapin_uncharge_swap(entry);

				shadow = get_shadow_from_swap_cache(entry);
				if (shadow)
					workingset_refault(folio, shadow);

				folio_add_lru(folio);

				/* To provide entry to swap_readpage() */
				folio_set_swap_entry(folio, entry);
				swap_readpage(page, true, NULL);
				folio->private = NULL;
			}
		} else {
			page = swapin_readahead(entry, GFP_HIGHUSER_MOVABLE,
						vmf);
			if (page)
				folio = page_folio(page);
			swapcache = folio;
		}

		if (!folio) {
			/*
			 * Back out if somebody else faulted in this pte
			 * while we released the pte lock.
			 */
			vmf->pte = pte_offset_map_lock(vma->vm_mm, vmf->pmd,
					vmf->address, &vmf->ptl);
			if (likely(vmf->pte &&
				   pte_same(ptep_get(vmf->pte), vmf->orig_pte)))
				ret = VM_FAULT_OOM;
			goto unlock;
		}

		/* Had to read the page from swap area: Major fault */
		ret = VM_FAULT_MAJOR;
		count_vm_event(PGMAJFAULT);
		count_memcg_event_mm(vma->vm_mm, PGMAJFAULT);
	} else if (PageHWPoison(page)) {
		/*
		 * hwpoisoned dirty swapcache pages are kept for killing
		 * owner processes (which may be unknown at hwpoison time)
		 */
		ret = VM_FAULT_HWPOISON;
		goto out_release;
	}

	locked = folio_lock_or_retry(folio, vma->vm_mm, vmf->flags);

	if (!locked) {
		ret |= VM_FAULT_RETRY;
		goto out_release;
	}

	if (swapcache) {
		/*
		 * Make sure folio_free_swap() or swapoff did not release the
		 * swapcache from under us.  The page pin, and pte_same test
		 * below, are not enough to exclude that.  Even if it is still
		 * swapcache, we need to check that the page's swap has not
		 * changed.
		 */
		if (unlikely(!folio_test_swapcache(folio) ||
			     page_private(page) != entry.val))
			goto out_page;

		/*
		 * KSM sometimes has to copy on read faults, for example, if
		 * page->index of !PageKSM() pages would be nonlinear inside the
		 * anon VMA -- PageKSM() is lost on actual swapout.
		 */
		page = ksm_might_need_to_copy(page, vma, vmf->address);
		if (unlikely(!page)) {
			ret = VM_FAULT_OOM;
			goto out_page;
		} else if (unlikely(PTR_ERR(page) == -EHWPOISON)) {
			ret = VM_FAULT_HWPOISON;
			goto out_page;
		}
		folio = page_folio(page);

		/*
		 * If we want to map a page that's in the swapcache writable, we
		 * have to detect via the refcount if we're really the exclusive
		 * owner. Try removing the extra reference from the local LRU
		 * caches if required.
		 */
		if ((vmf->flags & FAULT_FLAG_WRITE) && folio == swapcache &&
		    !folio_test_ksm(folio) && !folio_test_lru(folio))
			lru_add_drain();
	}

	folio_throttle_swaprate(folio, GFP_KERNEL);

	/*
	 * Back out if somebody else already faulted in this pte.
	 */
	vmf->pte = pte_offset_map_lock(vma->vm_mm, vmf->pmd, vmf->address,
			&vmf->ptl);
	if (unlikely(!vmf->pte || !pte_same(ptep_get(vmf->pte), vmf->orig_pte)))
		goto out_nomap;

	if (unlikely(!folio_test_uptodate(folio))) {
		ret = VM_FAULT_SIGBUS;
		goto out_nomap;
	}

	/*
	 * PG_anon_exclusive reuses PG_mappedtodisk for anon pages. A swap pte
	 * must never point at an anonymous page in the swapcache that is
	 * PG_anon_exclusive. Sanity check that this holds and especially, that
	 * no filesystem set PG_mappedtodisk on a page in the swapcache. Sanity
	 * check after taking the PT lock and making sure that nobody
	 * concurrently faulted in this page and set PG_anon_exclusive.
	 */
	BUG_ON(!folio_test_anon(folio) && folio_test_mappedtodisk(folio));
	BUG_ON(folio_test_anon(folio) && PageAnonExclusive(page));

	/*
	 * Check under PT lock (to protect against concurrent fork() sharing
	 * the swap entry concurrently) for certainly exclusive pages.
	 */
	if (!folio_test_ksm(folio)) {
		exclusive = pte_swp_exclusive(vmf->orig_pte);
		if (folio != swapcache) {
			/*
			 * We have a fresh page that is not exposed to the
			 * swapcache -> certainly exclusive.
			 */
			exclusive = true;
		} else if (exclusive && folio_test_writeback(folio) &&
			  data_race(si->flags & SWP_STABLE_WRITES)) {
			/*
			 * This is tricky: not all swap backends support
			 * concurrent page modifications while under writeback.
			 *
			 * So if we stumble over such a page in the swapcache
			 * we must not set the page exclusive, otherwise we can
			 * map it writable without further checks and modify it
			 * while still under writeback.
			 *
			 * For these problematic swap backends, simply drop the
			 * exclusive marker: this is perfectly fine as we start
			 * writeback only if we fully unmapped the page and
			 * there are no unexpected references on the page after
			 * unmapping succeeded. After fully unmapped, no
			 * further GUP references (FOLL_GET and FOLL_PIN) can
			 * appear, so dropping the exclusive marker and mapping
			 * it only R/O is fine.
			 */
			exclusive = false;
		}
	}

	/*
	 * Some architectures may have to restore extra metadata to the page
	 * when reading from swap. This metadata may be indexed by swap entry
	 * so this must be called before swap_free().
	 */
	arch_swap_restore(entry, folio);

	/*
	 * Remove the swap entry and conditionally try to free up the swapcache.
	 * We're already holding a reference on the page but haven't mapped it
	 * yet.
	 */
	swap_free(entry);
	if (should_try_to_free_swap(folio, vma, vmf->flags))
		folio_free_swap(folio);

	inc_mm_counter(vma->vm_mm, MM_ANONPAGES);
	dec_mm_counter(vma->vm_mm, MM_SWAPENTS);
	pte = mk_pte(page, vma->vm_page_prot);

	/*
	 * Same logic as in do_wp_page(); however, optimize for pages that are
	 * certainly not shared either because we just allocated them without
	 * exposing them to the swapcache or because the swap entry indicates
	 * exclusivity.
	 */
	if (!folio_test_ksm(folio) &&
	    (exclusive || folio_ref_count(folio) == 1)) {
		if (vmf->flags & FAULT_FLAG_WRITE) {
			pte = maybe_mkwrite(pte_mkdirty(pte), vma);
			vmf->flags &= ~FAULT_FLAG_WRITE;
		}
		rmap_flags |= RMAP_EXCLUSIVE;
	}
	flush_icache_page(vma, page);
	if (pte_swp_soft_dirty(vmf->orig_pte))
		pte = pte_mksoft_dirty(pte);
	if (pte_swp_uffd_wp(vmf->orig_pte))
		pte = pte_mkuffd_wp(pte);
	vmf->orig_pte = pte;

	/* ksm created a completely new copy */
	if (unlikely(folio != swapcache && swapcache)) {
		page_add_new_anon_rmap(page, vma, vmf->address);
		folio_add_lru_vma(folio, vma);
	} else {
		page_add_anon_rmap(page, vma, vmf->address, rmap_flags);
	}

	VM_BUG_ON(!folio_test_anon(folio) ||
			(pte_write(pte) && !PageAnonExclusive(page)));
	set_pte_at(vma->vm_mm, vmf->address, vmf->pte, pte);
	arch_do_swap_page(vma->vm_mm, vma, vmf->address, pte, vmf->orig_pte);

	folio_unlock(folio);
	if (folio != swapcache && swapcache) {
		/*
		 * Hold the lock to avoid the swap entry to be reused
		 * until we take the PT lock for the pte_same() check
		 * (to avoid false positives from pte_same). For
		 * further safety release the lock after the swap_free
		 * so that the swap count won't change under a
		 * parallel locked swapcache.
		 */
		folio_unlock(swapcache);
		folio_put(swapcache);
	}

	if (vmf->flags & FAULT_FLAG_WRITE) {
		ret |= do_wp_page(vmf);
		if (ret & VM_FAULT_ERROR)
			ret &= VM_FAULT_ERROR;
		goto out;
	}

	/* No need to invalidate - it was non-present before */
	update_mmu_cache(vma, vmf->address, vmf->pte);
unlock:
	if (vmf->pte)
		pte_unmap_unlock(vmf->pte, vmf->ptl);
out:
	if (si)
		put_swap_device(si);
	return ret;
out_nomap:
	if (vmf->pte)
		pte_unmap_unlock(vmf->pte, vmf->ptl);
out_page:
	folio_unlock(folio);
out_release:
	folio_put(folio);
	if (folio != swapcache && swapcache) {
		folio_unlock(swapcache);
		folio_put(swapcache);
	}
	if (si)
		put_swap_device(si);
	return ret;
}

/*
 * We enter with non-exclusive mmap_lock (to exclude vma changes,
 * but allow concurrent faults), and pte mapped but not yet locked.
 * We return with mmap_lock still held, but pte unmapped and unlocked.
 */
static vm_fault_t do_anonymous_page(struct vm_fault *vmf)
{
	bool uffd_wp = vmf_orig_pte_uffd_wp(vmf);
	struct vm_area_struct *vma = vmf->vma;
	struct folio *folio;
	vm_fault_t ret = 0;
	pte_t entry;

	/* File mapping without ->vm_ops ? */
	if (vma->vm_flags & VM_SHARED)
		return VM_FAULT_SIGBUS;

	/*
	 * Use pte_alloc() instead of pte_alloc_map(), so that OOM can
	 * be distinguished from a transient failure of pte_offset_map().
	 */
	if (pte_alloc(vma->vm_mm, vmf->pmd))
		return VM_FAULT_OOM;

	/* Use the zero-page for reads */
	if (!(vmf->flags & FAULT_FLAG_WRITE) &&
			!mm_forbids_zeropage(vma->vm_mm)) {
		entry = pte_mkspecial(pfn_pte(my_zero_pfn(vmf->address),
						vma->vm_page_prot));
		vmf->pte = pte_offset_map_lock(vma->vm_mm, vmf->pmd,
				vmf->address, &vmf->ptl);
		if (!vmf->pte)
			goto unlock;
		if (vmf_pte_changed(vmf)) {
			update_mmu_tlb(vma, vmf->address, vmf->pte);
			goto unlock;
		}
		ret = check_stable_address_space(vma->vm_mm);
		if (ret)
			goto unlock;
		/* Deliver the page fault to userland, check inside PT lock */
		if (userfaultfd_missing(vma)) {
			pte_unmap_unlock(vmf->pte, vmf->ptl);
			return handle_userfault(vmf, VM_UFFD_MISSING);
		}
		goto setpte;
	}

	/* Allocate our own private page. */
	if (unlikely(anon_vma_prepare(vma)))
		goto oom;
	folio = vma_alloc_zeroed_movable_folio(vma, vmf->address);
	if (!folio)
		goto oom;

	if (mem_cgroup_charge(folio, vma->vm_mm, GFP_KERNEL))
		goto oom_free_page;
	folio_throttle_swaprate(folio, GFP_KERNEL);

	/*
	 * The memory barrier inside __folio_mark_uptodate makes sure that
	 * preceding stores to the page contents become visible before
	 * the set_pte_at() write.
	 */
	__folio_mark_uptodate(folio);

	entry = mk_pte(&folio->page, vma->vm_page_prot);
	entry = pte_sw_mkyoung(entry);
	if (vma->vm_flags & VM_WRITE)
		entry = pte_mkwrite(pte_mkdirty(entry));

	vmf->pte = pte_offset_map_lock(vma->vm_mm, vmf->pmd, vmf->address,
			&vmf->ptl);
	if (!vmf->pte)
		goto release;
	if (vmf_pte_changed(vmf)) {
		update_mmu_tlb(vma, vmf->address, vmf->pte);
		goto release;
	}

	ret = check_stable_address_space(vma->vm_mm);
	if (ret)
		goto release;

	/* Deliver the page fault to userland, check inside PT lock */
	if (userfaultfd_missing(vma)) {
		pte_unmap_unlock(vmf->pte, vmf->ptl);
		folio_put(folio);
		return handle_userfault(vmf, VM_UFFD_MISSING);
	}

	inc_mm_counter(vma->vm_mm, MM_ANONPAGES);
	folio_add_new_anon_rmap(folio, vma, vmf->address);
	folio_add_lru_vma(folio, vma);
setpte:
	if (uffd_wp)
		entry = pte_mkuffd_wp(entry);
	set_pte_at(vma->vm_mm, vmf->address, vmf->pte, entry);

	/* No need to invalidate - it was non-present before */
	update_mmu_cache(vma, vmf->address, vmf->pte);
unlock:
	if (vmf->pte)
		pte_unmap_unlock(vmf->pte, vmf->ptl);
	return ret;
release:
	folio_put(folio);
	goto unlock;
oom_free_page:
	folio_put(folio);
oom:
	return VM_FAULT_OOM;
}

/*
 * The mmap_lock must have been held on entry, and may have been
 * released depending on flags and vma->vm_ops->fault() return value.
 * See filemap_fault() and __lock_page_retry().
 */
static vm_fault_t __do_fault(struct vm_fault *vmf)
{
	struct vm_area_struct *vma = vmf->vma;
	vm_fault_t ret;

	/*
	 * Preallocate pte before we take page_lock because this might lead to
	 * deadlocks for memcg reclaim which waits for pages under writeback:
	 *				lock_page(A)
	 *				SetPageWriteback(A)
	 *				unlock_page(A)
	 * lock_page(B)
	 *				lock_page(B)
	 * pte_alloc_one
	 *   shrink_page_list
	 *     wait_on_page_writeback(A)
	 *				SetPageWriteback(B)
	 *				unlock_page(B)
	 *				# flush A, B to clear the writeback
	 */
	if (pmd_none(*vmf->pmd) && !vmf->prealloc_pte) {
		vmf->prealloc_pte = pte_alloc_one(vma->vm_mm);
		if (!vmf->prealloc_pte)
			return VM_FAULT_OOM;
	}

	ret = vma->vm_ops->fault(vmf);
	if (unlikely(ret & (VM_FAULT_ERROR | VM_FAULT_NOPAGE | VM_FAULT_RETRY |
			    VM_FAULT_DONE_COW)))
		return ret;

	if (unlikely(PageHWPoison(vmf->page))) {
		struct page *page = vmf->page;
		vm_fault_t poisonret = VM_FAULT_HWPOISON;
		if (ret & VM_FAULT_LOCKED) {
			if (page_mapped(page))
				unmap_mapping_pages(page_mapping(page),
						    page->index, 1, false);
			/* Retry if a clean page was removed from the cache. */
			if (invalidate_inode_page(page))
				poisonret = VM_FAULT_NOPAGE;
			unlock_page(page);
		}
		put_page(page);
		vmf->page = NULL;
		return poisonret;
	}

	if (unlikely(!(ret & VM_FAULT_LOCKED)))
		lock_page(vmf->page);
	else
		VM_BUG_ON_PAGE(!PageLocked(vmf->page), vmf->page);

	return ret;
}

#ifdef CONFIG_TRANSPARENT_HUGEPAGE
static void deposit_prealloc_pte(struct vm_fault *vmf)
{
	struct vm_area_struct *vma = vmf->vma;

	pgtable_trans_huge_deposit(vma->vm_mm, vmf->pmd, vmf->prealloc_pte);
	/*
	 * We are going to consume the prealloc table,
	 * count that as nr_ptes.
	 */
	mm_inc_nr_ptes(vma->vm_mm);
	vmf->prealloc_pte = NULL;
}

vm_fault_t do_set_pmd(struct vm_fault *vmf, struct page *page)
{
	struct vm_area_struct *vma = vmf->vma;
	bool write = vmf->flags & FAULT_FLAG_WRITE;
	unsigned long haddr = vmf->address & HPAGE_PMD_MASK;
	pmd_t entry;
	int i;
	vm_fault_t ret = VM_FAULT_FALLBACK;

	if (!transhuge_vma_suitable(vma, haddr))
		return ret;

	page = compound_head(page);
	if (compound_order(page) != HPAGE_PMD_ORDER)
		return ret;

	/*
	 * Just backoff if any subpage of a THP is corrupted otherwise
	 * the corrupted page may mapped by PMD silently to escape the
	 * check.  This kind of THP just can be PTE mapped.  Access to
	 * the corrupted subpage should trigger SIGBUS as expected.
	 */
	if (unlikely(PageHasHWPoisoned(page)))
		return ret;

	/*
	 * Archs like ppc64 need additional space to store information
	 * related to pte entry. Use the preallocated table for that.
	 */
	if (arch_needs_pgtable_deposit() && !vmf->prealloc_pte) {
		vmf->prealloc_pte = pte_alloc_one(vma->vm_mm);
		if (!vmf->prealloc_pte)
			return VM_FAULT_OOM;
	}

	vmf->ptl = pmd_lock(vma->vm_mm, vmf->pmd);
	if (unlikely(!pmd_none(*vmf->pmd)))
		goto out;

	for (i = 0; i < HPAGE_PMD_NR; i++)
		flush_icache_page(vma, page + i);

	entry = mk_huge_pmd(page, vma->vm_page_prot);
	if (write)
		entry = maybe_pmd_mkwrite(pmd_mkdirty(entry), vma);

	add_mm_counter(vma->vm_mm, mm_counter_file(page), HPAGE_PMD_NR);
	page_add_file_rmap(page, vma, true);

	/*
	 * deposit and withdraw with pmd lock held
	 */
	if (arch_needs_pgtable_deposit())
		deposit_prealloc_pte(vmf);

	set_pmd_at(vma->vm_mm, haddr, vmf->pmd, entry);

	update_mmu_cache_pmd(vma, haddr, vmf->pmd);

	/* fault is handled */
	ret = 0;
	count_vm_event(THP_FILE_MAPPED);
out:
	spin_unlock(vmf->ptl);
	return ret;
}
#else
vm_fault_t do_set_pmd(struct vm_fault *vmf, struct page *page)
{
	return VM_FAULT_FALLBACK;
}
#endif

void do_set_pte(struct vm_fault *vmf, struct page *page, unsigned long addr)
{
	struct vm_area_struct *vma = vmf->vma;
	bool uffd_wp = vmf_orig_pte_uffd_wp(vmf);
	bool write = vmf->flags & FAULT_FLAG_WRITE;
	bool prefault = vmf->address != addr;
	pte_t entry;

	flush_icache_page(vma, page);
	entry = mk_pte(page, vma->vm_page_prot);

	if (prefault && arch_wants_old_prefaulted_pte())
		entry = pte_mkold(entry);
	else
		entry = pte_sw_mkyoung(entry);

	if (write)
		entry = maybe_mkwrite(pte_mkdirty(entry), vma);
	if (unlikely(uffd_wp))
		entry = pte_mkuffd_wp(entry);
	/* copy-on-write page */
	if (write && !(vma->vm_flags & VM_SHARED)) {
		inc_mm_counter(vma->vm_mm, MM_ANONPAGES);
		page_add_new_anon_rmap(page, vma, addr);
		lru_cache_add_inactive_or_unevictable(page, vma);
	} else {
		inc_mm_counter(vma->vm_mm, mm_counter_file(page));
		page_add_file_rmap(page, vma, false);
	}
	set_pte_at(vma->vm_mm, addr, vmf->pte, entry);
}

static bool vmf_pte_changed(struct vm_fault *vmf)
{
	if (vmf->flags & FAULT_FLAG_ORIG_PTE_VALID)
		return !pte_same(ptep_get(vmf->pte), vmf->orig_pte);

	return !pte_none(ptep_get(vmf->pte));
}

/**
 * finish_fault - finish page fault once we have prepared the page to fault
 *
 * @vmf: structure describing the fault
 *
 * This function handles all that is needed to finish a page fault once the
 * page to fault in is prepared. It handles locking of PTEs, inserts PTE for
 * given page, adds reverse page mapping, handles memcg charges and LRU
 * addition.
 *
 * The function expects the page to be locked and on success it consumes a
 * reference of a page being mapped (for the PTE which maps it).
 *
 * Return: %0 on success, %VM_FAULT_ code in case of error.
 */
vm_fault_t finish_fault(struct vm_fault *vmf)
{
	struct vm_area_struct *vma = vmf->vma;
	struct page *page;
	vm_fault_t ret;

	/* Did we COW the page? */
	if ((vmf->flags & FAULT_FLAG_WRITE) && !(vma->vm_flags & VM_SHARED))
		page = vmf->cow_page;
	else
		page = vmf->page;

	/*
	 * check even for read faults because we might have lost our CoWed
	 * page
	 */
	if (!(vma->vm_flags & VM_SHARED)) {
		ret = check_stable_address_space(vma->vm_mm);
		if (ret)
			return ret;
	}

	if (pmd_none(*vmf->pmd)) {
		if (PageTransCompound(page)) {
			ret = do_set_pmd(vmf, page);
			if (ret != VM_FAULT_FALLBACK)
				return ret;
		}

		if (vmf->prealloc_pte)
			pmd_install(vma->vm_mm, vmf->pmd, &vmf->prealloc_pte);
		else if (unlikely(pte_alloc(vma->vm_mm, vmf->pmd)))
			return VM_FAULT_OOM;
	}

	vmf->pte = pte_offset_map_lock(vma->vm_mm, vmf->pmd,
				      vmf->address, &vmf->ptl);
	if (!vmf->pte)
		return VM_FAULT_NOPAGE;

	/* Re-check under ptl */
	if (likely(!vmf_pte_changed(vmf))) {
		do_set_pte(vmf, page, vmf->address);

		/* no need to invalidate: a not-present page won't be cached */
		update_mmu_cache(vma, vmf->address, vmf->pte);

		ret = 0;
	} else {
		update_mmu_tlb(vma, vmf->address, vmf->pte);
		ret = VM_FAULT_NOPAGE;
	}

	pte_unmap_unlock(vmf->pte, vmf->ptl);
	return ret;
}

static unsigned long fault_around_pages __read_mostly =
	65536 >> PAGE_SHIFT;

#ifdef CONFIG_DEBUG_FS
static int fault_around_bytes_get(void *data, u64 *val)
{
	*val = fault_around_pages << PAGE_SHIFT;
	return 0;
}

/*
 * fault_around_bytes must be rounded down to the nearest page order as it's
 * what do_fault_around() expects to see.
 */
static int fault_around_bytes_set(void *data, u64 val)
{
	if (val / PAGE_SIZE > PTRS_PER_PTE)
		return -EINVAL;

	/*
	 * The minimum value is 1 page, however this results in no fault-around
	 * at all. See should_fault_around().
	 */
	fault_around_pages = max(rounddown_pow_of_two(val) >> PAGE_SHIFT, 1UL);

	return 0;
}
DEFINE_DEBUGFS_ATTRIBUTE(fault_around_bytes_fops,
		fault_around_bytes_get, fault_around_bytes_set, "%llu\n");

static int __init fault_around_debugfs(void)
{
	debugfs_create_file_unsafe("fault_around_bytes", 0644, NULL, NULL,
				   &fault_around_bytes_fops);
	return 0;
}
late_initcall(fault_around_debugfs);
#endif

/*
 * do_fault_around() tries to map few pages around the fault address. The hope
 * is that the pages will be needed soon and this will lower the number of
 * faults to handle.
 *
 * It uses vm_ops->map_pages() to map the pages, which skips the page if it's
 * not ready to be mapped: not up-to-date, locked, etc.
 *
 * This function doesn't cross VMA or page table boundaries, in order to call
 * map_pages() and acquire a PTE lock only once.
 *
 * fault_around_pages defines how many pages we'll try to map.
 * do_fault_around() expects it to be set to a power of two less than or equal
 * to PTRS_PER_PTE.
 *
 * The virtual address of the area that we map is naturally aligned to
 * fault_around_pages * PAGE_SIZE rounded down to the machine page size
 * (and therefore to page order).  This way it's easier to guarantee
 * that we don't cross page table boundaries.
 */
static vm_fault_t do_fault_around(struct vm_fault *vmf)
{
	pgoff_t nr_pages = READ_ONCE(fault_around_pages);
	pgoff_t pte_off = pte_index(vmf->address);
	/* The page offset of vmf->address within the VMA. */
	pgoff_t vma_off = vmf->pgoff - vmf->vma->vm_pgoff;
	pgoff_t from_pte, to_pte;
	vm_fault_t ret;

	/* The PTE offset of the start address, clamped to the VMA. */
	from_pte = max(ALIGN_DOWN(pte_off, nr_pages),
		       pte_off - min(pte_off, vma_off));

	/* The PTE offset of the end address, clamped to the VMA and PTE. */
	to_pte = min3(from_pte + nr_pages, (pgoff_t)PTRS_PER_PTE,
		      pte_off + vma_pages(vmf->vma) - vma_off) - 1;

	if (pmd_none(*vmf->pmd)) {
		vmf->prealloc_pte = pte_alloc_one(vmf->vma->vm_mm);
		if (!vmf->prealloc_pte)
			return VM_FAULT_OOM;
	}

	rcu_read_lock();
	ret = vmf->vma->vm_ops->map_pages(vmf,
			vmf->pgoff + from_pte - pte_off,
			vmf->pgoff + to_pte - pte_off);
	rcu_read_unlock();

	return ret;
}

/* Return true if we should do read fault-around, false otherwise */
static inline bool should_fault_around(struct vm_fault *vmf)
{
	/* No ->map_pages?  No way to fault around... */
	if (!vmf->vma->vm_ops->map_pages)
		return false;

	if (uffd_disable_fault_around(vmf->vma))
		return false;

	/* A single page implies no faulting 'around' at all. */
	return fault_around_pages > 1;
}

static vm_fault_t do_read_fault(struct vm_fault *vmf)
{
	vm_fault_t ret = 0;

	/*
	 * Let's call ->map_pages() first and use ->fault() as fallback
	 * if page by the offset is not ready to be mapped (cold cache or
	 * something).
	 */
	if (should_fault_around(vmf)) {
		ret = do_fault_around(vmf);
		if (ret)
			return ret;
	}

	ret = __do_fault(vmf);
	if (unlikely(ret & (VM_FAULT_ERROR | VM_FAULT_NOPAGE | VM_FAULT_RETRY)))
		return ret;

	ret |= finish_fault(vmf);
	unlock_page(vmf->page);
	if (unlikely(ret & (VM_FAULT_ERROR | VM_FAULT_NOPAGE | VM_FAULT_RETRY)))
		put_page(vmf->page);
	return ret;
}

static vm_fault_t do_cow_fault(struct vm_fault *vmf)
{
	struct vm_area_struct *vma = vmf->vma;
	vm_fault_t ret;

	if (unlikely(anon_vma_prepare(vma)))
		return VM_FAULT_OOM;

	vmf->cow_page = alloc_page_vma(GFP_HIGHUSER_MOVABLE, vma, vmf->address);
	if (!vmf->cow_page)
		return VM_FAULT_OOM;

	if (mem_cgroup_charge(page_folio(vmf->cow_page), vma->vm_mm,
				GFP_KERNEL)) {
		put_page(vmf->cow_page);
		return VM_FAULT_OOM;
	}
	folio_throttle_swaprate(page_folio(vmf->cow_page), GFP_KERNEL);

	ret = __do_fault(vmf);
	if (unlikely(ret & (VM_FAULT_ERROR | VM_FAULT_NOPAGE | VM_FAULT_RETRY)))
		goto uncharge_out;
	if (ret & VM_FAULT_DONE_COW)
		return ret;

	copy_user_highpage(vmf->cow_page, vmf->page, vmf->address, vma);
	__SetPageUptodate(vmf->cow_page);

	ret |= finish_fault(vmf);
	unlock_page(vmf->page);
	put_page(vmf->page);
	if (unlikely(ret & (VM_FAULT_ERROR | VM_FAULT_NOPAGE | VM_FAULT_RETRY)))
		goto uncharge_out;
	return ret;
uncharge_out:
	put_page(vmf->cow_page);
	return ret;
}

static vm_fault_t do_shared_fault(struct vm_fault *vmf)
{
	struct vm_area_struct *vma = vmf->vma;
	vm_fault_t ret, tmp;

	ret = __do_fault(vmf);
	if (unlikely(ret & (VM_FAULT_ERROR | VM_FAULT_NOPAGE | VM_FAULT_RETRY)))
		return ret;

	/*
	 * Check if the backing address space wants to know that the page is
	 * about to become writable
	 */
	if (vma->vm_ops->page_mkwrite) {
		unlock_page(vmf->page);
		tmp = do_page_mkwrite(vmf);
		if (unlikely(!tmp ||
				(tmp & (VM_FAULT_ERROR | VM_FAULT_NOPAGE)))) {
			put_page(vmf->page);
			return tmp;
		}
	}

	ret |= finish_fault(vmf);
	if (unlikely(ret & (VM_FAULT_ERROR | VM_FAULT_NOPAGE |
					VM_FAULT_RETRY))) {
		unlock_page(vmf->page);
		put_page(vmf->page);
		return ret;
	}

	ret |= fault_dirty_shared_page(vmf);
	return ret;
}

/*
 * We enter with non-exclusive mmap_lock (to exclude vma changes,
 * but allow concurrent faults).
 * The mmap_lock may have been released depending on flags and our
 * return value.  See filemap_fault() and __folio_lock_or_retry().
 * If mmap_lock is released, vma may become invalid (for example
 * by other thread calling munmap()).
 */
static vm_fault_t do_fault(struct vm_fault *vmf)
{
	struct vm_area_struct *vma = vmf->vma;
	struct mm_struct *vm_mm = vma->vm_mm;
	vm_fault_t ret;

	/*
	 * The VMA was not fully populated on mmap() or missing VM_DONTEXPAND
	 */
	if (!vma->vm_ops->fault) {
		vmf->pte = pte_offset_map_lock(vmf->vma->vm_mm, vmf->pmd,
					       vmf->address, &vmf->ptl);
		if (unlikely(!vmf->pte))
			ret = VM_FAULT_SIGBUS;
		else {
			/*
			 * Make sure this is not a temporary clearing of pte
			 * by holding ptl and checking again. A R/M/W update
			 * of pte involves: take ptl, clearing the pte so that
			 * we don't have concurrent modification by hardware
			 * followed by an update.
			 */
			if (unlikely(pte_none(ptep_get(vmf->pte))))
				ret = VM_FAULT_SIGBUS;
			else
				ret = VM_FAULT_NOPAGE;

			pte_unmap_unlock(vmf->pte, vmf->ptl);
		}
	} else if (!(vmf->flags & FAULT_FLAG_WRITE))
		ret = do_read_fault(vmf);
	else if (!(vma->vm_flags & VM_SHARED))
		ret = do_cow_fault(vmf);
	else
		ret = do_shared_fault(vmf);

	/* preallocated pagetable is unused: free it */
	if (vmf->prealloc_pte) {
		pte_free(vm_mm, vmf->prealloc_pte);
		vmf->prealloc_pte = NULL;
	}
	return ret;
}

int numa_migrate_prep(struct page *page, struct vm_area_struct *vma,
		      unsigned long addr, int page_nid, int *flags)
{
	get_page(page);

	/* Record the current PID acceesing VMA */
	vma_set_access_pid_bit(vma);

	count_vm_numa_event(NUMA_HINT_FAULTS);
	if (page_nid == numa_node_id()) {
		count_vm_numa_event(NUMA_HINT_FAULTS_LOCAL);
		*flags |= TNF_FAULT_LOCAL;
	}

	return mpol_misplaced(page, vma, addr);
}

static vm_fault_t do_numa_page(struct vm_fault *vmf)
{
	struct vm_area_struct *vma = vmf->vma;
	struct page *page = NULL;
	int page_nid = NUMA_NO_NODE;
	bool writable = false;
	int last_cpupid;
	int target_nid;
	pte_t pte, old_pte;
	int flags = 0;

	/*
	 * The "pte" at this point cannot be used safely without
	 * validation through pte_unmap_same(). It's of NUMA type but
	 * the pfn may be screwed if the read is non atomic.
	 */
	spin_lock(vmf->ptl);
	if (unlikely(!pte_same(ptep_get(vmf->pte), vmf->orig_pte))) {
		pte_unmap_unlock(vmf->pte, vmf->ptl);
		goto out;
	}

	/* Get the normal PTE  */
	old_pte = ptep_get(vmf->pte);
	pte = pte_modify(old_pte, vma->vm_page_prot);

	/*
	 * Detect now whether the PTE could be writable; this information
	 * is only valid while holding the PT lock.
	 */
	writable = pte_write(pte);
	if (!writable && vma_wants_manual_pte_write_upgrade(vma) &&
	    can_change_pte_writable(vma, vmf->address, pte))
		writable = true;

	page = vm_normal_page(vma, vmf->address, pte);
	if (!page || is_zone_device_page(page))
		goto out_map;

	/* TODO: handle PTE-mapped THP */
	if (PageCompound(page))
		goto out_map;

	/*
	 * Avoid grouping on RO pages in general. RO pages shouldn't hurt as
	 * much anyway since they can be in shared cache state. This misses
	 * the case where a mapping is writable but the process never writes
	 * to it but pte_write gets cleared during protection updates and
	 * pte_dirty has unpredictable behaviour between PTE scan updates,
	 * background writeback, dirty balancing and application behaviour.
	 */
	if (!writable)
		flags |= TNF_NO_GROUP;

	/*
	 * Flag if the page is shared between multiple address spaces. This
	 * is later used when determining whether to group tasks together
	 */
	if (page_mapcount(page) > 1 && (vma->vm_flags & VM_SHARED))
		flags |= TNF_SHARED;

	page_nid = page_to_nid(page);
	/*
	 * For memory tiering mode, cpupid of slow memory page is used
	 * to record page access time.  So use default value.
	 */
	if ((sysctl_numa_balancing_mode & NUMA_BALANCING_MEMORY_TIERING) &&
	    !node_is_toptier(page_nid))
		last_cpupid = (-1 & LAST_CPUPID_MASK);
	else
		last_cpupid = page_cpupid_last(page);
	target_nid = numa_migrate_prep(page, vma, vmf->address, page_nid,
			&flags);
	if (target_nid == NUMA_NO_NODE) {
		put_page(page);
		goto out_map;
	}
	pte_unmap_unlock(vmf->pte, vmf->ptl);
	writable = false;

	/* Migrate to the requested node */
	if (migrate_misplaced_page(page, vma, target_nid)) {
		page_nid = target_nid;
		flags |= TNF_MIGRATED;
	} else {
		flags |= TNF_MIGRATE_FAIL;
		vmf->pte = pte_offset_map_lock(vma->vm_mm, vmf->pmd,
					       vmf->address, &vmf->ptl);
		if (unlikely(!vmf->pte))
			goto out;
		if (unlikely(!pte_same(ptep_get(vmf->pte), vmf->orig_pte))) {
			pte_unmap_unlock(vmf->pte, vmf->ptl);
			goto out;
		}
		goto out_map;
	}

out:
	if (page_nid != NUMA_NO_NODE)
		task_numa_fault(last_cpupid, page_nid, 1, flags);
	return 0;
out_map:
	/*
	 * Make it present again, depending on how arch implements
	 * non-accessible ptes, some can allow access by kernel mode.
	 */
	old_pte = ptep_modify_prot_start(vma, vmf->address, vmf->pte);
	pte = pte_modify(old_pte, vma->vm_page_prot);
	pte = pte_mkyoung(pte);
	if (writable)
		pte = pte_mkwrite(pte);
	ptep_modify_prot_commit(vma, vmf->address, vmf->pte, old_pte, pte);
	update_mmu_cache(vma, vmf->address, vmf->pte);
	pte_unmap_unlock(vmf->pte, vmf->ptl);
	goto out;
}

static inline vm_fault_t create_huge_pmd(struct vm_fault *vmf)
{
	if (vma_is_anonymous(vmf->vma))
		return do_huge_pmd_anonymous_page(vmf);
	if (vmf->vma->vm_ops->huge_fault)
		return vmf->vma->vm_ops->huge_fault(vmf, PE_SIZE_PMD);
	return VM_FAULT_FALLBACK;
}

/* `inline' is required to avoid gcc 4.1.2 build error */
static inline vm_fault_t wp_huge_pmd(struct vm_fault *vmf)
{
	const bool unshare = vmf->flags & FAULT_FLAG_UNSHARE;
	vm_fault_t ret;

	if (vma_is_anonymous(vmf->vma)) {
		if (likely(!unshare) &&
		    userfaultfd_huge_pmd_wp(vmf->vma, vmf->orig_pmd))
			return handle_userfault(vmf, VM_UFFD_WP);
		return do_huge_pmd_wp_page(vmf);
	}

	if (vmf->vma->vm_flags & (VM_SHARED | VM_MAYSHARE)) {
		if (vmf->vma->vm_ops->huge_fault) {
			ret = vmf->vma->vm_ops->huge_fault(vmf, PE_SIZE_PMD);
			if (!(ret & VM_FAULT_FALLBACK))
				return ret;
		}
	}

	/* COW or write-notify handled on pte level: split pmd. */
	__split_huge_pmd(vmf->vma, vmf->pmd, vmf->address, false, NULL);

	return VM_FAULT_FALLBACK;
}

static vm_fault_t create_huge_pud(struct vm_fault *vmf)
{
#if defined(CONFIG_TRANSPARENT_HUGEPAGE) &&			\
	defined(CONFIG_HAVE_ARCH_TRANSPARENT_HUGEPAGE_PUD)
	/* No support for anonymous transparent PUD pages yet */
	if (vma_is_anonymous(vmf->vma))
		return VM_FAULT_FALLBACK;
	if (vmf->vma->vm_ops->huge_fault)
		return vmf->vma->vm_ops->huge_fault(vmf, PE_SIZE_PUD);
#endif /* CONFIG_TRANSPARENT_HUGEPAGE */
	return VM_FAULT_FALLBACK;
}

static vm_fault_t wp_huge_pud(struct vm_fault *vmf, pud_t orig_pud)
{
#if defined(CONFIG_TRANSPARENT_HUGEPAGE) &&			\
	defined(CONFIG_HAVE_ARCH_TRANSPARENT_HUGEPAGE_PUD)
	vm_fault_t ret;

	/* No support for anonymous transparent PUD pages yet */
	if (vma_is_anonymous(vmf->vma))
		goto split;
	if (vmf->vma->vm_flags & (VM_SHARED | VM_MAYSHARE)) {
		if (vmf->vma->vm_ops->huge_fault) {
			ret = vmf->vma->vm_ops->huge_fault(vmf, PE_SIZE_PUD);
			if (!(ret & VM_FAULT_FALLBACK))
				return ret;
		}
	}
split:
	/* COW or write-notify not handled on PUD level: split pud.*/
	__split_huge_pud(vmf->vma, vmf->pud, vmf->address);
#endif /* CONFIG_TRANSPARENT_HUGEPAGE && CONFIG_HAVE_ARCH_TRANSPARENT_HUGEPAGE_PUD */
	return VM_FAULT_FALLBACK;
}

/*
 * These routines also need to handle stuff like marking pages dirty
 * and/or accessed for architectures that don't do it in hardware (most
 * RISC architectures).  The early dirtying is also good on the i386.
 *
 * There is also a hook called "update_mmu_cache()" that architectures
 * with external mmu caches can use to update those (ie the Sparc or
 * PowerPC hashed page tables that act as extended TLBs).
 *
 * We enter with non-exclusive mmap_lock (to exclude vma changes, but allow
 * concurrent faults).
 *
 * The mmap_lock may have been released depending on flags and our return value.
 * See filemap_fault() and __folio_lock_or_retry().
 */
static vm_fault_t handle_pte_fault(struct vm_fault *vmf)
{
	pte_t entry;

	if (unlikely(pmd_none(*vmf->pmd))) {
		/*
		 * Leave __pte_alloc() until later: because vm_ops->fault may
		 * want to allocate huge page, and if we expose page table
		 * for an instant, it will be difficult to retract from
		 * concurrent faults and from rmap lookups.
		 */
		vmf->pte = NULL;
		vmf->flags &= ~FAULT_FLAG_ORIG_PTE_VALID;
	} else {
		/*
		 * A regular pmd is established and it can't morph into a huge
		 * pmd by anon khugepaged, since that takes mmap_lock in write
		 * mode; but shmem or file collapse to THP could still morph
		 * it into a huge pmd: just retry later if so.
		 */
		vmf->pte = pte_offset_map_nolock(vmf->vma->vm_mm, vmf->pmd,
						 vmf->address, &vmf->ptl);
		if (unlikely(!vmf->pte))
			return 0;
		vmf->orig_pte = ptep_get_lockless(vmf->pte);
		vmf->flags |= FAULT_FLAG_ORIG_PTE_VALID;

		if (pte_none(vmf->orig_pte)) {
			pte_unmap(vmf->pte);
			vmf->pte = NULL;
		}
	}

	if (!vmf->pte)
		return do_pte_missing(vmf);

	if (!pte_present(vmf->orig_pte))
		return do_swap_page(vmf);

	if (pte_protnone(vmf->orig_pte) && vma_is_accessible(vmf->vma))
		return do_numa_page(vmf);

	spin_lock(vmf->ptl);
	entry = vmf->orig_pte;
	if (unlikely(!pte_same(ptep_get(vmf->pte), entry))) {
		update_mmu_tlb(vmf->vma, vmf->address, vmf->pte);
		goto unlock;
	}
	if (vmf->flags & (FAULT_FLAG_WRITE|FAULT_FLAG_UNSHARE)) {
		if (!pte_write(entry))
			return do_wp_page(vmf);
		else if (likely(vmf->flags & FAULT_FLAG_WRITE))
			entry = pte_mkdirty(entry);
	}
	entry = pte_mkyoung(entry);
	if (ptep_set_access_flags(vmf->vma, vmf->address, vmf->pte, entry,
				vmf->flags & FAULT_FLAG_WRITE)) {
		update_mmu_cache(vmf->vma, vmf->address, vmf->pte);
	} else {
		/* Skip spurious TLB flush for retried page fault */
		if (vmf->flags & FAULT_FLAG_TRIED)
			goto unlock;
		/*
		 * This is needed only for protection faults but the arch code
		 * is not yet telling us if this is a protection fault or not.
		 * This still avoids useless tlb flushes for .text page faults
		 * with threads.
		 */
		if (vmf->flags & FAULT_FLAG_WRITE)
			flush_tlb_fix_spurious_fault(vmf->vma, vmf->address,
						     vmf->pte);
	}
unlock:
	pte_unmap_unlock(vmf->pte, vmf->ptl);
	return 0;
}

/*
 * By the time we get here, we already hold the mm semaphore
 *
 * The mmap_lock may have been released depending on flags and our
 * return value.  See filemap_fault() and __folio_lock_or_retry().
 */
static vm_fault_t __handle_mm_fault(struct vm_area_struct *vma,
		unsigned long address, unsigned int flags)
{
	struct vm_fault vmf = {
		.vma = vma,
		.address = address & PAGE_MASK,
		.real_address = address,
		.flags = flags,
		.pgoff = linear_page_index(vma, address),
		.gfp_mask = __get_fault_gfp_mask(vma),
	};
	struct mm_struct *mm = vma->vm_mm;
	unsigned long vm_flags = vma->vm_flags;
	pgd_t *pgd;
	p4d_t *p4d;
	vm_fault_t ret;

	pgd = pgd_offset(mm, address);
	p4d = p4d_alloc(mm, pgd, address);
	if (!p4d)
		return VM_FAULT_OOM;

	vmf.pud = pud_alloc(mm, p4d, address);
	if (!vmf.pud)
		return VM_FAULT_OOM;
retry_pud:
	if (pud_none(*vmf.pud) &&
	    hugepage_vma_check(vma, vm_flags, false, true, true)) {
		ret = create_huge_pud(&vmf);
		if (!(ret & VM_FAULT_FALLBACK))
			return ret;
	} else {
		pud_t orig_pud = *vmf.pud;

		barrier();
		if (pud_trans_huge(orig_pud) || pud_devmap(orig_pud)) {

			/*
			 * TODO once we support anonymous PUDs: NUMA case and
			 * FAULT_FLAG_UNSHARE handling.
			 */
			if ((flags & FAULT_FLAG_WRITE) && !pud_write(orig_pud)) {
				ret = wp_huge_pud(&vmf, orig_pud);
				if (!(ret & VM_FAULT_FALLBACK))
					return ret;
			} else {
				huge_pud_set_accessed(&vmf, orig_pud);
				return 0;
			}
		}
	}

	vmf.pmd = pmd_alloc(mm, vmf.pud, address);
	if (!vmf.pmd)
		return VM_FAULT_OOM;

	/* Huge pud page fault raced with pmd_alloc? */
	if (pud_trans_unstable(vmf.pud))
		goto retry_pud;

	if (pmd_none(*vmf.pmd) &&
	    hugepage_vma_check(vma, vm_flags, false, true, true)) {
		ret = create_huge_pmd(&vmf);
		if (!(ret & VM_FAULT_FALLBACK))
			return ret;
	} else {
		vmf.orig_pmd = pmdp_get_lockless(vmf.pmd);

		if (unlikely(is_swap_pmd(vmf.orig_pmd))) {
			VM_BUG_ON(thp_migration_supported() &&
					  !is_pmd_migration_entry(vmf.orig_pmd));
			if (is_pmd_migration_entry(vmf.orig_pmd))
				pmd_migration_entry_wait(mm, vmf.pmd);
			return 0;
		}
		if (pmd_trans_huge(vmf.orig_pmd) || pmd_devmap(vmf.orig_pmd)) {
			if (pmd_protnone(vmf.orig_pmd) && vma_is_accessible(vma))
				return do_huge_pmd_numa_page(&vmf);

			if ((flags & (FAULT_FLAG_WRITE|FAULT_FLAG_UNSHARE)) &&
			    !pmd_write(vmf.orig_pmd)) {
				ret = wp_huge_pmd(&vmf);
				if (!(ret & VM_FAULT_FALLBACK))
					return ret;
			} else {
				huge_pmd_set_accessed(&vmf);
				return 0;
			}
		}
	}

	return handle_pte_fault(&vmf);
}

/**
 * mm_account_fault - Do page fault accounting
 *
 * @regs: the pt_regs struct pointer.  When set to NULL, will skip accounting
 *        of perf event counters, but we'll still do the per-task accounting to
 *        the task who triggered this page fault.
 * @address: the faulted address.
 * @flags: the fault flags.
 * @ret: the fault retcode.
 *
 * This will take care of most of the page fault accounting.  Meanwhile, it
 * will also include the PERF_COUNT_SW_PAGE_FAULTS_[MAJ|MIN] perf counter
 * updates.  However, note that the handling of PERF_COUNT_SW_PAGE_FAULTS should
 * still be in per-arch page fault handlers at the entry of page fault.
 */
static inline void mm_account_fault(struct mm_struct *mm, struct pt_regs *regs,
				    unsigned long address, unsigned int flags,
				    vm_fault_t ret)
{
	bool major;

	/* Incomplete faults will be accounted upon completion. */
	if (ret & VM_FAULT_RETRY)
		return;

	/*
	 * To preserve the behavior of older kernels, PGFAULT counters record
	 * both successful and failed faults, as opposed to perf counters,
	 * which ignore failed cases.
	 */
	count_vm_event(PGFAULT);
	count_memcg_event_mm(mm, PGFAULT);

	/*
	 * Do not account for unsuccessful faults (e.g. when the address wasn't
	 * valid).  That includes arch_vma_access_permitted() failing before
	 * reaching here. So this is not a "this many hardware page faults"
	 * counter.  We should use the hw profiling for that.
	 */
	if (ret & VM_FAULT_ERROR)
		return;

	/*
	 * We define the fault as a major fault when the final successful fault
	 * is VM_FAULT_MAJOR, or if it retried (which implies that we couldn't
	 * handle it immediately previously).
	 */
	major = (ret & VM_FAULT_MAJOR) || (flags & FAULT_FLAG_TRIED);

	if (major)
		current->maj_flt++;
	else
		current->min_flt++;

	/*
	 * If the fault is done for GUP, regs will be NULL.  We only do the
	 * accounting for the per thread fault counters who triggered the
	 * fault, and we skip the perf event updates.
	 */
	if (!regs)
		return;

	if (major)
		perf_sw_event(PERF_COUNT_SW_PAGE_FAULTS_MAJ, 1, regs, address);
	else
		perf_sw_event(PERF_COUNT_SW_PAGE_FAULTS_MIN, 1, regs, address);
}

#ifdef CONFIG_LRU_GEN
static void lru_gen_enter_fault(struct vm_area_struct *vma)
{
	/* the LRU algorithm only applies to accesses with recency */
	current->in_lru_fault = vma_has_recency(vma);
}

static void lru_gen_exit_fault(void)
{
	current->in_lru_fault = false;
}
#else
static void lru_gen_enter_fault(struct vm_area_struct *vma)
{
}

static void lru_gen_exit_fault(void)
{
}
#endif /* CONFIG_LRU_GEN */

static vm_fault_t sanitize_fault_flags(struct vm_area_struct *vma,
				       unsigned int *flags)
{
	if (unlikely(*flags & FAULT_FLAG_UNSHARE)) {
		if (WARN_ON_ONCE(*flags & FAULT_FLAG_WRITE))
			return VM_FAULT_SIGSEGV;
		/*
		 * FAULT_FLAG_UNSHARE only applies to COW mappings. Let's
		 * just treat it like an ordinary read-fault otherwise.
		 */
		if (!is_cow_mapping(vma->vm_flags))
			*flags &= ~FAULT_FLAG_UNSHARE;
	} else if (*flags & FAULT_FLAG_WRITE) {
		/* Write faults on read-only mappings are impossible ... */
		if (WARN_ON_ONCE(!(vma->vm_flags & VM_MAYWRITE)))
			return VM_FAULT_SIGSEGV;
		/* ... and FOLL_FORCE only applies to COW mappings. */
		if (WARN_ON_ONCE(!(vma->vm_flags & VM_WRITE) &&
				 !is_cow_mapping(vma->vm_flags)))
			return VM_FAULT_SIGSEGV;
	}
	return 0;
}

/*
 * By the time we get here, we already hold the mm semaphore
 *
 * The mmap_lock may have been released depending on flags and our
 * return value.  See filemap_fault() and __folio_lock_or_retry().
 */
vm_fault_t handle_mm_fault(struct vm_area_struct *vma, unsigned long address,
			   unsigned int flags, struct pt_regs *regs)
{
	/* If the fault handler drops the mmap_lock, vma may be freed */
	struct mm_struct *mm = vma->vm_mm;
	vm_fault_t ret;

	__set_current_state(TASK_RUNNING);

	ret = sanitize_fault_flags(vma, &flags);
	if (ret)
		goto out;

	if (!arch_vma_access_permitted(vma, flags & FAULT_FLAG_WRITE,
					    flags & FAULT_FLAG_INSTRUCTION,
					    flags & FAULT_FLAG_REMOTE)) {
		ret = VM_FAULT_SIGSEGV;
		goto out;
	}

	/*
	 * Enable the memcg OOM handling for faults triggered in user
	 * space.  Kernel faults are handled more gracefully.
	 */
	if (flags & FAULT_FLAG_USER)
		mem_cgroup_enter_user_fault();

	lru_gen_enter_fault(vma);

	if (unlikely(is_vm_hugetlb_page(vma)))
		ret = hugetlb_fault(vma->vm_mm, vma, address, flags);
	else
		ret = __handle_mm_fault(vma, address, flags);

	lru_gen_exit_fault();

	if (flags & FAULT_FLAG_USER) {
		mem_cgroup_exit_user_fault();
		/*
		 * The task may have entered a memcg OOM situation but
		 * if the allocation error was handled gracefully (no
		 * VM_FAULT_OOM), there is no need to kill anything.
		 * Just clean up the OOM state peacefully.
		 */
		if (task_in_memcg_oom(current) && !(ret & VM_FAULT_OOM))
			mem_cgroup_oom_synchronize(false);
	}
out:
	mm_account_fault(mm, regs, address, flags, ret);

	return ret;
}
EXPORT_SYMBOL_GPL(handle_mm_fault);

#ifdef CONFIG_LOCK_MM_AND_FIND_VMA
#include <linux/extable.h>

static inline bool get_mmap_lock_carefully(struct mm_struct *mm, struct pt_regs *regs)
{
	/* Even if this succeeds, make it clear we *might* have slept */
	if (likely(mmap_read_trylock(mm))) {
		might_sleep();
		return true;
	}

	if (regs && !user_mode(regs)) {
		unsigned long ip = instruction_pointer(regs);
		if (!search_exception_tables(ip))
			return false;
	}

	return !mmap_read_lock_killable(mm);
}

static inline bool mmap_upgrade_trylock(struct mm_struct *mm)
{
	/*
	 * We don't have this operation yet.
	 *
	 * It should be easy enough to do: it's basically a
	 *    atomic_long_try_cmpxchg_acquire()
	 * from RWSEM_READER_BIAS -> RWSEM_WRITER_LOCKED, but
	 * it also needs the proper lockdep magic etc.
	 */
	return false;
}

static inline bool upgrade_mmap_lock_carefully(struct mm_struct *mm, struct pt_regs *regs)
{
	mmap_read_unlock(mm);
	if (regs && !user_mode(regs)) {
		unsigned long ip = instruction_pointer(regs);
		if (!search_exception_tables(ip))
			return false;
	}
	return !mmap_write_lock_killable(mm);
}

/*
 * Helper for page fault handling.
 *
 * This is kind of equivalend to "mmap_read_lock()" followed
 * by "find_extend_vma()", except it's a lot more careful about
 * the locking (and will drop the lock on failure).
 *
 * For example, if we have a kernel bug that causes a page
 * fault, we don't want to just use mmap_read_lock() to get
 * the mm lock, because that would deadlock if the bug were
 * to happen while we're holding the mm lock for writing.
 *
 * So this checks the exception tables on kernel faults in
 * order to only do this all for instructions that are actually
 * expected to fault.
 *
 * We can also actually take the mm lock for writing if we
 * need to extend the vma, which helps the VM layer a lot.
 */
struct vm_area_struct *lock_mm_and_find_vma(struct mm_struct *mm,
			unsigned long addr, struct pt_regs *regs)
{
	struct vm_area_struct *vma;

	if (!get_mmap_lock_carefully(mm, regs))
		return NULL;

	vma = find_vma(mm, addr);
	if (likely(vma && (vma->vm_start <= addr)))
		return vma;

	/*
	 * Well, dang. We might still be successful, but only
	 * if we can extend a vma to do so.
	 */
	if (!vma || !(vma->vm_flags & VM_GROWSDOWN)) {
		mmap_read_unlock(mm);
		return NULL;
	}

	/*
	 * We can try to upgrade the mmap lock atomically,
	 * in which case we can continue to use the vma
	 * we already looked up.
	 *
	 * Otherwise we'll have to drop the mmap lock and
	 * re-take it, and also look up the vma again,
	 * re-checking it.
	 */
	if (!mmap_upgrade_trylock(mm)) {
		if (!upgrade_mmap_lock_carefully(mm, regs))
			return NULL;

		vma = find_vma(mm, addr);
		if (!vma)
			goto fail;
		if (vma->vm_start <= addr)
			goto success;
		if (!(vma->vm_flags & VM_GROWSDOWN))
			goto fail;
	}

	if (expand_stack_locked(vma, addr))
		goto fail;

success:
	mmap_write_downgrade(mm);
	return vma;

fail:
	mmap_write_unlock(mm);
	return NULL;
}
#endif

#ifdef CONFIG_PER_VMA_LOCK
/*
 * Lookup and lock a VMA under RCU protection. Returned VMA is guaranteed to be
 * stable and not isolated. If the VMA is not found or is being modified the
 * function returns NULL.
 */
struct vm_area_struct *lock_vma_under_rcu(struct mm_struct *mm,
					  unsigned long address)
{
	MA_STATE(mas, &mm->mm_mt, address, address);
	struct vm_area_struct *vma;

	rcu_read_lock();
retry:
	vma = mas_walk(&mas);
	if (!vma)
		goto inval;

	/* Only anonymous and tcp vmas are supported for now */
	if (!vma_is_anonymous(vma) && !vma_is_tcp(vma))
		goto inval;

	/* find_mergeable_anon_vma uses adjacent vmas which are not locked */
	if (!vma->anon_vma && !vma_is_tcp(vma))
		goto inval;

	if (!vma_start_read(vma))
		goto inval;

	/*
	 * Due to the possibility of userfault handler dropping mmap_lock, avoid
	 * it for now and fall back to page fault handling under mmap_lock.
	 */
	if (userfaultfd_armed(vma)) {
		vma_end_read(vma);
		goto inval;
	}

	/* Check since vm_start/vm_end might change before we lock the VMA */
	if (unlikely(address < vma->vm_start || address >= vma->vm_end)) {
		vma_end_read(vma);
		goto inval;
	}

	/* Check if the VMA got isolated after we found it */
	if (vma->detached) {
		vma_end_read(vma);
		count_vm_vma_lock_event(VMA_LOCK_MISS);
		/* The area was replaced with another one */
		goto retry;
	}

	rcu_read_unlock();
	return vma;
inval:
	rcu_read_unlock();
	count_vm_vma_lock_event(VMA_LOCK_ABORT);
	return NULL;
}
#endif /* CONFIG_PER_VMA_LOCK */

#ifndef __PAGETABLE_P4D_FOLDED
/*
 * Allocate p4d page table.
 * We've already handled the fast-path in-line.
 */
int __p4d_alloc(struct mm_struct *mm, pgd_t *pgd, unsigned long address)
{
	p4d_t *new = p4d_alloc_one(mm, address);
	if (!new)
		return -ENOMEM;

	spin_lock(&mm->page_table_lock);
	if (pgd_present(*pgd)) {	/* Another has populated it */
		p4d_free(mm, new);
	} else {
		smp_wmb(); /* See comment in pmd_install() */
		pgd_populate(mm, pgd, new);
	}
	spin_unlock(&mm->page_table_lock);
	return 0;
}
#endif /* __PAGETABLE_P4D_FOLDED */

#ifndef __PAGETABLE_PUD_FOLDED
/*
 * Allocate page upper directory.
 * We've already handled the fast-path in-line.
 */
int __pud_alloc(struct mm_struct *mm, p4d_t *p4d, unsigned long address)
{
	pud_t *new = pud_alloc_one(mm, address);
	if (!new)
		return -ENOMEM;

	spin_lock(&mm->page_table_lock);
	if (!p4d_present(*p4d)) {
		mm_inc_nr_puds(mm);
		smp_wmb(); /* See comment in pmd_install() */
		p4d_populate(mm, p4d, new);
	} else	/* Another has populated it */
		pud_free(mm, new);
	spin_unlock(&mm->page_table_lock);
	return 0;
}
#endif /* __PAGETABLE_PUD_FOLDED */

#ifndef __PAGETABLE_PMD_FOLDED
/*
 * Allocate page middle directory.
 * We've already handled the fast-path in-line.
 */
int __pmd_alloc(struct mm_struct *mm, pud_t *pud, unsigned long address)
{
	spinlock_t *ptl;
	pmd_t *new = pmd_alloc_one(mm, address);
	if (!new)
		return -ENOMEM;

	ptl = pud_lock(mm, pud);
	if (!pud_present(*pud)) {
		mm_inc_nr_pmds(mm);
		smp_wmb(); /* See comment in pmd_install() */
		pud_populate(mm, pud, new);
	} else {	/* Another has populated it */
		pmd_free(mm, new);
	}
	spin_unlock(ptl);
	return 0;
}
#endif /* __PAGETABLE_PMD_FOLDED */

/**
 * follow_pte - look up PTE at a user virtual address
 * @mm: the mm_struct of the target address space
 * @address: user virtual address
 * @ptepp: location to store found PTE
 * @ptlp: location to store the lock for the PTE
 *
 * On a successful return, the pointer to the PTE is stored in @ptepp;
 * the corresponding lock is taken and its location is stored in @ptlp.
 * The contents of the PTE are only stable until @ptlp is released;
 * any further use, if any, must be protected against invalidation
 * with MMU notifiers.
 *
 * Only IO mappings and raw PFN mappings are allowed.  The mmap semaphore
 * should be taken for read.
 *
 * KVM uses this function.  While it is arguably less bad than ``follow_pfn``,
 * it is not a good general-purpose API.
 *
 * Return: zero on success, -ve otherwise.
 */
int follow_pte(struct mm_struct *mm, unsigned long address,
	       pte_t **ptepp, spinlock_t **ptlp)
{
	pgd_t *pgd;
	p4d_t *p4d;
	pud_t *pud;
	pmd_t *pmd;
	pte_t *ptep;

	pgd = pgd_offset(mm, address);
	if (pgd_none(*pgd) || unlikely(pgd_bad(*pgd)))
		goto out;

	p4d = p4d_offset(pgd, address);
	if (p4d_none(*p4d) || unlikely(p4d_bad(*p4d)))
		goto out;

	pud = pud_offset(p4d, address);
	if (pud_none(*pud) || unlikely(pud_bad(*pud)))
		goto out;

	pmd = pmd_offset(pud, address);
	VM_BUG_ON(pmd_trans_huge(*pmd));

	ptep = pte_offset_map_lock(mm, pmd, address, ptlp);
	if (!ptep)
		goto out;
	if (!pte_present(ptep_get(ptep)))
		goto unlock;
	*ptepp = ptep;
	return 0;
unlock:
	pte_unmap_unlock(ptep, *ptlp);
out:
	return -EINVAL;
}
EXPORT_SYMBOL_GPL(follow_pte);

/**
 * follow_pfn - look up PFN at a user virtual address
 * @vma: memory mapping
 * @address: user virtual address
 * @pfn: location to store found PFN
 *
 * Only IO mappings and raw PFN mappings are allowed.
 *
 * This function does not allow the caller to read the permissions
 * of the PTE.  Do not use it.
 *
 * Return: zero and the pfn at @pfn on success, -ve otherwise.
 */
int follow_pfn(struct vm_area_struct *vma, unsigned long address,
	unsigned long *pfn)
{
	int ret = -EINVAL;
	spinlock_t *ptl;
	pte_t *ptep;

	if (!(vma->vm_flags & (VM_IO | VM_PFNMAP)))
		return ret;

	ret = follow_pte(vma->vm_mm, address, &ptep, &ptl);
	if (ret)
		return ret;
	*pfn = pte_pfn(ptep_get(ptep));
	pte_unmap_unlock(ptep, ptl);
	return 0;
}
EXPORT_SYMBOL(follow_pfn);

#ifdef CONFIG_HAVE_IOREMAP_PROT
int follow_phys(struct vm_area_struct *vma,
		unsigned long address, unsigned int flags,
		unsigned long *prot, resource_size_t *phys)
{
	int ret = -EINVAL;
	pte_t *ptep, pte;
	spinlock_t *ptl;

	if (!(vma->vm_flags & (VM_IO | VM_PFNMAP)))
		goto out;

	if (follow_pte(vma->vm_mm, address, &ptep, &ptl))
		goto out;
	pte = ptep_get(ptep);

	if ((flags & FOLL_WRITE) && !pte_write(pte))
		goto unlock;

	*prot = pgprot_val(pte_pgprot(pte));
	*phys = (resource_size_t)pte_pfn(pte) << PAGE_SHIFT;

	ret = 0;
unlock:
	pte_unmap_unlock(ptep, ptl);
out:
	return ret;
}

/**
 * generic_access_phys - generic implementation for iomem mmap access
 * @vma: the vma to access
 * @addr: userspace address, not relative offset within @vma
 * @buf: buffer to read/write
 * @len: length of transfer
 * @write: set to FOLL_WRITE when writing, otherwise reading
 *
 * This is a generic implementation for &vm_operations_struct.access for an
 * iomem mapping. This callback is used by access_process_vm() when the @vma is
 * not page based.
 */
int generic_access_phys(struct vm_area_struct *vma, unsigned long addr,
			void *buf, int len, int write)
{
	resource_size_t phys_addr;
	unsigned long prot = 0;
	void __iomem *maddr;
	pte_t *ptep, pte;
	spinlock_t *ptl;
	int offset = offset_in_page(addr);
	int ret = -EINVAL;

	if (!(vma->vm_flags & (VM_IO | VM_PFNMAP)))
		return -EINVAL;

retry:
	if (follow_pte(vma->vm_mm, addr, &ptep, &ptl))
		return -EINVAL;
	pte = ptep_get(ptep);
	pte_unmap_unlock(ptep, ptl);

	prot = pgprot_val(pte_pgprot(pte));
	phys_addr = (resource_size_t)pte_pfn(pte) << PAGE_SHIFT;

	if ((write & FOLL_WRITE) && !pte_write(pte))
		return -EINVAL;

	maddr = ioremap_prot(phys_addr, PAGE_ALIGN(len + offset), prot);
	if (!maddr)
		return -ENOMEM;

	if (follow_pte(vma->vm_mm, addr, &ptep, &ptl))
		goto out_unmap;

	if (!pte_same(pte, ptep_get(ptep))) {
		pte_unmap_unlock(ptep, ptl);
		iounmap(maddr);

		goto retry;
	}

	if (write)
		memcpy_toio(maddr + offset, buf, len);
	else
		memcpy_fromio(buf, maddr + offset, len);
	ret = len;
	pte_unmap_unlock(ptep, ptl);
out_unmap:
	iounmap(maddr);

	return ret;
}
EXPORT_SYMBOL_GPL(generic_access_phys);
#endif

/*
 * Access another process' address space as given in mm.
 */
int __access_remote_vm(struct mm_struct *mm, unsigned long addr, void *buf,
		       int len, unsigned int gup_flags)
{
	void *old_buf = buf;
	int write = gup_flags & FOLL_WRITE;

	if (mmap_read_lock_killable(mm))
		return 0;

<<<<<<< HEAD
	/* We might need to expand the stack to access it */
	vma = vma_lookup(mm, addr);
	if (!vma) {
		vma = expand_stack(mm, addr);
		if (!vma)
			return 0;
	}
=======
	/* Avoid triggering the temporary warning in __get_user_pages */
	if (!vma_lookup(mm, addr) && !expand_stack(mm, addr))
		return 0;
>>>>>>> 06c2afb8

	/* ignore errors, just check how much was successfully transferred */
	while (len) {
		int bytes, offset;
		void *maddr;
		struct vm_area_struct *vma = NULL;
		struct page *page = get_user_page_vma_remote(mm, addr,
							     gup_flags, &vma);

		if (IS_ERR_OR_NULL(page)) {
			/* We might need to expand the stack to access it */
			vma = vma_lookup(mm, addr);
			if (!vma) {
				vma = expand_stack(mm, addr);

				/* mmap_lock was dropped on failure */
				if (!vma)
					return buf - old_buf;

				/* Try again if stack expansion worked */
				continue;
			}


			/*
			 * Check if this is a VM_IO | VM_PFNMAP VMA, which
			 * we can access using slightly different code.
			 */
			bytes = 0;
#ifdef CONFIG_HAVE_IOREMAP_PROT
			if (vma->vm_ops && vma->vm_ops->access)
				bytes = vma->vm_ops->access(vma, addr, buf,
							    len, write);
#endif
			if (bytes <= 0)
				break;
		} else {
			bytes = len;
			offset = addr & (PAGE_SIZE-1);
			if (bytes > PAGE_SIZE-offset)
				bytes = PAGE_SIZE-offset;

			maddr = kmap(page);
			if (write) {
				copy_to_user_page(vma, page, addr,
						  maddr + offset, buf, bytes);
				set_page_dirty_lock(page);
			} else {
				copy_from_user_page(vma, page, addr,
						    buf, maddr + offset, bytes);
			}
			kunmap(page);
			put_page(page);
		}
		len -= bytes;
		buf += bytes;
		addr += bytes;
	}
	mmap_read_unlock(mm);

	return buf - old_buf;
}

/**
 * access_remote_vm - access another process' address space
 * @mm:		the mm_struct of the target address space
 * @addr:	start address to access
 * @buf:	source or destination buffer
 * @len:	number of bytes to transfer
 * @gup_flags:	flags modifying lookup behaviour
 *
 * The caller must hold a reference on @mm.
 *
 * Return: number of bytes copied from source to destination.
 */
int access_remote_vm(struct mm_struct *mm, unsigned long addr,
		void *buf, int len, unsigned int gup_flags)
{
	return __access_remote_vm(mm, addr, buf, len, gup_flags);
}

/*
 * Access another process' address space.
 * Source/target buffer must be kernel space,
 * Do not walk the page table directly, use get_user_pages
 */
int access_process_vm(struct task_struct *tsk, unsigned long addr,
		void *buf, int len, unsigned int gup_flags)
{
	struct mm_struct *mm;
	int ret;

	mm = get_task_mm(tsk);
	if (!mm)
		return 0;

	ret = __access_remote_vm(mm, addr, buf, len, gup_flags);

	mmput(mm);

	return ret;
}
EXPORT_SYMBOL_GPL(access_process_vm);

/*
 * Print the name of a VMA.
 */
void print_vma_addr(char *prefix, unsigned long ip)
{
	struct mm_struct *mm = current->mm;
	struct vm_area_struct *vma;

	/*
	 * we might be running from an atomic context so we cannot sleep
	 */
	if (!mmap_read_trylock(mm))
		return;

	vma = find_vma(mm, ip);
	if (vma && vma->vm_file) {
		struct file *f = vma->vm_file;
		char *buf = (char *)__get_free_page(GFP_NOWAIT);
		if (buf) {
			char *p;

			p = file_path(f, buf, PAGE_SIZE);
			if (IS_ERR(p))
				p = "?";
			printk("%s%s[%lx+%lx]", prefix, kbasename(p),
					vma->vm_start,
					vma->vm_end - vma->vm_start);
			free_page((unsigned long)buf);
		}
	}
	mmap_read_unlock(mm);
}

#if defined(CONFIG_PROVE_LOCKING) || defined(CONFIG_DEBUG_ATOMIC_SLEEP)
void __might_fault(const char *file, int line)
{
	if (pagefault_disabled())
		return;
	__might_sleep(file, line);
#if defined(CONFIG_DEBUG_ATOMIC_SLEEP)
	if (current->mm)
		might_lock_read(&current->mm->mmap_lock);
#endif
}
EXPORT_SYMBOL(__might_fault);
#endif

#if defined(CONFIG_TRANSPARENT_HUGEPAGE) || defined(CONFIG_HUGETLBFS)
/*
 * Process all subpages of the specified huge page with the specified
 * operation.  The target subpage will be processed last to keep its
 * cache lines hot.
 */
static inline int process_huge_page(
	unsigned long addr_hint, unsigned int pages_per_huge_page,
	int (*process_subpage)(unsigned long addr, int idx, void *arg),
	void *arg)
{
	int i, n, base, l, ret;
	unsigned long addr = addr_hint &
		~(((unsigned long)pages_per_huge_page << PAGE_SHIFT) - 1);

	/* Process target subpage last to keep its cache lines hot */
	might_sleep();
	n = (addr_hint - addr) / PAGE_SIZE;
	if (2 * n <= pages_per_huge_page) {
		/* If target subpage in first half of huge page */
		base = 0;
		l = n;
		/* Process subpages at the end of huge page */
		for (i = pages_per_huge_page - 1; i >= 2 * n; i--) {
			cond_resched();
			ret = process_subpage(addr + i * PAGE_SIZE, i, arg);
			if (ret)
				return ret;
		}
	} else {
		/* If target subpage in second half of huge page */
		base = pages_per_huge_page - 2 * (pages_per_huge_page - n);
		l = pages_per_huge_page - n;
		/* Process subpages at the begin of huge page */
		for (i = 0; i < base; i++) {
			cond_resched();
			ret = process_subpage(addr + i * PAGE_SIZE, i, arg);
			if (ret)
				return ret;
		}
	}
	/*
	 * Process remaining subpages in left-right-left-right pattern
	 * towards the target subpage
	 */
	for (i = 0; i < l; i++) {
		int left_idx = base + i;
		int right_idx = base + 2 * l - 1 - i;

		cond_resched();
		ret = process_subpage(addr + left_idx * PAGE_SIZE, left_idx, arg);
		if (ret)
			return ret;
		cond_resched();
		ret = process_subpage(addr + right_idx * PAGE_SIZE, right_idx, arg);
		if (ret)
			return ret;
	}
	return 0;
}

static void clear_gigantic_page(struct page *page,
				unsigned long addr,
				unsigned int pages_per_huge_page)
{
	int i;
	struct page *p;

	might_sleep();
	for (i = 0; i < pages_per_huge_page; i++) {
		p = nth_page(page, i);
		cond_resched();
		clear_user_highpage(p, addr + i * PAGE_SIZE);
	}
}

static int clear_subpage(unsigned long addr, int idx, void *arg)
{
	struct page *page = arg;

	clear_user_highpage(page + idx, addr);
	return 0;
}

void clear_huge_page(struct page *page,
		     unsigned long addr_hint, unsigned int pages_per_huge_page)
{
	unsigned long addr = addr_hint &
		~(((unsigned long)pages_per_huge_page << PAGE_SHIFT) - 1);

	if (unlikely(pages_per_huge_page > MAX_ORDER_NR_PAGES)) {
		clear_gigantic_page(page, addr, pages_per_huge_page);
		return;
	}

	process_huge_page(addr_hint, pages_per_huge_page, clear_subpage, page);
}

static int copy_user_gigantic_page(struct folio *dst, struct folio *src,
				     unsigned long addr,
				     struct vm_area_struct *vma,
				     unsigned int pages_per_huge_page)
{
	int i;
	struct page *dst_page;
	struct page *src_page;

	for (i = 0; i < pages_per_huge_page; i++) {
		dst_page = folio_page(dst, i);
		src_page = folio_page(src, i);

		cond_resched();
		if (copy_mc_user_highpage(dst_page, src_page,
					  addr + i*PAGE_SIZE, vma)) {
			memory_failure_queue(page_to_pfn(src_page), 0);
			return -EHWPOISON;
		}
	}
	return 0;
}

struct copy_subpage_arg {
	struct page *dst;
	struct page *src;
	struct vm_area_struct *vma;
};

static int copy_subpage(unsigned long addr, int idx, void *arg)
{
	struct copy_subpage_arg *copy_arg = arg;

	if (copy_mc_user_highpage(copy_arg->dst + idx, copy_arg->src + idx,
				  addr, copy_arg->vma)) {
		memory_failure_queue(page_to_pfn(copy_arg->src + idx), 0);
		return -EHWPOISON;
	}
	return 0;
}

int copy_user_large_folio(struct folio *dst, struct folio *src,
			  unsigned long addr_hint, struct vm_area_struct *vma)
{
	unsigned int pages_per_huge_page = folio_nr_pages(dst);
	unsigned long addr = addr_hint &
		~(((unsigned long)pages_per_huge_page << PAGE_SHIFT) - 1);
	struct copy_subpage_arg arg = {
		.dst = &dst->page,
		.src = &src->page,
		.vma = vma,
	};

	if (unlikely(pages_per_huge_page > MAX_ORDER_NR_PAGES))
		return copy_user_gigantic_page(dst, src, addr, vma,
					       pages_per_huge_page);

	return process_huge_page(addr_hint, pages_per_huge_page, copy_subpage, &arg);
}

long copy_folio_from_user(struct folio *dst_folio,
			   const void __user *usr_src,
			   bool allow_pagefault)
{
	void *kaddr;
	unsigned long i, rc = 0;
	unsigned int nr_pages = folio_nr_pages(dst_folio);
	unsigned long ret_val = nr_pages * PAGE_SIZE;
	struct page *subpage;

	for (i = 0; i < nr_pages; i++) {
		subpage = folio_page(dst_folio, i);
		kaddr = kmap_local_page(subpage);
		if (!allow_pagefault)
			pagefault_disable();
		rc = copy_from_user(kaddr, usr_src + i * PAGE_SIZE, PAGE_SIZE);
		if (!allow_pagefault)
			pagefault_enable();
		kunmap_local(kaddr);

		ret_val -= (PAGE_SIZE - rc);
		if (rc)
			break;

		flush_dcache_page(subpage);

		cond_resched();
	}
	return ret_val;
}
#endif /* CONFIG_TRANSPARENT_HUGEPAGE || CONFIG_HUGETLBFS */

#if USE_SPLIT_PTE_PTLOCKS && ALLOC_SPLIT_PTLOCKS

static struct kmem_cache *page_ptl_cachep;

void __init ptlock_cache_init(void)
{
	page_ptl_cachep = kmem_cache_create("page->ptl", sizeof(spinlock_t), 0,
			SLAB_PANIC, NULL);
}

bool ptlock_alloc(struct page *page)
{
	spinlock_t *ptl;

	ptl = kmem_cache_alloc(page_ptl_cachep, GFP_KERNEL);
	if (!ptl)
		return false;
	page->ptl = ptl;
	return true;
}

void ptlock_free(struct page *page)
{
	kmem_cache_free(page_ptl_cachep, page->ptl);
}
#endif<|MERGE_RESOLUTION|>--- conflicted
+++ resolved
@@ -5701,19 +5701,9 @@
 	if (mmap_read_lock_killable(mm))
 		return 0;
 
-<<<<<<< HEAD
-	/* We might need to expand the stack to access it */
-	vma = vma_lookup(mm, addr);
-	if (!vma) {
-		vma = expand_stack(mm, addr);
-		if (!vma)
-			return 0;
-	}
-=======
 	/* Avoid triggering the temporary warning in __get_user_pages */
 	if (!vma_lookup(mm, addr) && !expand_stack(mm, addr))
 		return 0;
->>>>>>> 06c2afb8
 
 	/* ignore errors, just check how much was successfully transferred */
 	while (len) {
