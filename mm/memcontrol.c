--- conflicted
+++ resolved
@@ -2676,11 +2676,7 @@
 	struct page_counter *counter;
 	unsigned long nr_reclaimed;
 	bool passed_oom = false;
-<<<<<<< HEAD
-	bool may_swap = true;
-=======
 	unsigned int reclaim_options = MEMCG_RECLAIM_MAY_SWAP;
->>>>>>> eb3cdb58
 	bool drained = false;
 	bool raised_max_event = false;
 	unsigned long pflags;
@@ -2698,11 +2694,7 @@
 		mem_over_limit = mem_cgroup_from_counter(counter, memory);
 	} else {
 		mem_over_limit = mem_cgroup_from_counter(counter, memsw);
-<<<<<<< HEAD
-		may_swap = false;
-=======
 		reclaim_options &= ~MEMCG_RECLAIM_MAY_SWAP;
->>>>>>> eb3cdb58
 	}
 
 	if (batch > nr_pages) {
@@ -2711,18 +2703,6 @@
 	}
 
 	/*
-<<<<<<< HEAD
-	 * Memcg doesn't have a dedicated reserve for atomic
-	 * allocations. But like the global atomic pool, we need to
-	 * put the burden of reclaim on regular allocation requests
-	 * and let these go through as privileged allocations.
-	 */
-	if (gfp_mask & __GFP_ATOMIC)
-		goto force;
-
-	/*
-=======
->>>>>>> eb3cdb58
 	 * Prevent unbounded recursion when reclaim operations need to
 	 * allocate memory. This might exceed the limits temporarily,
 	 * but we prefer facilitating memory reclaim and getting back
@@ -2789,14 +2769,8 @@
 	 * a forward progress or bypass the charge if the oom killer
 	 * couldn't make any progress.
 	 */
-<<<<<<< HEAD
-	oom_status = mem_cgroup_oom(mem_over_limit, gfp_mask,
-		       get_order(nr_pages * PAGE_SIZE));
-	if (oom_status == OOM_SUCCESS) {
-=======
 	if (mem_cgroup_oom(mem_over_limit, gfp_mask,
 			   get_order(nr_pages * PAGE_SIZE))) {
->>>>>>> eb3cdb58
 		passed_oom = true;
 		nr_retries = MAX_RECLAIM_RETRIES;
 		goto retry;
@@ -3165,12 +3139,7 @@
 	if (ret)
 		goto out;
 
-<<<<<<< HEAD
-	if (!cgroup_subsys_on_dfl(memory_cgrp_subsys))
-		page_counter_charge(&memcg->kmem, nr_pages);
-=======
 	memcg_account_kmem(memcg, nr_pages);
->>>>>>> eb3cdb58
 out:
 	css_put(&memcg->css);
 
@@ -3687,12 +3656,8 @@
 		if (signal_pending(current))
 			return -EINTR;
 
-<<<<<<< HEAD
-		if (!try_to_free_mem_cgroup_pages(memcg, 1, GFP_KERNEL, true))
-=======
 		if (!try_to_free_mem_cgroup_pages(memcg, 1, GFP_KERNEL,
 						  MEMCG_RECLAIM_MAY_SWAP))
->>>>>>> eb3cdb58
 			nr_retries--;
 	}
 
@@ -3707,10 +3672,6 @@
 
 	if (mem_cgroup_is_root(memcg))
 		return -EINVAL;
-	pr_info_once("%s (%d): memory.force_empty is deprecated and will be "
-		     "removed.  Let us know if it is needed in your usecase at "
-		     "linux-mm@kvack.org\n",
-		     current->comm, task_pid_nr(current));
 	return mem_cgroup_force_empty(memcg) ?: nbytes;
 }
 
@@ -5321,13 +5282,6 @@
 static int alloc_mem_cgroup_per_node_info(struct mem_cgroup *memcg, int node)
 {
 	struct mem_cgroup_per_node *pn;
-<<<<<<< HEAD
-
-	pn = kzalloc_node(sizeof(*pn), GFP_KERNEL, node);
-	if (!pn)
-		return 1;
-=======
->>>>>>> eb3cdb58
 
 	pn = kzalloc_node(sizeof(*pn), GFP_KERNEL, node);
 	if (!pn)
@@ -5894,20 +5848,12 @@
 	}
 
 #ifdef CONFIG_SWAP
-<<<<<<< HEAD
-	if (PageSwapCache(page)) {
-=======
 	if (folio_test_swapcache(folio)) {
->>>>>>> eb3cdb58
 		__mod_lruvec_state(from_vec, NR_SWAPCACHE, -nr_pages);
 		__mod_lruvec_state(to_vec, NR_SWAPCACHE, nr_pages);
 	}
 #endif
-<<<<<<< HEAD
-	if (PageWriteback(page)) {
-=======
 	if (folio_test_writeback(folio)) {
->>>>>>> eb3cdb58
 		__mod_lruvec_state(from_vec, NR_WRITEBACK, -nr_pages);
 		__mod_lruvec_state(to_vec, NR_WRITEBACK, nr_pages);
 	}
@@ -6798,46 +6744,6 @@
 		reclaimed = try_to_free_mem_cgroup_pages(memcg,
 						nr_to_reclaim - nr_reclaimed,
 						GFP_KERNEL, reclaim_options);
-
-		if (!reclaimed && !nr_retries--)
-			return -EAGAIN;
-
-		nr_reclaimed += reclaimed;
-	}
-
-	return nbytes;
-}
-
-static ssize_t memory_reclaim(struct kernfs_open_file *of, char *buf,
-			      size_t nbytes, loff_t off)
-{
-	struct mem_cgroup *memcg = mem_cgroup_from_css(of_css(of));
-	unsigned int nr_retries = MAX_RECLAIM_RETRIES;
-	unsigned long nr_to_reclaim, nr_reclaimed = 0;
-	int err;
-
-	buf = strstrip(buf);
-	err = page_counter_memparse(buf, "", &nr_to_reclaim);
-	if (err)
-		return err;
-
-	while (nr_reclaimed < nr_to_reclaim) {
-		unsigned long reclaimed;
-
-		if (signal_pending(current))
-			return -EINTR;
-
-		/*
-		 * This is the final attempt, drain percpu lru caches in the
-		 * hope of introducing more evictable pages for
-		 * try_to_free_mem_cgroup_pages().
-		 */
-		if (!nr_retries)
-			lru_add_drain_all();
-
-		reclaimed = try_to_free_mem_cgroup_pages(memcg,
-						nr_to_reclaim - nr_reclaimed,
-						GFP_KERNEL, true);
 
 		if (!reclaimed && !nr_retries--)
 			return -EAGAIN;
@@ -7107,12 +7013,8 @@
 			atomic_long_read(&parent->memory.children_low_usage)));
 }
 
-<<<<<<< HEAD
-static int charge_memcg(struct page *page, struct mem_cgroup *memcg, gfp_t gfp)
-=======
 static int charge_memcg(struct folio *folio, struct mem_cgroup *memcg,
 			gfp_t gfp)
->>>>>>> eb3cdb58
 {
 	long nr_pages = folio_nr_pages(folio);
 	int ret;
@@ -7132,36 +7034,13 @@
 	return ret;
 }
 
-<<<<<<< HEAD
-/**
- * __mem_cgroup_charge - charge a newly allocated page to a cgroup
- * @page: page to charge
- * @mm: mm context of the victim
- * @gfp_mask: reclaim mode
- *
- * Try to charge @page to the memcg that @mm belongs to, reclaiming
- * pages according to @gfp_mask if necessary. if @mm is NULL, try to
- * charge to the active memcg.
- *
- * Do not use this for pages allocated for swapin.
- *
- * Returns 0 on success. Otherwise, an error code is returned.
- */
-int __mem_cgroup_charge(struct page *page, struct mm_struct *mm,
-			gfp_t gfp_mask)
-=======
 int __mem_cgroup_charge(struct folio *folio, struct mm_struct *mm, gfp_t gfp)
->>>>>>> eb3cdb58
 {
 	struct mem_cgroup *memcg;
 	int ret;
 
 	memcg = get_mem_cgroup_from_mm(mm);
-<<<<<<< HEAD
-	ret = charge_memcg(page, memcg, gfp_mask);
-=======
 	ret = charge_memcg(folio, memcg, gfp);
->>>>>>> eb3cdb58
 	css_put(&memcg->css);
 
 	return ret;
@@ -7196,11 +7075,7 @@
 		memcg = get_mem_cgroup_from_mm(mm);
 	rcu_read_unlock();
 
-<<<<<<< HEAD
-	ret = charge_memcg(page, memcg, gfp);
-=======
 	ret = charge_memcg(folio, memcg, gfp);
->>>>>>> eb3cdb58
 
 	css_put(&memcg->css);
 	return ret;
@@ -7334,27 +7209,12 @@
 	css_put(&memcg->css);
 }
 
-<<<<<<< HEAD
-/**
- * __mem_cgroup_uncharge - uncharge a page
- * @page: page to uncharge
- *
- * Uncharge a page previously charged with __mem_cgroup_charge().
- */
-void __mem_cgroup_uncharge(struct page *page)
-{
-	struct uncharge_gather ug;
-
-	/* Don't touch page->lru of any random page, pre-check: */
-	if (!page_memcg(page))
-=======
 void __mem_cgroup_uncharge(struct folio *folio)
 {
 	struct uncharge_gather ug;
 
 	/* Don't touch folio->lru of any random page, pre-check: */
 	if (!folio_memcg(folio))
->>>>>>> eb3cdb58
 		return;
 
 	uncharge_gather_clear(&ug);
@@ -7372,11 +7232,7 @@
 void __mem_cgroup_uncharge_list(struct list_head *page_list)
 {
 	struct uncharge_gather ug;
-<<<<<<< HEAD
-	struct page *page;
-=======
 	struct folio *folio;
->>>>>>> eb3cdb58
 
 	uncharge_gather_clear(&ug);
 	list_for_each_entry(folio, page_list, lru)
@@ -7667,35 +7523,22 @@
 }
 
 /**
-<<<<<<< HEAD
- * __mem_cgroup_try_charge_swap - try charging swap space for a page
- * @page: page being added to swap
-=======
  * __mem_cgroup_try_charge_swap - try charging swap space for a folio
  * @folio: folio being added to swap
->>>>>>> eb3cdb58
  * @entry: swap entry to charge
  *
  * Try to charge @folio's memcg for the swap space at @entry.
  *
  * Returns 0 on success, -ENOMEM on failure.
  */
-<<<<<<< HEAD
-int __mem_cgroup_try_charge_swap(struct page *page, swp_entry_t entry)
-=======
 int __mem_cgroup_try_charge_swap(struct folio *folio, swp_entry_t entry)
->>>>>>> eb3cdb58
 {
 	unsigned int nr_pages = folio_nr_pages(folio);
 	struct page_counter *counter;
 	struct mem_cgroup *memcg;
 	unsigned short oldid;
 
-<<<<<<< HEAD
-	if (!cgroup_subsys_on_dfl(memory_cgrp_subsys))
-=======
 	if (do_memsw_account())
->>>>>>> eb3cdb58
 		return 0;
 
 	memcg = folio_memcg(folio);
