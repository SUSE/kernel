// SPDX-License-Identifier: GPL-2.0-or-later
/* memcontrol.c - Memory Controller
 *
 * Copyright IBM Corporation, 2007
 * Author Balbir Singh <balbir@linux.vnet.ibm.com>
 *
 * Copyright 2007 OpenVZ SWsoft Inc
 * Author: Pavel Emelianov <xemul@openvz.org>
 *
 * Memory thresholds
 * Copyright (C) 2009 Nokia Corporation
 * Author: Kirill A. Shutemov
 *
 * Kernel Memory Controller
 * Copyright (C) 2012 Parallels Inc. and Google Inc.
 * Authors: Glauber Costa and Suleiman Souhlal
 *
 * Native page reclaim
 * Charge lifetime sanitation
 * Lockless page tracking & accounting
 * Unified hierarchy configuration model
 * Copyright (C) 2015 Red Hat, Inc., Johannes Weiner
 */

#include <linux/page_counter.h>
#include <linux/memcontrol.h>
#include <linux/cgroup.h>
#include <linux/mm.h>
#include <linux/sched/mm.h>
#include <linux/shmem_fs.h>
#include <linux/hugetlb.h>
#include <linux/pagemap.h>
#include <linux/vm_event_item.h>
#include <linux/smp.h>
#include <linux/page-flags.h>
#include <linux/backing-dev.h>
#include <linux/bit_spinlock.h>
#include <linux/rcupdate.h>
#include <linux/limits.h>
#include <linux/export.h>
#include <linux/mutex.h>
#include <linux/rbtree.h>
#include <linux/slab.h>
#include <linux/swap.h>
#include <linux/swapops.h>
#include <linux/spinlock.h>
#include <linux/eventfd.h>
#include <linux/poll.h>
#include <linux/sort.h>
#include <linux/fs.h>
#include <linux/seq_file.h>
#include <linux/vmpressure.h>
#include <linux/mm_inline.h>
#include <linux/swap_cgroup.h>
#include <linux/cpu.h>
#include <linux/oom.h>
#include <linux/lockdep.h>
#include <linux/file.h>
#include <linux/tracehook.h>
#include <linux/seq_buf.h>
#include "internal.h"
#include <net/sock.h>
#include <net/ip.h>
#include "slab.h"

#include <linux/uaccess.h>

#include <trace/events/vmscan.h>

struct cgroup_subsys memory_cgrp_subsys __read_mostly;
EXPORT_SYMBOL(memory_cgrp_subsys);

struct mem_cgroup *root_mem_cgroup __read_mostly;

#define MEM_CGROUP_RECLAIM_RETRIES	5

/* Socket memory accounting disabled? */
static bool cgroup_memory_nosocket;

/* Kernel memory accounting disabled? */
static bool cgroup_memory_nokmem;

/* Whether the swap controller is active */
#ifdef CONFIG_MEMCG_SWAP
int do_swap_account __read_mostly;
#else
#define do_swap_account		0
#endif

/* Whether legacy memory+swap accounting is active */
static bool do_memsw_account(void)
{
	return !cgroup_subsys_on_dfl(memory_cgrp_subsys) && do_swap_account;
}

static const char *const mem_cgroup_lru_names[] = {
	"inactive_anon",
	"active_anon",
	"inactive_file",
	"active_file",
	"unevictable",
};

#define THRESHOLDS_EVENTS_TARGET 128
#define SOFTLIMIT_EVENTS_TARGET 1024
#define NUMAINFO_EVENTS_TARGET	1024

/*
 * Cgroups above their limits are maintained in a RB-Tree, independent of
 * their hierarchy representation
 */

struct mem_cgroup_tree_per_node {
	struct rb_root rb_root;
	struct rb_node *rb_rightmost;
	spinlock_t lock;
};

struct mem_cgroup_tree {
	struct mem_cgroup_tree_per_node *rb_tree_per_node[MAX_NUMNODES];
};

static struct mem_cgroup_tree soft_limit_tree __read_mostly;

/* for OOM */
struct mem_cgroup_eventfd_list {
	struct list_head list;
	struct eventfd_ctx *eventfd;
};

/*
 * cgroup_event represents events which userspace want to receive.
 */
struct mem_cgroup_event {
	/*
	 * memcg which the event belongs to.
	 */
	struct mem_cgroup *memcg;
	/*
	 * eventfd to signal userspace about the event.
	 */
	struct eventfd_ctx *eventfd;
	/*
	 * Each of these stored in a list by the cgroup.
	 */
	struct list_head list;
	/*
	 * register_event() callback will be used to add new userspace
	 * waiter for changes related to this event.  Use eventfd_signal()
	 * on eventfd to send notification to userspace.
	 */
	int (*register_event)(struct mem_cgroup *memcg,
			      struct eventfd_ctx *eventfd, const char *args);
	/*
	 * unregister_event() callback will be called when userspace closes
	 * the eventfd or on cgroup removing.  This callback must be set,
	 * if you want provide notification functionality.
	 */
	void (*unregister_event)(struct mem_cgroup *memcg,
				 struct eventfd_ctx *eventfd);
	/*
	 * All fields below needed to unregister event when
	 * userspace closes eventfd.
	 */
	poll_table pt;
	wait_queue_head_t *wqh;
	wait_queue_entry_t wait;
	struct work_struct remove;
};

static void mem_cgroup_threshold(struct mem_cgroup *memcg);
static void mem_cgroup_oom_notify(struct mem_cgroup *memcg);

/* Stuffs for move charges at task migration. */
/*
 * Types of charges to be moved.
 */
#define MOVE_ANON	0x1U
#define MOVE_FILE	0x2U
#define MOVE_MASK	(MOVE_ANON | MOVE_FILE)

/* "mc" and its members are protected by cgroup_mutex */
static struct move_charge_struct {
	spinlock_t	  lock; /* for from, to */
	struct mm_struct  *mm;
	struct mem_cgroup *from;
	struct mem_cgroup *to;
	unsigned long flags;
	unsigned long precharge;
	unsigned long moved_charge;
	unsigned long moved_swap;
	struct task_struct *moving_task;	/* a task moving charges */
	wait_queue_head_t waitq;		/* a waitq for other context */
} mc = {
	.lock = __SPIN_LOCK_UNLOCKED(mc.lock),
	.waitq = __WAIT_QUEUE_HEAD_INITIALIZER(mc.waitq),
};

/*
 * Maximum loops in mem_cgroup_hierarchical_reclaim(), used for soft
 * limit reclaim to prevent infinite loops, if they ever occur.
 */
#define	MEM_CGROUP_MAX_RECLAIM_LOOPS		100
#define	MEM_CGROUP_MAX_SOFT_LIMIT_RECLAIM_LOOPS	2

enum charge_type {
	MEM_CGROUP_CHARGE_TYPE_CACHE = 0,
	MEM_CGROUP_CHARGE_TYPE_ANON,
	MEM_CGROUP_CHARGE_TYPE_SWAPOUT,	/* for accounting swapcache */
	MEM_CGROUP_CHARGE_TYPE_DROP,	/* a page was unused swap cache */
	NR_CHARGE_TYPE,
};

/* for encoding cft->private value on file */
enum res_type {
	_MEM,
	_MEMSWAP,
	_OOM_TYPE,
	_KMEM,
	_TCP,
};

#define MEMFILE_PRIVATE(x, val)	((x) << 16 | (val))
#define MEMFILE_TYPE(val)	((val) >> 16 & 0xffff)
#define MEMFILE_ATTR(val)	((val) & 0xffff)
/* Used for OOM nofiier */
#define OOM_CONTROL		(0)

/*
 * Iteration constructs for visiting all cgroups (under a tree).  If
 * loops are exited prematurely (break), mem_cgroup_iter_break() must
 * be used for reference counting.
 */
#define for_each_mem_cgroup_tree(iter, root)		\
	for (iter = mem_cgroup_iter(root, NULL, NULL);	\
	     iter != NULL;				\
	     iter = mem_cgroup_iter(root, iter, NULL))

#define for_each_mem_cgroup(iter)			\
	for (iter = mem_cgroup_iter(NULL, NULL, NULL);	\
	     iter != NULL;				\
	     iter = mem_cgroup_iter(NULL, iter, NULL))

static inline bool should_force_charge(void)
{
	return tsk_is_oom_victim(current) || fatal_signal_pending(current) ||
		(current->flags & PF_EXITING);
}

/* Some nice accessors for the vmpressure. */
struct vmpressure *memcg_to_vmpressure(struct mem_cgroup *memcg)
{
	if (!memcg)
		memcg = root_mem_cgroup;
	return &memcg->vmpressure;
}

struct cgroup_subsys_state *vmpressure_to_css(struct vmpressure *vmpr)
{
	return &container_of(vmpr, struct mem_cgroup, vmpressure)->css;
}

#ifdef CONFIG_MEMCG_KMEM
/*
 * This will be the memcg's index in each cache's ->memcg_params.memcg_caches.
 * The main reason for not using cgroup id for this:
 *  this works better in sparse environments, where we have a lot of memcgs,
 *  but only a few kmem-limited. Or also, if we have, for instance, 200
 *  memcgs, and none but the 200th is kmem-limited, we'd have to have a
 *  200 entry array for that.
 *
 * The current size of the caches array is stored in memcg_nr_cache_ids. It
 * will double each time we have to increase it.
 */
static DEFINE_IDA(memcg_cache_ida);
int memcg_nr_cache_ids;

/* Protects memcg_nr_cache_ids */
static DECLARE_RWSEM(memcg_cache_ids_sem);

void memcg_get_cache_ids(void)
{
	down_read(&memcg_cache_ids_sem);
}

void memcg_put_cache_ids(void)
{
	up_read(&memcg_cache_ids_sem);
}

/*
 * MIN_SIZE is different than 1, because we would like to avoid going through
 * the alloc/free process all the time. In a small machine, 4 kmem-limited
 * cgroups is a reasonable guess. In the future, it could be a parameter or
 * tunable, but that is strictly not necessary.
 *
 * MAX_SIZE should be as large as the number of cgrp_ids. Ideally, we could get
 * this constant directly from cgroup, but it is understandable that this is
 * better kept as an internal representation in cgroup.c. In any case, the
 * cgrp_id space is not getting any smaller, and we don't have to necessarily
 * increase ours as well if it increases.
 */
#define MEMCG_CACHES_MIN_SIZE 4
#define MEMCG_CACHES_MAX_SIZE MEM_CGROUP_ID_MAX

/*
 * A lot of the calls to the cache allocation functions are expected to be
 * inlined by the compiler. Since the calls to memcg_kmem_get_cache are
 * conditional to this static branch, we'll have to allow modules that does
 * kmem_cache_alloc and the such to see this symbol as well
 */
DEFINE_STATIC_KEY_FALSE(memcg_kmem_enabled_key);
EXPORT_SYMBOL(memcg_kmem_enabled_key);

struct workqueue_struct *memcg_kmem_cache_wq;

static int memcg_shrinker_map_size;
static DEFINE_MUTEX(memcg_shrinker_map_mutex);

static void memcg_free_shrinker_map_rcu(struct rcu_head *head)
{
	kvfree(container_of(head, struct memcg_shrinker_map, rcu));
}

static int memcg_expand_one_shrinker_map(struct mem_cgroup *memcg,
					 int size, int old_size)
{
	struct memcg_shrinker_map *new, *old;
	int nid;

	lockdep_assert_held(&memcg_shrinker_map_mutex);

	for_each_node(nid) {
		old = rcu_dereference_protected(
			mem_cgroup_nodeinfo(memcg, nid)->shrinker_map, true);
		/* Not yet online memcg */
		if (!old)
			return 0;

		new = kvmalloc(sizeof(*new) + size, GFP_KERNEL);
		if (!new)
			return -ENOMEM;

		/* Set all old bits, clear all new bits */
		memset(new->map, (int)0xff, old_size);
		memset((void *)new->map + old_size, 0, size - old_size);

		rcu_assign_pointer(memcg->nodeinfo[nid]->shrinker_map, new);
		call_rcu(&old->rcu, memcg_free_shrinker_map_rcu);
	}

	return 0;
}

static void memcg_free_shrinker_maps(struct mem_cgroup *memcg)
{
	struct mem_cgroup_per_node *pn;
	struct memcg_shrinker_map *map;
	int nid;

	if (mem_cgroup_is_root(memcg))
		return;

	for_each_node(nid) {
		pn = mem_cgroup_nodeinfo(memcg, nid);
		map = rcu_dereference_protected(pn->shrinker_map, true);
		if (map)
			kvfree(map);
		rcu_assign_pointer(pn->shrinker_map, NULL);
	}
}

static int memcg_alloc_shrinker_maps(struct mem_cgroup *memcg)
{
	struct memcg_shrinker_map *map;
	int nid, size, ret = 0;

	if (mem_cgroup_is_root(memcg))
		return 0;

	mutex_lock(&memcg_shrinker_map_mutex);
	size = memcg_shrinker_map_size;
	for_each_node(nid) {
		map = kvzalloc(sizeof(*map) + size, GFP_KERNEL);
		if (!map) {
			memcg_free_shrinker_maps(memcg);
			ret = -ENOMEM;
			break;
		}
		rcu_assign_pointer(memcg->nodeinfo[nid]->shrinker_map, map);
	}
	mutex_unlock(&memcg_shrinker_map_mutex);

	return ret;
}

int memcg_expand_shrinker_maps(int new_id)
{
	int size, old_size, ret = 0;
	struct mem_cgroup *memcg;

	size = DIV_ROUND_UP(new_id + 1, BITS_PER_LONG) * sizeof(unsigned long);
	old_size = memcg_shrinker_map_size;
	if (size <= old_size)
		return 0;

	mutex_lock(&memcg_shrinker_map_mutex);
	if (!root_mem_cgroup)
		goto unlock;

	for_each_mem_cgroup(memcg) {
		if (mem_cgroup_is_root(memcg))
			continue;
		ret = memcg_expand_one_shrinker_map(memcg, size, old_size);
		if (ret)
			goto unlock;
	}
unlock:
	if (!ret)
		memcg_shrinker_map_size = size;
	mutex_unlock(&memcg_shrinker_map_mutex);
	return ret;
}

void memcg_set_shrinker_bit(struct mem_cgroup *memcg, int nid, int shrinker_id)
{
	if (shrinker_id >= 0 && memcg && !mem_cgroup_is_root(memcg)) {
		struct memcg_shrinker_map *map;

		rcu_read_lock();
		map = rcu_dereference(memcg->nodeinfo[nid]->shrinker_map);
		/* Pairs with smp mb in shrink_slab() */
		smp_mb__before_atomic();
		set_bit(shrinker_id, map->map);
		rcu_read_unlock();
	}
}

#else /* CONFIG_MEMCG_KMEM */
static int memcg_alloc_shrinker_maps(struct mem_cgroup *memcg)
{
	return 0;
}
static void memcg_free_shrinker_maps(struct mem_cgroup *memcg) { }
#endif /* CONFIG_MEMCG_KMEM */

/**
 * mem_cgroup_css_from_page - css of the memcg associated with a page
 * @page: page of interest
 *
 * If memcg is bound to the default hierarchy, css of the memcg associated
 * with @page is returned.  The returned css remains associated with @page
 * until it is released.
 *
 * If memcg is bound to a traditional hierarchy, the css of root_mem_cgroup
 * is returned.
 */
struct cgroup_subsys_state *mem_cgroup_css_from_page(struct page *page)
{
	struct mem_cgroup *memcg;

	memcg = page->mem_cgroup;

	if (!memcg || !cgroup_subsys_on_dfl(memory_cgrp_subsys))
		memcg = root_mem_cgroup;

	return &memcg->css;
}

/**
 * page_cgroup_ino - return inode number of the memcg a page is charged to
 * @page: the page
 *
 * Look up the closest online ancestor of the memory cgroup @page is charged to
 * and return its inode number or 0 if @page is not charged to any cgroup. It
 * is safe to call this function without holding a reference to @page.
 *
 * Note, this function is inherently racy, because there is nothing to prevent
 * the cgroup inode from getting torn down and potentially reallocated a moment
 * after page_cgroup_ino() returns, so it only should be used by callers that
 * do not care (such as procfs interfaces).
 */
ino_t page_cgroup_ino(struct page *page)
{
	struct mem_cgroup *memcg;
	unsigned long ino = 0;

	rcu_read_lock();
	if (PageHead(page) && PageSlab(page))
		memcg = memcg_from_slab_page(page);
	else
		memcg = READ_ONCE(page->mem_cgroup);
	while (memcg && !(memcg->css.flags & CSS_ONLINE))
		memcg = parent_mem_cgroup(memcg);
	if (memcg)
		ino = cgroup_ino(memcg->css.cgroup);
	rcu_read_unlock();
	return ino;
}

static struct mem_cgroup_per_node *
mem_cgroup_page_nodeinfo(struct mem_cgroup *memcg, struct page *page)
{
	int nid = page_to_nid(page);

	return memcg->nodeinfo[nid];
}

static struct mem_cgroup_tree_per_node *
soft_limit_tree_node(int nid)
{
	return soft_limit_tree.rb_tree_per_node[nid];
}

static struct mem_cgroup_tree_per_node *
soft_limit_tree_from_page(struct page *page)
{
	int nid = page_to_nid(page);

	return soft_limit_tree.rb_tree_per_node[nid];
}

static void __mem_cgroup_insert_exceeded(struct mem_cgroup_per_node *mz,
					 struct mem_cgroup_tree_per_node *mctz,
					 unsigned long new_usage_in_excess)
{
	struct rb_node **p = &mctz->rb_root.rb_node;
	struct rb_node *parent = NULL;
	struct mem_cgroup_per_node *mz_node;
	bool rightmost = true;

	if (mz->on_tree)
		return;

	mz->usage_in_excess = new_usage_in_excess;
	if (!mz->usage_in_excess)
		return;
	while (*p) {
		parent = *p;
		mz_node = rb_entry(parent, struct mem_cgroup_per_node,
					tree_node);
		if (mz->usage_in_excess < mz_node->usage_in_excess) {
			p = &(*p)->rb_left;
			rightmost = false;
		}

		/*
		 * We can't avoid mem cgroups that are over their soft
		 * limit by the same amount
		 */
		else if (mz->usage_in_excess >= mz_node->usage_in_excess)
			p = &(*p)->rb_right;
	}

	if (rightmost)
		mctz->rb_rightmost = &mz->tree_node;

	rb_link_node(&mz->tree_node, parent, p);
	rb_insert_color(&mz->tree_node, &mctz->rb_root);
	mz->on_tree = true;
}

static void __mem_cgroup_remove_exceeded(struct mem_cgroup_per_node *mz,
					 struct mem_cgroup_tree_per_node *mctz)
{
	if (!mz->on_tree)
		return;

	if (&mz->tree_node == mctz->rb_rightmost)
		mctz->rb_rightmost = rb_prev(&mz->tree_node);

	rb_erase(&mz->tree_node, &mctz->rb_root);
	mz->on_tree = false;
}

static void mem_cgroup_remove_exceeded(struct mem_cgroup_per_node *mz,
				       struct mem_cgroup_tree_per_node *mctz)
{
	unsigned long flags;

	spin_lock_irqsave(&mctz->lock, flags);
	__mem_cgroup_remove_exceeded(mz, mctz);
	spin_unlock_irqrestore(&mctz->lock, flags);
}

static unsigned long soft_limit_excess(struct mem_cgroup *memcg)
{
	unsigned long nr_pages = page_counter_read(&memcg->memory);
	unsigned long soft_limit = READ_ONCE(memcg->soft_limit);
	unsigned long excess = 0;

	if (nr_pages > soft_limit)
		excess = nr_pages - soft_limit;

	return excess;
}

static void mem_cgroup_update_tree(struct mem_cgroup *memcg, struct page *page)
{
	unsigned long excess;
	struct mem_cgroup_per_node *mz;
	struct mem_cgroup_tree_per_node *mctz;

	mctz = soft_limit_tree_from_page(page);
	if (!mctz)
		return;
	/*
	 * Necessary to update all ancestors when hierarchy is used.
	 * because their event counter is not touched.
	 */
	for (; memcg; memcg = parent_mem_cgroup(memcg)) {
		mz = mem_cgroup_page_nodeinfo(memcg, page);
		excess = soft_limit_excess(memcg);
		/*
		 * We have to update the tree if mz is on RB-tree or
		 * mem is over its softlimit.
		 */
		if (excess || mz->on_tree) {
			unsigned long flags;

			spin_lock_irqsave(&mctz->lock, flags);
			/* if on-tree, remove it */
			if (mz->on_tree)
				__mem_cgroup_remove_exceeded(mz, mctz);
			/*
			 * Insert again. mz->usage_in_excess will be updated.
			 * If excess is 0, no tree ops.
			 */
			__mem_cgroup_insert_exceeded(mz, mctz, excess);
			spin_unlock_irqrestore(&mctz->lock, flags);
		}
	}
}

static void mem_cgroup_remove_from_trees(struct mem_cgroup *memcg)
{
	struct mem_cgroup_tree_per_node *mctz;
	struct mem_cgroup_per_node *mz;
	int nid;

	for_each_node(nid) {
		mz = mem_cgroup_nodeinfo(memcg, nid);
		mctz = soft_limit_tree_node(nid);
		if (mctz)
			mem_cgroup_remove_exceeded(mz, mctz);
	}
}

static struct mem_cgroup_per_node *
__mem_cgroup_largest_soft_limit_node(struct mem_cgroup_tree_per_node *mctz)
{
	struct mem_cgroup_per_node *mz;

retry:
	mz = NULL;
	if (!mctz->rb_rightmost)
		goto done;		/* Nothing to reclaim from */

	mz = rb_entry(mctz->rb_rightmost,
		      struct mem_cgroup_per_node, tree_node);
	/*
	 * Remove the node now but someone else can add it back,
	 * we will to add it back at the end of reclaim to its correct
	 * position in the tree.
	 */
	__mem_cgroup_remove_exceeded(mz, mctz);
	if (!soft_limit_excess(mz->memcg) ||
	    !css_tryget_online(&mz->memcg->css))
		goto retry;
done:
	return mz;
}

static struct mem_cgroup_per_node *
mem_cgroup_largest_soft_limit_node(struct mem_cgroup_tree_per_node *mctz)
{
	struct mem_cgroup_per_node *mz;

	spin_lock_irq(&mctz->lock);
	mz = __mem_cgroup_largest_soft_limit_node(mctz);
	spin_unlock_irq(&mctz->lock);
	return mz;
}

/**
 * __mod_memcg_state - update cgroup memory statistics
 * @memcg: the memory cgroup
 * @idx: the stat item - can be enum memcg_stat_item or enum node_stat_item
 * @val: delta to add to the counter, can be negative
 */
void __mod_memcg_state(struct mem_cgroup *memcg, int idx, int val)
{
	long x;

	if (mem_cgroup_disabled())
		return;

	x = val + __this_cpu_read(memcg->vmstats_percpu->stat[idx]);
	if (unlikely(abs(x) > MEMCG_CHARGE_BATCH)) {
		struct mem_cgroup *mi;

		/*
		 * Batch local counters to keep them in sync with
		 * the hierarchical ones.
		 */
		__this_cpu_add(memcg->vmstats_local->stat[idx], x);
		for (mi = memcg; mi; mi = parent_mem_cgroup(mi))
			atomic_long_add(x, &mi->vmstats[idx]);
		x = 0;
	}
	__this_cpu_write(memcg->vmstats_percpu->stat[idx], x);
}

static struct mem_cgroup_per_node *
parent_nodeinfo(struct mem_cgroup_per_node *pn, int nid)
{
	struct mem_cgroup *parent;

	parent = parent_mem_cgroup(pn->memcg);
	if (!parent)
		return NULL;
	return mem_cgroup_nodeinfo(parent, nid);
}

/**
 * __mod_lruvec_state - update lruvec memory statistics
 * @lruvec: the lruvec
 * @idx: the stat item
 * @val: delta to add to the counter, can be negative
 *
 * The lruvec is the intersection of the NUMA node and a cgroup. This
 * function updates the all three counters that are affected by a
 * change of state at this level: per-node, per-cgroup, per-lruvec.
 */
void __mod_lruvec_state(struct lruvec *lruvec, enum node_stat_item idx,
			int val)
{
	pg_data_t *pgdat = lruvec_pgdat(lruvec);
	struct mem_cgroup_per_node *pn;
	struct mem_cgroup *memcg;
	long x;

	/* Update node */
	__mod_node_page_state(pgdat, idx, val);

	if (mem_cgroup_disabled())
		return;

	pn = container_of(lruvec, struct mem_cgroup_per_node, lruvec);
	memcg = pn->memcg;

	/* Update memcg */
	__mod_memcg_state(memcg, idx, val);

	/* Update lruvec */
	__this_cpu_add(pn->lruvec_stat_local->count[idx], val);

	x = val + __this_cpu_read(pn->lruvec_stat_cpu->count[idx]);
	if (unlikely(abs(x) > MEMCG_CHARGE_BATCH)) {
		struct mem_cgroup_per_node *pi;

		for (pi = pn; pi; pi = parent_nodeinfo(pi, pgdat->node_id))
			atomic_long_add(x, &pi->lruvec_stat[idx]);
		x = 0;
	}
	__this_cpu_write(pn->lruvec_stat_cpu->count[idx], x);
}

void __mod_lruvec_slab_state(void *p, enum node_stat_item idx, int val)
{
	struct page *page = virt_to_head_page(p);
	pg_data_t *pgdat = page_pgdat(page);
	struct mem_cgroup *memcg;
	struct lruvec *lruvec;

	rcu_read_lock();
	memcg = memcg_from_slab_page(page);

	/* Untracked pages have no memcg, no lruvec. Update only the node */
	if (!memcg || memcg == root_mem_cgroup) {
		__mod_node_page_state(pgdat, idx, val);
	} else {
		lruvec = mem_cgroup_lruvec(pgdat, memcg);
		__mod_lruvec_state(lruvec, idx, val);
	}
	rcu_read_unlock();
}

/**
 * __count_memcg_events - account VM events in a cgroup
 * @memcg: the memory cgroup
 * @idx: the event item
 * @count: the number of events that occured
 */
void __count_memcg_events(struct mem_cgroup *memcg, enum vm_event_item idx,
			  unsigned long count)
{
	unsigned long x;

	if (mem_cgroup_disabled())
		return;

	x = count + __this_cpu_read(memcg->vmstats_percpu->events[idx]);
	if (unlikely(x > MEMCG_CHARGE_BATCH)) {
		struct mem_cgroup *mi;

		/*
		 * Batch local counters to keep them in sync with
		 * the hierarchical ones.
		 */
		__this_cpu_add(memcg->vmstats_local->events[idx], x);
		for (mi = memcg; mi; mi = parent_mem_cgroup(mi))
			atomic_long_add(x, &mi->vmevents[idx]);
		x = 0;
	}
	__this_cpu_write(memcg->vmstats_percpu->events[idx], x);
}

static unsigned long memcg_events(struct mem_cgroup *memcg, int event)
{
	return atomic_long_read(&memcg->vmevents[event]);
}

static unsigned long memcg_events_local(struct mem_cgroup *memcg, int event)
{
	long x = 0;
	int cpu;

	for_each_possible_cpu(cpu)
		x += per_cpu(memcg->vmstats_local->events[event], cpu);
	return x;
}

static void mem_cgroup_charge_statistics(struct mem_cgroup *memcg,
					 struct page *page,
					 bool compound, int nr_pages)
{
	/*
	 * Here, RSS means 'mapped anon' and anon's SwapCache. Shmem/tmpfs is
	 * counted as CACHE even if it's on ANON LRU.
	 */
	if (PageAnon(page))
		__mod_memcg_state(memcg, MEMCG_RSS, nr_pages);
	else {
		__mod_memcg_state(memcg, MEMCG_CACHE, nr_pages);
		if (PageSwapBacked(page))
			__mod_memcg_state(memcg, NR_SHMEM, nr_pages);
	}

	if (compound) {
		VM_BUG_ON_PAGE(!PageTransHuge(page), page);
		__mod_memcg_state(memcg, MEMCG_RSS_HUGE, nr_pages);
	}

	/* pagein of a big page is an event. So, ignore page size */
	if (nr_pages > 0)
		__count_memcg_events(memcg, PGPGIN, 1);
	else {
		__count_memcg_events(memcg, PGPGOUT, 1);
		nr_pages = -nr_pages; /* for event */
	}

	__this_cpu_add(memcg->vmstats_percpu->nr_page_events, nr_pages);
}

static bool mem_cgroup_event_ratelimit(struct mem_cgroup *memcg,
				       enum mem_cgroup_events_target target)
{
	unsigned long val, next;

	val = __this_cpu_read(memcg->vmstats_percpu->nr_page_events);
	next = __this_cpu_read(memcg->vmstats_percpu->targets[target]);
	/* from time_after() in jiffies.h */
	if ((long)(next - val) < 0) {
		switch (target) {
		case MEM_CGROUP_TARGET_THRESH:
			next = val + THRESHOLDS_EVENTS_TARGET;
			break;
		case MEM_CGROUP_TARGET_SOFTLIMIT:
			next = val + SOFTLIMIT_EVENTS_TARGET;
			break;
		case MEM_CGROUP_TARGET_NUMAINFO:
			next = val + NUMAINFO_EVENTS_TARGET;
			break;
		default:
			break;
		}
		__this_cpu_write(memcg->vmstats_percpu->targets[target], next);
		return true;
	}
	return false;
}

/*
 * Check events in order.
 *
 */
static void memcg_check_events(struct mem_cgroup *memcg, struct page *page)
{
	/* threshold event is triggered in finer grain than soft limit */
	if (unlikely(mem_cgroup_event_ratelimit(memcg,
						MEM_CGROUP_TARGET_THRESH))) {
		bool do_softlimit;
		bool do_numainfo __maybe_unused;

		do_softlimit = mem_cgroup_event_ratelimit(memcg,
						MEM_CGROUP_TARGET_SOFTLIMIT);
#if MAX_NUMNODES > 1
		do_numainfo = mem_cgroup_event_ratelimit(memcg,
						MEM_CGROUP_TARGET_NUMAINFO);
#endif
		mem_cgroup_threshold(memcg);
		if (unlikely(do_softlimit))
			mem_cgroup_update_tree(memcg, page);
#if MAX_NUMNODES > 1
		if (unlikely(do_numainfo))
			atomic_inc(&memcg->numainfo_events);
#endif
	}
}

struct mem_cgroup *mem_cgroup_from_task(struct task_struct *p)
{
	/*
	 * mm_update_next_owner() may clear mm->owner to NULL
	 * if it races with swapoff, page migration, etc.
	 * So this can be called with p == NULL.
	 */
	if (unlikely(!p))
		return NULL;

	return mem_cgroup_from_css(task_css(p, memory_cgrp_id));
}
EXPORT_SYMBOL(mem_cgroup_from_task);

/**
 * get_mem_cgroup_from_mm: Obtain a reference on given mm_struct's memcg.
 * @mm: mm from which memcg should be extracted. It can be NULL.
 *
 * Obtain a reference on mm->memcg and returns it if successful. Otherwise
 * root_mem_cgroup is returned. However if mem_cgroup is disabled, NULL is
 * returned.
 */
struct mem_cgroup *get_mem_cgroup_from_mm(struct mm_struct *mm)
{
	struct mem_cgroup *memcg;

	if (mem_cgroup_disabled())
		return NULL;

	rcu_read_lock();
	do {
		/*
		 * Page cache insertions can happen withou an
		 * actual mm context, e.g. during disk probing
		 * on boot, loopback IO, acct() writes etc.
		 */
		if (unlikely(!mm))
			memcg = root_mem_cgroup;
		else {
			memcg = mem_cgroup_from_task(rcu_dereference(mm->owner));
			if (unlikely(!memcg))
				memcg = root_mem_cgroup;
		}
	} while (!css_tryget_online(&memcg->css));
	rcu_read_unlock();
	return memcg;
}
EXPORT_SYMBOL(get_mem_cgroup_from_mm);

/**
 * get_mem_cgroup_from_page: Obtain a reference on given page's memcg.
 * @page: page from which memcg should be extracted.
 *
 * Obtain a reference on page->memcg and returns it if successful. Otherwise
 * root_mem_cgroup is returned.
 */
struct mem_cgroup *get_mem_cgroup_from_page(struct page *page)
{
	struct mem_cgroup *memcg = page->mem_cgroup;

	if (mem_cgroup_disabled())
		return NULL;

	rcu_read_lock();
	if (!memcg || !css_tryget_online(&memcg->css))
		memcg = root_mem_cgroup;
	rcu_read_unlock();
	return memcg;
}
EXPORT_SYMBOL(get_mem_cgroup_from_page);

/**
 * If current->active_memcg is non-NULL, do not fallback to current->mm->memcg.
 */
static __always_inline struct mem_cgroup *get_mem_cgroup_from_current(void)
{
	if (unlikely(current->active_memcg)) {
		struct mem_cgroup *memcg = root_mem_cgroup;

		rcu_read_lock();
		if (css_tryget_online(&current->active_memcg->css))
			memcg = current->active_memcg;
		rcu_read_unlock();
		return memcg;
	}
	return get_mem_cgroup_from_mm(current->mm);
}

/**
 * mem_cgroup_iter - iterate over memory cgroup hierarchy
 * @root: hierarchy root
 * @prev: previously returned memcg, NULL on first invocation
 * @reclaim: cookie for shared reclaim walks, NULL for full walks
 *
 * Returns references to children of the hierarchy below @root, or
 * @root itself, or %NULL after a full round-trip.
 *
 * Caller must pass the return value in @prev on subsequent
 * invocations for reference counting, or use mem_cgroup_iter_break()
 * to cancel a hierarchy walk before the round-trip is complete.
 *
 * Reclaimers can specify a node and a priority level in @reclaim to
 * divide up the memcgs in the hierarchy among all concurrent
 * reclaimers operating on the same node and priority.
 */
struct mem_cgroup *mem_cgroup_iter(struct mem_cgroup *root,
				   struct mem_cgroup *prev,
				   struct mem_cgroup_reclaim_cookie *reclaim)
{
	struct mem_cgroup_reclaim_iter *uninitialized_var(iter);
	struct cgroup_subsys_state *css = NULL;
	struct mem_cgroup *memcg = NULL;
	struct mem_cgroup *pos = NULL;

	if (mem_cgroup_disabled())
		return NULL;

	if (!root)
		root = root_mem_cgroup;

	if (prev && !reclaim)
		pos = prev;

	if (!root->use_hierarchy && root != root_mem_cgroup) {
		if (prev)
			goto out;
		return root;
	}

	rcu_read_lock();

	if (reclaim) {
		struct mem_cgroup_per_node *mz;

		mz = mem_cgroup_nodeinfo(root, reclaim->pgdat->node_id);
		iter = &mz->iter[reclaim->priority];

		if (prev && reclaim->generation != iter->generation)
			goto out_unlock;

		while (1) {
			pos = READ_ONCE(iter->position);
			if (!pos || css_tryget(&pos->css))
				break;
			/*
			 * css reference reached zero, so iter->position will
			 * be cleared by ->css_released. However, we should not
			 * rely on this happening soon, because ->css_released
			 * is called from a work queue, and by busy-waiting we
			 * might block it. So we clear iter->position right
			 * away.
			 */
			(void)cmpxchg(&iter->position, pos, NULL);
		}
	}

	if (pos)
		css = &pos->css;

	for (;;) {
		css = css_next_descendant_pre(css, &root->css);
		if (!css) {
			/*
			 * Reclaimers share the hierarchy walk, and a
			 * new one might jump in right at the end of
			 * the hierarchy - make sure they see at least
			 * one group and restart from the beginning.
			 */
			if (!prev)
				continue;
			break;
		}

		/*
		 * Verify the css and acquire a reference.  The root
		 * is provided by the caller, so we know it's alive
		 * and kicking, and don't take an extra reference.
		 */
		memcg = mem_cgroup_from_css(css);

		if (css == &root->css)
			break;

		if (css_tryget(css))
			break;

		memcg = NULL;
	}

	if (reclaim) {
		/*
		 * The position could have already been updated by a competing
		 * thread, so check that the value hasn't changed since we read
		 * it to avoid reclaiming from the same cgroup twice.
		 */
		(void)cmpxchg(&iter->position, pos, memcg);

		if (pos)
			css_put(&pos->css);

		if (!memcg)
			iter->generation++;
		else if (!prev)
			reclaim->generation = iter->generation;
	}

out_unlock:
	rcu_read_unlock();
out:
	if (prev && prev != root)
		css_put(&prev->css);

	return memcg;
}

/**
 * mem_cgroup_iter_break - abort a hierarchy walk prematurely
 * @root: hierarchy root
 * @prev: last visited hierarchy member as returned by mem_cgroup_iter()
 */
void mem_cgroup_iter_break(struct mem_cgroup *root,
			   struct mem_cgroup *prev)
{
	if (!root)
		root = root_mem_cgroup;
	if (prev && prev != root)
		css_put(&prev->css);
}

static void __invalidate_reclaim_iterators(struct mem_cgroup *from,
					struct mem_cgroup *dead_memcg)
{
	struct mem_cgroup_reclaim_iter *iter;
	struct mem_cgroup_per_node *mz;
	int nid;
	int i;

	for_each_node(nid) {
		mz = mem_cgroup_nodeinfo(from, nid);
		for (i = 0; i <= DEF_PRIORITY; i++) {
			iter = &mz->iter[i];
			cmpxchg(&iter->position,
				dead_memcg, NULL);
		}
	}
}

static void invalidate_reclaim_iterators(struct mem_cgroup *dead_memcg)
{
	struct mem_cgroup *memcg = dead_memcg;
	struct mem_cgroup *last;

	do {
		__invalidate_reclaim_iterators(memcg, dead_memcg);
		last = memcg;
	} while ((memcg = parent_mem_cgroup(memcg)));

	/*
	 * When cgruop1 non-hierarchy mode is used,
	 * parent_mem_cgroup() does not walk all the way up to the
	 * cgroup root (root_mem_cgroup). So we have to handle
	 * dead_memcg from cgroup root separately.
	 */
	if (last != root_mem_cgroup)
		__invalidate_reclaim_iterators(root_mem_cgroup,
						dead_memcg);
}

/**
 * mem_cgroup_scan_tasks - iterate over tasks of a memory cgroup hierarchy
 * @memcg: hierarchy root
 * @fn: function to call for each task
 * @arg: argument passed to @fn
 *
 * This function iterates over tasks attached to @memcg or to any of its
 * descendants and calls @fn for each task. If @fn returns a non-zero
 * value, the function breaks the iteration loop and returns the value.
 * Otherwise, it will iterate over all tasks and return 0.
 *
 * This function must not be called for the root memory cgroup.
 */
int mem_cgroup_scan_tasks(struct mem_cgroup *memcg,
			  int (*fn)(struct task_struct *, void *), void *arg)
{
	struct mem_cgroup *iter;
	int ret = 0;

	BUG_ON(memcg == root_mem_cgroup);

	for_each_mem_cgroup_tree(iter, memcg) {
		struct css_task_iter it;
		struct task_struct *task;

		css_task_iter_start(&iter->css, CSS_TASK_ITER_PROCS, &it);
		while (!ret && (task = css_task_iter_next(&it)))
			ret = fn(task, arg);
		css_task_iter_end(&it);
		if (ret) {
			mem_cgroup_iter_break(memcg, iter);
			break;
		}
	}
	return ret;
}

/**
 * mem_cgroup_page_lruvec - return lruvec for isolating/putting an LRU page
 * @page: the page
 * @pgdat: pgdat of the page
 *
 * This function is only safe when following the LRU page isolation
 * and putback protocol: the LRU lock must be held, and the page must
 * either be PageLRU() or the caller must have isolated/allocated it.
 */
struct lruvec *mem_cgroup_page_lruvec(struct page *page, struct pglist_data *pgdat)
{
	struct mem_cgroup_per_node *mz;
	struct mem_cgroup *memcg;
	struct lruvec *lruvec;

	if (mem_cgroup_disabled()) {
		lruvec = &pgdat->lruvec;
		goto out;
	}

	memcg = page->mem_cgroup;
	/*
	 * Swapcache readahead pages are added to the LRU - and
	 * possibly migrated - before they are charged.
	 */
	if (!memcg)
		memcg = root_mem_cgroup;

	mz = mem_cgroup_page_nodeinfo(memcg, page);
	lruvec = &mz->lruvec;
out:
	/*
	 * Since a node can be onlined after the mem_cgroup was created,
	 * we have to be prepared to initialize lruvec->zone here;
	 * and if offlined then reonlined, we need to reinitialize it.
	 */
	if (unlikely(lruvec->pgdat != pgdat))
		lruvec->pgdat = pgdat;
	return lruvec;
}

/**
 * mem_cgroup_update_lru_size - account for adding or removing an lru page
 * @lruvec: mem_cgroup per zone lru vector
 * @lru: index of lru list the page is sitting on
 * @zid: zone id of the accounted pages
 * @nr_pages: positive when adding or negative when removing
 *
 * This function must be called under lru_lock, just before a page is added
 * to or just after a page is removed from an lru list (that ordering being
 * so as to allow it to check that lru_size 0 is consistent with list_empty).
 */
void mem_cgroup_update_lru_size(struct lruvec *lruvec, enum lru_list lru,
				int zid, int nr_pages)
{
	struct mem_cgroup_per_node *mz;
	unsigned long *lru_size;
	long size;

	if (mem_cgroup_disabled())
		return;

	mz = container_of(lruvec, struct mem_cgroup_per_node, lruvec);
	lru_size = &mz->lru_zone_size[zid][lru];

	if (nr_pages < 0)
		*lru_size += nr_pages;

	size = *lru_size;
	if (WARN_ONCE(size < 0,
		"%s(%p, %d, %d): lru_size %ld\n",
		__func__, lruvec, lru, nr_pages, size)) {
		VM_BUG_ON(1);
		*lru_size = 0;
	}

	if (nr_pages > 0)
		*lru_size += nr_pages;
}

/**
 * mem_cgroup_margin - calculate chargeable space of a memory cgroup
 * @memcg: the memory cgroup
 *
 * Returns the maximum amount of memory @mem can be charged with, in
 * pages.
 */
static unsigned long mem_cgroup_margin(struct mem_cgroup *memcg)
{
	unsigned long margin = 0;
	unsigned long count;
	unsigned long limit;

	count = page_counter_read(&memcg->memory);
	limit = READ_ONCE(memcg->memory.max);
	if (count < limit)
		margin = limit - count;

	if (do_memsw_account()) {
		count = page_counter_read(&memcg->memsw);
		limit = READ_ONCE(memcg->memsw.max);
		if (count <= limit)
			margin = min(margin, limit - count);
		else
			margin = 0;
	}

	return margin;
}

/*
 * A routine for checking "mem" is under move_account() or not.
 *
 * Checking a cgroup is mc.from or mc.to or under hierarchy of
 * moving cgroups. This is for waiting at high-memory pressure
 * caused by "move".
 */
static bool mem_cgroup_under_move(struct mem_cgroup *memcg)
{
	struct mem_cgroup *from;
	struct mem_cgroup *to;
	bool ret = false;
	/*
	 * Unlike task_move routines, we access mc.to, mc.from not under
	 * mutual exclusion by cgroup_mutex. Here, we take spinlock instead.
	 */
	spin_lock(&mc.lock);
	from = mc.from;
	to = mc.to;
	if (!from)
		goto unlock;

	ret = mem_cgroup_is_descendant(from, memcg) ||
		mem_cgroup_is_descendant(to, memcg);
unlock:
	spin_unlock(&mc.lock);
	return ret;
}

static bool mem_cgroup_wait_acct_move(struct mem_cgroup *memcg)
{
	if (mc.moving_task && current != mc.moving_task) {
		if (mem_cgroup_under_move(memcg)) {
			DEFINE_WAIT(wait);
			prepare_to_wait(&mc.waitq, &wait, TASK_INTERRUPTIBLE);
			/* moving charge context might have finished. */
			if (mc.moving_task)
				schedule();
			finish_wait(&mc.waitq, &wait);
			return true;
		}
	}
	return false;
}

static char *memory_stat_format(struct mem_cgroup *memcg)
{
	struct seq_buf s;
	int i;

	seq_buf_init(&s, kmalloc(PAGE_SIZE, GFP_KERNEL), PAGE_SIZE);
	if (!s.buffer)
		return NULL;

	/*
	 * Provide statistics on the state of the memory subsystem as
	 * well as cumulative event counters that show past behavior.
	 *
	 * This list is ordered following a combination of these gradients:
	 * 1) generic big picture -> specifics and details
	 * 2) reflecting userspace activity -> reflecting kernel heuristics
	 *
	 * Current memory state:
	 */

	seq_buf_printf(&s, "anon %llu\n",
		       (u64)memcg_page_state(memcg, MEMCG_RSS) *
		       PAGE_SIZE);
	seq_buf_printf(&s, "file %llu\n",
		       (u64)memcg_page_state(memcg, MEMCG_CACHE) *
		       PAGE_SIZE);
	seq_buf_printf(&s, "kernel_stack %llu\n",
		       (u64)memcg_page_state(memcg, MEMCG_KERNEL_STACK_KB) *
		       1024);
	seq_buf_printf(&s, "slab %llu\n",
		       (u64)(memcg_page_state(memcg, NR_SLAB_RECLAIMABLE) +
			     memcg_page_state(memcg, NR_SLAB_UNRECLAIMABLE)) *
		       PAGE_SIZE);
	seq_buf_printf(&s, "sock %llu\n",
		       (u64)memcg_page_state(memcg, MEMCG_SOCK) *
		       PAGE_SIZE);

	seq_buf_printf(&s, "shmem %llu\n",
		       (u64)memcg_page_state(memcg, NR_SHMEM) *
		       PAGE_SIZE);
	seq_buf_printf(&s, "file_mapped %llu\n",
		       (u64)memcg_page_state(memcg, NR_FILE_MAPPED) *
		       PAGE_SIZE);
	seq_buf_printf(&s, "file_dirty %llu\n",
		       (u64)memcg_page_state(memcg, NR_FILE_DIRTY) *
		       PAGE_SIZE);
	seq_buf_printf(&s, "file_writeback %llu\n",
		       (u64)memcg_page_state(memcg, NR_WRITEBACK) *
		       PAGE_SIZE);

	/*
	 * TODO: We should eventually replace our own MEMCG_RSS_HUGE counter
	 * with the NR_ANON_THP vm counter, but right now it's a pain in the
	 * arse because it requires migrating the work out of rmap to a place
	 * where the page->mem_cgroup is set up and stable.
	 */
	seq_buf_printf(&s, "anon_thp %llu\n",
		       (u64)memcg_page_state(memcg, MEMCG_RSS_HUGE) *
		       PAGE_SIZE);

	for (i = 0; i < NR_LRU_LISTS; i++)
		seq_buf_printf(&s, "%s %llu\n", mem_cgroup_lru_names[i],
			       (u64)memcg_page_state(memcg, NR_LRU_BASE + i) *
			       PAGE_SIZE);

	seq_buf_printf(&s, "slab_reclaimable %llu\n",
		       (u64)memcg_page_state(memcg, NR_SLAB_RECLAIMABLE) *
		       PAGE_SIZE);
	seq_buf_printf(&s, "slab_unreclaimable %llu\n",
		       (u64)memcg_page_state(memcg, NR_SLAB_UNRECLAIMABLE) *
		       PAGE_SIZE);

	/* Accumulated memory events */

	seq_buf_printf(&s, "pgfault %lu\n", memcg_events(memcg, PGFAULT));
	seq_buf_printf(&s, "pgmajfault %lu\n", memcg_events(memcg, PGMAJFAULT));

	seq_buf_printf(&s, "workingset_refault %lu\n",
		       memcg_page_state(memcg, WORKINGSET_REFAULT));
	seq_buf_printf(&s, "workingset_activate %lu\n",
		       memcg_page_state(memcg, WORKINGSET_ACTIVATE));
	seq_buf_printf(&s, "workingset_nodereclaim %lu\n",
		       memcg_page_state(memcg, WORKINGSET_NODERECLAIM));

	seq_buf_printf(&s, "pgrefill %lu\n", memcg_events(memcg, PGREFILL));
	seq_buf_printf(&s, "pgscan %lu\n",
		       memcg_events(memcg, PGSCAN_KSWAPD) +
		       memcg_events(memcg, PGSCAN_DIRECT));
	seq_buf_printf(&s, "pgsteal %lu\n",
		       memcg_events(memcg, PGSTEAL_KSWAPD) +
		       memcg_events(memcg, PGSTEAL_DIRECT));
	seq_buf_printf(&s, "pgactivate %lu\n", memcg_events(memcg, PGACTIVATE));
	seq_buf_printf(&s, "pgdeactivate %lu\n", memcg_events(memcg, PGDEACTIVATE));
	seq_buf_printf(&s, "pglazyfree %lu\n", memcg_events(memcg, PGLAZYFREE));
	seq_buf_printf(&s, "pglazyfreed %lu\n", memcg_events(memcg, PGLAZYFREED));

#ifdef CONFIG_TRANSPARENT_HUGEPAGE
	seq_buf_printf(&s, "thp_fault_alloc %lu\n",
		       memcg_events(memcg, THP_FAULT_ALLOC));
	seq_buf_printf(&s, "thp_collapse_alloc %lu\n",
		       memcg_events(memcg, THP_COLLAPSE_ALLOC));
#endif /* CONFIG_TRANSPARENT_HUGEPAGE */

	/* The above should easily fit into one page */
	WARN_ON_ONCE(seq_buf_has_overflowed(&s));

	return s.buffer;
}

#define K(x) ((x) << (PAGE_SHIFT-10))
/**
 * mem_cgroup_print_oom_context: Print OOM information relevant to
 * memory controller.
 * @memcg: The memory cgroup that went over limit
 * @p: Task that is going to be killed
 *
 * NOTE: @memcg and @p's mem_cgroup can be different when hierarchy is
 * enabled
 */
void mem_cgroup_print_oom_context(struct mem_cgroup *memcg, struct task_struct *p)
{
	rcu_read_lock();

	if (memcg) {
		pr_cont(",oom_memcg=");
		pr_cont_cgroup_path(memcg->css.cgroup);
	} else
		pr_cont(",global_oom");
	if (p) {
		pr_cont(",task_memcg=");
		pr_cont_cgroup_path(task_cgroup(p, memory_cgrp_id));
	}
	rcu_read_unlock();
}

/**
 * mem_cgroup_print_oom_meminfo: Print OOM memory information relevant to
 * memory controller.
 * @memcg: The memory cgroup that went over limit
 */
void mem_cgroup_print_oom_meminfo(struct mem_cgroup *memcg)
{
	char *buf;

	pr_info("memory: usage %llukB, limit %llukB, failcnt %lu\n",
		K((u64)page_counter_read(&memcg->memory)),
		K((u64)memcg->memory.max), memcg->memory.failcnt);
	if (cgroup_subsys_on_dfl(memory_cgrp_subsys))
		pr_info("swap: usage %llukB, limit %llukB, failcnt %lu\n",
			K((u64)page_counter_read(&memcg->swap)),
			K((u64)memcg->swap.max), memcg->swap.failcnt);
	else {
		pr_info("memory+swap: usage %llukB, limit %llukB, failcnt %lu\n",
			K((u64)page_counter_read(&memcg->memsw)),
			K((u64)memcg->memsw.max), memcg->memsw.failcnt);
		pr_info("kmem: usage %llukB, limit %llukB, failcnt %lu\n",
			K((u64)page_counter_read(&memcg->kmem)),
			K((u64)memcg->kmem.max), memcg->kmem.failcnt);
	}

	pr_info("Memory cgroup stats for ");
	pr_cont_cgroup_path(memcg->css.cgroup);
	pr_cont(":");
	buf = memory_stat_format(memcg);
	if (!buf)
		return;
	pr_info("%s", buf);
	kfree(buf);
}

/*
 * Return the memory (and swap, if configured) limit for a memcg.
 */
unsigned long mem_cgroup_get_max(struct mem_cgroup *memcg)
{
	unsigned long max;

	max = memcg->memory.max;
	if (mem_cgroup_swappiness(memcg)) {
		unsigned long memsw_max;
		unsigned long swap_max;

		memsw_max = memcg->memsw.max;
		swap_max = memcg->swap.max;
		swap_max = min(swap_max, (unsigned long)total_swap_pages);
		max = min(max + swap_max, memsw_max);
	}
	return max;
}

static bool mem_cgroup_out_of_memory(struct mem_cgroup *memcg, gfp_t gfp_mask,
				     int order)
{
	struct oom_control oc = {
		.zonelist = NULL,
		.nodemask = NULL,
		.memcg = memcg,
		.gfp_mask = gfp_mask,
		.order = order,
	};
	bool ret;

	if (mutex_lock_killable(&oom_lock))
		return true;
	/*
	 * A few threads which were not waiting at mutex_lock_killable() can
	 * fail to bail out. Therefore, check again after holding oom_lock.
	 */
	ret = should_force_charge() || out_of_memory(&oc);
	mutex_unlock(&oom_lock);
	return ret;
}

#if MAX_NUMNODES > 1

/**
 * test_mem_cgroup_node_reclaimable
 * @memcg: the target memcg
 * @nid: the node ID to be checked.
 * @noswap : specify true here if the user wants flle only information.
 *
 * This function returns whether the specified memcg contains any
 * reclaimable pages on a node. Returns true if there are any reclaimable
 * pages in the node.
 */
static bool test_mem_cgroup_node_reclaimable(struct mem_cgroup *memcg,
		int nid, bool noswap)
{
	struct lruvec *lruvec = mem_cgroup_lruvec(NODE_DATA(nid), memcg);

	if (lruvec_page_state(lruvec, NR_INACTIVE_FILE) ||
	    lruvec_page_state(lruvec, NR_ACTIVE_FILE))
		return true;
	if (noswap || !total_swap_pages)
		return false;
	if (lruvec_page_state(lruvec, NR_INACTIVE_ANON) ||
	    lruvec_page_state(lruvec, NR_ACTIVE_ANON))
		return true;
	return false;

}

/*
 * Always updating the nodemask is not very good - even if we have an empty
 * list or the wrong list here, we can start from some node and traverse all
 * nodes based on the zonelist. So update the list loosely once per 10 secs.
 *
 */
static void mem_cgroup_may_update_nodemask(struct mem_cgroup *memcg)
{
	int nid;
	/*
	 * numainfo_events > 0 means there was at least NUMAINFO_EVENTS_TARGET
	 * pagein/pageout changes since the last update.
	 */
	if (!atomic_read(&memcg->numainfo_events))
		return;
	if (atomic_inc_return(&memcg->numainfo_updating) > 1)
		return;

	/* make a nodemask where this memcg uses memory from */
	memcg->scan_nodes = node_states[N_MEMORY];

	for_each_node_mask(nid, node_states[N_MEMORY]) {

		if (!test_mem_cgroup_node_reclaimable(memcg, nid, false))
			node_clear(nid, memcg->scan_nodes);
	}

	atomic_set(&memcg->numainfo_events, 0);
	atomic_set(&memcg->numainfo_updating, 0);
}

/*
 * Selecting a node where we start reclaim from. Because what we need is just
 * reducing usage counter, start from anywhere is O,K. Considering
 * memory reclaim from current node, there are pros. and cons.
 *
 * Freeing memory from current node means freeing memory from a node which
 * we'll use or we've used. So, it may make LRU bad. And if several threads
 * hit limits, it will see a contention on a node. But freeing from remote
 * node means more costs for memory reclaim because of memory latency.
 *
 * Now, we use round-robin. Better algorithm is welcomed.
 */
int mem_cgroup_select_victim_node(struct mem_cgroup *memcg)
{
	int node;

	mem_cgroup_may_update_nodemask(memcg);
	node = memcg->last_scanned_node;

	node = next_node_in(node, memcg->scan_nodes);
	/*
	 * mem_cgroup_may_update_nodemask might have seen no reclaimmable pages
	 * last time it really checked all the LRUs due to rate limiting.
	 * Fallback to the current node in that case for simplicity.
	 */
	if (unlikely(node == MAX_NUMNODES))
		node = numa_node_id();

	memcg->last_scanned_node = node;
	return node;
}
#else
int mem_cgroup_select_victim_node(struct mem_cgroup *memcg)
{
	return 0;
}
#endif

static int mem_cgroup_soft_reclaim(struct mem_cgroup *root_memcg,
				   pg_data_t *pgdat,
				   gfp_t gfp_mask,
				   unsigned long *total_scanned)
{
	struct mem_cgroup *victim = NULL;
	int total = 0;
	int loop = 0;
	unsigned long excess;
	unsigned long nr_scanned;
	struct mem_cgroup_reclaim_cookie reclaim = {
		.pgdat = pgdat,
		.priority = 0,
	};

	excess = soft_limit_excess(root_memcg);

	while (1) {
		victim = mem_cgroup_iter(root_memcg, victim, &reclaim);
		if (!victim) {
			loop++;
			if (loop >= 2) {
				/*
				 * If we have not been able to reclaim
				 * anything, it might because there are
				 * no reclaimable pages under this hierarchy
				 */
				if (!total)
					break;
				/*
				 * We want to do more targeted reclaim.
				 * excess >> 2 is not to excessive so as to
				 * reclaim too much, nor too less that we keep
				 * coming back to reclaim from this cgroup
				 */
				if (total >= (excess >> 2) ||
					(loop > MEM_CGROUP_MAX_RECLAIM_LOOPS))
					break;
			}
			continue;
		}
		total += mem_cgroup_shrink_node(victim, gfp_mask, false,
					pgdat, &nr_scanned);
		*total_scanned += nr_scanned;
		if (!soft_limit_excess(root_memcg))
			break;
	}
	mem_cgroup_iter_break(root_memcg, victim);
	return total;
}

#ifdef CONFIG_LOCKDEP
static struct lockdep_map memcg_oom_lock_dep_map = {
	.name = "memcg_oom_lock",
};
#endif

static DEFINE_SPINLOCK(memcg_oom_lock);

/*
 * Check OOM-Killer is already running under our hierarchy.
 * If someone is running, return false.
 */
static bool mem_cgroup_oom_trylock(struct mem_cgroup *memcg)
{
	struct mem_cgroup *iter, *failed = NULL;

	spin_lock(&memcg_oom_lock);

	for_each_mem_cgroup_tree(iter, memcg) {
		if (iter->oom_lock) {
			/*
			 * this subtree of our hierarchy is already locked
			 * so we cannot give a lock.
			 */
			failed = iter;
			mem_cgroup_iter_break(memcg, iter);
			break;
		} else
			iter->oom_lock = true;
	}

	if (failed) {
		/*
		 * OK, we failed to lock the whole subtree so we have
		 * to clean up what we set up to the failing subtree
		 */
		for_each_mem_cgroup_tree(iter, memcg) {
			if (iter == failed) {
				mem_cgroup_iter_break(memcg, iter);
				break;
			}
			iter->oom_lock = false;
		}
	} else
		mutex_acquire(&memcg_oom_lock_dep_map, 0, 1, _RET_IP_);

	spin_unlock(&memcg_oom_lock);

	return !failed;
}

static void mem_cgroup_oom_unlock(struct mem_cgroup *memcg)
{
	struct mem_cgroup *iter;

	spin_lock(&memcg_oom_lock);
	mutex_release(&memcg_oom_lock_dep_map, 1, _RET_IP_);
	for_each_mem_cgroup_tree(iter, memcg)
		iter->oom_lock = false;
	spin_unlock(&memcg_oom_lock);
}

static void mem_cgroup_mark_under_oom(struct mem_cgroup *memcg)
{
	struct mem_cgroup *iter;

	spin_lock(&memcg_oom_lock);
	for_each_mem_cgroup_tree(iter, memcg)
		iter->under_oom++;
	spin_unlock(&memcg_oom_lock);
}

static void mem_cgroup_unmark_under_oom(struct mem_cgroup *memcg)
{
	struct mem_cgroup *iter;

	/*
	 * When a new child is created while the hierarchy is under oom,
	 * mem_cgroup_oom_lock() may not be called. Watch for underflow.
	 */
	spin_lock(&memcg_oom_lock);
	for_each_mem_cgroup_tree(iter, memcg)
		if (iter->under_oom > 0)
			iter->under_oom--;
	spin_unlock(&memcg_oom_lock);
}

static DECLARE_WAIT_QUEUE_HEAD(memcg_oom_waitq);

struct oom_wait_info {
	struct mem_cgroup *memcg;
	wait_queue_entry_t	wait;
};

static int memcg_oom_wake_function(wait_queue_entry_t *wait,
	unsigned mode, int sync, void *arg)
{
	struct mem_cgroup *wake_memcg = (struct mem_cgroup *)arg;
	struct mem_cgroup *oom_wait_memcg;
	struct oom_wait_info *oom_wait_info;

	oom_wait_info = container_of(wait, struct oom_wait_info, wait);
	oom_wait_memcg = oom_wait_info->memcg;

	if (!mem_cgroup_is_descendant(wake_memcg, oom_wait_memcg) &&
	    !mem_cgroup_is_descendant(oom_wait_memcg, wake_memcg))
		return 0;
	return autoremove_wake_function(wait, mode, sync, arg);
}

static void memcg_oom_recover(struct mem_cgroup *memcg)
{
	/*
	 * For the following lockless ->under_oom test, the only required
	 * guarantee is that it must see the state asserted by an OOM when
	 * this function is called as a result of userland actions
	 * triggered by the notification of the OOM.  This is trivially
	 * achieved by invoking mem_cgroup_mark_under_oom() before
	 * triggering notification.
	 */
	if (memcg && memcg->under_oom)
		__wake_up(&memcg_oom_waitq, TASK_NORMAL, 0, memcg);
}

enum oom_status {
	OOM_SUCCESS,
	OOM_FAILED,
	OOM_ASYNC,
	OOM_SKIPPED
};

static enum oom_status mem_cgroup_oom(struct mem_cgroup *memcg, gfp_t mask, int order)
{
	enum oom_status ret;
	bool locked;

	if (order > PAGE_ALLOC_COSTLY_ORDER)
		return OOM_SKIPPED;

	memcg_memory_event(memcg, MEMCG_OOM);

	/*
	 * We are in the middle of the charge context here, so we
	 * don't want to block when potentially sitting on a callstack
	 * that holds all kinds of filesystem and mm locks.
	 *
	 * cgroup1 allows disabling the OOM killer and waiting for outside
	 * handling until the charge can succeed; remember the context and put
	 * the task to sleep at the end of the page fault when all locks are
	 * released.
	 *
	 * On the other hand, in-kernel OOM killer allows for an async victim
	 * memory reclaim (oom_reaper) and that means that we are not solely
	 * relying on the oom victim to make a forward progress and we can
	 * invoke the oom killer here.
	 *
	 * Please note that mem_cgroup_out_of_memory might fail to find a
	 * victim and then we have to bail out from the charge path.
	 */
	if (memcg->oom_kill_disable) {
		if (!current->in_user_fault)
			return OOM_SKIPPED;
		css_get(&memcg->css);
		current->memcg_in_oom = memcg;
		current->memcg_oom_gfp_mask = mask;
		current->memcg_oom_order = order;

		return OOM_ASYNC;
	}

	mem_cgroup_mark_under_oom(memcg);

	locked = mem_cgroup_oom_trylock(memcg);

	if (locked)
		mem_cgroup_oom_notify(memcg);

	mem_cgroup_unmark_under_oom(memcg);
	if (mem_cgroup_out_of_memory(memcg, mask, order))
		ret = OOM_SUCCESS;
	else
		ret = OOM_FAILED;

	if (locked)
		mem_cgroup_oom_unlock(memcg);

	return ret;
}

/**
 * mem_cgroup_oom_synchronize - complete memcg OOM handling
 * @handle: actually kill/wait or just clean up the OOM state
 *
 * This has to be called at the end of a page fault if the memcg OOM
 * handler was enabled.
 *
 * Memcg supports userspace OOM handling where failed allocations must
 * sleep on a waitqueue until the userspace task resolves the
 * situation.  Sleeping directly in the charge context with all kinds
 * of locks held is not a good idea, instead we remember an OOM state
 * in the task and mem_cgroup_oom_synchronize() has to be called at
 * the end of the page fault to complete the OOM handling.
 *
 * Returns %true if an ongoing memcg OOM situation was detected and
 * completed, %false otherwise.
 */
bool mem_cgroup_oom_synchronize(bool handle)
{
	struct mem_cgroup *memcg = current->memcg_in_oom;
	struct oom_wait_info owait;
	bool locked;

	/* OOM is global, do not handle */
	if (!memcg)
		return false;

	if (!handle)
		goto cleanup;

	owait.memcg = memcg;
	owait.wait.flags = 0;
	owait.wait.func = memcg_oom_wake_function;
	owait.wait.private = current;
	INIT_LIST_HEAD(&owait.wait.entry);

	prepare_to_wait(&memcg_oom_waitq, &owait.wait, TASK_KILLABLE);
	mem_cgroup_mark_under_oom(memcg);

	locked = mem_cgroup_oom_trylock(memcg);

	if (locked)
		mem_cgroup_oom_notify(memcg);

	if (locked && !memcg->oom_kill_disable) {
		mem_cgroup_unmark_under_oom(memcg);
		finish_wait(&memcg_oom_waitq, &owait.wait);
		mem_cgroup_out_of_memory(memcg, current->memcg_oom_gfp_mask,
					 current->memcg_oom_order);
	} else {
		schedule();
		mem_cgroup_unmark_under_oom(memcg);
		finish_wait(&memcg_oom_waitq, &owait.wait);
	}

	if (locked) {
		mem_cgroup_oom_unlock(memcg);
		/*
		 * There is no guarantee that an OOM-lock contender
		 * sees the wakeups triggered by the OOM kill
		 * uncharges.  Wake any sleepers explicitely.
		 */
		memcg_oom_recover(memcg);
	}
cleanup:
	current->memcg_in_oom = NULL;
	css_put(&memcg->css);
	return true;
}

/**
 * mem_cgroup_get_oom_group - get a memory cgroup to clean up after OOM
 * @victim: task to be killed by the OOM killer
 * @oom_domain: memcg in case of memcg OOM, NULL in case of system-wide OOM
 *
 * Returns a pointer to a memory cgroup, which has to be cleaned up
 * by killing all belonging OOM-killable tasks.
 *
 * Caller has to call mem_cgroup_put() on the returned non-NULL memcg.
 */
struct mem_cgroup *mem_cgroup_get_oom_group(struct task_struct *victim,
					    struct mem_cgroup *oom_domain)
{
	struct mem_cgroup *oom_group = NULL;
	struct mem_cgroup *memcg;

	if (!cgroup_subsys_on_dfl(memory_cgrp_subsys))
		return NULL;

	if (!oom_domain)
		oom_domain = root_mem_cgroup;

	rcu_read_lock();

	memcg = mem_cgroup_from_task(victim);
	if (memcg == root_mem_cgroup)
		goto out;

	/*
	 * Traverse the memory cgroup hierarchy from the victim task's
	 * cgroup up to the OOMing cgroup (or root) to find the
	 * highest-level memory cgroup with oom.group set.
	 */
	for (; memcg; memcg = parent_mem_cgroup(memcg)) {
		if (memcg->oom_group)
			oom_group = memcg;

		if (memcg == oom_domain)
			break;
	}

	if (oom_group)
		css_get(&oom_group->css);
out:
	rcu_read_unlock();

	return oom_group;
}

void mem_cgroup_print_oom_group(struct mem_cgroup *memcg)
{
	pr_info("Tasks in ");
	pr_cont_cgroup_path(memcg->css.cgroup);
	pr_cont(" are going to be killed due to memory.oom.group set\n");
}

/**
 * lock_page_memcg - lock a page->mem_cgroup binding
 * @page: the page
 *
 * This function protects unlocked LRU pages from being moved to
 * another cgroup.
 *
 * It ensures lifetime of the returned memcg. Caller is responsible
 * for the lifetime of the page; __unlock_page_memcg() is available
 * when @page might get freed inside the locked section.
 */
struct mem_cgroup *lock_page_memcg(struct page *page)
{
	struct mem_cgroup *memcg;
	unsigned long flags;

	/*
	 * The RCU lock is held throughout the transaction.  The fast
	 * path can get away without acquiring the memcg->move_lock
	 * because page moving starts with an RCU grace period.
	 *
	 * The RCU lock also protects the memcg from being freed when
	 * the page state that is going to change is the only thing
	 * preventing the page itself from being freed. E.g. writeback
	 * doesn't hold a page reference and relies on PG_writeback to
	 * keep off truncation, migration and so forth.
         */
	rcu_read_lock();

	if (mem_cgroup_disabled())
		return NULL;
again:
	memcg = page->mem_cgroup;
	if (unlikely(!memcg))
		return NULL;

	if (atomic_read(&memcg->moving_account) <= 0)
		return memcg;

	spin_lock_irqsave(&memcg->move_lock, flags);
	if (memcg != page->mem_cgroup) {
		spin_unlock_irqrestore(&memcg->move_lock, flags);
		goto again;
	}

	/*
	 * When charge migration first begins, we can have locked and
	 * unlocked page stat updates happening concurrently.  Track
	 * the task who has the lock for unlock_page_memcg().
	 */
	memcg->move_lock_task = current;
	memcg->move_lock_flags = flags;

	return memcg;
}
EXPORT_SYMBOL(lock_page_memcg);

/**
 * __unlock_page_memcg - unlock and unpin a memcg
 * @memcg: the memcg
 *
 * Unlock and unpin a memcg returned by lock_page_memcg().
 */
void __unlock_page_memcg(struct mem_cgroup *memcg)
{
	if (memcg && memcg->move_lock_task == current) {
		unsigned long flags = memcg->move_lock_flags;

		memcg->move_lock_task = NULL;
		memcg->move_lock_flags = 0;

		spin_unlock_irqrestore(&memcg->move_lock, flags);
	}

	rcu_read_unlock();
}

/**
 * unlock_page_memcg - unlock a page->mem_cgroup binding
 * @page: the page
 */
void unlock_page_memcg(struct page *page)
{
	__unlock_page_memcg(page->mem_cgroup);
}
EXPORT_SYMBOL(unlock_page_memcg);

struct memcg_stock_pcp {
	struct mem_cgroup *cached; /* this never be root cgroup */
	unsigned int nr_pages;
	struct work_struct work;
	unsigned long flags;
#define FLUSHING_CACHED_CHARGE	0
};
static DEFINE_PER_CPU(struct memcg_stock_pcp, memcg_stock);
static DEFINE_MUTEX(percpu_charge_mutex);

/**
 * consume_stock: Try to consume stocked charge on this cpu.
 * @memcg: memcg to consume from.
 * @nr_pages: how many pages to charge.
 *
 * The charges will only happen if @memcg matches the current cpu's memcg
 * stock, and at least @nr_pages are available in that stock.  Failure to
 * service an allocation will refill the stock.
 *
 * returns true if successful, false otherwise.
 */
static bool consume_stock(struct mem_cgroup *memcg, unsigned int nr_pages)
{
	struct memcg_stock_pcp *stock;
	unsigned long flags;
	bool ret = false;

	if (nr_pages > MEMCG_CHARGE_BATCH)
		return ret;

	local_irq_save(flags);

	stock = this_cpu_ptr(&memcg_stock);
	if (memcg == stock->cached && stock->nr_pages >= nr_pages) {
		stock->nr_pages -= nr_pages;
		ret = true;
	}

	local_irq_restore(flags);

	return ret;
}

/*
 * Returns stocks cached in percpu and reset cached information.
 */
static void drain_stock(struct memcg_stock_pcp *stock)
{
	struct mem_cgroup *old = stock->cached;

	if (stock->nr_pages) {
		page_counter_uncharge(&old->memory, stock->nr_pages);
		if (do_memsw_account())
			page_counter_uncharge(&old->memsw, stock->nr_pages);
		css_put_many(&old->css, stock->nr_pages);
		stock->nr_pages = 0;
	}
	stock->cached = NULL;
}

static void drain_local_stock(struct work_struct *dummy)
{
	struct memcg_stock_pcp *stock;
	unsigned long flags;

	/*
	 * The only protection from memory hotplug vs. drain_stock races is
	 * that we always operate on local CPU stock here with IRQ disabled
	 */
	local_irq_save(flags);

	stock = this_cpu_ptr(&memcg_stock);
	drain_stock(stock);
	clear_bit(FLUSHING_CACHED_CHARGE, &stock->flags);

	local_irq_restore(flags);
}

/*
 * Cache charges(val) to local per_cpu area.
 * This will be consumed by consume_stock() function, later.
 */
static void refill_stock(struct mem_cgroup *memcg, unsigned int nr_pages)
{
	struct memcg_stock_pcp *stock;
	unsigned long flags;

	local_irq_save(flags);

	stock = this_cpu_ptr(&memcg_stock);
	if (stock->cached != memcg) { /* reset if necessary */
		drain_stock(stock);
		stock->cached = memcg;
	}
	stock->nr_pages += nr_pages;

	if (stock->nr_pages > MEMCG_CHARGE_BATCH)
		drain_stock(stock);

	local_irq_restore(flags);
}

/*
 * Drains all per-CPU charge caches for given root_memcg resp. subtree
 * of the hierarchy under it.
 */
static void drain_all_stock(struct mem_cgroup *root_memcg)
{
	int cpu, curcpu;

	/* If someone's already draining, avoid adding running more workers. */
	if (!mutex_trylock(&percpu_charge_mutex))
		return;
	/*
	 * Notify other cpus that system-wide "drain" is running
	 * We do not care about races with the cpu hotplug because cpu down
	 * as well as workers from this path always operate on the local
	 * per-cpu data. CPU up doesn't touch memcg_stock at all.
	 */
	curcpu = get_cpu();
	for_each_online_cpu(cpu) {
		struct memcg_stock_pcp *stock = &per_cpu(memcg_stock, cpu);
		struct mem_cgroup *memcg;

		memcg = stock->cached;
		if (!memcg || !stock->nr_pages || !css_tryget(&memcg->css))
			continue;
		if (!mem_cgroup_is_descendant(memcg, root_memcg)) {
			css_put(&memcg->css);
			continue;
		}
		if (!test_and_set_bit(FLUSHING_CACHED_CHARGE, &stock->flags)) {
			if (cpu == curcpu)
				drain_local_stock(&stock->work);
			else
				schedule_work_on(cpu, &stock->work);
		}
		css_put(&memcg->css);
	}
	put_cpu();
	mutex_unlock(&percpu_charge_mutex);
}

static int memcg_hotplug_cpu_dead(unsigned int cpu)
{
	struct memcg_stock_pcp *stock;
	struct mem_cgroup *memcg, *mi;

	stock = &per_cpu(memcg_stock, cpu);
	drain_stock(stock);

	for_each_mem_cgroup(memcg) {
		int i;

		for (i = 0; i < MEMCG_NR_STAT; i++) {
			int nid;
			long x;

			x = this_cpu_xchg(memcg->vmstats_percpu->stat[i], 0);
			if (x)
				for (mi = memcg; mi; mi = parent_mem_cgroup(mi))
					atomic_long_add(x, &memcg->vmstats[i]);

			if (i >= NR_VM_NODE_STAT_ITEMS)
				continue;

			for_each_node(nid) {
				struct mem_cgroup_per_node *pn;

				pn = mem_cgroup_nodeinfo(memcg, nid);
				x = this_cpu_xchg(pn->lruvec_stat_cpu->count[i], 0);
				if (x)
					do {
						atomic_long_add(x, &pn->lruvec_stat[i]);
					} while ((pn = parent_nodeinfo(pn, nid)));
			}
		}

		for (i = 0; i < NR_VM_EVENT_ITEMS; i++) {
			long x;

			x = this_cpu_xchg(memcg->vmstats_percpu->events[i], 0);
			if (x)
				for (mi = memcg; mi; mi = parent_mem_cgroup(mi))
					atomic_long_add(x, &memcg->vmevents[i]);
		}
	}

	return 0;
}

static void reclaim_high(struct mem_cgroup *memcg,
			 unsigned int nr_pages,
			 gfp_t gfp_mask)
{
	do {
		if (page_counter_read(&memcg->memory) <= memcg->high)
			continue;
		memcg_memory_event(memcg, MEMCG_HIGH);
		try_to_free_mem_cgroup_pages(memcg, nr_pages, gfp_mask, true);
	} while ((memcg = parent_mem_cgroup(memcg)));
}

static void high_work_func(struct work_struct *work)
{
	struct mem_cgroup *memcg;

	memcg = container_of(work, struct mem_cgroup, high_work);
	reclaim_high(memcg, MEMCG_CHARGE_BATCH, GFP_KERNEL);
}

/*
 * Scheduled by try_charge() to be executed from the userland return path
 * and reclaims memory over the high limit.
 */
void mem_cgroup_handle_over_high(void)
{
	unsigned int nr_pages = current->memcg_nr_pages_over_high;
	struct mem_cgroup *memcg;

	if (likely(!nr_pages))
		return;

	memcg = get_mem_cgroup_from_mm(current->mm);
	reclaim_high(memcg, nr_pages, GFP_KERNEL);
	css_put(&memcg->css);
	current->memcg_nr_pages_over_high = 0;
}

static int try_charge(struct mem_cgroup *memcg, gfp_t gfp_mask,
		      unsigned int nr_pages)
{
	unsigned int batch = max(MEMCG_CHARGE_BATCH, nr_pages);
	int nr_retries = MEM_CGROUP_RECLAIM_RETRIES;
	struct mem_cgroup *mem_over_limit;
	struct page_counter *counter;
	unsigned long nr_reclaimed;
	bool may_swap = true;
	bool drained = false;
	enum oom_status oom_status;

	if (mem_cgroup_is_root(memcg))
		return 0;
retry:
	if (consume_stock(memcg, nr_pages))
		return 0;

	if (!do_memsw_account() ||
	    page_counter_try_charge(&memcg->memsw, batch, &counter)) {
		if (page_counter_try_charge(&memcg->memory, batch, &counter))
			goto done_restock;
		if (do_memsw_account())
			page_counter_uncharge(&memcg->memsw, batch);
		mem_over_limit = mem_cgroup_from_counter(counter, memory);
	} else {
		mem_over_limit = mem_cgroup_from_counter(counter, memsw);
		may_swap = false;
	}

	if (batch > nr_pages) {
		batch = nr_pages;
		goto retry;
	}

	/*
	 * Unlike in global OOM situations, memcg is not in a physical
	 * memory shortage.  Allow dying and OOM-killed tasks to
	 * bypass the last charges so that they can exit quickly and
	 * free their memory.
	 */
	if (unlikely(should_force_charge()))
		goto force;

	/*
	 * Prevent unbounded recursion when reclaim operations need to
	 * allocate memory. This might exceed the limits temporarily,
	 * but we prefer facilitating memory reclaim and getting back
	 * under the limit over triggering OOM kills in these cases.
	 */
	if (unlikely(current->flags & PF_MEMALLOC))
		goto force;

	if (unlikely(task_in_memcg_oom(current)))
		goto nomem;

	if (!gfpflags_allow_blocking(gfp_mask))
		goto nomem;

	memcg_memory_event(mem_over_limit, MEMCG_MAX);

	nr_reclaimed = try_to_free_mem_cgroup_pages(mem_over_limit, nr_pages,
						    gfp_mask, may_swap);

	if (mem_cgroup_margin(mem_over_limit) >= nr_pages)
		goto retry;

	if (!drained) {
		drain_all_stock(mem_over_limit);
		drained = true;
		goto retry;
	}

	if (gfp_mask & __GFP_NORETRY)
		goto nomem;
	/*
	 * Even though the limit is exceeded at this point, reclaim
	 * may have been able to free some pages.  Retry the charge
	 * before killing the task.
	 *
	 * Only for regular pages, though: huge pages are rather
	 * unlikely to succeed so close to the limit, and we fall back
	 * to regular pages anyway in case of failure.
	 */
	if (nr_reclaimed && nr_pages <= (1 << PAGE_ALLOC_COSTLY_ORDER))
		goto retry;
	/*
	 * At task move, charge accounts can be doubly counted. So, it's
	 * better to wait until the end of task_move if something is going on.
	 */
	if (mem_cgroup_wait_acct_move(mem_over_limit))
		goto retry;

	if (nr_retries--)
		goto retry;

	if (gfp_mask & __GFP_RETRY_MAYFAIL)
		goto nomem;

	if (gfp_mask & __GFP_NOFAIL)
		goto force;

	if (fatal_signal_pending(current))
		goto force;

	/*
	 * keep retrying as long as the memcg oom killer is able to make
	 * a forward progress or bypass the charge if the oom killer
	 * couldn't make any progress.
	 */
	oom_status = mem_cgroup_oom(mem_over_limit, gfp_mask,
		       get_order(nr_pages * PAGE_SIZE));
	switch (oom_status) {
	case OOM_SUCCESS:
		nr_retries = MEM_CGROUP_RECLAIM_RETRIES;
		goto retry;
	case OOM_FAILED:
		goto force;
	default:
		goto nomem;
	}
nomem:
	if (!(gfp_mask & __GFP_NOFAIL))
		return -ENOMEM;
force:
	/*
	 * The allocation either can't fail or will lead to more memory
	 * being freed very soon.  Allow memory usage go over the limit
	 * temporarily by force charging it.
	 */
	page_counter_charge(&memcg->memory, nr_pages);
	if (do_memsw_account())
		page_counter_charge(&memcg->memsw, nr_pages);
	css_get_many(&memcg->css, nr_pages);

	return 0;

done_restock:
	css_get_many(&memcg->css, batch);
	if (batch > nr_pages)
		refill_stock(memcg, batch - nr_pages);

	/*
	 * If the hierarchy is above the normal consumption range, schedule
	 * reclaim on returning to userland.  We can perform reclaim here
	 * if __GFP_RECLAIM but let's always punt for simplicity and so that
	 * GFP_KERNEL can consistently be used during reclaim.  @memcg is
	 * not recorded as it most likely matches current's and won't
	 * change in the meantime.  As high limit is checked again before
	 * reclaim, the cost of mismatch is negligible.
	 */
	do {
		if (page_counter_read(&memcg->memory) > memcg->high) {
			/* Don't bother a random interrupted task */
			if (in_interrupt()) {
				schedule_work(&memcg->high_work);
				break;
			}
			current->memcg_nr_pages_over_high += batch;
			set_notify_resume(current);
			break;
		}
	} while ((memcg = parent_mem_cgroup(memcg)));

	return 0;
}

static void cancel_charge(struct mem_cgroup *memcg, unsigned int nr_pages)
{
	if (mem_cgroup_is_root(memcg))
		return;

	page_counter_uncharge(&memcg->memory, nr_pages);
	if (do_memsw_account())
		page_counter_uncharge(&memcg->memsw, nr_pages);

	css_put_many(&memcg->css, nr_pages);
}

static void lock_page_lru(struct page *page, int *isolated)
{
	pg_data_t *pgdat = page_pgdat(page);

	spin_lock_irq(&pgdat->lru_lock);
	if (PageLRU(page)) {
		struct lruvec *lruvec;

		lruvec = mem_cgroup_page_lruvec(page, pgdat);
		ClearPageLRU(page);
		del_page_from_lru_list(page, lruvec, page_lru(page));
		*isolated = 1;
	} else
		*isolated = 0;
}

static void unlock_page_lru(struct page *page, int isolated)
{
	pg_data_t *pgdat = page_pgdat(page);

	if (isolated) {
		struct lruvec *lruvec;

		lruvec = mem_cgroup_page_lruvec(page, pgdat);
		VM_BUG_ON_PAGE(PageLRU(page), page);
		SetPageLRU(page);
		add_page_to_lru_list(page, lruvec, page_lru(page));
	}
	spin_unlock_irq(&pgdat->lru_lock);
}

static void commit_charge(struct page *page, struct mem_cgroup *memcg,
			  bool lrucare)
{
	int isolated;

	VM_BUG_ON_PAGE(page->mem_cgroup, page);

	/*
	 * In some cases, SwapCache and FUSE(splice_buf->radixtree), the page
	 * may already be on some other mem_cgroup's LRU.  Take care of it.
	 */
	if (lrucare)
		lock_page_lru(page, &isolated);

	/*
	 * Nobody should be changing or seriously looking at
	 * page->mem_cgroup at this point:
	 *
	 * - the page is uncharged
	 *
	 * - the page is off-LRU
	 *
	 * - an anonymous fault has exclusive page access, except for
	 *   a locked page table
	 *
	 * - a page cache insertion, a swapin fault, or a migration
	 *   have the page locked
	 */
	page->mem_cgroup = memcg;

	if (lrucare)
		unlock_page_lru(page, isolated);
}

#ifdef CONFIG_MEMCG_KMEM
static int memcg_alloc_cache_id(void)
{
	int id, size;
	int err;

	id = ida_simple_get(&memcg_cache_ida,
			    0, MEMCG_CACHES_MAX_SIZE, GFP_KERNEL);
	if (id < 0)
		return id;

	if (id < memcg_nr_cache_ids)
		return id;

	/*
	 * There's no space for the new id in memcg_caches arrays,
	 * so we have to grow them.
	 */
	down_write(&memcg_cache_ids_sem);

	size = 2 * (id + 1);
	if (size < MEMCG_CACHES_MIN_SIZE)
		size = MEMCG_CACHES_MIN_SIZE;
	else if (size > MEMCG_CACHES_MAX_SIZE)
		size = MEMCG_CACHES_MAX_SIZE;

	err = memcg_update_all_caches(size);
	if (!err)
		err = memcg_update_all_list_lrus(size);
	if (!err)
		memcg_nr_cache_ids = size;

	up_write(&memcg_cache_ids_sem);

	if (err) {
		ida_simple_remove(&memcg_cache_ida, id);
		return err;
	}
	return id;
}

static void memcg_free_cache_id(int id)
{
	ida_simple_remove(&memcg_cache_ida, id);
}

struct memcg_kmem_cache_create_work {
	struct mem_cgroup *memcg;
	struct kmem_cache *cachep;
	struct work_struct work;
};

static void memcg_kmem_cache_create_func(struct work_struct *w)
{
	struct memcg_kmem_cache_create_work *cw =
		container_of(w, struct memcg_kmem_cache_create_work, work);
	struct mem_cgroup *memcg = cw->memcg;
	struct kmem_cache *cachep = cw->cachep;

	memcg_create_kmem_cache(memcg, cachep);

	css_put(&memcg->css);
	kfree(cw);
}

/*
 * Enqueue the creation of a per-memcg kmem_cache.
 */
static void memcg_schedule_kmem_cache_create(struct mem_cgroup *memcg,
					       struct kmem_cache *cachep)
{
	struct memcg_kmem_cache_create_work *cw;

	if (!css_tryget_online(&memcg->css))
		return;

	cw = kmalloc(sizeof(*cw), GFP_NOWAIT | __GFP_NOWARN);
	if (!cw)
		return;

	cw->memcg = memcg;
	cw->cachep = cachep;
	INIT_WORK(&cw->work, memcg_kmem_cache_create_func);

	queue_work(memcg_kmem_cache_wq, &cw->work);
}

static inline bool memcg_kmem_bypass(void)
{
	if (in_interrupt() || !current->mm || (current->flags & PF_KTHREAD))
		return true;
	return false;
}

/**
 * memcg_kmem_get_cache: select the correct per-memcg cache for allocation
 * @cachep: the original global kmem cache
 *
 * Return the kmem_cache we're supposed to use for a slab allocation.
 * We try to use the current memcg's version of the cache.
 *
 * If the cache does not exist yet, if we are the first user of it, we
 * create it asynchronously in a workqueue and let the current allocation
 * go through with the original cache.
 *
 * This function takes a reference to the cache it returns to assure it
 * won't get destroyed while we are working with it. Once the caller is
 * done with it, memcg_kmem_put_cache() must be called to release the
 * reference.
 */
struct kmem_cache *memcg_kmem_get_cache(struct kmem_cache *cachep)
{
	struct mem_cgroup *memcg;
	struct kmem_cache *memcg_cachep;
	struct memcg_cache_array *arr;
	int kmemcg_id;

	VM_BUG_ON(!is_root_cache(cachep));

	if (memcg_kmem_bypass())
		return cachep;

	rcu_read_lock();

	if (unlikely(current->active_memcg))
		memcg = current->active_memcg;
	else
		memcg = mem_cgroup_from_task(current);

	if (!memcg || memcg == root_mem_cgroup)
		goto out_unlock;

	kmemcg_id = READ_ONCE(memcg->kmemcg_id);
	if (kmemcg_id < 0)
		goto out_unlock;

	arr = rcu_dereference(cachep->memcg_params.memcg_caches);

	/*
	 * Make sure we will access the up-to-date value. The code updating
	 * memcg_caches issues a write barrier to match the data dependency
	 * barrier inside READ_ONCE() (see memcg_create_kmem_cache()).
	 */
	memcg_cachep = READ_ONCE(arr->entries[kmemcg_id]);

	/*
	 * If we are in a safe context (can wait, and not in interrupt
	 * context), we could be be predictable and return right away.
	 * This would guarantee that the allocation being performed
	 * already belongs in the new cache.
	 *
	 * However, there are some clashes that can arrive from locking.
	 * For instance, because we acquire the slab_mutex while doing
	 * memcg_create_kmem_cache, this means no further allocation
	 * could happen with the slab_mutex held. So it's better to
	 * defer everything.
	 *
	 * If the memcg is dying or memcg_cache is about to be released,
	 * don't bother creating new kmem_caches. Because memcg_cachep
	 * is ZEROed as the fist step of kmem offlining, we don't need
	 * percpu_ref_tryget_live() here. css_tryget_online() check in
	 * memcg_schedule_kmem_cache_create() will prevent us from
	 * creation of a new kmem_cache.
	 */
	if (unlikely(!memcg_cachep))
		memcg_schedule_kmem_cache_create(memcg, cachep);
	else if (percpu_ref_tryget(&memcg_cachep->memcg_params.refcnt))
		cachep = memcg_cachep;
out_unlock:
	rcu_read_unlock();
	return cachep;
}

/**
 * memcg_kmem_put_cache: drop reference taken by memcg_kmem_get_cache
 * @cachep: the cache returned by memcg_kmem_get_cache
 */
void memcg_kmem_put_cache(struct kmem_cache *cachep)
{
	if (!is_root_cache(cachep))
		percpu_ref_put(&cachep->memcg_params.refcnt);
}

/**
 * __memcg_kmem_charge_memcg: charge a kmem page
 * @page: page to charge
 * @gfp: reclaim mode
 * @order: allocation order
 * @memcg: memory cgroup to charge
 *
 * Returns 0 on success, an error code on failure.
 */
int __memcg_kmem_charge_memcg(struct page *page, gfp_t gfp, int order,
			    struct mem_cgroup *memcg)
{
	unsigned int nr_pages = 1 << order;
	struct page_counter *counter;
	int ret;

	ret = try_charge(memcg, gfp, nr_pages);
	if (ret)
		return ret;

	if (!cgroup_subsys_on_dfl(memory_cgrp_subsys) &&
	    !page_counter_try_charge(&memcg->kmem, nr_pages, &counter)) {
		cancel_charge(memcg, nr_pages);
		return -ENOMEM;
	}
	return 0;
}

/**
 * __memcg_kmem_charge: charge a kmem page to the current memory cgroup
 * @page: page to charge
 * @gfp: reclaim mode
 * @order: allocation order
 *
 * Returns 0 on success, an error code on failure.
 */
int __memcg_kmem_charge(struct page *page, gfp_t gfp, int order)
{
	struct mem_cgroup *memcg;
	int ret = 0;

	if (memcg_kmem_bypass())
		return 0;

	memcg = get_mem_cgroup_from_current();
	if (!mem_cgroup_is_root(memcg)) {
		ret = __memcg_kmem_charge_memcg(page, gfp, order, memcg);
		if (!ret) {
			page->mem_cgroup = memcg;
			__SetPageKmemcg(page);
		}
	}
	css_put(&memcg->css);
	return ret;
}

/**
 * __memcg_kmem_uncharge_memcg: uncharge a kmem page
 * @memcg: memcg to uncharge
 * @nr_pages: number of pages to uncharge
 */
void __memcg_kmem_uncharge_memcg(struct mem_cgroup *memcg,
				 unsigned int nr_pages)
{
	if (!cgroup_subsys_on_dfl(memory_cgrp_subsys))
		page_counter_uncharge(&memcg->kmem, nr_pages);

	page_counter_uncharge(&memcg->memory, nr_pages);
	if (do_memsw_account())
		page_counter_uncharge(&memcg->memsw, nr_pages);
}
/**
 * __memcg_kmem_uncharge: uncharge a kmem page
 * @page: page to uncharge
 * @order: allocation order
 */
void __memcg_kmem_uncharge(struct page *page, int order)
{
	struct mem_cgroup *memcg = page->mem_cgroup;
	unsigned int nr_pages = 1 << order;

	if (!memcg)
		return;

	VM_BUG_ON_PAGE(mem_cgroup_is_root(memcg), page);
	__memcg_kmem_uncharge_memcg(memcg, nr_pages);
	page->mem_cgroup = NULL;

	/* slab pages do not have PageKmemcg flag set */
	if (PageKmemcg(page))
		__ClearPageKmemcg(page);

	css_put_many(&memcg->css, nr_pages);
}
#endif /* CONFIG_MEMCG_KMEM */

#ifdef CONFIG_TRANSPARENT_HUGEPAGE

/*
 * Because tail pages are not marked as "used", set it. We're under
 * pgdat->lru_lock and migration entries setup in all page mappings.
 */
void mem_cgroup_split_huge_fixup(struct page *head)
{
	int i;

	if (mem_cgroup_disabled())
		return;

	for (i = 1; i < HPAGE_PMD_NR; i++)
		head[i].mem_cgroup = head->mem_cgroup;

	__mod_memcg_state(head->mem_cgroup, MEMCG_RSS_HUGE, -HPAGE_PMD_NR);
}
#endif /* CONFIG_TRANSPARENT_HUGEPAGE */

#ifdef CONFIG_MEMCG_SWAP
/**
 * mem_cgroup_move_swap_account - move swap charge and swap_cgroup's record.
 * @entry: swap entry to be moved
 * @from:  mem_cgroup which the entry is moved from
 * @to:  mem_cgroup which the entry is moved to
 *
 * It succeeds only when the swap_cgroup's record for this entry is the same
 * as the mem_cgroup's id of @from.
 *
 * Returns 0 on success, -EINVAL on failure.
 *
 * The caller must have charged to @to, IOW, called page_counter_charge() about
 * both res and memsw, and called css_get().
 */
static int mem_cgroup_move_swap_account(swp_entry_t entry,
				struct mem_cgroup *from, struct mem_cgroup *to)
{
	unsigned short old_id, new_id;

	old_id = mem_cgroup_id(from);
	new_id = mem_cgroup_id(to);

	if (swap_cgroup_cmpxchg(entry, old_id, new_id) == old_id) {
		mod_memcg_state(from, MEMCG_SWAP, -1);
		mod_memcg_state(to, MEMCG_SWAP, 1);
		return 0;
	}
	return -EINVAL;
}
#else
static inline int mem_cgroup_move_swap_account(swp_entry_t entry,
				struct mem_cgroup *from, struct mem_cgroup *to)
{
	return -EINVAL;
}
#endif

static DEFINE_MUTEX(memcg_max_mutex);

static int mem_cgroup_resize_max(struct mem_cgroup *memcg,
				 unsigned long max, bool memsw)
{
	bool enlarge = false;
	bool drained = false;
	int ret;
	bool limits_invariant;
	struct page_counter *counter = memsw ? &memcg->memsw : &memcg->memory;

	do {
		if (signal_pending(current)) {
			ret = -EINTR;
			break;
		}

		mutex_lock(&memcg_max_mutex);
		/*
		 * Make sure that the new limit (memsw or memory limit) doesn't
		 * break our basic invariant rule memory.max <= memsw.max.
		 */
		limits_invariant = memsw ? max >= memcg->memory.max :
					   max <= memcg->memsw.max;
		if (!limits_invariant) {
			mutex_unlock(&memcg_max_mutex);
			ret = -EINVAL;
			break;
		}
		if (max > counter->max)
			enlarge = true;
		ret = page_counter_set_max(counter, max);
		mutex_unlock(&memcg_max_mutex);

		if (!ret)
			break;

		if (!drained) {
			drain_all_stock(memcg);
			drained = true;
			continue;
		}

		if (!try_to_free_mem_cgroup_pages(memcg, 1,
					GFP_KERNEL, !memsw)) {
			ret = -EBUSY;
			break;
		}
	} while (true);

	if (!ret && enlarge)
		memcg_oom_recover(memcg);

	return ret;
}

unsigned long mem_cgroup_soft_limit_reclaim(pg_data_t *pgdat, int order,
					    gfp_t gfp_mask,
					    unsigned long *total_scanned)
{
	unsigned long nr_reclaimed = 0;
	struct mem_cgroup_per_node *mz, *next_mz = NULL;
	unsigned long reclaimed;
	int loop = 0;
	struct mem_cgroup_tree_per_node *mctz;
	unsigned long excess;
	unsigned long nr_scanned;

	if (order > 0)
		return 0;

	mctz = soft_limit_tree_node(pgdat->node_id);

	/*
	 * Do not even bother to check the largest node if the root
	 * is empty. Do it lockless to prevent lock bouncing. Races
	 * are acceptable as soft limit is best effort anyway.
	 */
	if (!mctz || RB_EMPTY_ROOT(&mctz->rb_root))
		return 0;

	/*
	 * This loop can run a while, specially if mem_cgroup's continuously
	 * keep exceeding their soft limit and putting the system under
	 * pressure
	 */
	do {
		if (next_mz)
			mz = next_mz;
		else
			mz = mem_cgroup_largest_soft_limit_node(mctz);
		if (!mz)
			break;

		nr_scanned = 0;
		reclaimed = mem_cgroup_soft_reclaim(mz->memcg, pgdat,
						    gfp_mask, &nr_scanned);
		nr_reclaimed += reclaimed;
		*total_scanned += nr_scanned;
		spin_lock_irq(&mctz->lock);
		__mem_cgroup_remove_exceeded(mz, mctz);

		/*
		 * If we failed to reclaim anything from this memory cgroup
		 * it is time to move on to the next cgroup
		 */
		next_mz = NULL;
		if (!reclaimed)
			next_mz = __mem_cgroup_largest_soft_limit_node(mctz);

		excess = soft_limit_excess(mz->memcg);
		/*
		 * One school of thought says that we should not add
		 * back the node to the tree if reclaim returns 0.
		 * But our reclaim could return 0, simply because due
		 * to priority we are exposing a smaller subset of
		 * memory to reclaim from. Consider this as a longer
		 * term TODO.
		 */
		/* If excess == 0, no tree ops */
		__mem_cgroup_insert_exceeded(mz, mctz, excess);
		spin_unlock_irq(&mctz->lock);
		css_put(&mz->memcg->css);
		loop++;
		/*
		 * Could not reclaim anything and there are no more
		 * mem cgroups to try or we seem to be looping without
		 * reclaiming anything.
		 */
		if (!nr_reclaimed &&
			(next_mz == NULL ||
			loop > MEM_CGROUP_MAX_SOFT_LIMIT_RECLAIM_LOOPS))
			break;
	} while (!nr_reclaimed);
	if (next_mz)
		css_put(&next_mz->memcg->css);
	return nr_reclaimed;
}

/*
 * Test whether @memcg has children, dead or alive.  Note that this
 * function doesn't care whether @memcg has use_hierarchy enabled and
 * returns %true if there are child csses according to the cgroup
 * hierarchy.  Testing use_hierarchy is the caller's responsiblity.
 */
static inline bool memcg_has_children(struct mem_cgroup *memcg)
{
	bool ret;

	rcu_read_lock();
	ret = css_next_child(NULL, &memcg->css);
	rcu_read_unlock();
	return ret;
}

/*
 * Reclaims as many pages from the given memcg as possible.
 *
 * Caller is responsible for holding css reference for memcg.
 */
static int mem_cgroup_force_empty(struct mem_cgroup *memcg)
{
	int nr_retries = MEM_CGROUP_RECLAIM_RETRIES;

	/* we call try-to-free pages for make this cgroup empty */
	lru_add_drain_all();

	drain_all_stock(memcg);

	/* try to free all pages in this cgroup */
	while (nr_retries && page_counter_read(&memcg->memory)) {
		int progress;

		if (signal_pending(current))
			return -EINTR;

		progress = try_to_free_mem_cgroup_pages(memcg, 1,
							GFP_KERNEL, true);
		if (!progress) {
			nr_retries--;
			/* maybe some writeback is necessary */
			congestion_wait(BLK_RW_ASYNC, HZ/10);
		}

	}

	return 0;
}

static ssize_t mem_cgroup_force_empty_write(struct kernfs_open_file *of,
					    char *buf, size_t nbytes,
					    loff_t off)
{
	struct mem_cgroup *memcg = mem_cgroup_from_css(of_css(of));

	if (mem_cgroup_is_root(memcg))
		return -EINVAL;
	return mem_cgroup_force_empty(memcg) ?: nbytes;
}

static u64 mem_cgroup_hierarchy_read(struct cgroup_subsys_state *css,
				     struct cftype *cft)
{
	return mem_cgroup_from_css(css)->use_hierarchy;
}

static int mem_cgroup_hierarchy_write(struct cgroup_subsys_state *css,
				      struct cftype *cft, u64 val)
{
	int retval = 0;
	struct mem_cgroup *memcg = mem_cgroup_from_css(css);
	struct mem_cgroup *parent_memcg = mem_cgroup_from_css(memcg->css.parent);

	if (memcg->use_hierarchy == val)
		return 0;

	/*
	 * If parent's use_hierarchy is set, we can't make any modifications
	 * in the child subtrees. If it is unset, then the change can
	 * occur, provided the current cgroup has no children.
	 *
	 * For the root cgroup, parent_mem is NULL, we allow value to be
	 * set if there are no children.
	 */
	if ((!parent_memcg || !parent_memcg->use_hierarchy) &&
				(val == 1 || val == 0)) {
		if (!memcg_has_children(memcg))
			memcg->use_hierarchy = val;
		else
			retval = -EBUSY;
	} else
		retval = -EINVAL;

	return retval;
}

static unsigned long mem_cgroup_usage(struct mem_cgroup *memcg, bool swap)
{
	unsigned long val;

	if (mem_cgroup_is_root(memcg)) {
		val = memcg_page_state(memcg, MEMCG_CACHE) +
			memcg_page_state(memcg, MEMCG_RSS);
		if (swap)
			val += memcg_page_state(memcg, MEMCG_SWAP);
	} else {
		if (!swap)
			val = page_counter_read(&memcg->memory);
		else
			val = page_counter_read(&memcg->memsw);
	}
	return val;
}

enum {
	RES_USAGE,
	RES_LIMIT,
	RES_MAX_USAGE,
	RES_FAILCNT,
	RES_SOFT_LIMIT,
};

static u64 mem_cgroup_read_u64(struct cgroup_subsys_state *css,
			       struct cftype *cft)
{
	struct mem_cgroup *memcg = mem_cgroup_from_css(css);
	struct page_counter *counter;

	switch (MEMFILE_TYPE(cft->private)) {
	case _MEM:
		counter = &memcg->memory;
		break;
	case _MEMSWAP:
		counter = &memcg->memsw;
		break;
	case _KMEM:
		counter = &memcg->kmem;
		break;
	case _TCP:
		counter = &memcg->tcpmem;
		break;
	default:
		BUG();
	}

	switch (MEMFILE_ATTR(cft->private)) {
	case RES_USAGE:
		if (counter == &memcg->memory)
			return (u64)mem_cgroup_usage(memcg, false) * PAGE_SIZE;
		if (counter == &memcg->memsw)
			return (u64)mem_cgroup_usage(memcg, true) * PAGE_SIZE;
		return (u64)page_counter_read(counter) * PAGE_SIZE;
	case RES_LIMIT:
		return (u64)counter->max * PAGE_SIZE;
	case RES_MAX_USAGE:
		return (u64)counter->watermark * PAGE_SIZE;
	case RES_FAILCNT:
		return counter->failcnt;
	case RES_SOFT_LIMIT:
		return (u64)memcg->soft_limit * PAGE_SIZE;
	default:
		BUG();
	}
}

<<<<<<< HEAD
static void memcg_flush_percpu_vmstats(struct mem_cgroup *memcg)
=======
static void memcg_flush_percpu_vmstats(struct mem_cgroup *memcg, bool slab_only)
>>>>>>> f95f0722
{
	unsigned long stat[MEMCG_NR_STAT];
	struct mem_cgroup *mi;
	int node, cpu, i;
<<<<<<< HEAD

	for (i = 0; i < MEMCG_NR_STAT; i++)
		stat[i] = 0;

	for_each_online_cpu(cpu)
		for (i = 0; i < MEMCG_NR_STAT; i++)
			stat[i] += per_cpu(memcg->vmstats_percpu->stat[i], cpu);

	for (mi = memcg; mi; mi = parent_mem_cgroup(mi))
		for (i = 0; i < MEMCG_NR_STAT; i++)
			atomic_long_add(stat[i], &mi->vmstats[i]);

=======
	int min_idx, max_idx;

	if (slab_only) {
		min_idx = NR_SLAB_RECLAIMABLE;
		max_idx = NR_SLAB_UNRECLAIMABLE;
	} else {
		min_idx = 0;
		max_idx = MEMCG_NR_STAT;
	}

	for (i = min_idx; i < max_idx; i++)
		stat[i] = 0;

	for_each_online_cpu(cpu)
		for (i = min_idx; i < max_idx; i++)
			stat[i] += per_cpu(memcg->vmstats_percpu->stat[i], cpu);

	for (mi = memcg; mi; mi = parent_mem_cgroup(mi))
		for (i = min_idx; i < max_idx; i++)
			atomic_long_add(stat[i], &mi->vmstats[i]);

	if (!slab_only)
		max_idx = NR_VM_NODE_STAT_ITEMS;

>>>>>>> f95f0722
	for_each_node(node) {
		struct mem_cgroup_per_node *pn = memcg->nodeinfo[node];
		struct mem_cgroup_per_node *pi;

<<<<<<< HEAD
		for (i = 0; i < NR_VM_NODE_STAT_ITEMS; i++)
			stat[i] = 0;

		for_each_online_cpu(cpu)
			for (i = 0; i < NR_VM_NODE_STAT_ITEMS; i++)
=======
		for (i = min_idx; i < max_idx; i++)
			stat[i] = 0;

		for_each_online_cpu(cpu)
			for (i = min_idx; i < max_idx; i++)
>>>>>>> f95f0722
				stat[i] += per_cpu(
					pn->lruvec_stat_cpu->count[i], cpu);

		for (pi = pn; pi; pi = parent_nodeinfo(pi, node))
<<<<<<< HEAD
			for (i = 0; i < NR_VM_NODE_STAT_ITEMS; i++)
=======
			for (i = min_idx; i < max_idx; i++)
>>>>>>> f95f0722
				atomic_long_add(stat[i], &pi->lruvec_stat[i]);
	}
}

static void memcg_flush_percpu_vmevents(struct mem_cgroup *memcg)
{
	unsigned long events[NR_VM_EVENT_ITEMS];
	struct mem_cgroup *mi;
	int cpu, i;

	for (i = 0; i < NR_VM_EVENT_ITEMS; i++)
		events[i] = 0;

	for_each_online_cpu(cpu)
		for (i = 0; i < NR_VM_EVENT_ITEMS; i++)
			events[i] += per_cpu(memcg->vmstats_percpu->events[i],
					     cpu);

	for (mi = memcg; mi; mi = parent_mem_cgroup(mi))
		for (i = 0; i < NR_VM_EVENT_ITEMS; i++)
			atomic_long_add(events[i], &mi->vmevents[i]);
}

#ifdef CONFIG_MEMCG_KMEM
static int memcg_online_kmem(struct mem_cgroup *memcg)
{
	int memcg_id;

	if (cgroup_memory_nokmem)
		return 0;

	BUG_ON(memcg->kmemcg_id >= 0);
	BUG_ON(memcg->kmem_state);

	memcg_id = memcg_alloc_cache_id();
	if (memcg_id < 0)
		return memcg_id;

	static_branch_inc(&memcg_kmem_enabled_key);
	/*
	 * A memory cgroup is considered kmem-online as soon as it gets
	 * kmemcg_id. Setting the id after enabling static branching will
	 * guarantee no one starts accounting before all call sites are
	 * patched.
	 */
	memcg->kmemcg_id = memcg_id;
	memcg->kmem_state = KMEM_ONLINE;
	INIT_LIST_HEAD(&memcg->kmem_caches);

	return 0;
}

static void memcg_offline_kmem(struct mem_cgroup *memcg)
{
	struct cgroup_subsys_state *css;
	struct mem_cgroup *parent, *child;
	int kmemcg_id;

	if (memcg->kmem_state != KMEM_ONLINE)
		return;
	/*
	 * Clear the online state before clearing memcg_caches array
	 * entries. The slab_mutex in memcg_deactivate_kmem_caches()
	 * guarantees that no cache will be created for this cgroup
	 * after we are done (see memcg_create_kmem_cache()).
	 */
	memcg->kmem_state = KMEM_ALLOCATED;

	parent = parent_mem_cgroup(memcg);
	if (!parent)
		parent = root_mem_cgroup;

	/*
	 * Deactivate and reparent kmem_caches. Then flush percpu
	 * slab statistics to have precise values at the parent and
	 * all ancestor levels. It's required to keep slab stats
	 * accurate after the reparenting of kmem_caches.
	 */
	memcg_deactivate_kmem_caches(memcg, parent);
	memcg_flush_percpu_vmstats(memcg, true);

	kmemcg_id = memcg->kmemcg_id;
	BUG_ON(kmemcg_id < 0);

	/*
	 * Change kmemcg_id of this cgroup and all its descendants to the
	 * parent's id, and then move all entries from this cgroup's list_lrus
	 * to ones of the parent. After we have finished, all list_lrus
	 * corresponding to this cgroup are guaranteed to remain empty. The
	 * ordering is imposed by list_lru_node->lock taken by
	 * memcg_drain_all_list_lrus().
	 */
	rcu_read_lock(); /* can be called from css_free w/o cgroup_mutex */
	css_for_each_descendant_pre(css, &memcg->css) {
		child = mem_cgroup_from_css(css);
		BUG_ON(child->kmemcg_id != kmemcg_id);
		child->kmemcg_id = parent->kmemcg_id;
		if (!memcg->use_hierarchy)
			break;
	}
	rcu_read_unlock();

	memcg_drain_all_list_lrus(kmemcg_id, parent);

	memcg_free_cache_id(kmemcg_id);
}

static void memcg_free_kmem(struct mem_cgroup *memcg)
{
	/* css_alloc() failed, offlining didn't happen */
	if (unlikely(memcg->kmem_state == KMEM_ONLINE))
		memcg_offline_kmem(memcg);

	if (memcg->kmem_state == KMEM_ALLOCATED) {
		WARN_ON(!list_empty(&memcg->kmem_caches));
		static_branch_dec(&memcg_kmem_enabled_key);
	}
}
#else
static int memcg_online_kmem(struct mem_cgroup *memcg)
{
	return 0;
}
static void memcg_offline_kmem(struct mem_cgroup *memcg)
{
}
static void memcg_free_kmem(struct mem_cgroup *memcg)
{
}
#endif /* CONFIG_MEMCG_KMEM */

static int memcg_update_kmem_max(struct mem_cgroup *memcg,
				 unsigned long max)
{
	int ret;

	mutex_lock(&memcg_max_mutex);
	ret = page_counter_set_max(&memcg->kmem, max);
	mutex_unlock(&memcg_max_mutex);
	return ret;
}

static int memcg_update_tcp_max(struct mem_cgroup *memcg, unsigned long max)
{
	int ret;

	mutex_lock(&memcg_max_mutex);

	ret = page_counter_set_max(&memcg->tcpmem, max);
	if (ret)
		goto out;

	if (!memcg->tcpmem_active) {
		/*
		 * The active flag needs to be written after the static_key
		 * update. This is what guarantees that the socket activation
		 * function is the last one to run. See mem_cgroup_sk_alloc()
		 * for details, and note that we don't mark any socket as
		 * belonging to this memcg until that flag is up.
		 *
		 * We need to do this, because static_keys will span multiple
		 * sites, but we can't control their order. If we mark a socket
		 * as accounted, but the accounting functions are not patched in
		 * yet, we'll lose accounting.
		 *
		 * We never race with the readers in mem_cgroup_sk_alloc(),
		 * because when this value change, the code to process it is not
		 * patched in yet.
		 */
		static_branch_inc(&memcg_sockets_enabled_key);
		memcg->tcpmem_active = true;
	}
out:
	mutex_unlock(&memcg_max_mutex);
	return ret;
}

/*
 * The user of this function is...
 * RES_LIMIT.
 */
static ssize_t mem_cgroup_write(struct kernfs_open_file *of,
				char *buf, size_t nbytes, loff_t off)
{
	struct mem_cgroup *memcg = mem_cgroup_from_css(of_css(of));
	unsigned long nr_pages;
	int ret;

	buf = strstrip(buf);
	ret = page_counter_memparse(buf, "-1", &nr_pages);
	if (ret)
		return ret;

	switch (MEMFILE_ATTR(of_cft(of)->private)) {
	case RES_LIMIT:
		if (mem_cgroup_is_root(memcg)) { /* Can't set limit on root */
			ret = -EINVAL;
			break;
		}
		switch (MEMFILE_TYPE(of_cft(of)->private)) {
		case _MEM:
			ret = mem_cgroup_resize_max(memcg, nr_pages, false);
			break;
		case _MEMSWAP:
			ret = mem_cgroup_resize_max(memcg, nr_pages, true);
			break;
		case _KMEM:
			ret = memcg_update_kmem_max(memcg, nr_pages);
			break;
		case _TCP:
			ret = memcg_update_tcp_max(memcg, nr_pages);
			break;
		}
		break;
	case RES_SOFT_LIMIT:
		memcg->soft_limit = nr_pages;
		ret = 0;
		break;
	}
	return ret ?: nbytes;
}

static ssize_t mem_cgroup_reset(struct kernfs_open_file *of, char *buf,
				size_t nbytes, loff_t off)
{
	struct mem_cgroup *memcg = mem_cgroup_from_css(of_css(of));
	struct page_counter *counter;

	switch (MEMFILE_TYPE(of_cft(of)->private)) {
	case _MEM:
		counter = &memcg->memory;
		break;
	case _MEMSWAP:
		counter = &memcg->memsw;
		break;
	case _KMEM:
		counter = &memcg->kmem;
		break;
	case _TCP:
		counter = &memcg->tcpmem;
		break;
	default:
		BUG();
	}

	switch (MEMFILE_ATTR(of_cft(of)->private)) {
	case RES_MAX_USAGE:
		page_counter_reset_watermark(counter);
		break;
	case RES_FAILCNT:
		counter->failcnt = 0;
		break;
	default:
		BUG();
	}

	return nbytes;
}

static u64 mem_cgroup_move_charge_read(struct cgroup_subsys_state *css,
					struct cftype *cft)
{
	return mem_cgroup_from_css(css)->move_charge_at_immigrate;
}

#ifdef CONFIG_MMU
static int mem_cgroup_move_charge_write(struct cgroup_subsys_state *css,
					struct cftype *cft, u64 val)
{
	struct mem_cgroup *memcg = mem_cgroup_from_css(css);

	if (val & ~MOVE_MASK)
		return -EINVAL;

	/*
	 * No kind of locking is needed in here, because ->can_attach() will
	 * check this value once in the beginning of the process, and then carry
	 * on with stale data. This means that changes to this value will only
	 * affect task migrations starting after the change.
	 */
	memcg->move_charge_at_immigrate = val;
	return 0;
}
#else
static int mem_cgroup_move_charge_write(struct cgroup_subsys_state *css,
					struct cftype *cft, u64 val)
{
	return -ENOSYS;
}
#endif

#ifdef CONFIG_NUMA

#define LRU_ALL_FILE (BIT(LRU_INACTIVE_FILE) | BIT(LRU_ACTIVE_FILE))
#define LRU_ALL_ANON (BIT(LRU_INACTIVE_ANON) | BIT(LRU_ACTIVE_ANON))
#define LRU_ALL	     ((1 << NR_LRU_LISTS) - 1)

static unsigned long mem_cgroup_node_nr_lru_pages(struct mem_cgroup *memcg,
					   int nid, unsigned int lru_mask)
{
	struct lruvec *lruvec = mem_cgroup_lruvec(NODE_DATA(nid), memcg);
	unsigned long nr = 0;
	enum lru_list lru;

	VM_BUG_ON((unsigned)nid >= nr_node_ids);

	for_each_lru(lru) {
		if (!(BIT(lru) & lru_mask))
			continue;
		nr += lruvec_page_state_local(lruvec, NR_LRU_BASE + lru);
	}
	return nr;
}

static unsigned long mem_cgroup_nr_lru_pages(struct mem_cgroup *memcg,
					     unsigned int lru_mask)
{
	unsigned long nr = 0;
	enum lru_list lru;

	for_each_lru(lru) {
		if (!(BIT(lru) & lru_mask))
			continue;
		nr += memcg_page_state_local(memcg, NR_LRU_BASE + lru);
	}
	return nr;
}

static int memcg_numa_stat_show(struct seq_file *m, void *v)
{
	struct numa_stat {
		const char *name;
		unsigned int lru_mask;
	};

	static const struct numa_stat stats[] = {
		{ "total", LRU_ALL },
		{ "file", LRU_ALL_FILE },
		{ "anon", LRU_ALL_ANON },
		{ "unevictable", BIT(LRU_UNEVICTABLE) },
	};
	const struct numa_stat *stat;
	int nid;
	unsigned long nr;
	struct mem_cgroup *memcg = mem_cgroup_from_seq(m);

	for (stat = stats; stat < stats + ARRAY_SIZE(stats); stat++) {
		nr = mem_cgroup_nr_lru_pages(memcg, stat->lru_mask);
		seq_printf(m, "%s=%lu", stat->name, nr);
		for_each_node_state(nid, N_MEMORY) {
			nr = mem_cgroup_node_nr_lru_pages(memcg, nid,
							  stat->lru_mask);
			seq_printf(m, " N%d=%lu", nid, nr);
		}
		seq_putc(m, '\n');
	}

	for (stat = stats; stat < stats + ARRAY_SIZE(stats); stat++) {
		struct mem_cgroup *iter;

		nr = 0;
		for_each_mem_cgroup_tree(iter, memcg)
			nr += mem_cgroup_nr_lru_pages(iter, stat->lru_mask);
		seq_printf(m, "hierarchical_%s=%lu", stat->name, nr);
		for_each_node_state(nid, N_MEMORY) {
			nr = 0;
			for_each_mem_cgroup_tree(iter, memcg)
				nr += mem_cgroup_node_nr_lru_pages(
					iter, nid, stat->lru_mask);
			seq_printf(m, " N%d=%lu", nid, nr);
		}
		seq_putc(m, '\n');
	}

	return 0;
}
#endif /* CONFIG_NUMA */

static const unsigned int memcg1_stats[] = {
	MEMCG_CACHE,
	MEMCG_RSS,
	MEMCG_RSS_HUGE,
	NR_SHMEM,
	NR_FILE_MAPPED,
	NR_FILE_DIRTY,
	NR_WRITEBACK,
	MEMCG_SWAP,
};

static const char *const memcg1_stat_names[] = {
	"cache",
	"rss",
	"rss_huge",
	"shmem",
	"mapped_file",
	"dirty",
	"writeback",
	"swap",
};

/* Universal VM events cgroup1 shows, original sort order */
static const unsigned int memcg1_events[] = {
	PGPGIN,
	PGPGOUT,
	PGFAULT,
	PGMAJFAULT,
};

static const char *const memcg1_event_names[] = {
	"pgpgin",
	"pgpgout",
	"pgfault",
	"pgmajfault",
};

static int memcg_stat_show(struct seq_file *m, void *v)
{
	struct mem_cgroup *memcg = mem_cgroup_from_seq(m);
	unsigned long memory, memsw;
	struct mem_cgroup *mi;
	unsigned int i;

	BUILD_BUG_ON(ARRAY_SIZE(memcg1_stat_names) != ARRAY_SIZE(memcg1_stats));
	BUILD_BUG_ON(ARRAY_SIZE(mem_cgroup_lru_names) != NR_LRU_LISTS);

	for (i = 0; i < ARRAY_SIZE(memcg1_stats); i++) {
		if (memcg1_stats[i] == MEMCG_SWAP && !do_memsw_account())
			continue;
		seq_printf(m, "%s %lu\n", memcg1_stat_names[i],
			   memcg_page_state_local(memcg, memcg1_stats[i]) *
			   PAGE_SIZE);
	}

	for (i = 0; i < ARRAY_SIZE(memcg1_events); i++)
		seq_printf(m, "%s %lu\n", memcg1_event_names[i],
			   memcg_events_local(memcg, memcg1_events[i]));

	for (i = 0; i < NR_LRU_LISTS; i++)
		seq_printf(m, "%s %lu\n", mem_cgroup_lru_names[i],
			   memcg_page_state_local(memcg, NR_LRU_BASE + i) *
			   PAGE_SIZE);

	/* Hierarchical information */
	memory = memsw = PAGE_COUNTER_MAX;
	for (mi = memcg; mi; mi = parent_mem_cgroup(mi)) {
		memory = min(memory, mi->memory.max);
		memsw = min(memsw, mi->memsw.max);
	}
	seq_printf(m, "hierarchical_memory_limit %llu\n",
		   (u64)memory * PAGE_SIZE);
	if (do_memsw_account())
		seq_printf(m, "hierarchical_memsw_limit %llu\n",
			   (u64)memsw * PAGE_SIZE);

	for (i = 0; i < ARRAY_SIZE(memcg1_stats); i++) {
		if (memcg1_stats[i] == MEMCG_SWAP && !do_memsw_account())
			continue;
		seq_printf(m, "total_%s %llu\n", memcg1_stat_names[i],
			   (u64)memcg_page_state(memcg, memcg1_stats[i]) *
			   PAGE_SIZE);
	}

	for (i = 0; i < ARRAY_SIZE(memcg1_events); i++)
		seq_printf(m, "total_%s %llu\n", memcg1_event_names[i],
			   (u64)memcg_events(memcg, memcg1_events[i]));

	for (i = 0; i < NR_LRU_LISTS; i++)
		seq_printf(m, "total_%s %llu\n", mem_cgroup_lru_names[i],
			   (u64)memcg_page_state(memcg, NR_LRU_BASE + i) *
			   PAGE_SIZE);

#ifdef CONFIG_DEBUG_VM
	{
		pg_data_t *pgdat;
		struct mem_cgroup_per_node *mz;
		struct zone_reclaim_stat *rstat;
		unsigned long recent_rotated[2] = {0, 0};
		unsigned long recent_scanned[2] = {0, 0};

		for_each_online_pgdat(pgdat) {
			mz = mem_cgroup_nodeinfo(memcg, pgdat->node_id);
			rstat = &mz->lruvec.reclaim_stat;

			recent_rotated[0] += rstat->recent_rotated[0];
			recent_rotated[1] += rstat->recent_rotated[1];
			recent_scanned[0] += rstat->recent_scanned[0];
			recent_scanned[1] += rstat->recent_scanned[1];
		}
		seq_printf(m, "recent_rotated_anon %lu\n", recent_rotated[0]);
		seq_printf(m, "recent_rotated_file %lu\n", recent_rotated[1]);
		seq_printf(m, "recent_scanned_anon %lu\n", recent_scanned[0]);
		seq_printf(m, "recent_scanned_file %lu\n", recent_scanned[1]);
	}
#endif

	return 0;
}

static u64 mem_cgroup_swappiness_read(struct cgroup_subsys_state *css,
				      struct cftype *cft)
{
	struct mem_cgroup *memcg = mem_cgroup_from_css(css);

	return mem_cgroup_swappiness(memcg);
}

static int mem_cgroup_swappiness_write(struct cgroup_subsys_state *css,
				       struct cftype *cft, u64 val)
{
	struct mem_cgroup *memcg = mem_cgroup_from_css(css);

	if (val > 100)
		return -EINVAL;

	if (css->parent)
		memcg->swappiness = val;
	else
		vm_swappiness = val;

	return 0;
}

static void __mem_cgroup_threshold(struct mem_cgroup *memcg, bool swap)
{
	struct mem_cgroup_threshold_ary *t;
	unsigned long usage;
	int i;

	rcu_read_lock();
	if (!swap)
		t = rcu_dereference(memcg->thresholds.primary);
	else
		t = rcu_dereference(memcg->memsw_thresholds.primary);

	if (!t)
		goto unlock;

	usage = mem_cgroup_usage(memcg, swap);

	/*
	 * current_threshold points to threshold just below or equal to usage.
	 * If it's not true, a threshold was crossed after last
	 * call of __mem_cgroup_threshold().
	 */
	i = t->current_threshold;

	/*
	 * Iterate backward over array of thresholds starting from
	 * current_threshold and check if a threshold is crossed.
	 * If none of thresholds below usage is crossed, we read
	 * only one element of the array here.
	 */
	for (; i >= 0 && unlikely(t->entries[i].threshold > usage); i--)
		eventfd_signal(t->entries[i].eventfd, 1);

	/* i = current_threshold + 1 */
	i++;

	/*
	 * Iterate forward over array of thresholds starting from
	 * current_threshold+1 and check if a threshold is crossed.
	 * If none of thresholds above usage is crossed, we read
	 * only one element of the array here.
	 */
	for (; i < t->size && unlikely(t->entries[i].threshold <= usage); i++)
		eventfd_signal(t->entries[i].eventfd, 1);

	/* Update current_threshold */
	t->current_threshold = i - 1;
unlock:
	rcu_read_unlock();
}

static void mem_cgroup_threshold(struct mem_cgroup *memcg)
{
	while (memcg) {
		__mem_cgroup_threshold(memcg, false);
		if (do_memsw_account())
			__mem_cgroup_threshold(memcg, true);

		memcg = parent_mem_cgroup(memcg);
	}
}

static int compare_thresholds(const void *a, const void *b)
{
	const struct mem_cgroup_threshold *_a = a;
	const struct mem_cgroup_threshold *_b = b;

	if (_a->threshold > _b->threshold)
		return 1;

	if (_a->threshold < _b->threshold)
		return -1;

	return 0;
}

static int mem_cgroup_oom_notify_cb(struct mem_cgroup *memcg)
{
	struct mem_cgroup_eventfd_list *ev;

	spin_lock(&memcg_oom_lock);

	list_for_each_entry(ev, &memcg->oom_notify, list)
		eventfd_signal(ev->eventfd, 1);

	spin_unlock(&memcg_oom_lock);
	return 0;
}

static void mem_cgroup_oom_notify(struct mem_cgroup *memcg)
{
	struct mem_cgroup *iter;

	for_each_mem_cgroup_tree(iter, memcg)
		mem_cgroup_oom_notify_cb(iter);
}

static int __mem_cgroup_usage_register_event(struct mem_cgroup *memcg,
	struct eventfd_ctx *eventfd, const char *args, enum res_type type)
{
	struct mem_cgroup_thresholds *thresholds;
	struct mem_cgroup_threshold_ary *new;
	unsigned long threshold;
	unsigned long usage;
	int i, size, ret;

	ret = page_counter_memparse(args, "-1", &threshold);
	if (ret)
		return ret;

	mutex_lock(&memcg->thresholds_lock);

	if (type == _MEM) {
		thresholds = &memcg->thresholds;
		usage = mem_cgroup_usage(memcg, false);
	} else if (type == _MEMSWAP) {
		thresholds = &memcg->memsw_thresholds;
		usage = mem_cgroup_usage(memcg, true);
	} else
		BUG();

	/* Check if a threshold crossed before adding a new one */
	if (thresholds->primary)
		__mem_cgroup_threshold(memcg, type == _MEMSWAP);

	size = thresholds->primary ? thresholds->primary->size + 1 : 1;

	/* Allocate memory for new array of thresholds */
	new = kmalloc(struct_size(new, entries, size), GFP_KERNEL);
	if (!new) {
		ret = -ENOMEM;
		goto unlock;
	}
	new->size = size;

	/* Copy thresholds (if any) to new array */
	if (thresholds->primary) {
		memcpy(new->entries, thresholds->primary->entries, (size - 1) *
				sizeof(struct mem_cgroup_threshold));
	}

	/* Add new threshold */
	new->entries[size - 1].eventfd = eventfd;
	new->entries[size - 1].threshold = threshold;

	/* Sort thresholds. Registering of new threshold isn't time-critical */
	sort(new->entries, size, sizeof(struct mem_cgroup_threshold),
			compare_thresholds, NULL);

	/* Find current threshold */
	new->current_threshold = -1;
	for (i = 0; i < size; i++) {
		if (new->entries[i].threshold <= usage) {
			/*
			 * new->current_threshold will not be used until
			 * rcu_assign_pointer(), so it's safe to increment
			 * it here.
			 */
			++new->current_threshold;
		} else
			break;
	}

	/* Free old spare buffer and save old primary buffer as spare */
	kfree(thresholds->spare);
	thresholds->spare = thresholds->primary;

	rcu_assign_pointer(thresholds->primary, new);

	/* To be sure that nobody uses thresholds */
	synchronize_rcu();

unlock:
	mutex_unlock(&memcg->thresholds_lock);

	return ret;
}

static int mem_cgroup_usage_register_event(struct mem_cgroup *memcg,
	struct eventfd_ctx *eventfd, const char *args)
{
	return __mem_cgroup_usage_register_event(memcg, eventfd, args, _MEM);
}

static int memsw_cgroup_usage_register_event(struct mem_cgroup *memcg,
	struct eventfd_ctx *eventfd, const char *args)
{
	return __mem_cgroup_usage_register_event(memcg, eventfd, args, _MEMSWAP);
}

static void __mem_cgroup_usage_unregister_event(struct mem_cgroup *memcg,
	struct eventfd_ctx *eventfd, enum res_type type)
{
	struct mem_cgroup_thresholds *thresholds;
	struct mem_cgroup_threshold_ary *new;
	unsigned long usage;
	int i, j, size;

	mutex_lock(&memcg->thresholds_lock);

	if (type == _MEM) {
		thresholds = &memcg->thresholds;
		usage = mem_cgroup_usage(memcg, false);
	} else if (type == _MEMSWAP) {
		thresholds = &memcg->memsw_thresholds;
		usage = mem_cgroup_usage(memcg, true);
	} else
		BUG();

	if (!thresholds->primary)
		goto unlock;

	/* Check if a threshold crossed before removing */
	__mem_cgroup_threshold(memcg, type == _MEMSWAP);

	/* Calculate new number of threshold */
	size = 0;
	for (i = 0; i < thresholds->primary->size; i++) {
		if (thresholds->primary->entries[i].eventfd != eventfd)
			size++;
	}

	new = thresholds->spare;

	/* Set thresholds array to NULL if we don't have thresholds */
	if (!size) {
		kfree(new);
		new = NULL;
		goto swap_buffers;
	}

	new->size = size;

	/* Copy thresholds and find current threshold */
	new->current_threshold = -1;
	for (i = 0, j = 0; i < thresholds->primary->size; i++) {
		if (thresholds->primary->entries[i].eventfd == eventfd)
			continue;

		new->entries[j] = thresholds->primary->entries[i];
		if (new->entries[j].threshold <= usage) {
			/*
			 * new->current_threshold will not be used
			 * until rcu_assign_pointer(), so it's safe to increment
			 * it here.
			 */
			++new->current_threshold;
		}
		j++;
	}

swap_buffers:
	/* Swap primary and spare array */
	thresholds->spare = thresholds->primary;

	rcu_assign_pointer(thresholds->primary, new);

	/* To be sure that nobody uses thresholds */
	synchronize_rcu();

	/* If all events are unregistered, free the spare array */
	if (!new) {
		kfree(thresholds->spare);
		thresholds->spare = NULL;
	}
unlock:
	mutex_unlock(&memcg->thresholds_lock);
}

static void mem_cgroup_usage_unregister_event(struct mem_cgroup *memcg,
	struct eventfd_ctx *eventfd)
{
	return __mem_cgroup_usage_unregister_event(memcg, eventfd, _MEM);
}

static void memsw_cgroup_usage_unregister_event(struct mem_cgroup *memcg,
	struct eventfd_ctx *eventfd)
{
	return __mem_cgroup_usage_unregister_event(memcg, eventfd, _MEMSWAP);
}

static int mem_cgroup_oom_register_event(struct mem_cgroup *memcg,
	struct eventfd_ctx *eventfd, const char *args)
{
	struct mem_cgroup_eventfd_list *event;

	event = kmalloc(sizeof(*event),	GFP_KERNEL);
	if (!event)
		return -ENOMEM;

	spin_lock(&memcg_oom_lock);

	event->eventfd = eventfd;
	list_add(&event->list, &memcg->oom_notify);

	/* already in OOM ? */
	if (memcg->under_oom)
		eventfd_signal(eventfd, 1);
	spin_unlock(&memcg_oom_lock);

	return 0;
}

static void mem_cgroup_oom_unregister_event(struct mem_cgroup *memcg,
	struct eventfd_ctx *eventfd)
{
	struct mem_cgroup_eventfd_list *ev, *tmp;

	spin_lock(&memcg_oom_lock);

	list_for_each_entry_safe(ev, tmp, &memcg->oom_notify, list) {
		if (ev->eventfd == eventfd) {
			list_del(&ev->list);
			kfree(ev);
		}
	}

	spin_unlock(&memcg_oom_lock);
}

static int mem_cgroup_oom_control_read(struct seq_file *sf, void *v)
{
	struct mem_cgroup *memcg = mem_cgroup_from_seq(sf);

	seq_printf(sf, "oom_kill_disable %d\n", memcg->oom_kill_disable);
	seq_printf(sf, "under_oom %d\n", (bool)memcg->under_oom);
	seq_printf(sf, "oom_kill %lu\n",
		   atomic_long_read(&memcg->memory_events[MEMCG_OOM_KILL]));
	return 0;
}

static int mem_cgroup_oom_control_write(struct cgroup_subsys_state *css,
	struct cftype *cft, u64 val)
{
	struct mem_cgroup *memcg = mem_cgroup_from_css(css);

	/* cannot set to root cgroup and only 0 and 1 are allowed */
	if (!css->parent || !((val == 0) || (val == 1)))
		return -EINVAL;

	memcg->oom_kill_disable = val;
	if (!val)
		memcg_oom_recover(memcg);

	return 0;
}

#ifdef CONFIG_CGROUP_WRITEBACK

static int memcg_wb_domain_init(struct mem_cgroup *memcg, gfp_t gfp)
{
	return wb_domain_init(&memcg->cgwb_domain, gfp);
}

static void memcg_wb_domain_exit(struct mem_cgroup *memcg)
{
	wb_domain_exit(&memcg->cgwb_domain);
}

static void memcg_wb_domain_size_changed(struct mem_cgroup *memcg)
{
	wb_domain_size_changed(&memcg->cgwb_domain);
}

struct wb_domain *mem_cgroup_wb_domain(struct bdi_writeback *wb)
{
	struct mem_cgroup *memcg = mem_cgroup_from_css(wb->memcg_css);

	if (!memcg->css.parent)
		return NULL;

	return &memcg->cgwb_domain;
}

/*
 * idx can be of type enum memcg_stat_item or node_stat_item.
 * Keep in sync with memcg_exact_page().
 */
static unsigned long memcg_exact_page_state(struct mem_cgroup *memcg, int idx)
{
	long x = atomic_long_read(&memcg->vmstats[idx]);
	int cpu;

	for_each_online_cpu(cpu)
		x += per_cpu_ptr(memcg->vmstats_percpu, cpu)->stat[idx];
	if (x < 0)
		x = 0;
	return x;
}

/**
 * mem_cgroup_wb_stats - retrieve writeback related stats from its memcg
 * @wb: bdi_writeback in question
 * @pfilepages: out parameter for number of file pages
 * @pheadroom: out parameter for number of allocatable pages according to memcg
 * @pdirty: out parameter for number of dirty pages
 * @pwriteback: out parameter for number of pages under writeback
 *
 * Determine the numbers of file, headroom, dirty, and writeback pages in
 * @wb's memcg.  File, dirty and writeback are self-explanatory.  Headroom
 * is a bit more involved.
 *
 * A memcg's headroom is "min(max, high) - used".  In the hierarchy, the
 * headroom is calculated as the lowest headroom of itself and the
 * ancestors.  Note that this doesn't consider the actual amount of
 * available memory in the system.  The caller should further cap
 * *@pheadroom accordingly.
 */
void mem_cgroup_wb_stats(struct bdi_writeback *wb, unsigned long *pfilepages,
			 unsigned long *pheadroom, unsigned long *pdirty,
			 unsigned long *pwriteback)
{
	struct mem_cgroup *memcg = mem_cgroup_from_css(wb->memcg_css);
	struct mem_cgroup *parent;

	*pdirty = memcg_exact_page_state(memcg, NR_FILE_DIRTY);

	/* this should eventually include NR_UNSTABLE_NFS */
	*pwriteback = memcg_exact_page_state(memcg, NR_WRITEBACK);
	*pfilepages = memcg_exact_page_state(memcg, NR_INACTIVE_FILE) +
			memcg_exact_page_state(memcg, NR_ACTIVE_FILE);
	*pheadroom = PAGE_COUNTER_MAX;

	while ((parent = parent_mem_cgroup(memcg))) {
		unsigned long ceiling = min(memcg->memory.max, memcg->high);
		unsigned long used = page_counter_read(&memcg->memory);

		*pheadroom = min(*pheadroom, ceiling - min(ceiling, used));
		memcg = parent;
	}
}

#else	/* CONFIG_CGROUP_WRITEBACK */

static int memcg_wb_domain_init(struct mem_cgroup *memcg, gfp_t gfp)
{
	return 0;
}

static void memcg_wb_domain_exit(struct mem_cgroup *memcg)
{
}

static void memcg_wb_domain_size_changed(struct mem_cgroup *memcg)
{
}

#endif	/* CONFIG_CGROUP_WRITEBACK */

/*
 * DO NOT USE IN NEW FILES.
 *
 * "cgroup.event_control" implementation.
 *
 * This is way over-engineered.  It tries to support fully configurable
 * events for each user.  Such level of flexibility is completely
 * unnecessary especially in the light of the planned unified hierarchy.
 *
 * Please deprecate this and replace with something simpler if at all
 * possible.
 */

/*
 * Unregister event and free resources.
 *
 * Gets called from workqueue.
 */
static void memcg_event_remove(struct work_struct *work)
{
	struct mem_cgroup_event *event =
		container_of(work, struct mem_cgroup_event, remove);
	struct mem_cgroup *memcg = event->memcg;

	remove_wait_queue(event->wqh, &event->wait);

	event->unregister_event(memcg, event->eventfd);

	/* Notify userspace the event is going away. */
	eventfd_signal(event->eventfd, 1);

	eventfd_ctx_put(event->eventfd);
	kfree(event);
	css_put(&memcg->css);
}

/*
 * Gets called on EPOLLHUP on eventfd when user closes it.
 *
 * Called with wqh->lock held and interrupts disabled.
 */
static int memcg_event_wake(wait_queue_entry_t *wait, unsigned mode,
			    int sync, void *key)
{
	struct mem_cgroup_event *event =
		container_of(wait, struct mem_cgroup_event, wait);
	struct mem_cgroup *memcg = event->memcg;
	__poll_t flags = key_to_poll(key);

	if (flags & EPOLLHUP) {
		/*
		 * If the event has been detached at cgroup removal, we
		 * can simply return knowing the other side will cleanup
		 * for us.
		 *
		 * We can't race against event freeing since the other
		 * side will require wqh->lock via remove_wait_queue(),
		 * which we hold.
		 */
		spin_lock(&memcg->event_list_lock);
		if (!list_empty(&event->list)) {
			list_del_init(&event->list);
			/*
			 * We are in atomic context, but cgroup_event_remove()
			 * may sleep, so we have to call it in workqueue.
			 */
			schedule_work(&event->remove);
		}
		spin_unlock(&memcg->event_list_lock);
	}

	return 0;
}

static void memcg_event_ptable_queue_proc(struct file *file,
		wait_queue_head_t *wqh, poll_table *pt)
{
	struct mem_cgroup_event *event =
		container_of(pt, struct mem_cgroup_event, pt);

	event->wqh = wqh;
	add_wait_queue(wqh, &event->wait);
}

/*
 * DO NOT USE IN NEW FILES.
 *
 * Parse input and register new cgroup event handler.
 *
 * Input must be in format '<event_fd> <control_fd> <args>'.
 * Interpretation of args is defined by control file implementation.
 */
static ssize_t memcg_write_event_control(struct kernfs_open_file *of,
					 char *buf, size_t nbytes, loff_t off)
{
	struct cgroup_subsys_state *css = of_css(of);
	struct mem_cgroup *memcg = mem_cgroup_from_css(css);
	struct mem_cgroup_event *event;
	struct cgroup_subsys_state *cfile_css;
	unsigned int efd, cfd;
	struct fd efile;
	struct fd cfile;
	const char *name;
	char *endp;
	int ret;

	buf = strstrip(buf);

	efd = simple_strtoul(buf, &endp, 10);
	if (*endp != ' ')
		return -EINVAL;
	buf = endp + 1;

	cfd = simple_strtoul(buf, &endp, 10);
	if ((*endp != ' ') && (*endp != '\0'))
		return -EINVAL;
	buf = endp + 1;

	event = kzalloc(sizeof(*event), GFP_KERNEL);
	if (!event)
		return -ENOMEM;

	event->memcg = memcg;
	INIT_LIST_HEAD(&event->list);
	init_poll_funcptr(&event->pt, memcg_event_ptable_queue_proc);
	init_waitqueue_func_entry(&event->wait, memcg_event_wake);
	INIT_WORK(&event->remove, memcg_event_remove);

	efile = fdget(efd);
	if (!efile.file) {
		ret = -EBADF;
		goto out_kfree;
	}

	event->eventfd = eventfd_ctx_fileget(efile.file);
	if (IS_ERR(event->eventfd)) {
		ret = PTR_ERR(event->eventfd);
		goto out_put_efile;
	}

	cfile = fdget(cfd);
	if (!cfile.file) {
		ret = -EBADF;
		goto out_put_eventfd;
	}

	/* the process need read permission on control file */
	/* AV: shouldn't we check that it's been opened for read instead? */
	ret = inode_permission(file_inode(cfile.file), MAY_READ);
	if (ret < 0)
		goto out_put_cfile;

	/*
	 * Determine the event callbacks and set them in @event.  This used
	 * to be done via struct cftype but cgroup core no longer knows
	 * about these events.  The following is crude but the whole thing
	 * is for compatibility anyway.
	 *
	 * DO NOT ADD NEW FILES.
	 */
	name = cfile.file->f_path.dentry->d_name.name;

	if (!strcmp(name, "memory.usage_in_bytes")) {
		event->register_event = mem_cgroup_usage_register_event;
		event->unregister_event = mem_cgroup_usage_unregister_event;
	} else if (!strcmp(name, "memory.oom_control")) {
		event->register_event = mem_cgroup_oom_register_event;
		event->unregister_event = mem_cgroup_oom_unregister_event;
	} else if (!strcmp(name, "memory.pressure_level")) {
		event->register_event = vmpressure_register_event;
		event->unregister_event = vmpressure_unregister_event;
	} else if (!strcmp(name, "memory.memsw.usage_in_bytes")) {
		event->register_event = memsw_cgroup_usage_register_event;
		event->unregister_event = memsw_cgroup_usage_unregister_event;
	} else {
		ret = -EINVAL;
		goto out_put_cfile;
	}

	/*
	 * Verify @cfile should belong to @css.  Also, remaining events are
	 * automatically removed on cgroup destruction but the removal is
	 * asynchronous, so take an extra ref on @css.
	 */
	cfile_css = css_tryget_online_from_dir(cfile.file->f_path.dentry->d_parent,
					       &memory_cgrp_subsys);
	ret = -EINVAL;
	if (IS_ERR(cfile_css))
		goto out_put_cfile;
	if (cfile_css != css) {
		css_put(cfile_css);
		goto out_put_cfile;
	}

	ret = event->register_event(memcg, event->eventfd, buf);
	if (ret)
		goto out_put_css;

	vfs_poll(efile.file, &event->pt);

	spin_lock(&memcg->event_list_lock);
	list_add(&event->list, &memcg->event_list);
	spin_unlock(&memcg->event_list_lock);

	fdput(cfile);
	fdput(efile);

	return nbytes;

out_put_css:
	css_put(css);
out_put_cfile:
	fdput(cfile);
out_put_eventfd:
	eventfd_ctx_put(event->eventfd);
out_put_efile:
	fdput(efile);
out_kfree:
	kfree(event);

	return ret;
}

static struct cftype mem_cgroup_legacy_files[] = {
	{
		.name = "usage_in_bytes",
		.private = MEMFILE_PRIVATE(_MEM, RES_USAGE),
		.read_u64 = mem_cgroup_read_u64,
	},
	{
		.name = "max_usage_in_bytes",
		.private = MEMFILE_PRIVATE(_MEM, RES_MAX_USAGE),
		.write = mem_cgroup_reset,
		.read_u64 = mem_cgroup_read_u64,
	},
	{
		.name = "limit_in_bytes",
		.private = MEMFILE_PRIVATE(_MEM, RES_LIMIT),
		.write = mem_cgroup_write,
		.read_u64 = mem_cgroup_read_u64,
	},
	{
		.name = "soft_limit_in_bytes",
		.private = MEMFILE_PRIVATE(_MEM, RES_SOFT_LIMIT),
		.write = mem_cgroup_write,
		.read_u64 = mem_cgroup_read_u64,
	},
	{
		.name = "failcnt",
		.private = MEMFILE_PRIVATE(_MEM, RES_FAILCNT),
		.write = mem_cgroup_reset,
		.read_u64 = mem_cgroup_read_u64,
	},
	{
		.name = "stat",
		.seq_show = memcg_stat_show,
	},
	{
		.name = "force_empty",
		.write = mem_cgroup_force_empty_write,
	},
	{
		.name = "use_hierarchy",
		.write_u64 = mem_cgroup_hierarchy_write,
		.read_u64 = mem_cgroup_hierarchy_read,
	},
	{
		.name = "cgroup.event_control",		/* XXX: for compat */
		.write = memcg_write_event_control,
		.flags = CFTYPE_NO_PREFIX | CFTYPE_WORLD_WRITABLE,
	},
	{
		.name = "swappiness",
		.read_u64 = mem_cgroup_swappiness_read,
		.write_u64 = mem_cgroup_swappiness_write,
	},
	{
		.name = "move_charge_at_immigrate",
		.read_u64 = mem_cgroup_move_charge_read,
		.write_u64 = mem_cgroup_move_charge_write,
	},
	{
		.name = "oom_control",
		.seq_show = mem_cgroup_oom_control_read,
		.write_u64 = mem_cgroup_oom_control_write,
		.private = MEMFILE_PRIVATE(_OOM_TYPE, OOM_CONTROL),
	},
	{
		.name = "pressure_level",
	},
#ifdef CONFIG_NUMA
	{
		.name = "numa_stat",
		.seq_show = memcg_numa_stat_show,
	},
#endif
	{
		.name = "kmem.limit_in_bytes",
		.private = MEMFILE_PRIVATE(_KMEM, RES_LIMIT),
		.write = mem_cgroup_write,
		.read_u64 = mem_cgroup_read_u64,
	},
	{
		.name = "kmem.usage_in_bytes",
		.private = MEMFILE_PRIVATE(_KMEM, RES_USAGE),
		.read_u64 = mem_cgroup_read_u64,
	},
	{
		.name = "kmem.failcnt",
		.private = MEMFILE_PRIVATE(_KMEM, RES_FAILCNT),
		.write = mem_cgroup_reset,
		.read_u64 = mem_cgroup_read_u64,
	},
	{
		.name = "kmem.max_usage_in_bytes",
		.private = MEMFILE_PRIVATE(_KMEM, RES_MAX_USAGE),
		.write = mem_cgroup_reset,
		.read_u64 = mem_cgroup_read_u64,
	},
#if defined(CONFIG_SLAB) || defined(CONFIG_SLUB_DEBUG)
	{
		.name = "kmem.slabinfo",
		.seq_start = memcg_slab_start,
		.seq_next = memcg_slab_next,
		.seq_stop = memcg_slab_stop,
		.seq_show = memcg_slab_show,
	},
#endif
	{
		.name = "kmem.tcp.limit_in_bytes",
		.private = MEMFILE_PRIVATE(_TCP, RES_LIMIT),
		.write = mem_cgroup_write,
		.read_u64 = mem_cgroup_read_u64,
	},
	{
		.name = "kmem.tcp.usage_in_bytes",
		.private = MEMFILE_PRIVATE(_TCP, RES_USAGE),
		.read_u64 = mem_cgroup_read_u64,
	},
	{
		.name = "kmem.tcp.failcnt",
		.private = MEMFILE_PRIVATE(_TCP, RES_FAILCNT),
		.write = mem_cgroup_reset,
		.read_u64 = mem_cgroup_read_u64,
	},
	{
		.name = "kmem.tcp.max_usage_in_bytes",
		.private = MEMFILE_PRIVATE(_TCP, RES_MAX_USAGE),
		.write = mem_cgroup_reset,
		.read_u64 = mem_cgroup_read_u64,
	},
	{ },	/* terminate */
};

/*
 * Private memory cgroup IDR
 *
 * Swap-out records and page cache shadow entries need to store memcg
 * references in constrained space, so we maintain an ID space that is
 * limited to 16 bit (MEM_CGROUP_ID_MAX), limiting the total number of
 * memory-controlled cgroups to 64k.
 *
 * However, there usually are many references to the oflline CSS after
 * the cgroup has been destroyed, such as page cache or reclaimable
 * slab objects, that don't need to hang on to the ID. We want to keep
 * those dead CSS from occupying IDs, or we might quickly exhaust the
 * relatively small ID space and prevent the creation of new cgroups
 * even when there are much fewer than 64k cgroups - possibly none.
 *
 * Maintain a private 16-bit ID space for memcg, and allow the ID to
 * be freed and recycled when it's no longer needed, which is usually
 * when the CSS is offlined.
 *
 * The only exception to that are records of swapped out tmpfs/shmem
 * pages that need to be attributed to live ancestors on swapin. But
 * those references are manageable from userspace.
 */

static DEFINE_IDR(mem_cgroup_idr);

static void mem_cgroup_id_remove(struct mem_cgroup *memcg)
{
	if (memcg->id.id > 0) {
		idr_remove(&mem_cgroup_idr, memcg->id.id);
		memcg->id.id = 0;
	}
}

static void mem_cgroup_id_get_many(struct mem_cgroup *memcg, unsigned int n)
{
	refcount_add(n, &memcg->id.ref);
}

static void mem_cgroup_id_put_many(struct mem_cgroup *memcg, unsigned int n)
{
	if (refcount_sub_and_test(n, &memcg->id.ref)) {
		mem_cgroup_id_remove(memcg);

		/* Memcg ID pins CSS */
		css_put(&memcg->css);
	}
}

static inline void mem_cgroup_id_get(struct mem_cgroup *memcg)
{
	mem_cgroup_id_get_many(memcg, 1);
}

static inline void mem_cgroup_id_put(struct mem_cgroup *memcg)
{
	mem_cgroup_id_put_many(memcg, 1);
}

/**
 * mem_cgroup_from_id - look up a memcg from a memcg id
 * @id: the memcg id to look up
 *
 * Caller must hold rcu_read_lock().
 */
struct mem_cgroup *mem_cgroup_from_id(unsigned short id)
{
	WARN_ON_ONCE(!rcu_read_lock_held());
	return idr_find(&mem_cgroup_idr, id);
}

static int alloc_mem_cgroup_per_node_info(struct mem_cgroup *memcg, int node)
{
	struct mem_cgroup_per_node *pn;
	int tmp = node;
	/*
	 * This routine is called against possible nodes.
	 * But it's BUG to call kmalloc() against offline node.
	 *
	 * TODO: this routine can waste much memory for nodes which will
	 *       never be onlined. It's better to use memory hotplug callback
	 *       function.
	 */
	if (!node_state(node, N_NORMAL_MEMORY))
		tmp = -1;
	pn = kzalloc_node(sizeof(*pn), GFP_KERNEL, tmp);
	if (!pn)
		return 1;

	pn->lruvec_stat_local = alloc_percpu(struct lruvec_stat);
	if (!pn->lruvec_stat_local) {
		kfree(pn);
		return 1;
	}

	pn->lruvec_stat_cpu = alloc_percpu(struct lruvec_stat);
	if (!pn->lruvec_stat_cpu) {
		free_percpu(pn->lruvec_stat_local);
		kfree(pn);
		return 1;
	}

	lruvec_init(&pn->lruvec);
	pn->usage_in_excess = 0;
	pn->on_tree = false;
	pn->memcg = memcg;

	memcg->nodeinfo[node] = pn;
	return 0;
}

static void free_mem_cgroup_per_node_info(struct mem_cgroup *memcg, int node)
{
	struct mem_cgroup_per_node *pn = memcg->nodeinfo[node];

	if (!pn)
		return;

	free_percpu(pn->lruvec_stat_cpu);
	free_percpu(pn->lruvec_stat_local);
	kfree(pn);
}

static void __mem_cgroup_free(struct mem_cgroup *memcg)
{
	int node;

	/*
	 * Flush percpu vmstats and vmevents to guarantee the value correctness
	 * on parent's and all ancestor levels.
	 */
<<<<<<< HEAD
	memcg_flush_percpu_vmstats(memcg);
=======
	memcg_flush_percpu_vmstats(memcg, false);
>>>>>>> f95f0722
	memcg_flush_percpu_vmevents(memcg);
	for_each_node(node)
		free_mem_cgroup_per_node_info(memcg, node);
	free_percpu(memcg->vmstats_percpu);
	free_percpu(memcg->vmstats_local);
	kfree(memcg);
}

static void mem_cgroup_free(struct mem_cgroup *memcg)
{
	memcg_wb_domain_exit(memcg);
	__mem_cgroup_free(memcg);
}

static struct mem_cgroup *mem_cgroup_alloc(void)
{
	struct mem_cgroup *memcg;
	unsigned int size;
	int node;

	size = sizeof(struct mem_cgroup);
	size += nr_node_ids * sizeof(struct mem_cgroup_per_node *);

	memcg = kzalloc(size, GFP_KERNEL);
	if (!memcg)
		return NULL;

	memcg->id.id = idr_alloc(&mem_cgroup_idr, NULL,
				 1, MEM_CGROUP_ID_MAX,
				 GFP_KERNEL);
	if (memcg->id.id < 0)
		goto fail;

	memcg->vmstats_local = alloc_percpu(struct memcg_vmstats_percpu);
	if (!memcg->vmstats_local)
		goto fail;

	memcg->vmstats_percpu = alloc_percpu(struct memcg_vmstats_percpu);
	if (!memcg->vmstats_percpu)
		goto fail;

	for_each_node(node)
		if (alloc_mem_cgroup_per_node_info(memcg, node))
			goto fail;

	if (memcg_wb_domain_init(memcg, GFP_KERNEL))
		goto fail;

	INIT_WORK(&memcg->high_work, high_work_func);
	memcg->last_scanned_node = MAX_NUMNODES;
	INIT_LIST_HEAD(&memcg->oom_notify);
	mutex_init(&memcg->thresholds_lock);
	spin_lock_init(&memcg->move_lock);
	vmpressure_init(&memcg->vmpressure);
	INIT_LIST_HEAD(&memcg->event_list);
	spin_lock_init(&memcg->event_list_lock);
	memcg->socket_pressure = jiffies;
#ifdef CONFIG_MEMCG_KMEM
	memcg->kmemcg_id = -1;
#endif
#ifdef CONFIG_CGROUP_WRITEBACK
	INIT_LIST_HEAD(&memcg->cgwb_list);
#endif
	idr_replace(&mem_cgroup_idr, memcg, memcg->id.id);
	return memcg;
fail:
	mem_cgroup_id_remove(memcg);
	__mem_cgroup_free(memcg);
	return NULL;
}

static struct cgroup_subsys_state * __ref
mem_cgroup_css_alloc(struct cgroup_subsys_state *parent_css)
{
	struct mem_cgroup *parent = mem_cgroup_from_css(parent_css);
	struct mem_cgroup *memcg;
	long error = -ENOMEM;

	memcg = mem_cgroup_alloc();
	if (!memcg)
		return ERR_PTR(error);

	memcg->high = PAGE_COUNTER_MAX;
	memcg->soft_limit = PAGE_COUNTER_MAX;
	if (parent) {
		memcg->swappiness = mem_cgroup_swappiness(parent);
		memcg->oom_kill_disable = parent->oom_kill_disable;
	}
	if (parent && parent->use_hierarchy) {
		memcg->use_hierarchy = true;
		page_counter_init(&memcg->memory, &parent->memory);
		page_counter_init(&memcg->swap, &parent->swap);
		page_counter_init(&memcg->memsw, &parent->memsw);
		page_counter_init(&memcg->kmem, &parent->kmem);
		page_counter_init(&memcg->tcpmem, &parent->tcpmem);
	} else {
		page_counter_init(&memcg->memory, NULL);
		page_counter_init(&memcg->swap, NULL);
		page_counter_init(&memcg->memsw, NULL);
		page_counter_init(&memcg->kmem, NULL);
		page_counter_init(&memcg->tcpmem, NULL);
		/*
		 * Deeper hierachy with use_hierarchy == false doesn't make
		 * much sense so let cgroup subsystem know about this
		 * unfortunate state in our controller.
		 */
		if (parent != root_mem_cgroup)
			memory_cgrp_subsys.broken_hierarchy = true;
	}

	/* The following stuff does not apply to the root */
	if (!parent) {
#ifdef CONFIG_MEMCG_KMEM
		INIT_LIST_HEAD(&memcg->kmem_caches);
#endif
		root_mem_cgroup = memcg;
		return &memcg->css;
	}

	error = memcg_online_kmem(memcg);
	if (error)
		goto fail;

	if (cgroup_subsys_on_dfl(memory_cgrp_subsys) && !cgroup_memory_nosocket)
		static_branch_inc(&memcg_sockets_enabled_key);

	return &memcg->css;
fail:
	mem_cgroup_id_remove(memcg);
	mem_cgroup_free(memcg);
	return ERR_PTR(-ENOMEM);
}

static int mem_cgroup_css_online(struct cgroup_subsys_state *css)
{
	struct mem_cgroup *memcg = mem_cgroup_from_css(css);

	/*
	 * A memcg must be visible for memcg_expand_shrinker_maps()
	 * by the time the maps are allocated. So, we allocate maps
	 * here, when for_each_mem_cgroup() can't skip it.
	 */
	if (memcg_alloc_shrinker_maps(memcg)) {
		mem_cgroup_id_remove(memcg);
		return -ENOMEM;
	}

	/* Online state pins memcg ID, memcg ID pins CSS */
	refcount_set(&memcg->id.ref, 1);
	css_get(css);
	return 0;
}

static void mem_cgroup_css_offline(struct cgroup_subsys_state *css)
{
	struct mem_cgroup *memcg = mem_cgroup_from_css(css);
	struct mem_cgroup_event *event, *tmp;

	/*
	 * Unregister events and notify userspace.
	 * Notify userspace about cgroup removing only after rmdir of cgroup
	 * directory to avoid race between userspace and kernelspace.
	 */
	spin_lock(&memcg->event_list_lock);
	list_for_each_entry_safe(event, tmp, &memcg->event_list, list) {
		list_del_init(&event->list);
		schedule_work(&event->remove);
	}
	spin_unlock(&memcg->event_list_lock);

	page_counter_set_min(&memcg->memory, 0);
	page_counter_set_low(&memcg->memory, 0);

	memcg_offline_kmem(memcg);
	wb_memcg_offline(memcg);

	drain_all_stock(memcg);

	mem_cgroup_id_put(memcg);
}

static void mem_cgroup_css_released(struct cgroup_subsys_state *css)
{
	struct mem_cgroup *memcg = mem_cgroup_from_css(css);

	invalidate_reclaim_iterators(memcg);
}

static void mem_cgroup_css_free(struct cgroup_subsys_state *css)
{
	struct mem_cgroup *memcg = mem_cgroup_from_css(css);

	if (cgroup_subsys_on_dfl(memory_cgrp_subsys) && !cgroup_memory_nosocket)
		static_branch_dec(&memcg_sockets_enabled_key);

	if (!cgroup_subsys_on_dfl(memory_cgrp_subsys) && memcg->tcpmem_active)
		static_branch_dec(&memcg_sockets_enabled_key);

	vmpressure_cleanup(&memcg->vmpressure);
	cancel_work_sync(&memcg->high_work);
	mem_cgroup_remove_from_trees(memcg);
	memcg_free_shrinker_maps(memcg);
	memcg_free_kmem(memcg);
	mem_cgroup_free(memcg);
}

/**
 * mem_cgroup_css_reset - reset the states of a mem_cgroup
 * @css: the target css
 *
 * Reset the states of the mem_cgroup associated with @css.  This is
 * invoked when the userland requests disabling on the default hierarchy
 * but the memcg is pinned through dependency.  The memcg should stop
 * applying policies and should revert to the vanilla state as it may be
 * made visible again.
 *
 * The current implementation only resets the essential configurations.
 * This needs to be expanded to cover all the visible parts.
 */
static void mem_cgroup_css_reset(struct cgroup_subsys_state *css)
{
	struct mem_cgroup *memcg = mem_cgroup_from_css(css);

	page_counter_set_max(&memcg->memory, PAGE_COUNTER_MAX);
	page_counter_set_max(&memcg->swap, PAGE_COUNTER_MAX);
	page_counter_set_max(&memcg->memsw, PAGE_COUNTER_MAX);
	page_counter_set_max(&memcg->kmem, PAGE_COUNTER_MAX);
	page_counter_set_max(&memcg->tcpmem, PAGE_COUNTER_MAX);
	page_counter_set_min(&memcg->memory, 0);
	page_counter_set_low(&memcg->memory, 0);
	memcg->high = PAGE_COUNTER_MAX;
	memcg->soft_limit = PAGE_COUNTER_MAX;
	memcg_wb_domain_size_changed(memcg);
}

#ifdef CONFIG_MMU
/* Handlers for move charge at task migration. */
static int mem_cgroup_do_precharge(unsigned long count)
{
	int ret;

	/* Try a single bulk charge without reclaim first, kswapd may wake */
	ret = try_charge(mc.to, GFP_KERNEL & ~__GFP_DIRECT_RECLAIM, count);
	if (!ret) {
		mc.precharge += count;
		return ret;
	}

	/* Try charges one by one with reclaim, but do not retry */
	while (count--) {
		ret = try_charge(mc.to, GFP_KERNEL | __GFP_NORETRY, 1);
		if (ret)
			return ret;
		mc.precharge++;
		cond_resched();
	}
	return 0;
}

union mc_target {
	struct page	*page;
	swp_entry_t	ent;
};

enum mc_target_type {
	MC_TARGET_NONE = 0,
	MC_TARGET_PAGE,
	MC_TARGET_SWAP,
	MC_TARGET_DEVICE,
};

static struct page *mc_handle_present_pte(struct vm_area_struct *vma,
						unsigned long addr, pte_t ptent)
{
	struct page *page = vm_normal_page(vma, addr, ptent);

	if (!page || !page_mapped(page))
		return NULL;
	if (PageAnon(page)) {
		if (!(mc.flags & MOVE_ANON))
			return NULL;
	} else {
		if (!(mc.flags & MOVE_FILE))
			return NULL;
	}
	if (!get_page_unless_zero(page))
		return NULL;

	return page;
}

#if defined(CONFIG_SWAP) || defined(CONFIG_DEVICE_PRIVATE)
static struct page *mc_handle_swap_pte(struct vm_area_struct *vma,
			pte_t ptent, swp_entry_t *entry)
{
	struct page *page = NULL;
	swp_entry_t ent = pte_to_swp_entry(ptent);

	if (!(mc.flags & MOVE_ANON) || non_swap_entry(ent))
		return NULL;

	/*
	 * Handle MEMORY_DEVICE_PRIVATE which are ZONE_DEVICE page belonging to
	 * a device and because they are not accessible by CPU they are store
	 * as special swap entry in the CPU page table.
	 */
	if (is_device_private_entry(ent)) {
		page = device_private_entry_to_page(ent);
		/*
		 * MEMORY_DEVICE_PRIVATE means ZONE_DEVICE page and which have
		 * a refcount of 1 when free (unlike normal page)
		 */
		if (!page_ref_add_unless(page, 1, 1))
			return NULL;
		return page;
	}

	/*
	 * Because lookup_swap_cache() updates some statistics counter,
	 * we call find_get_page() with swapper_space directly.
	 */
	page = find_get_page(swap_address_space(ent), swp_offset(ent));
	if (do_memsw_account())
		entry->val = ent.val;

	return page;
}
#else
static struct page *mc_handle_swap_pte(struct vm_area_struct *vma,
			pte_t ptent, swp_entry_t *entry)
{
	return NULL;
}
#endif

static struct page *mc_handle_file_pte(struct vm_area_struct *vma,
			unsigned long addr, pte_t ptent, swp_entry_t *entry)
{
	struct page *page = NULL;
	struct address_space *mapping;
	pgoff_t pgoff;

	if (!vma->vm_file) /* anonymous vma */
		return NULL;
	if (!(mc.flags & MOVE_FILE))
		return NULL;

	mapping = vma->vm_file->f_mapping;
	pgoff = linear_page_index(vma, addr);

	/* page is moved even if it's not RSS of this task(page-faulted). */
#ifdef CONFIG_SWAP
	/* shmem/tmpfs may report page out on swap: account for that too. */
	if (shmem_mapping(mapping)) {
		page = find_get_entry(mapping, pgoff);
		if (xa_is_value(page)) {
			swp_entry_t swp = radix_to_swp_entry(page);
			if (do_memsw_account())
				*entry = swp;
			page = find_get_page(swap_address_space(swp),
					     swp_offset(swp));
		}
	} else
		page = find_get_page(mapping, pgoff);
#else
	page = find_get_page(mapping, pgoff);
#endif
	return page;
}

/**
 * mem_cgroup_move_account - move account of the page
 * @page: the page
 * @compound: charge the page as compound or small page
 * @from: mem_cgroup which the page is moved from.
 * @to:	mem_cgroup which the page is moved to. @from != @to.
 *
 * The caller must make sure the page is not on LRU (isolate_page() is useful.)
 *
 * This function doesn't do "charge" to new cgroup and doesn't do "uncharge"
 * from old cgroup.
 */
static int mem_cgroup_move_account(struct page *page,
				   bool compound,
				   struct mem_cgroup *from,
				   struct mem_cgroup *to)
{
	unsigned long flags;
	unsigned int nr_pages = compound ? hpage_nr_pages(page) : 1;
	int ret;
	bool anon;

	VM_BUG_ON(from == to);
	VM_BUG_ON_PAGE(PageLRU(page), page);
	VM_BUG_ON(compound && !PageTransHuge(page));

	/*
	 * Prevent mem_cgroup_migrate() from looking at
	 * page->mem_cgroup of its source page while we change it.
	 */
	ret = -EBUSY;
	if (!trylock_page(page))
		goto out;

	ret = -EINVAL;
	if (page->mem_cgroup != from)
		goto out_unlock;

	anon = PageAnon(page);

	spin_lock_irqsave(&from->move_lock, flags);

	if (!anon && page_mapped(page)) {
		__mod_memcg_state(from, NR_FILE_MAPPED, -nr_pages);
		__mod_memcg_state(to, NR_FILE_MAPPED, nr_pages);
	}

	/*
	 * move_lock grabbed above and caller set from->moving_account, so
	 * mod_memcg_page_state will serialize updates to PageDirty.
	 * So mapping should be stable for dirty pages.
	 */
	if (!anon && PageDirty(page)) {
		struct address_space *mapping = page_mapping(page);

		if (mapping_cap_account_dirty(mapping)) {
			__mod_memcg_state(from, NR_FILE_DIRTY, -nr_pages);
			__mod_memcg_state(to, NR_FILE_DIRTY, nr_pages);
		}
	}

	if (PageWriteback(page)) {
		__mod_memcg_state(from, NR_WRITEBACK, -nr_pages);
		__mod_memcg_state(to, NR_WRITEBACK, nr_pages);
	}

	/*
	 * It is safe to change page->mem_cgroup here because the page
	 * is referenced, charged, and isolated - we can't race with
	 * uncharging, charging, migration, or LRU putback.
	 */

	/* caller should have done css_get */
	page->mem_cgroup = to;
	spin_unlock_irqrestore(&from->move_lock, flags);

	ret = 0;

	local_irq_disable();
	mem_cgroup_charge_statistics(to, page, compound, nr_pages);
	memcg_check_events(to, page);
	mem_cgroup_charge_statistics(from, page, compound, -nr_pages);
	memcg_check_events(from, page);
	local_irq_enable();
out_unlock:
	unlock_page(page);
out:
	return ret;
}

/**
 * get_mctgt_type - get target type of moving charge
 * @vma: the vma the pte to be checked belongs
 * @addr: the address corresponding to the pte to be checked
 * @ptent: the pte to be checked
 * @target: the pointer the target page or swap ent will be stored(can be NULL)
 *
 * Returns
 *   0(MC_TARGET_NONE): if the pte is not a target for move charge.
 *   1(MC_TARGET_PAGE): if the page corresponding to this pte is a target for
 *     move charge. if @target is not NULL, the page is stored in target->page
 *     with extra refcnt got(Callers should handle it).
 *   2(MC_TARGET_SWAP): if the swap entry corresponding to this pte is a
 *     target for charge migration. if @target is not NULL, the entry is stored
 *     in target->ent.
 *   3(MC_TARGET_DEVICE): like MC_TARGET_PAGE  but page is MEMORY_DEVICE_PRIVATE
 *     (so ZONE_DEVICE page and thus not on the lru).
 *     For now we such page is charge like a regular page would be as for all
 *     intent and purposes it is just special memory taking the place of a
 *     regular page.
 *
 *     See Documentations/vm/hmm.txt and include/linux/hmm.h
 *
 * Called with pte lock held.
 */

static enum mc_target_type get_mctgt_type(struct vm_area_struct *vma,
		unsigned long addr, pte_t ptent, union mc_target *target)
{
	struct page *page = NULL;
	enum mc_target_type ret = MC_TARGET_NONE;
	swp_entry_t ent = { .val = 0 };

	if (pte_present(ptent))
		page = mc_handle_present_pte(vma, addr, ptent);
	else if (is_swap_pte(ptent))
		page = mc_handle_swap_pte(vma, ptent, &ent);
	else if (pte_none(ptent))
		page = mc_handle_file_pte(vma, addr, ptent, &ent);

	if (!page && !ent.val)
		return ret;
	if (page) {
		/*
		 * Do only loose check w/o serialization.
		 * mem_cgroup_move_account() checks the page is valid or
		 * not under LRU exclusion.
		 */
		if (page->mem_cgroup == mc.from) {
			ret = MC_TARGET_PAGE;
			if (is_device_private_page(page))
				ret = MC_TARGET_DEVICE;
			if (target)
				target->page = page;
		}
		if (!ret || !target)
			put_page(page);
	}
	/*
	 * There is a swap entry and a page doesn't exist or isn't charged.
	 * But we cannot move a tail-page in a THP.
	 */
	if (ent.val && !ret && (!page || !PageTransCompound(page)) &&
	    mem_cgroup_id(mc.from) == lookup_swap_cgroup_id(ent)) {
		ret = MC_TARGET_SWAP;
		if (target)
			target->ent = ent;
	}
	return ret;
}

#ifdef CONFIG_TRANSPARENT_HUGEPAGE
/*
 * We don't consider PMD mapped swapping or file mapped pages because THP does
 * not support them for now.
 * Caller should make sure that pmd_trans_huge(pmd) is true.
 */
static enum mc_target_type get_mctgt_type_thp(struct vm_area_struct *vma,
		unsigned long addr, pmd_t pmd, union mc_target *target)
{
	struct page *page = NULL;
	enum mc_target_type ret = MC_TARGET_NONE;

	if (unlikely(is_swap_pmd(pmd))) {
		VM_BUG_ON(thp_migration_supported() &&
				  !is_pmd_migration_entry(pmd));
		return ret;
	}
	page = pmd_page(pmd);
	VM_BUG_ON_PAGE(!page || !PageHead(page), page);
	if (!(mc.flags & MOVE_ANON))
		return ret;
	if (page->mem_cgroup == mc.from) {
		ret = MC_TARGET_PAGE;
		if (target) {
			get_page(page);
			target->page = page;
		}
	}
	return ret;
}
#else
static inline enum mc_target_type get_mctgt_type_thp(struct vm_area_struct *vma,
		unsigned long addr, pmd_t pmd, union mc_target *target)
{
	return MC_TARGET_NONE;
}
#endif

static int mem_cgroup_count_precharge_pte_range(pmd_t *pmd,
					unsigned long addr, unsigned long end,
					struct mm_walk *walk)
{
	struct vm_area_struct *vma = walk->vma;
	pte_t *pte;
	spinlock_t *ptl;

	ptl = pmd_trans_huge_lock(pmd, vma);
	if (ptl) {
		/*
		 * Note their can not be MC_TARGET_DEVICE for now as we do not
		 * support transparent huge page with MEMORY_DEVICE_PRIVATE but
		 * this might change.
		 */
		if (get_mctgt_type_thp(vma, addr, *pmd, NULL) == MC_TARGET_PAGE)
			mc.precharge += HPAGE_PMD_NR;
		spin_unlock(ptl);
		return 0;
	}

	if (pmd_trans_unstable(pmd))
		return 0;
	pte = pte_offset_map_lock(vma->vm_mm, pmd, addr, &ptl);
	for (; addr != end; pte++, addr += PAGE_SIZE)
		if (get_mctgt_type(vma, addr, *pte, NULL))
			mc.precharge++;	/* increment precharge temporarily */
	pte_unmap_unlock(pte - 1, ptl);
	cond_resched();

	return 0;
}

static unsigned long mem_cgroup_count_precharge(struct mm_struct *mm)
{
	unsigned long precharge;

	struct mm_walk mem_cgroup_count_precharge_walk = {
		.pmd_entry = mem_cgroup_count_precharge_pte_range,
		.mm = mm,
	};
	down_read(&mm->mmap_sem);
	walk_page_range(0, mm->highest_vm_end,
			&mem_cgroup_count_precharge_walk);
	up_read(&mm->mmap_sem);

	precharge = mc.precharge;
	mc.precharge = 0;

	return precharge;
}

static int mem_cgroup_precharge_mc(struct mm_struct *mm)
{
	unsigned long precharge = mem_cgroup_count_precharge(mm);

	VM_BUG_ON(mc.moving_task);
	mc.moving_task = current;
	return mem_cgroup_do_precharge(precharge);
}

/* cancels all extra charges on mc.from and mc.to, and wakes up all waiters. */
static void __mem_cgroup_clear_mc(void)
{
	struct mem_cgroup *from = mc.from;
	struct mem_cgroup *to = mc.to;

	/* we must uncharge all the leftover precharges from mc.to */
	if (mc.precharge) {
		cancel_charge(mc.to, mc.precharge);
		mc.precharge = 0;
	}
	/*
	 * we didn't uncharge from mc.from at mem_cgroup_move_account(), so
	 * we must uncharge here.
	 */
	if (mc.moved_charge) {
		cancel_charge(mc.from, mc.moved_charge);
		mc.moved_charge = 0;
	}
	/* we must fixup refcnts and charges */
	if (mc.moved_swap) {
		/* uncharge swap account from the old cgroup */
		if (!mem_cgroup_is_root(mc.from))
			page_counter_uncharge(&mc.from->memsw, mc.moved_swap);

		mem_cgroup_id_put_many(mc.from, mc.moved_swap);

		/*
		 * we charged both to->memory and to->memsw, so we
		 * should uncharge to->memory.
		 */
		if (!mem_cgroup_is_root(mc.to))
			page_counter_uncharge(&mc.to->memory, mc.moved_swap);

		mem_cgroup_id_get_many(mc.to, mc.moved_swap);
		css_put_many(&mc.to->css, mc.moved_swap);

		mc.moved_swap = 0;
	}
	memcg_oom_recover(from);
	memcg_oom_recover(to);
	wake_up_all(&mc.waitq);
}

static void mem_cgroup_clear_mc(void)
{
	struct mm_struct *mm = mc.mm;

	/*
	 * we must clear moving_task before waking up waiters at the end of
	 * task migration.
	 */
	mc.moving_task = NULL;
	__mem_cgroup_clear_mc();
	spin_lock(&mc.lock);
	mc.from = NULL;
	mc.to = NULL;
	mc.mm = NULL;
	spin_unlock(&mc.lock);

	mmput(mm);
}

static int mem_cgroup_can_attach(struct cgroup_taskset *tset)
{
	struct cgroup_subsys_state *css;
	struct mem_cgroup *memcg = NULL; /* unneeded init to make gcc happy */
	struct mem_cgroup *from;
	struct task_struct *leader, *p;
	struct mm_struct *mm;
	unsigned long move_flags;
	int ret = 0;

	/* charge immigration isn't supported on the default hierarchy */
	if (cgroup_subsys_on_dfl(memory_cgrp_subsys))
		return 0;

	/*
	 * Multi-process migrations only happen on the default hierarchy
	 * where charge immigration is not used.  Perform charge
	 * immigration if @tset contains a leader and whine if there are
	 * multiple.
	 */
	p = NULL;
	cgroup_taskset_for_each_leader(leader, css, tset) {
		WARN_ON_ONCE(p);
		p = leader;
		memcg = mem_cgroup_from_css(css);
	}
	if (!p)
		return 0;

	/*
	 * We are now commited to this value whatever it is. Changes in this
	 * tunable will only affect upcoming migrations, not the current one.
	 * So we need to save it, and keep it going.
	 */
	move_flags = READ_ONCE(memcg->move_charge_at_immigrate);
	if (!move_flags)
		return 0;

	from = mem_cgroup_from_task(p);

	VM_BUG_ON(from == memcg);

	mm = get_task_mm(p);
	if (!mm)
		return 0;
	/* We move charges only when we move a owner of the mm */
	if (mm->owner == p) {
		VM_BUG_ON(mc.from);
		VM_BUG_ON(mc.to);
		VM_BUG_ON(mc.precharge);
		VM_BUG_ON(mc.moved_charge);
		VM_BUG_ON(mc.moved_swap);

		spin_lock(&mc.lock);
		mc.mm = mm;
		mc.from = from;
		mc.to = memcg;
		mc.flags = move_flags;
		spin_unlock(&mc.lock);
		/* We set mc.moving_task later */

		ret = mem_cgroup_precharge_mc(mm);
		if (ret)
			mem_cgroup_clear_mc();
	} else {
		mmput(mm);
	}
	return ret;
}

static void mem_cgroup_cancel_attach(struct cgroup_taskset *tset)
{
	if (mc.to)
		mem_cgroup_clear_mc();
}

static int mem_cgroup_move_charge_pte_range(pmd_t *pmd,
				unsigned long addr, unsigned long end,
				struct mm_walk *walk)
{
	int ret = 0;
	struct vm_area_struct *vma = walk->vma;
	pte_t *pte;
	spinlock_t *ptl;
	enum mc_target_type target_type;
	union mc_target target;
	struct page *page;

	ptl = pmd_trans_huge_lock(pmd, vma);
	if (ptl) {
		if (mc.precharge < HPAGE_PMD_NR) {
			spin_unlock(ptl);
			return 0;
		}
		target_type = get_mctgt_type_thp(vma, addr, *pmd, &target);
		if (target_type == MC_TARGET_PAGE) {
			page = target.page;
			if (!isolate_lru_page(page)) {
				if (!mem_cgroup_move_account(page, true,
							     mc.from, mc.to)) {
					mc.precharge -= HPAGE_PMD_NR;
					mc.moved_charge += HPAGE_PMD_NR;
				}
				putback_lru_page(page);
			}
			put_page(page);
		} else if (target_type == MC_TARGET_DEVICE) {
			page = target.page;
			if (!mem_cgroup_move_account(page, true,
						     mc.from, mc.to)) {
				mc.precharge -= HPAGE_PMD_NR;
				mc.moved_charge += HPAGE_PMD_NR;
			}
			put_page(page);
		}
		spin_unlock(ptl);
		return 0;
	}

	if (pmd_trans_unstable(pmd))
		return 0;
retry:
	pte = pte_offset_map_lock(vma->vm_mm, pmd, addr, &ptl);
	for (; addr != end; addr += PAGE_SIZE) {
		pte_t ptent = *(pte++);
		bool device = false;
		swp_entry_t ent;

		if (!mc.precharge)
			break;

		switch (get_mctgt_type(vma, addr, ptent, &target)) {
		case MC_TARGET_DEVICE:
			device = true;
			/* fall through */
		case MC_TARGET_PAGE:
			page = target.page;
			/*
			 * We can have a part of the split pmd here. Moving it
			 * can be done but it would be too convoluted so simply
			 * ignore such a partial THP and keep it in original
			 * memcg. There should be somebody mapping the head.
			 */
			if (PageTransCompound(page))
				goto put;
			if (!device && isolate_lru_page(page))
				goto put;
			if (!mem_cgroup_move_account(page, false,
						mc.from, mc.to)) {
				mc.precharge--;
				/* we uncharge from mc.from later. */
				mc.moved_charge++;
			}
			if (!device)
				putback_lru_page(page);
put:			/* get_mctgt_type() gets the page */
			put_page(page);
			break;
		case MC_TARGET_SWAP:
			ent = target.ent;
			if (!mem_cgroup_move_swap_account(ent, mc.from, mc.to)) {
				mc.precharge--;
				/* we fixup refcnts and charges later. */
				mc.moved_swap++;
			}
			break;
		default:
			break;
		}
	}
	pte_unmap_unlock(pte - 1, ptl);
	cond_resched();

	if (addr != end) {
		/*
		 * We have consumed all precharges we got in can_attach().
		 * We try charge one by one, but don't do any additional
		 * charges to mc.to if we have failed in charge once in attach()
		 * phase.
		 */
		ret = mem_cgroup_do_precharge(1);
		if (!ret)
			goto retry;
	}

	return ret;
}

static void mem_cgroup_move_charge(void)
{
	struct mm_walk mem_cgroup_move_charge_walk = {
		.pmd_entry = mem_cgroup_move_charge_pte_range,
		.mm = mc.mm,
	};

	lru_add_drain_all();
	/*
	 * Signal lock_page_memcg() to take the memcg's move_lock
	 * while we're moving its pages to another memcg. Then wait
	 * for already started RCU-only updates to finish.
	 */
	atomic_inc(&mc.from->moving_account);
	synchronize_rcu();
retry:
	if (unlikely(!down_read_trylock(&mc.mm->mmap_sem))) {
		/*
		 * Someone who are holding the mmap_sem might be waiting in
		 * waitq. So we cancel all extra charges, wake up all waiters,
		 * and retry. Because we cancel precharges, we might not be able
		 * to move enough charges, but moving charge is a best-effort
		 * feature anyway, so it wouldn't be a big problem.
		 */
		__mem_cgroup_clear_mc();
		cond_resched();
		goto retry;
	}
	/*
	 * When we have consumed all precharges and failed in doing
	 * additional charge, the page walk just aborts.
	 */
	walk_page_range(0, mc.mm->highest_vm_end, &mem_cgroup_move_charge_walk);

	up_read(&mc.mm->mmap_sem);
	atomic_dec(&mc.from->moving_account);
}

static void mem_cgroup_move_task(void)
{
	if (mc.to) {
		mem_cgroup_move_charge();
		mem_cgroup_clear_mc();
	}
}
#else	/* !CONFIG_MMU */
static int mem_cgroup_can_attach(struct cgroup_taskset *tset)
{
	return 0;
}
static void mem_cgroup_cancel_attach(struct cgroup_taskset *tset)
{
}
static void mem_cgroup_move_task(void)
{
}
#endif

/*
 * Cgroup retains root cgroups across [un]mount cycles making it necessary
 * to verify whether we're attached to the default hierarchy on each mount
 * attempt.
 */
static void mem_cgroup_bind(struct cgroup_subsys_state *root_css)
{
	/*
	 * use_hierarchy is forced on the default hierarchy.  cgroup core
	 * guarantees that @root doesn't have any children, so turning it
	 * on for the root memcg is enough.
	 */
	if (cgroup_subsys_on_dfl(memory_cgrp_subsys))
		root_mem_cgroup->use_hierarchy = true;
	else
		root_mem_cgroup->use_hierarchy = false;
}

static int seq_puts_memcg_tunable(struct seq_file *m, unsigned long value)
{
	if (value == PAGE_COUNTER_MAX)
		seq_puts(m, "max\n");
	else
		seq_printf(m, "%llu\n", (u64)value * PAGE_SIZE);

	return 0;
}

static u64 memory_current_read(struct cgroup_subsys_state *css,
			       struct cftype *cft)
{
	struct mem_cgroup *memcg = mem_cgroup_from_css(css);

	return (u64)page_counter_read(&memcg->memory) * PAGE_SIZE;
}

static int memory_min_show(struct seq_file *m, void *v)
{
	return seq_puts_memcg_tunable(m,
		READ_ONCE(mem_cgroup_from_seq(m)->memory.min));
}

static ssize_t memory_min_write(struct kernfs_open_file *of,
				char *buf, size_t nbytes, loff_t off)
{
	struct mem_cgroup *memcg = mem_cgroup_from_css(of_css(of));
	unsigned long min;
	int err;

	buf = strstrip(buf);
	err = page_counter_memparse(buf, "max", &min);
	if (err)
		return err;

	page_counter_set_min(&memcg->memory, min);

	return nbytes;
}

static int memory_low_show(struct seq_file *m, void *v)
{
	return seq_puts_memcg_tunable(m,
		READ_ONCE(mem_cgroup_from_seq(m)->memory.low));
}

static ssize_t memory_low_write(struct kernfs_open_file *of,
				char *buf, size_t nbytes, loff_t off)
{
	struct mem_cgroup *memcg = mem_cgroup_from_css(of_css(of));
	unsigned long low;
	int err;

	buf = strstrip(buf);
	err = page_counter_memparse(buf, "max", &low);
	if (err)
		return err;

	page_counter_set_low(&memcg->memory, low);

	return nbytes;
}

static int memory_high_show(struct seq_file *m, void *v)
{
	return seq_puts_memcg_tunable(m, READ_ONCE(mem_cgroup_from_seq(m)->high));
}

static ssize_t memory_high_write(struct kernfs_open_file *of,
				 char *buf, size_t nbytes, loff_t off)
{
	struct mem_cgroup *memcg = mem_cgroup_from_css(of_css(of));
	unsigned long nr_pages;
	unsigned long high;
	int err;

	buf = strstrip(buf);
	err = page_counter_memparse(buf, "max", &high);
	if (err)
		return err;

	memcg->high = high;

	nr_pages = page_counter_read(&memcg->memory);
	if (nr_pages > high)
		try_to_free_mem_cgroup_pages(memcg, nr_pages - high,
					     GFP_KERNEL, true);

	memcg_wb_domain_size_changed(memcg);
	return nbytes;
}

static int memory_max_show(struct seq_file *m, void *v)
{
	return seq_puts_memcg_tunable(m,
		READ_ONCE(mem_cgroup_from_seq(m)->memory.max));
}

static ssize_t memory_max_write(struct kernfs_open_file *of,
				char *buf, size_t nbytes, loff_t off)
{
	struct mem_cgroup *memcg = mem_cgroup_from_css(of_css(of));
	unsigned int nr_reclaims = MEM_CGROUP_RECLAIM_RETRIES;
	bool drained = false;
	unsigned long max;
	int err;

	buf = strstrip(buf);
	err = page_counter_memparse(buf, "max", &max);
	if (err)
		return err;

	xchg(&memcg->memory.max, max);

	for (;;) {
		unsigned long nr_pages = page_counter_read(&memcg->memory);

		if (nr_pages <= max)
			break;

		if (signal_pending(current)) {
			err = -EINTR;
			break;
		}

		if (!drained) {
			drain_all_stock(memcg);
			drained = true;
			continue;
		}

		if (nr_reclaims) {
			if (!try_to_free_mem_cgroup_pages(memcg, nr_pages - max,
							  GFP_KERNEL, true))
				nr_reclaims--;
			continue;
		}

		memcg_memory_event(memcg, MEMCG_OOM);
		if (!mem_cgroup_out_of_memory(memcg, GFP_KERNEL, 0))
			break;
	}

	memcg_wb_domain_size_changed(memcg);
	return nbytes;
}

static void __memory_events_show(struct seq_file *m, atomic_long_t *events)
{
	seq_printf(m, "low %lu\n", atomic_long_read(&events[MEMCG_LOW]));
	seq_printf(m, "high %lu\n", atomic_long_read(&events[MEMCG_HIGH]));
	seq_printf(m, "max %lu\n", atomic_long_read(&events[MEMCG_MAX]));
	seq_printf(m, "oom %lu\n", atomic_long_read(&events[MEMCG_OOM]));
	seq_printf(m, "oom_kill %lu\n",
		   atomic_long_read(&events[MEMCG_OOM_KILL]));
}

static int memory_events_show(struct seq_file *m, void *v)
{
	struct mem_cgroup *memcg = mem_cgroup_from_seq(m);

	__memory_events_show(m, memcg->memory_events);
	return 0;
}

static int memory_events_local_show(struct seq_file *m, void *v)
{
	struct mem_cgroup *memcg = mem_cgroup_from_seq(m);

	__memory_events_show(m, memcg->memory_events_local);
	return 0;
}

static int memory_stat_show(struct seq_file *m, void *v)
{
	struct mem_cgroup *memcg = mem_cgroup_from_seq(m);
	char *buf;

	buf = memory_stat_format(memcg);
	if (!buf)
		return -ENOMEM;
	seq_puts(m, buf);
	kfree(buf);
	return 0;
}

static int memory_oom_group_show(struct seq_file *m, void *v)
{
	struct mem_cgroup *memcg = mem_cgroup_from_seq(m);

	seq_printf(m, "%d\n", memcg->oom_group);

	return 0;
}

static ssize_t memory_oom_group_write(struct kernfs_open_file *of,
				      char *buf, size_t nbytes, loff_t off)
{
	struct mem_cgroup *memcg = mem_cgroup_from_css(of_css(of));
	int ret, oom_group;

	buf = strstrip(buf);
	if (!buf)
		return -EINVAL;

	ret = kstrtoint(buf, 0, &oom_group);
	if (ret)
		return ret;

	if (oom_group != 0 && oom_group != 1)
		return -EINVAL;

	memcg->oom_group = oom_group;

	return nbytes;
}

static struct cftype memory_files[] = {
	{
		.name = "current",
		.flags = CFTYPE_NOT_ON_ROOT,
		.read_u64 = memory_current_read,
	},
	{
		.name = "min",
		.flags = CFTYPE_NOT_ON_ROOT,
		.seq_show = memory_min_show,
		.write = memory_min_write,
	},
	{
		.name = "low",
		.flags = CFTYPE_NOT_ON_ROOT,
		.seq_show = memory_low_show,
		.write = memory_low_write,
	},
	{
		.name = "high",
		.flags = CFTYPE_NOT_ON_ROOT,
		.seq_show = memory_high_show,
		.write = memory_high_write,
	},
	{
		.name = "max",
		.flags = CFTYPE_NOT_ON_ROOT,
		.seq_show = memory_max_show,
		.write = memory_max_write,
	},
	{
		.name = "events",
		.flags = CFTYPE_NOT_ON_ROOT,
		.file_offset = offsetof(struct mem_cgroup, events_file),
		.seq_show = memory_events_show,
	},
	{
		.name = "events.local",
		.flags = CFTYPE_NOT_ON_ROOT,
		.file_offset = offsetof(struct mem_cgroup, events_local_file),
		.seq_show = memory_events_local_show,
	},
	{
		.name = "stat",
		.flags = CFTYPE_NOT_ON_ROOT,
		.seq_show = memory_stat_show,
	},
	{
		.name = "oom.group",
		.flags = CFTYPE_NOT_ON_ROOT | CFTYPE_NS_DELEGATABLE,
		.seq_show = memory_oom_group_show,
		.write = memory_oom_group_write,
	},
	{ }	/* terminate */
};

struct cgroup_subsys memory_cgrp_subsys = {
	.css_alloc = mem_cgroup_css_alloc,
	.css_online = mem_cgroup_css_online,
	.css_offline = mem_cgroup_css_offline,
	.css_released = mem_cgroup_css_released,
	.css_free = mem_cgroup_css_free,
	.css_reset = mem_cgroup_css_reset,
	.can_attach = mem_cgroup_can_attach,
	.cancel_attach = mem_cgroup_cancel_attach,
	.post_attach = mem_cgroup_move_task,
	.bind = mem_cgroup_bind,
	.dfl_cftypes = memory_files,
	.legacy_cftypes = mem_cgroup_legacy_files,
	.early_init = 0,
};

/**
 * mem_cgroup_protected - check if memory consumption is in the normal range
 * @root: the top ancestor of the sub-tree being checked
 * @memcg: the memory cgroup to check
 *
 * WARNING: This function is not stateless! It can only be used as part
 *          of a top-down tree iteration, not for isolated queries.
 *
 * Returns one of the following:
 *   MEMCG_PROT_NONE: cgroup memory is not protected
 *   MEMCG_PROT_LOW: cgroup memory is protected as long there is
 *     an unprotected supply of reclaimable memory from other cgroups.
 *   MEMCG_PROT_MIN: cgroup memory is protected
 *
 * @root is exclusive; it is never protected when looked at directly
 *
 * To provide a proper hierarchical behavior, effective memory.min/low values
 * are used. Below is the description of how effective memory.low is calculated.
 * Effective memory.min values is calculated in the same way.
 *
 * Effective memory.low is always equal or less than the original memory.low.
 * If there is no memory.low overcommittment (which is always true for
 * top-level memory cgroups), these two values are equal.
 * Otherwise, it's a part of parent's effective memory.low,
 * calculated as a cgroup's memory.low usage divided by sum of sibling's
 * memory.low usages, where memory.low usage is the size of actually
 * protected memory.
 *
 *                                             low_usage
 * elow = min( memory.low, parent->elow * ------------------ ),
 *                                        siblings_low_usage
 *
 *             | memory.current, if memory.current < memory.low
 * low_usage = |
 *	       | 0, otherwise.
 *
 *
 * Such definition of the effective memory.low provides the expected
 * hierarchical behavior: parent's memory.low value is limiting
 * children, unprotected memory is reclaimed first and cgroups,
 * which are not using their guarantee do not affect actual memory
 * distribution.
 *
 * For example, if there are memcgs A, A/B, A/C, A/D and A/E:
 *
 *     A      A/memory.low = 2G, A/memory.current = 6G
 *    //\\
 *   BC  DE   B/memory.low = 3G  B/memory.current = 2G
 *            C/memory.low = 1G  C/memory.current = 2G
 *            D/memory.low = 0   D/memory.current = 2G
 *            E/memory.low = 10G E/memory.current = 0
 *
 * and the memory pressure is applied, the following memory distribution
 * is expected (approximately):
 *
 *     A/memory.current = 2G
 *
 *     B/memory.current = 1.3G
 *     C/memory.current = 0.6G
 *     D/memory.current = 0
 *     E/memory.current = 0
 *
 * These calculations require constant tracking of the actual low usages
 * (see propagate_protected_usage()), as well as recursive calculation of
 * effective memory.low values. But as we do call mem_cgroup_protected()
 * path for each memory cgroup top-down from the reclaim,
 * it's possible to optimize this part, and save calculated elow
 * for next usage. This part is intentionally racy, but it's ok,
 * as memory.low is a best-effort mechanism.
 */
enum mem_cgroup_protection mem_cgroup_protected(struct mem_cgroup *root,
						struct mem_cgroup *memcg)
{
	struct mem_cgroup *parent;
	unsigned long emin, parent_emin;
	unsigned long elow, parent_elow;
	unsigned long usage;

	if (mem_cgroup_disabled())
		return MEMCG_PROT_NONE;

	if (!root)
		root = root_mem_cgroup;
	if (memcg == root)
		return MEMCG_PROT_NONE;

	usage = page_counter_read(&memcg->memory);
	if (!usage)
		return MEMCG_PROT_NONE;

	emin = memcg->memory.min;
	elow = memcg->memory.low;

	parent = parent_mem_cgroup(memcg);
	/* No parent means a non-hierarchical mode on v1 memcg */
	if (!parent)
		return MEMCG_PROT_NONE;

	if (parent == root)
		goto exit;

	parent_emin = READ_ONCE(parent->memory.emin);
	emin = min(emin, parent_emin);
	if (emin && parent_emin) {
		unsigned long min_usage, siblings_min_usage;

		min_usage = min(usage, memcg->memory.min);
		siblings_min_usage = atomic_long_read(
			&parent->memory.children_min_usage);

		if (min_usage && siblings_min_usage)
			emin = min(emin, parent_emin * min_usage /
				   siblings_min_usage);
	}

	parent_elow = READ_ONCE(parent->memory.elow);
	elow = min(elow, parent_elow);
	if (elow && parent_elow) {
		unsigned long low_usage, siblings_low_usage;

		low_usage = min(usage, memcg->memory.low);
		siblings_low_usage = atomic_long_read(
			&parent->memory.children_low_usage);

		if (low_usage && siblings_low_usage)
			elow = min(elow, parent_elow * low_usage /
				   siblings_low_usage);
	}

exit:
	memcg->memory.emin = emin;
	memcg->memory.elow = elow;

	if (usage <= emin)
		return MEMCG_PROT_MIN;
	else if (usage <= elow)
		return MEMCG_PROT_LOW;
	else
		return MEMCG_PROT_NONE;
}

/**
 * mem_cgroup_try_charge - try charging a page
 * @page: page to charge
 * @mm: mm context of the victim
 * @gfp_mask: reclaim mode
 * @memcgp: charged memcg return
 * @compound: charge the page as compound or small page
 *
 * Try to charge @page to the memcg that @mm belongs to, reclaiming
 * pages according to @gfp_mask if necessary.
 *
 * Returns 0 on success, with *@memcgp pointing to the charged memcg.
 * Otherwise, an error code is returned.
 *
 * After page->mapping has been set up, the caller must finalize the
 * charge with mem_cgroup_commit_charge().  Or abort the transaction
 * with mem_cgroup_cancel_charge() in case page instantiation fails.
 */
int mem_cgroup_try_charge(struct page *page, struct mm_struct *mm,
			  gfp_t gfp_mask, struct mem_cgroup **memcgp,
			  bool compound)
{
	struct mem_cgroup *memcg = NULL;
	unsigned int nr_pages = compound ? hpage_nr_pages(page) : 1;
	int ret = 0;

	if (mem_cgroup_disabled())
		goto out;

	if (PageSwapCache(page)) {
		/*
		 * Every swap fault against a single page tries to charge the
		 * page, bail as early as possible.  shmem_unuse() encounters
		 * already charged pages, too.  The USED bit is protected by
		 * the page lock, which serializes swap cache removal, which
		 * in turn serializes uncharging.
		 */
		VM_BUG_ON_PAGE(!PageLocked(page), page);
		if (compound_head(page)->mem_cgroup)
			goto out;

		if (do_swap_account) {
			swp_entry_t ent = { .val = page_private(page), };
			unsigned short id = lookup_swap_cgroup_id(ent);

			rcu_read_lock();
			memcg = mem_cgroup_from_id(id);
			if (memcg && !css_tryget_online(&memcg->css))
				memcg = NULL;
			rcu_read_unlock();
		}
	}

	if (!memcg)
		memcg = get_mem_cgroup_from_mm(mm);

	ret = try_charge(memcg, gfp_mask, nr_pages);

	css_put(&memcg->css);
out:
	*memcgp = memcg;
	return ret;
}

int mem_cgroup_try_charge_delay(struct page *page, struct mm_struct *mm,
			  gfp_t gfp_mask, struct mem_cgroup **memcgp,
			  bool compound)
{
	struct mem_cgroup *memcg;
	int ret;

	ret = mem_cgroup_try_charge(page, mm, gfp_mask, memcgp, compound);
	memcg = *memcgp;
	mem_cgroup_throttle_swaprate(memcg, page_to_nid(page), gfp_mask);
	return ret;
}

/**
 * mem_cgroup_commit_charge - commit a page charge
 * @page: page to charge
 * @memcg: memcg to charge the page to
 * @lrucare: page might be on LRU already
 * @compound: charge the page as compound or small page
 *
 * Finalize a charge transaction started by mem_cgroup_try_charge(),
 * after page->mapping has been set up.  This must happen atomically
 * as part of the page instantiation, i.e. under the page table lock
 * for anonymous pages, under the page lock for page and swap cache.
 *
 * In addition, the page must not be on the LRU during the commit, to
 * prevent racing with task migration.  If it might be, use @lrucare.
 *
 * Use mem_cgroup_cancel_charge() to cancel the transaction instead.
 */
void mem_cgroup_commit_charge(struct page *page, struct mem_cgroup *memcg,
			      bool lrucare, bool compound)
{
	unsigned int nr_pages = compound ? hpage_nr_pages(page) : 1;

	VM_BUG_ON_PAGE(!page->mapping, page);
	VM_BUG_ON_PAGE(PageLRU(page) && !lrucare, page);

	if (mem_cgroup_disabled())
		return;
	/*
	 * Swap faults will attempt to charge the same page multiple
	 * times.  But reuse_swap_page() might have removed the page
	 * from swapcache already, so we can't check PageSwapCache().
	 */
	if (!memcg)
		return;

	commit_charge(page, memcg, lrucare);

	local_irq_disable();
	mem_cgroup_charge_statistics(memcg, page, compound, nr_pages);
	memcg_check_events(memcg, page);
	local_irq_enable();

	if (do_memsw_account() && PageSwapCache(page)) {
		swp_entry_t entry = { .val = page_private(page) };
		/*
		 * The swap entry might not get freed for a long time,
		 * let's not wait for it.  The page already received a
		 * memory+swap charge, drop the swap entry duplicate.
		 */
		mem_cgroup_uncharge_swap(entry, nr_pages);
	}
}

/**
 * mem_cgroup_cancel_charge - cancel a page charge
 * @page: page to charge
 * @memcg: memcg to charge the page to
 * @compound: charge the page as compound or small page
 *
 * Cancel a charge transaction started by mem_cgroup_try_charge().
 */
void mem_cgroup_cancel_charge(struct page *page, struct mem_cgroup *memcg,
		bool compound)
{
	unsigned int nr_pages = compound ? hpage_nr_pages(page) : 1;

	if (mem_cgroup_disabled())
		return;
	/*
	 * Swap faults will attempt to charge the same page multiple
	 * times.  But reuse_swap_page() might have removed the page
	 * from swapcache already, so we can't check PageSwapCache().
	 */
	if (!memcg)
		return;

	cancel_charge(memcg, nr_pages);
}

struct uncharge_gather {
	struct mem_cgroup *memcg;
	unsigned long pgpgout;
	unsigned long nr_anon;
	unsigned long nr_file;
	unsigned long nr_kmem;
	unsigned long nr_huge;
	unsigned long nr_shmem;
	struct page *dummy_page;
};

static inline void uncharge_gather_clear(struct uncharge_gather *ug)
{
	memset(ug, 0, sizeof(*ug));
}

static void uncharge_batch(const struct uncharge_gather *ug)
{
	unsigned long nr_pages = ug->nr_anon + ug->nr_file + ug->nr_kmem;
	unsigned long flags;

	if (!mem_cgroup_is_root(ug->memcg)) {
		page_counter_uncharge(&ug->memcg->memory, nr_pages);
		if (do_memsw_account())
			page_counter_uncharge(&ug->memcg->memsw, nr_pages);
		if (!cgroup_subsys_on_dfl(memory_cgrp_subsys) && ug->nr_kmem)
			page_counter_uncharge(&ug->memcg->kmem, ug->nr_kmem);
		memcg_oom_recover(ug->memcg);
	}

	local_irq_save(flags);
	__mod_memcg_state(ug->memcg, MEMCG_RSS, -ug->nr_anon);
	__mod_memcg_state(ug->memcg, MEMCG_CACHE, -ug->nr_file);
	__mod_memcg_state(ug->memcg, MEMCG_RSS_HUGE, -ug->nr_huge);
	__mod_memcg_state(ug->memcg, NR_SHMEM, -ug->nr_shmem);
	__count_memcg_events(ug->memcg, PGPGOUT, ug->pgpgout);
	__this_cpu_add(ug->memcg->vmstats_percpu->nr_page_events, nr_pages);
	memcg_check_events(ug->memcg, ug->dummy_page);
	local_irq_restore(flags);

	if (!mem_cgroup_is_root(ug->memcg))
		css_put_many(&ug->memcg->css, nr_pages);
}

static void uncharge_page(struct page *page, struct uncharge_gather *ug)
{
	VM_BUG_ON_PAGE(PageLRU(page), page);
	VM_BUG_ON_PAGE(page_count(page) && !is_zone_device_page(page) &&
			!PageHWPoison(page) , page);

	if (!page->mem_cgroup)
		return;

	/*
	 * Nobody should be changing or seriously looking at
	 * page->mem_cgroup at this point, we have fully
	 * exclusive access to the page.
	 */

	if (ug->memcg != page->mem_cgroup) {
		if (ug->memcg) {
			uncharge_batch(ug);
			uncharge_gather_clear(ug);
		}
		ug->memcg = page->mem_cgroup;
	}

	if (!PageKmemcg(page)) {
		unsigned int nr_pages = 1;

		if (PageTransHuge(page)) {
			nr_pages <<= compound_order(page);
			ug->nr_huge += nr_pages;
		}
		if (PageAnon(page))
			ug->nr_anon += nr_pages;
		else {
			ug->nr_file += nr_pages;
			if (PageSwapBacked(page))
				ug->nr_shmem += nr_pages;
		}
		ug->pgpgout++;
	} else {
		ug->nr_kmem += 1 << compound_order(page);
		__ClearPageKmemcg(page);
	}

	ug->dummy_page = page;
	page->mem_cgroup = NULL;
}

static void uncharge_list(struct list_head *page_list)
{
	struct uncharge_gather ug;
	struct list_head *next;

	uncharge_gather_clear(&ug);

	/*
	 * Note that the list can be a single page->lru; hence the
	 * do-while loop instead of a simple list_for_each_entry().
	 */
	next = page_list->next;
	do {
		struct page *page;

		page = list_entry(next, struct page, lru);
		next = page->lru.next;

		uncharge_page(page, &ug);
	} while (next != page_list);

	if (ug.memcg)
		uncharge_batch(&ug);
}

/**
 * mem_cgroup_uncharge - uncharge a page
 * @page: page to uncharge
 *
 * Uncharge a page previously charged with mem_cgroup_try_charge() and
 * mem_cgroup_commit_charge().
 */
void mem_cgroup_uncharge(struct page *page)
{
	struct uncharge_gather ug;

	if (mem_cgroup_disabled())
		return;

	/* Don't touch page->lru of any random page, pre-check: */
	if (!page->mem_cgroup)
		return;

	uncharge_gather_clear(&ug);
	uncharge_page(page, &ug);
	uncharge_batch(&ug);
}

/**
 * mem_cgroup_uncharge_list - uncharge a list of page
 * @page_list: list of pages to uncharge
 *
 * Uncharge a list of pages previously charged with
 * mem_cgroup_try_charge() and mem_cgroup_commit_charge().
 */
void mem_cgroup_uncharge_list(struct list_head *page_list)
{
	if (mem_cgroup_disabled())
		return;

	if (!list_empty(page_list))
		uncharge_list(page_list);
}

/**
 * mem_cgroup_migrate - charge a page's replacement
 * @oldpage: currently circulating page
 * @newpage: replacement page
 *
 * Charge @newpage as a replacement page for @oldpage. @oldpage will
 * be uncharged upon free.
 *
 * Both pages must be locked, @newpage->mapping must be set up.
 */
void mem_cgroup_migrate(struct page *oldpage, struct page *newpage)
{
	struct mem_cgroup *memcg;
	unsigned int nr_pages;
	bool compound;
	unsigned long flags;

	VM_BUG_ON_PAGE(!PageLocked(oldpage), oldpage);
	VM_BUG_ON_PAGE(!PageLocked(newpage), newpage);
	VM_BUG_ON_PAGE(PageAnon(oldpage) != PageAnon(newpage), newpage);
	VM_BUG_ON_PAGE(PageTransHuge(oldpage) != PageTransHuge(newpage),
		       newpage);

	if (mem_cgroup_disabled())
		return;

	/* Page cache replacement: new page already charged? */
	if (newpage->mem_cgroup)
		return;

	/* Swapcache readahead pages can get replaced before being charged */
	memcg = oldpage->mem_cgroup;
	if (!memcg)
		return;

	/* Force-charge the new page. The old one will be freed soon */
	compound = PageTransHuge(newpage);
	nr_pages = compound ? hpage_nr_pages(newpage) : 1;

	page_counter_charge(&memcg->memory, nr_pages);
	if (do_memsw_account())
		page_counter_charge(&memcg->memsw, nr_pages);
	css_get_many(&memcg->css, nr_pages);

	commit_charge(newpage, memcg, false);

	local_irq_save(flags);
	mem_cgroup_charge_statistics(memcg, newpage, compound, nr_pages);
	memcg_check_events(memcg, newpage);
	local_irq_restore(flags);
}

DEFINE_STATIC_KEY_FALSE(memcg_sockets_enabled_key);
EXPORT_SYMBOL(memcg_sockets_enabled_key);

void mem_cgroup_sk_alloc(struct sock *sk)
{
	struct mem_cgroup *memcg;

	if (!mem_cgroup_sockets_enabled)
		return;

	/*
	 * Socket cloning can throw us here with sk_memcg already
	 * filled. It won't however, necessarily happen from
	 * process context. So the test for root memcg given
	 * the current task's memcg won't help us in this case.
	 *
	 * Respecting the original socket's memcg is a better
	 * decision in this case.
	 */
	if (sk->sk_memcg) {
		css_get(&sk->sk_memcg->css);
		return;
	}

	rcu_read_lock();
	memcg = mem_cgroup_from_task(current);
	if (memcg == root_mem_cgroup)
		goto out;
	if (!cgroup_subsys_on_dfl(memory_cgrp_subsys) && !memcg->tcpmem_active)
		goto out;
	if (css_tryget_online(&memcg->css))
		sk->sk_memcg = memcg;
out:
	rcu_read_unlock();
}

void mem_cgroup_sk_free(struct sock *sk)
{
	if (sk->sk_memcg)
		css_put(&sk->sk_memcg->css);
}

/**
 * mem_cgroup_charge_skmem - charge socket memory
 * @memcg: memcg to charge
 * @nr_pages: number of pages to charge
 *
 * Charges @nr_pages to @memcg. Returns %true if the charge fit within
 * @memcg's configured limit, %false if the charge had to be forced.
 */
bool mem_cgroup_charge_skmem(struct mem_cgroup *memcg, unsigned int nr_pages)
{
	gfp_t gfp_mask = GFP_KERNEL;

	if (!cgroup_subsys_on_dfl(memory_cgrp_subsys)) {
		struct page_counter *fail;

		if (page_counter_try_charge(&memcg->tcpmem, nr_pages, &fail)) {
			memcg->tcpmem_pressure = 0;
			return true;
		}
		page_counter_charge(&memcg->tcpmem, nr_pages);
		memcg->tcpmem_pressure = 1;
		return false;
	}

	/* Don't block in the packet receive path */
	if (in_softirq())
		gfp_mask = GFP_NOWAIT;

	mod_memcg_state(memcg, MEMCG_SOCK, nr_pages);

	if (try_charge(memcg, gfp_mask, nr_pages) == 0)
		return true;

	try_charge(memcg, gfp_mask|__GFP_NOFAIL, nr_pages);
	return false;
}

/**
 * mem_cgroup_uncharge_skmem - uncharge socket memory
 * @memcg: memcg to uncharge
 * @nr_pages: number of pages to uncharge
 */
void mem_cgroup_uncharge_skmem(struct mem_cgroup *memcg, unsigned int nr_pages)
{
	if (!cgroup_subsys_on_dfl(memory_cgrp_subsys)) {
		page_counter_uncharge(&memcg->tcpmem, nr_pages);
		return;
	}

	mod_memcg_state(memcg, MEMCG_SOCK, -nr_pages);

	refill_stock(memcg, nr_pages);
}

static int __init cgroup_memory(char *s)
{
	char *token;

	while ((token = strsep(&s, ",")) != NULL) {
		if (!*token)
			continue;
		if (!strcmp(token, "nosocket"))
			cgroup_memory_nosocket = true;
		if (!strcmp(token, "nokmem"))
			cgroup_memory_nokmem = true;
	}
	return 0;
}
__setup("cgroup.memory=", cgroup_memory);

/*
 * subsys_initcall() for memory controller.
 *
 * Some parts like memcg_hotplug_cpu_dead() have to be initialized from this
 * context because of lock dependencies (cgroup_lock -> cpu hotplug) but
 * basically everything that doesn't depend on a specific mem_cgroup structure
 * should be initialized from here.
 */
static int __init mem_cgroup_init(void)
{
	int cpu, node;

#ifdef CONFIG_MEMCG_KMEM
	/*
	 * Kmem cache creation is mostly done with the slab_mutex held,
	 * so use a workqueue with limited concurrency to avoid stalling
	 * all worker threads in case lots of cgroups are created and
	 * destroyed simultaneously.
	 */
	memcg_kmem_cache_wq = alloc_workqueue("memcg_kmem_cache", 0, 1);
	BUG_ON(!memcg_kmem_cache_wq);
#endif

	cpuhp_setup_state_nocalls(CPUHP_MM_MEMCQ_DEAD, "mm/memctrl:dead", NULL,
				  memcg_hotplug_cpu_dead);

	for_each_possible_cpu(cpu)
		INIT_WORK(&per_cpu_ptr(&memcg_stock, cpu)->work,
			  drain_local_stock);

	for_each_node(node) {
		struct mem_cgroup_tree_per_node *rtpn;

		rtpn = kzalloc_node(sizeof(*rtpn), GFP_KERNEL,
				    node_online(node) ? node : NUMA_NO_NODE);

		rtpn->rb_root = RB_ROOT;
		rtpn->rb_rightmost = NULL;
		spin_lock_init(&rtpn->lock);
		soft_limit_tree.rb_tree_per_node[node] = rtpn;
	}

	return 0;
}
subsys_initcall(mem_cgroup_init);

#ifdef CONFIG_MEMCG_SWAP
static struct mem_cgroup *mem_cgroup_id_get_online(struct mem_cgroup *memcg)
{
	while (!refcount_inc_not_zero(&memcg->id.ref)) {
		/*
		 * The root cgroup cannot be destroyed, so it's refcount must
		 * always be >= 1.
		 */
		if (WARN_ON_ONCE(memcg == root_mem_cgroup)) {
			VM_BUG_ON(1);
			break;
		}
		memcg = parent_mem_cgroup(memcg);
		if (!memcg)
			memcg = root_mem_cgroup;
	}
	return memcg;
}

/**
 * mem_cgroup_swapout - transfer a memsw charge to swap
 * @page: page whose memsw charge to transfer
 * @entry: swap entry to move the charge to
 *
 * Transfer the memsw charge of @page to @entry.
 */
void mem_cgroup_swapout(struct page *page, swp_entry_t entry)
{
	struct mem_cgroup *memcg, *swap_memcg;
	unsigned int nr_entries;
	unsigned short oldid;

	VM_BUG_ON_PAGE(PageLRU(page), page);
	VM_BUG_ON_PAGE(page_count(page), page);

	if (!do_memsw_account())
		return;

	memcg = page->mem_cgroup;

	/* Readahead page, never charged */
	if (!memcg)
		return;

	/*
	 * In case the memcg owning these pages has been offlined and doesn't
	 * have an ID allocated to it anymore, charge the closest online
	 * ancestor for the swap instead and transfer the memory+swap charge.
	 */
	swap_memcg = mem_cgroup_id_get_online(memcg);
	nr_entries = hpage_nr_pages(page);
	/* Get references for the tail pages, too */
	if (nr_entries > 1)
		mem_cgroup_id_get_many(swap_memcg, nr_entries - 1);
	oldid = swap_cgroup_record(entry, mem_cgroup_id(swap_memcg),
				   nr_entries);
	VM_BUG_ON_PAGE(oldid, page);
	mod_memcg_state(swap_memcg, MEMCG_SWAP, nr_entries);

	page->mem_cgroup = NULL;

	if (!mem_cgroup_is_root(memcg))
		page_counter_uncharge(&memcg->memory, nr_entries);

	if (memcg != swap_memcg) {
		if (!mem_cgroup_is_root(swap_memcg))
			page_counter_charge(&swap_memcg->memsw, nr_entries);
		page_counter_uncharge(&memcg->memsw, nr_entries);
	}

	/*
	 * Interrupts should be disabled here because the caller holds the
	 * i_pages lock which is taken with interrupts-off. It is
	 * important here to have the interrupts disabled because it is the
	 * only synchronisation we have for updating the per-CPU variables.
	 */
	VM_BUG_ON(!irqs_disabled());
	mem_cgroup_charge_statistics(memcg, page, PageTransHuge(page),
				     -nr_entries);
	memcg_check_events(memcg, page);

	if (!mem_cgroup_is_root(memcg))
		css_put_many(&memcg->css, nr_entries);
}

/**
 * mem_cgroup_try_charge_swap - try charging swap space for a page
 * @page: page being added to swap
 * @entry: swap entry to charge
 *
 * Try to charge @page's memcg for the swap space at @entry.
 *
 * Returns 0 on success, -ENOMEM on failure.
 */
int mem_cgroup_try_charge_swap(struct page *page, swp_entry_t entry)
{
	unsigned int nr_pages = hpage_nr_pages(page);
	struct page_counter *counter;
	struct mem_cgroup *memcg;
	unsigned short oldid;

	if (!cgroup_subsys_on_dfl(memory_cgrp_subsys) || !do_swap_account)
		return 0;

	memcg = page->mem_cgroup;

	/* Readahead page, never charged */
	if (!memcg)
		return 0;

	if (!entry.val) {
		memcg_memory_event(memcg, MEMCG_SWAP_FAIL);
		return 0;
	}

	memcg = mem_cgroup_id_get_online(memcg);

	if (!mem_cgroup_is_root(memcg) &&
	    !page_counter_try_charge(&memcg->swap, nr_pages, &counter)) {
		memcg_memory_event(memcg, MEMCG_SWAP_MAX);
		memcg_memory_event(memcg, MEMCG_SWAP_FAIL);
		mem_cgroup_id_put(memcg);
		return -ENOMEM;
	}

	/* Get references for the tail pages, too */
	if (nr_pages > 1)
		mem_cgroup_id_get_many(memcg, nr_pages - 1);
	oldid = swap_cgroup_record(entry, mem_cgroup_id(memcg), nr_pages);
	VM_BUG_ON_PAGE(oldid, page);
	mod_memcg_state(memcg, MEMCG_SWAP, nr_pages);

	return 0;
}

/**
 * mem_cgroup_uncharge_swap - uncharge swap space
 * @entry: swap entry to uncharge
 * @nr_pages: the amount of swap space to uncharge
 */
void mem_cgroup_uncharge_swap(swp_entry_t entry, unsigned int nr_pages)
{
	struct mem_cgroup *memcg;
	unsigned short id;

	if (!do_swap_account)
		return;

	id = swap_cgroup_record(entry, 0, nr_pages);
	rcu_read_lock();
	memcg = mem_cgroup_from_id(id);
	if (memcg) {
		if (!mem_cgroup_is_root(memcg)) {
			if (cgroup_subsys_on_dfl(memory_cgrp_subsys))
				page_counter_uncharge(&memcg->swap, nr_pages);
			else
				page_counter_uncharge(&memcg->memsw, nr_pages);
		}
		mod_memcg_state(memcg, MEMCG_SWAP, -nr_pages);
		mem_cgroup_id_put_many(memcg, nr_pages);
	}
	rcu_read_unlock();
}

long mem_cgroup_get_nr_swap_pages(struct mem_cgroup *memcg)
{
	long nr_swap_pages = get_nr_swap_pages();

	if (!do_swap_account || !cgroup_subsys_on_dfl(memory_cgrp_subsys))
		return nr_swap_pages;
	for (; memcg != root_mem_cgroup; memcg = parent_mem_cgroup(memcg))
		nr_swap_pages = min_t(long, nr_swap_pages,
				      READ_ONCE(memcg->swap.max) -
				      page_counter_read(&memcg->swap));
	return nr_swap_pages;
}

bool mem_cgroup_swap_full(struct page *page)
{
	struct mem_cgroup *memcg;

	VM_BUG_ON_PAGE(!PageLocked(page), page);

	if (vm_swap_full())
		return true;
	if (!do_swap_account || !cgroup_subsys_on_dfl(memory_cgrp_subsys))
		return false;

	memcg = page->mem_cgroup;
	if (!memcg)
		return false;

	for (; memcg != root_mem_cgroup; memcg = parent_mem_cgroup(memcg))
		if (page_counter_read(&memcg->swap) * 2 >= memcg->swap.max)
			return true;

	return false;
}

/* for remember boot option*/
#ifdef CONFIG_MEMCG_SWAP_ENABLED
static int really_do_swap_account __initdata = 1;
#else
static int really_do_swap_account __initdata;
#endif

static int __init enable_swap_account(char *s)
{
	if (!strcmp(s, "1"))
		really_do_swap_account = 1;
	else if (!strcmp(s, "0"))
		really_do_swap_account = 0;
	return 1;
}
__setup("swapaccount=", enable_swap_account);

static u64 swap_current_read(struct cgroup_subsys_state *css,
			     struct cftype *cft)
{
	struct mem_cgroup *memcg = mem_cgroup_from_css(css);

	return (u64)page_counter_read(&memcg->swap) * PAGE_SIZE;
}

static int swap_max_show(struct seq_file *m, void *v)
{
	return seq_puts_memcg_tunable(m,
		READ_ONCE(mem_cgroup_from_seq(m)->swap.max));
}

static ssize_t swap_max_write(struct kernfs_open_file *of,
			      char *buf, size_t nbytes, loff_t off)
{
	struct mem_cgroup *memcg = mem_cgroup_from_css(of_css(of));
	unsigned long max;
	int err;

	buf = strstrip(buf);
	err = page_counter_memparse(buf, "max", &max);
	if (err)
		return err;

	xchg(&memcg->swap.max, max);

	return nbytes;
}

static int swap_events_show(struct seq_file *m, void *v)
{
	struct mem_cgroup *memcg = mem_cgroup_from_seq(m);

	seq_printf(m, "max %lu\n",
		   atomic_long_read(&memcg->memory_events[MEMCG_SWAP_MAX]));
	seq_printf(m, "fail %lu\n",
		   atomic_long_read(&memcg->memory_events[MEMCG_SWAP_FAIL]));

	return 0;
}

static struct cftype swap_files[] = {
	{
		.name = "swap.current",
		.flags = CFTYPE_NOT_ON_ROOT,
		.read_u64 = swap_current_read,
	},
	{
		.name = "swap.max",
		.flags = CFTYPE_NOT_ON_ROOT,
		.seq_show = swap_max_show,
		.write = swap_max_write,
	},
	{
		.name = "swap.events",
		.flags = CFTYPE_NOT_ON_ROOT,
		.file_offset = offsetof(struct mem_cgroup, swap_events_file),
		.seq_show = swap_events_show,
	},
	{ }	/* terminate */
};

static struct cftype memsw_cgroup_files[] = {
	{
		.name = "memsw.usage_in_bytes",
		.private = MEMFILE_PRIVATE(_MEMSWAP, RES_USAGE),
		.read_u64 = mem_cgroup_read_u64,
	},
	{
		.name = "memsw.max_usage_in_bytes",
		.private = MEMFILE_PRIVATE(_MEMSWAP, RES_MAX_USAGE),
		.write = mem_cgroup_reset,
		.read_u64 = mem_cgroup_read_u64,
	},
	{
		.name = "memsw.limit_in_bytes",
		.private = MEMFILE_PRIVATE(_MEMSWAP, RES_LIMIT),
		.write = mem_cgroup_write,
		.read_u64 = mem_cgroup_read_u64,
	},
	{
		.name = "memsw.failcnt",
		.private = MEMFILE_PRIVATE(_MEMSWAP, RES_FAILCNT),
		.write = mem_cgroup_reset,
		.read_u64 = mem_cgroup_read_u64,
	},
	{ },	/* terminate */
};

static int __init mem_cgroup_swap_init(void)
{
	if (!mem_cgroup_disabled() && really_do_swap_account) {
		do_swap_account = 1;
		WARN_ON(cgroup_add_dfl_cftypes(&memory_cgrp_subsys,
					       swap_files));
		WARN_ON(cgroup_add_legacy_cftypes(&memory_cgrp_subsys,
						  memsw_cgroup_files));
	}
	return 0;
}
subsys_initcall(mem_cgroup_swap_init);

#endif /* CONFIG_MEMCG_SWAP */<|MERGE_RESOLUTION|>--- conflicted
+++ resolved
@@ -3258,29 +3258,11 @@
 	}
 }
 
-<<<<<<< HEAD
-static void memcg_flush_percpu_vmstats(struct mem_cgroup *memcg)
-=======
 static void memcg_flush_percpu_vmstats(struct mem_cgroup *memcg, bool slab_only)
->>>>>>> f95f0722
 {
 	unsigned long stat[MEMCG_NR_STAT];
 	struct mem_cgroup *mi;
 	int node, cpu, i;
-<<<<<<< HEAD
-
-	for (i = 0; i < MEMCG_NR_STAT; i++)
-		stat[i] = 0;
-
-	for_each_online_cpu(cpu)
-		for (i = 0; i < MEMCG_NR_STAT; i++)
-			stat[i] += per_cpu(memcg->vmstats_percpu->stat[i], cpu);
-
-	for (mi = memcg; mi; mi = parent_mem_cgroup(mi))
-		for (i = 0; i < MEMCG_NR_STAT; i++)
-			atomic_long_add(stat[i], &mi->vmstats[i]);
-
-=======
 	int min_idx, max_idx;
 
 	if (slab_only) {
@@ -3305,33 +3287,20 @@
 	if (!slab_only)
 		max_idx = NR_VM_NODE_STAT_ITEMS;
 
->>>>>>> f95f0722
 	for_each_node(node) {
 		struct mem_cgroup_per_node *pn = memcg->nodeinfo[node];
 		struct mem_cgroup_per_node *pi;
 
-<<<<<<< HEAD
-		for (i = 0; i < NR_VM_NODE_STAT_ITEMS; i++)
-			stat[i] = 0;
-
-		for_each_online_cpu(cpu)
-			for (i = 0; i < NR_VM_NODE_STAT_ITEMS; i++)
-=======
 		for (i = min_idx; i < max_idx; i++)
 			stat[i] = 0;
 
 		for_each_online_cpu(cpu)
 			for (i = min_idx; i < max_idx; i++)
->>>>>>> f95f0722
 				stat[i] += per_cpu(
 					pn->lruvec_stat_cpu->count[i], cpu);
 
 		for (pi = pn; pi; pi = parent_nodeinfo(pi, node))
-<<<<<<< HEAD
-			for (i = 0; i < NR_VM_NODE_STAT_ITEMS; i++)
-=======
 			for (i = min_idx; i < max_idx; i++)
->>>>>>> f95f0722
 				atomic_long_add(stat[i], &pi->lruvec_stat[i]);
 	}
 }
@@ -4788,11 +4757,7 @@
 	 * Flush percpu vmstats and vmevents to guarantee the value correctness
 	 * on parent's and all ancestor levels.
 	 */
-<<<<<<< HEAD
-	memcg_flush_percpu_vmstats(memcg);
-=======
 	memcg_flush_percpu_vmstats(memcg, false);
->>>>>>> f95f0722
 	memcg_flush_percpu_vmevents(memcg);
 	for_each_node(node)
 		free_mem_cgroup_per_node_info(memcg, node);
