/* memcontrol.c - Memory Controller
 *
 * Copyright IBM Corporation, 2007
 * Author Balbir Singh <balbir@linux.vnet.ibm.com>
 *
 * Copyright 2007 OpenVZ SWsoft Inc
 * Author: Pavel Emelianov <xemul@openvz.org>
 *
 * Memory thresholds
 * Copyright (C) 2009 Nokia Corporation
 * Author: Kirill A. Shutemov
 *
 * This program is free software; you can redistribute it and/or modify
 * it under the terms of the GNU General Public License as published by
 * the Free Software Foundation; either version 2 of the License, or
 * (at your option) any later version.
 *
 * This program is distributed in the hope that it will be useful,
 * but WITHOUT ANY WARRANTY; without even the implied warranty of
 * MERCHANTABILITY or FITNESS FOR A PARTICULAR PURPOSE.  See the
 * GNU General Public License for more details.
 */

#include <linux/res_counter.h>
#include <linux/memcontrol.h>
#include <linux/cgroup.h>
#include <linux/mm.h>
#include <linux/hugetlb.h>
#include <linux/pagemap.h>
#include <linux/smp.h>
#include <linux/page-flags.h>
#include <linux/backing-dev.h>
#include <linux/bit_spinlock.h>
#include <linux/rcupdate.h>
#include <linux/limits.h>
#include <linux/mutex.h>
#include <linux/rbtree.h>
#include <linux/slab.h>
#include <linux/swap.h>
#include <linux/swapops.h>
#include <linux/spinlock.h>
#include <linux/eventfd.h>
#include <linux/sort.h>
#include <linux/fs.h>
#include <linux/seq_file.h>
#include <linux/vmalloc.h>
#include <linux/mm_inline.h>
#include <linux/page_cgroup.h>
#include <linux/cpu.h>
#include <linux/oom.h>
#include "internal.h"

#include <asm/uaccess.h>

#include <trace/events/vmscan.h>

struct cgroup_subsys mem_cgroup_subsys __read_mostly;
#define MEM_CGROUP_RECLAIM_RETRIES	5
struct mem_cgroup *root_mem_cgroup __read_mostly;

#ifdef CONFIG_CGROUP_MEM_RES_CTLR_SWAP
/* Turned on only when memory cgroup is enabled && really_do_swap_account = 1 */
int do_swap_account __read_mostly;

/* for remember boot option*/
#ifdef CONFIG_CGROUP_MEM_RES_CTLR_SWAP_ENABLED
static int really_do_swap_account __initdata = 1;
#else
static int really_do_swap_account __initdata = 0;
#endif

#else
#define do_swap_account		(0)
#endif

/*
 * Per memcg event counter is incremented at every pagein/pageout. This counter
 * is used for trigger some periodic events. This is straightforward and better
 * than using jiffies etc. to handle periodic memcg event.
 *
 * These values will be used as !((event) & ((1 <<(thresh)) - 1))
 */
#define THRESHOLDS_EVENTS_THRESH (7) /* once in 128 */
#define SOFTLIMIT_EVENTS_THRESH (10) /* once in 1024 */

/*
 * Statistics for memory cgroup.
 */
enum mem_cgroup_stat_index {
	/*
	 * For MEM_CONTAINER_TYPE_ALL, usage = pagecache + rss.
	 */
	MEM_CGROUP_STAT_CACHE, 	   /* # of pages charged as cache */
	MEM_CGROUP_STAT_RSS,	   /* # of pages charged as anon rss */
	MEM_CGROUP_STAT_FILE_MAPPED,  /* # of pages charged as file rss */
	MEM_CGROUP_STAT_PGPGIN_COUNT,	/* # of pages paged in */
	MEM_CGROUP_STAT_PGPGOUT_COUNT,	/* # of pages paged out */
	MEM_CGROUP_STAT_SWAPOUT, /* # of pages, swapped out */
	MEM_CGROUP_STAT_DATA, /* end of data requires synchronization */
	/* incremented at every  pagein/pageout */
	MEM_CGROUP_EVENTS = MEM_CGROUP_STAT_DATA,
	MEM_CGROUP_ON_MOVE,	/* someone is moving account between groups */

	MEM_CGROUP_STAT_NSTATS,
};

struct mem_cgroup_stat_cpu {
	s64 count[MEM_CGROUP_STAT_NSTATS];
};

/*
 * per-zone information in memory controller.
 */
struct mem_cgroup_per_zone {
	/*
	 * spin_lock to protect the per cgroup LRU
	 */
	struct list_head	lists[NR_LRU_LISTS];
	unsigned long		count[NR_LRU_LISTS];

	struct zone_reclaim_stat reclaim_stat;
	struct rb_node		tree_node;	/* RB tree node */
	unsigned long long	usage_in_excess;/* Set to the value by which */
						/* the soft limit is exceeded*/
	bool			on_tree;
	struct mem_cgroup	*mem;		/* Back pointer, we cannot */
						/* use container_of	   */
};
/* Macro for accessing counter */
#define MEM_CGROUP_ZSTAT(mz, idx)	((mz)->count[(idx)])

struct mem_cgroup_per_node {
	struct mem_cgroup_per_zone zoneinfo[MAX_NR_ZONES];
};

struct mem_cgroup_lru_info {
	struct mem_cgroup_per_node *nodeinfo[MAX_NUMNODES];
};

/*
 * Cgroups above their limits are maintained in a RB-Tree, independent of
 * their hierarchy representation
 */

struct mem_cgroup_tree_per_zone {
	struct rb_root rb_root;
	spinlock_t lock;
};

struct mem_cgroup_tree_per_node {
	struct mem_cgroup_tree_per_zone rb_tree_per_zone[MAX_NR_ZONES];
};

struct mem_cgroup_tree {
	struct mem_cgroup_tree_per_node *rb_tree_per_node[MAX_NUMNODES];
};

static struct mem_cgroup_tree soft_limit_tree __read_mostly;

struct mem_cgroup_threshold {
	struct eventfd_ctx *eventfd;
	u64 threshold;
};

/* For threshold */
struct mem_cgroup_threshold_ary {
	/* An array index points to threshold just below usage. */
	int current_threshold;
	/* Size of entries[] */
	unsigned int size;
	/* Array of thresholds */
	struct mem_cgroup_threshold entries[0];
};

struct mem_cgroup_thresholds {
	/* Primary thresholds array */
	struct mem_cgroup_threshold_ary *primary;
	/*
	 * Spare threshold array.
	 * This is needed to make mem_cgroup_unregister_event() "never fail".
	 * It must be able to store at least primary->size - 1 entries.
	 */
	struct mem_cgroup_threshold_ary *spare;
};

/* for OOM */
struct mem_cgroup_eventfd_list {
	struct list_head list;
	struct eventfd_ctx *eventfd;
};

static void mem_cgroup_threshold(struct mem_cgroup *mem);
static void mem_cgroup_oom_notify(struct mem_cgroup *mem);

/*
 * The memory controller data structure. The memory controller controls both
 * page cache and RSS per cgroup. We would eventually like to provide
 * statistics based on the statistics developed by Rik Van Riel for clock-pro,
 * to help the administrator determine what knobs to tune.
 *
 * TODO: Add a water mark for the memory controller. Reclaim will begin when
 * we hit the water mark. May be even add a low water mark, such that
 * no reclaim occurs from a cgroup at it's low water mark, this is
 * a feature that will be implemented much later in the future.
 */
struct mem_cgroup {
	struct cgroup_subsys_state css;
	/*
	 * the counter to account for memory usage
	 */
	struct res_counter res;
	/*
	 * the counter to account for mem+swap usage.
	 */
	struct res_counter memsw;
	/*
	 * Per cgroup active and inactive list, similar to the
	 * per zone LRU lists.
	 */
	struct mem_cgroup_lru_info info;

	/*
	  protect against reclaim related member.
	*/
	spinlock_t reclaim_param_lock;

	/*
	 * While reclaiming in a hierarchy, we cache the last child we
	 * reclaimed from.
	 */
	int last_scanned_child;
	/*
	 * Should the accounting and control be hierarchical, per subtree?
	 */
	bool use_hierarchy;
	atomic_t	oom_lock;
	atomic_t	refcnt;

	unsigned int	swappiness;
	/* OOM-Killer disable */
	int		oom_kill_disable;

	/* set when res.limit == memsw.limit */
	bool		memsw_is_minimum;

	/* protect arrays of thresholds */
	struct mutex thresholds_lock;

	/* thresholds for memory usage. RCU-protected */
	struct mem_cgroup_thresholds thresholds;

	/* thresholds for mem+swap usage. RCU-protected */
	struct mem_cgroup_thresholds memsw_thresholds;

	/* For oom notifier event fd */
	struct list_head oom_notify;

	/*
	 * Should we move charges of a task when a task is moved into this
	 * mem_cgroup ? And what type of charges should we move ?
	 */
	unsigned long 	move_charge_at_immigrate;
	/*
	 * percpu counter.
	 */
	struct mem_cgroup_stat_cpu *stat;
	/*
	 * used when a cpu is offlined or other synchronizations
	 * See mem_cgroup_read_stat().
	 */
	struct mem_cgroup_stat_cpu nocpu_base;
	spinlock_t pcp_counter_lock;
};

/* Stuffs for move charges at task migration. */
/*
 * Types of charges to be moved. "move_charge_at_immitgrate" is treated as a
 * left-shifted bitmap of these types.
 */
enum move_type {
	MOVE_CHARGE_TYPE_ANON,	/* private anonymous page and swap of it */
	MOVE_CHARGE_TYPE_FILE,	/* file page(including tmpfs) and swap of it */
	NR_MOVE_TYPE,
};

/* "mc" and its members are protected by cgroup_mutex */
static struct move_charge_struct {
	spinlock_t	  lock; /* for from, to */
	struct mem_cgroup *from;
	struct mem_cgroup *to;
	unsigned long precharge;
	unsigned long moved_charge;
	unsigned long moved_swap;
	struct task_struct *moving_task;	/* a task moving charges */
	wait_queue_head_t waitq;		/* a waitq for other context */
} mc = {
	.lock = __SPIN_LOCK_UNLOCKED(mc.lock),
	.waitq = __WAIT_QUEUE_HEAD_INITIALIZER(mc.waitq),
};

static bool move_anon(void)
{
	return test_bit(MOVE_CHARGE_TYPE_ANON,
					&mc.to->move_charge_at_immigrate);
}

static bool move_file(void)
{
	return test_bit(MOVE_CHARGE_TYPE_FILE,
					&mc.to->move_charge_at_immigrate);
}

/*
 * Maximum loops in mem_cgroup_hierarchical_reclaim(), used for soft
 * limit reclaim to prevent infinite loops, if they ever occur.
 */
#define	MEM_CGROUP_MAX_RECLAIM_LOOPS		(100)
#define	MEM_CGROUP_MAX_SOFT_LIMIT_RECLAIM_LOOPS	(2)

enum charge_type {
	MEM_CGROUP_CHARGE_TYPE_CACHE = 0,
	MEM_CGROUP_CHARGE_TYPE_MAPPED,
	MEM_CGROUP_CHARGE_TYPE_SHMEM,	/* used by page migration of shmem */
	MEM_CGROUP_CHARGE_TYPE_FORCE,	/* used by force_empty */
	MEM_CGROUP_CHARGE_TYPE_SWAPOUT,	/* for accounting swapcache */
	MEM_CGROUP_CHARGE_TYPE_DROP,	/* a page was unused swap cache */
	NR_CHARGE_TYPE,
};

/* only for here (for easy reading.) */
#define PCGF_CACHE	(1UL << PCG_CACHE)
#define PCGF_USED	(1UL << PCG_USED)
#define PCGF_LOCK	(1UL << PCG_LOCK)
/* Not used, but added here for completeness */
#define PCGF_ACCT	(1UL << PCG_ACCT)

/* for encoding cft->private value on file */
#define _MEM			(0)
#define _MEMSWAP		(1)
#define _OOM_TYPE		(2)
#define MEMFILE_PRIVATE(x, val)	(((x) << 16) | (val))
#define MEMFILE_TYPE(val)	(((val) >> 16) & 0xffff)
#define MEMFILE_ATTR(val)	((val) & 0xffff)
/* Used for OOM nofiier */
#define OOM_CONTROL		(0)

/*
 * Reclaim flags for mem_cgroup_hierarchical_reclaim
 */
#define MEM_CGROUP_RECLAIM_NOSWAP_BIT	0x0
#define MEM_CGROUP_RECLAIM_NOSWAP	(1 << MEM_CGROUP_RECLAIM_NOSWAP_BIT)
#define MEM_CGROUP_RECLAIM_SHRINK_BIT	0x1
#define MEM_CGROUP_RECLAIM_SHRINK	(1 << MEM_CGROUP_RECLAIM_SHRINK_BIT)
#define MEM_CGROUP_RECLAIM_SOFT_BIT	0x2
#define MEM_CGROUP_RECLAIM_SOFT		(1 << MEM_CGROUP_RECLAIM_SOFT_BIT)

static void mem_cgroup_get(struct mem_cgroup *mem);
static void mem_cgroup_put(struct mem_cgroup *mem);
static struct mem_cgroup *parent_mem_cgroup(struct mem_cgroup *mem);
static void drain_all_stock_async(void);

static struct mem_cgroup_per_zone *
mem_cgroup_zoneinfo(struct mem_cgroup *mem, int nid, int zid)
{
	return &mem->info.nodeinfo[nid]->zoneinfo[zid];
}

struct cgroup_subsys_state *mem_cgroup_css(struct mem_cgroup *mem)
{
	return &mem->css;
}

static struct mem_cgroup_per_zone *
page_cgroup_zoneinfo(struct page_cgroup *pc)
{
	struct mem_cgroup *mem = pc->mem_cgroup;
	int nid = page_cgroup_nid(pc);
	int zid = page_cgroup_zid(pc);

	if (!mem)
		return NULL;

	return mem_cgroup_zoneinfo(mem, nid, zid);
}

static struct mem_cgroup_tree_per_zone *
soft_limit_tree_node_zone(int nid, int zid)
{
	return &soft_limit_tree.rb_tree_per_node[nid]->rb_tree_per_zone[zid];
}

static struct mem_cgroup_tree_per_zone *
soft_limit_tree_from_page(struct page *page)
{
	int nid = page_to_nid(page);
	int zid = page_zonenum(page);

	return &soft_limit_tree.rb_tree_per_node[nid]->rb_tree_per_zone[zid];
}

static void
__mem_cgroup_insert_exceeded(struct mem_cgroup *mem,
				struct mem_cgroup_per_zone *mz,
				struct mem_cgroup_tree_per_zone *mctz,
				unsigned long long new_usage_in_excess)
{
	struct rb_node **p = &mctz->rb_root.rb_node;
	struct rb_node *parent = NULL;
	struct mem_cgroup_per_zone *mz_node;

	if (mz->on_tree)
		return;

	mz->usage_in_excess = new_usage_in_excess;
	if (!mz->usage_in_excess)
		return;
	while (*p) {
		parent = *p;
		mz_node = rb_entry(parent, struct mem_cgroup_per_zone,
					tree_node);
		if (mz->usage_in_excess < mz_node->usage_in_excess)
			p = &(*p)->rb_left;
		/*
		 * We can't avoid mem cgroups that are over their soft
		 * limit by the same amount
		 */
		else if (mz->usage_in_excess >= mz_node->usage_in_excess)
			p = &(*p)->rb_right;
	}
	rb_link_node(&mz->tree_node, parent, p);
	rb_insert_color(&mz->tree_node, &mctz->rb_root);
	mz->on_tree = true;
}

static void
__mem_cgroup_remove_exceeded(struct mem_cgroup *mem,
				struct mem_cgroup_per_zone *mz,
				struct mem_cgroup_tree_per_zone *mctz)
{
	if (!mz->on_tree)
		return;
	rb_erase(&mz->tree_node, &mctz->rb_root);
	mz->on_tree = false;
}

static void
mem_cgroup_remove_exceeded(struct mem_cgroup *mem,
				struct mem_cgroup_per_zone *mz,
				struct mem_cgroup_tree_per_zone *mctz)
{
	spin_lock(&mctz->lock);
	__mem_cgroup_remove_exceeded(mem, mz, mctz);
	spin_unlock(&mctz->lock);
}


static void mem_cgroup_update_tree(struct mem_cgroup *mem, struct page *page)
{
	unsigned long long excess;
	struct mem_cgroup_per_zone *mz;
	struct mem_cgroup_tree_per_zone *mctz;
	int nid = page_to_nid(page);
	int zid = page_zonenum(page);
	mctz = soft_limit_tree_from_page(page);

	/*
	 * Necessary to update all ancestors when hierarchy is used.
	 * because their event counter is not touched.
	 */
	for (; mem; mem = parent_mem_cgroup(mem)) {
		mz = mem_cgroup_zoneinfo(mem, nid, zid);
		excess = res_counter_soft_limit_excess(&mem->res);
		/*
		 * We have to update the tree if mz is on RB-tree or
		 * mem is over its softlimit.
		 */
		if (excess || mz->on_tree) {
			spin_lock(&mctz->lock);
			/* if on-tree, remove it */
			if (mz->on_tree)
				__mem_cgroup_remove_exceeded(mem, mz, mctz);
			/*
			 * Insert again. mz->usage_in_excess will be updated.
			 * If excess is 0, no tree ops.
			 */
			__mem_cgroup_insert_exceeded(mem, mz, mctz, excess);
			spin_unlock(&mctz->lock);
		}
	}
}

static void mem_cgroup_remove_from_trees(struct mem_cgroup *mem)
{
	int node, zone;
	struct mem_cgroup_per_zone *mz;
	struct mem_cgroup_tree_per_zone *mctz;

	for_each_node_state(node, N_POSSIBLE) {
		for (zone = 0; zone < MAX_NR_ZONES; zone++) {
			mz = mem_cgroup_zoneinfo(mem, node, zone);
			mctz = soft_limit_tree_node_zone(node, zone);
			mem_cgroup_remove_exceeded(mem, mz, mctz);
		}
	}
}

static inline unsigned long mem_cgroup_get_excess(struct mem_cgroup *mem)
{
	return res_counter_soft_limit_excess(&mem->res) >> PAGE_SHIFT;
}

static struct mem_cgroup_per_zone *
__mem_cgroup_largest_soft_limit_node(struct mem_cgroup_tree_per_zone *mctz)
{
	struct rb_node *rightmost = NULL;
	struct mem_cgroup_per_zone *mz;

retry:
	mz = NULL;
	rightmost = rb_last(&mctz->rb_root);
	if (!rightmost)
		goto done;		/* Nothing to reclaim from */

	mz = rb_entry(rightmost, struct mem_cgroup_per_zone, tree_node);
	/*
	 * Remove the node now but someone else can add it back,
	 * we will to add it back at the end of reclaim to its correct
	 * position in the tree.
	 */
	__mem_cgroup_remove_exceeded(mz->mem, mz, mctz);
	if (!res_counter_soft_limit_excess(&mz->mem->res) ||
		!css_tryget(&mz->mem->css))
		goto retry;
done:
	return mz;
}

static struct mem_cgroup_per_zone *
mem_cgroup_largest_soft_limit_node(struct mem_cgroup_tree_per_zone *mctz)
{
	struct mem_cgroup_per_zone *mz;

	spin_lock(&mctz->lock);
	mz = __mem_cgroup_largest_soft_limit_node(mctz);
	spin_unlock(&mctz->lock);
	return mz;
}

/*
 * Implementation Note: reading percpu statistics for memcg.
 *
 * Both of vmstat[] and percpu_counter has threshold and do periodic
 * synchronization to implement "quick" read. There are trade-off between
 * reading cost and precision of value. Then, we may have a chance to implement
 * a periodic synchronizion of counter in memcg's counter.
 *
 * But this _read() function is used for user interface now. The user accounts
 * memory usage by memory cgroup and he _always_ requires exact value because
 * he accounts memory. Even if we provide quick-and-fuzzy read, we always
 * have to visit all online cpus and make sum. So, for now, unnecessary
 * synchronization is not implemented. (just implemented for cpu hotplug)
 *
 * If there are kernel internal actions which can make use of some not-exact
 * value, and reading all cpu value can be performance bottleneck in some
 * common workload, threashold and synchonization as vmstat[] should be
 * implemented.
 */
static s64 mem_cgroup_read_stat(struct mem_cgroup *mem,
		enum mem_cgroup_stat_index idx)
{
	int cpu;
	s64 val = 0;

	get_online_cpus();
	for_each_online_cpu(cpu)
		val += per_cpu(mem->stat->count[idx], cpu);
#ifdef CONFIG_HOTPLUG_CPU
	spin_lock(&mem->pcp_counter_lock);
	val += mem->nocpu_base.count[idx];
	spin_unlock(&mem->pcp_counter_lock);
#endif
	put_online_cpus();
	return val;
}

static s64 mem_cgroup_local_usage(struct mem_cgroup *mem)
{
	s64 ret;

	ret = mem_cgroup_read_stat(mem, MEM_CGROUP_STAT_RSS);
	ret += mem_cgroup_read_stat(mem, MEM_CGROUP_STAT_CACHE);
	return ret;
}

static void mem_cgroup_swap_statistics(struct mem_cgroup *mem,
					 bool charge)
{
	int val = (charge) ? 1 : -1;
	this_cpu_add(mem->stat->count[MEM_CGROUP_STAT_SWAPOUT], val);
}

static void mem_cgroup_charge_statistics(struct mem_cgroup *mem,
					 bool file, int nr_pages)
{
	preempt_disable();

	if (file)
		__this_cpu_add(mem->stat->count[MEM_CGROUP_STAT_CACHE], nr_pages);
	else
		__this_cpu_add(mem->stat->count[MEM_CGROUP_STAT_RSS], nr_pages);

	/* pagein of a big page is an event. So, ignore page size */
	if (nr_pages > 0)
		__this_cpu_inc(mem->stat->count[MEM_CGROUP_STAT_PGPGIN_COUNT]);
	else {
		__this_cpu_inc(mem->stat->count[MEM_CGROUP_STAT_PGPGOUT_COUNT]);
		nr_pages = -nr_pages; /* for event */
	}

	__this_cpu_add(mem->stat->count[MEM_CGROUP_EVENTS], nr_pages);

	preempt_enable();
}

static unsigned long mem_cgroup_get_local_zonestat(struct mem_cgroup *mem,
					enum lru_list idx)
{
	int nid, zid;
	struct mem_cgroup_per_zone *mz;
	u64 total = 0;

	for_each_online_node(nid)
		for (zid = 0; zid < MAX_NR_ZONES; zid++) {
			mz = mem_cgroup_zoneinfo(mem, nid, zid);
			total += MEM_CGROUP_ZSTAT(mz, idx);
		}
	return total;
}

static bool __memcg_event_check(struct mem_cgroup *mem, int event_mask_shift)
{
	s64 val;

	val = this_cpu_read(mem->stat->count[MEM_CGROUP_EVENTS]);

	return !(val & ((1 << event_mask_shift) - 1));
}

/*
 * Check events in order.
 *
 */
static void memcg_check_events(struct mem_cgroup *mem, struct page *page)
{
	/* threshold event is triggered in finer grain than soft limit */
	if (unlikely(__memcg_event_check(mem, THRESHOLDS_EVENTS_THRESH))) {
		mem_cgroup_threshold(mem);
		if (unlikely(__memcg_event_check(mem, SOFTLIMIT_EVENTS_THRESH)))
			mem_cgroup_update_tree(mem, page);
	}
}

static struct mem_cgroup *mem_cgroup_from_cont(struct cgroup *cont)
{
	return container_of(cgroup_subsys_state(cont,
				mem_cgroup_subsys_id), struct mem_cgroup,
				css);
}

struct mem_cgroup *mem_cgroup_from_task(struct task_struct *p)
{
	/*
	 * mm_update_next_owner() may clear mm->owner to NULL
	 * if it races with swapoff, page migration, etc.
	 * So this can be called with p == NULL.
	 */
	if (unlikely(!p))
		return NULL;

	return container_of(task_subsys_state(p, mem_cgroup_subsys_id),
				struct mem_cgroup, css);
}

static struct mem_cgroup *try_get_mem_cgroup_from_mm(struct mm_struct *mm)
{
	struct mem_cgroup *mem = NULL;

	if (!mm)
		return NULL;
	/*
	 * Because we have no locks, mm->owner's may be being moved to other
	 * cgroup. We use css_tryget() here even if this looks
	 * pessimistic (rather than adding locks here).
	 */
	rcu_read_lock();
	do {
		mem = mem_cgroup_from_task(rcu_dereference(mm->owner));
		if (unlikely(!mem))
			break;
	} while (!css_tryget(&mem->css));
	rcu_read_unlock();
	return mem;
}

/* The caller has to guarantee "mem" exists before calling this */
static struct mem_cgroup *mem_cgroup_start_loop(struct mem_cgroup *mem)
{
	struct cgroup_subsys_state *css;
	int found;

	if (!mem) /* ROOT cgroup has the smallest ID */
		return root_mem_cgroup; /*css_put/get against root is ignored*/
	if (!mem->use_hierarchy) {
		if (css_tryget(&mem->css))
			return mem;
		return NULL;
	}
	rcu_read_lock();
	/*
	 * searching a memory cgroup which has the smallest ID under given
	 * ROOT cgroup. (ID >= 1)
	 */
	css = css_get_next(&mem_cgroup_subsys, 1, &mem->css, &found);
	if (css && css_tryget(css))
		mem = container_of(css, struct mem_cgroup, css);
	else
		mem = NULL;
	rcu_read_unlock();
	return mem;
}

static struct mem_cgroup *mem_cgroup_get_next(struct mem_cgroup *iter,
					struct mem_cgroup *root,
					bool cond)
{
	int nextid = css_id(&iter->css) + 1;
	int found;
	int hierarchy_used;
	struct cgroup_subsys_state *css;

	hierarchy_used = iter->use_hierarchy;

	css_put(&iter->css);
	/* If no ROOT, walk all, ignore hierarchy */
	if (!cond || (root && !hierarchy_used))
		return NULL;

	if (!root)
		root = root_mem_cgroup;

	do {
		iter = NULL;
		rcu_read_lock();

		css = css_get_next(&mem_cgroup_subsys, nextid,
				&root->css, &found);
		if (css && css_tryget(css))
			iter = container_of(css, struct mem_cgroup, css);
		rcu_read_unlock();
		/* If css is NULL, no more cgroups will be found */
		nextid = found + 1;
	} while (css && !iter);

	return iter;
}
/*
 * for_eacn_mem_cgroup_tree() for visiting all cgroup under tree. Please
 * be careful that "break" loop is not allowed. We have reference count.
 * Instead of that modify "cond" to be false and "continue" to exit the loop.
 */
#define for_each_mem_cgroup_tree_cond(iter, root, cond)	\
	for (iter = mem_cgroup_start_loop(root);\
	     iter != NULL;\
	     iter = mem_cgroup_get_next(iter, root, cond))

#define for_each_mem_cgroup_tree(iter, root) \
	for_each_mem_cgroup_tree_cond(iter, root, true)

#define for_each_mem_cgroup_all(iter) \
	for_each_mem_cgroup_tree_cond(iter, NULL, true)


static inline bool mem_cgroup_is_root(struct mem_cgroup *mem)
{
	return (mem == root_mem_cgroup);
}

/*
 * Following LRU functions are allowed to be used without PCG_LOCK.
 * Operations are called by routine of global LRU independently from memcg.
 * What we have to take care of here is validness of pc->mem_cgroup.
 *
 * Changes to pc->mem_cgroup happens when
 * 1. charge
 * 2. moving account
 * In typical case, "charge" is done before add-to-lru. Exception is SwapCache.
 * It is added to LRU before charge.
 * If PCG_USED bit is not set, page_cgroup is not added to this private LRU.
 * When moving account, the page is not on LRU. It's isolated.
 */

void mem_cgroup_del_lru_list(struct page *page, enum lru_list lru)
{
	struct page_cgroup *pc;
	struct mem_cgroup_per_zone *mz;

	if (mem_cgroup_disabled())
		return;
	pc = lookup_page_cgroup(page);
	/* can happen while we handle swapcache. */
	if (!TestClearPageCgroupAcctLRU(pc))
		return;
	VM_BUG_ON(!pc->mem_cgroup);
	/*
	 * We don't check PCG_USED bit. It's cleared when the "page" is finally
	 * removed from global LRU.
	 */
	mz = page_cgroup_zoneinfo(pc);
	/* huge page split is done under lru_lock. so, we have no races. */
	MEM_CGROUP_ZSTAT(mz, lru) -= 1 << compound_order(page);
	if (mem_cgroup_is_root(pc->mem_cgroup))
		return;
	VM_BUG_ON(list_empty(&pc->lru));
	list_del_init(&pc->lru);
}

void mem_cgroup_del_lru(struct page *page)
{
	mem_cgroup_del_lru_list(page, page_lru(page));
}

void mem_cgroup_rotate_lru_list(struct page *page, enum lru_list lru)
{
	struct mem_cgroup_per_zone *mz;
	struct page_cgroup *pc;

	if (mem_cgroup_disabled())
		return;

	pc = lookup_page_cgroup(page);
	/* unused or root page is not rotated. */
	if (!PageCgroupUsed(pc))
		return;
	/* Ensure pc->mem_cgroup is visible after reading PCG_USED. */
	smp_rmb();
	if (mem_cgroup_is_root(pc->mem_cgroup))
		return;
	mz = page_cgroup_zoneinfo(pc);
	list_move(&pc->lru, &mz->lists[lru]);
}

void mem_cgroup_add_lru_list(struct page *page, enum lru_list lru)
{
	struct page_cgroup *pc;
	struct mem_cgroup_per_zone *mz;

	if (mem_cgroup_disabled())
		return;
	pc = lookup_page_cgroup(page);
	VM_BUG_ON(PageCgroupAcctLRU(pc));
	if (!PageCgroupUsed(pc))
		return;
	/* Ensure pc->mem_cgroup is visible after reading PCG_USED. */
	smp_rmb();
	mz = page_cgroup_zoneinfo(pc);
	/* huge page split is done under lru_lock. so, we have no races. */
	MEM_CGROUP_ZSTAT(mz, lru) += 1 << compound_order(page);
	SetPageCgroupAcctLRU(pc);
	if (mem_cgroup_is_root(pc->mem_cgroup))
		return;
	list_add(&pc->lru, &mz->lists[lru]);
}

/*
 * At handling SwapCache, pc->mem_cgroup may be changed while it's linked to
 * lru because the page may.be reused after it's fully uncharged (because of
 * SwapCache behavior).To handle that, unlink page_cgroup from LRU when charge
 * it again. This function is only used to charge SwapCache. It's done under
 * lock_page and expected that zone->lru_lock is never held.
 */
static void mem_cgroup_lru_del_before_commit_swapcache(struct page *page)
{
	unsigned long flags;
	struct zone *zone = page_zone(page);
	struct page_cgroup *pc = lookup_page_cgroup(page);

	spin_lock_irqsave(&zone->lru_lock, flags);
	/*
	 * Forget old LRU when this page_cgroup is *not* used. This Used bit
	 * is guarded by lock_page() because the page is SwapCache.
	 */
	if (!PageCgroupUsed(pc))
		mem_cgroup_del_lru_list(page, page_lru(page));
	spin_unlock_irqrestore(&zone->lru_lock, flags);
}

static void mem_cgroup_lru_add_after_commit_swapcache(struct page *page)
{
	unsigned long flags;
	struct zone *zone = page_zone(page);
	struct page_cgroup *pc = lookup_page_cgroup(page);

	spin_lock_irqsave(&zone->lru_lock, flags);
	/* link when the page is linked to LRU but page_cgroup isn't */
	if (PageLRU(page) && !PageCgroupAcctLRU(pc))
		mem_cgroup_add_lru_list(page, page_lru(page));
	spin_unlock_irqrestore(&zone->lru_lock, flags);
}


void mem_cgroup_move_lists(struct page *page,
			   enum lru_list from, enum lru_list to)
{
	if (mem_cgroup_disabled())
		return;
	mem_cgroup_del_lru_list(page, from);
	mem_cgroup_add_lru_list(page, to);
}

int task_in_mem_cgroup(struct task_struct *task, const struct mem_cgroup *mem)
{
	int ret;
	struct mem_cgroup *curr = NULL;
	struct task_struct *p;

	p = find_lock_task_mm(task);
	if (!p)
		return 0;
	curr = try_get_mem_cgroup_from_mm(p->mm);
	task_unlock(p);
	if (!curr)
		return 0;
	/*
	 * We should check use_hierarchy of "mem" not "curr". Because checking
	 * use_hierarchy of "curr" here make this function true if hierarchy is
	 * enabled in "curr" and "curr" is a child of "mem" in *cgroup*
	 * hierarchy(even if use_hierarchy is disabled in "mem").
	 */
	if (mem->use_hierarchy)
		ret = css_is_ancestor(&curr->css, &mem->css);
	else
		ret = (curr == mem);
	css_put(&curr->css);
	return ret;
}

static int calc_inactive_ratio(struct mem_cgroup *memcg, unsigned long *present_pages)
{
	unsigned long active;
	unsigned long inactive;
	unsigned long gb;
	unsigned long inactive_ratio;

	inactive = mem_cgroup_get_local_zonestat(memcg, LRU_INACTIVE_ANON);
	active = mem_cgroup_get_local_zonestat(memcg, LRU_ACTIVE_ANON);

	gb = (inactive + active) >> (30 - PAGE_SHIFT);
	if (gb)
		inactive_ratio = int_sqrt(10 * gb);
	else
		inactive_ratio = 1;

	if (present_pages) {
		present_pages[0] = inactive;
		present_pages[1] = active;
	}

	return inactive_ratio;
}

int mem_cgroup_inactive_anon_is_low(struct mem_cgroup *memcg)
{
	unsigned long active;
	unsigned long inactive;
	unsigned long present_pages[2];
	unsigned long inactive_ratio;

	inactive_ratio = calc_inactive_ratio(memcg, present_pages);

	inactive = present_pages[0];
	active = present_pages[1];

	if (inactive * inactive_ratio < active)
		return 1;

	return 0;
}

int mem_cgroup_inactive_file_is_low(struct mem_cgroup *memcg)
{
	unsigned long active;
	unsigned long inactive;

	inactive = mem_cgroup_get_local_zonestat(memcg, LRU_INACTIVE_FILE);
	active = mem_cgroup_get_local_zonestat(memcg, LRU_ACTIVE_FILE);

	return (active > inactive);
}

unsigned long mem_cgroup_zone_nr_pages(struct mem_cgroup *memcg,
				       struct zone *zone,
				       enum lru_list lru)
{
	int nid = zone_to_nid(zone);
	int zid = zone_idx(zone);
	struct mem_cgroup_per_zone *mz = mem_cgroup_zoneinfo(memcg, nid, zid);

	return MEM_CGROUP_ZSTAT(mz, lru);
}

struct zone_reclaim_stat *mem_cgroup_get_reclaim_stat(struct mem_cgroup *memcg,
						      struct zone *zone)
{
	int nid = zone_to_nid(zone);
	int zid = zone_idx(zone);
	struct mem_cgroup_per_zone *mz = mem_cgroup_zoneinfo(memcg, nid, zid);

	return &mz->reclaim_stat;
}

struct zone_reclaim_stat *
mem_cgroup_get_reclaim_stat_from_page(struct page *page)
{
	struct page_cgroup *pc;
	struct mem_cgroup_per_zone *mz;

	if (mem_cgroup_disabled())
		return NULL;

	pc = lookup_page_cgroup(page);
	if (!PageCgroupUsed(pc))
		return NULL;
	/* Ensure pc->mem_cgroup is visible after reading PCG_USED. */
	smp_rmb();
	mz = page_cgroup_zoneinfo(pc);
	if (!mz)
		return NULL;

	return &mz->reclaim_stat;
}

unsigned long mem_cgroup_isolate_pages(unsigned long nr_to_scan,
					struct list_head *dst,
					unsigned long *scanned, int order,
					int mode, struct zone *z,
					struct mem_cgroup *mem_cont,
					int active, int file)
{
	unsigned long nr_taken = 0;
	struct page *page;
	unsigned long scan;
	LIST_HEAD(pc_list);
	struct list_head *src;
	struct page_cgroup *pc, *tmp;
	int nid = zone_to_nid(z);
	int zid = zone_idx(z);
	struct mem_cgroup_per_zone *mz;
	int lru = LRU_FILE * file + active;
	int ret;

	BUG_ON(!mem_cont);
	mz = mem_cgroup_zoneinfo(mem_cont, nid, zid);
	src = &mz->lists[lru];

	scan = 0;
	list_for_each_entry_safe_reverse(pc, tmp, src, lru) {
		if (scan >= nr_to_scan)
			break;

		page = pc->page;
		if (unlikely(!PageCgroupUsed(pc)))
			continue;
		if (unlikely(!PageLRU(page)))
			continue;

		scan++;
		ret = __isolate_lru_page(page, mode, file);
		switch (ret) {
		case 0:
			list_move(&page->lru, dst);
			mem_cgroup_del_lru(page);
			nr_taken += hpage_nr_pages(page);
			break;
		case -EBUSY:
			/* we don't affect global LRU but rotate in our LRU */
			mem_cgroup_rotate_lru_list(page, page_lru(page));
			break;
		default:
			break;
		}
	}

	*scanned = scan;

	trace_mm_vmscan_memcg_isolate(0, nr_to_scan, scan, nr_taken,
				      0, 0, 0, mode);

	return nr_taken;
}

#define mem_cgroup_from_res_counter(counter, member)	\
	container_of(counter, struct mem_cgroup, member)

static bool mem_cgroup_check_under_limit(struct mem_cgroup *mem)
{
	if (do_swap_account) {
		if (res_counter_check_under_limit(&mem->res) &&
			res_counter_check_under_limit(&mem->memsw))
			return true;
	} else
		if (res_counter_check_under_limit(&mem->res))
			return true;
	return false;
}

/**
 * mem_cgroup_check_margin - check if the memory cgroup allows charging
 * @mem: memory cgroup to check
 * @bytes: the number of bytes the caller intends to charge
 *
 * Returns a boolean value on whether @mem can be charged @bytes or
 * whether this would exceed the limit.
 */
static bool mem_cgroup_check_margin(struct mem_cgroup *mem, unsigned long bytes)
{
	if (!res_counter_check_margin(&mem->res, bytes))
		return false;
	if (do_swap_account && !res_counter_check_margin(&mem->memsw, bytes))
		return false;
	return true;
}

static unsigned int get_swappiness(struct mem_cgroup *memcg)
{
	struct cgroup *cgrp = memcg->css.cgroup;
	unsigned int swappiness;

	/* root ? */
	if (cgrp->parent == NULL)
		return vm_swappiness;

	spin_lock(&memcg->reclaim_param_lock);
	swappiness = memcg->swappiness;
	spin_unlock(&memcg->reclaim_param_lock);

	return swappiness;
}

static void mem_cgroup_start_move(struct mem_cgroup *mem)
{
	int cpu;

	get_online_cpus();
	spin_lock(&mem->pcp_counter_lock);
	for_each_online_cpu(cpu)
		per_cpu(mem->stat->count[MEM_CGROUP_ON_MOVE], cpu) += 1;
	mem->nocpu_base.count[MEM_CGROUP_ON_MOVE] += 1;
	spin_unlock(&mem->pcp_counter_lock);
	put_online_cpus();

	synchronize_rcu();
}

static void mem_cgroup_end_move(struct mem_cgroup *mem)
{
	int cpu;

	if (!mem)
		return;
	get_online_cpus();
	spin_lock(&mem->pcp_counter_lock);
	for_each_online_cpu(cpu)
		per_cpu(mem->stat->count[MEM_CGROUP_ON_MOVE], cpu) -= 1;
	mem->nocpu_base.count[MEM_CGROUP_ON_MOVE] -= 1;
	spin_unlock(&mem->pcp_counter_lock);
	put_online_cpus();
}
/*
 * 2 routines for checking "mem" is under move_account() or not.
 *
 * mem_cgroup_stealed() - checking a cgroup is mc.from or not. This is used
 *			  for avoiding race in accounting. If true,
 *			  pc->mem_cgroup may be overwritten.
 *
 * mem_cgroup_under_move() - checking a cgroup is mc.from or mc.to or
 *			  under hierarchy of moving cgroups. This is for
 *			  waiting at hith-memory prressure caused by "move".
 */

static bool mem_cgroup_stealed(struct mem_cgroup *mem)
{
	VM_BUG_ON(!rcu_read_lock_held());
	return this_cpu_read(mem->stat->count[MEM_CGROUP_ON_MOVE]) > 0;
}

static bool mem_cgroup_under_move(struct mem_cgroup *mem)
{
	struct mem_cgroup *from;
	struct mem_cgroup *to;
	bool ret = false;
	/*
	 * Unlike task_move routines, we access mc.to, mc.from not under
	 * mutual exclusion by cgroup_mutex. Here, we take spinlock instead.
	 */
	spin_lock(&mc.lock);
	from = mc.from;
	to = mc.to;
	if (!from)
		goto unlock;
	if (from == mem || to == mem
	    || (mem->use_hierarchy && css_is_ancestor(&from->css, &mem->css))
	    || (mem->use_hierarchy && css_is_ancestor(&to->css,	&mem->css)))
		ret = true;
unlock:
	spin_unlock(&mc.lock);
	return ret;
}

static bool mem_cgroup_wait_acct_move(struct mem_cgroup *mem)
{
	if (mc.moving_task && current != mc.moving_task) {
		if (mem_cgroup_under_move(mem)) {
			DEFINE_WAIT(wait);
			prepare_to_wait(&mc.waitq, &wait, TASK_INTERRUPTIBLE);
			/* moving charge context might have finished. */
			if (mc.moving_task)
				schedule();
			finish_wait(&mc.waitq, &wait);
			return true;
		}
	}
	return false;
}

/**
 * mem_cgroup_print_oom_info: Called from OOM with tasklist_lock held in read mode.
 * @memcg: The memory cgroup that went over limit
 * @p: Task that is going to be killed
 *
 * NOTE: @memcg and @p's mem_cgroup can be different when hierarchy is
 * enabled
 */
void mem_cgroup_print_oom_info(struct mem_cgroup *memcg, struct task_struct *p)
{
	struct cgroup *task_cgrp;
	struct cgroup *mem_cgrp;
	/*
	 * Need a buffer in BSS, can't rely on allocations. The code relies
	 * on the assumption that OOM is serialized for memory controller.
	 * If this assumption is broken, revisit this code.
	 */
	static char memcg_name[PATH_MAX];
	int ret;

	if (!memcg || !p)
		return;


	rcu_read_lock();

	mem_cgrp = memcg->css.cgroup;
	task_cgrp = task_cgroup(p, mem_cgroup_subsys_id);

	ret = cgroup_path(task_cgrp, memcg_name, PATH_MAX);
	if (ret < 0) {
		/*
		 * Unfortunately, we are unable to convert to a useful name
		 * But we'll still print out the usage information
		 */
		rcu_read_unlock();
		goto done;
	}
	rcu_read_unlock();

	printk(KERN_INFO "Task in %s killed", memcg_name);

	rcu_read_lock();
	ret = cgroup_path(mem_cgrp, memcg_name, PATH_MAX);
	if (ret < 0) {
		rcu_read_unlock();
		goto done;
	}
	rcu_read_unlock();

	/*
	 * Continues from above, so we don't need an KERN_ level
	 */
	printk(KERN_CONT " as a result of limit of %s\n", memcg_name);
done:

	printk(KERN_INFO "memory: usage %llukB, limit %llukB, failcnt %llu\n",
		res_counter_read_u64(&memcg->res, RES_USAGE) >> 10,
		res_counter_read_u64(&memcg->res, RES_LIMIT) >> 10,
		res_counter_read_u64(&memcg->res, RES_FAILCNT));
	printk(KERN_INFO "memory+swap: usage %llukB, limit %llukB, "
		"failcnt %llu\n",
		res_counter_read_u64(&memcg->memsw, RES_USAGE) >> 10,
		res_counter_read_u64(&memcg->memsw, RES_LIMIT) >> 10,
		res_counter_read_u64(&memcg->memsw, RES_FAILCNT));
}

/*
 * This function returns the number of memcg under hierarchy tree. Returns
 * 1(self count) if no children.
 */
static int mem_cgroup_count_children(struct mem_cgroup *mem)
{
	int num = 0;
	struct mem_cgroup *iter;

	for_each_mem_cgroup_tree(iter, mem)
		num++;
	return num;
}

/*
 * Return the memory (and swap, if configured) limit for a memcg.
 */
u64 mem_cgroup_get_limit(struct mem_cgroup *memcg)
{
	u64 limit;
	u64 memsw;

	limit = res_counter_read_u64(&memcg->res, RES_LIMIT);
	limit += total_swap_pages << PAGE_SHIFT;

	memsw = res_counter_read_u64(&memcg->memsw, RES_LIMIT);
	/*
	 * If memsw is finite and limits the amount of swap space available
	 * to this memcg, return that limit.
	 */
	return min(limit, memsw);
}

/*
 * Visit the first child (need not be the first child as per the ordering
 * of the cgroup list, since we track last_scanned_child) of @mem and use
 * that to reclaim free pages from.
 */
static struct mem_cgroup *
mem_cgroup_select_victim(struct mem_cgroup *root_mem)
{
	struct mem_cgroup *ret = NULL;
	struct cgroup_subsys_state *css;
	int nextid, found;

	if (!root_mem->use_hierarchy) {
		css_get(&root_mem->css);
		ret = root_mem;
	}

	while (!ret) {
		rcu_read_lock();
		nextid = root_mem->last_scanned_child + 1;
		css = css_get_next(&mem_cgroup_subsys, nextid, &root_mem->css,
				   &found);
		if (css && css_tryget(css))
			ret = container_of(css, struct mem_cgroup, css);

		rcu_read_unlock();
		/* Updates scanning parameter */
		spin_lock(&root_mem->reclaim_param_lock);
		if (!css) {
			/* this means start scan from ID:1 */
			root_mem->last_scanned_child = 0;
		} else
			root_mem->last_scanned_child = found;
		spin_unlock(&root_mem->reclaim_param_lock);
	}

	return ret;
}

/*
 * Scan the hierarchy if needed to reclaim memory. We remember the last child
 * we reclaimed from, so that we don't end up penalizing one child extensively
 * based on its position in the children list.
 *
 * root_mem is the original ancestor that we've been reclaim from.
 *
 * We give up and return to the caller when we visit root_mem twice.
 * (other groups can be removed while we're walking....)
 *
 * If shrink==true, for avoiding to free too much, this returns immedieately.
 */
static int mem_cgroup_hierarchical_reclaim(struct mem_cgroup *root_mem,
						struct zone *zone,
						gfp_t gfp_mask,
						unsigned long reclaim_options)
{
	struct mem_cgroup *victim;
	int ret, total = 0;
	int loop = 0;
	bool noswap = reclaim_options & MEM_CGROUP_RECLAIM_NOSWAP;
	bool shrink = reclaim_options & MEM_CGROUP_RECLAIM_SHRINK;
	bool check_soft = reclaim_options & MEM_CGROUP_RECLAIM_SOFT;
	unsigned long excess = mem_cgroup_get_excess(root_mem);

	/* If memsw_is_minimum==1, swap-out is of-no-use. */
	if (root_mem->memsw_is_minimum)
		noswap = true;

	while (1) {
		victim = mem_cgroup_select_victim(root_mem);
		if (victim == root_mem) {
			loop++;
			if (loop >= 1)
				drain_all_stock_async();
			if (loop >= 2) {
				/*
				 * If we have not been able to reclaim
				 * anything, it might because there are
				 * no reclaimable pages under this hierarchy
				 */
				if (!check_soft || !total) {
					css_put(&victim->css);
					break;
				}
				/*
				 * We want to do more targetted reclaim.
				 * excess >> 2 is not to excessive so as to
				 * reclaim too much, nor too less that we keep
				 * coming back to reclaim from this cgroup
				 */
				if (total >= (excess >> 2) ||
					(loop > MEM_CGROUP_MAX_RECLAIM_LOOPS)) {
					css_put(&victim->css);
					break;
				}
			}
		}
		if (!mem_cgroup_local_usage(victim)) {
			/* this cgroup's local usage == 0 */
			css_put(&victim->css);
			continue;
		}
		/* we use swappiness of local cgroup */
		if (check_soft)
			ret = mem_cgroup_shrink_node_zone(victim, gfp_mask,
				noswap, get_swappiness(victim), zone);
		else
			ret = try_to_free_mem_cgroup_pages(victim, gfp_mask,
						noswap, get_swappiness(victim));
		css_put(&victim->css);
		/*
		 * At shrinking usage, we can't check we should stop here or
		 * reclaim more. It's depends on callers. last_scanned_child
		 * will work enough for keeping fairness under tree.
		 */
		if (shrink)
			return ret;
		total += ret;
		if (check_soft) {
			if (res_counter_check_under_soft_limit(&root_mem->res))
				return total;
		} else if (mem_cgroup_check_under_limit(root_mem))
			return 1 + total;
	}
	return total;
}

/*
 * Check OOM-Killer is already running under our hierarchy.
 * If someone is running, return false.
 */
static bool mem_cgroup_oom_lock(struct mem_cgroup *mem)
{
	int x, lock_count = 0;
	struct mem_cgroup *iter;

	for_each_mem_cgroup_tree(iter, mem) {
		x = atomic_inc_return(&iter->oom_lock);
		lock_count = max(x, lock_count);
	}

	if (lock_count == 1)
		return true;
	return false;
}

static int mem_cgroup_oom_unlock(struct mem_cgroup *mem)
{
	struct mem_cgroup *iter;

	/*
	 * When a new child is created while the hierarchy is under oom,
	 * mem_cgroup_oom_lock() may not be called. We have to use
	 * atomic_add_unless() here.
	 */
	for_each_mem_cgroup_tree(iter, mem)
		atomic_add_unless(&iter->oom_lock, -1, 0);
	return 0;
}


static DEFINE_MUTEX(memcg_oom_mutex);
static DECLARE_WAIT_QUEUE_HEAD(memcg_oom_waitq);

struct oom_wait_info {
	struct mem_cgroup *mem;
	wait_queue_t	wait;
};

static int memcg_oom_wake_function(wait_queue_t *wait,
	unsigned mode, int sync, void *arg)
{
	struct mem_cgroup *wake_mem = (struct mem_cgroup *)arg;
	struct oom_wait_info *oom_wait_info;

	oom_wait_info = container_of(wait, struct oom_wait_info, wait);

	if (oom_wait_info->mem == wake_mem)
		goto wakeup;
	/* if no hierarchy, no match */
	if (!oom_wait_info->mem->use_hierarchy || !wake_mem->use_hierarchy)
		return 0;
	/*
	 * Both of oom_wait_info->mem and wake_mem are stable under us.
	 * Then we can use css_is_ancestor without taking care of RCU.
	 */
	if (!css_is_ancestor(&oom_wait_info->mem->css, &wake_mem->css) &&
	    !css_is_ancestor(&wake_mem->css, &oom_wait_info->mem->css))
		return 0;

wakeup:
	return autoremove_wake_function(wait, mode, sync, arg);
}

static void memcg_wakeup_oom(struct mem_cgroup *mem)
{
	/* for filtering, pass "mem" as argument. */
	__wake_up(&memcg_oom_waitq, TASK_NORMAL, 0, mem);
}

static void memcg_oom_recover(struct mem_cgroup *mem)
{
	if (mem && atomic_read(&mem->oom_lock))
		memcg_wakeup_oom(mem);
}

/*
 * try to call OOM killer. returns false if we should exit memory-reclaim loop.
 */
bool mem_cgroup_handle_oom(struct mem_cgroup *mem, gfp_t mask)
{
	struct oom_wait_info owait;
	bool locked, need_to_kill;

	owait.mem = mem;
	owait.wait.flags = 0;
	owait.wait.func = memcg_oom_wake_function;
	owait.wait.private = current;
	INIT_LIST_HEAD(&owait.wait.task_list);
	need_to_kill = true;
	/* At first, try to OOM lock hierarchy under mem.*/
	mutex_lock(&memcg_oom_mutex);
	locked = mem_cgroup_oom_lock(mem);
	/*
	 * Even if signal_pending(), we can't quit charge() loop without
	 * accounting. So, UNINTERRUPTIBLE is appropriate. But SIGKILL
	 * under OOM is always welcomed, use TASK_KILLABLE here.
	 */
	prepare_to_wait(&memcg_oom_waitq, &owait.wait, TASK_KILLABLE);
	if (!locked || mem->oom_kill_disable)
		need_to_kill = false;
	if (locked)
		mem_cgroup_oom_notify(mem);
	mutex_unlock(&memcg_oom_mutex);

	if (need_to_kill) {
		finish_wait(&memcg_oom_waitq, &owait.wait);
		mem_cgroup_out_of_memory(mem, mask);
	} else {
		schedule();
		finish_wait(&memcg_oom_waitq, &owait.wait);
	}
	mutex_lock(&memcg_oom_mutex);
	mem_cgroup_oom_unlock(mem);
	memcg_wakeup_oom(mem);
	mutex_unlock(&memcg_oom_mutex);

	if (test_thread_flag(TIF_MEMDIE) || fatal_signal_pending(current))
		return false;
	/* Give chance to dying process */
	schedule_timeout(1);
	return true;
}

/*
 * Currently used to update mapped file statistics, but the routine can be
 * generalized to update other statistics as well.
 *
 * Notes: Race condition
 *
 * We usually use page_cgroup_lock() for accessing page_cgroup member but
 * it tends to be costly. But considering some conditions, we doesn't need
 * to do so _always_.
 *
 * Considering "charge", lock_page_cgroup() is not required because all
 * file-stat operations happen after a page is attached to radix-tree. There
 * are no race with "charge".
 *
 * Considering "uncharge", we know that memcg doesn't clear pc->mem_cgroup
 * at "uncharge" intentionally. So, we always see valid pc->mem_cgroup even
 * if there are race with "uncharge". Statistics itself is properly handled
 * by flags.
 *
 * Considering "move", this is an only case we see a race. To make the race
 * small, we check MEM_CGROUP_ON_MOVE percpu value and detect there are
 * possibility of race condition. If there is, we take a lock.
 */

void mem_cgroup_update_page_stat(struct page *page,
				 enum mem_cgroup_page_stat_item idx, int val)
{
	struct mem_cgroup *mem;
	struct page_cgroup *pc = lookup_page_cgroup(page);
	bool need_unlock = false;
	unsigned long uninitialized_var(flags);

	if (unlikely(!pc))
		return;

	rcu_read_lock();
	mem = pc->mem_cgroup;
	if (unlikely(!mem || !PageCgroupUsed(pc)))
		goto out;
	/* pc->mem_cgroup is unstable ? */
	if (unlikely(mem_cgroup_stealed(mem)) || PageTransHuge(page)) {
		/* take a lock against to access pc->mem_cgroup */
		move_lock_page_cgroup(pc, &flags);
		need_unlock = true;
		mem = pc->mem_cgroup;
		if (!mem || !PageCgroupUsed(pc))
			goto out;
	}

	switch (idx) {
	case MEMCG_NR_FILE_MAPPED:
		if (val > 0)
			SetPageCgroupFileMapped(pc);
		else if (!page_mapped(page))
			ClearPageCgroupFileMapped(pc);
		idx = MEM_CGROUP_STAT_FILE_MAPPED;
		break;
	default:
		BUG();
	}

	this_cpu_add(mem->stat->count[idx], val);

out:
	if (unlikely(need_unlock))
		move_unlock_page_cgroup(pc, &flags);
	rcu_read_unlock();
	return;
}
EXPORT_SYMBOL(mem_cgroup_update_page_stat);

/*
 * size of first charge trial. "32" comes from vmscan.c's magic value.
 * TODO: maybe necessary to use big numbers in big irons.
 */
#define CHARGE_SIZE	(32 * PAGE_SIZE)
struct memcg_stock_pcp {
	struct mem_cgroup *cached; /* this never be root cgroup */
	int charge;
	struct work_struct work;
};
static DEFINE_PER_CPU(struct memcg_stock_pcp, memcg_stock);
static atomic_t memcg_drain_count;

/*
 * Try to consume stocked charge on this cpu. If success, PAGE_SIZE is consumed
 * from local stock and true is returned. If the stock is 0 or charges from a
 * cgroup which is not current target, returns false. This stock will be
 * refilled.
 */
static bool consume_stock(struct mem_cgroup *mem)
{
	struct memcg_stock_pcp *stock;
	bool ret = true;

	stock = &get_cpu_var(memcg_stock);
	if (mem == stock->cached && stock->charge)
		stock->charge -= PAGE_SIZE;
	else /* need to call res_counter_charge */
		ret = false;
	put_cpu_var(memcg_stock);
	return ret;
}

/*
 * Returns stocks cached in percpu to res_counter and reset cached information.
 */
static void drain_stock(struct memcg_stock_pcp *stock)
{
	struct mem_cgroup *old = stock->cached;

	if (stock->charge) {
		res_counter_uncharge(&old->res, stock->charge);
		if (do_swap_account)
			res_counter_uncharge(&old->memsw, stock->charge);
	}
	stock->cached = NULL;
	stock->charge = 0;
}

/*
 * This must be called under preempt disabled or must be called by
 * a thread which is pinned to local cpu.
 */
static void drain_local_stock(struct work_struct *dummy)
{
	struct memcg_stock_pcp *stock = &__get_cpu_var(memcg_stock);
	drain_stock(stock);
}

/*
 * Cache charges(val) which is from res_counter, to local per_cpu area.
 * This will be consumed by consume_stock() function, later.
 */
static void refill_stock(struct mem_cgroup *mem, int val)
{
	struct memcg_stock_pcp *stock = &get_cpu_var(memcg_stock);

	if (stock->cached != mem) { /* reset if necessary */
		drain_stock(stock);
		stock->cached = mem;
	}
	stock->charge += val;
	put_cpu_var(memcg_stock);
}

/*
 * Tries to drain stocked charges in other cpus. This function is asynchronous
 * and just put a work per cpu for draining localy on each cpu. Caller can
 * expects some charges will be back to res_counter later but cannot wait for
 * it.
 */
static void drain_all_stock_async(void)
{
	int cpu;
	/* This function is for scheduling "drain" in asynchronous way.
	 * The result of "drain" is not directly handled by callers. Then,
	 * if someone is calling drain, we don't have to call drain more.
	 * Anyway, WORK_STRUCT_PENDING check in queue_work_on() will catch if
	 * there is a race. We just do loose check here.
	 */
	if (atomic_read(&memcg_drain_count))
		return;
	/* Notify other cpus that system-wide "drain" is running */
	atomic_inc(&memcg_drain_count);
	get_online_cpus();
	for_each_online_cpu(cpu) {
		struct memcg_stock_pcp *stock = &per_cpu(memcg_stock, cpu);
		schedule_work_on(cpu, &stock->work);
	}
 	put_online_cpus();
	atomic_dec(&memcg_drain_count);
	/* We don't wait for flush_work */
}

/* This is a synchronous drain interface. */
static void drain_all_stock_sync(void)
{
	/* called when force_empty is called */
	atomic_inc(&memcg_drain_count);
	schedule_on_each_cpu(drain_local_stock);
	atomic_dec(&memcg_drain_count);
}

/*
 * This function drains percpu counter value from DEAD cpu and
 * move it to local cpu. Note that this function can be preempted.
 */
static void mem_cgroup_drain_pcp_counter(struct mem_cgroup *mem, int cpu)
{
	int i;

	spin_lock(&mem->pcp_counter_lock);
	for (i = 0; i < MEM_CGROUP_STAT_DATA; i++) {
		s64 x = per_cpu(mem->stat->count[i], cpu);

		per_cpu(mem->stat->count[i], cpu) = 0;
		mem->nocpu_base.count[i] += x;
	}
	/* need to clear ON_MOVE value, works as a kind of lock. */
	per_cpu(mem->stat->count[MEM_CGROUP_ON_MOVE], cpu) = 0;
	spin_unlock(&mem->pcp_counter_lock);
}

static void synchronize_mem_cgroup_on_move(struct mem_cgroup *mem, int cpu)
{
	int idx = MEM_CGROUP_ON_MOVE;

	spin_lock(&mem->pcp_counter_lock);
	per_cpu(mem->stat->count[idx], cpu) = mem->nocpu_base.count[idx];
	spin_unlock(&mem->pcp_counter_lock);
}

static int __cpuinit memcg_cpu_hotplug_callback(struct notifier_block *nb,
					unsigned long action,
					void *hcpu)
{
	int cpu = (unsigned long)hcpu;
	struct memcg_stock_pcp *stock;
	struct mem_cgroup *iter;

	if ((action == CPU_ONLINE)) {
		for_each_mem_cgroup_all(iter)
			synchronize_mem_cgroup_on_move(iter, cpu);
		return NOTIFY_OK;
	}

	if ((action != CPU_DEAD) || action != CPU_DEAD_FROZEN)
		return NOTIFY_OK;

	for_each_mem_cgroup_all(iter)
		mem_cgroup_drain_pcp_counter(iter, cpu);

	stock = &per_cpu(memcg_stock, cpu);
	drain_stock(stock);
	return NOTIFY_OK;
}


/* See __mem_cgroup_try_charge() for details */
enum {
	CHARGE_OK,		/* success */
	CHARGE_RETRY,		/* need to retry but retry is not bad */
	CHARGE_NOMEM,		/* we can't do more. return -ENOMEM */
	CHARGE_WOULDBLOCK,	/* GFP_WAIT wasn't set and no enough res. */
	CHARGE_OOM_DIE,		/* the current is killed because of OOM */
};

static int __mem_cgroup_do_charge(struct mem_cgroup *mem, gfp_t gfp_mask,
				int csize, bool oom_check)
{
	struct mem_cgroup *mem_over_limit;
	struct res_counter *fail_res;
	unsigned long flags = 0;
	int ret;

	ret = res_counter_charge(&mem->res, csize, &fail_res);

	if (likely(!ret)) {
		if (!do_swap_account)
			return CHARGE_OK;
		ret = res_counter_charge(&mem->memsw, csize, &fail_res);
		if (likely(!ret))
			return CHARGE_OK;

		res_counter_uncharge(&mem->res, csize);
		mem_over_limit = mem_cgroup_from_res_counter(fail_res, memsw);
		flags |= MEM_CGROUP_RECLAIM_NOSWAP;
	} else
		mem_over_limit = mem_cgroup_from_res_counter(fail_res, res);
	/*
	 * csize can be either a huge page (HPAGE_SIZE), a batch of
	 * regular pages (CHARGE_SIZE), or a single regular page
	 * (PAGE_SIZE).
	 *
	 * Never reclaim on behalf of optional batching, retry with a
	 * single page instead.
	 */
	if (csize == CHARGE_SIZE)
		return CHARGE_RETRY;

	if (!(gfp_mask & __GFP_WAIT))
		return CHARGE_WOULDBLOCK;

	ret = mem_cgroup_hierarchical_reclaim(mem_over_limit, NULL,
					      gfp_mask, flags);
	if (mem_cgroup_check_margin(mem_over_limit, csize))
		return CHARGE_RETRY;
	/*
	 * Even though the limit is exceeded at this point, reclaim
	 * may have been able to free some pages.  Retry the charge
	 * before killing the task.
	 *
	 * Only for regular pages, though: huge pages are rather
	 * unlikely to succeed so close to the limit, and we fall back
	 * to regular pages anyway in case of failure.
	 */
	if (csize == PAGE_SIZE && ret)
		return CHARGE_RETRY;

	/*
	 * At task move, charge accounts can be doubly counted. So, it's
	 * better to wait until the end of task_move if something is going on.
	 */
	if (mem_cgroup_wait_acct_move(mem_over_limit))
		return CHARGE_RETRY;

	/* If we don't need to call oom-killer at el, return immediately */
	if (!oom_check)
		return CHARGE_NOMEM;
	/* check OOM */
	if (!mem_cgroup_handle_oom(mem_over_limit, gfp_mask))
		return CHARGE_OOM_DIE;

	return CHARGE_RETRY;
}

/*
 * Unlike exported interface, "oom" parameter is added. if oom==true,
 * oom-killer can be invoked.
 */
static int __mem_cgroup_try_charge(struct mm_struct *mm,
				   gfp_t gfp_mask,
				   struct mem_cgroup **memcg, bool oom,
				   int page_size)
{
	int nr_oom_retries = MEM_CGROUP_RECLAIM_RETRIES;
	struct mem_cgroup *mem = NULL;
	int ret;
	int csize = max(CHARGE_SIZE, (unsigned long) page_size);

	/*
	 * Unlike gloval-vm's OOM-kill, we're not in memory shortage
	 * in system level. So, allow to go ahead dying process in addition to
	 * MEMDIE process.
	 */
	if (unlikely(test_thread_flag(TIF_MEMDIE)
		     || fatal_signal_pending(current)))
		goto bypass;

	/*
	 * We always charge the cgroup the mm_struct belongs to.
	 * The mm_struct's mem_cgroup changes on task migration if the
	 * thread group leader migrates. It's possible that mm is not
	 * set, if so charge the init_mm (happens for pagecache usage).
	 */
	if (!*memcg && !mm)
		goto bypass;
again:
	if (*memcg) { /* css should be a valid one */
		mem = *memcg;
		VM_BUG_ON(css_is_removed(&mem->css));
		if (mem_cgroup_is_root(mem))
			goto done;
		if (page_size == PAGE_SIZE && consume_stock(mem))
			goto done;
		css_get(&mem->css);
	} else {
		struct task_struct *p;

		rcu_read_lock();
		p = rcu_dereference(mm->owner);
		/*
		 * Because we don't have task_lock(), "p" can exit.
		 * In that case, "mem" can point to root or p can be NULL with
		 * race with swapoff. Then, we have small risk of mis-accouning.
		 * But such kind of mis-account by race always happens because
		 * we don't have cgroup_mutex(). It's overkill and we allo that
		 * small race, here.
		 * (*) swapoff at el will charge against mm-struct not against
		 * task-struct. So, mm->owner can be NULL.
		 */
		mem = mem_cgroup_from_task(p);
		if (!mem || mem_cgroup_is_root(mem)) {
			rcu_read_unlock();
			goto done;
		}
		if (page_size == PAGE_SIZE && consume_stock(mem)) {
			/*
			 * It seems dagerous to access memcg without css_get().
			 * But considering how consume_stok works, it's not
			 * necessary. If consume_stock success, some charges
			 * from this memcg are cached on this cpu. So, we
			 * don't need to call css_get()/css_tryget() before
			 * calling consume_stock().
			 */
			rcu_read_unlock();
			goto done;
		}
		/* after here, we may be blocked. we need to get refcnt */
		if (!css_tryget(&mem->css)) {
			rcu_read_unlock();
			goto again;
		}
		rcu_read_unlock();
	}

	do {
		bool oom_check;

		/* If killed, bypass charge */
		if (fatal_signal_pending(current)) {
			css_put(&mem->css);
			goto bypass;
		}

		oom_check = false;
		if (oom && !nr_oom_retries) {
			oom_check = true;
			nr_oom_retries = MEM_CGROUP_RECLAIM_RETRIES;
		}

		ret = __mem_cgroup_do_charge(mem, gfp_mask, csize, oom_check);

		switch (ret) {
		case CHARGE_OK:
			break;
		case CHARGE_RETRY: /* not in OOM situation but retry */
			csize = page_size;
			css_put(&mem->css);
			mem = NULL;
			goto again;
		case CHARGE_WOULDBLOCK: /* !__GFP_WAIT */
			css_put(&mem->css);
			goto nomem;
		case CHARGE_NOMEM: /* OOM routine works */
			if (!oom) {
				css_put(&mem->css);
				goto nomem;
			}
			/* If oom, we never return -ENOMEM */
			nr_oom_retries--;
			break;
		case CHARGE_OOM_DIE: /* Killed by OOM Killer */
			css_put(&mem->css);
			goto bypass;
		}
	} while (ret != CHARGE_OK);

	if (csize > page_size)
		refill_stock(mem, csize - page_size);
	css_put(&mem->css);
done:
	*memcg = mem;
	return 0;
nomem:
	*memcg = NULL;
	return -ENOMEM;
bypass:
	*memcg = NULL;
	return 0;
}

/*
 * Somemtimes we have to undo a charge we got by try_charge().
 * This function is for that and do uncharge, put css's refcnt.
 * gotten by try_charge().
 */
static void __mem_cgroup_cancel_charge(struct mem_cgroup *mem,
							unsigned long count)
{
	if (!mem_cgroup_is_root(mem)) {
		res_counter_uncharge(&mem->res, PAGE_SIZE * count);
		if (do_swap_account)
			res_counter_uncharge(&mem->memsw, PAGE_SIZE * count);
	}
}

static void mem_cgroup_cancel_charge(struct mem_cgroup *mem,
				     int page_size)
{
	__mem_cgroup_cancel_charge(mem, page_size >> PAGE_SHIFT);
}

/*
 * A helper function to get mem_cgroup from ID. must be called under
 * rcu_read_lock(). The caller must check css_is_removed() or some if
 * it's concern. (dropping refcnt from swap can be called against removed
 * memcg.)
 */
static struct mem_cgroup *mem_cgroup_lookup(unsigned short id)
{
	struct cgroup_subsys_state *css;

	/* ID 0 is unused ID */
	if (!id)
		return NULL;
	css = css_lookup(&mem_cgroup_subsys, id);
	if (!css)
		return NULL;
	return container_of(css, struct mem_cgroup, css);
}

struct mem_cgroup *try_get_mem_cgroup_from_page(struct page *page)
{
	struct mem_cgroup *mem = NULL;
	struct page_cgroup *pc;
	unsigned short id;
	swp_entry_t ent;

	VM_BUG_ON(!PageLocked(page));

	pc = lookup_page_cgroup(page);
	lock_page_cgroup(pc);
	if (PageCgroupUsed(pc)) {
		mem = pc->mem_cgroup;
		if (mem && !css_tryget(&mem->css))
			mem = NULL;
	} else if (PageSwapCache(page)) {
		ent.val = page_private(page);
		id = lookup_swap_cgroup(ent);
		rcu_read_lock();
		mem = mem_cgroup_lookup(id);
		if (mem && !css_tryget(&mem->css))
			mem = NULL;
		rcu_read_unlock();
	}
	unlock_page_cgroup(pc);
	return mem;
}

static void __mem_cgroup_commit_charge(struct mem_cgroup *mem,
				       struct page_cgroup *pc,
				       enum charge_type ctype,
				       int page_size)
{
	int nr_pages = page_size >> PAGE_SHIFT;

	/* try_charge() can return NULL to *memcg, taking care of it. */
	if (!mem)
		return;

	lock_page_cgroup(pc);
	if (unlikely(PageCgroupUsed(pc))) {
		unlock_page_cgroup(pc);
		mem_cgroup_cancel_charge(mem, page_size);
		return;
	}
	/*
	 * we don't need page_cgroup_lock about tail pages, becase they are not
	 * accessed by any other context at this point.
	 */
	pc->mem_cgroup = mem;
	/*
	 * We access a page_cgroup asynchronously without lock_page_cgroup().
	 * Especially when a page_cgroup is taken from a page, pc->mem_cgroup
	 * is accessed after testing USED bit. To make pc->mem_cgroup visible
	 * before USED bit, we need memory barrier here.
	 * See mem_cgroup_add_lru_list(), etc.
 	 */
	smp_wmb();
	switch (ctype) {
	case MEM_CGROUP_CHARGE_TYPE_CACHE:
	case MEM_CGROUP_CHARGE_TYPE_SHMEM:
		SetPageCgroupCache(pc);
		SetPageCgroupUsed(pc);
		break;
	case MEM_CGROUP_CHARGE_TYPE_MAPPED:
		ClearPageCgroupCache(pc);
		SetPageCgroupUsed(pc);
		break;
	default:
		break;
	}

	mem_cgroup_charge_statistics(mem, PageCgroupCache(pc), nr_pages);
	unlock_page_cgroup(pc);
	/*
	 * "charge_statistics" updated event counter. Then, check it.
	 * Insert ancestor (and ancestor's ancestors), to softlimit RB-tree.
	 * if they exceeds softlimit.
	 */
	memcg_check_events(mem, pc->page);
}

#ifdef CONFIG_TRANSPARENT_HUGEPAGE

#define PCGF_NOCOPY_AT_SPLIT ((1 << PCG_LOCK) | (1 << PCG_MOVE_LOCK) |\
			(1 << PCG_ACCT_LRU) | (1 << PCG_MIGRATION))
/*
 * Because tail pages are not marked as "used", set it. We're under
 * zone->lru_lock, 'splitting on pmd' and compund_lock.
 */
void mem_cgroup_split_huge_fixup(struct page *head, struct page *tail)
{
	struct page_cgroup *head_pc = lookup_page_cgroup(head);
	struct page_cgroup *tail_pc = lookup_page_cgroup(tail);
	unsigned long flags;

	if (mem_cgroup_disabled())
		return;
	/*
	 * We have no races with charge/uncharge but will have races with
	 * page state accounting.
	 */
	move_lock_page_cgroup(head_pc, &flags);

	tail_pc->mem_cgroup = head_pc->mem_cgroup;
	smp_wmb(); /* see __commit_charge() */
	if (PageCgroupAcctLRU(head_pc)) {
		enum lru_list lru;
		struct mem_cgroup_per_zone *mz;

		/*
		 * LRU flags cannot be copied because we need to add tail
		 *.page to LRU by generic call and our hook will be called.
		 * We hold lru_lock, then, reduce counter directly.
		 */
		lru = page_lru(head);
		mz = page_cgroup_zoneinfo(head_pc);
		MEM_CGROUP_ZSTAT(mz, lru) -= 1;
	}
	tail_pc->flags = head_pc->flags & ~PCGF_NOCOPY_AT_SPLIT;
	move_unlock_page_cgroup(head_pc, &flags);
}
#endif

/**
 * __mem_cgroup_move_account - move account of the page
 * @pc:	page_cgroup of the page.
 * @from: mem_cgroup which the page is moved from.
 * @to:	mem_cgroup which the page is moved to. @from != @to.
 * @uncharge: whether we should call uncharge and css_put against @from.
 *
 * The caller must confirm following.
 * - page is not on LRU (isolate_page() is useful.)
 * - the pc is locked, used, and ->mem_cgroup points to @from.
 *
 * This function doesn't do "charge" nor css_get to new cgroup. It should be
 * done by a caller(__mem_cgroup_try_charge would be usefull). If @uncharge is
 * true, this function does "uncharge" from old cgroup, but it doesn't if
 * @uncharge is false, so a caller should do "uncharge".
 */

static void __mem_cgroup_move_account(struct page_cgroup *pc,
	struct mem_cgroup *from, struct mem_cgroup *to, bool uncharge,
	int charge_size)
{
	int nr_pages = charge_size >> PAGE_SHIFT;

	VM_BUG_ON(from == to);
	VM_BUG_ON(PageLRU(pc->page));
	VM_BUG_ON(!page_is_cgroup_locked(pc));
	VM_BUG_ON(!PageCgroupUsed(pc));
	VM_BUG_ON(pc->mem_cgroup != from);

	if (PageCgroupFileMapped(pc)) {
		/* Update mapped_file data for mem_cgroup */
		preempt_disable();
		__this_cpu_dec(from->stat->count[MEM_CGROUP_STAT_FILE_MAPPED]);
		__this_cpu_inc(to->stat->count[MEM_CGROUP_STAT_FILE_MAPPED]);
		preempt_enable();
	}
	mem_cgroup_charge_statistics(from, PageCgroupCache(pc), -nr_pages);
	if (uncharge)
		/* This is not "cancel", but cancel_charge does all we need. */
		mem_cgroup_cancel_charge(from, charge_size);

	/* caller should have done css_get */
	pc->mem_cgroup = to;
	mem_cgroup_charge_statistics(to, PageCgroupCache(pc), nr_pages);
	/*
	 * We charges against "to" which may not have any tasks. Then, "to"
	 * can be under rmdir(). But in current implementation, caller of
	 * this function is just force_empty() and move charge, so it's
	 * garanteed that "to" is never removed. So, we don't check rmdir
	 * status here.
	 */
}

/*
 * check whether the @pc is valid for moving account and call
 * __mem_cgroup_move_account()
 */
static int mem_cgroup_move_account(struct page_cgroup *pc,
		struct mem_cgroup *from, struct mem_cgroup *to,
		bool uncharge, int charge_size)
{
	int ret = -EINVAL;
	unsigned long flags;
	/*
	 * The page is isolated from LRU. So, collapse function
	 * will not handle this page. But page splitting can happen.
	 * Do this check under compound_page_lock(). The caller should
	 * hold it.
	 */
	if ((charge_size > PAGE_SIZE) && !PageTransHuge(pc->page))
		return -EBUSY;

	lock_page_cgroup(pc);
	if (PageCgroupUsed(pc) && pc->mem_cgroup == from) {
		move_lock_page_cgroup(pc, &flags);
		__mem_cgroup_move_account(pc, from, to, uncharge, charge_size);
		move_unlock_page_cgroup(pc, &flags);
		ret = 0;
	}
	unlock_page_cgroup(pc);
	/*
	 * check events
	 */
	memcg_check_events(to, pc->page);
	memcg_check_events(from, pc->page);
	return ret;
}

/*
 * move charges to its parent.
 */

static int mem_cgroup_move_parent(struct page_cgroup *pc,
				  struct mem_cgroup *child,
				  gfp_t gfp_mask)
{
	struct page *page = pc->page;
	struct cgroup *cg = child->css.cgroup;
	struct cgroup *pcg = cg->parent;
	struct mem_cgroup *parent;
	int page_size = PAGE_SIZE;
	unsigned long flags;
	int ret;

	/* Is ROOT ? */
	if (!pcg)
		return -EINVAL;

	ret = -EBUSY;
	if (!get_page_unless_zero(page))
		goto out;
	if (isolate_lru_page(page))
		goto put;

	if (PageTransHuge(page))
		page_size = HPAGE_SIZE;

	parent = mem_cgroup_from_cont(pcg);
	ret = __mem_cgroup_try_charge(NULL, gfp_mask,
				&parent, false, page_size);
	if (ret || !parent)
		goto put_back;

	if (page_size > PAGE_SIZE)
		flags = compound_lock_irqsave(page);

	ret = mem_cgroup_move_account(pc, child, parent, true, page_size);
	if (ret)
		mem_cgroup_cancel_charge(parent, page_size);

	if (page_size > PAGE_SIZE)
		compound_unlock_irqrestore(page, flags);
put_back:
	putback_lru_page(page);
put:
	put_page(page);
out:
	return ret;
}

/*
 * Charge the memory controller for page usage.
 * Return
 * 0 if the charge was successful
 * < 0 if the cgroup is over its limit
 */
static int mem_cgroup_charge_common(struct page *page, struct mm_struct *mm,
				gfp_t gfp_mask, enum charge_type ctype)
{
	struct mem_cgroup *mem = NULL;
	int page_size = PAGE_SIZE;
	struct page_cgroup *pc;
	bool oom = true;
	int ret;

	if (PageTransHuge(page)) {
		page_size <<= compound_order(page);
		VM_BUG_ON(!PageTransHuge(page));
		/*
		 * Never OOM-kill a process for a huge page.  The
		 * fault handler will fall back to regular pages.
		 */
		oom = false;
	}

	pc = lookup_page_cgroup(page);
	/* can happen at boot */
	if (unlikely(!pc))
		return 0;
	prefetchw(pc);

	ret = __mem_cgroup_try_charge(mm, gfp_mask, &mem, oom, page_size);
	if (ret || !mem)
		return ret;

	__mem_cgroup_commit_charge(mem, pc, ctype, page_size);
	return 0;
}

int mem_cgroup_newpage_charge(struct page *page,
			      struct mm_struct *mm, gfp_t gfp_mask)
{
	if (mem_cgroup_disabled())
		return 0;
	/*
	 * If already mapped, we don't have to account.
	 * If page cache, page->mapping has address_space.
	 * But page->mapping may have out-of-use anon_vma pointer,
	 * detecit it by PageAnon() check. newly-mapped-anon's page->mapping
	 * is NULL.
  	 */
	if (page_mapped(page) || (page->mapping && !PageAnon(page)))
		return 0;
	if (unlikely(!mm))
		mm = &init_mm;
	return mem_cgroup_charge_common(page, mm, gfp_mask,
				MEM_CGROUP_CHARGE_TYPE_MAPPED);
}

static void
__mem_cgroup_commit_charge_swapin(struct page *page, struct mem_cgroup *ptr,
					enum charge_type ctype);

int mem_cgroup_cache_charge(struct page *page, struct mm_struct *mm,
				gfp_t gfp_mask)
{
	int ret;

	if (mem_cgroup_disabled())
		return 0;
	if (PageCompound(page))
		return 0;
	/*
	 * Corner case handling. This is called from add_to_page_cache()
	 * in usual. But some FS (shmem) precharges this page before calling it
	 * and call add_to_page_cache() with GFP_NOWAIT.
	 *
	 * For GFP_NOWAIT case, the page may be pre-charged before calling
	 * add_to_page_cache(). (See shmem.c) check it here and avoid to call
	 * charge twice. (It works but has to pay a bit larger cost.)
	 * And when the page is SwapCache, it should take swap information
	 * into account. This is under lock_page() now.
	 */
	if (!(gfp_mask & __GFP_WAIT)) {
		struct page_cgroup *pc;

		pc = lookup_page_cgroup(page);
		if (!pc)
			return 0;
		lock_page_cgroup(pc);
		if (PageCgroupUsed(pc)) {
			unlock_page_cgroup(pc);
			return 0;
		}
		unlock_page_cgroup(pc);
	}

	if (unlikely(!mm))
		mm = &init_mm;

	if (page_is_file_cache(page))
		return mem_cgroup_charge_common(page, mm, gfp_mask,
				MEM_CGROUP_CHARGE_TYPE_CACHE);

	/* shmem */
	if (PageSwapCache(page)) {
		struct mem_cgroup *mem = NULL;

		ret = mem_cgroup_try_charge_swapin(mm, page, gfp_mask, &mem);
		if (!ret)
			__mem_cgroup_commit_charge_swapin(page, mem,
					MEM_CGROUP_CHARGE_TYPE_SHMEM);
	} else
		ret = mem_cgroup_charge_common(page, mm, gfp_mask,
					MEM_CGROUP_CHARGE_TYPE_SHMEM);

	return ret;
}

/*
 * While swap-in, try_charge -> commit or cancel, the page is locked.
 * And when try_charge() successfully returns, one refcnt to memcg without
 * struct page_cgroup is acquired. This refcnt will be consumed by
 * "commit()" or removed by "cancel()"
 */
int mem_cgroup_try_charge_swapin(struct mm_struct *mm,
				 struct page *page,
				 gfp_t mask, struct mem_cgroup **ptr)
{
	struct mem_cgroup *mem;
	int ret;

	if (mem_cgroup_disabled())
		return 0;

	if (!do_swap_account)
		goto charge_cur_mm;
	/*
	 * A racing thread's fault, or swapoff, may have already updated
	 * the pte, and even removed page from swap cache: in those cases
	 * do_swap_page()'s pte_same() test will fail; but there's also a
	 * KSM case which does need to charge the page.
	 */
	if (!PageSwapCache(page))
		goto charge_cur_mm;
	mem = try_get_mem_cgroup_from_page(page);
	if (!mem)
		goto charge_cur_mm;
	*ptr = mem;
	ret = __mem_cgroup_try_charge(NULL, mask, ptr, true, PAGE_SIZE);
	css_put(&mem->css);
	return ret;
charge_cur_mm:
	if (unlikely(!mm))
		mm = &init_mm;
	return __mem_cgroup_try_charge(mm, mask, ptr, true, PAGE_SIZE);
}

static void
__mem_cgroup_commit_charge_swapin(struct page *page, struct mem_cgroup *ptr,
					enum charge_type ctype)
{
	struct page_cgroup *pc;

	if (mem_cgroup_disabled())
		return;
	if (!ptr)
		return;
	cgroup_exclude_rmdir(&ptr->css);
	pc = lookup_page_cgroup(page);
	mem_cgroup_lru_del_before_commit_swapcache(page);
	__mem_cgroup_commit_charge(ptr, pc, ctype, PAGE_SIZE);
	mem_cgroup_lru_add_after_commit_swapcache(page);
	/*
	 * Now swap is on-memory. This means this page may be
	 * counted both as mem and swap....double count.
	 * Fix it by uncharging from memsw. Basically, this SwapCache is stable
	 * under lock_page(). But in do_swap_page()::memory.c, reuse_swap_page()
	 * may call delete_from_swap_cache() before reach here.
	 */
	if (do_swap_account && PageSwapCache(page)) {
		swp_entry_t ent = {.val = page_private(page)};
		unsigned short id;
		struct mem_cgroup *memcg;

		id = swap_cgroup_record(ent, 0);
		rcu_read_lock();
		memcg = mem_cgroup_lookup(id);
		if (memcg) {
			/*
			 * This recorded memcg can be obsolete one. So, avoid
			 * calling css_tryget
			 */
			if (!mem_cgroup_is_root(memcg))
				res_counter_uncharge(&memcg->memsw, PAGE_SIZE);
			mem_cgroup_swap_statistics(memcg, false);
			mem_cgroup_put(memcg);
		}
		rcu_read_unlock();
	}
	/*
	 * At swapin, we may charge account against cgroup which has no tasks.
	 * So, rmdir()->pre_destroy() can be called while we do this charge.
	 * In that case, we need to call pre_destroy() again. check it here.
	 */
	cgroup_release_and_wakeup_rmdir(&ptr->css);
}

void mem_cgroup_commit_charge_swapin(struct page *page, struct mem_cgroup *ptr)
{
	__mem_cgroup_commit_charge_swapin(page, ptr,
					MEM_CGROUP_CHARGE_TYPE_MAPPED);
}

void mem_cgroup_cancel_charge_swapin(struct mem_cgroup *mem)
{
	if (mem_cgroup_disabled())
		return;
	if (!mem)
		return;
	mem_cgroup_cancel_charge(mem, PAGE_SIZE);
}

static void
__do_uncharge(struct mem_cgroup *mem, const enum charge_type ctype,
	      int page_size)
{
	struct memcg_batch_info *batch = NULL;
	bool uncharge_memsw = true;
	/* If swapout, usage of swap doesn't decrease */
	if (!do_swap_account || ctype == MEM_CGROUP_CHARGE_TYPE_SWAPOUT)
		uncharge_memsw = false;

	batch = &current->memcg_batch;
	/*
	 * In usual, we do css_get() when we remember memcg pointer.
	 * But in this case, we keep res->usage until end of a series of
	 * uncharges. Then, it's ok to ignore memcg's refcnt.
	 */
	if (!batch->memcg)
		batch->memcg = mem;
	/*
	 * do_batch > 0 when unmapping pages or inode invalidate/truncate.
	 * In those cases, all pages freed continously can be expected to be in
	 * the same cgroup and we have chance to coalesce uncharges.
	 * But we do uncharge one by one if this is killed by OOM(TIF_MEMDIE)
	 * because we want to do uncharge as soon as possible.
	 */

	if (!batch->do_batch || test_thread_flag(TIF_MEMDIE))
		goto direct_uncharge;

	if (page_size != PAGE_SIZE)
		goto direct_uncharge;

	/*
	 * In typical case, batch->memcg == mem. This means we can
	 * merge a series of uncharges to an uncharge of res_counter.
	 * If not, we uncharge res_counter ony by one.
	 */
	if (batch->memcg != mem)
		goto direct_uncharge;
	/* remember freed charge and uncharge it later */
	batch->bytes += PAGE_SIZE;
	if (uncharge_memsw)
		batch->memsw_bytes += PAGE_SIZE;
	return;
direct_uncharge:
	res_counter_uncharge(&mem->res, page_size);
	if (uncharge_memsw)
		res_counter_uncharge(&mem->memsw, page_size);
	if (unlikely(batch->memcg != mem))
		memcg_oom_recover(mem);
	return;
}

/*
 * uncharge if !page_mapped(page)
 */
static struct mem_cgroup *
__mem_cgroup_uncharge_common(struct page *page, enum charge_type ctype)
{
	int count;
	struct page_cgroup *pc;
	struct mem_cgroup *mem = NULL;
	int page_size = PAGE_SIZE;

	if (mem_cgroup_disabled())
		return NULL;

	if (PageSwapCache(page))
		return NULL;

	if (PageTransHuge(page)) {
		page_size <<= compound_order(page);
		VM_BUG_ON(!PageTransHuge(page));
	}

	count = page_size >> PAGE_SHIFT;
	/*
	 * Check if our page_cgroup is valid
	 */
	pc = lookup_page_cgroup(page);
	if (unlikely(!pc || !PageCgroupUsed(pc)))
		return NULL;

	lock_page_cgroup(pc);

	mem = pc->mem_cgroup;

	if (!PageCgroupUsed(pc))
		goto unlock_out;

	switch (ctype) {
	case MEM_CGROUP_CHARGE_TYPE_MAPPED:
	case MEM_CGROUP_CHARGE_TYPE_DROP:
		/* See mem_cgroup_prepare_migration() */
		if (page_mapped(page) || PageCgroupMigration(pc))
			goto unlock_out;
		break;
	case MEM_CGROUP_CHARGE_TYPE_SWAPOUT:
		if (!PageAnon(page)) {	/* Shared memory */
			if (page->mapping && !page_is_file_cache(page))
				goto unlock_out;
		} else if (page_mapped(page)) /* Anon */
				goto unlock_out;
		break;
	default:
		break;
	}

	mem_cgroup_charge_statistics(mem, PageCgroupCache(pc), -count);

	ClearPageCgroupUsed(pc);
	/*
	 * pc->mem_cgroup is not cleared here. It will be accessed when it's
	 * freed from LRU. This is safe because uncharged page is expected not
	 * to be reused (freed soon). Exception is SwapCache, it's handled by
	 * special functions.
	 */

	unlock_page_cgroup(pc);
	/*
	 * even after unlock, we have mem->res.usage here and this memcg
	 * will never be freed.
	 */
	memcg_check_events(mem, page);
	if (do_swap_account && ctype == MEM_CGROUP_CHARGE_TYPE_SWAPOUT) {
		mem_cgroup_swap_statistics(mem, true);
		mem_cgroup_get(mem);
	}
	if (!mem_cgroup_is_root(mem))
		__do_uncharge(mem, ctype, page_size);

	return mem;

unlock_out:
	unlock_page_cgroup(pc);
	return NULL;
}

void mem_cgroup_uncharge_page(struct page *page)
{
	/* early check. */
	if (page_mapped(page))
		return;
	if (page->mapping && !PageAnon(page))
		return;
	__mem_cgroup_uncharge_common(page, MEM_CGROUP_CHARGE_TYPE_MAPPED);
}

void mem_cgroup_uncharge_cache_page(struct page *page)
{
	VM_BUG_ON(page_mapped(page));
	VM_BUG_ON(page->mapping);
	__mem_cgroup_uncharge_common(page, MEM_CGROUP_CHARGE_TYPE_CACHE);
}

/*
 * Batch_start/batch_end is called in unmap_page_range/invlidate/trucate.
 * In that cases, pages are freed continuously and we can expect pages
 * are in the same memcg. All these calls itself limits the number of
 * pages freed at once, then uncharge_start/end() is called properly.
 * This may be called prural(2) times in a context,
 */

void mem_cgroup_uncharge_start(void)
{
	current->memcg_batch.do_batch++;
	/* We can do nest. */
	if (current->memcg_batch.do_batch == 1) {
		current->memcg_batch.memcg = NULL;
		current->memcg_batch.bytes = 0;
		current->memcg_batch.memsw_bytes = 0;
	}
}

void mem_cgroup_uncharge_end(void)
{
	struct memcg_batch_info *batch = &current->memcg_batch;

	if (!batch->do_batch)
		return;

	batch->do_batch--;
	if (batch->do_batch) /* If stacked, do nothing. */
		return;

	if (!batch->memcg)
		return;
	/*
	 * This "batch->memcg" is valid without any css_get/put etc...
	 * bacause we hide charges behind us.
	 */
	if (batch->bytes)
		res_counter_uncharge(&batch->memcg->res, batch->bytes);
	if (batch->memsw_bytes)
		res_counter_uncharge(&batch->memcg->memsw, batch->memsw_bytes);
	memcg_oom_recover(batch->memcg);
	/* forget this pointer (for sanity check) */
	batch->memcg = NULL;
}

#ifdef CONFIG_SWAP
/*
 * called after __delete_from_swap_cache() and drop "page" account.
 * memcg information is recorded to swap_cgroup of "ent"
 */
void
mem_cgroup_uncharge_swapcache(struct page *page, swp_entry_t ent, bool swapout)
{
	struct mem_cgroup *memcg;
	int ctype = MEM_CGROUP_CHARGE_TYPE_SWAPOUT;

	if (!swapout) /* this was a swap cache but the swap is unused ! */
		ctype = MEM_CGROUP_CHARGE_TYPE_DROP;

	memcg = __mem_cgroup_uncharge_common(page, ctype);

	/*
	 * record memcg information,  if swapout && memcg != NULL,
	 * mem_cgroup_get() was called in uncharge().
	 */
	if (do_swap_account && swapout && memcg)
		swap_cgroup_record(ent, css_id(&memcg->css));
}
#endif

#ifdef CONFIG_CGROUP_MEM_RES_CTLR_SWAP
/*
 * called from swap_entry_free(). remove record in swap_cgroup and
 * uncharge "memsw" account.
 */
void mem_cgroup_uncharge_swap(swp_entry_t ent)
{
	struct mem_cgroup *memcg;
	unsigned short id;

	if (!do_swap_account)
		return;

	id = swap_cgroup_record(ent, 0);
	rcu_read_lock();
	memcg = mem_cgroup_lookup(id);
	if (memcg) {
		/*
		 * We uncharge this because swap is freed.
		 * This memcg can be obsolete one. We avoid calling css_tryget
		 */
		if (!mem_cgroup_is_root(memcg))
			res_counter_uncharge(&memcg->memsw, PAGE_SIZE);
		mem_cgroup_swap_statistics(memcg, false);
		mem_cgroup_put(memcg);
	}
	rcu_read_unlock();
}

/**
 * mem_cgroup_move_swap_account - move swap charge and swap_cgroup's record.
 * @entry: swap entry to be moved
 * @from:  mem_cgroup which the entry is moved from
 * @to:  mem_cgroup which the entry is moved to
 * @need_fixup: whether we should fixup res_counters and refcounts.
 *
 * It succeeds only when the swap_cgroup's record for this entry is the same
 * as the mem_cgroup's id of @from.
 *
 * Returns 0 on success, -EINVAL on failure.
 *
 * The caller must have charged to @to, IOW, called res_counter_charge() about
 * both res and memsw, and called css_get().
 */
static int mem_cgroup_move_swap_account(swp_entry_t entry,
		struct mem_cgroup *from, struct mem_cgroup *to, bool need_fixup)
{
	unsigned short old_id, new_id;

	old_id = css_id(&from->css);
	new_id = css_id(&to->css);

	if (swap_cgroup_cmpxchg(entry, old_id, new_id) == old_id) {
		mem_cgroup_swap_statistics(from, false);
		mem_cgroup_swap_statistics(to, true);
		/*
		 * This function is only called from task migration context now.
		 * It postpones res_counter and refcount handling till the end
		 * of task migration(mem_cgroup_clear_mc()) for performance
		 * improvement. But we cannot postpone mem_cgroup_get(to)
		 * because if the process that has been moved to @to does
		 * swap-in, the refcount of @to might be decreased to 0.
		 */
		mem_cgroup_get(to);
		if (need_fixup) {
			if (!mem_cgroup_is_root(from))
				res_counter_uncharge(&from->memsw, PAGE_SIZE);
			mem_cgroup_put(from);
			/*
			 * we charged both to->res and to->memsw, so we should
			 * uncharge to->res.
			 */
			if (!mem_cgroup_is_root(to))
				res_counter_uncharge(&to->res, PAGE_SIZE);
		}
		return 0;
	}
	return -EINVAL;
}
#else
static inline int mem_cgroup_move_swap_account(swp_entry_t entry,
		struct mem_cgroup *from, struct mem_cgroup *to, bool need_fixup)
{
	return -EINVAL;
}
#endif

/*
 * Before starting migration, account PAGE_SIZE to mem_cgroup that the old
 * page belongs to.
 */
int mem_cgroup_prepare_migration(struct page *page,
	struct page *newpage, struct mem_cgroup **ptr)
{
	struct page_cgroup *pc;
	struct mem_cgroup *mem = NULL;
	enum charge_type ctype;
	int ret = 0;

	VM_BUG_ON(PageTransHuge(page));
	if (mem_cgroup_disabled())
		return 0;

	pc = lookup_page_cgroup(page);
	lock_page_cgroup(pc);
	if (PageCgroupUsed(pc)) {
		mem = pc->mem_cgroup;
		css_get(&mem->css);
		/*
		 * At migrating an anonymous page, its mapcount goes down
		 * to 0 and uncharge() will be called. But, even if it's fully
		 * unmapped, migration may fail and this page has to be
		 * charged again. We set MIGRATION flag here and delay uncharge
		 * until end_migration() is called
		 *
		 * Corner Case Thinking
		 * A)
		 * When the old page was mapped as Anon and it's unmap-and-freed
		 * while migration was ongoing.
		 * If unmap finds the old page, uncharge() of it will be delayed
		 * until end_migration(). If unmap finds a new page, it's
		 * uncharged when it make mapcount to be 1->0. If unmap code
		 * finds swap_migration_entry, the new page will not be mapped
		 * and end_migration() will find it(mapcount==0).
		 *
		 * B)
		 * When the old page was mapped but migraion fails, the kernel
		 * remaps it. A charge for it is kept by MIGRATION flag even
		 * if mapcount goes down to 0. We can do remap successfully
		 * without charging it again.
		 *
		 * C)
		 * The "old" page is under lock_page() until the end of
		 * migration, so, the old page itself will not be swapped-out.
		 * If the new page is swapped out before end_migraton, our
		 * hook to usual swap-out path will catch the event.
		 */
		if (PageAnon(page))
			SetPageCgroupMigration(pc);
	}
	unlock_page_cgroup(pc);
	/*
	 * If the page is not charged at this point,
	 * we return here.
	 */
	if (!mem)
		return 0;

	*ptr = mem;
	ret = __mem_cgroup_try_charge(NULL, GFP_KERNEL, ptr, false, PAGE_SIZE);
	css_put(&mem->css);/* drop extra refcnt */
	if (ret || *ptr == NULL) {
		if (PageAnon(page)) {
			lock_page_cgroup(pc);
			ClearPageCgroupMigration(pc);
			unlock_page_cgroup(pc);
			/*
			 * The old page may be fully unmapped while we kept it.
			 */
			mem_cgroup_uncharge_page(page);
		}
		return -ENOMEM;
	}
	/*
	 * We charge new page before it's used/mapped. So, even if unlock_page()
	 * is called before end_migration, we can catch all events on this new
	 * page. In the case new page is migrated but not remapped, new page's
	 * mapcount will be finally 0 and we call uncharge in end_migration().
	 */
	pc = lookup_page_cgroup(newpage);
	if (PageAnon(page))
		ctype = MEM_CGROUP_CHARGE_TYPE_MAPPED;
	else if (page_is_file_cache(page))
		ctype = MEM_CGROUP_CHARGE_TYPE_CACHE;
	else
		ctype = MEM_CGROUP_CHARGE_TYPE_SHMEM;
	__mem_cgroup_commit_charge(mem, pc, ctype, PAGE_SIZE);
	return ret;
}

/* remove redundant charge if migration failed*/
void mem_cgroup_end_migration(struct mem_cgroup *mem,
	struct page *oldpage, struct page *newpage, bool migration_ok)
{
	struct page *used, *unused;
	struct page_cgroup *pc;

	if (!mem)
		return;
	/* blocks rmdir() */
	cgroup_exclude_rmdir(&mem->css);
	if (!migration_ok) {
		used = oldpage;
		unused = newpage;
	} else {
		used = newpage;
		unused = oldpage;
	}
	/*
	 * We disallowed uncharge of pages under migration because mapcount
	 * of the page goes down to zero, temporarly.
	 * Clear the flag and check the page should be charged.
	 */
	pc = lookup_page_cgroup(oldpage);
	lock_page_cgroup(pc);
	ClearPageCgroupMigration(pc);
	unlock_page_cgroup(pc);

	__mem_cgroup_uncharge_common(unused, MEM_CGROUP_CHARGE_TYPE_FORCE);

	/*
	 * If a page is a file cache, radix-tree replacement is very atomic
	 * and we can skip this check. When it was an Anon page, its mapcount
	 * goes down to 0. But because we added MIGRATION flage, it's not
	 * uncharged yet. There are several case but page->mapcount check
	 * and USED bit check in mem_cgroup_uncharge_page() will do enough
	 * check. (see prepare_charge() also)
	 */
	if (PageAnon(used))
		mem_cgroup_uncharge_page(used);
	/*
	 * At migration, we may charge account against cgroup which has no
	 * tasks.
	 * So, rmdir()->pre_destroy() can be called while we do this charge.
	 * In that case, we need to call pre_destroy() again. check it here.
	 */
	cgroup_release_and_wakeup_rmdir(&mem->css);
}

/*
 * A call to try to shrink memory usage on charge failure at shmem's swapin.
 * Calling hierarchical_reclaim is not enough because we should update
 * last_oom_jiffies to prevent pagefault_out_of_memory from invoking global OOM.
 * Moreover considering hierarchy, we should reclaim from the mem_over_limit,
 * not from the memcg which this page would be charged to.
 * try_charge_swapin does all of these works properly.
 */
int mem_cgroup_shmem_charge_fallback(struct page *page,
			    struct mm_struct *mm,
			    gfp_t gfp_mask)
{
	struct mem_cgroup *mem = NULL;
	int ret;

	if (mem_cgroup_disabled())
		return 0;

	ret = mem_cgroup_try_charge_swapin(mm, page, gfp_mask, &mem);
	if (!ret)
		mem_cgroup_cancel_charge_swapin(mem); /* it does !mem check */

	return ret;
}

static DEFINE_MUTEX(set_limit_mutex);

static int mem_cgroup_resize_limit(struct mem_cgroup *memcg,
				unsigned long long val)
{
	int retry_count;
	u64 memswlimit, memlimit;
	int ret = 0;
	int children = mem_cgroup_count_children(memcg);
	u64 curusage, oldusage;
	int enlarge;

	/*
	 * For keeping hierarchical_reclaim simple, how long we should retry
	 * is depends on callers. We set our retry-count to be function
	 * of # of children which we should visit in this loop.
	 */
	retry_count = MEM_CGROUP_RECLAIM_RETRIES * children;

	oldusage = res_counter_read_u64(&memcg->res, RES_USAGE);

	enlarge = 0;
	while (retry_count) {
		if (signal_pending(current)) {
			ret = -EINTR;
			break;
		}
		/*
		 * Rather than hide all in some function, I do this in
		 * open coded manner. You see what this really does.
		 * We have to guarantee mem->res.limit < mem->memsw.limit.
		 */
		mutex_lock(&set_limit_mutex);
		memswlimit = res_counter_read_u64(&memcg->memsw, RES_LIMIT);
		if (memswlimit < val) {
			ret = -EINVAL;
			mutex_unlock(&set_limit_mutex);
			break;
		}

		memlimit = res_counter_read_u64(&memcg->res, RES_LIMIT);
		if (memlimit < val)
			enlarge = 1;

		ret = res_counter_set_limit(&memcg->res, val);
		if (!ret) {
			if (memswlimit == val)
				memcg->memsw_is_minimum = true;
			else
				memcg->memsw_is_minimum = false;
		}
		mutex_unlock(&set_limit_mutex);

		if (!ret)
			break;

		mem_cgroup_hierarchical_reclaim(memcg, NULL, GFP_KERNEL,
						MEM_CGROUP_RECLAIM_SHRINK);
		curusage = res_counter_read_u64(&memcg->res, RES_USAGE);
		/* Usage is reduced ? */
  		if (curusage >= oldusage)
			retry_count--;
		else
			oldusage = curusage;
	}
	if (!ret && enlarge)
		memcg_oom_recover(memcg);

	return ret;
}

static int mem_cgroup_resize_memsw_limit(struct mem_cgroup *memcg,
					unsigned long long val)
{
	int retry_count;
	u64 memlimit, memswlimit, oldusage, curusage;
	int children = mem_cgroup_count_children(memcg);
	int ret = -EBUSY;
	int enlarge = 0;

	/* see mem_cgroup_resize_res_limit */
 	retry_count = children * MEM_CGROUP_RECLAIM_RETRIES;
	oldusage = res_counter_read_u64(&memcg->memsw, RES_USAGE);
	while (retry_count) {
		if (signal_pending(current)) {
			ret = -EINTR;
			break;
		}
		/*
		 * Rather than hide all in some function, I do this in
		 * open coded manner. You see what this really does.
		 * We have to guarantee mem->res.limit < mem->memsw.limit.
		 */
		mutex_lock(&set_limit_mutex);
		memlimit = res_counter_read_u64(&memcg->res, RES_LIMIT);
		if (memlimit > val) {
			ret = -EINVAL;
			mutex_unlock(&set_limit_mutex);
			break;
		}
		memswlimit = res_counter_read_u64(&memcg->memsw, RES_LIMIT);
		if (memswlimit < val)
			enlarge = 1;
		ret = res_counter_set_limit(&memcg->memsw, val);
		if (!ret) {
			if (memlimit == val)
				memcg->memsw_is_minimum = true;
			else
				memcg->memsw_is_minimum = false;
		}
		mutex_unlock(&set_limit_mutex);

		if (!ret)
			break;

		mem_cgroup_hierarchical_reclaim(memcg, NULL, GFP_KERNEL,
						MEM_CGROUP_RECLAIM_NOSWAP |
						MEM_CGROUP_RECLAIM_SHRINK);
		curusage = res_counter_read_u64(&memcg->memsw, RES_USAGE);
		/* Usage is reduced ? */
		if (curusage >= oldusage)
			retry_count--;
		else
			oldusage = curusage;
	}
	if (!ret && enlarge)
		memcg_oom_recover(memcg);
	return ret;
}

unsigned long mem_cgroup_soft_limit_reclaim(struct zone *zone, int order,
					    gfp_t gfp_mask)
{
	unsigned long nr_reclaimed = 0;
	struct mem_cgroup_per_zone *mz, *next_mz = NULL;
	unsigned long reclaimed;
	int loop = 0;
	struct mem_cgroup_tree_per_zone *mctz;
	unsigned long long excess;

	if (order > 0)
		return 0;

	mctz = soft_limit_tree_node_zone(zone_to_nid(zone), zone_idx(zone));
	/*
	 * This loop can run a while, specially if mem_cgroup's continuously
	 * keep exceeding their soft limit and putting the system under
	 * pressure
	 */
	do {
		if (next_mz)
			mz = next_mz;
		else
			mz = mem_cgroup_largest_soft_limit_node(mctz);
		if (!mz)
			break;

		reclaimed = mem_cgroup_hierarchical_reclaim(mz->mem, zone,
						gfp_mask,
						MEM_CGROUP_RECLAIM_SOFT);
		nr_reclaimed += reclaimed;
		spin_lock(&mctz->lock);

		/*
		 * If we failed to reclaim anything from this memory cgroup
		 * it is time to move on to the next cgroup
		 */
		next_mz = NULL;
		if (!reclaimed) {
			do {
				/*
				 * Loop until we find yet another one.
				 *
				 * By the time we get the soft_limit lock
				 * again, someone might have aded the
				 * group back on the RB tree. Iterate to
				 * make sure we get a different mem.
				 * mem_cgroup_largest_soft_limit_node returns
				 * NULL if no other cgroup is present on
				 * the tree
				 */
				next_mz =
				__mem_cgroup_largest_soft_limit_node(mctz);
				if (next_mz == mz) {
					css_put(&next_mz->mem->css);
					next_mz = NULL;
				} else /* next_mz == NULL or other memcg */
					break;
			} while (1);
		}
		__mem_cgroup_remove_exceeded(mz->mem, mz, mctz);
		excess = res_counter_soft_limit_excess(&mz->mem->res);
		/*
		 * One school of thought says that we should not add
		 * back the node to the tree if reclaim returns 0.
		 * But our reclaim could return 0, simply because due
		 * to priority we are exposing a smaller subset of
		 * memory to reclaim from. Consider this as a longer
		 * term TODO.
		 */
		/* If excess == 0, no tree ops */
		__mem_cgroup_insert_exceeded(mz->mem, mz, mctz, excess);
		spin_unlock(&mctz->lock);
		css_put(&mz->mem->css);
		loop++;
		/*
		 * Could not reclaim anything and there are no more
		 * mem cgroups to try or we seem to be looping without
		 * reclaiming anything.
		 */
		if (!nr_reclaimed &&
			(next_mz == NULL ||
			loop > MEM_CGROUP_MAX_SOFT_LIMIT_RECLAIM_LOOPS))
			break;
	} while (!nr_reclaimed);
	if (next_mz)
		css_put(&next_mz->mem->css);
	return nr_reclaimed;
}

/*
 * This routine traverse page_cgroup in given list and drop them all.
 * *And* this routine doesn't reclaim page itself, just removes page_cgroup.
 */
static int mem_cgroup_force_empty_list(struct mem_cgroup *mem,
				int node, int zid, enum lru_list lru)
{
	struct zone *zone;
	struct mem_cgroup_per_zone *mz;
	struct page_cgroup *pc, *busy;
	unsigned long flags, loop;
	struct list_head *list;
	int ret = 0;

	zone = &NODE_DATA(node)->node_zones[zid];
	mz = mem_cgroup_zoneinfo(mem, node, zid);
	list = &mz->lists[lru];

	loop = MEM_CGROUP_ZSTAT(mz, lru);
	/* give some margin against EBUSY etc...*/
	loop += 256;
	busy = NULL;
	while (loop--) {
		ret = 0;
		spin_lock_irqsave(&zone->lru_lock, flags);
		if (list_empty(list)) {
			spin_unlock_irqrestore(&zone->lru_lock, flags);
			break;
		}
		pc = list_entry(list->prev, struct page_cgroup, lru);
		if (busy == pc) {
			list_move(&pc->lru, list);
			busy = NULL;
			spin_unlock_irqrestore(&zone->lru_lock, flags);
			continue;
		}
		spin_unlock_irqrestore(&zone->lru_lock, flags);

		ret = mem_cgroup_move_parent(pc, mem, GFP_KERNEL);
		if (ret == -ENOMEM)
			break;

		if (ret == -EBUSY || ret == -EINVAL) {
			/* found lock contention or "pc" is obsolete. */
			busy = pc;
			cond_resched();
		} else
			busy = NULL;
	}

	if (!ret && !list_empty(list))
		return -EBUSY;
	return ret;
}

/*
 * make mem_cgroup's charge to be 0 if there is no task.
 * This enables deleting this mem_cgroup.
 */
static int mem_cgroup_force_empty(struct mem_cgroup *mem, bool free_all)
{
	int ret;
	int node, zid, shrink;
	int nr_retries = MEM_CGROUP_RECLAIM_RETRIES;
	struct cgroup *cgrp = mem->css.cgroup;

	css_get(&mem->css);

	shrink = 0;
	/* should free all ? */
	if (free_all)
		goto try_to_free;
move_account:
	do {
		ret = -EBUSY;
		if (cgroup_task_count(cgrp) || !list_empty(&cgrp->children))
			goto out;
		ret = -EINTR;
		if (signal_pending(current))
			goto out;
		/* This is for making all *used* pages to be on LRU. */
		lru_add_drain_all();
		drain_all_stock_sync();
		ret = 0;
		mem_cgroup_start_move(mem);
		for_each_node_state(node, N_HIGH_MEMORY) {
			for (zid = 0; !ret && zid < MAX_NR_ZONES; zid++) {
				enum lru_list l;
				for_each_lru(l) {
					ret = mem_cgroup_force_empty_list(mem,
							node, zid, l);
					if (ret)
						break;
				}
			}
			if (ret)
				break;
		}
		mem_cgroup_end_move(mem);
		memcg_oom_recover(mem);
		/* it seems parent cgroup doesn't have enough mem */
		if (ret == -ENOMEM)
			goto try_to_free;
		cond_resched();
	/* "ret" should also be checked to ensure all lists are empty. */
	} while (mem->res.usage > 0 || ret);
out:
	css_put(&mem->css);
	return ret;

try_to_free:
	/* returns EBUSY if there is a task or if we come here twice. */
	if (cgroup_task_count(cgrp) || !list_empty(&cgrp->children) || shrink) {
		ret = -EBUSY;
		goto out;
	}
	/* we call try-to-free pages for make this cgroup empty */
	lru_add_drain_all();
	/* try to free all pages in this cgroup */
	shrink = 1;
	while (nr_retries && mem->res.usage > 0) {
		int progress;

		if (signal_pending(current)) {
			ret = -EINTR;
			goto out;
		}
		progress = try_to_free_mem_cgroup_pages(mem, GFP_KERNEL,
						false, get_swappiness(mem));
		if (!progress) {
			nr_retries--;
			/* maybe some writeback is necessary */
			congestion_wait(BLK_RW_ASYNC, HZ/10);
		}

	}
	lru_add_drain();
	/* try move_account...there may be some *locked* pages. */
	goto move_account;
}

int mem_cgroup_force_empty_write(struct cgroup *cont, unsigned int event)
{
	return mem_cgroup_force_empty(mem_cgroup_from_cont(cont), true);
}


static u64 mem_cgroup_hierarchy_read(struct cgroup *cont, struct cftype *cft)
{
	return mem_cgroup_from_cont(cont)->use_hierarchy;
}

static int mem_cgroup_hierarchy_write(struct cgroup *cont, struct cftype *cft,
					u64 val)
{
	int retval = 0;
	struct mem_cgroup *mem = mem_cgroup_from_cont(cont);
	struct cgroup *parent = cont->parent;
	struct mem_cgroup *parent_mem = NULL;

	if (parent)
		parent_mem = mem_cgroup_from_cont(parent);

	cgroup_lock();
	/*
	 * If parent's use_hierarchy is set, we can't make any modifications
	 * in the child subtrees. If it is unset, then the change can
	 * occur, provided the current cgroup has no children.
	 *
	 * For the root cgroup, parent_mem is NULL, we allow value to be
	 * set if there are no children.
	 */
	if ((!parent_mem || !parent_mem->use_hierarchy) &&
				(val == 1 || val == 0)) {
		if (list_empty(&cont->children))
			mem->use_hierarchy = val;
		else
			retval = -EBUSY;
	} else
		retval = -EINVAL;
	cgroup_unlock();

	return retval;
}


static u64 mem_cgroup_get_recursive_idx_stat(struct mem_cgroup *mem,
				enum mem_cgroup_stat_index idx)
{
	struct mem_cgroup *iter;
	s64 val = 0;

	/* each per cpu's value can be minus.Then, use s64 */
	for_each_mem_cgroup_tree(iter, mem)
		val += mem_cgroup_read_stat(iter, idx);

	if (val < 0) /* race ? */
		val = 0;
	return val;
}

static inline u64 mem_cgroup_usage(struct mem_cgroup *mem, bool swap)
{
	u64 val;

	if (!mem_cgroup_is_root(mem)) {
		if (!swap)
			return res_counter_read_u64(&mem->res, RES_USAGE);
		else
			return res_counter_read_u64(&mem->memsw, RES_USAGE);
	}

	val = mem_cgroup_get_recursive_idx_stat(mem, MEM_CGROUP_STAT_CACHE);
	val += mem_cgroup_get_recursive_idx_stat(mem, MEM_CGROUP_STAT_RSS);

	if (swap)
		val += mem_cgroup_get_recursive_idx_stat(mem,
				MEM_CGROUP_STAT_SWAPOUT);

	return val << PAGE_SHIFT;
}

static u64 mem_cgroup_read(struct cgroup *cont, struct cftype *cft)
{
	struct mem_cgroup *mem = mem_cgroup_from_cont(cont);
	u64 val;
	int type, name;

	type = MEMFILE_TYPE(cft->private);
	name = MEMFILE_ATTR(cft->private);
	switch (type) {
	case _MEM:
		if (name == RES_USAGE)
			val = mem_cgroup_usage(mem, false);
		else
			val = res_counter_read_u64(&mem->res, name);
		break;
	case _MEMSWAP:
		if (name == RES_USAGE)
			val = mem_cgroup_usage(mem, true);
		else
			val = res_counter_read_u64(&mem->memsw, name);
		break;
	default:
		BUG();
		break;
	}
	return val;
}
/*
 * The user of this function is...
 * RES_LIMIT.
 */
static int mem_cgroup_write(struct cgroup *cont, struct cftype *cft,
			    const char *buffer)
{
	struct mem_cgroup *memcg = mem_cgroup_from_cont(cont);
	int type, name;
	unsigned long long val;
	int ret;

	type = MEMFILE_TYPE(cft->private);
	name = MEMFILE_ATTR(cft->private);
	switch (name) {
	case RES_LIMIT:
		if (mem_cgroup_is_root(memcg)) { /* Can't set limit on root */
			ret = -EINVAL;
			break;
		}
		/* This function does all necessary parse...reuse it */
		ret = res_counter_memparse_write_strategy(buffer, &val);
		if (ret)
			break;
		if (type == _MEM)
			ret = mem_cgroup_resize_limit(memcg, val);
		else
			ret = mem_cgroup_resize_memsw_limit(memcg, val);
		break;
	case RES_SOFT_LIMIT:
		ret = res_counter_memparse_write_strategy(buffer, &val);
		if (ret)
			break;
		/*
		 * For memsw, soft limits are hard to implement in terms
		 * of semantics, for now, we support soft limits for
		 * control without swap
		 */
		if (type == _MEM)
			ret = res_counter_set_soft_limit(&memcg->res, val);
		else
			ret = -EINVAL;
		break;
	default:
		ret = -EINVAL; /* should be BUG() ? */
		break;
	}
	return ret;
}

static void memcg_get_hierarchical_limit(struct mem_cgroup *memcg,
		unsigned long long *mem_limit, unsigned long long *memsw_limit)
{
	struct cgroup *cgroup;
	unsigned long long min_limit, min_memsw_limit, tmp;

	min_limit = res_counter_read_u64(&memcg->res, RES_LIMIT);
	min_memsw_limit = res_counter_read_u64(&memcg->memsw, RES_LIMIT);
	cgroup = memcg->css.cgroup;
	if (!memcg->use_hierarchy)
		goto out;

	while (cgroup->parent) {
		cgroup = cgroup->parent;
		memcg = mem_cgroup_from_cont(cgroup);
		if (!memcg->use_hierarchy)
			break;
		tmp = res_counter_read_u64(&memcg->res, RES_LIMIT);
		min_limit = min(min_limit, tmp);
		tmp = res_counter_read_u64(&memcg->memsw, RES_LIMIT);
		min_memsw_limit = min(min_memsw_limit, tmp);
	}
out:
	*mem_limit = min_limit;
	*memsw_limit = min_memsw_limit;
	return;
}

static int mem_cgroup_reset(struct cgroup *cont, unsigned int event)
{
	struct mem_cgroup *mem;
	int type, name;

	mem = mem_cgroup_from_cont(cont);
	type = MEMFILE_TYPE(event);
	name = MEMFILE_ATTR(event);
	switch (name) {
	case RES_MAX_USAGE:
		if (type == _MEM)
			res_counter_reset_max(&mem->res);
		else
			res_counter_reset_max(&mem->memsw);
		break;
	case RES_FAILCNT:
		if (type == _MEM)
			res_counter_reset_failcnt(&mem->res);
		else
			res_counter_reset_failcnt(&mem->memsw);
		break;
	}

	return 0;
}

static u64 mem_cgroup_move_charge_read(struct cgroup *cgrp,
					struct cftype *cft)
{
	return mem_cgroup_from_cont(cgrp)->move_charge_at_immigrate;
}

#ifdef CONFIG_MMU
static int mem_cgroup_move_charge_write(struct cgroup *cgrp,
					struct cftype *cft, u64 val)
{
	struct mem_cgroup *mem = mem_cgroup_from_cont(cgrp);

	if (val >= (1 << NR_MOVE_TYPE))
		return -EINVAL;
	/*
	 * We check this value several times in both in can_attach() and
	 * attach(), so we need cgroup lock to prevent this value from being
	 * inconsistent.
	 */
	cgroup_lock();
	mem->move_charge_at_immigrate = val;
	cgroup_unlock();

	return 0;
}
#else
static int mem_cgroup_move_charge_write(struct cgroup *cgrp,
					struct cftype *cft, u64 val)
{
	return -ENOSYS;
}
#endif


/* For read statistics */
enum {
	MCS_CACHE,
	MCS_RSS,
	MCS_FILE_MAPPED,
	MCS_PGPGIN,
	MCS_PGPGOUT,
	MCS_SWAP,
	MCS_INACTIVE_ANON,
	MCS_ACTIVE_ANON,
	MCS_INACTIVE_FILE,
	MCS_ACTIVE_FILE,
	MCS_UNEVICTABLE,
	NR_MCS_STAT,
};

struct mcs_total_stat {
	s64 stat[NR_MCS_STAT];
};

struct {
	char *local_name;
	char *total_name;
} memcg_stat_strings[NR_MCS_STAT] = {
	{"cache", "total_cache"},
	{"rss", "total_rss"},
	{"mapped_file", "total_mapped_file"},
	{"pgpgin", "total_pgpgin"},
	{"pgpgout", "total_pgpgout"},
	{"swap", "total_swap"},
	{"inactive_anon", "total_inactive_anon"},
	{"active_anon", "total_active_anon"},
	{"inactive_file", "total_inactive_file"},
	{"active_file", "total_active_file"},
	{"unevictable", "total_unevictable"}
};


static void
mem_cgroup_get_local_stat(struct mem_cgroup *mem, struct mcs_total_stat *s)
{
	s64 val;

	/* per cpu stat */
	val = mem_cgroup_read_stat(mem, MEM_CGROUP_STAT_CACHE);
	s->stat[MCS_CACHE] += val * PAGE_SIZE;
	val = mem_cgroup_read_stat(mem, MEM_CGROUP_STAT_RSS);
	s->stat[MCS_RSS] += val * PAGE_SIZE;
	val = mem_cgroup_read_stat(mem, MEM_CGROUP_STAT_FILE_MAPPED);
	s->stat[MCS_FILE_MAPPED] += val * PAGE_SIZE;
	val = mem_cgroup_read_stat(mem, MEM_CGROUP_STAT_PGPGIN_COUNT);
	s->stat[MCS_PGPGIN] += val;
	val = mem_cgroup_read_stat(mem, MEM_CGROUP_STAT_PGPGOUT_COUNT);
	s->stat[MCS_PGPGOUT] += val;
	if (do_swap_account) {
		val = mem_cgroup_read_stat(mem, MEM_CGROUP_STAT_SWAPOUT);
		s->stat[MCS_SWAP] += val * PAGE_SIZE;
	}

	/* per zone stat */
	val = mem_cgroup_get_local_zonestat(mem, LRU_INACTIVE_ANON);
	s->stat[MCS_INACTIVE_ANON] += val * PAGE_SIZE;
	val = mem_cgroup_get_local_zonestat(mem, LRU_ACTIVE_ANON);
	s->stat[MCS_ACTIVE_ANON] += val * PAGE_SIZE;
	val = mem_cgroup_get_local_zonestat(mem, LRU_INACTIVE_FILE);
	s->stat[MCS_INACTIVE_FILE] += val * PAGE_SIZE;
	val = mem_cgroup_get_local_zonestat(mem, LRU_ACTIVE_FILE);
	s->stat[MCS_ACTIVE_FILE] += val * PAGE_SIZE;
	val = mem_cgroup_get_local_zonestat(mem, LRU_UNEVICTABLE);
	s->stat[MCS_UNEVICTABLE] += val * PAGE_SIZE;
}

static void
mem_cgroup_get_total_stat(struct mem_cgroup *mem, struct mcs_total_stat *s)
{
	struct mem_cgroup *iter;

	for_each_mem_cgroup_tree(iter, mem)
		mem_cgroup_get_local_stat(iter, s);
}

static int mem_control_stat_show(struct cgroup *cont, struct cftype *cft,
				 struct cgroup_map_cb *cb)
{
	struct mem_cgroup *mem_cont = mem_cgroup_from_cont(cont);
	struct mcs_total_stat mystat;
	int i;

	memset(&mystat, 0, sizeof(mystat));
	mem_cgroup_get_local_stat(mem_cont, &mystat);

	for (i = 0; i < NR_MCS_STAT; i++) {
		if (i == MCS_SWAP && !do_swap_account)
			continue;
		cb->fill(cb, memcg_stat_strings[i].local_name, mystat.stat[i]);
	}

	/* Hierarchical information */
	{
		unsigned long long limit, memsw_limit;
		memcg_get_hierarchical_limit(mem_cont, &limit, &memsw_limit);
		cb->fill(cb, "hierarchical_memory_limit", limit);
		if (do_swap_account)
			cb->fill(cb, "hierarchical_memsw_limit", memsw_limit);
	}

	memset(&mystat, 0, sizeof(mystat));
	mem_cgroup_get_total_stat(mem_cont, &mystat);
	for (i = 0; i < NR_MCS_STAT; i++) {
		if (i == MCS_SWAP && !do_swap_account)
			continue;
		cb->fill(cb, memcg_stat_strings[i].total_name, mystat.stat[i]);
	}

#ifdef CONFIG_DEBUG_VM
	cb->fill(cb, "inactive_ratio", calc_inactive_ratio(mem_cont, NULL));

	{
		int nid, zid;
		struct mem_cgroup_per_zone *mz;
		unsigned long recent_rotated[2] = {0, 0};
		unsigned long recent_scanned[2] = {0, 0};

		for_each_online_node(nid)
			for (zid = 0; zid < MAX_NR_ZONES; zid++) {
				mz = mem_cgroup_zoneinfo(mem_cont, nid, zid);

				recent_rotated[0] +=
					mz->reclaim_stat.recent_rotated[0];
				recent_rotated[1] +=
					mz->reclaim_stat.recent_rotated[1];
				recent_scanned[0] +=
					mz->reclaim_stat.recent_scanned[0];
				recent_scanned[1] +=
					mz->reclaim_stat.recent_scanned[1];
			}
		cb->fill(cb, "recent_rotated_anon", recent_rotated[0]);
		cb->fill(cb, "recent_rotated_file", recent_rotated[1]);
		cb->fill(cb, "recent_scanned_anon", recent_scanned[0]);
		cb->fill(cb, "recent_scanned_file", recent_scanned[1]);
	}
#endif

	return 0;
}

static u64 mem_cgroup_swappiness_read(struct cgroup *cgrp, struct cftype *cft)
{
	struct mem_cgroup *memcg = mem_cgroup_from_cont(cgrp);

	return get_swappiness(memcg);
}

static int mem_cgroup_swappiness_write(struct cgroup *cgrp, struct cftype *cft,
				       u64 val)
{
	struct mem_cgroup *memcg = mem_cgroup_from_cont(cgrp);
	struct mem_cgroup *parent;

	if (val > 100)
		return -EINVAL;

	if (cgrp->parent == NULL)
		return -EINVAL;

	parent = mem_cgroup_from_cont(cgrp->parent);

	cgroup_lock();

	/* If under hierarchy, only empty-root can set this value */
	if ((parent->use_hierarchy) ||
	    (memcg->use_hierarchy && !list_empty(&cgrp->children))) {
		cgroup_unlock();
		return -EINVAL;
	}

	spin_lock(&memcg->reclaim_param_lock);
	memcg->swappiness = val;
	spin_unlock(&memcg->reclaim_param_lock);

	cgroup_unlock();

	return 0;
}

static void __mem_cgroup_threshold(struct mem_cgroup *memcg, bool swap)
{
	struct mem_cgroup_threshold_ary *t;
	u64 usage;
	int i;

	rcu_read_lock();
	if (!swap)
		t = rcu_dereference(memcg->thresholds.primary);
	else
		t = rcu_dereference(memcg->memsw_thresholds.primary);

	if (!t)
		goto unlock;

	usage = mem_cgroup_usage(memcg, swap);

	/*
	 * current_threshold points to threshold just below usage.
	 * If it's not true, a threshold was crossed after last
	 * call of __mem_cgroup_threshold().
	 */
	i = t->current_threshold;

	/*
	 * Iterate backward over array of thresholds starting from
	 * current_threshold and check if a threshold is crossed.
	 * If none of thresholds below usage is crossed, we read
	 * only one element of the array here.
	 */
	for (; i >= 0 && unlikely(t->entries[i].threshold > usage); i--)
		eventfd_signal(t->entries[i].eventfd, 1);

	/* i = current_threshold + 1 */
	i++;

	/*
	 * Iterate forward over array of thresholds starting from
	 * current_threshold+1 and check if a threshold is crossed.
	 * If none of thresholds above usage is crossed, we read
	 * only one element of the array here.
	 */
	for (; i < t->size && unlikely(t->entries[i].threshold <= usage); i++)
		eventfd_signal(t->entries[i].eventfd, 1);

	/* Update current_threshold */
	t->current_threshold = i - 1;
unlock:
	rcu_read_unlock();
}

static void mem_cgroup_threshold(struct mem_cgroup *memcg)
{
	while (memcg) {
		__mem_cgroup_threshold(memcg, false);
		if (do_swap_account)
			__mem_cgroup_threshold(memcg, true);

		memcg = parent_mem_cgroup(memcg);
	}
}

static int compare_thresholds(const void *a, const void *b)
{
	const struct mem_cgroup_threshold *_a = a;
	const struct mem_cgroup_threshold *_b = b;

	return _a->threshold - _b->threshold;
}

static int mem_cgroup_oom_notify_cb(struct mem_cgroup *mem)
{
	struct mem_cgroup_eventfd_list *ev;

	list_for_each_entry(ev, &mem->oom_notify, list)
		eventfd_signal(ev->eventfd, 1);
	return 0;
}

static void mem_cgroup_oom_notify(struct mem_cgroup *mem)
{
	struct mem_cgroup *iter;

	for_each_mem_cgroup_tree(iter, mem)
		mem_cgroup_oom_notify_cb(iter);
}

static int mem_cgroup_usage_register_event(struct cgroup *cgrp,
	struct cftype *cft, struct eventfd_ctx *eventfd, const char *args)
{
	struct mem_cgroup *memcg = mem_cgroup_from_cont(cgrp);
	struct mem_cgroup_thresholds *thresholds;
	struct mem_cgroup_threshold_ary *new;
	int type = MEMFILE_TYPE(cft->private);
	u64 threshold, usage;
	int i, size, ret;

	ret = res_counter_memparse_write_strategy(args, &threshold);
	if (ret)
		return ret;

	mutex_lock(&memcg->thresholds_lock);

	if (type == _MEM)
		thresholds = &memcg->thresholds;
	else if (type == _MEMSWAP)
		thresholds = &memcg->memsw_thresholds;
	else
		BUG();

	usage = mem_cgroup_usage(memcg, type == _MEMSWAP);

	/* Check if a threshold crossed before adding a new one */
	if (thresholds->primary)
		__mem_cgroup_threshold(memcg, type == _MEMSWAP);

	size = thresholds->primary ? thresholds->primary->size + 1 : 1;

	/* Allocate memory for new array of thresholds */
	new = kmalloc(sizeof(*new) + size * sizeof(struct mem_cgroup_threshold),
			GFP_KERNEL);
	if (!new) {
		ret = -ENOMEM;
		goto unlock;
	}
	new->size = size;

	/* Copy thresholds (if any) to new array */
	if (thresholds->primary) {
		memcpy(new->entries, thresholds->primary->entries, (size - 1) *
				sizeof(struct mem_cgroup_threshold));
	}

	/* Add new threshold */
	new->entries[size - 1].eventfd = eventfd;
	new->entries[size - 1].threshold = threshold;

	/* Sort thresholds. Registering of new threshold isn't time-critical */
	sort(new->entries, size, sizeof(struct mem_cgroup_threshold),
			compare_thresholds, NULL);

	/* Find current threshold */
	new->current_threshold = -1;
	for (i = 0; i < size; i++) {
		if (new->entries[i].threshold < usage) {
			/*
			 * new->current_threshold will not be used until
			 * rcu_assign_pointer(), so it's safe to increment
			 * it here.
			 */
			++new->current_threshold;
		}
	}

	/* Free old spare buffer and save old primary buffer as spare */
	kfree(thresholds->spare);
	thresholds->spare = thresholds->primary;

	rcu_assign_pointer(thresholds->primary, new);

	/* To be sure that nobody uses thresholds */
	synchronize_rcu();

unlock:
	mutex_unlock(&memcg->thresholds_lock);

	return ret;
}

static void mem_cgroup_usage_unregister_event(struct cgroup *cgrp,
	struct cftype *cft, struct eventfd_ctx *eventfd)
{
	struct mem_cgroup *memcg = mem_cgroup_from_cont(cgrp);
	struct mem_cgroup_thresholds *thresholds;
	struct mem_cgroup_threshold_ary *new;
	int type = MEMFILE_TYPE(cft->private);
	u64 usage;
	int i, j, size;

	mutex_lock(&memcg->thresholds_lock);
	if (type == _MEM)
		thresholds = &memcg->thresholds;
	else if (type == _MEMSWAP)
		thresholds = &memcg->memsw_thresholds;
	else
		BUG();

	/*
	 * Something went wrong if we trying to unregister a threshold
	 * if we don't have thresholds
	 */
	BUG_ON(!thresholds);

	usage = mem_cgroup_usage(memcg, type == _MEMSWAP);

	/* Check if a threshold crossed before removing */
	__mem_cgroup_threshold(memcg, type == _MEMSWAP);

	/* Calculate new number of threshold */
	size = 0;
	for (i = 0; i < thresholds->primary->size; i++) {
		if (thresholds->primary->entries[i].eventfd != eventfd)
			size++;
	}

	new = thresholds->spare;

	/* Set thresholds array to NULL if we don't have thresholds */
	if (!size) {
		kfree(new);
		new = NULL;
		goto swap_buffers;
	}

	new->size = size;

	/* Copy thresholds and find current threshold */
	new->current_threshold = -1;
	for (i = 0, j = 0; i < thresholds->primary->size; i++) {
		if (thresholds->primary->entries[i].eventfd == eventfd)
			continue;

		new->entries[j] = thresholds->primary->entries[i];
		if (new->entries[j].threshold < usage) {
			/*
			 * new->current_threshold will not be used
			 * until rcu_assign_pointer(), so it's safe to increment
			 * it here.
			 */
			++new->current_threshold;
		}
		j++;
	}

swap_buffers:
	/* Swap primary and spare array */
	thresholds->spare = thresholds->primary;
	rcu_assign_pointer(thresholds->primary, new);

	/* To be sure that nobody uses thresholds */
	synchronize_rcu();

	mutex_unlock(&memcg->thresholds_lock);
}

static int mem_cgroup_oom_register_event(struct cgroup *cgrp,
	struct cftype *cft, struct eventfd_ctx *eventfd, const char *args)
{
	struct mem_cgroup *memcg = mem_cgroup_from_cont(cgrp);
	struct mem_cgroup_eventfd_list *event;
	int type = MEMFILE_TYPE(cft->private);

	BUG_ON(type != _OOM_TYPE);
	event = kmalloc(sizeof(*event),	GFP_KERNEL);
	if (!event)
		return -ENOMEM;

	mutex_lock(&memcg_oom_mutex);

	event->eventfd = eventfd;
	list_add(&event->list, &memcg->oom_notify);

	/* already in OOM ? */
	if (atomic_read(&memcg->oom_lock))
		eventfd_signal(eventfd, 1);
	mutex_unlock(&memcg_oom_mutex);

	return 0;
}

static void mem_cgroup_oom_unregister_event(struct cgroup *cgrp,
	struct cftype *cft, struct eventfd_ctx *eventfd)
{
	struct mem_cgroup *mem = mem_cgroup_from_cont(cgrp);
	struct mem_cgroup_eventfd_list *ev, *tmp;
	int type = MEMFILE_TYPE(cft->private);

	BUG_ON(type != _OOM_TYPE);

	mutex_lock(&memcg_oom_mutex);

	list_for_each_entry_safe(ev, tmp, &mem->oom_notify, list) {
		if (ev->eventfd == eventfd) {
			list_del(&ev->list);
			kfree(ev);
		}
	}

	mutex_unlock(&memcg_oom_mutex);
}

static int mem_cgroup_oom_control_read(struct cgroup *cgrp,
	struct cftype *cft,  struct cgroup_map_cb *cb)
{
	struct mem_cgroup *mem = mem_cgroup_from_cont(cgrp);

	cb->fill(cb, "oom_kill_disable", mem->oom_kill_disable);

	if (atomic_read(&mem->oom_lock))
		cb->fill(cb, "under_oom", 1);
	else
		cb->fill(cb, "under_oom", 0);
	return 0;
}

static int mem_cgroup_oom_control_write(struct cgroup *cgrp,
	struct cftype *cft, u64 val)
{
	struct mem_cgroup *mem = mem_cgroup_from_cont(cgrp);
	struct mem_cgroup *parent;

	/* cannot set to root cgroup and only 0 and 1 are allowed */
	if (!cgrp->parent || !((val == 0) || (val == 1)))
		return -EINVAL;

	parent = mem_cgroup_from_cont(cgrp->parent);

	cgroup_lock();
	/* oom-kill-disable is a flag for subhierarchy. */
	if ((parent->use_hierarchy) ||
	    (mem->use_hierarchy && !list_empty(&cgrp->children))) {
		cgroup_unlock();
		return -EINVAL;
	}
	mem->oom_kill_disable = val;
	if (!val)
		memcg_oom_recover(mem);
	cgroup_unlock();
	return 0;
}

static struct cftype mem_cgroup_files[] = {
	{
		.name = "usage_in_bytes",
		.private = MEMFILE_PRIVATE(_MEM, RES_USAGE),
		.read_u64 = mem_cgroup_read,
		.register_event = mem_cgroup_usage_register_event,
		.unregister_event = mem_cgroup_usage_unregister_event,
	},
	{
		.name = "max_usage_in_bytes",
		.private = MEMFILE_PRIVATE(_MEM, RES_MAX_USAGE),
		.trigger = mem_cgroup_reset,
		.read_u64 = mem_cgroup_read,
	},
	{
		.name = "limit_in_bytes",
		.private = MEMFILE_PRIVATE(_MEM, RES_LIMIT),
		.write_string = mem_cgroup_write,
		.read_u64 = mem_cgroup_read,
	},
	{
		.name = "soft_limit_in_bytes",
		.private = MEMFILE_PRIVATE(_MEM, RES_SOFT_LIMIT),
		.write_string = mem_cgroup_write,
		.read_u64 = mem_cgroup_read,
	},
	{
		.name = "failcnt",
		.private = MEMFILE_PRIVATE(_MEM, RES_FAILCNT),
		.trigger = mem_cgroup_reset,
		.read_u64 = mem_cgroup_read,
	},
	{
		.name = "stat",
		.read_map = mem_control_stat_show,
	},
	{
		.name = "force_empty",
		.trigger = mem_cgroup_force_empty_write,
	},
	{
		.name = "use_hierarchy",
		.write_u64 = mem_cgroup_hierarchy_write,
		.read_u64 = mem_cgroup_hierarchy_read,
	},
	{
		.name = "swappiness",
		.read_u64 = mem_cgroup_swappiness_read,
		.write_u64 = mem_cgroup_swappiness_write,
	},
	{
		.name = "move_charge_at_immigrate",
		.read_u64 = mem_cgroup_move_charge_read,
		.write_u64 = mem_cgroup_move_charge_write,
	},
	{
		.name = "oom_control",
		.read_map = mem_cgroup_oom_control_read,
		.write_u64 = mem_cgroup_oom_control_write,
		.register_event = mem_cgroup_oom_register_event,
		.unregister_event = mem_cgroup_oom_unregister_event,
		.private = MEMFILE_PRIVATE(_OOM_TYPE, OOM_CONTROL),
	},
};

#ifdef CONFIG_CGROUP_MEM_RES_CTLR_SWAP
static struct cftype memsw_cgroup_files[] = {
	{
		.name = "memsw.usage_in_bytes",
		.private = MEMFILE_PRIVATE(_MEMSWAP, RES_USAGE),
		.read_u64 = mem_cgroup_read,
		.register_event = mem_cgroup_usage_register_event,
		.unregister_event = mem_cgroup_usage_unregister_event,
	},
	{
		.name = "memsw.max_usage_in_bytes",
		.private = MEMFILE_PRIVATE(_MEMSWAP, RES_MAX_USAGE),
		.trigger = mem_cgroup_reset,
		.read_u64 = mem_cgroup_read,
	},
	{
		.name = "memsw.limit_in_bytes",
		.private = MEMFILE_PRIVATE(_MEMSWAP, RES_LIMIT),
		.write_string = mem_cgroup_write,
		.read_u64 = mem_cgroup_read,
	},
	{
		.name = "memsw.failcnt",
		.private = MEMFILE_PRIVATE(_MEMSWAP, RES_FAILCNT),
		.trigger = mem_cgroup_reset,
		.read_u64 = mem_cgroup_read,
	},
};

static int register_memsw_files(struct cgroup *cont, struct cgroup_subsys *ss)
{
	if (!do_swap_account)
		return 0;
	return cgroup_add_files(cont, ss, memsw_cgroup_files,
				ARRAY_SIZE(memsw_cgroup_files));
};
#else
static int register_memsw_files(struct cgroup *cont, struct cgroup_subsys *ss)
{
	return 0;
}
#endif

static int alloc_mem_cgroup_per_zone_info(struct mem_cgroup *mem, int node)
{
	struct mem_cgroup_per_node *pn;
	struct mem_cgroup_per_zone *mz;
	enum lru_list l;
	int zone, tmp = node;
	/*
	 * This routine is called against possible nodes.
	 * But it's BUG to call kmalloc() against offline node.
	 *
	 * TODO: this routine can waste much memory for nodes which will
	 *       never be onlined. It's better to use memory hotplug callback
	 *       function.
	 */
	if (!node_state(node, N_NORMAL_MEMORY))
		tmp = -1;
	pn = kzalloc_node(sizeof(*pn), GFP_KERNEL, tmp);
	if (!pn)
		return 1;

	mem->info.nodeinfo[node] = pn;
	for (zone = 0; zone < MAX_NR_ZONES; zone++) {
		mz = &pn->zoneinfo[zone];
		for_each_lru(l)
			INIT_LIST_HEAD(&mz->lists[l]);
		mz->usage_in_excess = 0;
		mz->on_tree = false;
		mz->mem = mem;
	}
	return 0;
}

static void free_mem_cgroup_per_zone_info(struct mem_cgroup *mem, int node)
{
	kfree(mem->info.nodeinfo[node]);
}

static struct mem_cgroup *mem_cgroup_alloc(void)
{
	struct mem_cgroup *mem;
	int size = sizeof(struct mem_cgroup);

	/* Can be very big if MAX_NUMNODES is very big */
	if (size < PAGE_SIZE)
		mem = kzalloc(size, GFP_KERNEL);
	else
		mem = vzalloc(size);

	if (!mem)
		return NULL;

	mem->stat = alloc_percpu(struct mem_cgroup_stat_cpu);
	if (!mem->stat)
		goto out_free;
	spin_lock_init(&mem->pcp_counter_lock);
	return mem;

out_free:
	if (size < PAGE_SIZE)
		kfree(mem);
	else
		vfree(mem);
	return NULL;
}

/*
 * At destroying mem_cgroup, references from swap_cgroup can remain.
 * (scanning all at force_empty is too costly...)
 *
 * Instead of clearing all references at force_empty, we remember
 * the number of reference from swap_cgroup and free mem_cgroup when
 * it goes down to 0.
 *
 * Removal of cgroup itself succeeds regardless of refs from swap.
 */

static void __mem_cgroup_free(struct mem_cgroup *mem)
{
	int node;

	mem_cgroup_remove_from_trees(mem);
	free_css_id(&mem_cgroup_subsys, &mem->css);

	for_each_node_state(node, N_POSSIBLE)
		free_mem_cgroup_per_zone_info(mem, node);

	free_percpu(mem->stat);
	if (sizeof(struct mem_cgroup) < PAGE_SIZE)
		kfree(mem);
	else
		vfree(mem);
}

static void mem_cgroup_get(struct mem_cgroup *mem)
{
	atomic_inc(&mem->refcnt);
}

static void __mem_cgroup_put(struct mem_cgroup *mem, int count)
{
	if (atomic_sub_and_test(count, &mem->refcnt)) {
		struct mem_cgroup *parent = parent_mem_cgroup(mem);
		__mem_cgroup_free(mem);
		if (parent)
			mem_cgroup_put(parent);
	}
}

static void mem_cgroup_put(struct mem_cgroup *mem)
{
	__mem_cgroup_put(mem, 1);
}

/*
 * Returns the parent mem_cgroup in memcgroup hierarchy with hierarchy enabled.
 */
static struct mem_cgroup *parent_mem_cgroup(struct mem_cgroup *mem)
{
	if (!mem->res.parent)
		return NULL;
	return mem_cgroup_from_res_counter(mem->res.parent, res);
}

#ifdef CONFIG_CGROUP_MEM_RES_CTLR_SWAP
static void __init enable_swap_cgroup(void)
{
	if (!mem_cgroup_disabled() && really_do_swap_account)
		do_swap_account = 1;
}
#else
static void __init enable_swap_cgroup(void)
{
}
#endif

static int mem_cgroup_soft_limit_tree_init(void)
{
	struct mem_cgroup_tree_per_node *rtpn;
	struct mem_cgroup_tree_per_zone *rtpz;
	int tmp, node, zone;

	for_each_node_state(node, N_POSSIBLE) {
		tmp = node;
		if (!node_state(node, N_NORMAL_MEMORY))
			tmp = -1;
		rtpn = kzalloc_node(sizeof(*rtpn), GFP_KERNEL, tmp);
		if (!rtpn)
			return 1;

		soft_limit_tree.rb_tree_per_node[node] = rtpn;

		for (zone = 0; zone < MAX_NR_ZONES; zone++) {
			rtpz = &rtpn->rb_tree_per_zone[zone];
			rtpz->rb_root = RB_ROOT;
			spin_lock_init(&rtpz->lock);
		}
	}
	return 0;
}

static struct cgroup_subsys_state * __ref
mem_cgroup_create(struct cgroup_subsys *ss, struct cgroup *cont)
{
	struct mem_cgroup *mem, *parent;
	long error = -ENOMEM;
	int node;

	mem = mem_cgroup_alloc();
	if (!mem)
		return ERR_PTR(error);

	for_each_node_state(node, N_POSSIBLE)
		if (alloc_mem_cgroup_per_zone_info(mem, node))
			goto free_out;

	/* root ? */
	if (cont->parent == NULL) {
		int cpu;
		enable_swap_cgroup();
		parent = NULL;
		root_mem_cgroup = mem;
		if (mem_cgroup_soft_limit_tree_init())
			goto free_out;
		for_each_possible_cpu(cpu) {
			struct memcg_stock_pcp *stock =
						&per_cpu(memcg_stock, cpu);
			INIT_WORK(&stock->work, drain_local_stock);
		}
		hotcpu_notifier(memcg_cpu_hotplug_callback, 0);
	} else {
		parent = mem_cgroup_from_cont(cont->parent);
		mem->use_hierarchy = parent->use_hierarchy;
		mem->oom_kill_disable = parent->oom_kill_disable;
	}

	if (parent && parent->use_hierarchy) {
		res_counter_init(&mem->res, &parent->res);
		res_counter_init(&mem->memsw, &parent->memsw);
		/*
		 * We increment refcnt of the parent to ensure that we can
		 * safely access it on res_counter_charge/uncharge.
		 * This refcnt will be decremented when freeing this
		 * mem_cgroup(see mem_cgroup_put).
		 */
		mem_cgroup_get(parent);
	} else {
		res_counter_init(&mem->res, NULL);
		res_counter_init(&mem->memsw, NULL);
	}
	mem->last_scanned_child = 0;
	spin_lock_init(&mem->reclaim_param_lock);
	INIT_LIST_HEAD(&mem->oom_notify);

	if (parent)
		mem->swappiness = get_swappiness(parent);
	atomic_set(&mem->refcnt, 1);
	mem->move_charge_at_immigrate = 0;
	mutex_init(&mem->thresholds_lock);
	return &mem->css;
free_out:
	__mem_cgroup_free(mem);
	root_mem_cgroup = NULL;
	return ERR_PTR(error);
}

static int mem_cgroup_pre_destroy(struct cgroup_subsys *ss,
					struct cgroup *cont)
{
	struct mem_cgroup *mem = mem_cgroup_from_cont(cont);

	return mem_cgroup_force_empty(mem, false);
}

static void mem_cgroup_destroy(struct cgroup_subsys *ss,
				struct cgroup *cont)
{
	struct mem_cgroup *mem = mem_cgroup_from_cont(cont);

	mem_cgroup_put(mem);
}

static int mem_cgroup_populate(struct cgroup_subsys *ss,
				struct cgroup *cont)
{
	int ret;

	ret = cgroup_add_files(cont, ss, mem_cgroup_files,
				ARRAY_SIZE(mem_cgroup_files));

	if (!ret)
		ret = register_memsw_files(cont, ss);
	return ret;
}

#ifdef CONFIG_MMU
/* Handlers for move charge at task migration. */
#define PRECHARGE_COUNT_AT_ONCE	256
static int mem_cgroup_do_precharge(unsigned long count)
{
	int ret = 0;
	int batch_count = PRECHARGE_COUNT_AT_ONCE;
	struct mem_cgroup *mem = mc.to;

	if (mem_cgroup_is_root(mem)) {
		mc.precharge += count;
		/* we don't need css_get for root */
		return ret;
	}
	/* try to charge at once */
	if (count > 1) {
		struct res_counter *dummy;
		/*
		 * "mem" cannot be under rmdir() because we've already checked
		 * by cgroup_lock_live_cgroup() that it is not removed and we
		 * are still under the same cgroup_mutex. So we can postpone
		 * css_get().
		 */
		if (res_counter_charge(&mem->res, PAGE_SIZE * count, &dummy))
			goto one_by_one;
		if (do_swap_account && res_counter_charge(&mem->memsw,
						PAGE_SIZE * count, &dummy)) {
			res_counter_uncharge(&mem->res, PAGE_SIZE * count);
			goto one_by_one;
		}
		mc.precharge += count;
		return ret;
	}
one_by_one:
	/* fall back to one by one charge */
	while (count--) {
		if (signal_pending(current)) {
			ret = -EINTR;
			break;
		}
		if (!batch_count--) {
			batch_count = PRECHARGE_COUNT_AT_ONCE;
			cond_resched();
		}
		ret = __mem_cgroup_try_charge(NULL, GFP_KERNEL, &mem, false,
					      PAGE_SIZE);
		if (ret || !mem)
			/* mem_cgroup_clear_mc() will do uncharge later */
			return -ENOMEM;
		mc.precharge++;
	}
	return ret;
}

/**
 * is_target_pte_for_mc - check a pte whether it is valid for move charge
 * @vma: the vma the pte to be checked belongs
 * @addr: the address corresponding to the pte to be checked
 * @ptent: the pte to be checked
 * @target: the pointer the target page or swap ent will be stored(can be NULL)
 *
 * Returns
 *   0(MC_TARGET_NONE): if the pte is not a target for move charge.
 *   1(MC_TARGET_PAGE): if the page corresponding to this pte is a target for
 *     move charge. if @target is not NULL, the page is stored in target->page
 *     with extra refcnt got(Callers should handle it).
 *   2(MC_TARGET_SWAP): if the swap entry corresponding to this pte is a
 *     target for charge migration. if @target is not NULL, the entry is stored
 *     in target->ent.
 *
 * Called with pte lock held.
 */
union mc_target {
	struct page	*page;
	swp_entry_t	ent;
};

enum mc_target_type {
	MC_TARGET_NONE,	/* not used */
	MC_TARGET_PAGE,
	MC_TARGET_SWAP,
};

static struct page *mc_handle_present_pte(struct vm_area_struct *vma,
						unsigned long addr, pte_t ptent)
{
	struct page *page = vm_normal_page(vma, addr, ptent);

	if (!page || !page_mapped(page))
		return NULL;
	if (PageAnon(page)) {
		/* we don't move shared anon */
		if (!move_anon() || page_mapcount(page) > 2)
			return NULL;
	} else if (!move_file())
		/* we ignore mapcount for file pages */
		return NULL;
	if (!get_page_unless_zero(page))
		return NULL;

	return page;
}

static struct page *mc_handle_swap_pte(struct vm_area_struct *vma,
			unsigned long addr, pte_t ptent, swp_entry_t *entry)
{
	int usage_count;
	struct page *page = NULL;
	swp_entry_t ent = pte_to_swp_entry(ptent);

	if (!move_anon() || non_swap_entry(ent))
		return NULL;
	usage_count = mem_cgroup_count_swap_user(ent, &page);
	if (usage_count > 1) { /* we don't move shared anon */
		if (page)
			put_page(page);
		return NULL;
	}
	if (do_swap_account)
		entry->val = ent.val;

	return page;
}

static struct page *mc_handle_file_pte(struct vm_area_struct *vma,
			unsigned long addr, pte_t ptent, swp_entry_t *entry)
{
	struct page *page = NULL;
	struct inode *inode;
	struct address_space *mapping;
	pgoff_t pgoff;

	if (!vma->vm_file) /* anonymous vma */
		return NULL;
	if (!move_file())
		return NULL;

	inode = vma->vm_file->f_path.dentry->d_inode;
	mapping = vma->vm_file->f_mapping;
	if (pte_none(ptent))
		pgoff = linear_page_index(vma, addr);
	else /* pte_file(ptent) is true */
		pgoff = pte_to_pgoff(ptent);

	/* page is moved even if it's not RSS of this task(page-faulted). */
	if (!mapping_cap_swap_backed(mapping)) { /* normal file */
		page = find_get_page(mapping, pgoff);
	} else { /* shmem/tmpfs file. we should take account of swap too. */
		swp_entry_t ent;
		mem_cgroup_get_shmem_target(inode, pgoff, &page, &ent);
		if (do_swap_account)
			entry->val = ent.val;
	}

	return page;
}

static int is_target_pte_for_mc(struct vm_area_struct *vma,
		unsigned long addr, pte_t ptent, union mc_target *target)
{
	struct page *page = NULL;
	struct page_cgroup *pc;
	int ret = 0;
	swp_entry_t ent = { .val = 0 };

	if (pte_present(ptent))
		page = mc_handle_present_pte(vma, addr, ptent);
	else if (is_swap_pte(ptent))
		page = mc_handle_swap_pte(vma, addr, ptent, &ent);
	else if (pte_none(ptent) || pte_file(ptent))
		page = mc_handle_file_pte(vma, addr, ptent, &ent);

	if (!page && !ent.val)
		return 0;
	if (page) {
		pc = lookup_page_cgroup(page);
		/*
		 * Do only loose check w/o page_cgroup lock.
		 * mem_cgroup_move_account() checks the pc is valid or not under
		 * the lock.
		 */
		if (PageCgroupUsed(pc) && pc->mem_cgroup == mc.from) {
			ret = MC_TARGET_PAGE;
			if (target)
				target->page = page;
		}
		if (!ret || !target)
			put_page(page);
	}
	/* There is a swap entry and a page doesn't exist or isn't charged */
	if (ent.val && !ret &&
			css_id(&mc.from->css) == lookup_swap_cgroup(ent)) {
		ret = MC_TARGET_SWAP;
		if (target)
			target->ent = ent;
	}
	return ret;
}

static int mem_cgroup_count_precharge_pte_range(pmd_t *pmd,
					unsigned long addr, unsigned long end,
					struct mm_walk *walk)
{
	struct vm_area_struct *vma = walk->private;
	pte_t *pte;
	spinlock_t *ptl;

	VM_BUG_ON(pmd_trans_huge(*pmd));
	pte = pte_offset_map_lock(vma->vm_mm, pmd, addr, &ptl);
	for (; addr != end; pte++, addr += PAGE_SIZE)
		if (is_target_pte_for_mc(vma, addr, *pte, NULL))
			mc.precharge++;	/* increment precharge temporarily */
	pte_unmap_unlock(pte - 1, ptl);
	cond_resched();

	return 0;
}

static unsigned long mem_cgroup_count_precharge(struct mm_struct *mm)
{
	unsigned long precharge;
	struct vm_area_struct *vma;

	down_read(&mm->mmap_sem);
	for (vma = mm->mmap; vma; vma = vma->vm_next) {
		struct mm_walk mem_cgroup_count_precharge_walk = {
			.pmd_entry = mem_cgroup_count_precharge_pte_range,
			.mm = mm,
			.private = vma,
		};
		if (is_vm_hugetlb_page(vma))
			continue;
		walk_page_range(vma->vm_start, vma->vm_end,
					&mem_cgroup_count_precharge_walk);
	}
	up_read(&mm->mmap_sem);

	precharge = mc.precharge;
	mc.precharge = 0;

	return precharge;
}

static int mem_cgroup_precharge_mc(struct mm_struct *mm)
{
	unsigned long precharge = mem_cgroup_count_precharge(mm);

	VM_BUG_ON(mc.moving_task);
	mc.moving_task = current;
	return mem_cgroup_do_precharge(precharge);
}

/* cancels all extra charges on mc.from and mc.to, and wakes up all waiters. */
static void __mem_cgroup_clear_mc(void)
{
	struct mem_cgroup *from = mc.from;
	struct mem_cgroup *to = mc.to;

	/* we must uncharge all the leftover precharges from mc.to */
	if (mc.precharge) {
		__mem_cgroup_cancel_charge(mc.to, mc.precharge);
		mc.precharge = 0;
	}
	/*
	 * we didn't uncharge from mc.from at mem_cgroup_move_account(), so
	 * we must uncharge here.
	 */
	if (mc.moved_charge) {
		__mem_cgroup_cancel_charge(mc.from, mc.moved_charge);
		mc.moved_charge = 0;
	}
	/* we must fixup refcnts and charges */
	if (mc.moved_swap) {
		/* uncharge swap account from the old cgroup */
		if (!mem_cgroup_is_root(mc.from))
			res_counter_uncharge(&mc.from->memsw,
						PAGE_SIZE * mc.moved_swap);
		__mem_cgroup_put(mc.from, mc.moved_swap);

		if (!mem_cgroup_is_root(mc.to)) {
			/*
			 * we charged both to->res and to->memsw, so we should
			 * uncharge to->res.
			 */
			res_counter_uncharge(&mc.to->res,
						PAGE_SIZE * mc.moved_swap);
		}
		/* we've already done mem_cgroup_get(mc.to) */
		mc.moved_swap = 0;
	}
	memcg_oom_recover(from);
	memcg_oom_recover(to);
	wake_up_all(&mc.waitq);
}

static void mem_cgroup_clear_mc(void)
{
	struct mem_cgroup *from = mc.from;

	/*
	 * we must clear moving_task before waking up waiters at the end of
	 * task migration.
	 */
	mc.moving_task = NULL;
	__mem_cgroup_clear_mc();
	spin_lock(&mc.lock);
	mc.from = NULL;
	mc.to = NULL;
	spin_unlock(&mc.lock);
	mem_cgroup_end_move(from);
}

static int mem_cgroup_can_attach(struct cgroup_subsys *ss,
				struct cgroup *cgroup,
				struct task_struct *p,
				bool threadgroup)
{
	int ret = 0;
	struct mem_cgroup *mem = mem_cgroup_from_cont(cgroup);

	if (mem->move_charge_at_immigrate) {
		struct mm_struct *mm;
		struct mem_cgroup *from = mem_cgroup_from_task(p);

		VM_BUG_ON(from == mem);

		mm = get_task_mm(p);
		if (!mm)
			return 0;
		/* We move charges only when we move a owner of the mm */
		if (mm->owner == p) {
			VM_BUG_ON(mc.from);
			VM_BUG_ON(mc.to);
			VM_BUG_ON(mc.precharge);
			VM_BUG_ON(mc.moved_charge);
			VM_BUG_ON(mc.moved_swap);
			mem_cgroup_start_move(from);
			spin_lock(&mc.lock);
			mc.from = from;
			mc.to = mem;
			spin_unlock(&mc.lock);
			/* We set mc.moving_task later */

			ret = mem_cgroup_precharge_mc(mm);
			if (ret)
				mem_cgroup_clear_mc();
		}
		mmput(mm);
	}
	return ret;
}

static void mem_cgroup_cancel_attach(struct cgroup_subsys *ss,
				struct cgroup *cgroup,
				struct task_struct *p,
				bool threadgroup)
{
	mem_cgroup_clear_mc();
}

static int mem_cgroup_move_charge_pte_range(pmd_t *pmd,
				unsigned long addr, unsigned long end,
				struct mm_walk *walk)
{
	int ret = 0;
	struct vm_area_struct *vma = walk->private;
	pte_t *pte;
	spinlock_t *ptl;

retry:
	VM_BUG_ON(pmd_trans_huge(*pmd));
	pte = pte_offset_map_lock(vma->vm_mm, pmd, addr, &ptl);
	for (; addr != end; addr += PAGE_SIZE) {
		pte_t ptent = *(pte++);
		union mc_target target;
		int type;
		struct page *page;
		struct page_cgroup *pc;
		swp_entry_t ent;

		if (!mc.precharge)
			break;

		type = is_target_pte_for_mc(vma, addr, ptent, &target);
		switch (type) {
		case MC_TARGET_PAGE:
			page = target.page;
			if (isolate_lru_page(page))
				goto put;
			pc = lookup_page_cgroup(page);
			if (!mem_cgroup_move_account(pc,
					mc.from, mc.to, false, PAGE_SIZE)) {
				mc.precharge--;
				/* we uncharge from mc.from later. */
				mc.moved_charge++;
			}
			putback_lru_page(page);
put:			/* is_target_pte_for_mc() gets the page */
			put_page(page);
			break;
		case MC_TARGET_SWAP:
			ent = target.ent;
			if (!mem_cgroup_move_swap_account(ent,
						mc.from, mc.to, false)) {
				mc.precharge--;
				/* we fixup refcnts and charges later. */
				mc.moved_swap++;
			}
			break;
		default:
			break;
		}
	}
	pte_unmap_unlock(pte - 1, ptl);
	cond_resched();

	if (addr != end) {
		/*
		 * We have consumed all precharges we got in can_attach().
		 * We try charge one by one, but don't do any additional
		 * charges to mc.to if we have failed in charge once in attach()
		 * phase.
		 */
		ret = mem_cgroup_do_precharge(1);
		if (!ret)
			goto retry;
	}

	return ret;
}

static void mem_cgroup_move_charge(struct mm_struct *mm)
{
	struct vm_area_struct *vma;

	lru_add_drain_all();
retry:
	if (unlikely(!down_read_trylock(&mm->mmap_sem))) {
		/*
		 * Someone who are holding the mmap_sem might be waiting in
		 * waitq. So we cancel all extra charges, wake up all waiters,
		 * and retry. Because we cancel precharges, we might not be able
		 * to move enough charges, but moving charge is a best-effort
		 * feature anyway, so it wouldn't be a big problem.
		 */
		__mem_cgroup_clear_mc();
		cond_resched();
		goto retry;
	}
	for (vma = mm->mmap; vma; vma = vma->vm_next) {
		int ret;
		struct mm_walk mem_cgroup_move_charge_walk = {
			.pmd_entry = mem_cgroup_move_charge_pte_range,
			.mm = mm,
			.private = vma,
		};
		if (is_vm_hugetlb_page(vma))
			continue;
		ret = walk_page_range(vma->vm_start, vma->vm_end,
						&mem_cgroup_move_charge_walk);
		if (ret)
			/*
			 * means we have consumed all precharges and failed in
			 * doing additional charge. Just abandon here.
			 */
			break;
	}
	up_read(&mm->mmap_sem);
}

static void mem_cgroup_move_task(struct cgroup_subsys *ss,
				struct cgroup *cont,
				struct cgroup *old_cont,
				struct task_struct *p,
				bool threadgroup)
{
	struct mm_struct *mm;

	if (!mc.to)
		/* no need to move charge */
		return;

	mm = get_task_mm(p);
	if (mm) {
		mem_cgroup_move_charge(mm);
		mmput(mm);
	}
	mem_cgroup_clear_mc();
}
#else	/* !CONFIG_MMU */
static int mem_cgroup_can_attach(struct cgroup_subsys *ss,
				struct cgroup *cgroup,
				struct task_struct *p,
				bool threadgroup)
{
	return 0;
}
static void mem_cgroup_cancel_attach(struct cgroup_subsys *ss,
				struct cgroup *cgroup,
				struct task_struct *p,
				bool threadgroup)
{
}
static void mem_cgroup_move_task(struct cgroup_subsys *ss,
				struct cgroup *cont,
				struct cgroup *old_cont,
				struct task_struct *p,
				bool threadgroup)
{
}
#endif

struct cgroup_subsys mem_cgroup_subsys = {
	.name = "memory",
	.subsys_id = mem_cgroup_subsys_id,
	.create = mem_cgroup_create,
	.pre_destroy = mem_cgroup_pre_destroy,
	.destroy = mem_cgroup_destroy,
	.populate = mem_cgroup_populate,
	.can_attach = mem_cgroup_can_attach,
	.cancel_attach = mem_cgroup_cancel_attach,
	.attach = mem_cgroup_move_task,
	.early_init = 0,
	.use_id = 1,
};

#ifdef CONFIG_CGROUP_MEM_RES_CTLR_SWAP
static int __init enable_swap_account(char *s)
{
	/* consider enabled if no parameter or 1 is given */
	if (!(*s) || !strcmp(s, "=1"))
		really_do_swap_account = 1;
	else if (!strcmp(s, "=0"))
		really_do_swap_account = 0;
	return 1;
}
__setup("swapaccount", enable_swap_account);

static int __init disable_swap_account(char *s)
{
<<<<<<< HEAD
=======
	printk_once("noswapaccount is deprecated and will be removed in 2.6.40. Use swapaccount=0 instead\n");
>>>>>>> b79f924c
	enable_swap_account("=0");
	return 1;
}
__setup("noswapaccount", disable_swap_account);
#endif<|MERGE_RESOLUTION|>--- conflicted
+++ resolved
@@ -5070,10 +5070,7 @@
 
 static int __init disable_swap_account(char *s)
 {
-<<<<<<< HEAD
-=======
 	printk_once("noswapaccount is deprecated and will be removed in 2.6.40. Use swapaccount=0 instead\n");
->>>>>>> b79f924c
 	enable_swap_account("=0");
 	return 1;
 }
