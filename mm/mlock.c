--- conflicted
+++ resolved
@@ -298,36 +298,12 @@
 	 * folio_test_clear_mlocked(folio) must be left to __munlock_folio(),
 	 * which will check whether the folio is multiply mlocked.
 	 */
-<<<<<<< HEAD
-	pte = get_locked_pte(vma->vm_mm, start,	&ptl);
-	/* Make sure we do not cross the page table boundary */
-	end = pgd_addr_end(start, end);
-	end = p4d_addr_end(start, end);
-	end = pud_addr_end(start, end);
-	end = pmd_addr_end(start, end);
-
-	/* The page next to the pinned page is the first we will try to get */
-	start += PAGE_SIZE;
-	while (start < end) {
-		struct page *page = NULL;
-		pte++;
-		if (pte_present(*pte))
-			page = vm_normal_page(vma, start, *pte);
-		/*
-		 * Break if page could not be obtained or the page's node+zone does not
-		 * match
-		 */
-		if (!page || is_zone_device_page(page) ||
-		    page_zone(page) != zone)
-			break;
-=======
 	folio_get(folio);
 	if (!folio_batch_add(fbatch, folio) ||
 	    folio_test_large(folio) || lru_cache_disabled())
 		mlock_folio_batch(fbatch);
 	local_unlock(&mlock_fbatch.lock);
 }
->>>>>>> eb3cdb58
 
 static int mlock_pte_range(pmd_t *pmd, unsigned long addr,
 			   unsigned long end, struct mm_walk *walk)
@@ -406,58 +382,6 @@
 		newflags |= VM_IO;
 	vm_flags_reset_once(vma, newflags);
 
-<<<<<<< HEAD
-		pagevec_init(&pvec);
-		/*
-		 * Although FOLL_DUMP is intended for get_dump_page(),
-		 * it just so happens that its special treatment of the
-		 * ZERO_PAGE (returning an error instead of doing get_page)
-		 * suits munlock very well (and if somehow an abnormal page
-		 * has sneaked into the range, we won't oops here: great).
-		 */
-		page = follow_page(vma, start, FOLL_GET | FOLL_DUMP);
-
-		if (page && !IS_ERR(page) && !is_zone_device_page(page)) {
-			if (PageTransTail(page)) {
-				VM_BUG_ON_PAGE(PageMlocked(page), page);
-				put_page(page); /* follow_page_mask() */
-			} else if (PageTransHuge(page)) {
-				lock_page(page);
-				/*
-				 * Any THP page found by follow_page_mask() may
-				 * have gotten split before reaching
-				 * munlock_vma_page(), so we need to compute
-				 * the page_mask here instead.
-				 */
-				page_mask = munlock_vma_page(page);
-				unlock_page(page);
-				put_page(page); /* follow_page_mask() */
-			} else {
-				/*
-				 * Non-huge pages are handled in batches via
-				 * pagevec. The pin from follow_page_mask()
-				 * prevents them from collapsing by THP.
-				 */
-				pagevec_add(&pvec, page);
-				zone = page_zone(page);
-
-				/*
-				 * Try to fill the rest of pagevec using fast
-				 * pte walk. This will also update start to
-				 * the next page to process. Then munlock the
-				 * pagevec.
-				 */
-				start = __munlock_pagevec_fill(&pvec, vma,
-						zone, start, end);
-				__munlock_pagevec(&pvec, zone);
-				goto next;
-			}
-		}
-		page_increm = 1 + page_mask;
-		start += page_increm * PAGE_SIZE;
-next:
-		cond_resched();
-=======
 	lru_add_drain();
 	walk_page_range(vma->vm_mm, start, end, &mlock_walk_ops, NULL);
 	lru_add_drain();
@@ -465,7 +389,6 @@
 	if (newflags & VM_IO) {
 		newflags &= ~VM_IO;
 		vm_flags_reset_once(vma, newflags);
->>>>>>> eb3cdb58
 	}
 }
 
