#include <linux/gfp.h>
#include <linux/highmem.h>
#include <linux/kernel.h>
#include <linux/mmdebug.h>
#include <linux/mm_types.h>
#include <linux/pagemap.h>
#include <linux/rcupdate.h>
#include <linux/smp.h>
#include <linux/swap.h>

#include <asm/pgalloc.h>
#include <asm/tlb.h>

#ifndef CONFIG_MMU_GATHER_NO_GATHER

static bool tlb_next_batch(struct mmu_gather *tlb)
{
	struct mmu_gather_batch *batch;

	batch = tlb->active;
	if (batch->next) {
		tlb->active = batch->next;
		return true;
	}

	if (tlb->batch_count == MAX_GATHER_BATCH_COUNT)
		return false;

	batch = (void *)__get_free_pages(GFP_NOWAIT | __GFP_NOWARN, 0);
	if (!batch)
		return false;

	tlb->batch_count++;
	batch->next = NULL;
	batch->nr   = 0;
	batch->max  = MAX_GATHER_BATCH;

	tlb->active->next = batch;
	tlb->active = batch;

	return true;
}

static void tlb_batch_pages_flush(struct mmu_gather *tlb)
{
	struct mmu_gather_batch *batch;

	for (batch = &tlb->local; batch && batch->nr; batch = batch->next) {
		free_pages_and_swap_cache(batch->pages, batch->nr);
		batch->nr = 0;
	}
	tlb->active = &tlb->local;
}

static void tlb_batch_list_free(struct mmu_gather *tlb)
{
	struct mmu_gather_batch *batch, *next;

	for (batch = tlb->local.next; batch; batch = next) {
		next = batch->next;
		free_pages((unsigned long)batch, 0);
	}
	tlb->local.next = NULL;
}

bool __tlb_remove_page_size(struct mmu_gather *tlb, struct page *page, int page_size)
{
	struct mmu_gather_batch *batch;

	VM_BUG_ON(!tlb->end);

#ifdef CONFIG_MMU_GATHER_PAGE_SIZE
	VM_WARN_ON(tlb->page_size != page_size);
#endif

	batch = tlb->active;
	/*
	 * Add the page and check if we are full. If so
	 * force a flush.
	 */
	batch->pages[batch->nr++] = page;
	if (batch->nr == batch->max) {
		if (!tlb_next_batch(tlb))
			return true;
		batch = tlb->active;
	}
	VM_BUG_ON_PAGE(batch->nr > batch->max, page);

	return false;
}

#endif /* MMU_GATHER_NO_GATHER */

#ifdef CONFIG_MMU_GATHER_TABLE_FREE

static void __tlb_remove_table_free(struct mmu_table_batch *batch)
{
	int i;

	for (i = 0; i < batch->nr; i++)
		__tlb_remove_table(batch->tables[i]);

	free_page((unsigned long)batch);
}

#ifdef CONFIG_MMU_GATHER_RCU_TABLE_FREE

/*
 * Semi RCU freeing of the page directories.
 *
 * This is needed by some architectures to implement software pagetable walkers.
 *
 * gup_fast() and other software pagetable walkers do a lockless page-table
 * walk and therefore needs some synchronization with the freeing of the page
 * directories. The chosen means to accomplish that is by disabling IRQs over
 * the walk.
 *
 * Architectures that use IPIs to flush TLBs will then automagically DTRT,
 * since we unlink the page, flush TLBs, free the page. Since the disabling of
 * IRQs delays the completion of the TLB flush we can never observe an already
 * freed page.
 *
 * Architectures that do not have this (PPC) need to delay the freeing by some
 * other means, this is that means.
 *
 * What we do is batch the freed directory pages (tables) and RCU free them.
 * We use the sched RCU variant, as that guarantees that IRQ/preempt disabling
 * holds off grace periods.
 *
 * However, in order to batch these pages we need to allocate storage, this
 * allocation is deep inside the MM code and can thus easily fail on memory
 * pressure. To guarantee progress we fall back to single table freeing, see
 * the implementation of tlb_remove_table_one().
 *
 */
<<<<<<< HEAD
static inline void tlb_table_invalidate(struct mmu_gather *tlb)
{
	if (tlb_needs_table_invalidate()) {
		/*
		 * Invalidate page-table caches used by hardware walkers. Then
		 * we still need to RCU-sched wait while freeing the pages
		 * because software walkers can still be in-flight.
		 */
		tlb_flush_mmu_tlbonly(tlb);
	}
}
=======
>>>>>>> 7117be3f

static void tlb_remove_table_smp_sync(void *arg)
{
	/* Simply deliver the interrupt */
}

static void tlb_remove_table_sync_one(void)
{
	/*
	 * This isn't an RCU grace period and hence the page-tables cannot be
	 * assumed to be actually RCU-freed.
	 *
	 * It is however sufficient for software page-table walkers that rely on
	 * IRQ disabling.
	 */
	smp_call_function(tlb_remove_table_smp_sync, NULL, 1);
}

static void tlb_remove_table_rcu(struct rcu_head *head)
{
	__tlb_remove_table_free(container_of(head, struct mmu_table_batch, rcu));
}

static void tlb_remove_table_free(struct mmu_table_batch *batch)
{
	call_rcu(&batch->rcu, tlb_remove_table_rcu);
}

#else /* !CONFIG_MMU_GATHER_RCU_TABLE_FREE */

static void tlb_remove_table_sync_one(void) { }

static void tlb_remove_table_free(struct mmu_table_batch *batch)
{
	__tlb_remove_table_free(batch);
}

#endif /* CONFIG_MMU_GATHER_RCU_TABLE_FREE */

/*
 * If we want tlb_remove_table() to imply TLB invalidates.
 */
static inline void tlb_table_invalidate(struct mmu_gather *tlb)
{
	if (tlb_needs_table_invalidate()) {
		/*
		 * Invalidate page-table caches used by hardware walkers. Then
		 * we still need to RCU-sched wait while freeing the pages
		 * because software walkers can still be in-flight.
		 */
		tlb_flush_mmu_tlbonly(tlb);
	}
}

static void tlb_remove_table_one(void *table)
{
	tlb_remove_table_sync_one();
	__tlb_remove_table(table);
}

static void tlb_table_flush(struct mmu_gather *tlb)
{
	struct mmu_table_batch **batch = &tlb->batch;

	if (*batch) {
		tlb_table_invalidate(tlb);
		tlb_remove_table_free(*batch);
		*batch = NULL;
	}
}

void tlb_remove_table(struct mmu_gather *tlb, void *table)
{
	struct mmu_table_batch **batch = &tlb->batch;

	if (*batch == NULL) {
		*batch = (struct mmu_table_batch *)__get_free_page(GFP_NOWAIT | __GFP_NOWARN);
		if (*batch == NULL) {
			tlb_table_invalidate(tlb);
			tlb_remove_table_one(table);
			return;
		}
		(*batch)->nr = 0;
	}

	(*batch)->tables[(*batch)->nr++] = table;
	if ((*batch)->nr == MAX_TABLE_BATCH)
		tlb_table_flush(tlb);
}

static inline void tlb_table_init(struct mmu_gather *tlb)
{
	tlb->batch = NULL;
}

#else /* !CONFIG_MMU_GATHER_TABLE_FREE */

static inline void tlb_table_flush(struct mmu_gather *tlb) { }
static inline void tlb_table_init(struct mmu_gather *tlb) { }

#endif /* CONFIG_MMU_GATHER_TABLE_FREE */

static void tlb_flush_mmu_free(struct mmu_gather *tlb)
{
	tlb_table_flush(tlb);
#ifndef CONFIG_MMU_GATHER_NO_GATHER
	tlb_batch_pages_flush(tlb);
#endif
}

void tlb_flush_mmu(struct mmu_gather *tlb)
{
	tlb_flush_mmu_tlbonly(tlb);
	tlb_flush_mmu_free(tlb);
}

/**
 * tlb_gather_mmu - initialize an mmu_gather structure for page-table tear-down
 * @tlb: the mmu_gather structure to initialize
 * @mm: the mm_struct of the target address space
 * @start: start of the region that will be removed from the page-table
 * @end: end of the region that will be removed from the page-table
 *
 * Called to initialize an (on-stack) mmu_gather structure for page-table
 * tear-down from @mm. The @start and @end are set to 0 and -1
 * respectively when @mm is without users and we're going to destroy
 * the full address space (exit/execve).
 */
void tlb_gather_mmu(struct mmu_gather *tlb, struct mm_struct *mm,
			unsigned long start, unsigned long end)
{
	tlb->mm = mm;

	/* Is it from 0 to ~0? */
	tlb->fullmm     = !(start | (end+1));

#ifndef CONFIG_MMU_GATHER_NO_GATHER
	tlb->need_flush_all = 0;
	tlb->local.next = NULL;
	tlb->local.nr   = 0;
	tlb->local.max  = ARRAY_SIZE(tlb->__pages);
	tlb->active     = &tlb->local;
	tlb->batch_count = 0;
#endif

	tlb_table_init(tlb);
#ifdef CONFIG_MMU_GATHER_PAGE_SIZE
	tlb->page_size = 0;
#endif

	__tlb_reset_range(tlb);
	inc_tlb_flush_pending(tlb->mm);
}

/**
 * tlb_finish_mmu - finish an mmu_gather structure
 * @tlb: the mmu_gather structure to finish
 * @start: start of the region that will be removed from the page-table
 * @end: end of the region that will be removed from the page-table
 *
 * Called at the end of the shootdown operation to free up any resources that
 * were required.
 */
void tlb_finish_mmu(struct mmu_gather *tlb,
		unsigned long start, unsigned long end)
{
	/*
	 * If there are parallel threads are doing PTE changes on same range
	 * under non-exclusive lock (e.g., mmap_sem read-side) but defer TLB
	 * flush by batching, one thread may end up seeing inconsistent PTEs
	 * and result in having stale TLB entries.  So flush TLB forcefully
	 * if we detect parallel PTE batching threads.
	 *
	 * However, some syscalls, e.g. munmap(), may free page tables, this
	 * needs force flush everything in the given range. Otherwise this
	 * may result in having stale TLB entries for some architectures,
	 * e.g. aarch64, that could specify flush what level TLB.
	 */
	if (mm_tlb_flush_nested(tlb->mm)) {
		/*
		 * The aarch64 yields better performance with fullmm by
		 * avoiding multiple CPUs spamming TLBI messages at the
		 * same time.
		 *
		 * On x86 non-fullmm doesn't yield significant difference
		 * against fullmm.
		 */
		tlb->fullmm = 1;
		__tlb_reset_range(tlb);
		tlb->freed_tables = 1;
	}

	tlb_flush_mmu(tlb);

#ifndef CONFIG_MMU_GATHER_NO_GATHER
	tlb_batch_list_free(tlb);
#endif
	dec_tlb_flush_pending(tlb->mm);
}<|MERGE_RESOLUTION|>--- conflicted
+++ resolved
@@ -133,20 +133,6 @@
  * the implementation of tlb_remove_table_one().
  *
  */
-<<<<<<< HEAD
-static inline void tlb_table_invalidate(struct mmu_gather *tlb)
-{
-	if (tlb_needs_table_invalidate()) {
-		/*
-		 * Invalidate page-table caches used by hardware walkers. Then
-		 * we still need to RCU-sched wait while freeing the pages
-		 * because software walkers can still be in-flight.
-		 */
-		tlb_flush_mmu_tlbonly(tlb);
-	}
-}
-=======
->>>>>>> 7117be3f
 
 static void tlb_remove_table_smp_sync(void *arg)
 {
