--- conflicted
+++ resolved
@@ -56,28 +56,6 @@
 {
 	struct mmu_gather_batch *batch, *next;
 
-<<<<<<< HEAD
-	if (force) {
-		/*
-		 * The aarch64 yields better performance with fullmm by
-		 * avoiding multiple CPUs spamming TLBI messages at the
-		 * same time.
-		 *
-		 * On x86 non-fullmm doesn't yield significant difference
-		 * against fullmm.
-		 */
-		tlb->fullmm = 1;
-		__tlb_reset_range(tlb);
-		tlb->freed_tables = 1;
-	}
-
-	tlb_flush_mmu(tlb);
-
-	/* keep the page table cache within bounds */
-	check_pgt_cache();
-
-=======
->>>>>>> c59c1e66
 	for (batch = tlb->local.next; batch; batch = next) {
 		next = batch->next;
 		free_pages((unsigned long)batch, 0);
