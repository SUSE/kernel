--- conflicted
+++ resolved
@@ -226,16 +226,6 @@
 	 */
 	if (PageBuddy(page)) {
 		order = buddy_order(page);
-<<<<<<< HEAD
-		if (order >= pageblock_order && order < MAX_ORDER - 1) {
-			pfn = page_to_pfn(page);
-			buddy_pfn = __find_buddy_pfn(pfn, order);
-			buddy = page + (buddy_pfn - pfn);
-
-			if (!is_migrate_isolate_page(buddy)) {
-				__isolate_free_page(page, order);
-				isolated_page = true;
-=======
 		if (order >= pageblock_order && order < MAX_ORDER) {
 			buddy = find_buddy_page_pfn(page, page_to_pfn(page),
 						    order, NULL);
@@ -247,7 +237,6 @@
 				 * apply here.
 				 */
 				VM_WARN_ON(!isolated_page);
->>>>>>> eb3cdb58
 			}
 		}
 	}
