// SPDX-License-Identifier: GPL-2.0
/*
 *  Copyright (C) 1991, 1992, 1993, 1994  Linus Torvalds
 *
 *  Swap reorganised 29.12.95, Stephen Tweedie.
 *  kswapd added: 7.1.96  sct
 *  Removed kswapd_ctl limits, and swap out as many pages as needed
 *  to bring the system back to freepages.high: 2.4.97, Rik van Riel.
 *  Zone aware kswapd started 02/00, Kanoj Sarcar (kanoj@sgi.com).
 *  Multiqueue VM started 5.8.00, Rik van Riel.
 */

#define pr_fmt(fmt) KBUILD_MODNAME ": " fmt

#include <linux/mm.h>
#include <linux/sched/mm.h>
#include <linux/module.h>
#include <linux/gfp.h>
#include <linux/kernel_stat.h>
#include <linux/swap.h>
#include <linux/pagemap.h>
#include <linux/init.h>
#include <linux/highmem.h>
#include <linux/vmpressure.h>
#include <linux/vmstat.h>
#include <linux/file.h>
#include <linux/writeback.h>
#include <linux/blkdev.h>
#include <linux/buffer_head.h>	/* for buffer_heads_over_limit */
#include <linux/mm_inline.h>
#include <linux/backing-dev.h>
#include <linux/rmap.h>
#include <linux/topology.h>
#include <linux/cpu.h>
#include <linux/cpuset.h>
#include <linux/compaction.h>
#include <linux/notifier.h>
#include <linux/delay.h>
#include <linux/kthread.h>
#include <linux/freezer.h>
#include <linux/memcontrol.h>
#include <linux/migrate.h>
#include <linux/delayacct.h>
#include <linux/sysctl.h>
#include <linux/memory-tiers.h>
#include <linux/oom.h>
#include <linux/pagevec.h>
#include <linux/prefetch.h>
#include <linux/printk.h>
#include <linux/dax.h>
#include <linux/psi.h>
#include <linux/pagewalk.h>
#include <linux/shmem_fs.h>
#include <linux/ctype.h>
#include <linux/debugfs.h>
#include <linux/khugepaged.h>
#include <linux/rculist_nulls.h>
#include <linux/random.h>
#include <linux/mmu_notifier.h>

#include <asm/tlbflush.h>
#include <asm/div64.h>

#include <linux/swapops.h>
#include <linux/balloon_compaction.h>
#include <linux/sched/sysctl.h>

#include "internal.h"
#include "swap.h"

#define CREATE_TRACE_POINTS
#include <trace/events/vmscan.h>

struct scan_control {
	/* How many pages shrink_list() should reclaim */
	unsigned long nr_to_reclaim;

	/*
	 * Nodemask of nodes allowed by the caller. If NULL, all nodes
	 * are scanned.
	 */
	nodemask_t	*nodemask;

	/*
	 * The memory cgroup that hit its limit and as a result is the
	 * primary target of this reclaim invocation.
	 */
	struct mem_cgroup *target_mem_cgroup;

	/*
	 * Scan pressure balancing between anon and file LRUs
	 */
	unsigned long	anon_cost;
	unsigned long	file_cost;

#ifdef CONFIG_MEMCG
	/* Swappiness value for proactive reclaim. Always use sc_swappiness()! */
	int *proactive_swappiness;
#endif

	/* Can active folios be deactivated as part of reclaim? */
#define DEACTIVATE_ANON 1
#define DEACTIVATE_FILE 2
	unsigned int may_deactivate:2;
	unsigned int force_deactivate:1;
	unsigned int skipped_deactivate:1;

	/* Writepage batching in laptop mode; RECLAIM_WRITE */
	unsigned int may_writepage:1;

	/* Can mapped folios be reclaimed? */
	unsigned int may_unmap:1;

	/* Can folios be swapped as part of reclaim? */
	unsigned int may_swap:1;

	/* Not allow cache_trim_mode to be turned on as part of reclaim? */
	unsigned int no_cache_trim_mode:1;

	/* Has cache_trim_mode failed at least once? */
	unsigned int cache_trim_mode_failed:1;

	/* Proactive reclaim invoked by userspace through memory.reclaim */
	unsigned int proactive:1;

	/*
	 * Cgroup memory below memory.low is protected as long as we
	 * don't threaten to OOM. If any cgroup is reclaimed at
	 * reduced force or passed over entirely due to its memory.low
	 * setting (memcg_low_skipped), and nothing is reclaimed as a
	 * result, then go back for one more cycle that reclaims the protected
	 * memory (memcg_low_reclaim) to avert OOM.
	 */
	unsigned int memcg_low_reclaim:1;
	unsigned int memcg_low_skipped:1;

	/* Shared cgroup tree walk failed, rescan the whole tree */
	unsigned int memcg_full_walk:1;

	unsigned int hibernation_mode:1;

	/* One of the zones is ready for compaction */
	unsigned int compaction_ready:1;

	/* There is easily reclaimable cold cache in the current node */
	unsigned int cache_trim_mode:1;

	/* The file folios on the current node are dangerously low */
	unsigned int file_is_tiny:1;

	/* Always discard instead of demoting to lower tier memory */
	unsigned int no_demotion:1;

	/* Allocation order */
	s8 order;

	/* Scan (total_size >> priority) pages at once */
	s8 priority;

	/* The highest zone to isolate folios for reclaim from */
	s8 reclaim_idx;

	/* This context's GFP mask */
	gfp_t gfp_mask;

	/* Incremented by the number of inactive pages that were scanned */
	unsigned long nr_scanned;

	/* Number of pages freed so far during a call to shrink_zones() */
	unsigned long nr_reclaimed;

	struct {
		unsigned int dirty;
		unsigned int unqueued_dirty;
		unsigned int congested;
		unsigned int writeback;
		unsigned int immediate;
		unsigned int file_taken;
		unsigned int taken;
	} nr;

	/* for recording the reclaimed slab by now */
	struct reclaim_state reclaim_state;
};

#ifdef ARCH_HAS_PREFETCHW
#define prefetchw_prev_lru_folio(_folio, _base, _field)			\
	do {								\
		if ((_folio)->lru.prev != _base) {			\
			struct folio *prev;				\
									\
			prev = lru_to_folio(&(_folio->lru));		\
			prefetchw(&prev->_field);			\
		}							\
	} while (0)
#else
#define prefetchw_prev_lru_folio(_folio, _base, _field) do { } while (0)
#endif

/*
 * From 0 .. MAX_SWAPPINESS.  Higher means more swappy.
 */
int vm_swappiness = 60;

#ifdef CONFIG_MEMCG

/* Returns true for reclaim through cgroup limits or cgroup interfaces. */
static bool cgroup_reclaim(struct scan_control *sc)
{
	return sc->target_mem_cgroup;
}

/*
 * Returns true for reclaim on the root cgroup. This is true for direct
 * allocator reclaim and reclaim through cgroup interfaces on the root cgroup.
 */
static bool root_reclaim(struct scan_control *sc)
{
	return !sc->target_mem_cgroup || mem_cgroup_is_root(sc->target_mem_cgroup);
}

/**
 * writeback_throttling_sane - is the usual dirty throttling mechanism available?
 * @sc: scan_control in question
 *
 * The normal page dirty throttling mechanism in balance_dirty_pages() is
 * completely broken with the legacy memcg and direct stalling in
 * shrink_folio_list() is used for throttling instead, which lacks all the
 * niceties such as fairness, adaptive pausing, bandwidth proportional
 * allocation and configurability.
 *
 * This function tests whether the vmscan currently in progress can assume
 * that the normal dirty throttling mechanism is operational.
 */
static bool writeback_throttling_sane(struct scan_control *sc)
{
	if (!cgroup_reclaim(sc))
		return true;
#ifdef CONFIG_CGROUP_WRITEBACK
	if (cgroup_subsys_on_dfl(memory_cgrp_subsys))
		return true;
#endif
	return false;
}

static int sc_swappiness(struct scan_control *sc, struct mem_cgroup *memcg)
{
	if (sc->proactive && sc->proactive_swappiness)
		return *sc->proactive_swappiness;
	return mem_cgroup_swappiness(memcg);
}
#else
static bool cgroup_reclaim(struct scan_control *sc)
{
	return false;
}

static bool root_reclaim(struct scan_control *sc)
{
	return true;
}

static bool writeback_throttling_sane(struct scan_control *sc)
{
	return true;
}

static int sc_swappiness(struct scan_control *sc, struct mem_cgroup *memcg)
{
	return READ_ONCE(vm_swappiness);
}
#endif

static void set_task_reclaim_state(struct task_struct *task,
				   struct reclaim_state *rs)
{
	/* Check for an overwrite */
	WARN_ON_ONCE(rs && task->reclaim_state);

	/* Check for the nulling of an already-nulled member */
	WARN_ON_ONCE(!rs && !task->reclaim_state);

	task->reclaim_state = rs;
}

/*
 * flush_reclaim_state(): add pages reclaimed outside of LRU-based reclaim to
 * scan_control->nr_reclaimed.
 */
static void flush_reclaim_state(struct scan_control *sc)
{
	/*
	 * Currently, reclaim_state->reclaimed includes three types of pages
	 * freed outside of vmscan:
	 * (1) Slab pages.
	 * (2) Clean file pages from pruned inodes (on highmem systems).
	 * (3) XFS freed buffer pages.
	 *
	 * For all of these cases, we cannot universally link the pages to a
	 * single memcg. For example, a memcg-aware shrinker can free one object
	 * charged to the target memcg, causing an entire page to be freed.
	 * If we count the entire page as reclaimed from the memcg, we end up
	 * overestimating the reclaimed amount (potentially under-reclaiming).
	 *
	 * Only count such pages for global reclaim to prevent under-reclaiming
	 * from the target memcg; preventing unnecessary retries during memcg
	 * charging and false positives from proactive reclaim.
	 *
	 * For uncommon cases where the freed pages were actually mostly
	 * charged to the target memcg, we end up underestimating the reclaimed
	 * amount. This should be fine. The freed pages will be uncharged
	 * anyway, even if they are not counted here properly, and we will be
	 * able to make forward progress in charging (which is usually in a
	 * retry loop).
	 *
	 * We can go one step further, and report the uncharged objcg pages in
	 * memcg reclaim, to make reporting more accurate and reduce
	 * underestimation, but it's probably not worth the complexity for now.
	 */
	if (current->reclaim_state && root_reclaim(sc)) {
		sc->nr_reclaimed += current->reclaim_state->reclaimed;
		current->reclaim_state->reclaimed = 0;
	}
}

static bool can_demote(int nid, struct scan_control *sc)
{
	if (!numa_demotion_enabled)
		return false;
	if (sc && sc->no_demotion)
		return false;
	if (next_demotion_node(nid) == NUMA_NO_NODE)
		return false;

	return true;
}

static inline bool can_reclaim_anon_pages(struct mem_cgroup *memcg,
					  int nid,
					  struct scan_control *sc)
{
	if (memcg == NULL) {
		/*
		 * For non-memcg reclaim, is there
		 * space in any swap device?
		 */
		if (get_nr_swap_pages() > 0)
			return true;
	} else {
		/* Is the memcg below its swap limit? */
		if (mem_cgroup_get_nr_swap_pages(memcg) > 0)
			return true;
	}

	/*
	 * The page can not be swapped.
	 *
	 * Can it be reclaimed from this node via demotion?
	 */
	return can_demote(nid, sc);
}

/*
 * This misses isolated folios which are not accounted for to save counters.
 * As the data only determines if reclaim or compaction continues, it is
 * not expected that isolated folios will be a dominating factor.
 */
unsigned long zone_reclaimable_pages(struct zone *zone)
{
	unsigned long nr;

	nr = zone_page_state_snapshot(zone, NR_ZONE_INACTIVE_FILE) +
		zone_page_state_snapshot(zone, NR_ZONE_ACTIVE_FILE);
	if (can_reclaim_anon_pages(NULL, zone_to_nid(zone), NULL))
		nr += zone_page_state_snapshot(zone, NR_ZONE_INACTIVE_ANON) +
			zone_page_state_snapshot(zone, NR_ZONE_ACTIVE_ANON);

	return nr;
}

/**
 * lruvec_lru_size -  Returns the number of pages on the given LRU list.
 * @lruvec: lru vector
 * @lru: lru to use
 * @zone_idx: zones to consider (use MAX_NR_ZONES - 1 for the whole LRU list)
 */
static unsigned long lruvec_lru_size(struct lruvec *lruvec, enum lru_list lru,
				     int zone_idx)
{
	unsigned long size = 0;
	int zid;

	for (zid = 0; zid <= zone_idx; zid++) {
		struct zone *zone = &lruvec_pgdat(lruvec)->node_zones[zid];

		if (!managed_zone(zone))
			continue;

		if (!mem_cgroup_disabled())
			size += mem_cgroup_get_zone_lru_size(lruvec, lru, zid);
		else
			size += zone_page_state(zone, NR_ZONE_LRU_BASE + lru);
	}
	return size;
}

static unsigned long drop_slab_node(int nid)
{
	unsigned long freed = 0;
	struct mem_cgroup *memcg = NULL;

	memcg = mem_cgroup_iter(NULL, NULL, NULL);
	do {
		freed += shrink_slab(GFP_KERNEL, nid, memcg, 0);
	} while ((memcg = mem_cgroup_iter(NULL, memcg, NULL)) != NULL);

	return freed;
}

void drop_slab(void)
{
	int nid;
	int shift = 0;
	unsigned long freed;

	do {
		freed = 0;
		for_each_online_node(nid) {
			if (fatal_signal_pending(current))
				return;

			freed += drop_slab_node(nid);
		}
	} while ((freed >> shift++) > 1);
}

static int reclaimer_offset(void)
{
	BUILD_BUG_ON(PGSTEAL_DIRECT - PGSTEAL_KSWAPD !=
			PGDEMOTE_DIRECT - PGDEMOTE_KSWAPD);
	BUILD_BUG_ON(PGSTEAL_KHUGEPAGED - PGSTEAL_KSWAPD !=
			PGDEMOTE_KHUGEPAGED - PGDEMOTE_KSWAPD);
	BUILD_BUG_ON(PGSTEAL_DIRECT - PGSTEAL_KSWAPD !=
			PGSCAN_DIRECT - PGSCAN_KSWAPD);
	BUILD_BUG_ON(PGSTEAL_KHUGEPAGED - PGSTEAL_KSWAPD !=
			PGSCAN_KHUGEPAGED - PGSCAN_KSWAPD);

	if (current_is_kswapd())
		return 0;
	if (current_is_khugepaged())
		return PGSTEAL_KHUGEPAGED - PGSTEAL_KSWAPD;
	return PGSTEAL_DIRECT - PGSTEAL_KSWAPD;
}

static inline int is_page_cache_freeable(struct folio *folio)
{
	/*
	 * A freeable page cache folio is referenced only by the caller
	 * that isolated the folio, the page cache and optional filesystem
	 * private data at folio->private.
	 */
	return folio_ref_count(folio) - folio_test_private(folio) ==
		1 + folio_nr_pages(folio);
}

/*
 * We detected a synchronous write error writing a folio out.  Probably
 * -ENOSPC.  We need to propagate that into the address_space for a subsequent
 * fsync(), msync() or close().
 *
 * The tricky part is that after writepage we cannot touch the mapping: nothing
 * prevents it from being freed up.  But we have a ref on the folio and once
 * that folio is locked, the mapping is pinned.
 *
 * We're allowed to run sleeping folio_lock() here because we know the caller has
 * __GFP_FS.
 */
static void handle_write_error(struct address_space *mapping,
				struct folio *folio, int error)
{
	folio_lock(folio);
	if (folio_mapping(folio) == mapping)
		mapping_set_error(mapping, error);
	folio_unlock(folio);
}

static bool skip_throttle_noprogress(pg_data_t *pgdat)
{
	int reclaimable = 0, write_pending = 0;
	int i;

	/*
	 * If kswapd is disabled, reschedule if necessary but do not
	 * throttle as the system is likely near OOM.
	 */
	if (pgdat->kswapd_failures >= MAX_RECLAIM_RETRIES)
		return true;

	/*
	 * If there are a lot of dirty/writeback folios then do not
	 * throttle as throttling will occur when the folios cycle
	 * towards the end of the LRU if still under writeback.
	 */
	for (i = 0; i < MAX_NR_ZONES; i++) {
		struct zone *zone = pgdat->node_zones + i;

		if (!managed_zone(zone))
			continue;

		reclaimable += zone_reclaimable_pages(zone);
		write_pending += zone_page_state_snapshot(zone,
						  NR_ZONE_WRITE_PENDING);
	}
	if (2 * write_pending <= reclaimable)
		return true;

	return false;
}

void reclaim_throttle(pg_data_t *pgdat, enum vmscan_throttle_state reason)
{
	wait_queue_head_t *wqh = &pgdat->reclaim_wait[reason];
	long timeout, ret;
	DEFINE_WAIT(wait);

	/*
	 * Do not throttle user workers, kthreads other than kswapd or
	 * workqueues. They may be required for reclaim to make
	 * forward progress (e.g. journalling workqueues or kthreads).
	 */
	if (!current_is_kswapd() &&
	    current->flags & (PF_USER_WORKER|PF_KTHREAD)) {
		cond_resched();
		return;
	}

	/*
	 * These figures are pulled out of thin air.
	 * VMSCAN_THROTTLE_ISOLATED is a transient condition based on too many
	 * parallel reclaimers which is a short-lived event so the timeout is
	 * short. Failing to make progress or waiting on writeback are
	 * potentially long-lived events so use a longer timeout. This is shaky
	 * logic as a failure to make progress could be due to anything from
	 * writeback to a slow device to excessive referenced folios at the tail
	 * of the inactive LRU.
	 */
	switch(reason) {
	case VMSCAN_THROTTLE_WRITEBACK:
		timeout = HZ/10;

		if (atomic_inc_return(&pgdat->nr_writeback_throttled) == 1) {
			WRITE_ONCE(pgdat->nr_reclaim_start,
				node_page_state(pgdat, NR_THROTTLED_WRITTEN));
		}

		break;
	case VMSCAN_THROTTLE_CONGESTED:
		fallthrough;
	case VMSCAN_THROTTLE_NOPROGRESS:
		if (skip_throttle_noprogress(pgdat)) {
			cond_resched();
			return;
		}

		timeout = 1;

		break;
	case VMSCAN_THROTTLE_ISOLATED:
		timeout = HZ/50;
		break;
	default:
		WARN_ON_ONCE(1);
		timeout = HZ;
		break;
	}

	prepare_to_wait(wqh, &wait, TASK_UNINTERRUPTIBLE);
	ret = schedule_timeout(timeout);
	finish_wait(wqh, &wait);

	if (reason == VMSCAN_THROTTLE_WRITEBACK)
		atomic_dec(&pgdat->nr_writeback_throttled);

	trace_mm_vmscan_throttled(pgdat->node_id, jiffies_to_usecs(timeout),
				jiffies_to_usecs(timeout - ret),
				reason);
}

/*
 * Account for folios written if tasks are throttled waiting on dirty
 * folios to clean. If enough folios have been cleaned since throttling
 * started then wakeup the throttled tasks.
 */
void __acct_reclaim_writeback(pg_data_t *pgdat, struct folio *folio,
							int nr_throttled)
{
	unsigned long nr_written;

	node_stat_add_folio(folio, NR_THROTTLED_WRITTEN);

	/*
	 * This is an inaccurate read as the per-cpu deltas may not
	 * be synchronised. However, given that the system is
	 * writeback throttled, it is not worth taking the penalty
	 * of getting an accurate count. At worst, the throttle
	 * timeout guarantees forward progress.
	 */
	nr_written = node_page_state(pgdat, NR_THROTTLED_WRITTEN) -
		READ_ONCE(pgdat->nr_reclaim_start);

	if (nr_written > SWAP_CLUSTER_MAX * nr_throttled)
		wake_up(&pgdat->reclaim_wait[VMSCAN_THROTTLE_WRITEBACK]);
}

/* possible outcome of pageout() */
typedef enum {
	/* failed to write folio out, folio is locked */
	PAGE_KEEP,
	/* move folio to the active list, folio is locked */
	PAGE_ACTIVATE,
	/* folio has been sent to the disk successfully, folio is unlocked */
	PAGE_SUCCESS,
	/* folio is clean and locked */
	PAGE_CLEAN,
} pageout_t;

/*
 * pageout is called by shrink_folio_list() for each dirty folio.
 * Calls ->writepage().
 */
static pageout_t pageout(struct folio *folio, struct address_space *mapping,
			 struct swap_iocb **plug, struct list_head *folio_list)
{
	/*
	 * If the folio is dirty, only perform writeback if that write
	 * will be non-blocking.  To prevent this allocation from being
	 * stalled by pagecache activity.  But note that there may be
	 * stalls if we need to run get_block().  We could test
	 * PagePrivate for that.
	 *
	 * If this process is currently in __generic_file_write_iter() against
	 * this folio's queue, we can perform writeback even if that
	 * will block.
	 *
	 * If the folio is swapcache, write it back even if that would
	 * block, for some throttling. This happens by accident, because
	 * swap_backing_dev_info is bust: it doesn't reflect the
	 * congestion state of the swapdevs.  Easy to fix, if needed.
	 */
	if (!is_page_cache_freeable(folio))
		return PAGE_KEEP;
	if (!mapping) {
		/*
		 * Some data journaling orphaned folios can have
		 * folio->mapping == NULL while being dirty with clean buffers.
		 */
		if (folio_test_private(folio)) {
			if (try_to_free_buffers(folio)) {
				folio_clear_dirty(folio);
				pr_info("%s: orphaned folio\n", __func__);
				return PAGE_CLEAN;
			}
		}
		return PAGE_KEEP;
	}
	if (mapping->a_ops->writepage == NULL)
		return PAGE_ACTIVATE;

	if (folio_clear_dirty_for_io(folio)) {
		int res;
		struct writeback_control wbc = {
			.sync_mode = WB_SYNC_NONE,
			.nr_to_write = SWAP_CLUSTER_MAX,
			.range_start = 0,
			.range_end = LLONG_MAX,
			.for_reclaim = 1,
			.swap_plug = plug,
		};

		/*
		 * The large shmem folio can be split if CONFIG_THP_SWAP is
		 * not enabled or contiguous swap entries are failed to
		 * allocate.
		 */
		if (shmem_mapping(mapping) && folio_test_large(folio))
			wbc.list = folio_list;

		folio_set_reclaim(folio);
		res = mapping->a_ops->writepage(&folio->page, &wbc);
		if (res < 0)
			handle_write_error(mapping, folio, res);
		if (res == AOP_WRITEPAGE_ACTIVATE) {
			folio_clear_reclaim(folio);
			return PAGE_ACTIVATE;
		}

		if (!folio_test_writeback(folio)) {
			/* synchronous write or broken a_ops? */
			folio_clear_reclaim(folio);
		}
		trace_mm_vmscan_write_folio(folio);
		node_stat_add_folio(folio, NR_VMSCAN_WRITE);
		return PAGE_SUCCESS;
	}

	return PAGE_CLEAN;
}

/*
 * Same as remove_mapping, but if the folio is removed from the mapping, it
 * gets returned with a refcount of 0.
 */
static int __remove_mapping(struct address_space *mapping, struct folio *folio,
			    bool reclaimed, struct mem_cgroup *target_memcg)
{
	int refcount;
	void *shadow = NULL;

	BUG_ON(!folio_test_locked(folio));
	BUG_ON(mapping != folio_mapping(folio));

	if (!folio_test_swapcache(folio))
		spin_lock(&mapping->host->i_lock);
	xa_lock_irq(&mapping->i_pages);
	/*
	 * The non racy check for a busy folio.
	 *
	 * Must be careful with the order of the tests. When someone has
	 * a ref to the folio, it may be possible that they dirty it then
	 * drop the reference. So if the dirty flag is tested before the
	 * refcount here, then the following race may occur:
	 *
	 * get_user_pages(&page);
	 * [user mapping goes away]
	 * write_to(page);
	 *				!folio_test_dirty(folio)    [good]
	 * folio_set_dirty(folio);
	 * folio_put(folio);
	 *				!refcount(folio)   [good, discard it]
	 *
	 * [oops, our write_to data is lost]
	 *
	 * Reversing the order of the tests ensures such a situation cannot
	 * escape unnoticed. The smp_rmb is needed to ensure the folio->flags
	 * load is not satisfied before that of folio->_refcount.
	 *
	 * Note that if the dirty flag is always set via folio_mark_dirty,
	 * and thus under the i_pages lock, then this ordering is not required.
	 */
	refcount = 1 + folio_nr_pages(folio);
	if (!folio_ref_freeze(folio, refcount))
		goto cannot_free;
	/* note: atomic_cmpxchg in folio_ref_freeze provides the smp_rmb */
	if (unlikely(folio_test_dirty(folio))) {
		folio_ref_unfreeze(folio, refcount);
		goto cannot_free;
	}

	if (folio_test_swapcache(folio)) {
		swp_entry_t swap = folio->swap;

		if (reclaimed && !mapping_exiting(mapping))
			shadow = workingset_eviction(folio, target_memcg);
		__delete_from_swap_cache(folio, swap, shadow);
		mem_cgroup_swapout(folio, swap);
		xa_unlock_irq(&mapping->i_pages);
		put_swap_folio(folio, swap);
	} else {
		void (*free_folio)(struct folio *);

		free_folio = mapping->a_ops->free_folio;
		/*
		 * Remember a shadow entry for reclaimed file cache in
		 * order to detect refaults, thus thrashing, later on.
		 *
		 * But don't store shadows in an address space that is
		 * already exiting.  This is not just an optimization,
		 * inode reclaim needs to empty out the radix tree or
		 * the nodes are lost.  Don't plant shadows behind its
		 * back.
		 *
		 * We also don't store shadows for DAX mappings because the
		 * only page cache folios found in these are zero pages
		 * covering holes, and because we don't want to mix DAX
		 * exceptional entries and shadow exceptional entries in the
		 * same address_space.
		 */
		if (reclaimed && folio_is_file_lru(folio) &&
		    !mapping_exiting(mapping) && !dax_mapping(mapping))
			shadow = workingset_eviction(folio, target_memcg);
		__filemap_remove_folio(folio, shadow);
		xa_unlock_irq(&mapping->i_pages);
		if (mapping_shrinkable(mapping))
			inode_add_lru(mapping->host);
		spin_unlock(&mapping->host->i_lock);

		if (free_folio)
			free_folio(folio);
	}

	return 1;

cannot_free:
	xa_unlock_irq(&mapping->i_pages);
	if (!folio_test_swapcache(folio))
		spin_unlock(&mapping->host->i_lock);
	return 0;
}

/**
 * remove_mapping() - Attempt to remove a folio from its mapping.
 * @mapping: The address space.
 * @folio: The folio to remove.
 *
 * If the folio is dirty, under writeback or if someone else has a ref
 * on it, removal will fail.
 * Return: The number of pages removed from the mapping.  0 if the folio
 * could not be removed.
 * Context: The caller should have a single refcount on the folio and
 * hold its lock.
 */
long remove_mapping(struct address_space *mapping, struct folio *folio)
{
	if (__remove_mapping(mapping, folio, false, NULL)) {
		/*
		 * Unfreezing the refcount with 1 effectively
		 * drops the pagecache ref for us without requiring another
		 * atomic operation.
		 */
		folio_ref_unfreeze(folio, 1);
		return folio_nr_pages(folio);
	}
	return 0;
}

/**
 * folio_putback_lru - Put previously isolated folio onto appropriate LRU list.
 * @folio: Folio to be returned to an LRU list.
 *
 * Add previously isolated @folio to appropriate LRU list.
 * The folio may still be unevictable for other reasons.
 *
 * Context: lru_lock must not be held, interrupts must be enabled.
 */
void folio_putback_lru(struct folio *folio)
{
	folio_add_lru(folio);
	folio_put(folio);		/* drop ref from isolate */
}

enum folio_references {
	FOLIOREF_RECLAIM,
	FOLIOREF_RECLAIM_CLEAN,
	FOLIOREF_KEEP,
	FOLIOREF_ACTIVATE,
};

static enum folio_references folio_check_references(struct folio *folio,
						  struct scan_control *sc)
{
	int referenced_ptes, referenced_folio;
	unsigned long vm_flags;

	referenced_ptes = folio_referenced(folio, 1, sc->target_mem_cgroup,
					   &vm_flags);
	referenced_folio = folio_test_clear_referenced(folio);

	/*
	 * The supposedly reclaimable folio was found to be in a VM_LOCKED vma.
	 * Let the folio, now marked Mlocked, be moved to the unevictable list.
	 */
	if (vm_flags & VM_LOCKED)
		return FOLIOREF_ACTIVATE;

	/*
	 * There are two cases to consider.
	 * 1) Rmap lock contention: rotate.
	 * 2) Skip the non-shared swapbacked folio mapped solely by
	 *    the exiting or OOM-reaped process.
	 */
	if (referenced_ptes == -1)
		return FOLIOREF_KEEP;

	if (referenced_ptes) {
		/*
		 * All mapped folios start out with page table
		 * references from the instantiating fault, so we need
		 * to look twice if a mapped file/anon folio is used more
		 * than once.
		 *
		 * Mark it and spare it for another trip around the
		 * inactive list.  Another page table reference will
		 * lead to its activation.
		 *
		 * Note: the mark is set for activated folios as well
		 * so that recently deactivated but used folios are
		 * quickly recovered.
		 */
		folio_set_referenced(folio);

		if (referenced_folio || referenced_ptes > 1)
			return FOLIOREF_ACTIVATE;

		/*
		 * Activate file-backed executable folios after first usage.
		 */
		if ((vm_flags & VM_EXEC) && folio_is_file_lru(folio))
			return FOLIOREF_ACTIVATE;

		return FOLIOREF_KEEP;
	}

	/* Reclaim if clean, defer dirty folios to writeback */
	if (referenced_folio && folio_is_file_lru(folio))
		return FOLIOREF_RECLAIM_CLEAN;

	return FOLIOREF_RECLAIM;
}

/* Check if a folio is dirty or under writeback */
static void folio_check_dirty_writeback(struct folio *folio,
				       bool *dirty, bool *writeback)
{
	struct address_space *mapping;

	/*
	 * Anonymous folios are not handled by flushers and must be written
	 * from reclaim context. Do not stall reclaim based on them.
	 * MADV_FREE anonymous folios are put into inactive file list too.
	 * They could be mistakenly treated as file lru. So further anon
	 * test is needed.
	 */
	if (!folio_is_file_lru(folio) ||
	    (folio_test_anon(folio) && !folio_test_swapbacked(folio))) {
		*dirty = false;
		*writeback = false;
		return;
	}

	/* By default assume that the folio flags are accurate */
	*dirty = folio_test_dirty(folio);
	*writeback = folio_test_writeback(folio);

	/* Verify dirty/writeback state if the filesystem supports it */
	if (!folio_test_private(folio))
		return;

	mapping = folio_mapping(folio);
	if (mapping && mapping->a_ops->is_dirty_writeback)
		mapping->a_ops->is_dirty_writeback(folio, dirty, writeback);
}

<<<<<<< HEAD
static struct folio *alloc_demote_folio(struct folio *src,
		unsigned long private)
=======
struct folio *alloc_migrate_folio(struct folio *src, unsigned long private)
>>>>>>> 2d5404ca
{
	struct folio *dst;
	nodemask_t *allowed_mask;
	struct migration_target_control *mtc;

	mtc = (struct migration_target_control *)private;

	allowed_mask = mtc->nmask;
	/*
	 * make sure we allocate from the target node first also trying to
	 * demote or reclaim pages from the target node via kswapd if we are
	 * low on free memory on target node. If we don't do this and if
	 * we have free memory on the slower(lower) memtier, we would start
	 * allocating pages from slower(lower) memory tiers without even forcing
	 * a demotion of cold pages from the target memtier. This can result
	 * in the kernel placing hot pages in slower(lower) memory tiers.
	 */
	mtc->nmask = NULL;
	mtc->gfp_mask |= __GFP_THISNODE;
	dst = alloc_migration_target(src, (unsigned long)mtc);
	if (dst)
		return dst;

	mtc->gfp_mask &= ~__GFP_THISNODE;
	mtc->nmask = allowed_mask;

	return alloc_migration_target(src, (unsigned long)mtc);
}

/*
 * Take folios on @demote_folios and attempt to demote them to another node.
 * Folios which are not demoted are left on @demote_folios.
 */
static unsigned int demote_folio_list(struct list_head *demote_folios,
				     struct pglist_data *pgdat)
{
	int target_nid = next_demotion_node(pgdat->node_id);
	unsigned int nr_succeeded;
	nodemask_t allowed_mask;

	struct migration_target_control mtc = {
		/*
		 * Allocate from 'node', or fail quickly and quietly.
		 * When this happens, 'page' will likely just be discarded
		 * instead of migrated.
		 */
		.gfp_mask = (GFP_HIGHUSER_MOVABLE & ~__GFP_RECLAIM) | __GFP_NOWARN |
			__GFP_NOMEMALLOC | GFP_NOWAIT,
		.nid = target_nid,
		.nmask = &allowed_mask,
		.reason = MR_DEMOTION,
	};

	if (list_empty(demote_folios))
		return 0;

	if (target_nid == NUMA_NO_NODE)
		return 0;

	node_get_allowed_targets(pgdat, &allowed_mask);

	/* Demotion ignores all cpuset and mempolicy settings */
<<<<<<< HEAD
	migrate_pages(demote_folios, alloc_demote_folio, NULL,
=======
	migrate_pages(demote_folios, alloc_migrate_folio, NULL,
>>>>>>> 2d5404ca
		      (unsigned long)&mtc, MIGRATE_ASYNC, MR_DEMOTION,
		      &nr_succeeded);

	return nr_succeeded;
}

static bool may_enter_fs(struct folio *folio, gfp_t gfp_mask)
{
	if (gfp_mask & __GFP_FS)
		return true;
	if (!folio_test_swapcache(folio) || !(gfp_mask & __GFP_IO))
		return false;
	/*
	 * We can "enter_fs" for swap-cache with only __GFP_IO
	 * providing this isn't SWP_FS_OPS.
	 * ->flags can be updated non-atomicially (scan_swap_map_slots),
	 * but that will never affect SWP_FS_OPS, so the data_race
	 * is safe.
	 */
	return !data_race(folio_swap_flags(folio) & SWP_FS_OPS);
}

/*
 * shrink_folio_list() returns the number of reclaimed pages
 */
static unsigned int shrink_folio_list(struct list_head *folio_list,
		struct pglist_data *pgdat, struct scan_control *sc,
		struct reclaim_stat *stat, bool ignore_references)
{
	struct folio_batch free_folios;
	LIST_HEAD(ret_folios);
	LIST_HEAD(demote_folios);
	unsigned int nr_reclaimed = 0;
	unsigned int pgactivate = 0;
	bool do_demote_pass;
	struct swap_iocb *plug = NULL;

	folio_batch_init(&free_folios);
	memset(stat, 0, sizeof(*stat));
	cond_resched();
	do_demote_pass = can_demote(pgdat->node_id, sc);

retry:
	while (!list_empty(folio_list)) {
		struct address_space *mapping;
		struct folio *folio;
		enum folio_references references = FOLIOREF_RECLAIM;
		bool dirty, writeback;
		unsigned int nr_pages;

		cond_resched();

		folio = lru_to_folio(folio_list);
		list_del(&folio->lru);

		if (!folio_trylock(folio))
			goto keep;

		VM_BUG_ON_FOLIO(folio_test_active(folio), folio);

		nr_pages = folio_nr_pages(folio);

		/* Account the number of base pages */
		sc->nr_scanned += nr_pages;

		if (unlikely(!folio_evictable(folio)))
			goto activate_locked;

		if (!sc->may_unmap && folio_mapped(folio))
			goto keep_locked;

		/* folio_update_gen() tried to promote this page? */
		if (lru_gen_enabled() && !ignore_references &&
		    folio_mapped(folio) && folio_test_referenced(folio))
			goto keep_locked;

		/*
		 * The number of dirty pages determines if a node is marked
		 * reclaim_congested. kswapd will stall and start writing
		 * folios if the tail of the LRU is all dirty unqueued folios.
		 */
		folio_check_dirty_writeback(folio, &dirty, &writeback);
		if (dirty || writeback)
			stat->nr_dirty += nr_pages;

		if (dirty && !writeback)
			stat->nr_unqueued_dirty += nr_pages;

		/*
		 * Treat this folio as congested if folios are cycling
		 * through the LRU so quickly that the folios marked
		 * for immediate reclaim are making it to the end of
		 * the LRU a second time.
		 */
		if (writeback && folio_test_reclaim(folio))
			stat->nr_congested += nr_pages;

		/*
		 * If a folio at the tail of the LRU is under writeback, there
		 * are three cases to consider.
		 *
		 * 1) If reclaim is encountering an excessive number
		 *    of folios under writeback and this folio has both
		 *    the writeback and reclaim flags set, then it
		 *    indicates that folios are being queued for I/O but
		 *    are being recycled through the LRU before the I/O
		 *    can complete. Waiting on the folio itself risks an
		 *    indefinite stall if it is impossible to writeback
		 *    the folio due to I/O error or disconnected storage
		 *    so instead note that the LRU is being scanned too
		 *    quickly and the caller can stall after the folio
		 *    list has been processed.
		 *
		 * 2) Global or new memcg reclaim encounters a folio that is
		 *    not marked for immediate reclaim, or the caller does not
		 *    have __GFP_FS (or __GFP_IO if it's simply going to swap,
		 *    not to fs). In this case mark the folio for immediate
		 *    reclaim and continue scanning.
		 *
		 *    Require may_enter_fs() because we would wait on fs, which
		 *    may not have submitted I/O yet. And the loop driver might
		 *    enter reclaim, and deadlock if it waits on a folio for
		 *    which it is needed to do the write (loop masks off
		 *    __GFP_IO|__GFP_FS for this reason); but more thought
		 *    would probably show more reasons.
		 *
		 * 3) Legacy memcg encounters a folio that already has the
		 *    reclaim flag set. memcg does not have any dirty folio
		 *    throttling so we could easily OOM just because too many
		 *    folios are in writeback and there is nothing else to
		 *    reclaim. Wait for the writeback to complete.
		 *
		 * In cases 1) and 2) we activate the folios to get them out of
		 * the way while we continue scanning for clean folios on the
		 * inactive list and refilling from the active list. The
		 * observation here is that waiting for disk writes is more
		 * expensive than potentially causing reloads down the line.
		 * Since they're marked for immediate reclaim, they won't put
		 * memory pressure on the cache working set any longer than it
		 * takes to write them to disk.
		 */
		if (folio_test_writeback(folio)) {
			/* Case 1 above */
			if (current_is_kswapd() &&
			    folio_test_reclaim(folio) &&
			    test_bit(PGDAT_WRITEBACK, &pgdat->flags)) {
				stat->nr_immediate += nr_pages;
				goto activate_locked;

			/* Case 2 above */
			} else if (writeback_throttling_sane(sc) ||
			    !folio_test_reclaim(folio) ||
			    !may_enter_fs(folio, sc->gfp_mask)) {
				/*
				 * This is slightly racy -
				 * folio_end_writeback() might have
				 * just cleared the reclaim flag, then
				 * setting the reclaim flag here ends up
				 * interpreted as the readahead flag - but
				 * that does not matter enough to care.
				 * What we do want is for this folio to
				 * have the reclaim flag set next time
				 * memcg reclaim reaches the tests above,
				 * so it will then wait for writeback to
				 * avoid OOM; and it's also appropriate
				 * in global reclaim.
				 */
				folio_set_reclaim(folio);
				stat->nr_writeback += nr_pages;
				goto activate_locked;

			/* Case 3 above */
			} else {
				folio_unlock(folio);
				folio_wait_writeback(folio);
				/* then go back and try same folio again */
				list_add_tail(&folio->lru, folio_list);
				continue;
			}
		}

		if (!ignore_references)
			references = folio_check_references(folio, sc);

		switch (references) {
		case FOLIOREF_ACTIVATE:
			goto activate_locked;
		case FOLIOREF_KEEP:
			stat->nr_ref_keep += nr_pages;
			goto keep_locked;
		case FOLIOREF_RECLAIM:
		case FOLIOREF_RECLAIM_CLEAN:
			; /* try to reclaim the folio below */
		}

		/*
		 * Before reclaiming the folio, try to relocate
		 * its contents to another node.
		 */
		if (do_demote_pass &&
		    (thp_migration_supported() || !folio_test_large(folio))) {
			list_add(&folio->lru, &demote_folios);
			folio_unlock(folio);
			continue;
		}

		/*
		 * Anonymous process memory has backing store?
		 * Try to allocate it some swap space here.
		 * Lazyfree folio could be freed directly
		 */
		if (folio_test_anon(folio) && folio_test_swapbacked(folio)) {
			if (!folio_test_swapcache(folio)) {
				if (!(sc->gfp_mask & __GFP_IO))
					goto keep_locked;
				if (folio_maybe_dma_pinned(folio))
					goto keep_locked;
				if (folio_test_large(folio)) {
					/* cannot split folio, skip it */
					if (!can_split_folio(folio, 1, NULL))
						goto activate_locked;
					/*
					 * Split partially mapped folios right away.
					 * We can free the unmapped pages without IO.
					 */
					if (data_race(!list_empty(&folio->_deferred_list) &&
					    folio_test_partially_mapped(folio)) &&
					    split_folio_to_list(folio, folio_list))
						goto activate_locked;
				}
				if (!add_to_swap(folio)) {
					int __maybe_unused order = folio_order(folio);

					if (!folio_test_large(folio))
						goto activate_locked_split;
					/* Fallback to swap normal pages */
					if (split_folio_to_list(folio, folio_list))
						goto activate_locked;
#ifdef CONFIG_TRANSPARENT_HUGEPAGE
					if (nr_pages >= HPAGE_PMD_NR) {
						count_memcg_folio_events(folio,
							THP_SWPOUT_FALLBACK, 1);
						count_vm_event(THP_SWPOUT_FALLBACK);
					}
					count_mthp_stat(order, MTHP_STAT_SWPOUT_FALLBACK);
#endif
					if (!add_to_swap(folio))
						goto activate_locked_split;
				}
			}
		}

		/*
		 * If the folio was split above, the tail pages will make
		 * their own pass through this function and be accounted
		 * then.
		 */
		if ((nr_pages > 1) && !folio_test_large(folio)) {
			sc->nr_scanned -= (nr_pages - 1);
			nr_pages = 1;
		}

		/*
		 * The folio is mapped into the page tables of one or more
		 * processes. Try to unmap it here.
		 */
		if (folio_mapped(folio)) {
			enum ttu_flags flags = TTU_BATCH_FLUSH;
			bool was_swapbacked = folio_test_swapbacked(folio);

			if (folio_test_pmd_mappable(folio))
				flags |= TTU_SPLIT_HUGE_PMD;
			/*
			 * Without TTU_SYNC, try_to_unmap will only begin to
			 * hold PTL from the first present PTE within a large
			 * folio. Some initial PTEs might be skipped due to
			 * races with parallel PTE writes in which PTEs can be
			 * cleared temporarily before being written new present
			 * values. This will lead to a large folio is still
			 * mapped while some subpages have been partially
			 * unmapped after try_to_unmap; TTU_SYNC helps
			 * try_to_unmap acquire PTL from the first PTE,
			 * eliminating the influence of temporary PTE values.
			 */
			if (folio_test_large(folio))
				flags |= TTU_SYNC;

			try_to_unmap(folio, flags);
			if (folio_mapped(folio)) {
				stat->nr_unmap_fail += nr_pages;
				if (!was_swapbacked &&
				    folio_test_swapbacked(folio))
					stat->nr_lazyfree_fail += nr_pages;
				goto activate_locked;
			}
		}

		/*
		 * Folio is unmapped now so it cannot be newly pinned anymore.
		 * No point in trying to reclaim folio if it is pinned.
		 * Furthermore we don't want to reclaim underlying fs metadata
		 * if the folio is pinned and thus potentially modified by the
		 * pinning process as that may upset the filesystem.
		 */
		if (folio_maybe_dma_pinned(folio))
			goto activate_locked;

		mapping = folio_mapping(folio);
		if (folio_test_dirty(folio)) {
			/*
			 * Only kswapd can writeback filesystem folios
			 * to avoid risk of stack overflow. But avoid
			 * injecting inefficient single-folio I/O into
			 * flusher writeback as much as possible: only
			 * write folios when we've encountered many
			 * dirty folios, and when we've already scanned
			 * the rest of the LRU for clean folios and see
			 * the same dirty folios again (with the reclaim
			 * flag set).
			 */
			if (folio_is_file_lru(folio) &&
			    (!current_is_kswapd() ||
			     !folio_test_reclaim(folio) ||
			     !test_bit(PGDAT_DIRTY, &pgdat->flags))) {
				/*
				 * Immediately reclaim when written back.
				 * Similar in principle to folio_deactivate()
				 * except we already have the folio isolated
				 * and know it's dirty
				 */
				node_stat_mod_folio(folio, NR_VMSCAN_IMMEDIATE,
						nr_pages);
				folio_set_reclaim(folio);

				goto activate_locked;
			}

			if (references == FOLIOREF_RECLAIM_CLEAN)
				goto keep_locked;
			if (!may_enter_fs(folio, sc->gfp_mask))
				goto keep_locked;
			if (!sc->may_writepage)
				goto keep_locked;

			/*
			 * Folio is dirty. Flush the TLB if a writable entry
			 * potentially exists to avoid CPU writes after I/O
			 * starts and then write it out here.
			 */
			try_to_unmap_flush_dirty();
			switch (pageout(folio, mapping, &plug, folio_list)) {
			case PAGE_KEEP:
				goto keep_locked;
			case PAGE_ACTIVATE:
				/*
				 * If shmem folio is split when writeback to swap,
				 * the tail pages will make their own pass through
				 * this function and be accounted then.
				 */
				if (nr_pages > 1 && !folio_test_large(folio)) {
					sc->nr_scanned -= (nr_pages - 1);
					nr_pages = 1;
				}
				goto activate_locked;
			case PAGE_SUCCESS:
				if (nr_pages > 1 && !folio_test_large(folio)) {
					sc->nr_scanned -= (nr_pages - 1);
					nr_pages = 1;
				}
				stat->nr_pageout += nr_pages;

				if (folio_test_writeback(folio))
					goto keep;
				if (folio_test_dirty(folio))
					goto keep;

				/*
				 * A synchronous write - probably a ramdisk.  Go
				 * ahead and try to reclaim the folio.
				 */
				if (!folio_trylock(folio))
					goto keep;
				if (folio_test_dirty(folio) ||
				    folio_test_writeback(folio))
					goto keep_locked;
				mapping = folio_mapping(folio);
				fallthrough;
			case PAGE_CLEAN:
				; /* try to free the folio below */
			}
		}

		/*
		 * If the folio has buffers, try to free the buffer
		 * mappings associated with this folio. If we succeed
		 * we try to free the folio as well.
		 *
		 * We do this even if the folio is dirty.
		 * filemap_release_folio() does not perform I/O, but it
		 * is possible for a folio to have the dirty flag set,
		 * but it is actually clean (all its buffers are clean).
		 * This happens if the buffers were written out directly,
		 * with submit_bh(). ext3 will do this, as well as
		 * the blockdev mapping.  filemap_release_folio() will
		 * discover that cleanness and will drop the buffers
		 * and mark the folio clean - it can be freed.
		 *
		 * Rarely, folios can have buffers and no ->mapping.
		 * These are the folios which were not successfully
		 * invalidated in truncate_cleanup_folio().  We try to
		 * drop those buffers here and if that worked, and the
		 * folio is no longer mapped into process address space
		 * (refcount == 1) it can be freed.  Otherwise, leave
		 * the folio on the LRU so it is swappable.
		 */
		if (folio_needs_release(folio)) {
			if (!filemap_release_folio(folio, sc->gfp_mask))
				goto activate_locked;
			if (!mapping && folio_ref_count(folio) == 1) {
				folio_unlock(folio);
				if (folio_put_testzero(folio))
					goto free_it;
				else {
					/*
					 * rare race with speculative reference.
					 * the speculative reference will free
					 * this folio shortly, so we may
					 * increment nr_reclaimed here (and
					 * leave it off the LRU).
					 */
					nr_reclaimed += nr_pages;
					continue;
				}
			}
		}

		if (folio_test_anon(folio) && !folio_test_swapbacked(folio)) {
			/* follow __remove_mapping for reference */
			if (!folio_ref_freeze(folio, 1))
				goto keep_locked;
			/*
			 * The folio has only one reference left, which is
			 * from the isolation. After the caller puts the
			 * folio back on the lru and drops the reference, the
			 * folio will be freed anyway. It doesn't matter
			 * which lru it goes on. So we don't bother checking
			 * the dirty flag here.
			 */
			count_vm_events(PGLAZYFREED, nr_pages);
			count_memcg_folio_events(folio, PGLAZYFREED, nr_pages);
		} else if (!mapping || !__remove_mapping(mapping, folio, true,
							 sc->target_mem_cgroup))
			goto keep_locked;

		folio_unlock(folio);
free_it:
		/*
		 * Folio may get swapped out as a whole, need to account
		 * all pages in it.
		 */
		nr_reclaimed += nr_pages;

		folio_unqueue_deferred_split(folio);
		if (folio_batch_add(&free_folios, folio) == 0) {
			mem_cgroup_uncharge_folios(&free_folios);
			try_to_unmap_flush();
			free_unref_folios(&free_folios);
		}
		continue;

activate_locked_split:
		/*
		 * The tail pages that are failed to add into swap cache
		 * reach here.  Fixup nr_scanned and nr_pages.
		 */
		if (nr_pages > 1) {
			sc->nr_scanned -= (nr_pages - 1);
			nr_pages = 1;
		}
activate_locked:
		/* Not a candidate for swapping, so reclaim swap space. */
		if (folio_test_swapcache(folio) &&
		    (mem_cgroup_swap_full(folio) || folio_test_mlocked(folio)))
			folio_free_swap(folio);
		VM_BUG_ON_FOLIO(folio_test_active(folio), folio);
		if (!folio_test_mlocked(folio)) {
			int type = folio_is_file_lru(folio);
			folio_set_active(folio);
			stat->nr_activate[type] += nr_pages;
			count_memcg_folio_events(folio, PGACTIVATE, nr_pages);
		}
keep_locked:
		folio_unlock(folio);
keep:
		list_add(&folio->lru, &ret_folios);
		VM_BUG_ON_FOLIO(folio_test_lru(folio) ||
				folio_test_unevictable(folio), folio);
	}
	/* 'folio_list' is always empty here */

	/* Migrate folios selected for demotion */
	stat->nr_demoted = demote_folio_list(&demote_folios, pgdat);
	nr_reclaimed += stat->nr_demoted;
	/* Folios that could not be demoted are still in @demote_folios */
	if (!list_empty(&demote_folios)) {
		/* Folios which weren't demoted go back on @folio_list */
		list_splice_init(&demote_folios, folio_list);

		/*
		 * goto retry to reclaim the undemoted folios in folio_list if
		 * desired.
		 *
		 * Reclaiming directly from top tier nodes is not often desired
		 * due to it breaking the LRU ordering: in general memory
		 * should be reclaimed from lower tier nodes and demoted from
		 * top tier nodes.
		 *
		 * However, disabling reclaim from top tier nodes entirely
		 * would cause ooms in edge scenarios where lower tier memory
		 * is unreclaimable for whatever reason, eg memory being
		 * mlocked or too hot to reclaim. We can disable reclaim
		 * from top tier nodes in proactive reclaim though as that is
		 * not real memory pressure.
		 */
		if (!sc->proactive) {
			do_demote_pass = false;
			goto retry;
		}
	}

	pgactivate = stat->nr_activate[0] + stat->nr_activate[1];

	mem_cgroup_uncharge_folios(&free_folios);
	try_to_unmap_flush();
	free_unref_folios(&free_folios);

	list_splice(&ret_folios, folio_list);
	count_vm_events(PGACTIVATE, pgactivate);

	if (plug)
		swap_write_unplug(plug);
	return nr_reclaimed;
}

unsigned int reclaim_clean_pages_from_list(struct zone *zone,
					   struct list_head *folio_list)
{
	struct scan_control sc = {
		.gfp_mask = GFP_KERNEL,
		.may_unmap = 1,
	};
	struct reclaim_stat stat;
	unsigned int nr_reclaimed;
	struct folio *folio, *next;
	LIST_HEAD(clean_folios);
	unsigned int noreclaim_flag;

	list_for_each_entry_safe(folio, next, folio_list, lru) {
		if (!folio_test_hugetlb(folio) && folio_is_file_lru(folio) &&
		    !folio_test_dirty(folio) && !__folio_test_movable(folio) &&
		    !folio_test_unevictable(folio)) {
			folio_clear_active(folio);
			list_move(&folio->lru, &clean_folios);
		}
	}

	/*
	 * We should be safe here since we are only dealing with file pages and
	 * we are not kswapd and therefore cannot write dirty file pages. But
	 * call memalloc_noreclaim_save() anyway, just in case these conditions
	 * change in the future.
	 */
	noreclaim_flag = memalloc_noreclaim_save();
	nr_reclaimed = shrink_folio_list(&clean_folios, zone->zone_pgdat, &sc,
					&stat, true);
	memalloc_noreclaim_restore(noreclaim_flag);

	list_splice(&clean_folios, folio_list);
	mod_node_page_state(zone->zone_pgdat, NR_ISOLATED_FILE,
			    -(long)nr_reclaimed);
	/*
	 * Since lazyfree pages are isolated from file LRU from the beginning,
	 * they will rotate back to anonymous LRU in the end if it failed to
	 * discard so isolated count will be mismatched.
	 * Compensate the isolated count for both LRU lists.
	 */
	mod_node_page_state(zone->zone_pgdat, NR_ISOLATED_ANON,
			    stat.nr_lazyfree_fail);
	mod_node_page_state(zone->zone_pgdat, NR_ISOLATED_FILE,
			    -(long)stat.nr_lazyfree_fail);
	return nr_reclaimed;
}

/*
 * Update LRU sizes after isolating pages. The LRU size updates must
 * be complete before mem_cgroup_update_lru_size due to a sanity check.
 */
static __always_inline void update_lru_sizes(struct lruvec *lruvec,
			enum lru_list lru, unsigned long *nr_zone_taken)
{
	int zid;

	for (zid = 0; zid < MAX_NR_ZONES; zid++) {
		if (!nr_zone_taken[zid])
			continue;

		update_lru_size(lruvec, lru, zid, -nr_zone_taken[zid]);
	}

}

#ifdef CONFIG_CMA
/*
 * It is waste of effort to scan and reclaim CMA pages if it is not available
 * for current allocation context. Kswapd can not be enrolled as it can not
 * distinguish this scenario by using sc->gfp_mask = GFP_KERNEL
 */
static bool skip_cma(struct folio *folio, struct scan_control *sc)
{
	return !current_is_kswapd() &&
			gfp_migratetype(sc->gfp_mask) != MIGRATE_MOVABLE &&
			get_pageblock_migratetype(&folio->page) == MIGRATE_CMA;
}
#else
static bool skip_cma(struct folio *folio, struct scan_control *sc)
{
	return false;
}
#endif

/*
 * Isolating page from the lruvec to fill in @dst list by nr_to_scan times.
 *
 * lruvec->lru_lock is heavily contended.  Some of the functions that
 * shrink the lists perform better by taking out a batch of pages
 * and working on them outside the LRU lock.
 *
 * For pagecache intensive workloads, this function is the hottest
 * spot in the kernel (apart from copy_*_user functions).
 *
 * Lru_lock must be held before calling this function.
 *
 * @nr_to_scan:	The number of eligible pages to look through on the list.
 * @lruvec:	The LRU vector to pull pages from.
 * @dst:	The temp list to put pages on to.
 * @nr_scanned:	The number of pages that were scanned.
 * @sc:		The scan_control struct for this reclaim session
 * @lru:	LRU list id for isolating
 *
 * returns how many pages were moved onto *@dst.
 */
static unsigned long isolate_lru_folios(unsigned long nr_to_scan,
		struct lruvec *lruvec, struct list_head *dst,
		unsigned long *nr_scanned, struct scan_control *sc,
		enum lru_list lru)
{
	struct list_head *src = &lruvec->lists[lru];
	unsigned long nr_taken = 0;
	unsigned long nr_zone_taken[MAX_NR_ZONES] = { 0 };
	unsigned long nr_skipped[MAX_NR_ZONES] = { 0, };
	unsigned long skipped = 0;
	unsigned long scan, total_scan, nr_pages;
	LIST_HEAD(folios_skipped);

	total_scan = 0;
	scan = 0;
	while (scan < nr_to_scan && !list_empty(src)) {
		struct list_head *move_to = src;
		struct folio *folio;

		folio = lru_to_folio(src);
		prefetchw_prev_lru_folio(folio, src, flags);

		nr_pages = folio_nr_pages(folio);
		total_scan += nr_pages;

		if (folio_zonenum(folio) > sc->reclaim_idx ||
				skip_cma(folio, sc)) {
			nr_skipped[folio_zonenum(folio)] += nr_pages;
			move_to = &folios_skipped;
			goto move;
		}

		/*
		 * Do not count skipped folios because that makes the function
		 * return with no isolated folios if the LRU mostly contains
		 * ineligible folios.  This causes the VM to not reclaim any
		 * folios, triggering a premature OOM.
		 * Account all pages in a folio.
		 */
		scan += nr_pages;

		if (!folio_test_lru(folio))
			goto move;
		if (!sc->may_unmap && folio_mapped(folio))
			goto move;

		/*
		 * Be careful not to clear the lru flag until after we're
		 * sure the folio is not being freed elsewhere -- the
		 * folio release code relies on it.
		 */
		if (unlikely(!folio_try_get(folio)))
			goto move;

		if (!folio_test_clear_lru(folio)) {
			/* Another thread is already isolating this folio */
			folio_put(folio);
			goto move;
		}

		nr_taken += nr_pages;
		nr_zone_taken[folio_zonenum(folio)] += nr_pages;
		move_to = dst;
move:
		list_move(&folio->lru, move_to);
	}

	/*
	 * Splice any skipped folios to the start of the LRU list. Note that
	 * this disrupts the LRU order when reclaiming for lower zones but
	 * we cannot splice to the tail. If we did then the SWAP_CLUSTER_MAX
	 * scanning would soon rescan the same folios to skip and waste lots
	 * of cpu cycles.
	 */
	if (!list_empty(&folios_skipped)) {
		int zid;

		list_splice(&folios_skipped, src);
		for (zid = 0; zid < MAX_NR_ZONES; zid++) {
			if (!nr_skipped[zid])
				continue;

			__count_zid_vm_events(PGSCAN_SKIP, zid, nr_skipped[zid]);
			skipped += nr_skipped[zid];
		}
	}
	*nr_scanned = total_scan;
	trace_mm_vmscan_lru_isolate(sc->reclaim_idx, sc->order, nr_to_scan,
				    total_scan, skipped, nr_taken, lru);
	update_lru_sizes(lruvec, lru, nr_zone_taken);
	return nr_taken;
}

/**
 * folio_isolate_lru() - Try to isolate a folio from its LRU list.
 * @folio: Folio to isolate from its LRU list.
 *
 * Isolate a @folio from an LRU list and adjust the vmstat statistic
 * corresponding to whatever LRU list the folio was on.
 *
 * The folio will have its LRU flag cleared.  If it was found on the
 * active list, it will have the Active flag set.  If it was found on the
 * unevictable list, it will have the Unevictable flag set.  These flags
 * may need to be cleared by the caller before letting the page go.
 *
 * Context:
 *
 * (1) Must be called with an elevated refcount on the folio. This is a
 *     fundamental difference from isolate_lru_folios() (which is called
 *     without a stable reference).
 * (2) The lru_lock must not be held.
 * (3) Interrupts must be enabled.
 *
 * Return: true if the folio was removed from an LRU list.
 * false if the folio was not on an LRU list.
 */
bool folio_isolate_lru(struct folio *folio)
{
	bool ret = false;

	VM_BUG_ON_FOLIO(!folio_ref_count(folio), folio);

	if (folio_test_clear_lru(folio)) {
		struct lruvec *lruvec;

		folio_get(folio);
		lruvec = folio_lruvec_lock_irq(folio);
		lruvec_del_folio(lruvec, folio);
		unlock_page_lruvec_irq(lruvec);
		ret = true;
	}

	return ret;
}

/*
 * A direct reclaimer may isolate SWAP_CLUSTER_MAX pages from the LRU list and
 * then get rescheduled. When there are massive number of tasks doing page
 * allocation, such sleeping direct reclaimers may keep piling up on each CPU,
 * the LRU list will go small and be scanned faster than necessary, leading to
 * unnecessary swapping, thrashing and OOM.
 */
static bool too_many_isolated(struct pglist_data *pgdat, int file,
		struct scan_control *sc)
{
	unsigned long inactive, isolated;
	bool too_many;

	if (current_is_kswapd())
		return false;

	if (!writeback_throttling_sane(sc))
		return false;

	if (file) {
		inactive = node_page_state(pgdat, NR_INACTIVE_FILE);
		isolated = node_page_state(pgdat, NR_ISOLATED_FILE);
	} else {
		inactive = node_page_state(pgdat, NR_INACTIVE_ANON);
		isolated = node_page_state(pgdat, NR_ISOLATED_ANON);
	}

	/*
	 * GFP_NOIO/GFP_NOFS callers are allowed to isolate more pages, so they
	 * won't get blocked by normal direct-reclaimers, forming a circular
	 * deadlock.
	 */
	if (gfp_has_io_fs(sc->gfp_mask))
		inactive >>= 3;

	too_many = isolated > inactive;

	/* Wake up tasks throttled due to too_many_isolated. */
	if (!too_many)
		wake_throttle_isolated(pgdat);

	return too_many;
}

/*
 * move_folios_to_lru() moves folios from private @list to appropriate LRU list.
 *
 * Returns the number of pages moved to the given lruvec.
 */
static unsigned int move_folios_to_lru(struct lruvec *lruvec,
		struct list_head *list)
{
	int nr_pages, nr_moved = 0;
	struct folio_batch free_folios;

	folio_batch_init(&free_folios);
	while (!list_empty(list)) {
		struct folio *folio = lru_to_folio(list);

		VM_BUG_ON_FOLIO(folio_test_lru(folio), folio);
		list_del(&folio->lru);
		if (unlikely(!folio_evictable(folio))) {
			spin_unlock_irq(&lruvec->lru_lock);
			folio_putback_lru(folio);
			spin_lock_irq(&lruvec->lru_lock);
			continue;
		}

		/*
		 * The folio_set_lru needs to be kept here for list integrity.
		 * Otherwise:
		 *   #0 move_folios_to_lru             #1 release_pages
		 *   if (!folio_put_testzero())
		 *				      if (folio_put_testzero())
		 *				        !lru //skip lru_lock
		 *     folio_set_lru()
		 *     list_add(&folio->lru,)
		 *                                        list_add(&folio->lru,)
		 */
		folio_set_lru(folio);

		if (unlikely(folio_put_testzero(folio))) {
			__folio_clear_lru_flags(folio);

			folio_unqueue_deferred_split(folio);
			if (folio_batch_add(&free_folios, folio) == 0) {
				spin_unlock_irq(&lruvec->lru_lock);
				mem_cgroup_uncharge_folios(&free_folios);
				free_unref_folios(&free_folios);
				spin_lock_irq(&lruvec->lru_lock);
			}

			continue;
		}

		/*
		 * All pages were isolated from the same lruvec (and isolation
		 * inhibits memcg migration).
		 */
		VM_BUG_ON_FOLIO(!folio_matches_lruvec(folio, lruvec), folio);
		lruvec_add_folio(lruvec, folio);
		nr_pages = folio_nr_pages(folio);
		nr_moved += nr_pages;
		if (folio_test_active(folio))
			workingset_age_nonresident(lruvec, nr_pages);
	}

	if (free_folios.nr) {
		spin_unlock_irq(&lruvec->lru_lock);
		mem_cgroup_uncharge_folios(&free_folios);
		free_unref_folios(&free_folios);
		spin_lock_irq(&lruvec->lru_lock);
	}

	return nr_moved;
}

/*
 * If a kernel thread (such as nfsd for loop-back mounts) services a backing
 * device by writing to the page cache it sets PF_LOCAL_THROTTLE. In this case
 * we should not throttle.  Otherwise it is safe to do so.
 */
static int current_may_throttle(void)
{
	return !(current->flags & PF_LOCAL_THROTTLE);
}

/*
 * shrink_inactive_list() is a helper for shrink_node().  It returns the number
 * of reclaimed pages
 */
static unsigned long shrink_inactive_list(unsigned long nr_to_scan,
		struct lruvec *lruvec, struct scan_control *sc,
		enum lru_list lru)
{
	LIST_HEAD(folio_list);
	unsigned long nr_scanned;
	unsigned int nr_reclaimed = 0;
	unsigned long nr_taken;
	struct reclaim_stat stat;
	bool file = is_file_lru(lru);
	enum vm_event_item item;
	struct pglist_data *pgdat = lruvec_pgdat(lruvec);
	bool stalled = false;

	while (unlikely(too_many_isolated(pgdat, file, sc))) {
		if (stalled)
			return 0;

		/* wait a bit for the reclaimer. */
		stalled = true;
		reclaim_throttle(pgdat, VMSCAN_THROTTLE_ISOLATED);

		/* We are about to die and free our memory. Return now. */
		if (fatal_signal_pending(current))
			return SWAP_CLUSTER_MAX;
	}

	lru_add_drain();

	spin_lock_irq(&lruvec->lru_lock);

	nr_taken = isolate_lru_folios(nr_to_scan, lruvec, &folio_list,
				     &nr_scanned, sc, lru);

	__mod_node_page_state(pgdat, NR_ISOLATED_ANON + file, nr_taken);
	item = PGSCAN_KSWAPD + reclaimer_offset();
	if (!cgroup_reclaim(sc))
		__count_vm_events(item, nr_scanned);
	__count_memcg_events(lruvec_memcg(lruvec), item, nr_scanned);
	__count_vm_events(PGSCAN_ANON + file, nr_scanned);

	spin_unlock_irq(&lruvec->lru_lock);

	if (nr_taken == 0)
		return 0;

	nr_reclaimed = shrink_folio_list(&folio_list, pgdat, sc, &stat, false);

	spin_lock_irq(&lruvec->lru_lock);
	move_folios_to_lru(lruvec, &folio_list);

	__mod_lruvec_state(lruvec, PGDEMOTE_KSWAPD + reclaimer_offset(),
					stat.nr_demoted);
	__mod_node_page_state(pgdat, NR_ISOLATED_ANON + file, -nr_taken);
	item = PGSTEAL_KSWAPD + reclaimer_offset();
	if (!cgroup_reclaim(sc))
		__count_vm_events(item, nr_reclaimed);
	__count_memcg_events(lruvec_memcg(lruvec), item, nr_reclaimed);
	__count_vm_events(PGSTEAL_ANON + file, nr_reclaimed);
	spin_unlock_irq(&lruvec->lru_lock);

	lru_note_cost(lruvec, file, stat.nr_pageout, nr_scanned - nr_reclaimed);

	/*
	 * If dirty folios are scanned that are not queued for IO, it
	 * implies that flushers are not doing their job. This can
	 * happen when memory pressure pushes dirty folios to the end of
	 * the LRU before the dirty limits are breached and the dirty
	 * data has expired. It can also happen when the proportion of
	 * dirty folios grows not through writes but through memory
	 * pressure reclaiming all the clean cache. And in some cases,
	 * the flushers simply cannot keep up with the allocation
	 * rate. Nudge the flusher threads in case they are asleep.
	 */
	if (stat.nr_unqueued_dirty == nr_taken) {
		wakeup_flusher_threads(WB_REASON_VMSCAN);
		/*
		 * For cgroupv1 dirty throttling is achieved by waking up
		 * the kernel flusher here and later waiting on folios
		 * which are in writeback to finish (see shrink_folio_list()).
		 *
		 * Flusher may not be able to issue writeback quickly
		 * enough for cgroupv1 writeback throttling to work
		 * on a large system.
		 */
		if (!writeback_throttling_sane(sc))
			reclaim_throttle(pgdat, VMSCAN_THROTTLE_WRITEBACK);
	}

	sc->nr.dirty += stat.nr_dirty;
	sc->nr.congested += stat.nr_congested;
	sc->nr.unqueued_dirty += stat.nr_unqueued_dirty;
	sc->nr.writeback += stat.nr_writeback;
	sc->nr.immediate += stat.nr_immediate;
	sc->nr.taken += nr_taken;
	if (file)
		sc->nr.file_taken += nr_taken;

	trace_mm_vmscan_lru_shrink_inactive(pgdat->node_id,
			nr_scanned, nr_reclaimed, &stat, sc->priority, file);
	return nr_reclaimed;
}

/*
 * shrink_active_list() moves folios from the active LRU to the inactive LRU.
 *
 * We move them the other way if the folio is referenced by one or more
 * processes.
 *
 * If the folios are mostly unmapped, the processing is fast and it is
 * appropriate to hold lru_lock across the whole operation.  But if
 * the folios are mapped, the processing is slow (folio_referenced()), so
 * we should drop lru_lock around each folio.  It's impossible to balance
 * this, so instead we remove the folios from the LRU while processing them.
 * It is safe to rely on the active flag against the non-LRU folios in here
 * because nobody will play with that bit on a non-LRU folio.
 *
 * The downside is that we have to touch folio->_refcount against each folio.
 * But we had to alter folio->flags anyway.
 */
static void shrink_active_list(unsigned long nr_to_scan,
			       struct lruvec *lruvec,
			       struct scan_control *sc,
			       enum lru_list lru)
{
	unsigned long nr_taken;
	unsigned long nr_scanned;
	unsigned long vm_flags;
	LIST_HEAD(l_hold);	/* The folios which were snipped off */
	LIST_HEAD(l_active);
	LIST_HEAD(l_inactive);
	unsigned nr_deactivate, nr_activate;
	unsigned nr_rotated = 0;
	bool file = is_file_lru(lru);
	struct pglist_data *pgdat = lruvec_pgdat(lruvec);

	lru_add_drain();

	spin_lock_irq(&lruvec->lru_lock);

	nr_taken = isolate_lru_folios(nr_to_scan, lruvec, &l_hold,
				     &nr_scanned, sc, lru);

	__mod_node_page_state(pgdat, NR_ISOLATED_ANON + file, nr_taken);

	if (!cgroup_reclaim(sc))
		__count_vm_events(PGREFILL, nr_scanned);
	__count_memcg_events(lruvec_memcg(lruvec), PGREFILL, nr_scanned);

	spin_unlock_irq(&lruvec->lru_lock);

	while (!list_empty(&l_hold)) {
		struct folio *folio;

		cond_resched();
		folio = lru_to_folio(&l_hold);
		list_del(&folio->lru);

		if (unlikely(!folio_evictable(folio))) {
			folio_putback_lru(folio);
			continue;
		}

		if (unlikely(buffer_heads_over_limit)) {
			if (folio_needs_release(folio) &&
			    folio_trylock(folio)) {
				filemap_release_folio(folio, 0);
				folio_unlock(folio);
			}
		}

		/* Referenced or rmap lock contention: rotate */
		if (folio_referenced(folio, 0, sc->target_mem_cgroup,
				     &vm_flags) != 0) {
			/*
			 * Identify referenced, file-backed active folios and
			 * give them one more trip around the active list. So
			 * that executable code get better chances to stay in
			 * memory under moderate memory pressure.  Anon folios
			 * are not likely to be evicted by use-once streaming
			 * IO, plus JVM can create lots of anon VM_EXEC folios,
			 * so we ignore them here.
			 */
			if ((vm_flags & VM_EXEC) && folio_is_file_lru(folio)) {
				nr_rotated += folio_nr_pages(folio);
				list_add(&folio->lru, &l_active);
				continue;
			}
		}

		folio_clear_active(folio);	/* we are de-activating */
		folio_set_workingset(folio);
		list_add(&folio->lru, &l_inactive);
	}

	/*
	 * Move folios back to the lru list.
	 */
	spin_lock_irq(&lruvec->lru_lock);

	nr_activate = move_folios_to_lru(lruvec, &l_active);
	nr_deactivate = move_folios_to_lru(lruvec, &l_inactive);

	__count_vm_events(PGDEACTIVATE, nr_deactivate);
	__count_memcg_events(lruvec_memcg(lruvec), PGDEACTIVATE, nr_deactivate);

	__mod_node_page_state(pgdat, NR_ISOLATED_ANON + file, -nr_taken);
	spin_unlock_irq(&lruvec->lru_lock);

	if (nr_rotated)
		lru_note_cost(lruvec, file, 0, nr_rotated);
	trace_mm_vmscan_lru_shrink_active(pgdat->node_id, nr_taken, nr_activate,
			nr_deactivate, nr_rotated, sc->priority, file);
}

static unsigned int reclaim_folio_list(struct list_head *folio_list,
				      struct pglist_data *pgdat)
{
	struct reclaim_stat dummy_stat;
	unsigned int nr_reclaimed;
	struct folio *folio;
	struct scan_control sc = {
		.gfp_mask = GFP_KERNEL,
		.may_writepage = 1,
		.may_unmap = 1,
		.may_swap = 1,
		.no_demotion = 1,
	};

	nr_reclaimed = shrink_folio_list(folio_list, pgdat, &sc, &dummy_stat, true);
	while (!list_empty(folio_list)) {
		folio = lru_to_folio(folio_list);
		list_del(&folio->lru);
		folio_putback_lru(folio);
	}

	return nr_reclaimed;
}

unsigned long reclaim_pages(struct list_head *folio_list)
{
	int nid;
	unsigned int nr_reclaimed = 0;
	LIST_HEAD(node_folio_list);
	unsigned int noreclaim_flag;

	if (list_empty(folio_list))
		return nr_reclaimed;

	noreclaim_flag = memalloc_noreclaim_save();

	nid = folio_nid(lru_to_folio(folio_list));
	do {
		struct folio *folio = lru_to_folio(folio_list);

		if (nid == folio_nid(folio)) {
			folio_clear_active(folio);
			list_move(&folio->lru, &node_folio_list);
			continue;
		}

		nr_reclaimed += reclaim_folio_list(&node_folio_list, NODE_DATA(nid));
		nid = folio_nid(lru_to_folio(folio_list));
	} while (!list_empty(folio_list));

	nr_reclaimed += reclaim_folio_list(&node_folio_list, NODE_DATA(nid));

	memalloc_noreclaim_restore(noreclaim_flag);

	return nr_reclaimed;
}

static unsigned long shrink_list(enum lru_list lru, unsigned long nr_to_scan,
				 struct lruvec *lruvec, struct scan_control *sc)
{
	if (is_active_lru(lru)) {
		if (sc->may_deactivate & (1 << is_file_lru(lru)))
			shrink_active_list(nr_to_scan, lruvec, sc, lru);
		else
			sc->skipped_deactivate = 1;
		return 0;
	}

	return shrink_inactive_list(nr_to_scan, lruvec, sc, lru);
}

/*
 * The inactive anon list should be small enough that the VM never has
 * to do too much work.
 *
 * The inactive file list should be small enough to leave most memory
 * to the established workingset on the scan-resistant active list,
 * but large enough to avoid thrashing the aggregate readahead window.
 *
 * Both inactive lists should also be large enough that each inactive
 * folio has a chance to be referenced again before it is reclaimed.
 *
 * If that fails and refaulting is observed, the inactive list grows.
 *
 * The inactive_ratio is the target ratio of ACTIVE to INACTIVE folios
 * on this LRU, maintained by the pageout code. An inactive_ratio
 * of 3 means 3:1 or 25% of the folios are kept on the inactive list.
 *
 * total     target    max
 * memory    ratio     inactive
 * -------------------------------------
 *   10MB       1         5MB
 *  100MB       1        50MB
 *    1GB       3       250MB
 *   10GB      10       0.9GB
 *  100GB      31         3GB
 *    1TB     101        10GB
 *   10TB     320        32GB
 */
static bool inactive_is_low(struct lruvec *lruvec, enum lru_list inactive_lru)
{
	enum lru_list active_lru = inactive_lru + LRU_ACTIVE;
	unsigned long inactive, active;
	unsigned long inactive_ratio;
	unsigned long gb;

	inactive = lruvec_page_state(lruvec, NR_LRU_BASE + inactive_lru);
	active = lruvec_page_state(lruvec, NR_LRU_BASE + active_lru);

	gb = (inactive + active) >> (30 - PAGE_SHIFT);
	if (gb)
		inactive_ratio = int_sqrt(10 * gb);
	else
		inactive_ratio = 1;

	return inactive * inactive_ratio < active;
}

enum scan_balance {
	SCAN_EQUAL,
	SCAN_FRACT,
	SCAN_ANON,
	SCAN_FILE,
};

static void prepare_scan_control(pg_data_t *pgdat, struct scan_control *sc)
{
	unsigned long file;
	struct lruvec *target_lruvec;

	if (lru_gen_enabled())
		return;

	target_lruvec = mem_cgroup_lruvec(sc->target_mem_cgroup, pgdat);

	/*
	 * Flush the memory cgroup stats in rate-limited way as we don't need
	 * most accurate stats here. We may switch to regular stats flushing
	 * in the future once it is cheap enough.
	 */
	mem_cgroup_flush_stats_ratelimited(sc->target_mem_cgroup);

	/*
	 * Determine the scan balance between anon and file LRUs.
	 */
	spin_lock_irq(&target_lruvec->lru_lock);
	sc->anon_cost = target_lruvec->anon_cost;
	sc->file_cost = target_lruvec->file_cost;
	spin_unlock_irq(&target_lruvec->lru_lock);

	/*
	 * Target desirable inactive:active list ratios for the anon
	 * and file LRU lists.
	 */
	if (!sc->force_deactivate) {
		unsigned long refaults;

		/*
		 * When refaults are being observed, it means a new
		 * workingset is being established. Deactivate to get
		 * rid of any stale active pages quickly.
		 */
		refaults = lruvec_page_state(target_lruvec,
				WORKINGSET_ACTIVATE_ANON);
		if (refaults != target_lruvec->refaults[WORKINGSET_ANON] ||
			inactive_is_low(target_lruvec, LRU_INACTIVE_ANON))
			sc->may_deactivate |= DEACTIVATE_ANON;
		else
			sc->may_deactivate &= ~DEACTIVATE_ANON;

		refaults = lruvec_page_state(target_lruvec,
				WORKINGSET_ACTIVATE_FILE);
		if (refaults != target_lruvec->refaults[WORKINGSET_FILE] ||
		    inactive_is_low(target_lruvec, LRU_INACTIVE_FILE))
			sc->may_deactivate |= DEACTIVATE_FILE;
		else
			sc->may_deactivate &= ~DEACTIVATE_FILE;
	} else
		sc->may_deactivate = DEACTIVATE_ANON | DEACTIVATE_FILE;

	/*
	 * If we have plenty of inactive file pages that aren't
	 * thrashing, try to reclaim those first before touching
	 * anonymous pages.
	 */
	file = lruvec_page_state(target_lruvec, NR_INACTIVE_FILE);
	if (file >> sc->priority && !(sc->may_deactivate & DEACTIVATE_FILE) &&
	    !sc->no_cache_trim_mode)
		sc->cache_trim_mode = 1;
	else
		sc->cache_trim_mode = 0;

	/*
	 * Prevent the reclaimer from falling into the cache trap: as
	 * cache pages start out inactive, every cache fault will tip
	 * the scan balance towards the file LRU.  And as the file LRU
	 * shrinks, so does the window for rotation from references.
	 * This means we have a runaway feedback loop where a tiny
	 * thrashing file LRU becomes infinitely more attractive than
	 * anon pages.  Try to detect this based on file LRU size.
	 */
	if (!cgroup_reclaim(sc)) {
		unsigned long total_high_wmark = 0;
		unsigned long free, anon;
		int z;

		free = sum_zone_node_page_state(pgdat->node_id, NR_FREE_PAGES);
		file = node_page_state(pgdat, NR_ACTIVE_FILE) +
			   node_page_state(pgdat, NR_INACTIVE_FILE);

		for (z = 0; z < MAX_NR_ZONES; z++) {
			struct zone *zone = &pgdat->node_zones[z];

			if (!managed_zone(zone))
				continue;

			total_high_wmark += high_wmark_pages(zone);
		}

		/*
		 * Consider anon: if that's low too, this isn't a
		 * runaway file reclaim problem, but rather just
		 * extreme pressure. Reclaim as per usual then.
		 */
		anon = node_page_state(pgdat, NR_INACTIVE_ANON);

		sc->file_is_tiny =
			file + free <= total_high_wmark &&
			!(sc->may_deactivate & DEACTIVATE_ANON) &&
			anon >> sc->priority;
	}
}

/*
 * Determine how aggressively the anon and file LRU lists should be
 * scanned.
 *
 * nr[0] = anon inactive folios to scan; nr[1] = anon active folios to scan
 * nr[2] = file inactive folios to scan; nr[3] = file active folios to scan
 */
static void get_scan_count(struct lruvec *lruvec, struct scan_control *sc,
			   unsigned long *nr)
{
	struct pglist_data *pgdat = lruvec_pgdat(lruvec);
	struct mem_cgroup *memcg = lruvec_memcg(lruvec);
	unsigned long anon_cost, file_cost, total_cost;
	int swappiness = sc_swappiness(sc, memcg);
	u64 fraction[ANON_AND_FILE];
	u64 denominator = 0;	/* gcc */
	enum scan_balance scan_balance;
	unsigned long ap, fp;
	enum lru_list lru;

	/* If we have no swap space, do not bother scanning anon folios. */
	if (!sc->may_swap || !can_reclaim_anon_pages(memcg, pgdat->node_id, sc)) {
		scan_balance = SCAN_FILE;
		goto out;
	}

	/*
	 * Global reclaim will swap to prevent OOM even with no
	 * swappiness, but memcg users want to use this knob to
	 * disable swapping for individual groups completely when
	 * using the memory controller's swap limit feature would be
	 * too expensive.
	 */
	if (cgroup_reclaim(sc) && !swappiness) {
		scan_balance = SCAN_FILE;
		goto out;
	}

	/*
	 * Do not apply any pressure balancing cleverness when the
	 * system is close to OOM, scan both anon and file equally
	 * (unless the swappiness setting disagrees with swapping).
	 */
	if (!sc->priority && swappiness) {
		scan_balance = SCAN_EQUAL;
		goto out;
	}

	/*
	 * If the system is almost out of file pages, force-scan anon.
	 */
	if (sc->file_is_tiny) {
		scan_balance = SCAN_ANON;
		goto out;
	}

	/*
	 * If there is enough inactive page cache, we do not reclaim
	 * anything from the anonymous working right now.
	 */
	if (sc->cache_trim_mode) {
		scan_balance = SCAN_FILE;
		goto out;
	}

	scan_balance = SCAN_FRACT;
	/*
	 * Calculate the pressure balance between anon and file pages.
	 *
	 * The amount of pressure we put on each LRU is inversely
	 * proportional to the cost of reclaiming each list, as
	 * determined by the share of pages that are refaulting, times
	 * the relative IO cost of bringing back a swapped out
	 * anonymous page vs reloading a filesystem page (swappiness).
	 *
	 * Although we limit that influence to ensure no list gets
	 * left behind completely: at least a third of the pressure is
	 * applied, before swappiness.
	 *
	 * With swappiness at 100, anon and file have equal IO cost.
	 */
	total_cost = sc->anon_cost + sc->file_cost;
	anon_cost = total_cost + sc->anon_cost;
	file_cost = total_cost + sc->file_cost;
	total_cost = anon_cost + file_cost;

	ap = swappiness * (total_cost + 1);
	ap /= anon_cost + 1;

	fp = (MAX_SWAPPINESS - swappiness) * (total_cost + 1);
	fp /= file_cost + 1;

	fraction[0] = ap;
	fraction[1] = fp;
	denominator = ap + fp;
out:
	for_each_evictable_lru(lru) {
		bool file = is_file_lru(lru);
		unsigned long lruvec_size;
		unsigned long low, min;
		unsigned long scan;

		lruvec_size = lruvec_lru_size(lruvec, lru, sc->reclaim_idx);
		mem_cgroup_protection(sc->target_mem_cgroup, memcg,
				      &min, &low);

		if (min || low) {
			/*
			 * Scale a cgroup's reclaim pressure by proportioning
			 * its current usage to its memory.low or memory.min
			 * setting.
			 *
			 * This is important, as otherwise scanning aggression
			 * becomes extremely binary -- from nothing as we
			 * approach the memory protection threshold, to totally
			 * nominal as we exceed it.  This results in requiring
			 * setting extremely liberal protection thresholds. It
			 * also means we simply get no protection at all if we
			 * set it too low, which is not ideal.
			 *
			 * If there is any protection in place, we reduce scan
			 * pressure by how much of the total memory used is
			 * within protection thresholds.
			 *
			 * There is one special case: in the first reclaim pass,
			 * we skip over all groups that are within their low
			 * protection. If that fails to reclaim enough pages to
			 * satisfy the reclaim goal, we come back and override
			 * the best-effort low protection. However, we still
			 * ideally want to honor how well-behaved groups are in
			 * that case instead of simply punishing them all
			 * equally. As such, we reclaim them based on how much
			 * memory they are using, reducing the scan pressure
			 * again by how much of the total memory used is under
			 * hard protection.
			 */
			unsigned long cgroup_size = mem_cgroup_size(memcg);
			unsigned long protection;

			/* memory.low scaling, make sure we retry before OOM */
			if (!sc->memcg_low_reclaim && low > min) {
				protection = low;
				sc->memcg_low_skipped = 1;
			} else {
				protection = min;
			}

			/* Avoid TOCTOU with earlier protection check */
			cgroup_size = max(cgroup_size, protection);

			scan = lruvec_size - lruvec_size * protection /
				(cgroup_size + 1);

			/*
			 * Minimally target SWAP_CLUSTER_MAX pages to keep
			 * reclaim moving forwards, avoiding decrementing
			 * sc->priority further than desirable.
			 */
			scan = max(scan, SWAP_CLUSTER_MAX);
		} else {
			scan = lruvec_size;
		}

		scan >>= sc->priority;

		/*
		 * If the cgroup's already been deleted, make sure to
		 * scrape out the remaining cache.
		 */
		if (!scan && !mem_cgroup_online(memcg))
			scan = min(lruvec_size, SWAP_CLUSTER_MAX);

		switch (scan_balance) {
		case SCAN_EQUAL:
			/* Scan lists relative to size */
			break;
		case SCAN_FRACT:
			/*
			 * Scan types proportional to swappiness and
			 * their relative recent reclaim efficiency.
			 * Make sure we don't miss the last page on
			 * the offlined memory cgroups because of a
			 * round-off error.
			 */
			scan = mem_cgroup_online(memcg) ?
			       div64_u64(scan * fraction[file], denominator) :
			       DIV64_U64_ROUND_UP(scan * fraction[file],
						  denominator);
			break;
		case SCAN_FILE:
		case SCAN_ANON:
			/* Scan one type exclusively */
			if ((scan_balance == SCAN_FILE) != file)
				scan = 0;
			break;
		default:
			/* Look ma, no brain */
			BUG();
		}

		nr[lru] = scan;
	}
}

/*
 * Anonymous LRU management is a waste if there is
 * ultimately no way to reclaim the memory.
 */
static bool can_age_anon_pages(struct pglist_data *pgdat,
			       struct scan_control *sc)
{
	/* Aging the anon LRU is valuable if swap is present: */
	if (total_swap_pages > 0)
		return true;

	/* Also valuable if anon pages can be demoted: */
	return can_demote(pgdat->node_id, sc);
}

#ifdef CONFIG_LRU_GEN

#ifdef CONFIG_LRU_GEN_ENABLED
DEFINE_STATIC_KEY_ARRAY_TRUE(lru_gen_caps, NR_LRU_GEN_CAPS);
#define get_cap(cap)	static_branch_likely(&lru_gen_caps[cap])
#else
DEFINE_STATIC_KEY_ARRAY_FALSE(lru_gen_caps, NR_LRU_GEN_CAPS);
#define get_cap(cap)	static_branch_unlikely(&lru_gen_caps[cap])
#endif

static bool should_walk_mmu(void)
{
	return arch_has_hw_pte_young() && get_cap(LRU_GEN_MM_WALK);
}

static bool should_clear_pmd_young(void)
{
	return arch_has_hw_nonleaf_pmd_young() && get_cap(LRU_GEN_NONLEAF_YOUNG);
}

/******************************************************************************
 *                          shorthand helpers
 ******************************************************************************/

#define LRU_REFS_FLAGS	(BIT(PG_referenced) | BIT(PG_workingset))

#define DEFINE_MAX_SEQ(lruvec)						\
	unsigned long max_seq = READ_ONCE((lruvec)->lrugen.max_seq)

#define DEFINE_MIN_SEQ(lruvec)						\
	unsigned long min_seq[ANON_AND_FILE] = {			\
		READ_ONCE((lruvec)->lrugen.min_seq[LRU_GEN_ANON]),	\
		READ_ONCE((lruvec)->lrugen.min_seq[LRU_GEN_FILE]),	\
	}

#define for_each_gen_type_zone(gen, type, zone)				\
	for ((gen) = 0; (gen) < MAX_NR_GENS; (gen)++)			\
		for ((type) = 0; (type) < ANON_AND_FILE; (type)++)	\
			for ((zone) = 0; (zone) < MAX_NR_ZONES; (zone)++)

#define get_memcg_gen(seq)	((seq) % MEMCG_NR_GENS)
#define get_memcg_bin(bin)	((bin) % MEMCG_NR_BINS)

static struct lruvec *get_lruvec(struct mem_cgroup *memcg, int nid)
{
	struct pglist_data *pgdat = NODE_DATA(nid);

#ifdef CONFIG_MEMCG
	if (memcg) {
		struct lruvec *lruvec = &memcg->nodeinfo[nid]->lruvec;

		/* see the comment in mem_cgroup_lruvec() */
		if (!lruvec->pgdat)
			lruvec->pgdat = pgdat;

		return lruvec;
	}
#endif
	VM_WARN_ON_ONCE(!mem_cgroup_disabled());

	return &pgdat->__lruvec;
}

static int get_swappiness(struct lruvec *lruvec, struct scan_control *sc)
{
	struct mem_cgroup *memcg = lruvec_memcg(lruvec);
	struct pglist_data *pgdat = lruvec_pgdat(lruvec);

	if (!sc->may_swap)
		return 0;

	if (!can_demote(pgdat->node_id, sc) &&
	    mem_cgroup_get_nr_swap_pages(memcg) < MIN_LRU_BATCH)
		return 0;

	return sc_swappiness(sc, memcg);
}

static int get_nr_gens(struct lruvec *lruvec, int type)
{
	return lruvec->lrugen.max_seq - lruvec->lrugen.min_seq[type] + 1;
}

static bool __maybe_unused seq_is_valid(struct lruvec *lruvec)
{
	/* see the comment on lru_gen_folio */
	return get_nr_gens(lruvec, LRU_GEN_FILE) >= MIN_NR_GENS &&
	       get_nr_gens(lruvec, LRU_GEN_FILE) <= get_nr_gens(lruvec, LRU_GEN_ANON) &&
	       get_nr_gens(lruvec, LRU_GEN_ANON) <= MAX_NR_GENS;
}

/******************************************************************************
 *                          Bloom filters
 ******************************************************************************/

/*
 * Bloom filters with m=1<<15, k=2 and the false positive rates of ~1/5 when
 * n=10,000 and ~1/2 when n=20,000, where, conventionally, m is the number of
 * bits in a bitmap, k is the number of hash functions and n is the number of
 * inserted items.
 *
 * Page table walkers use one of the two filters to reduce their search space.
 * To get rid of non-leaf entries that no longer have enough leaf entries, the
 * aging uses the double-buffering technique to flip to the other filter each
 * time it produces a new generation. For non-leaf entries that have enough
 * leaf entries, the aging carries them over to the next generation in
 * walk_pmd_range(); the eviction also report them when walking the rmap
 * in lru_gen_look_around().
 *
 * For future optimizations:
 * 1. It's not necessary to keep both filters all the time. The spare one can be
 *    freed after the RCU grace period and reallocated if needed again.
 * 2. And when reallocating, it's worth scaling its size according to the number
 *    of inserted entries in the other filter, to reduce the memory overhead on
 *    small systems and false positives on large systems.
 * 3. Jenkins' hash function is an alternative to Knuth's.
 */
#define BLOOM_FILTER_SHIFT	15

static inline int filter_gen_from_seq(unsigned long seq)
{
	return seq % NR_BLOOM_FILTERS;
}

static void get_item_key(void *item, int *key)
{
	u32 hash = hash_ptr(item, BLOOM_FILTER_SHIFT * 2);

	BUILD_BUG_ON(BLOOM_FILTER_SHIFT * 2 > BITS_PER_TYPE(u32));

	key[0] = hash & (BIT(BLOOM_FILTER_SHIFT) - 1);
	key[1] = hash >> BLOOM_FILTER_SHIFT;
}

static bool test_bloom_filter(struct lru_gen_mm_state *mm_state, unsigned long seq,
			      void *item)
{
	int key[2];
	unsigned long *filter;
	int gen = filter_gen_from_seq(seq);

	filter = READ_ONCE(mm_state->filters[gen]);
	if (!filter)
		return true;

	get_item_key(item, key);

	return test_bit(key[0], filter) && test_bit(key[1], filter);
}

static void update_bloom_filter(struct lru_gen_mm_state *mm_state, unsigned long seq,
				void *item)
{
	int key[2];
	unsigned long *filter;
	int gen = filter_gen_from_seq(seq);

	filter = READ_ONCE(mm_state->filters[gen]);
	if (!filter)
		return;

	get_item_key(item, key);

	if (!test_bit(key[0], filter))
		set_bit(key[0], filter);
	if (!test_bit(key[1], filter))
		set_bit(key[1], filter);
}

static void reset_bloom_filter(struct lru_gen_mm_state *mm_state, unsigned long seq)
{
	unsigned long *filter;
	int gen = filter_gen_from_seq(seq);

	filter = mm_state->filters[gen];
	if (filter) {
		bitmap_clear(filter, 0, BIT(BLOOM_FILTER_SHIFT));
		return;
	}

	filter = bitmap_zalloc(BIT(BLOOM_FILTER_SHIFT),
			       __GFP_HIGH | __GFP_NOMEMALLOC | __GFP_NOWARN);
	WRITE_ONCE(mm_state->filters[gen], filter);
}

/******************************************************************************
 *                          mm_struct list
 ******************************************************************************/

#ifdef CONFIG_LRU_GEN_WALKS_MMU

static struct lru_gen_mm_list *get_mm_list(struct mem_cgroup *memcg)
{
	static struct lru_gen_mm_list mm_list = {
		.fifo = LIST_HEAD_INIT(mm_list.fifo),
		.lock = __SPIN_LOCK_UNLOCKED(mm_list.lock),
	};

#ifdef CONFIG_MEMCG
	if (memcg)
		return &memcg->mm_list;
#endif
	VM_WARN_ON_ONCE(!mem_cgroup_disabled());

	return &mm_list;
}

static struct lru_gen_mm_state *get_mm_state(struct lruvec *lruvec)
{
	return &lruvec->mm_state;
}

static struct mm_struct *get_next_mm(struct lru_gen_mm_walk *walk)
{
	int key;
	struct mm_struct *mm;
	struct pglist_data *pgdat = lruvec_pgdat(walk->lruvec);
	struct lru_gen_mm_state *mm_state = get_mm_state(walk->lruvec);

	mm = list_entry(mm_state->head, struct mm_struct, lru_gen.list);
	key = pgdat->node_id % BITS_PER_TYPE(mm->lru_gen.bitmap);

	if (!walk->force_scan && !test_bit(key, &mm->lru_gen.bitmap))
		return NULL;

	clear_bit(key, &mm->lru_gen.bitmap);

	return mmget_not_zero(mm) ? mm : NULL;
}

void lru_gen_add_mm(struct mm_struct *mm)
{
	int nid;
	struct mem_cgroup *memcg = get_mem_cgroup_from_mm(mm);
	struct lru_gen_mm_list *mm_list = get_mm_list(memcg);

	VM_WARN_ON_ONCE(!list_empty(&mm->lru_gen.list));
#ifdef CONFIG_MEMCG
	VM_WARN_ON_ONCE(mm->lru_gen.memcg);
	mm->lru_gen.memcg = memcg;
#endif
	spin_lock(&mm_list->lock);

	for_each_node_state(nid, N_MEMORY) {
		struct lruvec *lruvec = get_lruvec(memcg, nid);
		struct lru_gen_mm_state *mm_state = get_mm_state(lruvec);

		/* the first addition since the last iteration */
		if (mm_state->tail == &mm_list->fifo)
			mm_state->tail = &mm->lru_gen.list;
	}

	list_add_tail(&mm->lru_gen.list, &mm_list->fifo);

	spin_unlock(&mm_list->lock);
}

void lru_gen_del_mm(struct mm_struct *mm)
{
	int nid;
	struct lru_gen_mm_list *mm_list;
	struct mem_cgroup *memcg = NULL;

	if (list_empty(&mm->lru_gen.list))
		return;

#ifdef CONFIG_MEMCG
	memcg = mm->lru_gen.memcg;
#endif
	mm_list = get_mm_list(memcg);

	spin_lock(&mm_list->lock);

	for_each_node(nid) {
		struct lruvec *lruvec = get_lruvec(memcg, nid);
		struct lru_gen_mm_state *mm_state = get_mm_state(lruvec);

		/* where the current iteration continues after */
		if (mm_state->head == &mm->lru_gen.list)
			mm_state->head = mm_state->head->prev;

		/* where the last iteration ended before */
		if (mm_state->tail == &mm->lru_gen.list)
			mm_state->tail = mm_state->tail->next;
	}

	list_del_init(&mm->lru_gen.list);

	spin_unlock(&mm_list->lock);

#ifdef CONFIG_MEMCG
	mem_cgroup_put(mm->lru_gen.memcg);
	mm->lru_gen.memcg = NULL;
#endif
}

#ifdef CONFIG_MEMCG
void lru_gen_migrate_mm(struct mm_struct *mm)
{
	struct mem_cgroup *memcg;
	struct task_struct *task = rcu_dereference_protected(mm->owner, true);

	VM_WARN_ON_ONCE(task->mm != mm);
	lockdep_assert_held(&task->alloc_lock);

	/* for mm_update_next_owner() */
	if (mem_cgroup_disabled())
		return;

	/* migration can happen before addition */
	if (!mm->lru_gen.memcg)
		return;

	rcu_read_lock();
	memcg = mem_cgroup_from_task(task);
	rcu_read_unlock();
	if (memcg == mm->lru_gen.memcg)
		return;

	VM_WARN_ON_ONCE(list_empty(&mm->lru_gen.list));

	lru_gen_del_mm(mm);
	lru_gen_add_mm(mm);
}
#endif

#else /* !CONFIG_LRU_GEN_WALKS_MMU */

static struct lru_gen_mm_list *get_mm_list(struct mem_cgroup *memcg)
{
	return NULL;
}

static struct lru_gen_mm_state *get_mm_state(struct lruvec *lruvec)
{
	return NULL;
}

static struct mm_struct *get_next_mm(struct lru_gen_mm_walk *walk)
{
	return NULL;
}

#endif

static void reset_mm_stats(struct lru_gen_mm_walk *walk, bool last)
{
	int i;
	int hist;
	struct lruvec *lruvec = walk->lruvec;
	struct lru_gen_mm_state *mm_state = get_mm_state(lruvec);

	lockdep_assert_held(&get_mm_list(lruvec_memcg(lruvec))->lock);

	hist = lru_hist_from_seq(walk->seq);

	for (i = 0; i < NR_MM_STATS; i++) {
		WRITE_ONCE(mm_state->stats[hist][i],
			   mm_state->stats[hist][i] + walk->mm_stats[i]);
		walk->mm_stats[i] = 0;
	}

	if (NR_HIST_GENS > 1 && last) {
		hist = lru_hist_from_seq(walk->seq + 1);

		for (i = 0; i < NR_MM_STATS; i++)
			WRITE_ONCE(mm_state->stats[hist][i], 0);
	}
}

static bool iterate_mm_list(struct lru_gen_mm_walk *walk, struct mm_struct **iter)
{
	bool first = false;
	bool last = false;
	struct mm_struct *mm = NULL;
	struct lruvec *lruvec = walk->lruvec;
	struct mem_cgroup *memcg = lruvec_memcg(lruvec);
	struct lru_gen_mm_list *mm_list = get_mm_list(memcg);
	struct lru_gen_mm_state *mm_state = get_mm_state(lruvec);

	/*
	 * mm_state->seq is incremented after each iteration of mm_list. There
	 * are three interesting cases for this page table walker:
	 * 1. It tries to start a new iteration with a stale max_seq: there is
	 *    nothing left to do.
	 * 2. It started the next iteration: it needs to reset the Bloom filter
	 *    so that a fresh set of PTE tables can be recorded.
	 * 3. It ended the current iteration: it needs to reset the mm stats
	 *    counters and tell its caller to increment max_seq.
	 */
	spin_lock(&mm_list->lock);

	VM_WARN_ON_ONCE(mm_state->seq + 1 < walk->seq);

	if (walk->seq <= mm_state->seq)
		goto done;

	if (!mm_state->head)
		mm_state->head = &mm_list->fifo;

	if (mm_state->head == &mm_list->fifo)
		first = true;

	do {
		mm_state->head = mm_state->head->next;
		if (mm_state->head == &mm_list->fifo) {
			WRITE_ONCE(mm_state->seq, mm_state->seq + 1);
			last = true;
			break;
		}

		/* force scan for those added after the last iteration */
		if (!mm_state->tail || mm_state->tail == mm_state->head) {
			mm_state->tail = mm_state->head->next;
			walk->force_scan = true;
		}
	} while (!(mm = get_next_mm(walk)));
done:
	if (*iter || last)
		reset_mm_stats(walk, last);

	spin_unlock(&mm_list->lock);

	if (mm && first)
		reset_bloom_filter(mm_state, walk->seq + 1);

	if (*iter)
		mmput_async(*iter);

	*iter = mm;

	return last;
}

static bool iterate_mm_list_nowalk(struct lruvec *lruvec, unsigned long seq)
{
	bool success = false;
	struct mem_cgroup *memcg = lruvec_memcg(lruvec);
	struct lru_gen_mm_list *mm_list = get_mm_list(memcg);
	struct lru_gen_mm_state *mm_state = get_mm_state(lruvec);

	spin_lock(&mm_list->lock);

	VM_WARN_ON_ONCE(mm_state->seq + 1 < seq);

	if (seq > mm_state->seq) {
		mm_state->head = NULL;
		mm_state->tail = NULL;
		WRITE_ONCE(mm_state->seq, mm_state->seq + 1);
		success = true;
	}

	spin_unlock(&mm_list->lock);

	return success;
}

/******************************************************************************
 *                          PID controller
 ******************************************************************************/

/*
 * A feedback loop based on Proportional-Integral-Derivative (PID) controller.
 *
 * The P term is refaulted/(evicted+protected) from a tier in the generation
 * currently being evicted; the I term is the exponential moving average of the
 * P term over the generations previously evicted, using the smoothing factor
 * 1/2; the D term isn't supported.
 *
 * The setpoint (SP) is always the first tier of one type; the process variable
 * (PV) is either any tier of the other type or any other tier of the same
 * type.
 *
 * The error is the difference between the SP and the PV; the correction is to
 * turn off protection when SP>PV or turn on protection when SP<PV.
 *
 * For future optimizations:
 * 1. The D term may discount the other two terms over time so that long-lived
 *    generations can resist stale information.
 */
struct ctrl_pos {
	unsigned long refaulted;
	unsigned long total;
	int gain;
};

static void read_ctrl_pos(struct lruvec *lruvec, int type, int tier, int gain,
			  struct ctrl_pos *pos)
{
	struct lru_gen_folio *lrugen = &lruvec->lrugen;
	int hist = lru_hist_from_seq(lrugen->min_seq[type]);

	pos->refaulted = lrugen->avg_refaulted[type][tier] +
			 atomic_long_read(&lrugen->refaulted[hist][type][tier]);
	pos->total = lrugen->avg_total[type][tier] +
		     atomic_long_read(&lrugen->evicted[hist][type][tier]);
	if (tier)
		pos->total += lrugen->protected[hist][type][tier - 1];
	pos->gain = gain;
}

static void reset_ctrl_pos(struct lruvec *lruvec, int type, bool carryover)
{
	int hist, tier;
	struct lru_gen_folio *lrugen = &lruvec->lrugen;
	bool clear = carryover ? NR_HIST_GENS == 1 : NR_HIST_GENS > 1;
	unsigned long seq = carryover ? lrugen->min_seq[type] : lrugen->max_seq + 1;

	lockdep_assert_held(&lruvec->lru_lock);

	if (!carryover && !clear)
		return;

	hist = lru_hist_from_seq(seq);

	for (tier = 0; tier < MAX_NR_TIERS; tier++) {
		if (carryover) {
			unsigned long sum;

			sum = lrugen->avg_refaulted[type][tier] +
			      atomic_long_read(&lrugen->refaulted[hist][type][tier]);
			WRITE_ONCE(lrugen->avg_refaulted[type][tier], sum / 2);

			sum = lrugen->avg_total[type][tier] +
			      atomic_long_read(&lrugen->evicted[hist][type][tier]);
			if (tier)
				sum += lrugen->protected[hist][type][tier - 1];
			WRITE_ONCE(lrugen->avg_total[type][tier], sum / 2);
		}

		if (clear) {
			atomic_long_set(&lrugen->refaulted[hist][type][tier], 0);
			atomic_long_set(&lrugen->evicted[hist][type][tier], 0);
			if (tier)
				WRITE_ONCE(lrugen->protected[hist][type][tier - 1], 0);
		}
	}
}

static bool positive_ctrl_err(struct ctrl_pos *sp, struct ctrl_pos *pv)
{
	/*
	 * Return true if the PV has a limited number of refaults or a lower
	 * refaulted/total than the SP.
	 */
	return pv->refaulted < MIN_LRU_BATCH ||
	       pv->refaulted * (sp->total + MIN_LRU_BATCH) * sp->gain <=
	       (sp->refaulted + 1) * pv->total * pv->gain;
}

/******************************************************************************
 *                          the aging
 ******************************************************************************/

/* promote pages accessed through page tables */
static int folio_update_gen(struct folio *folio, int gen)
{
	unsigned long new_flags, old_flags = READ_ONCE(folio->flags);

	VM_WARN_ON_ONCE(gen >= MAX_NR_GENS);
	VM_WARN_ON_ONCE(!rcu_read_lock_held());

	do {
		/* lru_gen_del_folio() has isolated this page? */
		if (!(old_flags & LRU_GEN_MASK)) {
			/* for shrink_folio_list() */
			new_flags = old_flags | BIT(PG_referenced);
			continue;
		}

		new_flags = old_flags & ~(LRU_GEN_MASK | LRU_REFS_MASK | LRU_REFS_FLAGS);
		new_flags |= (gen + 1UL) << LRU_GEN_PGOFF;
	} while (!try_cmpxchg(&folio->flags, &old_flags, new_flags));

	return ((old_flags & LRU_GEN_MASK) >> LRU_GEN_PGOFF) - 1;
}

/* protect pages accessed multiple times through file descriptors */
static int folio_inc_gen(struct lruvec *lruvec, struct folio *folio, bool reclaiming)
{
	int type = folio_is_file_lru(folio);
	struct lru_gen_folio *lrugen = &lruvec->lrugen;
	int new_gen, old_gen = lru_gen_from_seq(lrugen->min_seq[type]);
	unsigned long new_flags, old_flags = READ_ONCE(folio->flags);

	VM_WARN_ON_ONCE_FOLIO(!(old_flags & LRU_GEN_MASK), folio);

	do {
		new_gen = ((old_flags & LRU_GEN_MASK) >> LRU_GEN_PGOFF) - 1;
		/* folio_update_gen() has promoted this page? */
		if (new_gen >= 0 && new_gen != old_gen)
			return new_gen;

		new_gen = (old_gen + 1) % MAX_NR_GENS;

		new_flags = old_flags & ~(LRU_GEN_MASK | LRU_REFS_MASK | LRU_REFS_FLAGS);
		new_flags |= (new_gen + 1UL) << LRU_GEN_PGOFF;
		/* for folio_end_writeback() */
		if (reclaiming)
			new_flags |= BIT(PG_reclaim);
	} while (!try_cmpxchg(&folio->flags, &old_flags, new_flags));

	lru_gen_update_size(lruvec, folio, old_gen, new_gen);

	return new_gen;
}

static void update_batch_size(struct lru_gen_mm_walk *walk, struct folio *folio,
			      int old_gen, int new_gen)
{
	int type = folio_is_file_lru(folio);
	int zone = folio_zonenum(folio);
	int delta = folio_nr_pages(folio);

	VM_WARN_ON_ONCE(old_gen >= MAX_NR_GENS);
	VM_WARN_ON_ONCE(new_gen >= MAX_NR_GENS);

	walk->batched++;

	walk->nr_pages[old_gen][type][zone] -= delta;
	walk->nr_pages[new_gen][type][zone] += delta;
}

static void reset_batch_size(struct lru_gen_mm_walk *walk)
{
	int gen, type, zone;
	struct lruvec *lruvec = walk->lruvec;
	struct lru_gen_folio *lrugen = &lruvec->lrugen;

	walk->batched = 0;

	for_each_gen_type_zone(gen, type, zone) {
		enum lru_list lru = type * LRU_INACTIVE_FILE;
		int delta = walk->nr_pages[gen][type][zone];

		if (!delta)
			continue;

		walk->nr_pages[gen][type][zone] = 0;
		WRITE_ONCE(lrugen->nr_pages[gen][type][zone],
			   lrugen->nr_pages[gen][type][zone] + delta);

		if (lru_gen_is_active(lruvec, gen))
			lru += LRU_ACTIVE;
		__update_lru_size(lruvec, lru, zone, delta);
	}
}

static int should_skip_vma(unsigned long start, unsigned long end, struct mm_walk *args)
{
	struct address_space *mapping;
	struct vm_area_struct *vma = args->vma;
	struct lru_gen_mm_walk *walk = args->private;

	if (!vma_is_accessible(vma))
		return true;

	if (is_vm_hugetlb_page(vma))
		return true;

	if (!vma_has_recency(vma))
		return true;

	if (vma->vm_flags & (VM_LOCKED | VM_SPECIAL))
		return true;

	if (vma == get_gate_vma(vma->vm_mm))
		return true;

	if (vma_is_anonymous(vma))
		return !walk->can_swap;

	if (WARN_ON_ONCE(!vma->vm_file || !vma->vm_file->f_mapping))
		return true;

	mapping = vma->vm_file->f_mapping;
	if (mapping_unevictable(mapping))
		return true;

	if (shmem_mapping(mapping))
		return !walk->can_swap;

	/* to exclude special mappings like dax, etc. */
	return !mapping->a_ops->read_folio;
}

/*
 * Some userspace memory allocators map many single-page VMAs. Instead of
 * returning back to the PGD table for each of such VMAs, finish an entire PMD
 * table to reduce zigzags and improve cache performance.
 */
static bool get_next_vma(unsigned long mask, unsigned long size, struct mm_walk *args,
			 unsigned long *vm_start, unsigned long *vm_end)
{
	unsigned long start = round_up(*vm_end, size);
	unsigned long end = (start | ~mask) + 1;
	VMA_ITERATOR(vmi, args->mm, start);

	VM_WARN_ON_ONCE(mask & size);
	VM_WARN_ON_ONCE((start & mask) != (*vm_start & mask));

	for_each_vma(vmi, args->vma) {
		if (end && end <= args->vma->vm_start)
			return false;

		if (should_skip_vma(args->vma->vm_start, args->vma->vm_end, args))
			continue;

		*vm_start = max(start, args->vma->vm_start);
		*vm_end = min(end - 1, args->vma->vm_end - 1) + 1;

		return true;
	}

	return false;
}

static unsigned long get_pte_pfn(pte_t pte, struct vm_area_struct *vma, unsigned long addr,
				 struct pglist_data *pgdat)
{
	unsigned long pfn = pte_pfn(pte);

	VM_WARN_ON_ONCE(addr < vma->vm_start || addr >= vma->vm_end);

	if (!pte_present(pte) || is_zero_pfn(pfn))
		return -1;

	if (WARN_ON_ONCE(pte_devmap(pte) || pte_special(pte)))
		return -1;

	if (!pte_young(pte) && !mm_has_notifiers(vma->vm_mm))
		return -1;

	if (WARN_ON_ONCE(!pfn_valid(pfn)))
		return -1;

	if (pfn < pgdat->node_start_pfn || pfn >= pgdat_end_pfn(pgdat))
		return -1;

	return pfn;
}

static unsigned long get_pmd_pfn(pmd_t pmd, struct vm_area_struct *vma, unsigned long addr,
				 struct pglist_data *pgdat)
{
	unsigned long pfn = pmd_pfn(pmd);

	VM_WARN_ON_ONCE(addr < vma->vm_start || addr >= vma->vm_end);

	if (!pmd_present(pmd) || is_huge_zero_pmd(pmd))
		return -1;

	if (WARN_ON_ONCE(pmd_devmap(pmd)))
		return -1;

	if (!pmd_young(pmd) && !mm_has_notifiers(vma->vm_mm))
		return -1;

	if (WARN_ON_ONCE(!pfn_valid(pfn)))
		return -1;

	if (pfn < pgdat->node_start_pfn || pfn >= pgdat_end_pfn(pgdat))
		return -1;

	return pfn;
}

static struct folio *get_pfn_folio(unsigned long pfn, struct mem_cgroup *memcg,
				   struct pglist_data *pgdat, bool can_swap)
{
	struct folio *folio;

	folio = pfn_folio(pfn);
	if (folio_nid(folio) != pgdat->node_id)
		return NULL;

	if (folio_memcg_rcu(folio) != memcg)
		return NULL;

	/* file VMAs can contain anon pages from COW */
	if (!folio_is_file_lru(folio) && !can_swap)
		return NULL;

	return folio;
}

static bool suitable_to_scan(int total, int young)
{
	int n = clamp_t(int, cache_line_size() / sizeof(pte_t), 2, 8);

	/* suitable if the average number of young PTEs per cacheline is >=1 */
	return young * n >= total;
}

static bool walk_pte_range(pmd_t *pmd, unsigned long start, unsigned long end,
			   struct mm_walk *args)
{
	int i;
	pte_t *pte;
	spinlock_t *ptl;
	unsigned long addr;
	int total = 0;
	int young = 0;
	struct lru_gen_mm_walk *walk = args->private;
	struct mem_cgroup *memcg = lruvec_memcg(walk->lruvec);
	struct pglist_data *pgdat = lruvec_pgdat(walk->lruvec);
	DEFINE_MAX_SEQ(walk->lruvec);
	int old_gen, new_gen = lru_gen_from_seq(max_seq);

	pte = pte_offset_map_nolock(args->mm, pmd, start & PMD_MASK, &ptl);
	if (!pte)
		return false;
	if (!spin_trylock(ptl)) {
		pte_unmap(pte);
		return false;
	}

	arch_enter_lazy_mmu_mode();
restart:
	for (i = pte_index(start), addr = start; addr != end; i++, addr += PAGE_SIZE) {
		unsigned long pfn;
		struct folio *folio;
		pte_t ptent = ptep_get(pte + i);

		total++;
		walk->mm_stats[MM_LEAF_TOTAL]++;

		pfn = get_pte_pfn(ptent, args->vma, addr, pgdat);
		if (pfn == -1)
			continue;

		folio = get_pfn_folio(pfn, memcg, pgdat, walk->can_swap);
		if (!folio)
			continue;

		if (!ptep_clear_young_notify(args->vma, addr, pte + i))
			continue;

		young++;
		walk->mm_stats[MM_LEAF_YOUNG]++;

		if (pte_dirty(ptent) && !folio_test_dirty(folio) &&
		    !(folio_test_anon(folio) && folio_test_swapbacked(folio) &&
		      !folio_test_swapcache(folio)))
			folio_mark_dirty(folio);

		old_gen = folio_update_gen(folio, new_gen);
		if (old_gen >= 0 && old_gen != new_gen)
			update_batch_size(walk, folio, old_gen, new_gen);
	}

	if (i < PTRS_PER_PTE && get_next_vma(PMD_MASK, PAGE_SIZE, args, &start, &end))
		goto restart;

	arch_leave_lazy_mmu_mode();
	pte_unmap_unlock(pte, ptl);

	return suitable_to_scan(total, young);
}

static void walk_pmd_range_locked(pud_t *pud, unsigned long addr, struct vm_area_struct *vma,
				  struct mm_walk *args, unsigned long *bitmap, unsigned long *first)
{
	int i;
	pmd_t *pmd;
	spinlock_t *ptl;
	struct lru_gen_mm_walk *walk = args->private;
	struct mem_cgroup *memcg = lruvec_memcg(walk->lruvec);
	struct pglist_data *pgdat = lruvec_pgdat(walk->lruvec);
	DEFINE_MAX_SEQ(walk->lruvec);
	int old_gen, new_gen = lru_gen_from_seq(max_seq);

	VM_WARN_ON_ONCE(pud_leaf(*pud));

	/* try to batch at most 1+MIN_LRU_BATCH+1 entries */
	if (*first == -1) {
		*first = addr;
		bitmap_zero(bitmap, MIN_LRU_BATCH);
		return;
	}

	i = addr == -1 ? 0 : pmd_index(addr) - pmd_index(*first);
	if (i && i <= MIN_LRU_BATCH) {
		__set_bit(i - 1, bitmap);
		return;
	}

	pmd = pmd_offset(pud, *first);

	ptl = pmd_lockptr(args->mm, pmd);
	if (!spin_trylock(ptl))
		goto done;

	arch_enter_lazy_mmu_mode();

	do {
		unsigned long pfn;
		struct folio *folio;

		/* don't round down the first address */
		addr = i ? (*first & PMD_MASK) + i * PMD_SIZE : *first;

		if (!pmd_present(pmd[i]))
			goto next;

		if (!pmd_trans_huge(pmd[i])) {
			if (!walk->force_scan && should_clear_pmd_young() &&
			    !mm_has_notifiers(args->mm))
				pmdp_test_and_clear_young(vma, addr, pmd + i);
			goto next;
		}

		pfn = get_pmd_pfn(pmd[i], vma, addr, pgdat);
		if (pfn == -1)
			goto next;

		folio = get_pfn_folio(pfn, memcg, pgdat, walk->can_swap);
		if (!folio)
			goto next;

		if (!pmdp_clear_young_notify(vma, addr, pmd + i))
			goto next;

		walk->mm_stats[MM_LEAF_YOUNG]++;

		if (pmd_dirty(pmd[i]) && !folio_test_dirty(folio) &&
		    !(folio_test_anon(folio) && folio_test_swapbacked(folio) &&
		      !folio_test_swapcache(folio)))
			folio_mark_dirty(folio);

		old_gen = folio_update_gen(folio, new_gen);
		if (old_gen >= 0 && old_gen != new_gen)
			update_batch_size(walk, folio, old_gen, new_gen);
next:
		i = i > MIN_LRU_BATCH ? 0 : find_next_bit(bitmap, MIN_LRU_BATCH, i) + 1;
	} while (i <= MIN_LRU_BATCH);

	arch_leave_lazy_mmu_mode();
	spin_unlock(ptl);
done:
	*first = -1;
}

static void walk_pmd_range(pud_t *pud, unsigned long start, unsigned long end,
			   struct mm_walk *args)
{
	int i;
	pmd_t *pmd;
	unsigned long next;
	unsigned long addr;
	struct vm_area_struct *vma;
	DECLARE_BITMAP(bitmap, MIN_LRU_BATCH);
	unsigned long first = -1;
	struct lru_gen_mm_walk *walk = args->private;
	struct lru_gen_mm_state *mm_state = get_mm_state(walk->lruvec);

	VM_WARN_ON_ONCE(pud_leaf(*pud));

	/*
	 * Finish an entire PMD in two passes: the first only reaches to PTE
	 * tables to avoid taking the PMD lock; the second, if necessary, takes
	 * the PMD lock to clear the accessed bit in PMD entries.
	 */
	pmd = pmd_offset(pud, start & PUD_MASK);
restart:
	/* walk_pte_range() may call get_next_vma() */
	vma = args->vma;
	for (i = pmd_index(start), addr = start; addr != end; i++, addr = next) {
		pmd_t val = pmdp_get_lockless(pmd + i);

		next = pmd_addr_end(addr, end);

		if (!pmd_present(val) || is_huge_zero_pmd(val)) {
			walk->mm_stats[MM_LEAF_TOTAL]++;
			continue;
		}

		if (pmd_trans_huge(val)) {
			struct pglist_data *pgdat = lruvec_pgdat(walk->lruvec);
			unsigned long pfn = get_pmd_pfn(val, vma, addr, pgdat);

			walk->mm_stats[MM_LEAF_TOTAL]++;

			if (pfn != -1)
				walk_pmd_range_locked(pud, addr, vma, args, bitmap, &first);
			continue;
		}

		if (!walk->force_scan && should_clear_pmd_young() &&
		    !mm_has_notifiers(args->mm)) {
			if (!pmd_young(val))
				continue;

			walk_pmd_range_locked(pud, addr, vma, args, bitmap, &first);
		}

		if (!walk->force_scan && !test_bloom_filter(mm_state, walk->seq, pmd + i))
			continue;

		walk->mm_stats[MM_NONLEAF_FOUND]++;

		if (!walk_pte_range(&val, addr, next, args))
			continue;

		walk->mm_stats[MM_NONLEAF_ADDED]++;

		/* carry over to the next generation */
		update_bloom_filter(mm_state, walk->seq + 1, pmd + i);
	}

	walk_pmd_range_locked(pud, -1, vma, args, bitmap, &first);

	if (i < PTRS_PER_PMD && get_next_vma(PUD_MASK, PMD_SIZE, args, &start, &end))
		goto restart;
}

static int walk_pud_range(p4d_t *p4d, unsigned long start, unsigned long end,
			  struct mm_walk *args)
{
	int i;
	pud_t *pud;
	unsigned long addr;
	unsigned long next;
	struct lru_gen_mm_walk *walk = args->private;

	VM_WARN_ON_ONCE(p4d_leaf(*p4d));

	pud = pud_offset(p4d, start & P4D_MASK);
restart:
	for (i = pud_index(start), addr = start; addr != end; i++, addr = next) {
		pud_t val = READ_ONCE(pud[i]);

		next = pud_addr_end(addr, end);

		if (!pud_present(val) || WARN_ON_ONCE(pud_leaf(val)))
			continue;

		walk_pmd_range(&val, addr, next, args);

		if (need_resched() || walk->batched >= MAX_LRU_BATCH) {
			end = (addr | ~PUD_MASK) + 1;
			goto done;
		}
	}

	if (i < PTRS_PER_PUD && get_next_vma(P4D_MASK, PUD_SIZE, args, &start, &end))
		goto restart;

	end = round_up(end, P4D_SIZE);
done:
	if (!end || !args->vma)
		return 1;

	walk->next_addr = max(end, args->vma->vm_start);

	return -EAGAIN;
}

static void walk_mm(struct mm_struct *mm, struct lru_gen_mm_walk *walk)
{
	static const struct mm_walk_ops mm_walk_ops = {
		.test_walk = should_skip_vma,
		.p4d_entry = walk_pud_range,
		.walk_lock = PGWALK_RDLOCK,
	};

	int err;
	struct lruvec *lruvec = walk->lruvec;
	struct mem_cgroup *memcg = lruvec_memcg(lruvec);

	walk->next_addr = FIRST_USER_ADDRESS;

	do {
		DEFINE_MAX_SEQ(lruvec);

		err = -EBUSY;

		/* another thread might have called inc_max_seq() */
		if (walk->seq != max_seq)
			break;

		/* folio_update_gen() requires stable folio_memcg() */
		if (!mem_cgroup_trylock_pages(memcg))
			break;

		/* the caller might be holding the lock for write */
		if (mmap_read_trylock(mm)) {
			err = walk_page_range(mm, walk->next_addr, ULONG_MAX, &mm_walk_ops, walk);

			mmap_read_unlock(mm);
		}

		mem_cgroup_unlock_pages();

		if (walk->batched) {
			spin_lock_irq(&lruvec->lru_lock);
			reset_batch_size(walk);
			spin_unlock_irq(&lruvec->lru_lock);
		}

		cond_resched();
	} while (err == -EAGAIN);
}

static struct lru_gen_mm_walk *set_mm_walk(struct pglist_data *pgdat, bool force_alloc)
{
	struct lru_gen_mm_walk *walk = current->reclaim_state->mm_walk;

	if (pgdat && current_is_kswapd()) {
		VM_WARN_ON_ONCE(walk);

		walk = &pgdat->mm_walk;
	} else if (!walk && force_alloc) {
		VM_WARN_ON_ONCE(current_is_kswapd());

		walk = kzalloc(sizeof(*walk), __GFP_HIGH | __GFP_NOMEMALLOC | __GFP_NOWARN);
	}

	current->reclaim_state->mm_walk = walk;

	return walk;
}

static void clear_mm_walk(void)
{
	struct lru_gen_mm_walk *walk = current->reclaim_state->mm_walk;

	VM_WARN_ON_ONCE(walk && memchr_inv(walk->nr_pages, 0, sizeof(walk->nr_pages)));
	VM_WARN_ON_ONCE(walk && memchr_inv(walk->mm_stats, 0, sizeof(walk->mm_stats)));

	current->reclaim_state->mm_walk = NULL;

	if (!current_is_kswapd())
		kfree(walk);
}

static bool inc_min_seq(struct lruvec *lruvec, int type, bool can_swap)
{
	int zone;
	int remaining = MAX_LRU_BATCH;
	struct lru_gen_folio *lrugen = &lruvec->lrugen;
	int new_gen, old_gen = lru_gen_from_seq(lrugen->min_seq[type]);

	if (type == LRU_GEN_ANON && !can_swap)
		goto done;

	/* prevent cold/hot inversion if force_scan is true */
	for (zone = 0; zone < MAX_NR_ZONES; zone++) {
		struct list_head *head = &lrugen->folios[old_gen][type][zone];

		while (!list_empty(head)) {
			struct folio *folio = lru_to_folio(head);

			VM_WARN_ON_ONCE_FOLIO(folio_test_unevictable(folio), folio);
			VM_WARN_ON_ONCE_FOLIO(folio_test_active(folio), folio);
			VM_WARN_ON_ONCE_FOLIO(folio_is_file_lru(folio) != type, folio);
			VM_WARN_ON_ONCE_FOLIO(folio_zonenum(folio) != zone, folio);

			new_gen = folio_inc_gen(lruvec, folio, false);
			list_move_tail(&folio->lru, &lrugen->folios[new_gen][type][zone]);

			if (!--remaining)
				return false;
		}
	}
done:
	reset_ctrl_pos(lruvec, type, true);
	WRITE_ONCE(lrugen->min_seq[type], lrugen->min_seq[type] + 1);

	return true;
}

static bool try_to_inc_min_seq(struct lruvec *lruvec, bool can_swap)
{
	int gen, type, zone;
	bool success = false;
	struct lru_gen_folio *lrugen = &lruvec->lrugen;
	DEFINE_MIN_SEQ(lruvec);

	VM_WARN_ON_ONCE(!seq_is_valid(lruvec));

	/* find the oldest populated generation */
	for (type = !can_swap; type < ANON_AND_FILE; type++) {
		while (min_seq[type] + MIN_NR_GENS <= lrugen->max_seq) {
			gen = lru_gen_from_seq(min_seq[type]);

			for (zone = 0; zone < MAX_NR_ZONES; zone++) {
				if (!list_empty(&lrugen->folios[gen][type][zone]))
					goto next;
			}

			min_seq[type]++;
		}
next:
		;
	}

	/* see the comment on lru_gen_folio */
	if (can_swap) {
		min_seq[LRU_GEN_ANON] = min(min_seq[LRU_GEN_ANON], min_seq[LRU_GEN_FILE]);
		min_seq[LRU_GEN_FILE] = max(min_seq[LRU_GEN_ANON], lrugen->min_seq[LRU_GEN_FILE]);
	}

	for (type = !can_swap; type < ANON_AND_FILE; type++) {
		if (min_seq[type] == lrugen->min_seq[type])
			continue;

		reset_ctrl_pos(lruvec, type, true);
		WRITE_ONCE(lrugen->min_seq[type], min_seq[type]);
		success = true;
	}

	return success;
}

static bool inc_max_seq(struct lruvec *lruvec, unsigned long seq,
			bool can_swap, bool force_scan)
{
	bool success;
	int prev, next;
	int type, zone;
	struct lru_gen_folio *lrugen = &lruvec->lrugen;
restart:
	if (seq < READ_ONCE(lrugen->max_seq))
		return false;

	spin_lock_irq(&lruvec->lru_lock);

	VM_WARN_ON_ONCE(!seq_is_valid(lruvec));

	success = seq == lrugen->max_seq;
	if (!success)
		goto unlock;

	for (type = ANON_AND_FILE - 1; type >= 0; type--) {
		if (get_nr_gens(lruvec, type) != MAX_NR_GENS)
			continue;

		VM_WARN_ON_ONCE(!force_scan && (type == LRU_GEN_FILE || can_swap));

		if (inc_min_seq(lruvec, type, can_swap))
			continue;

		spin_unlock_irq(&lruvec->lru_lock);
		cond_resched();
		goto restart;
	}

	/*
	 * Update the active/inactive LRU sizes for compatibility. Both sides of
	 * the current max_seq need to be covered, since max_seq+1 can overlap
	 * with min_seq[LRU_GEN_ANON] if swapping is constrained. And if they do
	 * overlap, cold/hot inversion happens.
	 */
	prev = lru_gen_from_seq(lrugen->max_seq - 1);
	next = lru_gen_from_seq(lrugen->max_seq + 1);

	for (type = 0; type < ANON_AND_FILE; type++) {
		for (zone = 0; zone < MAX_NR_ZONES; zone++) {
			enum lru_list lru = type * LRU_INACTIVE_FILE;
			long delta = lrugen->nr_pages[prev][type][zone] -
				     lrugen->nr_pages[next][type][zone];

			if (!delta)
				continue;

			__update_lru_size(lruvec, lru, zone, delta);
			__update_lru_size(lruvec, lru + LRU_ACTIVE, zone, -delta);
		}
	}

	for (type = 0; type < ANON_AND_FILE; type++)
		reset_ctrl_pos(lruvec, type, false);

	WRITE_ONCE(lrugen->timestamps[next], jiffies);
	/* make sure preceding modifications appear */
	smp_store_release(&lrugen->max_seq, lrugen->max_seq + 1);
unlock:
	spin_unlock_irq(&lruvec->lru_lock);

	return success;
}

static bool try_to_inc_max_seq(struct lruvec *lruvec, unsigned long seq,
			       bool can_swap, bool force_scan)
{
	bool success;
	struct lru_gen_mm_walk *walk;
	struct mm_struct *mm = NULL;
	struct lru_gen_folio *lrugen = &lruvec->lrugen;
	struct lru_gen_mm_state *mm_state = get_mm_state(lruvec);

	VM_WARN_ON_ONCE(seq > READ_ONCE(lrugen->max_seq));

	if (!mm_state)
		return inc_max_seq(lruvec, seq, can_swap, force_scan);

	/* see the comment in iterate_mm_list() */
	if (seq <= READ_ONCE(mm_state->seq))
		return false;

	/*
	 * If the hardware doesn't automatically set the accessed bit, fallback
	 * to lru_gen_look_around(), which only clears the accessed bit in a
	 * handful of PTEs. Spreading the work out over a period of time usually
	 * is less efficient, but it avoids bursty page faults.
	 */
	if (!should_walk_mmu()) {
		success = iterate_mm_list_nowalk(lruvec, seq);
		goto done;
	}

	walk = set_mm_walk(NULL, true);
	if (!walk) {
		success = iterate_mm_list_nowalk(lruvec, seq);
		goto done;
	}

	walk->lruvec = lruvec;
	walk->seq = seq;
	walk->can_swap = can_swap;
	walk->force_scan = force_scan;

	do {
		success = iterate_mm_list(walk, &mm);
		if (mm)
			walk_mm(mm, walk);
	} while (mm);
done:
	if (success) {
		success = inc_max_seq(lruvec, seq, can_swap, force_scan);
		WARN_ON_ONCE(!success);
	}

	return success;
}

/******************************************************************************
 *                          working set protection
 ******************************************************************************/

static void set_initial_priority(struct pglist_data *pgdat, struct scan_control *sc)
{
	int priority;
	unsigned long reclaimable;

	if (sc->priority != DEF_PRIORITY || sc->nr_to_reclaim < MIN_LRU_BATCH)
		return;
	/*
	 * Determine the initial priority based on
	 * (total >> priority) * reclaimed_to_scanned_ratio = nr_to_reclaim,
	 * where reclaimed_to_scanned_ratio = inactive / total.
	 */
	reclaimable = node_page_state(pgdat, NR_INACTIVE_FILE);
	if (can_reclaim_anon_pages(NULL, pgdat->node_id, sc))
		reclaimable += node_page_state(pgdat, NR_INACTIVE_ANON);

	/* round down reclaimable and round up sc->nr_to_reclaim */
	priority = fls_long(reclaimable) - 1 - fls_long(sc->nr_to_reclaim - 1);

	/*
	 * The estimation is based on LRU pages only, so cap it to prevent
	 * overshoots of shrinker objects by large margins.
	 */
	sc->priority = clamp(priority, DEF_PRIORITY / 2, DEF_PRIORITY);
}

static bool lruvec_is_sizable(struct lruvec *lruvec, struct scan_control *sc)
{
	int gen, type, zone;
	unsigned long total = 0;
	bool can_swap = get_swappiness(lruvec, sc);
	struct lru_gen_folio *lrugen = &lruvec->lrugen;
	struct mem_cgroup *memcg = lruvec_memcg(lruvec);
	DEFINE_MAX_SEQ(lruvec);
	DEFINE_MIN_SEQ(lruvec);

	for (type = !can_swap; type < ANON_AND_FILE; type++) {
		unsigned long seq;

		for (seq = min_seq[type]; seq <= max_seq; seq++) {
			gen = lru_gen_from_seq(seq);

			for (zone = 0; zone < MAX_NR_ZONES; zone++)
				total += max(READ_ONCE(lrugen->nr_pages[gen][type][zone]), 0L);
		}
	}

	/* whether the size is big enough to be helpful */
	return mem_cgroup_online(memcg) ? (total >> sc->priority) : total;
}

static bool lruvec_is_reclaimable(struct lruvec *lruvec, struct scan_control *sc,
				  unsigned long min_ttl)
{
	int gen;
	unsigned long birth;
	struct mem_cgroup *memcg = lruvec_memcg(lruvec);
	DEFINE_MIN_SEQ(lruvec);

	if (mem_cgroup_below_min(NULL, memcg))
		return false;

	if (!lruvec_is_sizable(lruvec, sc))
		return false;

	/* see the comment on lru_gen_folio */
	gen = lru_gen_from_seq(min_seq[LRU_GEN_FILE]);
	birth = READ_ONCE(lruvec->lrugen.timestamps[gen]);

	return time_is_before_jiffies(birth + min_ttl);
}

/* to protect the working set of the last N jiffies */
static unsigned long lru_gen_min_ttl __read_mostly;

static void lru_gen_age_node(struct pglist_data *pgdat, struct scan_control *sc)
{
	struct mem_cgroup *memcg;
	unsigned long min_ttl = READ_ONCE(lru_gen_min_ttl);
	bool reclaimable = !min_ttl;

	VM_WARN_ON_ONCE(!current_is_kswapd());

	set_initial_priority(pgdat, sc);

	memcg = mem_cgroup_iter(NULL, NULL, NULL);
	do {
		struct lruvec *lruvec = mem_cgroup_lruvec(memcg, pgdat);

		mem_cgroup_calculate_protection(NULL, memcg);

		if (!reclaimable)
			reclaimable = lruvec_is_reclaimable(lruvec, sc, min_ttl);
	} while ((memcg = mem_cgroup_iter(NULL, memcg, NULL)));

	/*
	 * The main goal is to OOM kill if every generation from all memcgs is
	 * younger than min_ttl. However, another possibility is all memcgs are
	 * either too small or below min.
	 */
	if (!reclaimable && mutex_trylock(&oom_lock)) {
		struct oom_control oc = {
			.gfp_mask = sc->gfp_mask,
		};

		out_of_memory(&oc);

		mutex_unlock(&oom_lock);
	}
}

/******************************************************************************
 *                          rmap/PT walk feedback
 ******************************************************************************/

/*
 * This function exploits spatial locality when shrink_folio_list() walks the
 * rmap. It scans the adjacent PTEs of a young PTE and promotes hot pages. If
 * the scan was done cacheline efficiently, it adds the PMD entry pointing to
 * the PTE table to the Bloom filter. This forms a feedback loop between the
 * eviction and the aging.
 */
bool lru_gen_look_around(struct page_vma_mapped_walk *pvmw)
{
	int i;
	unsigned long start;
	unsigned long end;
	struct lru_gen_mm_walk *walk;
	int young = 1;
	pte_t *pte = pvmw->pte;
	unsigned long addr = pvmw->address;
	struct vm_area_struct *vma = pvmw->vma;
	struct folio *folio = pfn_folio(pvmw->pfn);
	bool can_swap = !folio_is_file_lru(folio);
	struct mem_cgroup *memcg = folio_memcg(folio);
	struct pglist_data *pgdat = folio_pgdat(folio);
	struct lruvec *lruvec = mem_cgroup_lruvec(memcg, pgdat);
	struct lru_gen_mm_state *mm_state = get_mm_state(lruvec);
	DEFINE_MAX_SEQ(lruvec);
	int old_gen, new_gen = lru_gen_from_seq(max_seq);

	lockdep_assert_held(pvmw->ptl);
	VM_WARN_ON_ONCE_FOLIO(folio_test_lru(folio), folio);

	if (!ptep_clear_young_notify(vma, addr, pte))
		return false;

	if (spin_is_contended(pvmw->ptl))
		return true;

	/* exclude special VMAs containing anon pages from COW */
	if (vma->vm_flags & VM_SPECIAL)
		return true;

	/* avoid taking the LRU lock under the PTL when possible */
	walk = current->reclaim_state ? current->reclaim_state->mm_walk : NULL;

	start = max(addr & PMD_MASK, vma->vm_start);
	end = min(addr | ~PMD_MASK, vma->vm_end - 1) + 1;

	if (end - start == PAGE_SIZE)
		return true;

	if (end - start > MIN_LRU_BATCH * PAGE_SIZE) {
		if (addr - start < MIN_LRU_BATCH * PAGE_SIZE / 2)
			end = start + MIN_LRU_BATCH * PAGE_SIZE;
		else if (end - addr < MIN_LRU_BATCH * PAGE_SIZE / 2)
			start = end - MIN_LRU_BATCH * PAGE_SIZE;
		else {
			start = addr - MIN_LRU_BATCH * PAGE_SIZE / 2;
			end = addr + MIN_LRU_BATCH * PAGE_SIZE / 2;
		}
	}

	/* folio_update_gen() requires stable folio_memcg() */
	if (!mem_cgroup_trylock_pages(memcg))
		return true;

	arch_enter_lazy_mmu_mode();

	pte -= (addr - start) / PAGE_SIZE;

	for (i = 0, addr = start; addr != end; i++, addr += PAGE_SIZE) {
		unsigned long pfn;
		pte_t ptent = ptep_get(pte + i);

		pfn = get_pte_pfn(ptent, vma, addr, pgdat);
		if (pfn == -1)
			continue;

		folio = get_pfn_folio(pfn, memcg, pgdat, can_swap);
		if (!folio)
			continue;

		if (!ptep_clear_young_notify(vma, addr, pte + i))
			continue;

		young++;

		if (pte_dirty(ptent) && !folio_test_dirty(folio) &&
		    !(folio_test_anon(folio) && folio_test_swapbacked(folio) &&
		      !folio_test_swapcache(folio)))
			folio_mark_dirty(folio);

		if (walk) {
			old_gen = folio_update_gen(folio, new_gen);
			if (old_gen >= 0 && old_gen != new_gen)
				update_batch_size(walk, folio, old_gen, new_gen);

			continue;
		}

		old_gen = folio_lru_gen(folio);
		if (old_gen < 0)
			folio_set_referenced(folio);
		else if (old_gen != new_gen)
			folio_activate(folio);
	}

	arch_leave_lazy_mmu_mode();
	mem_cgroup_unlock_pages();

	/* feedback from rmap walkers to page table walkers */
	if (mm_state && suitable_to_scan(i, young))
		update_bloom_filter(mm_state, max_seq, pvmw->pmd);

	return true;
}

/******************************************************************************
 *                          memcg LRU
 ******************************************************************************/

/* see the comment on MEMCG_NR_GENS */
enum {
	MEMCG_LRU_NOP,
	MEMCG_LRU_HEAD,
	MEMCG_LRU_TAIL,
	MEMCG_LRU_OLD,
	MEMCG_LRU_YOUNG,
};

static void lru_gen_rotate_memcg(struct lruvec *lruvec, int op)
{
	int seg;
	int old, new;
	unsigned long flags;
	int bin = get_random_u32_below(MEMCG_NR_BINS);
	struct pglist_data *pgdat = lruvec_pgdat(lruvec);

	spin_lock_irqsave(&pgdat->memcg_lru.lock, flags);

	VM_WARN_ON_ONCE(hlist_nulls_unhashed(&lruvec->lrugen.list));

	seg = 0;
	new = old = lruvec->lrugen.gen;

	/* see the comment on MEMCG_NR_GENS */
	if (op == MEMCG_LRU_HEAD)
		seg = MEMCG_LRU_HEAD;
	else if (op == MEMCG_LRU_TAIL)
		seg = MEMCG_LRU_TAIL;
	else if (op == MEMCG_LRU_OLD)
		new = get_memcg_gen(pgdat->memcg_lru.seq);
	else if (op == MEMCG_LRU_YOUNG)
		new = get_memcg_gen(pgdat->memcg_lru.seq + 1);
	else
		VM_WARN_ON_ONCE(true);

	WRITE_ONCE(lruvec->lrugen.seg, seg);
	WRITE_ONCE(lruvec->lrugen.gen, new);

	hlist_nulls_del_rcu(&lruvec->lrugen.list);

	if (op == MEMCG_LRU_HEAD || op == MEMCG_LRU_OLD)
		hlist_nulls_add_head_rcu(&lruvec->lrugen.list, &pgdat->memcg_lru.fifo[new][bin]);
	else
		hlist_nulls_add_tail_rcu(&lruvec->lrugen.list, &pgdat->memcg_lru.fifo[new][bin]);

	pgdat->memcg_lru.nr_memcgs[old]--;
	pgdat->memcg_lru.nr_memcgs[new]++;

	if (!pgdat->memcg_lru.nr_memcgs[old] && old == get_memcg_gen(pgdat->memcg_lru.seq))
		WRITE_ONCE(pgdat->memcg_lru.seq, pgdat->memcg_lru.seq + 1);

	spin_unlock_irqrestore(&pgdat->memcg_lru.lock, flags);
}

#ifdef CONFIG_MEMCG

void lru_gen_online_memcg(struct mem_cgroup *memcg)
{
	int gen;
	int nid;
	int bin = get_random_u32_below(MEMCG_NR_BINS);

	for_each_node(nid) {
		struct pglist_data *pgdat = NODE_DATA(nid);
		struct lruvec *lruvec = get_lruvec(memcg, nid);

		spin_lock_irq(&pgdat->memcg_lru.lock);

		VM_WARN_ON_ONCE(!hlist_nulls_unhashed(&lruvec->lrugen.list));

		gen = get_memcg_gen(pgdat->memcg_lru.seq);

		lruvec->lrugen.gen = gen;

		hlist_nulls_add_tail_rcu(&lruvec->lrugen.list, &pgdat->memcg_lru.fifo[gen][bin]);
		pgdat->memcg_lru.nr_memcgs[gen]++;

<<<<<<< HEAD
		lruvec->lrugen.gen = gen;

=======
>>>>>>> 2d5404ca
		spin_unlock_irq(&pgdat->memcg_lru.lock);
	}
}

void lru_gen_offline_memcg(struct mem_cgroup *memcg)
{
	int nid;

	for_each_node(nid) {
		struct lruvec *lruvec = get_lruvec(memcg, nid);

		lru_gen_rotate_memcg(lruvec, MEMCG_LRU_OLD);
	}
}

void lru_gen_release_memcg(struct mem_cgroup *memcg)
{
	int gen;
	int nid;

	for_each_node(nid) {
		struct pglist_data *pgdat = NODE_DATA(nid);
		struct lruvec *lruvec = get_lruvec(memcg, nid);

		spin_lock_irq(&pgdat->memcg_lru.lock);

		if (hlist_nulls_unhashed(&lruvec->lrugen.list))
			goto unlock;

		gen = lruvec->lrugen.gen;

		hlist_nulls_del_init_rcu(&lruvec->lrugen.list);
		pgdat->memcg_lru.nr_memcgs[gen]--;

		if (!pgdat->memcg_lru.nr_memcgs[gen] && gen == get_memcg_gen(pgdat->memcg_lru.seq))
			WRITE_ONCE(pgdat->memcg_lru.seq, pgdat->memcg_lru.seq + 1);
unlock:
		spin_unlock_irq(&pgdat->memcg_lru.lock);
	}
}

void lru_gen_soft_reclaim(struct mem_cgroup *memcg, int nid)
{
	struct lruvec *lruvec = get_lruvec(memcg, nid);

	/* see the comment on MEMCG_NR_GENS */
	if (READ_ONCE(lruvec->lrugen.seg) != MEMCG_LRU_HEAD)
		lru_gen_rotate_memcg(lruvec, MEMCG_LRU_HEAD);
}

#endif /* CONFIG_MEMCG */

/******************************************************************************
 *                          the eviction
 ******************************************************************************/

static bool sort_folio(struct lruvec *lruvec, struct folio *folio, struct scan_control *sc,
		       int tier_idx)
{
	bool success;
	int gen = folio_lru_gen(folio);
	int type = folio_is_file_lru(folio);
	int zone = folio_zonenum(folio);
	int delta = folio_nr_pages(folio);
	int refs = folio_lru_refs(folio);
	int tier = lru_tier_from_refs(refs);
	struct lru_gen_folio *lrugen = &lruvec->lrugen;

	VM_WARN_ON_ONCE_FOLIO(gen >= MAX_NR_GENS, folio);

	/* unevictable */
	if (!folio_evictable(folio)) {
		success = lru_gen_del_folio(lruvec, folio, true);
		VM_WARN_ON_ONCE_FOLIO(!success, folio);
		folio_set_unevictable(folio);
		lruvec_add_folio(lruvec, folio);
		__count_vm_events(UNEVICTABLE_PGCULLED, delta);
		return true;
	}

	/* promoted */
	if (gen != lru_gen_from_seq(lrugen->min_seq[type])) {
		list_move(&folio->lru, &lrugen->folios[gen][type][zone]);
		return true;
	}

	/* protected */
	if (tier > tier_idx || refs == BIT(LRU_REFS_WIDTH)) {
		int hist = lru_hist_from_seq(lrugen->min_seq[type]);

		gen = folio_inc_gen(lruvec, folio, false);
		list_move_tail(&folio->lru, &lrugen->folios[gen][type][zone]);

		WRITE_ONCE(lrugen->protected[hist][type][tier - 1],
			   lrugen->protected[hist][type][tier - 1] + delta);
		return true;
	}

	/* ineligible */
	if (!folio_test_lru(folio) || zone > sc->reclaim_idx) {
		gen = folio_inc_gen(lruvec, folio, false);
		list_move_tail(&folio->lru, &lrugen->folios[gen][type][zone]);
		return true;
	}

	/* waiting for writeback */
	if (folio_test_locked(folio) || folio_test_writeback(folio) ||
	    (type == LRU_GEN_FILE && folio_test_dirty(folio))) {
		gen = folio_inc_gen(lruvec, folio, true);
		list_move(&folio->lru, &lrugen->folios[gen][type][zone]);
		return true;
	}

	return false;
}

static bool isolate_folio(struct lruvec *lruvec, struct folio *folio, struct scan_control *sc)
{
	bool success;

	/* swap constrained */
	if (!(sc->gfp_mask & __GFP_IO) &&
	    (folio_test_dirty(folio) ||
	     (folio_test_anon(folio) && !folio_test_swapcache(folio))))
		return false;

	/* raced with release_pages() */
	if (!folio_try_get(folio))
		return false;

	/* raced with another isolation */
	if (!folio_test_clear_lru(folio)) {
		folio_put(folio);
		return false;
	}

	/* see the comment on MAX_NR_TIERS */
	if (!folio_test_referenced(folio))
		set_mask_bits(&folio->flags, LRU_REFS_MASK | LRU_REFS_FLAGS, 0);

	/* for shrink_folio_list() */
	folio_clear_reclaim(folio);
	folio_clear_referenced(folio);

	success = lru_gen_del_folio(lruvec, folio, true);
	VM_WARN_ON_ONCE_FOLIO(!success, folio);

	return true;
}

static int scan_folios(struct lruvec *lruvec, struct scan_control *sc,
		       int type, int tier, struct list_head *list)
{
	int i;
	int gen;
	enum vm_event_item item;
	int sorted = 0;
	int scanned = 0;
	int isolated = 0;
	int skipped = 0;
	int remaining = MAX_LRU_BATCH;
	struct lru_gen_folio *lrugen = &lruvec->lrugen;
	struct mem_cgroup *memcg = lruvec_memcg(lruvec);

	VM_WARN_ON_ONCE(!list_empty(list));

	if (get_nr_gens(lruvec, type) == MIN_NR_GENS)
		return 0;

	gen = lru_gen_from_seq(lrugen->min_seq[type]);

	for (i = MAX_NR_ZONES; i > 0; i--) {
		LIST_HEAD(moved);
		int skipped_zone = 0;
		int zone = (sc->reclaim_idx + i) % MAX_NR_ZONES;
		struct list_head *head = &lrugen->folios[gen][type][zone];

		while (!list_empty(head)) {
			struct folio *folio = lru_to_folio(head);
			int delta = folio_nr_pages(folio);

			VM_WARN_ON_ONCE_FOLIO(folio_test_unevictable(folio), folio);
			VM_WARN_ON_ONCE_FOLIO(folio_test_active(folio), folio);
			VM_WARN_ON_ONCE_FOLIO(folio_is_file_lru(folio) != type, folio);
			VM_WARN_ON_ONCE_FOLIO(folio_zonenum(folio) != zone, folio);

			scanned += delta;

			if (sort_folio(lruvec, folio, sc, tier))
				sorted += delta;
			else if (isolate_folio(lruvec, folio, sc)) {
				list_add(&folio->lru, list);
				isolated += delta;
			} else {
				list_move(&folio->lru, &moved);
				skipped_zone += delta;
			}

			if (!--remaining || max(isolated, skipped_zone) >= MIN_LRU_BATCH)
				break;
		}

		if (skipped_zone) {
			list_splice(&moved, head);
			__count_zid_vm_events(PGSCAN_SKIP, zone, skipped_zone);
			skipped += skipped_zone;
		}

		if (!remaining || isolated >= MIN_LRU_BATCH)
			break;
	}

	item = PGSCAN_KSWAPD + reclaimer_offset();
	if (!cgroup_reclaim(sc)) {
		__count_vm_events(item, isolated);
		__count_vm_events(PGREFILL, sorted);
	}
	__count_memcg_events(memcg, item, isolated);
	__count_memcg_events(memcg, PGREFILL, sorted);
	__count_vm_events(PGSCAN_ANON + type, isolated);
	trace_mm_vmscan_lru_isolate(sc->reclaim_idx, sc->order, MAX_LRU_BATCH,
				scanned, skipped, isolated,
				type ? LRU_INACTIVE_FILE : LRU_INACTIVE_ANON);

	/*
	 * There might not be eligible folios due to reclaim_idx. Check the
	 * remaining to prevent livelock if it's not making progress.
	 */
	return isolated || !remaining ? scanned : 0;
}

static int get_tier_idx(struct lruvec *lruvec, int type)
{
	int tier;
	struct ctrl_pos sp, pv;

	/*
	 * To leave a margin for fluctuations, use a larger gain factor (1:2).
	 * This value is chosen because any other tier would have at least twice
	 * as many refaults as the first tier.
	 */
	read_ctrl_pos(lruvec, type, 0, 1, &sp);
	for (tier = 1; tier < MAX_NR_TIERS; tier++) {
		read_ctrl_pos(lruvec, type, tier, 2, &pv);
		if (!positive_ctrl_err(&sp, &pv))
			break;
	}

	return tier - 1;
}

static int get_type_to_scan(struct lruvec *lruvec, int swappiness, int *tier_idx)
{
	int type, tier;
	struct ctrl_pos sp, pv;
	int gain[ANON_AND_FILE] = { swappiness, MAX_SWAPPINESS - swappiness };

	/*
	 * Compare the first tier of anon with that of file to determine which
	 * type to scan. Also need to compare other tiers of the selected type
	 * with the first tier of the other type to determine the last tier (of
	 * the selected type) to evict.
	 */
	read_ctrl_pos(lruvec, LRU_GEN_ANON, 0, gain[LRU_GEN_ANON], &sp);
	read_ctrl_pos(lruvec, LRU_GEN_FILE, 0, gain[LRU_GEN_FILE], &pv);
	type = positive_ctrl_err(&sp, &pv);

	read_ctrl_pos(lruvec, !type, 0, gain[!type], &sp);
	for (tier = 1; tier < MAX_NR_TIERS; tier++) {
		read_ctrl_pos(lruvec, type, tier, gain[type], &pv);
		if (!positive_ctrl_err(&sp, &pv))
			break;
	}

	*tier_idx = tier - 1;

	return type;
}

static int isolate_folios(struct lruvec *lruvec, struct scan_control *sc, int swappiness,
			  int *type_scanned, struct list_head *list)
{
	int i;
	int type;
	int scanned;
	int tier = -1;
	DEFINE_MIN_SEQ(lruvec);

	/*
	 * Try to make the obvious choice first, and if anon and file are both
	 * available from the same generation,
	 * 1. Interpret swappiness 1 as file first and MAX_SWAPPINESS as anon
	 *    first.
	 * 2. If !__GFP_IO, file first since clean pagecache is more likely to
	 *    exist than clean swapcache.
	 */
	if (!swappiness)
		type = LRU_GEN_FILE;
	else if (min_seq[LRU_GEN_ANON] < min_seq[LRU_GEN_FILE])
		type = LRU_GEN_ANON;
	else if (swappiness == 1)
		type = LRU_GEN_FILE;
	else if (swappiness == MAX_SWAPPINESS)
		type = LRU_GEN_ANON;
	else if (!(sc->gfp_mask & __GFP_IO))
		type = LRU_GEN_FILE;
	else
		type = get_type_to_scan(lruvec, swappiness, &tier);

	for (i = !swappiness; i < ANON_AND_FILE; i++) {
		if (tier < 0)
			tier = get_tier_idx(lruvec, type);

		scanned = scan_folios(lruvec, sc, type, tier, list);
		if (scanned)
			break;

		type = !type;
		tier = -1;
	}

	*type_scanned = type;

	return scanned;
}

static int evict_folios(struct lruvec *lruvec, struct scan_control *sc, int swappiness)
{
	int type;
	int scanned;
	int reclaimed;
	LIST_HEAD(list);
	LIST_HEAD(clean);
	struct folio *folio;
	struct folio *next;
	enum vm_event_item item;
	struct reclaim_stat stat;
	struct lru_gen_mm_walk *walk;
	bool skip_retry = false;
	struct mem_cgroup *memcg = lruvec_memcg(lruvec);
	struct pglist_data *pgdat = lruvec_pgdat(lruvec);

	spin_lock_irq(&lruvec->lru_lock);

	scanned = isolate_folios(lruvec, sc, swappiness, &type, &list);

	scanned += try_to_inc_min_seq(lruvec, swappiness);

	if (get_nr_gens(lruvec, !swappiness) == MIN_NR_GENS)
		scanned = 0;

	spin_unlock_irq(&lruvec->lru_lock);

	if (list_empty(&list))
		return scanned;
retry:
	reclaimed = shrink_folio_list(&list, pgdat, sc, &stat, false);
	sc->nr_reclaimed += reclaimed;
	trace_mm_vmscan_lru_shrink_inactive(pgdat->node_id,
			scanned, reclaimed, &stat, sc->priority,
			type ? LRU_INACTIVE_FILE : LRU_INACTIVE_ANON);

	list_for_each_entry_safe_reverse(folio, next, &list, lru) {
		if (!folio_evictable(folio)) {
			list_del(&folio->lru);
			folio_putback_lru(folio);
			continue;
		}

		if (folio_test_reclaim(folio) &&
		    (folio_test_dirty(folio) || folio_test_writeback(folio))) {
			/* restore LRU_REFS_FLAGS cleared by isolate_folio() */
			if (folio_test_workingset(folio))
				folio_set_referenced(folio);
			continue;
		}

		if (skip_retry || folio_test_active(folio) || folio_test_referenced(folio) ||
		    folio_mapped(folio) || folio_test_locked(folio) ||
		    folio_test_dirty(folio) || folio_test_writeback(folio)) {
			/* don't add rejected folios to the oldest generation */
			set_mask_bits(&folio->flags, LRU_REFS_MASK | LRU_REFS_FLAGS,
				      BIT(PG_active));
			continue;
		}

		/* retry folios that may have missed folio_rotate_reclaimable() */
		list_move(&folio->lru, &clean);
	}

	spin_lock_irq(&lruvec->lru_lock);

	move_folios_to_lru(lruvec, &list);

	walk = current->reclaim_state->mm_walk;
	if (walk && walk->batched) {
		walk->lruvec = lruvec;
		reset_batch_size(walk);
	}

	item = PGSTEAL_KSWAPD + reclaimer_offset();
	if (!cgroup_reclaim(sc))
		__count_vm_events(item, reclaimed);
	__count_memcg_events(memcg, item, reclaimed);
	__count_vm_events(PGSTEAL_ANON + type, reclaimed);

	spin_unlock_irq(&lruvec->lru_lock);

	list_splice_init(&clean, &list);

	if (!list_empty(&list)) {
		skip_retry = true;
		goto retry;
	}

	return scanned;
}

static bool should_run_aging(struct lruvec *lruvec, unsigned long max_seq,
			     bool can_swap, unsigned long *nr_to_scan)
{
	int gen, type, zone;
	unsigned long old = 0;
	unsigned long young = 0;
	unsigned long total = 0;
	struct lru_gen_folio *lrugen = &lruvec->lrugen;
	DEFINE_MIN_SEQ(lruvec);

	/* whether this lruvec is completely out of cold folios */
	if (min_seq[!can_swap] + MIN_NR_GENS > max_seq) {
		*nr_to_scan = 0;
		return true;
	}

	for (type = !can_swap; type < ANON_AND_FILE; type++) {
		unsigned long seq;

		for (seq = min_seq[type]; seq <= max_seq; seq++) {
			unsigned long size = 0;

			gen = lru_gen_from_seq(seq);

			for (zone = 0; zone < MAX_NR_ZONES; zone++)
				size += max(READ_ONCE(lrugen->nr_pages[gen][type][zone]), 0L);

			total += size;
			if (seq == max_seq)
				young += size;
			else if (seq + MIN_NR_GENS == max_seq)
				old += size;
		}
	}

	*nr_to_scan = total;

	/*
	 * The aging tries to be lazy to reduce the overhead, while the eviction
	 * stalls when the number of generations reaches MIN_NR_GENS. Hence, the
	 * ideal number of generations is MIN_NR_GENS+1.
	 */
	if (min_seq[!can_swap] + MIN_NR_GENS < max_seq)
		return false;

	/*
	 * It's also ideal to spread pages out evenly, i.e., 1/(MIN_NR_GENS+1)
	 * of the total number of pages for each generation. A reasonable range
	 * for this average portion is [1/MIN_NR_GENS, 1/(MIN_NR_GENS+2)]. The
	 * aging cares about the upper bound of hot pages, while the eviction
	 * cares about the lower bound of cold pages.
	 */
	if (young * MIN_NR_GENS > total)
		return true;
	if (old * (MIN_NR_GENS + 2) < total)
		return true;

	return false;
}

/*
 * For future optimizations:
 * 1. Defer try_to_inc_max_seq() to workqueues to reduce latency for memcg
 *    reclaim.
 */
static long get_nr_to_scan(struct lruvec *lruvec, struct scan_control *sc, bool can_swap)
{
	bool success;
	unsigned long nr_to_scan;
	struct mem_cgroup *memcg = lruvec_memcg(lruvec);
	DEFINE_MAX_SEQ(lruvec);

	if (mem_cgroup_below_min(sc->target_mem_cgroup, memcg))
		return -1;

	success = should_run_aging(lruvec, max_seq, can_swap, &nr_to_scan);

	/* try to scrape all its memory if this memcg was deleted */
	if (nr_to_scan && !mem_cgroup_online(memcg))
		return nr_to_scan;

	/* try to get away with not aging at the default priority */
	if (!success || sc->priority == DEF_PRIORITY)
		return nr_to_scan >> sc->priority;

	/* stop scanning this lruvec as it's low on cold folios */
	return try_to_inc_max_seq(lruvec, max_seq, can_swap, false) ? -1 : 0;
}

static bool should_abort_scan(struct lruvec *lruvec, struct scan_control *sc)
{
	int i;
	enum zone_watermarks mark;

	/* don't abort memcg reclaim to ensure fairness */
	if (!root_reclaim(sc))
		return false;

	if (sc->nr_reclaimed >= max(sc->nr_to_reclaim, compact_gap(sc->order)))
		return true;

	/* check the order to exclude compaction-induced reclaim */
	if (!current_is_kswapd() || sc->order)
		return false;

	mark = sysctl_numa_balancing_mode & NUMA_BALANCING_MEMORY_TIERING ?
	       WMARK_PROMO : WMARK_HIGH;

	for (i = 0; i <= sc->reclaim_idx; i++) {
		struct zone *zone = lruvec_pgdat(lruvec)->node_zones + i;
		unsigned long size = wmark_pages(zone, mark) + MIN_LRU_BATCH;

		if (managed_zone(zone) && !zone_watermark_ok(zone, 0, size, sc->reclaim_idx, 0))
			return false;
	}

	/* kswapd should abort if all eligible zones are safe */
	return true;
}

static bool try_to_shrink_lruvec(struct lruvec *lruvec, struct scan_control *sc)
{
	long nr_to_scan;
	unsigned long scanned = 0;
	int swappiness = get_swappiness(lruvec, sc);

	while (true) {
		int delta;

		nr_to_scan = get_nr_to_scan(lruvec, sc, swappiness);
		if (nr_to_scan <= 0)
			break;

		delta = evict_folios(lruvec, sc, swappiness);
		if (!delta)
			break;

		scanned += delta;
		if (scanned >= nr_to_scan)
			break;

		if (should_abort_scan(lruvec, sc))
			break;

		cond_resched();
	}

	/* whether this lruvec should be rotated */
	return nr_to_scan < 0;
}

static int shrink_one(struct lruvec *lruvec, struct scan_control *sc)
{
	bool success;
	unsigned long scanned = sc->nr_scanned;
	unsigned long reclaimed = sc->nr_reclaimed;
	struct mem_cgroup *memcg = lruvec_memcg(lruvec);
	struct pglist_data *pgdat = lruvec_pgdat(lruvec);

	/* lru_gen_age_node() called mem_cgroup_calculate_protection() */
	if (mem_cgroup_below_min(NULL, memcg))
		return MEMCG_LRU_YOUNG;

	if (mem_cgroup_below_low(NULL, memcg)) {
		/* see the comment on MEMCG_NR_GENS */
		if (READ_ONCE(lruvec->lrugen.seg) != MEMCG_LRU_TAIL)
			return MEMCG_LRU_TAIL;

		memcg_memory_event(memcg, MEMCG_LOW);
	}

	success = try_to_shrink_lruvec(lruvec, sc);

	shrink_slab(sc->gfp_mask, pgdat->node_id, memcg, sc->priority);

	if (!sc->proactive)
		vmpressure(sc->gfp_mask, memcg, false, sc->nr_scanned - scanned,
			   sc->nr_reclaimed - reclaimed);

	flush_reclaim_state(sc);

	if (success && mem_cgroup_online(memcg))
		return MEMCG_LRU_YOUNG;

	if (!success && lruvec_is_sizable(lruvec, sc))
		return 0;

	/* one retry if offlined or too small */
	return READ_ONCE(lruvec->lrugen.seg) != MEMCG_LRU_TAIL ?
	       MEMCG_LRU_TAIL : MEMCG_LRU_YOUNG;
}

static void shrink_many(struct pglist_data *pgdat, struct scan_control *sc)
{
	int op;
	int gen;
	int bin;
	int first_bin;
	struct lruvec *lruvec;
	struct lru_gen_folio *lrugen;
	struct mem_cgroup *memcg;
	struct hlist_nulls_node *pos;

	gen = get_memcg_gen(READ_ONCE(pgdat->memcg_lru.seq));
	bin = first_bin = get_random_u32_below(MEMCG_NR_BINS);
restart:
	op = 0;
	memcg = NULL;

	rcu_read_lock();

	hlist_nulls_for_each_entry_rcu(lrugen, pos, &pgdat->memcg_lru.fifo[gen][bin], list) {
		if (op) {
			lru_gen_rotate_memcg(lruvec, op);
			op = 0;
		}

		mem_cgroup_put(memcg);
		memcg = NULL;

		if (gen != READ_ONCE(lrugen->gen))
			continue;

		lruvec = container_of(lrugen, struct lruvec, lrugen);
		memcg = lruvec_memcg(lruvec);

		if (!mem_cgroup_tryget(memcg)) {
			lru_gen_release_memcg(memcg);
			memcg = NULL;
			continue;
		}

		rcu_read_unlock();

		op = shrink_one(lruvec, sc);

		rcu_read_lock();

		if (should_abort_scan(lruvec, sc))
			break;
	}

	rcu_read_unlock();

	if (op)
		lru_gen_rotate_memcg(lruvec, op);

	mem_cgroup_put(memcg);

	if (!is_a_nulls(pos))
		return;

	/* restart if raced with lru_gen_rotate_memcg() */
	if (gen != get_nulls_value(pos))
		goto restart;

	/* try the rest of the bins of the current generation */
	bin = get_memcg_bin(bin + 1);
	if (bin != first_bin)
		goto restart;
}

static void lru_gen_shrink_lruvec(struct lruvec *lruvec, struct scan_control *sc)
{
	struct blk_plug plug;

	VM_WARN_ON_ONCE(root_reclaim(sc));
	VM_WARN_ON_ONCE(!sc->may_writepage || !sc->may_unmap);

	lru_add_drain();

	blk_start_plug(&plug);

	set_mm_walk(NULL, sc->proactive);

	if (try_to_shrink_lruvec(lruvec, sc))
		lru_gen_rotate_memcg(lruvec, MEMCG_LRU_YOUNG);

	clear_mm_walk();

	blk_finish_plug(&plug);
}

static void lru_gen_shrink_node(struct pglist_data *pgdat, struct scan_control *sc)
{
	struct blk_plug plug;
	unsigned long reclaimed = sc->nr_reclaimed;

	VM_WARN_ON_ONCE(!root_reclaim(sc));

	/*
	 * Unmapped clean folios are already prioritized. Scanning for more of
	 * them is likely futile and can cause high reclaim latency when there
	 * is a large number of memcgs.
	 */
	if (!sc->may_writepage || !sc->may_unmap)
		goto done;

	lru_add_drain();

	blk_start_plug(&plug);

	set_mm_walk(pgdat, sc->proactive);

	set_initial_priority(pgdat, sc);

	if (current_is_kswapd())
		sc->nr_reclaimed = 0;

	if (mem_cgroup_disabled())
		shrink_one(&pgdat->__lruvec, sc);
	else
		shrink_many(pgdat, sc);

	if (current_is_kswapd())
		sc->nr_reclaimed += reclaimed;

	clear_mm_walk();

	blk_finish_plug(&plug);
done:
	if (sc->nr_reclaimed > reclaimed)
		pgdat->kswapd_failures = 0;
}

/******************************************************************************
 *                          state change
 ******************************************************************************/

static bool __maybe_unused state_is_valid(struct lruvec *lruvec)
{
	struct lru_gen_folio *lrugen = &lruvec->lrugen;

	if (lrugen->enabled) {
		enum lru_list lru;

		for_each_evictable_lru(lru) {
			if (!list_empty(&lruvec->lists[lru]))
				return false;
		}
	} else {
		int gen, type, zone;

		for_each_gen_type_zone(gen, type, zone) {
			if (!list_empty(&lrugen->folios[gen][type][zone]))
				return false;
		}
	}

	return true;
}

static bool fill_evictable(struct lruvec *lruvec)
{
	enum lru_list lru;
	int remaining = MAX_LRU_BATCH;

	for_each_evictable_lru(lru) {
		int type = is_file_lru(lru);
		bool active = is_active_lru(lru);
		struct list_head *head = &lruvec->lists[lru];

		while (!list_empty(head)) {
			bool success;
			struct folio *folio = lru_to_folio(head);

			VM_WARN_ON_ONCE_FOLIO(folio_test_unevictable(folio), folio);
			VM_WARN_ON_ONCE_FOLIO(folio_test_active(folio) != active, folio);
			VM_WARN_ON_ONCE_FOLIO(folio_is_file_lru(folio) != type, folio);
			VM_WARN_ON_ONCE_FOLIO(folio_lru_gen(folio) != -1, folio);

			lruvec_del_folio(lruvec, folio);
			success = lru_gen_add_folio(lruvec, folio, false);
			VM_WARN_ON_ONCE(!success);

			if (!--remaining)
				return false;
		}
	}

	return true;
}

static bool drain_evictable(struct lruvec *lruvec)
{
	int gen, type, zone;
	int remaining = MAX_LRU_BATCH;

	for_each_gen_type_zone(gen, type, zone) {
		struct list_head *head = &lruvec->lrugen.folios[gen][type][zone];

		while (!list_empty(head)) {
			bool success;
			struct folio *folio = lru_to_folio(head);

			VM_WARN_ON_ONCE_FOLIO(folio_test_unevictable(folio), folio);
			VM_WARN_ON_ONCE_FOLIO(folio_test_active(folio), folio);
			VM_WARN_ON_ONCE_FOLIO(folio_is_file_lru(folio) != type, folio);
			VM_WARN_ON_ONCE_FOLIO(folio_zonenum(folio) != zone, folio);

			success = lru_gen_del_folio(lruvec, folio, false);
			VM_WARN_ON_ONCE(!success);
			lruvec_add_folio(lruvec, folio);

			if (!--remaining)
				return false;
		}
	}

	return true;
}

static void lru_gen_change_state(bool enabled)
{
	static DEFINE_MUTEX(state_mutex);

	struct mem_cgroup *memcg;

	cgroup_lock();
	cpus_read_lock();
	get_online_mems();
	mutex_lock(&state_mutex);

	if (enabled == lru_gen_enabled())
		goto unlock;

	if (enabled)
		static_branch_enable_cpuslocked(&lru_gen_caps[LRU_GEN_CORE]);
	else
		static_branch_disable_cpuslocked(&lru_gen_caps[LRU_GEN_CORE]);

	memcg = mem_cgroup_iter(NULL, NULL, NULL);
	do {
		int nid;

		for_each_node(nid) {
			struct lruvec *lruvec = get_lruvec(memcg, nid);

			spin_lock_irq(&lruvec->lru_lock);

			VM_WARN_ON_ONCE(!seq_is_valid(lruvec));
			VM_WARN_ON_ONCE(!state_is_valid(lruvec));

			lruvec->lrugen.enabled = enabled;

			while (!(enabled ? fill_evictable(lruvec) : drain_evictable(lruvec))) {
				spin_unlock_irq(&lruvec->lru_lock);
				cond_resched();
				spin_lock_irq(&lruvec->lru_lock);
			}

			spin_unlock_irq(&lruvec->lru_lock);
		}

		cond_resched();
	} while ((memcg = mem_cgroup_iter(NULL, memcg, NULL)));
unlock:
	mutex_unlock(&state_mutex);
	put_online_mems();
	cpus_read_unlock();
	cgroup_unlock();
}

/******************************************************************************
 *                          sysfs interface
 ******************************************************************************/

static ssize_t min_ttl_ms_show(struct kobject *kobj, struct kobj_attribute *attr, char *buf)
{
	return sysfs_emit(buf, "%u\n", jiffies_to_msecs(READ_ONCE(lru_gen_min_ttl)));
}

/* see Documentation/admin-guide/mm/multigen_lru.rst for details */
static ssize_t min_ttl_ms_store(struct kobject *kobj, struct kobj_attribute *attr,
				const char *buf, size_t len)
{
	unsigned int msecs;

	if (kstrtouint(buf, 0, &msecs))
		return -EINVAL;

	WRITE_ONCE(lru_gen_min_ttl, msecs_to_jiffies(msecs));

	return len;
}

static struct kobj_attribute lru_gen_min_ttl_attr = __ATTR_RW(min_ttl_ms);

static ssize_t enabled_show(struct kobject *kobj, struct kobj_attribute *attr, char *buf)
{
	unsigned int caps = 0;

	if (get_cap(LRU_GEN_CORE))
		caps |= BIT(LRU_GEN_CORE);

	if (should_walk_mmu())
		caps |= BIT(LRU_GEN_MM_WALK);

	if (should_clear_pmd_young())
		caps |= BIT(LRU_GEN_NONLEAF_YOUNG);

	return sysfs_emit(buf, "0x%04x\n", caps);
}

/* see Documentation/admin-guide/mm/multigen_lru.rst for details */
static ssize_t enabled_store(struct kobject *kobj, struct kobj_attribute *attr,
			     const char *buf, size_t len)
{
	int i;
	unsigned int caps;

	if (tolower(*buf) == 'n')
		caps = 0;
	else if (tolower(*buf) == 'y')
		caps = -1;
	else if (kstrtouint(buf, 0, &caps))
		return -EINVAL;

	for (i = 0; i < NR_LRU_GEN_CAPS; i++) {
		bool enabled = caps & BIT(i);

		if (i == LRU_GEN_CORE)
			lru_gen_change_state(enabled);
		else if (enabled)
			static_branch_enable(&lru_gen_caps[i]);
		else
			static_branch_disable(&lru_gen_caps[i]);
	}

	return len;
}

static struct kobj_attribute lru_gen_enabled_attr = __ATTR_RW(enabled);

static struct attribute *lru_gen_attrs[] = {
	&lru_gen_min_ttl_attr.attr,
	&lru_gen_enabled_attr.attr,
	NULL
};

static const struct attribute_group lru_gen_attr_group = {
	.name = "lru_gen",
	.attrs = lru_gen_attrs,
};

/******************************************************************************
 *                          debugfs interface
 ******************************************************************************/

static void *lru_gen_seq_start(struct seq_file *m, loff_t *pos)
{
	struct mem_cgroup *memcg;
	loff_t nr_to_skip = *pos;

	m->private = kvmalloc(PATH_MAX, GFP_KERNEL);
	if (!m->private)
		return ERR_PTR(-ENOMEM);

	memcg = mem_cgroup_iter(NULL, NULL, NULL);
	do {
		int nid;

		for_each_node_state(nid, N_MEMORY) {
			if (!nr_to_skip--)
				return get_lruvec(memcg, nid);
		}
	} while ((memcg = mem_cgroup_iter(NULL, memcg, NULL)));

	return NULL;
}

static void lru_gen_seq_stop(struct seq_file *m, void *v)
{
	if (!IS_ERR_OR_NULL(v))
		mem_cgroup_iter_break(NULL, lruvec_memcg(v));

	kvfree(m->private);
	m->private = NULL;
}

static void *lru_gen_seq_next(struct seq_file *m, void *v, loff_t *pos)
{
	int nid = lruvec_pgdat(v)->node_id;
	struct mem_cgroup *memcg = lruvec_memcg(v);

	++*pos;

	nid = next_memory_node(nid);
	if (nid == MAX_NUMNODES) {
		memcg = mem_cgroup_iter(NULL, memcg, NULL);
		if (!memcg)
			return NULL;

		nid = first_memory_node;
	}

	return get_lruvec(memcg, nid);
}

static void lru_gen_seq_show_full(struct seq_file *m, struct lruvec *lruvec,
				  unsigned long max_seq, unsigned long *min_seq,
				  unsigned long seq)
{
	int i;
	int type, tier;
	int hist = lru_hist_from_seq(seq);
	struct lru_gen_folio *lrugen = &lruvec->lrugen;
	struct lru_gen_mm_state *mm_state = get_mm_state(lruvec);

	for (tier = 0; tier < MAX_NR_TIERS; tier++) {
		seq_printf(m, "            %10d", tier);
		for (type = 0; type < ANON_AND_FILE; type++) {
			const char *s = "xxx";
			unsigned long n[3] = {};

			if (seq == max_seq) {
				s = "RTx";
				n[0] = READ_ONCE(lrugen->avg_refaulted[type][tier]);
				n[1] = READ_ONCE(lrugen->avg_total[type][tier]);
			} else if (seq == min_seq[type] || NR_HIST_GENS > 1) {
				s = "rep";
				n[0] = atomic_long_read(&lrugen->refaulted[hist][type][tier]);
				n[1] = atomic_long_read(&lrugen->evicted[hist][type][tier]);
				if (tier)
					n[2] = READ_ONCE(lrugen->protected[hist][type][tier - 1]);
			}

			for (i = 0; i < 3; i++)
				seq_printf(m, " %10lu%c", n[i], s[i]);
		}
		seq_putc(m, '\n');
	}

	if (!mm_state)
		return;

	seq_puts(m, "                      ");
	for (i = 0; i < NR_MM_STATS; i++) {
		const char *s = "xxxx";
		unsigned long n = 0;

		if (seq == max_seq && NR_HIST_GENS == 1) {
			s = "TYFA";
			n = READ_ONCE(mm_state->stats[hist][i]);
		} else if (seq != max_seq && NR_HIST_GENS > 1) {
			s = "tyfa";
			n = READ_ONCE(mm_state->stats[hist][i]);
		}

		seq_printf(m, " %10lu%c", n, s[i]);
	}
	seq_putc(m, '\n');
}

/* see Documentation/admin-guide/mm/multigen_lru.rst for details */
static int lru_gen_seq_show(struct seq_file *m, void *v)
{
	unsigned long seq;
	bool full = !debugfs_real_fops(m->file)->write;
	struct lruvec *lruvec = v;
	struct lru_gen_folio *lrugen = &lruvec->lrugen;
	int nid = lruvec_pgdat(lruvec)->node_id;
	struct mem_cgroup *memcg = lruvec_memcg(lruvec);
	DEFINE_MAX_SEQ(lruvec);
	DEFINE_MIN_SEQ(lruvec);

	if (nid == first_memory_node) {
		const char *path = memcg ? m->private : "";

#ifdef CONFIG_MEMCG
		if (memcg)
			cgroup_path(memcg->css.cgroup, m->private, PATH_MAX);
#endif
		seq_printf(m, "memcg %5hu %s\n", mem_cgroup_id(memcg), path);
	}

	seq_printf(m, " node %5d\n", nid);

	if (!full)
		seq = min_seq[LRU_GEN_ANON];
	else if (max_seq >= MAX_NR_GENS)
		seq = max_seq - MAX_NR_GENS + 1;
	else
		seq = 0;

	for (; seq <= max_seq; seq++) {
		int type, zone;
		int gen = lru_gen_from_seq(seq);
		unsigned long birth = READ_ONCE(lruvec->lrugen.timestamps[gen]);

		seq_printf(m, " %10lu %10u", seq, jiffies_to_msecs(jiffies - birth));

		for (type = 0; type < ANON_AND_FILE; type++) {
			unsigned long size = 0;
			char mark = full && seq < min_seq[type] ? 'x' : ' ';

			for (zone = 0; zone < MAX_NR_ZONES; zone++)
				size += max(READ_ONCE(lrugen->nr_pages[gen][type][zone]), 0L);

			seq_printf(m, " %10lu%c", size, mark);
		}

		seq_putc(m, '\n');

		if (full)
			lru_gen_seq_show_full(m, lruvec, max_seq, min_seq, seq);
	}

	return 0;
}

static const struct seq_operations lru_gen_seq_ops = {
	.start = lru_gen_seq_start,
	.stop = lru_gen_seq_stop,
	.next = lru_gen_seq_next,
	.show = lru_gen_seq_show,
};

static int run_aging(struct lruvec *lruvec, unsigned long seq,
		     bool can_swap, bool force_scan)
{
	DEFINE_MAX_SEQ(lruvec);
	DEFINE_MIN_SEQ(lruvec);

	if (seq < max_seq)
		return 0;

	if (seq > max_seq)
		return -EINVAL;

	if (!force_scan && min_seq[!can_swap] + MAX_NR_GENS - 1 <= max_seq)
		return -ERANGE;

	try_to_inc_max_seq(lruvec, max_seq, can_swap, force_scan);

	return 0;
}

static int run_eviction(struct lruvec *lruvec, unsigned long seq, struct scan_control *sc,
			int swappiness, unsigned long nr_to_reclaim)
{
	DEFINE_MAX_SEQ(lruvec);

	if (seq + MIN_NR_GENS > max_seq)
		return -EINVAL;

	sc->nr_reclaimed = 0;

	while (!signal_pending(current)) {
		DEFINE_MIN_SEQ(lruvec);

		if (seq < min_seq[!swappiness])
			return 0;

		if (sc->nr_reclaimed >= nr_to_reclaim)
			return 0;

		if (!evict_folios(lruvec, sc, swappiness))
			return 0;

		cond_resched();
	}

	return -EINTR;
}

static int run_cmd(char cmd, int memcg_id, int nid, unsigned long seq,
		   struct scan_control *sc, int swappiness, unsigned long opt)
{
	struct lruvec *lruvec;
	int err = -EINVAL;
	struct mem_cgroup *memcg = NULL;

	if (nid < 0 || nid >= MAX_NUMNODES || !node_state(nid, N_MEMORY))
		return -EINVAL;

	if (!mem_cgroup_disabled()) {
		rcu_read_lock();

		memcg = mem_cgroup_from_id(memcg_id);
		if (!mem_cgroup_tryget(memcg))
			memcg = NULL;

		rcu_read_unlock();

		if (!memcg)
			return -EINVAL;
	}

	if (memcg_id != mem_cgroup_id(memcg))
		goto done;

	lruvec = get_lruvec(memcg, nid);

	if (swappiness < MIN_SWAPPINESS)
		swappiness = get_swappiness(lruvec, sc);
	else if (swappiness > MAX_SWAPPINESS)
		goto done;

	switch (cmd) {
	case '+':
		err = run_aging(lruvec, seq, swappiness, opt);
		break;
	case '-':
		err = run_eviction(lruvec, seq, sc, swappiness, opt);
		break;
	}
done:
	mem_cgroup_put(memcg);

	return err;
}

/* see Documentation/admin-guide/mm/multigen_lru.rst for details */
static ssize_t lru_gen_seq_write(struct file *file, const char __user *src,
				 size_t len, loff_t *pos)
{
	void *buf;
	char *cur, *next;
	unsigned int flags;
	struct blk_plug plug;
	int err = -EINVAL;
	struct scan_control sc = {
		.may_writepage = true,
		.may_unmap = true,
		.may_swap = true,
		.reclaim_idx = MAX_NR_ZONES - 1,
		.gfp_mask = GFP_KERNEL,
	};

	buf = kvmalloc(len + 1, GFP_KERNEL);
	if (!buf)
		return -ENOMEM;

	if (copy_from_user(buf, src, len)) {
		kvfree(buf);
		return -EFAULT;
	}

	set_task_reclaim_state(current, &sc.reclaim_state);
	flags = memalloc_noreclaim_save();
	blk_start_plug(&plug);
	if (!set_mm_walk(NULL, true)) {
		err = -ENOMEM;
		goto done;
	}

	next = buf;
	next[len] = '\0';

	while ((cur = strsep(&next, ",;\n"))) {
		int n;
		int end;
		char cmd;
		unsigned int memcg_id;
		unsigned int nid;
		unsigned long seq;
		unsigned int swappiness = -1;
		unsigned long opt = -1;

		cur = skip_spaces(cur);
		if (!*cur)
			continue;

		n = sscanf(cur, "%c %u %u %lu %n %u %n %lu %n", &cmd, &memcg_id, &nid,
			   &seq, &end, &swappiness, &end, &opt, &end);
		if (n < 4 || cur[end]) {
			err = -EINVAL;
			break;
		}

		err = run_cmd(cmd, memcg_id, nid, seq, &sc, swappiness, opt);
		if (err)
			break;
	}
done:
	clear_mm_walk();
	blk_finish_plug(&plug);
	memalloc_noreclaim_restore(flags);
	set_task_reclaim_state(current, NULL);

	kvfree(buf);

	return err ? : len;
}

static int lru_gen_seq_open(struct inode *inode, struct file *file)
{
	return seq_open(file, &lru_gen_seq_ops);
}

static const struct file_operations lru_gen_rw_fops = {
	.open = lru_gen_seq_open,
	.read = seq_read,
	.write = lru_gen_seq_write,
	.llseek = seq_lseek,
	.release = seq_release,
};

static const struct file_operations lru_gen_ro_fops = {
	.open = lru_gen_seq_open,
	.read = seq_read,
	.llseek = seq_lseek,
	.release = seq_release,
};

/******************************************************************************
 *                          initialization
 ******************************************************************************/

void lru_gen_init_pgdat(struct pglist_data *pgdat)
{
	int i, j;

	spin_lock_init(&pgdat->memcg_lru.lock);

	for (i = 0; i < MEMCG_NR_GENS; i++) {
		for (j = 0; j < MEMCG_NR_BINS; j++)
			INIT_HLIST_NULLS_HEAD(&pgdat->memcg_lru.fifo[i][j], i);
	}
}

void lru_gen_init_lruvec(struct lruvec *lruvec)
{
	int i;
	int gen, type, zone;
	struct lru_gen_folio *lrugen = &lruvec->lrugen;
	struct lru_gen_mm_state *mm_state = get_mm_state(lruvec);

	lrugen->max_seq = MIN_NR_GENS + 1;
	lrugen->enabled = lru_gen_enabled();

	for (i = 0; i <= MIN_NR_GENS + 1; i++)
		lrugen->timestamps[i] = jiffies;

	for_each_gen_type_zone(gen, type, zone)
		INIT_LIST_HEAD(&lrugen->folios[gen][type][zone]);

	if (mm_state)
		mm_state->seq = MIN_NR_GENS;
}

#ifdef CONFIG_MEMCG

void lru_gen_init_memcg(struct mem_cgroup *memcg)
{
	struct lru_gen_mm_list *mm_list = get_mm_list(memcg);

	if (!mm_list)
		return;

	INIT_LIST_HEAD(&mm_list->fifo);
	spin_lock_init(&mm_list->lock);
}

void lru_gen_exit_memcg(struct mem_cgroup *memcg)
{
	int i;
	int nid;
	struct lru_gen_mm_list *mm_list = get_mm_list(memcg);

	VM_WARN_ON_ONCE(mm_list && !list_empty(&mm_list->fifo));

	for_each_node(nid) {
		struct lruvec *lruvec = get_lruvec(memcg, nid);
		struct lru_gen_mm_state *mm_state = get_mm_state(lruvec);

		VM_WARN_ON_ONCE(memchr_inv(lruvec->lrugen.nr_pages, 0,
					   sizeof(lruvec->lrugen.nr_pages)));

		lruvec->lrugen.list.next = LIST_POISON1;

		if (!mm_state)
			continue;

		for (i = 0; i < NR_BLOOM_FILTERS; i++) {
			bitmap_free(mm_state->filters[i]);
			mm_state->filters[i] = NULL;
		}
	}
}

#endif /* CONFIG_MEMCG */

static int __init init_lru_gen(void)
{
	BUILD_BUG_ON(MIN_NR_GENS + 1 >= MAX_NR_GENS);
	BUILD_BUG_ON(BIT(LRU_GEN_WIDTH) <= MAX_NR_GENS);

	if (sysfs_create_group(mm_kobj, &lru_gen_attr_group))
		pr_err("lru_gen: failed to create sysfs group\n");

	debugfs_create_file("lru_gen", 0644, NULL, NULL, &lru_gen_rw_fops);
	debugfs_create_file("lru_gen_full", 0444, NULL, NULL, &lru_gen_ro_fops);

	return 0;
};
late_initcall(init_lru_gen);

#else /* !CONFIG_LRU_GEN */

static void lru_gen_age_node(struct pglist_data *pgdat, struct scan_control *sc)
{
	BUILD_BUG();
}

static void lru_gen_shrink_lruvec(struct lruvec *lruvec, struct scan_control *sc)
{
	BUILD_BUG();
}

static void lru_gen_shrink_node(struct pglist_data *pgdat, struct scan_control *sc)
{
	BUILD_BUG();
}

#endif /* CONFIG_LRU_GEN */

static void shrink_lruvec(struct lruvec *lruvec, struct scan_control *sc)
{
	unsigned long nr[NR_LRU_LISTS];
	unsigned long targets[NR_LRU_LISTS];
	unsigned long nr_to_scan;
	enum lru_list lru;
	unsigned long nr_reclaimed = 0;
	unsigned long nr_to_reclaim = sc->nr_to_reclaim;
	bool proportional_reclaim;
	struct blk_plug plug;

	if (lru_gen_enabled() && !root_reclaim(sc)) {
		lru_gen_shrink_lruvec(lruvec, sc);
		return;
	}

	get_scan_count(lruvec, sc, nr);

	/* Record the original scan target for proportional adjustments later */
	memcpy(targets, nr, sizeof(nr));

	/*
	 * Global reclaiming within direct reclaim at DEF_PRIORITY is a normal
	 * event that can occur when there is little memory pressure e.g.
	 * multiple streaming readers/writers. Hence, we do not abort scanning
	 * when the requested number of pages are reclaimed when scanning at
	 * DEF_PRIORITY on the assumption that the fact we are direct
	 * reclaiming implies that kswapd is not keeping up and it is best to
	 * do a batch of work at once. For memcg reclaim one check is made to
	 * abort proportional reclaim if either the file or anon lru has already
	 * dropped to zero at the first pass.
	 */
	proportional_reclaim = (!cgroup_reclaim(sc) && !current_is_kswapd() &&
				sc->priority == DEF_PRIORITY);

	blk_start_plug(&plug);
	while (nr[LRU_INACTIVE_ANON] || nr[LRU_ACTIVE_FILE] ||
					nr[LRU_INACTIVE_FILE]) {
		unsigned long nr_anon, nr_file, percentage;
		unsigned long nr_scanned;

		for_each_evictable_lru(lru) {
			if (nr[lru]) {
				nr_to_scan = min(nr[lru], SWAP_CLUSTER_MAX);
				nr[lru] -= nr_to_scan;

				nr_reclaimed += shrink_list(lru, nr_to_scan,
							    lruvec, sc);
			}
		}

		cond_resched();

		if (nr_reclaimed < nr_to_reclaim || proportional_reclaim)
			continue;

		/*
		 * For kswapd and memcg, reclaim at least the number of pages
		 * requested. Ensure that the anon and file LRUs are scanned
		 * proportionally what was requested by get_scan_count(). We
		 * stop reclaiming one LRU and reduce the amount scanning
		 * proportional to the original scan target.
		 */
		nr_file = nr[LRU_INACTIVE_FILE] + nr[LRU_ACTIVE_FILE];
		nr_anon = nr[LRU_INACTIVE_ANON] + nr[LRU_ACTIVE_ANON];

		/*
		 * It's just vindictive to attack the larger once the smaller
		 * has gone to zero.  And given the way we stop scanning the
		 * smaller below, this makes sure that we only make one nudge
		 * towards proportionality once we've got nr_to_reclaim.
		 */
		if (!nr_file || !nr_anon)
			break;

		if (nr_file > nr_anon) {
			unsigned long scan_target = targets[LRU_INACTIVE_ANON] +
						targets[LRU_ACTIVE_ANON] + 1;
			lru = LRU_BASE;
			percentage = nr_anon * 100 / scan_target;
		} else {
			unsigned long scan_target = targets[LRU_INACTIVE_FILE] +
						targets[LRU_ACTIVE_FILE] + 1;
			lru = LRU_FILE;
			percentage = nr_file * 100 / scan_target;
		}

		/* Stop scanning the smaller of the LRU */
		nr[lru] = 0;
		nr[lru + LRU_ACTIVE] = 0;

		/*
		 * Recalculate the other LRU scan count based on its original
		 * scan target and the percentage scanning already complete
		 */
		lru = (lru == LRU_FILE) ? LRU_BASE : LRU_FILE;
		nr_scanned = targets[lru] - nr[lru];
		nr[lru] = targets[lru] * (100 - percentage) / 100;
		nr[lru] -= min(nr[lru], nr_scanned);

		lru += LRU_ACTIVE;
		nr_scanned = targets[lru] - nr[lru];
		nr[lru] = targets[lru] * (100 - percentage) / 100;
		nr[lru] -= min(nr[lru], nr_scanned);
	}
	blk_finish_plug(&plug);
	sc->nr_reclaimed += nr_reclaimed;

	/*
	 * Even if we did not try to evict anon pages at all, we want to
	 * rebalance the anon lru active/inactive ratio.
	 */
	if (can_age_anon_pages(lruvec_pgdat(lruvec), sc) &&
	    inactive_is_low(lruvec, LRU_INACTIVE_ANON))
		shrink_active_list(SWAP_CLUSTER_MAX, lruvec,
				   sc, LRU_ACTIVE_ANON);
}

/* Use reclaim/compaction for costly allocs or under memory pressure */
static bool in_reclaim_compaction(struct scan_control *sc)
{
	if (gfp_compaction_allowed(sc->gfp_mask) && sc->order &&
			(sc->order > PAGE_ALLOC_COSTLY_ORDER ||
			 sc->priority < DEF_PRIORITY - 2))
		return true;

	return false;
}

/*
 * Reclaim/compaction is used for high-order allocation requests. It reclaims
 * order-0 pages before compacting the zone. should_continue_reclaim() returns
 * true if more pages should be reclaimed such that when the page allocator
 * calls try_to_compact_pages() that it will have enough free pages to succeed.
 * It will give up earlier than that if there is difficulty reclaiming pages.
 */
static inline bool should_continue_reclaim(struct pglist_data *pgdat,
					unsigned long nr_reclaimed,
					struct scan_control *sc)
{
	unsigned long pages_for_compaction;
	unsigned long inactive_lru_pages;
	int z;

	/* If not in reclaim/compaction mode, stop */
	if (!in_reclaim_compaction(sc))
		return false;

	/*
	 * Stop if we failed to reclaim any pages from the last SWAP_CLUSTER_MAX
	 * number of pages that were scanned. This will return to the caller
	 * with the risk reclaim/compaction and the resulting allocation attempt
	 * fails. In the past we have tried harder for __GFP_RETRY_MAYFAIL
	 * allocations through requiring that the full LRU list has been scanned
	 * first, by assuming that zero delta of sc->nr_scanned means full LRU
	 * scan, but that approximation was wrong, and there were corner cases
	 * where always a non-zero amount of pages were scanned.
	 */
	if (!nr_reclaimed)
		return false;

	/* If compaction would go ahead or the allocation would succeed, stop */
	for (z = 0; z <= sc->reclaim_idx; z++) {
		struct zone *zone = &pgdat->node_zones[z];
		if (!managed_zone(zone))
			continue;

		/* Allocation can already succeed, nothing to do */
		if (zone_watermark_ok(zone, sc->order, min_wmark_pages(zone),
				      sc->reclaim_idx, 0))
			return false;

		if (compaction_suitable(zone, sc->order, sc->reclaim_idx))
			return false;
	}

	/*
	 * If we have not reclaimed enough pages for compaction and the
	 * inactive lists are large enough, continue reclaiming
	 */
	pages_for_compaction = compact_gap(sc->order);
	inactive_lru_pages = node_page_state(pgdat, NR_INACTIVE_FILE);
	if (can_reclaim_anon_pages(NULL, pgdat->node_id, sc))
		inactive_lru_pages += node_page_state(pgdat, NR_INACTIVE_ANON);

	return inactive_lru_pages > pages_for_compaction;
}

static void shrink_node_memcgs(pg_data_t *pgdat, struct scan_control *sc)
{
	struct mem_cgroup *target_memcg = sc->target_mem_cgroup;
	struct mem_cgroup_reclaim_cookie reclaim = {
		.pgdat = pgdat,
	};
	struct mem_cgroup_reclaim_cookie *partial = &reclaim;
	struct mem_cgroup *memcg;

	/*
	 * In most cases, direct reclaimers can do partial walks
	 * through the cgroup tree, using an iterator state that
	 * persists across invocations. This strikes a balance between
	 * fairness and allocation latency.
	 *
	 * For kswapd, reliable forward progress is more important
	 * than a quick return to idle. Always do full walks.
	 */
	if (current_is_kswapd() || sc->memcg_full_walk)
		partial = NULL;

	memcg = mem_cgroup_iter(target_memcg, NULL, partial);
	do {
		struct lruvec *lruvec = mem_cgroup_lruvec(memcg, pgdat);
		unsigned long reclaimed;
		unsigned long scanned;

		/*
		 * This loop can become CPU-bound when target memcgs
		 * aren't eligible for reclaim - either because they
		 * don't have any reclaimable pages, or because their
		 * memory is explicitly protected. Avoid soft lockups.
		 */
		cond_resched();

		mem_cgroup_calculate_protection(target_memcg, memcg);

		if (mem_cgroup_below_min(target_memcg, memcg)) {
			/*
			 * Hard protection.
			 * If there is no reclaimable memory, OOM.
			 */
			continue;
		} else if (mem_cgroup_below_low(target_memcg, memcg)) {
			/*
			 * Soft protection.
			 * Respect the protection only as long as
			 * there is an unprotected supply
			 * of reclaimable memory from other cgroups.
			 */
			if (!sc->memcg_low_reclaim) {
				sc->memcg_low_skipped = 1;
				continue;
			}
			memcg_memory_event(memcg, MEMCG_LOW);
		}

		reclaimed = sc->nr_reclaimed;
		scanned = sc->nr_scanned;

		shrink_lruvec(lruvec, sc);

		shrink_slab(sc->gfp_mask, pgdat->node_id, memcg,
			    sc->priority);

		/* Record the group's reclaim efficiency */
		if (!sc->proactive)
			vmpressure(sc->gfp_mask, memcg, false,
				   sc->nr_scanned - scanned,
				   sc->nr_reclaimed - reclaimed);

		/* If partial walks are allowed, bail once goal is reached */
		if (partial && sc->nr_reclaimed >= sc->nr_to_reclaim) {
			mem_cgroup_iter_break(target_memcg, memcg);
			break;
		}
	} while ((memcg = mem_cgroup_iter(target_memcg, memcg, partial)));
}

static void shrink_node(pg_data_t *pgdat, struct scan_control *sc)
{
	unsigned long nr_reclaimed, nr_scanned, nr_node_reclaimed;
	struct lruvec *target_lruvec;
	bool reclaimable = false;

	if (lru_gen_enabled() && root_reclaim(sc)) {
		lru_gen_shrink_node(pgdat, sc);
		return;
	}

	target_lruvec = mem_cgroup_lruvec(sc->target_mem_cgroup, pgdat);

again:
	memset(&sc->nr, 0, sizeof(sc->nr));

	nr_reclaimed = sc->nr_reclaimed;
	nr_scanned = sc->nr_scanned;

	prepare_scan_control(pgdat, sc);

	shrink_node_memcgs(pgdat, sc);

	flush_reclaim_state(sc);

	nr_node_reclaimed = sc->nr_reclaimed - nr_reclaimed;

	/* Record the subtree's reclaim efficiency */
	if (!sc->proactive)
		vmpressure(sc->gfp_mask, sc->target_mem_cgroup, true,
			   sc->nr_scanned - nr_scanned, nr_node_reclaimed);

	if (nr_node_reclaimed)
		reclaimable = true;

	if (current_is_kswapd()) {
		/*
		 * If reclaim is isolating dirty pages under writeback,
		 * it implies that the long-lived page allocation rate
		 * is exceeding the page laundering rate. Either the
		 * global limits are not being effective at throttling
		 * processes due to the page distribution throughout
		 * zones or there is heavy usage of a slow backing
		 * device. The only option is to throttle from reclaim
		 * context which is not ideal as there is no guarantee
		 * the dirtying process is throttled in the same way
		 * balance_dirty_pages() manages.
		 *
		 * Once a node is flagged PGDAT_WRITEBACK, kswapd will
		 * count the number of pages under pages flagged for
		 * immediate reclaim and stall if any are encountered
		 * in the nr_immediate check below.
		 */
		if (sc->nr.writeback && sc->nr.writeback == sc->nr.taken)
			set_bit(PGDAT_WRITEBACK, &pgdat->flags);

		/* Allow kswapd to start writing pages during reclaim.*/
		if (sc->nr.unqueued_dirty == sc->nr.file_taken)
			set_bit(PGDAT_DIRTY, &pgdat->flags);

		/*
		 * If kswapd scans pages marked for immediate
		 * reclaim and under writeback (nr_immediate), it
		 * implies that pages are cycling through the LRU
		 * faster than they are written so forcibly stall
		 * until some pages complete writeback.
		 */
		if (sc->nr.immediate)
			reclaim_throttle(pgdat, VMSCAN_THROTTLE_WRITEBACK);
	}

	/*
	 * Tag a node/memcg as congested if all the dirty pages were marked
	 * for writeback and immediate reclaim (counted in nr.congested).
	 *
	 * Legacy memcg will stall in page writeback so avoid forcibly
	 * stalling in reclaim_throttle().
	 */
	if (sc->nr.dirty && sc->nr.dirty == sc->nr.congested) {
		if (cgroup_reclaim(sc) && writeback_throttling_sane(sc))
			set_bit(LRUVEC_CGROUP_CONGESTED, &target_lruvec->flags);

		if (current_is_kswapd())
			set_bit(LRUVEC_NODE_CONGESTED, &target_lruvec->flags);
	}

	/*
	 * Stall direct reclaim for IO completions if the lruvec is
	 * node is congested. Allow kswapd to continue until it
	 * starts encountering unqueued dirty pages or cycling through
	 * the LRU too quickly.
	 */
	if (!current_is_kswapd() && current_may_throttle() &&
	    !sc->hibernation_mode &&
	    (test_bit(LRUVEC_CGROUP_CONGESTED, &target_lruvec->flags) ||
	     test_bit(LRUVEC_NODE_CONGESTED, &target_lruvec->flags)))
		reclaim_throttle(pgdat, VMSCAN_THROTTLE_CONGESTED);

	if (should_continue_reclaim(pgdat, nr_node_reclaimed, sc))
		goto again;

	/*
	 * Kswapd gives up on balancing particular nodes after too
	 * many failures to reclaim anything from them and goes to
	 * sleep. On reclaim progress, reset the failure counter. A
	 * successful direct reclaim run will revive a dormant kswapd.
	 */
	if (reclaimable)
		pgdat->kswapd_failures = 0;
	else if (sc->cache_trim_mode)
		sc->cache_trim_mode_failed = 1;
}

/*
 * Returns true if compaction should go ahead for a costly-order request, or
 * the allocation would already succeed without compaction. Return false if we
 * should reclaim first.
 */
static inline bool compaction_ready(struct zone *zone, struct scan_control *sc)
{
	unsigned long watermark;

	if (!gfp_compaction_allowed(sc->gfp_mask))
		return false;

	/* Allocation can already succeed, nothing to do */
	if (zone_watermark_ok(zone, sc->order, min_wmark_pages(zone),
			      sc->reclaim_idx, 0))
		return true;

	/* Compaction cannot yet proceed. Do reclaim. */
	if (!compaction_suitable(zone, sc->order, sc->reclaim_idx))
		return false;

	/*
	 * Compaction is already possible, but it takes time to run and there
	 * are potentially other callers using the pages just freed. So proceed
	 * with reclaim to make a buffer of free pages available to give
	 * compaction a reasonable chance of completing and allocating the page.
	 * Note that we won't actually reclaim the whole buffer in one attempt
	 * as the target watermark in should_continue_reclaim() is lower. But if
	 * we are already above the high+gap watermark, don't reclaim at all.
	 */
	watermark = high_wmark_pages(zone) + compact_gap(sc->order);

	return zone_watermark_ok_safe(zone, 0, watermark, sc->reclaim_idx);
}

static void consider_reclaim_throttle(pg_data_t *pgdat, struct scan_control *sc)
{
	/*
	 * If reclaim is making progress greater than 12% efficiency then
	 * wake all the NOPROGRESS throttled tasks.
	 */
	if (sc->nr_reclaimed > (sc->nr_scanned >> 3)) {
		wait_queue_head_t *wqh;

		wqh = &pgdat->reclaim_wait[VMSCAN_THROTTLE_NOPROGRESS];
		if (waitqueue_active(wqh))
			wake_up(wqh);

		return;
	}

	/*
	 * Do not throttle kswapd or cgroup reclaim on NOPROGRESS as it will
	 * throttle on VMSCAN_THROTTLE_WRITEBACK if there are too many pages
	 * under writeback and marked for immediate reclaim at the tail of the
	 * LRU.
	 */
	if (current_is_kswapd() || cgroup_reclaim(sc))
		return;

	/* Throttle if making no progress at high prioities. */
	if (sc->priority == 1 && !sc->nr_reclaimed)
		reclaim_throttle(pgdat, VMSCAN_THROTTLE_NOPROGRESS);
}

/*
 * This is the direct reclaim path, for page-allocating processes.  We only
 * try to reclaim pages from zones which will satisfy the caller's allocation
 * request.
 *
 * If a zone is deemed to be full of pinned pages then just give it a light
 * scan then give up on it.
 */
static void shrink_zones(struct zonelist *zonelist, struct scan_control *sc)
{
	struct zoneref *z;
	struct zone *zone;
	unsigned long nr_soft_reclaimed;
	unsigned long nr_soft_scanned;
	gfp_t orig_mask;
	pg_data_t *last_pgdat = NULL;
	pg_data_t *first_pgdat = NULL;

	/*
	 * If the number of buffer_heads in the machine exceeds the maximum
	 * allowed level, force direct reclaim to scan the highmem zone as
	 * highmem pages could be pinning lowmem pages storing buffer_heads
	 */
	orig_mask = sc->gfp_mask;
	if (buffer_heads_over_limit) {
		sc->gfp_mask |= __GFP_HIGHMEM;
		sc->reclaim_idx = gfp_zone(sc->gfp_mask);
	}

	for_each_zone_zonelist_nodemask(zone, z, zonelist,
					sc->reclaim_idx, sc->nodemask) {
		/*
		 * Take care memory controller reclaiming has small influence
		 * to global LRU.
		 */
		if (!cgroup_reclaim(sc)) {
			if (!cpuset_zone_allowed(zone,
						 GFP_KERNEL | __GFP_HARDWALL))
				continue;

			/*
			 * If we already have plenty of memory free for
			 * compaction in this zone, don't free any more.
			 * Even though compaction is invoked for any
			 * non-zero order, only frequent costly order
			 * reclamation is disruptive enough to become a
			 * noticeable problem, like transparent huge
			 * page allocations.
			 */
			if (IS_ENABLED(CONFIG_COMPACTION) &&
			    sc->order > PAGE_ALLOC_COSTLY_ORDER &&
			    compaction_ready(zone, sc)) {
				sc->compaction_ready = true;
				continue;
			}

			/*
			 * Shrink each node in the zonelist once. If the
			 * zonelist is ordered by zone (not the default) then a
			 * node may be shrunk multiple times but in that case
			 * the user prefers lower zones being preserved.
			 */
			if (zone->zone_pgdat == last_pgdat)
				continue;

			/*
			 * This steals pages from memory cgroups over softlimit
			 * and returns the number of reclaimed pages and
			 * scanned pages. This works for global memory pressure
			 * and balancing, not for a memcg's limit.
			 */
			nr_soft_scanned = 0;
			nr_soft_reclaimed = memcg1_soft_limit_reclaim(zone->zone_pgdat,
								      sc->order, sc->gfp_mask,
								      &nr_soft_scanned);
			sc->nr_reclaimed += nr_soft_reclaimed;
			sc->nr_scanned += nr_soft_scanned;
			/* need some check for avoid more shrink_zone() */
		}

		if (!first_pgdat)
			first_pgdat = zone->zone_pgdat;

		/* See comment about same check for global reclaim above */
		if (zone->zone_pgdat == last_pgdat)
			continue;
		last_pgdat = zone->zone_pgdat;
		shrink_node(zone->zone_pgdat, sc);
	}

	if (first_pgdat)
		consider_reclaim_throttle(first_pgdat, sc);

	/*
	 * Restore to original mask to avoid the impact on the caller if we
	 * promoted it to __GFP_HIGHMEM.
	 */
	sc->gfp_mask = orig_mask;
}

static void snapshot_refaults(struct mem_cgroup *target_memcg, pg_data_t *pgdat)
{
	struct lruvec *target_lruvec;
	unsigned long refaults;

	if (lru_gen_enabled())
		return;

	target_lruvec = mem_cgroup_lruvec(target_memcg, pgdat);
	refaults = lruvec_page_state(target_lruvec, WORKINGSET_ACTIVATE_ANON);
	target_lruvec->refaults[WORKINGSET_ANON] = refaults;
	refaults = lruvec_page_state(target_lruvec, WORKINGSET_ACTIVATE_FILE);
	target_lruvec->refaults[WORKINGSET_FILE] = refaults;
}

/*
 * This is the main entry point to direct page reclaim.
 *
 * If a full scan of the inactive list fails to free enough memory then we
 * are "out of memory" and something needs to be killed.
 *
 * If the caller is !__GFP_FS then the probability of a failure is reasonably
 * high - the zone may be full of dirty or under-writeback pages, which this
 * caller can't do much about.  We kick the writeback threads and take explicit
 * naps in the hope that some of these pages can be written.  But if the
 * allocating task holds filesystem locks which prevent writeout this might not
 * work, and the allocation attempt will fail.
 *
 * returns:	0, if no pages reclaimed
 * 		else, the number of pages reclaimed
 */
static unsigned long do_try_to_free_pages(struct zonelist *zonelist,
					  struct scan_control *sc)
{
	int initial_priority = sc->priority;
	pg_data_t *last_pgdat;
	struct zoneref *z;
	struct zone *zone;
retry:
	delayacct_freepages_start();

	if (!cgroup_reclaim(sc))
		__count_zid_vm_events(ALLOCSTALL, sc->reclaim_idx, 1);

	do {
		if (!sc->proactive)
			vmpressure_prio(sc->gfp_mask, sc->target_mem_cgroup,
					sc->priority);
		sc->nr_scanned = 0;
		shrink_zones(zonelist, sc);

		if (sc->nr_reclaimed >= sc->nr_to_reclaim)
			break;

		if (sc->compaction_ready)
			break;

		/*
		 * If we're getting trouble reclaiming, start doing
		 * writepage even in laptop mode.
		 */
		if (sc->priority < DEF_PRIORITY - 2)
			sc->may_writepage = 1;
	} while (--sc->priority >= 0);

	last_pgdat = NULL;
	for_each_zone_zonelist_nodemask(zone, z, zonelist, sc->reclaim_idx,
					sc->nodemask) {
		if (zone->zone_pgdat == last_pgdat)
			continue;
		last_pgdat = zone->zone_pgdat;

		snapshot_refaults(sc->target_mem_cgroup, zone->zone_pgdat);

		if (cgroup_reclaim(sc)) {
			struct lruvec *lruvec;

			lruvec = mem_cgroup_lruvec(sc->target_mem_cgroup,
						   zone->zone_pgdat);
			clear_bit(LRUVEC_CGROUP_CONGESTED, &lruvec->flags);
		}
	}

	delayacct_freepages_end();

	if (sc->nr_reclaimed)
		return sc->nr_reclaimed;

	/* Aborted reclaim to try compaction? don't OOM, then */
	if (sc->compaction_ready)
		return 1;

	/*
	 * In most cases, direct reclaimers can do partial walks
	 * through the cgroup tree to meet the reclaim goal while
	 * keeping latency low. Since the iterator state is shared
	 * among all direct reclaim invocations (to retain fairness
	 * among cgroups), though, high concurrency can result in
	 * individual threads not seeing enough cgroups to make
	 * meaningful forward progress. Avoid false OOMs in this case.
	 */
	if (!sc->memcg_full_walk) {
		sc->priority = initial_priority;
		sc->memcg_full_walk = 1;
		goto retry;
	}

	/*
	 * We make inactive:active ratio decisions based on the node's
	 * composition of memory, but a restrictive reclaim_idx or a
	 * memory.low cgroup setting can exempt large amounts of
	 * memory from reclaim. Neither of which are very common, so
	 * instead of doing costly eligibility calculations of the
	 * entire cgroup subtree up front, we assume the estimates are
	 * good, and retry with forcible deactivation if that fails.
	 */
	if (sc->skipped_deactivate) {
		sc->priority = initial_priority;
		sc->force_deactivate = 1;
		sc->skipped_deactivate = 0;
		goto retry;
	}

	/* Untapped cgroup reserves?  Don't OOM, retry. */
	if (sc->memcg_low_skipped) {
		sc->priority = initial_priority;
		sc->force_deactivate = 0;
		sc->memcg_low_reclaim = 1;
		sc->memcg_low_skipped = 0;
		goto retry;
	}

	return 0;
}

static bool allow_direct_reclaim(pg_data_t *pgdat)
{
	struct zone *zone;
	unsigned long pfmemalloc_reserve = 0;
	unsigned long free_pages = 0;
	int i;
	bool wmark_ok;

	if (pgdat->kswapd_failures >= MAX_RECLAIM_RETRIES)
		return true;

	for (i = 0; i <= ZONE_NORMAL; i++) {
		zone = &pgdat->node_zones[i];
		if (!managed_zone(zone))
			continue;

		if (!zone_reclaimable_pages(zone))
			continue;

		pfmemalloc_reserve += min_wmark_pages(zone);
		free_pages += zone_page_state_snapshot(zone, NR_FREE_PAGES);
	}

	/* If there are no reserves (unexpected config) then do not throttle */
	if (!pfmemalloc_reserve)
		return true;

	wmark_ok = free_pages > pfmemalloc_reserve / 2;

	/* kswapd must be awake if processes are being throttled */
	if (!wmark_ok && waitqueue_active(&pgdat->kswapd_wait)) {
		if (READ_ONCE(pgdat->kswapd_highest_zoneidx) > ZONE_NORMAL)
			WRITE_ONCE(pgdat->kswapd_highest_zoneidx, ZONE_NORMAL);

		wake_up_interruptible(&pgdat->kswapd_wait);
	}

	return wmark_ok;
}

/*
 * Throttle direct reclaimers if backing storage is backed by the network
 * and the PFMEMALLOC reserve for the preferred node is getting dangerously
 * depleted. kswapd will continue to make progress and wake the processes
 * when the low watermark is reached.
 *
 * Returns true if a fatal signal was delivered during throttling. If this
 * happens, the page allocator should not consider triggering the OOM killer.
 */
static bool throttle_direct_reclaim(gfp_t gfp_mask, struct zonelist *zonelist,
					nodemask_t *nodemask)
{
	struct zoneref *z;
	struct zone *zone;
	pg_data_t *pgdat = NULL;

	/*
	 * Kernel threads should not be throttled as they may be indirectly
	 * responsible for cleaning pages necessary for reclaim to make forward
	 * progress. kjournald for example may enter direct reclaim while
	 * committing a transaction where throttling it could forcing other
	 * processes to block on log_wait_commit().
	 */
	if (current->flags & PF_KTHREAD)
		goto out;

	/*
	 * If a fatal signal is pending, this process should not throttle.
	 * It should return quickly so it can exit and free its memory
	 */
	if (fatal_signal_pending(current))
		goto out;

	/*
	 * Check if the pfmemalloc reserves are ok by finding the first node
	 * with a usable ZONE_NORMAL or lower zone. The expectation is that
	 * GFP_KERNEL will be required for allocating network buffers when
	 * swapping over the network so ZONE_HIGHMEM is unusable.
	 *
	 * Throttling is based on the first usable node and throttled processes
	 * wait on a queue until kswapd makes progress and wakes them. There
	 * is an affinity then between processes waking up and where reclaim
	 * progress has been made assuming the process wakes on the same node.
	 * More importantly, processes running on remote nodes will not compete
	 * for remote pfmemalloc reserves and processes on different nodes
	 * should make reasonable progress.
	 */
	for_each_zone_zonelist_nodemask(zone, z, zonelist,
					gfp_zone(gfp_mask), nodemask) {
		if (zone_idx(zone) > ZONE_NORMAL)
			continue;

		/* Throttle based on the first usable node */
		pgdat = zone->zone_pgdat;
		if (allow_direct_reclaim(pgdat))
			goto out;
		break;
	}

	/* If no zone was usable by the allocation flags then do not throttle */
	if (!pgdat)
		goto out;

	/* Account for the throttling */
	count_vm_event(PGSCAN_DIRECT_THROTTLE);

	/*
	 * If the caller cannot enter the filesystem, it's possible that it
	 * is due to the caller holding an FS lock or performing a journal
	 * transaction in the case of a filesystem like ext[3|4]. In this case,
	 * it is not safe to block on pfmemalloc_wait as kswapd could be
	 * blocked waiting on the same lock. Instead, throttle for up to a
	 * second before continuing.
	 */
	if (!(gfp_mask & __GFP_FS))
		wait_event_interruptible_timeout(pgdat->pfmemalloc_wait,
			allow_direct_reclaim(pgdat), HZ);
	else
		/* Throttle until kswapd wakes the process */
		wait_event_killable(zone->zone_pgdat->pfmemalloc_wait,
			allow_direct_reclaim(pgdat));

	if (fatal_signal_pending(current))
		return true;

out:
	return false;
}

unsigned long try_to_free_pages(struct zonelist *zonelist, int order,
				gfp_t gfp_mask, nodemask_t *nodemask)
{
	unsigned long nr_reclaimed;
	struct scan_control sc = {
		.nr_to_reclaim = SWAP_CLUSTER_MAX,
		.gfp_mask = current_gfp_context(gfp_mask),
		.reclaim_idx = gfp_zone(gfp_mask),
		.order = order,
		.nodemask = nodemask,
		.priority = DEF_PRIORITY,
		.may_writepage = !laptop_mode,
		.may_unmap = 1,
		.may_swap = 1,
	};

	/*
	 * scan_control uses s8 fields for order, priority, and reclaim_idx.
	 * Confirm they are large enough for max values.
	 */
	BUILD_BUG_ON(MAX_PAGE_ORDER >= S8_MAX);
	BUILD_BUG_ON(DEF_PRIORITY > S8_MAX);
	BUILD_BUG_ON(MAX_NR_ZONES > S8_MAX);

	/*
	 * Do not enter reclaim if fatal signal was delivered while throttled.
	 * 1 is returned so that the page allocator does not OOM kill at this
	 * point.
	 */
	if (throttle_direct_reclaim(sc.gfp_mask, zonelist, nodemask))
		return 1;

	set_task_reclaim_state(current, &sc.reclaim_state);
	trace_mm_vmscan_direct_reclaim_begin(order, sc.gfp_mask);

	nr_reclaimed = do_try_to_free_pages(zonelist, &sc);

	trace_mm_vmscan_direct_reclaim_end(nr_reclaimed);
	set_task_reclaim_state(current, NULL);

	return nr_reclaimed;
}

#ifdef CONFIG_MEMCG

/* Only used by soft limit reclaim. Do not reuse for anything else. */
unsigned long mem_cgroup_shrink_node(struct mem_cgroup *memcg,
						gfp_t gfp_mask, bool noswap,
						pg_data_t *pgdat,
						unsigned long *nr_scanned)
{
	struct lruvec *lruvec = mem_cgroup_lruvec(memcg, pgdat);
	struct scan_control sc = {
		.nr_to_reclaim = SWAP_CLUSTER_MAX,
		.target_mem_cgroup = memcg,
		.may_writepage = !laptop_mode,
		.may_unmap = 1,
		.reclaim_idx = MAX_NR_ZONES - 1,
		.may_swap = !noswap,
	};

	WARN_ON_ONCE(!current->reclaim_state);

	sc.gfp_mask = (gfp_mask & GFP_RECLAIM_MASK) |
			(GFP_HIGHUSER_MOVABLE & ~GFP_RECLAIM_MASK);

	trace_mm_vmscan_memcg_softlimit_reclaim_begin(sc.order,
						      sc.gfp_mask);

	/*
	 * NOTE: Although we can get the priority field, using it
	 * here is not a good idea, since it limits the pages we can scan.
	 * if we don't reclaim here, the shrink_node from balance_pgdat
	 * will pick up pages from other mem cgroup's as well. We hack
	 * the priority and make it zero.
	 */
	shrink_lruvec(lruvec, &sc);

	trace_mm_vmscan_memcg_softlimit_reclaim_end(sc.nr_reclaimed);

	*nr_scanned = sc.nr_scanned;

	return sc.nr_reclaimed;
}

unsigned long try_to_free_mem_cgroup_pages(struct mem_cgroup *memcg,
					   unsigned long nr_pages,
					   gfp_t gfp_mask,
					   unsigned int reclaim_options,
					   int *swappiness)
{
	unsigned long nr_reclaimed;
	unsigned int noreclaim_flag;
	struct scan_control sc = {
		.nr_to_reclaim = max(nr_pages, SWAP_CLUSTER_MAX),
		.proactive_swappiness = swappiness,
		.gfp_mask = (current_gfp_context(gfp_mask) & GFP_RECLAIM_MASK) |
				(GFP_HIGHUSER_MOVABLE & ~GFP_RECLAIM_MASK),
		.reclaim_idx = MAX_NR_ZONES - 1,
		.target_mem_cgroup = memcg,
		.priority = DEF_PRIORITY,
		.may_writepage = !laptop_mode,
		.may_unmap = 1,
		.may_swap = !!(reclaim_options & MEMCG_RECLAIM_MAY_SWAP),
		.proactive = !!(reclaim_options & MEMCG_RECLAIM_PROACTIVE),
	};
	/*
	 * Traverse the ZONELIST_FALLBACK zonelist of the current node to put
	 * equal pressure on all the nodes. This is based on the assumption that
	 * the reclaim does not bail out early.
	 */
	struct zonelist *zonelist = node_zonelist(numa_node_id(), sc.gfp_mask);

	set_task_reclaim_state(current, &sc.reclaim_state);
	trace_mm_vmscan_memcg_reclaim_begin(0, sc.gfp_mask);
	noreclaim_flag = memalloc_noreclaim_save();

	nr_reclaimed = do_try_to_free_pages(zonelist, &sc);

	memalloc_noreclaim_restore(noreclaim_flag);
	trace_mm_vmscan_memcg_reclaim_end(nr_reclaimed);
	set_task_reclaim_state(current, NULL);

	return nr_reclaimed;
}
#endif

static void kswapd_age_node(struct pglist_data *pgdat, struct scan_control *sc)
{
	struct mem_cgroup *memcg;
	struct lruvec *lruvec;

	if (lru_gen_enabled()) {
		lru_gen_age_node(pgdat, sc);
		return;
	}

	if (!can_age_anon_pages(pgdat, sc))
		return;

	lruvec = mem_cgroup_lruvec(NULL, pgdat);
	if (!inactive_is_low(lruvec, LRU_INACTIVE_ANON))
		return;

	memcg = mem_cgroup_iter(NULL, NULL, NULL);
	do {
		lruvec = mem_cgroup_lruvec(memcg, pgdat);
		shrink_active_list(SWAP_CLUSTER_MAX, lruvec,
				   sc, LRU_ACTIVE_ANON);
		memcg = mem_cgroup_iter(NULL, memcg, NULL);
	} while (memcg);
}

static bool pgdat_watermark_boosted(pg_data_t *pgdat, int highest_zoneidx)
{
	int i;
	struct zone *zone;

	/*
	 * Check for watermark boosts top-down as the higher zones
	 * are more likely to be boosted. Both watermarks and boosts
	 * should not be checked at the same time as reclaim would
	 * start prematurely when there is no boosting and a lower
	 * zone is balanced.
	 */
	for (i = highest_zoneidx; i >= 0; i--) {
		zone = pgdat->node_zones + i;
		if (!managed_zone(zone))
			continue;

		if (zone->watermark_boost)
			return true;
	}

	return false;
}

/*
 * Returns true if there is an eligible zone balanced for the request order
 * and highest_zoneidx
 */
static bool pgdat_balanced(pg_data_t *pgdat, int order, int highest_zoneidx)
{
	int i;
	unsigned long mark = -1;
	struct zone *zone;

	/*
	 * Check watermarks bottom-up as lower zones are more likely to
	 * meet watermarks.
	 */
	for (i = 0; i <= highest_zoneidx; i++) {
		zone = pgdat->node_zones + i;

		if (!managed_zone(zone))
			continue;

		if (sysctl_numa_balancing_mode & NUMA_BALANCING_MEMORY_TIERING)
			mark = promo_wmark_pages(zone);
		else
			mark = high_wmark_pages(zone);
		if (zone_watermark_ok_safe(zone, order, mark, highest_zoneidx))
			return true;
	}

	/*
	 * If a node has no managed zone within highest_zoneidx, it does not
	 * need balancing by definition. This can happen if a zone-restricted
	 * allocation tries to wake a remote kswapd.
	 */
	if (mark == -1)
		return true;

	return false;
}

/* Clear pgdat state for congested, dirty or under writeback. */
static void clear_pgdat_congested(pg_data_t *pgdat)
{
	struct lruvec *lruvec = mem_cgroup_lruvec(NULL, pgdat);

	clear_bit(LRUVEC_NODE_CONGESTED, &lruvec->flags);
	clear_bit(LRUVEC_CGROUP_CONGESTED, &lruvec->flags);
	clear_bit(PGDAT_DIRTY, &pgdat->flags);
	clear_bit(PGDAT_WRITEBACK, &pgdat->flags);
}

/*
 * Prepare kswapd for sleeping. This verifies that there are no processes
 * waiting in throttle_direct_reclaim() and that watermarks have been met.
 *
 * Returns true if kswapd is ready to sleep
 */
static bool prepare_kswapd_sleep(pg_data_t *pgdat, int order,
				int highest_zoneidx)
{
	/*
	 * The throttled processes are normally woken up in balance_pgdat() as
	 * soon as allow_direct_reclaim() is true. But there is a potential
	 * race between when kswapd checks the watermarks and a process gets
	 * throttled. There is also a potential race if processes get
	 * throttled, kswapd wakes, a large process exits thereby balancing the
	 * zones, which causes kswapd to exit balance_pgdat() before reaching
	 * the wake up checks. If kswapd is going to sleep, no process should
	 * be sleeping on pfmemalloc_wait, so wake them now if necessary. If
	 * the wake up is premature, processes will wake kswapd and get
	 * throttled again. The difference from wake ups in balance_pgdat() is
	 * that here we are under prepare_to_wait().
	 */
	if (waitqueue_active(&pgdat->pfmemalloc_wait))
		wake_up_all(&pgdat->pfmemalloc_wait);

	/* Hopeless node, leave it to direct reclaim */
	if (pgdat->kswapd_failures >= MAX_RECLAIM_RETRIES)
		return true;

	if (pgdat_balanced(pgdat, order, highest_zoneidx)) {
		clear_pgdat_congested(pgdat);
		return true;
	}

	return false;
}

/*
 * kswapd shrinks a node of pages that are at or below the highest usable
 * zone that is currently unbalanced.
 *
 * Returns true if kswapd scanned at least the requested number of pages to
 * reclaim or if the lack of progress was due to pages under writeback.
 * This is used to determine if the scanning priority needs to be raised.
 */
static bool kswapd_shrink_node(pg_data_t *pgdat,
			       struct scan_control *sc)
{
	struct zone *zone;
	int z;
	unsigned long nr_reclaimed = sc->nr_reclaimed;

	/* Reclaim a number of pages proportional to the number of zones */
	sc->nr_to_reclaim = 0;
	for (z = 0; z <= sc->reclaim_idx; z++) {
		zone = pgdat->node_zones + z;
		if (!managed_zone(zone))
			continue;

		sc->nr_to_reclaim += max(high_wmark_pages(zone), SWAP_CLUSTER_MAX);
	}

	/*
	 * Historically care was taken to put equal pressure on all zones but
	 * now pressure is applied based on node LRU order.
	 */
	shrink_node(pgdat, sc);

	/*
	 * Fragmentation may mean that the system cannot be rebalanced for
	 * high-order allocations. If twice the allocation size has been
	 * reclaimed then recheck watermarks only at order-0 to prevent
	 * excessive reclaim. Assume that a process requested a high-order
	 * can direct reclaim/compact.
	 */
	if (sc->order && sc->nr_reclaimed >= compact_gap(sc->order))
		sc->order = 0;

	/* account for progress from mm_account_reclaimed_pages() */
	return max(sc->nr_scanned, sc->nr_reclaimed - nr_reclaimed) >= sc->nr_to_reclaim;
}

/* Page allocator PCP high watermark is lowered if reclaim is active. */
static inline void
update_reclaim_active(pg_data_t *pgdat, int highest_zoneidx, bool active)
{
	int i;
	struct zone *zone;

	for (i = 0; i <= highest_zoneidx; i++) {
		zone = pgdat->node_zones + i;

		if (!managed_zone(zone))
			continue;

		if (active)
			set_bit(ZONE_RECLAIM_ACTIVE, &zone->flags);
		else
			clear_bit(ZONE_RECLAIM_ACTIVE, &zone->flags);
	}
}

static inline void
set_reclaim_active(pg_data_t *pgdat, int highest_zoneidx)
{
	update_reclaim_active(pgdat, highest_zoneidx, true);
}

static inline void
clear_reclaim_active(pg_data_t *pgdat, int highest_zoneidx)
{
	update_reclaim_active(pgdat, highest_zoneidx, false);
}

/*
 * For kswapd, balance_pgdat() will reclaim pages across a node from zones
 * that are eligible for use by the caller until at least one zone is
 * balanced.
 *
 * Returns the order kswapd finished reclaiming at.
 *
 * kswapd scans the zones in the highmem->normal->dma direction.  It skips
 * zones which have free_pages > high_wmark_pages(zone), but once a zone is
 * found to have free_pages <= high_wmark_pages(zone), any page in that zone
 * or lower is eligible for reclaim until at least one usable zone is
 * balanced.
 */
static int balance_pgdat(pg_data_t *pgdat, int order, int highest_zoneidx)
{
	int i;
	unsigned long nr_soft_reclaimed;
	unsigned long nr_soft_scanned;
	unsigned long pflags;
	unsigned long nr_boost_reclaim;
	unsigned long zone_boosts[MAX_NR_ZONES] = { 0, };
	bool boosted;
	struct zone *zone;
	struct scan_control sc = {
		.gfp_mask = GFP_KERNEL,
		.order = order,
		.may_unmap = 1,
	};

	set_task_reclaim_state(current, &sc.reclaim_state);
	psi_memstall_enter(&pflags);
	__fs_reclaim_acquire(_THIS_IP_);

	count_vm_event(PAGEOUTRUN);

	/*
	 * Account for the reclaim boost. Note that the zone boost is left in
	 * place so that parallel allocations that are near the watermark will
	 * stall or direct reclaim until kswapd is finished.
	 */
	nr_boost_reclaim = 0;
	for (i = 0; i <= highest_zoneidx; i++) {
		zone = pgdat->node_zones + i;
		if (!managed_zone(zone))
			continue;

		nr_boost_reclaim += zone->watermark_boost;
		zone_boosts[i] = zone->watermark_boost;
	}
	boosted = nr_boost_reclaim;

restart:
	set_reclaim_active(pgdat, highest_zoneidx);
	sc.priority = DEF_PRIORITY;
	do {
		unsigned long nr_reclaimed = sc.nr_reclaimed;
		bool raise_priority = true;
		bool balanced;
		bool ret;
		bool was_frozen;

		sc.reclaim_idx = highest_zoneidx;

		/*
		 * If the number of buffer_heads exceeds the maximum allowed
		 * then consider reclaiming from all zones. This has a dual
		 * purpose -- on 64-bit systems it is expected that
		 * buffer_heads are stripped during active rotation. On 32-bit
		 * systems, highmem pages can pin lowmem memory and shrinking
		 * buffers can relieve lowmem pressure. Reclaim may still not
		 * go ahead if all eligible zones for the original allocation
		 * request are balanced to avoid excessive reclaim from kswapd.
		 */
		if (buffer_heads_over_limit) {
			for (i = MAX_NR_ZONES - 1; i >= 0; i--) {
				zone = pgdat->node_zones + i;
				if (!managed_zone(zone))
					continue;

				sc.reclaim_idx = i;
				break;
			}
		}

		/*
		 * If the pgdat is imbalanced then ignore boosting and preserve
		 * the watermarks for a later time and restart. Note that the
		 * zone watermarks will be still reset at the end of balancing
		 * on the grounds that the normal reclaim should be enough to
		 * re-evaluate if boosting is required when kswapd next wakes.
		 */
		balanced = pgdat_balanced(pgdat, sc.order, highest_zoneidx);
		if (!balanced && nr_boost_reclaim) {
			nr_boost_reclaim = 0;
			goto restart;
		}

		/*
		 * If boosting is not active then only reclaim if there are no
		 * eligible zones. Note that sc.reclaim_idx is not used as
		 * buffer_heads_over_limit may have adjusted it.
		 */
		if (!nr_boost_reclaim && balanced)
			goto out;

		/* Limit the priority of boosting to avoid reclaim writeback */
		if (nr_boost_reclaim && sc.priority == DEF_PRIORITY - 2)
			raise_priority = false;

		/*
		 * Do not writeback or swap pages for boosted reclaim. The
		 * intent is to relieve pressure not issue sub-optimal IO
		 * from reclaim context. If no pages are reclaimed, the
		 * reclaim will be aborted.
		 */
		sc.may_writepage = !laptop_mode && !nr_boost_reclaim;
		sc.may_swap = !nr_boost_reclaim;

		/*
		 * Do some background aging, to give pages a chance to be
		 * referenced before reclaiming. All pages are rotated
		 * regardless of classzone as this is about consistent aging.
		 */
		kswapd_age_node(pgdat, &sc);

		/*
		 * If we're getting trouble reclaiming, start doing writepage
		 * even in laptop mode.
		 */
		if (sc.priority < DEF_PRIORITY - 2)
			sc.may_writepage = 1;

		/* Call soft limit reclaim before calling shrink_node. */
		sc.nr_scanned = 0;
		nr_soft_scanned = 0;
		nr_soft_reclaimed = memcg1_soft_limit_reclaim(pgdat, sc.order,
							      sc.gfp_mask, &nr_soft_scanned);
		sc.nr_reclaimed += nr_soft_reclaimed;

		/*
		 * There should be no need to raise the scanning priority if
		 * enough pages are already being scanned that that high
		 * watermark would be met at 100% efficiency.
		 */
		if (kswapd_shrink_node(pgdat, &sc))
			raise_priority = false;

		/*
		 * If the low watermark is met there is no need for processes
		 * to be throttled on pfmemalloc_wait as they should not be
		 * able to safely make forward progress. Wake them
		 */
		if (waitqueue_active(&pgdat->pfmemalloc_wait) &&
				allow_direct_reclaim(pgdat))
			wake_up_all(&pgdat->pfmemalloc_wait);

		/* Check if kswapd should be suspending */
		__fs_reclaim_release(_THIS_IP_);
		ret = kthread_freezable_should_stop(&was_frozen);
		__fs_reclaim_acquire(_THIS_IP_);
		if (was_frozen || ret)
			break;

		/*
		 * Raise priority if scanning rate is too low or there was no
		 * progress in reclaiming pages
		 */
		nr_reclaimed = sc.nr_reclaimed - nr_reclaimed;
		nr_boost_reclaim -= min(nr_boost_reclaim, nr_reclaimed);

		/*
		 * If reclaim made no progress for a boost, stop reclaim as
		 * IO cannot be queued and it could be an infinite loop in
		 * extreme circumstances.
		 */
		if (nr_boost_reclaim && !nr_reclaimed)
			break;

		if (raise_priority || !nr_reclaimed)
			sc.priority--;
	} while (sc.priority >= 1);

	/*
	 * Restart only if it went through the priority loop all the way,
	 * but cache_trim_mode didn't work.
	 */
	if (!sc.nr_reclaimed && sc.priority < 1 &&
	    !sc.no_cache_trim_mode && sc.cache_trim_mode_failed) {
		sc.no_cache_trim_mode = 1;
		goto restart;
	}

	if (!sc.nr_reclaimed)
		pgdat->kswapd_failures++;

out:
	clear_reclaim_active(pgdat, highest_zoneidx);

	/* If reclaim was boosted, account for the reclaim done in this pass */
	if (boosted) {
		unsigned long flags;

		for (i = 0; i <= highest_zoneidx; i++) {
			if (!zone_boosts[i])
				continue;

			/* Increments are under the zone lock */
			zone = pgdat->node_zones + i;
			spin_lock_irqsave(&zone->lock, flags);
			zone->watermark_boost -= min(zone->watermark_boost, zone_boosts[i]);
			spin_unlock_irqrestore(&zone->lock, flags);
		}

		/*
		 * As there is now likely space, wakeup kcompact to defragment
		 * pageblocks.
		 */
		wakeup_kcompactd(pgdat, pageblock_order, highest_zoneidx);
	}

	snapshot_refaults(NULL, pgdat);
	__fs_reclaim_release(_THIS_IP_);
	psi_memstall_leave(&pflags);
	set_task_reclaim_state(current, NULL);

	/*
	 * Return the order kswapd stopped reclaiming at as
	 * prepare_kswapd_sleep() takes it into account. If another caller
	 * entered the allocator slow path while kswapd was awake, order will
	 * remain at the higher level.
	 */
	return sc.order;
}

/*
 * The pgdat->kswapd_highest_zoneidx is used to pass the highest zone index to
 * be reclaimed by kswapd from the waker. If the value is MAX_NR_ZONES which is
 * not a valid index then either kswapd runs for first time or kswapd couldn't
 * sleep after previous reclaim attempt (node is still unbalanced). In that
 * case return the zone index of the previous kswapd reclaim cycle.
 */
static enum zone_type kswapd_highest_zoneidx(pg_data_t *pgdat,
					   enum zone_type prev_highest_zoneidx)
{
	enum zone_type curr_idx = READ_ONCE(pgdat->kswapd_highest_zoneidx);

	return curr_idx == MAX_NR_ZONES ? prev_highest_zoneidx : curr_idx;
}

static void kswapd_try_to_sleep(pg_data_t *pgdat, int alloc_order, int reclaim_order,
				unsigned int highest_zoneidx)
{
	long remaining = 0;
	DEFINE_WAIT(wait);

	if (freezing(current) || kthread_should_stop())
		return;

	prepare_to_wait(&pgdat->kswapd_wait, &wait, TASK_INTERRUPTIBLE);

	/*
	 * Try to sleep for a short interval. Note that kcompactd will only be
	 * woken if it is possible to sleep for a short interval. This is
	 * deliberate on the assumption that if reclaim cannot keep an
	 * eligible zone balanced that it's also unlikely that compaction will
	 * succeed.
	 */
	if (prepare_kswapd_sleep(pgdat, reclaim_order, highest_zoneidx)) {
		/*
		 * Compaction records what page blocks it recently failed to
		 * isolate pages from and skips them in the future scanning.
		 * When kswapd is going to sleep, it is reasonable to assume
		 * that pages and compaction may succeed so reset the cache.
		 */
		reset_isolation_suitable(pgdat);

		/*
		 * We have freed the memory, now we should compact it to make
		 * allocation of the requested order possible.
		 */
		wakeup_kcompactd(pgdat, alloc_order, highest_zoneidx);

		remaining = schedule_timeout(HZ/10);

		/*
		 * If woken prematurely then reset kswapd_highest_zoneidx and
		 * order. The values will either be from a wakeup request or
		 * the previous request that slept prematurely.
		 */
		if (remaining) {
			WRITE_ONCE(pgdat->kswapd_highest_zoneidx,
					kswapd_highest_zoneidx(pgdat,
							highest_zoneidx));

			if (READ_ONCE(pgdat->kswapd_order) < reclaim_order)
				WRITE_ONCE(pgdat->kswapd_order, reclaim_order);
		}

		finish_wait(&pgdat->kswapd_wait, &wait);
		prepare_to_wait(&pgdat->kswapd_wait, &wait, TASK_INTERRUPTIBLE);
	}

	/*
	 * After a short sleep, check if it was a premature sleep. If not, then
	 * go fully to sleep until explicitly woken up.
	 */
	if (!remaining &&
	    prepare_kswapd_sleep(pgdat, reclaim_order, highest_zoneidx)) {
		trace_mm_vmscan_kswapd_sleep(pgdat->node_id);

		/*
		 * vmstat counters are not perfectly accurate and the estimated
		 * value for counters such as NR_FREE_PAGES can deviate from the
		 * true value by nr_online_cpus * threshold. To avoid the zone
		 * watermarks being breached while under pressure, we reduce the
		 * per-cpu vmstat threshold while kswapd is awake and restore
		 * them before going back to sleep.
		 */
		set_pgdat_percpu_threshold(pgdat, calculate_normal_threshold);

		if (!kthread_should_stop())
			schedule();

		set_pgdat_percpu_threshold(pgdat, calculate_pressure_threshold);
	} else {
		if (remaining)
			count_vm_event(KSWAPD_LOW_WMARK_HIT_QUICKLY);
		else
			count_vm_event(KSWAPD_HIGH_WMARK_HIT_QUICKLY);
	}
	finish_wait(&pgdat->kswapd_wait, &wait);
}

/*
 * The background pageout daemon, started as a kernel thread
 * from the init process.
 *
 * This basically trickles out pages so that we have _some_
 * free memory available even if there is no other activity
 * that frees anything up. This is needed for things like routing
 * etc, where we otherwise might have all activity going on in
 * asynchronous contexts that cannot page things out.
 *
 * If there are applications that are active memory-allocators
 * (most normal use), this basically shouldn't matter.
 */
static int kswapd(void *p)
{
	unsigned int alloc_order, reclaim_order;
	unsigned int highest_zoneidx = MAX_NR_ZONES - 1;
	pg_data_t *pgdat = (pg_data_t *)p;
	struct task_struct *tsk = current;
	const struct cpumask *cpumask = cpumask_of_node(pgdat->node_id);

	if (!cpumask_empty(cpumask))
		set_cpus_allowed_ptr(tsk, cpumask);

	/*
	 * Tell the memory management that we're a "memory allocator",
	 * and that if we need more memory we should get access to it
	 * regardless (see "__alloc_pages()"). "kswapd" should
	 * never get caught in the normal page freeing logic.
	 *
	 * (Kswapd normally doesn't need memory anyway, but sometimes
	 * you need a small amount of memory in order to be able to
	 * page out something else, and this flag essentially protects
	 * us from recursively trying to free more memory as we're
	 * trying to free the first piece of memory in the first place).
	 */
	tsk->flags |= PF_MEMALLOC | PF_KSWAPD;
	set_freezable();

	WRITE_ONCE(pgdat->kswapd_order, 0);
	WRITE_ONCE(pgdat->kswapd_highest_zoneidx, MAX_NR_ZONES);
	atomic_set(&pgdat->nr_writeback_throttled, 0);
	for ( ; ; ) {
		bool was_frozen;

		alloc_order = reclaim_order = READ_ONCE(pgdat->kswapd_order);
		highest_zoneidx = kswapd_highest_zoneidx(pgdat,
							highest_zoneidx);

kswapd_try_sleep:
		kswapd_try_to_sleep(pgdat, alloc_order, reclaim_order,
					highest_zoneidx);

		/* Read the new order and highest_zoneidx */
		alloc_order = READ_ONCE(pgdat->kswapd_order);
		highest_zoneidx = kswapd_highest_zoneidx(pgdat,
							highest_zoneidx);
		WRITE_ONCE(pgdat->kswapd_order, 0);
		WRITE_ONCE(pgdat->kswapd_highest_zoneidx, MAX_NR_ZONES);

		if (kthread_freezable_should_stop(&was_frozen))
			break;

		/*
		 * We can speed up thawing tasks if we don't call balance_pgdat
		 * after returning from the refrigerator
		 */
		if (was_frozen)
			continue;

		/*
		 * Reclaim begins at the requested order but if a high-order
		 * reclaim fails then kswapd falls back to reclaiming for
		 * order-0. If that happens, kswapd will consider sleeping
		 * for the order it finished reclaiming at (reclaim_order)
		 * but kcompactd is woken to compact for the original
		 * request (alloc_order).
		 */
		trace_mm_vmscan_kswapd_wake(pgdat->node_id, highest_zoneidx,
						alloc_order);
		reclaim_order = balance_pgdat(pgdat, alloc_order,
						highest_zoneidx);
		if (reclaim_order < alloc_order)
			goto kswapd_try_sleep;
	}

	tsk->flags &= ~(PF_MEMALLOC | PF_KSWAPD);

	return 0;
}

/*
 * A zone is low on free memory or too fragmented for high-order memory.  If
 * kswapd should reclaim (direct reclaim is deferred), wake it up for the zone's
 * pgdat.  It will wake up kcompactd after reclaiming memory.  If kswapd reclaim
 * has failed or is not needed, still wake up kcompactd if only compaction is
 * needed.
 */
void wakeup_kswapd(struct zone *zone, gfp_t gfp_flags, int order,
		   enum zone_type highest_zoneidx)
{
	pg_data_t *pgdat;
	enum zone_type curr_idx;

	if (!managed_zone(zone))
		return;

	if (!cpuset_zone_allowed(zone, gfp_flags))
		return;

	pgdat = zone->zone_pgdat;
	curr_idx = READ_ONCE(pgdat->kswapd_highest_zoneidx);

	if (curr_idx == MAX_NR_ZONES || curr_idx < highest_zoneidx)
		WRITE_ONCE(pgdat->kswapd_highest_zoneidx, highest_zoneidx);

	if (READ_ONCE(pgdat->kswapd_order) < order)
		WRITE_ONCE(pgdat->kswapd_order, order);

	if (!waitqueue_active(&pgdat->kswapd_wait))
		return;

	/* Hopeless node, leave it to direct reclaim if possible */
	if (pgdat->kswapd_failures >= MAX_RECLAIM_RETRIES ||
	    (pgdat_balanced(pgdat, order, highest_zoneidx) &&
	     !pgdat_watermark_boosted(pgdat, highest_zoneidx))) {
		/*
		 * There may be plenty of free memory available, but it's too
		 * fragmented for high-order allocations.  Wake up kcompactd
		 * and rely on compaction_suitable() to determine if it's
		 * needed.  If it fails, it will defer subsequent attempts to
		 * ratelimit its work.
		 */
		if (!(gfp_flags & __GFP_DIRECT_RECLAIM))
			wakeup_kcompactd(pgdat, order, highest_zoneidx);
		return;
	}

	trace_mm_vmscan_wakeup_kswapd(pgdat->node_id, highest_zoneidx, order,
				      gfp_flags);
	wake_up_interruptible(&pgdat->kswapd_wait);
}

#ifdef CONFIG_HIBERNATION
/*
 * Try to free `nr_to_reclaim' of memory, system-wide, and return the number of
 * freed pages.
 *
 * Rather than trying to age LRUs the aim is to preserve the overall
 * LRU order by reclaiming preferentially
 * inactive > active > active referenced > active mapped
 */
unsigned long shrink_all_memory(unsigned long nr_to_reclaim)
{
	struct scan_control sc = {
		.nr_to_reclaim = nr_to_reclaim,
		.gfp_mask = GFP_HIGHUSER_MOVABLE,
		.reclaim_idx = MAX_NR_ZONES - 1,
		.priority = DEF_PRIORITY,
		.may_writepage = 1,
		.may_unmap = 1,
		.may_swap = 1,
		.hibernation_mode = 1,
	};
	struct zonelist *zonelist = node_zonelist(numa_node_id(), sc.gfp_mask);
	unsigned long nr_reclaimed;
	unsigned int noreclaim_flag;

	fs_reclaim_acquire(sc.gfp_mask);
	noreclaim_flag = memalloc_noreclaim_save();
	set_task_reclaim_state(current, &sc.reclaim_state);

	nr_reclaimed = do_try_to_free_pages(zonelist, &sc);

	set_task_reclaim_state(current, NULL);
	memalloc_noreclaim_restore(noreclaim_flag);
	fs_reclaim_release(sc.gfp_mask);

	return nr_reclaimed;
}
#endif /* CONFIG_HIBERNATION */

/*
 * This kswapd start function will be called by init and node-hot-add.
 */
void __meminit kswapd_run(int nid)
{
	pg_data_t *pgdat = NODE_DATA(nid);

	pgdat_kswapd_lock(pgdat);
	if (!pgdat->kswapd) {
		pgdat->kswapd = kthread_run(kswapd, pgdat, "kswapd%d", nid);
		if (IS_ERR(pgdat->kswapd)) {
			/* failure at boot is fatal */
			pr_err("Failed to start kswapd on node %d，ret=%ld\n",
				   nid, PTR_ERR(pgdat->kswapd));
			BUG_ON(system_state < SYSTEM_RUNNING);
			pgdat->kswapd = NULL;
		}
	}
	pgdat_kswapd_unlock(pgdat);
}

/*
 * Called by memory hotplug when all memory in a node is offlined.  Caller must
 * be holding mem_hotplug_begin/done().
 */
void __meminit kswapd_stop(int nid)
{
	pg_data_t *pgdat = NODE_DATA(nid);
	struct task_struct *kswapd;

	pgdat_kswapd_lock(pgdat);
	kswapd = pgdat->kswapd;
	if (kswapd) {
		kthread_stop(kswapd);
		pgdat->kswapd = NULL;
	}
	pgdat_kswapd_unlock(pgdat);
}

static int __init kswapd_init(void)
{
	int nid;

	swap_setup();
	for_each_node_state(nid, N_MEMORY)
 		kswapd_run(nid);
	return 0;
}

module_init(kswapd_init)

#ifdef CONFIG_NUMA
/*
 * Node reclaim mode
 *
 * If non-zero call node_reclaim when the number of free pages falls below
 * the watermarks.
 */
int node_reclaim_mode __read_mostly;

/*
 * Priority for NODE_RECLAIM. This determines the fraction of pages
 * of a node considered for each zone_reclaim. 4 scans 1/16th of
 * a zone.
 */
#define NODE_RECLAIM_PRIORITY 4

/*
 * Percentage of pages in a zone that must be unmapped for node_reclaim to
 * occur.
 */
int sysctl_min_unmapped_ratio = 1;

/*
 * If the number of slab pages in a zone grows beyond this percentage then
 * slab reclaim needs to occur.
 */
int sysctl_min_slab_ratio = 5;

static inline unsigned long node_unmapped_file_pages(struct pglist_data *pgdat)
{
	unsigned long file_mapped = node_page_state(pgdat, NR_FILE_MAPPED);
	unsigned long file_lru = node_page_state(pgdat, NR_INACTIVE_FILE) +
		node_page_state(pgdat, NR_ACTIVE_FILE);

	/*
	 * It's possible for there to be more file mapped pages than
	 * accounted for by the pages on the file LRU lists because
	 * tmpfs pages accounted for as ANON can also be FILE_MAPPED
	 */
	return (file_lru > file_mapped) ? (file_lru - file_mapped) : 0;
}

/* Work out how many page cache pages we can reclaim in this reclaim_mode */
static unsigned long node_pagecache_reclaimable(struct pglist_data *pgdat)
{
	unsigned long nr_pagecache_reclaimable;
	unsigned long delta = 0;

	/*
	 * If RECLAIM_UNMAP is set, then all file pages are considered
	 * potentially reclaimable. Otherwise, we have to worry about
	 * pages like swapcache and node_unmapped_file_pages() provides
	 * a better estimate
	 */
	if (node_reclaim_mode & RECLAIM_UNMAP)
		nr_pagecache_reclaimable = node_page_state(pgdat, NR_FILE_PAGES);
	else
		nr_pagecache_reclaimable = node_unmapped_file_pages(pgdat);

	/* If we can't clean pages, remove dirty pages from consideration */
	if (!(node_reclaim_mode & RECLAIM_WRITE))
		delta += node_page_state(pgdat, NR_FILE_DIRTY);

	/* Watch for any possible underflows due to delta */
	if (unlikely(delta > nr_pagecache_reclaimable))
		delta = nr_pagecache_reclaimable;

	return nr_pagecache_reclaimable - delta;
}

/*
 * Try to free up some pages from this node through reclaim.
 */
static int __node_reclaim(struct pglist_data *pgdat, gfp_t gfp_mask, unsigned int order)
{
	/* Minimum pages needed in order to stay on node */
	const unsigned long nr_pages = 1 << order;
	struct task_struct *p = current;
	unsigned int noreclaim_flag;
	struct scan_control sc = {
		.nr_to_reclaim = max(nr_pages, SWAP_CLUSTER_MAX),
		.gfp_mask = current_gfp_context(gfp_mask),
		.order = order,
		.priority = NODE_RECLAIM_PRIORITY,
		.may_writepage = !!(node_reclaim_mode & RECLAIM_WRITE),
		.may_unmap = !!(node_reclaim_mode & RECLAIM_UNMAP),
		.may_swap = 1,
		.reclaim_idx = gfp_zone(gfp_mask),
	};
	unsigned long pflags;

	trace_mm_vmscan_node_reclaim_begin(pgdat->node_id, order,
					   sc.gfp_mask);

	cond_resched();
	psi_memstall_enter(&pflags);
	delayacct_freepages_start();
	fs_reclaim_acquire(sc.gfp_mask);
	/*
	 * We need to be able to allocate from the reserves for RECLAIM_UNMAP
	 */
	noreclaim_flag = memalloc_noreclaim_save();
	set_task_reclaim_state(p, &sc.reclaim_state);

	if (node_pagecache_reclaimable(pgdat) > pgdat->min_unmapped_pages ||
	    node_page_state_pages(pgdat, NR_SLAB_RECLAIMABLE_B) > pgdat->min_slab_pages) {
		/*
		 * Free memory by calling shrink node with increasing
		 * priorities until we have enough memory freed.
		 */
		do {
			shrink_node(pgdat, &sc);
		} while (sc.nr_reclaimed < nr_pages && --sc.priority >= 0);
	}

	set_task_reclaim_state(p, NULL);
	memalloc_noreclaim_restore(noreclaim_flag);
	fs_reclaim_release(sc.gfp_mask);
	psi_memstall_leave(&pflags);
	delayacct_freepages_end();

	trace_mm_vmscan_node_reclaim_end(sc.nr_reclaimed);

	return sc.nr_reclaimed >= nr_pages;
}

int node_reclaim(struct pglist_data *pgdat, gfp_t gfp_mask, unsigned int order)
{
	int ret;

	/*
	 * Node reclaim reclaims unmapped file backed pages and
	 * slab pages if we are over the defined limits.
	 *
	 * A small portion of unmapped file backed pages is needed for
	 * file I/O otherwise pages read by file I/O will be immediately
	 * thrown out if the node is overallocated. So we do not reclaim
	 * if less than a specified percentage of the node is used by
	 * unmapped file backed pages.
	 */
	if (node_pagecache_reclaimable(pgdat) <= pgdat->min_unmapped_pages &&
	    node_page_state_pages(pgdat, NR_SLAB_RECLAIMABLE_B) <=
	    pgdat->min_slab_pages)
		return NODE_RECLAIM_FULL;

	/*
	 * Do not scan if the allocation should not be delayed.
	 */
	if (!gfpflags_allow_blocking(gfp_mask) || (current->flags & PF_MEMALLOC))
		return NODE_RECLAIM_NOSCAN;

	/*
	 * Only run node reclaim on the local node or on nodes that do not
	 * have associated processors. This will favor the local processor
	 * over remote processors and spread off node memory allocations
	 * as wide as possible.
	 */
	if (node_state(pgdat->node_id, N_CPU) && pgdat->node_id != numa_node_id())
		return NODE_RECLAIM_NOSCAN;

	if (test_and_set_bit(PGDAT_RECLAIM_LOCKED, &pgdat->flags))
		return NODE_RECLAIM_NOSCAN;

	ret = __node_reclaim(pgdat, gfp_mask, order);
	clear_bit(PGDAT_RECLAIM_LOCKED, &pgdat->flags);

	if (ret)
		count_vm_event(PGSCAN_ZONE_RECLAIM_SUCCESS);
	else
		count_vm_event(PGSCAN_ZONE_RECLAIM_FAILED);

	return ret;
}
#endif

/**
 * check_move_unevictable_folios - Move evictable folios to appropriate zone
 * lru list
 * @fbatch: Batch of lru folios to check.
 *
 * Checks folios for evictability, if an evictable folio is in the unevictable
 * lru list, moves it to the appropriate evictable lru list. This function
 * should be only used for lru folios.
 */
void check_move_unevictable_folios(struct folio_batch *fbatch)
{
	struct lruvec *lruvec = NULL;
	int pgscanned = 0;
	int pgrescued = 0;
	int i;

	for (i = 0; i < fbatch->nr; i++) {
		struct folio *folio = fbatch->folios[i];
		int nr_pages = folio_nr_pages(folio);

		pgscanned += nr_pages;

		/* block memcg migration while the folio moves between lrus */
		if (!folio_test_clear_lru(folio))
			continue;

		lruvec = folio_lruvec_relock_irq(folio, lruvec);
		if (folio_evictable(folio) && folio_test_unevictable(folio)) {
			lruvec_del_folio(lruvec, folio);
			folio_clear_unevictable(folio);
			lruvec_add_folio(lruvec, folio);
			pgrescued += nr_pages;
		}
		folio_set_lru(folio);
	}

	if (lruvec) {
		__count_vm_events(UNEVICTABLE_PGRESCUED, pgrescued);
		__count_vm_events(UNEVICTABLE_PGSCANNED, pgscanned);
		unlock_page_lruvec_irq(lruvec);
	} else if (pgscanned) {
		count_vm_events(UNEVICTABLE_PGSCANNED, pgscanned);
	}
}
EXPORT_SYMBOL_GPL(check_move_unevictable_folios);<|MERGE_RESOLUTION|>--- conflicted
+++ resolved
@@ -950,12 +950,7 @@
 		mapping->a_ops->is_dirty_writeback(folio, dirty, writeback);
 }
 
-<<<<<<< HEAD
-static struct folio *alloc_demote_folio(struct folio *src,
-		unsigned long private)
-=======
 struct folio *alloc_migrate_folio(struct folio *src, unsigned long private)
->>>>>>> 2d5404ca
 {
 	struct folio *dst;
 	nodemask_t *allowed_mask;
@@ -1018,11 +1013,7 @@
 	node_get_allowed_targets(pgdat, &allowed_mask);
 
 	/* Demotion ignores all cpuset and mempolicy settings */
-<<<<<<< HEAD
-	migrate_pages(demote_folios, alloc_demote_folio, NULL,
-=======
 	migrate_pages(demote_folios, alloc_migrate_folio, NULL,
->>>>>>> 2d5404ca
 		      (unsigned long)&mtc, MIGRATE_ASYNC, MR_DEMOTION,
 		      &nr_succeeded);
 
@@ -1634,25 +1625,6 @@
 
 }
 
-#ifdef CONFIG_CMA
-/*
- * It is waste of effort to scan and reclaim CMA pages if it is not available
- * for current allocation context. Kswapd can not be enrolled as it can not
- * distinguish this scenario by using sc->gfp_mask = GFP_KERNEL
- */
-static bool skip_cma(struct folio *folio, struct scan_control *sc)
-{
-	return !current_is_kswapd() &&
-			gfp_migratetype(sc->gfp_mask) != MIGRATE_MOVABLE &&
-			get_pageblock_migratetype(&folio->page) == MIGRATE_CMA;
-}
-#else
-static bool skip_cma(struct folio *folio, struct scan_control *sc)
-{
-	return false;
-}
-#endif
-
 /*
  * Isolating page from the lruvec to fill in @dst list by nr_to_scan times.
  *
@@ -1699,8 +1671,7 @@
 		nr_pages = folio_nr_pages(folio);
 		total_scan += nr_pages;
 
-		if (folio_zonenum(folio) > sc->reclaim_idx ||
-				skip_cma(folio, sc)) {
+		if (folio_zonenum(folio) > sc->reclaim_idx) {
 			nr_skipped[folio_zonenum(folio)] += nr_pages;
 			move_to = &folios_skipped;
 			goto move;
@@ -4259,11 +4230,6 @@
 		hlist_nulls_add_tail_rcu(&lruvec->lrugen.list, &pgdat->memcg_lru.fifo[gen][bin]);
 		pgdat->memcg_lru.nr_memcgs[gen]++;
 
-<<<<<<< HEAD
-		lruvec->lrugen.gen = gen;
-
-=======
->>>>>>> 2d5404ca
 		spin_unlock_irq(&pgdat->memcg_lru.lock);
 	}
 }
