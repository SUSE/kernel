--- conflicted
+++ resolved
@@ -2803,10 +2803,6 @@
 				(zone->present_pages +
 					KSWAPD_ZONE_BALANCE_GAP_RATIO-1) /
 				KSWAPD_ZONE_BALANCE_GAP_RATIO);
-<<<<<<< HEAD
-			if ((buffer_heads_over_limit && is_highmem_idx(i)) ||
-				    !zone_watermark_ok_safe(zone, order,
-=======
 			/*
 			 * Kswapd reclaims only single pages with compaction
 			 * enabled. Trying too hard to reclaim until contiguous
@@ -2822,7 +2818,6 @@
 
 			if ((buffer_heads_over_limit && is_highmem_idx(i)) ||
 				    !zone_watermark_ok_safe(zone, testorder,
->>>>>>> b0b9e5c5
 					high_wmark_pages(zone) + balance_gap,
 					end_zone, 0)) {
 				shrink_zone(priority, zone, &sc);
