// SPDX-License-Identifier: GPL-2.0-only
/*
 *  Copyright (C) 2009  Red Hat, Inc.
 */

#define pr_fmt(fmt) KBUILD_MODNAME ": " fmt

#include <linux/mm.h>
#include <linux/sched.h>
#include <linux/sched/mm.h>
#include <linux/sched/coredump.h>
#include <linux/sched/numa_balancing.h>
#include <linux/highmem.h>
#include <linux/hugetlb.h>
#include <linux/mmu_notifier.h>
#include <linux/rmap.h>
#include <linux/swap.h>
#include <linux/shrinker.h>
#include <linux/mm_inline.h>
#include <linux/swapops.h>
#include <linux/backing-dev.h>
#include <linux/dax.h>
#include <linux/khugepaged.h>
#include <linux/freezer.h>
#include <linux/pfn_t.h>
#include <linux/mman.h>
#include <linux/memremap.h>
#include <linux/pagemap.h>
#include <linux/debugfs.h>
#include <linux/migrate.h>
#include <linux/hashtable.h>
#include <linux/userfaultfd_k.h>
#include <linux/page_idle.h>
#include <linux/shmem_fs.h>
#include <linux/oom.h>
#include <linux/numa.h>
#include <linux/page_owner.h>
#include <linux/sched/sysctl.h>
#include <linux/memory-tiers.h>

#include <asm/tlb.h>
#include <asm/pgalloc.h>
#include "internal.h"
#include "swap.h"

#define CREATE_TRACE_POINTS
#include <trace/events/thp.h>

/*
 * By default, transparent hugepage support is disabled in order to avoid
 * risking an increased memory footprint for applications that are not
 * guaranteed to benefit from it. When transparent hugepage support is
 * enabled, it is for all mappings, and khugepaged scans all mappings.
 * Defrag is invoked by khugepaged hugepage allocations and by page faults
 * for all hugepage allocations.
 */
unsigned long transparent_hugepage_flags __read_mostly =
#ifdef CONFIG_TRANSPARENT_HUGEPAGE_ALWAYS
	(1<<TRANSPARENT_HUGEPAGE_FLAG)|
#endif
#ifdef CONFIG_TRANSPARENT_HUGEPAGE_MADVISE
	(1<<TRANSPARENT_HUGEPAGE_REQ_MADV_FLAG)|
#endif
	(1<<TRANSPARENT_HUGEPAGE_DEFRAG_REQ_MADV_FLAG)|
	(1<<TRANSPARENT_HUGEPAGE_DEFRAG_KHUGEPAGED_FLAG)|
	(1<<TRANSPARENT_HUGEPAGE_USE_ZERO_PAGE_FLAG);

static struct shrinker deferred_split_shrinker;

static atomic_t huge_zero_refcount;
struct page *huge_zero_page __read_mostly;
unsigned long huge_zero_pfn __read_mostly = ~0UL;

bool hugepage_vma_check(struct vm_area_struct *vma, unsigned long vm_flags,
			bool smaps, bool in_pf, bool enforce_sysfs)
{
	if (!vma->vm_mm)		/* vdso */
		return false;

	/*
	 * Explicitly disabled through madvise or prctl, or some
	 * architectures may disable THP for some mappings, for
	 * example, s390 kvm.
	 * */
	if ((vm_flags & VM_NOHUGEPAGE) ||
	    test_bit(MMF_DISABLE_THP, &vma->vm_mm->flags))
		return false;
	/*
	 * If the hardware/firmware marked hugepage support disabled.
	 */
	if (transparent_hugepage_flags & (1 << TRANSPARENT_HUGEPAGE_UNSUPPORTED))
		return false;

	/* khugepaged doesn't collapse DAX vma, but page fault is fine. */
	if (vma_is_dax(vma))
		return in_pf;

	/*
	 * Special VMA and hugetlb VMA.
	 * Must be checked after dax since some dax mappings may have
	 * VM_MIXEDMAP set.
	 */
	if (vm_flags & VM_NO_KHUGEPAGED)
		return false;

	/*
	 * Check alignment for file vma and size for both file and anon vma.
	 *
	 * Skip the check for page fault. Huge fault does the check in fault
	 * handlers. And this check is not suitable for huge PUD fault.
	 */
	if (!in_pf &&
	    !transhuge_vma_suitable(vma, (vma->vm_end - HPAGE_PMD_SIZE)))
		return false;

	/*
	 * Enabled via shmem mount options or sysfs settings.
	 * Must be done before hugepage flags check since shmem has its
	 * own flags.
	 */
	if (!in_pf && shmem_file(vma->vm_file))
		return shmem_is_huge(file_inode(vma->vm_file), vma->vm_pgoff,
				     !enforce_sysfs, vma->vm_mm, vm_flags);

	/* Enforce sysfs THP requirements as necessary */
	if (enforce_sysfs &&
	    (!hugepage_flags_enabled() || (!(vm_flags & VM_HUGEPAGE) &&
					   !hugepage_flags_always())))
		return false;

	/* Only regular file is valid */
	if (!in_pf && file_thp_enabled(vma))
		return true;

	if (!vma_is_anonymous(vma))
		return false;

	if (vma_is_temporary_stack(vma))
		return false;

	/*
	 * THPeligible bit of smaps should show 1 for proper VMAs even
	 * though anon_vma is not initialized yet.
	 *
	 * Allow page fault since anon_vma may be not initialized until
	 * the first page fault.
	 */
	if (!vma->anon_vma)
		return (smaps || in_pf);

	return true;
}

static bool get_huge_zero_page(void)
{
	struct page *zero_page;
retry:
	if (likely(atomic_inc_not_zero(&huge_zero_refcount)))
		return true;

	zero_page = alloc_pages((GFP_TRANSHUGE | __GFP_ZERO) & ~__GFP_MOVABLE,
			HPAGE_PMD_ORDER);
	if (!zero_page) {
		count_vm_event(THP_ZERO_PAGE_ALLOC_FAILED);
		return false;
	}
	preempt_disable();
	if (cmpxchg(&huge_zero_page, NULL, zero_page)) {
		preempt_enable();
		__free_pages(zero_page, compound_order(zero_page));
		goto retry;
	}
	WRITE_ONCE(huge_zero_pfn, page_to_pfn(zero_page));

	/* We take additional reference here. It will be put back by shrinker */
	atomic_set(&huge_zero_refcount, 2);
	preempt_enable();
	count_vm_event(THP_ZERO_PAGE_ALLOC);
	return true;
}

static void put_huge_zero_page(void)
{
	/*
	 * Counter should never go to zero here. Only shrinker can put
	 * last reference.
	 */
	BUG_ON(atomic_dec_and_test(&huge_zero_refcount));
}

struct page *mm_get_huge_zero_page(struct mm_struct *mm)
{
	if (test_bit(MMF_HUGE_ZERO_PAGE, &mm->flags))
		return READ_ONCE(huge_zero_page);

	if (!get_huge_zero_page())
		return NULL;

	if (test_and_set_bit(MMF_HUGE_ZERO_PAGE, &mm->flags))
		put_huge_zero_page();

	return READ_ONCE(huge_zero_page);
}

void mm_put_huge_zero_page(struct mm_struct *mm)
{
	if (test_bit(MMF_HUGE_ZERO_PAGE, &mm->flags))
		put_huge_zero_page();
}

static unsigned long shrink_huge_zero_page_count(struct shrinker *shrink,
					struct shrink_control *sc)
{
	/* we can free zero page only if last reference remains */
	return atomic_read(&huge_zero_refcount) == 1 ? HPAGE_PMD_NR : 0;
}

static unsigned long shrink_huge_zero_page_scan(struct shrinker *shrink,
				       struct shrink_control *sc)
{
	if (atomic_cmpxchg(&huge_zero_refcount, 1, 0) == 1) {
		struct page *zero_page = xchg(&huge_zero_page, NULL);
		BUG_ON(zero_page == NULL);
		WRITE_ONCE(huge_zero_pfn, ~0UL);
		__free_pages(zero_page, compound_order(zero_page));
		return HPAGE_PMD_NR;
	}

	return 0;
}

static struct shrinker huge_zero_page_shrinker = {
	.count_objects = shrink_huge_zero_page_count,
	.scan_objects = shrink_huge_zero_page_scan,
	.seeks = DEFAULT_SEEKS,
};

#ifdef CONFIG_SYSFS
static ssize_t enabled_show(struct kobject *kobj,
			    struct kobj_attribute *attr, char *buf)
{
	const char *output;

	if (test_bit(TRANSPARENT_HUGEPAGE_FLAG, &transparent_hugepage_flags))
		output = "[always] madvise never";
	else if (test_bit(TRANSPARENT_HUGEPAGE_REQ_MADV_FLAG,
			  &transparent_hugepage_flags))
		output = "always [madvise] never";
	else
		output = "always madvise [never]";

	return sysfs_emit(buf, "%s\n", output);
}

static ssize_t enabled_store(struct kobject *kobj,
			     struct kobj_attribute *attr,
			     const char *buf, size_t count)
{
	ssize_t ret = count;

	if (sysfs_streq(buf, "always")) {
		clear_bit(TRANSPARENT_HUGEPAGE_REQ_MADV_FLAG, &transparent_hugepage_flags);
		set_bit(TRANSPARENT_HUGEPAGE_FLAG, &transparent_hugepage_flags);
	} else if (sysfs_streq(buf, "madvise")) {
		clear_bit(TRANSPARENT_HUGEPAGE_FLAG, &transparent_hugepage_flags);
		set_bit(TRANSPARENT_HUGEPAGE_REQ_MADV_FLAG, &transparent_hugepage_flags);
	} else if (sysfs_streq(buf, "never")) {
		clear_bit(TRANSPARENT_HUGEPAGE_FLAG, &transparent_hugepage_flags);
		clear_bit(TRANSPARENT_HUGEPAGE_REQ_MADV_FLAG, &transparent_hugepage_flags);
	} else
		ret = -EINVAL;

	if (ret > 0) {
		int err = start_stop_khugepaged();
		if (err)
			ret = err;
	}
	return ret;
}

static struct kobj_attribute enabled_attr = __ATTR_RW(enabled);

ssize_t single_hugepage_flag_show(struct kobject *kobj,
				  struct kobj_attribute *attr, char *buf,
				  enum transparent_hugepage_flag flag)
{
	return sysfs_emit(buf, "%d\n",
			  !!test_bit(flag, &transparent_hugepage_flags));
}

ssize_t single_hugepage_flag_store(struct kobject *kobj,
				 struct kobj_attribute *attr,
				 const char *buf, size_t count,
				 enum transparent_hugepage_flag flag)
{
	unsigned long value;
	int ret;

	ret = kstrtoul(buf, 10, &value);
	if (ret < 0)
		return ret;
	if (value > 1)
		return -EINVAL;

	if (value)
		set_bit(flag, &transparent_hugepage_flags);
	else
		clear_bit(flag, &transparent_hugepage_flags);

	return count;
}

static ssize_t defrag_show(struct kobject *kobj,
			   struct kobj_attribute *attr, char *buf)
{
	const char *output;

	if (test_bit(TRANSPARENT_HUGEPAGE_DEFRAG_DIRECT_FLAG,
		     &transparent_hugepage_flags))
		output = "[always] defer defer+madvise madvise never";
	else if (test_bit(TRANSPARENT_HUGEPAGE_DEFRAG_KSWAPD_FLAG,
			  &transparent_hugepage_flags))
		output = "always [defer] defer+madvise madvise never";
	else if (test_bit(TRANSPARENT_HUGEPAGE_DEFRAG_KSWAPD_OR_MADV_FLAG,
			  &transparent_hugepage_flags))
		output = "always defer [defer+madvise] madvise never";
	else if (test_bit(TRANSPARENT_HUGEPAGE_DEFRAG_REQ_MADV_FLAG,
			  &transparent_hugepage_flags))
		output = "always defer defer+madvise [madvise] never";
	else
		output = "always defer defer+madvise madvise [never]";

	return sysfs_emit(buf, "%s\n", output);
}

static ssize_t defrag_store(struct kobject *kobj,
			    struct kobj_attribute *attr,
			    const char *buf, size_t count)
{
	if (sysfs_streq(buf, "always")) {
		clear_bit(TRANSPARENT_HUGEPAGE_DEFRAG_KSWAPD_FLAG, &transparent_hugepage_flags);
		clear_bit(TRANSPARENT_HUGEPAGE_DEFRAG_KSWAPD_OR_MADV_FLAG, &transparent_hugepage_flags);
		clear_bit(TRANSPARENT_HUGEPAGE_DEFRAG_REQ_MADV_FLAG, &transparent_hugepage_flags);
		set_bit(TRANSPARENT_HUGEPAGE_DEFRAG_DIRECT_FLAG, &transparent_hugepage_flags);
	} else if (sysfs_streq(buf, "defer+madvise")) {
		clear_bit(TRANSPARENT_HUGEPAGE_DEFRAG_DIRECT_FLAG, &transparent_hugepage_flags);
		clear_bit(TRANSPARENT_HUGEPAGE_DEFRAG_KSWAPD_FLAG, &transparent_hugepage_flags);
		clear_bit(TRANSPARENT_HUGEPAGE_DEFRAG_REQ_MADV_FLAG, &transparent_hugepage_flags);
		set_bit(TRANSPARENT_HUGEPAGE_DEFRAG_KSWAPD_OR_MADV_FLAG, &transparent_hugepage_flags);
	} else if (sysfs_streq(buf, "defer")) {
		clear_bit(TRANSPARENT_HUGEPAGE_DEFRAG_DIRECT_FLAG, &transparent_hugepage_flags);
		clear_bit(TRANSPARENT_HUGEPAGE_DEFRAG_KSWAPD_OR_MADV_FLAG, &transparent_hugepage_flags);
		clear_bit(TRANSPARENT_HUGEPAGE_DEFRAG_REQ_MADV_FLAG, &transparent_hugepage_flags);
		set_bit(TRANSPARENT_HUGEPAGE_DEFRAG_KSWAPD_FLAG, &transparent_hugepage_flags);
	} else if (sysfs_streq(buf, "madvise")) {
		clear_bit(TRANSPARENT_HUGEPAGE_DEFRAG_DIRECT_FLAG, &transparent_hugepage_flags);
		clear_bit(TRANSPARENT_HUGEPAGE_DEFRAG_KSWAPD_FLAG, &transparent_hugepage_flags);
		clear_bit(TRANSPARENT_HUGEPAGE_DEFRAG_KSWAPD_OR_MADV_FLAG, &transparent_hugepage_flags);
		set_bit(TRANSPARENT_HUGEPAGE_DEFRAG_REQ_MADV_FLAG, &transparent_hugepage_flags);
	} else if (sysfs_streq(buf, "never")) {
		clear_bit(TRANSPARENT_HUGEPAGE_DEFRAG_DIRECT_FLAG, &transparent_hugepage_flags);
		clear_bit(TRANSPARENT_HUGEPAGE_DEFRAG_KSWAPD_FLAG, &transparent_hugepage_flags);
		clear_bit(TRANSPARENT_HUGEPAGE_DEFRAG_KSWAPD_OR_MADV_FLAG, &transparent_hugepage_flags);
		clear_bit(TRANSPARENT_HUGEPAGE_DEFRAG_REQ_MADV_FLAG, &transparent_hugepage_flags);
	} else
		return -EINVAL;

	return count;
}
static struct kobj_attribute defrag_attr = __ATTR_RW(defrag);

static ssize_t use_zero_page_show(struct kobject *kobj,
				  struct kobj_attribute *attr, char *buf)
{
	return single_hugepage_flag_show(kobj, attr, buf,
					 TRANSPARENT_HUGEPAGE_USE_ZERO_PAGE_FLAG);
}
static ssize_t use_zero_page_store(struct kobject *kobj,
		struct kobj_attribute *attr, const char *buf, size_t count)
{
	return single_hugepage_flag_store(kobj, attr, buf, count,
				 TRANSPARENT_HUGEPAGE_USE_ZERO_PAGE_FLAG);
}
static struct kobj_attribute use_zero_page_attr = __ATTR_RW(use_zero_page);

static ssize_t hpage_pmd_size_show(struct kobject *kobj,
				   struct kobj_attribute *attr, char *buf)
{
	return sysfs_emit(buf, "%lu\n", HPAGE_PMD_SIZE);
}
static struct kobj_attribute hpage_pmd_size_attr =
	__ATTR_RO(hpage_pmd_size);

static struct attribute *hugepage_attr[] = {
	&enabled_attr.attr,
	&defrag_attr.attr,
	&use_zero_page_attr.attr,
	&hpage_pmd_size_attr.attr,
#ifdef CONFIG_SHMEM
	&shmem_enabled_attr.attr,
#endif
	NULL,
};

static const struct attribute_group hugepage_attr_group = {
	.attrs = hugepage_attr,
};

static int __init hugepage_init_sysfs(struct kobject **hugepage_kobj)
{
	int err;

	*hugepage_kobj = kobject_create_and_add("transparent_hugepage", mm_kobj);
	if (unlikely(!*hugepage_kobj)) {
		pr_err("failed to create transparent hugepage kobject\n");
		return -ENOMEM;
	}

	err = sysfs_create_group(*hugepage_kobj, &hugepage_attr_group);
	if (err) {
		pr_err("failed to register transparent hugepage group\n");
		goto delete_obj;
	}

	err = sysfs_create_group(*hugepage_kobj, &khugepaged_attr_group);
	if (err) {
		pr_err("failed to register transparent hugepage group\n");
		goto remove_hp_group;
	}

	return 0;

remove_hp_group:
	sysfs_remove_group(*hugepage_kobj, &hugepage_attr_group);
delete_obj:
	kobject_put(*hugepage_kobj);
	return err;
}

static void __init hugepage_exit_sysfs(struct kobject *hugepage_kobj)
{
	sysfs_remove_group(hugepage_kobj, &khugepaged_attr_group);
	sysfs_remove_group(hugepage_kobj, &hugepage_attr_group);
	kobject_put(hugepage_kobj);
}
#else
static inline int hugepage_init_sysfs(struct kobject **hugepage_kobj)
{
	return 0;
}

static inline void hugepage_exit_sysfs(struct kobject *hugepage_kobj)
{
}
#endif /* CONFIG_SYSFS */

static int __init hugepage_init(void)
{
	int err;
	struct kobject *hugepage_kobj;

	if (!has_transparent_hugepage()) {
		transparent_hugepage_flags = 1 << TRANSPARENT_HUGEPAGE_UNSUPPORTED;
		return -EINVAL;
	}

	/*
	 * hugepages can't be allocated by the buddy allocator
	 */
	MAYBE_BUILD_BUG_ON(HPAGE_PMD_ORDER > MAX_ORDER);
	/*
	 * we use page->mapping and page->index in second tail page
	 * as list_head: assuming THP order >= 2
	 */
	MAYBE_BUILD_BUG_ON(HPAGE_PMD_ORDER < 2);

	err = hugepage_init_sysfs(&hugepage_kobj);
	if (err)
		goto err_sysfs;

	err = khugepaged_init();
	if (err)
		goto err_slab;

	err = register_shrinker(&huge_zero_page_shrinker, "thp-zero");
	if (err)
		goto err_hzp_shrinker;
	err = register_shrinker(&deferred_split_shrinker, "thp-deferred_split");
	if (err)
		goto err_split_shrinker;

	/*
	 * By default disable transparent hugepages on smaller systems,
	 * where the extra memory used could hurt more than TLB overhead
	 * is likely to save.  The admin can still enable it through /sys.
	 */
	if (totalram_pages() < (512 << (20 - PAGE_SHIFT))) {
		transparent_hugepage_flags = 0;
		return 0;
	}

	err = start_stop_khugepaged();
	if (err)
		goto err_khugepaged;

	return 0;
err_khugepaged:
	unregister_shrinker(&deferred_split_shrinker);
err_split_shrinker:
	unregister_shrinker(&huge_zero_page_shrinker);
err_hzp_shrinker:
	khugepaged_destroy();
err_slab:
	hugepage_exit_sysfs(hugepage_kobj);
err_sysfs:
	return err;
}
subsys_initcall(hugepage_init);

static int __init setup_transparent_hugepage(char *str)
{
	int ret = 0;
	if (!str)
		goto out;
	if (!strcmp(str, "always")) {
		set_bit(TRANSPARENT_HUGEPAGE_FLAG,
			&transparent_hugepage_flags);
		clear_bit(TRANSPARENT_HUGEPAGE_REQ_MADV_FLAG,
			  &transparent_hugepage_flags);
		ret = 1;
	} else if (!strcmp(str, "madvise")) {
		clear_bit(TRANSPARENT_HUGEPAGE_FLAG,
			  &transparent_hugepage_flags);
		set_bit(TRANSPARENT_HUGEPAGE_REQ_MADV_FLAG,
			&transparent_hugepage_flags);
		ret = 1;
	} else if (!strcmp(str, "never")) {
		clear_bit(TRANSPARENT_HUGEPAGE_FLAG,
			  &transparent_hugepage_flags);
		clear_bit(TRANSPARENT_HUGEPAGE_REQ_MADV_FLAG,
			  &transparent_hugepage_flags);
		ret = 1;
	}
out:
	if (!ret)
		pr_warn("transparent_hugepage= cannot parse, ignored\n");
	return ret;
}
__setup("transparent_hugepage=", setup_transparent_hugepage);

pmd_t maybe_pmd_mkwrite(pmd_t pmd, struct vm_area_struct *vma)
{
	if (likely(vma->vm_flags & VM_WRITE))
		pmd = pmd_mkwrite(pmd);
	return pmd;
}

#ifdef CONFIG_MEMCG
static inline
struct deferred_split *get_deferred_split_queue(struct folio *folio)
{
	struct mem_cgroup *memcg = folio_memcg(folio);
	struct pglist_data *pgdat = NODE_DATA(folio_nid(folio));

	if (memcg)
		return &memcg->deferred_split_queue;
	else
		return &pgdat->deferred_split_queue;
}
#else
static inline
struct deferred_split *get_deferred_split_queue(struct folio *folio)
{
	struct pglist_data *pgdat = NODE_DATA(folio_nid(folio));

	return &pgdat->deferred_split_queue;
}
#endif

void prep_transhuge_page(struct page *page)
{
	struct folio *folio = (struct folio *)page;

	VM_BUG_ON_FOLIO(folio_order(folio) < 2, folio);
	INIT_LIST_HEAD(&folio->_deferred_list);
	set_compound_page_dtor(page, TRANSHUGE_PAGE_DTOR);
}

static inline bool is_transparent_hugepage(struct page *page)
{
	struct folio *folio;

	if (!PageCompound(page))
		return false;

	folio = page_folio(page);
	return is_huge_zero_page(&folio->page) ||
	       folio->_folio_dtor == TRANSHUGE_PAGE_DTOR;
}

static unsigned long __thp_get_unmapped_area(struct file *filp,
		unsigned long addr, unsigned long len,
		loff_t off, unsigned long flags, unsigned long size)
{
	loff_t off_end = off + len;
	loff_t off_align = round_up(off, size);
	unsigned long len_pad, ret;

	if (off_end <= off_align || (off_end - off_align) < size)
		return 0;

	len_pad = len + size;
	if (len_pad < len || (off + len_pad) < off)
		return 0;

	ret = current->mm->get_unmapped_area(filp, addr, len_pad,
					      off >> PAGE_SHIFT, flags);

	/*
	 * The failure might be due to length padding. The caller will retry
	 * without the padding.
	 */
	if (IS_ERR_VALUE(ret))
		return 0;

	/*
	 * Do not try to align to THP boundary if allocation at the address
	 * hint succeeds.
	 */
	if (ret == addr)
		return addr;

	ret += (off - ret) & (size - 1);
	return ret;
}

unsigned long thp_get_unmapped_area(struct file *filp, unsigned long addr,
		unsigned long len, unsigned long pgoff, unsigned long flags)
{
	unsigned long ret;
	loff_t off = (loff_t)pgoff << PAGE_SHIFT;

	ret = __thp_get_unmapped_area(filp, addr, len, off, flags, PMD_SIZE);
	if (ret)
		return ret;

	return current->mm->get_unmapped_area(filp, addr, len, pgoff, flags);
}
EXPORT_SYMBOL_GPL(thp_get_unmapped_area);

static vm_fault_t __do_huge_pmd_anonymous_page(struct vm_fault *vmf,
			struct page *page, gfp_t gfp)
{
	struct vm_area_struct *vma = vmf->vma;
	struct folio *folio = page_folio(page);
	pgtable_t pgtable;
	unsigned long haddr = vmf->address & HPAGE_PMD_MASK;
	vm_fault_t ret = 0;

	VM_BUG_ON_FOLIO(!folio_test_large(folio), folio);

	if (mem_cgroup_charge(folio, vma->vm_mm, gfp)) {
		folio_put(folio);
		count_vm_event(THP_FAULT_FALLBACK);
		count_vm_event(THP_FAULT_FALLBACK_CHARGE);
		return VM_FAULT_FALLBACK;
	}
	folio_throttle_swaprate(folio, gfp);

	pgtable = pte_alloc_one(vma->vm_mm);
	if (unlikely(!pgtable)) {
		ret = VM_FAULT_OOM;
		goto release;
	}

	clear_huge_page(page, vmf->address, HPAGE_PMD_NR);
	/*
	 * The memory barrier inside __folio_mark_uptodate makes sure that
	 * clear_huge_page writes become visible before the set_pmd_at()
	 * write.
	 */
	__folio_mark_uptodate(folio);

	vmf->ptl = pmd_lock(vma->vm_mm, vmf->pmd);
	if (unlikely(!pmd_none(*vmf->pmd))) {
		goto unlock_release;
	} else {
		pmd_t entry;

		ret = check_stable_address_space(vma->vm_mm);
		if (ret)
			goto unlock_release;

		/* Deliver the page fault to userland */
		if (userfaultfd_missing(vma)) {
			spin_unlock(vmf->ptl);
			folio_put(folio);
			pte_free(vma->vm_mm, pgtable);
			ret = handle_userfault(vmf, VM_UFFD_MISSING);
			VM_BUG_ON(ret & VM_FAULT_FALLBACK);
			return ret;
		}

		entry = mk_huge_pmd(page, vma->vm_page_prot);
		entry = maybe_pmd_mkwrite(pmd_mkdirty(entry), vma);
		folio_add_new_anon_rmap(folio, vma, haddr);
		folio_add_lru_vma(folio, vma);
		pgtable_trans_huge_deposit(vma->vm_mm, vmf->pmd, pgtable);
		set_pmd_at(vma->vm_mm, haddr, vmf->pmd, entry);
		update_mmu_cache_pmd(vma, vmf->address, vmf->pmd);
		add_mm_counter(vma->vm_mm, MM_ANONPAGES, HPAGE_PMD_NR);
		mm_inc_nr_ptes(vma->vm_mm);
		spin_unlock(vmf->ptl);
		count_vm_event(THP_FAULT_ALLOC);
		count_memcg_event_mm(vma->vm_mm, THP_FAULT_ALLOC);
	}

	return 0;
unlock_release:
	spin_unlock(vmf->ptl);
release:
	if (pgtable)
		pte_free(vma->vm_mm, pgtable);
	folio_put(folio);
	return ret;

}

/*
 * always: directly stall for all thp allocations
 * defer: wake kswapd and fail if not immediately available
 * defer+madvise: wake kswapd and directly stall for MADV_HUGEPAGE, otherwise
 *		  fail if not immediately available
 * madvise: directly stall for MADV_HUGEPAGE, otherwise fail if not immediately
 *	    available
 * never: never stall for any thp allocation
 */
gfp_t vma_thp_gfp_mask(struct vm_area_struct *vma)
{
	const bool vma_madvised = vma && (vma->vm_flags & VM_HUGEPAGE);

	/* Always do synchronous compaction */
	if (test_bit(TRANSPARENT_HUGEPAGE_DEFRAG_DIRECT_FLAG, &transparent_hugepage_flags))
		return GFP_TRANSHUGE | (vma_madvised ? 0 : __GFP_NORETRY);

	/* Kick kcompactd and fail quickly */
	if (test_bit(TRANSPARENT_HUGEPAGE_DEFRAG_KSWAPD_FLAG, &transparent_hugepage_flags))
		return GFP_TRANSHUGE_LIGHT | __GFP_KSWAPD_RECLAIM;

	/* Synchronous compaction if madvised, otherwise kick kcompactd */
	if (test_bit(TRANSPARENT_HUGEPAGE_DEFRAG_KSWAPD_OR_MADV_FLAG, &transparent_hugepage_flags))
		return GFP_TRANSHUGE_LIGHT |
			(vma_madvised ? __GFP_DIRECT_RECLAIM :
					__GFP_KSWAPD_RECLAIM);

	/* Only do synchronous compaction if madvised */
	if (test_bit(TRANSPARENT_HUGEPAGE_DEFRAG_REQ_MADV_FLAG, &transparent_hugepage_flags))
		return GFP_TRANSHUGE_LIGHT |
		       (vma_madvised ? __GFP_DIRECT_RECLAIM : 0);

	return GFP_TRANSHUGE_LIGHT;
}

/* Caller must hold page table lock. */
static void set_huge_zero_page(pgtable_t pgtable, struct mm_struct *mm,
		struct vm_area_struct *vma, unsigned long haddr, pmd_t *pmd,
		struct page *zero_page)
{
	pmd_t entry;
	if (!pmd_none(*pmd))
		return;
	entry = mk_pmd(zero_page, vma->vm_page_prot);
	entry = pmd_mkhuge(entry);
	pgtable_trans_huge_deposit(mm, pmd, pgtable);
	set_pmd_at(mm, haddr, pmd, entry);
	mm_inc_nr_ptes(mm);
}

vm_fault_t do_huge_pmd_anonymous_page(struct vm_fault *vmf)
{
	struct vm_area_struct *vma = vmf->vma;
	gfp_t gfp;
	struct folio *folio;
	unsigned long haddr = vmf->address & HPAGE_PMD_MASK;

	if (!transhuge_vma_suitable(vma, haddr))
		return VM_FAULT_FALLBACK;
	if (unlikely(anon_vma_prepare(vma)))
		return VM_FAULT_OOM;
	khugepaged_enter_vma(vma, vma->vm_flags);

	if (!(vmf->flags & FAULT_FLAG_WRITE) &&
			!mm_forbids_zeropage(vma->vm_mm) &&
			transparent_hugepage_use_zero_page()) {
		pgtable_t pgtable;
		struct page *zero_page;
		vm_fault_t ret;
		pgtable = pte_alloc_one(vma->vm_mm);
		if (unlikely(!pgtable))
			return VM_FAULT_OOM;
		zero_page = mm_get_huge_zero_page(vma->vm_mm);
		if (unlikely(!zero_page)) {
			pte_free(vma->vm_mm, pgtable);
			count_vm_event(THP_FAULT_FALLBACK);
			return VM_FAULT_FALLBACK;
		}
		vmf->ptl = pmd_lock(vma->vm_mm, vmf->pmd);
		ret = 0;
		if (pmd_none(*vmf->pmd)) {
			ret = check_stable_address_space(vma->vm_mm);
			if (ret) {
				spin_unlock(vmf->ptl);
				pte_free(vma->vm_mm, pgtable);
			} else if (userfaultfd_missing(vma)) {
				spin_unlock(vmf->ptl);
				pte_free(vma->vm_mm, pgtable);
				ret = handle_userfault(vmf, VM_UFFD_MISSING);
				VM_BUG_ON(ret & VM_FAULT_FALLBACK);
			} else {
				set_huge_zero_page(pgtable, vma->vm_mm, vma,
						   haddr, vmf->pmd, zero_page);
				update_mmu_cache_pmd(vma, vmf->address, vmf->pmd);
				spin_unlock(vmf->ptl);
			}
		} else {
			spin_unlock(vmf->ptl);
			pte_free(vma->vm_mm, pgtable);
		}
		return ret;
	}
	gfp = vma_thp_gfp_mask(vma);
	folio = vma_alloc_folio(gfp, HPAGE_PMD_ORDER, vma, haddr, true);
	if (unlikely(!folio)) {
		count_vm_event(THP_FAULT_FALLBACK);
		return VM_FAULT_FALLBACK;
	}
	return __do_huge_pmd_anonymous_page(vmf, &folio->page, gfp);
}

static void insert_pfn_pmd(struct vm_area_struct *vma, unsigned long addr,
		pmd_t *pmd, pfn_t pfn, pgprot_t prot, bool write,
		pgtable_t pgtable)
{
	struct mm_struct *mm = vma->vm_mm;
	pmd_t entry;
	spinlock_t *ptl;

	ptl = pmd_lock(mm, pmd);
	if (!pmd_none(*pmd)) {
		if (write) {
			if (pmd_pfn(*pmd) != pfn_t_to_pfn(pfn)) {
				WARN_ON_ONCE(!is_huge_zero_pmd(*pmd));
				goto out_unlock;
			}
			entry = pmd_mkyoung(*pmd);
			entry = maybe_pmd_mkwrite(pmd_mkdirty(entry), vma);
			if (pmdp_set_access_flags(vma, addr, pmd, entry, 1))
				update_mmu_cache_pmd(vma, addr, pmd);
		}

		goto out_unlock;
	}

	entry = pmd_mkhuge(pfn_t_pmd(pfn, prot));
	if (pfn_t_devmap(pfn))
		entry = pmd_mkdevmap(entry);
	if (write) {
		entry = pmd_mkyoung(pmd_mkdirty(entry));
		entry = maybe_pmd_mkwrite(entry, vma);
	}

	if (pgtable) {
		pgtable_trans_huge_deposit(mm, pmd, pgtable);
		mm_inc_nr_ptes(mm);
		pgtable = NULL;
	}

	set_pmd_at(mm, addr, pmd, entry);
	update_mmu_cache_pmd(vma, addr, pmd);

out_unlock:
	spin_unlock(ptl);
	if (pgtable)
		pte_free(mm, pgtable);
}

/**
 * vmf_insert_pfn_pmd - insert a pmd size pfn
 * @vmf: Structure describing the fault
 * @pfn: pfn to insert
 * @write: whether it's a write fault
 *
 * Insert a pmd size pfn. See vmf_insert_pfn() for additional info.
 *
 * Return: vm_fault_t value.
 */
vm_fault_t vmf_insert_pfn_pmd(struct vm_fault *vmf, pfn_t pfn, bool write)
{
	unsigned long addr = vmf->address & PMD_MASK;
	struct vm_area_struct *vma = vmf->vma;
	pgprot_t pgprot = vma->vm_page_prot;
	pgtable_t pgtable = NULL;

	/*
	 * If we had pmd_special, we could avoid all these restrictions,
	 * but we need to be consistent with PTEs and architectures that
	 * can't support a 'special' bit.
	 */
	BUG_ON(!(vma->vm_flags & (VM_PFNMAP|VM_MIXEDMAP)) &&
			!pfn_t_devmap(pfn));
	BUG_ON((vma->vm_flags & (VM_PFNMAP|VM_MIXEDMAP)) ==
						(VM_PFNMAP|VM_MIXEDMAP));
	BUG_ON((vma->vm_flags & VM_PFNMAP) && is_cow_mapping(vma->vm_flags));

	if (addr < vma->vm_start || addr >= vma->vm_end)
		return VM_FAULT_SIGBUS;

	if (arch_needs_pgtable_deposit()) {
		pgtable = pte_alloc_one(vma->vm_mm);
		if (!pgtable)
			return VM_FAULT_OOM;
	}

	track_pfn_insert(vma, &pgprot, pfn);

	insert_pfn_pmd(vma, addr, vmf->pmd, pfn, pgprot, write, pgtable);
	return VM_FAULT_NOPAGE;
}
EXPORT_SYMBOL_GPL(vmf_insert_pfn_pmd);

#ifdef CONFIG_HAVE_ARCH_TRANSPARENT_HUGEPAGE_PUD
static pud_t maybe_pud_mkwrite(pud_t pud, struct vm_area_struct *vma)
{
	if (likely(vma->vm_flags & VM_WRITE))
		pud = pud_mkwrite(pud);
	return pud;
}

static void insert_pfn_pud(struct vm_area_struct *vma, unsigned long addr,
		pud_t *pud, pfn_t pfn, bool write)
{
	struct mm_struct *mm = vma->vm_mm;
	pgprot_t prot = vma->vm_page_prot;
	pud_t entry;
	spinlock_t *ptl;

	ptl = pud_lock(mm, pud);
	if (!pud_none(*pud)) {
		if (write) {
			if (pud_pfn(*pud) != pfn_t_to_pfn(pfn)) {
				WARN_ON_ONCE(!is_huge_zero_pud(*pud));
				goto out_unlock;
			}
			entry = pud_mkyoung(*pud);
			entry = maybe_pud_mkwrite(pud_mkdirty(entry), vma);
			if (pudp_set_access_flags(vma, addr, pud, entry, 1))
				update_mmu_cache_pud(vma, addr, pud);
		}
		goto out_unlock;
	}

	entry = pud_mkhuge(pfn_t_pud(pfn, prot));
	if (pfn_t_devmap(pfn))
		entry = pud_mkdevmap(entry);
	if (write) {
		entry = pud_mkyoung(pud_mkdirty(entry));
		entry = maybe_pud_mkwrite(entry, vma);
	}
	set_pud_at(mm, addr, pud, entry);
	update_mmu_cache_pud(vma, addr, pud);

out_unlock:
	spin_unlock(ptl);
}

/**
 * vmf_insert_pfn_pud - insert a pud size pfn
 * @vmf: Structure describing the fault
 * @pfn: pfn to insert
 * @write: whether it's a write fault
 *
 * Insert a pud size pfn. See vmf_insert_pfn() for additional info.
 *
 * Return: vm_fault_t value.
 */
vm_fault_t vmf_insert_pfn_pud(struct vm_fault *vmf, pfn_t pfn, bool write)
{
	unsigned long addr = vmf->address & PUD_MASK;
	struct vm_area_struct *vma = vmf->vma;
	pgprot_t pgprot = vma->vm_page_prot;

	/*
	 * If we had pud_special, we could avoid all these restrictions,
	 * but we need to be consistent with PTEs and architectures that
	 * can't support a 'special' bit.
	 */
	BUG_ON(!(vma->vm_flags & (VM_PFNMAP|VM_MIXEDMAP)) &&
			!pfn_t_devmap(pfn));
	BUG_ON((vma->vm_flags & (VM_PFNMAP|VM_MIXEDMAP)) ==
						(VM_PFNMAP|VM_MIXEDMAP));
	BUG_ON((vma->vm_flags & VM_PFNMAP) && is_cow_mapping(vma->vm_flags));

	if (addr < vma->vm_start || addr >= vma->vm_end)
		return VM_FAULT_SIGBUS;

	track_pfn_insert(vma, &pgprot, pfn);

	insert_pfn_pud(vma, addr, vmf->pud, pfn, write);
	return VM_FAULT_NOPAGE;
}
EXPORT_SYMBOL_GPL(vmf_insert_pfn_pud);
#endif /* CONFIG_HAVE_ARCH_TRANSPARENT_HUGEPAGE_PUD */

static void touch_pmd(struct vm_area_struct *vma, unsigned long addr,
		      pmd_t *pmd, bool write)
{
	pmd_t _pmd;

	_pmd = pmd_mkyoung(*pmd);
	if (write)
		_pmd = pmd_mkdirty(_pmd);
	if (pmdp_set_access_flags(vma, addr & HPAGE_PMD_MASK,
				  pmd, _pmd, write))
		update_mmu_cache_pmd(vma, addr, pmd);
}

struct page *follow_devmap_pmd(struct vm_area_struct *vma, unsigned long addr,
		pmd_t *pmd, int flags, struct dev_pagemap **pgmap)
{
	unsigned long pfn = pmd_pfn(*pmd);
	struct mm_struct *mm = vma->vm_mm;
	struct page *page;
	int ret;

	assert_spin_locked(pmd_lockptr(mm, pmd));

	if (flags & FOLL_WRITE && !pmd_write(*pmd))
		return NULL;

	if (pmd_present(*pmd) && pmd_devmap(*pmd))
		/* pass */;
	else
		return NULL;

	if (flags & FOLL_TOUCH)
		touch_pmd(vma, addr, pmd, flags & FOLL_WRITE);

	/*
	 * device mapped pages can only be returned if the
	 * caller will manage the page reference count.
	 */
	if (!(flags & (FOLL_GET | FOLL_PIN)))
		return ERR_PTR(-EEXIST);

	pfn += (addr & ~PMD_MASK) >> PAGE_SHIFT;
	*pgmap = get_dev_pagemap(pfn, *pgmap);
	if (!*pgmap)
		return ERR_PTR(-EFAULT);
	page = pfn_to_page(pfn);
	ret = try_grab_page(page, flags);
	if (ret)
		page = ERR_PTR(ret);

	return page;
}

int copy_huge_pmd(struct mm_struct *dst_mm, struct mm_struct *src_mm,
		  pmd_t *dst_pmd, pmd_t *src_pmd, unsigned long addr,
		  struct vm_area_struct *dst_vma, struct vm_area_struct *src_vma)
{
	spinlock_t *dst_ptl, *src_ptl;
	struct page *src_page;
	pmd_t pmd;
	pgtable_t pgtable = NULL;
	int ret = -ENOMEM;

	/* Skip if can be re-fill on fault */
	if (!vma_is_anonymous(dst_vma))
		return 0;

	pgtable = pte_alloc_one(dst_mm);
	if (unlikely(!pgtable))
		goto out;

	dst_ptl = pmd_lock(dst_mm, dst_pmd);
	src_ptl = pmd_lockptr(src_mm, src_pmd);
	spin_lock_nested(src_ptl, SINGLE_DEPTH_NESTING);

	ret = -EAGAIN;
	pmd = *src_pmd;

#ifdef CONFIG_ARCH_ENABLE_THP_MIGRATION
	if (unlikely(is_swap_pmd(pmd))) {
		swp_entry_t entry = pmd_to_swp_entry(pmd);

		VM_BUG_ON(!is_pmd_migration_entry(pmd));
		if (!is_readable_migration_entry(entry)) {
			entry = make_readable_migration_entry(
							swp_offset(entry));
			pmd = swp_entry_to_pmd(entry);
			if (pmd_swp_soft_dirty(*src_pmd))
				pmd = pmd_swp_mksoft_dirty(pmd);
			if (pmd_swp_uffd_wp(*src_pmd))
				pmd = pmd_swp_mkuffd_wp(pmd);
			set_pmd_at(src_mm, addr, src_pmd, pmd);
		}
		add_mm_counter(dst_mm, MM_ANONPAGES, HPAGE_PMD_NR);
		mm_inc_nr_ptes(dst_mm);
		pgtable_trans_huge_deposit(dst_mm, dst_pmd, pgtable);
		if (!userfaultfd_wp(dst_vma))
			pmd = pmd_swp_clear_uffd_wp(pmd);
		set_pmd_at(dst_mm, addr, dst_pmd, pmd);
		ret = 0;
		goto out_unlock;
	}
#endif

	if (unlikely(!pmd_trans_huge(pmd))) {
		pte_free(dst_mm, pgtable);
		goto out_unlock;
	}
	/*
	 * When page table lock is held, the huge zero pmd should not be
	 * under splitting since we don't split the page itself, only pmd to
	 * a page table.
	 */
	if (is_huge_zero_pmd(pmd)) {
		/*
		 * get_huge_zero_page() will never allocate a new page here,
		 * since we already have a zero page to copy. It just takes a
		 * reference.
		 */
		mm_get_huge_zero_page(dst_mm);
		goto out_zero_page;
	}

	src_page = pmd_page(pmd);
	VM_BUG_ON_PAGE(!PageHead(src_page), src_page);

	get_page(src_page);
	if (unlikely(page_try_dup_anon_rmap(src_page, true, src_vma))) {
		/* Page maybe pinned: split and retry the fault on PTEs. */
		put_page(src_page);
		pte_free(dst_mm, pgtable);
		spin_unlock(src_ptl);
		spin_unlock(dst_ptl);
		__split_huge_pmd(src_vma, src_pmd, addr, false, NULL);
		return -EAGAIN;
	}
	add_mm_counter(dst_mm, MM_ANONPAGES, HPAGE_PMD_NR);
out_zero_page:
	mm_inc_nr_ptes(dst_mm);
	pgtable_trans_huge_deposit(dst_mm, dst_pmd, pgtable);
	pmdp_set_wrprotect(src_mm, addr, src_pmd);
	if (!userfaultfd_wp(dst_vma))
		pmd = pmd_clear_uffd_wp(pmd);
	pmd = pmd_mkold(pmd_wrprotect(pmd));
	set_pmd_at(dst_mm, addr, dst_pmd, pmd);

	ret = 0;
out_unlock:
	spin_unlock(src_ptl);
	spin_unlock(dst_ptl);
out:
	return ret;
}

#ifdef CONFIG_HAVE_ARCH_TRANSPARENT_HUGEPAGE_PUD
static void touch_pud(struct vm_area_struct *vma, unsigned long addr,
		      pud_t *pud, bool write)
{
	pud_t _pud;

	_pud = pud_mkyoung(*pud);
	if (write)
		_pud = pud_mkdirty(_pud);
	if (pudp_set_access_flags(vma, addr & HPAGE_PUD_MASK,
				  pud, _pud, write))
		update_mmu_cache_pud(vma, addr, pud);
}

struct page *follow_devmap_pud(struct vm_area_struct *vma, unsigned long addr,
		pud_t *pud, int flags, struct dev_pagemap **pgmap)
{
	unsigned long pfn = pud_pfn(*pud);
	struct mm_struct *mm = vma->vm_mm;
	struct page *page;
	int ret;

	assert_spin_locked(pud_lockptr(mm, pud));

	if (flags & FOLL_WRITE && !pud_write(*pud))
		return NULL;

	if (pud_present(*pud) && pud_devmap(*pud))
		/* pass */;
	else
		return NULL;

	if (flags & FOLL_TOUCH)
		touch_pud(vma, addr, pud, flags & FOLL_WRITE);

	/*
	 * device mapped pages can only be returned if the
	 * caller will manage the page reference count.
	 *
	 * At least one of FOLL_GET | FOLL_PIN must be set, so assert that here:
	 */
	if (!(flags & (FOLL_GET | FOLL_PIN)))
		return ERR_PTR(-EEXIST);

	pfn += (addr & ~PUD_MASK) >> PAGE_SHIFT;
	*pgmap = get_dev_pagemap(pfn, *pgmap);
	if (!*pgmap)
		return ERR_PTR(-EFAULT);
	page = pfn_to_page(pfn);

	ret = try_grab_page(page, flags);
	if (ret)
		page = ERR_PTR(ret);

	return page;
}

int copy_huge_pud(struct mm_struct *dst_mm, struct mm_struct *src_mm,
		  pud_t *dst_pud, pud_t *src_pud, unsigned long addr,
		  struct vm_area_struct *vma)
{
	spinlock_t *dst_ptl, *src_ptl;
	pud_t pud;
	int ret;

	dst_ptl = pud_lock(dst_mm, dst_pud);
	src_ptl = pud_lockptr(src_mm, src_pud);
	spin_lock_nested(src_ptl, SINGLE_DEPTH_NESTING);

	ret = -EAGAIN;
	pud = *src_pud;
	if (unlikely(!pud_trans_huge(pud) && !pud_devmap(pud)))
		goto out_unlock;

	/*
	 * When page table lock is held, the huge zero pud should not be
	 * under splitting since we don't split the page itself, only pud to
	 * a page table.
	 */
	if (is_huge_zero_pud(pud)) {
		/* No huge zero pud yet */
	}

	/*
	 * TODO: once we support anonymous pages, use page_try_dup_anon_rmap()
	 * and split if duplicating fails.
	 */
	pudp_set_wrprotect(src_mm, addr, src_pud);
	pud = pud_mkold(pud_wrprotect(pud));
	set_pud_at(dst_mm, addr, dst_pud, pud);

	ret = 0;
out_unlock:
	spin_unlock(src_ptl);
	spin_unlock(dst_ptl);
	return ret;
}

void huge_pud_set_accessed(struct vm_fault *vmf, pud_t orig_pud)
{
	bool write = vmf->flags & FAULT_FLAG_WRITE;

	vmf->ptl = pud_lock(vmf->vma->vm_mm, vmf->pud);
	if (unlikely(!pud_same(*vmf->pud, orig_pud)))
		goto unlock;

	touch_pud(vmf->vma, vmf->address, vmf->pud, write);
unlock:
	spin_unlock(vmf->ptl);
}
#endif /* CONFIG_HAVE_ARCH_TRANSPARENT_HUGEPAGE_PUD */

void huge_pmd_set_accessed(struct vm_fault *vmf)
{
	bool write = vmf->flags & FAULT_FLAG_WRITE;

	vmf->ptl = pmd_lock(vmf->vma->vm_mm, vmf->pmd);
	if (unlikely(!pmd_same(*vmf->pmd, vmf->orig_pmd)))
		goto unlock;

	touch_pmd(vmf->vma, vmf->address, vmf->pmd, write);

unlock:
	spin_unlock(vmf->ptl);
}

vm_fault_t do_huge_pmd_wp_page(struct vm_fault *vmf)
{
	const bool unshare = vmf->flags & FAULT_FLAG_UNSHARE;
	struct vm_area_struct *vma = vmf->vma;
	struct folio *folio;
	struct page *page;
	unsigned long haddr = vmf->address & HPAGE_PMD_MASK;
	pmd_t orig_pmd = vmf->orig_pmd;

	vmf->ptl = pmd_lockptr(vma->vm_mm, vmf->pmd);
	VM_BUG_ON_VMA(!vma->anon_vma, vma);

	if (is_huge_zero_pmd(orig_pmd))
		goto fallback;

	spin_lock(vmf->ptl);

	if (unlikely(!pmd_same(*vmf->pmd, orig_pmd))) {
		spin_unlock(vmf->ptl);
		return 0;
	}

	page = pmd_page(orig_pmd);
	folio = page_folio(page);
	VM_BUG_ON_PAGE(!PageHead(page), page);

	/* Early check when only holding the PT lock. */
	if (PageAnonExclusive(page))
		goto reuse;

	if (!folio_trylock(folio)) {
		folio_get(folio);
		spin_unlock(vmf->ptl);
		folio_lock(folio);
		spin_lock(vmf->ptl);
		if (unlikely(!pmd_same(*vmf->pmd, orig_pmd))) {
			spin_unlock(vmf->ptl);
			folio_unlock(folio);
			folio_put(folio);
			return 0;
		}
		folio_put(folio);
	}

	/* Recheck after temporarily dropping the PT lock. */
	if (PageAnonExclusive(page)) {
		folio_unlock(folio);
		goto reuse;
	}

	/*
	 * See do_wp_page(): we can only reuse the folio exclusively if
	 * there are no additional references. Note that we always drain
	 * the LRU pagevecs immediately after adding a THP.
	 */
	if (folio_ref_count(folio) >
			1 + folio_test_swapcache(folio) * folio_nr_pages(folio))
		goto unlock_fallback;
	if (folio_test_swapcache(folio))
		folio_free_swap(folio);
	if (folio_ref_count(folio) == 1) {
		pmd_t entry;

		page_move_anon_rmap(page, vma);
		folio_unlock(folio);
reuse:
		if (unlikely(unshare)) {
			spin_unlock(vmf->ptl);
			return 0;
		}
		entry = pmd_mkyoung(orig_pmd);
		entry = maybe_pmd_mkwrite(pmd_mkdirty(entry), vma);
		if (pmdp_set_access_flags(vma, haddr, vmf->pmd, entry, 1))
			update_mmu_cache_pmd(vma, vmf->address, vmf->pmd);
		spin_unlock(vmf->ptl);
		return 0;
	}

unlock_fallback:
	folio_unlock(folio);
	spin_unlock(vmf->ptl);
fallback:
	__split_huge_pmd(vma, vmf->pmd, vmf->address, false, NULL);
	return VM_FAULT_FALLBACK;
}

static inline bool can_change_pmd_writable(struct vm_area_struct *vma,
					   unsigned long addr, pmd_t pmd)
{
	struct page *page;

	if (WARN_ON_ONCE(!(vma->vm_flags & VM_WRITE)))
		return false;

	/* Don't touch entries that are not even readable (NUMA hinting). */
	if (pmd_protnone(pmd))
		return false;

	/* Do we need write faults for softdirty tracking? */
	if (vma_soft_dirty_enabled(vma) && !pmd_soft_dirty(pmd))
		return false;

	/* Do we need write faults for uffd-wp tracking? */
	if (userfaultfd_huge_pmd_wp(vma, pmd))
		return false;

	if (!(vma->vm_flags & VM_SHARED)) {
		/* See can_change_pte_writable(). */
		page = vm_normal_page_pmd(vma, addr, pmd);
		return page && PageAnon(page) && PageAnonExclusive(page);
	}

	/* See can_change_pte_writable(). */
	return pmd_dirty(pmd);
}

/* FOLL_FORCE can write to even unwritable PMDs in COW mappings. */
static inline bool can_follow_write_pmd(pmd_t pmd, struct page *page,
					struct vm_area_struct *vma,
					unsigned int flags)
{
	/* If the pmd is writable, we can write to the page. */
	if (pmd_write(pmd))
		return true;

	/* Maybe FOLL_FORCE is set to override it? */
	if (!(flags & FOLL_FORCE))
		return false;

	/* But FOLL_FORCE has no effect on shared mappings */
	if (vma->vm_flags & (VM_MAYSHARE | VM_SHARED))
		return false;

	/* ... or read-only private ones */
	if (!(vma->vm_flags & VM_MAYWRITE))
		return false;

	/* ... or already writable ones that just need to take a write fault */
	if (vma->vm_flags & VM_WRITE)
		return false;

	/*
	 * See can_change_pte_writable(): we broke COW and could map the page
	 * writable if we have an exclusive anonymous page ...
	 */
	if (!page || !PageAnon(page) || !PageAnonExclusive(page))
		return false;

	/* ... and a write-fault isn't required for other reasons. */
	if (vma_soft_dirty_enabled(vma) && !pmd_soft_dirty(pmd))
		return false;
	return !userfaultfd_huge_pmd_wp(vma, pmd);
}

struct page *follow_trans_huge_pmd(struct vm_area_struct *vma,
				   unsigned long addr,
				   pmd_t *pmd,
				   unsigned int flags)
{
	struct mm_struct *mm = vma->vm_mm;
	struct page *page;
	int ret;

	assert_spin_locked(pmd_lockptr(mm, pmd));

	page = pmd_page(*pmd);
	VM_BUG_ON_PAGE(!PageHead(page) && !is_zone_device_page(page), page);

	if ((flags & FOLL_WRITE) &&
	    !can_follow_write_pmd(*pmd, page, vma, flags))
		return NULL;

	/* Avoid dumping huge zero page */
	if ((flags & FOLL_DUMP) && is_huge_zero_pmd(*pmd))
		return ERR_PTR(-EFAULT);

	/* Full NUMA hinting faults to serialise migration in fault paths */
	if (pmd_protnone(*pmd) && !gup_can_follow_protnone(flags))
		return NULL;

	if (!pmd_write(*pmd) && gup_must_unshare(vma, flags, page))
		return ERR_PTR(-EMLINK);

	VM_BUG_ON_PAGE((flags & FOLL_PIN) && PageAnon(page) &&
			!PageAnonExclusive(page), page);

	ret = try_grab_page(page, flags);
	if (ret)
		return ERR_PTR(ret);

	if (flags & FOLL_TOUCH)
		touch_pmd(vma, addr, pmd, flags & FOLL_WRITE);

	page += (addr & ~HPAGE_PMD_MASK) >> PAGE_SHIFT;
	VM_BUG_ON_PAGE(!PageCompound(page) && !is_zone_device_page(page), page);

	return page;
}

/* NUMA hinting page fault entry point for trans huge pmds */
vm_fault_t do_huge_pmd_numa_page(struct vm_fault *vmf)
{
	struct vm_area_struct *vma = vmf->vma;
	pmd_t oldpmd = vmf->orig_pmd;
	pmd_t pmd;
	struct page *page;
	unsigned long haddr = vmf->address & HPAGE_PMD_MASK;
	int page_nid = NUMA_NO_NODE;
	int target_nid, last_cpupid = (-1 & LAST_CPUPID_MASK);
	bool migrated = false, writable = false;
	int flags = 0;

	vmf->ptl = pmd_lock(vma->vm_mm, vmf->pmd);
	if (unlikely(!pmd_same(oldpmd, *vmf->pmd))) {
		spin_unlock(vmf->ptl);
		goto out;
	}

	pmd = pmd_modify(oldpmd, vma->vm_page_prot);
<<<<<<< HEAD
=======

	/*
	 * Detect now whether the PMD could be writable; this information
	 * is only valid while holding the PT lock.
	 */
	writable = pmd_write(pmd);
	if (!writable && vma_wants_manual_pte_write_upgrade(vma) &&
	    can_change_pmd_writable(vma, vmf->address, pmd))
		writable = true;

>>>>>>> eb3cdb58
	page = vm_normal_page_pmd(vma, haddr, pmd);
	if (!page)
		goto out_map;

	/* See similar comment in do_numa_page for explanation */
	if (!writable)
		flags |= TNF_NO_GROUP;

	page_nid = page_to_nid(page);
	/*
	 * For memory tiering mode, cpupid of slow memory page is used
	 * to record page access time.  So use default value.
	 */
	if (node_is_toptier(page_nid))
		last_cpupid = page_cpupid_last(page);
	target_nid = numa_migrate_prep(page, vma, haddr, page_nid,
				       &flags);

	if (target_nid == NUMA_NO_NODE) {
		put_page(page);
		goto out_map;
	}

	spin_unlock(vmf->ptl);
	writable = false;

	migrated = migrate_misplaced_page(page, vma, target_nid);
	if (migrated) {
		flags |= TNF_MIGRATED;
		page_nid = target_nid;
	} else {
		flags |= TNF_MIGRATE_FAIL;
		vmf->ptl = pmd_lock(vma->vm_mm, vmf->pmd);
		if (unlikely(!pmd_same(oldpmd, *vmf->pmd))) {
			spin_unlock(vmf->ptl);
			goto out;
		}
		goto out_map;
	}

out:
	if (page_nid != NUMA_NO_NODE)
		task_numa_fault(last_cpupid, page_nid, HPAGE_PMD_NR,
				flags);

	return 0;

out_map:
	/* Restore the PMD */
	pmd = pmd_modify(oldpmd, vma->vm_page_prot);
	pmd = pmd_mkyoung(pmd);
	if (writable)
		pmd = pmd_mkwrite(pmd);
	set_pmd_at(vma->vm_mm, haddr, vmf->pmd, pmd);
	update_mmu_cache_pmd(vma, vmf->address, vmf->pmd);
	spin_unlock(vmf->ptl);
	goto out;
}

/*
 * Return true if we do MADV_FREE successfully on entire pmd page.
 * Otherwise, return false.
 */
bool madvise_free_huge_pmd(struct mmu_gather *tlb, struct vm_area_struct *vma,
		pmd_t *pmd, unsigned long addr, unsigned long next)
{
	spinlock_t *ptl;
	pmd_t orig_pmd;
	struct folio *folio;
	struct mm_struct *mm = tlb->mm;
	bool ret = false;

	tlb_change_page_size(tlb, HPAGE_PMD_SIZE);

	ptl = pmd_trans_huge_lock(pmd, vma);
	if (!ptl)
		goto out_unlocked;

	orig_pmd = *pmd;
	if (is_huge_zero_pmd(orig_pmd))
		goto out;

	if (unlikely(!pmd_present(orig_pmd))) {
		VM_BUG_ON(thp_migration_supported() &&
				  !is_pmd_migration_entry(orig_pmd));
		goto out;
	}

	folio = pfn_folio(pmd_pfn(orig_pmd));
	/*
	 * If other processes are mapping this folio, we couldn't discard
	 * the folio unless they all do MADV_FREE so let's skip the folio.
	 */
	if (folio_mapcount(folio) != 1)
		goto out;

	if (!folio_trylock(folio))
		goto out;

	/*
	 * If user want to discard part-pages of THP, split it so MADV_FREE
	 * will deactivate only them.
	 */
	if (next - addr != HPAGE_PMD_SIZE) {
		folio_get(folio);
		spin_unlock(ptl);
		split_folio(folio);
		folio_unlock(folio);
		folio_put(folio);
		goto out_unlocked;
	}

	if (folio_test_dirty(folio))
		folio_clear_dirty(folio);
	folio_unlock(folio);

	if (pmd_young(orig_pmd) || pmd_dirty(orig_pmd)) {
		pmdp_invalidate(vma, addr, pmd);
		orig_pmd = pmd_mkold(orig_pmd);
		orig_pmd = pmd_mkclean(orig_pmd);

		set_pmd_at(mm, addr, pmd, orig_pmd);
		tlb_remove_pmd_tlb_entry(tlb, pmd, addr);
	}

	folio_mark_lazyfree(folio);
	ret = true;
out:
	spin_unlock(ptl);
out_unlocked:
	return ret;
}

static inline void zap_deposited_table(struct mm_struct *mm, pmd_t *pmd)
{
	pgtable_t pgtable;

	pgtable = pgtable_trans_huge_withdraw(mm, pmd);
	pte_free(mm, pgtable);
	mm_dec_nr_ptes(mm);
}

int zap_huge_pmd(struct mmu_gather *tlb, struct vm_area_struct *vma,
		 pmd_t *pmd, unsigned long addr)
{
	pmd_t orig_pmd;
	spinlock_t *ptl;

	tlb_change_page_size(tlb, HPAGE_PMD_SIZE);

	ptl = __pmd_trans_huge_lock(pmd, vma);
	if (!ptl)
		return 0;
	/*
	 * For architectures like ppc64 we look at deposited pgtable
	 * when calling pmdp_huge_get_and_clear. So do the
	 * pgtable_trans_huge_withdraw after finishing pmdp related
	 * operations.
	 */
	orig_pmd = pmdp_huge_get_and_clear_full(vma, addr, pmd,
						tlb->fullmm);
	tlb_remove_pmd_tlb_entry(tlb, pmd, addr);
	if (vma_is_special_huge(vma)) {
		if (arch_needs_pgtable_deposit())
			zap_deposited_table(tlb->mm, pmd);
		spin_unlock(ptl);
	} else if (is_huge_zero_pmd(orig_pmd)) {
		zap_deposited_table(tlb->mm, pmd);
		spin_unlock(ptl);
	} else {
		struct page *page = NULL;
		int flush_needed = 1;

		if (pmd_present(orig_pmd)) {
			page = pmd_page(orig_pmd);
			page_remove_rmap(page, vma, true);
			VM_BUG_ON_PAGE(page_mapcount(page) < 0, page);
			VM_BUG_ON_PAGE(!PageHead(page), page);
		} else if (thp_migration_supported()) {
			swp_entry_t entry;

			VM_BUG_ON(!is_pmd_migration_entry(orig_pmd));
			entry = pmd_to_swp_entry(orig_pmd);
			page = pfn_swap_entry_to_page(entry);
			flush_needed = 0;
		} else
			WARN_ONCE(1, "Non present huge pmd without pmd migration enabled!");

		if (PageAnon(page)) {
			zap_deposited_table(tlb->mm, pmd);
			add_mm_counter(tlb->mm, MM_ANONPAGES, -HPAGE_PMD_NR);
		} else {
			if (arch_needs_pgtable_deposit())
				zap_deposited_table(tlb->mm, pmd);
			add_mm_counter(tlb->mm, mm_counter_file(page), -HPAGE_PMD_NR);
		}

		spin_unlock(ptl);
		if (flush_needed)
			tlb_remove_page_size(tlb, page, HPAGE_PMD_SIZE);
	}
	return 1;
}

#ifndef pmd_move_must_withdraw
static inline int pmd_move_must_withdraw(spinlock_t *new_pmd_ptl,
					 spinlock_t *old_pmd_ptl,
					 struct vm_area_struct *vma)
{
	/*
	 * With split pmd lock we also need to move preallocated
	 * PTE page table if new_pmd is on different PMD page table.
	 *
	 * We also don't deposit and withdraw tables for file pages.
	 */
	return (new_pmd_ptl != old_pmd_ptl) && vma_is_anonymous(vma);
}
#endif

static pmd_t move_soft_dirty_pmd(pmd_t pmd)
{
#ifdef CONFIG_MEM_SOFT_DIRTY
	if (unlikely(is_pmd_migration_entry(pmd)))
		pmd = pmd_swp_mksoft_dirty(pmd);
	else if (pmd_present(pmd))
		pmd = pmd_mksoft_dirty(pmd);
#endif
	return pmd;
}

bool move_huge_pmd(struct vm_area_struct *vma, unsigned long old_addr,
		  unsigned long new_addr, pmd_t *old_pmd, pmd_t *new_pmd)
{
	spinlock_t *old_ptl, *new_ptl;
	pmd_t pmd;
	struct mm_struct *mm = vma->vm_mm;
	bool force_flush = false;

	/*
	 * The destination pmd shouldn't be established, free_pgtables()
	 * should have release it.
	 */
	if (WARN_ON(!pmd_none(*new_pmd))) {
		VM_BUG_ON(pmd_trans_huge(*new_pmd));
		return false;
	}

	/*
	 * We don't have to worry about the ordering of src and dst
	 * ptlocks because exclusive mmap_lock prevents deadlock.
	 */
	old_ptl = __pmd_trans_huge_lock(old_pmd, vma);
	if (old_ptl) {
		new_ptl = pmd_lockptr(mm, new_pmd);
		if (new_ptl != old_ptl)
			spin_lock_nested(new_ptl, SINGLE_DEPTH_NESTING);
		pmd = pmdp_huge_get_and_clear(mm, old_addr, old_pmd);
		if (pmd_present(pmd))
			force_flush = true;
		VM_BUG_ON(!pmd_none(*new_pmd));

		if (pmd_move_must_withdraw(new_ptl, old_ptl, vma)) {
			pgtable_t pgtable;
			pgtable = pgtable_trans_huge_withdraw(mm, old_pmd);
			pgtable_trans_huge_deposit(mm, new_pmd, pgtable);
		}
		pmd = move_soft_dirty_pmd(pmd);
		set_pmd_at(mm, new_addr, new_pmd, pmd);
		if (force_flush)
			flush_pmd_tlb_range(vma, old_addr, old_addr + PMD_SIZE);
		if (new_ptl != old_ptl)
			spin_unlock(new_ptl);
		spin_unlock(old_ptl);
		return true;
	}
	return false;
}

/*
 * Returns
 *  - 0 if PMD could not be locked
 *  - 1 if PMD was locked but protections unchanged and TLB flush unnecessary
 *      or if prot_numa but THP migration is not supported
 *  - HPAGE_PMD_NR if protections changed and TLB flush necessary
 */
int change_huge_pmd(struct mmu_gather *tlb, struct vm_area_struct *vma,
		    pmd_t *pmd, unsigned long addr, pgprot_t newprot,
		    unsigned long cp_flags)
{
	struct mm_struct *mm = vma->vm_mm;
	spinlock_t *ptl;
	pmd_t oldpmd, entry;
	bool prot_numa = cp_flags & MM_CP_PROT_NUMA;
	bool uffd_wp = cp_flags & MM_CP_UFFD_WP;
	bool uffd_wp_resolve = cp_flags & MM_CP_UFFD_WP_RESOLVE;
	int ret = 1;

	tlb_change_page_size(tlb, HPAGE_PMD_SIZE);

	if (prot_numa && !thp_migration_supported())
		return 1;

	ptl = __pmd_trans_huge_lock(pmd, vma);
	if (!ptl)
		return 0;

#ifdef CONFIG_ARCH_ENABLE_THP_MIGRATION
	if (is_swap_pmd(*pmd)) {
		swp_entry_t entry = pmd_to_swp_entry(*pmd);
		struct page *page = pfn_swap_entry_to_page(entry);
		pmd_t newpmd;

		VM_BUG_ON(!is_pmd_migration_entry(*pmd));
		if (is_writable_migration_entry(entry)) {
			/*
			 * A protection check is difficult so
			 * just be safe and disable write
			 */
			if (PageAnon(page))
				entry = make_readable_exclusive_migration_entry(swp_offset(entry));
			else
				entry = make_readable_migration_entry(swp_offset(entry));
			newpmd = swp_entry_to_pmd(entry);
			if (pmd_swp_soft_dirty(*pmd))
				newpmd = pmd_swp_mksoft_dirty(newpmd);
		} else {
			newpmd = *pmd;
		}

		if (uffd_wp)
			newpmd = pmd_swp_mkuffd_wp(newpmd);
		else if (uffd_wp_resolve)
			newpmd = pmd_swp_clear_uffd_wp(newpmd);
		if (!pmd_same(*pmd, newpmd))
			set_pmd_at(mm, addr, pmd, newpmd);
		goto unlock;
	}
#endif

	if (prot_numa) {
		struct page *page;
<<<<<<< HEAD
=======
		bool toptier;
>>>>>>> eb3cdb58
		/*
		 * Avoid trapping faults against the zero page. The read-only
		 * data is likely to be read-cached on the local CPU and
		 * local/remote hits to the zero page are not interesting.
		 */
		if (is_huge_zero_pmd(*pmd))
			goto unlock;

		if (pmd_protnone(*pmd))
			goto unlock;

		page = pmd_page(*pmd);
<<<<<<< HEAD
=======
		toptier = node_is_toptier(page_to_nid(page));
>>>>>>> eb3cdb58
		/*
		 * Skip scanning top tier node if normal numa
		 * balancing is disabled
		 */
		if (!(sysctl_numa_balancing_mode & NUMA_BALANCING_NORMAL) &&
<<<<<<< HEAD
		    node_is_toptier(page_to_nid(page)))
			goto unlock;
=======
		    toptier)
			goto unlock;

		if (sysctl_numa_balancing_mode & NUMA_BALANCING_MEMORY_TIERING &&
		    !toptier)
			xchg_page_access_time(page, jiffies_to_msecs(jiffies));
>>>>>>> eb3cdb58
	}
	/*
	 * In case prot_numa, we are under mmap_read_lock(mm). It's critical
	 * to not clear pmd intermittently to avoid race with MADV_DONTNEED
	 * which is also under mmap_read_lock(mm):
	 *
	 *	CPU0:				CPU1:
	 *				change_huge_pmd(prot_numa=1)
	 *				 pmdp_huge_get_and_clear_notify()
	 * madvise_dontneed()
	 *  zap_pmd_range()
	 *   pmd_trans_huge(*pmd) == 0 (without ptl)
	 *   // skip the pmd
	 *				 set_pmd_at();
	 *				 // pmd is re-established
	 *
	 * The race makes MADV_DONTNEED miss the huge pmd and don't clear it
	 * which may break userspace.
	 *
	 * pmdp_invalidate_ad() is required to make sure we don't miss
	 * dirty/young flags set by hardware.
	 */
	oldpmd = pmdp_invalidate_ad(vma, addr, pmd);

	entry = pmd_modify(oldpmd, newprot);
	if (uffd_wp)
		entry = pmd_mkuffd_wp(entry);
	else if (uffd_wp_resolve)
		/*
		 * Leave the write bit to be handled by PF interrupt
		 * handler, then things like COW could be properly
		 * handled.
		 */
		entry = pmd_clear_uffd_wp(entry);

	/* See change_pte_range(). */
	if ((cp_flags & MM_CP_TRY_CHANGE_WRITABLE) && !pmd_write(entry) &&
	    can_change_pmd_writable(vma, addr, entry))
		entry = pmd_mkwrite(entry);

	ret = HPAGE_PMD_NR;
	set_pmd_at(mm, addr, pmd, entry);

	if (huge_pmd_needs_flush(oldpmd, entry))
		tlb_flush_pmd_range(tlb, addr, HPAGE_PMD_SIZE);
unlock:
	spin_unlock(ptl);
	return ret;
}

/*
 * Returns page table lock pointer if a given pmd maps a thp, NULL otherwise.
 *
 * Note that if it returns page table lock pointer, this routine returns without
 * unlocking page table lock. So callers must unlock it.
 */
spinlock_t *__pmd_trans_huge_lock(pmd_t *pmd, struct vm_area_struct *vma)
{
	spinlock_t *ptl;
	ptl = pmd_lock(vma->vm_mm, pmd);
	if (likely(is_swap_pmd(*pmd) || pmd_trans_huge(*pmd) ||
			pmd_devmap(*pmd)))
		return ptl;
	spin_unlock(ptl);
	return NULL;
}

/*
 * Returns page table lock pointer if a given pud maps a thp, NULL otherwise.
 *
 * Note that if it returns page table lock pointer, this routine returns without
 * unlocking page table lock. So callers must unlock it.
 */
spinlock_t *__pud_trans_huge_lock(pud_t *pud, struct vm_area_struct *vma)
{
	spinlock_t *ptl;

	ptl = pud_lock(vma->vm_mm, pud);
	if (likely(pud_trans_huge(*pud) || pud_devmap(*pud)))
		return ptl;
	spin_unlock(ptl);
	return NULL;
}

#ifdef CONFIG_HAVE_ARCH_TRANSPARENT_HUGEPAGE_PUD
int zap_huge_pud(struct mmu_gather *tlb, struct vm_area_struct *vma,
		 pud_t *pud, unsigned long addr)
{
	spinlock_t *ptl;

	ptl = __pud_trans_huge_lock(pud, vma);
	if (!ptl)
		return 0;

	pudp_huge_get_and_clear_full(tlb->mm, addr, pud, tlb->fullmm);
	tlb_remove_pud_tlb_entry(tlb, pud, addr);
	if (vma_is_special_huge(vma)) {
		spin_unlock(ptl);
		/* No zero page support yet */
	} else {
		/* No support for anonymous PUD pages yet */
		BUG();
	}
	return 1;
}

static void __split_huge_pud_locked(struct vm_area_struct *vma, pud_t *pud,
		unsigned long haddr)
{
	VM_BUG_ON(haddr & ~HPAGE_PUD_MASK);
	VM_BUG_ON_VMA(vma->vm_start > haddr, vma);
	VM_BUG_ON_VMA(vma->vm_end < haddr + HPAGE_PUD_SIZE, vma);
	VM_BUG_ON(!pud_trans_huge(*pud) && !pud_devmap(*pud));

	count_vm_event(THP_SPLIT_PUD);

	pudp_huge_clear_flush_notify(vma, haddr, pud);
}

void __split_huge_pud(struct vm_area_struct *vma, pud_t *pud,
		unsigned long address)
{
	spinlock_t *ptl;
	struct mmu_notifier_range range;

	mmu_notifier_range_init(&range, MMU_NOTIFY_CLEAR, 0, vma->vm_mm,
				address & HPAGE_PUD_MASK,
				(address & HPAGE_PUD_MASK) + HPAGE_PUD_SIZE);
	mmu_notifier_invalidate_range_start(&range);
	ptl = pud_lock(vma->vm_mm, pud);
	if (unlikely(!pud_trans_huge(*pud) && !pud_devmap(*pud)))
		goto out;
	__split_huge_pud_locked(vma, pud, range.start);

out:
	spin_unlock(ptl);
	/*
	 * No need to double call mmu_notifier->invalidate_range() callback as
	 * the above pudp_huge_clear_flush_notify() did already call it.
	 */
	mmu_notifier_invalidate_range_only_end(&range);
}
#endif /* CONFIG_HAVE_ARCH_TRANSPARENT_HUGEPAGE_PUD */

static void __split_huge_zero_page_pmd(struct vm_area_struct *vma,
		unsigned long haddr, pmd_t *pmd)
{
	struct mm_struct *mm = vma->vm_mm;
	pgtable_t pgtable;
	pmd_t _pmd, old_pmd;
	int i;

	/*
	 * Leave pmd empty until pte is filled note that it is fine to delay
	 * notification until mmu_notifier_invalidate_range_end() as we are
	 * replacing a zero pmd write protected page with a zero pte write
	 * protected page.
	 *
	 * See Documentation/mm/mmu_notifier.rst
	 */
	old_pmd = pmdp_huge_clear_flush(vma, haddr, pmd);

	pgtable = pgtable_trans_huge_withdraw(mm, pmd);
	pmd_populate(mm, &_pmd, pgtable);

	for (i = 0; i < HPAGE_PMD_NR; i++, haddr += PAGE_SIZE) {
		pte_t *pte, entry;
		entry = pfn_pte(my_zero_pfn(haddr), vma->vm_page_prot);
		entry = pte_mkspecial(entry);
		if (pmd_uffd_wp(old_pmd))
			entry = pte_mkuffd_wp(entry);
		pte = pte_offset_map(&_pmd, haddr);
		VM_BUG_ON(!pte_none(*pte));
		set_pte_at(mm, haddr, pte, entry);
		pte_unmap(pte);
	}
	smp_wmb(); /* make pte visible before pmd */
	pmd_populate(mm, pmd, pgtable);
}

static void __split_huge_pmd_locked(struct vm_area_struct *vma, pmd_t *pmd,
		unsigned long haddr, bool freeze)
{
	struct mm_struct *mm = vma->vm_mm;
	struct page *page;
	pgtable_t pgtable;
	pmd_t old_pmd, _pmd;
	bool young, write, soft_dirty, pmd_migration = false, uffd_wp = false;
	bool anon_exclusive = false, dirty = false;
	unsigned long addr;
	int i;

	VM_BUG_ON(haddr & ~HPAGE_PMD_MASK);
	VM_BUG_ON_VMA(vma->vm_start > haddr, vma);
	VM_BUG_ON_VMA(vma->vm_end < haddr + HPAGE_PMD_SIZE, vma);
	VM_BUG_ON(!is_pmd_migration_entry(*pmd) && !pmd_trans_huge(*pmd)
				&& !pmd_devmap(*pmd));

	count_vm_event(THP_SPLIT_PMD);

	if (!vma_is_anonymous(vma)) {
		old_pmd = pmdp_huge_clear_flush_notify(vma, haddr, pmd);
		/*
		 * We are going to unmap this huge page. So
		 * just go ahead and zap it
		 */
		if (arch_needs_pgtable_deposit())
			zap_deposited_table(mm, pmd);
		if (vma_is_special_huge(vma))
			return;
		if (unlikely(is_pmd_migration_entry(old_pmd))) {
			swp_entry_t entry;

			entry = pmd_to_swp_entry(old_pmd);
			page = pfn_swap_entry_to_page(entry);
		} else {
			page = pmd_page(old_pmd);
			if (!PageDirty(page) && pmd_dirty(old_pmd))
				set_page_dirty(page);
			if (!PageReferenced(page) && pmd_young(old_pmd))
				SetPageReferenced(page);
			page_remove_rmap(page, vma, true);
			put_page(page);
		}
		add_mm_counter(mm, mm_counter_file(page), -HPAGE_PMD_NR);
		return;
	}

	if (is_huge_zero_pmd(*pmd)) {
		/*
		 * FIXME: Do we want to invalidate secondary mmu by calling
		 * mmu_notifier_invalidate_range() see comments below inside
		 * __split_huge_pmd() ?
		 *
		 * We are going from a zero huge page write protected to zero
		 * small page also write protected so it does not seems useful
		 * to invalidate secondary mmu at this time.
		 */
		return __split_huge_zero_page_pmd(vma, haddr, pmd);
	}

	/*
	 * Up to this point the pmd is present and huge and userland has the
	 * whole access to the hugepage during the split (which happens in
	 * place). If we overwrite the pmd with the not-huge version pointing
	 * to the pte here (which of course we could if all CPUs were bug
	 * free), userland could trigger a small page size TLB miss on the
	 * small sized TLB while the hugepage TLB entry is still established in
	 * the huge TLB. Some CPU doesn't like that.
	 * See http://support.amd.com/TechDocs/41322_10h_Rev_Gd.pdf, Erratum
	 * 383 on page 105. Intel should be safe but is also warns that it's
	 * only safe if the permission and cache attributes of the two entries
	 * loaded in the two TLB is identical (which should be the case here).
	 * But it is generally safer to never allow small and huge TLB entries
	 * for the same virtual address to be loaded simultaneously. So instead
	 * of doing "pmd_populate(); flush_pmd_tlb_range();" we first mark the
	 * current pmd notpresent (atomically because here the pmd_trans_huge
	 * must remain set at all times on the pmd until the split is complete
	 * for this pmd), then we flush the SMP TLB and finally we write the
	 * non-huge version of the pmd entry with pmd_populate.
	 */
	old_pmd = pmdp_invalidate(vma, haddr, pmd);

	pmd_migration = is_pmd_migration_entry(old_pmd);
	if (unlikely(pmd_migration)) {
		swp_entry_t entry;

		entry = pmd_to_swp_entry(old_pmd);
		page = pfn_swap_entry_to_page(entry);
		write = is_writable_migration_entry(entry);
		if (PageAnon(page))
			anon_exclusive = is_readable_exclusive_migration_entry(entry);
		young = is_migration_entry_young(entry);
		dirty = is_migration_entry_dirty(entry);
		soft_dirty = pmd_swp_soft_dirty(old_pmd);
		uffd_wp = pmd_swp_uffd_wp(old_pmd);
	} else {
		page = pmd_page(old_pmd);
		if (pmd_dirty(old_pmd)) {
			dirty = true;
			SetPageDirty(page);
		}
		write = pmd_write(old_pmd);
		young = pmd_young(old_pmd);
		soft_dirty = pmd_soft_dirty(old_pmd);
		uffd_wp = pmd_uffd_wp(old_pmd);

		VM_BUG_ON_PAGE(!page_count(page), page);

		/*
		 * Without "freeze", we'll simply split the PMD, propagating the
		 * PageAnonExclusive() flag for each PTE by setting it for
		 * each subpage -- no need to (temporarily) clear.
		 *
		 * With "freeze" we want to replace mapped pages by
		 * migration entries right away. This is only possible if we
		 * managed to clear PageAnonExclusive() -- see
		 * set_pmd_migration_entry().
		 *
		 * In case we cannot clear PageAnonExclusive(), split the PMD
		 * only and let try_to_migrate_one() fail later.
		 *
		 * See page_try_share_anon_rmap(): invalidate PMD first.
		 */
		anon_exclusive = PageAnon(page) && PageAnonExclusive(page);
		if (freeze && anon_exclusive && page_try_share_anon_rmap(page))
			freeze = false;
		if (!freeze)
			page_ref_add(page, HPAGE_PMD_NR - 1);
	}

	/*
	 * Withdraw the table only after we mark the pmd entry invalid.
	 * This's critical for some architectures (Power).
	 */
	pgtable = pgtable_trans_huge_withdraw(mm, pmd);
	pmd_populate(mm, &_pmd, pgtable);

	for (i = 0, addr = haddr; i < HPAGE_PMD_NR; i++, addr += PAGE_SIZE) {
		pte_t entry, *pte;
		/*
		 * Note that NUMA hinting access restrictions are not
		 * transferred to avoid any possibility of altering
		 * permissions across VMAs.
		 */
		if (freeze || pmd_migration) {
			swp_entry_t swp_entry;
			if (write)
				swp_entry = make_writable_migration_entry(
							page_to_pfn(page + i));
			else if (anon_exclusive)
				swp_entry = make_readable_exclusive_migration_entry(
							page_to_pfn(page + i));
			else
				swp_entry = make_readable_migration_entry(
							page_to_pfn(page + i));
			if (young)
				swp_entry = make_migration_entry_young(swp_entry);
			if (dirty)
				swp_entry = make_migration_entry_dirty(swp_entry);
			entry = swp_entry_to_pte(swp_entry);
			if (soft_dirty)
				entry = pte_swp_mksoft_dirty(entry);
			if (uffd_wp)
				entry = pte_swp_mkuffd_wp(entry);
		} else {
			entry = mk_pte(page + i, READ_ONCE(vma->vm_page_prot));
			if (write)
				entry = pte_mkwrite(entry);
			if (anon_exclusive)
				SetPageAnonExclusive(page + i);
			if (!young)
				entry = pte_mkold(entry);
			/* NOTE: this may set soft-dirty too on some archs */
			if (dirty)
				entry = pte_mkdirty(entry);
			if (soft_dirty)
				entry = pte_mksoft_dirty(entry);
			if (uffd_wp)
				entry = pte_mkuffd_wp(entry);
			page_add_anon_rmap(page + i, vma, addr, false);
		}
		pte = pte_offset_map(&_pmd, addr);
		BUG_ON(!pte_none(*pte));
		set_pte_at(mm, addr, pte, entry);
		pte_unmap(pte);
	}

	if (!pmd_migration)
		page_remove_rmap(page, vma, true);
	if (freeze)
		put_page(page);

	smp_wmb(); /* make pte visible before pmd */
	pmd_populate(mm, pmd, pgtable);
}

void __split_huge_pmd(struct vm_area_struct *vma, pmd_t *pmd,
		unsigned long address, bool freeze, struct folio *folio)
{
	spinlock_t *ptl;
	struct mmu_notifier_range range;

	mmu_notifier_range_init(&range, MMU_NOTIFY_CLEAR, 0, vma->vm_mm,
				address & HPAGE_PMD_MASK,
				(address & HPAGE_PMD_MASK) + HPAGE_PMD_SIZE);
	mmu_notifier_invalidate_range_start(&range);
	ptl = pmd_lock(vma->vm_mm, pmd);

	/*
	 * If caller asks to setup a migration entry, we need a folio to check
	 * pmd against. Otherwise we can end up replacing wrong folio.
	 */
	VM_BUG_ON(freeze && !folio);
	VM_WARN_ON_ONCE(folio && !folio_test_locked(folio));

	if (pmd_trans_huge(*pmd) || pmd_devmap(*pmd) ||
	    is_pmd_migration_entry(*pmd)) {
		/*
		 * It's safe to call pmd_page when folio is set because it's
		 * guaranteed that pmd is present.
		 */
		if (folio && folio != page_folio(pmd_page(*pmd)))
			goto out;
		__split_huge_pmd_locked(vma, pmd, range.start, freeze);
	}

out:
	spin_unlock(ptl);
	/*
	 * No need to double call mmu_notifier->invalidate_range() callback.
	 * They are 3 cases to consider inside __split_huge_pmd_locked():
	 *  1) pmdp_huge_clear_flush_notify() call invalidate_range() obvious
	 *  2) __split_huge_zero_page_pmd() read only zero page and any write
	 *    fault will trigger a flush_notify before pointing to a new page
	 *    (it is fine if the secondary mmu keeps pointing to the old zero
	 *    page in the meantime)
	 *  3) Split a huge pmd into pte pointing to the same page. No need
	 *     to invalidate secondary tlb entry they are all still valid.
	 *     any further changes to individual pte will notify. So no need
	 *     to call mmu_notifier->invalidate_range()
	 */
	mmu_notifier_invalidate_range_only_end(&range);
}

void split_huge_pmd_address(struct vm_area_struct *vma, unsigned long address,
		bool freeze, struct folio *folio)
{
	pmd_t *pmd = mm_find_pmd(vma->vm_mm, address);

	if (!pmd)
		return;

	__split_huge_pmd(vma, pmd, address, freeze, folio);
}

static inline void split_huge_pmd_if_needed(struct vm_area_struct *vma, unsigned long address)
{
	/*
	 * If the new address isn't hpage aligned and it could previously
	 * contain an hugepage: check if we need to split an huge pmd.
	 */
	if (!IS_ALIGNED(address, HPAGE_PMD_SIZE) &&
	    range_in_vma(vma, ALIGN_DOWN(address, HPAGE_PMD_SIZE),
			 ALIGN(address, HPAGE_PMD_SIZE)))
		split_huge_pmd_address(vma, address, false, NULL);
}

void vma_adjust_trans_huge(struct vm_area_struct *vma,
			     unsigned long start,
			     unsigned long end,
			     long adjust_next)
{
	/* Check if we need to split start first. */
	split_huge_pmd_if_needed(vma, start);

	/* Check if we need to split end next. */
	split_huge_pmd_if_needed(vma, end);

	/*
	 * If we're also updating the next vma vm_start,
	 * check if we need to split it.
	 */
	if (adjust_next > 0) {
		struct vm_area_struct *next = find_vma(vma->vm_mm, vma->vm_end);
		unsigned long nstart = next->vm_start;
		nstart += adjust_next;
		split_huge_pmd_if_needed(next, nstart);
	}
}

static void unmap_folio(struct folio *folio)
{
	enum ttu_flags ttu_flags = TTU_RMAP_LOCKED | TTU_SPLIT_HUGE_PMD |
		TTU_SYNC;

	VM_BUG_ON_FOLIO(!folio_test_large(folio), folio);

	/*
	 * Anon pages need migration entries to preserve them, but file
	 * pages can simply be left unmapped, then faulted back on demand.
	 * If that is ever changed (perhaps for mlock), update remap_page().
	 */
	if (folio_test_anon(folio))
		try_to_migrate(folio, ttu_flags);
	else
		try_to_unmap(folio, ttu_flags | TTU_IGNORE_MLOCK);
}

static void remap_page(struct folio *folio, unsigned long nr)
{
	int i = 0;

	/* If unmap_folio() uses try_to_migrate() on file, remove this check */
	if (!folio_test_anon(folio))
		return;
	for (;;) {
		remove_migration_ptes(folio, folio, true);
		i += folio_nr_pages(folio);
		if (i >= nr)
			break;
		folio = folio_next(folio);
	}
}

static void lru_add_page_tail(struct page *head, struct page *tail,
		struct lruvec *lruvec, struct list_head *list)
{
	VM_BUG_ON_PAGE(!PageHead(head), head);
	VM_BUG_ON_PAGE(PageCompound(tail), head);
	VM_BUG_ON_PAGE(PageLRU(tail), head);
	lockdep_assert_held(&lruvec->lru_lock);

	if (list) {
		/* page reclaim is reclaiming a huge page */
		VM_WARN_ON(PageLRU(head));
		get_page(tail);
		list_add_tail(&tail->lru, list);
	} else {
		/* head is still on lru (and we have it frozen) */
		VM_WARN_ON(!PageLRU(head));
		if (PageUnevictable(tail))
			tail->mlock_count = 0;
		else
			list_add_tail(&tail->lru, &head->lru);
		SetPageLRU(tail);
	}
}

static void __split_huge_page_tail(struct page *head, int tail,
		struct lruvec *lruvec, struct list_head *list)
{
	struct page *page_tail = head + tail;

	VM_BUG_ON_PAGE(atomic_read(&page_tail->_mapcount) != -1, page_tail);

	/*
	 * Clone page flags before unfreezing refcount.
	 *
	 * After successful get_page_unless_zero() might follow flags change,
	 * for example lock_page() which set PG_waiters.
	 *
	 * Note that for mapped sub-pages of an anonymous THP,
	 * PG_anon_exclusive has been cleared in unmap_folio() and is stored in
	 * the migration entry instead from where remap_page() will restore it.
	 * We can still have PG_anon_exclusive set on effectively unmapped and
	 * unreferenced sub-pages of an anonymous THP: we can simply drop
	 * PG_anon_exclusive (-> PG_mappedtodisk) for these here.
	 */
	page_tail->flags &= ~PAGE_FLAGS_CHECK_AT_PREP;
	page_tail->flags |= (head->flags &
			((1L << PG_referenced) |
			 (1L << PG_swapbacked) |
			 (1L << PG_swapcache) |
			 (1L << PG_mlocked) |
			 (1L << PG_uptodate) |
			 (1L << PG_active) |
			 (1L << PG_workingset) |
			 (1L << PG_locked) |
			 (1L << PG_unevictable) |
#ifdef CONFIG_ARCH_USES_PG_ARCH_X
			 (1L << PG_arch_2) |
			 (1L << PG_arch_3) |
#endif
			 (1L << PG_dirty) |
			 LRU_GEN_MASK | LRU_REFS_MASK));

	/* ->mapping in first and second tail page is replaced by other uses */
	VM_BUG_ON_PAGE(tail > 2 && page_tail->mapping != TAIL_MAPPING,
			page_tail);
	page_tail->mapping = head->mapping;
	page_tail->index = head->index + tail;

	/*
	 * page->private should not be set in tail pages with the exception
	 * of swap cache pages that store the swp_entry_t in tail pages.
	 * Fix up and warn once if private is unexpectedly set.
	 *
	 * What of 32-bit systems, on which folio->_pincount overlays
	 * head[1].private?  No problem: THP_SWAP is not enabled on 32-bit, and
	 * pincount must be 0 for folio_ref_freeze() to have succeeded.
	 */
	if (!folio_test_swapcache(page_folio(head))) {
		VM_WARN_ON_ONCE_PAGE(page_tail->private != 0, page_tail);
		page_tail->private = 0;
	}

	/* Page flags must be visible before we make the page non-compound. */
	smp_wmb();

	/*
	 * Clear PageTail before unfreezing page refcount.
	 *
	 * After successful get_page_unless_zero() might follow put_page()
	 * which needs correct compound_head().
	 */
	clear_compound_head(page_tail);

	/* Finally unfreeze refcount. Additional reference from page cache. */
	page_ref_unfreeze(page_tail, 1 + (!PageAnon(head) ||
					  PageSwapCache(head)));

	if (page_is_young(head))
		set_page_young(page_tail);
	if (page_is_idle(head))
		set_page_idle(page_tail);

	page_cpupid_xchg_last(page_tail, page_cpupid_last(head));

	/*
	 * always add to the tail because some iterators expect new
	 * pages to show after the currently processed elements - e.g.
	 * migrate_pages
	 */
	lru_add_page_tail(head, page_tail, lruvec, list);
}

static void __split_huge_page(struct page *page, struct list_head *list,
		pgoff_t end)
{
	struct folio *folio = page_folio(page);
	struct page *head = &folio->page;
	struct lruvec *lruvec;
	struct address_space *swap_cache = NULL;
	unsigned long offset = 0;
	unsigned int nr = thp_nr_pages(head);
	int i;

	/* complete memcg works before add pages to LRU */
	split_page_memcg(head, nr);

	if (PageAnon(head) && PageSwapCache(head)) {
		swp_entry_t entry = { .val = page_private(head) };

		offset = swp_offset(entry);
		swap_cache = swap_address_space(entry);
		xa_lock(&swap_cache->i_pages);
	}

	/* lock lru list/PageCompound, ref frozen by page_ref_freeze */
	lruvec = folio_lruvec_lock(folio);

	ClearPageHasHWPoisoned(head);

	ClearPageHasHWPoisoned(head);

	for (i = nr - 1; i >= 1; i--) {
		__split_huge_page_tail(head, i, lruvec, list);
		/* Some pages can be beyond EOF: drop them from page cache */
		if (head[i].index >= end) {
<<<<<<< HEAD
			ClearPageDirty(head + i);
			__delete_from_page_cache(head + i, NULL);
=======
			struct folio *tail = page_folio(head + i);

>>>>>>> eb3cdb58
			if (shmem_mapping(head->mapping))
				shmem_uncharge(head->mapping->host, 1);
			else if (folio_test_clear_dirty(tail))
				folio_account_cleaned(tail,
					inode_to_wb(folio->mapping->host));
			__filemap_remove_folio(tail, NULL);
			folio_put(tail);
		} else if (!PageAnon(page)) {
			__xa_store(&head->mapping->i_pages, head[i].index,
					head + i, 0);
		} else if (swap_cache) {
			__xa_store(&swap_cache->i_pages, offset + i,
					head + i, 0);
		}
	}

	ClearPageCompound(head);
	unlock_page_lruvec(lruvec);
	/* Caller disabled irqs, so they are still disabled here */

	split_page_owner(head, nr);

	/* See comment in __split_huge_page_tail() */
	if (PageAnon(head)) {
		/* Additional pin to swap cache */
		if (PageSwapCache(head)) {
			page_ref_add(head, 2);
			xa_unlock(&swap_cache->i_pages);
		} else {
			page_ref_inc(head);
		}
	} else {
		/* Additional pin to page cache */
		page_ref_add(head, 2);
		xa_unlock(&head->mapping->i_pages);
	}
	local_irq_enable();

	remap_page(folio, nr);

	if (PageSwapCache(head)) {
		swp_entry_t entry = { .val = page_private(head) };

		split_swap_cluster(entry);
	}

	for (i = 0; i < nr; i++) {
		struct page *subpage = head + i;
		if (subpage == page)
			continue;
		unlock_page(subpage);

		/*
		 * Subpages may be freed if there wasn't any mapping
		 * like if add_to_swap() is running on a lru page that
		 * had its mapping zapped. And freeing these pages
		 * requires taking the lru_lock so we do the put_page
		 * of the tail pages after the split is complete.
		 */
		free_page_and_swap_cache(subpage);
	}
}

/* Racy check whether the huge page can be split */
bool can_split_folio(struct folio *folio, int *pextra_pins)
{
	int extra_pins;

	/* Additional pins from page cache */
	if (folio_test_anon(folio))
		extra_pins = folio_test_swapcache(folio) ?
				folio_nr_pages(folio) : 0;
	else
		extra_pins = folio_nr_pages(folio);
	if (pextra_pins)
		*pextra_pins = extra_pins;
	return folio_mapcount(folio) == folio_ref_count(folio) - extra_pins - 1;
}

/*
 * This function splits huge page into normal pages. @page can point to any
 * subpage of huge page to split. Split doesn't change the position of @page.
 *
 * Only caller must hold pin on the @page, otherwise split fails with -EBUSY.
 * The huge page must be locked.
 *
 * If @list is null, tail pages will be added to LRU list, otherwise, to @list.
 *
 * Both head page and tail pages will inherit mapping, flags, and so on from
 * the hugepage.
 *
 * GUP pin and PG_locked transferred to @page. Rest subpages can be freed if
 * they are not mapped.
 *
 * Returns 0 if the hugepage is split successfully.
 * Returns -EBUSY if the page is pinned or if anon_vma disappeared from under
 * us.
 */
int split_huge_page_to_list(struct page *page, struct list_head *list)
{
	struct folio *folio = page_folio(page);
	struct deferred_split *ds_queue = get_deferred_split_queue(folio);
	XA_STATE(xas, &folio->mapping->i_pages, folio->index);
	struct anon_vma *anon_vma = NULL;
	struct address_space *mapping = NULL;
	int extra_pins, ret;
	pgoff_t end;
	bool is_hzp;

	VM_BUG_ON_FOLIO(!folio_test_locked(folio), folio);
	VM_BUG_ON_FOLIO(!folio_test_large(folio), folio);

	is_hzp = is_huge_zero_page(&folio->page);
	if (is_hzp) {
		pr_warn_ratelimited("Called split_huge_page for huge zero page\n");
		return -EBUSY;
	}

	if (folio_test_writeback(folio))
		return -EBUSY;

	if (folio_test_anon(folio)) {
		/*
		 * The caller does not necessarily hold an mmap_lock that would
		 * prevent the anon_vma disappearing so we first we take a
		 * reference to it and then lock the anon_vma for write. This
		 * is similar to folio_lock_anon_vma_read except the write lock
		 * is taken to serialise against parallel split or collapse
		 * operations.
		 */
		anon_vma = folio_get_anon_vma(folio);
		if (!anon_vma) {
			ret = -EBUSY;
			goto out;
		}
		end = -1;
		mapping = NULL;
		anon_vma_lock_write(anon_vma);
	} else {
		gfp_t gfp;

		mapping = folio->mapping;

		/* Truncated ? */
		if (!mapping) {
			ret = -EBUSY;
			goto out;
		}

		gfp = current_gfp_context(mapping_gfp_mask(mapping) &
							GFP_RECLAIM_MASK);

		if (folio_test_private(folio) &&
				!filemap_release_folio(folio, gfp)) {
			ret = -EBUSY;
			goto out;
		}

		xas_split_alloc(&xas, folio, folio_order(folio), gfp);
		if (xas_error(&xas)) {
			ret = xas_error(&xas);
			goto out;
		}

		anon_vma = NULL;
		i_mmap_lock_read(mapping);

		/*
		 *__split_huge_page() may need to trim off pages beyond EOF:
		 * but on 32-bit, i_size_read() takes an irq-unsafe seqlock,
		 * which cannot be nested inside the page tree lock. So note
		 * end now: i_size itself may be changed at any moment, but
		 * folio lock is good enough to serialize the trimming.
		 */
		end = DIV_ROUND_UP(i_size_read(mapping->host), PAGE_SIZE);
		if (shmem_mapping(mapping))
			end = shmem_fallocend(mapping->host, end);
	}

	/*
	 * Racy check if we can split the page, before unmap_folio() will
	 * split PMDs
	 */
	if (!can_split_folio(folio, &extra_pins)) {
		ret = -EAGAIN;
		goto out_unlock;
	}

	unmap_folio(folio);

	/* block interrupt reentry in xa_lock and spinlock */
	local_irq_disable();
	if (mapping) {
		/*
		 * Check if the folio is present in page cache.
		 * We assume all tail are present too, if folio is there.
		 */
		xas_lock(&xas);
		xas_reset(&xas);
		if (xas_load(&xas) != folio)
			goto fail;
	}

	/* Prevent deferred_split_scan() touching ->_refcount */
	spin_lock(&ds_queue->split_queue_lock);
	if (folio_ref_freeze(folio, 1 + extra_pins)) {
		if (!list_empty(&folio->_deferred_list)) {
			ds_queue->split_queue_len--;
			list_del(&folio->_deferred_list);
		}
		spin_unlock(&ds_queue->split_queue_lock);
		if (mapping) {
			int nr = folio_nr_pages(folio);

<<<<<<< HEAD
			if (PageSwapBacked(head)) {
				__mod_lruvec_page_state(head, NR_SHMEM_THPS,
							-nr);
			} else {
				__mod_lruvec_page_state(head, NR_FILE_THPS,
=======
			xas_split(&xas, folio, folio_order(folio));
			if (folio_test_swapbacked(folio)) {
				__lruvec_stat_mod_folio(folio, NR_SHMEM_THPS,
							-nr);
			} else {
				__lruvec_stat_mod_folio(folio, NR_FILE_THPS,
>>>>>>> eb3cdb58
							-nr);
				filemap_nr_thps_dec(mapping);
			}
		}

		__split_huge_page(page, list, end);
		ret = 0;
	} else {
		spin_unlock(&ds_queue->split_queue_lock);
fail:
		if (mapping)
			xas_unlock(&xas);
		local_irq_enable();
		remap_page(folio, folio_nr_pages(folio));
		ret = -EAGAIN;
	}

out_unlock:
	if (anon_vma) {
		anon_vma_unlock_write(anon_vma);
		put_anon_vma(anon_vma);
	}
	if (mapping)
		i_mmap_unlock_read(mapping);
out:
	xas_destroy(&xas);
	count_vm_event(!ret ? THP_SPLIT_PAGE : THP_SPLIT_PAGE_FAILED);
	return ret;
}

void free_transhuge_page(struct page *page)
{
	struct folio *folio = (struct folio *)page;
	struct deferred_split *ds_queue = get_deferred_split_queue(folio);
	unsigned long flags;

	spin_lock_irqsave(&ds_queue->split_queue_lock, flags);
	if (!list_empty(&folio->_deferred_list)) {
		ds_queue->split_queue_len--;
		list_del(&folio->_deferred_list);
	}
	spin_unlock_irqrestore(&ds_queue->split_queue_lock, flags);
	free_compound_page(page);
}

void deferred_split_folio(struct folio *folio)
{
	struct deferred_split *ds_queue = get_deferred_split_queue(folio);
#ifdef CONFIG_MEMCG
	struct mem_cgroup *memcg = folio_memcg(folio);
#endif
	unsigned long flags;

	VM_BUG_ON_FOLIO(folio_order(folio) < 2, folio);

	/*
	 * The try_to_unmap() in page reclaim path might reach here too,
	 * this may cause a race condition to corrupt deferred split queue.
	 * And, if page reclaim is already handling the same folio, it is
	 * unnecessary to handle it again in shrinker.
	 *
	 * Check the swapcache flag to determine if the folio is being
	 * handled by page reclaim since THP swap would add the folio into
	 * swap cache before calling try_to_unmap().
	 */
	if (folio_test_swapcache(folio))
		return;

	if (!list_empty(&folio->_deferred_list))
		return;

	spin_lock_irqsave(&ds_queue->split_queue_lock, flags);
	if (list_empty(&folio->_deferred_list)) {
		count_vm_event(THP_DEFERRED_SPLIT_PAGE);
		list_add_tail(&folio->_deferred_list, &ds_queue->split_queue);
		ds_queue->split_queue_len++;
#ifdef CONFIG_MEMCG
		if (memcg)
			set_shrinker_bit(memcg, folio_nid(folio),
					 deferred_split_shrinker.id);
#endif
	}
	spin_unlock_irqrestore(&ds_queue->split_queue_lock, flags);
}

static unsigned long deferred_split_count(struct shrinker *shrink,
		struct shrink_control *sc)
{
	struct pglist_data *pgdata = NODE_DATA(sc->nid);
	struct deferred_split *ds_queue = &pgdata->deferred_split_queue;

#ifdef CONFIG_MEMCG
	if (sc->memcg)
		ds_queue = &sc->memcg->deferred_split_queue;
#endif
	return READ_ONCE(ds_queue->split_queue_len);
}

static unsigned long deferred_split_scan(struct shrinker *shrink,
		struct shrink_control *sc)
{
	struct pglist_data *pgdata = NODE_DATA(sc->nid);
	struct deferred_split *ds_queue = &pgdata->deferred_split_queue;
	unsigned long flags;
	LIST_HEAD(list);
	struct folio *folio, *next;
	int split = 0;

#ifdef CONFIG_MEMCG
	if (sc->memcg)
		ds_queue = &sc->memcg->deferred_split_queue;
#endif

	spin_lock_irqsave(&ds_queue->split_queue_lock, flags);
	/* Take pin on all head pages to avoid freeing them under us */
	list_for_each_entry_safe(folio, next, &ds_queue->split_queue,
							_deferred_list) {
		if (folio_try_get(folio)) {
			list_move(&folio->_deferred_list, &list);
		} else {
			/* We lost race with folio_put() */
			list_del_init(&folio->_deferred_list);
			ds_queue->split_queue_len--;
		}
		if (!--sc->nr_to_scan)
			break;
	}
	spin_unlock_irqrestore(&ds_queue->split_queue_lock, flags);

	list_for_each_entry_safe(folio, next, &list, _deferred_list) {
		if (!folio_trylock(folio))
			goto next;
		/* split_huge_page() removes page from list on success */
		if (!split_folio(folio))
			split++;
		folio_unlock(folio);
next:
		folio_put(folio);
	}

	spin_lock_irqsave(&ds_queue->split_queue_lock, flags);
	list_splice_tail(&list, &ds_queue->split_queue);
	spin_unlock_irqrestore(&ds_queue->split_queue_lock, flags);

	/*
	 * Stop shrinker if we didn't split any page, but the queue is empty.
	 * This can happen if pages were freed under us.
	 */
	if (!split && list_empty(&ds_queue->split_queue))
		return SHRINK_STOP;
	return split;
}

static struct shrinker deferred_split_shrinker = {
	.count_objects = deferred_split_count,
	.scan_objects = deferred_split_scan,
	.seeks = DEFAULT_SEEKS,
	.flags = SHRINKER_NUMA_AWARE | SHRINKER_MEMCG_AWARE |
		 SHRINKER_NONSLAB,
};

#ifdef CONFIG_DEBUG_FS
static void split_huge_pages_all(void)
{
	struct zone *zone;
	struct page *page;
	struct folio *folio;
	unsigned long pfn, max_zone_pfn;
	unsigned long total = 0, split = 0;

	pr_debug("Split all THPs\n");
	for_each_zone(zone) {
		if (!managed_zone(zone))
			continue;
		max_zone_pfn = zone_end_pfn(zone);
		for (pfn = zone->zone_start_pfn; pfn < max_zone_pfn; pfn++) {
			int nr_pages;

			page = pfn_to_online_page(pfn);
			if (!page || PageTail(page))
				continue;
			folio = page_folio(page);
			if (!folio_try_get(folio))
				continue;

			if (unlikely(page_folio(page) != folio))
				goto next;

			if (zone != folio_zone(folio))
				goto next;

			if (!folio_test_large(folio)
				|| folio_test_hugetlb(folio)
				|| !folio_test_lru(folio))
				goto next;

			total++;
			folio_lock(folio);
			nr_pages = folio_nr_pages(folio);
			if (!split_folio(folio))
				split++;
			pfn += nr_pages - 1;
			folio_unlock(folio);
next:
			folio_put(folio);
			cond_resched();
		}
	}

	pr_debug("%lu of %lu THP split\n", split, total);
}

static inline bool vma_not_suitable_for_thp_split(struct vm_area_struct *vma)
{
	return vma_is_special_huge(vma) || (vma->vm_flags & VM_IO) ||
		    is_vm_hugetlb_page(vma);
}

static int split_huge_pages_pid(int pid, unsigned long vaddr_start,
				unsigned long vaddr_end)
{
	int ret = 0;
	struct task_struct *task;
	struct mm_struct *mm;
	unsigned long total = 0, split = 0;
	unsigned long addr;

	vaddr_start &= PAGE_MASK;
	vaddr_end &= PAGE_MASK;

	/* Find the task_struct from pid */
	rcu_read_lock();
	task = find_task_by_vpid(pid);
	if (!task) {
		rcu_read_unlock();
		ret = -ESRCH;
		goto out;
	}
	get_task_struct(task);
	rcu_read_unlock();

	/* Find the mm_struct */
	mm = get_task_mm(task);
	put_task_struct(task);

	if (!mm) {
		ret = -EINVAL;
		goto out;
	}

	pr_debug("Split huge pages in pid: %d, vaddr: [0x%lx - 0x%lx]\n",
		 pid, vaddr_start, vaddr_end);

	mmap_read_lock(mm);
	/*
	 * always increase addr by PAGE_SIZE, since we could have a PTE page
	 * table filled with PTE-mapped THPs, each of which is distinct.
	 */
	for (addr = vaddr_start; addr < vaddr_end; addr += PAGE_SIZE) {
<<<<<<< HEAD
		struct vm_area_struct *vma = find_vma(mm, addr);
=======
		struct vm_area_struct *vma = vma_lookup(mm, addr);
>>>>>>> eb3cdb58
		struct page *page;

		if (!vma)
			break;

		/* skip special VMA and hugetlb VMA */
		if (vma_not_suitable_for_thp_split(vma)) {
			addr = vma->vm_end;
			continue;
		}

		/* FOLL_DUMP to ignore special (like zero) pages */
		page = follow_page(vma, addr, FOLL_GET | FOLL_DUMP);

		if (IS_ERR_OR_NULL(page))
			continue;

		if (!is_transparent_hugepage(page))
			goto next;

		total++;
		if (!can_split_folio(page_folio(page), NULL))
			goto next;

		if (!trylock_page(page))
			goto next;

		if (!split_huge_page(page))
			split++;

		unlock_page(page);
next:
		put_page(page);
		cond_resched();
	}
	mmap_read_unlock(mm);
	mmput(mm);

	pr_debug("%lu of %lu THP split\n", split, total);

out:
	return ret;
}

static int split_huge_pages_in_file(const char *file_path, pgoff_t off_start,
				pgoff_t off_end)
{
	struct filename *file;
	struct file *candidate;
	struct address_space *mapping;
	int ret = -EINVAL;
	pgoff_t index;
	int nr_pages = 1;
	unsigned long total = 0, split = 0;

	file = getname_kernel(file_path);
	if (IS_ERR(file))
		return ret;

	candidate = file_open_name(file, O_RDONLY, 0);
	if (IS_ERR(candidate))
		goto out;

	pr_debug("split file-backed THPs in file: %s, page offset: [0x%lx - 0x%lx]\n",
		 file_path, off_start, off_end);

	mapping = candidate->f_mapping;

	for (index = off_start; index < off_end; index += nr_pages) {
		struct folio *folio = filemap_get_folio(mapping, index);

		nr_pages = 1;
		if (IS_ERR(folio))
			continue;

		if (!folio_test_large(folio))
			goto next;

		total++;
		nr_pages = folio_nr_pages(folio);

		if (!folio_trylock(folio))
			goto next;

		if (!split_folio(folio))
			split++;

		folio_unlock(folio);
next:
		folio_put(folio);
		cond_resched();
	}

	filp_close(candidate, NULL);
	ret = 0;

	pr_debug("%lu of %lu file-backed THP split\n", split, total);
out:
	putname(file);
	return ret;
}

#define MAX_INPUT_BUF_SZ 255

static ssize_t split_huge_pages_write(struct file *file, const char __user *buf,
				size_t count, loff_t *ppops)
{
	static DEFINE_MUTEX(split_debug_mutex);
	ssize_t ret;
	/* hold pid, start_vaddr, end_vaddr or file_path, off_start, off_end */
	char input_buf[MAX_INPUT_BUF_SZ];
	int pid;
	unsigned long vaddr_start, vaddr_end;

	ret = mutex_lock_interruptible(&split_debug_mutex);
	if (ret)
		return ret;

	ret = -EFAULT;

	memset(input_buf, 0, MAX_INPUT_BUF_SZ);
	if (copy_from_user(input_buf, buf, min_t(size_t, count, MAX_INPUT_BUF_SZ)))
		goto out;

	input_buf[MAX_INPUT_BUF_SZ - 1] = '\0';

	if (input_buf[0] == '/') {
		char *tok;
		char *buf = input_buf;
		char file_path[MAX_INPUT_BUF_SZ];
		pgoff_t off_start = 0, off_end = 0;
		size_t input_len = strlen(input_buf);

		tok = strsep(&buf, ",");
		if (tok) {
			strcpy(file_path, tok);
		} else {
			ret = -EINVAL;
			goto out;
		}

		ret = sscanf(buf, "0x%lx,0x%lx", &off_start, &off_end);
		if (ret != 2) {
			ret = -EINVAL;
			goto out;
		}
		ret = split_huge_pages_in_file(file_path, off_start, off_end);
		if (!ret)
			ret = input_len;

		goto out;
	}

	ret = sscanf(input_buf, "%d,0x%lx,0x%lx", &pid, &vaddr_start, &vaddr_end);
	if (ret == 1 && pid == 1) {
		split_huge_pages_all();
		ret = strlen(input_buf);
		goto out;
	} else if (ret != 3) {
		ret = -EINVAL;
		goto out;
	}

	ret = split_huge_pages_pid(pid, vaddr_start, vaddr_end);
	if (!ret)
		ret = strlen(input_buf);
out:
	mutex_unlock(&split_debug_mutex);
	return ret;

}

static const struct file_operations split_huge_pages_fops = {
	.owner	 = THIS_MODULE,
	.write	 = split_huge_pages_write,
	.llseek  = no_llseek,
};

static int __init split_huge_pages_debugfs(void)
{
	debugfs_create_file("split_huge_pages", 0200, NULL, NULL,
			    &split_huge_pages_fops);
	return 0;
}
late_initcall(split_huge_pages_debugfs);
#endif

#ifdef CONFIG_ARCH_ENABLE_THP_MIGRATION
int set_pmd_migration_entry(struct page_vma_mapped_walk *pvmw,
		struct page *page)
{
	struct vm_area_struct *vma = pvmw->vma;
	struct mm_struct *mm = vma->vm_mm;
	unsigned long address = pvmw->address;
	bool anon_exclusive;
	pmd_t pmdval;
	swp_entry_t entry;
	pmd_t pmdswp;

	if (!(pvmw->pmd && !pvmw->pte))
		return 0;

	flush_cache_range(vma, address, address + HPAGE_PMD_SIZE);
	pmdval = pmdp_invalidate(vma, address, pvmw->pmd);

	/* See page_try_share_anon_rmap(): invalidate PMD first. */
	anon_exclusive = PageAnon(page) && PageAnonExclusive(page);
	if (anon_exclusive && page_try_share_anon_rmap(page)) {
		set_pmd_at(mm, address, pvmw->pmd, pmdval);
		return -EBUSY;
	}

	if (pmd_dirty(pmdval))
		set_page_dirty(page);
	if (pmd_write(pmdval))
		entry = make_writable_migration_entry(page_to_pfn(page));
	else if (anon_exclusive)
		entry = make_readable_exclusive_migration_entry(page_to_pfn(page));
	else
		entry = make_readable_migration_entry(page_to_pfn(page));
	if (pmd_young(pmdval))
		entry = make_migration_entry_young(entry);
	if (pmd_dirty(pmdval))
		entry = make_migration_entry_dirty(entry);
	pmdswp = swp_entry_to_pmd(entry);
	if (pmd_soft_dirty(pmdval))
		pmdswp = pmd_swp_mksoft_dirty(pmdswp);
	if (pmd_uffd_wp(pmdval))
		pmdswp = pmd_swp_mkuffd_wp(pmdswp);
	set_pmd_at(mm, address, pvmw->pmd, pmdswp);
	page_remove_rmap(page, vma, true);
	put_page(page);
	trace_set_migration_pmd(address, pmd_val(pmdswp));

	return 0;
}

void remove_migration_pmd(struct page_vma_mapped_walk *pvmw, struct page *new)
{
	struct vm_area_struct *vma = pvmw->vma;
	struct mm_struct *mm = vma->vm_mm;
	unsigned long address = pvmw->address;
	unsigned long haddr = address & HPAGE_PMD_MASK;
	pmd_t pmde;
	swp_entry_t entry;

	if (!(pvmw->pmd && !pvmw->pte))
		return;

	entry = pmd_to_swp_entry(*pvmw->pmd);
	get_page(new);
	pmde = mk_huge_pmd(new, READ_ONCE(vma->vm_page_prot));
	if (pmd_swp_soft_dirty(*pvmw->pmd))
		pmde = pmd_mksoft_dirty(pmde);
	if (is_writable_migration_entry(entry))
		pmde = pmd_mkwrite(pmde);
	if (pmd_swp_uffd_wp(*pvmw->pmd))
		pmde = pmd_mkuffd_wp(pmde);
	if (!is_migration_entry_young(entry))
		pmde = pmd_mkold(pmde);
	/* NOTE: this may contain setting soft-dirty on some archs */
	if (PageDirty(new) && is_migration_entry_dirty(entry))
		pmde = pmd_mkdirty(pmde);

	if (PageAnon(new)) {
		rmap_t rmap_flags = RMAP_COMPOUND;

		if (!is_readable_migration_entry(entry))
			rmap_flags |= RMAP_EXCLUSIVE;

		page_add_anon_rmap(new, vma, haddr, rmap_flags);
	} else {
		page_add_file_rmap(new, vma, true);
	}
	VM_BUG_ON(pmd_write(pmde) && PageAnon(new) && !PageAnonExclusive(new));
	set_pmd_at(mm, haddr, pvmw->pmd, pmde);

	/* No need to invalidate - it was non-present before */
	update_mmu_cache_pmd(vma, address, pvmw->pmd);
	trace_remove_migration_pmd(address, pmd_val(pmde));
}
#endif<|MERGE_RESOLUTION|>--- conflicted
+++ resolved
@@ -1510,8 +1510,6 @@
 	}
 
 	pmd = pmd_modify(oldpmd, vma->vm_page_prot);
-<<<<<<< HEAD
-=======
 
 	/*
 	 * Detect now whether the PMD could be writable; this information
@@ -1522,7 +1520,6 @@
 	    can_change_pmd_writable(vma, vmf->address, pmd))
 		writable = true;
 
->>>>>>> eb3cdb58
 	page = vm_normal_page_pmd(vma, haddr, pmd);
 	if (!page)
 		goto out_map;
@@ -1864,10 +1861,7 @@
 
 	if (prot_numa) {
 		struct page *page;
-<<<<<<< HEAD
-=======
 		bool toptier;
->>>>>>> eb3cdb58
 		/*
 		 * Avoid trapping faults against the zero page. The read-only
 		 * data is likely to be read-cached on the local CPU and
@@ -1880,26 +1874,18 @@
 			goto unlock;
 
 		page = pmd_page(*pmd);
-<<<<<<< HEAD
-=======
 		toptier = node_is_toptier(page_to_nid(page));
->>>>>>> eb3cdb58
 		/*
 		 * Skip scanning top tier node if normal numa
 		 * balancing is disabled
 		 */
 		if (!(sysctl_numa_balancing_mode & NUMA_BALANCING_NORMAL) &&
-<<<<<<< HEAD
-		    node_is_toptier(page_to_nid(page)))
-			goto unlock;
-=======
 		    toptier)
 			goto unlock;
 
 		if (sysctl_numa_balancing_mode & NUMA_BALANCING_MEMORY_TIERING &&
 		    !toptier)
 			xchg_page_access_time(page, jiffies_to_msecs(jiffies));
->>>>>>> eb3cdb58
 	}
 	/*
 	 * In case prot_numa, we are under mmap_read_lock(mm). It's critical
@@ -2544,19 +2530,12 @@
 
 	ClearPageHasHWPoisoned(head);
 
-	ClearPageHasHWPoisoned(head);
-
 	for (i = nr - 1; i >= 1; i--) {
 		__split_huge_page_tail(head, i, lruvec, list);
 		/* Some pages can be beyond EOF: drop them from page cache */
 		if (head[i].index >= end) {
-<<<<<<< HEAD
-			ClearPageDirty(head + i);
-			__delete_from_page_cache(head + i, NULL);
-=======
 			struct folio *tail = page_folio(head + i);
 
->>>>>>> eb3cdb58
 			if (shmem_mapping(head->mapping))
 				shmem_uncharge(head->mapping->host, 1);
 			else if (folio_test_clear_dirty(tail))
@@ -2771,20 +2750,12 @@
 		if (mapping) {
 			int nr = folio_nr_pages(folio);
 
-<<<<<<< HEAD
-			if (PageSwapBacked(head)) {
-				__mod_lruvec_page_state(head, NR_SHMEM_THPS,
-							-nr);
-			} else {
-				__mod_lruvec_page_state(head, NR_FILE_THPS,
-=======
 			xas_split(&xas, folio, folio_order(folio));
 			if (folio_test_swapbacked(folio)) {
 				__lruvec_stat_mod_folio(folio, NR_SHMEM_THPS,
 							-nr);
 			} else {
 				__lruvec_stat_mod_folio(folio, NR_FILE_THPS,
->>>>>>> eb3cdb58
 							-nr);
 				filemap_nr_thps_dec(mapping);
 			}
@@ -3044,11 +3015,7 @@
 	 * table filled with PTE-mapped THPs, each of which is distinct.
 	 */
 	for (addr = vaddr_start; addr < vaddr_end; addr += PAGE_SIZE) {
-<<<<<<< HEAD
-		struct vm_area_struct *vma = find_vma(mm, addr);
-=======
 		struct vm_area_struct *vma = vma_lookup(mm, addr);
->>>>>>> eb3cdb58
 		struct page *page;
 
 		if (!vma)
