// SPDX-License-Identifier: GPL-2.0-only
/*
 *  Copyright (C) 2009  Red Hat, Inc.
 */

#define pr_fmt(fmt) KBUILD_MODNAME ": " fmt

#include <linux/mm.h>
#include <linux/sched.h>
#include <linux/sched/mm.h>
#include <linux/sched/coredump.h>
#include <linux/sched/numa_balancing.h>
#include <linux/highmem.h>
#include <linux/hugetlb.h>
#include <linux/mmu_notifier.h>
#include <linux/rmap.h>
#include <linux/swap.h>
#include <linux/shrinker.h>
#include <linux/mm_inline.h>
#include <linux/swapops.h>
#include <linux/backing-dev.h>
#include <linux/dax.h>
#include <linux/mm_types.h>
#include <linux/khugepaged.h>
#include <linux/freezer.h>
#include <linux/pfn_t.h>
#include <linux/mman.h>
#include <linux/memremap.h>
#include <linux/pagemap.h>
#include <linux/debugfs.h>
#include <linux/migrate.h>
#include <linux/hashtable.h>
#include <linux/userfaultfd_k.h>
#include <linux/page_idle.h>
#include <linux/shmem_fs.h>
#include <linux/oom.h>
#include <linux/numa.h>
#include <linux/page_owner.h>
#include <linux/sched/sysctl.h>
#include <linux/memory-tiers.h>
#include <linux/compat.h>
#include <linux/pgalloc_tag.h>
#include <linux/pagewalk.h>

#include <asm/tlb.h>
#include <asm/pgalloc.h>
#include "internal.h"
#include "swap.h"

#define CREATE_TRACE_POINTS
#include <trace/events/thp.h>

/*
 * By default, transparent hugepage support is disabled in order to avoid
 * risking an increased memory footprint for applications that are not
 * guaranteed to benefit from it. When transparent hugepage support is
 * enabled, it is for all mappings, and khugepaged scans all mappings.
 * Defrag is invoked by khugepaged hugepage allocations and by page faults
 * for all hugepage allocations.
 */
unsigned long transparent_hugepage_flags __read_mostly =
#ifdef CONFIG_TRANSPARENT_HUGEPAGE_ALWAYS
	(1<<TRANSPARENT_HUGEPAGE_FLAG)|
#endif
#ifdef CONFIG_TRANSPARENT_HUGEPAGE_MADVISE
	(1<<TRANSPARENT_HUGEPAGE_REQ_MADV_FLAG)|
#endif
	(1<<TRANSPARENT_HUGEPAGE_DEFRAG_REQ_MADV_FLAG)|
	(1<<TRANSPARENT_HUGEPAGE_DEFRAG_KHUGEPAGED_FLAG)|
	(1<<TRANSPARENT_HUGEPAGE_USE_ZERO_PAGE_FLAG);

static struct shrinker *deferred_split_shrinker;
static unsigned long deferred_split_count(struct shrinker *shrink,
					  struct shrink_control *sc);
static unsigned long deferred_split_scan(struct shrinker *shrink,
					 struct shrink_control *sc);
static bool split_underused_thp = true;

static atomic_t huge_zero_refcount;
struct folio *huge_zero_folio __read_mostly;
unsigned long huge_zero_pfn __read_mostly = ~0UL;
unsigned long huge_anon_orders_always __read_mostly;
unsigned long huge_anon_orders_madvise __read_mostly;
unsigned long huge_anon_orders_inherit __read_mostly;
static bool anon_orders_configured __initdata;

unsigned long __thp_vma_allowable_orders(struct vm_area_struct *vma,
					 unsigned long vm_flags,
					 unsigned long tva_flags,
					 unsigned long orders)
{
	bool smaps = tva_flags & TVA_SMAPS;
	bool in_pf = tva_flags & TVA_IN_PF;
	bool enforce_sysfs = tva_flags & TVA_ENFORCE_SYSFS;
	unsigned long supported_orders;

	/* Check the intersection of requested and supported orders. */
	if (vma_is_anonymous(vma))
		supported_orders = THP_ORDERS_ALL_ANON;
	else if (vma_is_special_huge(vma))
		supported_orders = THP_ORDERS_ALL_SPECIAL;
	else
		supported_orders = THP_ORDERS_ALL_FILE_DEFAULT;

	orders &= supported_orders;
	if (!orders)
		return 0;

	if (!vma->vm_mm)		/* vdso */
		return 0;

	if (thp_disabled_by_hw() || vma_thp_disabled(vma, vm_flags))
		return 0;

	/* khugepaged doesn't collapse DAX vma, but page fault is fine. */
	if (vma_is_dax(vma))
		return in_pf ? orders : 0;

	/*
	 * khugepaged special VMA and hugetlb VMA.
	 * Must be checked after dax since some dax mappings may have
	 * VM_MIXEDMAP set.
	 */
	if (!in_pf && !smaps && (vm_flags & VM_NO_KHUGEPAGED))
		return 0;

	/*
	 * Check alignment for file vma and size for both file and anon vma by
	 * filtering out the unsuitable orders.
	 *
	 * Skip the check for page fault. Huge fault does the check in fault
	 * handlers.
	 */
	if (!in_pf) {
		int order = highest_order(orders);
		unsigned long addr;

		while (orders) {
			addr = vma->vm_end - (PAGE_SIZE << order);
			if (thp_vma_suitable_order(vma, addr, order))
				break;
			order = next_order(&orders, order);
		}

		if (!orders)
			return 0;
	}

	/*
	 * Enabled via shmem mount options or sysfs settings.
	 * Must be done before hugepage flags check since shmem has its
	 * own flags.
	 */
	if (!in_pf && shmem_file(vma->vm_file))
		return shmem_allowable_huge_orders(file_inode(vma->vm_file),
						   vma, vma->vm_pgoff, 0,
						   !enforce_sysfs);

	if (!vma_is_anonymous(vma)) {
		/*
		 * Enforce sysfs THP requirements as necessary. Anonymous vmas
		 * were already handled in thp_vma_allowable_orders().
		 */
		if (enforce_sysfs &&
		    (!hugepage_global_enabled() || (!(vm_flags & VM_HUGEPAGE) &&
						    !hugepage_global_always())))
			return 0;

		/*
		 * Trust that ->huge_fault() handlers know what they are doing
		 * in fault path.
		 */
		if (((in_pf || smaps)) && vma->vm_ops->huge_fault)
			return orders;
		/* Only regular file is valid in collapse path */
		if (((!in_pf || smaps)) && file_thp_enabled(vma))
			return orders;
		return 0;
	}

	if (vma_is_temporary_stack(vma))
		return 0;

	/*
	 * THPeligible bit of smaps should show 1 for proper VMAs even
	 * though anon_vma is not initialized yet.
	 *
	 * Allow page fault since anon_vma may be not initialized until
	 * the first page fault.
	 */
	if (!vma->anon_vma)
		return (smaps || in_pf) ? orders : 0;

	return orders;
}

static bool get_huge_zero_page(void)
{
	struct folio *zero_folio;
retry:
	if (likely(atomic_inc_not_zero(&huge_zero_refcount)))
		return true;

	zero_folio = folio_alloc((GFP_TRANSHUGE | __GFP_ZERO) & ~__GFP_MOVABLE,
			HPAGE_PMD_ORDER);
	if (!zero_folio) {
		count_vm_event(THP_ZERO_PAGE_ALLOC_FAILED);
		return false;
	}
	/* Ensure zero folio won't have large_rmappable flag set. */
	folio_clear_large_rmappable(zero_folio);
	preempt_disable();
	if (cmpxchg(&huge_zero_folio, NULL, zero_folio)) {
		preempt_enable();
		folio_put(zero_folio);
		goto retry;
	}
	WRITE_ONCE(huge_zero_pfn, folio_pfn(zero_folio));

	/* We take additional reference here. It will be put back by shrinker */
	atomic_set(&huge_zero_refcount, 2);
	preempt_enable();
	count_vm_event(THP_ZERO_PAGE_ALLOC);
	return true;
}

static void put_huge_zero_page(void)
{
	/*
	 * Counter should never go to zero here. Only shrinker can put
	 * last reference.
	 */
	BUG_ON(atomic_dec_and_test(&huge_zero_refcount));
}

struct folio *mm_get_huge_zero_folio(struct mm_struct *mm)
{
	if (test_bit(MMF_HUGE_ZERO_PAGE, &mm->flags))
		return READ_ONCE(huge_zero_folio);

	if (!get_huge_zero_page())
		return NULL;

	if (test_and_set_bit(MMF_HUGE_ZERO_PAGE, &mm->flags))
		put_huge_zero_page();

	return READ_ONCE(huge_zero_folio);
}

void mm_put_huge_zero_folio(struct mm_struct *mm)
{
	if (test_bit(MMF_HUGE_ZERO_PAGE, &mm->flags))
		put_huge_zero_page();
}

static unsigned long shrink_huge_zero_page_count(struct shrinker *shrink,
					struct shrink_control *sc)
{
	/* we can free zero page only if last reference remains */
	return atomic_read(&huge_zero_refcount) == 1 ? HPAGE_PMD_NR : 0;
}

static unsigned long shrink_huge_zero_page_scan(struct shrinker *shrink,
				       struct shrink_control *sc)
{
	if (atomic_cmpxchg(&huge_zero_refcount, 1, 0) == 1) {
		struct folio *zero_folio = xchg(&huge_zero_folio, NULL);
		BUG_ON(zero_folio == NULL);
		WRITE_ONCE(huge_zero_pfn, ~0UL);
		folio_put(zero_folio);
		return HPAGE_PMD_NR;
	}

	return 0;
}

static struct shrinker *huge_zero_page_shrinker;

#ifdef CONFIG_SYSFS
static ssize_t enabled_show(struct kobject *kobj,
			    struct kobj_attribute *attr, char *buf)
{
	const char *output;

	if (test_bit(TRANSPARENT_HUGEPAGE_FLAG, &transparent_hugepage_flags))
		output = "[always] madvise never";
	else if (test_bit(TRANSPARENT_HUGEPAGE_REQ_MADV_FLAG,
			  &transparent_hugepage_flags))
		output = "always [madvise] never";
	else
		output = "always madvise [never]";

	return sysfs_emit(buf, "%s\n", output);
}

static ssize_t enabled_store(struct kobject *kobj,
			     struct kobj_attribute *attr,
			     const char *buf, size_t count)
{
	ssize_t ret = count;

	if (sysfs_streq(buf, "always")) {
		clear_bit(TRANSPARENT_HUGEPAGE_REQ_MADV_FLAG, &transparent_hugepage_flags);
		set_bit(TRANSPARENT_HUGEPAGE_FLAG, &transparent_hugepage_flags);
	} else if (sysfs_streq(buf, "madvise")) {
		clear_bit(TRANSPARENT_HUGEPAGE_FLAG, &transparent_hugepage_flags);
		set_bit(TRANSPARENT_HUGEPAGE_REQ_MADV_FLAG, &transparent_hugepage_flags);
	} else if (sysfs_streq(buf, "never")) {
		clear_bit(TRANSPARENT_HUGEPAGE_FLAG, &transparent_hugepage_flags);
		clear_bit(TRANSPARENT_HUGEPAGE_REQ_MADV_FLAG, &transparent_hugepage_flags);
	} else
		ret = -EINVAL;

	if (ret > 0) {
		int err = start_stop_khugepaged();
		if (err)
			ret = err;
	}
	return ret;
}

static struct kobj_attribute enabled_attr = __ATTR_RW(enabled);

ssize_t single_hugepage_flag_show(struct kobject *kobj,
				  struct kobj_attribute *attr, char *buf,
				  enum transparent_hugepage_flag flag)
{
	return sysfs_emit(buf, "%d\n",
			  !!test_bit(flag, &transparent_hugepage_flags));
}

ssize_t single_hugepage_flag_store(struct kobject *kobj,
				 struct kobj_attribute *attr,
				 const char *buf, size_t count,
				 enum transparent_hugepage_flag flag)
{
	unsigned long value;
	int ret;

	ret = kstrtoul(buf, 10, &value);
	if (ret < 0)
		return ret;
	if (value > 1)
		return -EINVAL;

	if (value)
		set_bit(flag, &transparent_hugepage_flags);
	else
		clear_bit(flag, &transparent_hugepage_flags);

	return count;
}

static ssize_t defrag_show(struct kobject *kobj,
			   struct kobj_attribute *attr, char *buf)
{
	const char *output;

	if (test_bit(TRANSPARENT_HUGEPAGE_DEFRAG_DIRECT_FLAG,
		     &transparent_hugepage_flags))
		output = "[always] defer defer+madvise madvise never";
	else if (test_bit(TRANSPARENT_HUGEPAGE_DEFRAG_KSWAPD_FLAG,
			  &transparent_hugepage_flags))
		output = "always [defer] defer+madvise madvise never";
	else if (test_bit(TRANSPARENT_HUGEPAGE_DEFRAG_KSWAPD_OR_MADV_FLAG,
			  &transparent_hugepage_flags))
		output = "always defer [defer+madvise] madvise never";
	else if (test_bit(TRANSPARENT_HUGEPAGE_DEFRAG_REQ_MADV_FLAG,
			  &transparent_hugepage_flags))
		output = "always defer defer+madvise [madvise] never";
	else
		output = "always defer defer+madvise madvise [never]";

	return sysfs_emit(buf, "%s\n", output);
}

static ssize_t defrag_store(struct kobject *kobj,
			    struct kobj_attribute *attr,
			    const char *buf, size_t count)
{
	if (sysfs_streq(buf, "always")) {
		clear_bit(TRANSPARENT_HUGEPAGE_DEFRAG_KSWAPD_FLAG, &transparent_hugepage_flags);
		clear_bit(TRANSPARENT_HUGEPAGE_DEFRAG_KSWAPD_OR_MADV_FLAG, &transparent_hugepage_flags);
		clear_bit(TRANSPARENT_HUGEPAGE_DEFRAG_REQ_MADV_FLAG, &transparent_hugepage_flags);
		set_bit(TRANSPARENT_HUGEPAGE_DEFRAG_DIRECT_FLAG, &transparent_hugepage_flags);
	} else if (sysfs_streq(buf, "defer+madvise")) {
		clear_bit(TRANSPARENT_HUGEPAGE_DEFRAG_DIRECT_FLAG, &transparent_hugepage_flags);
		clear_bit(TRANSPARENT_HUGEPAGE_DEFRAG_KSWAPD_FLAG, &transparent_hugepage_flags);
		clear_bit(TRANSPARENT_HUGEPAGE_DEFRAG_REQ_MADV_FLAG, &transparent_hugepage_flags);
		set_bit(TRANSPARENT_HUGEPAGE_DEFRAG_KSWAPD_OR_MADV_FLAG, &transparent_hugepage_flags);
	} else if (sysfs_streq(buf, "defer")) {
		clear_bit(TRANSPARENT_HUGEPAGE_DEFRAG_DIRECT_FLAG, &transparent_hugepage_flags);
		clear_bit(TRANSPARENT_HUGEPAGE_DEFRAG_KSWAPD_OR_MADV_FLAG, &transparent_hugepage_flags);
		clear_bit(TRANSPARENT_HUGEPAGE_DEFRAG_REQ_MADV_FLAG, &transparent_hugepage_flags);
		set_bit(TRANSPARENT_HUGEPAGE_DEFRAG_KSWAPD_FLAG, &transparent_hugepage_flags);
	} else if (sysfs_streq(buf, "madvise")) {
		clear_bit(TRANSPARENT_HUGEPAGE_DEFRAG_DIRECT_FLAG, &transparent_hugepage_flags);
		clear_bit(TRANSPARENT_HUGEPAGE_DEFRAG_KSWAPD_FLAG, &transparent_hugepage_flags);
		clear_bit(TRANSPARENT_HUGEPAGE_DEFRAG_KSWAPD_OR_MADV_FLAG, &transparent_hugepage_flags);
		set_bit(TRANSPARENT_HUGEPAGE_DEFRAG_REQ_MADV_FLAG, &transparent_hugepage_flags);
	} else if (sysfs_streq(buf, "never")) {
		clear_bit(TRANSPARENT_HUGEPAGE_DEFRAG_DIRECT_FLAG, &transparent_hugepage_flags);
		clear_bit(TRANSPARENT_HUGEPAGE_DEFRAG_KSWAPD_FLAG, &transparent_hugepage_flags);
		clear_bit(TRANSPARENT_HUGEPAGE_DEFRAG_KSWAPD_OR_MADV_FLAG, &transparent_hugepage_flags);
		clear_bit(TRANSPARENT_HUGEPAGE_DEFRAG_REQ_MADV_FLAG, &transparent_hugepage_flags);
	} else
		return -EINVAL;

	return count;
}
static struct kobj_attribute defrag_attr = __ATTR_RW(defrag);

static ssize_t use_zero_page_show(struct kobject *kobj,
				  struct kobj_attribute *attr, char *buf)
{
	return single_hugepage_flag_show(kobj, attr, buf,
					 TRANSPARENT_HUGEPAGE_USE_ZERO_PAGE_FLAG);
}
static ssize_t use_zero_page_store(struct kobject *kobj,
		struct kobj_attribute *attr, const char *buf, size_t count)
{
	return single_hugepage_flag_store(kobj, attr, buf, count,
				 TRANSPARENT_HUGEPAGE_USE_ZERO_PAGE_FLAG);
}
static struct kobj_attribute use_zero_page_attr = __ATTR_RW(use_zero_page);

static ssize_t hpage_pmd_size_show(struct kobject *kobj,
				   struct kobj_attribute *attr, char *buf)
{
	return sysfs_emit(buf, "%lu\n", HPAGE_PMD_SIZE);
}
static struct kobj_attribute hpage_pmd_size_attr =
	__ATTR_RO(hpage_pmd_size);

static ssize_t split_underused_thp_show(struct kobject *kobj,
			    struct kobj_attribute *attr, char *buf)
{
	return sysfs_emit(buf, "%d\n", split_underused_thp);
}

static ssize_t split_underused_thp_store(struct kobject *kobj,
			     struct kobj_attribute *attr,
			     const char *buf, size_t count)
{
	int err = kstrtobool(buf, &split_underused_thp);

	if (err < 0)
		return err;

	return count;
}

static struct kobj_attribute split_underused_thp_attr = __ATTR(
	shrink_underused, 0644, split_underused_thp_show, split_underused_thp_store);

static struct attribute *hugepage_attr[] = {
	&enabled_attr.attr,
	&defrag_attr.attr,
	&use_zero_page_attr.attr,
	&hpage_pmd_size_attr.attr,
#ifdef CONFIG_SHMEM
	&shmem_enabled_attr.attr,
#endif
	&split_underused_thp_attr.attr,
	NULL,
};

static const struct attribute_group hugepage_attr_group = {
	.attrs = hugepage_attr,
};

static void hugepage_exit_sysfs(struct kobject *hugepage_kobj);
static void thpsize_release(struct kobject *kobj);
static DEFINE_SPINLOCK(huge_anon_orders_lock);
static LIST_HEAD(thpsize_list);

static ssize_t anon_enabled_show(struct kobject *kobj,
				 struct kobj_attribute *attr, char *buf)
{
	int order = to_thpsize(kobj)->order;
	const char *output;

	if (test_bit(order, &huge_anon_orders_always))
		output = "[always] inherit madvise never";
	else if (test_bit(order, &huge_anon_orders_inherit))
		output = "always [inherit] madvise never";
	else if (test_bit(order, &huge_anon_orders_madvise))
		output = "always inherit [madvise] never";
	else
		output = "always inherit madvise [never]";

	return sysfs_emit(buf, "%s\n", output);
}

static ssize_t anon_enabled_store(struct kobject *kobj,
				  struct kobj_attribute *attr,
				  const char *buf, size_t count)
{
	int order = to_thpsize(kobj)->order;
	ssize_t ret = count;

	if (sysfs_streq(buf, "always")) {
		spin_lock(&huge_anon_orders_lock);
		clear_bit(order, &huge_anon_orders_inherit);
		clear_bit(order, &huge_anon_orders_madvise);
		set_bit(order, &huge_anon_orders_always);
		spin_unlock(&huge_anon_orders_lock);
	} else if (sysfs_streq(buf, "inherit")) {
		spin_lock(&huge_anon_orders_lock);
		clear_bit(order, &huge_anon_orders_always);
		clear_bit(order, &huge_anon_orders_madvise);
		set_bit(order, &huge_anon_orders_inherit);
		spin_unlock(&huge_anon_orders_lock);
	} else if (sysfs_streq(buf, "madvise")) {
		spin_lock(&huge_anon_orders_lock);
		clear_bit(order, &huge_anon_orders_always);
		clear_bit(order, &huge_anon_orders_inherit);
		set_bit(order, &huge_anon_orders_madvise);
		spin_unlock(&huge_anon_orders_lock);
	} else if (sysfs_streq(buf, "never")) {
		spin_lock(&huge_anon_orders_lock);
		clear_bit(order, &huge_anon_orders_always);
		clear_bit(order, &huge_anon_orders_inherit);
		clear_bit(order, &huge_anon_orders_madvise);
		spin_unlock(&huge_anon_orders_lock);
	} else
		ret = -EINVAL;

	if (ret > 0) {
		int err;

		err = start_stop_khugepaged();
		if (err)
			ret = err;
	}
	return ret;
}

static struct kobj_attribute anon_enabled_attr =
	__ATTR(enabled, 0644, anon_enabled_show, anon_enabled_store);

static struct attribute *anon_ctrl_attrs[] = {
	&anon_enabled_attr.attr,
	NULL,
};

static const struct attribute_group anon_ctrl_attr_grp = {
	.attrs = anon_ctrl_attrs,
};

static struct attribute *file_ctrl_attrs[] = {
#ifdef CONFIG_SHMEM
	&thpsize_shmem_enabled_attr.attr,
#endif
	NULL,
};

static const struct attribute_group file_ctrl_attr_grp = {
	.attrs = file_ctrl_attrs,
};

static struct attribute *any_ctrl_attrs[] = {
	NULL,
};

static const struct attribute_group any_ctrl_attr_grp = {
	.attrs = any_ctrl_attrs,
};

static const struct kobj_type thpsize_ktype = {
	.release = &thpsize_release,
	.sysfs_ops = &kobj_sysfs_ops,
};

DEFINE_PER_CPU(struct mthp_stat, mthp_stats) = {{{0}}};

static unsigned long sum_mthp_stat(int order, enum mthp_stat_item item)
{
	unsigned long sum = 0;
	int cpu;

	for_each_possible_cpu(cpu) {
		struct mthp_stat *this = &per_cpu(mthp_stats, cpu);

		sum += this->stats[order][item];
	}

	return sum;
}

#define DEFINE_MTHP_STAT_ATTR(_name, _index)				\
static ssize_t _name##_show(struct kobject *kobj,			\
			struct kobj_attribute *attr, char *buf)		\
{									\
	int order = to_thpsize(kobj)->order;				\
									\
	return sysfs_emit(buf, "%lu\n", sum_mthp_stat(order, _index));	\
}									\
static struct kobj_attribute _name##_attr = __ATTR_RO(_name)

DEFINE_MTHP_STAT_ATTR(anon_fault_alloc, MTHP_STAT_ANON_FAULT_ALLOC);
DEFINE_MTHP_STAT_ATTR(anon_fault_fallback, MTHP_STAT_ANON_FAULT_FALLBACK);
DEFINE_MTHP_STAT_ATTR(anon_fault_fallback_charge, MTHP_STAT_ANON_FAULT_FALLBACK_CHARGE);
DEFINE_MTHP_STAT_ATTR(swpout, MTHP_STAT_SWPOUT);
DEFINE_MTHP_STAT_ATTR(swpout_fallback, MTHP_STAT_SWPOUT_FALLBACK);
#ifdef CONFIG_SHMEM
DEFINE_MTHP_STAT_ATTR(shmem_alloc, MTHP_STAT_SHMEM_ALLOC);
DEFINE_MTHP_STAT_ATTR(shmem_fallback, MTHP_STAT_SHMEM_FALLBACK);
DEFINE_MTHP_STAT_ATTR(shmem_fallback_charge, MTHP_STAT_SHMEM_FALLBACK_CHARGE);
#endif
DEFINE_MTHP_STAT_ATTR(split, MTHP_STAT_SPLIT);
DEFINE_MTHP_STAT_ATTR(split_failed, MTHP_STAT_SPLIT_FAILED);
DEFINE_MTHP_STAT_ATTR(split_deferred, MTHP_STAT_SPLIT_DEFERRED);
DEFINE_MTHP_STAT_ATTR(nr_anon, MTHP_STAT_NR_ANON);
DEFINE_MTHP_STAT_ATTR(nr_anon_partially_mapped, MTHP_STAT_NR_ANON_PARTIALLY_MAPPED);

static struct attribute *anon_stats_attrs[] = {
	&anon_fault_alloc_attr.attr,
	&anon_fault_fallback_attr.attr,
	&anon_fault_fallback_charge_attr.attr,
#ifndef CONFIG_SHMEM
	&swpout_attr.attr,
	&swpout_fallback_attr.attr,
#endif
	&split_deferred_attr.attr,
	&nr_anon_attr.attr,
	&nr_anon_partially_mapped_attr.attr,
	NULL,
};

static struct attribute_group anon_stats_attr_grp = {
	.name = "stats",
	.attrs = anon_stats_attrs,
};

static struct attribute *file_stats_attrs[] = {
#ifdef CONFIG_SHMEM
	&shmem_alloc_attr.attr,
	&shmem_fallback_attr.attr,
	&shmem_fallback_charge_attr.attr,
#endif
	NULL,
};

static struct attribute_group file_stats_attr_grp = {
	.name = "stats",
	.attrs = file_stats_attrs,
};

static struct attribute *any_stats_attrs[] = {
#ifdef CONFIG_SHMEM
	&swpout_attr.attr,
	&swpout_fallback_attr.attr,
#endif
	&split_attr.attr,
	&split_failed_attr.attr,
	NULL,
};

static struct attribute_group any_stats_attr_grp = {
	.name = "stats",
	.attrs = any_stats_attrs,
};

static int sysfs_add_group(struct kobject *kobj,
			   const struct attribute_group *grp)
{
	int ret = -ENOENT;

	/*
	 * If the group is named, try to merge first, assuming the subdirectory
	 * was already created. This avoids the warning emitted by
	 * sysfs_create_group() if the directory already exists.
	 */
	if (grp->name)
		ret = sysfs_merge_group(kobj, grp);
	if (ret)
		ret = sysfs_create_group(kobj, grp);

	return ret;
}

static struct thpsize *thpsize_create(int order, struct kobject *parent)
{
	unsigned long size = (PAGE_SIZE << order) / SZ_1K;
	struct thpsize *thpsize;
	int ret = -ENOMEM;

	thpsize = kzalloc(sizeof(*thpsize), GFP_KERNEL);
	if (!thpsize)
		goto err;

	thpsize->order = order;

	ret = kobject_init_and_add(&thpsize->kobj, &thpsize_ktype, parent,
				   "hugepages-%lukB", size);
	if (ret) {
		kfree(thpsize);
		goto err;
	}


	ret = sysfs_add_group(&thpsize->kobj, &any_ctrl_attr_grp);
	if (ret)
		goto err_put;

	ret = sysfs_add_group(&thpsize->kobj, &any_stats_attr_grp);
	if (ret)
		goto err_put;

	if (BIT(order) & THP_ORDERS_ALL_ANON) {
		ret = sysfs_add_group(&thpsize->kobj, &anon_ctrl_attr_grp);
		if (ret)
			goto err_put;

		ret = sysfs_add_group(&thpsize->kobj, &anon_stats_attr_grp);
		if (ret)
			goto err_put;
	}

	if (BIT(order) & THP_ORDERS_ALL_FILE_DEFAULT) {
		ret = sysfs_add_group(&thpsize->kobj, &file_ctrl_attr_grp);
		if (ret)
			goto err_put;

		ret = sysfs_add_group(&thpsize->kobj, &file_stats_attr_grp);
		if (ret)
			goto err_put;
	}

	return thpsize;
err_put:
	kobject_put(&thpsize->kobj);
err:
	return ERR_PTR(ret);
}

static void thpsize_release(struct kobject *kobj)
{
	kfree(to_thpsize(kobj));
}

static int __init hugepage_init_sysfs(struct kobject **hugepage_kobj)
{
	int err;
	struct thpsize *thpsize;
	unsigned long orders;
	int order;

	/*
	 * Default to setting PMD-sized THP to inherit the global setting and
	 * disable all other sizes. powerpc's PMD_ORDER isn't a compile-time
	 * constant so we have to do this here.
	 */
	if (!anon_orders_configured)
		huge_anon_orders_inherit = BIT(PMD_ORDER);

	*hugepage_kobj = kobject_create_and_add("transparent_hugepage", mm_kobj);
	if (unlikely(!*hugepage_kobj)) {
		pr_err("failed to create transparent hugepage kobject\n");
		return -ENOMEM;
	}

	err = sysfs_create_group(*hugepage_kobj, &hugepage_attr_group);
	if (err) {
		pr_err("failed to register transparent hugepage group\n");
		goto delete_obj;
	}

	err = sysfs_create_group(*hugepage_kobj, &khugepaged_attr_group);
	if (err) {
		pr_err("failed to register transparent hugepage group\n");
		goto remove_hp_group;
	}

	orders = THP_ORDERS_ALL_ANON | THP_ORDERS_ALL_FILE_DEFAULT;
	order = highest_order(orders);
	while (orders) {
		thpsize = thpsize_create(order, *hugepage_kobj);
		if (IS_ERR(thpsize)) {
			pr_err("failed to create thpsize for order %d\n", order);
			err = PTR_ERR(thpsize);
			goto remove_all;
		}
		list_add(&thpsize->node, &thpsize_list);
		order = next_order(&orders, order);
	}

	return 0;

remove_all:
	hugepage_exit_sysfs(*hugepage_kobj);
	return err;
remove_hp_group:
	sysfs_remove_group(*hugepage_kobj, &hugepage_attr_group);
delete_obj:
	kobject_put(*hugepage_kobj);
	return err;
}

static void __init hugepage_exit_sysfs(struct kobject *hugepage_kobj)
{
	struct thpsize *thpsize, *tmp;

	list_for_each_entry_safe(thpsize, tmp, &thpsize_list, node) {
		list_del(&thpsize->node);
		kobject_put(&thpsize->kobj);
	}

	sysfs_remove_group(hugepage_kobj, &khugepaged_attr_group);
	sysfs_remove_group(hugepage_kobj, &hugepage_attr_group);
	kobject_put(hugepage_kobj);
}
#else
static inline int hugepage_init_sysfs(struct kobject **hugepage_kobj)
{
	return 0;
}

static inline void hugepage_exit_sysfs(struct kobject *hugepage_kobj)
{
}
#endif /* CONFIG_SYSFS */

static int __init thp_shrinker_init(void)
{
	huge_zero_page_shrinker = shrinker_alloc(0, "thp-zero");
	if (!huge_zero_page_shrinker)
		return -ENOMEM;

	deferred_split_shrinker = shrinker_alloc(SHRINKER_NUMA_AWARE |
						 SHRINKER_MEMCG_AWARE |
						 SHRINKER_NONSLAB,
						 "thp-deferred_split");
	if (!deferred_split_shrinker) {
		shrinker_free(huge_zero_page_shrinker);
		return -ENOMEM;
	}

	huge_zero_page_shrinker->count_objects = shrink_huge_zero_page_count;
	huge_zero_page_shrinker->scan_objects = shrink_huge_zero_page_scan;
	shrinker_register(huge_zero_page_shrinker);

	deferred_split_shrinker->count_objects = deferred_split_count;
	deferred_split_shrinker->scan_objects = deferred_split_scan;
	shrinker_register(deferred_split_shrinker);

	return 0;
}

static void __init thp_shrinker_exit(void)
{
	shrinker_free(huge_zero_page_shrinker);
	shrinker_free(deferred_split_shrinker);
}

static int __init hugepage_init(void)
{
	int err;
	struct kobject *hugepage_kobj;

	if (!has_transparent_hugepage()) {
		transparent_hugepage_flags = 1 << TRANSPARENT_HUGEPAGE_UNSUPPORTED;
		return -EINVAL;
	}

	/*
	 * hugepages can't be allocated by the buddy allocator
	 */
	MAYBE_BUILD_BUG_ON(HPAGE_PMD_ORDER > MAX_PAGE_ORDER);

	err = hugepage_init_sysfs(&hugepage_kobj);
	if (err)
		goto err_sysfs;

	err = khugepaged_init();
	if (err)
		goto err_slab;

	err = thp_shrinker_init();
	if (err)
		goto err_shrinker;

	/*
	 * By default disable transparent hugepages on smaller systems,
	 * where the extra memory used could hurt more than TLB overhead
	 * is likely to save.  The admin can still enable it through /sys.
	 */
	if (totalram_pages() < (512 << (20 - PAGE_SHIFT))) {
		transparent_hugepage_flags = 0;
		return 0;
	}

	err = start_stop_khugepaged();
	if (err)
		goto err_khugepaged;

	return 0;
err_khugepaged:
	thp_shrinker_exit();
err_shrinker:
	khugepaged_destroy();
err_slab:
	hugepage_exit_sysfs(hugepage_kobj);
err_sysfs:
	return err;
}
subsys_initcall(hugepage_init);

static int __init setup_transparent_hugepage(char *str)
{
	int ret = 0;
	if (!str)
		goto out;
	if (!strcmp(str, "always")) {
		set_bit(TRANSPARENT_HUGEPAGE_FLAG,
			&transparent_hugepage_flags);
		clear_bit(TRANSPARENT_HUGEPAGE_REQ_MADV_FLAG,
			  &transparent_hugepage_flags);
		ret = 1;
	} else if (!strcmp(str, "madvise")) {
		clear_bit(TRANSPARENT_HUGEPAGE_FLAG,
			  &transparent_hugepage_flags);
		set_bit(TRANSPARENT_HUGEPAGE_REQ_MADV_FLAG,
			&transparent_hugepage_flags);
		ret = 1;
	} else if (!strcmp(str, "never")) {
		clear_bit(TRANSPARENT_HUGEPAGE_FLAG,
			  &transparent_hugepage_flags);
		clear_bit(TRANSPARENT_HUGEPAGE_REQ_MADV_FLAG,
			  &transparent_hugepage_flags);
		ret = 1;
	}
out:
	if (!ret)
		pr_warn("transparent_hugepage= cannot parse, ignored\n");
	return ret;
}
__setup("transparent_hugepage=", setup_transparent_hugepage);

static inline int get_order_from_str(const char *size_str)
{
	unsigned long size;
	char *endptr;
	int order;

	size = memparse(size_str, &endptr);

	if (!is_power_of_2(size))
		goto err;
	order = get_order(size);
	if (BIT(order) & ~THP_ORDERS_ALL_ANON)
		goto err;

	return order;
err:
	pr_err("invalid size %s in thp_anon boot parameter\n", size_str);
	return -EINVAL;
}

static char str_dup[PAGE_SIZE] __initdata;
static int __init setup_thp_anon(char *str)
{
	char *token, *range, *policy, *subtoken;
	unsigned long always, inherit, madvise;
	char *start_size, *end_size;
	int start, end, nr;
	char *p;

	if (!str || strlen(str) + 1 > PAGE_SIZE)
		goto err;
	strcpy(str_dup, str);

	always = huge_anon_orders_always;
	madvise = huge_anon_orders_madvise;
	inherit = huge_anon_orders_inherit;
	p = str_dup;
	while ((token = strsep(&p, ";")) != NULL) {
		range = strsep(&token, ":");
		policy = token;

		if (!policy)
			goto err;

		while ((subtoken = strsep(&range, ",")) != NULL) {
			if (strchr(subtoken, '-')) {
				start_size = strsep(&subtoken, "-");
				end_size = subtoken;

				start = get_order_from_str(start_size);
				end = get_order_from_str(end_size);
			} else {
				start = end = get_order_from_str(subtoken);
			}

			if (start < 0 || end < 0 || start > end)
				goto err;

			nr = end - start + 1;
			if (!strcmp(policy, "always")) {
				bitmap_set(&always, start, nr);
				bitmap_clear(&inherit, start, nr);
				bitmap_clear(&madvise, start, nr);
			} else if (!strcmp(policy, "madvise")) {
				bitmap_set(&madvise, start, nr);
				bitmap_clear(&inherit, start, nr);
				bitmap_clear(&always, start, nr);
			} else if (!strcmp(policy, "inherit")) {
				bitmap_set(&inherit, start, nr);
				bitmap_clear(&madvise, start, nr);
				bitmap_clear(&always, start, nr);
			} else if (!strcmp(policy, "never")) {
				bitmap_clear(&inherit, start, nr);
				bitmap_clear(&madvise, start, nr);
				bitmap_clear(&always, start, nr);
			} else {
				pr_err("invalid policy %s in thp_anon boot parameter\n", policy);
				goto err;
			}
		}
	}

	huge_anon_orders_always = always;
	huge_anon_orders_madvise = madvise;
	huge_anon_orders_inherit = inherit;
	anon_orders_configured = true;
	return 1;

err:
	pr_warn("thp_anon=%s: error parsing string, ignoring setting\n", str);
	return 0;
}
__setup("thp_anon=", setup_thp_anon);

pmd_t maybe_pmd_mkwrite(pmd_t pmd, struct vm_area_struct *vma)
{
	if (likely(vma->vm_flags & VM_WRITE))
		pmd = pmd_mkwrite(pmd, vma);
	return pmd;
}

#ifdef CONFIG_MEMCG
static inline
struct deferred_split *get_deferred_split_queue(struct folio *folio)
{
	struct mem_cgroup *memcg = folio_memcg(folio);
	struct pglist_data *pgdat = NODE_DATA(folio_nid(folio));

	if (memcg)
		return &memcg->deferred_split_queue;
	else
		return &pgdat->deferred_split_queue;
}
#else
static inline
struct deferred_split *get_deferred_split_queue(struct folio *folio)
{
	struct pglist_data *pgdat = NODE_DATA(folio_nid(folio));

	return &pgdat->deferred_split_queue;
}
#endif

static inline bool is_transparent_hugepage(const struct folio *folio)
{
	if (!folio_test_large(folio))
		return false;

	return is_huge_zero_folio(folio) ||
		folio_test_large_rmappable(folio);
}

static unsigned long __thp_get_unmapped_area(struct file *filp,
		unsigned long addr, unsigned long len,
		loff_t off, unsigned long flags, unsigned long size,
		vm_flags_t vm_flags)
{
	loff_t off_end = off + len;
	loff_t off_align = round_up(off, size);
	unsigned long len_pad, ret, off_sub;

	if (!IS_ENABLED(CONFIG_64BIT) || in_compat_syscall())
		return 0;

	if (off_end <= off_align || (off_end - off_align) < size)
		return 0;

	len_pad = len + size;
	if (len_pad < len || (off + len_pad) < off)
		return 0;

	ret = mm_get_unmapped_area_vmflags(current->mm, filp, addr, len_pad,
					   off >> PAGE_SHIFT, flags, vm_flags);

	/*
	 * The failure might be due to length padding. The caller will retry
	 * without the padding.
	 */
	if (IS_ERR_VALUE(ret))
		return 0;

	/*
	 * Do not try to align to THP boundary if allocation at the address
	 * hint succeeds.
	 */
	if (ret == addr)
		return addr;

	off_sub = (off - ret) & (size - 1);

	if (test_bit(MMF_TOPDOWN, &current->mm->flags) && !off_sub)
		return ret + size;

	ret += off_sub;
	return ret;
}

unsigned long thp_get_unmapped_area_vmflags(struct file *filp, unsigned long addr,
		unsigned long len, unsigned long pgoff, unsigned long flags,
		vm_flags_t vm_flags)
{
	unsigned long ret;
	loff_t off = (loff_t)pgoff << PAGE_SHIFT;

	ret = __thp_get_unmapped_area(filp, addr, len, off, flags, PMD_SIZE, vm_flags);
	if (ret)
		return ret;

	return mm_get_unmapped_area_vmflags(current->mm, filp, addr, len, pgoff, flags,
					    vm_flags);
}

unsigned long thp_get_unmapped_area(struct file *filp, unsigned long addr,
		unsigned long len, unsigned long pgoff, unsigned long flags)
{
	return thp_get_unmapped_area_vmflags(filp, addr, len, pgoff, flags, 0);
}
EXPORT_SYMBOL_GPL(thp_get_unmapped_area);

static vm_fault_t __do_huge_pmd_anonymous_page(struct vm_fault *vmf,
			struct page *page, gfp_t gfp)
{
	struct vm_area_struct *vma = vmf->vma;
	struct folio *folio = page_folio(page);
	pgtable_t pgtable;
	unsigned long haddr = vmf->address & HPAGE_PMD_MASK;
	vm_fault_t ret = 0;

	VM_BUG_ON_FOLIO(!folio_test_large(folio), folio);

	if (mem_cgroup_charge(folio, vma->vm_mm, gfp)) {
		folio_put(folio);
		count_vm_event(THP_FAULT_FALLBACK);
		count_vm_event(THP_FAULT_FALLBACK_CHARGE);
		count_mthp_stat(HPAGE_PMD_ORDER, MTHP_STAT_ANON_FAULT_FALLBACK);
		count_mthp_stat(HPAGE_PMD_ORDER, MTHP_STAT_ANON_FAULT_FALLBACK_CHARGE);
		return VM_FAULT_FALLBACK;
	}
	folio_throttle_swaprate(folio, gfp);

	pgtable = pte_alloc_one(vma->vm_mm);
	if (unlikely(!pgtable)) {
		ret = VM_FAULT_OOM;
		goto release;
	}

	folio_zero_user(folio, vmf->address);
	/*
	 * The memory barrier inside __folio_mark_uptodate makes sure that
	 * folio_zero_user writes become visible before the set_pmd_at()
	 * write.
	 */
	__folio_mark_uptodate(folio);

	vmf->ptl = pmd_lock(vma->vm_mm, vmf->pmd);
	if (unlikely(!pmd_none(*vmf->pmd))) {
		goto unlock_release;
	} else {
		pmd_t entry;

		ret = check_stable_address_space(vma->vm_mm);
		if (ret)
			goto unlock_release;

		/* Deliver the page fault to userland */
		if (userfaultfd_missing(vma)) {
			spin_unlock(vmf->ptl);
			folio_put(folio);
			pte_free(vma->vm_mm, pgtable);
			ret = handle_userfault(vmf, VM_UFFD_MISSING);
			VM_BUG_ON(ret & VM_FAULT_FALLBACK);
			return ret;
		}

		entry = mk_huge_pmd(page, vma->vm_page_prot);
		entry = maybe_pmd_mkwrite(pmd_mkdirty(entry), vma);
		folio_add_new_anon_rmap(folio, vma, haddr, RMAP_EXCLUSIVE);
		folio_add_lru_vma(folio, vma);
		pgtable_trans_huge_deposit(vma->vm_mm, vmf->pmd, pgtable);
		set_pmd_at(vma->vm_mm, haddr, vmf->pmd, entry);
		update_mmu_cache_pmd(vma, vmf->address, vmf->pmd);
		add_mm_counter(vma->vm_mm, MM_ANONPAGES, HPAGE_PMD_NR);
		mm_inc_nr_ptes(vma->vm_mm);
		deferred_split_folio(folio, false);
		spin_unlock(vmf->ptl);
		count_vm_event(THP_FAULT_ALLOC);
		count_mthp_stat(HPAGE_PMD_ORDER, MTHP_STAT_ANON_FAULT_ALLOC);
		count_memcg_event_mm(vma->vm_mm, THP_FAULT_ALLOC);
	}

	return 0;
unlock_release:
	spin_unlock(vmf->ptl);
release:
	if (pgtable)
		pte_free(vma->vm_mm, pgtable);
	folio_put(folio);
	return ret;

}

/*
 * always: directly stall for all thp allocations
 * defer: wake kswapd and fail if not immediately available
 * defer+madvise: wake kswapd and directly stall for MADV_HUGEPAGE, otherwise
 *		  fail if not immediately available
 * madvise: directly stall for MADV_HUGEPAGE, otherwise fail if not immediately
 *	    available
 * never: never stall for any thp allocation
 */
gfp_t vma_thp_gfp_mask(struct vm_area_struct *vma)
{
	const bool vma_madvised = vma && (vma->vm_flags & VM_HUGEPAGE);

	/* Always do synchronous compaction */
	if (test_bit(TRANSPARENT_HUGEPAGE_DEFRAG_DIRECT_FLAG, &transparent_hugepage_flags))
		return GFP_TRANSHUGE | (vma_madvised ? 0 : __GFP_NORETRY);

	/* Kick kcompactd and fail quickly */
	if (test_bit(TRANSPARENT_HUGEPAGE_DEFRAG_KSWAPD_FLAG, &transparent_hugepage_flags))
		return GFP_TRANSHUGE_LIGHT | __GFP_KSWAPD_RECLAIM;

	/* Synchronous compaction if madvised, otherwise kick kcompactd */
	if (test_bit(TRANSPARENT_HUGEPAGE_DEFRAG_KSWAPD_OR_MADV_FLAG, &transparent_hugepage_flags))
		return GFP_TRANSHUGE_LIGHT |
			(vma_madvised ? __GFP_DIRECT_RECLAIM :
					__GFP_KSWAPD_RECLAIM);

	/* Only do synchronous compaction if madvised */
	if (test_bit(TRANSPARENT_HUGEPAGE_DEFRAG_REQ_MADV_FLAG, &transparent_hugepage_flags))
		return GFP_TRANSHUGE_LIGHT |
		       (vma_madvised ? __GFP_DIRECT_RECLAIM : 0);

	return GFP_TRANSHUGE_LIGHT;
}

/* Caller must hold page table lock. */
static void set_huge_zero_folio(pgtable_t pgtable, struct mm_struct *mm,
		struct vm_area_struct *vma, unsigned long haddr, pmd_t *pmd,
		struct folio *zero_folio)
{
	pmd_t entry;
	if (!pmd_none(*pmd))
		return;
	entry = mk_pmd(&zero_folio->page, vma->vm_page_prot);
	entry = pmd_mkhuge(entry);
	pgtable_trans_huge_deposit(mm, pmd, pgtable);
	set_pmd_at(mm, haddr, pmd, entry);
	mm_inc_nr_ptes(mm);
}

vm_fault_t do_huge_pmd_anonymous_page(struct vm_fault *vmf)
{
	struct vm_area_struct *vma = vmf->vma;
	gfp_t gfp;
	struct folio *folio;
	unsigned long haddr = vmf->address & HPAGE_PMD_MASK;
	vm_fault_t ret;

	if (!thp_vma_suitable_order(vma, haddr, PMD_ORDER))
		return VM_FAULT_FALLBACK;
	ret = vmf_anon_prepare(vmf);
	if (ret)
		return ret;
	khugepaged_enter_vma(vma, vma->vm_flags);

	if (!(vmf->flags & FAULT_FLAG_WRITE) &&
			!mm_forbids_zeropage(vma->vm_mm) &&
			transparent_hugepage_use_zero_page()) {
		pgtable_t pgtable;
		struct folio *zero_folio;
		vm_fault_t ret;

		pgtable = pte_alloc_one(vma->vm_mm);
		if (unlikely(!pgtable))
			return VM_FAULT_OOM;
		zero_folio = mm_get_huge_zero_folio(vma->vm_mm);
		if (unlikely(!zero_folio)) {
			pte_free(vma->vm_mm, pgtable);
			count_vm_event(THP_FAULT_FALLBACK);
			return VM_FAULT_FALLBACK;
		}
		vmf->ptl = pmd_lock(vma->vm_mm, vmf->pmd);
		ret = 0;
		if (pmd_none(*vmf->pmd)) {
			ret = check_stable_address_space(vma->vm_mm);
			if (ret) {
				spin_unlock(vmf->ptl);
				pte_free(vma->vm_mm, pgtable);
			} else if (userfaultfd_missing(vma)) {
				spin_unlock(vmf->ptl);
				pte_free(vma->vm_mm, pgtable);
				ret = handle_userfault(vmf, VM_UFFD_MISSING);
				VM_BUG_ON(ret & VM_FAULT_FALLBACK);
			} else {
				set_huge_zero_folio(pgtable, vma->vm_mm, vma,
						   haddr, vmf->pmd, zero_folio);
				update_mmu_cache_pmd(vma, vmf->address, vmf->pmd);
				spin_unlock(vmf->ptl);
			}
		} else {
			spin_unlock(vmf->ptl);
			pte_free(vma->vm_mm, pgtable);
		}
		return ret;
	}
	gfp = vma_thp_gfp_mask(vma);
	folio = vma_alloc_folio(gfp, HPAGE_PMD_ORDER, vma, haddr, true);
	if (unlikely(!folio)) {
		count_vm_event(THP_FAULT_FALLBACK);
		count_mthp_stat(HPAGE_PMD_ORDER, MTHP_STAT_ANON_FAULT_FALLBACK);
		return VM_FAULT_FALLBACK;
	}
	return __do_huge_pmd_anonymous_page(vmf, &folio->page, gfp);
}

static void insert_pfn_pmd(struct vm_area_struct *vma, unsigned long addr,
		pmd_t *pmd, pfn_t pfn, pgprot_t prot, bool write,
		pgtable_t pgtable)
{
	struct mm_struct *mm = vma->vm_mm;
	pmd_t entry;
	spinlock_t *ptl;

	ptl = pmd_lock(mm, pmd);
	if (!pmd_none(*pmd)) {
		if (write) {
			if (pmd_pfn(*pmd) != pfn_t_to_pfn(pfn)) {
				WARN_ON_ONCE(!is_huge_zero_pmd(*pmd));
				goto out_unlock;
			}
			entry = pmd_mkyoung(*pmd);
			entry = maybe_pmd_mkwrite(pmd_mkdirty(entry), vma);
			if (pmdp_set_access_flags(vma, addr, pmd, entry, 1))
				update_mmu_cache_pmd(vma, addr, pmd);
		}

		goto out_unlock;
	}

	entry = pmd_mkhuge(pfn_t_pmd(pfn, prot));
	if (pfn_t_devmap(pfn))
		entry = pmd_mkdevmap(entry);
	else
		entry = pmd_mkspecial(entry);
	if (write) {
		entry = pmd_mkyoung(pmd_mkdirty(entry));
		entry = maybe_pmd_mkwrite(entry, vma);
	}

	if (pgtable) {
		pgtable_trans_huge_deposit(mm, pmd, pgtable);
		mm_inc_nr_ptes(mm);
		pgtable = NULL;
	}

	set_pmd_at(mm, addr, pmd, entry);
	update_mmu_cache_pmd(vma, addr, pmd);

out_unlock:
	spin_unlock(ptl);
	if (pgtable)
		pte_free(mm, pgtable);
}

/**
 * vmf_insert_pfn_pmd - insert a pmd size pfn
 * @vmf: Structure describing the fault
 * @pfn: pfn to insert
 * @write: whether it's a write fault
 *
 * Insert a pmd size pfn. See vmf_insert_pfn() for additional info.
 *
 * Return: vm_fault_t value.
 */
vm_fault_t vmf_insert_pfn_pmd(struct vm_fault *vmf, pfn_t pfn, bool write)
{
	unsigned long addr = vmf->address & PMD_MASK;
	struct vm_area_struct *vma = vmf->vma;
	pgprot_t pgprot = vma->vm_page_prot;
	pgtable_t pgtable = NULL;

	/*
	 * If we had pmd_special, we could avoid all these restrictions,
	 * but we need to be consistent with PTEs and architectures that
	 * can't support a 'special' bit.
	 */
	BUG_ON(!(vma->vm_flags & (VM_PFNMAP|VM_MIXEDMAP)) &&
			!pfn_t_devmap(pfn));
	BUG_ON((vma->vm_flags & (VM_PFNMAP|VM_MIXEDMAP)) ==
						(VM_PFNMAP|VM_MIXEDMAP));
	BUG_ON((vma->vm_flags & VM_PFNMAP) && is_cow_mapping(vma->vm_flags));

	if (addr < vma->vm_start || addr >= vma->vm_end)
		return VM_FAULT_SIGBUS;

	if (arch_needs_pgtable_deposit()) {
		pgtable = pte_alloc_one(vma->vm_mm);
		if (!pgtable)
			return VM_FAULT_OOM;
	}

	track_pfn_insert(vma, &pgprot, pfn);

	insert_pfn_pmd(vma, addr, vmf->pmd, pfn, pgprot, write, pgtable);
	return VM_FAULT_NOPAGE;
}
EXPORT_SYMBOL_GPL(vmf_insert_pfn_pmd);

#ifdef CONFIG_HAVE_ARCH_TRANSPARENT_HUGEPAGE_PUD
static pud_t maybe_pud_mkwrite(pud_t pud, struct vm_area_struct *vma)
{
	if (likely(vma->vm_flags & VM_WRITE))
		pud = pud_mkwrite(pud);
	return pud;
}

static void insert_pfn_pud(struct vm_area_struct *vma, unsigned long addr,
		pud_t *pud, pfn_t pfn, bool write)
{
	struct mm_struct *mm = vma->vm_mm;
	pgprot_t prot = vma->vm_page_prot;
	pud_t entry;
	spinlock_t *ptl;

	ptl = pud_lock(mm, pud);
	if (!pud_none(*pud)) {
		if (write) {
			if (WARN_ON_ONCE(pud_pfn(*pud) != pfn_t_to_pfn(pfn)))
				goto out_unlock;
			entry = pud_mkyoung(*pud);
			entry = maybe_pud_mkwrite(pud_mkdirty(entry), vma);
			if (pudp_set_access_flags(vma, addr, pud, entry, 1))
				update_mmu_cache_pud(vma, addr, pud);
		}
		goto out_unlock;
	}

	entry = pud_mkhuge(pfn_t_pud(pfn, prot));
	if (pfn_t_devmap(pfn))
		entry = pud_mkdevmap(entry);
	else
		entry = pud_mkspecial(entry);
	if (write) {
		entry = pud_mkyoung(pud_mkdirty(entry));
		entry = maybe_pud_mkwrite(entry, vma);
	}
	set_pud_at(mm, addr, pud, entry);
	update_mmu_cache_pud(vma, addr, pud);

out_unlock:
	spin_unlock(ptl);
}

/**
 * vmf_insert_pfn_pud - insert a pud size pfn
 * @vmf: Structure describing the fault
 * @pfn: pfn to insert
 * @write: whether it's a write fault
 *
 * Insert a pud size pfn. See vmf_insert_pfn() for additional info.
 *
 * Return: vm_fault_t value.
 */
vm_fault_t vmf_insert_pfn_pud(struct vm_fault *vmf, pfn_t pfn, bool write)
{
	unsigned long addr = vmf->address & PUD_MASK;
	struct vm_area_struct *vma = vmf->vma;
	pgprot_t pgprot = vma->vm_page_prot;

	/*
	 * If we had pud_special, we could avoid all these restrictions,
	 * but we need to be consistent with PTEs and architectures that
	 * can't support a 'special' bit.
	 */
	BUG_ON(!(vma->vm_flags & (VM_PFNMAP|VM_MIXEDMAP)) &&
			!pfn_t_devmap(pfn));
	BUG_ON((vma->vm_flags & (VM_PFNMAP|VM_MIXEDMAP)) ==
						(VM_PFNMAP|VM_MIXEDMAP));
	BUG_ON((vma->vm_flags & VM_PFNMAP) && is_cow_mapping(vma->vm_flags));

	if (addr < vma->vm_start || addr >= vma->vm_end)
		return VM_FAULT_SIGBUS;

	track_pfn_insert(vma, &pgprot, pfn);

	insert_pfn_pud(vma, addr, vmf->pud, pfn, write);
	return VM_FAULT_NOPAGE;
}
EXPORT_SYMBOL_GPL(vmf_insert_pfn_pud);
#endif /* CONFIG_HAVE_ARCH_TRANSPARENT_HUGEPAGE_PUD */

void touch_pmd(struct vm_area_struct *vma, unsigned long addr,
	       pmd_t *pmd, bool write)
{
	pmd_t _pmd;

	_pmd = pmd_mkyoung(*pmd);
	if (write)
		_pmd = pmd_mkdirty(_pmd);
	if (pmdp_set_access_flags(vma, addr & HPAGE_PMD_MASK,
				  pmd, _pmd, write))
		update_mmu_cache_pmd(vma, addr, pmd);
}

struct page *follow_devmap_pmd(struct vm_area_struct *vma, unsigned long addr,
		pmd_t *pmd, int flags, struct dev_pagemap **pgmap)
{
	unsigned long pfn = pmd_pfn(*pmd);
	struct mm_struct *mm = vma->vm_mm;
	struct page *page;
	int ret;

	assert_spin_locked(pmd_lockptr(mm, pmd));

	if (flags & FOLL_WRITE && !pmd_write(*pmd))
		return NULL;

	if (pmd_present(*pmd) && pmd_devmap(*pmd))
		/* pass */;
	else
		return NULL;

	if (flags & FOLL_TOUCH)
		touch_pmd(vma, addr, pmd, flags & FOLL_WRITE);

	/*
	 * device mapped pages can only be returned if the
	 * caller will manage the page reference count.
	 */
	if (!(flags & (FOLL_GET | FOLL_PIN)))
		return ERR_PTR(-EEXIST);

	pfn += (addr & ~PMD_MASK) >> PAGE_SHIFT;
	*pgmap = get_dev_pagemap(pfn, *pgmap);
	if (!*pgmap)
		return ERR_PTR(-EFAULT);
	page = pfn_to_page(pfn);
	ret = try_grab_folio(page_folio(page), 1, flags);
	if (ret)
		page = ERR_PTR(ret);

	return page;
}

int copy_huge_pmd(struct mm_struct *dst_mm, struct mm_struct *src_mm,
		  pmd_t *dst_pmd, pmd_t *src_pmd, unsigned long addr,
		  struct vm_area_struct *dst_vma, struct vm_area_struct *src_vma)
{
	spinlock_t *dst_ptl, *src_ptl;
	struct page *src_page;
	struct folio *src_folio;
	pmd_t pmd;
	pgtable_t pgtable = NULL;
	int ret = -ENOMEM;

	pmd = pmdp_get_lockless(src_pmd);
	if (unlikely(pmd_present(pmd) && pmd_special(pmd))) {
		dst_ptl = pmd_lock(dst_mm, dst_pmd);
		src_ptl = pmd_lockptr(src_mm, src_pmd);
		spin_lock_nested(src_ptl, SINGLE_DEPTH_NESTING);
		/*
		 * No need to recheck the pmd, it can't change with write
		 * mmap lock held here.
		 *
		 * Meanwhile, making sure it's not a CoW VMA with writable
		 * mapping, otherwise it means either the anon page wrongly
		 * applied special bit, or we made the PRIVATE mapping be
		 * able to wrongly write to the backend MMIO.
		 */
		VM_WARN_ON_ONCE(is_cow_mapping(src_vma->vm_flags) && pmd_write(pmd));
		goto set_pmd;
	}

	/* Skip if can be re-fill on fault */
	if (!vma_is_anonymous(dst_vma))
		return 0;

	pgtable = pte_alloc_one(dst_mm);
	if (unlikely(!pgtable))
		goto out;

	dst_ptl = pmd_lock(dst_mm, dst_pmd);
	src_ptl = pmd_lockptr(src_mm, src_pmd);
	spin_lock_nested(src_ptl, SINGLE_DEPTH_NESTING);

	ret = -EAGAIN;
	pmd = *src_pmd;

#ifdef CONFIG_ARCH_ENABLE_THP_MIGRATION
	if (unlikely(is_swap_pmd(pmd))) {
		swp_entry_t entry = pmd_to_swp_entry(pmd);

		VM_BUG_ON(!is_pmd_migration_entry(pmd));
		if (!is_readable_migration_entry(entry)) {
			entry = make_readable_migration_entry(
							swp_offset(entry));
			pmd = swp_entry_to_pmd(entry);
			if (pmd_swp_soft_dirty(*src_pmd))
				pmd = pmd_swp_mksoft_dirty(pmd);
			if (pmd_swp_uffd_wp(*src_pmd))
				pmd = pmd_swp_mkuffd_wp(pmd);
			set_pmd_at(src_mm, addr, src_pmd, pmd);
		}
		add_mm_counter(dst_mm, MM_ANONPAGES, HPAGE_PMD_NR);
		mm_inc_nr_ptes(dst_mm);
		pgtable_trans_huge_deposit(dst_mm, dst_pmd, pgtable);
		if (!userfaultfd_wp(dst_vma))
			pmd = pmd_swp_clear_uffd_wp(pmd);
		set_pmd_at(dst_mm, addr, dst_pmd, pmd);
		ret = 0;
		goto out_unlock;
	}
#endif

	if (unlikely(!pmd_trans_huge(pmd))) {
		pte_free(dst_mm, pgtable);
		goto out_unlock;
	}
	/*
	 * When page table lock is held, the huge zero pmd should not be
	 * under splitting since we don't split the page itself, only pmd to
	 * a page table.
	 */
	if (is_huge_zero_pmd(pmd)) {
		/*
		 * mm_get_huge_zero_folio() will never allocate a new
		 * folio here, since we already have a zero page to
		 * copy. It just takes a reference.
		 */
		mm_get_huge_zero_folio(dst_mm);
		goto out_zero_page;
	}

	src_page = pmd_page(pmd);
	VM_BUG_ON_PAGE(!PageHead(src_page), src_page);
	src_folio = page_folio(src_page);

	folio_get(src_folio);
	if (unlikely(folio_try_dup_anon_rmap_pmd(src_folio, src_page, src_vma))) {
		/* Page maybe pinned: split and retry the fault on PTEs. */
		folio_put(src_folio);
		pte_free(dst_mm, pgtable);
		spin_unlock(src_ptl);
		spin_unlock(dst_ptl);
		__split_huge_pmd(src_vma, src_pmd, addr, false, NULL);
		return -EAGAIN;
	}
	add_mm_counter(dst_mm, MM_ANONPAGES, HPAGE_PMD_NR);
out_zero_page:
	mm_inc_nr_ptes(dst_mm);
	pgtable_trans_huge_deposit(dst_mm, dst_pmd, pgtable);
	pmdp_set_wrprotect(src_mm, addr, src_pmd);
	if (!userfaultfd_wp(dst_vma))
		pmd = pmd_clear_uffd_wp(pmd);
	pmd = pmd_wrprotect(pmd);
set_pmd:
	pmd = pmd_mkold(pmd);
	set_pmd_at(dst_mm, addr, dst_pmd, pmd);

	ret = 0;
out_unlock:
	spin_unlock(src_ptl);
	spin_unlock(dst_ptl);
out:
	return ret;
}

#ifdef CONFIG_HAVE_ARCH_TRANSPARENT_HUGEPAGE_PUD
void touch_pud(struct vm_area_struct *vma, unsigned long addr,
	       pud_t *pud, bool write)
{
	pud_t _pud;

	_pud = pud_mkyoung(*pud);
	if (write)
		_pud = pud_mkdirty(_pud);
	if (pudp_set_access_flags(vma, addr & HPAGE_PUD_MASK,
				  pud, _pud, write))
		update_mmu_cache_pud(vma, addr, pud);
}

int copy_huge_pud(struct mm_struct *dst_mm, struct mm_struct *src_mm,
		  pud_t *dst_pud, pud_t *src_pud, unsigned long addr,
		  struct vm_area_struct *vma)
{
	spinlock_t *dst_ptl, *src_ptl;
	pud_t pud;
	int ret;

	dst_ptl = pud_lock(dst_mm, dst_pud);
	src_ptl = pud_lockptr(src_mm, src_pud);
	spin_lock_nested(src_ptl, SINGLE_DEPTH_NESTING);

	ret = -EAGAIN;
	pud = *src_pud;
	if (unlikely(!pud_trans_huge(pud) && !pud_devmap(pud)))
		goto out_unlock;

	/*
	 * TODO: once we support anonymous pages, use
	 * folio_try_dup_anon_rmap_*() and split if duplicating fails.
	 */
	if (is_cow_mapping(vma->vm_flags) && pud_write(pud)) {
		pudp_set_wrprotect(src_mm, addr, src_pud);
		pud = pud_wrprotect(pud);
	}
	pud = pud_mkold(pud);
	set_pud_at(dst_mm, addr, dst_pud, pud);

	ret = 0;
out_unlock:
	spin_unlock(src_ptl);
	spin_unlock(dst_ptl);
	return ret;
}

void huge_pud_set_accessed(struct vm_fault *vmf, pud_t orig_pud)
{
	bool write = vmf->flags & FAULT_FLAG_WRITE;

	vmf->ptl = pud_lock(vmf->vma->vm_mm, vmf->pud);
	if (unlikely(!pud_same(*vmf->pud, orig_pud)))
		goto unlock;

	touch_pud(vmf->vma, vmf->address, vmf->pud, write);
unlock:
	spin_unlock(vmf->ptl);
}
#endif /* CONFIG_HAVE_ARCH_TRANSPARENT_HUGEPAGE_PUD */

void huge_pmd_set_accessed(struct vm_fault *vmf)
{
	bool write = vmf->flags & FAULT_FLAG_WRITE;

	vmf->ptl = pmd_lock(vmf->vma->vm_mm, vmf->pmd);
	if (unlikely(!pmd_same(*vmf->pmd, vmf->orig_pmd)))
		goto unlock;

	touch_pmd(vmf->vma, vmf->address, vmf->pmd, write);

unlock:
	spin_unlock(vmf->ptl);
}

vm_fault_t do_huge_pmd_wp_page(struct vm_fault *vmf)
{
	const bool unshare = vmf->flags & FAULT_FLAG_UNSHARE;
	struct vm_area_struct *vma = vmf->vma;
	struct folio *folio;
	struct page *page;
	unsigned long haddr = vmf->address & HPAGE_PMD_MASK;
	pmd_t orig_pmd = vmf->orig_pmd;

	vmf->ptl = pmd_lockptr(vma->vm_mm, vmf->pmd);
	VM_BUG_ON_VMA(!vma->anon_vma, vma);

	if (is_huge_zero_pmd(orig_pmd))
		goto fallback;

	spin_lock(vmf->ptl);

	if (unlikely(!pmd_same(*vmf->pmd, orig_pmd))) {
		spin_unlock(vmf->ptl);
		return 0;
	}

	page = pmd_page(orig_pmd);
	folio = page_folio(page);
	VM_BUG_ON_PAGE(!PageHead(page), page);

	/* Early check when only holding the PT lock. */
	if (PageAnonExclusive(page))
		goto reuse;

	if (!folio_trylock(folio)) {
		folio_get(folio);
		spin_unlock(vmf->ptl);
		folio_lock(folio);
		spin_lock(vmf->ptl);
		if (unlikely(!pmd_same(*vmf->pmd, orig_pmd))) {
			spin_unlock(vmf->ptl);
			folio_unlock(folio);
			folio_put(folio);
			return 0;
		}
		folio_put(folio);
	}

	/* Recheck after temporarily dropping the PT lock. */
	if (PageAnonExclusive(page)) {
		folio_unlock(folio);
		goto reuse;
	}

	/*
	 * See do_wp_page(): we can only reuse the folio exclusively if
	 * there are no additional references. Note that we always drain
	 * the LRU cache immediately after adding a THP.
	 */
	if (folio_ref_count(folio) >
			1 + folio_test_swapcache(folio) * folio_nr_pages(folio))
		goto unlock_fallback;
	if (folio_test_swapcache(folio))
		folio_free_swap(folio);
	if (folio_ref_count(folio) == 1) {
		pmd_t entry;

		folio_move_anon_rmap(folio, vma);
		SetPageAnonExclusive(page);
		folio_unlock(folio);
reuse:
		if (unlikely(unshare)) {
			spin_unlock(vmf->ptl);
			return 0;
		}
		entry = pmd_mkyoung(orig_pmd);
		entry = maybe_pmd_mkwrite(pmd_mkdirty(entry), vma);
		if (pmdp_set_access_flags(vma, haddr, vmf->pmd, entry, 1))
			update_mmu_cache_pmd(vma, vmf->address, vmf->pmd);
		spin_unlock(vmf->ptl);
		return 0;
	}

unlock_fallback:
	folio_unlock(folio);
	spin_unlock(vmf->ptl);
fallback:
	__split_huge_pmd(vma, vmf->pmd, vmf->address, false, NULL);
	return VM_FAULT_FALLBACK;
}

static inline bool can_change_pmd_writable(struct vm_area_struct *vma,
					   unsigned long addr, pmd_t pmd)
{
	struct page *page;

	if (WARN_ON_ONCE(!(vma->vm_flags & VM_WRITE)))
		return false;

	/* Don't touch entries that are not even readable (NUMA hinting). */
	if (pmd_protnone(pmd))
		return false;

	/* Do we need write faults for softdirty tracking? */
	if (pmd_needs_soft_dirty_wp(vma, pmd))
		return false;

	/* Do we need write faults for uffd-wp tracking? */
	if (userfaultfd_huge_pmd_wp(vma, pmd))
		return false;

	if (!(vma->vm_flags & VM_SHARED)) {
		/* See can_change_pte_writable(). */
		page = vm_normal_page_pmd(vma, addr, pmd);
		return page && PageAnon(page) && PageAnonExclusive(page);
	}

	/* See can_change_pte_writable(). */
	return pmd_dirty(pmd);
}

<<<<<<< HEAD
/* FOLL_FORCE can write to even unwritable PMDs in COW mappings. */
static inline bool can_follow_write_pmd(pmd_t pmd, struct page *page,
					struct vm_area_struct *vma,
					unsigned int flags)
{
	/* If the pmd is writable, we can write to the page. */
	if (pmd_write(pmd))
		return true;

	/* Maybe FOLL_FORCE is set to override it? */
	if (!(flags & FOLL_FORCE))
		return false;

	/* But FOLL_FORCE has no effect on shared mappings */
	if (vma->vm_flags & (VM_MAYSHARE | VM_SHARED))
		return false;

	/* ... or read-only private ones */
	if (!(vma->vm_flags & VM_MAYWRITE))
		return false;

	/* ... or already writable ones that just need to take a write fault */
	if (vma->vm_flags & VM_WRITE)
		return false;

	/*
	 * See can_change_pte_writable(): we broke COW and could map the page
	 * writable if we have an exclusive anonymous page ...
	 */
	if (!page || !PageAnon(page) || !PageAnonExclusive(page))
		return false;

	/* ... and a write-fault isn't required for other reasons. */
	if (vma_soft_dirty_enabled(vma) && !pmd_soft_dirty(pmd))
		return false;
	return !userfaultfd_huge_pmd_wp(vma, pmd);
}

struct page *follow_trans_huge_pmd(struct vm_area_struct *vma,
				   unsigned long addr,
				   pmd_t *pmd,
				   unsigned int flags)
{
	struct mm_struct *mm = vma->vm_mm;
	struct page *page;
	int ret;

	assert_spin_locked(pmd_lockptr(mm, pmd));

	page = pmd_page(*pmd);
	VM_BUG_ON_PAGE(!PageHead(page) && !is_zone_device_page(page), page);

	if ((flags & FOLL_WRITE) &&
	    !can_follow_write_pmd(*pmd, page, vma, flags))
		return NULL;

	/* Avoid dumping huge zero page */
	if ((flags & FOLL_DUMP) && is_huge_zero_pmd(*pmd))
		return ERR_PTR(-EFAULT);

	if (pmd_protnone(*pmd) && !gup_can_follow_protnone(vma, flags))
		return NULL;

	if (!pmd_write(*pmd) && gup_must_unshare(vma, flags, page))
		return ERR_PTR(-EMLINK);

	VM_BUG_ON_PAGE((flags & FOLL_PIN) && PageAnon(page) &&
			!PageAnonExclusive(page), page);

	ret = try_grab_page(page, flags);
	if (ret)
		return ERR_PTR(ret);

	if (flags & FOLL_TOUCH)
		touch_pmd(vma, addr, pmd, flags & FOLL_WRITE);

	page += (addr & ~HPAGE_PMD_MASK) >> PAGE_SHIFT;
	VM_BUG_ON_PAGE(!PageCompound(page) && !is_zone_device_page(page), page);

	return page;
}

=======
>>>>>>> 2d5404ca
/* NUMA hinting page fault entry point for trans huge pmds */
vm_fault_t do_huge_pmd_numa_page(struct vm_fault *vmf)
{
	struct vm_area_struct *vma = vmf->vma;
	struct folio *folio;
	unsigned long haddr = vmf->address & HPAGE_PMD_MASK;
	int nid = NUMA_NO_NODE;
	int target_nid, last_cpupid;
	pmd_t pmd, old_pmd;
	bool writable = false;
	int flags = 0;

	vmf->ptl = pmd_lock(vma->vm_mm, vmf->pmd);
	old_pmd = pmdp_get(vmf->pmd);

	if (unlikely(!pmd_same(old_pmd, vmf->orig_pmd))) {
		spin_unlock(vmf->ptl);
		return 0;
	}

	pmd = pmd_modify(old_pmd, vma->vm_page_prot);

	/*
	 * Detect now whether the PMD could be writable; this information
	 * is only valid while holding the PT lock.
	 */
	writable = pmd_write(pmd);
	if (!writable && vma_wants_manual_pte_write_upgrade(vma) &&
	    can_change_pmd_writable(vma, vmf->address, pmd))
		writable = true;

	folio = vm_normal_folio_pmd(vma, haddr, pmd);
	if (!folio)
		goto out_map;

	nid = folio_nid(folio);

	target_nid = numa_migrate_check(folio, vmf, haddr, &flags, writable,
					&last_cpupid);
	if (target_nid == NUMA_NO_NODE)
		goto out_map;
	if (migrate_misplaced_folio_prepare(folio, vma, target_nid)) {
		flags |= TNF_MIGRATE_FAIL;
		goto out_map;
	}
	/* The folio is isolated and isolation code holds a folio reference. */
	spin_unlock(vmf->ptl);
	writable = false;

	if (!migrate_misplaced_folio(folio, vma, target_nid)) {
		flags |= TNF_MIGRATED;
		nid = target_nid;
		task_numa_fault(last_cpupid, nid, HPAGE_PMD_NR, flags);
		return 0;
	}

	flags |= TNF_MIGRATE_FAIL;
	vmf->ptl = pmd_lock(vma->vm_mm, vmf->pmd);
	if (unlikely(!pmd_same(pmdp_get(vmf->pmd), vmf->orig_pmd))) {
		spin_unlock(vmf->ptl);
		return 0;
	}
out_map:
	/* Restore the PMD */
	pmd = pmd_modify(pmdp_get(vmf->pmd), vma->vm_page_prot);
	pmd = pmd_mkyoung(pmd);
	if (writable)
		pmd = pmd_mkwrite(pmd, vma);
	set_pmd_at(vma->vm_mm, haddr, vmf->pmd, pmd);
	update_mmu_cache_pmd(vma, vmf->address, vmf->pmd);
	spin_unlock(vmf->ptl);

	if (nid != NUMA_NO_NODE)
		task_numa_fault(last_cpupid, nid, HPAGE_PMD_NR, flags);
	return 0;
}

/*
 * Return true if we do MADV_FREE successfully on entire pmd page.
 * Otherwise, return false.
 */
bool madvise_free_huge_pmd(struct mmu_gather *tlb, struct vm_area_struct *vma,
		pmd_t *pmd, unsigned long addr, unsigned long next)
{
	spinlock_t *ptl;
	pmd_t orig_pmd;
	struct folio *folio;
	struct mm_struct *mm = tlb->mm;
	bool ret = false;

	tlb_change_page_size(tlb, HPAGE_PMD_SIZE);

	ptl = pmd_trans_huge_lock(pmd, vma);
	if (!ptl)
		goto out_unlocked;

	orig_pmd = *pmd;
	if (is_huge_zero_pmd(orig_pmd))
		goto out;

	if (unlikely(!pmd_present(orig_pmd))) {
		VM_BUG_ON(thp_migration_supported() &&
				  !is_pmd_migration_entry(orig_pmd));
		goto out;
	}

	folio = pmd_folio(orig_pmd);
	/*
	 * If other processes are mapping this folio, we couldn't discard
	 * the folio unless they all do MADV_FREE so let's skip the folio.
	 */
<<<<<<< HEAD
	if (folio_estimated_sharers(folio) != 1)
=======
	if (folio_likely_mapped_shared(folio))
>>>>>>> 2d5404ca
		goto out;

	if (!folio_trylock(folio))
		goto out;

	/*
	 * If user want to discard part-pages of THP, split it so MADV_FREE
	 * will deactivate only them.
	 */
	if (next - addr != HPAGE_PMD_SIZE) {
		folio_get(folio);
		spin_unlock(ptl);
		split_folio(folio);
		folio_unlock(folio);
		folio_put(folio);
		goto out_unlocked;
	}

	if (folio_test_dirty(folio))
		folio_clear_dirty(folio);
	folio_unlock(folio);

	if (pmd_young(orig_pmd) || pmd_dirty(orig_pmd)) {
		pmdp_invalidate(vma, addr, pmd);
		orig_pmd = pmd_mkold(orig_pmd);
		orig_pmd = pmd_mkclean(orig_pmd);

		set_pmd_at(mm, addr, pmd, orig_pmd);
		tlb_remove_pmd_tlb_entry(tlb, pmd, addr);
	}

	folio_mark_lazyfree(folio);
	ret = true;
out:
	spin_unlock(ptl);
out_unlocked:
	return ret;
}

static inline void zap_deposited_table(struct mm_struct *mm, pmd_t *pmd)
{
	pgtable_t pgtable;

	pgtable = pgtable_trans_huge_withdraw(mm, pmd);
	pte_free(mm, pgtable);
	mm_dec_nr_ptes(mm);
}

int zap_huge_pmd(struct mmu_gather *tlb, struct vm_area_struct *vma,
		 pmd_t *pmd, unsigned long addr)
{
	pmd_t orig_pmd;
	spinlock_t *ptl;

	tlb_change_page_size(tlb, HPAGE_PMD_SIZE);

	ptl = __pmd_trans_huge_lock(pmd, vma);
	if (!ptl)
		return 0;
	/*
	 * For architectures like ppc64 we look at deposited pgtable
	 * when calling pmdp_huge_get_and_clear. So do the
	 * pgtable_trans_huge_withdraw after finishing pmdp related
	 * operations.
	 */
	orig_pmd = pmdp_huge_get_and_clear_full(vma, addr, pmd,
						tlb->fullmm);
	arch_check_zapped_pmd(vma, orig_pmd);
	tlb_remove_pmd_tlb_entry(tlb, pmd, addr);
	if (vma_is_special_huge(vma)) {
		if (arch_needs_pgtable_deposit())
			zap_deposited_table(tlb->mm, pmd);
		spin_unlock(ptl);
	} else if (is_huge_zero_pmd(orig_pmd)) {
		zap_deposited_table(tlb->mm, pmd);
		spin_unlock(ptl);
	} else {
		struct folio *folio = NULL;
		int flush_needed = 1;

		if (pmd_present(orig_pmd)) {
			struct page *page = pmd_page(orig_pmd);

			folio = page_folio(page);
			folio_remove_rmap_pmd(folio, page, vma);
			WARN_ON_ONCE(folio_mapcount(folio) < 0);
			VM_BUG_ON_PAGE(!PageHead(page), page);
		} else if (thp_migration_supported()) {
			swp_entry_t entry;

			VM_BUG_ON(!is_pmd_migration_entry(orig_pmd));
			entry = pmd_to_swp_entry(orig_pmd);
			folio = pfn_swap_entry_folio(entry);
			flush_needed = 0;
		} else
			WARN_ONCE(1, "Non present huge pmd without pmd migration enabled!");

		if (folio_test_anon(folio)) {
			zap_deposited_table(tlb->mm, pmd);
			add_mm_counter(tlb->mm, MM_ANONPAGES, -HPAGE_PMD_NR);
		} else {
			if (arch_needs_pgtable_deposit())
				zap_deposited_table(tlb->mm, pmd);
			add_mm_counter(tlb->mm, mm_counter_file(folio),
				       -HPAGE_PMD_NR);
		}

		spin_unlock(ptl);
		if (flush_needed)
			tlb_remove_page_size(tlb, &folio->page, HPAGE_PMD_SIZE);
	}
	return 1;
}

#ifndef pmd_move_must_withdraw
static inline int pmd_move_must_withdraw(spinlock_t *new_pmd_ptl,
					 spinlock_t *old_pmd_ptl,
					 struct vm_area_struct *vma)
{
	/*
	 * With split pmd lock we also need to move preallocated
	 * PTE page table if new_pmd is on different PMD page table.
	 *
	 * We also don't deposit and withdraw tables for file pages.
	 */
	return (new_pmd_ptl != old_pmd_ptl) && vma_is_anonymous(vma);
}
#endif

static pmd_t move_soft_dirty_pmd(pmd_t pmd)
{
#ifdef CONFIG_MEM_SOFT_DIRTY
	if (unlikely(is_pmd_migration_entry(pmd)))
		pmd = pmd_swp_mksoft_dirty(pmd);
	else if (pmd_present(pmd))
		pmd = pmd_mksoft_dirty(pmd);
#endif
	return pmd;
}

bool move_huge_pmd(struct vm_area_struct *vma, unsigned long old_addr,
		  unsigned long new_addr, pmd_t *old_pmd, pmd_t *new_pmd)
{
	spinlock_t *old_ptl, *new_ptl;
	pmd_t pmd;
	struct mm_struct *mm = vma->vm_mm;
	bool force_flush = false;

	/*
	 * The destination pmd shouldn't be established, free_pgtables()
	 * should have released it; but move_page_tables() might have already
	 * inserted a page table, if racing against shmem/file collapse.
	 */
	if (!pmd_none(*new_pmd)) {
		VM_BUG_ON(pmd_trans_huge(*new_pmd));
		return false;
	}

	/*
	 * We don't have to worry about the ordering of src and dst
	 * ptlocks because exclusive mmap_lock prevents deadlock.
	 */
	old_ptl = __pmd_trans_huge_lock(old_pmd, vma);
	if (old_ptl) {
		new_ptl = pmd_lockptr(mm, new_pmd);
		if (new_ptl != old_ptl)
			spin_lock_nested(new_ptl, SINGLE_DEPTH_NESTING);
		pmd = pmdp_huge_get_and_clear(mm, old_addr, old_pmd);
		if (pmd_present(pmd))
			force_flush = true;
		VM_BUG_ON(!pmd_none(*new_pmd));

		if (pmd_move_must_withdraw(new_ptl, old_ptl, vma)) {
			pgtable_t pgtable;
			pgtable = pgtable_trans_huge_withdraw(mm, old_pmd);
			pgtable_trans_huge_deposit(mm, new_pmd, pgtable);
		}
		pmd = move_soft_dirty_pmd(pmd);
		set_pmd_at(mm, new_addr, new_pmd, pmd);
		if (force_flush)
			flush_pmd_tlb_range(vma, old_addr, old_addr + PMD_SIZE);
		if (new_ptl != old_ptl)
			spin_unlock(new_ptl);
		spin_unlock(old_ptl);
		return true;
	}
	return false;
}

/*
 * Returns
 *  - 0 if PMD could not be locked
 *  - 1 if PMD was locked but protections unchanged and TLB flush unnecessary
 *      or if prot_numa but THP migration is not supported
 *  - HPAGE_PMD_NR if protections changed and TLB flush necessary
 */
int change_huge_pmd(struct mmu_gather *tlb, struct vm_area_struct *vma,
		    pmd_t *pmd, unsigned long addr, pgprot_t newprot,
		    unsigned long cp_flags)
{
	struct mm_struct *mm = vma->vm_mm;
	spinlock_t *ptl;
	pmd_t oldpmd, entry;
	bool prot_numa = cp_flags & MM_CP_PROT_NUMA;
	bool uffd_wp = cp_flags & MM_CP_UFFD_WP;
	bool uffd_wp_resolve = cp_flags & MM_CP_UFFD_WP_RESOLVE;
	int ret = 1;

	tlb_change_page_size(tlb, HPAGE_PMD_SIZE);

	if (prot_numa && !thp_migration_supported())
		return 1;

	ptl = __pmd_trans_huge_lock(pmd, vma);
	if (!ptl)
		return 0;

#ifdef CONFIG_ARCH_ENABLE_THP_MIGRATION
	if (is_swap_pmd(*pmd)) {
		swp_entry_t entry = pmd_to_swp_entry(*pmd);
		struct folio *folio = pfn_swap_entry_folio(entry);
		pmd_t newpmd;

		VM_BUG_ON(!is_pmd_migration_entry(*pmd));
		if (is_writable_migration_entry(entry)) {
			/*
			 * A protection check is difficult so
			 * just be safe and disable write
			 */
			if (folio_test_anon(folio))
				entry = make_readable_exclusive_migration_entry(swp_offset(entry));
			else
				entry = make_readable_migration_entry(swp_offset(entry));
			newpmd = swp_entry_to_pmd(entry);
			if (pmd_swp_soft_dirty(*pmd))
				newpmd = pmd_swp_mksoft_dirty(newpmd);
		} else {
			newpmd = *pmd;
		}

		if (uffd_wp)
			newpmd = pmd_swp_mkuffd_wp(newpmd);
		else if (uffd_wp_resolve)
			newpmd = pmd_swp_clear_uffd_wp(newpmd);
		if (!pmd_same(*pmd, newpmd))
			set_pmd_at(mm, addr, pmd, newpmd);
		goto unlock;
	}
#endif

	if (prot_numa) {
		struct folio *folio;
		bool toptier;
		/*
		 * Avoid trapping faults against the zero page. The read-only
		 * data is likely to be read-cached on the local CPU and
		 * local/remote hits to the zero page are not interesting.
		 */
		if (is_huge_zero_pmd(*pmd))
			goto unlock;

		if (pmd_protnone(*pmd))
			goto unlock;

		folio = pmd_folio(*pmd);
		toptier = node_is_toptier(folio_nid(folio));
		/*
		 * Skip scanning top tier node if normal numa
		 * balancing is disabled
		 */
		if (!(sysctl_numa_balancing_mode & NUMA_BALANCING_NORMAL) &&
		    toptier)
			goto unlock;

		if (folio_use_access_time(folio))
			folio_xchg_access_time(folio,
					       jiffies_to_msecs(jiffies));
	}
	/*
	 * In case prot_numa, we are under mmap_read_lock(mm). It's critical
	 * to not clear pmd intermittently to avoid race with MADV_DONTNEED
	 * which is also under mmap_read_lock(mm):
	 *
	 *	CPU0:				CPU1:
	 *				change_huge_pmd(prot_numa=1)
	 *				 pmdp_huge_get_and_clear_notify()
	 * madvise_dontneed()
	 *  zap_pmd_range()
	 *   pmd_trans_huge(*pmd) == 0 (without ptl)
	 *   // skip the pmd
	 *				 set_pmd_at();
	 *				 // pmd is re-established
	 *
	 * The race makes MADV_DONTNEED miss the huge pmd and don't clear it
	 * which may break userspace.
	 *
	 * pmdp_invalidate_ad() is required to make sure we don't miss
	 * dirty/young flags set by hardware.
	 */
	oldpmd = pmdp_invalidate_ad(vma, addr, pmd);

	entry = pmd_modify(oldpmd, newprot);
	if (uffd_wp)
		entry = pmd_mkuffd_wp(entry);
	else if (uffd_wp_resolve)
		/*
		 * Leave the write bit to be handled by PF interrupt
		 * handler, then things like COW could be properly
		 * handled.
		 */
		entry = pmd_clear_uffd_wp(entry);

	/* See change_pte_range(). */
	if ((cp_flags & MM_CP_TRY_CHANGE_WRITABLE) && !pmd_write(entry) &&
	    can_change_pmd_writable(vma, addr, entry))
		entry = pmd_mkwrite(entry, vma);

	ret = HPAGE_PMD_NR;
	set_pmd_at(mm, addr, pmd, entry);

	if (huge_pmd_needs_flush(oldpmd, entry))
		tlb_flush_pmd_range(tlb, addr, HPAGE_PMD_SIZE);
unlock:
	spin_unlock(ptl);
	return ret;
}

/*
 * Returns:
 *
 * - 0: if pud leaf changed from under us
 * - 1: if pud can be skipped
 * - HPAGE_PUD_NR: if pud was successfully processed
 */
#ifdef CONFIG_HAVE_ARCH_TRANSPARENT_HUGEPAGE_PUD
int change_huge_pud(struct mmu_gather *tlb, struct vm_area_struct *vma,
		    pud_t *pudp, unsigned long addr, pgprot_t newprot,
		    unsigned long cp_flags)
{
	struct mm_struct *mm = vma->vm_mm;
	pud_t oldpud, entry;
	spinlock_t *ptl;

	tlb_change_page_size(tlb, HPAGE_PUD_SIZE);

	/* NUMA balancing doesn't apply to dax */
	if (cp_flags & MM_CP_PROT_NUMA)
		return 1;

	/*
	 * Huge entries on userfault-wp only works with anonymous, while we
	 * don't have anonymous PUDs yet.
	 */
	if (WARN_ON_ONCE(cp_flags & MM_CP_UFFD_WP_ALL))
		return 1;

	ptl = __pud_trans_huge_lock(pudp, vma);
	if (!ptl)
		return 0;

	/*
	 * Can't clear PUD or it can race with concurrent zapping.  See
	 * change_huge_pmd().
	 */
	oldpud = pudp_invalidate(vma, addr, pudp);
	entry = pud_modify(oldpud, newprot);
	set_pud_at(mm, addr, pudp, entry);
	tlb_flush_pud_range(tlb, addr, HPAGE_PUD_SIZE);

	spin_unlock(ptl);
	return HPAGE_PUD_NR;
}
#endif

#ifdef CONFIG_USERFAULTFD
/*
 * The PT lock for src_pmd and dst_vma/src_vma (for reading) are locked by
 * the caller, but it must return after releasing the page_table_lock.
 * Just move the page from src_pmd to dst_pmd if possible.
 * Return zero if succeeded in moving the page, -EAGAIN if it needs to be
 * repeated by the caller, or other errors in case of failure.
 */
int move_pages_huge_pmd(struct mm_struct *mm, pmd_t *dst_pmd, pmd_t *src_pmd, pmd_t dst_pmdval,
			struct vm_area_struct *dst_vma, struct vm_area_struct *src_vma,
			unsigned long dst_addr, unsigned long src_addr)
{
	pmd_t _dst_pmd, src_pmdval;
	struct page *src_page;
	struct folio *src_folio;
	struct anon_vma *src_anon_vma;
	spinlock_t *src_ptl, *dst_ptl;
	pgtable_t src_pgtable;
	struct mmu_notifier_range range;
	int err = 0;

	src_pmdval = *src_pmd;
	src_ptl = pmd_lockptr(mm, src_pmd);

	lockdep_assert_held(src_ptl);
	vma_assert_locked(src_vma);
	vma_assert_locked(dst_vma);

	/* Sanity checks before the operation */
	if (WARN_ON_ONCE(!pmd_none(dst_pmdval)) || WARN_ON_ONCE(src_addr & ~HPAGE_PMD_MASK) ||
	    WARN_ON_ONCE(dst_addr & ~HPAGE_PMD_MASK)) {
		spin_unlock(src_ptl);
		return -EINVAL;
	}

	if (!pmd_trans_huge(src_pmdval)) {
		spin_unlock(src_ptl);
		if (is_pmd_migration_entry(src_pmdval)) {
			pmd_migration_entry_wait(mm, &src_pmdval);
			return -EAGAIN;
		}
		return -ENOENT;
	}

	src_page = pmd_page(src_pmdval);

	if (!is_huge_zero_pmd(src_pmdval)) {
		if (unlikely(!PageAnonExclusive(src_page))) {
			spin_unlock(src_ptl);
			return -EBUSY;
		}

		src_folio = page_folio(src_page);
		folio_get(src_folio);
	} else
		src_folio = NULL;

	spin_unlock(src_ptl);

	flush_cache_range(src_vma, src_addr, src_addr + HPAGE_PMD_SIZE);
	mmu_notifier_range_init(&range, MMU_NOTIFY_CLEAR, 0, mm, src_addr,
				src_addr + HPAGE_PMD_SIZE);
	mmu_notifier_invalidate_range_start(&range);

	if (src_folio) {
		folio_lock(src_folio);

		/*
		 * split_huge_page walks the anon_vma chain without the page
		 * lock. Serialize against it with the anon_vma lock, the page
		 * lock is not enough.
		 */
		src_anon_vma = folio_get_anon_vma(src_folio);
		if (!src_anon_vma) {
			err = -EAGAIN;
			goto unlock_folio;
		}
		anon_vma_lock_write(src_anon_vma);
	} else
		src_anon_vma = NULL;

	dst_ptl = pmd_lockptr(mm, dst_pmd);
	double_pt_lock(src_ptl, dst_ptl);
	if (unlikely(!pmd_same(*src_pmd, src_pmdval) ||
		     !pmd_same(*dst_pmd, dst_pmdval))) {
		err = -EAGAIN;
		goto unlock_ptls;
	}
	if (src_folio) {
		if (folio_maybe_dma_pinned(src_folio) ||
		    !PageAnonExclusive(&src_folio->page)) {
			err = -EBUSY;
			goto unlock_ptls;
		}

		if (WARN_ON_ONCE(!folio_test_head(src_folio)) ||
		    WARN_ON_ONCE(!folio_test_anon(src_folio))) {
			err = -EBUSY;
			goto unlock_ptls;
		}

		src_pmdval = pmdp_huge_clear_flush(src_vma, src_addr, src_pmd);
		/* Folio got pinned from under us. Put it back and fail the move. */
		if (folio_maybe_dma_pinned(src_folio)) {
			set_pmd_at(mm, src_addr, src_pmd, src_pmdval);
			err = -EBUSY;
			goto unlock_ptls;
		}

		folio_move_anon_rmap(src_folio, dst_vma);
		src_folio->index = linear_page_index(dst_vma, dst_addr);

		_dst_pmd = mk_huge_pmd(&src_folio->page, dst_vma->vm_page_prot);
		/* Follow mremap() behavior and treat the entry dirty after the move */
		_dst_pmd = pmd_mkwrite(pmd_mkdirty(_dst_pmd), dst_vma);
	} else {
		src_pmdval = pmdp_huge_clear_flush(src_vma, src_addr, src_pmd);
		_dst_pmd = mk_huge_pmd(src_page, dst_vma->vm_page_prot);
	}
	set_pmd_at(mm, dst_addr, dst_pmd, _dst_pmd);

	src_pgtable = pgtable_trans_huge_withdraw(mm, src_pmd);
	pgtable_trans_huge_deposit(mm, dst_pmd, src_pgtable);
unlock_ptls:
	double_pt_unlock(src_ptl, dst_ptl);
	if (src_anon_vma) {
		anon_vma_unlock_write(src_anon_vma);
		put_anon_vma(src_anon_vma);
	}
unlock_folio:
	/* unblock rmap walks */
	if (src_folio)
		folio_unlock(src_folio);
	mmu_notifier_invalidate_range_end(&range);
	if (src_folio)
		folio_put(src_folio);
	return err;
}
#endif /* CONFIG_USERFAULTFD */

/*
 * Returns page table lock pointer if a given pmd maps a thp, NULL otherwise.
 *
 * Note that if it returns page table lock pointer, this routine returns without
 * unlocking page table lock. So callers must unlock it.
 */
spinlock_t *__pmd_trans_huge_lock(pmd_t *pmd, struct vm_area_struct *vma)
{
	spinlock_t *ptl;
	ptl = pmd_lock(vma->vm_mm, pmd);
	if (likely(is_swap_pmd(*pmd) || pmd_trans_huge(*pmd) ||
			pmd_devmap(*pmd)))
		return ptl;
	spin_unlock(ptl);
	return NULL;
}

/*
 * Returns page table lock pointer if a given pud maps a thp, NULL otherwise.
 *
 * Note that if it returns page table lock pointer, this routine returns without
 * unlocking page table lock. So callers must unlock it.
 */
spinlock_t *__pud_trans_huge_lock(pud_t *pud, struct vm_area_struct *vma)
{
	spinlock_t *ptl;

	ptl = pud_lock(vma->vm_mm, pud);
	if (likely(pud_trans_huge(*pud) || pud_devmap(*pud)))
		return ptl;
	spin_unlock(ptl);
	return NULL;
}

#ifdef CONFIG_HAVE_ARCH_TRANSPARENT_HUGEPAGE_PUD
int zap_huge_pud(struct mmu_gather *tlb, struct vm_area_struct *vma,
		 pud_t *pud, unsigned long addr)
{
	spinlock_t *ptl;
	pud_t orig_pud;

	ptl = __pud_trans_huge_lock(pud, vma);
	if (!ptl)
		return 0;

	orig_pud = pudp_huge_get_and_clear_full(vma, addr, pud, tlb->fullmm);
	arch_check_zapped_pud(vma, orig_pud);
	tlb_remove_pud_tlb_entry(tlb, pud, addr);
	if (vma_is_special_huge(vma)) {
		spin_unlock(ptl);
		/* No zero page support yet */
	} else {
		/* No support for anonymous PUD pages yet */
		BUG();
	}
	return 1;
}

static void __split_huge_pud_locked(struct vm_area_struct *vma, pud_t *pud,
		unsigned long haddr)
{
	VM_BUG_ON(haddr & ~HPAGE_PUD_MASK);
	VM_BUG_ON_VMA(vma->vm_start > haddr, vma);
	VM_BUG_ON_VMA(vma->vm_end < haddr + HPAGE_PUD_SIZE, vma);
	VM_BUG_ON(!pud_trans_huge(*pud) && !pud_devmap(*pud));

	count_vm_event(THP_SPLIT_PUD);

	pudp_huge_clear_flush(vma, haddr, pud);
}

void __split_huge_pud(struct vm_area_struct *vma, pud_t *pud,
		unsigned long address)
{
	spinlock_t *ptl;
	struct mmu_notifier_range range;

	mmu_notifier_range_init(&range, MMU_NOTIFY_CLEAR, 0, vma->vm_mm,
				address & HPAGE_PUD_MASK,
				(address & HPAGE_PUD_MASK) + HPAGE_PUD_SIZE);
	mmu_notifier_invalidate_range_start(&range);
	ptl = pud_lock(vma->vm_mm, pud);
	if (unlikely(!pud_trans_huge(*pud) && !pud_devmap(*pud)))
		goto out;
	__split_huge_pud_locked(vma, pud, range.start);

out:
	spin_unlock(ptl);
	mmu_notifier_invalidate_range_end(&range);
<<<<<<< HEAD
=======
}
#else
void __split_huge_pud(struct vm_area_struct *vma, pud_t *pud,
		unsigned long address)
{
>>>>>>> 2d5404ca
}
#endif /* CONFIG_HAVE_ARCH_TRANSPARENT_HUGEPAGE_PUD */

static void __split_huge_zero_page_pmd(struct vm_area_struct *vma,
		unsigned long haddr, pmd_t *pmd)
{
	struct mm_struct *mm = vma->vm_mm;
	pgtable_t pgtable;
	pmd_t _pmd, old_pmd;
	unsigned long addr;
	pte_t *pte;
	int i;

	/*
	 * Leave pmd empty until pte is filled note that it is fine to delay
	 * notification until mmu_notifier_invalidate_range_end() as we are
	 * replacing a zero pmd write protected page with a zero pte write
	 * protected page.
	 *
	 * See Documentation/mm/mmu_notifier.rst
	 */
	old_pmd = pmdp_huge_clear_flush(vma, haddr, pmd);

	pgtable = pgtable_trans_huge_withdraw(mm, pmd);
	pmd_populate(mm, &_pmd, pgtable);

	pte = pte_offset_map(&_pmd, haddr);
	VM_BUG_ON(!pte);
	for (i = 0, addr = haddr; i < HPAGE_PMD_NR; i++, addr += PAGE_SIZE) {
		pte_t entry;

		entry = pfn_pte(my_zero_pfn(addr), vma->vm_page_prot);
		entry = pte_mkspecial(entry);
		if (pmd_uffd_wp(old_pmd))
			entry = pte_mkuffd_wp(entry);
		VM_BUG_ON(!pte_none(ptep_get(pte)));
		set_pte_at(mm, addr, pte, entry);
		pte++;
	}
	pte_unmap(pte - 1);
	smp_wmb(); /* make pte visible before pmd */
	pmd_populate(mm, pmd, pgtable);
}

static void __split_huge_pmd_locked(struct vm_area_struct *vma, pmd_t *pmd,
		unsigned long haddr, bool freeze)
{
	struct mm_struct *mm = vma->vm_mm;
	struct folio *folio;
	struct page *page;
	pgtable_t pgtable;
	pmd_t old_pmd, _pmd;
	bool young, write, soft_dirty, pmd_migration = false, uffd_wp = false;
	bool anon_exclusive = false, dirty = false;
	unsigned long addr;
	pte_t *pte;
	int i;

	VM_BUG_ON(haddr & ~HPAGE_PMD_MASK);
	VM_BUG_ON_VMA(vma->vm_start > haddr, vma);
	VM_BUG_ON_VMA(vma->vm_end < haddr + HPAGE_PMD_SIZE, vma);
	VM_BUG_ON(!is_pmd_migration_entry(*pmd) && !pmd_trans_huge(*pmd)
				&& !pmd_devmap(*pmd));

	count_vm_event(THP_SPLIT_PMD);

	if (!vma_is_anonymous(vma)) {
		old_pmd = pmdp_huge_clear_flush(vma, haddr, pmd);
		/*
		 * We are going to unmap this huge page. So
		 * just go ahead and zap it
		 */
		if (arch_needs_pgtable_deposit())
			zap_deposited_table(mm, pmd);
		if (vma_is_special_huge(vma))
			return;
		if (unlikely(is_pmd_migration_entry(old_pmd))) {
			swp_entry_t entry;

			entry = pmd_to_swp_entry(old_pmd);
			folio = pfn_swap_entry_folio(entry);
		} else {
			page = pmd_page(old_pmd);
			folio = page_folio(page);
			if (!folio_test_dirty(folio) && pmd_dirty(old_pmd))
				folio_mark_dirty(folio);
			if (!folio_test_referenced(folio) && pmd_young(old_pmd))
				folio_set_referenced(folio);
			folio_remove_rmap_pmd(folio, page, vma);
			folio_put(folio);
		}
		add_mm_counter(mm, mm_counter_file(folio), -HPAGE_PMD_NR);
		return;
	}

	if (is_huge_zero_pmd(*pmd)) {
		/*
		 * FIXME: Do we want to invalidate secondary mmu by calling
		 * mmu_notifier_arch_invalidate_secondary_tlbs() see comments below
		 * inside __split_huge_pmd() ?
		 *
		 * We are going from a zero huge page write protected to zero
		 * small page also write protected so it does not seems useful
		 * to invalidate secondary mmu at this time.
		 */
		return __split_huge_zero_page_pmd(vma, haddr, pmd);
	}

	pmd_migration = is_pmd_migration_entry(*pmd);
	if (unlikely(pmd_migration)) {
		swp_entry_t entry;

		old_pmd = *pmd;
		entry = pmd_to_swp_entry(old_pmd);
		page = pfn_swap_entry_to_page(entry);
		write = is_writable_migration_entry(entry);
		if (PageAnon(page))
			anon_exclusive = is_readable_exclusive_migration_entry(entry);
		young = is_migration_entry_young(entry);
		dirty = is_migration_entry_dirty(entry);
		soft_dirty = pmd_swp_soft_dirty(old_pmd);
		uffd_wp = pmd_swp_uffd_wp(old_pmd);
	} else {
		/*
		 * Up to this point the pmd is present and huge and userland has
		 * the whole access to the hugepage during the split (which
		 * happens in place). If we overwrite the pmd with the not-huge
		 * version pointing to the pte here (which of course we could if
		 * all CPUs were bug free), userland could trigger a small page
		 * size TLB miss on the small sized TLB while the hugepage TLB
		 * entry is still established in the huge TLB. Some CPU doesn't
		 * like that. See
		 * http://support.amd.com/TechDocs/41322_10h_Rev_Gd.pdf, Erratum
		 * 383 on page 105. Intel should be safe but is also warns that
		 * it's only safe if the permission and cache attributes of the
		 * two entries loaded in the two TLB is identical (which should
		 * be the case here). But it is generally safer to never allow
		 * small and huge TLB entries for the same virtual address to be
		 * loaded simultaneously. So instead of doing "pmd_populate();
		 * flush_pmd_tlb_range();" we first mark the current pmd
		 * notpresent (atomically because here the pmd_trans_huge must
		 * remain set at all times on the pmd until the split is
		 * complete for this pmd), then we flush the SMP TLB and finally
		 * we write the non-huge version of the pmd entry with
		 * pmd_populate.
		 */
		old_pmd = pmdp_invalidate(vma, haddr, pmd);
		page = pmd_page(old_pmd);
		folio = page_folio(page);
		if (pmd_dirty(old_pmd)) {
			dirty = true;
			folio_set_dirty(folio);
		}
		write = pmd_write(old_pmd);
		young = pmd_young(old_pmd);
		soft_dirty = pmd_soft_dirty(old_pmd);
		uffd_wp = pmd_uffd_wp(old_pmd);

		VM_WARN_ON_FOLIO(!folio_ref_count(folio), folio);
		VM_WARN_ON_FOLIO(!folio_test_anon(folio), folio);

		/*
		 * Without "freeze", we'll simply split the PMD, propagating the
		 * PageAnonExclusive() flag for each PTE by setting it for
		 * each subpage -- no need to (temporarily) clear.
		 *
		 * With "freeze" we want to replace mapped pages by
		 * migration entries right away. This is only possible if we
		 * managed to clear PageAnonExclusive() -- see
		 * set_pmd_migration_entry().
		 *
		 * In case we cannot clear PageAnonExclusive(), split the PMD
		 * only and let try_to_migrate_one() fail later.
		 *
		 * See folio_try_share_anon_rmap_pmd(): invalidate PMD first.
		 */
		anon_exclusive = PageAnonExclusive(page);
		if (freeze && anon_exclusive &&
		    folio_try_share_anon_rmap_pmd(folio, page))
			freeze = false;
		if (!freeze) {
			rmap_t rmap_flags = RMAP_NONE;

			folio_ref_add(folio, HPAGE_PMD_NR - 1);
			if (anon_exclusive)
				rmap_flags |= RMAP_EXCLUSIVE;
			folio_add_anon_rmap_ptes(folio, page, HPAGE_PMD_NR,
						 vma, haddr, rmap_flags);
		}
	}

	/*
	 * Withdraw the table only after we mark the pmd entry invalid.
	 * This's critical for some architectures (Power).
	 */
	pgtable = pgtable_trans_huge_withdraw(mm, pmd);
	pmd_populate(mm, &_pmd, pgtable);

	pte = pte_offset_map(&_pmd, haddr);
	VM_BUG_ON(!pte);

	/*
	 * Note that NUMA hinting access restrictions are not transferred to
	 * avoid any possibility of altering permissions across VMAs.
	 */
	if (freeze || pmd_migration) {
		for (i = 0, addr = haddr; i < HPAGE_PMD_NR; i++, addr += PAGE_SIZE) {
			pte_t entry;
			swp_entry_t swp_entry;

			if (write)
				swp_entry = make_writable_migration_entry(
							page_to_pfn(page + i));
			else if (anon_exclusive)
				swp_entry = make_readable_exclusive_migration_entry(
							page_to_pfn(page + i));
			else
				swp_entry = make_readable_migration_entry(
							page_to_pfn(page + i));
			if (young)
				swp_entry = make_migration_entry_young(swp_entry);
			if (dirty)
				swp_entry = make_migration_entry_dirty(swp_entry);
			entry = swp_entry_to_pte(swp_entry);
			if (soft_dirty)
				entry = pte_swp_mksoft_dirty(entry);
			if (uffd_wp)
				entry = pte_swp_mkuffd_wp(entry);
<<<<<<< HEAD
		} else {
			entry = mk_pte(page + i, READ_ONCE(vma->vm_page_prot));
			if (write)
				entry = pte_mkwrite(entry, vma);
			if (anon_exclusive)
				SetPageAnonExclusive(page + i);
			if (!young)
				entry = pte_mkold(entry);
			/* NOTE: this may set soft-dirty too on some archs */
			if (dirty)
				entry = pte_mkdirty(entry);
			if (soft_dirty)
				entry = pte_mksoft_dirty(entry);
			if (uffd_wp)
				entry = pte_mkuffd_wp(entry);
			page_add_anon_rmap(page + i, vma, addr, false);
=======

			VM_WARN_ON(!pte_none(ptep_get(pte + i)));
			set_pte_at(mm, addr, pte + i, entry);
>>>>>>> 2d5404ca
		}
	} else {
		pte_t entry;

		entry = mk_pte(page, READ_ONCE(vma->vm_page_prot));
		if (write)
			entry = pte_mkwrite(entry, vma);
		if (!young)
			entry = pte_mkold(entry);
		/* NOTE: this may set soft-dirty too on some archs */
		if (dirty)
			entry = pte_mkdirty(entry);
		if (soft_dirty)
			entry = pte_mksoft_dirty(entry);
		if (uffd_wp)
			entry = pte_mkuffd_wp(entry);

		for (i = 0; i < HPAGE_PMD_NR; i++)
			VM_WARN_ON(!pte_none(ptep_get(pte + i)));

		set_ptes(mm, haddr, pte, entry, HPAGE_PMD_NR);
	}
	pte_unmap(pte);

	if (!pmd_migration)
		folio_remove_rmap_pmd(folio, page, vma);
	if (freeze)
		put_page(page);

	smp_wmb(); /* make pte visible before pmd */
	pmd_populate(mm, pmd, pgtable);
}

void split_huge_pmd_locked(struct vm_area_struct *vma, unsigned long address,
			   pmd_t *pmd, bool freeze, struct folio *folio)
{
	VM_WARN_ON_ONCE(folio && !folio_test_pmd_mappable(folio));
	VM_WARN_ON_ONCE(!IS_ALIGNED(address, HPAGE_PMD_SIZE));
	VM_WARN_ON_ONCE(folio && !folio_test_locked(folio));
	VM_BUG_ON(freeze && !folio);

	/*
	 * When the caller requests to set up a migration entry, we
	 * require a folio to check the PMD against. Otherwise, there
	 * is a risk of replacing the wrong folio.
	 */
	if (pmd_trans_huge(*pmd) || pmd_devmap(*pmd) ||
	    is_pmd_migration_entry(*pmd)) {
		if (folio && folio != pmd_folio(*pmd))
			return;
		__split_huge_pmd_locked(vma, pmd, address, freeze);
	}
}

void __split_huge_pmd(struct vm_area_struct *vma, pmd_t *pmd,
		unsigned long address, bool freeze, struct folio *folio)
{
	spinlock_t *ptl;
	struct mmu_notifier_range range;

	mmu_notifier_range_init(&range, MMU_NOTIFY_CLEAR, 0, vma->vm_mm,
				address & HPAGE_PMD_MASK,
				(address & HPAGE_PMD_MASK) + HPAGE_PMD_SIZE);
	mmu_notifier_invalidate_range_start(&range);
	ptl = pmd_lock(vma->vm_mm, pmd);
	split_huge_pmd_locked(vma, range.start, pmd, freeze, folio);
	spin_unlock(ptl);
	mmu_notifier_invalidate_range_end(&range);
}

void split_huge_pmd_address(struct vm_area_struct *vma, unsigned long address,
		bool freeze, struct folio *folio)
{
	pmd_t *pmd = mm_find_pmd(vma->vm_mm, address);

	if (!pmd)
		return;

	__split_huge_pmd(vma, pmd, address, freeze, folio);
}

static inline void split_huge_pmd_if_needed(struct vm_area_struct *vma, unsigned long address)
{
	/*
	 * If the new address isn't hpage aligned and it could previously
	 * contain an hugepage: check if we need to split an huge pmd.
	 */
	if (!IS_ALIGNED(address, HPAGE_PMD_SIZE) &&
	    range_in_vma(vma, ALIGN_DOWN(address, HPAGE_PMD_SIZE),
			 ALIGN(address, HPAGE_PMD_SIZE)))
		split_huge_pmd_address(vma, address, false, NULL);
}

void vma_adjust_trans_huge(struct vm_area_struct *vma,
			     unsigned long start,
			     unsigned long end,
			     long adjust_next)
{
	/* Check if we need to split start first. */
	split_huge_pmd_if_needed(vma, start);

	/* Check if we need to split end next. */
	split_huge_pmd_if_needed(vma, end);

	/*
	 * If we're also updating the next vma vm_start,
	 * check if we need to split it.
	 */
	if (adjust_next > 0) {
		struct vm_area_struct *next = find_vma(vma->vm_mm, vma->vm_end);
		unsigned long nstart = next->vm_start;
		nstart += adjust_next;
		split_huge_pmd_if_needed(next, nstart);
	}
}

static void unmap_folio(struct folio *folio)
{
	enum ttu_flags ttu_flags = TTU_RMAP_LOCKED | TTU_SYNC |
		TTU_BATCH_FLUSH;

	VM_BUG_ON_FOLIO(!folio_test_large(folio), folio);

	if (folio_test_pmd_mappable(folio))
		ttu_flags |= TTU_SPLIT_HUGE_PMD;

	/*
	 * Anon pages need migration entries to preserve them, but file
	 * pages can simply be left unmapped, then faulted back on demand.
	 * If that is ever changed (perhaps for mlock), update remap_page().
	 */
	if (folio_test_anon(folio))
		try_to_migrate(folio, ttu_flags);
	else
		try_to_unmap(folio, ttu_flags | TTU_IGNORE_MLOCK);

	try_to_unmap_flush();
}

static bool __discard_anon_folio_pmd_locked(struct vm_area_struct *vma,
					    unsigned long addr, pmd_t *pmdp,
					    struct folio *folio)
{
	struct mm_struct *mm = vma->vm_mm;
	int ref_count, map_count;
	pmd_t orig_pmd = *pmdp;

	if (folio_test_dirty(folio) || pmd_dirty(orig_pmd))
		return false;

	orig_pmd = pmdp_huge_clear_flush(vma, addr, pmdp);

	/*
	 * Syncing against concurrent GUP-fast:
	 * - clear PMD; barrier; read refcount
	 * - inc refcount; barrier; read PMD
	 */
	smp_mb();

	ref_count = folio_ref_count(folio);
	map_count = folio_mapcount(folio);

	/*
	 * Order reads for folio refcount and dirty flag
	 * (see comments in __remove_mapping()).
	 */
	smp_rmb();

	/*
	 * If the folio or its PMD is redirtied at this point, or if there
	 * are unexpected references, we will give up to discard this folio
	 * and remap it.
	 *
	 * The only folio refs must be one from isolation plus the rmap(s).
	 */
	if (folio_test_dirty(folio) || pmd_dirty(orig_pmd) ||
	    ref_count != map_count + 1) {
		set_pmd_at(mm, addr, pmdp, orig_pmd);
		return false;
	}

	folio_remove_rmap_pmd(folio, pmd_page(orig_pmd), vma);
	zap_deposited_table(mm, pmdp);
	add_mm_counter(mm, MM_ANONPAGES, -HPAGE_PMD_NR);
	if (vma->vm_flags & VM_LOCKED)
		mlock_drain_local();
	folio_put(folio);

	return true;
}

bool unmap_huge_pmd_locked(struct vm_area_struct *vma, unsigned long addr,
			   pmd_t *pmdp, struct folio *folio)
{
	VM_WARN_ON_FOLIO(!folio_test_pmd_mappable(folio), folio);
	VM_WARN_ON_FOLIO(!folio_test_locked(folio), folio);
	VM_WARN_ON_ONCE(!IS_ALIGNED(addr, HPAGE_PMD_SIZE));

	if (folio_test_anon(folio) && !folio_test_swapbacked(folio))
		return __discard_anon_folio_pmd_locked(vma, addr, pmdp, folio);

	return false;
}

static void remap_page(struct folio *folio, unsigned long nr, int flags)
{
	int i = 0;

	/* If unmap_folio() uses try_to_migrate() on file, remove this check */
	if (!folio_test_anon(folio))
		return;
	for (;;) {
		remove_migration_ptes(folio, folio, RMP_LOCKED | flags);
		i += folio_nr_pages(folio);
		if (i >= nr)
			break;
		folio = folio_next(folio);
	}
}

static void lru_add_page_tail(struct folio *folio, struct page *tail,
		struct lruvec *lruvec, struct list_head *list)
{
	VM_BUG_ON_FOLIO(!folio_test_large(folio), folio);
	VM_BUG_ON_FOLIO(PageLRU(tail), folio);
	lockdep_assert_held(&lruvec->lru_lock);

	if (list) {
		/* page reclaim is reclaiming a huge page */
		VM_WARN_ON(folio_test_lru(folio));
		get_page(tail);
		list_add_tail(&tail->lru, list);
	} else {
		/* head is still on lru (and we have it frozen) */
		VM_WARN_ON(!folio_test_lru(folio));
		if (folio_test_unevictable(folio))
			tail->mlock_count = 0;
		else
			list_add_tail(&tail->lru, &folio->lru);
		SetPageLRU(tail);
	}
}

static void __split_huge_page_tail(struct folio *folio, int tail,
		struct lruvec *lruvec, struct list_head *list,
		unsigned int new_order)
{
	struct page *head = &folio->page;
	struct page *page_tail = head + tail;
	/*
	 * Careful: new_folio is not a "real" folio before we cleared PageTail.
	 * Don't pass it around before clear_compound_head().
	 */
	struct folio *new_folio = (struct folio *)page_tail;

	VM_BUG_ON_PAGE(atomic_read(&page_tail->_mapcount) != -1, page_tail);

	/*
	 * Clone page flags before unfreezing refcount.
	 *
	 * After successful get_page_unless_zero() might follow flags change,
	 * for example lock_page() which set PG_waiters.
	 *
	 * Note that for mapped sub-pages of an anonymous THP,
	 * PG_anon_exclusive has been cleared in unmap_folio() and is stored in
	 * the migration entry instead from where remap_page() will restore it.
	 * We can still have PG_anon_exclusive set on effectively unmapped and
	 * unreferenced sub-pages of an anonymous THP: we can simply drop
	 * PG_anon_exclusive (-> PG_mappedtodisk) for these here.
	 */
	page_tail->flags &= ~PAGE_FLAGS_CHECK_AT_PREP;
	page_tail->flags |= (head->flags &
			((1L << PG_referenced) |
			 (1L << PG_swapbacked) |
			 (1L << PG_swapcache) |
			 (1L << PG_mlocked) |
			 (1L << PG_uptodate) |
			 (1L << PG_active) |
			 (1L << PG_workingset) |
			 (1L << PG_locked) |
			 (1L << PG_unevictable) |
#ifdef CONFIG_ARCH_USES_PG_ARCH_2
			 (1L << PG_arch_2) |
#endif
#ifdef CONFIG_ARCH_USES_PG_ARCH_3
			 (1L << PG_arch_3) |
#endif
			 (1L << PG_dirty) |
			 LRU_GEN_MASK | LRU_REFS_MASK));

	/* ->mapping in first and second tail page is replaced by other uses */
	VM_BUG_ON_PAGE(tail > 2 && page_tail->mapping != TAIL_MAPPING,
			page_tail);
	page_tail->mapping = head->mapping;
	page_tail->index = head->index + tail;

	/*
	 * page->private should not be set in tail pages. Fix up and warn once
	 * if private is unexpectedly set.
	 */
	if (unlikely(page_tail->private)) {
		VM_WARN_ON_ONCE_PAGE(true, page_tail);
		page_tail->private = 0;
	}
	if (folio_test_swapcache(folio))
		new_folio->swap.val = folio->swap.val + tail;

	/* Page flags must be visible before we make the page non-compound. */
	smp_wmb();

	/*
	 * Clear PageTail before unfreezing page refcount.
	 *
	 * After successful get_page_unless_zero() might follow put_page()
	 * which needs correct compound_head().
	 */
	clear_compound_head(page_tail);
	if (new_order) {
		prep_compound_page(page_tail, new_order);
		folio_set_large_rmappable(new_folio);
	}

	/* Finally unfreeze refcount. Additional reference from page cache. */
	page_ref_unfreeze(page_tail,
		1 + ((!folio_test_anon(folio) || folio_test_swapcache(folio)) ?
			     folio_nr_pages(new_folio) : 0));

	if (folio_test_young(folio))
		folio_set_young(new_folio);
	if (folio_test_idle(folio))
		folio_set_idle(new_folio);

	folio_xchg_last_cpupid(new_folio, folio_last_cpupid(folio));

	/*
	 * always add to the tail because some iterators expect new
	 * pages to show after the currently processed elements - e.g.
	 * migrate_pages
	 */
	lru_add_page_tail(folio, page_tail, lruvec, list);
}

static void __split_huge_page(struct page *page, struct list_head *list,
		pgoff_t end, unsigned int new_order)
{
	struct folio *folio = page_folio(page);
	struct page *head = &folio->page;
	struct lruvec *lruvec;
	struct address_space *swap_cache = NULL;
	unsigned long offset = 0;
	int i, nr_dropped = 0;
	unsigned int new_nr = 1 << new_order;
	int order = folio_order(folio);
	unsigned int nr = 1 << order;

	/* complete memcg works before add pages to LRU */
	split_page_memcg(head, order, new_order);

	if (folio_test_anon(folio) && folio_test_swapcache(folio)) {
		offset = swap_cache_index(folio->swap);
		swap_cache = swap_address_space(folio->swap);
		xa_lock(&swap_cache->i_pages);
	}

	/* lock lru list/PageCompound, ref frozen by page_ref_freeze */
	lruvec = folio_lruvec_lock(folio);

	ClearPageHasHWPoisoned(head);

	for (i = nr - new_nr; i >= new_nr; i -= new_nr) {
		__split_huge_page_tail(folio, i, lruvec, list, new_order);
		/* Some pages can be beyond EOF: drop them from page cache */
		if (head[i].index >= end) {
			struct folio *tail = page_folio(head + i);

			if (shmem_mapping(folio->mapping))
				nr_dropped++;
			else if (folio_test_clear_dirty(tail))
				folio_account_cleaned(tail,
					inode_to_wb(folio->mapping->host));
			__filemap_remove_folio(tail, NULL);
			folio_put(tail);
		} else if (!PageAnon(page)) {
			__xa_store(&folio->mapping->i_pages, head[i].index,
					head + i, 0);
		} else if (swap_cache) {
			__xa_store(&swap_cache->i_pages, offset + i,
					head + i, 0);
		}
	}

	if (!new_order)
		ClearPageCompound(head);
	else {
		struct folio *new_folio = (struct folio *)head;

		folio_set_order(new_folio, new_order);
	}
	unlock_page_lruvec(lruvec);
	/* Caller disabled irqs, so they are still disabled here */

	split_page_owner(head, order, new_order);
	pgalloc_tag_split(folio, order, new_order);

	/* See comment in __split_huge_page_tail() */
	if (folio_test_anon(folio)) {
		/* Additional pin to swap cache */
		if (folio_test_swapcache(folio)) {
			folio_ref_add(folio, 1 + new_nr);
			xa_unlock(&swap_cache->i_pages);
		} else {
			folio_ref_inc(folio);
		}
	} else {
		/* Additional pin to page cache */
		folio_ref_add(folio, 1 + new_nr);
		xa_unlock(&folio->mapping->i_pages);
	}
	local_irq_enable();

	if (nr_dropped)
		shmem_uncharge(folio->mapping->host, nr_dropped);
	remap_page(folio, nr, PageAnon(head) ? RMP_USE_SHARED_ZEROPAGE : 0);

	/*
	 * set page to its compound_head when split to non order-0 pages, so
	 * we can skip unlocking it below, since PG_locked is transferred to
	 * the compound_head of the page and the caller will unlock it.
	 */
	if (new_order)
		page = compound_head(page);

	for (i = 0; i < nr; i += new_nr) {
		struct page *subpage = head + i;
		struct folio *new_folio = page_folio(subpage);
		if (subpage == page)
			continue;
		folio_unlock(new_folio);

		/*
		 * Subpages may be freed if there wasn't any mapping
		 * like if add_to_swap() is running on a lru page that
		 * had its mapping zapped. And freeing these pages
		 * requires taking the lru_lock so we do the put_page
		 * of the tail pages after the split is complete.
		 */
		free_page_and_swap_cache(subpage);
	}
}

/* Racy check whether the huge page can be split */
bool can_split_folio(struct folio *folio, int caller_pins, int *pextra_pins)
{
	int extra_pins;

	/* Additional pins from page cache */
	if (folio_test_anon(folio))
		extra_pins = folio_test_swapcache(folio) ?
				folio_nr_pages(folio) : 0;
	else
		extra_pins = folio_nr_pages(folio);
	if (pextra_pins)
		*pextra_pins = extra_pins;
	return folio_mapcount(folio) == folio_ref_count(folio) - extra_pins -
					caller_pins;
}

/*
 * This function splits a large folio into smaller folios of order @new_order.
 * @page can point to any page of the large folio to split. The split operation
 * does not change the position of @page.
 *
 * Prerequisites:
 *
 * 1) The caller must hold a reference on the @page's owning folio, also known
 *    as the large folio.
 *
 * 2) The large folio must be locked.
 *
 * 3) The folio must not be pinned. Any unexpected folio references, including
 *    GUP pins, will result in the folio not getting split; instead, the caller
 *    will receive an -EAGAIN.
 *
 * 4) @new_order > 1, usually. Splitting to order-1 anonymous folios is not
 *    supported for non-file-backed folios, because folio->_deferred_list, which
 *    is used by partially mapped folios, is stored in subpage 2, but an order-1
 *    folio only has subpages 0 and 1. File-backed order-1 folios are supported,
 *    since they do not use _deferred_list.
 *
 * After splitting, the caller's folio reference will be transferred to @page,
 * resulting in a raised refcount of @page after this call. The other pages may
 * be freed if they are not mapped.
 *
 * If @list is null, tail pages will be added to LRU list, otherwise, to @list.
 *
 * Pages in @new_order will inherit the mapping, flags, and so on from the
 * huge page.
 *
 * Returns 0 if the huge page was split successfully.
 *
 * Returns -EAGAIN if the folio has unexpected reference (e.g., GUP) or if
 * the folio was concurrently removed from the page cache.
 *
 * Returns -EBUSY when trying to split the huge zeropage, if the folio is
 * under writeback, if fs-specific folio metadata cannot currently be
 * released, or if some unexpected race happened (e.g., anon VMA disappeared,
 * truncation).
 *
 * Callers should ensure that the order respects the address space mapping
 * min-order if one is set for non-anonymous folios.
 *
 * Returns -EINVAL when trying to split to an order that is incompatible
 * with the folio. Splitting to order 0 is compatible with all folios.
 */
int split_huge_page_to_list_to_order(struct page *page, struct list_head *list,
				     unsigned int new_order)
{
	struct folio *folio = page_folio(page);
	struct deferred_split *ds_queue = get_deferred_split_queue(folio);
	/* reset xarray order to new order after split */
	XA_STATE_ORDER(xas, &folio->mapping->i_pages, folio->index, new_order);
	bool is_anon = folio_test_anon(folio);
	struct address_space *mapping = NULL;
	struct anon_vma *anon_vma = NULL;
	int order = folio_order(folio);
	int extra_pins, ret;
	pgoff_t end;
	bool is_hzp;

	VM_BUG_ON_FOLIO(!folio_test_locked(folio), folio);
	VM_BUG_ON_FOLIO(!folio_test_large(folio), folio);

	if (new_order >= folio_order(folio))
		return -EINVAL;

	if (is_anon) {
		/* order-1 is not supported for anonymous THP. */
		if (new_order == 1) {
			VM_WARN_ONCE(1, "Cannot split to order-1 folio");
			return -EINVAL;
		}
	} else if (new_order) {
		/* Split shmem folio to non-zero order not supported */
		if (shmem_mapping(folio->mapping)) {
			VM_WARN_ONCE(1,
				"Cannot split shmem folio to non-0 order");
			return -EINVAL;
		}
		/*
		 * No split if the file system does not support large folio.
		 * Note that we might still have THPs in such mappings due to
		 * CONFIG_READ_ONLY_THP_FOR_FS. But in that case, the mapping
		 * does not actually support large folios properly.
		 */
		if (IS_ENABLED(CONFIG_READ_ONLY_THP_FOR_FS) &&
		    !mapping_large_folio_support(folio->mapping)) {
			VM_WARN_ONCE(1,
				"Cannot split file folio to non-0 order");
			return -EINVAL;
		}
	}

	/* Only swapping a whole PMD-mapped folio is supported */
	if (folio_test_swapcache(folio) && new_order)
		return -EINVAL;

	is_hzp = is_huge_zero_folio(folio);
	if (is_hzp) {
		pr_warn_ratelimited("Called split_huge_page for huge zero page\n");
		return -EBUSY;
	}

	if (folio_test_writeback(folio))
		return -EBUSY;

	if (is_anon) {
		/*
		 * The caller does not necessarily hold an mmap_lock that would
		 * prevent the anon_vma disappearing so we first we take a
		 * reference to it and then lock the anon_vma for write. This
		 * is similar to folio_lock_anon_vma_read except the write lock
		 * is taken to serialise against parallel split or collapse
		 * operations.
		 */
		anon_vma = folio_get_anon_vma(folio);
		if (!anon_vma) {
			ret = -EBUSY;
			goto out;
		}
		end = -1;
		mapping = NULL;
		anon_vma_lock_write(anon_vma);
	} else {
		unsigned int min_order;
		gfp_t gfp;

		mapping = folio->mapping;

		/* Truncated ? */
		if (!mapping) {
			ret = -EBUSY;
			goto out;
		}

		min_order = mapping_min_folio_order(folio->mapping);
		if (new_order < min_order) {
			VM_WARN_ONCE(1, "Cannot split mapped folio below min-order: %u",
				     min_order);
			ret = -EINVAL;
			goto out;
		}

		gfp = current_gfp_context(mapping_gfp_mask(mapping) &
							GFP_RECLAIM_MASK);

		if (!filemap_release_folio(folio, gfp)) {
			ret = -EBUSY;
			goto out;
		}

		xas_split_alloc(&xas, folio, folio_order(folio), gfp);
		if (xas_error(&xas)) {
			ret = xas_error(&xas);
			goto out;
		}

		anon_vma = NULL;
		i_mmap_lock_read(mapping);

		/*
		 *__split_huge_page() may need to trim off pages beyond EOF:
		 * but on 32-bit, i_size_read() takes an irq-unsafe seqlock,
		 * which cannot be nested inside the page tree lock. So note
		 * end now: i_size itself may be changed at any moment, but
		 * folio lock is good enough to serialize the trimming.
		 */
		end = DIV_ROUND_UP(i_size_read(mapping->host), PAGE_SIZE);
		if (shmem_mapping(mapping))
			end = shmem_fallocend(mapping->host, end);
	}

	/*
	 * Racy check if we can split the page, before unmap_folio() will
	 * split PMDs
	 */
	if (!can_split_folio(folio, 1, &extra_pins)) {
		ret = -EAGAIN;
		goto out_unlock;
	}

	unmap_folio(folio);

	/* block interrupt reentry in xa_lock and spinlock */
	local_irq_disable();
	if (mapping) {
		/*
		 * Check if the folio is present in page cache.
		 * We assume all tail are present too, if folio is there.
		 */
		xas_lock(&xas);
		xas_reset(&xas);
		if (xas_load(&xas) != folio)
			goto fail;
	}

	/* Prevent deferred_split_scan() touching ->_refcount */
	spin_lock(&ds_queue->split_queue_lock);
	if (folio_ref_freeze(folio, 1 + extra_pins)) {
		if (folio_order(folio) > 1 &&
		    !list_empty(&folio->_deferred_list)) {
			ds_queue->split_queue_len--;
			if (folio_test_partially_mapped(folio)) {
				__folio_clear_partially_mapped(folio);
				mod_mthp_stat(folio_order(folio),
					      MTHP_STAT_NR_ANON_PARTIALLY_MAPPED, -1);
			}
			/*
			 * Reinitialize page_deferred_list after removing the
			 * page from the split_queue, otherwise a subsequent
			 * split will see list corruption when checking the
			 * page_deferred_list.
			 */
			list_del_init(&folio->_deferred_list);
		}
		spin_unlock(&ds_queue->split_queue_lock);
		if (mapping) {
			int nr = folio_nr_pages(folio);

			xas_split(&xas, folio, folio_order(folio));
<<<<<<< HEAD
			if (folio_test_pmd_mappable(folio)) {
=======
			if (folio_test_pmd_mappable(folio) &&
			    new_order < HPAGE_PMD_ORDER) {
>>>>>>> 2d5404ca
				if (folio_test_swapbacked(folio)) {
					__lruvec_stat_mod_folio(folio,
							NR_SHMEM_THPS, -nr);
				} else {
					__lruvec_stat_mod_folio(folio,
							NR_FILE_THPS, -nr);
					filemap_nr_thps_dec(mapping);
				}
			}
		}

		if (is_anon) {
			mod_mthp_stat(order, MTHP_STAT_NR_ANON, -1);
			mod_mthp_stat(new_order, MTHP_STAT_NR_ANON, 1 << (order - new_order));
		}
		__split_huge_page(page, list, end, new_order);
		ret = 0;
	} else {
		spin_unlock(&ds_queue->split_queue_lock);
fail:
		if (mapping)
			xas_unlock(&xas);
		local_irq_enable();
		remap_page(folio, folio_nr_pages(folio), 0);
		ret = -EAGAIN;
	}

out_unlock:
	if (anon_vma) {
		anon_vma_unlock_write(anon_vma);
		put_anon_vma(anon_vma);
	}
	if (mapping)
		i_mmap_unlock_read(mapping);
out:
	xas_destroy(&xas);
	if (order == HPAGE_PMD_ORDER)
		count_vm_event(!ret ? THP_SPLIT_PAGE : THP_SPLIT_PAGE_FAILED);
	count_mthp_stat(order, !ret ? MTHP_STAT_SPLIT : MTHP_STAT_SPLIT_FAILED);
	return ret;
}

int min_order_for_split(struct folio *folio)
{
	if (folio_test_anon(folio))
		return 0;

	if (!folio->mapping) {
		if (folio_test_pmd_mappable(folio))
			count_vm_event(THP_SPLIT_PAGE_FAILED);
		return -EBUSY;
	}

	return mapping_min_folio_order(folio->mapping);
}

int split_folio_to_list(struct folio *folio, struct list_head *list)
{
	int ret = min_order_for_split(folio);

	if (ret < 0)
		return ret;

	return split_huge_page_to_list_to_order(&folio->page, list, ret);
}

/*
 * __folio_unqueue_deferred_split() is not to be called directly:
 * the folio_unqueue_deferred_split() inline wrapper in mm/internal.h
 * limits its calls to those folios which may have a _deferred_list for
 * queueing THP splits, and that list is (racily observed to be) non-empty.
 *
 * It is unsafe to call folio_unqueue_deferred_split() until folio refcount is
 * zero: because even when split_queue_lock is held, a non-empty _deferred_list
 * might be in use on deferred_split_scan()'s unlocked on-stack list.
 *
 * If memory cgroups are enabled, split_queue_lock is in the mem_cgroup: it is
 * therefore important to unqueue deferred split before changing folio memcg.
 */
bool __folio_unqueue_deferred_split(struct folio *folio)
{
	struct deferred_split *ds_queue;
	unsigned long flags;
	bool unqueued = false;

	WARN_ON_ONCE(folio_ref_count(folio));
	WARN_ON_ONCE(!mem_cgroup_disabled() && !folio_memcg(folio));

<<<<<<< HEAD
	/*
	 * At this point, there is no one trying to add the folio to
	 * deferred_list. If folio is not in deferred_list, it's safe
	 * to check without acquiring the split_queue_lock.
	 */
	if (data_race(!list_empty(&folio->_deferred_list))) {
		spin_lock_irqsave(&ds_queue->split_queue_lock, flags);
		if (!list_empty(&folio->_deferred_list)) {
			ds_queue->split_queue_len--;
			list_del(&folio->_deferred_list);
		}
		spin_unlock_irqrestore(&ds_queue->split_queue_lock, flags);
	}
	free_compound_page(page);
=======
	ds_queue = get_deferred_split_queue(folio);
	spin_lock_irqsave(&ds_queue->split_queue_lock, flags);
	if (!list_empty(&folio->_deferred_list)) {
		ds_queue->split_queue_len--;
		if (folio_test_partially_mapped(folio)) {
			__folio_clear_partially_mapped(folio);
			mod_mthp_stat(folio_order(folio),
				      MTHP_STAT_NR_ANON_PARTIALLY_MAPPED, -1);
		}
		list_del_init(&folio->_deferred_list);
		unqueued = true;
	}
	spin_unlock_irqrestore(&ds_queue->split_queue_lock, flags);

	return unqueued;	/* useful for debug warnings */
>>>>>>> 2d5404ca
}

/* partially_mapped=false won't clear PG_partially_mapped folio flag */
void deferred_split_folio(struct folio *folio, bool partially_mapped)
{
	struct deferred_split *ds_queue = get_deferred_split_queue(folio);
#ifdef CONFIG_MEMCG
	struct mem_cgroup *memcg = folio_memcg(folio);
#endif
	unsigned long flags;

	/*
	 * Order 1 folios have no space for a deferred list, but we also
	 * won't waste much memory by not adding them to the deferred list.
	 */
	if (folio_order(folio) <= 1)
		return;

	if (!partially_mapped && !split_underused_thp)
		return;

	/*
	 * Exclude swapcache: originally to avoid a corrupt deferred split
	 * queue. Nowadays that is fully prevented by mem_cgroup_swapout();
	 * but if page reclaim is already handling the same folio, it is
	 * unnecessary to handle it again in the shrinker, so excluding
	 * swapcache here may still be a useful optimization.
	 */
	if (folio_test_swapcache(folio))
		return;

	spin_lock_irqsave(&ds_queue->split_queue_lock, flags);
	if (partially_mapped) {
		if (!folio_test_partially_mapped(folio)) {
			__folio_set_partially_mapped(folio);
			if (folio_test_pmd_mappable(folio))
				count_vm_event(THP_DEFERRED_SPLIT_PAGE);
			count_mthp_stat(folio_order(folio), MTHP_STAT_SPLIT_DEFERRED);
			mod_mthp_stat(folio_order(folio), MTHP_STAT_NR_ANON_PARTIALLY_MAPPED, 1);

		}
	} else {
		/* partially mapped folios cannot become non-partially mapped */
		VM_WARN_ON_FOLIO(folio_test_partially_mapped(folio), folio);
	}
	if (list_empty(&folio->_deferred_list)) {
		list_add_tail(&folio->_deferred_list, &ds_queue->split_queue);
		ds_queue->split_queue_len++;
#ifdef CONFIG_MEMCG
		if (memcg)
			set_shrinker_bit(memcg, folio_nid(folio),
					 deferred_split_shrinker->id);
#endif
	}
	spin_unlock_irqrestore(&ds_queue->split_queue_lock, flags);
}

static unsigned long deferred_split_count(struct shrinker *shrink,
		struct shrink_control *sc)
{
	struct pglist_data *pgdata = NODE_DATA(sc->nid);
	struct deferred_split *ds_queue = &pgdata->deferred_split_queue;

#ifdef CONFIG_MEMCG
	if (sc->memcg)
		ds_queue = &sc->memcg->deferred_split_queue;
#endif
	return READ_ONCE(ds_queue->split_queue_len);
}

static bool thp_underused(struct folio *folio)
{
	int num_zero_pages = 0, num_filled_pages = 0;
	void *kaddr;
	int i;

	if (khugepaged_max_ptes_none == HPAGE_PMD_NR - 1)
		return false;

	for (i = 0; i < folio_nr_pages(folio); i++) {
		kaddr = kmap_local_folio(folio, i * PAGE_SIZE);
		if (!memchr_inv(kaddr, 0, PAGE_SIZE)) {
			num_zero_pages++;
			if (num_zero_pages > khugepaged_max_ptes_none) {
				kunmap_local(kaddr);
				return true;
			}
		} else {
			/*
			 * Another path for early exit once the number
			 * of non-zero filled pages exceeds threshold.
			 */
			num_filled_pages++;
			if (num_filled_pages >= HPAGE_PMD_NR - khugepaged_max_ptes_none) {
				kunmap_local(kaddr);
				return false;
			}
		}
		kunmap_local(kaddr);
	}
	return false;
}

static unsigned long deferred_split_scan(struct shrinker *shrink,
		struct shrink_control *sc)
{
	struct pglist_data *pgdata = NODE_DATA(sc->nid);
	struct deferred_split *ds_queue = &pgdata->deferred_split_queue;
	unsigned long flags;
	LIST_HEAD(list);
	struct folio *folio, *next, *prev = NULL;
	int split = 0, removed = 0;

#ifdef CONFIG_MEMCG
	if (sc->memcg)
		ds_queue = &sc->memcg->deferred_split_queue;
#endif

	spin_lock_irqsave(&ds_queue->split_queue_lock, flags);
	/* Take pin on all head pages to avoid freeing them under us */
	list_for_each_entry_safe(folio, next, &ds_queue->split_queue,
							_deferred_list) {
		if (folio_try_get(folio)) {
			list_move(&folio->_deferred_list, &list);
		} else {
			/* We lost race with folio_put() */
			if (folio_test_partially_mapped(folio)) {
				__folio_clear_partially_mapped(folio);
				mod_mthp_stat(folio_order(folio),
					      MTHP_STAT_NR_ANON_PARTIALLY_MAPPED, -1);
			}
			list_del_init(&folio->_deferred_list);
			ds_queue->split_queue_len--;
		}
		if (!--sc->nr_to_scan)
			break;
	}
	spin_unlock_irqrestore(&ds_queue->split_queue_lock, flags);

	list_for_each_entry_safe(folio, next, &list, _deferred_list) {
		bool did_split = false;
		bool underused = false;

		if (!folio_test_partially_mapped(folio)) {
			underused = thp_underused(folio);
			if (!underused)
				goto next;
		}
		if (!folio_trylock(folio))
			goto next;
		if (!split_folio(folio)) {
			did_split = true;
			if (underused)
				count_vm_event(THP_UNDERUSED_SPLIT_PAGE);
			split++;
		}
		folio_unlock(folio);
next:
		/*
		 * split_folio() removes folio from list on success.
		 * Only add back to the queue if folio is partially mapped.
		 * If thp_underused returns false, or if split_folio fails
		 * in the case it was underused, then consider it used and
		 * don't add it back to split_queue.
		 */
		if (!did_split && !folio_test_partially_mapped(folio)) {
			list_del_init(&folio->_deferred_list);
			removed++;
		} else {
			/*
			 * That unlocked list_del_init() above would be unsafe,
			 * unless its folio is separated from any earlier folios
			 * left on the list (which may be concurrently unqueued)
			 * by one safe folio with refcount still raised.
			 */
			swap(folio, prev);
		}
		if (folio)
			folio_put(folio);
	}

	spin_lock_irqsave(&ds_queue->split_queue_lock, flags);
	list_splice_tail(&list, &ds_queue->split_queue);
	ds_queue->split_queue_len -= removed;
	spin_unlock_irqrestore(&ds_queue->split_queue_lock, flags);

	if (prev)
		folio_put(prev);

	/*
	 * Stop shrinker if we didn't split any page, but the queue is empty.
	 * This can happen if pages were freed under us.
	 */
	if (!split && list_empty(&ds_queue->split_queue))
		return SHRINK_STOP;
	return split;
}

#ifdef CONFIG_DEBUG_FS
static void split_huge_pages_all(void)
{
	struct zone *zone;
	struct page *page;
	struct folio *folio;
	unsigned long pfn, max_zone_pfn;
	unsigned long total = 0, split = 0;

	pr_debug("Split all THPs\n");
	for_each_zone(zone) {
		if (!managed_zone(zone))
			continue;
		max_zone_pfn = zone_end_pfn(zone);
		for (pfn = zone->zone_start_pfn; pfn < max_zone_pfn; pfn++) {
			int nr_pages;

			page = pfn_to_online_page(pfn);
			if (!page || PageTail(page))
				continue;
			folio = page_folio(page);
			if (!folio_try_get(folio))
				continue;

			if (unlikely(page_folio(page) != folio))
				goto next;

			if (zone != folio_zone(folio))
				goto next;

			if (!folio_test_large(folio)
				|| folio_test_hugetlb(folio)
				|| !folio_test_lru(folio))
				goto next;

			total++;
			folio_lock(folio);
			nr_pages = folio_nr_pages(folio);
			if (!split_folio(folio))
				split++;
			pfn += nr_pages - 1;
			folio_unlock(folio);
next:
			folio_put(folio);
			cond_resched();
		}
	}

	pr_debug("%lu of %lu THP split\n", split, total);
}

static inline bool vma_not_suitable_for_thp_split(struct vm_area_struct *vma)
{
	return vma_is_special_huge(vma) || (vma->vm_flags & VM_IO) ||
		    is_vm_hugetlb_page(vma);
}

static int split_huge_pages_pid(int pid, unsigned long vaddr_start,
				unsigned long vaddr_end, unsigned int new_order)
{
	int ret = 0;
	struct task_struct *task;
	struct mm_struct *mm;
	unsigned long total = 0, split = 0;
	unsigned long addr;

	vaddr_start &= PAGE_MASK;
	vaddr_end &= PAGE_MASK;

	task = find_get_task_by_vpid(pid);
	if (!task) {
		ret = -ESRCH;
		goto out;
	}

	/* Find the mm_struct */
	mm = get_task_mm(task);
	put_task_struct(task);

	if (!mm) {
		ret = -EINVAL;
		goto out;
	}

	pr_debug("Split huge pages in pid: %d, vaddr: [0x%lx - 0x%lx]\n",
		 pid, vaddr_start, vaddr_end);

	mmap_read_lock(mm);
	/*
	 * always increase addr by PAGE_SIZE, since we could have a PTE page
	 * table filled with PTE-mapped THPs, each of which is distinct.
	 */
	for (addr = vaddr_start; addr < vaddr_end; addr += PAGE_SIZE) {
		struct vm_area_struct *vma = vma_lookup(mm, addr);
		struct folio_walk fw;
		struct folio *folio;
		struct address_space *mapping;
		unsigned int target_order = new_order;

		if (!vma)
			break;

		/* skip special VMA and hugetlb VMA */
		if (vma_not_suitable_for_thp_split(vma)) {
			addr = vma->vm_end;
			continue;
		}

		folio = folio_walk_start(&fw, vma, addr, 0);
		if (!folio)
			continue;

		if (!is_transparent_hugepage(folio))
			goto next;

		if (!folio_test_anon(folio)) {
			mapping = folio->mapping;
			target_order = max(new_order,
					   mapping_min_folio_order(mapping));
		}

		if (target_order >= folio_order(folio))
			goto next;

		total++;
		/*
		 * For folios with private, split_huge_page_to_list_to_order()
		 * will try to drop it before split and then check if the folio
		 * can be split or not. So skip the check here.
		 */
		if (!folio_test_private(folio) &&
		    !can_split_folio(folio, 0, NULL))
			goto next;

		if (!folio_trylock(folio))
			goto next;
		folio_get(folio);
		folio_walk_end(&fw, vma);

		if (!folio_test_anon(folio) && folio->mapping != mapping)
			goto unlock;

		if (!split_folio_to_order(folio, target_order))
			split++;

unlock:

		folio_unlock(folio);
		folio_put(folio);

		cond_resched();
		continue;
next:
		folio_walk_end(&fw, vma);
		cond_resched();
	}
	mmap_read_unlock(mm);
	mmput(mm);

	pr_debug("%lu of %lu THP split\n", split, total);

out:
	return ret;
}

static int split_huge_pages_in_file(const char *file_path, pgoff_t off_start,
				pgoff_t off_end, unsigned int new_order)
{
	struct filename *file;
	struct file *candidate;
	struct address_space *mapping;
	int ret = -EINVAL;
	pgoff_t index;
	int nr_pages = 1;
	unsigned long total = 0, split = 0;
	unsigned int min_order;
	unsigned int target_order;

	file = getname_kernel(file_path);
	if (IS_ERR(file))
		return ret;

	candidate = file_open_name(file, O_RDONLY, 0);
	if (IS_ERR(candidate))
		goto out;

	pr_debug("split file-backed THPs in file: %s, page offset: [0x%lx - 0x%lx]\n",
		 file_path, off_start, off_end);

	mapping = candidate->f_mapping;
	min_order = mapping_min_folio_order(mapping);
	target_order = max(new_order, min_order);

	for (index = off_start; index < off_end; index += nr_pages) {
		struct folio *folio = filemap_get_folio(mapping, index);

		nr_pages = 1;
		if (IS_ERR(folio))
			continue;

		if (!folio_test_large(folio))
			goto next;

		total++;
		nr_pages = folio_nr_pages(folio);

		if (target_order >= folio_order(folio))
			goto next;

		if (!folio_trylock(folio))
			goto next;

		if (folio->mapping != mapping)
			goto unlock;

		if (!split_folio_to_order(folio, target_order))
			split++;

unlock:
		folio_unlock(folio);
next:
		folio_put(folio);
		cond_resched();
	}

	filp_close(candidate, NULL);
	ret = 0;

	pr_debug("%lu of %lu file-backed THP split\n", split, total);
out:
	putname(file);
	return ret;
}

#define MAX_INPUT_BUF_SZ 255

static ssize_t split_huge_pages_write(struct file *file, const char __user *buf,
				size_t count, loff_t *ppops)
{
	static DEFINE_MUTEX(split_debug_mutex);
	ssize_t ret;
	/*
	 * hold pid, start_vaddr, end_vaddr, new_order or
	 * file_path, off_start, off_end, new_order
	 */
	char input_buf[MAX_INPUT_BUF_SZ];
	int pid;
	unsigned long vaddr_start, vaddr_end;
	unsigned int new_order = 0;

	ret = mutex_lock_interruptible(&split_debug_mutex);
	if (ret)
		return ret;

	ret = -EFAULT;

	memset(input_buf, 0, MAX_INPUT_BUF_SZ);
	if (copy_from_user(input_buf, buf, min_t(size_t, count, MAX_INPUT_BUF_SZ)))
		goto out;

	input_buf[MAX_INPUT_BUF_SZ - 1] = '\0';

	if (input_buf[0] == '/') {
		char *tok;
		char *buf = input_buf;
		char file_path[MAX_INPUT_BUF_SZ];
		pgoff_t off_start = 0, off_end = 0;
		size_t input_len = strlen(input_buf);

		tok = strsep(&buf, ",");
		if (tok) {
			strcpy(file_path, tok);
		} else {
			ret = -EINVAL;
			goto out;
		}

		ret = sscanf(buf, "0x%lx,0x%lx,%d", &off_start, &off_end, &new_order);
		if (ret != 2 && ret != 3) {
			ret = -EINVAL;
			goto out;
		}
		ret = split_huge_pages_in_file(file_path, off_start, off_end, new_order);
		if (!ret)
			ret = input_len;

		goto out;
	}

	ret = sscanf(input_buf, "%d,0x%lx,0x%lx,%d", &pid, &vaddr_start, &vaddr_end, &new_order);
	if (ret == 1 && pid == 1) {
		split_huge_pages_all();
		ret = strlen(input_buf);
		goto out;
	} else if (ret != 3 && ret != 4) {
		ret = -EINVAL;
		goto out;
	}

	ret = split_huge_pages_pid(pid, vaddr_start, vaddr_end, new_order);
	if (!ret)
		ret = strlen(input_buf);
out:
	mutex_unlock(&split_debug_mutex);
	return ret;

}

static const struct file_operations split_huge_pages_fops = {
	.owner	 = THIS_MODULE,
	.write	 = split_huge_pages_write,
};

static int __init split_huge_pages_debugfs(void)
{
	debugfs_create_file("split_huge_pages", 0200, NULL, NULL,
			    &split_huge_pages_fops);
	return 0;
}
late_initcall(split_huge_pages_debugfs);
#endif

#ifdef CONFIG_ARCH_ENABLE_THP_MIGRATION
int set_pmd_migration_entry(struct page_vma_mapped_walk *pvmw,
		struct page *page)
{
	struct folio *folio = page_folio(page);
	struct vm_area_struct *vma = pvmw->vma;
	struct mm_struct *mm = vma->vm_mm;
	unsigned long address = pvmw->address;
	bool anon_exclusive;
	pmd_t pmdval;
	swp_entry_t entry;
	pmd_t pmdswp;

	if (!(pvmw->pmd && !pvmw->pte))
		return 0;

	flush_cache_range(vma, address, address + HPAGE_PMD_SIZE);
	pmdval = pmdp_invalidate(vma, address, pvmw->pmd);

	/* See folio_try_share_anon_rmap_pmd(): invalidate PMD first. */
	anon_exclusive = folio_test_anon(folio) && PageAnonExclusive(page);
	if (anon_exclusive && folio_try_share_anon_rmap_pmd(folio, page)) {
		set_pmd_at(mm, address, pvmw->pmd, pmdval);
		return -EBUSY;
	}

	if (pmd_dirty(pmdval))
		folio_mark_dirty(folio);
	if (pmd_write(pmdval))
		entry = make_writable_migration_entry(page_to_pfn(page));
	else if (anon_exclusive)
		entry = make_readable_exclusive_migration_entry(page_to_pfn(page));
	else
		entry = make_readable_migration_entry(page_to_pfn(page));
	if (pmd_young(pmdval))
		entry = make_migration_entry_young(entry);
	if (pmd_dirty(pmdval))
		entry = make_migration_entry_dirty(entry);
	pmdswp = swp_entry_to_pmd(entry);
	if (pmd_soft_dirty(pmdval))
		pmdswp = pmd_swp_mksoft_dirty(pmdswp);
	if (pmd_uffd_wp(pmdval))
		pmdswp = pmd_swp_mkuffd_wp(pmdswp);
	set_pmd_at(mm, address, pvmw->pmd, pmdswp);
	folio_remove_rmap_pmd(folio, page, vma);
	folio_put(folio);
	trace_set_migration_pmd(address, pmd_val(pmdswp));

	return 0;
}

void remove_migration_pmd(struct page_vma_mapped_walk *pvmw, struct page *new)
{
	struct folio *folio = page_folio(new);
	struct vm_area_struct *vma = pvmw->vma;
	struct mm_struct *mm = vma->vm_mm;
	unsigned long address = pvmw->address;
	unsigned long haddr = address & HPAGE_PMD_MASK;
	pmd_t pmde;
	swp_entry_t entry;

	if (!(pvmw->pmd && !pvmw->pte))
		return;

	entry = pmd_to_swp_entry(*pvmw->pmd);
	folio_get(folio);
	pmde = mk_huge_pmd(new, READ_ONCE(vma->vm_page_prot));
	if (pmd_swp_soft_dirty(*pvmw->pmd))
		pmde = pmd_mksoft_dirty(pmde);
	if (is_writable_migration_entry(entry))
		pmde = pmd_mkwrite(pmde, vma);
	if (pmd_swp_uffd_wp(*pvmw->pmd))
		pmde = pmd_mkuffd_wp(pmde);
	if (!is_migration_entry_young(entry))
		pmde = pmd_mkold(pmde);
	/* NOTE: this may contain setting soft-dirty on some archs */
	if (folio_test_dirty(folio) && is_migration_entry_dirty(entry))
		pmde = pmd_mkdirty(pmde);

	if (folio_test_anon(folio)) {
		rmap_t rmap_flags = RMAP_NONE;

		if (!is_readable_migration_entry(entry))
			rmap_flags |= RMAP_EXCLUSIVE;

		folio_add_anon_rmap_pmd(folio, new, vma, haddr, rmap_flags);
	} else {
		folio_add_file_rmap_pmd(folio, new, vma);
	}
	VM_BUG_ON(pmd_write(pmde) && folio_test_anon(folio) && !PageAnonExclusive(new));
	set_pmd_at(mm, haddr, pvmw->pmd, pmde);

	/* No need to invalidate - it was non-present before */
	update_mmu_cache_pmd(vma, address, pvmw->pmd);
	trace_remove_migration_pmd(address, pmd_val(pmde));
}
#endif<|MERGE_RESOLUTION|>--- conflicted
+++ resolved
@@ -1880,91 +1880,6 @@
 	return pmd_dirty(pmd);
 }
 
-<<<<<<< HEAD
-/* FOLL_FORCE can write to even unwritable PMDs in COW mappings. */
-static inline bool can_follow_write_pmd(pmd_t pmd, struct page *page,
-					struct vm_area_struct *vma,
-					unsigned int flags)
-{
-	/* If the pmd is writable, we can write to the page. */
-	if (pmd_write(pmd))
-		return true;
-
-	/* Maybe FOLL_FORCE is set to override it? */
-	if (!(flags & FOLL_FORCE))
-		return false;
-
-	/* But FOLL_FORCE has no effect on shared mappings */
-	if (vma->vm_flags & (VM_MAYSHARE | VM_SHARED))
-		return false;
-
-	/* ... or read-only private ones */
-	if (!(vma->vm_flags & VM_MAYWRITE))
-		return false;
-
-	/* ... or already writable ones that just need to take a write fault */
-	if (vma->vm_flags & VM_WRITE)
-		return false;
-
-	/*
-	 * See can_change_pte_writable(): we broke COW and could map the page
-	 * writable if we have an exclusive anonymous page ...
-	 */
-	if (!page || !PageAnon(page) || !PageAnonExclusive(page))
-		return false;
-
-	/* ... and a write-fault isn't required for other reasons. */
-	if (vma_soft_dirty_enabled(vma) && !pmd_soft_dirty(pmd))
-		return false;
-	return !userfaultfd_huge_pmd_wp(vma, pmd);
-}
-
-struct page *follow_trans_huge_pmd(struct vm_area_struct *vma,
-				   unsigned long addr,
-				   pmd_t *pmd,
-				   unsigned int flags)
-{
-	struct mm_struct *mm = vma->vm_mm;
-	struct page *page;
-	int ret;
-
-	assert_spin_locked(pmd_lockptr(mm, pmd));
-
-	page = pmd_page(*pmd);
-	VM_BUG_ON_PAGE(!PageHead(page) && !is_zone_device_page(page), page);
-
-	if ((flags & FOLL_WRITE) &&
-	    !can_follow_write_pmd(*pmd, page, vma, flags))
-		return NULL;
-
-	/* Avoid dumping huge zero page */
-	if ((flags & FOLL_DUMP) && is_huge_zero_pmd(*pmd))
-		return ERR_PTR(-EFAULT);
-
-	if (pmd_protnone(*pmd) && !gup_can_follow_protnone(vma, flags))
-		return NULL;
-
-	if (!pmd_write(*pmd) && gup_must_unshare(vma, flags, page))
-		return ERR_PTR(-EMLINK);
-
-	VM_BUG_ON_PAGE((flags & FOLL_PIN) && PageAnon(page) &&
-			!PageAnonExclusive(page), page);
-
-	ret = try_grab_page(page, flags);
-	if (ret)
-		return ERR_PTR(ret);
-
-	if (flags & FOLL_TOUCH)
-		touch_pmd(vma, addr, pmd, flags & FOLL_WRITE);
-
-	page += (addr & ~HPAGE_PMD_MASK) >> PAGE_SHIFT;
-	VM_BUG_ON_PAGE(!PageCompound(page) && !is_zone_device_page(page), page);
-
-	return page;
-}
-
-=======
->>>>>>> 2d5404ca
 /* NUMA hinting page fault entry point for trans huge pmds */
 vm_fault_t do_huge_pmd_numa_page(struct vm_fault *vmf)
 {
@@ -2076,11 +1991,7 @@
 	 * If other processes are mapping this folio, we couldn't discard
 	 * the folio unless they all do MADV_FREE so let's skip the folio.
 	 */
-<<<<<<< HEAD
-	if (folio_estimated_sharers(folio) != 1)
-=======
 	if (folio_likely_mapped_shared(folio))
->>>>>>> 2d5404ca
 		goto out;
 
 	if (!folio_trylock(folio))
@@ -2684,14 +2595,11 @@
 out:
 	spin_unlock(ptl);
 	mmu_notifier_invalidate_range_end(&range);
-<<<<<<< HEAD
-=======
 }
 #else
 void __split_huge_pud(struct vm_area_struct *vma, pud_t *pud,
 		unsigned long address)
 {
->>>>>>> 2d5404ca
 }
 #endif /* CONFIG_HAVE_ARCH_TRANSPARENT_HUGEPAGE_PUD */
 
@@ -2920,28 +2828,9 @@
 				entry = pte_swp_mksoft_dirty(entry);
 			if (uffd_wp)
 				entry = pte_swp_mkuffd_wp(entry);
-<<<<<<< HEAD
-		} else {
-			entry = mk_pte(page + i, READ_ONCE(vma->vm_page_prot));
-			if (write)
-				entry = pte_mkwrite(entry, vma);
-			if (anon_exclusive)
-				SetPageAnonExclusive(page + i);
-			if (!young)
-				entry = pte_mkold(entry);
-			/* NOTE: this may set soft-dirty too on some archs */
-			if (dirty)
-				entry = pte_mkdirty(entry);
-			if (soft_dirty)
-				entry = pte_mksoft_dirty(entry);
-			if (uffd_wp)
-				entry = pte_mkuffd_wp(entry);
-			page_add_anon_rmap(page + i, vma, addr, false);
-=======
 
 			VM_WARN_ON(!pte_none(ptep_get(pte + i)));
 			set_pte_at(mm, addr, pte + i, entry);
->>>>>>> 2d5404ca
 		}
 	} else {
 		pte_t entry;
@@ -3631,12 +3520,8 @@
 			int nr = folio_nr_pages(folio);
 
 			xas_split(&xas, folio, folio_order(folio));
-<<<<<<< HEAD
-			if (folio_test_pmd_mappable(folio)) {
-=======
 			if (folio_test_pmd_mappable(folio) &&
 			    new_order < HPAGE_PMD_ORDER) {
->>>>>>> 2d5404ca
 				if (folio_test_swapbacked(folio)) {
 					__lruvec_stat_mod_folio(folio,
 							NR_SHMEM_THPS, -nr);
@@ -3725,22 +3610,6 @@
 	WARN_ON_ONCE(folio_ref_count(folio));
 	WARN_ON_ONCE(!mem_cgroup_disabled() && !folio_memcg(folio));
 
-<<<<<<< HEAD
-	/*
-	 * At this point, there is no one trying to add the folio to
-	 * deferred_list. If folio is not in deferred_list, it's safe
-	 * to check without acquiring the split_queue_lock.
-	 */
-	if (data_race(!list_empty(&folio->_deferred_list))) {
-		spin_lock_irqsave(&ds_queue->split_queue_lock, flags);
-		if (!list_empty(&folio->_deferred_list)) {
-			ds_queue->split_queue_len--;
-			list_del(&folio->_deferred_list);
-		}
-		spin_unlock_irqrestore(&ds_queue->split_queue_lock, flags);
-	}
-	free_compound_page(page);
-=======
 	ds_queue = get_deferred_split_queue(folio);
 	spin_lock_irqsave(&ds_queue->split_queue_lock, flags);
 	if (!list_empty(&folio->_deferred_list)) {
@@ -3756,7 +3625,6 @@
 	spin_unlock_irqrestore(&ds_queue->split_queue_lock, flags);
 
 	return unqueued;	/* useful for debug warnings */
->>>>>>> 2d5404ca
 }
 
 /* partially_mapped=false won't clear PG_partially_mapped folio flag */
