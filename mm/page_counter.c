// SPDX-License-Identifier: GPL-2.0
/*
 * Lockless hierarchical page accounting & limiting
 *
 * Copyright (C) 2014 Red Hat, Inc., Johannes Weiner
 */

#include <linux/page_counter.h>
#include <linux/atomic.h>
#include <linux/kernel.h>
#include <linux/string.h>
#include <linux/sched.h>
#include <linux/bug.h>
#include <asm/page.h>

static void propagate_protected_usage(struct page_counter *c,
				      unsigned long usage)
{
	unsigned long protected, old_protected;
	unsigned long low, min;
	long delta;

	if (!c->parent)
		return;

<<<<<<< HEAD
	if (c->min || atomic_long_read(&c->min_usage)) {
		protected = min(usage, c->min);
=======
	min = READ_ONCE(c->min);
	if (min || atomic_long_read(&c->min_usage)) {
		protected = min(usage, min);
>>>>>>> 7d2a07b7
		old_protected = atomic_long_xchg(&c->min_usage, protected);
		delta = protected - old_protected;
		if (delta)
			atomic_long_add(delta, &c->parent->children_min_usage);
	}

<<<<<<< HEAD
	if (c->low || atomic_long_read(&c->low_usage)) {
		protected = min(usage, c->low);
=======
	low = READ_ONCE(c->low);
	if (low || atomic_long_read(&c->low_usage)) {
		protected = min(usage, low);
>>>>>>> 7d2a07b7
		old_protected = atomic_long_xchg(&c->low_usage, protected);
		delta = protected - old_protected;
		if (delta)
			atomic_long_add(delta, &c->parent->children_low_usage);
	}
}

/**
 * page_counter_cancel - take pages out of the local counter
 * @counter: counter
 * @nr_pages: number of pages to cancel
 */
void page_counter_cancel(struct page_counter *counter, unsigned long nr_pages)
{
	long new;

	new = atomic_long_sub_return(nr_pages, &counter->usage);
	/* More uncharges than charges? */
	if (WARN_ONCE(new < 0, "page_counter underflow: %ld nr_pages=%lu\n",
		      new, nr_pages)) {
		new = 0;
		atomic_long_set(&counter->usage, new);
	}
	propagate_protected_usage(counter, new);
}

/**
 * page_counter_charge - hierarchically charge pages
 * @counter: counter
 * @nr_pages: number of pages to charge
 *
 * NOTE: This does not consider any configured counter limits.
 */
void page_counter_charge(struct page_counter *counter, unsigned long nr_pages)
{
	struct page_counter *c;

	for (c = counter; c; c = c->parent) {
		long new;

		new = atomic_long_add_return(nr_pages, &c->usage);
		propagate_protected_usage(c, new);
		/*
		 * This is indeed racy, but we can live with some
		 * inaccuracy in the watermark.
		 */
		if (new > READ_ONCE(c->watermark))
			WRITE_ONCE(c->watermark, new);
	}
}

/**
 * page_counter_try_charge - try to hierarchically charge pages
 * @counter: counter
 * @nr_pages: number of pages to charge
 * @fail: points first counter to hit its limit, if any
 *
 * Returns %true on success, or %false and @fail if the counter or one
 * of its ancestors has hit its configured limit.
 */
bool page_counter_try_charge(struct page_counter *counter,
			     unsigned long nr_pages,
			     struct page_counter **fail)
{
	struct page_counter *c;

	for (c = counter; c; c = c->parent) {
		long new;
		/*
		 * Charge speculatively to avoid an expensive CAS.  If
		 * a bigger charge fails, it might falsely lock out a
		 * racing smaller charge and send it into reclaim
		 * early, but the error is limited to the difference
		 * between the two sizes, which is less than 2M/4M in
		 * case of a THP locking out a regular page charge.
		 *
		 * The atomic_long_add_return() implies a full memory
		 * barrier between incrementing the count and reading
		 * the limit.  When racing with page_counter_set_max(),
		 * we either see the new limit or the setter sees the
		 * counter has changed and retries.
		 */
		new = atomic_long_add_return(nr_pages, &c->usage);
		if (new > c->max) {
			atomic_long_sub(nr_pages, &c->usage);
			propagate_protected_usage(c, new);
			/*
			 * This is racy, but we can live with some
			 * inaccuracy in the failcnt which is only used
			 * to report stats.
			 */
			data_race(c->failcnt++);
			*fail = c;
			goto failed;
		}
		propagate_protected_usage(c, new);
		/*
		 * Just like with failcnt, we can live with some
		 * inaccuracy in the watermark.
		 */
		if (new > READ_ONCE(c->watermark))
			WRITE_ONCE(c->watermark, new);
	}
	return true;

failed:
	for (c = counter; c != *fail; c = c->parent)
		page_counter_cancel(c, nr_pages);

	return false;
}

/**
 * page_counter_uncharge - hierarchically uncharge pages
 * @counter: counter
 * @nr_pages: number of pages to uncharge
 */
void page_counter_uncharge(struct page_counter *counter, unsigned long nr_pages)
{
	struct page_counter *c;

	for (c = counter; c; c = c->parent)
		page_counter_cancel(c, nr_pages);
}

/**
 * page_counter_set_max - set the maximum number of pages allowed
 * @counter: counter
 * @nr_pages: limit to set
 *
 * Returns 0 on success, -EBUSY if the current number of pages on the
 * counter already exceeds the specified limit.
 *
 * The caller must serialize invocations on the same counter.
 */
int page_counter_set_max(struct page_counter *counter, unsigned long nr_pages)
{
	for (;;) {
		unsigned long old;
		long usage;

		/*
		 * Update the limit while making sure that it's not
		 * below the concurrently-changing counter value.
		 *
		 * The xchg implies two full memory barriers before
		 * and after, so the read-swap-read is ordered and
		 * ensures coherency with page_counter_try_charge():
		 * that function modifies the count before checking
		 * the limit, so if it sees the old limit, we see the
		 * modified counter and retry.
		 */
		usage = page_counter_read(counter);

		if (usage > nr_pages)
			return -EBUSY;

		old = xchg(&counter->max, nr_pages);

		if (page_counter_read(counter) <= usage)
			return 0;

		counter->max = old;
		cond_resched();
	}
}

/**
 * page_counter_set_min - set the amount of protected memory
 * @counter: counter
 * @nr_pages: value to set
 *
 * The caller must serialize invocations on the same counter.
 */
void page_counter_set_min(struct page_counter *counter, unsigned long nr_pages)
{
	struct page_counter *c;

	WRITE_ONCE(counter->min, nr_pages);

	for (c = counter; c; c = c->parent)
		propagate_protected_usage(c, atomic_long_read(&c->usage));
}

/**
 * page_counter_set_low - set the amount of protected memory
 * @counter: counter
 * @nr_pages: value to set
 *
 * The caller must serialize invocations on the same counter.
 */
void page_counter_set_low(struct page_counter *counter, unsigned long nr_pages)
{
	struct page_counter *c;

	WRITE_ONCE(counter->low, nr_pages);

	for (c = counter; c; c = c->parent)
		propagate_protected_usage(c, atomic_long_read(&c->usage));
}

/**
 * page_counter_memparse - memparse() for page counter limits
 * @buf: string to parse
 * @max: string meaning maximum possible value
 * @nr_pages: returns the result in number of pages
 *
 * Returns -EINVAL, or 0 and @nr_pages on success.  @nr_pages will be
 * limited to %PAGE_COUNTER_MAX.
 */
int page_counter_memparse(const char *buf, const char *max,
			  unsigned long *nr_pages)
{
	char *end;
	u64 bytes;

	if (!strcmp(buf, max)) {
		*nr_pages = PAGE_COUNTER_MAX;
		return 0;
	}

	bytes = memparse(buf, &end);
	if (*end != '\0')
		return -EINVAL;

	*nr_pages = min(bytes / PAGE_SIZE, (u64)PAGE_COUNTER_MAX);

	return 0;
}<|MERGE_RESOLUTION|>--- conflicted
+++ resolved
@@ -23,28 +23,18 @@
 	if (!c->parent)
 		return;
 
-<<<<<<< HEAD
-	if (c->min || atomic_long_read(&c->min_usage)) {
-		protected = min(usage, c->min);
-=======
 	min = READ_ONCE(c->min);
 	if (min || atomic_long_read(&c->min_usage)) {
 		protected = min(usage, min);
->>>>>>> 7d2a07b7
 		old_protected = atomic_long_xchg(&c->min_usage, protected);
 		delta = protected - old_protected;
 		if (delta)
 			atomic_long_add(delta, &c->parent->children_min_usage);
 	}
 
-<<<<<<< HEAD
-	if (c->low || atomic_long_read(&c->low_usage)) {
-		protected = min(usage, c->low);
-=======
 	low = READ_ONCE(c->low);
 	if (low || atomic_long_read(&c->low_usage)) {
 		protected = min(usage, low);
->>>>>>> 7d2a07b7
 		old_protected = atomic_long_xchg(&c->low_usage, protected);
 		delta = protected - old_protected;
 		if (delta)
