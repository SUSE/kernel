# SPDX-License-Identifier: GPL-2.0
#
# Makefile for the linux memory manager.
#

KASAN_SANITIZE_slab_common.o := n
KASAN_SANITIZE_slub.o := n
KASAN_SANITIZE_kmemleak.o := n
KCSAN_SANITIZE_kmemleak.o := n

# These produce frequent data race reports: most of them are due to races on
# the same word but accesses to different bits of that word. Re-enable KCSAN
# for these when we have more consensus on what to do about them.
KCSAN_SANITIZE_slab_common.o := n
KCSAN_SANITIZE_slub.o := n
KCSAN_SANITIZE_page_alloc.o := n
# But enable explicit instrumentation for memory barriers.
KCSAN_INSTRUMENT_BARRIERS := y

# These files are disabled because they produce non-interesting and/or
# flaky coverage that is not a function of syscall inputs. E.g. slab is out of
# free pages, or a task is migrated between nodes.
KCOV_INSTRUMENT_slab_common.o := n
KCOV_INSTRUMENT_slub.o := n
KCOV_INSTRUMENT_page_alloc.o := n
KCOV_INSTRUMENT_debug-pagealloc.o := n
KCOV_INSTRUMENT_kmemleak.o := n
KCOV_INSTRUMENT_memcontrol.o := n
KCOV_INSTRUMENT_memcontrol-v1.o := n
KCOV_INSTRUMENT_mmzone.o := n
KCOV_INSTRUMENT_vmstat.o := n
KCOV_INSTRUMENT_failslab.o := n

CFLAGS_init-mm.o += -Wno-override-init

mmu-y			:= nommu.o
mmu-$(CONFIG_MMU)	:= highmem.o memory.o mincore.o \
			   mlock.o mmap.o mmu_gather.o mprotect.o mremap.o \
			   msync.o page_vma_mapped.o pagewalk.o \
			   pgtable-generic.o rmap.o vmalloc.o vma.o


ifdef CONFIG_CROSS_MEMORY_ATTACH
mmu-$(CONFIG_MMU)	+= process_vm_access.o
endif

ifdef CONFIG_64BIT
mmu-$(CONFIG_MMU)	+= mseal.o
endif

obj-y			:= filemap.o mempool.o oom_kill.o fadvise.o \
			   maccess.o page-writeback.o folio-compat.o \
			   readahead.o swap.o truncate.o vmscan.o shrinker.o \
			   shmem.o util.o mmzone.o vmstat.o backing-dev.o \
			   mm_init.o percpu.o slab_common.o \
<<<<<<< HEAD
			   compaction.o show_mem.o\
=======
			   compaction.o show_mem.o \
>>>>>>> 2d5404ca
			   interval_tree.o list_lru.o workingset.o \
			   debug.o gup.o mmap_lock.o $(mmu-y)

# Give 'page_alloc' its own module-parameter namespace
page-alloc-y := page_alloc.o
page-alloc-$(CONFIG_SHUFFLE_PAGE_ALLOCATOR) += shuffle.o

# Give 'memory_hotplug' its own module-parameter namespace
memory-hotplug-$(CONFIG_MEMORY_HOTPLUG) += memory_hotplug.o

obj-y += page-alloc.o
obj-y += init-mm.o
obj-y += memblock.o
obj-y += $(memory-hotplug-y)
obj-y += slub.o

ifdef CONFIG_MMU
	obj-$(CONFIG_ADVISE_SYSCALLS)	+= madvise.o
endif

obj-$(CONFIG_SWAP)	+= page_io.o swap_state.o swapfile.o swap_slots.o
obj-$(CONFIG_ZSWAP)	+= zswap.o
obj-$(CONFIG_HAS_DMA)	+= dmapool.o
obj-$(CONFIG_HUGETLBFS)	+= hugetlb.o
obj-$(CONFIG_HUGETLB_PAGE_OPTIMIZE_VMEMMAP)	+= hugetlb_vmemmap.o
obj-$(CONFIG_NUMA) 	+= mempolicy.o
obj-$(CONFIG_SPARSEMEM)	+= sparse.o
obj-$(CONFIG_SPARSEMEM_VMEMMAP) += sparse-vmemmap.o
obj-$(CONFIG_MMU_NOTIFIER) += mmu_notifier.o
obj-$(CONFIG_KSM) += ksm.o
obj-$(CONFIG_PAGE_POISONING) += page_poison.o
obj-$(CONFIG_KASAN)	+= kasan/
obj-$(CONFIG_KFENCE) += kfence/
obj-$(CONFIG_KMSAN)	+= kmsan/
obj-$(CONFIG_FAILSLAB) += failslab.o
obj-$(CONFIG_FAIL_PAGE_ALLOC) += fail_page_alloc.o
obj-$(CONFIG_MEMTEST)		+= memtest.o
obj-$(CONFIG_MIGRATION) += migrate.o
obj-$(CONFIG_NUMA) += memory-tiers.o
obj-$(CONFIG_DEVICE_MIGRATION) += migrate_device.o
obj-$(CONFIG_TRANSPARENT_HUGEPAGE) += huge_memory.o khugepaged.o
obj-$(CONFIG_PAGE_COUNTER) += page_counter.o
obj-$(CONFIG_MEMCG_V1) += memcontrol-v1.o
obj-$(CONFIG_MEMCG) += memcontrol.o vmpressure.o
ifdef CONFIG_SWAP
obj-$(CONFIG_MEMCG) += swap_cgroup.o
endif
obj-$(CONFIG_CGROUP_HUGETLB) += hugetlb_cgroup.o
obj-$(CONFIG_GUP_TEST) += gup_test.o
obj-$(CONFIG_DMAPOOL_TEST) += dmapool_test.o
obj-$(CONFIG_MEMORY_FAILURE) += memory-failure.o
obj-$(CONFIG_HWPOISON_INJECT) += hwpoison-inject.o
obj-$(CONFIG_DEBUG_KMEMLEAK) += kmemleak.o
obj-$(CONFIG_DEBUG_RODATA_TEST) += rodata_test.o
obj-$(CONFIG_DEBUG_VM_PGTABLE) += debug_vm_pgtable.o
obj-$(CONFIG_PAGE_OWNER) += page_owner.o
obj-$(CONFIG_MEMORY_ISOLATION) += page_isolation.o
obj-$(CONFIG_ZPOOL)	+= zpool.o
obj-$(CONFIG_ZBUD)	+= zbud.o
obj-$(CONFIG_ZSMALLOC)	+= zsmalloc.o
obj-$(CONFIG_Z3FOLD)	+= z3fold.o
obj-$(CONFIG_GENERIC_EARLY_IOREMAP) += early_ioremap.o
obj-$(CONFIG_CMA)	+= cma.o
obj-$(CONFIG_NUMA) += numa.o
obj-$(CONFIG_NUMA_MEMBLKS) += numa_memblks.o
obj-$(CONFIG_NUMA_EMU) += numa_emulation.o
obj-$(CONFIG_MEMORY_BALLOON) += balloon_compaction.o
obj-$(CONFIG_PAGE_EXTENSION) += page_ext.o
obj-$(CONFIG_PAGE_TABLE_CHECK) += page_table_check.o
obj-$(CONFIG_CMA_DEBUGFS) += cma_debug.o
obj-$(CONFIG_SECRETMEM) += secretmem.o
obj-$(CONFIG_CMA_SYSFS) += cma_sysfs.o
obj-$(CONFIG_USERFAULTFD) += userfaultfd.o
obj-$(CONFIG_IDLE_PAGE_TRACKING) += page_idle.o
obj-$(CONFIG_DEBUG_PAGEALLOC) += debug_page_alloc.o
obj-$(CONFIG_DEBUG_PAGE_REF) += debug_page_ref.o
obj-$(CONFIG_DAMON) += damon/
obj-$(CONFIG_HARDENED_USERCOPY) += usercopy.o
obj-$(CONFIG_PERCPU_STATS) += percpu-stats.o
obj-$(CONFIG_ZONE_DEVICE) += memremap.o
obj-$(CONFIG_HMM_MIRROR) += hmm.o
obj-$(CONFIG_MEMFD_CREATE) += memfd.o
obj-$(CONFIG_MAPPING_DIRTY_HELPERS) += mapping_dirty_helpers.o
obj-$(CONFIG_PTDUMP_CORE) += ptdump.o
obj-$(CONFIG_PAGE_REPORTING) += page_reporting.o
obj-$(CONFIG_IO_MAPPING) += io-mapping.o
obj-$(CONFIG_HAVE_BOOTMEM_INFO_NODE) += bootmem_info.o
obj-$(CONFIG_GENERIC_IOREMAP) += ioremap.o
obj-$(CONFIG_SHRINKER_DEBUG) += shrinker_debug.o
obj-$(CONFIG_EXECMEM) += execmem.o
obj-$(CONFIG_TMPFS_QUOTA) += shmem_quota.o<|MERGE_RESOLUTION|>--- conflicted
+++ resolved
@@ -53,11 +53,7 @@
 			   readahead.o swap.o truncate.o vmscan.o shrinker.o \
 			   shmem.o util.o mmzone.o vmstat.o backing-dev.o \
 			   mm_init.o percpu.o slab_common.o \
-<<<<<<< HEAD
-			   compaction.o show_mem.o\
-=======
 			   compaction.o show_mem.o \
->>>>>>> 2d5404ca
 			   interval_tree.o list_lru.o workingset.o \
 			   debug.o gup.o mmap_lock.o $(mmu-y)
 
