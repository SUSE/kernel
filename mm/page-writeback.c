--- conflicted
+++ resolved
@@ -2551,35 +2551,8 @@
 	while (1) {
 		if (mapping->a_ops->writepages) {
 			ret = mapping->a_ops->writepages(mapping, wbc);
-<<<<<<< HEAD
-		else
-			ret = generic_writepages(mapping, wbc);
-		if ((ret != -ENOMEM) || (wbc->sync_mode != WB_SYNC_ALL))
-			break;
-
-		/*
-		 * Lacking an allocation context or the locality or writeback
-		 * state of any of the inode's pages, throttle based on
-		 * writeback activity on the local node. It's as good a
-		 * guess as any.
-		 */
-		reclaim_throttle(NODE_DATA(numa_node_id()),
-			VMSCAN_THROTTLE_WRITEBACK);
-	}
-	/*
-	 * Usually few pages are written by now from those we've just submitted
-	 * but if there's constant writeback being submitted, this makes sure
-	 * writeback bandwidth is updated once in a while.
-	 */
-	if (time_is_before_jiffies(READ_ONCE(wb->bw_time_stamp) +
-				   BANDWIDTH_INTERVAL))
-		wb_update_bandwidth(wb);
-	return ret;
-}
-=======
 		} else if (mapping->a_ops->writepage) {
 			struct blk_plug plug;
->>>>>>> eb3cdb58
 
 			blk_start_plug(&plug);
 			ret = write_cache_pages(mapping, wbc, writepage_cb,
@@ -2967,31 +2940,6 @@
 EXPORT_SYMBOL(folio_clear_dirty_for_io);
 
 static void wb_inode_writeback_start(struct bdi_writeback *wb)
-<<<<<<< HEAD
-{
-	atomic_inc(&wb->writeback_inodes);
-}
-
-static void wb_inode_writeback_end(struct bdi_writeback *wb)
-{
-	unsigned long flags;
-	atomic_dec(&wb->writeback_inodes);
-	/*
-	 * Make sure estimate of writeback throughput gets updated after
-	 * writeback completed. We delay the update by BANDWIDTH_INTERVAL
-	 * (which is the interval other bandwidth updates use for batching) so
-	 * that if multiple inodes end writeback at a similar time, they get
-	 * batched into one bandwidth update.
-	 */
-	spin_lock_irqsave(&wb->work_lock, flags);
-	if (test_bit(WB_registered, &wb->state))
-		queue_delayed_work(bdi_wq, &wb->bw_dwork, BANDWIDTH_INTERVAL);
-	spin_unlock_irqrestore(&wb->work_lock, flags);
-}
-
-int test_clear_page_writeback(struct page *page)
-=======
->>>>>>> eb3cdb58
 {
 	atomic_inc(&wb->writeback_inodes);
 }
@@ -3033,13 +2981,8 @@
 			if (bdi->capabilities & BDI_CAP_WRITEBACK_ACCT) {
 				struct bdi_writeback *wb = inode_to_wb(inode);
 
-<<<<<<< HEAD
-				dec_wb_stat(wb, WB_WRITEBACK);
-				__wb_writeout_inc(wb);
-=======
 				wb_stat_mod(wb, WB_WRITEBACK, -nr);
 				__wb_writeout_add(wb, nr);
->>>>>>> eb3cdb58
 				if (!mapping_tagged(mapping,
 						    PAGECACHE_TAG_WRITEBACK))
 					wb_inode_writeback_end(wb);
@@ -3090,11 +3033,7 @@
 			if (bdi->capabilities & BDI_CAP_WRITEBACK_ACCT) {
 				struct bdi_writeback *wb = inode_to_wb(inode);
 
-<<<<<<< HEAD
-				inc_wb_stat(wb, WB_WRITEBACK);
-=======
 				wb_stat_mod(wb, WB_WRITEBACK, nr);
->>>>>>> eb3cdb58
 				if (!on_wblist)
 					wb_inode_writeback_start(wb);
 			}
