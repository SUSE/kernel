--- conflicted
+++ resolved
@@ -2548,11 +2548,6 @@
 		else
 			wbc->index = wbc->range_start >> PAGE_SHIFT;
 
-<<<<<<< HEAD
-		for (i = 0; i < nr_folios; i++) {
-			struct folio *folio = fbatch.folios[i];
-			unsigned long nr;
-=======
 		/*
 		 * To avoid livelocks when other processes dirty new pages, we
 		 * first tag pages which should be written back and only then
@@ -2569,7 +2564,6 @@
 					wbc_end(wbc));
 	} else {
 		wbc->nr_to_write -= folio_nr_pages(folio);
->>>>>>> 2d5404ca
 
 		WARN_ON_ONCE(*error > 0);
 
@@ -2624,53 +2618,6 @@
 }
 EXPORT_SYMBOL_GPL(writeback_iter);
 
-<<<<<<< HEAD
-			BUG_ON(folio_test_writeback(folio));
-			if (!folio_clear_dirty_for_io(folio))
-				goto continue_unlock;
-
-			trace_wbc_writepage(wbc, inode_to_bdi(mapping->host));
-			error = writepage(folio, wbc, data);
-			nr = folio_nr_pages(folio);
-			if (unlikely(error)) {
-				/*
-				 * Handle errors according to the type of
-				 * writeback. There's no need to continue for
-				 * background writeback. Just push done_index
-				 * past this page so media errors won't choke
-				 * writeout for the entire file. For integrity
-				 * writeback, we must process the entire dirty
-				 * set regardless of errors because the fs may
-				 * still have state to clear for each page. In
-				 * that case we continue processing and return
-				 * the first error.
-				 */
-				if (error == AOP_WRITEPAGE_ACTIVATE) {
-					folio_unlock(folio);
-					error = 0;
-				} else if (wbc->sync_mode != WB_SYNC_ALL) {
-					ret = error;
-					done_index = folio->index + nr;
-					done = 1;
-					break;
-				}
-				if (!ret)
-					ret = error;
-			}
-
-			/*
-			 * We stop writing back only if we are not doing
-			 * integrity sync. In case of integrity sync we have to
-			 * keep going until we have written all the pages
-			 * we tagged for writeback prior to entering this loop.
-			 */
-			wbc->nr_to_write -= nr;
-			if (wbc->nr_to_write <= 0 &&
-			    wbc->sync_mode == WB_SYNC_NONE) {
-				done = 1;
-				break;
-			}
-=======
 /**
  * write_cache_pages - walk the list of dirty pages of the given address space and write all of them.
  * @mapping: address space structure to write
@@ -2694,7 +2641,6 @@
 		if (error == AOP_WRITEPAGE_ACTIVATE) {
 			folio_unlock(folio);
 			error = 0;
->>>>>>> 2d5404ca
 		}
 	}
 
