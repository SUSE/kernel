/*
 * mm/page-writeback.c.
 *
 * Copyright (C) 2002, Linus Torvalds.
 *
 * Contains functions related to writing back dirty pages at the
 * address_space level.
 *
 * 10Apr2002	akpm@zip.com.au
 *		Initial version
 */

#include <linux/kernel.h>
#include <linux/module.h>
#include <linux/spinlock.h>
#include <linux/fs.h>
#include <linux/mm.h>
#include <linux/slab.h>
#include <linux/pagemap.h>
#include <linux/writeback.h>
#include <linux/init.h>
#include <linux/sysrq.h>

/*
 * Memory thresholds, in percentages
 * FIXME: expose these via /proc or whatever.
 */

/*
 * Start background writeback (via pdflush) at this level
 */
<<<<<<< HEAD
static int dirty_background_ratio = 20;
=======
static int dirty_background_ratio = 40;
>>>>>>> d71e8716

/*
 * The generator of dirty data starts async writeback at this level
 */
<<<<<<< HEAD
static int dirty_async_ratio = 60;
=======
static int dirty_async_ratio = 50;
>>>>>>> d71e8716

/*
 * The generator of dirty data performs sync writeout at this level
 */
static int dirty_sync_ratio = 60;

/*
 * balance_dirty_pages() must be called by processes which are
 * generating dirty data.  It looks at the number of dirty pages
 * in the machine and either:
 *
 * - Starts background writeback or
 * - Causes the caller to perform async writeback or
 * - Causes the caller to perform synchronous writeback, then
 *   tells a pdflush thread to perform more writeback or
 * - Does nothing at all.
 *
 * balance_dirty_pages() can sleep.
 */
void balance_dirty_pages(struct address_space *mapping)
{
	const int tot = nr_free_pagecache_pages();
	struct page_state ps;
	int background_thresh;
	int async_thresh;
	int sync_thresh;
	int wake_pdflush = 0;
	unsigned long dirty_and_writeback;

	get_page_state(&ps);
	dirty_and_writeback = ps.nr_dirty + ps.nr_writeback;

	background_thresh = (dirty_background_ratio * tot) / 100;
	async_thresh = (dirty_async_ratio * tot) / 100;
	sync_thresh = (dirty_sync_ratio * tot) / 100;

	if (dirty_and_writeback > sync_thresh) {
		int nr_to_write = 1500;

		writeback_unlocked_inodes(&nr_to_write, WB_SYNC_LAST, NULL);
		get_page_state(&ps);
		dirty_and_writeback = ps.nr_dirty + ps.nr_writeback;
		wake_pdflush = 1;
	} else if (dirty_and_writeback > async_thresh) {
		int nr_to_write = 1500;

		writeback_unlocked_inodes(&nr_to_write, WB_SYNC_NONE, NULL);
	} else if (dirty_and_writeback > background_thresh) {
		wake_pdflush = 1;
	}

	if (wake_pdflush && !IS_FLUSHING(mapping->host)) {
		/*
		 * There is no flush thread against this device. Start one now.
		 */
		if (dirty_and_writeback > async_thresh) {
			pdflush_flush(dirty_and_writeback - async_thresh);
			yield();
		}
	}
}

/*
 * Front-end to balance_dirty_pages - just to make sure it's not called
 * too often.
 */
void balance_dirty_pages_ratelimited(struct address_space *mapping)
{
	static struct rate_limit_struct {
		int count;
	} ____cacheline_aligned ratelimits[NR_CPUS];
	int cpu;

	preempt_disable();
	cpu = smp_processor_id();
	if (ratelimits[cpu].count++ >= 1000) {
		ratelimits[cpu].count = 0;
		preempt_enable();
		balance_dirty_pages(mapping);
		return;
	}
	preempt_enable();
}

/*
 * Here are some applications of the pdflush thread pool
 */

/*
 * Start heavy writeback of everything.  This is the analogue of the old
 * wakeup_bdflush().  Returns zero if a thread was successfully launched.
 *
 * Is passed in the number of pages to write.
 *
 * We yield, to allow page allocators to perform their I/O against large files.
 */

static void pdflush_bdflush(unsigned long arg)
{
	int nr_pages = arg;

	CHECK_EMERGENCY_SYNC

	while (nr_pages) {
		int nr_to_write = WRITEOUT_PAGES;

		if (nr_to_write > nr_pages)
			nr_to_write = nr_pages;
		nr_pages -= nr_to_write;
		writeback_unlocked_inodes(&nr_to_write, WB_SYNC_NONE, NULL);
		yield();
	}
	run_task_queue(&tq_disk);
}

int pdflush_flush(unsigned long nr_pages)
{
	return pdflush_operation(pdflush_bdflush, nr_pages);
}

/*
 * The interval between `kupdate'-style writebacks.
 *
 * Traditional kupdate writes back data which is 30-35 seconds old.
 * This one does that, but it also writes back just 1/6th of the dirty
 * data.  This is to avoid great I/O storms.
 *
 * We chunk the writes up and yield, to permit any throttled page-allocators
 * to perform their I/O against a large file.
 */
static int wb_writeback_jifs = 5 * HZ;

/*
 * Periodic writeback of "old" data.
 *
 * Define "old": the first time one of an inode's pages is dirtied, we mark the
 * dirtying-time in the inode's address_space.  So this periodic writeback code
 * just walks the superblock inode list, writing back any inodes which are
 * older than a specific point in time.
 *
 * Spot the bug: at jiffies wraparound, the attempt to set the inode's dirtying
 * time won't work, because zero means not-dirty.  That's OK. The data will get
 * written out later by the VM (at least).
 *
 * We also limit the number of pages which are written out, to avoid writing
 * huge amounts of data against a single file, which would cause memory
 * allocators to block for too long.
 */
static void wb_kupdate(unsigned long arg)
{
	unsigned long oldest_jif = jiffies - 30*HZ;
	struct page_state ps;
	int total_to_write;
	int nr_to_write;

	sync_supers();

	get_page_state(&ps);

	total_to_write = ps.nr_dirty / 6;
	if (total_to_write < 16384) {
		total_to_write = 16384;
		if (total_to_write > ps.nr_dirty)
			total_to_write = ps.nr_dirty;
	}
	while (total_to_write > 0) {
		nr_to_write = total_to_write;
		if (nr_to_write > WRITEOUT_PAGES)
			nr_to_write = WRITEOUT_PAGES;
		total_to_write -= nr_to_write;
		writeback_unlocked_inodes(&nr_to_write,
				WB_SYNC_NONE, &oldest_jif);
		yield();
	}
	run_task_queue(&tq_disk);
}

/*
 * The writeback timer, for kupdate-style functionality
 */
static struct timer_list wb_timer;

static void wb_timer_fn(unsigned long unused)
{
	mod_timer(&wb_timer, jiffies + wb_writeback_jifs);
	pdflush_operation(wb_kupdate, 0);
}

static int __init wb_timer_init(void)
{
	init_timer(&wb_timer);
	wb_timer.expires = jiffies + wb_writeback_jifs;
	wb_timer.data = 0;
	wb_timer.function = wb_timer_fn;
	add_timer(&wb_timer);
	return 0;
}
module_init(wb_timer_init);

/*
 * FIXME: PG_launder gets cleared by accident.
 */
static int writeback_mapping(struct page *page, int *nr_to_write)
{
	struct inode *inode = page->mapping->host;

	SetPageDirty(page);

	/*
	 * We don't own this inode, so we don't want the address_space
	 * vanishing while writeback is walking the list
	 */
	inode = igrab(inode);
	unlock_page(page);

	if (inode) {
		writeback_single_inode(inode, 0, nr_to_write);

		/*
		 * This iput() will internally call ext2_discard_prealloc(),
		 * which is rather bogus.  But there is no other way of
		 * dropping our ref to the inode.  However, there's no harm
		 * in dropping the prealloc, because there probably isn't any.
		 * Just a waste of cycles.
		 */
		iput(inode);
	}
	return 0;
}

/*
 * A library function, which implements the vm_writeback a_op.  It's fairly
 * lame at this time.  The idea is: the VM wants to liberate this page,
 * so we pass the page to the address_space and give the fs the opportunity
 * to write out lots of pages around this one.  It allows extent-based
 * filesytems to do intelligent things.  It lets delayed-allocate filesystems
 * perform better file layout.  It lets the address_space opportunistically
 * write back disk-contiguous pages which are in other zones.
 */
int generic_vm_writeback(struct page *page, int *nr_to_write)
{
	return writeback_mapping(page, nr_to_write);
}
EXPORT_SYMBOL(generic_vm_writeback);

/**
 * generic_writeback_mapping - walk the list of dirty pages of the given
 * address space and writepage() all of them.
 * 
 * @mapping: address space structure to write
 * @nr_to_write: subtract the number of written pages from *@nr_to_write
 *
 * This is a library function, which implements the writeback_mapping()
 * address_space_operation for filesystems which are using multipage BIO
 * writeback.
 *
 * (The next two paragraphs refer to code which isn't here yet, but they
 *  explain the presence of address_space.io_pages)
 *
 * Pages can be moved from clean_pages or locked_pages onto dirty_pages
 * at any time - it's not possible to lock against that.  So pages which
 * have already been added to a BIO may magically reappear on the dirty_pages
 * list.  And generic_writeback_mapping() will again try to lock those pages.
 * But I/O has not yet been started against the page.  Thus deadlock.
 *
 * To avoid this, the entire contents of the dirty_pages list are moved
 * onto io_pages up-front.  We then walk io_pages, locking the
 * pages and submitting them for I/O, moving them to locked_pages.
 *
 * This has the added benefit of preventing a livelock which would otherwise
 * occur if pages are being dirtied faster than we can write them out.
 *
 * If a page is already under I/O, generic_writeback_mapping() skips it, even
 * if it's dirty.  This is desirable behaviour for memory-cleaning writeback,
 * but it is INCORRECT for data-integrity system calls such as fsync().  fsync()
 * and msync() need to guarentee that all the data which was dirty at the time
 * the call was made get new I/O started against them.  The way to do this is
 * to run filemap_fdatawait() before calling filemap_fdatawrite().
 *
 * It's fairly rare for PageWriteback pages to be on ->dirty_pages.  It
 * means that someone redirtied the page while it was under I/O.
 */
int generic_writeback_mapping(struct address_space *mapping, int *nr_to_write)
{
	int ret = 0;
	int done = 0;
	int err;
	int (*writepage)(struct page *) = mapping->a_ops->writepage;

	write_lock(&mapping->page_lock);

	list_splice(&mapping->dirty_pages, &mapping->io_pages);
	INIT_LIST_HEAD(&mapping->dirty_pages);
	mapping->dirtied_when = 0;

        while (!list_empty(&mapping->io_pages) && !done) {
		struct page *page = list_entry(mapping->io_pages.prev,
					struct page, list);
		list_del(&page->list);
		if (PageWriteback(page)) {
			if (PageDirty(page)) {
				list_add(&page->list, &mapping->dirty_pages);
				continue;
			}
			list_add(&page->list, &mapping->locked_pages);
			continue;
		}
		if (!PageDirty(page)) {
			list_add(&page->list, &mapping->clean_pages);
			continue;
		}
		list_add(&page->list, &mapping->locked_pages);

		page_cache_get(page);
		write_unlock(&mapping->page_lock);

		lock_page(page);

		if (TestClearPageDirty(page)) {
			err = writepage(page);
			if (!ret)
				ret = err;
			if (nr_to_write) {
				--(*nr_to_write);
				if (*nr_to_write <= 0)
					done = 1;
			}
		} else {
			unlock_page(page);
		}

		page_cache_release(page);
		write_lock(&mapping->page_lock);
	}
	if (!list_empty(&mapping->io_pages)) {
		/*
		 * Put the rest back, in the correct order.
		 */
		list_splice(&mapping->io_pages, mapping->dirty_pages.prev);
		INIT_LIST_HEAD(&mapping->io_pages);
	}
	write_unlock(&mapping->page_lock);
	return ret;
}
EXPORT_SYMBOL(generic_writeback_mapping);

/**
 * write_one_page - write out a single page and optionally wait on I/O
 *
 * @page - the page to write
 * @wait - if true, wait on writeout
 *
 * The page must be locked by the caller and will come unlocked when I/O
 * completes.
 *
 * write_one_page() returns a negative error code if I/O failed.
 */
int write_one_page(struct page *page, int wait)
{
	struct address_space *mapping = page->mapping;
	int ret = 0;

	BUG_ON(!PageLocked(page));

	if (wait && PageWriteback(page))
		wait_on_page_writeback(page);

	write_lock(&mapping->page_lock);
	list_del(&page->list);
	if (TestClearPageDirty(page)) {
		list_add(&page->list, &mapping->locked_pages);
		page_cache_get(page);
		write_unlock(&mapping->page_lock);
		ret = mapping->a_ops->writepage(page);
		if (ret == 0 && wait) {
			wait_on_page_writeback(page);
			if (PageError(page))
				ret = -EIO;
		}
		page_cache_release(page);
	} else {
		list_add(&page->list, &mapping->clean_pages);
		write_unlock(&mapping->page_lock);
		unlock_page(page);
	}
	return ret;
}
EXPORT_SYMBOL(write_one_page);

/*
 * Add a page to the dirty page list.
 *
 * It is a sad fact of life that this function is called from several places
 * deeply under spinlocking.  It may not sleep.
 *
 * If the page has buffers, the uptodate buffers are set dirty, to preserve
 * dirty-state coherency between the page and the buffers.  It the page does
 * not have buffers then when they are later attached they will all be set
 * dirty.
 *
 * The buffers are dirtied before the page is dirtied.  There's a small race
 * window in which a writepage caller may see the page cleanness but not the
 * buffer dirtiness.  That's fine.  If this code were to set the page dirty
 * before the buffers, a concurrent writepage caller could clear the page dirty
 * bit, see a bunch of clean buffers and we'd end up with dirty buffers/clean
 * page on the dirty page list.
 *
 * There is also a small window where the page is dirty, and not on dirty_pages.
 * Also a possibility that by the time the page is added to dirty_pages, it has
 * been set clean.  The page lists are somewhat approximate in this regard.
 * It's better to have clean pages accidentally attached to dirty_pages than to
 * leave dirty pages attached to clean_pages.
 *
 * We use i_bufferlist_lock to lock against try_to_free_buffers while using the
 * page's buffer list.  Also use this to protect against clean buffers being
 * added to the page after it was set dirty.
 *
 * FIXME: may need to call ->reservepage here as well.  That's rather up to the
 * address_space though.
 */
int __set_page_dirty_buffers(struct page *page)
{
	int ret = 0;
	struct address_space *mapping = page->mapping;
	struct inode *inode;

	if (mapping == NULL) {
		SetPageDirty(page);
		goto out;
	}

	inode = mapping->host;

	spin_lock(&inode->i_bufferlist_lock);

	if (page_has_buffers(page)) {
		struct buffer_head *head = page_buffers(page);
		struct buffer_head *bh = head;

		do {
			if (buffer_uptodate(bh))
				set_buffer_dirty(bh);
			bh = bh->b_this_page;
		} while (bh != head);
	}

	if (!TestSetPageDirty(page)) {
		write_lock(&mapping->page_lock);
		list_del(&page->list);
		list_add(&page->list, &mapping->dirty_pages);
		write_unlock(&mapping->page_lock);
		__mark_inode_dirty(mapping->host, I_DIRTY_PAGES);
	}
	
	spin_unlock(&inode->i_bufferlist_lock);
out:
	return ret;
}
EXPORT_SYMBOL(__set_page_dirty_buffers);

/*
 * For address_spaces which do not use buffers.  Just set the page's dirty bit
 * and move it to the dirty_pages list.  Also perform space reservation if
 * required.
 *
 * __set_page_dirty_nobuffers() may return -ENOSPC.  But if it does, the page
 * is still safe, as long as it actually manages to find some blocks at
 * writeback time.
 *
 * This is also used when a single buffer is being dirtied: we want to set the
 * page dirty in that case, but not all the buffers.  This is a "bottom-up"
 * dirtying, whereas __set_page_dirty_buffers() is a "top-down" dirtying.
 */
int __set_page_dirty_nobuffers(struct page *page)
{
	int ret = 0;

	if (!TestSetPageDirty(page)) {
		struct address_space *mapping = page->mapping;

		if (mapping) {
			write_lock(&mapping->page_lock);
			list_del(&page->list);
			list_add(&page->list, &mapping->dirty_pages);
			write_unlock(&mapping->page_lock);
			__mark_inode_dirty(mapping->host, I_DIRTY_PAGES);
		}
	}
	return ret;
}
EXPORT_SYMBOL(__set_page_dirty_nobuffers);<|MERGE_RESOLUTION|>--- conflicted
+++ resolved
@@ -29,20 +29,12 @@
 /*
  * Start background writeback (via pdflush) at this level
  */
-<<<<<<< HEAD
-static int dirty_background_ratio = 20;
-=======
 static int dirty_background_ratio = 40;
->>>>>>> d71e8716
 
 /*
  * The generator of dirty data starts async writeback at this level
  */
-<<<<<<< HEAD
-static int dirty_async_ratio = 60;
-=======
 static int dirty_async_ratio = 50;
->>>>>>> d71e8716
 
 /*
  * The generator of dirty data performs sync writeout at this level
