// SPDX-License-Identifier: GPL-2.0
#include <linux/pagewalk.h>
#include <linux/highmem.h>
#include <linux/sched.h>
#include <linux/hugetlb.h>

/*
 * We want to know the real level where a entry is located ignoring any
 * folding of levels which may be happening. For example if p4d is folded then
 * a missing entry found at level 1 (p4d) is actually at level 0 (pgd).
 */
static int real_depth(int depth)
{
	if (depth == 3 && PTRS_PER_PMD == 1)
		depth = 2;
	if (depth == 2 && PTRS_PER_PUD == 1)
		depth = 1;
	if (depth == 1 && PTRS_PER_P4D == 1)
		depth = 0;
	return depth;
}

static int walk_pte_range_inner(pte_t *pte, unsigned long addr,
				unsigned long end, struct mm_walk *walk)
{
	const struct mm_walk_ops *ops = walk->ops;
	int err = 0;

	for (;;) {
		err = ops->pte_entry(pte, addr, addr + PAGE_SIZE, walk);
		if (err)
		       break;
		if (addr >= end - PAGE_SIZE)
			break;
		addr += PAGE_SIZE;
		pte++;
	}
	return err;
}

static int walk_pte_range(pmd_t *pmd, unsigned long addr, unsigned long end,
			  struct mm_walk *walk)
{
	pte_t *pte;
	int err = 0;
	spinlock_t *ptl;

	if (walk->no_vma) {
		pte = pte_offset_map(pmd, addr);
		err = walk_pte_range_inner(pte, addr, end, walk);
		pte_unmap(pte);
	} else {
		pte = pte_offset_map_lock(walk->mm, pmd, addr, &ptl);
		err = walk_pte_range_inner(pte, addr, end, walk);
		pte_unmap_unlock(pte, ptl);
	}

	return err;
}

#ifdef CONFIG_ARCH_HAS_HUGEPD
static int walk_hugepd_range(hugepd_t *phpd, unsigned long addr,
			     unsigned long end, struct mm_walk *walk, int pdshift)
{
	int err = 0;
	const struct mm_walk_ops *ops = walk->ops;
	int shift = hugepd_shift(*phpd);
	int page_size = 1 << shift;

	if (!ops->pte_entry)
		return 0;

	if (addr & (page_size - 1))
		return 0;

	for (;;) {
		pte_t *pte;

		spin_lock(&walk->mm->page_table_lock);
		pte = hugepte_offset(*phpd, addr, pdshift);
		err = ops->pte_entry(pte, addr, addr + page_size, walk);
		spin_unlock(&walk->mm->page_table_lock);

		if (err)
			break;
		if (addr >= end - page_size)
			break;
		addr += page_size;
	}
	return err;
}
#else
static int walk_hugepd_range(hugepd_t *phpd, unsigned long addr,
			     unsigned long end, struct mm_walk *walk, int pdshift)
{
	return 0;
}
#endif

static int walk_pmd_range(pud_t *pud, unsigned long addr, unsigned long end,
			  struct mm_walk *walk)
{
	pmd_t *pmd;
	unsigned long next;
	const struct mm_walk_ops *ops = walk->ops;
	int err = 0;
	int depth = real_depth(3);

	pmd = pmd_offset(pud, addr);
	do {
again:
		next = pmd_addr_end(addr, end);
		if (pmd_none(*pmd)) {
			if (ops->pte_hole)
				err = ops->pte_hole(addr, next, depth, walk);
			if (err)
				break;
			continue;
		}

		walk->action = ACTION_SUBTREE;

		/*
		 * This implies that each ->pmd_entry() handler
		 * needs to know about pmd_trans_huge() pmds
		 */
		if (ops->pmd_entry)
			err = ops->pmd_entry(pmd, addr, next, walk);
		if (err)
			break;

		if (walk->action == ACTION_AGAIN)
			goto again;

		/*
		 * Check this here so we only break down trans_huge
		 * pages when we _need_ to
		 */
		if ((!walk->vma && (pmd_leaf(*pmd) || !pmd_present(*pmd))) ||
		    walk->action == ACTION_CONTINUE ||
		    !(ops->pte_entry))
			continue;

		if (walk->vma) {
			split_huge_pmd(walk->vma, pmd, addr);
			if (pmd_trans_unstable(pmd))
				goto again;
		}

		if (is_hugepd(__hugepd(pmd_val(*pmd))))
			err = walk_hugepd_range((hugepd_t *)pmd, addr, next, walk, PMD_SHIFT);
		else
			err = walk_pte_range(pmd, addr, next, walk);
		if (err)
			break;
	} while (pmd++, addr = next, addr != end);

	return err;
}

static int walk_pud_range(p4d_t *p4d, unsigned long addr, unsigned long end,
			  struct mm_walk *walk)
{
	pud_t *pud;
	unsigned long next;
	const struct mm_walk_ops *ops = walk->ops;
	int err = 0;
	int depth = real_depth(2);

	pud = pud_offset(p4d, addr);
	do {
 again:
		next = pud_addr_end(addr, end);
		if (pud_none(*pud)) {
			if (ops->pte_hole)
				err = ops->pte_hole(addr, next, depth, walk);
			if (err)
				break;
			continue;
		}

		walk->action = ACTION_SUBTREE;

		if (ops->pud_entry)
			err = ops->pud_entry(pud, addr, next, walk);
		if (err)
			break;

		if (walk->action == ACTION_AGAIN)
			goto again;

		if ((!walk->vma && (pud_leaf(*pud) || !pud_present(*pud))) ||
		    walk->action == ACTION_CONTINUE ||
		    !(ops->pmd_entry || ops->pte_entry))
			continue;

		if (walk->vma)
			split_huge_pud(walk->vma, pud, addr);
		if (pud_none(*pud))
			goto again;

		if (is_hugepd(__hugepd(pud_val(*pud))))
			err = walk_hugepd_range((hugepd_t *)pud, addr, next, walk, PUD_SHIFT);
		else
			err = walk_pmd_range(pud, addr, next, walk);
		if (err)
			break;
	} while (pud++, addr = next, addr != end);

	return err;
}

static int walk_p4d_range(pgd_t *pgd, unsigned long addr, unsigned long end,
			  struct mm_walk *walk)
{
	p4d_t *p4d;
	unsigned long next;
	const struct mm_walk_ops *ops = walk->ops;
	int err = 0;
	int depth = real_depth(1);

	p4d = p4d_offset(pgd, addr);
	do {
		next = p4d_addr_end(addr, end);
		if (p4d_none_or_clear_bad(p4d)) {
			if (ops->pte_hole)
				err = ops->pte_hole(addr, next, depth, walk);
			if (err)
				break;
			continue;
		}
		if (ops->p4d_entry) {
			err = ops->p4d_entry(p4d, addr, next, walk);
			if (err)
				break;
		}
		if (is_hugepd(__hugepd(p4d_val(*p4d))))
			err = walk_hugepd_range((hugepd_t *)p4d, addr, next, walk, P4D_SHIFT);
		else if (ops->pud_entry || ops->pmd_entry || ops->pte_entry)
			err = walk_pud_range(p4d, addr, next, walk);
		if (err)
			break;
	} while (p4d++, addr = next, addr != end);

	return err;
}

static int walk_pgd_range(unsigned long addr, unsigned long end,
			  struct mm_walk *walk)
{
	pgd_t *pgd;
	unsigned long next;
	const struct mm_walk_ops *ops = walk->ops;
	int err = 0;

	if (walk->pgd)
		pgd = walk->pgd + pgd_index(addr);
	else
		pgd = pgd_offset(walk->mm, addr);
	do {
		next = pgd_addr_end(addr, end);
		if (pgd_none_or_clear_bad(pgd)) {
			if (ops->pte_hole)
				err = ops->pte_hole(addr, next, 0, walk);
			if (err)
				break;
			continue;
		}
		if (ops->pgd_entry) {
			err = ops->pgd_entry(pgd, addr, next, walk);
			if (err)
				break;
		}
		if (is_hugepd(__hugepd(pgd_val(*pgd))))
			err = walk_hugepd_range((hugepd_t *)pgd, addr, next, walk, PGDIR_SHIFT);
		else if (ops->p4d_entry || ops->pud_entry || ops->pmd_entry || ops->pte_entry)
			err = walk_p4d_range(pgd, addr, next, walk);
		if (err)
			break;
	} while (pgd++, addr = next, addr != end);

	return err;
}

#ifdef CONFIG_HUGETLB_PAGE
static unsigned long hugetlb_entry_end(struct hstate *h, unsigned long addr,
				       unsigned long end)
{
	unsigned long boundary = (addr & huge_page_mask(h)) + huge_page_size(h);
	return boundary < end ? boundary : end;
}

static int walk_hugetlb_range(unsigned long addr, unsigned long end,
			      struct mm_walk *walk)
{
	struct vm_area_struct *vma = walk->vma;
	struct hstate *h = hstate_vma(vma);
	unsigned long next;
	unsigned long hmask = huge_page_mask(h);
	unsigned long sz = huge_page_size(h);
	pte_t *pte;
	const struct mm_walk_ops *ops = walk->ops;
	int err = 0;

	hugetlb_vma_lock_read(vma);
	do {
		next = hugetlb_entry_end(h, addr, end);
		pte = hugetlb_walk(vma, addr & hmask, sz);
		if (pte)
			err = ops->hugetlb_entry(pte, hmask, addr, next, walk);
		else if (ops->pte_hole)
			err = ops->pte_hole(addr, next, -1, walk);
		if (err)
			break;
	} while (addr = next, addr != end);
	hugetlb_vma_unlock_read(vma);

	return err;
}

#else /* CONFIG_HUGETLB_PAGE */
static int walk_hugetlb_range(unsigned long addr, unsigned long end,
			      struct mm_walk *walk)
{
	return 0;
}

#endif /* CONFIG_HUGETLB_PAGE */

/*
 * Decide whether we really walk over the current vma on [@start, @end)
 * or skip it via the returned value. Return 0 if we do walk over the
 * current vma, and return 1 if we skip the vma. Negative values means
 * error, where we abort the current walk.
 */
static int walk_page_test(unsigned long start, unsigned long end,
			struct mm_walk *walk)
{
	struct vm_area_struct *vma = walk->vma;
	const struct mm_walk_ops *ops = walk->ops;

	if (ops->test_walk)
		return ops->test_walk(start, end, walk);

	/*
	 * vma(VM_PFNMAP) doesn't have any valid struct pages behind VM_PFNMAP
	 * range, so we don't walk over it as we do for normal vmas. However,
	 * Some callers are interested in handling hole range and they don't
	 * want to just ignore any single address range. Such users certainly
	 * define their ->pte_hole() callbacks, so let's delegate them to handle
	 * vma(VM_PFNMAP).
	 */
	if (vma->vm_flags & VM_PFNMAP) {
		int err = 1;
		if (ops->pte_hole)
			err = ops->pte_hole(start, end, -1, walk);
		return err ? err : 1;
	}
	return 0;
}

static int __walk_page_range(unsigned long start, unsigned long end,
			struct mm_walk *walk)
{
	int err = 0;
	struct vm_area_struct *vma = walk->vma;
	const struct mm_walk_ops *ops = walk->ops;

	if (ops->pre_vma) {
		err = ops->pre_vma(start, end, walk);
		if (err)
			return err;
	}

	if (is_vm_hugetlb_page(vma)) {
		if (ops->hugetlb_entry)
			err = walk_hugetlb_range(start, end, walk);
	} else
		err = walk_pgd_range(start, end, walk);

	if (ops->post_vma)
		ops->post_vma(walk);

	return err;
}

/**
 * walk_page_range - walk page table with caller specific callbacks
 * @mm:		mm_struct representing the target process of page table walk
 * @start:	start address of the virtual address range
 * @end:	end address of the virtual address range
 * @ops:	operation to call during the walk
 * @private:	private data for callbacks' usage
 *
 * Recursively walk the page table tree of the process represented by @mm
 * within the virtual address range [@start, @end). During walking, we can do
 * some caller-specific works for each entry, by setting up pmd_entry(),
 * pte_entry(), and/or hugetlb_entry(). If you don't set up for some of these
 * callbacks, the associated entries/pages are just ignored.
 * The return values of these callbacks are commonly defined like below:
 *
 *  - 0  : succeeded to handle the current entry, and if you don't reach the
 *         end address yet, continue to walk.
 *  - >0 : succeeded to handle the current entry, and return to the caller
 *         with caller specific value.
 *  - <0 : failed to handle the current entry, and return to the caller
 *         with error code.
 *
 * Before starting to walk page table, some callers want to check whether
 * they really want to walk over the current vma, typically by checking
 * its vm_flags. walk_page_test() and @ops->test_walk() are used for this
 * purpose.
 *
 * If operations need to be staged before and committed after a vma is walked,
 * there are two callbacks, pre_vma() and post_vma(). Note that post_vma(),
 * since it is intended to handle commit-type operations, can't return any
 * errors.
 *
 * struct mm_walk keeps current values of some common data like vma and pmd,
 * which are useful for the access from callbacks. If you want to pass some
 * caller-specific data to callbacks, @private should be helpful.
 *
 * Locking:
 *   Callers of walk_page_range() and walk_page_vma() should hold @mm->mmap_lock,
 *   because these function traverse vma list and/or access to vma's data.
 */
int walk_page_range(struct mm_struct *mm, unsigned long start,
		unsigned long end, const struct mm_walk_ops *ops,
		void *private)
{
	int err = 0;
	unsigned long next;
	struct vm_area_struct *vma;
	struct mm_walk walk = {
		.ops		= ops,
		.mm		= mm,
		.private	= private,
	};

	if (start >= end)
		return -EINVAL;

	if (!walk.mm)
		return -EINVAL;

	mmap_assert_locked(walk.mm);

	vma = find_vma(walk.mm, start);
	do {
		if (!vma) { /* after the last vma */
			walk.vma = NULL;
			next = end;
			if (ops->pte_hole)
				err = ops->pte_hole(start, next, -1, &walk);
		} else if (start < vma->vm_start) { /* outside vma */
			walk.vma = NULL;
			next = min(end, vma->vm_start);
			if (ops->pte_hole)
				err = ops->pte_hole(start, next, -1, &walk);
		} else { /* inside vma */
			walk.vma = vma;
			next = min(end, vma->vm_end);
			vma = find_vma(mm, vma->vm_end);

			err = walk_page_test(start, next, &walk);
			if (err > 0) {
				/*
				 * positive return values are purely for
				 * controlling the pagewalk, so should never
				 * be passed to the callers.
				 */
				err = 0;
				continue;
			}
			if (err < 0)
				break;
			err = __walk_page_range(start, next, &walk);
		}
		if (err)
			break;
	} while (start = next, start < end);
	return err;
}

/**
 * walk_page_range_novma - walk a range of pagetables not backed by a vma
 * @mm:		mm_struct representing the target process of page table walk
 * @start:	start address of the virtual address range
 * @end:	end address of the virtual address range
 * @ops:	operation to call during the walk
 * @pgd:	pgd to walk if different from mm->pgd
 * @private:	private data for callbacks' usage
 *
 * Similar to walk_page_range() but can walk any page tables even if they are
 * not backed by VMAs. Because 'unusual' entries may be walked this function
 * will also not lock the PTEs for the pte_entry() callback. This is useful for
 * walking the kernel pages tables or page tables for firmware.
 */
int walk_page_range_novma(struct mm_struct *mm, unsigned long start,
			  unsigned long end, const struct mm_walk_ops *ops,
			  pgd_t *pgd,
			  void *private)
{
	struct mm_walk walk = {
		.ops		= ops,
		.mm		= mm,
		.pgd		= pgd,
		.private	= private,
		.no_vma		= true
	};

	if (start >= end || !walk.mm)
		return -EINVAL;

	mmap_assert_write_locked(walk.mm);
<<<<<<< HEAD

	return walk_pgd_range(start, end, &walk);
=======

	return walk_pgd_range(start, end, &walk);
}

int walk_page_range_vma(struct vm_area_struct *vma, unsigned long start,
			unsigned long end, const struct mm_walk_ops *ops,
			void *private)
{
	struct mm_walk walk = {
		.ops		= ops,
		.mm		= vma->vm_mm,
		.vma		= vma,
		.private	= private,
	};

	if (start >= end || !walk.mm)
		return -EINVAL;
	if (start < vma->vm_start || end > vma->vm_end)
		return -EINVAL;

	mmap_assert_locked(walk.mm);
	return __walk_page_range(start, end, &walk);
>>>>>>> eb3cdb58
}

int walk_page_vma(struct vm_area_struct *vma, const struct mm_walk_ops *ops,
		void *private)
{
	struct mm_walk walk = {
		.ops		= ops,
		.mm		= vma->vm_mm,
		.vma		= vma,
		.private	= private,
	};

	if (!walk.mm)
		return -EINVAL;

	mmap_assert_locked(walk.mm);
	return __walk_page_range(vma->vm_start, vma->vm_end, &walk);
}

/**
 * walk_page_mapping - walk all memory areas mapped into a struct address_space.
 * @mapping: Pointer to the struct address_space
 * @first_index: First page offset in the address_space
 * @nr: Number of incremental page offsets to cover
 * @ops:	operation to call during the walk
 * @private:	private data for callbacks' usage
 *
 * This function walks all memory areas mapped into a struct address_space.
 * The walk is limited to only the given page-size index range, but if
 * the index boundaries cross a huge page-table entry, that entry will be
 * included.
 *
 * Also see walk_page_range() for additional information.
 *
 * Locking:
 *   This function can't require that the struct mm_struct::mmap_lock is held,
 *   since @mapping may be mapped by multiple processes. Instead
 *   @mapping->i_mmap_rwsem must be held. This might have implications in the
 *   callbacks, and it's up tho the caller to ensure that the
 *   struct mm_struct::mmap_lock is not needed.
 *
 *   Also this means that a caller can't rely on the struct
 *   vm_area_struct::vm_flags to be constant across a call,
 *   except for immutable flags. Callers requiring this shouldn't use
 *   this function.
 *
 * Return: 0 on success, negative error code on failure, positive number on
 * caller defined premature termination.
 */
int walk_page_mapping(struct address_space *mapping, pgoff_t first_index,
		      pgoff_t nr, const struct mm_walk_ops *ops,
		      void *private)
{
	struct mm_walk walk = {
		.ops		= ops,
		.private	= private,
	};
	struct vm_area_struct *vma;
	pgoff_t vba, vea, cba, cea;
	unsigned long start_addr, end_addr;
	int err = 0;

	lockdep_assert_held(&mapping->i_mmap_rwsem);
	vma_interval_tree_foreach(vma, &mapping->i_mmap, first_index,
				  first_index + nr - 1) {
		/* Clip to the vma */
		vba = vma->vm_pgoff;
		vea = vba + vma_pages(vma);
		cba = first_index;
		cba = max(cba, vba);
		cea = first_index + nr;
		cea = min(cea, vea);

		start_addr = ((cba - vba) << PAGE_SHIFT) + vma->vm_start;
		end_addr = ((cea - vba) << PAGE_SHIFT) + vma->vm_start;
		if (start_addr >= end_addr)
			continue;

		walk.vma = vma;
		walk.mm = vma->vm_mm;

		err = walk_page_test(vma->vm_start, vma->vm_end, &walk);
		if (err > 0) {
			err = 0;
			break;
		} else if (err < 0)
			break;

		err = __walk_page_range(start_addr, end_addr, &walk);
		if (err)
			break;
	}

	return err;
}<|MERGE_RESOLUTION|>--- conflicted
+++ resolved
@@ -513,10 +513,6 @@
 		return -EINVAL;
 
 	mmap_assert_write_locked(walk.mm);
-<<<<<<< HEAD
-
-	return walk_pgd_range(start, end, &walk);
-=======
 
 	return walk_pgd_range(start, end, &walk);
 }
@@ -539,7 +535,6 @@
 
 	mmap_assert_locked(walk.mm);
 	return __walk_page_range(start, end, &walk);
->>>>>>> eb3cdb58
 }
 
 int walk_page_vma(struct vm_area_struct *vma, const struct mm_walk_ops *ops,
