// SPDX-License-Identifier: GPL-2.0
/*
 *  linux/mm/page_io.c
 *
 *  Copyright (C) 1991, 1992, 1993, 1994  Linus Torvalds
 *
 *  Swap reorganised 29.12.95, 
 *  Asynchronous swapping added 30.12.95. Stephen Tweedie
 *  Removed race in async swapping. 14.4.1996. Bruno Haible
 *  Add swap of shared pages through the page cache. 20.2.1998. Stephen Tweedie
 *  Always use brw_page, life becomes simpler. 12 May 1998 Eric Biederman
 */

#include <linux/mm.h>
#include <linux/kernel_stat.h>
#include <linux/gfp.h>
#include <linux/pagemap.h>
#include <linux/swap.h>
#include <linux/bio.h>
#include <linux/swapops.h>
#include <linux/writeback.h>
#include <linux/blkdev.h>
#include <linux/psi.h>
#include <linux/uio.h>
#include <linux/sched/task.h>
#include <linux/delayacct.h>
#include <linux/zswap.h>
#include "swap.h"

static void __end_swap_bio_write(struct bio *bio)
{
	struct folio *folio = bio_first_folio_all(bio);

	if (bio->bi_status) {
		/*
		 * We failed to write the page out to swap-space.
		 * Re-dirty the page in order to avoid it being reclaimed.
		 * Also print a dire warning that things will go BAD (tm)
		 * very quickly.
		 *
		 * Also clear PG_reclaim to avoid folio_rotate_reclaimable()
		 */
		folio_mark_dirty(folio);
		pr_alert_ratelimited("Write-error on swap-device (%u:%u:%llu)\n",
				     MAJOR(bio_dev(bio)), MINOR(bio_dev(bio)),
				     (unsigned long long)bio->bi_iter.bi_sector);
		folio_clear_reclaim(folio);
	}
	folio_end_writeback(folio);
}

static void end_swap_bio_write(struct bio *bio)
{
	__end_swap_bio_write(bio);
	bio_put(bio);
}

static void __end_swap_bio_read(struct bio *bio)
{
	struct folio *folio = bio_first_folio_all(bio);

	if (bio->bi_status) {
		pr_alert_ratelimited("Read-error on swap-device (%u:%u:%llu)\n",
				     MAJOR(bio_dev(bio)), MINOR(bio_dev(bio)),
				     (unsigned long long)bio->bi_iter.bi_sector);
	} else {
		folio_mark_uptodate(folio);
	}
	folio_unlock(folio);
}

static void end_swap_bio_read(struct bio *bio)
{
	__end_swap_bio_read(bio);
	bio_put(bio);
}

int generic_swapfile_activate(struct swap_info_struct *sis,
				struct file *swap_file,
				sector_t *span)
{
	struct address_space *mapping = swap_file->f_mapping;
	struct inode *inode = mapping->host;
	unsigned blocks_per_page;
	unsigned long page_no;
	unsigned blkbits;
	sector_t probe_block;
	sector_t last_block;
	sector_t lowest_block = -1;
	sector_t highest_block = 0;
	int nr_extents = 0;
	int ret;

	blkbits = inode->i_blkbits;
	blocks_per_page = PAGE_SIZE >> blkbits;

	/*
	 * Map all the blocks into the extent tree.  This code doesn't try
	 * to be very smart.
	 */
	probe_block = 0;
	page_no = 0;
	last_block = i_size_read(inode) >> blkbits;
	while ((probe_block + blocks_per_page) <= last_block &&
			page_no < sis->max) {
		unsigned block_in_page;
		sector_t first_block;

		cond_resched();

		first_block = probe_block;
		ret = bmap(inode, &first_block);
		if (ret || !first_block)
			goto bad_bmap;

		/*
		 * It must be PAGE_SIZE aligned on-disk
		 */
		if (first_block & (blocks_per_page - 1)) {
			probe_block++;
			goto reprobe;
		}

		for (block_in_page = 1; block_in_page < blocks_per_page;
					block_in_page++) {
			sector_t block;

			block = probe_block + block_in_page;
			ret = bmap(inode, &block);
			if (ret || !block)
				goto bad_bmap;

			if (block != first_block + block_in_page) {
				/* Discontiguity */
				probe_block++;
				goto reprobe;
			}
		}

		first_block >>= (PAGE_SHIFT - blkbits);
		if (page_no) {	/* exclude the header page */
			if (first_block < lowest_block)
				lowest_block = first_block;
			if (first_block > highest_block)
				highest_block = first_block;
		}

		/*
		 * We found a PAGE_SIZE-length, PAGE_SIZE-aligned run of blocks
		 */
		ret = add_swap_extent(sis, page_no, 1, first_block);
		if (ret < 0)
			goto out;
		nr_extents += ret;
		page_no++;
		probe_block += blocks_per_page;
reprobe:
		continue;
	}
	ret = nr_extents;
	*span = 1 + highest_block - lowest_block;
	if (page_no == 0)
		page_no = 1;	/* force Empty message */
	sis->max = page_no;
	sis->pages = page_no - 1;
	sis->highest_bit = page_no - 1;
out:
	return ret;
bad_bmap:
	pr_err("swapon: swapfile has holes\n");
	ret = -EINVAL;
	goto out;
}

static bool is_folio_zero_filled(struct folio *folio)
{
	unsigned int pos, last_pos;
	unsigned long *data;
	unsigned int i;

	last_pos = PAGE_SIZE / sizeof(*data) - 1;
	for (i = 0; i < folio_nr_pages(folio); i++) {
		data = kmap_local_folio(folio, i * PAGE_SIZE);
		/*
		 * Check last word first, incase the page is zero-filled at
		 * the start and has non-zero data at the end, which is common
		 * in real-world workloads.
		 */
		if (data[last_pos]) {
			kunmap_local(data);
			return false;
		}
		for (pos = 0; pos < last_pos; pos++) {
			if (data[pos]) {
				kunmap_local(data);
				return false;
			}
		}
		kunmap_local(data);
	}

	return true;
}

static void swap_zeromap_folio_set(struct folio *folio)
{
	struct swap_info_struct *sis = swp_swap_info(folio->swap);
	swp_entry_t entry;
	unsigned int i;

	for (i = 0; i < folio_nr_pages(folio); i++) {
		entry = page_swap_entry(folio_page(folio, i));
		set_bit(swp_offset(entry), sis->zeromap);
	}
}

static void swap_zeromap_folio_clear(struct folio *folio)
{
	struct swap_info_struct *sis = swp_swap_info(folio->swap);
	swp_entry_t entry;
	unsigned int i;

	for (i = 0; i < folio_nr_pages(folio); i++) {
		entry = page_swap_entry(folio_page(folio, i));
		clear_bit(swp_offset(entry), sis->zeromap);
	}
}

/*
 * We may have stale swap cache pages in memory: notice
 * them here and get rid of the unnecessary final write.
 */
int swap_writepage(struct page *page, struct writeback_control *wbc)
{
	struct folio *folio = page_folio(page);
	int ret;

	if (folio_free_swap(folio)) {
		folio_unlock(folio);
		return 0;
	}
	/*
	 * Arch code may have to preserve more data than just the page
	 * contents, e.g. memory tags.
	 */
	ret = arch_prepare_to_swap(folio);
	if (ret) {
		folio_mark_dirty(folio);
		folio_unlock(folio);
		return ret;
	}

	/*
	 * Use a bitmap (zeromap) to avoid doing IO for zero-filled pages.
	 * The bits in zeromap are protected by the locked swapcache folio
	 * and atomic updates are used to protect against read-modify-write
	 * corruption due to other zero swap entries seeing concurrent updates.
	 */
	if (is_folio_zero_filled(folio)) {
		swap_zeromap_folio_set(folio);
		folio_unlock(folio);
		return 0;
	} else {
		/*
		 * Clear bits this folio occupies in the zeromap to prevent
		 * zero data being read in from any previous zero writes that
		 * occupied the same swap entries.
		 */
		swap_zeromap_folio_clear(folio);
	}
	if (zswap_store(folio)) {
		folio_unlock(folio);
		return 0;
	}
	if (!mem_cgroup_zswap_writeback_enabled(folio_memcg(folio))) {
		folio_mark_dirty(folio);
		return AOP_WRITEPAGE_ACTIVATE;
	}

	__swap_writepage(folio, wbc);
	return 0;
}

static inline void count_swpout_vm_event(struct folio *folio)
{
#ifdef CONFIG_TRANSPARENT_HUGEPAGE
	if (unlikely(folio_test_pmd_mappable(folio))) {
		count_memcg_folio_events(folio, THP_SWPOUT, 1);
		count_vm_event(THP_SWPOUT);
	}
	count_mthp_stat(folio_order(folio), MTHP_STAT_SWPOUT);
#endif
	count_vm_events(PSWPOUT, folio_nr_pages(folio));
}

#if defined(CONFIG_MEMCG) && defined(CONFIG_BLK_CGROUP)
static void bio_associate_blkg_from_page(struct bio *bio, struct folio *folio)
{
	struct cgroup_subsys_state *css;
	struct mem_cgroup *memcg;

	memcg = folio_memcg(folio);
	if (!memcg)
		return;

	rcu_read_lock();
	css = cgroup_e_css(memcg->css.cgroup, &io_cgrp_subsys);
	bio_associate_blkg_from_css(bio, css);
	rcu_read_unlock();
}
#else
#define bio_associate_blkg_from_page(bio, folio)		do { } while (0)
#endif /* CONFIG_MEMCG && CONFIG_BLK_CGROUP */

struct swap_iocb {
	struct kiocb		iocb;
	struct bio_vec		bvec[SWAP_CLUSTER_MAX];
	int			pages;
	int			len;
};
static mempool_t *sio_pool;

int sio_pool_init(void)
{
	if (!sio_pool) {
		mempool_t *pool = mempool_create_kmalloc_pool(
			SWAP_CLUSTER_MAX, sizeof(struct swap_iocb));
		if (cmpxchg(&sio_pool, NULL, pool))
			mempool_destroy(pool);
	}
	if (!sio_pool)
		return -ENOMEM;
	return 0;
}

static void sio_write_complete(struct kiocb *iocb, long ret)
{
	struct swap_iocb *sio = container_of(iocb, struct swap_iocb, iocb);
	struct page *page = sio->bvec[0].bv_page;
	int p;

	if (ret != sio->len) {
		/*
		 * In the case of swap-over-nfs, this can be a
		 * temporary failure if the system has limited
		 * memory for allocating transmit buffers.
		 * Mark the page dirty and avoid
		 * folio_rotate_reclaimable but rate-limit the
		 * messages.
		 */
		pr_err_ratelimited("Write error %ld on dio swapfile (%llu)\n",
				   ret, swap_dev_pos(page_swap_entry(page)));
		for (p = 0; p < sio->pages; p++) {
			page = sio->bvec[p].bv_page;
			set_page_dirty(page);
			ClearPageReclaim(page);
		}
	}

	for (p = 0; p < sio->pages; p++)
		end_page_writeback(sio->bvec[p].bv_page);

	mempool_free(sio, sio_pool);
}

static void swap_writepage_fs(struct folio *folio, struct writeback_control *wbc)
{
	struct swap_iocb *sio = NULL;
	struct swap_info_struct *sis = swp_swap_info(folio->swap);
	struct file *swap_file = sis->swap_file;
	loff_t pos = swap_dev_pos(folio->swap);

	count_swpout_vm_event(folio);
	folio_start_writeback(folio);
	folio_unlock(folio);
	if (wbc->swap_plug)
		sio = *wbc->swap_plug;
	if (sio) {
		if (sio->iocb.ki_filp != swap_file ||
		    sio->iocb.ki_pos + sio->len != pos) {
			swap_write_unplug(sio);
			sio = NULL;
		}
	}
	if (!sio) {
		sio = mempool_alloc(sio_pool, GFP_NOIO);
		init_sync_kiocb(&sio->iocb, swap_file);
		sio->iocb.ki_complete = sio_write_complete;
		sio->iocb.ki_pos = pos;
		sio->pages = 0;
		sio->len = 0;
	}
	bvec_set_folio(&sio->bvec[sio->pages], folio, folio_size(folio), 0);
	sio->len += folio_size(folio);
	sio->pages += 1;
	if (sio->pages == ARRAY_SIZE(sio->bvec) || !wbc->swap_plug) {
		swap_write_unplug(sio);
		sio = NULL;
	}
	if (wbc->swap_plug)
		*wbc->swap_plug = sio;
}

static void swap_writepage_bdev_sync(struct folio *folio,
		struct writeback_control *wbc, struct swap_info_struct *sis)
{
	struct bio_vec bv;
	struct bio bio;

	bio_init(&bio, sis->bdev, &bv, 1,
		 REQ_OP_WRITE | REQ_SWAP | wbc_to_write_flags(wbc));
<<<<<<< HEAD
	bio.bi_iter.bi_sector = swap_page_sector(page);
	__bio_add_page(&bio, page, thp_size(page), 0);
=======
	bio.bi_iter.bi_sector = swap_folio_sector(folio);
	bio_add_folio_nofail(&bio, folio, folio_size(folio), 0);
>>>>>>> 2d5404ca

	bio_associate_blkg_from_page(&bio, folio);
	count_swpout_vm_event(folio);

	folio_start_writeback(folio);
	folio_unlock(folio);

	submit_bio_wait(&bio);
	__end_swap_bio_write(&bio);
}

static void swap_writepage_bdev_async(struct folio *folio,
		struct writeback_control *wbc, struct swap_info_struct *sis)
{
	struct bio *bio;

	bio = bio_alloc(sis->bdev, 1,
			REQ_OP_WRITE | REQ_SWAP | wbc_to_write_flags(wbc),
			GFP_NOIO);
	bio->bi_iter.bi_sector = swap_folio_sector(folio);
	bio->bi_end_io = end_swap_bio_write;
<<<<<<< HEAD
	__bio_add_page(bio, page, thp_size(page), 0);
=======
	bio_add_folio_nofail(bio, folio, folio_size(folio), 0);
>>>>>>> 2d5404ca

	bio_associate_blkg_from_page(bio, folio);
	count_swpout_vm_event(folio);
	folio_start_writeback(folio);
	folio_unlock(folio);
	submit_bio(bio);
}

void __swap_writepage(struct folio *folio, struct writeback_control *wbc)
{
	struct swap_info_struct *sis = swp_swap_info(folio->swap);

	VM_BUG_ON_FOLIO(!folio_test_swapcache(folio), folio);
	/*
	 * ->flags can be updated non-atomicially (scan_swap_map_slots),
	 * but that will never affect SWP_FS_OPS, so the data_race
	 * is safe.
	 */
	if (data_race(sis->flags & SWP_FS_OPS))
		swap_writepage_fs(folio, wbc);
	/*
	 * ->flags can be updated non-atomicially (scan_swap_map_slots),
	 * but that will never affect SWP_SYNCHRONOUS_IO, so the data_race
	 * is safe.
	 */
	else if (data_race(sis->flags & SWP_SYNCHRONOUS_IO))
		swap_writepage_bdev_sync(folio, wbc, sis);
	else
		swap_writepage_bdev_async(folio, wbc, sis);
}

void swap_write_unplug(struct swap_iocb *sio)
{
	struct iov_iter from;
	struct address_space *mapping = sio->iocb.ki_filp->f_mapping;
	int ret;

	iov_iter_bvec(&from, ITER_SOURCE, sio->bvec, sio->pages, sio->len);
	ret = mapping->a_ops->swap_rw(&sio->iocb, &from);
	if (ret != -EIOCBQUEUED)
		sio_write_complete(&sio->iocb, ret);
}

static void sio_read_complete(struct kiocb *iocb, long ret)
{
	struct swap_iocb *sio = container_of(iocb, struct swap_iocb, iocb);
	int p;

	if (ret == sio->len) {
		for (p = 0; p < sio->pages; p++) {
			struct folio *folio = page_folio(sio->bvec[p].bv_page);

			folio_mark_uptodate(folio);
			folio_unlock(folio);
		}
		count_vm_events(PSWPIN, sio->pages);
	} else {
		for (p = 0; p < sio->pages; p++) {
			struct folio *folio = page_folio(sio->bvec[p].bv_page);

			folio_unlock(folio);
		}
		pr_alert_ratelimited("Read-error on swap-device\n");
	}
	mempool_free(sio, sio_pool);
}

static bool swap_read_folio_zeromap(struct folio *folio)
{
	int nr_pages = folio_nr_pages(folio);
	bool is_zeromap;

	/*
	 * Swapping in a large folio that is partially in the zeromap is not
	 * currently handled. Return true without marking the folio uptodate so
	 * that an IO error is emitted (e.g. do_swap_page() will sigbus).
	 */
	if (WARN_ON_ONCE(swap_zeromap_batch(folio->swap, nr_pages,
			&is_zeromap) != nr_pages))
		return true;

	if (!is_zeromap)
		return false;

	folio_zero_range(folio, 0, folio_size(folio));
	folio_mark_uptodate(folio);
	return true;
}

static void swap_read_folio_fs(struct folio *folio, struct swap_iocb **plug)
{
	struct swap_info_struct *sis = swp_swap_info(folio->swap);
	struct swap_iocb *sio = NULL;
	loff_t pos = swap_dev_pos(folio->swap);

	if (plug)
		sio = *plug;
	if (sio) {
		if (sio->iocb.ki_filp != sis->swap_file ||
		    sio->iocb.ki_pos + sio->len != pos) {
			swap_read_unplug(sio);
			sio = NULL;
		}
	}
	if (!sio) {
		sio = mempool_alloc(sio_pool, GFP_KERNEL);
		init_sync_kiocb(&sio->iocb, sis->swap_file);
		sio->iocb.ki_pos = pos;
		sio->iocb.ki_complete = sio_read_complete;
		sio->pages = 0;
		sio->len = 0;
	}
	bvec_set_folio(&sio->bvec[sio->pages], folio, folio_size(folio), 0);
	sio->len += folio_size(folio);
	sio->pages += 1;
	if (sio->pages == ARRAY_SIZE(sio->bvec) || !plug) {
		swap_read_unplug(sio);
		sio = NULL;
	}
	if (plug)
		*plug = sio;
}

static void swap_read_folio_bdev_sync(struct folio *folio,
		struct swap_info_struct *sis)
{
	struct bio_vec bv;
	struct bio bio;

	bio_init(&bio, sis->bdev, &bv, 1, REQ_OP_READ);
<<<<<<< HEAD
	bio.bi_iter.bi_sector = swap_page_sector(page);
	__bio_add_page(&bio, page, thp_size(page), 0);
=======
	bio.bi_iter.bi_sector = swap_folio_sector(folio);
	bio_add_folio_nofail(&bio, folio, folio_size(folio), 0);
>>>>>>> 2d5404ca
	/*
	 * Keep this task valid during swap readpage because the oom killer may
	 * attempt to access it in the page fault retry time check.
	 */
	get_task_struct(current);
	count_vm_events(PSWPIN, folio_nr_pages(folio));
	submit_bio_wait(&bio);
	__end_swap_bio_read(&bio);
	put_task_struct(current);
}

static void swap_read_folio_bdev_async(struct folio *folio,
		struct swap_info_struct *sis)
{
	struct bio *bio;

	bio = bio_alloc(sis->bdev, 1, REQ_OP_READ, GFP_KERNEL);
	bio->bi_iter.bi_sector = swap_folio_sector(folio);
	bio->bi_end_io = end_swap_bio_read;
<<<<<<< HEAD
	__bio_add_page(bio, page, thp_size(page), 0);
	count_vm_event(PSWPIN);
=======
	bio_add_folio_nofail(bio, folio, folio_size(folio), 0);
	count_vm_events(PSWPIN, folio_nr_pages(folio));
>>>>>>> 2d5404ca
	submit_bio(bio);
}

void swap_read_folio(struct folio *folio, struct swap_iocb **plug)
{
	struct swap_info_struct *sis = swp_swap_info(folio->swap);
	bool synchronous = sis->flags & SWP_SYNCHRONOUS_IO;
	bool workingset = folio_test_workingset(folio);
	unsigned long pflags;
	bool in_thrashing;

	VM_BUG_ON_FOLIO(!folio_test_swapcache(folio) && !synchronous, folio);
	VM_BUG_ON_FOLIO(!folio_test_locked(folio), folio);
	VM_BUG_ON_FOLIO(folio_test_uptodate(folio), folio);

	/*
	 * Count submission time as memory stall and delay. When the device
	 * is congested, or the submitting cgroup IO-throttled, submission
	 * can be a significant part of overall IO time.
	 */
	if (workingset) {
		delayacct_thrashing_start(&in_thrashing);
		psi_memstall_enter(&pflags);
	}
	delayacct_swapin_start();

	if (swap_read_folio_zeromap(folio)) {
		folio_unlock(folio);
		goto finish;
	} else if (zswap_load(folio)) {
		folio_unlock(folio);
		goto finish;
	}

	/* We have to read from slower devices. Increase zswap protection. */
	zswap_folio_swapin(folio);

	if (data_race(sis->flags & SWP_FS_OPS)) {
		swap_read_folio_fs(folio, plug);
	} else if (synchronous) {
		swap_read_folio_bdev_sync(folio, sis);
	} else {
		swap_read_folio_bdev_async(folio, sis);
	}

finish:
	if (workingset) {
		delayacct_thrashing_end(&in_thrashing);
		psi_memstall_leave(&pflags);
	}
	delayacct_swapin_end();
}

void __swap_read_unplug(struct swap_iocb *sio)
{
	struct iov_iter from;
	struct address_space *mapping = sio->iocb.ki_filp->f_mapping;
	int ret;

	iov_iter_bvec(&from, ITER_DEST, sio->bvec, sio->pages, sio->len);
	ret = mapping->a_ops->swap_rw(&sio->iocb, &from);
	if (ret != -EIOCBQUEUED)
		sio_read_complete(&sio->iocb, ret);
}<|MERGE_RESOLUTION|>--- conflicted
+++ resolved
@@ -409,13 +409,8 @@
 
 	bio_init(&bio, sis->bdev, &bv, 1,
 		 REQ_OP_WRITE | REQ_SWAP | wbc_to_write_flags(wbc));
-<<<<<<< HEAD
-	bio.bi_iter.bi_sector = swap_page_sector(page);
-	__bio_add_page(&bio, page, thp_size(page), 0);
-=======
 	bio.bi_iter.bi_sector = swap_folio_sector(folio);
 	bio_add_folio_nofail(&bio, folio, folio_size(folio), 0);
->>>>>>> 2d5404ca
 
 	bio_associate_blkg_from_page(&bio, folio);
 	count_swpout_vm_event(folio);
@@ -437,11 +432,7 @@
 			GFP_NOIO);
 	bio->bi_iter.bi_sector = swap_folio_sector(folio);
 	bio->bi_end_io = end_swap_bio_write;
-<<<<<<< HEAD
-	__bio_add_page(bio, page, thp_size(page), 0);
-=======
 	bio_add_folio_nofail(bio, folio, folio_size(folio), 0);
->>>>>>> 2d5404ca
 
 	bio_associate_blkg_from_page(bio, folio);
 	count_swpout_vm_event(folio);
@@ -572,13 +563,8 @@
 	struct bio bio;
 
 	bio_init(&bio, sis->bdev, &bv, 1, REQ_OP_READ);
-<<<<<<< HEAD
-	bio.bi_iter.bi_sector = swap_page_sector(page);
-	__bio_add_page(&bio, page, thp_size(page), 0);
-=======
 	bio.bi_iter.bi_sector = swap_folio_sector(folio);
 	bio_add_folio_nofail(&bio, folio, folio_size(folio), 0);
->>>>>>> 2d5404ca
 	/*
 	 * Keep this task valid during swap readpage because the oom killer may
 	 * attempt to access it in the page fault retry time check.
@@ -598,13 +584,8 @@
 	bio = bio_alloc(sis->bdev, 1, REQ_OP_READ, GFP_KERNEL);
 	bio->bi_iter.bi_sector = swap_folio_sector(folio);
 	bio->bi_end_io = end_swap_bio_read;
-<<<<<<< HEAD
-	__bio_add_page(bio, page, thp_size(page), 0);
-	count_vm_event(PSWPIN);
-=======
 	bio_add_folio_nofail(bio, folio, folio_size(folio), 0);
 	count_vm_events(PSWPIN, folio_nr_pages(folio));
->>>>>>> 2d5404ca
 	submit_bio(bio);
 }
 
