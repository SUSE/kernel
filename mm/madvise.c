--- conflicted
+++ resolved
@@ -438,13 +438,8 @@
 		if (!pte_present(ptent))
 			continue;
 
-<<<<<<< HEAD
-		page = vm_normal_page(vma, addr, ptent);
-		if (!page || is_zone_device_page(page))
-=======
 		folio = vm_normal_folio(vma, addr, ptent);
 		if (!folio || folio_is_zone_device(folio))
->>>>>>> eb3cdb58
 			continue;
 
 		/*
@@ -659,13 +654,8 @@
 			continue;
 		}
 
-<<<<<<< HEAD
-		page = vm_normal_page(vma, addr, ptent);
-		if (!page || is_zone_device_page(page))
-=======
 		folio = vm_normal_folio(vma, addr, ptent);
 		if (!folio || folio_is_zone_device(folio))
->>>>>>> eb3cdb58
 			continue;
 
 		/*
@@ -1198,10 +1188,7 @@
 	case MADV_COLD:
 	case MADV_PAGEOUT:
 	case MADV_WILLNEED:
-<<<<<<< HEAD
-=======
 	case MADV_COLLAPSE:
->>>>>>> eb3cdb58
 		return true;
 	default:
 		return false;
