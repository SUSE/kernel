--- conflicted
+++ resolved
@@ -33,12 +33,7 @@
 /*
  * lock ordering:
  *	page_lock
-<<<<<<< HEAD
- *	pool->migrate_lock
- *	class->lock
-=======
  *	pool->lock
->>>>>>> eb3cdb58
  *	zspage->lock
  */
 
@@ -132,11 +127,7 @@
 #define OBJ_INDEX_MASK	((_AC(1, UL) << OBJ_INDEX_BITS) - 1)
 
 #define HUGE_BITS	1
-<<<<<<< HEAD
-#define FULLNESS_BITS	2
-=======
 #define FULLNESS_BITS	4
->>>>>>> eb3cdb58
 #define CLASS_BITS	8
 #define ISOLATED_BITS	5
 #define MAGIC_VAL_BITS	8
@@ -188,20 +179,10 @@
 };
 
 enum class_stat_type {
-<<<<<<< HEAD
-	CLASS_EMPTY,
-	CLASS_ALMOST_EMPTY,
-	CLASS_ALMOST_FULL,
-	CLASS_FULL,
-	OBJ_ALLOCATED,
-	OBJ_USED,
-	NR_ZS_STAT_TYPE,
-=======
 	/* NOTE: stats for 12 fullness groups here: from inuse 0 to 100 */
 	ZS_OBJS_ALLOCATED       = NR_FULLNESS_GROUPS,
 	ZS_OBJS_INUSE,
 	NR_CLASS_STAT_TYPES,
->>>>>>> eb3cdb58
 };
 
 struct zs_size_stat {
@@ -282,13 +263,8 @@
 #ifdef CONFIG_COMPACTION
 	struct work_struct free_work;
 #endif
-<<<<<<< HEAD
-	/* protect page/zspage migration */
-	rwlock_t migrate_lock;
-=======
 	spinlock_t lock;
 	atomic_t compaction_in_progress;
->>>>>>> eb3cdb58
 };
 
 struct zspage {
@@ -332,20 +308,11 @@
 	return zspage->huge;
 }
 
-<<<<<<< HEAD
-#ifdef CONFIG_COMPACTION
-static int zs_register_migration(struct zs_pool *pool);
-static void zs_unregister_migration(struct zs_pool *pool);
 static void migrate_lock_init(struct zspage *zspage);
 static void migrate_read_lock(struct zspage *zspage);
 static void migrate_read_unlock(struct zspage *zspage);
-=======
-static void migrate_lock_init(struct zspage *zspage);
-static void migrate_read_lock(struct zspage *zspage);
-static void migrate_read_unlock(struct zspage *zspage);
 
 #ifdef CONFIG_COMPACTION
->>>>>>> eb3cdb58
 static void migrate_write_lock(struct zspage *zspage);
 static void migrate_write_lock_nested(struct zspage *zspage);
 static void migrate_write_unlock(struct zspage *zspage);
@@ -353,16 +320,6 @@
 static void init_deferred_free(struct zs_pool *pool);
 static void SetZsPageMovable(struct zs_pool *pool, struct zspage *zspage);
 #else
-<<<<<<< HEAD
-static int zsmalloc_mount(void) { return 0; }
-static void zsmalloc_unmount(void) {}
-static int zs_register_migration(struct zs_pool *pool) { return 0; }
-static void zs_unregister_migration(struct zs_pool *pool) {}
-static void migrate_lock_init(struct zspage *zspage) {}
-static void migrate_read_lock(struct zspage *zspage) {}
-static void migrate_read_unlock(struct zspage *zspage) {}
-=======
->>>>>>> eb3cdb58
 static void migrate_write_lock(struct zspage *zspage) {}
 static void migrate_write_lock_nested(struct zspage *zspage) {}
 static void migrate_write_unlock(struct zspage *zspage) {}
@@ -417,11 +374,7 @@
 	kmem_cache_free(pool->zspage_cachep, zspage);
 }
 
-<<<<<<< HEAD
-/* class->lock(which owns the handle) synchronizes races */
-=======
 /* pool->lock(which owns the handle) synchronizes races */
->>>>>>> eb3cdb58
 static void record_obj(unsigned long handle, unsigned long obj)
 {
 	*(unsigned long *)handle = obj;
@@ -598,11 +551,7 @@
 }
 
 static struct size_class *zspage_class(struct zs_pool *pool,
-<<<<<<< HEAD
-					     struct zspage *zspage)
-=======
 				       struct zspage *zspage)
->>>>>>> eb3cdb58
 {
 	return pool->size_class[zspage->class];
 }
@@ -633,33 +582,19 @@
 	return min_t(int, ZS_SIZE_CLASSES - 1, idx);
 }
 
-<<<<<<< HEAD
-/* type can be of enum type class_stat_type or fullness_group */
-=======
->>>>>>> eb3cdb58
 static inline void class_stat_inc(struct size_class *class,
 				int type, unsigned long cnt)
 {
 	class->stats.objs[type] += cnt;
 }
 
-<<<<<<< HEAD
-/* type can be of enum type class_stat_type or fullness_group */
-=======
->>>>>>> eb3cdb58
 static inline void class_stat_dec(struct size_class *class,
 				int type, unsigned long cnt)
 {
 	class->stats.objs[type] -= cnt;
 }
 
-<<<<<<< HEAD
-/* type can be of enum type class_stat_type or fullness_group */
-static inline unsigned long zs_stat_get(struct size_class *class,
-				int type)
-=======
 static inline unsigned long zs_stat_get(struct size_class *class, int type)
->>>>>>> eb3cdb58
 {
 	return class->stats.objs[type];
 }
@@ -821,24 +756,8 @@
 				struct zspage *zspage,
 				int fullness)
 {
-<<<<<<< HEAD
-	struct zspage *head;
-
-	class_stat_inc(class, fullness, 1);
-	head = list_first_entry_or_null(&class->fullness_list[fullness],
-					struct zspage, list);
-	/*
-	 * We want to see more ZS_FULL pages and less almost empty/full.
-	 * Put pages with higher ->inuse first.
-	 */
-	if (head && get_zspage_inuse(zspage) < get_zspage_inuse(head))
-		list_add(&zspage->list, &head->list);
-	else
-		list_add(&zspage->list, &class->fullness_list[fullness]);
-=======
 	class_stat_inc(class, fullness, 1);
 	list_add(&zspage->list, &class->fullness_list[fullness]);
->>>>>>> eb3cdb58
 }
 
 /*
@@ -940,12 +859,8 @@
 	return *(unsigned long *)handle;
 }
 
-<<<<<<< HEAD
-static bool obj_allocated(struct page *page, void *obj, unsigned long *phandle)
-=======
 static bool obj_tagged(struct page *page, void *obj, unsigned long *phandle,
 		int tag)
->>>>>>> eb3cdb58
 {
 	unsigned long handle;
 	struct zspage *zspage = get_zspage(page);
@@ -955,14 +870,6 @@
 		handle = page->index;
 	} else
 		handle = *(unsigned long *)obj;
-<<<<<<< HEAD
-
-	if (!(handle & OBJ_ALLOCATED_TAG))
-		return false;
-
-	*phandle = handle & ~OBJ_ALLOCATED_TAG;
-	return true;
-=======
 
 	if (!(handle & tag))
 		return false;
@@ -982,7 +889,6 @@
 		unsigned long *phandle)
 {
 	return obj_tagged(page, obj, phandle, OBJ_DEFERRED_HANDLE_TAG);
->>>>>>> eb3cdb58
 }
 #endif
 
@@ -1079,14 +985,8 @@
 
 	cache_free_zspage(pool, zspage);
 
-<<<<<<< HEAD
-	class_stat_dec(class, OBJ_ALLOCATED, class->objs_per_zspage);
-	atomic_long_sub(class->pages_per_zspage,
-					&pool->pages_allocated);
-=======
 	class_stat_dec(class, ZS_OBJS_ALLOCATED, class->objs_per_zspage);
 	atomic_long_sub(class->pages_per_zspage, &pool->pages_allocated);
->>>>>>> eb3cdb58
 }
 
 static void free_zspage(struct zs_pool *pool, struct size_class *class,
@@ -1426,31 +1326,19 @@
 	BUG_ON(in_interrupt());
 
 	/* It guarantees it can get zspage from handle safely */
-<<<<<<< HEAD
-	read_lock(&pool->migrate_lock);
-=======
 	spin_lock(&pool->lock);
->>>>>>> eb3cdb58
 	obj = handle_to_obj(handle);
 	obj_to_location(obj, &page, &obj_idx);
 	zspage = get_zspage(page);
 
 	/*
-<<<<<<< HEAD
-	 * migration cannot move any zpages in this zspage. Here, class->lock
-=======
 	 * migration cannot move any zpages in this zspage. Here, pool->lock
->>>>>>> eb3cdb58
 	 * is too heavy since callers would take some time until they calls
 	 * zs_unmap_object API so delegate the locking from class to zspage
 	 * which is smaller granularity.
 	 */
 	migrate_read_lock(zspage);
-<<<<<<< HEAD
-	read_unlock(&pool->migrate_lock);
-=======
 	spin_unlock(&pool->lock);
->>>>>>> eb3cdb58
 
 	class = zspage_class(pool, zspage);
 	off = (class->size * obj_idx) & ~PAGE_MASK;
@@ -1603,25 +1491,15 @@
 	size += ZS_HANDLE_SIZE;
 	class = pool->size_class[get_size_class_index(size)];
 
-<<<<<<< HEAD
-	/* class->lock effectively protects the zpage migration */
-	spin_lock(&class->lock);
-=======
 	/* pool->lock effectively protects the zpage migration */
 	spin_lock(&pool->lock);
->>>>>>> eb3cdb58
 	zspage = find_get_zspage(class);
 	if (likely(zspage)) {
 		obj = obj_malloc(pool, zspage, handle);
 		/* Now move the zspage to another fullness group, if required */
 		fix_fullness_group(class, zspage);
 		record_obj(handle, obj);
-<<<<<<< HEAD
-		class_stat_inc(class, OBJ_USED, 1);
-		spin_unlock(&class->lock);
-=======
 		class_stat_inc(class, ZS_OBJS_INUSE, 1);
->>>>>>> eb3cdb58
 
 		goto out;
 	}
@@ -1634,26 +1512,15 @@
 		return (unsigned long)ERR_PTR(-ENOMEM);
 	}
 
-<<<<<<< HEAD
-	spin_lock(&class->lock);
-=======
 	spin_lock(&pool->lock);
->>>>>>> eb3cdb58
 	obj = obj_malloc(pool, zspage, handle);
 	newfg = get_fullness_group(class, zspage);
 	insert_zspage(class, zspage, newfg);
 	set_zspage_mapping(zspage, class->index, newfg);
 	record_obj(handle, obj);
-<<<<<<< HEAD
-	atomic_long_add(class->pages_per_zspage,
-				&pool->pages_allocated);
-	class_stat_inc(class, OBJ_ALLOCATED, class->objs_per_zspage);
-	class_stat_inc(class, OBJ_USED, 1);
-=======
 	atomic_long_add(class->pages_per_zspage, &pool->pages_allocated);
 	class_stat_inc(class, ZS_OBJS_ALLOCATED, class->objs_per_zspage);
 	class_stat_inc(class, ZS_OBJS_INUSE, 1);
->>>>>>> eb3cdb58
 
 	/* We completely set up zspage so mark them as movable */
 	SetZsPageMovable(pool, zspage);
@@ -1671,11 +1538,7 @@
 }
 EXPORT_SYMBOL_GPL(zs_malloc);
 
-<<<<<<< HEAD
-static void obj_free(int class_size, unsigned long obj)
-=======
 static void obj_free(int class_size, unsigned long obj, unsigned long *handle)
->>>>>>> eb3cdb58
 {
 	struct link_free *link;
 	struct zspage *zspage;
@@ -1690,12 +1553,6 @@
 
 	vaddr = kmap_atomic(f_page);
 	link = (struct link_free *)(vaddr + f_offset);
-<<<<<<< HEAD
-	if (likely(!ZsHugePage(zspage)))
-		link->next = get_freeobj(zspage) << OBJ_TAG_BITS;
-	else
-		f_page->index = 0;
-=======
 
 	if (handle) {
 #ifdef CONFIG_ZPOOL
@@ -1717,7 +1574,6 @@
 		set_freeobj(zspage, f_objidx);
 	}
 
->>>>>>> eb3cdb58
 	kunmap_atomic(vaddr);
 	mod_zspage_inuse(zspage, -1);
 }
@@ -1728,45 +1584,20 @@
 	struct page *f_page;
 	unsigned long obj;
 	struct size_class *class;
-<<<<<<< HEAD
-	enum fullness_group fullness;
-=======
 	int fullness;
->>>>>>> eb3cdb58
 
 	if (IS_ERR_OR_NULL((void *)handle))
 		return;
 
 	/*
-<<<<<<< HEAD
-	 * The pool->migrate_lock protects the race with zpage's migration
-	 * so it's safe to get the page from handle.
-	 */
-	read_lock(&pool->migrate_lock);
-=======
 	 * The pool->lock protects the race with zpage's migration
 	 * so it's safe to get the page from handle.
 	 */
 	spin_lock(&pool->lock);
->>>>>>> eb3cdb58
 	obj = handle_to_obj(handle);
 	obj_to_page(obj, &f_page);
 	zspage = get_zspage(f_page);
 	class = zspage_class(pool, zspage);
-<<<<<<< HEAD
-	spin_lock(&class->lock);
-	read_unlock(&pool->migrate_lock);
-
-	obj_free(class->size, obj);
-	class_stat_dec(class, OBJ_USED, 1);
-	fullness = fix_fullness_group(class, zspage);
-	if (fullness != ZS_EMPTY)
-		goto out;
-
-	free_zspage(pool, class, zspage);
-out:
-	spin_unlock(&class->lock);
-=======
 
 	class_stat_dec(class, ZS_OBJS_INUSE, 1);
 
@@ -1790,7 +1621,6 @@
 		free_zspage(pool, class, zspage);
 
 	spin_unlock(&pool->lock);
->>>>>>> eb3cdb58
 	cache_free_handle(pool, handle);
 }
 EXPORT_SYMBOL_GPL(zs_free);
@@ -1872,11 +1702,7 @@
 static unsigned long find_tagged_obj(struct size_class *class,
 					struct page *page, int *obj_idx, int tag)
 {
-<<<<<<< HEAD
-	int offset = 0;
-=======
 	unsigned int offset;
->>>>>>> eb3cdb58
 	int index = *obj_idx;
 	unsigned long handle = 0;
 	void *addr = kmap_atomic(page);
@@ -1885,11 +1711,7 @@
 	offset += class->size * index;
 
 	while (offset < PAGE_SIZE) {
-<<<<<<< HEAD
-		if (obj_allocated(page, addr + offset, &handle))
-=======
 		if (obj_tagged(page, addr + offset, &handle, tag))
->>>>>>> eb3cdb58
 			break;
 
 		offset += class->size;
@@ -1956,12 +1778,7 @@
 		}
 
 		/* Stop if there is no more space */
-<<<<<<< HEAD
-		if (zspage_full(class, get_zspage(d_page))) {
-			ret = -ENOMEM;
-=======
 		if (zspage_full(class, get_zspage(d_page)))
->>>>>>> eb3cdb58
 			break;
 
 		used_obj = handle_to_obj(handle);
@@ -1969,11 +1786,7 @@
 		zs_object_copy(class, free_obj, used_obj);
 		obj_idx++;
 		record_obj(handle, free_obj);
-<<<<<<< HEAD
-		obj_free(class->size, used_obj);
-=======
 		obj_free(class->size, used_obj, NULL);
->>>>>>> eb3cdb58
 	}
 
 	/* Remember last position in this iteration */
@@ -1990,9 +1803,6 @@
 		zspage = list_first_entry_or_null(&class->fullness_list[fg],
 						  struct zspage, list);
 		if (zspage) {
-<<<<<<< HEAD
-			remove_zspage(class, zspage, fg[i]);
-=======
 			remove_zspage(class, zspage, fg);
 			return zspage;
 		}
@@ -2011,7 +1821,6 @@
 						  struct zspage, list);
 		if (zspage) {
 			remove_zspage(class, zspage, fg);
->>>>>>> eb3cdb58
 			return zspage;
 		}
 	}
@@ -2028,11 +1837,7 @@
  */
 static int putback_zspage(struct size_class *class, struct zspage *zspage)
 {
-<<<<<<< HEAD
-	enum fullness_group fullness;
-=======
 	int fullness;
->>>>>>> eb3cdb58
 
 	fullness = get_fullness_group(class, zspage);
 	insert_zspage(class, zspage, fullness);
@@ -2145,11 +1950,8 @@
 	zspage->isolated--;
 }
 
-<<<<<<< HEAD
-=======
 static const struct movable_operations zsmalloc_mops;
 
->>>>>>> eb3cdb58
 static void replace_sub_page(struct size_class *class, struct zspage *zspage,
 				struct page *newpage, struct page *oldpage)
 {
@@ -2175,10 +1977,7 @@
 
 static bool zs_page_isolate(struct page *page, isolate_mode_t mode)
 {
-<<<<<<< HEAD
-=======
 	struct zs_pool *pool;
->>>>>>> eb3cdb58
 	struct zspage *zspage;
 
 	/*
@@ -2188,16 +1987,10 @@
 	VM_BUG_ON_PAGE(PageIsolated(page), page);
 
 	zspage = get_zspage(page);
-<<<<<<< HEAD
-	migrate_write_lock(zspage);
-	inc_zspage_isolation(zspage);
-	migrate_write_unlock(zspage);
-=======
 	pool = zspage->pool;
 	spin_lock(&pool->lock);
 	inc_zspage_isolation(zspage);
 	spin_unlock(&pool->lock);
->>>>>>> eb3cdb58
 
 	return true;
 }
@@ -2210,11 +2003,7 @@
 	struct zspage *zspage;
 	struct page *dummy;
 	void *s_addr, *d_addr, *addr;
-<<<<<<< HEAD
-	int offset;
-=======
 	unsigned int offset;
->>>>>>> eb3cdb58
 	unsigned long handle;
 	unsigned long old_obj, new_obj;
 	unsigned int obj_idx;
@@ -2229,22 +2018,6 @@
 
 	VM_BUG_ON_PAGE(!PageIsolated(page), page);
 
-<<<<<<< HEAD
-	pool = mapping->private_data;
-
-	/*
-	 * The pool migrate_lock protects the race between zpage migration
-	 * and zs_free.
-	 */
-	write_lock(&pool->migrate_lock);
-	zspage = get_zspage(page);
-	class = zspage_class(pool, zspage);
-
-	/*
-	 * the class lock protects zpage alloc/free in the zspage.
-	 */
-	spin_lock(&class->lock);
-=======
 	/* The page is locked, so this pointer must remain valid */
 	zspage = get_zspage(page);
 	pool = zspage->pool;
@@ -2256,7 +2029,6 @@
 	spin_lock(&pool->lock);
 	class = zspage_class(pool, zspage);
 
->>>>>>> eb3cdb58
 	/* the migrate_write_lock protects zpage access via zs_map_object */
 	migrate_write_lock(zspage);
 
@@ -2284,22 +2056,12 @@
 	kunmap_atomic(s_addr);
 
 	replace_sub_page(class, zspage, newpage, page);
-<<<<<<< HEAD
-	/*
-	 * Since we complete the data copy and set up new zspage structure,
-	 * it's okay to release migration_lock.
-	 */
-	write_unlock(&pool->migrate_lock);
-	spin_unlock(&class->lock);
-	dec_zspage_isolation(zspage);
-=======
 	dec_zspage_isolation(zspage);
 	/*
 	 * Since we complete the data copy and set up new zspage structure,
 	 * it's okay to release the pool's lock.
 	 */
 	spin_unlock(&pool->lock);
->>>>>>> eb3cdb58
 	migrate_write_unlock(zspage);
 
 	get_page(newpage);
@@ -2316,25 +2078,16 @@
 
 static void zs_page_putback(struct page *page)
 {
-<<<<<<< HEAD
-=======
 	struct zs_pool *pool;
->>>>>>> eb3cdb58
 	struct zspage *zspage;
 
 	VM_BUG_ON_PAGE(!PageIsolated(page), page);
 
 	zspage = get_zspage(page);
-<<<<<<< HEAD
-	migrate_write_lock(zspage);
-	dec_zspage_isolation(zspage);
-	migrate_write_unlock(zspage);
-=======
 	pool = zspage->pool;
 	spin_lock(&pool->lock);
 	dec_zspage_isolation(zspage);
 	spin_unlock(&pool->lock);
->>>>>>> eb3cdb58
 }
 
 static const struct movable_operations zsmalloc_mops = {
@@ -2343,28 +2096,6 @@
 	.putback_page = zs_page_putback,
 };
 
-<<<<<<< HEAD
-static int zs_register_migration(struct zs_pool *pool)
-{
-	pool->inode = alloc_anon_inode(zsmalloc_mnt->mnt_sb);
-	if (IS_ERR(pool->inode)) {
-		pool->inode = NULL;
-		return 1;
-	}
-
-	pool->inode->i_mapping->private_data = pool;
-	pool->inode->i_mapping->a_ops = &zsmalloc_aops;
-	return 0;
-}
-
-static void zs_unregister_migration(struct zs_pool *pool)
-{
-	flush_work(&pool->free_work);
-	iput(pool->inode);
-}
-
-=======
->>>>>>> eb3cdb58
 /*
  * Caller should hold page_lock of all pages in the zspage
  * In here, we cannot use zspage meta data.
@@ -2464,15 +2195,6 @@
 	struct zspage *dst_zspage = NULL;
 	unsigned long pages_freed = 0;
 
-<<<<<<< HEAD
-	/* protect the race between zpage migration and zs_free */
-	write_lock(&pool->migrate_lock);
-	/* protect zpage allocation/free */
-	spin_lock(&class->lock);
-	while ((src_zspage = isolate_zspage(class, true))) {
-		/* protect someone accessing the zspage(i.e., zs_map_object) */
-		migrate_write_lock(src_zspage);
-=======
 	/*
 	 * protect the race between zpage migration and zs_free
 	 * as well as zpage allocation/free
@@ -2488,7 +2210,6 @@
 			migrate_write_lock(dst_zspage);
 			cc.d_page = get_first_page(dst_zspage);
 		}
->>>>>>> eb3cdb58
 
 		src_zspage = isolate_src_zspage(class);
 		if (!src_zspage)
@@ -2502,28 +2223,9 @@
 		fg = putback_zspage(class, src_zspage);
 		migrate_write_unlock(src_zspage);
 
-<<<<<<< HEAD
-		while ((dst_zspage = isolate_zspage(class, false))) {
-			migrate_write_lock_nested(dst_zspage);
-
-			cc.d_page = get_first_page(dst_zspage);
-			/*
-			 * If there is no more space in dst_page, resched
-			 * and see if anyone had allocated another zspage.
-			 */
-			if (!migrate_zspage(pool, class, &cc))
-				break;
-
-			putback_zspage(class, dst_zspage);
-			migrate_write_unlock(dst_zspage);
-			dst_zspage = NULL;
-			if (rwlock_is_contended(&pool->migrate_lock))
-				break;
-=======
 		if (fg == ZS_INUSE_RATIO_0) {
 			free_zspage(pool, class, src_zspage);
 			pages_freed += class->pages_per_zspage;
->>>>>>> eb3cdb58
 		}
 		src_zspage = NULL;
 
@@ -2533,27 +2235,10 @@
 			migrate_write_unlock(dst_zspage);
 			dst_zspage = NULL;
 
-<<<<<<< HEAD
-		putback_zspage(class, dst_zspage);
-		migrate_write_unlock(dst_zspage);
-
-		if (putback_zspage(class, src_zspage) == ZS_EMPTY) {
-			migrate_write_unlock(src_zspage);
-			free_zspage(pool, class, src_zspage);
-			pages_freed += class->pages_per_zspage;
-		} else
-			migrate_write_unlock(src_zspage);
-		spin_unlock(&class->lock);
-		write_unlock(&pool->migrate_lock);
-		cond_resched();
-		write_lock(&pool->migrate_lock);
-		spin_lock(&class->lock);
-=======
 			spin_unlock(&pool->lock);
 			cond_resched();
 			spin_lock(&pool->lock);
 		}
->>>>>>> eb3cdb58
 	}
 
 	if (src_zspage) {
@@ -2561,16 +2246,11 @@
 		migrate_write_unlock(src_zspage);
 	}
 
-<<<<<<< HEAD
-	spin_unlock(&class->lock);
-	write_unlock(&pool->migrate_lock);
-=======
 	if (dst_zspage) {
 		putback_zspage(class, dst_zspage);
 		migrate_write_unlock(dst_zspage);
 	}
 	spin_unlock(&pool->lock);
->>>>>>> eb3cdb58
 
 	return pages_freed;
 }
@@ -2704,12 +2384,8 @@
 		return NULL;
 
 	init_deferred_free(pool);
-<<<<<<< HEAD
-	rwlock_init(&pool->migrate_lock);
-=======
 	spin_lock_init(&pool->lock);
 	atomic_set(&pool->compaction_in_progress, 0);
->>>>>>> eb3cdb58
 
 	pool->name = kstrdup(name, GFP_KERNEL);
 	if (!pool->name)
