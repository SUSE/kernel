/*
 * zsmalloc memory allocator
 *
 * Copyright (C) 2011  Nitin Gupta
 * Copyright (C) 2012, 2013 Minchan Kim
 *
 * This code is released using a dual license strategy: BSD/GPL
 * You can choose the license that better fits your requirements.
 *
 * Released under the terms of 3-clause BSD License
 * Released under the terms of GNU General Public License Version 2.0
 */

/*
 * Following is how we use various fields and flags of underlying
 * struct page(s) to form a zspage.
 *
 * Usage of struct page fields:
 *	page->private: points to zspage
 *	page->index: links together all component pages of a zspage
 *		For the huge page, this is always 0, so we use this field
 *		to store handle.
 *	page->page_type: PGTY_zsmalloc, lower 24 bits locate the first object
 *		offset in a subpage of a zspage
 *
 * Usage of struct page flags:
 *	PG_private: identifies the first component page
 *	PG_owner_priv_1: identifies the huge component page
 *
 */

#define pr_fmt(fmt) KBUILD_MODNAME ": " fmt

/*
 * lock ordering:
 *	page_lock
 *	pool->migrate_lock
 *	class->lock
 *	zspage->lock
 */

#include <linux/module.h>
#include <linux/kernel.h>
#include <linux/sched.h>
#include <linux/bitops.h>
#include <linux/errno.h>
#include <linux/highmem.h>
#include <linux/string.h>
#include <linux/slab.h>
#include <linux/pgtable.h>
#include <asm/tlbflush.h>
#include <linux/cpumask.h>
#include <linux/cpu.h>
#include <linux/vmalloc.h>
#include <linux/preempt.h>
#include <linux/spinlock.h>
#include <linux/sprintf.h>
#include <linux/shrinker.h>
#include <linux/types.h>
#include <linux/debugfs.h>
#include <linux/zsmalloc.h>
#include <linux/zpool.h>
#include <linux/migrate.h>
#include <linux/wait.h>
#include <linux/pagemap.h>
#include <linux/fs.h>
#include <linux/local_lock.h>

#define ZSPAGE_MAGIC	0x58

/*
 * This must be power of 2 and greater than or equal to sizeof(link_free).
 * These two conditions ensure that any 'struct link_free' itself doesn't
 * span more than 1 page which avoids complex case of mapping 2 pages simply
 * to restore link_free pointer values.
 */
#define ZS_ALIGN		8

#define ZS_HANDLE_SIZE (sizeof(unsigned long))

/*
 * Object location (<PFN>, <obj_idx>) is encoded as
 * a single (unsigned long) handle value.
 *
 * Note that object index <obj_idx> starts from 0.
 *
 * This is made more complicated by various memory models and PAE.
 */

#ifndef MAX_POSSIBLE_PHYSMEM_BITS
#ifdef MAX_PHYSMEM_BITS
#define MAX_POSSIBLE_PHYSMEM_BITS MAX_PHYSMEM_BITS
#else
/*
 * If this definition of MAX_PHYSMEM_BITS is used, OBJ_INDEX_BITS will just
 * be PAGE_SHIFT
 */
#define MAX_POSSIBLE_PHYSMEM_BITS BITS_PER_LONG
#endif
#endif

#define _PFN_BITS		(MAX_POSSIBLE_PHYSMEM_BITS - PAGE_SHIFT)

/*
 * Head in allocated object should have OBJ_ALLOCATED_TAG
 * to identify the object was allocated or not.
 * It's okay to add the status bit in the least bit because
 * header keeps handle which is 4byte-aligned address so we
 * have room for two bit at least.
 */
#define OBJ_ALLOCATED_TAG 1

#define OBJ_TAG_BITS	1
#define OBJ_TAG_MASK	OBJ_ALLOCATED_TAG

#define OBJ_INDEX_BITS	(BITS_PER_LONG - _PFN_BITS)
#define OBJ_INDEX_MASK	((_AC(1, UL) << OBJ_INDEX_BITS) - 1)

#define HUGE_BITS	1
#define FULLNESS_BITS	4
#define CLASS_BITS	8
#define MAGIC_VAL_BITS	8

#define ZS_MAX_PAGES_PER_ZSPAGE	(_AC(CONFIG_ZSMALLOC_CHAIN_SIZE, UL))

/* ZS_MIN_ALLOC_SIZE must be multiple of ZS_ALIGN */
#define ZS_MIN_ALLOC_SIZE \
	MAX(32, (ZS_MAX_PAGES_PER_ZSPAGE << PAGE_SHIFT >> OBJ_INDEX_BITS))
/* each chunk includes extra space to keep handle */
#define ZS_MAX_ALLOC_SIZE	PAGE_SIZE

/*
 * On systems with 4K page size, this gives 255 size classes! There is a
 * trader-off here:
 *  - Large number of size classes is potentially wasteful as free page are
 *    spread across these classes
 *  - Small number of size classes causes large internal fragmentation
 *  - Probably its better to use specific size classes (empirically
 *    determined). NOTE: all those class sizes must be set as multiple of
 *    ZS_ALIGN to make sure link_free itself never has to span 2 pages.
 *
 *  ZS_MIN_ALLOC_SIZE and ZS_SIZE_CLASS_DELTA must be multiple of ZS_ALIGN
 *  (reason above)
 */
#define ZS_SIZE_CLASS_DELTA	(PAGE_SIZE >> CLASS_BITS)
#define ZS_SIZE_CLASSES	(DIV_ROUND_UP(ZS_MAX_ALLOC_SIZE - ZS_MIN_ALLOC_SIZE, \
				      ZS_SIZE_CLASS_DELTA) + 1)

/*
 * Pages are distinguished by the ratio of used memory (that is the ratio
 * of ->inuse objects to all objects that page can store). For example,
 * INUSE_RATIO_10 means that the ratio of used objects is > 0% and <= 10%.
 *
 * The number of fullness groups is not random. It allows us to keep
 * difference between the least busy page in the group (minimum permitted
 * number of ->inuse objects) and the most busy page (maximum permitted
 * number of ->inuse objects) at a reasonable value.
 */
enum fullness_group {
	ZS_INUSE_RATIO_0,
	ZS_INUSE_RATIO_10,
	/* NOTE: 8 more fullness groups here */
	ZS_INUSE_RATIO_99       = 10,
	ZS_INUSE_RATIO_100,
	NR_FULLNESS_GROUPS,
};

enum class_stat_type {
	/* NOTE: stats for 12 fullness groups here: from inuse 0 to 100 */
	ZS_OBJS_ALLOCATED       = NR_FULLNESS_GROUPS,
	ZS_OBJS_INUSE,
	NR_CLASS_STAT_TYPES,
};

struct zs_size_stat {
	unsigned long objs[NR_CLASS_STAT_TYPES];
};

#ifdef CONFIG_ZSMALLOC_STAT
static struct dentry *zs_stat_root;
#endif

static size_t huge_class_size;

struct size_class {
	spinlock_t lock;
	struct list_head fullness_list[NR_FULLNESS_GROUPS];
	/*
	 * Size of objects stored in this class. Must be multiple
	 * of ZS_ALIGN.
	 */
	int size;
	int objs_per_zspage;
	/* Number of PAGE_SIZE sized pages to combine to form a 'zspage' */
	int pages_per_zspage;

	unsigned int index;
	struct zs_size_stat stats;
};

/*
 * Placed within free objects to form a singly linked list.
 * For every zspage, zspage->freeobj gives head of this list.
 *
 * This must be power of 2 and less than or equal to ZS_ALIGN
 */
struct link_free {
	union {
		/*
		 * Free object index;
		 * It's valid for non-allocated object
		 */
		unsigned long next;
		/*
		 * Handle of allocated object.
		 */
		unsigned long handle;
	};
};

struct zs_pool {
	const char *name;

	struct size_class *size_class[ZS_SIZE_CLASSES];
	struct kmem_cache *handle_cachep;
	struct kmem_cache *zspage_cachep;

	atomic_long_t pages_allocated;

	struct zs_pool_stats stats;

	/* Compact classes */
	struct shrinker *shrinker;

#ifdef CONFIG_ZSMALLOC_STAT
	struct dentry *stat_dentry;
#endif
#ifdef CONFIG_COMPACTION
	struct work_struct free_work;
#endif
	/* protect page/zspage migration */
	rwlock_t migrate_lock;
	atomic_t compaction_in_progress;
};

struct zspage {
	struct {
		unsigned int huge:HUGE_BITS;
		unsigned int fullness:FULLNESS_BITS;
		unsigned int class:CLASS_BITS + 1;
		unsigned int magic:MAGIC_VAL_BITS;
	};
	unsigned int inuse;
	unsigned int freeobj;
	struct page *first_page;
	struct list_head list; /* fullness list */
	struct zs_pool *pool;
	rwlock_t lock;
};

struct mapping_area {
	local_lock_t lock;
	char *vm_buf; /* copy buffer for objects that span pages */
	char *vm_addr; /* address of kmap_atomic()'ed pages */
	enum zs_mapmode vm_mm; /* mapping mode */
};

/* huge object: pages_per_zspage == 1 && maxobj_per_zspage == 1 */
static void SetZsHugePage(struct zspage *zspage)
{
	zspage->huge = 1;
}

static bool ZsHugePage(struct zspage *zspage)
{
	return zspage->huge;
}

static void migrate_lock_init(struct zspage *zspage);
static void migrate_read_lock(struct zspage *zspage);
static void migrate_read_unlock(struct zspage *zspage);
static void migrate_write_lock(struct zspage *zspage);
static void migrate_write_unlock(struct zspage *zspage);

#ifdef CONFIG_COMPACTION
static void kick_deferred_free(struct zs_pool *pool);
static void init_deferred_free(struct zs_pool *pool);
static void SetZsPageMovable(struct zs_pool *pool, struct zspage *zspage);
#else
static void kick_deferred_free(struct zs_pool *pool) {}
static void init_deferred_free(struct zs_pool *pool) {}
static void SetZsPageMovable(struct zs_pool *pool, struct zspage *zspage) {}
#endif

static int create_cache(struct zs_pool *pool)
{
	char *name;

	name = kasprintf(GFP_KERNEL, "zs_handle-%s", pool->name);
	if (!name)
		return -ENOMEM;
	pool->handle_cachep = kmem_cache_create(name, ZS_HANDLE_SIZE,
						0, 0, NULL);
	kfree(name);
	if (!pool->handle_cachep)
		return -EINVAL;

	name = kasprintf(GFP_KERNEL, "zspage-%s", pool->name);
	if (!name)
		return -ENOMEM;
	pool->zspage_cachep = kmem_cache_create(name, sizeof(struct zspage),
						0, 0, NULL);
	kfree(name);
	if (!pool->zspage_cachep) {
		kmem_cache_destroy(pool->handle_cachep);
		pool->handle_cachep = NULL;
		return -EINVAL;
	}

	return 0;
}

static void destroy_cache(struct zs_pool *pool)
{
	kmem_cache_destroy(pool->handle_cachep);
	kmem_cache_destroy(pool->zspage_cachep);
}

static unsigned long cache_alloc_handle(struct zs_pool *pool, gfp_t gfp)
{
	return (unsigned long)kmem_cache_alloc(pool->handle_cachep,
			gfp & ~(__GFP_HIGHMEM|__GFP_MOVABLE));
}

static void cache_free_handle(struct zs_pool *pool, unsigned long handle)
{
	kmem_cache_free(pool->handle_cachep, (void *)handle);
}

static struct zspage *cache_alloc_zspage(struct zs_pool *pool, gfp_t flags)
{
	return kmem_cache_zalloc(pool->zspage_cachep,
			flags & ~(__GFP_HIGHMEM|__GFP_MOVABLE));
}

static void cache_free_zspage(struct zs_pool *pool, struct zspage *zspage)
{
	kmem_cache_free(pool->zspage_cachep, zspage);
}

/* class->lock(which owns the handle) synchronizes races */
static void record_obj(unsigned long handle, unsigned long obj)
{
	*(unsigned long *)handle = obj;
}

/* zpool driver */

#ifdef CONFIG_ZPOOL

static void *zs_zpool_create(const char *name, gfp_t gfp)
{
	/*
	 * Ignore global gfp flags: zs_malloc() may be invoked from
	 * different contexts and its caller must provide a valid
	 * gfp mask.
	 */
	return zs_create_pool(name);
}

static void zs_zpool_destroy(void *pool)
{
	zs_destroy_pool(pool);
}

static int zs_zpool_malloc(void *pool, size_t size, gfp_t gfp,
			unsigned long *handle)
{
	*handle = zs_malloc(pool, size, gfp);

	if (IS_ERR_VALUE(*handle))
		return PTR_ERR((void *)*handle);
	return 0;
}
static void zs_zpool_free(void *pool, unsigned long handle)
{
	zs_free(pool, handle);
}

static void *zs_zpool_map(void *pool, unsigned long handle,
			enum zpool_mapmode mm)
{
	enum zs_mapmode zs_mm;

	switch (mm) {
	case ZPOOL_MM_RO:
		zs_mm = ZS_MM_RO;
		break;
	case ZPOOL_MM_WO:
		zs_mm = ZS_MM_WO;
		break;
	case ZPOOL_MM_RW:
	default:
		zs_mm = ZS_MM_RW;
		break;
	}

	return zs_map_object(pool, handle, zs_mm);
}
static void zs_zpool_unmap(void *pool, unsigned long handle)
{
	zs_unmap_object(pool, handle);
}

static u64 zs_zpool_total_pages(void *pool)
{
	return zs_get_total_pages(pool);
}

static struct zpool_driver zs_zpool_driver = {
	.type =			  "zsmalloc",
	.owner =		  THIS_MODULE,
	.create =		  zs_zpool_create,
	.destroy =		  zs_zpool_destroy,
	.malloc_support_movable = true,
	.malloc =		  zs_zpool_malloc,
	.free =			  zs_zpool_free,
	.map =			  zs_zpool_map,
	.unmap =		  zs_zpool_unmap,
	.total_pages =		  zs_zpool_total_pages,
};

MODULE_ALIAS("zpool-zsmalloc");
#endif /* CONFIG_ZPOOL */

/* per-cpu VM mapping areas for zspage accesses that cross page boundaries */
static DEFINE_PER_CPU(struct mapping_area, zs_map_area) = {
	.lock	= INIT_LOCAL_LOCK(lock),
};

static __maybe_unused int is_first_page(struct page *page)
{
	return PagePrivate(page);
}

/* Protected by class->lock */
static inline int get_zspage_inuse(struct zspage *zspage)
{
	return zspage->inuse;
}


static inline void mod_zspage_inuse(struct zspage *zspage, int val)
{
	zspage->inuse += val;
}

static inline struct page *get_first_page(struct zspage *zspage)
{
	struct page *first_page = zspage->first_page;

	VM_BUG_ON_PAGE(!is_first_page(first_page), first_page);
	return first_page;
}

#define FIRST_OBJ_PAGE_TYPE_MASK	0xffffff

static inline unsigned int get_first_obj_offset(struct page *page)
{
	VM_WARN_ON_ONCE(!PageZsmalloc(page));
	return page->page_type & FIRST_OBJ_PAGE_TYPE_MASK;
}

static inline void set_first_obj_offset(struct page *page, unsigned int offset)
{
	/* With 24 bits available, we can support offsets into 16 MiB pages. */
	BUILD_BUG_ON(PAGE_SIZE > SZ_16M);
	VM_WARN_ON_ONCE(!PageZsmalloc(page));
	VM_WARN_ON_ONCE(offset & ~FIRST_OBJ_PAGE_TYPE_MASK);
	page->page_type &= ~FIRST_OBJ_PAGE_TYPE_MASK;
	page->page_type |= offset & FIRST_OBJ_PAGE_TYPE_MASK;
}

static inline unsigned int get_freeobj(struct zspage *zspage)
{
	return zspage->freeobj;
}

static inline void set_freeobj(struct zspage *zspage, unsigned int obj)
{
	zspage->freeobj = obj;
}

static struct size_class *zspage_class(struct zs_pool *pool,
				       struct zspage *zspage)
{
	return pool->size_class[zspage->class];
}

/*
 * zsmalloc divides the pool into various size classes where each
 * class maintains a list of zspages where each zspage is divided
 * into equal sized chunks. Each allocation falls into one of these
 * classes depending on its size. This function returns index of the
 * size class which has chunk size big enough to hold the given size.
 */
static int get_size_class_index(int size)
{
	int idx = 0;

	if (likely(size > ZS_MIN_ALLOC_SIZE))
		idx = DIV_ROUND_UP(size - ZS_MIN_ALLOC_SIZE,
				ZS_SIZE_CLASS_DELTA);

	return min_t(int, ZS_SIZE_CLASSES - 1, idx);
}

static inline void class_stat_add(struct size_class *class, int type,
				  unsigned long cnt)
{
	class->stats.objs[type] += cnt;
}

static inline void class_stat_sub(struct size_class *class, int type,
				  unsigned long cnt)
{
	class->stats.objs[type] -= cnt;
}

static inline unsigned long class_stat_read(struct size_class *class, int type)
{
	return class->stats.objs[type];
}

#ifdef CONFIG_ZSMALLOC_STAT

static void __init zs_stat_init(void)
{
	if (!debugfs_initialized()) {
		pr_warn("debugfs not available, stat dir not created\n");
		return;
	}

	zs_stat_root = debugfs_create_dir("zsmalloc", NULL);
}

static void __exit zs_stat_exit(void)
{
	debugfs_remove_recursive(zs_stat_root);
}

static unsigned long zs_can_compact(struct size_class *class);

static int zs_stats_size_show(struct seq_file *s, void *v)
{
	int i, fg;
	struct zs_pool *pool = s->private;
	struct size_class *class;
	int objs_per_zspage;
	unsigned long obj_allocated, obj_used, pages_used, freeable;
	unsigned long total_objs = 0, total_used_objs = 0, total_pages = 0;
	unsigned long total_freeable = 0;
	unsigned long inuse_totals[NR_FULLNESS_GROUPS] = {0, };

	seq_printf(s, " %5s %5s %9s %9s %9s %9s %9s %9s %9s %9s %9s %9s %9s %13s %10s %10s %16s %8s\n",
			"class", "size", "10%", "20%", "30%", "40%",
			"50%", "60%", "70%", "80%", "90%", "99%", "100%",
			"obj_allocated", "obj_used", "pages_used",
			"pages_per_zspage", "freeable");

	for (i = 0; i < ZS_SIZE_CLASSES; i++) {

		class = pool->size_class[i];

		if (class->index != i)
			continue;

		spin_lock(&class->lock);

		seq_printf(s, " %5u %5u ", i, class->size);
		for (fg = ZS_INUSE_RATIO_10; fg < NR_FULLNESS_GROUPS; fg++) {
			inuse_totals[fg] += class_stat_read(class, fg);
			seq_printf(s, "%9lu ", class_stat_read(class, fg));
		}

		obj_allocated = class_stat_read(class, ZS_OBJS_ALLOCATED);
		obj_used = class_stat_read(class, ZS_OBJS_INUSE);
		freeable = zs_can_compact(class);
		spin_unlock(&class->lock);

		objs_per_zspage = class->objs_per_zspage;
		pages_used = obj_allocated / objs_per_zspage *
				class->pages_per_zspage;

		seq_printf(s, "%13lu %10lu %10lu %16d %8lu\n",
			   obj_allocated, obj_used, pages_used,
			   class->pages_per_zspage, freeable);

		total_objs += obj_allocated;
		total_used_objs += obj_used;
		total_pages += pages_used;
		total_freeable += freeable;
	}

	seq_puts(s, "\n");
	seq_printf(s, " %5s %5s ", "Total", "");

	for (fg = ZS_INUSE_RATIO_10; fg < NR_FULLNESS_GROUPS; fg++)
		seq_printf(s, "%9lu ", inuse_totals[fg]);

	seq_printf(s, "%13lu %10lu %10lu %16s %8lu\n",
		   total_objs, total_used_objs, total_pages, "",
		   total_freeable);

	return 0;
}
DEFINE_SHOW_ATTRIBUTE(zs_stats_size);

static void zs_pool_stat_create(struct zs_pool *pool, const char *name)
{
	if (!zs_stat_root) {
		pr_warn("no root stat dir, not creating <%s> stat dir\n", name);
		return;
	}

	pool->stat_dentry = debugfs_create_dir(name, zs_stat_root);

	debugfs_create_file("classes", S_IFREG | 0444, pool->stat_dentry, pool,
			    &zs_stats_size_fops);
}

static void zs_pool_stat_destroy(struct zs_pool *pool)
{
	debugfs_remove_recursive(pool->stat_dentry);
}

#else /* CONFIG_ZSMALLOC_STAT */
static void __init zs_stat_init(void)
{
}

static void __exit zs_stat_exit(void)
{
}

static inline void zs_pool_stat_create(struct zs_pool *pool, const char *name)
{
}

static inline void zs_pool_stat_destroy(struct zs_pool *pool)
{
}
#endif


/*
 * For each size class, zspages are divided into different groups
 * depending on their usage ratio. This function returns fullness
 * status of the given page.
 */
static int get_fullness_group(struct size_class *class, struct zspage *zspage)
{
	int inuse, objs_per_zspage, ratio;

	inuse = get_zspage_inuse(zspage);
	objs_per_zspage = class->objs_per_zspage;

	if (inuse == 0)
		return ZS_INUSE_RATIO_0;
	if (inuse == objs_per_zspage)
		return ZS_INUSE_RATIO_100;

	ratio = 100 * inuse / objs_per_zspage;
	/*
	 * Take integer division into consideration: a page with one inuse
	 * object out of 127 possible, will end up having 0 usage ratio,
	 * which is wrong as it belongs in ZS_INUSE_RATIO_10 fullness group.
	 */
	return ratio / 10 + 1;
}

/*
 * Each size class maintains various freelists and zspages are assigned
 * to one of these freelists based on the number of live objects they
 * have. This functions inserts the given zspage into the freelist
 * identified by <class, fullness_group>.
 */
static void insert_zspage(struct size_class *class,
				struct zspage *zspage,
				int fullness)
{
	class_stat_add(class, fullness, 1);
	list_add(&zspage->list, &class->fullness_list[fullness]);
	zspage->fullness = fullness;
}

/*
 * This function removes the given zspage from the freelist identified
 * by <class, fullness_group>.
 */
static void remove_zspage(struct size_class *class, struct zspage *zspage)
{
	int fullness = zspage->fullness;

	VM_BUG_ON(list_empty(&class->fullness_list[fullness]));

	list_del_init(&zspage->list);
	class_stat_sub(class, fullness, 1);
}

/*
 * Each size class maintains zspages in different fullness groups depending
 * on the number of live objects they contain. When allocating or freeing
 * objects, the fullness status of the page can change, for instance, from
 * INUSE_RATIO_80 to INUSE_RATIO_70 when freeing an object. This function
 * checks if such a status change has occurred for the given page and
 * accordingly moves the page from the list of the old fullness group to that
 * of the new fullness group.
 */
static int fix_fullness_group(struct size_class *class, struct zspage *zspage)
{
	int newfg;

	newfg = get_fullness_group(class, zspage);
	if (newfg == zspage->fullness)
		goto out;

	remove_zspage(class, zspage);
	insert_zspage(class, zspage, newfg);
out:
	return newfg;
}

static struct zspage *get_zspage(struct page *page)
{
	struct zspage *zspage = (struct zspage *)page_private(page);

	BUG_ON(zspage->magic != ZSPAGE_MAGIC);
	return zspage;
}

static struct page *get_next_page(struct page *page)
{
	struct zspage *zspage = get_zspage(page);

	if (unlikely(ZsHugePage(zspage)))
		return NULL;

	return (struct page *)page->index;
}

/**
 * obj_to_location - get (<page>, <obj_idx>) from encoded object value
 * @obj: the encoded object value
 * @page: page object resides in zspage
 * @obj_idx: object index
 */
static void obj_to_location(unsigned long obj, struct page **page,
				unsigned int *obj_idx)
{
	*page = pfn_to_page(obj >> OBJ_INDEX_BITS);
	*obj_idx = (obj & OBJ_INDEX_MASK);
}

static void obj_to_page(unsigned long obj, struct page **page)
{
	*page = pfn_to_page(obj >> OBJ_INDEX_BITS);
}

/**
 * location_to_obj - get obj value encoded from (<page>, <obj_idx>)
 * @page: page object resides in zspage
 * @obj_idx: object index
 */
static unsigned long location_to_obj(struct page *page, unsigned int obj_idx)
{
	unsigned long obj;

	obj = page_to_pfn(page) << OBJ_INDEX_BITS;
	obj |= obj_idx & OBJ_INDEX_MASK;

	return obj;
}

static unsigned long handle_to_obj(unsigned long handle)
{
	return *(unsigned long *)handle;
}

static inline bool obj_allocated(struct page *page, void *obj,
				 unsigned long *phandle)
{
	unsigned long handle;
	struct zspage *zspage = get_zspage(page);

	if (unlikely(ZsHugePage(zspage))) {
		VM_BUG_ON_PAGE(!is_first_page(page), page);
		handle = page->index;
	} else
		handle = *(unsigned long *)obj;

	if (!(handle & OBJ_ALLOCATED_TAG))
		return false;

	/* Clear all tags before returning the handle */
	*phandle = handle & ~OBJ_TAG_MASK;
	return true;
}

static void reset_page(struct page *page)
{
	__ClearPageMovable(page);
	ClearPagePrivate(page);
	set_page_private(page, 0);
	page->index = 0;
	__ClearPageZsmalloc(page);
}

static int trylock_zspage(struct zspage *zspage)
{
	struct page *cursor, *fail;

	for (cursor = get_first_page(zspage); cursor != NULL; cursor =
					get_next_page(cursor)) {
		if (!trylock_page(cursor)) {
			fail = cursor;
			goto unlock;
		}
	}

	return 1;
unlock:
	for (cursor = get_first_page(zspage); cursor != fail; cursor =
					get_next_page(cursor))
		unlock_page(cursor);

	return 0;
}

static void __free_zspage(struct zs_pool *pool, struct size_class *class,
				struct zspage *zspage)
{
	struct page *page, *next;

	assert_spin_locked(&class->lock);

	VM_BUG_ON(get_zspage_inuse(zspage));
	VM_BUG_ON(zspage->fullness != ZS_INUSE_RATIO_0);

	next = page = get_first_page(zspage);
	do {
		VM_BUG_ON_PAGE(!PageLocked(page), page);
		next = get_next_page(page);
		reset_page(page);
		unlock_page(page);
		dec_zone_page_state(page, NR_ZSPAGES);
		put_page(page);
		page = next;
	} while (page != NULL);

	cache_free_zspage(pool, zspage);

	class_stat_sub(class, ZS_OBJS_ALLOCATED, class->objs_per_zspage);
	atomic_long_sub(class->pages_per_zspage, &pool->pages_allocated);
}

static void free_zspage(struct zs_pool *pool, struct size_class *class,
				struct zspage *zspage)
{
	VM_BUG_ON(get_zspage_inuse(zspage));
	VM_BUG_ON(list_empty(&zspage->list));

	/*
	 * Since zs_free couldn't be sleepable, this function cannot call
	 * lock_page. The page locks trylock_zspage got will be released
	 * by __free_zspage.
	 */
	if (!trylock_zspage(zspage)) {
		kick_deferred_free(pool);
		return;
	}

	remove_zspage(class, zspage);
	__free_zspage(pool, class, zspage);
}

/* Initialize a newly allocated zspage */
static void init_zspage(struct size_class *class, struct zspage *zspage)
{
	unsigned int freeobj = 1;
	unsigned long off = 0;
	struct page *page = get_first_page(zspage);

	while (page) {
		struct page *next_page;
		struct link_free *link;
		void *vaddr;

		set_first_obj_offset(page, off);

		vaddr = kmap_atomic(page);
		link = (struct link_free *)vaddr + off / sizeof(*link);

		while ((off += class->size) < PAGE_SIZE) {
			link->next = freeobj++ << OBJ_TAG_BITS;
			link += class->size / sizeof(*link);
		}

		/*
		 * We now come to the last (full or partial) object on this
		 * page, which must point to the first object on the next
		 * page (if present)
		 */
		next_page = get_next_page(page);
		if (next_page) {
			link->next = freeobj++ << OBJ_TAG_BITS;
		} else {
			/*
			 * Reset OBJ_TAG_BITS bit to last link to tell
			 * whether it's allocated object or not.
			 */
			link->next = -1UL << OBJ_TAG_BITS;
		}
		kunmap_atomic(vaddr);
		page = next_page;
		off %= PAGE_SIZE;
	}

	set_freeobj(zspage, 0);
}

static void create_page_chain(struct size_class *class, struct zspage *zspage,
				struct page *pages[])
{
	int i;
	struct page *page;
	struct page *prev_page = NULL;
	int nr_pages = class->pages_per_zspage;

	/*
	 * Allocate individual pages and link them together as:
	 * 1. all pages are linked together using page->index
	 * 2. each sub-page point to zspage using page->private
	 *
	 * we set PG_private to identify the first page (i.e. no other sub-page
	 * has this flag set).
	 */
	for (i = 0; i < nr_pages; i++) {
		page = pages[i];
		set_page_private(page, (unsigned long)zspage);
		page->index = 0;
		if (i == 0) {
			zspage->first_page = page;
			SetPagePrivate(page);
			if (unlikely(class->objs_per_zspage == 1 &&
					class->pages_per_zspage == 1))
				SetZsHugePage(zspage);
		} else {
			prev_page->index = (unsigned long)page;
		}
		prev_page = page;
	}
}

/*
 * Allocate a zspage for the given size class
 */
static struct zspage *alloc_zspage(struct zs_pool *pool,
					struct size_class *class,
					gfp_t gfp)
{
	int i;
	struct page *pages[ZS_MAX_PAGES_PER_ZSPAGE];
	struct zspage *zspage = cache_alloc_zspage(pool, gfp);

	if (!zspage)
		return NULL;

	zspage->magic = ZSPAGE_MAGIC;
	migrate_lock_init(zspage);

	for (i = 0; i < class->pages_per_zspage; i++) {
		struct page *page;

		page = alloc_page(gfp);
		if (!page) {
			while (--i >= 0) {
				dec_zone_page_state(pages[i], NR_ZSPAGES);
				__ClearPageZsmalloc(pages[i]);
				__free_page(pages[i]);
			}
			cache_free_zspage(pool, zspage);
			return NULL;
		}
		__SetPageZsmalloc(page);

		inc_zone_page_state(page, NR_ZSPAGES);
		pages[i] = page;
	}

	create_page_chain(class, zspage, pages);
	init_zspage(class, zspage);
	zspage->pool = pool;
	zspage->class = class->index;

	return zspage;
}

static struct zspage *find_get_zspage(struct size_class *class)
{
	int i;
	struct zspage *zspage;

	for (i = ZS_INUSE_RATIO_99; i >= ZS_INUSE_RATIO_0; i--) {
		zspage = list_first_entry_or_null(&class->fullness_list[i],
						  struct zspage, list);
		if (zspage)
			break;
	}

	return zspage;
}

static inline int __zs_cpu_up(struct mapping_area *area)
{
	/*
	 * Make sure we don't leak memory if a cpu UP notification
	 * and zs_init() race and both call zs_cpu_up() on the same cpu
	 */
	if (area->vm_buf)
		return 0;
	area->vm_buf = kmalloc(ZS_MAX_ALLOC_SIZE, GFP_KERNEL);
	if (!area->vm_buf)
		return -ENOMEM;
	return 0;
}

static inline void __zs_cpu_down(struct mapping_area *area)
{
	kfree(area->vm_buf);
	area->vm_buf = NULL;
}

static void *__zs_map_object(struct mapping_area *area,
			struct page *pages[2], int off, int size)
{
	int sizes[2];
	void *addr;
	char *buf = area->vm_buf;

	/* disable page faults to match kmap_atomic() return conditions */
	pagefault_disable();

	/* no read fastpath */
	if (area->vm_mm == ZS_MM_WO)
		goto out;

	sizes[0] = PAGE_SIZE - off;
	sizes[1] = size - sizes[0];

	/* copy object to per-cpu buffer */
	addr = kmap_atomic(pages[0]);
	memcpy(buf, addr + off, sizes[0]);
	kunmap_atomic(addr);
	addr = kmap_atomic(pages[1]);
	memcpy(buf + sizes[0], addr, sizes[1]);
	kunmap_atomic(addr);
out:
	return area->vm_buf;
}

static void __zs_unmap_object(struct mapping_area *area,
			struct page *pages[2], int off, int size)
{
	int sizes[2];
	void *addr;
	char *buf;

	/* no write fastpath */
	if (area->vm_mm == ZS_MM_RO)
		goto out;

	buf = area->vm_buf;
	buf = buf + ZS_HANDLE_SIZE;
	size -= ZS_HANDLE_SIZE;
	off += ZS_HANDLE_SIZE;

	sizes[0] = PAGE_SIZE - off;
	sizes[1] = size - sizes[0];

	/* copy per-cpu buffer to object */
	addr = kmap_atomic(pages[0]);
	memcpy(addr + off, buf, sizes[0]);
	kunmap_atomic(addr);
	addr = kmap_atomic(pages[1]);
	memcpy(addr, buf + sizes[0], sizes[1]);
	kunmap_atomic(addr);

out:
	/* enable page faults to match kunmap_atomic() return conditions */
	pagefault_enable();
}

static int zs_cpu_prepare(unsigned int cpu)
{
	struct mapping_area *area;

	area = &per_cpu(zs_map_area, cpu);
	return __zs_cpu_up(area);
}

static int zs_cpu_dead(unsigned int cpu)
{
	struct mapping_area *area;

	area = &per_cpu(zs_map_area, cpu);
	__zs_cpu_down(area);
	return 0;
}

static bool can_merge(struct size_class *prev, int pages_per_zspage,
					int objs_per_zspage)
{
	if (prev->pages_per_zspage == pages_per_zspage &&
		prev->objs_per_zspage == objs_per_zspage)
		return true;

	return false;
}

static bool zspage_full(struct size_class *class, struct zspage *zspage)
{
	return get_zspage_inuse(zspage) == class->objs_per_zspage;
}

static bool zspage_empty(struct zspage *zspage)
{
	return get_zspage_inuse(zspage) == 0;
}

/**
 * zs_lookup_class_index() - Returns index of the zsmalloc &size_class
 * that hold objects of the provided size.
 * @pool: zsmalloc pool to use
 * @size: object size
 *
 * Context: Any context.
 *
 * Return: the index of the zsmalloc &size_class that hold objects of the
 * provided size.
 */
unsigned int zs_lookup_class_index(struct zs_pool *pool, unsigned int size)
{
	struct size_class *class;

	class = pool->size_class[get_size_class_index(size)];

	return class->index;
}
EXPORT_SYMBOL_GPL(zs_lookup_class_index);

unsigned long zs_get_total_pages(struct zs_pool *pool)
{
	return atomic_long_read(&pool->pages_allocated);
}
EXPORT_SYMBOL_GPL(zs_get_total_pages);

/**
 * zs_map_object - get address of allocated object from handle.
 * @pool: pool from which the object was allocated
 * @handle: handle returned from zs_malloc
 * @mm: mapping mode to use
 *
 * Before using an object allocated from zs_malloc, it must be mapped using
 * this function. When done with the object, it must be unmapped using
 * zs_unmap_object.
 *
 * Only one object can be mapped per cpu at a time. There is no protection
 * against nested mappings.
 *
 * This function returns with preemption and page faults disabled.
 */
void *zs_map_object(struct zs_pool *pool, unsigned long handle,
			enum zs_mapmode mm)
{
	struct zspage *zspage;
	struct page *page;
	unsigned long obj, off;
	unsigned int obj_idx;

	struct size_class *class;
	struct mapping_area *area;
	struct page *pages[2];
	void *ret;

	/*
	 * Because we use per-cpu mapping areas shared among the
	 * pools/users, we can't allow mapping in interrupt context
	 * because it can corrupt another users mappings.
	 */
	BUG_ON(in_interrupt());

	/* It guarantees it can get zspage from handle safely */
	read_lock(&pool->migrate_lock);
	obj = handle_to_obj(handle);
	obj_to_location(obj, &page, &obj_idx);
	zspage = get_zspage(page);

	/*
	 * migration cannot move any zpages in this zspage. Here, class->lock
	 * is too heavy since callers would take some time until they calls
	 * zs_unmap_object API so delegate the locking from class to zspage
	 * which is smaller granularity.
	 */
	migrate_read_lock(zspage);
	read_unlock(&pool->migrate_lock);

	class = zspage_class(pool, zspage);
	off = offset_in_page(class->size * obj_idx);

	local_lock(&zs_map_area.lock);
	area = this_cpu_ptr(&zs_map_area);
	area->vm_mm = mm;
	if (off + class->size <= PAGE_SIZE) {
		/* this object is contained entirely within a page */
		area->vm_addr = kmap_atomic(page);
		ret = area->vm_addr + off;
		goto out;
	}

	/* this object spans two pages */
	pages[0] = page;
	pages[1] = get_next_page(page);
	BUG_ON(!pages[1]);

	ret = __zs_map_object(area, pages, off, class->size);
out:
	if (likely(!ZsHugePage(zspage)))
		ret += ZS_HANDLE_SIZE;

	return ret;
}
EXPORT_SYMBOL_GPL(zs_map_object);

void zs_unmap_object(struct zs_pool *pool, unsigned long handle)
{
	struct zspage *zspage;
	struct page *page;
	unsigned long obj, off;
	unsigned int obj_idx;

	struct size_class *class;
	struct mapping_area *area;

	obj = handle_to_obj(handle);
	obj_to_location(obj, &page, &obj_idx);
	zspage = get_zspage(page);
	class = zspage_class(pool, zspage);
	off = offset_in_page(class->size * obj_idx);

	area = this_cpu_ptr(&zs_map_area);
	if (off + class->size <= PAGE_SIZE)
		kunmap_atomic(area->vm_addr);
	else {
		struct page *pages[2];

		pages[0] = page;
		pages[1] = get_next_page(page);
		BUG_ON(!pages[1]);

		__zs_unmap_object(area, pages, off, class->size);
	}
	local_unlock(&zs_map_area.lock);

	migrate_read_unlock(zspage);
}
EXPORT_SYMBOL_GPL(zs_unmap_object);

/**
 * zs_huge_class_size() - Returns the size (in bytes) of the first huge
 *                        zsmalloc &size_class.
 * @pool: zsmalloc pool to use
 *
 * The function returns the size of the first huge class - any object of equal
 * or bigger size will be stored in zspage consisting of a single physical
 * page.
 *
 * Context: Any context.
 *
 * Return: the size (in bytes) of the first huge zsmalloc &size_class.
 */
size_t zs_huge_class_size(struct zs_pool *pool)
{
	return huge_class_size;
}
EXPORT_SYMBOL_GPL(zs_huge_class_size);

static unsigned long obj_malloc(struct zs_pool *pool,
				struct zspage *zspage, unsigned long handle)
{
	int i, nr_page, offset;
	unsigned long obj;
	struct link_free *link;
	struct size_class *class;

	struct page *m_page;
	unsigned long m_offset;
	void *vaddr;

	class = pool->size_class[zspage->class];
	obj = get_freeobj(zspage);

	offset = obj * class->size;
	nr_page = offset >> PAGE_SHIFT;
	m_offset = offset_in_page(offset);
	m_page = get_first_page(zspage);

	for (i = 0; i < nr_page; i++)
		m_page = get_next_page(m_page);

	vaddr = kmap_atomic(m_page);
	link = (struct link_free *)vaddr + m_offset / sizeof(*link);
	set_freeobj(zspage, link->next >> OBJ_TAG_BITS);
	if (likely(!ZsHugePage(zspage)))
		/* record handle in the header of allocated chunk */
		link->handle = handle | OBJ_ALLOCATED_TAG;
	else
		/* record handle to page->index */
		zspage->first_page->index = handle | OBJ_ALLOCATED_TAG;

	kunmap_atomic(vaddr);
	mod_zspage_inuse(zspage, 1);

	obj = location_to_obj(m_page, obj);
	record_obj(handle, obj);

	return obj;
}


/**
 * zs_malloc - Allocate block of given size from pool.
 * @pool: pool to allocate from
 * @size: size of block to allocate
 * @gfp: gfp flags when allocating object
 *
 * On success, handle to the allocated object is returned,
 * otherwise an ERR_PTR().
 * Allocation requests with size > ZS_MAX_ALLOC_SIZE will fail.
 */
unsigned long zs_malloc(struct zs_pool *pool, size_t size, gfp_t gfp)
{
	unsigned long handle;
	struct size_class *class;
	int newfg;
	struct zspage *zspage;

	if (unlikely(!size))
		return (unsigned long)ERR_PTR(-EINVAL);

	if (unlikely(size > ZS_MAX_ALLOC_SIZE))
		return (unsigned long)ERR_PTR(-ENOSPC);

	handle = cache_alloc_handle(pool, gfp);
	if (!handle)
		return (unsigned long)ERR_PTR(-ENOMEM);

	/* extra space in chunk to keep the handle */
	size += ZS_HANDLE_SIZE;
	class = pool->size_class[get_size_class_index(size)];

	/* class->lock effectively protects the zpage migration */
	spin_lock(&class->lock);
	zspage = find_get_zspage(class);
	if (likely(zspage)) {
		obj_malloc(pool, zspage, handle);
		/* Now move the zspage to another fullness group, if required */
		fix_fullness_group(class, zspage);
		class_stat_add(class, ZS_OBJS_INUSE, 1);

		goto out;
	}

	spin_unlock(&class->lock);

	zspage = alloc_zspage(pool, class, gfp);
	if (!zspage) {
		cache_free_handle(pool, handle);
		return (unsigned long)ERR_PTR(-ENOMEM);
	}

	spin_lock(&class->lock);
	obj_malloc(pool, zspage, handle);
	newfg = get_fullness_group(class, zspage);
	insert_zspage(class, zspage, newfg);
	atomic_long_add(class->pages_per_zspage, &pool->pages_allocated);
	class_stat_add(class, ZS_OBJS_ALLOCATED, class->objs_per_zspage);
	class_stat_add(class, ZS_OBJS_INUSE, 1);

	/* We completely set up zspage so mark them as movable */
	SetZsPageMovable(pool, zspage);
out:
	spin_unlock(&class->lock);

	return handle;
}
EXPORT_SYMBOL_GPL(zs_malloc);

static void obj_free(int class_size, unsigned long obj)
{
	struct link_free *link;
	struct zspage *zspage;
	struct page *f_page;
	unsigned long f_offset;
	unsigned int f_objidx;
	void *vaddr;

	obj_to_location(obj, &f_page, &f_objidx);
	f_offset = offset_in_page(class_size * f_objidx);
	zspage = get_zspage(f_page);

	vaddr = kmap_atomic(f_page);
	link = (struct link_free *)(vaddr + f_offset);

	/* Insert this object in containing zspage's freelist */
	if (likely(!ZsHugePage(zspage)))
		link->next = get_freeobj(zspage) << OBJ_TAG_BITS;
	else
		f_page->index = 0;
	set_freeobj(zspage, f_objidx);

	kunmap_atomic(vaddr);
	mod_zspage_inuse(zspage, -1);
}

void zs_free(struct zs_pool *pool, unsigned long handle)
{
	struct zspage *zspage;
	struct page *f_page;
	unsigned long obj;
	struct size_class *class;
	int fullness;

	if (IS_ERR_OR_NULL((void *)handle))
		return;

	/*
	 * The pool->migrate_lock protects the race with zpage's migration
	 * so it's safe to get the page from handle.
	 */
	read_lock(&pool->migrate_lock);
	obj = handle_to_obj(handle);
	obj_to_page(obj, &f_page);
	zspage = get_zspage(f_page);
	class = zspage_class(pool, zspage);
	spin_lock(&class->lock);
	read_unlock(&pool->migrate_lock);

	class_stat_sub(class, ZS_OBJS_INUSE, 1);
	obj_free(class->size, obj);

	fullness = fix_fullness_group(class, zspage);
	if (fullness == ZS_INUSE_RATIO_0)
		free_zspage(pool, class, zspage);

	spin_unlock(&class->lock);
	cache_free_handle(pool, handle);
}
EXPORT_SYMBOL_GPL(zs_free);

static void zs_object_copy(struct size_class *class, unsigned long dst,
				unsigned long src)
{
	struct page *s_page, *d_page;
	unsigned int s_objidx, d_objidx;
	unsigned long s_off, d_off;
	void *s_addr, *d_addr;
	int s_size, d_size, size;
	int written = 0;

	s_size = d_size = class->size;

	obj_to_location(src, &s_page, &s_objidx);
	obj_to_location(dst, &d_page, &d_objidx);

	s_off = offset_in_page(class->size * s_objidx);
	d_off = offset_in_page(class->size * d_objidx);

	if (s_off + class->size > PAGE_SIZE)
		s_size = PAGE_SIZE - s_off;

	if (d_off + class->size > PAGE_SIZE)
		d_size = PAGE_SIZE - d_off;

	s_addr = kmap_atomic(s_page);
	d_addr = kmap_atomic(d_page);

	while (1) {
		size = min(s_size, d_size);
		memcpy(d_addr + d_off, s_addr + s_off, size);
		written += size;

		if (written == class->size)
			break;

		s_off += size;
		s_size -= size;
		d_off += size;
		d_size -= size;

		/*
		 * Calling kunmap_atomic(d_addr) is necessary. kunmap_atomic()
		 * calls must occurs in reverse order of calls to kmap_atomic().
		 * So, to call kunmap_atomic(s_addr) we should first call
		 * kunmap_atomic(d_addr). For more details see
		 * Documentation/mm/highmem.rst.
		 */
		if (s_off >= PAGE_SIZE) {
			kunmap_atomic(d_addr);
			kunmap_atomic(s_addr);
			s_page = get_next_page(s_page);
			s_addr = kmap_atomic(s_page);
			d_addr = kmap_atomic(d_page);
			s_size = class->size - written;
			s_off = 0;
		}

		if (d_off >= PAGE_SIZE) {
			kunmap_atomic(d_addr);
			d_page = get_next_page(d_page);
			d_addr = kmap_atomic(d_page);
			d_size = class->size - written;
			d_off = 0;
		}
	}

	kunmap_atomic(d_addr);
	kunmap_atomic(s_addr);
}

/*
 * Find alloced object in zspage from index object and
 * return handle.
 */
static unsigned long find_alloced_obj(struct size_class *class,
				      struct page *page, int *obj_idx)
{
	unsigned int offset;
	int index = *obj_idx;
	unsigned long handle = 0;
	void *addr = kmap_atomic(page);

	offset = get_first_obj_offset(page);
	offset += class->size * index;

	while (offset < PAGE_SIZE) {
		if (obj_allocated(page, addr + offset, &handle))
			break;

		offset += class->size;
		index++;
	}

	kunmap_atomic(addr);

	*obj_idx = index;

	return handle;
}

static void migrate_zspage(struct zs_pool *pool, struct zspage *src_zspage,
			   struct zspage *dst_zspage)
{
	unsigned long used_obj, free_obj;
	unsigned long handle;
	int obj_idx = 0;
	struct page *s_page = get_first_page(src_zspage);
	struct size_class *class = pool->size_class[src_zspage->class];

	while (1) {
		handle = find_alloced_obj(class, s_page, &obj_idx);
		if (!handle) {
			s_page = get_next_page(s_page);
			if (!s_page)
				break;
			obj_idx = 0;
			continue;
		}

		used_obj = handle_to_obj(handle);
		free_obj = obj_malloc(pool, dst_zspage, handle);
		zs_object_copy(class, free_obj, used_obj);
		obj_idx++;
		obj_free(class->size, used_obj);

		/* Stop if there is no more space */
		if (zspage_full(class, dst_zspage))
			break;

		/* Stop if there are no more objects to migrate */
		if (zspage_empty(src_zspage))
			break;
	}
}

static struct zspage *isolate_src_zspage(struct size_class *class)
{
	struct zspage *zspage;
	int fg;

	for (fg = ZS_INUSE_RATIO_10; fg <= ZS_INUSE_RATIO_99; fg++) {
		zspage = list_first_entry_or_null(&class->fullness_list[fg],
						  struct zspage, list);
		if (zspage) {
			remove_zspage(class, zspage);
			return zspage;
		}
	}

	return zspage;
}

static struct zspage *isolate_dst_zspage(struct size_class *class)
{
	struct zspage *zspage;
	int fg;

	for (fg = ZS_INUSE_RATIO_99; fg >= ZS_INUSE_RATIO_10; fg--) {
		zspage = list_first_entry_or_null(&class->fullness_list[fg],
						  struct zspage, list);
		if (zspage) {
			remove_zspage(class, zspage);
			return zspage;
		}
	}

	return zspage;
}

/*
 * putback_zspage - add @zspage into right class's fullness list
 * @class: destination class
 * @zspage: target page
 *
 * Return @zspage's fullness status
 */
static int putback_zspage(struct size_class *class, struct zspage *zspage)
{
	int fullness;

	fullness = get_fullness_group(class, zspage);
	insert_zspage(class, zspage, fullness);

	return fullness;
}

#ifdef CONFIG_COMPACTION
/*
 * To prevent zspage destroy during migration, zspage freeing should
 * hold locks of all pages in the zspage.
 */
static void lock_zspage(struct zspage *zspage)
{
	struct page *curr_page, *page;

	/*
	 * Pages we haven't locked yet can be migrated off the list while we're
	 * trying to lock them, so we need to be careful and only attempt to
	 * lock each page under migrate_read_lock(). Otherwise, the page we lock
	 * may no longer belong to the zspage. This means that we may wait for
	 * the wrong page to unlock, so we must take a reference to the page
	 * prior to waiting for it to unlock outside migrate_read_lock().
	 */
	while (1) {
		migrate_read_lock(zspage);
		page = get_first_page(zspage);
		if (trylock_page(page))
			break;
		get_page(page);
		migrate_read_unlock(zspage);
		wait_on_page_locked(page);
		put_page(page);
	}

	curr_page = page;
	while ((page = get_next_page(curr_page))) {
		if (trylock_page(page)) {
			curr_page = page;
		} else {
			get_page(page);
			migrate_read_unlock(zspage);
			wait_on_page_locked(page);
			put_page(page);
			migrate_read_lock(zspage);
		}
	}
	migrate_read_unlock(zspage);
}
#endif /* CONFIG_COMPACTION */

static void migrate_lock_init(struct zspage *zspage)
{
	rwlock_init(&zspage->lock);
}

static void migrate_read_lock(struct zspage *zspage) __acquires(&zspage->lock)
{
	read_lock(&zspage->lock);
}

static void migrate_read_unlock(struct zspage *zspage) __releases(&zspage->lock)
{
	read_unlock(&zspage->lock);
}

static void migrate_write_lock(struct zspage *zspage)
{
	write_lock(&zspage->lock);
}

static void migrate_write_unlock(struct zspage *zspage)
{
	write_unlock(&zspage->lock);
}

#ifdef CONFIG_COMPACTION

static const struct movable_operations zsmalloc_mops;

static void replace_sub_page(struct size_class *class, struct zspage *zspage,
				struct page *newpage, struct page *oldpage)
{
	struct page *page;
	struct page *pages[ZS_MAX_PAGES_PER_ZSPAGE] = {NULL, };
	int idx = 0;

	page = get_first_page(zspage);
	do {
		if (page == oldpage)
			pages[idx] = newpage;
		else
			pages[idx] = page;
		idx++;
	} while ((page = get_next_page(page)) != NULL);

	create_page_chain(class, zspage, pages);
	set_first_obj_offset(newpage, get_first_obj_offset(oldpage));
	if (unlikely(ZsHugePage(zspage)))
		newpage->index = oldpage->index;
	__SetPageMovable(newpage, &zsmalloc_mops);
}

static bool zs_page_isolate(struct page *page, isolate_mode_t mode)
{
<<<<<<< HEAD
	struct zs_pool *pool;
	struct zspage *zspage;

=======
>>>>>>> 2d5404ca
	/*
	 * Page is locked so zspage couldn't be destroyed. For detail, look at
	 * lock_zspage in free_zspage.
	 */
	VM_BUG_ON_PAGE(PageIsolated(page), page);

<<<<<<< HEAD
	zspage = get_zspage(page);
	pool = zspage->pool;
	spin_lock(&pool->lock);
	inc_zspage_isolation(zspage);
	spin_unlock(&pool->lock);

=======
>>>>>>> 2d5404ca
	return true;
}

static int zs_page_migrate(struct page *newpage, struct page *page,
		enum migrate_mode mode)
{
	struct zs_pool *pool;
	struct size_class *class;
	struct zspage *zspage;
	struct page *dummy;
	void *s_addr, *d_addr, *addr;
	unsigned int offset;
	unsigned long handle;
	unsigned long old_obj, new_obj;
	unsigned int obj_idx;

	VM_BUG_ON_PAGE(!PageIsolated(page), page);

	/* We're committed, tell the world that this is a Zsmalloc page. */
	__SetPageZsmalloc(newpage);

	/* The page is locked, so this pointer must remain valid */
	zspage = get_zspage(page);
	pool = zspage->pool;

	/*
	 * The pool migrate_lock protects the race between zpage migration
	 * and zs_free.
	 */
	write_lock(&pool->migrate_lock);
	class = zspage_class(pool, zspage);

	/*
	 * the class lock protects zpage alloc/free in the zspage.
	 */
	spin_lock(&class->lock);
	/* the migrate_write_lock protects zpage access via zs_map_object */
	migrate_write_lock(zspage);

	offset = get_first_obj_offset(page);
	s_addr = kmap_atomic(page);

	/*
	 * Here, any user cannot access all objects in the zspage so let's move.
	 */
	d_addr = kmap_atomic(newpage);
	copy_page(d_addr, s_addr);
	kunmap_atomic(d_addr);

	for (addr = s_addr + offset; addr < s_addr + PAGE_SIZE;
					addr += class->size) {
		if (obj_allocated(page, addr, &handle)) {

			old_obj = handle_to_obj(handle);
			obj_to_location(old_obj, &dummy, &obj_idx);
			new_obj = (unsigned long)location_to_obj(newpage,
								obj_idx);
			record_obj(handle, new_obj);
		}
	}
	kunmap_atomic(s_addr);

	replace_sub_page(class, zspage, newpage, page);
	dec_zspage_isolation(zspage);
	/*
	 * Since we complete the data copy and set up new zspage structure,
	 * it's okay to release migration_lock.
	 */
<<<<<<< HEAD
	spin_unlock(&pool->lock);
=======
	write_unlock(&pool->migrate_lock);
	spin_unlock(&class->lock);
>>>>>>> 2d5404ca
	migrate_write_unlock(zspage);

	get_page(newpage);
	if (page_zone(newpage) != page_zone(page)) {
		dec_zone_page_state(page, NR_ZSPAGES);
		inc_zone_page_state(newpage, NR_ZSPAGES);
	}

	reset_page(page);
	put_page(page);

	return MIGRATEPAGE_SUCCESS;
}

static void zs_page_putback(struct page *page)
{
<<<<<<< HEAD
	struct zs_pool *pool;
	struct zspage *zspage;

	VM_BUG_ON_PAGE(!PageIsolated(page), page);

	zspage = get_zspage(page);
	pool = zspage->pool;
	spin_lock(&pool->lock);
	dec_zspage_isolation(zspage);
	spin_unlock(&pool->lock);
=======
	VM_BUG_ON_PAGE(!PageIsolated(page), page);
>>>>>>> 2d5404ca
}

static const struct movable_operations zsmalloc_mops = {
	.isolate_page = zs_page_isolate,
	.migrate_page = zs_page_migrate,
	.putback_page = zs_page_putback,
};

/*
 * Caller should hold page_lock of all pages in the zspage
 * In here, we cannot use zspage meta data.
 */
static void async_free_zspage(struct work_struct *work)
{
	int i;
	struct size_class *class;
	struct zspage *zspage, *tmp;
	LIST_HEAD(free_pages);
	struct zs_pool *pool = container_of(work, struct zs_pool,
					free_work);

	for (i = 0; i < ZS_SIZE_CLASSES; i++) {
		class = pool->size_class[i];
		if (class->index != i)
			continue;

		spin_lock(&class->lock);
		list_splice_init(&class->fullness_list[ZS_INUSE_RATIO_0],
				 &free_pages);
		spin_unlock(&class->lock);
	}

	list_for_each_entry_safe(zspage, tmp, &free_pages, list) {
		list_del(&zspage->list);
		lock_zspage(zspage);

		class = zspage_class(pool, zspage);
		spin_lock(&class->lock);
		class_stat_sub(class, ZS_INUSE_RATIO_0, 1);
		__free_zspage(pool, class, zspage);
		spin_unlock(&class->lock);
	}
};

static void kick_deferred_free(struct zs_pool *pool)
{
	schedule_work(&pool->free_work);
}

static void zs_flush_migration(struct zs_pool *pool)
{
	flush_work(&pool->free_work);
}

static void init_deferred_free(struct zs_pool *pool)
{
	INIT_WORK(&pool->free_work, async_free_zspage);
}

static void SetZsPageMovable(struct zs_pool *pool, struct zspage *zspage)
{
	struct page *page = get_first_page(zspage);

	do {
		WARN_ON(!trylock_page(page));
		__SetPageMovable(page, &zsmalloc_mops);
		unlock_page(page);
	} while ((page = get_next_page(page)) != NULL);
}
#else
static inline void zs_flush_migration(struct zs_pool *pool) { }
#endif

/*
 *
 * Based on the number of unused allocated objects calculate
 * and return the number of pages that we can free.
 */
static unsigned long zs_can_compact(struct size_class *class)
{
	unsigned long obj_wasted;
	unsigned long obj_allocated = class_stat_read(class, ZS_OBJS_ALLOCATED);
	unsigned long obj_used = class_stat_read(class, ZS_OBJS_INUSE);

	if (obj_allocated <= obj_used)
		return 0;

	obj_wasted = obj_allocated - obj_used;
	obj_wasted /= class->objs_per_zspage;

	return obj_wasted * class->pages_per_zspage;
}

static unsigned long __zs_compact(struct zs_pool *pool,
				  struct size_class *class)
{
	struct zspage *src_zspage = NULL;
	struct zspage *dst_zspage = NULL;
	unsigned long pages_freed = 0;

	/*
	 * protect the race between zpage migration and zs_free
	 * as well as zpage allocation/free
	 */
	write_lock(&pool->migrate_lock);
	spin_lock(&class->lock);
	while (zs_can_compact(class)) {
		int fg;

		if (!dst_zspage) {
			dst_zspage = isolate_dst_zspage(class);
			if (!dst_zspage)
				break;
		}

		src_zspage = isolate_src_zspage(class);
		if (!src_zspage)
			break;

		migrate_write_lock(src_zspage);
		migrate_zspage(pool, src_zspage, dst_zspage);
		migrate_write_unlock(src_zspage);

		fg = putback_zspage(class, src_zspage);
		if (fg == ZS_INUSE_RATIO_0) {
			free_zspage(pool, class, src_zspage);
			pages_freed += class->pages_per_zspage;
		}
		src_zspage = NULL;

		if (get_fullness_group(class, dst_zspage) == ZS_INUSE_RATIO_100
		    || rwlock_is_contended(&pool->migrate_lock)) {
			putback_zspage(class, dst_zspage);
			dst_zspage = NULL;

			spin_unlock(&class->lock);
			write_unlock(&pool->migrate_lock);
			cond_resched();
			write_lock(&pool->migrate_lock);
			spin_lock(&class->lock);
		}
	}

	if (src_zspage)
		putback_zspage(class, src_zspage);

	if (dst_zspage)
		putback_zspage(class, dst_zspage);

	spin_unlock(&class->lock);
	write_unlock(&pool->migrate_lock);

	return pages_freed;
}

unsigned long zs_compact(struct zs_pool *pool)
{
	int i;
	struct size_class *class;
	unsigned long pages_freed = 0;

	/*
	 * Pool compaction is performed under pool->migrate_lock so it is basically
	 * single-threaded. Having more than one thread in __zs_compact()
	 * will increase pool->migrate_lock contention, which will impact other
	 * zsmalloc operations that need pool->migrate_lock.
	 */
	if (atomic_xchg(&pool->compaction_in_progress, 1))
		return 0;

	for (i = ZS_SIZE_CLASSES - 1; i >= 0; i--) {
		class = pool->size_class[i];
		if (class->index != i)
			continue;
		pages_freed += __zs_compact(pool, class);
	}
	atomic_long_add(pages_freed, &pool->stats.pages_compacted);
	atomic_set(&pool->compaction_in_progress, 0);

	return pages_freed;
}
EXPORT_SYMBOL_GPL(zs_compact);

void zs_pool_stats(struct zs_pool *pool, struct zs_pool_stats *stats)
{
	memcpy(stats, &pool->stats, sizeof(struct zs_pool_stats));
}
EXPORT_SYMBOL_GPL(zs_pool_stats);

static unsigned long zs_shrinker_scan(struct shrinker *shrinker,
		struct shrink_control *sc)
{
	unsigned long pages_freed;
	struct zs_pool *pool = shrinker->private_data;

	/*
	 * Compact classes and calculate compaction delta.
	 * Can run concurrently with a manually triggered
	 * (by user) compaction.
	 */
	pages_freed = zs_compact(pool);

	return pages_freed ? pages_freed : SHRINK_STOP;
}

static unsigned long zs_shrinker_count(struct shrinker *shrinker,
		struct shrink_control *sc)
{
	int i;
	struct size_class *class;
	unsigned long pages_to_free = 0;
	struct zs_pool *pool = shrinker->private_data;

	for (i = ZS_SIZE_CLASSES - 1; i >= 0; i--) {
		class = pool->size_class[i];
		if (class->index != i)
			continue;

		pages_to_free += zs_can_compact(class);
	}

	return pages_to_free;
}

static void zs_unregister_shrinker(struct zs_pool *pool)
{
	shrinker_free(pool->shrinker);
}

static int zs_register_shrinker(struct zs_pool *pool)
{
	pool->shrinker = shrinker_alloc(0, "mm-zspool:%s", pool->name);
	if (!pool->shrinker)
		return -ENOMEM;

	pool->shrinker->scan_objects = zs_shrinker_scan;
	pool->shrinker->count_objects = zs_shrinker_count;
	pool->shrinker->batch = 0;
	pool->shrinker->private_data = pool;

	shrinker_register(pool->shrinker);

	return 0;
}

static int calculate_zspage_chain_size(int class_size)
{
	int i, min_waste = INT_MAX;
	int chain_size = 1;

	if (is_power_of_2(class_size))
		return chain_size;

	for (i = 1; i <= ZS_MAX_PAGES_PER_ZSPAGE; i++) {
		int waste;

		waste = (i * PAGE_SIZE) % class_size;
		if (waste < min_waste) {
			min_waste = waste;
			chain_size = i;
		}
	}

	return chain_size;
}

/**
 * zs_create_pool - Creates an allocation pool to work from.
 * @name: pool name to be created
 *
 * This function must be called before anything when using
 * the zsmalloc allocator.
 *
 * On success, a pointer to the newly created pool is returned,
 * otherwise NULL.
 */
struct zs_pool *zs_create_pool(const char *name)
{
	int i;
	struct zs_pool *pool;
	struct size_class *prev_class = NULL;

	pool = kzalloc(sizeof(*pool), GFP_KERNEL);
	if (!pool)
		return NULL;

	init_deferred_free(pool);
	rwlock_init(&pool->migrate_lock);
	atomic_set(&pool->compaction_in_progress, 0);

	pool->name = kstrdup(name, GFP_KERNEL);
	if (!pool->name)
		goto err;

	if (create_cache(pool))
		goto err;

	/*
	 * Iterate reversely, because, size of size_class that we want to use
	 * for merging should be larger or equal to current size.
	 */
	for (i = ZS_SIZE_CLASSES - 1; i >= 0; i--) {
		int size;
		int pages_per_zspage;
		int objs_per_zspage;
		struct size_class *class;
		int fullness;

		size = ZS_MIN_ALLOC_SIZE + i * ZS_SIZE_CLASS_DELTA;
		if (size > ZS_MAX_ALLOC_SIZE)
			size = ZS_MAX_ALLOC_SIZE;
		pages_per_zspage = calculate_zspage_chain_size(size);
		objs_per_zspage = pages_per_zspage * PAGE_SIZE / size;

		/*
		 * We iterate from biggest down to smallest classes,
		 * so huge_class_size holds the size of the first huge
		 * class. Any object bigger than or equal to that will
		 * endup in the huge class.
		 */
		if (pages_per_zspage != 1 && objs_per_zspage != 1 &&
				!huge_class_size) {
			huge_class_size = size;
			/*
			 * The object uses ZS_HANDLE_SIZE bytes to store the
			 * handle. We need to subtract it, because zs_malloc()
			 * unconditionally adds handle size before it performs
			 * size class search - so object may be smaller than
			 * huge class size, yet it still can end up in the huge
			 * class because it grows by ZS_HANDLE_SIZE extra bytes
			 * right before class lookup.
			 */
			huge_class_size -= (ZS_HANDLE_SIZE - 1);
		}

		/*
		 * size_class is used for normal zsmalloc operation such
		 * as alloc/free for that size. Although it is natural that we
		 * have one size_class for each size, there is a chance that we
		 * can get more memory utilization if we use one size_class for
		 * many different sizes whose size_class have same
		 * characteristics. So, we makes size_class point to
		 * previous size_class if possible.
		 */
		if (prev_class) {
			if (can_merge(prev_class, pages_per_zspage, objs_per_zspage)) {
				pool->size_class[i] = prev_class;
				continue;
			}
		}

		class = kzalloc(sizeof(struct size_class), GFP_KERNEL);
		if (!class)
			goto err;

		class->size = size;
		class->index = i;
		class->pages_per_zspage = pages_per_zspage;
		class->objs_per_zspage = objs_per_zspage;
		spin_lock_init(&class->lock);
		pool->size_class[i] = class;

		fullness = ZS_INUSE_RATIO_0;
		while (fullness < NR_FULLNESS_GROUPS) {
			INIT_LIST_HEAD(&class->fullness_list[fullness]);
			fullness++;
		}

		prev_class = class;
	}

	/* debug only, don't abort if it fails */
	zs_pool_stat_create(pool, name);

	/*
	 * Not critical since shrinker is only used to trigger internal
	 * defragmentation of the pool which is pretty optional thing.  If
	 * registration fails we still can use the pool normally and user can
	 * trigger compaction manually. Thus, ignore return code.
	 */
	zs_register_shrinker(pool);

	return pool;

err:
	zs_destroy_pool(pool);
	return NULL;
}
EXPORT_SYMBOL_GPL(zs_create_pool);

void zs_destroy_pool(struct zs_pool *pool)
{
	int i;

	zs_unregister_shrinker(pool);
	zs_flush_migration(pool);
	zs_pool_stat_destroy(pool);

	for (i = 0; i < ZS_SIZE_CLASSES; i++) {
		int fg;
		struct size_class *class = pool->size_class[i];

		if (!class)
			continue;

		if (class->index != i)
			continue;

		for (fg = ZS_INUSE_RATIO_0; fg < NR_FULLNESS_GROUPS; fg++) {
			if (list_empty(&class->fullness_list[fg]))
				continue;

			pr_err("Class-%d fullness group %d is not empty\n",
			       class->size, fg);
		}
		kfree(class);
	}

	destroy_cache(pool);
	kfree(pool->name);
	kfree(pool);
}
EXPORT_SYMBOL_GPL(zs_destroy_pool);

static int __init zs_init(void)
{
	int ret;

	ret = cpuhp_setup_state(CPUHP_MM_ZS_PREPARE, "mm/zsmalloc:prepare",
				zs_cpu_prepare, zs_cpu_dead);
	if (ret)
		goto out;

#ifdef CONFIG_ZPOOL
	zpool_register_driver(&zs_zpool_driver);
#endif

	zs_stat_init();

	return 0;

out:
	return ret;
}

static void __exit zs_exit(void)
{
#ifdef CONFIG_ZPOOL
	zpool_unregister_driver(&zs_zpool_driver);
#endif
	cpuhp_remove_state(CPUHP_MM_ZS_PREPARE);

	zs_stat_exit();
}

module_init(zs_init);
module_exit(zs_exit);

MODULE_LICENSE("Dual BSD/GPL");
MODULE_AUTHOR("Nitin Gupta <ngupta@vflare.org>");
MODULE_DESCRIPTION("zsmalloc memory allocator");<|MERGE_RESOLUTION|>--- conflicted
+++ resolved
@@ -1752,27 +1752,12 @@
 
 static bool zs_page_isolate(struct page *page, isolate_mode_t mode)
 {
-<<<<<<< HEAD
-	struct zs_pool *pool;
-	struct zspage *zspage;
-
-=======
->>>>>>> 2d5404ca
 	/*
 	 * Page is locked so zspage couldn't be destroyed. For detail, look at
 	 * lock_zspage in free_zspage.
 	 */
 	VM_BUG_ON_PAGE(PageIsolated(page), page);
 
-<<<<<<< HEAD
-	zspage = get_zspage(page);
-	pool = zspage->pool;
-	spin_lock(&pool->lock);
-	inc_zspage_isolation(zspage);
-	spin_unlock(&pool->lock);
-
-=======
->>>>>>> 2d5404ca
 	return true;
 }
 
@@ -1836,17 +1821,12 @@
 	kunmap_atomic(s_addr);
 
 	replace_sub_page(class, zspage, newpage, page);
-	dec_zspage_isolation(zspage);
 	/*
 	 * Since we complete the data copy and set up new zspage structure,
 	 * it's okay to release migration_lock.
 	 */
-<<<<<<< HEAD
-	spin_unlock(&pool->lock);
-=======
 	write_unlock(&pool->migrate_lock);
 	spin_unlock(&class->lock);
->>>>>>> 2d5404ca
 	migrate_write_unlock(zspage);
 
 	get_page(newpage);
@@ -1863,20 +1843,7 @@
 
 static void zs_page_putback(struct page *page)
 {
-<<<<<<< HEAD
-	struct zs_pool *pool;
-	struct zspage *zspage;
-
 	VM_BUG_ON_PAGE(!PageIsolated(page), page);
-
-	zspage = get_zspage(page);
-	pool = zspage->pool;
-	spin_lock(&pool->lock);
-	dec_zspage_isolation(zspage);
-	spin_unlock(&pool->lock);
-=======
-	VM_BUG_ON_PAGE(!PageIsolated(page), page);
->>>>>>> 2d5404ca
 }
 
 static const struct movable_operations zsmalloc_mops = {
