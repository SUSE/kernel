// SPDX-License-Identifier: GPL-2.0
/*
 * mm/debug.c
 *
 * mm/ specific debug routines.
 *
 */

#include <linux/kernel.h>
#include <linux/mm.h>
#include <linux/trace_events.h>
#include <linux/memcontrol.h>
#include <trace/events/mmflags.h>
#include <linux/migrate.h>
#include <linux/page_owner.h>
#include <linux/ctype.h>

#include "internal.h"

const char *migrate_reason_names[MR_TYPES] = {
	"compaction",
	"memory_failure",
	"memory_hotplug",
	"syscall_or_cpuset",
	"mempolicy_mbind",
	"numa_misplaced",
	"contig_range",
	"longterm_pin",
<<<<<<< HEAD
=======
	"demotion",
>>>>>>> c5ffbcff
};

const struct trace_print_flags pageflag_names[] = {
	__def_pageflag_names,
	{0, NULL}
};

const struct trace_print_flags gfpflag_names[] = {
	__def_gfpflag_names,
	{0, NULL}
};

const struct trace_print_flags vmaflag_names[] = {
	__def_vmaflag_names,
	{0, NULL}
};

static void __dump_page(struct page *page)
{
	struct page *head = compound_head(page);
	struct address_space *mapping;
	bool compound = PageCompound(page);
	/*
	 * Accessing the pageblock without the zone lock. It could change to
	 * "isolate" again in the meantime, but since we are just dumping the
	 * state for debugging, it should be fine to accept a bit of
	 * inaccuracy here due to racing.
	 */
	bool page_cma = is_migrate_cma_page(page);
	int mapcount;
	char *type = "";

	if (page < head || (page >= head + MAX_ORDER_NR_PAGES)) {
		/*
		 * Corrupt page, so we cannot call page_mapping. Instead, do a
		 * safe subset of the steps that page_mapping() does. Caution:
		 * this will be misleading for tail pages, PageSwapCache pages,
		 * and potentially other situations. (See the page_mapping()
		 * implementation for what's missing here.)
		 */
		unsigned long tmp = (unsigned long)page->mapping;

		if (tmp & PAGE_MAPPING_ANON)
			mapping = NULL;
		else
			mapping = (void *)(tmp & ~PAGE_MAPPING_FLAGS);
		head = page;
		compound = false;
	} else {
		mapping = page_mapping(page);
	}

	/*
	 * Avoid VM_BUG_ON() in page_mapcount().
	 * page->_mapcount space in struct page is used by sl[aou]b pages to
	 * encode own info.
	 */
	mapcount = PageSlab(head) ? 0 : page_mapcount(page);

	pr_warn("page:%p refcount:%d mapcount:%d mapping:%p index:%#lx pfn:%#lx\n",
			page, page_ref_count(head), mapcount, mapping,
			page_to_pgoff(page), page_to_pfn(page));
	if (compound) {
		if (hpage_pincount_available(page)) {
			pr_warn("head:%p order:%u compound_mapcount:%d compound_pincount:%d\n",
					head, compound_order(head),
					head_compound_mapcount(head),
					head_compound_pincount(head));
		} else {
			pr_warn("head:%p order:%u compound_mapcount:%d\n",
					head, compound_order(head),
					head_compound_mapcount(head));
		}
	}

#ifdef CONFIG_MEMCG
	if (head->memcg_data)
		pr_warn("memcg:%lx\n", head->memcg_data);
#endif
	if (PageKsm(page))
		type = "ksm ";
	else if (PageAnon(page))
		type = "anon ";
	else if (mapping) {
		struct inode *host;
		const struct address_space_operations *a_ops;
		struct hlist_node *dentry_first;
		struct dentry *dentry_ptr;
		struct dentry dentry;
		unsigned long ino;

		/*
		 * mapping can be invalid pointer and we don't want to crash
		 * accessing it, so probe everything depending on it carefully
		 */
		if (get_kernel_nofault(host, &mapping->host) ||
		    get_kernel_nofault(a_ops, &mapping->a_ops)) {
			pr_warn("failed to read mapping contents, not a valid kernel address?\n");
			goto out_mapping;
		}

		if (!host) {
			pr_warn("aops:%ps\n", a_ops);
			goto out_mapping;
		}

		if (get_kernel_nofault(dentry_first, &host->i_dentry.first) ||
		    get_kernel_nofault(ino, &host->i_ino)) {
			pr_warn("aops:%ps with invalid host inode %px\n",
					a_ops, host);
			goto out_mapping;
		}

		if (!dentry_first) {
			pr_warn("aops:%ps ino:%lx\n", a_ops, ino);
			goto out_mapping;
		}

		dentry_ptr = container_of(dentry_first, struct dentry, d_u.d_alias);
		if (get_kernel_nofault(dentry, dentry_ptr)) {
			pr_warn("aops:%ps ino:%lx with invalid dentry %px\n",
					a_ops, ino, dentry_ptr);
		} else {
			/*
			 * if dentry is corrupted, the %pd handler may still
			 * crash, but it's unlikely that we reach here with a
			 * corrupted struct page
			 */
			pr_warn("aops:%ps ino:%lx dentry name:\"%pd\"\n",
					a_ops, ino, &dentry);
		}
	}
out_mapping:
	BUILD_BUG_ON(ARRAY_SIZE(pageflag_names) != __NR_PAGEFLAGS + 1);

	pr_warn("%sflags: %#lx(%pGp)%s\n", type, head->flags, &head->flags,
		page_cma ? " CMA" : "");
	print_hex_dump(KERN_WARNING, "raw: ", DUMP_PREFIX_NONE, 32,
			sizeof(unsigned long), page,
			sizeof(struct page), false);
	if (head != page)
		print_hex_dump(KERN_WARNING, "head: ", DUMP_PREFIX_NONE, 32,
			sizeof(unsigned long), head,
			sizeof(struct page), false);
}

void dump_page(struct page *page, const char *reason)
{
	if (PagePoisoned(page))
		pr_warn("page:%p is uninitialized and poisoned", page);
	else
		__dump_page(page);
	if (reason)
		pr_warn("page dumped because: %s\n", reason);
	dump_page_owner(page);
}
EXPORT_SYMBOL(dump_page);

#ifdef CONFIG_DEBUG_VM

void dump_vma(const struct vm_area_struct *vma)
{
	pr_emerg("vma %px start %px end %px\n"
		"next %px prev %px mm %px\n"
		"prot %lx anon_vma %px vm_ops %px\n"
		"pgoff %lx file %px private_data %px\n"
		"flags: %#lx(%pGv)\n",
		vma, (void *)vma->vm_start, (void *)vma->vm_end, vma->vm_next,
		vma->vm_prev, vma->vm_mm,
		(unsigned long)pgprot_val(vma->vm_page_prot),
		vma->anon_vma, vma->vm_ops, vma->vm_pgoff,
		vma->vm_file, vma->vm_private_data,
		vma->vm_flags, &vma->vm_flags);
}
EXPORT_SYMBOL(dump_vma);

void dump_mm(const struct mm_struct *mm)
{
	pr_emerg("mm %px mmap %px seqnum %llu task_size %lu\n"
#ifdef CONFIG_MMU
		"get_unmapped_area %px\n"
#endif
		"mmap_base %lu mmap_legacy_base %lu highest_vm_end %lu\n"
		"pgd %px mm_users %d mm_count %d pgtables_bytes %lu map_count %d\n"
		"hiwater_rss %lx hiwater_vm %lx total_vm %lx locked_vm %lx\n"
		"pinned_vm %llx data_vm %lx exec_vm %lx stack_vm %lx\n"
		"start_code %lx end_code %lx start_data %lx end_data %lx\n"
		"start_brk %lx brk %lx start_stack %lx\n"
		"arg_start %lx arg_end %lx env_start %lx env_end %lx\n"
		"binfmt %px flags %lx core_state %px\n"
#ifdef CONFIG_AIO
		"ioctx_table %px\n"
#endif
#ifdef CONFIG_MEMCG
		"owner %px "
#endif
		"exe_file %px\n"
#ifdef CONFIG_MMU_NOTIFIER
		"notifier_subscriptions %px\n"
#endif
#ifdef CONFIG_NUMA_BALANCING
		"numa_next_scan %lu numa_scan_offset %lu numa_scan_seq %d\n"
#endif
		"tlb_flush_pending %d\n"
		"def_flags: %#lx(%pGv)\n",

		mm, mm->mmap, (long long) mm->vmacache_seqnum, mm->task_size,
#ifdef CONFIG_MMU
		mm->get_unmapped_area,
#endif
		mm->mmap_base, mm->mmap_legacy_base, mm->highest_vm_end,
		mm->pgd, atomic_read(&mm->mm_users),
		atomic_read(&mm->mm_count),
		mm_pgtables_bytes(mm),
		mm->map_count,
		mm->hiwater_rss, mm->hiwater_vm, mm->total_vm, mm->locked_vm,
		(u64)atomic64_read(&mm->pinned_vm),
		mm->data_vm, mm->exec_vm, mm->stack_vm,
		mm->start_code, mm->end_code, mm->start_data, mm->end_data,
		mm->start_brk, mm->brk, mm->start_stack,
		mm->arg_start, mm->arg_end, mm->env_start, mm->env_end,
		mm->binfmt, mm->flags, mm->core_state,
#ifdef CONFIG_AIO
		mm->ioctx_table,
#endif
#ifdef CONFIG_MEMCG
		mm->owner,
#endif
		mm->exe_file,
#ifdef CONFIG_MMU_NOTIFIER
		mm->notifier_subscriptions,
#endif
#ifdef CONFIG_NUMA_BALANCING
		mm->numa_next_scan, mm->numa_scan_offset, mm->numa_scan_seq,
#endif
		atomic_read(&mm->tlb_flush_pending),
		mm->def_flags, &mm->def_flags
	);
}

static bool page_init_poisoning __read_mostly = true;

static int __init setup_vm_debug(char *str)
{
	bool __page_init_poisoning = true;

	/*
	 * Calling vm_debug with no arguments is equivalent to requesting
	 * to enable all debugging options we can control.
	 */
	if (*str++ != '=' || !*str)
		goto out;

	__page_init_poisoning = false;
	if (*str == '-')
		goto out;

	while (*str) {
		switch (tolower(*str)) {
		case'p':
			__page_init_poisoning = true;
			break;
		default:
			pr_err("vm_debug option '%c' unknown. skipped\n",
			       *str);
		}

		str++;
	}
out:
	if (page_init_poisoning && !__page_init_poisoning)
		pr_warn("Page struct poisoning disabled by kernel command line option 'vm_debug'\n");

	page_init_poisoning = __page_init_poisoning;

	return 1;
}
__setup("vm_debug", setup_vm_debug);

void page_init_poison(struct page *page, size_t size)
{
	if (page_init_poisoning)
		memset(page, PAGE_POISON_PATTERN, size);
}
EXPORT_SYMBOL_GPL(page_init_poison);
#endif		/* CONFIG_DEBUG_VM */<|MERGE_RESOLUTION|>--- conflicted
+++ resolved
@@ -26,10 +26,7 @@
 	"numa_misplaced",
 	"contig_range",
 	"longterm_pin",
-<<<<<<< HEAD
-=======
 	"demotion",
->>>>>>> c5ffbcff
 };
 
 const struct trace_print_flags pageflag_names[] = {
