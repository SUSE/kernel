// SPDX-License-Identifier: GPL-2.0-only
/*
 * mm/readahead.c - address_space-level file readahead.
 *
 * Copyright (C) 2002, Linus Torvalds
 *
 * 09Apr2002	Andrew Morton
 *		Initial version.
 */

<<<<<<< HEAD
=======
/**
 * DOC: Readahead Overview
 *
 * Readahead is used to read content into the page cache before it is
 * explicitly requested by the application.  Readahead only ever
 * attempts to read folios that are not yet in the page cache.  If a
 * folio is present but not up-to-date, readahead will not try to read
 * it. In that case a simple ->read_folio() will be requested.
 *
 * Readahead is triggered when an application read request (whether a
 * system call or a page fault) finds that the requested folio is not in
 * the page cache, or that it is in the page cache and has the
 * readahead flag set.  This flag indicates that the folio was read
 * as part of a previous readahead request and now that it has been
 * accessed, it is time for the next readahead.
 *
 * Each readahead request is partly synchronous read, and partly async
 * readahead.  This is reflected in the struct file_ra_state which
 * contains ->size being the total number of pages, and ->async_size
 * which is the number of pages in the async section.  The readahead
 * flag will be set on the first folio in this async section to trigger
 * a subsequent readahead.  Once a series of sequential reads has been
 * established, there should be no need for a synchronous component and
 * all readahead request will be fully asynchronous.
 *
 * When either of the triggers causes a readahead, three numbers need
 * to be determined: the start of the region to read, the size of the
 * region, and the size of the async tail.
 *
 * The start of the region is simply the first page address at or after
 * the accessed address, which is not currently populated in the page
 * cache.  This is found with a simple search in the page cache.
 *
 * The size of the async tail is determined by subtracting the size that
 * was explicitly requested from the determined request size, unless
 * this would be less than zero - then zero is used.  NOTE THIS
 * CALCULATION IS WRONG WHEN THE START OF THE REGION IS NOT THE ACCESSED
 * PAGE.  ALSO THIS CALCULATION IS NOT USED CONSISTENTLY.
 *
 * The size of the region is normally determined from the size of the
 * previous readahead which loaded the preceding pages.  This may be
 * discovered from the struct file_ra_state for simple sequential reads,
 * or from examining the state of the page cache when multiple
 * sequential reads are interleaved.  Specifically: where the readahead
 * was triggered by the readahead flag, the size of the previous
 * readahead is assumed to be the number of pages from the triggering
 * page to the start of the new readahead.  In these cases, the size of
 * the previous readahead is scaled, often doubled, for the new
 * readahead, though see get_next_ra_size() for details.
 *
 * If the size of the previous read cannot be determined, the number of
 * preceding pages in the page cache is used to estimate the size of
 * a previous read.  This estimate could easily be misled by random
 * reads being coincidentally adjacent, so it is ignored unless it is
 * larger than the current request, and it is not scaled up, unless it
 * is at the start of file.
 *
 * In general readahead is accelerated at the start of the file, as
 * reads from there are often sequential.  There are other minor
 * adjustments to the readahead size in various special cases and these
 * are best discovered by reading the code.
 *
 * The above calculation, based on the previous readahead size,
 * determines the size of the readahead, to which any requested read
 * size may be added.
 *
 * Readahead requests are sent to the filesystem using the ->readahead()
 * address space operation, for which mpage_readahead() is a canonical
 * implementation.  ->readahead() should normally initiate reads on all
 * folios, but may fail to read any or all folios without causing an I/O
 * error.  The page cache reading code will issue a ->read_folio() request
 * for any folio which ->readahead() did not read, and only an error
 * from this will be final.
 *
 * ->readahead() will generally call readahead_folio() repeatedly to get
 * each folio from those prepared for readahead.  It may fail to read a
 * folio by:
 *
 * * not calling readahead_folio() sufficiently many times, effectively
 *   ignoring some folios, as might be appropriate if the path to
 *   storage is congested.
 *
 * * failing to actually submit a read request for a given folio,
 *   possibly due to insufficient resources, or
 *
 * * getting an error during subsequent processing of a request.
 *
 * In the last two cases, the folio should be unlocked by the filesystem
 * to indicate that the read attempt has failed.  In the first case the
 * folio will be unlocked by the VFS.
 *
 * Those folios not in the final ``async_size`` of the request should be
 * considered to be important and ->readahead() should not fail them due
 * to congestion or temporary resource unavailability, but should wait
 * for necessary resources (e.g.  memory or indexing information) to
 * become available.  Folios in the final ``async_size`` may be
 * considered less urgent and failure to read them is more acceptable.
 * In this case it is best to use filemap_remove_folio() to remove the
 * folios from the page cache as is automatically done for folios that
 * were not fetched with readahead_folio().  This will allow a
 * subsequent synchronous readahead request to try them again.  If they
 * are left in the page cache, then they will be read individually using
 * ->read_folio() which may be less efficient.
 */

>>>>>>> eb3cdb58
#include <linux/blkdev.h>
#include <linux/kernel.h>
#include <linux/dax.h>
#include <linux/gfp.h>
#include <linux/export.h>
#include <linux/backing-dev.h>
#include <linux/task_io_accounting_ops.h>
#include <linux/pagevec.h>
#include <linux/pagemap.h>
#include <linux/psi.h>
#include <linux/syscalls.h>
#include <linux/file.h>
#include <linux/mm_inline.h>
#include <linux/blk-cgroup.h>
#include <linux/fadvise.h>
#include <linux/sched/mm.h>

#include "internal.h"

/*
 * Initialise a struct file's readahead state.  Assumes that the caller has
 * memset *ra to zero.
 */
void
file_ra_state_init(struct file_ra_state *ra, struct address_space *mapping)
{
	ra->ra_pages = inode_to_bdi(mapping->host)->ra_pages;
	ra->prev_pos = -1;
}
EXPORT_SYMBOL_GPL(file_ra_state_init);

static void read_pages(struct readahead_control *rac)
{
	const struct address_space_operations *aops = rac->mapping->a_ops;
	struct folio *folio;
	struct blk_plug plug;

	if (!readahead_count(rac))
		return;

	if (unlikely(rac->_workingset))
		psi_memstall_enter(&rac->_pflags);
	blk_start_plug(&plug);

	if (aops->readahead) {
		aops->readahead(rac);
		/*
		 * Clean up the remaining folios.  The sizes in ->ra
		 * may be used to size the next readahead, so make sure
		 * they accurately reflect what happened.
		 */
		while ((folio = readahead_folio(rac)) != NULL) {
			unsigned long nr = folio_nr_pages(folio);

			folio_get(folio);
			rac->ra->size -= nr;
			if (rac->ra->async_size >= nr) {
				rac->ra->async_size -= nr;
				filemap_remove_folio(folio);
			}
			folio_unlock(folio);
			folio_put(folio);
		}
	} else {
		while ((folio = readahead_folio(rac)) != NULL)
			aops->read_folio(rac->file, folio);
	}

	blk_finish_plug(&plug);
	if (unlikely(rac->_workingset))
		psi_memstall_leave(&rac->_pflags);
	rac->_workingset = false;

	BUG_ON(readahead_count(rac));
}

/**
 * page_cache_ra_unbounded - Start unchecked readahead.
 * @ractl: Readahead control.
 * @nr_to_read: The number of pages to read.
 * @lookahead_size: Where to start the next readahead.
 *
 * This function is for filesystems to call when they want to start
 * readahead beyond a file's stated i_size.  This is almost certainly
 * not the function you want to call.  Use page_cache_async_readahead()
 * or page_cache_sync_readahead() instead.
 *
 * Context: File is referenced by caller.  Mutexes may be held by caller.
 * May sleep, but will not reenter filesystem to reclaim memory.
 */
void page_cache_ra_unbounded(struct readahead_control *ractl,
		unsigned long nr_to_read, unsigned long lookahead_size)
{
	struct address_space *mapping = ractl->mapping;
	unsigned long index = readahead_index(ractl);
	gfp_t gfp_mask = readahead_gfp_mask(mapping);
	unsigned long i;

	/*
	 * Partway through the readahead operation, we will have added
	 * locked pages to the page cache, but will not yet have submitted
	 * them for I/O.  Adding another page may need to allocate memory,
	 * which can trigger memory reclaim.  Telling the VM we're in
	 * the middle of a filesystem operation will cause it to not
	 * touch file-backed pages, preventing a deadlock.  Most (all?)
	 * filesystems already specify __GFP_NOFS in their mapping's
	 * gfp_mask, but let's be explicit here.
	 */
	unsigned int nofs = memalloc_nofs_save();

	filemap_invalidate_lock_shared(mapping);
	/*
	 * Preallocate as many pages as we will need.
	 */
	for (i = 0; i < nr_to_read; i++) {
		struct folio *folio = xa_load(&mapping->i_pages, index + i);

		if (folio && !xa_is_value(folio)) {
			/*
			 * Page already present?  Kick off the current batch
			 * of contiguous pages before continuing with the
			 * next batch.  This page may be the one we would
			 * have intended to mark as Readahead, but we don't
			 * have a stable reference to this page, and it's
			 * not worth getting one just for that.
			 */
			read_pages(ractl);
			ractl->_index++;
			i = ractl->_index + ractl->_nr_pages - index - 1;
			continue;
		}

		folio = filemap_alloc_folio(gfp_mask, 0);
		if (!folio)
			break;
		if (filemap_add_folio(mapping, folio, index + i,
					gfp_mask) < 0) {
			folio_put(folio);
			read_pages(ractl);
			ractl->_index++;
			i = ractl->_index + ractl->_nr_pages - index - 1;
			continue;
		}
		if (i == nr_to_read - lookahead_size)
			folio_set_readahead(folio);
		ractl->_workingset |= folio_test_workingset(folio);
		ractl->_nr_pages++;
	}

	/*
	 * Now start the IO.  We ignore I/O errors - if the folio is not
	 * uptodate then the caller will launch read_folio again, and
	 * will then handle the error.
	 */
<<<<<<< HEAD
	read_pages(ractl, &page_pool, false);
=======
	read_pages(ractl);
>>>>>>> eb3cdb58
	filemap_invalidate_unlock_shared(mapping);
	memalloc_nofs_restore(nofs);
}
EXPORT_SYMBOL_GPL(page_cache_ra_unbounded);

/*
 * do_page_cache_ra() actually reads a chunk of disk.  It allocates
 * the pages first, then submits them for I/O. This avoids the very bad
 * behaviour which would occur if page allocations are causing VM writeback.
 * We really don't want to intermingle reads and writes like that.
 */
static void do_page_cache_ra(struct readahead_control *ractl,
		unsigned long nr_to_read, unsigned long lookahead_size)
{
	struct inode *inode = ractl->mapping->host;
	unsigned long index = readahead_index(ractl);
	loff_t isize = i_size_read(inode);
	pgoff_t end_index;	/* The last page we want to read */

	if (isize == 0)
		return;

	end_index = (isize - 1) >> PAGE_SHIFT;
	if (index > end_index)
		return;
	/* Don't read past the page containing the last byte of the file */
	if (nr_to_read > end_index - index)
		nr_to_read = end_index - index + 1;

	page_cache_ra_unbounded(ractl, nr_to_read, lookahead_size);
}

/*
 * Chunk the readahead into 2 megabyte units, so that we don't pin too much
 * memory at once.
 */
void force_page_cache_ra(struct readahead_control *ractl,
		unsigned long nr_to_read)
{
	struct address_space *mapping = ractl->mapping;
	struct file_ra_state *ra = ractl->ra;
	struct backing_dev_info *bdi = inode_to_bdi(mapping->host);
	unsigned long max_pages, index;

	if (unlikely(!mapping->a_ops->read_folio && !mapping->a_ops->readahead))
		return;

	/*
	 * If the request exceeds the readahead window, allow the read to
	 * be up to the optimal hardware IO size
	 */
	index = readahead_index(ractl);
	max_pages = max_t(unsigned long, bdi->io_pages, ra->ra_pages);
	nr_to_read = min_t(unsigned long, nr_to_read, max_pages);
	while (nr_to_read) {
		unsigned long this_chunk = (2 * 1024 * 1024) / PAGE_SIZE;

		if (this_chunk > nr_to_read)
			this_chunk = nr_to_read;
		ractl->_index = index;
		do_page_cache_ra(ractl, this_chunk, 0);

		index += this_chunk;
		nr_to_read -= this_chunk;
	}
}

/*
 * Set the initial window size, round to next power of 2 and square
 * for small size, x 4 for medium, and x 2 for large
 * for 128k (32 page) max ra
 * 1-2 page = 16k, 3-4 page 32k, 5-8 page = 64k, > 8 page = 128k initial
 */
static unsigned long get_init_ra_size(unsigned long size, unsigned long max)
{
	unsigned long newsize = roundup_pow_of_two(size);

	if (newsize <= max / 32)
		newsize = newsize * 4;
	else if (newsize <= max / 4)
		newsize = newsize * 2;
	else
		newsize = max;

	return newsize;
}

/*
 *  Get the previous window size, ramp it up, and
 *  return it as the new window size.
 */
static unsigned long get_next_ra_size(struct file_ra_state *ra,
				      unsigned long max)
{
	unsigned long cur = ra->size;

	if (cur < max / 16)
		return 4 * cur;
	if (cur <= max / 2)
		return 2 * cur;
	return max;
}

/*
 * On-demand readahead design.
 *
 * The fields in struct file_ra_state represent the most-recently-executed
 * readahead attempt:
 *
 *                        |<----- async_size ---------|
 *     |------------------- size -------------------->|
 *     |==================#===========================|
 *     ^start             ^page marked with PG_readahead
 *
 * To overlap application thinking time and disk I/O time, we do
 * `readahead pipelining': Do not wait until the application consumed all
 * readahead pages and stalled on the missing page at readahead_index;
 * Instead, submit an asynchronous readahead I/O as soon as there are
 * only async_size pages left in the readahead window. Normally async_size
 * will be equal to size, for maximum pipelining.
 *
 * In interleaved sequential reads, concurrent streams on the same fd can
 * be invalidating each other's readahead state. So we flag the new readahead
 * page at (start+size-async_size) with PG_readahead, and use it as readahead
 * indicator. The flag won't be set on already cached pages, to avoid the
 * readahead-for-nothing fuss, saving pointless page cache lookups.
 *
 * prev_pos tracks the last visited byte in the _previous_ read request.
 * It should be maintained by the caller, and will be used for detecting
 * small random reads. Note that the readahead algorithm checks loosely
 * for sequential patterns. Hence interleaved reads might be served as
 * sequential ones.
 *
 * There is a special-case: if the first page which the application tries to
 * read happens to be the first page of the file, it is assumed that a linear
 * read is about to happen and the window is immediately set to the initial size
 * based on I/O request size and the max_readahead.
 *
 * The code ramps up the readahead size aggressively at first, but slow down as
 * it approaches max_readhead.
 */

/*
 * Count contiguously cached pages from @index-1 to @index-@max,
 * this count is a conservative estimation of
 * 	- length of the sequential read sequence, or
 * 	- thrashing threshold in memory tight systems
 */
static pgoff_t count_history_pages(struct address_space *mapping,
				   pgoff_t index, unsigned long max)
{
	pgoff_t head;

	rcu_read_lock();
	head = page_cache_prev_miss(mapping, index - 1, max);
	rcu_read_unlock();

	return index - 1 - head;
}

/*
 * page cache context based readahead
 */
static int try_context_readahead(struct address_space *mapping,
				 struct file_ra_state *ra,
				 pgoff_t index,
				 unsigned long req_size,
				 unsigned long max)
{
	pgoff_t size;

	size = count_history_pages(mapping, index, max);

	/*
	 * not enough history pages:
	 * it could be a random read
	 */
	if (size <= req_size)
		return 0;

	/*
	 * starts from beginning of file:
	 * it is a strong indication of long-run stream (or whole-file-read)
	 */
	if (size >= index)
		size *= 2;

	ra->start = index;
	ra->size = min(size + req_size, max);
	ra->async_size = 1;

	return 1;
}

/*
 * There are some parts of the kernel which assume that PMD entries
 * are exactly HPAGE_PMD_ORDER.  Those should be fixed, but until then,
 * limit the maximum allocation order to PMD size.  I'm not aware of any
 * assumptions about maximum order if THP are disabled, but 8 seems like
 * a good order (that's 1MB if you're using 4kB pages)
 */
#ifdef CONFIG_TRANSPARENT_HUGEPAGE
#define MAX_PAGECACHE_ORDER	HPAGE_PMD_ORDER
#else
#define MAX_PAGECACHE_ORDER	8
#endif

static inline int ra_alloc_folio(struct readahead_control *ractl, pgoff_t index,
		pgoff_t mark, unsigned int order, gfp_t gfp)
{
	int err;
	struct folio *folio = filemap_alloc_folio(gfp, order);

	if (!folio)
		return -ENOMEM;
	mark = round_up(mark, 1UL << order);
	if (index == mark)
		folio_set_readahead(folio);
	err = filemap_add_folio(ractl->mapping, folio, index, gfp);
	if (err) {
		folio_put(folio);
		return err;
	}

	ractl->_nr_pages += 1UL << order;
	ractl->_workingset |= folio_test_workingset(folio);
	return 0;
}

void page_cache_ra_order(struct readahead_control *ractl,
		struct file_ra_state *ra, unsigned int new_order)
{
	struct address_space *mapping = ractl->mapping;
	pgoff_t index = readahead_index(ractl);
	pgoff_t limit = (i_size_read(mapping->host) - 1) >> PAGE_SHIFT;
	pgoff_t mark = index + ra->size - ra->async_size;
	int err = 0;
	gfp_t gfp = readahead_gfp_mask(mapping);

	if (!mapping_large_folio_support(mapping) || ra->size < 4)
		goto fallback;

	limit = min(limit, index + ra->size - 1);

	if (new_order < MAX_PAGECACHE_ORDER) {
		new_order += 2;
		if (new_order > MAX_PAGECACHE_ORDER)
			new_order = MAX_PAGECACHE_ORDER;
		while ((1 << new_order) > ra->size)
			new_order--;
	}

	filemap_invalidate_lock_shared(mapping);
	while (index <= limit) {
		unsigned int order = new_order;

		/* Align with smaller pages if needed */
		if (index & ((1UL << order) - 1)) {
			order = __ffs(index);
			if (order == 1)
				order = 0;
		}
		/* Don't allocate pages past EOF */
		while (index + (1UL << order) - 1 > limit) {
			if (--order == 1)
				order = 0;
		}
		err = ra_alloc_folio(ractl, index, mark, order, gfp);
		if (err)
			break;
		index += 1UL << order;
	}

	if (index > limit) {
		ra->size += index - limit - 1;
		ra->async_size += index - limit - 1;
	}

	read_pages(ractl);
	filemap_invalidate_unlock_shared(mapping);

	/*
	 * If there were already pages in the page cache, then we may have
	 * left some gaps.  Let the regular readahead code take care of this
	 * situation.
	 */
	if (!err)
		return;
fallback:
	do_page_cache_ra(ractl, ra->size, ra->async_size);
}

/*
 * A minimal readahead algorithm for trivial sequential/random reads.
 */
static void ondemand_readahead(struct readahead_control *ractl,
		struct folio *folio, unsigned long req_size)
{
	struct backing_dev_info *bdi = inode_to_bdi(ractl->mapping->host);
	struct file_ra_state *ra = ractl->ra;
	unsigned long max_pages = ra->ra_pages;
	unsigned long add_pages;
	pgoff_t index = readahead_index(ractl);
	pgoff_t expected, prev_index;
	unsigned int order = folio ? folio_order(folio) : 0;

	/*
	 * If the request exceeds the readahead window, allow the read to
	 * be up to the optimal hardware IO size
	 */
	if (req_size > max_pages && bdi->io_pages > max_pages)
		max_pages = min(req_size, bdi->io_pages);

	/*
	 * start of file
	 */
	if (!index)
		goto initial_readahead;

	/*
	 * It's the expected callback index, assume sequential access.
	 * Ramp up sizes, and push forward the readahead window.
	 */
	expected = round_up(ra->start + ra->size - ra->async_size,
			1UL << order);
	if (index == expected || index == (ra->start + ra->size)) {
		ra->start += ra->size;
		ra->size = get_next_ra_size(ra, max_pages);
		ra->async_size = ra->size;
		goto readit;
	}

	/*
	 * Hit a marked folio without valid readahead state.
	 * E.g. interleaved reads.
	 * Query the pagecache for async_size, which normally equals to
	 * readahead size. Ramp it up and use it as the new readahead size.
	 */
	if (folio) {
		pgoff_t start;

		rcu_read_lock();
		start = page_cache_next_miss(ractl->mapping, index + 1,
				max_pages);
		rcu_read_unlock();

		if (!start || start - index > max_pages)
			return;

		ra->start = start;
		ra->size = start - index;	/* old async_size */
		ra->size += req_size;
		ra->size = get_next_ra_size(ra, max_pages);
		ra->async_size = ra->size;
		goto readit;
	}

	/*
	 * oversize read
	 */
	if (req_size > max_pages)
		goto initial_readahead;

	/*
	 * sequential cache miss
	 * trivial case: (index - prev_index) == 1
	 * unaligned reads: (index - prev_index) == 0
	 */
	prev_index = (unsigned long long)ra->prev_pos >> PAGE_SHIFT;
	if (index - prev_index <= 1UL)
		goto initial_readahead;

	/*
	 * Query the page cache and look for the traces(cached history pages)
	 * that a sequential stream would leave behind.
	 */
	if (try_context_readahead(ractl->mapping, ra, index, req_size,
			max_pages))
		goto readit;

	/*
	 * standalone, small random read
	 * Read as is, and do not pollute the readahead state.
	 */
	do_page_cache_ra(ractl, req_size, 0);
	return;

initial_readahead:
	ra->start = index;
	ra->size = get_init_ra_size(req_size, max_pages);
	ra->async_size = ra->size > req_size ? ra->size - req_size : ra->size;

readit:
	/*
	 * Will this read hit the readahead marker made by itself?
	 * If so, trigger the readahead marker hit now, and merge
	 * the resulted next readahead window into the current one.
	 * Take care of maximum IO pages as above.
	 */
	if (index == ra->start && ra->size == ra->async_size) {
		add_pages = get_next_ra_size(ra, max_pages);
		if (ra->size + add_pages <= max_pages) {
			ra->async_size = add_pages;
			ra->size += add_pages;
		} else {
			ra->size = max_pages;
			ra->async_size = max_pages >> 1;
		}
	}

	ractl->_index = ra->start;
	page_cache_ra_order(ractl, ra, order);
}

void page_cache_sync_ra(struct readahead_control *ractl,
		unsigned long req_count)
{
	bool do_forced_ra = ractl->file && (ractl->file->f_mode & FMODE_RANDOM);

	/*
	 * Even if readahead is disabled, issue this request as readahead
	 * as we'll need it to satisfy the requested range. The forced
	 * readahead will do the right thing and limit the read to just the
	 * requested range, which we'll set to 1 page for this case.
	 */
	if (!ractl->ra->ra_pages || blk_cgroup_congested()) {
		if (!ractl->file)
			return;
		req_count = 1;
		do_forced_ra = true;
	}

	/* be dumb */
	if (do_forced_ra) {
		force_page_cache_ra(ractl, req_count);
		return;
	}

	ondemand_readahead(ractl, NULL, req_count);
}
EXPORT_SYMBOL_GPL(page_cache_sync_ra);

void page_cache_async_ra(struct readahead_control *ractl,
		struct folio *folio, unsigned long req_count)
{
	/* no readahead */
	if (!ractl->ra->ra_pages)
		return;

	/*
	 * Same bit is used for PG_readahead and PG_reclaim.
	 */
	if (folio_test_writeback(folio))
		return;

	folio_clear_readahead(folio);

	if (blk_cgroup_congested())
		return;

	ondemand_readahead(ractl, folio, req_count);
}
EXPORT_SYMBOL_GPL(page_cache_async_ra);

ssize_t ksys_readahead(int fd, loff_t offset, size_t count)
{
	ssize_t ret;
	struct fd f;

	ret = -EBADF;
	f = fdget(fd);
	if (!f.file || !(f.file->f_mode & FMODE_READ))
		goto out;

	/*
	 * The readahead() syscall is intended to run only on files
	 * that can execute readahead. If readahead is not possible
	 * on this file, then we must return -EINVAL.
	 */
	ret = -EINVAL;
	if (!f.file->f_mapping || !f.file->f_mapping->a_ops ||
	    !S_ISREG(file_inode(f.file)->i_mode))
		goto out;

	ret = vfs_fadvise(f.file, offset, count, POSIX_FADV_WILLNEED);
out:
	fdput(f);
	return ret;
}

SYSCALL_DEFINE3(readahead, int, fd, loff_t, offset, size_t, count)
{
	return ksys_readahead(fd, offset, count);
}

#if defined(CONFIG_COMPAT) && defined(__ARCH_WANT_COMPAT_READAHEAD)
COMPAT_SYSCALL_DEFINE4(readahead, int, fd, compat_arg_u64_dual(offset), size_t, count)
{
	return ksys_readahead(fd, compat_arg_u64_glue(offset), count);
}
#endif

/**
 * readahead_expand - Expand a readahead request
 * @ractl: The request to be expanded
 * @new_start: The revised start
 * @new_len: The revised size of the request
 *
 * Attempt to expand a readahead request outwards from the current size to the
 * specified size by inserting locked pages before and after the current window
 * to increase the size to the new window.  This may involve the insertion of
 * THPs, in which case the window may get expanded even beyond what was
 * requested.
 *
 * The algorithm will stop if it encounters a conflicting page already in the
 * pagecache and leave a smaller expansion than requested.
 *
 * The caller must check for this by examining the revised @ractl object for a
 * different expansion than was requested.
 */
void readahead_expand(struct readahead_control *ractl,
		      loff_t new_start, size_t new_len)
{
	struct address_space *mapping = ractl->mapping;
	struct file_ra_state *ra = ractl->ra;
	pgoff_t new_index, new_nr_pages;
	gfp_t gfp_mask = readahead_gfp_mask(mapping);

	new_index = new_start / PAGE_SIZE;

	/* Expand the leading edge downwards */
	while (ractl->_index > new_index) {
		unsigned long index = ractl->_index - 1;
		struct folio *folio = xa_load(&mapping->i_pages, index);

		if (folio && !xa_is_value(folio))
			return; /* Folio apparently present */

		folio = filemap_alloc_folio(gfp_mask, 0);
		if (!folio)
			return;
		if (filemap_add_folio(mapping, folio, index, gfp_mask) < 0) {
			folio_put(folio);
			return;
		}
		if (unlikely(folio_test_workingset(folio)) &&
				!ractl->_workingset) {
			ractl->_workingset = true;
			psi_memstall_enter(&ractl->_pflags);
		}
		ractl->_nr_pages++;
		ractl->_index = folio->index;
	}

	new_len += new_start - readahead_pos(ractl);
	new_nr_pages = DIV_ROUND_UP(new_len, PAGE_SIZE);

	/* Expand the trailing edge upwards */
	while (ractl->_nr_pages < new_nr_pages) {
		unsigned long index = ractl->_index + ractl->_nr_pages;
		struct folio *folio = xa_load(&mapping->i_pages, index);

		if (folio && !xa_is_value(folio))
			return; /* Folio apparently present */

		folio = filemap_alloc_folio(gfp_mask, 0);
		if (!folio)
			return;
		if (filemap_add_folio(mapping, folio, index, gfp_mask) < 0) {
			folio_put(folio);
			return;
		}
		if (unlikely(folio_test_workingset(folio)) &&
				!ractl->_workingset) {
			ractl->_workingset = true;
			psi_memstall_enter(&ractl->_pflags);
		}
		ractl->_nr_pages++;
		if (ra) {
			ra->size++;
			ra->async_size++;
		}
	}
}
EXPORT_SYMBOL(readahead_expand);<|MERGE_RESOLUTION|>--- conflicted
+++ resolved
@@ -8,8 +8,6 @@
  *		Initial version.
  */
 
-<<<<<<< HEAD
-=======
 /**
  * DOC: Readahead Overview
  *
@@ -115,7 +113,6 @@
  * ->read_folio() which may be less efficient.
  */
 
->>>>>>> eb3cdb58
 #include <linux/blkdev.h>
 #include <linux/kernel.h>
 #include <linux/dax.h>
@@ -270,11 +267,7 @@
 	 * uptodate then the caller will launch read_folio again, and
 	 * will then handle the error.
 	 */
-<<<<<<< HEAD
-	read_pages(ractl, &page_pool, false);
-=======
 	read_pages(ractl);
->>>>>>> eb3cdb58
 	filemap_invalidate_unlock_shared(mapping);
 	memalloc_nofs_restore(nofs);
 }
