--- conflicted
+++ resolved
@@ -427,81 +427,6 @@
  * it approaches max_readhead.
  */
 
-<<<<<<< HEAD
-/*
- * Count contiguously cached pages from @index-1 to @index-@max,
- * this count is a conservative estimation of
- * 	- length of the sequential read sequence, or
- * 	- thrashing threshold in memory tight systems
- */
-static pgoff_t count_history_pages(struct address_space *mapping,
-				   pgoff_t index, unsigned long max)
-{
-	pgoff_t head;
-
-	rcu_read_lock();
-	head = page_cache_prev_miss(mapping, index - 1, max);
-	rcu_read_unlock();
-
-	return index - 1 - head;
-}
-
-/*
- * page cache context based readahead
- */
-static int try_context_readahead(struct address_space *mapping,
-				 struct file_ra_state *ra,
-				 pgoff_t index,
-				 unsigned long req_size,
-				 unsigned long max)
-{
-	pgoff_t size;
-
-	size = count_history_pages(mapping, index, max);
-
-	/*
-	 * not enough history pages:
-	 * it could be a random read
-	 */
-	if (size <= req_size)
-		return 0;
-
-	/*
-	 * starts from beginning of file:
-	 * it is a strong indication of long-run stream (or whole-file-read)
-	 */
-	if (size >= index)
-		size *= 2;
-
-	ra->start = index;
-	ra->size = min(size + req_size, max);
-	ra->async_size = 1;
-
-	return 1;
-}
-
-/*
- * There are some parts of the kernel which assume that PMD entries
- * are exactly HPAGE_PMD_ORDER.  Those should be fixed, but until then,
- * limit the maximum allocation order to PMD size.  I'm not aware of any
- * assumptions about maximum order if THP are disabled, but 8 seems like
- * a good order (that's 1MB if you're using 4kB pages)
- */
-#ifdef CONFIG_TRANSPARENT_HUGEPAGE
-#define PREFERRED_MAX_PAGECACHE_ORDER	HPAGE_PMD_ORDER
-#else
-#define PREFERRED_MAX_PAGECACHE_ORDER	8
-#endif
-
-/*
- * xas_split_alloc() does not support arbitrary orders. This implies no
- * 512MB THP on ARM64 with 64KB base page size.
- */
-#define MAX_XAS_ORDER		(XA_CHUNK_SHIFT * 2 - 1)
-#define MAX_PAGECACHE_ORDER	min(MAX_XAS_ORDER, PREFERRED_MAX_PAGECACHE_ORDER)
-
-=======
->>>>>>> 2d5404ca
 static inline int ra_alloc_folio(struct readahead_control *ractl, pgoff_t index,
 		pgoff_t mark, unsigned int order, gfp_t gfp)
 {
@@ -550,13 +475,10 @@
 	if (new_order < mapping_max_folio_order(mapping))
 		new_order += 2;
 
-<<<<<<< HEAD
-=======
 	new_order = min(mapping_max_folio_order(mapping), new_order);
 	new_order = min_t(unsigned int, new_order, ilog2(ra->size));
 	new_order = max(new_order, min_order);
 
->>>>>>> 2d5404ca
 	/* See comment in page_cache_ra_unbounded() */
 	nofs = memalloc_nofs_save();
 	filemap_invalidate_lock_shared(mapping);
@@ -610,110 +532,7 @@
 	 */
 	if (req_size > max_pages && bdi->io_pages > max_pages)
 		max_pages = min(req_size, bdi->io_pages);
-<<<<<<< HEAD
-
-	/*
-	 * start of file
-	 */
-	if (!index)
-		goto initial_readahead;
-
-	/*
-	 * It's the expected callback index, assume sequential access.
-	 * Ramp up sizes, and push forward the readahead window.
-	 */
-	expected = round_down(ra->start + ra->size - ra->async_size,
-			1UL << order);
-	if (index == expected || index == (ra->start + ra->size)) {
-		ra->start += ra->size;
-		ra->size = get_next_ra_size(ra, max_pages);
-		ra->async_size = ra->size;
-		goto readit;
-	}
-
-	/*
-	 * Hit a marked folio without valid readahead state.
-	 * E.g. interleaved reads.
-	 * Query the pagecache for async_size, which normally equals to
-	 * readahead size. Ramp it up and use it as the new readahead size.
-	 */
-	if (folio) {
-		pgoff_t start;
-
-		rcu_read_lock();
-		start = page_cache_next_miss(ractl->mapping, index + 1,
-				max_pages);
-		rcu_read_unlock();
-
-		if (!start || start - index > max_pages)
-			return;
-
-		ra->start = start;
-		ra->size = start - index;	/* old async_size */
-		ra->size += req_size;
-		ra->size = get_next_ra_size(ra, max_pages);
-		ra->async_size = ra->size;
-		goto readit;
-	}
-
-	/*
-	 * oversize read
-	 */
-	if (req_size > max_pages)
-		goto initial_readahead;
-
-	/*
-	 * sequential cache miss
-	 * trivial case: (index - prev_index) == 1
-	 * unaligned reads: (index - prev_index) == 0
-	 */
-	prev_index = (unsigned long long)ra->prev_pos >> PAGE_SHIFT;
-	if (index - prev_index <= 1UL)
-		goto initial_readahead;
-
-	/*
-	 * Query the page cache and look for the traces(cached history pages)
-	 * that a sequential stream would leave behind.
-	 */
-	if (try_context_readahead(ractl->mapping, ra, index, req_size,
-			max_pages))
-		goto readit;
-
-	/*
-	 * standalone, small random read
-	 * Read as is, and do not pollute the readahead state.
-	 */
-	do_page_cache_ra(ractl, req_size, 0);
-	return;
-
-initial_readahead:
-	ra->start = index;
-	ra->size = get_init_ra_size(req_size, max_pages);
-	ra->async_size = ra->size > req_size ? ra->size - req_size : ra->size;
-
-readit:
-	/*
-	 * Will this read hit the readahead marker made by itself?
-	 * If so, trigger the readahead marker hit now, and merge
-	 * the resulted next readahead window into the current one.
-	 * Take care of maximum IO pages as above.
-	 */
-	if (index == ra->start && ra->size == ra->async_size) {
-		add_pages = get_next_ra_size(ra, max_pages);
-		if (ra->size + add_pages <= max_pages) {
-			ra->async_size = add_pages;
-			ra->size += add_pages;
-		} else {
-			ra->size = max_pages;
-			ra->async_size = max_pages >> 1;
-		}
-	}
-
-	ractl->_index = ra->start;
-	page_cache_ra_order(ractl, ra, order);
-=======
 	return max_pages;
->>>>>>> 2d5404ca
 }
 
 void page_cache_sync_ra(struct readahead_control *ractl,
