--- conflicted
+++ resolved
@@ -25,15 +25,12 @@
 	return __va(address);
 }
 
-<<<<<<< HEAD
-=======
 #define virt_to_phys virt_to_phys
 static inline phys_addr_t virt_to_phys(volatile void *address)
 {
 	return (phys_addr_t)address;
 }
 
->>>>>>> 2d5404ca
 void reserve_bootmem_region(phys_addr_t start, phys_addr_t end, int nid);
 
 static inline void totalram_pages_inc(void)
