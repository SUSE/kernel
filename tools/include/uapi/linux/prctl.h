--- conflicted
+++ resolved
@@ -284,10 +284,7 @@
 /* Memory deny write / execute */
 #define PR_SET_MDWE			65
 # define PR_MDWE_REFUSE_EXEC_GAIN	(1UL << 0)
-<<<<<<< HEAD
-=======
 # define PR_MDWE_NO_INHERIT		(1UL << 1)
->>>>>>> 2d5404ca
 
 #define PR_GET_MDWE			66
 
