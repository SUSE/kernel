--- conflicted
+++ resolved
@@ -348,11 +348,8 @@
 	IFLA_PARENT_DEV_NAME,
 	IFLA_PARENT_DEV_BUS_NAME,
 	IFLA_GRO_MAX_SIZE,
-<<<<<<< HEAD
-=======
 	IFLA_TSO_MAX_SIZE,
 	IFLA_TSO_MAX_SEGS,
->>>>>>> eb3cdb58
 
 	__IFLA_MAX
 };
