--- conflicted
+++ resolved
@@ -65,11 +65,7 @@
 	*off = reloc->sym->offset + reloc->addend;
 }
 
-<<<<<<< HEAD
-static int get_alt_entry(struct elf *elf, struct special_entry *entry,
-=======
 static int get_alt_entry(struct elf *elf, const struct special_entry *entry,
->>>>>>> eb3cdb58
 			 struct section *sec, int idx,
 			 struct special_alt *alt)
 {
