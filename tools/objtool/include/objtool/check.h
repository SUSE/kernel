/* SPDX-License-Identifier: GPL-2.0-or-later */
/*
 * Copyright (C) 2017 Josh Poimboeuf <jpoimboe@redhat.com>
 */

#ifndef _CHECK_H
#define _CHECK_H

#include <stdbool.h>
#include <objtool/cfi.h>
#include <objtool/arch.h>

struct insn_state {
	struct cfi_state cfi;
	unsigned int uaccess_stack;
	bool uaccess;
	bool df;
	bool noinstr;
	s8 instr;
};

struct alt_group {
	/*
	 * Pointer from a replacement group to the original group.  NULL if it
	 * *is* the original group.
	 */
	struct alt_group *orig_group;

	/* First and last instructions in the group */
	struct instruction *first_insn, *last_insn, *nop;

	/*
	 * Byte-offset-addressed len-sized array of pointers to CFI structs.
	 * This is shared with the other alt_groups in the same alternative.
	 */
	struct cfi_state **cfi;
};

#define INSN_CHUNK_BITS		8
#define INSN_CHUNK_SIZE		(1 << INSN_CHUNK_BITS)
#define INSN_CHUNK_MAX		(INSN_CHUNK_SIZE - 1)

struct instruction {
	struct hlist_node hash;
	struct list_head call_node;
	struct section *sec;
	unsigned long offset;
	unsigned long immediate;
<<<<<<< HEAD
	bool dead_end, ignore, ignore_alts;
	bool hint;
	bool save;
	bool restore;
	bool retpoline_safe;
	bool noendbr;
	bool entry;
=======

	u8 len;
	u8 prev_len;
	u8 type;
>>>>>>> eb3cdb58
	s8 instr;

	u32 idx			: INSN_CHUNK_BITS,
	    dead_end		: 1,
	    ignore		: 1,
	    ignore_alts		: 1,
	    hint		: 1,
	    save		: 1,
	    restore		: 1,
	    retpoline_safe	: 1,
	    noendbr		: 1,
	    unret		: 1,
	    visited		: 4,
	    no_reloc		: 1;
		/* 10 bit hole */

	struct alt_group *alt_group;
	struct instruction *jump_dest;
	struct instruction *first_jump_src;
<<<<<<< HEAD
	struct reloc *jump_table;
	struct reloc *reloc;
	struct list_head alts;
	struct symbol *func;
	struct list_head stack_ops;
	struct cfi_state *cfi;
};

#define VISITED_BRANCH		0x01
#define VISITED_BRANCH_UACCESS	0x02
#define VISITED_BRANCH_MASK	0x03
#define VISITED_ENTRY		0x04
=======
	union {
		struct symbol *_call_dest;
		struct reloc *_jump_table;
	};
	struct alternative *alts;
	struct symbol *sym;
	struct stack_op *stack_ops;
	struct cfi_state *cfi;
};

static inline struct symbol *insn_func(struct instruction *insn)
{
	struct symbol *sym = insn->sym;

	if (sym && sym->type != STT_FUNC)
		sym = NULL;

	return sym;
}

#define VISITED_BRANCH		0x01
#define VISITED_BRANCH_UACCESS	0x02
#define VISITED_BRANCH_MASK	0x03
#define VISITED_UNRET		0x04
>>>>>>> eb3cdb58

static inline bool is_static_jump(struct instruction *insn)
{
	return insn->type == INSN_JUMP_CONDITIONAL ||
	       insn->type == INSN_JUMP_UNCONDITIONAL;
}

static inline bool is_dynamic_jump(struct instruction *insn)
{
	return insn->type == INSN_JUMP_DYNAMIC ||
	       insn->type == INSN_JUMP_DYNAMIC_CONDITIONAL;
}

static inline bool is_jump(struct instruction *insn)
{
	return is_static_jump(insn) || is_dynamic_jump(insn);
}

struct instruction *find_insn(struct objtool_file *file,
			      struct section *sec, unsigned long offset);

struct instruction *next_insn_same_sec(struct objtool_file *file, struct instruction *insn);

#define sec_for_each_insn(file, _sec, insn)				\
	for (insn = find_insn(file, _sec, 0);				\
	     insn && insn->sec == _sec;					\
	     insn = next_insn_same_sec(file, insn))

#endif /* _CHECK_H */<|MERGE_RESOLUTION|>--- conflicted
+++ resolved
@@ -46,20 +46,10 @@
 	struct section *sec;
 	unsigned long offset;
 	unsigned long immediate;
-<<<<<<< HEAD
-	bool dead_end, ignore, ignore_alts;
-	bool hint;
-	bool save;
-	bool restore;
-	bool retpoline_safe;
-	bool noendbr;
-	bool entry;
-=======
 
 	u8 len;
 	u8 prev_len;
 	u8 type;
->>>>>>> eb3cdb58
 	s8 instr;
 
 	u32 idx			: INSN_CHUNK_BITS,
@@ -79,20 +69,6 @@
 	struct alt_group *alt_group;
 	struct instruction *jump_dest;
 	struct instruction *first_jump_src;
-<<<<<<< HEAD
-	struct reloc *jump_table;
-	struct reloc *reloc;
-	struct list_head alts;
-	struct symbol *func;
-	struct list_head stack_ops;
-	struct cfi_state *cfi;
-};
-
-#define VISITED_BRANCH		0x01
-#define VISITED_BRANCH_UACCESS	0x02
-#define VISITED_BRANCH_MASK	0x03
-#define VISITED_ENTRY		0x04
-=======
 	union {
 		struct symbol *_call_dest;
 		struct reloc *_jump_table;
@@ -117,7 +93,6 @@
 #define VISITED_BRANCH_UACCESS	0x02
 #define VISITED_BRANCH_MASK	0x03
 #define VISITED_UNRET		0x04
->>>>>>> eb3cdb58
 
 static inline bool is_static_jump(struct instruction *insn)
 {
