/* SPDX-License-Identifier: GPL-2.0-or-later */
/*
 * Copyright (C) 2015 Josh Poimboeuf <jpoimboe@redhat.com>
 */
#ifndef _BUILTIN_H
#define _BUILTIN_H

#include <subcmd/parse-options.h>

<<<<<<< HEAD
extern const struct option check_options[];
extern bool no_fp, no_unreachable, retpoline, module, backtrace, uaccess, stats,
            validate_dup, vmlinux, mcount, noinstr, backup, sls, ibt, unret;
=======
struct opts {
	/* actions: */
	bool dump_orc;
	bool hack_jump_label;
	bool hack_noinstr;
	bool hack_skylake;
	bool ibt;
	bool mcount;
	bool noinstr;
	bool orc;
	bool retpoline;
	bool rethunk;
	bool unret;
	bool sls;
	bool stackval;
	bool static_call;
	bool uaccess;
	int prefix;
	bool cfi;

	/* options: */
	bool backtrace;
	bool backup;
	bool dryrun;
	bool link;
	bool mnop;
	bool module;
	bool no_unreachable;
	bool sec_address;
	bool stats;
};

extern struct opts opts;
>>>>>>> eb3cdb58

extern int cmd_parse_options(int argc, const char **argv, const char * const usage[]);

extern int objtool_run(int argc, const char **argv);

#endif /* _BUILTIN_H */<|MERGE_RESOLUTION|>--- conflicted
+++ resolved
@@ -7,11 +7,6 @@
 
 #include <subcmd/parse-options.h>
 
-<<<<<<< HEAD
-extern const struct option check_options[];
-extern bool no_fp, no_unreachable, retpoline, module, backtrace, uaccess, stats,
-            validate_dup, vmlinux, mcount, noinstr, backup, sls, ibt, unret;
-=======
 struct opts {
 	/* actions: */
 	bool dump_orc;
@@ -45,7 +40,6 @@
 };
 
 extern struct opts opts;
->>>>>>> eb3cdb58
 
 extern int cmd_parse_options(int argc, const char **argv, const char * const usage[]);
 
