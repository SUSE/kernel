--- conflicted
+++ resolved
@@ -54,22 +54,15 @@
 	unsigned long offset;
 	unsigned long __subtree_last;
 	struct symbol *pfunc, *cfunc, *alias;
-<<<<<<< HEAD
-=======
 	unsigned char bind, type;
->>>>>>> eb3cdb58
 	u8 uaccess_safe      : 1;
 	u8 static_call_tramp : 1;
 	u8 retpoline_thunk   : 1;
 	u8 return_thunk      : 1;
 	u8 fentry            : 1;
-<<<<<<< HEAD
-	u8 kcov              : 1;
-=======
 	u8 profiling_func    : 1;
 	struct list_head pv_target;
 	struct list_head reloc_list;
->>>>>>> eb3cdb58
 };
 
 struct reloc {
@@ -84,11 +77,7 @@
 	struct list_head sym_reloc_entry;
 	unsigned long offset;
 	unsigned int type;
-<<<<<<< HEAD
-	long addend;
-=======
 	s64 addend;
->>>>>>> eb3cdb58
 	int idx;
 	bool jump_table_start;
 };
@@ -173,11 +162,7 @@
 struct symbol *elf_create_prefix_symbol(struct elf *elf, struct symbol *orig, long size);
 
 int elf_add_reloc(struct elf *elf, struct section *sec, unsigned long offset,
-<<<<<<< HEAD
-		  unsigned int type, struct symbol *sym, long addend);
-=======
 		  unsigned int type, struct symbol *sym, s64 addend);
->>>>>>> eb3cdb58
 int elf_add_reloc_to_insn(struct elf *elf, struct section *sec,
 			  unsigned long offset, unsigned int type,
 			  struct section *insn_sec, unsigned long insn_off);
