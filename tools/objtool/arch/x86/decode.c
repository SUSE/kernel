// SPDX-License-Identifier: GPL-2.0-or-later
/*
 * Copyright (C) 2015 Josh Poimboeuf <jpoimboe@redhat.com>
 */

#include <stdio.h>
#include <stdlib.h>

#define unlikely(cond) (cond)
#include <asm/insn.h>
#include "../../../arch/x86/lib/inat.c"
#include "../../../arch/x86/lib/insn.c"

#define CONFIG_64BIT 1
#include <asm/nops.h>

#include <asm/orc_types.h>
#include <objtool/check.h>
#include <objtool/elf.h>
#include <objtool/arch.h>
#include <objtool/warn.h>
#include <objtool/endianness.h>
#include <objtool/builtin.h>
#include <arch/elf.h>

int arch_ftrace_match(char *name)
{
	return !strcmp(name, "__fentry__");
}

static int is_x86_64(const struct elf *elf)
{
	switch (elf->ehdr.e_machine) {
	case EM_X86_64:
		return 1;
	case EM_386:
		return 0;
	default:
		WARN("unexpected ELF machine type %d", elf->ehdr.e_machine);
		return -1;
	}
}

bool arch_callee_saved_reg(unsigned char reg)
{
	switch (reg) {
	case CFI_BP:
	case CFI_BX:
	case CFI_R12:
	case CFI_R13:
	case CFI_R14:
	case CFI_R15:
		return true;

	case CFI_AX:
	case CFI_CX:
	case CFI_DX:
	case CFI_SI:
	case CFI_DI:
	case CFI_SP:
	case CFI_R8:
	case CFI_R9:
	case CFI_R10:
	case CFI_R11:
	case CFI_RA:
	default:
		return false;
	}
}

unsigned long arch_dest_reloc_offset(int addend)
{
	return addend + 4;
}

unsigned long arch_jump_destination(struct instruction *insn)
{
	return insn->offset + insn->len + insn->immediate;
}

bool arch_pc_relative_reloc(struct reloc *reloc)
{
	/*
	 * All relocation types where P (the address of the target)
	 * is included in the computation.
	 */
	switch (reloc->type) {
	case R_X86_64_PC8:
	case R_X86_64_PC16:
	case R_X86_64_PC32:
	case R_X86_64_PC64:

	case R_X86_64_PLT32:
	case R_X86_64_GOTPC32:
	case R_X86_64_GOTPCREL:
		return true;

	default:
		break;
	}

	return false;
}

#define ADD_OP(op) \
	if (!(op = calloc(1, sizeof(*op)))) \
		return -1; \
	else for (*ops_list = op, ops_list = &op->next; op; op = NULL)

/*
 * Helpers to decode ModRM/SIB:
 *
 * r/m| AX  CX  DX  BX |  SP |  BP |  SI  DI |
 *    | R8  R9 R10 R11 | R12 | R13 | R14 R15 |
 * Mod+----------------+-----+-----+---------+
 * 00 |    [r/m]       |[SIB]|[IP+]|  [r/m]  |
 * 01 |  [r/m + d8]    |[S+d]|   [r/m + d8]  |
 * 10 |  [r/m + d32]   |[S+D]|   [r/m + d32] |
 * 11 |                   r/ m               |
 */

#define mod_is_mem()	(modrm_mod != 3)
#define mod_is_reg()	(modrm_mod == 3)

#define is_RIP()   ((modrm_rm & 7) == CFI_BP && modrm_mod == 0)
#define have_SIB() ((modrm_rm & 7) == CFI_SP && mod_is_mem())

#define rm_is(reg) (have_SIB() ? \
		    sib_base == (reg) && sib_index == CFI_SP : \
		    modrm_rm == (reg))

#define rm_is_mem(reg)	(mod_is_mem() && !is_RIP() && rm_is(reg))
#define rm_is_reg(reg)	(mod_is_reg() && modrm_rm == (reg))

static bool has_notrack_prefix(struct insn *insn)
{
	int i;

	for (i = 0; i < insn->prefixes.nbytes; i++) {
		if (insn->prefixes.bytes[i] == 0x3e)
			return true;
	}

	return false;
}

int arch_decode_instruction(struct objtool_file *file, const struct section *sec,
			    unsigned long offset, unsigned int maxlen,
			    struct instruction *insn)
{
	struct stack_op **ops_list = &insn->stack_ops;
	const struct elf *elf = file->elf;
	struct insn ins;
	int x86_64, ret;
	unsigned char op1, op2, op3, prefix,
		      rex = 0, rex_b = 0, rex_r = 0, rex_w = 0, rex_x = 0,
		      modrm = 0, modrm_mod = 0, modrm_rm = 0, modrm_reg = 0,
		      sib = 0, /* sib_scale = 0, */ sib_index = 0, sib_base = 0;
	struct stack_op *op = NULL;
	struct symbol *sym;
	u64 imm;

	x86_64 = is_x86_64(elf);
	if (x86_64 == -1)
		return -1;

	ret = insn_decode(&ins, sec->data->d_buf + offset, maxlen,
			  x86_64 ? INSN_MODE_64 : INSN_MODE_32);
	if (ret < 0) {
		WARN("can't decode instruction at %s:0x%lx", sec->name, offset);
		return -1;
	}

	insn->len = ins.length;
	insn->type = INSN_OTHER;

	if (ins.vex_prefix.nbytes)
		return 0;

	prefix = ins.prefixes.bytes[0];

	op1 = ins.opcode.bytes[0];
	op2 = ins.opcode.bytes[1];
	op3 = ins.opcode.bytes[2];

	if (ins.rex_prefix.nbytes) {
		rex = ins.rex_prefix.bytes[0];
		rex_w = X86_REX_W(rex) >> 3;
		rex_r = X86_REX_R(rex) >> 2;
		rex_x = X86_REX_X(rex) >> 1;
		rex_b = X86_REX_B(rex);
	}

	if (ins.modrm.nbytes) {
		modrm = ins.modrm.bytes[0];
		modrm_mod = X86_MODRM_MOD(modrm);
		modrm_reg = X86_MODRM_REG(modrm) + 8*rex_r;
		modrm_rm  = X86_MODRM_RM(modrm)  + 8*rex_b;
	}

	if (ins.sib.nbytes) {
		sib = ins.sib.bytes[0];
		/* sib_scale = X86_SIB_SCALE(sib); */
		sib_index = X86_SIB_INDEX(sib) + 8*rex_x;
		sib_base  = X86_SIB_BASE(sib)  + 8*rex_b;
	}

	switch (op1) {

	case 0x1:
	case 0x29:
		if (rex_w && rm_is_reg(CFI_SP)) {

			/* add/sub reg, %rsp */
			ADD_OP(op) {
				op->src.type = OP_SRC_ADD;
				op->src.reg = modrm_reg;
				op->dest.type = OP_DEST_REG;
				op->dest.reg = CFI_SP;
			}
		}
		break;

	case 0x50 ... 0x57:

		/* push reg */
		ADD_OP(op) {
			op->src.type = OP_SRC_REG;
			op->src.reg = (op1 & 0x7) + 8*rex_b;
			op->dest.type = OP_DEST_PUSH;
		}

		break;

	case 0x58 ... 0x5f:

		/* pop reg */
		ADD_OP(op) {
			op->src.type = OP_SRC_POP;
			op->dest.type = OP_DEST_REG;
			op->dest.reg = (op1 & 0x7) + 8*rex_b;
		}

		break;

	case 0x68:
	case 0x6a:
		/* push immediate */
		ADD_OP(op) {
			op->src.type = OP_SRC_CONST;
			op->dest.type = OP_DEST_PUSH;
		}
		break;

	case 0x70 ... 0x7f:
		insn->type = INSN_JUMP_CONDITIONAL;
		break;

	case 0x80 ... 0x83:
		/*
		 * 1000 00sw : mod OP r/m : immediate
		 *
		 * s - sign extend immediate
		 * w - imm8 / imm32
		 *
		 * OP: 000 ADD    100 AND
		 *     001 OR     101 SUB
		 *     010 ADC    110 XOR
		 *     011 SBB    111 CMP
		 */

		/* 64bit only */
		if (!rex_w)
			break;

		/* %rsp target only */
		if (!rm_is_reg(CFI_SP))
			break;

		imm = ins.immediate.value;
		if (op1 & 2) { /* sign extend */
			if (op1 & 1) { /* imm32 */
				imm <<= 32;
				imm = (s64)imm >> 32;
			} else { /* imm8 */
				imm <<= 56;
				imm = (s64)imm >> 56;
			}
		}

		switch (modrm_reg & 7) {
		case 5:
			imm = -imm;
			/* fallthrough */
		case 0:
			/* add/sub imm, %rsp */
			ADD_OP(op) {
				op->src.type = OP_SRC_ADD;
				op->src.reg = CFI_SP;
				op->src.offset = imm;
				op->dest.type = OP_DEST_REG;
				op->dest.reg = CFI_SP;
			}
			break;

		case 4:
			/* and imm, %rsp */
			ADD_OP(op) {
				op->src.type = OP_SRC_AND;
				op->src.reg = CFI_SP;
				op->src.offset = ins.immediate.value;
				op->dest.type = OP_DEST_REG;
				op->dest.reg = CFI_SP;
			}
			break;

		default:
			/* WARN ? */
			break;
		}

		break;

	case 0x89:
		if (!rex_w)
			break;

		if (modrm_reg == CFI_SP) {

			if (mod_is_reg()) {
				/* mov %rsp, reg */
				ADD_OP(op) {
					op->src.type = OP_SRC_REG;
					op->src.reg = CFI_SP;
					op->dest.type = OP_DEST_REG;
					op->dest.reg = modrm_rm;
				}
				break;

			} else {
				/* skip RIP relative displacement */
				if (is_RIP())
					break;

				/* skip nontrivial SIB */
				if (have_SIB()) {
					modrm_rm = sib_base;
					if (sib_index != CFI_SP)
						break;
				}

				/* mov %rsp, disp(%reg) */
				ADD_OP(op) {
					op->src.type = OP_SRC_REG;
					op->src.reg = CFI_SP;
					op->dest.type = OP_DEST_REG_INDIRECT;
					op->dest.reg = modrm_rm;
					op->dest.offset = ins.displacement.value;
				}
				break;
			}

			break;
		}

		if (rm_is_reg(CFI_SP)) {

			/* mov reg, %rsp */
			ADD_OP(op) {
				op->src.type = OP_SRC_REG;
				op->src.reg = modrm_reg;
				op->dest.type = OP_DEST_REG;
				op->dest.reg = CFI_SP;
			}
			break;
		}

		/* fallthrough */
	case 0x88:
		if (!rex_w)
			break;

		if (rm_is_mem(CFI_BP)) {

			/* mov reg, disp(%rbp) */
			ADD_OP(op) {
				op->src.type = OP_SRC_REG;
				op->src.reg = modrm_reg;
				op->dest.type = OP_DEST_REG_INDIRECT;
				op->dest.reg = CFI_BP;
				op->dest.offset = ins.displacement.value;
			}
			break;
		}

		if (rm_is_mem(CFI_SP)) {

			/* mov reg, disp(%rsp) */
			ADD_OP(op) {
				op->src.type = OP_SRC_REG;
				op->src.reg = modrm_reg;
				op->dest.type = OP_DEST_REG_INDIRECT;
				op->dest.reg = CFI_SP;
				op->dest.offset = ins.displacement.value;
			}
			break;
		}

		break;

	case 0x8b:
		if (!rex_w)
			break;

		if (rm_is_mem(CFI_BP)) {

			/* mov disp(%rbp), reg */
			ADD_OP(op) {
				op->src.type = OP_SRC_REG_INDIRECT;
				op->src.reg = CFI_BP;
				op->src.offset = ins.displacement.value;
				op->dest.type = OP_DEST_REG;
				op->dest.reg = modrm_reg;
			}
			break;
		}

		if (rm_is_mem(CFI_SP)) {

			/* mov disp(%rsp), reg */
			ADD_OP(op) {
				op->src.type = OP_SRC_REG_INDIRECT;
				op->src.reg = CFI_SP;
				op->src.offset = ins.displacement.value;
				op->dest.type = OP_DEST_REG;
				op->dest.reg = modrm_reg;
			}
			break;
		}

		break;

	case 0x8d:
		if (mod_is_reg()) {
			WARN("invalid LEA encoding at %s:0x%lx", sec->name, offset);
			break;
		}

		/* skip non 64bit ops */
		if (!rex_w)
			break;

		/* skip RIP relative displacement */
		if (is_RIP())
			break;

		/* skip nontrivial SIB */
		if (have_SIB()) {
			modrm_rm = sib_base;
			if (sib_index != CFI_SP)
				break;
		}

		/* lea disp(%src), %dst */
		ADD_OP(op) {
			op->src.offset = ins.displacement.value;
			if (!op->src.offset) {
				/* lea (%src), %dst */
				op->src.type = OP_SRC_REG;
			} else {
				/* lea disp(%src), %dst */
				op->src.type = OP_SRC_ADD;
			}
			op->src.reg = modrm_rm;
			op->dest.type = OP_DEST_REG;
			op->dest.reg = modrm_reg;
		}
		break;

	case 0x8f:
		/* pop to mem */
		ADD_OP(op) {
			op->src.type = OP_SRC_POP;
			op->dest.type = OP_DEST_MEM;
		}
		break;

	case 0x90:
		insn->type = INSN_NOP;
		break;

	case 0x9c:
		/* pushf */
		ADD_OP(op) {
			op->src.type = OP_SRC_CONST;
			op->dest.type = OP_DEST_PUSHF;
		}
		break;

	case 0x9d:
		/* popf */
		ADD_OP(op) {
			op->src.type = OP_SRC_POPF;
			op->dest.type = OP_DEST_MEM;
		}
		break;

	case 0x0f:

		if (op2 == 0x01) {

			if (modrm == 0xca)
				insn->type = INSN_CLAC;
			else if (modrm == 0xcb)
				insn->type = INSN_STAC;

		} else if (op2 >= 0x80 && op2 <= 0x8f) {

			insn->type = INSN_JUMP_CONDITIONAL;

		} else if (op2 == 0x05 || op2 == 0x07 || op2 == 0x34 ||
			   op2 == 0x35) {

			/* sysenter, sysret */
			insn->type = INSN_CONTEXT_SWITCH;

		} else if (op2 == 0x0b || op2 == 0xb9) {

			/* ud2 */
			insn->type = INSN_BUG;

		} else if (op2 == 0x0d || op2 == 0x1f) {

			/* nopl/nopw */
			insn->type = INSN_NOP;

		} else if (op2 == 0x1e) {

			if (prefix == 0xf3 && (modrm == 0xfa || modrm == 0xfb))
				insn->type = INSN_ENDBR;


		} else if (op2 == 0x38 && op3 == 0xf8) {
			if (ins.prefixes.nbytes == 1 &&
			    ins.prefixes.bytes[0] == 0xf2) {
				/* ENQCMD cannot be used in the kernel. */
				WARN("ENQCMD instruction at %s:%lx", sec->name,
				     offset);
			}

		} else if (op2 == 0xa0 || op2 == 0xa8) {

			/* push fs/gs */
			ADD_OP(op) {
				op->src.type = OP_SRC_CONST;
				op->dest.type = OP_DEST_PUSH;
			}

		} else if (op2 == 0xa1 || op2 == 0xa9) {

			/* pop fs/gs */
			ADD_OP(op) {
				op->src.type = OP_SRC_POP;
				op->dest.type = OP_DEST_MEM;
			}
		}

		break;

	case 0xc9:
		/*
		 * leave
		 *
		 * equivalent to:
		 * mov bp, sp
		 * pop bp
		 */
		ADD_OP(op) {
			op->src.type = OP_SRC_REG;
			op->src.reg = CFI_BP;
			op->dest.type = OP_DEST_REG;
			op->dest.reg = CFI_SP;
		}
		ADD_OP(op) {
			op->src.type = OP_SRC_POP;
			op->dest.type = OP_DEST_REG;
			op->dest.reg = CFI_BP;
		}
		break;

	case 0xcc:
		/* int3 */
<<<<<<< HEAD
		*type = INSN_TRAP;
=======
		insn->type = INSN_TRAP;
>>>>>>> eb3cdb58
		break;

	case 0xe3:
		/* jecxz/jrcxz */
		insn->type = INSN_JUMP_CONDITIONAL;
		break;

	case 0xe9:
	case 0xeb:
		insn->type = INSN_JUMP_UNCONDITIONAL;
		break;

	case 0xc2:
	case 0xc3:
		insn->type = INSN_RETURN;
		break;

	case 0xc7: /* mov imm, r/m */
		if (!opts.noinstr)
			break;

		if (ins.length == 3+4+4 && !strncmp(sec->name, ".init.text", 10)) {
			struct reloc *immr, *disp;
			struct symbol *func;
			int idx;

			immr = find_reloc_by_dest(elf, (void *)sec, offset+3);
			disp = find_reloc_by_dest(elf, (void *)sec, offset+7);

			if (!immr || strcmp(immr->sym->name, "pv_ops"))
				break;

			idx = (immr->addend + 8) / sizeof(void *);

			func = disp->sym;
			if (disp->sym->type == STT_SECTION)
				func = find_symbol_by_offset(disp->sym->sec, disp->addend);
			if (!func) {
				WARN("no func for pv_ops[]");
				return -1;
			}

			objtool_pv_add(file, idx, func);
		}

		break;

	case 0xcf: /* iret */
		/*
		 * Handle sync_core(), which has an IRET to self.
		 * All other IRET are in STT_NONE entry code.
		 */
		sym = find_symbol_containing(sec, offset);
		if (sym && sym->type == STT_FUNC) {
			ADD_OP(op) {
				/* add $40, %rsp */
				op->src.type = OP_SRC_ADD;
				op->src.reg = CFI_SP;
				op->src.offset = 5*8;
				op->dest.type = OP_DEST_REG;
				op->dest.reg = CFI_SP;
			}
			break;
		}

		/* fallthrough */

	case 0xca: /* retf */
	case 0xcb: /* retf */
		insn->type = INSN_CONTEXT_SWITCH;
		break;

	case 0xe0: /* loopne */
	case 0xe1: /* loope */
	case 0xe2: /* loop */
		insn->type = INSN_JUMP_CONDITIONAL;
		break;

	case 0xe8:
		insn->type = INSN_CALL;
		/*
		 * For the impact on the stack, a CALL behaves like
		 * a PUSH of an immediate value (the return address).
		 */
		ADD_OP(op) {
			op->src.type = OP_SRC_CONST;
			op->dest.type = OP_DEST_PUSH;
		}
		break;

	case 0xfc:
		insn->type = INSN_CLD;
		break;

	case 0xfd:
		insn->type = INSN_STD;
		break;

	case 0xff:
		if (modrm_reg == 2 || modrm_reg == 3) {

			insn->type = INSN_CALL_DYNAMIC;
			if (has_notrack_prefix(&ins))
				WARN("notrack prefix found at %s:0x%lx", sec->name, offset);

		} else if (modrm_reg == 4) {

			insn->type = INSN_JUMP_DYNAMIC;
			if (has_notrack_prefix(&ins))
				WARN("notrack prefix found at %s:0x%lx", sec->name, offset);

		} else if (modrm_reg == 5) {

			/* jmpf */
			insn->type = INSN_CONTEXT_SWITCH;

		} else if (modrm_reg == 6) {

			/* push from mem */
			ADD_OP(op) {
				op->src.type = OP_SRC_CONST;
				op->dest.type = OP_DEST_PUSH;
			}
		}

		break;

	default:
		break;
	}

	insn->immediate = ins.immediate.nbytes ? ins.immediate.value : 0;

	return 0;
}

void arch_initial_func_cfi_state(struct cfi_init_state *state)
{
	int i;

	for (i = 0; i < CFI_NUM_REGS; i++) {
		state->regs[i].base = CFI_UNDEFINED;
		state->regs[i].offset = 0;
	}

	/* initial CFA (call frame address) */
	state->cfa.base = CFI_SP;
	state->cfa.offset = 8;

	/* initial RA (return address) */
	state->regs[CFI_RA].base = CFI_CFA;
	state->regs[CFI_RA].offset = -8;
}

const char *arch_nop_insn(int len)
{
	static const char nops[5][5] = {
		{ BYTES_NOP1 },
		{ BYTES_NOP2 },
		{ BYTES_NOP3 },
		{ BYTES_NOP4 },
		{ BYTES_NOP5 },
	};

	if (len < 1 || len > 5) {
		WARN("invalid NOP size: %d\n", len);
		return NULL;
	}

	return nops[len-1];
}

#define BYTE_RET	0xC3

const char *arch_ret_insn(int len)
{
	static const char ret[5][5] = {
		{ BYTE_RET },
		{ BYTE_RET, 0xcc },
		{ BYTE_RET, 0xcc, BYTES_NOP1 },
		{ BYTE_RET, 0xcc, BYTES_NOP2 },
		{ BYTE_RET, 0xcc, BYTES_NOP3 },
	};

	if (len < 1 || len > 5) {
		WARN("invalid RET size: %d\n", len);
		return NULL;
	}

	return ret[len-1];
}

int arch_decode_hint_reg(u8 sp_reg, int *base)
{
	switch (sp_reg) {
	case ORC_REG_UNDEFINED:
		*base = CFI_UNDEFINED;
		break;
	case ORC_REG_SP:
		*base = CFI_SP;
		break;
	case ORC_REG_BP:
		*base = CFI_BP;
		break;
	case ORC_REG_SP_INDIRECT:
		*base = CFI_SP_INDIRECT;
		break;
	case ORC_REG_R10:
		*base = CFI_R10;
		break;
	case ORC_REG_R13:
		*base = CFI_R13;
		break;
	case ORC_REG_DI:
		*base = CFI_DI;
		break;
	case ORC_REG_DX:
		*base = CFI_DX;
		break;
	default:
		return -1;
	}

	return 0;
}

bool arch_is_retpoline(struct symbol *sym)
{
	return !strncmp(sym->name, "__x86_indirect_", 15);
}

bool arch_is_rethunk(struct symbol *sym)
{
	return !strcmp(sym->name, "__x86_return_thunk") ||
	       !strcmp(sym->name, "srso_untrain_ret") ||
	       !strcmp(sym->name, "srso_safe_ret") ||
	       !strcmp(sym->name, "__ret");
}<|MERGE_RESOLUTION|>--- conflicted
+++ resolved
@@ -590,11 +590,7 @@
 
 	case 0xcc:
 		/* int3 */
-<<<<<<< HEAD
-		*type = INSN_TRAP;
-=======
 		insn->type = INSN_TRAP;
->>>>>>> eb3cdb58
 		break;
 
 	case 0xe3:
