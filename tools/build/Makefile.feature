--- conflicted
+++ resolved
@@ -66,12 +66,8 @@
         sched_getcpu			\
         sdt				\
         setns				\
-<<<<<<< HEAD
-        libaio
-=======
         libaio				\
         disassembler-four-args
->>>>>>> 1a03a6ab
 
 # FEATURE_TESTS_BASIC + FEATURE_TESTS_EXTRA is the complete list
 # of all feature tests
@@ -85,13 +81,10 @@
          libbfd-liberty                 \
          libbfd-liberty-z               \
          libopencsd                     \
-<<<<<<< HEAD
-=======
          libunwind-x86                  \
          libunwind-x86_64               \
          libunwind-arm                  \
          libunwind-aarch64              \
->>>>>>> 1a03a6ab
          libunwind-debug-frame          \
          libunwind-debug-frame-arm      \
          libunwind-debug-frame-aarch64  \
