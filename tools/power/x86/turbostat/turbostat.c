// SPDX-License-Identifier: GPL-2.0-only
/*
 * turbostat -- show CPU frequency and C-state residency
 * on modern Intel and AMD processors.
 *
 * Copyright (c) 2023 Intel Corporation.
 * Len Brown <len.brown@intel.com>
 */

#define _GNU_SOURCE
#include MSRHEADER
#include INTEL_FAMILY_HEADER
#include <stdarg.h>
#include <stdio.h>
#include <err.h>
#include <unistd.h>
#include <sys/types.h>
#include <sys/wait.h>
#include <sys/stat.h>
#include <sys/select.h>
#include <sys/resource.h>
#include <fcntl.h>
#include <signal.h>
#include <sys/time.h>
#include <stdlib.h>
#include <getopt.h>
#include <dirent.h>
#include <string.h>
#include <ctype.h>
#include <sched.h>
#include <time.h>
#include <cpuid.h>
#include <sys/capability.h>
#include <errno.h>
#include <math.h>
#include <linux/perf_event.h>
#include <asm/unistd.h>
#include <stdbool.h>

#define UNUSED(x) (void)(x)

/*
 * This list matches the column headers, except
 * 1. built-in only, the sysfs counters are not here -- we learn of those at run-time
 * 2. Core and CPU are moved to the end, we can't have strings that contain them
 *    matching on them for --show and --hide.
 */

/*
 * buffer size used by sscanf() for added column names
 * Usually truncated to 7 characters, but also handles 18 columns for raw 64-bit counters
 */
#define	NAME_BYTES 20
#define PATH_BYTES 128

enum counter_scope { SCOPE_CPU, SCOPE_CORE, SCOPE_PACKAGE };
enum counter_type { COUNTER_ITEMS, COUNTER_CYCLES, COUNTER_SECONDS, COUNTER_USEC };
enum counter_format { FORMAT_RAW, FORMAT_DELTA, FORMAT_PERCENT };

struct msr_counter {
	unsigned int msr_num;
	char name[NAME_BYTES];
	char path[PATH_BYTES];
	unsigned int width;
	enum counter_type type;
	enum counter_format format;
	struct msr_counter *next;
	unsigned int flags;
#define	FLAGS_HIDE	(1 << 0)
#define	FLAGS_SHOW	(1 << 1)
#define	SYSFS_PERCPU	(1 << 1)
};

struct msr_counter bic[] = {
	{ 0x0, "usec", "", 0, 0, 0, NULL, 0 },
	{ 0x0, "Time_Of_Day_Seconds", "", 0, 0, 0, NULL, 0 },
	{ 0x0, "Package", "", 0, 0, 0, NULL, 0 },
	{ 0x0, "Node", "", 0, 0, 0, NULL, 0 },
	{ 0x0, "Avg_MHz", "", 0, 0, 0, NULL, 0 },
	{ 0x0, "Busy%", "", 0, 0, 0, NULL, 0 },
	{ 0x0, "Bzy_MHz", "", 0, 0, 0, NULL, 0 },
	{ 0x0, "TSC_MHz", "", 0, 0, 0, NULL, 0 },
	{ 0x0, "IRQ", "", 0, 0, 0, NULL, 0 },
	{ 0x0, "SMI", "", 32, 0, FORMAT_DELTA, NULL, 0 },
	{ 0x0, "sysfs", "", 0, 0, 0, NULL, 0 },
	{ 0x0, "CPU%c1", "", 0, 0, 0, NULL, 0 },
	{ 0x0, "CPU%c3", "", 0, 0, 0, NULL, 0 },
	{ 0x0, "CPU%c6", "", 0, 0, 0, NULL, 0 },
	{ 0x0, "CPU%c7", "", 0, 0, 0, NULL, 0 },
	{ 0x0, "ThreadC", "", 0, 0, 0, NULL, 0 },
	{ 0x0, "CoreTmp", "", 0, 0, 0, NULL, 0 },
	{ 0x0, "CoreCnt", "", 0, 0, 0, NULL, 0 },
	{ 0x0, "PkgTmp", "", 0, 0, 0, NULL, 0 },
	{ 0x0, "GFX%rc6", "", 0, 0, 0, NULL, 0 },
	{ 0x0, "GFXMHz", "", 0, 0, 0, NULL, 0 },
	{ 0x0, "Pkg%pc2", "", 0, 0, 0, NULL, 0 },
	{ 0x0, "Pkg%pc3", "", 0, 0, 0, NULL, 0 },
	{ 0x0, "Pkg%pc6", "", 0, 0, 0, NULL, 0 },
	{ 0x0, "Pkg%pc7", "", 0, 0, 0, NULL, 0 },
	{ 0x0, "Pkg%pc8", "", 0, 0, 0, NULL, 0 },
	{ 0x0, "Pkg%pc9", "", 0, 0, 0, NULL, 0 },
	{ 0x0, "Pk%pc10", "", 0, 0, 0, NULL, 0 },
	{ 0x0, "CPU%LPI", "", 0, 0, 0, NULL, 0 },
	{ 0x0, "SYS%LPI", "", 0, 0, 0, NULL, 0 },
	{ 0x0, "PkgWatt", "", 0, 0, 0, NULL, 0 },
	{ 0x0, "CorWatt", "", 0, 0, 0, NULL, 0 },
	{ 0x0, "GFXWatt", "", 0, 0, 0, NULL, 0 },
	{ 0x0, "PkgCnt", "", 0, 0, 0, NULL, 0 },
	{ 0x0, "RAMWatt", "", 0, 0, 0, NULL, 0 },
	{ 0x0, "PKG_%", "", 0, 0, 0, NULL, 0 },
	{ 0x0, "RAM_%", "", 0, 0, 0, NULL, 0 },
	{ 0x0, "Pkg_J", "", 0, 0, 0, NULL, 0 },
	{ 0x0, "Cor_J", "", 0, 0, 0, NULL, 0 },
	{ 0x0, "GFX_J", "", 0, 0, 0, NULL, 0 },
	{ 0x0, "RAM_J", "", 0, 0, 0, NULL, 0 },
	{ 0x0, "Mod%c6", "", 0, 0, 0, NULL, 0 },
	{ 0x0, "Totl%C0", "", 0, 0, 0, NULL, 0 },
	{ 0x0, "Any%C0", "", 0, 0, 0, NULL, 0 },
	{ 0x0, "GFX%C0", "", 0, 0, 0, NULL, 0 },
	{ 0x0, "CPUGFX%", "", 0, 0, 0, NULL, 0 },
	{ 0x0, "Core", "", 0, 0, 0, NULL, 0 },
	{ 0x0, "CPU", "", 0, 0, 0, NULL, 0 },
	{ 0x0, "APIC", "", 0, 0, 0, NULL, 0 },
	{ 0x0, "X2APIC", "", 0, 0, 0, NULL, 0 },
	{ 0x0, "Die", "", 0, 0, 0, NULL, 0 },
	{ 0x0, "GFXAMHz", "", 0, 0, 0, NULL, 0 },
	{ 0x0, "IPC", "", 0, 0, 0, NULL, 0 },
	{ 0x0, "CoreThr", "", 0, 0, 0, NULL, 0 },
	{ 0x0, "UncMHz", "", 0, 0, 0, NULL, 0 },
};

#define MAX_BIC (sizeof(bic) / sizeof(struct msr_counter))
#define	BIC_USEC	(1ULL << 0)
#define	BIC_TOD		(1ULL << 1)
#define	BIC_Package	(1ULL << 2)
#define	BIC_Node	(1ULL << 3)
#define	BIC_Avg_MHz	(1ULL << 4)
#define	BIC_Busy	(1ULL << 5)
#define	BIC_Bzy_MHz	(1ULL << 6)
#define	BIC_TSC_MHz	(1ULL << 7)
#define	BIC_IRQ		(1ULL << 8)
#define	BIC_SMI		(1ULL << 9)
#define	BIC_sysfs	(1ULL << 10)
#define	BIC_CPU_c1	(1ULL << 11)
#define	BIC_CPU_c3	(1ULL << 12)
#define	BIC_CPU_c6	(1ULL << 13)
#define	BIC_CPU_c7	(1ULL << 14)
#define	BIC_ThreadC	(1ULL << 15)
#define	BIC_CoreTmp	(1ULL << 16)
#define	BIC_CoreCnt	(1ULL << 17)
#define	BIC_PkgTmp	(1ULL << 18)
#define	BIC_GFX_rc6	(1ULL << 19)
#define	BIC_GFXMHz	(1ULL << 20)
#define	BIC_Pkgpc2	(1ULL << 21)
#define	BIC_Pkgpc3	(1ULL << 22)
#define	BIC_Pkgpc6	(1ULL << 23)
#define	BIC_Pkgpc7	(1ULL << 24)
#define	BIC_Pkgpc8	(1ULL << 25)
#define	BIC_Pkgpc9	(1ULL << 26)
#define	BIC_Pkgpc10	(1ULL << 27)
#define BIC_CPU_LPI	(1ULL << 28)
#define BIC_SYS_LPI	(1ULL << 29)
#define	BIC_PkgWatt	(1ULL << 30)
#define	BIC_CorWatt	(1ULL << 31)
#define	BIC_GFXWatt	(1ULL << 32)
#define	BIC_PkgCnt	(1ULL << 33)
#define	BIC_RAMWatt	(1ULL << 34)
#define	BIC_PKG__	(1ULL << 35)
#define	BIC_RAM__	(1ULL << 36)
#define	BIC_Pkg_J	(1ULL << 37)
#define	BIC_Cor_J	(1ULL << 38)
#define	BIC_GFX_J	(1ULL << 39)
#define	BIC_RAM_J	(1ULL << 40)
#define	BIC_Mod_c6	(1ULL << 41)
#define	BIC_Totl_c0	(1ULL << 42)
#define	BIC_Any_c0	(1ULL << 43)
#define	BIC_GFX_c0	(1ULL << 44)
#define	BIC_CPUGFX	(1ULL << 45)
#define	BIC_Core	(1ULL << 46)
#define	BIC_CPU		(1ULL << 47)
#define	BIC_APIC	(1ULL << 48)
#define	BIC_X2APIC	(1ULL << 49)
#define	BIC_Die		(1ULL << 50)
#define	BIC_GFXACTMHz	(1ULL << 51)
#define	BIC_IPC		(1ULL << 52)
#define	BIC_CORE_THROT_CNT	(1ULL << 53)
#define	BIC_UNCORE_MHZ		(1ULL << 54)

#define BIC_TOPOLOGY (BIC_Package | BIC_Node | BIC_CoreCnt | BIC_PkgCnt | BIC_Core | BIC_CPU | BIC_Die )
#define BIC_THERMAL_PWR ( BIC_CoreTmp | BIC_PkgTmp | BIC_PkgWatt | BIC_CorWatt | BIC_GFXWatt | BIC_RAMWatt | BIC_PKG__ | BIC_RAM__)
#define BIC_FREQUENCY ( BIC_Avg_MHz | BIC_Busy | BIC_Bzy_MHz | BIC_TSC_MHz | BIC_GFXMHz | BIC_GFXACTMHz | BIC_UNCORE_MHZ)
#define BIC_IDLE ( BIC_sysfs | BIC_CPU_c1 | BIC_CPU_c3 | BIC_CPU_c6 | BIC_CPU_c7 | BIC_GFX_rc6 | BIC_Pkgpc2 | BIC_Pkgpc3 | BIC_Pkgpc6 | BIC_Pkgpc7 | BIC_Pkgpc8 | BIC_Pkgpc9 | BIC_Pkgpc10 | BIC_CPU_LPI | BIC_SYS_LPI | BIC_Mod_c6 | BIC_Totl_c0 | BIC_Any_c0 | BIC_GFX_c0 | BIC_CPUGFX)
#define BIC_OTHER ( BIC_IRQ | BIC_SMI | BIC_ThreadC | BIC_CoreTmp | BIC_IPC)

#define BIC_DISABLED_BY_DEFAULT	(BIC_USEC | BIC_TOD | BIC_APIC | BIC_X2APIC)

unsigned long long bic_enabled = (0xFFFFFFFFFFFFFFFFULL & ~BIC_DISABLED_BY_DEFAULT);
unsigned long long bic_present = BIC_USEC | BIC_TOD | BIC_sysfs | BIC_APIC | BIC_X2APIC;

#define DO_BIC(COUNTER_NAME) (bic_enabled & bic_present & COUNTER_NAME)
#define DO_BIC_READ(COUNTER_NAME) (bic_present & COUNTER_NAME)
#define ENABLE_BIC(COUNTER_NAME) (bic_enabled |= COUNTER_NAME)
#define BIC_PRESENT(COUNTER_BIT) (bic_present |= COUNTER_BIT)
#define BIC_NOT_PRESENT(COUNTER_BIT) (bic_present &= ~COUNTER_BIT)
#define BIC_IS_ENABLED(COUNTER_BIT) (bic_enabled & COUNTER_BIT)

char *proc_stat = "/proc/stat";
FILE *outf;
int *fd_percpu;
int *fd_instr_count_percpu;
struct timeval interval_tv = { 5, 0 };
struct timespec interval_ts = { 5, 0 };

/* Save original CPU model */
unsigned int model_orig;

unsigned int num_iterations;
unsigned int header_iterations;
unsigned int debug;
unsigned int quiet;
unsigned int shown;
unsigned int sums_need_wide_columns;
unsigned int rapl_joules;
unsigned int summary_only;
unsigned int list_header_only;
unsigned int dump_only;
unsigned int do_snb_cstates;
unsigned int do_knl_cstates;
unsigned int do_slm_cstates;
unsigned int use_c1_residency_msr;
unsigned int has_aperf;
unsigned int has_epb;
unsigned int has_turbo;
unsigned int is_hybrid;
unsigned int do_irtl_snb;
unsigned int do_irtl_hsw;
unsigned int units = 1000000;	/* MHz etc */
unsigned int genuine_intel;
unsigned int authentic_amd;
unsigned int hygon_genuine;
unsigned int max_level, max_extended_level;
unsigned int has_invariant_tsc;
unsigned int do_nhm_platform_info;
unsigned int no_MSR_MISC_PWR_MGMT;
unsigned int aperf_mperf_multiplier = 1;
double bclk;
double base_hz;
unsigned int has_base_hz;
double tsc_tweak = 1.0;
unsigned int show_pkg_only;
unsigned int show_core_only;
char *output_buffer, *outp;
unsigned int do_rapl;
unsigned int do_dts;
unsigned int do_ptm;
unsigned int do_ipc;
unsigned long long gfx_cur_rc6_ms;
unsigned long long cpuidle_cur_cpu_lpi_us;
unsigned long long cpuidle_cur_sys_lpi_us;
unsigned int gfx_cur_mhz;
unsigned int gfx_act_mhz;
unsigned int tj_max;
unsigned int tj_max_override;
int tcc_offset_bits;
double rapl_power_units, rapl_time_units;
double rapl_dram_energy_units, rapl_energy_units;
double rapl_joule_counter_range;
unsigned int do_core_perf_limit_reasons;
unsigned int has_automatic_cstate_conversion;
unsigned int dis_cstate_prewake;
unsigned int do_gfx_perf_limit_reasons;
unsigned int do_ring_perf_limit_reasons;
unsigned int crystal_hz;
unsigned long long tsc_hz;
int base_cpu;
double discover_bclk(unsigned int family, unsigned int model);
unsigned int has_hwp;		/* IA32_PM_ENABLE, IA32_HWP_CAPABILITIES */
			/* IA32_HWP_REQUEST, IA32_HWP_STATUS */
unsigned int has_hwp_notify;	/* IA32_HWP_INTERRUPT */
unsigned int has_hwp_activity_window;	/* IA32_HWP_REQUEST[bits 41:32] */
unsigned int has_hwp_epp;	/* IA32_HWP_REQUEST[bits 31:24] */
unsigned int has_hwp_pkg;	/* IA32_HWP_REQUEST_PKG */
unsigned int has_misc_feature_control;
unsigned int first_counter_read = 1;
int ignore_stdin;

#define RAPL_PKG		(1 << 0)
					/* 0x610 MSR_PKG_POWER_LIMIT */
					/* 0x611 MSR_PKG_ENERGY_STATUS */
#define RAPL_PKG_PERF_STATUS	(1 << 1)
					/* 0x613 MSR_PKG_PERF_STATUS */
#define RAPL_PKG_POWER_INFO	(1 << 2)
					/* 0x614 MSR_PKG_POWER_INFO */

#define RAPL_DRAM		(1 << 3)
					/* 0x618 MSR_DRAM_POWER_LIMIT */
					/* 0x619 MSR_DRAM_ENERGY_STATUS */
#define RAPL_DRAM_PERF_STATUS	(1 << 4)
					/* 0x61b MSR_DRAM_PERF_STATUS */
#define RAPL_DRAM_POWER_INFO	(1 << 5)
					/* 0x61c MSR_DRAM_POWER_INFO */

#define RAPL_CORES_POWER_LIMIT	(1 << 6)
					/* 0x638 MSR_PP0_POWER_LIMIT */
#define RAPL_CORE_POLICY	(1 << 7)
					/* 0x63a MSR_PP0_POLICY */

#define RAPL_GFX		(1 << 8)
					/* 0x640 MSR_PP1_POWER_LIMIT */
					/* 0x641 MSR_PP1_ENERGY_STATUS */
					/* 0x642 MSR_PP1_POLICY */

#define RAPL_CORES_ENERGY_STATUS	(1 << 9)
					/* 0x639 MSR_PP0_ENERGY_STATUS */
#define RAPL_PER_CORE_ENERGY	(1 << 10)
					/* Indicates cores energy collection is per-core,
					 * not per-package. */
#define RAPL_AMD_F17H		(1 << 11)
					/* 0xc0010299 MSR_RAPL_PWR_UNIT */
					/* 0xc001029a MSR_CORE_ENERGY_STAT */
					/* 0xc001029b MSR_PKG_ENERGY_STAT */
#define RAPL_CORES (RAPL_CORES_ENERGY_STATUS | RAPL_CORES_POWER_LIMIT)
#define	TJMAX_DEFAULT	100

/* MSRs that are not yet in the kernel-provided header. */
#define MSR_RAPL_PWR_UNIT	0xc0010299
#define MSR_CORE_ENERGY_STAT	0xc001029a
#define MSR_PKG_ENERGY_STAT	0xc001029b

#define MAX(a, b) ((a) > (b) ? (a) : (b))

int backwards_count;
char *progname;

#define CPU_SUBSET_MAXCPUS	1024	/* need to use before probe... */
cpu_set_t *cpu_present_set, *cpu_affinity_set, *cpu_subset;
size_t cpu_present_setsize, cpu_affinity_setsize, cpu_subset_size;
#define MAX_ADDED_COUNTERS 8
#define MAX_ADDED_THREAD_COUNTERS 24
#define BITMASK_SIZE 32

struct thread_data {
	struct timeval tv_begin;
	struct timeval tv_end;
	struct timeval tv_delta;
	unsigned long long tsc;
	unsigned long long aperf;
	unsigned long long mperf;
	unsigned long long c1;
	unsigned long long instr_count;
	unsigned long long irq_count;
	unsigned int smi_count;
	unsigned int cpu_id;
	unsigned int apic_id;
	unsigned int x2apic_id;
	unsigned int flags;
	bool is_atom;
#define CPU_IS_FIRST_THREAD_IN_CORE	0x2
#define CPU_IS_FIRST_CORE_IN_PACKAGE	0x4
	unsigned long long counter[MAX_ADDED_THREAD_COUNTERS];
} *thread_even, *thread_odd;

struct core_data {
	unsigned long long c3;
	unsigned long long c6;
	unsigned long long c7;
	unsigned long long mc6_us;	/* duplicate as per-core for now, even though per module */
	unsigned int core_temp_c;
	unsigned int core_energy;	/* MSR_CORE_ENERGY_STAT */
	unsigned int core_id;
	unsigned long long core_throt_cnt;
	unsigned long long counter[MAX_ADDED_COUNTERS];
} *core_even, *core_odd;

struct pkg_data {
	unsigned long long pc2;
	unsigned long long pc3;
	unsigned long long pc6;
	unsigned long long pc7;
	unsigned long long pc8;
	unsigned long long pc9;
	unsigned long long pc10;
	unsigned long long cpu_lpi;
	unsigned long long sys_lpi;
	unsigned long long pkg_wtd_core_c0;
	unsigned long long pkg_any_core_c0;
	unsigned long long pkg_any_gfxe_c0;
	unsigned long long pkg_both_core_gfxe_c0;
	long long gfx_rc6_ms;
	unsigned int gfx_mhz;
	unsigned int gfx_act_mhz;
	unsigned int package_id;
	unsigned long long energy_pkg;	/* MSR_PKG_ENERGY_STATUS */
	unsigned long long energy_dram;	/* MSR_DRAM_ENERGY_STATUS */
	unsigned long long energy_cores;	/* MSR_PP0_ENERGY_STATUS */
	unsigned long long energy_gfx;	/* MSR_PP1_ENERGY_STATUS */
	unsigned long long rapl_pkg_perf_status;	/* MSR_PKG_PERF_STATUS */
	unsigned long long rapl_dram_perf_status;	/* MSR_DRAM_PERF_STATUS */
	unsigned int pkg_temp_c;
	unsigned int uncore_mhz;
	unsigned long long counter[MAX_ADDED_COUNTERS];
} *package_even, *package_odd;

#define ODD_COUNTERS thread_odd, core_odd, package_odd
#define EVEN_COUNTERS thread_even, core_even, package_even

#define GET_THREAD(thread_base, thread_no, core_no, node_no, pkg_no)	      \
	((thread_base) +						      \
	 ((pkg_no) *							      \
	  topo.nodes_per_pkg * topo.cores_per_node * topo.threads_per_core) + \
	 ((node_no) * topo.cores_per_node * topo.threads_per_core) +	      \
	 ((core_no) * topo.threads_per_core) +				      \
	 (thread_no))

#define GET_CORE(core_base, core_no, node_no, pkg_no)			\
	((core_base) +							\
	 ((pkg_no) *  topo.nodes_per_pkg * topo.cores_per_node) +	\
	 ((node_no) * topo.cores_per_node) +				\
	 (core_no))

#define GET_PKG(pkg_base, pkg_no) (pkg_base + pkg_no)

/*
 * The accumulated sum of MSR is defined as a monotonic
 * increasing MSR, it will be accumulated periodically,
 * despite its register's bit width.
 */
enum {
	IDX_PKG_ENERGY,
	IDX_DRAM_ENERGY,
	IDX_PP0_ENERGY,
	IDX_PP1_ENERGY,
	IDX_PKG_PERF,
	IDX_DRAM_PERF,
	IDX_COUNT,
};

int get_msr_sum(int cpu, off_t offset, unsigned long long *msr);

struct msr_sum_array {
	/* get_msr_sum() = sum + (get_msr() - last) */
	struct {
		/*The accumulated MSR value is updated by the timer */
		unsigned long long sum;
		/*The MSR footprint recorded in last timer */
		unsigned long long last;
	} entries[IDX_COUNT];
};

/* The percpu MSR sum array.*/
struct msr_sum_array *per_cpu_msr_sum;

off_t idx_to_offset(int idx)
{
	off_t offset;

	switch (idx) {
	case IDX_PKG_ENERGY:
		if (do_rapl & RAPL_AMD_F17H)
			offset = MSR_PKG_ENERGY_STAT;
		else
			offset = MSR_PKG_ENERGY_STATUS;
		break;
	case IDX_DRAM_ENERGY:
		offset = MSR_DRAM_ENERGY_STATUS;
		break;
	case IDX_PP0_ENERGY:
		offset = MSR_PP0_ENERGY_STATUS;
		break;
	case IDX_PP1_ENERGY:
		offset = MSR_PP1_ENERGY_STATUS;
		break;
	case IDX_PKG_PERF:
		offset = MSR_PKG_PERF_STATUS;
		break;
	case IDX_DRAM_PERF:
		offset = MSR_DRAM_PERF_STATUS;
		break;
	default:
		offset = -1;
	}
	return offset;
}

int offset_to_idx(off_t offset)
{
	int idx;

	switch (offset) {
	case MSR_PKG_ENERGY_STATUS:
	case MSR_PKG_ENERGY_STAT:
		idx = IDX_PKG_ENERGY;
		break;
	case MSR_DRAM_ENERGY_STATUS:
		idx = IDX_DRAM_ENERGY;
		break;
	case MSR_PP0_ENERGY_STATUS:
		idx = IDX_PP0_ENERGY;
		break;
	case MSR_PP1_ENERGY_STATUS:
		idx = IDX_PP1_ENERGY;
		break;
	case MSR_PKG_PERF_STATUS:
		idx = IDX_PKG_PERF;
		break;
	case MSR_DRAM_PERF_STATUS:
		idx = IDX_DRAM_PERF;
		break;
	default:
		idx = -1;
	}
	return idx;
}

int idx_valid(int idx)
{
	switch (idx) {
	case IDX_PKG_ENERGY:
		return do_rapl & (RAPL_PKG | RAPL_AMD_F17H);
	case IDX_DRAM_ENERGY:
		return do_rapl & RAPL_DRAM;
	case IDX_PP0_ENERGY:
		return do_rapl & RAPL_CORES_ENERGY_STATUS;
	case IDX_PP1_ENERGY:
		return do_rapl & RAPL_GFX;
	case IDX_PKG_PERF:
		return do_rapl & RAPL_PKG_PERF_STATUS;
	case IDX_DRAM_PERF:
		return do_rapl & RAPL_DRAM_PERF_STATUS;
	default:
		return 0;
	}
}

struct sys_counters {
	unsigned int added_thread_counters;
	unsigned int added_core_counters;
	unsigned int added_package_counters;
	struct msr_counter *tp;
	struct msr_counter *cp;
	struct msr_counter *pp;
} sys;

struct system_summary {
	struct thread_data threads;
	struct core_data cores;
	struct pkg_data packages;
} average;

struct cpu_topology {
	int physical_package_id;
	int die_id;
	int logical_cpu_id;
	int physical_node_id;
	int logical_node_id;	/* 0-based count within the package */
	int physical_core_id;
	int thread_id;
	cpu_set_t *put_ids;	/* Processing Unit/Thread IDs */
} *cpus;

struct topo_params {
	int num_packages;
	int num_die;
	int num_cpus;
	int num_cores;
	int max_cpu_num;
	int max_node_num;
	int nodes_per_pkg;
	int cores_per_node;
	int threads_per_core;
} topo;

struct timeval tv_even, tv_odd, tv_delta;

int *irq_column_2_cpu;		/* /proc/interrupts column numbers */
int *irqs_per_cpu;		/* indexed by cpu_num */

void setup_all_buffers(void);

char *sys_lpi_file;
char *sys_lpi_file_sysfs = "/sys/devices/system/cpu/cpuidle/low_power_idle_system_residency_us";
char *sys_lpi_file_debugfs = "/sys/kernel/debug/pmc_core/slp_s0_residency_usec";

int cpu_is_not_present(int cpu)
{
	return !CPU_ISSET_S(cpu, cpu_present_setsize, cpu_present_set);
}

/*
 * run func(thread, core, package) in topology order
 * skip non-present cpus
 */

int for_all_cpus(int (func) (struct thread_data *, struct core_data *, struct pkg_data *),
		 struct thread_data *thread_base, struct core_data *core_base, struct pkg_data *pkg_base)
{
	int retval, pkg_no, core_no, thread_no, node_no;

	for (pkg_no = 0; pkg_no < topo.num_packages; ++pkg_no) {
		for (node_no = 0; node_no < topo.nodes_per_pkg; node_no++) {
			for (core_no = 0; core_no < topo.cores_per_node; ++core_no) {
				for (thread_no = 0; thread_no < topo.threads_per_core; ++thread_no) {
					struct thread_data *t;
					struct core_data *c;
					struct pkg_data *p;

					t = GET_THREAD(thread_base, thread_no, core_no, node_no, pkg_no);

					if (cpu_is_not_present(t->cpu_id))
						continue;

					c = GET_CORE(core_base, core_no, node_no, pkg_no);
					p = GET_PKG(pkg_base, pkg_no);

					retval = func(t, c, p);
					if (retval)
						return retval;
				}
			}
		}
	}
	return 0;
}

int cpu_migrate(int cpu)
{
	CPU_ZERO_S(cpu_affinity_setsize, cpu_affinity_set);
	CPU_SET_S(cpu, cpu_affinity_setsize, cpu_affinity_set);
	if (sched_setaffinity(0, cpu_affinity_setsize, cpu_affinity_set) == -1)
		return -1;
	else
		return 0;
}

int get_msr_fd(int cpu)
{
	char pathname[32];
	int fd;

	fd = fd_percpu[cpu];

	if (fd)
		return fd;

	sprintf(pathname, "/dev/cpu/%d/msr", cpu);
	fd = open(pathname, O_RDONLY);
	if (fd < 0)
		err(-1, "%s open failed, try chown or chmod +r /dev/cpu/*/msr, or run as root", pathname);

	fd_percpu[cpu] = fd;

	return fd;
}

static long perf_event_open(struct perf_event_attr *hw_event, pid_t pid, int cpu, int group_fd, unsigned long flags)
{
	return syscall(__NR_perf_event_open, hw_event, pid, cpu, group_fd, flags);
}

static int perf_instr_count_open(int cpu_num)
{
	struct perf_event_attr pea;
	int fd;

	memset(&pea, 0, sizeof(struct perf_event_attr));
	pea.type = PERF_TYPE_HARDWARE;
	pea.size = sizeof(struct perf_event_attr);
	pea.config = PERF_COUNT_HW_INSTRUCTIONS;

	/* counter for cpu_num, including user + kernel and all processes */
	fd = perf_event_open(&pea, -1, cpu_num, -1, 0);
	if (fd == -1) {
		warnx("capget(CAP_PERFMON) failed, try \"# setcap cap_sys_admin=ep %s\"", progname);
		BIC_NOT_PRESENT(BIC_IPC);
	}

	return fd;
}

int get_instr_count_fd(int cpu)
{
	if (fd_instr_count_percpu[cpu])
		return fd_instr_count_percpu[cpu];

	fd_instr_count_percpu[cpu] = perf_instr_count_open(cpu);

	return fd_instr_count_percpu[cpu];
}

int get_msr(int cpu, off_t offset, unsigned long long *msr)
{
	ssize_t retval;

	retval = pread(get_msr_fd(cpu), msr, sizeof(*msr), offset);

	if (retval != sizeof *msr)
		err(-1, "cpu%d: msr offset 0x%llx read failed", cpu, (unsigned long long)offset);

	return 0;
}

#define MAX_DEFERRED 16
char *deferred_add_names[MAX_DEFERRED];
char *deferred_skip_names[MAX_DEFERRED];
int deferred_add_index;
int deferred_skip_index;

/*
 * HIDE_LIST - hide this list of counters, show the rest [default]
 * SHOW_LIST - show this list of counters, hide the rest
 */
enum show_hide_mode { SHOW_LIST, HIDE_LIST } global_show_hide_mode = HIDE_LIST;

void help(void)
{
	fprintf(outf,
		"Usage: turbostat [OPTIONS][(--interval seconds) | COMMAND ...]\n"
		"\n"
		"Turbostat forks the specified COMMAND and prints statistics\n"
		"when COMMAND completes.\n"
		"If no COMMAND is specified, turbostat wakes every 5-seconds\n"
		"to print statistics, until interrupted.\n"
		"  -a, --add	add a counter\n"
		"		  eg. --add msr0x10,u64,cpu,delta,MY_TSC\n"
		"  -c, --cpu	cpu-set	limit output to summary plus cpu-set:\n"
		"		  {core | package | j,k,l..m,n-p }\n"
		"  -d, --debug	displays usec, Time_Of_Day_Seconds and more debugging\n"
		"  -D, --Dump	displays the raw counter values\n"
		"  -e, --enable	[all | column]\n"
		"		shows all or the specified disabled column\n"
		"  -H, --hide [column|column,column,...]\n"
		"		hide the specified column(s)\n"
		"  -i, --interval sec.subsec\n"
		"		Override default 5-second measurement interval\n"
		"  -J, --Joules	displays energy in Joules instead of Watts\n"
		"  -l, --list	list column headers only\n"
		"  -n, --num_iterations num\n"
		"		number of the measurement iterations\n"
		"  -N, --header_iterations num\n"
		"		print header every num iterations\n"
		"  -o, --out file\n"
		"		create or truncate \"file\" for all output\n"
		"  -q, --quiet	skip decoding system configuration header\n"
		"  -s, --show [column|column,column,...]\n"
		"		show only the specified column(s)\n"
		"  -S, --Summary\n"
		"		limits output to 1-line system summary per interval\n"
		"  -T, --TCC temperature\n"
		"		sets the Thermal Control Circuit temperature in\n"
		"		  degrees Celsius\n"
		"  -h, --help	print this help message\n"
		"  -v, --version	print version information\n" "\n" "For more help, run \"man turbostat\"\n");
}

/*
 * bic_lookup
 * for all the strings in comma separate name_list,
 * set the approprate bit in return value.
 */
unsigned long long bic_lookup(char *name_list, enum show_hide_mode mode)
{
	unsigned int i;
	unsigned long long retval = 0;

	while (name_list) {
		char *comma;

		comma = strchr(name_list, ',');

		if (comma)
			*comma = '\0';

		for (i = 0; i < MAX_BIC; ++i) {
			if (!strcmp(name_list, bic[i].name)) {
				retval |= (1ULL << i);
				break;
			}
			if (!strcmp(name_list, "all")) {
				retval |= ~0;
				break;
			} else if (!strcmp(name_list, "topology")) {
				retval |= BIC_TOPOLOGY;
				break;
			} else if (!strcmp(name_list, "power")) {
				retval |= BIC_THERMAL_PWR;
				break;
			} else if (!strcmp(name_list, "idle")) {
				retval |= BIC_IDLE;
				break;
			} else if (!strcmp(name_list, "frequency")) {
				retval |= BIC_FREQUENCY;
				break;
			} else if (!strcmp(name_list, "other")) {
				retval |= BIC_OTHER;
				break;
			}

		}
		if (i == MAX_BIC) {
			if (mode == SHOW_LIST) {
				deferred_add_names[deferred_add_index++] = name_list;
				if (deferred_add_index >= MAX_DEFERRED) {
					fprintf(stderr, "More than max %d un-recognized --add options '%s'\n",
						MAX_DEFERRED, name_list);
					help();
					exit(1);
				}
			} else {
				deferred_skip_names[deferred_skip_index++] = name_list;
				if (debug)
					fprintf(stderr, "deferred \"%s\"\n", name_list);
				if (deferred_skip_index >= MAX_DEFERRED) {
					fprintf(stderr, "More than max %d un-recognized --skip options '%s'\n",
						MAX_DEFERRED, name_list);
					help();
					exit(1);
				}
			}
		}

		name_list = comma;
		if (name_list)
			name_list++;

	}
	return retval;
}

void print_header(char *delim)
{
	struct msr_counter *mp;
	int printed = 0;

	if (DO_BIC(BIC_USEC))
		outp += sprintf(outp, "%susec", (printed++ ? delim : ""));
	if (DO_BIC(BIC_TOD))
		outp += sprintf(outp, "%sTime_Of_Day_Seconds", (printed++ ? delim : ""));
	if (DO_BIC(BIC_Package))
		outp += sprintf(outp, "%sPackage", (printed++ ? delim : ""));
	if (DO_BIC(BIC_Die))
		outp += sprintf(outp, "%sDie", (printed++ ? delim : ""));
	if (DO_BIC(BIC_Node))
		outp += sprintf(outp, "%sNode", (printed++ ? delim : ""));
	if (DO_BIC(BIC_Core))
		outp += sprintf(outp, "%sCore", (printed++ ? delim : ""));
	if (DO_BIC(BIC_CPU))
		outp += sprintf(outp, "%sCPU", (printed++ ? delim : ""));
	if (DO_BIC(BIC_APIC))
		outp += sprintf(outp, "%sAPIC", (printed++ ? delim : ""));
	if (DO_BIC(BIC_X2APIC))
		outp += sprintf(outp, "%sX2APIC", (printed++ ? delim : ""));
	if (DO_BIC(BIC_Avg_MHz))
		outp += sprintf(outp, "%sAvg_MHz", (printed++ ? delim : ""));
	if (DO_BIC(BIC_Busy))
		outp += sprintf(outp, "%sBusy%%", (printed++ ? delim : ""));
	if (DO_BIC(BIC_Bzy_MHz))
		outp += sprintf(outp, "%sBzy_MHz", (printed++ ? delim : ""));
	if (DO_BIC(BIC_TSC_MHz))
		outp += sprintf(outp, "%sTSC_MHz", (printed++ ? delim : ""));

	if (DO_BIC(BIC_IPC))
		outp += sprintf(outp, "%sIPC", (printed++ ? delim : ""));

	if (DO_BIC(BIC_IRQ)) {
		if (sums_need_wide_columns)
			outp += sprintf(outp, "%s     IRQ", (printed++ ? delim : ""));
		else
			outp += sprintf(outp, "%sIRQ", (printed++ ? delim : ""));
	}

	if (DO_BIC(BIC_SMI))
		outp += sprintf(outp, "%sSMI", (printed++ ? delim : ""));

	for (mp = sys.tp; mp; mp = mp->next) {

		if (mp->format == FORMAT_RAW) {
			if (mp->width == 64)
				outp += sprintf(outp, "%s%18.18s", (printed++ ? delim : ""), mp->name);
			else
				outp += sprintf(outp, "%s%10.10s", (printed++ ? delim : ""), mp->name);
		} else {
			if ((mp->type == COUNTER_ITEMS) && sums_need_wide_columns)
				outp += sprintf(outp, "%s%8s", (printed++ ? delim : ""), mp->name);
			else
				outp += sprintf(outp, "%s%s", (printed++ ? delim : ""), mp->name);
		}
	}

	if (DO_BIC(BIC_CPU_c1))
		outp += sprintf(outp, "%sCPU%%c1", (printed++ ? delim : ""));
	if (DO_BIC(BIC_CPU_c3))
		outp += sprintf(outp, "%sCPU%%c3", (printed++ ? delim : ""));
	if (DO_BIC(BIC_CPU_c6))
		outp += sprintf(outp, "%sCPU%%c6", (printed++ ? delim : ""));
	if (DO_BIC(BIC_CPU_c7))
		outp += sprintf(outp, "%sCPU%%c7", (printed++ ? delim : ""));

	if (DO_BIC(BIC_Mod_c6))
		outp += sprintf(outp, "%sMod%%c6", (printed++ ? delim : ""));

	if (DO_BIC(BIC_CoreTmp))
		outp += sprintf(outp, "%sCoreTmp", (printed++ ? delim : ""));

	if (DO_BIC(BIC_CORE_THROT_CNT))
		outp += sprintf(outp, "%sCoreThr", (printed++ ? delim : ""));

	if (do_rapl && !rapl_joules) {
		if (DO_BIC(BIC_CorWatt) && (do_rapl & RAPL_PER_CORE_ENERGY))
			outp += sprintf(outp, "%sCorWatt", (printed++ ? delim : ""));
	} else if (do_rapl && rapl_joules) {
		if (DO_BIC(BIC_Cor_J) && (do_rapl & RAPL_PER_CORE_ENERGY))
			outp += sprintf(outp, "%sCor_J", (printed++ ? delim : ""));
	}

	for (mp = sys.cp; mp; mp = mp->next) {
		if (mp->format == FORMAT_RAW) {
			if (mp->width == 64)
				outp += sprintf(outp, "%s%18.18s", delim, mp->name);
			else
				outp += sprintf(outp, "%s%10.10s", delim, mp->name);
		} else {
			if ((mp->type == COUNTER_ITEMS) && sums_need_wide_columns)
				outp += sprintf(outp, "%s%8s", delim, mp->name);
			else
				outp += sprintf(outp, "%s%s", delim, mp->name);
		}
	}

	if (DO_BIC(BIC_PkgTmp))
		outp += sprintf(outp, "%sPkgTmp", (printed++ ? delim : ""));

	if (DO_BIC(BIC_GFX_rc6))
		outp += sprintf(outp, "%sGFX%%rc6", (printed++ ? delim : ""));

	if (DO_BIC(BIC_GFXMHz))
		outp += sprintf(outp, "%sGFXMHz", (printed++ ? delim : ""));

	if (DO_BIC(BIC_GFXACTMHz))
		outp += sprintf(outp, "%sGFXAMHz", (printed++ ? delim : ""));

	if (DO_BIC(BIC_Totl_c0))
		outp += sprintf(outp, "%sTotl%%C0", (printed++ ? delim : ""));
	if (DO_BIC(BIC_Any_c0))
		outp += sprintf(outp, "%sAny%%C0", (printed++ ? delim : ""));
	if (DO_BIC(BIC_GFX_c0))
		outp += sprintf(outp, "%sGFX%%C0", (printed++ ? delim : ""));
	if (DO_BIC(BIC_CPUGFX))
		outp += sprintf(outp, "%sCPUGFX%%", (printed++ ? delim : ""));

	if (DO_BIC(BIC_Pkgpc2))
		outp += sprintf(outp, "%sPkg%%pc2", (printed++ ? delim : ""));
	if (DO_BIC(BIC_Pkgpc3))
		outp += sprintf(outp, "%sPkg%%pc3", (printed++ ? delim : ""));
	if (DO_BIC(BIC_Pkgpc6))
		outp += sprintf(outp, "%sPkg%%pc6", (printed++ ? delim : ""));
	if (DO_BIC(BIC_Pkgpc7))
		outp += sprintf(outp, "%sPkg%%pc7", (printed++ ? delim : ""));
	if (DO_BIC(BIC_Pkgpc8))
		outp += sprintf(outp, "%sPkg%%pc8", (printed++ ? delim : ""));
	if (DO_BIC(BIC_Pkgpc9))
		outp += sprintf(outp, "%sPkg%%pc9", (printed++ ? delim : ""));
	if (DO_BIC(BIC_Pkgpc10))
		outp += sprintf(outp, "%sPk%%pc10", (printed++ ? delim : ""));
	if (DO_BIC(BIC_CPU_LPI))
		outp += sprintf(outp, "%sCPU%%LPI", (printed++ ? delim : ""));
	if (DO_BIC(BIC_SYS_LPI))
		outp += sprintf(outp, "%sSYS%%LPI", (printed++ ? delim : ""));

	if (do_rapl && !rapl_joules) {
		if (DO_BIC(BIC_PkgWatt))
			outp += sprintf(outp, "%sPkgWatt", (printed++ ? delim : ""));
		if (DO_BIC(BIC_CorWatt) && !(do_rapl & RAPL_PER_CORE_ENERGY))
			outp += sprintf(outp, "%sCorWatt", (printed++ ? delim : ""));
		if (DO_BIC(BIC_GFXWatt))
			outp += sprintf(outp, "%sGFXWatt", (printed++ ? delim : ""));
		if (DO_BIC(BIC_RAMWatt))
			outp += sprintf(outp, "%sRAMWatt", (printed++ ? delim : ""));
		if (DO_BIC(BIC_PKG__))
			outp += sprintf(outp, "%sPKG_%%", (printed++ ? delim : ""));
		if (DO_BIC(BIC_RAM__))
			outp += sprintf(outp, "%sRAM_%%", (printed++ ? delim : ""));
	} else if (do_rapl && rapl_joules) {
		if (DO_BIC(BIC_Pkg_J))
			outp += sprintf(outp, "%sPkg_J", (printed++ ? delim : ""));
		if (DO_BIC(BIC_Cor_J) && !(do_rapl & RAPL_PER_CORE_ENERGY))
			outp += sprintf(outp, "%sCor_J", (printed++ ? delim : ""));
		if (DO_BIC(BIC_GFX_J))
			outp += sprintf(outp, "%sGFX_J", (printed++ ? delim : ""));
		if (DO_BIC(BIC_RAM_J))
			outp += sprintf(outp, "%sRAM_J", (printed++ ? delim : ""));
		if (DO_BIC(BIC_PKG__))
			outp += sprintf(outp, "%sPKG_%%", (printed++ ? delim : ""));
		if (DO_BIC(BIC_RAM__))
			outp += sprintf(outp, "%sRAM_%%", (printed++ ? delim : ""));
	}
	if (DO_BIC(BIC_UNCORE_MHZ))
		outp += sprintf(outp, "%sUncMHz", (printed++ ? delim : ""));

	for (mp = sys.pp; mp; mp = mp->next) {
		if (mp->format == FORMAT_RAW) {
			if (mp->width == 64)
				outp += sprintf(outp, "%s%18.18s", delim, mp->name);
			else
				outp += sprintf(outp, "%s%10.10s", delim, mp->name);
		} else {
			if ((mp->type == COUNTER_ITEMS) && sums_need_wide_columns)
				outp += sprintf(outp, "%s%8s", delim, mp->name);
			else
				outp += sprintf(outp, "%s%s", delim, mp->name);
		}
	}

	outp += sprintf(outp, "\n");
}

int dump_counters(struct thread_data *t, struct core_data *c, struct pkg_data *p)
{
	int i;
	struct msr_counter *mp;

	outp += sprintf(outp, "t %p, c %p, p %p\n", t, c, p);

	if (t) {
		outp += sprintf(outp, "CPU: %d flags 0x%x\n", t->cpu_id, t->flags);
		outp += sprintf(outp, "TSC: %016llX\n", t->tsc);
		outp += sprintf(outp, "aperf: %016llX\n", t->aperf);
		outp += sprintf(outp, "mperf: %016llX\n", t->mperf);
		outp += sprintf(outp, "c1: %016llX\n", t->c1);

		if (DO_BIC(BIC_IPC))
			outp += sprintf(outp, "IPC: %lld\n", t->instr_count);

		if (DO_BIC(BIC_IRQ))
			outp += sprintf(outp, "IRQ: %lld\n", t->irq_count);
		if (DO_BIC(BIC_SMI))
			outp += sprintf(outp, "SMI: %d\n", t->smi_count);

		for (i = 0, mp = sys.tp; mp; i++, mp = mp->next) {
			outp += sprintf(outp, "tADDED [%d] msr0x%x: %08llX\n", i, mp->msr_num, t->counter[i]);
		}
	}

	if (c) {
		outp += sprintf(outp, "core: %d\n", c->core_id);
		outp += sprintf(outp, "c3: %016llX\n", c->c3);
		outp += sprintf(outp, "c6: %016llX\n", c->c6);
		outp += sprintf(outp, "c7: %016llX\n", c->c7);
		outp += sprintf(outp, "DTS: %dC\n", c->core_temp_c);
		outp += sprintf(outp, "cpu_throt_count: %016llX\n", c->core_throt_cnt);
		outp += sprintf(outp, "Joules: %0X\n", c->core_energy);

		for (i = 0, mp = sys.cp; mp; i++, mp = mp->next) {
			outp += sprintf(outp, "cADDED [%d] msr0x%x: %08llX\n", i, mp->msr_num, c->counter[i]);
		}
		outp += sprintf(outp, "mc6_us: %016llX\n", c->mc6_us);
	}

	if (p) {
		outp += sprintf(outp, "package: %d\n", p->package_id);

		outp += sprintf(outp, "Weighted cores: %016llX\n", p->pkg_wtd_core_c0);
		outp += sprintf(outp, "Any cores: %016llX\n", p->pkg_any_core_c0);
		outp += sprintf(outp, "Any GFX: %016llX\n", p->pkg_any_gfxe_c0);
		outp += sprintf(outp, "CPU + GFX: %016llX\n", p->pkg_both_core_gfxe_c0);

		outp += sprintf(outp, "pc2: %016llX\n", p->pc2);
		if (DO_BIC(BIC_Pkgpc3))
			outp += sprintf(outp, "pc3: %016llX\n", p->pc3);
		if (DO_BIC(BIC_Pkgpc6))
			outp += sprintf(outp, "pc6: %016llX\n", p->pc6);
		if (DO_BIC(BIC_Pkgpc7))
			outp += sprintf(outp, "pc7: %016llX\n", p->pc7);
		outp += sprintf(outp, "pc8: %016llX\n", p->pc8);
		outp += sprintf(outp, "pc9: %016llX\n", p->pc9);
		outp += sprintf(outp, "pc10: %016llX\n", p->pc10);
		outp += sprintf(outp, "cpu_lpi: %016llX\n", p->cpu_lpi);
		outp += sprintf(outp, "sys_lpi: %016llX\n", p->sys_lpi);
		outp += sprintf(outp, "Joules PKG: %0llX\n", p->energy_pkg);
		outp += sprintf(outp, "Joules COR: %0llX\n", p->energy_cores);
		outp += sprintf(outp, "Joules GFX: %0llX\n", p->energy_gfx);
		outp += sprintf(outp, "Joules RAM: %0llX\n", p->energy_dram);
		outp += sprintf(outp, "Throttle PKG: %0llX\n", p->rapl_pkg_perf_status);
		outp += sprintf(outp, "Throttle RAM: %0llX\n", p->rapl_dram_perf_status);
		outp += sprintf(outp, "PTM: %dC\n", p->pkg_temp_c);

		for (i = 0, mp = sys.pp; mp; i++, mp = mp->next) {
			outp += sprintf(outp, "pADDED [%d] msr0x%x: %08llX\n", i, mp->msr_num, p->counter[i]);
		}
	}

	outp += sprintf(outp, "\n");

	return 0;
}

/*
 * column formatting convention & formats
 */
int format_counters(struct thread_data *t, struct core_data *c, struct pkg_data *p)
{
	double interval_float, tsc;
	char *fmt8;
	int i;
	struct msr_counter *mp;
	char *delim = "\t";
	int printed = 0;

	/* if showing only 1st thread in core and this isn't one, bail out */
	if (show_core_only && !(t->flags & CPU_IS_FIRST_THREAD_IN_CORE))
		return 0;

	/* if showing only 1st thread in pkg and this isn't one, bail out */
	if (show_pkg_only && !(t->flags & CPU_IS_FIRST_CORE_IN_PACKAGE))
		return 0;

	/*if not summary line and --cpu is used */
	if ((t != &average.threads) && (cpu_subset && !CPU_ISSET_S(t->cpu_id, cpu_subset_size, cpu_subset)))
		return 0;

	if (DO_BIC(BIC_USEC)) {
		/* on each row, print how many usec each timestamp took to gather */
		struct timeval tv;

		timersub(&t->tv_end, &t->tv_begin, &tv);
		outp += sprintf(outp, "%5ld\t", tv.tv_sec * 1000000 + tv.tv_usec);
	}

	/* Time_Of_Day_Seconds: on each row, print sec.usec last timestamp taken */
	if (DO_BIC(BIC_TOD))
		outp += sprintf(outp, "%10ld.%06ld\t", t->tv_end.tv_sec, t->tv_end.tv_usec);

	interval_float = t->tv_delta.tv_sec + t->tv_delta.tv_usec / 1000000.0;

	tsc = t->tsc * tsc_tweak;

	/* topo columns, print blanks on 1st (average) line */
	if (t == &average.threads) {
		if (DO_BIC(BIC_Package))
			outp += sprintf(outp, "%s-", (printed++ ? delim : ""));
		if (DO_BIC(BIC_Die))
			outp += sprintf(outp, "%s-", (printed++ ? delim : ""));
		if (DO_BIC(BIC_Node))
			outp += sprintf(outp, "%s-", (printed++ ? delim : ""));
		if (DO_BIC(BIC_Core))
			outp += sprintf(outp, "%s-", (printed++ ? delim : ""));
		if (DO_BIC(BIC_CPU))
			outp += sprintf(outp, "%s-", (printed++ ? delim : ""));
		if (DO_BIC(BIC_APIC))
			outp += sprintf(outp, "%s-", (printed++ ? delim : ""));
		if (DO_BIC(BIC_X2APIC))
			outp += sprintf(outp, "%s-", (printed++ ? delim : ""));
	} else {
		if (DO_BIC(BIC_Package)) {
			if (p)
				outp += sprintf(outp, "%s%d", (printed++ ? delim : ""), p->package_id);
			else
				outp += sprintf(outp, "%s-", (printed++ ? delim : ""));
		}
		if (DO_BIC(BIC_Die)) {
			if (c)
				outp += sprintf(outp, "%s%d", (printed++ ? delim : ""), cpus[t->cpu_id].die_id);
			else
				outp += sprintf(outp, "%s-", (printed++ ? delim : ""));
		}
		if (DO_BIC(BIC_Node)) {
			if (t)
				outp += sprintf(outp, "%s%d",
						(printed++ ? delim : ""), cpus[t->cpu_id].physical_node_id);
			else
				outp += sprintf(outp, "%s-", (printed++ ? delim : ""));
		}
		if (DO_BIC(BIC_Core)) {
			if (c)
				outp += sprintf(outp, "%s%d", (printed++ ? delim : ""), c->core_id);
			else
				outp += sprintf(outp, "%s-", (printed++ ? delim : ""));
		}
		if (DO_BIC(BIC_CPU))
			outp += sprintf(outp, "%s%d", (printed++ ? delim : ""), t->cpu_id);
		if (DO_BIC(BIC_APIC))
			outp += sprintf(outp, "%s%d", (printed++ ? delim : ""), t->apic_id);
		if (DO_BIC(BIC_X2APIC))
			outp += sprintf(outp, "%s%d", (printed++ ? delim : ""), t->x2apic_id);
	}

	if (DO_BIC(BIC_Avg_MHz))
		outp += sprintf(outp, "%s%.0f", (printed++ ? delim : ""), 1.0 / units * t->aperf / interval_float);

	if (DO_BIC(BIC_Busy))
		outp += sprintf(outp, "%s%.2f", (printed++ ? delim : ""), 100.0 * t->mperf / tsc);

	if (DO_BIC(BIC_Bzy_MHz)) {
		if (has_base_hz)
			outp +=
			    sprintf(outp, "%s%.0f", (printed++ ? delim : ""), base_hz / units * t->aperf / t->mperf);
		else
			outp += sprintf(outp, "%s%.0f", (printed++ ? delim : ""),
					tsc / units * t->aperf / t->mperf / interval_float);
	}

	if (DO_BIC(BIC_TSC_MHz))
		outp += sprintf(outp, "%s%.0f", (printed++ ? delim : ""), 1.0 * t->tsc / units / interval_float);

	if (DO_BIC(BIC_IPC))
		outp += sprintf(outp, "%s%.2f", (printed++ ? delim : ""), 1.0 * t->instr_count / t->aperf);

	/* IRQ */
	if (DO_BIC(BIC_IRQ)) {
		if (sums_need_wide_columns)
			outp += sprintf(outp, "%s%8lld", (printed++ ? delim : ""), t->irq_count);
		else
			outp += sprintf(outp, "%s%lld", (printed++ ? delim : ""), t->irq_count);
	}

	/* SMI */
	if (DO_BIC(BIC_SMI))
		outp += sprintf(outp, "%s%d", (printed++ ? delim : ""), t->smi_count);

	/* Added counters */
	for (i = 0, mp = sys.tp; mp; i++, mp = mp->next) {
		if (mp->format == FORMAT_RAW) {
			if (mp->width == 32)
				outp +=
				    sprintf(outp, "%s0x%08x", (printed++ ? delim : ""), (unsigned int)t->counter[i]);
			else
				outp += sprintf(outp, "%s0x%016llx", (printed++ ? delim : ""), t->counter[i]);
		} else if (mp->format == FORMAT_DELTA) {
			if ((mp->type == COUNTER_ITEMS) && sums_need_wide_columns)
				outp += sprintf(outp, "%s%8lld", (printed++ ? delim : ""), t->counter[i]);
			else
				outp += sprintf(outp, "%s%lld", (printed++ ? delim : ""), t->counter[i]);
		} else if (mp->format == FORMAT_PERCENT) {
			if (mp->type == COUNTER_USEC)
				outp +=
				    sprintf(outp, "%s%.2f", (printed++ ? delim : ""),
					    t->counter[i] / interval_float / 10000);
			else
				outp += sprintf(outp, "%s%.2f", (printed++ ? delim : ""), 100.0 * t->counter[i] / tsc);
		}
	}

	/* C1 */
	if (DO_BIC(BIC_CPU_c1))
		outp += sprintf(outp, "%s%.2f", (printed++ ? delim : ""), 100.0 * t->c1 / tsc);

	/* print per-core data only for 1st thread in core */
	if (!(t->flags & CPU_IS_FIRST_THREAD_IN_CORE))
		goto done;

	if (DO_BIC(BIC_CPU_c3))
		outp += sprintf(outp, "%s%.2f", (printed++ ? delim : ""), 100.0 * c->c3 / tsc);
	if (DO_BIC(BIC_CPU_c6))
		outp += sprintf(outp, "%s%.2f", (printed++ ? delim : ""), 100.0 * c->c6 / tsc);
	if (DO_BIC(BIC_CPU_c7))
		outp += sprintf(outp, "%s%.2f", (printed++ ? delim : ""), 100.0 * c->c7 / tsc);

	/* Mod%c6 */
	if (DO_BIC(BIC_Mod_c6))
		outp += sprintf(outp, "%s%.2f", (printed++ ? delim : ""), 100.0 * c->mc6_us / tsc);

	if (DO_BIC(BIC_CoreTmp))
		outp += sprintf(outp, "%s%d", (printed++ ? delim : ""), c->core_temp_c);

	/* Core throttle count */
	if (DO_BIC(BIC_CORE_THROT_CNT))
		outp += sprintf(outp, "%s%lld", (printed++ ? delim : ""), c->core_throt_cnt);

	for (i = 0, mp = sys.cp; mp; i++, mp = mp->next) {
		if (mp->format == FORMAT_RAW) {
			if (mp->width == 32)
				outp +=
				    sprintf(outp, "%s0x%08x", (printed++ ? delim : ""), (unsigned int)c->counter[i]);
			else
				outp += sprintf(outp, "%s0x%016llx", (printed++ ? delim : ""), c->counter[i]);
		} else if (mp->format == FORMAT_DELTA) {
			if ((mp->type == COUNTER_ITEMS) && sums_need_wide_columns)
				outp += sprintf(outp, "%s%8lld", (printed++ ? delim : ""), c->counter[i]);
			else
				outp += sprintf(outp, "%s%lld", (printed++ ? delim : ""), c->counter[i]);
		} else if (mp->format == FORMAT_PERCENT) {
			outp += sprintf(outp, "%s%.2f", (printed++ ? delim : ""), 100.0 * c->counter[i] / tsc);
		}
	}

	fmt8 = "%s%.2f";

	if (DO_BIC(BIC_CorWatt) && (do_rapl & RAPL_PER_CORE_ENERGY))
		outp +=
		    sprintf(outp, fmt8, (printed++ ? delim : ""), c->core_energy * rapl_energy_units / interval_float);
	if (DO_BIC(BIC_Cor_J) && (do_rapl & RAPL_PER_CORE_ENERGY))
		outp += sprintf(outp, fmt8, (printed++ ? delim : ""), c->core_energy * rapl_energy_units);

	/* print per-package data only for 1st core in package */
	if (!(t->flags & CPU_IS_FIRST_CORE_IN_PACKAGE))
		goto done;

	/* PkgTmp */
	if (DO_BIC(BIC_PkgTmp))
		outp += sprintf(outp, "%s%d", (printed++ ? delim : ""), p->pkg_temp_c);

	/* GFXrc6 */
	if (DO_BIC(BIC_GFX_rc6)) {
		if (p->gfx_rc6_ms == -1) {	/* detect GFX counter reset */
			outp += sprintf(outp, "%s**.**", (printed++ ? delim : ""));
		} else {
			outp += sprintf(outp, "%s%.2f", (printed++ ? delim : ""),
					p->gfx_rc6_ms / 10.0 / interval_float);
		}
	}

	/* GFXMHz */
	if (DO_BIC(BIC_GFXMHz))
		outp += sprintf(outp, "%s%d", (printed++ ? delim : ""), p->gfx_mhz);

	/* GFXACTMHz */
	if (DO_BIC(BIC_GFXACTMHz))
		outp += sprintf(outp, "%s%d", (printed++ ? delim : ""), p->gfx_act_mhz);

	/* Totl%C0, Any%C0 GFX%C0 CPUGFX% */
	if (DO_BIC(BIC_Totl_c0))
		outp += sprintf(outp, "%s%.2f", (printed++ ? delim : ""), 100.0 * p->pkg_wtd_core_c0 / tsc);
	if (DO_BIC(BIC_Any_c0))
		outp += sprintf(outp, "%s%.2f", (printed++ ? delim : ""), 100.0 * p->pkg_any_core_c0 / tsc);
	if (DO_BIC(BIC_GFX_c0))
		outp += sprintf(outp, "%s%.2f", (printed++ ? delim : ""), 100.0 * p->pkg_any_gfxe_c0 / tsc);
	if (DO_BIC(BIC_CPUGFX))
		outp += sprintf(outp, "%s%.2f", (printed++ ? delim : ""), 100.0 * p->pkg_both_core_gfxe_c0 / tsc);

	if (DO_BIC(BIC_Pkgpc2))
		outp += sprintf(outp, "%s%.2f", (printed++ ? delim : ""), 100.0 * p->pc2 / tsc);
	if (DO_BIC(BIC_Pkgpc3))
		outp += sprintf(outp, "%s%.2f", (printed++ ? delim : ""), 100.0 * p->pc3 / tsc);
	if (DO_BIC(BIC_Pkgpc6))
		outp += sprintf(outp, "%s%.2f", (printed++ ? delim : ""), 100.0 * p->pc6 / tsc);
	if (DO_BIC(BIC_Pkgpc7))
		outp += sprintf(outp, "%s%.2f", (printed++ ? delim : ""), 100.0 * p->pc7 / tsc);
	if (DO_BIC(BIC_Pkgpc8))
		outp += sprintf(outp, "%s%.2f", (printed++ ? delim : ""), 100.0 * p->pc8 / tsc);
	if (DO_BIC(BIC_Pkgpc9))
		outp += sprintf(outp, "%s%.2f", (printed++ ? delim : ""), 100.0 * p->pc9 / tsc);
	if (DO_BIC(BIC_Pkgpc10))
		outp += sprintf(outp, "%s%.2f", (printed++ ? delim : ""), 100.0 * p->pc10 / tsc);

	if (DO_BIC(BIC_CPU_LPI))
		outp +=
		    sprintf(outp, "%s%.2f", (printed++ ? delim : ""), 100.0 * p->cpu_lpi / 1000000.0 / interval_float);
	if (DO_BIC(BIC_SYS_LPI))
		outp +=
		    sprintf(outp, "%s%.2f", (printed++ ? delim : ""), 100.0 * p->sys_lpi / 1000000.0 / interval_float);

	if (DO_BIC(BIC_PkgWatt))
		outp +=
		    sprintf(outp, fmt8, (printed++ ? delim : ""), p->energy_pkg * rapl_energy_units / interval_float);

	if (DO_BIC(BIC_CorWatt) && !(do_rapl & RAPL_PER_CORE_ENERGY))
		outp +=
		    sprintf(outp, fmt8, (printed++ ? delim : ""), p->energy_cores * rapl_energy_units / interval_float);
	if (DO_BIC(BIC_GFXWatt))
		outp +=
		    sprintf(outp, fmt8, (printed++ ? delim : ""), p->energy_gfx * rapl_energy_units / interval_float);
	if (DO_BIC(BIC_RAMWatt))
		outp +=
		    sprintf(outp, fmt8, (printed++ ? delim : ""),
			    p->energy_dram * rapl_dram_energy_units / interval_float);
	if (DO_BIC(BIC_Pkg_J))
		outp += sprintf(outp, fmt8, (printed++ ? delim : ""), p->energy_pkg * rapl_energy_units);
	if (DO_BIC(BIC_Cor_J) && !(do_rapl & RAPL_PER_CORE_ENERGY))
		outp += sprintf(outp, fmt8, (printed++ ? delim : ""), p->energy_cores * rapl_energy_units);
	if (DO_BIC(BIC_GFX_J))
		outp += sprintf(outp, fmt8, (printed++ ? delim : ""), p->energy_gfx * rapl_energy_units);
	if (DO_BIC(BIC_RAM_J))
		outp += sprintf(outp, fmt8, (printed++ ? delim : ""), p->energy_dram * rapl_dram_energy_units);
	if (DO_BIC(BIC_PKG__))
		outp +=
		    sprintf(outp, fmt8, (printed++ ? delim : ""),
			    100.0 * p->rapl_pkg_perf_status * rapl_time_units / interval_float);
	if (DO_BIC(BIC_RAM__))
		outp +=
		    sprintf(outp, fmt8, (printed++ ? delim : ""),
			    100.0 * p->rapl_dram_perf_status * rapl_time_units / interval_float);
	/* UncMHz */
	if (DO_BIC(BIC_UNCORE_MHZ))
		outp += sprintf(outp, "%s%d", (printed++ ? delim : ""), p->uncore_mhz);

	for (i = 0, mp = sys.pp; mp; i++, mp = mp->next) {
		if (mp->format == FORMAT_RAW) {
			if (mp->width == 32)
				outp +=
				    sprintf(outp, "%s0x%08x", (printed++ ? delim : ""), (unsigned int)p->counter[i]);
			else
				outp += sprintf(outp, "%s0x%016llx", (printed++ ? delim : ""), p->counter[i]);
		} else if (mp->format == FORMAT_DELTA) {
			if ((mp->type == COUNTER_ITEMS) && sums_need_wide_columns)
				outp += sprintf(outp, "%s%8lld", (printed++ ? delim : ""), p->counter[i]);
			else
				outp += sprintf(outp, "%s%lld", (printed++ ? delim : ""), p->counter[i]);
		} else if (mp->format == FORMAT_PERCENT) {
			outp += sprintf(outp, "%s%.2f", (printed++ ? delim : ""), 100.0 * p->counter[i] / tsc);
		}
	}

done:
	if (*(outp - 1) != '\n')
		outp += sprintf(outp, "\n");

	return 0;
}

void flush_output_stdout(void)
{
	FILE *filep;

	if (outf == stderr)
		filep = stdout;
	else
		filep = outf;

	fputs(output_buffer, filep);
	fflush(filep);

	outp = output_buffer;
}

void flush_output_stderr(void)
{
	fputs(output_buffer, outf);
	fflush(outf);
	outp = output_buffer;
}

void format_all_counters(struct thread_data *t, struct core_data *c, struct pkg_data *p)
{
	static int count;

	if ((!count || (header_iterations && !(count % header_iterations))) || !summary_only)
		print_header("\t");

	format_counters(&average.threads, &average.cores, &average.packages);

	count++;

	if (summary_only)
		return;

	for_all_cpus(format_counters, t, c, p);
}

#define DELTA_WRAP32(new, old)			\
	old = ((((unsigned long long)new << 32) - ((unsigned long long)old << 32)) >> 32);

int delta_package(struct pkg_data *new, struct pkg_data *old)
{
	int i;
	struct msr_counter *mp;

	if (DO_BIC(BIC_Totl_c0))
		old->pkg_wtd_core_c0 = new->pkg_wtd_core_c0 - old->pkg_wtd_core_c0;
	if (DO_BIC(BIC_Any_c0))
		old->pkg_any_core_c0 = new->pkg_any_core_c0 - old->pkg_any_core_c0;
	if (DO_BIC(BIC_GFX_c0))
		old->pkg_any_gfxe_c0 = new->pkg_any_gfxe_c0 - old->pkg_any_gfxe_c0;
	if (DO_BIC(BIC_CPUGFX))
		old->pkg_both_core_gfxe_c0 = new->pkg_both_core_gfxe_c0 - old->pkg_both_core_gfxe_c0;

	old->pc2 = new->pc2 - old->pc2;
	if (DO_BIC(BIC_Pkgpc3))
		old->pc3 = new->pc3 - old->pc3;
	if (DO_BIC(BIC_Pkgpc6))
		old->pc6 = new->pc6 - old->pc6;
	if (DO_BIC(BIC_Pkgpc7))
		old->pc7 = new->pc7 - old->pc7;
	old->pc8 = new->pc8 - old->pc8;
	old->pc9 = new->pc9 - old->pc9;
	old->pc10 = new->pc10 - old->pc10;
	old->cpu_lpi = new->cpu_lpi - old->cpu_lpi;
	old->sys_lpi = new->sys_lpi - old->sys_lpi;
	old->pkg_temp_c = new->pkg_temp_c;

	/* flag an error when rc6 counter resets/wraps */
	if (old->gfx_rc6_ms > new->gfx_rc6_ms)
		old->gfx_rc6_ms = -1;
	else
		old->gfx_rc6_ms = new->gfx_rc6_ms - old->gfx_rc6_ms;

	old->uncore_mhz = new->uncore_mhz;
	old->gfx_mhz = new->gfx_mhz;
	old->gfx_act_mhz = new->gfx_act_mhz;

	old->energy_pkg = new->energy_pkg - old->energy_pkg;
	old->energy_cores = new->energy_cores - old->energy_cores;
	old->energy_gfx = new->energy_gfx - old->energy_gfx;
	old->energy_dram = new->energy_dram - old->energy_dram;
	old->rapl_pkg_perf_status = new->rapl_pkg_perf_status - old->rapl_pkg_perf_status;
	old->rapl_dram_perf_status = new->rapl_dram_perf_status - old->rapl_dram_perf_status;

	for (i = 0, mp = sys.pp; mp; i++, mp = mp->next) {
		if (mp->format == FORMAT_RAW)
			old->counter[i] = new->counter[i];
		else
			old->counter[i] = new->counter[i] - old->counter[i];
	}

	return 0;
}

void delta_core(struct core_data *new, struct core_data *old)
{
	int i;
	struct msr_counter *mp;

	old->c3 = new->c3 - old->c3;
	old->c6 = new->c6 - old->c6;
	old->c7 = new->c7 - old->c7;
	old->core_temp_c = new->core_temp_c;
	old->core_throt_cnt = new->core_throt_cnt;
	old->mc6_us = new->mc6_us - old->mc6_us;

	DELTA_WRAP32(new->core_energy, old->core_energy);

	for (i = 0, mp = sys.cp; mp; i++, mp = mp->next) {
		if (mp->format == FORMAT_RAW)
			old->counter[i] = new->counter[i];
		else
			old->counter[i] = new->counter[i] - old->counter[i];
	}
}

int soft_c1_residency_display(int bic)
{
	if (!DO_BIC(BIC_CPU_c1) || use_c1_residency_msr)
		return 0;

	return DO_BIC_READ(bic);
}

/*
 * old = new - old
 */
int delta_thread(struct thread_data *new, struct thread_data *old, struct core_data *core_delta)
{
	int i;
	struct msr_counter *mp;

	/* we run cpuid just the 1st time, copy the results */
	if (DO_BIC(BIC_APIC))
		new->apic_id = old->apic_id;
	if (DO_BIC(BIC_X2APIC))
		new->x2apic_id = old->x2apic_id;

	/*
	 * the timestamps from start of measurement interval are in "old"
	 * the timestamp from end of measurement interval are in "new"
	 * over-write old w/ new so we can print end of interval values
	 */

	timersub(&new->tv_begin, &old->tv_begin, &old->tv_delta);
	old->tv_begin = new->tv_begin;
	old->tv_end = new->tv_end;

	old->tsc = new->tsc - old->tsc;

	/* check for TSC < 1 Mcycles over interval */
	if (old->tsc < (1000 * 1000))
		errx(-3, "Insanely slow TSC rate, TSC stops in idle?\n"
		     "You can disable all c-states by booting with \"idle=poll\"\n"
		     "or just the deep ones with \"processor.max_cstate=1\"");

	old->c1 = new->c1 - old->c1;

	if (DO_BIC(BIC_Avg_MHz) || DO_BIC(BIC_Busy) || DO_BIC(BIC_Bzy_MHz) || soft_c1_residency_display(BIC_Avg_MHz)) {
		if ((new->aperf > old->aperf) && (new->mperf > old->mperf)) {
			old->aperf = new->aperf - old->aperf;
			old->mperf = new->mperf - old->mperf;
		} else {
			return -1;
		}
	}

	if (use_c1_residency_msr) {
		/*
		 * Some models have a dedicated C1 residency MSR,
		 * which should be more accurate than the derivation below.
		 */
	} else {
		/*
		 * As counter collection is not atomic,
		 * it is possible for mperf's non-halted cycles + idle states
		 * to exceed TSC's all cycles: show c1 = 0% in that case.
		 */
		if ((old->mperf + core_delta->c3 + core_delta->c6 + core_delta->c7) > (old->tsc * tsc_tweak))
			old->c1 = 0;
		else {
			/* normal case, derive c1 */
			old->c1 = (old->tsc * tsc_tweak) - old->mperf - core_delta->c3
			    - core_delta->c6 - core_delta->c7;
		}
	}

	if (old->mperf == 0) {
		if (debug > 1)
			fprintf(outf, "cpu%d MPERF 0!\n", old->cpu_id);
		old->mperf = 1;	/* divide by 0 protection */
	}

	if (DO_BIC(BIC_IPC))
		old->instr_count = new->instr_count - old->instr_count;

	if (DO_BIC(BIC_IRQ))
		old->irq_count = new->irq_count - old->irq_count;

	if (DO_BIC(BIC_SMI))
		old->smi_count = new->smi_count - old->smi_count;

	for (i = 0, mp = sys.tp; mp; i++, mp = mp->next) {
		if (mp->format == FORMAT_RAW)
			old->counter[i] = new->counter[i];
		else
			old->counter[i] = new->counter[i] - old->counter[i];
	}
	return 0;
}

int delta_cpu(struct thread_data *t, struct core_data *c,
	      struct pkg_data *p, struct thread_data *t2, struct core_data *c2, struct pkg_data *p2)
{
	int retval = 0;

	/* calculate core delta only for 1st thread in core */
	if (t->flags & CPU_IS_FIRST_THREAD_IN_CORE)
		delta_core(c, c2);

	/* always calculate thread delta */
	retval = delta_thread(t, t2, c2);	/* c2 is core delta */
	if (retval)
		return retval;

	/* calculate package delta only for 1st core in package */
	if (t->flags & CPU_IS_FIRST_CORE_IN_PACKAGE)
		retval = delta_package(p, p2);

	return retval;
}

void clear_counters(struct thread_data *t, struct core_data *c, struct pkg_data *p)
{
	int i;
	struct msr_counter *mp;

	t->tv_begin.tv_sec = 0;
	t->tv_begin.tv_usec = 0;
	t->tv_end.tv_sec = 0;
	t->tv_end.tv_usec = 0;
	t->tv_delta.tv_sec = 0;
	t->tv_delta.tv_usec = 0;

	t->tsc = 0;
	t->aperf = 0;
	t->mperf = 0;
	t->c1 = 0;

	t->instr_count = 0;

	t->irq_count = 0;
	t->smi_count = 0;

	/* tells format_counters to dump all fields from this set */
	t->flags = CPU_IS_FIRST_THREAD_IN_CORE | CPU_IS_FIRST_CORE_IN_PACKAGE;

	c->c3 = 0;
	c->c6 = 0;
	c->c7 = 0;
	c->mc6_us = 0;
	c->core_temp_c = 0;
	c->core_energy = 0;
	c->core_throt_cnt = 0;

	p->pkg_wtd_core_c0 = 0;
	p->pkg_any_core_c0 = 0;
	p->pkg_any_gfxe_c0 = 0;
	p->pkg_both_core_gfxe_c0 = 0;

	p->pc2 = 0;
	if (DO_BIC(BIC_Pkgpc3))
		p->pc3 = 0;
	if (DO_BIC(BIC_Pkgpc6))
		p->pc6 = 0;
	if (DO_BIC(BIC_Pkgpc7))
		p->pc7 = 0;
	p->pc8 = 0;
	p->pc9 = 0;
	p->pc10 = 0;
	p->cpu_lpi = 0;
	p->sys_lpi = 0;

	p->energy_pkg = 0;
	p->energy_dram = 0;
	p->energy_cores = 0;
	p->energy_gfx = 0;
	p->rapl_pkg_perf_status = 0;
	p->rapl_dram_perf_status = 0;
	p->pkg_temp_c = 0;

	p->gfx_rc6_ms = 0;
	p->uncore_mhz = 0;
	p->gfx_mhz = 0;
	p->gfx_act_mhz = 0;
	for (i = 0, mp = sys.tp; mp; i++, mp = mp->next)
		t->counter[i] = 0;

	for (i = 0, mp = sys.cp; mp; i++, mp = mp->next)
		c->counter[i] = 0;

	for (i = 0, mp = sys.pp; mp; i++, mp = mp->next)
		p->counter[i] = 0;
}

int sum_counters(struct thread_data *t, struct core_data *c, struct pkg_data *p)
{
	int i;
	struct msr_counter *mp;

	/* copy un-changing apic_id's */
	if (DO_BIC(BIC_APIC))
		average.threads.apic_id = t->apic_id;
	if (DO_BIC(BIC_X2APIC))
		average.threads.x2apic_id = t->x2apic_id;

	/* remember first tv_begin */
	if (average.threads.tv_begin.tv_sec == 0)
		average.threads.tv_begin = t->tv_begin;

	/* remember last tv_end */
	average.threads.tv_end = t->tv_end;

	average.threads.tsc += t->tsc;
	average.threads.aperf += t->aperf;
	average.threads.mperf += t->mperf;
	average.threads.c1 += t->c1;

	average.threads.instr_count += t->instr_count;

	average.threads.irq_count += t->irq_count;
	average.threads.smi_count += t->smi_count;

	for (i = 0, mp = sys.tp; mp; i++, mp = mp->next) {
		if (mp->format == FORMAT_RAW)
			continue;
		average.threads.counter[i] += t->counter[i];
	}

	/* sum per-core values only for 1st thread in core */
	if (!(t->flags & CPU_IS_FIRST_THREAD_IN_CORE))
		return 0;

	average.cores.c3 += c->c3;
	average.cores.c6 += c->c6;
	average.cores.c7 += c->c7;
	average.cores.mc6_us += c->mc6_us;

	average.cores.core_temp_c = MAX(average.cores.core_temp_c, c->core_temp_c);
	average.cores.core_throt_cnt = MAX(average.cores.core_throt_cnt, c->core_throt_cnt);

	average.cores.core_energy += c->core_energy;

	for (i = 0, mp = sys.cp; mp; i++, mp = mp->next) {
		if (mp->format == FORMAT_RAW)
			continue;
		average.cores.counter[i] += c->counter[i];
	}

	/* sum per-pkg values only for 1st core in pkg */
	if (!(t->flags & CPU_IS_FIRST_CORE_IN_PACKAGE))
		return 0;

	if (DO_BIC(BIC_Totl_c0))
		average.packages.pkg_wtd_core_c0 += p->pkg_wtd_core_c0;
	if (DO_BIC(BIC_Any_c0))
		average.packages.pkg_any_core_c0 += p->pkg_any_core_c0;
	if (DO_BIC(BIC_GFX_c0))
		average.packages.pkg_any_gfxe_c0 += p->pkg_any_gfxe_c0;
	if (DO_BIC(BIC_CPUGFX))
		average.packages.pkg_both_core_gfxe_c0 += p->pkg_both_core_gfxe_c0;

	average.packages.pc2 += p->pc2;
	if (DO_BIC(BIC_Pkgpc3))
		average.packages.pc3 += p->pc3;
	if (DO_BIC(BIC_Pkgpc6))
		average.packages.pc6 += p->pc6;
	if (DO_BIC(BIC_Pkgpc7))
		average.packages.pc7 += p->pc7;
	average.packages.pc8 += p->pc8;
	average.packages.pc9 += p->pc9;
	average.packages.pc10 += p->pc10;

	average.packages.cpu_lpi = p->cpu_lpi;
	average.packages.sys_lpi = p->sys_lpi;

	average.packages.energy_pkg += p->energy_pkg;
	average.packages.energy_dram += p->energy_dram;
	average.packages.energy_cores += p->energy_cores;
	average.packages.energy_gfx += p->energy_gfx;

	average.packages.gfx_rc6_ms = p->gfx_rc6_ms;
	average.packages.uncore_mhz = p->uncore_mhz;
	average.packages.gfx_mhz = p->gfx_mhz;
	average.packages.gfx_act_mhz = p->gfx_act_mhz;

	average.packages.pkg_temp_c = MAX(average.packages.pkg_temp_c, p->pkg_temp_c);

	average.packages.rapl_pkg_perf_status += p->rapl_pkg_perf_status;
	average.packages.rapl_dram_perf_status += p->rapl_dram_perf_status;

	for (i = 0, mp = sys.pp; mp; i++, mp = mp->next) {
		if (mp->format == FORMAT_RAW)
			continue;
		average.packages.counter[i] += p->counter[i];
	}
	return 0;
}

/*
 * sum the counters for all cpus in the system
 * compute the weighted average
 */
void compute_average(struct thread_data *t, struct core_data *c, struct pkg_data *p)
{
	int i;
	struct msr_counter *mp;

	clear_counters(&average.threads, &average.cores, &average.packages);

	for_all_cpus(sum_counters, t, c, p);

	/* Use the global time delta for the average. */
	average.threads.tv_delta = tv_delta;

	average.threads.tsc /= topo.num_cpus;
	average.threads.aperf /= topo.num_cpus;
	average.threads.mperf /= topo.num_cpus;
	average.threads.instr_count /= topo.num_cpus;
	average.threads.c1 /= topo.num_cpus;

	if (average.threads.irq_count > 9999999)
		sums_need_wide_columns = 1;

	average.cores.c3 /= topo.num_cores;
	average.cores.c6 /= topo.num_cores;
	average.cores.c7 /= topo.num_cores;
	average.cores.mc6_us /= topo.num_cores;

	if (DO_BIC(BIC_Totl_c0))
		average.packages.pkg_wtd_core_c0 /= topo.num_packages;
	if (DO_BIC(BIC_Any_c0))
		average.packages.pkg_any_core_c0 /= topo.num_packages;
	if (DO_BIC(BIC_GFX_c0))
		average.packages.pkg_any_gfxe_c0 /= topo.num_packages;
	if (DO_BIC(BIC_CPUGFX))
		average.packages.pkg_both_core_gfxe_c0 /= topo.num_packages;

	average.packages.pc2 /= topo.num_packages;
	if (DO_BIC(BIC_Pkgpc3))
		average.packages.pc3 /= topo.num_packages;
	if (DO_BIC(BIC_Pkgpc6))
		average.packages.pc6 /= topo.num_packages;
	if (DO_BIC(BIC_Pkgpc7))
		average.packages.pc7 /= topo.num_packages;

	average.packages.pc8 /= topo.num_packages;
	average.packages.pc9 /= topo.num_packages;
	average.packages.pc10 /= topo.num_packages;

	for (i = 0, mp = sys.tp; mp; i++, mp = mp->next) {
		if (mp->format == FORMAT_RAW)
			continue;
		if (mp->type == COUNTER_ITEMS) {
			if (average.threads.counter[i] > 9999999)
				sums_need_wide_columns = 1;
			continue;
		}
		average.threads.counter[i] /= topo.num_cpus;
	}
	for (i = 0, mp = sys.cp; mp; i++, mp = mp->next) {
		if (mp->format == FORMAT_RAW)
			continue;
		if (mp->type == COUNTER_ITEMS) {
			if (average.cores.counter[i] > 9999999)
				sums_need_wide_columns = 1;
		}
		average.cores.counter[i] /= topo.num_cores;
	}
	for (i = 0, mp = sys.pp; mp; i++, mp = mp->next) {
		if (mp->format == FORMAT_RAW)
			continue;
		if (mp->type == COUNTER_ITEMS) {
			if (average.packages.counter[i] > 9999999)
				sums_need_wide_columns = 1;
		}
		average.packages.counter[i] /= topo.num_packages;
	}
}

static unsigned long long rdtsc(void)
{
	unsigned int low, high;

	asm volatile ("rdtsc":"=a" (low), "=d"(high));

	return low | ((unsigned long long)high) << 32;
}

/*
 * Open a file, and exit on failure
 */
FILE *fopen_or_die(const char *path, const char *mode)
{
	FILE *filep = fopen(path, mode);

	if (!filep)
		err(1, "%s: open failed", path);
	return filep;
}

/*
 * snapshot_sysfs_counter()
 *
 * return snapshot of given counter
 */
unsigned long long snapshot_sysfs_counter(char *path)
{
	FILE *fp;
	int retval;
	unsigned long long counter;

	fp = fopen_or_die(path, "r");

	retval = fscanf(fp, "%lld", &counter);
	if (retval != 1)
		err(1, "snapshot_sysfs_counter(%s)", path);

	fclose(fp);

	return counter;
}

int get_mp(int cpu, struct msr_counter *mp, unsigned long long *counterp)
{
	if (mp->msr_num != 0) {
		if (get_msr(cpu, mp->msr_num, counterp))
			return -1;
	} else {
		char path[128 + PATH_BYTES];

		if (mp->flags & SYSFS_PERCPU) {
			sprintf(path, "/sys/devices/system/cpu/cpu%d/%s", cpu, mp->path);

			*counterp = snapshot_sysfs_counter(path);
		} else {
			*counterp = snapshot_sysfs_counter(mp->path);
		}
	}

	return 0;
}

unsigned long long get_uncore_mhz(int package, int die)
{
	char path[128];

	sprintf(path, "/sys/devices/system/cpu/intel_uncore_frequency/package_0%d_die_0%d/current_freq_khz", package,
		die);

	return (snapshot_sysfs_counter(path) / 1000);
}

int get_epb(int cpu)
{
	char path[128 + PATH_BYTES];
	unsigned long long msr;
	int ret, epb = -1;
	FILE *fp;

	sprintf(path, "/sys/devices/system/cpu/cpu%d/power/energy_perf_bias", cpu);

	fp = fopen(path, "r");
	if (!fp)
		goto msr_fallback;

	ret = fscanf(fp, "%d", &epb);
	if (ret != 1)
		err(1, "%s(%s)", __func__, path);

	fclose(fp);

	return epb;

msr_fallback:
	get_msr(cpu, MSR_IA32_ENERGY_PERF_BIAS, &msr);

	return msr & 0xf;
}

void get_apic_id(struct thread_data *t)
{
	unsigned int eax, ebx, ecx, edx;

	if (DO_BIC(BIC_APIC)) {
		eax = ebx = ecx = edx = 0;
		__cpuid(1, eax, ebx, ecx, edx);

		t->apic_id = (ebx >> 24) & 0xff;
	}

	if (!DO_BIC(BIC_X2APIC))
		return;

	if (authentic_amd || hygon_genuine) {
		unsigned int topology_extensions;

		if (max_extended_level < 0x8000001e)
			return;

		eax = ebx = ecx = edx = 0;
		__cpuid(0x80000001, eax, ebx, ecx, edx);
		topology_extensions = ecx & (1 << 22);

		if (topology_extensions == 0)
			return;

		eax = ebx = ecx = edx = 0;
		__cpuid(0x8000001e, eax, ebx, ecx, edx);

		t->x2apic_id = eax;
		return;
	}

	if (!genuine_intel)
		return;

	if (max_level < 0xb)
		return;

	ecx = 0;
	__cpuid(0xb, eax, ebx, ecx, edx);
	t->x2apic_id = edx;

	if (debug && (t->apic_id != (t->x2apic_id & 0xff)))
		fprintf(outf, "cpu%d: BIOS BUG: apic 0x%x x2apic 0x%x\n", t->cpu_id, t->apic_id, t->x2apic_id);
}

int get_core_throt_cnt(int cpu, unsigned long long *cnt)
{
	char path[128 + PATH_BYTES];
	unsigned long long tmp;
	FILE *fp;
	int ret;

	sprintf(path, "/sys/devices/system/cpu/cpu%d/thermal_throttle/core_throttle_count", cpu);
	fp = fopen(path, "r");
	if (!fp)
		return -1;
	ret = fscanf(fp, "%lld", &tmp);
	fclose(fp);
	if (ret != 1)
		return -1;
	*cnt = tmp;

	return 0;
}

/*
 * get_counters(...)
 * migrate to cpu
 * acquire and record local counters for that cpu
 */
int get_counters(struct thread_data *t, struct core_data *c, struct pkg_data *p)
{
	int cpu = t->cpu_id;
	unsigned long long msr;
	int aperf_mperf_retry_count = 0;
	struct msr_counter *mp;
	int i;

	if (cpu_migrate(cpu)) {
		fprintf(outf, "get_counters: Could not migrate to CPU %d\n", cpu);
		return -1;
	}

	gettimeofday(&t->tv_begin, (struct timezone *)NULL);

	if (first_counter_read)
		get_apic_id(t);
retry:
	t->tsc = rdtsc();	/* we are running on local CPU of interest */

	if (DO_BIC(BIC_Avg_MHz) || DO_BIC(BIC_Busy) || DO_BIC(BIC_Bzy_MHz) || soft_c1_residency_display(BIC_Avg_MHz)) {
		unsigned long long tsc_before, tsc_between, tsc_after, aperf_time, mperf_time;

		/*
		 * The TSC, APERF and MPERF must be read together for
		 * APERF/MPERF and MPERF/TSC to give accurate results.
		 *
		 * Unfortunately, APERF and MPERF are read by
		 * individual system call, so delays may occur
		 * between them.  If the time to read them
		 * varies by a large amount, we re-read them.
		 */

		/*
		 * This initial dummy APERF read has been seen to
		 * reduce jitter in the subsequent reads.
		 */

		if (get_msr(cpu, MSR_IA32_APERF, &t->aperf))
			return -3;

		t->tsc = rdtsc();	/* re-read close to APERF */

		tsc_before = t->tsc;

		if (get_msr(cpu, MSR_IA32_APERF, &t->aperf))
			return -3;

		tsc_between = rdtsc();

		if (get_msr(cpu, MSR_IA32_MPERF, &t->mperf))
			return -4;

		tsc_after = rdtsc();

		aperf_time = tsc_between - tsc_before;
		mperf_time = tsc_after - tsc_between;

		/*
		 * If the system call latency to read APERF and MPERF
		 * differ by more than 2x, then try again.
		 */
		if ((aperf_time > (2 * mperf_time)) || (mperf_time > (2 * aperf_time))) {
			aperf_mperf_retry_count++;
			if (aperf_mperf_retry_count < 5)
				goto retry;
			else
				warnx("cpu%d jitter %lld %lld", cpu, aperf_time, mperf_time);
		}
		aperf_mperf_retry_count = 0;

		t->aperf = t->aperf * aperf_mperf_multiplier;
		t->mperf = t->mperf * aperf_mperf_multiplier;
	}

	if (DO_BIC(BIC_IPC))
		if (read(get_instr_count_fd(cpu), &t->instr_count, sizeof(long long)) != sizeof(long long))
			return -4;

	if (DO_BIC(BIC_IRQ))
		t->irq_count = irqs_per_cpu[cpu];
	if (DO_BIC(BIC_SMI)) {
		if (get_msr(cpu, MSR_SMI_COUNT, &msr))
			return -5;
		t->smi_count = msr & 0xFFFFFFFF;
	}
	if (DO_BIC(BIC_CPU_c1) && use_c1_residency_msr) {
		if (get_msr(cpu, MSR_CORE_C1_RES, &t->c1))
			return -6;
	}

	for (i = 0, mp = sys.tp; mp; i++, mp = mp->next) {
		if (get_mp(cpu, mp, &t->counter[i]))
			return -10;
	}

	/* collect core counters only for 1st thread in core */
	if (!(t->flags & CPU_IS_FIRST_THREAD_IN_CORE))
		goto done;

	if (DO_BIC(BIC_CPU_c3) || soft_c1_residency_display(BIC_CPU_c3)) {
		if (get_msr(cpu, MSR_CORE_C3_RESIDENCY, &c->c3))
			return -6;
	}

	if ((DO_BIC(BIC_CPU_c6) || soft_c1_residency_display(BIC_CPU_c6)) && !do_knl_cstates) {
		if (get_msr(cpu, MSR_CORE_C6_RESIDENCY, &c->c6))
			return -7;
	} else if (do_knl_cstates || soft_c1_residency_display(BIC_CPU_c6)) {
		if (get_msr(cpu, MSR_KNL_CORE_C6_RESIDENCY, &c->c6))
			return -7;
	}

	if (DO_BIC(BIC_CPU_c7) || soft_c1_residency_display(BIC_CPU_c7)) {
		if (get_msr(cpu, MSR_CORE_C7_RESIDENCY, &c->c7))
			return -8;
		else if (t->is_atom) {
			/*
			 * For Atom CPUs that has core cstate deeper than c6,
			 * MSR_CORE_C6_RESIDENCY returns residency of cc6 and deeper.
			 * Minus CC7 (and deeper cstates) residency to get
			 * accturate cc6 residency.
			 */
			c->c6 -= c->c7;
		}
	}

	if (DO_BIC(BIC_Mod_c6))
		if (get_msr(cpu, MSR_MODULE_C6_RES_MS, &c->mc6_us))
			return -8;

	if (DO_BIC(BIC_CoreTmp)) {
		if (get_msr(cpu, MSR_IA32_THERM_STATUS, &msr))
			return -9;
		c->core_temp_c = tj_max - ((msr >> 16) & 0x7F);
	}

	if (DO_BIC(BIC_CORE_THROT_CNT))
		get_core_throt_cnt(cpu, &c->core_throt_cnt);

	if (do_rapl & RAPL_AMD_F17H) {
		if (get_msr(cpu, MSR_CORE_ENERGY_STAT, &msr))
			return -14;
		c->core_energy = msr & 0xFFFFFFFF;
	}

	for (i = 0, mp = sys.cp; mp; i++, mp = mp->next) {
		if (get_mp(cpu, mp, &c->counter[i]))
			return -10;
	}

	/* collect package counters only for 1st core in package */
	if (!(t->flags & CPU_IS_FIRST_CORE_IN_PACKAGE))
		goto done;

	if (DO_BIC(BIC_Totl_c0)) {
		if (get_msr(cpu, MSR_PKG_WEIGHTED_CORE_C0_RES, &p->pkg_wtd_core_c0))
			return -10;
	}
	if (DO_BIC(BIC_Any_c0)) {
		if (get_msr(cpu, MSR_PKG_ANY_CORE_C0_RES, &p->pkg_any_core_c0))
			return -11;
	}
	if (DO_BIC(BIC_GFX_c0)) {
		if (get_msr(cpu, MSR_PKG_ANY_GFXE_C0_RES, &p->pkg_any_gfxe_c0))
			return -12;
	}
	if (DO_BIC(BIC_CPUGFX)) {
		if (get_msr(cpu, MSR_PKG_BOTH_CORE_GFXE_C0_RES, &p->pkg_both_core_gfxe_c0))
			return -13;
	}
	if (DO_BIC(BIC_Pkgpc3))
		if (get_msr(cpu, MSR_PKG_C3_RESIDENCY, &p->pc3))
			return -9;
	if (DO_BIC(BIC_Pkgpc6)) {
		if (do_slm_cstates) {
			if (get_msr(cpu, MSR_ATOM_PKG_C6_RESIDENCY, &p->pc6))
				return -10;
		} else {
			if (get_msr(cpu, MSR_PKG_C6_RESIDENCY, &p->pc6))
				return -10;
		}
	}

	if (DO_BIC(BIC_Pkgpc2))
		if (get_msr(cpu, MSR_PKG_C2_RESIDENCY, &p->pc2))
			return -11;
	if (DO_BIC(BIC_Pkgpc7))
		if (get_msr(cpu, MSR_PKG_C7_RESIDENCY, &p->pc7))
			return -12;
	if (DO_BIC(BIC_Pkgpc8))
		if (get_msr(cpu, MSR_PKG_C8_RESIDENCY, &p->pc8))
			return -13;
	if (DO_BIC(BIC_Pkgpc9))
		if (get_msr(cpu, MSR_PKG_C9_RESIDENCY, &p->pc9))
			return -13;
	if (DO_BIC(BIC_Pkgpc10))
		if (get_msr(cpu, MSR_PKG_C10_RESIDENCY, &p->pc10))
			return -13;

	if (DO_BIC(BIC_CPU_LPI))
		p->cpu_lpi = cpuidle_cur_cpu_lpi_us;
	if (DO_BIC(BIC_SYS_LPI))
		p->sys_lpi = cpuidle_cur_sys_lpi_us;

	if (do_rapl & RAPL_PKG) {
		if (get_msr_sum(cpu, MSR_PKG_ENERGY_STATUS, &msr))
			return -13;
		p->energy_pkg = msr;
	}
	if (do_rapl & RAPL_CORES_ENERGY_STATUS) {
		if (get_msr_sum(cpu, MSR_PP0_ENERGY_STATUS, &msr))
			return -14;
		p->energy_cores = msr;
	}
	if (do_rapl & RAPL_DRAM) {
		if (get_msr_sum(cpu, MSR_DRAM_ENERGY_STATUS, &msr))
			return -15;
		p->energy_dram = msr;
	}
	if (do_rapl & RAPL_GFX) {
		if (get_msr_sum(cpu, MSR_PP1_ENERGY_STATUS, &msr))
			return -16;
		p->energy_gfx = msr;
	}
	if (do_rapl & RAPL_PKG_PERF_STATUS) {
		if (get_msr_sum(cpu, MSR_PKG_PERF_STATUS, &msr))
			return -16;
		p->rapl_pkg_perf_status = msr;
	}
	if (do_rapl & RAPL_DRAM_PERF_STATUS) {
		if (get_msr_sum(cpu, MSR_DRAM_PERF_STATUS, &msr))
			return -16;
		p->rapl_dram_perf_status = msr;
	}
	if (do_rapl & RAPL_AMD_F17H) {
		if (get_msr_sum(cpu, MSR_PKG_ENERGY_STAT, &msr))
			return -13;
		p->energy_pkg = msr;
	}
	if (DO_BIC(BIC_PkgTmp)) {
		if (get_msr(cpu, MSR_IA32_PACKAGE_THERM_STATUS, &msr))
			return -17;
		p->pkg_temp_c = tj_max - ((msr >> 16) & 0x7F);
	}

	if (DO_BIC(BIC_GFX_rc6))
		p->gfx_rc6_ms = gfx_cur_rc6_ms;

	/* n.b. assume die0 uncore frequency applies to whole package */
	if (DO_BIC(BIC_UNCORE_MHZ))
		p->uncore_mhz = get_uncore_mhz(p->package_id, 0);

	if (DO_BIC(BIC_GFXMHz))
		p->gfx_mhz = gfx_cur_mhz;

	if (DO_BIC(BIC_GFXACTMHz))
		p->gfx_act_mhz = gfx_act_mhz;

	for (i = 0, mp = sys.pp; mp; i++, mp = mp->next) {
		if (get_mp(cpu, mp, &p->counter[i]))
			return -10;
	}
done:
	gettimeofday(&t->tv_end, (struct timezone *)NULL);

	return 0;
}

/*
 * MSR_PKG_CST_CONFIG_CONTROL decoding for pkg_cstate_limit:
 * If you change the values, note they are used both in comparisons
 * (>= PCL__7) and to index pkg_cstate_limit_strings[].
 */

#define PCLUKN 0		/* Unknown */
#define PCLRSV 1		/* Reserved */
#define PCL__0 2		/* PC0 */
#define PCL__1 3		/* PC1 */
#define PCL__2 4		/* PC2 */
#define PCL__3 5		/* PC3 */
#define PCL__4 6		/* PC4 */
#define PCL__6 7		/* PC6 */
#define PCL_6N 8		/* PC6 No Retention */
#define PCL_6R 9		/* PC6 Retention */
#define PCL__7 10		/* PC7 */
#define PCL_7S 11		/* PC7 Shrink */
#define PCL__8 12		/* PC8 */
#define PCL__9 13		/* PC9 */
#define PCL_10 14		/* PC10 */
#define PCLUNL 15		/* Unlimited */

int pkg_cstate_limit = PCLUKN;
char *pkg_cstate_limit_strings[] = { "reserved", "unknown", "pc0", "pc1", "pc2",
	"pc3", "pc4", "pc6", "pc6n", "pc6r", "pc7", "pc7s", "pc8", "pc9", "pc10", "unlimited"
};

int nhm_pkg_cstate_limits[16] =
    { PCL__0, PCL__1, PCL__3, PCL__6, PCL__7, PCLRSV, PCLRSV, PCLUNL, PCLRSV, PCLRSV, PCLRSV, PCLRSV, PCLRSV, PCLRSV,
	PCLRSV, PCLRSV
};

int snb_pkg_cstate_limits[16] =
    { PCL__0, PCL__2, PCL_6N, PCL_6R, PCL__7, PCL_7S, PCLRSV, PCLUNL, PCLRSV, PCLRSV, PCLRSV, PCLRSV, PCLRSV, PCLRSV,
	PCLRSV, PCLRSV
};

int hsw_pkg_cstate_limits[16] =
    { PCL__0, PCL__2, PCL__3, PCL__6, PCL__7, PCL_7S, PCL__8, PCL__9, PCLUNL, PCLRSV, PCLRSV, PCLRSV, PCLRSV, PCLRSV,
	PCLRSV, PCLRSV
};

int slv_pkg_cstate_limits[16] =
    { PCL__0, PCL__1, PCLRSV, PCLRSV, PCL__4, PCLRSV, PCL__6, PCL__7, PCLRSV, PCLRSV, PCLRSV, PCLRSV, PCLRSV, PCLRSV,
	PCL__6, PCL__7
};

int amt_pkg_cstate_limits[16] =
    { PCLUNL, PCL__1, PCL__2, PCLRSV, PCLRSV, PCLRSV, PCL__6, PCL__7, PCLRSV, PCLRSV, PCLRSV, PCLRSV, PCLRSV, PCLRSV,
	PCLRSV, PCLRSV
};

int phi_pkg_cstate_limits[16] =
    { PCL__0, PCL__2, PCL_6N, PCL_6R, PCLRSV, PCLRSV, PCLRSV, PCLUNL, PCLRSV, PCLRSV, PCLRSV, PCLRSV, PCLRSV, PCLRSV,
	PCLRSV, PCLRSV
};

int glm_pkg_cstate_limits[16] =
    { PCLUNL, PCL__1, PCL__3, PCL__6, PCL__7, PCL_7S, PCL__8, PCL__9, PCL_10, PCLRSV, PCLRSV, PCLRSV, PCLRSV, PCLRSV,
	PCLRSV, PCLRSV
};

int skx_pkg_cstate_limits[16] =
    { PCL__0, PCL__2, PCL_6N, PCL_6R, PCLRSV, PCLRSV, PCLRSV, PCLUNL, PCLRSV, PCLRSV, PCLRSV, PCLRSV, PCLRSV, PCLRSV,
	PCLRSV, PCLRSV
};

int icx_pkg_cstate_limits[16] =
    { PCL__0, PCL__2, PCL__6, PCL__6, PCLRSV, PCLRSV, PCLRSV, PCLUNL, PCLRSV, PCLRSV, PCLRSV, PCLRSV, PCLRSV, PCLRSV,
	PCLRSV, PCLRSV
};

static void calculate_tsc_tweak()
{
	tsc_tweak = base_hz / tsc_hz;
}

void prewake_cstate_probe(unsigned int family, unsigned int model);

static void dump_nhm_platform_info(void)
{
	unsigned long long msr;
	unsigned int ratio;

	get_msr(base_cpu, MSR_PLATFORM_INFO, &msr);

	fprintf(outf, "cpu%d: MSR_PLATFORM_INFO: 0x%08llx\n", base_cpu, msr);

	ratio = (msr >> 40) & 0xFF;
	fprintf(outf, "%d * %.1f = %.1f MHz max efficiency frequency\n", ratio, bclk, ratio * bclk);

	ratio = (msr >> 8) & 0xFF;
	fprintf(outf, "%d * %.1f = %.1f MHz base frequency\n", ratio, bclk, ratio * bclk);

	get_msr(base_cpu, MSR_IA32_POWER_CTL, &msr);
	fprintf(outf, "cpu%d: MSR_IA32_POWER_CTL: 0x%08llx (C1E auto-promotion: %sabled)\n",
		base_cpu, msr, msr & 0x2 ? "EN" : "DIS");

	/* C-state Pre-wake Disable (CSTATE_PREWAKE_DISABLE) */
	if (dis_cstate_prewake)
		fprintf(outf, "C-state Pre-wake: %sabled\n", msr & 0x40000000 ? "DIS" : "EN");

	return;
}

static void dump_hsw_turbo_ratio_limits(void)
{
	unsigned long long msr;
	unsigned int ratio;

	get_msr(base_cpu, MSR_TURBO_RATIO_LIMIT2, &msr);

	fprintf(outf, "cpu%d: MSR_TURBO_RATIO_LIMIT2: 0x%08llx\n", base_cpu, msr);

	ratio = (msr >> 8) & 0xFF;
	if (ratio)
		fprintf(outf, "%d * %.1f = %.1f MHz max turbo 18 active cores\n", ratio, bclk, ratio * bclk);

	ratio = (msr >> 0) & 0xFF;
	if (ratio)
		fprintf(outf, "%d * %.1f = %.1f MHz max turbo 17 active cores\n", ratio, bclk, ratio * bclk);
	return;
}

static void dump_ivt_turbo_ratio_limits(void)
{
	unsigned long long msr;
	unsigned int ratio;

	get_msr(base_cpu, MSR_TURBO_RATIO_LIMIT1, &msr);

	fprintf(outf, "cpu%d: MSR_TURBO_RATIO_LIMIT1: 0x%08llx\n", base_cpu, msr);

	ratio = (msr >> 56) & 0xFF;
	if (ratio)
		fprintf(outf, "%d * %.1f = %.1f MHz max turbo 16 active cores\n", ratio, bclk, ratio * bclk);

	ratio = (msr >> 48) & 0xFF;
	if (ratio)
		fprintf(outf, "%d * %.1f = %.1f MHz max turbo 15 active cores\n", ratio, bclk, ratio * bclk);

	ratio = (msr >> 40) & 0xFF;
	if (ratio)
		fprintf(outf, "%d * %.1f = %.1f MHz max turbo 14 active cores\n", ratio, bclk, ratio * bclk);

	ratio = (msr >> 32) & 0xFF;
	if (ratio)
		fprintf(outf, "%d * %.1f = %.1f MHz max turbo 13 active cores\n", ratio, bclk, ratio * bclk);

	ratio = (msr >> 24) & 0xFF;
	if (ratio)
		fprintf(outf, "%d * %.1f = %.1f MHz max turbo 12 active cores\n", ratio, bclk, ratio * bclk);

	ratio = (msr >> 16) & 0xFF;
	if (ratio)
		fprintf(outf, "%d * %.1f = %.1f MHz max turbo 11 active cores\n", ratio, bclk, ratio * bclk);

	ratio = (msr >> 8) & 0xFF;
	if (ratio)
		fprintf(outf, "%d * %.1f = %.1f MHz max turbo 10 active cores\n", ratio, bclk, ratio * bclk);

	ratio = (msr >> 0) & 0xFF;
	if (ratio)
		fprintf(outf, "%d * %.1f = %.1f MHz max turbo 9 active cores\n", ratio, bclk, ratio * bclk);
	return;
}

int has_turbo_ratio_group_limits(int family, int model)
{

	if (!genuine_intel)
		return 0;

	if (family != 6)
		return 0;

	switch (model) {
	case INTEL_FAM6_ATOM_GOLDMONT:
	case INTEL_FAM6_SKYLAKE_X:
	case INTEL_FAM6_ICELAKE_X:
	case INTEL_FAM6_SAPPHIRERAPIDS_X:
	case INTEL_FAM6_ATOM_GOLDMONT_D:
	case INTEL_FAM6_ATOM_TREMONT_D:
		return 1;
	default:
		return 0;
	}
}

static void dump_turbo_ratio_limits(int trl_msr_offset, int family, int model)
{
	unsigned long long msr, core_counts;
	int shift;

	get_msr(base_cpu, trl_msr_offset, &msr);
	fprintf(outf, "cpu%d: MSR_%sTURBO_RATIO_LIMIT: 0x%08llx\n",
		base_cpu, trl_msr_offset == MSR_SECONDARY_TURBO_RATIO_LIMIT ? "SECONDARY_" : "", msr);

	if (has_turbo_ratio_group_limits(family, model)) {
		get_msr(base_cpu, MSR_TURBO_RATIO_LIMIT1, &core_counts);
		fprintf(outf, "cpu%d: MSR_TURBO_RATIO_LIMIT1: 0x%08llx\n", base_cpu, core_counts);
	} else {
		core_counts = 0x0807060504030201;
	}

	for (shift = 56; shift >= 0; shift -= 8) {
		unsigned int ratio, group_size;

		ratio = (msr >> shift) & 0xFF;
		group_size = (core_counts >> shift) & 0xFF;
		if (ratio)
			fprintf(outf, "%d * %.1f = %.1f MHz max turbo %d active cores\n",
				ratio, bclk, ratio * bclk, group_size);
	}

	return;
}

static void dump_atom_turbo_ratio_limits(void)
{
	unsigned long long msr;
	unsigned int ratio;

	get_msr(base_cpu, MSR_ATOM_CORE_RATIOS, &msr);
	fprintf(outf, "cpu%d: MSR_ATOM_CORE_RATIOS: 0x%08llx\n", base_cpu, msr & 0xFFFFFFFF);

	ratio = (msr >> 0) & 0x3F;
	if (ratio)
		fprintf(outf, "%d * %.1f = %.1f MHz minimum operating frequency\n", ratio, bclk, ratio * bclk);

	ratio = (msr >> 8) & 0x3F;
	if (ratio)
		fprintf(outf, "%d * %.1f = %.1f MHz low frequency mode (LFM)\n", ratio, bclk, ratio * bclk);

	ratio = (msr >> 16) & 0x3F;
	if (ratio)
		fprintf(outf, "%d * %.1f = %.1f MHz base frequency\n", ratio, bclk, ratio * bclk);

	get_msr(base_cpu, MSR_ATOM_CORE_TURBO_RATIOS, &msr);
	fprintf(outf, "cpu%d: MSR_ATOM_CORE_TURBO_RATIOS: 0x%08llx\n", base_cpu, msr & 0xFFFFFFFF);

	ratio = (msr >> 24) & 0x3F;
	if (ratio)
		fprintf(outf, "%d * %.1f = %.1f MHz max turbo 4 active cores\n", ratio, bclk, ratio * bclk);

	ratio = (msr >> 16) & 0x3F;
	if (ratio)
		fprintf(outf, "%d * %.1f = %.1f MHz max turbo 3 active cores\n", ratio, bclk, ratio * bclk);

	ratio = (msr >> 8) & 0x3F;
	if (ratio)
		fprintf(outf, "%d * %.1f = %.1f MHz max turbo 2 active cores\n", ratio, bclk, ratio * bclk);

	ratio = (msr >> 0) & 0x3F;
	if (ratio)
		fprintf(outf, "%d * %.1f = %.1f MHz max turbo 1 active core\n", ratio, bclk, ratio * bclk);
}

static void dump_knl_turbo_ratio_limits(void)
{
	const unsigned int buckets_no = 7;

	unsigned long long msr;
	int delta_cores, delta_ratio;
	int i, b_nr;
	unsigned int cores[buckets_no];
	unsigned int ratio[buckets_no];

	get_msr(base_cpu, MSR_TURBO_RATIO_LIMIT, &msr);

	fprintf(outf, "cpu%d: MSR_TURBO_RATIO_LIMIT: 0x%08llx\n", base_cpu, msr);

	/*
	 * Turbo encoding in KNL is as follows:
	 * [0] -- Reserved
	 * [7:1] -- Base value of number of active cores of bucket 1.
	 * [15:8] -- Base value of freq ratio of bucket 1.
	 * [20:16] -- +ve delta of number of active cores of bucket 2.
	 * i.e. active cores of bucket 2 =
	 * active cores of bucket 1 + delta
	 * [23:21] -- Negative delta of freq ratio of bucket 2.
	 * i.e. freq ratio of bucket 2 =
	 * freq ratio of bucket 1 - delta
	 * [28:24]-- +ve delta of number of active cores of bucket 3.
	 * [31:29]-- -ve delta of freq ratio of bucket 3.
	 * [36:32]-- +ve delta of number of active cores of bucket 4.
	 * [39:37]-- -ve delta of freq ratio of bucket 4.
	 * [44:40]-- +ve delta of number of active cores of bucket 5.
	 * [47:45]-- -ve delta of freq ratio of bucket 5.
	 * [52:48]-- +ve delta of number of active cores of bucket 6.
	 * [55:53]-- -ve delta of freq ratio of bucket 6.
	 * [60:56]-- +ve delta of number of active cores of bucket 7.
	 * [63:61]-- -ve delta of freq ratio of bucket 7.
	 */

	b_nr = 0;
	cores[b_nr] = (msr & 0xFF) >> 1;
	ratio[b_nr] = (msr >> 8) & 0xFF;

	for (i = 16; i < 64; i += 8) {
		delta_cores = (msr >> i) & 0x1F;
		delta_ratio = (msr >> (i + 5)) & 0x7;

		cores[b_nr + 1] = cores[b_nr] + delta_cores;
		ratio[b_nr + 1] = ratio[b_nr] - delta_ratio;
		b_nr++;
	}

	for (i = buckets_no - 1; i >= 0; i--)
		if (i > 0 ? ratio[i] != ratio[i - 1] : 1)
			fprintf(outf,
				"%d * %.1f = %.1f MHz max turbo %d active cores\n",
				ratio[i], bclk, ratio[i] * bclk, cores[i]);
}

static void dump_nhm_cst_cfg(void)
{
	unsigned long long msr;

	get_msr(base_cpu, MSR_PKG_CST_CONFIG_CONTROL, &msr);

	fprintf(outf, "cpu%d: MSR_PKG_CST_CONFIG_CONTROL: 0x%08llx", base_cpu, msr);

	fprintf(outf, " (%s%s%s%s%slocked, pkg-cstate-limit=%d (%s)",
		(msr & SNB_C3_AUTO_UNDEMOTE) ? "UNdemote-C3, " : "",
		(msr & SNB_C1_AUTO_UNDEMOTE) ? "UNdemote-C1, " : "",
		(msr & NHM_C3_AUTO_DEMOTE) ? "demote-C3, " : "",
		(msr & NHM_C1_AUTO_DEMOTE) ? "demote-C1, " : "",
		(msr & (1 << 15)) ? "" : "UN", (unsigned int)msr & 0xF, pkg_cstate_limit_strings[pkg_cstate_limit]);

#define AUTOMATIC_CSTATE_CONVERSION		(1UL << 16)
	if (has_automatic_cstate_conversion) {
		fprintf(outf, ", automatic c-state conversion=%s", (msr & AUTOMATIC_CSTATE_CONVERSION) ? "on" : "off");
	}

	fprintf(outf, ")\n");

	return;
}

static void dump_config_tdp(void)
{
	unsigned long long msr;

	get_msr(base_cpu, MSR_CONFIG_TDP_NOMINAL, &msr);
	fprintf(outf, "cpu%d: MSR_CONFIG_TDP_NOMINAL: 0x%08llx", base_cpu, msr);
	fprintf(outf, " (base_ratio=%d)\n", (unsigned int)msr & 0xFF);

	get_msr(base_cpu, MSR_CONFIG_TDP_LEVEL_1, &msr);
	fprintf(outf, "cpu%d: MSR_CONFIG_TDP_LEVEL_1: 0x%08llx (", base_cpu, msr);
	if (msr) {
		fprintf(outf, "PKG_MIN_PWR_LVL1=%d ", (unsigned int)(msr >> 48) & 0x7FFF);
		fprintf(outf, "PKG_MAX_PWR_LVL1=%d ", (unsigned int)(msr >> 32) & 0x7FFF);
		fprintf(outf, "LVL1_RATIO=%d ", (unsigned int)(msr >> 16) & 0xFF);
		fprintf(outf, "PKG_TDP_LVL1=%d", (unsigned int)(msr) & 0x7FFF);
	}
	fprintf(outf, ")\n");

	get_msr(base_cpu, MSR_CONFIG_TDP_LEVEL_2, &msr);
	fprintf(outf, "cpu%d: MSR_CONFIG_TDP_LEVEL_2: 0x%08llx (", base_cpu, msr);
	if (msr) {
		fprintf(outf, "PKG_MIN_PWR_LVL2=%d ", (unsigned int)(msr >> 48) & 0x7FFF);
		fprintf(outf, "PKG_MAX_PWR_LVL2=%d ", (unsigned int)(msr >> 32) & 0x7FFF);
		fprintf(outf, "LVL2_RATIO=%d ", (unsigned int)(msr >> 16) & 0xFF);
		fprintf(outf, "PKG_TDP_LVL2=%d", (unsigned int)(msr) & 0x7FFF);
	}
	fprintf(outf, ")\n");

	get_msr(base_cpu, MSR_CONFIG_TDP_CONTROL, &msr);
	fprintf(outf, "cpu%d: MSR_CONFIG_TDP_CONTROL: 0x%08llx (", base_cpu, msr);
	if ((msr) & 0x3)
		fprintf(outf, "TDP_LEVEL=%d ", (unsigned int)(msr) & 0x3);
	fprintf(outf, " lock=%d", (unsigned int)(msr >> 31) & 1);
	fprintf(outf, ")\n");

	get_msr(base_cpu, MSR_TURBO_ACTIVATION_RATIO, &msr);
	fprintf(outf, "cpu%d: MSR_TURBO_ACTIVATION_RATIO: 0x%08llx (", base_cpu, msr);
	fprintf(outf, "MAX_NON_TURBO_RATIO=%d", (unsigned int)(msr) & 0xFF);
	fprintf(outf, " lock=%d", (unsigned int)(msr >> 31) & 1);
	fprintf(outf, ")\n");
}

unsigned int irtl_time_units[] = { 1, 32, 1024, 32768, 1048576, 33554432, 0, 0 };

void print_irtl(void)
{
	unsigned long long msr;

	get_msr(base_cpu, MSR_PKGC3_IRTL, &msr);
	fprintf(outf, "cpu%d: MSR_PKGC3_IRTL: 0x%08llx (", base_cpu, msr);
	fprintf(outf, "%svalid, %lld ns)\n", msr & (1 << 15) ? "" : "NOT",
		(msr & 0x3FF) * irtl_time_units[(msr >> 10) & 0x3]);

	get_msr(base_cpu, MSR_PKGC6_IRTL, &msr);
	fprintf(outf, "cpu%d: MSR_PKGC6_IRTL: 0x%08llx (", base_cpu, msr);
	fprintf(outf, "%svalid, %lld ns)\n", msr & (1 << 15) ? "" : "NOT",
		(msr & 0x3FF) * irtl_time_units[(msr >> 10) & 0x3]);

	get_msr(base_cpu, MSR_PKGC7_IRTL, &msr);
	fprintf(outf, "cpu%d: MSR_PKGC7_IRTL: 0x%08llx (", base_cpu, msr);
	fprintf(outf, "%svalid, %lld ns)\n", msr & (1 << 15) ? "" : "NOT",
		(msr & 0x3FF) * irtl_time_units[(msr >> 10) & 0x3]);

	if (!do_irtl_hsw)
		return;

	get_msr(base_cpu, MSR_PKGC8_IRTL, &msr);
	fprintf(outf, "cpu%d: MSR_PKGC8_IRTL: 0x%08llx (", base_cpu, msr);
	fprintf(outf, "%svalid, %lld ns)\n", msr & (1 << 15) ? "" : "NOT",
		(msr & 0x3FF) * irtl_time_units[(msr >> 10) & 0x3]);

	get_msr(base_cpu, MSR_PKGC9_IRTL, &msr);
	fprintf(outf, "cpu%d: MSR_PKGC9_IRTL: 0x%08llx (", base_cpu, msr);
	fprintf(outf, "%svalid, %lld ns)\n", msr & (1 << 15) ? "" : "NOT",
		(msr & 0x3FF) * irtl_time_units[(msr >> 10) & 0x3]);

	get_msr(base_cpu, MSR_PKGC10_IRTL, &msr);
	fprintf(outf, "cpu%d: MSR_PKGC10_IRTL: 0x%08llx (", base_cpu, msr);
	fprintf(outf, "%svalid, %lld ns)\n", msr & (1 << 15) ? "" : "NOT",
		(msr & 0x3FF) * irtl_time_units[(msr >> 10) & 0x3]);

}

void free_fd_percpu(void)
{
	int i;

	for (i = 0; i < topo.max_cpu_num + 1; ++i) {
		if (fd_percpu[i] != 0)
			close(fd_percpu[i]);
	}

	free(fd_percpu);
}

void free_all_buffers(void)
{
	int i;

	CPU_FREE(cpu_present_set);
	cpu_present_set = NULL;
	cpu_present_setsize = 0;

	CPU_FREE(cpu_affinity_set);
	cpu_affinity_set = NULL;
	cpu_affinity_setsize = 0;

	free(thread_even);
	free(core_even);
	free(package_even);

	thread_even = NULL;
	core_even = NULL;
	package_even = NULL;

	free(thread_odd);
	free(core_odd);
	free(package_odd);

	thread_odd = NULL;
	core_odd = NULL;
	package_odd = NULL;

	free(output_buffer);
	output_buffer = NULL;
	outp = NULL;

	free_fd_percpu();

	free(irq_column_2_cpu);
	free(irqs_per_cpu);

	for (i = 0; i <= topo.max_cpu_num; ++i) {
		if (cpus[i].put_ids)
			CPU_FREE(cpus[i].put_ids);
	}
	free(cpus);
}

/*
 * Parse a file containing a single int.
 * Return 0 if file can not be opened
 * Exit if file can be opened, but can not be parsed
 */
int parse_int_file(const char *fmt, ...)
{
	va_list args;
	char path[PATH_MAX];
	FILE *filep;
	int value;

	va_start(args, fmt);
	vsnprintf(path, sizeof(path), fmt, args);
	va_end(args);
	filep = fopen(path, "r");
	if (!filep)
		return 0;
	if (fscanf(filep, "%d", &value) != 1)
		err(1, "%s: failed to parse number from file", path);
	fclose(filep);
	return value;
}

/*
 * cpu_is_first_core_in_package(cpu)
 * return 1 if given CPU is 1st core in package
 */
int cpu_is_first_core_in_package(int cpu)
{
	return cpu == parse_int_file("/sys/devices/system/cpu/cpu%d/topology/core_siblings_list", cpu);
}

int get_physical_package_id(int cpu)
{
	return parse_int_file("/sys/devices/system/cpu/cpu%d/topology/physical_package_id", cpu);
}

int get_die_id(int cpu)
{
	return parse_int_file("/sys/devices/system/cpu/cpu%d/topology/die_id", cpu);
}

int get_core_id(int cpu)
{
	return parse_int_file("/sys/devices/system/cpu/cpu%d/topology/core_id", cpu);
}

void set_node_data(void)
{
	int pkg, node, lnode, cpu, cpux;
	int cpu_count;

	/* initialize logical_node_id */
	for (cpu = 0; cpu <= topo.max_cpu_num; ++cpu)
		cpus[cpu].logical_node_id = -1;

	cpu_count = 0;
	for (pkg = 0; pkg < topo.num_packages; pkg++) {
		lnode = 0;
		for (cpu = 0; cpu <= topo.max_cpu_num; ++cpu) {
			if (cpus[cpu].physical_package_id != pkg)
				continue;
			/* find a cpu with an unset logical_node_id */
			if (cpus[cpu].logical_node_id != -1)
				continue;
			cpus[cpu].logical_node_id = lnode;
			node = cpus[cpu].physical_node_id;
			cpu_count++;
			/*
			 * find all matching cpus on this pkg and set
			 * the logical_node_id
			 */
			for (cpux = cpu; cpux <= topo.max_cpu_num; cpux++) {
				if ((cpus[cpux].physical_package_id == pkg) && (cpus[cpux].physical_node_id == node)) {
					cpus[cpux].logical_node_id = lnode;
					cpu_count++;
				}
			}
			lnode++;
			if (lnode > topo.nodes_per_pkg)
				topo.nodes_per_pkg = lnode;
		}
		if (cpu_count >= topo.max_cpu_num)
			break;
	}
}

int get_physical_node_id(struct cpu_topology *thiscpu)
{
	char path[80];
	FILE *filep;
	int i;
	int cpu = thiscpu->logical_cpu_id;

	for (i = 0; i <= topo.max_cpu_num; i++) {
		sprintf(path, "/sys/devices/system/cpu/cpu%d/node%i/cpulist", cpu, i);
		filep = fopen(path, "r");
		if (!filep)
			continue;
		fclose(filep);
		return i;
	}
	return -1;
}

int get_thread_siblings(struct cpu_topology *thiscpu)
{
	char path[80], character;
	FILE *filep;
	unsigned long map;
	int so, shift, sib_core;
	int cpu = thiscpu->logical_cpu_id;
	int offset = topo.max_cpu_num + 1;
	size_t size;
	int thread_id = 0;

	thiscpu->put_ids = CPU_ALLOC((topo.max_cpu_num + 1));
	if (thiscpu->thread_id < 0)
		thiscpu->thread_id = thread_id++;
	if (!thiscpu->put_ids)
		return -1;

	size = CPU_ALLOC_SIZE((topo.max_cpu_num + 1));
	CPU_ZERO_S(size, thiscpu->put_ids);

	sprintf(path, "/sys/devices/system/cpu/cpu%d/topology/thread_siblings", cpu);
	filep = fopen(path, "r");

	if (!filep) {
		warnx("%s: open failed", path);
		return -1;
	}
	do {
		offset -= BITMASK_SIZE;
		if (fscanf(filep, "%lx%c", &map, &character) != 2)
			err(1, "%s: failed to parse file", path);
		for (shift = 0; shift < BITMASK_SIZE; shift++) {
			if ((map >> shift) & 0x1) {
				so = shift + offset;
				sib_core = get_core_id(so);
				if (sib_core == thiscpu->physical_core_id) {
					CPU_SET_S(so, size, thiscpu->put_ids);
					if ((so != cpu) && (cpus[so].thread_id < 0))
						cpus[so].thread_id = thread_id++;
				}
			}
		}
	} while (character == ',');
	fclose(filep);

	return CPU_COUNT_S(size, thiscpu->put_ids);
}

/*
 * run func(thread, core, package) in topology order
 * skip non-present cpus
 */

int for_all_cpus_2(int (func) (struct thread_data *, struct core_data *,
			       struct pkg_data *, struct thread_data *, struct core_data *,
			       struct pkg_data *), struct thread_data *thread_base,
		   struct core_data *core_base, struct pkg_data *pkg_base,
		   struct thread_data *thread_base2, struct core_data *core_base2, struct pkg_data *pkg_base2)
{
	int retval, pkg_no, node_no, core_no, thread_no;

	for (pkg_no = 0; pkg_no < topo.num_packages; ++pkg_no) {
		for (node_no = 0; node_no < topo.nodes_per_pkg; ++node_no) {
			for (core_no = 0; core_no < topo.cores_per_node; ++core_no) {
				for (thread_no = 0; thread_no < topo.threads_per_core; ++thread_no) {
					struct thread_data *t, *t2;
					struct core_data *c, *c2;
					struct pkg_data *p, *p2;

					t = GET_THREAD(thread_base, thread_no, core_no, node_no, pkg_no);

					if (cpu_is_not_present(t->cpu_id))
						continue;

					t2 = GET_THREAD(thread_base2, thread_no, core_no, node_no, pkg_no);

					c = GET_CORE(core_base, core_no, node_no, pkg_no);
					c2 = GET_CORE(core_base2, core_no, node_no, pkg_no);

					p = GET_PKG(pkg_base, pkg_no);
					p2 = GET_PKG(pkg_base2, pkg_no);

					retval = func(t, c, p, t2, c2, p2);
					if (retval)
						return retval;
				}
			}
		}
	}
	return 0;
}

/*
 * run func(cpu) on every cpu in /proc/stat
 * return max_cpu number
 */
int for_all_proc_cpus(int (func) (int))
{
	FILE *fp;
	int cpu_num;
	int retval;

	fp = fopen_or_die(proc_stat, "r");

	retval = fscanf(fp, "cpu %*d %*d %*d %*d %*d %*d %*d %*d %*d %*d\n");
	if (retval != 0)
		err(1, "%s: failed to parse format", proc_stat);

	while (1) {
		retval = fscanf(fp, "cpu%u %*d %*d %*d %*d %*d %*d %*d %*d %*d %*d\n", &cpu_num);
		if (retval != 1)
			break;

		retval = func(cpu_num);
		if (retval) {
			fclose(fp);
			return (retval);
		}
	}
	fclose(fp);
	return 0;
}

void re_initialize(void)
{
	free_all_buffers();
	setup_all_buffers();
	fprintf(outf, "turbostat: re-initialized with num_cpus %d\n", topo.num_cpus);
}

void set_max_cpu_num(void)
{
	FILE *filep;
	int base_cpu;
	unsigned long dummy;
	char pathname[64];

	base_cpu = sched_getcpu();
	if (base_cpu < 0)
		err(1, "cannot find calling cpu ID");
	sprintf(pathname, "/sys/devices/system/cpu/cpu%d/topology/thread_siblings", base_cpu);

	filep = fopen_or_die(pathname, "r");
	topo.max_cpu_num = 0;
	while (fscanf(filep, "%lx,", &dummy) == 1)
		topo.max_cpu_num += BITMASK_SIZE;
	fclose(filep);
	topo.max_cpu_num--;	/* 0 based */
}

/*
 * count_cpus()
 * remember the last one seen, it will be the max
 */
int count_cpus(int cpu)
{
	UNUSED(cpu);

	topo.num_cpus++;
	return 0;
}

int mark_cpu_present(int cpu)
{
	CPU_SET_S(cpu, cpu_present_setsize, cpu_present_set);
	return 0;
}

int init_thread_id(int cpu)
{
	cpus[cpu].thread_id = -1;
	return 0;
}

/*
 * snapshot_proc_interrupts()
 *
 * read and record summary of /proc/interrupts
 *
 * return 1 if config change requires a restart, else return 0
 */
int snapshot_proc_interrupts(void)
{
	static FILE *fp;
	int column, retval;

	if (fp == NULL)
		fp = fopen_or_die("/proc/interrupts", "r");
	else
		rewind(fp);

	/* read 1st line of /proc/interrupts to get cpu* name for each column */
	for (column = 0; column < topo.num_cpus; ++column) {
		int cpu_number;

		retval = fscanf(fp, " CPU%d", &cpu_number);
		if (retval != 1)
			break;

		if (cpu_number > topo.max_cpu_num) {
			warn("/proc/interrupts: cpu%d: > %d", cpu_number, topo.max_cpu_num);
			return 1;
		}

		irq_column_2_cpu[column] = cpu_number;
		irqs_per_cpu[cpu_number] = 0;
	}

	/* read /proc/interrupt count lines and sum up irqs per cpu */
	while (1) {
		int column;
		char buf[64];

		retval = fscanf(fp, " %s:", buf);	/* flush irq# "N:" */
		if (retval != 1)
			break;

		/* read the count per cpu */
		for (column = 0; column < topo.num_cpus; ++column) {

			int cpu_number, irq_count;

			retval = fscanf(fp, " %d", &irq_count);
			if (retval != 1)
				break;

			cpu_number = irq_column_2_cpu[column];
			irqs_per_cpu[cpu_number] += irq_count;

		}

		while (getc(fp) != '\n') ;	/* flush interrupt description */

	}
	return 0;
}

/*
 * snapshot_gfx_rc6_ms()
 *
 * record snapshot of
 * /sys/class/drm/card0/power/rc6_residency_ms
 *
 * return 1 if config change requires a restart, else return 0
 */
int snapshot_gfx_rc6_ms(void)
{
	FILE *fp;
	int retval;

	fp = fopen_or_die("/sys/class/drm/card0/power/rc6_residency_ms", "r");

	retval = fscanf(fp, "%lld", &gfx_cur_rc6_ms);
	if (retval != 1)
		err(1, "GFX rc6");

	fclose(fp);

	return 0;
}

/*
 * snapshot_gfx_mhz()
 *
 * record snapshot of
 * /sys/class/graphics/fb0/device/drm/card0/gt_cur_freq_mhz
 *
 * return 1 if config change requires a restart, else return 0
 */
int snapshot_gfx_mhz(void)
{
	static FILE *fp;
	int retval;

	if (fp == NULL)
		fp = fopen_or_die("/sys/class/graphics/fb0/device/drm/card0/gt_cur_freq_mhz", "r");
	else {
		rewind(fp);
		fflush(fp);
	}

	retval = fscanf(fp, "%d", &gfx_cur_mhz);
	if (retval != 1)
		err(1, "GFX MHz");

	return 0;
}

/*
 * snapshot_gfx_cur_mhz()
 *
 * record snapshot of
 * /sys/class/graphics/fb0/device/drm/card0/gt_act_freq_mhz
 *
 * return 1 if config change requires a restart, else return 0
 */
int snapshot_gfx_act_mhz(void)
{
	static FILE *fp;
	int retval;

	if (fp == NULL)
		fp = fopen_or_die("/sys/class/graphics/fb0/device/drm/card0/gt_act_freq_mhz", "r");
	else {
		rewind(fp);
		fflush(fp);
	}

	retval = fscanf(fp, "%d", &gfx_act_mhz);
	if (retval != 1)
		err(1, "GFX ACT MHz");

	return 0;
}

/*
 * snapshot_cpu_lpi()
 *
 * record snapshot of
 * /sys/devices/system/cpu/cpuidle/low_power_idle_cpu_residency_us
 */
int snapshot_cpu_lpi_us(void)
{
	FILE *fp;
	int retval;

	fp = fopen_or_die("/sys/devices/system/cpu/cpuidle/low_power_idle_cpu_residency_us", "r");

	retval = fscanf(fp, "%lld", &cpuidle_cur_cpu_lpi_us);
	if (retval != 1) {
		fprintf(stderr, "Disabling Low Power Idle CPU output\n");
		BIC_NOT_PRESENT(BIC_CPU_LPI);
		fclose(fp);
		return -1;
	}

	fclose(fp);

	return 0;
}

/*
 * snapshot_sys_lpi()
 *
 * record snapshot of sys_lpi_file
 */
int snapshot_sys_lpi_us(void)
{
	FILE *fp;
	int retval;

	fp = fopen_or_die(sys_lpi_file, "r");

	retval = fscanf(fp, "%lld", &cpuidle_cur_sys_lpi_us);
	if (retval != 1) {
		fprintf(stderr, "Disabling Low Power Idle System output\n");
		BIC_NOT_PRESENT(BIC_SYS_LPI);
		fclose(fp);
		return -1;
	}
	fclose(fp);

	return 0;
}

/*
 * snapshot /proc and /sys files
 *
 * return 1 if configuration restart needed, else return 0
 */
int snapshot_proc_sysfs_files(void)
{
	if (DO_BIC(BIC_IRQ))
		if (snapshot_proc_interrupts())
			return 1;

	if (DO_BIC(BIC_GFX_rc6))
		snapshot_gfx_rc6_ms();

	if (DO_BIC(BIC_GFXMHz))
		snapshot_gfx_mhz();

	if (DO_BIC(BIC_GFXACTMHz))
		snapshot_gfx_act_mhz();

	if (DO_BIC(BIC_CPU_LPI))
		snapshot_cpu_lpi_us();

	if (DO_BIC(BIC_SYS_LPI))
		snapshot_sys_lpi_us();

	return 0;
}

int exit_requested;

static void signal_handler(int signal)
{
	switch (signal) {
	case SIGINT:
		exit_requested = 1;
		if (debug)
			fprintf(stderr, " SIGINT\n");
		break;
	case SIGUSR1:
		if (debug > 1)
			fprintf(stderr, "SIGUSR1\n");
		break;
	}
}

void setup_signal_handler(void)
{
	struct sigaction sa;

	memset(&sa, 0, sizeof(sa));

	sa.sa_handler = &signal_handler;

	if (sigaction(SIGINT, &sa, NULL) < 0)
		err(1, "sigaction SIGINT");
	if (sigaction(SIGUSR1, &sa, NULL) < 0)
		err(1, "sigaction SIGUSR1");
}

void do_sleep(void)
{
	struct timeval tout;
	struct timespec rest;
	fd_set readfds;
	int retval;

	FD_ZERO(&readfds);
	FD_SET(0, &readfds);

	if (ignore_stdin) {
		nanosleep(&interval_ts, NULL);
		return;
	}

	tout = interval_tv;
	retval = select(1, &readfds, NULL, NULL, &tout);

	if (retval == 1) {
		switch (getc(stdin)) {
		case 'q':
			exit_requested = 1;
			break;
		case EOF:
			/*
			 * 'stdin' is a pipe closed on the other end. There
			 * won't be any further input.
			 */
			ignore_stdin = 1;
			/* Sleep the rest of the time */
			rest.tv_sec = (tout.tv_sec + tout.tv_usec / 1000000);
			rest.tv_nsec = (tout.tv_usec % 1000000) * 1000;
			nanosleep(&rest, NULL);
		}
	}
}

int get_msr_sum(int cpu, off_t offset, unsigned long long *msr)
{
	int ret, idx;
	unsigned long long msr_cur, msr_last;

	if (!per_cpu_msr_sum)
		return 1;

	idx = offset_to_idx(offset);
	if (idx < 0)
		return idx;
	/* get_msr_sum() = sum + (get_msr() - last) */
	ret = get_msr(cpu, offset, &msr_cur);
	if (ret)
		return ret;
	msr_last = per_cpu_msr_sum[cpu].entries[idx].last;
	DELTA_WRAP32(msr_cur, msr_last);
	*msr = msr_last + per_cpu_msr_sum[cpu].entries[idx].sum;

	return 0;
}

timer_t timerid;

/* Timer callback, update the sum of MSRs periodically. */
static int update_msr_sum(struct thread_data *t, struct core_data *c, struct pkg_data *p)
{
	int i, ret;
	int cpu = t->cpu_id;

	UNUSED(c);
	UNUSED(p);

	for (i = IDX_PKG_ENERGY; i < IDX_COUNT; i++) {
		unsigned long long msr_cur, msr_last;
		off_t offset;

		if (!idx_valid(i))
			continue;
		offset = idx_to_offset(i);
		if (offset < 0)
			continue;
		ret = get_msr(cpu, offset, &msr_cur);
		if (ret) {
			fprintf(outf, "Can not update msr(0x%llx)\n", (unsigned long long)offset);
			continue;
		}

		msr_last = per_cpu_msr_sum[cpu].entries[i].last;
		per_cpu_msr_sum[cpu].entries[i].last = msr_cur & 0xffffffff;

		DELTA_WRAP32(msr_cur, msr_last);
		per_cpu_msr_sum[cpu].entries[i].sum += msr_last;
	}
	return 0;
}

static void msr_record_handler(union sigval v)
{
	UNUSED(v);

	for_all_cpus(update_msr_sum, EVEN_COUNTERS);
}

void msr_sum_record(void)
{
	struct itimerspec its;
	struct sigevent sev;

	per_cpu_msr_sum = calloc(topo.max_cpu_num + 1, sizeof(struct msr_sum_array));
	if (!per_cpu_msr_sum) {
		fprintf(outf, "Can not allocate memory for long time MSR.\n");
		return;
	}
	/*
	 * Signal handler might be restricted, so use thread notifier instead.
	 */
	memset(&sev, 0, sizeof(struct sigevent));
	sev.sigev_notify = SIGEV_THREAD;
	sev.sigev_notify_function = msr_record_handler;

	sev.sigev_value.sival_ptr = &timerid;
	if (timer_create(CLOCK_REALTIME, &sev, &timerid) == -1) {
		fprintf(outf, "Can not create timer.\n");
		goto release_msr;
	}

	its.it_value.tv_sec = 0;
	its.it_value.tv_nsec = 1;
	/*
	 * A wraparound time has been calculated early.
	 * Some sources state that the peak power for a
	 * microprocessor is usually 1.5 times the TDP rating,
	 * use 2 * TDP for safety.
	 */
	its.it_interval.tv_sec = rapl_joule_counter_range / 2;
	its.it_interval.tv_nsec = 0;

	if (timer_settime(timerid, 0, &its, NULL) == -1) {
		fprintf(outf, "Can not set timer.\n");
		goto release_timer;
	}
	return;

release_timer:
	timer_delete(timerid);
release_msr:
	free(per_cpu_msr_sum);
}

/*
 * set_my_sched_priority(pri)
 * return previous
 */
int set_my_sched_priority(int priority)
{
	int retval;
	int original_priority;

	errno = 0;
	original_priority = getpriority(PRIO_PROCESS, 0);
	if (errno && (original_priority == -1))
		err(errno, "getpriority");

	retval = setpriority(PRIO_PROCESS, 0, priority);
	if (retval)
		errx(retval, "capget(CAP_SYS_NICE) failed,try \"# setcap cap_sys_nice=ep %s\"", progname);

	errno = 0;
	retval = getpriority(PRIO_PROCESS, 0);
	if (retval != priority)
		err(retval, "getpriority(%d) != setpriority(%d)", retval, priority);

	return original_priority;
}

void turbostat_loop()
{
	int retval;
	int restarted = 0;
	unsigned int done_iters = 0;

	setup_signal_handler();

	/*
	 * elevate own priority for interval mode
	 */
	set_my_sched_priority(-20);

restart:
	restarted++;

	snapshot_proc_sysfs_files();
	retval = for_all_cpus(get_counters, EVEN_COUNTERS);
	first_counter_read = 0;
	if (retval < -1) {
		exit(retval);
	} else if (retval == -1) {
		if (restarted > 10) {
			exit(retval);
		}
		re_initialize();
		goto restart;
	}
	restarted = 0;
	done_iters = 0;
	gettimeofday(&tv_even, (struct timezone *)NULL);

	while (1) {
		if (for_all_proc_cpus(cpu_is_not_present)) {
			re_initialize();
			goto restart;
		}
		do_sleep();
		if (snapshot_proc_sysfs_files())
			goto restart;
		retval = for_all_cpus(get_counters, ODD_COUNTERS);
		if (retval < -1) {
			exit(retval);
		} else if (retval == -1) {
			re_initialize();
			goto restart;
		}
		gettimeofday(&tv_odd, (struct timezone *)NULL);
		timersub(&tv_odd, &tv_even, &tv_delta);
		if (for_all_cpus_2(delta_cpu, ODD_COUNTERS, EVEN_COUNTERS)) {
			re_initialize();
			goto restart;
		}
		compute_average(EVEN_COUNTERS);
		format_all_counters(EVEN_COUNTERS);
		flush_output_stdout();
		if (exit_requested)
			break;
		if (num_iterations && ++done_iters >= num_iterations)
			break;
		do_sleep();
		if (snapshot_proc_sysfs_files())
			goto restart;
		retval = for_all_cpus(get_counters, EVEN_COUNTERS);
		if (retval < -1) {
			exit(retval);
		} else if (retval == -1) {
			re_initialize();
			goto restart;
		}
		gettimeofday(&tv_even, (struct timezone *)NULL);
		timersub(&tv_even, &tv_odd, &tv_delta);
		if (for_all_cpus_2(delta_cpu, EVEN_COUNTERS, ODD_COUNTERS)) {
			re_initialize();
			goto restart;
		}
		compute_average(ODD_COUNTERS);
		format_all_counters(ODD_COUNTERS);
		flush_output_stdout();
		if (exit_requested)
			break;
		if (num_iterations && ++done_iters >= num_iterations)
			break;
	}
}

void check_dev_msr()
{
	struct stat sb;
	char pathname[32];

	sprintf(pathname, "/dev/cpu/%d/msr", base_cpu);
	if (stat(pathname, &sb))
		if (system("/sbin/modprobe msr > /dev/null 2>&1"))
			err(-5, "no /dev/cpu/0/msr, Try \"# modprobe msr\" ");
}

/*
 * check for CAP_SYS_RAWIO
 * return 0 on success
 * return 1 on fail
 */
int check_for_cap_sys_rawio(void)
{
	cap_t caps;
	cap_flag_value_t cap_flag_value;

	caps = cap_get_proc();
	if (caps == NULL)
		err(-6, "cap_get_proc\n");

	if (cap_get_flag(caps, CAP_SYS_RAWIO, CAP_EFFECTIVE, &cap_flag_value))
		err(-6, "cap_get\n");

	if (cap_flag_value != CAP_SET) {
		warnx("capget(CAP_SYS_RAWIO) failed," " try \"# setcap cap_sys_rawio=ep %s\"", progname);
		return 1;
	}

	if (cap_free(caps) == -1)
		err(-6, "cap_free\n");

	return 0;
}

void check_permissions(void)
{
	int do_exit = 0;
	char pathname[32];

	/* check for CAP_SYS_RAWIO */
	do_exit += check_for_cap_sys_rawio();

	/* test file permissions */
	sprintf(pathname, "/dev/cpu/%d/msr", base_cpu);
	if (euidaccess(pathname, R_OK)) {
		do_exit++;
		warn("/dev/cpu/0/msr open failed, try chown or chmod +r /dev/cpu/*/msr");
	}

	/* if all else fails, thell them to be root */
	if (do_exit)
		if (getuid() != 0)
			warnx("... or simply run as root");

	if (do_exit)
		exit(-6);
}

/*
 * NHM adds support for additional MSRs:
 *
 * MSR_SMI_COUNT                   0x00000034
 *
 * MSR_PLATFORM_INFO               0x000000ce
 * MSR_PKG_CST_CONFIG_CONTROL     0x000000e2
 *
 * MSR_MISC_PWR_MGMT               0x000001aa
 *
 * MSR_PKG_C3_RESIDENCY            0x000003f8
 * MSR_PKG_C6_RESIDENCY            0x000003f9
 * MSR_CORE_C3_RESIDENCY           0x000003fc
 * MSR_CORE_C6_RESIDENCY           0x000003fd
 *
 * Side effect:
 * sets global pkg_cstate_limit to decode MSR_PKG_CST_CONFIG_CONTROL
 * sets has_misc_feature_control
 */
int probe_nhm_msrs(unsigned int family, unsigned int model)
{
	unsigned long long msr;
	unsigned int base_ratio;
	int *pkg_cstate_limits;

	if (!genuine_intel)
		return 0;

	if (family != 6)
		return 0;

	bclk = discover_bclk(family, model);

	switch (model) {
	case INTEL_FAM6_NEHALEM:	/* Core i7 and i5 Processor - Clarksfield, Lynnfield, Jasper Forest */
	case INTEL_FAM6_NEHALEM_EX:	/* Nehalem-EX Xeon - Beckton */
		pkg_cstate_limits = nhm_pkg_cstate_limits;
		break;
	case INTEL_FAM6_SANDYBRIDGE:	/* SNB */
	case INTEL_FAM6_SANDYBRIDGE_X:	/* SNB Xeon */
	case INTEL_FAM6_IVYBRIDGE:	/* IVB */
	case INTEL_FAM6_IVYBRIDGE_X:	/* IVB Xeon */
		pkg_cstate_limits = snb_pkg_cstate_limits;
		has_misc_feature_control = 1;
		break;
	case INTEL_FAM6_HASWELL:	/* HSW */
	case INTEL_FAM6_HASWELL_G:	/* HSW */
	case INTEL_FAM6_HASWELL_X:	/* HSX */
	case INTEL_FAM6_HASWELL_L:	/* HSW */
	case INTEL_FAM6_BROADWELL:	/* BDW */
	case INTEL_FAM6_BROADWELL_G:	/* BDW */
	case INTEL_FAM6_BROADWELL_X:	/* BDX */
	case INTEL_FAM6_SKYLAKE_L:	/* SKL */
	case INTEL_FAM6_CANNONLAKE_L:	/* CNL */
		pkg_cstate_limits = hsw_pkg_cstate_limits;
		has_misc_feature_control = 1;
		break;
	case INTEL_FAM6_SKYLAKE_X:	/* SKX */
	case INTEL_FAM6_SAPPHIRERAPIDS_X:	/* SPR */
		pkg_cstate_limits = skx_pkg_cstate_limits;
		has_misc_feature_control = 1;
		break;
	case INTEL_FAM6_ICELAKE_X:	/* ICX */
		pkg_cstate_limits = icx_pkg_cstate_limits;
		has_misc_feature_control = 1;
		break;
	case INTEL_FAM6_ATOM_SILVERMONT:	/* BYT */
		no_MSR_MISC_PWR_MGMT = 1;
		/* FALLTHRU */
	case INTEL_FAM6_ATOM_SILVERMONT_D:	/* AVN */
		pkg_cstate_limits = slv_pkg_cstate_limits;
		break;
	case INTEL_FAM6_ATOM_AIRMONT:	/* AMT */
		pkg_cstate_limits = amt_pkg_cstate_limits;
		no_MSR_MISC_PWR_MGMT = 1;
		break;
	case INTEL_FAM6_XEON_PHI_KNL:	/* PHI */
		pkg_cstate_limits = phi_pkg_cstate_limits;
		break;
	case INTEL_FAM6_ATOM_GOLDMONT:	/* BXT */
	case INTEL_FAM6_ATOM_GOLDMONT_PLUS:
	case INTEL_FAM6_ATOM_GOLDMONT_D:	/* DNV */
	case INTEL_FAM6_ATOM_TREMONT:	/* EHL */
	case INTEL_FAM6_ATOM_TREMONT_D:	/* JVL */
		pkg_cstate_limits = glm_pkg_cstate_limits;
		break;
	default:
		return 0;
	}
	get_msr(base_cpu, MSR_PKG_CST_CONFIG_CONTROL, &msr);
	pkg_cstate_limit = pkg_cstate_limits[msr & 0xF];

	get_msr(base_cpu, MSR_PLATFORM_INFO, &msr);
	base_ratio = (msr >> 8) & 0xFF;

	base_hz = base_ratio * bclk * 1000000;
	has_base_hz = 1;
	return 1;
}

/*
 * SLV client has support for unique MSRs:
 *
 * MSR_CC6_DEMOTION_POLICY_CONFIG
 * MSR_MC6_DEMOTION_POLICY_CONFIG
 */

int has_slv_msrs(unsigned int family, unsigned int model)
{
	if (!genuine_intel)
		return 0;

	if (family != 6)
		return 0;

	switch (model) {
	case INTEL_FAM6_ATOM_SILVERMONT:
	case INTEL_FAM6_ATOM_SILVERMONT_MID:
	case INTEL_FAM6_ATOM_AIRMONT_MID:
		return 1;
	}
	return 0;
}

int is_dnv(unsigned int family, unsigned int model)
{

	if (!genuine_intel)
		return 0;

	if (family != 6)
		return 0;

	switch (model) {
	case INTEL_FAM6_ATOM_GOLDMONT_D:
		return 1;
	}
	return 0;
}

int is_bdx(unsigned int family, unsigned int model)
{

	if (!genuine_intel)
		return 0;

	if (family != 6)
		return 0;

	switch (model) {
	case INTEL_FAM6_BROADWELL_X:
		return 1;
	}
	return 0;
}

int is_skx(unsigned int family, unsigned int model)
{

	if (!genuine_intel)
		return 0;

	if (family != 6)
		return 0;

	switch (model) {
	case INTEL_FAM6_SKYLAKE_X:
		return 1;
	}
	return 0;
}

int is_icx(unsigned int family, unsigned int model)
{

	if (!genuine_intel)
		return 0;

	if (family != 6)
		return 0;

	switch (model) {
	case INTEL_FAM6_ICELAKE_X:
		return 1;
	}
	return 0;
}

int is_spr(unsigned int family, unsigned int model)
{

	if (!genuine_intel)
		return 0;

	if (family != 6)
		return 0;

	switch (model) {
	case INTEL_FAM6_SAPPHIRERAPIDS_X:
		return 1;
	}
	return 0;
}

int is_ehl(unsigned int family, unsigned int model)
{
	if (!genuine_intel)
		return 0;

	if (family != 6)
		return 0;

	switch (model) {
	case INTEL_FAM6_ATOM_TREMONT:
		return 1;
	}
	return 0;
}

int is_jvl(unsigned int family, unsigned int model)
{
	if (!genuine_intel)
		return 0;

	if (family != 6)
		return 0;

	switch (model) {
	case INTEL_FAM6_ATOM_TREMONT_D:
		return 1;
	}
	return 0;
}

int has_turbo_ratio_limit(unsigned int family, unsigned int model)
{
	if (has_slv_msrs(family, model))
		return 0;

	if (family != 6)
		return 0;

	switch (model) {
		/* Nehalem compatible, but do not include turbo-ratio limit support */
	case INTEL_FAM6_NEHALEM_EX:	/* Nehalem-EX Xeon - Beckton */
	case INTEL_FAM6_XEON_PHI_KNL:	/* PHI - Knights Landing (different MSR definition) */
		return 0;
	default:
		return 1;
	}
}

int has_atom_turbo_ratio_limit(unsigned int family, unsigned int model)
{
	if (has_slv_msrs(family, model))
		return 1;

	return 0;
}

int has_ivt_turbo_ratio_limit(unsigned int family, unsigned int model)
{
	if (!genuine_intel)
		return 0;

	if (family != 6)
		return 0;

	switch (model) {
	case INTEL_FAM6_IVYBRIDGE_X:	/* IVB Xeon */
	case INTEL_FAM6_HASWELL_X:	/* HSW Xeon */
		return 1;
	default:
		return 0;
	}
}

int has_hsw_turbo_ratio_limit(unsigned int family, unsigned int model)
{
	if (!genuine_intel)
		return 0;

	if (family != 6)
		return 0;

	switch (model) {
	case INTEL_FAM6_HASWELL_X:	/* HSW Xeon */
		return 1;
	default:
		return 0;
	}
}

int has_knl_turbo_ratio_limit(unsigned int family, unsigned int model)
{
	if (!genuine_intel)
		return 0;

	if (family != 6)
		return 0;

	switch (model) {
	case INTEL_FAM6_XEON_PHI_KNL:	/* Knights Landing */
		return 1;
	default:
		return 0;
	}
}

int has_glm_turbo_ratio_limit(unsigned int family, unsigned int model)
{
	if (!genuine_intel)
		return 0;

	if (family != 6)
		return 0;

	switch (model) {
	case INTEL_FAM6_ATOM_GOLDMONT:
	case INTEL_FAM6_SKYLAKE_X:
	case INTEL_FAM6_ICELAKE_X:
	case INTEL_FAM6_SAPPHIRERAPIDS_X:
		return 1;
	default:
		return 0;
	}
}

int has_config_tdp(unsigned int family, unsigned int model)
{
	if (!genuine_intel)
		return 0;

	if (family != 6)
		return 0;

	switch (model) {
	case INTEL_FAM6_IVYBRIDGE:	/* IVB */
	case INTEL_FAM6_HASWELL:	/* HSW */
	case INTEL_FAM6_HASWELL_X:	/* HSX */
	case INTEL_FAM6_HASWELL_L:	/* HSW */
	case INTEL_FAM6_HASWELL_G:	/* HSW */
	case INTEL_FAM6_BROADWELL:	/* BDW */
	case INTEL_FAM6_BROADWELL_G:	/* BDW */
	case INTEL_FAM6_BROADWELL_X:	/* BDX */
	case INTEL_FAM6_SKYLAKE_L:	/* SKL */
	case INTEL_FAM6_CANNONLAKE_L:	/* CNL */
	case INTEL_FAM6_SKYLAKE_X:	/* SKX */
	case INTEL_FAM6_ICELAKE_X:	/* ICX */
	case INTEL_FAM6_SAPPHIRERAPIDS_X:	/* SPR */
	case INTEL_FAM6_XEON_PHI_KNL:	/* Knights Landing */
		return 1;
	default:
		return 0;
	}
}

/*
 * tcc_offset_bits:
 * 0: Tcc Offset not supported (Default)
 * 6: Bit 29:24 of MSR_PLATFORM_INFO
 * 4: Bit 27:24 of MSR_PLATFORM_INFO
 */
void check_tcc_offset(int model)
{
	unsigned long long msr;

	if (!genuine_intel)
		return;

	switch (model) {
	case INTEL_FAM6_SKYLAKE_L:
	case INTEL_FAM6_SKYLAKE:
	case INTEL_FAM6_KABYLAKE_L:
	case INTEL_FAM6_KABYLAKE:
	case INTEL_FAM6_ICELAKE_L:
	case INTEL_FAM6_ICELAKE:
	case INTEL_FAM6_TIGERLAKE_L:
	case INTEL_FAM6_TIGERLAKE:
	case INTEL_FAM6_COMETLAKE:
		if (!get_msr(base_cpu, MSR_PLATFORM_INFO, &msr)) {
			msr = (msr >> 30) & 1;
			if (msr)
				tcc_offset_bits = 6;
		}
		return;
	default:
		return;
	}
}

static void remove_underbar(char *s)
{
	char *to = s;

	while (*s) {
		if (*s != '_')
			*to++ = *s;
		s++;
	}

	*to = 0;
}

static void dump_turbo_ratio_info(unsigned int family, unsigned int model)
{
	if (!has_turbo)
		return;

	if (has_hsw_turbo_ratio_limit(family, model))
		dump_hsw_turbo_ratio_limits();

	if (has_ivt_turbo_ratio_limit(family, model))
		dump_ivt_turbo_ratio_limits();

	if (has_turbo_ratio_limit(family, model)) {
		dump_turbo_ratio_limits(MSR_TURBO_RATIO_LIMIT, family, model);

		if (is_hybrid)
			dump_turbo_ratio_limits(MSR_SECONDARY_TURBO_RATIO_LIMIT, family, model);
	}

	if (has_atom_turbo_ratio_limit(family, model))
		dump_atom_turbo_ratio_limits();

	if (has_knl_turbo_ratio_limit(family, model))
		dump_knl_turbo_ratio_limits();

	if (has_config_tdp(family, model))
		dump_config_tdp();
}

static void dump_cstate_pstate_config_info(unsigned int family, unsigned int model)
{
	if (!do_nhm_platform_info)
		return;

	dump_nhm_platform_info();
	dump_turbo_ratio_info(family, model);
	dump_nhm_cst_cfg();
}

static int read_sysfs_int(char *path)
{
	FILE *input;
	int retval = -1;

	input = fopen(path, "r");
	if (input == NULL) {
		if (debug)
			fprintf(outf, "NSFOD %s\n", path);
		return (-1);
	}
	if (fscanf(input, "%d", &retval) != 1)
		err(1, "%s: failed to read int from file", path);
	fclose(input);

	return (retval);
}

static void dump_sysfs_file(char *path)
{
	FILE *input;
	char cpuidle_buf[64];

	input = fopen(path, "r");
	if (input == NULL) {
		if (debug)
			fprintf(outf, "NSFOD %s\n", path);
		return;
	}
	if (!fgets(cpuidle_buf, sizeof(cpuidle_buf), input))
		err(1, "%s: failed to read file", path);
	fclose(input);

	fprintf(outf, "%s: %s", strrchr(path, '/') + 1, cpuidle_buf);
}

static void intel_uncore_frequency_probe(void)
{
	int i, j;
	char path[128];

	if (!genuine_intel)
		return;

	if (access("/sys/devices/system/cpu/intel_uncore_frequency/package_00_die_00", R_OK))
		return;

	if (!access("/sys/devices/system/cpu/intel_uncore_frequency/package_00_die_00/current_freq_khz", R_OK))
		BIC_PRESENT(BIC_UNCORE_MHZ);

	if (quiet)
		return;

	for (i = 0; i < topo.num_packages; ++i) {
		for (j = 0; j < topo.num_die; ++j) {
			int k, l;

			sprintf(path, "/sys/devices/system/cpu/intel_uncore_frequency/package_0%d_die_0%d/min_freq_khz",
				i, j);
			k = read_sysfs_int(path);
			sprintf(path, "/sys/devices/system/cpu/intel_uncore_frequency/package_0%d_die_0%d/max_freq_khz",
				i, j);
			l = read_sysfs_int(path);
			fprintf(outf, "Uncore Frequency pkg%d die%d: %d - %d MHz ", i, j, k / 1000, l / 1000);

			sprintf(path,
				"/sys/devices/system/cpu/intel_uncore_frequency/package_0%d_die_0%d/initial_min_freq_khz",
				i, j);
			k = read_sysfs_int(path);
			sprintf(path,
				"/sys/devices/system/cpu/intel_uncore_frequency/package_0%d_die_0%d/initial_max_freq_khz",
				i, j);
			l = read_sysfs_int(path);
			fprintf(outf, "(%d - %d MHz)\n", k / 1000, l / 1000);
		}
	}
}

static void dump_sysfs_cstate_config(void)
{
	char path[64];
	char name_buf[16];
	char desc[64];
	FILE *input;
	int state;
	char *sp;

	if (access("/sys/devices/system/cpu/cpuidle", R_OK)) {
		fprintf(outf, "cpuidle not loaded\n");
		return;
	}

	dump_sysfs_file("/sys/devices/system/cpu/cpuidle/current_driver");
	dump_sysfs_file("/sys/devices/system/cpu/cpuidle/current_governor");
	dump_sysfs_file("/sys/devices/system/cpu/cpuidle/current_governor_ro");

	for (state = 0; state < 10; ++state) {

		sprintf(path, "/sys/devices/system/cpu/cpu%d/cpuidle/state%d/name", base_cpu, state);
		input = fopen(path, "r");
		if (input == NULL)
			continue;
		if (!fgets(name_buf, sizeof(name_buf), input))
			err(1, "%s: failed to read file", path);

		/* truncate "C1-HSW\n" to "C1", or truncate "C1\n" to "C1" */
		sp = strchr(name_buf, '-');
		if (!sp)
			sp = strchrnul(name_buf, '\n');
		*sp = '\0';
		fclose(input);

		remove_underbar(name_buf);

		sprintf(path, "/sys/devices/system/cpu/cpu%d/cpuidle/state%d/desc", base_cpu, state);
		input = fopen(path, "r");
		if (input == NULL)
			continue;
		if (!fgets(desc, sizeof(desc), input))
			err(1, "%s: failed to read file", path);

		fprintf(outf, "cpu%d: %s: %s", base_cpu, name_buf, desc);
		fclose(input);
	}
}

static void dump_sysfs_pstate_config(void)
{
	char path[64];
	char driver_buf[64];
	char governor_buf[64];
	FILE *input;
	int turbo;

	sprintf(path, "/sys/devices/system/cpu/cpu%d/cpufreq/scaling_driver", base_cpu);
	input = fopen(path, "r");
	if (input == NULL) {
		fprintf(outf, "NSFOD %s\n", path);
		return;
	}
	if (!fgets(driver_buf, sizeof(driver_buf), input))
		err(1, "%s: failed to read file", path);
	fclose(input);

	sprintf(path, "/sys/devices/system/cpu/cpu%d/cpufreq/scaling_governor", base_cpu);
	input = fopen(path, "r");
	if (input == NULL) {
		fprintf(outf, "NSFOD %s\n", path);
		return;
	}
	if (!fgets(governor_buf, sizeof(governor_buf), input))
		err(1, "%s: failed to read file", path);
	fclose(input);

	fprintf(outf, "cpu%d: cpufreq driver: %s", base_cpu, driver_buf);
	fprintf(outf, "cpu%d: cpufreq governor: %s", base_cpu, governor_buf);

	sprintf(path, "/sys/devices/system/cpu/cpufreq/boost");
	input = fopen(path, "r");
	if (input != NULL) {
		if (fscanf(input, "%d", &turbo) != 1)
			err(1, "%s: failed to parse number from file", path);
		fprintf(outf, "cpufreq boost: %d\n", turbo);
		fclose(input);
	}

	sprintf(path, "/sys/devices/system/cpu/intel_pstate/no_turbo");
	input = fopen(path, "r");
	if (input != NULL) {
		if (fscanf(input, "%d", &turbo) != 1)
			err(1, "%s: failed to parse number from file", path);
		fprintf(outf, "cpufreq intel_pstate no_turbo: %d\n", turbo);
		fclose(input);
	}
}

/*
 * print_epb()
 * Decode the ENERGY_PERF_BIAS MSR
 */
int print_epb(struct thread_data *t, struct core_data *c, struct pkg_data *p)
{
	char *epb_string;
	int cpu, epb;

	UNUSED(c);
	UNUSED(p);

	if (!has_epb)
		return 0;

	cpu = t->cpu_id;

	/* EPB is per-package */
	if (!(t->flags & CPU_IS_FIRST_THREAD_IN_CORE) || !(t->flags & CPU_IS_FIRST_CORE_IN_PACKAGE))
		return 0;

	if (cpu_migrate(cpu)) {
		fprintf(outf, "print_epb: Could not migrate to CPU %d\n", cpu);
		return -1;
	}

	epb = get_epb(cpu);
	if (epb < 0)
		return 0;

	switch (epb) {
	case ENERGY_PERF_BIAS_PERFORMANCE:
		epb_string = "performance";
		break;
	case ENERGY_PERF_BIAS_NORMAL:
		epb_string = "balanced";
		break;
	case ENERGY_PERF_BIAS_POWERSAVE:
		epb_string = "powersave";
		break;
	default:
		epb_string = "custom";
		break;
	}
	fprintf(outf, "cpu%d: EPB: %d (%s)\n", cpu, epb, epb_string);

	return 0;
}

/*
 * print_hwp()
 * Decode the MSR_HWP_CAPABILITIES
 */
int print_hwp(struct thread_data *t, struct core_data *c, struct pkg_data *p)
{
	unsigned long long msr;
	int cpu;

	UNUSED(c);
	UNUSED(p);

	if (!has_hwp)
		return 0;

	cpu = t->cpu_id;

	/* MSR_HWP_CAPABILITIES is per-package */
	if (!(t->flags & CPU_IS_FIRST_THREAD_IN_CORE) || !(t->flags & CPU_IS_FIRST_CORE_IN_PACKAGE))
		return 0;

	if (cpu_migrate(cpu)) {
		fprintf(outf, "print_hwp: Could not migrate to CPU %d\n", cpu);
		return -1;
	}

	if (get_msr(cpu, MSR_PM_ENABLE, &msr))
		return 0;

	fprintf(outf, "cpu%d: MSR_PM_ENABLE: 0x%08llx (%sHWP)\n", cpu, msr, (msr & (1 << 0)) ? "" : "No-");

	/* MSR_PM_ENABLE[1] == 1 if HWP is enabled and MSRs visible */
	if ((msr & (1 << 0)) == 0)
		return 0;

	if (get_msr(cpu, MSR_HWP_CAPABILITIES, &msr))
		return 0;

	fprintf(outf, "cpu%d: MSR_HWP_CAPABILITIES: 0x%08llx "
		"(high %d guar %d eff %d low %d)\n",
		cpu, msr,
		(unsigned int)HWP_HIGHEST_PERF(msr),
		(unsigned int)HWP_GUARANTEED_PERF(msr),
		(unsigned int)HWP_MOSTEFFICIENT_PERF(msr), (unsigned int)HWP_LOWEST_PERF(msr));

	if (get_msr(cpu, MSR_HWP_REQUEST, &msr))
		return 0;

	fprintf(outf, "cpu%d: MSR_HWP_REQUEST: 0x%08llx "
		"(min %d max %d des %d epp 0x%x window 0x%x pkg 0x%x)\n",
		cpu, msr,
		(unsigned int)(((msr) >> 0) & 0xff),
		(unsigned int)(((msr) >> 8) & 0xff),
		(unsigned int)(((msr) >> 16) & 0xff),
		(unsigned int)(((msr) >> 24) & 0xff),
		(unsigned int)(((msr) >> 32) & 0xff3), (unsigned int)(((msr) >> 42) & 0x1));

	if (has_hwp_pkg) {
		if (get_msr(cpu, MSR_HWP_REQUEST_PKG, &msr))
			return 0;

		fprintf(outf, "cpu%d: MSR_HWP_REQUEST_PKG: 0x%08llx "
			"(min %d max %d des %d epp 0x%x window 0x%x)\n",
			cpu, msr,
			(unsigned int)(((msr) >> 0) & 0xff),
			(unsigned int)(((msr) >> 8) & 0xff),
			(unsigned int)(((msr) >> 16) & 0xff),
			(unsigned int)(((msr) >> 24) & 0xff), (unsigned int)(((msr) >> 32) & 0xff3));
	}
	if (has_hwp_notify) {
		if (get_msr(cpu, MSR_HWP_INTERRUPT, &msr))
			return 0;

		fprintf(outf, "cpu%d: MSR_HWP_INTERRUPT: 0x%08llx "
			"(%s_Guaranteed_Perf_Change, %s_Excursion_Min)\n",
			cpu, msr, ((msr) & 0x1) ? "EN" : "Dis", ((msr) & 0x2) ? "EN" : "Dis");
	}
	if (get_msr(cpu, MSR_HWP_STATUS, &msr))
		return 0;

	fprintf(outf, "cpu%d: MSR_HWP_STATUS: 0x%08llx "
		"(%sGuaranteed_Perf_Change, %sExcursion_Min)\n",
		cpu, msr, ((msr) & 0x1) ? "" : "No-", ((msr) & 0x4) ? "" : "No-");

	return 0;
}

/*
 * print_perf_limit()
 */
int print_perf_limit(struct thread_data *t, struct core_data *c, struct pkg_data *p)
{
	unsigned long long msr;
	int cpu;

	UNUSED(c);
	UNUSED(p);

	cpu = t->cpu_id;

	/* per-package */
	if (!(t->flags & CPU_IS_FIRST_THREAD_IN_CORE) || !(t->flags & CPU_IS_FIRST_CORE_IN_PACKAGE))
		return 0;

	if (cpu_migrate(cpu)) {
		fprintf(outf, "print_perf_limit: Could not migrate to CPU %d\n", cpu);
		return -1;
	}

	if (do_core_perf_limit_reasons) {
		get_msr(cpu, MSR_CORE_PERF_LIMIT_REASONS, &msr);
		fprintf(outf, "cpu%d: MSR_CORE_PERF_LIMIT_REASONS, 0x%08llx", cpu, msr);
		fprintf(outf, " (Active: %s%s%s%s%s%s%s%s%s%s%s%s%s%s)",
			(msr & 1 << 15) ? "bit15, " : "",
			(msr & 1 << 14) ? "bit14, " : "",
			(msr & 1 << 13) ? "Transitions, " : "",
			(msr & 1 << 12) ? "MultiCoreTurbo, " : "",
			(msr & 1 << 11) ? "PkgPwrL2, " : "",
			(msr & 1 << 10) ? "PkgPwrL1, " : "",
			(msr & 1 << 9) ? "CorePwr, " : "",
			(msr & 1 << 8) ? "Amps, " : "",
			(msr & 1 << 6) ? "VR-Therm, " : "",
			(msr & 1 << 5) ? "Auto-HWP, " : "",
			(msr & 1 << 4) ? "Graphics, " : "",
			(msr & 1 << 2) ? "bit2, " : "",
			(msr & 1 << 1) ? "ThermStatus, " : "", (msr & 1 << 0) ? "PROCHOT, " : "");
		fprintf(outf, " (Logged: %s%s%s%s%s%s%s%s%s%s%s%s%s%s)\n",
			(msr & 1 << 31) ? "bit31, " : "",
			(msr & 1 << 30) ? "bit30, " : "",
			(msr & 1 << 29) ? "Transitions, " : "",
			(msr & 1 << 28) ? "MultiCoreTurbo, " : "",
			(msr & 1 << 27) ? "PkgPwrL2, " : "",
			(msr & 1 << 26) ? "PkgPwrL1, " : "",
			(msr & 1 << 25) ? "CorePwr, " : "",
			(msr & 1 << 24) ? "Amps, " : "",
			(msr & 1 << 22) ? "VR-Therm, " : "",
			(msr & 1 << 21) ? "Auto-HWP, " : "",
			(msr & 1 << 20) ? "Graphics, " : "",
			(msr & 1 << 18) ? "bit18, " : "",
			(msr & 1 << 17) ? "ThermStatus, " : "", (msr & 1 << 16) ? "PROCHOT, " : "");

	}
	if (do_gfx_perf_limit_reasons) {
		get_msr(cpu, MSR_GFX_PERF_LIMIT_REASONS, &msr);
		fprintf(outf, "cpu%d: MSR_GFX_PERF_LIMIT_REASONS, 0x%08llx", cpu, msr);
		fprintf(outf, " (Active: %s%s%s%s%s%s%s%s)",
			(msr & 1 << 0) ? "PROCHOT, " : "",
			(msr & 1 << 1) ? "ThermStatus, " : "",
			(msr & 1 << 4) ? "Graphics, " : "",
			(msr & 1 << 6) ? "VR-Therm, " : "",
			(msr & 1 << 8) ? "Amps, " : "",
			(msr & 1 << 9) ? "GFXPwr, " : "",
			(msr & 1 << 10) ? "PkgPwrL1, " : "", (msr & 1 << 11) ? "PkgPwrL2, " : "");
		fprintf(outf, " (Logged: %s%s%s%s%s%s%s%s)\n",
			(msr & 1 << 16) ? "PROCHOT, " : "",
			(msr & 1 << 17) ? "ThermStatus, " : "",
			(msr & 1 << 20) ? "Graphics, " : "",
			(msr & 1 << 22) ? "VR-Therm, " : "",
			(msr & 1 << 24) ? "Amps, " : "",
			(msr & 1 << 25) ? "GFXPwr, " : "",
			(msr & 1 << 26) ? "PkgPwrL1, " : "", (msr & 1 << 27) ? "PkgPwrL2, " : "");
	}
	if (do_ring_perf_limit_reasons) {
		get_msr(cpu, MSR_RING_PERF_LIMIT_REASONS, &msr);
		fprintf(outf, "cpu%d: MSR_RING_PERF_LIMIT_REASONS, 0x%08llx", cpu, msr);
		fprintf(outf, " (Active: %s%s%s%s%s%s)",
			(msr & 1 << 0) ? "PROCHOT, " : "",
			(msr & 1 << 1) ? "ThermStatus, " : "",
			(msr & 1 << 6) ? "VR-Therm, " : "",
			(msr & 1 << 8) ? "Amps, " : "",
			(msr & 1 << 10) ? "PkgPwrL1, " : "", (msr & 1 << 11) ? "PkgPwrL2, " : "");
		fprintf(outf, " (Logged: %s%s%s%s%s%s)\n",
			(msr & 1 << 16) ? "PROCHOT, " : "",
			(msr & 1 << 17) ? "ThermStatus, " : "",
			(msr & 1 << 22) ? "VR-Therm, " : "",
			(msr & 1 << 24) ? "Amps, " : "",
			(msr & 1 << 26) ? "PkgPwrL1, " : "", (msr & 1 << 27) ? "PkgPwrL2, " : "");
	}
	return 0;
}

#define	RAPL_POWER_GRANULARITY	0x7FFF	/* 15 bit power granularity */
#define	RAPL_TIME_GRANULARITY	0x3F	/* 6 bit time granularity */

double get_tdp_intel(unsigned int model)
{
	unsigned long long msr;

	if (do_rapl & RAPL_PKG_POWER_INFO)
		if (!get_msr(base_cpu, MSR_PKG_POWER_INFO, &msr))
			return ((msr >> 0) & RAPL_POWER_GRANULARITY) * rapl_power_units;

	switch (model) {
	case INTEL_FAM6_ATOM_SILVERMONT:
	case INTEL_FAM6_ATOM_SILVERMONT_D:
		return 30.0;
	default:
		return 135.0;
	}
}

double get_tdp_amd(unsigned int family)
{
	UNUSED(family);

	/* This is the max stock TDP of HEDT/Server Fam17h+ chips */
	return 280.0;
}

/*
 * rapl_dram_energy_units_probe()
 * Energy units are either hard-coded, or come from RAPL Energy Unit MSR.
 */
static double rapl_dram_energy_units_probe(int model, double rapl_energy_units)
{
	/* only called for genuine_intel, family 6 */

	switch (model) {
	case INTEL_FAM6_HASWELL_X:	/* HSX */
	case INTEL_FAM6_BROADWELL_X:	/* BDX */
	case INTEL_FAM6_SKYLAKE_X:	/* SKX */
	case INTEL_FAM6_XEON_PHI_KNL:	/* KNL */
	case INTEL_FAM6_ICELAKE_X:	/* ICX */
		return (rapl_dram_energy_units = 15.3 / 1000000);
	default:
		return (rapl_energy_units);
	}
}

void rapl_probe_intel(unsigned int family, unsigned int model)
{
	unsigned long long msr;
	unsigned int time_unit;
	double tdp;

	if (family != 6)
		return;

	switch (model) {
	case INTEL_FAM6_SANDYBRIDGE:
	case INTEL_FAM6_IVYBRIDGE:
	case INTEL_FAM6_HASWELL:	/* HSW */
	case INTEL_FAM6_HASWELL_L:	/* HSW */
	case INTEL_FAM6_HASWELL_G:	/* HSW */
	case INTEL_FAM6_BROADWELL:	/* BDW */
	case INTEL_FAM6_BROADWELL_G:	/* BDW */
		do_rapl = RAPL_PKG | RAPL_CORES | RAPL_CORE_POLICY | RAPL_GFX | RAPL_PKG_POWER_INFO;
		if (rapl_joules) {
			BIC_PRESENT(BIC_Pkg_J);
			BIC_PRESENT(BIC_Cor_J);
			BIC_PRESENT(BIC_GFX_J);
		} else {
			BIC_PRESENT(BIC_PkgWatt);
			BIC_PRESENT(BIC_CorWatt);
			BIC_PRESENT(BIC_GFXWatt);
		}
		break;
	case INTEL_FAM6_ATOM_GOLDMONT:	/* BXT */
	case INTEL_FAM6_ATOM_GOLDMONT_PLUS:
		do_rapl = RAPL_PKG | RAPL_PKG_POWER_INFO;
		if (rapl_joules)
			BIC_PRESENT(BIC_Pkg_J);
		else
			BIC_PRESENT(BIC_PkgWatt);
		break;
	case INTEL_FAM6_ATOM_TREMONT:	/* EHL */
		do_rapl =
		    RAPL_PKG | RAPL_CORES | RAPL_CORE_POLICY | RAPL_DRAM | RAPL_DRAM_PERF_STATUS | RAPL_PKG_PERF_STATUS
		    | RAPL_GFX | RAPL_PKG_POWER_INFO;
		if (rapl_joules) {
			BIC_PRESENT(BIC_Pkg_J);
			BIC_PRESENT(BIC_Cor_J);
			BIC_PRESENT(BIC_RAM_J);
			BIC_PRESENT(BIC_GFX_J);
		} else {
			BIC_PRESENT(BIC_PkgWatt);
			BIC_PRESENT(BIC_CorWatt);
			BIC_PRESENT(BIC_RAMWatt);
			BIC_PRESENT(BIC_GFXWatt);
		}
		break;
	case INTEL_FAM6_ATOM_TREMONT_D:	/* JVL */
		do_rapl = RAPL_PKG | RAPL_PKG_PERF_STATUS | RAPL_PKG_POWER_INFO;
		BIC_PRESENT(BIC_PKG__);
		if (rapl_joules)
			BIC_PRESENT(BIC_Pkg_J);
		else
			BIC_PRESENT(BIC_PkgWatt);
		break;
	case INTEL_FAM6_SKYLAKE_L:	/* SKL */
	case INTEL_FAM6_CANNONLAKE_L:	/* CNL */
		do_rapl =
		    RAPL_PKG | RAPL_CORES | RAPL_CORE_POLICY | RAPL_DRAM | RAPL_DRAM_PERF_STATUS | RAPL_PKG_PERF_STATUS
		    | RAPL_GFX | RAPL_PKG_POWER_INFO;
		BIC_PRESENT(BIC_PKG__);
		BIC_PRESENT(BIC_RAM__);
		if (rapl_joules) {
			BIC_PRESENT(BIC_Pkg_J);
			BIC_PRESENT(BIC_Cor_J);
			BIC_PRESENT(BIC_RAM_J);
			BIC_PRESENT(BIC_GFX_J);
		} else {
			BIC_PRESENT(BIC_PkgWatt);
			BIC_PRESENT(BIC_CorWatt);
			BIC_PRESENT(BIC_RAMWatt);
			BIC_PRESENT(BIC_GFXWatt);
		}
		break;
	case INTEL_FAM6_HASWELL_X:	/* HSX */
	case INTEL_FAM6_BROADWELL_X:	/* BDX */
	case INTEL_FAM6_SKYLAKE_X:	/* SKX */
	case INTEL_FAM6_ICELAKE_X:	/* ICX */
	case INTEL_FAM6_SAPPHIRERAPIDS_X:	/* SPR */
	case INTEL_FAM6_XEON_PHI_KNL:	/* KNL */
		do_rapl =
		    RAPL_PKG | RAPL_DRAM | RAPL_DRAM_POWER_INFO | RAPL_DRAM_PERF_STATUS | RAPL_PKG_PERF_STATUS |
		    RAPL_PKG_POWER_INFO;
		BIC_PRESENT(BIC_PKG__);
		BIC_PRESENT(BIC_RAM__);
		if (rapl_joules) {
			BIC_PRESENT(BIC_Pkg_J);
			BIC_PRESENT(BIC_RAM_J);
		} else {
			BIC_PRESENT(BIC_PkgWatt);
			BIC_PRESENT(BIC_RAMWatt);
		}
		break;
	case INTEL_FAM6_SANDYBRIDGE_X:
	case INTEL_FAM6_IVYBRIDGE_X:
		do_rapl =
		    RAPL_PKG | RAPL_CORES | RAPL_CORE_POLICY | RAPL_DRAM | RAPL_DRAM_POWER_INFO | RAPL_PKG_PERF_STATUS |
		    RAPL_DRAM_PERF_STATUS | RAPL_PKG_POWER_INFO;
		BIC_PRESENT(BIC_PKG__);
		BIC_PRESENT(BIC_RAM__);
		if (rapl_joules) {
			BIC_PRESENT(BIC_Pkg_J);
			BIC_PRESENT(BIC_Cor_J);
			BIC_PRESENT(BIC_RAM_J);
		} else {
			BIC_PRESENT(BIC_PkgWatt);
			BIC_PRESENT(BIC_CorWatt);
			BIC_PRESENT(BIC_RAMWatt);
		}
		break;
	case INTEL_FAM6_ATOM_SILVERMONT:	/* BYT */
	case INTEL_FAM6_ATOM_SILVERMONT_D:	/* AVN */
		do_rapl = RAPL_PKG | RAPL_CORES;
		if (rapl_joules) {
			BIC_PRESENT(BIC_Pkg_J);
			BIC_PRESENT(BIC_Cor_J);
		} else {
			BIC_PRESENT(BIC_PkgWatt);
			BIC_PRESENT(BIC_CorWatt);
		}
		break;
	case INTEL_FAM6_ATOM_GOLDMONT_D:	/* DNV */
		do_rapl =
		    RAPL_PKG | RAPL_DRAM | RAPL_DRAM_POWER_INFO | RAPL_DRAM_PERF_STATUS | RAPL_PKG_PERF_STATUS |
		    RAPL_PKG_POWER_INFO | RAPL_CORES_ENERGY_STATUS;
		BIC_PRESENT(BIC_PKG__);
		BIC_PRESENT(BIC_RAM__);
		if (rapl_joules) {
			BIC_PRESENT(BIC_Pkg_J);
			BIC_PRESENT(BIC_Cor_J);
			BIC_PRESENT(BIC_RAM_J);
		} else {
			BIC_PRESENT(BIC_PkgWatt);
			BIC_PRESENT(BIC_CorWatt);
			BIC_PRESENT(BIC_RAMWatt);
		}
		break;
	default:
		return;
	}

	/* units on package 0, verify later other packages match */
	if (get_msr(base_cpu, MSR_RAPL_POWER_UNIT, &msr))
		return;

	rapl_power_units = 1.0 / (1 << (msr & 0xF));
	if (model == INTEL_FAM6_ATOM_SILVERMONT)
		rapl_energy_units = 1.0 * (1 << (msr >> 8 & 0x1F)) / 1000000;
	else
		rapl_energy_units = 1.0 / (1 << (msr >> 8 & 0x1F));

	rapl_dram_energy_units = rapl_dram_energy_units_probe(model, rapl_energy_units);

	time_unit = msr >> 16 & 0xF;
	if (time_unit == 0)
		time_unit = 0xA;

	rapl_time_units = 1.0 / (1 << (time_unit));

	tdp = get_tdp_intel(model);

	rapl_joule_counter_range = 0xFFFFFFFF * rapl_energy_units / tdp;
	if (!quiet)
		fprintf(outf, "RAPL: %.0f sec. Joule Counter Range, at %.0f Watts\n", rapl_joule_counter_range, tdp);
}

void rapl_probe_amd(unsigned int family, unsigned int model)
{
	unsigned long long msr;
	unsigned int eax, ebx, ecx, edx;
	unsigned int has_rapl = 0;
	double tdp;

	UNUSED(model);

	if (max_extended_level >= 0x80000007) {
		__cpuid(0x80000007, eax, ebx, ecx, edx);
		/* RAPL (Fam 17h+) */
		has_rapl = edx & (1 << 14);
	}

	if (!has_rapl || family < 0x17)
		return;

	do_rapl = RAPL_AMD_F17H | RAPL_PER_CORE_ENERGY;
	if (rapl_joules) {
		BIC_PRESENT(BIC_Pkg_J);
		BIC_PRESENT(BIC_Cor_J);
	} else {
		BIC_PRESENT(BIC_PkgWatt);
		BIC_PRESENT(BIC_CorWatt);
	}

	if (get_msr(base_cpu, MSR_RAPL_PWR_UNIT, &msr))
		return;

	rapl_time_units = ldexp(1.0, -(msr >> 16 & 0xf));
	rapl_energy_units = ldexp(1.0, -(msr >> 8 & 0x1f));
	rapl_power_units = ldexp(1.0, -(msr & 0xf));

	tdp = get_tdp_amd(family);

	rapl_joule_counter_range = 0xFFFFFFFF * rapl_energy_units / tdp;
	if (!quiet)
		fprintf(outf, "RAPL: %.0f sec. Joule Counter Range, at %.0f Watts\n", rapl_joule_counter_range, tdp);
}

/*
 * rapl_probe()
 *
 * sets do_rapl, rapl_power_units, rapl_energy_units, rapl_time_units
 */
void rapl_probe(unsigned int family, unsigned int model)
{
	if (genuine_intel)
		rapl_probe_intel(family, model);
	if (authentic_amd || hygon_genuine)
		rapl_probe_amd(family, model);
}

void perf_limit_reasons_probe(unsigned int family, unsigned int model)
{
	if (!genuine_intel)
		return;

	if (family != 6)
		return;

	switch (model) {
	case INTEL_FAM6_HASWELL:	/* HSW */
	case INTEL_FAM6_HASWELL_L:	/* HSW */
	case INTEL_FAM6_HASWELL_G:	/* HSW */
		do_gfx_perf_limit_reasons = 1;
		/* FALLTHRU */
	case INTEL_FAM6_HASWELL_X:	/* HSX */
		do_core_perf_limit_reasons = 1;
		do_ring_perf_limit_reasons = 1;
	default:
		return;
	}
}

void automatic_cstate_conversion_probe(unsigned int family, unsigned int model)
{
	if (family != 6)
		return;

	switch (model) {
	case INTEL_FAM6_BROADWELL_X:
	case INTEL_FAM6_SKYLAKE_X:
		has_automatic_cstate_conversion = 1;
	}
}

void prewake_cstate_probe(unsigned int family, unsigned int model)
{
	if (is_icx(family, model) || is_spr(family, model))
		dis_cstate_prewake = 1;
}

int print_thermal(struct thread_data *t, struct core_data *c, struct pkg_data *p)
{
	unsigned long long msr;
	unsigned int dts, dts2;
	int cpu;

	UNUSED(c);
	UNUSED(p);

	if (!(do_dts || do_ptm))
		return 0;

	cpu = t->cpu_id;

	/* DTS is per-core, no need to print for each thread */
	if (!(t->flags & CPU_IS_FIRST_THREAD_IN_CORE))
		return 0;

	if (cpu_migrate(cpu)) {
		fprintf(outf, "print_thermal: Could not migrate to CPU %d\n", cpu);
		return -1;
	}

	if (do_ptm && (t->flags & CPU_IS_FIRST_CORE_IN_PACKAGE)) {
		if (get_msr(cpu, MSR_IA32_PACKAGE_THERM_STATUS, &msr))
			return 0;

		dts = (msr >> 16) & 0x7F;
		fprintf(outf, "cpu%d: MSR_IA32_PACKAGE_THERM_STATUS: 0x%08llx (%d C)\n", cpu, msr, tj_max - dts);

		if (get_msr(cpu, MSR_IA32_PACKAGE_THERM_INTERRUPT, &msr))
			return 0;

		dts = (msr >> 16) & 0x7F;
		dts2 = (msr >> 8) & 0x7F;
		fprintf(outf, "cpu%d: MSR_IA32_PACKAGE_THERM_INTERRUPT: 0x%08llx (%d C, %d C)\n",
			cpu, msr, tj_max - dts, tj_max - dts2);
	}

	if (do_dts && debug) {
		unsigned int resolution;

		if (get_msr(cpu, MSR_IA32_THERM_STATUS, &msr))
			return 0;

		dts = (msr >> 16) & 0x7F;
		resolution = (msr >> 27) & 0xF;
		fprintf(outf, "cpu%d: MSR_IA32_THERM_STATUS: 0x%08llx (%d C +/- %d)\n",
			cpu, msr, tj_max - dts, resolution);

		if (get_msr(cpu, MSR_IA32_THERM_INTERRUPT, &msr))
			return 0;

		dts = (msr >> 16) & 0x7F;
		dts2 = (msr >> 8) & 0x7F;
		fprintf(outf, "cpu%d: MSR_IA32_THERM_INTERRUPT: 0x%08llx (%d C, %d C)\n",
			cpu, msr, tj_max - dts, tj_max - dts2);
	}

	return 0;
}

void print_power_limit_msr(int cpu, unsigned long long msr, char *label)
{
	fprintf(outf, "cpu%d: %s: %sabled (%0.3f Watts, %f sec, clamp %sabled)\n",
		cpu, label,
		((msr >> 15) & 1) ? "EN" : "DIS",
		((msr >> 0) & 0x7FFF) * rapl_power_units,
		(1.0 + (((msr >> 22) & 0x3) / 4.0)) * (1 << ((msr >> 17) & 0x1F)) * rapl_time_units,
		(((msr >> 16) & 1) ? "EN" : "DIS"));

	return;
}

int print_rapl(struct thread_data *t, struct core_data *c, struct pkg_data *p)
{
	unsigned long long msr;
	const char *msr_name;
	int cpu;

	UNUSED(c);
	UNUSED(p);

	if (!do_rapl)
		return 0;

	/* RAPL counters are per package, so print only for 1st thread/package */
	if (!(t->flags & CPU_IS_FIRST_THREAD_IN_CORE) || !(t->flags & CPU_IS_FIRST_CORE_IN_PACKAGE))
		return 0;

	cpu = t->cpu_id;
	if (cpu_migrate(cpu)) {
		fprintf(outf, "print_rapl: Could not migrate to CPU %d\n", cpu);
		return -1;
	}

	if (do_rapl & RAPL_AMD_F17H) {
		msr_name = "MSR_RAPL_PWR_UNIT";
		if (get_msr(cpu, MSR_RAPL_PWR_UNIT, &msr))
			return -1;
	} else {
		msr_name = "MSR_RAPL_POWER_UNIT";
		if (get_msr(cpu, MSR_RAPL_POWER_UNIT, &msr))
			return -1;
	}

	fprintf(outf, "cpu%d: %s: 0x%08llx (%f Watts, %f Joules, %f sec.)\n", cpu, msr_name, msr,
		rapl_power_units, rapl_energy_units, rapl_time_units);

	if (do_rapl & RAPL_PKG_POWER_INFO) {

		if (get_msr(cpu, MSR_PKG_POWER_INFO, &msr))
			return -5;

		fprintf(outf, "cpu%d: MSR_PKG_POWER_INFO: 0x%08llx (%.0f W TDP, RAPL %.0f - %.0f W, %f sec.)\n",
			cpu, msr,
			((msr >> 0) & RAPL_POWER_GRANULARITY) * rapl_power_units,
			((msr >> 16) & RAPL_POWER_GRANULARITY) * rapl_power_units,
			((msr >> 32) & RAPL_POWER_GRANULARITY) * rapl_power_units,
			((msr >> 48) & RAPL_TIME_GRANULARITY) * rapl_time_units);

	}
	if (do_rapl & RAPL_PKG) {

		if (get_msr(cpu, MSR_PKG_POWER_LIMIT, &msr))
			return -9;

		fprintf(outf, "cpu%d: MSR_PKG_POWER_LIMIT: 0x%08llx (%slocked)\n",
			cpu, msr, (msr >> 63) & 1 ? "" : "UN");

		print_power_limit_msr(cpu, msr, "PKG Limit #1");
		fprintf(outf, "cpu%d: PKG Limit #2: %sabled (%0.3f Watts, %f* sec, clamp %sabled)\n",
			cpu,
			((msr >> 47) & 1) ? "EN" : "DIS",
			((msr >> 32) & 0x7FFF) * rapl_power_units,
			(1.0 + (((msr >> 54) & 0x3) / 4.0)) * (1 << ((msr >> 49) & 0x1F)) * rapl_time_units,
			((msr >> 48) & 1) ? "EN" : "DIS");

		if (get_msr(cpu, MSR_VR_CURRENT_CONFIG, &msr))
			return -9;

		fprintf(outf, "cpu%d: MSR_VR_CURRENT_CONFIG: 0x%08llx\n", cpu, msr);
		fprintf(outf, "cpu%d: PKG Limit #4: %f Watts (%slocked)\n",
			cpu, ((msr >> 0) & 0x1FFF) * rapl_power_units, (msr >> 31) & 1 ? "" : "UN");
	}

	if (do_rapl & RAPL_DRAM_POWER_INFO) {
		if (get_msr(cpu, MSR_DRAM_POWER_INFO, &msr))
			return -6;

		fprintf(outf, "cpu%d: MSR_DRAM_POWER_INFO,: 0x%08llx (%.0f W TDP, RAPL %.0f - %.0f W, %f sec.)\n",
			cpu, msr,
			((msr >> 0) & RAPL_POWER_GRANULARITY) * rapl_power_units,
			((msr >> 16) & RAPL_POWER_GRANULARITY) * rapl_power_units,
			((msr >> 32) & RAPL_POWER_GRANULARITY) * rapl_power_units,
			((msr >> 48) & RAPL_TIME_GRANULARITY) * rapl_time_units);
	}
	if (do_rapl & RAPL_DRAM) {
		if (get_msr(cpu, MSR_DRAM_POWER_LIMIT, &msr))
			return -9;
		fprintf(outf, "cpu%d: MSR_DRAM_POWER_LIMIT: 0x%08llx (%slocked)\n",
			cpu, msr, (msr >> 31) & 1 ? "" : "UN");

		print_power_limit_msr(cpu, msr, "DRAM Limit");
	}
	if (do_rapl & RAPL_CORE_POLICY) {
		if (get_msr(cpu, MSR_PP0_POLICY, &msr))
			return -7;

		fprintf(outf, "cpu%d: MSR_PP0_POLICY: %lld\n", cpu, msr & 0xF);
	}
	if (do_rapl & RAPL_CORES_POWER_LIMIT) {
		if (get_msr(cpu, MSR_PP0_POWER_LIMIT, &msr))
			return -9;
		fprintf(outf, "cpu%d: MSR_PP0_POWER_LIMIT: 0x%08llx (%slocked)\n",
			cpu, msr, (msr >> 31) & 1 ? "" : "UN");
		print_power_limit_msr(cpu, msr, "Cores Limit");
	}
	if (do_rapl & RAPL_GFX) {
		if (get_msr(cpu, MSR_PP1_POLICY, &msr))
			return -8;

		fprintf(outf, "cpu%d: MSR_PP1_POLICY: %lld\n", cpu, msr & 0xF);

		if (get_msr(cpu, MSR_PP1_POWER_LIMIT, &msr))
			return -9;
		fprintf(outf, "cpu%d: MSR_PP1_POWER_LIMIT: 0x%08llx (%slocked)\n",
			cpu, msr, (msr >> 31) & 1 ? "" : "UN");
		print_power_limit_msr(cpu, msr, "GFX Limit");
	}
	return 0;
}

/*
 * SNB adds support for additional MSRs:
 *
 * MSR_PKG_C7_RESIDENCY            0x000003fa
 * MSR_CORE_C7_RESIDENCY           0x000003fe
 * MSR_PKG_C2_RESIDENCY            0x0000060d
 */

int has_snb_msrs(unsigned int family, unsigned int model)
{
	if (!genuine_intel)
		return 0;

	if (family != 6)
		return 0;

	switch (model) {
	case INTEL_FAM6_SANDYBRIDGE:
	case INTEL_FAM6_SANDYBRIDGE_X:
	case INTEL_FAM6_IVYBRIDGE:	/* IVB */
	case INTEL_FAM6_IVYBRIDGE_X:	/* IVB Xeon */
	case INTEL_FAM6_HASWELL:	/* HSW */
	case INTEL_FAM6_HASWELL_X:	/* HSW */
	case INTEL_FAM6_HASWELL_L:	/* HSW */
	case INTEL_FAM6_HASWELL_G:	/* HSW */
	case INTEL_FAM6_BROADWELL:	/* BDW */
	case INTEL_FAM6_BROADWELL_G:	/* BDW */
	case INTEL_FAM6_BROADWELL_X:	/* BDX */
	case INTEL_FAM6_SKYLAKE_L:	/* SKL */
	case INTEL_FAM6_CANNONLAKE_L:	/* CNL */
	case INTEL_FAM6_SKYLAKE_X:	/* SKX */
	case INTEL_FAM6_ICELAKE_X:	/* ICX */
	case INTEL_FAM6_SAPPHIRERAPIDS_X:	/* SPR */
	case INTEL_FAM6_ATOM_GOLDMONT:	/* BXT */
	case INTEL_FAM6_ATOM_GOLDMONT_PLUS:
	case INTEL_FAM6_ATOM_GOLDMONT_D:	/* DNV */
	case INTEL_FAM6_ATOM_TREMONT:	/* EHL */
	case INTEL_FAM6_ATOM_TREMONT_D:	/* JVL */
		return 1;
	}
	return 0;
}

/*
 * HSW ULT added support for C8/C9/C10 MSRs:
 *
 * MSR_PKG_C8_RESIDENCY		0x00000630
 * MSR_PKG_C9_RESIDENCY		0x00000631
 * MSR_PKG_C10_RESIDENCY	0x00000632
 *
 * MSR_PKGC8_IRTL		0x00000633
 * MSR_PKGC9_IRTL		0x00000634
 * MSR_PKGC10_IRTL		0x00000635
 *
 */
int has_c8910_msrs(unsigned int family, unsigned int model)
{
	if (!genuine_intel)
		return 0;

	if (family != 6)
		return 0;

	switch (model) {
	case INTEL_FAM6_HASWELL_L:	/* HSW */
	case INTEL_FAM6_BROADWELL:	/* BDW */
	case INTEL_FAM6_SKYLAKE_L:	/* SKL */
	case INTEL_FAM6_CANNONLAKE_L:	/* CNL */
	case INTEL_FAM6_ATOM_GOLDMONT:	/* BXT */
	case INTEL_FAM6_ATOM_GOLDMONT_PLUS:
	case INTEL_FAM6_ATOM_TREMONT:	/* EHL */
		return 1;
	}
	return 0;
}

/*
 * SKL adds support for additional MSRS:
 *
 * MSR_PKG_WEIGHTED_CORE_C0_RES    0x00000658
 * MSR_PKG_ANY_CORE_C0_RES         0x00000659
 * MSR_PKG_ANY_GFXE_C0_RES         0x0000065A
 * MSR_PKG_BOTH_CORE_GFXE_C0_RES   0x0000065B
 */
int has_skl_msrs(unsigned int family, unsigned int model)
{
	if (!genuine_intel)
		return 0;

	if (family != 6)
		return 0;

	switch (model) {
	case INTEL_FAM6_SKYLAKE_L:	/* SKL */
	case INTEL_FAM6_CANNONLAKE_L:	/* CNL */
		return 1;
	}
	return 0;
}

int is_slm(unsigned int family, unsigned int model)
{
	if (!genuine_intel)
		return 0;

	if (family != 6)
		return 0;

	switch (model) {
	case INTEL_FAM6_ATOM_SILVERMONT:	/* BYT */
	case INTEL_FAM6_ATOM_SILVERMONT_D:	/* AVN */
		return 1;
	}
	return 0;
}

int is_knl(unsigned int family, unsigned int model)
{
	if (!genuine_intel)
		return 0;

	if (family != 6)
		return 0;

	switch (model) {
	case INTEL_FAM6_XEON_PHI_KNL:	/* KNL */
		return 1;
	}
	return 0;
}

int is_cnl(unsigned int family, unsigned int model)
{
	if (!genuine_intel)
		return 0;

	if (family != 6)
		return 0;

	switch (model) {
	case INTEL_FAM6_CANNONLAKE_L:	/* CNL */
		return 1;
	}

	return 0;
}

unsigned int get_aperf_mperf_multiplier(unsigned int family, unsigned int model)
{
	if (is_knl(family, model))
		return 1024;
	return 1;
}

#define SLM_BCLK_FREQS 5
double slm_freq_table[SLM_BCLK_FREQS] = { 83.3, 100.0, 133.3, 116.7, 80.0 };

double slm_bclk(void)
{
	unsigned long long msr = 3;
	unsigned int i;
	double freq;

	if (get_msr(base_cpu, MSR_FSB_FREQ, &msr))
		fprintf(outf, "SLM BCLK: unknown\n");

	i = msr & 0xf;
	if (i >= SLM_BCLK_FREQS) {
		fprintf(outf, "SLM BCLK[%d] invalid\n", i);
		i = 3;
	}
	freq = slm_freq_table[i];

	if (!quiet)
		fprintf(outf, "SLM BCLK: %.1f Mhz\n", freq);

	return freq;
}

double discover_bclk(unsigned int family, unsigned int model)
{
	if (has_snb_msrs(family, model) || is_knl(family, model))
		return 100.00;
	else if (is_slm(family, model))
		return slm_bclk();
	else
		return 133.33;
}

int get_cpu_type(struct thread_data *t, struct core_data *c, struct pkg_data *p)
{
	unsigned int eax, ebx, ecx, edx;

	UNUSED(c);
	UNUSED(p);

	if (!genuine_intel)
		return 0;

	if (cpu_migrate(t->cpu_id)) {
		fprintf(outf, "Could not migrate to CPU %d\n", t->cpu_id);
		return -1;
	}

	if (max_level < 0x1a)
		return 0;

	__cpuid(0x1a, eax, ebx, ecx, edx);
	eax = (eax >> 24) & 0xFF;
	if (eax == 0x20)
		t->is_atom = true;
	return 0;
}

/*
 * MSR_IA32_TEMPERATURE_TARGET indicates the temperature where
 * the Thermal Control Circuit (TCC) activates.
 * This is usually equal to tjMax.
 *
 * Older processors do not have this MSR, so there we guess,
 * but also allow cmdline over-ride with -T.
 *
 * Several MSR temperature values are in units of degrees-C
 * below this value, including the Digital Thermal Sensor (DTS),
 * Package Thermal Management Sensor (PTM), and thermal event thresholds.
 */
int set_temperature_target(struct thread_data *t, struct core_data *c, struct pkg_data *p)
{
	unsigned long long msr;
	unsigned int tcc_default, tcc_offset;
	int cpu;

	UNUSED(c);
	UNUSED(p);

	/* tj_max is used only for dts or ptm */
	if (!(do_dts || do_ptm))
		return 0;

	/* this is a per-package concept */
	if (!(t->flags & CPU_IS_FIRST_THREAD_IN_CORE) || !(t->flags & CPU_IS_FIRST_CORE_IN_PACKAGE))
		return 0;

	cpu = t->cpu_id;
	if (cpu_migrate(cpu)) {
		fprintf(outf, "Could not migrate to CPU %d\n", cpu);
		return -1;
	}

	if (tj_max_override != 0) {
		tj_max = tj_max_override;
		fprintf(outf, "cpu%d: Using cmdline TCC Target (%d C)\n", cpu, tj_max);
		return 0;
	}

	/* Temperature Target MSR is Nehalem and newer only */
	if (!do_nhm_platform_info)
		goto guess;

	if (get_msr(base_cpu, MSR_IA32_TEMPERATURE_TARGET, &msr))
		goto guess;

	tcc_default = (msr >> 16) & 0xFF;

	if (!quiet) {
		switch (tcc_offset_bits) {
		case 4:
			tcc_offset = (msr >> 24) & 0xF;
			fprintf(outf, "cpu%d: MSR_IA32_TEMPERATURE_TARGET: 0x%08llx (%d C) (%d default - %d offset)\n",
				cpu, msr, tcc_default - tcc_offset, tcc_default, tcc_offset);
			break;
		case 6:
			tcc_offset = (msr >> 24) & 0x3F;
			fprintf(outf, "cpu%d: MSR_IA32_TEMPERATURE_TARGET: 0x%08llx (%d C) (%d default - %d offset)\n",
				cpu, msr, tcc_default - tcc_offset, tcc_default, tcc_offset);
			break;
		default:
			fprintf(outf, "cpu%d: MSR_IA32_TEMPERATURE_TARGET: 0x%08llx (%d C)\n", cpu, msr, tcc_default);
			break;
		}
	}

	if (!tcc_default)
		goto guess;

	tj_max = tcc_default;

	return 0;

guess:
	tj_max = TJMAX_DEFAULT;
	fprintf(outf, "cpu%d: Guessing tjMax %d C, Please use -T to specify\n", cpu, tj_max);

	return 0;
}

void decode_feature_control_msr(void)
{
	unsigned long long msr;

	if (!get_msr(base_cpu, MSR_IA32_FEAT_CTL, &msr))
		fprintf(outf, "cpu%d: MSR_IA32_FEATURE_CONTROL: 0x%08llx (%sLocked %s)\n",
			base_cpu, msr, msr & FEAT_CTL_LOCKED ? "" : "UN-", msr & (1 << 18) ? "SGX" : "");
}

void decode_misc_enable_msr(void)
{
	unsigned long long msr;

	if (!genuine_intel)
		return;

	if (!get_msr(base_cpu, MSR_IA32_MISC_ENABLE, &msr))
		fprintf(outf, "cpu%d: MSR_IA32_MISC_ENABLE: 0x%08llx (%sTCC %sEIST %sMWAIT %sPREFETCH %sTURBO)\n",
			base_cpu, msr,
			msr & MSR_IA32_MISC_ENABLE_TM1 ? "" : "No-",
			msr & MSR_IA32_MISC_ENABLE_ENHANCED_SPEEDSTEP ? "" : "No-",
			msr & MSR_IA32_MISC_ENABLE_MWAIT ? "" : "No-",
			msr & MSR_IA32_MISC_ENABLE_PREFETCH_DISABLE ? "No-" : "",
			msr & MSR_IA32_MISC_ENABLE_TURBO_DISABLE ? "No-" : "");
}

void decode_misc_feature_control(void)
{
	unsigned long long msr;

	if (!has_misc_feature_control)
		return;

	if (!get_msr(base_cpu, MSR_MISC_FEATURE_CONTROL, &msr))
		fprintf(outf,
			"cpu%d: MSR_MISC_FEATURE_CONTROL: 0x%08llx (%sL2-Prefetch %sL2-Prefetch-pair %sL1-Prefetch %sL1-IP-Prefetch)\n",
			base_cpu, msr, msr & (0 << 0) ? "No-" : "", msr & (1 << 0) ? "No-" : "",
			msr & (2 << 0) ? "No-" : "", msr & (3 << 0) ? "No-" : "");
}

/*
 * Decode MSR_MISC_PWR_MGMT
 *
 * Decode the bits according to the Nehalem documentation
 * bit[0] seems to continue to have same meaning going forward
 * bit[1] less so...
 */
void decode_misc_pwr_mgmt_msr(void)
{
	unsigned long long msr;

	if (!do_nhm_platform_info)
		return;

	if (no_MSR_MISC_PWR_MGMT)
		return;

	if (!get_msr(base_cpu, MSR_MISC_PWR_MGMT, &msr))
		fprintf(outf, "cpu%d: MSR_MISC_PWR_MGMT: 0x%08llx (%sable-EIST_Coordination %sable-EPB %sable-OOB)\n",
			base_cpu, msr,
			msr & (1 << 0) ? "DIS" : "EN", msr & (1 << 1) ? "EN" : "DIS", msr & (1 << 8) ? "EN" : "DIS");
}

/*
 * Decode MSR_CC6_DEMOTION_POLICY_CONFIG, MSR_MC6_DEMOTION_POLICY_CONFIG
 *
 * This MSRs are present on Silvermont processors,
 * Intel Atom processor E3000 series (Baytrail), and friends.
 */
void decode_c6_demotion_policy_msr(void)
{
	unsigned long long msr;

	if (!get_msr(base_cpu, MSR_CC6_DEMOTION_POLICY_CONFIG, &msr))
		fprintf(outf, "cpu%d: MSR_CC6_DEMOTION_POLICY_CONFIG: 0x%08llx (%sable-CC6-Demotion)\n",
			base_cpu, msr, msr & (1 << 0) ? "EN" : "DIS");

	if (!get_msr(base_cpu, MSR_MC6_DEMOTION_POLICY_CONFIG, &msr))
		fprintf(outf, "cpu%d: MSR_MC6_DEMOTION_POLICY_CONFIG: 0x%08llx (%sable-MC6-Demotion)\n",
			base_cpu, msr, msr & (1 << 0) ? "EN" : "DIS");
}

/*
 * When models are the same, for the purpose of turbostat, reuse
 */
unsigned int intel_model_duplicates(unsigned int model)
{

	switch (model) {
	case INTEL_FAM6_NEHALEM_EP:	/* Core i7, Xeon 5500 series - Bloomfield, Gainstown NHM-EP */
	case INTEL_FAM6_NEHALEM:	/* Core i7 and i5 Processor - Clarksfield, Lynnfield, Jasper Forest */
	case 0x1F:		/* Core i7 and i5 Processor - Nehalem */
	case INTEL_FAM6_WESTMERE:	/* Westmere Client - Clarkdale, Arrandale */
	case INTEL_FAM6_WESTMERE_EP:	/* Westmere EP - Gulftown */
		return INTEL_FAM6_NEHALEM;

	case INTEL_FAM6_NEHALEM_EX:	/* Nehalem-EX Xeon - Beckton */
	case INTEL_FAM6_WESTMERE_EX:	/* Westmere-EX Xeon - Eagleton */
		return INTEL_FAM6_NEHALEM_EX;

	case INTEL_FAM6_XEON_PHI_KNM:
		return INTEL_FAM6_XEON_PHI_KNL;

	case INTEL_FAM6_BROADWELL_X:
	case INTEL_FAM6_BROADWELL_D:	/* BDX-DE */
		return INTEL_FAM6_BROADWELL_X;

	case INTEL_FAM6_SKYLAKE_L:
	case INTEL_FAM6_SKYLAKE:
	case INTEL_FAM6_KABYLAKE_L:
	case INTEL_FAM6_KABYLAKE:
	case INTEL_FAM6_COMETLAKE_L:
	case INTEL_FAM6_COMETLAKE:
		return INTEL_FAM6_SKYLAKE_L;

	case INTEL_FAM6_ICELAKE_L:
	case INTEL_FAM6_ICELAKE_NNPI:
	case INTEL_FAM6_TIGERLAKE_L:
	case INTEL_FAM6_TIGERLAKE:
	case INTEL_FAM6_ROCKETLAKE:
	case INTEL_FAM6_LAKEFIELD:
	case INTEL_FAM6_ALDERLAKE:
	case INTEL_FAM6_ALDERLAKE_L:
	case INTEL_FAM6_ALDERLAKE_N:
	case INTEL_FAM6_RAPTORLAKE:
	case INTEL_FAM6_RAPTORLAKE_P:
	case INTEL_FAM6_RAPTORLAKE_S:
	case INTEL_FAM6_METEORLAKE:
	case INTEL_FAM6_METEORLAKE_L:
		return INTEL_FAM6_CANNONLAKE_L;

	case INTEL_FAM6_ATOM_TREMONT_L:
		return INTEL_FAM6_ATOM_TREMONT;

	case INTEL_FAM6_ICELAKE_D:
		return INTEL_FAM6_ICELAKE_X;

	case INTEL_FAM6_EMERALDRAPIDS_X:
		return INTEL_FAM6_SAPPHIRERAPIDS_X;
	}
	return model;
}

void print_dev_latency(void)
{
	char *path = "/dev/cpu_dma_latency";
	int fd;
	int value;
	int retval;

	fd = open(path, O_RDONLY);
	if (fd < 0) {
		warnx("capget(CAP_SYS_ADMIN) failed, try \"# setcap cap_sys_admin=ep %s\"", progname);
		return;
	}

	retval = read(fd, (void *)&value, sizeof(int));
	if (retval != sizeof(int)) {
<<<<<<< HEAD
		warn("read failed %s\n", path);
=======
		warn("read failed %s", path);
>>>>>>> 432d062d
		close(fd);
		return;
	}
	fprintf(outf, "/dev/cpu_dma_latency: %d usec (%s)\n", value, value == 2000000000 ? "default" : "constrained");

	close(fd);
}

/*
 * Linux-perf manages the HW instructions-retired counter
 * by enabling when requested, and hiding rollover
 */
void linux_perf_init(void)
{
	if (!BIC_IS_ENABLED(BIC_IPC))
		return;

	if (access("/proc/sys/kernel/perf_event_paranoid", F_OK))
		return;

	fd_instr_count_percpu = calloc(topo.max_cpu_num + 1, sizeof(int));
	if (fd_instr_count_percpu == NULL)
		err(-1, "calloc fd_instr_count_percpu");

	BIC_PRESENT(BIC_IPC);
}

void process_cpuid()
{
	unsigned int eax, ebx, ecx, edx;
	unsigned int fms, family, model, stepping, ecx_flags, edx_flags;
	unsigned long long ucode_patch = 0;

	eax = ebx = ecx = edx = 0;

	__cpuid(0, max_level, ebx, ecx, edx);

	if (ebx == 0x756e6547 && ecx == 0x6c65746e && edx == 0x49656e69)
		genuine_intel = 1;
	else if (ebx == 0x68747541 && ecx == 0x444d4163 && edx == 0x69746e65)
		authentic_amd = 1;
	else if (ebx == 0x6f677948 && ecx == 0x656e6975 && edx == 0x6e65476e)
		hygon_genuine = 1;

	if (!quiet)
		fprintf(outf, "CPUID(0): %.4s%.4s%.4s 0x%x CPUID levels\n",
			(char *)&ebx, (char *)&edx, (char *)&ecx, max_level);

	__cpuid(1, fms, ebx, ecx, edx);
	family = (fms >> 8) & 0xf;
	model = (fms >> 4) & 0xf;
	stepping = fms & 0xf;
	if (family == 0xf)
		family += (fms >> 20) & 0xff;
	if (family >= 6)
		model += ((fms >> 16) & 0xf) << 4;
	ecx_flags = ecx;
	edx_flags = edx;

	if (get_msr(sched_getcpu(), MSR_IA32_UCODE_REV, &ucode_patch))
		warnx("get_msr(UCODE)");

	/*
	 * check max extended function levels of CPUID.
	 * This is needed to check for invariant TSC.
	 * This check is valid for both Intel and AMD.
	 */
	ebx = ecx = edx = 0;
	__cpuid(0x80000000, max_extended_level, ebx, ecx, edx);

	if (!quiet) {
		fprintf(outf, "CPUID(1): family:model:stepping 0x%x:%x:%x (%d:%d:%d) microcode 0x%x\n",
			family, model, stepping, family, model, stepping,
			(unsigned int)((ucode_patch >> 32) & 0xFFFFFFFF));
		fprintf(outf, "CPUID(0x80000000): max_extended_levels: 0x%x\n", max_extended_level);
		fprintf(outf, "CPUID(1): %s %s %s %s %s %s %s %s %s %s\n",
			ecx_flags & (1 << 0) ? "SSE3" : "-",
			ecx_flags & (1 << 3) ? "MONITOR" : "-",
			ecx_flags & (1 << 6) ? "SMX" : "-",
			ecx_flags & (1 << 7) ? "EIST" : "-",
			ecx_flags & (1 << 8) ? "TM2" : "-",
			edx_flags & (1 << 4) ? "TSC" : "-",
			edx_flags & (1 << 5) ? "MSR" : "-",
			edx_flags & (1 << 22) ? "ACPI-TM" : "-",
			edx_flags & (1 << 28) ? "HT" : "-", edx_flags & (1 << 29) ? "TM" : "-");
	}
	if (genuine_intel) {
		model_orig = model;
		model = intel_model_duplicates(model);
	}

	if (!(edx_flags & (1 << 5)))
		errx(1, "CPUID: no MSR");

	if (max_extended_level >= 0x80000007) {

		/*
		 * Non-Stop TSC is advertised by CPUID.EAX=0x80000007: EDX.bit8
		 * this check is valid for both Intel and AMD
		 */
		__cpuid(0x80000007, eax, ebx, ecx, edx);
		has_invariant_tsc = edx & (1 << 8);
	}

	/*
	 * APERF/MPERF is advertised by CPUID.EAX=0x6: ECX.bit0
	 * this check is valid for both Intel and AMD
	 */

	__cpuid(0x6, eax, ebx, ecx, edx);
	has_aperf = ecx & (1 << 0);
	if (has_aperf) {
		BIC_PRESENT(BIC_Avg_MHz);
		BIC_PRESENT(BIC_Busy);
		BIC_PRESENT(BIC_Bzy_MHz);
	}
	do_dts = eax & (1 << 0);
	if (do_dts)
		BIC_PRESENT(BIC_CoreTmp);
	has_turbo = eax & (1 << 1);
	do_ptm = eax & (1 << 6);
	if (do_ptm)
		BIC_PRESENT(BIC_PkgTmp);
	has_hwp = eax & (1 << 7);
	has_hwp_notify = eax & (1 << 8);
	has_hwp_activity_window = eax & (1 << 9);
	has_hwp_epp = eax & (1 << 10);
	has_hwp_pkg = eax & (1 << 11);
	has_epb = ecx & (1 << 3);

	if (!quiet)
		fprintf(outf, "CPUID(6): %sAPERF, %sTURBO, %sDTS, %sPTM, %sHWP, "
			"%sHWPnotify, %sHWPwindow, %sHWPepp, %sHWPpkg, %sEPB\n",
			has_aperf ? "" : "No-",
			has_turbo ? "" : "No-",
			do_dts ? "" : "No-",
			do_ptm ? "" : "No-",
			has_hwp ? "" : "No-",
			has_hwp_notify ? "" : "No-",
			has_hwp_activity_window ? "" : "No-",
			has_hwp_epp ? "" : "No-", has_hwp_pkg ? "" : "No-", has_epb ? "" : "No-");

	if (!quiet)
		decode_misc_enable_msr();

	if (max_level >= 0x7 && !quiet) {
		int has_sgx;

		ecx = 0;

		__cpuid_count(0x7, 0, eax, ebx, ecx, edx);

		has_sgx = ebx & (1 << 2);

		is_hybrid = edx & (1 << 15);

		fprintf(outf, "CPUID(7): %sSGX %sHybrid\n", has_sgx ? "" : "No-", is_hybrid ? "" : "No-");

		if (has_sgx)
			decode_feature_control_msr();
	}

	if (max_level >= 0x15) {
		unsigned int eax_crystal;
		unsigned int ebx_tsc;

		/*
		 * CPUID 15H TSC/Crystal ratio, possibly Crystal Hz
		 */
		eax_crystal = ebx_tsc = crystal_hz = edx = 0;
		__cpuid(0x15, eax_crystal, ebx_tsc, crystal_hz, edx);

		if (ebx_tsc != 0) {

			if (!quiet && (ebx != 0))
				fprintf(outf, "CPUID(0x15): eax_crystal: %d ebx_tsc: %d ecx_crystal_hz: %d\n",
					eax_crystal, ebx_tsc, crystal_hz);

			if (crystal_hz == 0)
				switch (model) {
				case INTEL_FAM6_SKYLAKE_L:	/* SKL */
					crystal_hz = 24000000;	/* 24.0 MHz */
					break;
				case INTEL_FAM6_ATOM_GOLDMONT_D:	/* DNV */
					crystal_hz = 25000000;	/* 25.0 MHz */
					break;
				case INTEL_FAM6_ATOM_GOLDMONT:	/* BXT */
				case INTEL_FAM6_ATOM_GOLDMONT_PLUS:
					crystal_hz = 19200000;	/* 19.2 MHz */
					break;
				default:
					crystal_hz = 0;
				}

			if (crystal_hz) {
				tsc_hz = (unsigned long long)crystal_hz *ebx_tsc / eax_crystal;
				if (!quiet)
					fprintf(outf, "TSC: %lld MHz (%d Hz * %d / %d / 1000000)\n",
						tsc_hz / 1000000, crystal_hz, ebx_tsc, eax_crystal);
			}
		}
	}
	if (max_level >= 0x16) {
		unsigned int base_mhz, max_mhz, bus_mhz, edx;

		/*
		 * CPUID 16H Base MHz, Max MHz, Bus MHz
		 */
		base_mhz = max_mhz = bus_mhz = edx = 0;

		__cpuid(0x16, base_mhz, max_mhz, bus_mhz, edx);
		if (!quiet)
			fprintf(outf, "CPUID(0x16): base_mhz: %d max_mhz: %d bus_mhz: %d\n",
				base_mhz, max_mhz, bus_mhz);
	}

	if (has_aperf)
		aperf_mperf_multiplier = get_aperf_mperf_multiplier(family, model);

	BIC_PRESENT(BIC_IRQ);
	BIC_PRESENT(BIC_TSC_MHz);

	if (probe_nhm_msrs(family, model)) {
		do_nhm_platform_info = 1;
		BIC_PRESENT(BIC_CPU_c1);
		BIC_PRESENT(BIC_CPU_c3);
		BIC_PRESENT(BIC_CPU_c6);
		BIC_PRESENT(BIC_SMI);
	}
	do_snb_cstates = has_snb_msrs(family, model);

	if (do_snb_cstates)
		BIC_PRESENT(BIC_CPU_c7);

	do_irtl_snb = has_snb_msrs(family, model);
	if (do_snb_cstates && (pkg_cstate_limit >= PCL__2))
		BIC_PRESENT(BIC_Pkgpc2);
	if (pkg_cstate_limit >= PCL__3)
		BIC_PRESENT(BIC_Pkgpc3);
	if (pkg_cstate_limit >= PCL__6)
		BIC_PRESENT(BIC_Pkgpc6);
	if (do_snb_cstates && (pkg_cstate_limit >= PCL__7))
		BIC_PRESENT(BIC_Pkgpc7);
	if (has_slv_msrs(family, model)) {
		BIC_NOT_PRESENT(BIC_Pkgpc2);
		BIC_NOT_PRESENT(BIC_Pkgpc3);
		BIC_PRESENT(BIC_Pkgpc6);
		BIC_NOT_PRESENT(BIC_Pkgpc7);
		BIC_PRESENT(BIC_Mod_c6);
		use_c1_residency_msr = 1;
	}
	if (is_jvl(family, model)) {
		BIC_NOT_PRESENT(BIC_CPU_c3);
		BIC_NOT_PRESENT(BIC_CPU_c7);
		BIC_NOT_PRESENT(BIC_Pkgpc2);
		BIC_NOT_PRESENT(BIC_Pkgpc3);
		BIC_NOT_PRESENT(BIC_Pkgpc6);
		BIC_NOT_PRESENT(BIC_Pkgpc7);
	}
	if (is_dnv(family, model)) {
		BIC_PRESENT(BIC_CPU_c1);
		BIC_NOT_PRESENT(BIC_CPU_c3);
		BIC_NOT_PRESENT(BIC_Pkgpc3);
		BIC_NOT_PRESENT(BIC_CPU_c7);
		BIC_NOT_PRESENT(BIC_Pkgpc7);
		use_c1_residency_msr = 1;
	}
	if (is_skx(family, model) || is_icx(family, model) || is_spr(family, model)) {
		BIC_NOT_PRESENT(BIC_CPU_c3);
		BIC_NOT_PRESENT(BIC_Pkgpc3);
		BIC_NOT_PRESENT(BIC_CPU_c7);
		BIC_NOT_PRESENT(BIC_Pkgpc7);
	}
	if (is_bdx(family, model)) {
		BIC_NOT_PRESENT(BIC_CPU_c7);
		BIC_NOT_PRESENT(BIC_Pkgpc7);
	}
	if (has_c8910_msrs(family, model)) {
		if (pkg_cstate_limit >= PCL__8)
			BIC_PRESENT(BIC_Pkgpc8);
		if (pkg_cstate_limit >= PCL__9)
			BIC_PRESENT(BIC_Pkgpc9);
		if (pkg_cstate_limit >= PCL_10)
			BIC_PRESENT(BIC_Pkgpc10);
	}
	do_irtl_hsw = has_c8910_msrs(family, model);
	if (has_skl_msrs(family, model)) {
		BIC_PRESENT(BIC_Totl_c0);
		BIC_PRESENT(BIC_Any_c0);
		BIC_PRESENT(BIC_GFX_c0);
		BIC_PRESENT(BIC_CPUGFX);
	}
	do_slm_cstates = is_slm(family, model);
	do_knl_cstates = is_knl(family, model);

	if (do_slm_cstates || do_knl_cstates || is_cnl(family, model) || is_ehl(family, model))
		BIC_NOT_PRESENT(BIC_CPU_c3);

	if (!quiet)
		decode_misc_pwr_mgmt_msr();

	if (!quiet && has_slv_msrs(family, model))
		decode_c6_demotion_policy_msr();

	rapl_probe(family, model);
	perf_limit_reasons_probe(family, model);
	automatic_cstate_conversion_probe(family, model);

	check_tcc_offset(model_orig);

	if (!quiet)
		dump_cstate_pstate_config_info(family, model);
	intel_uncore_frequency_probe();

	if (!quiet)
		print_dev_latency();
	if (!quiet)
		dump_sysfs_cstate_config();
	if (!quiet)
		dump_sysfs_pstate_config();

	if (has_skl_msrs(family, model) || is_ehl(family, model))
		calculate_tsc_tweak();

	if (!access("/sys/class/drm/card0/power/rc6_residency_ms", R_OK))
		BIC_PRESENT(BIC_GFX_rc6);

	if (!access("/sys/class/graphics/fb0/device/drm/card0/gt_cur_freq_mhz", R_OK))
		BIC_PRESENT(BIC_GFXMHz);

	if (!access("/sys/class/graphics/fb0/device/drm/card0/gt_act_freq_mhz", R_OK))
		BIC_PRESENT(BIC_GFXACTMHz);

	if (!access("/sys/devices/system/cpu/cpuidle/low_power_idle_cpu_residency_us", R_OK))
		BIC_PRESENT(BIC_CPU_LPI);
	else
		BIC_NOT_PRESENT(BIC_CPU_LPI);

	if (!access("/sys/devices/system/cpu/cpu0/thermal_throttle/core_throttle_count", R_OK))
		BIC_PRESENT(BIC_CORE_THROT_CNT);
	else
		BIC_NOT_PRESENT(BIC_CORE_THROT_CNT);

	if (!access(sys_lpi_file_sysfs, R_OK)) {
		sys_lpi_file = sys_lpi_file_sysfs;
		BIC_PRESENT(BIC_SYS_LPI);
	} else if (!access(sys_lpi_file_debugfs, R_OK)) {
		sys_lpi_file = sys_lpi_file_debugfs;
		BIC_PRESENT(BIC_SYS_LPI);
	} else {
		sys_lpi_file_sysfs = NULL;
		BIC_NOT_PRESENT(BIC_SYS_LPI);
	}

	if (!quiet)
		decode_misc_feature_control();

	return;
}

/*
 * in /dev/cpu/ return success for names that are numbers
 * ie. filter out ".", "..", "microcode".
 */
int dir_filter(const struct dirent *dirp)
{
	if (isdigit(dirp->d_name[0]))
		return 1;
	else
		return 0;
}

void topology_probe()
{
	int i;
	int max_core_id = 0;
	int max_package_id = 0;
	int max_die_id = 0;
	int max_siblings = 0;

	/* Initialize num_cpus, max_cpu_num */
	set_max_cpu_num();
	topo.num_cpus = 0;
	for_all_proc_cpus(count_cpus);
	if (!summary_only && topo.num_cpus > 1)
		BIC_PRESENT(BIC_CPU);

	if (debug > 1)
		fprintf(outf, "num_cpus %d max_cpu_num %d\n", topo.num_cpus, topo.max_cpu_num);

	cpus = calloc(1, (topo.max_cpu_num + 1) * sizeof(struct cpu_topology));
	if (cpus == NULL)
		err(1, "calloc cpus");

	/*
	 * Allocate and initialize cpu_present_set
	 */
	cpu_present_set = CPU_ALLOC((topo.max_cpu_num + 1));
	if (cpu_present_set == NULL)
		err(3, "CPU_ALLOC");
	cpu_present_setsize = CPU_ALLOC_SIZE((topo.max_cpu_num + 1));
	CPU_ZERO_S(cpu_present_setsize, cpu_present_set);
	for_all_proc_cpus(mark_cpu_present);

	/*
	 * Validate that all cpus in cpu_subset are also in cpu_present_set
	 */
	for (i = 0; i < CPU_SUBSET_MAXCPUS; ++i) {
		if (CPU_ISSET_S(i, cpu_subset_size, cpu_subset))
			if (!CPU_ISSET_S(i, cpu_present_setsize, cpu_present_set))
				err(1, "cpu%d not present", i);
	}

	/*
	 * Allocate and initialize cpu_affinity_set
	 */
	cpu_affinity_set = CPU_ALLOC((topo.max_cpu_num + 1));
	if (cpu_affinity_set == NULL)
		err(3, "CPU_ALLOC");
	cpu_affinity_setsize = CPU_ALLOC_SIZE((topo.max_cpu_num + 1));
	CPU_ZERO_S(cpu_affinity_setsize, cpu_affinity_set);

	for_all_proc_cpus(init_thread_id);

	/*
	 * For online cpus
	 * find max_core_id, max_package_id
	 */
	for (i = 0; i <= topo.max_cpu_num; ++i) {
		int siblings;

		if (cpu_is_not_present(i)) {
			if (debug > 1)
				fprintf(outf, "cpu%d NOT PRESENT\n", i);
			continue;
		}

		cpus[i].logical_cpu_id = i;

		/* get package information */
		cpus[i].physical_package_id = get_physical_package_id(i);
		if (cpus[i].physical_package_id > max_package_id)
			max_package_id = cpus[i].physical_package_id;

		/* get die information */
		cpus[i].die_id = get_die_id(i);
		if (cpus[i].die_id > max_die_id)
			max_die_id = cpus[i].die_id;

		/* get numa node information */
		cpus[i].physical_node_id = get_physical_node_id(&cpus[i]);
		if (cpus[i].physical_node_id > topo.max_node_num)
			topo.max_node_num = cpus[i].physical_node_id;

		/* get core information */
		cpus[i].physical_core_id = get_core_id(i);
		if (cpus[i].physical_core_id > max_core_id)
			max_core_id = cpus[i].physical_core_id;

		/* get thread information */
		siblings = get_thread_siblings(&cpus[i]);
		if (siblings > max_siblings)
			max_siblings = siblings;
		if (cpus[i].thread_id == 0)
			topo.num_cores++;
	}

	topo.cores_per_node = max_core_id + 1;
	if (debug > 1)
		fprintf(outf, "max_core_id %d, sizing for %d cores per package\n", max_core_id, topo.cores_per_node);
	if (!summary_only && topo.cores_per_node > 1)
		BIC_PRESENT(BIC_Core);

	topo.num_die = max_die_id + 1;
	if (debug > 1)
		fprintf(outf, "max_die_id %d, sizing for %d die\n", max_die_id, topo.num_die);
	if (!summary_only && topo.num_die > 1)
		BIC_PRESENT(BIC_Die);

	topo.num_packages = max_package_id + 1;
	if (debug > 1)
		fprintf(outf, "max_package_id %d, sizing for %d packages\n", max_package_id, topo.num_packages);
	if (!summary_only && topo.num_packages > 1)
		BIC_PRESENT(BIC_Package);

	set_node_data();
	if (debug > 1)
		fprintf(outf, "nodes_per_pkg %d\n", topo.nodes_per_pkg);
	if (!summary_only && topo.nodes_per_pkg > 1)
		BIC_PRESENT(BIC_Node);

	topo.threads_per_core = max_siblings;
	if (debug > 1)
		fprintf(outf, "max_siblings %d\n", max_siblings);

	if (debug < 1)
		return;

	for (i = 0; i <= topo.max_cpu_num; ++i) {
		if (cpu_is_not_present(i))
			continue;
		fprintf(outf,
			"cpu %d pkg %d die %d node %d lnode %d core %d thread %d\n",
			i, cpus[i].physical_package_id, cpus[i].die_id,
			cpus[i].physical_node_id, cpus[i].logical_node_id, cpus[i].physical_core_id, cpus[i].thread_id);
	}

}

void allocate_counters(struct thread_data **t, struct core_data **c, struct pkg_data **p)
{
	int i;
	int num_cores = topo.cores_per_node * topo.nodes_per_pkg * topo.num_packages;
	int num_threads = topo.threads_per_core * num_cores;

	*t = calloc(num_threads, sizeof(struct thread_data));
	if (*t == NULL)
		goto error;

	for (i = 0; i < num_threads; i++)
		(*t)[i].cpu_id = -1;

	*c = calloc(num_cores, sizeof(struct core_data));
	if (*c == NULL)
		goto error;

	for (i = 0; i < num_cores; i++)
		(*c)[i].core_id = -1;

	*p = calloc(topo.num_packages, sizeof(struct pkg_data));
	if (*p == NULL)
		goto error;

	for (i = 0; i < topo.num_packages; i++)
		(*p)[i].package_id = i;

	return;
error:
	err(1, "calloc counters");
}

/*
 * init_counter()
 *
 * set FIRST_THREAD_IN_CORE and FIRST_CORE_IN_PACKAGE
 */
void init_counter(struct thread_data *thread_base, struct core_data *core_base, struct pkg_data *pkg_base, int cpu_id)
{
	int pkg_id = cpus[cpu_id].physical_package_id;
	int node_id = cpus[cpu_id].logical_node_id;
	int core_id = cpus[cpu_id].physical_core_id;
	int thread_id = cpus[cpu_id].thread_id;
	struct thread_data *t;
	struct core_data *c;
	struct pkg_data *p;

	/* Workaround for systems where physical_node_id==-1
	 * and logical_node_id==(-1 - topo.num_cpus)
	 */
	if (node_id < 0)
		node_id = 0;

	t = GET_THREAD(thread_base, thread_id, core_id, node_id, pkg_id);
	c = GET_CORE(core_base, core_id, node_id, pkg_id);
	p = GET_PKG(pkg_base, pkg_id);

	t->cpu_id = cpu_id;
	if (thread_id == 0) {
		t->flags |= CPU_IS_FIRST_THREAD_IN_CORE;
		if (cpu_is_first_core_in_package(cpu_id))
			t->flags |= CPU_IS_FIRST_CORE_IN_PACKAGE;
	}

	c->core_id = core_id;
	p->package_id = pkg_id;
}

int initialize_counters(int cpu_id)
{
	init_counter(EVEN_COUNTERS, cpu_id);
	init_counter(ODD_COUNTERS, cpu_id);
	return 0;
}

void allocate_output_buffer()
{
	output_buffer = calloc(1, (1 + topo.num_cpus) * 2048);
	outp = output_buffer;
	if (outp == NULL)
		err(-1, "calloc output buffer");
}

void allocate_fd_percpu(void)
{
	fd_percpu = calloc(topo.max_cpu_num + 1, sizeof(int));
	if (fd_percpu == NULL)
		err(-1, "calloc fd_percpu");
}

void allocate_irq_buffers(void)
{
	irq_column_2_cpu = calloc(topo.num_cpus, sizeof(int));
	if (irq_column_2_cpu == NULL)
		err(-1, "calloc %d", topo.num_cpus);

	irqs_per_cpu = calloc(topo.max_cpu_num + 1, sizeof(int));
	if (irqs_per_cpu == NULL)
		err(-1, "calloc %d", topo.max_cpu_num + 1);
}

void setup_all_buffers(void)
{
	topology_probe();
	allocate_irq_buffers();
	allocate_fd_percpu();
	allocate_counters(&thread_even, &core_even, &package_even);
	allocate_counters(&thread_odd, &core_odd, &package_odd);
	allocate_output_buffer();
	for_all_proc_cpus(initialize_counters);
}

void set_base_cpu(void)
{
	base_cpu = sched_getcpu();
	if (base_cpu < 0)
		err(-ENODEV, "No valid cpus found");

	if (debug > 1)
		fprintf(outf, "base_cpu = %d\n", base_cpu);
}

void turbostat_init()
{
	setup_all_buffers();
	set_base_cpu();
	check_dev_msr();
	check_permissions();
	process_cpuid();
	linux_perf_init();

	if (!quiet)
		for_all_cpus(print_hwp, ODD_COUNTERS);

	if (!quiet)
		for_all_cpus(print_epb, ODD_COUNTERS);

	if (!quiet)
		for_all_cpus(print_perf_limit, ODD_COUNTERS);

	if (!quiet)
		for_all_cpus(print_rapl, ODD_COUNTERS);

	for_all_cpus(set_temperature_target, ODD_COUNTERS);

	for_all_cpus(get_cpu_type, ODD_COUNTERS);
	for_all_cpus(get_cpu_type, EVEN_COUNTERS);

	if (!quiet)
		for_all_cpus(print_thermal, ODD_COUNTERS);

	if (!quiet && do_irtl_snb)
		print_irtl();

	if (DO_BIC(BIC_IPC))
		(void)get_instr_count_fd(base_cpu);
}

int fork_it(char **argv)
{
	pid_t child_pid;
	int status;

	snapshot_proc_sysfs_files();
	status = for_all_cpus(get_counters, EVEN_COUNTERS);
	first_counter_read = 0;
	if (status)
		exit(status);
	/* clear affinity side-effect of get_counters() */
	sched_setaffinity(0, cpu_present_setsize, cpu_present_set);
	gettimeofday(&tv_even, (struct timezone *)NULL);

	child_pid = fork();
	if (!child_pid) {
		/* child */
		execvp(argv[0], argv);
		err(errno, "exec %s", argv[0]);
	} else {

		/* parent */
		if (child_pid == -1)
			err(1, "fork");

		signal(SIGINT, SIG_IGN);
		signal(SIGQUIT, SIG_IGN);
		if (waitpid(child_pid, &status, 0) == -1)
			err(status, "waitpid");

		if (WIFEXITED(status))
			status = WEXITSTATUS(status);
	}
	/*
	 * n.b. fork_it() does not check for errors from for_all_cpus()
	 * because re-starting is problematic when forking
	 */
	snapshot_proc_sysfs_files();
	for_all_cpus(get_counters, ODD_COUNTERS);
	gettimeofday(&tv_odd, (struct timezone *)NULL);
	timersub(&tv_odd, &tv_even, &tv_delta);
	if (for_all_cpus_2(delta_cpu, ODD_COUNTERS, EVEN_COUNTERS))
		fprintf(outf, "%s: Counter reset detected\n", progname);
	else {
		compute_average(EVEN_COUNTERS);
		format_all_counters(EVEN_COUNTERS);
	}

	fprintf(outf, "%.6f sec\n", tv_delta.tv_sec + tv_delta.tv_usec / 1000000.0);

	flush_output_stderr();

	return status;
}

int get_and_dump_counters(void)
{
	int status;

	snapshot_proc_sysfs_files();
	status = for_all_cpus(get_counters, ODD_COUNTERS);
	if (status)
		return status;

	status = for_all_cpus(dump_counters, ODD_COUNTERS);
	if (status)
		return status;

	flush_output_stdout();

	return status;
}

void print_version()
{
	fprintf(outf, "turbostat version 2023.03.17 - Len Brown <lenb@kernel.org>\n");
}

#define COMMAND_LINE_SIZE 2048

void print_bootcmd(void)
{
	char bootcmd[COMMAND_LINE_SIZE];
	FILE *fp;
	int ret;

	memset(bootcmd, 0, COMMAND_LINE_SIZE);
	fp = fopen("/proc/cmdline", "r");
	if (!fp)
		return;

	ret = fread(bootcmd, sizeof(char), COMMAND_LINE_SIZE - 1, fp);
	if (ret) {
		bootcmd[ret] = '\0';
		/* the last character is already '\n' */
		fprintf(outf, "Kernel command line: %s", bootcmd);
	}

	fclose(fp);
}

int add_counter(unsigned int msr_num, char *path, char *name,
		unsigned int width, enum counter_scope scope,
		enum counter_type type, enum counter_format format, int flags)
{
	struct msr_counter *msrp;

	msrp = calloc(1, sizeof(struct msr_counter));
	if (msrp == NULL) {
		perror("calloc");
		exit(1);
	}

	msrp->msr_num = msr_num;
	strncpy(msrp->name, name, NAME_BYTES - 1);
	if (path)
		strncpy(msrp->path, path, PATH_BYTES - 1);
	msrp->width = width;
	msrp->type = type;
	msrp->format = format;
	msrp->flags = flags;

	switch (scope) {

	case SCOPE_CPU:
		msrp->next = sys.tp;
		sys.tp = msrp;
		sys.added_thread_counters++;
		if (sys.added_thread_counters > MAX_ADDED_THREAD_COUNTERS) {
			fprintf(stderr, "exceeded max %d added thread counters\n", MAX_ADDED_COUNTERS);
			exit(-1);
		}
		break;

	case SCOPE_CORE:
		msrp->next = sys.cp;
		sys.cp = msrp;
		sys.added_core_counters++;
		if (sys.added_core_counters > MAX_ADDED_COUNTERS) {
			fprintf(stderr, "exceeded max %d added core counters\n", MAX_ADDED_COUNTERS);
			exit(-1);
		}
		break;

	case SCOPE_PACKAGE:
		msrp->next = sys.pp;
		sys.pp = msrp;
		sys.added_package_counters++;
		if (sys.added_package_counters > MAX_ADDED_COUNTERS) {
			fprintf(stderr, "exceeded max %d added package counters\n", MAX_ADDED_COUNTERS);
			exit(-1);
		}
		break;
	}

	return 0;
}

void parse_add_command(char *add_command)
{
	int msr_num = 0;
	char *path = NULL;
	char name_buffer[NAME_BYTES] = "";
	int width = 64;
	int fail = 0;
	enum counter_scope scope = SCOPE_CPU;
	enum counter_type type = COUNTER_CYCLES;
	enum counter_format format = FORMAT_DELTA;

	while (add_command) {

		if (sscanf(add_command, "msr0x%x", &msr_num) == 1)
			goto next;

		if (sscanf(add_command, "msr%d", &msr_num) == 1)
			goto next;

		if (*add_command == '/') {
			path = add_command;
			goto next;
		}

		if (sscanf(add_command, "u%d", &width) == 1) {
			if ((width == 32) || (width == 64))
				goto next;
			width = 64;
		}
		if (!strncmp(add_command, "cpu", strlen("cpu"))) {
			scope = SCOPE_CPU;
			goto next;
		}
		if (!strncmp(add_command, "core", strlen("core"))) {
			scope = SCOPE_CORE;
			goto next;
		}
		if (!strncmp(add_command, "package", strlen("package"))) {
			scope = SCOPE_PACKAGE;
			goto next;
		}
		if (!strncmp(add_command, "cycles", strlen("cycles"))) {
			type = COUNTER_CYCLES;
			goto next;
		}
		if (!strncmp(add_command, "seconds", strlen("seconds"))) {
			type = COUNTER_SECONDS;
			goto next;
		}
		if (!strncmp(add_command, "usec", strlen("usec"))) {
			type = COUNTER_USEC;
			goto next;
		}
		if (!strncmp(add_command, "raw", strlen("raw"))) {
			format = FORMAT_RAW;
			goto next;
		}
		if (!strncmp(add_command, "delta", strlen("delta"))) {
			format = FORMAT_DELTA;
			goto next;
		}
		if (!strncmp(add_command, "percent", strlen("percent"))) {
			format = FORMAT_PERCENT;
			goto next;
		}

		if (sscanf(add_command, "%18s,%*s", name_buffer) == 1) {	/* 18 < NAME_BYTES */
			char *eos;

			eos = strchr(name_buffer, ',');
			if (eos)
				*eos = '\0';
			goto next;
		}

next:
		add_command = strchr(add_command, ',');
		if (add_command) {
			*add_command = '\0';
			add_command++;
		}

	}
	if ((msr_num == 0) && (path == NULL)) {
		fprintf(stderr, "--add: (msrDDD | msr0xXXX | /path_to_counter ) required\n");
		fail++;
	}

	/* generate default column header */
	if (*name_buffer == '\0') {
		if (width == 32)
			sprintf(name_buffer, "M0x%x%s", msr_num, format == FORMAT_PERCENT ? "%" : "");
		else
			sprintf(name_buffer, "M0X%x%s", msr_num, format == FORMAT_PERCENT ? "%" : "");
	}

	if (add_counter(msr_num, path, name_buffer, width, scope, type, format, 0))
		fail++;

	if (fail) {
		help();
		exit(1);
	}
}

int is_deferred_add(char *name)
{
	int i;

	for (i = 0; i < deferred_add_index; ++i)
		if (!strcmp(name, deferred_add_names[i]))
			return 1;
	return 0;
}

int is_deferred_skip(char *name)
{
	int i;

	for (i = 0; i < deferred_skip_index; ++i)
		if (!strcmp(name, deferred_skip_names[i]))
			return 1;
	return 0;
}

void probe_sysfs(void)
{
	char path[64];
	char name_buf[16];
	FILE *input;
	int state;
	char *sp;

	for (state = 10; state >= 0; --state) {

		sprintf(path, "/sys/devices/system/cpu/cpu%d/cpuidle/state%d/name", base_cpu, state);
		input = fopen(path, "r");
		if (input == NULL)
			continue;
		if (!fgets(name_buf, sizeof(name_buf), input))
			err(1, "%s: failed to read file", path);

		/* truncate "C1-HSW\n" to "C1", or truncate "C1\n" to "C1" */
		sp = strchr(name_buf, '-');
		if (!sp)
			sp = strchrnul(name_buf, '\n');
		*sp = '%';
		*(sp + 1) = '\0';

		remove_underbar(name_buf);

		fclose(input);

		sprintf(path, "cpuidle/state%d/time", state);

		if (!DO_BIC(BIC_sysfs) && !is_deferred_add(name_buf))
			continue;

		if (is_deferred_skip(name_buf))
			continue;

		add_counter(0, path, name_buf, 64, SCOPE_CPU, COUNTER_USEC, FORMAT_PERCENT, SYSFS_PERCPU);
	}

	for (state = 10; state >= 0; --state) {

		sprintf(path, "/sys/devices/system/cpu/cpu%d/cpuidle/state%d/name", base_cpu, state);
		input = fopen(path, "r");
		if (input == NULL)
			continue;
		if (!fgets(name_buf, sizeof(name_buf), input))
			err(1, "%s: failed to read file", path);
		/* truncate "C1-HSW\n" to "C1", or truncate "C1\n" to "C1" */
		sp = strchr(name_buf, '-');
		if (!sp)
			sp = strchrnul(name_buf, '\n');
		*sp = '\0';
		fclose(input);

		remove_underbar(name_buf);

		sprintf(path, "cpuidle/state%d/usage", state);

		if (!DO_BIC(BIC_sysfs) && !is_deferred_add(name_buf))
			continue;

		if (is_deferred_skip(name_buf))
			continue;

		add_counter(0, path, name_buf, 64, SCOPE_CPU, COUNTER_ITEMS, FORMAT_DELTA, SYSFS_PERCPU);
	}

}

/*
 * parse cpuset with following syntax
 * 1,2,4..6,8-10 and set bits in cpu_subset
 */
void parse_cpu_command(char *optarg)
{
	unsigned int start, end;
	char *next;

	if (!strcmp(optarg, "core")) {
		if (cpu_subset)
			goto error;
		show_core_only++;
		return;
	}
	if (!strcmp(optarg, "package")) {
		if (cpu_subset)
			goto error;
		show_pkg_only++;
		return;
	}
	if (show_core_only || show_pkg_only)
		goto error;

	cpu_subset = CPU_ALLOC(CPU_SUBSET_MAXCPUS);
	if (cpu_subset == NULL)
		err(3, "CPU_ALLOC");
	cpu_subset_size = CPU_ALLOC_SIZE(CPU_SUBSET_MAXCPUS);

	CPU_ZERO_S(cpu_subset_size, cpu_subset);

	next = optarg;

	while (next && *next) {

		if (*next == '-')	/* no negative cpu numbers */
			goto error;

		start = strtoul(next, &next, 10);

		if (start >= CPU_SUBSET_MAXCPUS)
			goto error;
		CPU_SET_S(start, cpu_subset_size, cpu_subset);

		if (*next == '\0')
			break;

		if (*next == ',') {
			next += 1;
			continue;
		}

		if (*next == '-') {
			next += 1;	/* start range */
		} else if (*next == '.') {
			next += 1;
			if (*next == '.')
				next += 1;	/* start range */
			else
				goto error;
		}

		end = strtoul(next, &next, 10);
		if (end <= start)
			goto error;

		while (++start <= end) {
			if (start >= CPU_SUBSET_MAXCPUS)
				goto error;
			CPU_SET_S(start, cpu_subset_size, cpu_subset);
		}

		if (*next == ',')
			next += 1;
		else if (*next != '\0')
			goto error;
	}

	return;

error:
	fprintf(stderr, "\"--cpu %s\" malformed\n", optarg);
	help();
	exit(-1);
}

void cmdline(int argc, char **argv)
{
	int opt;
	int option_index = 0;
	static struct option long_options[] = {
		{ "add", required_argument, 0, 'a' },
		{ "cpu", required_argument, 0, 'c' },
		{ "Dump", no_argument, 0, 'D' },
		{ "debug", no_argument, 0, 'd' },	/* internal, not documented */
		{ "enable", required_argument, 0, 'e' },
		{ "interval", required_argument, 0, 'i' },
		{ "IPC", no_argument, 0, 'I' },
		{ "num_iterations", required_argument, 0, 'n' },
		{ "header_iterations", required_argument, 0, 'N' },
		{ "help", no_argument, 0, 'h' },
		{ "hide", required_argument, 0, 'H' },	// meh, -h taken by --help
		{ "Joules", no_argument, 0, 'J' },
		{ "list", no_argument, 0, 'l' },
		{ "out", required_argument, 0, 'o' },
		{ "quiet", no_argument, 0, 'q' },
		{ "show", required_argument, 0, 's' },
		{ "Summary", no_argument, 0, 'S' },
		{ "TCC", required_argument, 0, 'T' },
		{ "version", no_argument, 0, 'v' },
		{ 0, 0, 0, 0 }
	};

	progname = argv[0];

	while ((opt = getopt_long_only(argc, argv, "+C:c:Dde:hi:Jn:o:qST:v", long_options, &option_index)) != -1) {
		switch (opt) {
		case 'a':
			parse_add_command(optarg);
			break;
		case 'c':
			parse_cpu_command(optarg);
			break;
		case 'D':
			dump_only++;
			break;
		case 'e':
			/* --enable specified counter */
			bic_enabled = bic_enabled | bic_lookup(optarg, SHOW_LIST);
			break;
		case 'd':
			debug++;
			ENABLE_BIC(BIC_DISABLED_BY_DEFAULT);
			break;
		case 'H':
			/*
			 * --hide: do not show those specified
			 *  multiple invocations simply clear more bits in enabled mask
			 */
			bic_enabled &= ~bic_lookup(optarg, HIDE_LIST);
			break;
		case 'h':
		default:
			help();
			exit(1);
		case 'i':
			{
				double interval = strtod(optarg, NULL);

				if (interval < 0.001) {
					fprintf(outf, "interval %f seconds is too small\n", interval);
					exit(2);
				}

				interval_tv.tv_sec = interval_ts.tv_sec = interval;
				interval_tv.tv_usec = (interval - interval_tv.tv_sec) * 1000000;
				interval_ts.tv_nsec = (interval - interval_ts.tv_sec) * 1000000000;
			}
			break;
		case 'J':
			rapl_joules++;
			break;
		case 'l':
			ENABLE_BIC(BIC_DISABLED_BY_DEFAULT);
			list_header_only++;
			quiet++;
			break;
		case 'o':
			outf = fopen_or_die(optarg, "w");
			break;
		case 'q':
			quiet = 1;
			break;
		case 'n':
			num_iterations = strtod(optarg, NULL);

			if (num_iterations <= 0) {
				fprintf(outf, "iterations %d should be positive number\n", num_iterations);
				exit(2);
			}
			break;
		case 'N':
			header_iterations = strtod(optarg, NULL);

			if (header_iterations <= 0) {
				fprintf(outf, "iterations %d should be positive number\n", header_iterations);
				exit(2);
			}
			break;
		case 's':
			/*
			 * --show: show only those specified
			 *  The 1st invocation will clear and replace the enabled mask
			 *  subsequent invocations can add to it.
			 */
			if (shown == 0)
				bic_enabled = bic_lookup(optarg, SHOW_LIST);
			else
				bic_enabled |= bic_lookup(optarg, SHOW_LIST);
			shown = 1;
			break;
		case 'S':
			summary_only++;
			break;
		case 'T':
			tj_max_override = atoi(optarg);
			break;
		case 'v':
			print_version();
			exit(0);
			break;
		}
	}
}

int main(int argc, char **argv)
{
	outf = stderr;
	cmdline(argc, argv);

	if (!quiet) {
		print_version();
		print_bootcmd();
	}

	probe_sysfs();

	turbostat_init();

	msr_sum_record();

	/* dump counters and exit */
	if (dump_only)
		return get_and_dump_counters();

	/* list header and exit */
	if (list_header_only) {
		print_header(",");
		flush_output_stdout();
		return 0;
	}

	/*
	 * if any params left, it must be a command to fork
	 */
	if (argc - optind)
		return fork_it(argv + optind);
	else
		turbostat_loop();

	return 0;
}<|MERGE_RESOLUTION|>--- conflicted
+++ resolved
@@ -5482,11 +5482,7 @@
 
 	retval = read(fd, (void *)&value, sizeof(int));
 	if (retval != sizeof(int)) {
-<<<<<<< HEAD
-		warn("read failed %s\n", path);
-=======
 		warn("read failed %s", path);
->>>>>>> 432d062d
 		close(fd);
 		return;
 	}
