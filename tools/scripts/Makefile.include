--- conflicted
+++ resolved
@@ -95,31 +95,21 @@
 EXTRA_WARNINGS += -Wstrict-aliasing=3
 
 else ifneq ($(CROSS_COMPILE),)
-<<<<<<< HEAD
-CLANG_CROSS_FLAGS := --target=$(notdir $(CROSS_COMPILE:%-=%))
-GCC_TOOLCHAIN_DIR := $(dir $(shell which $(CROSS_COMPILE)gcc))
-=======
 # Allow userspace to override CLANG_CROSS_FLAGS to specify their own
 # sysroots and flags or to avoid the GCC call in pure Clang builds.
 ifeq ($(CLANG_CROSS_FLAGS),)
 CLANG_CROSS_FLAGS := --target=$(notdir $(CROSS_COMPILE:%-=%))
 GCC_TOOLCHAIN_DIR := $(dir $(shell which $(CROSS_COMPILE)gcc 2>/dev/null))
->>>>>>> eb3cdb58
 ifneq ($(GCC_TOOLCHAIN_DIR),)
 CLANG_CROSS_FLAGS += --prefix=$(GCC_TOOLCHAIN_DIR)$(notdir $(CROSS_COMPILE))
 CLANG_CROSS_FLAGS += --sysroot=$(shell $(CROSS_COMPILE)gcc -print-sysroot)
 CLANG_CROSS_FLAGS += --gcc-toolchain=$(realpath $(GCC_TOOLCHAIN_DIR)/..)
 endif # GCC_TOOLCHAIN_DIR
-<<<<<<< HEAD
-CFLAGS += $(CLANG_CROSS_FLAGS)
-AFLAGS += $(CLANG_CROSS_FLAGS)
-=======
 endif # CLANG_CROSS_FLAGS
 CFLAGS += $(CLANG_CROSS_FLAGS)
 AFLAGS += $(CLANG_CROSS_FLAGS)
 else
 CLANG_CROSS_FLAGS :=
->>>>>>> eb3cdb58
 endif # CROSS_COMPILE
 
 # Hack to avoid type-punned warnings on old systems such as RHEL5:
