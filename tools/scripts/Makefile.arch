# SPDX-License-Identifier: GPL-2.0
HOSTARCH := $(shell uname -m | sed -e s/i.86/x86/ -e s/x86_64/x86/ \
                                  -e s/sun4u/sparc/ -e s/sparc64/sparc/ \
                                  -e /arm64/!s/arm.*/arm/ -e s/sa110/arm/ \
                                  -e s/s390x/s390/ -e s/parisc64/parisc/ \
                                  -e s/ppc.*/powerpc/ -e s/mips.*/mips/ \
                                  -e s/sh[234].*/sh/ -e s/aarch64.*/arm64/ \
<<<<<<< HEAD
                                  -e s/riscv.*/riscv/)
=======
                                  -e s/riscv.*/riscv/ -e s/loongarch.*/loongarch/)
>>>>>>> eb3cdb58

ifndef ARCH
ARCH := $(HOSTARCH)
endif

SRCARCH := $(ARCH)

# Additional ARCH settings for x86
ifeq ($(ARCH),i386)
        SRCARCH := x86
endif
ifeq ($(ARCH),x86_64)
        SRCARCH := x86
endif

# Additional ARCH settings for sparc
ifeq ($(ARCH),sparc32)
       SRCARCH := sparc
endif
ifeq ($(ARCH),sparc64)
       SRCARCH := sparc
endif

# Additional ARCH settings for loongarch
ifeq ($(ARCH),loongarch32)
       SRCARCH := loongarch
endif

ifeq ($(ARCH),loongarch64)
       SRCARCH := loongarch
endif

LP64 := $(shell echo __LP64__ | ${CC} ${CFLAGS} -E -x c - | tail -n 1)
ifeq ($(LP64), 1)
  IS_64_BIT := 1
else
  IS_64_BIT := 0
endif<|MERGE_RESOLUTION|>--- conflicted
+++ resolved
@@ -5,11 +5,7 @@
                                   -e s/s390x/s390/ -e s/parisc64/parisc/ \
                                   -e s/ppc.*/powerpc/ -e s/mips.*/mips/ \
                                   -e s/sh[234].*/sh/ -e s/aarch64.*/arm64/ \
-<<<<<<< HEAD
-                                  -e s/riscv.*/riscv/)
-=======
                                   -e s/riscv.*/riscv/ -e s/loongarch.*/loongarch/)
->>>>>>> eb3cdb58
 
 ifndef ARCH
 ARCH := $(HOSTARCH)
