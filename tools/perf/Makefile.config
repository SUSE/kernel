# SPDX-License-Identifier: GPL-2.0-only

ifeq ($(src-perf),)
src-perf := $(srctree)/tools/perf
endif

ifeq ($(obj-perf),)
obj-perf := $(OUTPUT)
endif

ifneq ($(obj-perf),)
obj-perf := $(abspath $(obj-perf))/
endif

$(shell printf "" > $(OUTPUT).config-detected)
detected     = $(shell echo "$(1)=y"       >> $(OUTPUT).config-detected)
detected_var = $(shell echo "$(1)=$($(1))" >> $(OUTPUT).config-detected)

CFLAGS := $(EXTRA_CFLAGS) $(filter-out -Wnested-externs,$(EXTRA_WARNINGS))
HOSTCFLAGS := $(filter-out -Wnested-externs,$(EXTRA_WARNINGS))

# Enabled Wthread-safety analysis for clang builds.
ifeq ($(CC_NO_CLANG), 0)
  CFLAGS += -Wthread-safety
endif

include $(srctree)/tools/scripts/Makefile.arch

$(call detected_var,SRCARCH)

ifneq ($(NO_SYSCALL_TABLE),1)
  NO_SYSCALL_TABLE := 1

  ifeq ($(SRCARCH),$(filter $(SRCARCH),x86 powerpc arm64 s390 mips loongarch))
    NO_SYSCALL_TABLE := 0
  endif

  ifneq ($(NO_SYSCALL_TABLE),1)
    CFLAGS += -DHAVE_SYSCALL_TABLE_SUPPORT
  endif
endif

# Additional ARCH settings for ppc
ifeq ($(SRCARCH),powerpc)
  CFLAGS += -I$(OUTPUT)arch/powerpc/include/generated
  LIBUNWIND_LIBS := -lunwind -lunwind-ppc64
endif

# Additional ARCH settings for x86
ifeq ($(SRCARCH),x86)
  $(call detected,CONFIG_X86)
  CFLAGS += -I$(OUTPUT)arch/x86/include/generated
  ifeq (${IS_64_BIT}, 1)
    CFLAGS += -DHAVE_ARCH_X86_64_SUPPORT
    ARCH_INCLUDE = ../../arch/x86/lib/memcpy_64.S ../../arch/x86/lib/memset_64.S
    LIBUNWIND_LIBS = -lunwind-x86_64 -lunwind -llzma
    $(call detected,CONFIG_X86_64)
  else
    LIBUNWIND_LIBS = -lunwind-x86 -llzma -lunwind
  endif
endif

ifeq ($(SRCARCH),arm)
  LIBUNWIND_LIBS = -lunwind -lunwind-arm
endif

ifeq ($(SRCARCH),arm64)
  CFLAGS += -I$(OUTPUT)arch/arm64/include/generated
  LIBUNWIND_LIBS = -lunwind -lunwind-aarch64
endif

ifeq ($(SRCARCH),loongarch)
  CFLAGS += -I$(OUTPUT)arch/loongarch/include/generated
  LIBUNWIND_LIBS = -lunwind -lunwind-loongarch64
endif

ifeq ($(ARCH),s390)
  CFLAGS += -fPIC -I$(OUTPUT)arch/s390/include/generated
endif

ifeq ($(ARCH),mips)
  CFLAGS += -I$(OUTPUT)arch/mips/include/generated
  LIBUNWIND_LIBS = -lunwind -lunwind-mips
endif

# So far there's only x86 and arm libdw unwind support merged in perf.
# Disable it on all other architectures in case libdw unwind
# support is detected in system. Add supported architectures
# to the check.
ifneq ($(SRCARCH),$(filter $(SRCARCH),x86 arm arm64 powerpc s390 csky riscv loongarch))
  NO_LIBDW_DWARF_UNWIND := 1
endif

ifeq ($(LIBUNWIND_LIBS),)
  NO_LIBUNWIND := 1
endif
#
# For linking with debug library, run like:
#
#   make DEBUG=1 LIBUNWIND_DIR=/opt/libunwind/
#

libunwind_arch_set_flags = $(eval $(libunwind_arch_set_flags_code))
define libunwind_arch_set_flags_code
  FEATURE_CHECK_CFLAGS-libunwind-$(1)  = -I$(LIBUNWIND_DIR)/include
  FEATURE_CHECK_LDFLAGS-libunwind-$(1) = -L$(LIBUNWIND_DIR)/lib
endef

ifdef LIBUNWIND_DIR
  LIBUNWIND_CFLAGS  = -I$(LIBUNWIND_DIR)/include
  LIBUNWIND_LDFLAGS = -L$(LIBUNWIND_DIR)/lib
  LIBUNWIND_ARCHS = x86 x86_64 arm aarch64 debug-frame-arm debug-frame-aarch64 loongarch
  $(foreach libunwind_arch,$(LIBUNWIND_ARCHS),$(call libunwind_arch_set_flags,$(libunwind_arch)))
endif

# Set per-feature check compilation flags
FEATURE_CHECK_CFLAGS-libunwind = $(LIBUNWIND_CFLAGS)
FEATURE_CHECK_LDFLAGS-libunwind = $(LIBUNWIND_LDFLAGS) $(LIBUNWIND_LIBS)
FEATURE_CHECK_CFLAGS-libunwind-debug-frame = $(LIBUNWIND_CFLAGS)
FEATURE_CHECK_LDFLAGS-libunwind-debug-frame = $(LIBUNWIND_LDFLAGS) $(LIBUNWIND_LIBS)

FEATURE_CHECK_LDFLAGS-libunwind-arm += -lunwind -lunwind-arm
FEATURE_CHECK_LDFLAGS-libunwind-aarch64 += -lunwind -lunwind-aarch64
FEATURE_CHECK_LDFLAGS-libunwind-x86 += -lunwind -llzma -lunwind-x86
FEATURE_CHECK_LDFLAGS-libunwind-x86_64 += -lunwind -llzma -lunwind-x86_64

FEATURE_CHECK_LDFLAGS-libcrypto = -lcrypto

ifdef CSINCLUDES
  LIBOPENCSD_CFLAGS := -I$(CSINCLUDES)
endif
OPENCSDLIBS := -lopencsd_c_api -lopencsd
ifeq ($(findstring -static,${LDFLAGS}),-static)
  OPENCSDLIBS += -lstdc++
endif
ifdef CSLIBS
  LIBOPENCSD_LDFLAGS := -L$(CSLIBS)
endif
FEATURE_CHECK_CFLAGS-libopencsd := $(LIBOPENCSD_CFLAGS)
FEATURE_CHECK_LDFLAGS-libopencsd := $(LIBOPENCSD_LDFLAGS) $(OPENCSDLIBS)

# for linking with debug library, run like:
# make DEBUG=1 LIBDW_DIR=/opt/libdw/
ifdef LIBDW_DIR
  LIBDW_CFLAGS  := -I$(LIBDW_DIR)/include
  LIBDW_LDFLAGS := -L$(LIBDW_DIR)/lib
endif
DWARFLIBS := -ldw
ifeq ($(findstring -static,${LDFLAGS}),-static)
  DWARFLIBS += -lelf -lz -llzma -lbz2 -lzstd

  LIBDW_VERSION := $(shell $(PKG_CONFIG) --modversion libdw).0.0
  LIBDW_VERSION_1 := $(word 1, $(subst ., ,$(LIBDW_VERSION)))
  LIBDW_VERSION_2 := $(word 2, $(subst ., ,$(LIBDW_VERSION)))

  # Elfutils merged libebl.a into libdw.a starting from version 0.177,
  # Link libebl.a only if libdw is older than this version.
  ifeq ($(shell test $(LIBDW_VERSION_2) -lt 177; echo $$?),0)
    DWARFLIBS += -lebl
  endif

  # Must put -ldl after -lebl for dependency
  DWARFLIBS += -ldl
endif
FEATURE_CHECK_CFLAGS-libdw-dwarf-unwind := $(LIBDW_CFLAGS)
FEATURE_CHECK_LDFLAGS-libdw-dwarf-unwind := $(LIBDW_LDFLAGS) $(DWARFLIBS)

# for linking with debug library, run like:
# make DEBUG=1 LIBBABELTRACE_DIR=/opt/libbabeltrace/
ifdef LIBBABELTRACE_DIR
  LIBBABELTRACE_CFLAGS  := -I$(LIBBABELTRACE_DIR)/include
  LIBBABELTRACE_LDFLAGS := -L$(LIBBABELTRACE_DIR)/lib
endif
FEATURE_CHECK_CFLAGS-libbabeltrace := $(LIBBABELTRACE_CFLAGS)
FEATURE_CHECK_LDFLAGS-libbabeltrace := $(LIBBABELTRACE_LDFLAGS) -lbabeltrace-ctf

# for linking with debug library, run like:
# make DEBUG=1 LIBCAPSTONE_DIR=/opt/capstone/
ifdef LIBCAPSTONE_DIR
  LIBCAPSTONE_CFLAGS  := -I$(LIBCAPSTONE_DIR)/include
  LIBCAPSTONE_LDFLAGS := -L$(LIBCAPSTONE_DIR)/
endif
FEATURE_CHECK_CFLAGS-libcapstone := $(LIBCAPSTONE_CFLAGS)
FEATURE_CHECK_LDFLAGS-libcapstone := $(LIBCAPSTONE_LDFLAGS) -lcapstone

ifdef LIBZSTD_DIR
  LIBZSTD_CFLAGS  := -I$(LIBZSTD_DIR)/lib
  LIBZSTD_LDFLAGS := -L$(LIBZSTD_DIR)/lib
endif
FEATURE_CHECK_CFLAGS-libzstd := $(LIBZSTD_CFLAGS)
FEATURE_CHECK_LDFLAGS-libzstd := $(LIBZSTD_LDFLAGS)

# for linking with debug library, run like:
# make DEBUG=1 PKG_CONFIG_PATH=/opt/libtraceevent/(lib|lib64)/pkgconfig

ifneq ($(NO_LIBTRACEEVENT),1)
  ifeq ($(call get-executable,$(PKG_CONFIG)),)
    $(error Error: $(PKG_CONFIG) needed by libtraceevent is missing on this system, please install it)
  endif
endif

FEATURE_CHECK_CFLAGS-bpf = -I. -I$(srctree)/tools/include -I$(srctree)/tools/arch/$(SRCARCH)/include/uapi -I$(srctree)/tools/include/uapi
# include ARCH specific config
-include $(src-perf)/arch/$(SRCARCH)/Makefile

ifdef PERF_HAVE_ARCH_REGS_QUERY_REGISTER_OFFSET
  CFLAGS += -DHAVE_ARCH_REGS_QUERY_REGISTER_OFFSET
endif

include $(srctree)/tools/scripts/utilities.mak

ifeq ($(call get-executable,$(FLEX)),)
  $(error Error: $(FLEX) is missing on this system, please install it)
endif

ifeq ($(call get-executable,$(BISON)),)
<<<<<<< HEAD
  dummy := $(error Error: $(BISON) is missing on this system, please install it)
=======
  $(error Error: $(BISON) is missing on this system, please install it)
>>>>>>> 2d5404ca
endif

ifneq ($(OUTPUT),)
  ifeq ($(shell expr $(shell $(BISON) --version | grep bison | sed -e 's/.\+ \([0-9]\+\).\([0-9]\+\).\([0-9]\+\)/\1\2\3/g') \>\= 371), 1)
    BISON_FILE_PREFIX_MAP := --file-prefix-map=$(OUTPUT)=
  endif
endif

# Treat warnings as errors unless directed not to
ifneq ($(WERROR),0)
  CORE_CFLAGS += -Werror
  CXXFLAGS += -Werror
  HOSTCFLAGS += -Werror
endif

ifndef DEBUG
  DEBUG := 0
endif

ifeq ($(DEBUG),0)
CORE_CFLAGS += -DNDEBUG=1
CORE_CFLAGS += -O3
else
<<<<<<< HEAD
  CORE_CFLAGS += -O6
endif
else
=======
>>>>>>> 2d5404ca
  CORE_CFLAGS += -g
  CXXFLAGS += -g
endif

ifdef PARSER_DEBUG
  PARSER_DEBUG_BISON := -t
  PARSER_DEBUG_FLEX  := -d
  CFLAGS             += -DPARSER_DEBUG
  $(call detected_var,PARSER_DEBUG_BISON)
  $(call detected_var,PARSER_DEBUG_FLEX)
endif

ifdef LTO
  CORE_CFLAGS += -flto
  CXXFLAGS += -flto
endif

# Try different combinations to accommodate systems that only have
# python[2][3]-config in weird combinations in the following order of
# priority from lowest to highest:
#   * python2-config as per pep-0394.
#   * python-config
#   * python3-config
#   * $(PYTHON)-config (If PYTHON is user supplied but PYTHON_CONFIG isn't)
#
PYTHON_AUTO := python-config
PYTHON_AUTO := $(if $(call get-executable,python2-config),python2-config,$(PYTHON_AUTO))
PYTHON_AUTO := $(if $(call get-executable,python-config),python-config,$(PYTHON_AUTO))
PYTHON_AUTO := $(if $(call get-executable,python3-config),python3-config,$(PYTHON_AUTO))

# If PYTHON is defined but PYTHON_CONFIG isn't, then take $(PYTHON)-config as if it was the user
# supplied value for PYTHON_CONFIG. Because it's "user supplied", error out if it doesn't exist.
ifdef PYTHON
  ifndef PYTHON_CONFIG
    PYTHON_CONFIG_AUTO := $(call get-executable,$(PYTHON)-config)
    PYTHON_CONFIG := $(if $(PYTHON_CONFIG_AUTO),$(PYTHON_CONFIG_AUTO),\
                          $(call $(error $(PYTHON)-config not found)))
  endif
endif

# Select either auto detected python and python-config or use user supplied values if they are
# defined. get-executable-or-default fails with an error if the first argument is supplied but
# doesn't exist.
override PYTHON_CONFIG := $(call get-executable-or-default,PYTHON_CONFIG,$(PYTHON_AUTO))
override PYTHON := $(call get-executable-or-default,PYTHON,$(subst -config,,$(PYTHON_CONFIG)))

grep-libs  = $(filter -l%,$(1))
strip-libs  = $(filter-out -l%,$(1))

PYTHON_CONFIG_SQ := $(call shell-sq,$(PYTHON_CONFIG))

# Python 3.8 changed the output of `python-config --ldflags` to not include the
# '-lpythonX.Y' flag unless '--embed' is also passed. The feature check for
# libpython fails if that flag is not included in LDFLAGS
ifeq ($(shell $(PYTHON_CONFIG_SQ) --ldflags --embed 2>&1 1>/dev/null; echo $$?), 0)
  PYTHON_CONFIG_LDFLAGS := --ldflags --embed
else
  PYTHON_CONFIG_LDFLAGS := --ldflags
endif

ifdef PYTHON_CONFIG
  PYTHON_EMBED_LDOPTS := $(shell $(PYTHON_CONFIG_SQ) $(PYTHON_CONFIG_LDFLAGS) 2>/dev/null)
  # Update the python flags for cross compilation
  ifdef CROSS_COMPILE
    PYTHON_NATIVE := $(shell echo $(PYTHON_EMBED_LDOPTS) | sed 's/\(-L.*\/\)\(.*-linux-gnu\).*/\2/')
    PYTHON_EMBED_LDOPTS := $(subst $(PYTHON_NATIVE),$(shell $(CC) -dumpmachine),$(PYTHON_EMBED_LDOPTS))
  endif
  PYTHON_EMBED_LDFLAGS := $(call strip-libs,$(PYTHON_EMBED_LDOPTS))
  PYTHON_EMBED_LIBADD := $(call grep-libs,$(PYTHON_EMBED_LDOPTS)) -lutil
  PYTHON_EMBED_CCOPTS := $(shell $(PYTHON_CONFIG_SQ) --includes 2>/dev/null)
  FLAGS_PYTHON_EMBED := $(PYTHON_EMBED_CCOPTS) $(PYTHON_EMBED_LDOPTS)
  ifeq ($(CC_NO_CLANG), 0)
    PYTHON_EMBED_CCOPTS := $(filter-out -ffat-lto-objects, $(PYTHON_EMBED_CCOPTS))
  endif
endif

FEATURE_CHECK_CFLAGS-libpython := $(PYTHON_EMBED_CCOPTS)
FEATURE_CHECK_LDFLAGS-libpython := $(PYTHON_EMBED_LDOPTS)

FEATURE_CHECK_LDFLAGS-libaio = -lrt

FEATURE_CHECK_LDFLAGS-disassembler-four-args = -lbfd -lopcodes -ldl
FEATURE_CHECK_LDFLAGS-disassembler-init-styled = -lbfd -lopcodes -ldl

CORE_CFLAGS += -fno-omit-frame-pointer
CORE_CFLAGS += -Wall
CORE_CFLAGS += -Wextra
CORE_CFLAGS += -std=gnu11

CXXFLAGS += -std=gnu++17 -fno-exceptions -fno-rtti
CXXFLAGS += -Wall
CXXFLAGS += -Wextra
CXXFLAGS += -fno-omit-frame-pointer

HOSTCFLAGS += -Wall
HOSTCFLAGS += -Wextra

# Enforce a non-executable stack, as we may regress (again) in the future by
# adding assembler files missing the .GNU-stack linker note.
LDFLAGS += -Wl,-z,noexecstack

EXTLIBS = -lpthread -lrt -lm -ldl

ifneq ($(TCMALLOC),)
  CFLAGS += -fno-builtin-malloc -fno-builtin-calloc -fno-builtin-realloc -fno-builtin-free
  EXTLIBS += -ltcmalloc
endif

ifeq ($(FEATURES_DUMP),)
# We will display at the end of this Makefile.config, using $(call feature_display_entries)
# As we may retry some feature detection here, see the disassembler-four-args case, for instance
  FEATURE_DISPLAY_DEFERRED := 1
include $(srctree)/tools/build/Makefile.feature
else
include $(FEATURES_DUMP)
endif

ifeq ($(feature-stackprotector-all), 1)
  CORE_CFLAGS += -fstack-protector-all
endif

ifeq ($(DEBUG),0)
  ifeq ($(feature-fortify-source), 1)
    CORE_CFLAGS += -U_FORTIFY_SOURCE -D_FORTIFY_SOURCE=2
  endif
endif

INC_FLAGS += -I$(src-perf)/util/include
INC_FLAGS += -I$(src-perf)/arch/$(SRCARCH)/include
INC_FLAGS += -I$(srctree)/tools/include/
INC_FLAGS += -I$(srctree)/tools/arch/$(SRCARCH)/include/uapi
INC_FLAGS += -I$(srctree)/tools/include/uapi
INC_FLAGS += -I$(srctree)/tools/arch/$(SRCARCH)/include/
INC_FLAGS += -I$(srctree)/tools/arch/$(SRCARCH)/

# $(obj-perf)      for generated common-cmds.h
# $(obj-perf)/util for generated bison/flex headers
ifneq ($(OUTPUT),)
INC_FLAGS += -I$(obj-perf)/util
INC_FLAGS += -I$(obj-perf)
endif

INC_FLAGS += -I$(src-perf)/util
INC_FLAGS += -I$(src-perf)

CORE_CFLAGS += -D_LARGEFILE64_SOURCE -D_FILE_OFFSET_BITS=64 -D_GNU_SOURCE

CFLAGS   += $(CORE_CFLAGS) $(INC_FLAGS)
CXXFLAGS += $(INC_FLAGS)

LIBPERF_CFLAGS := $(CORE_CFLAGS) $(EXTRA_CFLAGS)

ifeq ($(feature-pthread-attr-setaffinity-np), 1)
  CFLAGS += -DHAVE_PTHREAD_ATTR_SETAFFINITY_NP
endif

ifeq ($(feature-pthread-barrier), 1)
  CFLAGS += -DHAVE_PTHREAD_BARRIER
endif

ifndef NO_BIONIC
  $(call feature_check,bionic)
  ifeq ($(feature-bionic), 1)
    BIONIC := 1
    CFLAGS += -DLACKS_SIGQUEUE_PROTOTYPE
    CFLAGS += -DLACKS_OPEN_MEMSTREAM_PROTOTYPE
    EXTLIBS := $(filter-out -lrt,$(EXTLIBS))
    EXTLIBS := $(filter-out -lpthread,$(EXTLIBS))
  endif
endif

ifeq ($(feature-eventfd), 1)
  CFLAGS += -DHAVE_EVENTFD_SUPPORT
endif

ifeq ($(feature-get_current_dir_name), 1)
  CFLAGS += -DHAVE_GET_CURRENT_DIR_NAME
endif

ifeq ($(feature-gettid), 1)
  CFLAGS += -DHAVE_GETTID
endif

ifeq ($(feature-file-handle), 1)
  CFLAGS += -DHAVE_FILE_HANDLE
endif

ifdef NO_LIBELF
  NO_DWARF := 1
  NO_LIBUNWIND := 1
  NO_LIBDW_DWARF_UNWIND := 1
  NO_LIBBPF := 1
  NO_JVMTI := 1
else
  ifeq ($(feature-libelf), 0)
    ifeq ($(feature-glibc), 1)
      LIBC_SUPPORT := 1
    endif
    ifeq ($(BIONIC),1)
      LIBC_SUPPORT := 1
    endif
    ifeq ($(LIBC_SUPPORT),1)
      $(error ERROR: No libelf found. Disables 'probe' tool, jvmti and BPF support. Please install libelf-dev, libelf-devel, elfutils-libelf-devel or build with NO_LIBELF=1.)
    else
      ifneq ($(filter s% -fsanitize=address%,$(EXTRA_CFLAGS),),)
        ifneq ($(shell ldconfig -p | grep libasan >/dev/null 2>&1; echo $$?), 0)
          $(error No libasan found, please install libasan)
        endif
      endif

      ifneq ($(filter s% -fsanitize=undefined%,$(EXTRA_CFLAGS),),)
        ifneq ($(shell ldconfig -p | grep libubsan >/dev/null 2>&1; echo $$?), 0)
          $(error No libubsan found, please install libubsan)
        endif
      endif

      ifneq ($(filter s% -static%,$(LDFLAGS),),)
        $(error No static glibc found, please install glibc-static)
      else
        $(error No gnu/libc-version.h found, please install glibc-dev[el])
      endif
    endif
  else
    ifndef NO_LIBDW_DWARF_UNWIND
      ifneq ($(feature-libdw-dwarf-unwind),1)
        NO_LIBDW_DWARF_UNWIND := 1
        $(warning No libdw DWARF unwind found, Please install elfutils-devel/libdw-dev >= 0.158 and/or set LIBDW_DIR)
      endif
    endif
    ifneq ($(feature-dwarf), 1)
      ifndef NO_DWARF
        $(warning No libdw.h found or old libdw.h found or elfutils is older than 0.138, disables dwarf support. Please install new elfutils-devel/libdw-dev)
        NO_DWARF := 1
      endif
    else
      ifneq ($(feature-dwarf_getlocations), 1)
        $(warning Old libdw.h, finding variables at given 'perf probe' point will not work, install elfutils-devel/libdw-dev >= 0.157)
      else
        CFLAGS += -DHAVE_DWARF_GETLOCATIONS_SUPPORT
      endif # dwarf_getlocations
      ifneq ($(feature-dwarf_getcfi), 1)
        $(warning Old libdw.h, finding variables at given 'perf probe' point will not work, install elfutils-devel/libdw-dev >= 0.142)
      else
        CFLAGS += -DHAVE_DWARF_CFI_SUPPORT
      endif # dwarf_getcfi
    endif # Dwarf support
  endif # libelf support
endif # NO_LIBELF

ifeq ($(feature-libaio), 1)
  ifndef NO_AIO
    CFLAGS += -DHAVE_AIO_SUPPORT
  endif
endif

ifdef NO_DWARF
  NO_LIBDW_DWARF_UNWIND := 1
endif

ifeq ($(feature-scandirat), 1)
  # Ignore having scandirat with memory sanitizer that lacks an interceptor.
  ifeq ($(filter s% -fsanitize=memory%,$(EXTRA_CFLAGS),),)
    CFLAGS += -DHAVE_SCANDIRAT_SUPPORT
  endif
endif

ifeq ($(feature-sched_getcpu), 1)
  CFLAGS += -DHAVE_SCHED_GETCPU_SUPPORT
endif

ifeq ($(feature-setns), 1)
  CFLAGS += -DHAVE_SETNS_SUPPORT
  $(call detected,CONFIG_SETNS)
endif

ifdef CORESIGHT
  $(call feature_check,libopencsd)
  ifeq ($(feature-libopencsd), 1)
    CFLAGS += -DHAVE_CSTRACE_SUPPORT $(LIBOPENCSD_CFLAGS)
    ifeq ($(feature-reallocarray), 0)
      CFLAGS += -DCOMPAT_NEED_REALLOCARRAY
    endif
    LDFLAGS += $(LIBOPENCSD_LDFLAGS)
    EXTLIBS += $(OPENCSDLIBS)
    $(call detected,CONFIG_LIBOPENCSD)
    ifdef CSTRACE_RAW
      CFLAGS += -DCS_DEBUG_RAW
      ifeq (${CSTRACE_RAW}, packed)
        CFLAGS += -DCS_RAW_PACKED
      endif
    endif
  else
    $(error Error: No libopencsd library found or the version is not up-to-date. Please install recent libopencsd to build with CORESIGHT=1)
  endif
endif

ifndef NO_ZLIB
  ifeq ($(feature-zlib), 1)
    CFLAGS += -DHAVE_ZLIB_SUPPORT
    EXTLIBS += -lz
    $(call detected,CONFIG_ZLIB)
  else
    NO_ZLIB := 1
  endif
endif

ifndef NO_ZLIB
  ifeq ($(feature-zlib), 1)
    CFLAGS += -DHAVE_ZLIB_SUPPORT
    EXTLIBS += -lz
    $(call detected,CONFIG_ZLIB)
  else
    NO_ZLIB := 1
  endif
endif

ifndef NO_LIBELF
  CFLAGS += -DHAVE_LIBELF_SUPPORT
  EXTLIBS += -lelf
  $(call detected,CONFIG_LIBELF)

  ifeq ($(feature-libelf-getphdrnum), 1)
    CFLAGS += -DHAVE_ELF_GETPHDRNUM_SUPPORT
  endif

  ifeq ($(feature-libelf-gelf_getnote), 1)
    CFLAGS += -DHAVE_GELF_GETNOTE_SUPPORT
  else
    $(warning gelf_getnote() not found on libelf, SDT support disabled)
  endif

  ifeq ($(feature-libelf-getshdrstrndx), 1)
    CFLAGS += -DHAVE_ELF_GETSHDRSTRNDX_SUPPORT
  endif

  ifndef NO_LIBDEBUGINFOD
    $(call feature_check,libdebuginfod)
    ifeq ($(feature-libdebuginfod), 1)
      CFLAGS += -DHAVE_DEBUGINFOD_SUPPORT
      EXTLIBS += -ldebuginfod
    endif
  endif

  ifndef NO_DWARF
    ifeq ($(origin PERF_HAVE_DWARF_REGS), undefined)
      $(warning DWARF register mappings have not been defined for architecture $(SRCARCH), DWARF support disabled)
      NO_DWARF := 1
    else
      CFLAGS += -DHAVE_DWARF_SUPPORT $(LIBDW_CFLAGS)
      LDFLAGS += $(LIBDW_LDFLAGS)
      EXTLIBS += ${DWARFLIBS}
      $(call detected,CONFIG_DWARF)
    endif # PERF_HAVE_DWARF_REGS
  endif # NO_DWARF

  ifndef NO_LIBBPF
    ifeq ($(feature-bpf), 1)
      # detecting libbpf without LIBBPF_DYNAMIC, so make VF=1 shows libbpf detection status
      $(call feature_check,libbpf)

      ifdef LIBBPF_DYNAMIC
        ifeq ($(feature-libbpf), 1)
          EXTLIBS += -lbpf
          CFLAGS += -DHAVE_LIBBPF_SUPPORT
          $(call detected,CONFIG_LIBBPF)
          $(call detected,CONFIG_LIBBPF_DYNAMIC)
        else
          $(error Error: No libbpf devel library found or older than v1.0, please install/update libbpf-devel)
        endif
      else
        ifeq ($(NO_ZLIB), 1)
<<<<<<< HEAD
          dummy := $(warning Warning: Statically building libbpf not possible as zlib is missing)
=======
          $(warning Warning: Statically building libbpf not possible as zlib is missing)
>>>>>>> 2d5404ca
          NO_LIBBPF := 1
        else
          # Libbpf will be built as a static library from tools/lib/bpf.
          LIBBPF_STATIC := 1
          $(call detected,CONFIG_LIBBPF)
          CFLAGS += -DHAVE_LIBBPF_SUPPORT
        endif
      endif
    endif
  endif # NO_LIBBPF
endif # NO_LIBELF

ifndef NO_SDT
  ifneq ($(feature-sdt), 1)
    $(warning No sys/sdt.h found, no SDT events are defined, please install systemtap-sdt-devel or systemtap-sdt-dev)
    NO_SDT := 1;
  else
    CFLAGS += -DHAVE_SDT_EVENT
    $(call detected,CONFIG_SDT_EVENT)
  endif
endif

ifdef PERF_HAVE_JITDUMP
  ifndef NO_LIBELF
    $(call detected,CONFIG_JITDUMP)
    CFLAGS += -DHAVE_JITDUMP
  endif
endif

ifeq ($(SRCARCH),powerpc)
  ifndef NO_DWARF
    CFLAGS += -DHAVE_SKIP_CALLCHAIN_IDX
  endif
endif

ifndef NO_LIBUNWIND
  have_libunwind :=

  $(call feature_check,libunwind-x86)
  ifeq ($(feature-libunwind-x86), 1)
    $(call detected,CONFIG_LIBUNWIND_X86)
    CFLAGS += -DHAVE_LIBUNWIND_X86_SUPPORT
    LDFLAGS += -lunwind-x86
    EXTLIBS_LIBUNWIND += -lunwind-x86
    have_libunwind = 1
  endif

  $(call feature_check,libunwind-aarch64)
  ifeq ($(feature-libunwind-aarch64), 1)
    $(call detected,CONFIG_LIBUNWIND_AARCH64)
    CFLAGS += -DHAVE_LIBUNWIND_AARCH64_SUPPORT
    LDFLAGS += -lunwind-aarch64
    EXTLIBS_LIBUNWIND += -lunwind-aarch64
    have_libunwind = 1
    $(call feature_check,libunwind-debug-frame-aarch64)
    ifneq ($(feature-libunwind-debug-frame-aarch64), 1)
      $(warning No debug_frame support found in libunwind-aarch64)
      CFLAGS += -DNO_LIBUNWIND_DEBUG_FRAME_AARCH64
    endif
  endif

  ifneq ($(feature-libunwind), 1)
    $(warning No libunwind found. Please install libunwind-dev[el] >= 1.1 and/or set LIBUNWIND_DIR)
    NO_LOCAL_LIBUNWIND := 1
  else
    have_libunwind := 1
    $(call detected,CONFIG_LOCAL_LIBUNWIND)
  endif

  ifneq ($(have_libunwind), 1)
    NO_LIBUNWIND := 1
  endif
else
  NO_LOCAL_LIBUNWIND := 1
endif

ifndef NO_LIBBPF
  ifneq ($(feature-bpf), 1)
    $(warning BPF API too old. Please install recent kernel headers. BPF support in 'perf record' is disabled.)
    NO_LIBBPF := 1
  endif
endif

ifndef BUILD_BPF_SKEL
  # BPF skeletons control a large number of perf features, by default
  # they are enabled.
  BUILD_BPF_SKEL := 1
endif

ifeq ($(BUILD_BPF_SKEL),1)
<<<<<<< HEAD
  ifeq ($(filter -DHAVE_LIBBPF_SUPPORT, $(CFLAGS)),)
    dummy := $(warning Warning: Disabled BPF skeletons as libbpf is required)
    BUILD_BPF_SKEL := 0
  else ifeq ($(filter -DHAVE_LIBELF_SUPPORT, $(CFLAGS)),)
    dummy := $(warning Warning: Disabled BPF skeletons as libelf is required by bpftool)
    BUILD_BPF_SKEL := 0
  else ifeq ($(filter -DHAVE_ZLIB_SUPPORT, $(CFLAGS)),)
    dummy := $(warning Warning: Disabled BPF skeletons as zlib is required by bpftool)
    BUILD_BPF_SKEL := 0
  else ifeq ($(call get-executable,$(CLANG)),)
    dummy := $(warning Warning: Disabled BPF skeletons as clang ($(CLANG)) is missing)
=======
  ifeq ($(filter -DHAVE_LIBELF_SUPPORT, $(CFLAGS)),)
    $(warning Warning: Disabled BPF skeletons as libelf is required by bpftool)
    BUILD_BPF_SKEL := 0
  else ifeq ($(filter -DHAVE_ZLIB_SUPPORT, $(CFLAGS)),)
    $(warning Warning: Disabled BPF skeletons as zlib is required by bpftool)
    BUILD_BPF_SKEL := 0
  else ifeq ($(filter -DHAVE_LIBBPF_SUPPORT, $(CFLAGS)),)
    $(warning Warning: Disabled BPF skeletons as libbpf is required)
    BUILD_BPF_SKEL := 0
  else ifeq ($(call get-executable,$(CLANG)),)
    $(warning Warning: Disabled BPF skeletons as clang ($(CLANG)) is missing)
>>>>>>> 2d5404ca
    BUILD_BPF_SKEL := 0
  else
    CLANG_VERSION := $(shell $(CLANG) --version | head -1 | sed 's/.*clang version \([[:digit:]]\+.[[:digit:]]\+.[[:digit:]]\+\).*/\1/g')
    ifeq ($(call version-lt3,$(CLANG_VERSION),12.0.1),1)
<<<<<<< HEAD
      dummy := $(warning Warning: Disabled BPF skeletons as reliable BTF generation needs at least $(CLANG) version 12.0.1)
=======
      $(warning Warning: Disabled BPF skeletons as reliable BTF generation needs at least $(CLANG) version 12.0.1)
>>>>>>> 2d5404ca
      BUILD_BPF_SKEL := 0
    endif
  endif
  ifeq ($(BUILD_BPF_SKEL),1)
    $(call feature_check,clang-bpf-co-re)
    ifeq ($(feature-clang-bpf-co-re), 0)
<<<<<<< HEAD
      dummy := $(warning Warning: Disabled BPF skeletons as clang is too old)
=======
      $(warning Warning: Disabled BPF skeletons as clang is too old)
>>>>>>> 2d5404ca
      BUILD_BPF_SKEL := 0
    endif
  endif
  ifeq ($(BUILD_BPF_SKEL),1)
    $(call detected,CONFIG_PERF_BPF_SKEL)
    CFLAGS += -DHAVE_BPF_SKEL
  endif
endif

ifndef GEN_VMLINUX_H
  VMLINUX_H=$(src-perf)/util/bpf_skel/vmlinux/vmlinux.h
endif

dwarf-post-unwind := 1
dwarf-post-unwind-text := BUG

# setup DWARF post unwinder
ifdef NO_LIBUNWIND
  ifdef NO_LIBDW_DWARF_UNWIND
    $(warning Disabling post unwind, no support found.)
    dwarf-post-unwind := 0
  else
    dwarf-post-unwind-text := libdw
    $(call detected,CONFIG_LIBDW_DWARF_UNWIND)
  endif
else
  dwarf-post-unwind-text := libunwind
  $(call detected,CONFIG_LIBUNWIND)
  # Enable libunwind support by default.
  ifndef NO_LIBDW_DWARF_UNWIND
    NO_LIBDW_DWARF_UNWIND := 1
  endif
endif

ifeq ($(dwarf-post-unwind),1)
  CFLAGS += -DHAVE_DWARF_UNWIND_SUPPORT
  $(call detected,CONFIG_DWARF_UNWIND)
else
  NO_DWARF_UNWIND := 1
endif

ifndef NO_LOCAL_LIBUNWIND
  ifeq ($(SRCARCH),$(filter $(SRCARCH),arm arm64))
    $(call feature_check,libunwind-debug-frame)
    ifneq ($(feature-libunwind-debug-frame), 1)
      $(warning No debug_frame support found in libunwind)
      CFLAGS += -DNO_LIBUNWIND_DEBUG_FRAME
    endif
  else
    # non-ARM has no dwarf_find_debug_frame() function:
    CFLAGS += -DNO_LIBUNWIND_DEBUG_FRAME
  endif
  EXTLIBS += $(LIBUNWIND_LIBS)
  LDFLAGS += $(LIBUNWIND_LIBS)
endif
ifeq ($(findstring -static,${LDFLAGS}),-static)
  # gcc -static links libgcc_eh which contans piece of libunwind
  LIBUNWIND_LDFLAGS += -Wl,--allow-multiple-definition
endif

ifndef NO_LIBUNWIND
  CFLAGS  += -DHAVE_LIBUNWIND_SUPPORT
  CFLAGS  += $(LIBUNWIND_CFLAGS)
  LDFLAGS += $(LIBUNWIND_LDFLAGS)
  EXTLIBS += $(EXTLIBS_LIBUNWIND)
endif

ifneq ($(NO_LIBTRACEEVENT),1)
  ifeq ($(NO_SYSCALL_TABLE),0)
    $(call detected,CONFIG_TRACE)
  else
    ifndef NO_LIBAUDIT
      $(call feature_check,libaudit)
      ifneq ($(feature-libaudit), 1)
        $(warning No libaudit.h found, disables 'trace' tool, please install audit-libs-devel or libaudit-dev)
        NO_LIBAUDIT := 1
      else
        CFLAGS += -DHAVE_LIBAUDIT_SUPPORT
        EXTLIBS += -laudit
        $(call detected,CONFIG_TRACE)
      endif
    endif
  endif
endif

ifndef NO_LIBCRYPTO
  ifneq ($(feature-libcrypto), 1)
    $(warning No libcrypto.h found, disables jitted code injection, please install openssl-devel or libssl-dev)
    NO_LIBCRYPTO := 1
  else
    CFLAGS += -DHAVE_LIBCRYPTO_SUPPORT
    EXTLIBS += -lcrypto
    $(call detected,CONFIG_CRYPTO)
  endif
endif

ifndef NO_SLANG
  ifneq ($(feature-libslang), 1)
    ifneq ($(feature-libslang-include-subdir), 1)
      $(warning slang not found, disables TUI support. Please install slang-devel, libslang-dev or libslang2-dev)
      NO_SLANG := 1
    else
      CFLAGS += -DHAVE_SLANG_INCLUDE_SUBDIR
    endif
  endif
  ifndef NO_SLANG
    # Fedora has /usr/include/slang/slang.h, but ubuntu /usr/include/slang.h
    CFLAGS += -DHAVE_SLANG_SUPPORT
    EXTLIBS += -lslang
    $(call detected,CONFIG_SLANG)
  endif
endif

ifdef GTK2
  FLAGS_GTK2=$(CFLAGS) $(LDFLAGS) $(EXTLIBS) $(shell $(PKG_CONFIG) --libs --cflags gtk+-2.0 2>/dev/null)
  $(call feature_check,gtk2)
  ifneq ($(feature-gtk2), 1)
    $(warning GTK2 not found, disables GTK2 support. Please install gtk2-devel or libgtk2.0-dev)
    NO_GTK2 := 1
  else
    $(call feature_check,gtk2-infobar)
    ifeq ($(feature-gtk2-infobar), 1)
      GTK_CFLAGS := -DHAVE_GTK_INFO_BAR_SUPPORT
    endif
    CFLAGS += -DHAVE_GTK2_SUPPORT
    GTK_CFLAGS += $(shell $(PKG_CONFIG) --cflags gtk+-2.0 2>/dev/null)
    GTK_LIBS := $(shell $(PKG_CONFIG) --libs gtk+-2.0 2>/dev/null)
    EXTLIBS += -ldl
  endif
endif

ifdef NO_LIBPERL
  CFLAGS += -DNO_LIBPERL
else
  PERL_EMBED_LDOPTS = $(shell perl -MExtUtils::Embed -e ldopts 2>/dev/null)
  PERL_EMBED_LDFLAGS = $(call strip-libs,$(PERL_EMBED_LDOPTS))
  PERL_EMBED_LIBADD = $(call grep-libs,$(PERL_EMBED_LDOPTS))
  PERL_EMBED_CCOPTS = $(shell perl -MExtUtils::Embed -e ccopts 2>/dev/null)
  PERL_EMBED_CCOPTS := $(filter-out -specs=%,$(PERL_EMBED_CCOPTS))
  PERL_EMBED_CCOPTS := $(filter-out -flto=auto -ffat-lto-objects, $(PERL_EMBED_CCOPTS))
  PERL_EMBED_LDOPTS := $(filter-out -specs=%,$(PERL_EMBED_LDOPTS))
  FLAGS_PERL_EMBED=$(PERL_EMBED_CCOPTS) $(PERL_EMBED_LDOPTS)

  ifneq ($(feature-libperl), 1)
    CFLAGS += -DNO_LIBPERL
    NO_LIBPERL := 1
    $(warning Missing perl devel files. Disabling perl scripting support, please install perl-ExtUtils-Embed/libperl-dev)
  else
    LDFLAGS += $(PERL_EMBED_LDFLAGS)
    EXTLIBS += $(PERL_EMBED_LIBADD)
    CFLAGS += -DHAVE_LIBPERL_SUPPORT
    ifeq ($(CC_NO_CLANG), 0)
      CFLAGS += -Wno-compound-token-split-by-macro
    endif
    $(call detected,CONFIG_LIBPERL)
  endif
endif

ifeq ($(feature-timerfd), 1)
  CFLAGS += -DHAVE_TIMERFD_SUPPORT
else
  $(warning No timerfd support. Disables 'perf kvm stat live')
endif

disable-python = $(eval $(disable-python_code))
define disable-python_code
  CFLAGS += -DNO_LIBPYTHON
  $(warning $1)
  NO_LIBPYTHON := 1
endef

PYTHON_EXTENSION_SUFFIX := '.so'
ifdef NO_LIBPYTHON
  $(call disable-python,Python support disabled by user)
else

  ifndef PYTHON
    $(call disable-python,No python interpreter was found: disables Python support - please install python-devel/python-dev)
  else
    PYTHON_WORD := $(call shell-wordify,$(PYTHON))

    ifndef PYTHON_CONFIG
      $(call disable-python,No 'python-config' tool was found: disables Python support - please install python-devel/python-dev)
    else

      ifneq ($(feature-libpython), 1)
        $(call disable-python,No 'Python.h' was found: disables Python support - please install python-devel/python-dev)
      else
         LDFLAGS += $(PYTHON_EMBED_LDFLAGS)
         EXTLIBS += $(PYTHON_EMBED_LIBADD)
         PYTHON_SETUPTOOLS_INSTALLED := $(shell $(PYTHON) -c 'import setuptools;' 2> /dev/null && echo "yes" || echo "no")
         ifeq ($(PYTHON_SETUPTOOLS_INSTALLED), yes)
           PYTHON_EXTENSION_SUFFIX := $(shell $(PYTHON) -c 'from importlib import machinery; print(machinery.EXTENSION_SUFFIXES[0])')
           ifdef CROSS_COMPILE
             PYTHON_EXTENSION_SUFFIX := $(subst $(PYTHON_NATIVE),$(shell $(CC) -dumpmachine),$(PYTHON_EXTENSION_SUFFIX))
           endif
           LANG_BINDINGS += $(obj-perf)python/perf$(PYTHON_EXTENSION_SUFFIX)
	 else
           $(warning Missing python setuptools, the python binding won't be built, please install python3-setuptools or equivalent)
         endif
         CFLAGS += -DHAVE_LIBPYTHON_SUPPORT
         $(call detected,CONFIG_LIBPYTHON)
         ifeq ($(filter -fPIC,$(CFLAGS)),)
           # Building a shared library requires position independent code.
           CFLAGS += -fPIC
           CXXFLAGS += -fPIC
         endif
      endif
    endif
  endif
endif

ifneq ($(NO_JEVENTS),1)
  ifeq ($(wildcard pmu-events/arch/$(SRCARCH)/mapfile.csv),)
    NO_JEVENTS := 1
  endif
endif
ifneq ($(NO_JEVENTS),1)
  NO_JEVENTS := 0
  ifndef PYTHON
    $(error ERROR: No python interpreter needed for jevents generation. Install python or build with NO_JEVENTS=1.)
  else
    # jevents.py uses f-strings present in Python 3.6 released in Dec. 2016.
    JEVENTS_PYTHON_GOOD := $(shell $(PYTHON) -c 'import sys;print("1" if(sys.version_info.major >= 3 and sys.version_info.minor >= 6) else "0")' 2> /dev/null)
    ifneq ($(JEVENTS_PYTHON_GOOD), 1)
      $(error ERROR: Python interpreter needed for jevents generation too old (older than 3.6). Install a newer python or build with NO_JEVENTS=1.)
    endif
  endif
endif

ifdef BUILD_NONDISTRO
  ifeq ($(feature-libbfd), 1)
    EXTLIBS += -lbfd -lopcodes
  else
    # we are on a system that requires -liberty and (maybe) -lz
    # to link against -lbfd; test each case individually here

    # call all detections now so we get correct
    # status in VF output
    $(call feature_check,libbfd-liberty)
    $(call feature_check,libbfd-liberty-z)

    ifeq ($(feature-libbfd-liberty), 1)
      EXTLIBS += -lbfd -lopcodes -liberty
      FEATURE_CHECK_LDFLAGS-disassembler-four-args += -liberty -ldl
      FEATURE_CHECK_LDFLAGS-disassembler-init-styled += -liberty -ldl
    else
      ifeq ($(feature-libbfd-liberty-z), 1)
        EXTLIBS += -lbfd -lopcodes -liberty -lz
        FEATURE_CHECK_LDFLAGS-disassembler-four-args += -liberty -lz -ldl
        FEATURE_CHECK_LDFLAGS-disassembler-init-styled += -liberty -lz -ldl
      endif
    endif
    $(call feature_check,disassembler-four-args)
    $(call feature_check,disassembler-init-styled)
  endif

  CFLAGS += -DHAVE_LIBBFD_SUPPORT
  CXXFLAGS += -DHAVE_LIBBFD_SUPPORT
  ifeq ($(feature-libbfd-buildid), 1)
    CFLAGS += -DHAVE_LIBBFD_BUILDID_SUPPORT
  else
    $(warning Old version of libbfd/binutils things like PE executable profiling will not be available)
  endif
endif

ifndef NO_LIBLLVM
  $(call feature_check,llvm-perf)
  ifeq ($(feature-llvm-perf), 1)
    CFLAGS += -DHAVE_LIBLLVM_SUPPORT
    CFLAGS += $(shell $(LLVM_CONFIG) --cflags)
    CXXFLAGS += -DHAVE_LIBLLVM_SUPPORT
    CXXFLAGS += $(shell $(LLVM_CONFIG) --cxxflags)
    LIBLLVM = $(shell $(LLVM_CONFIG) --libs all) $(shell $(LLVM_CONFIG) --system-libs)
    EXTLIBS += -L$(shell $(LLVM_CONFIG) --libdir) $(LIBLLVM)
    EXTLIBS += -lstdc++
    $(call detected,CONFIG_LIBLLVM)
  else
    $(warning No libllvm 13+ found, slower source file resolution, please install llvm-devel/llvm-dev)
    NO_LIBLLVM := 1
  endif
endif

ifndef NO_DEMANGLE
  $(call feature_check,cxa-demangle)
  ifeq ($(feature-cxa-demangle), 1)
    EXTLIBS += -lstdc++
    CFLAGS += -DHAVE_CXA_DEMANGLE_SUPPORT
    CXXFLAGS += -DHAVE_CXA_DEMANGLE_SUPPORT
    $(call detected,CONFIG_CXX_DEMANGLE)
  endif
  ifdef BUILD_NONDISTRO
    ifeq ($(filter -liberty,$(EXTLIBS)),)
      $(call feature_check,cplus-demangle)
      ifeq ($(feature-cplus-demangle), 1)
        EXTLIBS += -liberty
      endif
    endif
    ifneq ($(filter -liberty,$(EXTLIBS)),)
      CFLAGS += -DHAVE_CPLUS_DEMANGLE_SUPPORT
      CXXFLAGS += -DHAVE_CPLUS_DEMANGLE_SUPPORT
    endif
  endif
endif

ifndef NO_LZMA
  ifeq ($(feature-lzma), 1)
    CFLAGS += -DHAVE_LZMA_SUPPORT
    EXTLIBS += -llzma
    $(call detected,CONFIG_LZMA)
  else
    $(warning No liblzma found, disables xz kernel module decompression, please install xz-devel/liblzma-dev)
    NO_LZMA := 1
  endif
endif

ifndef NO_LIBZSTD
  ifeq ($(feature-libzstd), 1)
    CFLAGS += -DHAVE_ZSTD_SUPPORT
    CFLAGS += $(LIBZSTD_CFLAGS)
    LDFLAGS += $(LIBZSTD_LDFLAGS)
    EXTLIBS += -lzstd
    $(call detected,CONFIG_ZSTD)
  else
    $(warning No libzstd found, disables trace compression, please install libzstd-dev[el] and/or set LIBZSTD_DIR)
    NO_LIBZSTD := 1
  endif
endif

ifndef NO_BACKTRACE
  ifeq ($(feature-backtrace), 1)
    CFLAGS += -DHAVE_BACKTRACE_SUPPORT
  endif
endif

ifndef NO_LIBNUMA
  ifeq ($(feature-libnuma), 0)
    $(warning No numa.h found, disables 'perf bench numa mem' benchmark, please install numactl-devel/libnuma-devel/libnuma-dev)
    NO_LIBNUMA := 1
  else
    ifeq ($(feature-numa_num_possible_cpus), 0)
      $(warning Old numa library found, disables 'perf bench numa mem' benchmark, please install numactl-devel/libnuma-devel/libnuma-dev >= 2.0.8)
      NO_LIBNUMA := 1
    else
      CFLAGS += -DHAVE_LIBNUMA_SUPPORT
      EXTLIBS += -lnuma
      $(call detected,CONFIG_NUMA)
    endif
  endif
endif

ifdef HAVE_KVM_STAT_SUPPORT
    CFLAGS += -DHAVE_KVM_STAT_SUPPORT
endif

ifeq ($(feature-disassembler-four-args), 1)
    CFLAGS += -DDISASM_FOUR_ARGS_SIGNATURE
endif

ifeq ($(feature-disassembler-init-styled), 1)
    CFLAGS += -DDISASM_INIT_STYLED
endif

ifeq (${IS_64_BIT}, 1)
  ifndef NO_PERF_READ_VDSO32
    $(call feature_check,compile-32)
    ifeq ($(feature-compile-32), 1)
      CFLAGS += -DHAVE_PERF_READ_VDSO32
    else
      NO_PERF_READ_VDSO32 := 1
    endif
  endif
  ifneq ($(SRCARCH), x86)
    NO_PERF_READ_VDSOX32 := 1
  endif
  ifndef NO_PERF_READ_VDSOX32
    $(call feature_check,compile-x32)
    ifeq ($(feature-compile-x32), 1)
      CFLAGS += -DHAVE_PERF_READ_VDSOX32
    else
      NO_PERF_READ_VDSOX32 := 1
    endif
  endif
else
  NO_PERF_READ_VDSO32 := 1
  NO_PERF_READ_VDSOX32 := 1
endif

ifndef NO_LIBBABELTRACE
  $(call feature_check,libbabeltrace)
  ifeq ($(feature-libbabeltrace), 1)
    CFLAGS += -DHAVE_LIBBABELTRACE_SUPPORT $(LIBBABELTRACE_CFLAGS)
    LDFLAGS += $(LIBBABELTRACE_LDFLAGS)
    EXTLIBS += -lbabeltrace-ctf
    $(call detected,CONFIG_LIBBABELTRACE)
  else
    $(warning No libbabeltrace found, disables 'perf data' CTF format support, please install libbabeltrace-dev[el]/libbabeltrace-ctf-dev)
  endif
endif

ifndef NO_CAPSTONE
  $(call feature_check,libcapstone)
  ifeq ($(feature-libcapstone), 1)
    CFLAGS += -DHAVE_LIBCAPSTONE_SUPPORT $(LIBCAPSTONE_CFLAGS)
    LDFLAGS += $(LICAPSTONE_LDFLAGS)
    EXTLIBS += -lcapstone
    $(call detected,CONFIG_LIBCAPSTONE)
  else
    msg := $(warning No libcapstone found, disables disasm engine support for 'perf script', please install libcapstone-dev/capstone-devel);
  endif
endif

ifndef NO_AUXTRACE
  ifeq ($(SRCARCH),x86)
    ifeq ($(feature-get_cpuid), 0)
      $(warning Your gcc lacks the __get_cpuid() builtin, disables support for auxtrace/Intel PT, please install a newer gcc)
      NO_AUXTRACE := 1
    endif
  endif
  ifndef NO_AUXTRACE
    $(call detected,CONFIG_AUXTRACE)
    CFLAGS += -DHAVE_AUXTRACE_SUPPORT
    ifeq ($(feature-reallocarray), 0)
      CFLAGS += -DCOMPAT_NEED_REALLOCARRAY
    endif
  endif
endif

ifdef EXTRA_TESTS
    $(call detected,CONFIG_EXTRA_TESTS)
    CFLAGS += -DHAVE_EXTRA_TESTS
endif

ifndef NO_JVMTI
  ifneq (,$(wildcard /usr/sbin/update-java-alternatives))
    JDIR=$(shell /usr/sbin/update-java-alternatives -l | head -1 | awk '{print $$3}')
  else
    ifneq (,$(wildcard /usr/sbin/alternatives))
      JDIR=$(shell /usr/sbin/alternatives --display java | tail -1 | cut -d' ' -f 5 | sed -e 's%/jre/bin/java.%%g' -e 's%/bin/java.%%g')
    endif
  endif
  ifndef JDIR
    $(warning No alternatives command found, you need to set JDIR= to point to the root of your Java directory)
    NO_JVMTI := 1
  endif
endif

ifndef NO_JVMTI
  FEATURE_CHECK_CFLAGS-jvmti := -I$(JDIR)/include -I$(JDIR)/include/linux
  $(call feature_check,jvmti)
  ifeq ($(feature-jvmti), 1)
    $(call detected_var,JDIR)
    ifndef NO_JVMTI_CMLR
      FEATURE_CHECK_CFLAGS-jvmti-cmlr := $(FEATURE_CHECK_CFLAGS-jvmti)
      $(call feature_check,jvmti-cmlr)
      ifeq ($(feature-jvmti-cmlr), 1)
        CFLAGS += -DHAVE_JVMTI_CMLR
      endif
    endif # NO_JVMTI_CMLR
  else
    $(warning No openjdk development package found, please install JDK package, e.g. openjdk-8-jdk, java-1.8.0-openjdk-devel)
    NO_JVMTI := 1
  endif
endif

ifndef NO_LIBPFM4
  $(call feature_check,libpfm4)
  ifeq ($(feature-libpfm4), 1)
    CFLAGS += -DHAVE_LIBPFM
    EXTLIBS += -lpfm
    ASCIIDOC_EXTRA = -aHAVE_LIBPFM=1
    $(call detected,CONFIG_LIBPFM4)
  else
    $(warning libpfm4 not found, disables libpfm4 support. Please install libpfm4-dev)
  endif
endif

# libtraceevent is a recommended dependency picked up from the system.
ifneq ($(NO_LIBTRACEEVENT),1)
  $(call feature_check,libtraceevent)
  ifeq ($(feature-libtraceevent), 1)
    CFLAGS += -DHAVE_LIBTRACEEVENT
    LDFLAGS += $(shell $(PKG_CONFIG) --libs-only-L libtraceevent)
    EXTLIBS += $(shell $(PKG_CONFIG) --libs-only-l libtraceevent)
    LIBTRACEEVENT_VERSION := $(shell $(PKG_CONFIG) --modversion libtraceevent).0.0
    LIBTRACEEVENT_VERSION_1 := $(word 1, $(subst ., ,$(LIBTRACEEVENT_VERSION)))
    LIBTRACEEVENT_VERSION_2 := $(word 2, $(subst ., ,$(LIBTRACEEVENT_VERSION)))
    LIBTRACEEVENT_VERSION_3 := $(word 3, $(subst ., ,$(LIBTRACEEVENT_VERSION)))
    LIBTRACEEVENT_VERSION_CPP := $(shell expr $(LIBTRACEEVENT_VERSION_1) \* 255 \* 255 + $(LIBTRACEEVENT_VERSION_2) \* 255 + $(LIBTRACEEVENT_VERSION_3))
    CFLAGS += -DLIBTRACEEVENT_VERSION=$(LIBTRACEEVENT_VERSION_CPP)
    $(call detected,CONFIG_LIBTRACEEVENT)
  else
    $(error ERROR: libtraceevent is missing. Please install libtraceevent-dev/libtraceevent-devel and/or set LIBTRACEEVENT_DIR or build with NO_LIBTRACEEVENT=1)
  endif

  $(call feature_check,libtracefs)
  ifeq ($(feature-libtracefs), 1)
    CFLAGS +=  $(shell $(PKG_CONFIG) --cflags libtracefs)
    LDFLAGS += $(shell $(PKG_CONFIG) --libs-only-L libtracefs)
    EXTLIBS += $(shell $(PKG_CONFIG) --libs-only-l libtracefs)
    LIBTRACEFS_VERSION := $(shell $(PKG_CONFIG) --modversion libtracefs).0.0
    LIBTRACEFS_VERSION_1 := $(word 1, $(subst ., ,$(LIBTRACEFS_VERSION)))
    LIBTRACEFS_VERSION_2 := $(word 2, $(subst ., ,$(LIBTRACEFS_VERSION)))
    LIBTRACEFS_VERSION_3 := $(word 3, $(subst ., ,$(LIBTRACEFS_VERSION)))
    LIBTRACEFS_VERSION_CPP := $(shell expr $(LIBTRACEFS_VERSION_1) \* 255 \* 255 + $(LIBTRACEFS_VERSION_2) \* 255 + $(LIBTRACEFS_VERSION_3))
    CFLAGS += -DLIBTRACEFS_VERSION=$(LIBTRACEFS_VERSION_CPP)
  else
    $(warning libtracefs is missing. Please install libtracefs-dev/libtracefs-devel)
  endif
endif

# Among the variables below, these:
#   perfexecdir
#   libbpf_include_dir
#   perf_examples_dir
#   template_dir
#   mandir
#   infodir
#   htmldir
#   ETC_PERFCONFIG (but not sysconfdir)
# can be specified as a relative path some/where/else;
# this is interpreted as relative to $(prefix) and "perf" at
# runtime figures out where they are based on the path to the executable.
# This can help installing the suite in a relocatable way.

# Make the path relative to DESTDIR, not to prefix
ifndef DESTDIR
prefix ?= $(HOME)
endif
bindir_relative = bin
bindir = $(abspath $(prefix)/$(bindir_relative))
includedir_relative = include
includedir = $(abspath $(prefix)/$(includedir_relative))
mandir = share/man
infodir = share/info
perfexecdir = libexec/perf-core
# FIXME: system's libbpf header directory, where we expect to find bpf/bpf_helpers.h, for instance
libbpf_include_dir = /usr/include
perf_examples_dir = lib/perf/examples
sharedir = $(prefix)/share
template_dir = share/perf-core/templates
STRACE_GROUPS_DIR = share/perf-core/strace/groups
htmldir = share/doc/perf-doc
tipdir = share/doc/perf-tip
srcdir = $(srctree)/tools/perf
ifeq ($(prefix),/usr)
sysconfdir = /etc
ETC_PERFCONFIG = $(sysconfdir)/perfconfig
else
sysconfdir = $(prefix)/etc
ETC_PERFCONFIG = etc/perfconfig
endif
ifndef lib
ifeq ($(SRCARCH)$(IS_64_BIT), x861)
lib = lib64
else
lib = lib
endif
endif # lib
libdir = $(prefix)/$(lib)

# Shell quote (do not use $(call) to accommodate ancient setups);
ETC_PERFCONFIG_SQ = $(subst ','\'',$(ETC_PERFCONFIG))
STRACE_GROUPS_DIR_SQ = $(subst ','\'',$(STRACE_GROUPS_DIR))
DESTDIR_SQ = $(subst ','\'',$(DESTDIR))
bindir_SQ = $(subst ','\'',$(bindir))
includedir_SQ = $(subst ','\'',$(includedir))
mandir_SQ = $(subst ','\'',$(mandir))
infodir_SQ = $(subst ','\'',$(infodir))
perfexecdir_SQ = $(subst ','\'',$(perfexecdir))
libbpf_include_dir_SQ = $(subst ','\'',$(libbpf_include_dir))
perf_examples_dir_SQ = $(subst ','\'',$(perf_examples_dir))
template_dir_SQ = $(subst ','\'',$(template_dir))
htmldir_SQ = $(subst ','\'',$(htmldir))
tipdir_SQ = $(subst ','\'',$(tipdir))
prefix_SQ = $(subst ','\'',$(prefix))
sysconfdir_SQ = $(subst ','\'',$(sysconfdir))
libdir_SQ = $(subst ','\'',$(libdir))
srcdir_SQ = $(subst ','\'',$(srcdir))

ifneq ($(filter /%,$(firstword $(perfexecdir))),)
perfexec_instdir = $(perfexecdir)
perf_include_instdir = $(libbpf_include_dir)
perf_examples_instdir = $(perf_examples_dir)
STRACE_GROUPS_INSTDIR = $(STRACE_GROUPS_DIR)
tip_instdir = $(tipdir)
else
perfexec_instdir = $(prefix)/$(perfexecdir)
perf_include_instdir = $(prefix)/$(libbpf_include_dir)
perf_examples_instdir = $(prefix)/$(perf_examples_dir)
STRACE_GROUPS_INSTDIR = $(prefix)/$(STRACE_GROUPS_DIR)
tip_instdir = $(prefix)/$(tipdir)
endif
perfexec_instdir_SQ = $(subst ','\'',$(perfexec_instdir))
perf_include_instdir_SQ = $(subst ','\'',$(perf_include_instdir))
perf_examples_instdir_SQ = $(subst ','\'',$(perf_examples_instdir))
STRACE_GROUPS_INSTDIR_SQ = $(subst ','\'',$(STRACE_GROUPS_INSTDIR))
tip_instdir_SQ = $(subst ','\'',$(tip_instdir))

export perfexec_instdir_SQ

print_var = $(eval $(print_var_code)) $(info $(MSG))
define print_var_code
    MSG = $(shell printf '...%40s: %s' $(1) $($(1)))
endef

ifeq ($(feature_display),1)
  $(call feature_display_entries)
endif

ifeq ($(VF),1)
  # Display EXTRA features which are detected manualy
  # from here with feature_check call and thus cannot
  # be partof global state output.
  $(foreach feat,$(FEATURE_TESTS_EXTRA),$(call feature_print_status,$(feat),) $(info $(MSG)))
  $(call print_var,prefix)
  $(call print_var,bindir)
  $(call print_var,libdir)
  $(call print_var,sysconfdir)
  $(call print_var,LIBUNWIND_DIR)
  $(call print_var,LIBDW_DIR)
  $(call print_var,JDIR)

  ifeq ($(dwarf-post-unwind),1)
    $(call feature_print_text,"DWARF post unwind library", $(dwarf-post-unwind-text)) $(info $(MSG))
  endif
endif

$(info )

$(call detected_var,bindir_SQ)
$(call detected_var,PYTHON_WORD)
ifneq ($(OUTPUT),)
$(call detected_var,OUTPUT)
endif
$(call detected_var,htmldir_SQ)
$(call detected_var,infodir_SQ)
$(call detected_var,mandir_SQ)
$(call detected_var,ETC_PERFCONFIG_SQ)
$(call detected_var,STRACE_GROUPS_DIR_SQ)
$(call detected_var,prefix_SQ)
$(call detected_var,perfexecdir_SQ)
$(call detected_var,libbpf_include_dir_SQ)
$(call detected_var,perf_examples_dir_SQ)
$(call detected_var,tipdir_SQ)
$(call detected_var,srcdir_SQ)
$(call detected_var,LIBDIR)
$(call detected_var,GTK_CFLAGS)
$(call detected_var,PERL_EMBED_CCOPTS)
$(call detected_var,PYTHON_EMBED_CCOPTS)
ifneq ($(BISON_FILE_PREFIX_MAP),)
$(call detected_var,BISON_FILE_PREFIX_MAP)
endif

# re-generate FEATURE-DUMP as we may have called feature_check, found out
# extra libraries to add to LDFLAGS of some other test and then redo those
# tests, see the block about libbfd, disassembler-four-args, for instance.
$(shell rm -f $(FEATURE_DUMP_FILENAME))
$(foreach feat,$(FEATURE_TESTS),$(shell echo "$(call feature_assign,$(feat))" >> $(FEATURE_DUMP_FILENAME)))<|MERGE_RESOLUTION|>--- conflicted
+++ resolved
@@ -214,11 +214,7 @@
 endif
 
 ifeq ($(call get-executable,$(BISON)),)
-<<<<<<< HEAD
-  dummy := $(error Error: $(BISON) is missing on this system, please install it)
-=======
   $(error Error: $(BISON) is missing on this system, please install it)
->>>>>>> 2d5404ca
 endif
 
 ifneq ($(OUTPUT),)
@@ -242,12 +238,6 @@
 CORE_CFLAGS += -DNDEBUG=1
 CORE_CFLAGS += -O3
 else
-<<<<<<< HEAD
-  CORE_CFLAGS += -O6
-endif
-else
-=======
->>>>>>> 2d5404ca
   CORE_CFLAGS += -g
   CXXFLAGS += -g
 endif
@@ -554,16 +544,6 @@
   endif
 endif
 
-ifndef NO_ZLIB
-  ifeq ($(feature-zlib), 1)
-    CFLAGS += -DHAVE_ZLIB_SUPPORT
-    EXTLIBS += -lz
-    $(call detected,CONFIG_ZLIB)
-  else
-    NO_ZLIB := 1
-  endif
-endif
-
 ifndef NO_LIBELF
   CFLAGS += -DHAVE_LIBELF_SUPPORT
   EXTLIBS += -lelf
@@ -619,11 +599,7 @@
         endif
       else
         ifeq ($(NO_ZLIB), 1)
-<<<<<<< HEAD
-          dummy := $(warning Warning: Statically building libbpf not possible as zlib is missing)
-=======
           $(warning Warning: Statically building libbpf not possible as zlib is missing)
->>>>>>> 2d5404ca
           NO_LIBBPF := 1
         else
           # Libbpf will be built as a static library from tools/lib/bpf.
@@ -714,19 +690,6 @@
 endif
 
 ifeq ($(BUILD_BPF_SKEL),1)
-<<<<<<< HEAD
-  ifeq ($(filter -DHAVE_LIBBPF_SUPPORT, $(CFLAGS)),)
-    dummy := $(warning Warning: Disabled BPF skeletons as libbpf is required)
-    BUILD_BPF_SKEL := 0
-  else ifeq ($(filter -DHAVE_LIBELF_SUPPORT, $(CFLAGS)),)
-    dummy := $(warning Warning: Disabled BPF skeletons as libelf is required by bpftool)
-    BUILD_BPF_SKEL := 0
-  else ifeq ($(filter -DHAVE_ZLIB_SUPPORT, $(CFLAGS)),)
-    dummy := $(warning Warning: Disabled BPF skeletons as zlib is required by bpftool)
-    BUILD_BPF_SKEL := 0
-  else ifeq ($(call get-executable,$(CLANG)),)
-    dummy := $(warning Warning: Disabled BPF skeletons as clang ($(CLANG)) is missing)
-=======
   ifeq ($(filter -DHAVE_LIBELF_SUPPORT, $(CFLAGS)),)
     $(warning Warning: Disabled BPF skeletons as libelf is required by bpftool)
     BUILD_BPF_SKEL := 0
@@ -738,27 +701,18 @@
     BUILD_BPF_SKEL := 0
   else ifeq ($(call get-executable,$(CLANG)),)
     $(warning Warning: Disabled BPF skeletons as clang ($(CLANG)) is missing)
->>>>>>> 2d5404ca
     BUILD_BPF_SKEL := 0
   else
     CLANG_VERSION := $(shell $(CLANG) --version | head -1 | sed 's/.*clang version \([[:digit:]]\+.[[:digit:]]\+.[[:digit:]]\+\).*/\1/g')
     ifeq ($(call version-lt3,$(CLANG_VERSION),12.0.1),1)
-<<<<<<< HEAD
-      dummy := $(warning Warning: Disabled BPF skeletons as reliable BTF generation needs at least $(CLANG) version 12.0.1)
-=======
       $(warning Warning: Disabled BPF skeletons as reliable BTF generation needs at least $(CLANG) version 12.0.1)
->>>>>>> 2d5404ca
       BUILD_BPF_SKEL := 0
     endif
   endif
   ifeq ($(BUILD_BPF_SKEL),1)
     $(call feature_check,clang-bpf-co-re)
     ifeq ($(feature-clang-bpf-co-re), 0)
-<<<<<<< HEAD
-      dummy := $(warning Warning: Disabled BPF skeletons as clang is too old)
-=======
       $(warning Warning: Disabled BPF skeletons as clang is too old)
->>>>>>> 2d5404ca
       BUILD_BPF_SKEL := 0
     endif
   endif
