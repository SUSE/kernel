--- conflicted
+++ resolved
@@ -646,12 +646,7 @@
 	}
 
 	ret = evlist__tui_browse_hists(top->evlist, help, &hbt, top->min_percent,
-<<<<<<< HEAD
-				       &top->session->header.env, !top->record_opts.overwrite,
-				       &annotate_opts);
-=======
 				       &top->session->header.env, !top->record_opts.overwrite);
->>>>>>> 2d5404ca
 	if (ret == K_RELOAD) {
 		top->zero = true;
 		goto repeat;
@@ -1623,11 +1618,7 @@
 	if (status < 0)
 		return status;
 
-<<<<<<< HEAD
-	annotation_options__init(&annotate_opts);
-=======
 	annotation_options__init();
->>>>>>> 2d5404ca
 
 	annotate_opts.min_pcnt = 5;
 	annotate_opts.context  = 4;
@@ -1679,11 +1670,7 @@
 	if (status)
 		goto out_delete_evlist;
 
-<<<<<<< HEAD
-	if (annotate_check_args(&annotate_opts) < 0)
-=======
 	if (annotate_check_args() < 0)
->>>>>>> 2d5404ca
 		goto out_delete_evlist;
 
 	if (!top.evlist->core.nr_entries) {
@@ -1809,11 +1796,7 @@
 	if (status < 0)
 		goto out_delete_evlist;
 
-<<<<<<< HEAD
-	annotation_config__init(&annotate_opts);
-=======
 	annotation_config__init();
->>>>>>> 2d5404ca
 
 	symbol_conf.try_vmlinux_path = (symbol_conf.vmlinux_name == NULL);
 	status = symbol__init(NULL);
@@ -1866,11 +1849,7 @@
 out_delete_evlist:
 	evlist__delete(top.evlist);
 	perf_session__delete(top.session);
-<<<<<<< HEAD
-	annotation_options__exit(&annotate_opts);
-=======
 	annotation_options__exit();
->>>>>>> 2d5404ca
 
 	return status;
 }