--- conflicted
+++ resolved
@@ -3,21 +3,10 @@
 #include "util/mem-events.h"
 #include "mem-events.h"
 
-<<<<<<< HEAD
-/* PowerPC does not support 'ldlat' parameter. */
-const char *perf_mem_events__name(int i, const char *pmu_name __maybe_unused)
-{
-	if (i == PERF_MEM_EVENTS__LOAD)
-		return "cpu/mem-loads/";
-
-	return "cpu/mem-stores/";
-}
-=======
 #define E(t, n, s, l, a) { .tag = t, .name = n, .event_name = s, .ldlat = l, .aux_event = a }
 
 struct perf_mem_event perf_mem_events_power[PERF_MEM_EVENTS__MAX] = {
 	E("ldlat-loads",	"%s/mem-loads/",	"mem-loads",	false,	0),
 	E("ldlat-stores",	"%s/mem-stores/",	"mem-stores",	false,	0),
 	E(NULL,			NULL,			NULL,		false,	0),
-};
->>>>>>> 2d5404ca
+};