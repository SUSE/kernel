--- conflicted
+++ resolved
@@ -5,42 +5,8 @@
 
 #define E(t, n, s, l, a) { .tag = t, .name = n, .event_name = s, .ldlat = l, .aux_event = a }
 
-<<<<<<< HEAD
-static struct perf_mem_event perf_mem_events[PERF_MEM_EVENTS__MAX] = {
-	E("spe-load",	"arm_spe_0/ts_enable=1,pa_enable=1,load_filter=1,store_filter=0,min_latency=%u/",	"arm_spe_0"),
-	E("spe-store",	"arm_spe_0/ts_enable=1,pa_enable=1,load_filter=0,store_filter=1/",			"arm_spe_0"),
-	E("spe-ldst",	"arm_spe_0/ts_enable=1,pa_enable=1,load_filter=1,store_filter=1,min_latency=%u/",	"arm_spe_0"),
-};
-
-static char mem_ev_name[100];
-
-struct perf_mem_event *perf_mem_events__ptr(int i)
-{
-	if (i >= PERF_MEM_EVENTS__MAX)
-		return NULL;
-
-	return &perf_mem_events[i];
-}
-
-const char *perf_mem_events__name(int i, const char *pmu_name __maybe_unused)
-{
-	struct perf_mem_event *e = perf_mem_events__ptr(i);
-
-	if (i >= PERF_MEM_EVENTS__MAX)
-		return NULL;
-
-	if (i == PERF_MEM_EVENTS__LOAD || i == PERF_MEM_EVENTS__LOAD_STORE)
-		scnprintf(mem_ev_name, sizeof(mem_ev_name),
-			  e->name, perf_mem_events__loads_ldlat);
-	else /* PERF_MEM_EVENTS__STORE */
-		scnprintf(mem_ev_name, sizeof(mem_ev_name), e->name);
-
-	return mem_ev_name;
-}
-=======
 struct perf_mem_event perf_mem_events_arm[PERF_MEM_EVENTS__MAX] = {
 	E("spe-load",	"%s/ts_enable=1,pa_enable=1,load_filter=1,store_filter=0,min_latency=%u/",	NULL,	true,	0),
 	E("spe-store",	"%s/ts_enable=1,pa_enable=1,load_filter=0,store_filter=1/",			NULL,	false,	0),
 	E("spe-ldst",	"%s/ts_enable=1,pa_enable=1,load_filter=1,store_filter=1,min_latency=%u/",	NULL,	true,	0),
-};
->>>>>>> 2d5404ca
+};