--- conflicted
+++ resolved
@@ -1,10 +1,5 @@
 perf-test-y += regs_load.o
 perf-test-$(CONFIG_DWARF_UNWIND) += dwarf-unwind.o
 
-<<<<<<< HEAD
-perf-y += arch-tests.o
-perf-y += cpuid-match.o
-=======
 perf-test-y += arch-tests.o
-perf-test-y += cpuid-match.o
->>>>>>> 2d5404ca
+perf-test-y += cpuid-match.o