--- conflicted
+++ resolved
@@ -14,12 +14,9 @@
 uint64_t arch__user_reg_mask(void)
 {
 	return PERF_REGS_MASK;
-<<<<<<< HEAD
-=======
 }
 
 const struct sample_reg *arch__sample_reg_masks(void)
 {
 	return sample_reg_masks;
->>>>>>> 2d5404ca
 }