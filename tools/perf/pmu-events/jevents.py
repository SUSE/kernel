--- conflicted
+++ resolved
@@ -503,16 +503,11 @@
 
   first = True
   last_pmu = None
-<<<<<<< HEAD
-  pmus = set()
-  for event in sorted(_pending_events, key=event_cmp_key):
-=======
   last_name = None
   pmus = set()
   for event in sorted(_pending_events, key=event_cmp_key):
     if last_pmu and last_pmu == event.pmu:
       assert event.name != last_name, f"Duplicate event: {last_pmu}/{last_name}/ in {_pending_events_tblname}"
->>>>>>> 2d5404ca
     if event.pmu != last_pmu:
       if not first:
         _args.output_file.write('};\n')
@@ -918,11 +913,7 @@
   do_call:
                 return fn ? fn(&pe, table, data) : 0;
         }
-<<<<<<< HEAD
-        return -1000;
-=======
         return PMU_EVENTS__NOT_FOUND;
->>>>>>> 2d5404ca
 }
 
 int pmu_events_table__for_each_event(const struct pmu_events_table *table,
@@ -960,17 +951,10 @@
                         continue;
 
                 ret = pmu_events_table__find_event_pmu(table, table_pmu, name, fn, data);
-<<<<<<< HEAD
-                if (ret != -1000)
-                        return ret;
-        }
-        return -1000;
-=======
                 if (ret != PMU_EVENTS__NOT_FOUND)
                         return ret;
         }
         return PMU_EVENTS__NOT_FOUND;
->>>>>>> 2d5404ca
 }
 
 size_t pmu_events_table__num_events(const struct pmu_events_table *table,
