--- conflicted
+++ resolved
@@ -95,27 +95,21 @@
     "BriefDescription": "Cycles in which the oldest instruction in the pipeline was a lwsync waiting to complete."
   },
   {
-<<<<<<< HEAD
-=======
     "EventCode": "0x1F056",
     "EventName": "PM_DISP_SS0_2_INSTR_CYC",
     "BriefDescription": "Cycles in which Superslice 0 dispatches either 1 or 2 instructions."
   },
   {
->>>>>>> 2d5404ca
     "EventCode": "0x1F058",
     "EventName": "PM_DISP_HELD_CYC",
     "BriefDescription": "Cycles dispatch is held."
   },
   {
-<<<<<<< HEAD
-=======
     "EventCode": "0x1F05A",
     "EventName": "PM_DISP_HELD_SYNC_CYC",
     "BriefDescription": "Cycles dispatch is held because of a synchronizing instruction that requires the ICT to be empty before dispatch."
   },
   {
->>>>>>> 2d5404ca
     "EventCode": "0x10064",
     "EventName": "PM_DISP_STALL_IC_L2",
     "BriefDescription": "Cycles when dispatch was stalled while the instruction was fetched from the local L2."
@@ -229,7 +223,6 @@
     "EventCode": "0x2E01A",
     "EventName": "PM_DISP_STALL_HELD_XVFC_MAPPER_CYC",
     "BriefDescription": "Cycles in which the next-to-complete (NTC) instruction is held at dispatch because the XVFC mapper/SRB was full."
-<<<<<<< HEAD
   },
   {
     "EventCode": "0x2E01C",
@@ -237,15 +230,6 @@
     "BriefDescription": "Cycles in which the oldest instruction in the pipeline was a TLBIE instruction executing in the Load Store Unit."
   },
   {
-=======
-  },
-  {
-    "EventCode": "0x2E01C",
-    "EventName": "PM_EXEC_STALL_TLBIE",
-    "BriefDescription": "Cycles in which the oldest instruction in the pipeline was a TLBIE instruction executing in the Load Store Unit."
-  },
-  {
->>>>>>> 2d5404ca
     "EventCode": "0x2E01E",
     "EventName": "PM_EXEC_STALL_NTC_FLUSH",
     "BriefDescription": "Cycles in which the oldest instruction in the pipeline was executing in any unit before it was flushed. Note that if the flush of the oldest instruction happens after finish, the cycles from dispatch to issue will be included in PM_DISP_STALL and the cycles from issue to finish will be included in PM_EXEC_STALL and its corresponding children. This event will also count cycles when the previous next-to-finish (NTF) instruction is still completing and the new NTF instruction is stalled at dispatch."
@@ -256,7 +240,16 @@
     "BriefDescription": "Cycles in which the oldest instruction in the pipeline (NTC) finishes. Note that instructions can finish out of order, therefore not all the instructions that finish have a Next-to-complete status."
   },
   {
-<<<<<<< HEAD
+    "EventCode": "0x2F054",
+    "EventName": "PM_DISP_SS1_2_INSTR_CYC",
+    "BriefDescription": "Cycles in which Superslice 1 dispatches either 1 or 2 instructions."
+  },
+  {
+    "EventCode": "0x2F056",
+    "EventName": "PM_DISP_SS1_4_INSTR_CYC",
+    "BriefDescription": "Cycles in which Superslice 1 dispatches either 3 or 4 instructions."
+  },
+  {
     "EventCode": "0x20066",
     "EventName": "PM_DISP_HELD_OTHER_CYC",
     "BriefDescription": "Cycles dispatch is held for any other reason."
@@ -267,28 +260,6 @@
     "BriefDescription": "Cycles dispatch is held because the STF mapper/SRB was full. Includes GPR (count, link, tar), VSR, VMR, FPR."
   },
   {
-=======
-    "EventCode": "0x2F054",
-    "EventName": "PM_DISP_SS1_2_INSTR_CYC",
-    "BriefDescription": "Cycles in which Superslice 1 dispatches either 1 or 2 instructions."
-  },
-  {
-    "EventCode": "0x2F056",
-    "EventName": "PM_DISP_SS1_4_INSTR_CYC",
-    "BriefDescription": "Cycles in which Superslice 1 dispatches either 3 or 4 instructions."
-  },
-  {
-    "EventCode": "0x20066",
-    "EventName": "PM_DISP_HELD_OTHER_CYC",
-    "BriefDescription": "Cycles dispatch is held for any other reason."
-  },
-  {
-    "EventCode": "0x2006A",
-    "EventName": "PM_DISP_HELD_STF_MAPPER_CYC",
-    "BriefDescription": "Cycles dispatch is held because the STF mapper/SRB was full. Includes GPR (count, link, tar), VSR, VMR, FPR."
-  },
-  {
->>>>>>> 2d5404ca
     "EventCode": "0x30004",
     "EventName": "PM_DISP_STALL_FLUSH",
     "BriefDescription": "Cycles when dispatch was stalled because of a flush that happened to an instruction(s) that was not yet next-to-complete (NTC). PM_EXEC_STALL_NTC_FLUSH only includes instructions that were flushed after becoming NTC."
@@ -352,7 +323,6 @@
     "EventCode": "0x30058",
     "EventName": "PM_TLBIE_FIN",
     "BriefDescription": "TLBIE instruction finished in the LSU. Two TLBIEs can finish each cycle. All will be counted."
-<<<<<<< HEAD
   },
   {
     "EventCode": "0x34054",
@@ -378,32 +348,6 @@
     "EventCode": "0x3E052",
     "EventName": "PM_DISP_STALL_IC_L3",
     "BriefDescription": "Cycles when dispatch was stalled while the instruction was fetched from the local L3."
-=======
-  },
-  {
-    "EventCode": "0x34054",
-    "EventName": "PM_EXEC_STALL_DMISS_L2L3_NOCONFLICT",
-    "BriefDescription": "Cycles in which the oldest instruction in the pipeline was waiting for a load miss to resolve from the local L2 or local L3, without a dispatch conflict."
-  },
-  {
-    "EventCode": "0x34056",
-    "EventName": "PM_EXEC_STALL_LOAD_FINISH",
-    "BriefDescription": "Cycles in which the oldest instruction in the pipeline was finishing a load after its data was reloaded from a data source beyond the local L1; cycles in which the LSU was processing an L1-hit; cycles in which the next-to-finish (NTF) instruction merged with another load in the LMQ; cycles in which the NTF instruction is waiting for a data reload for a load miss, but the data comes back with a non-NTF instruction."
-  },
-  {
-    "EventCode": "0x34058",
-    "EventName": "PM_DISP_STALL_BR_MPRED_ICMISS",
-    "BriefDescription": "Cycles when dispatch was stalled after a mispredicted branch resulted in an instruction cache miss."
-  },
-  {
-    "EventCode": "0x3D05C",
-    "EventName": "PM_DISP_STALL_HELD_RENAME_CYC",
-    "BriefDescription": "Cycles in which the next-to-complete (NTC) instruction is held at dispatch because the mapper/SRB was full. Includes GPR (count, link, tar), VSR, VMR, FPR and XVFC."
-  },
-  {
-    "EventCode": "0x3E052",
-    "EventName": "PM_DISP_STALL_IC_L3",
-    "BriefDescription": "Cycles when dispatch was stalled while the instruction was fetched from the local L3."
   },
   {
     "EventCode": "0x3F054",
@@ -414,7 +358,6 @@
     "EventCode": "0x3F056",
     "EventName": "PM_DISP_SS0_8_INSTR_CYC",
     "BriefDescription": "Cycles in which Superslice 0 dispatches either 5, 6, 7 or 8 instructions."
->>>>>>> 2d5404ca
   },
   {
     "EventCode": "0x30060",
