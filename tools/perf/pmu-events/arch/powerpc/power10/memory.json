--- conflicted
+++ resolved
@@ -70,14 +70,11 @@
     "BriefDescription": "The processor's L1 data cache was reloaded from the source specified in MMCR3[30:42]. If MMCR1[16|17] is 0 (default), this count includes only lines that were reloaded to satisfy a demand miss. If MMCR1[16|17] is 1, this count includes both demand misses and prefetch reloads."
   },
   {
-<<<<<<< HEAD
-=======
     "EventCode": "0x3F04A",
     "EventName": "PM_LSU_ST5_FIN",
     "BriefDescription": "LSU Finished an internal operation in ST2 port."
   },
   {
->>>>>>> 2d5404ca
     "EventCode": "0x3C054",
     "EventName": "PM_DERAT_MISS_16M",
     "BriefDescription": "Data ERAT Miss (Data TLB Access) page size 16M. When MMCR1[16]=0 this event counts only DERAT reloads for demand misses. When MMCR1[16]=1 this event includes demand misses and prefetches."
@@ -116,8 +113,6 @@
     "EventCode": "0x4C05A",
     "EventName": "PM_DTLB_MISS_1G",
     "BriefDescription": "Data TLB reload (after a miss) page size 1G. Implies radix translation was used. When MMCR1[16]=0 this event counts only for demand misses. When MMCR1[16]=1 this event includes demand misses and prefetches."
-<<<<<<< HEAD
-=======
   },
   {
     "EventCode": "0x000000F880",
@@ -143,6 +138,5 @@
     "EventCode": "0x000000F08C",
     "EventName": "PM_SNOOP_TLBIE_WAIT_MMU_CYC",
     "BriefDescription": "TLBIE snoop cycles in which the Load-Store unit is waiting for the MMU to finish invalidation."
->>>>>>> 2d5404ca
   }
 ]