--- conflicted
+++ resolved
@@ -75,21 +75,6 @@
     "BriefDescription": "Cycles in which an instruction or group of instructions were cancelled after being issued. This event increments once per occurrence, regardless of how many instructions are included in the issue group."
   },
   {
-<<<<<<< HEAD
-    "EventCode": "0x44056",
-    "EventName": "PM_VECTOR_ST_CMPL",
-    "BriefDescription": "Vector store instruction completed."
-  },
-  {
-    "EventCode": "0x4E054",
-    "EventName": "PM_DTLB_HIT_1G",
-    "BriefDescription": "Data TLB hit (DERAT reload) page size 1G. Implies radix translation. When MMCR1[16]=0 this event counts only for demand misses. When MMCR1[16]=1 this event includes demand misses and prefetches."
-  },
-  {
-    "EventCode": "0x400FC",
-    "EventName": "PM_ITLB_MISS",
-    "BriefDescription": "Instruction TLB reload (after a miss), all page sizes. Includes only demand misses."
-=======
     "EventCode": "0x44054",
     "EventName": "PM_VECTOR_LD_CMPL",
     "BriefDescription": "Vector load instruction completed."
@@ -133,6 +118,5 @@
     "EventCode": "0x00000048B8",
     "EventName": "PM_PRED_BR_NTKN_COND_DIR",
     "BriefDescription": "A conditional branch finished with correctly predicted direction. Resolved not taken."
->>>>>>> 2d5404ca
   }
 ]