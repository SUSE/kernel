--- conflicted
+++ resolved
@@ -20,14 +20,11 @@
     "BriefDescription": "Cycles taken for a marked demand miss to reload a line from the source specified in MMCR3[0:12]."
   },
   {
-<<<<<<< HEAD
-=======
     "EventCode": "0x1D15C",
     "EventName": "PM_MRK_DTLB_MISS_1G",
     "BriefDescription": "Marked Data TLB reload (after a miss) page size 1G. Implies radix translation was used. When MMCR1[16]=0 this event counts only for demand misses. When MMCR1[16]=1 this event includes demand misses and prefetches."
   },
   {
->>>>>>> 9545bdc0
     "EventCode": "0x1F150",
     "EventName": "PM_MRK_ST_L2_CYC",
     "BriefDescription": "Cycles from L2 RC dispatch to L2 RC completion."
@@ -51,7 +48,6 @@
     "EventCode": "0x101EA",
     "EventName": "PM_MRK_L1_RELOAD_VALID",
     "BriefDescription": "Marked demand reload."
-<<<<<<< HEAD
   },
   {
     "EventCode": "0x20114",
@@ -59,15 +55,6 @@
     "BriefDescription": "Marked instruction RC dispatched in L2."
   },
   {
-=======
-  },
-  {
-    "EventCode": "0x20114",
-    "EventName": "PM_MRK_L2_RC_DISP",
-    "BriefDescription": "Marked instruction RC dispatched in L2."
-  },
-  {
->>>>>>> 9545bdc0
     "EventCode": "0x2011C",
     "EventName": "PM_MRK_NTF_CYC",
     "BriefDescription": "Cycles in which the marked instruction is the oldest in the pipeline (next-to-finish or next-to-complete)."
@@ -136,7 +123,6 @@
     "EventCode": "0x201E0",
     "EventName": "PM_MRK_DATA_FROM_MEMORY",
     "BriefDescription": "The processor's data cache was reloaded from local, remote, or distant memory due to a demand miss for a marked load."
-<<<<<<< HEAD
   },
   {
     "EventCode": "0x201E2",
@@ -144,15 +130,6 @@
     "BriefDescription": "Marked demand data load miss counted at finish time."
   },
   {
-=======
-  },
-  {
-    "EventCode": "0x201E2",
-    "EventName": "PM_MRK_LD_MISS_L1",
-    "BriefDescription": "Marked demand data load miss counted at finish time."
-  },
-  {
->>>>>>> 9545bdc0
     "EventCode": "0x201E4",
     "EventName": "PM_MRK_DATA_FROM_L3MISS",
     "BriefDescription": "The processor's data cache was reloaded from a source other than the local core's L1, L2, or L3 due to a demand miss for a marked load."
@@ -163,14 +140,11 @@
     "BriefDescription": "L2 RC machine completed the transaction for the marked instruction."
   },
   {
-<<<<<<< HEAD
-=======
     "EventCode": "0x3012E",
     "EventName": "PM_MRK_DTLB_MISS_2M",
     "BriefDescription": "Marked Data TLB reload (after a miss) page size 2M, which implies Radix Page Table translation was used. When MMCR1[16]=0 this event counts only for demand misses. When MMCR1[16]=1 this event includes demand misses and prefetches."
   },
   {
->>>>>>> 9545bdc0
     "EventCode": "0x30132",
     "EventName": "PM_MRK_VSU_FIN",
     "BriefDescription": "VSU marked instruction finished. Excludes simple FX instructions issued to the Store Unit."
@@ -199,7 +173,6 @@
     "EventCode": "0x3E15A",
     "EventName": "PM_MRK_ST_FIN",
     "BriefDescription": "Marked store instruction finished."
-<<<<<<< HEAD
   },
   {
     "EventCode": "0x3F150",
@@ -207,15 +180,6 @@
     "BriefDescription": "Cycles in which the marked store drained from the core to the L2."
   },
   {
-=======
-  },
-  {
-    "EventCode": "0x3F150",
-    "EventName": "PM_MRK_ST_DRAIN_CYC",
-    "BriefDescription": "Cycles in which the marked store drained from the core to the L2."
-  },
-  {
->>>>>>> 9545bdc0
     "EventCode": "0x30162",
     "EventName": "PM_MRK_ISSUE_DEPENDENT_LOAD",
     "BriefDescription": "The marked instruction was dependent on a load. It is eligible for issue kill."
@@ -231,8 +195,6 @@
     "BriefDescription": "Marked Branch Mispredicted. Includes direction and target."
   },
   {
-<<<<<<< HEAD
-=======
     "EventCode": "0x301E6",
     "EventName": "PM_MRK_DERAT_MISS",
     "BriefDescription": "Marked Erat Miss (Data TLB Access) All page sizes. When MMCR1[16]=0 this event counts only DERAT reloads for demand misses. When MMCR1[16]=1 this event includes demand misses and prefetches."
@@ -243,7 +205,6 @@
     "BriefDescription": "Marked TLBIE instruction finished. Includes TLBIE and TLBIEL instructions."
   },
   {
->>>>>>> 9545bdc0
     "EventCode": "0x40116",
     "EventName": "PM_MRK_LARX_FIN",
     "BriefDescription": "Marked load and reserve instruction (LARX) finished. LARX and STCX are instructions used to acquire a lock."
@@ -252,7 +213,6 @@
     "EventCode": "0x40132",
     "EventName": "PM_MRK_LSU_FIN",
     "BriefDescription": "LSU marked instruction finish."
-<<<<<<< HEAD
   },
   {
     "EventCode": "0x44146",
@@ -268,28 +228,11 @@
     "EventCode": "0x4C144",
     "EventName": "PM_MRK_XFER_FROM_SRC_CYC_PMC4",
     "BriefDescription": "Cycles taken for a marked demand miss to reload a line from the source specified in MMCR3[45:57]."
-=======
-  },
-  {
-    "EventCode": "0x44146",
-    "EventName": "PM_MRK_STCX_CORE_CYC",
-    "BriefDescription": "Cycles spent in the core portion of a marked STCX instruction. It starts counting when the instruction is decoded and stops counting when it drains into the L2."
-  },
-  {
-    "EventCode": "0x4C142",
-    "EventName": "PM_MRK_XFER_FROM_SRC_PMC4",
-    "BriefDescription": "For a marked data transfer instruction, the processor's L1 data cache was reloaded from the source specified in MMCR3[45:57]. If MMCR1[16|17] is 0 (default), this count includes only lines that were reloaded to satisfy a demand miss. If MMCR1[16|17] is 1, this count includes both demand misses and prefetch reloads."
-  },
-  {
-    "EventCode": "0x4C144",
-    "EventName": "PM_MRK_XFER_FROM_SRC_CYC_PMC4",
-    "BriefDescription": "Cycles taken for a marked demand miss to reload a line from the source specified in MMCR3[45:57]."
   },
   {
     "EventCode": "0x4C15C",
     "EventName": "PM_MRK_DERAT_MISS_1G",
     "BriefDescription": "Data ERAT Miss (Data TLB Access) page size 1G for a marked instruction. When MMCR1[16]=0 this event counts only DERAT reloads for demand misses. When MMCR1[16]=1 this event includes demand misses and prefetches."
->>>>>>> 9545bdc0
   },
   {
     "EventCode": "0x4C15E",
@@ -312,14 +255,11 @@
     "BriefDescription": "Marked instruction completed."
   },
   {
-<<<<<<< HEAD
-=======
     "EventCode": "0x401E4",
     "EventName": "PM_MRK_DTLB_MISS",
     "BriefDescription": "The DPTEG required for the marked load/store instruction in execution was missing from the TLB. This event only counts for demand misses."
   },
   {
->>>>>>> 9545bdc0
     "EventCode": "0x401E6",
     "EventName": "PM_MRK_INST_FROM_L3MISS",
     "BriefDescription": "The processor's instruction cache was reloaded from beyond the local core's L3 due to a demand miss for a marked instruction."
