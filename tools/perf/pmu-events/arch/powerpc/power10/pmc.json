--- conflicted
+++ resolved
@@ -40,14 +40,11 @@
     "BriefDescription": "The event selected for PMC5 caused the event counter to overflow."
   },
   {
-<<<<<<< HEAD
-=======
     "EventCode": "0x1002A",
     "EventName": "PM_PMC3_HELD_CYC",
     "BriefDescription": "Cycles when the speculative counter for PMC3 is frozen."
   },
   {
->>>>>>> 9545bdc0
     "EventCode": "0x1F15E",
     "EventName": "PM_MRK_START_PROBE_NOP_CMPL",
     "BriefDescription": "Marked Start probe nop (AND R0,R0,R0) completed."
