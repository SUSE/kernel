[
  {
<<<<<<< HEAD
    "EventCode": "0x1002C",
    "EventName": "PM_LD_PREFETCH_CACHE_LINE_MISS",
    "BriefDescription": "The L1 cache was reloaded with a line that fulfills a prefetch request."
  },
  {
    "EventCode": "0x1505E",
    "EventName": "PM_LD_HIT_L1",
    "BriefDescription": "Load finished without experiencing an L1 miss."
  },
  {
    "EventCode": "0x1F056",
    "EventName": "PM_DISP_SS0_2_INSTR_CYC",
    "BriefDescription": "Cycles in which Superslice 0 dispatches either 1 or 2 instructions."
  },
  {
    "EventCode": "0x1F05A",
    "EventName": "PM_DISP_HELD_SYNC_CYC",
    "BriefDescription": "Cycles dispatch is held because of a synchronizing instruction that requires the ICT to be empty before dispatch."
  },
  {
=======
>>>>>>> 2d5404ca
    "EventCode": "0x10066",
    "EventName": "PM_ADJUNCT_CYC",
    "BriefDescription": "Cycles in which the thread is in Adjunct state. MSR[S HV PR] bits = 011."
  },
  {
<<<<<<< HEAD
    "EventCode": "0x100FC",
    "EventName": "PM_LD_REF_L1",
    "BriefDescription": "All L1 D cache load references counted at finish, gated by reject. In P9 and earlier this event counted only cacheable loads but in P10 both cacheable and non-cacheable loads are included."
  },
  {
=======
>>>>>>> 2d5404ca
    "EventCode": "0x2E010",
    "EventName": "PM_ADJUNCT_INST_CMPL",
    "BriefDescription": "PowerPC instruction completed while the thread was in Adjunct state."
  },
  {
<<<<<<< HEAD
    "EventCode": "0x2E014",
    "EventName": "PM_STCX_FIN",
    "BriefDescription": "Conditional store instruction (STCX) finished. LARX and STCX are instructions used to acquire a lock."
  },
  {
    "EventCode": "0x2F054",
    "EventName": "PM_DISP_SS1_2_INSTR_CYC",
    "BriefDescription": "Cycles in which Superslice 1 dispatches either 1 or 2 instructions."
  },
  {
    "EventCode": "0x2F056",
    "EventName": "PM_DISP_SS1_4_INSTR_CYC",
    "BriefDescription": "Cycles in which Superslice 1 dispatches either 3 or 4 instructions."
  },
  {
=======
>>>>>>> 2d5404ca
    "EventCode": "0x200F2",
    "EventName": "PM_INST_DISP",
    "BriefDescription": "PowerPC instruction dispatched."
  },
  {
<<<<<<< HEAD
    "EventCode": "0x200FD",
    "EventName": "PM_L1_ICACHE_MISS",
    "BriefDescription": "Demand instruction cache miss."
  },
  {
    "EventCode": "0x3F04A",
    "EventName": "PM_LSU_ST5_FIN",
    "BriefDescription": "LSU Finished an internal operation in ST2 port."
  },
  {
    "EventCode": "0x3405A",
    "EventName": "PM_PRIVILEGED_INST_CMPL",
    "BriefDescription": "PowerPC instruction completed while the thread was in Privileged state."
  },
  {
    "EventCode": "0x3F054",
    "EventName": "PM_DISP_SS0_4_INSTR_CYC",
    "BriefDescription": "Cycles in which Superslice 0 dispatches either 3 or 4 instructions."
  },
  {
    "EventCode": "0x3F056",
    "EventName": "PM_DISP_SS0_8_INSTR_CYC",
    "BriefDescription": "Cycles in which Superslice 0 dispatches either 5, 6, 7 or 8 instructions."
  },
  {
    "EventCode": "0x30068",
    "EventName": "PM_L1_ICACHE_RELOADED_PREF",
    "BriefDescription": "Counts all instruction cache prefetch reloads (includes demand turned into prefetch)."
  },
  {
    "EventCode": "0x300F6",
    "EventName": "PM_LD_DEMAND_MISS_L1",
    "BriefDescription": "The L1 cache was reloaded with a line that fulfills a demand miss request. Counted at reload time, before finish."
  },
  {
    "EventCode": "0x40012",
    "EventName": "PM_L1_ICACHE_RELOADED_ALL",
    "BriefDescription": "Counts all instruction cache reloads includes demand, prefetch, prefetch turned into demand and demand turned into prefetch."
  },
  {
    "EventCode": "0x44054",
    "EventName": "PM_VECTOR_LD_CMPL",
    "BriefDescription": "Vector load instruction completed."
=======
    "EventCode": "0x300F6",
    "EventName": "PM_LD_DEMAND_MISS_L1",
    "BriefDescription": "The L1 cache was reloaded with a line that fulfills a demand miss request. Counted at reload time, before finish."
  },
  {
    "EventCode": "0x40012",
    "EventName": "PM_L1_ICACHE_RELOADED_ALL",
    "BriefDescription": "Counts all instruction cache reloads includes demand, prefetch, prefetch turned into demand and demand turned into prefetch."
  },
  {
    "EventCode": "0x00000038BC",
    "EventName": "PM_ISYNC_CMPL",
    "BriefDescription": "Isync completion count per thread."
  },
  {
    "EventCode": "0x000000C088",
    "EventName": "PM_LD0_32B_FIN",
    "BriefDescription": "256-bit load finished in the LD0 load execution unit."
  },
  {
    "EventCode": "0x000000C888",
    "EventName": "PM_LD1_32B_FIN",
    "BriefDescription": "256-bit load finished in the LD1 load execution unit."
>>>>>>> 2d5404ca
  },
  {
    "EventCode": "0x000000C090",
    "EventName": "PM_LD0_UNALIGNED_FIN",
    "BriefDescription": "Load instructions in LD0 port that are either unaligned, or treated as unaligned and require an additional recycle through the pipeline using the load gather buffer. This typically adds about 10 cycles to the latency of the instruction. This includes loads that cross the 128 byte boundary, octword loads that are not aligned, and a special forward progress case of a load that does not hit in the L1 and crosses the 32 byte boundary and is launched NTC. Counted at finish time."
  },
  {
<<<<<<< HEAD
    "EventCode": "0x400F0",
    "EventName": "PM_LD_DEMAND_MISS_L1_FIN",
    "BriefDescription": "Load missed L1, counted at finish time."
=======
    "EventCode": "0x000000C890",
    "EventName": "PM_LD1_UNALIGNED_FIN",
    "BriefDescription": "Load instructions in LD1 port that are either unaligned, or treated as unaligned and require an additional recycle through the pipeline using the load gather buffer. This typically adds about 10 cycles to the latency of the instruction. This includes loads that cross the 128 byte boundary, octword loads that are not aligned, and a special forward progress case of a load that does not hit in the L1 and crosses the 32 byte boundary and is launched NTC. Counted at finish time."
  },
  {
    "EventCode": "0x000000C0A4",
    "EventName": "PM_ST0_UNALIGNED_FIN",
    "BriefDescription": "Store instructions in ST0 port that are either unaligned, or treated as unaligned and require an additional recycle through the pipeline. This typically adds about 10 cycles to the latency of the instruction. This only includes stores that cross the 128 byte boundary. Counted at finish time."
  },
  {
    "EventCode": "0x000000C8A4",
    "EventName": "PM_ST1_UNALIGNED_FIN",
    "BriefDescription": "Store instructions in ST1 port that are either unaligned, or treated as unaligned and require an additional recycle through the pipeline. This typically adds about 10 cycles to the latency of the instruction. This only includes stores that cross the 128 byte boundary. Counted at finish time."
  },
  {
    "EventCode": "0x000000D0B4",
    "EventName": "PM_DC_PREF_STRIDED_CONF",
    "BriefDescription": "A demand load referenced a line in an active strided prefetch stream. The stream could have been allocated through the hardware prefetch mechanism or through software."
  },
  {
    "EventCode": "0x0000004884",
    "EventName": "PM_NO_FETCH_IBUF_FULL_CYC",
    "BriefDescription": "Cycles in which no instructions are fetched because there is no room in the instruction buffers."
>>>>>>> 2d5404ca
  }
]<|MERGE_RESOLUTION|>--- conflicted
+++ resolved
@@ -1,114 +1,20 @@
 [
   {
-<<<<<<< HEAD
-    "EventCode": "0x1002C",
-    "EventName": "PM_LD_PREFETCH_CACHE_LINE_MISS",
-    "BriefDescription": "The L1 cache was reloaded with a line that fulfills a prefetch request."
-  },
-  {
-    "EventCode": "0x1505E",
-    "EventName": "PM_LD_HIT_L1",
-    "BriefDescription": "Load finished without experiencing an L1 miss."
-  },
-  {
-    "EventCode": "0x1F056",
-    "EventName": "PM_DISP_SS0_2_INSTR_CYC",
-    "BriefDescription": "Cycles in which Superslice 0 dispatches either 1 or 2 instructions."
-  },
-  {
-    "EventCode": "0x1F05A",
-    "EventName": "PM_DISP_HELD_SYNC_CYC",
-    "BriefDescription": "Cycles dispatch is held because of a synchronizing instruction that requires the ICT to be empty before dispatch."
-  },
-  {
-=======
->>>>>>> 2d5404ca
     "EventCode": "0x10066",
     "EventName": "PM_ADJUNCT_CYC",
     "BriefDescription": "Cycles in which the thread is in Adjunct state. MSR[S HV PR] bits = 011."
   },
   {
-<<<<<<< HEAD
-    "EventCode": "0x100FC",
-    "EventName": "PM_LD_REF_L1",
-    "BriefDescription": "All L1 D cache load references counted at finish, gated by reject. In P9 and earlier this event counted only cacheable loads but in P10 both cacheable and non-cacheable loads are included."
-  },
-  {
-=======
->>>>>>> 2d5404ca
     "EventCode": "0x2E010",
     "EventName": "PM_ADJUNCT_INST_CMPL",
     "BriefDescription": "PowerPC instruction completed while the thread was in Adjunct state."
   },
   {
-<<<<<<< HEAD
-    "EventCode": "0x2E014",
-    "EventName": "PM_STCX_FIN",
-    "BriefDescription": "Conditional store instruction (STCX) finished. LARX and STCX are instructions used to acquire a lock."
-  },
-  {
-    "EventCode": "0x2F054",
-    "EventName": "PM_DISP_SS1_2_INSTR_CYC",
-    "BriefDescription": "Cycles in which Superslice 1 dispatches either 1 or 2 instructions."
-  },
-  {
-    "EventCode": "0x2F056",
-    "EventName": "PM_DISP_SS1_4_INSTR_CYC",
-    "BriefDescription": "Cycles in which Superslice 1 dispatches either 3 or 4 instructions."
-  },
-  {
-=======
->>>>>>> 2d5404ca
     "EventCode": "0x200F2",
     "EventName": "PM_INST_DISP",
     "BriefDescription": "PowerPC instruction dispatched."
   },
   {
-<<<<<<< HEAD
-    "EventCode": "0x200FD",
-    "EventName": "PM_L1_ICACHE_MISS",
-    "BriefDescription": "Demand instruction cache miss."
-  },
-  {
-    "EventCode": "0x3F04A",
-    "EventName": "PM_LSU_ST5_FIN",
-    "BriefDescription": "LSU Finished an internal operation in ST2 port."
-  },
-  {
-    "EventCode": "0x3405A",
-    "EventName": "PM_PRIVILEGED_INST_CMPL",
-    "BriefDescription": "PowerPC instruction completed while the thread was in Privileged state."
-  },
-  {
-    "EventCode": "0x3F054",
-    "EventName": "PM_DISP_SS0_4_INSTR_CYC",
-    "BriefDescription": "Cycles in which Superslice 0 dispatches either 3 or 4 instructions."
-  },
-  {
-    "EventCode": "0x3F056",
-    "EventName": "PM_DISP_SS0_8_INSTR_CYC",
-    "BriefDescription": "Cycles in which Superslice 0 dispatches either 5, 6, 7 or 8 instructions."
-  },
-  {
-    "EventCode": "0x30068",
-    "EventName": "PM_L1_ICACHE_RELOADED_PREF",
-    "BriefDescription": "Counts all instruction cache prefetch reloads (includes demand turned into prefetch)."
-  },
-  {
-    "EventCode": "0x300F6",
-    "EventName": "PM_LD_DEMAND_MISS_L1",
-    "BriefDescription": "The L1 cache was reloaded with a line that fulfills a demand miss request. Counted at reload time, before finish."
-  },
-  {
-    "EventCode": "0x40012",
-    "EventName": "PM_L1_ICACHE_RELOADED_ALL",
-    "BriefDescription": "Counts all instruction cache reloads includes demand, prefetch, prefetch turned into demand and demand turned into prefetch."
-  },
-  {
-    "EventCode": "0x44054",
-    "EventName": "PM_VECTOR_LD_CMPL",
-    "BriefDescription": "Vector load instruction completed."
-=======
     "EventCode": "0x300F6",
     "EventName": "PM_LD_DEMAND_MISS_L1",
     "BriefDescription": "The L1 cache was reloaded with a line that fulfills a demand miss request. Counted at reload time, before finish."
@@ -132,7 +38,6 @@
     "EventCode": "0x000000C888",
     "EventName": "PM_LD1_32B_FIN",
     "BriefDescription": "256-bit load finished in the LD1 load execution unit."
->>>>>>> 2d5404ca
   },
   {
     "EventCode": "0x000000C090",
@@ -140,11 +45,6 @@
     "BriefDescription": "Load instructions in LD0 port that are either unaligned, or treated as unaligned and require an additional recycle through the pipeline using the load gather buffer. This typically adds about 10 cycles to the latency of the instruction. This includes loads that cross the 128 byte boundary, octword loads that are not aligned, and a special forward progress case of a load that does not hit in the L1 and crosses the 32 byte boundary and is launched NTC. Counted at finish time."
   },
   {
-<<<<<<< HEAD
-    "EventCode": "0x400F0",
-    "EventName": "PM_LD_DEMAND_MISS_L1_FIN",
-    "BriefDescription": "Load missed L1, counted at finish time."
-=======
     "EventCode": "0x000000C890",
     "EventName": "PM_LD1_UNALIGNED_FIN",
     "BriefDescription": "Load instructions in LD1 port that are either unaligned, or treated as unaligned and require an additional recycle through the pipeline using the load gather buffer. This typically adds about 10 cycles to the latency of the instruction. This includes loads that cross the 128 byte boundary, octword loads that are not aligned, and a special forward progress case of a load that does not hit in the L1 and crosses the 32 byte boundary and is launched NTC. Counted at finish time."
@@ -168,6 +68,5 @@
     "EventCode": "0x0000004884",
     "EventName": "PM_NO_FETCH_IBUF_FULL_CYC",
     "BriefDescription": "Cycles in which no instructions are fetched because there is no room in the instruction buffers."
->>>>>>> 2d5404ca
   }
 ]