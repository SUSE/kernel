--- conflicted
+++ resolved
@@ -329,10 +329,7 @@
     },
     {
         "BriefDescription": "L2 lines allocated",
-<<<<<<< HEAD
-=======
-        "Counter": "0,1,2,3",
->>>>>>> 2d5404ca
+        "Counter": "0,1,2,3",
         "EventCode": "0xF1",
         "EventName": "L2_LINES_IN.ANY",
         "SampleAfterValue": "100000",
