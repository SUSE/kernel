--- conflicted
+++ resolved
@@ -87,10 +87,7 @@
     },
     {
         "BriefDescription": "Counts demand data reads that were supplied by PMM attached to this socket, whether or not in Sub NUMA Cluster(SNC) Mode.  In SNC Mode counts PMM accesses that are controlled by the close or distant SNC Cluster.",
-<<<<<<< HEAD
-=======
-        "Counter": "0,1,2,3",
->>>>>>> 2d5404ca
+        "Counter": "0,1,2,3",
         "EventCode": "0x2A,0x2B",
         "EventName": "OCR.DEMAND_DATA_RD.LOCAL_SOCKET_PMM",
         "MSRIndex": "0x1a6,0x1a7",
@@ -100,10 +97,7 @@
     },
     {
         "BriefDescription": "Counts demand data reads that were supplied by PMM.",
-<<<<<<< HEAD
-=======
-        "Counter": "0,1,2,3",
->>>>>>> 2d5404ca
+        "Counter": "0,1,2,3",
         "EventCode": "0x2A,0x2B",
         "EventName": "OCR.DEMAND_DATA_RD.PMM",
         "MSRIndex": "0x1a6,0x1a7",
