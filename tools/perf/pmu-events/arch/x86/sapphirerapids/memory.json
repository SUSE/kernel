[
    {
        "BriefDescription": "Execution stalls while L3 cache miss demand load is outstanding.",
        "Counter": "0,1,2,3",
        "CounterMask": "6",
        "EventCode": "0xa3",
        "EventName": "CYCLE_ACTIVITY.STALLS_L3_MISS",
        "SampleAfterValue": "1000003",
        "UMask": "0x6"
    },
    {
        "BriefDescription": "Number of machine clears due to memory ordering conflicts.",
        "Counter": "0,1,2,3,4,5,6,7",
        "EventCode": "0xc3",
        "EventName": "MACHINE_CLEARS.MEMORY_ORDERING",
        "PublicDescription": "Counts the number of Machine Clears detected dye to memory ordering. Memory Ordering Machine Clears may apply when a memory read may not conform to the memory ordering rules of the x86 architecture",
        "SampleAfterValue": "100003",
        "UMask": "0x2"
    },
    {
        "BriefDescription": "Cycles while L1 cache miss demand load is outstanding.",
        "Counter": "0,1,2,3",
        "CounterMask": "2",
        "EventCode": "0x47",
        "EventName": "MEMORY_ACTIVITY.CYCLES_L1D_MISS",
        "SampleAfterValue": "1000003",
        "UMask": "0x2"
    },
    {
        "BriefDescription": "Execution stalls while L1 cache miss demand load is outstanding.",
        "Counter": "0,1,2,3",
        "CounterMask": "3",
        "EventCode": "0x47",
        "EventName": "MEMORY_ACTIVITY.STALLS_L1D_MISS",
        "SampleAfterValue": "1000003",
        "UMask": "0x3"
    },
    {
        "BriefDescription": "Execution stalls while L2 cache miss demand cacheable load request is outstanding.",
<<<<<<< HEAD
=======
        "Counter": "0,1,2,3",
>>>>>>> 2d5404ca
        "CounterMask": "5",
        "EventCode": "0x47",
        "EventName": "MEMORY_ACTIVITY.STALLS_L2_MISS",
        "PublicDescription": "Execution stalls while L2 cache miss demand cacheable load request is outstanding (will not count for uncacheable demand requests e.g. bus lock).",
        "SampleAfterValue": "1000003",
        "UMask": "0x5"
    },
    {
        "BriefDescription": "Execution stalls while L3 cache miss demand cacheable load request is outstanding.",
<<<<<<< HEAD
=======
        "Counter": "0,1,2,3",
>>>>>>> 2d5404ca
        "CounterMask": "9",
        "EventCode": "0x47",
        "EventName": "MEMORY_ACTIVITY.STALLS_L3_MISS",
        "PublicDescription": "Execution stalls while L3 cache miss demand cacheable load request is outstanding (will not count for uncacheable demand requests e.g. bus lock).",
        "SampleAfterValue": "1000003",
        "UMask": "0x9"
    },
    {
        "BriefDescription": "Counts randomly selected loads when the latency from first dispatch to completion is greater than 1024 cycles.",
        "Counter": "1,2,3,4,5,6,7",
        "Data_LA": "1",
        "EventCode": "0xcd",
        "EventName": "MEM_TRANS_RETIRED.LOAD_LATENCY_GT_1024",
        "MSRIndex": "0x3F6",
        "MSRValue": "0x400",
        "PEBS": "2",
        "PublicDescription": "Counts randomly selected loads when the latency from first dispatch to completion is greater than 1024 cycles.  Reported latency may be longer than just the memory latency.",
        "SampleAfterValue": "53",
        "UMask": "0x1"
    },
    {
        "BriefDescription": "Counts randomly selected loads when the latency from first dispatch to completion is greater than 128 cycles.",
        "Counter": "1,2,3,4,5,6,7",
        "Data_LA": "1",
        "EventCode": "0xcd",
        "EventName": "MEM_TRANS_RETIRED.LOAD_LATENCY_GT_128",
        "MSRIndex": "0x3F6",
        "MSRValue": "0x80",
        "PEBS": "2",
        "PublicDescription": "Counts randomly selected loads when the latency from first dispatch to completion is greater than 128 cycles.  Reported latency may be longer than just the memory latency.",
        "SampleAfterValue": "1009",
        "UMask": "0x1"
    },
    {
        "BriefDescription": "Counts randomly selected loads when the latency from first dispatch to completion is greater than 16 cycles.",
        "Counter": "1,2,3,4,5,6,7",
        "Data_LA": "1",
        "EventCode": "0xcd",
        "EventName": "MEM_TRANS_RETIRED.LOAD_LATENCY_GT_16",
        "MSRIndex": "0x3F6",
        "MSRValue": "0x10",
        "PEBS": "2",
        "PublicDescription": "Counts randomly selected loads when the latency from first dispatch to completion is greater than 16 cycles.  Reported latency may be longer than just the memory latency.",
        "SampleAfterValue": "20011",
        "UMask": "0x1"
    },
    {
        "BriefDescription": "Counts randomly selected loads when the latency from first dispatch to completion is greater than 256 cycles.",
        "Counter": "1,2,3,4,5,6,7",
        "Data_LA": "1",
        "EventCode": "0xcd",
        "EventName": "MEM_TRANS_RETIRED.LOAD_LATENCY_GT_256",
        "MSRIndex": "0x3F6",
        "MSRValue": "0x100",
        "PEBS": "2",
        "PublicDescription": "Counts randomly selected loads when the latency from first dispatch to completion is greater than 256 cycles.  Reported latency may be longer than just the memory latency.",
        "SampleAfterValue": "503",
        "UMask": "0x1"
    },
    {
        "BriefDescription": "Counts randomly selected loads when the latency from first dispatch to completion is greater than 32 cycles.",
        "Counter": "1,2,3,4,5,6,7",
        "Data_LA": "1",
        "EventCode": "0xcd",
        "EventName": "MEM_TRANS_RETIRED.LOAD_LATENCY_GT_32",
        "MSRIndex": "0x3F6",
        "MSRValue": "0x20",
        "PEBS": "2",
        "PublicDescription": "Counts randomly selected loads when the latency from first dispatch to completion is greater than 32 cycles.  Reported latency may be longer than just the memory latency.",
        "SampleAfterValue": "100007",
        "UMask": "0x1"
    },
    {
        "BriefDescription": "Counts randomly selected loads when the latency from first dispatch to completion is greater than 4 cycles.",
        "Counter": "1,2,3,4,5,6,7",
        "Data_LA": "1",
        "EventCode": "0xcd",
        "EventName": "MEM_TRANS_RETIRED.LOAD_LATENCY_GT_4",
        "MSRIndex": "0x3F6",
        "MSRValue": "0x4",
        "PEBS": "2",
        "PublicDescription": "Counts randomly selected loads when the latency from first dispatch to completion is greater than 4 cycles.  Reported latency may be longer than just the memory latency.",
        "SampleAfterValue": "100003",
        "UMask": "0x1"
    },
    {
        "BriefDescription": "Counts randomly selected loads when the latency from first dispatch to completion is greater than 512 cycles.",
        "Counter": "1,2,3,4,5,6,7",
        "Data_LA": "1",
        "EventCode": "0xcd",
        "EventName": "MEM_TRANS_RETIRED.LOAD_LATENCY_GT_512",
        "MSRIndex": "0x3F6",
        "MSRValue": "0x200",
        "PEBS": "2",
        "PublicDescription": "Counts randomly selected loads when the latency from first dispatch to completion is greater than 512 cycles.  Reported latency may be longer than just the memory latency.",
        "SampleAfterValue": "101",
        "UMask": "0x1"
    },
    {
        "BriefDescription": "Counts randomly selected loads when the latency from first dispatch to completion is greater than 64 cycles.",
        "Counter": "1,2,3,4,5,6,7",
        "Data_LA": "1",
        "EventCode": "0xcd",
        "EventName": "MEM_TRANS_RETIRED.LOAD_LATENCY_GT_64",
        "MSRIndex": "0x3F6",
        "MSRValue": "0x40",
        "PEBS": "2",
        "PublicDescription": "Counts randomly selected loads when the latency from first dispatch to completion is greater than 64 cycles.  Reported latency may be longer than just the memory latency.",
        "SampleAfterValue": "2003",
        "UMask": "0x1"
    },
    {
        "BriefDescription": "Counts randomly selected loads when the latency from first dispatch to completion is greater than 8 cycles.",
        "Counter": "1,2,3,4,5,6,7",
        "Data_LA": "1",
        "EventCode": "0xcd",
        "EventName": "MEM_TRANS_RETIRED.LOAD_LATENCY_GT_8",
        "MSRIndex": "0x3F6",
        "MSRValue": "0x8",
        "PEBS": "2",
        "PublicDescription": "Counts randomly selected loads when the latency from first dispatch to completion is greater than 8 cycles.  Reported latency may be longer than just the memory latency.",
        "SampleAfterValue": "50021",
        "UMask": "0x1"
    },
    {
        "BriefDescription": "Retired memory store access operations. A PDist event for PEBS Store Latency Facility.",
        "Counter": "0",
        "Data_LA": "1",
        "EventCode": "0xcd",
        "EventName": "MEM_TRANS_RETIRED.STORE_SAMPLE",
        "PEBS": "2",
        "PublicDescription": "Counts Retired memory accesses with at least 1 store operation. This PEBS event is the precisely-distributed (PDist) trigger covering all stores uops for sampling by the PEBS Store Latency Facility. The facility is described in Intel SDM Volume 3 section 19.9.8",
        "SampleAfterValue": "1000003",
        "UMask": "0x2"
    },
    {
        "BriefDescription": "Counts demand instruction fetches and L1 instruction cache prefetches that were not supplied by the local socket's L1, L2, or L3 caches.",
        "Counter": "0,1,2,3",
        "EventCode": "0x2A,0x2B",
        "EventName": "OCR.DEMAND_CODE_RD.L3_MISS",
        "MSRIndex": "0x1a6,0x1a7",
        "MSRValue": "0x3FBFC00004",
        "SampleAfterValue": "100003",
        "UMask": "0x1"
    },
    {
        "BriefDescription": "Counts demand data reads that were not supplied by the local socket's L1, L2, or L3 caches.",
        "Counter": "0,1,2,3",
        "EventCode": "0x2A,0x2B",
        "EventName": "OCR.DEMAND_DATA_RD.L3_MISS",
        "MSRIndex": "0x1a6,0x1a7",
        "MSRValue": "0x3FBFC00001",
        "SampleAfterValue": "100003",
        "UMask": "0x1"
    },
    {
        "BriefDescription": "Counts demand reads for ownership (RFO) requests and software prefetches for exclusive ownership (PREFETCHW) that were not supplied by the local socket's L1, L2, or L3 caches.",
        "Counter": "0,1,2,3",
        "EventCode": "0x2A,0x2B",
        "EventName": "OCR.DEMAND_RFO.L3_MISS",
        "MSRIndex": "0x1a6,0x1a7",
        "MSRValue": "0x3F3FC00002",
        "SampleAfterValue": "100003",
        "UMask": "0x1"
    },
    {
        "BriefDescription": "Counts hardware prefetches to the L3 only that missed the local socket's L1, L2, and L3 caches.",
        "Counter": "0,1,2,3",
        "EventCode": "0x2A,0x2B",
        "EventName": "OCR.HWPF_L3.L3_MISS",
        "MSRIndex": "0x1a6,0x1a7",
        "MSRValue": "0x94002380",
        "SampleAfterValue": "100003",
        "UMask": "0x1"
    },
    {
        "BriefDescription": "Counts hardware prefetches to the L3 only that were not supplied by the local socket's L1, L2, or L3 caches and the cacheline is homed locally.",
        "Counter": "0,1,2,3",
        "EventCode": "0x2A,0x2B",
        "EventName": "OCR.HWPF_L3.L3_MISS_LOCAL",
        "MSRIndex": "0x1a6,0x1a7",
        "MSRValue": "0x84002380",
        "SampleAfterValue": "100003",
        "UMask": "0x1"
    },
    {
        "BriefDescription": "Counts all (cacheable) data read, code read and RFO requests including demands and prefetches to the core caches (L1 or L2) that were not supplied by the local socket's L1, L2, or L3 caches.",
        "Counter": "0,1,2,3",
        "EventCode": "0x2A,0x2B",
        "EventName": "OCR.READS_TO_CORE.L3_MISS",
        "MSRIndex": "0x1a6,0x1a7",
        "MSRValue": "0x3F3FC04477",
        "SampleAfterValue": "100003",
        "UMask": "0x1"
    },
    {
        "BriefDescription": "Counts all (cacheable) data read, code read and RFO requests including demands and prefetches to the core caches (L1 or L2) that were not supplied by the local socket's L1, L2, or L3 caches and the cacheline is homed locally.",
        "Counter": "0,1,2,3",
        "EventCode": "0x2A,0x2B",
        "EventName": "OCR.READS_TO_CORE.L3_MISS_LOCAL",
        "MSRIndex": "0x1a6,0x1a7",
        "MSRValue": "0x3F04C04477",
        "SampleAfterValue": "100003",
        "UMask": "0x1"
    },
    {
        "BriefDescription": "Counts all (cacheable) data read, code read and RFO requests including demands and prefetches to the core caches (L1 or L2) that missed the L3 Cache and were supplied by the local socket (DRAM or PMM), whether or not in Sub NUMA Cluster(SNC) Mode.  In SNC Mode counts PMM or DRAM accesses that are controlled by the close or distant SNC Cluster.  It does not count misses to the L3 which go to Local CXL Type 2 Memory or Local Non DRAM.",
        "Counter": "0,1,2,3",
        "EventCode": "0x2A,0x2B",
        "EventName": "OCR.READS_TO_CORE.L3_MISS_LOCAL_SOCKET",
        "MSRIndex": "0x1a6,0x1a7",
        "MSRValue": "0x70CC04477",
        "SampleAfterValue": "100003",
        "UMask": "0x1"
    },
    {
        "BriefDescription": "Counts streaming stores that missed the local socket's L1, L2, and L3 caches.",
        "Counter": "0,1,2,3",
        "EventCode": "0x2A,0x2B",
        "EventName": "OCR.STREAMING_WR.L3_MISS",
        "MSRIndex": "0x1a6,0x1a7",
        "MSRValue": "0x94000800",
        "SampleAfterValue": "100003",
        "UMask": "0x1"
    },
    {
        "BriefDescription": "Counts streaming stores that were not supplied by the local socket's L1, L2, or L3 caches and the cacheline is homed locally.",
        "Counter": "0,1,2,3",
        "EventCode": "0x2A,0x2B",
        "EventName": "OCR.STREAMING_WR.L3_MISS_LOCAL",
        "MSRIndex": "0x1a6,0x1a7",
        "MSRValue": "0x84000800",
        "SampleAfterValue": "100003",
        "UMask": "0x1"
    },
    {
        "BriefDescription": "Counts demand data read requests that miss the L3 cache.",
        "Counter": "0,1,2,3",
        "EventCode": "0x21",
        "EventName": "OFFCORE_REQUESTS.L3_MISS_DEMAND_DATA_RD",
        "SampleAfterValue": "100003",
        "UMask": "0x10"
    },
    {
        "BriefDescription": "For every cycle, increments by the number of demand data read requests pending that are known to have missed the L3 cache.",
        "Counter": "0,1,2,3",
        "EventCode": "0x20",
        "EventName": "OFFCORE_REQUESTS_OUTSTANDING.L3_MISS_DEMAND_DATA_RD",
        "PublicDescription": "For every cycle, increments by the number of demand data read requests pending that are known to have missed the L3 cache.  Note that this does not capture all elapsed cycles while requests are outstanding - only cycles from when the requests were known by the requesting core to have missed the L3 cache.",
        "SampleAfterValue": "2000003",
        "UMask": "0x10"
    },
    {
        "BriefDescription": "Number of times an RTM execution aborted.",
        "Counter": "0,1,2,3,4,5,6,7",
        "EventCode": "0xc9",
        "EventName": "RTM_RETIRED.ABORTED",
        "PEBS": "1",
        "PublicDescription": "Counts the number of times RTM abort was triggered.",
        "SampleAfterValue": "100003",
        "UMask": "0x4"
    },
    {
        "BriefDescription": "Number of times an RTM execution aborted due to none of the previous 4 categories (e.g. interrupt)",
        "Counter": "0,1,2,3,4,5,6,7",
        "EventCode": "0xc9",
        "EventName": "RTM_RETIRED.ABORTED_EVENTS",
        "PublicDescription": "Counts the number of times an RTM execution aborted due to none of the previous 4 categories (e.g. interrupt).",
        "SampleAfterValue": "100003",
        "UMask": "0x80"
    },
    {
        "BriefDescription": "Number of times an RTM execution aborted due to various memory events (e.g. read/write capacity and conflicts)",
        "Counter": "0,1,2,3,4,5,6,7",
        "EventCode": "0xc9",
        "EventName": "RTM_RETIRED.ABORTED_MEM",
        "PublicDescription": "Counts the number of times an RTM execution aborted due to various memory events (e.g. read/write capacity and conflicts).",
        "SampleAfterValue": "100003",
        "UMask": "0x8"
    },
    {
        "BriefDescription": "Number of times an RTM execution aborted due to incompatible memory type",
        "Counter": "0,1,2,3,4,5,6,7",
        "EventCode": "0xc9",
        "EventName": "RTM_RETIRED.ABORTED_MEMTYPE",
        "PublicDescription": "Counts the number of times an RTM execution aborted due to incompatible memory type.",
        "SampleAfterValue": "100003",
        "UMask": "0x40"
    },
    {
        "BriefDescription": "Number of times an RTM execution aborted due to HLE-unfriendly instructions",
        "Counter": "0,1,2,3,4,5,6,7",
        "EventCode": "0xc9",
        "EventName": "RTM_RETIRED.ABORTED_UNFRIENDLY",
        "PublicDescription": "Counts the number of times an RTM execution aborted due to HLE-unfriendly instructions.",
        "SampleAfterValue": "100003",
        "UMask": "0x20"
    },
    {
        "BriefDescription": "Number of times an RTM execution successfully committed",
        "Counter": "0,1,2,3,4,5,6,7",
        "EventCode": "0xc9",
        "EventName": "RTM_RETIRED.COMMIT",
        "PublicDescription": "Counts the number of times RTM commit succeeded.",
        "SampleAfterValue": "100003",
        "UMask": "0x2"
    },
    {
        "BriefDescription": "Number of times an RTM execution started.",
        "Counter": "0,1,2,3,4,5,6,7",
        "EventCode": "0xc9",
        "EventName": "RTM_RETIRED.START",
        "PublicDescription": "Counts the number of times we entered an RTM region. Does not count nested transactions.",
        "SampleAfterValue": "100003",
        "UMask": "0x1"
    },
    {
        "BriefDescription": "Speculatively counts the number of TSX aborts due to a data capacity limitation for transactional reads",
        "Counter": "0,1,2,3",
        "EventCode": "0x54",
        "EventName": "TX_MEM.ABORT_CAPACITY_READ",
        "PublicDescription": "Speculatively counts the number of Transactional Synchronization Extensions (TSX) aborts due to a data capacity limitation for transactional reads",
        "SampleAfterValue": "100003",
        "UMask": "0x80"
    },
    {
        "BriefDescription": "Speculatively counts the number of TSX aborts due to a data capacity limitation for transactional writes.",
        "Counter": "0,1,2,3",
        "EventCode": "0x54",
        "EventName": "TX_MEM.ABORT_CAPACITY_WRITE",
        "PublicDescription": "Speculatively counts the number of Transactional Synchronization Extensions (TSX) aborts due to a data capacity limitation for transactional writes.",
        "SampleAfterValue": "100003",
        "UMask": "0x2"
    },
    {
        "BriefDescription": "Number of times a transactional abort was signaled due to a data conflict on a transactionally accessed address",
        "Counter": "0,1,2,3",
        "EventCode": "0x54",
        "EventName": "TX_MEM.ABORT_CONFLICT",
        "PublicDescription": "Counts the number of times a TSX line had a cache conflict.",
        "SampleAfterValue": "100003",
        "UMask": "0x1"
    }
]<|MERGE_RESOLUTION|>--- conflicted
+++ resolved
@@ -37,10 +37,7 @@
     },
     {
         "BriefDescription": "Execution stalls while L2 cache miss demand cacheable load request is outstanding.",
-<<<<<<< HEAD
-=======
-        "Counter": "0,1,2,3",
->>>>>>> 2d5404ca
+        "Counter": "0,1,2,3",
         "CounterMask": "5",
         "EventCode": "0x47",
         "EventName": "MEMORY_ACTIVITY.STALLS_L2_MISS",
@@ -50,10 +47,7 @@
     },
     {
         "BriefDescription": "Execution stalls while L3 cache miss demand cacheable load request is outstanding.",
-<<<<<<< HEAD
-=======
-        "Counter": "0,1,2,3",
->>>>>>> 2d5404ca
+        "Counter": "0,1,2,3",
         "CounterMask": "9",
         "EventCode": "0x47",
         "EventName": "MEMORY_ACTIVITY.STALLS_L3_MISS",
