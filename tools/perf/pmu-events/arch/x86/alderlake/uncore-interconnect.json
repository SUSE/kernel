[
    {
        "BriefDescription": "Number of requests allocated in Coherency Tracker.",
        "Counter": "0,1",
        "EventCode": "0x84",
        "EventName": "UNC_ARB_COH_TRK_REQUESTS.ALL",
        "PerPkg": "1",
        "UMask": "0x1",
        "Unit": "ARB"
    },
    {
        "BriefDescription": "Each cycle counts number of any coherent request at memory controller that were issued by any core.",
        "Counter": "0",
        "EventCode": "0x85",
        "EventName": "UNC_ARB_DAT_OCCUPANCY.ALL",
        "Experimental": "1",
        "PerPkg": "1",
        "UMask": "0x1",
        "Unit": "ARB"
    },
    {
        "BriefDescription": "Each cycle counts number of coherent reads pending on data return from memory controller that were issued by any core.",
        "Counter": "0",
        "EventCode": "0x85",
        "EventName": "UNC_ARB_DAT_OCCUPANCY.RD",
        "Experimental": "1",
        "PerPkg": "1",
        "UMask": "0x2",
        "Unit": "ARB"
    },
    {
        "BriefDescription": "This event is deprecated. Refer to new event UNC_ARB_REQ_TRK_REQUEST.DRD",
<<<<<<< HEAD
=======
        "Counter": "0,1",
>>>>>>> 2d5404ca
        "Deprecated": "1",
        "EventCode": "0x81",
        "EventName": "UNC_ARB_DAT_REQUESTS.RD",
        "Experimental": "1",
        "PerPkg": "1",
        "UMask": "0x2",
        "Unit": "ARB"
    },
    {
        "BriefDescription": "This event is deprecated. Refer to new event UNC_ARB_DAT_OCCUPANCY.ALL",
<<<<<<< HEAD
=======
        "Counter": "0",
>>>>>>> 2d5404ca
        "Deprecated": "1",
        "EventCode": "0x85",
        "EventName": "UNC_ARB_IFA_OCCUPANCY.ALL",
        "Experimental": "1",
        "PerPkg": "1",
        "UMask": "0x1",
        "Unit": "ARB"
    },
    {
        "BriefDescription": "Each cycle count number of 'valid' coherent Data Read entries . Such entry is defined as valid when it is allocated till deallocation. Doesn't include prefetches [This event is alias to UNC_ARB_TRK_OCCUPANCY.RD]",
        "Counter": "0",
        "EventCode": "0x80",
        "EventName": "UNC_ARB_REQ_TRK_OCCUPANCY.DRD",
        "Experimental": "1",
        "PerPkg": "1",
        "UMask": "0x2",
        "Unit": "ARB"
    },
    {
        "BriefDescription": "Number of all coherent Data Read entries. Doesn't include prefetches [This event is alias to UNC_ARB_TRK_REQUESTS.RD]",
        "Counter": "0,1",
        "EventCode": "0x81",
        "EventName": "UNC_ARB_REQ_TRK_REQUEST.DRD",
        "Experimental": "1",
        "PerPkg": "1",
        "UMask": "0x2",
        "Unit": "ARB"
    },
    {
        "BriefDescription": "Each cycle counts number of all outgoing valid entries in ReqTrk. Such entry is defined as valid from its allocation in ReqTrk till deallocation. Accounts for Coherent and non-coherent traffic.",
        "Counter": "0",
        "EventCode": "0x80",
        "EventName": "UNC_ARB_TRK_OCCUPANCY.ALL",
        "PerPkg": "1",
        "UMask": "0x1",
        "Unit": "ARB"
    },
    {
        "BriefDescription": "Each cycle count number of 'valid' coherent Data Read entries . Such entry is defined as valid when it is allocated till deallocation. Doesn't include prefetches [This event is alias to UNC_ARB_REQ_TRK_OCCUPANCY.DRD]",
        "Counter": "0",
        "EventCode": "0x80",
        "EventName": "UNC_ARB_TRK_OCCUPANCY.RD",
        "Experimental": "1",
        "PerPkg": "1",
        "UMask": "0x2",
        "Unit": "ARB"
    },
    {
        "BriefDescription": "Counts the number of coherent and in-coherent requests initiated by IA cores, processor graphic units, or LLC.",
        "Counter": "0,1",
        "EventCode": "0x81",
        "EventName": "UNC_ARB_TRK_REQUESTS.ALL",
        "PerPkg": "1",
        "UMask": "0x1",
        "Unit": "ARB"
    },
    {
        "BriefDescription": "Number of all coherent Data Read entries. Doesn't include prefetches [This event is alias to UNC_ARB_REQ_TRK_REQUEST.DRD]",
        "Counter": "0,1",
        "EventCode": "0x81",
        "EventName": "UNC_ARB_TRK_REQUESTS.RD",
        "Experimental": "1",
        "PerPkg": "1",
        "UMask": "0x2",
        "Unit": "ARB"
    }
]<|MERGE_RESOLUTION|>--- conflicted
+++ resolved
@@ -30,10 +30,7 @@
     },
     {
         "BriefDescription": "This event is deprecated. Refer to new event UNC_ARB_REQ_TRK_REQUEST.DRD",
-<<<<<<< HEAD
-=======
         "Counter": "0,1",
->>>>>>> 2d5404ca
         "Deprecated": "1",
         "EventCode": "0x81",
         "EventName": "UNC_ARB_DAT_REQUESTS.RD",
@@ -44,10 +41,7 @@
     },
     {
         "BriefDescription": "This event is deprecated. Refer to new event UNC_ARB_DAT_OCCUPANCY.ALL",
-<<<<<<< HEAD
-=======
         "Counter": "0",
->>>>>>> 2d5404ca
         "Deprecated": "1",
         "EventCode": "0x85",
         "EventName": "UNC_ARB_IFA_OCCUPANCY.ALL",
