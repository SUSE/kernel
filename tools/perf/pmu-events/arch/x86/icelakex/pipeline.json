--- conflicted
+++ resolved
@@ -357,10 +357,7 @@
     },
     {
         "BriefDescription": "Stalls caused by changing prefix length of the instruction. [This event is alias to DECODE.LCP]",
-<<<<<<< HEAD
-=======
-        "Counter": "0,1,2,3",
->>>>>>> 2d5404ca
+        "Counter": "0,1,2,3",
         "EventCode": "0x87",
         "EventName": "ILD_STALL.LCP",
         "PublicDescription": "Counts cycles that the Instruction Length decoder (ILD) stalls occurred due to dynamically changing prefix length of the decoded instruction (by operand size prefix instruction 0x66, address size prefix instruction 0x67 or REX.W for Intel64). Count is proportional to the number of prefixes in a 16B-line. This may result in a three-cycle penalty for each LCP (Length changing prefix) in a 16-byte chunk. [This event is alias to DECODE.LCP]",
