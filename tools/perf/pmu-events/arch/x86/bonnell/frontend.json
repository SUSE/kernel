[
    {
        "BriefDescription": "BACLEARS asserted.",
        "Counter": "0,1",
        "EventCode": "0xE6",
        "EventName": "BACLEARS.ANY",
        "SampleAfterValue": "2000000",
        "UMask": "0x1"
    },
    {
        "BriefDescription": "Cycles during which instruction fetches are  stalled.",
        "Counter": "0,1",
        "EventCode": "0x86",
        "EventName": "CYCLES_ICACHE_MEM_STALLED.ICACHE_MEM_STALLED",
        "SampleAfterValue": "2000000",
        "UMask": "0x1"
    },
    {
        "BriefDescription": "Decode stall due to IQ full",
        "Counter": "0,1",
        "EventCode": "0x87",
        "EventName": "DECODE_STALL.IQ_FULL",
        "SampleAfterValue": "2000000",
        "UMask": "0x2"
    },
    {
        "BriefDescription": "Decode stall due to PFB empty",
        "Counter": "0,1",
        "EventCode": "0x87",
        "EventName": "DECODE_STALL.PFB_EMPTY",
        "SampleAfterValue": "2000000",
        "UMask": "0x1"
    },
    {
        "BriefDescription": "Instruction fetches.",
        "Counter": "0,1",
        "EventCode": "0x80",
        "EventName": "ICACHE.ACCESSES",
        "SampleAfterValue": "200000",
        "UMask": "0x3"
    },
    {
        "BriefDescription": "Icache hit",
        "Counter": "0,1",
        "EventCode": "0x80",
        "EventName": "ICACHE.HIT",
        "SampleAfterValue": "200000",
        "UMask": "0x1"
    },
    {
        "BriefDescription": "Icache miss",
        "Counter": "0,1",
        "EventCode": "0x80",
        "EventName": "ICACHE.MISSES",
        "SampleAfterValue": "200000",
        "UMask": "0x2"
    },
    {
        "BriefDescription": "All Instructions decoded",
        "Counter": "0,1",
        "EventCode": "0xAA",
        "EventName": "MACRO_INSTS.ALL_DECODED",
        "SampleAfterValue": "2000000",
        "UMask": "0x3"
    },
    {
        "BriefDescription": "CISC macro instructions decoded",
        "Counter": "0,1",
        "EventCode": "0xAA",
        "EventName": "MACRO_INSTS.CISC_DECODED",
        "SampleAfterValue": "2000000",
        "UMask": "0x2"
    },
    {
        "BriefDescription": "Non-CISC macro instructions decoded",
<<<<<<< HEAD
=======
        "Counter": "0,1",
>>>>>>> 2d5404ca
        "EventCode": "0xAA",
        "EventName": "MACRO_INSTS.NON_CISC_DECODED",
        "SampleAfterValue": "2000000",
        "UMask": "0x1"
    },
    {
        "BriefDescription": "This event counts the cycles where 1 or more uops are issued by the micro-sequencer (MS), including microcode assists and inserted flows, and written to the IQ.",
        "Counter": "0,1",
        "CounterMask": "1",
        "EventCode": "0xA9",
        "EventName": "UOPS.MS_CYCLES",
        "SampleAfterValue": "2000000",
        "UMask": "0x1"
    }
]<|MERGE_RESOLUTION|>--- conflicted
+++ resolved
@@ -73,10 +73,7 @@
     },
     {
         "BriefDescription": "Non-CISC macro instructions decoded",
-<<<<<<< HEAD
-=======
         "Counter": "0,1",
->>>>>>> 2d5404ca
         "EventCode": "0xAA",
         "EventName": "MACRO_INSTS.NON_CISC_DECODED",
         "SampleAfterValue": "2000000",
