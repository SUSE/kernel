--- conflicted
+++ resolved
@@ -10,10 +10,7 @@
     },
     {
         "BriefDescription": "X87 Floating point assists for invalid input value (Precise Event)",
-<<<<<<< HEAD
-=======
-        "Counter": "0,1,2,3",
->>>>>>> 2d5404ca
+        "Counter": "0,1,2,3",
         "EventCode": "0xF7",
         "EventName": "FP_ASSIST.INPUT",
         "PEBS": "1",
