[
    {
        "BriefDescription": "Counts the number of core requests (demand and L1 prefetchers) rejected by the L2 queue (L2Q) due to a full condition.",
        "Counter": "0,1,2,3",
        "EventCode": "0x31",
        "EventName": "CORE_REJECT_L2Q.ANY",
        "PublicDescription": "Counts the number of (demand and L1 prefetchers) core requests rejected by the L2 queue (L2Q) due to a full or nearly full condition, which likely indicates back pressure from L2Q.  It also counts requests that would have gone directly to the External Queue (XQ), but are rejected due to a full or nearly full condition, indicating back pressure from the IDI link.  The L2Q may also reject transactions  from a core to ensure fairness between cores, or to delay a cores dirty eviction when the address conflicts incoming external snoops.  (Note that L2 prefetcher requests that are dropped are not counted by this event).  Counts on a per core basis.",
        "SampleAfterValue": "200003"
    },
    {
        "BriefDescription": "Counts the number of L1D cacheline (dirty) evictions caused by load misses, stores, and prefetches.",
        "Counter": "0,1,2,3",
        "EventCode": "0x51",
        "EventName": "DL1.DIRTY_EVICTION",
        "PublicDescription": "Counts the number of L1D cacheline (dirty) evictions caused by load misses, stores, and prefetches.  Does not count evictions or dirty writebacks caused by snoops.  Does not count a replacement unless a (dirty) line was written back.",
        "SampleAfterValue": "200003",
        "UMask": "0x1"
    },
    {
        "BriefDescription": "Counts the number of demand and prefetch transactions that the External Queue (XQ) rejects due to a full or near full condition.",
        "Counter": "0,1,2,3",
        "EventCode": "0x30",
        "EventName": "L2_REJECT_XQ.ANY",
        "PublicDescription": "Counts the number of demand and prefetch transactions that the External Queue (XQ) rejects due to a full or near full condition which likely indicates back pressure from the IDI link.  The XQ may reject transactions from the L2Q (non-cacheable requests), BBL (L2 misses) and WOB (L2 write-back victims).",
        "SampleAfterValue": "200003"
    },
    {
        "BriefDescription": "Counts the total number of L2 Cache accesses. Counts on a per core basis.",
        "Counter": "0,1,2,3",
        "EventCode": "0x24",
        "EventName": "L2_REQUEST.ALL",
        "PublicDescription": "Counts the total number of L2 Cache Accesses, includes hits, misses, rejects  front door requests for CRd/DRd/RFO/ItoM/L2 Prefetches only.  Counts on a per core basis.",
        "SampleAfterValue": "200003"
    },
    {
        "BriefDescription": "Counts the number of L2 Cache accesses that resulted in a hit. Counts on a per core basis.",
        "Counter": "0,1,2,3",
        "EventCode": "0x24",
        "EventName": "L2_REQUEST.HIT",
        "PublicDescription": "Counts the number of L2 Cache accesses that resulted in a hit from a front door request only (does not include rejects or recycles), Counts on a per core basis.",
        "SampleAfterValue": "200003",
        "UMask": "0x2"
    },
    {
        "BriefDescription": "Counts the number of L2 Cache accesses that resulted in a miss. Counts on a per core basis.",
        "Counter": "0,1,2,3",
        "EventCode": "0x24",
        "EventName": "L2_REQUEST.MISS",
        "PublicDescription": "Counts the number of L2 Cache accesses that resulted in a miss from a front door request only (does not include rejects or recycles). Counts on a per core basis.",
        "SampleAfterValue": "200003",
        "UMask": "0x1"
    },
    {
        "BriefDescription": "Counts the number of L2 Cache accesses that miss the L2 and get rejected. Counts on a per core basis.",
        "Counter": "0,1,2,3",
        "EventCode": "0x24",
        "EventName": "L2_REQUEST.REJECTS",
        "PublicDescription": "Counts the number of L2 Cache accesses that miss the L2 and get BBL reject  short and long rejects (includes those counted in L2_reject_XQ.any). Counts on a per core basis.",
        "SampleAfterValue": "200003",
        "UMask": "0x4"
    },
    {
        "BriefDescription": "Counts the number of cacheable memory requests that miss in the LLC. Counts on a per core basis.",
        "Counter": "0,1,2,3",
        "EventCode": "0x2e",
        "EventName": "LONGEST_LAT_CACHE.MISS",
        "PublicDescription": "Counts the number of cacheable memory requests that miss in the Last Level Cache (LLC). Requests include demand loads, reads for ownership (RFO), instruction fetches and L1 HW prefetches. If the platform has an L3 cache, the LLC is the L3 cache, otherwise it is the L2 cache. Counts on a per core basis.",
        "SampleAfterValue": "200003",
        "UMask": "0x41"
    },
    {
        "BriefDescription": "Counts the number of cacheable memory requests that access the LLC. Counts on a per core basis.",
        "Counter": "0,1,2,3",
        "EventCode": "0x2e",
        "EventName": "LONGEST_LAT_CACHE.REFERENCE",
        "PublicDescription": "Counts the number of cacheable memory requests that access the Last Level Cache (LLC). Requests include demand loads, reads for ownership (RFO), instruction fetches and L1 HW prefetches. If the platform has an L3 cache, the LLC is the L3 cache, otherwise it is the L2 cache. Counts on a per core basis.",
        "SampleAfterValue": "200003",
        "UMask": "0x4f"
    },
    {
        "BriefDescription": "Counts the number of cycles the core is stalled due to an instruction cache or TLB miss which hit in the L2, LLC, DRAM or MMIO (Non-DRAM).",
        "Counter": "0,1,2,3",
        "EventCode": "0x34",
        "EventName": "MEM_BOUND_STALLS.IFETCH",
        "PublicDescription": "Counts the number of cycles the core is stalled due to an instruction cache or translation lookaside buffer (TLB) miss which hit in the L2, LLC, DRAM or MMIO (Non-DRAM).",
        "SampleAfterValue": "200003",
        "UMask": "0x38"
    },
    {
        "BriefDescription": "Counts the number of cycles the core is stalled due to an instruction cache or TLB miss which hit in DRAM or MMIO (Non-DRAM).",
        "Counter": "0,1,2,3",
        "EventCode": "0x34",
        "EventName": "MEM_BOUND_STALLS.IFETCH_DRAM_HIT",
        "PublicDescription": "Counts the number of cycles the core is stalled due to an instruction cache or translation lookaside buffer (TLB) miss which hit in DRAM or MMIO (non-DRAM).",
        "SampleAfterValue": "200003",
        "UMask": "0x20"
    },
    {
        "BriefDescription": "Counts the number of cycles the core is stalled due to an instruction cache or TLB miss which hit in the L2 cache.",
        "Counter": "0,1,2,3",
        "EventCode": "0x34",
        "EventName": "MEM_BOUND_STALLS.IFETCH_L2_HIT",
        "PublicDescription": "Counts the number of cycles the core is stalled due to an instruction cache or Translation Lookaside Buffer (TLB) miss which hit in the L2 cache.",
        "SampleAfterValue": "200003",
        "UMask": "0x8"
    },
    {
        "BriefDescription": "Counts the number of cycles the core is stalled due to an instruction cache or TLB miss which hit in the LLC or other core with HITE/F/M.",
        "Counter": "0,1,2,3",
        "EventCode": "0x34",
        "EventName": "MEM_BOUND_STALLS.IFETCH_LLC_HIT",
        "PublicDescription": "Counts the number of cycles the core is stalled due to an instruction cache or Translation Lookaside Buffer (TLB) miss which hit in the Last Level Cache (LLC) or other core with HITE/F/M.",
        "SampleAfterValue": "200003",
        "UMask": "0x10"
    },
    {
        "BriefDescription": "Counts the number of cycles the core is stalled due to a demand load miss which hit in the L2, LLC, DRAM or MMIO (Non-DRAM).",
        "Counter": "0,1,2,3",
        "EventCode": "0x34",
        "EventName": "MEM_BOUND_STALLS.LOAD",
        "SampleAfterValue": "200003",
        "UMask": "0x7"
    },
    {
        "BriefDescription": "Counts the number of cycles the core is stalled due to a demand load miss which hit in DRAM or MMIO (Non-DRAM).",
        "Counter": "0,1,2,3",
        "EventCode": "0x34",
        "EventName": "MEM_BOUND_STALLS.LOAD_DRAM_HIT",
        "SampleAfterValue": "200003",
        "UMask": "0x4"
    },
    {
        "BriefDescription": "Counts the number of cycles the core is stalled due to a demand load which hit in the L2 cache.",
        "Counter": "0,1,2,3",
        "EventCode": "0x34",
        "EventName": "MEM_BOUND_STALLS.LOAD_L2_HIT",
        "SampleAfterValue": "200003",
        "UMask": "0x1"
    },
    {
        "BriefDescription": "Counts the number of cycles the core is stalled due to a demand load which hit in the LLC or other core with HITE/F/M.",
        "Counter": "0,1,2,3",
        "EventCode": "0x34",
        "EventName": "MEM_BOUND_STALLS.LOAD_LLC_HIT",
        "PublicDescription": "Counts the number of cycles the core is stalled due to a demand load which hit in the Last Level Cache (LLC) or other core with HITE/F/M.",
        "SampleAfterValue": "200003",
        "UMask": "0x2"
    },
    {
        "BriefDescription": "Counts the number of cycles the core is stalled due to a store buffer being full.",
        "Counter": "0,1,2,3",
        "EventCode": "0x34",
        "EventName": "MEM_BOUND_STALLS.STORE_BUFFER_FULL",
        "SampleAfterValue": "200003",
        "UMask": "0x40"
    },
    {
        "BriefDescription": "Counts the number of load uops retired that hit in DRAM.",
        "Counter": "0,1,2,3",
        "Data_LA": "1",
        "EventCode": "0xd1",
        "EventName": "MEM_LOAD_UOPS_RETIRED.DRAM_HIT",
        "PEBS": "1",
        "SampleAfterValue": "200003",
        "UMask": "0x80"
    },
    {
        "BriefDescription": "Counts the number of load uops retired that hit in the L3 cache, in which a snoop was required and modified data was forwarded from another core or module.",
        "Counter": "0,1,2,3",
        "Data_LA": "1",
        "EventCode": "0xd1",
        "EventName": "MEM_LOAD_UOPS_RETIRED.HITM",
        "PEBS": "1",
        "SampleAfterValue": "200003",
        "UMask": "0x20"
    },
    {
        "BriefDescription": "Counts the number of load uops retired that hit in the L1 data cache.",
        "Counter": "0,1,2,3",
        "Data_LA": "1",
        "EventCode": "0xd1",
        "EventName": "MEM_LOAD_UOPS_RETIRED.L1_HIT",
        "PEBS": "1",
        "SampleAfterValue": "200003",
        "UMask": "0x1"
    },
    {
        "BriefDescription": "Counts the number of load uops retired that miss in the L1 data cache.",
        "Counter": "0,1,2,3",
        "Data_LA": "1",
        "EventCode": "0xd1",
        "EventName": "MEM_LOAD_UOPS_RETIRED.L1_MISS",
        "PEBS": "1",
        "SampleAfterValue": "200003",
        "UMask": "0x8"
    },
    {
        "BriefDescription": "Counts the number of load uops retired that hit in the L2 cache.",
        "Counter": "0,1,2,3",
        "Data_LA": "1",
        "EventCode": "0xd1",
        "EventName": "MEM_LOAD_UOPS_RETIRED.L2_HIT",
        "PEBS": "1",
        "SampleAfterValue": "200003",
        "UMask": "0x2"
    },
    {
        "BriefDescription": "Counts the number of load uops retired that miss in the L2 cache.",
        "Counter": "0,1,2,3",
        "Data_LA": "1",
        "EventCode": "0xd1",
        "EventName": "MEM_LOAD_UOPS_RETIRED.L2_MISS",
        "PEBS": "1",
        "SampleAfterValue": "200003",
        "UMask": "0x10"
    },
    {
        "BriefDescription": "Counts the number of load uops retired that hit in the L3 cache.",
        "Counter": "0,1,2,3",
        "Data_LA": "1",
        "EventCode": "0xd1",
        "EventName": "MEM_LOAD_UOPS_RETIRED.L3_HIT",
        "PEBS": "1",
        "SampleAfterValue": "200003",
        "UMask": "0x4"
    },
    {
        "BriefDescription": "Counts the number of memory uops retired.",
        "Counter": "0,1,2,3",
        "Data_LA": "1",
        "EventCode": "0xd0",
        "EventName": "MEM_UOPS_RETIRED.ALL",
        "PEBS": "1",
        "PublicDescription": "Counts the number of memory uops retired.  A single uop that performs both a load AND a store will be counted as 1, not 2 (e.g. ADD [mem], CONST)",
        "SampleAfterValue": "200003",
        "UMask": "0x83"
    },
    {
        "BriefDescription": "Counts the number of load uops retired.",
        "Counter": "0,1,2,3",
        "Data_LA": "1",
        "EventCode": "0xd0",
        "EventName": "MEM_UOPS_RETIRED.ALL_LOADS",
        "PEBS": "1",
        "PublicDescription": "Counts the total number of load uops retired.",
        "SampleAfterValue": "200003",
        "UMask": "0x81"
    },
    {
        "BriefDescription": "Counts the number of store uops retired.",
        "Counter": "0,1,2,3",
        "Data_LA": "1",
        "EventCode": "0xd0",
        "EventName": "MEM_UOPS_RETIRED.ALL_STORES",
        "PEBS": "1",
        "PublicDescription": "Counts the total number of store uops retired.",
        "SampleAfterValue": "200003",
        "UMask": "0x82"
    },
    {
        "BriefDescription": "Counts the number of load uops retired that performed one or more locks.",
        "Counter": "0,1,2,3",
        "Data_LA": "1",
        "EventCode": "0xd0",
        "EventName": "MEM_UOPS_RETIRED.LOCK_LOADS",
        "PEBS": "1",
        "SampleAfterValue": "200003",
        "UMask": "0x21"
    },
    {
        "BriefDescription": "Counts the number of memory uops retired that were splits.",
        "Counter": "0,1,2,3",
        "Data_LA": "1",
        "EventCode": "0xd0",
        "EventName": "MEM_UOPS_RETIRED.SPLIT",
        "PEBS": "1",
        "SampleAfterValue": "200003",
        "UMask": "0x43"
    },
    {
        "BriefDescription": "Counts the number of retired split load uops.",
        "Counter": "0,1,2,3",
        "Data_LA": "1",
        "EventCode": "0xd0",
        "EventName": "MEM_UOPS_RETIRED.SPLIT_LOADS",
        "PEBS": "1",
        "SampleAfterValue": "200003",
        "UMask": "0x41"
    },
    {
        "BriefDescription": "Counts the number of retired split store uops.",
        "Counter": "0,1,2,3",
        "Data_LA": "1",
        "EventCode": "0xd0",
        "EventName": "MEM_UOPS_RETIRED.SPLIT_STORES",
        "PEBS": "1",
        "SampleAfterValue": "200003",
        "UMask": "0x42"
    },
    {
        "BriefDescription": "Counts all code reads that were supplied by the L3 cache.",
        "Counter": "0,1,2,3",
        "EventCode": "0XB7",
        "EventName": "OCR.ALL_CODE_RD.L3_HIT",
        "MSRIndex": "0x1a6,0x1a7",
        "MSRValue": "0x1F803C0044",
        "SampleAfterValue": "100003",
        "UMask": "0x1"
    },
    {
        "BriefDescription": "Counts all code reads that were supplied by the L3 cache where a snoop was sent, the snoop hit, and modified data was forwarded.",
        "Counter": "0,1,2,3",
        "EventCode": "0XB7",
        "EventName": "OCR.ALL_CODE_RD.L3_HIT.SNOOP_HITM",
        "MSRIndex": "0x1a6,0x1a7",
        "MSRValue": "0x10003C0044",
        "SampleAfterValue": "100003",
        "UMask": "0x1"
    },
    {
        "BriefDescription": "Counts all code reads that were supplied by the L3 cache where a snoop was sent, the snoop hit, but no data was forwarded.",
        "Counter": "0,1,2,3",
        "EventCode": "0XB7",
        "EventName": "OCR.ALL_CODE_RD.L3_HIT.SNOOP_HIT_NO_FWD",
        "MSRIndex": "0x1a6,0x1a7",
        "MSRValue": "0x4003C0044",
        "SampleAfterValue": "100003",
        "UMask": "0x1"
    },
    {
        "BriefDescription": "Counts all code reads that were supplied by the L3 cache where a snoop was sent, the snoop hit, and non-modified data was forwarded.",
        "Counter": "0,1,2,3",
        "EventCode": "0XB7",
        "EventName": "OCR.ALL_CODE_RD.L3_HIT.SNOOP_HIT_WITH_FWD",
        "MSRIndex": "0x1a6,0x1a7",
        "MSRValue": "0x8003C0044",
        "SampleAfterValue": "100003",
        "UMask": "0x1"
    },
    {
        "BriefDescription": "Counts all code reads that were supplied by the L3 cache where a snoop was sent but the snoop missed.",
        "Counter": "0,1,2,3",
        "EventCode": "0XB7",
        "EventName": "OCR.ALL_CODE_RD.L3_HIT.SNOOP_MISS",
        "MSRIndex": "0x1a6,0x1a7",
        "MSRValue": "0x2003C0044",
        "SampleAfterValue": "100003",
        "UMask": "0x1"
    },
    {
        "BriefDescription": "Counts all code reads that were supplied by the L3 cache where no snoop was needed to satisfy the request.",
        "Counter": "0,1,2,3",
        "EventCode": "0XB7",
        "EventName": "OCR.ALL_CODE_RD.L3_HIT.SNOOP_NOT_NEEDED",
        "MSRIndex": "0x1a6,0x1a7",
        "MSRValue": "0x1003C0044",
        "SampleAfterValue": "100003",
        "UMask": "0x1"
    },
    {
        "BriefDescription": "Counts modified writebacks from L1 cache and L2 cache that were supplied by the L3 cache.",
        "Counter": "0,1,2,3",
        "EventCode": "0XB7",
        "EventName": "OCR.COREWB_M.L3_HIT",
        "MSRIndex": "0x1a6,0x1a7",
        "MSRValue": "0x3001F803C0000",
        "SampleAfterValue": "100003",
        "UMask": "0x1"
    },
    {
        "BriefDescription": "Counts demand instruction fetches and L1 instruction cache prefetches that were supplied by the L3 cache.",
        "Counter": "0,1,2,3",
        "EventCode": "0XB7",
        "EventName": "OCR.DEMAND_CODE_RD.L3_HIT",
        "MSRIndex": "0x1a6,0x1a7",
        "MSRValue": "0x1F803C0004",
        "SampleAfterValue": "100003",
        "UMask": "0x1"
    },
    {
        "BriefDescription": "Counts demand instruction fetches and L1 instruction cache prefetches that were supplied by the L3 cache where a snoop was sent, the snoop hit, and modified data was forwarded.",
        "Counter": "0,1,2,3",
        "EventCode": "0XB7",
        "EventName": "OCR.DEMAND_CODE_RD.L3_HIT.SNOOP_HITM",
        "MSRIndex": "0x1a6,0x1a7",
        "MSRValue": "0x10003C0004",
        "SampleAfterValue": "100003",
        "UMask": "0x1"
    },
    {
        "BriefDescription": "Counts demand instruction fetches and L1 instruction cache prefetches that were supplied by the L3 cache where a snoop was sent, the snoop hit, but no data was forwarded.",
        "Counter": "0,1,2,3",
        "EventCode": "0XB7",
        "EventName": "OCR.DEMAND_CODE_RD.L3_HIT.SNOOP_HIT_NO_FWD",
        "MSRIndex": "0x1a6,0x1a7",
        "MSRValue": "0x4003C0004",
        "SampleAfterValue": "100003",
        "UMask": "0x1"
    },
    {
        "BriefDescription": "Counts demand instruction fetches and L1 instruction cache prefetches that were supplied by the L3 cache where a snoop was sent, the snoop hit, and non-modified data was forwarded.",
        "Counter": "0,1,2,3",
        "EventCode": "0XB7",
        "EventName": "OCR.DEMAND_CODE_RD.L3_HIT.SNOOP_HIT_WITH_FWD",
        "MSRIndex": "0x1a6,0x1a7",
        "MSRValue": "0x8003C0004",
        "SampleAfterValue": "100003",
        "UMask": "0x1"
    },
    {
        "BriefDescription": "Counts demand instruction fetches and L1 instruction cache prefetches that were supplied by the L3 cache where a snoop was sent but the snoop missed.",
        "Counter": "0,1,2,3",
        "EventCode": "0XB7",
        "EventName": "OCR.DEMAND_CODE_RD.L3_HIT.SNOOP_MISS",
        "MSRIndex": "0x1a6,0x1a7",
        "MSRValue": "0x2003C0004",
        "SampleAfterValue": "100003",
        "UMask": "0x1"
    },
    {
        "BriefDescription": "Counts demand instruction fetches and L1 instruction cache prefetches that were supplied by the L3 cache where no snoop was needed to satisfy the request.",
        "Counter": "0,1,2,3",
        "EventCode": "0XB7",
        "EventName": "OCR.DEMAND_CODE_RD.L3_HIT.SNOOP_NOT_NEEDED",
        "MSRIndex": "0x1a6,0x1a7",
        "MSRValue": "0x1003C0004",
        "SampleAfterValue": "100003",
        "UMask": "0x1"
    },
    {
        "BriefDescription": "Counts cacheable demand data reads, L1 data cache hardware prefetches and software prefetches (except PREFETCHW) that were supplied by the L3 cache.",
        "Counter": "0,1,2,3",
        "EventCode": "0XB7",
        "EventName": "OCR.DEMAND_DATA_AND_L1PF_RD.L3_HIT",
        "MSRIndex": "0x1a6,0x1a7",
        "MSRValue": "0x1F803C0001",
        "SampleAfterValue": "100003",
        "UMask": "0x1"
    },
    {
        "BriefDescription": "Counts cacheable demand data reads, L1 data cache hardware prefetches and software prefetches (except PREFETCHW) that were supplied by the L3 cache where a snoop was sent, the snoop hit, and modified data was forwarded.",
        "Counter": "0,1,2,3",
        "EventCode": "0XB7",
        "EventName": "OCR.DEMAND_DATA_AND_L1PF_RD.L3_HIT.SNOOP_HITM",
        "MSRIndex": "0x1a6,0x1a7",
        "MSRValue": "0x10003C0001",
        "SampleAfterValue": "100003",
        "UMask": "0x1"
    },
    {
        "BriefDescription": "Counts cacheable demand data reads, L1 data cache hardware prefetches and software prefetches (except PREFETCHW) that were supplied by the L3 cache where a snoop was sent, the snoop hit, but no data was forwarded.",
        "Counter": "0,1,2,3",
        "EventCode": "0XB7",
        "EventName": "OCR.DEMAND_DATA_AND_L1PF_RD.L3_HIT.SNOOP_HIT_NO_FWD",
        "MSRIndex": "0x1a6,0x1a7",
        "MSRValue": "0x4003C0001",
        "SampleAfterValue": "100003",
        "UMask": "0x1"
    },
    {
        "BriefDescription": "Counts cacheable demand data reads, L1 data cache hardware prefetches and software prefetches (except PREFETCHW) that were supplied by the L3 cache where a snoop was sent, the snoop hit, and non-modified data was forwarded.",
        "Counter": "0,1,2,3",
        "EventCode": "0XB7",
        "EventName": "OCR.DEMAND_DATA_AND_L1PF_RD.L3_HIT.SNOOP_HIT_WITH_FWD",
        "MSRIndex": "0x1a6,0x1a7",
        "MSRValue": "0x8003C0001",
        "SampleAfterValue": "100003",
        "UMask": "0x1"
    },
    {
        "BriefDescription": "Counts cacheable demand data reads, L1 data cache hardware prefetches and software prefetches (except PREFETCHW) that were supplied by the L3 cache where a snoop was sent but the snoop missed.",
        "Counter": "0,1,2,3",
        "EventCode": "0XB7",
        "EventName": "OCR.DEMAND_DATA_AND_L1PF_RD.L3_HIT.SNOOP_MISS",
        "MSRIndex": "0x1a6,0x1a7",
        "MSRValue": "0x2003C0001",
        "SampleAfterValue": "100003",
        "UMask": "0x1"
    },
    {
        "BriefDescription": "Counts cacheable demand data reads, L1 data cache hardware prefetches and software prefetches (except PREFETCHW) that were supplied by the L3 cache where no snoop was needed to satisfy the request.",
        "Counter": "0,1,2,3",
        "EventCode": "0XB7",
        "EventName": "OCR.DEMAND_DATA_AND_L1PF_RD.L3_HIT.SNOOP_NOT_NEEDED",
        "MSRIndex": "0x1a6,0x1a7",
        "MSRValue": "0x1003C0001",
        "SampleAfterValue": "100003",
        "UMask": "0x1"
    },
    {
        "BriefDescription": "This event is deprecated. Refer to new event OCR.DEMAND_DATA_AND_L1PF_RD.L3_HIT",
<<<<<<< HEAD
=======
        "Counter": "0,1,2,3",
>>>>>>> 2d5404ca
        "Deprecated": "1",
        "EventCode": "0XB7",
        "EventName": "OCR.DEMAND_DATA_RD.L3_HIT",
        "MSRIndex": "0x1a6,0x1a7",
        "MSRValue": "0x1F803C0001",
        "SampleAfterValue": "100003",
        "UMask": "0x1"
    },
    {
        "BriefDescription": "This event is deprecated. Refer to new event OCR.DEMAND_DATA_AND_L1PF_RD.L3_HIT.SNOOP_HITM",
<<<<<<< HEAD
=======
        "Counter": "0,1,2,3",
>>>>>>> 2d5404ca
        "Deprecated": "1",
        "EventCode": "0XB7",
        "EventName": "OCR.DEMAND_DATA_RD.L3_HIT.SNOOP_HITM",
        "MSRIndex": "0x1a6,0x1a7",
        "MSRValue": "0x10003C0001",
        "SampleAfterValue": "100003",
        "UMask": "0x1"
    },
    {
        "BriefDescription": "This event is deprecated. Refer to new event OCR.DEMAND_DATA_AND_L1PF_RD.L3_HIT.SNOOP_HIT_NO_FWD",
<<<<<<< HEAD
=======
        "Counter": "0,1,2,3",
>>>>>>> 2d5404ca
        "Deprecated": "1",
        "EventCode": "0XB7",
        "EventName": "OCR.DEMAND_DATA_RD.L3_HIT.SNOOP_HIT_NO_FWD",
        "MSRIndex": "0x1a6,0x1a7",
        "MSRValue": "0x4003C0001",
        "SampleAfterValue": "100003",
        "UMask": "0x1"
    },
    {
        "BriefDescription": "This event is deprecated. Refer to new event OCR.DEMAND_DATA_AND_L1PF_RD.L3_HIT.SNOOP_HIT_WITH_FWD",
<<<<<<< HEAD
=======
        "Counter": "0,1,2,3",
>>>>>>> 2d5404ca
        "Deprecated": "1",
        "EventCode": "0XB7",
        "EventName": "OCR.DEMAND_DATA_RD.L3_HIT.SNOOP_HIT_WITH_FWD",
        "MSRIndex": "0x1a6,0x1a7",
        "MSRValue": "0x8003C0001",
        "SampleAfterValue": "100003",
        "UMask": "0x1"
    },
    {
        "BriefDescription": "This event is deprecated. Refer to new event OCR.DEMAND_DATA_AND_L1PF_RD.L3_HIT.SNOOP_MISS",
<<<<<<< HEAD
=======
        "Counter": "0,1,2,3",
>>>>>>> 2d5404ca
        "Deprecated": "1",
        "EventCode": "0XB7",
        "EventName": "OCR.DEMAND_DATA_RD.L3_HIT.SNOOP_MISS",
        "MSRIndex": "0x1a6,0x1a7",
        "MSRValue": "0x2003C0001",
        "SampleAfterValue": "100003",
        "UMask": "0x1"
    },
    {
        "BriefDescription": "This event is deprecated. Refer to new event OCR.DEMAND_DATA_AND_L1PF_RD.L3_HIT.SNOOP_NOT_NEEDED",
<<<<<<< HEAD
=======
        "Counter": "0,1,2,3",
>>>>>>> 2d5404ca
        "Deprecated": "1",
        "EventCode": "0XB7",
        "EventName": "OCR.DEMAND_DATA_RD.L3_HIT.SNOOP_NOT_NEEDED",
        "MSRIndex": "0x1a6,0x1a7",
        "MSRValue": "0x1003C0001",
        "SampleAfterValue": "100003",
        "UMask": "0x1"
    },
    {
        "BriefDescription": "Counts demand reads for ownership (RFO) and software prefetches for exclusive ownership (PREFETCHW) that were supplied by the L3 cache.",
        "Counter": "0,1,2,3",
        "EventCode": "0XB7",
        "EventName": "OCR.DEMAND_RFO.L3_HIT",
        "MSRIndex": "0x1a6,0x1a7",
        "MSRValue": "0x1F803C0002",
        "SampleAfterValue": "100003",
        "UMask": "0x1"
    },
    {
        "BriefDescription": "Counts demand reads for ownership (RFO) and software prefetches for exclusive ownership (PREFETCHW) that were supplied by the L3 cache where a snoop was sent, the snoop hit, and modified data was forwarded.",
        "Counter": "0,1,2,3",
        "EventCode": "0XB7",
        "EventName": "OCR.DEMAND_RFO.L3_HIT.SNOOP_HITM",
        "MSRIndex": "0x1a6,0x1a7",
        "MSRValue": "0x10003C0002",
        "SampleAfterValue": "100003",
        "UMask": "0x1"
    },
    {
        "BriefDescription": "Counts demand reads for ownership (RFO) and software prefetches for exclusive ownership (PREFETCHW) that were supplied by the L3 cache where a snoop was sent, the snoop hit, but no data was forwarded.",
        "Counter": "0,1,2,3",
        "EventCode": "0XB7",
        "EventName": "OCR.DEMAND_RFO.L3_HIT.SNOOP_HIT_NO_FWD",
        "MSRIndex": "0x1a6,0x1a7",
        "MSRValue": "0x4003C0002",
        "SampleAfterValue": "100003",
        "UMask": "0x1"
    },
    {
        "BriefDescription": "Counts demand reads for ownership (RFO) and software prefetches for exclusive ownership (PREFETCHW) that were supplied by the L3 cache where a snoop was sent, the snoop hit, and non-modified data was forwarded.",
        "Counter": "0,1,2,3",
        "EventCode": "0XB7",
        "EventName": "OCR.DEMAND_RFO.L3_HIT.SNOOP_HIT_WITH_FWD",
        "MSRIndex": "0x1a6,0x1a7",
        "MSRValue": "0x8003C0002",
        "SampleAfterValue": "100003",
        "UMask": "0x1"
    },
    {
        "BriefDescription": "Counts demand reads for ownership (RFO) and software prefetches for exclusive ownership (PREFETCHW) that were supplied by the L3 cache where a snoop was sent but the snoop missed.",
        "Counter": "0,1,2,3",
        "EventCode": "0XB7",
        "EventName": "OCR.DEMAND_RFO.L3_HIT.SNOOP_MISS",
        "MSRIndex": "0x1a6,0x1a7",
        "MSRValue": "0x2003C0002",
        "SampleAfterValue": "100003",
        "UMask": "0x1"
    },
    {
        "BriefDescription": "Counts demand reads for ownership (RFO) and software prefetches for exclusive ownership (PREFETCHW) that were supplied by the L3 cache where no snoop was needed to satisfy the request.",
        "Counter": "0,1,2,3",
        "EventCode": "0XB7",
        "EventName": "OCR.DEMAND_RFO.L3_HIT.SNOOP_NOT_NEEDED",
        "MSRIndex": "0x1a6,0x1a7",
        "MSRValue": "0x1003C0002",
        "SampleAfterValue": "100003",
        "UMask": "0x1"
    },
    {
        "BriefDescription": "Counts streaming stores which modify a full 64 byte cacheline that were supplied by the L3 cache.",
        "Counter": "0,1,2,3",
        "EventCode": "0XB7",
        "EventName": "OCR.FULL_STREAMING_WR.L3_HIT",
        "MSRIndex": "0x1a6,0x1a7",
        "MSRValue": "0x801F803C0000",
        "SampleAfterValue": "100003",
        "UMask": "0x1"
    },
    {
        "BriefDescription": "Counts L1 data cache hardware prefetches and software prefetches (except PREFETCHW and PFRFO) that were supplied by the L3 cache where a snoop was sent, the snoop hit, and modified data was forwarded.",
        "Counter": "0,1,2,3",
        "EventCode": "0XB7",
        "EventName": "OCR.HWPF_L1D_AND_SWPF.L3_HIT.SNOOP_HITM",
        "MSRIndex": "0x1a6,0x1a7",
        "MSRValue": "0x10003C0400",
        "SampleAfterValue": "100003",
        "UMask": "0x1"
    },
    {
        "BriefDescription": "Counts L2 cache hardware prefetch code reads (written to the L2 cache only) that were supplied by the L3 cache.",
        "Counter": "0,1,2,3",
        "EventCode": "0XB7",
        "EventName": "OCR.HWPF_L2_CODE_RD.L3_HIT",
        "MSRIndex": "0x1a6,0x1a7",
        "MSRValue": "0x1F803C0040",
        "SampleAfterValue": "100003",
        "UMask": "0x1"
    },
    {
        "BriefDescription": "Counts L2 cache hardware prefetch code reads (written to the L2 cache only) that were supplied by the L3 cache where a snoop was sent, the snoop hit, and modified data was forwarded.",
        "Counter": "0,1,2,3",
        "EventCode": "0XB7",
        "EventName": "OCR.HWPF_L2_CODE_RD.L3_HIT.SNOOP_HITM",
        "MSRIndex": "0x1a6,0x1a7",
        "MSRValue": "0x10003C0040",
        "SampleAfterValue": "100003",
        "UMask": "0x1"
    },
    {
        "BriefDescription": "Counts L2 cache hardware prefetch code reads (written to the L2 cache only) that were supplied by the L3 cache where a snoop was sent, the snoop hit, but no data was forwarded.",
        "Counter": "0,1,2,3",
        "EventCode": "0XB7",
        "EventName": "OCR.HWPF_L2_CODE_RD.L3_HIT.SNOOP_HIT_NO_FWD",
        "MSRIndex": "0x1a6,0x1a7",
        "MSRValue": "0x4003C0040",
        "SampleAfterValue": "100003",
        "UMask": "0x1"
    },
    {
        "BriefDescription": "Counts L2 cache hardware prefetch code reads (written to the L2 cache only) that were supplied by the L3 cache where a snoop was sent, the snoop hit, and non-modified data was forwarded.",
        "Counter": "0,1,2,3",
        "EventCode": "0XB7",
        "EventName": "OCR.HWPF_L2_CODE_RD.L3_HIT.SNOOP_HIT_WITH_FWD",
        "MSRIndex": "0x1a6,0x1a7",
        "MSRValue": "0x8003C0040",
        "SampleAfterValue": "100003",
        "UMask": "0x1"
    },
    {
        "BriefDescription": "Counts L2 cache hardware prefetch code reads (written to the L2 cache only) that were supplied by the L3 cache where a snoop was sent but the snoop missed.",
        "Counter": "0,1,2,3",
        "EventCode": "0XB7",
        "EventName": "OCR.HWPF_L2_CODE_RD.L3_HIT.SNOOP_MISS",
        "MSRIndex": "0x1a6,0x1a7",
        "MSRValue": "0x2003C0040",
        "SampleAfterValue": "100003",
        "UMask": "0x1"
    },
    {
        "BriefDescription": "Counts L2 cache hardware prefetch code reads (written to the L2 cache only) that were supplied by the L3 cache where no snoop was needed to satisfy the request.",
        "Counter": "0,1,2,3",
        "EventCode": "0XB7",
        "EventName": "OCR.HWPF_L2_CODE_RD.L3_HIT.SNOOP_NOT_NEEDED",
        "MSRIndex": "0x1a6,0x1a7",
        "MSRValue": "0x1003C0040",
        "SampleAfterValue": "100003",
        "UMask": "0x1"
    },
    {
        "BriefDescription": "Counts L2 cache hardware prefetch data reads (written to the L2 cache only) that were supplied by the L3 cache.",
        "Counter": "0,1,2,3",
        "EventCode": "0XB7",
        "EventName": "OCR.HWPF_L2_DATA_RD.L3_HIT",
        "MSRIndex": "0x1a6,0x1a7",
        "MSRValue": "0x1F803C0010",
        "SampleAfterValue": "100003",
        "UMask": "0x1"
    },
    {
        "BriefDescription": "Counts L2 cache hardware prefetch data reads (written to the L2 cache only) that were supplied by the L3 cache where a snoop was sent, the snoop hit, and modified data was forwarded.",
        "Counter": "0,1,2,3",
        "EventCode": "0XB7",
        "EventName": "OCR.HWPF_L2_DATA_RD.L3_HIT.SNOOP_HITM",
        "MSRIndex": "0x1a6,0x1a7",
        "MSRValue": "0x10003C0010",
        "SampleAfterValue": "100003",
        "UMask": "0x1"
    },
    {
        "BriefDescription": "Counts L2 cache hardware prefetch data reads (written to the L2 cache only) that were supplied by the L3 cache where a snoop was sent, the snoop hit, but no data was forwarded.",
        "Counter": "0,1,2,3",
        "EventCode": "0XB7",
        "EventName": "OCR.HWPF_L2_DATA_RD.L3_HIT.SNOOP_HIT_NO_FWD",
        "MSRIndex": "0x1a6,0x1a7",
        "MSRValue": "0x4003C0010",
        "SampleAfterValue": "100003",
        "UMask": "0x1"
    },
    {
        "BriefDescription": "Counts L2 cache hardware prefetch data reads (written to the L2 cache only) that were supplied by the L3 cache where a snoop was sent, the snoop hit, and non-modified data was forwarded.",
        "Counter": "0,1,2,3",
        "EventCode": "0XB7",
        "EventName": "OCR.HWPF_L2_DATA_RD.L3_HIT.SNOOP_HIT_WITH_FWD",
        "MSRIndex": "0x1a6,0x1a7",
        "MSRValue": "0x8003C0010",
        "SampleAfterValue": "100003",
        "UMask": "0x1"
    },
    {
        "BriefDescription": "Counts L2 cache hardware prefetch data reads (written to the L2 cache only) that were supplied by the L3 cache where a snoop was sent but the snoop missed.",
        "Counter": "0,1,2,3",
        "EventCode": "0XB7",
        "EventName": "OCR.HWPF_L2_DATA_RD.L3_HIT.SNOOP_MISS",
        "MSRIndex": "0x1a6,0x1a7",
        "MSRValue": "0x2003C0010",
        "SampleAfterValue": "100003",
        "UMask": "0x1"
    },
    {
        "BriefDescription": "Counts L2 cache hardware prefetch data reads (written to the L2 cache only) that were supplied by the L3 cache where no snoop was needed to satisfy the request.",
        "Counter": "0,1,2,3",
        "EventCode": "0XB7",
        "EventName": "OCR.HWPF_L2_DATA_RD.L3_HIT.SNOOP_NOT_NEEDED",
        "MSRIndex": "0x1a6,0x1a7",
        "MSRValue": "0x1003C0010",
        "SampleAfterValue": "100003",
        "UMask": "0x1"
    },
    {
        "BriefDescription": "Counts L2 cache hardware prefetch RFOs (written to the L2 cache only) that were supplied by the L3 cache.",
        "Counter": "0,1,2,3",
        "EventCode": "0XB7",
        "EventName": "OCR.HWPF_L2_RFO.L3_HIT",
        "MSRIndex": "0x1a6,0x1a7",
        "MSRValue": "0x1F803C0020",
        "SampleAfterValue": "100003",
        "UMask": "0x1"
    },
    {
        "BriefDescription": "Counts L2 cache hardware prefetch RFOs (written to the L2 cache only) that were supplied by the L3 cache where a snoop was sent, the snoop hit, and modified data was forwarded.",
        "Counter": "0,1,2,3",
        "EventCode": "0XB7",
        "EventName": "OCR.HWPF_L2_RFO.L3_HIT.SNOOP_HITM",
        "MSRIndex": "0x1a6,0x1a7",
        "MSRValue": "0x10003C0020",
        "SampleAfterValue": "100003",
        "UMask": "0x1"
    },
    {
        "BriefDescription": "Counts L2 cache hardware prefetch RFOs (written to the L2 cache only) that were supplied by the L3 cache where a snoop was sent, the snoop hit, but no data was forwarded.",
        "Counter": "0,1,2,3",
        "EventCode": "0XB7",
        "EventName": "OCR.HWPF_L2_RFO.L3_HIT.SNOOP_HIT_NO_FWD",
        "MSRIndex": "0x1a6,0x1a7",
        "MSRValue": "0x4003C0020",
        "SampleAfterValue": "100003",
        "UMask": "0x1"
    },
    {
        "BriefDescription": "Counts L2 cache hardware prefetch RFOs (written to the L2 cache only) that were supplied by the L3 cache where a snoop was sent, the snoop hit, and non-modified data was forwarded.",
        "Counter": "0,1,2,3",
        "EventCode": "0XB7",
        "EventName": "OCR.HWPF_L2_RFO.L3_HIT.SNOOP_HIT_WITH_FWD",
        "MSRIndex": "0x1a6,0x1a7",
        "MSRValue": "0x8003C0020",
        "SampleAfterValue": "100003",
        "UMask": "0x1"
    },
    {
        "BriefDescription": "Counts L2 cache hardware prefetch RFOs (written to the L2 cache only) that were supplied by the L3 cache where a snoop was sent but the snoop missed.",
        "Counter": "0,1,2,3",
        "EventCode": "0XB7",
        "EventName": "OCR.HWPF_L2_RFO.L3_HIT.SNOOP_MISS",
        "MSRIndex": "0x1a6,0x1a7",
        "MSRValue": "0x2003C0020",
        "SampleAfterValue": "100003",
        "UMask": "0x1"
    },
    {
        "BriefDescription": "Counts L2 cache hardware prefetch RFOs (written to the L2 cache only) that were supplied by the L3 cache where no snoop was needed to satisfy the request.",
        "Counter": "0,1,2,3",
        "EventCode": "0XB7",
        "EventName": "OCR.HWPF_L2_RFO.L3_HIT.SNOOP_NOT_NEEDED",
        "MSRIndex": "0x1a6,0x1a7",
        "MSRValue": "0x1003C0020",
        "SampleAfterValue": "100003",
        "UMask": "0x1"
    },
    {
        "BriefDescription": "Counts modified writebacks from L1 cache that miss the L2 cache that were supplied by the L3 cache.",
        "Counter": "0,1,2,3",
        "EventCode": "0XB7",
        "EventName": "OCR.L1WB_M.L3_HIT",
        "MSRIndex": "0x1a6,0x1a7",
        "MSRValue": "0x1001F803C0000",
        "SampleAfterValue": "100003",
        "UMask": "0x1"
    },
    {
        "BriefDescription": "Counts modified writeBacks from L2 cache that miss the L3 cache that were supplied by the L3 cache.",
        "Counter": "0,1,2,3",
        "EventCode": "0XB7",
        "EventName": "OCR.L2WB_M.L3_HIT",
        "MSRIndex": "0x1a6,0x1a7",
        "MSRValue": "0x2001F803C0000",
        "SampleAfterValue": "100003",
        "UMask": "0x1"
    },
    {
        "BriefDescription": "Counts streaming stores which modify only part of a 64 byte cacheline that were supplied by the L3 cache.",
        "Counter": "0,1,2,3",
        "EventCode": "0XB7",
        "EventName": "OCR.PARTIAL_STREAMING_WR.L3_HIT",
        "MSRIndex": "0x1a6,0x1a7",
        "MSRValue": "0x401F803C0000",
        "SampleAfterValue": "100003",
        "UMask": "0x1"
    },
    {
        "BriefDescription": "Counts all data read, code read and RFO requests including demands and prefetches to the core caches (L1 or L2) that were supplied by the L3 cache.",
        "Counter": "0,1,2,3",
        "EventCode": "0XB7",
        "EventName": "OCR.READS_TO_CORE.L3_HIT",
        "MSRIndex": "0x1a6,0x1a7",
        "MSRValue": "0x1F803C0477",
        "SampleAfterValue": "100003",
        "UMask": "0x1"
    },
    {
        "BriefDescription": "Counts all data read, code read and RFO requests including demands and prefetches to the core caches (L1 or L2) that were supplied by the L3 cache where a snoop was sent, the snoop hit, and modified data was forwarded.",
        "Counter": "0,1,2,3",
        "EventCode": "0XB7",
        "EventName": "OCR.READS_TO_CORE.L3_HIT.SNOOP_HITM",
        "MSRIndex": "0x1a6,0x1a7",
        "MSRValue": "0x10003C0477",
        "SampleAfterValue": "100003",
        "UMask": "0x1"
    },
    {
        "BriefDescription": "Counts all data read, code read and RFO requests including demands and prefetches to the core caches (L1 or L2) that were supplied by the L3 cache where a snoop was sent, the snoop hit, but no data was forwarded.",
        "Counter": "0,1,2,3",
        "EventCode": "0XB7",
        "EventName": "OCR.READS_TO_CORE.L3_HIT.SNOOP_HIT_NO_FWD",
        "MSRIndex": "0x1a6,0x1a7",
        "MSRValue": "0x4003C0477",
        "SampleAfterValue": "100003",
        "UMask": "0x1"
    },
    {
        "BriefDescription": "Counts all data read, code read and RFO requests including demands and prefetches to the core caches (L1 or L2) that were supplied by the L3 cache where a snoop was sent, the snoop hit, and non-modified data was forwarded.",
        "Counter": "0,1,2,3",
        "EventCode": "0XB7",
        "EventName": "OCR.READS_TO_CORE.L3_HIT.SNOOP_HIT_WITH_FWD",
        "MSRIndex": "0x1a6,0x1a7",
        "MSRValue": "0x8003C0477",
        "SampleAfterValue": "100003",
        "UMask": "0x1"
    },
    {
        "BriefDescription": "Counts all data read, code read and RFO requests including demands and prefetches to the core caches (L1 or L2) that were supplied by the L3 cache where a snoop was sent but the snoop missed.",
        "Counter": "0,1,2,3",
        "EventCode": "0XB7",
        "EventName": "OCR.READS_TO_CORE.L3_HIT.SNOOP_MISS",
        "MSRIndex": "0x1a6,0x1a7",
        "MSRValue": "0x2003C0477",
        "SampleAfterValue": "100003",
        "UMask": "0x1"
    },
    {
        "BriefDescription": "Counts all data read, code read and RFO requests including demands and prefetches to the core caches (L1 or L2) that were supplied by the L3 cache where no snoop was needed to satisfy the request.",
        "Counter": "0,1,2,3",
        "EventCode": "0XB7",
        "EventName": "OCR.READS_TO_CORE.L3_HIT.SNOOP_NOT_NEEDED",
        "MSRIndex": "0x1a6,0x1a7",
        "MSRValue": "0x1003C0477",
        "SampleAfterValue": "100003",
        "UMask": "0x1"
    },
    {
        "BriefDescription": "Counts streaming stores that were supplied by the L3 cache.",
        "Counter": "0,1,2,3",
        "EventCode": "0XB7",
        "EventName": "OCR.STREAMING_WR.L3_HIT",
        "MSRIndex": "0x1a6,0x1a7",
        "MSRValue": "0x1F803C0800",
        "SampleAfterValue": "100003",
        "UMask": "0x1"
    },
    {
        "BriefDescription": "Counts uncached memory reads that were supplied by the L3 cache.",
        "Counter": "0,1,2,3",
        "EventCode": "0XB7",
        "EventName": "OCR.UC_RD.L3_HIT",
        "MSRIndex": "0x1a6,0x1a7",
        "MSRValue": "0x101F803C0000",
        "SampleAfterValue": "100003",
        "UMask": "0x1"
    },
    {
        "BriefDescription": "Counts uncached memory reads that were supplied by the L3 cache where a snoop was sent, the snoop hit, and modified data was forwarded.",
        "Counter": "0,1,2,3",
        "EventCode": "0XB7",
        "EventName": "OCR.UC_RD.L3_HIT.SNOOP_HITM",
        "MSRIndex": "0x1a6,0x1a7",
        "MSRValue": "0x1010003C0000",
        "SampleAfterValue": "100003",
        "UMask": "0x1"
    },
    {
        "BriefDescription": "Counts uncached memory reads that were supplied by the L3 cache where a snoop was sent, the snoop hit, but no data was forwarded.",
        "Counter": "0,1,2,3",
        "EventCode": "0XB7",
        "EventName": "OCR.UC_RD.L3_HIT.SNOOP_HIT_NO_FWD",
        "MSRIndex": "0x1a6,0x1a7",
        "MSRValue": "0x1004003C0000",
        "SampleAfterValue": "100003",
        "UMask": "0x1"
    },
    {
        "BriefDescription": "Counts uncached memory reads that were supplied by the L3 cache where a snoop was sent, the snoop hit, and non-modified data was forwarded.",
        "Counter": "0,1,2,3",
        "EventCode": "0XB7",
        "EventName": "OCR.UC_RD.L3_HIT.SNOOP_HIT_WITH_FWD",
        "MSRIndex": "0x1a6,0x1a7",
        "MSRValue": "0x1008003C0000",
        "SampleAfterValue": "100003",
        "UMask": "0x1"
    },
    {
        "BriefDescription": "Counts uncached memory reads that were supplied by the L3 cache where a snoop was sent but the snoop missed.",
        "Counter": "0,1,2,3",
        "EventCode": "0XB7",
        "EventName": "OCR.UC_RD.L3_HIT.SNOOP_MISS",
        "MSRIndex": "0x1a6,0x1a7",
        "MSRValue": "0x1002003C0000",
        "SampleAfterValue": "100003",
        "UMask": "0x1"
    },
    {
        "BriefDescription": "Counts uncached memory reads that were supplied by the L3 cache where no snoop was needed to satisfy the request.",
        "Counter": "0,1,2,3",
        "EventCode": "0XB7",
        "EventName": "OCR.UC_RD.L3_HIT.SNOOP_NOT_NEEDED",
        "MSRIndex": "0x1a6,0x1a7",
        "MSRValue": "0x1001003C0000",
        "SampleAfterValue": "100003",
        "UMask": "0x1"
    },
    {
        "BriefDescription": "Counts uncached memory writes that were supplied by the L3 cache.",
        "Counter": "0,1,2,3",
        "EventCode": "0XB7",
        "EventName": "OCR.UC_WR.L3_HIT",
        "MSRIndex": "0x1a6,0x1a7",
        "MSRValue": "0x201F803C0000",
        "SampleAfterValue": "100003",
        "UMask": "0x1"
    },
    {
        "BriefDescription": "Counts the number of issue slots every cycle that were not delivered by the frontend due to instruction cache misses.",
        "Counter": "0,1,2,3",
        "EventCode": "0x71",
        "EventName": "TOPDOWN_FE_BOUND.ICACHE",
        "SampleAfterValue": "1000003",
        "UMask": "0x20"
    }
]<|MERGE_RESOLUTION|>--- conflicted
+++ resolved
@@ -489,10 +489,7 @@
     },
     {
         "BriefDescription": "This event is deprecated. Refer to new event OCR.DEMAND_DATA_AND_L1PF_RD.L3_HIT",
-<<<<<<< HEAD
-=======
-        "Counter": "0,1,2,3",
->>>>>>> 2d5404ca
+        "Counter": "0,1,2,3",
         "Deprecated": "1",
         "EventCode": "0XB7",
         "EventName": "OCR.DEMAND_DATA_RD.L3_HIT",
@@ -503,10 +500,7 @@
     },
     {
         "BriefDescription": "This event is deprecated. Refer to new event OCR.DEMAND_DATA_AND_L1PF_RD.L3_HIT.SNOOP_HITM",
-<<<<<<< HEAD
-=======
-        "Counter": "0,1,2,3",
->>>>>>> 2d5404ca
+        "Counter": "0,1,2,3",
         "Deprecated": "1",
         "EventCode": "0XB7",
         "EventName": "OCR.DEMAND_DATA_RD.L3_HIT.SNOOP_HITM",
@@ -517,10 +511,7 @@
     },
     {
         "BriefDescription": "This event is deprecated. Refer to new event OCR.DEMAND_DATA_AND_L1PF_RD.L3_HIT.SNOOP_HIT_NO_FWD",
-<<<<<<< HEAD
-=======
-        "Counter": "0,1,2,3",
->>>>>>> 2d5404ca
+        "Counter": "0,1,2,3",
         "Deprecated": "1",
         "EventCode": "0XB7",
         "EventName": "OCR.DEMAND_DATA_RD.L3_HIT.SNOOP_HIT_NO_FWD",
@@ -531,10 +522,7 @@
     },
     {
         "BriefDescription": "This event is deprecated. Refer to new event OCR.DEMAND_DATA_AND_L1PF_RD.L3_HIT.SNOOP_HIT_WITH_FWD",
-<<<<<<< HEAD
-=======
-        "Counter": "0,1,2,3",
->>>>>>> 2d5404ca
+        "Counter": "0,1,2,3",
         "Deprecated": "1",
         "EventCode": "0XB7",
         "EventName": "OCR.DEMAND_DATA_RD.L3_HIT.SNOOP_HIT_WITH_FWD",
@@ -545,10 +533,7 @@
     },
     {
         "BriefDescription": "This event is deprecated. Refer to new event OCR.DEMAND_DATA_AND_L1PF_RD.L3_HIT.SNOOP_MISS",
-<<<<<<< HEAD
-=======
-        "Counter": "0,1,2,3",
->>>>>>> 2d5404ca
+        "Counter": "0,1,2,3",
         "Deprecated": "1",
         "EventCode": "0XB7",
         "EventName": "OCR.DEMAND_DATA_RD.L3_HIT.SNOOP_MISS",
@@ -559,10 +544,7 @@
     },
     {
         "BriefDescription": "This event is deprecated. Refer to new event OCR.DEMAND_DATA_AND_L1PF_RD.L3_HIT.SNOOP_NOT_NEEDED",
-<<<<<<< HEAD
-=======
-        "Counter": "0,1,2,3",
->>>>>>> 2d5404ca
+        "Counter": "0,1,2,3",
         "Deprecated": "1",
         "EventCode": "0XB7",
         "EventName": "OCR.DEMAND_DATA_RD.L3_HIT.SNOOP_NOT_NEEDED",
