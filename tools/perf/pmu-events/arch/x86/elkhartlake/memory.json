[
    {
        "BriefDescription": "Counts the number of machine clears due to memory ordering caused by a snoop from an external agent. Does not count internally generated machine clears such as those due to memory disambiguation.",
        "Counter": "0,1,2,3",
        "EventCode": "0xc3",
        "EventName": "MACHINE_CLEARS.MEMORY_ORDERING",
        "SampleAfterValue": "20003",
        "UMask": "0x2"
    },
    {
        "BriefDescription": "Counts the number of misaligned load uops that are 4K page splits.",
        "Counter": "0,1,2,3",
        "EventCode": "0x13",
        "EventName": "MISALIGN_MEM_REF.LOAD_PAGE_SPLIT",
        "PEBS": "1",
        "SampleAfterValue": "200003",
        "UMask": "0x2"
    },
    {
        "BriefDescription": "Counts the number of misaligned store uops that are 4K page splits.",
        "Counter": "0,1,2,3",
        "EventCode": "0x13",
        "EventName": "MISALIGN_MEM_REF.STORE_PAGE_SPLIT",
        "PEBS": "1",
        "SampleAfterValue": "200003",
        "UMask": "0x4"
    },
    {
        "BriefDescription": "Counts all code reads that were not supplied by the L3 cache.",
        "Counter": "0,1,2,3",
        "EventCode": "0XB7",
        "EventName": "OCR.ALL_CODE_RD.L3_MISS",
        "MSRIndex": "0x1a6,0x1a7",
        "MSRValue": "0x2184000044",
        "SampleAfterValue": "100003",
        "UMask": "0x1"
    },
    {
        "BriefDescription": "Counts all code reads that were not supplied by the L3 cache.",
        "Counter": "0,1,2,3",
        "EventCode": "0XB7",
        "EventName": "OCR.ALL_CODE_RD.L3_MISS_LOCAL",
        "MSRIndex": "0x1a6,0x1a7",
        "MSRValue": "0x2184000044",
        "SampleAfterValue": "100003",
        "UMask": "0x1"
    },
    {
        "BriefDescription": "Counts modified writebacks from L1 cache and L2 cache that were not supplied by the L3 cache.",
        "Counter": "0,1,2,3",
        "EventCode": "0XB7",
        "EventName": "OCR.COREWB_M.L3_MISS",
        "MSRIndex": "0x1a6,0x1a7",
        "MSRValue": "0x3002184000000",
        "SampleAfterValue": "100003",
        "UMask": "0x1"
    },
    {
        "BriefDescription": "Counts modified writebacks from L1 cache and L2 cache that were not supplied by the L3 cache.",
        "Counter": "0,1,2,3",
        "EventCode": "0XB7",
        "EventName": "OCR.COREWB_M.L3_MISS_LOCAL",
        "MSRIndex": "0x1a6,0x1a7",
        "MSRValue": "0x3002184000000",
        "SampleAfterValue": "100003",
        "UMask": "0x1"
    },
    {
        "BriefDescription": "Counts demand instruction fetches and L1 instruction cache prefetches that were not supplied by the L3 cache.",
        "Counter": "0,1,2,3",
        "EventCode": "0XB7",
        "EventName": "OCR.DEMAND_CODE_RD.L3_MISS",
        "MSRIndex": "0x1a6,0x1a7",
        "MSRValue": "0x2184000004",
        "SampleAfterValue": "100003",
        "UMask": "0x1"
    },
    {
        "BriefDescription": "Counts demand instruction fetches and L1 instruction cache prefetches that were not supplied by the L3 cache.",
        "Counter": "0,1,2,3",
        "EventCode": "0XB7",
        "EventName": "OCR.DEMAND_CODE_RD.L3_MISS_LOCAL",
        "MSRIndex": "0x1a6,0x1a7",
        "MSRValue": "0x2184000004",
        "SampleAfterValue": "100003",
        "UMask": "0x1"
    },
    {
        "BriefDescription": "Counts cacheable demand data reads, L1 data cache hardware prefetches and software prefetches (except PREFETCHW) that were not supplied by the L3 cache.",
        "Counter": "0,1,2,3",
        "EventCode": "0XB7",
        "EventName": "OCR.DEMAND_DATA_AND_L1PF_RD.L3_MISS",
        "MSRIndex": "0x1a6,0x1a7",
        "MSRValue": "0x2184000001",
        "SampleAfterValue": "100003",
        "UMask": "0x1"
    },
    {
        "BriefDescription": "Counts cacheable demand data reads, L1 data cache hardware prefetches and software prefetches (except PREFETCHW) that were not supplied by the L3 cache.",
        "Counter": "0,1,2,3",
        "EventCode": "0XB7",
        "EventName": "OCR.DEMAND_DATA_AND_L1PF_RD.L3_MISS_LOCAL",
        "MSRIndex": "0x1a6,0x1a7",
        "MSRValue": "0x2184000001",
        "SampleAfterValue": "100003",
        "UMask": "0x1"
    },
    {
        "BriefDescription": "This event is deprecated. Refer to new event OCR.DEMAND_DATA_AND_L1PF_RD.L3_MISS",
<<<<<<< HEAD
=======
        "Counter": "0,1,2,3",
>>>>>>> 2d5404ca
        "Deprecated": "1",
        "EventCode": "0XB7",
        "EventName": "OCR.DEMAND_DATA_RD.L3_MISS",
        "MSRIndex": "0x1a6,0x1a7",
        "MSRValue": "0x2184000001",
        "SampleAfterValue": "100003",
        "UMask": "0x1"
    },
    {
        "BriefDescription": "This event is deprecated. Refer to new event OCR.DEMAND_DATA_AND_L1PF_RD.L3_MISS_LOCAL",
<<<<<<< HEAD
=======
        "Counter": "0,1,2,3",
>>>>>>> 2d5404ca
        "Deprecated": "1",
        "EventCode": "0XB7",
        "EventName": "OCR.DEMAND_DATA_RD.L3_MISS_LOCAL",
        "MSRIndex": "0x1a6,0x1a7",
        "MSRValue": "0x2184000001",
        "SampleAfterValue": "100003",
        "UMask": "0x1"
    },
    {
        "BriefDescription": "Counts demand reads for ownership (RFO) and software prefetches for exclusive ownership (PREFETCHW) that were not supplied by the L3 cache.",
        "Counter": "0,1,2,3",
        "EventCode": "0XB7",
        "EventName": "OCR.DEMAND_RFO.L3_MISS",
        "MSRIndex": "0x1a6,0x1a7",
        "MSRValue": "0x2184000002",
        "SampleAfterValue": "100003",
        "UMask": "0x1"
    },
    {
        "BriefDescription": "Counts demand reads for ownership (RFO) and software prefetches for exclusive ownership (PREFETCHW) that were not supplied by the L3 cache.",
        "Counter": "0,1,2,3",
        "EventCode": "0XB7",
        "EventName": "OCR.DEMAND_RFO.L3_MISS_LOCAL",
        "MSRIndex": "0x1a6,0x1a7",
        "MSRValue": "0x2184000002",
        "SampleAfterValue": "100003",
        "UMask": "0x1"
    },
    {
        "BriefDescription": "Counts streaming stores which modify a full 64 byte cacheline that were not supplied by the L3 cache.",
        "Counter": "0,1,2,3",
        "EventCode": "0XB7",
        "EventName": "OCR.FULL_STREAMING_WR.L3_MISS",
        "MSRIndex": "0x1a6,0x1a7",
        "MSRValue": "0x802184000000",
        "SampleAfterValue": "100003",
        "UMask": "0x1"
    },
    {
        "BriefDescription": "Counts streaming stores which modify a full 64 byte cacheline that were not supplied by the L3 cache.",
        "Counter": "0,1,2,3",
        "EventCode": "0XB7",
        "EventName": "OCR.FULL_STREAMING_WR.L3_MISS_LOCAL",
        "MSRIndex": "0x1a6,0x1a7",
        "MSRValue": "0x802184000000",
        "SampleAfterValue": "100003",
        "UMask": "0x1"
    },
    {
        "BriefDescription": "Counts L2 cache hardware prefetch code reads (written to the L2 cache only) that were not supplied by the L3 cache.",
        "Counter": "0,1,2,3",
        "EventCode": "0XB7",
        "EventName": "OCR.HWPF_L2_CODE_RD.L3_MISS",
        "MSRIndex": "0x1a6,0x1a7",
        "MSRValue": "0x2184000040",
        "SampleAfterValue": "100003",
        "UMask": "0x1"
    },
    {
        "BriefDescription": "Counts L2 cache hardware prefetch code reads (written to the L2 cache only) that were not supplied by the L3 cache.",
        "Counter": "0,1,2,3",
        "EventCode": "0XB7",
        "EventName": "OCR.HWPF_L2_CODE_RD.L3_MISS_LOCAL",
        "MSRIndex": "0x1a6,0x1a7",
        "MSRValue": "0x2184000040",
        "SampleAfterValue": "100003",
        "UMask": "0x1"
    },
    {
        "BriefDescription": "Counts L2 cache hardware prefetch data reads (written to the L2 cache only) that were not supplied by the L3 cache.",
        "Counter": "0,1,2,3",
        "EventCode": "0XB7",
        "EventName": "OCR.HWPF_L2_DATA_RD.L3_MISS",
        "MSRIndex": "0x1a6,0x1a7",
        "MSRValue": "0x2184000010",
        "SampleAfterValue": "100003",
        "UMask": "0x1"
    },
    {
        "BriefDescription": "Counts L2 cache hardware prefetch data reads (written to the L2 cache only) that were not supplied by the L3 cache.",
        "Counter": "0,1,2,3",
        "EventCode": "0XB7",
        "EventName": "OCR.HWPF_L2_DATA_RD.L3_MISS_LOCAL",
        "MSRIndex": "0x1a6,0x1a7",
        "MSRValue": "0x2184000010",
        "SampleAfterValue": "100003",
        "UMask": "0x1"
    },
    {
        "BriefDescription": "Counts L2 cache hardware prefetch RFOs (written to the L2 cache only) that were not supplied by the L3 cache.",
        "Counter": "0,1,2,3",
        "EventCode": "0XB7",
        "EventName": "OCR.HWPF_L2_RFO.L3_MISS",
        "MSRIndex": "0x1a6,0x1a7",
        "MSRValue": "0x2184000020",
        "SampleAfterValue": "100003",
        "UMask": "0x1"
    },
    {
        "BriefDescription": "Counts L2 cache hardware prefetch RFOs (written to the L2 cache only) that were not supplied by the L3 cache.",
        "Counter": "0,1,2,3",
        "EventCode": "0XB7",
        "EventName": "OCR.HWPF_L2_RFO.L3_MISS_LOCAL",
        "MSRIndex": "0x1a6,0x1a7",
        "MSRValue": "0x2184000020",
        "SampleAfterValue": "100003",
        "UMask": "0x1"
    },
    {
        "BriefDescription": "Counts modified writebacks from L1 cache that miss the L2 cache that were not supplied by the L3 cache.",
        "Counter": "0,1,2,3",
        "EventCode": "0XB7",
        "EventName": "OCR.L1WB_M.L3_MISS",
        "MSRIndex": "0x1a6,0x1a7",
        "MSRValue": "0x1002184000000",
        "SampleAfterValue": "100003",
        "UMask": "0x1"
    },
    {
        "BriefDescription": "Counts modified writebacks from L1 cache that miss the L2 cache that were not supplied by the L3 cache.",
        "Counter": "0,1,2,3",
        "EventCode": "0XB7",
        "EventName": "OCR.L1WB_M.L3_MISS_LOCAL",
        "MSRIndex": "0x1a6,0x1a7",
        "MSRValue": "0x1002184000000",
        "SampleAfterValue": "100003",
        "UMask": "0x1"
    },
    {
        "BriefDescription": "Counts modified writeBacks from L2 cache that miss the L3 cache that were not supplied by the L3 cache.",
        "Counter": "0,1,2,3",
        "EventCode": "0XB7",
        "EventName": "OCR.L2WB_M.L3_MISS",
        "MSRIndex": "0x1a6,0x1a7",
        "MSRValue": "0x2002184000000",
        "SampleAfterValue": "100003",
        "UMask": "0x1"
    },
    {
        "BriefDescription": "Counts modified writeBacks from L2 cache that miss the L3 cache that were not supplied by the L3 cache.",
        "Counter": "0,1,2,3",
        "EventCode": "0XB7",
        "EventName": "OCR.L2WB_M.L3_MISS_LOCAL",
        "MSRIndex": "0x1a6,0x1a7",
        "MSRValue": "0x2002184000000",
        "SampleAfterValue": "100003",
        "UMask": "0x1"
    },
    {
        "BriefDescription": "Counts miscellaneous requests, such as I/O accesses, that were not supplied by the L3 cache.",
        "Counter": "0,1,2,3",
        "EventCode": "0XB7",
        "EventName": "OCR.OTHER.L3_MISS",
        "MSRIndex": "0x1a6,0x1a7",
        "MSRValue": "0x2184008000",
        "SampleAfterValue": "100003",
        "UMask": "0x1"
    },
    {
        "BriefDescription": "Counts miscellaneous requests, such as I/O accesses, that were not supplied by the L3 cache.",
        "Counter": "0,1,2,3",
        "EventCode": "0XB7",
        "EventName": "OCR.OTHER.L3_MISS_LOCAL",
        "MSRIndex": "0x1a6,0x1a7",
        "MSRValue": "0x2184008000",
        "SampleAfterValue": "100003",
        "UMask": "0x1"
    },
    {
        "BriefDescription": "Counts streaming stores which modify only part of a 64 byte cacheline that were not supplied by the L3 cache.",
        "Counter": "0,1,2,3",
        "EventCode": "0XB7",
        "EventName": "OCR.PARTIAL_STREAMING_WR.L3_MISS",
        "MSRIndex": "0x1a6,0x1a7",
        "MSRValue": "0x402184000000",
        "SampleAfterValue": "100003",
        "UMask": "0x1"
    },
    {
        "BriefDescription": "Counts streaming stores which modify only part of a 64 byte cacheline that were not supplied by the L3 cache.",
        "Counter": "0,1,2,3",
        "EventCode": "0XB7",
        "EventName": "OCR.PARTIAL_STREAMING_WR.L3_MISS_LOCAL",
        "MSRIndex": "0x1a6,0x1a7",
        "MSRValue": "0x402184000000",
        "SampleAfterValue": "100003",
        "UMask": "0x1"
    },
    {
        "BriefDescription": "Counts all hardware and software prefetches that were not supplied by the L3 cache.",
        "Counter": "0,1,2,3",
        "EventCode": "0XB7",
        "EventName": "OCR.PREFETCHES.L3_MISS",
        "MSRIndex": "0x1a6,0x1a7",
        "MSRValue": "0x2184000470",
        "SampleAfterValue": "100003",
        "UMask": "0x1"
    },
    {
        "BriefDescription": "Counts all data read, code read and RFO requests including demands and prefetches to the core caches (L1 or L2) that were not supplied by the L3 cache.",
        "Counter": "0,1,2,3",
        "EventCode": "0XB7",
        "EventName": "OCR.READS_TO_CORE.L3_MISS",
        "MSRIndex": "0x1a6,0x1a7",
        "MSRValue": "0x2184000477",
        "SampleAfterValue": "100003",
        "UMask": "0x1"
    },
    {
        "BriefDescription": "Counts all data read, code read and RFO requests including demands and prefetches to the core caches (L1 or L2) that were not supplied by the L3 cache.",
        "Counter": "0,1,2,3",
        "EventCode": "0XB7",
        "EventName": "OCR.READS_TO_CORE.L3_MISS_LOCAL",
        "MSRIndex": "0x1a6,0x1a7",
        "MSRValue": "0x2184000477",
        "SampleAfterValue": "100003",
        "UMask": "0x1"
    },
    {
        "BriefDescription": "Counts streaming stores that were not supplied by the L3 cache.",
        "Counter": "0,1,2,3",
        "EventCode": "0XB7",
        "EventName": "OCR.STREAMING_WR.L3_MISS",
        "MSRIndex": "0x1a6,0x1a7",
        "MSRValue": "0x2184000800",
        "SampleAfterValue": "100003",
        "UMask": "0x1"
    },
    {
        "BriefDescription": "Counts streaming stores that were not supplied by the L3 cache.",
        "Counter": "0,1,2,3",
        "EventCode": "0XB7",
        "EventName": "OCR.STREAMING_WR.L3_MISS_LOCAL",
        "MSRIndex": "0x1a6,0x1a7",
        "MSRValue": "0x2184000800",
        "SampleAfterValue": "100003",
        "UMask": "0x1"
    },
    {
        "BriefDescription": "Counts uncached memory reads that were not supplied by the L3 cache.",
        "Counter": "0,1,2,3",
        "EventCode": "0XB7",
        "EventName": "OCR.UC_RD.L3_MISS",
        "MSRIndex": "0x1a6,0x1a7",
        "MSRValue": "0x102184000000",
        "SampleAfterValue": "100003",
        "UMask": "0x1"
    },
    {
        "BriefDescription": "Counts uncached memory reads that were not supplied by the L3 cache.",
        "Counter": "0,1,2,3",
        "EventCode": "0XB7",
        "EventName": "OCR.UC_RD.L3_MISS_LOCAL",
        "MSRIndex": "0x1a6,0x1a7",
        "MSRValue": "0x102184000000",
        "SampleAfterValue": "100003",
        "UMask": "0x1"
    },
    {
        "BriefDescription": "Counts uncached memory writes that were not supplied by the L3 cache.",
        "Counter": "0,1,2,3",
        "EventCode": "0XB7",
        "EventName": "OCR.UC_WR.L3_MISS",
        "MSRIndex": "0x1a6,0x1a7",
        "MSRValue": "0x202184000000",
        "SampleAfterValue": "100003",
        "UMask": "0x1"
    },
    {
        "BriefDescription": "Counts uncached memory writes that were not supplied by the L3 cache.",
        "Counter": "0,1,2,3",
        "EventCode": "0XB7",
        "EventName": "OCR.UC_WR.L3_MISS_LOCAL",
        "MSRIndex": "0x1a6,0x1a7",
        "MSRValue": "0x202184000000",
        "SampleAfterValue": "100003",
        "UMask": "0x1"
    }
]<|MERGE_RESOLUTION|>--- conflicted
+++ resolved
@@ -107,10 +107,7 @@
     },
     {
         "BriefDescription": "This event is deprecated. Refer to new event OCR.DEMAND_DATA_AND_L1PF_RD.L3_MISS",
-<<<<<<< HEAD
-=======
-        "Counter": "0,1,2,3",
->>>>>>> 2d5404ca
+        "Counter": "0,1,2,3",
         "Deprecated": "1",
         "EventCode": "0XB7",
         "EventName": "OCR.DEMAND_DATA_RD.L3_MISS",
@@ -121,10 +118,7 @@
     },
     {
         "BriefDescription": "This event is deprecated. Refer to new event OCR.DEMAND_DATA_AND_L1PF_RD.L3_MISS_LOCAL",
-<<<<<<< HEAD
-=======
-        "Counter": "0,1,2,3",
->>>>>>> 2d5404ca
+        "Counter": "0,1,2,3",
         "Deprecated": "1",
         "EventCode": "0XB7",
         "EventName": "OCR.DEMAND_DATA_RD.L3_MISS_LOCAL",
