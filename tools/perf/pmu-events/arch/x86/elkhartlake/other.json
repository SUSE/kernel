--- conflicted
+++ resolved
@@ -1,10 +1,7 @@
 [
     {
         "BriefDescription": "This event is deprecated. Refer to new event BUS_LOCK.SELF_LOCKS",
-<<<<<<< HEAD
-=======
-        "Counter": "0,1,2,3",
->>>>>>> 2d5404ca
+        "Counter": "0,1,2,3",
         "Deprecated": "1",
         "EdgeDetect": "1",
         "EventCode": "0x63",
@@ -22,10 +19,7 @@
     },
     {
         "BriefDescription": "This event is deprecated. Refer to new event BUS_LOCK.BLOCK_CYCLES",
-<<<<<<< HEAD
-=======
-        "Counter": "0,1,2,3",
->>>>>>> 2d5404ca
+        "Counter": "0,1,2,3",
         "Deprecated": "1",
         "EventCode": "0x63",
         "EventName": "BUS_LOCK.CYCLES_OTHER_BLOCK",
@@ -34,10 +28,7 @@
     },
     {
         "BriefDescription": "This event is deprecated. Refer to new event BUS_LOCK.LOCK_CYCLES",
-<<<<<<< HEAD
-=======
-        "Counter": "0,1,2,3",
->>>>>>> 2d5404ca
+        "Counter": "0,1,2,3",
         "Deprecated": "1",
         "EventCode": "0x63",
         "EventName": "BUS_LOCK.CYCLES_SELF_BLOCK",
@@ -64,10 +55,7 @@
     },
     {
         "BriefDescription": "This event is deprecated. Refer to new event MEM_BOUND_STALLS.LOAD_DRAM_HIT",
-<<<<<<< HEAD
-=======
-        "Counter": "0,1,2,3",
->>>>>>> 2d5404ca
+        "Counter": "0,1,2,3",
         "Deprecated": "1",
         "EventCode": "0x34",
         "EventName": "C0_STALLS.LOAD_DRAM_HIT",
@@ -76,10 +64,7 @@
     },
     {
         "BriefDescription": "This event is deprecated. Refer to new event MEM_BOUND_STALLS.LOAD_L2_HIT",
-<<<<<<< HEAD
-=======
-        "Counter": "0,1,2,3",
->>>>>>> 2d5404ca
+        "Counter": "0,1,2,3",
         "Deprecated": "1",
         "EventCode": "0x34",
         "EventName": "C0_STALLS.LOAD_L2_HIT",
@@ -88,10 +73,7 @@
     },
     {
         "BriefDescription": "This event is deprecated. Refer to new event MEM_BOUND_STALLS.LOAD_LLC_HIT",
-<<<<<<< HEAD
-=======
-        "Counter": "0,1,2,3",
->>>>>>> 2d5404ca
+        "Counter": "0,1,2,3",
         "Deprecated": "1",
         "EventCode": "0x34",
         "EventName": "C0_STALLS.LOAD_LLC_HIT",
@@ -256,10 +238,7 @@
     },
     {
         "BriefDescription": "This event is deprecated. Refer to new event OCR.DEMAND_DATA_AND_L1PF_RD.ANY_RESPONSE",
-<<<<<<< HEAD
-=======
-        "Counter": "0,1,2,3",
->>>>>>> 2d5404ca
+        "Counter": "0,1,2,3",
         "Deprecated": "1",
         "EventCode": "0XB7",
         "EventName": "OCR.DEMAND_DATA_RD.ANY_RESPONSE",
@@ -270,10 +249,7 @@
     },
     {
         "BriefDescription": "This event is deprecated. Refer to new event OCR.DEMAND_DATA_AND_L1PF_RD.DRAM",
-<<<<<<< HEAD
-=======
-        "Counter": "0,1,2,3",
->>>>>>> 2d5404ca
+        "Counter": "0,1,2,3",
         "Deprecated": "1",
         "EventCode": "0XB7",
         "EventName": "OCR.DEMAND_DATA_RD.DRAM",
@@ -284,10 +260,7 @@
     },
     {
         "BriefDescription": "This event is deprecated. Refer to new event OCR.DEMAND_DATA_AND_L1PF_RD.LOCAL_DRAM",
-<<<<<<< HEAD
-=======
-        "Counter": "0,1,2,3",
->>>>>>> 2d5404ca
+        "Counter": "0,1,2,3",
         "Deprecated": "1",
         "EventCode": "0XB7",
         "EventName": "OCR.DEMAND_DATA_RD.LOCAL_DRAM",
@@ -298,10 +271,7 @@
     },
     {
         "BriefDescription": "This event is deprecated. Refer to new event OCR.DEMAND_DATA_AND_L1PF_RD.OUTSTANDING",
-<<<<<<< HEAD
-=======
-        "Counter": "0,1,2,3",
->>>>>>> 2d5404ca
+        "Counter": "0,1,2,3",
         "Deprecated": "1",
         "EventCode": "0XB7",
         "EventName": "OCR.DEMAND_DATA_RD.OUTSTANDING",
