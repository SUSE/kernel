[
    {
        "BriefDescription": "L1D data line replacements",
        "Counter": "0,1,2,3",
        "EventCode": "0x51",
        "EventName": "L1D.REPLACEMENT",
        "PublicDescription": "Counts the number of lines brought into the L1 data cache.",
        "SampleAfterValue": "2000003",
        "UMask": "0x1"
    },
    {
        "BriefDescription": "Cycles a demand request was blocked due to Fill Buffers unavailability",
<<<<<<< HEAD
=======
        "Counter": "0,1,2,3",
>>>>>>> 2d5404ca
        "CounterMask": "1",
        "EventCode": "0x48",
        "EventName": "L1D_PEND_MISS.FB_FULL",
        "PublicDescription": "Cycles a demand request was blocked due to Fill Buffers unavailability.",
        "SampleAfterValue": "2000003",
        "UMask": "0x2"
    },
    {
        "BriefDescription": "L1D miss outstanding duration in cycles",
        "Counter": "2",
        "EventCode": "0x48",
        "EventName": "L1D_PEND_MISS.PENDING",
        "PublicDescription": "Increments the number of outstanding L1D misses every cycle. Set Cmask = 1 and Edge =1 to count occurrences.",
        "SampleAfterValue": "2000003",
        "UMask": "0x1"
    },
    {
        "BriefDescription": "Cycles with L1D load Misses outstanding.",
        "Counter": "2",
        "CounterMask": "1",
        "EventCode": "0x48",
        "EventName": "L1D_PEND_MISS.PENDING_CYCLES",
        "SampleAfterValue": "2000003",
        "UMask": "0x1"
    },
    {
        "AnyThread": "1",
        "BriefDescription": "Cycles with L1D load Misses outstanding from any thread on physical core",
        "Counter": "2",
        "CounterMask": "1",
        "EventCode": "0x48",
        "EventName": "L1D_PEND_MISS.PENDING_CYCLES_ANY",
        "PublicDescription": "Cycles with L1D load Misses outstanding from any thread on physical core.",
        "SampleAfterValue": "2000003",
        "UMask": "0x1"
    },
    {
        "BriefDescription": "Not rejected writebacks from L1D to L2 cache lines in any state.",
        "Counter": "0,1,2,3",
        "EventCode": "0x28",
        "EventName": "L2_L1D_WB_RQSTS.ALL",
        "SampleAfterValue": "200003",
        "UMask": "0xf"
    },
    {
        "BriefDescription": "Not rejected writebacks from L1D to L2 cache lines in E state",
        "Counter": "0,1,2,3",
        "EventCode": "0x28",
        "EventName": "L2_L1D_WB_RQSTS.HIT_E",
        "PublicDescription": "Not rejected writebacks from L1D to L2 cache lines in E state.",
        "SampleAfterValue": "200003",
        "UMask": "0x4"
    },
    {
        "BriefDescription": "Not rejected writebacks from L1D to L2 cache lines in M state",
        "Counter": "0,1,2,3",
        "EventCode": "0x28",
        "EventName": "L2_L1D_WB_RQSTS.HIT_M",
        "PublicDescription": "Not rejected writebacks from L1D to L2 cache lines in M state.",
        "SampleAfterValue": "200003",
        "UMask": "0x8"
    },
    {
        "BriefDescription": "Count the number of modified Lines evicted from L1 and missed L2. (Non-rejected WBs from the DCU.)",
        "Counter": "0,1,2,3",
        "EventCode": "0x28",
        "EventName": "L2_L1D_WB_RQSTS.MISS",
        "PublicDescription": "Not rejected writebacks that missed LLC.",
        "SampleAfterValue": "200003",
        "UMask": "0x1"
    },
    {
        "BriefDescription": "L2 cache lines filling L2",
        "Counter": "0,1,2,3",
        "EventCode": "0xF1",
        "EventName": "L2_LINES_IN.ALL",
        "PublicDescription": "L2 cache lines filling L2.",
        "SampleAfterValue": "100003",
        "UMask": "0x7"
    },
    {
        "BriefDescription": "L2 cache lines in E state filling L2",
        "Counter": "0,1,2,3",
        "EventCode": "0xF1",
        "EventName": "L2_LINES_IN.E",
        "PublicDescription": "L2 cache lines in E state filling L2.",
        "SampleAfterValue": "100003",
        "UMask": "0x4"
    },
    {
        "BriefDescription": "L2 cache lines in I state filling L2",
        "Counter": "0,1,2,3",
        "EventCode": "0xF1",
        "EventName": "L2_LINES_IN.I",
        "PublicDescription": "L2 cache lines in I state filling L2.",
        "SampleAfterValue": "100003",
        "UMask": "0x1"
    },
    {
        "BriefDescription": "L2 cache lines in S state filling L2",
        "Counter": "0,1,2,3",
        "EventCode": "0xF1",
        "EventName": "L2_LINES_IN.S",
        "PublicDescription": "L2 cache lines in S state filling L2.",
        "SampleAfterValue": "100003",
        "UMask": "0x2"
    },
    {
        "BriefDescription": "Clean L2 cache lines evicted by demand",
        "Counter": "0,1,2,3",
        "EventCode": "0xF2",
        "EventName": "L2_LINES_OUT.DEMAND_CLEAN",
        "PublicDescription": "Clean L2 cache lines evicted by demand.",
        "SampleAfterValue": "100003",
        "UMask": "0x1"
    },
    {
        "BriefDescription": "Dirty L2 cache lines evicted by demand",
        "Counter": "0,1,2,3",
        "EventCode": "0xF2",
        "EventName": "L2_LINES_OUT.DEMAND_DIRTY",
        "PublicDescription": "Dirty L2 cache lines evicted by demand.",
        "SampleAfterValue": "100003",
        "UMask": "0x2"
    },
    {
        "BriefDescription": "Dirty L2 cache lines filling the L2",
        "Counter": "0,1,2,3",
        "EventCode": "0xF2",
        "EventName": "L2_LINES_OUT.DIRTY_ALL",
        "PublicDescription": "Dirty L2 cache lines filling the L2.",
        "SampleAfterValue": "100003",
        "UMask": "0xa"
    },
    {
        "BriefDescription": "Clean L2 cache lines evicted by L2 prefetch",
        "Counter": "0,1,2,3",
        "EventCode": "0xF2",
        "EventName": "L2_LINES_OUT.PF_CLEAN",
        "PublicDescription": "Clean L2 cache lines evicted by the MLC prefetcher.",
        "SampleAfterValue": "100003",
        "UMask": "0x4"
    },
    {
        "BriefDescription": "Dirty L2 cache lines evicted by L2 prefetch",
        "Counter": "0,1,2,3",
        "EventCode": "0xF2",
        "EventName": "L2_LINES_OUT.PF_DIRTY",
        "PublicDescription": "Dirty L2 cache lines evicted by the MLC prefetcher.",
        "SampleAfterValue": "100003",
        "UMask": "0x8"
    },
    {
        "BriefDescription": "L2 code requests",
        "Counter": "0,1,2,3",
        "EventCode": "0x24",
        "EventName": "L2_RQSTS.ALL_CODE_RD",
        "PublicDescription": "Counts all L2 code requests.",
        "SampleAfterValue": "200003",
        "UMask": "0x30"
    },
    {
        "BriefDescription": "Demand Data Read requests",
        "Counter": "0,1,2,3",
        "EventCode": "0x24",
        "EventName": "L2_RQSTS.ALL_DEMAND_DATA_RD",
        "PublicDescription": "Counts any demand and L1 HW prefetch data load requests to L2.",
        "SampleAfterValue": "200003",
        "UMask": "0x3"
    },
    {
        "BriefDescription": "Requests from L2 hardware prefetchers",
        "Counter": "0,1,2,3",
        "EventCode": "0x24",
        "EventName": "L2_RQSTS.ALL_PF",
        "PublicDescription": "Counts all L2 HW prefetcher requests.",
        "SampleAfterValue": "200003",
        "UMask": "0xc0"
    },
    {
        "BriefDescription": "RFO requests to L2 cache",
        "Counter": "0,1,2,3",
        "EventCode": "0x24",
        "EventName": "L2_RQSTS.ALL_RFO",
        "PublicDescription": "Counts all L2 store RFO requests.",
        "SampleAfterValue": "200003",
        "UMask": "0xc"
    },
    {
        "BriefDescription": "L2 cache hits when fetching instructions, code reads.",
        "Counter": "0,1,2,3",
        "EventCode": "0x24",
        "EventName": "L2_RQSTS.CODE_RD_HIT",
        "PublicDescription": "Number of instruction fetches that hit the L2 cache.",
        "SampleAfterValue": "200003",
        "UMask": "0x10"
    },
    {
        "BriefDescription": "L2 cache misses when fetching instructions",
        "Counter": "0,1,2,3",
        "EventCode": "0x24",
        "EventName": "L2_RQSTS.CODE_RD_MISS",
        "PublicDescription": "Number of instruction fetches that missed the L2 cache.",
        "SampleAfterValue": "200003",
        "UMask": "0x20"
    },
    {
        "BriefDescription": "Demand Data Read requests that hit L2 cache",
        "Counter": "0,1,2,3",
        "EventCode": "0x24",
        "EventName": "L2_RQSTS.DEMAND_DATA_RD_HIT",
        "PublicDescription": "Demand Data Read requests that hit L2 cache.",
        "SampleAfterValue": "200003",
        "UMask": "0x1"
    },
    {
        "BriefDescription": "Requests from the L2 hardware prefetchers that hit L2 cache",
        "Counter": "0,1,2,3",
        "EventCode": "0x24",
        "EventName": "L2_RQSTS.PF_HIT",
        "PublicDescription": "Counts all L2 HW prefetcher requests that hit L2.",
        "SampleAfterValue": "200003",
        "UMask": "0x40"
    },
    {
        "BriefDescription": "Requests from the L2 hardware prefetchers that miss L2 cache",
        "Counter": "0,1,2,3",
        "EventCode": "0x24",
        "EventName": "L2_RQSTS.PF_MISS",
        "PublicDescription": "Counts all L2 HW prefetcher requests that missed L2.",
        "SampleAfterValue": "200003",
        "UMask": "0x80"
    },
    {
        "BriefDescription": "RFO requests that hit L2 cache",
        "Counter": "0,1,2,3",
        "EventCode": "0x24",
        "EventName": "L2_RQSTS.RFO_HIT",
        "PublicDescription": "RFO requests that hit L2 cache.",
        "SampleAfterValue": "200003",
        "UMask": "0x4"
    },
    {
        "BriefDescription": "RFO requests that miss L2 cache",
        "Counter": "0,1,2,3",
        "EventCode": "0x24",
        "EventName": "L2_RQSTS.RFO_MISS",
        "PublicDescription": "Counts the number of store RFO requests that miss the L2 cache.",
        "SampleAfterValue": "200003",
        "UMask": "0x8"
    },
    {
        "BriefDescription": "RFOs that access cache lines in any state",
        "Counter": "0,1,2,3",
        "EventCode": "0x27",
        "EventName": "L2_STORE_LOCK_RQSTS.ALL",
        "PublicDescription": "RFOs that access cache lines in any state.",
        "SampleAfterValue": "200003",
        "UMask": "0xf"
    },
    {
        "BriefDescription": "RFOs that hit cache lines in M state",
        "Counter": "0,1,2,3",
        "EventCode": "0x27",
        "EventName": "L2_STORE_LOCK_RQSTS.HIT_M",
        "PublicDescription": "RFOs that hit cache lines in M state.",
        "SampleAfterValue": "200003",
        "UMask": "0x8"
    },
    {
        "BriefDescription": "RFOs that miss cache lines",
        "Counter": "0,1,2,3",
        "EventCode": "0x27",
        "EventName": "L2_STORE_LOCK_RQSTS.MISS",
        "PublicDescription": "RFOs that miss cache lines.",
        "SampleAfterValue": "200003",
        "UMask": "0x1"
    },
    {
        "BriefDescription": "L2 or LLC HW prefetches that access L2 cache",
        "Counter": "0,1,2,3",
        "EventCode": "0xF0",
        "EventName": "L2_TRANS.ALL_PF",
        "PublicDescription": "Any MLC or LLC HW prefetch accessing L2, including rejects.",
        "SampleAfterValue": "200003",
        "UMask": "0x8"
    },
    {
        "BriefDescription": "Transactions accessing L2 pipe",
        "Counter": "0,1,2,3",
        "EventCode": "0xF0",
        "EventName": "L2_TRANS.ALL_REQUESTS",
        "PublicDescription": "Transactions accessing L2 pipe.",
        "SampleAfterValue": "200003",
        "UMask": "0x80"
    },
    {
        "BriefDescription": "L2 cache accesses when fetching instructions",
        "Counter": "0,1,2,3",
        "EventCode": "0xF0",
        "EventName": "L2_TRANS.CODE_RD",
        "PublicDescription": "L2 cache accesses when fetching instructions.",
        "SampleAfterValue": "200003",
        "UMask": "0x4"
    },
    {
        "BriefDescription": "Demand Data Read requests that access L2 cache",
        "Counter": "0,1,2,3",
        "EventCode": "0xF0",
        "EventName": "L2_TRANS.DEMAND_DATA_RD",
        "PublicDescription": "Demand Data Read requests that access L2 cache.",
        "SampleAfterValue": "200003",
        "UMask": "0x1"
    },
    {
        "BriefDescription": "L1D writebacks that access L2 cache",
        "Counter": "0,1,2,3",
        "EventCode": "0xF0",
        "EventName": "L2_TRANS.L1D_WB",
        "PublicDescription": "L1D writebacks that access L2 cache.",
        "SampleAfterValue": "200003",
        "UMask": "0x10"
    },
    {
        "BriefDescription": "L2 fill requests that access L2 cache",
        "Counter": "0,1,2,3",
        "EventCode": "0xF0",
        "EventName": "L2_TRANS.L2_FILL",
        "PublicDescription": "L2 fill requests that access L2 cache.",
        "SampleAfterValue": "200003",
        "UMask": "0x20"
    },
    {
        "BriefDescription": "L2 writebacks that access L2 cache",
        "Counter": "0,1,2,3",
        "EventCode": "0xF0",
        "EventName": "L2_TRANS.L2_WB",
        "PublicDescription": "L2 writebacks that access L2 cache.",
        "SampleAfterValue": "200003",
        "UMask": "0x40"
    },
    {
        "BriefDescription": "RFO requests that access L2 cache",
        "Counter": "0,1,2,3",
        "EventCode": "0xF0",
        "EventName": "L2_TRANS.RFO",
        "PublicDescription": "RFO requests that access L2 cache.",
        "SampleAfterValue": "200003",
        "UMask": "0x2"
    },
    {
        "BriefDescription": "Cycles when L1D is locked",
        "Counter": "0,1,2,3",
        "EventCode": "0x63",
        "EventName": "LOCK_CYCLES.CACHE_LOCK_DURATION",
        "PublicDescription": "Cycles in which the L1D is locked.",
        "SampleAfterValue": "2000003",
        "UMask": "0x2"
    },
    {
        "BriefDescription": "Core-originated cacheable demand requests missed LLC",
        "Counter": "0,1,2,3",
        "EventCode": "0x2E",
        "EventName": "LONGEST_LAT_CACHE.MISS",
        "PublicDescription": "This event counts each cache miss condition for references to the last level cache.",
        "SampleAfterValue": "100003",
        "UMask": "0x41"
    },
    {
        "BriefDescription": "Core-originated cacheable demand requests that refer to LLC",
        "Counter": "0,1,2,3",
        "EventCode": "0x2E",
        "EventName": "LONGEST_LAT_CACHE.REFERENCE",
        "PublicDescription": "This event counts requests originating from the core that reference a cache line in the last level cache.",
        "SampleAfterValue": "100003",
        "UMask": "0x4f"
    },
    {
        "BriefDescription": "Retired load uops which data sources were LLC and cross-core snoop hits in on-pkg core cache.",
        "Counter": "0,1,2,3",
        "EventCode": "0xD2",
        "EventName": "MEM_LOAD_UOPS_LLC_HIT_RETIRED.XSNP_HIT",
        "PEBS": "1",
        "SampleAfterValue": "20011",
        "UMask": "0x2"
    },
    {
        "BriefDescription": "Retired load uops which data sources were HitM responses from shared LLC.",
        "Counter": "0,1,2,3",
        "EventCode": "0xD2",
        "EventName": "MEM_LOAD_UOPS_LLC_HIT_RETIRED.XSNP_HITM",
        "PEBS": "1",
        "SampleAfterValue": "20011",
        "UMask": "0x4"
    },
    {
        "BriefDescription": "Retired load uops which data sources were LLC hit and cross-core snoop missed in on-pkg core cache.",
        "Counter": "0,1,2,3",
        "EventCode": "0xD2",
        "EventName": "MEM_LOAD_UOPS_LLC_HIT_RETIRED.XSNP_MISS",
        "PEBS": "1",
        "SampleAfterValue": "20011",
        "UMask": "0x1"
    },
    {
        "BriefDescription": "Retired load uops which data sources were hits in LLC without snoops required.",
        "Counter": "0,1,2,3",
        "EventCode": "0xD2",
        "EventName": "MEM_LOAD_UOPS_LLC_HIT_RETIRED.XSNP_NONE",
        "PEBS": "1",
        "SampleAfterValue": "100003",
        "UMask": "0x8"
    },
    {
        "BriefDescription": "Retired load uops whose data source was local DRAM (Snoop not needed, Snoop Miss, or Snoop Hit data not forwarded).",
        "Counter": "0,1,2,3",
        "EventCode": "0xD3",
        "EventName": "MEM_LOAD_UOPS_LLC_MISS_RETIRED.LOCAL_DRAM",
        "SampleAfterValue": "100007",
        "UMask": "0x3"
    },
    {
        "BriefDescription": "Retired load uops whose data source was remote DRAM (Snoop not needed, Snoop Miss, or Snoop Hit data not forwarded).",
        "Counter": "0,1,2,3",
        "EventCode": "0xD3",
        "EventName": "MEM_LOAD_UOPS_LLC_MISS_RETIRED.REMOTE_DRAM",
        "SampleAfterValue": "100007",
        "UMask": "0xc"
    },
    {
        "BriefDescription": "Data forwarded from remote cache.",
        "Counter": "0,1,2,3",
        "EventCode": "0xD3",
        "EventName": "MEM_LOAD_UOPS_LLC_MISS_RETIRED.REMOTE_FWD",
        "SampleAfterValue": "100007",
        "UMask": "0x20"
    },
    {
        "BriefDescription": "Remote cache HITM.",
        "Counter": "0,1,2,3",
        "EventCode": "0xD3",
        "EventName": "MEM_LOAD_UOPS_LLC_MISS_RETIRED.REMOTE_HITM",
        "SampleAfterValue": "100007",
        "UMask": "0x10"
    },
    {
        "BriefDescription": "Retired load uops which data sources were load uops missed L1 but hit FB due to preceding miss to the same cache line with data not ready.",
        "Counter": "0,1,2,3",
        "EventCode": "0xD1",
        "EventName": "MEM_LOAD_UOPS_RETIRED.HIT_LFB",
        "PEBS": "1",
        "SampleAfterValue": "100003",
        "UMask": "0x40"
    },
    {
        "BriefDescription": "Retired load uops with L1 cache hits as data sources.",
        "Counter": "0,1,2,3",
        "EventCode": "0xD1",
        "EventName": "MEM_LOAD_UOPS_RETIRED.L1_HIT",
        "PEBS": "1",
        "SampleAfterValue": "2000003",
        "UMask": "0x1"
    },
    {
        "BriefDescription": "Retired load uops which data sources following L1 data-cache miss.",
        "Counter": "0,1,2,3",
        "EventCode": "0xD1",
        "EventName": "MEM_LOAD_UOPS_RETIRED.L1_MISS",
        "PEBS": "1",
        "SampleAfterValue": "100003",
        "UMask": "0x8"
    },
    {
        "BriefDescription": "Retired load uops with L2 cache hits as data sources.",
        "Counter": "0,1,2,3",
        "EventCode": "0xD1",
        "EventName": "MEM_LOAD_UOPS_RETIRED.L2_HIT",
        "PEBS": "1",
        "SampleAfterValue": "100003",
        "UMask": "0x2"
    },
    {
        "BriefDescription": "Retired load uops with L2 cache misses as data sources.",
        "Counter": "0,1,2,3",
        "EventCode": "0xD1",
        "EventName": "MEM_LOAD_UOPS_RETIRED.L2_MISS",
        "PEBS": "1",
        "SampleAfterValue": "50021",
        "UMask": "0x10"
    },
    {
        "BriefDescription": "Retired load uops which data sources were data hits in LLC without snoops required.",
        "Counter": "0,1,2,3",
        "EventCode": "0xD1",
        "EventName": "MEM_LOAD_UOPS_RETIRED.LLC_HIT",
        "PEBS": "1",
        "SampleAfterValue": "50021",
        "UMask": "0x4"
    },
    {
        "BriefDescription": "Miss in last-level (L3) cache. Excludes Unknown data-source.",
        "Counter": "0,1,2,3",
        "EventCode": "0xD1",
        "EventName": "MEM_LOAD_UOPS_RETIRED.LLC_MISS",
        "PEBS": "1",
        "SampleAfterValue": "100007",
        "UMask": "0x20"
    },
    {
        "BriefDescription": "All retired load uops. (Precise Event)",
        "Counter": "0,1,2,3",
        "EventCode": "0xD0",
        "EventName": "MEM_UOPS_RETIRED.ALL_LOADS",
        "PEBS": "1",
        "SampleAfterValue": "2000003",
        "UMask": "0x81"
    },
    {
        "BriefDescription": "All retired store uops. (Precise Event)",
        "Counter": "0,1,2,3",
        "EventCode": "0xD0",
        "EventName": "MEM_UOPS_RETIRED.ALL_STORES",
        "PEBS": "1",
        "SampleAfterValue": "2000003",
        "UMask": "0x82"
    },
    {
        "BriefDescription": "Retired load uops with locked access. (Precise Event)",
        "Counter": "0,1,2,3",
        "EventCode": "0xD0",
        "EventName": "MEM_UOPS_RETIRED.LOCK_LOADS",
        "PEBS": "1",
        "SampleAfterValue": "100007",
        "UMask": "0x21"
    },
    {
        "BriefDescription": "Retired load uops that split across a cacheline boundary. (Precise Event)",
        "Counter": "0,1,2,3",
        "EventCode": "0xD0",
        "EventName": "MEM_UOPS_RETIRED.SPLIT_LOADS",
        "PEBS": "1",
        "SampleAfterValue": "100003",
        "UMask": "0x41"
    },
    {
        "BriefDescription": "Retired store uops that split across a cacheline boundary. (Precise Event)",
        "Counter": "0,1,2,3",
        "EventCode": "0xD0",
        "EventName": "MEM_UOPS_RETIRED.SPLIT_STORES",
        "PEBS": "1",
        "SampleAfterValue": "100003",
        "UMask": "0x42"
    },
    {
        "BriefDescription": "Retired load uops that miss the STLB. (Precise Event)",
        "Counter": "0,1,2,3",
        "EventCode": "0xD0",
        "EventName": "MEM_UOPS_RETIRED.STLB_MISS_LOADS",
        "PEBS": "1",
        "SampleAfterValue": "100003",
        "UMask": "0x11"
    },
    {
        "BriefDescription": "Retired store uops that miss the STLB. (Precise Event)",
        "Counter": "0,1,2,3",
        "EventCode": "0xD0",
        "EventName": "MEM_UOPS_RETIRED.STLB_MISS_STORES",
        "PEBS": "1",
        "SampleAfterValue": "100003",
        "UMask": "0x12"
    },
    {
        "BriefDescription": "Demand and prefetch data reads",
        "Counter": "0,1,2,3",
        "EventCode": "0xB0",
        "EventName": "OFFCORE_REQUESTS.ALL_DATA_RD",
        "PublicDescription": "Data read requests sent to uncore (demand and prefetch).",
        "SampleAfterValue": "100003",
        "UMask": "0x8"
    },
    {
        "BriefDescription": "Cacheable and noncacheable code read requests",
        "Counter": "0,1,2,3",
        "EventCode": "0xB0",
        "EventName": "OFFCORE_REQUESTS.DEMAND_CODE_RD",
        "PublicDescription": "Demand code read requests sent to uncore.",
        "SampleAfterValue": "100003",
        "UMask": "0x2"
    },
    {
        "BriefDescription": "Demand Data Read requests sent to uncore",
        "Counter": "0,1,2,3",
        "EventCode": "0xB0",
        "EventName": "OFFCORE_REQUESTS.DEMAND_DATA_RD",
        "PublicDescription": "Demand data read requests sent to uncore.",
        "SampleAfterValue": "100003",
        "UMask": "0x1"
    },
    {
        "BriefDescription": "Demand RFO requests including regular RFOs, locks, ItoM",
        "Counter": "0,1,2,3",
        "EventCode": "0xB0",
        "EventName": "OFFCORE_REQUESTS.DEMAND_RFO",
        "PublicDescription": "Demand RFO read requests sent to uncore, including regular RFOs, locks, ItoM.",
        "SampleAfterValue": "100003",
        "UMask": "0x4"
    },
    {
        "BriefDescription": "Cases when offcore requests buffer cannot take more entries for core",
        "Counter": "0,1,2,3",
        "EventCode": "0xB2",
        "EventName": "OFFCORE_REQUESTS_BUFFER.SQ_FULL",
        "PublicDescription": "Cases when offcore requests buffer cannot take more entries for core.",
        "SampleAfterValue": "2000003",
        "UMask": "0x1"
    },
    {
        "BriefDescription": "Offcore outstanding cacheable Core Data Read transactions in SuperQueue (SQ), queue to uncore",
        "Counter": "0,1,2,3",
        "EventCode": "0x60",
        "EventName": "OFFCORE_REQUESTS_OUTSTANDING.ALL_DATA_RD",
        "PublicDescription": "Offcore outstanding cacheable data read transactions in SQ to uncore. Set Cmask=1 to count cycles.",
        "SampleAfterValue": "2000003",
        "UMask": "0x8"
    },
    {
        "BriefDescription": "Cycles when offcore outstanding cacheable Core Data Read transactions are present in SuperQueue (SQ), queue to uncore",
        "Counter": "0,1,2,3",
        "CounterMask": "1",
        "EventCode": "0x60",
        "EventName": "OFFCORE_REQUESTS_OUTSTANDING.CYCLES_WITH_DATA_RD",
        "PublicDescription": "Cycles when offcore outstanding cacheable Core Data Read transactions are present in SuperQueue (SQ), queue to uncore.",
        "SampleAfterValue": "2000003",
        "UMask": "0x8"
    },
    {
        "BriefDescription": "Offcore outstanding code reads transactions in SuperQueue (SQ), queue to uncore, every cycle",
        "Counter": "0,1,2,3",
        "CounterMask": "1",
        "EventCode": "0x60",
        "EventName": "OFFCORE_REQUESTS_OUTSTANDING.CYCLES_WITH_DEMAND_CODE_RD",
        "PublicDescription": "Offcore outstanding code reads transactions in SuperQueue (SQ), queue to uncore, every cycle.",
        "SampleAfterValue": "2000003",
        "UMask": "0x2"
    },
    {
        "BriefDescription": "Cycles when offcore outstanding Demand Data Read transactions are present in SuperQueue (SQ), queue to uncore",
        "Counter": "0,1,2,3",
        "CounterMask": "1",
        "EventCode": "0x60",
        "EventName": "OFFCORE_REQUESTS_OUTSTANDING.CYCLES_WITH_DEMAND_DATA_RD",
        "PublicDescription": "Cycles when offcore outstanding Demand Data Read transactions are present in SuperQueue (SQ), queue to uncore.",
        "SampleAfterValue": "2000003",
        "UMask": "0x1"
    },
    {
        "BriefDescription": "Offcore outstanding demand rfo reads transactions in SuperQueue (SQ), queue to uncore, every cycle",
        "Counter": "0,1,2,3",
        "CounterMask": "1",
        "EventCode": "0x60",
        "EventName": "OFFCORE_REQUESTS_OUTSTANDING.CYCLES_WITH_DEMAND_RFO",
        "PublicDescription": "Offcore outstanding demand rfo reads transactions in SuperQueue (SQ), queue to uncore, every cycle.",
        "SampleAfterValue": "2000003",
        "UMask": "0x4"
    },
    {
        "BriefDescription": "Offcore outstanding code reads transactions in SuperQueue (SQ), queue to uncore, every cycle",
        "Counter": "0,1,2,3",
        "EventCode": "0x60",
        "EventName": "OFFCORE_REQUESTS_OUTSTANDING.DEMAND_CODE_RD",
        "PublicDescription": "Offcore outstanding Demand Code Read transactions in SQ to uncore. Set Cmask=1 to count cycles.",
        "SampleAfterValue": "2000003",
        "UMask": "0x2"
    },
    {
        "BriefDescription": "Offcore outstanding Demand Data Read transactions in uncore queue.",
        "Counter": "0,1,2,3",
        "EventCode": "0x60",
        "EventName": "OFFCORE_REQUESTS_OUTSTANDING.DEMAND_DATA_RD",
        "PublicDescription": "Offcore outstanding Demand Data Read transactions in SQ to uncore. Set Cmask=1 to count cycles.",
        "SampleAfterValue": "2000003",
        "UMask": "0x1"
    },
    {
        "BriefDescription": "Cycles with at least 6 offcore outstanding Demand Data Read transactions in uncore queue",
        "Counter": "0,1,2,3",
        "CounterMask": "6",
        "EventCode": "0x60",
        "EventName": "OFFCORE_REQUESTS_OUTSTANDING.DEMAND_DATA_RD_GE_6",
        "PublicDescription": "Cycles with at least 6 offcore outstanding Demand Data Read transactions in uncore queue.",
        "SampleAfterValue": "2000003",
        "UMask": "0x1"
    },
    {
        "BriefDescription": "Offcore outstanding RFO store transactions in SuperQueue (SQ), queue to uncore",
        "Counter": "0,1,2,3",
        "EventCode": "0x60",
        "EventName": "OFFCORE_REQUESTS_OUTSTANDING.DEMAND_RFO",
        "PublicDescription": "Offcore outstanding RFO store transactions in SQ to uncore. Set Cmask=1 to count cycles.",
        "SampleAfterValue": "2000003",
        "UMask": "0x4"
    },
    {
        "BriefDescription": "Counts demand & prefetch data reads that hit in the LLC and the snoop to one of the sibling cores hits the line in M state and the line is forwarded",
        "Counter": "0,1,2,3",
        "EventCode": "0xB7, 0xBB",
        "EventName": "OFFCORE_RESPONSE.ALL_DATA_RD.LLC_HIT.HITM_OTHER_CORE",
        "MSRIndex": "0x1a6,0x1a7",
        "MSRValue": "0x10003c0091",
        "SampleAfterValue": "100003",
        "UMask": "0x1"
    },
    {
        "BriefDescription": "Counts demand & prefetch data reads that hit in the LLC and the snoops to sibling cores hit in either E/S state and the line is not forwarded",
        "Counter": "0,1,2,3",
        "EventCode": "0xB7, 0xBB",
        "EventName": "OFFCORE_RESPONSE.ALL_DATA_RD.LLC_HIT.HIT_OTHER_CORE_NO_FWD",
        "MSRIndex": "0x1a6,0x1a7",
        "MSRValue": "0x4003c0091",
        "SampleAfterValue": "100003",
        "UMask": "0x1"
    },
    {
        "BriefDescription": "Counts demand & prefetch data reads that hit in the LLC and sibling core snoops are not needed as either the core-valid bit is not set or the shared line is present in multiple cores",
        "Counter": "0,1,2,3",
        "EventCode": "0xB7, 0xBB",
        "EventName": "OFFCORE_RESPONSE.ALL_DATA_RD.LLC_HIT.NO_SNOOP_NEEDED",
        "MSRIndex": "0x1a6,0x1a7",
        "MSRValue": "0x1003c0091",
        "SampleAfterValue": "100003",
        "UMask": "0x1"
    },
    {
        "BriefDescription": "Counts demand & prefetch data reads that hit in the LLC and sibling core snoop returned a clean response",
        "Counter": "0,1,2,3",
        "EventCode": "0xB7, 0xBB",
        "EventName": "OFFCORE_RESPONSE.ALL_DATA_RD.LLC_HIT.SNOOP_MISS",
        "MSRIndex": "0x1a6,0x1a7",
        "MSRValue": "0x2003c0091",
        "SampleAfterValue": "100003",
        "UMask": "0x1"
    },
    {
        "BriefDescription": "Counts all prefetch data reads that hit the LLC",
        "Counter": "0,1,2,3",
        "EventCode": "0xB7, 0xBB",
        "EventName": "OFFCORE_RESPONSE.ALL_PF_DATA_RD.LLC_HIT.ANY_RESPONSE",
        "MSRIndex": "0x1a6,0x1a7",
        "MSRValue": "0x3f803c0090",
        "SampleAfterValue": "100003",
        "UMask": "0x1"
    },
    {
        "BriefDescription": "Counts prefetch data reads that hit in the LLC and the snoop to one of the sibling cores hits the line in M state and the line is forwarded",
        "Counter": "0,1,2,3",
        "EventCode": "0xB7, 0xBB",
        "EventName": "OFFCORE_RESPONSE.ALL_PF_DATA_RD.LLC_HIT.HITM_OTHER_CORE",
        "MSRIndex": "0x1a6,0x1a7",
        "MSRValue": "0x10003c0090",
        "SampleAfterValue": "100003",
        "UMask": "0x1"
    },
    {
        "BriefDescription": "Counts prefetch data reads that hit in the LLC and the snoops to sibling cores hit in either E/S state and the line is not forwarded",
        "Counter": "0,1,2,3",
        "EventCode": "0xB7, 0xBB",
        "EventName": "OFFCORE_RESPONSE.ALL_PF_DATA_RD.LLC_HIT.HIT_OTHER_CORE_NO_FWD",
        "MSRIndex": "0x1a6,0x1a7",
        "MSRValue": "0x4003c0090",
        "SampleAfterValue": "100003",
        "UMask": "0x1"
    },
    {
        "BriefDescription": "Counts prefetch data reads that hit in the LLC and sibling core snoops are not needed as either the core-valid bit is not set or the shared line is present in multiple cores",
        "Counter": "0,1,2,3",
        "EventCode": "0xB7, 0xBB",
        "EventName": "OFFCORE_RESPONSE.ALL_PF_DATA_RD.LLC_HIT.NO_SNOOP_NEEDED",
        "MSRIndex": "0x1a6,0x1a7",
        "MSRValue": "0x1003c0090",
        "SampleAfterValue": "100003",
        "UMask": "0x1"
    },
    {
        "BriefDescription": "Counts prefetch data reads that hit in the LLC and sibling core snoop returned a clean response",
        "Counter": "0,1,2,3",
        "EventCode": "0xB7, 0xBB",
        "EventName": "OFFCORE_RESPONSE.ALL_PF_DATA_RD.LLC_HIT.SNOOP_MISS",
        "MSRIndex": "0x1a6,0x1a7",
        "MSRValue": "0x2003c0090",
        "SampleAfterValue": "100003",
        "UMask": "0x1"
    },
    {
        "BriefDescription": "Counts all data/code/rfo reads (demand & prefetch) that hit in the LLC",
        "Counter": "0,1,2,3",
        "EventCode": "0xB7, 0xBB",
        "EventName": "OFFCORE_RESPONSE.ALL_READS.LLC_HIT.ANY_RESPONSE",
        "MSRIndex": "0x1a6,0x1a7",
        "MSRValue": "0x3f803c03f7",
        "SampleAfterValue": "100003",
        "UMask": "0x1"
    },
    {
        "BriefDescription": "Counts all data/code/rfo reads (demand & prefetch) that hit in the LLC and the snoop to one of the sibling cores hits the line in M state and the line is forwarded",
        "Counter": "0,1,2,3",
        "EventCode": "0xB7, 0xBB",
        "EventName": "OFFCORE_RESPONSE.ALL_READS.LLC_HIT.HITM_OTHER_CORE",
        "MSRIndex": "0x1a6,0x1a7",
        "MSRValue": "0x10003c03f7",
        "SampleAfterValue": "100003",
        "UMask": "0x1"
    },
    {
        "BriefDescription": "Counts all data/code/rfo reads (demand & prefetch) that hit in the LLC and the snoops to sibling cores hit in either E/S state and the line is not forwarded",
        "Counter": "0,1,2,3",
        "EventCode": "0xB7, 0xBB",
        "EventName": "OFFCORE_RESPONSE.ALL_READS.LLC_HIT.HIT_OTHER_CORE_NO_FWD",
        "MSRIndex": "0x1a6,0x1a7",
        "MSRValue": "0x4003c03f7",
        "SampleAfterValue": "100003",
        "UMask": "0x1"
    },
    {
        "BriefDescription": "Counts all data/code/rfo reads (demand & prefetch) that hit in the LLC and sibling core snoops are not needed as either the core-valid bit is not set or the shared line is present in multiple cores",
        "Counter": "0,1,2,3",
        "EventCode": "0xB7, 0xBB",
        "EventName": "OFFCORE_RESPONSE.ALL_READS.LLC_HIT.NO_SNOOP_NEEDED",
        "MSRIndex": "0x1a6,0x1a7",
        "MSRValue": "0x1003c03f7",
        "SampleAfterValue": "100003",
        "UMask": "0x1"
    },
    {
        "BriefDescription": "Counts all data/code/rfo reads (demand & prefetch) that hit in the LLC and sibling core snoop returned a clean response",
        "Counter": "0,1,2,3",
        "EventCode": "0xB7, 0xBB",
        "EventName": "OFFCORE_RESPONSE.ALL_READS.LLC_HIT.SNOOP_MISS",
        "MSRIndex": "0x1a6,0x1a7",
        "MSRValue": "0x2003c03f7",
        "SampleAfterValue": "100003",
        "UMask": "0x1"
    },
    {
        "BriefDescription": "Counts all writebacks from the core to the LLC",
        "Counter": "0,1,2,3",
        "EventCode": "0xB7, 0xBB",
        "EventName": "OFFCORE_RESPONSE.COREWB.ANY_RESPONSE",
        "MSRIndex": "0x1a6,0x1a7",
        "MSRValue": "0x10008",
        "SampleAfterValue": "100003",
        "UMask": "0x1"
    },
    {
        "BriefDescription": "Counts all demand code reads that hit in the LLC",
        "Counter": "0,1,2,3",
        "EventCode": "0xB7, 0xBB",
        "EventName": "OFFCORE_RESPONSE.DEMAND_CODE_RD.LLC_HIT.ANY_RESPONSE",
        "MSRIndex": "0x1a6,0x1a7",
        "MSRValue": "0x3f803c0004",
        "SampleAfterValue": "100003",
        "UMask": "0x1"
    },
    {
        "BriefDescription": "Counts all demand data reads that hit in the LLC",
        "Counter": "0,1,2,3",
        "EventCode": "0xB7, 0xBB",
        "EventName": "OFFCORE_RESPONSE.DEMAND_DATA_RD.LLC_HIT.ANY_RESPONSE",
        "MSRIndex": "0x1a6,0x1a7",
        "MSRValue": "0x3f803c0001",
        "SampleAfterValue": "100003",
        "UMask": "0x1"
    },
    {
        "BriefDescription": "Counts demand data reads that hit in the LLC and the snoop to one of the sibling cores hits the line in M state and the line is forwarded",
        "Counter": "0,1,2,3",
        "EventCode": "0xB7, 0xBB",
        "EventName": "OFFCORE_RESPONSE.DEMAND_DATA_RD.LLC_HIT.HITM_OTHER_CORE",
        "MSRIndex": "0x1a6,0x1a7",
        "MSRValue": "0x10003c0001",
        "SampleAfterValue": "100003",
        "UMask": "0x1"
    },
    {
        "BriefDescription": "Counts demand data reads that hit in the LLC and the snoops to sibling cores hit in either E/S state and the line is not forwarded",
        "Counter": "0,1,2,3",
        "EventCode": "0xB7, 0xBB",
        "EventName": "OFFCORE_RESPONSE.DEMAND_DATA_RD.LLC_HIT.HIT_OTHER_CORE_NO_FWD",
        "MSRIndex": "0x1a6,0x1a7",
        "MSRValue": "0x4003c0001",
        "SampleAfterValue": "100003",
        "UMask": "0x1"
    },
    {
        "BriefDescription": "Counts demand data reads that hit in the LLC and sibling core snoops are not needed as either the core-valid bit is not set or the shared line is present in multiple cores",
        "Counter": "0,1,2,3",
        "EventCode": "0xB7, 0xBB",
        "EventName": "OFFCORE_RESPONSE.DEMAND_DATA_RD.LLC_HIT.NO_SNOOP_NEEDED",
        "MSRIndex": "0x1a6,0x1a7",
        "MSRValue": "0x1003c0001",
        "SampleAfterValue": "100003",
        "UMask": "0x1"
    },
    {
        "BriefDescription": "Counts demand data reads that hit in the LLC and sibling core snoop returned a clean response",
        "Counter": "0,1,2,3",
        "EventCode": "0xB7, 0xBB",
        "EventName": "OFFCORE_RESPONSE.DEMAND_DATA_RD.LLC_HIT.SNOOP_MISS",
        "MSRIndex": "0x1a6,0x1a7",
        "MSRValue": "0x2003c0001",
        "SampleAfterValue": "100003",
        "UMask": "0x1"
    },
    {
        "BriefDescription": "Counts demand data writes (RFOs) that hit in the LLC and the snoop to one of the sibling cores hits the line in M state and the line is forwarded",
        "Counter": "0,1,2,3",
        "EventCode": "0xB7, 0xBB",
        "EventName": "OFFCORE_RESPONSE.DEMAND_RFO.LLC_HIT.HITM_OTHER_CORE",
        "MSRIndex": "0x1a6,0x1a7",
        "MSRValue": "0x10003c0002",
        "SampleAfterValue": "100003",
        "UMask": "0x1"
    },
    {
        "BriefDescription": "Counts L2 hints sent to LLC to keep a line from being evicted out of the core caches",
        "Counter": "0,1,2,3",
        "EventCode": "0xB7, 0xBB",
        "EventName": "OFFCORE_RESPONSE.OTHER.LRU_HINTS",
        "MSRIndex": "0x1a6,0x1a7",
        "MSRValue": "0x803c8000",
        "SampleAfterValue": "100003",
        "UMask": "0x1"
    },
    {
        "BriefDescription": "Counts miscellaneous accesses that include port i/o, MMIO and uncacheable memory accesses",
        "Counter": "0,1,2,3",
        "EventCode": "0xB7, 0xBB",
        "EventName": "OFFCORE_RESPONSE.OTHER.PORTIO_MMIO_UC",
        "MSRIndex": "0x1a6,0x1a7",
        "MSRValue": "0x23ffc08000",
        "SampleAfterValue": "100003",
        "UMask": "0x1"
    },
    {
        "BriefDescription": "Counts all prefetch (that bring data to L2) code reads that hit in the LLC",
        "Counter": "0,1,2,3",
        "EventCode": "0xB7, 0xBB",
        "EventName": "OFFCORE_RESPONSE.PF_L2_CODE_RD.LLC_HIT.ANY_RESPONSE",
        "MSRIndex": "0x1a6,0x1a7",
        "MSRValue": "0x3f803c0040",
        "SampleAfterValue": "100003",
        "UMask": "0x1"
    },
    {
        "BriefDescription": "Counts prefetch (that bring data to L2) data reads that hit in the LLC",
        "Counter": "0,1,2,3",
        "EventCode": "0xB7, 0xBB",
        "EventName": "OFFCORE_RESPONSE.PF_L2_DATA_RD.LLC_HIT.ANY_RESPONSE",
        "MSRIndex": "0x1a6,0x1a7",
        "MSRValue": "0x3f803c0010",
        "SampleAfterValue": "100003",
        "UMask": "0x1"
    },
    {
        "BriefDescription": "Counts prefetch (that bring data to L2) data reads that hit in the LLC and the snoop to one of the sibling cores hits the line in M state and the line is forwarded",
        "Counter": "0,1,2,3",
        "EventCode": "0xB7, 0xBB",
        "EventName": "OFFCORE_RESPONSE.PF_L2_DATA_RD.LLC_HIT.HITM_OTHER_CORE",
        "MSRIndex": "0x1a6,0x1a7",
        "MSRValue": "0x10003c0010",
        "SampleAfterValue": "100003",
        "UMask": "0x1"
    },
    {
        "BriefDescription": "Counts prefetch (that bring data to L2) data reads that hit in the LLC and the snoops to sibling cores hit in either E/S state and the line is not forwarded",
        "Counter": "0,1,2,3",
        "EventCode": "0xB7, 0xBB",
        "EventName": "OFFCORE_RESPONSE.PF_L2_DATA_RD.LLC_HIT.HIT_OTHER_CORE_NO_FWD",
        "MSRIndex": "0x1a6,0x1a7",
        "MSRValue": "0x4003c0010",
        "SampleAfterValue": "100003",
        "UMask": "0x1"
    },
    {
        "BriefDescription": "Counts prefetch (that bring data to L2) data reads that hit in the LLC and sibling core snoops are not needed as either the core-valid bit is not set or the shared line is present in multiple cores",
        "Counter": "0,1,2,3",
        "EventCode": "0xB7, 0xBB",
        "EventName": "OFFCORE_RESPONSE.PF_L2_DATA_RD.LLC_HIT.NO_SNOOP_NEEDED",
        "MSRIndex": "0x1a6,0x1a7",
        "MSRValue": "0x1003c0010",
        "SampleAfterValue": "100003",
        "UMask": "0x1"
    },
    {
        "BriefDescription": "Counts prefetch (that bring data to L2) data reads that hit in the LLC and the snoops sent to sibling cores return clean response",
        "Counter": "0,1,2,3",
        "EventCode": "0xB7, 0xBB",
        "EventName": "OFFCORE_RESPONSE.PF_L2_DATA_RD.LLC_HIT.SNOOP_MISS",
        "MSRIndex": "0x1a6,0x1a7",
        "MSRValue": "0x2003c0010",
        "SampleAfterValue": "100003",
        "UMask": "0x1"
    },
    {
        "BriefDescription": "Counts all prefetch (that bring data to LLC only) code reads that hit in the LLC",
        "Counter": "0,1,2,3",
        "EventCode": "0xB7, 0xBB",
        "EventName": "OFFCORE_RESPONSE.PF_LLC_CODE_RD.LLC_HIT.ANY_RESPONSE",
        "MSRIndex": "0x1a6,0x1a7",
        "MSRValue": "0x3f803c0200",
        "SampleAfterValue": "100003",
        "UMask": "0x1"
    },
    {
        "BriefDescription": "Counts prefetch (that bring data to LLC only) data reads that hit in the LLC",
        "Counter": "0,1,2,3",
        "EventCode": "0xB7, 0xBB",
        "EventName": "OFFCORE_RESPONSE.PF_LLC_DATA_RD.LLC_HIT.ANY_RESPONSE",
        "MSRIndex": "0x1a6,0x1a7",
        "MSRValue": "0x3f803c0080",
        "SampleAfterValue": "100003",
        "UMask": "0x1"
    },
    {
        "BriefDescription": "Counts prefetch (that bring data to LLC only) data reads that hit in the LLC and the snoop to one of the sibling cores hits the line in M state and the line is forwarded",
        "Counter": "0,1,2,3",
        "EventCode": "0xB7, 0xBB",
        "EventName": "OFFCORE_RESPONSE.PF_LLC_DATA_RD.LLC_HIT.HITM_OTHER_CORE",
        "MSRIndex": "0x1a6,0x1a7",
        "MSRValue": "0x10003c0080",
        "SampleAfterValue": "100003",
        "UMask": "0x1"
    },
    {
        "BriefDescription": "Counts prefetch (that bring data to LLC only) data reads that hit in the LLC and the snoops to sibling cores hit in either E/S state and the line is not forwarded",
        "Counter": "0,1,2,3",
        "EventCode": "0xB7, 0xBB",
        "EventName": "OFFCORE_RESPONSE.PF_LLC_DATA_RD.LLC_HIT.HIT_OTHER_CORE_NO_FWD",
        "MSRIndex": "0x1a6,0x1a7",
        "MSRValue": "0x4003c0080",
        "SampleAfterValue": "100003",
        "UMask": "0x1"
    },
    {
        "BriefDescription": "Counts prefetch (that bring data to LLC only) data reads that hit in the LLC and sibling core snoops are not needed as either the core-valid bit is not set or the shared line is present in multiple cores",
        "Counter": "0,1,2,3",
        "EventCode": "0xB7, 0xBB",
        "EventName": "OFFCORE_RESPONSE.PF_LLC_DATA_RD.LLC_HIT.NO_SNOOP_NEEDED",
        "MSRIndex": "0x1a6,0x1a7",
        "MSRValue": "0x1003c0080",
        "SampleAfterValue": "100003",
        "UMask": "0x1"
    },
    {
        "BriefDescription": "Counts prefetch (that bring data to LLC only) data reads that hit in the LLC and the snoops sent to sibling cores return clean response",
        "Counter": "0,1,2,3",
        "EventCode": "0xB7, 0xBB",
        "EventName": "OFFCORE_RESPONSE.PF_LLC_DATA_RD.LLC_HIT.SNOOP_MISS",
        "MSRIndex": "0x1a6,0x1a7",
        "MSRValue": "0x2003c0080",
        "SampleAfterValue": "100003",
        "UMask": "0x1"
    },
    {
        "BriefDescription": "Counts requests where the address of an atomic lock instruction spans a cache line boundary or the lock instruction is executed on uncacheable address",
        "Counter": "0,1,2,3",
        "EventCode": "0xB7, 0xBB",
        "EventName": "OFFCORE_RESPONSE.SPLIT_LOCK_UC_LOCK.ANY_RESPONSE",
        "MSRIndex": "0x1a6,0x1a7",
        "MSRValue": "0x10400",
        "SampleAfterValue": "100003",
        "UMask": "0x1"
    },
    {
        "BriefDescription": "Counts non-temporal stores",
        "Counter": "0,1,2,3",
        "EventCode": "0xB7, 0xBB",
        "EventName": "OFFCORE_RESPONSE.STREAMING_STORES.ANY_RESPONSE",
        "MSRIndex": "0x1a6,0x1a7",
        "MSRValue": "0x10800",
        "SampleAfterValue": "100003",
        "UMask": "0x1"
    },
    {
        "BriefDescription": "Split locks in SQ",
        "Counter": "0,1,2,3",
        "EventCode": "0xF4",
        "EventName": "SQ_MISC.SPLIT_LOCK",
        "SampleAfterValue": "100003",
        "UMask": "0x10"
    }
]<|MERGE_RESOLUTION|>--- conflicted
+++ resolved
@@ -10,10 +10,7 @@
     },
     {
         "BriefDescription": "Cycles a demand request was blocked due to Fill Buffers unavailability",
-<<<<<<< HEAD
-=======
-        "Counter": "0,1,2,3",
->>>>>>> 2d5404ca
+        "Counter": "0,1,2,3",
         "CounterMask": "1",
         "EventCode": "0x48",
         "EventName": "L1D_PEND_MISS.FB_FULL",
