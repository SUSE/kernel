--- conflicted
+++ resolved
@@ -89,13 +89,8 @@
     },
     {
         "BriefDescription": "This metric estimates fraction of slots the CPU retired uops delivered by the Microcode_Sequencer as a result of Assists",
-<<<<<<< HEAD
-        "MetricExpr": "100 * OTHER_ASSISTS.ANY_WB_ASSIST / tma_info_thread_slots",
-        "MetricGroup": "TopdownL4;tma_L4_group;tma_microcode_sequencer_group",
-=======
         "MetricExpr": "66 * OTHER_ASSISTS.ANY_WB_ASSIST / tma_info_thread_slots",
         "MetricGroup": "BvIO;TopdownL4;tma_L4_group;tma_microcode_sequencer_group",
->>>>>>> 2d5404ca
         "MetricName": "tma_assists",
         "MetricThreshold": "tma_assists > 0.1 & (tma_microcode_sequencer > 0.05 & tma_heavy_operations > 0.1)",
         "PublicDescription": "This metric estimates fraction of slots the CPU retired uops delivered by the Microcode_Sequencer as a result of Assists. Assists are long sequences of uops that are required in certain corner-cases for operations that cannot be handled natively by the execution pipeline. For example; when working with very small floating point values (so-called Denormals); the FP units are not set up to perform these operations natively. Instead; a sequence of instructions to perform the computation on the Denormals is injected into the pipeline. Since these microcode sequences might be dozens of uops long; Assists can be extremely deleterious to performance and they can be avoided in many cases. Sample with: ASSISTS.ANY",
@@ -165,11 +160,7 @@
         "BriefDescription": "This metric estimates fraction of cycles while the memory subsystem was handling synchronizations due to contested accesses",
         "MetricConstraint": "NO_GROUP_EVENTS",
         "MetricExpr": "(60 * (MEM_LOAD_UOPS_L3_HIT_RETIRED.XSNP_HITM * (1 + MEM_LOAD_UOPS_RETIRED.HIT_LFB / (MEM_LOAD_UOPS_RETIRED.L2_HIT + MEM_LOAD_UOPS_RETIRED.L3_HIT + MEM_LOAD_UOPS_L3_HIT_RETIRED.XSNP_HIT + MEM_LOAD_UOPS_L3_HIT_RETIRED.XSNP_HITM + MEM_LOAD_UOPS_L3_HIT_RETIRED.XSNP_MISS + MEM_LOAD_UOPS_RETIRED.L3_MISS))) + 43 * (MEM_LOAD_UOPS_L3_HIT_RETIRED.XSNP_MISS * (1 + MEM_LOAD_UOPS_RETIRED.HIT_LFB / (MEM_LOAD_UOPS_RETIRED.L2_HIT + MEM_LOAD_UOPS_RETIRED.L3_HIT + MEM_LOAD_UOPS_L3_HIT_RETIRED.XSNP_HIT + MEM_LOAD_UOPS_L3_HIT_RETIRED.XSNP_HITM + MEM_LOAD_UOPS_L3_HIT_RETIRED.XSNP_MISS + MEM_LOAD_UOPS_RETIRED.L3_MISS)))) / tma_info_thread_clks",
-<<<<<<< HEAD
-        "MetricGroup": "DataSharing;Offcore;Snoop;TopdownL4;tma_L4_group;tma_issueSyncxn;tma_l3_bound_group",
-=======
         "MetricGroup": "BvMS;DataSharing;Offcore;Snoop;TopdownL4;tma_L4_group;tma_issueSyncxn;tma_l3_bound_group",
->>>>>>> 2d5404ca
         "MetricName": "tma_contested_accesses",
         "MetricThreshold": "tma_contested_accesses > 0.05 & (tma_l3_bound > 0.05 & (tma_memory_bound > 0.2 & tma_backend_bound > 0.2))",
         "PublicDescription": "This metric estimates fraction of cycles while the memory subsystem was handling synchronizations due to contested accesses. Contested accesses occur when data written by one Logical Processor are read by another Logical Processor on a different Physical Core. Examples of contested accesses include synchronizations such as locks; true data sharing such as modified locked variables; and false sharing. Sample with: MEM_LOAD_L3_HIT_RETIRED.XSNP_FWD;MEM_LOAD_L3_HIT_RETIRED.XSNP_MISS. Related metrics: tma_data_sharing, tma_false_sharing, tma_machine_clears, tma_remote_cache",
@@ -190,11 +181,7 @@
         "BriefDescription": "This metric estimates fraction of cycles while the memory subsystem was handling synchronizations due to data-sharing accesses",
         "MetricConstraint": "NO_GROUP_EVENTS",
         "MetricExpr": "43 * (MEM_LOAD_UOPS_L3_HIT_RETIRED.XSNP_HIT * (1 + MEM_LOAD_UOPS_RETIRED.HIT_LFB / (MEM_LOAD_UOPS_RETIRED.L2_HIT + MEM_LOAD_UOPS_RETIRED.L3_HIT + MEM_LOAD_UOPS_L3_HIT_RETIRED.XSNP_HIT + MEM_LOAD_UOPS_L3_HIT_RETIRED.XSNP_HITM + MEM_LOAD_UOPS_L3_HIT_RETIRED.XSNP_MISS + MEM_LOAD_UOPS_RETIRED.L3_MISS))) / tma_info_thread_clks",
-<<<<<<< HEAD
-        "MetricGroup": "Offcore;Snoop;TopdownL4;tma_L4_group;tma_issueSyncxn;tma_l3_bound_group",
-=======
         "MetricGroup": "BvMS;Offcore;Snoop;TopdownL4;tma_L4_group;tma_issueSyncxn;tma_l3_bound_group",
->>>>>>> 2d5404ca
         "MetricName": "tma_data_sharing",
         "MetricThreshold": "tma_data_sharing > 0.05 & (tma_l3_bound > 0.05 & (tma_memory_bound > 0.2 & tma_backend_bound > 0.2))",
         "PublicDescription": "This metric estimates fraction of cycles while the memory subsystem was handling synchronizations due to data-sharing accesses. Data shared by multiple Logical Processors (even just read shared) may cause increased access latency due to cache coherency. Excessive data sharing can drastically harm multithreaded performance. Sample with: MEM_LOAD_L3_HIT_RETIRED.XSNP_NO_FWD. Related metrics: tma_contested_accesses, tma_false_sharing, tma_machine_clears, tma_remote_cache",
@@ -203,11 +190,7 @@
     {
         "BriefDescription": "This metric represents fraction of cycles where the Divider unit was active",
         "MetricExpr": "ARITH.FPU_DIV_ACTIVE / tma_info_core_core_clks",
-<<<<<<< HEAD
-        "MetricGroup": "TopdownL3;tma_L3_group;tma_core_bound_group",
-=======
         "MetricGroup": "BvCB;TopdownL3;tma_L3_group;tma_core_bound_group",
->>>>>>> 2d5404ca
         "MetricName": "tma_divider",
         "MetricThreshold": "tma_divider > 0.2 & (tma_core_bound > 0.1 & tma_backend_bound > 0.2)",
         "PublicDescription": "This metric represents fraction of cycles where the Divider unit was active. Divide and square root instructions are performed by the Divider unit and can take considerably longer latency than integer or Floating Point addition; subtraction; or multiplication. Sample with: ARITH.DIVIDER_ACTIVE",
@@ -228,11 +211,7 @@
         "MetricExpr": "(IDQ.ALL_DSB_CYCLES_ANY_UOPS - IDQ.ALL_DSB_CYCLES_4_UOPS) / tma_info_core_core_clks / 2",
         "MetricGroup": "DSB;FetchBW;TopdownL3;tma_L3_group;tma_fetch_bandwidth_group",
         "MetricName": "tma_dsb",
-<<<<<<< HEAD
-        "MetricThreshold": "tma_dsb > 0.15 & (tma_fetch_bandwidth > 0.1 & tma_frontend_bound > 0.15 & tma_info_thread_ipc / 4 > 0.35)",
-=======
         "MetricThreshold": "tma_dsb > 0.15 & tma_fetch_bandwidth > 0.2",
->>>>>>> 2d5404ca
         "PublicDescription": "This metric represents Core fraction of cycles in which CPU was likely limited due to DSB (decoded uop cache) fetch pipeline.  For example; inefficient utilization of the DSB cache structure or bank conflict when reading from it; are categorized here.",
         "ScaleUnit": "100%"
     },
@@ -248,11 +227,7 @@
     {
         "BriefDescription": "This metric roughly estimates the fraction of cycles where the Data TLB (DTLB) was missed by load accesses",
         "MetricExpr": "(8 * DTLB_LOAD_MISSES.STLB_HIT + cpu@DTLB_LOAD_MISSES.WALK_DURATION\\,cmask\\=1@ + 7 * DTLB_LOAD_MISSES.WALK_COMPLETED) / tma_info_thread_clks",
-<<<<<<< HEAD
-        "MetricGroup": "MemoryTLB;TopdownL4;tma_L4_group;tma_issueTLB;tma_l1_bound_group",
-=======
         "MetricGroup": "BvMT;MemoryTLB;TopdownL4;tma_L4_group;tma_issueTLB;tma_l1_bound_group",
->>>>>>> 2d5404ca
         "MetricName": "tma_dtlb_load",
         "MetricThreshold": "tma_dtlb_load > 0.1 & (tma_l1_bound > 0.1 & (tma_memory_bound > 0.2 & tma_backend_bound > 0.2))",
         "PublicDescription": "This metric roughly estimates the fraction of cycles where the Data TLB (DTLB) was missed by load accesses. TLBs (Translation Look-aside Buffers) are processor caches for recently used entries out of the Page Tables that are used to map virtual- to physical-addresses by the operating system. This metric approximates the potential delay of demand loads missing the first-level data TLB (assuming worst case scenario with back to back misses to different pages). This includes hitting in the second-level TLB (STLB) as well as performing a hardware page walk on an STLB miss. Sample with: MEM_INST_RETIRED.STLB_MISS_LOADS_PS. Related metrics: tma_dtlb_store",
@@ -261,11 +236,7 @@
     {
         "BriefDescription": "This metric roughly estimates the fraction of cycles spent handling first-level data TLB store misses",
         "MetricExpr": "(8 * DTLB_STORE_MISSES.STLB_HIT + cpu@DTLB_STORE_MISSES.WALK_DURATION\\,cmask\\=1@ + 7 * DTLB_STORE_MISSES.WALK_COMPLETED) / tma_info_thread_clks",
-<<<<<<< HEAD
-        "MetricGroup": "MemoryTLB;TopdownL4;tma_L4_group;tma_issueTLB;tma_store_bound_group",
-=======
         "MetricGroup": "BvMT;MemoryTLB;TopdownL4;tma_L4_group;tma_issueTLB;tma_store_bound_group",
->>>>>>> 2d5404ca
         "MetricName": "tma_dtlb_store",
         "MetricThreshold": "tma_dtlb_store > 0.05 & (tma_store_bound > 0.2 & (tma_memory_bound > 0.2 & tma_backend_bound > 0.2))",
         "PublicDescription": "This metric roughly estimates the fraction of cycles spent handling first-level data TLB store misses.  As with ordinary data caching; focus on improving data locality and reducing working-set size to reduce DTLB overhead.  Additionally; consider using profile-guided optimization (PGO) to collocate frequently-used data on the same page.  Try using larger page sizes for large amounts of frequently-used data. Sample with: MEM_INST_RETIRED.STLB_MISS_STORES_PS. Related metrics: tma_dtlb_load",
@@ -275,11 +246,7 @@
         "BriefDescription": "This metric does a *rough estimation* of how often L1D Fill Buffer unavailability limited additional L1D miss memory access requests to proceed",
         "MetricConstraint": "NO_GROUP_EVENTS",
         "MetricExpr": "tma_info_memory_load_miss_real_latency * cpu@L1D_PEND_MISS.FB_FULL\\,cmask\\=1@ / tma_info_thread_clks",
-<<<<<<< HEAD
-        "MetricGroup": "MemoryBW;TopdownL4;tma_L4_group;tma_issueBW;tma_issueSL;tma_issueSmSt;tma_l1_bound_group",
-=======
         "MetricGroup": "BvMS;MemoryBW;TopdownL4;tma_L4_group;tma_issueBW;tma_issueSL;tma_issueSmSt;tma_l1_bound_group",
->>>>>>> 2d5404ca
         "MetricName": "tma_fb_full",
         "MetricThreshold": "tma_fb_full > 0.3",
         "PublicDescription": "This metric does a *rough estimation* of how often L1D Fill Buffer unavailability limited additional L1D miss memory access requests to proceed. The higher the metric value; the deeper the memory hierarchy level the misses are satisfied from (metric values >1 are valid). Often it hints on approaching bandwidth limits (to L2 cache; L3 cache or external memory). Related metrics: tma_info_system_dram_bw_use, tma_mem_bandwidth, tma_sq_full, tma_store_latency, tma_streaming_stores",
@@ -290,11 +257,7 @@
         "MetricExpr": "tma_frontend_bound - tma_fetch_latency",
         "MetricGroup": "FetchBW;Frontend;TmaL2;TopdownL2;tma_L2_group;tma_frontend_bound_group;tma_issueFB",
         "MetricName": "tma_fetch_bandwidth",
-<<<<<<< HEAD
-        "MetricThreshold": "tma_fetch_bandwidth > 0.1 & tma_frontend_bound > 0.15 & tma_info_thread_ipc / 4 > 0.35",
-=======
         "MetricThreshold": "tma_fetch_bandwidth > 0.2",
->>>>>>> 2d5404ca
         "MetricgroupNoGroup": "TopdownL2",
         "PublicDescription": "This metric represents fraction of slots the CPU was stalled due to Frontend bandwidth issues.  For example; inefficiencies at the instruction decoders; or restrictions for caching in the DSB (decoded uops cache) are categorized under Fetch Bandwidth. In such cases; the Frontend typically delivers suboptimal amount of uops to the Backend. Sample with: FRONTEND_RETIRED.LATENCY_GE_2_BUBBLES_GE_1_PS;FRONTEND_RETIRED.LATENCY_GE_1_PS;FRONTEND_RETIRED.LATENCY_GE_2_PS. Related metrics: tma_dsb_switches, tma_info_frontend_dsb_coverage, tma_info_inst_mix_iptb, tma_lcp",
         "ScaleUnit": "100%"
@@ -357,11 +320,7 @@
     {
         "BriefDescription": "This category represents fraction of slots where the processor's Frontend undersupplies its Backend",
         "MetricExpr": "IDQ_UOPS_NOT_DELIVERED.CORE / tma_info_thread_slots",
-<<<<<<< HEAD
-        "MetricGroup": "PGO;TmaL1;TopdownL1;tma_L1_group",
-=======
         "MetricGroup": "BvFB;BvIO;PGO;TmaL1;TopdownL1;tma_L1_group",
->>>>>>> 2d5404ca
         "MetricName": "tma_frontend_bound",
         "MetricThreshold": "tma_frontend_bound > 0.15",
         "MetricgroupNoGroup": "TopdownL1",
@@ -381,33 +340,13 @@
     {
         "BriefDescription": "This metric represents fraction of cycles the CPU was stalled due to instruction cache misses",
         "MetricExpr": "ICACHE.IFDATA_STALL / tma_info_thread_clks",
-<<<<<<< HEAD
-        "MetricGroup": "BigFoot;FetchLat;IcMiss;TopdownL3;tma_L3_group;tma_fetch_latency_group",
-=======
         "MetricGroup": "BigFootprint;BvBC;FetchLat;IcMiss;TopdownL3;tma_L3_group;tma_fetch_latency_group",
->>>>>>> 2d5404ca
         "MetricName": "tma_icache_misses",
         "MetricThreshold": "tma_icache_misses > 0.05 & (tma_fetch_latency > 0.1 & tma_frontend_bound > 0.15)",
         "PublicDescription": "This metric represents fraction of cycles the CPU was stalled due to instruction cache misses. Sample with: FRONTEND_RETIRED.L2_MISS_PS;FRONTEND_RETIRED.L1I_MISS_PS",
         "ScaleUnit": "100%"
     },
     {
-<<<<<<< HEAD
-        "BriefDescription": "Branch Misprediction Cost: Fraction of TMA slots wasted per non-speculative branch misprediction (retired JEClear)",
-        "MetricExpr": "(tma_branch_mispredicts + tma_fetch_latency * tma_mispredicts_resteers / (tma_branch_resteers + tma_dsb_switches + tma_icache_misses + tma_itlb_misses + tma_lcp + tma_ms_switches)) * tma_info_thread_slots / BR_MISP_RETIRED.ALL_BRANCHES",
-        "MetricGroup": "Bad;BrMispredicts;tma_issueBM",
-        "MetricName": "tma_info_bad_spec_branch_misprediction_cost",
-        "PublicDescription": "Branch Misprediction Cost: Fraction of TMA slots wasted per non-speculative branch misprediction (retired JEClear). Related metrics: tma_branch_mispredicts, tma_mispredicts_resteers"
-    },
-    {
-        "BriefDescription": "Instructions per retired mispredicts for indirect CALL or JMP branches (lower number means higher occurrence rate).",
-        "MetricExpr": "tma_info_inst_mix_instructions / (UOPS_RETIRED.RETIRE_SLOTS / UOPS_ISSUED.ANY * cpu@BR_MISP_EXEC.ALL_BRANCHES\\,umask\\=0xE4@)",
-        "MetricGroup": "Bad;BrMispredicts",
-        "MetricName": "tma_info_bad_spec_ipmisp_indirect",
-        "MetricThreshold": "tma_info_bad_spec_ipmisp_indirect < 1e3"
-    },
-    {
-=======
         "BriefDescription": "Instructions per retired mispredicts for indirect CALL or JMP branches (lower number means higher occurrence rate).",
         "MetricExpr": "tma_info_inst_mix_instructions / (UOPS_RETIRED.RETIRE_SLOTS / UOPS_ISSUED.ANY * BR_MISP_EXEC.INDIRECT)",
         "MetricGroup": "Bad;BrMispredicts",
@@ -415,7 +354,6 @@
         "MetricThreshold": "tma_info_bad_spec_ipmisp_indirect < 1e3"
     },
     {
->>>>>>> 2d5404ca
         "BriefDescription": "Number of Instructions per non-speculative Branch Misprediction (JEClear) (lower number means higher occurrence rate)",
         "MetricExpr": "INST_RETIRED.ANY / BR_MISP_RETIRED.ALL_BRANCHES",
         "MetricGroup": "Bad;BadSpec;BrMispredicts",
@@ -436,33 +374,20 @@
     },
     {
         "BriefDescription": "Floating Point Operations Per Cycle",
-<<<<<<< HEAD
-        "MetricExpr": "(FP_ARITH_INST_RETIRED.SCALAR_SINGLE + FP_ARITH_INST_RETIRED.SCALAR_DOUBLE + 2 * FP_ARITH_INST_RETIRED.128B_PACKED_DOUBLE + 4 * (FP_ARITH_INST_RETIRED.128B_PACKED_SINGLE + FP_ARITH_INST_RETIRED.256B_PACKED_DOUBLE) + 8 * FP_ARITH_INST_RETIRED.256B_PACKED_SINGLE) / tma_info_core_core_clks",
-=======
         "MetricExpr": "(FP_ARITH_INST_RETIRED.SCALAR + 2 * FP_ARITH_INST_RETIRED.128B_PACKED_DOUBLE + 4 * FP_ARITH_INST_RETIRED.4_FLOPS + 8 * FP_ARITH_INST_RETIRED.256B_PACKED_SINGLE) / tma_info_core_core_clks",
->>>>>>> 2d5404ca
         "MetricGroup": "Flops;Ret",
         "MetricName": "tma_info_core_flopc"
     },
     {
         "BriefDescription": "Actual per-core usage of the Floating Point non-X87 execution units (regardless of precision or vector-width)",
-<<<<<<< HEAD
-        "MetricExpr": "(cpu@FP_ARITH_INST_RETIRED.SCALAR_SINGLE\\,umask\\=0x03@ + cpu@FP_ARITH_INST_RETIRED.128B_PACKED_DOUBLE\\,umask\\=0x3c@) / (2 * tma_info_core_core_clks)",
-=======
         "MetricExpr": "(FP_ARITH_INST_RETIRED.SCALAR + FP_ARITH_INST_RETIRED.VECTOR) / (2 * tma_info_core_core_clks)",
->>>>>>> 2d5404ca
         "MetricGroup": "Cor;Flops;HPC",
         "MetricName": "tma_info_core_fp_arith_utilization",
         "PublicDescription": "Actual per-core usage of the Floating Point non-X87 execution units (regardless of precision or vector-width). Values > 1 are possible due to ([BDW+] Fused-Multiply Add (FMA) counting - common; [ADL+] use all of ADD/MUL/FMA in Scalar or 128/256-bit vectors - less common)."
     },
     {
-<<<<<<< HEAD
-        "BriefDescription": "Instruction-Level-Parallelism (average number of uops executed when there is execution) per-core",
-        "MetricExpr": "UOPS_EXECUTED.THREAD / (cpu@UOPS_EXECUTED.CORE\\,cmask\\=1@ / 2 if #SMT_on else UOPS_EXECUTED.CYCLES_GE_1_UOP_EXEC)",
-=======
         "BriefDescription": "Instruction-Level-Parallelism (average number of uops executed when there is execution) per thread (logical-processor)",
         "MetricExpr": "UOPS_EXECUTED.THREAD / cpu@UOPS_EXECUTED.THREAD\\,cmask\\=1@",
->>>>>>> 2d5404ca
         "MetricGroup": "Backend;Cor;Pipeline;PortsUtil",
         "MetricName": "tma_info_core_ilp"
     },
@@ -499,11 +424,7 @@
         "MetricGroup": "Flops;InsType",
         "MetricName": "tma_info_inst_mix_iparith",
         "MetricThreshold": "tma_info_inst_mix_iparith < 10",
-<<<<<<< HEAD
-        "PublicDescription": "Instructions per FP Arithmetic instruction (lower number means higher occurrence rate). May undercount due to FMA double counting. Approximated prior to BDW."
-=======
         "PublicDescription": "Instructions per FP Arithmetic instruction (lower number means higher occurrence rate). Values < 1 are possible due to intentional FMA double counting. Approximated prior to BDW."
->>>>>>> 2d5404ca
     },
     {
         "BriefDescription": "Instructions per FP Arithmetic AVX/SSE 128-bit instruction (lower number means higher occurrence rate)",
@@ -511,11 +432,7 @@
         "MetricGroup": "Flops;FpVector;InsType",
         "MetricName": "tma_info_inst_mix_iparith_avx128",
         "MetricThreshold": "tma_info_inst_mix_iparith_avx128 < 10",
-<<<<<<< HEAD
-        "PublicDescription": "Instructions per FP Arithmetic AVX/SSE 128-bit instruction (lower number means higher occurrence rate). May undercount due to FMA double counting."
-=======
         "PublicDescription": "Instructions per FP Arithmetic AVX/SSE 128-bit instruction (lower number means higher occurrence rate). Values < 1 are possible due to intentional FMA double counting."
->>>>>>> 2d5404ca
     },
     {
         "BriefDescription": "Instructions per FP Arithmetic AVX* 256-bit instruction (lower number means higher occurrence rate)",
@@ -523,11 +440,7 @@
         "MetricGroup": "Flops;FpVector;InsType",
         "MetricName": "tma_info_inst_mix_iparith_avx256",
         "MetricThreshold": "tma_info_inst_mix_iparith_avx256 < 10",
-<<<<<<< HEAD
-        "PublicDescription": "Instructions per FP Arithmetic AVX* 256-bit instruction (lower number means higher occurrence rate). May undercount due to FMA double counting."
-=======
         "PublicDescription": "Instructions per FP Arithmetic AVX* 256-bit instruction (lower number means higher occurrence rate). Values < 1 are possible due to intentional FMA double counting."
->>>>>>> 2d5404ca
     },
     {
         "BriefDescription": "Instructions per FP Arithmetic Scalar Double-Precision instruction (lower number means higher occurrence rate)",
@@ -535,11 +448,7 @@
         "MetricGroup": "Flops;FpScalar;InsType",
         "MetricName": "tma_info_inst_mix_iparith_scalar_dp",
         "MetricThreshold": "tma_info_inst_mix_iparith_scalar_dp < 10",
-<<<<<<< HEAD
-        "PublicDescription": "Instructions per FP Arithmetic Scalar Double-Precision instruction (lower number means higher occurrence rate). May undercount due to FMA double counting."
-=======
         "PublicDescription": "Instructions per FP Arithmetic Scalar Double-Precision instruction (lower number means higher occurrence rate). Values < 1 are possible due to intentional FMA double counting."
->>>>>>> 2d5404ca
     },
     {
         "BriefDescription": "Instructions per FP Arithmetic Scalar Single-Precision instruction (lower number means higher occurrence rate)",
@@ -547,11 +456,7 @@
         "MetricGroup": "Flops;FpScalar;InsType",
         "MetricName": "tma_info_inst_mix_iparith_scalar_sp",
         "MetricThreshold": "tma_info_inst_mix_iparith_scalar_sp < 10",
-<<<<<<< HEAD
-        "PublicDescription": "Instructions per FP Arithmetic Scalar Single-Precision instruction (lower number means higher occurrence rate). May undercount due to FMA double counting."
-=======
         "PublicDescription": "Instructions per FP Arithmetic Scalar Single-Precision instruction (lower number means higher occurrence rate). Values < 1 are possible due to intentional FMA double counting."
->>>>>>> 2d5404ca
     },
     {
         "BriefDescription": "Instructions per Branch (lower number means higher occurrence rate)",
@@ -594,9 +499,6 @@
         "MetricGroup": "Branches;Fed;FetchBW;Frontend;PGO;tma_issueFB",
         "MetricName": "tma_info_inst_mix_iptb",
         "MetricThreshold": "tma_info_inst_mix_iptb < 9",
-<<<<<<< HEAD
-        "PublicDescription": "Instruction per taken branch. Related metrics: tma_dsb_switches, tma_fetch_bandwidth, tma_info_frontend_dsb_coverage, tma_lcp"
-=======
         "PublicDescription": "Instructions per taken branch. Related metrics: tma_dsb_switches, tma_fetch_bandwidth, tma_info_frontend_dsb_coverage, tma_lcp"
     },
     {
@@ -610,33 +512,11 @@
         "MetricExpr": "tma_info_memory_l2_cache_fill_bw",
         "MetricGroup": "Mem;MemoryBW",
         "MetricName": "tma_info_memory_core_l2_cache_fill_bw_2t"
->>>>>>> 2d5404ca
     },
     {
         "BriefDescription": "Average per-core data fill bandwidth to the L3 cache [GB / sec]",
         "MetricExpr": "tma_info_memory_l3_cache_fill_bw",
         "MetricGroup": "Mem;MemoryBW",
-<<<<<<< HEAD
-        "MetricName": "tma_info_memory_core_l1d_cache_fill_bw"
-    },
-    {
-        "BriefDescription": "Average per-core data fill bandwidth to the L2 cache [GB / sec]",
-        "MetricExpr": "64 * L2_LINES_IN.ALL / 1e9 / duration_time",
-        "MetricGroup": "Mem;MemoryBW",
-        "MetricName": "tma_info_memory_core_l2_cache_fill_bw"
-    },
-    {
-        "BriefDescription": "Average per-core data fill bandwidth to the L3 cache [GB / sec]",
-        "MetricExpr": "64 * LONGEST_LAT_CACHE.MISS / 1e9 / duration_time",
-        "MetricGroup": "Mem;MemoryBW",
-        "MetricName": "tma_info_memory_core_l3_cache_fill_bw"
-    },
-    {
-        "BriefDescription": "L1 cache true misses per kilo instruction for retired demand loads",
-        "MetricExpr": "1e3 * MEM_LOAD_UOPS_RETIRED.L1_MISS / INST_RETIRED.ANY",
-        "MetricGroup": "CacheMisses;Mem",
-        "MetricName": "tma_info_memory_l1mpki"
-=======
         "MetricName": "tma_info_memory_core_l3_cache_fill_bw_2t"
     },
     {
@@ -656,60 +536,72 @@
         "MetricExpr": "64 * L2_LINES_IN.ALL / 1e9 / duration_time",
         "MetricGroup": "Mem;MemoryBW",
         "MetricName": "tma_info_memory_l2_cache_fill_bw"
->>>>>>> 2d5404ca
     },
     {
         "BriefDescription": "L2 cache hits per kilo instruction for all request types (including speculative)",
         "MetricExpr": "1e3 * (L2_RQSTS.REFERENCES - L2_RQSTS.MISS) / INST_RETIRED.ANY",
-<<<<<<< HEAD
-        "MetricGroup": "CacheMisses;Mem",
-=======
         "MetricGroup": "CacheHits;Mem",
->>>>>>> 2d5404ca
         "MetricName": "tma_info_memory_l2hpki_all"
     },
     {
         "BriefDescription": "L2 cache hits per kilo instruction for all demand loads  (including speculative)",
         "MetricExpr": "1e3 * L2_RQSTS.DEMAND_DATA_RD_HIT / INST_RETIRED.ANY",
-<<<<<<< HEAD
-        "MetricGroup": "CacheMisses;Mem",
-=======
         "MetricGroup": "CacheHits;Mem",
->>>>>>> 2d5404ca
         "MetricName": "tma_info_memory_l2hpki_load"
     },
     {
         "BriefDescription": "L2 cache true misses per kilo instruction for retired demand loads",
         "MetricExpr": "1e3 * MEM_LOAD_UOPS_RETIRED.L2_MISS / INST_RETIRED.ANY",
-<<<<<<< HEAD
-        "MetricGroup": "Backend;CacheMisses;Mem",
-=======
         "MetricGroup": "Backend;CacheHits;Mem",
->>>>>>> 2d5404ca
         "MetricName": "tma_info_memory_l2mpki"
     },
     {
         "BriefDescription": "L2 cache ([RKL+] true) misses per kilo instruction for all request types (including speculative)",
         "MetricExpr": "1e3 * L2_RQSTS.MISS / INST_RETIRED.ANY",
-<<<<<<< HEAD
-        "MetricGroup": "CacheMisses;Mem;Offcore",
-=======
         "MetricGroup": "CacheHits;Mem;Offcore",
->>>>>>> 2d5404ca
         "MetricName": "tma_info_memory_l2mpki_all"
     },
     {
         "BriefDescription": "L2 cache ([RKL+] true) misses per kilo instruction for all demand loads  (including speculative)",
         "MetricExpr": "1e3 * L2_RQSTS.DEMAND_DATA_RD_MISS / INST_RETIRED.ANY",
-<<<<<<< HEAD
-        "MetricGroup": "CacheMisses;Mem",
+        "MetricGroup": "CacheHits;Mem",
         "MetricName": "tma_info_memory_l2mpki_load"
+    },
+    {
+        "BriefDescription": "Offcore requests (L2 cache miss) per kilo instruction for demand RFOs",
+        "MetricExpr": "1e3 * OFFCORE_REQUESTS.DEMAND_RFO / INST_RETIRED.ANY",
+        "MetricGroup": "CacheMisses;Offcore",
+        "MetricName": "tma_info_memory_l2mpki_rfo"
+    },
+    {
+        "BriefDescription": "Average per-thread data fill bandwidth to the L3 cache [GB / sec]",
+        "MetricExpr": "64 * LONGEST_LAT_CACHE.MISS / 1e9 / duration_time",
+        "MetricGroup": "Mem;MemoryBW",
+        "MetricName": "tma_info_memory_l3_cache_fill_bw"
     },
     {
         "BriefDescription": "L3 cache true misses per kilo instruction for retired demand loads",
         "MetricExpr": "1e3 * MEM_LOAD_UOPS_RETIRED.L3_MISS / INST_RETIRED.ANY",
-        "MetricGroup": "CacheMisses;Mem",
+        "MetricGroup": "Mem",
         "MetricName": "tma_info_memory_l3mpki"
+    },
+    {
+        "BriefDescription": "Average Parallel L2 cache miss data reads",
+        "MetricExpr": "OFFCORE_REQUESTS_OUTSTANDING.ALL_DATA_RD / OFFCORE_REQUESTS_OUTSTANDING.CYCLES_WITH_DATA_RD",
+        "MetricGroup": "Memory_BW;Offcore",
+        "MetricName": "tma_info_memory_latency_data_l2_mlp"
+    },
+    {
+        "BriefDescription": "Average Latency for L2 cache miss demand Loads",
+        "MetricExpr": "OFFCORE_REQUESTS_OUTSTANDING.DEMAND_DATA_RD / OFFCORE_REQUESTS.DEMAND_DATA_RD",
+        "MetricGroup": "Memory_Lat;Offcore",
+        "MetricName": "tma_info_memory_latency_load_l2_miss_latency"
+    },
+    {
+        "BriefDescription": "Average Parallel L2 cache miss demand Loads",
+        "MetricExpr": "OFFCORE_REQUESTS_OUTSTANDING.DEMAND_DATA_RD / OFFCORE_REQUESTS_OUTSTANDING.CYCLES_WITH_DEMAND_DATA_RD",
+        "MetricGroup": "Memory_BW;Offcore",
+        "MetricName": "tma_info_memory_latency_load_l2_mlp"
     },
     {
         "BriefDescription": "Actual Average Latency for L1 data-cache miss demand load operations (in core cycles)",
@@ -725,99 +617,6 @@
         "MetricGroup": "Mem;MemoryBW;MemoryBound",
         "MetricName": "tma_info_memory_mlp",
         "PublicDescription": "Memory-Level-Parallelism (average number of L1 miss demand load when there is at least one such miss. Per-Logical Processor)"
-    },
-    {
-        "BriefDescription": "Average Parallel L2 cache miss data reads",
-        "MetricExpr": "OFFCORE_REQUESTS_OUTSTANDING.ALL_DATA_RD / OFFCORE_REQUESTS_OUTSTANDING.CYCLES_WITH_DATA_RD",
-        "MetricGroup": "Memory_BW;Offcore",
-        "MetricName": "tma_info_memory_oro_data_l2_mlp"
-=======
-        "MetricGroup": "CacheHits;Mem",
-        "MetricName": "tma_info_memory_l2mpki_load"
-    },
-    {
-        "BriefDescription": "Offcore requests (L2 cache miss) per kilo instruction for demand RFOs",
-        "MetricExpr": "1e3 * OFFCORE_REQUESTS.DEMAND_RFO / INST_RETIRED.ANY",
-        "MetricGroup": "CacheMisses;Offcore",
-        "MetricName": "tma_info_memory_l2mpki_rfo"
-    },
-    {
-        "BriefDescription": "Average per-thread data fill bandwidth to the L3 cache [GB / sec]",
-        "MetricExpr": "64 * LONGEST_LAT_CACHE.MISS / 1e9 / duration_time",
-        "MetricGroup": "Mem;MemoryBW",
-        "MetricName": "tma_info_memory_l3_cache_fill_bw"
-    },
-    {
-        "BriefDescription": "L3 cache true misses per kilo instruction for retired demand loads",
-        "MetricExpr": "1e3 * MEM_LOAD_UOPS_RETIRED.L3_MISS / INST_RETIRED.ANY",
-        "MetricGroup": "Mem",
-        "MetricName": "tma_info_memory_l3mpki"
-    },
-    {
-        "BriefDescription": "Average Parallel L2 cache miss data reads",
-        "MetricExpr": "OFFCORE_REQUESTS_OUTSTANDING.ALL_DATA_RD / OFFCORE_REQUESTS_OUTSTANDING.CYCLES_WITH_DATA_RD",
-        "MetricGroup": "Memory_BW;Offcore",
-        "MetricName": "tma_info_memory_latency_data_l2_mlp"
->>>>>>> 2d5404ca
-    },
-    {
-        "BriefDescription": "Average Latency for L2 cache miss demand Loads",
-        "MetricExpr": "OFFCORE_REQUESTS_OUTSTANDING.DEMAND_DATA_RD / OFFCORE_REQUESTS.DEMAND_DATA_RD",
-        "MetricGroup": "Memory_Lat;Offcore",
-<<<<<<< HEAD
-        "MetricName": "tma_info_memory_oro_load_l2_miss_latency"
-=======
-        "MetricName": "tma_info_memory_latency_load_l2_miss_latency"
->>>>>>> 2d5404ca
-    },
-    {
-        "BriefDescription": "Average Parallel L2 cache miss demand Loads",
-        "MetricExpr": "OFFCORE_REQUESTS_OUTSTANDING.DEMAND_DATA_RD / OFFCORE_REQUESTS_OUTSTANDING.CYCLES_WITH_DEMAND_DATA_RD",
-        "MetricGroup": "Memory_BW;Offcore",
-<<<<<<< HEAD
-        "MetricName": "tma_info_memory_oro_load_l2_mlp"
-    },
-    {
-        "BriefDescription": "Average per-thread data fill bandwidth to the L1 data cache [GB / sec]",
-        "MetricExpr": "tma_info_memory_core_l1d_cache_fill_bw",
-        "MetricGroup": "Mem;MemoryBW",
-        "MetricName": "tma_info_memory_thread_l1d_cache_fill_bw_1t"
-    },
-    {
-        "BriefDescription": "Average per-thread data fill bandwidth to the L2 cache [GB / sec]",
-        "MetricExpr": "tma_info_memory_core_l2_cache_fill_bw",
-        "MetricGroup": "Mem;MemoryBW",
-        "MetricName": "tma_info_memory_thread_l2_cache_fill_bw_1t"
-    },
-    {
-        "BriefDescription": "Average per-thread data access bandwidth to the L3 cache [GB / sec]",
-        "MetricExpr": "0",
-        "MetricGroup": "Mem;MemoryBW;Offcore",
-        "MetricName": "tma_info_memory_thread_l3_cache_access_bw_1t"
-    },
-    {
-        "BriefDescription": "Average per-thread data fill bandwidth to the L3 cache [GB / sec]",
-        "MetricExpr": "tma_info_memory_core_l3_cache_fill_bw",
-        "MetricGroup": "Mem;MemoryBW",
-        "MetricName": "tma_info_memory_thread_l3_cache_fill_bw_1t"
-=======
-        "MetricName": "tma_info_memory_latency_load_l2_mlp"
-    },
-    {
-        "BriefDescription": "Actual Average Latency for L1 data-cache miss demand load operations (in core cycles)",
-        "MetricConstraint": "NO_GROUP_EVENTS",
-        "MetricExpr": "L1D_PEND_MISS.PENDING / (MEM_LOAD_UOPS_RETIRED.L1_MISS + MEM_LOAD_UOPS_RETIRED.HIT_LFB)",
-        "MetricGroup": "Mem;MemoryBound;MemoryLat",
-        "MetricName": "tma_info_memory_load_miss_real_latency"
-    },
-    {
-        "BriefDescription": "Memory-Level-Parallelism (average number of L1 miss demand load when there is at least one such miss",
-        "MetricConstraint": "NO_GROUP_EVENTS",
-        "MetricExpr": "L1D_PEND_MISS.PENDING / L1D_PEND_MISS.PENDING_CYCLES",
-        "MetricGroup": "Mem;MemoryBW;MemoryBound",
-        "MetricName": "tma_info_memory_mlp",
-        "PublicDescription": "Memory-Level-Parallelism (average number of L1 miss demand load when there is at least one such miss. Per-Logical Processor)"
->>>>>>> 2d5404ca
     },
     {
         "BriefDescription": "Utilization of the core's Page Walker(s) serving STLB misses triggered by instruction/Load/Store accesses",
@@ -827,13 +626,8 @@
         "MetricThreshold": "tma_info_memory_tlb_page_walks_utilization > 0.5"
     },
     {
-<<<<<<< HEAD
-        "BriefDescription": "Instruction-Level-Parallelism (average number of uops executed when there is execution) per-thread",
-        "MetricExpr": "UOPS_EXECUTED.THREAD / cpu@UOPS_EXECUTED.THREAD\\,cmask\\=1@",
-=======
         "BriefDescription": "Instruction-Level-Parallelism (average number of uops executed when there is execution) per core",
         "MetricExpr": "UOPS_EXECUTED.THREAD / (cpu@UOPS_EXECUTED.CORE\\,cmask\\=1@ / 2 if #SMT_on else UOPS_EXECUTED.CYCLES_GE_1_UOP_EXEC)",
->>>>>>> 2d5404ca
         "MetricGroup": "Cor;Pipeline;PortsUtil;SMT",
         "MetricName": "tma_info_pipeline_execute"
     },
@@ -844,16 +638,6 @@
         "MetricName": "tma_info_pipeline_retire"
     },
     {
-<<<<<<< HEAD
-        "BriefDescription": "Measured Average Frequency for unhalted processors [GHz]",
-        "MetricExpr": "tma_info_system_turbo_utilization * TSC / 1e9 / duration_time",
-        "MetricGroup": "Power;Summary",
-        "MetricName": "tma_info_system_average_frequency"
-    },
-    {
-        "BriefDescription": "Average CPU Utilization",
-        "MetricExpr": "CPU_CLK_UNHALTED.REF_TSC / TSC",
-=======
         "BriefDescription": "Measured Average Core Frequency for unhalted processors [GHz]",
         "MetricExpr": "tma_info_system_turbo_utilization * TSC / 1e9 / duration_time",
         "MetricGroup": "Power;Summary",
@@ -862,16 +646,10 @@
     {
         "BriefDescription": "Average CPU Utilization (percentage)",
         "MetricExpr": "tma_info_system_cpus_utilized / #num_cpus_online",
->>>>>>> 2d5404ca
         "MetricGroup": "HPC;Summary",
         "MetricName": "tma_info_system_cpu_utilization"
     },
     {
-<<<<<<< HEAD
-        "BriefDescription": "Average external Memory Bandwidth Use for reads and writes [GB / sec]",
-        "MetricExpr": "64 * (UNC_M_CAS_COUNT.RD + UNC_M_CAS_COUNT.WR) / 1e9 / duration_time",
-        "MetricGroup": "HPC;Mem;MemoryBW;SoC;tma_issueBW",
-=======
         "BriefDescription": "Average number of utilized CPUs",
         "MetricExpr": "CPU_CLK_UNHALTED.REF_TSC / TSC",
         "MetricGroup": "Summary",
@@ -881,23 +659,15 @@
         "BriefDescription": "Average external Memory Bandwidth Use for reads and writes [GB / sec]",
         "MetricExpr": "64 * (UNC_M_CAS_COUNT.RD + UNC_M_CAS_COUNT.WR) / 1e9 / duration_time",
         "MetricGroup": "HPC;MemOffcore;MemoryBW;SoC;tma_issueBW",
->>>>>>> 2d5404ca
         "MetricName": "tma_info_system_dram_bw_use",
         "PublicDescription": "Average external Memory Bandwidth Use for reads and writes [GB / sec]. Related metrics: tma_fb_full, tma_mem_bandwidth, tma_sq_full"
     },
     {
         "BriefDescription": "Giga Floating Point Operations Per Second",
-<<<<<<< HEAD
-        "MetricExpr": "(FP_ARITH_INST_RETIRED.SCALAR_SINGLE + FP_ARITH_INST_RETIRED.SCALAR_DOUBLE + 2 * FP_ARITH_INST_RETIRED.128B_PACKED_DOUBLE + 4 * (FP_ARITH_INST_RETIRED.128B_PACKED_SINGLE + FP_ARITH_INST_RETIRED.256B_PACKED_DOUBLE) + 8 * FP_ARITH_INST_RETIRED.256B_PACKED_SINGLE) / 1e9 / duration_time",
-        "MetricGroup": "Cor;Flops;HPC",
-        "MetricName": "tma_info_system_gflops",
-        "PublicDescription": "Giga Floating Point Operations Per Second. Aggregate across all supported options of: FP precisions, scalar and vector instructions, vector-width and AMX engine."
-=======
         "MetricExpr": "(FP_ARITH_INST_RETIRED.SCALAR + 2 * FP_ARITH_INST_RETIRED.128B_PACKED_DOUBLE + 4 * FP_ARITH_INST_RETIRED.4_FLOPS + 8 * FP_ARITH_INST_RETIRED.256B_PACKED_SINGLE) / 1e9 / duration_time",
         "MetricGroup": "Cor;Flops;HPC",
         "MetricName": "tma_info_system_gflops",
         "PublicDescription": "Giga Floating Point Operations Per Second. Aggregate across all supported options of: FP precisions, scalar and vector instructions, vector-width"
->>>>>>> 2d5404ca
     },
     {
         "BriefDescription": "Instructions per Far Branch ( Far Branches apply upon transition from application to operating system, handling interrupts, exceptions) [lower number means higher occurrence rate]",
@@ -985,11 +755,7 @@
     {
         "BriefDescription": "This metric represents fraction of cycles the CPU was stalled due to Instruction TLB (ITLB) misses",
         "MetricExpr": "(14 * ITLB_MISSES.STLB_HIT + cpu@ITLB_MISSES.WALK_DURATION\\,cmask\\=1@ + 7 * ITLB_MISSES.WALK_COMPLETED) / tma_info_thread_clks",
-<<<<<<< HEAD
-        "MetricGroup": "BigFoot;FetchLat;MemoryTLB;TopdownL3;tma_L3_group;tma_fetch_latency_group",
-=======
         "MetricGroup": "BigFootprint;BvBC;FetchLat;MemoryTLB;TopdownL3;tma_L3_group;tma_fetch_latency_group",
->>>>>>> 2d5404ca
         "MetricName": "tma_itlb_misses",
         "MetricThreshold": "tma_itlb_misses > 0.05 & (tma_fetch_latency > 0.1 & tma_frontend_bound > 0.15)",
         "PublicDescription": "This metric represents fraction of cycles the CPU was stalled due to Instruction TLB (ITLB) misses. Sample with: FRONTEND_RETIRED.STLB_MISS_PS;FRONTEND_RETIRED.ITLB_MISS_PS",
@@ -998,11 +764,7 @@
     {
         "BriefDescription": "This metric estimates how often the CPU was stalled without loads missing the L1 data cache",
         "MetricExpr": "max((CYCLE_ACTIVITY.STALLS_MEM_ANY - CYCLE_ACTIVITY.STALLS_L1D_MISS) / tma_info_thread_clks, 0)",
-<<<<<<< HEAD
-        "MetricGroup": "CacheMisses;MemoryBound;TmaL3mem;TopdownL3;tma_L3_group;tma_issueL1;tma_issueMC;tma_memory_bound_group",
-=======
         "MetricGroup": "CacheHits;MemoryBound;TmaL3mem;TopdownL3;tma_L3_group;tma_issueL1;tma_issueMC;tma_memory_bound_group",
->>>>>>> 2d5404ca
         "MetricName": "tma_l1_bound",
         "MetricThreshold": "tma_l1_bound > 0.1 & (tma_memory_bound > 0.2 & tma_backend_bound > 0.2)",
         "PublicDescription": "This metric estimates how often the CPU was stalled without loads missing the L1 data cache.  The L1 data cache typically has the shortest latency.  However; in certain cases like loads blocked on older stores; a load might suffer due to high latency even though it is being satisfied by the L1. Another example is loads who miss in the TLB. These cases are characterized by execution unit stalls; while some non-completed demand load lives in the machine without having that demand load missing the L1 cache. Sample with: MEM_LOAD_RETIRED.L1_HIT_PS;MEM_LOAD_RETIRED.FB_HIT_PS. Related metrics: tma_clears_resteers, tma_machine_clears, tma_microcode_sequencer, tma_ms_switches, tma_ports_utilized_1",
@@ -1011,11 +773,7 @@
     {
         "BriefDescription": "This metric estimates how often the CPU was stalled due to L2 cache accesses by loads",
         "MetricExpr": "(CYCLE_ACTIVITY.STALLS_L1D_MISS - CYCLE_ACTIVITY.STALLS_L2_MISS) / tma_info_thread_clks",
-<<<<<<< HEAD
-        "MetricGroup": "CacheMisses;MemoryBound;TmaL3mem;TopdownL3;tma_L3_group;tma_memory_bound_group",
-=======
         "MetricGroup": "BvML;CacheHits;MemoryBound;TmaL3mem;TopdownL3;tma_L3_group;tma_memory_bound_group",
->>>>>>> 2d5404ca
         "MetricName": "tma_l2_bound",
         "MetricThreshold": "tma_l2_bound > 0.05 & (tma_memory_bound > 0.2 & tma_backend_bound > 0.2)",
         "PublicDescription": "This metric estimates how often the CPU was stalled due to L2 cache accesses by loads.  Avoiding cache misses (i.e. L1 misses/L2 hits) can improve the latency and increase performance. Sample with: MEM_LOAD_RETIRED.L2_HIT_PS",
@@ -1025,11 +783,7 @@
         "BriefDescription": "This metric estimates how often the CPU was stalled due to loads accesses to L3 cache or contended with a sibling Core",
         "MetricConstraint": "NO_GROUP_EVENTS_SMT",
         "MetricExpr": "MEM_LOAD_UOPS_RETIRED.L3_HIT / (MEM_LOAD_UOPS_RETIRED.L3_HIT + 7 * MEM_LOAD_UOPS_RETIRED.L3_MISS) * CYCLE_ACTIVITY.STALLS_L2_MISS / tma_info_thread_clks",
-<<<<<<< HEAD
-        "MetricGroup": "CacheMisses;MemoryBound;TmaL3mem;TopdownL3;tma_L3_group;tma_memory_bound_group",
-=======
         "MetricGroup": "CacheHits;MemoryBound;TmaL3mem;TopdownL3;tma_L3_group;tma_memory_bound_group",
->>>>>>> 2d5404ca
         "MetricName": "tma_l3_bound",
         "MetricThreshold": "tma_l3_bound > 0.05 & (tma_memory_bound > 0.2 & tma_backend_bound > 0.2)",
         "PublicDescription": "This metric estimates how often the CPU was stalled due to loads accesses to L3 cache or contended with a sibling Core.  Avoiding cache misses (i.e. L2 misses/L3 hits) can improve the latency and increase performance. Sample with: MEM_LOAD_RETIRED.L3_HIT_PS",
@@ -1039,11 +793,7 @@
         "BriefDescription": "This metric estimates fraction of cycles with demand load accesses that hit the L3 cache under unloaded scenarios (possibly L3 latency limited)",
         "MetricConstraint": "NO_GROUP_EVENTS",
         "MetricExpr": "29 * (MEM_LOAD_UOPS_RETIRED.L3_HIT * (1 + MEM_LOAD_UOPS_RETIRED.HIT_LFB / (MEM_LOAD_UOPS_RETIRED.L2_HIT + MEM_LOAD_UOPS_RETIRED.L3_HIT + MEM_LOAD_UOPS_L3_HIT_RETIRED.XSNP_HIT + MEM_LOAD_UOPS_L3_HIT_RETIRED.XSNP_HITM + MEM_LOAD_UOPS_L3_HIT_RETIRED.XSNP_MISS + MEM_LOAD_UOPS_RETIRED.L3_MISS))) / tma_info_thread_clks",
-<<<<<<< HEAD
-        "MetricGroup": "MemoryLat;TopdownL4;tma_L4_group;tma_issueLat;tma_l3_bound_group",
-=======
         "MetricGroup": "BvML;MemoryLat;TopdownL4;tma_L4_group;tma_issueLat;tma_l3_bound_group",
->>>>>>> 2d5404ca
         "MetricName": "tma_l3_hit_latency",
         "MetricThreshold": "tma_l3_hit_latency > 0.1 & (tma_l3_bound > 0.05 & (tma_memory_bound > 0.2 & tma_backend_bound > 0.2))",
         "PublicDescription": "This metric estimates fraction of cycles with demand load accesses that hit the L3 cache under unloaded scenarios (possibly L3 latency limited).  Avoiding private cache misses (i.e. L2 misses/L3 hits) will improve the latency; reduce contention with sibling physical cores and increase performance.  Note the value of this node may overlap with its siblings. Sample with: MEM_LOAD_RETIRED.L3_HIT_PS. Related metrics: tma_mem_latency",
@@ -1100,20 +850,6 @@
         "ScaleUnit": "100%"
     },
     {
-<<<<<<< HEAD
-        "BriefDescription": "This metric estimates fraction of cycles where the core's performance was likely hurt due to approaching bandwidth limits of external memory (DRAM)",
-        "MetricExpr": "min(CPU_CLK_UNHALTED.THREAD, cpu@OFFCORE_REQUESTS_OUTSTANDING.ALL_DATA_RD\\,cmask\\=4@) / tma_info_thread_clks",
-        "MetricGroup": "MemoryBW;Offcore;TopdownL4;tma_L4_group;tma_dram_bound_group;tma_issueBW",
-        "MetricName": "tma_mem_bandwidth",
-        "MetricThreshold": "tma_mem_bandwidth > 0.2 & (tma_dram_bound > 0.1 & (tma_memory_bound > 0.2 & tma_backend_bound > 0.2))",
-        "PublicDescription": "This metric estimates fraction of cycles where the core's performance was likely hurt due to approaching bandwidth limits of external memory (DRAM).  The underlying heuristic assumes that a similar off-core traffic is generated by all IA cores. This metric does not aggregate non-data-read requests by this logical processor; requests from other IA Logical Processors/Physical Cores/sockets; or other non-IA devices like GPU; hence the maximum external memory bandwidth limits may or may not be approached when this metric is flagged (see Uncore counters for that). Related metrics: tma_fb_full, tma_info_system_dram_bw_use, tma_sq_full",
-        "ScaleUnit": "100%"
-    },
-    {
-        "BriefDescription": "This metric estimates fraction of cycles where the performance was likely hurt due to latency from external memory (DRAM)",
-        "MetricExpr": "min(CPU_CLK_UNHALTED.THREAD, OFFCORE_REQUESTS_OUTSTANDING.CYCLES_WITH_DATA_RD) / tma_info_thread_clks - tma_mem_bandwidth",
-        "MetricGroup": "MemoryLat;Offcore;TopdownL4;tma_L4_group;tma_dram_bound_group;tma_issueLat",
-=======
         "BriefDescription": "This metric estimates fraction of cycles where the core's performance was likely hurt due to approaching bandwidth limits of external memory - DRAM ([SPR-HBM] and/or HBM)",
         "MetricExpr": "min(CPU_CLK_UNHALTED.THREAD, cpu@OFFCORE_REQUESTS_OUTSTANDING.ALL_DATA_RD\\,cmask\\=4@) / tma_info_thread_clks",
         "MetricGroup": "BvMS;MemoryBW;Offcore;TopdownL4;tma_L4_group;tma_dram_bound_group;tma_issueBW",
@@ -1126,7 +862,6 @@
         "BriefDescription": "This metric estimates fraction of cycles where the performance was likely hurt due to latency from external memory - DRAM ([SPR-HBM] and/or HBM)",
         "MetricExpr": "min(CPU_CLK_UNHALTED.THREAD, OFFCORE_REQUESTS_OUTSTANDING.CYCLES_WITH_DATA_RD) / tma_info_thread_clks - tma_mem_bandwidth",
         "MetricGroup": "BvML;MemoryLat;Offcore;TopdownL4;tma_L4_group;tma_dram_bound_group;tma_issueLat",
->>>>>>> 2d5404ca
         "MetricName": "tma_mem_latency",
         "MetricThreshold": "tma_mem_latency > 0.1 & (tma_dram_bound > 0.1 & (tma_memory_bound > 0.2 & tma_backend_bound > 0.2))",
         "PublicDescription": "This metric estimates fraction of cycles where the performance was likely hurt due to latency from external memory - DRAM ([SPR-HBM] and/or HBM).  This metric does not aggregate requests from other Logical Processors/Physical Cores/sockets (see Uncore counters for that). Related metrics: tma_l3_hit_latency",
@@ -1166,11 +901,7 @@
         "MetricExpr": "(IDQ.ALL_MITE_CYCLES_ANY_UOPS - IDQ.ALL_MITE_CYCLES_4_UOPS) / tma_info_core_core_clks / 2",
         "MetricGroup": "DSBmiss;FetchBW;TopdownL3;tma_L3_group;tma_fetch_bandwidth_group",
         "MetricName": "tma_mite",
-<<<<<<< HEAD
-        "MetricThreshold": "tma_mite > 0.1 & (tma_fetch_bandwidth > 0.1 & tma_frontend_bound > 0.15 & tma_info_thread_ipc / 4 > 0.35)",
-=======
         "MetricThreshold": "tma_mite > 0.1 & tma_fetch_bandwidth > 0.2",
->>>>>>> 2d5404ca
         "PublicDescription": "This metric represents Core fraction of cycles in which CPU was likely limited due to the MITE pipeline (the legacy decode pipeline). This pipeline is used for code that was not pre-cached in the DSB or LSD. For example; inefficiencies due to asymmetric decoders; use of long immediate or LCP can manifest as MITE fetch bandwidth bottleneck. Sample with: FRONTEND_RETIRED.ANY_DSB_MISS",
         "ScaleUnit": "100%"
     },
@@ -1236,11 +967,7 @@
         "ScaleUnit": "100%"
     },
     {
-<<<<<<< HEAD
-        "BriefDescription": "This metric represents Core fraction of cycles CPU dispatched uops on execution port 6 ([HSW+]Primary Branch and simple ALU)",
-=======
         "BriefDescription": "This metric represents Core fraction of cycles CPU dispatched uops on execution port 6 ([HSW+] Primary Branch and simple ALU)",
->>>>>>> 2d5404ca
         "MetricExpr": "UOPS_DISPATCHED_PORT.PORT_6 / tma_info_core_core_clks",
         "MetricGroup": "TopdownL6;tma_L6_group;tma_alu_op_utilization_group;tma_issue2P",
         "MetricName": "tma_port_6",
@@ -1296,11 +1023,7 @@
     {
         "BriefDescription": "This metric represents fraction of cycles CPU executed total of 3 or more uops per cycle on all execution ports (Logical Processor cycles since ICL, Physical Core cycles otherwise)",
         "MetricExpr": "(cpu@UOPS_EXECUTED.CORE\\,cmask\\=3@ / 2 if #SMT_on else UOPS_EXECUTED.CYCLES_GE_3_UOPS_EXEC) / tma_info_core_core_clks",
-<<<<<<< HEAD
-        "MetricGroup": "PortsUtil;TopdownL4;tma_L4_group;tma_ports_utilization_group",
-=======
         "MetricGroup": "BvCB;PortsUtil;TopdownL4;tma_L4_group;tma_ports_utilization_group",
->>>>>>> 2d5404ca
         "MetricName": "tma_ports_utilized_3m",
         "MetricThreshold": "tma_ports_utilized_3m > 0.4 & (tma_ports_utilization > 0.15 & (tma_core_bound > 0.1 & tma_backend_bound > 0.2))",
         "PublicDescription": "This metric represents fraction of cycles CPU executed total of 3 or more uops per cycle on all execution ports (Logical Processor cycles since ICL, Physical Core cycles otherwise). Sample with: UOPS_EXECUTED.CYCLES_GE_3",
@@ -1309,11 +1032,7 @@
     {
         "BriefDescription": "This category represents fraction of slots utilized by useful work i.e. issued uops that eventually get retired",
         "MetricExpr": "UOPS_RETIRED.RETIRE_SLOTS / tma_info_thread_slots",
-<<<<<<< HEAD
-        "MetricGroup": "TmaL1;TopdownL1;tma_L1_group",
-=======
         "MetricGroup": "BvUW;TmaL1;TopdownL1;tma_L1_group",
->>>>>>> 2d5404ca
         "MetricName": "tma_retiring",
         "MetricThreshold": "tma_retiring > 0.7 | tma_heavy_operations > 0.1",
         "MetricgroupNoGroup": "TopdownL1",
@@ -1342,11 +1061,7 @@
     {
         "BriefDescription": "This metric measures fraction of cycles where the Super Queue (SQ) was full taking into account all request-types and both hardware SMT threads (Logical Processors)",
         "MetricExpr": "(OFFCORE_REQUESTS_BUFFER.SQ_FULL / 2 if #SMT_on else OFFCORE_REQUESTS_BUFFER.SQ_FULL) / tma_info_core_core_clks",
-<<<<<<< HEAD
-        "MetricGroup": "MemoryBW;Offcore;TopdownL4;tma_L4_group;tma_issueBW;tma_l3_bound_group",
-=======
         "MetricGroup": "BvMS;MemoryBW;Offcore;TopdownL4;tma_L4_group;tma_issueBW;tma_l3_bound_group",
->>>>>>> 2d5404ca
         "MetricName": "tma_sq_full",
         "MetricThreshold": "tma_sq_full > 0.3 & (tma_l3_bound > 0.05 & (tma_memory_bound > 0.2 & tma_backend_bound > 0.2))",
         "PublicDescription": "This metric measures fraction of cycles where the Super Queue (SQ) was full taking into account all request-types and both hardware SMT threads (Logical Processors). Related metrics: tma_fb_full, tma_info_system_dram_bw_use, tma_mem_bandwidth",
@@ -1374,11 +1089,7 @@
         "BriefDescription": "This metric estimates fraction of cycles the CPU spent handling L1D store misses",
         "MetricConstraint": "NO_GROUP_EVENTS",
         "MetricExpr": "(L2_RQSTS.RFO_HIT * 9 * (1 - MEM_UOPS_RETIRED.LOCK_LOADS / MEM_UOPS_RETIRED.ALL_STORES) + (1 - MEM_UOPS_RETIRED.LOCK_LOADS / MEM_UOPS_RETIRED.ALL_STORES) * min(CPU_CLK_UNHALTED.THREAD, OFFCORE_REQUESTS_OUTSTANDING.CYCLES_WITH_DEMAND_RFO)) / tma_info_thread_clks",
-<<<<<<< HEAD
-        "MetricGroup": "MemoryLat;Offcore;TopdownL4;tma_L4_group;tma_issueRFO;tma_issueSL;tma_store_bound_group",
-=======
         "MetricGroup": "BvML;MemoryLat;Offcore;TopdownL4;tma_L4_group;tma_issueRFO;tma_issueSL;tma_store_bound_group",
->>>>>>> 2d5404ca
         "MetricName": "tma_store_latency",
         "MetricThreshold": "tma_store_latency > 0.1 & (tma_store_bound > 0.2 & (tma_memory_bound > 0.2 & tma_backend_bound > 0.2))",
         "PublicDescription": "This metric estimates fraction of cycles the CPU spent handling L1D store misses. Store accesses usually less impact out-of-order core performance; however; holding resources for longer time can lead into undesired implications (e.g. contention on L1D fill-buffer entries - see FB_Full). Related metrics: tma_fb_full, tma_lock_latency",
