[
    {
        "BriefDescription": "Number of SSE/AVX computational 128-bit packed double precision floating-point instructions retired; some instructions will count twice as noted below.  Each count represents 2 computation operations, one for each element.  Applies to SSE* and AVX* packed double precision floating-point instructions: ADD SUB HADD HSUB SUBADD MUL DIV MIN MAX SQRT DPP FM(N)ADD/SUB.  DPP and FM(N)ADD/SUB instructions count twice as they perform 2 calculations per element.",
        "Counter": "0,1,2,3",
        "EventCode": "0xc7",
        "EventName": "FP_ARITH_INST_RETIRED.128B_PACKED_DOUBLE",
        "PublicDescription": "Number of SSE/AVX computational 128-bit packed double precision floating-point instructions retired; some instructions will count twice as noted below.  Each count represents 2 computation operations, one for each element.  Applies to SSE* and AVX* packed double precision floating-point instructions: ADD SUB HADD HSUB SUBADD MUL DIV MIN MAX SQRT DPP FM(N)ADD/SUB.  DPP and FM(N)ADD/SUB instructions count twice as they perform 2 calculations per element. The DAZ and FTZ flags in the MXCSR register need to be set when using these events.",
        "SampleAfterValue": "2000003",
        "UMask": "0x4"
    },
    {
        "BriefDescription": "Number of SSE/AVX computational 128-bit packed single precision floating-point instructions retired; some instructions will count twice as noted below.  Each count represents 4 computation operations, one for each element.  Applies to SSE* and AVX* packed single precision floating-point instructions: ADD SUB HADD HSUB SUBADD MUL DIV MIN MAX SQRT RSQRT RCP DPP FM(N)ADD/SUB.  DPP and FM(N)ADD/SUB instructions count twice as they perform 4 calculations per element.",
        "Counter": "0,1,2,3",
        "EventCode": "0xc7",
        "EventName": "FP_ARITH_INST_RETIRED.128B_PACKED_SINGLE",
        "PublicDescription": "Number of SSE/AVX computational 128-bit packed single precision floating-point instructions retired; some instructions will count twice as noted below.  Each count represents 4 computation operations, one for each element.  Applies to SSE* and AVX* packed single precision floating-point instructions: ADD SUB HADD HSUB SUBADD MUL DIV MIN MAX SQRT RSQRT RCP DPP FM(N)ADD/SUB.  DPP and FM(N)ADD/SUB instructions count twice as they perform 2 calculations per element. The DAZ and FTZ flags in the MXCSR register need to be set when using these events.",
        "SampleAfterValue": "2000003",
        "UMask": "0x8"
    },
    {
        "BriefDescription": "Number of SSE/AVX computational 256-bit packed double precision floating-point instructions retired; some instructions will count twice as noted below.  Each count represents 4 computation operations, one for each element.  Applies to SSE* and AVX* packed double precision floating-point instructions: ADD SUB HADD HSUB SUBADD MUL DIV MIN MAX SQRT FM(N)ADD/SUB.  FM(N)ADD/SUB instructions count twice as they perform 4 calculations per element.",
        "Counter": "0,1,2,3",
        "EventCode": "0xc7",
        "EventName": "FP_ARITH_INST_RETIRED.256B_PACKED_DOUBLE",
        "PublicDescription": "Number of SSE/AVX computational 256-bit packed double precision floating-point instructions retired; some instructions will count twice as noted below.  Each count represents 4 computation operations, one for each element.  Applies to SSE* and AVX* packed double precision floating-point instructions: ADD SUB HADD HSUB SUBADD MUL DIV MIN MAX SQRT FM(N)ADD/SUB.  FM(N)ADD/SUB instructions count twice as they perform 2 calculations per element. The DAZ and FTZ flags in the MXCSR register need to be set when using these events.",
        "SampleAfterValue": "2000003",
        "UMask": "0x10"
    },
    {
        "BriefDescription": "Number of SSE/AVX computational 256-bit packed single precision floating-point instructions retired; some instructions will count twice as noted below.  Each count represents 8 computation operations, one for each element.  Applies to SSE* and AVX* packed single precision floating-point instructions: ADD SUB HADD HSUB SUBADD MUL DIV MIN MAX SQRT RSQRT RCP DPP FM(N)ADD/SUB.  DPP and FM(N)ADD/SUB instructions count twice as they perform 8 calculations per element.",
        "Counter": "0,1,2,3",
        "EventCode": "0xc7",
        "EventName": "FP_ARITH_INST_RETIRED.256B_PACKED_SINGLE",
        "PublicDescription": "Number of SSE/AVX computational 256-bit packed single precision floating-point instructions retired; some instructions will count twice as noted below.  Each count represents 8 computation operations, one for each element.  Applies to SSE* and AVX* packed single precision floating-point instructions: ADD SUB HADD HSUB SUBADD MUL DIV MIN MAX SQRT RSQRT RCP DPP FM(N)ADD/SUB.  DPP and FM(N)ADD/SUB instructions count twice as they perform 2 calculations per element. The DAZ and FTZ flags in the MXCSR register need to be set when using these events.",
        "SampleAfterValue": "2000003",
        "UMask": "0x20"
    },
    {
        "BriefDescription": "Number of SSE/AVX computational 128-bit packed single and 256-bit packed double precision FP instructions retired; some instructions will count twice as noted below.  Each count represents 2 or/and 4 computation operations, 1 for each element.  Applies to SSE* and AVX* packed single precision and packed double precision FP instructions: ADD SUB HADD HSUB SUBADD MUL DIV MIN MAX RCP14 RSQRT14 SQRT DPP FM(N)ADD/SUB.  DPP and FM(N)ADD/SUB count twice as they perform 2 calculations per element.",
<<<<<<< HEAD
=======
        "Counter": "0,1,2,3",
>>>>>>> 2d5404ca
        "EventCode": "0xc7",
        "EventName": "FP_ARITH_INST_RETIRED.4_FLOPS",
        "PublicDescription": "Number of SSE/AVX computational 128-bit packed single precision and 256-bit packed double precision  floating-point instructions retired; some instructions will count twice as noted below.  Each count represents 2 or/and 4 computation operations, one for each element.  Applies to SSE* and AVX* packed single precision floating-point and packed double precision floating-point instructions: ADD SUB HADD HSUB SUBADD MUL DIV MIN MAX RCP14 RSQRT14 SQRT DPP FM(N)ADD/SUB.  DPP and FM(N)ADD/SUB instructions count twice as they perform 2 calculations per element. The DAZ and FTZ flags in the MXCSR register need to be set when using these events.",
        "SampleAfterValue": "2000003",
        "UMask": "0x18"
    },
    {
        "BriefDescription": "Number of SSE/AVX computational double precision floating-point instructions retired; some instructions will count twice as noted below. Applies to SSE* and AVX* scalar and packed double precision floating-point instructions: ADD SUB HADD HSUB SUBADD MUL DIV MIN MAX SQRT DPP FM(N)ADD/SUB.  DPP and FM(N)ADD/SUB instructions count twice as they perform multiple calculations per element.",
        "Counter": "0,1,2,3",
        "EventCode": "0xc7",
        "EventName": "FP_ARITH_INST_RETIRED.DOUBLE",
        "SampleAfterValue": "2000006",
        "UMask": "0x15"
    },
    {
        "BriefDescription": "Number of SSE/AVX computational packed floating-point instructions retired; some instructions will count twice as noted below. Applies to SSE* and AVX* packed double and single precision floating-point instructions: ADD SUB HADD HSUB SUBADD MUL DIV MIN MAX SQRT RSQRT RCP DPP FM(N)ADD/SUB.  DPP and FM(N)ADD/SUB instructions count twice as they perform multiple calculations per element.",
        "Counter": "0,1,2,3",
        "EventCode": "0xc7",
        "EventName": "FP_ARITH_INST_RETIRED.PACKED",
        "SampleAfterValue": "2000004",
        "UMask": "0x3c"
    },
    {
        "BriefDescription": "Number of SSE/AVX computational scalar floating-point instructions retired; some instructions will count twice as noted below. Each count represents 1 computation operation.   Applies to SSE* and AVX* scalar double and single precision floating-point instructions: ADD SUB MUL DIV MIN MAX SQRT RSQRT RCP FM(N)ADD/SUB. FM(N)ADD/SUB instructions count twice as they perform multiple calculations per element.",
        "Counter": "0,1,2,3",
        "EventCode": "0xc7",
        "EventName": "FP_ARITH_INST_RETIRED.SCALAR",
        "PublicDescription": "Number of SSE/AVX computational scalar single precision and double precision floating-point instructions retired; some instructions will count twice as noted below.  Each count represents 1 computational operation. Applies to SSE* and AVX* scalar single precision floating-point instructions: ADD SUB MUL DIV MIN MAX SQRT RSQRT RCP FM(N)ADD/SUB.  FM(N)ADD/SUB instructions count twice as they perform 2 calculations per element. The DAZ and FTZ flags in the MXCSR register need to be set when using these events.",
        "SampleAfterValue": "2000003",
        "UMask": "0x3"
    },
    {
        "BriefDescription": "Number of SSE/AVX computational scalar double precision floating-point instructions retired; some instructions will count twice as noted below.  Each count represents 1 computational operation. Applies to SSE* and AVX* scalar double precision floating-point instructions: ADD SUB MUL DIV MIN MAX SQRT FM(N)ADD/SUB.  FM(N)ADD/SUB instructions count twice as they perform multiple calculations per element.",
        "Counter": "0,1,2,3",
        "EventCode": "0xc7",
        "EventName": "FP_ARITH_INST_RETIRED.SCALAR_DOUBLE",
        "PublicDescription": "Number of SSE/AVX computational scalar double precision floating-point instructions retired; some instructions will count twice as noted below.  Each count represents 1 computational operation. Applies to SSE* and AVX* scalar double precision floating-point instructions: ADD SUB MUL DIV MIN MAX SQRT FM(N)ADD/SUB.  FM(N)ADD/SUB instructions count twice as they perform 2 calculations per element. The DAZ and FTZ flags in the MXCSR register need to be set when using these events.",
        "SampleAfterValue": "2000003",
        "UMask": "0x1"
    },
    {
        "BriefDescription": "Number of SSE/AVX computational scalar single precision floating-point instructions retired; some instructions will count twice as noted below.  Each count represents 1 computational operation. Applies to SSE* and AVX* scalar single precision floating-point instructions: ADD SUB MUL DIV MIN MAX SQRT RSQRT RCP FM(N)ADD/SUB.  FM(N)ADD/SUB instructions count twice as they perform multiple calculations per element.",
        "Counter": "0,1,2,3",
        "EventCode": "0xc7",
        "EventName": "FP_ARITH_INST_RETIRED.SCALAR_SINGLE",
        "PublicDescription": "Number of SSE/AVX computational scalar single precision floating-point instructions retired; some instructions will count twice as noted below.  Each count represents 1 computational operation. Applies to SSE* and AVX* scalar single precision floating-point instructions: ADD SUB MUL DIV MIN MAX SQRT RSQRT RCP FM(N)ADD/SUB.  FM(N)ADD/SUB instructions count twice as they perform 2 calculations per element. The DAZ and FTZ flags in the MXCSR register need to be set when using these events.",
        "SampleAfterValue": "2000003",
        "UMask": "0x2"
    },
    {
        "BriefDescription": "Number of SSE/AVX computational single precision floating-point instructions retired; some instructions will count twice as noted below. Applies to SSE* and AVX* scalar and packed single precision floating-point instructions: ADD SUB HADD HSUB SUBADD MUL DIV MIN MAX SQRT RSQRT RCP SQRT DPP FM(N)ADD/SUB.  DPP and FM(N)ADD/SUB instructions count twice as they perform multiple calculations per element.",
        "Counter": "0,1,2,3",
        "EventCode": "0xc7",
        "EventName": "FP_ARITH_INST_RETIRED.SINGLE",
        "SampleAfterValue": "2000005",
        "UMask": "0x2a"
    },
    {
        "BriefDescription": "Number of any Vector retired FP arithmetic instructions",
<<<<<<< HEAD
=======
        "Counter": "0,1,2,3",
>>>>>>> 2d5404ca
        "EventCode": "0xc7",
        "EventName": "FP_ARITH_INST_RETIRED.VECTOR",
        "SampleAfterValue": "2000003",
        "UMask": "0xfc"
    },
    {
        "BriefDescription": "Cycles with any input/output SSE or FP assist",
        "Counter": "0,1,2,3",
        "CounterMask": "1",
        "EventCode": "0xCA",
        "EventName": "FP_ASSIST.ANY",
        "PublicDescription": "This event counts cycles with any input and output SSE or x87 FP assist. If an input and output assist are detected on the same cycle the event increments by 1.",
        "SampleAfterValue": "100003",
        "UMask": "0x1e"
    },
    {
        "BriefDescription": "Number of SIMD FP assists due to input values",
        "Counter": "0,1,2,3",
        "EventCode": "0xCA",
        "EventName": "FP_ASSIST.SIMD_INPUT",
        "PublicDescription": "This event counts any input SSE* FP assist - invalid operation, denormal operand, dividing by zero, SNaN operand. Counting includes only cases involving penalties that required micro-code assist intervention.",
        "SampleAfterValue": "100003",
        "UMask": "0x10"
    },
    {
        "BriefDescription": "Number of SIMD FP assists due to Output values",
        "Counter": "0,1,2,3",
        "EventCode": "0xCA",
        "EventName": "FP_ASSIST.SIMD_OUTPUT",
        "PublicDescription": "This event counts the number of SSE* floating point (FP) micro-code assist (numeric overflow/underflow) when the output value (destination register) is invalid. Counting covers only cases involving penalties that require micro-code assist intervention.",
        "SampleAfterValue": "100003",
        "UMask": "0x8"
    },
    {
        "BriefDescription": "Number of X87 assists due to input value.",
        "Counter": "0,1,2,3",
        "EventCode": "0xCA",
        "EventName": "FP_ASSIST.X87_INPUT",
        "PublicDescription": "This event counts x87 floating point (FP) micro-code assist (invalid operation, denormal operand, SNaN operand) when the input value (one of the source operands to an FP instruction) is invalid.",
        "SampleAfterValue": "100003",
        "UMask": "0x4"
    },
    {
        "BriefDescription": "Number of X87 assists due to output value.",
        "Counter": "0,1,2,3",
        "EventCode": "0xCA",
        "EventName": "FP_ASSIST.X87_OUTPUT",
        "PublicDescription": "This event counts the number of x87 floating point (FP) micro-code assist (numeric overflow/underflow, inexact result) when the output value (destination register) is invalid.",
        "SampleAfterValue": "100003",
        "UMask": "0x2"
    },
    {
        "BriefDescription": "Number of SIMD Move Elimination candidate uops that were eliminated.",
        "Counter": "0,1,2,3",
        "EventCode": "0x58",
        "EventName": "MOVE_ELIMINATION.SIMD_ELIMINATED",
        "SampleAfterValue": "1000003",
        "UMask": "0x2"
    },
    {
        "BriefDescription": "Number of SIMD Move Elimination candidate uops that were not eliminated.",
        "Counter": "0,1,2,3",
        "EventCode": "0x58",
        "EventName": "MOVE_ELIMINATION.SIMD_NOT_ELIMINATED",
        "SampleAfterValue": "1000003",
        "UMask": "0x8"
    },
    {
        "BriefDescription": "Number of transitions from AVX-256 to legacy SSE when penalty applicable.",
        "Counter": "0,1,2,3",
        "Errata": "BDM30",
        "EventCode": "0xC1",
        "EventName": "OTHER_ASSISTS.AVX_TO_SSE",
        "PublicDescription": "This event counts the number of transitions from AVX-256 to legacy SSE when penalty is applicable.",
        "SampleAfterValue": "100003",
        "UMask": "0x8"
    },
    {
        "BriefDescription": "Number of transitions from SSE to AVX-256 when penalty applicable.",
        "Counter": "0,1,2,3",
        "Errata": "BDM30",
        "EventCode": "0xC1",
        "EventName": "OTHER_ASSISTS.SSE_TO_AVX",
        "PublicDescription": "This event counts the number of transitions from legacy SSE to AVX-256 when penalty is applicable.",
        "SampleAfterValue": "100003",
        "UMask": "0x10"
    },
    {
        "BriefDescription": "Micro-op dispatches cancelled due to insufficient SIMD physical register file read ports",
        "Counter": "0,1,2,3",
        "EventCode": "0xA0",
        "EventName": "UOP_DISPATCHES_CANCELLED.SIMD_PRF",
        "PublicDescription": "This event counts the number of micro-operations cancelled after they were dispatched from the scheduler to the execution units when the total number of physical register read ports across all dispatch ports exceeds the read bandwidth of the physical register file.  The SIMD_PRF subevent applies to the following instructions: VDPPS, DPPS, VPCMPESTRI, PCMPESTRI, VPCMPESTRM, PCMPESTRM, VFMADD*, VFMADDSUB*, VFMSUB*, VMSUBADD*, VFNMADD*, VFNMSUB*.  See the Broadwell Optimization Guide for more information.",
        "SampleAfterValue": "2000003",
        "UMask": "0x3"
    }
]<|MERGE_RESOLUTION|>--- conflicted
+++ resolved
@@ -37,10 +37,7 @@
     },
     {
         "BriefDescription": "Number of SSE/AVX computational 128-bit packed single and 256-bit packed double precision FP instructions retired; some instructions will count twice as noted below.  Each count represents 2 or/and 4 computation operations, 1 for each element.  Applies to SSE* and AVX* packed single precision and packed double precision FP instructions: ADD SUB HADD HSUB SUBADD MUL DIV MIN MAX RCP14 RSQRT14 SQRT DPP FM(N)ADD/SUB.  DPP and FM(N)ADD/SUB count twice as they perform 2 calculations per element.",
-<<<<<<< HEAD
-=======
         "Counter": "0,1,2,3",
->>>>>>> 2d5404ca
         "EventCode": "0xc7",
         "EventName": "FP_ARITH_INST_RETIRED.4_FLOPS",
         "PublicDescription": "Number of SSE/AVX computational 128-bit packed single precision and 256-bit packed double precision  floating-point instructions retired; some instructions will count twice as noted below.  Each count represents 2 or/and 4 computation operations, one for each element.  Applies to SSE* and AVX* packed single precision floating-point and packed double precision floating-point instructions: ADD SUB HADD HSUB SUBADD MUL DIV MIN MAX RCP14 RSQRT14 SQRT DPP FM(N)ADD/SUB.  DPP and FM(N)ADD/SUB instructions count twice as they perform 2 calculations per element. The DAZ and FTZ flags in the MXCSR register need to be set when using these events.",
@@ -100,10 +97,7 @@
     },
     {
         "BriefDescription": "Number of any Vector retired FP arithmetic instructions",
-<<<<<<< HEAD
-=======
         "Counter": "0,1,2,3",
->>>>>>> 2d5404ca
         "EventCode": "0xc7",
         "EventName": "FP_ARITH_INST_RETIRED.VECTOR",
         "SampleAfterValue": "2000003",
