[
    {
        "BriefDescription": "Counts the number of first level TLB misses but second level hits due to a demand load that did not start a page walk. Accounts for all page sizes. Will result in a DTLB write from STLB.",
<<<<<<< HEAD
=======
        "Counter": "0,1,2,3,4,5,6,7",
>>>>>>> 2d5404ca
        "EventCode": "0x08",
        "EventName": "DTLB_LOAD_MISSES.STLB_HIT",
        "SampleAfterValue": "200003",
        "UMask": "0x20",
        "Unit": "cpu_atom"
    },
    {
        "BriefDescription": "Loads that miss the DTLB and hit the STLB.",
<<<<<<< HEAD
=======
        "Counter": "0,1,2,3",
>>>>>>> 2d5404ca
        "EventCode": "0x12",
        "EventName": "DTLB_LOAD_MISSES.STLB_HIT",
        "PublicDescription": "Counts loads that miss the DTLB (Data TLB) and hit the STLB (Second level TLB).",
        "SampleAfterValue": "100003",
        "UMask": "0x20",
        "Unit": "cpu_core"
    },
    {
        "BriefDescription": "Cycles when at least one PMH is busy with a page walk for a demand load.",
<<<<<<< HEAD
=======
        "Counter": "0,1,2,3",
>>>>>>> 2d5404ca
        "CounterMask": "1",
        "EventCode": "0x12",
        "EventName": "DTLB_LOAD_MISSES.WALK_ACTIVE",
        "PublicDescription": "Counts cycles when at least one PMH (Page Miss Handler) is busy with a page walk for a demand load.",
        "SampleAfterValue": "100003",
        "UMask": "0x10",
        "Unit": "cpu_core"
    },
    {
        "BriefDescription": "Counts the number of page walks completed due to load DTLB misses.",
<<<<<<< HEAD
=======
        "Counter": "0,1,2,3,4,5,6,7",
>>>>>>> 2d5404ca
        "EventCode": "0x08",
        "EventName": "DTLB_LOAD_MISSES.WALK_COMPLETED",
        "SampleAfterValue": "200003",
        "UMask": "0xe",
        "Unit": "cpu_atom"
    },
    {
        "BriefDescription": "Load miss in all TLB levels causes a page walk that completes. (All page sizes)",
        "Counter": "0,1,2,3",
        "EventCode": "0x12",
        "EventName": "DTLB_LOAD_MISSES.WALK_COMPLETED",
        "PublicDescription": "Counts completed page walks  (all page sizes) caused by demand data loads. This implies it missed in the DTLB and further levels of TLB. The page walk can end with or without a fault.",
        "SampleAfterValue": "100003",
        "UMask": "0xe",
        "Unit": "cpu_core"
    },
    {
        "BriefDescription": "Page walks completed due to a demand data load to a 1G page.",
<<<<<<< HEAD
=======
        "Counter": "0,1,2,3",
>>>>>>> 2d5404ca
        "EventCode": "0x12",
        "EventName": "DTLB_LOAD_MISSES.WALK_COMPLETED_1G",
        "PublicDescription": "Counts completed page walks  (1G sizes) caused by demand data loads. This implies address translations missed in the DTLB and further levels of TLB. The page walk can end with or without a fault.",
        "SampleAfterValue": "100003",
        "UMask": "0x8",
        "Unit": "cpu_core"
    },
    {
        "BriefDescription": "Counts the number of page walks completed due to load DTLB misses to a 2M or 4M page.",
<<<<<<< HEAD
=======
        "Counter": "0,1,2,3,4,5,6,7",
>>>>>>> 2d5404ca
        "EventCode": "0x08",
        "EventName": "DTLB_LOAD_MISSES.WALK_COMPLETED_2M_4M",
        "PublicDescription": "Counts the number of page walks completed due to loads (including SW prefetches) whose address translations missed in all Translation Lookaside Buffer (TLB) levels and were mapped to 2M or 4M pages. Includes page walks that page fault.",
        "SampleAfterValue": "200003",
        "UMask": "0x4",
        "Unit": "cpu_atom"
    },
    {
        "BriefDescription": "Page walks completed due to a demand data load to a 2M/4M page.",
<<<<<<< HEAD
=======
        "Counter": "0,1,2,3",
>>>>>>> 2d5404ca
        "EventCode": "0x12",
        "EventName": "DTLB_LOAD_MISSES.WALK_COMPLETED_2M_4M",
        "PublicDescription": "Counts completed page walks  (2M/4M sizes) caused by demand data loads. This implies address translations missed in the DTLB and further levels of TLB. The page walk can end with or without a fault.",
        "SampleAfterValue": "100003",
        "UMask": "0x4",
        "Unit": "cpu_core"
    },
    {
<<<<<<< HEAD
        "BriefDescription": "Page walks completed due to a demand data load to a 4K page.",
=======
        "BriefDescription": "Counts the number of page walks completed due to load DTLB misses to a 4K page.",
        "Counter": "0,1,2,3,4,5,6,7",
        "EventCode": "0x08",
        "EventName": "DTLB_LOAD_MISSES.WALK_COMPLETED_4K",
        "PublicDescription": "Counts the number of page walks completed due to loads (including SW prefetches) whose address translations missed in all Translation Lookaside Buffer (TLB) levels and were mapped to 4K pages. Includes page walks that page fault.",
        "SampleAfterValue": "200003",
        "UMask": "0x2",
        "Unit": "cpu_atom"
    },
    {
        "BriefDescription": "Page walks completed due to a demand data load to a 4K page.",
        "Counter": "0,1,2,3",
>>>>>>> 2d5404ca
        "EventCode": "0x12",
        "EventName": "DTLB_LOAD_MISSES.WALK_COMPLETED_4K",
        "PublicDescription": "Counts completed page walks  (4K sizes) caused by demand data loads. This implies address translations missed in the DTLB and further levels of TLB. The page walk can end with or without a fault.",
        "SampleAfterValue": "100003",
        "UMask": "0x2",
        "Unit": "cpu_core"
    },
    {
        "BriefDescription": "Counts the number of page walks outstanding for Loads (demand or SW prefetch) in PMH every cycle.",
<<<<<<< HEAD
=======
        "Counter": "0,1,2,3,4,5,6,7",
>>>>>>> 2d5404ca
        "EventCode": "0x08",
        "EventName": "DTLB_LOAD_MISSES.WALK_PENDING",
        "PublicDescription": "Counts the number of page walks outstanding for Loads (demand or SW prefetch) in PMH every cycle.  A PMH page walk is outstanding from page walk start till PMH becomes idle again (ready to serve next walk). Includes EPT-walk intervals.",
        "SampleAfterValue": "200003",
        "UMask": "0x10",
        "Unit": "cpu_atom"
    },
    {
        "BriefDescription": "Number of page walks outstanding for a demand load in the PMH each cycle.",
<<<<<<< HEAD
=======
        "Counter": "0,1,2,3",
>>>>>>> 2d5404ca
        "EventCode": "0x12",
        "EventName": "DTLB_LOAD_MISSES.WALK_PENDING",
        "PublicDescription": "Counts the number of page walks outstanding for a demand load in the PMH (Page Miss Handler) each cycle.",
        "SampleAfterValue": "100003",
        "UMask": "0x10",
        "Unit": "cpu_core"
    },
    {
        "BriefDescription": "Counts the number of first level TLB misses but second level hits due to stores that did not start a page walk. Accounts for all pages sizes. Will result in a DTLB write from STLB.",
<<<<<<< HEAD
=======
        "Counter": "0,1,2,3,4,5,6,7",
>>>>>>> 2d5404ca
        "EventCode": "0x49",
        "EventName": "DTLB_STORE_MISSES.STLB_HIT",
        "SampleAfterValue": "2000003",
        "UMask": "0x20",
        "Unit": "cpu_atom"
    },
    {
        "BriefDescription": "Stores that miss the DTLB and hit the STLB.",
<<<<<<< HEAD
=======
        "Counter": "0,1,2,3",
>>>>>>> 2d5404ca
        "EventCode": "0x13",
        "EventName": "DTLB_STORE_MISSES.STLB_HIT",
        "PublicDescription": "Counts stores that miss the DTLB (Data TLB) and hit the STLB (2nd Level TLB).",
        "SampleAfterValue": "100003",
        "UMask": "0x20",
        "Unit": "cpu_core"
    },
    {
        "BriefDescription": "Cycles when at least one PMH is busy with a page walk for a store.",
<<<<<<< HEAD
=======
        "Counter": "0,1,2,3",
>>>>>>> 2d5404ca
        "CounterMask": "1",
        "EventCode": "0x13",
        "EventName": "DTLB_STORE_MISSES.WALK_ACTIVE",
        "PublicDescription": "Counts cycles when at least one PMH (Page Miss Handler) is busy with a page walk for a store.",
        "SampleAfterValue": "100003",
        "UMask": "0x10",
        "Unit": "cpu_core"
    },
    {
        "BriefDescription": "Counts the number of page walks completed due to store DTLB misses to a 1G page.",
<<<<<<< HEAD
=======
        "Counter": "0,1,2,3,4,5,6,7",
>>>>>>> 2d5404ca
        "EventCode": "0x49",
        "EventName": "DTLB_STORE_MISSES.WALK_COMPLETED",
        "SampleAfterValue": "2000003",
        "UMask": "0xe",
        "Unit": "cpu_atom"
    },
    {
        "BriefDescription": "Store misses in all TLB levels causes a page walk that completes. (All page sizes)",
        "Counter": "0,1,2,3",
        "EventCode": "0x13",
        "EventName": "DTLB_STORE_MISSES.WALK_COMPLETED",
        "PublicDescription": "Counts completed page walks  (all page sizes) caused by demand data stores. This implies it missed in the DTLB and further levels of TLB. The page walk can end with or without a fault.",
        "SampleAfterValue": "100003",
        "UMask": "0xe",
        "Unit": "cpu_core"
    },
    {
        "BriefDescription": "Page walks completed due to a demand data store to a 1G page.",
<<<<<<< HEAD
=======
        "Counter": "0,1,2,3",
>>>>>>> 2d5404ca
        "EventCode": "0x13",
        "EventName": "DTLB_STORE_MISSES.WALK_COMPLETED_1G",
        "PublicDescription": "Counts completed page walks  (1G sizes) caused by demand data stores. This implies address translations missed in the DTLB and further levels of TLB. The page walk can end with or without a fault.",
        "SampleAfterValue": "100003",
        "UMask": "0x8",
        "Unit": "cpu_core"
    },
    {
<<<<<<< HEAD
        "BriefDescription": "Page walks completed due to a demand data store to a 2M/4M page.",
=======
        "BriefDescription": "Counts the number of page walks completed due to store DTLB misses to a 2M or 4M page.",
        "Counter": "0,1,2,3,4,5,6,7",
        "EventCode": "0x49",
        "EventName": "DTLB_STORE_MISSES.WALK_COMPLETED_2M_4M",
        "PublicDescription": "Counts the number of page walks completed due to stores whose address translations missed in all Translation Lookaside Buffer (TLB) levels and were mapped to 2M or 4M pages.  Includes page walks that page fault.",
        "SampleAfterValue": "2000003",
        "UMask": "0x4",
        "Unit": "cpu_atom"
    },
    {
        "BriefDescription": "Page walks completed due to a demand data store to a 2M/4M page.",
        "Counter": "0,1,2,3",
>>>>>>> 2d5404ca
        "EventCode": "0x13",
        "EventName": "DTLB_STORE_MISSES.WALK_COMPLETED_2M_4M",
        "PublicDescription": "Counts completed page walks  (2M/4M sizes) caused by demand data stores. This implies address translations missed in the DTLB and further levels of TLB. The page walk can end with or without a fault.",
        "SampleAfterValue": "100003",
        "UMask": "0x4",
        "Unit": "cpu_core"
    },
    {
<<<<<<< HEAD
        "BriefDescription": "Page walks completed due to a demand data store to a 4K page.",
=======
        "BriefDescription": "Counts the number of page walks completed due to store DTLB misses to a 4K page.",
        "Counter": "0,1,2,3,4,5,6,7",
        "EventCode": "0x49",
        "EventName": "DTLB_STORE_MISSES.WALK_COMPLETED_4K",
        "PublicDescription": "Counts the number of page walks completed due to stores whose address translations missed in all Translation Lookaside Buffer (TLB) levels and were mapped to 4K pages.  Includes page walks that page fault.",
        "SampleAfterValue": "2000003",
        "UMask": "0x2",
        "Unit": "cpu_atom"
    },
    {
        "BriefDescription": "Page walks completed due to a demand data store to a 4K page.",
        "Counter": "0,1,2,3",
>>>>>>> 2d5404ca
        "EventCode": "0x13",
        "EventName": "DTLB_STORE_MISSES.WALK_COMPLETED_4K",
        "PublicDescription": "Counts completed page walks  (4K sizes) caused by demand data stores. This implies address translations missed in the DTLB and further levels of TLB. The page walk can end with or without a fault.",
        "SampleAfterValue": "100003",
        "UMask": "0x2",
        "Unit": "cpu_core"
    },
    {
        "BriefDescription": "Counts the number of page walks outstanding in the page miss handler (PMH) for stores every cycle.",
<<<<<<< HEAD
=======
        "Counter": "0,1,2,3,4,5,6,7",
>>>>>>> 2d5404ca
        "EventCode": "0x49",
        "EventName": "DTLB_STORE_MISSES.WALK_PENDING",
        "PublicDescription": "Counts the number of page walks outstanding in the page miss handler (PMH) for stores every cycle. A PMH page walk is outstanding from page walk start till PMH becomes idle again (ready to serve next walk). Includes EPT-walk intervals.",
        "SampleAfterValue": "200003",
        "UMask": "0x10",
        "Unit": "cpu_atom"
    },
    {
        "BriefDescription": "Number of page walks outstanding for a store in the PMH each cycle.",
<<<<<<< HEAD
=======
        "Counter": "0,1,2,3",
>>>>>>> 2d5404ca
        "EventCode": "0x13",
        "EventName": "DTLB_STORE_MISSES.WALK_PENDING",
        "PublicDescription": "Counts the number of page walks outstanding for a store in the PMH (Page Miss Handler) each cycle.",
        "SampleAfterValue": "100003",
        "UMask": "0x10",
        "Unit": "cpu_core"
    },
    {
        "BriefDescription": "Counts the number of page walks initiated by a instruction fetch that missed the first and second level TLBs.",
<<<<<<< HEAD
=======
        "Counter": "0,1,2,3,4,5,6,7",
>>>>>>> 2d5404ca
        "EventCode": "0x85",
        "EventName": "ITLB_MISSES.MISS_CAUSED_WALK",
        "SampleAfterValue": "1000003",
        "UMask": "0x1",
        "Unit": "cpu_atom"
    },
    {
        "BriefDescription": "Counts the number of first level TLB misses but second level hits due to an instruction fetch that did not start a page walk. Account for all pages sizes. Will result in an ITLB write from STLB.",
<<<<<<< HEAD
=======
        "Counter": "0,1,2,3,4,5,6,7",
>>>>>>> 2d5404ca
        "EventCode": "0x85",
        "EventName": "ITLB_MISSES.STLB_HIT",
        "SampleAfterValue": "2000003",
        "UMask": "0x20",
        "Unit": "cpu_atom"
    },
    {
        "BriefDescription": "Instruction fetch requests that miss the ITLB and hit the STLB.",
<<<<<<< HEAD
=======
        "Counter": "0,1,2,3",
>>>>>>> 2d5404ca
        "EventCode": "0x11",
        "EventName": "ITLB_MISSES.STLB_HIT",
        "PublicDescription": "Counts instruction fetch requests that miss the ITLB (Instruction TLB) and hit the STLB (Second-level TLB).",
        "SampleAfterValue": "100003",
        "UMask": "0x20",
        "Unit": "cpu_core"
    },
    {
        "BriefDescription": "Cycles when at least one PMH is busy with a page walk for code (instruction fetch) request.",
<<<<<<< HEAD
=======
        "Counter": "0,1,2,3",
>>>>>>> 2d5404ca
        "CounterMask": "1",
        "EventCode": "0x11",
        "EventName": "ITLB_MISSES.WALK_ACTIVE",
        "PublicDescription": "Counts cycles when at least one PMH (Page Miss Handler) is busy with a page walk for a code (instruction fetch) request.",
        "SampleAfterValue": "100003",
        "UMask": "0x10",
        "Unit": "cpu_core"
    },
    {
        "BriefDescription": "Counts the number of page walks completed due to instruction fetch misses to any page size.",
        "Counter": "0,1,2,3,4,5,6,7",
        "EventCode": "0x85",
        "EventName": "ITLB_MISSES.WALK_COMPLETED",
        "PublicDescription": "Counts the number of page walks completed due to instruction fetches whose address translations missed in all Translation Lookaside Buffer (TLB) levels and were mapped to any page size.  Includes page walks that page fault.",
        "SampleAfterValue": "200003",
        "UMask": "0xe",
        "Unit": "cpu_atom"
    },
    {
        "BriefDescription": "Code miss in all TLB levels causes a page walk that completes. (All page sizes)",
        "Counter": "0,1,2,3",
        "EventCode": "0x11",
        "EventName": "ITLB_MISSES.WALK_COMPLETED",
        "PublicDescription": "Counts completed page walks (all page sizes) caused by a code fetch. This implies it missed in the ITLB (Instruction TLB) and further levels of TLB. The page walk can end with or without a fault.",
        "SampleAfterValue": "100003",
        "UMask": "0xe",
        "Unit": "cpu_core"
    },
    {
        "BriefDescription": "Counts the number of page walks completed due to instruction fetch misses to a 2M or 4M page.",
<<<<<<< HEAD
=======
        "Counter": "0,1,2,3,4,5,6,7",
>>>>>>> 2d5404ca
        "EventCode": "0x85",
        "EventName": "ITLB_MISSES.WALK_COMPLETED_2M_4M",
        "PublicDescription": "Counts the number of page walks completed due to instruction fetches whose address translations missed in all Translation Lookaside Buffer (TLB) levels and were mapped to 2M or 4M pages.  Includes page walks that page fault.",
        "SampleAfterValue": "2000003",
        "UMask": "0x4",
        "Unit": "cpu_atom"
    },
    {
        "BriefDescription": "Code miss in all TLB levels causes a page walk that completes. (2M/4M)",
<<<<<<< HEAD
=======
        "Counter": "0,1,2,3",
>>>>>>> 2d5404ca
        "EventCode": "0x11",
        "EventName": "ITLB_MISSES.WALK_COMPLETED_2M_4M",
        "PublicDescription": "Counts completed page walks (2M/4M page sizes) caused by a code fetch. This implies it missed in the ITLB (Instruction TLB) and further levels of TLB. The page walk can end with or without a fault.",
        "SampleAfterValue": "100003",
        "UMask": "0x4",
        "Unit": "cpu_core"
    },
    {
<<<<<<< HEAD
        "BriefDescription": "Code miss in all TLB levels causes a page walk that completes. (4K)",
=======
        "BriefDescription": "Counts the number of page walks completed due to instruction fetch misses to a 4K page.",
        "Counter": "0,1,2,3,4,5,6,7",
        "EventCode": "0x85",
        "EventName": "ITLB_MISSES.WALK_COMPLETED_4K",
        "PublicDescription": "Counts the number of page walks completed due to instruction fetches whose address translations missed in all Translation Lookaside Buffer (TLB) levels and were mapped to 4K pages.  Includes page walks that page fault.",
        "SampleAfterValue": "2000003",
        "UMask": "0x2",
        "Unit": "cpu_atom"
    },
    {
        "BriefDescription": "Code miss in all TLB levels causes a page walk that completes. (4K)",
        "Counter": "0,1,2,3",
>>>>>>> 2d5404ca
        "EventCode": "0x11",
        "EventName": "ITLB_MISSES.WALK_COMPLETED_4K",
        "PublicDescription": "Counts completed page walks (4K page sizes) caused by a code fetch. This implies it missed in the ITLB (Instruction TLB) and further levels of TLB. The page walk can end with or without a fault.",
        "SampleAfterValue": "100003",
        "UMask": "0x2",
        "Unit": "cpu_core"
    },
    {
        "BriefDescription": "Counts the number of page walks outstanding for iside in PMH every cycle.",
<<<<<<< HEAD
=======
        "Counter": "0,1,2,3,4,5,6,7",
>>>>>>> 2d5404ca
        "EventCode": "0x85",
        "EventName": "ITLB_MISSES.WALK_PENDING",
        "PublicDescription": "Counts the number of page walks outstanding for iside in PMH every cycle.  A PMH page walk is outstanding from page walk start till PMH becomes idle again (ready to serve next walk). Includes EPT-walk intervals.  Walks could be counted by edge detecting on this event, but would count restarted suspended walks.",
        "SampleAfterValue": "200003",
        "UMask": "0x10",
        "Unit": "cpu_atom"
    },
    {
        "BriefDescription": "Number of page walks outstanding for an outstanding code request in the PMH each cycle.",
<<<<<<< HEAD
=======
        "Counter": "0,1,2,3",
>>>>>>> 2d5404ca
        "EventCode": "0x11",
        "EventName": "ITLB_MISSES.WALK_PENDING",
        "PublicDescription": "Counts the number of page walks outstanding for an outstanding code (instruction fetch) request in the PMH (Page Miss Handler) each cycle.",
        "SampleAfterValue": "100003",
        "UMask": "0x10",
        "Unit": "cpu_core"
    },
    {
        "BriefDescription": "Counts the number of cycles that the head (oldest load) of the load buffer and retirement are both stalled due to a DTLB miss.",
<<<<<<< HEAD
=======
        "Counter": "0,1,2,3,4,5,6,7",
>>>>>>> 2d5404ca
        "EventCode": "0x05",
        "EventName": "LD_HEAD.DTLB_MISS_AT_RET",
        "SampleAfterValue": "1000003",
        "UMask": "0x90",
        "Unit": "cpu_atom"
    }
]<|MERGE_RESOLUTION|>--- conflicted
+++ resolved
@@ -1,10 +1,7 @@
 [
     {
         "BriefDescription": "Counts the number of first level TLB misses but second level hits due to a demand load that did not start a page walk. Accounts for all page sizes. Will result in a DTLB write from STLB.",
-<<<<<<< HEAD
-=======
-        "Counter": "0,1,2,3,4,5,6,7",
->>>>>>> 2d5404ca
+        "Counter": "0,1,2,3,4,5,6,7",
         "EventCode": "0x08",
         "EventName": "DTLB_LOAD_MISSES.STLB_HIT",
         "SampleAfterValue": "200003",
@@ -13,10 +10,7 @@
     },
     {
         "BriefDescription": "Loads that miss the DTLB and hit the STLB.",
-<<<<<<< HEAD
-=======
-        "Counter": "0,1,2,3",
->>>>>>> 2d5404ca
+        "Counter": "0,1,2,3",
         "EventCode": "0x12",
         "EventName": "DTLB_LOAD_MISSES.STLB_HIT",
         "PublicDescription": "Counts loads that miss the DTLB (Data TLB) and hit the STLB (Second level TLB).",
@@ -26,10 +20,7 @@
     },
     {
         "BriefDescription": "Cycles when at least one PMH is busy with a page walk for a demand load.",
-<<<<<<< HEAD
-=======
-        "Counter": "0,1,2,3",
->>>>>>> 2d5404ca
+        "Counter": "0,1,2,3",
         "CounterMask": "1",
         "EventCode": "0x12",
         "EventName": "DTLB_LOAD_MISSES.WALK_ACTIVE",
@@ -40,10 +31,7 @@
     },
     {
         "BriefDescription": "Counts the number of page walks completed due to load DTLB misses.",
-<<<<<<< HEAD
-=======
-        "Counter": "0,1,2,3,4,5,6,7",
->>>>>>> 2d5404ca
+        "Counter": "0,1,2,3,4,5,6,7",
         "EventCode": "0x08",
         "EventName": "DTLB_LOAD_MISSES.WALK_COMPLETED",
         "SampleAfterValue": "200003",
@@ -62,10 +50,7 @@
     },
     {
         "BriefDescription": "Page walks completed due to a demand data load to a 1G page.",
-<<<<<<< HEAD
-=======
-        "Counter": "0,1,2,3",
->>>>>>> 2d5404ca
+        "Counter": "0,1,2,3",
         "EventCode": "0x12",
         "EventName": "DTLB_LOAD_MISSES.WALK_COMPLETED_1G",
         "PublicDescription": "Counts completed page walks  (1G sizes) caused by demand data loads. This implies address translations missed in the DTLB and further levels of TLB. The page walk can end with or without a fault.",
@@ -75,10 +60,7 @@
     },
     {
         "BriefDescription": "Counts the number of page walks completed due to load DTLB misses to a 2M or 4M page.",
-<<<<<<< HEAD
-=======
-        "Counter": "0,1,2,3,4,5,6,7",
->>>>>>> 2d5404ca
+        "Counter": "0,1,2,3,4,5,6,7",
         "EventCode": "0x08",
         "EventName": "DTLB_LOAD_MISSES.WALK_COMPLETED_2M_4M",
         "PublicDescription": "Counts the number of page walks completed due to loads (including SW prefetches) whose address translations missed in all Translation Lookaside Buffer (TLB) levels and were mapped to 2M or 4M pages. Includes page walks that page fault.",
@@ -88,10 +70,7 @@
     },
     {
         "BriefDescription": "Page walks completed due to a demand data load to a 2M/4M page.",
-<<<<<<< HEAD
-=======
-        "Counter": "0,1,2,3",
->>>>>>> 2d5404ca
+        "Counter": "0,1,2,3",
         "EventCode": "0x12",
         "EventName": "DTLB_LOAD_MISSES.WALK_COMPLETED_2M_4M",
         "PublicDescription": "Counts completed page walks  (2M/4M sizes) caused by demand data loads. This implies address translations missed in the DTLB and further levels of TLB. The page walk can end with or without a fault.",
@@ -100,9 +79,6 @@
         "Unit": "cpu_core"
     },
     {
-<<<<<<< HEAD
-        "BriefDescription": "Page walks completed due to a demand data load to a 4K page.",
-=======
         "BriefDescription": "Counts the number of page walks completed due to load DTLB misses to a 4K page.",
         "Counter": "0,1,2,3,4,5,6,7",
         "EventCode": "0x08",
@@ -115,7 +91,6 @@
     {
         "BriefDescription": "Page walks completed due to a demand data load to a 4K page.",
         "Counter": "0,1,2,3",
->>>>>>> 2d5404ca
         "EventCode": "0x12",
         "EventName": "DTLB_LOAD_MISSES.WALK_COMPLETED_4K",
         "PublicDescription": "Counts completed page walks  (4K sizes) caused by demand data loads. This implies address translations missed in the DTLB and further levels of TLB. The page walk can end with or without a fault.",
@@ -125,10 +100,7 @@
     },
     {
         "BriefDescription": "Counts the number of page walks outstanding for Loads (demand or SW prefetch) in PMH every cycle.",
-<<<<<<< HEAD
-=======
-        "Counter": "0,1,2,3,4,5,6,7",
->>>>>>> 2d5404ca
+        "Counter": "0,1,2,3,4,5,6,7",
         "EventCode": "0x08",
         "EventName": "DTLB_LOAD_MISSES.WALK_PENDING",
         "PublicDescription": "Counts the number of page walks outstanding for Loads (demand or SW prefetch) in PMH every cycle.  A PMH page walk is outstanding from page walk start till PMH becomes idle again (ready to serve next walk). Includes EPT-walk intervals.",
@@ -138,10 +110,7 @@
     },
     {
         "BriefDescription": "Number of page walks outstanding for a demand load in the PMH each cycle.",
-<<<<<<< HEAD
-=======
-        "Counter": "0,1,2,3",
->>>>>>> 2d5404ca
+        "Counter": "0,1,2,3",
         "EventCode": "0x12",
         "EventName": "DTLB_LOAD_MISSES.WALK_PENDING",
         "PublicDescription": "Counts the number of page walks outstanding for a demand load in the PMH (Page Miss Handler) each cycle.",
@@ -151,10 +120,7 @@
     },
     {
         "BriefDescription": "Counts the number of first level TLB misses but second level hits due to stores that did not start a page walk. Accounts for all pages sizes. Will result in a DTLB write from STLB.",
-<<<<<<< HEAD
-=======
-        "Counter": "0,1,2,3,4,5,6,7",
->>>>>>> 2d5404ca
+        "Counter": "0,1,2,3,4,5,6,7",
         "EventCode": "0x49",
         "EventName": "DTLB_STORE_MISSES.STLB_HIT",
         "SampleAfterValue": "2000003",
@@ -163,10 +129,7 @@
     },
     {
         "BriefDescription": "Stores that miss the DTLB and hit the STLB.",
-<<<<<<< HEAD
-=======
-        "Counter": "0,1,2,3",
->>>>>>> 2d5404ca
+        "Counter": "0,1,2,3",
         "EventCode": "0x13",
         "EventName": "DTLB_STORE_MISSES.STLB_HIT",
         "PublicDescription": "Counts stores that miss the DTLB (Data TLB) and hit the STLB (2nd Level TLB).",
@@ -176,10 +139,7 @@
     },
     {
         "BriefDescription": "Cycles when at least one PMH is busy with a page walk for a store.",
-<<<<<<< HEAD
-=======
-        "Counter": "0,1,2,3",
->>>>>>> 2d5404ca
+        "Counter": "0,1,2,3",
         "CounterMask": "1",
         "EventCode": "0x13",
         "EventName": "DTLB_STORE_MISSES.WALK_ACTIVE",
@@ -190,10 +150,7 @@
     },
     {
         "BriefDescription": "Counts the number of page walks completed due to store DTLB misses to a 1G page.",
-<<<<<<< HEAD
-=======
-        "Counter": "0,1,2,3,4,5,6,7",
->>>>>>> 2d5404ca
+        "Counter": "0,1,2,3,4,5,6,7",
         "EventCode": "0x49",
         "EventName": "DTLB_STORE_MISSES.WALK_COMPLETED",
         "SampleAfterValue": "2000003",
@@ -212,10 +169,7 @@
     },
     {
         "BriefDescription": "Page walks completed due to a demand data store to a 1G page.",
-<<<<<<< HEAD
-=======
-        "Counter": "0,1,2,3",
->>>>>>> 2d5404ca
+        "Counter": "0,1,2,3",
         "EventCode": "0x13",
         "EventName": "DTLB_STORE_MISSES.WALK_COMPLETED_1G",
         "PublicDescription": "Counts completed page walks  (1G sizes) caused by demand data stores. This implies address translations missed in the DTLB and further levels of TLB. The page walk can end with or without a fault.",
@@ -224,9 +178,6 @@
         "Unit": "cpu_core"
     },
     {
-<<<<<<< HEAD
-        "BriefDescription": "Page walks completed due to a demand data store to a 2M/4M page.",
-=======
         "BriefDescription": "Counts the number of page walks completed due to store DTLB misses to a 2M or 4M page.",
         "Counter": "0,1,2,3,4,5,6,7",
         "EventCode": "0x49",
@@ -239,7 +190,6 @@
     {
         "BriefDescription": "Page walks completed due to a demand data store to a 2M/4M page.",
         "Counter": "0,1,2,3",
->>>>>>> 2d5404ca
         "EventCode": "0x13",
         "EventName": "DTLB_STORE_MISSES.WALK_COMPLETED_2M_4M",
         "PublicDescription": "Counts completed page walks  (2M/4M sizes) caused by demand data stores. This implies address translations missed in the DTLB and further levels of TLB. The page walk can end with or without a fault.",
@@ -248,9 +198,6 @@
         "Unit": "cpu_core"
     },
     {
-<<<<<<< HEAD
-        "BriefDescription": "Page walks completed due to a demand data store to a 4K page.",
-=======
         "BriefDescription": "Counts the number of page walks completed due to store DTLB misses to a 4K page.",
         "Counter": "0,1,2,3,4,5,6,7",
         "EventCode": "0x49",
@@ -263,7 +210,6 @@
     {
         "BriefDescription": "Page walks completed due to a demand data store to a 4K page.",
         "Counter": "0,1,2,3",
->>>>>>> 2d5404ca
         "EventCode": "0x13",
         "EventName": "DTLB_STORE_MISSES.WALK_COMPLETED_4K",
         "PublicDescription": "Counts completed page walks  (4K sizes) caused by demand data stores. This implies address translations missed in the DTLB and further levels of TLB. The page walk can end with or without a fault.",
@@ -273,10 +219,7 @@
     },
     {
         "BriefDescription": "Counts the number of page walks outstanding in the page miss handler (PMH) for stores every cycle.",
-<<<<<<< HEAD
-=======
-        "Counter": "0,1,2,3,4,5,6,7",
->>>>>>> 2d5404ca
+        "Counter": "0,1,2,3,4,5,6,7",
         "EventCode": "0x49",
         "EventName": "DTLB_STORE_MISSES.WALK_PENDING",
         "PublicDescription": "Counts the number of page walks outstanding in the page miss handler (PMH) for stores every cycle. A PMH page walk is outstanding from page walk start till PMH becomes idle again (ready to serve next walk). Includes EPT-walk intervals.",
@@ -286,10 +229,7 @@
     },
     {
         "BriefDescription": "Number of page walks outstanding for a store in the PMH each cycle.",
-<<<<<<< HEAD
-=======
-        "Counter": "0,1,2,3",
->>>>>>> 2d5404ca
+        "Counter": "0,1,2,3",
         "EventCode": "0x13",
         "EventName": "DTLB_STORE_MISSES.WALK_PENDING",
         "PublicDescription": "Counts the number of page walks outstanding for a store in the PMH (Page Miss Handler) each cycle.",
@@ -299,10 +239,7 @@
     },
     {
         "BriefDescription": "Counts the number of page walks initiated by a instruction fetch that missed the first and second level TLBs.",
-<<<<<<< HEAD
-=======
-        "Counter": "0,1,2,3,4,5,6,7",
->>>>>>> 2d5404ca
+        "Counter": "0,1,2,3,4,5,6,7",
         "EventCode": "0x85",
         "EventName": "ITLB_MISSES.MISS_CAUSED_WALK",
         "SampleAfterValue": "1000003",
@@ -311,10 +248,7 @@
     },
     {
         "BriefDescription": "Counts the number of first level TLB misses but second level hits due to an instruction fetch that did not start a page walk. Account for all pages sizes. Will result in an ITLB write from STLB.",
-<<<<<<< HEAD
-=======
-        "Counter": "0,1,2,3,4,5,6,7",
->>>>>>> 2d5404ca
+        "Counter": "0,1,2,3,4,5,6,7",
         "EventCode": "0x85",
         "EventName": "ITLB_MISSES.STLB_HIT",
         "SampleAfterValue": "2000003",
@@ -323,10 +257,7 @@
     },
     {
         "BriefDescription": "Instruction fetch requests that miss the ITLB and hit the STLB.",
-<<<<<<< HEAD
-=======
-        "Counter": "0,1,2,3",
->>>>>>> 2d5404ca
+        "Counter": "0,1,2,3",
         "EventCode": "0x11",
         "EventName": "ITLB_MISSES.STLB_HIT",
         "PublicDescription": "Counts instruction fetch requests that miss the ITLB (Instruction TLB) and hit the STLB (Second-level TLB).",
@@ -336,10 +267,7 @@
     },
     {
         "BriefDescription": "Cycles when at least one PMH is busy with a page walk for code (instruction fetch) request.",
-<<<<<<< HEAD
-=======
-        "Counter": "0,1,2,3",
->>>>>>> 2d5404ca
+        "Counter": "0,1,2,3",
         "CounterMask": "1",
         "EventCode": "0x11",
         "EventName": "ITLB_MISSES.WALK_ACTIVE",
@@ -370,10 +298,7 @@
     },
     {
         "BriefDescription": "Counts the number of page walks completed due to instruction fetch misses to a 2M or 4M page.",
-<<<<<<< HEAD
-=======
-        "Counter": "0,1,2,3,4,5,6,7",
->>>>>>> 2d5404ca
+        "Counter": "0,1,2,3,4,5,6,7",
         "EventCode": "0x85",
         "EventName": "ITLB_MISSES.WALK_COMPLETED_2M_4M",
         "PublicDescription": "Counts the number of page walks completed due to instruction fetches whose address translations missed in all Translation Lookaside Buffer (TLB) levels and were mapped to 2M or 4M pages.  Includes page walks that page fault.",
@@ -383,10 +308,7 @@
     },
     {
         "BriefDescription": "Code miss in all TLB levels causes a page walk that completes. (2M/4M)",
-<<<<<<< HEAD
-=======
-        "Counter": "0,1,2,3",
->>>>>>> 2d5404ca
+        "Counter": "0,1,2,3",
         "EventCode": "0x11",
         "EventName": "ITLB_MISSES.WALK_COMPLETED_2M_4M",
         "PublicDescription": "Counts completed page walks (2M/4M page sizes) caused by a code fetch. This implies it missed in the ITLB (Instruction TLB) and further levels of TLB. The page walk can end with or without a fault.",
@@ -395,9 +317,6 @@
         "Unit": "cpu_core"
     },
     {
-<<<<<<< HEAD
-        "BriefDescription": "Code miss in all TLB levels causes a page walk that completes. (4K)",
-=======
         "BriefDescription": "Counts the number of page walks completed due to instruction fetch misses to a 4K page.",
         "Counter": "0,1,2,3,4,5,6,7",
         "EventCode": "0x85",
@@ -410,7 +329,6 @@
     {
         "BriefDescription": "Code miss in all TLB levels causes a page walk that completes. (4K)",
         "Counter": "0,1,2,3",
->>>>>>> 2d5404ca
         "EventCode": "0x11",
         "EventName": "ITLB_MISSES.WALK_COMPLETED_4K",
         "PublicDescription": "Counts completed page walks (4K page sizes) caused by a code fetch. This implies it missed in the ITLB (Instruction TLB) and further levels of TLB. The page walk can end with or without a fault.",
@@ -420,10 +338,7 @@
     },
     {
         "BriefDescription": "Counts the number of page walks outstanding for iside in PMH every cycle.",
-<<<<<<< HEAD
-=======
-        "Counter": "0,1,2,3,4,5,6,7",
->>>>>>> 2d5404ca
+        "Counter": "0,1,2,3,4,5,6,7",
         "EventCode": "0x85",
         "EventName": "ITLB_MISSES.WALK_PENDING",
         "PublicDescription": "Counts the number of page walks outstanding for iside in PMH every cycle.  A PMH page walk is outstanding from page walk start till PMH becomes idle again (ready to serve next walk). Includes EPT-walk intervals.  Walks could be counted by edge detecting on this event, but would count restarted suspended walks.",
@@ -433,10 +348,7 @@
     },
     {
         "BriefDescription": "Number of page walks outstanding for an outstanding code request in the PMH each cycle.",
-<<<<<<< HEAD
-=======
-        "Counter": "0,1,2,3",
->>>>>>> 2d5404ca
+        "Counter": "0,1,2,3",
         "EventCode": "0x11",
         "EventName": "ITLB_MISSES.WALK_PENDING",
         "PublicDescription": "Counts the number of page walks outstanding for an outstanding code (instruction fetch) request in the PMH (Page Miss Handler) each cycle.",
@@ -446,10 +358,7 @@
     },
     {
         "BriefDescription": "Counts the number of cycles that the head (oldest load) of the load buffer and retirement are both stalled due to a DTLB miss.",
-<<<<<<< HEAD
-=======
-        "Counter": "0,1,2,3,4,5,6,7",
->>>>>>> 2d5404ca
+        "Counter": "0,1,2,3,4,5,6,7",
         "EventCode": "0x05",
         "EventName": "LD_HEAD.DTLB_MISS_AT_RET",
         "SampleAfterValue": "1000003",
