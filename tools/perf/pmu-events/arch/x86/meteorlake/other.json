[
    {
        "BriefDescription": "ASSISTS.PAGE_FAULT",
<<<<<<< HEAD
=======
        "Counter": "0,1,2,3,4,5,6,7",
>>>>>>> 2d5404ca
        "EventCode": "0xc1",
        "EventName": "ASSISTS.PAGE_FAULT",
        "SampleAfterValue": "1000003",
        "UMask": "0x8",
        "Unit": "cpu_core"
    },
    {
<<<<<<< HEAD
        "BriefDescription": "Counts demand data reads that have any type of response.",
        "EventCode": "0x2A,0x2B",
=======
        "BriefDescription": "This event is deprecated. [This event is alias to MISC_RETIRED.LBR_INSERTS]",
        "Counter": "0,1,2,3,4,5,6,7",
        "Deprecated": "1",
        "EventCode": "0xe4",
        "EventName": "LBR_INSERTS.ANY",
        "SampleAfterValue": "1000003",
        "UMask": "0x1",
        "Unit": "cpu_atom"
    },
    {
        "BriefDescription": "Counts demand data reads that have any type of response.",
        "Counter": "0,1,2,3,4,5,6,7",
        "EventCode": "0xB7",
>>>>>>> 2d5404ca
        "EventName": "OCR.DEMAND_DATA_RD.ANY_RESPONSE",
        "MSRIndex": "0x1a6,0x1a7",
        "MSRValue": "0x10001",
        "SampleAfterValue": "100003",
        "UMask": "0x1",
        "Unit": "cpu_core"
    },
    {
<<<<<<< HEAD
        "BriefDescription": "Counts demand data reads that were supplied by DRAM.",
=======
        "BriefDescription": "Counts demand data reads that have any type of response.",
        "Counter": "0,1,2,3",
>>>>>>> 2d5404ca
        "EventCode": "0x2A,0x2B",
        "EventName": "OCR.DEMAND_DATA_RD.DRAM",
        "MSRIndex": "0x1a6,0x1a7",
        "MSRValue": "0x184000001",
        "SampleAfterValue": "100003",
        "UMask": "0x1",
        "Unit": "cpu_core"
    },
    {
<<<<<<< HEAD
        "BriefDescription": "Counts demand read for ownership (RFO) requests and software prefetches for exclusive ownership (PREFETCHW) that have any type of response.",
        "EventCode": "0x2A,0x2B",
=======
        "BriefDescription": "Counts demand data reads that were supplied by DRAM.",
        "Counter": "0,1,2,3,4,5,6,7",
        "EventCode": "0xB7",
        "EventName": "OCR.DEMAND_DATA_RD.DRAM",
        "MSRIndex": "0x1a6,0x1a7",
        "MSRValue": "0x184000001",
        "SampleAfterValue": "100003",
        "UMask": "0x1",
        "Unit": "cpu_atom"
    },
    {
        "BriefDescription": "Counts demand data reads that were supplied by DRAM.",
        "Counter": "0,1,2,3",
        "EventCode": "0x2A,0x2B",
        "EventName": "OCR.DEMAND_DATA_RD.DRAM",
        "MSRIndex": "0x1a6,0x1a7",
        "MSRValue": "0x184000001",
        "SampleAfterValue": "100003",
        "UMask": "0x1",
        "Unit": "cpu_core"
    },
    {
        "BriefDescription": "Counts demand reads for ownership (RFO) and software prefetches for exclusive ownership (PREFETCHW) that have any type of response.",
        "Counter": "0,1,2,3,4,5,6,7",
        "EventCode": "0xB7",
>>>>>>> 2d5404ca
        "EventName": "OCR.DEMAND_RFO.ANY_RESPONSE",
        "MSRIndex": "0x1a6,0x1a7",
        "MSRValue": "0x10002",
        "SampleAfterValue": "100003",
        "UMask": "0x1",
        "Unit": "cpu_core"
    },
    {
        "BriefDescription": "Counts streaming stores that have any type of response.",
        "EventCode": "0xB7",
        "EventName": "OCR.STREAMING_WR.ANY_RESPONSE",
        "MSRIndex": "0x1a6,0x1a7",
        "MSRValue": "0x10800",
        "SampleAfterValue": "100003",
        "UMask": "0x1",
        "Unit": "cpu_atom"
    },
    {
<<<<<<< HEAD
        "BriefDescription": "Counts streaming stores that have any type of response.",
=======
        "BriefDescription": "Counts demand read for ownership (RFO) requests and software prefetches for exclusive ownership (PREFETCHW) that have any type of response.",
        "Counter": "0,1,2,3",
>>>>>>> 2d5404ca
        "EventCode": "0x2A,0x2B",
        "EventName": "OCR.STREAMING_WR.ANY_RESPONSE",
        "MSRIndex": "0x1a6,0x1a7",
        "MSRValue": "0x10800",
        "SampleAfterValue": "100003",
        "UMask": "0x1",
        "Unit": "cpu_core"
    },
    {
        "BriefDescription": "Cycles when Reservation Station (RS) is empty for the thread.",
        "EventCode": "0xa5",
        "EventName": "RS.EMPTY",
        "PublicDescription": "Counts cycles during which the reservation station (RS) is empty for this logical processor. This is usually caused when the front-end pipeline runs into starvation periods (e.g. branch mispredictions or i-cache misses)",
        "SampleAfterValue": "1000003",
        "UMask": "0x7",
        "Unit": "cpu_core"
    },
    {
        "BriefDescription": "Counts end of periods where the Reservation Station (RS) was empty.",
        "CounterMask": "1",
        "EdgeDetect": "1",
        "EventCode": "0xa5",
        "EventName": "RS.EMPTY_COUNT",
        "Invert": "1",
        "PublicDescription": "Counts end of periods where the Reservation Station (RS) was empty. Could be useful to closely sample on front-end latency issues (see the FRONTEND_RETIRED event of designated precise events)",
        "SampleAfterValue": "100003",
        "UMask": "0x7",
        "Unit": "cpu_core"
    },
    {
        "BriefDescription": "RS.EMPTY_RESOURCE",
        "EventCode": "0xa5",
        "EventName": "RS.EMPTY_RESOURCE",
        "SampleAfterValue": "1000003",
        "UMask": "0x1",
        "Unit": "cpu_core"
    },
    {
        "BriefDescription": "Counts the number of issue slots in a UMWAIT or TPAUSE instruction where no uop issues due to the instruction putting the CPU into the C0.1 activity state. For Tremont, UMWAIT and TPAUSE will only put the CPU into C0.1 activity state (not C0.2 activity state)",
        "EventCode": "0x75",
        "EventName": "SERIALIZATION.C01_MS_SCB",
        "SampleAfterValue": "200003",
        "UMask": "0x4",
        "Unit": "cpu_atom"
    },
    {
        "BriefDescription": "Cycles the uncore cannot take further requests",
        "CounterMask": "1",
        "EventCode": "0x2d",
        "EventName": "XQ.FULL_CYCLES",
        "PublicDescription": "number of cycles when the thread is active and the uncore cannot take any further requests (for example prefetches, loads or stores initiated by the Core that miss the L2 cache).",
        "SampleAfterValue": "1000003",
        "UMask": "0x1",
        "Unit": "cpu_core"
    },
    {
        "BriefDescription": "Counts demand reads for ownership (RFO) and software prefetches for exclusive ownership (PREFETCHW) that were supplied by DRAM.",
        "Counter": "0,1,2,3,4,5,6,7",
        "EventCode": "0xB7",
        "EventName": "OCR.DEMAND_RFO.DRAM",
        "MSRIndex": "0x1a6,0x1a7",
        "MSRValue": "0x184000002",
        "SampleAfterValue": "100003",
        "UMask": "0x1",
        "Unit": "cpu_atom"
    },
    {
        "BriefDescription": "Counts streaming stores that have any type of response.",
        "Counter": "0,1,2,3,4,5,6,7",
        "EventCode": "0xB7",
        "EventName": "OCR.STREAMING_WR.ANY_RESPONSE",
        "MSRIndex": "0x1a6,0x1a7",
        "MSRValue": "0x10800",
        "SampleAfterValue": "100003",
        "UMask": "0x1",
        "Unit": "cpu_atom"
    },
    {
        "BriefDescription": "Counts streaming stores that have any type of response.",
        "Counter": "0,1,2,3",
        "EventCode": "0x2A,0x2B",
        "EventName": "OCR.STREAMING_WR.ANY_RESPONSE",
        "MSRIndex": "0x1a6,0x1a7",
        "MSRValue": "0x10800",
        "SampleAfterValue": "100003",
        "UMask": "0x1",
        "Unit": "cpu_core"
    },
    {
        "BriefDescription": "Cycles when Reservation Station (RS) is empty for the thread.",
        "Counter": "0,1,2,3,4,5,6,7",
        "EventCode": "0xa5",
        "EventName": "RS.EMPTY",
        "PublicDescription": "Counts cycles during which the reservation station (RS) is empty for this logical processor. This is usually caused when the front-end pipeline runs into starvation periods (e.g. branch mispredictions or i-cache misses)",
        "SampleAfterValue": "1000003",
        "UMask": "0x7",
        "Unit": "cpu_core"
    },
    {
        "BriefDescription": "Counts end of periods where the Reservation Station (RS) was empty.",
        "Counter": "0,1,2,3,4,5,6,7",
        "CounterMask": "1",
        "EdgeDetect": "1",
        "EventCode": "0xa5",
        "EventName": "RS.EMPTY_COUNT",
        "Invert": "1",
        "PublicDescription": "Counts end of periods where the Reservation Station (RS) was empty. Could be useful to closely sample on front-end latency issues (see the FRONTEND_RETIRED event of designated precise events)",
        "SampleAfterValue": "100003",
        "UMask": "0x7",
        "Unit": "cpu_core"
    },
    {
        "BriefDescription": "Cycles when RS was empty and a resource allocation stall is asserted",
        "Counter": "0,1,2,3,4,5,6,7",
        "EventCode": "0xa5",
        "EventName": "RS.EMPTY_RESOURCE",
        "SampleAfterValue": "1000003",
        "UMask": "0x1",
        "Unit": "cpu_core"
    },
    {
        "BriefDescription": "Counts the number of issue slots in a UMWAIT or TPAUSE instruction where no uop issues due to the instruction putting the CPU into the C0.1 activity state.",
        "Counter": "0,1,2,3,4,5,6,7",
        "EventCode": "0x75",
        "EventName": "SERIALIZATION.C01_MS_SCB",
        "SampleAfterValue": "200003",
        "UMask": "0x4",
        "Unit": "cpu_atom"
    },
    {
        "BriefDescription": "Cycles the uncore cannot take further requests",
        "Counter": "0,1,2,3",
        "CounterMask": "1",
        "EventCode": "0x2d",
        "EventName": "XQ.FULL_CYCLES",
        "PublicDescription": "number of cycles when the thread is active and the uncore cannot take any further requests (for example prefetches, loads or stores initiated by the Core that miss the L2 cache).",
        "SampleAfterValue": "1000003",
        "UMask": "0x1",
        "Unit": "cpu_core"
    }
]<|MERGE_RESOLUTION|>--- conflicted
+++ resolved
@@ -1,10 +1,7 @@
 [
     {
         "BriefDescription": "ASSISTS.PAGE_FAULT",
-<<<<<<< HEAD
-=======
         "Counter": "0,1,2,3,4,5,6,7",
->>>>>>> 2d5404ca
         "EventCode": "0xc1",
         "EventName": "ASSISTS.PAGE_FAULT",
         "SampleAfterValue": "1000003",
@@ -12,10 +9,6 @@
         "Unit": "cpu_core"
     },
     {
-<<<<<<< HEAD
-        "BriefDescription": "Counts demand data reads that have any type of response.",
-        "EventCode": "0x2A,0x2B",
-=======
         "BriefDescription": "This event is deprecated. [This event is alias to MISC_RETIRED.LBR_INSERTS]",
         "Counter": "0,1,2,3,4,5,6,7",
         "Deprecated": "1",
@@ -29,7 +22,17 @@
         "BriefDescription": "Counts demand data reads that have any type of response.",
         "Counter": "0,1,2,3,4,5,6,7",
         "EventCode": "0xB7",
->>>>>>> 2d5404ca
+        "EventName": "OCR.DEMAND_DATA_RD.ANY_RESPONSE",
+        "MSRIndex": "0x1a6,0x1a7",
+        "MSRValue": "0x10001",
+        "SampleAfterValue": "100003",
+        "UMask": "0x1",
+        "Unit": "cpu_atom"
+    },
+    {
+        "BriefDescription": "Counts demand data reads that have any type of response.",
+        "Counter": "0,1,2,3",
+        "EventCode": "0x2A,0x2B",
         "EventName": "OCR.DEMAND_DATA_RD.ANY_RESPONSE",
         "MSRIndex": "0x1a6,0x1a7",
         "MSRValue": "0x10001",
@@ -38,25 +41,6 @@
         "Unit": "cpu_core"
     },
     {
-<<<<<<< HEAD
-        "BriefDescription": "Counts demand data reads that were supplied by DRAM.",
-=======
-        "BriefDescription": "Counts demand data reads that have any type of response.",
-        "Counter": "0,1,2,3",
->>>>>>> 2d5404ca
-        "EventCode": "0x2A,0x2B",
-        "EventName": "OCR.DEMAND_DATA_RD.DRAM",
-        "MSRIndex": "0x1a6,0x1a7",
-        "MSRValue": "0x184000001",
-        "SampleAfterValue": "100003",
-        "UMask": "0x1",
-        "Unit": "cpu_core"
-    },
-    {
-<<<<<<< HEAD
-        "BriefDescription": "Counts demand read for ownership (RFO) requests and software prefetches for exclusive ownership (PREFETCHW) that have any type of response.",
-        "EventCode": "0x2A,0x2B",
-=======
         "BriefDescription": "Counts demand data reads that were supplied by DRAM.",
         "Counter": "0,1,2,3,4,5,6,7",
         "EventCode": "0xB7",
@@ -82,83 +66,21 @@
         "BriefDescription": "Counts demand reads for ownership (RFO) and software prefetches for exclusive ownership (PREFETCHW) that have any type of response.",
         "Counter": "0,1,2,3,4,5,6,7",
         "EventCode": "0xB7",
->>>>>>> 2d5404ca
         "EventName": "OCR.DEMAND_RFO.ANY_RESPONSE",
         "MSRIndex": "0x1a6,0x1a7",
         "MSRValue": "0x10002",
         "SampleAfterValue": "100003",
         "UMask": "0x1",
-        "Unit": "cpu_core"
-    },
-    {
-        "BriefDescription": "Counts streaming stores that have any type of response.",
-        "EventCode": "0xB7",
-        "EventName": "OCR.STREAMING_WR.ANY_RESPONSE",
-        "MSRIndex": "0x1a6,0x1a7",
-        "MSRValue": "0x10800",
-        "SampleAfterValue": "100003",
-        "UMask": "0x1",
         "Unit": "cpu_atom"
     },
     {
-<<<<<<< HEAD
-        "BriefDescription": "Counts streaming stores that have any type of response.",
-=======
         "BriefDescription": "Counts demand read for ownership (RFO) requests and software prefetches for exclusive ownership (PREFETCHW) that have any type of response.",
         "Counter": "0,1,2,3",
->>>>>>> 2d5404ca
         "EventCode": "0x2A,0x2B",
-        "EventName": "OCR.STREAMING_WR.ANY_RESPONSE",
+        "EventName": "OCR.DEMAND_RFO.ANY_RESPONSE",
         "MSRIndex": "0x1a6,0x1a7",
-        "MSRValue": "0x10800",
+        "MSRValue": "0x10002",
         "SampleAfterValue": "100003",
-        "UMask": "0x1",
-        "Unit": "cpu_core"
-    },
-    {
-        "BriefDescription": "Cycles when Reservation Station (RS) is empty for the thread.",
-        "EventCode": "0xa5",
-        "EventName": "RS.EMPTY",
-        "PublicDescription": "Counts cycles during which the reservation station (RS) is empty for this logical processor. This is usually caused when the front-end pipeline runs into starvation periods (e.g. branch mispredictions or i-cache misses)",
-        "SampleAfterValue": "1000003",
-        "UMask": "0x7",
-        "Unit": "cpu_core"
-    },
-    {
-        "BriefDescription": "Counts end of periods where the Reservation Station (RS) was empty.",
-        "CounterMask": "1",
-        "EdgeDetect": "1",
-        "EventCode": "0xa5",
-        "EventName": "RS.EMPTY_COUNT",
-        "Invert": "1",
-        "PublicDescription": "Counts end of periods where the Reservation Station (RS) was empty. Could be useful to closely sample on front-end latency issues (see the FRONTEND_RETIRED event of designated precise events)",
-        "SampleAfterValue": "100003",
-        "UMask": "0x7",
-        "Unit": "cpu_core"
-    },
-    {
-        "BriefDescription": "RS.EMPTY_RESOURCE",
-        "EventCode": "0xa5",
-        "EventName": "RS.EMPTY_RESOURCE",
-        "SampleAfterValue": "1000003",
-        "UMask": "0x1",
-        "Unit": "cpu_core"
-    },
-    {
-        "BriefDescription": "Counts the number of issue slots in a UMWAIT or TPAUSE instruction where no uop issues due to the instruction putting the CPU into the C0.1 activity state. For Tremont, UMWAIT and TPAUSE will only put the CPU into C0.1 activity state (not C0.2 activity state)",
-        "EventCode": "0x75",
-        "EventName": "SERIALIZATION.C01_MS_SCB",
-        "SampleAfterValue": "200003",
-        "UMask": "0x4",
-        "Unit": "cpu_atom"
-    },
-    {
-        "BriefDescription": "Cycles the uncore cannot take further requests",
-        "CounterMask": "1",
-        "EventCode": "0x2d",
-        "EventName": "XQ.FULL_CYCLES",
-        "PublicDescription": "number of cycles when the thread is active and the uncore cannot take any further requests (for example prefetches, loads or stores initiated by the Core that miss the L2 cache).",
-        "SampleAfterValue": "1000003",
         "UMask": "0x1",
         "Unit": "cpu_core"
     },
