--- conflicted
+++ resolved
@@ -10,94 +10,62 @@
     },
     {
         "BriefDescription": "Each cycle counts number of any coherent request at memory controller that were issued by any core.",
-<<<<<<< HEAD
-        "EventCode": "0x85",
-        "EventName": "UNC_ARB_DAT_OCCUPANCY.ALL",
-=======
         "Counter": "0",
         "EventCode": "0x85",
         "EventName": "UNC_ARB_DAT_OCCUPANCY.ALL",
         "Experimental": "1",
->>>>>>> 2d5404ca
         "PerPkg": "1",
         "UMask": "0x1",
         "Unit": "ARB"
     },
     {
         "BriefDescription": "Each cycle counts number of coherent reads pending on data return from memory controller that were issued by any core.",
-<<<<<<< HEAD
-        "EventCode": "0x85",
-        "EventName": "UNC_ARB_DAT_OCCUPANCY.RD",
-=======
         "Counter": "0",
         "EventCode": "0x85",
         "EventName": "UNC_ARB_DAT_OCCUPANCY.RD",
         "Experimental": "1",
->>>>>>> 2d5404ca
         "PerPkg": "1",
         "UMask": "0x2",
         "Unit": "ARB"
     },
     {
         "BriefDescription": "This event is deprecated. Refer to new event UNC_ARB_REQ_TRK_REQUEST.DRD",
-<<<<<<< HEAD
-        "Deprecated": "1",
-        "EventCode": "0x81",
-        "EventName": "UNC_ARB_DAT_REQUESTS.RD",
-=======
         "Counter": "0,1",
         "Deprecated": "1",
         "EventCode": "0x81",
         "EventName": "UNC_ARB_DAT_REQUESTS.RD",
         "Experimental": "1",
->>>>>>> 2d5404ca
         "PerPkg": "1",
         "UMask": "0x2",
         "Unit": "ARB"
     },
     {
         "BriefDescription": "This event is deprecated. Refer to new event UNC_ARB_DAT_OCCUPANCY.ALL",
-<<<<<<< HEAD
-        "Deprecated": "1",
-        "EventCode": "0x85",
-        "EventName": "UNC_ARB_IFA_OCCUPANCY.ALL",
-=======
         "Counter": "0",
         "Deprecated": "1",
         "EventCode": "0x85",
         "EventName": "UNC_ARB_IFA_OCCUPANCY.ALL",
         "Experimental": "1",
->>>>>>> 2d5404ca
         "PerPkg": "1",
         "UMask": "0x1",
         "Unit": "ARB"
     },
     {
         "BriefDescription": "Each cycle count number of 'valid' coherent Data Read entries . Such entry is defined as valid when it is allocated till deallocation. Doesn't include prefetches [This event is alias to UNC_ARB_TRK_OCCUPANCY.RD]",
-<<<<<<< HEAD
-        "EventCode": "0x80",
-        "EventName": "UNC_ARB_REQ_TRK_OCCUPANCY.DRD",
-=======
         "Counter": "0",
         "EventCode": "0x80",
         "EventName": "UNC_ARB_REQ_TRK_OCCUPANCY.DRD",
         "Experimental": "1",
->>>>>>> 2d5404ca
         "PerPkg": "1",
         "UMask": "0x2",
         "Unit": "ARB"
     },
     {
         "BriefDescription": "Number of all coherent Data Read entries. Doesn't include prefetches [This event is alias to UNC_ARB_TRK_REQUESTS.RD]",
-<<<<<<< HEAD
-        "EventCode": "0x81",
-        "EventName": "UNC_ARB_REQ_TRK_REQUEST.DRD",
-=======
         "Counter": "0,1",
         "EventCode": "0x81",
         "EventName": "UNC_ARB_REQ_TRK_REQUEST.DRD",
         "Experimental": "1",
->>>>>>> 2d5404ca
         "PerPkg": "1",
         "UMask": "0x2",
         "Unit": "ARB"
@@ -113,15 +81,10 @@
     },
     {
         "BriefDescription": "Each cycle count number of 'valid' coherent Data Read entries . Such entry is defined as valid when it is allocated till deallocation. Doesn't include prefetches [This event is alias to UNC_ARB_REQ_TRK_OCCUPANCY.DRD]",
-<<<<<<< HEAD
-        "EventCode": "0x80",
-        "EventName": "UNC_ARB_TRK_OCCUPANCY.RD",
-=======
         "Counter": "0",
         "EventCode": "0x80",
         "EventName": "UNC_ARB_TRK_OCCUPANCY.RD",
         "Experimental": "1",
->>>>>>> 2d5404ca
         "PerPkg": "1",
         "UMask": "0x2",
         "Unit": "ARB"
@@ -137,15 +100,10 @@
     },
     {
         "BriefDescription": "Number of all coherent Data Read entries. Doesn't include prefetches [This event is alias to UNC_ARB_REQ_TRK_REQUEST.DRD]",
-<<<<<<< HEAD
-        "EventCode": "0x81",
-        "EventName": "UNC_ARB_TRK_REQUESTS.RD",
-=======
         "Counter": "0,1",
         "EventCode": "0x81",
         "EventName": "UNC_ARB_TRK_REQUESTS.RD",
         "Experimental": "1",
->>>>>>> 2d5404ca
         "PerPkg": "1",
         "UMask": "0x2",
         "Unit": "ARB"
