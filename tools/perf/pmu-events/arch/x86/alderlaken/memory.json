--- conflicted
+++ resolved
@@ -68,10 +68,7 @@
     },
     {
         "BriefDescription": "Counts demand data reads that were not supplied by the L3 cache. [L3_MISS_LOCAL is alias to L3_MISS]",
-<<<<<<< HEAD
-=======
         "Counter": "0,1,2,3,4,5",
->>>>>>> 2d5404ca
         "EventCode": "0xB7",
         "EventName": "OCR.DEMAND_DATA_RD.L3_MISS_LOCAL",
         "MSRIndex": "0x1a6,0x1a7",
@@ -91,10 +88,7 @@
     },
     {
         "BriefDescription": "Counts demand reads for ownership (RFO) and software prefetches for exclusive ownership (PREFETCHW) that were not supplied by the L3 cache. [L3_MISS_LOCAL is alias to L3_MISS]",
-<<<<<<< HEAD
-=======
         "Counter": "0,1,2,3,4,5",
->>>>>>> 2d5404ca
         "EventCode": "0xB7",
         "EventName": "OCR.DEMAND_RFO.L3_MISS_LOCAL",
         "MSRIndex": "0x1a6,0x1a7",
