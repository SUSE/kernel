--- conflicted
+++ resolved
@@ -376,10 +376,7 @@
     },
     {
         "BriefDescription": "Stalls caused by changing prefix length of the instruction. [This event is alias to DECODE.LCP]",
-<<<<<<< HEAD
-=======
-        "Counter": "0,1,2,3",
->>>>>>> 2d5404ca
+        "Counter": "0,1,2,3",
         "EventCode": "0x87",
         "EventName": "ILD_STALL.LCP",
         "PublicDescription": "Counts cycles that the Instruction Length decoder (ILD) stalls occurred due to dynamically changing prefix length of the decoded instruction (by operand size prefix instruction 0x66, address size prefix instruction 0x67 or REX.W for Intel64). Count is proportional to the number of prefixes in a 16B-line. This may result in a three-cycle penalty for each LCP (Length changing prefix) in a 16-byte chunk. [This event is alias to DECODE.LCP]",
@@ -631,17 +628,6 @@
         "UMask": "0x2"
     },
     {
-<<<<<<< HEAD
-        "BriefDescription": "TMA slots wasted due to incorrect speculation by branch mispredictions",
-        "EventCode": "0xa4",
-        "EventName": "TOPDOWN.BR_MISPREDICT_SLOTS",
-        "PublicDescription": "Number of TMA slots that were wasted due to incorrect speculation by branch mispredictions. This event estimates number of operations that were issued but not retired from the speculative path as well as the out-of-order engine recovery past a branch misprediction.",
-        "SampleAfterValue": "10000003",
-        "UMask": "0x8"
-    },
-    {
-=======
->>>>>>> 2d5404ca
         "BriefDescription": "TMA slots available for an unhalted logical processor. Fixed counter - architectural event",
         "Counter": "Fixed counter 3",
         "EventName": "TOPDOWN.SLOTS",
