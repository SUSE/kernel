--- conflicted
+++ resolved
@@ -10,10 +10,7 @@
     },
     {
         "BriefDescription": "Stalls caused by changing prefix length of the instruction. [This event is alias to ILD_STALL.LCP]",
-<<<<<<< HEAD
-=======
-        "Counter": "0,1,2,3",
->>>>>>> 2d5404ca
+        "Counter": "0,1,2,3",
         "EventCode": "0x87",
         "EventName": "DECODE.LCP",
         "PublicDescription": "Counts cycles that the Instruction Length decoder (ILD) stalls occurred due to dynamically changing prefix length of the decoded instruction (by operand size prefix instruction 0x66, address size prefix instruction 0x67 or REX.W for Intel64). Count is proportional to the number of prefixes in a 16B-line. This may result in a three-cycle penalty for each LCP (Length changing prefix) in a 16-byte chunk. [This event is alias to ILD_STALL.LCP]",
@@ -246,10 +243,7 @@
     },
     {
         "BriefDescription": "Cycles where a code fetch is stalled due to L1 instruction cache miss. [This event is alias to ICACHE_DATA.STALLS]",
-<<<<<<< HEAD
-=======
-        "Counter": "0,1,2,3",
->>>>>>> 2d5404ca
+        "Counter": "0,1,2,3",
         "EventCode": "0x80",
         "EventName": "ICACHE_16B.IFDATA_STALL",
         "PublicDescription": "Counts cycles where a code line fetch is stalled due to an L1 instruction cache miss. The legacy decode pipeline works at a 16 Byte granularity. [This event is alias to ICACHE_DATA.STALLS]",
@@ -276,10 +270,7 @@
     },
     {
         "BriefDescription": "Cycles where a code fetch is stalled due to L1 instruction cache tag miss. [This event is alias to ICACHE_TAG.STALLS]",
-<<<<<<< HEAD
-=======
-        "Counter": "0,1,2,3",
->>>>>>> 2d5404ca
+        "Counter": "0,1,2,3",
         "EventCode": "0x83",
         "EventName": "ICACHE_64B.IFTAG_STALL",
         "PublicDescription": "Counts cycles where a code fetch is stalled due to L1 instruction cache tag miss. [This event is alias to ICACHE_TAG.STALLS]",
@@ -288,10 +279,7 @@
     },
     {
         "BriefDescription": "Cycles where a code fetch is stalled due to L1 instruction cache miss. [This event is alias to ICACHE_16B.IFDATA_STALL]",
-<<<<<<< HEAD
-=======
-        "Counter": "0,1,2,3",
->>>>>>> 2d5404ca
+        "Counter": "0,1,2,3",
         "EventCode": "0x80",
         "EventName": "ICACHE_DATA.STALLS",
         "PublicDescription": "Counts cycles where a code line fetch is stalled due to an L1 instruction cache miss. The legacy decode pipeline works at a 16 Byte granularity. [This event is alias to ICACHE_16B.IFDATA_STALL]",
@@ -300,10 +288,7 @@
     },
     {
         "BriefDescription": "Cycles where a code fetch is stalled due to L1 instruction cache tag miss. [This event is alias to ICACHE_64B.IFTAG_STALL]",
-<<<<<<< HEAD
-=======
-        "Counter": "0,1,2,3",
->>>>>>> 2d5404ca
+        "Counter": "0,1,2,3",
         "EventCode": "0x83",
         "EventName": "ICACHE_TAG.STALLS",
         "PublicDescription": "Counts cycles where a code fetch is stalled due to L1 instruction cache tag miss. [This event is alias to ICACHE_64B.IFTAG_STALL]",
