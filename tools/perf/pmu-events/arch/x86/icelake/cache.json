--- conflicted
+++ resolved
@@ -175,10 +175,7 @@
     },
     {
         "BriefDescription": "This event is deprecated.",
-<<<<<<< HEAD
-=======
-        "Counter": "0,1,2,3",
->>>>>>> 2d5404ca
+        "Counter": "0,1,2,3",
         "Deprecated": "1",
         "EventCode": "0x24",
         "EventName": "L2_RQSTS.MISS",
@@ -187,10 +184,7 @@
     },
     {
         "BriefDescription": "This event is deprecated.",
-<<<<<<< HEAD
-=======
-        "Counter": "0,1,2,3",
->>>>>>> 2d5404ca
+        "Counter": "0,1,2,3",
         "Deprecated": "1",
         "EventCode": "0x24",
         "EventName": "L2_RQSTS.REFERENCES",
@@ -385,10 +379,7 @@
     },
     {
         "BriefDescription": "Retired instructions with at least 1 uncacheable load or Bus Lock.",
-<<<<<<< HEAD
-=======
-        "Counter": "0,1,2,3",
->>>>>>> 2d5404ca
+        "Counter": "0,1,2,3",
         "Data_LA": "1",
         "EventCode": "0xd4",
         "EventName": "MEM_LOAD_MISC_RETIRED.UC",
@@ -949,10 +940,7 @@
     },
     {
         "BriefDescription": "Counts bus locks, accounts for cache line split locks and UC locks.",
-<<<<<<< HEAD
-=======
-        "Counter": "0,1,2,3",
->>>>>>> 2d5404ca
+        "Counter": "0,1,2,3",
         "EventCode": "0xF4",
         "EventName": "SQ_MISC.BUS_LOCK",
         "PublicDescription": "Counts the more expensive bus lock needed to enforce cache coherency for certain memory accesses that need to be done atomically.  Can be created by issuing an atomic instruction (via the LOCK prefix) which causes a cache line split or accesses uncacheable memory.",
