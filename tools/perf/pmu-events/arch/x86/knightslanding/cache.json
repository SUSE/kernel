--- conflicted
+++ resolved
@@ -8,10 +8,7 @@
     },
     {
         "BriefDescription": "This event counts the number of core cycles the fetch stalls because of an icache miss. This is a cumulative count of cycles the NIP stalled for all icache misses.",
-<<<<<<< HEAD
-=======
-        "Counter": "0,1",
->>>>>>> 2d5404ca
+        "Counter": "0,1",
         "EventCode": "0x86",
         "EventName": "FETCH_STALL.ICACHE_FILL_PENDING_CYCLES",
         "SampleAfterValue": "200003",
@@ -19,10 +16,7 @@
     },
     {
         "BriefDescription": "Counts the number of L2HWP allocated into XQ GP",
-<<<<<<< HEAD
-=======
-        "Counter": "0,1",
->>>>>>> 2d5404ca
+        "Counter": "0,1",
         "EventCode": "0x3E",
         "EventName": "L2_PREFETCHER.ALLOC_XQ",
         "SampleAfterValue": "100007",
@@ -46,10 +40,7 @@
     },
     {
         "BriefDescription": "Counts the number of MEC requests from the L2Q that reference a cache line (cacheable requests) excluding SW prefetches filling only to L2 cache and L1 evictions (automatically excludes L2HWP, UC, WC) that were rejected - Multiple repeated rejects should be counted multiple times",
-<<<<<<< HEAD
-=======
-        "Counter": "0,1",
->>>>>>> 2d5404ca
+        "Counter": "0,1",
         "EventCode": "0x30",
         "EventName": "L2_REQUESTS_REJECT.ALL",
         "SampleAfterValue": "200003"
@@ -74,10 +65,7 @@
     },
     {
         "BriefDescription": "Counts the loads retired that get the data from the other core in the same tile in M state (Precise Event)",
-<<<<<<< HEAD
-=======
-        "Counter": "0,1",
->>>>>>> 2d5404ca
+        "Counter": "0,1",
         "Data_LA": "1",
         "EventCode": "0x04",
         "EventName": "MEM_UOPS_RETIRED.HITM",
@@ -97,10 +85,7 @@
     },
     {
         "BriefDescription": "Counts the number of load micro-ops retired that hit in the L2 (Precise Event)",
-<<<<<<< HEAD
-=======
-        "Counter": "0,1",
->>>>>>> 2d5404ca
+        "Counter": "0,1",
         "Data_LA": "1",
         "EventCode": "0x04",
         "EventName": "MEM_UOPS_RETIRED.L2_HIT_LOADS",
@@ -111,10 +96,7 @@
     },
     {
         "BriefDescription": "Counts the number of load micro-ops retired that miss in the L2 (Precise Event)",
-<<<<<<< HEAD
-=======
-        "Counter": "0,1",
->>>>>>> 2d5404ca
+        "Counter": "0,1",
         "Data_LA": "1",
         "EventCode": "0x04",
         "EventName": "MEM_UOPS_RETIRED.L2_MISS_LOADS",
@@ -721,10 +703,7 @@
     },
     {
         "BriefDescription": "Accounts for responses which miss its own tile's L2.",
-<<<<<<< HEAD
-=======
-        "Counter": "0,1",
->>>>>>> 2d5404ca
+        "Counter": "0,1",
         "EventCode": "0xB7",
         "EventName": "OFFCORE_RESPONSE.ANY_REQUEST.L2_MISS",
         "MSRIndex": "0x1a6,0x1a7",
