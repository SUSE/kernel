[
    {
        "BriefDescription": "Counts the number of branch instructions retired (Precise Event)",
<<<<<<< HEAD
=======
        "Counter": "0,1",
>>>>>>> 2d5404ca
        "EventCode": "0xC4",
        "EventName": "BR_INST_RETIRED.ALL_BRANCHES",
        "PEBS": "1",
        "SampleAfterValue": "200003"
    },
    {
        "BriefDescription": "Counts the number of near CALL branch instructions retired. (Precise Event)",
<<<<<<< HEAD
=======
        "Counter": "0,1",
>>>>>>> 2d5404ca
        "EventCode": "0xC4",
        "EventName": "BR_INST_RETIRED.CALL",
        "PEBS": "1",
        "SampleAfterValue": "200003",
        "UMask": "0xf9"
    },
    {
        "BriefDescription": "Counts the number of far branch instructions retired. (Precise Event)",
<<<<<<< HEAD
=======
        "Counter": "0,1",
>>>>>>> 2d5404ca
        "EventCode": "0xC4",
        "EventName": "BR_INST_RETIRED.FAR_BRANCH",
        "PEBS": "1",
        "SampleAfterValue": "200003",
        "UMask": "0xbf"
    },
    {
        "BriefDescription": "Counts the number of near indirect CALL branch instructions retired. (Precise Event)",
<<<<<<< HEAD
=======
        "Counter": "0,1",
>>>>>>> 2d5404ca
        "EventCode": "0xC4",
        "EventName": "BR_INST_RETIRED.IND_CALL",
        "PEBS": "1",
        "SampleAfterValue": "200003",
        "UMask": "0xfb"
    },
    {
        "BriefDescription": "Counts the number of branch instructions retired that were conditional jumps. (Precise Event)",
<<<<<<< HEAD
=======
        "Counter": "0,1",
>>>>>>> 2d5404ca
        "EventCode": "0xC4",
        "EventName": "BR_INST_RETIRED.JCC",
        "PEBS": "1",
        "SampleAfterValue": "200003",
        "UMask": "0x7e"
    },
    {
        "BriefDescription": "Counts the number of branch instructions retired that were near indirect CALL or near indirect JMP. (Precise Event)",
<<<<<<< HEAD
=======
        "Counter": "0,1",
>>>>>>> 2d5404ca
        "EventCode": "0xC4",
        "EventName": "BR_INST_RETIRED.NON_RETURN_IND",
        "PEBS": "1",
        "SampleAfterValue": "200003",
        "UMask": "0xeb"
    },
    {
        "BriefDescription": "Counts the number of near relative CALL branch instructions retired. (Precise Event)",
<<<<<<< HEAD
=======
        "Counter": "0,1",
>>>>>>> 2d5404ca
        "EventCode": "0xC4",
        "EventName": "BR_INST_RETIRED.REL_CALL",
        "PEBS": "1",
        "SampleAfterValue": "200003",
        "UMask": "0xfd"
    },
    {
        "BriefDescription": "Counts the number of near RET branch instructions retired. (Precise Event)",
<<<<<<< HEAD
=======
        "Counter": "0,1",
>>>>>>> 2d5404ca
        "EventCode": "0xC4",
        "EventName": "BR_INST_RETIRED.RETURN",
        "PEBS": "1",
        "SampleAfterValue": "200003",
        "UMask": "0xf7"
    },
    {
        "BriefDescription": "Counts the number of branch instructions retired that were conditional jumps and predicted taken. (Precise Event)",
<<<<<<< HEAD
=======
        "Counter": "0,1",
>>>>>>> 2d5404ca
        "EventCode": "0xC4",
        "EventName": "BR_INST_RETIRED.TAKEN_JCC",
        "PEBS": "1",
        "SampleAfterValue": "200003",
        "UMask": "0xfe"
    },
    {
        "BriefDescription": "Counts the number of mispredicted branch instructions retired (Precise Event)",
<<<<<<< HEAD
=======
        "Counter": "0,1",
>>>>>>> 2d5404ca
        "EventCode": "0xC5",
        "EventName": "BR_MISP_RETIRED.ALL_BRANCHES",
        "PEBS": "1",
        "SampleAfterValue": "200003"
    },
    {
        "BriefDescription": "Counts the number of mispredicted near CALL branch instructions retired. (Precise Event)",
<<<<<<< HEAD
=======
        "Counter": "0,1",
>>>>>>> 2d5404ca
        "EventCode": "0xC5",
        "EventName": "BR_MISP_RETIRED.CALL",
        "PEBS": "1",
        "SampleAfterValue": "200003",
        "UMask": "0xf9"
    },
    {
        "BriefDescription": "Counts the number of mispredicted far branch instructions retired. (Precise Event)",
<<<<<<< HEAD
=======
        "Counter": "0,1",
>>>>>>> 2d5404ca
        "EventCode": "0xC5",
        "EventName": "BR_MISP_RETIRED.FAR_BRANCH",
        "PEBS": "1",
        "SampleAfterValue": "200003",
        "UMask": "0xbf"
    },
    {
        "BriefDescription": "Counts the number of mispredicted near indirect CALL branch instructions retired. (Precise Event)",
<<<<<<< HEAD
=======
        "Counter": "0,1",
>>>>>>> 2d5404ca
        "EventCode": "0xC5",
        "EventName": "BR_MISP_RETIRED.IND_CALL",
        "PEBS": "1",
        "SampleAfterValue": "200003",
        "UMask": "0xfb"
    },
    {
        "BriefDescription": "Counts the number of mispredicted branch instructions retired that were conditional jumps. (Precise Event)",
<<<<<<< HEAD
=======
        "Counter": "0,1",
>>>>>>> 2d5404ca
        "EventCode": "0xC5",
        "EventName": "BR_MISP_RETIRED.JCC",
        "PEBS": "1",
        "SampleAfterValue": "200003",
        "UMask": "0x7e"
    },
    {
        "BriefDescription": "Counts the number of mispredicted branch instructions retired that were near indirect CALL or near indirect JMP. (Precise Event)",
<<<<<<< HEAD
=======
        "Counter": "0,1",
>>>>>>> 2d5404ca
        "EventCode": "0xC5",
        "EventName": "BR_MISP_RETIRED.NON_RETURN_IND",
        "PEBS": "1",
        "SampleAfterValue": "200003",
        "UMask": "0xeb"
    },
    {
        "BriefDescription": "Counts the number of mispredicted near relative CALL branch instructions retired. (Precise Event)",
<<<<<<< HEAD
=======
        "Counter": "0,1",
>>>>>>> 2d5404ca
        "EventCode": "0xC5",
        "EventName": "BR_MISP_RETIRED.REL_CALL",
        "PEBS": "1",
        "SampleAfterValue": "200003",
        "UMask": "0xfd"
    },
    {
        "BriefDescription": "Counts the number of mispredicted near RET branch instructions retired. (Precise Event)",
<<<<<<< HEAD
=======
        "Counter": "0,1",
>>>>>>> 2d5404ca
        "EventCode": "0xC5",
        "EventName": "BR_MISP_RETIRED.RETURN",
        "PEBS": "1",
        "SampleAfterValue": "200003",
        "UMask": "0xf7"
    },
    {
        "BriefDescription": "Counts the number of mispredicted branch instructions retired that were conditional jumps and predicted taken. (Precise Event)",
<<<<<<< HEAD
=======
        "Counter": "0,1",
>>>>>>> 2d5404ca
        "EventCode": "0xC5",
        "EventName": "BR_MISP_RETIRED.TAKEN_JCC",
        "PEBS": "1",
        "SampleAfterValue": "200003",
        "UMask": "0xfe"
    },
    {
        "BriefDescription": "Counts the number of unhalted reference clock cycles",
        "Counter": "0,1",
        "EventCode": "0x3C",
        "EventName": "CPU_CLK_UNHALTED.REF",
        "SampleAfterValue": "2000003",
        "UMask": "0x1"
    },
    {
        "BriefDescription": "Fixed Counter: Counts the number of unhalted reference clock cycles",
        "Counter": "Fixed counter 2",
        "EventName": "CPU_CLK_UNHALTED.REF_TSC",
        "SampleAfterValue": "2000003",
        "UMask": "0x3"
    },
    {
        "BriefDescription": "Fixed Counter: Counts the number of unhalted core clock cycles",
        "Counter": "Fixed counter 1",
        "EventName": "CPU_CLK_UNHALTED.THREAD",
        "PublicDescription": "This event counts the number of core cycles while the thread is not in a halt state. The thread enters the halt state when it is running the HLT instruction. This event is a component in many key event ratios. The core frequency may change from time to time due to transitions associated with Enhanced Intel SpeedStep Technology or TM2. For this reason this event may have a changing ratio with regards to time. When the core frequency is constant, this event can approximate elapsed time while the core was not in the halt state. It is counted on a dedicated fixed counter",
        "SampleAfterValue": "2000003",
        "UMask": "0x2"
    },
    {
        "BriefDescription": "Counts the number of unhalted core clock cycles",
        "Counter": "0,1",
        "EventCode": "0x3C",
        "EventName": "CPU_CLK_UNHALTED.THREAD_P",
        "SampleAfterValue": "2000003"
    },
    {
        "BriefDescription": "Cycles the number of core cycles when divider is busy.  Does not imply a stall waiting for the divider.",
        "Counter": "0,1",
        "EventCode": "0xCD",
        "EventName": "CYCLES_DIV_BUSY.ALL",
        "PublicDescription": "This event counts cycles when the divider is busy. More specifically cycles when the divide unit is unable to accept a new divide uop because it is busy processing a previously dispatched uop. The cycles will be counted irrespective of whether or not another divide uop is waiting to enter the divide unit (from the RS). This event counts integer divides, x87 divides, divss, divsd, sqrtss, sqrtsd event and does not count vector divides.",
        "SampleAfterValue": "2000003",
        "UMask": "0x1"
    },
    {
        "BriefDescription": "Fixed Counter: Counts the number of instructions retired",
        "Counter": "Fixed counter 0",
        "EventName": "INST_RETIRED.ANY",
        "PublicDescription": "This event counts the number of instructions that retire.  For instructions that consist of multiple micro-ops, this event counts exactly once, as the last micro-op of the instruction retires.  The event continues counting while instructions retire, including during interrupt service routines caused by hardware interrupts, faults or traps.",
        "SampleAfterValue": "2000003",
        "UMask": "0x1"
    },
    {
        "BriefDescription": "Counts the total number of instructions retired",
        "Counter": "0,1",
        "EventCode": "0xC0",
        "EventName": "INST_RETIRED.ANY_P",
        "SampleAfterValue": "2000003"
    },
    {
        "BriefDescription": "Counts the number of instructions retired (Precise Event)",
<<<<<<< HEAD
=======
        "Counter": "0",
>>>>>>> 2d5404ca
        "EventCode": "0xC0",
        "EventName": "INST_RETIRED.ANY_PS",
        "PEBS": "2",
        "SampleAfterValue": "2000003"
    },
    {
        "BriefDescription": "Counts all machine clears",
<<<<<<< HEAD
=======
        "Counter": "0,1",
>>>>>>> 2d5404ca
        "EventCode": "0xC3",
        "EventName": "MACHINE_CLEARS.ALL",
        "SampleAfterValue": "200003",
        "UMask": "0x8"
    },
    {
        "BriefDescription": "Counts the number of times that the machine clears due to program modifying data within 1K of a recently fetched code page",
        "Counter": "0,1",
        "EventCode": "0xC3",
        "EventName": "MACHINE_CLEARS.SMC",
        "SampleAfterValue": "200003",
        "UMask": "0x1"
    },
    {
        "BriefDescription": "Counts the total number of core cycles when no micro-ops are allocated for any reason.",
        "Counter": "0,1",
        "EventCode": "0xCA",
        "EventName": "NO_ALLOC_CYCLES.ALL",
        "SampleAfterValue": "200003",
        "UMask": "0x7f"
    },
    {
        "BriefDescription": "Counts the number of core cycles when no micro-ops are allocated and the alloc pipe is stalled waiting for a mispredicted branch to retire.",
        "Counter": "0,1",
        "EventCode": "0xCA",
        "EventName": "NO_ALLOC_CYCLES.MISPREDICTS",
        "PublicDescription": "This event counts the number of core cycles when no uops are allocated and the alloc pipe is stalled waiting for a mispredicted branch to retire.",
        "SampleAfterValue": "200003",
        "UMask": "0x4"
    },
    {
        "BriefDescription": "Counts the number of core cycles when no micro-ops are allocated, the IQ is empty, and no other condition is blocking allocation.",
        "Counter": "0,1",
        "EventCode": "0xCA",
        "EventName": "NO_ALLOC_CYCLES.NOT_DELIVERED",
        "PublicDescription": "This event counts the number of core cycles when no uops are allocated, the instruction queue is empty and the alloc pipe is stalled waiting for instructions to be fetched.",
        "SampleAfterValue": "200003",
        "UMask": "0x90"
    },
    {
        "BriefDescription": "Counts the number of core cycles when no micro-ops are allocated and a RATstall (caused by reservation station full) is asserted.",
        "Counter": "0,1",
        "EventCode": "0xCA",
        "EventName": "NO_ALLOC_CYCLES.RAT_STALL",
        "SampleAfterValue": "200003",
        "UMask": "0x20"
    },
    {
        "BriefDescription": "Counts the number of core cycles when no micro-ops are allocated and the ROB is full",
        "Counter": "0,1",
        "EventCode": "0xCA",
        "EventName": "NO_ALLOC_CYCLES.ROB_FULL",
        "SampleAfterValue": "200003",
        "UMask": "0x1"
    },
    {
        "BriefDescription": "Counts any retired load that was pushed into the recycle queue for any reason.",
        "Counter": "0,1",
        "EventCode": "0x03",
        "EventName": "RECYCLEQ.ANY_LD",
        "SampleAfterValue": "200003",
        "UMask": "0x40"
    },
    {
        "BriefDescription": "Counts any retired store that was pushed into the recycle queue for any reason.",
        "Counter": "0,1",
        "EventCode": "0x03",
        "EventName": "RECYCLEQ.ANY_ST",
        "SampleAfterValue": "200003",
        "UMask": "0x80"
    },
    {
        "BriefDescription": "Counts the number of occurrences a retired load gets blocked because its address overlaps with a store whose data is not ready",
        "Counter": "0,1",
        "EventCode": "0x03",
        "EventName": "RECYCLEQ.LD_BLOCK_STD_NOTREADY",
        "SampleAfterValue": "200003",
        "UMask": "0x2"
    },
    {
        "BriefDescription": "Counts the number of occurrences a retired load gets blocked because its address partially overlaps with a store  (Precise Event)",
<<<<<<< HEAD
=======
        "Counter": "0,1",
>>>>>>> 2d5404ca
        "Data_LA": "1",
        "EventCode": "0x03",
        "EventName": "RECYCLEQ.LD_BLOCK_ST_FORWARD",
        "PEBS": "1",
        "PublicDescription": "This event counts the number of retired loads that were prohibited from receiving forwarded data from a previous store because of address mismatch.",
        "SampleAfterValue": "200003",
        "UMask": "0x1"
    },
    {
        "BriefDescription": "Counts the number of occurrences a retired load was pushed into the rehab queue because it sees a cache line split. Each split should be counted only once. (Precise Event)",
<<<<<<< HEAD
=======
        "Counter": "0,1",
>>>>>>> 2d5404ca
        "Data_LA": "1",
        "EventCode": "0x03",
        "EventName": "RECYCLEQ.LD_SPLITS",
        "PEBS": "1",
        "PublicDescription": "This event counts the number of retired loads which was pushed into the recycled queue that experienced cache line boundary splits (Precise event). Not that each split should be counted only once.",
        "SampleAfterValue": "200003",
        "UMask": "0x8"
    },
    {
        "BriefDescription": "Counts all the retired locked loads. It does not include stores because we would double count if we count stores",
        "Counter": "0,1",
        "EventCode": "0x03",
        "EventName": "RECYCLEQ.LOCK",
        "SampleAfterValue": "200003",
        "UMask": "0x10"
    },
    {
        "BriefDescription": "Counts the store micro-ops retired that were pushed in the rehab queue because the store address buffer is full",
<<<<<<< HEAD
=======
        "Counter": "0,1",
>>>>>>> 2d5404ca
        "EventCode": "0x03",
        "EventName": "RECYCLEQ.STA_FULL",
        "SampleAfterValue": "200003",
        "UMask": "0x20"
    },
    {
        "BriefDescription": "Counts the number of occurrences a retired store that is a cache line split. Each split should be counted only once.",
        "Counter": "0,1",
        "EventCode": "0x03",
        "EventName": "RECYCLEQ.ST_SPLITS",
        "PublicDescription": "This event counts the number of retired store that experienced a cache line boundary split(Precise Event). Note that each spilt should be counted only once.",
        "SampleAfterValue": "200003",
        "UMask": "0x4"
    },
    {
        "BriefDescription": "Counts the total number of core cycles allocation pipeline is stalled when any one of the reservation stations is full.",
<<<<<<< HEAD
=======
        "Counter": "0,1",
>>>>>>> 2d5404ca
        "EventCode": "0xCB",
        "EventName": "RS_FULL_STALL.ALL",
        "SampleAfterValue": "200003",
        "UMask": "0x1f"
    },
    {
        "BriefDescription": "Counts the number of core cycles when allocation pipeline is stalled and is waiting for a free MEC reservation station entry.",
        "Counter": "0,1",
        "EventCode": "0xCB",
        "EventName": "RS_FULL_STALL.MEC",
        "SampleAfterValue": "200003",
        "UMask": "0x1"
    },
    {
        "BriefDescription": "Counts the number of micro-ops retired",
        "Counter": "0,1",
        "EventCode": "0xC2",
        "EventName": "UOPS_RETIRED.ALL",
        "PublicDescription": "This event counts the number of micro-ops (uops) retired. The processor decodes complex macro instructions into a sequence of simpler uops. Most instructions are composed of one or two uops. Some instructions are decoded into longer sequences such as repeat instructions, floating point transcendental instructions, and assists.",
        "SampleAfterValue": "2000003",
        "UMask": "0x10"
    },
    {
        "BriefDescription": "Counts the number of micro-ops retired that are from the complex flows issued by the micro-sequencer (MS).",
        "Counter": "0,1",
        "EventCode": "0xC2",
        "EventName": "UOPS_RETIRED.MS",
        "PublicDescription": "This event counts the number of micro-ops retired that were supplied from MSROM.",
        "SampleAfterValue": "2000003",
        "UMask": "0x1"
    }
]<|MERGE_RESOLUTION|>--- conflicted
+++ resolved
@@ -1,10 +1,7 @@
 [
     {
         "BriefDescription": "Counts the number of branch instructions retired (Precise Event)",
-<<<<<<< HEAD
-=======
-        "Counter": "0,1",
->>>>>>> 2d5404ca
+        "Counter": "0,1",
         "EventCode": "0xC4",
         "EventName": "BR_INST_RETIRED.ALL_BRANCHES",
         "PEBS": "1",
@@ -12,10 +9,7 @@
     },
     {
         "BriefDescription": "Counts the number of near CALL branch instructions retired. (Precise Event)",
-<<<<<<< HEAD
-=======
-        "Counter": "0,1",
->>>>>>> 2d5404ca
+        "Counter": "0,1",
         "EventCode": "0xC4",
         "EventName": "BR_INST_RETIRED.CALL",
         "PEBS": "1",
@@ -24,10 +18,7 @@
     },
     {
         "BriefDescription": "Counts the number of far branch instructions retired. (Precise Event)",
-<<<<<<< HEAD
-=======
-        "Counter": "0,1",
->>>>>>> 2d5404ca
+        "Counter": "0,1",
         "EventCode": "0xC4",
         "EventName": "BR_INST_RETIRED.FAR_BRANCH",
         "PEBS": "1",
@@ -36,10 +27,7 @@
     },
     {
         "BriefDescription": "Counts the number of near indirect CALL branch instructions retired. (Precise Event)",
-<<<<<<< HEAD
-=======
-        "Counter": "0,1",
->>>>>>> 2d5404ca
+        "Counter": "0,1",
         "EventCode": "0xC4",
         "EventName": "BR_INST_RETIRED.IND_CALL",
         "PEBS": "1",
@@ -48,10 +36,7 @@
     },
     {
         "BriefDescription": "Counts the number of branch instructions retired that were conditional jumps. (Precise Event)",
-<<<<<<< HEAD
-=======
-        "Counter": "0,1",
->>>>>>> 2d5404ca
+        "Counter": "0,1",
         "EventCode": "0xC4",
         "EventName": "BR_INST_RETIRED.JCC",
         "PEBS": "1",
@@ -60,10 +45,7 @@
     },
     {
         "BriefDescription": "Counts the number of branch instructions retired that were near indirect CALL or near indirect JMP. (Precise Event)",
-<<<<<<< HEAD
-=======
-        "Counter": "0,1",
->>>>>>> 2d5404ca
+        "Counter": "0,1",
         "EventCode": "0xC4",
         "EventName": "BR_INST_RETIRED.NON_RETURN_IND",
         "PEBS": "1",
@@ -72,10 +54,7 @@
     },
     {
         "BriefDescription": "Counts the number of near relative CALL branch instructions retired. (Precise Event)",
-<<<<<<< HEAD
-=======
-        "Counter": "0,1",
->>>>>>> 2d5404ca
+        "Counter": "0,1",
         "EventCode": "0xC4",
         "EventName": "BR_INST_RETIRED.REL_CALL",
         "PEBS": "1",
@@ -84,10 +63,7 @@
     },
     {
         "BriefDescription": "Counts the number of near RET branch instructions retired. (Precise Event)",
-<<<<<<< HEAD
-=======
-        "Counter": "0,1",
->>>>>>> 2d5404ca
+        "Counter": "0,1",
         "EventCode": "0xC4",
         "EventName": "BR_INST_RETIRED.RETURN",
         "PEBS": "1",
@@ -96,10 +72,7 @@
     },
     {
         "BriefDescription": "Counts the number of branch instructions retired that were conditional jumps and predicted taken. (Precise Event)",
-<<<<<<< HEAD
-=======
-        "Counter": "0,1",
->>>>>>> 2d5404ca
+        "Counter": "0,1",
         "EventCode": "0xC4",
         "EventName": "BR_INST_RETIRED.TAKEN_JCC",
         "PEBS": "1",
@@ -108,10 +81,7 @@
     },
     {
         "BriefDescription": "Counts the number of mispredicted branch instructions retired (Precise Event)",
-<<<<<<< HEAD
-=======
-        "Counter": "0,1",
->>>>>>> 2d5404ca
+        "Counter": "0,1",
         "EventCode": "0xC5",
         "EventName": "BR_MISP_RETIRED.ALL_BRANCHES",
         "PEBS": "1",
@@ -119,10 +89,7 @@
     },
     {
         "BriefDescription": "Counts the number of mispredicted near CALL branch instructions retired. (Precise Event)",
-<<<<<<< HEAD
-=======
-        "Counter": "0,1",
->>>>>>> 2d5404ca
+        "Counter": "0,1",
         "EventCode": "0xC5",
         "EventName": "BR_MISP_RETIRED.CALL",
         "PEBS": "1",
@@ -131,10 +98,7 @@
     },
     {
         "BriefDescription": "Counts the number of mispredicted far branch instructions retired. (Precise Event)",
-<<<<<<< HEAD
-=======
-        "Counter": "0,1",
->>>>>>> 2d5404ca
+        "Counter": "0,1",
         "EventCode": "0xC5",
         "EventName": "BR_MISP_RETIRED.FAR_BRANCH",
         "PEBS": "1",
@@ -143,10 +107,7 @@
     },
     {
         "BriefDescription": "Counts the number of mispredicted near indirect CALL branch instructions retired. (Precise Event)",
-<<<<<<< HEAD
-=======
-        "Counter": "0,1",
->>>>>>> 2d5404ca
+        "Counter": "0,1",
         "EventCode": "0xC5",
         "EventName": "BR_MISP_RETIRED.IND_CALL",
         "PEBS": "1",
@@ -155,10 +116,7 @@
     },
     {
         "BriefDescription": "Counts the number of mispredicted branch instructions retired that were conditional jumps. (Precise Event)",
-<<<<<<< HEAD
-=======
-        "Counter": "0,1",
->>>>>>> 2d5404ca
+        "Counter": "0,1",
         "EventCode": "0xC5",
         "EventName": "BR_MISP_RETIRED.JCC",
         "PEBS": "1",
@@ -167,10 +125,7 @@
     },
     {
         "BriefDescription": "Counts the number of mispredicted branch instructions retired that were near indirect CALL or near indirect JMP. (Precise Event)",
-<<<<<<< HEAD
-=======
-        "Counter": "0,1",
->>>>>>> 2d5404ca
+        "Counter": "0,1",
         "EventCode": "0xC5",
         "EventName": "BR_MISP_RETIRED.NON_RETURN_IND",
         "PEBS": "1",
@@ -179,10 +134,7 @@
     },
     {
         "BriefDescription": "Counts the number of mispredicted near relative CALL branch instructions retired. (Precise Event)",
-<<<<<<< HEAD
-=======
-        "Counter": "0,1",
->>>>>>> 2d5404ca
+        "Counter": "0,1",
         "EventCode": "0xC5",
         "EventName": "BR_MISP_RETIRED.REL_CALL",
         "PEBS": "1",
@@ -191,10 +143,7 @@
     },
     {
         "BriefDescription": "Counts the number of mispredicted near RET branch instructions retired. (Precise Event)",
-<<<<<<< HEAD
-=======
-        "Counter": "0,1",
->>>>>>> 2d5404ca
+        "Counter": "0,1",
         "EventCode": "0xC5",
         "EventName": "BR_MISP_RETIRED.RETURN",
         "PEBS": "1",
@@ -203,10 +152,7 @@
     },
     {
         "BriefDescription": "Counts the number of mispredicted branch instructions retired that were conditional jumps and predicted taken. (Precise Event)",
-<<<<<<< HEAD
-=======
-        "Counter": "0,1",
->>>>>>> 2d5404ca
+        "Counter": "0,1",
         "EventCode": "0xC5",
         "EventName": "BR_MISP_RETIRED.TAKEN_JCC",
         "PEBS": "1",
@@ -269,10 +215,7 @@
     },
     {
         "BriefDescription": "Counts the number of instructions retired (Precise Event)",
-<<<<<<< HEAD
-=======
         "Counter": "0",
->>>>>>> 2d5404ca
         "EventCode": "0xC0",
         "EventName": "INST_RETIRED.ANY_PS",
         "PEBS": "2",
@@ -280,10 +223,7 @@
     },
     {
         "BriefDescription": "Counts all machine clears",
-<<<<<<< HEAD
-=======
-        "Counter": "0,1",
->>>>>>> 2d5404ca
+        "Counter": "0,1",
         "EventCode": "0xC3",
         "EventName": "MACHINE_CLEARS.ALL",
         "SampleAfterValue": "200003",
@@ -365,10 +305,7 @@
     },
     {
         "BriefDescription": "Counts the number of occurrences a retired load gets blocked because its address partially overlaps with a store  (Precise Event)",
-<<<<<<< HEAD
-=======
-        "Counter": "0,1",
->>>>>>> 2d5404ca
+        "Counter": "0,1",
         "Data_LA": "1",
         "EventCode": "0x03",
         "EventName": "RECYCLEQ.LD_BLOCK_ST_FORWARD",
@@ -379,10 +316,7 @@
     },
     {
         "BriefDescription": "Counts the number of occurrences a retired load was pushed into the rehab queue because it sees a cache line split. Each split should be counted only once. (Precise Event)",
-<<<<<<< HEAD
-=======
-        "Counter": "0,1",
->>>>>>> 2d5404ca
+        "Counter": "0,1",
         "Data_LA": "1",
         "EventCode": "0x03",
         "EventName": "RECYCLEQ.LD_SPLITS",
@@ -401,10 +335,7 @@
     },
     {
         "BriefDescription": "Counts the store micro-ops retired that were pushed in the rehab queue because the store address buffer is full",
-<<<<<<< HEAD
-=======
-        "Counter": "0,1",
->>>>>>> 2d5404ca
+        "Counter": "0,1",
         "EventCode": "0x03",
         "EventName": "RECYCLEQ.STA_FULL",
         "SampleAfterValue": "200003",
@@ -421,10 +352,7 @@
     },
     {
         "BriefDescription": "Counts the total number of core cycles allocation pipeline is stalled when any one of the reservation stations is full.",
-<<<<<<< HEAD
-=======
-        "Counter": "0,1",
->>>>>>> 2d5404ca
+        "Counter": "0,1",
         "EventCode": "0xCB",
         "EventName": "RS_FULL_STALL.ALL",
         "SampleAfterValue": "200003",
