--- conflicted
+++ resolved
@@ -189,10 +189,7 @@
         "Experimental": "1",
         "PerPkg": "1",
         "PublicDescription": "Number of cores in C-State : C0 and C1 : This is an occupancy event that tracks the number of cores that are in the chosen C-State.  It can be used by itself to get the average number of cores in that C-state with thresholding to generate histograms, or with other PCU events and occupancy triggering to capture other details.",
-<<<<<<< HEAD
-=======
         "UMask": "0x40",
->>>>>>> 2d5404ca
         "Unit": "PCU"
     },
     {
@@ -203,10 +200,7 @@
         "Experimental": "1",
         "PerPkg": "1",
         "PublicDescription": "Number of cores in C-State : C3 : This is an occupancy event that tracks the number of cores that are in the chosen C-State.  It can be used by itself to get the average number of cores in that C-state with thresholding to generate histograms, or with other PCU events and occupancy triggering to capture other details.",
-<<<<<<< HEAD
-=======
         "UMask": "0x80",
->>>>>>> 2d5404ca
         "Unit": "PCU"
     },
     {
@@ -217,10 +211,7 @@
         "Experimental": "1",
         "PerPkg": "1",
         "PublicDescription": "Number of cores in C-State : C6 and C7 : This is an occupancy event that tracks the number of cores that are in the chosen C-State.  It can be used by itself to get the average number of cores in that C-state with thresholding to generate histograms, or with other PCU events and occupancy triggering to capture other details.",
-<<<<<<< HEAD
-=======
         "UMask": "0xc0",
->>>>>>> 2d5404ca
         "Unit": "PCU"
     },
     {
