--- conflicted
+++ resolved
@@ -840,13 +840,8 @@
 	for (cur = strchr(dup, '@') ; cur; cur = strchr(++cur, '@'))
 		*cur = '/';
 
-<<<<<<< HEAD
-	ret = __parse_events(evlist, dup, /*pmu_filter=*/NULL, error, fake_pmu,
-			     /*warn_if_reordered=*/true);
-=======
 	ret = __parse_events(evlist, dup, /*pmu_filter=*/NULL, error, /*fake_pmu=*/true,
 			     /*warn_if_reordered=*/true, /*fake_tp=*/false);
->>>>>>> 2d5404ca
 	free(dup);
 
 	evlist__delete(evlist);
