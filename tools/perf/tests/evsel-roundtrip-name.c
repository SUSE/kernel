// SPDX-License-Identifier: GPL-2.0
#include "evlist.h"
#include "evsel.h"
#include "parse-events.h"
#include "tests.h"
#include "debug.h"
#include <linux/kernel.h>

static int perf_evsel__roundtrip_cache_name_test(void)
{
	int ret = TEST_OK;

	for (int type = 0; type < PERF_COUNT_HW_CACHE_MAX; type++) {
		for (int op = 0; op < PERF_COUNT_HW_CACHE_OP_MAX; op++) {
			/* skip invalid cache type */
			if (!evsel__is_cache_op_valid(type, op))
				continue;

			for (int res = 0; res < PERF_COUNT_HW_CACHE_RESULT_MAX; res++) {
				char name[128];
				struct evlist *evlist = evlist__new();
				struct evsel *evsel;
				int err;

				if (evlist == NULL) {
					pr_debug("Failed to alloc evlist");
					return TEST_FAIL;
				}
				__evsel__hw_cache_type_op_res_name(type, op, res,
								name, sizeof(name));

				err = parse_event(evlist, name);
				if (err) {
					pr_debug("Failure to parse cache event '%s' possibly as PMUs don't support it",
						name);
					evlist__delete(evlist);
					continue;
				}
				evlist__for_each_entry(evlist, evsel) {
<<<<<<< HEAD
					if (strcmp(evsel__name(evsel), name)) {
=======
					if (!evsel__name_is(evsel, name)) {
>>>>>>> 2d5404ca
						pr_debug("%s != %s\n", evsel__name(evsel), name);
						ret = TEST_FAIL;
					}
				}
				evlist__delete(evlist);
			}
		}
	}
	return ret;
}

static int perf_evsel__name_array_test(const char *const names[], int nr_names)
{
	int ret = TEST_OK;

	for (int i = 0; i < nr_names; ++i) {
		struct evlist *evlist = evlist__new();
		struct evsel *evsel;
		int err;

		if (evlist == NULL) {
			pr_debug("Failed to alloc evlist");
			return TEST_FAIL;
		}
		err = parse_event(evlist, names[i]);
		if (err) {
			pr_debug("failed to parse event '%s', err %d\n",
				 names[i], err);
			evlist__delete(evlist);
			ret = TEST_FAIL;
			continue;
		}
		evlist__for_each_entry(evlist, evsel) {
<<<<<<< HEAD
			if (strcmp(evsel__name(evsel), names[i])) {
=======
			if (!evsel__name_is(evsel, names[i])) {
>>>>>>> 2d5404ca
				pr_debug("%s != %s\n", evsel__name(evsel), names[i]);
				ret = TEST_FAIL;
			}
		}
		evlist__delete(evlist);
	}
	return ret;
}

static int test__perf_evsel__roundtrip_name_test(struct test_suite *test __maybe_unused,
						 int subtest __maybe_unused)
{
	int err = 0, ret = TEST_OK;

	err = perf_evsel__name_array_test(evsel__hw_names, PERF_COUNT_HW_MAX);
	if (err)
		ret = err;

	err = perf_evsel__name_array_test(evsel__sw_names, PERF_COUNT_SW_DUMMY + 1);
	if (err)
		ret = err;

	err = perf_evsel__roundtrip_cache_name_test();
	if (err)
		ret = err;

	return ret;
}

DEFINE_SUITE("Roundtrip evsel->name", perf_evsel__roundtrip_name_test);<|MERGE_RESOLUTION|>--- conflicted
+++ resolved
@@ -37,11 +37,7 @@
 					continue;
 				}
 				evlist__for_each_entry(evlist, evsel) {
-<<<<<<< HEAD
-					if (strcmp(evsel__name(evsel), name)) {
-=======
 					if (!evsel__name_is(evsel, name)) {
->>>>>>> 2d5404ca
 						pr_debug("%s != %s\n", evsel__name(evsel), name);
 						ret = TEST_FAIL;
 					}
@@ -75,11 +71,7 @@
 			continue;
 		}
 		evlist__for_each_entry(evlist, evsel) {
-<<<<<<< HEAD
-			if (strcmp(evsel__name(evsel), names[i])) {
-=======
 			if (!evsel__name_is(evsel, names[i])) {
->>>>>>> 2d5404ca
 				pr_debug("%s != %s\n", evsel__name(evsel), names[i]);
 				ret = TEST_FAIL;
 			}
