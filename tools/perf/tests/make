include ../scripts/Makefile.include

ifndef MK
ifeq ($(MAKECMDGOALS),)
# no target specified, trigger the whole suite
all:
	@echo "Testing Makefile";      $(MAKE) -sf tests/make MK=Makefile
	@echo "Testing Makefile.perf"; $(MAKE) -sf tests/make MK=Makefile.perf SET_PARALLEL=1 SET_O=1
else
# run only specific test over 'Makefile'
%:
	@echo "Testing Makefile";      $(MAKE) -sf tests/make MK=Makefile $@
endif
else
PERF := .
PERF_O := $(PERF)
O_OPT :=
FULL_O := $(shell readlink -f $(PERF_O) || echo $(PERF_O))

ifneq ($(O),)
  FULL_O := $(shell readlink -f $(O) || echo $(O))
  PERF_O := $(FULL_O)
  ifeq ($(SET_O),1)
    O_OPT := 'O=$(FULL_O)'
  endif
  K_O_OPT := 'O=$(FULL_O)'
endif

PARALLEL_OPT=
ifeq ($(SET_PARALLEL),1)
  ifeq ($(JOBS),)
    cores := $(shell (getconf _NPROCESSORS_ONLN || grep -E -c '^processor|^CPU[0-9]' /proc/cpuinfo) 2>/dev/null)
    ifeq ($(cores),0)
      cores := 1
    endif
  else
    cores=$(JOBS)
  endif
  PARALLEL_OPT="-j$(cores)"
endif

# As per kernel Makefile, avoid funny character set dependencies
unexport LC_ALL
LC_COLLATE=C
LC_NUMERIC=C
export LC_COLLATE LC_NUMERIC

ifeq ($(srctree),)
srctree := $(patsubst %/,%,$(dir $(CURDIR)))
srctree := $(patsubst %/,%,$(dir $(srctree)))
#$(info Determined 'srctree' to be $(srctree))
endif

include $(srctree)/tools/scripts/Makefile.arch

# FIXME looks like x86 is the only arch running tests ;-)
# we need some IS_(32/64) flag to make this generic
ifeq ($(ARCH)$(IS_64_BIT), x861)
lib = lib64
else
lib = lib
endif

has = $(shell which $1 2>/dev/null)
python_perf_so := $(shell $(MAKE) python_perf_target|grep "Target is:"|awk '{print $$3}')

# standard single make variable specified
make_clean_all      := clean all
make_python_perf_so := $(python_perf_so)
make_debug          := DEBUG=1
make_nondistro      := BUILD_NONDISTRO=1
make_extra_tests    := EXTRA_TESTS=1
<<<<<<< HEAD
=======
make_jevents_all    := JEVENTS_ARCH=all
>>>>>>> 2d5404ca
make_no_bpf_skel    := BUILD_BPF_SKEL=0
make_gen_vmlinux_h  := GEN_VMLINUX_H=1
make_no_libperl     := NO_LIBPERL=1
make_no_libpython   := NO_LIBPYTHON=1
make_no_scripts     := NO_LIBPYTHON=1 NO_LIBPERL=1
make_no_slang       := NO_SLANG=1
make_no_gtk2        := NO_GTK2=1
make_no_ui          := NO_SLANG=1 NO_GTK2=1
make_no_demangle    := NO_DEMANGLE=1
make_no_libelf      := NO_LIBELF=1
make_no_libunwind   := NO_LIBUNWIND=1
make_no_libdw_dwarf_unwind := NO_LIBDW_DWARF_UNWIND=1
make_no_backtrace   := NO_BACKTRACE=1
make_no_libcapstone := NO_CAPSTONE=1
make_no_libnuma     := NO_LIBNUMA=1
make_no_libaudit    := NO_LIBAUDIT=1
make_no_libbionic   := NO_LIBBIONIC=1
make_no_auxtrace    := NO_AUXTRACE=1
make_no_libbpf	    := NO_LIBBPF=1
make_libbpf_dynamic := LIBBPF_DYNAMIC=1
make_no_libbpf_DEBUG := NO_LIBBPF=1 DEBUG=1
make_no_libcrypto   := NO_LIBCRYPTO=1
make_no_libllvm     := NO_LIBLLVM=1
make_with_babeltrace:= LIBBABELTRACE=1
make_with_coresight := CORESIGHT=1
make_no_sdt	    := NO_SDT=1
make_no_syscall_tbl := NO_SYSCALL_TABLE=1
make_no_libpfm4     := NO_LIBPFM4=1
make_with_gtk2      := GTK2=1
make_refcnt_check   := EXTRA_CFLAGS="-DREFCNT_CHECKING=1"
make_tags           := tags
make_cscope         := cscope
make_help           := help
make_doc            := doc
make_perf_o           := perf.o
make_util_map_o       := util/map.o
make_util_pmu_bison_o := util/pmu-bison.o
make_install        := install
make_install_bin    := install-bin
make_install_doc    := install-doc
make_install_man    := install-man
make_install_html   := install-html
make_install_info   := install-info
make_install_pdf    := install-pdf
make_install_prefix       := install prefix=/tmp/krava
make_install_prefix_slash := install prefix=/tmp/krava/
make_static         := LDFLAGS=-static NO_PERF_READ_VDSO32=1 NO_PERF_READ_VDSOX32=1 NO_JVMTI=1 NO_LIBTRACEEVENT=1 NO_LIBELF=1

# all the NO_* variable combined
make_minimal        := NO_LIBPERL=1 NO_LIBPYTHON=1 NO_GTK2=1
make_minimal        += NO_DEMANGLE=1 NO_LIBELF=1 NO_LIBUNWIND=1 NO_BACKTRACE=1
make_minimal        += NO_LIBNUMA=1 NO_LIBAUDIT=1 NO_LIBBIONIC=1
make_minimal        += NO_LIBDW_DWARF_UNWIND=1 NO_AUXTRACE=1 NO_LIBBPF=1
make_minimal        += NO_LIBCRYPTO=1 NO_SDT=1 NO_JVMTI=1 NO_LIBZSTD=1
make_minimal        += NO_LIBCAP=1 NO_SYSCALL_TABLE=1 NO_CAPSTONE=1

# $(run) contains all available tests
run := make_pure
# Targets 'clean all' can be run together only through top level
# Makefile because we detect clean target in Makefile.perf and
# disable features detection
ifeq ($(MK),Makefile)
run += make_clean_all
MAKE_F := $(MAKE)
else
MAKE_F := $(MAKE) -f $(MK)
endif
run += make_python_perf_so
run += make_debug
run += make_nondistro
run += make_extra_tests
<<<<<<< HEAD
=======
run += make_jevents_all
>>>>>>> 2d5404ca
run += make_no_bpf_skel
run += make_gen_vmlinux_h
run += make_no_libperl
run += make_no_libpython
run += make_no_scripts
run += make_no_slang
run += make_no_gtk2
run += make_no_ui
run += make_no_demangle
run += make_no_libelf
run += make_no_libunwind
run += make_no_libdw_dwarf_unwind
run += make_no_backtrace
run += make_no_libcapstone
run += make_no_libnuma
run += make_no_libaudit
run += make_no_libbionic
run += make_no_auxtrace
run += make_no_libbpf
run += make_no_libbpf_DEBUG
run += make_no_libcrypto
run += make_no_libllvm
run += make_no_sdt
run += make_no_syscall_tbl
run += make_with_babeltrace
run += make_with_coresight
run += make_with_clangllvm
run += make_no_libpfm4
run += make_refcnt_check
run += make_help
run += make_doc
run += make_perf_o
run += make_util_map_o
run += make_util_pmu_bison_o
run += make_install
run += make_install_bin
run += make_install_prefix
run += make_install_prefix_slash
# FIXME 'install-*' commented out till they're fixed
# run += make_install_doc
# run += make_install_man
# run += make_install_html
# run += make_install_info
# run += make_install_pdf
run += make_minimal

old_libbpf := $(shell echo '\#include <bpf/libbpf.h>' | $(CC) -E -dM -x c -| grep -q -E "define[[:space:]]+LIBBPF_MAJOR_VERSION[[:space:]]+0{1}")

ifneq ($(old_libbpf),)
run += make_libbpf_dynamic
endif

ifneq ($(call has,ctags),)
run += make_tags
endif
ifneq ($(call has,cscope),)
run += make_cscope
endif

# $(run_O) contains same portion of $(run) tests with '_O' attached
# to distinguish O=... tests
run_O := $(addsuffix _O,$(run))

# disable some tests for O=...
run_O := $(filter-out make_python_perf_so_O,$(run_O))

# define test for each compile as 'test_NAME' variable
# with the test itself as a value
test_make_tags   = test -f tags
test_make_cscope = test -f cscope.out

test_make_tags_O   := $(test_make_tags)
test_make_cscope_O := $(test_make_cscope)

test_ok          := true
test_make_help   := $(test_ok)
test_make_doc    := $(test_ok)
test_make_help_O := $(test_ok)
test_make_doc_O  := $(test_ok)

test_make_python_perf_so := test -f $(PERF_O)/$(python_perf_so)

test_make_perf_o           := test -f $(PERF_O)/perf.o
test_make_util_map_o       := test -f $(PERF_O)/util/map.o
test_make_util_pmu_bison_o := test -f $(PERF_O)/util/pmu-bison.o

define test_dest_files
  for file in $(1); do				\
    if [ ! -x $$TMP_DEST/$$file ]; then		\
      echo "  failed to find: $$file";		\
    fi						\
  done
endef

installed_files_bin := bin/perf
installed_files_bin += etc/bash_completion.d/perf
installed_files_bin += libexec/perf-core/perf-archive

installed_files_all := $(installed_files_bin)

test_make_install       := $(call test_dest_files,$(installed_files_all))
test_make_install_O     := $(call test_dest_files,$(installed_files_all))
test_make_install_bin   := $(call test_dest_files,$(installed_files_bin))
test_make_install_bin_O := $(call test_dest_files,$(installed_files_bin))

# We prefix all installed files for make_install_prefix(_slash)
# with '/tmp/krava' to match installed/prefix-ed files.
installed_files_all_prefix := $(addprefix /tmp/krava/,$(installed_files_all))
test_make_install_prefix   :=  $(call test_dest_files,$(installed_files_all_prefix))
test_make_install_prefix_O :=  $(call test_dest_files,$(installed_files_all_prefix))

test_make_install_prefix_slash   := $(test_make_install_prefix)
test_make_install_prefix_slash_O := $(test_make_install_prefix_O)

# FIXME nothing gets installed
test_make_install_man    := test -f $$TMP_DEST/share/man/man1/perf.1
test_make_install_man_O  := $(test_make_install_man)

# FIXME nothing gets installed
test_make_install_doc    := $(test_ok)
test_make_install_doc_O  := $(test_ok)

# FIXME nothing gets installed
test_make_install_html   := $(test_ok)
test_make_install_html_O := $(test_ok)

# FIXME nothing gets installed
test_make_install_info   := $(test_ok)
test_make_install_info_O := $(test_ok)

# FIXME nothing gets installed
test_make_install_pdf    := $(test_ok)
test_make_install_pdf_O  := $(test_ok)

test_make_libbpf_dynamic :=   ldd $(PERF_O)/perf | grep -q libbpf
test_make_libbpf_dynamic_O := ldd $$TMP_O/perf | grep -q libbpf

test_make_python_perf_so_O    := test -f $$TMP_O/python/perf.so
test_make_perf_o_O            := test -f $$TMP_O/perf.o
test_make_util_map_o_O        := test -f $$TMP_O/util/map.o
test_make_util_pmu_bison_o_O := test -f $$TMP_O/util/pmu-bison.o

test_default = test -x $(PERF_O)/perf
test = $(if $(test_$1),$(test_$1),$(test_default))

test_default_O = test -x $$TMP_O/perf
test_O = $(if $(test_$1),$(test_$1),$(test_default_O))

all:

ifdef SHUF
run := $(shell shuf -e $(run))
run_O := $(shell shuf -e $(run_O))
endif

max_width := $(shell echo $(run_O) | sed 's/ /\n/g' | wc -L)

ifdef DEBUG
d := $(info run   $(run))
d := $(info run_O $(run_O))
endif

MAKEFLAGS := --no-print-directory

clean := @(cd $(PERF); $(MAKE_F) -s $(O_OPT) clean >/dev/null && $(MAKE) -s $(O_OPT) -C ../build clean >/dev/null)

$(run):
	$(call clean)
	@TMP_DEST=$$(mktemp -d); \
	cmd="cd $(PERF) && $(MAKE_F) $($@) $(PARALLEL_OPT) $(O_OPT) DESTDIR=$$TMP_DEST"; \
	printf "%*.*s: %s\n" $(max_width) $(max_width) "$@" "$$cmd" && echo $$cmd > $@ && \
	( eval $$cmd ) >> $@ 2>&1; \
	echo "  test: $(call test,$@)" >> $@ 2>&1; \
	$(call test,$@) && \
	rm -rf $@ $$TMP_DEST || (cat $@ ; false)

make_with_gtk2:
	$(call clean)
	@TMP_DEST=$$(mktemp -d); \
	cmd="cd $(PERF) && $(MAKE_F) $($@) $(PARALLEL_OPT) $(O_OPT) DESTDIR=$$TMP_DEST"; \
	printf "%*.*s: %s\n" $(max_width) $(max_width) "$@" "$$cmd" && echo $$cmd > $@ && \
	( eval $$cmd ) >> $@ 2>&1; \
	echo "  test: $(call test,$@)" >> $@ 2>&1; \
	$(call test,$@) && \
	rm -rf $@ $$TMP_DEST || (cat $@ ; false)

make_static:
	$(call clean)
	@TMP_DEST=$$(mktemp -d); \
	cmd="cd $(PERF) && $(MAKE_F) $($@) $(PARALLEL_OPT) $(O_OPT) DESTDIR=$$TMP_DEST"; \
	printf "%*.*s: %s\n" $(max_width) $(max_width) "$@" "$$cmd" && echo $$cmd > $@ && \
	( eval $$cmd ) >> $@ 2>&1; \
	echo "  test: $(call test,$@)" >> $@ 2>&1; \
	$(call test,$@) && \
	rm -rf $@ $$TMP_DEST || (cat $@ ; false)

$(run_O):
	$(call clean)
	@TMP_O=$$(mktemp -d); \
	TMP_DEST=$$(mktemp -d); \
	cmd="cd $(PERF) && $(MAKE_F) $($(patsubst %_O,%,$@)) $(PARALLEL_OPT) O=$$TMP_O DESTDIR=$$TMP_DEST"; \
	printf "%*.*s: %s\n" $(max_width) $(max_width) "$@" "$$cmd" && echo $$cmd > $@ && \
	( eval $$cmd ) >> $@ 2>&1 && \
	echo "  test: $(call test_O,$@)" >> $@ 2>&1; \
	$(call test_O,$@) && \
	rm -rf $@ $$TMP_O $$TMP_DEST || (cat $@ ; false)

tarpkg:
	@cmd="$(PERF)/tests/perf-targz-src-pkg $(PERF)"; \
	echo "- $@: $$cmd" && echo $$cmd > $@ && \
	( eval $$cmd ) >> $@ 2>&1 && \
	rm -f $@

KERNEL_O := ../..
ifneq ($(O),)
  KERNEL_O := $(O)
endif

make_kernelsrc:
	@echo "- make -C <kernelsrc> $(PARALLEL_OPT) $(K_O_OPT) tools/perf"
	$(call clean); \
	(make -C ../.. $(PARALLEL_OPT) $(K_O_OPT) tools/perf) > $@ 2>&1 && \
	test -x $(KERNEL_O)/tools/perf/perf && rm -f $@ || (cat $@ ; false)

make_kernelsrc_tools:
	@echo "- make -C <kernelsrc>/tools $(PARALLEL_OPT) $(K_O_OPT) perf"
	$(call clean); \
	(make -C ../../tools $(PARALLEL_OPT) $(K_O_OPT) perf) > $@ 2>&1 && \
	test -x $(KERNEL_O)/tools/perf/perf && rm -f $@ || (cat $@ ; false)

make_libperf:
	@echo "- make -C lib";
	make -C lib clean >$@ 2>&1; make -C lib >>$@ 2>&1 && rm $@

FEATURES_DUMP_FILE := $(FULL_O)/BUILD_TEST_FEATURE_DUMP
FEATURES_DUMP_FILE_STATIC := $(FULL_O)/BUILD_TEST_FEATURE_DUMP_STATIC

all: $(run) $(run_O) tarpkg make_kernelsrc make_kernelsrc_tools
	@echo OK
	@rm -f $(FEATURES_DUMP_FILE) $(FEATURES_DUMP_FILE_STATIC)

out: $(run_O)
	@echo OK
	@rm -f $(FEATURES_DUMP_FILE) $(FEATURES_DUMP_FILE_STATIC)

ifeq ($(REUSE_FEATURES_DUMP),1)
$(FEATURES_DUMP_FILE):
	$(call clean)
	@cmd="cd $(PERF) && make FEATURE_DUMP_COPY=$@ $(O_OPT) feature-dump"; \
	echo "- $@: $$cmd" && echo $$cmd && \
	( eval $$cmd ) > /dev/null 2>&1

$(FEATURES_DUMP_FILE_STATIC):
	$(call clean)
	@cmd="cd $(PERF) && make FEATURE_DUMP_COPY=$@ $(O_OPT) LDFLAGS='-static' feature-dump"; \
	echo "- $@: $$cmd" && echo $$cmd && \
	( eval $$cmd ) > /dev/null 2>&1

# Add feature dump dependency for run/run_O targets
$(foreach t,$(run) $(run_O),$(eval \
	$(t): $(if $(findstring make_static,$(t)),\
		$(FEATURES_DUMP_FILE_STATIC),\
		$(FEATURES_DUMP_FILE))))

# Append 'FEATURES_DUMP=' option to all test cases. For example:
# make_no_libbpf: NO_LIBBPF=1  --> NO_LIBBPF=1 FEATURES_DUMP=/a/b/BUILD_TEST_FEATURE_DUMP
# make_static: LDFLAGS=-static --> LDFLAGS=-static FEATURES_DUMP=/a/b/BUILD_TEST_FEATURE_DUMP_STATIC
$(foreach t,$(run),$(if $(findstring make_static,$(t)),\
			$(eval $(t) := $($(t)) FEATURES_DUMP=$(FEATURES_DUMP_FILE_STATIC)),\
			$(eval $(t) := $($(t)) FEATURES_DUMP=$(FEATURES_DUMP_FILE))))
endif

.PHONY: all $(run) $(run_O) tarpkg clean make_kernelsrc make_kernelsrc_tools make_libperf
endif # ifndef MK<|MERGE_RESOLUTION|>--- conflicted
+++ resolved
@@ -70,10 +70,7 @@
 make_debug          := DEBUG=1
 make_nondistro      := BUILD_NONDISTRO=1
 make_extra_tests    := EXTRA_TESTS=1
-<<<<<<< HEAD
-=======
 make_jevents_all    := JEVENTS_ARCH=all
->>>>>>> 2d5404ca
 make_no_bpf_skel    := BUILD_BPF_SKEL=0
 make_gen_vmlinux_h  := GEN_VMLINUX_H=1
 make_no_libperl     := NO_LIBPERL=1
@@ -145,10 +142,7 @@
 run += make_debug
 run += make_nondistro
 run += make_extra_tests
-<<<<<<< HEAD
-=======
 run += make_jevents_all
->>>>>>> 2d5404ca
 run += make_no_bpf_skel
 run += make_gen_vmlinux_h
 run += make_no_libperl
