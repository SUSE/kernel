--- conflicted
+++ resolved
@@ -156,12 +156,9 @@
 	TEST_ASSERT_VAL("merge check failed", !ret);
 
 	maps__zput(maps);
-<<<<<<< HEAD
-=======
 	map__zput(map_kcore1);
 	map__zput(map_kcore2);
 	map__zput(map_kcore3);
->>>>>>> 2d5404ca
 	return TEST_OK;
 }
 
