#!/bin/bash
# daemon operations
# SPDX-License-Identifier: GPL-2.0

check_line_first()
{
	local line=$1
	local name=$2
	local base=$3
	local output=$4
	local lock=$5
	local up=$6

	local line_name
	line_name=`echo "${line}" | awk 'BEGIN { FS = ":" } ; { print $2 }'`
	local line_base
	line_base=`echo "${line}" | awk 'BEGIN { FS = ":" } ; { print $3 }'`
	local line_output
	line_output=`echo "${line}" | awk 'BEGIN { FS = ":" } ; { print $4 }'`
	local line_lock
	line_lock=`echo "${line}" | awk 'BEGIN { FS = ":" } ; { print $5 }'`
	local line_up
	line_up=`echo "${line}" | awk 'BEGIN { FS = ":" } ; { print $6 }'`

	if [ "${name}" != "${line_name}" ]; then
		echo "FAILED: wrong name"
		error=1
	fi

	if [ "${base}" != "${line_base}" ]; then
		echo "FAILED: wrong base"
		error=1
	fi

	if [ "${output}" != "${line_output}" ]; then
		echo "FAILED: wrong output"
		error=1
	fi

	if [ "${lock}" != "${line_lock}" ]; then
		echo "FAILED: wrong lock"
		error=1
	fi

	if [ "${up}" != "${line_up}" ]; then
		echo "FAILED: wrong up"
		error=1
	fi
}

check_line_other()
{
	local line=$1
	local name=$2
	local run=$3
	local base=$4
	local output=$5
	local control=$6
	local ack=$7
	local up=$8

	local line_name
	line_name=`echo "${line}" | awk 'BEGIN { FS = ":" } ; { print $2 }'`
	local line_run
	line_run=`echo "${line}" | awk 'BEGIN { FS = ":" } ; { print $3 }'`
	local line_base
	line_base=`echo "${line}" | awk 'BEGIN { FS = ":" } ; { print $4 }'`
	local line_output
	line_output=`echo "${line}" | awk 'BEGIN { FS = ":" } ; { print $5 }'`
	local line_control
	line_control=`echo "${line}" | awk 'BEGIN { FS = ":" } ; { print $6 }'`
	local line_ack
	line_ack=`echo "${line}" | awk 'BEGIN { FS = ":" } ; { print $7 }'`
	local line_up
	line_up=`echo "${line}" | awk 'BEGIN { FS = ":" } ; { print $8 }'`

	if [ "${name}" != "${line_name}" ]; then
		echo "FAILED: wrong name"
		error=1
	fi

	if [ "${run}" != "${line_run}" ]; then
		echo "FAILED: wrong run"
		error=1
	fi

	if [ "${base}" != "${line_base}" ]; then
		echo "FAILED: wrong base"
		error=1
	fi

	if [ "${output}" != "${line_output}" ]; then
		echo "FAILED: wrong output"
		error=1
	fi

	if [ "${control}" != "${line_control}" ]; then
		echo "FAILED: wrong control"
		error=1
	fi

	if [ "${ack}" != "${line_ack}" ]; then
		echo "FAILED: wrong ack"
		error=1
	fi

	if [ "${up}" != "${line_up}" ]; then
		echo "FAILED: wrong up"
		error=1
	fi
}

daemon_exit()
{
	local config=$1

	local line
	line=`perf daemon --config ${config} -x: | head -1`
	local pid
	pid=`echo "${line}" | awk 'BEGIN { FS = ":" } ; { print $1 }'`

	# Reset trap handler.
	trap - SIGINT SIGTERM

	# stop daemon
	perf daemon stop --config ${config}

	# ... and wait for the pid to go away
	tail --pid=${pid} -f /dev/null
}

daemon_start()
{
	local config=$1
	local session=$2

	perf daemon start --config ${config}

	# Clean up daemon if interrupted.
	trap 'echo "FAILED: Signal caught"; daemon_exit "${config}"; exit 1' SIGINT SIGTERM

	# wait for the session to ping
	local state="FAIL"
	local retries=0
	while [ "${state}" != "OK" ]; do
		state=`perf daemon ping --config ${config} --session ${session} | awk '{ print $1 }'`
		sleep 0.05
		retries=$((${retries} +1))
		if [ ${retries} -ge 600 ]; then
			echo "FAILED: Timeout waiting for daemon to ping"
			daemon_exit ${config}
			exit 1
		fi
	done
}

test_list()
{
	echo "test daemon list"

	local config
	config=$(mktemp /tmp/perf.daemon.config.XXX)
	local base
	base=$(mktemp -d /tmp/perf.daemon.base.XXX)

	cat <<EOF > ${config}
[daemon]
base=BASE

[session-size]
run = -e cpu-clock -m 1 sleep 10

[session-time]
run = -e task-clock -m 1 sleep 10
EOF

	sed -i -e "s|BASE|${base}|" ${config}

	# start daemon
	daemon_start ${config} size

	# check first line
	# pid:daemon:base:base/output:base/lock
	local line
	line=`perf daemon --config ${config} -x: | head -1`
	check_line_first ${line} daemon ${base} ${base}/output ${base}/lock "0"

	# check 1st session
	# pid:size:-e cpu-clock:base/size:base/size/output:base/size/control:base/size/ack:0
	local line
	line=`perf daemon --config ${config} -x: | head -2 | tail -1`
	check_line_other "${line}" size "-e cpu-clock -m 1 sleep 10" ${base}/session-size \
			 ${base}/session-size/output ${base}/session-size/control \
			 ${base}/session-size/ack "0"

	# check 2nd session
	# pid:time:-e task-clock:base/time:base/time/output:base/time/control:base/time/ack:0
	local line
	line=`perf daemon --config ${config} -x: | head -3 | tail -1`
	check_line_other "${line}" time "-e task-clock -m 1 sleep 10" ${base}/session-time \
			 ${base}/session-time/output ${base}/session-time/control \
			 ${base}/session-time/ack "0"

	# stop daemon
	daemon_exit ${config}

	rm -rf ${base}
	rm -f ${config}
}

test_reconfig()
{
	echo "test daemon reconfig"

	local config
	config=$(mktemp /tmp/perf.daemon.config.XXX)
	local base
	base=$(mktemp -d /tmp/perf.daemon.base.XXX)

	# prepare config
	cat <<EOF > ${config}
[daemon]
base=BASE

[session-size]
run = -e cpu-clock -m 1 sleep 10

[session-time]
run = -e task-clock -m 1 sleep 10
EOF

	sed -i -e "s|BASE|${base}|" ${config}

	# start daemon
	daemon_start ${config} size

	# check 2nd session
	# pid:time:-e task-clock:base/time:base/time/output:base/time/control:base/time/ack:0
	local line
	line=`perf daemon --config ${config} -x: | head -3 | tail -1`
	check_line_other "${line}" time "-e task-clock -m 1 sleep 10" ${base}/session-time \
			 ${base}/session-time/output ${base}/session-time/control ${base}/session-time/ack "0"
	local pid
	pid=`echo "${line}" | awk 'BEGIN { FS = ":" } ; { print $1 }'`

	# prepare new config
	local config_new=${config}.new
	cat <<EOF > ${config_new}
[daemon]
base=BASE

[session-size]
run = -e cpu-clock -m 1 sleep 10

[session-time]
run = -e cpu-clock -m 1 sleep 10
EOF

	# TEST 1 - change config

	sed -i -e "s|BASE|${base}|" ${config_new}
	cp ${config_new} ${config}

	# wait for old session to finish
	tail --pid=${pid} -f /dev/null

	# wait for new one to start
	local state="FAIL"
	while [ "${state}" != "OK" ]; do
		state=`perf daemon ping --config ${config} --session time | awk '{ print $1 }'`
	done

	# check reconfigured 2nd session
	# pid:time:-e task-clock:base/time:base/time/output:base/time/control:base/time/ack:0
	local line
	line=`perf daemon --config ${config} -x: | head -3 | tail -1`
	check_line_other "${line}" time "-e cpu-clock -m 1 sleep 10" ${base}/session-time \
			 ${base}/session-time/output ${base}/session-time/control ${base}/session-time/ack "0"

	# TEST 2 - empty config

	local config_empty=${config}.empty
	cat <<EOF > ${config_empty}
[daemon]
base=BASE
EOF

	# change config
	sed -i -e "s|BASE|${base}|" ${config_empty}
	cp ${config_empty} ${config}

	# wait for sessions to finish
	local state="OK"
	while [ "${state}" != "FAIL" ]; do
		state=`perf daemon ping --config ${config} --session time | awk '{ print $1 }'`
	done

	local state="OK"
	while [ "${state}" != "FAIL" ]; do
		state=`perf daemon ping --config ${config} --session size | awk '{ print $1 }'`
	done

	local one
	one=`perf daemon --config ${config} -x: | wc -l`

	if [ ${one} -ne "1" ]; then
		echo "FAILED: wrong list output"
		error=1
	fi

	# TEST 3 - config again

	cp ${config_new} ${config}

	# wait for size to start
	local state="FAIL"
	while [ "${state}" != "OK" ]; do
		state=`perf daemon ping --config ${config} --session size | awk '{ print $1 }'`
	done

	# wait for time to start
	local state="FAIL"
	while [ "${state}" != "OK" ]; do
		state=`perf daemon ping --config ${config} --session time | awk '{ print $1 }'`
	done

	# stop daemon
	daemon_exit ${config}

	rm -rf ${base}
	rm -f ${config}
	rm -f ${config_new}
	rm -f ${config_empty}
}

test_stop()
{
	echo "test daemon stop"

	local config
	config=$(mktemp /tmp/perf.daemon.config.XXX)
	local base
	base=$(mktemp -d /tmp/perf.daemon.base.XXX)

	# prepare config
	cat <<EOF > ${config}
[daemon]
base=BASE

[session-size]
run = -e cpu-clock -m 1 sleep 10

[session-time]
run = -e task-clock -m 1 sleep 10
EOF

	sed -i -e "s|BASE|${base}|" ${config}

	# start daemon
	daemon_start ${config} size

	local pid_size
	pid_size=`perf daemon --config ${config} -x: | head -2 | tail -1 |
		  awk 'BEGIN { FS = ":" } ; { print $1 }'`
	local pid_time
	pid_time=`perf daemon --config ${config} -x: | head -3 | tail -1 |
		  awk 'BEGIN { FS = ":" } ; { print $1 }'`

	# check that sessions are running
	if [ ! -d "/proc/${pid_size}" ]; then
		echo "FAILED: session size not up"
	fi

	if [ ! -d "/proc/${pid_time}" ]; then
		echo "FAILED: session time not up"
	fi

	# stop daemon
	daemon_exit ${config}

	# check that sessions are gone
	if [ -d "/proc/${pid_size}" ]; then
		echo "FAILED: session size still up"
	fi

	if [ -d "/proc/${pid_time}" ]; then
		echo "FAILED: session time still up"
	fi

	rm -rf ${base}
	rm -f ${config}
}

test_signal()
{
	echo "test daemon signal"

	local config
	config=$(mktemp /tmp/perf.daemon.config.XXX)
	local base
	base=$(mktemp -d /tmp/perf.daemon.base.XXX)

	# prepare config
	cat <<EOF > ${config}
[daemon]
base=BASE

[session-test]
run = -e cpu-clock --switch-output -m 1 sleep 10
EOF

	sed -i -e "s|BASE|${base}|" ${config}

	# start daemon
	daemon_start ${config} test

<<<<<<< HEAD
	# send 2 signals
	perf daemon signal --config ${config} --session test
	perf daemon signal --config ${config}

	# stop daemon
	daemon_exit ${config}

	# count is 2 perf.data for signals and 1 for perf record finished
	count=`ls ${base}/session-test/*perf.data* | wc -l`
	if [ ${count} -ne 3 ]; then
=======
        # send 2 signals then exit. Do this in a loop watching the number of
        # files to avoid races. If the loop retries more than 600 times then
        # give up.
	local retries=0
	local signals=0
	local success=0
	while [ ${retries} -lt 600 ] && [ ${success} -eq 0 ]; do
		local files
		files=`ls ${base}/session-test/*perf.data* 2> /dev/null | wc -l`
		if [ ${signals} -eq 0 ]; then
			perf daemon signal --config ${config} --session test
			signals=1
		elif [ ${signals} -eq 1 ] && [ $files -ge 1 ]; then
			perf daemon signal --config ${config}
			signals=2
		elif [ ${signals} -eq 2 ] && [ $files -ge 2 ]; then
			daemon_exit ${config}
			signals=3
		elif [ ${signals} -eq 3 ] && [ $files -ge 3 ]; then
			success=1
		fi
		retries=$((${retries} +1))
	done
	if [ ${success} -eq 0 ]; then
>>>>>>> 2d5404ca
		error=1
		echo "FAILED: perf data no generated"
	fi

	rm -rf ${base}
	rm -f ${config}
}

test_ping()
{
	echo "test daemon ping"

	local config
	config=$(mktemp /tmp/perf.daemon.config.XXX)
	local base
	base=$(mktemp -d /tmp/perf.daemon.base.XXX)

	# prepare config
	cat <<EOF > ${config}
[daemon]
base=BASE

[session-size]
run = -e cpu-clock -m 1 sleep 10

[session-time]
run = -e task-clock -m 1 sleep 10
EOF

	sed -i -e "s|BASE|${base}|" ${config}

	# start daemon
	daemon_start ${config} size

	size=`perf daemon ping --config ${config} --session size | awk '{ print $1 }'`
	type=`perf daemon ping --config ${config} --session time | awk '{ print $1 }'`

	if [ ${size} != "OK" ] || [ ${type} != "OK" ]; then
		error=1
		echo "FAILED: daemon ping failed"
	fi

	# stop daemon
	daemon_exit ${config}

	rm -rf ${base}
	rm -f ${config}
}

test_lock()
{
	echo "test daemon lock"

	local config
	config=$(mktemp /tmp/perf.daemon.config.XXX)
	local base
	base=$(mktemp -d /tmp/perf.daemon.base.XXX)

	# prepare config
	cat <<EOF > ${config}
[daemon]
base=BASE

[session-size]
run = -e cpu-clock -m 1 sleep 10
EOF

	sed -i -e "s|BASE|${base}|" ${config}

	# start daemon
	daemon_start ${config} size

	# start second daemon over the same config/base
	failed=`perf daemon start --config ${config} 2>&1 | awk '{ print $1 }'`

	# check that we failed properly
	if [ ${failed} != "failed:" ]; then
		error=1
		echo "FAILED: daemon lock failed"
	fi

	# stop daemon
	daemon_exit ${config}

	rm -rf ${base}
	rm -f ${config}
}

error=0

test_list
test_reconfig
test_stop
test_signal
test_ping
test_lock

exit ${error}<|MERGE_RESOLUTION|>--- conflicted
+++ resolved
@@ -414,18 +414,6 @@
 	# start daemon
 	daemon_start ${config} test
 
-<<<<<<< HEAD
-	# send 2 signals
-	perf daemon signal --config ${config} --session test
-	perf daemon signal --config ${config}
-
-	# stop daemon
-	daemon_exit ${config}
-
-	# count is 2 perf.data for signals and 1 for perf record finished
-	count=`ls ${base}/session-test/*perf.data* | wc -l`
-	if [ ${count} -ne 3 ]; then
-=======
         # send 2 signals then exit. Do this in a loop watching the number of
         # files to avoid races. If the loop retries more than 600 times then
         # give up.
@@ -450,7 +438,6 @@
 		retries=$((${retries} +1))
 	done
 	if [ ${success} -eq 0 ]; then
->>>>>>> 2d5404ca
 		error=1
 		echo "FAILED: perf data no generated"
 	fi
