--- conflicted
+++ resolved
@@ -15,10 +15,7 @@
 ap.add_argument('--per-core', action='store_true')
 ap.add_argument('--per-thread', action='store_true')
 ap.add_argument('--per-cache', action='store_true')
-<<<<<<< HEAD
-=======
 ap.add_argument('--per-cluster', action='store_true')
->>>>>>> 2d5404ca
 ap.add_argument('--per-die', action='store_true')
 ap.add_argument('--per-node', action='store_true')
 ap.add_argument('--per-socket', action='store_true')
@@ -53,10 +50,7 @@
       'cgroup': lambda x: True,
       'cpu': lambda x: isint(x),
       'cache': lambda x: True,
-<<<<<<< HEAD
-=======
       'cluster': lambda x: True,
->>>>>>> 2d5404ca
       'die': lambda x: True,
       'event': lambda x: True,
       'event-runtime': lambda x: isfloat(x),
@@ -96,11 +90,7 @@
     expected_items = 7
   elif args.interval or args.per_thread or args.system_wide_no_aggr:
     expected_items = 8
-<<<<<<< HEAD
-  elif args.per_core or args.per_socket or args.per_node or args.per_die or args.per_cache:
-=======
   elif args.per_core or args.per_socket or args.per_node or args.per_die or args.per_cluster or args.per_cache:
->>>>>>> 2d5404ca
     expected_items = 9
   else:
     # If no option is specified, don't check the number of items.
