#!/bin/sh
# Check Arm64 callgraphs are complete in fp mode
# SPDX-License-Identifier: GPL-2.0

shelldir=$(dirname "$0")
# shellcheck source=lib/perf_has_symbol.sh
. "${shelldir}"/lib/perf_has_symbol.sh

if [ "$(uname -m)" != "aarch64" ]; then
	exit 2
fi

if perf version --build-options | grep HAVE_DWARF_UNWIND_SUPPORT | grep -q OFF
then
  echo "Skipping, no dwarf unwind support"
  exit 2
fi

skip_test_missing_symbol leafloop

PERF_DATA=$(mktemp /tmp/__perf_test.perf.data.XXXXX)
TEST_PROGRAM="perf test -w leafloop"

cleanup_files()
{
	rm -f "$PERF_DATA"
}

trap cleanup_files EXIT TERM INT
<<<<<<< HEAD

# shellcheck disable=SC2086
perf record -o "$PERF_DATA" --call-graph fp -e cycles//u --user-callchains -- $TEST_PROGRAM

# Try opening the file so any immediate errors are visible in the log
perf script -i "$PERF_DATA" -F comm,ip,sym | head -n4

=======

# shellcheck disable=SC2086
perf record -o "$PERF_DATA" --call-graph fp -e cycles//u --user-callchains -- $TEST_PROGRAM

# Try opening the file so any immediate errors are visible in the log
perf script -i "$PERF_DATA" -F comm,ip,sym | head -n4

>>>>>>> 2d5404ca
# expected perf-script output if 'leaf' has been inserted correctly:
#
# perf
# 	728 leaf
# 	753 parent
# 	76c leafloop
# ... remaining stack to main() ...

# Each frame is separated by a tab, some spaces and an address
SEP="[[:space:]]+ [[:xdigit:]]+"
perf script -i "$PERF_DATA" -F comm,ip,sym | tr '\n' ' ' | \
	grep -E -q "perf $SEP leaf $SEP parent $SEP leafloop"<|MERGE_RESOLUTION|>--- conflicted
+++ resolved
@@ -27,7 +27,6 @@
 }
 
 trap cleanup_files EXIT TERM INT
-<<<<<<< HEAD
 
 # shellcheck disable=SC2086
 perf record -o "$PERF_DATA" --call-graph fp -e cycles//u --user-callchains -- $TEST_PROGRAM
@@ -35,15 +34,6 @@
 # Try opening the file so any immediate errors are visible in the log
 perf script -i "$PERF_DATA" -F comm,ip,sym | head -n4
 
-=======
-
-# shellcheck disable=SC2086
-perf record -o "$PERF_DATA" --call-graph fp -e cycles//u --user-callchains -- $TEST_PROGRAM
-
-# Try opening the file so any immediate errors are visible in the log
-perf script -i "$PERF_DATA" -F comm,ip,sym | head -n4
-
->>>>>>> 2d5404ca
 # expected perf-script output if 'leaf' has been inserted correctly:
 #
 # perf
