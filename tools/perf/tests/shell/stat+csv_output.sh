--- conflicted
+++ resolved
@@ -42,10 +42,7 @@
 	;; "--per-socket")	exp=8
 	;; "--per-node")	exp=8
 	;; "--per-die")		exp=8
-<<<<<<< HEAD
-=======
 	;; "--per-cluster")	exp=8
->>>>>>> 2d5404ca
 	;; "--per-cache")	exp=8
 	esac
 
@@ -83,10 +80,7 @@
 	check_system_wide_no_aggr "CSV" "$perf_cmd"
 	check_per_core "CSV" "$perf_cmd"
 	check_per_cache_instance "CSV" "$perf_cmd"
-<<<<<<< HEAD
-=======
 	check_per_cluster "CSV" "$perf_cmd"
->>>>>>> 2d5404ca
 	check_per_die "CSV" "$perf_cmd"
 	check_per_socket "CSV" "$perf_cmd"
 else
