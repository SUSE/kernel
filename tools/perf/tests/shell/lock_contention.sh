--- conflicted
+++ resolved
@@ -13,12 +13,6 @@
 	rm -f ${perfdata}
 	rm -f ${result}
 	rm -f ${errout}
-<<<<<<< HEAD
-	trap - EXIT TERM INT
-}
-
-trap_cleanup() {
-=======
 	trap - EXIT TERM INT ERR
 }
 
@@ -26,7 +20,6 @@
 	if (( $? == 139 )); then #SIGSEGV
 		err=1
 	fi
->>>>>>> 3b86c87f
 	echo "Unexpected signal in ${FUNCNAME[1]}"
 	cleanup
 	exit ${err}
