--- conflicted
+++ resolved
@@ -11,12 +11,9 @@
   export PERF_EXEC_PATH=$perfdir
 fi
 
-<<<<<<< HEAD
-=======
 # Disable lsan to avoid warnings about python memory leaks.
 export ASAN_OPTIONS=detect_leaks=0
 
->>>>>>> 2d5404ca
 cleanup() {
   rm -f perf.data
   rm -f perf.data.old
@@ -58,13 +55,8 @@
 
 # check if perf is compiled with libtraceevent support
 skip_no_probe_record_support() {
-<<<<<<< HEAD
-	perf version --build-options | grep -q " OFF .* HAVE_LIBTRACEEVENT" && return 2
-	return 0
-=======
 	perf check feature -q libtraceevent && return 0
 	return 2
->>>>>>> 2d5404ca
 }
 
 prepare_perf_data() {
