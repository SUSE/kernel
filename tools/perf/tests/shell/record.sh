#!/bin/bash
# perf record tests
# SPDX-License-Identifier: GPL-2.0

set -e

shelldir=$(dirname "$0")
# shellcheck source=lib/waiting.sh
. "${shelldir}"/lib/waiting.sh

# shellcheck source=lib/perf_has_symbol.sh
. "${shelldir}"/lib/perf_has_symbol.sh

testsym="test_loop"

skip_test_missing_symbol ${testsym}

err=0
perfdata=$(mktemp /tmp/__perf_test.perf.data.XXXXX)
testprog="perf test -w thloop"
<<<<<<< HEAD
testsym="test_loop"
cpu_pmu_dir="/sys/bus/event_source/devices/cpu*"
br_cntr_file="/caps/branch_counter_nr"
br_cntr_output="branch stack counters"
=======
cpu_pmu_dir="/sys/bus/event_source/devices/cpu*"
br_cntr_file="/caps/branch_counter_nr"
br_cntr_output="branch stack counters"
br_cntr_script_output="br_cntr: A"

default_fd_limit=$(ulimit -Sn)
# With option --threads=cpu the number of open file descriptors should be
# equal to sum of:    nmb_cpus * nmb_events (2+dummy),
#                     nmb_threads for perf.data.n (equal to nmb_cpus) and
#                     2*nmb_cpus of pipes = 4*nmb_cpus (each pipe has 2 ends)
# All together it needs 8*nmb_cpus file descriptors plus some are also used
# outside of testing, thus raising the limit to 16*nmb_cpus
min_fd_limit=$(($(getconf _NPROCESSORS_ONLN) * 16))
>>>>>>> 2d5404ca

cleanup() {
  rm -rf "${perfdata}"
  rm -rf "${perfdata}".old

  trap - EXIT TERM INT
}

trap_cleanup() {
  cleanup
  exit 1
}
trap trap_cleanup EXIT TERM INT

test_per_thread() {
  echo "Basic --per-thread mode test"
  if ! perf record -o /dev/null --quiet ${testprog} 2> /dev/null
  then
    echo "Per-thread record [Skipped event not supported]"
    return
  fi
  if ! perf record --per-thread -o "${perfdata}" ${testprog} 2> /dev/null
  then
    echo "Per-thread record [Failed record]"
    err=1
    return
  fi
  if ! perf report -i "${perfdata}" -q | grep -q "${testsym}"
  then
    echo "Per-thread record [Failed missing output]"
    err=1
    return
  fi

  # run the test program in background (for 30 seconds)
  ${testprog} 30 &
  TESTPID=$!

  rm -f "${perfdata}"

  wait_for_threads ${TESTPID} 2
  perf record -p "${TESTPID}" --per-thread -o "${perfdata}" sleep 1 2> /dev/null
  kill ${TESTPID}

  if [ ! -e "${perfdata}" ]
  then
    echo "Per-thread record [Failed record -p]"
    err=1
    return
  fi
  if ! perf report -i "${perfdata}" -q | grep -q "${testsym}"
  then
    echo "Per-thread record [Failed -p missing output]"
    err=1
    return
  fi

  echo "Basic --per-thread mode test [Success]"
}

test_register_capture() {
  echo "Register capture test"
  if ! perf list | grep -q 'br_inst_retired.near_call'
  then
    echo "Register capture test [Skipped missing event]"
    return
  fi
  if ! perf record --intr-regs=\? 2>&1 | grep -q 'available registers: AX BX CX DX SI DI BP SP IP FLAGS CS SS R8 R9 R10 R11 R12 R13 R14 R15'
  then
    echo "Register capture test [Skipped missing registers]"
    return
  fi
  if ! perf record -o - --intr-regs=di,r8,dx,cx -e br_inst_retired.near_call \
    -c 1000 --per-thread ${testprog} 2> /dev/null \
    | perf script -F ip,sym,iregs -i - 2> /dev/null \
    | grep -q "DI:"
  then
    echo "Register capture test [Failed missing output]"
    err=1
    return
  fi
  echo "Register capture test [Success]"
}

test_system_wide() {
  echo "Basic --system-wide mode test"
  if ! perf record -aB --synth=no -o "${perfdata}" ${testprog} 2> /dev/null
  then
    echo "System-wide record [Skipped not supported]"
    return
  fi
  if ! perf report -i "${perfdata}" -q | grep -q "${testsym}"
  then
    echo "System-wide record [Failed missing output]"
    err=1
    return
  fi
  if ! perf record -aB --synth=no -e cpu-clock,cs --threads=cpu \
    -o "${perfdata}" ${testprog} 2> /dev/null
  then
    echo "System-wide record [Failed record --threads option]"
    err=1
    return
  fi
  if ! perf report -i "${perfdata}" -q | grep -q "${testsym}"
  then
    echo "System-wide record [Failed --threads missing output]"
    err=1
    return
  fi
  echo "Basic --system-wide mode test [Success]"
}

test_workload() {
  echo "Basic target workload test"
  if ! perf record -o "${perfdata}" ${testprog} 2> /dev/null
  then
    echo "Workload record [Failed record]"
    err=1
    return
  fi
  if ! perf report -i "${perfdata}" -q | grep -q "${testsym}"
  then
    echo "Workload record [Failed missing output]"
    err=1
    return
  fi
  if ! perf record -e cpu-clock,cs --threads=package \
    -o "${perfdata}" ${testprog} 2> /dev/null
  then
    echo "Workload record [Failed record --threads option]"
    err=1
    return
  fi
  if ! perf report -i "${perfdata}" -q | grep -q "${testsym}"
  then
    echo "Workload record [Failed --threads missing output]"
    err=1
    return
  fi
  echo "Basic target workload test [Success]"
}

test_branch_counter() {
<<<<<<< HEAD
  echo "Basic branch counter test"
=======
  echo "Branch counter test"
>>>>>>> 2d5404ca
  # Check if the branch counter feature is supported
  for dir in $cpu_pmu_dir
  do
    if [ ! -e "$dir$br_cntr_file" ]
    then
      echo "branch counter feature not supported on all core PMUs ($dir) [Skipped]"
      return
    fi
  done
<<<<<<< HEAD
  if ! perf record -o "${perfdata}" -j any,counter ${testprog} 2> /dev/null
  then
    echo "Basic branch counter test [Failed record]"
=======
  if ! perf record -o "${perfdata}" -e "{branches:p,instructions}" -j any,counter ${testprog} 2> /dev/null
  then
    echo "Branch counter record test [Failed record]"
>>>>>>> 2d5404ca
    err=1
    return
  fi
  if ! perf report -i "${perfdata}" -D -q | grep -q "$br_cntr_output"
  then
<<<<<<< HEAD
    echo "Basic branch record test [Failed missing output]"
    err=1
    return
  fi
  echo "Basic branch counter test [Success]"
}

=======
    echo "Branch counter report test [Failed missing output]"
    err=1
    return
  fi
  if ! perf script -i "${perfdata}" -F +brstackinsn,+brcntr | grep -q "$br_cntr_script_output"
  then
    echo " Branch counter script test [Failed missing output]"
    err=1
    return
  fi
  echo "Branch counter test [Success]"
}

test_cgroup() {
  echo "Cgroup sampling test"
  if ! perf record -aB --synth=cgroup --all-cgroups -o "${perfdata}" ${testprog} 2> /dev/null
  then
    echo "Cgroup sampling [Skipped not supported]"
    return
  fi
  if ! perf report -i "${perfdata}" -D | grep -q "CGROUP"
  then
    echo "Cgroup sampling [Failed missing output]"
    err=1
    return
  fi
  if ! perf script -i "${perfdata}" -F cgroup | grep -q -v "unknown"
  then
    echo "Cgroup sampling [Failed cannot resolve cgroup names]"
    err=1
    return
  fi
  echo "Cgroup sampling test [Success]"
}

# raise the limit of file descriptors to minimum
if [[ $default_fd_limit -lt $min_fd_limit ]]; then
       ulimit -Sn $min_fd_limit
fi

>>>>>>> 2d5404ca
test_per_thread
test_register_capture
test_system_wide
test_workload
test_branch_counter
<<<<<<< HEAD
=======
test_cgroup

# restore the default value
ulimit -Sn $default_fd_limit
>>>>>>> 2d5404ca

cleanup
exit $err<|MERGE_RESOLUTION|>--- conflicted
+++ resolved
@@ -18,12 +18,6 @@
 err=0
 perfdata=$(mktemp /tmp/__perf_test.perf.data.XXXXX)
 testprog="perf test -w thloop"
-<<<<<<< HEAD
-testsym="test_loop"
-cpu_pmu_dir="/sys/bus/event_source/devices/cpu*"
-br_cntr_file="/caps/branch_counter_nr"
-br_cntr_output="branch stack counters"
-=======
 cpu_pmu_dir="/sys/bus/event_source/devices/cpu*"
 br_cntr_file="/caps/branch_counter_nr"
 br_cntr_output="branch stack counters"
@@ -37,7 +31,6 @@
 # All together it needs 8*nmb_cpus file descriptors plus some are also used
 # outside of testing, thus raising the limit to 16*nmb_cpus
 min_fd_limit=$(($(getconf _NPROCESSORS_ONLN) * 16))
->>>>>>> 2d5404ca
 
 cleanup() {
   rm -rf "${perfdata}"
@@ -182,11 +175,7 @@
 }
 
 test_branch_counter() {
-<<<<<<< HEAD
-  echo "Basic branch counter test"
-=======
   echo "Branch counter test"
->>>>>>> 2d5404ca
   # Check if the branch counter feature is supported
   for dir in $cpu_pmu_dir
   do
@@ -196,29 +185,14 @@
       return
     fi
   done
-<<<<<<< HEAD
-  if ! perf record -o "${perfdata}" -j any,counter ${testprog} 2> /dev/null
-  then
-    echo "Basic branch counter test [Failed record]"
-=======
   if ! perf record -o "${perfdata}" -e "{branches:p,instructions}" -j any,counter ${testprog} 2> /dev/null
   then
     echo "Branch counter record test [Failed record]"
->>>>>>> 2d5404ca
     err=1
     return
   fi
   if ! perf report -i "${perfdata}" -D -q | grep -q "$br_cntr_output"
   then
-<<<<<<< HEAD
-    echo "Basic branch record test [Failed missing output]"
-    err=1
-    return
-  fi
-  echo "Basic branch counter test [Success]"
-}
-
-=======
     echo "Branch counter report test [Failed missing output]"
     err=1
     return
@@ -259,19 +233,15 @@
        ulimit -Sn $min_fd_limit
 fi
 
->>>>>>> 2d5404ca
 test_per_thread
 test_register_capture
 test_system_wide
 test_workload
 test_branch_counter
-<<<<<<< HEAD
-=======
 test_cgroup
 
 # restore the default value
 ulimit -Sn $default_fd_limit
->>>>>>> 2d5404ca
 
 cleanup
 exit $err