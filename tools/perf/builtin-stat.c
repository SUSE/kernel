--- conflicted
+++ resolved
@@ -85,31 +85,6 @@
 {
 	double delta;
 
-<<<<<<< HEAD
-struct stats
-{
-	double sum;
-	double sum_sq;
-};
-
-static double avg_stats(struct stats *stats)
-{
-	return stats->sum / run_count;
-}
-
-/*
- * stddev = sqrt(1/N (\Sum n_i^2) - avg(n)^2)
- */
-static double stddev_stats(struct stats *stats)
-{
-	double avg = stats->sum / run_count;
-
-	return sqrt(stats->sum_sq/run_count - avg*avg);
-}
-
-struct stats			event_res_stats[MAX_COUNTERS][3];
-struct stats			event_scaled_stats[MAX_COUNTERS];
-=======
 	stats->n++;
 	delta = val - stats->mean;
 	stats->mean += delta / stats->n;
@@ -146,7 +121,6 @@
 }
 
 struct stats			event_res_stats[MAX_COUNTERS][3];
->>>>>>> 17d857be
 struct stats			runtime_nsecs_stats;
 struct stats			walltime_nsecs_stats;
 struct stats			runtime_cycles_stats;
@@ -341,15 +315,6 @@
 	return WEXITSTATUS(status);
 }
 
-<<<<<<< HEAD
-static void print_noise(double avg, double stddev)
-{
-	if (run_count > 1)
-		fprintf(stderr, "   ( +- %7.3f%% )", 100*stddev / avg);
-}
-
-static void nsec_printout(int counter, double avg, double stddev)
-=======
 static void print_noise(int counter, double avg)
 {
 	if (run_count == 1)
@@ -360,7 +325,6 @@
 }
 
 static void nsec_printout(int counter, double avg)
->>>>>>> 17d857be
 {
 	double msecs = avg / 1e6;
 
@@ -370,23 +334,6 @@
 		fprintf(stderr, " # %10.3f CPUs ",
 				avg / avg_stats(&walltime_nsecs_stats));
 	}
-<<<<<<< HEAD
-	print_noise(avg, stddev);
-}
-
-static void abs_printout(int counter, double avg, double stddev)
-{
-	fprintf(stderr, " %14.0f  %-24s", avg, event_name(counter));
-
-	if (MATCH_EVENT(HARDWARE, HW_INSTRUCTIONS, counter)) {
-		fprintf(stderr, " # %10.3f IPC  ",
-				avg / avg_stats(&runtime_cycles_stats));
-	} else {
-		fprintf(stderr, " # %10.3f M/sec",
-				1000.0 * avg / avg_stats(&runtime_nsecs_stats));
-	}
-	print_noise(avg, stddev);
-=======
 }
 
 static void abs_printout(int counter, double avg)
@@ -410,7 +357,6 @@
 
 		fprintf(stderr, " # %10.3f M/sec", ratio);
 	}
->>>>>>> 17d857be
 }
 
 /*
@@ -418,17 +364,8 @@
  */
 static void print_counter(int counter)
 {
-<<<<<<< HEAD
-	double avg, stddev;
-	int scaled;
-
-	avg    = avg_stats(&event_res_stats[counter][0]);
-	stddev = stddev_stats(&event_res_stats[counter][0]);
-	scaled = avg_stats(&event_scaled_stats[counter]);
-=======
 	double avg = avg_stats(&event_res_stats[counter][0]);
 	int scaled = event_scaled[counter];
->>>>>>> 17d857be
 
 	if (scaled == -1) {
 		fprintf(stderr, " %14s  %-24s\n",
@@ -437,71 +374,15 @@
 	}
 
 	if (nsec_counter(counter))
-<<<<<<< HEAD
-		nsec_printout(counter, avg, stddev);
-	else
-		abs_printout(counter, avg, stddev);
-
-	if (scaled) {
-		double avg_enabled, avg_running;
-
-		avg_enabled = avg_stats(&event_res_stats[counter][1]);
-		avg_running = avg_stats(&event_res_stats[counter][2]);
-
-		fprintf(stderr, "  (scaled from %.2f%%)",
-				100 * avg_running / avg_enabled);
-	}
-=======
 		nsec_printout(counter, avg);
 	else
 		abs_printout(counter, avg);
 
 	print_noise(counter, avg);
->>>>>>> 17d857be
 
 	if (scaled) {
 		double avg_enabled, avg_running;
 
-<<<<<<< HEAD
-static void update_stats(const char *name, int idx, struct stats *stats, u64 *val)
-{
-	double sq = *val;
-
-	stats->sum += *val;
-	stats->sum_sq += sq * sq;
-
-	if (verbose > 1)
-		fprintf(stderr, "debug: %20s[%d]: %Ld\n", name, idx, *val);
-}
-
-/*
- * Calculate the averages and noises:
- */
-static void calc_avg(void)
-{
-	int i, j;
-
-	if (verbose > 1)
-		fprintf(stderr, "\n");
-
-	for (i = 0; i < run_count; i++) {
-		update_stats("runtime", 0, &runtime_nsecs_stats, runtime_nsecs + i);
-		update_stats("walltime", 0, &walltime_nsecs_stats, walltime_nsecs + i);
-		update_stats("runtime_cycles", 0, &runtime_cycles_stats, runtime_cycles + i);
-
-		for (j = 0; j < nr_counters; j++) {
-			update_stats("counter/0", j,
-				event_res_stats[j]+0, event_res[i][j]+0);
-			update_stats("counter/1", j,
-				event_res_stats[j]+1, event_res[i][j]+1);
-			update_stats("counter/2", j,
-				event_res_stats[j]+2, event_res[i][j]+2);
-			if (event_scaled[i][j] != (u64)-1)
-				update_stats("scaled", j,
-					event_scaled_stats + j, event_scaled[i]+j);
-		}
-	}
-=======
 		avg_enabled = avg_stats(&event_res_stats[counter][1]);
 		avg_running = avg_stats(&event_res_stats[counter][2]);
 
@@ -510,7 +391,6 @@
 	}
 
 	fprintf(stderr, "\n");
->>>>>>> 17d857be
 }
 
 static void print_stat(int argc, const char **argv)
