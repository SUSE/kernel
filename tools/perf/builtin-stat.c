--- conflicted
+++ resolved
@@ -2411,8 +2411,6 @@
 			iostat_list(evsel_list, &stat_config);
 		if (iostat_mode == IOSTAT_RUN && !target__has_cpu(&target))
 			target.system_wide = true;
-<<<<<<< HEAD
-=======
 	}
 
 	if ((stat_config.aggr_mode == AGGR_THREAD) && (target.system_wide))
@@ -2440,7 +2438,6 @@
 					stat_config.system_wide,
 					&stat_config.metric_events);
 		zfree(&metrics);
->>>>>>> eb3cdb58
 	}
 
 	if (add_default_attributes())
