--- conflicted
+++ resolved
@@ -2424,10 +2424,7 @@
 		"perf inject [<options>]",
 		NULL
 	};
-<<<<<<< HEAD
-=======
 	bool ordered_events;
->>>>>>> 2d5404ca
 
 	if (!inject.itrace_synth_opts.set) {
 		/* Disable eager loading of kernel symbols that adds overhead to perf inject. */
