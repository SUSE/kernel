// SPDX-License-Identifier: GPL-2.0
#include "../browser.h"
#include "../helpline.h"
#include "../ui.h"
#include "../../util/annotate.h"
#include "../../util/debug.h"
#include "../../util/dso.h"
#include "../../util/hist.h"
#include "../../util/sort.h"
#include "../../util/map.h"
#include "../../util/symbol.h"
#include "../../util/evsel.h"
#include "../../util/evlist.h"
#include <inttypes.h>
#include <pthread.h>
#include <linux/kernel.h>
#include <linux/string.h>
#include <linux/zalloc.h>
#include <sys/ttydefaults.h>
#include <asm/bug.h>

struct disasm_line_samples {
	double		      percent;
	struct sym_hist_entry he;
};

struct arch;

struct annotate_browser {
	struct ui_browser	    b;
	struct rb_root		    entries;
	struct rb_node		   *curr_hot;
	struct annotation_line	   *selection;
	struct arch		   *arch;
	struct annotation_options  *opts;
	bool			    searching_backwards;
	char			    search_bf[128];
};

static inline struct annotation *browser__annotation(struct ui_browser *browser)
{
	struct map_symbol *ms = browser->priv;
	return symbol__annotation(ms->sym);
}

static bool disasm_line__filter(struct ui_browser *browser, void *entry)
{
	struct annotation *notes = browser__annotation(browser);
	struct annotation_line *al = list_entry(entry, struct annotation_line, node);
	return annotation_line__filter(al, notes);
}

static int ui_browser__jumps_percent_color(struct ui_browser *browser, int nr, bool current)
{
	struct annotation *notes = browser__annotation(browser);

	if (current && (!browser->use_navkeypressed || browser->navkeypressed))
		return HE_COLORSET_SELECTED;
	if (nr == notes->max_jump_sources)
		return HE_COLORSET_TOP;
	if (nr > 1)
		return HE_COLORSET_MEDIUM;
	return HE_COLORSET_NORMAL;
}

static int ui_browser__set_jumps_percent_color(void *browser, int nr, bool current)
{
	 int color = ui_browser__jumps_percent_color(browser, nr, current);
	 return ui_browser__set_color(browser, color);
}

static int annotate_browser__set_color(void *browser, int color)
{
	return ui_browser__set_color(browser, color);
}

static void annotate_browser__write_graph(void *browser, int graph)
{
	ui_browser__write_graph(browser, graph);
}

static void annotate_browser__set_percent_color(void *browser, double percent, bool current)
{
	ui_browser__set_percent_color(browser, percent, current);
}

static void annotate_browser__printf(void *browser, const char *fmt, ...)
{
	va_list args;

	va_start(args, fmt);
	ui_browser__vprintf(browser, fmt, args);
	va_end(args);
}

static void annotate_browser__write(struct ui_browser *browser, void *entry, int row)
{
	struct annotate_browser *ab = container_of(browser, struct annotate_browser, b);
	struct annotation *notes = browser__annotation(browser);
	struct annotation_line *al = list_entry(entry, struct annotation_line, node);
	const bool is_current_entry = ui_browser__is_current_entry(browser, row);
	struct annotation_write_ops ops = {
		.first_line		 = row == 0,
		.current_entry		 = is_current_entry,
		.change_color		 = (!notes->options->hide_src_code &&
					    (!is_current_entry ||
					     (browser->use_navkeypressed &&
					      !browser->navkeypressed))),
		.width			 = browser->width,
		.obj			 = browser,
		.set_color		 = annotate_browser__set_color,
		.set_percent_color	 = annotate_browser__set_percent_color,
		.set_jumps_percent_color = ui_browser__set_jumps_percent_color,
		.printf			 = annotate_browser__printf,
		.write_graph		 = annotate_browser__write_graph,
	};

	/* The scroll bar isn't being used */
	if (!browser->navkeypressed)
		ops.width += 1;

	annotation_line__write(al, notes, &ops, ab->opts);

	if (ops.current_entry)
		ab->selection = al;
}

static bool is_fused(struct annotate_browser *ab, struct disasm_line *cursor)
{
	struct disasm_line *pos = list_prev_entry(cursor, al.node);
	const char *name;

	if (!pos)
		return false;

	if (ins__is_lock(&pos->ins))
		name = pos->ops.locked.ins.name;
	else
		name = pos->ins.name;

	if (!name || !cursor->ins.name)
		return false;

	return ins__is_fused(ab->arch, name, cursor->ins.name);
}

static void annotate_browser__draw_current_jump(struct ui_browser *browser)
{
	struct annotate_browser *ab = container_of(browser, struct annotate_browser, b);
	struct disasm_line *cursor = disasm_line(ab->selection);
	struct annotation_line *target;
	unsigned int from, to;
	struct map_symbol *ms = ab->b.priv;
	struct symbol *sym = ms->sym;
	struct annotation *notes = symbol__annotation(sym);
	u8 pcnt_width = annotation__pcnt_width(notes);
	int width;

	/* PLT symbols contain external offsets */
	if (strstr(sym->name, "@plt"))
		return;

	if (!disasm_line__is_valid_local_jump(cursor, sym))
		return;

	/*
	 * This first was seen with a gcc function, _cpp_lex_token, that
	 * has the usual jumps:
	 *
	 *  │1159e6c: ↓ jne    115aa32 <_cpp_lex_token@@Base+0xf92>
	 *
	 * I.e. jumps to a label inside that function (_cpp_lex_token), and
	 * those works, but also this kind:
	 *
	 *  │1159e8b: ↓ jne    c469be <cpp_named_operator2name@@Base+0xa72>
	 *
	 *  I.e. jumps to another function, outside _cpp_lex_token, which
	 *  are not being correctly handled generating as a side effect references
	 *  to ab->offset[] entries that are set to NULL, so to make this code
	 *  more robust, check that here.
	 *
	 *  A proper fix for will be put in place, looking at the function
	 *  name right after the '<' token and probably treating this like a
	 *  'call' instruction.
	 */
	target = notes->offsets[cursor->ops.target.offset];
	if (target == NULL) {
		ui_helpline__printf("WARN: jump target inconsistency, press 'o', notes->offsets[%#x] = NULL\n",
				    cursor->ops.target.offset);
		return;
	}

	if (notes->options->hide_src_code) {
		from = cursor->al.idx_asm;
		to = target->idx_asm;
	} else {
		from = (u64)cursor->al.idx;
		to = (u64)target->idx;
	}

	width = annotation__cycles_width(notes);

	ui_browser__set_color(browser, HE_COLORSET_JUMP_ARROWS);
	__ui_browser__line_arrow(browser,
				 pcnt_width + 2 + notes->widths.addr + width,
				 from, to);

	if (is_fused(ab, cursor)) {
		ui_browser__mark_fused(browser,
				       pcnt_width + 3 + notes->widths.addr + width,
				       from - 1,
				       to > from);
	}
}

static unsigned int annotate_browser__refresh(struct ui_browser *browser)
{
	struct annotation *notes = browser__annotation(browser);
	int ret = ui_browser__list_head_refresh(browser);
	int pcnt_width = annotation__pcnt_width(notes);

	if (notes->options->jump_arrows)
		annotate_browser__draw_current_jump(browser);

	ui_browser__set_color(browser, HE_COLORSET_NORMAL);
	__ui_browser__vline(browser, pcnt_width, 0, browser->rows - 1);
	return ret;
}

static double disasm__cmp(struct annotation_line *a, struct annotation_line *b,
						  int percent_type)
{
	int i;

	for (i = 0; i < a->data_nr; i++) {
		if (a->data[i].percent[percent_type] == b->data[i].percent[percent_type])
			continue;
		return a->data[i].percent[percent_type] -
			   b->data[i].percent[percent_type];
	}
	return 0;
}

static void disasm_rb_tree__insert(struct annotate_browser *browser,
				struct annotation_line *al)
{
	struct rb_root *root = &browser->entries;
	struct rb_node **p = &root->rb_node;
	struct rb_node *parent = NULL;
	struct annotation_line *l;

	while (*p != NULL) {
		parent = *p;
		l = rb_entry(parent, struct annotation_line, rb_node);

		if (disasm__cmp(al, l, browser->opts->percent_type) < 0)
			p = &(*p)->rb_left;
		else
			p = &(*p)->rb_right;
	}
	rb_link_node(&al->rb_node, parent, p);
	rb_insert_color(&al->rb_node, root);
}

static void annotate_browser__set_top(struct annotate_browser *browser,
				      struct annotation_line *pos, u32 idx)
{
	struct annotation *notes = browser__annotation(&browser->b);
	unsigned back;

	ui_browser__refresh_dimensions(&browser->b);
	back = browser->b.height / 2;
	browser->b.top_idx = browser->b.index = idx;

	while (browser->b.top_idx != 0 && back != 0) {
		pos = list_entry(pos->node.prev, struct annotation_line, node);

		if (annotation_line__filter(pos, notes))
			continue;

		--browser->b.top_idx;
		--back;
	}

	browser->b.top = pos;
	browser->b.navkeypressed = true;
}

static void annotate_browser__set_rb_top(struct annotate_browser *browser,
					 struct rb_node *nd)
{
	struct annotation *notes = browser__annotation(&browser->b);
	struct annotation_line * pos = rb_entry(nd, struct annotation_line, rb_node);
	u32 idx = pos->idx;

	if (notes->options->hide_src_code)
		idx = pos->idx_asm;
	annotate_browser__set_top(browser, pos, idx);
	browser->curr_hot = nd;
}

static void annotate_browser__calc_percent(struct annotate_browser *browser,
					   struct evsel *evsel)
{
	struct map_symbol *ms = browser->b.priv;
	struct symbol *sym = ms->sym;
	struct annotation *notes = symbol__annotation(sym);
	struct disasm_line *pos;

	browser->entries = RB_ROOT;

	pthread_mutex_lock(&notes->lock);

	symbol__calc_percent(sym, evsel);

	list_for_each_entry(pos, &notes->src->source, al.node) {
		double max_percent = 0.0;
		int i;

		if (pos->al.offset == -1) {
			RB_CLEAR_NODE(&pos->al.rb_node);
			continue;
		}

		for (i = 0; i < pos->al.data_nr; i++) {
			double percent;

			percent = annotation_data__percent(&pos->al.data[i],
							   browser->opts->percent_type);

			if (max_percent < percent)
				max_percent = percent;
		}

		if (max_percent < 0.01 && pos->al.ipc == 0) {
			RB_CLEAR_NODE(&pos->al.rb_node);
			continue;
		}
		disasm_rb_tree__insert(browser, &pos->al);
	}
	pthread_mutex_unlock(&notes->lock);

	browser->curr_hot = rb_last(&browser->entries);
}

static struct annotation_line *annotate_browser__find_next_asm_line(
					struct annotate_browser *browser,
					struct annotation_line *al)
{
	struct annotation_line *it = al;

	/* find next asm line */
<<<<<<< HEAD
	list_for_each_entry_continue(it, browser->b.top, node) {
=======
	list_for_each_entry_continue(it, browser->b.entries, node) {
>>>>>>> e73f0f0e
		if (it->idx_asm >= 0)
			return it;
	}

	/* no asm line found forwards, try backwards */
	it = al;
<<<<<<< HEAD
	list_for_each_entry_continue_reverse(it, browser->b.top, node) {
=======
	list_for_each_entry_continue_reverse(it, browser->b.entries, node) {
>>>>>>> e73f0f0e
		if (it->idx_asm >= 0)
			return it;
	}

	/* There are no asm lines */
	return NULL;
}

static bool annotate_browser__toggle_source(struct annotate_browser *browser)
{
	struct annotation *notes = browser__annotation(&browser->b);
	struct annotation_line *al;
	off_t offset = browser->b.index - browser->b.top_idx;

	browser->b.seek(&browser->b, offset, SEEK_CUR);
	al = list_entry(browser->b.top, struct annotation_line, node);

	if (notes->options->hide_src_code) {
		if (al->idx_asm < offset)
			offset = al->idx;

		browser->b.nr_entries = notes->nr_entries;
		notes->options->hide_src_code = false;
		browser->b.seek(&browser->b, -offset, SEEK_CUR);
		browser->b.top_idx = al->idx - offset;
		browser->b.index = al->idx;
	} else {
		if (al->idx_asm < 0) {
			/* move cursor to next asm line */
			al = annotate_browser__find_next_asm_line(browser, al);
			if (!al) {
				browser->b.seek(&browser->b, -offset, SEEK_CUR);
				return false;
			}
		}

		if (al->idx_asm < offset)
			offset = al->idx_asm;

		browser->b.nr_entries = notes->nr_asm_entries;
		notes->options->hide_src_code = true;
		browser->b.seek(&browser->b, -offset, SEEK_CUR);
		browser->b.top_idx = al->idx_asm - offset;
		browser->b.index = al->idx_asm;
	}

	return true;
}

#define SYM_TITLE_MAX_SIZE (PATH_MAX + 64)

static void annotate_browser__show_full_location(struct ui_browser *browser)
{
	struct annotate_browser *ab = container_of(browser, struct annotate_browser, b);
	struct disasm_line *cursor = disasm_line(ab->selection);
	struct annotation_line *al = &cursor->al;

	if (al->offset != -1)
		ui_helpline__puts("Only available for source code lines.");
	else if (al->fileloc == NULL)
		ui_helpline__puts("No source file location.");
	else {
		char help_line[SYM_TITLE_MAX_SIZE];
		sprintf (help_line, "Source file location: %s", al->fileloc);
		ui_helpline__puts(help_line);
	}
}

static void ui_browser__init_asm_mode(struct ui_browser *browser)
{
	struct annotation *notes = browser__annotation(browser);
	ui_browser__reset_index(browser);
	browser->nr_entries = notes->nr_asm_entries;
}

static int sym_title(struct symbol *sym, struct map *map, char *title,
		     size_t sz, int percent_type)
{
	return snprintf(title, sz, "%s  %s [Percent: %s]", sym->name, map->dso->long_name,
			percent_type_str(percent_type));
}

/*
 * This can be called from external jumps, i.e. jumps from one function
 * to another, like from the kernel's entry_SYSCALL_64 function to the
 * swapgs_restore_regs_and_return_to_usermode() function.
 *
 * So all we check here is that dl->ops.target.sym is set, if it is, just
 * go to that function and when exiting from its disassembly, come back
 * to the calling function.
 */
static bool annotate_browser__callq(struct annotate_browser *browser,
				    struct evsel *evsel,
				    struct hist_browser_timer *hbt)
{
	struct map_symbol *ms = browser->b.priv, target_ms;
	struct disasm_line *dl = disasm_line(browser->selection);
	struct annotation *notes;
	char title[SYM_TITLE_MAX_SIZE];

	if (!dl->ops.target.sym) {
		ui_helpline__puts("The called function was not found.");
		return true;
	}

	notes = symbol__annotation(dl->ops.target.sym);
	pthread_mutex_lock(&notes->lock);

	if (!symbol__hists(dl->ops.target.sym, evsel->evlist->core.nr_entries)) {
		pthread_mutex_unlock(&notes->lock);
		ui__warning("Not enough memory for annotating '%s' symbol!\n",
			    dl->ops.target.sym->name);
		return true;
	}

	target_ms.maps = ms->maps;
	target_ms.map = ms->map;
	target_ms.sym = dl->ops.target.sym;
	pthread_mutex_unlock(&notes->lock);
	symbol__tui_annotate(&target_ms, evsel, hbt, browser->opts);
	sym_title(ms->sym, ms->map, title, sizeof(title), browser->opts->percent_type);
	ui_browser__show_title(&browser->b, title);
	return true;
}

static
struct disasm_line *annotate_browser__find_offset(struct annotate_browser *browser,
					  s64 offset, s64 *idx)
{
	struct annotation *notes = browser__annotation(&browser->b);
	struct disasm_line *pos;

	*idx = 0;
	list_for_each_entry(pos, &notes->src->source, al.node) {
		if (pos->al.offset == offset)
			return pos;
		if (!annotation_line__filter(&pos->al, notes))
			++*idx;
	}

	return NULL;
}

static bool annotate_browser__jump(struct annotate_browser *browser,
				   struct evsel *evsel,
				   struct hist_browser_timer *hbt)
{
	struct disasm_line *dl = disasm_line(browser->selection);
	u64 offset;
	s64 idx;

	if (!ins__is_jump(&dl->ins))
		return false;

	if (dl->ops.target.outside) {
		annotate_browser__callq(browser, evsel, hbt);
		return true;
	}

	offset = dl->ops.target.offset;
	dl = annotate_browser__find_offset(browser, offset, &idx);
	if (dl == NULL) {
		ui_helpline__printf("Invalid jump offset: %" PRIx64, offset);
		return true;
	}

	annotate_browser__set_top(browser, &dl->al, idx);

	return true;
}

static
struct annotation_line *annotate_browser__find_string(struct annotate_browser *browser,
					  char *s, s64 *idx)
{
	struct annotation *notes = browser__annotation(&browser->b);
	struct annotation_line *al = browser->selection;

	*idx = browser->b.index;
	list_for_each_entry_continue(al, &notes->src->source, node) {
		if (annotation_line__filter(al, notes))
			continue;

		++*idx;

		if (al->line && strstr(al->line, s) != NULL)
			return al;
	}

	return NULL;
}

static bool __annotate_browser__search(struct annotate_browser *browser)
{
	struct annotation_line *al;
	s64 idx;

	al = annotate_browser__find_string(browser, browser->search_bf, &idx);
	if (al == NULL) {
		ui_helpline__puts("String not found!");
		return false;
	}

	annotate_browser__set_top(browser, al, idx);
	browser->searching_backwards = false;
	return true;
}

static
struct annotation_line *annotate_browser__find_string_reverse(struct annotate_browser *browser,
						  char *s, s64 *idx)
{
	struct annotation *notes = browser__annotation(&browser->b);
	struct annotation_line *al = browser->selection;

	*idx = browser->b.index;
	list_for_each_entry_continue_reverse(al, &notes->src->source, node) {
		if (annotation_line__filter(al, notes))
			continue;

		--*idx;

		if (al->line && strstr(al->line, s) != NULL)
			return al;
	}

	return NULL;
}

static bool __annotate_browser__search_reverse(struct annotate_browser *browser)
{
	struct annotation_line *al;
	s64 idx;

	al = annotate_browser__find_string_reverse(browser, browser->search_bf, &idx);
	if (al == NULL) {
		ui_helpline__puts("String not found!");
		return false;
	}

	annotate_browser__set_top(browser, al, idx);
	browser->searching_backwards = true;
	return true;
}

static bool annotate_browser__search_window(struct annotate_browser *browser,
					    int delay_secs)
{
	if (ui_browser__input_window("Search", "String: ", browser->search_bf,
				     "ENTER: OK, ESC: Cancel",
				     delay_secs * 2) != K_ENTER ||
	    !*browser->search_bf)
		return false;

	return true;
}

static bool annotate_browser__search(struct annotate_browser *browser, int delay_secs)
{
	if (annotate_browser__search_window(browser, delay_secs))
		return __annotate_browser__search(browser);

	return false;
}

static bool annotate_browser__continue_search(struct annotate_browser *browser,
					      int delay_secs)
{
	if (!*browser->search_bf)
		return annotate_browser__search(browser, delay_secs);

	return __annotate_browser__search(browser);
}

static bool annotate_browser__search_reverse(struct annotate_browser *browser,
					   int delay_secs)
{
	if (annotate_browser__search_window(browser, delay_secs))
		return __annotate_browser__search_reverse(browser);

	return false;
}

static
bool annotate_browser__continue_search_reverse(struct annotate_browser *browser,
					       int delay_secs)
{
	if (!*browser->search_bf)
		return annotate_browser__search_reverse(browser, delay_secs);

	return __annotate_browser__search_reverse(browser);
}

static int annotate_browser__show(struct ui_browser *browser, char *title, const char *help)
{
	struct annotate_browser *ab = container_of(browser, struct annotate_browser, b);
	struct map_symbol *ms = browser->priv;
	struct symbol *sym = ms->sym;
	char symbol_dso[SYM_TITLE_MAX_SIZE];

	if (ui_browser__show(browser, title, help) < 0)
		return -1;

	sym_title(sym, ms->map, symbol_dso, sizeof(symbol_dso), ab->opts->percent_type);

	ui_browser__gotorc_title(browser, 0, 0);
	ui_browser__set_color(browser, HE_COLORSET_ROOT);
	ui_browser__write_nstring(browser, symbol_dso, browser->width + 1);
	return 0;
}

static void
switch_percent_type(struct annotation_options *opts, bool base)
{
	switch (opts->percent_type) {
	case PERCENT_HITS_LOCAL:
		if (base)
			opts->percent_type = PERCENT_PERIOD_LOCAL;
		else
			opts->percent_type = PERCENT_HITS_GLOBAL;
		break;
	case PERCENT_HITS_GLOBAL:
		if (base)
			opts->percent_type = PERCENT_PERIOD_GLOBAL;
		else
			opts->percent_type = PERCENT_HITS_LOCAL;
		break;
	case PERCENT_PERIOD_LOCAL:
		if (base)
			opts->percent_type = PERCENT_HITS_LOCAL;
		else
			opts->percent_type = PERCENT_PERIOD_GLOBAL;
		break;
	case PERCENT_PERIOD_GLOBAL:
		if (base)
			opts->percent_type = PERCENT_HITS_GLOBAL;
		else
			opts->percent_type = PERCENT_PERIOD_LOCAL;
		break;
	default:
		WARN_ON(1);
	}
}

static int annotate_browser__run(struct annotate_browser *browser,
				 struct evsel *evsel,
				 struct hist_browser_timer *hbt)
{
	struct rb_node *nd = NULL;
	struct hists *hists = evsel__hists(evsel);
	struct map_symbol *ms = browser->b.priv;
	struct symbol *sym = ms->sym;
	struct annotation *notes = symbol__annotation(ms->sym);
	const char *help = "Press 'h' for help on key bindings";
	int delay_secs = hbt ? hbt->refresh : 0;
	char title[256];
	int key;

	hists__scnprintf_title(hists, title, sizeof(title));
	if (annotate_browser__show(&browser->b, title, help) < 0)
		return -1;

	annotate_browser__calc_percent(browser, evsel);

	if (browser->curr_hot) {
		annotate_browser__set_rb_top(browser, browser->curr_hot);
		browser->b.navkeypressed = false;
	}

	nd = browser->curr_hot;

	while (1) {
		key = ui_browser__run(&browser->b, delay_secs);

		if (delay_secs != 0) {
			annotate_browser__calc_percent(browser, evsel);
			/*
			 * Current line focus got out of the list of most active
			 * lines, NULL it so that if TAB|UNTAB is pressed, we
			 * move to curr_hot (current hottest line).
			 */
			if (nd != NULL && RB_EMPTY_NODE(nd))
				nd = NULL;
		}

		switch (key) {
		case K_TIMER:
			if (hbt)
				hbt->timer(hbt->arg);

			if (delay_secs != 0) {
				symbol__annotate_decay_histogram(sym, evsel->core.idx);
				hists__scnprintf_title(hists, title, sizeof(title));
				annotate_browser__show(&browser->b, title, help);
			}
			continue;
		case K_TAB:
			if (nd != NULL) {
				nd = rb_prev(nd);
				if (nd == NULL)
					nd = rb_last(&browser->entries);
			} else
				nd = browser->curr_hot;
			break;
		case K_UNTAB:
			if (nd != NULL) {
				nd = rb_next(nd);
				if (nd == NULL)
					nd = rb_first(&browser->entries);
			} else
				nd = browser->curr_hot;
			break;
		case K_F1:
		case 'h':
			ui_browser__help_window(&browser->b,
		"UP/DOWN/PGUP\n"
		"PGDN/SPACE    Navigate\n"
		"q/ESC/CTRL+C  Exit\n\n"
		"ENTER         Go to target\n"
		"ESC           Exit\n"
		"H             Go to hottest instruction\n"
		"TAB/shift+TAB Cycle thru hottest instructions\n"
		"j             Toggle showing jump to target arrows\n"
		"J             Toggle showing number of jump sources on targets\n"
		"n             Search next string\n"
		"o             Toggle disassembler output/simplified view\n"
		"O             Bump offset level (jump targets -> +call -> all -> cycle thru)\n"
		"s             Toggle source code view\n"
		"t             Circulate percent, total period, samples view\n"
		"c             Show min/max cycle\n"
		"/             Search string\n"
		"k             Toggle line numbers\n"
		"l             Show full source file location\n"
		"P             Print to [symbol_name].annotation file.\n"
		"r             Run available scripts\n"
		"p             Toggle percent type [local/global]\n"
		"b             Toggle percent base [period/hits]\n"
		"?             Search string backwards\n");
			continue;
		case 'r':
			script_browse(NULL, NULL);
			annotate_browser__show(&browser->b, title, help);
			continue;
		case 'k':
			notes->options->show_linenr = !notes->options->show_linenr;
			continue;
		case 'l':
			annotate_browser__show_full_location (&browser->b);
			continue;
		case 'H':
			nd = browser->curr_hot;
			break;
		case 's':
			if (annotate_browser__toggle_source(browser))
				ui_helpline__puts(help);
			continue;
		case 'o':
			notes->options->use_offset = !notes->options->use_offset;
			annotation__update_column_widths(notes);
			continue;
		case 'O':
			if (++notes->options->offset_level > ANNOTATION__MAX_OFFSET_LEVEL)
				notes->options->offset_level = ANNOTATION__MIN_OFFSET_LEVEL;
			continue;
		case 'j':
			notes->options->jump_arrows = !notes->options->jump_arrows;
			continue;
		case 'J':
			notes->options->show_nr_jumps = !notes->options->show_nr_jumps;
			annotation__update_column_widths(notes);
			continue;
		case '/':
			if (annotate_browser__search(browser, delay_secs)) {
show_help:
				ui_helpline__puts(help);
			}
			continue;
		case 'n':
			if (browser->searching_backwards ?
			    annotate_browser__continue_search_reverse(browser, delay_secs) :
			    annotate_browser__continue_search(browser, delay_secs))
				goto show_help;
			continue;
		case '?':
			if (annotate_browser__search_reverse(browser, delay_secs))
				goto show_help;
			continue;
		case 'D': {
			static int seq;
			ui_helpline__pop();
			ui_helpline__fpush("%d: nr_ent=%d, height=%d, idx=%d, top_idx=%d, nr_asm_entries=%d",
					   seq++, browser->b.nr_entries,
					   browser->b.height,
					   browser->b.index,
					   browser->b.top_idx,
					   notes->nr_asm_entries);
		}
			continue;
		case K_ENTER:
		case K_RIGHT:
		{
			struct disasm_line *dl = disasm_line(browser->selection);

			if (browser->selection == NULL)
				ui_helpline__puts("Huh? No selection. Report to linux-kernel@vger.kernel.org");
			else if (browser->selection->offset == -1)
				ui_helpline__puts("Actions are only available for assembly lines.");
			else if (!dl->ins.ops)
				goto show_sup_ins;
			else if (ins__is_ret(&dl->ins))
				goto out;
			else if (!(annotate_browser__jump(browser, evsel, hbt) ||
				     annotate_browser__callq(browser, evsel, hbt))) {
show_sup_ins:
				ui_helpline__puts("Actions are only available for function call/return & jump/branch instructions.");
			}
			continue;
		}
		case 'P':
			map_symbol__annotation_dump(ms, evsel, browser->opts);
			continue;
		case 't':
			if (symbol_conf.show_total_period) {
				symbol_conf.show_total_period = false;
				symbol_conf.show_nr_samples = true;
			} else if (symbol_conf.show_nr_samples)
				symbol_conf.show_nr_samples = false;
			else
				symbol_conf.show_total_period = true;
			annotation__update_column_widths(notes);
			continue;
		case 'c':
			if (notes->options->show_minmax_cycle)
				notes->options->show_minmax_cycle = false;
			else
				notes->options->show_minmax_cycle = true;
			annotation__update_column_widths(notes);
			continue;
		case 'p':
		case 'b':
			switch_percent_type(browser->opts, key == 'b');
			hists__scnprintf_title(hists, title, sizeof(title));
			annotate_browser__show(&browser->b, title, help);
			continue;
		case K_LEFT:
		case K_ESC:
		case 'q':
		case CTRL('c'):
			goto out;
		default:
			continue;
		}

		if (nd != NULL)
			annotate_browser__set_rb_top(browser, nd);
	}
out:
	ui_browser__hide(&browser->b);
	return key;
}

int map_symbol__tui_annotate(struct map_symbol *ms, struct evsel *evsel,
			     struct hist_browser_timer *hbt,
			     struct annotation_options *opts)
{
	return symbol__tui_annotate(ms, evsel, hbt, opts);
}

int hist_entry__tui_annotate(struct hist_entry *he, struct evsel *evsel,
			     struct hist_browser_timer *hbt,
			     struct annotation_options *opts)
{
	/* reset abort key so that it can get Ctrl-C as a key */
	SLang_reset_tty();
	SLang_init_tty(0, 0, 0);

	return map_symbol__tui_annotate(&he->ms, evsel, hbt, opts);
}

int symbol__tui_annotate(struct map_symbol *ms, struct evsel *evsel,
			 struct hist_browser_timer *hbt,
			 struct annotation_options *opts)
{
	struct symbol *sym = ms->sym;
	struct annotation *notes = symbol__annotation(sym);
	struct annotate_browser browser = {
		.b = {
			.refresh = annotate_browser__refresh,
			.seek	 = ui_browser__list_head_seek,
			.write	 = annotate_browser__write,
			.filter  = disasm_line__filter,
			.extra_title_lines = 1, /* for hists__scnprintf_title() */
			.priv	 = ms,
			.use_navkeypressed = true,
		},
		.opts = opts,
	};
	int ret = -1, err;

	if (sym == NULL)
		return -1;

	if (ms->map->dso->annotate_warned)
		return -1;

	err = symbol__annotate2(ms, evsel, opts, &browser.arch);
	if (err) {
		char msg[BUFSIZ];
		symbol__strerror_disassemble(ms, err, msg, sizeof(msg));
		ui__error("Couldn't annotate %s:\n%s", sym->name, msg);
		goto out_free_offsets;
	}

	ui_helpline__push("Press ESC to exit");

	browser.b.width = notes->max_line_len;
	browser.b.nr_entries = notes->nr_entries;
	browser.b.entries = &notes->src->source,
	browser.b.width += 18; /* Percentage */

	if (notes->options->hide_src_code)
		ui_browser__init_asm_mode(&browser.b);

	ret = annotate_browser__run(&browser, evsel, hbt);

	annotated_source__purge(notes->src);

out_free_offsets:
	zfree(&notes->offsets);
	return ret;
}<|MERGE_RESOLUTION|>--- conflicted
+++ resolved
@@ -350,22 +350,14 @@
 	struct annotation_line *it = al;
 
 	/* find next asm line */
-<<<<<<< HEAD
-	list_for_each_entry_continue(it, browser->b.top, node) {
-=======
 	list_for_each_entry_continue(it, browser->b.entries, node) {
->>>>>>> e73f0f0e
 		if (it->idx_asm >= 0)
 			return it;
 	}
 
 	/* no asm line found forwards, try backwards */
 	it = al;
-<<<<<<< HEAD
-	list_for_each_entry_continue_reverse(it, browser->b.top, node) {
-=======
 	list_for_each_entry_continue_reverse(it, browser->b.entries, node) {
->>>>>>> e73f0f0e
 		if (it->idx_asm >= 0)
 			return it;
 	}
