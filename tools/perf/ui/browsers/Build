<<<<<<< HEAD
perf-y += annotate.o
perf-y += hists.o
perf-y += map.o
perf-y += scripts.o
perf-y += header.o
perf-y += res_sample.o
=======
perf-ui-y += annotate.o
perf-ui-y += annotate-data.o
perf-ui-y += hists.o
perf-ui-y += map.o
perf-ui-y += scripts.o
perf-ui-y += header.o
perf-ui-y += res_sample.o
>>>>>>> 2d5404ca
<|MERGE_RESOLUTION|>--- conflicted
+++ resolved
@@ -1,16 +1,7 @@
-<<<<<<< HEAD
-perf-y += annotate.o
-perf-y += hists.o
-perf-y += map.o
-perf-y += scripts.o
-perf-y += header.o
-perf-y += res_sample.o
-=======
 perf-ui-y += annotate.o
 perf-ui-y += annotate-data.o
 perf-ui-y += hists.o
 perf-ui-y += map.o
 perf-ui-y += scripts.o
 perf-ui-y += header.o
-perf-ui-y += res_sample.o
->>>>>>> 2d5404ca
+perf-ui-y += res_sample.o