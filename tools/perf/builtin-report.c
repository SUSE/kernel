--- conflicted
+++ resolved
@@ -543,12 +543,7 @@
 	evlist__for_each_entry(evlist, pos) {
 		ret = report__browse_block_hists(&rep->block_reports[i++].hist,
 						 rep->min_percent, pos,
-<<<<<<< HEAD
-						 &rep->session->header.env,
-						 &annotate_opts);
-=======
 						 &rep->session->header.env);
->>>>>>> 2d5404ca
 		if (ret != 0)
 			return ret;
 	}
@@ -683,11 +678,7 @@
 		}
 
 		ret = evlist__tui_browse_hists(evlist, help, NULL, rep->min_percent,
-<<<<<<< HEAD
-					       &session->header.env, true, &annotate_opts);
-=======
 					       &session->header.env, true);
->>>>>>> 2d5404ca
 		/*
 		 * Usually "ret" is the last pressed key, and we only
 		 * care if the key notifies us to switch data file.
@@ -865,20 +856,6 @@
 	u32 prot = map__prot(map);
 	int ret;
 
-<<<<<<< HEAD
-	/* Last one in the chain. */
-	if (thread__ppid(thread) == -1)
-		return task;
-
-	parent_thread = machine__find_thread(machine, -1, thread__ppid(thread));
-	if (!parent_thread)
-		return ERR_PTR(-ENOENT);
-
-	parent_task = thread__priv(parent_thread);
-	thread__put(parent_thread);
-	list_add_tail(&task->list, &parent_task->children);
-	return tasks_list(parent_task, machine);
-=======
 	ret = fprintf(args->fp,
 		"%*s  %" PRIx64 "-%" PRIx64 " %c%c%c%c %08" PRIx64 " %" PRIu64 " %s\n",
 		args->indent, "", map__start(map), map__end(map),
@@ -894,7 +871,6 @@
 
 	args->printed += ret;
 	return 0;
->>>>>>> 2d5404ca
 }
 
 static size_t maps__fprintf_task(struct maps *maps, int indent, FILE *fp)
@@ -912,26 +888,14 @@
 
 static int thread_level(struct machine *machine, const struct thread *thread)
 {
-<<<<<<< HEAD
-	struct thread *thread = task->thread;
-	struct task *child;
-	int comm_indent = fprintf(fp, "  %8d %8d %8d |%*s",
-				  thread__pid(thread), thread__tid(thread),
-				  thread__ppid(thread), level, "");
-=======
 	struct thread *parent_thread;
 	int res;
->>>>>>> 2d5404ca
 
 	if (thread__tid(thread) <= 0)
 		return 0;
 
-<<<<<<< HEAD
-	maps__fprintf_task(thread__maps(thread), comm_indent, fp);
-=======
 	if (thread__ppid(thread) <= 0)
 		return 1;
->>>>>>> 2d5404ca
 
 	parent_thread = machine__find_thread(machine, -1, thread__ppid(thread));
 	if (!parent_thread) {
@@ -985,18 +949,9 @@
 	if (thread__tid(b) == 0)
 		return 1;
 
-<<<<<<< HEAD
-			task->thread = rb_entry(nd, struct thread_rb_node, rb_node)->thread;
-			INIT_LIST_HEAD(&task->children);
-			INIT_LIST_HEAD(&task->list);
-			thread__set_priv(task->thread, task);
-		}
-	}
-=======
 	/* If parents match sort by tid. */
 	if (thread__ppid(a) == thread__ppid(b))
 		return thread__tid(a) < thread__tid(b) ? -1 : 1;
->>>>>>> 2d5404ca
 
 	/*
 	 * Find a and b such that if they are a child of each other a and b's
@@ -1528,11 +1483,7 @@
 	 */
 	symbol_conf.keep_exited_threads = true;
 
-<<<<<<< HEAD
-	annotation_options__init(&annotate_opts);
-=======
 	annotation_options__init();
->>>>>>> 2d5404ca
 
 	ret = perf_config(report__config, &report);
 	if (ret)
@@ -1566,11 +1517,7 @@
 			return -ENOMEM;
 	}
 
-<<<<<<< HEAD
-	if (annotate_check_args(&annotate_opts) < 0) {
-=======
 	if (annotate_check_args() < 0) {
->>>>>>> 2d5404ca
 		ret = -EINVAL;
 		goto exit;
 	}
@@ -1842,11 +1789,7 @@
 			 */
 			symbol_conf.priv_size += sizeof(u32);
 		}
-<<<<<<< HEAD
-		annotation_config__init(&annotate_opts);
-=======
 		annotation_config__init();
->>>>>>> 2d5404ca
 	}
 
 	if (symbol__init(&session->header.env) < 0)
@@ -1902,11 +1845,7 @@
 	zstd_fini(&(session->zstd_data));
 	perf_session__delete(session);
 exit:
-<<<<<<< HEAD
-	annotation_options__exit(&annotate_opts);
-=======
 	annotation_options__exit();
->>>>>>> 2d5404ca
 	free(sort_order_help);
 	free(field_order_help);
 	return ret;
