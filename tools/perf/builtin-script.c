--- conflicted
+++ resolved
@@ -137,12 +137,9 @@
 	PERF_OUTPUT_CGROUP          = 1ULL << 39,
 	PERF_OUTPUT_RETIRE_LAT      = 1ULL << 40,
 	PERF_OUTPUT_DSOFF           = 1ULL << 41,
-<<<<<<< HEAD
-=======
 	PERF_OUTPUT_DISASM          = 1ULL << 42,
 	PERF_OUTPUT_BRSTACKDISASM   = 1ULL << 43,
 	PERF_OUTPUT_BRCNTR          = 1ULL << 44,
->>>>>>> 2d5404ca
 };
 
 struct perf_script {
@@ -2546,11 +2543,7 @@
 // Used when scr->per_event_dump is not set
 static struct evsel_script es_stdout;
 
-<<<<<<< HEAD
-static int process_attr(struct perf_tool *tool, union perf_event *event,
-=======
 static int process_attr(const struct perf_tool *tool, union perf_event *event,
->>>>>>> 2d5404ca
 			struct evlist **pevlist)
 {
 	struct perf_script *scr = container_of(tool, struct perf_script, tool);
@@ -2567,7 +2560,7 @@
 	evsel = evlist__last(*pevlist);
 
 	if (!evsel->priv) {
-		if (scr->per_event_dump) { 
+		if (scr->per_event_dump) {
 			evsel->priv = evsel_script__new(evsel, scr->session->data);
 			if (!evsel->priv)
 				return -ENOMEM;
