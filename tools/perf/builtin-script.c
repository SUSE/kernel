// SPDX-License-Identifier: GPL-2.0
#include "builtin.h"

#include "util/counts.h"
#include "util/debug.h"
#include "util/dso.h"
#include <subcmd/exec-cmd.h>
#include "util/header.h"
#include <subcmd/parse-options.h>
#include "util/perf_regs.h"
#include "util/session.h"
#include "util/tool.h"
#include "util/map.h"
#include "util/srcline.h"
#include "util/symbol.h"
#include "util/thread.h"
#include "util/trace-event.h"
#include "util/env.h"
#include "util/evlist.h"
#include "util/evsel.h"
#include "util/evsel_fprintf.h"
#include "util/evswitch.h"
#include "util/sort.h"
#include "util/data.h"
#include "util/auxtrace.h"
#include "util/cpumap.h"
#include "util/thread_map.h"
#include "util/stat.h"
#include "util/color.h"
#include "util/string2.h"
#include "util/thread-stack.h"
#include "util/time-utils.h"
#include "util/path.h"
#include "util/event.h"
#include "ui/ui.h"
#include "print_binary.h"
#include "archinsn.h"
#include <linux/bitmap.h>
#include <linux/kernel.h>
#include <linux/stringify.h>
#include <linux/time64.h>
#include <linux/zalloc.h>
#include <sys/utsname.h>
#include "asm/bug.h"
#include "util/mem-events.h"
#include "util/dump-insn.h"
#include <dirent.h>
#include <errno.h>
#include <inttypes.h>
#include <signal.h>
#include <sys/param.h>
#include <sys/types.h>
#include <sys/stat.h>
#include <fcntl.h>
#include <unistd.h>
#include <subcmd/pager.h>
#include <perf/evlist.h>
#include <linux/err.h>
#include "util/dlfilter.h"
#include "util/record.h"
#include "util/util.h"
#include "util/cgroup.h"
#include "perf.h"

#include <linux/ctype.h>
#ifdef HAVE_LIBTRACEEVENT
#include <traceevent/event-parse.h>
#endif

static char const		*script_name;
static char const		*generate_script_lang;
static bool			reltime;
static bool			deltatime;
static u64			initial_time;
static u64			previous_time;
static bool			debug_mode;
static u64			last_timestamp;
static u64			nr_unordered;
static bool			no_callchain;
static bool			latency_format;
static bool			system_wide;
static bool			print_flags;
static const char		*cpu_list;
static DECLARE_BITMAP(cpu_bitmap, MAX_NR_CPUS);
static struct perf_stat_config	stat_config;
static int			max_blocks;
static bool			native_arch;
static struct dlfilter		*dlfilter;
static int			dlargc;
static char			**dlargv;

unsigned int scripting_max_stack = PERF_MAX_STACK_DEPTH;

enum perf_output_field {
	PERF_OUTPUT_COMM            = 1ULL << 0,
	PERF_OUTPUT_TID             = 1ULL << 1,
	PERF_OUTPUT_PID             = 1ULL << 2,
	PERF_OUTPUT_TIME            = 1ULL << 3,
	PERF_OUTPUT_CPU             = 1ULL << 4,
	PERF_OUTPUT_EVNAME          = 1ULL << 5,
	PERF_OUTPUT_TRACE           = 1ULL << 6,
	PERF_OUTPUT_IP              = 1ULL << 7,
	PERF_OUTPUT_SYM             = 1ULL << 8,
	PERF_OUTPUT_DSO             = 1ULL << 9,
	PERF_OUTPUT_ADDR            = 1ULL << 10,
	PERF_OUTPUT_SYMOFFSET       = 1ULL << 11,
	PERF_OUTPUT_SRCLINE         = 1ULL << 12,
	PERF_OUTPUT_PERIOD          = 1ULL << 13,
	PERF_OUTPUT_IREGS	    = 1ULL << 14,
	PERF_OUTPUT_BRSTACK	    = 1ULL << 15,
	PERF_OUTPUT_BRSTACKSYM	    = 1ULL << 16,
	PERF_OUTPUT_DATA_SRC	    = 1ULL << 17,
	PERF_OUTPUT_WEIGHT	    = 1ULL << 18,
	PERF_OUTPUT_BPF_OUTPUT	    = 1ULL << 19,
	PERF_OUTPUT_CALLINDENT	    = 1ULL << 20,
	PERF_OUTPUT_INSN	    = 1ULL << 21,
	PERF_OUTPUT_INSNLEN	    = 1ULL << 22,
	PERF_OUTPUT_BRSTACKINSN	    = 1ULL << 23,
	PERF_OUTPUT_BRSTACKOFF	    = 1ULL << 24,
	PERF_OUTPUT_SYNTH           = 1ULL << 25,
	PERF_OUTPUT_PHYS_ADDR       = 1ULL << 26,
	PERF_OUTPUT_UREGS	    = 1ULL << 27,
	PERF_OUTPUT_METRIC	    = 1ULL << 28,
	PERF_OUTPUT_MISC            = 1ULL << 29,
	PERF_OUTPUT_SRCCODE	    = 1ULL << 30,
	PERF_OUTPUT_IPC             = 1ULL << 31,
	PERF_OUTPUT_TOD             = 1ULL << 32,
	PERF_OUTPUT_DATA_PAGE_SIZE  = 1ULL << 33,
	PERF_OUTPUT_CODE_PAGE_SIZE  = 1ULL << 34,
	PERF_OUTPUT_INS_LAT         = 1ULL << 35,
	PERF_OUTPUT_BRSTACKINSNLEN  = 1ULL << 36,
	PERF_OUTPUT_MACHINE_PID     = 1ULL << 37,
	PERF_OUTPUT_VCPU            = 1ULL << 38,
	PERF_OUTPUT_CGROUP          = 1ULL << 39,
	PERF_OUTPUT_RETIRE_LAT      = 1ULL << 40,
};

struct perf_script {
	struct perf_tool	tool;
	struct perf_session	*session;
	bool			show_task_events;
	bool			show_mmap_events;
	bool			show_switch_events;
	bool			show_namespace_events;
	bool			show_lost_events;
	bool			show_round_events;
	bool			show_bpf_events;
	bool			show_cgroup_events;
	bool			show_text_poke_events;
	bool			allocated;
	bool			per_event_dump;
	bool			stitch_lbr;
	struct evswitch		evswitch;
	struct perf_cpu_map	*cpus;
	struct perf_thread_map *threads;
	int			name_width;
	const char              *time_str;
	struct perf_time_interval *ptime_range;
	int			range_size;
	int			range_num;
};

struct output_option {
	const char *str;
	enum perf_output_field field;
} all_output_options[] = {
	{.str = "comm",  .field = PERF_OUTPUT_COMM},
	{.str = "tid",   .field = PERF_OUTPUT_TID},
	{.str = "pid",   .field = PERF_OUTPUT_PID},
	{.str = "time",  .field = PERF_OUTPUT_TIME},
	{.str = "cpu",   .field = PERF_OUTPUT_CPU},
	{.str = "event", .field = PERF_OUTPUT_EVNAME},
	{.str = "trace", .field = PERF_OUTPUT_TRACE},
	{.str = "ip",    .field = PERF_OUTPUT_IP},
	{.str = "sym",   .field = PERF_OUTPUT_SYM},
	{.str = "dso",   .field = PERF_OUTPUT_DSO},
	{.str = "addr",  .field = PERF_OUTPUT_ADDR},
	{.str = "symoff", .field = PERF_OUTPUT_SYMOFFSET},
	{.str = "srcline", .field = PERF_OUTPUT_SRCLINE},
	{.str = "period", .field = PERF_OUTPUT_PERIOD},
	{.str = "iregs", .field = PERF_OUTPUT_IREGS},
	{.str = "uregs", .field = PERF_OUTPUT_UREGS},
	{.str = "brstack", .field = PERF_OUTPUT_BRSTACK},
	{.str = "brstacksym", .field = PERF_OUTPUT_BRSTACKSYM},
	{.str = "data_src", .field = PERF_OUTPUT_DATA_SRC},
	{.str = "weight",   .field = PERF_OUTPUT_WEIGHT},
	{.str = "bpf-output",   .field = PERF_OUTPUT_BPF_OUTPUT},
	{.str = "callindent", .field = PERF_OUTPUT_CALLINDENT},
	{.str = "insn", .field = PERF_OUTPUT_INSN},
	{.str = "insnlen", .field = PERF_OUTPUT_INSNLEN},
	{.str = "brstackinsn", .field = PERF_OUTPUT_BRSTACKINSN},
	{.str = "brstackoff", .field = PERF_OUTPUT_BRSTACKOFF},
	{.str = "synth", .field = PERF_OUTPUT_SYNTH},
	{.str = "phys_addr", .field = PERF_OUTPUT_PHYS_ADDR},
	{.str = "metric", .field = PERF_OUTPUT_METRIC},
	{.str = "misc", .field = PERF_OUTPUT_MISC},
	{.str = "srccode", .field = PERF_OUTPUT_SRCCODE},
	{.str = "ipc", .field = PERF_OUTPUT_IPC},
	{.str = "tod", .field = PERF_OUTPUT_TOD},
	{.str = "data_page_size", .field = PERF_OUTPUT_DATA_PAGE_SIZE},
	{.str = "code_page_size", .field = PERF_OUTPUT_CODE_PAGE_SIZE},
	{.str = "ins_lat", .field = PERF_OUTPUT_INS_LAT},
	{.str = "brstackinsnlen", .field = PERF_OUTPUT_BRSTACKINSNLEN},
	{.str = "machine_pid", .field = PERF_OUTPUT_MACHINE_PID},
	{.str = "vcpu", .field = PERF_OUTPUT_VCPU},
	{.str = "cgroup", .field = PERF_OUTPUT_CGROUP},
	{.str = "retire_lat", .field = PERF_OUTPUT_RETIRE_LAT},
};

enum {
	OUTPUT_TYPE_SYNTH = PERF_TYPE_MAX,
	OUTPUT_TYPE_OTHER,
	OUTPUT_TYPE_MAX
};

/* default set to maintain compatibility with current format */
static struct {
	bool user_set;
	bool wildcard_set;
	unsigned int print_ip_opts;
	u64 fields;
	u64 invalid_fields;
	u64 user_set_fields;
	u64 user_unset_fields;
} output[OUTPUT_TYPE_MAX] = {

	[PERF_TYPE_HARDWARE] = {
		.user_set = false,

		.fields = PERF_OUTPUT_COMM | PERF_OUTPUT_TID |
			      PERF_OUTPUT_CPU | PERF_OUTPUT_TIME |
			      PERF_OUTPUT_EVNAME | PERF_OUTPUT_IP |
			      PERF_OUTPUT_SYM | PERF_OUTPUT_SYMOFFSET |
			      PERF_OUTPUT_DSO | PERF_OUTPUT_PERIOD,

		.invalid_fields = PERF_OUTPUT_TRACE | PERF_OUTPUT_BPF_OUTPUT,
	},

	[PERF_TYPE_SOFTWARE] = {
		.user_set = false,

		.fields = PERF_OUTPUT_COMM | PERF_OUTPUT_TID |
			      PERF_OUTPUT_CPU | PERF_OUTPUT_TIME |
			      PERF_OUTPUT_EVNAME | PERF_OUTPUT_IP |
			      PERF_OUTPUT_SYM | PERF_OUTPUT_SYMOFFSET |
			      PERF_OUTPUT_DSO | PERF_OUTPUT_PERIOD |
			      PERF_OUTPUT_BPF_OUTPUT,

		.invalid_fields = PERF_OUTPUT_TRACE,
	},

	[PERF_TYPE_TRACEPOINT] = {
		.user_set = false,

		.fields = PERF_OUTPUT_COMM | PERF_OUTPUT_TID |
				  PERF_OUTPUT_CPU | PERF_OUTPUT_TIME |
				  PERF_OUTPUT_EVNAME | PERF_OUTPUT_TRACE
	},

	[PERF_TYPE_HW_CACHE] = {
		.user_set = false,

		.fields = PERF_OUTPUT_COMM | PERF_OUTPUT_TID |
			      PERF_OUTPUT_CPU | PERF_OUTPUT_TIME |
			      PERF_OUTPUT_EVNAME | PERF_OUTPUT_IP |
			      PERF_OUTPUT_SYM | PERF_OUTPUT_SYMOFFSET |
			      PERF_OUTPUT_DSO | PERF_OUTPUT_PERIOD,

		.invalid_fields = PERF_OUTPUT_TRACE | PERF_OUTPUT_BPF_OUTPUT,
	},

	[PERF_TYPE_RAW] = {
		.user_set = false,

		.fields = PERF_OUTPUT_COMM | PERF_OUTPUT_TID |
			      PERF_OUTPUT_CPU | PERF_OUTPUT_TIME |
			      PERF_OUTPUT_EVNAME | PERF_OUTPUT_IP |
			      PERF_OUTPUT_SYM | PERF_OUTPUT_SYMOFFSET |
			      PERF_OUTPUT_DSO | PERF_OUTPUT_PERIOD |
			      PERF_OUTPUT_ADDR | PERF_OUTPUT_DATA_SRC |
			      PERF_OUTPUT_WEIGHT | PERF_OUTPUT_PHYS_ADDR |
			      PERF_OUTPUT_DATA_PAGE_SIZE | PERF_OUTPUT_CODE_PAGE_SIZE |
			      PERF_OUTPUT_INS_LAT | PERF_OUTPUT_RETIRE_LAT,

		.invalid_fields = PERF_OUTPUT_TRACE | PERF_OUTPUT_BPF_OUTPUT,
	},

	[PERF_TYPE_BREAKPOINT] = {
		.user_set = false,

		.fields = PERF_OUTPUT_COMM | PERF_OUTPUT_TID |
			      PERF_OUTPUT_CPU | PERF_OUTPUT_TIME |
			      PERF_OUTPUT_EVNAME | PERF_OUTPUT_IP |
			      PERF_OUTPUT_SYM | PERF_OUTPUT_SYMOFFSET |
			      PERF_OUTPUT_DSO | PERF_OUTPUT_PERIOD,

		.invalid_fields = PERF_OUTPUT_TRACE | PERF_OUTPUT_BPF_OUTPUT,
	},

	[OUTPUT_TYPE_SYNTH] = {
		.user_set = false,

		.fields = PERF_OUTPUT_COMM | PERF_OUTPUT_TID |
			      PERF_OUTPUT_CPU | PERF_OUTPUT_TIME |
			      PERF_OUTPUT_EVNAME | PERF_OUTPUT_IP |
			      PERF_OUTPUT_SYM | PERF_OUTPUT_SYMOFFSET |
			      PERF_OUTPUT_DSO | PERF_OUTPUT_SYNTH,

		.invalid_fields = PERF_OUTPUT_TRACE | PERF_OUTPUT_BPF_OUTPUT,
	},

	[OUTPUT_TYPE_OTHER] = {
		.user_set = false,

		.fields = PERF_OUTPUT_COMM | PERF_OUTPUT_TID |
			      PERF_OUTPUT_CPU | PERF_OUTPUT_TIME |
			      PERF_OUTPUT_EVNAME | PERF_OUTPUT_IP |
			      PERF_OUTPUT_SYM | PERF_OUTPUT_SYMOFFSET |
			      PERF_OUTPUT_DSO | PERF_OUTPUT_PERIOD,

		.invalid_fields = PERF_OUTPUT_TRACE | PERF_OUTPUT_BPF_OUTPUT,
	},
};

struct evsel_script {
       char *filename;
       FILE *fp;
       u64  samples;
       /* For metric output */
       u64  val;
       int  gnum;
};

static inline struct evsel_script *evsel_script(struct evsel *evsel)
{
	return (struct evsel_script *)evsel->priv;
}

static struct evsel_script *evsel_script__new(struct evsel *evsel, struct perf_data *data)
{
	struct evsel_script *es = zalloc(sizeof(*es));

	if (es != NULL) {
		if (asprintf(&es->filename, "%s.%s.dump", data->file.path, evsel__name(evsel)) < 0)
			goto out_free;
		es->fp = fopen(es->filename, "w");
		if (es->fp == NULL)
			goto out_free_filename;
	}

	return es;
out_free_filename:
	zfree(&es->filename);
out_free:
	free(es);
	return NULL;
}

static void evsel_script__delete(struct evsel_script *es)
{
	zfree(&es->filename);
	fclose(es->fp);
	es->fp = NULL;
	free(es);
}

static int evsel_script__fprintf(struct evsel_script *es, FILE *fp)
{
	struct stat st;

	fstat(fileno(es->fp), &st);
	return fprintf(fp, "[ perf script: Wrote %.3f MB %s (%" PRIu64 " samples) ]\n",
		       st.st_size / 1024.0 / 1024.0, es->filename, es->samples);
}

static inline int output_type(unsigned int type)
{
	switch (type) {
	case PERF_TYPE_SYNTH:
		return OUTPUT_TYPE_SYNTH;
	default:
		if (type < PERF_TYPE_MAX)
			return type;
	}

	return OUTPUT_TYPE_OTHER;
}

static bool output_set_by_user(void)
{
	int j;
	for (j = 0; j < OUTPUT_TYPE_MAX; ++j) {
		if (output[j].user_set)
			return true;
	}
	return false;
}

static const char *output_field2str(enum perf_output_field field)
{
	int i, imax = ARRAY_SIZE(all_output_options);
	const char *str = "";

	for (i = 0; i < imax; ++i) {
		if (all_output_options[i].field == field) {
			str = all_output_options[i].str;
			break;
		}
	}
	return str;
}

#define PRINT_FIELD(x)  (output[output_type(attr->type)].fields & PERF_OUTPUT_##x)

static int evsel__do_check_stype(struct evsel *evsel, u64 sample_type, const char *sample_msg,
				 enum perf_output_field field, bool allow_user_set)
{
	struct perf_event_attr *attr = &evsel->core.attr;
	int type = output_type(attr->type);
	const char *evname;

	if (attr->sample_type & sample_type)
		return 0;

	if (output[type].user_set_fields & field) {
		if (allow_user_set)
			return 0;
		evname = evsel__name(evsel);
		pr_err("Samples for '%s' event do not have %s attribute set. "
		       "Cannot print '%s' field.\n",
		       evname, sample_msg, output_field2str(field));
		return -1;
	}

	/* user did not ask for it explicitly so remove from the default list */
	output[type].fields &= ~field;
	evname = evsel__name(evsel);
	pr_debug("Samples for '%s' event do not have %s attribute set. "
		 "Skipping '%s' field.\n",
		 evname, sample_msg, output_field2str(field));

	return 0;
}

static int evsel__check_stype(struct evsel *evsel, u64 sample_type, const char *sample_msg,
			      enum perf_output_field field)
{
	return evsel__do_check_stype(evsel, sample_type, sample_msg, field, false);
}

static int evsel__check_attr(struct evsel *evsel, struct perf_session *session)
{
	struct perf_event_attr *attr = &evsel->core.attr;
	bool allow_user_set;

	if (evsel__is_dummy_event(evsel))
		return 0;

	if (perf_header__has_feat(&session->header, HEADER_STAT))
		return 0;

	allow_user_set = perf_header__has_feat(&session->header,
					       HEADER_AUXTRACE);

	if (PRINT_FIELD(TRACE) &&
	    !perf_session__has_traces(session, "record -R"))
		return -EINVAL;

	if (PRINT_FIELD(IP)) {
		if (evsel__check_stype(evsel, PERF_SAMPLE_IP, "IP", PERF_OUTPUT_IP))
			return -EINVAL;
	}

	if (PRINT_FIELD(ADDR) &&
	    evsel__do_check_stype(evsel, PERF_SAMPLE_ADDR, "ADDR", PERF_OUTPUT_ADDR, allow_user_set))
		return -EINVAL;

	if (PRINT_FIELD(DATA_SRC) &&
	    evsel__do_check_stype(evsel, PERF_SAMPLE_DATA_SRC, "DATA_SRC", PERF_OUTPUT_DATA_SRC, allow_user_set))
		return -EINVAL;

	if (PRINT_FIELD(WEIGHT) &&
<<<<<<< HEAD
	    evsel__check_stype(evsel, PERF_SAMPLE_WEIGHT_TYPE, "WEIGHT", PERF_OUTPUT_WEIGHT))
=======
	    evsel__do_check_stype(evsel, PERF_SAMPLE_WEIGHT_TYPE, "WEIGHT", PERF_OUTPUT_WEIGHT, allow_user_set))
>>>>>>> eb3cdb58
		return -EINVAL;

	if (PRINT_FIELD(SYM) &&
	    !(evsel->core.attr.sample_type & (PERF_SAMPLE_IP|PERF_SAMPLE_ADDR))) {
		pr_err("Display of symbols requested but neither sample IP nor "
			   "sample address\navailable. Hence, no addresses to convert "
		       "to symbols.\n");
		return -EINVAL;
	}
	if (PRINT_FIELD(SYMOFFSET) && !PRINT_FIELD(SYM)) {
		pr_err("Display of offsets requested but symbol is not"
		       "selected.\n");
		return -EINVAL;
	}
	if (PRINT_FIELD(DSO) &&
	    !(evsel->core.attr.sample_type & (PERF_SAMPLE_IP|PERF_SAMPLE_ADDR))) {
		pr_err("Display of DSO requested but no address to convert.\n");
		return -EINVAL;
	}
	if ((PRINT_FIELD(SRCLINE) || PRINT_FIELD(SRCCODE)) && !PRINT_FIELD(IP)) {
		pr_err("Display of source line number requested but sample IP is not\n"
		       "selected. Hence, no address to lookup the source line number.\n");
		return -EINVAL;
	}
	if ((PRINT_FIELD(BRSTACKINSN) || PRINT_FIELD(BRSTACKINSNLEN)) && !allow_user_set &&
	    !(evlist__combined_branch_type(session->evlist) & PERF_SAMPLE_BRANCH_ANY)) {
		pr_err("Display of branch stack assembler requested, but non all-branch filter set\n"
		       "Hint: run 'perf record -b ...'\n");
		return -EINVAL;
	}
	if ((PRINT_FIELD(PID) || PRINT_FIELD(TID)) &&
	    evsel__check_stype(evsel, PERF_SAMPLE_TID, "TID", PERF_OUTPUT_TID|PERF_OUTPUT_PID))
		return -EINVAL;

	if (PRINT_FIELD(TIME) &&
	    evsel__check_stype(evsel, PERF_SAMPLE_TIME, "TIME", PERF_OUTPUT_TIME))
		return -EINVAL;

	if (PRINT_FIELD(CPU) &&
	    evsel__do_check_stype(evsel, PERF_SAMPLE_CPU, "CPU", PERF_OUTPUT_CPU, allow_user_set))
		return -EINVAL;

	if (PRINT_FIELD(IREGS) &&
	    evsel__do_check_stype(evsel, PERF_SAMPLE_REGS_INTR, "IREGS", PERF_OUTPUT_IREGS, allow_user_set))
		return -EINVAL;

	if (PRINT_FIELD(UREGS) &&
	    evsel__check_stype(evsel, PERF_SAMPLE_REGS_USER, "UREGS", PERF_OUTPUT_UREGS))
		return -EINVAL;

	if (PRINT_FIELD(PHYS_ADDR) &&
	    evsel__do_check_stype(evsel, PERF_SAMPLE_PHYS_ADDR, "PHYS_ADDR", PERF_OUTPUT_PHYS_ADDR, allow_user_set))
		return -EINVAL;

	if (PRINT_FIELD(DATA_PAGE_SIZE) &&
	    evsel__check_stype(evsel, PERF_SAMPLE_DATA_PAGE_SIZE, "DATA_PAGE_SIZE", PERF_OUTPUT_DATA_PAGE_SIZE))
		return -EINVAL;

	if (PRINT_FIELD(CODE_PAGE_SIZE) &&
	    evsel__check_stype(evsel, PERF_SAMPLE_CODE_PAGE_SIZE, "CODE_PAGE_SIZE", PERF_OUTPUT_CODE_PAGE_SIZE))
		return -EINVAL;

	if (PRINT_FIELD(INS_LAT) &&
	    evsel__check_stype(evsel, PERF_SAMPLE_WEIGHT_STRUCT, "WEIGHT_STRUCT", PERF_OUTPUT_INS_LAT))
		return -EINVAL;

	if (PRINT_FIELD(CGROUP) &&
	    evsel__check_stype(evsel, PERF_SAMPLE_CGROUP, "CGROUP", PERF_OUTPUT_CGROUP)) {
		pr_err("Hint: run 'perf record --all-cgroups ...'\n");
		return -EINVAL;
	}

	if (PRINT_FIELD(RETIRE_LAT) &&
	    evsel__check_stype(evsel, PERF_SAMPLE_WEIGHT_STRUCT, "WEIGHT_STRUCT", PERF_OUTPUT_RETIRE_LAT))
		return -EINVAL;

	return 0;
}

static void set_print_ip_opts(struct perf_event_attr *attr)
{
	unsigned int type = output_type(attr->type);

	output[type].print_ip_opts = 0;
	if (PRINT_FIELD(IP))
		output[type].print_ip_opts |= EVSEL__PRINT_IP;

	if (PRINT_FIELD(SYM))
		output[type].print_ip_opts |= EVSEL__PRINT_SYM;

	if (PRINT_FIELD(DSO))
		output[type].print_ip_opts |= EVSEL__PRINT_DSO;

	if (PRINT_FIELD(SYMOFFSET))
		output[type].print_ip_opts |= EVSEL__PRINT_SYMOFFSET;

	if (PRINT_FIELD(SRCLINE))
		output[type].print_ip_opts |= EVSEL__PRINT_SRCLINE;
}

static struct evsel *find_first_output_type(struct evlist *evlist,
					    unsigned int type)
{
	struct evsel *evsel;

	evlist__for_each_entry(evlist, evsel) {
		if (evsel__is_dummy_event(evsel))
			continue;
		if (output_type(evsel->core.attr.type) == (int)type)
			return evsel;
	}
	return NULL;
}

/*
 * verify all user requested events exist and the samples
 * have the expected data
 */
static int perf_session__check_output_opt(struct perf_session *session)
{
	bool tod = false;
	unsigned int j;
	struct evsel *evsel;

	for (j = 0; j < OUTPUT_TYPE_MAX; ++j) {
		evsel = find_first_output_type(session->evlist, j);

		/*
		 * even if fields is set to 0 (ie., show nothing) event must
		 * exist if user explicitly includes it on the command line
		 */
		if (!evsel && output[j].user_set && !output[j].wildcard_set &&
		    j != OUTPUT_TYPE_SYNTH) {
			pr_err("%s events do not exist. "
			       "Remove corresponding -F option to proceed.\n",
			       event_type(j));
			return -1;
		}

		if (evsel && output[j].fields &&
			evsel__check_attr(evsel, session))
			return -1;

		if (evsel == NULL)
			continue;

		set_print_ip_opts(&evsel->core.attr);
		tod |= output[j].fields & PERF_OUTPUT_TOD;
	}

	if (!no_callchain) {
		bool use_callchain = false;
		bool not_pipe = false;

		evlist__for_each_entry(session->evlist, evsel) {
			not_pipe = true;
			if (evsel__has_callchain(evsel)) {
				use_callchain = true;
				break;
			}
		}
		if (not_pipe && !use_callchain)
			symbol_conf.use_callchain = false;
	}

	/*
	 * set default for tracepoints to print symbols only
	 * if callchains are present
	 */
	if (symbol_conf.use_callchain &&
	    !output[PERF_TYPE_TRACEPOINT].user_set) {
		j = PERF_TYPE_TRACEPOINT;

		evlist__for_each_entry(session->evlist, evsel) {
			if (evsel->core.attr.type != j)
				continue;

			if (evsel__has_callchain(evsel)) {
				output[j].fields |= PERF_OUTPUT_IP;
				output[j].fields |= PERF_OUTPUT_SYM;
				output[j].fields |= PERF_OUTPUT_SYMOFFSET;
				output[j].fields |= PERF_OUTPUT_DSO;
				set_print_ip_opts(&evsel->core.attr);
				goto out;
			}
		}
	}

	if (tod && !session->header.env.clock.enabled) {
		pr_err("Can't provide 'tod' time, missing clock data. "
		       "Please record with -k/--clockid option.\n");
		return -1;
	}
out:
	return 0;
}

static int perf_sample__fprintf_regs(struct regs_dump *regs, uint64_t mask, const char *arch,
				     FILE *fp)
{
	unsigned i = 0, r;
	int printed = 0;

	if (!regs || !regs->regs)
		return 0;

	printed += fprintf(fp, " ABI:%" PRIu64 " ", regs->abi);

	for_each_set_bit(r, (unsigned long *) &mask, sizeof(mask) * 8) {
		u64 val = regs->regs[i++];
		printed += fprintf(fp, "%5s:0x%"PRIx64" ", perf_reg_name(r, arch), val);
	}

	return printed;
}

#define DEFAULT_TOD_FMT "%F %H:%M:%S"

static char*
tod_scnprintf(struct perf_script *script, char *buf, int buflen,
	     u64 timestamp)
{
	u64 tod_ns, clockid_ns;
	struct perf_env *env;
	unsigned long nsec;
	struct tm ltime;
	char date[64];
	time_t sec;

	buf[0] = '\0';
	if (buflen < 64 || !script)
		return buf;

	env = &script->session->header.env;
	if (!env->clock.enabled) {
		scnprintf(buf, buflen, "disabled");
		return buf;
	}

	clockid_ns = env->clock.clockid_ns;
	tod_ns     = env->clock.tod_ns;

	if (timestamp > clockid_ns)
		tod_ns += timestamp - clockid_ns;
	else
		tod_ns -= clockid_ns - timestamp;

	sec  = (time_t) (tod_ns / NSEC_PER_SEC);
	nsec = tod_ns - sec * NSEC_PER_SEC;

	if (localtime_r(&sec, &ltime) == NULL) {
		scnprintf(buf, buflen, "failed");
	} else {
		strftime(date, sizeof(date), DEFAULT_TOD_FMT, &ltime);

		if (symbol_conf.nanosecs) {
			snprintf(buf, buflen, "%s.%09lu", date, nsec);
		} else {
			snprintf(buf, buflen, "%s.%06lu",
				 date, nsec / NSEC_PER_USEC);
		}
	}

	return buf;
}

static int perf_sample__fprintf_iregs(struct perf_sample *sample,
				      struct perf_event_attr *attr, const char *arch, FILE *fp)
{
	return perf_sample__fprintf_regs(&sample->intr_regs,
					 attr->sample_regs_intr, arch, fp);
}

static int perf_sample__fprintf_uregs(struct perf_sample *sample,
				      struct perf_event_attr *attr, const char *arch, FILE *fp)
{
	return perf_sample__fprintf_regs(&sample->user_regs,
					 attr->sample_regs_user, arch, fp);
}

static int perf_sample__fprintf_start(struct perf_script *script,
				      struct perf_sample *sample,
				      struct thread *thread,
				      struct evsel *evsel,
				      u32 type, FILE *fp)
{
	struct perf_event_attr *attr = &evsel->core.attr;
	unsigned long secs;
	unsigned long long nsecs;
	int printed = 0;
	char tstr[128];

	if (PRINT_FIELD(MACHINE_PID) && sample->machine_pid)
		printed += fprintf(fp, "VM:%5d ", sample->machine_pid);

	/* Print VCPU only for guest events i.e. with machine_pid */
	if (PRINT_FIELD(VCPU) && sample->machine_pid)
		printed += fprintf(fp, "VCPU:%03d ", sample->vcpu);

	if (PRINT_FIELD(COMM)) {
		const char *comm = thread ? thread__comm_str(thread) : ":-1";

		if (latency_format)
			printed += fprintf(fp, "%8.8s ", comm);
		else if (PRINT_FIELD(IP) && evsel__has_callchain(evsel) && symbol_conf.use_callchain)
			printed += fprintf(fp, "%s ", comm);
		else
			printed += fprintf(fp, "%16s ", comm);
	}

	if (PRINT_FIELD(PID) && PRINT_FIELD(TID))
		printed += fprintf(fp, "%5d/%-5d ", sample->pid, sample->tid);
	else if (PRINT_FIELD(PID))
		printed += fprintf(fp, "%5d ", sample->pid);
	else if (PRINT_FIELD(TID))
		printed += fprintf(fp, "%5d ", sample->tid);

	if (PRINT_FIELD(CPU)) {
		if (latency_format)
			printed += fprintf(fp, "%3d ", sample->cpu);
		else
			printed += fprintf(fp, "[%03d] ", sample->cpu);
	}

	if (PRINT_FIELD(MISC)) {
		int ret = 0;

		#define has(m) \
			(sample->misc & PERF_RECORD_MISC_##m) == PERF_RECORD_MISC_##m

		if (has(KERNEL))
			ret += fprintf(fp, "K");
		if (has(USER))
			ret += fprintf(fp, "U");
		if (has(HYPERVISOR))
			ret += fprintf(fp, "H");
		if (has(GUEST_KERNEL))
			ret += fprintf(fp, "G");
		if (has(GUEST_USER))
			ret += fprintf(fp, "g");

		switch (type) {
		case PERF_RECORD_MMAP:
		case PERF_RECORD_MMAP2:
			if (has(MMAP_DATA))
				ret += fprintf(fp, "M");
			break;
		case PERF_RECORD_COMM:
			if (has(COMM_EXEC))
				ret += fprintf(fp, "E");
			break;
		case PERF_RECORD_SWITCH:
		case PERF_RECORD_SWITCH_CPU_WIDE:
			if (has(SWITCH_OUT)) {
				ret += fprintf(fp, "S");
				if (sample->misc & PERF_RECORD_MISC_SWITCH_OUT_PREEMPT)
					ret += fprintf(fp, "p");
			}
		default:
			break;
		}

		#undef has

		ret += fprintf(fp, "%*s", 6 - ret, " ");
		printed += ret;
	}

	if (PRINT_FIELD(TOD)) {
		tod_scnprintf(script, tstr, sizeof(tstr), sample->time);
		printed += fprintf(fp, "%s ", tstr);
	}

	if (PRINT_FIELD(TIME)) {
		u64 t = sample->time;
		if (reltime) {
			if (!initial_time)
				initial_time = sample->time;
			t = sample->time - initial_time;
		} else if (deltatime) {
			if (previous_time)
				t = sample->time - previous_time;
			else {
				t = 0;
			}
			previous_time = sample->time;
		}
		nsecs = t;
		secs = nsecs / NSEC_PER_SEC;
		nsecs -= secs * NSEC_PER_SEC;

		if (symbol_conf.nanosecs)
			printed += fprintf(fp, "%5lu.%09llu: ", secs, nsecs);
		else {
			char sample_time[32];
			timestamp__scnprintf_usec(t, sample_time, sizeof(sample_time));
			printed += fprintf(fp, "%12s: ", sample_time);
		}
	}

	return printed;
}

static inline char
mispred_str(struct branch_entry *br)
{
	if (!(br->flags.mispred  || br->flags.predicted))
		return '-';

	return br->flags.predicted ? 'P' : 'M';
}

static int print_bstack_flags(FILE *fp, struct branch_entry *br)
{
	return fprintf(fp, "/%c/%c/%c/%d/%s/%s ",
		       mispred_str(br),
		       br->flags.in_tx ? 'X' : '-',
		       br->flags.abort ? 'A' : '-',
		       br->flags.cycles,
		       get_branch_type(br),
		       br->flags.spec ? branch_spec_desc(br->flags.spec) : "-");
}

static int perf_sample__fprintf_brstack(struct perf_sample *sample,
					struct thread *thread,
					struct perf_event_attr *attr, FILE *fp)
{
	struct branch_stack *br = sample->branch_stack;
	struct branch_entry *entries = perf_sample__branch_entries(sample);
	struct addr_location alf, alt;
	u64 i, from, to;
	int printed = 0;

	if (!(br && br->nr))
		return 0;

	for (i = 0; i < br->nr; i++) {
		from = entries[i].from;
		to   = entries[i].to;

		if (PRINT_FIELD(DSO)) {
			memset(&alf, 0, sizeof(alf));
			memset(&alt, 0, sizeof(alt));
			thread__find_map_fb(thread, sample->cpumode, from, &alf);
			thread__find_map_fb(thread, sample->cpumode, to, &alt);
		}

		printed += fprintf(fp, " 0x%"PRIx64, from);
		if (PRINT_FIELD(DSO)) {
			printed += fprintf(fp, "(");
			printed += map__fprintf_dsoname(alf.map, fp);
			printed += fprintf(fp, ")");
		}

		printed += fprintf(fp, "/0x%"PRIx64, to);
		if (PRINT_FIELD(DSO)) {
			printed += fprintf(fp, "(");
			printed += map__fprintf_dsoname(alt.map, fp);
			printed += fprintf(fp, ")");
		}

		printed += print_bstack_flags(fp, entries + i);
	}

	return printed;
}

static int perf_sample__fprintf_brstacksym(struct perf_sample *sample,
					   struct thread *thread,
					   struct perf_event_attr *attr, FILE *fp)
{
	struct branch_stack *br = sample->branch_stack;
	struct branch_entry *entries = perf_sample__branch_entries(sample);
	struct addr_location alf, alt;
	u64 i, from, to;
	int printed = 0;

	if (!(br && br->nr))
		return 0;

	for (i = 0; i < br->nr; i++) {

		memset(&alf, 0, sizeof(alf));
		memset(&alt, 0, sizeof(alt));
		from = entries[i].from;
		to   = entries[i].to;

		thread__find_symbol_fb(thread, sample->cpumode, from, &alf);
		thread__find_symbol_fb(thread, sample->cpumode, to, &alt);

		printed += symbol__fprintf_symname_offs(alf.sym, &alf, fp);
		if (PRINT_FIELD(DSO)) {
			printed += fprintf(fp, "(");
			printed += map__fprintf_dsoname(alf.map, fp);
			printed += fprintf(fp, ")");
		}
		printed += fprintf(fp, "%c", '/');
		printed += symbol__fprintf_symname_offs(alt.sym, &alt, fp);
		if (PRINT_FIELD(DSO)) {
			printed += fprintf(fp, "(");
			printed += map__fprintf_dsoname(alt.map, fp);
			printed += fprintf(fp, ")");
		}
		printed += print_bstack_flags(fp, entries + i);
	}

	return printed;
}

static int perf_sample__fprintf_brstackoff(struct perf_sample *sample,
					   struct thread *thread,
					   struct perf_event_attr *attr, FILE *fp)
{
	struct branch_stack *br = sample->branch_stack;
	struct branch_entry *entries = perf_sample__branch_entries(sample);
	struct addr_location alf, alt;
	u64 i, from, to;
	int printed = 0;

	if (!(br && br->nr))
		return 0;

	for (i = 0; i < br->nr; i++) {

		memset(&alf, 0, sizeof(alf));
		memset(&alt, 0, sizeof(alt));
		from = entries[i].from;
		to   = entries[i].to;

		if (thread__find_map_fb(thread, sample->cpumode, from, &alf) &&
		    !map__dso(alf.map)->adjust_symbols)
			from = map__dso_map_ip(alf.map, from);

		if (thread__find_map_fb(thread, sample->cpumode, to, &alt) &&
		    !map__dso(alt.map)->adjust_symbols)
			to = map__dso_map_ip(alt.map, to);

		printed += fprintf(fp, " 0x%"PRIx64, from);
		if (PRINT_FIELD(DSO)) {
			printed += fprintf(fp, "(");
			printed += map__fprintf_dsoname(alf.map, fp);
			printed += fprintf(fp, ")");
		}
		printed += fprintf(fp, "/0x%"PRIx64, to);
		if (PRINT_FIELD(DSO)) {
			printed += fprintf(fp, "(");
			printed += map__fprintf_dsoname(alt.map, fp);
			printed += fprintf(fp, ")");
		}
		printed += print_bstack_flags(fp, entries + i);
	}

	return printed;
}
#define MAXBB 16384UL

static int grab_bb(u8 *buffer, u64 start, u64 end,
		    struct machine *machine, struct thread *thread,
		    bool *is64bit, u8 *cpumode, bool last)
{
	long offset, len;
	struct addr_location al;
	bool kernel;
	struct dso *dso;

	if (!start || !end)
		return 0;

	kernel = machine__kernel_ip(machine, start);
	if (kernel)
		*cpumode = PERF_RECORD_MISC_KERNEL;
	else
		*cpumode = PERF_RECORD_MISC_USER;

	/*
	 * Block overlaps between kernel and user.
	 * This can happen due to ring filtering
	 * On Intel CPUs the entry into the kernel is filtered,
	 * but the exit is not. Let the caller patch it up.
	 */
	if (kernel != machine__kernel_ip(machine, end)) {
		pr_debug("\tblock %" PRIx64 "-%" PRIx64 " transfers between kernel and user\n", start, end);
		return -ENXIO;
	}

	memset(&al, 0, sizeof(al));
	if (end - start > MAXBB - MAXINSN) {
		if (last)
			pr_debug("\tbrstack does not reach to final jump (%" PRIx64 "-%" PRIx64 ")\n", start, end);
		else
			pr_debug("\tblock %" PRIx64 "-%" PRIx64 " (%" PRIu64 ") too long to dump\n", start, end, end - start);
		return 0;
	}

	if (!thread__find_map(thread, *cpumode, start, &al) || (dso = map__dso(al.map)) == NULL) {
		pr_debug("\tcannot resolve %" PRIx64 "-%" PRIx64 "\n", start, end);
		return 0;
	}
	if (dso->data.status == DSO_DATA_STATUS_ERROR) {
		pr_debug("\tcannot resolve %" PRIx64 "-%" PRIx64 "\n", start, end);
		return 0;
	}

	/* Load maps to ensure dso->is_64_bit has been updated */
	map__load(al.map);

	offset = map__map_ip(al.map, start);
	len = dso__data_read_offset(dso, machine, offset, (u8 *)buffer,
				    end - start + MAXINSN);

	*is64bit = dso->is_64_bit;
	if (len <= 0)
		pr_debug("\tcannot fetch code for block at %" PRIx64 "-%" PRIx64 "\n",
			start, end);
	return len;
}

static int map__fprintf_srccode(struct map *map, u64 addr, FILE *fp, struct srccode_state *state)
{
	char *srcfile;
	int ret = 0;
	unsigned line;
	int len;
	char *srccode;
	struct dso *dso;

	if (!map || (dso = map__dso(map)) == NULL)
		return 0;
	srcfile = get_srcline_split(dso,
				    map__rip_2objdump(map, addr),
				    &line);
	if (!srcfile)
		return 0;

	/* Avoid redundant printing */
	if (state &&
	    state->srcfile &&
	    !strcmp(state->srcfile, srcfile) &&
	    state->line == line) {
		free(srcfile);
		return 0;
	}

	srccode = find_sourceline(srcfile, line, &len);
	if (!srccode)
		goto out_free_line;

	ret = fprintf(fp, "|%-8d %.*s", line, len, srccode);

	if (state) {
		state->srcfile = srcfile;
		state->line = line;
	}
	return ret;

out_free_line:
	free(srcfile);
	return ret;
}

static int print_srccode(struct thread *thread, u8 cpumode, uint64_t addr)
{
	struct addr_location al;
	int ret = 0;

	memset(&al, 0, sizeof(al));
	thread__find_map(thread, cpumode, addr, &al);
	if (!al.map)
		return 0;
	ret = map__fprintf_srccode(al.map, al.addr, stdout,
		    &thread->srccode_state);
	if (ret)
		ret += printf("\n");
	return ret;
}

static int ip__fprintf_jump(uint64_t ip, struct branch_entry *en,
			    struct perf_insn *x, u8 *inbuf, int len,
			    int insn, FILE *fp, int *total_cycles,
			    struct perf_event_attr *attr)
{
	int ilen = 0;
	int printed = fprintf(fp, "\t%016" PRIx64 "\t%-30s\t", ip,
			      dump_insn(x, ip, inbuf, len, &ilen));

	if (PRINT_FIELD(BRSTACKINSNLEN))
		printed += fprintf(fp, "ilen: %d\t", ilen);

	printed += fprintf(fp, "#%s%s%s%s",
			      en->flags.predicted ? " PRED" : "",
			      en->flags.mispred ? " MISPRED" : "",
			      en->flags.in_tx ? " INTX" : "",
			      en->flags.abort ? " ABORT" : "");
	if (en->flags.cycles) {
		*total_cycles += en->flags.cycles;
		printed += fprintf(fp, " %d cycles [%d]", en->flags.cycles, *total_cycles);
		if (insn)
			printed += fprintf(fp, " %.2f IPC", (float)insn / en->flags.cycles);
	}
	return printed + fprintf(fp, "\n");
}

static int ip__fprintf_sym(uint64_t addr, struct thread *thread,
			   u8 cpumode, int cpu, struct symbol **lastsym,
			   struct perf_event_attr *attr, FILE *fp)
{
	struct addr_location al;
	int off, printed = 0;

	memset(&al, 0, sizeof(al));

	thread__find_map(thread, cpumode, addr, &al);

	if ((*lastsym) && al.addr >= (*lastsym)->start && al.addr < (*lastsym)->end)
		return 0;

	al.cpu = cpu;
	al.sym = NULL;
	if (al.map)
		al.sym = map__find_symbol(al.map, al.addr);

	if (!al.sym)
		return 0;

	if (al.addr < al.sym->end)
		off = al.addr - al.sym->start;
	else
		off = al.addr - map__start(al.map) - al.sym->start;
	printed += fprintf(fp, "\t%s", al.sym->name);
	if (off)
		printed += fprintf(fp, "%+d", off);
	printed += fprintf(fp, ":");
	if (PRINT_FIELD(SRCLINE))
		printed += map__fprintf_srcline(al.map, al.addr, "\t", fp);
	printed += fprintf(fp, "\n");
	*lastsym = al.sym;

	return printed;
}

static int perf_sample__fprintf_brstackinsn(struct perf_sample *sample,
					    struct thread *thread,
					    struct perf_event_attr *attr,
					    struct machine *machine, FILE *fp)
{
	struct branch_stack *br = sample->branch_stack;
	struct branch_entry *entries = perf_sample__branch_entries(sample);
	u64 start, end;
	int i, insn, len, nr, ilen, printed = 0;
	struct perf_insn x;
	u8 buffer[MAXBB];
	unsigned off;
	struct symbol *lastsym = NULL;
	int total_cycles = 0;

	if (!(br && br->nr))
		return 0;
	nr = br->nr;
	if (max_blocks && nr > max_blocks + 1)
		nr = max_blocks + 1;

	x.thread = thread;
	x.cpu = sample->cpu;

	printed += fprintf(fp, "%c", '\n');

	/* Handle first from jump, of which we don't know the entry. */
	len = grab_bb(buffer, entries[nr-1].from,
			entries[nr-1].from,
			machine, thread, &x.is64bit, &x.cpumode, false);
	if (len > 0) {
		printed += ip__fprintf_sym(entries[nr - 1].from, thread,
					   x.cpumode, x.cpu, &lastsym, attr, fp);
		printed += ip__fprintf_jump(entries[nr - 1].from, &entries[nr - 1],
					    &x, buffer, len, 0, fp, &total_cycles,
					    attr);
		if (PRINT_FIELD(SRCCODE))
			printed += print_srccode(thread, x.cpumode, entries[nr - 1].from);
	}

	/* Print all blocks */
	for (i = nr - 2; i >= 0; i--) {
		if (entries[i].from || entries[i].to)
			pr_debug("%d: %" PRIx64 "-%" PRIx64 "\n", i,
				 entries[i].from,
				 entries[i].to);
		start = entries[i + 1].to;
		end   = entries[i].from;

		len = grab_bb(buffer, start, end, machine, thread, &x.is64bit, &x.cpumode, false);
		/* Patch up missing kernel transfers due to ring filters */
		if (len == -ENXIO && i > 0) {
			end = entries[--i].from;
			pr_debug("\tpatching up to %" PRIx64 "-%" PRIx64 "\n", start, end);
			len = grab_bb(buffer, start, end, machine, thread, &x.is64bit, &x.cpumode, false);
		}
		if (len <= 0)
			continue;

		insn = 0;
		for (off = 0; off < (unsigned)len; off += ilen) {
			uint64_t ip = start + off;

			printed += ip__fprintf_sym(ip, thread, x.cpumode, x.cpu, &lastsym, attr, fp);
			if (ip == end) {
				printed += ip__fprintf_jump(ip, &entries[i], &x, buffer + off, len - off, ++insn, fp,
							    &total_cycles, attr);
				if (PRINT_FIELD(SRCCODE))
					printed += print_srccode(thread, x.cpumode, ip);
				break;
			} else {
				ilen = 0;
				printed += fprintf(fp, "\t%016" PRIx64 "\t%s", ip,
						   dump_insn(&x, ip, buffer + off, len - off, &ilen));
				if (PRINT_FIELD(BRSTACKINSNLEN))
					printed += fprintf(fp, "\tilen: %d", ilen);
				printed += fprintf(fp, "\n");
				if (ilen == 0)
					break;
				if (PRINT_FIELD(SRCCODE))
					print_srccode(thread, x.cpumode, ip);
				insn++;
			}
		}
		if (off != end - start)
			printed += fprintf(fp, "\tmismatch of LBR data and executable\n");
	}

	/*
	 * Hit the branch? In this case we are already done, and the target
	 * has not been executed yet.
	 */
	if (entries[0].from == sample->ip)
		goto out;
	if (entries[0].flags.abort)
		goto out;

	/*
	 * Print final block up to sample
	 *
	 * Due to pipeline delays the LBRs might be missing a branch
	 * or two, which can result in very large or negative blocks
	 * between final branch and sample. When this happens just
	 * continue walking after the last TO until we hit a branch.
	 */
	start = entries[0].to;
	end = sample->ip;
	if (end < start) {
		/* Missing jump. Scan 128 bytes for the next branch */
		end = start + 128;
	}
	len = grab_bb(buffer, start, end, machine, thread, &x.is64bit, &x.cpumode, true);
	printed += ip__fprintf_sym(start, thread, x.cpumode, x.cpu, &lastsym, attr, fp);
	if (len <= 0) {
		/* Print at least last IP if basic block did not work */
		len = grab_bb(buffer, sample->ip, sample->ip,
			      machine, thread, &x.is64bit, &x.cpumode, false);
		if (len <= 0)
			goto out;
		ilen = 0;
		printed += fprintf(fp, "\t%016" PRIx64 "\t%s", sample->ip,
			dump_insn(&x, sample->ip, buffer, len, &ilen));
		if (PRINT_FIELD(BRSTACKINSNLEN))
			printed += fprintf(fp, "\tilen: %d", ilen);
		printed += fprintf(fp, "\n");
		if (PRINT_FIELD(SRCCODE))
			print_srccode(thread, x.cpumode, sample->ip);
		goto out;
	}
	for (off = 0; off <= end - start; off += ilen) {
		ilen = 0;
		printed += fprintf(fp, "\t%016" PRIx64 "\t%s", start + off,
				   dump_insn(&x, start + off, buffer + off, len - off, &ilen));
		if (PRINT_FIELD(BRSTACKINSNLEN))
			printed += fprintf(fp, "\tilen: %d", ilen);
		printed += fprintf(fp, "\n");
		if (ilen == 0)
			break;
		if (arch_is_branch(buffer + off, len - off, x.is64bit) && start + off != sample->ip) {
			/*
			 * Hit a missing branch. Just stop.
			 */
			printed += fprintf(fp, "\t... not reaching sample ...\n");
			break;
		}
		if (PRINT_FIELD(SRCCODE))
			print_srccode(thread, x.cpumode, start + off);
	}
out:
	return printed;
}

static int perf_sample__fprintf_addr(struct perf_sample *sample,
				     struct thread *thread,
				     struct perf_event_attr *attr, FILE *fp)
{
	struct addr_location al;
	int printed = fprintf(fp, "%16" PRIx64, sample->addr);

	if (!sample_addr_correlates_sym(attr))
		goto out;

	thread__resolve(thread, &al, sample);

	if (PRINT_FIELD(SYM)) {
		printed += fprintf(fp, " ");
		if (PRINT_FIELD(SYMOFFSET))
			printed += symbol__fprintf_symname_offs(al.sym, &al, fp);
		else
			printed += symbol__fprintf_symname(al.sym, fp);
	}

	if (PRINT_FIELD(DSO)) {
		printed += fprintf(fp, " (");
		printed += map__fprintf_dsoname(al.map, fp);
		printed += fprintf(fp, ")");
	}
out:
	return printed;
}

static const char *resolve_branch_sym(struct perf_sample *sample,
				      struct evsel *evsel,
				      struct thread *thread,
				      struct addr_location *al,
				      struct addr_location *addr_al,
				      u64 *ip)
{
	struct perf_event_attr *attr = &evsel->core.attr;
	const char *name = NULL;

	if (sample->flags & (PERF_IP_FLAG_CALL | PERF_IP_FLAG_TRACE_BEGIN)) {
		if (sample_addr_correlates_sym(attr)) {
			if (!addr_al->thread)
				thread__resolve(thread, addr_al, sample);
			if (addr_al->sym)
				name = addr_al->sym->name;
			else
				*ip = sample->addr;
		} else {
			*ip = sample->addr;
		}
	} else if (sample->flags & (PERF_IP_FLAG_RETURN | PERF_IP_FLAG_TRACE_END)) {
		if (al->sym)
			name = al->sym->name;
		else
			*ip = sample->ip;
	}
	return name;
}

static int perf_sample__fprintf_callindent(struct perf_sample *sample,
					   struct evsel *evsel,
					   struct thread *thread,
					   struct addr_location *al,
					   struct addr_location *addr_al,
					   FILE *fp)
{
	struct perf_event_attr *attr = &evsel->core.attr;
	size_t depth = thread_stack__depth(thread, sample->cpu);
	const char *name = NULL;
	static int spacing;
	int len = 0;
	int dlen = 0;
	u64 ip = 0;

	/*
	 * The 'return' has already been popped off the stack so the depth has
	 * to be adjusted to match the 'call'.
	 */
	if (thread->ts && sample->flags & PERF_IP_FLAG_RETURN)
		depth += 1;

	name = resolve_branch_sym(sample, evsel, thread, al, addr_al, &ip);

	if (PRINT_FIELD(DSO) && !(PRINT_FIELD(IP) || PRINT_FIELD(ADDR))) {
		dlen += fprintf(fp, "(");
		dlen += map__fprintf_dsoname(al->map, fp);
		dlen += fprintf(fp, ")\t");
	}

	if (name)
		len = fprintf(fp, "%*s%s", (int)depth * 4, "", name);
	else if (ip)
		len = fprintf(fp, "%*s%16" PRIx64, (int)depth * 4, "", ip);

	if (len < 0)
		return len;

	/*
	 * Try to keep the output length from changing frequently so that the
	 * output lines up more nicely.
	 */
	if (len > spacing || (len && len < spacing - 52))
		spacing = round_up(len + 4, 32);

	if (len < spacing)
		len += fprintf(fp, "%*s", spacing - len, "");

	return len + dlen;
}

__weak void arch_fetch_insn(struct perf_sample *sample __maybe_unused,
			    struct thread *thread __maybe_unused,
			    struct machine *machine __maybe_unused)
{
}

void script_fetch_insn(struct perf_sample *sample, struct thread *thread,
		       struct machine *machine)
{
	if (sample->insn_len == 0 && native_arch)
		arch_fetch_insn(sample, thread, machine);
}

static int perf_sample__fprintf_insn(struct perf_sample *sample,
				     struct perf_event_attr *attr,
				     struct thread *thread,
				     struct machine *machine, FILE *fp)
{
	int printed = 0;

	script_fetch_insn(sample, thread, machine);

	if (PRINT_FIELD(INSNLEN))
		printed += fprintf(fp, " ilen: %d", sample->insn_len);
	if (PRINT_FIELD(INSN) && sample->insn_len) {
		int i;

		printed += fprintf(fp, " insn:");
		for (i = 0; i < sample->insn_len; i++)
			printed += fprintf(fp, " %02x", (unsigned char)sample->insn[i]);
	}
	if (PRINT_FIELD(BRSTACKINSN) || PRINT_FIELD(BRSTACKINSNLEN))
		printed += perf_sample__fprintf_brstackinsn(sample, thread, attr, machine, fp);

	return printed;
}

static int perf_sample__fprintf_ipc(struct perf_sample *sample,
				    struct perf_event_attr *attr, FILE *fp)
{
	unsigned int ipc;

	if (!PRINT_FIELD(IPC) || !sample->cyc_cnt || !sample->insn_cnt)
		return 0;

	ipc = (sample->insn_cnt * 100) / sample->cyc_cnt;

	return fprintf(fp, " \t IPC: %u.%02u (%" PRIu64 "/%" PRIu64 ") ",
		       ipc / 100, ipc % 100, sample->insn_cnt, sample->cyc_cnt);
}

static int perf_sample__fprintf_bts(struct perf_sample *sample,
				    struct evsel *evsel,
				    struct thread *thread,
				    struct addr_location *al,
				    struct addr_location *addr_al,
				    struct machine *machine, FILE *fp)
{
	struct perf_event_attr *attr = &evsel->core.attr;
	unsigned int type = output_type(attr->type);
	bool print_srcline_last = false;
	int printed = 0;

	if (PRINT_FIELD(CALLINDENT))
		printed += perf_sample__fprintf_callindent(sample, evsel, thread, al, addr_al, fp);

	/* print branch_from information */
	if (PRINT_FIELD(IP)) {
		unsigned int print_opts = output[type].print_ip_opts;
		struct callchain_cursor *cursor = NULL;

		if (symbol_conf.use_callchain && sample->callchain &&
		    thread__resolve_callchain(al->thread, &callchain_cursor, evsel,
					      sample, NULL, NULL, scripting_max_stack) == 0)
			cursor = &callchain_cursor;

		if (cursor == NULL) {
			printed += fprintf(fp, " ");
			if (print_opts & EVSEL__PRINT_SRCLINE) {
				print_srcline_last = true;
				print_opts &= ~EVSEL__PRINT_SRCLINE;
			}
		} else
			printed += fprintf(fp, "\n");

		printed += sample__fprintf_sym(sample, al, 0, print_opts, cursor,
					       symbol_conf.bt_stop_list, fp);
	}

	/* print branch_to information */
	if (PRINT_FIELD(ADDR) ||
	    ((evsel->core.attr.sample_type & PERF_SAMPLE_ADDR) &&
	     !output[type].user_set)) {
		printed += fprintf(fp, " => ");
		printed += perf_sample__fprintf_addr(sample, thread, attr, fp);
	}

	printed += perf_sample__fprintf_ipc(sample, attr, fp);

	if (print_srcline_last)
		printed += map__fprintf_srcline(al->map, al->addr, "\n  ", fp);

	printed += perf_sample__fprintf_insn(sample, attr, thread, machine, fp);
	printed += fprintf(fp, "\n");
	if (PRINT_FIELD(SRCCODE)) {
		int ret = map__fprintf_srccode(al->map, al->addr, stdout,
					 &thread->srccode_state);
		if (ret) {
			printed += ret;
			printed += printf("\n");
		}
	}
	return printed;
}

static struct {
	u32 flags;
	const char *name;
} sample_flags[] = {
	{PERF_IP_FLAG_BRANCH | PERF_IP_FLAG_CALL, "call"},
	{PERF_IP_FLAG_BRANCH | PERF_IP_FLAG_RETURN, "return"},
	{PERF_IP_FLAG_BRANCH | PERF_IP_FLAG_CONDITIONAL, "jcc"},
	{PERF_IP_FLAG_BRANCH, "jmp"},
	{PERF_IP_FLAG_BRANCH | PERF_IP_FLAG_CALL | PERF_IP_FLAG_INTERRUPT, "int"},
	{PERF_IP_FLAG_BRANCH | PERF_IP_FLAG_RETURN | PERF_IP_FLAG_INTERRUPT, "iret"},
	{PERF_IP_FLAG_BRANCH | PERF_IP_FLAG_CALL | PERF_IP_FLAG_SYSCALLRET, "syscall"},
	{PERF_IP_FLAG_BRANCH | PERF_IP_FLAG_RETURN | PERF_IP_FLAG_SYSCALLRET, "sysret"},
	{PERF_IP_FLAG_BRANCH | PERF_IP_FLAG_ASYNC, "async"},
	{PERF_IP_FLAG_BRANCH | PERF_IP_FLAG_CALL | PERF_IP_FLAG_ASYNC |	PERF_IP_FLAG_INTERRUPT, "hw int"},
	{PERF_IP_FLAG_BRANCH | PERF_IP_FLAG_TX_ABORT, "tx abrt"},
	{PERF_IP_FLAG_BRANCH | PERF_IP_FLAG_TRACE_BEGIN, "tr strt"},
	{PERF_IP_FLAG_BRANCH | PERF_IP_FLAG_TRACE_END, "tr end"},
	{PERF_IP_FLAG_BRANCH | PERF_IP_FLAG_CALL | PERF_IP_FLAG_VMENTRY, "vmentry"},
	{PERF_IP_FLAG_BRANCH | PERF_IP_FLAG_CALL | PERF_IP_FLAG_VMEXIT, "vmexit"},
	{0, NULL}
};

static const char *sample_flags_to_name(u32 flags)
{
	int i;

	for (i = 0; sample_flags[i].name ; i++) {
		if (sample_flags[i].flags == flags)
			return sample_flags[i].name;
	}

	return NULL;
}

int perf_sample__sprintf_flags(u32 flags, char *str, size_t sz)
{
	u32 xf = PERF_IP_FLAG_IN_TX | PERF_IP_FLAG_INTR_DISABLE |
		 PERF_IP_FLAG_INTR_TOGGLE;
	const char *chars = PERF_IP_FLAG_CHARS;
	const size_t n = strlen(PERF_IP_FLAG_CHARS);
	const char *name = NULL;
	size_t i, pos = 0;
	char xs[16] = {0};

	if (flags & xf)
		snprintf(xs, sizeof(xs), "(%s%s%s)",
			 flags & PERF_IP_FLAG_IN_TX ? "x" : "",
			 flags & PERF_IP_FLAG_INTR_DISABLE ? "D" : "",
			 flags & PERF_IP_FLAG_INTR_TOGGLE ? "t" : "");

	name = sample_flags_to_name(flags & ~xf);
	if (name)
		return snprintf(str, sz, "%-15s%6s", name, xs);

	if (flags & PERF_IP_FLAG_TRACE_BEGIN) {
		name = sample_flags_to_name(flags & ~(xf | PERF_IP_FLAG_TRACE_BEGIN));
		if (name)
			return snprintf(str, sz, "tr strt %-7s%6s", name, xs);
	}

	if (flags & PERF_IP_FLAG_TRACE_END) {
		name = sample_flags_to_name(flags & ~(xf | PERF_IP_FLAG_TRACE_END));
		if (name)
			return snprintf(str, sz, "tr end  %-7s%6s", name, xs);
	}

	for (i = 0; i < n; i++, flags >>= 1) {
		if ((flags & 1) && pos < sz)
			str[pos++] = chars[i];
	}
	for (; i < 32; i++, flags >>= 1) {
		if ((flags & 1) && pos < sz)
			str[pos++] = '?';
	}
	if (pos < sz)
		str[pos] = 0;

	return pos;
}

static int perf_sample__fprintf_flags(u32 flags, FILE *fp)
{
	char str[SAMPLE_FLAGS_BUF_SIZE];

	perf_sample__sprintf_flags(flags, str, sizeof(str));
	return fprintf(fp, "  %-21s ", str);
}

struct printer_data {
	int line_no;
	bool hit_nul;
	bool is_printable;
};

static int sample__fprintf_bpf_output(enum binary_printer_ops op,
				      unsigned int val,
				      void *extra, FILE *fp)
{
	unsigned char ch = (unsigned char)val;
	struct printer_data *printer_data = extra;
	int printed = 0;

	switch (op) {
	case BINARY_PRINT_DATA_BEGIN:
		printed += fprintf(fp, "\n");
		break;
	case BINARY_PRINT_LINE_BEGIN:
		printed += fprintf(fp, "%17s", !printer_data->line_no ? "BPF output:" :
						        "           ");
		break;
	case BINARY_PRINT_ADDR:
		printed += fprintf(fp, " %04x:", val);
		break;
	case BINARY_PRINT_NUM_DATA:
		printed += fprintf(fp, " %02x", val);
		break;
	case BINARY_PRINT_NUM_PAD:
		printed += fprintf(fp, "   ");
		break;
	case BINARY_PRINT_SEP:
		printed += fprintf(fp, "  ");
		break;
	case BINARY_PRINT_CHAR_DATA:
		if (printer_data->hit_nul && ch)
			printer_data->is_printable = false;

		if (!isprint(ch)) {
			printed += fprintf(fp, "%c", '.');

			if (!printer_data->is_printable)
				break;

			if (ch == '\0')
				printer_data->hit_nul = true;
			else
				printer_data->is_printable = false;
		} else {
			printed += fprintf(fp, "%c", ch);
		}
		break;
	case BINARY_PRINT_CHAR_PAD:
		printed += fprintf(fp, " ");
		break;
	case BINARY_PRINT_LINE_END:
		printed += fprintf(fp, "\n");
		printer_data->line_no++;
		break;
	case BINARY_PRINT_DATA_END:
	default:
		break;
	}

	return printed;
}

static int perf_sample__fprintf_bpf_output(struct perf_sample *sample, FILE *fp)
{
	unsigned int nr_bytes = sample->raw_size;
	struct printer_data printer_data = {0, false, true};
	int printed = binary__fprintf(sample->raw_data, nr_bytes, 8,
				      sample__fprintf_bpf_output, &printer_data, fp);

	if (printer_data.is_printable && printer_data.hit_nul)
		printed += fprintf(fp, "%17s \"%s\"\n", "BPF string:", (char *)(sample->raw_data));

	return printed;
}

static int perf_sample__fprintf_spacing(int len, int spacing, FILE *fp)
{
	if (len > 0 && len < spacing)
		return fprintf(fp, "%*s", spacing - len, "");

	return 0;
}

static int perf_sample__fprintf_pt_spacing(int len, FILE *fp)
{
	return perf_sample__fprintf_spacing(len, 34, fp);
}

/* If a value contains only printable ASCII characters padded with NULLs */
static bool ptw_is_prt(u64 val)
{
	char c;
	u32 i;

	for (i = 0; i < sizeof(val); i++) {
		c = ((char *)&val)[i];
		if (!c)
			break;
		if (!isprint(c) || !isascii(c))
			return false;
	}
	for (; i < sizeof(val); i++) {
		c = ((char *)&val)[i];
		if (c)
			return false;
	}
	return true;
}

static int perf_sample__fprintf_synth_ptwrite(struct perf_sample *sample, FILE *fp)
{
	struct perf_synth_intel_ptwrite *data = perf_sample__synth_ptr(sample);
	char str[sizeof(u64) + 1] = "";
	int len;
	u64 val;

	if (perf_sample__bad_synth_size(sample, *data))
		return 0;

	val = le64_to_cpu(data->payload);
	if (ptw_is_prt(val)) {
		memcpy(str, &val, sizeof(val));
		str[sizeof(val)] = 0;
	}
	len = fprintf(fp, " IP: %u payload: %#" PRIx64 " %s ",
		      data->ip, val, str);
	return len + perf_sample__fprintf_pt_spacing(len, fp);
}

static int perf_sample__fprintf_synth_mwait(struct perf_sample *sample, FILE *fp)
{
	struct perf_synth_intel_mwait *data = perf_sample__synth_ptr(sample);
	int len;

	if (perf_sample__bad_synth_size(sample, *data))
		return 0;

	len = fprintf(fp, " hints: %#x extensions: %#x ",
		      data->hints, data->extensions);
	return len + perf_sample__fprintf_pt_spacing(len, fp);
}

static int perf_sample__fprintf_synth_pwre(struct perf_sample *sample, FILE *fp)
{
	struct perf_synth_intel_pwre *data = perf_sample__synth_ptr(sample);
	int len;

	if (perf_sample__bad_synth_size(sample, *data))
		return 0;

	len = fprintf(fp, " hw: %u cstate: %u sub-cstate: %u ",
		      data->hw, data->cstate, data->subcstate);
	return len + perf_sample__fprintf_pt_spacing(len, fp);
}

static int perf_sample__fprintf_synth_exstop(struct perf_sample *sample, FILE *fp)
{
	struct perf_synth_intel_exstop *data = perf_sample__synth_ptr(sample);
	int len;

	if (perf_sample__bad_synth_size(sample, *data))
		return 0;

	len = fprintf(fp, " IP: %u ", data->ip);
	return len + perf_sample__fprintf_pt_spacing(len, fp);
}

static int perf_sample__fprintf_synth_pwrx(struct perf_sample *sample, FILE *fp)
{
	struct perf_synth_intel_pwrx *data = perf_sample__synth_ptr(sample);
	int len;

	if (perf_sample__bad_synth_size(sample, *data))
		return 0;

	len = fprintf(fp, " deepest cstate: %u last cstate: %u wake reason: %#x ",
		     data->deepest_cstate, data->last_cstate,
		     data->wake_reason);
	return len + perf_sample__fprintf_pt_spacing(len, fp);
}

static int perf_sample__fprintf_synth_cbr(struct perf_sample *sample, FILE *fp)
{
	struct perf_synth_intel_cbr *data = perf_sample__synth_ptr(sample);
	unsigned int percent, freq;
	int len;

	if (perf_sample__bad_synth_size(sample, *data))
		return 0;

	freq = (le32_to_cpu(data->freq) + 500) / 1000;
	len = fprintf(fp, " cbr: %2u freq: %4u MHz ", data->cbr, freq);
	if (data->max_nonturbo) {
		percent = (5 + (1000 * data->cbr) / data->max_nonturbo) / 10;
		len += fprintf(fp, "(%3u%%) ", percent);
	}
	return len + perf_sample__fprintf_pt_spacing(len, fp);
}

static int perf_sample__fprintf_synth_psb(struct perf_sample *sample, FILE *fp)
{
	struct perf_synth_intel_psb *data = perf_sample__synth_ptr(sample);
	int len;

	if (perf_sample__bad_synth_size(sample, *data))
		return 0;

	len = fprintf(fp, " psb offs: %#" PRIx64, data->offset);
	return len + perf_sample__fprintf_pt_spacing(len, fp);
}

/* Intel PT Event Trace */
static int perf_sample__fprintf_synth_evt(struct perf_sample *sample, FILE *fp)
{
	struct perf_synth_intel_evt *data = perf_sample__synth_ptr(sample);
	const char *cfe[32] = {NULL, "INTR", "IRET", "SMI", "RSM", "SIPI",
			       "INIT", "VMENTRY", "VMEXIT", "VMEXIT_INTR",
			       "SHUTDOWN", NULL, "UINTR", "UIRET"};
	const char *evd[64] = {"PFA", "VMXQ", "VMXR"};
	const char *s;
	int len, i;

	if (perf_sample__bad_synth_size(sample, *data))
		return 0;

	s = cfe[data->type];
	if (s) {
		len = fprintf(fp, " cfe: %s IP: %d vector: %u",
			      s, data->ip, data->vector);
	} else {
		len = fprintf(fp, " cfe: %u IP: %d vector: %u",
			      data->type, data->ip, data->vector);
	}
	for (i = 0; i < data->evd_cnt; i++) {
		unsigned int et = data->evd[i].evd_type & 0x3f;

		s = evd[et];
		if (s) {
			len += fprintf(fp, " %s: %#" PRIx64,
				       s, data->evd[i].payload);
		} else {
			len += fprintf(fp, " EVD_%u: %#" PRIx64,
				       et, data->evd[i].payload);
		}
	}
	return len + perf_sample__fprintf_pt_spacing(len, fp);
}

static int perf_sample__fprintf_synth_iflag_chg(struct perf_sample *sample, FILE *fp)
{
	struct perf_synth_intel_iflag_chg *data = perf_sample__synth_ptr(sample);
	int len;

	if (perf_sample__bad_synth_size(sample, *data))
		return 0;

	len = fprintf(fp, " IFLAG: %d->%d %s branch", !data->iflag, data->iflag,
		      data->via_branch ? "via" : "non");
	return len + perf_sample__fprintf_pt_spacing(len, fp);
}

static int perf_sample__fprintf_synth(struct perf_sample *sample,
				      struct evsel *evsel, FILE *fp)
{
	switch (evsel->core.attr.config) {
	case PERF_SYNTH_INTEL_PTWRITE:
		return perf_sample__fprintf_synth_ptwrite(sample, fp);
	case PERF_SYNTH_INTEL_MWAIT:
		return perf_sample__fprintf_synth_mwait(sample, fp);
	case PERF_SYNTH_INTEL_PWRE:
		return perf_sample__fprintf_synth_pwre(sample, fp);
	case PERF_SYNTH_INTEL_EXSTOP:
		return perf_sample__fprintf_synth_exstop(sample, fp);
	case PERF_SYNTH_INTEL_PWRX:
		return perf_sample__fprintf_synth_pwrx(sample, fp);
	case PERF_SYNTH_INTEL_CBR:
		return perf_sample__fprintf_synth_cbr(sample, fp);
	case PERF_SYNTH_INTEL_PSB:
		return perf_sample__fprintf_synth_psb(sample, fp);
	case PERF_SYNTH_INTEL_EVT:
		return perf_sample__fprintf_synth_evt(sample, fp);
	case PERF_SYNTH_INTEL_IFLAG_CHG:
		return perf_sample__fprintf_synth_iflag_chg(sample, fp);
	default:
		break;
	}

	return 0;
}

static int evlist__max_name_len(struct evlist *evlist)
{
	struct evsel *evsel;
	int max = 0;

	evlist__for_each_entry(evlist, evsel) {
		int len = strlen(evsel__name(evsel));

		max = MAX(len, max);
	}

	return max;
}

static int data_src__fprintf(u64 data_src, FILE *fp)
{
	struct mem_info mi = { .data_src.val = data_src };
	char decode[100];
	char out[100];
	static int maxlen;
	int len;

	perf_script__meminfo_scnprintf(decode, 100, &mi);

	len = scnprintf(out, 100, "%16" PRIx64 " %s", data_src, decode);
	if (maxlen < len)
		maxlen = len;

	return fprintf(fp, "%-*s", maxlen, out);
}

struct metric_ctx {
	struct perf_sample	*sample;
	struct thread		*thread;
	struct evsel	*evsel;
	FILE 			*fp;
};

static void script_print_metric(struct perf_stat_config *config __maybe_unused,
				void *ctx, const char *color,
			        const char *fmt,
			        const char *unit, double val)
{
	struct metric_ctx *mctx = ctx;

	if (!fmt)
		return;
	perf_sample__fprintf_start(NULL, mctx->sample, mctx->thread, mctx->evsel,
				   PERF_RECORD_SAMPLE, mctx->fp);
	fputs("\tmetric: ", mctx->fp);
	if (color)
		color_fprintf(mctx->fp, color, fmt, val);
	else
		printf(fmt, val);
	fprintf(mctx->fp, " %s\n", unit);
}

static void script_new_line(struct perf_stat_config *config __maybe_unused,
			    void *ctx)
{
	struct metric_ctx *mctx = ctx;

	perf_sample__fprintf_start(NULL, mctx->sample, mctx->thread, mctx->evsel,
				   PERF_RECORD_SAMPLE, mctx->fp);
	fputs("\tmetric: ", mctx->fp);
}

static void perf_sample__fprint_metric(struct perf_script *script,
				       struct thread *thread,
				       struct evsel *evsel,
				       struct perf_sample *sample,
				       FILE *fp)
{
	struct evsel *leader = evsel__leader(evsel);
	struct perf_stat_output_ctx ctx = {
		.print_metric = script_print_metric,
		.new_line = script_new_line,
		.ctx = &(struct metric_ctx) {
				.sample = sample,
				.thread = thread,
				.evsel  = evsel,
				.fp     = fp,
			 },
		.force_header = false,
	};
	struct evsel *ev2;
	u64 val;

	if (!evsel->stats)
		evlist__alloc_stats(&stat_config, script->session->evlist, /*alloc_raw=*/false);
	if (evsel_script(leader)->gnum++ == 0)
		perf_stat__reset_shadow_stats();
	val = sample->period * evsel->scale;
	evsel_script(evsel)->val = val;
	if (evsel_script(leader)->gnum == leader->core.nr_members) {
		for_each_group_member (ev2, leader) {
			perf_stat__print_shadow_stats(&stat_config, ev2,
						      evsel_script(ev2)->val,
						      sample->cpu,
						      &ctx,
						      NULL);
		}
		evsel_script(leader)->gnum = 0;
	}
}

static bool show_event(struct perf_sample *sample,
		       struct evsel *evsel,
		       struct thread *thread,
		       struct addr_location *al,
		       struct addr_location *addr_al)
{
	int depth = thread_stack__depth(thread, sample->cpu);

	if (!symbol_conf.graph_function)
		return true;

	if (thread->filter) {
		if (depth <= thread->filter_entry_depth) {
			thread->filter = false;
			return false;
		}
		return true;
	} else {
		const char *s = symbol_conf.graph_function;
		u64 ip;
		const char *name = resolve_branch_sym(sample, evsel, thread, al, addr_al,
				&ip);
		unsigned nlen;

		if (!name)
			return false;
		nlen = strlen(name);
		while (*s) {
			unsigned len = strcspn(s, ",");
			if (nlen == len && !strncmp(name, s, len)) {
				thread->filter = true;
				thread->filter_entry_depth = depth;
				return true;
			}
			s += len;
			if (*s == ',')
				s++;
		}
		return false;
	}
}

static void process_event(struct perf_script *script,
			  struct perf_sample *sample, struct evsel *evsel,
			  struct addr_location *al,
			  struct addr_location *addr_al,
			  struct machine *machine)
{
	struct thread *thread = al->thread;
	struct perf_event_attr *attr = &evsel->core.attr;
	unsigned int type = output_type(attr->type);
	struct evsel_script *es = evsel->priv;
	FILE *fp = es->fp;
	char str[PAGE_SIZE_NAME_LEN];
	const char *arch = perf_env__arch(machine->env);

	if (output[type].fields == 0)
		return;

	++es->samples;

	perf_sample__fprintf_start(script, sample, thread, evsel,
				   PERF_RECORD_SAMPLE, fp);

	if (PRINT_FIELD(PERIOD))
		fprintf(fp, "%10" PRIu64 " ", sample->period);

	if (PRINT_FIELD(EVNAME)) {
		const char *evname = evsel__name(evsel);

		if (!script->name_width)
			script->name_width = evlist__max_name_len(script->session->evlist);

		fprintf(fp, "%*s: ", script->name_width, evname ?: "[unknown]");
	}

	if (print_flags)
		perf_sample__fprintf_flags(sample->flags, fp);

	if (is_bts_event(attr)) {
		perf_sample__fprintf_bts(sample, evsel, thread, al, addr_al, machine, fp);
		return;
	}
#ifdef HAVE_LIBTRACEEVENT
	if (PRINT_FIELD(TRACE) && sample->raw_data) {
		event_format__fprintf(evsel->tp_format, sample->cpu,
				      sample->raw_data, sample->raw_size, fp);
	}
#endif
	if (attr->type == PERF_TYPE_SYNTH && PRINT_FIELD(SYNTH))
		perf_sample__fprintf_synth(sample, evsel, fp);

	if (PRINT_FIELD(ADDR))
		perf_sample__fprintf_addr(sample, thread, attr, fp);

	if (PRINT_FIELD(DATA_SRC))
		data_src__fprintf(sample->data_src, fp);

	if (PRINT_FIELD(WEIGHT))
		fprintf(fp, "%16" PRIu64, sample->weight);

	if (PRINT_FIELD(INS_LAT))
		fprintf(fp, "%16" PRIu16, sample->ins_lat);

	if (PRINT_FIELD(RETIRE_LAT))
		fprintf(fp, "%16" PRIu16, sample->retire_lat);

	if (PRINT_FIELD(IP)) {
		struct callchain_cursor *cursor = NULL;

		if (script->stitch_lbr)
			al->thread->lbr_stitch_enable = true;

		if (symbol_conf.use_callchain && sample->callchain &&
		    thread__resolve_callchain(al->thread, &callchain_cursor, evsel,
					      sample, NULL, NULL, scripting_max_stack) == 0)
			cursor = &callchain_cursor;

		fputc(cursor ? '\n' : ' ', fp);
		sample__fprintf_sym(sample, al, 0, output[type].print_ip_opts, cursor,
				    symbol_conf.bt_stop_list, fp);
	}

	if (PRINT_FIELD(IREGS))
		perf_sample__fprintf_iregs(sample, attr, arch, fp);

	if (PRINT_FIELD(UREGS))
		perf_sample__fprintf_uregs(sample, attr, arch, fp);

	if (PRINT_FIELD(BRSTACK))
		perf_sample__fprintf_brstack(sample, thread, attr, fp);
	else if (PRINT_FIELD(BRSTACKSYM))
		perf_sample__fprintf_brstacksym(sample, thread, attr, fp);
	else if (PRINT_FIELD(BRSTACKOFF))
		perf_sample__fprintf_brstackoff(sample, thread, attr, fp);

	if (evsel__is_bpf_output(evsel) && PRINT_FIELD(BPF_OUTPUT))
		perf_sample__fprintf_bpf_output(sample, fp);
	perf_sample__fprintf_insn(sample, attr, thread, machine, fp);

	if (PRINT_FIELD(PHYS_ADDR))
		fprintf(fp, "%16" PRIx64, sample->phys_addr);

	if (PRINT_FIELD(DATA_PAGE_SIZE))
		fprintf(fp, " %s", get_page_size_name(sample->data_page_size, str));

	if (PRINT_FIELD(CODE_PAGE_SIZE))
		fprintf(fp, " %s", get_page_size_name(sample->code_page_size, str));

	if (PRINT_FIELD(CGROUP)) {
		const char *cgrp_name;
		struct cgroup *cgrp = cgroup__find(machine->env,
						   sample->cgroup);
		if (cgrp != NULL)
			cgrp_name = cgrp->name;
		else
			cgrp_name = "unknown";
		fprintf(fp, " %s", cgrp_name);
	}

	perf_sample__fprintf_ipc(sample, attr, fp);

	fprintf(fp, "\n");

	if (PRINT_FIELD(SRCCODE)) {
		if (map__fprintf_srccode(al->map, al->addr, stdout,
					 &thread->srccode_state))
			printf("\n");
	}

	if (PRINT_FIELD(METRIC))
		perf_sample__fprint_metric(script, thread, evsel, sample, fp);

	if (verbose > 0)
		fflush(fp);
}

static struct scripting_ops	*scripting_ops;

static void __process_stat(struct evsel *counter, u64 tstamp)
{
	int nthreads = perf_thread_map__nr(counter->core.threads);
	int idx, thread;
	struct perf_cpu cpu;
	static int header_printed;

	if (!header_printed) {
		printf("%3s %8s %15s %15s %15s %15s %s\n",
		       "CPU", "THREAD", "VAL", "ENA", "RUN", "TIME", "EVENT");
		header_printed = 1;
	}

	for (thread = 0; thread < nthreads; thread++) {
		perf_cpu_map__for_each_cpu(cpu, idx, evsel__cpus(counter)) {
			struct perf_counts_values *counts;

			counts = perf_counts(counter->counts, idx, thread);

			printf("%3d %8d %15" PRIu64 " %15" PRIu64 " %15" PRIu64 " %15" PRIu64 " %s\n",
				cpu.cpu,
				perf_thread_map__pid(counter->core.threads, thread),
				counts->val,
				counts->ena,
				counts->run,
				tstamp,
				evsel__name(counter));
		}
	}
}

static void process_stat(struct evsel *counter, u64 tstamp)
{
	if (scripting_ops && scripting_ops->process_stat)
		scripting_ops->process_stat(&stat_config, counter, tstamp);
	else
		__process_stat(counter, tstamp);
}

static void process_stat_interval(u64 tstamp)
{
	if (scripting_ops && scripting_ops->process_stat_interval)
		scripting_ops->process_stat_interval(tstamp);
}

static void setup_scripting(void)
{
#ifdef HAVE_LIBTRACEEVENT
	setup_perl_scripting();
#endif
	setup_python_scripting();
}

static int flush_scripting(void)
{
	return scripting_ops ? scripting_ops->flush_script() : 0;
}

static int cleanup_scripting(void)
{
	pr_debug("\nperf script stopped\n");

	return scripting_ops ? scripting_ops->stop_script() : 0;
}

static bool filter_cpu(struct perf_sample *sample)
{
	if (cpu_list && sample->cpu != (u32)-1)
		return !test_bit(sample->cpu, cpu_bitmap);
	return false;
}

static int process_sample_event(struct perf_tool *tool,
				union perf_event *event,
				struct perf_sample *sample,
				struct evsel *evsel,
				struct machine *machine)
{
	struct perf_script *scr = container_of(tool, struct perf_script, tool);
	struct addr_location al;
	struct addr_location addr_al;
	int ret = 0;

	/* Set thread to NULL to indicate addr_al and al are not initialized */
	addr_al.thread = NULL;
	al.thread = NULL;

	ret = dlfilter__filter_event_early(dlfilter, event, sample, evsel, machine, &al, &addr_al);
	if (ret) {
		if (ret > 0)
			ret = 0;
		goto out_put;
	}

	if (perf_time__ranges_skip_sample(scr->ptime_range, scr->range_num,
					  sample->time)) {
		goto out_put;
	}

	if (debug_mode) {
		if (sample->time < last_timestamp) {
			pr_err("Samples misordered, previous: %" PRIu64
				" this: %" PRIu64 "\n", last_timestamp,
				sample->time);
			nr_unordered++;
		}
		last_timestamp = sample->time;
		goto out_put;
	}

	if (filter_cpu(sample))
		goto out_put;

	if (!al.thread && machine__resolve(machine, &al, sample) < 0) {
		pr_err("problem processing %d event, skipping it.\n",
		       event->header.type);
		ret = -1;
		goto out_put;
	}

	if (al.filtered)
		goto out_put;

	if (!show_event(sample, evsel, al.thread, &al, &addr_al))
		goto out_put;

	if (evswitch__discard(&scr->evswitch, evsel))
		goto out_put;

	ret = dlfilter__filter_event(dlfilter, event, sample, evsel, machine, &al, &addr_al);
	if (ret) {
		if (ret > 0)
			ret = 0;
		goto out_put;
	}

	if (scripting_ops) {
		struct addr_location *addr_al_ptr = NULL;

		if ((evsel->core.attr.sample_type & PERF_SAMPLE_ADDR) &&
		    sample_addr_correlates_sym(&evsel->core.attr)) {
			if (!addr_al.thread)
				thread__resolve(al.thread, &addr_al, sample);
			addr_al_ptr = &addr_al;
		}
		scripting_ops->process_event(event, sample, evsel, &al, addr_al_ptr);
	} else {
		process_event(scr, sample, evsel, &al, &addr_al, machine);
	}

out_put:
	if (al.thread)
		addr_location__put(&al);
	return ret;
}

// Used when scr->per_event_dump is not set
static struct evsel_script es_stdout;

static int process_attr(struct perf_tool *tool, union perf_event *event,
			struct evlist **pevlist)
{
	struct perf_script *scr = container_of(tool, struct perf_script, tool);
	struct evlist *evlist;
	struct evsel *evsel, *pos;
	u64 sample_type;
	int err;

	err = perf_event__process_attr(tool, event, pevlist);
	if (err)
		return err;

	evlist = *pevlist;
	evsel = evlist__last(*pevlist);

	if (!evsel->priv) {
		if (scr->per_event_dump) { 
			evsel->priv = evsel_script__new(evsel, scr->session->data);
			if (!evsel->priv)
				return -ENOMEM;
		} else { // Replicate what is done in perf_script__setup_per_event_dump()
			es_stdout.fp = stdout;
			evsel->priv = &es_stdout;
		}
	}

	if (evsel->core.attr.type >= PERF_TYPE_MAX &&
	    evsel->core.attr.type != PERF_TYPE_SYNTH)
		return 0;

	evlist__for_each_entry(evlist, pos) {
		if (pos->core.attr.type == evsel->core.attr.type && pos != evsel)
			return 0;
	}

	if (evsel->core.attr.sample_type) {
		err = evsel__check_attr(evsel, scr->session);
		if (err)
			return err;
	}

	/*
	 * Check if we need to enable callchains based
	 * on events sample_type.
	 */
	sample_type = evlist__combined_sample_type(evlist);
	callchain_param_setup(sample_type, perf_env__arch((*pevlist)->env));

	/* Enable fields for callchain entries */
	if (symbol_conf.use_callchain &&
	    (sample_type & PERF_SAMPLE_CALLCHAIN ||
	     sample_type & PERF_SAMPLE_BRANCH_STACK ||
	     (sample_type & PERF_SAMPLE_REGS_USER &&
	      sample_type & PERF_SAMPLE_STACK_USER))) {
		int type = output_type(evsel->core.attr.type);

		if (!(output[type].user_unset_fields & PERF_OUTPUT_IP))
			output[type].fields |= PERF_OUTPUT_IP;
		if (!(output[type].user_unset_fields & PERF_OUTPUT_SYM))
			output[type].fields |= PERF_OUTPUT_SYM;
	}
	set_print_ip_opts(&evsel->core.attr);
	return 0;
}

static int print_event_with_time(struct perf_tool *tool,
				 union perf_event *event,
				 struct perf_sample *sample,
				 struct machine *machine,
				 pid_t pid, pid_t tid, u64 timestamp)
{
	struct perf_script *script = container_of(tool, struct perf_script, tool);
	struct perf_session *session = script->session;
	struct evsel *evsel = evlist__id2evsel(session->evlist, sample->id);
	struct thread *thread = NULL;

	if (evsel && !evsel->core.attr.sample_id_all) {
		sample->cpu = 0;
		sample->time = timestamp;
		sample->pid = pid;
		sample->tid = tid;
	}

	if (filter_cpu(sample))
		return 0;

	if (tid != -1)
		thread = machine__findnew_thread(machine, pid, tid);

	if (evsel) {
		perf_sample__fprintf_start(script, sample, thread, evsel,
					   event->header.type, stdout);
	}

	perf_event__fprintf(event, machine, stdout);

	thread__put(thread);

	return 0;
}

static int print_event(struct perf_tool *tool, union perf_event *event,
		       struct perf_sample *sample, struct machine *machine,
		       pid_t pid, pid_t tid)
{
	return print_event_with_time(tool, event, sample, machine, pid, tid, 0);
}

static int process_comm_event(struct perf_tool *tool,
			      union perf_event *event,
			      struct perf_sample *sample,
			      struct machine *machine)
{
	if (perf_event__process_comm(tool, event, sample, machine) < 0)
		return -1;

	return print_event(tool, event, sample, machine, event->comm.pid,
			   event->comm.tid);
}

static int process_namespaces_event(struct perf_tool *tool,
				    union perf_event *event,
				    struct perf_sample *sample,
				    struct machine *machine)
{
	if (perf_event__process_namespaces(tool, event, sample, machine) < 0)
		return -1;

	return print_event(tool, event, sample, machine, event->namespaces.pid,
			   event->namespaces.tid);
}

static int process_cgroup_event(struct perf_tool *tool,
				union perf_event *event,
				struct perf_sample *sample,
				struct machine *machine)
{
	if (perf_event__process_cgroup(tool, event, sample, machine) < 0)
		return -1;

	return print_event(tool, event, sample, machine, sample->pid,
			    sample->tid);
}

static int process_fork_event(struct perf_tool *tool,
			      union perf_event *event,
			      struct perf_sample *sample,
			      struct machine *machine)
{
	if (perf_event__process_fork(tool, event, sample, machine) < 0)
		return -1;

	return print_event_with_time(tool, event, sample, machine,
				     event->fork.pid, event->fork.tid,
				     event->fork.time);
}
static int process_exit_event(struct perf_tool *tool,
			      union perf_event *event,
			      struct perf_sample *sample,
			      struct machine *machine)
{
	/* Print before 'exit' deletes anything */
	if (print_event_with_time(tool, event, sample, machine, event->fork.pid,
				  event->fork.tid, event->fork.time))
		return -1;

	return perf_event__process_exit(tool, event, sample, machine);
}

static int process_mmap_event(struct perf_tool *tool,
			      union perf_event *event,
			      struct perf_sample *sample,
			      struct machine *machine)
{
	if (perf_event__process_mmap(tool, event, sample, machine) < 0)
		return -1;

	return print_event(tool, event, sample, machine, event->mmap.pid,
			   event->mmap.tid);
}

static int process_mmap2_event(struct perf_tool *tool,
			      union perf_event *event,
			      struct perf_sample *sample,
			      struct machine *machine)
{
	if (perf_event__process_mmap2(tool, event, sample, machine) < 0)
		return -1;

	return print_event(tool, event, sample, machine, event->mmap2.pid,
			   event->mmap2.tid);
}

static int process_switch_event(struct perf_tool *tool,
				union perf_event *event,
				struct perf_sample *sample,
				struct machine *machine)
{
	struct perf_script *script = container_of(tool, struct perf_script, tool);

	if (perf_event__process_switch(tool, event, sample, machine) < 0)
		return -1;

	if (scripting_ops && scripting_ops->process_switch && !filter_cpu(sample))
		scripting_ops->process_switch(event, sample, machine);

	if (!script->show_switch_events)
		return 0;

	return print_event(tool, event, sample, machine, sample->pid,
			   sample->tid);
}

static int process_auxtrace_error(struct perf_session *session,
				  union perf_event *event)
{
	if (scripting_ops && scripting_ops->process_auxtrace_error) {
		scripting_ops->process_auxtrace_error(session, event);
		return 0;
	}

	return perf_event__process_auxtrace_error(session, event);
}

static int
process_lost_event(struct perf_tool *tool,
		   union perf_event *event,
		   struct perf_sample *sample,
		   struct machine *machine)
{
	return print_event(tool, event, sample, machine, sample->pid,
			   sample->tid);
}

static int
process_throttle_event(struct perf_tool *tool __maybe_unused,
		       union perf_event *event,
		       struct perf_sample *sample,
		       struct machine *machine)
{
	if (scripting_ops && scripting_ops->process_throttle)
		scripting_ops->process_throttle(event, sample, machine);
	return 0;
}

static int
process_finished_round_event(struct perf_tool *tool __maybe_unused,
			     union perf_event *event,
			     struct ordered_events *oe __maybe_unused)

{
	perf_event__fprintf(event, NULL, stdout);
	return 0;
}

static int
process_bpf_events(struct perf_tool *tool __maybe_unused,
		   union perf_event *event,
		   struct perf_sample *sample,
		   struct machine *machine)
{
	if (machine__process_ksymbol(machine, event, sample) < 0)
		return -1;

	return print_event(tool, event, sample, machine, sample->pid,
			   sample->tid);
}

static int process_text_poke_events(struct perf_tool *tool,
				    union perf_event *event,
				    struct perf_sample *sample,
				    struct machine *machine)
{
	if (perf_event__process_text_poke(tool, event, sample, machine) < 0)
		return -1;

	return print_event(tool, event, sample, machine, sample->pid,
			   sample->tid);
}

static void sig_handler(int sig __maybe_unused)
{
	session_done = 1;
}

static void perf_script__fclose_per_event_dump(struct perf_script *script)
{
	struct evlist *evlist = script->session->evlist;
	struct evsel *evsel;

	evlist__for_each_entry(evlist, evsel) {
		if (!evsel->priv)
			break;
		evsel_script__delete(evsel->priv);
		evsel->priv = NULL;
	}
}

static int perf_script__fopen_per_event_dump(struct perf_script *script)
{
	struct evsel *evsel;

	evlist__for_each_entry(script->session->evlist, evsel) {
		/*
		 * Already setup? I.e. we may be called twice in cases like
		 * Intel PT, one for the intel_pt// and dummy events, then
		 * for the evsels synthesized from the auxtrace info.
		 *
		 * Ses perf_script__process_auxtrace_info.
		 */
		if (evsel->priv != NULL)
			continue;

		evsel->priv = evsel_script__new(evsel, script->session->data);
		if (evsel->priv == NULL)
			goto out_err_fclose;
	}

	return 0;

out_err_fclose:
	perf_script__fclose_per_event_dump(script);
	return -1;
}

static int perf_script__setup_per_event_dump(struct perf_script *script)
{
	struct evsel *evsel;

	if (script->per_event_dump)
		return perf_script__fopen_per_event_dump(script);

	es_stdout.fp = stdout;

	evlist__for_each_entry(script->session->evlist, evsel)
		evsel->priv = &es_stdout;

	return 0;
}

static void perf_script__exit_per_event_dump_stats(struct perf_script *script)
{
	struct evsel *evsel;

	evlist__for_each_entry(script->session->evlist, evsel) {
		struct evsel_script *es = evsel->priv;

		evsel_script__fprintf(es, stdout);
		evsel_script__delete(es);
		evsel->priv = NULL;
	}
}

static void perf_script__exit(struct perf_script *script)
{
	perf_thread_map__put(script->threads);
	perf_cpu_map__put(script->cpus);
}

static int __cmd_script(struct perf_script *script)
{
	int ret;

	signal(SIGINT, sig_handler);

	/* override event processing functions */
	if (script->show_task_events) {
		script->tool.comm = process_comm_event;
		script->tool.fork = process_fork_event;
		script->tool.exit = process_exit_event;
	}
	if (script->show_mmap_events) {
		script->tool.mmap = process_mmap_event;
		script->tool.mmap2 = process_mmap2_event;
	}
	if (script->show_switch_events || (scripting_ops && scripting_ops->process_switch))
		script->tool.context_switch = process_switch_event;
	if (scripting_ops && scripting_ops->process_auxtrace_error)
		script->tool.auxtrace_error = process_auxtrace_error;
	if (script->show_namespace_events)
		script->tool.namespaces = process_namespaces_event;
	if (script->show_cgroup_events)
		script->tool.cgroup = process_cgroup_event;
	if (script->show_lost_events)
		script->tool.lost = process_lost_event;
	if (script->show_round_events) {
		script->tool.ordered_events = false;
		script->tool.finished_round = process_finished_round_event;
	}
	if (script->show_bpf_events) {
		script->tool.ksymbol = process_bpf_events;
		script->tool.bpf     = process_bpf_events;
	}
	if (script->show_text_poke_events) {
		script->tool.ksymbol   = process_bpf_events;
		script->tool.text_poke = process_text_poke_events;
	}

	if (perf_script__setup_per_event_dump(script)) {
		pr_err("Couldn't create the per event dump files\n");
		return -1;
	}

	ret = perf_session__process_events(script->session);

	if (script->per_event_dump)
		perf_script__exit_per_event_dump_stats(script);

	if (debug_mode)
		pr_err("Misordered timestamps: %" PRIu64 "\n", nr_unordered);

	return ret;
}

struct script_spec {
	struct list_head	node;
	struct scripting_ops	*ops;
	char			spec[];
};

static LIST_HEAD(script_specs);

static struct script_spec *script_spec__new(const char *spec,
					    struct scripting_ops *ops)
{
	struct script_spec *s = malloc(sizeof(*s) + strlen(spec) + 1);

	if (s != NULL) {
		strcpy(s->spec, spec);
		s->ops = ops;
	}

	return s;
}

static void script_spec__add(struct script_spec *s)
{
	list_add_tail(&s->node, &script_specs);
}

static struct script_spec *script_spec__find(const char *spec)
{
	struct script_spec *s;

	list_for_each_entry(s, &script_specs, node)
		if (strcasecmp(s->spec, spec) == 0)
			return s;
	return NULL;
}

int script_spec_register(const char *spec, struct scripting_ops *ops)
{
	struct script_spec *s;

	s = script_spec__find(spec);
	if (s)
		return -1;

	s = script_spec__new(spec, ops);
	if (!s)
		return -1;
	else
		script_spec__add(s);

	return 0;
}

static struct scripting_ops *script_spec__lookup(const char *spec)
{
	struct script_spec *s = script_spec__find(spec);
	if (!s)
		return NULL;

	return s->ops;
}

static void list_available_languages(void)
{
	struct script_spec *s;

	fprintf(stderr, "\n");
	fprintf(stderr, "Scripting language extensions (used in "
		"perf script -s [spec:]script.[spec]):\n\n");

	list_for_each_entry(s, &script_specs, node)
		fprintf(stderr, "  %-42s [%s]\n", s->spec, s->ops->name);

	fprintf(stderr, "\n");
}

/* Find script file relative to current directory or exec path */
static char *find_script(const char *script)
{
	char path[PATH_MAX];

	if (!scripting_ops) {
		const char *ext = strrchr(script, '.');

		if (!ext)
			return NULL;

		scripting_ops = script_spec__lookup(++ext);
		if (!scripting_ops)
			return NULL;
	}

	if (access(script, R_OK)) {
		char *exec_path = get_argv_exec_path();

		if (!exec_path)
			return NULL;
		snprintf(path, sizeof(path), "%s/scripts/%s/%s",
			 exec_path, scripting_ops->dirname, script);
		free(exec_path);
		script = path;
		if (access(script, R_OK))
			return NULL;
	}
	return strdup(script);
}

static int parse_scriptname(const struct option *opt __maybe_unused,
			    const char *str, int unset __maybe_unused)
{
	char spec[PATH_MAX];
	const char *script, *ext;
	int len;

	if (strcmp(str, "lang") == 0) {
		list_available_languages();
		exit(0);
	}

	script = strchr(str, ':');
	if (script) {
		len = script - str;
		if (len >= PATH_MAX) {
			fprintf(stderr, "invalid language specifier");
			return -1;
		}
		strncpy(spec, str, len);
		spec[len] = '\0';
		scripting_ops = script_spec__lookup(spec);
		if (!scripting_ops) {
			fprintf(stderr, "invalid language specifier");
			return -1;
		}
		script++;
	} else {
		script = str;
		ext = strrchr(script, '.');
		if (!ext) {
			fprintf(stderr, "invalid script extension");
			return -1;
		}
		scripting_ops = script_spec__lookup(++ext);
		if (!scripting_ops) {
			fprintf(stderr, "invalid script extension");
			return -1;
		}
	}

	script_name = find_script(script);
	if (!script_name)
		script_name = strdup(script);

	return 0;
}

static int parse_output_fields(const struct option *opt __maybe_unused,
			    const char *arg, int unset __maybe_unused)
{
	char *tok, *strtok_saveptr = NULL;
	int i, imax = ARRAY_SIZE(all_output_options);
	int j;
	int rc = 0;
	char *str = strdup(arg);
	int type = -1;
	enum { DEFAULT, SET, ADD, REMOVE } change = DEFAULT;

	if (!str)
		return -ENOMEM;

	/* first word can state for which event type the user is specifying
	 * the fields. If no type exists, the specified fields apply to all
	 * event types found in the file minus the invalid fields for a type.
	 */
	tok = strchr(str, ':');
	if (tok) {
		*tok = '\0';
		tok++;
		if (!strcmp(str, "hw"))
			type = PERF_TYPE_HARDWARE;
		else if (!strcmp(str, "sw"))
			type = PERF_TYPE_SOFTWARE;
		else if (!strcmp(str, "trace"))
			type = PERF_TYPE_TRACEPOINT;
		else if (!strcmp(str, "raw"))
			type = PERF_TYPE_RAW;
		else if (!strcmp(str, "break"))
			type = PERF_TYPE_BREAKPOINT;
		else if (!strcmp(str, "synth"))
			type = OUTPUT_TYPE_SYNTH;
		else {
			fprintf(stderr, "Invalid event type in field string.\n");
			rc = -EINVAL;
			goto out;
		}

		if (output[type].user_set)
			pr_warning("Overriding previous field request for %s events.\n",
				   event_type(type));

		/* Don't override defaults for +- */
		if (strchr(tok, '+') || strchr(tok, '-'))
			goto parse;

		output[type].fields = 0;
		output[type].user_set = true;
		output[type].wildcard_set = false;

	} else {
		tok = str;
		if (strlen(str) == 0) {
			fprintf(stderr,
				"Cannot set fields to 'none' for all event types.\n");
			rc = -EINVAL;
			goto out;
		}

		/* Don't override defaults for +- */
		if (strchr(str, '+') || strchr(str, '-'))
			goto parse;

		if (output_set_by_user())
			pr_warning("Overriding previous field request for all events.\n");

		for (j = 0; j < OUTPUT_TYPE_MAX; ++j) {
			output[j].fields = 0;
			output[j].user_set = true;
			output[j].wildcard_set = true;
		}
	}

parse:
	for (tok = strtok_r(tok, ",", &strtok_saveptr); tok; tok = strtok_r(NULL, ",", &strtok_saveptr)) {
		if (*tok == '+') {
			if (change == SET)
				goto out_badmix;
			change = ADD;
			tok++;
		} else if (*tok == '-') {
			if (change == SET)
				goto out_badmix;
			change = REMOVE;
			tok++;
		} else {
			if (change != SET && change != DEFAULT)
				goto out_badmix;
			change = SET;
		}

		for (i = 0; i < imax; ++i) {
			if (strcmp(tok, all_output_options[i].str) == 0)
				break;
		}
		if (i == imax && strcmp(tok, "flags") == 0) {
			print_flags = change != REMOVE;
			continue;
		}
		if (i == imax) {
			fprintf(stderr, "Invalid field requested.\n");
			rc = -EINVAL;
			goto out;
		}

		if (type == -1) {
			/* add user option to all events types for
			 * which it is valid
			 */
			for (j = 0; j < OUTPUT_TYPE_MAX; ++j) {
				if (output[j].invalid_fields & all_output_options[i].field) {
					pr_warning("\'%s\' not valid for %s events. Ignoring.\n",
						   all_output_options[i].str, event_type(j));
				} else {
					if (change == REMOVE) {
						output[j].fields &= ~all_output_options[i].field;
						output[j].user_set_fields &= ~all_output_options[i].field;
						output[j].user_unset_fields |= all_output_options[i].field;
					} else {
						output[j].fields |= all_output_options[i].field;
						output[j].user_set_fields |= all_output_options[i].field;
						output[j].user_unset_fields &= ~all_output_options[i].field;
					}
					output[j].user_set = true;
					output[j].wildcard_set = true;
				}
			}
		} else {
			if (output[type].invalid_fields & all_output_options[i].field) {
				fprintf(stderr, "\'%s\' not valid for %s events.\n",
					 all_output_options[i].str, event_type(type));

				rc = -EINVAL;
				goto out;
			}
			if (change == REMOVE)
				output[type].fields &= ~all_output_options[i].field;
			else
				output[type].fields |= all_output_options[i].field;
			output[type].user_set = true;
			output[type].wildcard_set = true;
		}
	}

	if (type >= 0) {
		if (output[type].fields == 0) {
			pr_debug("No fields requested for %s type. "
				 "Events will not be displayed.\n", event_type(type));
		}
	}
	goto out;

out_badmix:
	fprintf(stderr, "Cannot mix +-field with overridden fields\n");
	rc = -EINVAL;
out:
	free(str);
	return rc;
}

#define for_each_lang(scripts_path, scripts_dir, lang_dirent)		\
	while ((lang_dirent = readdir(scripts_dir)) != NULL)		\
		if ((lang_dirent->d_type == DT_DIR ||			\
		     (lang_dirent->d_type == DT_UNKNOWN &&		\
		      is_directory(scripts_path, lang_dirent))) &&	\
		    (strcmp(lang_dirent->d_name, ".")) &&		\
		    (strcmp(lang_dirent->d_name, "..")))

#define for_each_script(lang_path, lang_dir, script_dirent)		\
	while ((script_dirent = readdir(lang_dir)) != NULL)		\
		if (script_dirent->d_type != DT_DIR &&			\
		    (script_dirent->d_type != DT_UNKNOWN ||		\
		     !is_directory(lang_path, script_dirent)))


#define RECORD_SUFFIX			"-record"
#define REPORT_SUFFIX			"-report"

struct script_desc {
	struct list_head	node;
	char			*name;
	char			*half_liner;
	char			*args;
};

static LIST_HEAD(script_descs);

static struct script_desc *script_desc__new(const char *name)
{
	struct script_desc *s = zalloc(sizeof(*s));

	if (s != NULL && name)
		s->name = strdup(name);

	return s;
}

static void script_desc__delete(struct script_desc *s)
{
	zfree(&s->name);
	zfree(&s->half_liner);
	zfree(&s->args);
	free(s);
}

static void script_desc__add(struct script_desc *s)
{
	list_add_tail(&s->node, &script_descs);
}

static struct script_desc *script_desc__find(const char *name)
{
	struct script_desc *s;

	list_for_each_entry(s, &script_descs, node)
		if (strcasecmp(s->name, name) == 0)
			return s;
	return NULL;
}

static struct script_desc *script_desc__findnew(const char *name)
{
	struct script_desc *s = script_desc__find(name);

	if (s)
		return s;

	s = script_desc__new(name);
	if (!s)
		return NULL;

	script_desc__add(s);

	return s;
}

static const char *ends_with(const char *str, const char *suffix)
{
	size_t suffix_len = strlen(suffix);
	const char *p = str;

	if (strlen(str) > suffix_len) {
		p = str + strlen(str) - suffix_len;
		if (!strncmp(p, suffix, suffix_len))
			return p;
	}

	return NULL;
}

static int read_script_info(struct script_desc *desc, const char *filename)
{
	char line[BUFSIZ], *p;
	FILE *fp;

	fp = fopen(filename, "r");
	if (!fp)
		return -1;

	while (fgets(line, sizeof(line), fp)) {
		p = skip_spaces(line);
		if (strlen(p) == 0)
			continue;
		if (*p != '#')
			continue;
		p++;
		if (strlen(p) && *p == '!')
			continue;

		p = skip_spaces(p);
		if (strlen(p) && p[strlen(p) - 1] == '\n')
			p[strlen(p) - 1] = '\0';

		if (!strncmp(p, "description:", strlen("description:"))) {
			p += strlen("description:");
			desc->half_liner = strdup(skip_spaces(p));
			continue;
		}

		if (!strncmp(p, "args:", strlen("args:"))) {
			p += strlen("args:");
			desc->args = strdup(skip_spaces(p));
			continue;
		}
	}

	fclose(fp);

	return 0;
}

static char *get_script_root(struct dirent *script_dirent, const char *suffix)
{
	char *script_root, *str;

	script_root = strdup(script_dirent->d_name);
	if (!script_root)
		return NULL;

	str = (char *)ends_with(script_root, suffix);
	if (!str) {
		free(script_root);
		return NULL;
	}

	*str = '\0';
	return script_root;
}

static int list_available_scripts(const struct option *opt __maybe_unused,
				  const char *s __maybe_unused,
				  int unset __maybe_unused)
{
	struct dirent *script_dirent, *lang_dirent;
	char scripts_path[MAXPATHLEN];
	DIR *scripts_dir, *lang_dir;
	char script_path[MAXPATHLEN];
	char lang_path[MAXPATHLEN];
	struct script_desc *desc;
	char first_half[BUFSIZ];
	char *script_root;

	snprintf(scripts_path, MAXPATHLEN, "%s/scripts", get_argv_exec_path());

	scripts_dir = opendir(scripts_path);
	if (!scripts_dir) {
		fprintf(stdout,
			"open(%s) failed.\n"
			"Check \"PERF_EXEC_PATH\" env to set scripts dir.\n",
			scripts_path);
		exit(-1);
	}

	for_each_lang(scripts_path, scripts_dir, lang_dirent) {
		scnprintf(lang_path, MAXPATHLEN, "%s/%s/bin", scripts_path,
			  lang_dirent->d_name);
		lang_dir = opendir(lang_path);
		if (!lang_dir)
			continue;

		for_each_script(lang_path, lang_dir, script_dirent) {
			script_root = get_script_root(script_dirent, REPORT_SUFFIX);
			if (script_root) {
				desc = script_desc__findnew(script_root);
				scnprintf(script_path, MAXPATHLEN, "%s/%s",
					  lang_path, script_dirent->d_name);
				read_script_info(desc, script_path);
				free(script_root);
			}
		}
	}

	fprintf(stdout, "List of available trace scripts:\n");
	list_for_each_entry(desc, &script_descs, node) {
		sprintf(first_half, "%s %s", desc->name,
			desc->args ? desc->args : "");
		fprintf(stdout, "  %-36s %s\n", first_half,
			desc->half_liner ? desc->half_liner : "");
	}

	exit(0);
}

static int add_dlarg(const struct option *opt __maybe_unused,
		     const char *s, int unset __maybe_unused)
{
	char *arg = strdup(s);
	void *a;

	if (!arg)
		return -1;

	a = realloc(dlargv, sizeof(dlargv[0]) * (dlargc + 1));
	if (!a) {
		free(arg);
		return -1;
	}

	dlargv = a;
	dlargv[dlargc++] = arg;

	return 0;
}

static void free_dlarg(void)
{
	while (dlargc--)
		free(dlargv[dlargc]);
	free(dlargv);
}

/*
 * Some scripts specify the required events in their "xxx-record" file,
 * this function will check if the events in perf.data match those
 * mentioned in the "xxx-record".
 *
 * Fixme: All existing "xxx-record" are all in good formats "-e event ",
 * which is covered well now. And new parsing code should be added to
 * cover the future complex formats like event groups etc.
 */
static int check_ev_match(char *dir_name, char *scriptname,
			struct perf_session *session)
{
	char filename[MAXPATHLEN], evname[128];
	char line[BUFSIZ], *p;
	struct evsel *pos;
	int match, len;
	FILE *fp;

	scnprintf(filename, MAXPATHLEN, "%s/bin/%s-record", dir_name, scriptname);

	fp = fopen(filename, "r");
	if (!fp)
		return -1;

	while (fgets(line, sizeof(line), fp)) {
		p = skip_spaces(line);
		if (*p == '#')
			continue;

		while (strlen(p)) {
			p = strstr(p, "-e");
			if (!p)
				break;

			p += 2;
			p = skip_spaces(p);
			len = strcspn(p, " \t");
			if (!len)
				break;

			snprintf(evname, len + 1, "%s", p);

			match = 0;
			evlist__for_each_entry(session->evlist, pos) {
				if (!strcmp(evsel__name(pos), evname)) {
					match = 1;
					break;
				}
			}

			if (!match) {
				fclose(fp);
				return -1;
			}
		}
	}

	fclose(fp);
	return 0;
}

/*
 * Return -1 if none is found, otherwise the actual scripts number.
 *
 * Currently the only user of this function is the script browser, which
 * will list all statically runnable scripts, select one, execute it and
 * show the output in a perf browser.
 */
int find_scripts(char **scripts_array, char **scripts_path_array, int num,
		 int pathlen)
{
	struct dirent *script_dirent, *lang_dirent;
	char scripts_path[MAXPATHLEN], lang_path[MAXPATHLEN];
	DIR *scripts_dir, *lang_dir;
	struct perf_session *session;
	struct perf_data data = {
		.path = input_name,
		.mode = PERF_DATA_MODE_READ,
	};
	char *temp;
	int i = 0;

	session = perf_session__new(&data, NULL);
	if (IS_ERR(session))
		return PTR_ERR(session);

	snprintf(scripts_path, MAXPATHLEN, "%s/scripts", get_argv_exec_path());

	scripts_dir = opendir(scripts_path);
	if (!scripts_dir) {
		perf_session__delete(session);
		return -1;
	}

	for_each_lang(scripts_path, scripts_dir, lang_dirent) {
		scnprintf(lang_path, MAXPATHLEN, "%s/%s", scripts_path,
			  lang_dirent->d_name);
#ifndef HAVE_LIBPERL_SUPPORT
		if (strstr(lang_path, "perl"))
			continue;
#endif
#ifndef HAVE_LIBPYTHON_SUPPORT
		if (strstr(lang_path, "python"))
			continue;
#endif

		lang_dir = opendir(lang_path);
		if (!lang_dir)
			continue;

		for_each_script(lang_path, lang_dir, script_dirent) {
			/* Skip those real time scripts: xxxtop.p[yl] */
			if (strstr(script_dirent->d_name, "top."))
				continue;
			if (i >= num)
				break;
			snprintf(scripts_path_array[i], pathlen, "%s/%s",
				lang_path,
				script_dirent->d_name);
			temp = strchr(script_dirent->d_name, '.');
			snprintf(scripts_array[i],
				(temp - script_dirent->d_name) + 1,
				"%s", script_dirent->d_name);

			if (check_ev_match(lang_path,
					scripts_array[i], session))
				continue;

			i++;
		}
		closedir(lang_dir);
	}

	closedir(scripts_dir);
	perf_session__delete(session);
	return i;
}

static char *get_script_path(const char *script_root, const char *suffix)
{
	struct dirent *script_dirent, *lang_dirent;
	char scripts_path[MAXPATHLEN];
	char script_path[MAXPATHLEN];
	DIR *scripts_dir, *lang_dir;
	char lang_path[MAXPATHLEN];
	char *__script_root;

	snprintf(scripts_path, MAXPATHLEN, "%s/scripts", get_argv_exec_path());

	scripts_dir = opendir(scripts_path);
	if (!scripts_dir)
		return NULL;

	for_each_lang(scripts_path, scripts_dir, lang_dirent) {
		scnprintf(lang_path, MAXPATHLEN, "%s/%s/bin", scripts_path,
			  lang_dirent->d_name);
		lang_dir = opendir(lang_path);
		if (!lang_dir)
			continue;

		for_each_script(lang_path, lang_dir, script_dirent) {
			__script_root = get_script_root(script_dirent, suffix);
			if (__script_root && !strcmp(script_root, __script_root)) {
				free(__script_root);
				closedir(scripts_dir);
				scnprintf(script_path, MAXPATHLEN, "%s/%s",
					  lang_path, script_dirent->d_name);
				closedir(lang_dir);
				return strdup(script_path);
			}
			free(__script_root);
		}
		closedir(lang_dir);
	}
	closedir(scripts_dir);

	return NULL;
}

static bool is_top_script(const char *script_path)
{
	return ends_with(script_path, "top") != NULL;
}

static int has_required_arg(char *script_path)
{
	struct script_desc *desc;
	int n_args = 0;
	char *p;

	desc = script_desc__new(NULL);

	if (read_script_info(desc, script_path))
		goto out;

	if (!desc->args)
		goto out;

	for (p = desc->args; *p; p++)
		if (*p == '<')
			n_args++;
out:
	script_desc__delete(desc);

	return n_args;
}

static int have_cmd(int argc, const char **argv)
{
	char **__argv = malloc(sizeof(const char *) * argc);

	if (!__argv) {
		pr_err("malloc failed\n");
		return -1;
	}

	memcpy(__argv, argv, sizeof(const char *) * argc);
	argc = parse_options(argc, (const char **)__argv, record_options,
			     NULL, PARSE_OPT_STOP_AT_NON_OPTION);
	free(__argv);

	system_wide = (argc == 0);

	return 0;
}

static void script__setup_sample_type(struct perf_script *script)
{
	struct perf_session *session = script->session;
	u64 sample_type = evlist__combined_sample_type(session->evlist);

	callchain_param_setup(sample_type, perf_env__arch(session->machines.host.env));

	if (script->stitch_lbr && (callchain_param.record_mode != CALLCHAIN_LBR)) {
		pr_warning("Can't find LBR callchain. Switch off --stitch-lbr.\n"
			   "Please apply --call-graph lbr when recording.\n");
		script->stitch_lbr = false;
	}
}

static int process_stat_round_event(struct perf_session *session,
				    union perf_event *event)
{
	struct perf_record_stat_round *round = &event->stat_round;
	struct evsel *counter;

	evlist__for_each_entry(session->evlist, counter) {
		perf_stat_process_counter(&stat_config, counter);
		process_stat(counter, round->time);
	}

	process_stat_interval(round->time);
	return 0;
}

static int process_stat_config_event(struct perf_session *session __maybe_unused,
				     union perf_event *event)
{
	perf_event__read_stat_config(&stat_config, &event->stat_config);

	/*
	 * Aggregation modes are not used since post-processing scripts are
	 * supposed to take care of such requirements
	 */
	stat_config.aggr_mode = AGGR_NONE;

	return 0;
}

static int set_maps(struct perf_script *script)
{
	struct evlist *evlist = script->session->evlist;

	if (!script->cpus || !script->threads)
		return 0;

	if (WARN_ONCE(script->allocated, "stats double allocation\n"))
		return -EINVAL;

	perf_evlist__set_maps(&evlist->core, script->cpus, script->threads);

	if (evlist__alloc_stats(&stat_config, evlist, /*alloc_raw=*/true))
		return -ENOMEM;

	script->allocated = true;
	return 0;
}

static
int process_thread_map_event(struct perf_session *session,
			     union perf_event *event)
{
	struct perf_tool *tool = session->tool;
	struct perf_script *script = container_of(tool, struct perf_script, tool);

	if (dump_trace)
		perf_event__fprintf_thread_map(event, stdout);

	if (script->threads) {
		pr_warning("Extra thread map event, ignoring.\n");
		return 0;
	}

	script->threads = thread_map__new_event(&event->thread_map);
	if (!script->threads)
		return -ENOMEM;

	return set_maps(script);
}

static
int process_cpu_map_event(struct perf_session *session,
			  union perf_event *event)
{
	struct perf_tool *tool = session->tool;
	struct perf_script *script = container_of(tool, struct perf_script, tool);

	if (dump_trace)
		perf_event__fprintf_cpu_map(event, stdout);

	if (script->cpus) {
		pr_warning("Extra cpu map event, ignoring.\n");
		return 0;
	}

	script->cpus = cpu_map__new_data(&event->cpu_map.data);
	if (!script->cpus)
		return -ENOMEM;

	return set_maps(script);
}

static int process_feature_event(struct perf_session *session,
				 union perf_event *event)
{
	if (event->feat.feat_id < HEADER_LAST_FEATURE)
		return perf_event__process_feature(session, event);
	return 0;
}

#ifdef HAVE_AUXTRACE_SUPPORT
static int perf_script__process_auxtrace_info(struct perf_session *session,
					      union perf_event *event)
{
	struct perf_tool *tool = session->tool;

	int ret = perf_event__process_auxtrace_info(session, event);

	if (ret == 0) {
		struct perf_script *script = container_of(tool, struct perf_script, tool);

		ret = perf_script__setup_per_event_dump(script);
	}

	return ret;
}
#else
#define perf_script__process_auxtrace_info 0
#endif

static int parse_insn_trace(const struct option *opt __maybe_unused,
			    const char *str __maybe_unused,
			    int unset __maybe_unused)
{
	parse_output_fields(NULL, "+insn,-event,-period", 0);
	itrace_parse_synth_opts(opt, "i0ns", 0);
	symbol_conf.nanosecs = true;
	return 0;
}

static int parse_xed(const struct option *opt __maybe_unused,
		     const char *str __maybe_unused,
		     int unset __maybe_unused)
{
	if (isatty(1))
		force_pager("xed -F insn: -A -64 | less");
	else
		force_pager("xed -F insn: -A -64");
	return 0;
}

static int parse_call_trace(const struct option *opt __maybe_unused,
			    const char *str __maybe_unused,
			    int unset __maybe_unused)
{
	parse_output_fields(NULL, "-ip,-addr,-event,-period,+callindent", 0);
	itrace_parse_synth_opts(opt, "cewp", 0);
	symbol_conf.nanosecs = true;
	symbol_conf.pad_output_len_dso = 50;
	return 0;
}

static int parse_callret_trace(const struct option *opt __maybe_unused,
			    const char *str __maybe_unused,
			    int unset __maybe_unused)
{
	parse_output_fields(NULL, "-ip,-addr,-event,-period,+callindent,+flags", 0);
	itrace_parse_synth_opts(opt, "crewp", 0);
	symbol_conf.nanosecs = true;
	return 0;
}

int cmd_script(int argc, const char **argv)
{
	bool show_full_info = false;
	bool header = false;
	bool header_only = false;
	bool script_started = false;
	bool unsorted_dump = false;
	char *rec_script_path = NULL;
	char *rep_script_path = NULL;
	struct perf_session *session;
	struct itrace_synth_opts itrace_synth_opts = {
		.set = false,
		.default_no_sample = true,
	};
	struct utsname uts;
	char *script_path = NULL;
	const char *dlfilter_file = NULL;
	const char **__argv;
	int i, j, err = 0;
	struct perf_script script = {
		.tool = {
			.sample		 = process_sample_event,
			.mmap		 = perf_event__process_mmap,
			.mmap2		 = perf_event__process_mmap2,
			.comm		 = perf_event__process_comm,
			.namespaces	 = perf_event__process_namespaces,
			.cgroup		 = perf_event__process_cgroup,
			.exit		 = perf_event__process_exit,
			.fork		 = perf_event__process_fork,
			.attr		 = process_attr,
			.event_update   = perf_event__process_event_update,
#ifdef HAVE_LIBTRACEEVENT
			.tracing_data	 = perf_event__process_tracing_data,
#endif
			.feature	 = process_feature_event,
			.build_id	 = perf_event__process_build_id,
			.id_index	 = perf_event__process_id_index,
			.auxtrace_info	 = perf_script__process_auxtrace_info,
			.auxtrace	 = perf_event__process_auxtrace,
			.auxtrace_error	 = perf_event__process_auxtrace_error,
			.stat		 = perf_event__process_stat_event,
			.stat_round	 = process_stat_round_event,
			.stat_config	 = process_stat_config_event,
			.thread_map	 = process_thread_map_event,
			.cpu_map	 = process_cpu_map_event,
			.throttle	 = process_throttle_event,
			.unthrottle	 = process_throttle_event,
			.ordered_events	 = true,
			.ordering_requires_timestamps = true,
		},
	};
	struct perf_data data = {
		.mode = PERF_DATA_MODE_READ,
	};
	const struct option options[] = {
	OPT_BOOLEAN('D', "dump-raw-trace", &dump_trace,
		    "dump raw trace in ASCII"),
	OPT_BOOLEAN(0, "dump-unsorted-raw-trace", &unsorted_dump,
		    "dump unsorted raw trace in ASCII"),
	OPT_INCR('v', "verbose", &verbose,
		 "be more verbose (show symbol address, etc)"),
	OPT_BOOLEAN('L', "Latency", &latency_format,
		    "show latency attributes (irqs/preemption disabled, etc)"),
	OPT_CALLBACK_NOOPT('l', "list", NULL, NULL, "list available scripts",
			   list_available_scripts),
	OPT_CALLBACK_NOOPT(0, "list-dlfilters", NULL, NULL, "list available dlfilters",
			   list_available_dlfilters),
	OPT_CALLBACK('s', "script", NULL, "name",
		     "script file name (lang:script name, script name, or *)",
		     parse_scriptname),
	OPT_STRING('g', "gen-script", &generate_script_lang, "lang",
		   "generate perf-script.xx script in specified language"),
	OPT_STRING(0, "dlfilter", &dlfilter_file, "file", "filter .so file name"),
	OPT_CALLBACK(0, "dlarg", NULL, "argument", "filter argument",
		     add_dlarg),
	OPT_STRING('i', "input", &input_name, "file", "input file name"),
	OPT_BOOLEAN('d', "debug-mode", &debug_mode,
		   "do various checks like samples ordering and lost events"),
	OPT_BOOLEAN(0, "header", &header, "Show data header."),
	OPT_BOOLEAN(0, "header-only", &header_only, "Show only data header."),
	OPT_STRING('k', "vmlinux", &symbol_conf.vmlinux_name,
		   "file", "vmlinux pathname"),
	OPT_STRING(0, "kallsyms", &symbol_conf.kallsyms_name,
		   "file", "kallsyms pathname"),
	OPT_BOOLEAN('G', "hide-call-graph", &no_callchain,
		    "When printing symbols do not display call chain"),
	OPT_CALLBACK(0, "symfs", NULL, "directory",
		     "Look for files with symbols relative to this directory",
		     symbol__config_symfs),
	OPT_CALLBACK('F', "fields", NULL, "str",
		     "comma separated output fields prepend with 'type:'. "
		     "+field to add and -field to remove."
		     "Valid types: hw,sw,trace,raw,synth. "
		     "Fields: comm,tid,pid,time,cpu,event,trace,ip,sym,dso,"
		     "addr,symoff,srcline,period,iregs,uregs,brstack,"
		     "brstacksym,flags,data_src,weight,bpf-output,brstackinsn,"
		     "brstackinsnlen,brstackoff,callindent,insn,insnlen,synth,"
		     "phys_addr,metric,misc,srccode,ipc,tod,data_page_size,"
		     "code_page_size,ins_lat,machine_pid,vcpu,cgroup,retire_lat",
		     parse_output_fields),
	OPT_BOOLEAN('a', "all-cpus", &system_wide,
		    "system-wide collection from all CPUs"),
	OPT_STRING(0, "dsos", &symbol_conf.dso_list_str, "dso[,dso...]",
		   "only consider symbols in these DSOs"),
	OPT_STRING('S', "symbols", &symbol_conf.sym_list_str, "symbol[,symbol...]",
		   "only consider these symbols"),
	OPT_INTEGER(0, "addr-range", &symbol_conf.addr_range,
		    "Use with -S to list traced records within address range"),
	OPT_CALLBACK_OPTARG(0, "insn-trace", &itrace_synth_opts, NULL, NULL,
			"Decode instructions from itrace", parse_insn_trace),
	OPT_CALLBACK_OPTARG(0, "xed", NULL, NULL, NULL,
			"Run xed disassembler on output", parse_xed),
	OPT_CALLBACK_OPTARG(0, "call-trace", &itrace_synth_opts, NULL, NULL,
			"Decode calls from itrace", parse_call_trace),
	OPT_CALLBACK_OPTARG(0, "call-ret-trace", &itrace_synth_opts, NULL, NULL,
			"Decode calls and returns from itrace", parse_callret_trace),
	OPT_STRING(0, "graph-function", &symbol_conf.graph_function, "symbol[,symbol...]",
			"Only print symbols and callees with --call-trace/--call-ret-trace"),
	OPT_STRING(0, "stop-bt", &symbol_conf.bt_stop_list_str, "symbol[,symbol...]",
		   "Stop display of callgraph at these symbols"),
	OPT_STRING('C', "cpu", &cpu_list, "cpu", "list of cpus to profile"),
	OPT_STRING('c', "comms", &symbol_conf.comm_list_str, "comm[,comm...]",
		   "only display events for these comms"),
	OPT_STRING(0, "pid", &symbol_conf.pid_list_str, "pid[,pid...]",
		   "only consider symbols in these pids"),
	OPT_STRING(0, "tid", &symbol_conf.tid_list_str, "tid[,tid...]",
		   "only consider symbols in these tids"),
	OPT_UINTEGER(0, "max-stack", &scripting_max_stack,
		     "Set the maximum stack depth when parsing the callchain, "
		     "anything beyond the specified depth will be ignored. "
		     "Default: kernel.perf_event_max_stack or " __stringify(PERF_MAX_STACK_DEPTH)),
	OPT_BOOLEAN(0, "reltime", &reltime, "Show time stamps relative to start"),
	OPT_BOOLEAN(0, "deltatime", &deltatime, "Show time stamps relative to previous event"),
	OPT_BOOLEAN('I', "show-info", &show_full_info,
		    "display extended information from perf.data file"),
	OPT_BOOLEAN('\0', "show-kernel-path", &symbol_conf.show_kernel_path,
		    "Show the path of [kernel.kallsyms]"),
	OPT_BOOLEAN('\0', "show-task-events", &script.show_task_events,
		    "Show the fork/comm/exit events"),
	OPT_BOOLEAN('\0', "show-mmap-events", &script.show_mmap_events,
		    "Show the mmap events"),
	OPT_BOOLEAN('\0', "show-switch-events", &script.show_switch_events,
		    "Show context switch events (if recorded)"),
	OPT_BOOLEAN('\0', "show-namespace-events", &script.show_namespace_events,
		    "Show namespace events (if recorded)"),
	OPT_BOOLEAN('\0', "show-cgroup-events", &script.show_cgroup_events,
		    "Show cgroup events (if recorded)"),
	OPT_BOOLEAN('\0', "show-lost-events", &script.show_lost_events,
		    "Show lost events (if recorded)"),
	OPT_BOOLEAN('\0', "show-round-events", &script.show_round_events,
		    "Show round events (if recorded)"),
	OPT_BOOLEAN('\0', "show-bpf-events", &script.show_bpf_events,
		    "Show bpf related events (if recorded)"),
	OPT_BOOLEAN('\0', "show-text-poke-events", &script.show_text_poke_events,
		    "Show text poke related events (if recorded)"),
	OPT_BOOLEAN('\0', "per-event-dump", &script.per_event_dump,
		    "Dump trace output to files named by the monitored events"),
	OPT_BOOLEAN('f', "force", &symbol_conf.force, "don't complain, do it"),
	OPT_INTEGER(0, "max-blocks", &max_blocks,
		    "Maximum number of code blocks to dump with brstackinsn"),
	OPT_BOOLEAN(0, "ns", &symbol_conf.nanosecs,
		    "Use 9 decimal places when displaying time"),
	OPT_CALLBACK_OPTARG(0, "itrace", &itrace_synth_opts, NULL, "opts",
			    "Instruction Tracing options\n" ITRACE_HELP,
			    itrace_parse_synth_opts),
	OPT_BOOLEAN(0, "full-source-path", &srcline_full_filename,
			"Show full source file name path for source lines"),
	OPT_BOOLEAN(0, "demangle", &symbol_conf.demangle,
			"Enable symbol demangling"),
	OPT_BOOLEAN(0, "demangle-kernel", &symbol_conf.demangle_kernel,
			"Enable kernel symbol demangling"),
	OPT_STRING(0, "time", &script.time_str, "str",
		   "Time span of interest (start,stop)"),
	OPT_BOOLEAN(0, "inline", &symbol_conf.inline_name,
		    "Show inline function"),
	OPT_STRING(0, "guestmount", &symbol_conf.guestmount, "directory",
		   "guest mount directory under which every guest os"
		   " instance has a subdir"),
	OPT_STRING(0, "guestvmlinux", &symbol_conf.default_guest_vmlinux_name,
		   "file", "file saving guest os vmlinux"),
	OPT_STRING(0, "guestkallsyms", &symbol_conf.default_guest_kallsyms,
		   "file", "file saving guest os /proc/kallsyms"),
	OPT_STRING(0, "guestmodules", &symbol_conf.default_guest_modules,
		   "file", "file saving guest os /proc/modules"),
	OPT_BOOLEAN(0, "guest-code", &symbol_conf.guest_code,
		    "Guest code can be found in hypervisor process"),
	OPT_BOOLEAN('\0', "stitch-lbr", &script.stitch_lbr,
		    "Enable LBR callgraph stitching approach"),
	OPTS_EVSWITCH(&script.evswitch),
	OPT_END()
	};
	const char * const script_subcommands[] = { "record", "report", NULL };
	const char *script_usage[] = {
		"perf script [<options>]",
		"perf script [<options>] record <script> [<record-options>] <command>",
		"perf script [<options>] report <script> [script-args]",
		"perf script [<options>] <script> [<record-options>] <command>",
		"perf script [<options>] <top-script> [script-args]",
		NULL
	};

	perf_set_singlethreaded();

	setup_scripting();

	argc = parse_options_subcommand(argc, argv, options, script_subcommands, script_usage,
			     PARSE_OPT_STOP_AT_NON_OPTION);

	if (symbol_conf.guestmount ||
	    symbol_conf.default_guest_vmlinux_name ||
	    symbol_conf.default_guest_kallsyms ||
	    symbol_conf.default_guest_modules ||
	    symbol_conf.guest_code) {
		/*
		 * Enable guest sample processing.
		 */
		perf_guest = true;
	}

	data.path  = input_name;
	data.force = symbol_conf.force;

	if (unsorted_dump) {
		dump_trace = true;
		script.tool.ordered_events = false;
	}

	if (symbol__validate_sym_arguments())
		return -1;

	if (argc > 1 && strlen(argv[0]) > 2 && strstarts("record", argv[0])) {
		rec_script_path = get_script_path(argv[1], RECORD_SUFFIX);
		if (!rec_script_path)
			return cmd_record(argc, argv);
	}

	if (argc > 1 && strlen(argv[0]) > 2 && strstarts("report", argv[0])) {
		rep_script_path = get_script_path(argv[1], REPORT_SUFFIX);
		if (!rep_script_path) {
			fprintf(stderr,
				"Please specify a valid report script"
				"(see 'perf script -l' for listing)\n");
			return -1;
		}
	}

	if (reltime && deltatime) {
		fprintf(stderr,
			"reltime and deltatime - the two don't get along well. "
			"Please limit to --reltime or --deltatime.\n");
		return -1;
	}

	if ((itrace_synth_opts.callchain || itrace_synth_opts.add_callchain) &&
	    itrace_synth_opts.callchain_sz > scripting_max_stack)
		scripting_max_stack = itrace_synth_opts.callchain_sz;

	/* make sure PERF_EXEC_PATH is set for scripts */
	set_argv_exec_path(get_argv_exec_path());

	if (argc && !script_name && !rec_script_path && !rep_script_path) {
		int live_pipe[2];
		int rep_args;
		pid_t pid;

		rec_script_path = get_script_path(argv[0], RECORD_SUFFIX);
		rep_script_path = get_script_path(argv[0], REPORT_SUFFIX);

		if (!rec_script_path && !rep_script_path) {
			script_name = find_script(argv[0]);
			if (script_name) {
				argc -= 1;
				argv += 1;
				goto script_found;
			}
			usage_with_options_msg(script_usage, options,
				"Couldn't find script `%s'\n\n See perf"
				" script -l for available scripts.\n", argv[0]);
		}

		if (is_top_script(argv[0])) {
			rep_args = argc - 1;
		} else {
			int rec_args;

			rep_args = has_required_arg(rep_script_path);
			rec_args = (argc - 1) - rep_args;
			if (rec_args < 0) {
				usage_with_options_msg(script_usage, options,
					"`%s' script requires options."
					"\n\n See perf script -l for available "
					"scripts and options.\n", argv[0]);
			}
		}

		if (pipe(live_pipe) < 0) {
			perror("failed to create pipe");
			return -1;
		}

		pid = fork();
		if (pid < 0) {
			perror("failed to fork");
			return -1;
		}

		if (!pid) {
			j = 0;

			dup2(live_pipe[1], 1);
			close(live_pipe[0]);

			if (is_top_script(argv[0])) {
				system_wide = true;
			} else if (!system_wide) {
				if (have_cmd(argc - rep_args, &argv[rep_args]) != 0) {
					err = -1;
					goto out;
				}
			}

			__argv = malloc((argc + 6) * sizeof(const char *));
			if (!__argv) {
				pr_err("malloc failed\n");
				err = -ENOMEM;
				goto out;
			}

			__argv[j++] = "/bin/sh";
			__argv[j++] = rec_script_path;
			if (system_wide)
				__argv[j++] = "-a";
			__argv[j++] = "-q";
			__argv[j++] = "-o";
			__argv[j++] = "-";
			for (i = rep_args + 1; i < argc; i++)
				__argv[j++] = argv[i];
			__argv[j++] = NULL;

			execvp("/bin/sh", (char **)__argv);
			free(__argv);
			exit(-1);
		}

		dup2(live_pipe[0], 0);
		close(live_pipe[1]);

		__argv = malloc((argc + 4) * sizeof(const char *));
		if (!__argv) {
			pr_err("malloc failed\n");
			err = -ENOMEM;
			goto out;
		}

		j = 0;
		__argv[j++] = "/bin/sh";
		__argv[j++] = rep_script_path;
		for (i = 1; i < rep_args + 1; i++)
			__argv[j++] = argv[i];
		__argv[j++] = "-i";
		__argv[j++] = "-";
		__argv[j++] = NULL;

		execvp("/bin/sh", (char **)__argv);
		free(__argv);
		exit(-1);
	}
script_found:
	if (rec_script_path)
		script_path = rec_script_path;
	if (rep_script_path)
		script_path = rep_script_path;

	if (script_path) {
		j = 0;

		if (!rec_script_path)
			system_wide = false;
		else if (!system_wide) {
			if (have_cmd(argc - 1, &argv[1]) != 0) {
				err = -1;
				goto out;
			}
		}

		__argv = malloc((argc + 2) * sizeof(const char *));
		if (!__argv) {
			pr_err("malloc failed\n");
			err = -ENOMEM;
			goto out;
		}

		__argv[j++] = "/bin/sh";
		__argv[j++] = script_path;
		if (system_wide)
			__argv[j++] = "-a";
		for (i = 2; i < argc; i++)
			__argv[j++] = argv[i];
		__argv[j++] = NULL;

		execvp("/bin/sh", (char **)__argv);
		free(__argv);
		exit(-1);
	}

	if (dlfilter_file) {
		dlfilter = dlfilter__new(dlfilter_file, dlargc, dlargv);
		if (!dlfilter)
			return -1;
	}

	if (!script_name) {
		setup_pager();
		use_browser = 0;
	}

	session = perf_session__new(&data, &script.tool);
	if (IS_ERR(session))
		return PTR_ERR(session);

	if (header || header_only) {
		script.tool.show_feat_hdr = SHOW_FEAT_HEADER;
		perf_session__fprintf_info(session, stdout, show_full_info);
		if (header_only)
			goto out_delete;
	}
	if (show_full_info)
		script.tool.show_feat_hdr = SHOW_FEAT_HEADER_FULL_INFO;

	if (symbol__init(&session->header.env) < 0)
		goto out_delete;

	uname(&uts);
	if (data.is_pipe) { /* Assume pipe_mode indicates native_arch */
		native_arch = true;
	} else if (session->header.env.arch) {
		if (!strcmp(uts.machine, session->header.env.arch))
			native_arch = true;
		else if (!strcmp(uts.machine, "x86_64") &&
			 !strcmp(session->header.env.arch, "i386"))
			native_arch = true;
	}

	script.session = session;
	script__setup_sample_type(&script);

	if ((output[PERF_TYPE_HARDWARE].fields & PERF_OUTPUT_CALLINDENT) ||
	    symbol_conf.graph_function)
		itrace_synth_opts.thread_stack = true;

	session->itrace_synth_opts = &itrace_synth_opts;

	if (cpu_list) {
		err = perf_session__cpu_bitmap(session, cpu_list, cpu_bitmap);
		if (err < 0)
			goto out_delete;
		itrace_synth_opts.cpu_bitmap = cpu_bitmap;
	}

	if (!no_callchain)
		symbol_conf.use_callchain = true;
	else
		symbol_conf.use_callchain = false;

#ifdef HAVE_LIBTRACEEVENT
	if (session->tevent.pevent &&
	    tep_set_function_resolver(session->tevent.pevent,
				      machine__resolve_kernel_addr,
				      &session->machines.host) < 0) {
		pr_err("%s: failed to set libtraceevent function resolver\n", __func__);
		err = -1;
		goto out_delete;
	}
#endif
	if (generate_script_lang) {
		struct stat perf_stat;
		int input;

		if (output_set_by_user()) {
			fprintf(stderr,
				"custom fields not supported for generated scripts");
			err = -EINVAL;
			goto out_delete;
		}

		input = open(data.path, O_RDONLY);	/* input_name */
		if (input < 0) {
			err = -errno;
			perror("failed to open file");
			goto out_delete;
		}

		err = fstat(input, &perf_stat);
		if (err < 0) {
			perror("failed to stat file");
			goto out_delete;
		}

		if (!perf_stat.st_size) {
			fprintf(stderr, "zero-sized file, nothing to do!\n");
			goto out_delete;
		}

		scripting_ops = script_spec__lookup(generate_script_lang);
		if (!scripting_ops) {
			fprintf(stderr, "invalid language specifier");
			err = -ENOENT;
			goto out_delete;
		}
#ifdef HAVE_LIBTRACEEVENT
		err = scripting_ops->generate_script(session->tevent.pevent,
						     "perf-script");
#else
		err = scripting_ops->generate_script(NULL, "perf-script");
#endif
		goto out_delete;
	}

	err = dlfilter__start(dlfilter, session);
	if (err)
		goto out_delete;

	if (script_name) {
		err = scripting_ops->start_script(script_name, argc, argv, session);
		if (err)
			goto out_delete;
		pr_debug("perf script started with script %s\n\n", script_name);
		script_started = true;
	}


	err = perf_session__check_output_opt(session);
	if (err < 0)
		goto out_delete;

	if (script.time_str) {
		err = perf_time__parse_for_ranges_reltime(script.time_str, session,
						  &script.ptime_range,
						  &script.range_size,
						  &script.range_num,
						  reltime);
		if (err < 0)
			goto out_delete;

		itrace_synth_opts__set_time_range(&itrace_synth_opts,
						  script.ptime_range,
						  script.range_num);
	}

	err = evswitch__init(&script.evswitch, session->evlist, stderr);
	if (err)
		goto out_delete;

	if (zstd_init(&(session->zstd_data), 0) < 0)
		pr_warning("Decompression initialization failed. Reported data may be incomplete.\n");

	err = __cmd_script(&script);

	flush_scripting();

out_delete:
	if (script.ptime_range) {
		itrace_synth_opts__clear_time_range(&itrace_synth_opts);
		zfree(&script.ptime_range);
	}

	zstd_fini(&(session->zstd_data));
	evlist__free_stats(session->evlist);
	perf_session__delete(session);
	perf_script__exit(&script);

	if (script_started)
		cleanup_scripting();
	dlfilter__cleanup(dlfilter);
	free_dlarg();
out:
	return err;
}<|MERGE_RESOLUTION|>--- conflicted
+++ resolved
@@ -480,11 +480,7 @@
 		return -EINVAL;
 
 	if (PRINT_FIELD(WEIGHT) &&
-<<<<<<< HEAD
-	    evsel__check_stype(evsel, PERF_SAMPLE_WEIGHT_TYPE, "WEIGHT", PERF_OUTPUT_WEIGHT))
-=======
 	    evsel__do_check_stype(evsel, PERF_SAMPLE_WEIGHT_TYPE, "WEIGHT", PERF_OUTPUT_WEIGHT, allow_user_set))
->>>>>>> eb3cdb58
 		return -EINVAL;
 
 	if (PRINT_FIELD(SYM) &&
