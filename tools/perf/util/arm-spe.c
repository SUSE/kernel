// SPDX-License-Identifier: GPL-2.0
/*
 * Arm Statistical Profiling Extensions (SPE) support
 * Copyright (c) 2017-2018, Arm Ltd.
 */

#include <byteswap.h>
#include <endian.h>
#include <errno.h>
#include <inttypes.h>
#include <linux/bitops.h>
#include <linux/kernel.h>
#include <linux/log2.h>
#include <linux/types.h>
#include <linux/zalloc.h>
#include <stdlib.h>
#include <unistd.h>

#include "auxtrace.h"
#include "color.h"
#include "debug.h"
#include "evlist.h"
#include "evsel.h"
#include "machine.h"
#include "session.h"
#include "symbol.h"
#include "thread.h"
#include "thread-stack.h"
#include "tsc.h"
#include "tool.h"
#include "util/synthetic-events.h"

#include "arm-spe.h"
#include "arm-spe-decoder/arm-spe-decoder.h"
#include "arm-spe-decoder/arm-spe-pkt-decoder.h"

#include "../../arch/arm64/include/asm/cputype.h"
#define MAX_TIMESTAMP (~0ULL)

#define is_ldst_op(op)		(!!((op) & ARM_SPE_OP_LDST))

#define ARM_SPE_CACHE_EVENT(lvl) \
	(ARM_SPE_##lvl##_ACCESS | ARM_SPE_##lvl##_MISS)

#define arm_spe_is_cache_level(type, lvl) \
	((type) & ARM_SPE_CACHE_EVENT(lvl))

#define arm_spe_is_cache_hit(type, lvl) \
	(((type) & ARM_SPE_CACHE_EVENT(lvl)) == ARM_SPE_##lvl##_ACCESS)

#define arm_spe_is_cache_miss(type, lvl) \
	((type) & ARM_SPE_##lvl##_MISS)

struct arm_spe {
	struct auxtrace			auxtrace;
	struct auxtrace_queues		queues;
	struct auxtrace_heap		heap;
	struct itrace_synth_opts        synth_opts;
	u32				auxtrace_type;
	struct perf_session		*session;
	struct machine			*machine;
	u32				pmu_type;

	struct perf_tsc_conversion	tc;

	u8				timeless_decoding;
	u8				data_queued;

	u64				sample_type;
	u8				sample_flc;
	u8				sample_llc;
	u8				sample_tlb;
	u8				sample_branch;
	u8				sample_remote_access;
	u8				sample_memory;
	u8				sample_instructions;

	u64				l1d_miss_id;
	u64				l1d_access_id;
	u64				llc_miss_id;
	u64				llc_access_id;
	u64				tlb_miss_id;
	u64				tlb_access_id;
	u64				branch_id;
	u64				remote_access_id;
	u64				memory_id;
	u64				instructions_id;

	u64				kernel_start;

	unsigned long			num_events;
	u8				use_ctx_pkt_for_pid;

	u64				**metadata;
	u64				metadata_ver;
	u64				metadata_nr_cpu;
	bool				is_homogeneous;
};

struct arm_spe_queue {
	struct arm_spe			*spe;
	unsigned int			queue_nr;
	struct auxtrace_buffer		*buffer;
	struct auxtrace_buffer		*old_buffer;
	union perf_event		*event_buf;
	bool				on_heap;
	bool				done;
	pid_t				pid;
	pid_t				tid;
	int				cpu;
	struct arm_spe_decoder		*decoder;
	u64				time;
	u64				timestamp;
	struct thread			*thread;
	u64				sample_count;
	u32				flags;
	struct branch_stack		*last_branch;
};

struct data_source_handle {
	const struct midr_range *midr_ranges;
	void (*ds_synth)(const struct arm_spe_record *record,
			 union perf_mem_data_src *data_src);
};

#define DS(range, func)					\
	{						\
		.midr_ranges = range,			\
		.ds_synth = arm_spe__synth_##func,	\
	}

static void arm_spe_dump(struct arm_spe *spe __maybe_unused,
			 unsigned char *buf, size_t len)
{
	struct arm_spe_pkt packet;
	size_t pos = 0;
	int ret, pkt_len, i;
	char desc[ARM_SPE_PKT_DESC_MAX];
	const char *color = PERF_COLOR_BLUE;

	color_fprintf(stdout, color,
		      ". ... ARM SPE data: size %#zx bytes\n",
		      len);

	while (len) {
		ret = arm_spe_get_packet(buf, len, &packet);
		if (ret > 0)
			pkt_len = ret;
		else
			pkt_len = 1;
		printf(".");
		color_fprintf(stdout, color, "  %08zx: ", pos);
		for (i = 0; i < pkt_len; i++)
			color_fprintf(stdout, color, " %02x", buf[i]);
		for (; i < 16; i++)
			color_fprintf(stdout, color, "   ");
		if (ret > 0) {
			ret = arm_spe_pkt_desc(&packet, desc,
					       ARM_SPE_PKT_DESC_MAX);
			if (!ret)
				color_fprintf(stdout, color, " %s\n", desc);
		} else {
			color_fprintf(stdout, color, " Bad packet!\n");
		}
		pos += pkt_len;
		buf += pkt_len;
		len -= pkt_len;
	}
}

static void arm_spe_dump_event(struct arm_spe *spe, unsigned char *buf,
			       size_t len)
{
	printf(".\n");
	arm_spe_dump(spe, buf, len);
}

static int arm_spe_get_trace(struct arm_spe_buffer *b, void *data)
{
	struct arm_spe_queue *speq = data;
	struct auxtrace_buffer *buffer = speq->buffer;
	struct auxtrace_buffer *old_buffer = speq->old_buffer;
	struct auxtrace_queue *queue;

	queue = &speq->spe->queues.queue_array[speq->queue_nr];

	buffer = auxtrace_buffer__next(queue, buffer);
	/* If no more data, drop the previous auxtrace_buffer and return */
	if (!buffer) {
		if (old_buffer)
			auxtrace_buffer__drop_data(old_buffer);
		b->len = 0;
		return 0;
	}

	speq->buffer = buffer;

	/* If the aux_buffer doesn't have data associated, try to load it */
	if (!buffer->data) {
		/* get the file desc associated with the perf data file */
		int fd = perf_data__fd(speq->spe->session->data);

		buffer->data = auxtrace_buffer__get_data(buffer, fd);
		if (!buffer->data)
			return -ENOMEM;
	}

	b->len = buffer->size;
	b->buf = buffer->data;

	if (b->len) {
		if (old_buffer)
			auxtrace_buffer__drop_data(old_buffer);
		speq->old_buffer = buffer;
	} else {
		auxtrace_buffer__drop_data(buffer);
		return arm_spe_get_trace(b, data);
	}

	return 0;
}

static struct arm_spe_queue *arm_spe__alloc_queue(struct arm_spe *spe,
		unsigned int queue_nr)
{
	struct arm_spe_params params = { .get_trace = 0, };
	struct arm_spe_queue *speq;

	speq = zalloc(sizeof(*speq));
	if (!speq)
		return NULL;

	speq->event_buf = malloc(PERF_SAMPLE_MAX_SIZE);
	if (!speq->event_buf)
		goto out_free;

	speq->spe = spe;
	speq->queue_nr = queue_nr;
	speq->pid = -1;
	speq->tid = -1;
	speq->cpu = -1;

	/* params set */
	params.get_trace = arm_spe_get_trace;
	params.data = speq;

	if (spe->synth_opts.last_branch) {
		size_t sz = sizeof(struct branch_stack);

		/* Allocate up to two entries for PBT + TGT */
		sz += sizeof(struct branch_entry) *
			min(spe->synth_opts.last_branch_sz, 2U);
		speq->last_branch = zalloc(sz);
		if (!speq->last_branch)
			goto out_free;
	}

	/* create new decoder */
	speq->decoder = arm_spe_decoder_new(&params);
	if (!speq->decoder)
		goto out_free;

	return speq;

out_free:
	zfree(&speq->event_buf);
	zfree(&speq->last_branch);
	free(speq);

	return NULL;
}

static inline u8 arm_spe_cpumode(struct arm_spe *spe, u64 ip)
{
	return ip >= spe->kernel_start ?
		PERF_RECORD_MISC_KERNEL :
		PERF_RECORD_MISC_USER;
}

static void arm_spe_set_pid_tid_cpu(struct arm_spe *spe,
				    struct auxtrace_queue *queue)
{
	struct arm_spe_queue *speq = queue->priv;
	pid_t tid;

	tid = machine__get_current_tid(spe->machine, speq->cpu);
	if (tid != -1) {
		speq->tid = tid;
		thread__zput(speq->thread);
	} else
		speq->tid = queue->tid;

	if ((!speq->thread) && (speq->tid != -1)) {
		speq->thread = machine__find_thread(spe->machine, -1,
						    speq->tid);
	}

	if (speq->thread) {
		speq->pid = thread__pid(speq->thread);
		if (queue->cpu == -1)
			speq->cpu = thread__cpu(speq->thread);
	}
}

static int arm_spe_set_tid(struct arm_spe_queue *speq, pid_t tid)
{
	struct arm_spe *spe = speq->spe;
	int err = machine__set_current_tid(spe->machine, speq->cpu, -1, tid);

	if (err)
		return err;

	arm_spe_set_pid_tid_cpu(spe, &spe->queues.queue_array[speq->queue_nr]);

	return 0;
}

static u64 *arm_spe__get_metadata_by_cpu(struct arm_spe *spe, int cpu)
{
	u64 i;

	if (!spe->metadata)
		return NULL;

	/* CPU ID is -1 for per-thread mode */
	if (cpu < 0) {
		/*
		 * On the heterogeneous system, due to CPU ID is -1,
		 * cannot confirm the data source packet is supported.
		 */
		if (!spe->is_homogeneous)
			return NULL;

		/* In homogeneous system, simply use CPU0's metadata */
		return spe->metadata[0];
	}

	for (i = 0; i < spe->metadata_nr_cpu; i++)
		if (spe->metadata[i][ARM_SPE_CPU] == (u64)cpu)
			return spe->metadata[i];

	return NULL;
}

static struct simd_flags arm_spe__synth_simd_flags(const struct arm_spe_record *record)
{
	struct simd_flags simd_flags = {};

	if ((record->op & ARM_SPE_OP_LDST) && (record->op & ARM_SPE_OP_SVE_LDST))
		simd_flags.arch |= SIMD_OP_FLAGS_ARCH_SVE;

	if ((record->op & ARM_SPE_OP_OTHER) && (record->op & ARM_SPE_OP_SVE_OTHER))
		simd_flags.arch |= SIMD_OP_FLAGS_ARCH_SVE;

	if (record->type & ARM_SPE_SVE_PARTIAL_PRED)
		simd_flags.pred |= SIMD_OP_FLAGS_PRED_PARTIAL;

	if (record->type & ARM_SPE_SVE_EMPTY_PRED)
		simd_flags.pred |= SIMD_OP_FLAGS_PRED_EMPTY;

	return simd_flags;
}

static void arm_spe_prep_sample(struct arm_spe *spe,
				struct arm_spe_queue *speq,
				union perf_event *event,
				struct perf_sample *sample)
{
	struct arm_spe_record *record = &speq->decoder->record;

	if (!spe->timeless_decoding)
		sample->time = tsc_to_perf_time(record->timestamp, &spe->tc);

	sample->ip = record->from_ip;
	sample->cpumode = arm_spe_cpumode(spe, sample->ip);
	sample->pid = speq->pid;
	sample->tid = speq->tid;
	sample->period = spe->synth_opts.period;
	sample->cpu = speq->cpu;
	sample->simd_flags = arm_spe__synth_simd_flags(record);

	event->sample.header.type = PERF_RECORD_SAMPLE;
	event->sample.header.misc = sample->cpumode;
	event->sample.header.size = sizeof(struct perf_event_header);
}

static void arm_spe__prep_branch_stack(struct arm_spe_queue *speq)
{
	struct arm_spe *spe = speq->spe;
	struct arm_spe_record *record = &speq->decoder->record;
	struct branch_stack *bstack = speq->last_branch;
	struct branch_flags *bs_flags;
	unsigned int last_branch_sz = spe->synth_opts.last_branch_sz;
	bool have_tgt = !!(speq->flags & PERF_IP_FLAG_BRANCH);
	bool have_pbt = last_branch_sz >= (have_tgt + 1U) && record->prev_br_tgt;
	size_t sz = sizeof(struct branch_stack) +
		    sizeof(struct branch_entry) * min(last_branch_sz, 2U) /* PBT + TGT */;
	int i = 0;

	/* Clean up branch stack */
	memset(bstack, 0x0, sz);

	if (!have_tgt && !have_pbt)
		return;

	if (have_tgt) {
		bstack->entries[i].from = record->from_ip;
		bstack->entries[i].to = record->to_ip;

		bs_flags = &bstack->entries[i].flags;
		bs_flags->value = 0;

		if (record->op & ARM_SPE_OP_BR_CR_BL) {
			if (record->op & ARM_SPE_OP_BR_COND)
				bs_flags->type |= PERF_BR_COND_CALL;
			else
				bs_flags->type |= PERF_BR_CALL;
		/*
		 * Indirect branch instruction without link (e.g. BR),
		 * take this case as function return.
		 */
		} else if (record->op & ARM_SPE_OP_BR_CR_RET ||
			   record->op & ARM_SPE_OP_BR_INDIRECT) {
			if (record->op & ARM_SPE_OP_BR_COND)
				bs_flags->type |= PERF_BR_COND_RET;
			else
				bs_flags->type |= PERF_BR_RET;
		} else if (record->op & ARM_SPE_OP_BR_CR_NON_BL_RET) {
			if (record->op & ARM_SPE_OP_BR_COND)
				bs_flags->type |= PERF_BR_COND;
			else
				bs_flags->type |= PERF_BR_UNCOND;
		} else {
			if (record->op & ARM_SPE_OP_BR_COND)
				bs_flags->type |= PERF_BR_COND;
			else
				bs_flags->type |= PERF_BR_UNKNOWN;
		}

		if (record->type & ARM_SPE_BRANCH_MISS) {
			bs_flags->mispred = 1;
			bs_flags->predicted = 0;
		} else {
			bs_flags->mispred = 0;
			bs_flags->predicted = 1;
		}

		if (record->type & ARM_SPE_BRANCH_NOT_TAKEN)
			bs_flags->not_taken = 1;

		if (record->type & ARM_SPE_IN_TXN)
			bs_flags->in_tx = 1;

		bs_flags->cycles = min(record->latency, 0xFFFFU);
		i++;
	}

	if (have_pbt) {
		bs_flags = &bstack->entries[i].flags;
		bs_flags->type |= PERF_BR_UNKNOWN;
		bstack->entries[i].to = record->prev_br_tgt;
		i++;
	}

	bstack->nr = i;
	bstack->hw_idx = -1ULL;
}

static int arm_spe__inject_event(union perf_event *event, struct perf_sample *sample, u64 type)
{
	event->header.size = perf_event__sample_event_size(sample, type, 0);
	return perf_event__synthesize_sample(event, type, 0, sample);
}

static inline int
arm_spe_deliver_synth_event(struct arm_spe *spe,
			    struct arm_spe_queue *speq __maybe_unused,
			    union perf_event *event,
			    struct perf_sample *sample)
{
	int ret;

	if (spe->synth_opts.inject) {
		ret = arm_spe__inject_event(event, sample, spe->sample_type);
		if (ret)
			return ret;
	}

	ret = perf_session__deliver_synth_event(spe->session, event, sample);
	if (ret)
		pr_err("ARM SPE: failed to deliver event, error %d\n", ret);

	return ret;
}

static int arm_spe__synth_mem_sample(struct arm_spe_queue *speq,
				     u64 spe_events_id,
				     union perf_mem_data_src data_src)
{
	struct arm_spe *spe = speq->spe;
	struct arm_spe_record *record = &speq->decoder->record;
	union perf_event *event = speq->event_buf;
	struct perf_sample sample;
	int ret;

	perf_sample__init(&sample, /*all=*/true);
	arm_spe_prep_sample(spe, speq, event, &sample);

	sample.id = spe_events_id;
	sample.stream_id = spe_events_id;
	sample.addr = record->virt_addr;
	sample.phys_addr = record->phys_addr;
	sample.data_src = data_src.val;
	sample.weight = record->latency;

	ret = arm_spe_deliver_synth_event(spe, speq, event, &sample);
	perf_sample__exit(&sample);
	return ret;
}

static int arm_spe__synth_branch_sample(struct arm_spe_queue *speq,
					u64 spe_events_id)
{
	struct arm_spe *spe = speq->spe;
	struct arm_spe_record *record = &speq->decoder->record;
	union perf_event *event = speq->event_buf;
	struct perf_sample sample;
	int ret;

	perf_sample__init(&sample, /*all=*/true);
	arm_spe_prep_sample(spe, speq, event, &sample);

	sample.id = spe_events_id;
	sample.stream_id = spe_events_id;
	sample.addr = record->to_ip;
	sample.weight = record->latency;
	sample.flags = speq->flags;
	sample.branch_stack = speq->last_branch;

	ret = arm_spe_deliver_synth_event(spe, speq, event, &sample);
	perf_sample__exit(&sample);
	return ret;
}

static int arm_spe__synth_instruction_sample(struct arm_spe_queue *speq,
					     u64 spe_events_id,
					     union perf_mem_data_src data_src)
{
	struct arm_spe *spe = speq->spe;
	struct arm_spe_record *record = &speq->decoder->record;
	union perf_event *event = speq->event_buf;
	struct perf_sample sample;
	int ret;

	perf_sample__init(&sample, /*all=*/true);
	arm_spe_prep_sample(spe, speq, event, &sample);

	sample.id = spe_events_id;
	sample.stream_id = spe_events_id;
	sample.addr = record->to_ip;
	sample.phys_addr = record->phys_addr;
	sample.data_src = data_src.val;
	sample.weight = record->latency;
	sample.flags = speq->flags;
	sample.branch_stack = speq->last_branch;

	ret = arm_spe_deliver_synth_event(spe, speq, event, &sample);
	perf_sample__exit(&sample);
	return ret;
}

static const struct midr_range common_ds_encoding_cpus[] = {
	MIDR_ALL_VERSIONS(MIDR_CORTEX_A720),
	MIDR_ALL_VERSIONS(MIDR_CORTEX_A725),
	MIDR_ALL_VERSIONS(MIDR_CORTEX_X1C),
	MIDR_ALL_VERSIONS(MIDR_CORTEX_X3),
	MIDR_ALL_VERSIONS(MIDR_CORTEX_X925),
	MIDR_ALL_VERSIONS(MIDR_NEOVERSE_N1),
	MIDR_ALL_VERSIONS(MIDR_NEOVERSE_N2),
	MIDR_ALL_VERSIONS(MIDR_NEOVERSE_V1),
	MIDR_ALL_VERSIONS(MIDR_NEOVERSE_V2),
	{},
};

static const struct midr_range ampereone_ds_encoding_cpus[] = {
	MIDR_ALL_VERSIONS(MIDR_AMPERE1A),
	{},
};

static const struct midr_range hisi_hip_ds_encoding_cpus[] = {
	MIDR_ALL_VERSIONS(MIDR_HISI_HIP12),
	{},
};

static void arm_spe__sample_flags(struct arm_spe_queue *speq)
{
	const struct arm_spe_record *record = &speq->decoder->record;

	speq->flags = 0;
	if (record->op & ARM_SPE_OP_BRANCH_ERET) {
		speq->flags = PERF_IP_FLAG_BRANCH;

		if (record->type & ARM_SPE_BRANCH_MISS)
			speq->flags |= PERF_IP_FLAG_BRANCH_MISS;

		if (record->type & ARM_SPE_BRANCH_NOT_TAKEN)
			speq->flags |= PERF_IP_FLAG_NOT_TAKEN;

		if (record->type & ARM_SPE_IN_TXN)
			speq->flags |= PERF_IP_FLAG_IN_TX;

		if (record->op & ARM_SPE_OP_BR_COND)
			speq->flags |= PERF_IP_FLAG_CONDITIONAL;

		if (record->op & ARM_SPE_OP_BR_CR_BL)
			speq->flags |= PERF_IP_FLAG_CALL;
		else if (record->op & ARM_SPE_OP_BR_CR_RET)
			speq->flags |= PERF_IP_FLAG_RETURN;
		/*
		 * Indirect branch instruction without link (e.g. BR),
		 * take it as a function return.
		 */
		else if (record->op & ARM_SPE_OP_BR_INDIRECT)
			speq->flags |= PERF_IP_FLAG_RETURN;
	}
}

static void arm_spe__synth_data_source_common(const struct arm_spe_record *record,
					      union perf_mem_data_src *data_src)
{
	/*
	 * Even though four levels of cache hierarchy are possible, no known
	 * production Neoverse systems currently include more than three levels
	 * so for the time being we assume three exist. If a production system
	 * is built with four the this function would have to be changed to
	 * detect the number of levels for reporting.
	 */

	/*
	 * We have no data on the hit level or data source for stores in the
	 * Neoverse SPE records.
	 */
	if (record->op & ARM_SPE_OP_ST) {
		data_src->mem_lvl = PERF_MEM_LVL_NA;
		data_src->mem_lvl_num = PERF_MEM_LVLNUM_NA;
		data_src->mem_snoop = PERF_MEM_SNOOP_NA;
		return;
	}

	switch (record->source) {
	case ARM_SPE_COMMON_DS_L1D:
		data_src->mem_lvl = PERF_MEM_LVL_L1 | PERF_MEM_LVL_HIT;
		data_src->mem_lvl_num = PERF_MEM_LVLNUM_L1;
		data_src->mem_snoop = PERF_MEM_SNOOP_NONE;
		break;
	case ARM_SPE_COMMON_DS_L2:
		data_src->mem_lvl = PERF_MEM_LVL_L2 | PERF_MEM_LVL_HIT;
		data_src->mem_lvl_num = PERF_MEM_LVLNUM_L2;
		data_src->mem_snoop = PERF_MEM_SNOOP_NONE;
		break;
	case ARM_SPE_COMMON_DS_PEER_CORE:
		data_src->mem_lvl = PERF_MEM_LVL_L2 | PERF_MEM_LVL_HIT;
		data_src->mem_lvl_num = PERF_MEM_LVLNUM_L2;
		data_src->mem_snoopx = PERF_MEM_SNOOPX_PEER;
		break;
	/*
	 * We don't know if this is L1, L2 but we do know it was a cache-2-cache
	 * transfer, so set SNOOPX_PEER
	 */
	case ARM_SPE_COMMON_DS_LOCAL_CLUSTER:
	case ARM_SPE_COMMON_DS_PEER_CLUSTER:
		data_src->mem_lvl = PERF_MEM_LVL_L3 | PERF_MEM_LVL_HIT;
		data_src->mem_lvl_num = PERF_MEM_LVLNUM_L3;
		data_src->mem_snoopx = PERF_MEM_SNOOPX_PEER;
		break;
	/*
	 * System cache is assumed to be L3
	 */
	case ARM_SPE_COMMON_DS_SYS_CACHE:
		data_src->mem_lvl = PERF_MEM_LVL_L3 | PERF_MEM_LVL_HIT;
		data_src->mem_lvl_num = PERF_MEM_LVLNUM_L3;
		data_src->mem_snoop = PERF_MEM_SNOOP_HIT;
		break;
	/*
	 * We don't know what level it hit in, except it came from the other
	 * socket
	 */
	case ARM_SPE_COMMON_DS_REMOTE:
		data_src->mem_lvl = PERF_MEM_LVL_NA;
		data_src->mem_lvl_num = PERF_MEM_LVLNUM_NA;
		data_src->mem_remote = PERF_MEM_REMOTE_REMOTE;
		data_src->mem_snoopx = PERF_MEM_SNOOPX_PEER;
		break;
	case ARM_SPE_COMMON_DS_DRAM:
		data_src->mem_lvl = PERF_MEM_LVL_LOC_RAM | PERF_MEM_LVL_HIT;
		data_src->mem_lvl_num = PERF_MEM_LVLNUM_RAM;
		data_src->mem_snoop = PERF_MEM_SNOOP_NONE;
		break;
	default:
		break;
	}
}

/*
 * Source is IMPDEF. Here we convert the source code used on AmpereOne cores
 * to the common (Neoverse, Cortex) to avoid duplicating the decoding code.
 */
static void arm_spe__synth_data_source_ampereone(const struct arm_spe_record *record,
						 union perf_mem_data_src *data_src)
{
	struct arm_spe_record common_record;

	switch (record->source) {
	case ARM_SPE_AMPEREONE_LOCAL_CHIP_CACHE_OR_DEVICE:
		common_record.source = ARM_SPE_COMMON_DS_PEER_CORE;
		break;
	case ARM_SPE_AMPEREONE_SLC:
		common_record.source = ARM_SPE_COMMON_DS_SYS_CACHE;
		break;
	case ARM_SPE_AMPEREONE_REMOTE_CHIP_CACHE:
		common_record.source = ARM_SPE_COMMON_DS_REMOTE;
		break;
	case ARM_SPE_AMPEREONE_DDR:
		common_record.source = ARM_SPE_COMMON_DS_DRAM;
		break;
	case ARM_SPE_AMPEREONE_L1D:
		common_record.source = ARM_SPE_COMMON_DS_L1D;
		break;
	case ARM_SPE_AMPEREONE_L2D:
		common_record.source = ARM_SPE_COMMON_DS_L2;
		break;
	default:
		pr_warning_once("AmpereOne: Unknown data source (0x%x)\n",
				record->source);
		return;
	}

	common_record.op = record->op;
	arm_spe__synth_data_source_common(&common_record, data_src);
}

static void arm_spe__synth_data_source_hisi_hip(const struct arm_spe_record *record,
						union perf_mem_data_src *data_src)
{
	/* Use common synthesis method to handle store operations */
	if (record->op & ARM_SPE_OP_ST) {
		arm_spe__synth_data_source_common(record, data_src);
		return;
	}

	switch (record->source) {
	case ARM_SPE_HISI_HIP_PEER_CPU:
		data_src->mem_lvl = PERF_MEM_LVL_L2 | PERF_MEM_LVL_HIT;
		data_src->mem_lvl_num = PERF_MEM_LVLNUM_L2;
		data_src->mem_snoopx = PERF_MEM_SNOOPX_PEER;
		break;
	case ARM_SPE_HISI_HIP_PEER_CPU_HITM:
		data_src->mem_lvl = PERF_MEM_LVL_L2 | PERF_MEM_LVL_HIT;
		data_src->mem_lvl_num = PERF_MEM_LVLNUM_L2;
		data_src->mem_snoop = PERF_MEM_SNOOP_HITM;
		data_src->mem_snoopx = PERF_MEM_SNOOPX_PEER;
		break;
	case ARM_SPE_HISI_HIP_L3:
		data_src->mem_lvl = PERF_MEM_LVL_L3 | PERF_MEM_LVL_HIT;
		data_src->mem_lvl_num = PERF_MEM_LVLNUM_L3;
		data_src->mem_snoop = PERF_MEM_SNOOP_HIT;
		break;
	case ARM_SPE_HISI_HIP_L3_HITM:
		data_src->mem_lvl = PERF_MEM_LVL_L3 | PERF_MEM_LVL_HIT;
		data_src->mem_lvl_num = PERF_MEM_LVLNUM_L3;
		data_src->mem_snoop = PERF_MEM_SNOOP_HITM;
		break;
	case ARM_SPE_HISI_HIP_PEER_CLUSTER:
		data_src->mem_lvl = PERF_MEM_LVL_REM_CCE1 | PERF_MEM_LVL_HIT;
		data_src->mem_lvl_num = PERF_MEM_LVLNUM_L3;
		data_src->mem_snoopx = PERF_MEM_SNOOPX_PEER;
		break;
	case ARM_SPE_HISI_HIP_PEER_CLUSTER_HITM:
		data_src->mem_lvl = PERF_MEM_LVL_REM_CCE1 | PERF_MEM_LVL_HIT;
		data_src->mem_lvl_num = PERF_MEM_LVLNUM_L3;
		data_src->mem_snoop = PERF_MEM_SNOOP_HITM;
		data_src->mem_snoopx = PERF_MEM_SNOOPX_PEER;
		break;
	case ARM_SPE_HISI_HIP_REMOTE_SOCKET:
		data_src->mem_lvl = PERF_MEM_LVL_REM_CCE2;
		data_src->mem_lvl_num = PERF_MEM_LVLNUM_ANY_CACHE;
		data_src->mem_remote = PERF_MEM_REMOTE_REMOTE;
		data_src->mem_snoopx = PERF_MEM_SNOOPX_PEER;
		break;
	case ARM_SPE_HISI_HIP_REMOTE_SOCKET_HITM:
		data_src->mem_lvl = PERF_MEM_LVL_REM_CCE2;
		data_src->mem_lvl_num = PERF_MEM_LVLNUM_ANY_CACHE;
		data_src->mem_snoop = PERF_MEM_SNOOP_HITM;
		data_src->mem_remote = PERF_MEM_REMOTE_REMOTE;
		data_src->mem_snoopx = PERF_MEM_SNOOPX_PEER;
		break;
	case ARM_SPE_HISI_HIP_LOCAL_MEM:
		data_src->mem_lvl = PERF_MEM_LVL_LOC_RAM | PERF_MEM_LVL_HIT;
		data_src->mem_lvl_num = PERF_MEM_LVLNUM_RAM;
		data_src->mem_snoop = PERF_MEM_SNOOP_NONE;
		break;
	case ARM_SPE_HISI_HIP_REMOTE_MEM:
		data_src->mem_lvl = PERF_MEM_LVL_REM_RAM1 | PERF_MEM_LVL_HIT;
		data_src->mem_lvl_num = PERF_MEM_LVLNUM_RAM;
		data_src->mem_remote = PERF_MEM_REMOTE_REMOTE;
		break;
	case ARM_SPE_HISI_HIP_NC_DEV:
		data_src->mem_lvl = PERF_MEM_LVL_IO | PERF_MEM_LVL_HIT;
		data_src->mem_lvl_num = PERF_MEM_LVLNUM_IO;
		data_src->mem_snoop = PERF_MEM_SNOOP_NONE;
		break;
	case ARM_SPE_HISI_HIP_L2:
		data_src->mem_lvl = PERF_MEM_LVL_L2 | PERF_MEM_LVL_HIT;
		data_src->mem_lvl_num = PERF_MEM_LVLNUM_L2;
		data_src->mem_snoop = PERF_MEM_SNOOP_NONE;
		break;
	case ARM_SPE_HISI_HIP_L2_HITM:
		data_src->mem_lvl = PERF_MEM_LVL_L2 | PERF_MEM_LVL_HIT;
		data_src->mem_lvl_num = PERF_MEM_LVLNUM_L2;
		data_src->mem_snoop = PERF_MEM_SNOOP_HITM;
		break;
	case ARM_SPE_HISI_HIP_L1:
		data_src->mem_lvl = PERF_MEM_LVL_L1 | PERF_MEM_LVL_HIT;
		data_src->mem_lvl_num = PERF_MEM_LVLNUM_L1;
		data_src->mem_snoop = PERF_MEM_SNOOP_NONE;
		break;
	default:
		break;
	}
}

static const struct data_source_handle data_source_handles[] = {
	DS(common_ds_encoding_cpus, data_source_common),
	DS(ampereone_ds_encoding_cpus, data_source_ampereone),
	DS(hisi_hip_ds_encoding_cpus, data_source_hisi_hip),
};

static void arm_spe__synth_ld_memory_level(const struct arm_spe_record *record,
					   union perf_mem_data_src *data_src)
{
	/*
	 * To find a cache hit, search in ascending order from the lower level
	 * caches to the higher level caches. This reflects the best scenario
	 * for a cache hit.
	 */
	if (arm_spe_is_cache_hit(record->type, L1D)) {
		data_src->mem_lvl = PERF_MEM_LVL_L1 | PERF_MEM_LVL_HIT;
		data_src->mem_lvl_num = PERF_MEM_LVLNUM_L1;
	} else if (record->type & ARM_SPE_RECENTLY_FETCHED) {
		data_src->mem_lvl = PERF_MEM_LVL_LFB | PERF_MEM_LVL_HIT;
		data_src->mem_lvl_num = PERF_MEM_LVLNUM_LFB;
	} else if (arm_spe_is_cache_hit(record->type, L2D)) {
		data_src->mem_lvl = PERF_MEM_LVL_L2 | PERF_MEM_LVL_HIT;
		data_src->mem_lvl_num = PERF_MEM_LVLNUM_L2;
	} else if (arm_spe_is_cache_hit(record->type, LLC)) {
		data_src->mem_lvl = PERF_MEM_LVL_L3 | PERF_MEM_LVL_HIT;
		data_src->mem_lvl_num = PERF_MEM_LVLNUM_L3;
	/*
	 * To find a cache miss, search in descending order from the higher
	 * level cache to the lower level cache. This represents the worst
	 * scenario for a cache miss.
	 */
	} else if (arm_spe_is_cache_miss(record->type, LLC)) {
		data_src->mem_lvl = PERF_MEM_LVL_L3 | PERF_MEM_LVL_MISS;
		data_src->mem_lvl_num = PERF_MEM_LVLNUM_L3;
	} else if (arm_spe_is_cache_miss(record->type, L2D)) {
		data_src->mem_lvl = PERF_MEM_LVL_L2 | PERF_MEM_LVL_MISS;
		data_src->mem_lvl_num = PERF_MEM_LVLNUM_L2;
	} else if (arm_spe_is_cache_miss(record->type, L1D)) {
		data_src->mem_lvl = PERF_MEM_LVL_L1 | PERF_MEM_LVL_MISS;
		data_src->mem_lvl_num = PERF_MEM_LVLNUM_L1;
	}
}

static void arm_spe__synth_st_memory_level(const struct arm_spe_record *record,
					   union perf_mem_data_src *data_src)
{
	/* Record the greatest level info for a store operation. */
	if (arm_spe_is_cache_level(record->type, LLC)) {
		data_src->mem_lvl = PERF_MEM_LVL_L3;
		data_src->mem_lvl |= arm_spe_is_cache_miss(record->type, LLC) ?
				     PERF_MEM_LVL_MISS : PERF_MEM_LVL_HIT;
		data_src->mem_lvl_num = PERF_MEM_LVLNUM_L3;
	} else if (arm_spe_is_cache_level(record->type, L2D)) {
		data_src->mem_lvl = PERF_MEM_LVL_L2;
		data_src->mem_lvl |= arm_spe_is_cache_miss(record->type, L2D) ?
				     PERF_MEM_LVL_MISS : PERF_MEM_LVL_HIT;
		data_src->mem_lvl_num = PERF_MEM_LVLNUM_L2;
	} else if (arm_spe_is_cache_level(record->type, L1D)) {
		data_src->mem_lvl = PERF_MEM_LVL_L1;
		data_src->mem_lvl |= arm_spe_is_cache_miss(record->type, L1D) ?
				     PERF_MEM_LVL_MISS : PERF_MEM_LVL_HIT;
		data_src->mem_lvl_num = PERF_MEM_LVLNUM_L1;
	}
}

static void arm_spe__synth_memory_level(struct arm_spe_queue *speq,
					const struct arm_spe_record *record,
					union perf_mem_data_src *data_src)
{
	struct arm_spe *spe = speq->spe;

	/*
	 * The data source packet contains more info for cache levels for
	 * peer snooping. So respect the memory level if has been set by
	 * data source parsing.
	 */
	if (!data_src->mem_lvl) {
		if (data_src->mem_op == PERF_MEM_OP_LOAD)
			arm_spe__synth_ld_memory_level(record, data_src);
		if (data_src->mem_op == PERF_MEM_OP_STORE)
			arm_spe__synth_st_memory_level(record, data_src);
	}

	if (!data_src->mem_lvl) {
		data_src->mem_lvl = PERF_MEM_LVL_NA;
		data_src->mem_lvl_num = PERF_MEM_LVLNUM_NA;
	}

	/*
	 * If 'mem_snoop' has been set by data source packet, skip to set
	 * it at here.
	 */
	if (!data_src->mem_snoop) {
		if (record->type & ARM_SPE_DATA_SNOOPED) {
			if (record->type & ARM_SPE_HITM)
				data_src->mem_snoop = PERF_MEM_SNOOP_HITM;
			else
				data_src->mem_snoop = PERF_MEM_SNOOP_HIT;
		} else {
			u64 *metadata =
				arm_spe__get_metadata_by_cpu(spe, speq->cpu);

			/*
			 * Set NA ("Not available") mode if no meta data or the
			 * SNOOPED event is not supported.
			 */
			if (!metadata ||
			    !(metadata[ARM_SPE_CAP_EVENT_FILTER] & ARM_SPE_DATA_SNOOPED))
				data_src->mem_snoop = PERF_MEM_SNOOP_NA;
			else
				data_src->mem_snoop = PERF_MEM_SNOOP_NONE;
		}
	}

<<<<<<< HEAD
	if (record->type & ARM_SPE_REMOTE_ACCESS)
		data_src->mem_remote = PERF_MEM_REMOTE_REMOTE;
=======
	if (!data_src->mem_remote) {
		if (record->type & ARM_SPE_REMOTE_ACCESS)
			data_src->mem_remote = PERF_MEM_REMOTE_REMOTE;
	}
>>>>>>> b35fc656
}

static void arm_spe__synth_ds(struct arm_spe_queue *speq,
			      const struct arm_spe_record *record,
			      union perf_mem_data_src *data_src)
{
	struct arm_spe *spe = speq->spe;
	u64 *metadata = NULL;
	u64 midr;
	unsigned int i;

	/* Metadata version 1 assumes all CPUs are the same (old behavior) */
	if (spe->metadata_ver == 1) {
		const char *cpuid;

		pr_warning_once("Old SPE metadata, re-record to improve decode accuracy\n");
		cpuid = perf_env__cpuid(perf_session__env(spe->session));
		midr = strtol(cpuid, NULL, 16);
	} else {
		metadata = arm_spe__get_metadata_by_cpu(spe, speq->cpu);
		if (!metadata)
			return;

		midr = metadata[ARM_SPE_CPU_MIDR];
	}

	for (i = 0; i < ARRAY_SIZE(data_source_handles); i++) {
		if (is_midr_in_range_list(midr, data_source_handles[i].midr_ranges)) {
			return data_source_handles[i].ds_synth(record, data_src);
		}
	}

	return;
}

static union perf_mem_data_src
arm_spe__synth_data_source(struct arm_spe_queue *speq,
			   const struct arm_spe_record *record)
{
	union perf_mem_data_src	data_src = {};

	/* Only synthesize data source for LDST operations */
	if (!is_ldst_op(record->op))
		return data_src;

	if (record->op & ARM_SPE_OP_LD)
		data_src.mem_op = PERF_MEM_OP_LOAD;
	else if (record->op & ARM_SPE_OP_ST)
		data_src.mem_op = PERF_MEM_OP_STORE;
	else
		return data_src;

	arm_spe__synth_ds(speq, record, &data_src);
	arm_spe__synth_memory_level(speq, record, &data_src);

	if (record->type & (ARM_SPE_TLB_ACCESS | ARM_SPE_TLB_MISS)) {
		data_src.mem_dtlb = PERF_MEM_TLB_WK;

		if (record->type & ARM_SPE_TLB_MISS)
			data_src.mem_dtlb |= PERF_MEM_TLB_MISS;
		else
			data_src.mem_dtlb |= PERF_MEM_TLB_HIT;
	}

	return data_src;
}

static int arm_spe_sample(struct arm_spe_queue *speq)
{
	const struct arm_spe_record *record = &speq->decoder->record;
	struct arm_spe *spe = speq->spe;
	union perf_mem_data_src data_src;
	int err;

	/*
	 * Discard all samples until period is reached
	 */
	speq->sample_count++;
	if (speq->sample_count < spe->synth_opts.period)
		return 0;
	speq->sample_count = 0;

	arm_spe__sample_flags(speq);
	data_src = arm_spe__synth_data_source(speq, record);

	if (spe->sample_flc) {
		if (record->type & ARM_SPE_L1D_MISS) {
			err = arm_spe__synth_mem_sample(speq, spe->l1d_miss_id,
							data_src);
			if (err)
				return err;
		}

		if (record->type & ARM_SPE_L1D_ACCESS) {
			err = arm_spe__synth_mem_sample(speq, spe->l1d_access_id,
							data_src);
			if (err)
				return err;
		}
	}

	if (spe->sample_llc) {
		if (record->type & ARM_SPE_LLC_MISS) {
			err = arm_spe__synth_mem_sample(speq, spe->llc_miss_id,
							data_src);
			if (err)
				return err;
		}

		if (record->type & ARM_SPE_LLC_ACCESS) {
			err = arm_spe__synth_mem_sample(speq, spe->llc_access_id,
							data_src);
			if (err)
				return err;
		}
	}

	if (spe->sample_tlb) {
		if (record->type & ARM_SPE_TLB_MISS) {
			err = arm_spe__synth_mem_sample(speq, spe->tlb_miss_id,
							data_src);
			if (err)
				return err;
		}

		if (record->type & ARM_SPE_TLB_ACCESS) {
			err = arm_spe__synth_mem_sample(speq, spe->tlb_access_id,
							data_src);
			if (err)
				return err;
		}
	}

	if (spe->synth_opts.last_branch &&
	    (spe->sample_branch || spe->sample_instructions))
		arm_spe__prep_branch_stack(speq);

	if (spe->sample_branch && (record->op & ARM_SPE_OP_BRANCH_ERET)) {
		err = arm_spe__synth_branch_sample(speq, spe->branch_id);
		if (err)
			return err;
	}

	if (spe->sample_remote_access &&
	    (record->type & ARM_SPE_REMOTE_ACCESS)) {
		err = arm_spe__synth_mem_sample(speq, spe->remote_access_id,
						data_src);
		if (err)
			return err;
	}

	/*
	 * When data_src is zero it means the record is not a memory operation,
	 * skip to synthesize memory sample for this case.
	 */
	if (spe->sample_memory && is_ldst_op(record->op)) {
		err = arm_spe__synth_mem_sample(speq, spe->memory_id, data_src);
		if (err)
			return err;
	}

	if (spe->sample_instructions) {
		err = arm_spe__synth_instruction_sample(speq, spe->instructions_id, data_src);
		if (err)
			return err;
	}

	return 0;
}

static int arm_spe_run_decoder(struct arm_spe_queue *speq, u64 *timestamp)
{
	struct arm_spe *spe = speq->spe;
	struct arm_spe_record *record;
	int ret;

	if (!spe->kernel_start)
		spe->kernel_start = machine__kernel_start(spe->machine);

	while (1) {
		/*
		 * The usual logic is firstly to decode the packets, and then
		 * based the record to synthesize sample; but here the flow is
		 * reversed: it calls arm_spe_sample() for synthesizing samples
		 * prior to arm_spe_decode().
		 *
		 * Two reasons for this code logic:
		 * 1. Firstly, when setup queue in arm_spe__setup_queue(), it
		 * has decoded trace data and generated a record, but the record
		 * is left to generate sample until run to here, so it's correct
		 * to synthesize sample for the left record.
		 * 2. After decoding trace data, it needs to compare the record
		 * timestamp with the coming perf event, if the record timestamp
		 * is later than the perf event, it needs bail out and pushs the
		 * record into auxtrace heap, thus the record can be deferred to
		 * synthesize sample until run to here at the next time; so this
		 * can correlate samples between Arm SPE trace data and other
		 * perf events with correct time ordering.
		 */

		/*
		 * Update pid/tid info.
		 */
		record = &speq->decoder->record;
		if (!spe->timeless_decoding && record->context_id != (u64)-1) {
			ret = arm_spe_set_tid(speq, record->context_id);
			if (ret)
				return ret;

			spe->use_ctx_pkt_for_pid = true;
		}

		ret = arm_spe_sample(speq);
		if (ret)
			return ret;

		ret = arm_spe_decode(speq->decoder);
		if (!ret) {
			pr_debug("No data or all data has been processed.\n");
			return 1;
		}

		/*
		 * Error is detected when decode SPE trace data, continue to
		 * the next trace data and find out more records.
		 */
		if (ret < 0)
			continue;

		record = &speq->decoder->record;

		/* Update timestamp for the last record */
		if (record->timestamp > speq->timestamp)
			speq->timestamp = record->timestamp;

		/*
		 * If the timestamp of the queue is later than timestamp of the
		 * coming perf event, bail out so can allow the perf event to
		 * be processed ahead.
		 */
		if (!spe->timeless_decoding && speq->timestamp >= *timestamp) {
			*timestamp = speq->timestamp;
			return 0;
		}
	}

	return 0;
}

static int arm_spe__setup_queue(struct arm_spe *spe,
			       struct auxtrace_queue *queue,
			       unsigned int queue_nr)
{
	struct arm_spe_queue *speq = queue->priv;
	struct arm_spe_record *record;

	if (list_empty(&queue->head) || speq)
		return 0;

	speq = arm_spe__alloc_queue(spe, queue_nr);

	if (!speq)
		return -ENOMEM;

	queue->priv = speq;

	if (queue->cpu != -1)
		speq->cpu = queue->cpu;

	if (!speq->on_heap) {
		int ret;

		if (spe->timeless_decoding)
			return 0;

retry:
		ret = arm_spe_decode(speq->decoder);

		if (!ret)
			return 0;

		if (ret < 0)
			goto retry;

		record = &speq->decoder->record;

		speq->timestamp = record->timestamp;
		ret = auxtrace_heap__add(&spe->heap, queue_nr, speq->timestamp);
		if (ret)
			return ret;
		speq->on_heap = true;
	}

	return 0;
}

static int arm_spe__setup_queues(struct arm_spe *spe)
{
	unsigned int i;
	int ret;

	for (i = 0; i < spe->queues.nr_queues; i++) {
		ret = arm_spe__setup_queue(spe, &spe->queues.queue_array[i], i);
		if (ret)
			return ret;
	}

	return 0;
}

static int arm_spe__update_queues(struct arm_spe *spe)
{
	if (spe->queues.new_data) {
		spe->queues.new_data = false;
		return arm_spe__setup_queues(spe);
	}

	return 0;
}

static bool arm_spe__is_timeless_decoding(struct arm_spe *spe)
{
	struct evsel *evsel;
	struct evlist *evlist = spe->session->evlist;
	bool timeless_decoding = true;

	/*
	 * Circle through the list of event and complain if we find one
	 * with the time bit set.
	 */
	evlist__for_each_entry(evlist, evsel) {
		if ((evsel->core.attr.sample_type & PERF_SAMPLE_TIME))
			timeless_decoding = false;
	}

	return timeless_decoding;
}

static int arm_spe_process_queues(struct arm_spe *spe, u64 timestamp)
{
	unsigned int queue_nr;
	u64 ts;
	int ret;

	while (1) {
		struct auxtrace_queue *queue;
		struct arm_spe_queue *speq;

		if (!spe->heap.heap_cnt)
			return 0;

		if (spe->heap.heap_array[0].ordinal >= timestamp)
			return 0;

		queue_nr = spe->heap.heap_array[0].queue_nr;
		queue = &spe->queues.queue_array[queue_nr];
		speq = queue->priv;

		auxtrace_heap__pop(&spe->heap);

		if (spe->heap.heap_cnt) {
			ts = spe->heap.heap_array[0].ordinal + 1;
			if (ts > timestamp)
				ts = timestamp;
		} else {
			ts = timestamp;
		}

		/*
		 * A previous context-switch event has set pid/tid in the machine's context, so
		 * here we need to update the pid/tid in the thread and SPE queue.
		 */
		if (!spe->use_ctx_pkt_for_pid)
			arm_spe_set_pid_tid_cpu(spe, queue);

		ret = arm_spe_run_decoder(speq, &ts);
		if (ret < 0) {
			auxtrace_heap__add(&spe->heap, queue_nr, ts);
			return ret;
		}

		if (!ret) {
			ret = auxtrace_heap__add(&spe->heap, queue_nr, ts);
			if (ret < 0)
				return ret;
		} else {
			speq->on_heap = false;
		}
	}

	return 0;
}

static int arm_spe_process_timeless_queues(struct arm_spe *spe, pid_t tid,
					    u64 time_)
{
	struct auxtrace_queues *queues = &spe->queues;
	unsigned int i;
	u64 ts = 0;

	for (i = 0; i < queues->nr_queues; i++) {
		struct auxtrace_queue *queue = &spe->queues.queue_array[i];
		struct arm_spe_queue *speq = queue->priv;

		if (speq && (tid == -1 || speq->tid == tid)) {
			speq->time = time_;
			arm_spe_set_pid_tid_cpu(spe, queue);
			arm_spe_run_decoder(speq, &ts);
		}
	}
	return 0;
}

static int arm_spe_context_switch(struct arm_spe *spe, union perf_event *event,
				  struct perf_sample *sample)
{
	pid_t pid, tid;
	int cpu;

	if (!(event->header.misc & PERF_RECORD_MISC_SWITCH_OUT))
		return 0;

	pid = event->context_switch.next_prev_pid;
	tid = event->context_switch.next_prev_tid;
	cpu = sample->cpu;

	if (tid == -1)
		pr_warning("context_switch event has no tid\n");

	return machine__set_current_tid(spe->machine, cpu, pid, tid);
}

static int arm_spe_process_event(struct perf_session *session,
				 union perf_event *event,
				 struct perf_sample *sample,
				 const struct perf_tool *tool)
{
	int err = 0;
	u64 timestamp;
	struct arm_spe *spe = container_of(session->auxtrace,
			struct arm_spe, auxtrace);

	if (dump_trace)
		return 0;

	if (!tool->ordered_events) {
		pr_err("SPE trace requires ordered events\n");
		return -EINVAL;
	}

	if (sample->time && (sample->time != (u64) -1))
		timestamp = perf_time_to_tsc(sample->time, &spe->tc);
	else
		timestamp = 0;

	if (timestamp || spe->timeless_decoding) {
		err = arm_spe__update_queues(spe);
		if (err)
			return err;
	}

	if (spe->timeless_decoding) {
		if (event->header.type == PERF_RECORD_EXIT) {
			err = arm_spe_process_timeless_queues(spe,
					event->fork.tid,
					sample->time);
		}
	} else if (timestamp) {
		err = arm_spe_process_queues(spe, timestamp);
		if (err)
			return err;

		if (!spe->use_ctx_pkt_for_pid &&
		    (event->header.type == PERF_RECORD_SWITCH_CPU_WIDE ||
		    event->header.type == PERF_RECORD_SWITCH))
			err = arm_spe_context_switch(spe, event, sample);
	}

	return err;
}

static int arm_spe_process_auxtrace_event(struct perf_session *session,
					  union perf_event *event,
					  const struct perf_tool *tool __maybe_unused)
{
	struct arm_spe *spe = container_of(session->auxtrace, struct arm_spe,
					     auxtrace);

	if (!spe->data_queued) {
		struct auxtrace_buffer *buffer;
		off_t data_offset;
		int fd = perf_data__fd(session->data);
		int err;

		if (perf_data__is_pipe(session->data)) {
			data_offset = 0;
		} else {
			data_offset = lseek(fd, 0, SEEK_CUR);
			if (data_offset == -1)
				return -errno;
		}

		err = auxtrace_queues__add_event(&spe->queues, session, event,
				data_offset, &buffer);
		if (err)
			return err;

		/* Dump here now we have copied a piped trace out of the pipe */
		if (dump_trace) {
			if (auxtrace_buffer__get_data(buffer, fd)) {
				arm_spe_dump_event(spe, buffer->data,
						buffer->size);
				auxtrace_buffer__put_data(buffer);
			}
		}
	}

	return 0;
}

static int arm_spe_flush(struct perf_session *session __maybe_unused,
			 const struct perf_tool *tool __maybe_unused)
{
	struct arm_spe *spe = container_of(session->auxtrace, struct arm_spe,
			auxtrace);
	int ret;

	if (dump_trace)
		return 0;

	if (!tool->ordered_events)
		return -EINVAL;

	ret = arm_spe__update_queues(spe);
	if (ret < 0)
		return ret;

	if (spe->timeless_decoding)
		return arm_spe_process_timeless_queues(spe, -1,
				MAX_TIMESTAMP - 1);

	ret = arm_spe_process_queues(spe, MAX_TIMESTAMP);
	if (ret)
		return ret;

	if (!spe->use_ctx_pkt_for_pid)
		ui__warning("Arm SPE CONTEXT packets not found in the traces.\n"
			    "Matching of TIDs to SPE events could be inaccurate.\n");

	return 0;
}

static u64 *arm_spe__alloc_per_cpu_metadata(u64 *buf, int per_cpu_size)
{
	u64 *metadata;

	metadata = zalloc(per_cpu_size);
	if (!metadata)
		return NULL;

	memcpy(metadata, buf, per_cpu_size);
	return metadata;
}

static void arm_spe__free_metadata(u64 **metadata, int nr_cpu)
{
	int i;

	for (i = 0; i < nr_cpu; i++)
		zfree(&metadata[i]);
	free(metadata);
}

static u64 **arm_spe__alloc_metadata(struct perf_record_auxtrace_info *info,
				     u64 *ver, int *nr_cpu)
{
	u64 *ptr = (u64 *)info->priv;
	u64 metadata_size;
	u64 **metadata = NULL;
	int hdr_sz, per_cpu_sz, i;

	metadata_size = info->header.size -
		sizeof(struct perf_record_auxtrace_info);

	/* Metadata version 1 */
	if (metadata_size == ARM_SPE_AUXTRACE_V1_PRIV_SIZE) {
		*ver = 1;
		*nr_cpu = 0;
		/* No per CPU metadata */
		return NULL;
	}

	*ver = ptr[ARM_SPE_HEADER_VERSION];
	hdr_sz = ptr[ARM_SPE_HEADER_SIZE];
	*nr_cpu = ptr[ARM_SPE_CPUS_NUM];

	metadata = calloc(*nr_cpu, sizeof(*metadata));
	if (!metadata)
		return NULL;

	/* Locate the start address of per CPU metadata */
	ptr += hdr_sz;
	per_cpu_sz = (metadata_size - (hdr_sz * sizeof(u64))) / (*nr_cpu);

	for (i = 0; i < *nr_cpu; i++) {
		metadata[i] = arm_spe__alloc_per_cpu_metadata(ptr, per_cpu_sz);
		if (!metadata[i])
			goto err_per_cpu_metadata;

		ptr += per_cpu_sz / sizeof(u64);
	}

	return metadata;

err_per_cpu_metadata:
	arm_spe__free_metadata(metadata, *nr_cpu);
	return NULL;
}

static void arm_spe_free_queue(void *priv)
{
	struct arm_spe_queue *speq = priv;

	if (!speq)
		return;
	thread__zput(speq->thread);
	arm_spe_decoder_free(speq->decoder);
	zfree(&speq->event_buf);
	zfree(&speq->last_branch);
	free(speq);
}

static void arm_spe_free_events(struct perf_session *session)
{
	struct arm_spe *spe = container_of(session->auxtrace, struct arm_spe,
					     auxtrace);
	struct auxtrace_queues *queues = &spe->queues;
	unsigned int i;

	for (i = 0; i < queues->nr_queues; i++) {
		arm_spe_free_queue(queues->queue_array[i].priv);
		queues->queue_array[i].priv = NULL;
	}
	auxtrace_queues__free(queues);
}

static void arm_spe_free(struct perf_session *session)
{
	struct arm_spe *spe = container_of(session->auxtrace, struct arm_spe,
					     auxtrace);

	auxtrace_heap__free(&spe->heap);
	arm_spe_free_events(session);
	session->auxtrace = NULL;
	arm_spe__free_metadata(spe->metadata, spe->metadata_nr_cpu);
	free(spe);
}

static bool arm_spe_evsel_is_auxtrace(struct perf_session *session,
				      struct evsel *evsel)
{
	struct arm_spe *spe = container_of(session->auxtrace, struct arm_spe, auxtrace);

	return evsel->core.attr.type == spe->pmu_type;
}

static const char * const metadata_hdr_v1_fmts[] = {
	[ARM_SPE_PMU_TYPE]		= "  PMU Type           :%"PRId64"\n",
	[ARM_SPE_PER_CPU_MMAPS]		= "  Per CPU mmaps      :%"PRId64"\n",
};

static const char * const metadata_hdr_fmts[] = {
	[ARM_SPE_HEADER_VERSION]	= "  Header version     :%"PRId64"\n",
	[ARM_SPE_HEADER_SIZE]		= "  Header size        :%"PRId64"\n",
	[ARM_SPE_PMU_TYPE_V2]		= "  PMU type v2        :%"PRId64"\n",
	[ARM_SPE_CPUS_NUM]		= "  CPU number         :%"PRId64"\n",
};

static const char * const metadata_per_cpu_fmts[] = {
	[ARM_SPE_MAGIC]			= "    Magic            :0x%"PRIx64"\n",
	[ARM_SPE_CPU]			= "    CPU #            :%"PRId64"\n",
	[ARM_SPE_CPU_NR_PARAMS]		= "    Num of params    :%"PRId64"\n",
	[ARM_SPE_CPU_MIDR]		= "    MIDR             :0x%"PRIx64"\n",
	[ARM_SPE_CPU_PMU_TYPE]		= "    PMU Type         :%"PRId64"\n",
	[ARM_SPE_CAP_MIN_IVAL]		= "    Min Interval     :%"PRId64"\n",
	[ARM_SPE_CAP_EVENT_FILTER]	= "    Event Filter     :0x%"PRIx64"\n",
};

static void arm_spe_print_info(struct arm_spe *spe, __u64 *arr)
{
	unsigned int i, cpu, hdr_size, cpu_num, cpu_size;
	const char * const *hdr_fmts;

	if (!dump_trace)
		return;

	if (spe->metadata_ver == 1) {
		cpu_num = 0;
		hdr_size = ARM_SPE_AUXTRACE_V1_PRIV_MAX;
		hdr_fmts = metadata_hdr_v1_fmts;
	} else {
		cpu_num = arr[ARM_SPE_CPUS_NUM];
		hdr_size = arr[ARM_SPE_HEADER_SIZE];
		hdr_fmts = metadata_hdr_fmts;
	}

	for (i = 0; i < hdr_size; i++)
		fprintf(stdout, hdr_fmts[i], arr[i]);

	arr += hdr_size;
	for (cpu = 0; cpu < cpu_num; cpu++) {
		/*
		 * The parameters from ARM_SPE_MAGIC to ARM_SPE_CPU_NR_PARAMS
		 * are fixed. The sequential parameter size is decided by the
		 * field 'ARM_SPE_CPU_NR_PARAMS'.
		 */
		cpu_size = (ARM_SPE_CPU_NR_PARAMS + 1) + arr[ARM_SPE_CPU_NR_PARAMS];
		for (i = 0; i < cpu_size; i++)
			fprintf(stdout, metadata_per_cpu_fmts[i], arr[i]);
		arr += cpu_size;
	}
}

static void arm_spe_set_event_name(struct evlist *evlist, u64 id,
				    const char *name)
{
	struct evsel *evsel;

	evlist__for_each_entry(evlist, evsel) {
		if (evsel->core.id && evsel->core.id[0] == id) {
			if (evsel->name)
				zfree(&evsel->name);
			evsel->name = strdup(name);
			break;
		}
	}
}

static int
arm_spe_synth_events(struct arm_spe *spe, struct perf_session *session)
{
	struct evlist *evlist = session->evlist;
	struct evsel *evsel;
	struct perf_event_attr attr;
	bool found = false;
	u64 id;
	int err;

	evlist__for_each_entry(evlist, evsel) {
		if (evsel->core.attr.type == spe->pmu_type) {
			found = true;
			break;
		}
	}

	if (!found) {
		pr_debug("No selected events with SPE trace data\n");
		return 0;
	}

	memset(&attr, 0, sizeof(struct perf_event_attr));
	attr.size = sizeof(struct perf_event_attr);
	attr.type = PERF_TYPE_HARDWARE;
	attr.sample_type = evsel->core.attr.sample_type &
				(PERF_SAMPLE_MASK | PERF_SAMPLE_PHYS_ADDR);
	attr.sample_type |= PERF_SAMPLE_IP | PERF_SAMPLE_TID |
			    PERF_SAMPLE_PERIOD | PERF_SAMPLE_DATA_SRC |
			    PERF_SAMPLE_WEIGHT | PERF_SAMPLE_ADDR;
	if (spe->timeless_decoding)
		attr.sample_type &= ~(u64)PERF_SAMPLE_TIME;
	else
		attr.sample_type |= PERF_SAMPLE_TIME;

	spe->sample_type = attr.sample_type;

	attr.exclude_user = evsel->core.attr.exclude_user;
	attr.exclude_kernel = evsel->core.attr.exclude_kernel;
	attr.exclude_hv = evsel->core.attr.exclude_hv;
	attr.exclude_host = evsel->core.attr.exclude_host;
	attr.exclude_guest = evsel->core.attr.exclude_guest;
	attr.sample_id_all = evsel->core.attr.sample_id_all;
	attr.read_format = evsel->core.attr.read_format;
	attr.sample_period = spe->synth_opts.period;

	/* create new id val to be a fixed offset from evsel id */
	id = evsel->core.id[0] + 1000000000;

	if (!id)
		id = 1;

	if (spe->synth_opts.flc) {
		spe->sample_flc = true;

		/* Level 1 data cache miss */
		err = perf_session__deliver_synth_attr_event(session, &attr, id);
		if (err)
			return err;
		spe->l1d_miss_id = id;
		arm_spe_set_event_name(evlist, id, "l1d-miss");
		id += 1;

		/* Level 1 data cache access */
		err = perf_session__deliver_synth_attr_event(session, &attr, id);
		if (err)
			return err;
		spe->l1d_access_id = id;
		arm_spe_set_event_name(evlist, id, "l1d-access");
		id += 1;
	}

	if (spe->synth_opts.llc) {
		spe->sample_llc = true;

		/* Last level cache miss */
		err = perf_session__deliver_synth_attr_event(session, &attr, id);
		if (err)
			return err;
		spe->llc_miss_id = id;
		arm_spe_set_event_name(evlist, id, "llc-miss");
		id += 1;

		/* Last level cache access */
		err = perf_session__deliver_synth_attr_event(session, &attr, id);
		if (err)
			return err;
		spe->llc_access_id = id;
		arm_spe_set_event_name(evlist, id, "llc-access");
		id += 1;
	}

	if (spe->synth_opts.tlb) {
		spe->sample_tlb = true;

		/* TLB miss */
		err = perf_session__deliver_synth_attr_event(session, &attr, id);
		if (err)
			return err;
		spe->tlb_miss_id = id;
		arm_spe_set_event_name(evlist, id, "tlb-miss");
		id += 1;

		/* TLB access */
		err = perf_session__deliver_synth_attr_event(session, &attr, id);
		if (err)
			return err;
		spe->tlb_access_id = id;
		arm_spe_set_event_name(evlist, id, "tlb-access");
		id += 1;
	}

	if (spe->synth_opts.last_branch) {
		if (spe->synth_opts.last_branch_sz > 2)
			pr_debug("Arm SPE supports only two bstack entries (PBT+TGT).\n");

		attr.sample_type |= PERF_SAMPLE_BRANCH_STACK;
		/*
		 * We don't use the hardware index, but the sample generation
		 * code uses the new format branch_stack with this field,
		 * so the event attributes must indicate that it's present.
		 */
		attr.branch_sample_type |= PERF_SAMPLE_BRANCH_HW_INDEX;
	}

	if (spe->synth_opts.branches) {
		spe->sample_branch = true;

		/* Branch */
		err = perf_session__deliver_synth_attr_event(session, &attr, id);
		if (err)
			return err;
		spe->branch_id = id;
		arm_spe_set_event_name(evlist, id, "branch");
		id += 1;
	}

	if (spe->synth_opts.remote_access) {
		spe->sample_remote_access = true;

		/* Remote access */
		err = perf_session__deliver_synth_attr_event(session, &attr, id);
		if (err)
			return err;
		spe->remote_access_id = id;
		arm_spe_set_event_name(evlist, id, "remote-access");
		id += 1;
	}

	if (spe->synth_opts.mem) {
		spe->sample_memory = true;

		err = perf_session__deliver_synth_attr_event(session, &attr, id);
		if (err)
			return err;
		spe->memory_id = id;
		arm_spe_set_event_name(evlist, id, "memory");
		id += 1;
	}

	if (spe->synth_opts.instructions) {
		spe->sample_instructions = true;
		attr.config = PERF_COUNT_HW_INSTRUCTIONS;

		err = perf_session__deliver_synth_attr_event(session, &attr, id);
		if (err)
			return err;
		spe->instructions_id = id;
		arm_spe_set_event_name(evlist, id, "instructions");
	}

	return 0;
}

static bool arm_spe__is_homogeneous(u64 **metadata, int nr_cpu)
{
	u64 midr;
	int i;

	if (!nr_cpu)
		return false;

	for (i = 0; i < nr_cpu; i++) {
		if (!metadata[i])
			return false;

		if (i == 0) {
			midr = metadata[i][ARM_SPE_CPU_MIDR];
			continue;
		}

		if (midr != metadata[i][ARM_SPE_CPU_MIDR])
			return false;
	}

	return true;
}

int arm_spe_process_auxtrace_info(union perf_event *event,
				  struct perf_session *session)
{
	struct perf_record_auxtrace_info *auxtrace_info = &event->auxtrace_info;
	size_t min_sz = ARM_SPE_AUXTRACE_V1_PRIV_SIZE;
	struct perf_record_time_conv *tc = &session->time_conv;
	struct arm_spe *spe;
	u64 **metadata = NULL;
	u64 metadata_ver;
	int nr_cpu, err;

	if (auxtrace_info->header.size < sizeof(struct perf_record_auxtrace_info) +
					min_sz)
		return -EINVAL;

	metadata = arm_spe__alloc_metadata(auxtrace_info, &metadata_ver,
					   &nr_cpu);
	if (!metadata && metadata_ver != 1) {
		pr_err("Failed to parse Arm SPE metadata.\n");
		return -EINVAL;
	}

	spe = zalloc(sizeof(struct arm_spe));
	if (!spe) {
		err = -ENOMEM;
		goto err_free_metadata;
	}

	err = auxtrace_queues__init(&spe->queues);
	if (err)
		goto err_free;

	spe->session = session;
	spe->machine = &session->machines.host; /* No kvm support */
	spe->auxtrace_type = auxtrace_info->type;
	if (metadata_ver == 1)
		spe->pmu_type = auxtrace_info->priv[ARM_SPE_PMU_TYPE];
	else
		spe->pmu_type = auxtrace_info->priv[ARM_SPE_PMU_TYPE_V2];
	spe->metadata = metadata;
	spe->metadata_ver = metadata_ver;
	spe->metadata_nr_cpu = nr_cpu;
	spe->is_homogeneous = arm_spe__is_homogeneous(metadata, nr_cpu);

	spe->timeless_decoding = arm_spe__is_timeless_decoding(spe);

	/*
	 * The synthesized event PERF_RECORD_TIME_CONV has been handled ahead
	 * and the parameters for hardware clock are stored in the session
	 * context.  Passes these parameters to the struct perf_tsc_conversion
	 * in "spe->tc", which is used for later conversion between clock
	 * counter and timestamp.
	 *
	 * For backward compatibility, copies the fields starting from
	 * "time_cycles" only if they are contained in the event.
	 */
	spe->tc.time_shift = tc->time_shift;
	spe->tc.time_mult = tc->time_mult;
	spe->tc.time_zero = tc->time_zero;

	if (event_contains(*tc, time_cycles)) {
		spe->tc.time_cycles = tc->time_cycles;
		spe->tc.time_mask = tc->time_mask;
		spe->tc.cap_user_time_zero = tc->cap_user_time_zero;
		spe->tc.cap_user_time_short = tc->cap_user_time_short;
	}

	spe->auxtrace.process_event = arm_spe_process_event;
	spe->auxtrace.process_auxtrace_event = arm_spe_process_auxtrace_event;
	spe->auxtrace.flush_events = arm_spe_flush;
	spe->auxtrace.free_events = arm_spe_free_events;
	spe->auxtrace.free = arm_spe_free;
	spe->auxtrace.evsel_is_auxtrace = arm_spe_evsel_is_auxtrace;
	session->auxtrace = &spe->auxtrace;

	arm_spe_print_info(spe, &auxtrace_info->priv[0]);

	if (dump_trace)
		return 0;

	if (session->itrace_synth_opts && session->itrace_synth_opts->set) {
		spe->synth_opts = *session->itrace_synth_opts;
	} else {
		itrace_synth_opts__set_default(&spe->synth_opts, false);
		/* Default nanoseconds period not supported */
		spe->synth_opts.period_type = PERF_ITRACE_PERIOD_INSTRUCTIONS;
		spe->synth_opts.period = 1;
	}

	if (spe->synth_opts.period_type != PERF_ITRACE_PERIOD_INSTRUCTIONS) {
		ui__error("You must only use i (instructions) --itrace period with Arm SPE. e.g --itrace=i1i\n");
		err = -EINVAL;
		goto err_free_queues;
	}
	if (spe->synth_opts.period > 1)
		ui__warning("Arm SPE has a hardware-based sampling period.\n\n"
			    "--itrace periods > 1i downsample by an interval of n SPE samples rather than n instructions.\n");

	err = arm_spe_synth_events(spe, session);
	if (err)
		goto err_free_queues;

	err = auxtrace_queues__process_index(&spe->queues, session);
	if (err)
		goto err_free_queues;

	if (spe->queues.populated)
		spe->data_queued = true;

	return 0;

err_free_queues:
	auxtrace_queues__free(&spe->queues);
	session->auxtrace = NULL;
err_free:
	free(spe);
err_free_metadata:
	arm_spe__free_metadata(metadata, nr_cpu);
	return err;
}<|MERGE_RESOLUTION|>--- conflicted
+++ resolved
@@ -943,15 +943,10 @@
 		}
 	}
 
-<<<<<<< HEAD
-	if (record->type & ARM_SPE_REMOTE_ACCESS)
-		data_src->mem_remote = PERF_MEM_REMOTE_REMOTE;
-=======
 	if (!data_src->mem_remote) {
 		if (record->type & ARM_SPE_REMOTE_ACCESS)
 			data_src->mem_remote = PERF_MEM_REMOTE_REMOTE;
 	}
->>>>>>> b35fc656
 }
 
 static void arm_spe__synth_ds(struct arm_spe_queue *speq,
