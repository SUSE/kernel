--- conflicted
+++ resolved
@@ -31,11 +31,7 @@
 
 char *srcline__unknown = (char *)"??:0";
 
-<<<<<<< HEAD
-static const char *dso__name(struct dso *dso)
-=======
 static const char *srcline_dso_name(struct dso *dso)
->>>>>>> 2d5404ca
 {
 	const char *dso_name;
 
@@ -716,14 +712,9 @@
 		if (!filename__has_section(dso_name, ".debug_line"))
 			goto out;
 
-<<<<<<< HEAD
-		dso->a2l = addr2line_subprocess_init(symbol_conf.addr2line_path, dso_name);
-		a2l = dso->a2l;
-=======
 		dso__set_a2l(dso,
 			     addr2line_subprocess_init(symbol_conf.addr2line_path, dso_name));
 		a2l = dso__a2l(dso);
->>>>>>> 2d5404ca
 	}
 
 	if (a2l == NULL) {
@@ -837,11 +828,7 @@
 	free(record_function);
 	free(record_filename);
 	if (io.eof) {
-<<<<<<< HEAD
-		dso->a2l = NULL;
-=======
 		dso__set_a2l(dso, NULL);
->>>>>>> 2d5404ca
 		addr2line_subprocess_cleanup(a2l);
 	}
 	return ret;
