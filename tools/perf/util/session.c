// SPDX-License-Identifier: GPL-2.0
#include <errno.h>
#include <signal.h>
#include <inttypes.h>
#include <linux/err.h>
#include <linux/kernel.h>
#include <linux/zalloc.h>
#include <api/fs/fs.h>

#include <byteswap.h>
#include <unistd.h>
#include <sys/types.h>
#include <sys/mman.h>
#include <perf/cpumap.h>

#include "map_symbol.h"
#include "branch.h"
#include "debug.h"
#include "env.h"
#include "evlist.h"
#include "evsel.h"
#include "memswap.h"
#include "map.h"
#include "symbol.h"
#include "session.h"
#include "tool.h"
#include "perf_regs.h"
#include "asm/bug.h"
#include "auxtrace.h"
#include "thread.h"
#include "thread-stack.h"
#include "sample-raw.h"
#include "stat.h"
#include "tsc.h"
#include "ui/progress.h"
#include "util.h"
#include "arch/common.h"
#include "units.h"
#include "annotate.h"
#include <internal/lib.h>

static int perf_session__deliver_event(struct perf_session *session,
				       union perf_event *event,
				       const struct perf_tool *tool,
				       u64 file_offset,
				       const char *file_path);

static int perf_session__open(struct perf_session *session)
{
	struct perf_data *data = session->data;

	if (perf_session__read_header(session) < 0) {
		pr_err("incompatible file format (rerun with -v to learn more)\n");
		return -1;
	}

	if (perf_header__has_feat(&session->header, HEADER_AUXTRACE)) {
		/* Auxiliary events may reference exited threads, hold onto dead ones. */
		symbol_conf.keep_exited_threads = true;
	}

	if (perf_data__is_pipe(data))
		return 0;

	if (perf_header__has_feat(&session->header, HEADER_STAT))
		return 0;

	if (!evlist__valid_sample_type(session->evlist)) {
		pr_err("non matching sample_type\n");
		return -1;
	}

	if (!evlist__valid_sample_id_all(session->evlist)) {
		pr_err("non matching sample_id_all\n");
		return -1;
	}

	if (!evlist__valid_read_format(session->evlist)) {
		pr_err("non matching read_format\n");
		return -1;
	}

	return 0;
}

void perf_session__set_id_hdr_size(struct perf_session *session)
{
	u16 id_hdr_size = evlist__id_hdr_size(session->evlist);

	machines__set_id_hdr_size(&session->machines, id_hdr_size);
}

int perf_session__create_kernel_maps(struct perf_session *session)
{
	int ret = machine__create_kernel_maps(&session->machines.host);

	if (ret >= 0)
		ret = machines__create_guest_kernel_maps(&session->machines);
	return ret;
}

static void perf_session__destroy_kernel_maps(struct perf_session *session)
{
	machines__destroy_kernel_maps(&session->machines);
}

static bool perf_session__has_comm_exec(struct perf_session *session)
{
	struct evsel *evsel;

	evlist__for_each_entry(session->evlist, evsel) {
		if (evsel->core.attr.comm_exec)
			return true;
	}

	return false;
}

static void perf_session__set_comm_exec(struct perf_session *session)
{
	bool comm_exec = perf_session__has_comm_exec(session);

	machines__set_comm_exec(&session->machines, comm_exec);
}

static int ordered_events__deliver_event(struct ordered_events *oe,
					 struct ordered_event *event)
{
	struct perf_session *session = container_of(oe, struct perf_session,
						    ordered_events);

	return perf_session__deliver_event(session, event->event,
					   session->tool, event->file_offset,
					   event->file_path);
}

struct perf_session *__perf_session__new(struct perf_data *data,
					 struct perf_tool *tool,
					 bool trace_event_repipe)
{
	int ret = -ENOMEM;
	struct perf_session *session = zalloc(sizeof(*session));

	if (!session)
		goto out;

	session->trace_event_repipe = trace_event_repipe;
	session->tool   = tool;
	session->decomp_data.zstd_decomp = &session->zstd_data;
	session->active_decomp = &session->decomp_data;
	INIT_LIST_HEAD(&session->auxtrace_index);
	machines__init(&session->machines);
	ordered_events__init(&session->ordered_events,
			     ordered_events__deliver_event, NULL);

	perf_env__init(&session->header.env);
	if (data) {
		ret = perf_data__open(data);
		if (ret < 0)
			goto out_delete;

		session->data = data;

		if (perf_data__is_read(data)) {
			ret = perf_session__open(session);
			if (ret < 0)
				goto out_delete;

			/*
			 * set session attributes that are present in perf.data
			 * but not in pipe-mode.
			 */
			if (!data->is_pipe) {
				perf_session__set_id_hdr_size(session);
				perf_session__set_comm_exec(session);
			}

			evlist__init_trace_event_sample_raw(session->evlist);

			/* Open the directory data. */
			if (data->is_dir) {
				ret = perf_data__open_dir(data);
				if (ret)
					goto out_delete;
			}

			if (!symbol_conf.kallsyms_name &&
			    !symbol_conf.vmlinux_name)
				symbol_conf.kallsyms_name = perf_data__kallsyms_name(data);
		}
	} else  {
		session->machines.host.env = &perf_env;
	}

	session->machines.host.single_address_space =
		perf_env__single_address_space(session->machines.host.env);

	if (!data || perf_data__is_write(data)) {
		/*
		 * In O_RDONLY mode this will be performed when reading the
		 * kernel MMAP event, in perf_event__process_mmap().
		 */
		if (perf_session__create_kernel_maps(session) < 0)
			pr_warning("Cannot read kernel map\n");
	}

	/*
	 * In pipe-mode, evlist is empty until PERF_RECORD_HEADER_ATTR is
	 * processed, so evlist__sample_id_all is not meaningful here.
	 */
	if ((!data || !data->is_pipe) && tool && tool->ordering_requires_timestamps &&
	    tool->ordered_events && !evlist__sample_id_all(session->evlist)) {
		dump_printf("WARNING: No sample_id_all support, falling back to unordered processing\n");
		tool->ordered_events = false;
	}

	return session;

 out_delete:
	perf_session__delete(session);
 out:
	return ERR_PTR(ret);
}

static void perf_decomp__release_events(struct decomp *next)
{
	struct decomp *decomp;
	size_t mmap_len;

	do {
		decomp = next;
		if (decomp == NULL)
			break;
		next = decomp->next;
		mmap_len = decomp->mmap_len;
		munmap(decomp, mmap_len);
	} while (1);
}

void perf_session__delete(struct perf_session *session)
{
	if (session == NULL)
		return;
	auxtrace__free(session);
	auxtrace_index__free(&session->auxtrace_index);
	debuginfo_cache__delete();
	perf_session__destroy_kernel_maps(session);
	perf_decomp__release_events(session->decomp_data.decomp);
	perf_env__exit(&session->header.env);
	machines__exit(&session->machines);
	if (session->data) {
		if (perf_data__is_read(session->data))
			evlist__delete(session->evlist);
		perf_data__close(session->data);
	}
#ifdef HAVE_LIBTRACEEVENT
	trace_event__cleanup(&session->tevent);
#endif
	free(session);
}

static void swap_sample_id_all(union perf_event *event, void *data)
{
	void *end = (void *) event + event->header.size;
	int size = end - data;

	BUG_ON(size % sizeof(u64));
	mem_bswap_64(data, size);
}

static void perf_event__all64_swap(union perf_event *event,
				   bool sample_id_all __maybe_unused)
{
	struct perf_event_header *hdr = &event->header;
	mem_bswap_64(hdr + 1, event->header.size - sizeof(*hdr));
}

static void perf_event__comm_swap(union perf_event *event, bool sample_id_all)
{
	event->comm.pid = bswap_32(event->comm.pid);
	event->comm.tid = bswap_32(event->comm.tid);

	if (sample_id_all) {
		void *data = &event->comm.comm;

		data += PERF_ALIGN(strlen(data) + 1, sizeof(u64));
		swap_sample_id_all(event, data);
	}
}

static void perf_event__mmap_swap(union perf_event *event,
				  bool sample_id_all)
{
	event->mmap.pid	  = bswap_32(event->mmap.pid);
	event->mmap.tid	  = bswap_32(event->mmap.tid);
	event->mmap.start = bswap_64(event->mmap.start);
	event->mmap.len	  = bswap_64(event->mmap.len);
	event->mmap.pgoff = bswap_64(event->mmap.pgoff);

	if (sample_id_all) {
		void *data = &event->mmap.filename;

		data += PERF_ALIGN(strlen(data) + 1, sizeof(u64));
		swap_sample_id_all(event, data);
	}
}

static void perf_event__mmap2_swap(union perf_event *event,
				  bool sample_id_all)
{
	event->mmap2.pid   = bswap_32(event->mmap2.pid);
	event->mmap2.tid   = bswap_32(event->mmap2.tid);
	event->mmap2.start = bswap_64(event->mmap2.start);
	event->mmap2.len   = bswap_64(event->mmap2.len);
	event->mmap2.pgoff = bswap_64(event->mmap2.pgoff);

	if (!(event->header.misc & PERF_RECORD_MISC_MMAP_BUILD_ID)) {
		event->mmap2.maj   = bswap_32(event->mmap2.maj);
		event->mmap2.min   = bswap_32(event->mmap2.min);
		event->mmap2.ino   = bswap_64(event->mmap2.ino);
		event->mmap2.ino_generation = bswap_64(event->mmap2.ino_generation);
	}

	if (sample_id_all) {
		void *data = &event->mmap2.filename;

		data += PERF_ALIGN(strlen(data) + 1, sizeof(u64));
		swap_sample_id_all(event, data);
	}
}
static void perf_event__task_swap(union perf_event *event, bool sample_id_all)
{
	event->fork.pid	 = bswap_32(event->fork.pid);
	event->fork.tid	 = bswap_32(event->fork.tid);
	event->fork.ppid = bswap_32(event->fork.ppid);
	event->fork.ptid = bswap_32(event->fork.ptid);
	event->fork.time = bswap_64(event->fork.time);

	if (sample_id_all)
		swap_sample_id_all(event, &event->fork + 1);
}

static void perf_event__read_swap(union perf_event *event, bool sample_id_all)
{
	event->read.pid		 = bswap_32(event->read.pid);
	event->read.tid		 = bswap_32(event->read.tid);
	event->read.value	 = bswap_64(event->read.value);
	event->read.time_enabled = bswap_64(event->read.time_enabled);
	event->read.time_running = bswap_64(event->read.time_running);
	event->read.id		 = bswap_64(event->read.id);

	if (sample_id_all)
		swap_sample_id_all(event, &event->read + 1);
}

static void perf_event__aux_swap(union perf_event *event, bool sample_id_all)
{
	event->aux.aux_offset = bswap_64(event->aux.aux_offset);
	event->aux.aux_size   = bswap_64(event->aux.aux_size);
	event->aux.flags      = bswap_64(event->aux.flags);

	if (sample_id_all)
		swap_sample_id_all(event, &event->aux + 1);
}

static void perf_event__itrace_start_swap(union perf_event *event,
					  bool sample_id_all)
{
	event->itrace_start.pid	 = bswap_32(event->itrace_start.pid);
	event->itrace_start.tid	 = bswap_32(event->itrace_start.tid);

	if (sample_id_all)
		swap_sample_id_all(event, &event->itrace_start + 1);
}

static void perf_event__switch_swap(union perf_event *event, bool sample_id_all)
{
	if (event->header.type == PERF_RECORD_SWITCH_CPU_WIDE) {
		event->context_switch.next_prev_pid =
				bswap_32(event->context_switch.next_prev_pid);
		event->context_switch.next_prev_tid =
				bswap_32(event->context_switch.next_prev_tid);
	}

	if (sample_id_all)
		swap_sample_id_all(event, &event->context_switch + 1);
}

static void perf_event__text_poke_swap(union perf_event *event, bool sample_id_all)
{
	event->text_poke.addr    = bswap_64(event->text_poke.addr);
	event->text_poke.old_len = bswap_16(event->text_poke.old_len);
	event->text_poke.new_len = bswap_16(event->text_poke.new_len);

	if (sample_id_all) {
		size_t len = sizeof(event->text_poke.old_len) +
			     sizeof(event->text_poke.new_len) +
			     event->text_poke.old_len +
			     event->text_poke.new_len;
		void *data = &event->text_poke.old_len;

		data += PERF_ALIGN(len, sizeof(u64));
		swap_sample_id_all(event, data);
	}
}

static void perf_event__throttle_swap(union perf_event *event,
				      bool sample_id_all)
{
	event->throttle.time	  = bswap_64(event->throttle.time);
	event->throttle.id	  = bswap_64(event->throttle.id);
	event->throttle.stream_id = bswap_64(event->throttle.stream_id);

	if (sample_id_all)
		swap_sample_id_all(event, &event->throttle + 1);
}

static void perf_event__namespaces_swap(union perf_event *event,
					bool sample_id_all)
{
	u64 i;

	event->namespaces.pid		= bswap_32(event->namespaces.pid);
	event->namespaces.tid		= bswap_32(event->namespaces.tid);
	event->namespaces.nr_namespaces	= bswap_64(event->namespaces.nr_namespaces);

	for (i = 0; i < event->namespaces.nr_namespaces; i++) {
		struct perf_ns_link_info *ns = &event->namespaces.link_info[i];

		ns->dev = bswap_64(ns->dev);
		ns->ino = bswap_64(ns->ino);
	}

	if (sample_id_all)
		swap_sample_id_all(event, &event->namespaces.link_info[i]);
}

static void perf_event__cgroup_swap(union perf_event *event, bool sample_id_all)
{
	event->cgroup.id = bswap_64(event->cgroup.id);

	if (sample_id_all) {
		void *data = &event->cgroup.path;

		data += PERF_ALIGN(strlen(data) + 1, sizeof(u64));
		swap_sample_id_all(event, data);
	}
}

static u8 revbyte(u8 b)
{
	int rev = (b >> 4) | ((b & 0xf) << 4);
	rev = ((rev & 0xcc) >> 2) | ((rev & 0x33) << 2);
	rev = ((rev & 0xaa) >> 1) | ((rev & 0x55) << 1);
	return (u8) rev;
}

/*
 * XXX this is hack in attempt to carry flags bitfield
 * through endian village. ABI says:
 *
 * Bit-fields are allocated from right to left (least to most significant)
 * on little-endian implementations and from left to right (most to least
 * significant) on big-endian implementations.
 *
 * The above seems to be byte specific, so we need to reverse each
 * byte of the bitfield. 'Internet' also says this might be implementation
 * specific and we probably need proper fix and carry perf_event_attr
 * bitfield flags in separate data file FEAT_ section. Thought this seems
 * to work for now.
 */
static void swap_bitfield(u8 *p, unsigned len)
{
	unsigned i;

	for (i = 0; i < len; i++) {
		*p = revbyte(*p);
		p++;
	}
}

/* exported for swapping attributes in file header */
void perf_event__attr_swap(struct perf_event_attr *attr)
{
	attr->type		= bswap_32(attr->type);
	attr->size		= bswap_32(attr->size);

#define bswap_safe(f, n) 					\
	(attr->size > (offsetof(struct perf_event_attr, f) + 	\
		       sizeof(attr->f) * (n)))
#define bswap_field(f, sz) 			\
do { 						\
	if (bswap_safe(f, 0))			\
		attr->f = bswap_##sz(attr->f);	\
} while(0)
#define bswap_field_16(f) bswap_field(f, 16)
#define bswap_field_32(f) bswap_field(f, 32)
#define bswap_field_64(f) bswap_field(f, 64)

	bswap_field_64(config);
	bswap_field_64(sample_period);
	bswap_field_64(sample_type);
	bswap_field_64(read_format);
	bswap_field_32(wakeup_events);
	bswap_field_32(bp_type);
	bswap_field_64(bp_addr);
	bswap_field_64(bp_len);
	bswap_field_64(branch_sample_type);
	bswap_field_64(sample_regs_user);
	bswap_field_32(sample_stack_user);
	bswap_field_32(aux_watermark);
	bswap_field_16(sample_max_stack);
	bswap_field_32(aux_sample_size);

	/*
	 * After read_format are bitfields. Check read_format because
	 * we are unable to use offsetof on bitfield.
	 */
	if (bswap_safe(read_format, 1))
		swap_bitfield((u8 *) (&attr->read_format + 1),
			      sizeof(u64));
#undef bswap_field_64
#undef bswap_field_32
#undef bswap_field
#undef bswap_safe
}

static void perf_event__hdr_attr_swap(union perf_event *event,
				      bool sample_id_all __maybe_unused)
{
	size_t size;

	perf_event__attr_swap(&event->attr.attr);

	size = event->header.size;
	size -= perf_record_header_attr_id(event) - (void *)event;
	mem_bswap_64(perf_record_header_attr_id(event), size);
}

static void perf_event__event_update_swap(union perf_event *event,
					  bool sample_id_all __maybe_unused)
{
	event->event_update.type = bswap_64(event->event_update.type);
	event->event_update.id   = bswap_64(event->event_update.id);
}

static void perf_event__event_type_swap(union perf_event *event,
					bool sample_id_all __maybe_unused)
{
	event->event_type.event_type.event_id =
		bswap_64(event->event_type.event_type.event_id);
}

static void perf_event__tracing_data_swap(union perf_event *event,
					  bool sample_id_all __maybe_unused)
{
	event->tracing_data.size = bswap_32(event->tracing_data.size);
}

static void perf_event__auxtrace_info_swap(union perf_event *event,
					   bool sample_id_all __maybe_unused)
{
	size_t size;

	event->auxtrace_info.type = bswap_32(event->auxtrace_info.type);

	size = event->header.size;
	size -= (void *)&event->auxtrace_info.priv - (void *)event;
	mem_bswap_64(event->auxtrace_info.priv, size);
}

static void perf_event__auxtrace_swap(union perf_event *event,
				      bool sample_id_all __maybe_unused)
{
	event->auxtrace.size      = bswap_64(event->auxtrace.size);
	event->auxtrace.offset    = bswap_64(event->auxtrace.offset);
	event->auxtrace.reference = bswap_64(event->auxtrace.reference);
	event->auxtrace.idx       = bswap_32(event->auxtrace.idx);
	event->auxtrace.tid       = bswap_32(event->auxtrace.tid);
	event->auxtrace.cpu       = bswap_32(event->auxtrace.cpu);
}

static void perf_event__auxtrace_error_swap(union perf_event *event,
					    bool sample_id_all __maybe_unused)
{
	event->auxtrace_error.type = bswap_32(event->auxtrace_error.type);
	event->auxtrace_error.code = bswap_32(event->auxtrace_error.code);
	event->auxtrace_error.cpu  = bswap_32(event->auxtrace_error.cpu);
	event->auxtrace_error.pid  = bswap_32(event->auxtrace_error.pid);
	event->auxtrace_error.tid  = bswap_32(event->auxtrace_error.tid);
	event->auxtrace_error.fmt  = bswap_32(event->auxtrace_error.fmt);
	event->auxtrace_error.ip   = bswap_64(event->auxtrace_error.ip);
	if (event->auxtrace_error.fmt)
		event->auxtrace_error.time = bswap_64(event->auxtrace_error.time);
	if (event->auxtrace_error.fmt >= 2) {
		event->auxtrace_error.machine_pid = bswap_32(event->auxtrace_error.machine_pid);
		event->auxtrace_error.vcpu = bswap_32(event->auxtrace_error.vcpu);
	}
}

static void perf_event__thread_map_swap(union perf_event *event,
					bool sample_id_all __maybe_unused)
{
	unsigned i;

	event->thread_map.nr = bswap_64(event->thread_map.nr);

	for (i = 0; i < event->thread_map.nr; i++)
		event->thread_map.entries[i].pid = bswap_64(event->thread_map.entries[i].pid);
}

static void perf_event__cpu_map_swap(union perf_event *event,
				     bool sample_id_all __maybe_unused)
{
	struct perf_record_cpu_map_data *data = &event->cpu_map.data;

	data->type = bswap_16(data->type);

	switch (data->type) {
	case PERF_CPU_MAP__CPUS:
		data->cpus_data.nr = bswap_16(data->cpus_data.nr);

		for (unsigned i = 0; i < data->cpus_data.nr; i++)
			data->cpus_data.cpu[i] = bswap_16(data->cpus_data.cpu[i]);
		break;
	case PERF_CPU_MAP__MASK:
		data->mask32_data.long_size = bswap_16(data->mask32_data.long_size);

		switch (data->mask32_data.long_size) {
		case 4:
			data->mask32_data.nr = bswap_16(data->mask32_data.nr);
			for (unsigned i = 0; i < data->mask32_data.nr; i++)
				data->mask32_data.mask[i] = bswap_32(data->mask32_data.mask[i]);
			break;
		case 8:
			data->mask64_data.nr = bswap_16(data->mask64_data.nr);
			for (unsigned i = 0; i < data->mask64_data.nr; i++)
				data->mask64_data.mask[i] = bswap_64(data->mask64_data.mask[i]);
			break;
		default:
			pr_err("cpu_map swap: unsupported long size\n");
		}
		break;
	case PERF_CPU_MAP__RANGE_CPUS:
		data->range_cpu_data.start_cpu = bswap_16(data->range_cpu_data.start_cpu);
		data->range_cpu_data.end_cpu = bswap_16(data->range_cpu_data.end_cpu);
		break;
	default:
		break;
	}
}

static void perf_event__stat_config_swap(union perf_event *event,
					 bool sample_id_all __maybe_unused)
{
	u64 size;

	size  = bswap_64(event->stat_config.nr) * sizeof(event->stat_config.data[0]);
	size += 1; /* nr item itself */
	mem_bswap_64(&event->stat_config.nr, size);
}

static void perf_event__stat_swap(union perf_event *event,
				  bool sample_id_all __maybe_unused)
{
	event->stat.id     = bswap_64(event->stat.id);
	event->stat.thread = bswap_32(event->stat.thread);
	event->stat.cpu    = bswap_32(event->stat.cpu);
	event->stat.val    = bswap_64(event->stat.val);
	event->stat.ena    = bswap_64(event->stat.ena);
	event->stat.run    = bswap_64(event->stat.run);
}

static void perf_event__stat_round_swap(union perf_event *event,
					bool sample_id_all __maybe_unused)
{
	event->stat_round.type = bswap_64(event->stat_round.type);
	event->stat_round.time = bswap_64(event->stat_round.time);
}

static void perf_event__time_conv_swap(union perf_event *event,
				       bool sample_id_all __maybe_unused)
{
	event->time_conv.time_shift = bswap_64(event->time_conv.time_shift);
	event->time_conv.time_mult  = bswap_64(event->time_conv.time_mult);
	event->time_conv.time_zero  = bswap_64(event->time_conv.time_zero);

	if (event_contains(event->time_conv, time_cycles)) {
		event->time_conv.time_cycles = bswap_64(event->time_conv.time_cycles);
		event->time_conv.time_mask = bswap_64(event->time_conv.time_mask);
	}
}

typedef void (*perf_event__swap_op)(union perf_event *event,
				    bool sample_id_all);

static perf_event__swap_op perf_event__swap_ops[] = {
	[PERF_RECORD_MMAP]		  = perf_event__mmap_swap,
	[PERF_RECORD_MMAP2]		  = perf_event__mmap2_swap,
	[PERF_RECORD_COMM]		  = perf_event__comm_swap,
	[PERF_RECORD_FORK]		  = perf_event__task_swap,
	[PERF_RECORD_EXIT]		  = perf_event__task_swap,
	[PERF_RECORD_LOST]		  = perf_event__all64_swap,
	[PERF_RECORD_READ]		  = perf_event__read_swap,
	[PERF_RECORD_THROTTLE]		  = perf_event__throttle_swap,
	[PERF_RECORD_UNTHROTTLE]	  = perf_event__throttle_swap,
	[PERF_RECORD_SAMPLE]		  = perf_event__all64_swap,
	[PERF_RECORD_AUX]		  = perf_event__aux_swap,
	[PERF_RECORD_ITRACE_START]	  = perf_event__itrace_start_swap,
	[PERF_RECORD_LOST_SAMPLES]	  = perf_event__all64_swap,
	[PERF_RECORD_SWITCH]		  = perf_event__switch_swap,
	[PERF_RECORD_SWITCH_CPU_WIDE]	  = perf_event__switch_swap,
	[PERF_RECORD_NAMESPACES]	  = perf_event__namespaces_swap,
	[PERF_RECORD_CGROUP]		  = perf_event__cgroup_swap,
	[PERF_RECORD_TEXT_POKE]		  = perf_event__text_poke_swap,
	[PERF_RECORD_AUX_OUTPUT_HW_ID]	  = perf_event__all64_swap,
	[PERF_RECORD_HEADER_ATTR]	  = perf_event__hdr_attr_swap,
	[PERF_RECORD_HEADER_EVENT_TYPE]	  = perf_event__event_type_swap,
	[PERF_RECORD_HEADER_TRACING_DATA] = perf_event__tracing_data_swap,
	[PERF_RECORD_HEADER_BUILD_ID]	  = NULL,
	[PERF_RECORD_ID_INDEX]		  = perf_event__all64_swap,
	[PERF_RECORD_AUXTRACE_INFO]	  = perf_event__auxtrace_info_swap,
	[PERF_RECORD_AUXTRACE]		  = perf_event__auxtrace_swap,
	[PERF_RECORD_AUXTRACE_ERROR]	  = perf_event__auxtrace_error_swap,
	[PERF_RECORD_THREAD_MAP]	  = perf_event__thread_map_swap,
	[PERF_RECORD_CPU_MAP]		  = perf_event__cpu_map_swap,
	[PERF_RECORD_STAT_CONFIG]	  = perf_event__stat_config_swap,
	[PERF_RECORD_STAT]		  = perf_event__stat_swap,
	[PERF_RECORD_STAT_ROUND]	  = perf_event__stat_round_swap,
	[PERF_RECORD_EVENT_UPDATE]	  = perf_event__event_update_swap,
	[PERF_RECORD_TIME_CONV]		  = perf_event__time_conv_swap,
	[PERF_RECORD_HEADER_MAX]	  = NULL,
};

/*
 * When perf record finishes a pass on every buffers, it records this pseudo
 * event.
 * We record the max timestamp t found in the pass n.
 * Assuming these timestamps are monotonic across cpus, we know that if
 * a buffer still has events with timestamps below t, they will be all
 * available and then read in the pass n + 1.
 * Hence when we start to read the pass n + 2, we can safely flush every
 * events with timestamps below t.
 *
 *    ============ PASS n =================
 *       CPU 0         |   CPU 1
 *                     |
 *    cnt1 timestamps  |   cnt2 timestamps
 *          1          |         2
 *          2          |         3
 *          -          |         4  <--- max recorded
 *
 *    ============ PASS n + 1 ==============
 *       CPU 0         |   CPU 1
 *                     |
 *    cnt1 timestamps  |   cnt2 timestamps
 *          3          |         5
 *          4          |         6
 *          5          |         7 <---- max recorded
 *
 *      Flush every events below timestamp 4
 *
 *    ============ PASS n + 2 ==============
 *       CPU 0         |   CPU 1
 *                     |
 *    cnt1 timestamps  |   cnt2 timestamps
 *          6          |         8
 *          7          |         9
 *          -          |         10
 *
 *      Flush every events below timestamp 7
 *      etc...
 */
int perf_event__process_finished_round(const struct perf_tool *tool __maybe_unused,
				       union perf_event *event __maybe_unused,
				       struct ordered_events *oe)
{
	if (dump_trace)
		fprintf(stdout, "\n");
	return ordered_events__flush(oe, OE_FLUSH__ROUND);
}

int perf_session__queue_event(struct perf_session *s, union perf_event *event,
			      u64 timestamp, u64 file_offset, const char *file_path)
{
	return ordered_events__queue(&s->ordered_events, event, timestamp, file_offset, file_path);
}

static void callchain__lbr_callstack_printf(struct perf_sample *sample)
{
	struct ip_callchain *callchain = sample->callchain;
	struct branch_stack *lbr_stack = sample->branch_stack;
	struct branch_entry *entries = perf_sample__branch_entries(sample);
	u64 kernel_callchain_nr = callchain->nr;
	unsigned int i;

	for (i = 0; i < kernel_callchain_nr; i++) {
		if (callchain->ips[i] == PERF_CONTEXT_USER)
			break;
	}

	if ((i != kernel_callchain_nr) && lbr_stack->nr) {
		u64 total_nr;
		/*
		 * LBR callstack can only get user call chain,
		 * i is kernel call chain number,
		 * 1 is PERF_CONTEXT_USER.
		 *
		 * The user call chain is stored in LBR registers.
		 * LBR are pair registers. The caller is stored
		 * in "from" register, while the callee is stored
		 * in "to" register.
		 * For example, there is a call stack
		 * "A"->"B"->"C"->"D".
		 * The LBR registers will be recorded like
		 * "C"->"D", "B"->"C", "A"->"B".
		 * So only the first "to" register and all "from"
		 * registers are needed to construct the whole stack.
		 */
		total_nr = i + 1 + lbr_stack->nr + 1;
		kernel_callchain_nr = i + 1;

		printf("... LBR call chain: nr:%" PRIu64 "\n", total_nr);

		for (i = 0; i < kernel_callchain_nr; i++)
			printf("..... %2d: %016" PRIx64 "\n",
			       i, callchain->ips[i]);

		printf("..... %2d: %016" PRIx64 "\n",
		       (int)(kernel_callchain_nr), entries[0].to);
		for (i = 0; i < lbr_stack->nr; i++)
			printf("..... %2d: %016" PRIx64 "\n",
			       (int)(i + kernel_callchain_nr + 1), entries[i].from);
	}
}

static void callchain__printf(struct evsel *evsel,
			      struct perf_sample *sample)
{
	unsigned int i;
	struct ip_callchain *callchain = sample->callchain;

	if (evsel__has_branch_callstack(evsel))
		callchain__lbr_callstack_printf(sample);

	printf("... FP chain: nr:%" PRIu64 "\n", callchain->nr);

	for (i = 0; i < callchain->nr; i++)
		printf("..... %2d: %016" PRIx64 "\n",
		       i, callchain->ips[i]);
}

static void branch_stack__printf(struct perf_sample *sample,
				 struct evsel *evsel)
{
	struct branch_entry *entries = perf_sample__branch_entries(sample);
	bool callstack = evsel__has_branch_callstack(evsel);
	u64 *branch_stack_cntr = sample->branch_stack_cntr;
<<<<<<< HEAD
	struct perf_env *env = evsel__env(evsel);
=======
>>>>>>> 2d5404ca
	uint64_t i;

	if (!callstack) {
		printf("%s: nr:%" PRIu64 "\n", "... branch stack", sample->branch_stack->nr);
	} else {
		/* the reason of adding 1 to nr is because after expanding
		 * branch stack it generates nr + 1 callstack records. e.g.,
		 *         B()->C()
		 *         A()->B()
		 * the final callstack should be:
		 *         C()
		 *         B()
		 *         A()
		 */
		printf("%s: nr:%" PRIu64 "\n", "... branch callstack", sample->branch_stack->nr+1);
	}

	for (i = 0; i < sample->branch_stack->nr; i++) {
		struct branch_entry *e = &entries[i];

		if (!callstack) {
			printf("..... %2"PRIu64": %016" PRIx64 " -> %016" PRIx64 " %hu cycles %s%s%s%s %x %s %s\n",
				i, e->from, e->to,
				(unsigned short)e->flags.cycles,
				e->flags.mispred ? "M" : " ",
				e->flags.predicted ? "P" : " ",
				e->flags.abort ? "A" : " ",
				e->flags.in_tx ? "T" : " ",
				(unsigned)e->flags.reserved,
				get_branch_type(e),
				e->flags.spec ? branch_spec_desc(e->flags.spec) : "");
		} else {
			if (i == 0) {
				printf("..... %2"PRIu64": %016" PRIx64 "\n"
				       "..... %2"PRIu64": %016" PRIx64 "\n",
						i, e->to, i+1, e->from);
			} else {
				printf("..... %2"PRIu64": %016" PRIx64 "\n", i+1, e->from);
			}
		}
	}

	if (branch_stack_cntr) {
<<<<<<< HEAD
		printf("... branch stack counters: nr:%" PRIu64 " (counter width: %u max counter nr:%u)\n",
			sample->branch_stack->nr, env->br_cntr_width, env->br_cntr_nr);
=======
		unsigned int br_cntr_width, br_cntr_nr;

		perf_env__find_br_cntr_info(evsel__env(evsel), &br_cntr_nr, &br_cntr_width);
		printf("... branch stack counters: nr:%" PRIu64 " (counter width: %u max counter nr:%u)\n",
			sample->branch_stack->nr, br_cntr_width, br_cntr_nr);
>>>>>>> 2d5404ca
		for (i = 0; i < sample->branch_stack->nr; i++)
			printf("..... %2"PRIu64": %016" PRIx64 "\n", i, branch_stack_cntr[i]);
	}
}

static void regs_dump__printf(u64 mask, u64 *regs, const char *arch)
{
	unsigned rid, i = 0;

	for_each_set_bit(rid, (unsigned long *) &mask, sizeof(mask) * 8) {
		u64 val = regs[i++];

		printf(".... %-5s 0x%016" PRIx64 "\n",
		       perf_reg_name(rid, arch), val);
	}
}

static const char *regs_abi[] = {
	[PERF_SAMPLE_REGS_ABI_NONE] = "none",
	[PERF_SAMPLE_REGS_ABI_32] = "32-bit",
	[PERF_SAMPLE_REGS_ABI_64] = "64-bit",
};

static inline const char *regs_dump_abi(struct regs_dump *d)
{
	if (d->abi > PERF_SAMPLE_REGS_ABI_64)
		return "unknown";

	return regs_abi[d->abi];
}

static void regs__printf(const char *type, struct regs_dump *regs, const char *arch)
{
	u64 mask = regs->mask;

	printf("... %s regs: mask 0x%" PRIx64 " ABI %s\n",
	       type,
	       mask,
	       regs_dump_abi(regs));

	regs_dump__printf(mask, regs->regs, arch);
}

static void regs_user__printf(struct perf_sample *sample, const char *arch)
{
	struct regs_dump *user_regs = &sample->user_regs;

	if (user_regs->regs)
		regs__printf("user", user_regs, arch);
}

static void regs_intr__printf(struct perf_sample *sample, const char *arch)
{
	struct regs_dump *intr_regs = &sample->intr_regs;

	if (intr_regs->regs)
		regs__printf("intr", intr_regs, arch);
}

static void stack_user__printf(struct stack_dump *dump)
{
	printf("... ustack: size %" PRIu64 ", offset 0x%x\n",
	       dump->size, dump->offset);
}

static void evlist__print_tstamp(struct evlist *evlist, union perf_event *event, struct perf_sample *sample)
{
	u64 sample_type = __evlist__combined_sample_type(evlist);

	if (event->header.type != PERF_RECORD_SAMPLE &&
	    !evlist__sample_id_all(evlist)) {
		fputs("-1 -1 ", stdout);
		return;
	}

	if ((sample_type & PERF_SAMPLE_CPU))
		printf("%u ", sample->cpu);

	if (sample_type & PERF_SAMPLE_TIME)
		printf("%" PRIu64 " ", sample->time);
}

static void sample_read__printf(struct perf_sample *sample, u64 read_format)
{
	printf("... sample_read:\n");

	if (read_format & PERF_FORMAT_TOTAL_TIME_ENABLED)
		printf("...... time enabled %016" PRIx64 "\n",
		       sample->read.time_enabled);

	if (read_format & PERF_FORMAT_TOTAL_TIME_RUNNING)
		printf("...... time running %016" PRIx64 "\n",
		       sample->read.time_running);

	if (read_format & PERF_FORMAT_GROUP) {
		struct sample_read_value *value = sample->read.group.values;

		printf(".... group nr %" PRIu64 "\n", sample->read.group.nr);

		sample_read_group__for_each(value, sample->read.group.nr, read_format) {
			printf("..... id %016" PRIx64
			       ", value %016" PRIx64,
			       value->id, value->value);
			if (read_format & PERF_FORMAT_LOST)
				printf(", lost %" PRIu64, value->lost);
			printf("\n");
		}
	} else {
		printf("..... id %016" PRIx64 ", value %016" PRIx64,
			sample->read.one.id, sample->read.one.value);
		if (read_format & PERF_FORMAT_LOST)
			printf(", lost %" PRIu64, sample->read.one.lost);
		printf("\n");
	}
}

static void dump_event(struct evlist *evlist, union perf_event *event,
		       u64 file_offset, struct perf_sample *sample,
		       const char *file_path)
{
	if (!dump_trace)
		return;

	printf("\n%#" PRIx64 "@%s [%#x]: event: %d\n",
	       file_offset, file_path, event->header.size, event->header.type);

	trace_event(event);
	if (event->header.type == PERF_RECORD_SAMPLE && evlist->trace_event_sample_raw)
		evlist->trace_event_sample_raw(evlist, event, sample);

	if (sample)
		evlist__print_tstamp(evlist, event, sample);

	printf("%#" PRIx64 " [%#x]: PERF_RECORD_%s", file_offset,
	       event->header.size, perf_event__name(event->header.type));
}

char *get_page_size_name(u64 size, char *str)
{
	if (!size || !unit_number__scnprintf(str, PAGE_SIZE_NAME_LEN, size))
		snprintf(str, PAGE_SIZE_NAME_LEN, "%s", "N/A");

	return str;
}

static void dump_sample(struct evsel *evsel, union perf_event *event,
			struct perf_sample *sample, const char *arch)
{
	u64 sample_type;
	char str[PAGE_SIZE_NAME_LEN];

	if (!dump_trace)
		return;

	printf("(IP, 0x%x): %d/%d: %#" PRIx64 " period: %" PRIu64 " addr: %#" PRIx64 "\n",
	       event->header.misc, sample->pid, sample->tid, sample->ip,
	       sample->period, sample->addr);

	sample_type = evsel->core.attr.sample_type;

	if (evsel__has_callchain(evsel))
		callchain__printf(evsel, sample);

	if (evsel__has_br_stack(evsel))
		branch_stack__printf(sample, evsel);

	if (sample_type & PERF_SAMPLE_REGS_USER)
		regs_user__printf(sample, arch);

	if (sample_type & PERF_SAMPLE_REGS_INTR)
		regs_intr__printf(sample, arch);

	if (sample_type & PERF_SAMPLE_STACK_USER)
		stack_user__printf(&sample->user_stack);

	if (sample_type & PERF_SAMPLE_WEIGHT_TYPE) {
		printf("... weight: %" PRIu64 "", sample->weight);
			if (sample_type & PERF_SAMPLE_WEIGHT_STRUCT) {
				printf(",0x%"PRIx16"", sample->ins_lat);
				printf(",0x%"PRIx16"", sample->p_stage_cyc);
			}
		printf("\n");
	}

	if (sample_type & PERF_SAMPLE_DATA_SRC)
		printf(" . data_src: 0x%"PRIx64"\n", sample->data_src);

	if (sample_type & PERF_SAMPLE_PHYS_ADDR)
		printf(" .. phys_addr: 0x%"PRIx64"\n", sample->phys_addr);

	if (sample_type & PERF_SAMPLE_DATA_PAGE_SIZE)
		printf(" .. data page size: %s\n", get_page_size_name(sample->data_page_size, str));

	if (sample_type & PERF_SAMPLE_CODE_PAGE_SIZE)
		printf(" .. code page size: %s\n", get_page_size_name(sample->code_page_size, str));

	if (sample_type & PERF_SAMPLE_TRANSACTION)
		printf("... transaction: %" PRIx64 "\n", sample->transaction);

	if (sample_type & PERF_SAMPLE_READ)
		sample_read__printf(sample, evsel->core.attr.read_format);
}

static void dump_read(struct evsel *evsel, union perf_event *event)
{
	struct perf_record_read *read_event = &event->read;
	u64 read_format;

	if (!dump_trace)
		return;

	printf(": %d %d %s %" PRI_lu64 "\n", event->read.pid, event->read.tid,
	       evsel__name(evsel), event->read.value);

	if (!evsel)
		return;

	read_format = evsel->core.attr.read_format;

	if (read_format & PERF_FORMAT_TOTAL_TIME_ENABLED)
		printf("... time enabled : %" PRI_lu64 "\n", read_event->time_enabled);

	if (read_format & PERF_FORMAT_TOTAL_TIME_RUNNING)
		printf("... time running : %" PRI_lu64 "\n", read_event->time_running);

	if (read_format & PERF_FORMAT_ID)
		printf("... id           : %" PRI_lu64 "\n", read_event->id);

	if (read_format & PERF_FORMAT_LOST)
		printf("... lost         : %" PRI_lu64 "\n", read_event->lost);
}

static struct machine *machines__find_for_cpumode(struct machines *machines,
					       union perf_event *event,
					       struct perf_sample *sample)
{
	if (perf_guest &&
	    ((sample->cpumode == PERF_RECORD_MISC_GUEST_KERNEL) ||
	     (sample->cpumode == PERF_RECORD_MISC_GUEST_USER))) {
		u32 pid;

		if (sample->machine_pid)
			pid = sample->machine_pid;
		else if (event->header.type == PERF_RECORD_MMAP
		    || event->header.type == PERF_RECORD_MMAP2)
			pid = event->mmap.pid;
		else
			pid = sample->pid;

		/*
		 * Guest code machine is created as needed and does not use
		 * DEFAULT_GUEST_KERNEL_ID.
		 */
		if (symbol_conf.guest_code)
			return machines__findnew(machines, pid);

		return machines__find_guest(machines, pid);
	}

	return &machines->host;
}

static int deliver_sample_value(struct evlist *evlist,
				const struct perf_tool *tool,
				union perf_event *event,
				struct perf_sample *sample,
				struct sample_read_value *v,
				struct machine *machine)
{
	struct perf_sample_id *sid = evlist__id2sid(evlist, v->id);
	struct evsel *evsel;

	if (sid) {
		sample->id     = v->id;
		sample->period = v->value - sid->period;
		sid->period    = v->value;
	}

	if (!sid || sid->evsel == NULL) {
		++evlist->stats.nr_unknown_id;
		return 0;
	}

	/*
	 * There's no reason to deliver sample
	 * for zero period, bail out.
	 */
	if (!sample->period)
		return 0;

	evsel = container_of(sid->evsel, struct evsel, core);
	return tool->sample(tool, event, sample, evsel, machine);
}

static int deliver_sample_group(struct evlist *evlist,
				const struct perf_tool *tool,
				union  perf_event *event,
				struct perf_sample *sample,
				struct machine *machine,
				u64 read_format)
{
	int ret = -EINVAL;
	struct sample_read_value *v = sample->read.group.values;

	if (tool->dont_split_sample_group)
		return deliver_sample_value(evlist, tool, event, sample, v, machine);

	sample_read_group__for_each(v, sample->read.group.nr, read_format) {
		ret = deliver_sample_value(evlist, tool, event, sample, v,
					   machine);
		if (ret)
			break;
	}

	return ret;
}

static int evlist__deliver_sample(struct evlist *evlist, const struct perf_tool *tool,
				  union  perf_event *event, struct perf_sample *sample,
				  struct evsel *evsel, struct machine *machine)
{
	/* We know evsel != NULL. */
	u64 sample_type = evsel->core.attr.sample_type;
	u64 read_format = evsel->core.attr.read_format;

	/* Standard sample delivery. */
	if (!(sample_type & PERF_SAMPLE_READ))
		return tool->sample(tool, event, sample, evsel, machine);

	/* For PERF_SAMPLE_READ we have either single or group mode. */
	if (read_format & PERF_FORMAT_GROUP)
		return deliver_sample_group(evlist, tool, event, sample,
					    machine, read_format);
	else
		return deliver_sample_value(evlist, tool, event, sample,
					    &sample->read.one, machine);
}

static int machines__deliver_event(struct machines *machines,
				   struct evlist *evlist,
				   union perf_event *event,
				   struct perf_sample *sample,
				   const struct perf_tool *tool, u64 file_offset,
				   const char *file_path)
{
	struct evsel *evsel;
	struct machine *machine;

	dump_event(evlist, event, file_offset, sample, file_path);

	evsel = evlist__id2evsel(evlist, sample->id);

	machine = machines__find_for_cpumode(machines, event, sample);

	switch (event->header.type) {
	case PERF_RECORD_SAMPLE:
		if (evsel == NULL) {
			++evlist->stats.nr_unknown_id;
			return 0;
		}
		if (machine == NULL) {
			++evlist->stats.nr_unprocessable_samples;
			dump_sample(evsel, event, sample, perf_env__arch(NULL));
			return 0;
		}
		dump_sample(evsel, event, sample, perf_env__arch(machine->env));
		return evlist__deliver_sample(evlist, tool, event, sample, evsel, machine);
	case PERF_RECORD_MMAP:
		return tool->mmap(tool, event, sample, machine);
	case PERF_RECORD_MMAP2:
		if (event->header.misc & PERF_RECORD_MISC_PROC_MAP_PARSE_TIMEOUT)
			++evlist->stats.nr_proc_map_timeout;
		return tool->mmap2(tool, event, sample, machine);
	case PERF_RECORD_COMM:
		return tool->comm(tool, event, sample, machine);
	case PERF_RECORD_NAMESPACES:
		return tool->namespaces(tool, event, sample, machine);
	case PERF_RECORD_CGROUP:
		return tool->cgroup(tool, event, sample, machine);
	case PERF_RECORD_FORK:
		return tool->fork(tool, event, sample, machine);
	case PERF_RECORD_EXIT:
		return tool->exit(tool, event, sample, machine);
	case PERF_RECORD_LOST:
		if (tool->lost == perf_event__process_lost)
			evlist->stats.total_lost += event->lost.lost;
		return tool->lost(tool, event, sample, machine);
	case PERF_RECORD_LOST_SAMPLES:
		if (event->header.misc & PERF_RECORD_MISC_LOST_SAMPLES_BPF)
			evlist->stats.total_dropped_samples += event->lost_samples.lost;
		else if (tool->lost_samples == perf_event__process_lost_samples)
			evlist->stats.total_lost_samples += event->lost_samples.lost;
		return tool->lost_samples(tool, event, sample, machine);
	case PERF_RECORD_READ:
		dump_read(evsel, event);
		return tool->read(tool, event, sample, evsel, machine);
	case PERF_RECORD_THROTTLE:
		return tool->throttle(tool, event, sample, machine);
	case PERF_RECORD_UNTHROTTLE:
		return tool->unthrottle(tool, event, sample, machine);
	case PERF_RECORD_AUX:
		if (tool->aux == perf_event__process_aux) {
			if (event->aux.flags & PERF_AUX_FLAG_TRUNCATED)
				evlist->stats.total_aux_lost += 1;
			if (event->aux.flags & PERF_AUX_FLAG_PARTIAL)
				evlist->stats.total_aux_partial += 1;
			if (event->aux.flags & PERF_AUX_FLAG_COLLISION)
				evlist->stats.total_aux_collision += 1;
		}
		return tool->aux(tool, event, sample, machine);
	case PERF_RECORD_ITRACE_START:
		return tool->itrace_start(tool, event, sample, machine);
	case PERF_RECORD_SWITCH:
	case PERF_RECORD_SWITCH_CPU_WIDE:
		return tool->context_switch(tool, event, sample, machine);
	case PERF_RECORD_KSYMBOL:
		return tool->ksymbol(tool, event, sample, machine);
	case PERF_RECORD_BPF_EVENT:
		return tool->bpf(tool, event, sample, machine);
	case PERF_RECORD_TEXT_POKE:
		return tool->text_poke(tool, event, sample, machine);
	case PERF_RECORD_AUX_OUTPUT_HW_ID:
		return tool->aux_output_hw_id(tool, event, sample, machine);
	default:
		++evlist->stats.nr_unknown_events;
		return -1;
	}
}

static int perf_session__deliver_event(struct perf_session *session,
				       union perf_event *event,
				       const struct perf_tool *tool,
				       u64 file_offset,
				       const char *file_path)
{
	struct perf_sample sample;
	int ret = evlist__parse_sample(session->evlist, event, &sample);

	if (ret) {
		pr_err("Can't parse sample, err = %d\n", ret);
		return ret;
	}

	ret = auxtrace__process_event(session, event, &sample, tool);
	if (ret < 0)
		return ret;
	if (ret > 0)
		return 0;

	ret = machines__deliver_event(&session->machines, session->evlist,
				      event, &sample, tool, file_offset, file_path);

	if (dump_trace && sample.aux_sample.size)
		auxtrace__dump_auxtrace_sample(session, &sample);

	return ret;
}

static s64 perf_session__process_user_event(struct perf_session *session,
					    union perf_event *event,
					    u64 file_offset,
					    const char *file_path)
{
	struct ordered_events *oe = &session->ordered_events;
	const struct perf_tool *tool = session->tool;
	struct perf_sample sample = { .time = 0, };
	int fd = perf_data__fd(session->data);
	int err;

	if (event->header.type != PERF_RECORD_COMPRESSED || perf_tool__compressed_is_stub(tool))
		dump_event(session->evlist, event, file_offset, &sample, file_path);

	/* These events are processed right away */
	switch (event->header.type) {
	case PERF_RECORD_HEADER_ATTR:
		err = tool->attr(tool, event, &session->evlist);
		if (err == 0) {
			perf_session__set_id_hdr_size(session);
			perf_session__set_comm_exec(session);
		}
		return err;
	case PERF_RECORD_EVENT_UPDATE:
		return tool->event_update(tool, event, &session->evlist);
	case PERF_RECORD_HEADER_EVENT_TYPE:
		/*
		 * Deprecated, but we need to handle it for sake
		 * of old data files create in pipe mode.
		 */
		return 0;
	case PERF_RECORD_HEADER_TRACING_DATA:
		/*
		 * Setup for reading amidst mmap, but only when we
		 * are in 'file' mode. The 'pipe' fd is in proper
		 * place already.
		 */
		if (!perf_data__is_pipe(session->data))
			lseek(fd, file_offset, SEEK_SET);
		return tool->tracing_data(session, event);
	case PERF_RECORD_HEADER_BUILD_ID:
		return tool->build_id(session, event);
	case PERF_RECORD_FINISHED_ROUND:
		return tool->finished_round(tool, event, oe);
	case PERF_RECORD_ID_INDEX:
		return tool->id_index(session, event);
	case PERF_RECORD_AUXTRACE_INFO:
		return tool->auxtrace_info(session, event);
	case PERF_RECORD_AUXTRACE:
		/*
		 * Setup for reading amidst mmap, but only when we
		 * are in 'file' mode.  The 'pipe' fd is in proper
		 * place already.
		 */
		if (!perf_data__is_pipe(session->data))
			lseek(fd, file_offset + event->header.size, SEEK_SET);
		return tool->auxtrace(session, event);
	case PERF_RECORD_AUXTRACE_ERROR:
		perf_session__auxtrace_error_inc(session, event);
		return tool->auxtrace_error(session, event);
	case PERF_RECORD_THREAD_MAP:
		return tool->thread_map(session, event);
	case PERF_RECORD_CPU_MAP:
		return tool->cpu_map(session, event);
	case PERF_RECORD_STAT_CONFIG:
		return tool->stat_config(session, event);
	case PERF_RECORD_STAT:
		return tool->stat(session, event);
	case PERF_RECORD_STAT_ROUND:
		return tool->stat_round(session, event);
	case PERF_RECORD_TIME_CONV:
		session->time_conv = event->time_conv;
		return tool->time_conv(session, event);
	case PERF_RECORD_HEADER_FEATURE:
		return tool->feature(session, event);
	case PERF_RECORD_COMPRESSED:
		err = tool->compressed(session, event, file_offset, file_path);
		if (err)
			dump_event(session->evlist, event, file_offset, &sample, file_path);
		return err;
	case PERF_RECORD_FINISHED_INIT:
		return tool->finished_init(session, event);
	default:
		return -EINVAL;
	}
}

int perf_session__deliver_synth_event(struct perf_session *session,
				      union perf_event *event,
				      struct perf_sample *sample)
{
	struct evlist *evlist = session->evlist;
	const struct perf_tool *tool = session->tool;

	events_stats__inc(&evlist->stats, event->header.type);

	if (event->header.type >= PERF_RECORD_USER_TYPE_START)
		return perf_session__process_user_event(session, event, 0, NULL);

	return machines__deliver_event(&session->machines, evlist, event, sample, tool, 0, NULL);
}

int perf_session__deliver_synth_attr_event(struct perf_session *session,
					   const struct perf_event_attr *attr,
					   u64 id)
{
	union {
		struct {
			struct perf_record_header_attr attr;
			u64 ids[1];
		} attr_id;
		union perf_event ev;
	} ev = {
		.attr_id.attr.header.type = PERF_RECORD_HEADER_ATTR,
		.attr_id.attr.header.size = sizeof(ev.attr_id),
		.attr_id.ids[0] = id,
	};

	if (attr->size != sizeof(ev.attr_id.attr.attr)) {
		pr_debug("Unexpected perf_event_attr size\n");
		return -EINVAL;
	}
	ev.attr_id.attr.attr = *attr;
	return perf_session__deliver_synth_event(session, &ev.ev, NULL);
}

static void event_swap(union perf_event *event, bool sample_id_all)
{
	perf_event__swap_op swap;

	swap = perf_event__swap_ops[event->header.type];
	if (swap)
		swap(event, sample_id_all);
}

int perf_session__peek_event(struct perf_session *session, off_t file_offset,
			     void *buf, size_t buf_sz,
			     union perf_event **event_ptr,
			     struct perf_sample *sample)
{
	union perf_event *event;
	size_t hdr_sz, rest;
	int fd;

	if (session->one_mmap && !session->header.needs_swap) {
		event = file_offset - session->one_mmap_offset +
			session->one_mmap_addr;
		goto out_parse_sample;
	}

	if (perf_data__is_pipe(session->data))
		return -1;

	fd = perf_data__fd(session->data);
	hdr_sz = sizeof(struct perf_event_header);

	if (buf_sz < hdr_sz)
		return -1;

	if (lseek(fd, file_offset, SEEK_SET) == (off_t)-1 ||
	    readn(fd, buf, hdr_sz) != (ssize_t)hdr_sz)
		return -1;

	event = (union perf_event *)buf;

	if (session->header.needs_swap)
		perf_event_header__bswap(&event->header);

	if (event->header.size < hdr_sz || event->header.size > buf_sz)
		return -1;

	buf += hdr_sz;
	rest = event->header.size - hdr_sz;

	if (readn(fd, buf, rest) != (ssize_t)rest)
		return -1;

	if (session->header.needs_swap)
		event_swap(event, evlist__sample_id_all(session->evlist));

out_parse_sample:

	if (sample && event->header.type < PERF_RECORD_USER_TYPE_START &&
	    evlist__parse_sample(session->evlist, event, sample))
		return -1;

	*event_ptr = event;

	return 0;
}

int perf_session__peek_events(struct perf_session *session, u64 offset,
			      u64 size, peek_events_cb_t cb, void *data)
{
	u64 max_offset = offset + size;
	char buf[PERF_SAMPLE_MAX_SIZE];
	union perf_event *event;
	int err;

	do {
		err = perf_session__peek_event(session, offset, buf,
					       PERF_SAMPLE_MAX_SIZE, &event,
					       NULL);
		if (err)
			return err;

		err = cb(session, event, offset, data);
		if (err)
			return err;

		offset += event->header.size;
		if (event->header.type == PERF_RECORD_AUXTRACE)
			offset += event->auxtrace.size;

	} while (offset < max_offset);

	return err;
}

static s64 perf_session__process_event(struct perf_session *session,
				       union perf_event *event, u64 file_offset,
				       const char *file_path)
{
	struct evlist *evlist = session->evlist;
	const struct perf_tool *tool = session->tool;
	int ret;

	if (session->header.needs_swap)
		event_swap(event, evlist__sample_id_all(evlist));

	if (event->header.type >= PERF_RECORD_HEADER_MAX)
		return -EINVAL;

	events_stats__inc(&evlist->stats, event->header.type);

	if (event->header.type >= PERF_RECORD_USER_TYPE_START)
		return perf_session__process_user_event(session, event, file_offset, file_path);

	if (tool->ordered_events) {
		u64 timestamp = -1ULL;

		ret = evlist__parse_sample_timestamp(evlist, event, &timestamp);
		if (ret && ret != -1)
			return ret;

		ret = perf_session__queue_event(session, event, timestamp, file_offset, file_path);
		if (ret != -ETIME)
			return ret;
	}

	return perf_session__deliver_event(session, event, tool, file_offset, file_path);
}

void perf_event_header__bswap(struct perf_event_header *hdr)
{
	hdr->type = bswap_32(hdr->type);
	hdr->misc = bswap_16(hdr->misc);
	hdr->size = bswap_16(hdr->size);
}

struct thread *perf_session__findnew(struct perf_session *session, pid_t pid)
{
	return machine__findnew_thread(&session->machines.host, -1, pid);
}

int perf_session__register_idle_thread(struct perf_session *session)
{
	struct thread *thread = machine__idle_thread(&session->machines.host);

	/* machine__idle_thread() got the thread, so put it */
	thread__put(thread);
	return thread ? 0 : -1;
}

static void
perf_session__warn_order(const struct perf_session *session)
{
	const struct ordered_events *oe = &session->ordered_events;
	struct evsel *evsel;
	bool should_warn = true;

	evlist__for_each_entry(session->evlist, evsel) {
		if (evsel->core.attr.write_backward)
			should_warn = false;
	}

	if (!should_warn)
		return;
	if (oe->nr_unordered_events != 0)
		ui__warning("%u out of order events recorded.\n", oe->nr_unordered_events);
}

static void perf_session__warn_about_errors(const struct perf_session *session)
{
	const struct events_stats *stats = &session->evlist->stats;

	if (session->tool->lost == perf_event__process_lost &&
	    stats->nr_events[PERF_RECORD_LOST] != 0) {
		ui__warning("Processed %d events and lost %d chunks!\n\n"
			    "Check IO/CPU overload!\n\n",
			    stats->nr_events[0],
			    stats->nr_events[PERF_RECORD_LOST]);
	}

	if (session->tool->lost_samples == perf_event__process_lost_samples) {
		double drop_rate;

		drop_rate = (double)stats->total_lost_samples /
			    (double) (stats->nr_events[PERF_RECORD_SAMPLE] + stats->total_lost_samples);
		if (drop_rate > 0.05) {
			ui__warning("Processed %" PRIu64 " samples and lost %3.2f%%!\n\n",
				    stats->nr_events[PERF_RECORD_SAMPLE] + stats->total_lost_samples,
				    drop_rate * 100.0);
		}
	}

	if (session->tool->aux == perf_event__process_aux &&
	    stats->total_aux_lost != 0) {
		ui__warning("AUX data lost %" PRIu64 " times out of %u!\n\n",
			    stats->total_aux_lost,
			    stats->nr_events[PERF_RECORD_AUX]);
	}

	if (session->tool->aux == perf_event__process_aux &&
	    stats->total_aux_partial != 0) {
		bool vmm_exclusive = false;

		(void)sysfs__read_bool("module/kvm_intel/parameters/vmm_exclusive",
		                       &vmm_exclusive);

		ui__warning("AUX data had gaps in it %" PRIu64 " times out of %u!\n\n"
		            "Are you running a KVM guest in the background?%s\n\n",
			    stats->total_aux_partial,
			    stats->nr_events[PERF_RECORD_AUX],
			    vmm_exclusive ?
			    "\nReloading kvm_intel module with vmm_exclusive=0\n"
			    "will reduce the gaps to only guest's timeslices." :
			    "");
	}

	if (session->tool->aux == perf_event__process_aux &&
	    stats->total_aux_collision != 0) {
		ui__warning("AUX data detected collision  %" PRIu64 " times out of %u!\n\n",
			    stats->total_aux_collision,
			    stats->nr_events[PERF_RECORD_AUX]);
	}

	if (stats->nr_unknown_events != 0) {
		ui__warning("Found %u unknown events!\n\n"
			    "Is this an older tool processing a perf.data "
			    "file generated by a more recent tool?\n\n"
			    "If that is not the case, consider "
			    "reporting to linux-kernel@vger.kernel.org.\n\n",
			    stats->nr_unknown_events);
	}

	if (stats->nr_unknown_id != 0) {
		ui__warning("%u samples with id not present in the header\n",
			    stats->nr_unknown_id);
	}

	if (stats->nr_invalid_chains != 0) {
		ui__warning("Found invalid callchains!\n\n"
			    "%u out of %u events were discarded for this reason.\n\n"
			    "Consider reporting to linux-kernel@vger.kernel.org.\n\n",
			    stats->nr_invalid_chains,
			    stats->nr_events[PERF_RECORD_SAMPLE]);
	}

	if (stats->nr_unprocessable_samples != 0) {
		ui__warning("%u unprocessable samples recorded.\n"
			    "Do you have a KVM guest running and not using 'perf kvm'?\n",
			    stats->nr_unprocessable_samples);
	}

	perf_session__warn_order(session);

	events_stats__auxtrace_error_warn(stats);

	if (stats->nr_proc_map_timeout != 0) {
		ui__warning("%d map information files for pre-existing threads were\n"
			    "not processed, if there are samples for addresses they\n"
			    "will not be resolved, you may find out which are these\n"
			    "threads by running with -v and redirecting the output\n"
			    "to a file.\n"
			    "The time limit to process proc map is too short?\n"
			    "Increase it by --proc-map-timeout\n",
			    stats->nr_proc_map_timeout);
	}
}

static int perf_session__flush_thread_stack(struct thread *thread,
					    void *p __maybe_unused)
{
	return thread_stack__flush(thread);
}

static int perf_session__flush_thread_stacks(struct perf_session *session)
{
	return machines__for_each_thread(&session->machines,
					 perf_session__flush_thread_stack,
					 NULL);
}

volatile sig_atomic_t session_done;

static int __perf_session__process_decomp_events(struct perf_session *session);

static int __perf_session__process_pipe_events(struct perf_session *session)
{
	struct ordered_events *oe = &session->ordered_events;
	const struct perf_tool *tool = session->tool;
	struct ui_progress prog;
	union perf_event *event;
	uint32_t size, cur_size = 0;
	void *buf = NULL;
	s64 skip = 0;
	u64 head;
	ssize_t err;
	void *p;
	bool update_prog = false;

	/*
	 * If it's from a file saving pipe data (by redirection), it would have
	 * a file name other than "-".  Then we can get the total size and show
	 * the progress.
	 */
	if (strcmp(session->data->path, "-") && session->data->file.size) {
		ui_progress__init_size(&prog, session->data->file.size,
				       "Processing events...");
		update_prog = true;
	}

	head = 0;
	cur_size = sizeof(union perf_event);

	buf = malloc(cur_size);
	if (!buf)
		return -errno;
	ordered_events__set_copy_on_queue(oe, true);
more:
	event = buf;
	err = perf_data__read(session->data, event,
			      sizeof(struct perf_event_header));
	if (err <= 0) {
		if (err == 0)
			goto done;

		pr_err("failed to read event header\n");
		goto out_err;
	}

	if (session->header.needs_swap)
		perf_event_header__bswap(&event->header);

	size = event->header.size;
	if (size < sizeof(struct perf_event_header)) {
		pr_err("bad event header size\n");
		goto out_err;
	}

	if (size > cur_size) {
		void *new = realloc(buf, size);
		if (!new) {
			pr_err("failed to allocate memory to read event\n");
			goto out_err;
		}
		buf = new;
		cur_size = size;
		event = buf;
	}
	p = event;
	p += sizeof(struct perf_event_header);

	if (size - sizeof(struct perf_event_header)) {
		err = perf_data__read(session->data, p,
				      size - sizeof(struct perf_event_header));
		if (err <= 0) {
			if (err == 0) {
				pr_err("unexpected end of event stream\n");
				goto done;
			}

			pr_err("failed to read event data\n");
			goto out_err;
		}
	}

	if ((skip = perf_session__process_event(session, event, head, "pipe")) < 0) {
		pr_err("%#" PRIx64 " [%#x]: failed to process type: %d\n",
		       head, event->header.size, event->header.type);
		err = -EINVAL;
		goto out_err;
	}

	head += size;

	if (skip > 0)
		head += skip;

	err = __perf_session__process_decomp_events(session);
	if (err)
		goto out_err;

	if (update_prog)
		ui_progress__update(&prog, size);

	if (!session_done())
		goto more;
done:
	/* do the final flush for ordered samples */
	err = ordered_events__flush(oe, OE_FLUSH__FINAL);
	if (err)
		goto out_err;
	err = auxtrace__flush_events(session, tool);
	if (err)
		goto out_err;
	err = perf_session__flush_thread_stacks(session);
out_err:
	free(buf);
	if (update_prog)
		ui_progress__finish();
	if (!tool->no_warn)
		perf_session__warn_about_errors(session);
	ordered_events__free(&session->ordered_events);
	auxtrace__free_events(session);
	return err;
}

static union perf_event *
prefetch_event(char *buf, u64 head, size_t mmap_size,
	       bool needs_swap, union perf_event *error)
{
	union perf_event *event;
	u16 event_size;

	/*
	 * Ensure we have enough space remaining to read
	 * the size of the event in the headers.
	 */
	if (head + sizeof(event->header) > mmap_size)
		return NULL;

	event = (union perf_event *)(buf + head);
	if (needs_swap)
		perf_event_header__bswap(&event->header);

	event_size = event->header.size;
	if (head + event_size <= mmap_size)
		return event;

	/* We're not fetching the event so swap back again */
	if (needs_swap)
		perf_event_header__bswap(&event->header);

	/* Check if the event fits into the next mmapped buf. */
	if (event_size <= mmap_size - head % page_size) {
		/* Remap buf and fetch again. */
		return NULL;
	}

	/* Invalid input. Event size should never exceed mmap_size. */
	pr_debug("%s: head=%#" PRIx64 " event->header.size=%#x, mmap_size=%#zx:"
		 " fuzzed or compressed perf.data?\n", __func__, head, event_size, mmap_size);

	return error;
}

static union perf_event *
fetch_mmaped_event(u64 head, size_t mmap_size, char *buf, bool needs_swap)
{
	return prefetch_event(buf, head, mmap_size, needs_swap, ERR_PTR(-EINVAL));
}

static union perf_event *
fetch_decomp_event(u64 head, size_t mmap_size, char *buf, bool needs_swap)
{
	return prefetch_event(buf, head, mmap_size, needs_swap, NULL);
}

static int __perf_session__process_decomp_events(struct perf_session *session)
{
	s64 skip;
	u64 size;
	struct decomp *decomp = session->active_decomp->decomp_last;

	if (!decomp)
		return 0;

	while (decomp->head < decomp->size && !session_done()) {
		union perf_event *event = fetch_decomp_event(decomp->head, decomp->size, decomp->data,
							     session->header.needs_swap);

		if (!event)
			break;

		size = event->header.size;

		if (size < sizeof(struct perf_event_header) ||
		    (skip = perf_session__process_event(session, event, decomp->file_pos,
							decomp->file_path)) < 0) {
			pr_err("%#" PRIx64 " [%#x]: failed to process type: %d\n",
				decomp->file_pos + decomp->head, event->header.size, event->header.type);
			return -EINVAL;
		}

		if (skip)
			size += skip;

		decomp->head += size;
	}

	return 0;
}

/*
 * On 64bit we can mmap the data file in one go. No need for tiny mmap
 * slices. On 32bit we use 32MB.
 */
#if BITS_PER_LONG == 64
#define MMAP_SIZE ULLONG_MAX
#define NUM_MMAPS 1
#else
#define MMAP_SIZE (32 * 1024 * 1024ULL)
#define NUM_MMAPS 128
#endif

struct reader;

typedef s64 (*reader_cb_t)(struct perf_session *session,
			   union perf_event *event,
			   u64 file_offset,
			   const char *file_path);

struct reader {
	int		 fd;
	const char	 *path;
	u64		 data_size;
	u64		 data_offset;
	reader_cb_t	 process;
	bool		 in_place_update;
	char		 *mmaps[NUM_MMAPS];
	size_t		 mmap_size;
	int		 mmap_idx;
	char		 *mmap_cur;
	u64		 file_pos;
	u64		 file_offset;
	u64		 head;
	u64		 size;
	bool		 done;
	struct zstd_data   zstd_data;
	struct decomp_data decomp_data;
};

static int
reader__init(struct reader *rd, bool *one_mmap)
{
	u64 data_size = rd->data_size;
	char **mmaps = rd->mmaps;

	rd->head = rd->data_offset;
	data_size += rd->data_offset;

	rd->mmap_size = MMAP_SIZE;
	if (rd->mmap_size > data_size) {
		rd->mmap_size = data_size;
		if (one_mmap)
			*one_mmap = true;
	}

	memset(mmaps, 0, sizeof(rd->mmaps));

	if (zstd_init(&rd->zstd_data, 0))
		return -1;
	rd->decomp_data.zstd_decomp = &rd->zstd_data;

	return 0;
}

static void
reader__release_decomp(struct reader *rd)
{
	perf_decomp__release_events(rd->decomp_data.decomp);
	zstd_fini(&rd->zstd_data);
}

static int
reader__mmap(struct reader *rd, struct perf_session *session)
{
	int mmap_prot, mmap_flags;
	char *buf, **mmaps = rd->mmaps;
	u64 page_offset;

	mmap_prot  = PROT_READ;
	mmap_flags = MAP_SHARED;

	if (rd->in_place_update) {
		mmap_prot  |= PROT_WRITE;
	} else if (session->header.needs_swap) {
		mmap_prot  |= PROT_WRITE;
		mmap_flags = MAP_PRIVATE;
	}

	if (mmaps[rd->mmap_idx]) {
		munmap(mmaps[rd->mmap_idx], rd->mmap_size);
		mmaps[rd->mmap_idx] = NULL;
	}

	page_offset = page_size * (rd->head / page_size);
	rd->file_offset += page_offset;
	rd->head -= page_offset;

	buf = mmap(NULL, rd->mmap_size, mmap_prot, mmap_flags, rd->fd,
		   rd->file_offset);
	if (buf == MAP_FAILED) {
		pr_err("failed to mmap file\n");
		return -errno;
	}
	mmaps[rd->mmap_idx] = rd->mmap_cur = buf;
	rd->mmap_idx = (rd->mmap_idx + 1) & (ARRAY_SIZE(rd->mmaps) - 1);
	rd->file_pos = rd->file_offset + rd->head;
	if (session->one_mmap) {
		session->one_mmap_addr = buf;
		session->one_mmap_offset = rd->file_offset;
	}

	return 0;
}

enum {
	READER_OK,
	READER_NODATA,
};

static int
reader__read_event(struct reader *rd, struct perf_session *session,
		   struct ui_progress *prog)
{
	u64 size;
	int err = READER_OK;
	union perf_event *event;
	s64 skip;

	event = fetch_mmaped_event(rd->head, rd->mmap_size, rd->mmap_cur,
				   session->header.needs_swap);
	if (IS_ERR(event))
		return PTR_ERR(event);

	if (!event)
		return READER_NODATA;

	size = event->header.size;

	skip = -EINVAL;

	if (size < sizeof(struct perf_event_header) ||
	    (skip = rd->process(session, event, rd->file_pos, rd->path)) < 0) {
		pr_err("%#" PRIx64 " [%#x]: failed to process type: %d [%s]\n",
		       rd->file_offset + rd->head, event->header.size,
		       event->header.type, strerror(-skip));
		err = skip;
		goto out;
	}

	if (skip)
		size += skip;

	rd->size += size;
	rd->head += size;
	rd->file_pos += size;

	err = __perf_session__process_decomp_events(session);
	if (err)
		goto out;

	ui_progress__update(prog, size);

out:
	return err;
}

static inline bool
reader__eof(struct reader *rd)
{
	return (rd->file_pos >= rd->data_size + rd->data_offset);
}

static int
reader__process_events(struct reader *rd, struct perf_session *session,
		       struct ui_progress *prog)
{
	int err;

	err = reader__init(rd, &session->one_mmap);
	if (err)
		goto out;

	session->active_decomp = &rd->decomp_data;

remap:
	err = reader__mmap(rd, session);
	if (err)
		goto out;

more:
	err = reader__read_event(rd, session, prog);
	if (err < 0)
		goto out;
	else if (err == READER_NODATA)
		goto remap;

	if (session_done())
		goto out;

	if (!reader__eof(rd))
		goto more;

out:
	session->active_decomp = &session->decomp_data;
	return err;
}

static s64 process_simple(struct perf_session *session,
			  union perf_event *event,
			  u64 file_offset,
			  const char *file_path)
{
	return perf_session__process_event(session, event, file_offset, file_path);
}

static int __perf_session__process_events(struct perf_session *session)
{
	struct reader rd = {
		.fd		= perf_data__fd(session->data),
		.path		= session->data->file.path,
		.data_size	= session->header.data_size,
		.data_offset	= session->header.data_offset,
		.process	= process_simple,
		.in_place_update = session->data->in_place_update,
	};
	struct ordered_events *oe = &session->ordered_events;
	const struct perf_tool *tool = session->tool;
	struct ui_progress prog;
	int err;

	if (rd.data_size == 0)
		return -1;

	ui_progress__init_size(&prog, rd.data_size, "Processing events...");

	err = reader__process_events(&rd, session, &prog);
	if (err)
		goto out_err;
	/* do the final flush for ordered samples */
	err = ordered_events__flush(oe, OE_FLUSH__FINAL);
	if (err)
		goto out_err;
	err = auxtrace__flush_events(session, tool);
	if (err)
		goto out_err;
	err = perf_session__flush_thread_stacks(session);
out_err:
	ui_progress__finish();
	if (!tool->no_warn)
		perf_session__warn_about_errors(session);
	/*
	 * We may switching perf.data output, make ordered_events
	 * reusable.
	 */
	ordered_events__reinit(&session->ordered_events);
	auxtrace__free_events(session);
	reader__release_decomp(&rd);
	session->one_mmap = false;
	return err;
}

/*
 * Processing 2 MB of data from each reader in sequence,
 * because that's the way the ordered events sorting works
 * most efficiently.
 */
#define READER_MAX_SIZE (2 * 1024 * 1024)

/*
 * This function reads, merge and process directory data.
 * It assumens the version 1 of directory data, where each
 * data file holds per-cpu data, already sorted by kernel.
 */
static int __perf_session__process_dir_events(struct perf_session *session)
{
	struct perf_data *data = session->data;
	const struct perf_tool *tool = session->tool;
	int i, ret, readers, nr_readers;
	struct ui_progress prog;
	u64 total_size = perf_data__size(session->data);
	struct reader *rd;

	ui_progress__init_size(&prog, total_size, "Processing events...");

	nr_readers = 1;
	for (i = 0; i < data->dir.nr; i++) {
		if (data->dir.files[i].size)
			nr_readers++;
	}

	rd = zalloc(nr_readers * sizeof(struct reader));
	if (!rd)
		return -ENOMEM;

	rd[0] = (struct reader) {
		.fd		 = perf_data__fd(session->data),
		.path		 = session->data->file.path,
		.data_size	 = session->header.data_size,
		.data_offset	 = session->header.data_offset,
		.process	 = process_simple,
		.in_place_update = session->data->in_place_update,
	};
	ret = reader__init(&rd[0], NULL);
	if (ret)
		goto out_err;
	ret = reader__mmap(&rd[0], session);
	if (ret)
		goto out_err;
	readers = 1;

	for (i = 0; i < data->dir.nr; i++) {
		if (!data->dir.files[i].size)
			continue;
		rd[readers] = (struct reader) {
			.fd		 = data->dir.files[i].fd,
			.path		 = data->dir.files[i].path,
			.data_size	 = data->dir.files[i].size,
			.data_offset	 = 0,
			.process	 = process_simple,
			.in_place_update = session->data->in_place_update,
		};
		ret = reader__init(&rd[readers], NULL);
		if (ret)
			goto out_err;
		ret = reader__mmap(&rd[readers], session);
		if (ret)
			goto out_err;
		readers++;
	}

	i = 0;
	while (readers) {
		if (session_done())
			break;

		if (rd[i].done) {
			i = (i + 1) % nr_readers;
			continue;
		}
		if (reader__eof(&rd[i])) {
			rd[i].done = true;
			readers--;
			continue;
		}

		session->active_decomp = &rd[i].decomp_data;
		ret = reader__read_event(&rd[i], session, &prog);
		if (ret < 0) {
			goto out_err;
		} else if (ret == READER_NODATA) {
			ret = reader__mmap(&rd[i], session);
			if (ret)
				goto out_err;
		}

		if (rd[i].size >= READER_MAX_SIZE) {
			rd[i].size = 0;
			i = (i + 1) % nr_readers;
		}
	}

	ret = ordered_events__flush(&session->ordered_events, OE_FLUSH__FINAL);
	if (ret)
		goto out_err;

	ret = perf_session__flush_thread_stacks(session);
out_err:
	ui_progress__finish();

	if (!tool->no_warn)
		perf_session__warn_about_errors(session);

	/*
	 * We may switching perf.data output, make ordered_events
	 * reusable.
	 */
	ordered_events__reinit(&session->ordered_events);

	session->one_mmap = false;

	session->active_decomp = &session->decomp_data;
	for (i = 0; i < nr_readers; i++)
		reader__release_decomp(&rd[i]);
	zfree(&rd);

	return ret;
}

int perf_session__process_events(struct perf_session *session)
{
	if (perf_session__register_idle_thread(session) < 0)
		return -ENOMEM;

	if (perf_data__is_pipe(session->data))
		return __perf_session__process_pipe_events(session);

	if (perf_data__is_dir(session->data) && session->data->dir.nr)
		return __perf_session__process_dir_events(session);

	return __perf_session__process_events(session);
}

bool perf_session__has_traces(struct perf_session *session, const char *msg)
{
	struct evsel *evsel;

	evlist__for_each_entry(session->evlist, evsel) {
		if (evsel->core.attr.type == PERF_TYPE_TRACEPOINT)
			return true;
	}

	pr_err("No trace sample to read. Did you call 'perf %s'?\n", msg);
	return false;
}

int map__set_kallsyms_ref_reloc_sym(struct map *map, const char *symbol_name, u64 addr)
{
	char *bracket;
	struct ref_reloc_sym *ref;
	struct kmap *kmap;

	ref = zalloc(sizeof(struct ref_reloc_sym));
	if (ref == NULL)
		return -ENOMEM;

	ref->name = strdup(symbol_name);
	if (ref->name == NULL) {
		free(ref);
		return -ENOMEM;
	}

	bracket = strchr(ref->name, ']');
	if (bracket)
		*bracket = '\0';

	ref->addr = addr;

	kmap = map__kmap(map);
	if (kmap)
		kmap->ref_reloc_sym = ref;

	return 0;
}

size_t perf_session__fprintf_dsos(struct perf_session *session, FILE *fp)
{
	return machines__fprintf_dsos(&session->machines, fp);
}

size_t perf_session__fprintf_dsos_buildid(struct perf_session *session, FILE *fp,
					  bool (skip)(struct dso *dso, int parm), int parm)
{
	return machines__fprintf_dsos_buildid(&session->machines, fp, skip, parm);
}

size_t perf_session__fprintf_nr_events(struct perf_session *session, FILE *fp)
{
	size_t ret;
	const char *msg = "";

	if (perf_header__has_feat(&session->header, HEADER_AUXTRACE))
		msg = " (excludes AUX area (e.g. instruction trace) decoded / synthesized events)";

	ret = fprintf(fp, "\nAggregated stats:%s\n", msg);

	ret += events_stats__fprintf(&session->evlist->stats, fp);
	return ret;
}

size_t perf_session__fprintf(struct perf_session *session, FILE *fp)
{
	/*
	 * FIXME: Here we have to actually print all the machines in this
	 * session, not just the host...
	 */
	return machine__fprintf(&session->machines.host, fp);
}

void perf_session__dump_kmaps(struct perf_session *session)
{
	int save_verbose = verbose;

	fflush(stdout);
	fprintf(stderr, "Kernel and module maps:\n");
	verbose = 0; /* Suppress verbose to print a summary only */
	maps__fprintf(machine__kernel_maps(&session->machines.host), stderr);
	verbose = save_verbose;
}

struct evsel *perf_session__find_first_evtype(struct perf_session *session,
					      unsigned int type)
{
	struct evsel *pos;

	evlist__for_each_entry(session->evlist, pos) {
		if (pos->core.attr.type == type)
			return pos;
	}
	return NULL;
}

int perf_session__cpu_bitmap(struct perf_session *session,
			     const char *cpu_list, unsigned long *cpu_bitmap)
{
	int i, err = -1;
	struct perf_cpu_map *map;
	int nr_cpus = min(session->header.env.nr_cpus_avail, MAX_NR_CPUS);
	struct perf_cpu cpu;

	for (i = 0; i < PERF_TYPE_MAX; ++i) {
		struct evsel *evsel;

		evsel = perf_session__find_first_evtype(session, i);
		if (!evsel)
			continue;

		if (!(evsel->core.attr.sample_type & PERF_SAMPLE_CPU)) {
			pr_err("File does not contain CPU events. "
			       "Remove -C option to proceed.\n");
			return -1;
		}
	}

	map = perf_cpu_map__new(cpu_list);
	if (map == NULL) {
		pr_err("Invalid cpu_list\n");
		return -1;
	}

	perf_cpu_map__for_each_cpu(cpu, i, map) {
		if (cpu.cpu >= nr_cpus) {
			pr_err("Requested CPU %d too large. "
			       "Consider raising MAX_NR_CPUS\n", cpu.cpu);
			goto out_delete_map;
		}

		__set_bit(cpu.cpu, cpu_bitmap);
	}

	err = 0;

out_delete_map:
	perf_cpu_map__put(map);
	return err;
}

void perf_session__fprintf_info(struct perf_session *session, FILE *fp,
				bool full)
{
	if (session == NULL || fp == NULL)
		return;

	fprintf(fp, "# ========\n");
	perf_header__fprintf_info(session, fp, full);
	fprintf(fp, "# ========\n#\n");
}

static int perf_session__register_guest(struct perf_session *session, pid_t machine_pid)
{
	struct machine *machine = machines__findnew(&session->machines, machine_pid);
	struct thread *thread;

	if (!machine)
		return -ENOMEM;

	machine->single_address_space = session->machines.host.single_address_space;

	thread = machine__idle_thread(machine);
	if (!thread)
		return -ENOMEM;
	thread__put(thread);

	machine->kallsyms_filename = perf_data__guest_kallsyms_name(session->data, machine_pid);

	return 0;
}

static int perf_session__set_guest_cpu(struct perf_session *session, pid_t pid,
				       pid_t tid, int guest_cpu)
{
	struct machine *machine = &session->machines.host;
	struct thread *thread = machine__findnew_thread(machine, pid, tid);

	if (!thread)
		return -ENOMEM;
	thread__set_guest_cpu(thread, guest_cpu);
	thread__put(thread);

	return 0;
}

int perf_event__process_id_index(struct perf_session *session,
				 union perf_event *event)
{
	struct evlist *evlist = session->evlist;
	struct perf_record_id_index *ie = &event->id_index;
	size_t sz = ie->header.size - sizeof(*ie);
	size_t i, nr, max_nr;
	size_t e1_sz = sizeof(struct id_index_entry);
	size_t e2_sz = sizeof(struct id_index_entry_2);
	size_t etot_sz = e1_sz + e2_sz;
	struct id_index_entry_2 *e2;
	pid_t last_pid = 0;

	max_nr = sz / e1_sz;
	nr = ie->nr;
	if (nr > max_nr) {
		printf("Too big: nr %zu max_nr %zu\n", nr, max_nr);
		return -EINVAL;
	}

	if (sz >= nr * etot_sz) {
		max_nr = sz / etot_sz;
		if (nr > max_nr) {
			printf("Too big2: nr %zu max_nr %zu\n", nr, max_nr);
			return -EINVAL;
		}
		e2 = (void *)ie + sizeof(*ie) + nr * e1_sz;
	} else {
		e2 = NULL;
	}

	if (dump_trace)
		fprintf(stdout, " nr: %zu\n", nr);

	for (i = 0; i < nr; i++, (e2 ? e2++ : 0)) {
		struct id_index_entry *e = &ie->entries[i];
		struct perf_sample_id *sid;
		int ret;

		if (dump_trace) {
			fprintf(stdout,	" ... id: %"PRI_lu64, e->id);
			fprintf(stdout,	"  idx: %"PRI_lu64, e->idx);
			fprintf(stdout,	"  cpu: %"PRI_ld64, e->cpu);
			fprintf(stdout, "  tid: %"PRI_ld64, e->tid);
			if (e2) {
				fprintf(stdout, "  machine_pid: %"PRI_ld64, e2->machine_pid);
				fprintf(stdout, "  vcpu: %"PRI_lu64"\n", e2->vcpu);
			} else {
				fprintf(stdout, "\n");
			}
		}

		sid = evlist__id2sid(evlist, e->id);
		if (!sid)
			return -ENOENT;

		sid->idx = e->idx;
		sid->cpu.cpu = e->cpu;
		sid->tid = e->tid;

		if (!e2)
			continue;

		sid->machine_pid = e2->machine_pid;
		sid->vcpu.cpu = e2->vcpu;

		if (!sid->machine_pid)
			continue;

		if (sid->machine_pid != last_pid) {
			ret = perf_session__register_guest(session, sid->machine_pid);
			if (ret)
				return ret;
			last_pid = sid->machine_pid;
			perf_guest = true;
		}

		ret = perf_session__set_guest_cpu(session, sid->machine_pid, e->tid, e2->vcpu);
		if (ret)
			return ret;
	}
	return 0;
}

int perf_session__dsos_hit_all(struct perf_session *session)
{
	struct rb_node *nd;
	int err;

	err = machine__hit_all_dsos(&session->machines.host);
	if (err)
		return err;

	for (nd = rb_first_cached(&session->machines.guests); nd;
	     nd = rb_next(nd)) {
		struct machine *pos = rb_entry(nd, struct machine, rb_node);

		err = machine__hit_all_dsos(pos);
		if (err)
			return err;
	}

	return 0;
}<|MERGE_RESOLUTION|>--- conflicted
+++ resolved
@@ -856,10 +856,6 @@
 	struct branch_entry *entries = perf_sample__branch_entries(sample);
 	bool callstack = evsel__has_branch_callstack(evsel);
 	u64 *branch_stack_cntr = sample->branch_stack_cntr;
-<<<<<<< HEAD
-	struct perf_env *env = evsel__env(evsel);
-=======
->>>>>>> 2d5404ca
 	uint64_t i;
 
 	if (!callstack) {
@@ -903,16 +899,11 @@
 	}
 
 	if (branch_stack_cntr) {
-<<<<<<< HEAD
-		printf("... branch stack counters: nr:%" PRIu64 " (counter width: %u max counter nr:%u)\n",
-			sample->branch_stack->nr, env->br_cntr_width, env->br_cntr_nr);
-=======
 		unsigned int br_cntr_width, br_cntr_nr;
 
 		perf_env__find_br_cntr_info(evsel__env(evsel), &br_cntr_nr, &br_cntr_width);
 		printf("... branch stack counters: nr:%" PRIu64 " (counter width: %u max counter nr:%u)\n",
 			sample->branch_stack->nr, br_cntr_width, br_cntr_nr);
->>>>>>> 2d5404ca
 		for (i = 0; i < sample->branch_stack->nr; i++)
 			printf("..... %2"PRIu64": %016" PRIx64 "\n", i, branch_stack_cntr[i]);
 	}
