--- conflicted
+++ resolved
@@ -158,18 +158,10 @@
 static enum dso_type machine__thread_dso_type(struct machine *machine,
 					      struct thread *thread)
 {
-<<<<<<< HEAD
-	enum dso_type dso_type = DSO__TYPE_UNKNOWN;
-	struct map_rb_node *rb_node;
-
-	maps__for_each_entry(thread__maps(thread), rb_node) {
-		struct dso *dso = map__dso(rb_node->map);
-=======
 	struct machine__thread_dso_type_maps_cb_args args = {
 		.machine = machine,
 		.dso_type = DSO__TYPE_UNKNOWN,
 	};
->>>>>>> 2d5404ca
 
 	maps__for_each_map(thread__maps(thread), machine__thread_dso_type_maps_cb, &args);
 
