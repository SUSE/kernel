--- conflicted
+++ resolved
@@ -1118,11 +1118,7 @@
 		/* Function pointer */
 		return strbuf_add(buf, "(function_type)", 15);
 	} else {
-<<<<<<< HEAD
-		const char *name = dwarf_diename(&type);
-=======
 		const char *name = dwarf_diename(type_die);
->>>>>>> 2d5404ca
 
 		if (tag == DW_TAG_union_type)
 			tmp = "union ";
