// SPDX-License-Identifier: GPL-2.0
#include <linux/err.h>
#include <linux/zalloc.h>
#include <errno.h>
#include <sys/types.h>
#include <sys/stat.h>
#include <fcntl.h>
#include <sys/param.h>
#include "evlist.h"
#include "evsel.h"
#include "parse-events.h"
#include "parse-events-hybrid.h"
#include "debug.h"
#include "pmu.h"
#include "pmu-hybrid.h"
#include "perf.h"

static void config_hybrid_attr(struct perf_event_attr *attr,
			       int type, int pmu_type)
{
	/*
	 * attr.config layout for type PERF_TYPE_HARDWARE and
	 * PERF_TYPE_HW_CACHE
	 *
	 * PERF_TYPE_HARDWARE:                 0xEEEEEEEE000000AA
	 *                                     AA: hardware event ID
	 *                                     EEEEEEEE: PMU type ID
	 * PERF_TYPE_HW_CACHE:                 0xEEEEEEEE00DDCCBB
	 *                                     BB: hardware cache ID
	 *                                     CC: hardware cache op ID
	 *                                     DD: hardware cache op result ID
	 *                                     EEEEEEEE: PMU type ID
	 * If the PMU type ID is 0, the PERF_TYPE_RAW will be applied.
	 */
	attr->type = type;
	attr->config = (attr->config & PERF_HW_EVENT_MASK) |
			((__u64)pmu_type << PERF_PMU_TYPE_SHIFT);
}

static int create_event_hybrid(__u32 config_type, int *idx,
			       struct list_head *list,
			       struct perf_event_attr *attr, const char *name,
			       const char *metric_id,
			       struct list_head *config_terms,
			       struct perf_pmu *pmu)
{
	struct evsel *evsel;
	__u32 type = attr->type;
	__u64 config = attr->config;

	config_hybrid_attr(attr, config_type, pmu->type);

	/*
	 * Some hybrid hardware cache events are only available on one CPU
	 * PMU. For example, the 'L1-dcache-load-misses' is only available
	 * on cpu_core, while the 'L1-icache-loads' is only available on
	 * cpu_atom. We need to remove "not supported" hybrid cache events.
	 */
	if (attr->type == PERF_TYPE_HW_CACHE
	    && !is_event_supported(attr->type, attr->config))
		return 0;

	evsel = parse_events__add_event_hybrid(list, idx, attr, name, metric_id,
					       pmu, config_terms);
	if (evsel) {
		evsel->pmu_name = strdup(pmu->name);
		if (!evsel->pmu_name)
			return -ENOMEM;
	} else
		return -ENOMEM;
	attr->type = type;
	attr->config = config;
	return 0;
}

static int pmu_cmp(struct parse_events_state *parse_state,
		   struct perf_pmu *pmu)
{
	if (parse_state->evlist && parse_state->evlist->hybrid_pmu_name)
		return strcmp(parse_state->evlist->hybrid_pmu_name, pmu->name);

	if (parse_state->hybrid_pmu_name)
		return strcmp(parse_state->hybrid_pmu_name, pmu->name);

	return 0;
}

static int add_hw_hybrid(struct parse_events_state *parse_state,
			 struct list_head *list, struct perf_event_attr *attr,
			 const char *name, const char *metric_id,
			 struct list_head *config_terms)
{
	struct perf_pmu *pmu;
	int ret;

	perf_pmu__for_each_hybrid_pmu(pmu) {
		LIST_HEAD(terms);

		if (pmu_cmp(parse_state, pmu))
			continue;

		copy_config_terms(&terms, config_terms);
		ret = create_event_hybrid(PERF_TYPE_HARDWARE,
					  &parse_state->idx, list, attr, name,
<<<<<<< HEAD
					  &terms, pmu);
=======
					  metric_id, &terms, pmu);
>>>>>>> eb3cdb58
		free_config_terms(&terms);
		if (ret)
			return ret;
	}

	return 0;
}

static int create_raw_event_hybrid(int *idx, struct list_head *list,
				   struct perf_event_attr *attr,
				   const char *name,
				   const char *metric_id,
				   struct list_head *config_terms,
				   struct perf_pmu *pmu)
{
	struct evsel *evsel;

	attr->type = pmu->type;
	evsel = parse_events__add_event_hybrid(list, idx, attr, name, metric_id,
					       pmu, config_terms);
	if (evsel)
		evsel->pmu_name = strdup(pmu->name);
	else
		return -ENOMEM;

	return 0;
}

static int add_raw_hybrid(struct parse_events_state *parse_state,
			  struct list_head *list, struct perf_event_attr *attr,
			  const char *name, const char *metric_id,
			  struct list_head *config_terms)
{
	struct perf_pmu *pmu;
	int ret;

	perf_pmu__for_each_hybrid_pmu(pmu) {
		LIST_HEAD(terms);

		if (pmu_cmp(parse_state, pmu))
			continue;

		copy_config_terms(&terms, config_terms);
		ret = create_raw_event_hybrid(&parse_state->idx, list, attr,
<<<<<<< HEAD
					      name, &terms, pmu);
=======
					      name, metric_id, &terms, pmu);
>>>>>>> eb3cdb58
		free_config_terms(&terms);
		if (ret)
			return ret;
	}

	return 0;
}

int parse_events__add_numeric_hybrid(struct parse_events_state *parse_state,
				     struct list_head *list,
				     struct perf_event_attr *attr,
				     const char *name, const char *metric_id,
				     struct list_head *config_terms,
				     bool *hybrid)
{
	*hybrid = false;
	if (attr->type == PERF_TYPE_SOFTWARE)
		return 0;

	if (!perf_pmu__has_hybrid())
		return 0;

	*hybrid = true;
	if (attr->type != PERF_TYPE_RAW) {
		return add_hw_hybrid(parse_state, list, attr, name, metric_id,
				     config_terms);
	}

	return add_raw_hybrid(parse_state, list, attr, name, metric_id,
			      config_terms);
}

int parse_events__add_cache_hybrid(struct list_head *list, int *idx,
				   struct perf_event_attr *attr,
				   const char *name,
				   const char *metric_id,
				   struct list_head *config_terms,
				   bool *hybrid,
				   struct parse_events_state *parse_state)
{
	struct perf_pmu *pmu;
	int ret;

	*hybrid = false;
	if (!perf_pmu__has_hybrid())
		return 0;

	*hybrid = true;
	perf_pmu__for_each_hybrid_pmu(pmu) {
		LIST_HEAD(terms);

		if (pmu_cmp(parse_state, pmu))
			continue;

		copy_config_terms(&terms, config_terms);
		ret = create_event_hybrid(PERF_TYPE_HW_CACHE, idx, list,
<<<<<<< HEAD
					  attr, name, &terms, pmu);
=======
					  attr, name, metric_id, &terms, pmu);
>>>>>>> eb3cdb58
		free_config_terms(&terms);
		if (ret)
			return ret;
	}

	return 0;
}<|MERGE_RESOLUTION|>--- conflicted
+++ resolved
@@ -102,11 +102,7 @@
 		copy_config_terms(&terms, config_terms);
 		ret = create_event_hybrid(PERF_TYPE_HARDWARE,
 					  &parse_state->idx, list, attr, name,
-<<<<<<< HEAD
-					  &terms, pmu);
-=======
 					  metric_id, &terms, pmu);
->>>>>>> eb3cdb58
 		free_config_terms(&terms);
 		if (ret)
 			return ret;
@@ -151,11 +147,7 @@
 
 		copy_config_terms(&terms, config_terms);
 		ret = create_raw_event_hybrid(&parse_state->idx, list, attr,
-<<<<<<< HEAD
-					      name, &terms, pmu);
-=======
 					      name, metric_id, &terms, pmu);
->>>>>>> eb3cdb58
 		free_config_terms(&terms);
 		if (ret)
 			return ret;
@@ -212,11 +204,7 @@
 
 		copy_config_terms(&terms, config_terms);
 		ret = create_event_hybrid(PERF_TYPE_HW_CACHE, idx, list,
-<<<<<<< HEAD
-					  attr, name, &terms, pmu);
-=======
 					  attr, name, metric_id, &terms, pmu);
->>>>>>> eb3cdb58
 		free_config_terms(&terms);
 		if (ret)
 			return ret;
