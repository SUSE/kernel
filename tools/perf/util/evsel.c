--- conflicted
+++ resolved
@@ -2636,30 +2636,18 @@
 
 static inline bool evsel__has_branch_counters(const struct evsel *evsel)
 {
-<<<<<<< HEAD
-	struct evsel *cur, *leader = evsel__leader(evsel);
-=======
 	struct evsel *leader = evsel__leader(evsel);
->>>>>>> 2d5404ca
 
 	/* The branch counters feature only supports group */
 	if (!leader || !evsel->evlist)
 		return false;
 
-<<<<<<< HEAD
-	evlist__for_each_entry(evsel->evlist, cur) {
-		if ((leader == evsel__leader(cur)) &&
-		    (cur->core.attr.branch_sample_type & PERF_SAMPLE_BRANCH_COUNTERS))
-			return true;
-	}
-=======
 	if (evsel->evlist->nr_br_cntr < 0)
 		evlist__update_br_cntr(evsel->evlist);
 
 	if (leader->br_cntr_nr > 0)
 		return true;
 
->>>>>>> 2d5404ca
 	return false;
 }
 
@@ -2897,11 +2885,6 @@
 		array = (void *)array + sz;
 
 		if (evsel__has_branch_counters(evsel)) {
-<<<<<<< HEAD
-			OVERFLOW_CHECK_u64(array);
-
-=======
->>>>>>> 2d5404ca
 			data->branch_stack_cntr = (u64 *)array;
 			sz = data->branch_stack->nr * sizeof(u64);
 
@@ -3175,8 +3158,6 @@
 	return field ? format_field__intval(field, sample, evsel->needs_swap) : 0;
 }
 
-<<<<<<< HEAD
-=======
 char evsel__taskstate(struct evsel *evsel, struct perf_sample *sample, const char *name)
 {
 	static struct tep_format_field *prev_state_field;
@@ -3210,7 +3191,6 @@
 	state = (!bit || bit > strlen(states)) ? 'R' : states[bit-1];
 	return state;
 }
->>>>>>> 2d5404ca
 #endif
 
 bool evsel__fallback(struct evsel *evsel, struct target *target, int err,
