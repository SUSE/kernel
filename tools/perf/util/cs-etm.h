--- conflicted
+++ resolved
@@ -242,11 +242,7 @@
 
 #ifdef HAVE_CSTRACE_SUPPORT
 #include <opencsd/ocsd_if_types.h>
-<<<<<<< HEAD
-int cs_etm__get_cpu(u8 trace_chan_id, int *cpu);
-=======
 int cs_etm__get_cpu(struct cs_etm_queue *etmq, u8 trace_chan_id, int *cpu);
->>>>>>> 2d5404ca
 enum cs_etm_pid_fmt cs_etm__get_pid_fmt(struct cs_etm_queue *etmq);
 int cs_etm__etmq_set_tid_el(struct cs_etm_queue *etmq, pid_t tid,
 			    u8 trace_chan_id, ocsd_ex_level el);
