--- conflicted
+++ resolved
@@ -151,8 +151,6 @@
 void annotation_line__write(struct annotation_line *al, struct annotation *notes,
 			    struct annotation_write_ops *ops);
 
-<<<<<<< HEAD
-=======
 int __annotation__scnprintf_samples_period(struct annotation *notes,
 					   char *bf, size_t size,
 					   struct perf_evsel *evsel,
@@ -165,7 +163,6 @@
 	return __annotation__scnprintf_samples_period(notes, bf, size, evsel, true);
 }
 
->>>>>>> 60cc43fc
 int disasm_line__scnprintf(struct disasm_line *dl, char *bf, size_t size, bool raw);
 size_t disasm__fprintf(struct list_head *head, FILE *fp);
 void symbol__calc_percent(struct symbol *sym, struct perf_evsel *evsel);
