--- conflicted
+++ resolved
@@ -16,10 +16,7 @@
 #include "pmus.h"
 #include "pmu.h"
 #include "print-events.h"
-<<<<<<< HEAD
-=======
 #include "strbuf.h"
->>>>>>> 2d5404ca
 
 /*
  * core_pmus:  A PMU belongs to core_pmus if it's name is "cpu" or it's sysfs
@@ -43,33 +40,6 @@
 
 static void pmu_read_sysfs(bool core_only);
 
-<<<<<<< HEAD
-int pmu_name_len_no_suffix(const char *str, unsigned long *num)
-{
-	int orig_len, len;
-
-	orig_len = len = strlen(str);
-
-	/* Non-uncore PMUs have their full length, for example, i915. */
-	if (!strstarts(str, "uncore_"))
-		return len;
-
-	/*
-	 * Count trailing digits and '_', if '_{num}' suffix isn't present use
-	 * the full length.
-	 */
-	while (len > 0 && isdigit(str[len - 1]))
-		len--;
-
-	if (len > 0 && len != orig_len && str[len - 1] == '_') {
-		if (num)
-			*num = strtoul(&str[len], NULL, 10);
-		return len - 1;
-	}
-	return orig_len;
-}
-
-=======
 size_t pmu_name_len_no_suffix(const char *str)
 {
 	int orig_len, len;
@@ -116,7 +86,6 @@
 	return lhs_num < rhs_num ? -1 : (lhs_num > rhs_num ? 1 : 0);
 }
 
->>>>>>> 2d5404ca
 void perf_pmus__destroy(void)
 {
 	struct perf_pmu *pmu, *tmp;
@@ -176,12 +145,8 @@
 		return NULL;
 
 	dirfd = perf_pmu__event_source_devices_fd();
-<<<<<<< HEAD
-	pmu = perf_pmu__lookup(core_pmu ? &core_pmus : &other_pmus, dirfd, name);
-=======
 	pmu = perf_pmu__lookup(core_pmu ? &core_pmus : &other_pmus, dirfd, name,
 			       /*eager_load=*/false);
->>>>>>> 2d5404ca
 	close(dirfd);
 
 	if (!pmu) {
@@ -216,38 +181,17 @@
 	if (core_pmu && read_sysfs_core_pmus)
 		return NULL;
 
-<<<<<<< HEAD
-	return perf_pmu__lookup(core_pmu ? &core_pmus : &other_pmus, dirfd, name);
-=======
 	return perf_pmu__lookup(core_pmu ? &core_pmus : &other_pmus, dirfd, name,
 				/*eager_load=*/false);
->>>>>>> 2d5404ca
 }
 
 static int pmus_cmp(void *priv __maybe_unused,
 		    const struct list_head *lhs, const struct list_head *rhs)
 {
-<<<<<<< HEAD
-	unsigned long lhs_num = 0, rhs_num = 0;
 	struct perf_pmu *lhs_pmu = container_of(lhs, struct perf_pmu, list);
 	struct perf_pmu *rhs_pmu = container_of(rhs, struct perf_pmu, list);
-	const char *lhs_pmu_name = lhs_pmu->name ?: "";
-	const char *rhs_pmu_name = rhs_pmu->name ?: "";
-	int lhs_pmu_name_len = pmu_name_len_no_suffix(lhs_pmu_name, &lhs_num);
-	int rhs_pmu_name_len = pmu_name_len_no_suffix(rhs_pmu_name, &rhs_num);
-	int ret = strncmp(lhs_pmu_name, rhs_pmu_name,
-			lhs_pmu_name_len < rhs_pmu_name_len ? lhs_pmu_name_len : rhs_pmu_name_len);
-
-	if (lhs_pmu_name_len != rhs_pmu_name_len || ret != 0 || lhs_pmu_name_len == 0)
-		return ret;
-
-	return lhs_num < rhs_num ? -1 : (lhs_num > rhs_num ? 1 : 0);
-=======
-	struct perf_pmu *lhs_pmu = container_of(lhs, struct perf_pmu, list);
-	struct perf_pmu *rhs_pmu = container_of(rhs, struct perf_pmu, list);
 
 	return pmu_name_cmp(lhs_pmu->name ?: "", rhs_pmu->name ?: "");
->>>>>>> 2d5404ca
 }
 
 /* Add all pmus in sysfs to pmu list: */
@@ -367,19 +311,11 @@
 		pmu_read_sysfs(/*core_only=*/false);
 		pmu = list_prepare_entry(pmu, &core_pmus, list);
 	} else
-<<<<<<< HEAD
-		last_pmu_name_len = pmu_name_len_no_suffix(pmu->name ?: "", NULL);
-
-	if (use_core_pmus) {
-		list_for_each_entry_continue(pmu, &core_pmus, list) {
-			int pmu_name_len = pmu_name_len_no_suffix(pmu->name ?: "", /*num=*/NULL);
-=======
 		last_pmu_name_len = pmu_name_len_no_suffix(pmu->name ?: "");
 
 	if (use_core_pmus) {
 		list_for_each_entry_continue(pmu, &core_pmus, list) {
 			int pmu_name_len = pmu_name_len_no_suffix(pmu->name ?: "");
->>>>>>> 2d5404ca
 
 			if (last_pmu_name_len == pmu_name_len &&
 			    !strncmp(last_pmu_name, pmu->name ?: "", pmu_name_len))
@@ -391,11 +327,7 @@
 		pmu = list_prepare_entry(pmu, &other_pmus, list);
 	}
 	list_for_each_entry_continue(pmu, &other_pmus, list) {
-<<<<<<< HEAD
-		int pmu_name_len = pmu_name_len_no_suffix(pmu->name ?: "", /*num=*/NULL);
-=======
 		int pmu_name_len = pmu_name_len_no_suffix(pmu->name ?: "");
->>>>>>> 2d5404ca
 
 		if (last_pmu_name_len == pmu_name_len &&
 		    !strncmp(last_pmu_name, pmu->name ?: "", pmu_name_len))
@@ -427,15 +359,6 @@
 	return NULL;
 }
 
-<<<<<<< HEAD
-int __weak perf_pmus__num_mem_pmus(void)
-{
-	/* All core PMUs are for mem events. */
-	return perf_pmus__num_core_pmus();
-}
-
-=======
->>>>>>> 2d5404ca
 /** Struct for ordering events as output in perf list. */
 struct sevent {
 	/** PMU for event. */
@@ -448,10 +371,7 @@
 	const char *encoding_desc;
 	const char *topic;
 	const char *pmu_name;
-<<<<<<< HEAD
-=======
 	const char *event_type_desc;
->>>>>>> 2d5404ca
 	bool deprecated;
 };
 
@@ -525,10 +445,7 @@
 	COPY_STR(encoding_desc);
 	COPY_STR(topic);
 	COPY_STR(pmu_name);
-<<<<<<< HEAD
-=======
 	COPY_STR(event_type_desc);
->>>>>>> 2d5404ca
 #undef COPY_STR
 	s->deprecated = info->deprecated;
 	state->index++;
@@ -583,11 +500,7 @@
 				aliases[j].alias,
 				aliases[j].scale_unit,
 				aliases[j].deprecated,
-<<<<<<< HEAD
-				"Kernel PMU event",
-=======
 				aliases[j].event_type_desc,
->>>>>>> 2d5404ca
 				aliases[j].desc,
 				aliases[j].long_desc,
 				aliases[j].encoding_desc);
@@ -600,10 +513,7 @@
 		zfree(&aliases[j].encoding_desc);
 		zfree(&aliases[j].topic);
 		zfree(&aliases[j].pmu_name);
-<<<<<<< HEAD
-=======
 		zfree(&aliases[j].event_type_desc);
->>>>>>> 2d5404ca
 	}
 	if (printed && pager_in_use())
 		printf("\n");
@@ -611,8 +521,6 @@
 	zfree(&aliases);
 }
 
-<<<<<<< HEAD
-=======
 struct build_format_string_args {
 	struct strbuf short_string;
 	struct strbuf long_string;
@@ -706,7 +614,6 @@
 	}
 }
 
->>>>>>> 2d5404ca
 bool perf_pmus__have_event(const char *pname, const char *name)
 {
 	struct perf_pmu *pmu = perf_pmus__find(pname);
@@ -805,8 +712,6 @@
 struct perf_pmu *perf_pmus__find_core_pmu(void)
 {
 	return perf_pmus__scan_core(NULL);
-<<<<<<< HEAD
-=======
 }
 
 struct perf_pmu *perf_pmus__add_test_pmu(int test_sysfs_dirfd, const char *name)
@@ -828,5 +733,4 @@
 	};
 
 	return &fake;
->>>>>>> 2d5404ca
 }