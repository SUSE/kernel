// SPDX-License-Identifier: GPL-2.0
#include "util/cgroup.h"
#include "util/debug.h"
#include "util/evlist.h"
#include "util/machine.h"
#include "util/map.h"
#include "util/symbol.h"
#include "util/target.h"
#include "util/thread.h"
#include "util/thread_map.h"
#include "util/lock-contention.h"
#include <linux/zalloc.h>
#include <linux/string.h>
#include <bpf/bpf.h>
#include <inttypes.h>

#include "bpf_skel/lock_contention.skel.h"
#include "bpf_skel/lock_data.h"

static struct lock_contention_bpf *skel;

int lock_contention_prepare(struct lock_contention *con)
{
	int i, fd;
	int ncpus = 1, ntasks = 1, ntypes = 1, naddrs = 1, ncgrps = 1;
	struct evlist *evlist = con->evlist;
	struct target *target = con->target;

	skel = lock_contention_bpf__open();
	if (!skel) {
		pr_err("Failed to open lock-contention BPF skeleton\n");
		return -1;
	}

	bpf_map__set_value_size(skel->maps.stacks, con->max_stack * sizeof(u64));
	bpf_map__set_max_entries(skel->maps.lock_stat, con->map_nr_entries);
	bpf_map__set_max_entries(skel->maps.tstamp, con->map_nr_entries);

	if (con->aggr_mode == LOCK_AGGR_TASK)
		bpf_map__set_max_entries(skel->maps.task_data, con->map_nr_entries);
	else
		bpf_map__set_max_entries(skel->maps.task_data, 1);

	if (con->save_callstack)
		bpf_map__set_max_entries(skel->maps.stacks, con->map_nr_entries);
	else
		bpf_map__set_max_entries(skel->maps.stacks, 1);

	if (target__has_cpu(target)) {
		skel->rodata->has_cpu = 1;
		ncpus = perf_cpu_map__nr(evlist->core.user_requested_cpus);
	}
	if (target__has_task(target)) {
		skel->rodata->has_task = 1;
		ntasks = perf_thread_map__nr(evlist->core.threads);
	}
	if (con->filters->nr_types) {
		skel->rodata->has_type = 1;
		ntypes = con->filters->nr_types;
<<<<<<< HEAD
	if (con->filters->nr_cgrps)
		ncgrps = con->filters->nr_cgrps;
=======
	}
	if (con->filters->nr_cgrps) {
		skel->rodata->has_cgroup = 1;
		ncgrps = con->filters->nr_cgrps;
	}
>>>>>>> 2d5404ca

	/* resolve lock name filters to addr */
	if (con->filters->nr_syms) {
		struct symbol *sym;
		struct map *kmap;
		unsigned long *addrs;

		for (i = 0; i < con->filters->nr_syms; i++) {
			sym = machine__find_kernel_symbol_by_name(con->machine,
								  con->filters->syms[i],
								  &kmap);
			if (sym == NULL) {
				pr_warning("ignore unknown symbol: %s\n",
					   con->filters->syms[i]);
				continue;
			}

			addrs = realloc(con->filters->addrs,
					(con->filters->nr_addrs + 1) * sizeof(*addrs));
			if (addrs == NULL) {
				pr_warning("memory allocation failure\n");
				continue;
			}

			addrs[con->filters->nr_addrs++] = map__unmap_ip(kmap, sym->start);
			con->filters->addrs = addrs;
		}
		naddrs = con->filters->nr_addrs;
		skel->rodata->has_addr = 1;
	}

	bpf_map__set_max_entries(skel->maps.cpu_filter, ncpus);
	bpf_map__set_max_entries(skel->maps.task_filter, ntasks);
	bpf_map__set_max_entries(skel->maps.type_filter, ntypes);
	bpf_map__set_max_entries(skel->maps.addr_filter, naddrs);
	bpf_map__set_max_entries(skel->maps.cgroup_filter, ncgrps);
<<<<<<< HEAD
=======

	skel->rodata->stack_skip = con->stack_skip;
	skel->rodata->aggr_mode = con->aggr_mode;
	skel->rodata->needs_callstack = con->save_callstack;
	skel->rodata->lock_owner = con->owner;

	if (con->aggr_mode == LOCK_AGGR_CGROUP || con->filters->nr_cgrps) {
		if (cgroup_is_v2("perf_event"))
			skel->rodata->use_cgroup_v2 = 1;
	}
>>>>>>> 2d5404ca

	if (lock_contention_bpf__load(skel) < 0) {
		pr_err("Failed to load lock-contention BPF skeleton\n");
		return -1;
	}

	if (target__has_cpu(target)) {
		u32 cpu;
		u8 val = 1;

		fd = bpf_map__fd(skel->maps.cpu_filter);

		for (i = 0; i < ncpus; i++) {
			cpu = perf_cpu_map__cpu(evlist->core.user_requested_cpus, i).cpu;
			bpf_map_update_elem(fd, &cpu, &val, BPF_ANY);
		}
	}

	if (target__has_task(target)) {
		u32 pid;
		u8 val = 1;

		fd = bpf_map__fd(skel->maps.task_filter);

		for (i = 0; i < ntasks; i++) {
			pid = perf_thread_map__pid(evlist->core.threads, i);
			bpf_map_update_elem(fd, &pid, &val, BPF_ANY);
		}
	}

	if (target__none(target) && evlist->workload.pid > 0) {
		u32 pid = evlist->workload.pid;
		u8 val = 1;

		fd = bpf_map__fd(skel->maps.task_filter);
		bpf_map_update_elem(fd, &pid, &val, BPF_ANY);
	}

	if (con->filters->nr_types) {
		u8 val = 1;

		fd = bpf_map__fd(skel->maps.type_filter);

		for (i = 0; i < con->filters->nr_types; i++)
			bpf_map_update_elem(fd, &con->filters->types[i], &val, BPF_ANY);
	}

	if (con->filters->nr_addrs) {
		u8 val = 1;

		fd = bpf_map__fd(skel->maps.addr_filter);

		for (i = 0; i < con->filters->nr_addrs; i++)
			bpf_map_update_elem(fd, &con->filters->addrs[i], &val, BPF_ANY);
	}

	if (con->filters->nr_cgrps) {
		u8 val = 1;

<<<<<<< HEAD
		skel->bss->has_cgroup = 1;
=======
>>>>>>> 2d5404ca
		fd = bpf_map__fd(skel->maps.cgroup_filter);

		for (i = 0; i < con->filters->nr_cgrps; i++)
			bpf_map_update_elem(fd, &con->filters->cgrps[i], &val, BPF_ANY);
	}

<<<<<<< HEAD
	/* these don't work well if in the rodata section */
	skel->bss->stack_skip = con->stack_skip;
	skel->bss->aggr_mode = con->aggr_mode;
	skel->bss->needs_callstack = con->save_callstack;
	skel->bss->lock_owner = con->owner;
=======
	if (con->aggr_mode == LOCK_AGGR_CGROUP)
		read_all_cgroups(&con->cgroups);
>>>>>>> 2d5404ca

	if (con->aggr_mode == LOCK_AGGR_CGROUP) {
		if (cgroup_is_v2("perf_event"))
			skel->bss->use_cgroup_v2 = 1;

		read_all_cgroups(&con->cgroups);
	}

	bpf_program__set_autoload(skel->progs.collect_lock_syms, false);

	lock_contention_bpf__attach(skel);
	return 0;
}

/*
 * Run the BPF program directly using BPF_PROG_TEST_RUN to update the end
 * timestamp in ktime so that it can calculate delta easily.
 */
static void mark_end_timestamp(void)
{
	DECLARE_LIBBPF_OPTS(bpf_test_run_opts, opts,
		.flags = BPF_F_TEST_RUN_ON_CPU,
	);
	int prog_fd = bpf_program__fd(skel->progs.end_timestamp);

	bpf_prog_test_run_opts(prog_fd, &opts);
}

static void update_lock_stat(int map_fd, int pid, u64 end_ts,
			     enum lock_aggr_mode aggr_mode,
			     struct tstamp_data *ts_data)
{
	u64 delta;
	struct contention_key stat_key = {};
	struct contention_data stat_data;

	if (ts_data->timestamp >= end_ts)
		return;

	delta = end_ts - ts_data->timestamp;

	switch (aggr_mode) {
	case LOCK_AGGR_CALLER:
		stat_key.stack_id = ts_data->stack_id;
		break;
	case LOCK_AGGR_TASK:
		stat_key.pid = pid;
		break;
	case LOCK_AGGR_ADDR:
		stat_key.lock_addr_or_cgroup = ts_data->lock;
		break;
	case LOCK_AGGR_CGROUP:
		/* TODO */
		return;
	default:
		return;
	}

	if (bpf_map_lookup_elem(map_fd, &stat_key, &stat_data) < 0)
		return;

	stat_data.total_time += delta;
	stat_data.count++;

	if (delta > stat_data.max_time)
		stat_data.max_time = delta;
	if (delta < stat_data.min_time)
		stat_data.min_time = delta;

	bpf_map_update_elem(map_fd, &stat_key, &stat_data, BPF_EXIST);
}

/*
 * Account entries in the tstamp map (which didn't see the corresponding
 * lock:contention_end tracepoint) using end_ts.
 */
static void account_end_timestamp(struct lock_contention *con)
{
	int ts_fd, stat_fd;
	int *prev_key, key;
	u64 end_ts = skel->bss->end_ts;
	int total_cpus;
	enum lock_aggr_mode aggr_mode = con->aggr_mode;
	struct tstamp_data ts_data, *cpu_data;

	/* Iterate per-task tstamp map (key = TID) */
	ts_fd = bpf_map__fd(skel->maps.tstamp);
	stat_fd = bpf_map__fd(skel->maps.lock_stat);

	prev_key = NULL;
	while (!bpf_map_get_next_key(ts_fd, prev_key, &key)) {
		if (bpf_map_lookup_elem(ts_fd, &key, &ts_data) == 0) {
			int pid = key;

			if (aggr_mode == LOCK_AGGR_TASK && con->owner)
				pid = ts_data.flags;

			update_lock_stat(stat_fd, pid, end_ts, aggr_mode,
					 &ts_data);
		}

		prev_key = &key;
	}

	/* Now it'll check per-cpu tstamp map which doesn't have TID. */
	if (aggr_mode == LOCK_AGGR_TASK || aggr_mode == LOCK_AGGR_CGROUP)
		return;

	total_cpus = cpu__max_cpu().cpu;
	ts_fd = bpf_map__fd(skel->maps.tstamp_cpu);

	cpu_data = calloc(total_cpus, sizeof(*cpu_data));
	if (cpu_data == NULL)
		return;

	prev_key = NULL;
	while (!bpf_map_get_next_key(ts_fd, prev_key, &key)) {
		if (bpf_map_lookup_elem(ts_fd, &key, cpu_data) < 0)
			goto next;

		for (int i = 0; i < total_cpus; i++) {
			if (cpu_data[i].lock == 0)
				continue;

			update_lock_stat(stat_fd, -1, end_ts, aggr_mode,
					 &cpu_data[i]);
		}

next:
		prev_key = &key;
	}
	free(cpu_data);
}

int lock_contention_start(void)
{
	skel->bss->enabled = 1;
	return 0;
}

int lock_contention_stop(void)
{
	skel->bss->enabled = 0;
	mark_end_timestamp();
	return 0;
}

static const char *lock_contention_get_name(struct lock_contention *con,
					    struct contention_key *key,
					    u64 *stack_trace, u32 flags)
{
	int idx = 0;
	u64 addr;
	const char *name = "";
	static char name_buf[KSYM_NAME_LEN];
	struct symbol *sym;
	struct map *kmap;
	struct machine *machine = con->machine;

	if (con->aggr_mode == LOCK_AGGR_TASK) {
		struct contention_task_data task;
		int pid = key->pid;
		int task_fd = bpf_map__fd(skel->maps.task_data);

		/* do not update idle comm which contains CPU number */
		if (pid) {
			struct thread *t = machine__findnew_thread(machine, /*pid=*/-1, pid);

			if (t == NULL)
				return name;
			if (!bpf_map_lookup_elem(task_fd, &pid, &task) &&
			    thread__set_comm(t, task.comm, /*timestamp=*/0))
				name = task.comm;
		}
		return name;
	}

	if (con->aggr_mode == LOCK_AGGR_ADDR) {
		int lock_fd = bpf_map__fd(skel->maps.lock_syms);

		/* per-process locks set upper bits of the flags */
		if (flags & LCD_F_MMAP_LOCK)
			return "mmap_lock";
		if (flags & LCD_F_SIGHAND_LOCK)
			return "siglock";

		/* global locks with symbols */
		sym = machine__find_kernel_symbol(machine, key->lock_addr_or_cgroup, &kmap);
		if (sym)
			return sym->name;

		/* try semi-global locks collected separately */
		if (!bpf_map_lookup_elem(lock_fd, &key->lock_addr_or_cgroup, &flags)) {
			if (flags == LOCK_CLASS_RQLOCK)
				return "rq_lock";
		}

		return "";
	}

	if (con->aggr_mode == LOCK_AGGR_CGROUP) {
		u64 cgrp_id = key->lock_addr_or_cgroup;
		struct cgroup *cgrp = __cgroup__find(&con->cgroups, cgrp_id);

		if (cgrp)
			return cgrp->name;

		snprintf(name_buf, sizeof(name_buf), "cgroup:%" PRIu64 "", cgrp_id);
		return name_buf;
	}

	/* LOCK_AGGR_CALLER: skip lock internal functions */
	while (machine__is_lock_function(machine, stack_trace[idx]) &&
	       idx < con->max_stack - 1)
		idx++;

	addr = stack_trace[idx];
	sym = machine__find_kernel_symbol(machine, addr, &kmap);

	if (sym) {
		unsigned long offset;

		offset = map__map_ip(kmap, addr) - sym->start;

		if (offset == 0)
			return sym->name;

		snprintf(name_buf, sizeof(name_buf), "%s+%#lx", sym->name, offset);
	} else {
		snprintf(name_buf, sizeof(name_buf), "%#lx", (unsigned long)addr);
	}

	return name_buf;
}

int lock_contention_read(struct lock_contention *con)
{
	int fd, stack, err = 0;
	struct contention_key *prev_key, key = {};
	struct contention_data data = {};
	struct lock_stat *st = NULL;
	struct machine *machine = con->machine;
	u64 *stack_trace;
	size_t stack_size = con->max_stack * sizeof(*stack_trace);

	fd = bpf_map__fd(skel->maps.lock_stat);
	stack = bpf_map__fd(skel->maps.stacks);

	con->fails.task = skel->bss->task_fail;
	con->fails.stack = skel->bss->stack_fail;
	con->fails.time = skel->bss->time_fail;
	con->fails.data = skel->bss->data_fail;

	stack_trace = zalloc(stack_size);
	if (stack_trace == NULL)
		return -1;

	account_end_timestamp(con);

	if (con->aggr_mode == LOCK_AGGR_TASK) {
		struct thread *idle = machine__findnew_thread(machine,
								/*pid=*/0,
								/*tid=*/0);
		thread__set_comm(idle, "swapper", /*timestamp=*/0);
	}

	if (con->aggr_mode == LOCK_AGGR_ADDR) {
		DECLARE_LIBBPF_OPTS(bpf_test_run_opts, opts,
			.flags = BPF_F_TEST_RUN_ON_CPU,
		);
		int prog_fd = bpf_program__fd(skel->progs.collect_lock_syms);

		bpf_prog_test_run_opts(prog_fd, &opts);
	}

	/* make sure it loads the kernel map */
	maps__load_first(machine->kmaps);

	prev_key = NULL;
	while (!bpf_map_get_next_key(fd, prev_key, &key)) {
		s64 ls_key;
		const char *name;

		/* to handle errors in the loop body */
		err = -1;

		bpf_map_lookup_elem(fd, &key, &data);
		if (con->save_callstack) {
			bpf_map_lookup_elem(stack, &key.stack_id, stack_trace);

			if (!match_callstack_filter(machine, stack_trace)) {
				con->nr_filtered += data.count;
				goto next;
			}
		}

		switch (con->aggr_mode) {
		case LOCK_AGGR_CALLER:
			ls_key = key.stack_id;
			break;
		case LOCK_AGGR_TASK:
			ls_key = key.pid;
			break;
		case LOCK_AGGR_ADDR:
		case LOCK_AGGR_CGROUP:
			ls_key = key.lock_addr_or_cgroup;
			break;
		default:
			goto next;
		}

		st = lock_stat_find(ls_key);
		if (st != NULL) {
			st->wait_time_total += data.total_time;
			if (st->wait_time_max < data.max_time)
				st->wait_time_max = data.max_time;
			if (st->wait_time_min > data.min_time)
				st->wait_time_min = data.min_time;

			st->nr_contended += data.count;
			if (st->nr_contended)
				st->avg_wait_time = st->wait_time_total / st->nr_contended;
			goto next;
		}

		name = lock_contention_get_name(con, &key, stack_trace, data.flags);
		st = lock_stat_findnew(ls_key, name, data.flags);
		if (st == NULL)
			break;

		st->nr_contended = data.count;
		st->wait_time_total = data.total_time;
		st->wait_time_max = data.max_time;
		st->wait_time_min = data.min_time;

		if (data.count)
			st->avg_wait_time = data.total_time / data.count;

		if (con->aggr_mode == LOCK_AGGR_CALLER && verbose > 0) {
			st->callstack = memdup(stack_trace, stack_size);
			if (st->callstack == NULL)
				break;
		}

next:
		prev_key = &key;

		/* we're fine now, reset the error */
		err = 0;
	}

	free(stack_trace);

	return err;
}

int lock_contention_finish(struct lock_contention *con)
{
	if (skel) {
		skel->bss->enabled = 0;
		lock_contention_bpf__destroy(skel);
	}

	while (!RB_EMPTY_ROOT(&con->cgroups)) {
		struct rb_node *node = rb_first(&con->cgroups);
		struct cgroup *cgrp = rb_entry(node, struct cgroup, node);

		rb_erase(node, &con->cgroups);
		cgroup__put(cgrp);
	}

	return 0;
}<|MERGE_RESOLUTION|>--- conflicted
+++ resolved
@@ -57,16 +57,11 @@
 	if (con->filters->nr_types) {
 		skel->rodata->has_type = 1;
 		ntypes = con->filters->nr_types;
-<<<<<<< HEAD
-	if (con->filters->nr_cgrps)
-		ncgrps = con->filters->nr_cgrps;
-=======
 	}
 	if (con->filters->nr_cgrps) {
 		skel->rodata->has_cgroup = 1;
 		ncgrps = con->filters->nr_cgrps;
 	}
->>>>>>> 2d5404ca
 
 	/* resolve lock name filters to addr */
 	if (con->filters->nr_syms) {
@@ -103,8 +98,6 @@
 	bpf_map__set_max_entries(skel->maps.type_filter, ntypes);
 	bpf_map__set_max_entries(skel->maps.addr_filter, naddrs);
 	bpf_map__set_max_entries(skel->maps.cgroup_filter, ncgrps);
-<<<<<<< HEAD
-=======
 
 	skel->rodata->stack_skip = con->stack_skip;
 	skel->rodata->aggr_mode = con->aggr_mode;
@@ -115,7 +108,6 @@
 		if (cgroup_is_v2("perf_event"))
 			skel->rodata->use_cgroup_v2 = 1;
 	}
->>>>>>> 2d5404ca
 
 	if (lock_contention_bpf__load(skel) < 0) {
 		pr_err("Failed to load lock-contention BPF skeleton\n");
@@ -175,33 +167,14 @@
 	if (con->filters->nr_cgrps) {
 		u8 val = 1;
 
-<<<<<<< HEAD
-		skel->bss->has_cgroup = 1;
-=======
->>>>>>> 2d5404ca
 		fd = bpf_map__fd(skel->maps.cgroup_filter);
 
 		for (i = 0; i < con->filters->nr_cgrps; i++)
 			bpf_map_update_elem(fd, &con->filters->cgrps[i], &val, BPF_ANY);
 	}
 
-<<<<<<< HEAD
-	/* these don't work well if in the rodata section */
-	skel->bss->stack_skip = con->stack_skip;
-	skel->bss->aggr_mode = con->aggr_mode;
-	skel->bss->needs_callstack = con->save_callstack;
-	skel->bss->lock_owner = con->owner;
-=======
 	if (con->aggr_mode == LOCK_AGGR_CGROUP)
 		read_all_cgroups(&con->cgroups);
->>>>>>> 2d5404ca
-
-	if (con->aggr_mode == LOCK_AGGR_CGROUP) {
-		if (cgroup_is_v2("perf_event"))
-			skel->bss->use_cgroup_v2 = 1;
-
-		read_all_cgroups(&con->cgroups);
-	}
 
 	bpf_program__set_autoload(skel->progs.collect_lock_syms, false);
 
