--- conflicted
+++ resolved
@@ -821,13 +821,8 @@
 		}
 		dso = map__dso(al.map);
 
-<<<<<<< HEAD
-		if (dso->data.status == DSO_DATA_STATUS_ERROR &&
-			dso__data_status_seen(dso, DSO_DATA_STATUS_SEEN_ITRACE)) {
-=======
 		if (dso__data(dso)->status == DSO_DATA_STATUS_ERROR &&
 		    dso__data_status_seen(dso, DSO_DATA_STATUS_SEEN_ITRACE)) {
->>>>>>> 2d5404ca
 			ret = -ENOENT;
 			goto out_ret;
 		}
@@ -1015,11 +1010,7 @@
 
 	offset = map__map_ip(al.map, ip);
 
-<<<<<<< HEAD
-	res = intel_pt_match_pgd_ip(ptq->pt, ip, offset, map__dso(al.map)->long_name);
-=======
 	res = intel_pt_match_pgd_ip(ptq->pt, ip, offset, dso__long_name(map__dso(al.map)));
->>>>>>> 2d5404ca
 	addr_location__exit(&al);
 	return res;
 }
