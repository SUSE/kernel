--- conflicted
+++ resolved
@@ -32,15 +32,8 @@
 
 #define MAX_NAME_LEN 100
 
-<<<<<<< HEAD
-#ifdef PARSER_DEBUG
-extern int parse_events_debug;
-#endif
-static int get_config_terms(struct parse_events_terms *head_config, struct list_head *head_terms);
-=======
 static int get_config_terms(const struct parse_events_terms *head_config,
 			    struct list_head *head_terms);
->>>>>>> 2d5404ca
 static int parse_events_terms__copy(const struct parse_events_terms *src,
 				    struct parse_events_terms *dest);
 
@@ -160,11 +153,7 @@
 	return "unknown";
 }
 
-<<<<<<< HEAD
-static char *get_config_str(struct parse_events_terms *head_terms,
-=======
 static char *get_config_str(const struct parse_events_terms *head_terms,
->>>>>>> 2d5404ca
 			    enum parse_events__term_type type_term)
 {
 	struct parse_events_term *term;
@@ -179,20 +168,12 @@
 	return NULL;
 }
 
-<<<<<<< HEAD
-static char *get_config_metric_id(struct parse_events_terms *head_terms)
-=======
 static char *get_config_metric_id(const struct parse_events_terms *head_terms)
->>>>>>> 2d5404ca
 {
 	return get_config_str(head_terms, PARSE_EVENTS__TERM_TYPE_METRIC_ID);
 }
 
-<<<<<<< HEAD
-static char *get_config_name(struct parse_events_terms *head_terms)
-=======
 static char *get_config_name(const struct parse_events_terms *head_terms)
->>>>>>> 2d5404ca
 {
 	return get_config_str(head_terms, PARSE_EVENTS__TERM_TYPE_NAME);
 }
@@ -382,11 +363,7 @@
 			      struct parse_events_term *term,
 			      struct parse_events_error *err);
 static int config_attr(struct perf_event_attr *attr,
-<<<<<<< HEAD
-		       struct parse_events_terms *head,
-=======
 		       const struct parse_events_terms *head,
->>>>>>> 2d5404ca
 		       struct parse_events_error *err,
 		       config_term_func_t config_term);
 
@@ -470,19 +447,6 @@
 	return strcmp(parse_state->pmu_filter, pmu->name) != 0;
 }
 
-<<<<<<< HEAD
-int parse_events_add_cache(struct list_head *list, int *idx, const char *name,
-			   struct parse_events_state *parse_state,
-			   struct parse_events_terms *head_config)
-{
-	struct perf_pmu *pmu = NULL;
-	bool found_supported = false;
-	const char *config_name = get_config_name(head_config);
-	const char *metric_id = get_config_metric_id(head_config);
-
-	/* Legacy cache events are only supported by core PMUs. */
-	while ((pmu = perf_pmus__scan_core(pmu)) != NULL) {
-=======
 static int parse_events_add_pmu(struct parse_events_state *parse_state,
 				struct list_head *list, struct perf_pmu *pmu,
 				const struct parse_events_terms *const_parsed_terms,
@@ -498,7 +462,6 @@
 	const char *metric_id = get_config_metric_id(parsed_terms);
 
 	while ((pmu = perf_pmus__scan(pmu)) != NULL) {
->>>>>>> 2d5404ca
 		LIST_HEAD(config_terms);
 		struct perf_event_attr attr;
 		int ret;
@@ -506,8 +469,6 @@
 		if (parse_events__filter_pmu(parse_state, pmu))
 			continue;
 
-<<<<<<< HEAD
-=======
 		if (perf_pmu__have_event(pmu, name)) {
 			/*
 			 * The PMU has the event so add as not a legacy cache
@@ -526,7 +487,6 @@
 			continue;
 		}
 
->>>>>>> 2d5404ca
 		memset(&attr, 0, sizeof(attr));
 		attr.type = PERF_TYPE_HW_CACHE;
 
@@ -536,20 +496,12 @@
 
 		found_supported = true;
 
-<<<<<<< HEAD
-		if (head_config) {
-			if (config_attr(&attr, head_config, parse_state->error, config_term_common))
-				return -EINVAL;
-
-			if (get_config_terms(head_config, &config_terms))
-=======
 		if (parsed_terms) {
 			if (config_attr(&attr, parsed_terms, parse_state->error,
 					config_term_common))
 				return -EINVAL;
 
 			if (get_config_terms(parsed_terms, &config_terms))
->>>>>>> 2d5404ca
 				return -ENOMEM;
 		}
 
@@ -602,12 +554,8 @@
 			  struct parse_events_terms *head_config, void *loc_)
 {
 	YYLTYPE *loc = loc_;
-<<<<<<< HEAD
-	struct evsel *evsel = evsel__newtp_idx(sys_name, evt_name, (*idx)++);
-=======
 	struct evsel *evsel = evsel__newtp_idx(sys_name, evt_name, parse_state->idx++,
 					       !parse_state->fake_tp);
->>>>>>> 2d5404ca
 
 	if (IS_ERR(evsel)) {
 		tracepoint_error(err, PTR_ERR(evsel), sys_name, evt_name, loc->first_column);
@@ -661,11 +609,7 @@
 
 		found++;
 
-<<<<<<< HEAD
-		ret = add_tracepoint(list, idx, sys_name, evt_ent->d_name,
-=======
 		ret = add_tracepoint(parse_state, list, sys_name, evt_ent->d_name,
->>>>>>> 2d5404ca
 				     err, head_config, loc);
 	}
 
@@ -686,15 +630,9 @@
 				struct parse_events_terms *head_config, YYLTYPE *loc)
 {
 	return strpbrk(evt_name, "*?") ?
-<<<<<<< HEAD
-		add_tracepoint_multi_event(list, idx, sys_name, evt_name,
-					   err, head_config, loc) :
-		add_tracepoint(list, idx, sys_name, evt_name,
-=======
 		add_tracepoint_multi_event(parse_state, list, sys_name, evt_name,
 					   err, head_config, loc) :
 		add_tracepoint(parse_state, list, sys_name, evt_name,
->>>>>>> 2d5404ca
 			       err, head_config, loc);
 }
 
@@ -725,11 +663,7 @@
 		if (!strglobmatch(events_ent->d_name, sys_name))
 			continue;
 
-<<<<<<< HEAD
-		ret = add_tracepoint_event(list, idx, events_ent->d_name,
-=======
 		ret = add_tracepoint_event(parse_state, list, events_ent->d_name,
->>>>>>> 2d5404ca
 					   evt_name, err, head_config, loc);
 	}
 
@@ -738,8 +672,6 @@
 }
 #endif /* HAVE_LIBTRACEEVENT */
 
-<<<<<<< HEAD
-=======
 size_t default_breakpoint_len(void)
 {
 #if defined(__i386__)
@@ -760,7 +692,6 @@
 #endif
 }
 
->>>>>>> 2d5404ca
 static int
 parse_breakpoint_type(const char *type, struct perf_event_attr *attr)
 {
@@ -1098,11 +1029,7 @@
 			   struct parse_events_error *err)
 {
 	if (term->type_term == PARSE_EVENTS__TERM_TYPE_LEGACY_CACHE) {
-<<<<<<< HEAD
-		const struct perf_pmu *pmu = perf_pmus__find_by_type(attr->type);
-=======
 		struct perf_pmu *pmu = perf_pmus__find_by_type(attr->type);
->>>>>>> 2d5404ca
 
 		if (!pmu) {
 			char *err_str;
@@ -1112,17 +1039,6 @@
 							   err_str, /*help=*/NULL);
 			return -EINVAL;
 		}
-<<<<<<< HEAD
-		if (perf_pmu__supports_legacy_cache(pmu)) {
-			attr->type = PERF_TYPE_HW_CACHE;
-			return parse_events__decode_legacy_cache(term->config, pmu->type,
-								 &attr->config);
-		} else
-			term->type_term = PARSE_EVENTS__TERM_TYPE_USER;
-	}
-	if (term->type_term == PARSE_EVENTS__TERM_TYPE_HARDWARE) {
-		const struct perf_pmu *pmu = perf_pmus__find_by_type(attr->type);
-=======
 		/*
 		 * Rewrite the PMU event to a legacy cache one unless the PMU
 		 * doesn't support legacy cache events or the event is present
@@ -1140,7 +1056,6 @@
 	}
 	if (term->type_term == PARSE_EVENTS__TERM_TYPE_HARDWARE) {
 		struct perf_pmu *pmu = perf_pmus__find_by_type(attr->type);
->>>>>>> 2d5404ca
 
 		if (!pmu) {
 			char *err_str;
@@ -1150,12 +1065,6 @@
 							   err_str, /*help=*/NULL);
 			return -EINVAL;
 		}
-<<<<<<< HEAD
-		attr->type = PERF_TYPE_HARDWARE;
-		attr->config = term->val.num;
-		if (perf_pmus__supports_extended_type())
-			attr->config |= (__u64)pmu->type << PERF_PMU_TYPE_SHIFT;
-=======
 		/*
 		 * If the PMU has a sysfs or json event prefer it over
 		 * legacy. ARM requires this.
@@ -1169,7 +1078,6 @@
 			if (perf_pmus__supports_extended_type())
 				attr->config |= (__u64)pmu->type << PERF_PMU_TYPE_SHIFT;
 		}
->>>>>>> 2d5404ca
 		return 0;
 	}
 	if (term->type_term == PARSE_EVENTS__TERM_TYPE_USER ||
@@ -1230,11 +1138,7 @@
 #endif
 
 static int config_attr(struct perf_event_attr *attr,
-<<<<<<< HEAD
-		       struct parse_events_terms *head,
-=======
 		       const struct parse_events_terms *head,
->>>>>>> 2d5404ca
 		       struct parse_events_error *err,
 		       config_term_func_t config_term)
 {
@@ -1247,12 +1151,8 @@
 	return 0;
 }
 
-<<<<<<< HEAD
-static int get_config_terms(struct parse_events_terms *head_config, struct list_head *head_terms)
-=======
 static int get_config_terms(const struct parse_events_terms *head_config,
 			    struct list_head *head_terms)
->>>>>>> 2d5404ca
 {
 #define ADD_CONFIG_TERM(__type, __weak)				\
 	struct evsel_config_term *__t;			\
@@ -1437,17 +1337,10 @@
 	}
 
 	if (strpbrk(sys, "*?"))
-<<<<<<< HEAD
-		return add_tracepoint_multi_sys(list, idx, sys, event,
-						err, head_config, loc);
-	else
-		return add_tracepoint_event(list, idx, sys, event,
-=======
 		return add_tracepoint_multi_sys(parse_state, list, sys, event,
 						err, head_config, loc);
 	else
 		return add_tracepoint_event(parse_state, list, sys, event,
->>>>>>> 2d5404ca
 					    err, head_config, loc);
 #else
 	(void)parse_state;
@@ -1464,11 +1357,7 @@
 static int __parse_events_add_numeric(struct parse_events_state *parse_state,
 				struct list_head *list,
 				struct perf_pmu *pmu, u32 type, u32 extended_type,
-<<<<<<< HEAD
-				u64 config, struct parse_events_terms *head_config)
-=======
 				u64 config, const struct parse_events_terms *head_config)
->>>>>>> 2d5404ca
 {
 	struct perf_event_attr attr;
 	LIST_HEAD(config_terms);
@@ -1504,11 +1393,7 @@
 int parse_events_add_numeric(struct parse_events_state *parse_state,
 			     struct list_head *list,
 			     u32 type, u64 config,
-<<<<<<< HEAD
-			     struct parse_events_terms *head_config,
-=======
 			     const struct parse_events_terms *head_config,
->>>>>>> 2d5404ca
 			     bool wildcard)
 {
 	struct perf_pmu *pmu = NULL;
@@ -1555,71 +1440,17 @@
 	return false;
 }
 
-<<<<<<< HEAD
-int parse_events_add_pmu(struct parse_events_state *parse_state,
-			 struct list_head *list, const char *name,
-			 const struct parse_events_terms *const_parsed_terms,
-			 bool auto_merge_stats, void *loc_)
-=======
 static int parse_events_add_pmu(struct parse_events_state *parse_state,
 				struct list_head *list, struct perf_pmu *pmu,
 				const struct parse_events_terms *const_parsed_terms,
 				bool auto_merge_stats)
->>>>>>> 2d5404ca
 {
 	struct perf_event_attr attr;
 	struct perf_pmu_info info;
 	struct evsel *evsel;
 	struct parse_events_error *err = parse_state->error;
-	YYLTYPE *loc = loc_;
 	LIST_HEAD(config_terms);
 	struct parse_events_terms parsed_terms;
-<<<<<<< HEAD
-
-	pmu = parse_state->fake_pmu ?: perf_pmus__find(name);
-
-	if (!pmu) {
-		char *err_str;
-
-		if (asprintf(&err_str,
-				"Cannot find PMU `%s'. Missing kernel support?",
-				name) >= 0)
-			parse_events_error__handle(err, loc->first_column, err_str, NULL);
-		return -EINVAL;
-	}
-
-	parse_events_terms__init(&parsed_terms);
-	if (const_parsed_terms) {
-		int ret = parse_events_terms__copy(const_parsed_terms, &parsed_terms);
-
-		if (ret)
-			return ret;
-	}
-
-	if (verbose > 1) {
-		struct strbuf sb;
-
-		strbuf_init(&sb, /*hint=*/ 0);
-		if (pmu->selectable && list_empty(&parsed_terms.terms)) {
-			strbuf_addf(&sb, "%s//", name);
-		} else {
-			strbuf_addf(&sb, "%s/", name);
-			parse_events_terms__to_strbuf(&parsed_terms, &sb);
-			strbuf_addch(&sb, '/');
-		}
-		fprintf(stderr, "Attempt to add: %s\n", sb.buf);
-		strbuf_release(&sb);
-	}
-	fix_raw(&parsed_terms, pmu);
-
-	memset(&attr, 0, sizeof(attr));
-	if (pmu->perf_event_attr_init_default)
-		pmu->perf_event_attr_init_default(pmu, &attr);
-
-	attr.type = pmu->type;
-
-	if (list_empty(&parsed_terms.terms)) {
-=======
 	bool alias_rewrote_terms = false;
 
 	if (verbose > 1) {
@@ -1645,15 +1476,12 @@
 	attr.type = pmu->type;
 
 	if (!const_parsed_terms || list_empty(&const_parsed_terms->terms)) {
->>>>>>> 2d5404ca
 		evsel = __add_event(list, &parse_state->idx, &attr,
 				    /*init_attr=*/true, /*name=*/NULL,
 				    /*metric_id=*/NULL, pmu,
 				    /*config_terms=*/NULL, auto_merge_stats,
 				    /*cpu_list=*/NULL);
 		return evsel ? 0 : -ENOMEM;
-<<<<<<< HEAD
-=======
 	}
 
 	parse_events_terms__init(&parsed_terms);
@@ -1662,16 +1490,9 @@
 
 		if (ret)
 			return ret;
->>>>>>> 2d5404ca
 	}
 	fix_raw(&parsed_terms, pmu);
 
-<<<<<<< HEAD
-	if (!parse_state->fake_pmu && perf_pmu__check_alias(pmu, &parsed_terms, &info, err)) {
-		parse_events_terms__exit(&parsed_terms);
-		return -EINVAL;
-	}
-=======
 	/* Configure attr/terms with a known PMU, this will set hardcoded terms. */
 	if (config_attr(&attr, &parsed_terms, parse_state->error, config_term_pmu)) {
 		parse_events_terms__exit(&parsed_terms);
@@ -1684,24 +1505,12 @@
 		parse_events_terms__exit(&parsed_terms);
 		return -EINVAL;
 	}
->>>>>>> 2d5404ca
 
 	if (verbose > 1) {
 		struct strbuf sb;
 
 		strbuf_init(&sb, /*hint=*/ 0);
 		parse_events_terms__to_strbuf(&parsed_terms, &sb);
-<<<<<<< HEAD
-		fprintf(stderr, "..after resolving event: %s/%s/\n", name, sb.buf);
-		strbuf_release(&sb);
-	}
-
-	/*
-	 * Configure hardcoded terms first, no need to check
-	 * return value when called with fail == 0 ;)
-	 */
-	if (config_attr(&attr, &parsed_terms, parse_state->error, config_term_pmu)) {
-=======
 		fprintf(stderr, "..after resolving event: %s/%s/\n", pmu->name, sb.buf);
 		strbuf_release(&sb);
 	}
@@ -1709,7 +1518,6 @@
 	/* Configure attr/terms again if an alias was expanded. */
 	if (alias_rewrote_terms &&
 	    config_attr(&attr, &parsed_terms, parse_state->error, config_term_pmu)) {
->>>>>>> 2d5404ca
 		parse_events_terms__exit(&parsed_terms);
 		return -EINVAL;
 	}
@@ -1729,12 +1537,7 @@
 		return -ENOMEM;
 	}
 
-<<<<<<< HEAD
-	if (!parse_state->fake_pmu &&
-	    perf_pmu__config(pmu, &attr, &parsed_terms, parse_state->error)) {
-=======
 	if (perf_pmu__config(pmu, &attr, &parsed_terms, parse_state->error)) {
->>>>>>> 2d5404ca
 		free_config_terms(&config_terms);
 		parse_events_terms__exit(&parsed_terms);
 		return -EINVAL;
@@ -1754,14 +1557,6 @@
 
 	evsel->percore = config_term_percore(&evsel->config_terms);
 
-<<<<<<< HEAD
-	if (parse_state->fake_pmu) {
-		parse_events_terms__exit(&parsed_terms);
-		return 0;
-	}
-
-=======
->>>>>>> 2d5404ca
 	parse_events_terms__exit(&parsed_terms);
 	free((char *)evsel->unit);
 	evsel->unit = strdup(info.unit);
@@ -1824,13 +1619,8 @@
 			continue;
 
 		auto_merge_stats = perf_pmu__auto_merge_stats(pmu);
-<<<<<<< HEAD
-		if (!parse_events_add_pmu(parse_state, list, pmu->name,
-					  &parsed_terms, auto_merge_stats, loc)) {
-=======
 		if (!parse_events_add_pmu(parse_state, list, pmu,
 					  &parsed_terms, auto_merge_stats)) {
->>>>>>> 2d5404ca
 			struct strbuf sb;
 
 			strbuf_init(&sb, /*hint=*/ 0);
@@ -1842,22 +1632,13 @@
 	}
 
 	if (parse_state->fake_pmu) {
-<<<<<<< HEAD
-		if (!parse_events_add_pmu(parse_state, list, event_name, &parsed_terms,
-					  /*auto_merge_stats=*/true, loc)) {
-=======
 		if (!parse_events_add_pmu(parse_state, list, perf_pmus__fake_pmu(), &parsed_terms,
 					  /*auto_merge_stats=*/true)) {
->>>>>>> 2d5404ca
 			struct strbuf sb;
 
 			strbuf_init(&sb, /*hint=*/ 0);
 			parse_events_terms__to_strbuf(&parsed_terms, &sb);
-<<<<<<< HEAD
-			pr_debug("%s -> %s/%s/\n", event_name, "fake_pmu", sb.buf);
-=======
 			pr_debug("%s -> fake/%s/\n", event_name, sb.buf);
->>>>>>> 2d5404ca
 			strbuf_release(&sb);
 			ok++;
 		}
@@ -2080,22 +1861,14 @@
 
 	__evlist__for_each_entry(list, evsel) {
 		if (!evsel->name) {
-<<<<<<< HEAD
-			evsel->name = strdup(name);
-=======
 			evsel->name = used_name ? strdup(name) : name;
 			used_name = true;
->>>>>>> 2d5404ca
 			if (!evsel->name)
 				return -ENOMEM;
 		}
 	}
-<<<<<<< HEAD
-
-=======
 	if (!used_name)
 		free(name);
->>>>>>> 2d5404ca
 	return 0;
 }
 
@@ -2164,19 +1937,11 @@
 		 * unknown. For now pick the first core PMU.
 		 */
 		pmu = perf_pmus__scan_core(NULL);
-<<<<<<< HEAD
 	}
 	if (!pmu) {
 		pr_debug("No PMU found for '%s'\n", evsel__name(evsel));
 		return -EINVAL;
 	}
-=======
-	}
-	if (!pmu) {
-		pr_debug("No PMU found for '%s'\n", evsel__name(evsel));
-		return -EINVAL;
-	}
->>>>>>> 2d5404ca
 	group_pmu_name = pmu->name;
 	/*
 	 * Software events may be in a group with other uncore PMU events. Use
@@ -2219,13 +1984,8 @@
 			}
 		}
 	}
-<<<<<<< HEAD
-	/* Assign the actual name taking care that the fake PMU lacks a name. */
-	evsel->group_pmu_name = strdup(group_pmu_name ?: "fake");
-=======
 	/* Record computed name. */
 	evsel->group_pmu_name = strdup(group_pmu_name);
->>>>>>> 2d5404ca
 	return evsel->group_pmu_name ? 0 : -ENOMEM;
 }
 
@@ -2387,13 +2147,8 @@
 }
 
 int __parse_events(struct evlist *evlist, const char *str, const char *pmu_filter,
-<<<<<<< HEAD
-		   struct parse_events_error *err, struct perf_pmu *fake_pmu,
-		   bool warn_if_reordered)
-=======
 		   struct parse_events_error *err, bool fake_pmu,
 		   bool warn_if_reordered, bool fake_tp)
->>>>>>> 2d5404ca
 {
 	struct parse_events_state parse_state = {
 		.list	  = LIST_HEAD_INIT(parse_state.list),
@@ -2401,10 +2156,7 @@
 		.error	  = err,
 		.stoken	  = PE_START_EVENTS,
 		.fake_pmu = fake_pmu,
-<<<<<<< HEAD
-=======
 		.fake_tp  = fake_tp,
->>>>>>> 2d5404ca
 		.pmu_filter = pmu_filter,
 		.match_legacy_cache_terms = true,
 	};
@@ -2492,37 +2244,12 @@
 
 	if (WARN(!str || !err, "WARNING: failed to provide error string or struct\n"))
 		goto out_free;
-<<<<<<< HEAD
-	switch (err->num_errors) {
-	case 0:
-		err->idx = idx;
-		err->str = str;
-		err->help = help;
-		break;
-	case 1:
-		err->first_idx = err->idx;
-		err->idx = idx;
-		err->first_str = err->str;
-		err->str = str;
-		err->first_help = err->help;
-		err->help = help;
-		break;
-	default:
-		pr_debug("Multiple errors dropping message: %s (%s)\n",
-			err->str, err->help ?: "<no help>");
-		free(err->str);
-		err->str = str;
-		free(err->help);
-		err->help = help;
-		break;
-=======
 
 	entry = zalloc(sizeof(*entry));
 	if (!entry) {
 		pr_err("Failed to allocate memory for event parsing error: %s (%s)\n",
 			str, help ?: "<no help>");
 		goto out_free;
->>>>>>> 2d5404ca
 	}
 	entry->idx = idx;
 	entry->str = str;
@@ -2639,12 +2366,8 @@
 
 	parse_events_error__init(&err);
 	ret = __parse_events(*args->evlistp, str, args->pmu_filter, &err,
-<<<<<<< HEAD
-			     /*fake_pmu=*/NULL, /*warn_if_reordered=*/true);
-=======
 			     /*fake_pmu=*/false, /*warn_if_reordered=*/true,
 			     /*fake_tp=*/false);
->>>>>>> 2d5404ca
 
 	if (ret) {
 		parse_events_error__print(&err, str);
@@ -2958,7 +2681,6 @@
 {
 	struct parse_events_term *term;
 	bool first = true;
-<<<<<<< HEAD
 
 	if (!terms)
 		return 0;
@@ -2997,46 +2719,6 @@
 	}
 	return 0;
 }
-=======
->>>>>>> 2d5404ca
-
-	if (!terms)
-		return 0;
-
-	list_for_each_entry(term, &terms->terms, list) {
-		int ret;
-
-		if (!first) {
-			ret = strbuf_addch(sb, ',');
-			if (ret < 0)
-				return ret;
-		}
-		first = false;
-
-		if (term->type_val == PARSE_EVENTS__TERM_TYPE_NUM)
-			if (term->no_value) {
-				assert(term->val.num == 1);
-				ret = strbuf_addf(sb, "%s", term->config);
-			} else
-				ret = strbuf_addf(sb, "%s=%#"PRIx64, term->config, term->val.num);
-		else if (term->type_val == PARSE_EVENTS__TERM_TYPE_STR) {
-			if (term->config) {
-				ret = strbuf_addf(sb, "%s=", term->config);
-				if (ret < 0)
-					return ret;
-			} else if ((unsigned int)term->type_term < __PARSE_EVENTS__TERM_TYPE_NR) {
-				ret = strbuf_addf(sb, "%s=", config_term_name(term->type_term));
-				if (ret < 0)
-					return ret;
-			}
-			assert(!term->no_value);
-			ret = strbuf_addf(sb, "%s", term->val.str);
-		}
-		if (ret < 0)
-			return ret;
-	}
-	return 0;
-}
 
 static void config_terms_list(char *buf, size_t buf_sz)
 {
