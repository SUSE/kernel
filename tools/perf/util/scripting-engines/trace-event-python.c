--- conflicted
+++ resolved
@@ -771,22 +771,10 @@
 	struct perf_event_attr *attr = &evsel->core.attr;
 	const char *arch = perf_env__arch(evsel__env(evsel));
 
-<<<<<<< HEAD
-	/*
-	 * Here value 28 is a constant size which can be used to print
-	 * one register value and its corresponds to:
-	 * 16 chars is to specify 64 bit register in hexadecimal.
-	 * 2 chars is for appending "0x" to the hexadecimal value and
-	 * 10 chars is for register name.
-	 */
-	int size = __sw_hweight64(attr->sample_regs_intr) * 28;
-	char *bf = malloc(size);
-=======
 	int size = (__sw_hweight64(attr->sample_regs_intr) * MAX_REG_SIZE) + 1;
 	char *bf = malloc(size);
 	if (!bf)
 		return -1;
->>>>>>> 2d5404ca
 
 	regs_map(&sample->intr_regs, attr->sample_regs_intr, arch, bf, size);
 
@@ -798,11 +786,8 @@
 	pydict_set_item_string_decref(dict, "uregs",
 			_PyUnicode_FromString(bf));
 	free(bf);
-<<<<<<< HEAD
-=======
 
 	return 0;
->>>>>>> 2d5404ca
 }
 
 static void set_sym_in_dict(PyObject *dict, struct addr_location *al,
