/* SPDX-License-Identifier: GPL-2.0 */
#ifndef __PERF_PARSE_EVENTS_H
#define __PERF_PARSE_EVENTS_H
/*
 * Parse symbolic events/counts passed in as options:
 */

#include <linux/list.h>
#include <stdbool.h>
#include <linux/types.h>
#include <linux/perf_event.h>
#include <stdio.h>
#include <string.h>

struct evsel;
struct evlist;
struct parse_events_error;

struct option;
struct perf_pmu;
struct strbuf;

const char *event_type(int type);

/* Arguments encoded in opt->value. */
struct parse_events_option_args {
	struct evlist **evlistp;
	const char *pmu_filter;
};
int parse_events_option(const struct option *opt, const char *str, int unset);
int parse_events_option_new_evlist(const struct option *opt, const char *str, int unset);
__attribute__((nonnull(1, 2, 4)))
int __parse_events(struct evlist *evlist, const char *str, const char *pmu_filter,
<<<<<<< HEAD
		   struct parse_events_error *error, struct perf_pmu *fake_pmu,
		   bool warn_if_reordered);
=======
		   struct parse_events_error *error, bool fake_pmu,
		   bool warn_if_reordered, bool fake_tp);
>>>>>>> 2d5404ca

__attribute__((nonnull(1, 2, 3)))
static inline int parse_events(struct evlist *evlist, const char *str,
			       struct parse_events_error *err)
{
<<<<<<< HEAD
	return __parse_events(evlist, str, /*pmu_filter=*/NULL, err, /*fake_pmu=*/NULL,
			      /*warn_if_reordered=*/true);
=======
	return __parse_events(evlist, str, /*pmu_filter=*/NULL, err, /*fake_pmu=*/false,
			      /*warn_if_reordered=*/true, /*fake_tp=*/false);
>>>>>>> 2d5404ca
}

int parse_event(struct evlist *evlist, const char *str);

int parse_filter(const struct option *opt, const char *str, int unset);
int exclude_perf(const struct option *opt, const char *arg, int unset);

enum parse_events__term_val_type {
	PARSE_EVENTS__TERM_TYPE_NUM,
	PARSE_EVENTS__TERM_TYPE_STR,
};

enum parse_events__term_type {
	PARSE_EVENTS__TERM_TYPE_USER,
	PARSE_EVENTS__TERM_TYPE_CONFIG,
	PARSE_EVENTS__TERM_TYPE_CONFIG1,
	PARSE_EVENTS__TERM_TYPE_CONFIG2,
	PARSE_EVENTS__TERM_TYPE_CONFIG3,
	PARSE_EVENTS__TERM_TYPE_NAME,
	PARSE_EVENTS__TERM_TYPE_SAMPLE_PERIOD,
	PARSE_EVENTS__TERM_TYPE_SAMPLE_FREQ,
	PARSE_EVENTS__TERM_TYPE_BRANCH_SAMPLE_TYPE,
	PARSE_EVENTS__TERM_TYPE_TIME,
	PARSE_EVENTS__TERM_TYPE_CALLGRAPH,
	PARSE_EVENTS__TERM_TYPE_STACKSIZE,
	PARSE_EVENTS__TERM_TYPE_NOINHERIT,
	PARSE_EVENTS__TERM_TYPE_INHERIT,
	PARSE_EVENTS__TERM_TYPE_MAX_STACK,
	PARSE_EVENTS__TERM_TYPE_MAX_EVENTS,
	PARSE_EVENTS__TERM_TYPE_NOOVERWRITE,
	PARSE_EVENTS__TERM_TYPE_OVERWRITE,
	PARSE_EVENTS__TERM_TYPE_DRV_CFG,
	PARSE_EVENTS__TERM_TYPE_PERCORE,
	PARSE_EVENTS__TERM_TYPE_AUX_OUTPUT,
	PARSE_EVENTS__TERM_TYPE_AUX_SAMPLE_SIZE,
	PARSE_EVENTS__TERM_TYPE_METRIC_ID,
	PARSE_EVENTS__TERM_TYPE_RAW,
	PARSE_EVENTS__TERM_TYPE_LEGACY_CACHE,
	PARSE_EVENTS__TERM_TYPE_HARDWARE,
#define	__PARSE_EVENTS__TERM_TYPE_NR (PARSE_EVENTS__TERM_TYPE_HARDWARE + 1)
};

struct parse_events_term {
	/** @list: The term list the term is a part of. */
	struct list_head list;
	/**
	 * @config: The left-hand side of a term assignment, so the term
	 * "event=8" would have the config be "event"
	 */
	const char *config;
	/**
	 * @val: The right-hand side of a term assignment that can either be a
	 * string or a number depending on type_val.
	 */
	union {
		char *str;
		u64  num;
	} val;
	/** @type_val: The union variable in val to be used for the term. */
	enum parse_events__term_val_type type_val;
	/**
	 * @type_term: A predefined term type or PARSE_EVENTS__TERM_TYPE_USER
	 * when not inbuilt.
	 */
	enum parse_events__term_type type_term;
	/**
	 * @err_term: The column index of the term from parsing, used during
	 * error output.
	 */
	int err_term;
	/**
	 * @err_val: The column index of the val from parsing, used during error
	 * output.
	 */
	int err_val;
	/** @used: Was the term used during parameterized-eval. */
	bool used;
	/**
	 * @weak: A term from the sysfs or json encoding of an event that
	 * shouldn't override terms coming from the command line.
	 */
	bool weak;
	/**
	 * @no_value: Is there no value. If a numeric term has no value then the
	 * value is assumed to be 1. An event name also has no value.
	 */
	bool no_value;
};

struct parse_events_error {
	/** @list: The head of a list of errors. */
	struct list_head list;
};

/* A wrapper around a list of terms for the sake of better type safety. */
struct parse_events_terms {
	struct list_head terms;
};

/* A wrapper around a list of terms for the sake of better type safety. */
struct parse_events_terms {
	struct list_head terms;
};

struct parse_events_state {
	/* The list parsed events are placed on. */
	struct list_head	   list;
	/* The updated index used by entries as they are added. */
	int			   idx;
	/* Error information. */
	struct parse_events_error *error;
	/* Holds returned terms for term parsing. */
	struct parse_events_terms *terms;
	/* Start token. */
	int			   stoken;
<<<<<<< HEAD
	/* Special fake PMU marker for testing. */
	struct perf_pmu		  *fake_pmu;
=======
	/* Use the fake PMU marker for testing. */
	bool			   fake_pmu;
	/* Skip actual tracepoint processing for testing. */
	bool			   fake_tp;
>>>>>>> 2d5404ca
	/* If non-null, when wildcard matching only match the given PMU. */
	const char		  *pmu_filter;
	/* Should PE_LEGACY_NAME tokens be generated for config terms? */
	bool			   match_legacy_cache_terms;
	/* Were multiple PMUs scanned to find events? */
	bool			   wild_card_pmus;
};

bool parse_events__filter_pmu(const struct parse_events_state *parse_state,
			      const struct perf_pmu *pmu);
void parse_events__shrink_config_terms(void);
int parse_events__is_hardcoded_term(struct parse_events_term *term);
int parse_events_term__num(struct parse_events_term **term,
			   enum parse_events__term_type type_term,
			   const char *config, u64 num,
			   bool novalue,
			   void *loc_term, void *loc_val);
int parse_events_term__str(struct parse_events_term **term,
			   enum parse_events__term_type type_term,
			   char *config, char *str,
			   void *loc_term, void *loc_val);
int parse_events_term__term(struct parse_events_term **term,
			    enum parse_events__term_type term_lhs,
			    enum parse_events__term_type term_rhs,
			    void *loc_term, void *loc_val);
int parse_events_term__clone(struct parse_events_term **new,
			     const struct parse_events_term *term);
void parse_events_term__delete(struct parse_events_term *term);

void parse_events_terms__delete(struct parse_events_terms *terms);
void parse_events_terms__init(struct parse_events_terms *terms);
void parse_events_terms__exit(struct parse_events_terms *terms);
int parse_events_terms(struct parse_events_terms *terms, const char *str, FILE *input);
int parse_events_terms__to_strbuf(const struct parse_events_terms *terms, struct strbuf *sb);
<<<<<<< HEAD
int parse_events__modifier_event(struct list_head *list, char *str, bool add);
int parse_events__modifier_group(struct list_head *list, char *event_mod);
int parse_events_name(struct list_head *list, const char *name);
int parse_events_add_tracepoint(struct list_head *list, int *idx,
=======

struct parse_events_modifier {
	u8 precise;	/* Number of repeated 'p' for precision. */
	bool precise_max : 1;	/* 'P' */
	bool non_idle : 1;	/* 'I' */
	bool sample_read : 1;	/* 'S' */
	bool pinned : 1;	/* 'D' */
	bool exclusive : 1;	/* 'e' */
	bool weak : 1;		/* 'W' */
	bool bpf : 1;		/* 'b' */
	bool user : 1;		/* 'u' */
	bool kernel : 1;	/* 'k' */
	bool hypervisor : 1;	/* 'h' */
	bool guest : 1;		/* 'G' */
	bool host : 1;		/* 'H' */
	bool retire_lat : 1;	/* 'R' */
};

int parse_events__modifier_event(struct parse_events_state *parse_state, void *loc,
				 struct list_head *list, struct parse_events_modifier mod);
int parse_events__modifier_group(struct parse_events_state *parse_state, void *loc,
				 struct list_head *list, struct parse_events_modifier mod);
int parse_events__set_default_name(struct list_head *list, char *name);
int parse_events_add_tracepoint(struct parse_events_state *parse_state,
				struct list_head *list,
>>>>>>> 2d5404ca
				const char *sys, const char *event,
				struct parse_events_error *error,
				struct parse_events_terms *head_config, void *loc);
int parse_events_add_numeric(struct parse_events_state *parse_state,
			     struct list_head *list,
			     u32 type, u64 config,
<<<<<<< HEAD
			     struct parse_events_terms *head_config,
=======
			     const struct parse_events_terms *head_config,
>>>>>>> 2d5404ca
			     bool wildcard);
int parse_events_add_tool(struct parse_events_state *parse_state,
			  struct list_head *list,
			  int tool_event);
int parse_events_add_cache(struct list_head *list, int *idx, const char *name,
			   struct parse_events_state *parse_state,
<<<<<<< HEAD
			   struct parse_events_terms *head_config);
=======
			   struct parse_events_terms *parsed_terms);
>>>>>>> 2d5404ca
int parse_events__decode_legacy_cache(const char *name, int pmu_type, __u64 *config);
int parse_events_add_breakpoint(struct parse_events_state *parse_state,
				struct list_head *list,
				u64 addr, char *type, u64 len,
				struct parse_events_terms *head_config);
<<<<<<< HEAD
int parse_events_add_pmu(struct parse_events_state *parse_state,
			 struct list_head *list, const char *name,
			 const struct parse_events_terms *const_parsed_terms,
			bool auto_merge_stats, void *loc);
=======
>>>>>>> 2d5404ca

struct evsel *parse_events__add_event(int idx, struct perf_event_attr *attr,
				      const char *name, const char *metric_id,
				      struct perf_pmu *pmu);

int parse_events_multi_pmu_add(struct parse_events_state *parse_state,
			       const char *event_name,
			       const struct parse_events_terms *const_parsed_terms,
			       struct list_head **listp, void *loc);
<<<<<<< HEAD
=======

int parse_events_multi_pmu_add_or_add_pmu(struct parse_events_state *parse_state,
					const char *event_or_pmu,
					const struct parse_events_terms *const_parsed_terms,
					struct list_head **listp,
					void *loc_);
>>>>>>> 2d5404ca

void parse_events__set_leader(char *name, struct list_head *list);

struct event_symbol {
	const char	*symbol;
	const char	*alias;
};
extern const struct event_symbol event_symbols_hw[];
extern const struct event_symbol event_symbols_sw[];

char *parse_events_formats_error_string(char *additional_terms);

void parse_events_error__init(struct parse_events_error *err);
void parse_events_error__exit(struct parse_events_error *err);
void parse_events_error__handle(struct parse_events_error *err, int idx,
				char *str, char *help);
void parse_events_error__print(const struct parse_events_error *err,
			       const char *event);
bool parse_events_error__contains(const struct parse_events_error *err,
				  const char *needle);
#ifdef HAVE_LIBELF_SUPPORT
/*
 * If the probe point starts with '%',
 * or starts with "sdt_" and has a ':' but no '=',
 * then it should be a SDT/cached probe point.
 */
static inline bool is_sdt_event(char *str)
{
	return (str[0] == '%' ||
		(!strncmp(str, "sdt_", 4) &&
		 !!strchr(str, ':') && !strchr(str, '=')));
}
#else
static inline bool is_sdt_event(char *str __maybe_unused)
{
	return false;
}
#endif /* HAVE_LIBELF_SUPPORT */

<<<<<<< HEAD
=======
size_t default_breakpoint_len(void);

>>>>>>> 2d5404ca
#endif /* __PERF_PARSE_EVENTS_H */<|MERGE_RESOLUTION|>--- conflicted
+++ resolved
@@ -31,25 +31,15 @@
 int parse_events_option_new_evlist(const struct option *opt, const char *str, int unset);
 __attribute__((nonnull(1, 2, 4)))
 int __parse_events(struct evlist *evlist, const char *str, const char *pmu_filter,
-<<<<<<< HEAD
-		   struct parse_events_error *error, struct perf_pmu *fake_pmu,
-		   bool warn_if_reordered);
-=======
 		   struct parse_events_error *error, bool fake_pmu,
 		   bool warn_if_reordered, bool fake_tp);
->>>>>>> 2d5404ca
 
 __attribute__((nonnull(1, 2, 3)))
 static inline int parse_events(struct evlist *evlist, const char *str,
 			       struct parse_events_error *err)
 {
-<<<<<<< HEAD
-	return __parse_events(evlist, str, /*pmu_filter=*/NULL, err, /*fake_pmu=*/NULL,
-			      /*warn_if_reordered=*/true);
-=======
 	return __parse_events(evlist, str, /*pmu_filter=*/NULL, err, /*fake_pmu=*/false,
 			      /*warn_if_reordered=*/true, /*fake_tp=*/false);
->>>>>>> 2d5404ca
 }
 
 int parse_event(struct evlist *evlist, const char *str);
@@ -149,11 +139,6 @@
 	struct list_head terms;
 };
 
-/* A wrapper around a list of terms for the sake of better type safety. */
-struct parse_events_terms {
-	struct list_head terms;
-};
-
 struct parse_events_state {
 	/* The list parsed events are placed on. */
 	struct list_head	   list;
@@ -165,15 +150,10 @@
 	struct parse_events_terms *terms;
 	/* Start token. */
 	int			   stoken;
-<<<<<<< HEAD
-	/* Special fake PMU marker for testing. */
-	struct perf_pmu		  *fake_pmu;
-=======
 	/* Use the fake PMU marker for testing. */
 	bool			   fake_pmu;
 	/* Skip actual tracepoint processing for testing. */
 	bool			   fake_tp;
->>>>>>> 2d5404ca
 	/* If non-null, when wildcard matching only match the given PMU. */
 	const char		  *pmu_filter;
 	/* Should PE_LEGACY_NAME tokens be generated for config terms? */
@@ -208,12 +188,6 @@
 void parse_events_terms__exit(struct parse_events_terms *terms);
 int parse_events_terms(struct parse_events_terms *terms, const char *str, FILE *input);
 int parse_events_terms__to_strbuf(const struct parse_events_terms *terms, struct strbuf *sb);
-<<<<<<< HEAD
-int parse_events__modifier_event(struct list_head *list, char *str, bool add);
-int parse_events__modifier_group(struct list_head *list, char *event_mod);
-int parse_events_name(struct list_head *list, const char *name);
-int parse_events_add_tracepoint(struct list_head *list, int *idx,
-=======
 
 struct parse_events_modifier {
 	u8 precise;	/* Number of repeated 'p' for precision. */
@@ -239,41 +213,25 @@
 int parse_events__set_default_name(struct list_head *list, char *name);
 int parse_events_add_tracepoint(struct parse_events_state *parse_state,
 				struct list_head *list,
->>>>>>> 2d5404ca
 				const char *sys, const char *event,
 				struct parse_events_error *error,
 				struct parse_events_terms *head_config, void *loc);
 int parse_events_add_numeric(struct parse_events_state *parse_state,
 			     struct list_head *list,
 			     u32 type, u64 config,
-<<<<<<< HEAD
-			     struct parse_events_terms *head_config,
-=======
 			     const struct parse_events_terms *head_config,
->>>>>>> 2d5404ca
 			     bool wildcard);
 int parse_events_add_tool(struct parse_events_state *parse_state,
 			  struct list_head *list,
 			  int tool_event);
 int parse_events_add_cache(struct list_head *list, int *idx, const char *name,
 			   struct parse_events_state *parse_state,
-<<<<<<< HEAD
-			   struct parse_events_terms *head_config);
-=======
 			   struct parse_events_terms *parsed_terms);
->>>>>>> 2d5404ca
 int parse_events__decode_legacy_cache(const char *name, int pmu_type, __u64 *config);
 int parse_events_add_breakpoint(struct parse_events_state *parse_state,
 				struct list_head *list,
 				u64 addr, char *type, u64 len,
 				struct parse_events_terms *head_config);
-<<<<<<< HEAD
-int parse_events_add_pmu(struct parse_events_state *parse_state,
-			 struct list_head *list, const char *name,
-			 const struct parse_events_terms *const_parsed_terms,
-			bool auto_merge_stats, void *loc);
-=======
->>>>>>> 2d5404ca
 
 struct evsel *parse_events__add_event(int idx, struct perf_event_attr *attr,
 				      const char *name, const char *metric_id,
@@ -283,15 +241,12 @@
 			       const char *event_name,
 			       const struct parse_events_terms *const_parsed_terms,
 			       struct list_head **listp, void *loc);
-<<<<<<< HEAD
-=======
 
 int parse_events_multi_pmu_add_or_add_pmu(struct parse_events_state *parse_state,
 					const char *event_or_pmu,
 					const struct parse_events_terms *const_parsed_terms,
 					struct list_head **listp,
 					void *loc_);
->>>>>>> 2d5404ca
 
 void parse_events__set_leader(char *name, struct list_head *list);
 
@@ -331,9 +286,6 @@
 }
 #endif /* HAVE_LIBELF_SUPPORT */
 
-<<<<<<< HEAD
-=======
 size_t default_breakpoint_len(void);
 
->>>>>>> 2d5404ca
 #endif /* __PERF_PARSE_EVENTS_H */