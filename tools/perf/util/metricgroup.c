// SPDX-License-Identifier: GPL-2.0-only
/*
 * Copyright (c) 2017, Intel Corporation.
 */

/* Manage metrics and groups of metrics from JSON files */

#include "metricgroup.h"
#include "debug.h"
#include "evlist.h"
#include "evsel.h"
#include "strbuf.h"
#include "pmu.h"
#include "pmus.h"
#include "print-events.h"
#include "smt.h"
#include "expr.h"
#include "rblist.h"
#include <string.h>
#include <errno.h>
#include "strlist.h"
#include <assert.h>
#include <linux/ctype.h>
#include <linux/list_sort.h>
#include <linux/string.h>
#include <linux/zalloc.h>
#include <perf/cpumap.h>
#include <subcmd/parse-options.h>
#include <api/fs/fs.h>
#include "util.h"
#include <asm/bug.h>
#include "cgroup.h"
#include "util/hashmap.h"

struct metric_event *metricgroup__lookup(struct rblist *metric_events,
					 struct evsel *evsel,
					 bool create)
{
	struct rb_node *nd;
	struct metric_event me = {
		.evsel = evsel
	};

	if (!metric_events)
		return NULL;

	if (evsel && evsel->metric_leader)
		me.evsel = evsel->metric_leader;
	nd = rblist__find(metric_events, &me);
	if (nd)
		return container_of(nd, struct metric_event, nd);
	if (create) {
		rblist__add_node(metric_events, &me);
		nd = rblist__find(metric_events, &me);
		if (nd)
			return container_of(nd, struct metric_event, nd);
	}
	return NULL;
}

static int metric_event_cmp(struct rb_node *rb_node, const void *entry)
{
	struct metric_event *a = container_of(rb_node,
					      struct metric_event,
					      nd);
	const struct metric_event *b = entry;

	if (a->evsel == b->evsel)
		return 0;
	if ((char *)a->evsel < (char *)b->evsel)
		return -1;
	return +1;
}

static struct rb_node *metric_event_new(struct rblist *rblist __maybe_unused,
					const void *entry)
{
	struct metric_event *me = malloc(sizeof(struct metric_event));

	if (!me)
		return NULL;
	memcpy(me, entry, sizeof(struct metric_event));
	me->evsel = ((struct metric_event *)entry)->evsel;
	me->is_default = false;
	INIT_LIST_HEAD(&me->head);
	return &me->nd;
}

static void metric_event_delete(struct rblist *rblist __maybe_unused,
				struct rb_node *rb_node)
{
	struct metric_event *me = container_of(rb_node, struct metric_event, nd);
	struct metric_expr *expr, *tmp;

	list_for_each_entry_safe(expr, tmp, &me->head, nd) {
		zfree(&expr->metric_name);
		zfree(&expr->metric_refs);
		zfree(&expr->metric_events);
		free(expr);
	}

	free(me);
}

static void metricgroup__rblist_init(struct rblist *metric_events)
{
	rblist__init(metric_events);
	metric_events->node_cmp = metric_event_cmp;
	metric_events->node_new = metric_event_new;
	metric_events->node_delete = metric_event_delete;
}

void metricgroup__rblist_exit(struct rblist *metric_events)
{
	rblist__exit(metric_events);
}

/**
 * The metric under construction. The data held here will be placed in a
 * metric_expr.
 */
struct metric {
	struct list_head nd;
	/**
	 * The expression parse context importantly holding the IDs contained
	 * within the expression.
	 */
	struct expr_parse_ctx *pctx;
	const char *pmu;
	/** The name of the metric such as "IPC". */
	const char *metric_name;
	/** Modifier on the metric such as "u" or NULL for none. */
	const char *modifier;
	/** The expression to parse, for example, "instructions/cycles". */
	const char *metric_expr;
	/** Optional threshold expression where zero value is green, otherwise red. */
	const char *metric_threshold;
	/**
	 * The "ScaleUnit" that scales and adds a unit to the metric during
	 * output.
	 */
	const char *metric_unit;
	/**
	 * Optional name of the metric group reported
	 * if the Default metric group is being processed.
	 */
	const char *default_metricgroup_name;
	/** Optional null terminated array of referenced metrics. */
	struct metric_ref *metric_refs;
	/**
	 * Should events of the metric be grouped?
	 */
	bool group_events;
	/**
	 * Parsed events for the metric. Optional as events may be taken from a
	 * different metric whose group contains all the IDs necessary for this
	 * one.
	 */
	struct evlist *evlist;
};

static void metric__watchdog_constraint_hint(const char *name, bool foot)
{
	static bool violate_nmi_constraint;

	if (!foot) {
		pr_warning("Not grouping metric %s's events.\n", name);
		violate_nmi_constraint = true;
		return;
	}

	if (!violate_nmi_constraint)
		return;

	pr_warning("Try disabling the NMI watchdog to comply NO_NMI_WATCHDOG metric constraint:\n"
		   "    echo 0 > /proc/sys/kernel/nmi_watchdog\n"
		   "    perf stat ...\n"
		   "    echo 1 > /proc/sys/kernel/nmi_watchdog\n");
}

static bool metric__group_events(const struct pmu_metric *pm)
{
	switch (pm->event_grouping) {
	case MetricNoGroupEvents:
		return false;
	case MetricNoGroupEventsNmi:
		if (!sysctl__nmi_watchdog_enabled())
			return true;
		metric__watchdog_constraint_hint(pm->metric_name, /*foot=*/false);
		return false;
	case MetricNoGroupEventsSmt:
		return !smt_on();
	case MetricGroupEvents:
	default:
		return true;
	}
}

static void metric__free(struct metric *m)
{
	if (!m)
		return;

	zfree(&m->metric_refs);
	expr__ctx_free(m->pctx);
	zfree(&m->modifier);
	evlist__delete(m->evlist);
	free(m);
}

static struct metric *metric__new(const struct pmu_metric *pm,
				  const char *modifier,
				  bool metric_no_group,
				  int runtime,
				  const char *user_requested_cpu_list,
				  bool system_wide)
{
	struct metric *m;

	m = zalloc(sizeof(*m));
	if (!m)
		return NULL;

	m->pctx = expr__ctx_new();
	if (!m->pctx)
		goto out_err;

	m->pmu = pm->pmu ?: "cpu";
	m->metric_name = pm->metric_name;
	m->default_metricgroup_name = pm->default_metricgroup_name ?: "";
	m->modifier = NULL;
	if (modifier) {
		m->modifier = strdup(modifier);
		if (!m->modifier)
			goto out_err;
	}
	m->metric_expr = pm->metric_expr;
	m->metric_threshold = pm->metric_threshold;
	m->metric_unit = pm->unit;
	m->pctx->sctx.user_requested_cpu_list = NULL;
	if (user_requested_cpu_list) {
		m->pctx->sctx.user_requested_cpu_list = strdup(user_requested_cpu_list);
		if (!m->pctx->sctx.user_requested_cpu_list)
			goto out_err;
	}
	m->pctx->sctx.runtime = runtime;
	m->pctx->sctx.system_wide = system_wide;
	m->group_events = !metric_no_group && metric__group_events(pm);
	m->metric_refs = NULL;
	m->evlist = NULL;

	return m;
out_err:
	metric__free(m);
	return NULL;
}

static bool contains_metric_id(struct evsel **metric_events, int num_events,
			       const char *metric_id)
{
	int i;

	for (i = 0; i < num_events; i++) {
		if (!strcmp(evsel__metric_id(metric_events[i]), metric_id))
			return true;
	}
	return false;
}

/**
 * setup_metric_events - Find a group of events in metric_evlist that correspond
 *                       to the IDs from a parsed metric expression.
 * @pmu: The PMU for the IDs.
 * @ids: the metric IDs to match.
 * @metric_evlist: the list of perf events.
 * @out_metric_events: holds the created metric events array.
 */
static int setup_metric_events(const char *pmu, struct hashmap *ids,
			       struct evlist *metric_evlist,
			       struct evsel ***out_metric_events)
{
	struct evsel **metric_events;
	const char *metric_id;
	struct evsel *ev;
	size_t ids_size, matched_events, i;
	bool all_pmus = !strcmp(pmu, "all") || perf_pmus__num_core_pmus() == 1 || !is_pmu_core(pmu);

	*out_metric_events = NULL;
	ids_size = hashmap__size(ids);

	metric_events = calloc(ids_size + 1, sizeof(void *));
	if (!metric_events)
		return -ENOMEM;

	matched_events = 0;
	evlist__for_each_entry(metric_evlist, ev) {
		struct expr_id_data *val_ptr;

		/* Don't match events for the wrong hybrid PMU. */
		if (!all_pmus && ev->pmu_name && evsel__is_hybrid(ev) &&
		    strcmp(ev->pmu_name, pmu))
			continue;
		/*
		 * Check for duplicate events with the same name. For
		 * example, uncore_imc/cas_count_read/ will turn into 6
		 * events per socket on skylakex. Only the first such
		 * event is placed in metric_events.
		 */
		metric_id = evsel__metric_id(ev);
		if (contains_metric_id(metric_events, matched_events, metric_id))
			continue;
		/*
		 * Does this event belong to the parse context? For
		 * combined or shared groups, this metric may not care
		 * about this event.
		 */
		if (hashmap__find(ids, metric_id, &val_ptr)) {
			pr_debug("Matched metric-id %s to %s\n", metric_id, evsel__name(ev));
			metric_events[matched_events++] = ev;

			if (matched_events >= ids_size)
				break;
		}
	}
	if (matched_events < ids_size) {
		free(metric_events);
		return -EINVAL;
	}
	for (i = 0; i < ids_size; i++) {
		ev = metric_events[i];
		ev->collect_stat = true;

		/*
		 * The metric leader points to the identically named
		 * event in metric_events.
		 */
		ev->metric_leader = ev;
		/*
		 * Mark two events with identical names in the same
		 * group (or globally) as being in use as uncore events
		 * may be duplicated for each pmu. Set the metric leader
		 * of such events to be the event that appears in
		 * metric_events.
		 */
		metric_id = evsel__metric_id(ev);
		evlist__for_each_entry_continue(metric_evlist, ev) {
			if (!strcmp(evsel__metric_id(ev), metric_id))
				ev->metric_leader = metric_events[i];
		}
	}
	*out_metric_events = metric_events;
	return 0;
}

static bool match_metric(const char *metric_or_groups, const char *sought)
{
	int len;
	char *m;

	if (!sought)
		return false;
	if (!strcmp(sought, "all"))
		return true;
	if (!metric_or_groups)
		return !strcasecmp(sought, "No_group");
	len = strlen(sought);
	if (!strncasecmp(metric_or_groups, sought, len) &&
	    (metric_or_groups[len] == 0 || metric_or_groups[len] == ';'))
		return true;
	m = strchr(metric_or_groups, ';');
	return m && match_metric(m + 1, sought);
}

static bool match_pm_metric(const struct pmu_metric *pm, const char *pmu, const char *metric)
{
	const char *pm_pmu = pm->pmu ?: "cpu";

	if (strcmp(pmu, "all") && strcmp(pm_pmu, pmu))
		return false;

	return match_metric(pm->metric_group, metric) ||
	       match_metric(pm->metric_name, metric);
}

/** struct mep - RB-tree node for building printing information. */
struct mep {
	/** nd - RB-tree element. */
	struct rb_node nd;
	/** @metric_group: Owned metric group name, separated others with ';'. */
	char *metric_group;
	const char *metric_name;
	const char *metric_desc;
	const char *metric_long_desc;
	const char *metric_expr;
	const char *metric_threshold;
	const char *metric_unit;
};

static int mep_cmp(struct rb_node *rb_node, const void *entry)
{
	struct mep *a = container_of(rb_node, struct mep, nd);
	struct mep *b = (struct mep *)entry;
	int ret;

	ret = strcmp(a->metric_group, b->metric_group);
	if (ret)
		return ret;

	return strcmp(a->metric_name, b->metric_name);
}

static struct rb_node *mep_new(struct rblist *rl __maybe_unused, const void *entry)
{
	struct mep *me = malloc(sizeof(struct mep));

	if (!me)
		return NULL;

	memcpy(me, entry, sizeof(struct mep));
	return &me->nd;
}

static void mep_delete(struct rblist *rl __maybe_unused,
		       struct rb_node *nd)
{
	struct mep *me = container_of(nd, struct mep, nd);

	zfree(&me->metric_group);
	free(me);
}

static struct mep *mep_lookup(struct rblist *groups, const char *metric_group,
			      const char *metric_name)
{
	struct rb_node *nd;
	struct mep me = {
		.metric_group = strdup(metric_group),
		.metric_name = metric_name,
	};
	nd = rblist__find(groups, &me);
	if (nd) {
		free(me.metric_group);
		return container_of(nd, struct mep, nd);
	}
	rblist__add_node(groups, &me);
	nd = rblist__find(groups, &me);
	if (nd)
		return container_of(nd, struct mep, nd);
	return NULL;
}

static int metricgroup__add_to_mep_groups(const struct pmu_metric *pm,
					struct rblist *groups)
{
	const char *g;
	char *omg, *mg;

	mg = strdup(pm->metric_group ?: pm->metric_name);
	if (!mg)
		return -ENOMEM;
	omg = mg;
	while ((g = strsep(&mg, ";")) != NULL) {
		struct mep *me;

		g = skip_spaces(g);
		if (strlen(g))
			me = mep_lookup(groups, g, pm->metric_name);
		else
			me = mep_lookup(groups, pm->metric_name, pm->metric_name);

		if (me) {
			me->metric_desc = pm->desc;
			me->metric_long_desc = pm->long_desc;
			me->metric_expr = pm->metric_expr;
			me->metric_threshold = pm->metric_threshold;
			me->metric_unit = pm->unit;
		}
	}
	free(omg);

	return 0;
}

struct metricgroup_iter_data {
	pmu_metric_iter_fn fn;
	void *data;
};

static int metricgroup__sys_event_iter(const struct pmu_metric *pm,
				       const struct pmu_metrics_table *table,
				       void *data)
{
	struct metricgroup_iter_data *d = data;
	struct perf_pmu *pmu = NULL;

	if (!pm->metric_expr || !pm->compat)
		return 0;

	while ((pmu = perf_pmus__scan(pmu))) {

		if (!pmu->id || !pmu_uncore_identifier_match(pm->compat, pmu->id))
			continue;

		return d->fn(pm, table, d->data);
	}
	return 0;
}

static int metricgroup__add_to_mep_groups_callback(const struct pmu_metric *pm,
					const struct pmu_metrics_table *table __maybe_unused,
					void *vdata)
{
	struct rblist *groups = vdata;

	return metricgroup__add_to_mep_groups(pm, groups);
}

void metricgroup__print(const struct print_callbacks *print_cb, void *print_state)
{
	struct rblist groups;
	const struct pmu_metrics_table *table;
	struct rb_node *node, *next;

	rblist__init(&groups);
	groups.node_new = mep_new;
	groups.node_cmp = mep_cmp;
	groups.node_delete = mep_delete;
	table = pmu_metrics_table__find();
	if (table) {
		pmu_metrics_table__for_each_metric(table,
						 metricgroup__add_to_mep_groups_callback,
						 &groups);
	}
	{
		struct metricgroup_iter_data data = {
			.fn = metricgroup__add_to_mep_groups_callback,
			.data = &groups,
		};
		pmu_for_each_sys_metric(metricgroup__sys_event_iter, &data);
	}

	for (node = rb_first_cached(&groups.entries); node; node = next) {
		struct mep *me = container_of(node, struct mep, nd);

		print_cb->print_metric(print_state,
				me->metric_group,
				me->metric_name,
				me->metric_desc,
				me->metric_long_desc,
				me->metric_expr,
				me->metric_threshold,
				me->metric_unit);
		next = rb_next(node);
		rblist__remove_node(&groups, node);
	}
}

static const char *code_characters = ",-=@";

static int encode_metric_id(struct strbuf *sb, const char *x)
{
	char *c;
	int ret = 0;

	for (; *x; x++) {
		c = strchr(code_characters, *x);
		if (c) {
			ret = strbuf_addch(sb, '!');
			if (ret)
				break;

			ret = strbuf_addch(sb, '0' + (c - code_characters));
			if (ret)
				break;
		} else {
			ret = strbuf_addch(sb, *x);
			if (ret)
				break;
		}
	}
	return ret;
}

static int decode_metric_id(struct strbuf *sb, const char *x)
{
	const char *orig = x;
	size_t i;
	char c;
	int ret;

	for (; *x; x++) {
		c = *x;
		if (*x == '!') {
			x++;
			i = *x - '0';
			if (i > strlen(code_characters)) {
				pr_err("Bad metric-id encoding in: '%s'", orig);
				return -1;
			}
			c = code_characters[i];
		}
		ret = strbuf_addch(sb, c);
		if (ret)
			return ret;
	}
	return 0;
}

static int decode_all_metric_ids(struct evlist *perf_evlist, const char *modifier)
{
	struct evsel *ev;
	struct strbuf sb = STRBUF_INIT;
	char *cur;
	int ret = 0;

	evlist__for_each_entry(perf_evlist, ev) {
		if (!ev->metric_id)
			continue;

		ret = strbuf_setlen(&sb, 0);
		if (ret)
			break;

		ret = decode_metric_id(&sb, ev->metric_id);
		if (ret)
			break;

		free((char *)ev->metric_id);
		ev->metric_id = strdup(sb.buf);
		if (!ev->metric_id) {
			ret = -ENOMEM;
			break;
		}
		/*
		 * If the name is just the parsed event, use the metric-id to
		 * give a more friendly display version.
		 */
		if (strstr(ev->name, "metric-id=")) {
			bool has_slash = false;

			zfree(&ev->name);
			for (cur = strchr(sb.buf, '@') ; cur; cur = strchr(++cur, '@')) {
				*cur = '/';
				has_slash = true;
			}

			if (modifier) {
				if (!has_slash && !strchr(sb.buf, ':')) {
					ret = strbuf_addch(&sb, ':');
					if (ret)
						break;
				}
				ret = strbuf_addstr(&sb, modifier);
				if (ret)
					break;
			}
			ev->name = strdup(sb.buf);
			if (!ev->name) {
				ret = -ENOMEM;
				break;
			}
		}
	}
	strbuf_release(&sb);
	return ret;
}

static int metricgroup__build_event_string(struct strbuf *events,
					   const struct expr_parse_ctx *ctx,
					   const char *modifier,
					   bool group_events)
{
	struct hashmap_entry *cur;
	size_t bkt;
	bool no_group = true, has_tool_events = false;
	bool tool_events[PERF_TOOL_MAX] = {false};
	int ret = 0;

#define RETURN_IF_NON_ZERO(x) do { if (x) return x; } while (0)

	hashmap__for_each_entry(ctx->ids, cur, bkt) {
		const char *sep, *rsep, *id = cur->pkey;
		enum perf_tool_event ev;

		pr_debug("found event %s\n", id);

		/* Always move tool events outside of the group. */
		ev = perf_tool_event__from_str(id);
		if (ev != PERF_TOOL_NONE) {
			has_tool_events = true;
			tool_events[ev] = true;
			continue;
		}
		/* Separate events with commas and open the group if necessary. */
		if (no_group) {
			if (group_events) {
				ret = strbuf_addch(events, '{');
				RETURN_IF_NON_ZERO(ret);
			}

			no_group = false;
		} else {
			ret = strbuf_addch(events, ',');
			RETURN_IF_NON_ZERO(ret);
		}
		/*
		 * Encode the ID as an event string. Add a qualifier for
		 * metric_id that is the original name except with characters
		 * that parse-events can't parse replaced. For example,
		 * 'msr@tsc@' gets added as msr/tsc,metric-id=msr!3tsc!3/
		 */
		sep = strchr(id, '@');
		if (sep != NULL) {
			ret = strbuf_add(events, id, sep - id);
			RETURN_IF_NON_ZERO(ret);
			ret = strbuf_addch(events, '/');
			RETURN_IF_NON_ZERO(ret);
			rsep = strrchr(sep, '@');
			ret = strbuf_add(events, sep + 1, rsep - sep - 1);
			RETURN_IF_NON_ZERO(ret);
			ret = strbuf_addstr(events, ",metric-id=");
			RETURN_IF_NON_ZERO(ret);
			sep = rsep;
		} else {
			sep = strchr(id, ':');
			if (sep != NULL) {
				ret = strbuf_add(events, id, sep - id);
				RETURN_IF_NON_ZERO(ret);
			} else {
				ret = strbuf_addstr(events, id);
				RETURN_IF_NON_ZERO(ret);
			}
			ret = strbuf_addstr(events, "/metric-id=");
			RETURN_IF_NON_ZERO(ret);
		}
		ret = encode_metric_id(events, id);
		RETURN_IF_NON_ZERO(ret);
		ret = strbuf_addstr(events, "/");
		RETURN_IF_NON_ZERO(ret);

		if (sep != NULL) {
			ret = strbuf_addstr(events, sep + 1);
			RETURN_IF_NON_ZERO(ret);
		}
		if (modifier) {
			ret = strbuf_addstr(events, modifier);
			RETURN_IF_NON_ZERO(ret);
		}
	}
	if (!no_group && group_events) {
		ret = strbuf_addf(events, "}:W");
		RETURN_IF_NON_ZERO(ret);
	}
	if (has_tool_events) {
		int i;

		perf_tool_event__for_each_event(i) {
			if (tool_events[i]) {
				if (!no_group) {
					ret = strbuf_addch(events, ',');
					RETURN_IF_NON_ZERO(ret);
				}
				no_group = false;
				ret = strbuf_addstr(events, perf_tool_event__to_str(i));
				RETURN_IF_NON_ZERO(ret);
			}
		}
	}

	return ret;
#undef RETURN_IF_NON_ZERO
}

int __weak arch_get_runtimeparam(const struct pmu_metric *pm __maybe_unused)
{
	return 1;
}

/*
 * A singly linked list on the stack of the names of metrics being
 * processed. Used to identify recursion.
 */
struct visited_metric {
	const char *name;
	const struct visited_metric *parent;
};

struct metricgroup_add_iter_data {
	struct list_head *metric_list;
	const char *pmu;
	const char *metric_name;
	const char *modifier;
	int *ret;
	bool *has_match;
	bool metric_no_group;
	bool metric_no_threshold;
	const char *user_requested_cpu_list;
	bool system_wide;
	struct metric *root_metric;
	const struct visited_metric *visited;
	const struct pmu_metrics_table *table;
};

static bool metricgroup__find_metric(const char *pmu,
				     const char *metric,
				     const struct pmu_metrics_table *table,
				     struct pmu_metric *pm);

static int add_metric(struct list_head *metric_list,
		      const struct pmu_metric *pm,
		      const char *modifier,
		      bool metric_no_group,
		      bool metric_no_threshold,
		      const char *user_requested_cpu_list,
		      bool system_wide,
		      struct metric *root_metric,
		      const struct visited_metric *visited,
		      const struct pmu_metrics_table *table);

/**
 * resolve_metric - Locate metrics within the root metric and recursively add
 *                    references to them.
 * @metric_list: The list the metric is added to.
 * @pmu: The PMU name to resolve metrics on, or "all" for all PMUs.
 * @modifier: if non-null event modifiers like "u".
 * @metric_no_group: Should events written to events be grouped "{}" or
 *                   global. Grouping is the default but due to multiplexing the
 *                   user may override.
 * @user_requested_cpu_list: Command line specified CPUs to record on.
 * @system_wide: Are events for all processes recorded.
 * @root_metric: Metrics may reference other metrics to form a tree. In this
 *               case the root_metric holds all the IDs and a list of referenced
 *               metrics. When adding a root this argument is NULL.
 * @visited: A singly linked list of metric names being added that is used to
 *           detect recursion.
 * @table: The table that is searched for metrics, most commonly the table for the
 *       architecture perf is running upon.
 */
static int resolve_metric(struct list_head *metric_list,
			  const char *pmu,
			  const char *modifier,
			  bool metric_no_group,
			  bool metric_no_threshold,
			  const char *user_requested_cpu_list,
			  bool system_wide,
			  struct metric *root_metric,
			  const struct visited_metric *visited,
			  const struct pmu_metrics_table *table)
{
	struct hashmap_entry *cur;
	size_t bkt;
	struct to_resolve {
		/* The metric to resolve. */
		struct pmu_metric pm;
		/*
		 * The key in the IDs map, this may differ from in case,
		 * etc. from pm->metric_name.
		 */
		const char *key;
	} *pending = NULL;
	int i, ret = 0, pending_cnt = 0;

	/*
	 * Iterate all the parsed IDs and if there's a matching metric and it to
	 * the pending array.
	 */
	hashmap__for_each_entry(root_metric->pctx->ids, cur, bkt) {
		struct pmu_metric pm;

		if (metricgroup__find_metric(pmu, cur->pkey, table, &pm)) {
			pending = realloc(pending,
					(pending_cnt + 1) * sizeof(struct to_resolve));
			if (!pending)
				return -ENOMEM;

			memcpy(&pending[pending_cnt].pm, &pm, sizeof(pm));
			pending[pending_cnt].key = cur->pkey;
			pending_cnt++;
		}
	}

	/* Remove the metric IDs from the context. */
	for (i = 0; i < pending_cnt; i++)
		expr__del_id(root_metric->pctx, pending[i].key);

	/*
	 * Recursively add all the metrics, IDs are added to the root metric's
	 * context.
	 */
	for (i = 0; i < pending_cnt; i++) {
		ret = add_metric(metric_list, &pending[i].pm, modifier, metric_no_group,
				 metric_no_threshold, user_requested_cpu_list, system_wide,
				 root_metric, visited, table);
		if (ret)
			break;
	}

	free(pending);
	return ret;
}

/**
 * __add_metric - Add a metric to metric_list.
 * @metric_list: The list the metric is added to.
 * @pm: The pmu_metric containing the metric to be added.
 * @modifier: if non-null event modifiers like "u".
 * @metric_no_group: Should events written to events be grouped "{}" or
 *                   global. Grouping is the default but due to multiplexing the
 *                   user may override.
 * @metric_no_threshold: Should threshold expressions be ignored?
 * @runtime: A special argument for the parser only known at runtime.
 * @user_requested_cpu_list: Command line specified CPUs to record on.
 * @system_wide: Are events for all processes recorded.
 * @root_metric: Metrics may reference other metrics to form a tree. In this
 *               case the root_metric holds all the IDs and a list of referenced
 *               metrics. When adding a root this argument is NULL.
 * @visited: A singly linked list of metric names being added that is used to
 *           detect recursion.
 * @table: The table that is searched for metrics, most commonly the table for the
 *       architecture perf is running upon.
 */
static int __add_metric(struct list_head *metric_list,
			const struct pmu_metric *pm,
			const char *modifier,
			bool metric_no_group,
			bool metric_no_threshold,
			int runtime,
			const char *user_requested_cpu_list,
			bool system_wide,
			struct metric *root_metric,
			const struct visited_metric *visited,
			const struct pmu_metrics_table *table)
{
	const struct visited_metric *vm;
	int ret;
	bool is_root = !root_metric;
	const char *expr;
	struct visited_metric visited_node = {
		.name = pm->metric_name,
		.parent = visited,
	};

	for (vm = visited; vm; vm = vm->parent) {
		if (!strcmp(pm->metric_name, vm->name)) {
			pr_err("failed: recursion detected for %s\n", pm->metric_name);
			return -1;
		}
	}

	if (is_root) {
		/*
		 * This metric is the root of a tree and may reference other
		 * metrics that are added recursively.
		 */
		root_metric = metric__new(pm, modifier, metric_no_group, runtime,
					  user_requested_cpu_list, system_wide);
		if (!root_metric)
			return -ENOMEM;

	} else {
		int cnt = 0;

		/*
		 * This metric was referenced in a metric higher in the
		 * tree. Check if the same metric is already resolved in the
		 * metric_refs list.
		 */
		if (root_metric->metric_refs) {
			for (; root_metric->metric_refs[cnt].metric_name; cnt++) {
				if (!strcmp(pm->metric_name,
					    root_metric->metric_refs[cnt].metric_name))
					return 0;
			}
		}

		/* Create reference. Need space for the entry and the terminator. */
		root_metric->metric_refs = realloc(root_metric->metric_refs,
						(cnt + 2) * sizeof(struct metric_ref));
		if (!root_metric->metric_refs)
			return -ENOMEM;

		/*
		 * Intentionally passing just const char pointers,
		 * from 'pe' object, so they never go away. We don't
		 * need to change them, so there's no need to create
		 * our own copy.
		 */
		root_metric->metric_refs[cnt].metric_name = pm->metric_name;
		root_metric->metric_refs[cnt].metric_expr = pm->metric_expr;

		/* Null terminate array. */
		root_metric->metric_refs[cnt+1].metric_name = NULL;
		root_metric->metric_refs[cnt+1].metric_expr = NULL;
	}

	/*
	 * For both the parent and referenced metrics, we parse
	 * all the metric's IDs and add it to the root context.
	 */
	ret = 0;
	expr = pm->metric_expr;
	if (is_root && pm->metric_threshold) {
		/*
		 * Threshold expressions are built off the actual metric. Switch
		 * to use that in case of additional necessary events. Change
		 * the visited node name to avoid this being flagged as
		 * recursion. If the threshold events are disabled, just use the
		 * metric's name as a reference. This allows metric threshold
		 * computation if there are sufficient events.
		 */
		assert(strstr(pm->metric_threshold, pm->metric_name));
		expr = metric_no_threshold ? pm->metric_name : pm->metric_threshold;
		visited_node.name = "__threshold__";
	}
	if (expr__find_ids(expr, NULL, root_metric->pctx) < 0) {
		/* Broken metric. */
		ret = -EINVAL;
	}
	if (!ret) {
		/* Resolve referenced metrics. */
		const char *pmu = pm->pmu ?: "cpu";

		ret = resolve_metric(metric_list, pmu, modifier, metric_no_group,
				     metric_no_threshold, user_requested_cpu_list,
				     system_wide, root_metric, &visited_node,
				     table);
	}
	if (ret) {
		if (is_root)
			metric__free(root_metric);

	} else if (is_root)
		list_add(&root_metric->nd, metric_list);

	return ret;
}

struct metricgroup__find_metric_data {
	const char *pmu;
	const char *metric;
	struct pmu_metric *pm;
};

static int metricgroup__find_metric_callback(const struct pmu_metric *pm,
					     const struct pmu_metrics_table *table  __maybe_unused,
					     void *vdata)
{
	struct metricgroup__find_metric_data *data = vdata;
	const char *pm_pmu = pm->pmu ?: "cpu";

	if (strcmp(data->pmu, "all") && strcmp(pm_pmu, data->pmu))
		return 0;

	if (!match_metric(pm->metric_name, data->metric))
		return 0;

	memcpy(data->pm, pm, sizeof(*pm));
	return 1;
}

static bool metricgroup__find_metric(const char *pmu,
				     const char *metric,
				     const struct pmu_metrics_table *table,
				     struct pmu_metric *pm)
{
	struct metricgroup__find_metric_data data = {
		.pmu = pmu,
		.metric = metric,
		.pm = pm,
	};

	return pmu_metrics_table__for_each_metric(table, metricgroup__find_metric_callback, &data)
		? true : false;
}

static int add_metric(struct list_head *metric_list,
		      const struct pmu_metric *pm,
		      const char *modifier,
		      bool metric_no_group,
		      bool metric_no_threshold,
		      const char *user_requested_cpu_list,
		      bool system_wide,
		      struct metric *root_metric,
		      const struct visited_metric *visited,
		      const struct pmu_metrics_table *table)
{
	int ret = 0;

	pr_debug("metric expr %s for %s\n", pm->metric_expr, pm->metric_name);

	if (!strstr(pm->metric_expr, "?")) {
		ret = __add_metric(metric_list, pm, modifier, metric_no_group,
				   metric_no_threshold, 0, user_requested_cpu_list,
				   system_wide, root_metric, visited, table);
	} else {
		int j, count;

		count = arch_get_runtimeparam(pm);

		/* This loop is added to create multiple
		 * events depend on count value and add
		 * those events to metric_list.
		 */

		for (j = 0; j < count && !ret; j++)
			ret = __add_metric(metric_list, pm, modifier, metric_no_group,
					   metric_no_threshold, j, user_requested_cpu_list,
					   system_wide, root_metric, visited, table);
	}

	return ret;
}

static int metricgroup__add_metric_sys_event_iter(const struct pmu_metric *pm,
					const struct pmu_metrics_table *table __maybe_unused,
					void *data)
{
	struct metricgroup_add_iter_data *d = data;
	int ret;

	if (!match_pm_metric(pm, d->pmu, d->metric_name))
		return 0;

	ret = add_metric(d->metric_list, pm, d->modifier, d->metric_no_group,
			 d->metric_no_threshold, d->user_requested_cpu_list,
			 d->system_wide, d->root_metric, d->visited, d->table);
	if (ret)
		goto out;

	*(d->has_match) = true;

out:
	*(d->ret) = ret;
	return ret;
}

/**
 * metric_list_cmp - list_sort comparator that sorts metrics with more events to
 *                   the front. tool events are excluded from the count.
 */
static int metric_list_cmp(void *priv __maybe_unused, const struct list_head *l,
			   const struct list_head *r)
{
	const struct metric *left = container_of(l, struct metric, nd);
	const struct metric *right = container_of(r, struct metric, nd);
	struct expr_id_data *data;
	int i, left_count, right_count;

	left_count = hashmap__size(left->pctx->ids);
	perf_tool_event__for_each_event(i) {
		if (!expr__get_id(left->pctx, perf_tool_event__to_str(i), &data))
			left_count--;
	}

	right_count = hashmap__size(right->pctx->ids);
	perf_tool_event__for_each_event(i) {
		if (!expr__get_id(right->pctx, perf_tool_event__to_str(i), &data))
			right_count--;
	}

	return right_count - left_count;
}

/**
 * default_metricgroup_cmp - Implements complex key for the Default metricgroup
 *			     that first sorts by default_metricgroup_name, then
 *			     metric_name.
 */
static int default_metricgroup_cmp(void *priv __maybe_unused,
				   const struct list_head *l,
				   const struct list_head *r)
{
	const struct metric *left = container_of(l, struct metric, nd);
	const struct metric *right = container_of(r, struct metric, nd);
	int diff = strcmp(right->default_metricgroup_name, left->default_metricgroup_name);

	if (diff)
		return diff;

	return strcmp(right->metric_name, left->metric_name);
}

struct metricgroup__add_metric_data {
	struct list_head *list;
	const char *pmu;
	const char *metric_name;
	const char *modifier;
	const char *user_requested_cpu_list;
	bool metric_no_group;
	bool metric_no_threshold;
	bool system_wide;
	bool has_match;
};

static int metricgroup__add_metric_callback(const struct pmu_metric *pm,
					    const struct pmu_metrics_table *table,
					    void *vdata)
{
	struct metricgroup__add_metric_data *data = vdata;
	int ret = 0;

	if (pm->metric_expr && match_pm_metric(pm, data->pmu, data->metric_name)) {
		bool metric_no_group = data->metric_no_group ||
			match_metric(pm->metricgroup_no_group, data->metric_name);

		data->has_match = true;
		ret = add_metric(data->list, pm, data->modifier, metric_no_group,
				 data->metric_no_threshold, data->user_requested_cpu_list,
				 data->system_wide, /*root_metric=*/NULL,
				 /*visited_metrics=*/NULL, table);
	}
	return ret;
}

/**
 * metricgroup__add_metric - Find and add a metric, or a metric group.
 * @pmu: The PMU name to search for metrics on, or "all" for all PMUs.
 * @metric_name: The name of the metric or metric group. For example, "IPC"
 *               could be the name of a metric and "TopDownL1" the name of a
 *               metric group.
 * @modifier: if non-null event modifiers like "u".
 * @metric_no_group: Should events written to events be grouped "{}" or
 *                   global. Grouping is the default but due to multiplexing the
 *                   user may override.
 * @user_requested_cpu_list: Command line specified CPUs to record on.
 * @system_wide: Are events for all processes recorded.
 * @metric_list: The list that the metric or metric group are added to.
 * @table: The table that is searched for metrics, most commonly the table for the
 *       architecture perf is running upon.
 */
static int metricgroup__add_metric(const char *pmu, const char *metric_name, const char *modifier,
				   bool metric_no_group, bool metric_no_threshold,
				   const char *user_requested_cpu_list,
				   bool system_wide,
				   struct list_head *metric_list,
				   const struct pmu_metrics_table *table)
{
	LIST_HEAD(list);
	int ret;
	bool has_match = false;

	{
		struct metricgroup__add_metric_data data = {
			.list = &list,
			.pmu = pmu,
			.metric_name = metric_name,
			.modifier = modifier,
			.metric_no_group = metric_no_group,
			.metric_no_threshold = metric_no_threshold,
			.user_requested_cpu_list = user_requested_cpu_list,
			.system_wide = system_wide,
			.has_match = false,
		};
		/*
		 * Iterate over all metrics seeing if metric matches either the
		 * name or group. When it does add the metric to the list.
		 */
		ret = pmu_metrics_table__for_each_metric(table, metricgroup__add_metric_callback,
						       &data);
		if (ret)
			goto out;

		has_match = data.has_match;
	}
	{
		struct metricgroup_iter_data data = {
			.fn = metricgroup__add_metric_sys_event_iter,
			.data = (void *) &(struct metricgroup_add_iter_data) {
				.metric_list = &list,
				.pmu = pmu,
				.metric_name = metric_name,
				.modifier = modifier,
				.metric_no_group = metric_no_group,
				.user_requested_cpu_list = user_requested_cpu_list,
				.system_wide = system_wide,
				.has_match = &has_match,
				.ret = &ret,
				.table = table,
			},
		};

		pmu_for_each_sys_metric(metricgroup__sys_event_iter, &data);
	}
	/* End of pmu events. */
	if (!has_match)
		ret = -EINVAL;

out:
	/*
	 * add to metric_list so that they can be released
	 * even if it's failed
	 */
	list_splice(&list, metric_list);
	return ret;
}

/**
 * metricgroup__add_metric_list - Find and add metrics, or metric groups,
 *                                specified in a list.
 * @pmu: A pmu to restrict the metrics to, or "all" for all PMUS.
 * @list: the list of metrics or metric groups. For example, "IPC,CPI,TopDownL1"
 *        would match the IPC and CPI metrics, and TopDownL1 would match all
 *        the metrics in the TopDownL1 group.
 * @metric_no_group: Should events written to events be grouped "{}" or
 *                   global. Grouping is the default but due to multiplexing the
 *                   user may override.
 * @user_requested_cpu_list: Command line specified CPUs to record on.
 * @system_wide: Are events for all processes recorded.
 * @metric_list: The list that metrics are added to.
 * @table: The table that is searched for metrics, most commonly the table for the
 *       architecture perf is running upon.
 */
static int metricgroup__add_metric_list(const char *pmu, const char *list,
					bool metric_no_group,
					bool metric_no_threshold,
					const char *user_requested_cpu_list,
					bool system_wide, struct list_head *metric_list,
					const struct pmu_metrics_table *table)
{
	char *list_itr, *list_copy, *metric_name, *modifier;
	int ret, count = 0;

	list_copy = strdup(list);
	if (!list_copy)
		return -ENOMEM;
	list_itr = list_copy;

	while ((metric_name = strsep(&list_itr, ",")) != NULL) {
		modifier = strchr(metric_name, ':');
		if (modifier)
			*modifier++ = '\0';

		ret = metricgroup__add_metric(pmu, metric_name, modifier,
					      metric_no_group, metric_no_threshold,
					      user_requested_cpu_list,
					      system_wide, metric_list, table);
		if (ret == -EINVAL)
			pr_err("Cannot find metric or group `%s'\n", metric_name);

		if (ret)
			break;

		count++;
	}
	free(list_copy);

	if (!ret) {
		/*
		 * Warn about nmi_watchdog if any parsed metrics had the
		 * NO_NMI_WATCHDOG constraint.
		 */
		metric__watchdog_constraint_hint(NULL, /*foot=*/true);
		/* No metrics. */
		if (count == 0)
			return -EINVAL;
	}
	return ret;
}

static void metricgroup__free_metrics(struct list_head *metric_list)
{
	struct metric *m, *tmp;

	list_for_each_entry_safe (m, tmp, metric_list, nd) {
		list_del_init(&m->nd);
		metric__free(m);
	}
}

/**
 * find_tool_events - Search for the pressence of tool events in metric_list.
 * @metric_list: List to take metrics from.
 * @tool_events: Array of false values, indices corresponding to tool events set
 *               to true if tool event is found.
 */
static void find_tool_events(const struct list_head *metric_list,
			     bool tool_events[PERF_TOOL_MAX])
{
	struct metric *m;

	list_for_each_entry(m, metric_list, nd) {
		int i;

		perf_tool_event__for_each_event(i) {
			struct expr_id_data *data;

			if (!tool_events[i] &&
			    !expr__get_id(m->pctx, perf_tool_event__to_str(i), &data))
				tool_events[i] = true;
		}
	}
}

/**
 * build_combined_expr_ctx - Make an expr_parse_ctx with all !group_events
 *                           metric IDs, as the IDs are held in a set,
 *                           duplicates will be removed.
 * @metric_list: List to take metrics from.
 * @combined: Out argument for result.
 */
static int build_combined_expr_ctx(const struct list_head *metric_list,
				   struct expr_parse_ctx **combined)
{
	struct hashmap_entry *cur;
	size_t bkt;
	struct metric *m;
	char *dup;
	int ret;

	*combined = expr__ctx_new();
	if (!*combined)
		return -ENOMEM;

	list_for_each_entry(m, metric_list, nd) {
		if (!m->group_events && !m->modifier) {
			hashmap__for_each_entry(m->pctx->ids, cur, bkt) {
				dup = strdup(cur->pkey);
				if (!dup) {
					ret = -ENOMEM;
					goto err_out;
				}
				ret = expr__add_id(*combined, dup);
				if (ret)
					goto err_out;
			}
		}
	}
	return 0;
err_out:
	expr__ctx_free(*combined);
	*combined = NULL;
	return ret;
}

/**
 * parse_ids - Build the event string for the ids and parse them creating an
 *             evlist. The encoded metric_ids are decoded.
 * @metric_no_merge: is metric sharing explicitly disabled.
 * @fake_pmu: use a fake PMU when testing metrics not supported by the current CPU.
 * @ids: the event identifiers parsed from a metric.
 * @modifier: any modifiers added to the events.
 * @group_events: should events be placed in a weak group.
 * @tool_events: entries set true if the tool event of index could be present in
 *               the overall list of metrics.
 * @out_evlist: the created list of events.
 */
static int parse_ids(bool metric_no_merge, bool fake_pmu,
		     struct expr_parse_ctx *ids, const char *modifier,
		     bool group_events, const bool tool_events[PERF_TOOL_MAX],
		     struct evlist **out_evlist)
{
	struct parse_events_error parse_error;
	struct evlist *parsed_evlist;
	struct strbuf events = STRBUF_INIT;
	int ret;

	*out_evlist = NULL;
	if (!metric_no_merge || hashmap__size(ids->ids) == 0) {
		bool added_event = false;
		int i;
		/*
		 * We may fail to share events between metrics because a tool
		 * event isn't present in one metric. For example, a ratio of
		 * cache misses doesn't need duration_time but the same events
		 * may be used for a misses per second. Events without sharing
		 * implies multiplexing, that is best avoided, so place
		 * all tool events in every group.
		 *
		 * Also, there may be no ids/events in the expression parsing
		 * context because of constant evaluation, e.g.:
		 *    event1 if #smt_on else 0
		 * Add a tool event to avoid a parse error on an empty string.
		 */
		perf_tool_event__for_each_event(i) {
			if (tool_events[i]) {
				char *tmp = strdup(perf_tool_event__to_str(i));

				if (!tmp)
					return -ENOMEM;
				ids__insert(ids->ids, tmp);
				added_event = true;
			}
		}
		if (!added_event && hashmap__size(ids->ids) == 0) {
			char *tmp = strdup("duration_time");

			if (!tmp)
				return -ENOMEM;
			ids__insert(ids->ids, tmp);
		}
	}
	ret = metricgroup__build_event_string(&events, ids, modifier,
					      group_events);
	if (ret)
		return ret;

	parsed_evlist = evlist__new();
	if (!parsed_evlist) {
		ret = -ENOMEM;
		goto err_out;
	}
	pr_debug("Parsing metric events '%s'\n", events.buf);
	parse_events_error__init(&parse_error);
	ret = __parse_events(parsed_evlist, events.buf, /*pmu_filter=*/NULL,
<<<<<<< HEAD
			     &parse_error, fake_pmu, /*warn_if_reordered=*/false);
=======
			     &parse_error, fake_pmu, /*warn_if_reordered=*/false,
			     /*fake_tp=*/false);
>>>>>>> 2d5404ca
	if (ret) {
		parse_events_error__print(&parse_error, events.buf);
		goto err_out;
	}
	ret = decode_all_metric_ids(parsed_evlist, modifier);
	if (ret)
		goto err_out;

	*out_evlist = parsed_evlist;
	parsed_evlist = NULL;
err_out:
	parse_events_error__exit(&parse_error);
	evlist__delete(parsed_evlist);
	strbuf_release(&events);
	return ret;
}

static int parse_groups(struct evlist *perf_evlist,
			const char *pmu, const char *str,
			bool metric_no_group,
			bool metric_no_merge,
			bool metric_no_threshold,
			const char *user_requested_cpu_list,
			bool system_wide,
			bool fake_pmu,
			struct rblist *metric_events_list,
			const struct pmu_metrics_table *table)
{
	struct evlist *combined_evlist = NULL;
	LIST_HEAD(metric_list);
	struct metric *m;
	bool tool_events[PERF_TOOL_MAX] = {false};
	bool is_default = !strcmp(str, "Default");
	int ret;

	if (metric_events_list->nr_entries == 0)
		metricgroup__rblist_init(metric_events_list);
	ret = metricgroup__add_metric_list(pmu, str, metric_no_group, metric_no_threshold,
					   user_requested_cpu_list,
					   system_wide, &metric_list, table);
	if (ret)
		goto out;

	/* Sort metrics from largest to smallest. */
	list_sort(NULL, &metric_list, metric_list_cmp);

	if (!metric_no_merge) {
		struct expr_parse_ctx *combined = NULL;

		find_tool_events(&metric_list, tool_events);

		ret = build_combined_expr_ctx(&metric_list, &combined);

		if (!ret && combined && hashmap__size(combined->ids)) {
			ret = parse_ids(metric_no_merge, fake_pmu, combined,
					/*modifier=*/NULL,
					/*group_events=*/false,
					tool_events,
					&combined_evlist);
		}
		if (combined)
			expr__ctx_free(combined);

		if (ret)
			goto out;
	}

	if (is_default)
		list_sort(NULL, &metric_list, default_metricgroup_cmp);

	list_for_each_entry(m, &metric_list, nd) {
		struct metric_event *me;
		struct evsel **metric_events;
		struct evlist *metric_evlist = NULL;
		struct metric *n;
		struct metric_expr *expr;

		if (combined_evlist && !m->group_events) {
			metric_evlist = combined_evlist;
		} else if (!metric_no_merge) {
			/*
			 * See if the IDs for this metric are a subset of an
			 * earlier metric.
			 */
			list_for_each_entry(n, &metric_list, nd) {
				if (m == n)
					break;

				if (n->evlist == NULL)
					continue;

				if ((!m->modifier && n->modifier) ||
				    (m->modifier && !n->modifier) ||
				    (m->modifier && n->modifier &&
					    strcmp(m->modifier, n->modifier)))
					continue;

				if ((!m->pmu && n->pmu) ||
				    (m->pmu && !n->pmu) ||
				    (m->pmu && n->pmu && strcmp(m->pmu, n->pmu)))
					continue;

				if (expr__subset_of_ids(n->pctx, m->pctx)) {
					pr_debug("Events in '%s' fully contained within '%s'\n",
						 m->metric_name, n->metric_name);
					metric_evlist = n->evlist;
					break;
				}

			}
		}
		if (!metric_evlist) {
			ret = parse_ids(metric_no_merge, fake_pmu, m->pctx, m->modifier,
					m->group_events, tool_events, &m->evlist);
			if (ret)
				goto out;

			metric_evlist = m->evlist;
		}
		ret = setup_metric_events(fake_pmu ? "all" : m->pmu, m->pctx->ids,
					  metric_evlist, &metric_events);
		if (ret) {
			pr_err("Cannot resolve IDs for %s: %s\n",
				m->metric_name, m->metric_expr);
			goto out;
		}

		me = metricgroup__lookup(metric_events_list, metric_events[0], true);

		expr = malloc(sizeof(struct metric_expr));
		if (!expr) {
			ret = -ENOMEM;
			free(metric_events);
			goto out;
		}

		expr->metric_refs = m->metric_refs;
		m->metric_refs = NULL;
		expr->metric_expr = m->metric_expr;
		if (m->modifier) {
			char *tmp;

			if (asprintf(&tmp, "%s:%s", m->metric_name, m->modifier) < 0)
				expr->metric_name = NULL;
			else
				expr->metric_name = tmp;
		} else
			expr->metric_name = strdup(m->metric_name);

		if (!expr->metric_name) {
			ret = -ENOMEM;
			free(metric_events);
			goto out;
		}
		expr->metric_threshold = m->metric_threshold;
		expr->metric_unit = m->metric_unit;
		expr->metric_events = metric_events;
		expr->runtime = m->pctx->sctx.runtime;
		expr->default_metricgroup_name = m->default_metricgroup_name;
		me->is_default = is_default;
		list_add(&expr->nd, &me->head);
	}


	if (combined_evlist) {
		evlist__splice_list_tail(perf_evlist, &combined_evlist->core.entries);
		evlist__delete(combined_evlist);
	}

	list_for_each_entry(m, &metric_list, nd) {
		if (m->evlist)
			evlist__splice_list_tail(perf_evlist, &m->evlist->core.entries);
	}

out:
	metricgroup__free_metrics(&metric_list);
	return ret;
}

int metricgroup__parse_groups(struct evlist *perf_evlist,
			      const char *pmu,
			      const char *str,
			      bool metric_no_group,
			      bool metric_no_merge,
			      bool metric_no_threshold,
			      const char *user_requested_cpu_list,
			      bool system_wide,
			      bool hardware_aware_grouping,
			      struct rblist *metric_events)
{
	const struct pmu_metrics_table *table = pmu_metrics_table__find();

	if (!table)
		return -EINVAL;
	if (hardware_aware_grouping)
		pr_debug("Use hardware aware grouping instead of traditional metric grouping method\n");

	return parse_groups(perf_evlist, pmu, str, metric_no_group, metric_no_merge,
			    metric_no_threshold, user_requested_cpu_list, system_wide,
			    /*fake_pmu=*/false, metric_events, table);
}

int metricgroup__parse_groups_test(struct evlist *evlist,
				   const struct pmu_metrics_table *table,
				   const char *str,
				   struct rblist *metric_events)
{
	return parse_groups(evlist, "all", str,
			    /*metric_no_group=*/false,
			    /*metric_no_merge=*/false,
			    /*metric_no_threshold=*/false,
			    /*user_requested_cpu_list=*/NULL,
			    /*system_wide=*/false,
			    /*fake_pmu=*/true, metric_events, table);
}

struct metricgroup__has_metric_data {
	const char *pmu;
	const char *metric;
};
static int metricgroup__has_metric_callback(const struct pmu_metric *pm,
					    const struct pmu_metrics_table *table __maybe_unused,
					    void *vdata)
{
	struct metricgroup__has_metric_data *data = vdata;

	return match_pm_metric(pm, data->pmu, data->metric) ? 1 : 0;
}

bool metricgroup__has_metric(const char *pmu, const char *metric)
{
	const struct pmu_metrics_table *table = pmu_metrics_table__find();
	struct metricgroup__has_metric_data data = {
		.pmu = pmu,
		.metric = metric,
	};

	if (!table)
		return false;

	return pmu_metrics_table__for_each_metric(table, metricgroup__has_metric_callback, &data)
		? true : false;
}

static int metricgroup__topdown_max_level_callback(const struct pmu_metric *pm,
					    const struct pmu_metrics_table *table __maybe_unused,
					    void *data)
{
	unsigned int *max_level = data;
	unsigned int level;
	const char *p = strstr(pm->metric_group ?: "", "TopdownL");

	if (!p || p[8] == '\0')
		return 0;

	level = p[8] - '0';
	if (level > *max_level)
		*max_level = level;

	return 0;
}

unsigned int metricgroups__topdown_max_level(void)
{
	unsigned int max_level = 0;
	const struct pmu_metrics_table *table = pmu_metrics_table__find();

	if (!table)
		return false;

	pmu_metrics_table__for_each_metric(table, metricgroup__topdown_max_level_callback,
					  &max_level);
	return max_level;
}

int metricgroup__copy_metric_events(struct evlist *evlist, struct cgroup *cgrp,
				    struct rblist *new_metric_events,
				    struct rblist *old_metric_events)
{
	unsigned int i;

	for (i = 0; i < rblist__nr_entries(old_metric_events); i++) {
		struct rb_node *nd;
		struct metric_event *old_me, *new_me;
		struct metric_expr *old_expr, *new_expr;
		struct evsel *evsel;
		size_t alloc_size;
		int idx, nr;

		nd = rblist__entry(old_metric_events, i);
		old_me = container_of(nd, struct metric_event, nd);

		evsel = evlist__find_evsel(evlist, old_me->evsel->core.idx);
		if (!evsel)
			return -EINVAL;
		new_me = metricgroup__lookup(new_metric_events, evsel, true);
		if (!new_me)
			return -ENOMEM;

		pr_debug("copying metric event for cgroup '%s': %s (idx=%d)\n",
			 cgrp ? cgrp->name : "root", evsel->name, evsel->core.idx);

		list_for_each_entry(old_expr, &old_me->head, nd) {
			new_expr = malloc(sizeof(*new_expr));
			if (!new_expr)
				return -ENOMEM;

			new_expr->metric_expr = old_expr->metric_expr;
			new_expr->metric_threshold = old_expr->metric_threshold;
			new_expr->metric_name = strdup(old_expr->metric_name);
			if (!new_expr->metric_name)
				return -ENOMEM;

			new_expr->metric_unit = old_expr->metric_unit;
			new_expr->runtime = old_expr->runtime;

			if (old_expr->metric_refs) {
				/* calculate number of metric_events */
				for (nr = 0; old_expr->metric_refs[nr].metric_name; nr++)
					continue;
				alloc_size = sizeof(*new_expr->metric_refs);
				new_expr->metric_refs = calloc(nr + 1, alloc_size);
				if (!new_expr->metric_refs) {
					free(new_expr);
					return -ENOMEM;
				}

				memcpy(new_expr->metric_refs, old_expr->metric_refs,
				       nr * alloc_size);
			} else {
				new_expr->metric_refs = NULL;
			}

			/* calculate number of metric_events */
			for (nr = 0; old_expr->metric_events[nr]; nr++)
				continue;
			alloc_size = sizeof(*new_expr->metric_events);
			new_expr->metric_events = calloc(nr + 1, alloc_size);
			if (!new_expr->metric_events) {
				zfree(&new_expr->metric_refs);
				free(new_expr);
				return -ENOMEM;
			}

			/* copy evsel in the same position */
			for (idx = 0; idx < nr; idx++) {
				evsel = old_expr->metric_events[idx];
				evsel = evlist__find_evsel(evlist, evsel->core.idx);
				if (evsel == NULL) {
					zfree(&new_expr->metric_events);
					zfree(&new_expr->metric_refs);
					free(new_expr);
					return -EINVAL;
				}
				new_expr->metric_events[idx] = evsel;
			}

			list_add(&new_expr->nd, &new_me->head);
		}
	}
	return 0;
}<|MERGE_RESOLUTION|>--- conflicted
+++ resolved
@@ -1502,12 +1502,8 @@
 	pr_debug("Parsing metric events '%s'\n", events.buf);
 	parse_events_error__init(&parse_error);
 	ret = __parse_events(parsed_evlist, events.buf, /*pmu_filter=*/NULL,
-<<<<<<< HEAD
-			     &parse_error, fake_pmu, /*warn_if_reordered=*/false);
-=======
 			     &parse_error, fake_pmu, /*warn_if_reordered=*/false,
 			     /*fake_tp=*/false);
->>>>>>> 2d5404ca
 	if (ret) {
 		parse_events_error__print(&parse_error, events.buf);
 		goto err_out;
