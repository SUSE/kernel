--- conflicted
+++ resolved
@@ -194,20 +194,14 @@
 	const char *encoding_desc;
 	const char *topic;
 	const char *pmu_name;
-<<<<<<< HEAD
-=======
 	const char *event_type_desc;
->>>>>>> 2d5404ca
 	const char *str;
 	bool deprecated;
 };
 
 typedef int (*pmu_event_callback)(void *state, struct pmu_event_info *info);
-<<<<<<< HEAD
-=======
 typedef int (*pmu_format_callback)(void *state, const char *name, int config,
 				   const unsigned long *bits);
->>>>>>> 2d5404ca
 
 void pmu_add_sys_aliases(struct perf_pmu *pmu);
 int perf_pmu__config(struct perf_pmu *pmu, struct perf_event_attr *attr,
@@ -220,14 +214,6 @@
 __u64 perf_pmu__format_bits(struct perf_pmu *pmu, const char *name);
 int perf_pmu__format_type(struct perf_pmu *pmu, const char *name);
 int perf_pmu__check_alias(struct perf_pmu *pmu, struct parse_events_terms *head_terms,
-<<<<<<< HEAD
-			  struct perf_pmu_info *info, struct parse_events_error *err);
-int perf_pmu__find_event(struct perf_pmu *pmu, const char *event, void *state, pmu_event_callback cb);
-
-int perf_pmu__format_parse(struct perf_pmu *pmu, int dirfd, bool eager_load);
-void perf_pmu_format__set_value(void *format, int config, unsigned long *bits);
-bool perf_pmu__has_format(const struct perf_pmu *pmu, const char *name);
-=======
 			  struct perf_pmu_info *info, bool *rewrote_terms,
 			  struct parse_events_error *err);
 int perf_pmu__find_event(struct perf_pmu *pmu, const char *event, void *state, pmu_event_callback cb);
@@ -235,7 +221,6 @@
 void perf_pmu_format__set_value(void *format, int config, unsigned long *bits);
 bool perf_pmu__has_format(const struct perf_pmu *pmu, const char *name);
 int perf_pmu__for_each_format(struct perf_pmu *pmu, void *state, pmu_format_callback cb);
->>>>>>> 2d5404ca
 
 bool is_pmu_core(const char *name);
 bool perf_pmu__supports_legacy_cache(const struct perf_pmu *pmu);
@@ -281,11 +266,7 @@
 				   const char *config_name);
 void perf_pmu__warn_invalid_formats(struct perf_pmu *pmu);
 
-<<<<<<< HEAD
-int perf_pmu__match(const char *pattern, const char *name, const char *tok);
-=======
 bool perf_pmu__match(const struct perf_pmu *pmu, const char *tok);
->>>>>>> 2d5404ca
 
 double perf_pmu__cpu_slots_per_cycle(void);
 int perf_pmu__event_source_devices_scnprintf(char *pathname, size_t size);
@@ -294,12 +275,8 @@
 int perf_pmu__event_source_devices_fd(void);
 int perf_pmu__pathname_fd(int dirfd, const char *pmu_name, const char *filename, int flags);
 
-<<<<<<< HEAD
-struct perf_pmu *perf_pmu__lookup(struct list_head *pmus, int dirfd, const char *lookup_name);
-=======
 struct perf_pmu *perf_pmu__lookup(struct list_head *pmus, int dirfd, const char *lookup_name,
 				  bool eager_load);
->>>>>>> 2d5404ca
 struct perf_pmu *perf_pmu__create_placeholder_core_pmu(struct list_head *core_pmus);
 void perf_pmu__delete(struct perf_pmu *pmu);
 struct perf_pmu *perf_pmus__find_core_pmu(void);
