--- conflicted
+++ resolved
@@ -86,14 +86,10 @@
 		"COND_CALL",
 		"COND_RET",
 		"ERET",
-<<<<<<< HEAD
-		"IRQ"
-=======
 		"IRQ",
 		"SERROR",
 		"NO_TX",
 		"", // Needed for PERF_BR_EXTEND_ABI that ends up triggering some compiler warnings about NULL deref
->>>>>>> eb3cdb58
 	};
 
 	if (type >= 0 && type < PERF_BR_MAX)
