--- conflicted
+++ resolved
@@ -169,20 +169,7 @@
 	evsel->prev_raw_counts = NULL;
 }
 
-<<<<<<< HEAD
-static void perf_evsel__reset_prev_raw_counts(struct perf_evsel *evsel)
-{
-	if (evsel->prev_raw_counts) {
-		evsel->prev_raw_counts->aggr.val = 0;
-		evsel->prev_raw_counts->aggr.ena = 0;
-		evsel->prev_raw_counts->aggr.run = 0;
-       }
-}
-
-static int perf_evsel__alloc_stats(struct perf_evsel *evsel, bool alloc_raw)
-=======
 static void evsel__reset_prev_raw_counts(struct evsel *evsel)
->>>>>>> 7d2a07b7
 {
 	if (evsel->prev_raw_counts)
 		perf_counts__reset(evsel->prev_raw_counts);
@@ -262,19 +249,7 @@
 	evsel->counts->aggr = evsel->prev_raw_counts->aggr;
 }
 
-<<<<<<< HEAD
-void perf_evlist__reset_prev_raw_counts(struct perf_evlist *evlist)
-{
-	struct perf_evsel *evsel;
-
-	evlist__for_each_entry(evlist, evsel)
-		perf_evsel__reset_prev_raw_counts(evsel);
-}
-
-static void zero_per_pkg(struct perf_evsel *counter)
-=======
 void evlist__copy_prev_raw_counts(struct evlist *evlist)
->>>>>>> 7d2a07b7
 {
 	struct evsel *evsel;
 
