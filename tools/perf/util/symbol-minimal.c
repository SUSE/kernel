#include "dso.h"
#include "symbol.h"
#include "symsrc.h"

#include <errno.h>
#include <unistd.h>
#include <fcntl.h>
#include <string.h>
#include <stdlib.h>
#include <byteswap.h>
#include <sys/stat.h>
#include <linux/zalloc.h>
#include <internal/lib.h>

static bool check_need_swap(int file_endian)
{
	const int data = 1;
	u8 *check = (u8 *)&data;
	int host_endian;

	if (check[0] == 1)
		host_endian = ELFDATA2LSB;
	else
		host_endian = ELFDATA2MSB;

	return host_endian != file_endian;
}

#define NOTE_ALIGN(sz) (((sz) + 3) & ~3)

#define NT_GNU_BUILD_ID	3

static int read_build_id(void *note_data, size_t note_len, struct build_id *bid,
			 bool need_swap)
{
	size_t size = sizeof(bid->data);
	struct {
		u32 n_namesz;
		u32 n_descsz;
		u32 n_type;
	} *nhdr;
	void *ptr;

	ptr = note_data;
	while (ptr < (note_data + note_len)) {
		const char *name;
		size_t namesz, descsz;

		nhdr = ptr;
		if (need_swap) {
			nhdr->n_namesz = bswap_32(nhdr->n_namesz);
			nhdr->n_descsz = bswap_32(nhdr->n_descsz);
			nhdr->n_type = bswap_32(nhdr->n_type);
		}

		namesz = NOTE_ALIGN(nhdr->n_namesz);
		descsz = NOTE_ALIGN(nhdr->n_descsz);

		ptr += sizeof(*nhdr);
		name = ptr;
		ptr += namesz;
		if (nhdr->n_type == NT_GNU_BUILD_ID &&
		    nhdr->n_namesz == sizeof("GNU")) {
			if (memcmp(name, "GNU", sizeof("GNU")) == 0) {
				size_t sz = min(size, descsz);
				memcpy(bid->data, ptr, sz);
				memset(bid->data + sz, 0, size - sz);
				bid->size = sz;
				return 0;
			}
		}
		ptr += descsz;
	}

	return -1;
}

int filename__read_debuglink(const char *filename __maybe_unused,
			     char *debuglink __maybe_unused,
			     size_t size __maybe_unused)
{
	return -1;
}

/*
 * Just try PT_NOTE header otherwise fails
 */
int filename__read_build_id(const char *filename, struct build_id *bid, bool block)
{
	int fd, ret = -1;
	bool need_swap = false, elf32;
	union {
		struct {
			Elf32_Ehdr ehdr32;
			Elf32_Phdr *phdr32;
		};
		struct {
			Elf64_Ehdr ehdr64;
			Elf64_Phdr *phdr64;
		};
	} hdrs;
	void *phdr, *buf = NULL;
	ssize_t phdr_size, ehdr_size, buf_size = 0;

<<<<<<< HEAD
	fd = open(filename, O_RDONLY);
=======
	fd = open(filename, block ? O_RDONLY : (O_RDONLY | O_NONBLOCK));
>>>>>>> 3476aa7d
	if (fd < 0)
		return -1;

	if (read(fd, hdrs.ehdr32.e_ident, EI_NIDENT) != EI_NIDENT)
		goto out;

	if (memcmp(hdrs.ehdr32.e_ident, ELFMAG, SELFMAG) ||
	    hdrs.ehdr32.e_ident[EI_VERSION] != EV_CURRENT)
		goto out;

	need_swap = check_need_swap(hdrs.ehdr32.e_ident[EI_DATA]);
	elf32 = hdrs.ehdr32.e_ident[EI_CLASS] == ELFCLASS32;
	ehdr_size = (elf32 ? sizeof(hdrs.ehdr32) : sizeof(hdrs.ehdr64)) - EI_NIDENT;

	if (read(fd,
		 (elf32 ? (void *)&hdrs.ehdr32 : (void *)&hdrs.ehdr64) + EI_NIDENT,
		 ehdr_size) != ehdr_size)
		goto out;

	if (need_swap) {
		if (elf32) {
			hdrs.ehdr32.e_phoff = bswap_32(hdrs.ehdr32.e_phoff);
			hdrs.ehdr32.e_phentsize = bswap_16(hdrs.ehdr32.e_phentsize);
			hdrs.ehdr32.e_phnum = bswap_16(hdrs.ehdr32.e_phnum);
		} else {
			hdrs.ehdr64.e_phoff = bswap_64(hdrs.ehdr64.e_phoff);
			hdrs.ehdr64.e_phentsize = bswap_16(hdrs.ehdr64.e_phentsize);
			hdrs.ehdr64.e_phnum = bswap_16(hdrs.ehdr64.e_phnum);
		}
	}
	if ((elf32 && hdrs.ehdr32.e_phentsize != sizeof(Elf32_Phdr)) ||
	    (!elf32 && hdrs.ehdr64.e_phentsize != sizeof(Elf64_Phdr)))
		goto out;

	phdr_size = elf32 ? sizeof(Elf32_Phdr) * hdrs.ehdr32.e_phnum
			  : sizeof(Elf64_Phdr) * hdrs.ehdr64.e_phnum;
	phdr = malloc(phdr_size);
	if (phdr == NULL)
		goto out;

	lseek(fd, elf32 ? hdrs.ehdr32.e_phoff : hdrs.ehdr64.e_phoff, SEEK_SET);
	if (read(fd, phdr, phdr_size) != phdr_size)
		goto out_free;

	if (elf32)
		hdrs.phdr32 = phdr;
	else
		hdrs.phdr64 = phdr;

	for (int i = 0; i < (elf32 ? hdrs.ehdr32.e_phnum : hdrs.ehdr64.e_phnum); i++) {
		ssize_t p_filesz;

		if (need_swap) {
			if (elf32) {
				hdrs.phdr32[i].p_type = bswap_32(hdrs.phdr32[i].p_type);
				hdrs.phdr32[i].p_offset = bswap_32(hdrs.phdr32[i].p_offset);
				hdrs.phdr32[i].p_filesz = bswap_32(hdrs.phdr32[i].p_offset);
			} else {
				hdrs.phdr64[i].p_type = bswap_32(hdrs.phdr64[i].p_type);
				hdrs.phdr64[i].p_offset = bswap_64(hdrs.phdr64[i].p_offset);
				hdrs.phdr64[i].p_filesz = bswap_64(hdrs.phdr64[i].p_filesz);
			}
		}
		if ((elf32 ? hdrs.phdr32[i].p_type : hdrs.phdr64[i].p_type) != PT_NOTE)
			continue;

		p_filesz = elf32 ? hdrs.phdr32[i].p_filesz : hdrs.phdr64[i].p_filesz;
		if (p_filesz > buf_size) {
			void *tmp;

			buf_size = p_filesz;
			tmp = realloc(buf, buf_size);
			if (tmp == NULL)
				goto out_free;
			buf = tmp;
		}
		lseek(fd, elf32 ? hdrs.phdr32[i].p_offset : hdrs.phdr64[i].p_offset, SEEK_SET);
		if (read(fd, buf, p_filesz) != p_filesz)
			goto out_free;

		ret = read_build_id(buf, p_filesz, bid, need_swap);
		if (ret == 0) {
			ret = bid->size;
			break;
		}
	}
out_free:
	free(buf);
	free(phdr);
out:
	close(fd);
	return ret;
}

int sysfs__read_build_id(const char *filename, struct build_id *bid)
{
	int fd;
	int ret = -1;
	struct stat stbuf;
	size_t buf_size;
	void *buf;

	fd = open(filename, O_RDONLY);
	if (fd < 0)
		return -1;

	if (fstat(fd, &stbuf) < 0)
		goto out;

	buf_size = stbuf.st_size;
	buf = malloc(buf_size);
	if (buf == NULL)
		goto out;

	if (read(fd, buf, buf_size) != (ssize_t) buf_size)
		goto out_free;

	ret = read_build_id(buf, buf_size, bid, false);
out_free:
	free(buf);
out:
	close(fd);
	return ret;
}

int symsrc__init(struct symsrc *ss, struct dso *dso, const char *name,
	         enum dso_binary_type type)
{
	int fd = open(name, O_RDONLY);
	if (fd < 0)
		goto out_errno;

	ss->name = strdup(name);
	if (!ss->name)
		goto out_close;

	ss->fd = fd;
	ss->type = type;

	return 0;
out_close:
	close(fd);
out_errno:
	RC_CHK_ACCESS(dso)->load_errno = errno;
	return -1;
}

bool symsrc__possibly_runtime(struct symsrc *ss __maybe_unused)
{
	/* Assume all sym sources could be a runtime image. */
	return true;
}

bool symsrc__has_symtab(struct symsrc *ss __maybe_unused)
{
	return false;
}

void symsrc__destroy(struct symsrc *ss)
{
	zfree(&ss->name);
	close(ss->fd);
}

int dso__synthesize_plt_symbols(struct dso *dso __maybe_unused,
				struct symsrc *ss __maybe_unused)
{
	return 0;
}

static int fd__is_64_bit(int fd)
{
	u8 e_ident[EI_NIDENT];

	if (lseek(fd, 0, SEEK_SET))
		return -1;

	if (readn(fd, e_ident, sizeof(e_ident)) != sizeof(e_ident))
		return -1;

	if (memcmp(e_ident, ELFMAG, SELFMAG) ||
	    e_ident[EI_VERSION] != EV_CURRENT)
		return -1;

	return e_ident[EI_CLASS] == ELFCLASS64;
}

enum dso_type dso__type_fd(int fd)
{
	Elf64_Ehdr ehdr;
	int ret;

	ret = fd__is_64_bit(fd);
	if (ret < 0)
		return DSO__TYPE_UNKNOWN;

	if (ret)
		return DSO__TYPE_64BIT;

	if (readn(fd, &ehdr, sizeof(ehdr)) != sizeof(ehdr))
		return DSO__TYPE_UNKNOWN;

	if (ehdr.e_machine == EM_X86_64)
		return DSO__TYPE_X32BIT;

	return DSO__TYPE_32BIT;
}

int dso__load_sym(struct dso *dso, struct map *map __maybe_unused,
		  struct symsrc *ss,
		  struct symsrc *runtime_ss __maybe_unused,
		  int kmodule __maybe_unused)
{
	struct build_id bid = { .size = 0, };
	int ret;

	ret = fd__is_64_bit(ss->fd);
	if (ret >= 0)
		RC_CHK_ACCESS(dso)->is_64_bit = ret;

	if (filename__read_build_id(ss->name, &bid, /*block=*/true) > 0)
		dso__set_build_id(dso, &bid);
	return 0;
}

int file__read_maps(int fd __maybe_unused, bool exe __maybe_unused,
		    mapfn_t mapfn __maybe_unused, void *data __maybe_unused,
		    bool *is_64_bit __maybe_unused)
{
	return -1;
}

int kcore_extract__create(struct kcore_extract *kce __maybe_unused)
{
	return -1;
}

void kcore_extract__delete(struct kcore_extract *kce __maybe_unused)
{
}

int kcore_copy(const char *from_dir __maybe_unused,
	       const char *to_dir __maybe_unused)
{
	return -1;
}

void symbol__elf_init(void)
{
}

bool filename__has_section(const char *filename __maybe_unused, const char *sec __maybe_unused)
{
	return false;
}<|MERGE_RESOLUTION|>--- conflicted
+++ resolved
@@ -102,11 +102,7 @@
 	void *phdr, *buf = NULL;
 	ssize_t phdr_size, ehdr_size, buf_size = 0;
 
-<<<<<<< HEAD
-	fd = open(filename, O_RDONLY);
-=======
 	fd = open(filename, block ? O_RDONLY : (O_RDONLY | O_NONBLOCK));
->>>>>>> 3476aa7d
 	if (fd < 0)
 		return -1;
 
