--- conflicted
+++ resolved
@@ -220,11 +220,8 @@
 		return a->socket - b->socket;
 	else if (a->die != b->die)
 		return a->die - b->die;
-<<<<<<< HEAD
-=======
 	else if (a->cluster != b->cluster)
 		return a->cluster - b->cluster;
->>>>>>> 2d5404ca
 	else if (a->cache_lvl != b->cache_lvl)
 		return a->cache_lvl - b->cache_lvl;
 	else if (a->cache != b->cache)
@@ -708,10 +705,7 @@
 		a->node == b->node &&
 		a->socket == b->socket &&
 		a->die == b->die &&
-<<<<<<< HEAD
-=======
 		a->cluster == b->cluster &&
->>>>>>> 2d5404ca
 		a->cache_lvl == b->cache_lvl &&
 		a->cache == b->cache &&
 		a->core == b->core &&
@@ -724,10 +718,7 @@
 		a->node == -1 &&
 		a->socket == -1 &&
 		a->die == -1 &&
-<<<<<<< HEAD
-=======
 		a->cluster == -1 &&
->>>>>>> 2d5404ca
 		a->cache_lvl == -1 &&
 		a->cache == -1 &&
 		a->core == -1 &&
@@ -741,10 +732,7 @@
 		.node = -1,
 		.socket = -1,
 		.die = -1,
-<<<<<<< HEAD
-=======
 		.cluster = -1,
->>>>>>> 2d5404ca
 		.cache_lvl = -1,
 		.cache = -1,
 		.core = -1,
