--- conflicted
+++ resolved
@@ -3685,20 +3685,6 @@
 	struct feat_fd ff = {
 		.fd = fd,
 	};
-<<<<<<< HEAD
-	u64 attr_offset;
-	int err;
-
-	lseek(fd, sizeof(f_header), SEEK_SET);
-
-	evlist__for_each_entry(session->evlist, evsel) {
-		evsel->id_offset = lseek(fd, 0, SEEK_CUR);
-		err = do_write(&ff, evsel->core.id, evsel->core.ids * sizeof(u64));
-		if (err < 0) {
-			pr_debug("failed to write perf header\n");
-			free(ff.buf);
-			return err;
-=======
 	u64 attr_offset = sizeof(f_header), attr_size = 0;
 	int err;
 
@@ -3730,7 +3716,6 @@
 				pr_debug("failed to write perf header\n");
 				goto err_out;
 			}
->>>>>>> 2d5404ca
 		}
 		attr_offset += evsel->core.ids * sizeof(u64);
 	}
@@ -3758,15 +3743,6 @@
 				pr_debug("failed to write perf header attribute\n");
 				goto err_out;
 			}
-<<<<<<< HEAD
-		};
-		err = do_write(&ff, &f_attr, sizeof(f_attr));
-		if (err < 0) {
-			pr_debug("failed to write perf header attribute\n");
-			free(ff.buf);
-			return err;
-=======
->>>>>>> 2d5404ca
 		}
 		attr_size += sizeof(struct perf_file_attr);
 	}
@@ -3782,15 +3758,8 @@
 	if (!write_attrs_after_data && at_exit) {
 		/* Write features now feat_offset is known. */
 		err = perf_header__adds_write(header, evlist, fd, fc);
-<<<<<<< HEAD
-		if (err < 0) {
-			free(ff.buf);
-			return err;
-		}
-=======
 		if (err < 0)
 			goto err_out;
->>>>>>> 2d5404ca
 	}
 
 	f_header = (struct perf_file_header){
@@ -3812,7 +3781,6 @@
 
 	lseek(fd, 0, SEEK_SET);
 	err = do_write(&ff, &f_header, sizeof(f_header));
-	free(ff.buf);
 	if (err < 0) {
 		pr_debug("failed to write perf header\n");
 		goto err_out;
