%define api.pure full
%parse-param {void *_parse_state}
%parse-param {void *scanner}
%lex-param {void* scanner}
%locations

%{

#define YYDEBUG 1

#include <errno.h>
#include <fnmatch.h>
#include <stdio.h>
#include <linux/compiler.h>
#include <linux/types.h>
#include <linux/zalloc.h>
#include "pmu.h"
#include "pmus.h"
#include "evsel.h"
#include "parse-events.h"
#include "parse-events-bison.h"

int parse_events_lex(YYSTYPE * yylval_param, YYLTYPE * yylloc_param , void *yyscanner);
void parse_events_error(YYLTYPE *loc, void *parse_state, void *scanner, char const *msg);

#define PE_ABORT(val) \
do { \
	if (val == -ENOMEM) \
		YYNOMEM; \
	YYABORT; \
} while (0)

#define PE_ABORT(val) \
do { \
	if (val == -ENOMEM) \
		YYNOMEM; \
	YYABORT; \
} while (0)

static struct list_head* alloc_list(void)
{
	struct list_head *list;

	list = malloc(sizeof(*list));
	if (!list)
		return NULL;

	INIT_LIST_HEAD(list);
	return list;
}

static void free_list_evsel(struct list_head* list_evsel)
{
	struct evsel *evsel, *tmp;

	list_for_each_entry_safe(evsel, tmp, list_evsel, core.node) {
		list_del_init(&evsel->core.node);
		evsel__delete(evsel);
	}
	free(list_evsel);
}

%}

%token PE_START_EVENTS PE_START_TERMS
%token PE_VALUE PE_VALUE_SYM_HW PE_VALUE_SYM_SW PE_TERM
%token PE_VALUE_SYM_TOOL
%token PE_EVENT_NAME
%token PE_RAW PE_NAME
%token PE_MODIFIER_EVENT PE_MODIFIER_BP PE_BP_COLON PE_BP_SLASH
%token PE_LEGACY_CACHE
%token PE_PREFIX_MEM
%token PE_ERROR
%token PE_DRV_CFG_TERM
%token PE_TERM_HW
%type <num> PE_VALUE
%type <num> PE_VALUE_SYM_HW
%type <num> PE_VALUE_SYM_SW
%type <num> PE_VALUE_SYM_TOOL
%type <num> PE_TERM
%type <num> value_sym
%type <str> PE_RAW
%type <str> PE_NAME
%type <str> PE_LEGACY_CACHE
%type <str> PE_MODIFIER_EVENT
%type <str> PE_MODIFIER_BP
%type <str> PE_EVENT_NAME
%type <str> PE_DRV_CFG_TERM
%type <str> name_or_raw name_or_legacy
%destructor { free ($$); } <str>
%type <term> event_term
%destructor { parse_events_term__delete ($$); } <term>
%type <list_terms> event_config
%type <list_terms> opt_event_config
%type <list_terms> opt_pmu_config
%destructor { parse_events_terms__delete ($$); } <list_terms>
%type <list_evsel> event_pmu
%type <list_evsel> event_legacy_symbol
%type <list_evsel> event_legacy_cache
%type <list_evsel> event_legacy_mem
%type <list_evsel> event_legacy_tracepoint
%type <list_evsel> event_legacy_numeric
%type <list_evsel> event_legacy_raw
%type <list_evsel> event_def
%type <list_evsel> event_mod
%type <list_evsel> event_name
%type <list_evsel> event
%type <list_evsel> events
%type <list_evsel> group_def
%type <list_evsel> group
%type <list_evsel> groups
%destructor { free_list_evsel ($$); } <list_evsel>
%type <tracepoint_name> tracepoint_name
%type <hardware_term> PE_TERM_HW
%destructor { free ($$.str); } <hardware_term>

%union
{
	char *str;
	u64 num;
	struct list_head *list_evsel;
	struct list_head *list_terms;
	struct parse_events_term *term;
	struct tracepoint_name {
		char *sys;
		char *event;
	} tracepoint_name;
	struct hardware_term {
		char *str;
		u64 num;
	} hardware_term;
}
%%

start:
PE_START_EVENTS start_events
|
PE_START_TERMS  start_terms

start_events: groups
{
	struct parse_events_state *parse_state = _parse_state;

	/* frees $1 */
	parse_events_update_lists($1, &parse_state->list);
}

groups:
groups ',' group
{
	struct list_head *list  = $1;
	struct list_head *group = $3;

	/* frees $3 */
	parse_events_update_lists(group, list);
	$$ = list;
}
|
groups ',' event
{
	struct list_head *list  = $1;
	struct list_head *event = $3;

	/* frees $3 */
	parse_events_update_lists(event, list);
	$$ = list;
}
|
group
|
event

group:
group_def ':' PE_MODIFIER_EVENT
{
	struct list_head *list = $1;
	int err;

	err = parse_events__modifier_group(list, $3);
	free($3);
	if (err) {
		struct parse_events_state *parse_state = _parse_state;
		struct parse_events_error *error = parse_state->error;

		parse_events_error__handle(error, @3.first_column,
					   strdup("Bad modifier"), NULL);
		free_list_evsel(list);
		YYABORT;
	}
	$$ = list;
}
|
group_def

group_def:
PE_NAME '{' events '}'
{
	struct list_head *list = $3;

	/* Takes ownership of $1. */
	parse_events__set_leader($1, list);
	$$ = list;
}
|
'{' events '}'
{
	struct list_head *list = $2;

	parse_events__set_leader(NULL, list);
	$$ = list;
}

events:
events ',' event
{
	struct list_head *event = $3;
	struct list_head *list  = $1;

	/* frees $3 */
	parse_events_update_lists(event, list);
	$$ = list;
}
|
event

event: event_mod

event_mod:
event_name PE_MODIFIER_EVENT
{
	struct list_head *list = $1;
	int err;

	/*
	 * Apply modifier on all events added by single event definition
	 * (there could be more events added for multiple tracepoint
	 * definitions via '*?'.
	 */
	err = parse_events__modifier_event(list, $2, false);
	free($2);
	if (err) {
		struct parse_events_state *parse_state = _parse_state;
		struct parse_events_error *error = parse_state->error;

		parse_events_error__handle(error, @2.first_column,
					   strdup("Bad modifier"), NULL);
		free_list_evsel(list);
		YYABORT;
	}
	$$ = list;
}
|
event_name

event_name:
PE_EVENT_NAME event_def
{
	int err;

	err = parse_events_name($2, $1);
	free($1);
	if (err) {
		free_list_evsel($2);
		YYNOMEM;
	}
	$$ = $2;
}
|
event_def

event_def: event_pmu |
	   event_legacy_symbol |
	   event_legacy_cache sep_dc |
	   event_legacy_mem sep_dc |
	   event_legacy_tracepoint sep_dc |
	   event_legacy_numeric sep_dc |
	   event_legacy_raw sep_dc

event_pmu:
PE_NAME opt_pmu_config
{
	struct parse_events_state *parse_state = _parse_state;
	struct list_head *list = NULL, *orig_terms = NULL, *terms= NULL;
	char *pattern = NULL;

#define CLEANUP						\
	do {						\
		parse_events_terms__delete($2);		\
		parse_events_terms__delete(orig_terms);	\
		free(list);				\
		free($1);				\
		free(pattern);				\
	} while(0)

	if (parse_events_copy_term_list($2, &orig_terms)) {
		CLEANUP;
		YYNOMEM;
	}

	list = alloc_list();
	if (!list) {
		CLEANUP;
		YYNOMEM;
	}
	/* Attempt to add to list assuming $1 is a PMU name. */
	if (parse_events_add_pmu(parse_state, list, $1, $2, /*auto_merge_stats=*/false, &@1)) {
		struct perf_pmu *pmu = NULL;
		int ok = 0;

		/* Failure to add, try wildcard expansion of $1 as a PMU name. */
		if (asprintf(&pattern, "%s*", $1) < 0) {
			CLEANUP;
			YYNOMEM;
		}

		while ((pmu = perf_pmus__scan(pmu)) != NULL) {
			const char *name = pmu->name;

			if (parse_events__filter_pmu(parse_state, pmu))
				continue;

			if (!strncmp(name, "uncore_", 7) &&
			    strncmp($1, "uncore_", 7))
				name += 7;
			if (!perf_pmu__match(pattern, name, $1) ||
			    !perf_pmu__match(pattern, pmu->alias_name, $1)) {
				bool auto_merge_stats = perf_pmu__auto_merge_stats(pmu);

				if (parse_events_copy_term_list(orig_terms, &terms)) {
					CLEANUP;
					YYNOMEM;
				}
				if (!parse_events_add_pmu(parse_state, list, pmu->name, terms,
							  auto_merge_stats, &@1)) {
					ok++;
					parse_state->wild_card_pmus = true;
				}
				parse_events_terms__delete(terms);
			}
		}

		if (!ok) {
			/* Failure to add, assume $1 is an event name. */
			zfree(&list);
			ok = !parse_events_multi_pmu_add(parse_state, $1, $2, &list, &@1);
			$2 = NULL;
		}
		if (!ok) {
			struct parse_events_error *error = parse_state->error;
			char *help;

<<<<<<< HEAD
			if (asprintf(&help, "Unabled to find PMU or event on a PMU of '%s'", $1) < 0)
=======
			if (asprintf(&help, "Unable to find PMU or event on a PMU of '%s'", $1) < 0)
>>>>>>> 9545bdc0
				help = NULL;
			parse_events_error__handle(error, @1.first_column,
						   strdup("Bad event or PMU"),
						   help);
			CLEANUP;
			YYABORT;
		}
	}
<<<<<<< HEAD
	$$ = list;
	list = NULL;
	CLEANUP;
#undef CLEANUP
}
|
PE_KERNEL_PMU_EVENT sep_dc
{
	struct list_head *list;
	int err;

	err = parse_events_multi_pmu_add(_parse_state, $1, NULL, &list);
	free($1);
	if (err < 0)
		YYABORT;
=======
>>>>>>> 9545bdc0
	$$ = list;
	list = NULL;
	CLEANUP;
#undef CLEANUP
}
|
PE_NAME sep_dc
{
	struct list_head *list;
	int err;

<<<<<<< HEAD
	err = parse_events_multi_pmu_add(_parse_state, $1, NULL, &list);
	if (err < 0) {
		struct parse_events_state *parse_state = _parse_state;
		struct parse_events_error *error = parse_state->error;
		char *help;

		if (asprintf(&help, "Unabled to find PMU or event on a PMU of '%s'", $1) < 0)
			help = NULL;
		parse_events_error__handle(error, @1.first_column, strdup("Bad event name"), help);
		free($1);
		PE_ABORT(err);
	}
	free($1);
	$$ = list;
}
|
PE_KERNEL_PMU_EVENT opt_pmu_config
{
	struct list_head *list;
	int err;

	/* frees $2 */
	err = parse_events_multi_pmu_add(_parse_state, $1, $2, &list);
	free($1);
	if (err < 0)
		YYABORT;
	$$ = list;
}
|
PE_PMU_EVENT_FAKE sep_dc
{
	struct list_head *list;
	int err;

	list = alloc_list();
	if (!list)
		YYABORT;

	err = parse_events_add_pmu(_parse_state, list, $1, /*head_config=*/NULL,
				   /*auto_merge_stats=*/false);
	free($1);
=======
	err = parse_events_multi_pmu_add(_parse_state, $1, NULL, &list, &@1);
>>>>>>> 9545bdc0
	if (err < 0) {
		struct parse_events_state *parse_state = _parse_state;
		struct parse_events_error *error = parse_state->error;
		char *help;

		if (asprintf(&help, "Unable to find event on a PMU of '%s'", $1) < 0)
			help = NULL;
		parse_events_error__handle(error, @1.first_column, strdup("Bad event name"), help);
		free($1);
		PE_ABORT(err);
	}
	free($1);
	$$ = list;
}

value_sym:
PE_VALUE_SYM_HW
|
PE_VALUE_SYM_SW

event_legacy_symbol:
value_sym '/' event_config '/'
{
	struct list_head *list;
	int type = $1 >> 16;
	int config = $1 & 255;
	int err;
	bool wildcard = (type == PERF_TYPE_HARDWARE || type == PERF_TYPE_HW_CACHE);

	list = alloc_list();
	if (!list)
		YYNOMEM;
	err = parse_events_add_numeric(_parse_state, list, type, config, $3, wildcard);
	parse_events_terms__delete($3);
	if (err) {
		free_list_evsel(list);
		PE_ABORT(err);
	}
	$$ = list;
}
|
value_sym sep_slash_slash_dc
{
	struct list_head *list;
	int type = $1 >> 16;
	int config = $1 & 255;
	bool wildcard = (type == PERF_TYPE_HARDWARE || type == PERF_TYPE_HW_CACHE);
	int err;

	list = alloc_list();
	if (!list)
		YYNOMEM;
	err = parse_events_add_numeric(_parse_state, list, type, config, /*head_config=*/NULL, wildcard);
	if (err)
		PE_ABORT(err);
	$$ = list;
}
|
PE_VALUE_SYM_TOOL sep_slash_slash_dc
{
	struct list_head *list;
	int err;

	list = alloc_list();
	if (!list)
		YYNOMEM;
	err = parse_events_add_tool(_parse_state, list, $1);
	if (err)
		YYNOMEM;
	$$ = list;
}

event_legacy_cache:
PE_LEGACY_CACHE opt_event_config
{
	struct parse_events_state *parse_state = _parse_state;
	struct list_head *list;
	int err;

	list = alloc_list();
	if (!list)
		YYNOMEM;

	err = parse_events_add_cache(list, &parse_state->idx, $1, parse_state, $2);

	parse_events_terms__delete($2);
	free($1);
	if (err) {
		free_list_evsel(list);
		PE_ABORT(err);
	}
	$$ = list;
}

event_legacy_mem:
PE_PREFIX_MEM PE_VALUE PE_BP_SLASH PE_VALUE PE_BP_COLON PE_MODIFIER_BP opt_event_config
{
	struct list_head *list;
	int err;

	list = alloc_list();
	if (!list)
		YYNOMEM;

	err = parse_events_add_breakpoint(_parse_state, list,
					  $2, $6, $4, $7);
	parse_events_terms__delete($7);
	free($6);
	if (err) {
		free(list);
		PE_ABORT(err);
	}
	$$ = list;
}
|
PE_PREFIX_MEM PE_VALUE PE_BP_SLASH PE_VALUE opt_event_config
{
	struct list_head *list;
	int err;

	list = alloc_list();
	if (!list)
		YYNOMEM;

	err = parse_events_add_breakpoint(_parse_state, list,
					  $2, NULL, $4, $5);
	parse_events_terms__delete($5);
	if (err) {
		free(list);
		PE_ABORT(err);
	}
	$$ = list;
}
|
PE_PREFIX_MEM PE_VALUE PE_BP_COLON PE_MODIFIER_BP opt_event_config
{
	struct list_head *list;
	int err;

	list = alloc_list();
	if (!list)
		YYNOMEM;

	err = parse_events_add_breakpoint(_parse_state, list,
					  $2, $4, 0, $5);
	parse_events_terms__delete($5);
	free($4);
	if (err) {
		free(list);
		PE_ABORT(err);
	}
	$$ = list;
}
|
PE_PREFIX_MEM PE_VALUE opt_event_config
{
	struct list_head *list;
	int err;

	list = alloc_list();
	if (!list)
		YYNOMEM;
	err = parse_events_add_breakpoint(_parse_state, list,
					  $2, NULL, 0, $3);
	parse_events_terms__delete($3);
	if (err) {
		free(list);
		PE_ABORT(err);
	}
	$$ = list;
}

event_legacy_tracepoint:
tracepoint_name opt_event_config
{
	struct parse_events_state *parse_state = _parse_state;
	struct parse_events_error *error = parse_state->error;
	struct list_head *list;
	int err;

	list = alloc_list();
	if (!list)
		YYNOMEM;
	if (error)
		error->idx = @1.first_column;

	err = parse_events_add_tracepoint(list, &parse_state->idx, $1.sys, $1.event,
					error, $2, &@1);

	parse_events_terms__delete($2);
	free($1.sys);
	free($1.event);
	if (err) {
		free(list);
		PE_ABORT(err);
	}
	$$ = list;
}

tracepoint_name:
PE_NAME ':' PE_NAME
{
	struct tracepoint_name tracepoint = {$1, $3};

	$$ = tracepoint;
}

event_legacy_numeric:
PE_VALUE ':' PE_VALUE opt_event_config
{
	struct list_head *list;
	int err;

	list = alloc_list();
	if (!list)
		YYNOMEM;
	err = parse_events_add_numeric(_parse_state, list, (u32)$1, $3, $4,
				       /*wildcard=*/false);
	parse_events_terms__delete($4);
	if (err) {
		free(list);
		PE_ABORT(err);
	}
	$$ = list;
}

event_legacy_raw:
PE_RAW opt_event_config
{
	struct list_head *list;
	int err;
	u64 num;

	list = alloc_list();
	if (!list)
		YYNOMEM;
	errno = 0;
	num = strtoull($1 + 1, NULL, 16);
	/* Given the lexer will only give [a-fA-F0-9]+ a failure here should be impossible. */
	if (errno)
		YYABORT;
	free($1);
	err = parse_events_add_numeric(_parse_state, list, PERF_TYPE_RAW, num, $2,
				       /*wildcard=*/false);
	parse_events_terms__delete($2);
	if (err) {
		free(list);
		PE_ABORT(err);
<<<<<<< HEAD
	}
	$$ = list;
}

event_bpf_file:
PE_BPF_OBJECT opt_event_config
{
	struct parse_events_state *parse_state = _parse_state;
	struct list_head *list;
	int err;

	list = alloc_list();
	if (!list)
		YYNOMEM;
	err = parse_events_load_bpf(parse_state, list, $1, false, $2);
	parse_events_terms__delete($2);
	free($1);
	if (err) {
		free(list);
		PE_ABORT(err);
	}
	$$ = list;
}
|
PE_BPF_SOURCE opt_event_config
{
	struct list_head *list;
	int err;

	list = alloc_list();
	if (!list)
		YYNOMEM;
	err = parse_events_load_bpf(_parse_state, list, $1, true, $2);
	parse_events_terms__delete($2);
	if (err) {
		free(list);
		PE_ABORT(err);
=======
>>>>>>> 9545bdc0
	}
	$$ = list;
}

opt_event_config:
'/' event_config '/'
{
	$$ = $2;
}
|
'/' '/'
{
	$$ = NULL;
}
|
{
	$$ = NULL;
}

opt_pmu_config:
'/' event_config '/'
{
	$$ = $2;
}
|
'/' '/'
{
	$$ = NULL;
}

start_terms: event_config
{
	struct parse_events_state *parse_state = _parse_state;
	if (parse_state->terms) {
		parse_events_terms__delete ($1);
		YYABORT;
	}
	parse_state->terms = $1;
}

event_config:
event_config ',' event_term
{
	struct list_head *head = $1;
	struct parse_events_term *term = $3;

	if (!head) {
		parse_events_term__delete(term);
		YYABORT;
	}
	list_add_tail(&term->list, head);
	$$ = $1;
}
|
event_term
{
	struct list_head *head = malloc(sizeof(*head));
	struct parse_events_term *term = $1;

	if (!head)
		YYNOMEM;
	INIT_LIST_HEAD(head);
	list_add_tail(&term->list, head);
	$$ = head;
}

name_or_raw: PE_RAW | PE_NAME | PE_LEGACY_CACHE

name_or_legacy: PE_NAME | PE_LEGACY_CACHE

event_term:
PE_RAW
{
	struct parse_events_term *term;
	int err = parse_events_term__str(&term, PARSE_EVENTS__TERM_TYPE_RAW,
					 strdup("raw"), $1, &@1, &@1);

	if (err) {
		free($1);
		PE_ABORT(err);
	}
	$$ = term;
}
|
name_or_raw '=' name_or_legacy
{
	struct parse_events_term *term;
	int err = parse_events_term__str(&term, PARSE_EVENTS__TERM_TYPE_USER, $1, $3, &@1, &@3);

	if (err) {
		free($1);
		free($3);
		PE_ABORT(err);
	}
	$$ = term;
}
|
name_or_raw '=' PE_VALUE
{
	struct parse_events_term *term;
	int err = parse_events_term__num(&term, PARSE_EVENTS__TERM_TYPE_USER,
<<<<<<< HEAD
					 $1, $3, false, &@1, &@3);
=======
					 $1, $3, /*novalue=*/false, &@1, &@3);
>>>>>>> 9545bdc0

	if (err) {
		free($1);
		PE_ABORT(err);
	}
	$$ = term;
}
|
name_or_raw '=' PE_TERM_HW
{
	struct parse_events_term *term;
	int err = parse_events_term__str(&term, PARSE_EVENTS__TERM_TYPE_USER,
					 $1, $3.str, &@1, &@3);

	if (err) {
		free($1);
		free($3.str);
		PE_ABORT(err);
	}
	$$ = term;
}
|
PE_LEGACY_CACHE
{
	struct parse_events_term *term;
	int err = parse_events_term__num(&term, PARSE_EVENTS__TERM_TYPE_LEGACY_CACHE,
<<<<<<< HEAD
					 $1, 1, true, &@1, NULL);
=======
					 $1, /*num=*/1, /*novalue=*/true, &@1, /*loc_val=*/NULL);
>>>>>>> 9545bdc0

	if (err) {
		free($1);
		PE_ABORT(err);
	}
	$$ = term;
}
|
PE_NAME
{
	struct parse_events_term *term;
	int err = parse_events_term__num(&term, PARSE_EVENTS__TERM_TYPE_USER,
<<<<<<< HEAD
					 $1, 1, true, &@1, NULL);
=======
					 $1, /*num=*/1, /*novalue=*/true, &@1, /*loc_val=*/NULL);
>>>>>>> 9545bdc0

	if (err) {
		free($1);
		PE_ABORT(err);
	}
	$$ = term;
}
|
PE_TERM_HW
{
	struct parse_events_term *term;
	int err = parse_events_term__num(&term, PARSE_EVENTS__TERM_TYPE_HARDWARE,
<<<<<<< HEAD
					 $1.str, $1.num & 255, false, &@1, NULL);
=======
					 $1.str, $1.num & 255, /*novalue=*/false,
					 &@1, /*loc_val=*/NULL);
>>>>>>> 9545bdc0

	if (err) {
		free($1.str);
		PE_ABORT(err);
	}
	$$ = term;
}
|
PE_TERM '=' name_or_legacy
{
	struct parse_events_term *term;
<<<<<<< HEAD
	int err = parse_events_term__str(&term, (int)$1, NULL, $3, &@1, &@3);
=======
	int err = parse_events_term__str(&term, (enum parse_events__term_type)$1,
					/*config=*/NULL, $3, &@1, &@3);
>>>>>>> 9545bdc0

	if (err) {
		free($3);
		PE_ABORT(err);
	}
	$$ = term;
}
|
PE_TERM '=' PE_TERM_HW
{
	struct parse_events_term *term;
<<<<<<< HEAD
	int err = parse_events_term__str(&term, (int)$1, NULL, $3.str, &@1, &@3);
=======
	int err = parse_events_term__str(&term, (enum parse_events__term_type)$1,
					 /*config=*/NULL, $3.str, &@1, &@3);
>>>>>>> 9545bdc0

	if (err) {
		free($3.str);
		PE_ABORT(err);
	}
	$$ = term;
}
|
PE_TERM '=' PE_TERM
{
	struct parse_events_term *term;
<<<<<<< HEAD
	int err = parse_events_term__term(&term, (int)$1, (int)$3, &@1, &@3);
=======
	int err = parse_events_term__term(&term,
					  (enum parse_events__term_type)$1,
					  (enum parse_events__term_type)$3,
					  &@1, &@3);
>>>>>>> 9545bdc0

	if (err)
		PE_ABORT(err);

	$$ = term;
}
|
PE_TERM '=' PE_VALUE
{
	struct parse_events_term *term;
<<<<<<< HEAD
	int err = parse_events_term__num(&term, (int)$1, NULL, $3, false, &@1, &@3);
=======
	int err = parse_events_term__num(&term, (enum parse_events__term_type)$1,
					 /*config=*/NULL, $3, /*novalue=*/false, &@1, &@3);
>>>>>>> 9545bdc0

	if (err)
		PE_ABORT(err);

	$$ = term;
}
|
PE_TERM
{
	struct parse_events_term *term;
<<<<<<< HEAD
	int err = parse_events_term__num(&term, (int)$1, NULL, 1, true, &@1, NULL);

	if (err)
		PE_ABORT(err);

	$$ = term;
}
|
name_or_raw array '=' name_or_legacy
{
	struct parse_events_term *term;
	int err = parse_events_term__str(&term, PARSE_EVENTS__TERM_TYPE_USER, $1, $4, &@1, &@4);

	if (err) {
		free($1);
		free($4);
		free($2.ranges);
		PE_ABORT(err);
	}
	term->array = $2;
	$$ = term;
}
|
name_or_raw array '=' PE_VALUE
{
	struct parse_events_term *term;
	int err = parse_events_term__num(&term, PARSE_EVENTS__TERM_TYPE_USER, $1, $4, false, &@1, &@4);

	if (err) {
		free($1);
		free($2.ranges);
		PE_ABORT(err);
	}
	term->array = $2;
=======
	int err = parse_events_term__num(&term, (enum parse_events__term_type)$1,
					/*config=*/NULL, /*num=*/1, /*novalue=*/true,
					&@1, /*loc_val=*/NULL);

	if (err)
		PE_ABORT(err);

>>>>>>> 9545bdc0
	$$ = term;
}
|
PE_DRV_CFG_TERM
{
	struct parse_events_term *term;
	char *config = strdup($1);
	int err;

	if (!config)
		YYNOMEM;
	err = parse_events_term__str(&term, PARSE_EVENTS__TERM_TYPE_DRV_CFG, config, $1, &@1, NULL);
	if (err) {
		free($1);
		free(config);
		PE_ABORT(err);
	}
	$$ = term;
}

<<<<<<< HEAD
array:
'[' array_terms ']'
{
	$$ = $2;
}
|
PE_ARRAY_ALL
{
	$$.nr_ranges = 0;
	$$.ranges = NULL;
}

array_terms:
array_terms ',' array_term
{
	struct parse_events_array new_array;

	new_array.nr_ranges = $1.nr_ranges + $3.nr_ranges;
	new_array.ranges = realloc($1.ranges,
				sizeof(new_array.ranges[0]) *
				new_array.nr_ranges);
	if (!new_array.ranges)
		YYNOMEM;
	memcpy(&new_array.ranges[$1.nr_ranges], $3.ranges,
	       $3.nr_ranges * sizeof(new_array.ranges[0]));
	free($3.ranges);
	$$ = new_array;
}
|
array_term

array_term:
PE_VALUE
{
	struct parse_events_array array;

	array.nr_ranges = 1;
	array.ranges = malloc(sizeof(array.ranges[0]));
	if (!array.ranges)
		YYNOMEM;
	array.ranges[0].start = $1;
	array.ranges[0].length = 1;
	$$ = array;
}
|
PE_VALUE PE_ARRAY_RANGE PE_VALUE
{
	struct parse_events_array array;

	ABORT_ON($3 < $1);
	array.nr_ranges = 1;
	array.ranges = malloc(sizeof(array.ranges[0]));
	if (!array.ranges)
		YYNOMEM;
	array.ranges[0].start = $1;
	array.ranges[0].length = $3 - $1 + 1;
	$$ = array;
}

=======
>>>>>>> 9545bdc0
sep_dc: ':' |

sep_slash_slash_dc: '/' '/' | ':' |

%%

void parse_events_error(YYLTYPE *loc, void *parse_state,
			void *scanner __maybe_unused,
			char const *msg __maybe_unused)
{
	parse_events_evlist_error(parse_state, loc->last_column, "parser error");
}<|MERGE_RESOLUTION|>--- conflicted
+++ resolved
@@ -22,13 +22,6 @@
 
 int parse_events_lex(YYSTYPE * yylval_param, YYLTYPE * yylloc_param , void *yyscanner);
 void parse_events_error(YYLTYPE *loc, void *parse_state, void *scanner, char const *msg);
-
-#define PE_ABORT(val) \
-do { \
-	if (val == -ENOMEM) \
-		YYNOMEM; \
-	YYABORT; \
-} while (0)
 
 #define PE_ABORT(val) \
 do { \
@@ -349,11 +342,7 @@
 			struct parse_events_error *error = parse_state->error;
 			char *help;
 
-<<<<<<< HEAD
-			if (asprintf(&help, "Unabled to find PMU or event on a PMU of '%s'", $1) < 0)
-=======
 			if (asprintf(&help, "Unable to find PMU or event on a PMU of '%s'", $1) < 0)
->>>>>>> 9545bdc0
 				help = NULL;
 			parse_events_error__handle(error, @1.first_column,
 						   strdup("Bad event or PMU"),
@@ -362,80 +351,18 @@
 			YYABORT;
 		}
 	}
-<<<<<<< HEAD
 	$$ = list;
 	list = NULL;
 	CLEANUP;
 #undef CLEANUP
 }
 |
-PE_KERNEL_PMU_EVENT sep_dc
-{
-	struct list_head *list;
-	int err;
-
-	err = parse_events_multi_pmu_add(_parse_state, $1, NULL, &list);
-	free($1);
-	if (err < 0)
-		YYABORT;
-=======
->>>>>>> 9545bdc0
-	$$ = list;
-	list = NULL;
-	CLEANUP;
-#undef CLEANUP
-}
-|
 PE_NAME sep_dc
 {
 	struct list_head *list;
 	int err;
 
-<<<<<<< HEAD
-	err = parse_events_multi_pmu_add(_parse_state, $1, NULL, &list);
-	if (err < 0) {
-		struct parse_events_state *parse_state = _parse_state;
-		struct parse_events_error *error = parse_state->error;
-		char *help;
-
-		if (asprintf(&help, "Unabled to find PMU or event on a PMU of '%s'", $1) < 0)
-			help = NULL;
-		parse_events_error__handle(error, @1.first_column, strdup("Bad event name"), help);
-		free($1);
-		PE_ABORT(err);
-	}
-	free($1);
-	$$ = list;
-}
-|
-PE_KERNEL_PMU_EVENT opt_pmu_config
-{
-	struct list_head *list;
-	int err;
-
-	/* frees $2 */
-	err = parse_events_multi_pmu_add(_parse_state, $1, $2, &list);
-	free($1);
-	if (err < 0)
-		YYABORT;
-	$$ = list;
-}
-|
-PE_PMU_EVENT_FAKE sep_dc
-{
-	struct list_head *list;
-	int err;
-
-	list = alloc_list();
-	if (!list)
-		YYABORT;
-
-	err = parse_events_add_pmu(_parse_state, list, $1, /*head_config=*/NULL,
-				   /*auto_merge_stats=*/false);
-	free($1);
-=======
 	err = parse_events_multi_pmu_add(_parse_state, $1, NULL, &list, &@1);
->>>>>>> 9545bdc0
 	if (err < 0) {
 		struct parse_events_state *parse_state = _parse_state;
 		struct parse_events_error *error = parse_state->error;
@@ -684,46 +611,6 @@
 	if (err) {
 		free(list);
 		PE_ABORT(err);
-<<<<<<< HEAD
-	}
-	$$ = list;
-}
-
-event_bpf_file:
-PE_BPF_OBJECT opt_event_config
-{
-	struct parse_events_state *parse_state = _parse_state;
-	struct list_head *list;
-	int err;
-
-	list = alloc_list();
-	if (!list)
-		YYNOMEM;
-	err = parse_events_load_bpf(parse_state, list, $1, false, $2);
-	parse_events_terms__delete($2);
-	free($1);
-	if (err) {
-		free(list);
-		PE_ABORT(err);
-	}
-	$$ = list;
-}
-|
-PE_BPF_SOURCE opt_event_config
-{
-	struct list_head *list;
-	int err;
-
-	list = alloc_list();
-	if (!list)
-		YYNOMEM;
-	err = parse_events_load_bpf(_parse_state, list, $1, true, $2);
-	parse_events_terms__delete($2);
-	if (err) {
-		free(list);
-		PE_ABORT(err);
-=======
->>>>>>> 9545bdc0
 	}
 	$$ = list;
 }
@@ -825,11 +712,7 @@
 {
 	struct parse_events_term *term;
 	int err = parse_events_term__num(&term, PARSE_EVENTS__TERM_TYPE_USER,
-<<<<<<< HEAD
-					 $1, $3, false, &@1, &@3);
-=======
 					 $1, $3, /*novalue=*/false, &@1, &@3);
->>>>>>> 9545bdc0
 
 	if (err) {
 		free($1);
@@ -856,11 +739,7 @@
 {
 	struct parse_events_term *term;
 	int err = parse_events_term__num(&term, PARSE_EVENTS__TERM_TYPE_LEGACY_CACHE,
-<<<<<<< HEAD
-					 $1, 1, true, &@1, NULL);
-=======
 					 $1, /*num=*/1, /*novalue=*/true, &@1, /*loc_val=*/NULL);
->>>>>>> 9545bdc0
 
 	if (err) {
 		free($1);
@@ -873,11 +752,7 @@
 {
 	struct parse_events_term *term;
 	int err = parse_events_term__num(&term, PARSE_EVENTS__TERM_TYPE_USER,
-<<<<<<< HEAD
-					 $1, 1, true, &@1, NULL);
-=======
 					 $1, /*num=*/1, /*novalue=*/true, &@1, /*loc_val=*/NULL);
->>>>>>> 9545bdc0
 
 	if (err) {
 		free($1);
@@ -890,12 +765,8 @@
 {
 	struct parse_events_term *term;
 	int err = parse_events_term__num(&term, PARSE_EVENTS__TERM_TYPE_HARDWARE,
-<<<<<<< HEAD
-					 $1.str, $1.num & 255, false, &@1, NULL);
-=======
 					 $1.str, $1.num & 255, /*novalue=*/false,
 					 &@1, /*loc_val=*/NULL);
->>>>>>> 9545bdc0
 
 	if (err) {
 		free($1.str);
@@ -907,12 +778,8 @@
 PE_TERM '=' name_or_legacy
 {
 	struct parse_events_term *term;
-<<<<<<< HEAD
-	int err = parse_events_term__str(&term, (int)$1, NULL, $3, &@1, &@3);
-=======
 	int err = parse_events_term__str(&term, (enum parse_events__term_type)$1,
 					/*config=*/NULL, $3, &@1, &@3);
->>>>>>> 9545bdc0
 
 	if (err) {
 		free($3);
@@ -924,12 +791,8 @@
 PE_TERM '=' PE_TERM_HW
 {
 	struct parse_events_term *term;
-<<<<<<< HEAD
-	int err = parse_events_term__str(&term, (int)$1, NULL, $3.str, &@1, &@3);
-=======
 	int err = parse_events_term__str(&term, (enum parse_events__term_type)$1,
 					 /*config=*/NULL, $3.str, &@1, &@3);
->>>>>>> 9545bdc0
 
 	if (err) {
 		free($3.str);
@@ -941,14 +804,10 @@
 PE_TERM '=' PE_TERM
 {
 	struct parse_events_term *term;
-<<<<<<< HEAD
-	int err = parse_events_term__term(&term, (int)$1, (int)$3, &@1, &@3);
-=======
 	int err = parse_events_term__term(&term,
 					  (enum parse_events__term_type)$1,
 					  (enum parse_events__term_type)$3,
 					  &@1, &@3);
->>>>>>> 9545bdc0
 
 	if (err)
 		PE_ABORT(err);
@@ -959,12 +818,8 @@
 PE_TERM '=' PE_VALUE
 {
 	struct parse_events_term *term;
-<<<<<<< HEAD
-	int err = parse_events_term__num(&term, (int)$1, NULL, $3, false, &@1, &@3);
-=======
 	int err = parse_events_term__num(&term, (enum parse_events__term_type)$1,
 					 /*config=*/NULL, $3, /*novalue=*/false, &@1, &@3);
->>>>>>> 9545bdc0
 
 	if (err)
 		PE_ABORT(err);
@@ -975,42 +830,6 @@
 PE_TERM
 {
 	struct parse_events_term *term;
-<<<<<<< HEAD
-	int err = parse_events_term__num(&term, (int)$1, NULL, 1, true, &@1, NULL);
-
-	if (err)
-		PE_ABORT(err);
-
-	$$ = term;
-}
-|
-name_or_raw array '=' name_or_legacy
-{
-	struct parse_events_term *term;
-	int err = parse_events_term__str(&term, PARSE_EVENTS__TERM_TYPE_USER, $1, $4, &@1, &@4);
-
-	if (err) {
-		free($1);
-		free($4);
-		free($2.ranges);
-		PE_ABORT(err);
-	}
-	term->array = $2;
-	$$ = term;
-}
-|
-name_or_raw array '=' PE_VALUE
-{
-	struct parse_events_term *term;
-	int err = parse_events_term__num(&term, PARSE_EVENTS__TERM_TYPE_USER, $1, $4, false, &@1, &@4);
-
-	if (err) {
-		free($1);
-		free($2.ranges);
-		PE_ABORT(err);
-	}
-	term->array = $2;
-=======
 	int err = parse_events_term__num(&term, (enum parse_events__term_type)$1,
 					/*config=*/NULL, /*num=*/1, /*novalue=*/true,
 					&@1, /*loc_val=*/NULL);
@@ -1018,7 +837,6 @@
 	if (err)
 		PE_ABORT(err);
 
->>>>>>> 9545bdc0
 	$$ = term;
 }
 |
@@ -1039,68 +857,6 @@
 	$$ = term;
 }
 
-<<<<<<< HEAD
-array:
-'[' array_terms ']'
-{
-	$$ = $2;
-}
-|
-PE_ARRAY_ALL
-{
-	$$.nr_ranges = 0;
-	$$.ranges = NULL;
-}
-
-array_terms:
-array_terms ',' array_term
-{
-	struct parse_events_array new_array;
-
-	new_array.nr_ranges = $1.nr_ranges + $3.nr_ranges;
-	new_array.ranges = realloc($1.ranges,
-				sizeof(new_array.ranges[0]) *
-				new_array.nr_ranges);
-	if (!new_array.ranges)
-		YYNOMEM;
-	memcpy(&new_array.ranges[$1.nr_ranges], $3.ranges,
-	       $3.nr_ranges * sizeof(new_array.ranges[0]));
-	free($3.ranges);
-	$$ = new_array;
-}
-|
-array_term
-
-array_term:
-PE_VALUE
-{
-	struct parse_events_array array;
-
-	array.nr_ranges = 1;
-	array.ranges = malloc(sizeof(array.ranges[0]));
-	if (!array.ranges)
-		YYNOMEM;
-	array.ranges[0].start = $1;
-	array.ranges[0].length = 1;
-	$$ = array;
-}
-|
-PE_VALUE PE_ARRAY_RANGE PE_VALUE
-{
-	struct parse_events_array array;
-
-	ABORT_ON($3 < $1);
-	array.nr_ranges = 1;
-	array.ranges = malloc(sizeof(array.ranges[0]));
-	if (!array.ranges)
-		YYNOMEM;
-	array.ranges[0].start = $1;
-	array.ranges[0].length = $3 - $1 + 1;
-	$$ = array;
-}
-
-=======
->>>>>>> 9545bdc0
 sep_dc: ':' |
 
 sep_slash_slash_dc: '/' '/' | ':' |
