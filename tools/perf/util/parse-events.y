--- conflicted
+++ resolved
@@ -69,19 +69,12 @@
 %type <num> PE_VALUE_SYM_HW
 %type <num> PE_VALUE_SYM_SW
 %type <num> PE_VALUE_SYM_TOOL
-<<<<<<< HEAD
-=======
 %type <mod> PE_MODIFIER_EVENT
->>>>>>> 2d5404ca
 %type <term_type> PE_TERM
 %type <num> value_sym
 %type <str> PE_RAW
 %type <str> PE_NAME
 %type <str> PE_LEGACY_CACHE
-<<<<<<< HEAD
-%type <str> PE_MODIFIER_EVENT
-=======
->>>>>>> 2d5404ca
 %type <str> PE_MODIFIER_BP
 %type <str> PE_EVENT_NAME
 %type <str> PE_DRV_CFG_TERM
@@ -118,10 +111,7 @@
 {
 	char *str;
 	u64 num;
-<<<<<<< HEAD
-=======
 	struct parse_events_modifier mod;
->>>>>>> 2d5404ca
 	enum parse_events__term_type term_type;
 	struct list_head *list_evsel;
 	struct parse_events_terms *list_terms;
@@ -286,80 +276,6 @@
 event_pmu:
 PE_NAME opt_pmu_config
 {
-<<<<<<< HEAD
-	struct parse_events_state *parse_state = _parse_state;
-	/* List of created evsels. */
-	struct list_head *list = NULL;
-	char *pattern = NULL;
-
-#define CLEANUP						\
-	do {						\
-		parse_events_terms__delete($2);		\
-		free(list);				\
-		free($1);				\
-		free(pattern);				\
-	} while(0)
-
-	list = alloc_list();
-	if (!list) {
-		CLEANUP;
-		YYNOMEM;
-	}
-	/* Attempt to add to list assuming $1 is a PMU name. */
-	if (parse_events_add_pmu(parse_state, list, $1, $2, /*auto_merge_stats=*/false, &@1)) {
-		struct perf_pmu *pmu = NULL;
-		int ok = 0;
-
-		/* Failure to add, try wildcard expansion of $1 as a PMU name. */
-		if (asprintf(&pattern, "%s*", $1) < 0) {
-			CLEANUP;
-			YYNOMEM;
-		}
-
-		while ((pmu = perf_pmus__scan(pmu)) != NULL) {
-			const char *name = pmu->name;
-
-			if (parse_events__filter_pmu(parse_state, pmu))
-				continue;
-
-			if (!strncmp(name, "uncore_", 7) &&
-			    strncmp($1, "uncore_", 7))
-				name += 7;
-			if (!perf_pmu__match(pattern, name, $1) ||
-			    !perf_pmu__match(pattern, pmu->alias_name, $1)) {
-				bool auto_merge_stats = perf_pmu__auto_merge_stats(pmu);
-
-				if (!parse_events_add_pmu(parse_state, list, pmu->name, $2,
-							  auto_merge_stats, &@1)) {
-					ok++;
-					parse_state->wild_card_pmus = true;
-				}
-			}
-		}
-
-		if (!ok) {
-			/* Failure to add, assume $1 is an event name. */
-			zfree(&list);
-			ok = !parse_events_multi_pmu_add(parse_state, $1, $2, &list, &@1);
-		}
-		if (!ok) {
-			struct parse_events_error *error = parse_state->error;
-			char *help;
-
-			if (asprintf(&help, "Unable to find PMU or event on a PMU of '%s'", $1) < 0)
-				help = NULL;
-			parse_events_error__handle(error, @1.first_column,
-						   strdup("Bad event or PMU"),
-						   help);
-			CLEANUP;
-			YYABORT;
-		}
-	}
-	$$ = list;
-	list = NULL;
-	CLEANUP;
-#undef CLEANUP
-=======
 	/* List of created evsels. */
 	struct list_head *list = NULL;
 	int err = parse_events_multi_pmu_add_or_add_pmu(_parse_state, $1, $2, &list, &@1);
@@ -369,7 +285,6 @@
 	if (err)
 		PE_ABORT(err);
 	$$ = list;
->>>>>>> 2d5404ca
 }
 |
 PE_NAME sep_dc
@@ -561,15 +476,8 @@
 	list = alloc_list();
 	if (!list)
 		YYNOMEM;
-<<<<<<< HEAD
-	if (error)
-		error->idx = @1.first_column;
-
-	err = parse_events_add_tracepoint(list, &parse_state->idx, $1.sys, $1.event,
-=======
 
 	err = parse_events_add_tracepoint(parse_state, list, $1.sys, $1.event,
->>>>>>> 2d5404ca
 					error, $2, &@1);
 
 	parse_events_terms__delete($2);
@@ -698,14 +606,11 @@
 }
 
 name_or_raw: PE_RAW | PE_NAME | PE_LEGACY_CACHE
-<<<<<<< HEAD
-=======
 |
 PE_TERM_HW
 {
 	$$ = $1.str;
 }
->>>>>>> 2d5404ca
 
 event_term:
 PE_RAW
@@ -747,21 +652,6 @@
 	$$ = term;
 }
 |
-<<<<<<< HEAD
-name_or_raw '=' PE_TERM_HW
-{
-	struct parse_events_term *term;
-	int err = parse_events_term__str(&term, PARSE_EVENTS__TERM_TYPE_USER,
-					 $1, $3.str, &@1, &@3);
-
-	if (err) {
-		free($1);
-		free($3.str);
-		PE_ABORT(err);
-	}
-	$$ = term;
-}
-|
 PE_LEGACY_CACHE
 {
 	struct parse_events_term *term;
@@ -770,16 +660,6 @@
 
 	if (err) {
 		free($1);
-=======
-PE_LEGACY_CACHE
-{
-	struct parse_events_term *term;
-	int err = parse_events_term__num(&term, PARSE_EVENTS__TERM_TYPE_LEGACY_CACHE,
-					 $1, /*num=*/1, /*novalue=*/true, &@1, /*loc_val=*/NULL);
-
-	if (err) {
-		free($1);
->>>>>>> 2d5404ca
 		PE_ABORT(err);
 	}
 	$$ = term;
@@ -824,31 +704,11 @@
 	$$ = term;
 }
 |
-<<<<<<< HEAD
-PE_TERM '=' PE_TERM_HW
-{
-	struct parse_events_term *term;
-	int err = parse_events_term__str(&term, $1, /*config=*/NULL, $3.str, &@1, &@3);
-
-	if (err) {
-		free($3.str);
-		PE_ABORT(err);
-	}
-	$$ = term;
-}
-|
 PE_TERM '=' PE_TERM
 {
 	struct parse_events_term *term;
 	int err = parse_events_term__term(&term, $1, $3, &@1, &@3);
 
-=======
-PE_TERM '=' PE_TERM
-{
-	struct parse_events_term *term;
-	int err = parse_events_term__term(&term, $1, $3, &@1, &@3);
-
->>>>>>> 2d5404ca
 	if (err)
 		PE_ABORT(err);
 
