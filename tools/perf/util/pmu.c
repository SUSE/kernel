--- conflicted
+++ resolved
@@ -1027,7 +1027,6 @@
 
 	if (!pe->compat || !pe->pmu) {
 		/* No data to match. */
-<<<<<<< HEAD
 		return 0;
 	}
 
@@ -1036,16 +1035,6 @@
 		/* PMU name/alias_name don't match. */
 		return 0;
 	}
-=======
-		return 0;
-	}
-
-	if (!perf_pmu__match_wildcard_uncore(pmu->name, pe->pmu) &&
-	    !perf_pmu__match_wildcard_uncore(pmu->alias_name, pe->pmu)) {
-		/* PMU name/alias_name don't match. */
-		return 0;
-	}
->>>>>>> e747403a
 
 	if (pmu_uncore_identifier_match(pe->compat, pmu->id)) {
 		/* Id matched. */
