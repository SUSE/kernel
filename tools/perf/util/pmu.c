--- conflicted
+++ resolved
@@ -30,11 +30,6 @@
 #include "util/evsel_config.h"
 #include <regex.h>
 
-<<<<<<< HEAD
-struct perf_pmu perf_pmu__fake = {
-	.name = "fake",
-};
-
 #define UNIT_MAX_LEN	31 /* max length for event unit name */
 
 enum event_source {
@@ -49,22 +44,6 @@
 	EVENT_SRC_SYS_JSON,
 };
 
-=======
-#define UNIT_MAX_LEN	31 /* max length for event unit name */
-
-enum event_source {
-	/* An event loaded from /sys/devices/<pmu>/events. */
-	EVENT_SRC_SYSFS,
-	/* An event loaded from a CPUID matched json file. */
-	EVENT_SRC_CPU_JSON,
-	/*
-	 * An event loaded from a /sys/devices/<pmu>/identifier matched json
-	 * file.
-	 */
-	EVENT_SRC_SYS_JSON,
-};
-
->>>>>>> 2d5404ca
 /**
  * struct perf_pmu_alias - An event either read from sysfs or builtin in
  * pmu-events.c, created by parsing the pmu-events json files.
@@ -211,11 +190,7 @@
  * Parse & process all the sysfs attributes located under
  * the directory specified in 'dir' parameter.
  */
-<<<<<<< HEAD
-int perf_pmu__format_parse(struct perf_pmu *pmu, int dirfd, bool eager_load)
-=======
 static int perf_pmu__format_parse(struct perf_pmu *pmu, int dirfd, bool eager_load)
->>>>>>> 2d5404ca
 {
 	struct dirent *evt_ent;
 	DIR *format_dir;
@@ -265,11 +240,7 @@
  * located at:
  * /sys/bus/event_source/devices/<dev>/format as sysfs group attributes.
  */
-<<<<<<< HEAD
-static int pmu_format(struct perf_pmu *pmu, int dirfd, const char *name)
-=======
 static int pmu_format(struct perf_pmu *pmu, int dirfd, const char *name, bool eager_load)
->>>>>>> 2d5404ca
 {
 	int fd;
 
@@ -278,11 +249,7 @@
 		return 0;
 
 	/* it'll close the fd */
-<<<<<<< HEAD
-	if (perf_pmu__format_parse(pmu, fd, /*eager_load=*/false))
-=======
 	if (perf_pmu__format_parse(pmu, fd, eager_load))
->>>>>>> 2d5404ca
 		return -1;
 
 	return 0;
@@ -396,13 +363,8 @@
 	return -1;
 }
 
-<<<<<<< HEAD
-static int
-perf_pmu__parse_per_pkg(struct perf_pmu *pmu, struct perf_pmu_alias *alias)
-=======
 static bool perf_pmu__parse_event_source_bool(const char *pmu_name, const char *event_name,
 					      const char *suffix)
->>>>>>> 2d5404ca
 {
 	char path[PATH_MAX];
 	size_t len;
@@ -410,39 +372,10 @@
 
 	len = perf_pmu__event_source_devices_scnprintf(path, sizeof(path));
 	if (!len)
-<<<<<<< HEAD
-		return 0;
-	scnprintf(path + len, sizeof(path) - len, "%s/events/%s.per-pkg", pmu->name, alias->name);
-
-	fd = open(path, O_RDONLY);
-	if (fd == -1)
-		return -1;
-=======
 		return false;
->>>>>>> 2d5404ca
 
 	scnprintf(path + len, sizeof(path) - len, "%s/events/%s.%s", pmu_name, event_name, suffix);
 
-<<<<<<< HEAD
-	alias->per_pkg = true;
-	return 0;
-}
-
-static int perf_pmu__parse_snapshot(struct perf_pmu *pmu, struct perf_pmu_alias *alias)
-{
-	char path[PATH_MAX];
-	size_t len;
-	int fd;
-
-	len = perf_pmu__event_source_devices_scnprintf(path, sizeof(path));
-	if (!len)
-		return 0;
-	scnprintf(path + len, sizeof(path) - len, "%s/events/%s.snapshot", pmu->name, alias->name);
-
-	fd = open(path, O_RDONLY);
-	if (fd == -1)
-		return -1;
-=======
 	fd = open(path, O_RDONLY);
 	if (fd == -1)
 		return false;
@@ -456,14 +389,11 @@
 		assert(buf[0] == '1');
 	}
 #endif
->>>>>>> 2d5404ca
 
 	close(fd);
 	return true;
 }
 
-<<<<<<< HEAD
-=======
 static void perf_pmu__parse_per_pkg(struct perf_pmu *pmu, struct perf_pmu_alias *alias)
 {
 	alias->per_pkg = perf_pmu__parse_event_source_bool(pmu->name, alias->name, "per-pkg");
@@ -474,7 +404,6 @@
 	alias->snapshot = perf_pmu__parse_event_source_bool(pmu->name, alias->name, "snapshot");
 }
 
->>>>>>> 2d5404ca
 /* Delete an alias entry. */
 static void perf_pmu_free_alias(struct perf_pmu_alias *newalias)
 {
@@ -701,40 +630,14 @@
  * Reading the pmu event aliases definition, which should be located at:
  * /sys/bus/event_source/devices/<dev>/events as sysfs group attributes.
  */
-<<<<<<< HEAD
-static int pmu_aliases_parse(struct perf_pmu *pmu)
-=======
 static int __pmu_aliases_parse(struct perf_pmu *pmu, int events_dir_fd)
->>>>>>> 2d5404ca
-{
-	char path[PATH_MAX];
+{
 	struct dirent *evt_ent;
 	DIR *event_dir;
-<<<<<<< HEAD
-	size_t len;
-	int fd, dir_fd;
-
-	len = perf_pmu__event_source_devices_scnprintf(path, sizeof(path));
-	if (!len)
-		return 0;
-	scnprintf(path + len, sizeof(path) - len, "%s/events", pmu->name);
-
-	dir_fd = open(path, O_DIRECTORY);
-	if (dir_fd == -1) {
-		pmu->sysfs_aliases_loaded = true;
-		return 0;
-	}
-
-	event_dir = fdopendir(dir_fd);
-	if (!event_dir){
-		close (dir_fd);
-=======
 
 	event_dir = fdopendir(events_dir_fd);
 	if (!event_dir)
->>>>>>> 2d5404ca
 		return -EINVAL;
-	}
 
 	while ((evt_ent = readdir(event_dir))) {
 		char *name = evt_ent->d_name;
@@ -750,11 +653,7 @@
 		if (pmu_alias_info_file(name))
 			continue;
 
-<<<<<<< HEAD
-		fd = openat(dir_fd, name, O_RDONLY);
-=======
 		fd = openat(events_dir_fd, name, O_RDONLY);
->>>>>>> 2d5404ca
 		if (fd == -1) {
 			pr_debug("Cannot open %s\n", name);
 			continue;
@@ -773,17 +672,10 @@
 	}
 
 	closedir(event_dir);
-<<<<<<< HEAD
-	close (dir_fd);
-=======
->>>>>>> 2d5404ca
 	pmu->sysfs_aliases_loaded = true;
 	return 0;
 }
 
-<<<<<<< HEAD
-static int pmu_alias_terms(struct perf_pmu_alias *alias, struct list_head *terms)
-=======
 static int pmu_aliases_parse(struct perf_pmu *pmu)
 {
 	char path[PATH_MAX];
@@ -825,7 +717,6 @@
 }
 
 static int pmu_alias_terms(struct perf_pmu_alias *alias, int err_loc, struct list_head *terms)
->>>>>>> 2d5404ca
 {
 	struct parse_events_term *term, *cloned;
 	struct parse_events_terms clone_terms;
@@ -843,10 +734,7 @@
 		 * which we don't want for implicit terms in aliases.
 		 */
 		cloned->weak = true;
-<<<<<<< HEAD
-=======
 		cloned->err_term = cloned->err_val = err_loc;
->>>>>>> 2d5404ca
 		list_add_tail(&cloned->list, &clone_terms.terms);
 	}
 	list_splice_init(&clone_terms.terms, terms);
@@ -950,8 +838,6 @@
 }
 
 __weak const struct pmu_metrics_table *pmu_metrics_table__find(void)
-<<<<<<< HEAD
-=======
 {
 	return perf_pmu__find_metrics_table(NULL);
 }
@@ -967,7 +853,6 @@
  */
 static size_t pmu_deduped_name_len(const struct perf_pmu *pmu, const char *name,
 				   bool skip_duplicate_pmus)
->>>>>>> 2d5404ca
 {
 	return skip_duplicate_pmus && !pmu->is_core
 		? pmu_name_len_no_suffix(name)
@@ -1188,13 +1073,6 @@
 }
 
 void __weak
-<<<<<<< HEAD
-perf_pmu__arch_init(struct perf_pmu *pmu __maybe_unused)
-{
-}
-
-struct perf_pmu *perf_pmu__lookup(struct list_head *pmus, int dirfd, const char *name)
-=======
 perf_pmu__arch_init(struct perf_pmu *pmu)
 {
 	if (pmu->is_core)
@@ -1203,7 +1081,6 @@
 
 struct perf_pmu *perf_pmu__lookup(struct list_head *pmus, int dirfd, const char *name,
 				  bool eager_load)
->>>>>>> 2d5404ca
 {
 	struct perf_pmu *pmu;
 	__u32 type;
@@ -1232,11 +1109,7 @@
 	 * type value and format definitions. Load both right
 	 * now.
 	 */
-<<<<<<< HEAD
-	if (pmu_format(pmu, dirfd, name))
-=======
 	if (pmu_format(pmu, dirfd, name, eager_load))
->>>>>>> 2d5404ca
 		goto err;
 
 	pmu->is_core = is_pmu_core(name);
@@ -1257,16 +1130,11 @@
 	 */
 	pmu_add_sys_aliases(pmu);
 	list_add_tail(&pmu->list, pmus);
-<<<<<<< HEAD
-
-	perf_pmu__arch_init(pmu);
-=======
 
 	perf_pmu__arch_init(pmu);
 
 	if (eager_load)
 		pmu_aliases_parse_eager(pmu, dirfd);
->>>>>>> 2d5404ca
 
 	return pmu;
 err:
@@ -1300,14 +1168,11 @@
 	return pmu;
 }
 
-<<<<<<< HEAD
-=======
 static bool perf_pmu__is_fake(const struct perf_pmu *pmu)
 {
 	return pmu->type == PERF_PMU_TYPE_FAKE;
 }
 
->>>>>>> 2d5404ca
 void perf_pmu__warn_invalid_formats(struct perf_pmu *pmu)
 {
 	struct perf_pmu_format *format;
@@ -1334,14 +1199,10 @@
 
 bool evsel__is_aux_event(const struct evsel *evsel)
 {
-<<<<<<< HEAD
-	struct perf_pmu *pmu = evsel__find_pmu(evsel);
-=======
 	struct perf_pmu *pmu;
 
 	if (evsel->needs_auxtrace_mmap)
 		return true;
->>>>>>> 2d5404ca
 
 	pmu = evsel__find_pmu(evsel);
 	return pmu && pmu->auxtrace;
@@ -1650,13 +1511,10 @@
 {
 	bool zero = !!pmu->perf_event_attr_init_default;
 
-<<<<<<< HEAD
-=======
 	/* Fake PMU doesn't have proper terms so nothing to configure in attr. */
 	if (perf_pmu__is_fake(pmu))
 		return 0;
 
->>>>>>> 2d5404ca
 	return perf_pmu__config_terms(pmu, attr, head_terms, zero, err);
 }
 
@@ -1747,12 +1605,8 @@
  * defined for the alias
  */
 int perf_pmu__check_alias(struct perf_pmu *pmu, struct parse_events_terms *head_terms,
-<<<<<<< HEAD
-			  struct perf_pmu_info *info, struct parse_events_error *err)
-=======
 			  struct perf_pmu_info *info, bool *rewrote_terms,
 			  struct parse_events_error *err)
->>>>>>> 2d5404ca
 {
 	struct parse_events_term *term, *h;
 	struct perf_pmu_alias *alias;
@@ -1769,33 +1623,22 @@
 	info->scale    = 0.0;
 	info->snapshot = false;
 
-<<<<<<< HEAD
-=======
 	/* Fake PMU doesn't rewrite terms. */
 	if (perf_pmu__is_fake(pmu))
 		goto out;
 
->>>>>>> 2d5404ca
 	list_for_each_entry_safe(term, h, &head_terms->terms, list) {
 		alias = pmu_find_alias(pmu, term);
 		if (!alias)
 			continue;
-<<<<<<< HEAD
-		ret = pmu_alias_terms(alias, &term->list);
-=======
 		ret = pmu_alias_terms(alias, term->err_term, &term->list);
->>>>>>> 2d5404ca
 		if (ret) {
 			parse_events_error__handle(err, term->err_term,
 						strdup("Failure to duplicate terms"),
 						NULL);
 			return ret;
 		}
-<<<<<<< HEAD
-
-=======
 		*rewrote_terms = true;
->>>>>>> 2d5404ca
 		ret = check_info_data(pmu, alias, info, err, term->err_term);
 		if (ret)
 			return ret;
@@ -1872,8 +1715,6 @@
 	return false;
 }
 
-<<<<<<< HEAD
-=======
 int perf_pmu__for_each_format(struct perf_pmu *pmu, void *state, pmu_format_callback cb)
 {
 	static const char *const terms[] = {
@@ -1930,7 +1771,6 @@
 	return 0;
 }
 
->>>>>>> 2d5404ca
 bool is_pmu_core(const char *name)
 {
 	return !strcmp(name, "cpu") || !strcmp(name, "cpum_cf") || is_sysfs_pmu_core(name);
@@ -1948,11 +1788,8 @@
 
 bool perf_pmu__have_event(struct perf_pmu *pmu, const char *name)
 {
-<<<<<<< HEAD
-=======
 	if (!name)
 		return false;
->>>>>>> 2d5404ca
 	if (perf_pmu__find_alias(pmu, name, /*load=*/ true) != NULL)
 		return true;
 	if (pmu->cpu_aliases_added || !pmu->events_table)
@@ -1965,11 +1802,7 @@
 	size_t nr;
 
 	pmu_aliases_parse(pmu);
-<<<<<<< HEAD
-	nr = pmu->sysfs_aliases + pmu->sys_json_aliases;;
-=======
 	nr = pmu->sysfs_aliases + pmu->sys_json_aliases;
->>>>>>> 2d5404ca
 
 	if (pmu->cpu_aliases_added)
 		 nr += pmu->cpu_json_aliases;
@@ -1992,16 +1825,9 @@
 			  const struct perf_pmu_alias *alias, bool skip_duplicate_pmus)
 {
 	struct parse_events_term *term;
-<<<<<<< HEAD
-	int pmu_name_len = skip_duplicate_pmus
-		? pmu_name_len_no_suffix(pmu->name, /*num=*/NULL)
-		: (int)strlen(pmu->name);
-	int used = snprintf(buf, len, "%.*s/%s", pmu_name_len, pmu->name, alias->name);
-=======
 	size_t pmu_name_len = pmu_deduped_name_len(pmu, pmu->name,
 						   skip_duplicate_pmus);
 	int used = snprintf(buf, len, "%.*s/%s", (int)pmu_name_len, pmu->name, alias->name);
->>>>>>> 2d5404ca
 
 	list_for_each_entry(term, &alias->terms.terms, list) {
 		if (term->type_val == PARSE_EVENTS__TERM_TYPE_STR)
@@ -2030,10 +1856,7 @@
 	struct perf_pmu_alias *event;
 	struct pmu_event_info info = {
 		.pmu = pmu,
-<<<<<<< HEAD
-=======
 		.event_type_desc = "Kernel PMU event",
->>>>>>> 2d5404ca
 	};
 	int ret = 0;
 	struct strbuf sb;
@@ -2042,17 +1865,11 @@
 	pmu_aliases_parse(pmu);
 	pmu_add_cpu_aliases(pmu);
 	list_for_each_entry(event, &pmu->aliases, list) {
-<<<<<<< HEAD
-		size_t buf_used;
-
-		info.pmu_name = event->pmu_name ?: pmu->name;
-=======
 		size_t buf_used, pmu_name_len;
 
 		info.pmu_name = event->pmu_name ?: pmu->name;
 		pmu_name_len = pmu_deduped_name_len(pmu, info.pmu_name,
 						    skip_duplicate_pmus);
->>>>>>> 2d5404ca
 		info.alias = NULL;
 		if (event->desc) {
 			info.name = event->name;
@@ -2077,11 +1894,7 @@
 		info.encoding_desc = buf + buf_used;
 		parse_events_terms__to_strbuf(&event->terms, &sb);
 		buf_used += snprintf(buf + buf_used, sizeof(buf) - buf_used,
-<<<<<<< HEAD
-				"%s/%s/", info.pmu_name, sb.buf) + 1;
-=======
 				"%.*s/%s/", (int)pmu_name_len, info.pmu_name, sb.buf) + 1;
->>>>>>> 2d5404ca
 		info.topic = event->topic;
 		info.str = sb.buf;
 		info.deprecated = event->deprecated;
@@ -2362,17 +2175,11 @@
 		   name ?: "N/A", buf, config_name, config);
 }
 
-<<<<<<< HEAD
-int perf_pmu__match(const char *pattern, const char *name, const char *tok)
-=======
 bool perf_pmu__match(const struct perf_pmu *pmu, const char *tok)
->>>>>>> 2d5404ca
 {
 	const char *name = pmu->name;
 	bool need_fnmatch = strisglob(tok);
 
-<<<<<<< HEAD
-=======
 	if (!strncmp(tok, "uncore_", 7))
 		tok += 7;
 	if (!strncmp(name, "uncore_", 7))
@@ -2393,7 +2200,6 @@
 		(need_fnmatch && !fnmatch(tok, name, 0));
 }
 
->>>>>>> 2d5404ca
 double __weak perf_pmu__cpu_slots_per_cycle(void)
 {
 	return NAN;
