/* SPDX-License-Identifier: GPL-2.0 */
#ifndef __PERF_MAP_H
#define __PERF_MAP_H

#include <linux/refcount.h>
#include <linux/compiler.h>
#include <linux/list.h>
#include <linux/rbtree.h>
#include <stdio.h>
#include <string.h>
#include <stdbool.h>
#include <linux/types.h>
#include <internal/rc_check.h>

struct dso;
struct maps;
struct machine;

enum mapping_type {
	/* map__map_ip/map__unmap_ip are given as offsets in the DSO. */
	MAPPING_TYPE__DSO,
	/* map__map_ip/map__unmap_ip are just the given ip value. */
	MAPPING_TYPE__IDENTITY,
};

DECLARE_RC_STRUCT(map) {
	u64			start;
	u64			end;
	u64			pgoff;
	u64			reloc;
	struct dso		*dso;
	refcount_t		refcnt;
	u32			prot;
	u32			flags;
	enum mapping_type	mapping_type:8;
	bool			erange_warned;
	bool			priv;
	bool			hit;
};

struct kmap;

struct kmap *__map__kmap(struct map *map);
struct kmap *map__kmap(struct map *map);
struct maps *map__kmaps(struct map *map);

static inline struct dso *map__dso(const struct map *map)
{
	return RC_CHK_ACCESS(map)->dso;
}

static inline u64 map__start(const struct map *map)
{
	return RC_CHK_ACCESS(map)->start;
}

static inline u64 map__end(const struct map *map)
{
	return RC_CHK_ACCESS(map)->end;
}

static inline u64 map__pgoff(const struct map *map)
{
	return RC_CHK_ACCESS(map)->pgoff;
}

static inline u64 map__reloc(const struct map *map)
{
	return RC_CHK_ACCESS(map)->reloc;
}

static inline u32 map__flags(const struct map *map)
{
	return RC_CHK_ACCESS(map)->flags;
}

static inline u32 map__prot(const struct map *map)
{
	return RC_CHK_ACCESS(map)->prot;
}

static inline bool map__priv(const struct map *map)
{
	return RC_CHK_ACCESS(map)->priv;
}

static inline bool map__hit(const struct map *map)
{
	return RC_CHK_ACCESS(map)->hit;
}

static inline refcount_t *map__refcnt(struct map *map)
{
	return &RC_CHK_ACCESS(map)->refcnt;
}

static inline bool map__erange_warned(struct map *map)
{
	return RC_CHK_ACCESS(map)->erange_warned;
}

static inline size_t map__size(const struct map *map)
{
	return map__end(map) - map__start(map);
}

/* ip -> dso rip */
static inline u64 map__dso_map_ip(const struct map *map, u64 ip)
{
	return ip - map__start(map) + map__pgoff(map);
}

/* dso rip -> ip */
static inline u64 map__dso_unmap_ip(const struct map *map, u64 rip)
{
	return rip + map__start(map) - map__pgoff(map);
}

static inline u64 map__map_ip(const struct map *map, u64 ip_or_rip)
{
	if ((RC_CHK_ACCESS(map)->mapping_type) == MAPPING_TYPE__DSO)
		return map__dso_map_ip(map, ip_or_rip);
	else
		return ip_or_rip;
}

static inline u64 map__unmap_ip(const struct map *map, u64 ip_or_rip)
{
	if ((RC_CHK_ACCESS(map)->mapping_type) == MAPPING_TYPE__DSO)
		return map__dso_unmap_ip(map, ip_or_rip);
	else
		return ip_or_rip;
}

/* rip/ip <-> addr suitable for passing to `objdump --start-address=` */
u64 map__rip_2objdump(struct map *map, u64 rip);

/* objdump address -> memory address */
u64 map__objdump_2mem(struct map *map, u64 ip);

/* objdump address -> rip */
u64 map__objdump_2rip(struct map *map, u64 ip);

struct symbol;
struct thread;

/* map__for_each_symbol - iterate over the symbols in the given map
 *
 * @map: the 'struct map *' in which symbols are iterated
 * @pos: the 'struct symbol *' to use as a loop cursor
 * @n: the 'struct rb_node *' to use as a temporary storage
 * Note: caller must ensure map->dso is not NULL (map is loaded).
 */
#define map__for_each_symbol(map, pos, n)	\
	dso__for_each_symbol(map__dso(map), pos, n)

/* map__for_each_symbol_with_name - iterate over the symbols in the given map
 *                                  that have the given name
 *
 * @map: the 'struct map *' in which symbols are iterated
 * @sym_name: the symbol name
 * @pos: the 'struct symbol *' to use as a loop cursor
 * @idx: the cursor index in the symbol names array
 */
#define __map__for_each_symbol_by_name(map, sym_name, pos, idx)		\
	for (pos = map__find_symbol_by_name_idx(map, sym_name, &idx);	\
	     pos &&						\
	     !symbol__match_symbol_name(pos->name, sym_name,	\
					SYMBOL_TAG_INCLUDE__DEFAULT_ONLY); \
	     pos = dso__next_symbol_by_name(map__dso(map), &idx))
<<<<<<< HEAD

#define map__for_each_symbol_by_name(map, sym_name, pos, idx)	\
	__map__for_each_symbol_by_name(map, sym_name, (pos), idx)
=======
>>>>>>> 2d5404ca

#define map__for_each_symbol_by_name(map, sym_name, pos, idx)	\
	__map__for_each_symbol_by_name(map, sym_name, (pos), idx)

struct dso_id;
struct build_id;

struct map *map__new(struct machine *machine, u64 start, u64 len,
		     u64 pgoff, struct dso_id *id, u32 prot, u32 flags,
		     struct build_id *bid, char *filename, struct thread *thread);
struct map *map__new2(u64 start, struct dso *dso);
void map__delete(struct map *map);
struct map *map__clone(struct map *map);

static inline struct map *map__get(struct map *map)
{
	struct map *result;

	if (RC_CHK_GET(result, map))
		refcount_inc(map__refcnt(map));

	return result;
}

void map__put(struct map *map);

static inline void __map__zput(struct map **map)
{
	map__put(*map);
	*map = NULL;
}

#define map__zput(map) __map__zput(&map)

size_t map__fprintf(struct map *map, FILE *fp);
size_t map__fprintf_dsoname(struct map *map, FILE *fp);
size_t map__fprintf_dsoname_dsoff(struct map *map, bool print_off, u64 addr, FILE *fp);
char *map__srcline(struct map *map, u64 addr, struct symbol *sym);
int map__fprintf_srcline(struct map *map, u64 addr, const char *prefix,
			 FILE *fp);

int map__load(struct map *map);
struct symbol *map__find_symbol(struct map *map, u64 addr);
struct symbol *map__find_symbol_by_name(struct map *map, const char *name);
struct symbol *map__find_symbol_by_name_idx(struct map *map, const char *name, size_t *idx);
void map__fixup_start(struct map *map);
void map__fixup_end(struct map *map);

int map__set_kallsyms_ref_reloc_sym(struct map *map, const char *symbol_name,
				    u64 addr);

bool __map__is_kernel(const struct map *map);
bool __map__is_extra_kernel_map(const struct map *map);
bool __map__is_bpf_prog(const struct map *map);
bool __map__is_bpf_image(const struct map *map);
bool __map__is_ool(const struct map *map);

static inline bool __map__is_kmodule(const struct map *map)
{
	return !__map__is_kernel(map) && !__map__is_extra_kernel_map(map) &&
	       !__map__is_bpf_prog(map) && !__map__is_ool(map) &&
	       !__map__is_bpf_image(map);
}

bool map__has_symbols(const struct map *map);

bool map__contains_symbol(const struct map *map, const struct symbol *sym);

#define ENTRY_TRAMPOLINE_NAME "__entry_SYSCALL_64_trampoline"

static inline bool is_entry_trampoline(const char *name)
{
	return !strcmp(name, ENTRY_TRAMPOLINE_NAME);
}

static inline bool is_bpf_image(const char *name)
{
	return strncmp(name, "bpf_trampoline_", sizeof("bpf_trampoline_") - 1) == 0 ||
	       strncmp(name, "bpf_dispatcher_", sizeof("bpf_dispatcher_") - 1) == 0;
}

static inline int is_anon_memory(const char *filename)
{
	return !strcmp(filename, "//anon") ||
	       !strncmp(filename, "/dev/zero", sizeof("/dev/zero") - 1) ||
	       !strncmp(filename, "/anon_hugepage", sizeof("/anon_hugepage") - 1);
}

static inline int is_no_dso_memory(const char *filename)
{
	return !strncmp(filename, "[stack", 6) ||
	       !strncmp(filename, "/SYSV", 5)  ||
	       !strcmp(filename, "[heap]");
}

static inline void map__set_start(struct map *map, u64 start)
{
	RC_CHK_ACCESS(map)->start = start;
}

static inline void map__set_end(struct map *map, u64 end)
{
	RC_CHK_ACCESS(map)->end = end;
}

static inline void map__set_pgoff(struct map *map, u64 pgoff)
{
	RC_CHK_ACCESS(map)->pgoff = pgoff;
}

static inline void map__add_pgoff(struct map *map, u64 inc)
{
	RC_CHK_ACCESS(map)->pgoff += inc;
}

static inline void map__set_reloc(struct map *map, u64 reloc)
{
	RC_CHK_ACCESS(map)->reloc = reloc;
}

static inline void map__set_priv(struct map *map)
{
	RC_CHK_ACCESS(map)->priv = true;
}

static inline void map__set_hit(struct map *map)
{
	RC_CHK_ACCESS(map)->hit = true;
}

static inline void map__set_erange_warned(struct map *map)
{
	RC_CHK_ACCESS(map)->erange_warned = true;
}

static inline void map__set_dso(struct map *map, struct dso *dso)
{
	RC_CHK_ACCESS(map)->dso = dso;
}

static inline void map__set_mapping_type(struct map *map, enum mapping_type type)
{
	RC_CHK_ACCESS(map)->mapping_type = type;
}

static inline enum mapping_type map__mapping_type(struct map *map)
{
	return RC_CHK_ACCESS(map)->mapping_type;
}
#endif /* __PERF_MAP_H */<|MERGE_RESOLUTION|>--- conflicted
+++ resolved
@@ -168,12 +168,6 @@
 	     !symbol__match_symbol_name(pos->name, sym_name,	\
 					SYMBOL_TAG_INCLUDE__DEFAULT_ONLY); \
 	     pos = dso__next_symbol_by_name(map__dso(map), &idx))
-<<<<<<< HEAD
-
-#define map__for_each_symbol_by_name(map, sym_name, pos, idx)	\
-	__map__for_each_symbol_by_name(map, sym_name, (pos), idx)
-=======
->>>>>>> 2d5404ca
 
 #define map__for_each_symbol_by_name(map, sym_name, pos, idx)	\
 	__map__for_each_symbol_by_name(map, sym_name, (pos), idx)
