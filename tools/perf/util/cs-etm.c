// SPDX-License-Identifier: GPL-2.0
/*
 * Copyright(C) 2015-2018 Linaro Limited.
 *
 * Author: Tor Jeremiassen <tor@ti.com>
 * Author: Mathieu Poirier <mathieu.poirier@linaro.org>
 */

#include <linux/kernel.h>
#include <linux/bitfield.h>
#include <linux/bitops.h>
#include <linux/coresight-pmu.h>
#include <linux/err.h>
#include <linux/log2.h>
#include <linux/types.h>
#include <linux/zalloc.h>

#include <stdlib.h>

#include "auxtrace.h"
#include "color.h"
#include "cs-etm.h"
#include "cs-etm-decoder/cs-etm-decoder.h"
#include "debug.h"
#include "dso.h"
#include "evlist.h"
#include "intlist.h"
#include "machine.h"
#include "map.h"
#include "perf.h"
#include "session.h"
#include "map_symbol.h"
#include "branch.h"
#include "symbol.h"
#include "tool.h"
#include "thread.h"
#include "thread-stack.h"
#include "tsc.h"
#include <tools/libc_compat.h>
#include "util/synthetic-events.h"
#include "util/util.h"

struct cs_etm_auxtrace {
	struct auxtrace auxtrace;
	struct auxtrace_queues queues;
	struct auxtrace_heap heap;
	struct itrace_synth_opts synth_opts;
	struct perf_session *session;
	struct perf_tsc_conversion tc;

	/*
	 * Timeless has no timestamps in the trace so overlapping mmap lookups
	 * are less accurate but produces smaller trace data. We use context IDs
	 * in the trace instead of matching timestamps with fork records so
	 * they're not really needed in the general case. Overlapping mmaps
	 * happen in cases like between a fork and an exec.
	 */
	bool timeless_decoding;

	/*
	 * Per-thread ignores the trace channel ID and instead assumes that
	 * everything in a buffer comes from the same process regardless of
	 * which CPU it ran on. It also implies no context IDs so the TID is
	 * taken from the auxtrace buffer.
	 */
	bool per_thread_decoding;
	bool snapshot_mode;
	bool data_queued;
	bool has_virtual_ts; /* Virtual/Kernel timestamps in the trace. */

	int num_cpu;
	u64 latest_kernel_timestamp;
	u32 auxtrace_type;
	u64 branches_sample_type;
	u64 branches_id;
	u64 instructions_sample_type;
	u64 instructions_sample_period;
	u64 instructions_id;
	u64 **metadata;
	unsigned int pmu_type;
	enum cs_etm_pid_fmt pid_fmt;
};

struct cs_etm_traceid_queue {
	u8 trace_chan_id;
	u64 period_instructions;
	size_t last_branch_pos;
	union perf_event *event_buf;
	struct thread *thread;
	struct thread *prev_packet_thread;
	ocsd_ex_level prev_packet_el;
	ocsd_ex_level el;
	struct branch_stack *last_branch;
	struct branch_stack *last_branch_rb;
	struct cs_etm_packet *prev_packet;
	struct cs_etm_packet *packet;
	struct cs_etm_packet_queue packet_queue;
};

enum cs_etm_format {
	UNSET,
	FORMATTED,
	UNFORMATTED
};

struct cs_etm_queue {
	struct cs_etm_auxtrace *etm;
	struct cs_etm_decoder *decoder;
	struct auxtrace_buffer *buffer;
	unsigned int queue_nr;
	u8 pending_timestamp_chan_id;
	enum cs_etm_format format;
	u64 offset;
	const unsigned char *buf;
	size_t buf_len, buf_used;
	/* Conversion between traceID and index in traceid_queues array */
	struct intlist *traceid_queues_list;
	struct cs_etm_traceid_queue **traceid_queues;
	/* Conversion between traceID and metadata pointers */
	struct intlist *traceid_list;
	/*
	 * Same as traceid_list, but traceid_list may be a reference to another
	 * queue's which has a matching sink ID.
	 */
	struct intlist *own_traceid_list;
	u32 sink_id;
};

static int cs_etm__process_timestamped_queues(struct cs_etm_auxtrace *etm);
static int cs_etm__process_timeless_queues(struct cs_etm_auxtrace *etm,
					   pid_t tid);
static int cs_etm__get_data_block(struct cs_etm_queue *etmq);
static int cs_etm__decode_data_block(struct cs_etm_queue *etmq);
static int cs_etm__metadata_get_trace_id(u8 *trace_chan_id, u64 *cpu_metadata);
static u64 *get_cpu_data(struct cs_etm_auxtrace *etm, int cpu);
static int cs_etm__metadata_set_trace_id(u8 trace_chan_id, u64 *cpu_metadata);

/* PTMs ETMIDR [11:8] set to b0011 */
#define ETMIDR_PTM_VERSION 0x00000300

/*
 * A struct auxtrace_heap_item only has a queue_nr and a timestamp to
 * work with.  One option is to modify to auxtrace_heap_XYZ() API or simply
 * encode the etm queue number as the upper 16 bit and the channel as
 * the lower 16 bit.
 */
#define TO_CS_QUEUE_NR(queue_nr, trace_chan_id)	\
		      (queue_nr << 16 | trace_chan_id)
#define TO_QUEUE_NR(cs_queue_nr) (cs_queue_nr >> 16)
#define TO_TRACE_CHAN_ID(cs_queue_nr) (cs_queue_nr & 0x0000ffff)
#define SINK_UNSET ((u32) -1)

static u32 cs_etm__get_v7_protocol_version(u32 etmidr)
{
	etmidr &= ETMIDR_PTM_VERSION;

	if (etmidr == ETMIDR_PTM_VERSION)
		return CS_ETM_PROTO_PTM;

	return CS_ETM_PROTO_ETMV3;
}

static int cs_etm__get_magic(struct cs_etm_queue *etmq, u8 trace_chan_id, u64 *magic)
{
	struct int_node *inode;
	u64 *metadata;

	inode = intlist__find(etmq->traceid_list, trace_chan_id);
	if (!inode)
		return -EINVAL;

	metadata = inode->priv;
	*magic = metadata[CS_ETM_MAGIC];
	return 0;
}

int cs_etm__get_cpu(struct cs_etm_queue *etmq, u8 trace_chan_id, int *cpu)
{
	struct int_node *inode;
	u64 *metadata;

	inode = intlist__find(etmq->traceid_list, trace_chan_id);
	if (!inode)
		return -EINVAL;

	metadata = inode->priv;
	*cpu = (int)metadata[CS_ETM_CPU];
	return 0;
}

/*
 * The returned PID format is presented as an enum:
 *
 *   CS_ETM_PIDFMT_CTXTID: CONTEXTIDR or CONTEXTIDR_EL1 is traced.
 *   CS_ETM_PIDFMT_CTXTID2: CONTEXTIDR_EL2 is traced.
 *   CS_ETM_PIDFMT_NONE: No context IDs
 *
 * It's possible that the two bits ETM_OPT_CTXTID and ETM_OPT_CTXTID2
 * are enabled at the same time when the session runs on an EL2 kernel.
 * This means the CONTEXTIDR_EL1 and CONTEXTIDR_EL2 both will be
 * recorded in the trace data, the tool will selectively use
 * CONTEXTIDR_EL2 as PID.
 *
 * The result is cached in etm->pid_fmt so this function only needs to be called
 * when processing the aux info.
 */
static enum cs_etm_pid_fmt cs_etm__init_pid_fmt(u64 *metadata)
{
	u64 val;

	if (metadata[CS_ETM_MAGIC] == __perf_cs_etmv3_magic) {
		val = metadata[CS_ETM_ETMCR];
		/* CONTEXTIDR is traced */
		if (val & BIT(ETM_OPT_CTXTID))
			return CS_ETM_PIDFMT_CTXTID;
	} else {
		val = metadata[CS_ETMV4_TRCCONFIGR];
		/* CONTEXTIDR_EL2 is traced */
		if (val & (BIT(ETM4_CFG_BIT_VMID) | BIT(ETM4_CFG_BIT_VMID_OPT)))
			return CS_ETM_PIDFMT_CTXTID2;
		/* CONTEXTIDR_EL1 is traced */
		else if (val & BIT(ETM4_CFG_BIT_CTXTID))
			return CS_ETM_PIDFMT_CTXTID;
	}

	return CS_ETM_PIDFMT_NONE;
<<<<<<< HEAD
}

enum cs_etm_pid_fmt cs_etm__get_pid_fmt(struct cs_etm_queue *etmq)
{
	return etmq->etm->pid_fmt;
=======
>>>>>>> 2d5404ca
}

enum cs_etm_pid_fmt cs_etm__get_pid_fmt(struct cs_etm_queue *etmq)
{
	return etmq->etm->pid_fmt;
}

static int cs_etm__insert_trace_id_node(struct cs_etm_queue *etmq,
					u8 trace_chan_id, u64 *cpu_metadata)
{
	/* Get an RB node for this CPU */
	struct int_node *inode = intlist__findnew(etmq->traceid_list, trace_chan_id);

	/* Something went wrong, no need to continue */
	if (!inode)
		return -ENOMEM;

	/* Disallow re-mapping a different traceID to metadata pair. */
	if (inode->priv) {
		u64 *curr_cpu_data = inode->priv;
		u8 curr_chan_id;
		int err;

		if (curr_cpu_data[CS_ETM_CPU] != cpu_metadata[CS_ETM_CPU]) {
			/*
			 * With > CORESIGHT_TRACE_IDS_MAX ETMs, overlapping IDs
			 * are expected (but not supported) in per-thread mode,
			 * rather than signifying an error.
			 */
			if (etmq->etm->per_thread_decoding)
				pr_err("CS_ETM: overlapping Trace IDs aren't currently supported in per-thread mode\n");
			else
				pr_err("CS_ETM: map mismatch between HW_ID packet CPU and Trace ID\n");

			return -EINVAL;
		}

		/* check that the mapped ID matches */
		err = cs_etm__metadata_get_trace_id(&curr_chan_id, curr_cpu_data);
		if (err)
			return err;

		if (curr_chan_id != trace_chan_id) {
			pr_err("CS_ETM: mismatch between CPU trace ID and HW_ID packet ID\n");
			return -EINVAL;
		}

		/* Skip re-adding the same mappings if everything matched */
		return 0;
	}

	/* Not one we've seen before, associate the traceID with the metadata pointer */
	inode->priv = cpu_metadata;

	return 0;
}

static struct cs_etm_queue *cs_etm__get_queue(struct cs_etm_auxtrace *etm, int cpu)
{
	if (etm->per_thread_decoding)
		return etm->queues.queue_array[0].priv;
	else
		return etm->queues.queue_array[cpu].priv;
}

static int cs_etm__map_trace_id_v0(struct cs_etm_auxtrace *etm, u8 trace_chan_id,
				   u64 *cpu_metadata)
{
	struct cs_etm_queue *etmq;

	/*
	 * If the queue is unformatted then only save one mapping in the
	 * queue associated with that CPU so only one decoder is made.
	 */
	etmq = cs_etm__get_queue(etm, cpu_metadata[CS_ETM_CPU]);
	if (etmq->format == UNFORMATTED)
		return cs_etm__insert_trace_id_node(etmq, trace_chan_id,
						    cpu_metadata);

	/*
	 * Otherwise, version 0 trace IDs are global so save them into every
	 * queue.
	 */
	for (unsigned int i = 0; i < etm->queues.nr_queues; ++i) {
		int ret;

		etmq = etm->queues.queue_array[i].priv;
		ret = cs_etm__insert_trace_id_node(etmq, trace_chan_id,
						   cpu_metadata);
		if (ret)
			return ret;
	}

	return 0;
}

static int cs_etm__process_trace_id_v0(struct cs_etm_auxtrace *etm, int cpu,
				       u64 hw_id)
{
	int err;
	u64 *cpu_data;
	u8 trace_chan_id = FIELD_GET(CS_AUX_HW_ID_TRACE_ID_MASK, hw_id);

	cpu_data = get_cpu_data(etm, cpu);
	if (cpu_data == NULL)
		return -EINVAL;

	err = cs_etm__map_trace_id_v0(etm, trace_chan_id, cpu_data);
	if (err)
		return err;

	/*
	 * if we are picking up the association from the packet, need to plug
	 * the correct trace ID into the metadata for setting up decoders later.
	 */
	return cs_etm__metadata_set_trace_id(trace_chan_id, cpu_data);
}

static int cs_etm__process_trace_id_v0_1(struct cs_etm_auxtrace *etm, int cpu,
					 u64 hw_id)
{
	struct cs_etm_queue *etmq = cs_etm__get_queue(etm, cpu);
	int ret;
	u64 *cpu_data;
	u32 sink_id = FIELD_GET(CS_AUX_HW_ID_SINK_ID_MASK, hw_id);
	u8 trace_id = FIELD_GET(CS_AUX_HW_ID_TRACE_ID_MASK, hw_id);

	/*
	 * Check sink id hasn't changed in per-cpu mode. In per-thread mode,
	 * let it pass for now until an actual overlapping trace ID is hit. In
	 * most cases IDs won't overlap even if the sink changes.
	 */
	if (!etmq->etm->per_thread_decoding && etmq->sink_id != SINK_UNSET &&
	    etmq->sink_id != sink_id) {
		pr_err("CS_ETM: mismatch between sink IDs\n");
		return -EINVAL;
	}

	etmq->sink_id = sink_id;

	/* Find which other queues use this sink and link their ID maps */
	for (unsigned int i = 0; i < etm->queues.nr_queues; ++i) {
		struct cs_etm_queue *other_etmq = etm->queues.queue_array[i].priv;

		/* Different sinks, skip */
		if (other_etmq->sink_id != etmq->sink_id)
			continue;

		/* Already linked, skip */
		if (other_etmq->traceid_list == etmq->traceid_list)
			continue;

		/* At the point of first linking, this one should be empty */
		if (!intlist__empty(etmq->traceid_list)) {
			pr_err("CS_ETM: Can't link populated trace ID lists\n");
			return -EINVAL;
		}

		etmq->own_traceid_list = NULL;
		intlist__delete(etmq->traceid_list);
		etmq->traceid_list = other_etmq->traceid_list;
		break;
	}

	cpu_data = get_cpu_data(etm, cpu);
	ret = cs_etm__insert_trace_id_node(etmq, trace_id, cpu_data);
	if (ret)
		return ret;

	ret = cs_etm__metadata_set_trace_id(trace_id, cpu_data);
	if (ret)
		return ret;

	return 0;
}

static int cs_etm__metadata_get_trace_id(u8 *trace_chan_id, u64 *cpu_metadata)
{
	u64 cs_etm_magic = cpu_metadata[CS_ETM_MAGIC];

	switch (cs_etm_magic) {
	case __perf_cs_etmv3_magic:
		*trace_chan_id = (u8)(cpu_metadata[CS_ETM_ETMTRACEIDR] &
				      CORESIGHT_TRACE_ID_VAL_MASK);
		break;
	case __perf_cs_etmv4_magic:
	case __perf_cs_ete_magic:
		*trace_chan_id = (u8)(cpu_metadata[CS_ETMV4_TRCTRACEIDR] &
				      CORESIGHT_TRACE_ID_VAL_MASK);
		break;
	default:
		return -EINVAL;
	}
	return 0;
}

/*
 * update metadata trace ID from the value found in the AUX_HW_INFO packet.
 */
static int cs_etm__metadata_set_trace_id(u8 trace_chan_id, u64 *cpu_metadata)
{
	u64 cs_etm_magic = cpu_metadata[CS_ETM_MAGIC];

	switch (cs_etm_magic) {
	case __perf_cs_etmv3_magic:
		 cpu_metadata[CS_ETM_ETMTRACEIDR] = trace_chan_id;
		break;
	case __perf_cs_etmv4_magic:
	case __perf_cs_ete_magic:
		cpu_metadata[CS_ETMV4_TRCTRACEIDR] = trace_chan_id;
		break;

	default:
		return -EINVAL;
	}
	return 0;
}

/*
 * Get a metadata index for a specific cpu from an array.
 *
 */
static int get_cpu_data_idx(struct cs_etm_auxtrace *etm, int cpu)
{
	int i;

	for (i = 0; i < etm->num_cpu; i++) {
		if (etm->metadata[i][CS_ETM_CPU] == (u64)cpu) {
			return i;
		}
	}

	return -1;
}

/*
 * Get a metadata for a specific cpu from an array.
 *
 */
static u64 *get_cpu_data(struct cs_etm_auxtrace *etm, int cpu)
{
	int idx = get_cpu_data_idx(etm, cpu);

	return (idx != -1) ? etm->metadata[idx] : NULL;
}

/*
 * Handle the PERF_RECORD_AUX_OUTPUT_HW_ID event.
 *
 * The payload associates the Trace ID and the CPU.
 * The routine is tolerant of seeing multiple packets with the same association,
 * but a CPU / Trace ID association changing during a session is an error.
 */
static int cs_etm__process_aux_output_hw_id(struct perf_session *session,
					    union perf_event *event)
{
	struct cs_etm_auxtrace *etm;
	struct perf_sample sample;
	struct evsel *evsel;
	u64 hw_id;
	int cpu, version, err;

	/* extract and parse the HW ID */
	hw_id = event->aux_output_hw_id.hw_id;
	version = FIELD_GET(CS_AUX_HW_ID_MAJOR_VERSION_MASK, hw_id);

	/* check that we can handle this version */
	if (version > CS_AUX_HW_ID_MAJOR_VERSION) {
		pr_err("CS ETM Trace: PERF_RECORD_AUX_OUTPUT_HW_ID version %d not supported. Please update Perf.\n",
		       version);
		return -EINVAL;
	}

	/* get access to the etm metadata */
	etm = container_of(session->auxtrace, struct cs_etm_auxtrace, auxtrace);
	if (!etm || !etm->metadata)
		return -EINVAL;

	/* parse the sample to get the CPU */
	evsel = evlist__event2evsel(session->evlist, event);
	if (!evsel)
		return -EINVAL;
	err = evsel__parse_sample(evsel, event, &sample);
	if (err)
		return err;
	cpu = sample.cpu;
	if (cpu == -1) {
		/* no CPU in the sample - possibly recorded with an old version of perf */
		pr_err("CS_ETM: no CPU AUX_OUTPUT_HW_ID sample. Use compatible perf to record.");
		return -EINVAL;
	}

	if (FIELD_GET(CS_AUX_HW_ID_MINOR_VERSION_MASK, hw_id) == 0)
		return cs_etm__process_trace_id_v0(etm, cpu, hw_id);

	return cs_etm__process_trace_id_v0_1(etm, cpu, hw_id);
}

void cs_etm__etmq_set_traceid_queue_timestamp(struct cs_etm_queue *etmq,
					      u8 trace_chan_id)
{
	/*
	 * When a timestamp packet is encountered the backend code
	 * is stopped so that the front end has time to process packets
	 * that were accumulated in the traceID queue.  Since there can
	 * be more than one channel per cs_etm_queue, we need to specify
	 * what traceID queue needs servicing.
	 */
	etmq->pending_timestamp_chan_id = trace_chan_id;
}

static u64 cs_etm__etmq_get_timestamp(struct cs_etm_queue *etmq,
				      u8 *trace_chan_id)
{
	struct cs_etm_packet_queue *packet_queue;

	if (!etmq->pending_timestamp_chan_id)
		return 0;

	if (trace_chan_id)
		*trace_chan_id = etmq->pending_timestamp_chan_id;

	packet_queue = cs_etm__etmq_get_packet_queue(etmq,
						     etmq->pending_timestamp_chan_id);
	if (!packet_queue)
		return 0;

	/* Acknowledge pending status */
	etmq->pending_timestamp_chan_id = 0;

	/* See function cs_etm_decoder__do_{hard|soft}_timestamp() */
	return packet_queue->cs_timestamp;
}

static void cs_etm__clear_packet_queue(struct cs_etm_packet_queue *queue)
{
	int i;

	queue->head = 0;
	queue->tail = 0;
	queue->packet_count = 0;
	for (i = 0; i < CS_ETM_PACKET_MAX_BUFFER; i++) {
		queue->packet_buffer[i].isa = CS_ETM_ISA_UNKNOWN;
		queue->packet_buffer[i].start_addr = CS_ETM_INVAL_ADDR;
		queue->packet_buffer[i].end_addr = CS_ETM_INVAL_ADDR;
		queue->packet_buffer[i].instr_count = 0;
		queue->packet_buffer[i].last_instr_taken_branch = false;
		queue->packet_buffer[i].last_instr_size = 0;
		queue->packet_buffer[i].last_instr_type = 0;
		queue->packet_buffer[i].last_instr_subtype = 0;
		queue->packet_buffer[i].last_instr_cond = 0;
		queue->packet_buffer[i].flags = 0;
		queue->packet_buffer[i].exception_number = UINT32_MAX;
		queue->packet_buffer[i].trace_chan_id = UINT8_MAX;
		queue->packet_buffer[i].cpu = INT_MIN;
	}
}

static void cs_etm__clear_all_packet_queues(struct cs_etm_queue *etmq)
{
	int idx;
	struct int_node *inode;
	struct cs_etm_traceid_queue *tidq;
	struct intlist *traceid_queues_list = etmq->traceid_queues_list;

	intlist__for_each_entry(inode, traceid_queues_list) {
		idx = (int)(intptr_t)inode->priv;
		tidq = etmq->traceid_queues[idx];
		cs_etm__clear_packet_queue(&tidq->packet_queue);
	}
}

static int cs_etm__init_traceid_queue(struct cs_etm_queue *etmq,
				      struct cs_etm_traceid_queue *tidq,
				      u8 trace_chan_id)
{
	int rc = -ENOMEM;
	struct auxtrace_queue *queue;
	struct cs_etm_auxtrace *etm = etmq->etm;

	cs_etm__clear_packet_queue(&tidq->packet_queue);

	queue = &etmq->etm->queues.queue_array[etmq->queue_nr];
	tidq->trace_chan_id = trace_chan_id;
	tidq->el = tidq->prev_packet_el = ocsd_EL_unknown;
	tidq->thread = machine__findnew_thread(&etm->session->machines.host, -1,
					       queue->tid);
	tidq->prev_packet_thread = machine__idle_thread(&etm->session->machines.host);

	tidq->packet = zalloc(sizeof(struct cs_etm_packet));
	if (!tidq->packet)
		goto out;

	tidq->prev_packet = zalloc(sizeof(struct cs_etm_packet));
	if (!tidq->prev_packet)
		goto out_free;

	if (etm->synth_opts.last_branch) {
		size_t sz = sizeof(struct branch_stack);

		sz += etm->synth_opts.last_branch_sz *
		      sizeof(struct branch_entry);
		tidq->last_branch = zalloc(sz);
		if (!tidq->last_branch)
			goto out_free;
		tidq->last_branch_rb = zalloc(sz);
		if (!tidq->last_branch_rb)
			goto out_free;
	}

	tidq->event_buf = malloc(PERF_SAMPLE_MAX_SIZE);
	if (!tidq->event_buf)
		goto out_free;

	return 0;

out_free:
	zfree(&tidq->last_branch_rb);
	zfree(&tidq->last_branch);
	zfree(&tidq->prev_packet);
	zfree(&tidq->packet);
out:
	return rc;
}

static struct cs_etm_traceid_queue
*cs_etm__etmq_get_traceid_queue(struct cs_etm_queue *etmq, u8 trace_chan_id)
{
	int idx;
	struct int_node *inode;
	struct intlist *traceid_queues_list;
	struct cs_etm_traceid_queue *tidq, **traceid_queues;
	struct cs_etm_auxtrace *etm = etmq->etm;

	if (etm->per_thread_decoding)
		trace_chan_id = CS_ETM_PER_THREAD_TRACEID;

	traceid_queues_list = etmq->traceid_queues_list;

	/*
	 * Check if the traceid_queue exist for this traceID by looking
	 * in the queue list.
	 */
	inode = intlist__find(traceid_queues_list, trace_chan_id);
	if (inode) {
		idx = (int)(intptr_t)inode->priv;
		return etmq->traceid_queues[idx];
	}

	/* We couldn't find a traceid_queue for this traceID, allocate one */
	tidq = malloc(sizeof(*tidq));
	if (!tidq)
		return NULL;

	memset(tidq, 0, sizeof(*tidq));

	/* Get a valid index for the new traceid_queue */
	idx = intlist__nr_entries(traceid_queues_list);
	/* Memory for the inode is free'ed in cs_etm_free_traceid_queues () */
	inode = intlist__findnew(traceid_queues_list, trace_chan_id);
	if (!inode)
		goto out_free;

	/* Associate this traceID with this index */
	inode->priv = (void *)(intptr_t)idx;

	if (cs_etm__init_traceid_queue(etmq, tidq, trace_chan_id))
		goto out_free;

	/* Grow the traceid_queues array by one unit */
	traceid_queues = etmq->traceid_queues;
	traceid_queues = reallocarray(traceid_queues,
				      idx + 1,
				      sizeof(*traceid_queues));

	/*
	 * On failure reallocarray() returns NULL and the original block of
	 * memory is left untouched.
	 */
	if (!traceid_queues)
		goto out_free;

	traceid_queues[idx] = tidq;
	etmq->traceid_queues = traceid_queues;

	return etmq->traceid_queues[idx];

out_free:
	/*
	 * Function intlist__remove() removes the inode from the list
	 * and delete the memory associated to it.
	 */
	intlist__remove(traceid_queues_list, inode);
	free(tidq);

	return NULL;
}

struct cs_etm_packet_queue
*cs_etm__etmq_get_packet_queue(struct cs_etm_queue *etmq, u8 trace_chan_id)
{
	struct cs_etm_traceid_queue *tidq;

	tidq = cs_etm__etmq_get_traceid_queue(etmq, trace_chan_id);
	if (tidq)
		return &tidq->packet_queue;

	return NULL;
}

static void cs_etm__packet_swap(struct cs_etm_auxtrace *etm,
				struct cs_etm_traceid_queue *tidq)
{
	struct cs_etm_packet *tmp;

	if (etm->synth_opts.branches || etm->synth_opts.last_branch ||
	    etm->synth_opts.instructions) {
		/*
		 * Swap PACKET with PREV_PACKET: PACKET becomes PREV_PACKET for
		 * the next incoming packet.
		 *
		 * Threads and exception levels are also tracked for both the
		 * previous and current packets. This is because the previous
		 * packet is used for the 'from' IP for branch samples, so the
		 * thread at that time must also be assigned to that sample.
		 * Across discontinuity packets the thread can change, so by
		 * tracking the thread for the previous packet the branch sample
		 * will have the correct info.
		 */
		tmp = tidq->packet;
		tidq->packet = tidq->prev_packet;
		tidq->prev_packet = tmp;
		tidq->prev_packet_el = tidq->el;
		thread__put(tidq->prev_packet_thread);
		tidq->prev_packet_thread = thread__get(tidq->thread);
	}
}

static void cs_etm__packet_dump(const char *pkt_string, void *data)
{
	const char *color = PERF_COLOR_BLUE;
	int len = strlen(pkt_string);
	struct cs_etm_queue *etmq = data;
	char queue_nr[64];

	if (verbose)
		snprintf(queue_nr, sizeof(queue_nr), "Qnr:%d; ", etmq->queue_nr);
	else
		queue_nr[0] = '\0';

	if (len && (pkt_string[len-1] == '\n'))
		color_fprintf(stdout, color, "	%s%s", queue_nr, pkt_string);
	else
		color_fprintf(stdout, color, "	%s%s\n", queue_nr, pkt_string);

	fflush(stdout);
}

static void cs_etm__set_trace_param_etmv3(struct cs_etm_trace_params *t_params,
<<<<<<< HEAD
					  struct cs_etm_auxtrace *etm, int t_idx,
					  int m_idx, u32 etmidr)
{
	u64 **metadata = etm->metadata;

	t_params[t_idx].protocol = cs_etm__get_v7_protocol_version(etmidr);
	t_params[t_idx].etmv3.reg_ctrl = metadata[m_idx][CS_ETM_ETMCR];
	t_params[t_idx].etmv3.reg_trc_id = metadata[m_idx][CS_ETM_ETMTRACEIDR];
}

static void cs_etm__set_trace_param_etmv4(struct cs_etm_trace_params *t_params,
					  struct cs_etm_auxtrace *etm, int t_idx,
					  int m_idx)
{
	u64 **metadata = etm->metadata;

	t_params[t_idx].protocol = CS_ETM_PROTO_ETMV4i;
	t_params[t_idx].etmv4.reg_idr0 = metadata[m_idx][CS_ETMV4_TRCIDR0];
	t_params[t_idx].etmv4.reg_idr1 = metadata[m_idx][CS_ETMV4_TRCIDR1];
	t_params[t_idx].etmv4.reg_idr2 = metadata[m_idx][CS_ETMV4_TRCIDR2];
	t_params[t_idx].etmv4.reg_idr8 = metadata[m_idx][CS_ETMV4_TRCIDR8];
	t_params[t_idx].etmv4.reg_configr = metadata[m_idx][CS_ETMV4_TRCCONFIGR];
	t_params[t_idx].etmv4.reg_traceidr = metadata[m_idx][CS_ETMV4_TRCTRACEIDR];
}

static void cs_etm__set_trace_param_ete(struct cs_etm_trace_params *t_params,
					  struct cs_etm_auxtrace *etm, int t_idx,
					  int m_idx)
{
	u64 **metadata = etm->metadata;

	t_params[t_idx].protocol = CS_ETM_PROTO_ETE;
	t_params[t_idx].ete.reg_idr0 = metadata[m_idx][CS_ETE_TRCIDR0];
	t_params[t_idx].ete.reg_idr1 = metadata[m_idx][CS_ETE_TRCIDR1];
	t_params[t_idx].ete.reg_idr2 = metadata[m_idx][CS_ETE_TRCIDR2];
	t_params[t_idx].ete.reg_idr8 = metadata[m_idx][CS_ETE_TRCIDR8];
	t_params[t_idx].ete.reg_configr = metadata[m_idx][CS_ETE_TRCCONFIGR];
	t_params[t_idx].ete.reg_traceidr = metadata[m_idx][CS_ETE_TRCTRACEIDR];
	t_params[t_idx].ete.reg_devarch = metadata[m_idx][CS_ETE_TRCDEVARCH];
}

static int cs_etm__init_trace_params(struct cs_etm_trace_params *t_params,
				     struct cs_etm_auxtrace *etm,
				     bool formatted,
				     int sample_cpu,
				     int decoders)
{
	int t_idx, m_idx;
	u32 etmidr;
	u64 architecture;

	for (t_idx = 0; t_idx < decoders; t_idx++) {
		if (formatted)
			m_idx = t_idx;
		else {
			m_idx = get_cpu_data_idx(etm, sample_cpu);
			if (m_idx == -1) {
				pr_warning("CS_ETM: unknown CPU, falling back to first metadata\n");
				m_idx = 0;
			}
		}

		architecture = etm->metadata[m_idx][CS_ETM_MAGIC];

		switch (architecture) {
		case __perf_cs_etmv3_magic:
			etmidr = etm->metadata[m_idx][CS_ETM_ETMIDR];
			cs_etm__set_trace_param_etmv3(t_params, etm, t_idx, m_idx, etmidr);
			break;
		case __perf_cs_etmv4_magic:
			cs_etm__set_trace_param_etmv4(t_params, etm, t_idx, m_idx);
			break;
		case __perf_cs_ete_magic:
			cs_etm__set_trace_param_ete(t_params, etm, t_idx, m_idx);
=======
					  u64 *metadata, u32 etmidr)
{
	t_params->protocol = cs_etm__get_v7_protocol_version(etmidr);
	t_params->etmv3.reg_ctrl = metadata[CS_ETM_ETMCR];
	t_params->etmv3.reg_trc_id = metadata[CS_ETM_ETMTRACEIDR];
}

static void cs_etm__set_trace_param_etmv4(struct cs_etm_trace_params *t_params,
					  u64 *metadata)
{
	t_params->protocol = CS_ETM_PROTO_ETMV4i;
	t_params->etmv4.reg_idr0 = metadata[CS_ETMV4_TRCIDR0];
	t_params->etmv4.reg_idr1 = metadata[CS_ETMV4_TRCIDR1];
	t_params->etmv4.reg_idr2 = metadata[CS_ETMV4_TRCIDR2];
	t_params->etmv4.reg_idr8 = metadata[CS_ETMV4_TRCIDR8];
	t_params->etmv4.reg_configr = metadata[CS_ETMV4_TRCCONFIGR];
	t_params->etmv4.reg_traceidr = metadata[CS_ETMV4_TRCTRACEIDR];
}

static void cs_etm__set_trace_param_ete(struct cs_etm_trace_params *t_params,
					u64 *metadata)
{
	t_params->protocol = CS_ETM_PROTO_ETE;
	t_params->ete.reg_idr0 = metadata[CS_ETE_TRCIDR0];
	t_params->ete.reg_idr1 = metadata[CS_ETE_TRCIDR1];
	t_params->ete.reg_idr2 = metadata[CS_ETE_TRCIDR2];
	t_params->ete.reg_idr8 = metadata[CS_ETE_TRCIDR8];
	t_params->ete.reg_configr = metadata[CS_ETE_TRCCONFIGR];
	t_params->ete.reg_traceidr = metadata[CS_ETE_TRCTRACEIDR];
	t_params->ete.reg_devarch = metadata[CS_ETE_TRCDEVARCH];
}

static int cs_etm__init_trace_params(struct cs_etm_trace_params *t_params,
				     struct cs_etm_queue *etmq)
{
	struct int_node *inode;

	intlist__for_each_entry(inode, etmq->traceid_list) {
		u64 *metadata = inode->priv;
		u64 architecture = metadata[CS_ETM_MAGIC];
		u32 etmidr;

		switch (architecture) {
		case __perf_cs_etmv3_magic:
			etmidr = metadata[CS_ETM_ETMIDR];
			cs_etm__set_trace_param_etmv3(t_params++, metadata, etmidr);
			break;
		case __perf_cs_etmv4_magic:
			cs_etm__set_trace_param_etmv4(t_params++, metadata);
			break;
		case __perf_cs_ete_magic:
			cs_etm__set_trace_param_ete(t_params++, metadata);
>>>>>>> 2d5404ca
			break;
		default:
			return -EINVAL;
		}
	}

	return 0;
}

static int cs_etm__init_decoder_params(struct cs_etm_decoder_params *d_params,
				       struct cs_etm_queue *etmq,
				       enum cs_etm_decoder_operation mode)
{
	int ret = -EINVAL;

	if (!(mode < CS_ETM_OPERATION_MAX))
		goto out;

	d_params->packet_printer = cs_etm__packet_dump;
	d_params->operation = mode;
	d_params->data = etmq;
	d_params->formatted = etmq->format == FORMATTED;
	d_params->fsyncs = false;
	d_params->hsyncs = false;
	d_params->frame_aligned = true;

	ret = 0;
out:
	return ret;
}

static void cs_etm__dump_event(struct cs_etm_queue *etmq,
			       struct auxtrace_buffer *buffer)
{
	int ret;
	const char *color = PERF_COLOR_BLUE;
	size_t buffer_used = 0;

	fprintf(stdout, "\n");
	color_fprintf(stdout, color,
		     ". ... CoreSight %s Trace data: size %#zx bytes\n",
		     cs_etm_decoder__get_name(etmq->decoder), buffer->size);

	do {
		size_t consumed;

		ret = cs_etm_decoder__process_data_block(
				etmq->decoder, buffer->offset,
				&((u8 *)buffer->data)[buffer_used],
				buffer->size - buffer_used, &consumed);
		if (ret)
			break;

		buffer_used += consumed;
	} while (buffer_used < buffer->size);

	cs_etm_decoder__reset(etmq->decoder);
}

static int cs_etm__flush_events(struct perf_session *session,
				const struct perf_tool *tool)
{
	struct cs_etm_auxtrace *etm = container_of(session->auxtrace,
						   struct cs_etm_auxtrace,
						   auxtrace);
	if (dump_trace)
		return 0;

	if (!tool->ordered_events)
		return -EINVAL;

	if (etm->timeless_decoding) {
		/*
		 * Pass tid = -1 to process all queues. But likely they will have
		 * already been processed on PERF_RECORD_EXIT anyway.
		 */
		return cs_etm__process_timeless_queues(etm, -1);
	}

	return cs_etm__process_timestamped_queues(etm);
}

static void cs_etm__free_traceid_queues(struct cs_etm_queue *etmq)
{
	int idx;
	uintptr_t priv;
	struct int_node *inode, *tmp;
	struct cs_etm_traceid_queue *tidq;
	struct intlist *traceid_queues_list = etmq->traceid_queues_list;

	intlist__for_each_entry_safe(inode, tmp, traceid_queues_list) {
		priv = (uintptr_t)inode->priv;
		idx = priv;

		/* Free this traceid_queue from the array */
		tidq = etmq->traceid_queues[idx];
		thread__zput(tidq->thread);
		thread__zput(tidq->prev_packet_thread);
		zfree(&tidq->event_buf);
		zfree(&tidq->last_branch);
		zfree(&tidq->last_branch_rb);
		zfree(&tidq->prev_packet);
		zfree(&tidq->packet);
		zfree(&tidq);

		/*
		 * Function intlist__remove() removes the inode from the list
		 * and delete the memory associated to it.
		 */
		intlist__remove(traceid_queues_list, inode);
	}

	/* Then the RB tree itself */
	intlist__delete(traceid_queues_list);
	etmq->traceid_queues_list = NULL;

	/* finally free the traceid_queues array */
	zfree(&etmq->traceid_queues);
}

static void cs_etm__free_queue(void *priv)
{
	struct int_node *inode, *tmp;
	struct cs_etm_queue *etmq = priv;

	if (!etmq)
		return;

	cs_etm_decoder__free(etmq->decoder);
	cs_etm__free_traceid_queues(etmq);

	if (etmq->own_traceid_list) {
		/* First remove all traceID/metadata nodes for the RB tree */
		intlist__for_each_entry_safe(inode, tmp, etmq->own_traceid_list)
			intlist__remove(etmq->own_traceid_list, inode);

		/* Then the RB tree itself */
		intlist__delete(etmq->own_traceid_list);
	}

	free(etmq);
}

static void cs_etm__free_events(struct perf_session *session)
{
	unsigned int i;
	struct cs_etm_auxtrace *aux = container_of(session->auxtrace,
						   struct cs_etm_auxtrace,
						   auxtrace);
	struct auxtrace_queues *queues = &aux->queues;

	for (i = 0; i < queues->nr_queues; i++) {
		cs_etm__free_queue(queues->queue_array[i].priv);
		queues->queue_array[i].priv = NULL;
	}

	auxtrace_queues__free(queues);
}

static void cs_etm__free(struct perf_session *session)
{
	int i;
	struct cs_etm_auxtrace *aux = container_of(session->auxtrace,
						   struct cs_etm_auxtrace,
						   auxtrace);
	cs_etm__free_events(session);
	session->auxtrace = NULL;

	for (i = 0; i < aux->num_cpu; i++)
		zfree(&aux->metadata[i]);

	zfree(&aux->metadata);
	zfree(&aux);
}

static bool cs_etm__evsel_is_auxtrace(struct perf_session *session,
				      struct evsel *evsel)
{
	struct cs_etm_auxtrace *aux = container_of(session->auxtrace,
						   struct cs_etm_auxtrace,
						   auxtrace);

	return evsel->core.attr.type == aux->pmu_type;
}

static struct machine *cs_etm__get_machine(struct cs_etm_queue *etmq,
					   ocsd_ex_level el)
{
	enum cs_etm_pid_fmt pid_fmt = cs_etm__get_pid_fmt(etmq);
<<<<<<< HEAD

	/*
	 * For any virtualisation based on nVHE (e.g. pKVM), or host kernels
	 * running at EL1 assume everything is the host.
	 */
	if (pid_fmt == CS_ETM_PIDFMT_CTXTID)
		return &etmq->etm->session->machines.host;

	/*
	 * Not perfect, but otherwise assume anything in EL1 is the default
	 * guest, and everything else is the host. Distinguishing between guest
	 * and host userspaces isn't currently supported either. Neither is
	 * multiple guest support. All this does is reduce the likeliness of
	 * decode errors where we look into the host kernel maps when it should
	 * have been the guest maps.
	 */
	switch (el) {
	case ocsd_EL1:
		return machines__find_guest(&etmq->etm->session->machines,
					    DEFAULT_GUEST_KERNEL_ID);
	case ocsd_EL3:
	case ocsd_EL2:
	case ocsd_EL0:
	case ocsd_EL_unknown:
	default:
		return &etmq->etm->session->machines.host;
	}
}

=======

	/*
	 * For any virtualisation based on nVHE (e.g. pKVM), or host kernels
	 * running at EL1 assume everything is the host.
	 */
	if (pid_fmt == CS_ETM_PIDFMT_CTXTID)
		return &etmq->etm->session->machines.host;

	/*
	 * Not perfect, but otherwise assume anything in EL1 is the default
	 * guest, and everything else is the host. Distinguishing between guest
	 * and host userspaces isn't currently supported either. Neither is
	 * multiple guest support. All this does is reduce the likeliness of
	 * decode errors where we look into the host kernel maps when it should
	 * have been the guest maps.
	 */
	switch (el) {
	case ocsd_EL1:
		return machines__find_guest(&etmq->etm->session->machines,
					    DEFAULT_GUEST_KERNEL_ID);
	case ocsd_EL3:
	case ocsd_EL2:
	case ocsd_EL0:
	case ocsd_EL_unknown:
	default:
		return &etmq->etm->session->machines.host;
	}
}

>>>>>>> 2d5404ca
static u8 cs_etm__cpu_mode(struct cs_etm_queue *etmq, u64 address,
			   ocsd_ex_level el)
{
	struct machine *machine = cs_etm__get_machine(etmq, el);

	if (address >= machine__kernel_start(machine)) {
		if (machine__is_host(machine))
			return PERF_RECORD_MISC_KERNEL;
		else
			return PERF_RECORD_MISC_GUEST_KERNEL;
	} else {
		if (machine__is_host(machine))
			return PERF_RECORD_MISC_USER;
		else {
			/*
			 * Can't really happen at the moment because
			 * cs_etm__get_machine() will always return
			 * machines.host for any non EL1 trace.
			 */
			return PERF_RECORD_MISC_GUEST_USER;
		}
	}
}

static u32 cs_etm__mem_access(struct cs_etm_queue *etmq, u8 trace_chan_id,
			      u64 address, size_t size, u8 *buffer,
			      const ocsd_mem_space_acc_t mem_space)
{
	u8  cpumode;
	u64 offset;
	int len;
	struct addr_location al;
	struct dso *dso;
	struct cs_etm_traceid_queue *tidq;
	int ret = 0;

	if (!etmq)
		return 0;

	addr_location__init(&al);
	tidq = cs_etm__etmq_get_traceid_queue(etmq, trace_chan_id);
	if (!tidq)
		goto out;

	/*
	 * We've already tracked EL along side the PID in cs_etm__set_thread()
	 * so double check that it matches what OpenCSD thinks as well. It
	 * doesn't distinguish between EL0 and EL1 for this mem access callback
	 * so we had to do the extra tracking. Skip validation if it's any of
	 * the 'any' values.
	 */
	if (!(mem_space == OCSD_MEM_SPACE_ANY ||
	      mem_space == OCSD_MEM_SPACE_N || mem_space == OCSD_MEM_SPACE_S)) {
		if (mem_space & OCSD_MEM_SPACE_EL1N) {
			/* Includes both non secure EL1 and EL0 */
			assert(tidq->el == ocsd_EL1 || tidq->el == ocsd_EL0);
		} else if (mem_space & OCSD_MEM_SPACE_EL2)
			assert(tidq->el == ocsd_EL2);
		else if (mem_space & OCSD_MEM_SPACE_EL3)
			assert(tidq->el == ocsd_EL3);
	}

	cpumode = cs_etm__cpu_mode(etmq, address, tidq->el);

	if (!thread__find_map(tidq->thread, cpumode, address, &al))
		goto out;

	dso = map__dso(al.map);
	if (!dso)
		goto out;

	if (dso__data(dso)->status == DSO_DATA_STATUS_ERROR &&
	    dso__data_status_seen(dso, DSO_DATA_STATUS_SEEN_ITRACE))
		goto out;

	offset = map__map_ip(al.map, address);

	map__load(al.map);

	len = dso__data_read_offset(dso, maps__machine(thread__maps(tidq->thread)),
				    offset, buffer, size);

	if (len <= 0) {
		ui__warning_once("CS ETM Trace: Missing DSO. Use 'perf archive' or debuginfod to export data from the traced system.\n"
				 "              Enable CONFIG_PROC_KCORE or use option '-k /path/to/vmlinux' for kernel symbols.\n");
		if (!dso__auxtrace_warned(dso)) {
			pr_err("CS ETM Trace: Debug data not found for address %#"PRIx64" in %s\n",
				address,
				dso__long_name(dso) ? dso__long_name(dso) : "Unknown");
			dso__set_auxtrace_warned(dso);
		}
		goto out;
	}
	ret = len;
out:
	addr_location__exit(&al);
	return ret;
}

<<<<<<< HEAD
static struct cs_etm_queue *cs_etm__alloc_queue(struct cs_etm_auxtrace *etm,
						bool formatted, int sample_cpu)
=======
static struct cs_etm_queue *cs_etm__alloc_queue(void)
>>>>>>> 2d5404ca
{
	struct cs_etm_queue *etmq = zalloc(sizeof(*etmq));
	if (!etmq)
		return NULL;

	etmq->traceid_queues_list = intlist__new(NULL);
	if (!etmq->traceid_queues_list)
		goto out_free;

<<<<<<< HEAD
	/* Use metadata to fill in trace parameters for trace decoder */
	t_params = zalloc(sizeof(*t_params) * decoders);

	if (!t_params)
		goto out_free;

	if (cs_etm__init_trace_params(t_params, etm, formatted, sample_cpu, decoders))
		goto out_free;

	/* Set decoder parameters to decode trace packets */
	if (cs_etm__init_decoder_params(&d_params, etmq,
					dump_trace ? CS_ETM_OPERATION_PRINT :
						     CS_ETM_OPERATION_DECODE,
					formatted))
		goto out_free;

	etmq->decoder = cs_etm_decoder__new(decoders, &d_params,
					    t_params);

	if (!etmq->decoder)
		goto out_free;

=======
>>>>>>> 2d5404ca
	/*
	 * Create an RB tree for traceID-metadata tuple.  Since the conversion
	 * has to be made for each packet that gets decoded, optimizing access
	 * in anything other than a sequential array is worth doing.
	 */
	etmq->traceid_list = etmq->own_traceid_list = intlist__new(NULL);
	if (!etmq->traceid_list)
		goto out_free;

	return etmq;

out_free:
	intlist__delete(etmq->traceid_queues_list);
	free(etmq);

	return NULL;
}

static int cs_etm__setup_queue(struct cs_etm_auxtrace *etm,
			       struct auxtrace_queue *queue,
<<<<<<< HEAD
			       unsigned int queue_nr,
			       bool formatted,
			       int sample_cpu)
=======
			       unsigned int queue_nr)
>>>>>>> 2d5404ca
{
	struct cs_etm_queue *etmq = queue->priv;

	if (etmq)
		return 0;

<<<<<<< HEAD
	etmq = cs_etm__alloc_queue(etm, formatted, sample_cpu);
=======
	etmq = cs_etm__alloc_queue();
>>>>>>> 2d5404ca

	if (!etmq)
		return -ENOMEM;

	queue->priv = etmq;
	etmq->etm = etm;
	etmq->queue_nr = queue_nr;
	queue->cpu = queue_nr; /* Placeholder, may be reset to -1 in per-thread mode */
	etmq->offset = 0;
	etmq->sink_id = SINK_UNSET;

	return 0;
}

static int cs_etm__queue_first_cs_timestamp(struct cs_etm_auxtrace *etm,
					    struct cs_etm_queue *etmq,
					    unsigned int queue_nr)
{
	int ret = 0;
	unsigned int cs_queue_nr;
	u8 trace_chan_id;
	u64 cs_timestamp;

	/*
	 * We are under a CPU-wide trace scenario.  As such we need to know
	 * when the code that generated the traces started to execute so that
	 * it can be correlated with execution on other CPUs.  So we get a
	 * handle on the beginning of traces and decode until we find a
	 * timestamp.  The timestamp is then added to the auxtrace min heap
	 * in order to know what nibble (of all the etmqs) to decode first.
	 */
	while (1) {
		/*
		 * Fetch an aux_buffer from this etmq.  Bail if no more
		 * blocks or an error has been encountered.
		 */
		ret = cs_etm__get_data_block(etmq);
		if (ret <= 0)
			goto out;

		/*
		 * Run decoder on the trace block.  The decoder will stop when
		 * encountering a CS timestamp, a full packet queue or the end of
		 * trace for that block.
		 */
		ret = cs_etm__decode_data_block(etmq);
		if (ret)
			goto out;

		/*
		 * Function cs_etm_decoder__do_{hard|soft}_timestamp() does all
		 * the timestamp calculation for us.
		 */
		cs_timestamp = cs_etm__etmq_get_timestamp(etmq, &trace_chan_id);

		/* We found a timestamp, no need to continue. */
		if (cs_timestamp)
			break;

		/*
		 * We didn't find a timestamp so empty all the traceid packet
		 * queues before looking for another timestamp packet, either
		 * in the current data block or a new one.  Packets that were
		 * just decoded are useless since no timestamp has been
		 * associated with them.  As such simply discard them.
		 */
		cs_etm__clear_all_packet_queues(etmq);
	}

	/*
	 * We have a timestamp.  Add it to the min heap to reflect when
	 * instructions conveyed by the range packets of this traceID queue
	 * started to execute.  Once the same has been done for all the traceID
	 * queues of each etmq, redenring and decoding can start in
	 * chronological order.
	 *
	 * Note that packets decoded above are still in the traceID's packet
	 * queue and will be processed in cs_etm__process_timestamped_queues().
	 */
	cs_queue_nr = TO_CS_QUEUE_NR(queue_nr, trace_chan_id);
	ret = auxtrace_heap__add(&etm->heap, cs_queue_nr, cs_timestamp);
out:
	return ret;
}

static inline
void cs_etm__copy_last_branch_rb(struct cs_etm_queue *etmq,
				 struct cs_etm_traceid_queue *tidq)
{
	struct branch_stack *bs_src = tidq->last_branch_rb;
	struct branch_stack *bs_dst = tidq->last_branch;
	size_t nr = 0;

	/*
	 * Set the number of records before early exit: ->nr is used to
	 * determine how many branches to copy from ->entries.
	 */
	bs_dst->nr = bs_src->nr;

	/*
	 * Early exit when there is nothing to copy.
	 */
	if (!bs_src->nr)
		return;

	/*
	 * As bs_src->entries is a circular buffer, we need to copy from it in
	 * two steps.  First, copy the branches from the most recently inserted
	 * branch ->last_branch_pos until the end of bs_src->entries buffer.
	 */
	nr = etmq->etm->synth_opts.last_branch_sz - tidq->last_branch_pos;
	memcpy(&bs_dst->entries[0],
	       &bs_src->entries[tidq->last_branch_pos],
	       sizeof(struct branch_entry) * nr);

	/*
	 * If we wrapped around at least once, the branches from the beginning
	 * of the bs_src->entries buffer and until the ->last_branch_pos element
	 * are older valid branches: copy them over.  The total number of
	 * branches copied over will be equal to the number of branches asked by
	 * the user in last_branch_sz.
	 */
	if (bs_src->nr >= etmq->etm->synth_opts.last_branch_sz) {
		memcpy(&bs_dst->entries[nr],
		       &bs_src->entries[0],
		       sizeof(struct branch_entry) * tidq->last_branch_pos);
	}
}

static inline
void cs_etm__reset_last_branch_rb(struct cs_etm_traceid_queue *tidq)
{
	tidq->last_branch_pos = 0;
	tidq->last_branch_rb->nr = 0;
}

static inline int cs_etm__t32_instr_size(struct cs_etm_queue *etmq,
					 u8 trace_chan_id, u64 addr)
{
	u8 instrBytes[2];

	cs_etm__mem_access(etmq, trace_chan_id, addr, ARRAY_SIZE(instrBytes),
			   instrBytes, 0);
	/*
	 * T32 instruction size is indicated by bits[15:11] of the first
	 * 16-bit word of the instruction: 0b11101, 0b11110 and 0b11111
	 * denote a 32-bit instruction.
	 */
	return ((instrBytes[1] & 0xF8) >= 0xE8) ? 4 : 2;
}

static inline u64 cs_etm__first_executed_instr(struct cs_etm_packet *packet)
{
	/*
	 * Return 0 for packets that have no addresses so that CS_ETM_INVAL_ADDR doesn't
	 * appear in samples.
	 */
	if (packet->sample_type == CS_ETM_DISCONTINUITY ||
	    packet->sample_type == CS_ETM_EXCEPTION)
		return 0;

	return packet->start_addr;
}

static inline
u64 cs_etm__last_executed_instr(const struct cs_etm_packet *packet)
{
	/* Returns 0 for the CS_ETM_DISCONTINUITY packet */
	if (packet->sample_type == CS_ETM_DISCONTINUITY)
		return 0;

	return packet->end_addr - packet->last_instr_size;
}

static inline u64 cs_etm__instr_addr(struct cs_etm_queue *etmq,
				     u64 trace_chan_id,
				     const struct cs_etm_packet *packet,
				     u64 offset)
{
	if (packet->isa == CS_ETM_ISA_T32) {
		u64 addr = packet->start_addr;

		while (offset) {
			addr += cs_etm__t32_instr_size(etmq,
						       trace_chan_id, addr);
			offset--;
		}
		return addr;
	}

	/* Assume a 4 byte instruction size (A32/A64) */
	return packet->start_addr + offset * 4;
}

static void cs_etm__update_last_branch_rb(struct cs_etm_queue *etmq,
					  struct cs_etm_traceid_queue *tidq)
{
	struct branch_stack *bs = tidq->last_branch_rb;
	struct branch_entry *be;

	/*
	 * The branches are recorded in a circular buffer in reverse
	 * chronological order: we start recording from the last element of the
	 * buffer down.  After writing the first element of the stack, move the
	 * insert position back to the end of the buffer.
	 */
	if (!tidq->last_branch_pos)
		tidq->last_branch_pos = etmq->etm->synth_opts.last_branch_sz;

	tidq->last_branch_pos -= 1;

	be       = &bs->entries[tidq->last_branch_pos];
	be->from = cs_etm__last_executed_instr(tidq->prev_packet);
	be->to	 = cs_etm__first_executed_instr(tidq->packet);
	/* No support for mispredict */
	be->flags.mispred = 0;
	be->flags.predicted = 1;

	/*
	 * Increment bs->nr until reaching the number of last branches asked by
	 * the user on the command line.
	 */
	if (bs->nr < etmq->etm->synth_opts.last_branch_sz)
		bs->nr += 1;
}

static int cs_etm__inject_event(union perf_event *event,
			       struct perf_sample *sample, u64 type)
{
	event->header.size = perf_event__sample_event_size(sample, type, 0);
	return perf_event__synthesize_sample(event, type, 0, sample);
}


static int
cs_etm__get_trace(struct cs_etm_queue *etmq)
{
	struct auxtrace_buffer *aux_buffer = etmq->buffer;
	struct auxtrace_buffer *old_buffer = aux_buffer;
	struct auxtrace_queue *queue;

	queue = &etmq->etm->queues.queue_array[etmq->queue_nr];

	aux_buffer = auxtrace_buffer__next(queue, aux_buffer);

	/* If no more data, drop the previous auxtrace_buffer and return */
	if (!aux_buffer) {
		if (old_buffer)
			auxtrace_buffer__drop_data(old_buffer);
		etmq->buf_len = 0;
		return 0;
	}

	etmq->buffer = aux_buffer;

	/* If the aux_buffer doesn't have data associated, try to load it */
	if (!aux_buffer->data) {
		/* get the file desc associated with the perf data file */
		int fd = perf_data__fd(etmq->etm->session->data);

		aux_buffer->data = auxtrace_buffer__get_data(aux_buffer, fd);
		if (!aux_buffer->data)
			return -ENOMEM;
	}

	/* If valid, drop the previous buffer */
	if (old_buffer)
		auxtrace_buffer__drop_data(old_buffer);

	etmq->buf_used = 0;
	etmq->buf_len = aux_buffer->size;
	etmq->buf = aux_buffer->data;

	return etmq->buf_len;
}

static void cs_etm__set_thread(struct cs_etm_queue *etmq,
			       struct cs_etm_traceid_queue *tidq, pid_t tid,
			       ocsd_ex_level el)
{
	struct machine *machine = cs_etm__get_machine(etmq, el);

	if (tid != -1) {
		thread__zput(tidq->thread);
		tidq->thread = machine__find_thread(machine, -1, tid);
	}
<<<<<<< HEAD

	/* Couldn't find a known thread */
	if (!tidq->thread)
		tidq->thread = machine__idle_thread(machine);

=======

	/* Couldn't find a known thread */
	if (!tidq->thread)
		tidq->thread = machine__idle_thread(machine);

>>>>>>> 2d5404ca
	tidq->el = el;
}

int cs_etm__etmq_set_tid_el(struct cs_etm_queue *etmq, pid_t tid,
			    u8 trace_chan_id, ocsd_ex_level el)
{
	struct cs_etm_traceid_queue *tidq;

	tidq = cs_etm__etmq_get_traceid_queue(etmq, trace_chan_id);
	if (!tidq)
		return -EINVAL;

	cs_etm__set_thread(etmq, tidq, tid, el);
	return 0;
}

bool cs_etm__etmq_is_timeless(struct cs_etm_queue *etmq)
{
	return !!etmq->etm->timeless_decoding;
}

static void cs_etm__copy_insn(struct cs_etm_queue *etmq,
			      u64 trace_chan_id,
			      const struct cs_etm_packet *packet,
			      struct perf_sample *sample)
{
	/*
	 * It's pointless to read instructions for the CS_ETM_DISCONTINUITY
	 * packet, so directly bail out with 'insn_len' = 0.
	 */
	if (packet->sample_type == CS_ETM_DISCONTINUITY) {
		sample->insn_len = 0;
		return;
	}

	/*
	 * T32 instruction size might be 32-bit or 16-bit, decide by calling
	 * cs_etm__t32_instr_size().
	 */
	if (packet->isa == CS_ETM_ISA_T32)
		sample->insn_len = cs_etm__t32_instr_size(etmq, trace_chan_id,
							  sample->ip);
	/* Otherwise, A64 and A32 instruction size are always 32-bit. */
	else
		sample->insn_len = 4;

	cs_etm__mem_access(etmq, trace_chan_id, sample->ip, sample->insn_len,
			   (void *)sample->insn, 0);
}

u64 cs_etm__convert_sample_time(struct cs_etm_queue *etmq, u64 cs_timestamp)
{
	struct cs_etm_auxtrace *etm = etmq->etm;

	if (etm->has_virtual_ts)
		return tsc_to_perf_time(cs_timestamp, &etm->tc);
	else
		return cs_timestamp;
}

static inline u64 cs_etm__resolve_sample_time(struct cs_etm_queue *etmq,
					       struct cs_etm_traceid_queue *tidq)
{
	struct cs_etm_auxtrace *etm = etmq->etm;
	struct cs_etm_packet_queue *packet_queue = &tidq->packet_queue;

	if (!etm->timeless_decoding && etm->has_virtual_ts)
		return packet_queue->cs_timestamp;
	else
		return etm->latest_kernel_timestamp;
}

static int cs_etm__synth_instruction_sample(struct cs_etm_queue *etmq,
					    struct cs_etm_traceid_queue *tidq,
					    u64 addr, u64 period)
{
	int ret = 0;
	struct cs_etm_auxtrace *etm = etmq->etm;
	union perf_event *event = tidq->event_buf;
	struct perf_sample sample = {.ip = 0,};

	event->sample.header.type = PERF_RECORD_SAMPLE;
	event->sample.header.misc = cs_etm__cpu_mode(etmq, addr, tidq->el);
	event->sample.header.size = sizeof(struct perf_event_header);

	/* Set time field based on etm auxtrace config. */
	sample.time = cs_etm__resolve_sample_time(etmq, tidq);

	sample.ip = addr;
	sample.pid = thread__pid(tidq->thread);
	sample.tid = thread__tid(tidq->thread);
	sample.id = etmq->etm->instructions_id;
	sample.stream_id = etmq->etm->instructions_id;
	sample.period = period;
	sample.cpu = tidq->packet->cpu;
	sample.flags = tidq->prev_packet->flags;
	sample.cpumode = event->sample.header.misc;

	cs_etm__copy_insn(etmq, tidq->trace_chan_id, tidq->packet, &sample);

	if (etm->synth_opts.last_branch)
		sample.branch_stack = tidq->last_branch;

	if (etm->synth_opts.inject) {
		ret = cs_etm__inject_event(event, &sample,
					   etm->instructions_sample_type);
		if (ret)
			return ret;
	}

	ret = perf_session__deliver_synth_event(etm->session, event, &sample);

	if (ret)
		pr_err(
			"CS ETM Trace: failed to deliver instruction event, error %d\n",
			ret);

	return ret;
}

/*
 * The cs etm packet encodes an instruction range between a branch target
 * and the next taken branch. Generate sample accordingly.
 */
static int cs_etm__synth_branch_sample(struct cs_etm_queue *etmq,
				       struct cs_etm_traceid_queue *tidq)
{
	int ret = 0;
	struct cs_etm_auxtrace *etm = etmq->etm;
	struct perf_sample sample = {.ip = 0,};
	union perf_event *event = tidq->event_buf;
	struct dummy_branch_stack {
		u64			nr;
		u64			hw_idx;
		struct branch_entry	entries;
	} dummy_bs;
	u64 ip;

	ip = cs_etm__last_executed_instr(tidq->prev_packet);

	event->sample.header.type = PERF_RECORD_SAMPLE;
	event->sample.header.misc = cs_etm__cpu_mode(etmq, ip,
						     tidq->prev_packet_el);
	event->sample.header.size = sizeof(struct perf_event_header);

	/* Set time field based on etm auxtrace config. */
	sample.time = cs_etm__resolve_sample_time(etmq, tidq);

	sample.ip = ip;
	sample.pid = thread__pid(tidq->prev_packet_thread);
	sample.tid = thread__tid(tidq->prev_packet_thread);
	sample.addr = cs_etm__first_executed_instr(tidq->packet);
	sample.id = etmq->etm->branches_id;
	sample.stream_id = etmq->etm->branches_id;
	sample.period = 1;
	sample.cpu = tidq->packet->cpu;
	sample.flags = tidq->prev_packet->flags;
	sample.cpumode = event->sample.header.misc;

	cs_etm__copy_insn(etmq, tidq->trace_chan_id, tidq->prev_packet,
			  &sample);

	/*
	 * perf report cannot handle events without a branch stack
	 */
	if (etm->synth_opts.last_branch) {
		dummy_bs = (struct dummy_branch_stack){
			.nr = 1,
			.hw_idx = -1ULL,
			.entries = {
				.from = sample.ip,
				.to = sample.addr,
			},
		};
		sample.branch_stack = (struct branch_stack *)&dummy_bs;
	}

	if (etm->synth_opts.inject) {
		ret = cs_etm__inject_event(event, &sample,
					   etm->branches_sample_type);
		if (ret)
			return ret;
	}

	ret = perf_session__deliver_synth_event(etm->session, event, &sample);

	if (ret)
		pr_err(
		"CS ETM Trace: failed to deliver instruction event, error %d\n",
		ret);

	return ret;
}

static int cs_etm__synth_events(struct cs_etm_auxtrace *etm,
				struct perf_session *session)
{
	struct evlist *evlist = session->evlist;
	struct evsel *evsel;
	struct perf_event_attr attr;
	bool found = false;
	u64 id;
	int err;

	evlist__for_each_entry(evlist, evsel) {
		if (evsel->core.attr.type == etm->pmu_type) {
			found = true;
			break;
		}
	}

	if (!found) {
		pr_debug("No selected events with CoreSight Trace data\n");
		return 0;
	}

	memset(&attr, 0, sizeof(struct perf_event_attr));
	attr.size = sizeof(struct perf_event_attr);
	attr.type = PERF_TYPE_HARDWARE;
	attr.sample_type = evsel->core.attr.sample_type & PERF_SAMPLE_MASK;
	attr.sample_type |= PERF_SAMPLE_IP | PERF_SAMPLE_TID |
			    PERF_SAMPLE_PERIOD;
	if (etm->timeless_decoding)
		attr.sample_type &= ~(u64)PERF_SAMPLE_TIME;
	else
		attr.sample_type |= PERF_SAMPLE_TIME;

	attr.exclude_user = evsel->core.attr.exclude_user;
	attr.exclude_kernel = evsel->core.attr.exclude_kernel;
	attr.exclude_hv = evsel->core.attr.exclude_hv;
	attr.exclude_host = evsel->core.attr.exclude_host;
	attr.exclude_guest = evsel->core.attr.exclude_guest;
	attr.sample_id_all = evsel->core.attr.sample_id_all;
	attr.read_format = evsel->core.attr.read_format;

	/* create new id val to be a fixed offset from evsel id */
	id = evsel->core.id[0] + 1000000000;

	if (!id)
		id = 1;

	if (etm->synth_opts.branches) {
		attr.config = PERF_COUNT_HW_BRANCH_INSTRUCTIONS;
		attr.sample_period = 1;
		attr.sample_type |= PERF_SAMPLE_ADDR;
		err = perf_session__deliver_synth_attr_event(session, &attr, id);
		if (err)
			return err;
		etm->branches_sample_type = attr.sample_type;
		etm->branches_id = id;
		id += 1;
		attr.sample_type &= ~(u64)PERF_SAMPLE_ADDR;
	}

	if (etm->synth_opts.last_branch) {
		attr.sample_type |= PERF_SAMPLE_BRANCH_STACK;
		/*
		 * We don't use the hardware index, but the sample generation
		 * code uses the new format branch_stack with this field,
		 * so the event attributes must indicate that it's present.
		 */
		attr.branch_sample_type |= PERF_SAMPLE_BRANCH_HW_INDEX;
	}

	if (etm->synth_opts.instructions) {
		attr.config = PERF_COUNT_HW_INSTRUCTIONS;
		attr.sample_period = etm->synth_opts.period;
		etm->instructions_sample_period = attr.sample_period;
		err = perf_session__deliver_synth_attr_event(session, &attr, id);
		if (err)
			return err;
		etm->instructions_sample_type = attr.sample_type;
		etm->instructions_id = id;
		id += 1;
	}

	return 0;
}

static int cs_etm__sample(struct cs_etm_queue *etmq,
			  struct cs_etm_traceid_queue *tidq)
{
	struct cs_etm_auxtrace *etm = etmq->etm;
	int ret;
	u8 trace_chan_id = tidq->trace_chan_id;
	u64 instrs_prev;

	/* Get instructions remainder from previous packet */
	instrs_prev = tidq->period_instructions;

	tidq->period_instructions += tidq->packet->instr_count;

	/*
	 * Record a branch when the last instruction in
	 * PREV_PACKET is a branch.
	 */
	if (etm->synth_opts.last_branch &&
	    tidq->prev_packet->sample_type == CS_ETM_RANGE &&
	    tidq->prev_packet->last_instr_taken_branch)
		cs_etm__update_last_branch_rb(etmq, tidq);

	if (etm->synth_opts.instructions &&
	    tidq->period_instructions >= etm->instructions_sample_period) {
		/*
		 * Emit instruction sample periodically
		 * TODO: allow period to be defined in cycles and clock time
		 */

		/*
		 * Below diagram demonstrates the instruction samples
		 * generation flows:
		 *
		 *    Instrs     Instrs       Instrs       Instrs
		 *   Sample(n)  Sample(n+1)  Sample(n+2)  Sample(n+3)
		 *    |            |            |            |
		 *    V            V            V            V
		 *   --------------------------------------------------
		 *            ^                                  ^
		 *            |                                  |
		 *         Period                             Period
		 *    instructions(Pi)                   instructions(Pi')
		 *
		 *            |                                  |
		 *            \---------------- -----------------/
		 *                             V
		 *                 tidq->packet->instr_count
		 *
		 * Instrs Sample(n...) are the synthesised samples occurring
		 * every etm->instructions_sample_period instructions - as
		 * defined on the perf command line.  Sample(n) is being the
		 * last sample before the current etm packet, n+1 to n+3
		 * samples are generated from the current etm packet.
		 *
		 * tidq->packet->instr_count represents the number of
		 * instructions in the current etm packet.
		 *
		 * Period instructions (Pi) contains the number of
		 * instructions executed after the sample point(n) from the
		 * previous etm packet.  This will always be less than
		 * etm->instructions_sample_period.
		 *
		 * When generate new samples, it combines with two parts
		 * instructions, one is the tail of the old packet and another
		 * is the head of the new coming packet, to generate
		 * sample(n+1); sample(n+2) and sample(n+3) consume the
		 * instructions with sample period.  After sample(n+3), the rest
		 * instructions will be used by later packet and it is assigned
		 * to tidq->period_instructions for next round calculation.
		 */

		/*
		 * Get the initial offset into the current packet instructions;
		 * entry conditions ensure that instrs_prev is less than
		 * etm->instructions_sample_period.
		 */
		u64 offset = etm->instructions_sample_period - instrs_prev;
		u64 addr;

		/* Prepare last branches for instruction sample */
		if (etm->synth_opts.last_branch)
			cs_etm__copy_last_branch_rb(etmq, tidq);

		while (tidq->period_instructions >=
				etm->instructions_sample_period) {
			/*
			 * Calculate the address of the sampled instruction (-1
			 * as sample is reported as though instruction has just
			 * been executed, but PC has not advanced to next
			 * instruction)
			 */
			addr = cs_etm__instr_addr(etmq, trace_chan_id,
						  tidq->packet, offset - 1);
			ret = cs_etm__synth_instruction_sample(
				etmq, tidq, addr,
				etm->instructions_sample_period);
			if (ret)
				return ret;

			offset += etm->instructions_sample_period;
			tidq->period_instructions -=
				etm->instructions_sample_period;
		}
	}

	if (etm->synth_opts.branches) {
		bool generate_sample = false;

		/* Generate sample for tracing on packet */
		if (tidq->prev_packet->sample_type == CS_ETM_DISCONTINUITY)
			generate_sample = true;

		/* Generate sample for branch taken packet */
		if (tidq->prev_packet->sample_type == CS_ETM_RANGE &&
		    tidq->prev_packet->last_instr_taken_branch)
			generate_sample = true;

		if (generate_sample) {
			ret = cs_etm__synth_branch_sample(etmq, tidq);
			if (ret)
				return ret;
		}
	}

	cs_etm__packet_swap(etm, tidq);

	return 0;
}

static int cs_etm__exception(struct cs_etm_traceid_queue *tidq)
{
	/*
	 * When the exception packet is inserted, whether the last instruction
	 * in previous range packet is taken branch or not, we need to force
	 * to set 'prev_packet->last_instr_taken_branch' to true.  This ensures
	 * to generate branch sample for the instruction range before the
	 * exception is trapped to kernel or before the exception returning.
	 *
	 * The exception packet includes the dummy address values, so don't
	 * swap PACKET with PREV_PACKET.  This keeps PREV_PACKET to be useful
	 * for generating instruction and branch samples.
	 */
	if (tidq->prev_packet->sample_type == CS_ETM_RANGE)
		tidq->prev_packet->last_instr_taken_branch = true;

	return 0;
}

static int cs_etm__flush(struct cs_etm_queue *etmq,
			 struct cs_etm_traceid_queue *tidq)
{
	int err = 0;
	struct cs_etm_auxtrace *etm = etmq->etm;

	/* Handle start tracing packet */
	if (tidq->prev_packet->sample_type == CS_ETM_EMPTY)
		goto swap_packet;

	if (etmq->etm->synth_opts.last_branch &&
	    etmq->etm->synth_opts.instructions &&
	    tidq->prev_packet->sample_type == CS_ETM_RANGE) {
		u64 addr;

		/* Prepare last branches for instruction sample */
		cs_etm__copy_last_branch_rb(etmq, tidq);

		/*
		 * Generate a last branch event for the branches left in the
		 * circular buffer at the end of the trace.
		 *
		 * Use the address of the end of the last reported execution
		 * range
		 */
		addr = cs_etm__last_executed_instr(tidq->prev_packet);

		err = cs_etm__synth_instruction_sample(
			etmq, tidq, addr,
			tidq->period_instructions);
		if (err)
			return err;

		tidq->period_instructions = 0;

	}

	if (etm->synth_opts.branches &&
	    tidq->prev_packet->sample_type == CS_ETM_RANGE) {
		err = cs_etm__synth_branch_sample(etmq, tidq);
		if (err)
			return err;
	}

swap_packet:
	cs_etm__packet_swap(etm, tidq);

	/* Reset last branches after flush the trace */
	if (etm->synth_opts.last_branch)
		cs_etm__reset_last_branch_rb(tidq);

	return err;
}

static int cs_etm__end_block(struct cs_etm_queue *etmq,
			     struct cs_etm_traceid_queue *tidq)
{
	int err;

	/*
	 * It has no new packet coming and 'etmq->packet' contains the stale
	 * packet which was set at the previous time with packets swapping;
	 * so skip to generate branch sample to avoid stale packet.
	 *
	 * For this case only flush branch stack and generate a last branch
	 * event for the branches left in the circular buffer at the end of
	 * the trace.
	 */
	if (etmq->etm->synth_opts.last_branch &&
	    etmq->etm->synth_opts.instructions &&
	    tidq->prev_packet->sample_type == CS_ETM_RANGE) {
		u64 addr;

		/* Prepare last branches for instruction sample */
		cs_etm__copy_last_branch_rb(etmq, tidq);

		/*
		 * Use the address of the end of the last reported execution
		 * range.
		 */
		addr = cs_etm__last_executed_instr(tidq->prev_packet);

		err = cs_etm__synth_instruction_sample(
			etmq, tidq, addr,
			tidq->period_instructions);
		if (err)
			return err;

		tidq->period_instructions = 0;
	}

	return 0;
}
/*
 * cs_etm__get_data_block: Fetch a block from the auxtrace_buffer queue
 *			   if need be.
 * Returns:	< 0	if error
 *		= 0	if no more auxtrace_buffer to read
 *		> 0	if the current buffer isn't empty yet
 */
static int cs_etm__get_data_block(struct cs_etm_queue *etmq)
{
	int ret;

	if (!etmq->buf_len) {
		ret = cs_etm__get_trace(etmq);
		if (ret <= 0)
			return ret;
		/*
		 * We cannot assume consecutive blocks in the data file
		 * are contiguous, reset the decoder to force re-sync.
		 */
		ret = cs_etm_decoder__reset(etmq->decoder);
		if (ret)
			return ret;
	}

	return etmq->buf_len;
}

static bool cs_etm__is_svc_instr(struct cs_etm_queue *etmq, u8 trace_chan_id,
				 struct cs_etm_packet *packet,
				 u64 end_addr)
{
	/* Initialise to keep compiler happy */
	u16 instr16 = 0;
	u32 instr32 = 0;
	u64 addr;

	switch (packet->isa) {
	case CS_ETM_ISA_T32:
		/*
		 * The SVC of T32 is defined in ARM DDI 0487D.a, F5.1.247:
		 *
		 *  b'15         b'8
		 * +-----------------+--------+
		 * | 1 1 0 1 1 1 1 1 |  imm8  |
		 * +-----------------+--------+
		 *
		 * According to the specification, it only defines SVC for T32
		 * with 16 bits instruction and has no definition for 32bits;
		 * so below only read 2 bytes as instruction size for T32.
		 */
		addr = end_addr - 2;
		cs_etm__mem_access(etmq, trace_chan_id, addr, sizeof(instr16),
				   (u8 *)&instr16, 0);
		if ((instr16 & 0xFF00) == 0xDF00)
			return true;

		break;
	case CS_ETM_ISA_A32:
		/*
		 * The SVC of A32 is defined in ARM DDI 0487D.a, F5.1.247:
		 *
		 *  b'31 b'28 b'27 b'24
		 * +---------+---------+-------------------------+
		 * |  !1111  | 1 1 1 1 |        imm24            |
		 * +---------+---------+-------------------------+
		 */
		addr = end_addr - 4;
		cs_etm__mem_access(etmq, trace_chan_id, addr, sizeof(instr32),
				   (u8 *)&instr32, 0);
		if ((instr32 & 0x0F000000) == 0x0F000000 &&
		    (instr32 & 0xF0000000) != 0xF0000000)
			return true;

		break;
	case CS_ETM_ISA_A64:
		/*
		 * The SVC of A64 is defined in ARM DDI 0487D.a, C6.2.294:
		 *
		 *  b'31               b'21           b'4     b'0
		 * +-----------------------+---------+-----------+
		 * | 1 1 0 1 0 1 0 0 0 0 0 |  imm16  | 0 0 0 0 1 |
		 * +-----------------------+---------+-----------+
		 */
		addr = end_addr - 4;
		cs_etm__mem_access(etmq, trace_chan_id, addr, sizeof(instr32),
				   (u8 *)&instr32, 0);
		if ((instr32 & 0xFFE0001F) == 0xd4000001)
			return true;

		break;
	case CS_ETM_ISA_UNKNOWN:
	default:
		break;
	}

	return false;
}

static bool cs_etm__is_syscall(struct cs_etm_queue *etmq,
			       struct cs_etm_traceid_queue *tidq, u64 magic)
{
	u8 trace_chan_id = tidq->trace_chan_id;
	struct cs_etm_packet *packet = tidq->packet;
	struct cs_etm_packet *prev_packet = tidq->prev_packet;

	if (magic == __perf_cs_etmv3_magic)
		if (packet->exception_number == CS_ETMV3_EXC_SVC)
			return true;

	/*
	 * ETMv4 exception type CS_ETMV4_EXC_CALL covers SVC, SMC and
	 * HVC cases; need to check if it's SVC instruction based on
	 * packet address.
	 */
	if (magic == __perf_cs_etmv4_magic) {
		if (packet->exception_number == CS_ETMV4_EXC_CALL &&
		    cs_etm__is_svc_instr(etmq, trace_chan_id, prev_packet,
					 prev_packet->end_addr))
			return true;
	}

	return false;
}

static bool cs_etm__is_async_exception(struct cs_etm_traceid_queue *tidq,
				       u64 magic)
{
	struct cs_etm_packet *packet = tidq->packet;

	if (magic == __perf_cs_etmv3_magic)
		if (packet->exception_number == CS_ETMV3_EXC_DEBUG_HALT ||
		    packet->exception_number == CS_ETMV3_EXC_ASYNC_DATA_ABORT ||
		    packet->exception_number == CS_ETMV3_EXC_PE_RESET ||
		    packet->exception_number == CS_ETMV3_EXC_IRQ ||
		    packet->exception_number == CS_ETMV3_EXC_FIQ)
			return true;

	if (magic == __perf_cs_etmv4_magic)
		if (packet->exception_number == CS_ETMV4_EXC_RESET ||
		    packet->exception_number == CS_ETMV4_EXC_DEBUG_HALT ||
		    packet->exception_number == CS_ETMV4_EXC_SYSTEM_ERROR ||
		    packet->exception_number == CS_ETMV4_EXC_INST_DEBUG ||
		    packet->exception_number == CS_ETMV4_EXC_DATA_DEBUG ||
		    packet->exception_number == CS_ETMV4_EXC_IRQ ||
		    packet->exception_number == CS_ETMV4_EXC_FIQ)
			return true;

	return false;
}

static bool cs_etm__is_sync_exception(struct cs_etm_queue *etmq,
				      struct cs_etm_traceid_queue *tidq,
				      u64 magic)
{
	u8 trace_chan_id = tidq->trace_chan_id;
	struct cs_etm_packet *packet = tidq->packet;
	struct cs_etm_packet *prev_packet = tidq->prev_packet;

	if (magic == __perf_cs_etmv3_magic)
		if (packet->exception_number == CS_ETMV3_EXC_SMC ||
		    packet->exception_number == CS_ETMV3_EXC_HYP ||
		    packet->exception_number == CS_ETMV3_EXC_JAZELLE_THUMBEE ||
		    packet->exception_number == CS_ETMV3_EXC_UNDEFINED_INSTR ||
		    packet->exception_number == CS_ETMV3_EXC_PREFETCH_ABORT ||
		    packet->exception_number == CS_ETMV3_EXC_DATA_FAULT ||
		    packet->exception_number == CS_ETMV3_EXC_GENERIC)
			return true;

	if (magic == __perf_cs_etmv4_magic) {
		if (packet->exception_number == CS_ETMV4_EXC_TRAP ||
		    packet->exception_number == CS_ETMV4_EXC_ALIGNMENT ||
		    packet->exception_number == CS_ETMV4_EXC_INST_FAULT ||
		    packet->exception_number == CS_ETMV4_EXC_DATA_FAULT)
			return true;

		/*
		 * For CS_ETMV4_EXC_CALL, except SVC other instructions
		 * (SMC, HVC) are taken as sync exceptions.
		 */
		if (packet->exception_number == CS_ETMV4_EXC_CALL &&
		    !cs_etm__is_svc_instr(etmq, trace_chan_id, prev_packet,
					  prev_packet->end_addr))
			return true;

		/*
		 * ETMv4 has 5 bits for exception number; if the numbers
		 * are in the range ( CS_ETMV4_EXC_FIQ, CS_ETMV4_EXC_END ]
		 * they are implementation defined exceptions.
		 *
		 * For this case, simply take it as sync exception.
		 */
		if (packet->exception_number > CS_ETMV4_EXC_FIQ &&
		    packet->exception_number <= CS_ETMV4_EXC_END)
			return true;
	}

	return false;
}

static int cs_etm__set_sample_flags(struct cs_etm_queue *etmq,
				    struct cs_etm_traceid_queue *tidq)
{
	struct cs_etm_packet *packet = tidq->packet;
	struct cs_etm_packet *prev_packet = tidq->prev_packet;
	u8 trace_chan_id = tidq->trace_chan_id;
	u64 magic;
	int ret;

	switch (packet->sample_type) {
	case CS_ETM_RANGE:
		/*
		 * Immediate branch instruction without neither link nor
		 * return flag, it's normal branch instruction within
		 * the function.
		 */
		if (packet->last_instr_type == OCSD_INSTR_BR &&
		    packet->last_instr_subtype == OCSD_S_INSTR_NONE) {
			packet->flags = PERF_IP_FLAG_BRANCH;

			if (packet->last_instr_cond)
				packet->flags |= PERF_IP_FLAG_CONDITIONAL;
		}

		/*
		 * Immediate branch instruction with link (e.g. BL), this is
		 * branch instruction for function call.
		 */
		if (packet->last_instr_type == OCSD_INSTR_BR &&
		    packet->last_instr_subtype == OCSD_S_INSTR_BR_LINK)
			packet->flags = PERF_IP_FLAG_BRANCH |
					PERF_IP_FLAG_CALL;

		/*
		 * Indirect branch instruction with link (e.g. BLR), this is
		 * branch instruction for function call.
		 */
		if (packet->last_instr_type == OCSD_INSTR_BR_INDIRECT &&
		    packet->last_instr_subtype == OCSD_S_INSTR_BR_LINK)
			packet->flags = PERF_IP_FLAG_BRANCH |
					PERF_IP_FLAG_CALL;

		/*
		 * Indirect branch instruction with subtype of
		 * OCSD_S_INSTR_V7_IMPLIED_RET, this is explicit hint for
		 * function return for A32/T32.
		 */
		if (packet->last_instr_type == OCSD_INSTR_BR_INDIRECT &&
		    packet->last_instr_subtype == OCSD_S_INSTR_V7_IMPLIED_RET)
			packet->flags = PERF_IP_FLAG_BRANCH |
					PERF_IP_FLAG_RETURN;

		/*
		 * Indirect branch instruction without link (e.g. BR), usually
		 * this is used for function return, especially for functions
		 * within dynamic link lib.
		 */
		if (packet->last_instr_type == OCSD_INSTR_BR_INDIRECT &&
		    packet->last_instr_subtype == OCSD_S_INSTR_NONE)
			packet->flags = PERF_IP_FLAG_BRANCH |
					PERF_IP_FLAG_RETURN;

		/* Return instruction for function return. */
		if (packet->last_instr_type == OCSD_INSTR_BR_INDIRECT &&
		    packet->last_instr_subtype == OCSD_S_INSTR_V8_RET)
			packet->flags = PERF_IP_FLAG_BRANCH |
					PERF_IP_FLAG_RETURN;

		/*
		 * Decoder might insert a discontinuity in the middle of
		 * instruction packets, fixup prev_packet with flag
		 * PERF_IP_FLAG_TRACE_BEGIN to indicate restarting trace.
		 */
		if (prev_packet->sample_type == CS_ETM_DISCONTINUITY)
			prev_packet->flags |= PERF_IP_FLAG_BRANCH |
					      PERF_IP_FLAG_TRACE_BEGIN;

		/*
		 * If the previous packet is an exception return packet
		 * and the return address just follows SVC instruction,
		 * it needs to calibrate the previous packet sample flags
		 * as PERF_IP_FLAG_SYSCALLRET.
		 */
		if (prev_packet->flags == (PERF_IP_FLAG_BRANCH |
					   PERF_IP_FLAG_RETURN |
					   PERF_IP_FLAG_INTERRUPT) &&
		    cs_etm__is_svc_instr(etmq, trace_chan_id,
					 packet, packet->start_addr))
			prev_packet->flags = PERF_IP_FLAG_BRANCH |
					     PERF_IP_FLAG_RETURN |
					     PERF_IP_FLAG_SYSCALLRET;
		break;
	case CS_ETM_DISCONTINUITY:
		/*
		 * The trace is discontinuous, if the previous packet is
		 * instruction packet, set flag PERF_IP_FLAG_TRACE_END
		 * for previous packet.
		 */
		if (prev_packet->sample_type == CS_ETM_RANGE)
			prev_packet->flags |= PERF_IP_FLAG_BRANCH |
					      PERF_IP_FLAG_TRACE_END;
		break;
	case CS_ETM_EXCEPTION:
		ret = cs_etm__get_magic(etmq, packet->trace_chan_id, &magic);
		if (ret)
			return ret;

		/* The exception is for system call. */
		if (cs_etm__is_syscall(etmq, tidq, magic))
			packet->flags = PERF_IP_FLAG_BRANCH |
					PERF_IP_FLAG_CALL |
					PERF_IP_FLAG_SYSCALLRET;
		/*
		 * The exceptions are triggered by external signals from bus,
		 * interrupt controller, debug module, PE reset or halt.
		 */
		else if (cs_etm__is_async_exception(tidq, magic))
			packet->flags = PERF_IP_FLAG_BRANCH |
					PERF_IP_FLAG_CALL |
					PERF_IP_FLAG_ASYNC |
					PERF_IP_FLAG_INTERRUPT;
		/*
		 * Otherwise, exception is caused by trap, instruction &
		 * data fault, or alignment errors.
		 */
		else if (cs_etm__is_sync_exception(etmq, tidq, magic))
			packet->flags = PERF_IP_FLAG_BRANCH |
					PERF_IP_FLAG_CALL |
					PERF_IP_FLAG_INTERRUPT;

		/*
		 * When the exception packet is inserted, since exception
		 * packet is not used standalone for generating samples
		 * and it's affiliation to the previous instruction range
		 * packet; so set previous range packet flags to tell perf
		 * it is an exception taken branch.
		 */
		if (prev_packet->sample_type == CS_ETM_RANGE)
			prev_packet->flags = packet->flags;
		break;
	case CS_ETM_EXCEPTION_RET:
		/*
		 * When the exception return packet is inserted, since
		 * exception return packet is not used standalone for
		 * generating samples and it's affiliation to the previous
		 * instruction range packet; so set previous range packet
		 * flags to tell perf it is an exception return branch.
		 *
		 * The exception return can be for either system call or
		 * other exception types; unfortunately the packet doesn't
		 * contain exception type related info so we cannot decide
		 * the exception type purely based on exception return packet.
		 * If we record the exception number from exception packet and
		 * reuse it for exception return packet, this is not reliable
		 * due the trace can be discontinuity or the interrupt can
		 * be nested, thus the recorded exception number cannot be
		 * used for exception return packet for these two cases.
		 *
		 * For exception return packet, we only need to distinguish the
		 * packet is for system call or for other types.  Thus the
		 * decision can be deferred when receive the next packet which
		 * contains the return address, based on the return address we
		 * can read out the previous instruction and check if it's a
		 * system call instruction and then calibrate the sample flag
		 * as needed.
		 */
		if (prev_packet->sample_type == CS_ETM_RANGE)
			prev_packet->flags = PERF_IP_FLAG_BRANCH |
					     PERF_IP_FLAG_RETURN |
					     PERF_IP_FLAG_INTERRUPT;
		break;
	case CS_ETM_EMPTY:
	default:
		break;
	}

	return 0;
}

static int cs_etm__decode_data_block(struct cs_etm_queue *etmq)
{
	int ret = 0;
	size_t processed = 0;

	/*
	 * Packets are decoded and added to the decoder's packet queue
	 * until the decoder packet processing callback has requested that
	 * processing stops or there is nothing left in the buffer.  Normal
	 * operations that stop processing are a timestamp packet or a full
	 * decoder buffer queue.
	 */
	ret = cs_etm_decoder__process_data_block(etmq->decoder,
						 etmq->offset,
						 &etmq->buf[etmq->buf_used],
						 etmq->buf_len,
						 &processed);
	if (ret)
		goto out;

	etmq->offset += processed;
	etmq->buf_used += processed;
	etmq->buf_len -= processed;

out:
	return ret;
}

static int cs_etm__process_traceid_queue(struct cs_etm_queue *etmq,
					 struct cs_etm_traceid_queue *tidq)
{
	int ret;
	struct cs_etm_packet_queue *packet_queue;

	packet_queue = &tidq->packet_queue;

	/* Process each packet in this chunk */
	while (1) {
		ret = cs_etm_decoder__get_packet(packet_queue,
						 tidq->packet);
		if (ret <= 0)
			/*
			 * Stop processing this chunk on
			 * end of data or error
			 */
			break;

		/*
		 * Since packet addresses are swapped in packet
		 * handling within below switch() statements,
		 * thus setting sample flags must be called
		 * prior to switch() statement to use address
		 * information before packets swapping.
		 */
		ret = cs_etm__set_sample_flags(etmq, tidq);
		if (ret < 0)
			break;

		switch (tidq->packet->sample_type) {
		case CS_ETM_RANGE:
			/*
			 * If the packet contains an instruction
			 * range, generate instruction sequence
			 * events.
			 */
			cs_etm__sample(etmq, tidq);
			break;
		case CS_ETM_EXCEPTION:
		case CS_ETM_EXCEPTION_RET:
			/*
			 * If the exception packet is coming,
			 * make sure the previous instruction
			 * range packet to be handled properly.
			 */
			cs_etm__exception(tidq);
			break;
		case CS_ETM_DISCONTINUITY:
			/*
			 * Discontinuity in trace, flush
			 * previous branch stack
			 */
			cs_etm__flush(etmq, tidq);
			break;
		case CS_ETM_EMPTY:
			/*
			 * Should not receive empty packet,
			 * report error.
			 */
			pr_err("CS ETM Trace: empty packet\n");
			return -EINVAL;
		default:
			break;
		}
	}

	return ret;
}

static void cs_etm__clear_all_traceid_queues(struct cs_etm_queue *etmq)
{
	int idx;
	struct int_node *inode;
	struct cs_etm_traceid_queue *tidq;
	struct intlist *traceid_queues_list = etmq->traceid_queues_list;

	intlist__for_each_entry(inode, traceid_queues_list) {
		idx = (int)(intptr_t)inode->priv;
		tidq = etmq->traceid_queues[idx];

		/* Ignore return value */
		cs_etm__process_traceid_queue(etmq, tidq);

		/*
		 * Generate an instruction sample with the remaining
		 * branchstack entries.
		 */
		cs_etm__flush(etmq, tidq);
	}
}

static int cs_etm__run_per_thread_timeless_decoder(struct cs_etm_queue *etmq)
{
	int err = 0;
	struct cs_etm_traceid_queue *tidq;

	tidq = cs_etm__etmq_get_traceid_queue(etmq, CS_ETM_PER_THREAD_TRACEID);
	if (!tidq)
		return -EINVAL;

	/* Go through each buffer in the queue and decode them one by one */
	while (1) {
		err = cs_etm__get_data_block(etmq);
		if (err <= 0)
			return err;

		/* Run trace decoder until buffer consumed or end of trace */
		do {
			err = cs_etm__decode_data_block(etmq);
			if (err)
				return err;

			/*
			 * Process each packet in this chunk, nothing to do if
			 * an error occurs other than hoping the next one will
			 * be better.
			 */
			err = cs_etm__process_traceid_queue(etmq, tidq);

		} while (etmq->buf_len);

		if (err == 0)
			/* Flush any remaining branch stack entries */
			err = cs_etm__end_block(etmq, tidq);
	}

	return err;
}

static int cs_etm__run_per_cpu_timeless_decoder(struct cs_etm_queue *etmq)
{
	int idx, err = 0;
	struct cs_etm_traceid_queue *tidq;
	struct int_node *inode;

	/* Go through each buffer in the queue and decode them one by one */
	while (1) {
		err = cs_etm__get_data_block(etmq);
		if (err <= 0)
			return err;

		/* Run trace decoder until buffer consumed or end of trace */
		do {
			err = cs_etm__decode_data_block(etmq);
			if (err)
				return err;

			/*
			 * cs_etm__run_per_thread_timeless_decoder() runs on a
			 * single traceID queue because each TID has a separate
			 * buffer. But here in per-cpu mode we need to iterate
			 * over each channel instead.
			 */
			intlist__for_each_entry(inode,
						etmq->traceid_queues_list) {
				idx = (int)(intptr_t)inode->priv;
				tidq = etmq->traceid_queues[idx];
				cs_etm__process_traceid_queue(etmq, tidq);
			}
		} while (etmq->buf_len);

		intlist__for_each_entry(inode, etmq->traceid_queues_list) {
			idx = (int)(intptr_t)inode->priv;
			tidq = etmq->traceid_queues[idx];
			/* Flush any remaining branch stack entries */
			err = cs_etm__end_block(etmq, tidq);
			if (err)
				return err;
		}
	}

	return err;
}

static int cs_etm__process_timeless_queues(struct cs_etm_auxtrace *etm,
					   pid_t tid)
{
	unsigned int i;
	struct auxtrace_queues *queues = &etm->queues;

	for (i = 0; i < queues->nr_queues; i++) {
		struct auxtrace_queue *queue = &etm->queues.queue_array[i];
		struct cs_etm_queue *etmq = queue->priv;
		struct cs_etm_traceid_queue *tidq;

		if (!etmq)
			continue;

		if (etm->per_thread_decoding) {
			tidq = cs_etm__etmq_get_traceid_queue(
				etmq, CS_ETM_PER_THREAD_TRACEID);

			if (!tidq)
				continue;

			if (tid == -1 || thread__tid(tidq->thread) == tid)
				cs_etm__run_per_thread_timeless_decoder(etmq);
		} else
			cs_etm__run_per_cpu_timeless_decoder(etmq);
	}

	return 0;
}

static int cs_etm__process_timestamped_queues(struct cs_etm_auxtrace *etm)
{
	int ret = 0;
	unsigned int cs_queue_nr, queue_nr, i;
	u8 trace_chan_id;
	u64 cs_timestamp;
	struct auxtrace_queue *queue;
	struct cs_etm_queue *etmq;
	struct cs_etm_traceid_queue *tidq;

	/*
	 * Pre-populate the heap with one entry from each queue so that we can
	 * start processing in time order across all queues.
	 */
	for (i = 0; i < etm->queues.nr_queues; i++) {
		etmq = etm->queues.queue_array[i].priv;
		if (!etmq)
			continue;

		ret = cs_etm__queue_first_cs_timestamp(etm, etmq, i);
		if (ret)
			return ret;
	}

	while (1) {
		if (!etm->heap.heap_cnt)
			goto out;

		/* Take the entry at the top of the min heap */
		cs_queue_nr = etm->heap.heap_array[0].queue_nr;
		queue_nr = TO_QUEUE_NR(cs_queue_nr);
		trace_chan_id = TO_TRACE_CHAN_ID(cs_queue_nr);
		queue = &etm->queues.queue_array[queue_nr];
		etmq = queue->priv;

		/*
		 * Remove the top entry from the heap since we are about
		 * to process it.
		 */
		auxtrace_heap__pop(&etm->heap);

		tidq  = cs_etm__etmq_get_traceid_queue(etmq, trace_chan_id);
		if (!tidq) {
			/*
			 * No traceID queue has been allocated for this traceID,
			 * which means something somewhere went very wrong.  No
			 * other choice than simply exit.
			 */
			ret = -EINVAL;
			goto out;
		}

		/*
		 * Packets associated with this timestamp are already in
		 * the etmq's traceID queue, so process them.
		 */
		ret = cs_etm__process_traceid_queue(etmq, tidq);
		if (ret < 0)
			goto out;

		/*
		 * Packets for this timestamp have been processed, time to
		 * move on to the next timestamp, fetching a new auxtrace_buffer
		 * if need be.
		 */
refetch:
		ret = cs_etm__get_data_block(etmq);
		if (ret < 0)
			goto out;

		/*
		 * No more auxtrace_buffers to process in this etmq, simply
		 * move on to another entry in the auxtrace_heap.
		 */
		if (!ret)
			continue;

		ret = cs_etm__decode_data_block(etmq);
		if (ret)
			goto out;

		cs_timestamp = cs_etm__etmq_get_timestamp(etmq, &trace_chan_id);

		if (!cs_timestamp) {
			/*
			 * Function cs_etm__decode_data_block() returns when
			 * there is no more traces to decode in the current
			 * auxtrace_buffer OR when a timestamp has been
			 * encountered on any of the traceID queues.  Since we
			 * did not get a timestamp, there is no more traces to
			 * process in this auxtrace_buffer.  As such empty and
			 * flush all traceID queues.
			 */
			cs_etm__clear_all_traceid_queues(etmq);

			/* Fetch another auxtrace_buffer for this etmq */
			goto refetch;
		}

		/*
		 * Add to the min heap the timestamp for packets that have
		 * just been decoded.  They will be processed and synthesized
		 * during the next call to cs_etm__process_traceid_queue() for
		 * this queue/traceID.
		 */
		cs_queue_nr = TO_CS_QUEUE_NR(queue_nr, trace_chan_id);
		ret = auxtrace_heap__add(&etm->heap, cs_queue_nr, cs_timestamp);
	}

out:
	return ret;
}

static int cs_etm__process_itrace_start(struct cs_etm_auxtrace *etm,
					union perf_event *event)
{
	struct thread *th;

	if (etm->timeless_decoding)
		return 0;

	/*
	 * Add the tid/pid to the log so that we can get a match when we get a
	 * contextID from the decoder. Only track for the host: only kernel
	 * trace is supported for guests which wouldn't need pids so this should
	 * be fine.
	 */
	th = machine__findnew_thread(&etm->session->machines.host,
				     event->itrace_start.pid,
				     event->itrace_start.tid);
	if (!th)
		return -ENOMEM;

	thread__put(th);

	return 0;
}

static int cs_etm__process_switch_cpu_wide(struct cs_etm_auxtrace *etm,
					   union perf_event *event)
{
	struct thread *th;
	bool out = event->header.misc & PERF_RECORD_MISC_SWITCH_OUT;

	/*
	 * Context switch in per-thread mode are irrelevant since perf
	 * will start/stop tracing as the process is scheduled.
	 */
	if (etm->timeless_decoding)
		return 0;

	/*
	 * SWITCH_IN events carry the next process to be switched out while
	 * SWITCH_OUT events carry the process to be switched in.  As such
	 * we don't care about IN events.
	 */
	if (!out)
		return 0;

	/*
	 * Add the tid/pid to the log so that we can get a match when we get a
	 * contextID from the decoder. Only track for the host: only kernel
	 * trace is supported for guests which wouldn't need pids so this should
	 * be fine.
	 */
	th = machine__findnew_thread(&etm->session->machines.host,
				     event->context_switch.next_prev_pid,
				     event->context_switch.next_prev_tid);
	if (!th)
		return -ENOMEM;

	thread__put(th);

	return 0;
}

static int cs_etm__process_event(struct perf_session *session,
				 union perf_event *event,
				 struct perf_sample *sample,
				 const struct perf_tool *tool)
{
	struct cs_etm_auxtrace *etm = container_of(session->auxtrace,
						   struct cs_etm_auxtrace,
						   auxtrace);

	if (dump_trace)
		return 0;

	if (!tool->ordered_events) {
		pr_err("CoreSight ETM Trace requires ordered events\n");
		return -EINVAL;
	}

	switch (event->header.type) {
	case PERF_RECORD_EXIT:
		/*
		 * Don't need to wait for cs_etm__flush_events() in per-thread mode to
		 * start the decode because we know there will be no more trace from
		 * this thread. All this does is emit samples earlier than waiting for
		 * the flush in other modes, but with timestamps it makes sense to wait
		 * for flush so that events from different threads are interleaved
		 * properly.
		 */
		if (etm->per_thread_decoding && etm->timeless_decoding)
			return cs_etm__process_timeless_queues(etm,
							       event->fork.tid);
		break;

	case PERF_RECORD_ITRACE_START:
		return cs_etm__process_itrace_start(etm, event);

	case PERF_RECORD_SWITCH_CPU_WIDE:
		return cs_etm__process_switch_cpu_wide(etm, event);

	case PERF_RECORD_AUX:
		/*
		 * Record the latest kernel timestamp available in the header
		 * for samples so that synthesised samples occur from this point
		 * onwards.
		 */
		if (sample->time && (sample->time != (u64)-1))
			etm->latest_kernel_timestamp = sample->time;
		break;

	default:
		break;
	}

	return 0;
}

static void dump_queued_data(struct cs_etm_auxtrace *etm,
			     struct perf_record_auxtrace *event)
{
	struct auxtrace_buffer *buf;
	unsigned int i;
	/*
	 * Find all buffers with same reference in the queues and dump them.
	 * This is because the queues can contain multiple entries of the same
	 * buffer that were split on aux records.
	 */
	for (i = 0; i < etm->queues.nr_queues; ++i)
		list_for_each_entry(buf, &etm->queues.queue_array[i].head, list)
			if (buf->reference == event->reference)
				cs_etm__dump_event(etm->queues.queue_array[i].priv, buf);
}

static int cs_etm__process_auxtrace_event(struct perf_session *session,
					  union perf_event *event,
					  const struct perf_tool *tool __maybe_unused)
{
	struct cs_etm_auxtrace *etm = container_of(session->auxtrace,
						   struct cs_etm_auxtrace,
						   auxtrace);
	if (!etm->data_queued) {
		struct auxtrace_buffer *buffer;
		off_t  data_offset;
		int fd = perf_data__fd(session->data);
		bool is_pipe = perf_data__is_pipe(session->data);
		int err;
		int idx = event->auxtrace.idx;

		if (is_pipe)
			data_offset = 0;
		else {
			data_offset = lseek(fd, 0, SEEK_CUR);
			if (data_offset == -1)
				return -errno;
		}

		err = auxtrace_queues__add_event(&etm->queues, session,
						 event, data_offset, &buffer);
		if (err)
			return err;

<<<<<<< HEAD
		/*
		 * Knowing if the trace is formatted or not requires a lookup of
		 * the aux record so only works in non-piped mode where data is
		 * queued in cs_etm__queue_aux_records(). Always assume
		 * formatted in piped mode (true).
		 */
		err = cs_etm__setup_queue(etm, &etm->queues.queue_array[idx],
					  idx, true, -1);
		if (err)
			return err;

=======
>>>>>>> 2d5404ca
		if (dump_trace)
			if (auxtrace_buffer__get_data(buffer, fd)) {
				cs_etm__dump_event(etm->queues.queue_array[idx].priv, buffer);
				auxtrace_buffer__put_data(buffer);
			}
	} else if (dump_trace)
		dump_queued_data(etm, &event->auxtrace);

	return 0;
}

static int cs_etm__setup_timeless_decoding(struct cs_etm_auxtrace *etm)
{
	struct evsel *evsel;
	struct evlist *evlist = etm->session->evlist;

	/* Override timeless mode with user input from --itrace=Z */
	if (etm->synth_opts.timeless_decoding) {
		etm->timeless_decoding = true;
		return 0;
	}

	/*
	 * Find the cs_etm evsel and look at what its timestamp setting was
	 */
	evlist__for_each_entry(evlist, evsel)
		if (cs_etm__evsel_is_auxtrace(etm->session, evsel)) {
			etm->timeless_decoding =
				!(evsel->core.attr.config & BIT(ETM_OPT_TS));
			return 0;
		}

	pr_err("CS ETM: Couldn't find ETM evsel\n");
	return -EINVAL;
}

/*
 * Read a single cpu parameter block from the auxtrace_info priv block.
 *
 * For version 1 there is a per cpu nr_params entry. If we are handling
 * version 1 file, then there may be less, the same, or more params
 * indicated by this value than the compile time number we understand.
 *
 * For a version 0 info block, there are a fixed number, and we need to
 * fill out the nr_param value in the metadata we create.
 */
static u64 *cs_etm__create_meta_blk(u64 *buff_in, int *buff_in_offset,
				    int out_blk_size, int nr_params_v0)
{
	u64 *metadata = NULL;
	int hdr_version;
	int nr_in_params, nr_out_params, nr_cmn_params;
	int i, k;

	metadata = zalloc(sizeof(*metadata) * out_blk_size);
	if (!metadata)
		return NULL;

	/* read block current index & version */
	i = *buff_in_offset;
	hdr_version = buff_in[CS_HEADER_VERSION];

	if (!hdr_version) {
	/* read version 0 info block into a version 1 metadata block  */
		nr_in_params = nr_params_v0;
		metadata[CS_ETM_MAGIC] = buff_in[i + CS_ETM_MAGIC];
		metadata[CS_ETM_CPU] = buff_in[i + CS_ETM_CPU];
		metadata[CS_ETM_NR_TRC_PARAMS] = nr_in_params;
		/* remaining block params at offset +1 from source */
		for (k = CS_ETM_COMMON_BLK_MAX_V1 - 1; k < nr_in_params; k++)
			metadata[k + 1] = buff_in[i + k];
		/* version 0 has 2 common params */
		nr_cmn_params = 2;
	} else {
	/* read version 1 info block - input and output nr_params may differ */
		/* version 1 has 3 common params */
		nr_cmn_params = 3;
		nr_in_params = buff_in[i + CS_ETM_NR_TRC_PARAMS];

		/* if input has more params than output - skip excess */
		nr_out_params = nr_in_params + nr_cmn_params;
		if (nr_out_params > out_blk_size)
			nr_out_params = out_blk_size;

		for (k = CS_ETM_MAGIC; k < nr_out_params; k++)
			metadata[k] = buff_in[i + k];

		/* record the actual nr params we copied */
		metadata[CS_ETM_NR_TRC_PARAMS] = nr_out_params - nr_cmn_params;
	}

	/* adjust in offset by number of in params used */
	i += nr_in_params + nr_cmn_params;
	*buff_in_offset = i;
	return metadata;
}

/**
 * Puts a fragment of an auxtrace buffer into the auxtrace queues based
 * on the bounds of aux_event, if it matches with the buffer that's at
 * file_offset.
 *
 * Normally, whole auxtrace buffers would be added to the queue. But we
 * want to reset the decoder for every PERF_RECORD_AUX event, and the decoder
 * is reset across each buffer, so splitting the buffers up in advance has
 * the same effect.
 */
static int cs_etm__queue_aux_fragment(struct perf_session *session, off_t file_offset, size_t sz,
				      struct perf_record_aux *aux_event, struct perf_sample *sample)
{
	int err;
	char buf[PERF_SAMPLE_MAX_SIZE];
	union perf_event *auxtrace_event_union;
	struct perf_record_auxtrace *auxtrace_event;
	union perf_event auxtrace_fragment;
	__u64 aux_offset, aux_size;
	enum cs_etm_format format;

	struct cs_etm_auxtrace *etm = container_of(session->auxtrace,
						   struct cs_etm_auxtrace,
						   auxtrace);

	/*
	 * There should be a PERF_RECORD_AUXTRACE event at the file_offset that we got
	 * from looping through the auxtrace index.
	 */
	err = perf_session__peek_event(session, file_offset, buf,
				       PERF_SAMPLE_MAX_SIZE, &auxtrace_event_union, NULL);
	if (err)
		return err;
	auxtrace_event = &auxtrace_event_union->auxtrace;
	if (auxtrace_event->header.type != PERF_RECORD_AUXTRACE)
		return -EINVAL;

	if (auxtrace_event->header.size < sizeof(struct perf_record_auxtrace) ||
		auxtrace_event->header.size != sz) {
		return -EINVAL;
	}

	/*
	 * In per-thread mode, auxtrace CPU is set to -1, but TID will be set instead. See
	 * auxtrace_mmap_params__set_idx(). However, the sample AUX event will contain a
	 * CPU as we set this always for the AUX_OUTPUT_HW_ID event.
	 * So now compare only TIDs if auxtrace CPU is -1, and CPUs if auxtrace CPU is not -1.
	 * Return 'not found' if mismatch.
	 */
	if (auxtrace_event->cpu == (__u32) -1) {
		etm->per_thread_decoding = true;
		if (auxtrace_event->tid != sample->tid)
			return 1;
	} else if (auxtrace_event->cpu != sample->cpu) {
		if (etm->per_thread_decoding) {
			/*
			 * Found a per-cpu buffer after a per-thread one was
			 * already found
			 */
			pr_err("CS ETM: Inconsistent per-thread/per-cpu mode.\n");
			return -EINVAL;
		}
		return 1;
	}

	if (aux_event->flags & PERF_AUX_FLAG_OVERWRITE) {
		/*
		 * Clamp size in snapshot mode. The buffer size is clamped in
		 * __auxtrace_mmap__read() for snapshots, so the aux record size doesn't reflect
		 * the buffer size.
		 */
		aux_size = min(aux_event->aux_size, auxtrace_event->size);

		/*
		 * In this mode, the head also points to the end of the buffer so aux_offset
		 * needs to have the size subtracted so it points to the beginning as in normal mode
		 */
		aux_offset = aux_event->aux_offset - aux_size;
	} else {
		aux_size = aux_event->aux_size;
		aux_offset = aux_event->aux_offset;
	}

	if (aux_offset >= auxtrace_event->offset &&
	    aux_offset + aux_size <= auxtrace_event->offset + auxtrace_event->size) {
		struct cs_etm_queue *etmq = etm->queues.queue_array[auxtrace_event->idx].priv;

		/*
		 * If this AUX event was inside this buffer somewhere, create a new auxtrace event
		 * based on the sizes of the aux event, and queue that fragment.
		 */
		auxtrace_fragment.auxtrace = *auxtrace_event;
		auxtrace_fragment.auxtrace.size = aux_size;
		auxtrace_fragment.auxtrace.offset = aux_offset;
		file_offset += aux_offset - auxtrace_event->offset + auxtrace_event->header.size;

		pr_debug3("CS ETM: Queue buffer size: %#"PRI_lx64" offset: %#"PRI_lx64
			  " tid: %d cpu: %d\n", aux_size, aux_offset, sample->tid, sample->cpu);
		err = auxtrace_queues__add_event(&etm->queues, session, &auxtrace_fragment,
						 file_offset, NULL);
		if (err)
			return err;

<<<<<<< HEAD
		idx = auxtrace_event->idx;
		formatted = !(aux_event->flags & PERF_AUX_FLAG_CORESIGHT_FORMAT_RAW);
		return cs_etm__setup_queue(etm, &etm->queues.queue_array[idx],
					   idx, formatted, sample->cpu);
=======
		format = (aux_event->flags & PERF_AUX_FLAG_CORESIGHT_FORMAT_RAW) ?
				UNFORMATTED : FORMATTED;
		if (etmq->format != UNSET && format != etmq->format) {
			pr_err("CS_ETM: mixed formatted and unformatted trace not supported\n");
			return -EINVAL;
		}
		etmq->format = format;
		return 0;
>>>>>>> 2d5404ca
	}

	/* Wasn't inside this buffer, but there were no parse errors. 1 == 'not found' */
	return 1;
}

static int cs_etm__process_aux_hw_id_cb(struct perf_session *session, union perf_event *event,
					u64 offset __maybe_unused, void *data __maybe_unused)
{
	/* look to handle PERF_RECORD_AUX_OUTPUT_HW_ID early to ensure decoders can be set up */
	if (event->header.type == PERF_RECORD_AUX_OUTPUT_HW_ID) {
		(*(int *)data)++; /* increment found count */
		return cs_etm__process_aux_output_hw_id(session, event);
	}
	return 0;
}

static int cs_etm__queue_aux_records_cb(struct perf_session *session, union perf_event *event,
					u64 offset __maybe_unused, void *data __maybe_unused)
{
	struct perf_sample sample;
	int ret;
	struct auxtrace_index_entry *ent;
	struct auxtrace_index *auxtrace_index;
	struct evsel *evsel;
	size_t i;

	/* Don't care about any other events, we're only queuing buffers for AUX events */
	if (event->header.type != PERF_RECORD_AUX)
		return 0;

	if (event->header.size < sizeof(struct perf_record_aux))
		return -EINVAL;

	/* Truncated Aux records can have 0 size and shouldn't result in anything being queued. */
	if (!event->aux.aux_size)
		return 0;

	/*
	 * Parse the sample, we need the sample_id_all data that comes after the event so that the
	 * CPU or PID can be matched to an AUXTRACE buffer's CPU or PID.
	 */
	evsel = evlist__event2evsel(session->evlist, event);
	if (!evsel)
		return -EINVAL;
	ret = evsel__parse_sample(evsel, event, &sample);
	if (ret)
		return ret;

	/*
	 * Loop through the auxtrace index to find the buffer that matches up with this aux event.
	 */
	list_for_each_entry(auxtrace_index, &session->auxtrace_index, list) {
		for (i = 0; i < auxtrace_index->nr; i++) {
			ent = &auxtrace_index->entries[i];
			ret = cs_etm__queue_aux_fragment(session, ent->file_offset,
							 ent->sz, &event->aux, &sample);
			/*
			 * Stop search on error or successful values. Continue search on
			 * 1 ('not found')
			 */
			if (ret != 1)
				return ret;
		}
	}

	/*
	 * Couldn't find the buffer corresponding to this aux record, something went wrong. Warn but
	 * don't exit with an error because it will still be possible to decode other aux records.
	 */
	pr_err("CS ETM: Couldn't find auxtrace buffer for aux_offset: %#"PRI_lx64
	       " tid: %d cpu: %d\n", event->aux.aux_offset, sample.tid, sample.cpu);
	return 0;
}

static int cs_etm__queue_aux_records(struct perf_session *session)
{
	struct auxtrace_index *index = list_first_entry_or_null(&session->auxtrace_index,
								struct auxtrace_index, list);
	if (index && index->nr > 0)
		return perf_session__peek_events(session, session->header.data_offset,
						 session->header.data_size,
						 cs_etm__queue_aux_records_cb, NULL);

	/*
	 * We would get here if there are no entries in the index (either no auxtrace
	 * buffers or no index at all). Fail silently as there is the possibility of
	 * queueing them in cs_etm__process_auxtrace_event() if etm->data_queued is still
	 * false.
	 *
	 * In that scenario, buffers will not be split by AUX records.
	 */
	return 0;
}

#define HAS_PARAM(j, type, param) (metadata[(j)][CS_ETM_NR_TRC_PARAMS] <= \
				  (CS_##type##_##param - CS_ETM_COMMON_BLK_MAX_V1))

/*
 * Loop through the ETMs and complain if we find at least one where ts_source != 1 (virtual
 * timestamps).
 */
static bool cs_etm__has_virtual_ts(u64 **metadata, int num_cpu)
{
	int j;

	for (j = 0; j < num_cpu; j++) {
		switch (metadata[j][CS_ETM_MAGIC]) {
		case __perf_cs_etmv4_magic:
			if (HAS_PARAM(j, ETMV4, TS_SOURCE) || metadata[j][CS_ETMV4_TS_SOURCE] != 1)
				return false;
			break;
		case __perf_cs_ete_magic:
			if (HAS_PARAM(j, ETE, TS_SOURCE) || metadata[j][CS_ETE_TS_SOURCE] != 1)
				return false;
			break;
		default:
			/* Unknown / unsupported magic number. */
			return false;
		}
	}
	return true;
}

/* map trace ids to correct metadata block, from information in metadata */
static int cs_etm__map_trace_ids_metadata(struct cs_etm_auxtrace *etm, int num_cpu,
					  u64 **metadata)
{
	u64 cs_etm_magic;
	u8 trace_chan_id;
	int i, err;

	for (i = 0; i < num_cpu; i++) {
		cs_etm_magic = metadata[i][CS_ETM_MAGIC];
		switch (cs_etm_magic) {
		case __perf_cs_etmv3_magic:
			metadata[i][CS_ETM_ETMTRACEIDR] &= CORESIGHT_TRACE_ID_VAL_MASK;
			trace_chan_id = (u8)(metadata[i][CS_ETM_ETMTRACEIDR]);
			break;
		case __perf_cs_etmv4_magic:
		case __perf_cs_ete_magic:
			metadata[i][CS_ETMV4_TRCTRACEIDR] &= CORESIGHT_TRACE_ID_VAL_MASK;
			trace_chan_id = (u8)(metadata[i][CS_ETMV4_TRCTRACEIDR]);
			break;
		default:
			/* unknown magic number */
			return -EINVAL;
		}
		err = cs_etm__map_trace_id_v0(etm, trace_chan_id, metadata[i]);
		if (err)
			return err;
	}
	return 0;
}

/*
 * Use the data gathered by the peeks for HW_ID (trace ID mappings) and AUX
 * (formatted or not) packets to create the decoders.
 */
static int cs_etm__create_queue_decoders(struct cs_etm_queue *etmq)
{
	struct cs_etm_decoder_params d_params;
	struct cs_etm_trace_params  *t_params;
	int decoders = intlist__nr_entries(etmq->traceid_list);

	if (decoders == 0)
		return 0;

	/*
	 * Each queue can only contain data from one CPU when unformatted, so only one decoder is
	 * needed.
	 */
	if (etmq->format == UNFORMATTED)
		assert(decoders == 1);

	/* Use metadata to fill in trace parameters for trace decoder */
	t_params = zalloc(sizeof(*t_params) * decoders);

	if (!t_params)
		goto out_free;

	if (cs_etm__init_trace_params(t_params, etmq))
		goto out_free;

	/* Set decoder parameters to decode trace packets */
	if (cs_etm__init_decoder_params(&d_params, etmq,
					dump_trace ? CS_ETM_OPERATION_PRINT :
						     CS_ETM_OPERATION_DECODE))
		goto out_free;

	etmq->decoder = cs_etm_decoder__new(decoders, &d_params,
					    t_params);

	if (!etmq->decoder)
		goto out_free;

	/*
	 * Register a function to handle all memory accesses required by
	 * the trace decoder library.
	 */
	if (cs_etm_decoder__add_mem_access_cb(etmq->decoder,
					      0x0L, ((u64) -1L),
					      cs_etm__mem_access))
		goto out_free_decoder;

	zfree(&t_params);
	return 0;

out_free_decoder:
	cs_etm_decoder__free(etmq->decoder);
out_free:
	zfree(&t_params);
	return -EINVAL;
}

static int cs_etm__create_decoders(struct cs_etm_auxtrace *etm)
{
	struct auxtrace_queues *queues = &etm->queues;

	for (unsigned int i = 0; i < queues->nr_queues; i++) {
		bool empty = list_empty(&queues->queue_array[i].head);
		struct cs_etm_queue *etmq = queues->queue_array[i].priv;
		int ret;

		/*
		 * Don't create decoders for empty queues, mainly because
		 * etmq->format is unknown for empty queues.
		 */
		assert(empty || etmq->format != UNSET);
		if (empty)
			continue;

		ret = cs_etm__create_queue_decoders(etmq);
		if (ret)
			return ret;
	}
	return 0;
}

int cs_etm__process_auxtrace_info_full(union perf_event *event,
				       struct perf_session *session)
{
	struct perf_record_auxtrace_info *auxtrace_info = &event->auxtrace_info;
	struct cs_etm_auxtrace *etm = NULL;
	struct perf_record_time_conv *tc = &session->time_conv;
	int event_header_size = sizeof(struct perf_event_header);
	int total_size = auxtrace_info->header.size;
	int priv_size = 0;
	int num_cpu, max_cpu = 0;
	int err = 0;
	int aux_hw_id_found;
	int i;
	u64 *ptr = NULL;
	u64 **metadata = NULL;

	/* First the global part */
	ptr = (u64 *) auxtrace_info->priv;
	num_cpu = ptr[CS_PMU_TYPE_CPUS] & 0xffffffff;
	metadata = zalloc(sizeof(*metadata) * num_cpu);
	if (!metadata)
		return -ENOMEM;

	/* Start parsing after the common part of the header */
	i = CS_HEADER_VERSION_MAX;

	/*
	 * The metadata is stored in the auxtrace_info section and encodes
	 * the configuration of the ARM embedded trace macrocell which is
	 * required by the trace decoder to properly decode the trace due
	 * to its highly compressed nature.
	 */
	for (int j = 0; j < num_cpu; j++) {
		if (ptr[i] == __perf_cs_etmv3_magic) {
			metadata[j] =
				cs_etm__create_meta_blk(ptr, &i,
							CS_ETM_PRIV_MAX,
							CS_ETM_NR_TRC_PARAMS_V0);
		} else if (ptr[i] == __perf_cs_etmv4_magic) {
			metadata[j] =
				cs_etm__create_meta_blk(ptr, &i,
							CS_ETMV4_PRIV_MAX,
							CS_ETMV4_NR_TRC_PARAMS_V0);
		} else if (ptr[i] == __perf_cs_ete_magic) {
			metadata[j] = cs_etm__create_meta_blk(ptr, &i, CS_ETE_PRIV_MAX, -1);
		} else {
			ui__error("CS ETM Trace: Unrecognised magic number %#"PRIx64". File could be from a newer version of perf.\n",
				  ptr[i]);
			err = -EINVAL;
			goto err_free_metadata;
		}

		if (!metadata[j]) {
			err = -ENOMEM;
			goto err_free_metadata;
		}

		if ((int) metadata[j][CS_ETM_CPU] > max_cpu)
			max_cpu = metadata[j][CS_ETM_CPU];
	}

	/*
	 * Each of CS_HEADER_VERSION_MAX, CS_ETM_PRIV_MAX and
	 * CS_ETMV4_PRIV_MAX mark how many double words are in the
	 * global metadata, and each cpu's metadata respectively.
	 * The following tests if the correct number of double words was
	 * present in the auxtrace info section.
	 */
	priv_size = total_size - event_header_size - INFO_HEADER_SIZE;
	if (i * 8 != priv_size) {
		err = -EINVAL;
		goto err_free_metadata;
	}

	etm = zalloc(sizeof(*etm));

	if (!etm) {
		err = -ENOMEM;
		goto err_free_metadata;
	}

	/*
	 * As all the ETMs run at the same exception level, the system should
	 * have the same PID format crossing CPUs.  So cache the PID format
	 * and reuse it for sequential decoding.
	 */
	etm->pid_fmt = cs_etm__init_pid_fmt(metadata[0]);

<<<<<<< HEAD
	err = auxtrace_queues__init(&etm->queues);
=======
	err = auxtrace_queues__init_nr(&etm->queues, max_cpu + 1);
>>>>>>> 2d5404ca
	if (err)
		goto err_free_etm;

	for (unsigned int j = 0; j < etm->queues.nr_queues; ++j) {
		err = cs_etm__setup_queue(etm, &etm->queues.queue_array[j], j);
		if (err)
			goto err_free_queues;
	}

	if (session->itrace_synth_opts->set) {
		etm->synth_opts = *session->itrace_synth_opts;
	} else {
		itrace_synth_opts__set_default(&etm->synth_opts,
				session->itrace_synth_opts->default_no_sample);
		etm->synth_opts.callchain = false;
	}

	etm->session = session;

	etm->num_cpu = num_cpu;
	etm->pmu_type = (unsigned int) ((ptr[CS_PMU_TYPE_CPUS] >> 32) & 0xffffffff);
	etm->snapshot_mode = (ptr[CS_ETM_SNAPSHOT] != 0);
	etm->metadata = metadata;
	etm->auxtrace_type = auxtrace_info->type;

	if (etm->synth_opts.use_timestamp)
		/*
		 * Prior to Armv8.4, Arm CPUs don't support FEAT_TRF feature,
		 * therefore the decoder cannot know if the timestamp trace is
		 * same with the kernel time.
		 *
		 * If a user has knowledge for the working platform and can
		 * specify itrace option 'T' to tell decoder to forcely use the
		 * traced timestamp as the kernel time.
		 */
		etm->has_virtual_ts = true;
	else
		/* Use virtual timestamps if all ETMs report ts_source = 1 */
		etm->has_virtual_ts = cs_etm__has_virtual_ts(metadata, num_cpu);

	if (!etm->has_virtual_ts)
		ui__warning("Virtual timestamps are not enabled, or not supported by the traced system.\n"
			    "The time field of the samples will not be set accurately.\n"
			    "For Arm CPUs prior to Armv8.4 or without support FEAT_TRF,\n"
			    "you can specify the itrace option 'T' for timestamp decoding\n"
			    "if the Coresight timestamp on the platform is same with the kernel time.\n\n");

	etm->auxtrace.process_event = cs_etm__process_event;
	etm->auxtrace.process_auxtrace_event = cs_etm__process_auxtrace_event;
	etm->auxtrace.flush_events = cs_etm__flush_events;
	etm->auxtrace.free_events = cs_etm__free_events;
	etm->auxtrace.free = cs_etm__free;
	etm->auxtrace.evsel_is_auxtrace = cs_etm__evsel_is_auxtrace;
	session->auxtrace = &etm->auxtrace;

	err = cs_etm__setup_timeless_decoding(etm);
	if (err)
		return err;

	etm->tc.time_shift = tc->time_shift;
	etm->tc.time_mult = tc->time_mult;
	etm->tc.time_zero = tc->time_zero;
	if (event_contains(*tc, time_cycles)) {
		etm->tc.time_cycles = tc->time_cycles;
		etm->tc.time_mask = tc->time_mask;
		etm->tc.cap_user_time_zero = tc->cap_user_time_zero;
		etm->tc.cap_user_time_short = tc->cap_user_time_short;
	}
	err = cs_etm__synth_events(etm, session);
	if (err)
		goto err_free_queues;
<<<<<<< HEAD
=======

	err = cs_etm__queue_aux_records(session);
	if (err)
		goto err_free_queues;
>>>>>>> 2d5404ca

	/*
	 * Map Trace ID values to CPU metadata.
	 *
	 * Trace metadata will always contain Trace ID values from the legacy algorithm
	 * in case it's read by a version of Perf that doesn't know about HW_ID packets
	 * or the kernel doesn't emit them.
	 *
	 * The updated kernel drivers that use AUX_HW_ID to sent Trace IDs will attempt to use
	 * the same IDs as the old algorithm as far as is possible, unless there are clashes
	 * in which case a different value will be used. This means an older perf may still
	 * be able to record and read files generate on a newer system.
	 *
	 * For a perf able to interpret AUX_HW_ID packets we first check for the presence of
	 * those packets. If they are there then the values will be mapped and plugged into
	 * the metadata and decoders are only created for each mapping received.
	 *
	 * If no AUX_HW_ID packets are present - which means a file recorded on an old kernel
	 * then we map Trace ID values to CPU directly from the metadata and create decoders
	 * for all mappings.
	 */

	/* Scan for AUX_OUTPUT_HW_ID records to map trace ID values to CPU metadata */
	aux_hw_id_found = 0;
	err = perf_session__peek_events(session, session->header.data_offset,
					session->header.data_size,
					cs_etm__process_aux_hw_id_cb, &aux_hw_id_found);
	if (err)
		goto err_free_queues;
<<<<<<< HEAD

	/* if HW ID found then clear any unused metadata ID values */
	if (aux_hw_id_found)
		err = cs_etm__clear_unused_trace_ids_metadata(num_cpu, metadata);
	/* otherwise, this is a file with metadata values only, map from metadata */
	else
		err = cs_etm__map_trace_ids_metadata(num_cpu, metadata);

	if (err)
		goto err_free_queues;
=======

	/* if no HW ID found this is a file with metadata values only, map from metadata */
	if (!aux_hw_id_found) {
		err = cs_etm__map_trace_ids_metadata(etm, num_cpu, metadata);
		if (err)
			goto err_free_queues;
	}
>>>>>>> 2d5404ca

	err = cs_etm__create_decoders(etm);
	if (err)
		goto err_free_queues;

	etm->data_queued = etm->queues.populated;
	return 0;

err_free_queues:
	auxtrace_queues__free(&etm->queues);
	session->auxtrace = NULL;
err_free_etm:
	zfree(&etm);
err_free_metadata:
	/* No need to check @metadata[j], free(NULL) is supported */
	for (int j = 0; j < num_cpu; j++)
		zfree(&metadata[j]);
	zfree(&metadata);
	return err;
}<|MERGE_RESOLUTION|>--- conflicted
+++ resolved
@@ -224,14 +224,6 @@
 	}
 
 	return CS_ETM_PIDFMT_NONE;
-<<<<<<< HEAD
-}
-
-enum cs_etm_pid_fmt cs_etm__get_pid_fmt(struct cs_etm_queue *etmq)
-{
-	return etmq->etm->pid_fmt;
-=======
->>>>>>> 2d5404ca
 }
 
 enum cs_etm_pid_fmt cs_etm__get_pid_fmt(struct cs_etm_queue *etmq)
@@ -791,82 +783,6 @@
 }
 
 static void cs_etm__set_trace_param_etmv3(struct cs_etm_trace_params *t_params,
-<<<<<<< HEAD
-					  struct cs_etm_auxtrace *etm, int t_idx,
-					  int m_idx, u32 etmidr)
-{
-	u64 **metadata = etm->metadata;
-
-	t_params[t_idx].protocol = cs_etm__get_v7_protocol_version(etmidr);
-	t_params[t_idx].etmv3.reg_ctrl = metadata[m_idx][CS_ETM_ETMCR];
-	t_params[t_idx].etmv3.reg_trc_id = metadata[m_idx][CS_ETM_ETMTRACEIDR];
-}
-
-static void cs_etm__set_trace_param_etmv4(struct cs_etm_trace_params *t_params,
-					  struct cs_etm_auxtrace *etm, int t_idx,
-					  int m_idx)
-{
-	u64 **metadata = etm->metadata;
-
-	t_params[t_idx].protocol = CS_ETM_PROTO_ETMV4i;
-	t_params[t_idx].etmv4.reg_idr0 = metadata[m_idx][CS_ETMV4_TRCIDR0];
-	t_params[t_idx].etmv4.reg_idr1 = metadata[m_idx][CS_ETMV4_TRCIDR1];
-	t_params[t_idx].etmv4.reg_idr2 = metadata[m_idx][CS_ETMV4_TRCIDR2];
-	t_params[t_idx].etmv4.reg_idr8 = metadata[m_idx][CS_ETMV4_TRCIDR8];
-	t_params[t_idx].etmv4.reg_configr = metadata[m_idx][CS_ETMV4_TRCCONFIGR];
-	t_params[t_idx].etmv4.reg_traceidr = metadata[m_idx][CS_ETMV4_TRCTRACEIDR];
-}
-
-static void cs_etm__set_trace_param_ete(struct cs_etm_trace_params *t_params,
-					  struct cs_etm_auxtrace *etm, int t_idx,
-					  int m_idx)
-{
-	u64 **metadata = etm->metadata;
-
-	t_params[t_idx].protocol = CS_ETM_PROTO_ETE;
-	t_params[t_idx].ete.reg_idr0 = metadata[m_idx][CS_ETE_TRCIDR0];
-	t_params[t_idx].ete.reg_idr1 = metadata[m_idx][CS_ETE_TRCIDR1];
-	t_params[t_idx].ete.reg_idr2 = metadata[m_idx][CS_ETE_TRCIDR2];
-	t_params[t_idx].ete.reg_idr8 = metadata[m_idx][CS_ETE_TRCIDR8];
-	t_params[t_idx].ete.reg_configr = metadata[m_idx][CS_ETE_TRCCONFIGR];
-	t_params[t_idx].ete.reg_traceidr = metadata[m_idx][CS_ETE_TRCTRACEIDR];
-	t_params[t_idx].ete.reg_devarch = metadata[m_idx][CS_ETE_TRCDEVARCH];
-}
-
-static int cs_etm__init_trace_params(struct cs_etm_trace_params *t_params,
-				     struct cs_etm_auxtrace *etm,
-				     bool formatted,
-				     int sample_cpu,
-				     int decoders)
-{
-	int t_idx, m_idx;
-	u32 etmidr;
-	u64 architecture;
-
-	for (t_idx = 0; t_idx < decoders; t_idx++) {
-		if (formatted)
-			m_idx = t_idx;
-		else {
-			m_idx = get_cpu_data_idx(etm, sample_cpu);
-			if (m_idx == -1) {
-				pr_warning("CS_ETM: unknown CPU, falling back to first metadata\n");
-				m_idx = 0;
-			}
-		}
-
-		architecture = etm->metadata[m_idx][CS_ETM_MAGIC];
-
-		switch (architecture) {
-		case __perf_cs_etmv3_magic:
-			etmidr = etm->metadata[m_idx][CS_ETM_ETMIDR];
-			cs_etm__set_trace_param_etmv3(t_params, etm, t_idx, m_idx, etmidr);
-			break;
-		case __perf_cs_etmv4_magic:
-			cs_etm__set_trace_param_etmv4(t_params, etm, t_idx, m_idx);
-			break;
-		case __perf_cs_ete_magic:
-			cs_etm__set_trace_param_ete(t_params, etm, t_idx, m_idx);
-=======
 					  u64 *metadata, u32 etmidr)
 {
 	t_params->protocol = cs_etm__get_v7_protocol_version(etmidr);
@@ -919,7 +835,6 @@
 			break;
 		case __perf_cs_ete_magic:
 			cs_etm__set_trace_param_ete(t_params++, metadata);
->>>>>>> 2d5404ca
 			break;
 		default:
 			return -EINVAL;
@@ -1109,7 +1024,6 @@
 					   ocsd_ex_level el)
 {
 	enum cs_etm_pid_fmt pid_fmt = cs_etm__get_pid_fmt(etmq);
-<<<<<<< HEAD
 
 	/*
 	 * For any virtualisation based on nVHE (e.g. pKVM), or host kernels
@@ -1139,37 +1053,6 @@
 	}
 }
 
-=======
-
-	/*
-	 * For any virtualisation based on nVHE (e.g. pKVM), or host kernels
-	 * running at EL1 assume everything is the host.
-	 */
-	if (pid_fmt == CS_ETM_PIDFMT_CTXTID)
-		return &etmq->etm->session->machines.host;
-
-	/*
-	 * Not perfect, but otherwise assume anything in EL1 is the default
-	 * guest, and everything else is the host. Distinguishing between guest
-	 * and host userspaces isn't currently supported either. Neither is
-	 * multiple guest support. All this does is reduce the likeliness of
-	 * decode errors where we look into the host kernel maps when it should
-	 * have been the guest maps.
-	 */
-	switch (el) {
-	case ocsd_EL1:
-		return machines__find_guest(&etmq->etm->session->machines,
-					    DEFAULT_GUEST_KERNEL_ID);
-	case ocsd_EL3:
-	case ocsd_EL2:
-	case ocsd_EL0:
-	case ocsd_EL_unknown:
-	default:
-		return &etmq->etm->session->machines.host;
-	}
-}
-
->>>>>>> 2d5404ca
 static u8 cs_etm__cpu_mode(struct cs_etm_queue *etmq, u64 address,
 			   ocsd_ex_level el)
 {
@@ -1269,12 +1152,7 @@
 	return ret;
 }
 
-<<<<<<< HEAD
-static struct cs_etm_queue *cs_etm__alloc_queue(struct cs_etm_auxtrace *etm,
-						bool formatted, int sample_cpu)
-=======
 static struct cs_etm_queue *cs_etm__alloc_queue(void)
->>>>>>> 2d5404ca
 {
 	struct cs_etm_queue *etmq = zalloc(sizeof(*etmq));
 	if (!etmq)
@@ -1284,31 +1162,6 @@
 	if (!etmq->traceid_queues_list)
 		goto out_free;
 
-<<<<<<< HEAD
-	/* Use metadata to fill in trace parameters for trace decoder */
-	t_params = zalloc(sizeof(*t_params) * decoders);
-
-	if (!t_params)
-		goto out_free;
-
-	if (cs_etm__init_trace_params(t_params, etm, formatted, sample_cpu, decoders))
-		goto out_free;
-
-	/* Set decoder parameters to decode trace packets */
-	if (cs_etm__init_decoder_params(&d_params, etmq,
-					dump_trace ? CS_ETM_OPERATION_PRINT :
-						     CS_ETM_OPERATION_DECODE,
-					formatted))
-		goto out_free;
-
-	etmq->decoder = cs_etm_decoder__new(decoders, &d_params,
-					    t_params);
-
-	if (!etmq->decoder)
-		goto out_free;
-
-=======
->>>>>>> 2d5404ca
 	/*
 	 * Create an RB tree for traceID-metadata tuple.  Since the conversion
 	 * has to be made for each packet that gets decoded, optimizing access
@@ -1329,24 +1182,14 @@
 
 static int cs_etm__setup_queue(struct cs_etm_auxtrace *etm,
 			       struct auxtrace_queue *queue,
-<<<<<<< HEAD
-			       unsigned int queue_nr,
-			       bool formatted,
-			       int sample_cpu)
-=======
 			       unsigned int queue_nr)
->>>>>>> 2d5404ca
 {
 	struct cs_etm_queue *etmq = queue->priv;
 
 	if (etmq)
 		return 0;
 
-<<<<<<< HEAD
-	etmq = cs_etm__alloc_queue(etm, formatted, sample_cpu);
-=======
 	etmq = cs_etm__alloc_queue();
->>>>>>> 2d5404ca
 
 	if (!etmq)
 		return -ENOMEM;
@@ -1633,19 +1476,11 @@
 		thread__zput(tidq->thread);
 		tidq->thread = machine__find_thread(machine, -1, tid);
 	}
-<<<<<<< HEAD
 
 	/* Couldn't find a known thread */
 	if (!tidq->thread)
 		tidq->thread = machine__idle_thread(machine);
 
-=======
-
-	/* Couldn't find a known thread */
-	if (!tidq->thread)
-		tidq->thread = machine__idle_thread(machine);
-
->>>>>>> 2d5404ca
 	tidq->el = el;
 }
 
@@ -3052,20 +2887,6 @@
 		if (err)
 			return err;
 
-<<<<<<< HEAD
-		/*
-		 * Knowing if the trace is formatted or not requires a lookup of
-		 * the aux record so only works in non-piped mode where data is
-		 * queued in cs_etm__queue_aux_records(). Always assume
-		 * formatted in piped mode (true).
-		 */
-		err = cs_etm__setup_queue(etm, &etm->queues.queue_array[idx],
-					  idx, true, -1);
-		if (err)
-			return err;
-
-=======
->>>>>>> 2d5404ca
 		if (dump_trace)
 			if (auxtrace_buffer__get_data(buffer, fd)) {
 				cs_etm__dump_event(etm->queues.queue_array[idx].priv, buffer);
@@ -3266,12 +3087,6 @@
 		if (err)
 			return err;
 
-<<<<<<< HEAD
-		idx = auxtrace_event->idx;
-		formatted = !(aux_event->flags & PERF_AUX_FLAG_CORESIGHT_FORMAT_RAW);
-		return cs_etm__setup_queue(etm, &etm->queues.queue_array[idx],
-					   idx, formatted, sample->cpu);
-=======
 		format = (aux_event->flags & PERF_AUX_FLAG_CORESIGHT_FORMAT_RAW) ?
 				UNFORMATTED : FORMATTED;
 		if (etmq->format != UNSET && format != etmq->format) {
@@ -3280,7 +3095,6 @@
 		}
 		etmq->format = format;
 		return 0;
->>>>>>> 2d5404ca
 	}
 
 	/* Wasn't inside this buffer, but there were no parse errors. 1 == 'not found' */
@@ -3608,11 +3422,7 @@
 	 */
 	etm->pid_fmt = cs_etm__init_pid_fmt(metadata[0]);
 
-<<<<<<< HEAD
-	err = auxtrace_queues__init(&etm->queues);
-=======
 	err = auxtrace_queues__init_nr(&etm->queues, max_cpu + 1);
->>>>>>> 2d5404ca
 	if (err)
 		goto err_free_etm;
 
@@ -3684,13 +3494,10 @@
 	err = cs_etm__synth_events(etm, session);
 	if (err)
 		goto err_free_queues;
-<<<<<<< HEAD
-=======
 
 	err = cs_etm__queue_aux_records(session);
 	if (err)
 		goto err_free_queues;
->>>>>>> 2d5404ca
 
 	/*
 	 * Map Trace ID values to CPU metadata.
@@ -3720,18 +3527,6 @@
 					cs_etm__process_aux_hw_id_cb, &aux_hw_id_found);
 	if (err)
 		goto err_free_queues;
-<<<<<<< HEAD
-
-	/* if HW ID found then clear any unused metadata ID values */
-	if (aux_hw_id_found)
-		err = cs_etm__clear_unused_trace_ids_metadata(num_cpu, metadata);
-	/* otherwise, this is a file with metadata values only, map from metadata */
-	else
-		err = cs_etm__map_trace_ids_metadata(num_cpu, metadata);
-
-	if (err)
-		goto err_free_queues;
-=======
 
 	/* if no HW ID found this is a file with metadata values only, map from metadata */
 	if (!aux_hw_id_found) {
@@ -3739,7 +3534,6 @@
 		if (err)
 			goto err_free_queues;
 	}
->>>>>>> 2d5404ca
 
 	err = cs_etm__create_decoders(etm);
 	if (err)
