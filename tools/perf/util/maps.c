--- conflicted
+++ resolved
@@ -920,12 +920,6 @@
 			 * later maps were moved down.
 			 */
 		}
-<<<<<<< HEAD
-put_map:
-		map__put(pos->map);
-		free(pos);
-=======
->>>>>>> 2d5404ca
 	}
 	/* Add the map. */
 	err = __maps__insert_sorted(maps, i, new, NULL);
@@ -935,10 +929,6 @@
 
 int maps__fixup_overlap_and_insert(struct maps *maps, struct map *new)
 {
-<<<<<<< HEAD
-	struct maps *maps = thread__maps(thread);
-=======
->>>>>>> 2d5404ca
 	int err;
 
 	down_write(maps__lock(maps));
@@ -1275,247 +1265,6 @@
 	return 0;
 }
 
-<<<<<<< HEAD
-	return rb_entry(next, struct map_rb_node, rb_node);
-}
-
-static int map__strcmp(const void *a, const void *b)
-{
-	const struct map *map_a = *(const struct map **)a;
-	const struct map *map_b = *(const struct map **)b;
-	const struct dso *dso_a = map__dso(map_a);
-	const struct dso *dso_b = map__dso(map_b);
-	int ret = strcmp(dso_a->short_name, dso_b->short_name);
-
-	if (ret == 0 && map_a != map_b) {
-		/*
-		 * Ensure distinct but name equal maps have an order in part to
-		 * aid reference counting.
-		 */
-		ret = (int)map__start(map_a) - (int)map__start(map_b);
-		if (ret == 0)
-			ret = (int)((intptr_t)map_a - (intptr_t)map_b);
-	}
-
-	return ret;
-}
-
-static int map__strcmp_name(const void *name, const void *b)
-{
-	const struct dso *dso = map__dso(*(const struct map **)b);
-
-	return strcmp(name, dso->short_name);
-}
-
-void __maps__sort_by_name(struct maps *maps)
-{
-	qsort(maps__maps_by_name(maps), maps__nr_maps(maps), sizeof(struct map *), map__strcmp);
-}
-
-static int map__groups__sort_by_name_from_rbtree(struct maps *maps)
-{
-	struct map_rb_node *rb_node;
-	struct map **maps_by_name = realloc(maps__maps_by_name(maps),
-					    maps__nr_maps(maps) * sizeof(struct map *));
-	int i = 0;
-
-	if (maps_by_name == NULL)
-		return -1;
-
-	up_read(maps__lock(maps));
-	down_write(maps__lock(maps));
-
-	RC_CHK_ACCESS(maps)->maps_by_name = maps_by_name;
-	RC_CHK_ACCESS(maps)->nr_maps_allocated = maps__nr_maps(maps);
-
-	maps__for_each_entry(maps, rb_node)
-		maps_by_name[i++] = map__get(rb_node->map);
-
-	__maps__sort_by_name(maps);
-
-	up_write(maps__lock(maps));
-	down_read(maps__lock(maps));
-
-	return 0;
-}
-
-static struct map *__maps__find_by_name(struct maps *maps, const char *name)
-{
-	struct map **mapp;
-
-	if (maps__maps_by_name(maps) == NULL &&
-	    map__groups__sort_by_name_from_rbtree(maps))
-		return NULL;
-
-	mapp = bsearch(name, maps__maps_by_name(maps), maps__nr_maps(maps),
-		       sizeof(*mapp), map__strcmp_name);
-	if (mapp)
-		return *mapp;
-	return NULL;
-}
-
-struct map *maps__find_by_name(struct maps *maps, const char *name)
-{
-	struct map_rb_node *rb_node;
-	struct map *map;
-
-	down_read(maps__lock(maps));
-
-
-	if (RC_CHK_ACCESS(maps)->last_search_by_name) {
-		const struct dso *dso = map__dso(RC_CHK_ACCESS(maps)->last_search_by_name);
-
-		if (strcmp(dso->short_name, name) == 0) {
-			map = RC_CHK_ACCESS(maps)->last_search_by_name;
-			goto out_unlock;
-		}
-	}
-	/*
-	 * If we have maps->maps_by_name, then the name isn't in the rbtree,
-	 * as maps->maps_by_name mirrors the rbtree when lookups by name are
-	 * made.
-	 */
-	map = __maps__find_by_name(maps, name);
-	if (map || maps__maps_by_name(maps) != NULL)
-		goto out_unlock;
-
-	/* Fallback to traversing the rbtree... */
-	maps__for_each_entry(maps, rb_node) {
-		struct dso *dso;
-
-		map = rb_node->map;
-		dso = map__dso(map);
-		if (strcmp(dso->short_name, name) == 0) {
-			RC_CHK_ACCESS(maps)->last_search_by_name = map;
-			goto out_unlock;
-		}
-	}
-	map = NULL;
-
-out_unlock:
-	up_read(maps__lock(maps));
-	return map;
-}
-
-void maps__fixup_end(struct maps *maps)
-{
-	struct map_rb_node *prev = NULL, *curr;
-
-	down_write(maps__lock(maps));
-
-	maps__for_each_entry(maps, curr) {
-		if (prev != NULL && !map__end(prev->map))
-			map__set_end(prev->map, map__start(curr->map));
-
-		prev = curr;
-	}
-
-	/*
-	 * We still haven't the actual symbols, so guess the
-	 * last map final address.
-	 */
-	if (curr && !map__end(curr->map))
-		map__set_end(curr->map, ~0ULL);
-
-	up_write(maps__lock(maps));
-}
-
-/*
- * Merges map into maps by splitting the new map within the existing map
- * regions.
- */
-int maps__merge_in(struct maps *kmaps, struct map *new_map)
-{
-	struct map_rb_node *rb_node;
-	LIST_HEAD(merged);
-	int err = 0;
-
-	maps__for_each_entry(kmaps, rb_node) {
-		struct map *old_map = rb_node->map;
-
-		/* no overload with this one */
-		if (map__end(new_map) < map__start(old_map) ||
-		    map__start(new_map) >= map__end(old_map))
-			continue;
-
-		if (map__start(new_map) < map__start(old_map)) {
-			/*
-			 * |new......
-			 *       |old....
-			 */
-			if (map__end(new_map) < map__end(old_map)) {
-				/*
-				 * |new......|     -> |new..|
-				 *       |old....| ->       |old....|
-				 */
-				map__set_end(new_map, map__start(old_map));
-			} else {
-				/*
-				 * |new.............| -> |new..|       |new..|
-				 *       |old....|    ->       |old....|
-				 */
-				struct map_list_node *m = map_list_node__new();
-
-				if (!m) {
-					err = -ENOMEM;
-					goto out;
-				}
-
-				m->map = map__clone(new_map);
-				if (!m->map) {
-					free(m);
-					err = -ENOMEM;
-					goto out;
-				}
-
-				map__set_end(m->map, map__start(old_map));
-				list_add_tail(&m->node, &merged);
-				map__add_pgoff(new_map, map__end(old_map) - map__start(new_map));
-				map__set_start(new_map, map__end(old_map));
-			}
-		} else {
-			/*
-			 *      |new......
-			 * |old....
-			 */
-			if (map__end(new_map) < map__end(old_map)) {
-				/*
-				 *      |new..|   -> x
-				 * |old.........| -> |old.........|
-				 */
-				map__put(new_map);
-				new_map = NULL;
-				break;
-			} else {
-				/*
-				 *      |new......| ->         |new...|
-				 * |old....|        -> |old....|
-				 */
-				map__add_pgoff(new_map, map__end(old_map) - map__start(new_map));
-				map__set_start(new_map, map__end(old_map));
-			}
-		}
-	}
-
-out:
-	while (!list_empty(&merged)) {
-		struct map_list_node *old_node;
-
-		old_node = list_entry(merged.next, struct map_list_node, node);
-		list_del_init(&old_node->node);
-		if (!err)
-			err = maps__insert(kmaps, old_node->map);
-		map__put(old_node->map);
-		free(old_node);
-	}
-
-	if (new_map) {
-		if (!err)
-			err = maps__insert(kmaps, new_map);
-		map__put(new_map);
-	}
-	return err;
-=======
 void maps__load_first(struct maps *maps)
 {
 	down_read(maps__lock(maps));
@@ -1524,5 +1273,4 @@
 		map__load(maps__maps_by_address(maps)[0]);
 
 	up_read(maps__lock(maps));
->>>>>>> 2d5404ca
 }