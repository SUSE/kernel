--- conflicted
+++ resolved
@@ -26,11 +26,7 @@
 	if (pid == thread__tid(thread) || pid == -1) {
 		thread__set_maps(thread, maps__new(machine));
 	} else {
-<<<<<<< HEAD
-		struct thread *leader = __machine__findnew_thread(machine, pid, pid);
-=======
 		struct thread *leader = machine__findnew_thread(machine, pid, pid);
->>>>>>> 2d5404ca
 
 		if (leader) {
 			thread__set_maps(thread, maps__get(thread__maps(leader)));
@@ -345,12 +341,7 @@
 	if (ret)
 		return ret;
 
-<<<<<<< HEAD
-	maps__fixup_overlappings(thread__maps(thread), map, stderr);
-	return maps__insert(thread__maps(thread), map);
-=======
 	return maps__fixup_overlap_and_insert(thread__maps(thread), map);
->>>>>>> 2d5404ca
 }
 
 struct thread__prepare_access_maps_cb_args {
@@ -361,21 +352,7 @@
 static int thread__prepare_access_maps_cb(struct map *map, void *data)
 {
 	bool initialized = false;
-<<<<<<< HEAD
-	int err = 0;
-	struct maps *maps = thread__maps(thread);
-	struct map_rb_node *rb_node;
-
-	down_read(maps__lock(maps));
-
-	maps__for_each_entry(maps, rb_node) {
-		err = unwind__prepare_access(thread__maps(thread), rb_node->map, &initialized);
-		if (err || initialized)
-			break;
-	}
-=======
 	struct thread__prepare_access_maps_cb_args *args = data;
->>>>>>> 2d5404ca
 
 	args->err = unwind__prepare_access(args->maps, map, &initialized);
 
@@ -402,22 +379,14 @@
 	if (thread__pid(thread) == thread__pid(parent))
 		return thread__prepare_access(thread);
 
-<<<<<<< HEAD
-	if (thread__maps(thread) == thread__maps(parent)) {
-=======
 	if (maps__equal(thread__maps(thread), thread__maps(parent))) {
->>>>>>> 2d5404ca
 		pr_debug("broken map groups on thread %d/%d parent %d/%d\n",
 			 thread__pid(thread), thread__tid(thread),
 			 thread__pid(parent), thread__tid(parent));
 		return 0;
 	}
 	/* But this one is new process, copy maps. */
-<<<<<<< HEAD
-	return do_maps_clone ? maps__clone(thread, thread__maps(parent)) : 0;
-=======
 	return do_maps_clone ? maps__copy_from(thread__maps(thread), thread__maps(parent)) : 0;
->>>>>>> 2d5404ca
 }
 
 int thread__fork(struct thread *thread, struct thread *parent, u64 timestamp, bool do_maps_clone)
@@ -484,11 +453,7 @@
 
 	dso = map__dso(al.map);
 
-<<<<<<< HEAD
-	if (!dso || dso->data.status == DSO_DATA_STATUS_ERROR || map__load(al.map) < 0) {
-=======
 	if (!dso || dso__data(dso)->status == DSO_DATA_STATUS_ERROR || map__load(al.map) < 0) {
->>>>>>> 2d5404ca
 		addr_location__exit(&al);
 		return -1;
 	}
@@ -496,8 +461,6 @@
 	offset = map__map_ip(al.map, ip);
 	if (is64bit)
 		*is64bit = dso__is_64_bit(dso);
-
-	addr_location__exit(&al);
 
 	addr_location__exit(&al);
 
