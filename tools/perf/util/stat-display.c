--- conflicted
+++ resolved
@@ -38,10 +38,7 @@
 static int aggr_header_lens[] = {
 	[AGGR_CORE] 	= 18,
 	[AGGR_CACHE]	= 22,
-<<<<<<< HEAD
-=======
 	[AGGR_CLUSTER]	= 20,
->>>>>>> 2d5404ca
 	[AGGR_DIE] 	= 12,
 	[AGGR_SOCKET] 	= 6,
 	[AGGR_NODE] 	= 6,
@@ -53,10 +50,7 @@
 static const char *aggr_header_csv[] = {
 	[AGGR_CORE] 	= 	"core,cpus,",
 	[AGGR_CACHE]	= 	"cache,cpus,",
-<<<<<<< HEAD
-=======
 	[AGGR_CLUSTER]	= 	"cluster,cpus,",
->>>>>>> 2d5404ca
 	[AGGR_DIE] 	= 	"die,cpus,",
 	[AGGR_SOCKET] 	= 	"socket,cpus,",
 	[AGGR_NONE] 	= 	"cpu,",
@@ -68,10 +62,7 @@
 static const char *aggr_header_std[] = {
 	[AGGR_CORE] 	= 	"core",
 	[AGGR_CACHE] 	= 	"cache",
-<<<<<<< HEAD
-=======
 	[AGGR_CLUSTER]	= 	"cluster",
->>>>>>> 2d5404ca
 	[AGGR_DIE] 	= 	"die",
 	[AGGR_SOCKET] 	= 	"socket",
 	[AGGR_NONE] 	= 	"cpu",
@@ -213,12 +204,9 @@
 		snprintf(buf, sizeof(buf), "S%d-D%d-L%d-ID%d",
 			 id.socket, id.die, id.cache_lvl, id.cache);
 		break;
-<<<<<<< HEAD
-=======
 	case AGGR_CLUSTER:
 		snprintf(buf, sizeof(buf), "S%d-D%d-CLS%d", id.socket, id.die, id.cluster);
 		break;
->>>>>>> 2d5404ca
 	case AGGR_DIE:
 		snprintf(buf, sizeof(buf), "S%d-D%d", id.socket, id.die);
 		break;
@@ -269,13 +257,10 @@
 		fprintf(config->output, "S%d-D%d-L%d-ID%d%s%d%s",
 			id.socket, id.die, id.cache_lvl, id.cache, sep, aggr_nr, sep);
 		break;
-<<<<<<< HEAD
-=======
 	case AGGR_CLUSTER:
 		fprintf(config->output, "S%d-D%d-CLS%d%s%d%s",
 			id.socket, id.die, id.cluster, sep, aggr_nr, sep);
 		break;
->>>>>>> 2d5404ca
 	case AGGR_DIE:
 		fprintf(output, "S%d-D%d%s%d%s",
 			id.socket, id.die, sep, aggr_nr, sep);
@@ -325,13 +310,10 @@
 		fprintf(output, "\"cache\" : \"S%d-D%d-L%d-ID%d\", \"aggregate-number\" : %d, ",
 			id.socket, id.die, id.cache_lvl, id.cache, aggr_nr);
 		break;
-<<<<<<< HEAD
-=======
 	case AGGR_CLUSTER:
 		fprintf(output, "\"cluster\" : \"S%d-D%d-CLS%d\", \"aggregate-number\" : %d, ",
 			id.socket, id.die, id.cluster, aggr_nr);
 		break;
->>>>>>> 2d5404ca
 	case AGGR_DIE:
 		fprintf(output, "\"die\" : \"S%d-D%d\", \"aggregate-number\" : %d, ",
 			id.socket, id.die, aggr_nr);
@@ -1255,12 +1237,8 @@
 
 	/* Print metrics headers only */
 	evlist__for_each_entry(evlist, counter) {
-<<<<<<< HEAD
-		if (config->aggr_mode != AGGR_NONE && counter->metric_leader != counter)
-=======
 		if (!config->iostat_run &&
 		    config->aggr_mode != AGGR_NONE && counter->metric_leader != counter)
->>>>>>> 2d5404ca
 			continue;
 
 		os.evsel = counter;
@@ -1304,10 +1282,7 @@
 	case AGGR_NODE:
 	case AGGR_SOCKET:
 	case AGGR_DIE:
-<<<<<<< HEAD
-=======
 	case AGGR_CLUSTER:
->>>>>>> 2d5404ca
 	case AGGR_CACHE:
 	case AGGR_CORE:
 		fprintf(output, "#%*s %-*s cpus",
@@ -1610,10 +1585,7 @@
 	switch (config->aggr_mode) {
 	case AGGR_CORE:
 	case AGGR_CACHE:
-<<<<<<< HEAD
-=======
 	case AGGR_CLUSTER:
->>>>>>> 2d5404ca
 	case AGGR_DIE:
 	case AGGR_SOCKET:
 	case AGGR_NODE:
