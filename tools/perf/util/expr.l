%option prefix="expr_"
%option reentrant
%option bison-bridge

%{
#include <linux/compiler.h>
#include "expr.h"
#include "expr-bison.h"
#include <math.h>

char *expr_get_text(yyscan_t yyscanner);
YYSTYPE *expr_get_lval(yyscan_t yyscanner);

static double __value(YYSTYPE *yylval, char *str, int token)
{
	double num;

	errno = 0;
	num = strtod(str, NULL);
	if (errno)
		return EXPR_ERROR;

	yylval->num = num;
	return token;
}

static int value(yyscan_t scanner)
{
	YYSTYPE *yylval = expr_get_lval(scanner);
	char *text = expr_get_text(scanner);

	return __value(yylval, text, NUMBER);
}

/*
 * Allow @ instead of / to be able to specify pmu/event/ without
 * conflicts with normal division.
 */
static char *normalize(char *str, int runtime)
{
	char *ret = str;
	char *dst = str;

	while (*str) {
		if (*str == '\\') {
			*dst++ = *++str;
			if (!*str)
				break;
		}
		else if (*str == '?') {
			char *paramval;
			int i = 0;
			int size = asprintf(&paramval, "%d", runtime);

			if (size < 0)
				*dst++ = '0';
			else {
				while (i < size)
					*dst++ = paramval[i++];
				free(paramval);
			}
		}
		else
			*dst++ = *str;
		str++;
	}

	*dst = 0x0;
	return ret;
}

static int str(yyscan_t scanner, int token, int runtime)
{
	YYSTYPE *yylval = expr_get_lval(scanner);
	char *text = expr_get_text(scanner);

	yylval->str = normalize(strdup(text), runtime);
	if (!yylval->str)
		return EXPR_ERROR;

	yylval->str = normalize(yylval->str, runtime);
	return token;
}

static int literal(yyscan_t scanner, const struct expr_scanner_ctx *sctx)
{
	YYSTYPE *yylval = expr_get_lval(scanner);

	yylval->num = expr__get_literal(expr_get_text(scanner), sctx);
	if (isnan(yylval->num)) {
		if (!sctx->is_test)
			return EXPR_ERROR;
		yylval->num = 1;
	}
	return LITERAL;
}

static int nan_value(yyscan_t scanner)
{
	YYSTYPE *yylval = expr_get_lval(scanner);

	yylval->num = NAN;
	return NUMBER;
}
%}

number		([0-9]+\.?[0-9]*|[0-9]*\.?[0-9]+)(e-?[0-9]+)?

sch		[-,=]
spec		\\{sch}
sym		[0-9a-zA-Z_\.:@?]+
symbol		({spec}|{sym})+
literal		#[0-9a-zA-Z_\.\-]+

%%
	struct expr_scanner_ctx *sctx = expr_get_extra(yyscanner);

d_ratio		{ return D_RATIO; }
max		{ return MAX; }
min		{ return MIN; }
if		{ return IF; }
else		{ return ELSE; }
source_count	{ return SOURCE_COUNT; }
has_event	{ return HAS_EVENT; }
strcmp_cpuid_str	{ return STRCMP_CPUID_STR; }
<<<<<<< HEAD
=======
NaN		{ return nan_value(yyscanner); }
>>>>>>> 2d5404ca
{literal}	{ return literal(yyscanner, sctx); }
{number}	{ return value(yyscanner); }
{symbol}	{ return str(yyscanner, ID, sctx->runtime); }
"|"		{ return '|'; }
"^"		{ return '^'; }
"&"		{ return '&'; }
"<"		{ return '<'; }
">"		{ return '>'; }
"-"		{ return '-'; }
"+"		{ return '+'; }
"*"		{ return '*'; }
"/"		{ return '/'; }
"%"		{ return '%'; }
"("		{ return '('; }
")"		{ return ')'; }
","		{ return ','; }
.		{ }
%%

int expr_wrap(void *scanner __maybe_unused)
{
	return 1;
}<|MERGE_RESOLUTION|>--- conflicted
+++ resolved
@@ -123,10 +123,7 @@
 source_count	{ return SOURCE_COUNT; }
 has_event	{ return HAS_EVENT; }
 strcmp_cpuid_str	{ return STRCMP_CPUID_STR; }
-<<<<<<< HEAD
-=======
 NaN		{ return nan_value(yyscanner); }
->>>>>>> 2d5404ca
 {literal}	{ return literal(yyscanner, sctx); }
 {number}	{ return value(yyscanner); }
 {symbol}	{ return str(yyscanner, ID, sctx->runtime); }
