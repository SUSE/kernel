--- conflicted
+++ resolved
@@ -588,19 +588,11 @@
 
 struct symbol *dso__next_symbol_by_name(struct dso *dso, size_t *idx)
 {
-<<<<<<< HEAD
-	if (*idx + 1 >= dso->symbol_names_len)
-		return NULL;
-
-	++*idx;
-	return dso->symbol_names[*idx];
-=======
 	if (*idx + 1 >= dso__symbol_names_len(dso))
 		return NULL;
 
 	++*idx;
 	return dso__symbol_names(dso)[*idx];
->>>>>>> 2d5404ca
 }
 
  /*
@@ -608,13 +600,6 @@
   */
 struct symbol *dso__find_symbol_by_name(struct dso *dso, const char *name, size_t *idx)
 {
-<<<<<<< HEAD
-	struct symbol *s = symbols__find_by_name(dso->symbol_names, dso->symbol_names_len,
-						name, SYMBOL_TAG_INCLUDE__NONE, idx);
-	if (!s)
-		s = symbols__find_by_name(dso->symbol_names, dso->symbol_names_len,
-					name, SYMBOL_TAG_INCLUDE__DEFAULT_ONLY, idx);
-=======
 	struct symbol *s = symbols__find_by_name(dso__symbol_names(dso),
 						 dso__symbol_names_len(dso),
 						 name, SYMBOL_TAG_INCLUDE__NONE, idx);
@@ -622,25 +607,11 @@
 		s = symbols__find_by_name(dso__symbol_names(dso), dso__symbol_names_len(dso),
 					  name, SYMBOL_TAG_INCLUDE__DEFAULT_ONLY, idx);
 	}
->>>>>>> 2d5404ca
 	return s;
 }
 
 void dso__sort_by_name(struct dso *dso)
 {
-<<<<<<< HEAD
-	mutex_lock(&dso->lock);
-	if (!dso__sorted_by_name(dso)) {
-		size_t len;
-
-		dso->symbol_names = symbols__sort_by_name(&dso->symbols, &len);
-		if (dso->symbol_names) {
-			dso->symbol_names_len = len;
-			dso__set_sorted_by_name(dso);
-		}
-	}
-	mutex_unlock(&dso->lock);
-=======
 	mutex_lock(dso__lock(dso));
 	if (!dso__sorted_by_name(dso)) {
 		size_t len;
@@ -652,7 +623,6 @@
 		}
 	}
 	mutex_unlock(dso__lock(dso));
->>>>>>> 2d5404ca
 }
 
 /*
@@ -904,15 +874,9 @@
 
 			*module++ = '\0';
 			curr_map_dso = map__dso(curr_map);
-<<<<<<< HEAD
-			if (strcmp(curr_map_dso->short_name, module)) {
-				if (!RC_CHK_EQUAL(curr_map, initial_map) &&
-				    dso->kernel == DSO_SPACE__KERNEL_GUEST &&
-=======
 			if (strcmp(dso__short_name(curr_map_dso), module)) {
 				if (!RC_CHK_EQUAL(curr_map, initial_map) &&
 				    dso__kernel(dso) == DSO_SPACE__KERNEL_GUEST &&
->>>>>>> 2d5404ca
 				    machine__is_default_guest(machine)) {
 					/*
 					 * We assume all symbols of a module are
@@ -1310,8 +1274,6 @@
 	return 0;
 }
 
-<<<<<<< HEAD
-=======
 static bool remove_old_maps(struct map *map, void *data)
 {
 	const struct map *map_to_save = data;
@@ -1323,7 +1285,6 @@
 	return !RC_CHK_EQUAL(map, map_to_save) && !__map__is_bpf_prog(map);
 }
 
->>>>>>> 2d5404ca
 static int dso__load_kcore(struct dso *dso, struct map *map,
 			   const char *kallsyms_filename)
 {
@@ -1432,28 +1393,8 @@
 
 		list_del_init(&new_node->node);
 
-<<<<<<< HEAD
-		if (RC_CHK_EQUAL(new_map, replacement_map)) {
-			struct map *map_ref;
-
-			map__set_start(map, map__start(new_map));
-			map__set_end(map, map__end(new_map));
-			map__set_pgoff(map, map__pgoff(new_map));
-			map__set_map_ip(map, map__map_ip_ptr(new_map));
-			map__set_unmap_ip(map, map__unmap_ip_ptr(new_map));
-			/* Ensure maps are correctly ordered */
-			map_ref = map__get(map);
-			maps__remove(kmaps, map_ref);
-			err = maps__insert(kmaps, map_ref);
-			map__put(map_ref);
-			map__put(new_map);
-			if (err)
-				goto out_err;
-		} else {
-=======
 		/* skip if replacement_map, already inserted above */
 		if (!RC_CHK_EQUAL(new_map, replacement_map)) {
->>>>>>> 2d5404ca
 			/*
 			 * Merge kcore map into existing maps,
 			 * and ensure that current maps (eBPF)
@@ -1699,14 +1640,6 @@
 		}
 		if (i < symbols_count) {
 			/* PE symbols can only have 4 bytes, so use .text high bits */
-<<<<<<< HEAD
-			dso->text_offset = section->vma - (u32)section->vma;
-			dso->text_offset += (u32)bfd_asymbol_value(symbols[i]);
-			dso->text_end = (section->vma - dso->text_offset) + section->size;
-		} else {
-			dso->text_offset = section->vma - section->filepos;
-			dso->text_end = section->filepos + section->size;
-=======
 			u64 text_offset = (section->vma - (u32)section->vma)
 				+ (u32)bfd_asymbol_value(symbols[i]);
 			dso__set_text_offset(dso, text_offset);
@@ -1714,7 +1647,6 @@
 		} else {
 			dso__set_text_offset(dso, section->vma - section->filepos);
 			dso__set_text_end(dso, section->filepos + section->size);
->>>>>>> 2d5404ca
 		}
 	}
 
@@ -1870,12 +1802,6 @@
 	mutex_lock(dso__lock(dso));
 	perfmap = is_perf_pid_map_name(map_path);
 
-<<<<<<< HEAD
-	mutex_lock(&dso->lock);
-	perfmap = is_perf_pid_map_name(map_path);
-
-=======
->>>>>>> 2d5404ca
 	if (perfmap) {
 		if (dso__nsinfo(dso) &&
 		    (dso__find_perf_map(newmapname, sizeof(newmapname),
@@ -2087,17 +2013,10 @@
 	 * an incorrect long name unless we set it here first.
 	 */
 	dso__set_long_name(dso, vmlinux, vmlinux_allocated);
-<<<<<<< HEAD
-	if (dso->kernel == DSO_SPACE__KERNEL_GUEST)
-		dso->binary_type = DSO_BINARY_TYPE__GUEST_VMLINUX;
-	else
-		dso->binary_type = DSO_BINARY_TYPE__VMLINUX;
-=======
 	if (dso__kernel(dso) == DSO_SPACE__KERNEL_GUEST)
 		dso__set_binary_type(dso, DSO_BINARY_TYPE__GUEST_VMLINUX);
 	else
 		dso__set_binary_type(dso, DSO_BINARY_TYPE__VMLINUX);
->>>>>>> 2d5404ca
 
 	err = dso__load_sym(dso, map, &ss, &ss, 0);
 	symsrc__destroy(&ss);
@@ -2663,34 +2582,6 @@
 	return 0;
 }
 
-<<<<<<< HEAD
-struct mem_info *mem_info__get(struct mem_info *mi)
-{
-	if (mi)
-		refcount_inc(&mi->refcnt);
-	return mi;
-}
-
-void mem_info__put(struct mem_info *mi)
-{
-	if (mi && refcount_dec_and_test(&mi->refcnt)) {
-		addr_map_symbol__exit(&mi->iaddr);
-		addr_map_symbol__exit(&mi->daddr);
-		free(mi);
-	}
-}
-
-struct mem_info *mem_info__new(void)
-{
-	struct mem_info *mi = zalloc(sizeof(*mi));
-
-	if (mi)
-		refcount_set(&mi->refcnt, 1);
-	return mi;
-}
-
-=======
->>>>>>> 2d5404ca
 /*
  * Checks that user supplied symbol kernel files are accessible because
  * the default mechanism for accessing elf files fails silently. i.e. if
