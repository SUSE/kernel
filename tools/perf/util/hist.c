--- conflicted
+++ resolved
@@ -529,13 +529,8 @@
 		zfree(&he->branch_info);
 	}
 	if (he->mem_info) {
-<<<<<<< HEAD
-		map_symbol__exit(&he->mem_info->iaddr.ms);
-		map_symbol__exit(&he->mem_info->daddr.ms);
-=======
 		map_symbol__exit(&mem_info__iaddr(he->mem_info)->ms);
 		map_symbol__exit(&mem_info__daddr(he->mem_info)->ms);
->>>>>>> 2d5404ca
 	}
 err:
 	map_symbol__exit(&he->ms);
@@ -1050,17 +1045,10 @@
 {
 	struct hist_entry **he_cache;
 	struct callchain_cursor *cursor = get_tls_callchain_cursor();
-<<<<<<< HEAD
 
 	if (cursor == NULL)
 		return -ENOMEM;
 
-=======
-
-	if (cursor == NULL)
-		return -ENOMEM;
-
->>>>>>> 2d5404ca
 	callchain_cursor_commit(cursor);
 
 	/*
@@ -1349,25 +1337,13 @@
 	map_symbol__exit(&he->ms);
 
 	if (he->branch_info) {
-<<<<<<< HEAD
-		map_symbol__exit(&he->branch_info->from.ms);
-		map_symbol__exit(&he->branch_info->to.ms);
-		zfree_srcline(&he->branch_info->srcline_from);
-		zfree_srcline(&he->branch_info->srcline_to);
-=======
 		branch_info__exit(he->branch_info);
->>>>>>> 2d5404ca
 		zfree(&he->branch_info);
 	}
 
 	if (he->mem_info) {
-<<<<<<< HEAD
-		map_symbol__exit(&he->mem_info->iaddr.ms);
-		map_symbol__exit(&he->mem_info->daddr.ms);
-=======
 		map_symbol__exit(&mem_info__iaddr(he->mem_info)->ms);
 		map_symbol__exit(&mem_info__daddr(he->mem_info)->ms);
->>>>>>> 2d5404ca
 		mem_info__zput(he->mem_info);
 	}
 
