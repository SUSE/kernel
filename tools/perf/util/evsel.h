--- conflicted
+++ resolved
@@ -378,10 +378,7 @@
 void *evsel__rawptr(struct evsel *evsel, struct perf_sample *sample, const char *name);
 u64 evsel__intval(struct evsel *evsel, struct perf_sample *sample, const char *name);
 u64 evsel__intval_common(struct evsel *evsel, struct perf_sample *sample, const char *name);
-<<<<<<< HEAD
-=======
 char evsel__taskstate(struct evsel *evsel, struct perf_sample *sample, const char *name);
->>>>>>> 2d5404ca
 
 static inline char *evsel__strval(struct evsel *evsel, struct perf_sample *sample, const char *name)
 {
@@ -400,19 +397,11 @@
 {
 	if (evsel->core.attr.type != type)
 		return false;
-<<<<<<< HEAD
 
 	if ((type == PERF_TYPE_HARDWARE || type == PERF_TYPE_HW_CACHE)  &&
 	    perf_pmus__supports_extended_type())
 		return (evsel->core.attr.config & PERF_HW_EVENT_MASK) == config;
 
-=======
-
-	if ((type == PERF_TYPE_HARDWARE || type == PERF_TYPE_HW_CACHE)  &&
-	    perf_pmus__supports_extended_type())
-		return (evsel->core.attr.config & PERF_HW_EVENT_MASK) == config;
-
->>>>>>> 2d5404ca
 	return evsel->core.attr.config == config;
 }
 
