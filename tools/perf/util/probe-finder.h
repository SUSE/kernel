--- conflicted
+++ resolved
@@ -63,10 +63,6 @@
 	struct intlist		*lcache;	/* Line cache for lazy match */
 
 	/* For variable searching */
-<<<<<<< HEAD
-#if _ELFUTILS_PREREQ(0, 142)
-=======
->>>>>>> b5de2a2a
 	/* Call Frame Information from .eh_frame. Owned by this struct. */
 	Dwarf_CFI		*cfi_eh;
 	/* Call Frame Information from .debug_frame. Not owned. */
