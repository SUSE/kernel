// SPDX-License-Identifier: GPL-2.0
/*
 * Copyright IBM Corp. 2019
 * Author(s): Thomas Richter <tmricht@linux.ibm.com>
 *
 * This program is free software; you can redistribute it and/or modify
 * it under the terms of the GNU General Public License (version 2 only)
 * as published by the Free Software Foundation.
 *
 * Architecture specific trace_event function. Save event's bc000 raw data
 * to file. File name is aux.ctr.## where ## stands for the CPU number the
 * sample was taken from.
 */

#include <unistd.h>
#include <stdio.h>
#include <string.h>
#include <inttypes.h>

#include <sys/stat.h>
#include <linux/compiler.h>
#include <asm/byteorder.h>

#include "debug.h"
#include "session.h"
#include "evlist.h"
#include "color.h"
#include "sample-raw.h"
#include "s390-cpumcf-kernel.h"
#include "util/pmu.h"
#include "util/sample.h"

static size_t ctrset_size(struct cf_ctrset_entry *set)
{
	return sizeof(*set) + set->ctr * sizeof(u64);
}

static bool ctrset_valid(struct cf_ctrset_entry *set)
{
	return set->def == S390_CPUMCF_DIAG_DEF;
}

/* CPU Measurement Counter Facility raw data is a byte stream. It is 8 byte
 * aligned and might have trailing padding bytes.
 * Display the raw data on screen.
 */
static bool s390_cpumcfdg_testctr(struct perf_sample *sample)
{
	size_t len = sample->raw_size, offset = 0;
	unsigned char *buf = sample->raw_data;
	struct cf_trailer_entry *te;
	struct cf_ctrset_entry *cep, ce;

	while (offset < len) {
		cep = (struct cf_ctrset_entry *)(buf + offset);
		ce.def = be16_to_cpu(cep->def);
		ce.set = be16_to_cpu(cep->set);
		ce.ctr = be16_to_cpu(cep->ctr);
		ce.res1 = be16_to_cpu(cep->res1);

		if (!ctrset_valid(&ce) || offset + ctrset_size(&ce) > len) {
			/* Raw data for counter sets are always multiple of 8
			 * bytes. Prepending a 4 bytes size field to the
			 * raw data block in the sample causes the perf tool
			 * to append 4 padding bytes to make the raw data part
			 * of the sample a multiple of eight bytes again.
			 *
			 * If the last entry (trailer) is 4 bytes off the raw
			 * area data end, all is good.
			 */
			if (len - offset - sizeof(*te) == 4)
				break;
			pr_err("Invalid counter set entry at %zd\n", offset);
			return false;
		}
		offset += ctrset_size(&ce);
	}
	return true;
}

/* Dump event bc000 on screen, already tested on correctness. */
static void s390_cpumcfdg_dumptrail(const char *color, size_t offset,
				    struct cf_trailer_entry *tep)
{
	struct cf_trailer_entry  te;

	te.flags = be64_to_cpu(tep->flags);
	te.cfvn = be16_to_cpu(tep->cfvn);
	te.csvn = be16_to_cpu(tep->csvn);
	te.cpu_speed = be32_to_cpu(tep->cpu_speed);
	te.timestamp = be64_to_cpu(tep->timestamp);
	te.progusage1 = be64_to_cpu(tep->progusage1);
	te.progusage2 = be64_to_cpu(tep->progusage2);
	te.progusage3 = be64_to_cpu(tep->progusage3);
	te.tod_base = be64_to_cpu(tep->tod_base);
	te.mach_type = be16_to_cpu(tep->mach_type);
	te.res1 = be16_to_cpu(tep->res1);
	te.res2 = be32_to_cpu(tep->res2);

	color_fprintf(stdout, color, "    [%#08zx] Trailer:%c%c%c%c%c"
		      " Cfvn:%d Csvn:%d Speed:%d TOD:%#llx\n",
		      offset, te.clock_base ? 'T' : ' ',
		      te.speed ? 'S' : ' ', te.mtda ? 'M' : ' ',
		      te.caca ? 'C' : ' ', te.lcda ? 'L' : ' ',
		      te.cfvn, te.csvn, te.cpu_speed, te.timestamp);
	color_fprintf(stdout, color, "\t\t1:%lx 2:%lx 3:%lx TOD-Base:%#llx"
		      " Type:%x\n\n",
		      te.progusage1, te.progusage2, te.progusage3,
		      te.tod_base, te.mach_type);
}

/* Return starting number of a counter set */
static int get_counterset_start(int setnr)
{
	switch (setnr) {
	case CPUMF_CTR_SET_BASIC:		/* Basic counter set */
		return 0;
	case CPUMF_CTR_SET_USER:		/* Problem state counter set */
		return 32;
	case CPUMF_CTR_SET_CRYPTO:		/* Crypto counter set */
		return 64;
	case CPUMF_CTR_SET_EXT:			/* Extended counter set */
		return 128;
	case CPUMF_CTR_SET_MT_DIAG:		/* Diagnostic counter set */
		return 448;
	case PERF_EVENT_PAI_NNPA_ALL:		/* PAI NNPA counter set */
	case PERF_EVENT_PAI_CRYPTO_ALL:		/* PAI CRYPTO counter set */
		return setnr;
	default:
		return -1;
	}
}

struct get_counter_name_data {
	int wanted;
	char *result;
};

static int get_counter_name_callback(void *vdata, struct pmu_event_info *info)
{
	struct get_counter_name_data *data = vdata;
	int rc, event_nr;
	const char *event_str;
<<<<<<< HEAD

	if (info->str == NULL)
		return 0;

	event_str = strstr(info->str, "event=");
	if (!event_str)
		return 0;

=======

	if (info->str == NULL)
		return 0;

	event_str = strstr(info->str, "event=");
	if (!event_str)
		return 0;

>>>>>>> 2d5404ca
	rc = sscanf(event_str, "event=%x", &event_nr);
	if (rc == 1 && event_nr == data->wanted) {
		data->result = strdup(info->name);
		return 1; /* Terminate the search. */
	}
	return 0;
}

/* Scan the PMU and extract the logical name of a counter from the event. Input
 * is the counter set and counter number with in the set. Construct the event
 * number and use this as key. If they match return the name of this counter.
 * If no match is found a NULL pointer is returned.
 */
static char *get_counter_name(int set, int nr, struct perf_pmu *pmu)
{
	struct get_counter_name_data data = {
		.wanted = get_counterset_start(set) + nr,
		.result = NULL,
	};

	if (!pmu)
		return NULL;

	perf_pmu__for_each_event(pmu, /*skip_duplicate_pmus=*/ true,
				 &data, get_counter_name_callback);
	return data.result;
}

static void s390_cpumcfdg_dump(struct perf_pmu *pmu, struct perf_sample *sample)
{
	size_t i, len = sample->raw_size, offset = 0;
	unsigned char *buf = sample->raw_data;
	const char *color = PERF_COLOR_BLUE;
	struct cf_ctrset_entry *cep, ce;
	u64 *p;

	while (offset < len) {
		cep = (struct cf_ctrset_entry *)(buf + offset);

		ce.def = be16_to_cpu(cep->def);
		ce.set = be16_to_cpu(cep->set);
		ce.ctr = be16_to_cpu(cep->ctr);
		ce.res1 = be16_to_cpu(cep->res1);

		if (!ctrset_valid(&ce)) {	/* Print trailer */
			s390_cpumcfdg_dumptrail(color, offset,
						(struct cf_trailer_entry *)cep);
			return;
		}

		color_fprintf(stdout, color, "    [%#08zx] Counterset:%d"
			      " Counters:%d\n", offset, ce.set, ce.ctr);
		for (i = 0, p = (u64 *)(cep + 1); i < ce.ctr; ++i, ++p) {
			char *ev_name = get_counter_name(ce.set, i, pmu);

			color_fprintf(stdout, color,
				      "\tCounter:%03d %s Value:%#018lx\n", i,
				      ev_name ?: "<unknown>", be64_to_cpu(*p));
			free(ev_name);
		}
		offset += ctrset_size(&ce);
	}
}

#pragma GCC diagnostic push
#pragma GCC diagnostic ignored "-Wpacked"
#pragma GCC diagnostic ignored "-Wattributes"
/*
 * Check for consistency of PAI_CRYPTO/PAI_NNPA raw data.
 */
struct pai_data {		/* Event number and value */
	u16 event_nr;
	u64 event_val;
} __packed;

#pragma GCC diagnostic pop

/*
 * Test for valid raw data. At least one PAI event should be in the raw
 * data section.
 */
static bool s390_pai_all_test(struct perf_sample *sample)
{
	size_t len = sample->raw_size;

	if (len < 0xa)
		return false;
	return true;
}

static void s390_pai_all_dump(struct evsel *evsel, struct perf_sample *sample)
{
	size_t len = sample->raw_size, offset = 0;
	unsigned char *p = sample->raw_data;
	const char *color = PERF_COLOR_BLUE;
	struct pai_data pai_data;
	char *ev_name;

	while (offset < len) {
		memcpy(&pai_data.event_nr, p, sizeof(pai_data.event_nr));
		pai_data.event_nr = be16_to_cpu(pai_data.event_nr);
		p += sizeof(pai_data.event_nr);
		offset += sizeof(pai_data.event_nr);

		memcpy(&pai_data.event_val, p, sizeof(pai_data.event_val));
		pai_data.event_val = be64_to_cpu(pai_data.event_val);
		p += sizeof(pai_data.event_val);
		offset += sizeof(pai_data.event_val);

		ev_name = get_counter_name(evsel->core.attr.config,
					   pai_data.event_nr, evsel->pmu);
		color_fprintf(stdout, color, "\tCounter:%03d %s Value:%#018lx\n",
			      pai_data.event_nr, ev_name ?: "<unknown>",
			      pai_data.event_val);
		free(ev_name);

		if (offset + 0xa > len)
			break;
	}
	color_fprintf(stdout, color, "\n");
}

/* S390 specific trace event function. Check for PERF_RECORD_SAMPLE events
 * and if the event was triggered by a
 * - counter set diagnostic event
 * - processor activity assist (PAI) crypto counter event
 * - processor activity assist (PAI) neural network processor assist (NNPA)
 *   counter event
 * display its raw data.
 * The function is only invoked when the dump flag -D is set.
 *
 * Function evlist__s390_sample_raw() is defined as call back after it has
 * been verified that the perf.data file was created on s390 platform.
 */
void evlist__s390_sample_raw(struct evlist *evlist, union perf_event *event,
			     struct perf_sample *sample)
{
<<<<<<< HEAD
=======
	const char *pai_name;
>>>>>>> 2d5404ca
	struct evsel *evsel;

	if (event->header.type != PERF_RECORD_SAMPLE)
		return;

	evsel = evlist__event2evsel(evlist, event);
<<<<<<< HEAD
	if (evsel == NULL ||
	    evsel->core.attr.config != PERF_EVENT_CPUM_CF_DIAG)
=======
	if (!evsel)
		return;

	/* Check for raw data in sample */
	if (!sample->raw_size || !sample->raw_data)
>>>>>>> 2d5404ca
		return;

	/* Display raw data on screen */
	if (evsel->core.attr.config == PERF_EVENT_CPUM_CF_DIAG) {
		if (!evsel->pmu)
			evsel->pmu = perf_pmus__find("cpum_cf");
		if (!s390_cpumcfdg_testctr(sample))
			pr_err("Invalid counter set data encountered\n");
		else
			s390_cpumcfdg_dump(evsel->pmu, sample);
		return;
	}
<<<<<<< HEAD
	s390_cpumcfdg_dump(evsel->pmu, sample);
=======

	switch (evsel->core.attr.config) {
	case PERF_EVENT_PAI_NNPA_ALL:
		pai_name = "NNPA_ALL";
		break;
	case PERF_EVENT_PAI_CRYPTO_ALL:
		pai_name = "CRYPTO_ALL";
		break;
	default:
		return;
	}

	if (!s390_pai_all_test(sample)) {
		pr_err("Invalid %s raw data encountered\n", pai_name);
	} else {
		if (!evsel->pmu)
			evsel->pmu = perf_pmus__find_by_type(evsel->core.attr.type);
		s390_pai_all_dump(evsel, sample);
	}
>>>>>>> 2d5404ca
}<|MERGE_RESOLUTION|>--- conflicted
+++ resolved
@@ -141,7 +141,6 @@
 	struct get_counter_name_data *data = vdata;
 	int rc, event_nr;
 	const char *event_str;
-<<<<<<< HEAD
 
 	if (info->str == NULL)
 		return 0;
@@ -150,16 +149,6 @@
 	if (!event_str)
 		return 0;
 
-=======
-
-	if (info->str == NULL)
-		return 0;
-
-	event_str = strstr(info->str, "event=");
-	if (!event_str)
-		return 0;
-
->>>>>>> 2d5404ca
 	rc = sscanf(event_str, "event=%x", &event_nr);
 	if (rc == 1 && event_nr == data->wanted) {
 		data->result = strdup(info->name);
@@ -297,26 +286,18 @@
 void evlist__s390_sample_raw(struct evlist *evlist, union perf_event *event,
 			     struct perf_sample *sample)
 {
-<<<<<<< HEAD
-=======
 	const char *pai_name;
->>>>>>> 2d5404ca
 	struct evsel *evsel;
 
 	if (event->header.type != PERF_RECORD_SAMPLE)
 		return;
 
 	evsel = evlist__event2evsel(evlist, event);
-<<<<<<< HEAD
-	if (evsel == NULL ||
-	    evsel->core.attr.config != PERF_EVENT_CPUM_CF_DIAG)
-=======
 	if (!evsel)
 		return;
 
 	/* Check for raw data in sample */
 	if (!sample->raw_size || !sample->raw_data)
->>>>>>> 2d5404ca
 		return;
 
 	/* Display raw data on screen */
@@ -329,9 +310,6 @@
 			s390_cpumcfdg_dump(evsel->pmu, sample);
 		return;
 	}
-<<<<<<< HEAD
-	s390_cpumcfdg_dump(evsel->pmu, sample);
-=======
 
 	switch (evsel->core.attr.config) {
 	case PERF_EVENT_PAI_NNPA_ALL:
@@ -351,5 +329,4 @@
 			evsel->pmu = perf_pmus__find_by_type(evsel->core.attr.type);
 		s390_pai_all_dump(evsel, sample);
 	}
->>>>>>> 2d5404ca
 }