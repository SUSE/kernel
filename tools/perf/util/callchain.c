--- conflicted
+++ resolved
@@ -606,11 +606,7 @@
 					call->brtype_stat = zalloc(sizeof(*call->brtype_stat));
 					if (!call->brtype_stat) {
 						perror("not enough memory for the code path branch statistics");
-<<<<<<< HEAD
-						free(call->brtype_stat);
-=======
 						zfree(&call->brtype_stat);
->>>>>>> 2d5404ca
 						return -ENOMEM;
 					}
 				}
@@ -1161,11 +1157,7 @@
 		if (al->map == NULL)
 			goto out;
 	}
-<<<<<<< HEAD
-	if (RC_CHK_EQUAL(al->maps, machine__kernel_maps(machine))) {
-=======
 	if (maps__equal(al->maps, machine__kernel_maps(machine))) {
->>>>>>> 2d5404ca
 		if (machine__is_host(machine)) {
 			al->cpumode = PERF_RECORD_MISC_KERNEL;
 			al->level = 'k';
