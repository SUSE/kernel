// SPDX-License-Identifier: LGPL-2.1
#include <sys/types.h>
#include <sys/socket.h>

#ifndef MSG_PROBE
#define MSG_PROBE		     0x10
#endif
#ifndef MSG_WAITFORONE
#define MSG_WAITFORONE		   0x10000
#endif
#ifndef MSG_BATCH
#define MSG_BATCH		   0x40000
#endif
<<<<<<< HEAD
=======
#ifndef MSG_SOCK_DEVMEM
#define MSG_SOCK_DEVMEM		 0x2000000
#endif
>>>>>>> 2d5404ca
#ifndef MSG_ZEROCOPY
#define MSG_ZEROCOPY		 0x4000000
#endif
#ifndef MSG_SPLICE_PAGES
#define MSG_SPLICE_PAGES	0x8000000
#endif
#ifndef MSG_FASTOPEN
#define MSG_FASTOPEN		0x20000000
#endif
#ifndef MSG_CMSG_CLOEXEC
# define MSG_CMSG_CLOEXEC	0x40000000
#endif

static size_t syscall_arg__scnprintf_msg_flags(char *bf, size_t size,
					       struct syscall_arg *arg)
{
	bool show_prefix = arg->show_string_prefix;
	const char *prefix = "MSG_";
	int printed = 0, flags = arg->val;

	if (flags == 0)
		return scnprintf(bf, size, "NONE");
#define	P_MSG_FLAG(n) \
	if (flags & MSG_##n) { \
		printed += scnprintf(bf + printed, size - printed, "%s%s%s", printed ? "|" : "", show_prefix ? prefix : "", #n); \
		flags &= ~MSG_##n; \
	}

	P_MSG_FLAG(OOB);
	P_MSG_FLAG(PEEK);
	P_MSG_FLAG(DONTROUTE);
	P_MSG_FLAG(CTRUNC);
	P_MSG_FLAG(PROBE);
	P_MSG_FLAG(TRUNC);
	P_MSG_FLAG(DONTWAIT);
	P_MSG_FLAG(EOR);
	P_MSG_FLAG(WAITALL);
	P_MSG_FLAG(FIN);
	P_MSG_FLAG(SYN);
	P_MSG_FLAG(CONFIRM);
	P_MSG_FLAG(RST);
	P_MSG_FLAG(ERRQUEUE);
	P_MSG_FLAG(NOSIGNAL);
	P_MSG_FLAG(MORE);
	P_MSG_FLAG(WAITFORONE);
	P_MSG_FLAG(BATCH);
<<<<<<< HEAD
=======
	P_MSG_FLAG(SOCK_DEVMEM);
>>>>>>> 2d5404ca
	P_MSG_FLAG(ZEROCOPY);
	P_MSG_FLAG(SPLICE_PAGES);
	P_MSG_FLAG(FASTOPEN);
	P_MSG_FLAG(CMSG_CLOEXEC);
#undef P_MSG_FLAG

	if (flags)
		printed += scnprintf(bf + printed, size - printed, "%s%#x", printed ? "|" : "", flags);

	return printed;
}

#define SCA_MSG_FLAGS syscall_arg__scnprintf_msg_flags<|MERGE_RESOLUTION|>--- conflicted
+++ resolved
@@ -11,12 +11,9 @@
 #ifndef MSG_BATCH
 #define MSG_BATCH		   0x40000
 #endif
-<<<<<<< HEAD
-=======
 #ifndef MSG_SOCK_DEVMEM
 #define MSG_SOCK_DEVMEM		 0x2000000
 #endif
->>>>>>> 2d5404ca
 #ifndef MSG_ZEROCOPY
 #define MSG_ZEROCOPY		 0x4000000
 #endif
@@ -63,10 +60,7 @@
 	P_MSG_FLAG(MORE);
 	P_MSG_FLAG(WAITFORONE);
 	P_MSG_FLAG(BATCH);
-<<<<<<< HEAD
-=======
 	P_MSG_FLAG(SOCK_DEVMEM);
->>>>>>> 2d5404ca
 	P_MSG_FLAG(ZEROCOPY);
 	P_MSG_FLAG(SPLICE_PAGES);
 	P_MSG_FLAG(FASTOPEN);
