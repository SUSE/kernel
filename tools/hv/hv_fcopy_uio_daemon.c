--- conflicted
+++ resolved
@@ -89,7 +89,6 @@
 			}
 		}
 	}
-<<<<<<< HEAD
 
 	if (!ring_size && retry_count == 0) {
 		retry_count = 1;
@@ -100,18 +99,6 @@
 
 	closedir(dir);
 
-=======
-
-	if (!ring_size && retry_count == 0) {
-		retry_count = 1;
-		rewinddir(dir);
-		usleep(100 * 1000); /* Wait 100ms and retry once */
-		goto retry_once;
-	}
-
-	closedir(dir);
-
->>>>>>> 3f4ee458
 	if (!ring_size)
 		syslog(LOG_ERR, "Could not determine ring size");
 
