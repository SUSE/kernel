--- conflicted
+++ resolved
@@ -158,12 +158,9 @@
         len           integer, optional byte length of binary types
         display_hint  string, hint to help choose format specifier
                       when displaying the value
-<<<<<<< HEAD
-=======
         sub_message   string, name of sub message type
         selector      string, name of attribute used to select
                       sub-message type
->>>>>>> 2d5404ca
 
         is_auto_scalar bool, attr is a variable-size scalar
     """
@@ -179,11 +176,8 @@
         self.byte_order = yaml.get('byte-order')
         self.len = yaml.get('len')
         self.display_hint = yaml.get('display-hint')
-<<<<<<< HEAD
-=======
         self.sub_message = yaml.get('sub-message')
         self.selector = yaml.get('selector')
->>>>>>> 2d5404ca
 
         self.is_auto_scalar = self.type == "sint" or self.type == "uint"
 
@@ -254,10 +248,7 @@
         len         integer, optional byte length of binary types
         display_hint  string, hint to help choose format specifier
                       when displaying the value
-<<<<<<< HEAD
-=======
         struct      string, name of nested struct type
->>>>>>> 2d5404ca
     """
     def __init__(self, family, yaml):
         super().__init__(family, yaml)
@@ -266,10 +257,7 @@
         self.enum = yaml.get('enum')
         self.len = yaml.get('len')
         self.display_hint = yaml.get('display-hint')
-<<<<<<< HEAD
-=======
         self.struct = yaml.get('struct')
->>>>>>> 2d5404ca
 
 
 class SpecStruct(SpecElement):
@@ -426,19 +414,13 @@
 
         attr_sets  dict of attribute sets
         msgs       dict of all messages (index by name)
-<<<<<<< HEAD
-=======
         sub_msgs   dict of all sub messages (index by name)
->>>>>>> 2d5404ca
         ops        dict of all valid requests / responses
         ntfs       dict of all async events
         consts     dict of all constants/enums
         fixed_header  string, optional name of family default fixed header struct
         mcast_groups  dict of all multicast groups (index by name)
-<<<<<<< HEAD
-=======
         kernel_family   dict of kernel family attributes
->>>>>>> 2d5404ca
     """
     def __init__(self, spec_path, schema_path=None, exclude_ops=None):
         with open(spec_path, "r") as stream:
@@ -482,10 +464,7 @@
         self.ntfs = collections.OrderedDict()
         self.consts = collections.OrderedDict()
         self.mcast_groups = collections.OrderedDict()
-<<<<<<< HEAD
-=======
         self.kernel_family = collections.OrderedDict(self.yaml.get('kernel-family', {}))
->>>>>>> 2d5404ca
 
         last_exception = None
         while len(self._resolution_list) > 0:
@@ -606,13 +585,10 @@
             attr_set = self.new_attr_set(elem)
             self.attr_sets[elem['name']] = attr_set
 
-<<<<<<< HEAD
-=======
         for elem in self.yaml.get('sub-messages', []):
             sub_message = self.new_sub_message(elem)
             self.sub_msgs[sub_message.name] = sub_message
 
->>>>>>> 2d5404ca
         if self.msg_id_model == 'unified':
             self._dictify_ops_unified()
         elif self.msg_id_model == 'directional':
