# SPDX-License-Identifier: GPL-2.0 OR BSD-3-Clause

from collections import namedtuple
<<<<<<< HEAD
=======
from enum import Enum
>>>>>>> 2d5404ca
import functools
import os
import random
import socket
import struct
from struct import Struct
<<<<<<< HEAD
=======
import sys
>>>>>>> 2d5404ca
import yaml
import ipaddress
import uuid

from .nlspec import SpecFamily

#
# Generic Netlink code which should really be in some library, but I can't quickly find one.
#


class Netlink:
    # Netlink socket
    SOL_NETLINK = 270

    NETLINK_ADD_MEMBERSHIP = 1
    NETLINK_CAP_ACK = 10
    NETLINK_EXT_ACK = 11
    NETLINK_GET_STRICT_CHK = 12

    # Netlink message
    NLMSG_ERROR = 2
    NLMSG_DONE = 3

    NLM_F_REQUEST = 1
    NLM_F_ACK = 4
    NLM_F_ROOT = 0x100
    NLM_F_MATCH = 0x200

    NLM_F_REPLACE = 0x100
    NLM_F_EXCL = 0x200
    NLM_F_CREATE = 0x400
    NLM_F_APPEND = 0x800

    NLM_F_CAPPED = 0x100
    NLM_F_ACK_TLVS = 0x200

    NLM_F_DUMP = NLM_F_ROOT | NLM_F_MATCH

    NLA_F_NESTED = 0x8000
    NLA_F_NET_BYTEORDER = 0x4000

    NLA_TYPE_MASK = NLA_F_NESTED | NLA_F_NET_BYTEORDER

    # Genetlink defines
    NETLINK_GENERIC = 16

    GENL_ID_CTRL = 0x10

    # nlctrl
    CTRL_CMD_GETFAMILY = 3

    CTRL_ATTR_FAMILY_ID = 1
    CTRL_ATTR_FAMILY_NAME = 2
    CTRL_ATTR_MAXATTR = 5
    CTRL_ATTR_MCAST_GROUPS = 7

    CTRL_ATTR_MCAST_GRP_NAME = 1
    CTRL_ATTR_MCAST_GRP_ID = 2

    # Extack types
    NLMSGERR_ATTR_MSG = 1
    NLMSGERR_ATTR_OFFS = 2
    NLMSGERR_ATTR_COOKIE = 3
    NLMSGERR_ATTR_POLICY = 4
    NLMSGERR_ATTR_MISS_TYPE = 5
    NLMSGERR_ATTR_MISS_NEST = 6

    # Policy types
    NL_POLICY_TYPE_ATTR_TYPE = 1
    NL_POLICY_TYPE_ATTR_MIN_VALUE_S = 2
    NL_POLICY_TYPE_ATTR_MAX_VALUE_S = 3
    NL_POLICY_TYPE_ATTR_MIN_VALUE_U = 4
    NL_POLICY_TYPE_ATTR_MAX_VALUE_U = 5
    NL_POLICY_TYPE_ATTR_MIN_LENGTH = 6
    NL_POLICY_TYPE_ATTR_MAX_LENGTH = 7
    NL_POLICY_TYPE_ATTR_POLICY_IDX = 8
    NL_POLICY_TYPE_ATTR_POLICY_MAXTYPE = 9
    NL_POLICY_TYPE_ATTR_BITFIELD32_MASK = 10
    NL_POLICY_TYPE_ATTR_PAD = 11
    NL_POLICY_TYPE_ATTR_MASK = 12

    AttrType = Enum('AttrType', ['flag', 'u8', 'u16', 'u32', 'u64',
                                  's8', 's16', 's32', 's64',
                                  'binary', 'string', 'nul-string',
                                  'nested', 'nested-array',
                                  'bitfield32', 'sint', 'uint'])

class NlError(Exception):
  def __init__(self, nl_msg):
    self.nl_msg = nl_msg
    self.error = -nl_msg.error

  def __str__(self):
    return f"Netlink error: {os.strerror(self.error)}\n{self.nl_msg}"


class ConfigError(Exception):
    pass


class NlAttr:
    ScalarFormat = namedtuple('ScalarFormat', ['native', 'big', 'little'])
    type_formats = {
        'u8' : ScalarFormat(Struct('B'), Struct("B"),  Struct("B")),
        's8' : ScalarFormat(Struct('b'), Struct("b"),  Struct("b")),
        'u16': ScalarFormat(Struct('H'), Struct(">H"), Struct("<H")),
        's16': ScalarFormat(Struct('h'), Struct(">h"), Struct("<h")),
        'u32': ScalarFormat(Struct('I'), Struct(">I"), Struct("<I")),
        's32': ScalarFormat(Struct('i'), Struct(">i"), Struct("<i")),
        'u64': ScalarFormat(Struct('Q'), Struct(">Q"), Struct("<Q")),
        's64': ScalarFormat(Struct('q'), Struct(">q"), Struct("<q"))
    }

    def __init__(self, raw, offset):
        self._len, self._type = struct.unpack("HH", raw[offset : offset + 4])
        self.type = self._type & ~Netlink.NLA_TYPE_MASK
        self.is_nest = self._type & Netlink.NLA_F_NESTED
        self.payload_len = self._len
        self.full_len = (self.payload_len + 3) & ~3
        self.raw = raw[offset + 4 : offset + self.payload_len]

    @classmethod
    def get_format(cls, attr_type, byte_order=None):
        format = cls.type_formats[attr_type]
        if byte_order:
            return format.big if byte_order == "big-endian" \
                else format.little
        return format.native

<<<<<<< HEAD
    @classmethod
    def formatted_string(cls, raw, display_hint):
        if display_hint == 'mac':
            formatted = ':'.join('%02x' % b for b in raw)
        elif display_hint == 'hex':
            formatted = bytes.hex(raw, ' ')
        elif display_hint in [ 'ipv4', 'ipv6' ]:
            formatted = format(ipaddress.ip_address(raw))
        elif display_hint == 'uuid':
            formatted = str(uuid.UUID(bytes=raw))
        else:
            formatted = raw
        return formatted

    def as_scalar(self, attr_type, byte_order=None):
        format = self.get_format(attr_type, byte_order)
        return format.unpack(self.raw)[0]

=======
    def as_scalar(self, attr_type, byte_order=None):
        format = self.get_format(attr_type, byte_order)
        return format.unpack(self.raw)[0]

>>>>>>> 2d5404ca
    def as_auto_scalar(self, attr_type, byte_order=None):
        if len(self.raw) != 4 and len(self.raw) != 8:
            raise Exception(f"Auto-scalar len payload be 4 or 8 bytes, got {len(self.raw)}")
        real_type = attr_type[0] + str(len(self.raw) * 8)
        format = self.get_format(real_type, byte_order)
        return format.unpack(self.raw)[0]

    def as_strz(self):
        return self.raw.decode('ascii')[:-1]

    def as_bin(self):
        return self.raw

    def as_c_array(self, type):
        format = self.get_format(type)
        return [ x[0] for x in format.iter_unpack(self.raw) ]
<<<<<<< HEAD

    def as_struct(self, members):
        value = dict()
        offset = 0
        for m in members:
            # TODO: handle non-scalar members
            if m.type == 'binary':
                decoded = self.raw[offset:offset+m['len']]
                offset += m['len']
            elif m.type in NlAttr.type_formats:
                format = self.get_format(m.type, m.byte_order)
                [ decoded ] = format.unpack_from(self.raw, offset)
                offset += format.size
            if m.display_hint:
                decoded = self.formatted_string(decoded, m.display_hint)
            value[m.name] = decoded
        return value
=======
>>>>>>> 2d5404ca

    def __repr__(self):
        return f"[type:{self.type} len:{self._len}] {self.raw}"


class NlAttrs:
    def __init__(self, msg, offset=0):
        self.attrs = []

        while offset < len(msg):
            attr = NlAttr(msg, offset)
            offset += attr.full_len
            self.attrs.append(attr)

    def __iter__(self):
        yield from self.attrs

    def __repr__(self):
        msg = ''
        for a in self.attrs:
            if msg:
                msg += '\n'
            msg += repr(a)
        return msg


class NlMsg:
    def __init__(self, msg, offset, attr_space=None):
        self.hdr = msg[offset : offset + 16]

        self.nl_len, self.nl_type, self.nl_flags, self.nl_seq, self.nl_portid = \
            struct.unpack("IHHII", self.hdr)

        self.raw = msg[offset + 16 : offset + self.nl_len]

        self.error = 0
        self.done = 0

        extack_off = None
        if self.nl_type == Netlink.NLMSG_ERROR:
            self.error = struct.unpack("i", self.raw[0:4])[0]
            self.done = 1
            extack_off = 20
        elif self.nl_type == Netlink.NLMSG_DONE:
            self.error = struct.unpack("i", self.raw[0:4])[0]
            self.done = 1
            extack_off = 4

        self.extack = None
        if self.nl_flags & Netlink.NLM_F_ACK_TLVS and extack_off:
            self.extack = dict()
            extack_attrs = NlAttrs(self.raw[extack_off:])
            for extack in extack_attrs:
                if extack.type == Netlink.NLMSGERR_ATTR_MSG:
                    self.extack['msg'] = extack.as_strz()
                elif extack.type == Netlink.NLMSGERR_ATTR_MISS_TYPE:
                    self.extack['miss-type'] = extack.as_scalar('u32')
                elif extack.type == Netlink.NLMSGERR_ATTR_MISS_NEST:
                    self.extack['miss-nest'] = extack.as_scalar('u32')
                elif extack.type == Netlink.NLMSGERR_ATTR_OFFS:
                    self.extack['bad-attr-offs'] = extack.as_scalar('u32')
<<<<<<< HEAD
=======
                elif extack.type == Netlink.NLMSGERR_ATTR_POLICY:
                    self.extack['policy'] = self._decode_policy(extack.raw)
>>>>>>> 2d5404ca
                else:
                    if 'unknown' not in self.extack:
                        self.extack['unknown'] = []
                    self.extack['unknown'].append(extack)

            if attr_space:
                # We don't have the ability to parse nests yet, so only do global
                if 'miss-type' in self.extack and 'miss-nest' not in self.extack:
                    miss_type = self.extack['miss-type']
                    if miss_type in attr_space.attrs_by_val:
                        spec = attr_space.attrs_by_val[miss_type]
                        self.extack['miss-type'] = spec['name']
                        if 'doc' in spec:
                            self.extack['miss-type-doc'] = spec['doc']

    def _decode_policy(self, raw):
        policy = {}
        for attr in NlAttrs(raw):
            if attr.type == Netlink.NL_POLICY_TYPE_ATTR_TYPE:
                type = attr.as_scalar('u32')
                policy['type'] = Netlink.AttrType(type).name
            elif attr.type == Netlink.NL_POLICY_TYPE_ATTR_MIN_VALUE_S:
                policy['min-value'] = attr.as_scalar('s64')
            elif attr.type == Netlink.NL_POLICY_TYPE_ATTR_MAX_VALUE_S:
                policy['max-value'] = attr.as_scalar('s64')
            elif attr.type == Netlink.NL_POLICY_TYPE_ATTR_MIN_VALUE_U:
                policy['min-value'] = attr.as_scalar('u64')
            elif attr.type == Netlink.NL_POLICY_TYPE_ATTR_MAX_VALUE_U:
                policy['max-value'] = attr.as_scalar('u64')
            elif attr.type == Netlink.NL_POLICY_TYPE_ATTR_MIN_LENGTH:
                policy['min-length'] = attr.as_scalar('u32')
            elif attr.type == Netlink.NL_POLICY_TYPE_ATTR_MAX_LENGTH:
                policy['max-length'] = attr.as_scalar('u32')
            elif attr.type == Netlink.NL_POLICY_TYPE_ATTR_BITFIELD32_MASK:
                policy['bitfield32-mask'] = attr.as_scalar('u32')
            elif attr.type == Netlink.NL_POLICY_TYPE_ATTR_MASK:
                policy['mask'] = attr.as_scalar('u64')
        return policy

    def cmd(self):
        return self.nl_type

    def cmd(self):
        return self.nl_type

    def __repr__(self):
        msg = f"nl_len = {self.nl_len} ({len(self.raw)}) nl_flags = 0x{self.nl_flags:x} nl_type = {self.nl_type}"
        if self.error:
            msg += '\n\terror: ' + str(self.error)
        if self.extack:
            msg += '\n\textack: ' + repr(self.extack)
        return msg


class NlMsgs:
    def __init__(self, data, attr_space=None):
        self.msgs = []

        offset = 0
        while offset < len(data):
            msg = NlMsg(data, offset, attr_space=attr_space)
            offset += msg.nl_len
            self.msgs.append(msg)

    def __iter__(self):
        yield from self.msgs


genl_family_name_to_id = None


def _genl_msg(nl_type, nl_flags, genl_cmd, genl_version, seq=None):
    # we prepend length in _genl_msg_finalize()
    if seq is None:
        seq = random.randint(1, 1024)
    nlmsg = struct.pack("HHII", nl_type, nl_flags, seq, 0)
    genlmsg = struct.pack("BBH", genl_cmd, genl_version, 0)
    return nlmsg + genlmsg


def _genl_msg_finalize(msg):
    return struct.pack("I", len(msg) + 4) + msg


def _genl_load_families():
    with socket.socket(socket.AF_NETLINK, socket.SOCK_RAW, Netlink.NETLINK_GENERIC) as sock:
        sock.setsockopt(Netlink.SOL_NETLINK, Netlink.NETLINK_CAP_ACK, 1)

        msg = _genl_msg(Netlink.GENL_ID_CTRL,
                        Netlink.NLM_F_REQUEST | Netlink.NLM_F_ACK | Netlink.NLM_F_DUMP,
                        Netlink.CTRL_CMD_GETFAMILY, 1)
        msg = _genl_msg_finalize(msg)

        sock.send(msg, 0)

        global genl_family_name_to_id
        genl_family_name_to_id = dict()

        while True:
            reply = sock.recv(128 * 1024)
            nms = NlMsgs(reply)
            for nl_msg in nms:
                if nl_msg.error:
                    print("Netlink error:", nl_msg.error)
                    return
                if nl_msg.done:
                    return

                gm = GenlMsg(nl_msg)
                fam = dict()
                for attr in NlAttrs(gm.raw):
                    if attr.type == Netlink.CTRL_ATTR_FAMILY_ID:
                        fam['id'] = attr.as_scalar('u16')
                    elif attr.type == Netlink.CTRL_ATTR_FAMILY_NAME:
                        fam['name'] = attr.as_strz()
                    elif attr.type == Netlink.CTRL_ATTR_MAXATTR:
                        fam['maxattr'] = attr.as_scalar('u32')
                    elif attr.type == Netlink.CTRL_ATTR_MCAST_GROUPS:
                        fam['mcast'] = dict()
                        for entry in NlAttrs(attr.raw):
                            mcast_name = None
                            mcast_id = None
                            for entry_attr in NlAttrs(entry.raw):
                                if entry_attr.type == Netlink.CTRL_ATTR_MCAST_GRP_NAME:
                                    mcast_name = entry_attr.as_strz()
                                elif entry_attr.type == Netlink.CTRL_ATTR_MCAST_GRP_ID:
                                    mcast_id = entry_attr.as_scalar('u32')
                            if mcast_name and mcast_id is not None:
                                fam['mcast'][mcast_name] = mcast_id
                if 'name' in fam and 'id' in fam:
                    genl_family_name_to_id[fam['name']] = fam


class GenlMsg:
    def __init__(self, nl_msg):
        self.nl = nl_msg
        self.genl_cmd, self.genl_version, _ = struct.unpack_from("BBH", nl_msg.raw, 0)
        self.raw = nl_msg.raw[4:]

    def cmd(self):
        return self.genl_cmd

    def __repr__(self):
        msg = repr(self.nl)
        msg += f"\tgenl_cmd = {self.genl_cmd} genl_ver = {self.genl_version}\n"
        for a in self.raw_attrs:
            msg += '\t\t' + repr(a) + '\n'
        return msg


class NetlinkProtocol:
    def __init__(self, family_name, proto_num):
        self.family_name = family_name
        self.proto_num = proto_num

    def _message(self, nl_type, nl_flags, seq=None):
        if seq is None:
            seq = random.randint(1, 1024)
        nlmsg = struct.pack("HHII", nl_type, nl_flags, seq, 0)
        return nlmsg

    def message(self, flags, command, version, seq=None):
        return self._message(command, flags, seq)

    def _decode(self, nl_msg):
        return nl_msg

<<<<<<< HEAD
    def decode(self, ynl, nl_msg):
        msg = self._decode(nl_msg)
        fixed_header_size = 0
        if ynl:
            op = ynl.rsp_by_value[msg.cmd()]
            fixed_header_size = ynl._fixed_header_size(op)
        msg.raw_attrs = NlAttrs(msg.raw[fixed_header_size:])
=======
    def decode(self, ynl, nl_msg, op):
        msg = self._decode(nl_msg)
        if op is None:
            op = ynl.rsp_by_value[msg.cmd()]
        fixed_header_size = ynl._struct_size(op.fixed_header)
        msg.raw_attrs = NlAttrs(msg.raw, fixed_header_size)
>>>>>>> 2d5404ca
        return msg

    def get_mcast_id(self, mcast_name, mcast_groups):
        if mcast_name not in mcast_groups:
            raise Exception(f'Multicast group "{mcast_name}" not present in the spec')
        return mcast_groups[mcast_name].value

<<<<<<< HEAD
=======
    def msghdr_size(self):
        return 16

>>>>>>> 2d5404ca

class GenlProtocol(NetlinkProtocol):
    def __init__(self, family_name):
        super().__init__(family_name, Netlink.NETLINK_GENERIC)

        global genl_family_name_to_id
        if genl_family_name_to_id is None:
            _genl_load_families()

        self.genl_family = genl_family_name_to_id[family_name]
        self.family_id = genl_family_name_to_id[family_name]['id']

    def message(self, flags, command, version, seq=None):
        nlmsg = self._message(self.family_id, flags, seq)
        genlmsg = struct.pack("BBH", command, version, 0)
        return nlmsg + genlmsg

    def _decode(self, nl_msg):
        return GenlMsg(nl_msg)

    def get_mcast_id(self, mcast_name, mcast_groups):
        if mcast_name not in self.genl_family['mcast']:
            raise Exception(f'Multicast group "{mcast_name}" not present in the family')
        return self.genl_family['mcast'][mcast_name]

<<<<<<< HEAD
=======
    def msghdr_size(self):
        return super().msghdr_size() + 4


class SpaceAttrs:
    SpecValuesPair = namedtuple('SpecValuesPair', ['spec', 'values'])

    def __init__(self, attr_space, attrs, outer = None):
        outer_scopes = outer.scopes if outer else []
        inner_scope = self.SpecValuesPair(attr_space, attrs)
        self.scopes = [inner_scope] + outer_scopes

    def lookup(self, name):
        for scope in self.scopes:
            if name in scope.spec:
                if name in scope.values:
                    return scope.values[name]
                spec_name = scope.spec.yaml['name']
                raise Exception(
                    f"No value for '{name}' in attribute space '{spec_name}'")
        raise Exception(f"Attribute '{name}' not defined in any attribute-set")

>>>>>>> 2d5404ca

#
# YNL implementation details.
#


class YnlFamily(SpecFamily):
<<<<<<< HEAD
    def __init__(self, def_path, schema=None, process_unknown=False):
=======
    def __init__(self, def_path, schema=None, process_unknown=False,
                 recv_size=0):
>>>>>>> 2d5404ca
        super().__init__(def_path, schema)

        self.include_raw = False
        self.process_unknown = process_unknown

        try:
            if self.proto == "netlink-raw":
                self.nlproto = NetlinkProtocol(self.yaml['name'],
                                               self.yaml['protonum'])
            else:
                self.nlproto = GenlProtocol(self.yaml['name'])
        except KeyError:
            raise Exception(f"Family '{self.yaml['name']}' not supported by the kernel")

<<<<<<< HEAD
=======
        self._recv_dbg = False
        # Note that netlink will use conservative (min) message size for
        # the first dump recv() on the socket, our setting will only matter
        # from the second recv() on.
        self._recv_size = recv_size if recv_size else 131072
        # Netlink will always allocate at least PAGE_SIZE - sizeof(skb_shinfo)
        # for a message, so smaller receive sizes will lead to truncation.
        # Note that the min size for other families may be larger than 4k!
        if self._recv_size < 4000:
            raise ConfigError()

>>>>>>> 2d5404ca
        self.sock = socket.socket(socket.AF_NETLINK, socket.SOCK_RAW, self.nlproto.proto_num)
        self.sock.setsockopt(Netlink.SOL_NETLINK, Netlink.NETLINK_CAP_ACK, 1)
        self.sock.setsockopt(Netlink.SOL_NETLINK, Netlink.NETLINK_EXT_ACK, 1)
        self.sock.setsockopt(Netlink.SOL_NETLINK, Netlink.NETLINK_GET_STRICT_CHK, 1)

        self.async_msg_ids = set()
        self.async_msg_queue = []

        for msg in self.msgs.values():
            if msg.is_async:
                self.async_msg_ids.add(msg.rsp_value)

        for op_name, op in self.ops.items():
            bound_f = functools.partial(self._op, op_name)
            setattr(self, op.ident_name, bound_f)


    def ntf_subscribe(self, mcast_name):
        mcast_id = self.nlproto.get_mcast_id(mcast_name, self.mcast_groups)
        self.sock.bind((0, 0))
        self.sock.setsockopt(Netlink.SOL_NETLINK, Netlink.NETLINK_ADD_MEMBERSHIP,
                             mcast_id)

<<<<<<< HEAD
    def _add_attr(self, space, name, value):
=======
    def set_recv_dbg(self, enabled):
        self._recv_dbg = enabled

    def _recv_dbg_print(self, reply, nl_msgs):
        if not self._recv_dbg:
            return
        print("Recv: read", len(reply), "bytes,",
              len(nl_msgs.msgs), "messages", file=sys.stderr)
        for nl_msg in nl_msgs:
            print("  ", nl_msg, file=sys.stderr)

    def _encode_enum(self, attr_spec, value):
        enum = self.consts[attr_spec['enum']]
        if enum.type == 'flags' or attr_spec.get('enum-as-flags', False):
            scalar = 0
            if isinstance(value, str):
                value = [value]
            for single_value in value:
                scalar += enum.entries[single_value].user_value(as_flags = True)
            return scalar
        else:
            return enum.entries[value].user_value()

    def _get_scalar(self, attr_spec, value):
        try:
            return int(value)
        except (ValueError, TypeError) as e:
            if 'enum' not in attr_spec:
                raise e
        return self._encode_enum(attr_spec, value)

    def _add_attr(self, space, name, value, search_attrs):
>>>>>>> 2d5404ca
        try:
            attr = self.attr_sets[space][name]
        except KeyError:
            raise Exception(f"Space '{space}' has no attribute '{name}'")
        nl_type = attr.value

        if attr.is_multi and isinstance(value, list):
            attr_payload = b''
            for subvalue in value:
                attr_payload += self._add_attr(space, name, subvalue, search_attrs)
            return attr_payload

        if attr["type"] == 'nest':
            nl_type |= Netlink.NLA_F_NESTED
            attr_payload = b''
            sub_attrs = SpaceAttrs(self.attr_sets[space], value, search_attrs)
            for subname, subvalue in value.items():
                attr_payload += self._add_attr(attr['nested-attributes'],
                                               subname, subvalue, sub_attrs)
        elif attr["type"] == 'flag':
            if not value:
                # If value is absent or false then skip attribute creation.
                return b''
            attr_payload = b''
        elif attr["type"] == 'string':
            attr_payload = str(value).encode('ascii') + b'\x00'
        elif attr["type"] == 'binary':
            if isinstance(value, bytes):
                attr_payload = value
            elif isinstance(value, str):
                attr_payload = bytes.fromhex(value)
<<<<<<< HEAD
            else:
                raise Exception(f'Unknown type for binary attribute, value: {value}')
        elif attr.is_auto_scalar:
            scalar = int(value)
            real_type = attr["type"][0] + ('32' if scalar.bit_length() <= 32 else '64')
            format = NlAttr.get_format(real_type, attr.byte_order)
            attr_payload = format.pack(int(value))
        elif attr['type'] in NlAttr.type_formats:
            format = NlAttr.get_format(attr['type'], attr.byte_order)
            attr_payload = format.pack(int(value))
        elif attr['type'] in "bitfield32":
            attr_payload = struct.pack("II", int(value["value"]), int(value["selector"]))
=======
            elif isinstance(value, dict) and attr.struct_name:
                attr_payload = self._encode_struct(attr.struct_name, value)
            else:
                raise Exception(f'Unknown type for binary attribute, value: {value}')
        elif attr['type'] in NlAttr.type_formats or attr.is_auto_scalar:
            scalar = self._get_scalar(attr, value)
            if attr.is_auto_scalar:
                attr_type = attr["type"][0] + ('32' if scalar.bit_length() <= 32 else '64')
            else:
                attr_type = attr["type"]
            format = NlAttr.get_format(attr_type, attr.byte_order)
            attr_payload = format.pack(scalar)
        elif attr['type'] in "bitfield32":
            scalar_value = self._get_scalar(attr, value["value"])
            scalar_selector = self._get_scalar(attr, value["selector"])
            attr_payload = struct.pack("II", scalar_value, scalar_selector)
        elif attr['type'] == 'sub-message':
            msg_format = self._resolve_selector(attr, search_attrs)
            attr_payload = b''
            if msg_format.fixed_header:
                attr_payload += self._encode_struct(msg_format.fixed_header, value)
            if msg_format.attr_set:
                if msg_format.attr_set in self.attr_sets:
                    nl_type |= Netlink.NLA_F_NESTED
                    sub_attrs = SpaceAttrs(msg_format.attr_set, value, search_attrs)
                    for subname, subvalue in value.items():
                        attr_payload += self._add_attr(msg_format.attr_set,
                                                       subname, subvalue, sub_attrs)
                else:
                    raise Exception(f"Unknown attribute-set '{msg_format.attr_set}'")
>>>>>>> 2d5404ca
        else:
            raise Exception(f'Unknown type at {space} {name} {value} {attr["type"]}')

        pad = b'\x00' * ((4 - len(attr_payload) % 4) % 4)
        return struct.pack('HH', len(attr_payload) + 4, nl_type) + attr_payload + pad

    def _decode_enum(self, raw, attr_spec):
        enum = self.consts[attr_spec['enum']]
        if enum.type == 'flags' or attr_spec.get('enum-as-flags', False):
            i = 0
            value = set()
            while raw:
                if raw & 1:
                    value.add(enum.entries_by_val[i].name)
                raw >>= 1
                i += 1
        else:
            value = enum.entries_by_val[raw].name
        return value

    def _decode_binary(self, attr, attr_spec):
        if attr_spec.struct_name:
<<<<<<< HEAD
            members = self.consts[attr_spec.struct_name]
            decoded = attr.as_struct(members)
            for m in members:
                if m.enum:
                    decoded[m.name] = self._decode_enum(decoded[m.name], m)
=======
            decoded = self._decode_struct(attr.raw, attr_spec.struct_name)
>>>>>>> 2d5404ca
        elif attr_spec.sub_type:
            decoded = attr.as_c_array(attr_spec.sub_type)
        else:
            decoded = attr.as_bin()
            if attr_spec.display_hint:
<<<<<<< HEAD
                decoded = NlAttr.formatted_string(decoded, attr_spec.display_hint)
        return decoded

    def _decode_array_nest(self, attr, attr_spec):
        decoded = []
        offset = 0
        while offset < len(attr.raw):
            item = NlAttr(attr.raw, offset)
            offset += item.full_len

            subattrs = self._decode(NlAttrs(item.raw), attr_spec['nested-attributes'])
            decoded.append({ item.type: subattrs })
        return decoded

=======
                decoded = self._formatted_string(decoded, attr_spec.display_hint)
        return decoded

    def _decode_array_attr(self, attr, attr_spec):
        decoded = []
        offset = 0
        while offset < len(attr.raw):
            item = NlAttr(attr.raw, offset)
            offset += item.full_len

            if attr_spec["sub-type"] == 'nest':
                subattrs = self._decode(NlAttrs(item.raw), attr_spec['nested-attributes'])
                decoded.append({ item.type: subattrs })
            elif attr_spec["sub-type"] == 'binary':
                subattrs = item.as_bin()
                if attr_spec.display_hint:
                    subattrs = self._formatted_string(subattrs, attr_spec.display_hint)
                decoded.append(subattrs)
            elif attr_spec["sub-type"] in NlAttr.type_formats:
                subattrs = item.as_scalar(attr_spec['sub-type'], attr_spec.byte_order)
                if attr_spec.display_hint:
                    subattrs = self._formatted_string(subattrs, attr_spec.display_hint)
                decoded.append(subattrs)
            else:
                raise Exception(f'Unknown {attr_spec["sub-type"]} with name {attr_spec["name"]}')
        return decoded

    def _decode_nest_type_value(self, attr, attr_spec):
        decoded = {}
        value = attr
        for name in attr_spec['type-value']:
            value = NlAttr(value.raw, 0)
            decoded[name] = value.type
        subattrs = self._decode(NlAttrs(value.raw), attr_spec['nested-attributes'])
        decoded.update(subattrs)
        return decoded

>>>>>>> 2d5404ca
    def _decode_unknown(self, attr):
        if attr.is_nest:
            return self._decode(NlAttrs(attr.raw), None)
        else:
            return attr.as_bin()

    def _rsp_add(self, rsp, name, is_multi, decoded):
        if is_multi == None:
            if name in rsp and type(rsp[name]) is not list:
                rsp[name] = [rsp[name]]
                is_multi = True
            else:
                is_multi = False

        if not is_multi:
            rsp[name] = decoded
        elif name in rsp:
            rsp[name].append(decoded)
        else:
            rsp[name] = [decoded]

<<<<<<< HEAD
    def _decode(self, attrs, space):
        if space:
            attr_space = self.attr_sets[space]
=======
    def _resolve_selector(self, attr_spec, search_attrs):
        sub_msg = attr_spec.sub_message
        if sub_msg not in self.sub_msgs:
            raise Exception(f"No sub-message spec named {sub_msg} for {attr_spec.name}")
        sub_msg_spec = self.sub_msgs[sub_msg]

        selector = attr_spec.selector
        value = search_attrs.lookup(selector)
        if value not in sub_msg_spec.formats:
            raise Exception(f"No message format for '{value}' in sub-message spec '{sub_msg}'")

        spec = sub_msg_spec.formats[value]
        return spec

    def _decode_sub_msg(self, attr, attr_spec, search_attrs):
        msg_format = self._resolve_selector(attr_spec, search_attrs)
        decoded = {}
        offset = 0
        if msg_format.fixed_header:
            decoded.update(self._decode_struct(attr.raw, msg_format.fixed_header));
            offset = self._struct_size(msg_format.fixed_header)
        if msg_format.attr_set:
            if msg_format.attr_set in self.attr_sets:
                subdict = self._decode(NlAttrs(attr.raw, offset), msg_format.attr_set)
                decoded.update(subdict)
            else:
                raise Exception(f"Unknown attribute-set '{attr_space}' when decoding '{attr_spec.name}'")
        return decoded

    def _decode(self, attrs, space, outer_attrs = None):
>>>>>>> 2d5404ca
        rsp = dict()
        if space:
            attr_space = self.attr_sets[space]
            search_attrs = SpaceAttrs(attr_space, rsp, outer_attrs)

        for attr in attrs:
            try:
                attr_spec = attr_space.attrs_by_val[attr.type]
            except (KeyError, UnboundLocalError):
                if not self.process_unknown:
                    raise Exception(f"Space '{space}' has no attribute with value '{attr.type}'")
                attr_name = f"UnknownAttr({attr.type})"
                self._rsp_add(rsp, attr_name, None, self._decode_unknown(attr))
                continue

            if attr_spec["type"] == 'nest':
                subdict = self._decode(NlAttrs(attr.raw), attr_spec['nested-attributes'], search_attrs)
                decoded = subdict
            elif attr_spec["type"] == 'string':
                decoded = attr.as_strz()
            elif attr_spec["type"] == 'binary':
                decoded = self._decode_binary(attr, attr_spec)
            elif attr_spec["type"] == 'flag':
                decoded = True
            elif attr_spec.is_auto_scalar:
                decoded = attr.as_auto_scalar(attr_spec['type'], attr_spec.byte_order)
            elif attr_spec["type"] in NlAttr.type_formats:
                decoded = attr.as_scalar(attr_spec['type'], attr_spec.byte_order)
                if 'enum' in attr_spec:
                    decoded = self._decode_enum(decoded, attr_spec)
<<<<<<< HEAD
            elif attr_spec["type"] == 'array-nest':
                decoded = self._decode_array_nest(attr, attr_spec)
=======
                elif attr_spec.display_hint:
                    decoded = self._formatted_string(decoded, attr_spec.display_hint)
            elif attr_spec["type"] == 'indexed-array':
                decoded = self._decode_array_attr(attr, attr_spec)
>>>>>>> 2d5404ca
            elif attr_spec["type"] == 'bitfield32':
                value, selector = struct.unpack("II", attr.raw)
                if 'enum' in attr_spec:
                    value = self._decode_enum(value, attr_spec)
                    selector = self._decode_enum(selector, attr_spec)
                decoded = {"value": value, "selector": selector}
<<<<<<< HEAD
=======
            elif attr_spec["type"] == 'sub-message':
                decoded = self._decode_sub_msg(attr, attr_spec, search_attrs)
            elif attr_spec["type"] == 'nest-type-value':
                decoded = self._decode_nest_type_value(attr, attr_spec)
>>>>>>> 2d5404ca
            else:
                if not self.process_unknown:
                    raise Exception(f'Unknown {attr_spec["type"]} with name {attr_spec["name"]}')
                decoded = self._decode_unknown(attr)

            self._rsp_add(rsp, attr_spec["name"], attr_spec.is_multi, decoded)

        return rsp

    def _decode_extack_path(self, attrs, attr_set, offset, target):
        for attr in attrs:
            try:
                attr_spec = attr_set.attrs_by_val[attr.type]
            except KeyError:
                raise Exception(f"Space '{attr_set.name}' has no attribute with value '{attr.type}'")
            if offset > target:
                break
            if offset == target:
                return '.' + attr_spec.name

            if offset + attr.full_len <= target:
                offset += attr.full_len
                continue
            if attr_spec['type'] != 'nest':
                raise Exception(f"Can't dive into {attr.type} ({attr_spec['name']}) for extack")
            offset += 4
            subpath = self._decode_extack_path(NlAttrs(attr.raw),
                                               self.attr_sets[attr_spec['nested-attributes']],
                                               offset, target)
            if subpath is None:
                return None
            return '.' + attr_spec.name + subpath

        return None

    def _decode_extack(self, request, op, extack):
        if 'bad-attr-offs' not in extack:
            return

<<<<<<< HEAD
        msg = self.nlproto.decode(self, NlMsg(request, 0, op.attr_set))
        offset = 20 + self._fixed_header_size(op)
=======
        msg = self.nlproto.decode(self, NlMsg(request, 0, op.attr_set), op)
        offset = self.nlproto.msghdr_size() + self._struct_size(op.fixed_header)
>>>>>>> 2d5404ca
        path = self._decode_extack_path(msg.raw_attrs, op.attr_set, offset,
                                        extack['bad-attr-offs'])
        if path:
            del extack['bad-attr-offs']
            extack['bad-attr'] = path

<<<<<<< HEAD
    def _fixed_header_size(self, op):
        if op.fixed_header:
            fixed_header_members = self.consts[op.fixed_header].members
            size = 0
            for m in fixed_header_members:
                format = NlAttr.get_format(m.type, m.byte_order)
                size += format.size
=======
    def _struct_size(self, name):
        if name:
            members = self.consts[name].members
            size = 0
            for m in members:
                if m.type in ['pad', 'binary']:
                    if m.struct:
                        size += self._struct_size(m.struct)
                    else:
                        size += m.len
                else:
                    format = NlAttr.get_format(m.type, m.byte_order)
                    size += format.size
>>>>>>> 2d5404ca
            return size
        else:
            return 0

<<<<<<< HEAD
    def _decode_fixed_header(self, msg, name):
        fixed_header_members = self.consts[name].members
        fixed_header_attrs = dict()
        offset = 0
        for m in fixed_header_members:
            format = NlAttr.get_format(m.type, m.byte_order)
            [ value ] = format.unpack_from(msg.raw, offset)
            offset += format.size
            if m.enum:
                value = self._decode_enum(value, m)
            fixed_header_attrs[m.name] = value
        return fixed_header_attrs
=======
    def _decode_struct(self, data, name):
        members = self.consts[name].members
        attrs = dict()
        offset = 0
        for m in members:
            value = None
            if m.type == 'pad':
                offset += m.len
            elif m.type == 'binary':
                if m.struct:
                    len = self._struct_size(m.struct)
                    value = self._decode_struct(data[offset : offset + len],
                                                m.struct)
                    offset += len
                else:
                    value = data[offset : offset + m.len]
                    offset += m.len
            else:
                format = NlAttr.get_format(m.type, m.byte_order)
                [ value ] = format.unpack_from(data, offset)
                offset += format.size
            if value is not None:
                if m.enum:
                    value = self._decode_enum(value, m)
                elif m.display_hint:
                    value = self._formatted_string(value, m.display_hint)
                attrs[m.name] = value
        return attrs

    def _encode_struct(self, name, vals):
        members = self.consts[name].members
        attr_payload = b''
        for m in members:
            value = vals.pop(m.name) if m.name in vals else None
            if m.type == 'pad':
                attr_payload += bytearray(m.len)
            elif m.type == 'binary':
                if m.struct:
                    if value is None:
                        value = dict()
                    attr_payload += self._encode_struct(m.struct, value)
                else:
                    if value is None:
                        attr_payload += bytearray(m.len)
                    else:
                        attr_payload += bytes.fromhex(value)
            else:
                if value is None:
                    value = 0
                format = NlAttr.get_format(m.type, m.byte_order)
                attr_payload += format.pack(value)
        return attr_payload

    def _formatted_string(self, raw, display_hint):
        if display_hint == 'mac':
            formatted = ':'.join('%02x' % b for b in raw)
        elif display_hint == 'hex':
            if isinstance(raw, int):
                formatted = hex(raw)
            else:
                formatted = bytes.hex(raw, ' ')
        elif display_hint in [ 'ipv4', 'ipv6' ]:
            formatted = format(ipaddress.ip_address(raw))
        elif display_hint == 'uuid':
            formatted = str(uuid.UUID(bytes=raw))
        else:
            formatted = raw
        return formatted
>>>>>>> 2d5404ca

    def handle_ntf(self, decoded):
        msg = dict()
        if self.include_raw:
            msg['raw'] = decoded
        op = self.rsp_by_value[decoded.cmd()]
        attrs = self._decode(decoded.raw_attrs, op.attr_set.name)
        if op.fixed_header:
<<<<<<< HEAD
            attrs.update(self._decode_fixed_header(decoded, op.fixed_header))
=======
            attrs.update(self._decode_struct(decoded.raw, op.fixed_header))
>>>>>>> 2d5404ca

        msg['name'] = op['name']
        msg['msg'] = attrs
        self.async_msg_queue.append(msg)

    def check_ntf(self):
        while True:
            try:
                reply = self.sock.recv(self._recv_size, socket.MSG_DONTWAIT)
            except BlockingIOError:
                return

            nms = NlMsgs(reply)
            self._recv_dbg_print(reply, nms)
            for nl_msg in nms:
                if nl_msg.error:
                    print("Netlink error in ntf!?", os.strerror(-nl_msg.error))
                    print(nl_msg)
                    continue
                if nl_msg.done:
                    print("Netlink done while checking for ntf!?")
                    continue

<<<<<<< HEAD
                decoded = self.nlproto.decode(self, nl_msg)
=======
                decoded = self.nlproto.decode(self, nl_msg, None)
>>>>>>> 2d5404ca
                if decoded.cmd() not in self.async_msg_ids:
                    print("Unexpected msg id done while checking for ntf", decoded)
                    continue

                self.handle_ntf(decoded)

    def operation_do_attributes(self, name):
      """
      For a given operation name, find and return a supported
      set of attributes (as a dict).
      """
      op = self.find_operation(name)
      if not op:
        return None

      return op['do']['request']['attributes'].copy()

<<<<<<< HEAD
    def _op(self, method, vals, flags, dump=False):
        op = self.ops[method]

        nl_flags = Netlink.NLM_F_REQUEST | Netlink.NLM_F_ACK
        for flag in flags or []:
            nl_flags |= flag
        if dump:
            nl_flags |= Netlink.NLM_F_DUMP

        req_seq = random.randint(1024, 65535)
        msg = self.nlproto.message(nl_flags, op.req_value, 1, req_seq)
        fixed_header_members = []
        if op.fixed_header:
            fixed_header_members = self.consts[op.fixed_header].members
            for m in fixed_header_members:
                value = vals.pop(m.name) if m.name in vals else 0
                format = NlAttr.get_format(m.type, m.byte_order)
                msg += format.pack(value)
=======
    def _encode_message(self, op, vals, flags, req_seq):
        nl_flags = Netlink.NLM_F_REQUEST | Netlink.NLM_F_ACK
        for flag in flags or []:
            nl_flags |= flag

        msg = self.nlproto.message(nl_flags, op.req_value, 1, req_seq)
        if op.fixed_header:
            msg += self._encode_struct(op.fixed_header, vals)
        search_attrs = SpaceAttrs(op.attr_set, vals)
>>>>>>> 2d5404ca
        for name, value in vals.items():
            msg += self._add_attr(op.attr_set.name, name, value, search_attrs)
        msg = _genl_msg_finalize(msg)
        return msg

    def _ops(self, ops):
        reqs_by_seq = {}
        req_seq = random.randint(1024, 65535)
        payload = b''
        for (method, vals, flags) in ops:
            op = self.ops[method]
            msg = self._encode_message(op, vals, flags, req_seq)
            reqs_by_seq[req_seq] = (op, msg, flags)
            payload += msg
            req_seq += 1

        self.sock.send(payload, 0)

        done = False
        rsp = []
        op_rsp = []
        while not done:
            reply = self.sock.recv(self._recv_size)
            nms = NlMsgs(reply, attr_space=op.attr_set)
            self._recv_dbg_print(reply, nms)
            for nl_msg in nms:
<<<<<<< HEAD
                if nl_msg.extack:
                    self._decode_extack(msg, op, nl_msg.extack)
=======
                if nl_msg.nl_seq in reqs_by_seq:
                    (op, req_msg, req_flags) = reqs_by_seq[nl_msg.nl_seq]
                    if nl_msg.extack:
                        self._decode_extack(req_msg, op, nl_msg.extack)
                else:
                    op = None
                    req_flags = []
>>>>>>> 2d5404ca

                if nl_msg.error:
                    raise NlError(nl_msg)
                if nl_msg.done:
                    if nl_msg.extack:
                        print("Netlink warning:")
                        print(nl_msg)

                    if Netlink.NLM_F_DUMP in req_flags:
                        rsp.append(op_rsp)
                    elif not op_rsp:
                        rsp.append(None)
                    elif len(op_rsp) == 1:
                        rsp.append(op_rsp[0])
                    else:
                        rsp.append(op_rsp)
                    op_rsp = []

                    del reqs_by_seq[nl_msg.nl_seq]
                    done = len(reqs_by_seq) == 0
                    break

<<<<<<< HEAD
                decoded = self.nlproto.decode(self, nl_msg)

                # Check if this is a reply to our request
                if nl_msg.nl_seq != req_seq or decoded.cmd() != op.rsp_value:
=======
                decoded = self.nlproto.decode(self, nl_msg, op)

                # Check if this is a reply to our request
                if nl_msg.nl_seq not in reqs_by_seq or decoded.cmd() != op.rsp_value:
>>>>>>> 2d5404ca
                    if decoded.cmd() in self.async_msg_ids:
                        self.handle_ntf(decoded)
                        continue
                    else:
                        print('Unexpected message: ' + repr(decoded))
                        continue

                rsp_msg = self._decode(decoded.raw_attrs, op.attr_set.name)
                if op.fixed_header:
<<<<<<< HEAD
                    rsp_msg.update(self._decode_fixed_header(decoded, op.fixed_header))
                rsp.append(rsp_msg)
=======
                    rsp_msg.update(self._decode_struct(decoded.raw, op.fixed_header))
                op_rsp.append(rsp_msg)
>>>>>>> 2d5404ca

        return rsp

<<<<<<< HEAD
    def do(self, method, vals, flags):
        return self._op(method, vals, flags)

    def dump(self, method, vals):
        return self._op(method, vals, [], dump=True)
=======
    def _op(self, method, vals, flags=None, dump=False):
        req_flags = flags or []
        if dump:
            req_flags.append(Netlink.NLM_F_DUMP)

        ops = [(method, vals, req_flags)]
        return self._ops(ops)[0]

    def do(self, method, vals, flags=None):
        return self._op(method, vals, flags)

    def dump(self, method, vals):
        return self._op(method, vals, dump=True)

    def do_multi(self, ops):
        return self._ops(ops)
>>>>>>> 2d5404ca
<|MERGE_RESOLUTION|>--- conflicted
+++ resolved
@@ -1,20 +1,14 @@
 # SPDX-License-Identifier: GPL-2.0 OR BSD-3-Clause
 
 from collections import namedtuple
-<<<<<<< HEAD
-=======
 from enum import Enum
->>>>>>> 2d5404ca
 import functools
 import os
 import random
 import socket
 import struct
 from struct import Struct
-<<<<<<< HEAD
-=======
 import sys
->>>>>>> 2d5404ca
 import yaml
 import ipaddress
 import uuid
@@ -145,31 +139,10 @@
                 else format.little
         return format.native
 
-<<<<<<< HEAD
-    @classmethod
-    def formatted_string(cls, raw, display_hint):
-        if display_hint == 'mac':
-            formatted = ':'.join('%02x' % b for b in raw)
-        elif display_hint == 'hex':
-            formatted = bytes.hex(raw, ' ')
-        elif display_hint in [ 'ipv4', 'ipv6' ]:
-            formatted = format(ipaddress.ip_address(raw))
-        elif display_hint == 'uuid':
-            formatted = str(uuid.UUID(bytes=raw))
-        else:
-            formatted = raw
-        return formatted
-
     def as_scalar(self, attr_type, byte_order=None):
         format = self.get_format(attr_type, byte_order)
         return format.unpack(self.raw)[0]
 
-=======
-    def as_scalar(self, attr_type, byte_order=None):
-        format = self.get_format(attr_type, byte_order)
-        return format.unpack(self.raw)[0]
-
->>>>>>> 2d5404ca
     def as_auto_scalar(self, attr_type, byte_order=None):
         if len(self.raw) != 4 and len(self.raw) != 8:
             raise Exception(f"Auto-scalar len payload be 4 or 8 bytes, got {len(self.raw)}")
@@ -186,26 +159,6 @@
     def as_c_array(self, type):
         format = self.get_format(type)
         return [ x[0] for x in format.iter_unpack(self.raw) ]
-<<<<<<< HEAD
-
-    def as_struct(self, members):
-        value = dict()
-        offset = 0
-        for m in members:
-            # TODO: handle non-scalar members
-            if m.type == 'binary':
-                decoded = self.raw[offset:offset+m['len']]
-                offset += m['len']
-            elif m.type in NlAttr.type_formats:
-                format = self.get_format(m.type, m.byte_order)
-                [ decoded ] = format.unpack_from(self.raw, offset)
-                offset += format.size
-            if m.display_hint:
-                decoded = self.formatted_string(decoded, m.display_hint)
-            value[m.name] = decoded
-        return value
-=======
->>>>>>> 2d5404ca
 
     def __repr__(self):
         return f"[type:{self.type} len:{self._len}] {self.raw}"
@@ -267,11 +220,8 @@
                     self.extack['miss-nest'] = extack.as_scalar('u32')
                 elif extack.type == Netlink.NLMSGERR_ATTR_OFFS:
                     self.extack['bad-attr-offs'] = extack.as_scalar('u32')
-<<<<<<< HEAD
-=======
                 elif extack.type == Netlink.NLMSGERR_ATTR_POLICY:
                     self.extack['policy'] = self._decode_policy(extack.raw)
->>>>>>> 2d5404ca
                 else:
                     if 'unknown' not in self.extack:
                         self.extack['unknown'] = []
@@ -314,9 +264,6 @@
     def cmd(self):
         return self.nl_type
 
-    def cmd(self):
-        return self.nl_type
-
     def __repr__(self):
         msg = f"nl_len = {self.nl_len} ({len(self.raw)}) nl_flags = 0x{self.nl_flags:x} nl_type = {self.nl_type}"
         if self.error:
@@ -439,22 +386,12 @@
     def _decode(self, nl_msg):
         return nl_msg
 
-<<<<<<< HEAD
-    def decode(self, ynl, nl_msg):
-        msg = self._decode(nl_msg)
-        fixed_header_size = 0
-        if ynl:
-            op = ynl.rsp_by_value[msg.cmd()]
-            fixed_header_size = ynl._fixed_header_size(op)
-        msg.raw_attrs = NlAttrs(msg.raw[fixed_header_size:])
-=======
     def decode(self, ynl, nl_msg, op):
         msg = self._decode(nl_msg)
         if op is None:
             op = ynl.rsp_by_value[msg.cmd()]
         fixed_header_size = ynl._struct_size(op.fixed_header)
         msg.raw_attrs = NlAttrs(msg.raw, fixed_header_size)
->>>>>>> 2d5404ca
         return msg
 
     def get_mcast_id(self, mcast_name, mcast_groups):
@@ -462,12 +399,9 @@
             raise Exception(f'Multicast group "{mcast_name}" not present in the spec')
         return mcast_groups[mcast_name].value
 
-<<<<<<< HEAD
-=======
     def msghdr_size(self):
         return 16
 
->>>>>>> 2d5404ca
 
 class GenlProtocol(NetlinkProtocol):
     def __init__(self, family_name):
@@ -493,8 +427,6 @@
             raise Exception(f'Multicast group "{mcast_name}" not present in the family')
         return self.genl_family['mcast'][mcast_name]
 
-<<<<<<< HEAD
-=======
     def msghdr_size(self):
         return super().msghdr_size() + 4
 
@@ -517,7 +449,6 @@
                     f"No value for '{name}' in attribute space '{spec_name}'")
         raise Exception(f"Attribute '{name}' not defined in any attribute-set")
 
->>>>>>> 2d5404ca
 
 #
 # YNL implementation details.
@@ -525,12 +456,8 @@
 
 
 class YnlFamily(SpecFamily):
-<<<<<<< HEAD
-    def __init__(self, def_path, schema=None, process_unknown=False):
-=======
     def __init__(self, def_path, schema=None, process_unknown=False,
                  recv_size=0):
->>>>>>> 2d5404ca
         super().__init__(def_path, schema)
 
         self.include_raw = False
@@ -545,8 +472,6 @@
         except KeyError:
             raise Exception(f"Family '{self.yaml['name']}' not supported by the kernel")
 
-<<<<<<< HEAD
-=======
         self._recv_dbg = False
         # Note that netlink will use conservative (min) message size for
         # the first dump recv() on the socket, our setting will only matter
@@ -558,7 +483,6 @@
         if self._recv_size < 4000:
             raise ConfigError()
 
->>>>>>> 2d5404ca
         self.sock = socket.socket(socket.AF_NETLINK, socket.SOCK_RAW, self.nlproto.proto_num)
         self.sock.setsockopt(Netlink.SOL_NETLINK, Netlink.NETLINK_CAP_ACK, 1)
         self.sock.setsockopt(Netlink.SOL_NETLINK, Netlink.NETLINK_EXT_ACK, 1)
@@ -582,9 +506,6 @@
         self.sock.setsockopt(Netlink.SOL_NETLINK, Netlink.NETLINK_ADD_MEMBERSHIP,
                              mcast_id)
 
-<<<<<<< HEAD
-    def _add_attr(self, space, name, value):
-=======
     def set_recv_dbg(self, enabled):
         self._recv_dbg = enabled
 
@@ -617,7 +538,6 @@
         return self._encode_enum(attr_spec, value)
 
     def _add_attr(self, space, name, value, search_attrs):
->>>>>>> 2d5404ca
         try:
             attr = self.attr_sets[space][name]
         except KeyError:
@@ -649,20 +569,6 @@
                 attr_payload = value
             elif isinstance(value, str):
                 attr_payload = bytes.fromhex(value)
-<<<<<<< HEAD
-            else:
-                raise Exception(f'Unknown type for binary attribute, value: {value}')
-        elif attr.is_auto_scalar:
-            scalar = int(value)
-            real_type = attr["type"][0] + ('32' if scalar.bit_length() <= 32 else '64')
-            format = NlAttr.get_format(real_type, attr.byte_order)
-            attr_payload = format.pack(int(value))
-        elif attr['type'] in NlAttr.type_formats:
-            format = NlAttr.get_format(attr['type'], attr.byte_order)
-            attr_payload = format.pack(int(value))
-        elif attr['type'] in "bitfield32":
-            attr_payload = struct.pack("II", int(value["value"]), int(value["selector"]))
-=======
             elif isinstance(value, dict) and attr.struct_name:
                 attr_payload = self._encode_struct(attr.struct_name, value)
             else:
@@ -693,7 +599,6 @@
                                                        subname, subvalue, sub_attrs)
                 else:
                     raise Exception(f"Unknown attribute-set '{msg_format.attr_set}'")
->>>>>>> 2d5404ca
         else:
             raise Exception(f'Unknown type at {space} {name} {value} {attr["type"]}')
 
@@ -716,36 +621,12 @@
 
     def _decode_binary(self, attr, attr_spec):
         if attr_spec.struct_name:
-<<<<<<< HEAD
-            members = self.consts[attr_spec.struct_name]
-            decoded = attr.as_struct(members)
-            for m in members:
-                if m.enum:
-                    decoded[m.name] = self._decode_enum(decoded[m.name], m)
-=======
             decoded = self._decode_struct(attr.raw, attr_spec.struct_name)
->>>>>>> 2d5404ca
         elif attr_spec.sub_type:
             decoded = attr.as_c_array(attr_spec.sub_type)
         else:
             decoded = attr.as_bin()
             if attr_spec.display_hint:
-<<<<<<< HEAD
-                decoded = NlAttr.formatted_string(decoded, attr_spec.display_hint)
-        return decoded
-
-    def _decode_array_nest(self, attr, attr_spec):
-        decoded = []
-        offset = 0
-        while offset < len(attr.raw):
-            item = NlAttr(attr.raw, offset)
-            offset += item.full_len
-
-            subattrs = self._decode(NlAttrs(item.raw), attr_spec['nested-attributes'])
-            decoded.append({ item.type: subattrs })
-        return decoded
-
-=======
                 decoded = self._formatted_string(decoded, attr_spec.display_hint)
         return decoded
 
@@ -783,7 +664,6 @@
         decoded.update(subattrs)
         return decoded
 
->>>>>>> 2d5404ca
     def _decode_unknown(self, attr):
         if attr.is_nest:
             return self._decode(NlAttrs(attr.raw), None)
@@ -805,11 +685,6 @@
         else:
             rsp[name] = [decoded]
 
-<<<<<<< HEAD
-    def _decode(self, attrs, space):
-        if space:
-            attr_space = self.attr_sets[space]
-=======
     def _resolve_selector(self, attr_spec, search_attrs):
         sub_msg = attr_spec.sub_message
         if sub_msg not in self.sub_msgs:
@@ -840,7 +715,6 @@
         return decoded
 
     def _decode(self, attrs, space, outer_attrs = None):
->>>>>>> 2d5404ca
         rsp = dict()
         if space:
             attr_space = self.attr_sets[space]
@@ -871,28 +745,20 @@
                 decoded = attr.as_scalar(attr_spec['type'], attr_spec.byte_order)
                 if 'enum' in attr_spec:
                     decoded = self._decode_enum(decoded, attr_spec)
-<<<<<<< HEAD
-            elif attr_spec["type"] == 'array-nest':
-                decoded = self._decode_array_nest(attr, attr_spec)
-=======
                 elif attr_spec.display_hint:
                     decoded = self._formatted_string(decoded, attr_spec.display_hint)
             elif attr_spec["type"] == 'indexed-array':
                 decoded = self._decode_array_attr(attr, attr_spec)
->>>>>>> 2d5404ca
             elif attr_spec["type"] == 'bitfield32':
                 value, selector = struct.unpack("II", attr.raw)
                 if 'enum' in attr_spec:
                     value = self._decode_enum(value, attr_spec)
                     selector = self._decode_enum(selector, attr_spec)
                 decoded = {"value": value, "selector": selector}
-<<<<<<< HEAD
-=======
             elif attr_spec["type"] == 'sub-message':
                 decoded = self._decode_sub_msg(attr, attr_spec, search_attrs)
             elif attr_spec["type"] == 'nest-type-value':
                 decoded = self._decode_nest_type_value(attr, attr_spec)
->>>>>>> 2d5404ca
             else:
                 if not self.process_unknown:
                     raise Exception(f'Unknown {attr_spec["type"]} with name {attr_spec["name"]}')
@@ -932,28 +798,14 @@
         if 'bad-attr-offs' not in extack:
             return
 
-<<<<<<< HEAD
-        msg = self.nlproto.decode(self, NlMsg(request, 0, op.attr_set))
-        offset = 20 + self._fixed_header_size(op)
-=======
         msg = self.nlproto.decode(self, NlMsg(request, 0, op.attr_set), op)
         offset = self.nlproto.msghdr_size() + self._struct_size(op.fixed_header)
->>>>>>> 2d5404ca
         path = self._decode_extack_path(msg.raw_attrs, op.attr_set, offset,
                                         extack['bad-attr-offs'])
         if path:
             del extack['bad-attr-offs']
             extack['bad-attr'] = path
 
-<<<<<<< HEAD
-    def _fixed_header_size(self, op):
-        if op.fixed_header:
-            fixed_header_members = self.consts[op.fixed_header].members
-            size = 0
-            for m in fixed_header_members:
-                format = NlAttr.get_format(m.type, m.byte_order)
-                size += format.size
-=======
     def _struct_size(self, name):
         if name:
             members = self.consts[name].members
@@ -967,25 +819,10 @@
                 else:
                     format = NlAttr.get_format(m.type, m.byte_order)
                     size += format.size
->>>>>>> 2d5404ca
             return size
         else:
             return 0
 
-<<<<<<< HEAD
-    def _decode_fixed_header(self, msg, name):
-        fixed_header_members = self.consts[name].members
-        fixed_header_attrs = dict()
-        offset = 0
-        for m in fixed_header_members:
-            format = NlAttr.get_format(m.type, m.byte_order)
-            [ value ] = format.unpack_from(msg.raw, offset)
-            offset += format.size
-            if m.enum:
-                value = self._decode_enum(value, m)
-            fixed_header_attrs[m.name] = value
-        return fixed_header_attrs
-=======
     def _decode_struct(self, data, name):
         members = self.consts[name].members
         attrs = dict()
@@ -1054,7 +891,6 @@
         else:
             formatted = raw
         return formatted
->>>>>>> 2d5404ca
 
     def handle_ntf(self, decoded):
         msg = dict()
@@ -1063,11 +899,7 @@
         op = self.rsp_by_value[decoded.cmd()]
         attrs = self._decode(decoded.raw_attrs, op.attr_set.name)
         if op.fixed_header:
-<<<<<<< HEAD
-            attrs.update(self._decode_fixed_header(decoded, op.fixed_header))
-=======
             attrs.update(self._decode_struct(decoded.raw, op.fixed_header))
->>>>>>> 2d5404ca
 
         msg['name'] = op['name']
         msg['msg'] = attrs
@@ -1091,11 +923,7 @@
                     print("Netlink done while checking for ntf!?")
                     continue
 
-<<<<<<< HEAD
-                decoded = self.nlproto.decode(self, nl_msg)
-=======
                 decoded = self.nlproto.decode(self, nl_msg, None)
->>>>>>> 2d5404ca
                 if decoded.cmd() not in self.async_msg_ids:
                     print("Unexpected msg id done while checking for ntf", decoded)
                     continue
@@ -1113,26 +941,6 @@
 
       return op['do']['request']['attributes'].copy()
 
-<<<<<<< HEAD
-    def _op(self, method, vals, flags, dump=False):
-        op = self.ops[method]
-
-        nl_flags = Netlink.NLM_F_REQUEST | Netlink.NLM_F_ACK
-        for flag in flags or []:
-            nl_flags |= flag
-        if dump:
-            nl_flags |= Netlink.NLM_F_DUMP
-
-        req_seq = random.randint(1024, 65535)
-        msg = self.nlproto.message(nl_flags, op.req_value, 1, req_seq)
-        fixed_header_members = []
-        if op.fixed_header:
-            fixed_header_members = self.consts[op.fixed_header].members
-            for m in fixed_header_members:
-                value = vals.pop(m.name) if m.name in vals else 0
-                format = NlAttr.get_format(m.type, m.byte_order)
-                msg += format.pack(value)
-=======
     def _encode_message(self, op, vals, flags, req_seq):
         nl_flags = Netlink.NLM_F_REQUEST | Netlink.NLM_F_ACK
         for flag in flags or []:
@@ -1142,7 +950,6 @@
         if op.fixed_header:
             msg += self._encode_struct(op.fixed_header, vals)
         search_attrs = SpaceAttrs(op.attr_set, vals)
->>>>>>> 2d5404ca
         for name, value in vals.items():
             msg += self._add_attr(op.attr_set.name, name, value, search_attrs)
         msg = _genl_msg_finalize(msg)
@@ -1169,10 +976,6 @@
             nms = NlMsgs(reply, attr_space=op.attr_set)
             self._recv_dbg_print(reply, nms)
             for nl_msg in nms:
-<<<<<<< HEAD
-                if nl_msg.extack:
-                    self._decode_extack(msg, op, nl_msg.extack)
-=======
                 if nl_msg.nl_seq in reqs_by_seq:
                     (op, req_msg, req_flags) = reqs_by_seq[nl_msg.nl_seq]
                     if nl_msg.extack:
@@ -1180,7 +983,6 @@
                 else:
                     op = None
                     req_flags = []
->>>>>>> 2d5404ca
 
                 if nl_msg.error:
                     raise NlError(nl_msg)
@@ -1203,17 +1005,10 @@
                     done = len(reqs_by_seq) == 0
                     break
 
-<<<<<<< HEAD
-                decoded = self.nlproto.decode(self, nl_msg)
-
-                # Check if this is a reply to our request
-                if nl_msg.nl_seq != req_seq or decoded.cmd() != op.rsp_value:
-=======
                 decoded = self.nlproto.decode(self, nl_msg, op)
 
                 # Check if this is a reply to our request
                 if nl_msg.nl_seq not in reqs_by_seq or decoded.cmd() != op.rsp_value:
->>>>>>> 2d5404ca
                     if decoded.cmd() in self.async_msg_ids:
                         self.handle_ntf(decoded)
                         continue
@@ -1223,23 +1018,11 @@
 
                 rsp_msg = self._decode(decoded.raw_attrs, op.attr_set.name)
                 if op.fixed_header:
-<<<<<<< HEAD
-                    rsp_msg.update(self._decode_fixed_header(decoded, op.fixed_header))
-                rsp.append(rsp_msg)
-=======
                     rsp_msg.update(self._decode_struct(decoded.raw, op.fixed_header))
                 op_rsp.append(rsp_msg)
->>>>>>> 2d5404ca
 
         return rsp
 
-<<<<<<< HEAD
-    def do(self, method, vals, flags):
-        return self._op(method, vals, flags)
-
-    def dump(self, method, vals):
-        return self._op(method, vals, [], dump=True)
-=======
     def _op(self, method, vals, flags=None, dump=False):
         req_flags = flags or []
         if dump:
@@ -1255,5 +1038,4 @@
         return self._op(method, vals, dump=True)
 
     def do_multi(self, ops):
-        return self._ops(ops)
->>>>>>> 2d5404ca
+        return self._ops(ops)