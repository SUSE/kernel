--- conflicted
+++ resolved
@@ -142,12 +142,8 @@
 char *get_fdinfo(int fd, const char *key);
 int open_obj_pinned(const char *path, bool quiet);
 int open_obj_pinned_any(const char *path, enum bpf_obj_type exp_type);
-<<<<<<< HEAD
-int mount_bpffs_for_pin(const char *name, bool is_dir);
-=======
 int mount_bpffs_for_file(const char *file_name);
 int create_and_mount_bpffs_dir(const char *dir_name);
->>>>>>> 2d5404ca
 int do_pin_any(int argc, char **argv, int (*get_fd_by_id)(int *, char ***));
 int do_pin_fd(int fd, const char *name);
 
