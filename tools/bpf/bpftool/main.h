--- conflicted
+++ resolved
@@ -90,11 +90,8 @@
 extern bool block_mount;
 extern bool verifier_logs;
 extern bool relaxed_maps;
-<<<<<<< HEAD
-=======
 extern bool use_loader;
 extern struct btf *base_btf;
->>>>>>> 7d2a07b7
 extern struct pinned_obj_table prog_table;
 extern struct pinned_obj_table map_table;
 extern struct pinned_obj_table link_table;
