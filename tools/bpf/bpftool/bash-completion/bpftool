# bpftool(8) bash completion                               -*- shell-script -*-
#
# SPDX-License-Identifier: (GPL-2.0-only OR BSD-2-Clause)
# Copyright (C) 2017-2018 Netronome Systems, Inc.
#
# Author: Quentin Monnet <quentin.monnet@netronome.com>

# Takes a list of words in argument; each one of them is added to COMPREPLY if
# it is not already present on the command line. Returns no value.
_bpftool_once_attr()
{
    local w idx found
    for w in $*; do
        found=0
        for (( idx=3; idx < ${#words[@]}-1; idx++ )); do
            if [[ $w == ${words[idx]} ]]; then
                found=1
                break
            fi
        done
        [[ $found -eq 0 ]] && \
            COMPREPLY+=( $( compgen -W "$w" -- "$cur" ) )
    done
}

# Takes a list of words as argument; if any of those words is present on the
# command line, return 0. Otherwise, return 1.
_bpftool_search_list()
{
    local w idx
    for w in $*; do
        for (( idx=3; idx < ${#words[@]}-1; idx++ )); do
            [[ $w == ${words[idx]} ]] && return 0
        done
    done
    return 1
}

# Takes a list of words in argument; adds them all to COMPREPLY if none of them
# is already present on the command line. Returns no value.
_bpftool_one_of_list()
{
    _bpftool_search_list $* && return 1
    COMPREPLY+=( $( compgen -W "$*" -- "$cur" ) )
}

_bpftool_get_map_ids()
{
    COMPREPLY+=( $( compgen -W "$( bpftool -jp map  2>&1 | \
        command sed -n 's/.*"id": \(.*\),$/\1/p' )" -- "$cur" ) )
}

# Takes map type and adds matching map ids to the list of suggestions.
_bpftool_get_map_ids_for_type()
{
    local type="$1"
    COMPREPLY+=( $( compgen -W "$( bpftool -jp map  2>&1 | \
        command grep -C2 "$type" | \
        command sed -n 's/.*"id": \(.*\),$/\1/p' )" -- "$cur" ) )
}

_bpftool_get_map_names()
{
    COMPREPLY+=( $( compgen -W "$( bpftool -jp map  2>&1 | \
        command sed -n 's/.*"name": \(.*\),$/\1/p' )" -- "$cur" ) )
}

# Takes map type and adds matching map names to the list of suggestions.
_bpftool_get_map_names_for_type()
{
    local type="$1"
    COMPREPLY+=( $( compgen -W "$( bpftool -jp map  2>&1 | \
        command grep -C2 "$type" | \
        command sed -n 's/.*"name": \(.*\),$/\1/p' )" -- "$cur" ) )
}

_bpftool_get_prog_ids()
{
    COMPREPLY+=( $( compgen -W "$( bpftool -jp prog 2>&1 | \
        command sed -n 's/.*"id": \(.*\),$/\1/p' )" -- "$cur" ) )
}

_bpftool_get_prog_tags()
{
    COMPREPLY+=( $( compgen -W "$( bpftool -jp prog 2>&1 | \
        command sed -n 's/.*"tag": "\(.*\)",$/\1/p' )" -- "$cur" ) )
}

_bpftool_get_prog_names()
{
    COMPREPLY+=( $( compgen -W "$( bpftool -jp prog 2>&1 | \
        command sed -n 's/.*"name": "\(.*\)",$/\1/p' )" -- "$cur" ) )
}

_bpftool_get_btf_ids()
{
    COMPREPLY+=( $( compgen -W "$( bpftool -jp btf 2>&1 | \
        command sed -n 's/.*"id": \(.*\),$/\1/p' )" -- "$cur" ) )
}

_bpftool_get_link_ids()
{
    COMPREPLY+=( $( compgen -W "$( bpftool -jp link 2>&1 | \
        command sed -n 's/.*"id": \(.*\),$/\1/p' )" -- "$cur" ) )
}

_bpftool_get_obj_map_names()
{
    local obj

    obj=$1

    maps=$(objdump -j maps -t $obj 2>/dev/null | \
        command awk '/g     . maps/ {print $NF}')

    COMPREPLY+=( $( compgen -W "$maps" -- "$cur" ) )
}

_bpftool_get_obj_map_idxs()
{
    local obj

    obj=$1

    nmaps=$(objdump -j maps -t $obj 2>/dev/null | grep -c 'g     . maps')

    COMPREPLY+=( $( compgen -W "$(seq 0 $((nmaps - 1)))" -- "$cur" ) )
}

_sysfs_get_netdevs()
{
    COMPREPLY+=( $( compgen -W "$( ls /sys/class/net 2>/dev/null )" -- \
        "$cur" ) )
}

# Retrieve type of the map that we are operating on.
_bpftool_map_guess_map_type()
{
    local keyword ref
    for (( idx=3; idx < ${#words[@]}-1; idx++ )); do
        case "${words[$((idx-2))]}" in
            lookup|update)
                keyword=${words[$((idx-1))]}
                ref=${words[$((idx))]}
                ;;
            push)
                printf "stack"
                return 0
                ;;
            enqueue)
                printf "queue"
                return 0
                ;;
        esac
    done
    [[ -z $ref ]] && return 0

    local type
    type=$(bpftool -jp map show $keyword $ref | \
        command sed -n 's/.*"type": "\(.*\)",$/\1/p')
    [[ -n $type ]] && printf $type
}

_bpftool_map_update_get_id()
{
    local command="$1"

    # Is it the map to update, or a map to insert into the map to update?
    # Search for "value" keyword.
    local idx value
    for (( idx=7; idx < ${#words[@]}-1; idx++ )); do
        if [[ ${words[idx]} == "value" ]]; then
            value=1
            break
        fi
    done
    if [[ $value -eq 0 ]]; then
        case "$command" in
            push)
                _bpftool_get_map_ids_for_type stack
                ;;
            enqueue)
                _bpftool_get_map_ids_for_type queue
                ;;
            *)
                _bpftool_get_map_ids
                ;;
        esac
        return 0
    fi

    # Id to complete is for a value. It can be either prog id or map id. This
    # depends on the type of the map to update.
    local type=$(_bpftool_map_guess_map_type)
    case $type in
        array_of_maps|hash_of_maps)
            _bpftool_get_map_ids
            return 0
            ;;
        prog_array)
            _bpftool_get_prog_ids
            return 0
            ;;
        *)
            return 0
            ;;
    esac
}

_bpftool_map_update_get_name()
{
    local command="$1"

    # Is it the map to update, or a map to insert into the map to update?
    # Search for "value" keyword.
    local idx value
    for (( idx=7; idx < ${#words[@]}-1; idx++ )); do
        if [[ ${words[idx]} == "value" ]]; then
            value=1
            break
        fi
    done
    if [[ $value -eq 0 ]]; then
        case "$command" in
            push)
                _bpftool_get_map_names_for_type stack
                ;;
            enqueue)
                _bpftool_get_map_names_for_type queue
                ;;
            *)
                _bpftool_get_map_names
                ;;
        esac
        return 0
    fi

    # Name to complete is for a value. It can be either prog name or map name. This
    # depends on the type of the map to update.
    local type=$(_bpftool_map_guess_map_type)
    case $type in
        array_of_maps|hash_of_maps)
            _bpftool_get_map_names
            return 0
            ;;
        prog_array)
            _bpftool_get_prog_names
            return 0
            ;;
        *)
            return 0
            ;;
    esac
}

_bpftool()
{
    local cur prev words objword json=0
    _init_completion || return

    # Deal with options
    if [[ ${words[cword]} == -* ]]; then
        local c='--version --json --pretty --bpffs --mapcompat --debug \
<<<<<<< HEAD
	       --use-loader --base-btf --legacy'
=======
            --use-loader --base-btf'
>>>>>>> eb3cdb58
        COMPREPLY=( $( compgen -W "$c" -- "$cur" ) )
        return 0
    fi
    if _bpftool_search_list -j --json -p --pretty; then
        json=1
    fi

    # Deal with simplest keywords
    case $prev in
        help|hex)
            return 0
            ;;
        tag)
            _bpftool_get_prog_tags
            return 0
            ;;
        dev)
            _sysfs_get_netdevs
            return 0
            ;;
        file|pinned|-B|--base-btf)
            _filedir
            return 0
            ;;
        batch)
            COMPREPLY=( $( compgen -W 'file' -- "$cur" ) )
            return 0
            ;;
    esac

    # Remove all options so completions don't have to deal with them.
    local i
    for (( i=1; i < ${#words[@]}; )); do
        if [[ ${words[i]::1} == - ]] &&
            [[ ${words[i]} != "-B" ]] && [[ ${words[i]} != "--base-btf" ]]; then
            words=( "${words[@]:0:i}" "${words[@]:i+1}" )
            [[ $i -le $cword ]] && cword=$(( cword - 1 ))
        else
            i=$(( ++i ))
        fi
    done
    cur=${words[cword]}
    prev=${words[cword - 1]}
    pprev=${words[cword - 2]}

    local object=${words[1]} command=${words[2]}

    if [[ -z $object || $cword -eq 1 ]]; then
        case $cur in
            *)
                COMPREPLY=( $( compgen -W "$( bpftool help 2>&1 | \
                    command sed \
                    -e '/OBJECT := /!d' \
                    -e 's/.*{//' \
                    -e 's/}.*//' \
                    -e 's/|//g' )" -- "$cur" ) )
                COMPREPLY+=( $( compgen -W 'batch help' -- "$cur" ) )
                return 0
                ;;
        esac
    fi

    [[ $command == help ]] && return 0

    # Completion depends on object and command in use
    case $object in
        prog)
            # Complete id and name, only for subcommands that use prog (but no
            # map) ids/names.
            case $command in
                show|list|dump|pin)
                    case $prev in
                        id)
                            _bpftool_get_prog_ids
                            return 0
                            ;;
                        name)
                            _bpftool_get_prog_names
                            return 0
                            ;;
                    esac
                    ;;
            esac

            local PROG_TYPE='id pinned tag name'
            local MAP_TYPE='id pinned name'
            local METRIC_TYPE='cycles instructions l1d_loads llc_misses \
                itlb_misses dtlb_misses'
            case $command in
                show|list)
                    [[ $prev != "$command" ]] && return 0
                    COMPREPLY=( $( compgen -W "$PROG_TYPE" -- "$cur" ) )
                    return 0
                    ;;
                dump)
                    case $prev in
                        $command)
                            COMPREPLY+=( $( compgen -W "xlated jited" -- \
                                "$cur" ) )
                            return 0
                            ;;
                        xlated|jited)
                            COMPREPLY=( $( compgen -W "$PROG_TYPE" -- \
                                "$cur" ) )
                            return 0
                            ;;
                        *)
                            # "file" is not compatible with other keywords here
                            if _bpftool_search_list 'file'; then
                                return 0
                            fi
                            if ! _bpftool_search_list 'linum opcodes visual'; then
                                _bpftool_once_attr 'file'
                            fi
                            _bpftool_once_attr 'linum opcodes'
                            if _bpftool_search_list 'xlated' && [[ "$json" == 0 ]]; then
                                _bpftool_once_attr 'visual'
                            fi
                            return 0
                            ;;
                    esac
                    ;;
                pin)
                    if [[ $prev == "$command" ]]; then
                        COMPREPLY=( $( compgen -W "$PROG_TYPE" -- "$cur" ) )
                    else
                        _filedir
                    fi
                    return 0
                    ;;
                attach|detach)
                    case $cword in
                        3)
                            COMPREPLY=( $( compgen -W "$PROG_TYPE" -- "$cur" ) )
                            return 0
                            ;;
                        4)
                            case $prev in
                                id)
                                    _bpftool_get_prog_ids
                                    ;;
                                name)
                                    _bpftool_get_prog_names
                                    ;;
                                pinned)
                                    _filedir
                                    ;;
                            esac
                            return 0
                            ;;
                        5)
<<<<<<< HEAD
                            local BPFTOOL_PROG_ATTACH_TYPES='msg_verdict \
                                skb_verdict stream_verdict stream_parser \
=======
                            local BPFTOOL_PROG_ATTACH_TYPES='sk_msg_verdict \
                                sk_skb_verdict sk_skb_stream_verdict sk_skb_stream_parser \
>>>>>>> eb3cdb58
                                flow_dissector'
                            COMPREPLY=( $( compgen -W "$BPFTOOL_PROG_ATTACH_TYPES" -- "$cur" ) )
                            return 0
                            ;;
                        6)
                            COMPREPLY=( $( compgen -W "$MAP_TYPE" -- "$cur" ) )
                            return 0
                            ;;
                        7)
                            case $prev in
                                id)
                                    _bpftool_get_map_ids
                                    ;;
                                name)
                                    _bpftool_get_map_names
                                    ;;
                                pinned)
                                    _filedir
                                    ;;
                            esac
                            return 0
                            ;;
                    esac
                    ;;
                load|loadall)
                    local obj

                    # Propose "load/loadall" to complete "bpftool prog load",
                    # or bash tries to complete "load" as a filename below.
                    if [[ ${#words[@]} -eq 3 ]]; then
                        COMPREPLY=( $( compgen -W "load loadall" -- "$cur" ) )
                        return 0
                    fi

                    if [[ ${#words[@]} -lt 6 ]]; then
                        _filedir
                        return 0
                    fi

                    obj=${words[3]}

                    if [[ ${words[-4]} == "map" ]]; then
                        COMPREPLY=( $( compgen -W "id pinned" -- "$cur" ) )
                        return 0
                    fi
                    if [[ ${words[-3]} == "map" ]]; then
                        if [[ ${words[-2]} == "idx" ]]; then
                            _bpftool_get_obj_map_idxs $obj
                        elif [[ ${words[-2]} == "name" ]]; then
                            _bpftool_get_obj_map_names $obj
                        fi
                        return 0
                    fi
                    if [[ ${words[-2]} == "map" ]]; then
                        COMPREPLY=( $( compgen -W "idx name" -- "$cur" ) )
                        return 0
                    fi

                    case $prev in
                        type)
                            local BPFTOOL_PROG_LOAD_TYPES='socket kprobe \
                                kretprobe classifier flow_dissector \
                                action tracepoint raw_tracepoint \
                                xdp perf_event cgroup/skb cgroup/sock \
                                cgroup/dev lwt_in lwt_out lwt_xmit \
                                lwt_seg6local sockops sk_skb sk_msg \
                                lirc_mode2 cgroup/bind4 cgroup/bind6 \
                                cgroup/connect4 cgroup/connect6 \
                                cgroup/getpeername4 cgroup/getpeername6 \
                                cgroup/getsockname4 cgroup/getsockname6 \
                                cgroup/sendmsg4 cgroup/sendmsg6 \
                                cgroup/recvmsg4 cgroup/recvmsg6 \
                                cgroup/post_bind4 cgroup/post_bind6 \
                                cgroup/sysctl cgroup/getsockopt \
                                cgroup/setsockopt cgroup/sock_release struct_ops \
                                fentry fexit freplace sk_lookup'
                            COMPREPLY=( $( compgen -W "$BPFTOOL_PROG_LOAD_TYPES" -- "$cur" ) )
                            return 0
                            ;;
                        id)
                            _bpftool_get_map_ids
                            return 0
                            ;;
                        name)
                            _bpftool_get_map_names
                            return 0
                            ;;
                        pinned|pinmaps)
                            _filedir
                            return 0
                            ;;
                        *)
                            COMPREPLY=( $( compgen -W "map" -- "$cur" ) )
                            _bpftool_once_attr 'type dev pinmaps autoattach'
                            return 0
                            ;;
                    esac
                    ;;
                tracelog)
                    return 0
                    ;;
                profile)
                    case $cword in
                        3)
                            COMPREPLY=( $( compgen -W "$PROG_TYPE" -- "$cur" ) )
                            return 0
                            ;;
                        4)
                            case $prev in
                                id)
                                    _bpftool_get_prog_ids
                                    ;;
                                name)
                                    _bpftool_get_prog_names
                                    ;;
                                pinned)
                                    _filedir
                                    ;;
                            esac
                            return 0
                            ;;
                        5)
                            COMPREPLY=( $( compgen -W "$METRIC_TYPE duration" -- "$cur" ) )
                            return 0
                            ;;
                        6)
                            case $prev in
                                duration)
                                    return 0
                                    ;;
                                *)
                                    COMPREPLY=( $( compgen -W "$METRIC_TYPE" -- "$cur" ) )
                                    return 0
                                    ;;
                            esac
                            return 0
                            ;;
                        *)
                            COMPREPLY=( $( compgen -W "$METRIC_TYPE" -- "$cur" ) )
                            return 0
                            ;;
                    esac
                    ;;
                run)
                    if [[ ${#words[@]} -eq 4 ]]; then
                        COMPREPLY=( $( compgen -W "$PROG_TYPE" -- "$cur" ) )
                        return 0
                    fi
                    case $prev in
                        id)
                            _bpftool_get_prog_ids
                            return 0
                            ;;
                        name)
                            _bpftool_get_prog_names
                            return 0
                            ;;
                        data_in|data_out|ctx_in|ctx_out)
                            _filedir
                            return 0
                            ;;
                        repeat|data_size_out|ctx_size_out)
                            return 0
                            ;;
                        *)
                            _bpftool_once_attr 'data_in data_out data_size_out \
                                ctx_in ctx_out ctx_size_out repeat'
                            return 0
                            ;;
                    esac
                    ;;
                *)
                    [[ $prev == $object ]] && \
                        COMPREPLY=( $( compgen -W 'dump help pin attach detach \
                            load loadall show list tracelog run profile' -- "$cur" ) )
                    ;;
            esac
            ;;
        struct_ops)
            local STRUCT_OPS_TYPE='id name'
            case $command in
                show|list|dump|unregister)
                    case $prev in
                        $command)
                            COMPREPLY=( $( compgen -W "$STRUCT_OPS_TYPE" -- "$cur" ) )
                            ;;
                        id)
                            _bpftool_get_map_ids_for_type struct_ops
                            ;;
                        name)
                            _bpftool_get_map_names_for_type struct_ops
                            ;;
                    esac
                    return 0
                    ;;
                register)
                    _filedir
                    return 0
                    ;;
                *)
                    [[ $prev == $object ]] && \
                        COMPREPLY=( $( compgen -W 'register unregister show list dump help' \
                            -- "$cur" ) )
                    ;;
            esac
            ;;
        iter)
            case $command in
                pin)
                    case $prev in
                        $command)
                            _filedir
                            ;;
                        id)
                            _bpftool_get_map_ids
                            ;;
                        name)
                            _bpftool_get_map_names
                            ;;
                        pinned)
                            _filedir
                            ;;
                        *)
                            _bpftool_one_of_list $MAP_TYPE
                            ;;
                    esac
                    return 0
                    ;;
                *)
                    [[ $prev == $object ]] && \
                        COMPREPLY=( $( compgen -W 'pin help' \
                            -- "$cur" ) )
                    ;;
            esac
            ;;
        map)
            local MAP_TYPE='id pinned name'
            case $command in
                show|list|dump|peek|pop|dequeue|freeze)
                    case $prev in
                        $command)
                            COMPREPLY=( $( compgen -W "$MAP_TYPE" -- "$cur" ) )
                            return 0
                            ;;
                        id)
                            case "$command" in
                                peek)
                                    _bpftool_get_map_ids_for_type stack
                                    _bpftool_get_map_ids_for_type queue
                                    ;;
                                pop)
                                    _bpftool_get_map_ids_for_type stack
                                    ;;
                                dequeue)
                                    _bpftool_get_map_ids_for_type queue
                                    ;;
                                *)
                                    _bpftool_get_map_ids
                                    ;;
                            esac
                            return 0
                            ;;
                        name)
                            case "$command" in
                                peek)
                                    _bpftool_get_map_names_for_type stack
                                    _bpftool_get_map_names_for_type queue
                                    ;;
                                pop)
                                    _bpftool_get_map_names_for_type stack
                                    ;;
                                dequeue)
                                    _bpftool_get_map_names_for_type queue
                                    ;;
                                *)
                                    _bpftool_get_map_names
                                    ;;
                            esac
                            return 0
                            ;;
                        *)
                            return 0
                            ;;
                    esac
                    ;;
                create)
                    case $prev in
                        $command)
                            _filedir
                            return 0
                            ;;
                        type)
<<<<<<< HEAD
                            local BPFTOOL_MAP_CREATE_TYPES='hash array \
                                prog_array perf_event_array percpu_hash \
                                percpu_array stack_trace cgroup_array lru_hash \
                                lru_percpu_hash lpm_trie array_of_maps \
                                hash_of_maps devmap devmap_hash sockmap cpumap \
                                xskmap sockhash cgroup_storage reuseport_sockarray \
                                percpu_cgroup_storage queue stack sk_storage \
                                struct_ops ringbuf inode_storage task_storage \
                                bloom_filter'
=======
                            local BPFTOOL_MAP_CREATE_TYPES="$(bpftool feature list_builtins map_types 2>/dev/null | \
                                grep -v '^unspec$')"
>>>>>>> eb3cdb58
                            COMPREPLY=( $( compgen -W "$BPFTOOL_MAP_CREATE_TYPES" -- "$cur" ) )
                            return 0
                            ;;
                        key|value|flags|entries)
                            return 0
                            ;;
                        inner_map)
                            COMPREPLY=( $( compgen -W "$MAP_TYPE" -- "$cur" ) )
                            return 0
                            ;;
                        id)
                            _bpftool_get_map_ids
                            ;;
                        name)
                            case $pprev in
                                inner_map)
                                    _bpftool_get_map_names
                                    ;;
                                *)
                                    return 0
                                    ;;
                            esac
                            ;;
                        *)
                            _bpftool_once_attr 'type key value entries name flags dev'
                            if _bpftool_search_list 'array_of_maps' 'hash_of_maps'; then
                                _bpftool_once_attr 'inner_map'
                            fi
                            return 0
                            ;;
                    esac
                    ;;
                lookup|getnext|delete)
                    case $prev in
                        $command)
                            COMPREPLY=( $( compgen -W "$MAP_TYPE" -- "$cur" ) )
                            return 0
                            ;;
                        id)
                            _bpftool_get_map_ids
                            return 0
                            ;;
                        name)
                            _bpftool_get_map_names
                            return 0
                            ;;
                        key)
                            COMPREPLY+=( $( compgen -W 'hex' -- "$cur" ) )
                            ;;
                        *)
                            case $(_bpftool_map_guess_map_type) in
                                queue|stack)
                                    return 0
                                    ;;
                            esac

                            _bpftool_once_attr 'key'
                            return 0
                            ;;
                    esac
                    ;;
                update|push|enqueue)
                    case $prev in
                        $command)
                            COMPREPLY=( $( compgen -W "$MAP_TYPE" -- "$cur" ) )
                            return 0
                            ;;
                        id)
                            _bpftool_map_update_get_id $command
                            return 0
                            ;;
                        name)
                            _bpftool_map_update_get_name $command
                            return 0
                            ;;
                        key)
                            COMPREPLY+=( $( compgen -W 'hex' -- "$cur" ) )
                            ;;
                        value)
                            # We can have bytes, or references to a prog or a
                            # map, depending on the type of the map to update.
                            case "$(_bpftool_map_guess_map_type)" in
                                array_of_maps|hash_of_maps)
                                    local MAP_TYPE='id pinned name'
                                    COMPREPLY+=( $( compgen -W "$MAP_TYPE" \
                                        -- "$cur" ) )
                                    return 0
                                    ;;
                                prog_array)
                                    local PROG_TYPE='id pinned tag name'
                                    COMPREPLY+=( $( compgen -W "$PROG_TYPE" \
                                        -- "$cur" ) )
                                    return 0
                                    ;;
                                *)
                                    COMPREPLY+=( $( compgen -W 'hex' \
                                        -- "$cur" ) )
                                    return 0
                                    ;;
                            esac
                            return 0
                            ;;
                        *)
                            case $(_bpftool_map_guess_map_type) in
                                queue|stack)
                                    _bpftool_once_attr 'value'
                                    return 0;
                                    ;;
                            esac

                            _bpftool_once_attr 'key'
                            local UPDATE_FLAGS='any exist noexist'
                            for (( idx=3; idx < ${#words[@]}-1; idx++ )); do
                                if [[ ${words[idx]} == 'value' ]]; then
                                    # 'value' is present, but is not the last
                                    # word i.e. we can now have UPDATE_FLAGS.
                                    _bpftool_one_of_list "$UPDATE_FLAGS"
                                    return 0
                                fi
                            done
                            for (( idx=3; idx < ${#words[@]}-1; idx++ )); do
                                if [[ ${words[idx]} == 'key' ]]; then
                                    # 'key' is present, but is not the last
                                    # word i.e. we can now have 'value'.
                                    _bpftool_once_attr 'value'
                                    return 0
                                fi
                            done

                            return 0
                            ;;
                    esac
                    ;;
                pin)
                    case $prev in
                        $command)
                            COMPREPLY=( $( compgen -W "$MAP_TYPE" -- "$cur" ) )
                            ;;
                        id)
                            _bpftool_get_map_ids
                            ;;
                        name)
                            _bpftool_get_map_names
                            ;;
                    esac
                    return 0
                    ;;
                event_pipe)
                    case $prev in
                        $command)
                            COMPREPLY=( $( compgen -W "$MAP_TYPE" -- "$cur" ) )
                            return 0
                            ;;
                        id)
                            _bpftool_get_map_ids_for_type perf_event_array
                            return 0
                            ;;
                        name)
                            _bpftool_get_map_names_for_type perf_event_array
                            return 0
                            ;;
                        cpu)
                            return 0
                            ;;
                        index)
                            return 0
                            ;;
                        *)
                            _bpftool_once_attr 'cpu index'
                            return 0
                            ;;
                    esac
                    ;;
                *)
                    [[ $prev == $object ]] && \
                        COMPREPLY=( $( compgen -W 'delete dump getnext help \
                            lookup pin event_pipe show list update create \
                            peek push enqueue pop dequeue freeze' -- \
                            "$cur" ) )
                    ;;
            esac
            ;;
        btf)
            local PROG_TYPE='id pinned tag name'
            local MAP_TYPE='id pinned name'
            case $command in
                dump)
                    case $prev in
                        $command)
                            COMPREPLY+=( $( compgen -W "id map prog file" -- \
                                "$cur" ) )
                            return 0
                            ;;
                        prog)
                            COMPREPLY=( $( compgen -W "$PROG_TYPE" -- "$cur" ) )
                            return 0
                            ;;
                        map)
                            COMPREPLY=( $( compgen -W "$MAP_TYPE" -- "$cur" ) )
                            return 0
                            ;;
                        id)
                            case $pprev in
                                prog)
                                    _bpftool_get_prog_ids
                                    ;;
                                map)
                                    _bpftool_get_map_ids
                                    ;;
                                $command)
                                    _bpftool_get_btf_ids
                                    ;;
                            esac
                            return 0
                            ;;
                        name)
                            case $pprev in
                                prog)
                                    _bpftool_get_prog_names
                                    ;;
                                map)
                                    _bpftool_get_map_names
                                    ;;
                            esac
                            return 0
                            ;;
                        format)
                            COMPREPLY=( $( compgen -W "c raw" -- "$cur" ) )
                            ;;
                        *)
                            # emit extra options
                            case ${words[3]} in
                                id|file)
                                    _bpftool_once_attr 'format'
                                    ;;
                                map|prog)
                                    if [[ ${words[3]} == "map" ]] && [[ $cword == 6 ]]; then
                                        COMPREPLY+=( $( compgen -W "key value kv all" -- "$cur" ) )
                                    fi
                                    _bpftool_once_attr 'format'
                                    ;;
                                *)
                                    ;;
                            esac
                            return 0
                            ;;
                    esac
                    ;;
                show|list)
                    case $prev in
                        $command)
                            COMPREPLY+=( $( compgen -W "id" -- "$cur" ) )
                            ;;
                        id)
                            _bpftool_get_btf_ids
                            ;;
                    esac
                    return 0
                    ;;
                *)
                    [[ $prev == $object ]] && \
                        COMPREPLY=( $( compgen -W 'dump help show list' \
                            -- "$cur" ) )
                    ;;
            esac
            ;;
        gen)
            case $command in
                object)
                    _filedir
                    return 0
                    ;;
                skeleton)
                    case $prev in
                        $command)
                            _filedir
                            return 0
                            ;;
                        *)
                            _bpftool_once_attr 'name'
                            return 0
                            ;;
                    esac
                    ;;
                subskeleton)
                    case $prev in
                        $command)
                            _filedir
                            return 0
                            ;;
                        *)
                            _bpftool_once_attr 'name'
                            return 0
                            ;;
                    esac
                    ;;
                min_core_btf)
                    _filedir
                    return 0
                    ;;
                *)
                    [[ $prev == $object ]] && \
                        COMPREPLY=( $( compgen -W 'object skeleton subskeleton help min_core_btf' -- "$cur" ) )
                    ;;
            esac
            ;;
        cgroup)
            case $command in
                show|list|tree)
                    case $cword in
                        3)
                            _filedir
                            ;;
                        4)
                            COMPREPLY=( $( compgen -W 'effective' -- "$cur" ) )
                            ;;
                    esac
                    return 0
                    ;;
                attach|detach)
<<<<<<< HEAD
                    local BPFTOOL_CGROUP_ATTACH_TYPES='ingress egress \
                        sock_create sock_ops device \
                        bind4 bind6 post_bind4 post_bind6 connect4 connect6 \
                        getpeername4 getpeername6 getsockname4 getsockname6 \
                        sendmsg4 sendmsg6 recvmsg4 recvmsg6 sysctl getsockopt \
                        setsockopt sock_release'
=======
                    local BPFTOOL_CGROUP_ATTACH_TYPES="$(bpftool feature list_builtins attach_types 2>/dev/null | \
                        grep '^cgroup_')"
>>>>>>> eb3cdb58
                    local ATTACH_FLAGS='multi override'
                    local PROG_TYPE='id pinned tag name'
                    # Check for $prev = $command first
                    if [ $prev = $command ]; then
                        _filedir
                        return 0
                    # Then check for attach type. This is done outside of the
                    # "case $prev in" to avoid writing the whole list of attach
                    # types again as pattern to match (where we cannot reuse
                    # our variable).
                    elif [[ $BPFTOOL_CGROUP_ATTACH_TYPES =~ $prev ]]; then
                            COMPREPLY=( $( compgen -W "$PROG_TYPE" -- \
                                "$cur" ) )
                            return 0
                    fi
                    # case/esac for the other cases
                    case $prev in
                        id)
                            _bpftool_get_prog_ids
                            return 0
                            ;;
                        *)
                            if ! _bpftool_search_list "$BPFTOOL_CGROUP_ATTACH_TYPES"; then
                                COMPREPLY=( $( compgen -W \
                                    "$BPFTOOL_CGROUP_ATTACH_TYPES" -- "$cur" ) )
                            elif [[ "$command" == "attach" ]]; then
                                # We have an attach type on the command line,
                                # but it is not the previous word, or
                                # "id|pinned|tag|name" (we already checked for
                                # that). This should only leave the case when
                                # we need attach flags for "attach" commamnd.
                                _bpftool_one_of_list "$ATTACH_FLAGS"
                            fi
                            return 0
                            ;;
                    esac
                    ;;
                *)
                    [[ $prev == $object ]] && \
                        COMPREPLY=( $( compgen -W 'help attach detach \
                            show list tree' -- "$cur" ) )
                    ;;
            esac
            ;;
        perf)
            case $command in
                *)
                    [[ $prev == $object ]] && \
                        COMPREPLY=( $( compgen -W 'help \
                            show list' -- "$cur" ) )
                    ;;
            esac
            ;;
        net)
            local PROG_TYPE='id pinned tag name'
            local ATTACH_TYPES='xdp xdpgeneric xdpdrv xdpoffload'
            case $command in
                show|list)
                    [[ $prev != "$command" ]] && return 0
                    COMPREPLY=( $( compgen -W 'dev' -- "$cur" ) )
                    return 0
                    ;;
                attach)
                    case $cword in
                        3)
                            COMPREPLY=( $( compgen -W "$ATTACH_TYPES" -- "$cur" ) )
                            return 0
                            ;;
                        4)
                            COMPREPLY=( $( compgen -W "$PROG_TYPE" -- "$cur" ) )
                            return 0
                            ;;
                        5)
                            case $prev in
                                id)
                                    _bpftool_get_prog_ids
                                    ;;
                                name)
                                    _bpftool_get_prog_names
                                    ;;
                                pinned)
                                    _filedir
                                    ;;
                            esac
                            return 0
                            ;;
                        6)
                            COMPREPLY=( $( compgen -W 'dev' -- "$cur" ) )
                            return 0
                            ;;
                        8)
                            _bpftool_once_attr 'overwrite'
                            return 0
                            ;;
                    esac
                    ;;
                detach)
                    case $cword in
                        3)
                            COMPREPLY=( $( compgen -W "$ATTACH_TYPES" -- "$cur" ) )
                            return 0
                            ;;
                        4)
                            COMPREPLY=( $( compgen -W 'dev' -- "$cur" ) )
                            return 0
                            ;;
                    esac
                    ;;
                *)
                    [[ $prev == $object ]] && \
                        COMPREPLY=( $( compgen -W 'help \
                            show list attach detach' -- "$cur" ) )
                    ;;
            esac
            ;;
        feature)
            case $command in
                probe)
                    [[ $prev == "prefix" ]] && return 0
                    if _bpftool_search_list 'macros'; then
                        _bpftool_once_attr 'prefix'
                    else
                        COMPREPLY+=( $( compgen -W 'macros' -- "$cur" ) )
                    fi
                    _bpftool_one_of_list 'kernel dev'
                    _bpftool_once_attr 'full unprivileged'
                    return 0
                    ;;
                list_builtins)
                    [[ $prev != "$command" ]] && return 0
                    COMPREPLY=( $( compgen -W 'prog_types map_types \
                        attach_types link_types helpers' -- "$cur" ) )
                    ;;
                *)
                    [[ $prev == $object ]] && \
                        COMPREPLY=( $( compgen -W 'help list_builtins probe' -- "$cur" ) )
                    ;;
            esac
            ;;
        link)
            case $command in
                show|list|pin|detach)
                    case $prev in
                        id)
                            _bpftool_get_link_ids
                            return 0
                            ;;
                    esac
                    ;;
            esac

            local LINK_TYPE='id pinned'
            case $command in
                show|list)
                    [[ $prev != "$command" ]] && return 0
                    COMPREPLY=( $( compgen -W "$LINK_TYPE" -- "$cur" ) )
                    return 0
                    ;;
                pin|detach)
                    if [[ $prev == "$command" ]]; then
                        COMPREPLY=( $( compgen -W "$LINK_TYPE" -- "$cur" ) )
                    else
                        _filedir
                    fi
                    return 0
                    ;;
                *)
                    [[ $prev == $object ]] && \
                        COMPREPLY=( $( compgen -W 'help pin show list' -- "$cur" ) )
                    ;;
            esac
            ;;
    esac
} &&
complete -F _bpftool bpftool

# ex: ts=4 sw=4 et filetype=sh<|MERGE_RESOLUTION|>--- conflicted
+++ resolved
@@ -261,11 +261,7 @@
     # Deal with options
     if [[ ${words[cword]} == -* ]]; then
         local c='--version --json --pretty --bpffs --mapcompat --debug \
-<<<<<<< HEAD
-	       --use-loader --base-btf --legacy'
-=======
             --use-loader --base-btf'
->>>>>>> eb3cdb58
         COMPREPLY=( $( compgen -W "$c" -- "$cur" ) )
         return 0
     fi
@@ -417,13 +413,8 @@
                             return 0
                             ;;
                         5)
-<<<<<<< HEAD
-                            local BPFTOOL_PROG_ATTACH_TYPES='msg_verdict \
-                                skb_verdict stream_verdict stream_parser \
-=======
                             local BPFTOOL_PROG_ATTACH_TYPES='sk_msg_verdict \
                                 sk_skb_verdict sk_skb_stream_verdict sk_skb_stream_parser \
->>>>>>> eb3cdb58
                                 flow_dissector'
                             COMPREPLY=( $( compgen -W "$BPFTOOL_PROG_ATTACH_TYPES" -- "$cur" ) )
                             return 0
@@ -716,20 +707,8 @@
                             return 0
                             ;;
                         type)
-<<<<<<< HEAD
-                            local BPFTOOL_MAP_CREATE_TYPES='hash array \
-                                prog_array perf_event_array percpu_hash \
-                                percpu_array stack_trace cgroup_array lru_hash \
-                                lru_percpu_hash lpm_trie array_of_maps \
-                                hash_of_maps devmap devmap_hash sockmap cpumap \
-                                xskmap sockhash cgroup_storage reuseport_sockarray \
-                                percpu_cgroup_storage queue stack sk_storage \
-                                struct_ops ringbuf inode_storage task_storage \
-                                bloom_filter'
-=======
                             local BPFTOOL_MAP_CREATE_TYPES="$(bpftool feature list_builtins map_types 2>/dev/null | \
                                 grep -v '^unspec$')"
->>>>>>> eb3cdb58
                             COMPREPLY=( $( compgen -W "$BPFTOOL_MAP_CREATE_TYPES" -- "$cur" ) )
                             return 0
                             ;;
@@ -1050,17 +1029,8 @@
                     return 0
                     ;;
                 attach|detach)
-<<<<<<< HEAD
-                    local BPFTOOL_CGROUP_ATTACH_TYPES='ingress egress \
-                        sock_create sock_ops device \
-                        bind4 bind6 post_bind4 post_bind6 connect4 connect6 \
-                        getpeername4 getpeername6 getsockname4 getsockname6 \
-                        sendmsg4 sendmsg6 recvmsg4 recvmsg6 sysctl getsockopt \
-                        setsockopt sock_release'
-=======
                     local BPFTOOL_CGROUP_ATTACH_TYPES="$(bpftool feature list_builtins attach_types 2>/dev/null | \
                         grep '^cgroup_')"
->>>>>>> eb3cdb58
                     local ATTACH_FLAGS='multi override'
                     local PROG_TYPE='id pinned tag name'
                     # Check for $prev = $command first
