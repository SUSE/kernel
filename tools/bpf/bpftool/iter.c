--- conflicted
+++ resolved
@@ -76,11 +76,7 @@
 		goto close_obj;
 	}
 
-<<<<<<< HEAD
-	err = mount_bpffs_for_pin(path, false);
-=======
 	err = mount_bpffs_for_file(path);
->>>>>>> 2d5404ca
 	if (err)
 		goto close_link;
 
