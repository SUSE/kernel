// SPDX-License-Identifier: (GPL-2.0-only OR BSD-2-Clause)
/* Copyright (C) 2018 Netronome Systems, Inc. */
/* This program is free software; you can redistribute it and/or
 * modify it under the terms of version 2 of the GNU General Public
 * License as published by the Free Software Foundation.
 */
#include <errno.h>
#include <fcntl.h>
#include <bpf/libbpf.h>
#include <poll.h>
#include <signal.h>
#include <stdbool.h>
#include <stdio.h>
#include <stdlib.h>
#include <string.h>
#include <time.h>
#include <unistd.h>
#include <linux/bpf.h>
#include <linux/perf_event.h>
#include <sys/ioctl.h>
#include <sys/mman.h>
#include <sys/syscall.h>

#include <bpf/bpf.h>

#include "main.h"

#define MMAP_PAGE_CNT	16

static volatile bool stop;

struct perf_event_sample {
	struct perf_event_header header;
	__u64 time;
	__u32 size;
	unsigned char data[];
};

struct perf_event_lost {
	struct perf_event_header header;
	__u64 id;
	__u64 lost;
};

static void int_exit(int signo)
{
	fprintf(stderr, "Stopping...\n");
	stop = true;
}

struct event_pipe_ctx {
	bool all_cpus;
	int cpu;
	int idx;
};

static enum bpf_perf_event_ret
print_bpf_output(void *private_data, int cpu, struct perf_event_header *event)
{
	struct perf_event_sample *e = container_of(event,
						   struct perf_event_sample,
						   header);
	struct perf_event_lost *lost = container_of(event,
						    struct perf_event_lost,
						    header);
	struct event_pipe_ctx *ctx = private_data;
	int idx = ctx->all_cpus ? cpu : ctx->idx;

	if (json_output) {
		jsonw_start_object(json_wtr);
		jsonw_name(json_wtr, "type");
		jsonw_uint(json_wtr, e->header.type);
		jsonw_name(json_wtr, "cpu");
		jsonw_uint(json_wtr, cpu);
		jsonw_name(json_wtr, "index");
		jsonw_uint(json_wtr, idx);
		if (e->header.type == PERF_RECORD_SAMPLE) {
			jsonw_name(json_wtr, "timestamp");
			jsonw_uint(json_wtr, e->time);
			jsonw_name(json_wtr, "data");
			print_data_json(e->data, e->size);
		} else if (e->header.type == PERF_RECORD_LOST) {
			jsonw_name(json_wtr, "lost");
			jsonw_start_object(json_wtr);
			jsonw_name(json_wtr, "id");
			jsonw_uint(json_wtr, lost->id);
			jsonw_name(json_wtr, "count");
			jsonw_uint(json_wtr, lost->lost);
			jsonw_end_object(json_wtr);
		}
		jsonw_end_object(json_wtr);
	} else {
		if (e->header.type == PERF_RECORD_SAMPLE) {
			printf("== @%lld.%09lld CPU: %d index: %d =====\n",
			       e->time / 1000000000ULL, e->time % 1000000000ULL,
			       cpu, idx);
			fprint_hex(stdout, e->data, e->size, " ");
			printf("\n");
		} else if (e->header.type == PERF_RECORD_LOST) {
			printf("lost %lld events\n", lost->lost);
		} else {
			printf("unknown event type=%d size=%d\n",
			       e->header.type, e->header.size);
		}
	}

	return LIBBPF_PERF_EVENT_CONT;
}

int do_event_pipe(int argc, char **argv)
{
	struct perf_event_attr perf_attr = {
		.sample_type = PERF_SAMPLE_RAW | PERF_SAMPLE_TIME,
		.type = PERF_TYPE_SOFTWARE,
		.config = PERF_COUNT_SW_BPF_OUTPUT,
		.sample_period = 1,
		.wakeup_events = 1,
	};
	struct bpf_map_info map_info = {};
	LIBBPF_OPTS(perf_buffer_raw_opts, opts);
	struct event_pipe_ctx ctx = {
		.all_cpus = true,
		.cpu = -1,
		.idx = -1,
	};
	struct perf_buffer *pb;
	__u32 map_info_len;
	int err, map_fd;

	map_info_len = sizeof(map_info);
	map_fd = map_parse_fd_and_info(&argc, &argv, &map_info, &map_info_len);
	if (map_fd < 0)
		return -1;

	if (map_info.type != BPF_MAP_TYPE_PERF_EVENT_ARRAY) {
		p_err("map is not a perf event array");
		goto err_close_map;
	}

	while (argc) {
		if (argc < 2) {
			BAD_ARG();
			goto err_close_map;
		}

		if (is_prefix(*argv, "cpu")) {
			char *endptr;

			NEXT_ARG();
			ctx.cpu = strtoul(*argv, &endptr, 0);
			if (*endptr) {
				p_err("can't parse %s as CPU ID", *argv);
				goto err_close_map;
			}

			NEXT_ARG();
		} else if (is_prefix(*argv, "index")) {
			char *endptr;

			NEXT_ARG();
			ctx.idx = strtoul(*argv, &endptr, 0);
			if (*endptr) {
				p_err("can't parse %s as index", *argv);
				goto err_close_map;
			}

			NEXT_ARG();
		} else {
			BAD_ARG();
			goto err_close_map;
		}

		ctx.all_cpus = false;
	}

	if (!ctx.all_cpus) {
		if (ctx.idx == -1 || ctx.cpu == -1) {
			p_err("cpu and index must be specified together");
			goto err_close_map;
		}
	} else {
		ctx.cpu = 0;
		ctx.idx = 0;
	}

	opts.cpu_cnt = ctx.all_cpus ? 0 : 1;
	opts.cpus = &ctx.cpu;
	opts.map_keys = &ctx.idx;
	pb = perf_buffer__new_raw(map_fd, MMAP_PAGE_CNT, &perf_attr,
				  print_bpf_output, &ctx, &opts);
<<<<<<< HEAD
	err = libbpf_get_error(pb);
	if (err) {
=======
	if (!pb) {
>>>>>>> eb3cdb58
		p_err("failed to create perf buffer: %s (%d)",
		      strerror(errno), errno);
		goto err_close_map;
	}

	signal(SIGINT, int_exit);
	signal(SIGHUP, int_exit);
	signal(SIGTERM, int_exit);

	if (json_output)
		jsonw_start_array(json_wtr);

	while (!stop) {
		err = perf_buffer__poll(pb, 200);
		if (err < 0 && err != -EINTR) {
			p_err("perf buffer polling failed: %s (%d)",
			      strerror(errno), errno);
			goto err_close_pb;
		}
	}

	if (json_output)
		jsonw_end_array(json_wtr);

	perf_buffer__free(pb);
	close(map_fd);

	return 0;

err_close_pb:
	perf_buffer__free(pb);
err_close_map:
	close(map_fd);
	return -1;
}<|MERGE_RESOLUTION|>--- conflicted
+++ resolved
@@ -188,12 +188,7 @@
 	opts.map_keys = &ctx.idx;
 	pb = perf_buffer__new_raw(map_fd, MMAP_PAGE_CNT, &perf_attr,
 				  print_bpf_output, &ctx, &opts);
-<<<<<<< HEAD
-	err = libbpf_get_error(pb);
-	if (err) {
-=======
 	if (!pb) {
->>>>>>> eb3cdb58
 		p_err("failed to create perf buffer: %s (%d)",
 		      strerror(errno), errno);
 		goto err_close_map;
