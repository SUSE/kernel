// SPDX-License-Identifier: (GPL-2.0-only OR BSD-2-Clause)
/* Copyright (c) 2018 Facebook */

#include <ctype.h>
#include <stdio.h> /* for (FILE *) used by json_writer */
#include <string.h>
#include <unistd.h>
#include <asm/byteorder.h>
#include <linux/bitops.h>
#include <linux/btf.h>
#include <linux/err.h>
#include <bpf/btf.h>
#include <bpf/bpf.h>

#include "json_writer.h"
#include "main.h"

#define BITS_PER_BYTE_MASK (BITS_PER_BYTE - 1)
#define BITS_PER_BYTE_MASKED(bits) ((bits) & BITS_PER_BYTE_MASK)
#define BITS_ROUNDDOWN_BYTES(bits) ((bits) >> 3)
#define BITS_ROUNDUP_BYTES(bits) \
	(BITS_ROUNDDOWN_BYTES(bits) + !!BITS_PER_BYTE_MASKED(bits))

static int btf_dumper_do_type(const struct btf_dumper *d, __u32 type_id,
			      __u8 bit_offset, const void *data);

static int btf_dump_func(const struct btf *btf, char *func_sig,
			 const struct btf_type *func_proto,
			 const struct btf_type *func, int pos, int size);

static int dump_prog_id_as_func_ptr(const struct btf_dumper *d,
				    const struct btf_type *func_proto,
				    __u32 prog_id)
{
	const struct btf_type *func_type;
	int prog_fd = -1, func_sig_len;
	struct bpf_prog_info info = {};
	__u32 info_len = sizeof(info);
	const char *prog_name = NULL;
	struct btf *prog_btf = NULL;
	struct bpf_func_info finfo;
	__u32 finfo_rec_size;
	char prog_str[1024];
	int err;

	/* Get the ptr's func_proto */
	func_sig_len = btf_dump_func(d->btf, prog_str, func_proto, NULL, 0,
				     sizeof(prog_str));
	if (func_sig_len == -1)
		return -1;

	if (!prog_id)
		goto print;

	/* Get the bpf_prog's name.  Obtain from func_info. */
	prog_fd = bpf_prog_get_fd_by_id(prog_id);
	if (prog_fd < 0)
		goto print;

<<<<<<< HEAD
	err = bpf_obj_get_info_by_fd(prog_fd, &info, &info_len);
=======
	err = bpf_prog_get_info_by_fd(prog_fd, &info, &info_len);
>>>>>>> eb3cdb58
	if (err)
		goto print;

	if (!info.btf_id || !info.nr_func_info)
<<<<<<< HEAD
		goto print;

	finfo_rec_size = info.func_info_rec_size;
	memset(&info, 0, sizeof(info));
	info.nr_func_info = 1;
	info.func_info_rec_size = finfo_rec_size;
	info.func_info = ptr_to_u64(&finfo);

	err = bpf_obj_get_info_by_fd(prog_fd, &info, &info_len);
	if (err)
		goto print;

	prog_btf = btf__load_from_kernel_by_id(info.btf_id);
	if (libbpf_get_error(prog_btf))
=======
		goto print;

	finfo_rec_size = info.func_info_rec_size;
	memset(&info, 0, sizeof(info));
	info.nr_func_info = 1;
	info.func_info_rec_size = finfo_rec_size;
	info.func_info = ptr_to_u64(&finfo);

	err = bpf_prog_get_info_by_fd(prog_fd, &info, &info_len);
	if (err)
		goto print;

	prog_btf = btf__load_from_kernel_by_id(info.btf_id);
	if (!prog_btf)
>>>>>>> eb3cdb58
		goto print;
	func_type = btf__type_by_id(prog_btf, finfo.type_id);
	if (!func_type || !btf_is_func(func_type))
		goto print;

	prog_name = btf__name_by_offset(prog_btf, func_type->name_off);

print:
	if (!prog_id)
		snprintf(&prog_str[func_sig_len],
			 sizeof(prog_str) - func_sig_len, " 0");
	else if (prog_name)
		snprintf(&prog_str[func_sig_len],
			 sizeof(prog_str) - func_sig_len,
			 " %s/prog_id:%u", prog_name, prog_id);
	else
		snprintf(&prog_str[func_sig_len],
			 sizeof(prog_str) - func_sig_len,
			 " <unknown_prog_name>/prog_id:%u", prog_id);

	prog_str[sizeof(prog_str) - 1] = '\0';
	jsonw_string(d->jw, prog_str);
	btf__free(prog_btf);
	if (prog_fd >= 0)
		close(prog_fd);
	return 0;
}

static void btf_dumper_ptr(const struct btf_dumper *d,
			   const struct btf_type *t,
			   const void *data)
{
	unsigned long value = *(unsigned long *)data;
	const struct btf_type *ptr_type;
	__s32 ptr_type_id;

	if (!d->prog_id_as_func_ptr || value > UINT32_MAX)
		goto print_ptr_value;

	ptr_type_id = btf__resolve_type(d->btf, t->type);
	if (ptr_type_id < 0)
		goto print_ptr_value;
	ptr_type = btf__type_by_id(d->btf, ptr_type_id);
	if (!ptr_type || !btf_is_func_proto(ptr_type))
		goto print_ptr_value;

	if (!dump_prog_id_as_func_ptr(d, ptr_type, value))
		return;

print_ptr_value:
	if (d->is_plain_text)
		jsonw_printf(d->jw, "%p", (void *)value);
	else
		jsonw_printf(d->jw, "%lu", value);
}

static int btf_dumper_modifier(const struct btf_dumper *d, __u32 type_id,
			       __u8 bit_offset, const void *data)
{
	int actual_type_id;

	actual_type_id = btf__resolve_type(d->btf, type_id);
	if (actual_type_id < 0)
		return actual_type_id;

	return btf_dumper_do_type(d, actual_type_id, bit_offset, data);
}

static int btf_dumper_enum(const struct btf_dumper *d,
			    const struct btf_type *t,
			    const void *data)
{
	const struct btf_enum *enums = btf_enum(t);
	__s64 value;
	__u16 i;

	switch (t->size) {
	case 8:
		value = *(__s64 *)data;
		break;
	case 4:
		value = *(__s32 *)data;
		break;
	case 2:
		value = *(__s16 *)data;
		break;
	case 1:
		value = *(__s8 *)data;
		break;
	default:
		return -EINVAL;
	}

	for (i = 0; i < btf_vlen(t); i++) {
		if (value == enums[i].val) {
			jsonw_string(d->jw,
				     btf__name_by_offset(d->btf,
							 enums[i].name_off));
			return 0;
		}
	}

	jsonw_int(d->jw, value);
	return 0;
}

static int btf_dumper_enum64(const struct btf_dumper *d,
			     const struct btf_type *t,
			     const void *data)
{
	const struct btf_enum64 *enums = btf_enum64(t);
	__u32 val_lo32, val_hi32;
	__u64 value;
	__u16 i;

	value = *(__u64 *)data;
	val_lo32 = (__u32)value;
	val_hi32 = value >> 32;

	for (i = 0; i < btf_vlen(t); i++) {
		if (val_lo32 == enums[i].val_lo32 && val_hi32 == enums[i].val_hi32) {
			jsonw_string(d->jw,
				     btf__name_by_offset(d->btf,
							 enums[i].name_off));
			return 0;
		}
	}

	jsonw_int(d->jw, value);
	return 0;
}

static bool is_str_array(const struct btf *btf, const struct btf_array *arr,
			 const char *s)
{
	const struct btf_type *elem_type;
	const char *end_s;

	if (!arr->nelems)
		return false;

	elem_type = btf__type_by_id(btf, arr->type);
	/* Not skipping typedef.  typedef to char does not count as
	 * a string now.
	 */
	while (elem_type && btf_is_mod(elem_type))
		elem_type = btf__type_by_id(btf, elem_type->type);

	if (!elem_type || !btf_is_int(elem_type) || elem_type->size != 1)
		return false;

	if (btf_int_encoding(elem_type) != BTF_INT_CHAR &&
	    strcmp("char", btf__name_by_offset(btf, elem_type->name_off)))
		return false;

	end_s = s + arr->nelems;
	while (s < end_s) {
		if (!*s)
			return true;
		if (*s <= 0x1f || *s >= 0x7f)
			return false;
		s++;
	}

	/* '\0' is not found */
	return false;
}

static int btf_dumper_array(const struct btf_dumper *d, __u32 type_id,
			    const void *data)
{
	const struct btf_type *t = btf__type_by_id(d->btf, type_id);
	struct btf_array *arr = (struct btf_array *)(t + 1);
	long long elem_size;
	int ret = 0;
	__u32 i;

	if (is_str_array(d->btf, arr, data)) {
		jsonw_string(d->jw, data);
		return 0;
	}

	elem_size = btf__resolve_size(d->btf, arr->type);
	if (elem_size < 0)
		return elem_size;

	jsonw_start_array(d->jw);
	for (i = 0; i < arr->nelems; i++) {
		ret = btf_dumper_do_type(d, arr->type, 0,
					 data + i * elem_size);
		if (ret)
			break;
	}

	jsonw_end_array(d->jw);
	return ret;
}

static void btf_int128_print(json_writer_t *jw, const void *data,
			     bool is_plain_text)
{
	/* data points to a __int128 number.
	 * Suppose
	 *     int128_num = *(__int128 *)data;
	 * The below formulas shows what upper_num and lower_num represents:
	 *     upper_num = int128_num >> 64;
	 *     lower_num = int128_num & 0xffffffffFFFFFFFFULL;
	 */
	__u64 upper_num, lower_num;

#ifdef __BIG_ENDIAN_BITFIELD
	upper_num = *(__u64 *)data;
	lower_num = *(__u64 *)(data + 8);
#else
	upper_num = *(__u64 *)(data + 8);
	lower_num = *(__u64 *)data;
#endif

	if (is_plain_text) {
		if (upper_num == 0)
			jsonw_printf(jw, "0x%llx", lower_num);
		else
			jsonw_printf(jw, "0x%llx%016llx", upper_num, lower_num);
	} else {
		if (upper_num == 0)
			jsonw_printf(jw, "\"0x%llx\"", lower_num);
		else
			jsonw_printf(jw, "\"0x%llx%016llx\"", upper_num, lower_num);
	}
}

static void btf_int128_shift(__u64 *print_num, __u16 left_shift_bits,
			     __u16 right_shift_bits)
{
	__u64 upper_num, lower_num;

#ifdef __BIG_ENDIAN_BITFIELD
	upper_num = print_num[0];
	lower_num = print_num[1];
#else
	upper_num = print_num[1];
	lower_num = print_num[0];
#endif

	/* shake out un-needed bits by shift/or operations */
	if (left_shift_bits >= 64) {
		upper_num = lower_num << (left_shift_bits - 64);
		lower_num = 0;
	} else {
		upper_num = (upper_num << left_shift_bits) |
			    (lower_num >> (64 - left_shift_bits));
		lower_num = lower_num << left_shift_bits;
	}

	if (right_shift_bits >= 64) {
		lower_num = upper_num >> (right_shift_bits - 64);
		upper_num = 0;
	} else {
		lower_num = (lower_num >> right_shift_bits) |
			    (upper_num << (64 - right_shift_bits));
		upper_num = upper_num >> right_shift_bits;
	}

#ifdef __BIG_ENDIAN_BITFIELD
	print_num[0] = upper_num;
	print_num[1] = lower_num;
#else
	print_num[0] = lower_num;
	print_num[1] = upper_num;
#endif
}

static void btf_dumper_bitfield(__u32 nr_bits, __u8 bit_offset,
				const void *data, json_writer_t *jw,
				bool is_plain_text)
{
	int left_shift_bits, right_shift_bits;
	__u64 print_num[2] = {};
	int bytes_to_copy;
	int bits_to_copy;

	bits_to_copy = bit_offset + nr_bits;
	bytes_to_copy = BITS_ROUNDUP_BYTES(bits_to_copy);

	memcpy(print_num, data, bytes_to_copy);
#if defined(__BIG_ENDIAN_BITFIELD)
	left_shift_bits = bit_offset;
#elif defined(__LITTLE_ENDIAN_BITFIELD)
	left_shift_bits = 128 - bits_to_copy;
#else
#error neither big nor little endian
#endif
	right_shift_bits = 128 - nr_bits;

	btf_int128_shift(print_num, left_shift_bits, right_shift_bits);
	btf_int128_print(jw, print_num, is_plain_text);
}


static void btf_dumper_int_bits(__u32 int_type, __u8 bit_offset,
				const void *data, json_writer_t *jw,
				bool is_plain_text)
{
	int nr_bits = BTF_INT_BITS(int_type);
	int total_bits_offset;

	/* bits_offset is at most 7.
	 * BTF_INT_OFFSET() cannot exceed 128 bits.
	 */
	total_bits_offset = bit_offset + BTF_INT_OFFSET(int_type);
	data += BITS_ROUNDDOWN_BYTES(total_bits_offset);
	bit_offset = BITS_PER_BYTE_MASKED(total_bits_offset);
	btf_dumper_bitfield(nr_bits, bit_offset, data, jw,
			    is_plain_text);
}

static int btf_dumper_int(const struct btf_type *t, __u8 bit_offset,
			  const void *data, json_writer_t *jw,
			  bool is_plain_text)
{
	__u32 *int_type;
	__u32 nr_bits;

	int_type = (__u32 *)(t + 1);
	nr_bits = BTF_INT_BITS(*int_type);
	/* if this is bit field */
	if (bit_offset || BTF_INT_OFFSET(*int_type) ||
	    BITS_PER_BYTE_MASKED(nr_bits)) {
		btf_dumper_int_bits(*int_type, bit_offset, data, jw,
				    is_plain_text);
		return 0;
	}

	if (nr_bits == 128) {
		btf_int128_print(jw, data, is_plain_text);
		return 0;
	}

	switch (BTF_INT_ENCODING(*int_type)) {
	case 0:
		if (BTF_INT_BITS(*int_type) == 64)
			jsonw_printf(jw, "%llu", *(__u64 *)data);
		else if (BTF_INT_BITS(*int_type) == 32)
			jsonw_printf(jw, "%u", *(__u32 *)data);
		else if (BTF_INT_BITS(*int_type) == 16)
			jsonw_printf(jw, "%hu", *(__u16 *)data);
		else if (BTF_INT_BITS(*int_type) == 8)
			jsonw_printf(jw, "%hhu", *(__u8 *)data);
		else
			btf_dumper_int_bits(*int_type, bit_offset, data, jw,
					    is_plain_text);
		break;
	case BTF_INT_SIGNED:
		if (BTF_INT_BITS(*int_type) == 64)
			jsonw_printf(jw, "%lld", *(long long *)data);
		else if (BTF_INT_BITS(*int_type) == 32)
			jsonw_printf(jw, "%d", *(int *)data);
		else if (BTF_INT_BITS(*int_type) == 16)
			jsonw_printf(jw, "%hd", *(short *)data);
		else if (BTF_INT_BITS(*int_type) == 8)
			jsonw_printf(jw, "%hhd", *(char *)data);
		else
			btf_dumper_int_bits(*int_type, bit_offset, data, jw,
					    is_plain_text);
		break;
	case BTF_INT_CHAR:
		if (isprint(*(char *)data))
			jsonw_printf(jw, "\"%c\"", *(char *)data);
		else
			if (is_plain_text)
				jsonw_printf(jw, "0x%hhx", *(char *)data);
			else
				jsonw_printf(jw, "\"\\u00%02hhx\"",
					     *(char *)data);
		break;
	case BTF_INT_BOOL:
		jsonw_bool(jw, *(bool *)data);
		break;
	default:
		/* shouldn't happen */
		return -EINVAL;
	}

	return 0;
}

static int btf_dumper_struct(const struct btf_dumper *d, __u32 type_id,
			     const void *data)
{
	const struct btf_type *t;
	struct btf_member *m;
	const void *data_off;
	int kind_flag;
	int ret = 0;
	int i, vlen;

	t = btf__type_by_id(d->btf, type_id);
	if (!t)
		return -EINVAL;

	kind_flag = BTF_INFO_KFLAG(t->info);
	vlen = BTF_INFO_VLEN(t->info);
	jsonw_start_object(d->jw);
	m = (struct btf_member *)(t + 1);

	for (i = 0; i < vlen; i++) {
		__u32 bit_offset = m[i].offset;
		__u32 bitfield_size = 0;

		if (kind_flag) {
			bitfield_size = BTF_MEMBER_BITFIELD_SIZE(bit_offset);
			bit_offset = BTF_MEMBER_BIT_OFFSET(bit_offset);
		}

		jsonw_name(d->jw, btf__name_by_offset(d->btf, m[i].name_off));
		data_off = data + BITS_ROUNDDOWN_BYTES(bit_offset);
		if (bitfield_size) {
			btf_dumper_bitfield(bitfield_size,
					    BITS_PER_BYTE_MASKED(bit_offset),
					    data_off, d->jw, d->is_plain_text);
		} else {
			ret = btf_dumper_do_type(d, m[i].type,
						 BITS_PER_BYTE_MASKED(bit_offset),
						 data_off);
			if (ret)
				break;
		}
	}

	jsonw_end_object(d->jw);

	return ret;
}

static int btf_dumper_var(const struct btf_dumper *d, __u32 type_id,
			  __u8 bit_offset, const void *data)
{
	const struct btf_type *t = btf__type_by_id(d->btf, type_id);
	int ret;

	jsonw_start_object(d->jw);
	jsonw_name(d->jw, btf__name_by_offset(d->btf, t->name_off));
	ret = btf_dumper_do_type(d, t->type, bit_offset, data);
	jsonw_end_object(d->jw);

	return ret;
}

static int btf_dumper_datasec(const struct btf_dumper *d, __u32 type_id,
			      const void *data)
{
	struct btf_var_secinfo *vsi;
	const struct btf_type *t;
	int ret = 0, i, vlen;

	t = btf__type_by_id(d->btf, type_id);
	if (!t)
		return -EINVAL;

	vlen = BTF_INFO_VLEN(t->info);
	vsi = (struct btf_var_secinfo *)(t + 1);

	jsonw_start_object(d->jw);
	jsonw_name(d->jw, btf__name_by_offset(d->btf, t->name_off));
	jsonw_start_array(d->jw);
	for (i = 0; i < vlen; i++) {
		ret = btf_dumper_do_type(d, vsi[i].type, 0, data + vsi[i].offset);
		if (ret)
			break;
	}
	jsonw_end_array(d->jw);
	jsonw_end_object(d->jw);

	return ret;
}

static int btf_dumper_do_type(const struct btf_dumper *d, __u32 type_id,
			      __u8 bit_offset, const void *data)
{
	const struct btf_type *t = btf__type_by_id(d->btf, type_id);

	switch (BTF_INFO_KIND(t->info)) {
	case BTF_KIND_INT:
		return btf_dumper_int(t, bit_offset, data, d->jw,
				     d->is_plain_text);
	case BTF_KIND_STRUCT:
	case BTF_KIND_UNION:
		return btf_dumper_struct(d, type_id, data);
	case BTF_KIND_ARRAY:
		return btf_dumper_array(d, type_id, data);
	case BTF_KIND_ENUM:
		return btf_dumper_enum(d, t, data);
	case BTF_KIND_ENUM64:
		return btf_dumper_enum64(d, t, data);
	case BTF_KIND_PTR:
		btf_dumper_ptr(d, t, data);
		return 0;
	case BTF_KIND_UNKN:
		jsonw_printf(d->jw, "(unknown)");
		return 0;
	case BTF_KIND_FWD:
		/* map key or value can't be forward */
		jsonw_printf(d->jw, "(fwd-kind-invalid)");
		return -EINVAL;
	case BTF_KIND_TYPEDEF:
	case BTF_KIND_VOLATILE:
	case BTF_KIND_CONST:
	case BTF_KIND_RESTRICT:
		return btf_dumper_modifier(d, type_id, bit_offset, data);
	case BTF_KIND_VAR:
		return btf_dumper_var(d, type_id, bit_offset, data);
	case BTF_KIND_DATASEC:
		return btf_dumper_datasec(d, type_id, data);
	default:
		jsonw_printf(d->jw, "(unsupported-kind");
		return -EINVAL;
	}
}

int btf_dumper_type(const struct btf_dumper *d, __u32 type_id,
		    const void *data)
{
	return btf_dumper_do_type(d, type_id, 0, data);
}

#define BTF_PRINT_ARG(...)						\
	do {								\
		pos += snprintf(func_sig + pos, size - pos,		\
				__VA_ARGS__);				\
		if (pos >= size)					\
			return -1;					\
	} while (0)
#define BTF_PRINT_TYPE(type)					\
	do {								\
		pos = __btf_dumper_type_only(btf, type, func_sig,	\
					     pos, size);		\
		if (pos == -1)						\
			return -1;					\
	} while (0)

static int __btf_dumper_type_only(const struct btf *btf, __u32 type_id,
				  char *func_sig, int pos, int size)
{
	const struct btf_type *proto_type;
	const struct btf_array *array;
	const struct btf_var *var;
	const struct btf_type *t;

	if (!type_id) {
		BTF_PRINT_ARG("void ");
		return pos;
	}

	t = btf__type_by_id(btf, type_id);

	switch (BTF_INFO_KIND(t->info)) {
	case BTF_KIND_INT:
	case BTF_KIND_TYPEDEF:
	case BTF_KIND_FLOAT:
		BTF_PRINT_ARG("%s ", btf__name_by_offset(btf, t->name_off));
		break;
	case BTF_KIND_STRUCT:
		BTF_PRINT_ARG("struct %s ",
			      btf__name_by_offset(btf, t->name_off));
		break;
	case BTF_KIND_UNION:
		BTF_PRINT_ARG("union %s ",
			      btf__name_by_offset(btf, t->name_off));
		break;
	case BTF_KIND_ENUM:
	case BTF_KIND_ENUM64:
		BTF_PRINT_ARG("enum %s ",
			      btf__name_by_offset(btf, t->name_off));
		break;
	case BTF_KIND_ARRAY:
		array = (struct btf_array *)(t + 1);
		BTF_PRINT_TYPE(array->type);
		BTF_PRINT_ARG("[%d]", array->nelems);
		break;
	case BTF_KIND_PTR:
		BTF_PRINT_TYPE(t->type);
		BTF_PRINT_ARG("* ");
		break;
	case BTF_KIND_FWD:
		BTF_PRINT_ARG("%s %s ",
			      BTF_INFO_KFLAG(t->info) ? "union" : "struct",
			      btf__name_by_offset(btf, t->name_off));
		break;
	case BTF_KIND_VOLATILE:
		BTF_PRINT_ARG("volatile ");
		BTF_PRINT_TYPE(t->type);
		break;
	case BTF_KIND_CONST:
		BTF_PRINT_ARG("const ");
		BTF_PRINT_TYPE(t->type);
		break;
	case BTF_KIND_RESTRICT:
		BTF_PRINT_ARG("restrict ");
		BTF_PRINT_TYPE(t->type);
		break;
	case BTF_KIND_FUNC_PROTO:
		pos = btf_dump_func(btf, func_sig, t, NULL, pos, size);
		if (pos == -1)
			return -1;
		break;
	case BTF_KIND_FUNC:
		proto_type = btf__type_by_id(btf, t->type);
		pos = btf_dump_func(btf, func_sig, proto_type, t, pos, size);
		if (pos == -1)
			return -1;
		break;
	case BTF_KIND_VAR:
		var = (struct btf_var *)(t + 1);
		if (var->linkage == BTF_VAR_STATIC)
			BTF_PRINT_ARG("static ");
		BTF_PRINT_TYPE(t->type);
		BTF_PRINT_ARG(" %s",
			      btf__name_by_offset(btf, t->name_off));
		break;
	case BTF_KIND_DATASEC:
		BTF_PRINT_ARG("section (\"%s\") ",
			      btf__name_by_offset(btf, t->name_off));
		break;
	case BTF_KIND_UNKN:
	default:
		return -1;
	}

	return pos;
}

static int btf_dump_func(const struct btf *btf, char *func_sig,
			 const struct btf_type *func_proto,
			 const struct btf_type *func, int pos, int size)
{
	int i, vlen;

	BTF_PRINT_TYPE(func_proto->type);
	if (func)
		BTF_PRINT_ARG("%s(", btf__name_by_offset(btf, func->name_off));
	else
		BTF_PRINT_ARG("(");
	vlen = BTF_INFO_VLEN(func_proto->info);
	for (i = 0; i < vlen; i++) {
		struct btf_param *arg = &((struct btf_param *)(func_proto + 1))[i];

		if (i)
			BTF_PRINT_ARG(", ");
		if (arg->type) {
			BTF_PRINT_TYPE(arg->type);
			if (arg->name_off)
				BTF_PRINT_ARG("%s",
					      btf__name_by_offset(btf, arg->name_off));
			else if (pos && func_sig[pos - 1] == ' ')
				/* Remove unnecessary space for
				 * FUNC_PROTO that does not have
				 * arg->name_off
				 */
				func_sig[--pos] = '\0';
		} else {
			BTF_PRINT_ARG("...");
		}
	}
	BTF_PRINT_ARG(")");

	return pos;
}

void btf_dumper_type_only(const struct btf *btf, __u32 type_id, char *func_sig,
			  int size)
{
	int err;

	func_sig[0] = '\0';
	if (!btf)
		return;

	err = __btf_dumper_type_only(btf, type_id, func_sig, 0, size);
	if (err < 0)
		func_sig[0] = '\0';
}

static const char *ltrim(const char *s)
{
	while (isspace(*s))
		s++;

	return s;
}

void btf_dump_linfo_plain(const struct btf *btf,
			  const struct bpf_line_info *linfo,
			  const char *prefix, bool linum)
{
	const char *line = btf__name_by_offset(btf, linfo->line_off);

	if (!line)
		return;
	line = ltrim(line);

	if (!prefix)
		prefix = "";

	if (linum) {
		const char *file = btf__name_by_offset(btf, linfo->file_name_off);

		/* More forgiving on file because linum option is
		 * expected to provide more info than the already
		 * available src line.
		 */
		if (!file)
			file = "";

		printf("%s%s [file:%s line_num:%u line_col:%u]\n",
		       prefix, line, file,
		       BPF_LINE_INFO_LINE_NUM(linfo->line_col),
		       BPF_LINE_INFO_LINE_COL(linfo->line_col));
	} else {
		printf("%s%s\n", prefix, line);
	}
}

void btf_dump_linfo_json(const struct btf *btf,
			 const struct bpf_line_info *linfo, bool linum)
{
	const char *line = btf__name_by_offset(btf, linfo->line_off);

	if (line)
		jsonw_string_field(json_wtr, "src", ltrim(line));

	if (linum) {
		const char *file = btf__name_by_offset(btf, linfo->file_name_off);

		if (file)
			jsonw_string_field(json_wtr, "file", file);

		if (BPF_LINE_INFO_LINE_NUM(linfo->line_col))
			jsonw_int_field(json_wtr, "line_num",
					BPF_LINE_INFO_LINE_NUM(linfo->line_col));

		if (BPF_LINE_INFO_LINE_COL(linfo->line_col))
			jsonw_int_field(json_wtr, "line_col",
					BPF_LINE_INFO_LINE_COL(linfo->line_col));
	}
}

static void dotlabel_puts(const char *s)
{
	for (; *s; ++s) {
		switch (*s) {
		case '\\':
		case '"':
		case '{':
		case '}':
		case '<':
		case '>':
		case '|':
		case ' ':
			putchar('\\');
			/* fallthrough */
		default:
			putchar(*s);
		}
	}
}

static const char *shorten_path(const char *path)
{
	const unsigned int MAX_PATH_LEN = 32;
	size_t len = strlen(path);
	const char *shortpath;

	if (len <= MAX_PATH_LEN)
		return path;

	/* Search for last '/' under the MAX_PATH_LEN limit */
	shortpath = strchr(path + len - MAX_PATH_LEN, '/');
	if (shortpath) {
		if (shortpath < path + strlen("..."))
			/* We removed a very short prefix, e.g. "/w", and we'll
			 * make the path longer by prefixing with the ellipsis.
			 * Not worth it, keep initial path.
			 */
			return path;
		return shortpath;
	}

	/* File base name length is > MAX_PATH_LEN, search for last '/' */
			shortpath = strrchr(path, '/');
	if (shortpath)
		return shortpath;

	return path;
}

void btf_dump_linfo_dotlabel(const struct btf *btf,
			     const struct bpf_line_info *linfo, bool linum)
{
	const char *line = btf__name_by_offset(btf, linfo->line_off);

	if (!line || !strlen(line))
		return;
	line = ltrim(line);

	if (linum) {
		const char *file = btf__name_by_offset(btf, linfo->file_name_off);
		const char *shortfile;

		/* More forgiving on file because linum option is
		 * expected to provide more info than the already
		 * available src line.
		 */
		if (!file)
			shortfile = "";
		else
			shortfile = shorten_path(file);

		printf("; [%s", shortfile > file ? "..." : "");
		dotlabel_puts(shortfile);
		printf(" line:%u col:%u]\\l\\\n",
		       BPF_LINE_INFO_LINE_NUM(linfo->line_col),
		       BPF_LINE_INFO_LINE_COL(linfo->line_col));
	}

	printf("; ");
	dotlabel_puts(line);
	printf("\\l\\\n");
}<|MERGE_RESOLUTION|>--- conflicted
+++ resolved
@@ -57,16 +57,11 @@
 	if (prog_fd < 0)
 		goto print;
 
-<<<<<<< HEAD
-	err = bpf_obj_get_info_by_fd(prog_fd, &info, &info_len);
-=======
 	err = bpf_prog_get_info_by_fd(prog_fd, &info, &info_len);
->>>>>>> eb3cdb58
 	if (err)
 		goto print;
 
 	if (!info.btf_id || !info.nr_func_info)
-<<<<<<< HEAD
 		goto print;
 
 	finfo_rec_size = info.func_info_rec_size;
@@ -75,28 +70,12 @@
 	info.func_info_rec_size = finfo_rec_size;
 	info.func_info = ptr_to_u64(&finfo);
 
-	err = bpf_obj_get_info_by_fd(prog_fd, &info, &info_len);
-	if (err)
-		goto print;
-
-	prog_btf = btf__load_from_kernel_by_id(info.btf_id);
-	if (libbpf_get_error(prog_btf))
-=======
-		goto print;
-
-	finfo_rec_size = info.func_info_rec_size;
-	memset(&info, 0, sizeof(info));
-	info.nr_func_info = 1;
-	info.func_info_rec_size = finfo_rec_size;
-	info.func_info = ptr_to_u64(&finfo);
-
 	err = bpf_prog_get_info_by_fd(prog_fd, &info, &info_len);
 	if (err)
 		goto print;
 
 	prog_btf = btf__load_from_kernel_by_id(info.btf_id);
 	if (!prog_btf)
->>>>>>> eb3cdb58
 		goto print;
 	func_type = btf__type_by_id(prog_btf, finfo.type_id);
 	if (!func_type || !btf_is_func(func_type))
