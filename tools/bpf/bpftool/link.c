// SPDX-License-Identifier: (GPL-2.0-only OR BSD-2-Clause)
/* Copyright (C) 2020 Facebook */

#include <errno.h>
#include <linux/err.h>
#include <linux/netfilter.h>
#include <linux/netfilter_arp.h>
#include <linux/perf_event.h>
#include <net/if.h>
#include <stdio.h>
#include <unistd.h>

#include <bpf/bpf.h>
#include <bpf/hashmap.h>

#include "json_writer.h"
#include "main.h"
#include "xlated_dumper.h"

#define PERF_HW_CACHE_LEN 128

static struct hashmap *link_table;
static struct dump_data dd;

static const char *perf_type_name[PERF_TYPE_MAX] = {
	[PERF_TYPE_HARDWARE]			= "hardware",
	[PERF_TYPE_SOFTWARE]			= "software",
	[PERF_TYPE_TRACEPOINT]			= "tracepoint",
	[PERF_TYPE_HW_CACHE]			= "hw-cache",
	[PERF_TYPE_RAW]				= "raw",
	[PERF_TYPE_BREAKPOINT]			= "breakpoint",
};

const char *event_symbols_hw[PERF_COUNT_HW_MAX] = {
	[PERF_COUNT_HW_CPU_CYCLES]		= "cpu-cycles",
	[PERF_COUNT_HW_INSTRUCTIONS]		= "instructions",
	[PERF_COUNT_HW_CACHE_REFERENCES]	= "cache-references",
	[PERF_COUNT_HW_CACHE_MISSES]		= "cache-misses",
	[PERF_COUNT_HW_BRANCH_INSTRUCTIONS]	= "branch-instructions",
	[PERF_COUNT_HW_BRANCH_MISSES]		= "branch-misses",
	[PERF_COUNT_HW_BUS_CYCLES]		= "bus-cycles",
	[PERF_COUNT_HW_STALLED_CYCLES_FRONTEND]	= "stalled-cycles-frontend",
	[PERF_COUNT_HW_STALLED_CYCLES_BACKEND]	= "stalled-cycles-backend",
	[PERF_COUNT_HW_REF_CPU_CYCLES]		= "ref-cycles",
};

const char *event_symbols_sw[PERF_COUNT_SW_MAX] = {
	[PERF_COUNT_SW_CPU_CLOCK]		= "cpu-clock",
	[PERF_COUNT_SW_TASK_CLOCK]		= "task-clock",
	[PERF_COUNT_SW_PAGE_FAULTS]		= "page-faults",
	[PERF_COUNT_SW_CONTEXT_SWITCHES]	= "context-switches",
	[PERF_COUNT_SW_CPU_MIGRATIONS]		= "cpu-migrations",
	[PERF_COUNT_SW_PAGE_FAULTS_MIN]		= "minor-faults",
	[PERF_COUNT_SW_PAGE_FAULTS_MAJ]		= "major-faults",
	[PERF_COUNT_SW_ALIGNMENT_FAULTS]	= "alignment-faults",
	[PERF_COUNT_SW_EMULATION_FAULTS]	= "emulation-faults",
	[PERF_COUNT_SW_DUMMY]			= "dummy",
	[PERF_COUNT_SW_BPF_OUTPUT]		= "bpf-output",
	[PERF_COUNT_SW_CGROUP_SWITCHES]		= "cgroup-switches",
};

const char *evsel__hw_cache[PERF_COUNT_HW_CACHE_MAX] = {
	[PERF_COUNT_HW_CACHE_L1D]		= "L1-dcache",
	[PERF_COUNT_HW_CACHE_L1I]		= "L1-icache",
	[PERF_COUNT_HW_CACHE_LL]		= "LLC",
	[PERF_COUNT_HW_CACHE_DTLB]		= "dTLB",
	[PERF_COUNT_HW_CACHE_ITLB]		= "iTLB",
	[PERF_COUNT_HW_CACHE_BPU]		= "branch",
	[PERF_COUNT_HW_CACHE_NODE]		= "node",
};

const char *evsel__hw_cache_op[PERF_COUNT_HW_CACHE_OP_MAX] = {
	[PERF_COUNT_HW_CACHE_OP_READ]		= "load",
	[PERF_COUNT_HW_CACHE_OP_WRITE]		= "store",
	[PERF_COUNT_HW_CACHE_OP_PREFETCH]	= "prefetch",
};

const char *evsel__hw_cache_result[PERF_COUNT_HW_CACHE_RESULT_MAX] = {
	[PERF_COUNT_HW_CACHE_RESULT_ACCESS]	= "refs",
	[PERF_COUNT_HW_CACHE_RESULT_MISS]	= "misses",
};

#define perf_event_name(array, id) ({			\
	const char *event_str = NULL;			\
							\
	if ((id) < ARRAY_SIZE(array))			\
		event_str = array[id];			\
	event_str;					\
})

static int link_parse_fd(int *argc, char ***argv)
{
	int fd;

	if (is_prefix(**argv, "id")) {
		unsigned int id;
		char *endptr;

		NEXT_ARGP();

		id = strtoul(**argv, &endptr, 0);
		if (*endptr) {
			p_err("can't parse %s as ID", **argv);
			return -1;
		}
		NEXT_ARGP();

		fd = bpf_link_get_fd_by_id(id);
		if (fd < 0)
			p_err("failed to get link with ID %d: %s", id, strerror(errno));
		return fd;
	} else if (is_prefix(**argv, "pinned")) {
		char *path;

		NEXT_ARGP();

		path = **argv;
		NEXT_ARGP();

		return open_obj_pinned_any(path, BPF_OBJ_LINK);
	}

	p_err("expected 'id' or 'pinned', got: '%s'?", **argv);
	return -1;
}

static void
show_link_header_json(struct bpf_link_info *info, json_writer_t *wtr)
{
	const char *link_type_str;

	jsonw_uint_field(wtr, "id", info->id);
	link_type_str = libbpf_bpf_link_type_str(info->type);
	if (link_type_str)
		jsonw_string_field(wtr, "type", link_type_str);
	else
		jsonw_uint_field(wtr, "type", info->type);

	jsonw_uint_field(json_wtr, "prog_id", info->prog_id);
}

static void show_link_attach_type_json(__u32 attach_type, json_writer_t *wtr)
{
	const char *attach_type_str;

	attach_type_str = libbpf_bpf_attach_type_str(attach_type);
	if (attach_type_str)
		jsonw_string_field(wtr, "attach_type", attach_type_str);
	else
		jsonw_uint_field(wtr, "attach_type", attach_type);
}

static void show_link_ifindex_json(__u32 ifindex, json_writer_t *wtr)
{
	char devname[IF_NAMESIZE] = "(unknown)";

	if (ifindex)
		if_indextoname(ifindex, devname);
	else
		snprintf(devname, sizeof(devname), "(detached)");
	jsonw_string_field(wtr, "devname", devname);
	jsonw_uint_field(wtr, "ifindex", ifindex);
}

static bool is_iter_map_target(const char *target_name)
{
	return strcmp(target_name, "bpf_map_elem") == 0 ||
	       strcmp(target_name, "bpf_sk_storage_map") == 0;
}

static bool is_iter_cgroup_target(const char *target_name)
{
	return strcmp(target_name, "cgroup") == 0;
}

static const char *cgroup_order_string(__u32 order)
{
	switch (order) {
	case BPF_CGROUP_ITER_ORDER_UNSPEC:
		return "order_unspec";
	case BPF_CGROUP_ITER_SELF_ONLY:
		return "self_only";
	case BPF_CGROUP_ITER_DESCENDANTS_PRE:
		return "descendants_pre";
	case BPF_CGROUP_ITER_DESCENDANTS_POST:
		return "descendants_post";
	case BPF_CGROUP_ITER_ANCESTORS_UP:
		return "ancestors_up";
	default: /* won't happen */
		return "unknown";
	}
}

static bool is_iter_task_target(const char *target_name)
{
	return strcmp(target_name, "task") == 0 ||
		strcmp(target_name, "task_file") == 0 ||
		strcmp(target_name, "task_vma") == 0;
}

static void show_iter_json(struct bpf_link_info *info, json_writer_t *wtr)
{
	const char *target_name = u64_to_ptr(info->iter.target_name);

	jsonw_string_field(wtr, "target_name", target_name);

	if (is_iter_map_target(target_name))
		jsonw_uint_field(wtr, "map_id", info->iter.map.map_id);
	else if (is_iter_task_target(target_name)) {
		if (info->iter.task.tid)
			jsonw_uint_field(wtr, "tid", info->iter.task.tid);
		else if (info->iter.task.pid)
			jsonw_uint_field(wtr, "pid", info->iter.task.pid);
	}

	if (is_iter_cgroup_target(target_name)) {
		jsonw_lluint_field(wtr, "cgroup_id", info->iter.cgroup.cgroup_id);
		jsonw_string_field(wtr, "order",
				   cgroup_order_string(info->iter.cgroup.order));
	}
}

void netfilter_dump_json(const struct bpf_link_info *info, json_writer_t *wtr)
{
	jsonw_uint_field(json_wtr, "pf",
			 info->netfilter.pf);
	jsonw_uint_field(json_wtr, "hook",
			 info->netfilter.hooknum);
	jsonw_int_field(json_wtr, "prio",
			 info->netfilter.priority);
	jsonw_uint_field(json_wtr, "flags",
			 info->netfilter.flags);
}

static int get_prog_info(int prog_id, struct bpf_prog_info *info)
{
	__u32 len = sizeof(*info);
	int err, prog_fd;

	prog_fd = bpf_prog_get_fd_by_id(prog_id);
	if (prog_fd < 0)
		return prog_fd;

	memset(info, 0, sizeof(*info));
	err = bpf_prog_get_info_by_fd(prog_fd, info, &len);
	if (err)
		p_err("can't get prog info: %s", strerror(errno));
	close(prog_fd);
	return err;
}

<<<<<<< HEAD
static int cmp_u64(const void *A, const void *B)
{
	const __u64 *a = A, *b = B;

	return *a - *b;
=======
struct addr_cookie {
	__u64 addr;
	__u64 cookie;
};

static int cmp_addr_cookie(const void *A, const void *B)
{
	const struct addr_cookie *a = A, *b = B;

	if (a->addr == b->addr)
		return 0;
	return a->addr < b->addr ? -1 : 1;
}

static struct addr_cookie *
get_addr_cookie_array(__u64 *addrs, __u64 *cookies, __u32 count)
{
	struct addr_cookie *data;
	__u32 i;

	data = calloc(count, sizeof(data[0]));
	if (!data) {
		p_err("mem alloc failed");
		return NULL;
	}
	for (i = 0; i < count; i++) {
		data[i].addr = addrs[i];
		data[i].cookie = cookies[i];
	}
	qsort(data, count, sizeof(data[0]), cmp_addr_cookie);
	return data;
>>>>>>> 2d5404ca
}

static void
show_kprobe_multi_json(struct bpf_link_info *info, json_writer_t *wtr)
{
<<<<<<< HEAD
	__u32 i, j = 0;
	__u64 *addrs;
=======
	struct addr_cookie *data;
	__u32 i, j = 0;
>>>>>>> 2d5404ca

	jsonw_bool_field(json_wtr, "retprobe",
			 info->kprobe_multi.flags & BPF_F_KPROBE_MULTI_RETURN);
	jsonw_uint_field(json_wtr, "func_cnt", info->kprobe_multi.count);
<<<<<<< HEAD
	jsonw_name(json_wtr, "funcs");
	jsonw_start_array(json_wtr);
	addrs = u64_to_ptr(info->kprobe_multi.addrs);
	qsort(addrs, info->kprobe_multi.count, sizeof(addrs[0]), cmp_u64);
=======
	jsonw_uint_field(json_wtr, "missed", info->kprobe_multi.missed);
	jsonw_name(json_wtr, "funcs");
	jsonw_start_array(json_wtr);
	data = get_addr_cookie_array(u64_to_ptr(info->kprobe_multi.addrs),
				     u64_to_ptr(info->kprobe_multi.cookies),
				     info->kprobe_multi.count);
	if (!data)
		return;
>>>>>>> 2d5404ca

	/* Load it once for all. */
	if (!dd.sym_count)
		kernel_syms_load(&dd);
<<<<<<< HEAD
	for (i = 0; i < dd.sym_count; i++) {
		if (dd.sym_mapping[i].address != addrs[j])
=======
	if (!dd.sym_count)
		goto error;

	for (i = 0; i < dd.sym_count; i++) {
		if (dd.sym_mapping[i].address != data[j].addr)
>>>>>>> 2d5404ca
			continue;
		jsonw_start_object(json_wtr);
		jsonw_uint_field(json_wtr, "addr", dd.sym_mapping[i].address);
		jsonw_string_field(json_wtr, "func", dd.sym_mapping[i].name);
		/* Print null if it is vmlinux */
		if (dd.sym_mapping[i].module[0] == '\0') {
			jsonw_name(json_wtr, "module");
			jsonw_null(json_wtr);
		} else {
			jsonw_string_field(json_wtr, "module", dd.sym_mapping[i].module);
		}
<<<<<<< HEAD
=======
		jsonw_uint_field(json_wtr, "cookie", data[j].cookie);
>>>>>>> 2d5404ca
		jsonw_end_object(json_wtr);
		if (j++ == info->kprobe_multi.count)
			break;
	}
	jsonw_end_array(json_wtr);
<<<<<<< HEAD
=======
error:
	free(data);
}

static __u64 *u64_to_arr(__u64 val)
{
	return (__u64 *) u64_to_ptr(val);
}

static void
show_uprobe_multi_json(struct bpf_link_info *info, json_writer_t *wtr)
{
	__u32 i;

	jsonw_bool_field(json_wtr, "retprobe",
			 info->uprobe_multi.flags & BPF_F_UPROBE_MULTI_RETURN);
	jsonw_string_field(json_wtr, "path", (char *) u64_to_ptr(info->uprobe_multi.path));
	jsonw_uint_field(json_wtr, "func_cnt", info->uprobe_multi.count);
	jsonw_int_field(json_wtr, "pid", (int) info->uprobe_multi.pid);
	jsonw_name(json_wtr, "funcs");
	jsonw_start_array(json_wtr);

	for (i = 0; i < info->uprobe_multi.count; i++) {
		jsonw_start_object(json_wtr);
		jsonw_uint_field(json_wtr, "offset",
				 u64_to_arr(info->uprobe_multi.offsets)[i]);
		jsonw_uint_field(json_wtr, "ref_ctr_offset",
				 u64_to_arr(info->uprobe_multi.ref_ctr_offsets)[i]);
		jsonw_uint_field(json_wtr, "cookie",
				 u64_to_arr(info->uprobe_multi.cookies)[i]);
		jsonw_end_object(json_wtr);
	}
	jsonw_end_array(json_wtr);
>>>>>>> 2d5404ca
}

static void
show_perf_event_kprobe_json(struct bpf_link_info *info, json_writer_t *wtr)
{
	jsonw_bool_field(wtr, "retprobe", info->perf_event.type == BPF_PERF_EVENT_KRETPROBE);
	jsonw_uint_field(wtr, "addr", info->perf_event.kprobe.addr);
	jsonw_string_field(wtr, "func",
			   u64_to_ptr(info->perf_event.kprobe.func_name));
	jsonw_uint_field(wtr, "offset", info->perf_event.kprobe.offset);
<<<<<<< HEAD
=======
	jsonw_uint_field(wtr, "missed", info->perf_event.kprobe.missed);
	jsonw_uint_field(wtr, "cookie", info->perf_event.kprobe.cookie);
>>>>>>> 2d5404ca
}

static void
show_perf_event_uprobe_json(struct bpf_link_info *info, json_writer_t *wtr)
{
	jsonw_bool_field(wtr, "retprobe", info->perf_event.type == BPF_PERF_EVENT_URETPROBE);
	jsonw_string_field(wtr, "file",
			   u64_to_ptr(info->perf_event.uprobe.file_name));
	jsonw_uint_field(wtr, "offset", info->perf_event.uprobe.offset);
<<<<<<< HEAD
=======
	jsonw_uint_field(wtr, "cookie", info->perf_event.uprobe.cookie);
>>>>>>> 2d5404ca
}

static void
show_perf_event_tracepoint_json(struct bpf_link_info *info, json_writer_t *wtr)
{
	jsonw_string_field(wtr, "tracepoint",
			   u64_to_ptr(info->perf_event.tracepoint.tp_name));
<<<<<<< HEAD
=======
	jsonw_uint_field(wtr, "cookie", info->perf_event.tracepoint.cookie);
>>>>>>> 2d5404ca
}

static char *perf_config_hw_cache_str(__u64 config)
{
	const char *hw_cache, *result, *op;
	char *str = malloc(PERF_HW_CACHE_LEN);

	if (!str) {
		p_err("mem alloc failed");
		return NULL;
	}

	hw_cache = perf_event_name(evsel__hw_cache, config & 0xff);
	if (hw_cache)
		snprintf(str, PERF_HW_CACHE_LEN, "%s-", hw_cache);
	else
		snprintf(str, PERF_HW_CACHE_LEN, "%lld-", config & 0xff);

	op = perf_event_name(evsel__hw_cache_op, (config >> 8) & 0xff);
	if (op)
		snprintf(str + strlen(str), PERF_HW_CACHE_LEN - strlen(str),
			 "%s-", op);
	else
		snprintf(str + strlen(str), PERF_HW_CACHE_LEN - strlen(str),
			 "%lld-", (config >> 8) & 0xff);

	result = perf_event_name(evsel__hw_cache_result, config >> 16);
	if (result)
		snprintf(str + strlen(str), PERF_HW_CACHE_LEN - strlen(str),
			 "%s", result);
	else
		snprintf(str + strlen(str), PERF_HW_CACHE_LEN - strlen(str),
			 "%lld", config >> 16);
	return str;
}

static const char *perf_config_str(__u32 type, __u64 config)
{
	const char *perf_config;

	switch (type) {
	case PERF_TYPE_HARDWARE:
		perf_config = perf_event_name(event_symbols_hw, config);
		break;
	case PERF_TYPE_SOFTWARE:
		perf_config = perf_event_name(event_symbols_sw, config);
		break;
	case PERF_TYPE_HW_CACHE:
		perf_config = perf_config_hw_cache_str(config);
		break;
	default:
		perf_config = NULL;
		break;
	}
	return perf_config;
}

static void
show_perf_event_event_json(struct bpf_link_info *info, json_writer_t *wtr)
{
	__u64 config = info->perf_event.event.config;
	__u32 type = info->perf_event.event.type;
	const char *perf_type, *perf_config;

	perf_type = perf_event_name(perf_type_name, type);
	if (perf_type)
		jsonw_string_field(wtr, "event_type", perf_type);
	else
		jsonw_uint_field(wtr, "event_type", type);

	perf_config = perf_config_str(type, config);
	if (perf_config)
		jsonw_string_field(wtr, "event_config", perf_config);
	else
		jsonw_uint_field(wtr, "event_config", config);

<<<<<<< HEAD
=======
	jsonw_uint_field(wtr, "cookie", info->perf_event.event.cookie);

>>>>>>> 2d5404ca
	if (type == PERF_TYPE_HW_CACHE && perf_config)
		free((void *)perf_config);
}

static int show_link_close_json(int fd, struct bpf_link_info *info)
{
	struct bpf_prog_info prog_info;
	const char *prog_type_str;
	int err;

	jsonw_start_object(json_wtr);

	show_link_header_json(info, json_wtr);

	switch (info->type) {
	case BPF_LINK_TYPE_RAW_TRACEPOINT:
		jsonw_string_field(json_wtr, "tp_name",
				   u64_to_ptr(info->raw_tracepoint.tp_name));
		break;
	case BPF_LINK_TYPE_TRACING:
		err = get_prog_info(info->prog_id, &prog_info);
		if (err)
			return err;

		prog_type_str = libbpf_bpf_prog_type_str(prog_info.type);
		/* libbpf will return NULL for variants unknown to it. */
		if (prog_type_str)
			jsonw_string_field(json_wtr, "prog_type", prog_type_str);
		else
			jsonw_uint_field(json_wtr, "prog_type", prog_info.type);

		show_link_attach_type_json(info->tracing.attach_type,
					   json_wtr);
		jsonw_uint_field(json_wtr, "target_obj_id", info->tracing.target_obj_id);
		jsonw_uint_field(json_wtr, "target_btf_id", info->tracing.target_btf_id);
		break;
	case BPF_LINK_TYPE_CGROUP:
		jsonw_lluint_field(json_wtr, "cgroup_id",
				   info->cgroup.cgroup_id);
		show_link_attach_type_json(info->cgroup.attach_type, json_wtr);
		break;
	case BPF_LINK_TYPE_ITER:
		show_iter_json(info, json_wtr);
		break;
	case BPF_LINK_TYPE_NETNS:
		jsonw_uint_field(json_wtr, "netns_ino",
				 info->netns.netns_ino);
		show_link_attach_type_json(info->netns.attach_type, json_wtr);
		break;
	case BPF_LINK_TYPE_NETFILTER:
		netfilter_dump_json(info, json_wtr);
		break;
	case BPF_LINK_TYPE_TCX:
		show_link_ifindex_json(info->tcx.ifindex, json_wtr);
		show_link_attach_type_json(info->tcx.attach_type, json_wtr);
		break;
<<<<<<< HEAD
=======
	case BPF_LINK_TYPE_NETKIT:
		show_link_ifindex_json(info->netkit.ifindex, json_wtr);
		show_link_attach_type_json(info->netkit.attach_type, json_wtr);
		break;
	case BPF_LINK_TYPE_SOCKMAP:
		jsonw_uint_field(json_wtr, "map_id", info->sockmap.map_id);
		show_link_attach_type_json(info->sockmap.attach_type, json_wtr);
		break;
>>>>>>> 2d5404ca
	case BPF_LINK_TYPE_XDP:
		show_link_ifindex_json(info->xdp.ifindex, json_wtr);
		break;
	case BPF_LINK_TYPE_STRUCT_OPS:
		jsonw_uint_field(json_wtr, "map_id",
				 info->struct_ops.map_id);
		break;
	case BPF_LINK_TYPE_KPROBE_MULTI:
		show_kprobe_multi_json(info, json_wtr);
		break;
<<<<<<< HEAD
=======
	case BPF_LINK_TYPE_UPROBE_MULTI:
		show_uprobe_multi_json(info, json_wtr);
		break;
>>>>>>> 2d5404ca
	case BPF_LINK_TYPE_PERF_EVENT:
		switch (info->perf_event.type) {
		case BPF_PERF_EVENT_EVENT:
			show_perf_event_event_json(info, json_wtr);
			break;
		case BPF_PERF_EVENT_TRACEPOINT:
			show_perf_event_tracepoint_json(info, json_wtr);
			break;
		case BPF_PERF_EVENT_KPROBE:
		case BPF_PERF_EVENT_KRETPROBE:
			show_perf_event_kprobe_json(info, json_wtr);
			break;
		case BPF_PERF_EVENT_UPROBE:
		case BPF_PERF_EVENT_URETPROBE:
			show_perf_event_uprobe_json(info, json_wtr);
			break;
		default:
			break;
		}
		break;
	default:
		break;
	}

	if (!hashmap__empty(link_table)) {
		struct hashmap_entry *entry;

		jsonw_name(json_wtr, "pinned");
		jsonw_start_array(json_wtr);
		hashmap__for_each_key_entry(link_table, entry, info->id)
			jsonw_string(json_wtr, entry->pvalue);
		jsonw_end_array(json_wtr);
	}

	emit_obj_refs_json(refs_table, info->id, json_wtr);

	jsonw_end_object(json_wtr);

	return 0;
}

static void show_link_header_plain(struct bpf_link_info *info)
{
	const char *link_type_str;

	printf("%u: ", info->id);
	link_type_str = libbpf_bpf_link_type_str(info->type);
	if (link_type_str)
		printf("%s  ", link_type_str);
	else
		printf("type %u  ", info->type);

	if (info->type == BPF_LINK_TYPE_STRUCT_OPS)
		printf("map %u  ", info->struct_ops.map_id);
	else
		printf("prog %u  ", info->prog_id);
}

static void show_link_attach_type_plain(__u32 attach_type)
{
	const char *attach_type_str;

	attach_type_str = libbpf_bpf_attach_type_str(attach_type);
	if (attach_type_str)
		printf("attach_type %s  ", attach_type_str);
	else
		printf("attach_type %u  ", attach_type);
}

static void show_link_ifindex_plain(__u32 ifindex)
{
	char devname[IF_NAMESIZE * 2] = "(unknown)";
	char tmpname[IF_NAMESIZE];
	char *ret = NULL;

	if (ifindex)
		ret = if_indextoname(ifindex, tmpname);
	else
		snprintf(devname, sizeof(devname), "(detached)");
	if (ret)
		snprintf(devname, sizeof(devname), "%s(%d)",
			 tmpname, ifindex);
	printf("ifindex %s  ", devname);
}

static void show_iter_plain(struct bpf_link_info *info)
{
	const char *target_name = u64_to_ptr(info->iter.target_name);

	printf("target_name %s  ", target_name);

	if (is_iter_map_target(target_name))
		printf("map_id %u  ", info->iter.map.map_id);
	else if (is_iter_task_target(target_name)) {
		if (info->iter.task.tid)
			printf("tid %u ", info->iter.task.tid);
		else if (info->iter.task.pid)
			printf("pid %u ", info->iter.task.pid);
	}

	if (is_iter_cgroup_target(target_name)) {
		printf("cgroup_id %llu  ", info->iter.cgroup.cgroup_id);
		printf("order %s  ",
		       cgroup_order_string(info->iter.cgroup.order));
	}
}

static const char * const pf2name[] = {
	[NFPROTO_INET] = "inet",
	[NFPROTO_IPV4] = "ip",
	[NFPROTO_ARP] = "arp",
	[NFPROTO_NETDEV] = "netdev",
	[NFPROTO_BRIDGE] = "bridge",
	[NFPROTO_IPV6] = "ip6",
};

static const char * const inethook2name[] = {
	[NF_INET_PRE_ROUTING] = "prerouting",
	[NF_INET_LOCAL_IN] = "input",
	[NF_INET_FORWARD] = "forward",
	[NF_INET_LOCAL_OUT] = "output",
	[NF_INET_POST_ROUTING] = "postrouting",
};

static const char * const arphook2name[] = {
	[NF_ARP_IN] = "input",
	[NF_ARP_OUT] = "output",
};

void netfilter_dump_plain(const struct bpf_link_info *info)
{
	const char *hookname = NULL, *pfname = NULL;
	unsigned int hook = info->netfilter.hooknum;
	unsigned int pf = info->netfilter.pf;

	if (pf < ARRAY_SIZE(pf2name))
		pfname = pf2name[pf];

	switch (pf) {
	case NFPROTO_BRIDGE: /* bridge shares numbers with enum nf_inet_hooks */
	case NFPROTO_IPV4:
	case NFPROTO_IPV6:
	case NFPROTO_INET:
		if (hook < ARRAY_SIZE(inethook2name))
			hookname = inethook2name[hook];
		break;
	case NFPROTO_ARP:
		if (hook < ARRAY_SIZE(arphook2name))
			hookname = arphook2name[hook];
	default:
		break;
	}

	if (pfname)
		printf("\n\t%s", pfname);
	else
		printf("\n\tpf: %d", pf);

	if (hookname)
		printf(" %s", hookname);
	else
		printf(", hook %u,", hook);

	printf(" prio %d", info->netfilter.priority);

	if (info->netfilter.flags)
		printf(" flags 0x%x", info->netfilter.flags);
}

static void show_kprobe_multi_plain(struct bpf_link_info *info)
{
<<<<<<< HEAD
	__u32 i, j = 0;
	__u64 *addrs;
=======
	struct addr_cookie *data;
	__u32 i, j = 0;
>>>>>>> 2d5404ca

	if (!info->kprobe_multi.count)
		return;

	if (info->kprobe_multi.flags & BPF_F_KPROBE_MULTI_RETURN)
		printf("\n\tkretprobe.multi  ");
	else
		printf("\n\tkprobe.multi  ");
	printf("func_cnt %u  ", info->kprobe_multi.count);
<<<<<<< HEAD
	addrs = (__u64 *)u64_to_ptr(info->kprobe_multi.addrs);
	qsort(addrs, info->kprobe_multi.count, sizeof(__u64), cmp_u64);
=======
	if (info->kprobe_multi.missed)
		printf("missed %llu  ", info->kprobe_multi.missed);
	data = get_addr_cookie_array(u64_to_ptr(info->kprobe_multi.addrs),
				     u64_to_ptr(info->kprobe_multi.cookies),
				     info->kprobe_multi.count);
	if (!data)
		return;
>>>>>>> 2d5404ca

	/* Load it once for all. */
	if (!dd.sym_count)
		kernel_syms_load(&dd);
	if (!dd.sym_count)
<<<<<<< HEAD
		return;

	printf("\n\t%-16s %s", "addr", "func [module]");
	for (i = 0; i < dd.sym_count; i++) {
		if (dd.sym_mapping[i].address != addrs[j])
			continue;
		printf("\n\t%016lx %s",
		       dd.sym_mapping[i].address, dd.sym_mapping[i].name);
=======
		goto error;

	printf("\n\t%-16s %-16s %s", "addr", "cookie", "func [module]");
	for (i = 0; i < dd.sym_count; i++) {
		if (dd.sym_mapping[i].address != data[j].addr)
			continue;
		printf("\n\t%016lx %-16llx %s",
		       dd.sym_mapping[i].address, data[j].cookie, dd.sym_mapping[i].name);
>>>>>>> 2d5404ca
		if (dd.sym_mapping[i].module[0] != '\0')
			printf(" [%s]  ", dd.sym_mapping[i].module);
		else
			printf("  ");

		if (j++ == info->kprobe_multi.count)
			break;
	}
<<<<<<< HEAD
=======
error:
	free(data);
}

static void show_uprobe_multi_plain(struct bpf_link_info *info)
{
	__u32 i;

	if (!info->uprobe_multi.count)
		return;

	if (info->uprobe_multi.flags & BPF_F_UPROBE_MULTI_RETURN)
		printf("\n\turetprobe.multi  ");
	else
		printf("\n\tuprobe.multi  ");

	printf("path %s  ", (char *) u64_to_ptr(info->uprobe_multi.path));
	printf("func_cnt %u  ", info->uprobe_multi.count);

	if (info->uprobe_multi.pid)
		printf("pid %d  ", info->uprobe_multi.pid);

	printf("\n\t%-16s   %-16s   %-16s", "offset", "ref_ctr_offset", "cookies");
	for (i = 0; i < info->uprobe_multi.count; i++) {
		printf("\n\t0x%-16llx 0x%-16llx 0x%-16llx",
			u64_to_arr(info->uprobe_multi.offsets)[i],
			u64_to_arr(info->uprobe_multi.ref_ctr_offsets)[i],
			u64_to_arr(info->uprobe_multi.cookies)[i]);
	}
>>>>>>> 2d5404ca
}

static void show_perf_event_kprobe_plain(struct bpf_link_info *info)
{
	const char *buf;

	buf = u64_to_ptr(info->perf_event.kprobe.func_name);
	if (buf[0] == '\0' && !info->perf_event.kprobe.addr)
		return;

	if (info->perf_event.type == BPF_PERF_EVENT_KRETPROBE)
		printf("\n\tkretprobe ");
	else
		printf("\n\tkprobe ");
	if (info->perf_event.kprobe.addr)
		printf("%llx ", info->perf_event.kprobe.addr);
	printf("%s", buf);
	if (info->perf_event.kprobe.offset)
		printf("+%#x", info->perf_event.kprobe.offset);
<<<<<<< HEAD
=======
	if (info->perf_event.kprobe.missed)
		printf("  missed %llu", info->perf_event.kprobe.missed);
	if (info->perf_event.kprobe.cookie)
		printf("  cookie %llu", info->perf_event.kprobe.cookie);
>>>>>>> 2d5404ca
	printf("  ");
}

static void show_perf_event_uprobe_plain(struct bpf_link_info *info)
{
	const char *buf;

	buf = u64_to_ptr(info->perf_event.uprobe.file_name);
	if (buf[0] == '\0')
		return;

	if (info->perf_event.type == BPF_PERF_EVENT_URETPROBE)
		printf("\n\turetprobe ");
	else
		printf("\n\tuprobe ");
	printf("%s+%#x  ", buf, info->perf_event.uprobe.offset);
<<<<<<< HEAD
=======
	if (info->perf_event.uprobe.cookie)
		printf("cookie %llu  ", info->perf_event.uprobe.cookie);
>>>>>>> 2d5404ca
}

static void show_perf_event_tracepoint_plain(struct bpf_link_info *info)
{
	const char *buf;

	buf = u64_to_ptr(info->perf_event.tracepoint.tp_name);
	if (buf[0] == '\0')
		return;

	printf("\n\ttracepoint %s  ", buf);
<<<<<<< HEAD
=======
	if (info->perf_event.tracepoint.cookie)
		printf("cookie %llu  ", info->perf_event.tracepoint.cookie);
>>>>>>> 2d5404ca
}

static void show_perf_event_event_plain(struct bpf_link_info *info)
{
	__u64 config = info->perf_event.event.config;
	__u32 type = info->perf_event.event.type;
	const char *perf_type, *perf_config;

	printf("\n\tevent ");
	perf_type = perf_event_name(perf_type_name, type);
	if (perf_type)
		printf("%s:", perf_type);
	else
		printf("%u :", type);

	perf_config = perf_config_str(type, config);
	if (perf_config)
		printf("%s  ", perf_config);
	else
		printf("%llu  ", config);

<<<<<<< HEAD
=======
	if (info->perf_event.event.cookie)
		printf("cookie %llu  ", info->perf_event.event.cookie);

>>>>>>> 2d5404ca
	if (type == PERF_TYPE_HW_CACHE && perf_config)
		free((void *)perf_config);
}

static int show_link_close_plain(int fd, struct bpf_link_info *info)
{
	struct bpf_prog_info prog_info;
	const char *prog_type_str;
	int err;

	show_link_header_plain(info);

	switch (info->type) {
	case BPF_LINK_TYPE_RAW_TRACEPOINT:
		printf("\n\ttp '%s'  ",
		       (const char *)u64_to_ptr(info->raw_tracepoint.tp_name));
		break;
	case BPF_LINK_TYPE_TRACING:
		err = get_prog_info(info->prog_id, &prog_info);
		if (err)
			return err;

		prog_type_str = libbpf_bpf_prog_type_str(prog_info.type);
		/* libbpf will return NULL for variants unknown to it. */
		if (prog_type_str)
			printf("\n\tprog_type %s  ", prog_type_str);
		else
			printf("\n\tprog_type %u  ", prog_info.type);

		show_link_attach_type_plain(info->tracing.attach_type);
		if (info->tracing.target_obj_id || info->tracing.target_btf_id)
			printf("\n\ttarget_obj_id %u  target_btf_id %u  ",
			       info->tracing.target_obj_id,
			       info->tracing.target_btf_id);
		break;
	case BPF_LINK_TYPE_CGROUP:
		printf("\n\tcgroup_id %zu  ", (size_t)info->cgroup.cgroup_id);
		show_link_attach_type_plain(info->cgroup.attach_type);
		break;
	case BPF_LINK_TYPE_ITER:
		show_iter_plain(info);
		break;
	case BPF_LINK_TYPE_NETNS:
		printf("\n\tnetns_ino %u  ", info->netns.netns_ino);
		show_link_attach_type_plain(info->netns.attach_type);
		break;
	case BPF_LINK_TYPE_NETFILTER:
		netfilter_dump_plain(info);
		break;
	case BPF_LINK_TYPE_TCX:
		printf("\n\t");
		show_link_ifindex_plain(info->tcx.ifindex);
		show_link_attach_type_plain(info->tcx.attach_type);
		break;
<<<<<<< HEAD
=======
	case BPF_LINK_TYPE_NETKIT:
		printf("\n\t");
		show_link_ifindex_plain(info->netkit.ifindex);
		show_link_attach_type_plain(info->netkit.attach_type);
		break;
	case BPF_LINK_TYPE_SOCKMAP:
		printf("\n\t");
		printf("map_id %u  ", info->sockmap.map_id);
		show_link_attach_type_plain(info->sockmap.attach_type);
		break;
>>>>>>> 2d5404ca
	case BPF_LINK_TYPE_XDP:
		printf("\n\t");
		show_link_ifindex_plain(info->xdp.ifindex);
		break;
	case BPF_LINK_TYPE_KPROBE_MULTI:
		show_kprobe_multi_plain(info);
		break;
<<<<<<< HEAD
=======
	case BPF_LINK_TYPE_UPROBE_MULTI:
		show_uprobe_multi_plain(info);
		break;
>>>>>>> 2d5404ca
	case BPF_LINK_TYPE_PERF_EVENT:
		switch (info->perf_event.type) {
		case BPF_PERF_EVENT_EVENT:
			show_perf_event_event_plain(info);
			break;
		case BPF_PERF_EVENT_TRACEPOINT:
			show_perf_event_tracepoint_plain(info);
			break;
		case BPF_PERF_EVENT_KPROBE:
		case BPF_PERF_EVENT_KRETPROBE:
			show_perf_event_kprobe_plain(info);
			break;
		case BPF_PERF_EVENT_UPROBE:
		case BPF_PERF_EVENT_URETPROBE:
			show_perf_event_uprobe_plain(info);
			break;
		default:
			break;
		}
		break;
	default:
		break;
	}

	if (!hashmap__empty(link_table)) {
		struct hashmap_entry *entry;

		hashmap__for_each_key_entry(link_table, entry, info->id)
			printf("\n\tpinned %s", (char *)entry->pvalue);
	}
	emit_obj_refs_plain(refs_table, info->id, "\n\tpids ");

	printf("\n");

	return 0;
}

static int do_show_link(int fd)
{
	__u64 *ref_ctr_offsets = NULL, *offsets = NULL, *cookies = NULL;
	struct bpf_link_info info;
	__u32 len = sizeof(info);
<<<<<<< HEAD
=======
	char path_buf[PATH_MAX];
>>>>>>> 2d5404ca
	__u64 *addrs = NULL;
	char buf[PATH_MAX];
	int count;
	int err;

	memset(&info, 0, sizeof(info));
	buf[0] = '\0';
again:
	err = bpf_link_get_info_by_fd(fd, &info, &len);
	if (err) {
		p_err("can't get link info: %s",
		      strerror(errno));
		close(fd);
		return err;
	}
	if (info.type == BPF_LINK_TYPE_RAW_TRACEPOINT &&
	    !info.raw_tracepoint.tp_name) {
		info.raw_tracepoint.tp_name = ptr_to_u64(&buf);
		info.raw_tracepoint.tp_name_len = sizeof(buf);
		goto again;
	}
	if (info.type == BPF_LINK_TYPE_ITER &&
	    !info.iter.target_name) {
		info.iter.target_name = ptr_to_u64(&buf);
		info.iter.target_name_len = sizeof(buf);
		goto again;
	}
	if (info.type == BPF_LINK_TYPE_KPROBE_MULTI &&
	    !info.kprobe_multi.addrs) {
		count = info.kprobe_multi.count;
		if (count) {
			addrs = calloc(count, sizeof(__u64));
			if (!addrs) {
				p_err("mem alloc failed");
				close(fd);
				return -ENOMEM;
			}
			info.kprobe_multi.addrs = ptr_to_u64(addrs);
<<<<<<< HEAD
=======
			cookies = calloc(count, sizeof(__u64));
			if (!cookies) {
				p_err("mem alloc failed");
				free(addrs);
				close(fd);
				return -ENOMEM;
			}
			info.kprobe_multi.cookies = ptr_to_u64(cookies);
			goto again;
		}
	}
	if (info.type == BPF_LINK_TYPE_UPROBE_MULTI &&
	    !info.uprobe_multi.offsets) {
		count = info.uprobe_multi.count;
		if (count) {
			offsets = calloc(count, sizeof(__u64));
			if (!offsets) {
				p_err("mem alloc failed");
				close(fd);
				return -ENOMEM;
			}
			info.uprobe_multi.offsets = ptr_to_u64(offsets);
			ref_ctr_offsets = calloc(count, sizeof(__u64));
			if (!ref_ctr_offsets) {
				p_err("mem alloc failed");
				free(offsets);
				close(fd);
				return -ENOMEM;
			}
			info.uprobe_multi.ref_ctr_offsets = ptr_to_u64(ref_ctr_offsets);
			cookies = calloc(count, sizeof(__u64));
			if (!cookies) {
				p_err("mem alloc failed");
				free(ref_ctr_offsets);
				free(offsets);
				close(fd);
				return -ENOMEM;
			}
			info.uprobe_multi.cookies = ptr_to_u64(cookies);
			info.uprobe_multi.path = ptr_to_u64(path_buf);
			info.uprobe_multi.path_size = sizeof(path_buf);
>>>>>>> 2d5404ca
			goto again;
		}
	}
	if (info.type == BPF_LINK_TYPE_PERF_EVENT) {
		switch (info.perf_event.type) {
		case BPF_PERF_EVENT_TRACEPOINT:
			if (!info.perf_event.tracepoint.tp_name) {
				info.perf_event.tracepoint.tp_name = ptr_to_u64(&buf);
				info.perf_event.tracepoint.name_len = sizeof(buf);
				goto again;
			}
			break;
		case BPF_PERF_EVENT_KPROBE:
		case BPF_PERF_EVENT_KRETPROBE:
			if (!info.perf_event.kprobe.func_name) {
				info.perf_event.kprobe.func_name = ptr_to_u64(&buf);
				info.perf_event.kprobe.name_len = sizeof(buf);
				goto again;
			}
			break;
		case BPF_PERF_EVENT_UPROBE:
		case BPF_PERF_EVENT_URETPROBE:
			if (!info.perf_event.uprobe.file_name) {
				info.perf_event.uprobe.file_name = ptr_to_u64(&buf);
				info.perf_event.uprobe.name_len = sizeof(buf);
				goto again;
			}
			break;
		default:
			break;
		}
	}

	if (json_output)
		show_link_close_json(fd, &info);
	else
		show_link_close_plain(fd, &info);

<<<<<<< HEAD
	if (addrs)
		free(addrs);
=======
	free(ref_ctr_offsets);
	free(cookies);
	free(offsets);
	free(addrs);
>>>>>>> 2d5404ca
	close(fd);
	return 0;
}

static int do_show(int argc, char **argv)
{
	__u32 id = 0;
	int err, fd;

	if (show_pinned) {
		link_table = hashmap__new(hash_fn_for_key_as_id,
					  equal_fn_for_key_as_id, NULL);
		if (IS_ERR(link_table)) {
			p_err("failed to create hashmap for pinned paths");
			return -1;
		}
		build_pinned_obj_table(link_table, BPF_OBJ_LINK);
	}
	build_obj_refs_table(&refs_table, BPF_OBJ_LINK);

	if (argc == 2) {
		fd = link_parse_fd(&argc, &argv);
		if (fd < 0)
			return fd;
		do_show_link(fd);
		goto out;
	}

	if (argc)
		return BAD_ARG();

	if (json_output)
		jsonw_start_array(json_wtr);
	while (true) {
		err = bpf_link_get_next_id(id, &id);
		if (err) {
			if (errno == ENOENT)
				break;
			p_err("can't get next link: %s%s", strerror(errno),
			      errno == EINVAL ? " -- kernel too old?" : "");
			break;
		}

		fd = bpf_link_get_fd_by_id(id);
		if (fd < 0) {
			if (errno == ENOENT)
				continue;
			p_err("can't get link by id (%u): %s",
			      id, strerror(errno));
			break;
		}

		err = do_show_link(fd);
		if (err)
			break;
	}
	if (json_output)
		jsonw_end_array(json_wtr);

	delete_obj_refs_table(refs_table);

	if (show_pinned)
		delete_pinned_obj_table(link_table);

out:
	if (dd.sym_count)
		kernel_syms_destroy(&dd);
	return errno == ENOENT ? 0 : -1;
}

static int do_pin(int argc, char **argv)
{
	int err;

	err = do_pin_any(argc, argv, link_parse_fd);
	if (!err && json_output)
		jsonw_null(json_wtr);
	return err;
}

static int do_detach(int argc, char **argv)
{
	int err, fd;

	if (argc != 2) {
		p_err("link specifier is invalid or missing\n");
		return 1;
	}

	fd = link_parse_fd(&argc, &argv);
	if (fd < 0)
		return 1;

	err = bpf_link_detach(fd);
	if (err)
		err = -errno;
	close(fd);
	if (err) {
		p_err("failed link detach: %s", strerror(-err));
		return 1;
	}

	if (json_output)
		jsonw_null(json_wtr);

	return 0;
}

static int do_help(int argc, char **argv)
{
	if (json_output) {
		jsonw_null(json_wtr);
		return 0;
	}

	fprintf(stderr,
		"Usage: %1$s %2$s { show | list }   [LINK]\n"
		"       %1$s %2$s pin        LINK  FILE\n"
		"       %1$s %2$s detach     LINK\n"
		"       %1$s %2$s help\n"
		"\n"
		"       " HELP_SPEC_LINK "\n"
		"       " HELP_SPEC_OPTIONS " |\n"
		"                    {-f|--bpffs} | {-n|--nomount} }\n"
		"",
		bin_name, argv[-2]);

	return 0;
}

static const struct cmd cmds[] = {
	{ "show",	do_show },
	{ "list",	do_show },
	{ "help",	do_help },
	{ "pin",	do_pin },
	{ "detach",	do_detach },
	{ 0 }
};

int do_link(int argc, char **argv)
{
	return cmd_select(cmds, argc, argv, do_help);
}<|MERGE_RESOLUTION|>--- conflicted
+++ resolved
@@ -249,13 +249,6 @@
 	return err;
 }
 
-<<<<<<< HEAD
-static int cmp_u64(const void *A, const void *B)
-{
-	const __u64 *a = A, *b = B;
-
-	return *a - *b;
-=======
 struct addr_cookie {
 	__u64 addr;
 	__u64 cookie;
@@ -287,29 +280,17 @@
 	}
 	qsort(data, count, sizeof(data[0]), cmp_addr_cookie);
 	return data;
->>>>>>> 2d5404ca
 }
 
 static void
 show_kprobe_multi_json(struct bpf_link_info *info, json_writer_t *wtr)
 {
-<<<<<<< HEAD
-	__u32 i, j = 0;
-	__u64 *addrs;
-=======
 	struct addr_cookie *data;
 	__u32 i, j = 0;
->>>>>>> 2d5404ca
 
 	jsonw_bool_field(json_wtr, "retprobe",
 			 info->kprobe_multi.flags & BPF_F_KPROBE_MULTI_RETURN);
 	jsonw_uint_field(json_wtr, "func_cnt", info->kprobe_multi.count);
-<<<<<<< HEAD
-	jsonw_name(json_wtr, "funcs");
-	jsonw_start_array(json_wtr);
-	addrs = u64_to_ptr(info->kprobe_multi.addrs);
-	qsort(addrs, info->kprobe_multi.count, sizeof(addrs[0]), cmp_u64);
-=======
 	jsonw_uint_field(json_wtr, "missed", info->kprobe_multi.missed);
 	jsonw_name(json_wtr, "funcs");
 	jsonw_start_array(json_wtr);
@@ -318,21 +299,15 @@
 				     info->kprobe_multi.count);
 	if (!data)
 		return;
->>>>>>> 2d5404ca
 
 	/* Load it once for all. */
 	if (!dd.sym_count)
 		kernel_syms_load(&dd);
-<<<<<<< HEAD
-	for (i = 0; i < dd.sym_count; i++) {
-		if (dd.sym_mapping[i].address != addrs[j])
-=======
 	if (!dd.sym_count)
 		goto error;
 
 	for (i = 0; i < dd.sym_count; i++) {
 		if (dd.sym_mapping[i].address != data[j].addr)
->>>>>>> 2d5404ca
 			continue;
 		jsonw_start_object(json_wtr);
 		jsonw_uint_field(json_wtr, "addr", dd.sym_mapping[i].address);
@@ -344,17 +319,12 @@
 		} else {
 			jsonw_string_field(json_wtr, "module", dd.sym_mapping[i].module);
 		}
-<<<<<<< HEAD
-=======
 		jsonw_uint_field(json_wtr, "cookie", data[j].cookie);
->>>>>>> 2d5404ca
 		jsonw_end_object(json_wtr);
 		if (j++ == info->kprobe_multi.count)
 			break;
 	}
 	jsonw_end_array(json_wtr);
-<<<<<<< HEAD
-=======
 error:
 	free(data);
 }
@@ -388,7 +358,6 @@
 		jsonw_end_object(json_wtr);
 	}
 	jsonw_end_array(json_wtr);
->>>>>>> 2d5404ca
 }
 
 static void
@@ -399,11 +368,8 @@
 	jsonw_string_field(wtr, "func",
 			   u64_to_ptr(info->perf_event.kprobe.func_name));
 	jsonw_uint_field(wtr, "offset", info->perf_event.kprobe.offset);
-<<<<<<< HEAD
-=======
 	jsonw_uint_field(wtr, "missed", info->perf_event.kprobe.missed);
 	jsonw_uint_field(wtr, "cookie", info->perf_event.kprobe.cookie);
->>>>>>> 2d5404ca
 }
 
 static void
@@ -413,10 +379,7 @@
 	jsonw_string_field(wtr, "file",
 			   u64_to_ptr(info->perf_event.uprobe.file_name));
 	jsonw_uint_field(wtr, "offset", info->perf_event.uprobe.offset);
-<<<<<<< HEAD
-=======
 	jsonw_uint_field(wtr, "cookie", info->perf_event.uprobe.cookie);
->>>>>>> 2d5404ca
 }
 
 static void
@@ -424,10 +387,7 @@
 {
 	jsonw_string_field(wtr, "tracepoint",
 			   u64_to_ptr(info->perf_event.tracepoint.tp_name));
-<<<<<<< HEAD
-=======
 	jsonw_uint_field(wtr, "cookie", info->perf_event.tracepoint.cookie);
->>>>>>> 2d5404ca
 }
 
 static char *perf_config_hw_cache_str(__u64 config)
@@ -504,11 +464,8 @@
 	else
 		jsonw_uint_field(wtr, "event_config", config);
 
-<<<<<<< HEAD
-=======
 	jsonw_uint_field(wtr, "cookie", info->perf_event.event.cookie);
 
->>>>>>> 2d5404ca
 	if (type == PERF_TYPE_HW_CACHE && perf_config)
 		free((void *)perf_config);
 }
@@ -565,8 +522,6 @@
 		show_link_ifindex_json(info->tcx.ifindex, json_wtr);
 		show_link_attach_type_json(info->tcx.attach_type, json_wtr);
 		break;
-<<<<<<< HEAD
-=======
 	case BPF_LINK_TYPE_NETKIT:
 		show_link_ifindex_json(info->netkit.ifindex, json_wtr);
 		show_link_attach_type_json(info->netkit.attach_type, json_wtr);
@@ -575,7 +530,6 @@
 		jsonw_uint_field(json_wtr, "map_id", info->sockmap.map_id);
 		show_link_attach_type_json(info->sockmap.attach_type, json_wtr);
 		break;
->>>>>>> 2d5404ca
 	case BPF_LINK_TYPE_XDP:
 		show_link_ifindex_json(info->xdp.ifindex, json_wtr);
 		break;
@@ -586,12 +540,9 @@
 	case BPF_LINK_TYPE_KPROBE_MULTI:
 		show_kprobe_multi_json(info, json_wtr);
 		break;
-<<<<<<< HEAD
-=======
 	case BPF_LINK_TYPE_UPROBE_MULTI:
 		show_uprobe_multi_json(info, json_wtr);
 		break;
->>>>>>> 2d5404ca
 	case BPF_LINK_TYPE_PERF_EVENT:
 		switch (info->perf_event.type) {
 		case BPF_PERF_EVENT_EVENT:
@@ -763,13 +714,8 @@
 
 static void show_kprobe_multi_plain(struct bpf_link_info *info)
 {
-<<<<<<< HEAD
-	__u32 i, j = 0;
-	__u64 *addrs;
-=======
 	struct addr_cookie *data;
 	__u32 i, j = 0;
->>>>>>> 2d5404ca
 
 	if (!info->kprobe_multi.count)
 		return;
@@ -779,10 +725,6 @@
 	else
 		printf("\n\tkprobe.multi  ");
 	printf("func_cnt %u  ", info->kprobe_multi.count);
-<<<<<<< HEAD
-	addrs = (__u64 *)u64_to_ptr(info->kprobe_multi.addrs);
-	qsort(addrs, info->kprobe_multi.count, sizeof(__u64), cmp_u64);
-=======
 	if (info->kprobe_multi.missed)
 		printf("missed %llu  ", info->kprobe_multi.missed);
 	data = get_addr_cookie_array(u64_to_ptr(info->kprobe_multi.addrs),
@@ -790,22 +732,11 @@
 				     info->kprobe_multi.count);
 	if (!data)
 		return;
->>>>>>> 2d5404ca
 
 	/* Load it once for all. */
 	if (!dd.sym_count)
 		kernel_syms_load(&dd);
 	if (!dd.sym_count)
-<<<<<<< HEAD
-		return;
-
-	printf("\n\t%-16s %s", "addr", "func [module]");
-	for (i = 0; i < dd.sym_count; i++) {
-		if (dd.sym_mapping[i].address != addrs[j])
-			continue;
-		printf("\n\t%016lx %s",
-		       dd.sym_mapping[i].address, dd.sym_mapping[i].name);
-=======
 		goto error;
 
 	printf("\n\t%-16s %-16s %s", "addr", "cookie", "func [module]");
@@ -814,7 +745,6 @@
 			continue;
 		printf("\n\t%016lx %-16llx %s",
 		       dd.sym_mapping[i].address, data[j].cookie, dd.sym_mapping[i].name);
->>>>>>> 2d5404ca
 		if (dd.sym_mapping[i].module[0] != '\0')
 			printf(" [%s]  ", dd.sym_mapping[i].module);
 		else
@@ -823,8 +753,6 @@
 		if (j++ == info->kprobe_multi.count)
 			break;
 	}
-<<<<<<< HEAD
-=======
 error:
 	free(data);
 }
@@ -854,7 +782,6 @@
 			u64_to_arr(info->uprobe_multi.ref_ctr_offsets)[i],
 			u64_to_arr(info->uprobe_multi.cookies)[i]);
 	}
->>>>>>> 2d5404ca
 }
 
 static void show_perf_event_kprobe_plain(struct bpf_link_info *info)
@@ -874,13 +801,10 @@
 	printf("%s", buf);
 	if (info->perf_event.kprobe.offset)
 		printf("+%#x", info->perf_event.kprobe.offset);
-<<<<<<< HEAD
-=======
 	if (info->perf_event.kprobe.missed)
 		printf("  missed %llu", info->perf_event.kprobe.missed);
 	if (info->perf_event.kprobe.cookie)
 		printf("  cookie %llu", info->perf_event.kprobe.cookie);
->>>>>>> 2d5404ca
 	printf("  ");
 }
 
@@ -897,11 +821,8 @@
 	else
 		printf("\n\tuprobe ");
 	printf("%s+%#x  ", buf, info->perf_event.uprobe.offset);
-<<<<<<< HEAD
-=======
 	if (info->perf_event.uprobe.cookie)
 		printf("cookie %llu  ", info->perf_event.uprobe.cookie);
->>>>>>> 2d5404ca
 }
 
 static void show_perf_event_tracepoint_plain(struct bpf_link_info *info)
@@ -913,11 +834,8 @@
 		return;
 
 	printf("\n\ttracepoint %s  ", buf);
-<<<<<<< HEAD
-=======
 	if (info->perf_event.tracepoint.cookie)
 		printf("cookie %llu  ", info->perf_event.tracepoint.cookie);
->>>>>>> 2d5404ca
 }
 
 static void show_perf_event_event_plain(struct bpf_link_info *info)
@@ -939,12 +857,9 @@
 	else
 		printf("%llu  ", config);
 
-<<<<<<< HEAD
-=======
 	if (info->perf_event.event.cookie)
 		printf("cookie %llu  ", info->perf_event.event.cookie);
 
->>>>>>> 2d5404ca
 	if (type == PERF_TYPE_HW_CACHE && perf_config)
 		free((void *)perf_config);
 }
@@ -999,8 +914,6 @@
 		show_link_ifindex_plain(info->tcx.ifindex);
 		show_link_attach_type_plain(info->tcx.attach_type);
 		break;
-<<<<<<< HEAD
-=======
 	case BPF_LINK_TYPE_NETKIT:
 		printf("\n\t");
 		show_link_ifindex_plain(info->netkit.ifindex);
@@ -1011,7 +924,6 @@
 		printf("map_id %u  ", info->sockmap.map_id);
 		show_link_attach_type_plain(info->sockmap.attach_type);
 		break;
->>>>>>> 2d5404ca
 	case BPF_LINK_TYPE_XDP:
 		printf("\n\t");
 		show_link_ifindex_plain(info->xdp.ifindex);
@@ -1019,12 +931,9 @@
 	case BPF_LINK_TYPE_KPROBE_MULTI:
 		show_kprobe_multi_plain(info);
 		break;
-<<<<<<< HEAD
-=======
 	case BPF_LINK_TYPE_UPROBE_MULTI:
 		show_uprobe_multi_plain(info);
 		break;
->>>>>>> 2d5404ca
 	case BPF_LINK_TYPE_PERF_EVENT:
 		switch (info->perf_event.type) {
 		case BPF_PERF_EVENT_EVENT:
@@ -1067,10 +976,7 @@
 	__u64 *ref_ctr_offsets = NULL, *offsets = NULL, *cookies = NULL;
 	struct bpf_link_info info;
 	__u32 len = sizeof(info);
-<<<<<<< HEAD
-=======
 	char path_buf[PATH_MAX];
->>>>>>> 2d5404ca
 	__u64 *addrs = NULL;
 	char buf[PATH_MAX];
 	int count;
@@ -1109,8 +1015,6 @@
 				return -ENOMEM;
 			}
 			info.kprobe_multi.addrs = ptr_to_u64(addrs);
-<<<<<<< HEAD
-=======
 			cookies = calloc(count, sizeof(__u64));
 			if (!cookies) {
 				p_err("mem alloc failed");
@@ -1152,7 +1056,6 @@
 			info.uprobe_multi.cookies = ptr_to_u64(cookies);
 			info.uprobe_multi.path = ptr_to_u64(path_buf);
 			info.uprobe_multi.path_size = sizeof(path_buf);
->>>>>>> 2d5404ca
 			goto again;
 		}
 	}
@@ -1191,15 +1094,10 @@
 	else
 		show_link_close_plain(fd, &info);
 
-<<<<<<< HEAD
-	if (addrs)
-		free(addrs);
-=======
 	free(ref_ctr_offsets);
 	free(cookies);
 	free(offsets);
 	free(addrs);
->>>>>>> 2d5404ca
 	close(fd);
 	return 0;
 }
