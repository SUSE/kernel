--- conflicted
+++ resolved
@@ -85,11 +85,6 @@
 	[BPF_TCX_EGRESS]		= "tcx/egress",
 	[BPF_NETKIT_PRIMARY]		= "netkit/primary",
 	[BPF_NETKIT_PEER]		= "netkit/peer",
-};
-
-static const char * const attach_loc_strings[] = {
-	[BPF_TCX_INGRESS]		= "tcx/ingress",
-	[BPF_TCX_EGRESS]		= "tcx/egress",
 };
 
 const size_t net_attach_type_size = ARRAY_SIZE(attach_type_strings);
@@ -491,15 +486,9 @@
 		if (prog_flags[i] || json_output) {
 			NET_START_ARRAY("prog_flags", "%s ");
 			for (j = 0; prog_flags[i] && j < 32; j++) {
-<<<<<<< HEAD
-				if (!(prog_flags[i] & (1 << j)))
-					continue;
-				NET_DUMP_UINT_ONLY(1 << j);
-=======
 				if (!(prog_flags[i] & (1U << j)))
 					continue;
 				NET_DUMP_UINT_ONLY(1U << j);
->>>>>>> 2d5404ca
 			}
 			NET_END_ARRAY("");
 		}
@@ -508,15 +497,9 @@
 			if (link_flags[i] || json_output) {
 				NET_START_ARRAY("link_flags", "%s ");
 				for (j = 0; link_flags[i] && j < 32; j++) {
-<<<<<<< HEAD
-					if (!(link_flags[i] & (1 << j)))
-						continue;
-					NET_DUMP_UINT_ONLY(1 << j);
-=======
 					if (!(link_flags[i] & (1U << j)))
 						continue;
 					NET_DUMP_UINT_ONLY(1U << j);
->>>>>>> 2d5404ca
 				}
 				NET_END_ARRAY("");
 			}
@@ -529,12 +512,9 @@
 {
 	__show_dev_tc_bpf(dev, BPF_TCX_INGRESS);
 	__show_dev_tc_bpf(dev, BPF_TCX_EGRESS);
-<<<<<<< HEAD
-=======
 
 	__show_dev_tc_bpf(dev, BPF_NETKIT_PRIMARY);
 	__show_dev_tc_bpf(dev, BPF_NETKIT_PEER);
->>>>>>> 2d5404ca
 }
 
 static int show_dev_tc_bpf_classic(int sock, unsigned int nl_pid,
@@ -1011,11 +991,7 @@
 		"                        | tcx_egress }\n"
 		"       " HELP_SPEC_OPTIONS " }\n"
 		"\n"
-<<<<<<< HEAD
-		"Note: Only xdp, tcx, tc, flow_dissector and netfilter attachments\n"
-=======
 		"Note: Only xdp, tcx, tc, netkit, flow_dissector and netfilter attachments\n"
->>>>>>> 2d5404ca
 		"      are currently supported.\n"
 		"      For progs attached to cgroups, use \"bpftool cgroup\"\n"
 		"      to dump program attachments. For program types\n"
