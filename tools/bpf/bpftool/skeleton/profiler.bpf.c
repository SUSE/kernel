// SPDX-License-Identifier: (GPL-2.0-only OR BSD-2-Clause)
// Copyright (c) 2020 Facebook
#include <vmlinux.h>
#include <bpf/bpf_helpers.h>
#include <bpf/bpf_tracing.h>

struct bpf_perf_event_value___local {
	__u64 counter;
	__u64 enabled;
	__u64 running;
} __attribute__((preserve_access_index));

/* map of perf event fds, num_cpu * num_metric entries */
struct {
	__uint(type, BPF_MAP_TYPE_PERF_EVENT_ARRAY);
	__uint(key_size, sizeof(u32));
	__uint(value_size, sizeof(int));
} events SEC(".maps");

/* readings at fentry */
struct {
	__uint(type, BPF_MAP_TYPE_PERCPU_ARRAY);
	__uint(key_size, sizeof(u32));
	__uint(value_size, sizeof(struct bpf_perf_event_value___local));
} fentry_readings SEC(".maps");

/* accumulated readings */
struct {
	__uint(type, BPF_MAP_TYPE_PERCPU_ARRAY);
	__uint(key_size, sizeof(u32));
	__uint(value_size, sizeof(struct bpf_perf_event_value___local));
} accum_readings SEC(".maps");

/* sample counts, one per cpu */
struct {
	__uint(type, BPF_MAP_TYPE_PERCPU_ARRAY);
	__uint(key_size, sizeof(u32));
	__uint(value_size, sizeof(u64));
} counts SEC(".maps");

const volatile __u32 num_cpu = 1;
const volatile __u32 num_metric = 1;
#define MAX_NUM_METRICS 4

SEC("fentry/XXX")
int BPF_PROG(fentry_XXX)
{
<<<<<<< HEAD
	struct bpf_perf_event_value___local *ptrs[MAX_NUM_MATRICS];
=======
	struct bpf_perf_event_value___local *ptrs[MAX_NUM_METRICS];
>>>>>>> 2d5404ca
	u32 key = bpf_get_smp_processor_id();
	u32 i;

	/* look up before reading, to reduce error */
	for (i = 0; i < num_metric && i < MAX_NUM_METRICS; i++) {
		u32 flag = i;

		ptrs[i] = bpf_map_lookup_elem(&fentry_readings, &flag);
		if (!ptrs[i])
			return 0;
	}

<<<<<<< HEAD
	for (i = 0; i < num_metric && i < MAX_NUM_MATRICS; i++) {
=======
	for (i = 0; i < num_metric && i < MAX_NUM_METRICS; i++) {
>>>>>>> 2d5404ca
		struct bpf_perf_event_value___local reading;
		int err;

		err = bpf_perf_event_read_value(&events, key, (void *)&reading,
						sizeof(reading));
		if (err)
			return 0;
		*(ptrs[i]) = reading;
		key += num_cpu;
	}

	return 0;
}

static inline void
fexit_update_maps(u32 id, struct bpf_perf_event_value___local *after)
{
	struct bpf_perf_event_value___local *before, diff;

	before = bpf_map_lookup_elem(&fentry_readings, &id);
	/* only account samples with a valid fentry_reading */
	if (before && before->counter) {
		struct bpf_perf_event_value___local *accum;

		diff.counter = after->counter - before->counter;
		diff.enabled = after->enabled - before->enabled;
		diff.running = after->running - before->running;

		accum = bpf_map_lookup_elem(&accum_readings, &id);
		if (accum) {
			accum->counter += diff.counter;
			accum->enabled += diff.enabled;
			accum->running += diff.running;
		}
	}
}

SEC("fexit/XXX")
int BPF_PROG(fexit_XXX)
{
<<<<<<< HEAD
	struct bpf_perf_event_value___local readings[MAX_NUM_MATRICS];
=======
	struct bpf_perf_event_value___local readings[MAX_NUM_METRICS];
>>>>>>> 2d5404ca
	u32 cpu = bpf_get_smp_processor_id();
	u32 i, zero = 0;
	int err;
	u64 *count;

	/* read all events before updating the maps, to reduce error */
	for (i = 0; i < num_metric && i < MAX_NUM_METRICS; i++) {
		err = bpf_perf_event_read_value(&events, cpu + i * num_cpu,
						(void *)(readings + i),
						sizeof(*readings));
		if (err)
			return 0;
	}
	count = bpf_map_lookup_elem(&counts, &zero);
	if (count) {
		*count += 1;
		for (i = 0; i < num_metric && i < MAX_NUM_METRICS; i++)
			fexit_update_maps(i, &readings[i]);
	}
	return 0;
}

char LICENSE[] SEC("license") = "Dual BSD/GPL";<|MERGE_RESOLUTION|>--- conflicted
+++ resolved
@@ -45,11 +45,7 @@
 SEC("fentry/XXX")
 int BPF_PROG(fentry_XXX)
 {
-<<<<<<< HEAD
-	struct bpf_perf_event_value___local *ptrs[MAX_NUM_MATRICS];
-=======
 	struct bpf_perf_event_value___local *ptrs[MAX_NUM_METRICS];
->>>>>>> 2d5404ca
 	u32 key = bpf_get_smp_processor_id();
 	u32 i;
 
@@ -62,11 +58,7 @@
 			return 0;
 	}
 
-<<<<<<< HEAD
-	for (i = 0; i < num_metric && i < MAX_NUM_MATRICS; i++) {
-=======
 	for (i = 0; i < num_metric && i < MAX_NUM_METRICS; i++) {
->>>>>>> 2d5404ca
 		struct bpf_perf_event_value___local reading;
 		int err;
 
@@ -107,11 +99,7 @@
 SEC("fexit/XXX")
 int BPF_PROG(fexit_XXX)
 {
-<<<<<<< HEAD
-	struct bpf_perf_event_value___local readings[MAX_NUM_MATRICS];
-=======
 	struct bpf_perf_event_value___local readings[MAX_NUM_METRICS];
->>>>>>> 2d5404ca
 	u32 cpu = bpf_get_smp_processor_id();
 	u32 i, zero = 0;
 	int err;
