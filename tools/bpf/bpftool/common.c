--- conflicted
+++ resolved
@@ -244,11 +244,7 @@
 	return fd;
 }
 
-<<<<<<< HEAD
-int mount_bpffs_for_pin(const char *name, bool is_dir)
-=======
 int create_and_mount_bpffs_dir(const char *dir_name)
->>>>>>> 2d5404ca
 {
 	char err_str[ERR_MAX_LEN];
 	bool dir_exists;
@@ -320,13 +316,6 @@
 	char *dir;
 	int err = 0;
 
-<<<<<<< HEAD
-	if (is_dir && is_bpffs(name))
-		return err;
-
-	file = malloc(strlen(name) + 1);
-	if (!file) {
-=======
 	if (access(file_name, F_OK) != -1) {
 		p_err("can't pin BPF object: path '%s' already exists", file_name);
 		return -1;
@@ -334,7 +323,6 @@
 
 	temp_name = strdup(file_name);
 	if (!temp_name) {
->>>>>>> 2d5404ca
 		p_err("mem alloc failed");
 		return -1;
 	}
@@ -373,11 +361,7 @@
 {
 	int err;
 
-<<<<<<< HEAD
-	err = mount_bpffs_for_pin(name, false);
-=======
 	err = mount_bpffs_for_file(name);
->>>>>>> 2d5404ca
 	if (err)
 		return err;
 
