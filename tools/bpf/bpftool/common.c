--- conflicted
+++ resolved
@@ -17,6 +17,7 @@
 #include <unistd.h>
 #include <net/if.h>
 #include <sys/mount.h>
+#include <sys/resource.h>
 #include <sys/stat.h>
 #include <sys/vfs.h>
 
@@ -36,55 +37,6 @@
 #define BPF_FS_MAGIC		0xcafe4a11
 #endif
 
-<<<<<<< HEAD
-const char * const attach_type_name[__MAX_BPF_ATTACH_TYPE] = {
-	[BPF_CGROUP_INET_INGRESS]	= "ingress",
-	[BPF_CGROUP_INET_EGRESS]	= "egress",
-	[BPF_CGROUP_INET_SOCK_CREATE]	= "sock_create",
-	[BPF_CGROUP_INET_SOCK_RELEASE]	= "sock_release",
-	[BPF_CGROUP_SOCK_OPS]		= "sock_ops",
-	[BPF_CGROUP_DEVICE]		= "device",
-	[BPF_CGROUP_INET4_BIND]		= "bind4",
-	[BPF_CGROUP_INET6_BIND]		= "bind6",
-	[BPF_CGROUP_INET4_CONNECT]	= "connect4",
-	[BPF_CGROUP_INET6_CONNECT]	= "connect6",
-	[BPF_CGROUP_INET4_POST_BIND]	= "post_bind4",
-	[BPF_CGROUP_INET6_POST_BIND]	= "post_bind6",
-	[BPF_CGROUP_INET4_GETPEERNAME]	= "getpeername4",
-	[BPF_CGROUP_INET6_GETPEERNAME]	= "getpeername6",
-	[BPF_CGROUP_INET4_GETSOCKNAME]	= "getsockname4",
-	[BPF_CGROUP_INET6_GETSOCKNAME]	= "getsockname6",
-	[BPF_CGROUP_UDP4_SENDMSG]	= "sendmsg4",
-	[BPF_CGROUP_UDP6_SENDMSG]	= "sendmsg6",
-	[BPF_CGROUP_SYSCTL]		= "sysctl",
-	[BPF_CGROUP_UDP4_RECVMSG]	= "recvmsg4",
-	[BPF_CGROUP_UDP6_RECVMSG]	= "recvmsg6",
-	[BPF_CGROUP_GETSOCKOPT]		= "getsockopt",
-	[BPF_CGROUP_SETSOCKOPT]		= "setsockopt",
-	[BPF_SK_SKB_STREAM_PARSER]	= "sk_skb_stream_parser",
-	[BPF_SK_SKB_STREAM_VERDICT]	= "sk_skb_stream_verdict",
-	[BPF_SK_SKB_VERDICT]		= "sk_skb_verdict",
-	[BPF_SK_MSG_VERDICT]		= "sk_msg_verdict",
-	[BPF_LIRC_MODE2]		= "lirc_mode2",
-	[BPF_FLOW_DISSECTOR]		= "flow_dissector",
-	[BPF_TRACE_RAW_TP]		= "raw_tp",
-	[BPF_TRACE_FENTRY]		= "fentry",
-	[BPF_TRACE_FEXIT]		= "fexit",
-	[BPF_MODIFY_RETURN]		= "mod_ret",
-	[BPF_LSM_MAC]			= "lsm_mac",
-	[BPF_SK_LOOKUP]			= "sk_lookup",
-	[BPF_TRACE_ITER]		= "trace_iter",
-	[BPF_XDP_DEVMAP]		= "xdp_devmap",
-	[BPF_XDP_CPUMAP]		= "xdp_cpumap",
-	[BPF_XDP]			= "xdp",
-	[BPF_SK_REUSEPORT_SELECT]	= "sk_skb_reuseport_select",
-	[BPF_SK_REUSEPORT_SELECT_OR_MIGRATE]	= "sk_skb_reuseport_select_or_migrate",
-	[BPF_PERF_EVENT]		= "perf_event",
-	[BPF_TRACE_KPROBE_MULTI]	= "trace_kprobe_multi",
-};
-
-=======
->>>>>>> eb3cdb58
 void p_err(const char *fmt, ...)
 {
 	va_list ap;
@@ -126,8 +78,6 @@
 	return (unsigned long)st_fs.f_type == BPF_FS_MAGIC;
 }
 
-<<<<<<< HEAD
-=======
 /* Probe whether kernel switched from memlock-based (RLIMIT_MEMLOCK) to
  * memcg-based memory accounting for BPF maps and programs. This was done in
  * commit 97306be45fbe ("Merge branch 'switch to memcg-based memory
@@ -197,7 +147,6 @@
 		setrlimit(RLIMIT_MEMLOCK, &rinf);
 }
 
->>>>>>> eb3cdb58
 static int
 mnt_fs(const char *target, const char *type, char *buff, size_t bufflen)
 {
@@ -404,11 +353,7 @@
 		info.func_info_rec_size = sizeof(finfo);
 	info.func_info = ptr_to_u64(&finfo);
 
-<<<<<<< HEAD
-	if (bpf_obj_get_info_by_fd(prog_fd, &info, &info_len))
-=======
 	if (bpf_prog_get_info_by_fd(prog_fd, &info, &info_len))
->>>>>>> eb3cdb58
 		goto copy_name;
 
 	prog_btf = btf__load_from_kernel_by_id(info.btf_id);
@@ -552,18 +497,11 @@
 		goto out_close;
 	}
 
-<<<<<<< HEAD
-	err = hashmap__append(build_fn_table, u32_as_hash_field(pinned_info.id), path);
-	if (err) {
-		p_err("failed to append entry to hashmap for ID %u, path '%s': %s",
-		      pinned_info.id, path, strerror(errno));
-=======
 	err = hashmap__append(build_fn_table, pinned_info.id, path);
 	if (err) {
 		p_err("failed to append entry to hashmap for ID %u, path '%s': %s",
 		      pinned_info.id, path, strerror(errno));
 		free(path);
->>>>>>> eb3cdb58
 		goto out_close;
 	}
 
@@ -611,11 +549,7 @@
 		return;
 
 	hashmap__for_each_entry(map, entry, bkt)
-<<<<<<< HEAD
-		free(entry->value);
-=======
 		free(entry->pvalue);
->>>>>>> eb3cdb58
 
 	hashmap__free(map);
 }
@@ -1112,16 +1046,6 @@
 	return fd;
 }
 
-<<<<<<< HEAD
-size_t hash_fn_for_key_as_id(const void *key, void *ctx)
-{
-	return (size_t)key;
-}
-
-bool equal_fn_for_key_as_id(const void *k1, const void *k2, void *ctx)
-{
-	return k1 == k2;
-=======
 size_t hash_fn_for_key_as_id(long key, void *ctx)
 {
 	return key;
@@ -1180,5 +1104,4 @@
 		return -ENAMETOOLONG;
 
 	return 0;
->>>>>>> eb3cdb58
 }