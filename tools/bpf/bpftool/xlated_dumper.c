--- conflicted
+++ resolved
@@ -376,11 +376,6 @@
 	struct bpf_insn *insn_start = buf_start;
 	struct bpf_insn *insn_end = buf_end;
 	struct bpf_insn *cur = insn_start;
-<<<<<<< HEAD
-	bool double_insn = false;
-
-	for (; cur <= insn_end; cur++) {
-=======
 	struct btf *btf = dd->btf;
 	bool double_insn = false;
 	char func_sig[1024];
@@ -388,16 +383,12 @@
 	for (; cur <= insn_end; cur++) {
 		unsigned int insn_off;
 
->>>>>>> 939f5ad6
 		if (double_insn) {
 			double_insn = false;
 			continue;
 		}
 		double_insn = cur->code == (BPF_LD | BPF_IMM | BPF_DW);
 
-<<<<<<< HEAD
-		printf("% 4d: ", (int)(cur - insn_start + start_idx));
-=======
 		insn_off = (unsigned int)(cur - insn_start + start_idx);
 		if (btf && record) {
 			if (record->insn_off == insn_off) {
@@ -421,7 +412,6 @@
 		}
 
 		printf("%d: ", insn_off);
->>>>>>> 939f5ad6
 		print_bpf_insn(&cbs, cur, true);
 
 		if (opcodes) {
