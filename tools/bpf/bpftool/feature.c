--- conflicted
+++ resolved
@@ -167,11 +167,7 @@
 	return strtol(buf, NULL, 0);
 }
 
-<<<<<<< HEAD
-static int read_procfs(const char *path)
-=======
 static long read_procfs(const char *path)
->>>>>>> eb3cdb58
 {
 	char *endptr, *line = NULL;
 	size_t len = 0;
@@ -764,11 +760,7 @@
 			/* fallthrough */
 		default:
 			probe_res |= probe_helper_for_progtype(prog_type, supported_type,
-<<<<<<< HEAD
-						  define_prefix, id, ptype_name,
-=======
 						  define_prefix, id, prog_type_str,
->>>>>>> eb3cdb58
 						  ifindex);
 		}
 	}
@@ -1174,6 +1166,8 @@
 	bool supported_types[128] = {};
 	__u32 ifindex = 0;
 	char *ifname;
+
+	set_max_rlimit();
 
 	while (argc) {
 		if (is_prefix(*argv, "kernel")) {
@@ -1329,10 +1323,7 @@
 		"       %1$s %2$s help\n"
 		"\n"
 		"       COMPONENT := { kernel | dev NAME }\n"
-<<<<<<< HEAD
-=======
 		"       GROUP := { prog_types | map_types | attach_types | link_types | helpers }\n"
->>>>>>> eb3cdb58
 		"       " HELP_SPEC_OPTIONS " }\n"
 		"",
 		bin_name, argv[-2]);
