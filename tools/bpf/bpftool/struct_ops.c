// SPDX-License-Identifier: (GPL-2.0-only OR BSD-2-Clause)
/* Copyright (C) 2020 Facebook */

#include <errno.h>
#include <stdio.h>
#include <unistd.h>

#include <linux/err.h>

#include <bpf/bpf.h>
#include <bpf/btf.h>
#include <bpf/libbpf.h>

#include "json_writer.h"
#include "main.h"

#define STRUCT_OPS_VALUE_PREFIX "bpf_struct_ops_"

static const struct btf_type *map_info_type;
static __u32 map_info_alloc_len;
static struct btf *btf_vmlinux;
static __s32 map_info_type_id;

struct res {
	unsigned int nr_maps;
	unsigned int nr_errs;
};

static const struct btf *get_btf_vmlinux(void)
{
	if (btf_vmlinux)
		return btf_vmlinux;

	btf_vmlinux = libbpf_find_kernel_btf();
	if (!btf_vmlinux)
		p_err("struct_ops requires kernel CONFIG_DEBUG_INFO_BTF=y");

	return btf_vmlinux;
}

static const char *get_kern_struct_ops_name(const struct bpf_map_info *info)
{
	const struct btf *kern_btf;
	const struct btf_type *t;
	const char *st_ops_name;

	kern_btf = get_btf_vmlinux();
	if (!kern_btf)
		return "<btf_vmlinux_not_found>";

	t = btf__type_by_id(kern_btf, info->btf_vmlinux_value_type_id);
	st_ops_name = btf__name_by_offset(kern_btf, t->name_off);
	st_ops_name += strlen(STRUCT_OPS_VALUE_PREFIX);

	return st_ops_name;
}

static __s32 get_map_info_type_id(void)
{
	const struct btf *kern_btf;

	if (map_info_type_id)
		return map_info_type_id;

	kern_btf = get_btf_vmlinux();
	if (!kern_btf)
		return 0;

	map_info_type_id = btf__find_by_name_kind(kern_btf, "bpf_map_info",
						  BTF_KIND_STRUCT);
	if (map_info_type_id < 0) {
		p_err("can't find bpf_map_info from btf_vmlinux");
		return map_info_type_id;
	}
	map_info_type = btf__type_by_id(kern_btf, map_info_type_id);

	/* Ensure map_info_alloc() has at least what the bpftool needs */
	map_info_alloc_len = map_info_type->size;
	if (map_info_alloc_len < sizeof(struct bpf_map_info))
		map_info_alloc_len = sizeof(struct bpf_map_info);

	return map_info_type_id;
}

/* If the subcmd needs to print out the bpf_map_info,
 * it should always call map_info_alloc to allocate
 * a bpf_map_info object instead of allocating it
 * on the stack.
 *
 * map_info_alloc() will take the running kernel's btf
 * into account.  i.e. it will consider the
 * sizeof(struct bpf_map_info) of the running kernel.
 *
 * It will enable the "struct_ops" cmd to print the latest
 * "struct bpf_map_info".
 *
 * [ Recall that "struct_ops" requires the kernel's btf to
 *   be available ]
 */
static struct bpf_map_info *map_info_alloc(__u32 *alloc_len)
{
	struct bpf_map_info *info;

	if (get_map_info_type_id() < 0)
		return NULL;

	info = calloc(1, map_info_alloc_len);
	if (!info)
		p_err("mem alloc failed");
	else
		*alloc_len = map_info_alloc_len;

	return info;
}

/* It iterates all struct_ops maps of the system.
 * It returns the fd in "*res_fd" and map_info in "*info".
 * In the very first iteration, info->id should be 0.
 * An optional map "*name" filter can be specified.
 * The filter can be made more flexible in the future.
 * e.g. filter by kernel-struct-ops-name, regex-name, glob-name, ...etc.
 *
 * Return value:
 *     1: A struct_ops map found.  It is returned in "*res_fd" and "*info".
 *	  The caller can continue to call get_next in the future.
 *     0: No struct_ops map is returned.
 *        All struct_ops map has been found.
 *    -1: Error and the caller should abort the iteration.
 */
static int get_next_struct_ops_map(const char *name, int *res_fd,
				   struct bpf_map_info *info, __u32 info_len)
{
	__u32 id = info->id;
	int err, fd;

	while (true) {
		err = bpf_map_get_next_id(id, &id);
		if (err) {
			if (errno == ENOENT)
				return 0;
			p_err("can't get next map: %s", strerror(errno));
			return -1;
		}

		fd = bpf_map_get_fd_by_id(id);
		if (fd < 0) {
			if (errno == ENOENT)
				continue;
			p_err("can't get map by id (%u): %s",
			      id, strerror(errno));
			return -1;
		}

		err = bpf_map_get_info_by_fd(fd, info, &info_len);
		if (err) {
			p_err("can't get map info: %s", strerror(errno));
			close(fd);
			return -1;
		}

		if (info->type == BPF_MAP_TYPE_STRUCT_OPS &&
		    (!name || !strcmp(name, info->name))) {
			*res_fd = fd;
			return 1;
		}
		close(fd);
	}
}

static int cmd_retval(const struct res *res, bool must_have_one_map)
{
	if (res->nr_errs || (!res->nr_maps && must_have_one_map))
		return -1;

	return 0;
}

/* "data" is the work_func private storage */
typedef int (*work_func)(int fd, const struct bpf_map_info *info, void *data,
			 struct json_writer *wtr);

/* Find all struct_ops map in the system.
 * Filter out by "name" (if specified).
 * Then call "func(fd, info, data, wtr)" on each struct_ops map found.
 */
static struct res do_search(const char *name, work_func func, void *data,
			    struct json_writer *wtr)
{
	struct bpf_map_info *info;
	struct res res = {};
	__u32 info_len;
	int fd, err;

	info = map_info_alloc(&info_len);
	if (!info) {
		res.nr_errs++;
		return res;
	}

	if (wtr)
		jsonw_start_array(wtr);
	while ((err = get_next_struct_ops_map(name, &fd, info, info_len)) == 1) {
		res.nr_maps++;
		err = func(fd, info, data, wtr);
		if (err)
			res.nr_errs++;
		close(fd);
	}
	if (wtr)
		jsonw_end_array(wtr);

	if (err)
		res.nr_errs++;

	if (!wtr && name && !res.nr_errs && !res.nr_maps)
		/* It is not printing empty [].
		 * Thus, needs to specifically say nothing found
		 * for "name" here.
		 */
		p_err("no struct_ops found for %s", name);
	else if (!wtr && json_output && !res.nr_errs)
		/* The "func()" above is not writing any json (i.e. !wtr
		 * test here).
		 *
		 * However, "-j" is enabled and there is no errs here,
		 * so call json_null() as the current convention of
		 * other cmds.
		 */
		jsonw_null(json_wtr);

	free(info);
	return res;
}

static struct res do_one_id(const char *id_str, work_func func, void *data,
			    struct json_writer *wtr)
{
	struct bpf_map_info *info;
	struct res res = {};
	unsigned long id;
	__u32 info_len;
	char *endptr;
	int fd;

	id = strtoul(id_str, &endptr, 0);
	if (*endptr || !id || id > UINT32_MAX) {
		p_err("invalid id %s", id_str);
		res.nr_errs++;
		return res;
	}

	fd = bpf_map_get_fd_by_id(id);
	if (fd < 0) {
		p_err("can't get map by id (%lu): %s", id, strerror(errno));
		res.nr_errs++;
		return res;
	}

	info = map_info_alloc(&info_len);
	if (!info) {
		res.nr_errs++;
		goto done;
	}

	if (bpf_map_get_info_by_fd(fd, info, &info_len)) {
		p_err("can't get map info: %s", strerror(errno));
		res.nr_errs++;
		goto done;
	}

	if (info->type != BPF_MAP_TYPE_STRUCT_OPS) {
		p_err("%s id %u is not a struct_ops map", info->name, info->id);
		res.nr_errs++;
		goto done;
	}

	res.nr_maps++;

	if (wtr)
		jsonw_start_array(wtr);

	if (func(fd, info, data, wtr))
		res.nr_errs++;
	else if (!wtr && json_output)
		/* The "func()" above is not writing any json (i.e. !wtr
		 * test here).
		 *
		 * However, "-j" is enabled and there is no errs here,
		 * so call json_null() as the current convention of
		 * other cmds.
		 */
		jsonw_null(json_wtr);

	if (wtr)
		jsonw_end_array(wtr);

done:
	free(info);
	close(fd);

	return res;
}

static struct res do_work_on_struct_ops(const char *search_type,
					const char *search_term,
					work_func func, void *data,
					struct json_writer *wtr)
{
	if (search_type) {
		if (is_prefix(search_type, "id"))
			return do_one_id(search_term, func, data, wtr);
		else if (!is_prefix(search_type, "name"))
			usage();
	}

	return do_search(search_term, func, data, wtr);
}

static int __do_show(int fd, const struct bpf_map_info *info, void *data,
		     struct json_writer *wtr)
{
	if (wtr) {
		jsonw_start_object(wtr);
		jsonw_uint_field(wtr, "id", info->id);
		jsonw_string_field(wtr, "name", info->name);
		jsonw_string_field(wtr, "kernel_struct_ops",
				   get_kern_struct_ops_name(info));
		jsonw_end_object(wtr);
	} else {
		printf("%u: %-15s %-32s\n", info->id, info->name,
		       get_kern_struct_ops_name(info));
	}

	return 0;
}

static int do_show(int argc, char **argv)
{
	const char *search_type = NULL, *search_term = NULL;
	struct res res;

	if (argc && argc != 2)
		usage();

	if (argc == 2) {
		search_type = GET_ARG();
		search_term = GET_ARG();
	}

	res = do_work_on_struct_ops(search_type, search_term, __do_show,
				    NULL, json_wtr);

	return cmd_retval(&res, !!search_term);
}

static int __do_dump(int fd, const struct bpf_map_info *info, void *data,
		     struct json_writer *wtr)
{
	struct btf_dumper *d = (struct btf_dumper *)data;
	const struct btf_type *struct_ops_type;
	const struct btf *kern_btf = d->btf;
	const char *struct_ops_name;
	int zero = 0;
	void *value;

	/* note: d->jw == wtr */

	kern_btf = d->btf;

	/* The kernel supporting BPF_MAP_TYPE_STRUCT_OPS must have
	 * btf_vmlinux_value_type_id.
	 */
	struct_ops_type = btf__type_by_id(kern_btf,
					  info->btf_vmlinux_value_type_id);
	struct_ops_name = btf__name_by_offset(kern_btf,
					      struct_ops_type->name_off);
	value = calloc(1, info->value_size);
	if (!value) {
		p_err("mem alloc failed");
		return -1;
	}

	if (bpf_map_lookup_elem(fd, &zero, value)) {
		p_err("can't lookup struct_ops map %s id %u",
		      info->name, info->id);
		free(value);
		return -1;
	}

	jsonw_start_object(wtr);
	jsonw_name(wtr, "bpf_map_info");
	btf_dumper_type(d, map_info_type_id, (void *)info);
	jsonw_end_object(wtr);

	jsonw_start_object(wtr);
	jsonw_name(wtr, struct_ops_name);
	btf_dumper_type(d, info->btf_vmlinux_value_type_id, value);
	jsonw_end_object(wtr);

	free(value);

	return 0;
}

static int do_dump(int argc, char **argv)
{
	const char *search_type = NULL, *search_term = NULL;
	json_writer_t *wtr = json_wtr;
	const struct btf *kern_btf;
	struct btf_dumper d = {};
	struct res res;

	if (argc && argc != 2)
		usage();

	if (argc == 2) {
		search_type = GET_ARG();
		search_term = GET_ARG();
	}

	kern_btf = get_btf_vmlinux();
	if (!kern_btf)
		return -1;

	if (!json_output) {
		wtr = jsonw_new(stdout);
		if (!wtr) {
			p_err("can't create json writer");
			return -1;
		}
		jsonw_pretty(wtr, true);
	}

	d.btf = kern_btf;
	d.jw = wtr;
	d.is_plain_text = !json_output;
	d.prog_id_as_func_ptr = true;

	res = do_work_on_struct_ops(search_type, search_term, __do_dump, &d,
				    wtr);

	if (!json_output)
		jsonw_destroy(&wtr);

	return cmd_retval(&res, !!search_term);
}

static int __do_unregister(int fd, const struct bpf_map_info *info, void *data,
			   struct json_writer *wtr)
{
	int zero = 0;

	if (bpf_map_delete_elem(fd, &zero)) {
		p_err("can't unload %s %s id %u: %s",
		      get_kern_struct_ops_name(info), info->name,
		      info->id, strerror(errno));
		return -1;
	}

	p_info("Unregistered %s %s id %u",
	       get_kern_struct_ops_name(info), info->name,
	       info->id);

	return 0;
}

static int do_unregister(int argc, char **argv)
{
	const char *search_type, *search_term;
	struct res res;

	if (argc != 2)
		usage();

	search_type = GET_ARG();
	search_term = GET_ARG();

	res = do_work_on_struct_ops(search_type, search_term,
				    __do_unregister, NULL, NULL);

	return cmd_retval(&res, true);
}

static int pin_link(struct bpf_link *link, const char *pindir,
		    const char *name)
{
	char pinfile[PATH_MAX];
	int err;

	err = pathname_concat(pinfile, sizeof(pinfile), pindir, name);
	if (err)
		return -1;

	return bpf_link__pin(link, pinfile);
}

static int do_register(int argc, char **argv)
{
	LIBBPF_OPTS(bpf_object_open_opts, open_opts);
	__u32 link_info_len = sizeof(struct bpf_link_info);
	struct bpf_link_info link_info = {};
	struct bpf_map_info info = {};
	__u32 info_len = sizeof(info);
	int nr_errs = 0, nr_maps = 0;
	const char *linkdir = NULL;
	struct bpf_object *obj;
	struct bpf_link *link;
	struct bpf_map *map;
	const char *file;

	if (argc != 1 && argc != 2)
		usage();

	file = GET_ARG();
	if (argc == 1)
		linkdir = GET_ARG();

<<<<<<< HEAD
	if (linkdir && mount_bpffs_for_pin(linkdir, true)) {
=======
	if (linkdir && create_and_mount_bpffs_dir(linkdir)) {
>>>>>>> 2d5404ca
		p_err("can't mount bpffs for pinning");
		return -1;
	}

	if (verifier_logs)
		/* log_level1 + log_level2 + stats, but not stable UAPI */
		open_opts.kernel_log_level = 1 + 2 + 4;

	obj = bpf_object__open_file(file, &open_opts);
	if (!obj)
		return -1;

	set_max_rlimit();

	if (bpf_object__load(obj)) {
		bpf_object__close(obj);
		return -1;
	}

	bpf_object__for_each_map(map, obj) {
		if (bpf_map__type(map) != BPF_MAP_TYPE_STRUCT_OPS)
			continue;

		link = bpf_map__attach_struct_ops(map);
		if (!link) {
			p_err("can't register struct_ops %s: %s",
			      bpf_map__name(map), strerror(errno));
			nr_errs++;
			continue;
		}
		nr_maps++;

		if (bpf_map_get_info_by_fd(bpf_map__fd(map), &info,
					   &info_len)) {
			/* Not p_err.  The struct_ops was attached
			 * successfully.
			 */
			p_info("Registered %s but can't find id: %s",
			       bpf_map__name(map), strerror(errno));
			goto clean_link;
		}
		if (!(bpf_map__map_flags(map) & BPF_F_LINK)) {
			p_info("Registered %s %s id %u",
			       get_kern_struct_ops_name(&info),
			       info.name,
			       info.id);
			goto clean_link;
		}
		if (bpf_link_get_info_by_fd(bpf_link__fd(link),
					    &link_info,
					    &link_info_len)) {
			p_err("Registered %s but can't find link id: %s",
			      bpf_map__name(map), strerror(errno));
			nr_errs++;
			goto clean_link;
		}
		if (linkdir && pin_link(link, linkdir, info.name)) {
			p_err("can't pin link %u for %s: %s",
			      link_info.id, info.name,
			      strerror(errno));
			nr_errs++;
			goto clean_link;
		}
		p_info("Registered %s %s map id %u link id %u",
		       get_kern_struct_ops_name(&info),
		       info.name, info.id, link_info.id);

clean_link:
		bpf_link__disconnect(link);
		bpf_link__destroy(link);
	}

	bpf_object__close(obj);

	if (nr_errs)
		return -1;

	if (!nr_maps) {
		p_err("no struct_ops found in %s", file);
		return -1;
	}

	if (json_output)
		jsonw_null(json_wtr);

	return 0;
}

static int do_help(int argc, char **argv)
{
	if (json_output) {
		jsonw_null(json_wtr);
		return 0;
	}

	fprintf(stderr,
		"Usage: %1$s %2$s { show | list } [STRUCT_OPS_MAP]\n"
		"       %1$s %2$s dump [STRUCT_OPS_MAP]\n"
		"       %1$s %2$s register OBJ [LINK_DIR]\n"
		"       %1$s %2$s unregister STRUCT_OPS_MAP\n"
		"       %1$s %2$s help\n"
		"\n"
		"       STRUCT_OPS_MAP := [ id STRUCT_OPS_MAP_ID | name STRUCT_OPS_MAP_NAME ]\n"
		"       " HELP_SPEC_OPTIONS " }\n"
		"",
		bin_name, argv[-2]);

	return 0;
}

static const struct cmd cmds[] = {
	{ "show",	do_show },
	{ "list",	do_show },
	{ "register",	do_register },
	{ "unregister",	do_unregister },
	{ "dump",	do_dump },
	{ "help",	do_help },
	{ 0 }
};

int do_struct_ops(int argc, char **argv)
{
	int err;

	err = cmd_select(cmds, argc, argv, do_help);

	btf__free(btf_vmlinux);

	return err;
}<|MERGE_RESOLUTION|>--- conflicted
+++ resolved
@@ -515,11 +515,7 @@
 	if (argc == 1)
 		linkdir = GET_ARG();
 
-<<<<<<< HEAD
-	if (linkdir && mount_bpffs_for_pin(linkdir, true)) {
-=======
 	if (linkdir && create_and_mount_bpffs_dir(linkdir)) {
->>>>>>> 2d5404ca
 		p_err("can't mount bpffs for pinning");
 		return -1;
 	}
