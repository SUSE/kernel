--- conflicted
+++ resolved
@@ -98,10 +98,7 @@
 			 int level)
 {
 	char prog_name[MAX_PROG_FULL_NAME];
-<<<<<<< HEAD
-=======
 	const char *attach_btf_name = NULL;
->>>>>>> eb3cdb58
 	struct bpf_prog_info info = {};
 	const char *attach_type_str;
 	__u32 info_len = sizeof(info);
@@ -116,8 +113,6 @@
 		return -1;
 	}
 
-<<<<<<< HEAD
-=======
 	attach_type_str = libbpf_bpf_attach_type_str(attach_type);
 
 	if (btf_vmlinux) {
@@ -133,7 +128,6 @@
 		}
 	}
 
->>>>>>> eb3cdb58
 	get_prog_full_name(&info, prog_fd, prog_name, sizeof(prog_name));
 	if (json_output) {
 		jsonw_start_object(json_wtr);
@@ -142,11 +136,6 @@
 			jsonw_string_field(json_wtr, "attach_type", attach_type_str);
 		else
 			jsonw_uint_field(json_wtr, "attach_type", attach_type);
-<<<<<<< HEAD
-		jsonw_string_field(json_wtr, "attach_flags",
-				   attach_flags_str);
-		jsonw_string_field(json_wtr, "name", prog_name);
-=======
 		if (!(query_flags & BPF_F_QUERY_EFFECTIVE))
 			jsonw_string_field(json_wtr, "attach_flags", attach_flags_str);
 		jsonw_string_field(json_wtr, "name", prog_name);
@@ -154,7 +143,6 @@
 			jsonw_string_field(json_wtr, "attach_btf_name", attach_btf_name);
 		jsonw_uint_field(json_wtr, "attach_btf_obj_id", info.attach_btf_obj_id);
 		jsonw_uint_field(json_wtr, "attach_btf_id", info.attach_btf_id);
->>>>>>> eb3cdb58
 		jsonw_end_object(json_wtr);
 	} else {
 		printf("%s%-8u ", level ? "    " : "", info.id);
@@ -162,9 +150,6 @@
 			printf("%-15s", attach_type_str);
 		else
 			printf("type %-10u", attach_type);
-<<<<<<< HEAD
-		printf(" %-15s %-15s\n", attach_flags_str, prog_name);
-=======
 		if (query_flags & BPF_F_QUERY_EFFECTIVE)
 			printf(" %-15s", prog_name);
 		else
@@ -175,7 +160,6 @@
 			printf(" attach_btf_obj_id=%d attach_btf_id=%d",
 			       info.attach_btf_obj_id, info.attach_btf_id);
 		printf("\n");
->>>>>>> eb3cdb58
 	}
 
 	close(prog_fd);
