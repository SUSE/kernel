// SPDX-License-Identifier: (GPL-2.0-only OR BSD-2-Clause)
/* Copyright (C) 2017-2018 Netronome Systems, Inc. */

#ifndef _GNU_SOURCE
#define _GNU_SOURCE
#endif
#include <errno.h>
#include <fcntl.h>
#include <signal.h>
#include <stdarg.h>
#include <stdio.h>
#include <stdlib.h>
#include <string.h>
#include <time.h>
#include <unistd.h>
#include <net/if.h>
#include <sys/ioctl.h>
#include <sys/types.h>
#include <sys/stat.h>
#include <sys/syscall.h>
#include <dirent.h>

#include <linux/err.h>
#include <linux/perf_event.h>
#include <linux/sizes.h>

#include <bpf/bpf.h>
#include <bpf/btf.h>
#include <bpf/hashmap.h>
#include <bpf/libbpf.h>
#include <bpf/libbpf_internal.h>
#include <bpf/skel_internal.h>

#include "cfg.h"
#include "main.h"
#include "xlated_dumper.h"

#define BPF_METADATA_PREFIX "bpf_metadata_"
#define BPF_METADATA_PREFIX_LEN (sizeof(BPF_METADATA_PREFIX) - 1)

enum dump_mode {
	DUMP_JITED,
	DUMP_XLATED,
};

static const bool attach_types[] = {
	[BPF_SK_SKB_STREAM_PARSER] = true,
	[BPF_SK_SKB_STREAM_VERDICT] = true,
	[BPF_SK_SKB_VERDICT] = true,
	[BPF_SK_MSG_VERDICT] = true,
	[BPF_FLOW_DISSECTOR] = true,
	[__MAX_BPF_ATTACH_TYPE] = false,
};

/* Textual representations traditionally used by the program and kept around
 * for the sake of backwards compatibility.
 */
static const char * const attach_type_strings[] = {
	[BPF_SK_SKB_STREAM_PARSER] = "stream_parser",
	[BPF_SK_SKB_STREAM_VERDICT] = "stream_verdict",
	[BPF_SK_SKB_VERDICT] = "skb_verdict",
	[BPF_SK_MSG_VERDICT] = "msg_verdict",
	[__MAX_BPF_ATTACH_TYPE] = NULL,
};

static struct hashmap *prog_table;

static enum bpf_attach_type parse_attach_type(const char *str)
{
	enum bpf_attach_type type;

	for (type = 0; type < __MAX_BPF_ATTACH_TYPE; type++) {
		if (attach_types[type]) {
			const char *attach_type_str;

			attach_type_str = libbpf_bpf_attach_type_str(type);
			if (!strcmp(str, attach_type_str))
				return type;
		}

		if (attach_type_strings[type] &&
		    is_prefix(str, attach_type_strings[type]))
			return type;
	}

	return __MAX_BPF_ATTACH_TYPE;
}

static int prep_prog_info(struct bpf_prog_info *const info, enum dump_mode mode,
			  void **info_data, size_t *const info_data_sz)
{
	struct bpf_prog_info holder = {};
	size_t needed = 0;
	void *ptr;

	if (mode == DUMP_JITED) {
		holder.jited_prog_len = info->jited_prog_len;
		needed += info->jited_prog_len;
	} else {
		holder.xlated_prog_len = info->xlated_prog_len;
		needed += info->xlated_prog_len;
	}

	holder.nr_jited_ksyms = info->nr_jited_ksyms;
	needed += info->nr_jited_ksyms * sizeof(__u64);

	holder.nr_jited_func_lens = info->nr_jited_func_lens;
	needed += info->nr_jited_func_lens * sizeof(__u32);

	holder.nr_func_info = info->nr_func_info;
	holder.func_info_rec_size = info->func_info_rec_size;
	needed += info->nr_func_info * info->func_info_rec_size;

	holder.nr_line_info = info->nr_line_info;
	holder.line_info_rec_size = info->line_info_rec_size;
	needed += info->nr_line_info * info->line_info_rec_size;

	holder.nr_jited_line_info = info->nr_jited_line_info;
	holder.jited_line_info_rec_size = info->jited_line_info_rec_size;
	needed += info->nr_jited_line_info * info->jited_line_info_rec_size;

	if (needed > *info_data_sz) {
		ptr = realloc(*info_data, needed);
		if (!ptr)
			return -1;

		*info_data = ptr;
		*info_data_sz = needed;
	}
	ptr = *info_data;

	if (mode == DUMP_JITED) {
		holder.jited_prog_insns = ptr_to_u64(ptr);
		ptr += holder.jited_prog_len;
	} else {
		holder.xlated_prog_insns = ptr_to_u64(ptr);
		ptr += holder.xlated_prog_len;
	}

	holder.jited_ksyms = ptr_to_u64(ptr);
	ptr += holder.nr_jited_ksyms * sizeof(__u64);

	holder.jited_func_lens = ptr_to_u64(ptr);
	ptr += holder.nr_jited_func_lens * sizeof(__u32);

	holder.func_info = ptr_to_u64(ptr);
	ptr += holder.nr_func_info * holder.func_info_rec_size;

	holder.line_info = ptr_to_u64(ptr);
	ptr += holder.nr_line_info * holder.line_info_rec_size;

	holder.jited_line_info = ptr_to_u64(ptr);
	ptr += holder.nr_jited_line_info * holder.jited_line_info_rec_size;

	*info = holder;
	return 0;
}

static void print_boot_time(__u64 nsecs, char *buf, unsigned int size)
{
	struct timespec real_time_ts, boot_time_ts;
	time_t wallclock_secs;
	struct tm load_tm;

	buf[--size] = '\0';

	if (clock_gettime(CLOCK_REALTIME, &real_time_ts) ||
	    clock_gettime(CLOCK_BOOTTIME, &boot_time_ts)) {
		perror("Can't read clocks");
		snprintf(buf, size, "%llu", nsecs / 1000000000);
		return;
	}

	wallclock_secs = (real_time_ts.tv_sec - boot_time_ts.tv_sec) +
		(real_time_ts.tv_nsec - boot_time_ts.tv_nsec + nsecs) /
		1000000000;


	if (!localtime_r(&wallclock_secs, &load_tm)) {
		snprintf(buf, size, "%llu", nsecs / 1000000000);
		return;
	}

	if (json_output)
		strftime(buf, size, "%s", &load_tm);
	else
		strftime(buf, size, "%FT%T%z", &load_tm);
}

static void show_prog_maps(int fd, __u32 num_maps)
{
	struct bpf_prog_info info = {};
	__u32 len = sizeof(info);
	__u32 map_ids[num_maps];
	unsigned int i;
	int err;

	info.nr_map_ids = num_maps;
	info.map_ids = ptr_to_u64(map_ids);

	err = bpf_prog_get_info_by_fd(fd, &info, &len);
	if (err || !info.nr_map_ids)
		return;

	if (json_output) {
		jsonw_name(json_wtr, "map_ids");
		jsonw_start_array(json_wtr);
		for (i = 0; i < info.nr_map_ids; i++)
			jsonw_uint(json_wtr, map_ids[i]);
		jsonw_end_array(json_wtr);
	} else {
		printf("  map_ids ");
		for (i = 0; i < info.nr_map_ids; i++)
			printf("%u%s", map_ids[i],
			       i == info.nr_map_ids - 1 ? "" : ",");
	}
}

static void *find_metadata(int prog_fd, struct bpf_map_info *map_info)
{
	struct bpf_prog_info prog_info;
	__u32 prog_info_len;
	__u32 map_info_len;
	void *value = NULL;
	__u32 *map_ids;
	int nr_maps;
	int key = 0;
	int map_fd;
	int ret;
	__u32 i;

	memset(&prog_info, 0, sizeof(prog_info));
	prog_info_len = sizeof(prog_info);
	ret = bpf_prog_get_info_by_fd(prog_fd, &prog_info, &prog_info_len);
	if (ret)
		return NULL;

	if (!prog_info.nr_map_ids)
		return NULL;

	map_ids = calloc(prog_info.nr_map_ids, sizeof(__u32));
	if (!map_ids)
		return NULL;

	nr_maps = prog_info.nr_map_ids;
	memset(&prog_info, 0, sizeof(prog_info));
	prog_info.nr_map_ids = nr_maps;
	prog_info.map_ids = ptr_to_u64(map_ids);
	prog_info_len = sizeof(prog_info);

	ret = bpf_prog_get_info_by_fd(prog_fd, &prog_info, &prog_info_len);
	if (ret)
		goto free_map_ids;

	for (i = 0; i < prog_info.nr_map_ids; i++) {
		map_fd = bpf_map_get_fd_by_id(map_ids[i]);
		if (map_fd < 0)
			goto free_map_ids;

		memset(map_info, 0, sizeof(*map_info));
		map_info_len = sizeof(*map_info);
		ret = bpf_map_get_info_by_fd(map_fd, map_info, &map_info_len);
		if (ret < 0) {
			close(map_fd);
			goto free_map_ids;
		}

		if (map_info->type != BPF_MAP_TYPE_ARRAY ||
		    map_info->key_size != sizeof(int) ||
		    map_info->max_entries != 1 ||
		    !map_info->btf_value_type_id ||
		    !strstr(map_info->name, ".rodata")) {
			close(map_fd);
			continue;
		}

		value = malloc(map_info->value_size);
		if (!value) {
			close(map_fd);
			goto free_map_ids;
		}

		if (bpf_map_lookup_elem(map_fd, &key, value)) {
			close(map_fd);
			free(value);
			value = NULL;
			goto free_map_ids;
		}

		close(map_fd);
		break;
	}

free_map_ids:
	free(map_ids);
	return value;
}

static bool has_metadata_prefix(const char *s)
{
	return strncmp(s, BPF_METADATA_PREFIX, BPF_METADATA_PREFIX_LEN) == 0;
}

static void show_prog_metadata(int fd, __u32 num_maps)
{
	const struct btf_type *t_datasec, *t_var;
	struct bpf_map_info map_info;
	struct btf_var_secinfo *vsi;
	bool printed_header = false;
	unsigned int i, vlen;
	void *value = NULL;
	const char *name;
	struct btf *btf;
	int err;

	if (!num_maps)
		return;

	memset(&map_info, 0, sizeof(map_info));
	value = find_metadata(fd, &map_info);
	if (!value)
		return;

	btf = btf__load_from_kernel_by_id(map_info.btf_id);
	if (!btf)
		goto out_free;

	t_datasec = btf__type_by_id(btf, map_info.btf_value_type_id);
	if (!btf_is_datasec(t_datasec))
		goto out_free;

	vlen = btf_vlen(t_datasec);
	vsi = btf_var_secinfos(t_datasec);

	/* We don't proceed to check the kinds of the elements of the DATASEC.
	 * The verifier enforces them to be BTF_KIND_VAR.
	 */

	if (json_output) {
		struct btf_dumper d = {
			.btf = btf,
			.jw = json_wtr,
			.is_plain_text = false,
		};

		for (i = 0; i < vlen; i++, vsi++) {
			t_var = btf__type_by_id(btf, vsi->type);
			name = btf__name_by_offset(btf, t_var->name_off);

			if (!has_metadata_prefix(name))
				continue;

			if (!printed_header) {
				jsonw_name(json_wtr, "metadata");
				jsonw_start_object(json_wtr);
				printed_header = true;
			}

			jsonw_name(json_wtr, name + BPF_METADATA_PREFIX_LEN);
			err = btf_dumper_type(&d, t_var->type, value + vsi->offset);
			if (err) {
				p_err("btf dump failed: %d", err);
				break;
			}
		}
		if (printed_header)
			jsonw_end_object(json_wtr);
	} else {
		json_writer_t *btf_wtr;
		struct btf_dumper d = {
			.btf = btf,
			.is_plain_text = true,
		};

		for (i = 0; i < vlen; i++, vsi++) {
			t_var = btf__type_by_id(btf, vsi->type);
			name = btf__name_by_offset(btf, t_var->name_off);

			if (!has_metadata_prefix(name))
				continue;

			if (!printed_header) {
				printf("\tmetadata:");

				btf_wtr = jsonw_new(stdout);
				if (!btf_wtr) {
					p_err("jsonw alloc failed");
					goto out_free;
				}
				d.jw = btf_wtr,

				printed_header = true;
			}

			printf("\n\t\t%s = ", name + BPF_METADATA_PREFIX_LEN);

			jsonw_reset(btf_wtr);
			err = btf_dumper_type(&d, t_var->type, value + vsi->offset);
			if (err) {
				p_err("btf dump failed: %d", err);
				break;
			}
		}
		if (printed_header)
			jsonw_destroy(&btf_wtr);
	}

out_free:
	btf__free(btf);
	free(value);
}

static void print_prog_header_json(struct bpf_prog_info *info, int fd)
{
	const char *prog_type_str;
	char prog_name[MAX_PROG_FULL_NAME];

	jsonw_uint_field(json_wtr, "id", info->id);
	prog_type_str = libbpf_bpf_prog_type_str(info->type);

	if (prog_type_str)
		jsonw_string_field(json_wtr, "type", prog_type_str);
	else
		jsonw_uint_field(json_wtr, "type", info->type);

	if (*info->name) {
		get_prog_full_name(info, fd, prog_name, sizeof(prog_name));
		jsonw_string_field(json_wtr, "name", prog_name);
	}

	jsonw_name(json_wtr, "tag");
	jsonw_printf(json_wtr, "\"" BPF_TAG_FMT "\"",
		     info->tag[0], info->tag[1], info->tag[2], info->tag[3],
		     info->tag[4], info->tag[5], info->tag[6], info->tag[7]);

	jsonw_bool_field(json_wtr, "gpl_compatible", info->gpl_compatible);
	if (info->run_time_ns) {
		jsonw_uint_field(json_wtr, "run_time_ns", info->run_time_ns);
		jsonw_uint_field(json_wtr, "run_cnt", info->run_cnt);
	}
	if (info->recursion_misses)
		jsonw_uint_field(json_wtr, "recursion_misses", info->recursion_misses);
}

static void print_prog_json(struct bpf_prog_info *info, int fd, bool orphaned)
{
	char *memlock;

	jsonw_start_object(json_wtr);
	print_prog_header_json(info, fd);
	print_dev_json(info->ifindex, info->netns_dev, info->netns_ino);

	if (info->load_time) {
		char buf[32];

		print_boot_time(info->load_time, buf, sizeof(buf));

		/* Piggy back on load_time, since 0 uid is a valid one */
		jsonw_name(json_wtr, "loaded_at");
		jsonw_printf(json_wtr, "%s", buf);
		jsonw_uint_field(json_wtr, "uid", info->created_by_uid);
	}

	jsonw_bool_field(json_wtr, "orphaned", orphaned);
	jsonw_uint_field(json_wtr, "bytes_xlated", info->xlated_prog_len);

	if (info->jited_prog_len) {
		jsonw_bool_field(json_wtr, "jited", true);
		jsonw_uint_field(json_wtr, "bytes_jited", info->jited_prog_len);
	} else {
		jsonw_bool_field(json_wtr, "jited", false);
	}

	memlock = get_fdinfo(fd, "memlock");
	if (memlock)
		jsonw_int_field(json_wtr, "bytes_memlock", atoll(memlock));
	free(memlock);

	if (info->nr_map_ids)
		show_prog_maps(fd, info->nr_map_ids);

	if (info->btf_id)
		jsonw_int_field(json_wtr, "btf_id", info->btf_id);

	if (!hashmap__empty(prog_table)) {
		struct hashmap_entry *entry;

		jsonw_name(json_wtr, "pinned");
		jsonw_start_array(json_wtr);
		hashmap__for_each_key_entry(prog_table, entry, info->id)
			jsonw_string(json_wtr, entry->pvalue);
		jsonw_end_array(json_wtr);
	}

	emit_obj_refs_json(refs_table, info->id, json_wtr);

	show_prog_metadata(fd, info->nr_map_ids);

	jsonw_end_object(json_wtr);
}

static void print_prog_header_plain(struct bpf_prog_info *info, int fd)
{
	const char *prog_type_str;
	char prog_name[MAX_PROG_FULL_NAME];

	printf("%u: ", info->id);
	prog_type_str = libbpf_bpf_prog_type_str(info->type);
	if (prog_type_str)
		printf("%s  ", prog_type_str);
	else
		printf("type %u  ", info->type);

	if (*info->name) {
		get_prog_full_name(info, fd, prog_name, sizeof(prog_name));
		printf("name %s  ", prog_name);
	}

	printf("tag ");
	fprint_hex(stdout, info->tag, BPF_TAG_SIZE, "");
	print_dev_plain(info->ifindex, info->netns_dev, info->netns_ino);
	printf("%s", info->gpl_compatible ? "  gpl" : "");
	if (info->run_time_ns)
		printf(" run_time_ns %lld run_cnt %lld",
		       info->run_time_ns, info->run_cnt);
	if (info->recursion_misses)
		printf(" recursion_misses %lld", info->recursion_misses);
	printf("\n");
}

static void print_prog_plain(struct bpf_prog_info *info, int fd, bool orphaned)
{
	char *memlock;

	print_prog_header_plain(info, fd);

	if (info->load_time) {
		char buf[32];

		print_boot_time(info->load_time, buf, sizeof(buf));

		/* Piggy back on load_time, since 0 uid is a valid one */
		printf("\tloaded_at %s  uid %u\n", buf, info->created_by_uid);
	}

	printf("\txlated %uB", info->xlated_prog_len);

	if (info->jited_prog_len)
		printf("  jited %uB", info->jited_prog_len);
	else
		printf("  not jited");

	memlock = get_fdinfo(fd, "memlock");
	if (memlock)
		printf("  memlock %sB", memlock);
	free(memlock);

	if (orphaned)
		printf("  orphaned");

	if (info->nr_map_ids)
		show_prog_maps(fd, info->nr_map_ids);

	if (!hashmap__empty(prog_table)) {
		struct hashmap_entry *entry;

		hashmap__for_each_key_entry(prog_table, entry, info->id)
			printf("\n\tpinned %s", (char *)entry->pvalue);
	}

	if (info->btf_id)
		printf("\n\tbtf_id %d", info->btf_id);

	emit_obj_refs_plain(refs_table, info->id, "\n\tpids ");

	printf("\n");

	show_prog_metadata(fd, info->nr_map_ids);
}

static int show_prog(int fd)
{
	struct bpf_prog_info info = {};
	__u32 len = sizeof(info);
	int err;

	err = bpf_prog_get_info_by_fd(fd, &info, &len);
	if (err && err != -ENODEV) {
		p_err("can't get prog info: %s", strerror(errno));
		return -1;
	}

	if (json_output)
		print_prog_json(&info, fd, err == -ENODEV);
	else
		print_prog_plain(&info, fd, err == -ENODEV);

	return 0;
}

static int do_show_subset(int argc, char **argv)
{
	int *fds = NULL;
	int nb_fds, i;
	int err = -1;

	fds = malloc(sizeof(int));
	if (!fds) {
		p_err("mem alloc failed");
		return -1;
	}
	nb_fds = prog_parse_fds(&argc, &argv, &fds);
	if (nb_fds < 1)
		goto exit_free;

	if (json_output && nb_fds > 1)
		jsonw_start_array(json_wtr);	/* root array */
	for (i = 0; i < nb_fds; i++) {
		err = show_prog(fds[i]);
		if (err) {
			for (; i < nb_fds; i++)
				close(fds[i]);
			break;
		}
		close(fds[i]);
	}
	if (json_output && nb_fds > 1)
		jsonw_end_array(json_wtr);	/* root array */

exit_free:
	free(fds);
	return err;
}

static int do_show(int argc, char **argv)
{
	__u32 id = 0;
	int err;
	int fd;

	if (show_pinned) {
		prog_table = hashmap__new(hash_fn_for_key_as_id,
					  equal_fn_for_key_as_id, NULL);
		if (IS_ERR(prog_table)) {
			p_err("failed to create hashmap for pinned paths");
			return -1;
		}
		build_pinned_obj_table(prog_table, BPF_OBJ_PROG);
	}
	build_obj_refs_table(&refs_table, BPF_OBJ_PROG);

	if (argc == 2)
		return do_show_subset(argc, argv);

	if (argc)
		return BAD_ARG();

	if (json_output)
		jsonw_start_array(json_wtr);
	while (true) {
		err = bpf_prog_get_next_id(id, &id);
		if (err) {
			if (errno == ENOENT) {
				err = 0;
				break;
			}
			p_err("can't get next program: %s%s", strerror(errno),
			      errno == EINVAL ? " -- kernel too old?" : "");
			err = -1;
			break;
		}

		fd = bpf_prog_get_fd_by_id(id);
		if (fd < 0) {
			if (errno == ENOENT)
				continue;
			p_err("can't get prog by id (%u): %s",
			      id, strerror(errno));
			err = -1;
			break;
		}

		err = show_prog(fd);
		close(fd);
		if (err)
			break;
	}

	if (json_output)
		jsonw_end_array(json_wtr);

	delete_obj_refs_table(refs_table);

	if (show_pinned)
		delete_pinned_obj_table(prog_table);

	return err;
}

static int
prog_dump(struct bpf_prog_info *info, enum dump_mode mode,
	  char *filepath, bool opcodes, bool visual, bool linum)
{
	struct bpf_prog_linfo *prog_linfo = NULL;
	const char *disasm_opt = NULL;
	struct dump_data dd = {};
	void *func_info = NULL;
	struct btf *btf = NULL;
	char func_sig[1024];
	unsigned char *buf;
	__u32 member_len;
	int fd, err = -1;
	ssize_t n;

	if (mode == DUMP_JITED) {
		if (info->jited_prog_len == 0 || !info->jited_prog_insns) {
			p_info("no instructions returned");
			return -1;
		}
		buf = u64_to_ptr(info->jited_prog_insns);
		member_len = info->jited_prog_len;
	} else {	/* DUMP_XLATED */
		if (info->xlated_prog_len == 0 || !info->xlated_prog_insns) {
			p_err("error retrieving insn dump: kernel.kptr_restrict set?");
			return -1;
		}
		buf = u64_to_ptr(info->xlated_prog_insns);
		member_len = info->xlated_prog_len;
	}

	if (info->btf_id) {
		btf = btf__load_from_kernel_by_id(info->btf_id);
		if (!btf) {
			p_err("failed to get btf");
			return -1;
		}
	}

	func_info = u64_to_ptr(info->func_info);

	if (info->nr_line_info) {
		prog_linfo = bpf_prog_linfo__new(info);
		if (!prog_linfo)
			p_info("error in processing bpf_line_info.  continue without it.");
	}

	if (filepath) {
		fd = open(filepath, O_WRONLY | O_CREAT | O_TRUNC, 0600);
		if (fd < 0) {
			p_err("can't open file %s: %s", filepath,
			      strerror(errno));
			goto exit_free;
		}

		n = write(fd, buf, member_len);
		close(fd);
		if (n != (ssize_t)member_len) {
			p_err("error writing output file: %s",
			      n < 0 ? strerror(errno) : "short write");
			goto exit_free;
		}

		if (json_output)
			jsonw_null(json_wtr);
	} else if (mode == DUMP_JITED) {
		const char *name = NULL;

		if (info->ifindex) {
			name = ifindex_to_arch(info->ifindex, info->netns_dev,
					       info->netns_ino, &disasm_opt);
			if (!name)
				goto exit_free;
		}

		if (info->nr_jited_func_lens && info->jited_func_lens) {
			struct kernel_sym *sym = NULL;
			struct bpf_func_info *record;
			char sym_name[SYM_MAX_NAME];
			unsigned char *img = buf;
			__u64 *ksyms = NULL;
			__u32 *lens;
			__u32 i;
			if (info->nr_jited_ksyms) {
				kernel_syms_load(&dd);
				ksyms = u64_to_ptr(info->jited_ksyms);
			}

			if (json_output)
				jsonw_start_array(json_wtr);

			lens = u64_to_ptr(info->jited_func_lens);
			for (i = 0; i < info->nr_jited_func_lens; i++) {
				if (ksyms) {
					sym = kernel_syms_search(&dd, ksyms[i]);
					if (sym)
						sprintf(sym_name, "%s", sym->name);
					else
						sprintf(sym_name, "0x%016llx", ksyms[i]);
				} else {
					strcpy(sym_name, "unknown");
				}

				if (func_info) {
					record = func_info + i * info->func_info_rec_size;
					btf_dumper_type_only(btf, record->type_id,
							     func_sig,
							     sizeof(func_sig));
				}

				if (json_output) {
					jsonw_start_object(json_wtr);
					if (func_info && func_sig[0] != '\0') {
						jsonw_name(json_wtr, "proto");
						jsonw_string(json_wtr, func_sig);
					}
					jsonw_name(json_wtr, "name");
					jsonw_string(json_wtr, sym_name);
					jsonw_name(json_wtr, "insns");
				} else {
					if (func_info && func_sig[0] != '\0')
						printf("%s:\n", func_sig);
					printf("%s:\n", sym_name);
				}

				if (disasm_print_insn(img, lens[i], opcodes,
						      name, disasm_opt, btf,
						      prog_linfo, ksyms[i], i,
						      linum))
					goto exit_free;

				img += lens[i];

				if (json_output)
					jsonw_end_object(json_wtr);
				else
					printf("\n");
			}

			if (json_output)
				jsonw_end_array(json_wtr);
		} else {
			if (disasm_print_insn(buf, member_len, opcodes, name,
					      disasm_opt, btf, NULL, 0, 0,
					      false))
				goto exit_free;
		}
	} else {
		kernel_syms_load(&dd);
		dd.nr_jited_ksyms = info->nr_jited_ksyms;
		dd.jited_ksyms = u64_to_ptr(info->jited_ksyms);
		dd.btf = btf;
		dd.func_info = func_info;
		dd.finfo_rec_size = info->func_info_rec_size;
		dd.prog_linfo = prog_linfo;

		if (json_output)
			dump_xlated_json(&dd, buf, member_len, opcodes, linum);
		else if (visual)
			dump_xlated_cfg(&dd, buf, member_len, opcodes, linum);
		else
			dump_xlated_plain(&dd, buf, member_len, opcodes, linum);
		kernel_syms_destroy(&dd);
	}

	err = 0;

exit_free:
	btf__free(btf);
	bpf_prog_linfo__free(prog_linfo);
	return err;
}

static int do_dump(int argc, char **argv)
{
	struct bpf_prog_info info;
	__u32 info_len = sizeof(info);
	size_t info_data_sz = 0;
	void *info_data = NULL;
	char *filepath = NULL;
	bool opcodes = false;
	bool visual = false;
	enum dump_mode mode;
	bool linum = false;
	int nb_fds, i = 0;
	int *fds = NULL;
	int err = -1;

	if (is_prefix(*argv, "jited")) {
		if (disasm_init())
			return -1;
		mode = DUMP_JITED;
	} else if (is_prefix(*argv, "xlated")) {
		mode = DUMP_XLATED;
	} else {
		p_err("expected 'xlated' or 'jited', got: %s", *argv);
		return -1;
	}
	NEXT_ARG();

	if (argc < 2)
		usage();

	fds = malloc(sizeof(int));
	if (!fds) {
		p_err("mem alloc failed");
		return -1;
	}
	nb_fds = prog_parse_fds(&argc, &argv, &fds);
	if (nb_fds < 1)
		goto exit_free;

	while (argc) {
		if (is_prefix(*argv, "file")) {
			NEXT_ARG();
			if (!argc) {
				p_err("expected file path");
				goto exit_close;
			}
			if (nb_fds > 1) {
				p_err("several programs matched");
				goto exit_close;
			}

			filepath = *argv;
			NEXT_ARG();
		} else if (is_prefix(*argv, "opcodes")) {
			opcodes = true;
			NEXT_ARG();
		} else if (is_prefix(*argv, "visual")) {
			if (nb_fds > 1) {
				p_err("several programs matched");
				goto exit_close;
			}

			visual = true;
			NEXT_ARG();
		} else if (is_prefix(*argv, "linum")) {
			linum = true;
			NEXT_ARG();
		} else {
			usage();
			goto exit_close;
		}
	}

	if (filepath && (opcodes || visual || linum)) {
		p_err("'file' is not compatible with 'opcodes', 'visual', or 'linum'");
		goto exit_close;
	}
	if (json_output && visual) {
		p_err("'visual' is not compatible with JSON output");
		goto exit_close;
	}

	if (json_output && nb_fds > 1)
		jsonw_start_array(json_wtr);	/* root array */
	for (i = 0; i < nb_fds; i++) {
		memset(&info, 0, sizeof(info));

		err = bpf_prog_get_info_by_fd(fds[i], &info, &info_len);
		if (err) {
			p_err("can't get prog info: %s", strerror(errno));
			break;
		}

		err = prep_prog_info(&info, mode, &info_data, &info_data_sz);
		if (err) {
			p_err("can't grow prog info_data");
			break;
		}

		err = bpf_prog_get_info_by_fd(fds[i], &info, &info_len);
		if (err) {
			p_err("can't get prog info: %s", strerror(errno));
			break;
		}

		if (json_output && nb_fds > 1) {
			jsonw_start_object(json_wtr);	/* prog object */
			print_prog_header_json(&info, fds[i]);
			jsonw_name(json_wtr, "insns");
		} else if (nb_fds > 1) {
			print_prog_header_plain(&info, fds[i]);
		}

		err = prog_dump(&info, mode, filepath, opcodes, visual, linum);

		if (json_output && nb_fds > 1)
			jsonw_end_object(json_wtr);	/* prog object */
		else if (i != nb_fds - 1 && nb_fds > 1)
			printf("\n");

		if (err)
			break;
		close(fds[i]);
	}
	if (json_output && nb_fds > 1)
		jsonw_end_array(json_wtr);	/* root array */

exit_close:
	for (; i < nb_fds; i++)
		close(fds[i]);
exit_free:
	free(info_data);
	free(fds);
	return err;
}

static int do_pin(int argc, char **argv)
{
	int err;

	err = do_pin_any(argc, argv, prog_parse_fd);
	if (!err && json_output)
		jsonw_null(json_wtr);
	return err;
}

struct map_replace {
	int idx;
	int fd;
	char *name;
};

static int map_replace_compar(const void *p1, const void *p2)
{
	const struct map_replace *a = p1, *b = p2;

	return a->idx - b->idx;
}

static int parse_attach_detach_args(int argc, char **argv, int *progfd,
				    enum bpf_attach_type *attach_type,
				    int *mapfd)
{
	if (!REQ_ARGS(3))
		return -EINVAL;

	*progfd = prog_parse_fd(&argc, &argv);
	if (*progfd < 0)
		return *progfd;

	*attach_type = parse_attach_type(*argv);
	if (*attach_type == __MAX_BPF_ATTACH_TYPE) {
		p_err("invalid attach/detach type");
		return -EINVAL;
	}

	if (*attach_type == BPF_FLOW_DISSECTOR) {
		*mapfd = 0;
		return 0;
	}

	NEXT_ARG();
	if (!REQ_ARGS(2))
		return -EINVAL;

	*mapfd = map_parse_fd(&argc, &argv);
	if (*mapfd < 0)
		return *mapfd;

	return 0;
}

static int do_attach(int argc, char **argv)
{
	enum bpf_attach_type attach_type;
	int err, progfd;
	int mapfd;

	err = parse_attach_detach_args(argc, argv,
				       &progfd, &attach_type, &mapfd);
	if (err)
		return err;

	err = bpf_prog_attach(progfd, mapfd, attach_type, 0);
	if (err) {
		p_err("failed prog attach to map");
		return -EINVAL;
	}

	if (json_output)
		jsonw_null(json_wtr);
	return 0;
}

static int do_detach(int argc, char **argv)
{
	enum bpf_attach_type attach_type;
	int err, progfd;
	int mapfd;

	err = parse_attach_detach_args(argc, argv,
				       &progfd, &attach_type, &mapfd);
	if (err)
		return err;

	err = bpf_prog_detach2(progfd, mapfd, attach_type);
	if (err) {
		p_err("failed prog detach from map");
		return -EINVAL;
	}

	if (json_output)
		jsonw_null(json_wtr);
	return 0;
}

static int check_single_stdin(char *file_data_in, char *file_ctx_in)
{
	if (file_data_in && file_ctx_in &&
	    !strcmp(file_data_in, "-") && !strcmp(file_ctx_in, "-")) {
		p_err("cannot use standard input for both data_in and ctx_in");
		return -1;
	}

	return 0;
}

static int get_run_data(const char *fname, void **data_ptr, unsigned int *size)
{
	size_t block_size = 256;
	size_t buf_size = block_size;
	size_t nb_read = 0;
	void *tmp;
	FILE *f;

	if (!fname) {
		*data_ptr = NULL;
		*size = 0;
		return 0;
	}

	if (!strcmp(fname, "-"))
		f = stdin;
	else
		f = fopen(fname, "r");
	if (!f) {
		p_err("failed to open %s: %s", fname, strerror(errno));
		return -1;
	}

	*data_ptr = malloc(block_size);
	if (!*data_ptr) {
		p_err("failed to allocate memory for data_in/ctx_in: %s",
		      strerror(errno));
		goto err_fclose;
	}

	while ((nb_read += fread(*data_ptr + nb_read, 1, block_size, f))) {
		if (feof(f))
			break;
		if (ferror(f)) {
			p_err("failed to read data_in/ctx_in from %s: %s",
			      fname, strerror(errno));
			goto err_free;
		}
		if (nb_read > buf_size - block_size) {
			if (buf_size == UINT32_MAX) {
				p_err("data_in/ctx_in is too long (max: %d)",
				      UINT32_MAX);
				goto err_free;
			}
			/* No space for fread()-ing next chunk; realloc() */
			buf_size *= 2;
			tmp = realloc(*data_ptr, buf_size);
			if (!tmp) {
				p_err("failed to reallocate data_in/ctx_in: %s",
				      strerror(errno));
				goto err_free;
			}
			*data_ptr = tmp;
		}
	}
	if (f != stdin)
		fclose(f);

	*size = nb_read;
	return 0;

err_free:
	free(*data_ptr);
	*data_ptr = NULL;
err_fclose:
	if (f != stdin)
		fclose(f);
	return -1;
}

static void hex_print(void *data, unsigned int size, FILE *f)
{
	size_t i, j;
	char c;

	for (i = 0; i < size; i += 16) {
		/* Row offset */
		fprintf(f, "%07zx\t", i);

		/* Hexadecimal values */
		for (j = i; j < i + 16 && j < size; j++)
			fprintf(f, "%02x%s", *(uint8_t *)(data + j),
				j % 2 ? " " : "");
		for (; j < i + 16; j++)
			fprintf(f, "  %s", j % 2 ? " " : "");

		/* ASCII values (if relevant), '.' otherwise */
		fprintf(f, "| ");
		for (j = i; j < i + 16 && j < size; j++) {
			c = *(char *)(data + j);
			if (c < ' ' || c > '~')
				c = '.';
			fprintf(f, "%c%s", c, j == i + 7 ? " " : "");
		}

		fprintf(f, "\n");
	}
}

static int
print_run_output(void *data, unsigned int size, const char *fname,
		 const char *json_key)
{
	size_t nb_written;
	FILE *f;

	if (!fname)
		return 0;

	if (!strcmp(fname, "-")) {
		f = stdout;
		if (json_output) {
			jsonw_name(json_wtr, json_key);
			print_data_json(data, size);
		} else {
			hex_print(data, size, f);
		}
		return 0;
	}

	f = fopen(fname, "w");
	if (!f) {
		p_err("failed to open %s: %s", fname, strerror(errno));
		return -1;
	}

	nb_written = fwrite(data, 1, size, f);
	fclose(f);
	if (nb_written != size) {
		p_err("failed to write output data/ctx: %s", strerror(errno));
		return -1;
	}

	return 0;
}

static int alloc_run_data(void **data_ptr, unsigned int size_out)
{
	*data_ptr = calloc(size_out, 1);
	if (!*data_ptr) {
		p_err("failed to allocate memory for output data/ctx: %s",
		      strerror(errno));
		return -1;
	}

	return 0;
}

static int do_run(int argc, char **argv)
{
	char *data_fname_in = NULL, *data_fname_out = NULL;
	char *ctx_fname_in = NULL, *ctx_fname_out = NULL;
	const unsigned int default_size = SZ_32K;
	void *data_in = NULL, *data_out = NULL;
	void *ctx_in = NULL, *ctx_out = NULL;
	unsigned int repeat = 1;
	int fd, err;
	LIBBPF_OPTS(bpf_test_run_opts, test_attr);

	if (!REQ_ARGS(4))
		return -1;

	fd = prog_parse_fd(&argc, &argv);
	if (fd < 0)
		return -1;

	while (argc) {
		if (detect_common_prefix(*argv, "data_in", "data_out",
					 "data_size_out", NULL))
			return -1;
		if (detect_common_prefix(*argv, "ctx_in", "ctx_out",
					 "ctx_size_out", NULL))
			return -1;

		if (is_prefix(*argv, "data_in")) {
			NEXT_ARG();
			if (!REQ_ARGS(1))
				return -1;

			data_fname_in = GET_ARG();
			if (check_single_stdin(data_fname_in, ctx_fname_in))
				return -1;
		} else if (is_prefix(*argv, "data_out")) {
			NEXT_ARG();
			if (!REQ_ARGS(1))
				return -1;

			data_fname_out = GET_ARG();
		} else if (is_prefix(*argv, "data_size_out")) {
			char *endptr;

			NEXT_ARG();
			if (!REQ_ARGS(1))
				return -1;

			test_attr.data_size_out = strtoul(*argv, &endptr, 0);
			if (*endptr) {
				p_err("can't parse %s as output data size",
				      *argv);
				return -1;
			}
			NEXT_ARG();
		} else if (is_prefix(*argv, "ctx_in")) {
			NEXT_ARG();
			if (!REQ_ARGS(1))
				return -1;

			ctx_fname_in = GET_ARG();
			if (check_single_stdin(data_fname_in, ctx_fname_in))
				return -1;
		} else if (is_prefix(*argv, "ctx_out")) {
			NEXT_ARG();
			if (!REQ_ARGS(1))
				return -1;

			ctx_fname_out = GET_ARG();
		} else if (is_prefix(*argv, "ctx_size_out")) {
			char *endptr;

			NEXT_ARG();
			if (!REQ_ARGS(1))
				return -1;

			test_attr.ctx_size_out = strtoul(*argv, &endptr, 0);
			if (*endptr) {
				p_err("can't parse %s as output context size",
				      *argv);
				return -1;
			}
			NEXT_ARG();
		} else if (is_prefix(*argv, "repeat")) {
			char *endptr;

			NEXT_ARG();
			if (!REQ_ARGS(1))
				return -1;

			repeat = strtoul(*argv, &endptr, 0);
			if (*endptr) {
				p_err("can't parse %s as repeat number",
				      *argv);
				return -1;
			}
			NEXT_ARG();
		} else {
			p_err("expected no more arguments, 'data_in', 'data_out', 'data_size_out', 'ctx_in', 'ctx_out', 'ctx_size_out' or 'repeat', got: '%s'?",
			      *argv);
			return -1;
		}
	}

	err = get_run_data(data_fname_in, &data_in, &test_attr.data_size_in);
	if (err)
		return -1;

	if (data_in) {
		if (!test_attr.data_size_out)
			test_attr.data_size_out = default_size;
		err = alloc_run_data(&data_out, test_attr.data_size_out);
		if (err)
			goto free_data_in;
	}

	err = get_run_data(ctx_fname_in, &ctx_in, &test_attr.ctx_size_in);
	if (err)
		goto free_data_out;

	if (ctx_in) {
		if (!test_attr.ctx_size_out)
			test_attr.ctx_size_out = default_size;
		err = alloc_run_data(&ctx_out, test_attr.ctx_size_out);
		if (err)
			goto free_ctx_in;
	}

	test_attr.repeat	= repeat;
	test_attr.data_in	= data_in;
	test_attr.data_out	= data_out;
	test_attr.ctx_in	= ctx_in;
	test_attr.ctx_out	= ctx_out;

	err = bpf_prog_test_run_opts(fd, &test_attr);
	if (err) {
		p_err("failed to run program: %s", strerror(errno));
		goto free_ctx_out;
	}

	err = 0;

	if (json_output)
		jsonw_start_object(json_wtr);	/* root */

	/* Do not exit on errors occurring when printing output data/context,
	 * we still want to print return value and duration for program run.
	 */
	if (test_attr.data_size_out)
		err += print_run_output(test_attr.data_out,
					test_attr.data_size_out,
					data_fname_out, "data_out");
	if (test_attr.ctx_size_out)
		err += print_run_output(test_attr.ctx_out,
					test_attr.ctx_size_out,
					ctx_fname_out, "ctx_out");

	if (json_output) {
		jsonw_uint_field(json_wtr, "retval", test_attr.retval);
		jsonw_uint_field(json_wtr, "duration", test_attr.duration);
		jsonw_end_object(json_wtr);	/* root */
	} else {
		fprintf(stdout, "Return value: %u, duration%s: %uns\n",
			test_attr.retval,
			repeat > 1 ? " (average)" : "", test_attr.duration);
	}

free_ctx_out:
	free(ctx_out);
free_ctx_in:
	free(ctx_in);
free_data_out:
	free(data_out);
free_data_in:
	free(data_in);

	return err;
}

static int
get_prog_type_by_name(const char *name, enum bpf_prog_type *prog_type,
		      enum bpf_attach_type *expected_attach_type)
{
	libbpf_print_fn_t print_backup;
	int ret;

	ret = libbpf_prog_type_by_name(name, prog_type, expected_attach_type);
	if (!ret)
		return ret;

	/* libbpf_prog_type_by_name() failed, let's re-run with debug level */
	print_backup = libbpf_set_print(print_all_levels);
	ret = libbpf_prog_type_by_name(name, prog_type, expected_attach_type);
	libbpf_set_print(print_backup);

	return ret;
}

static int
auto_attach_program(struct bpf_program *prog, const char *path)
{
	struct bpf_link *link;
	int err;

	link = bpf_program__attach(prog);
	if (!link) {
		p_info("Program %s does not support autoattach, falling back to pinning",
		       bpf_program__name(prog));
		return bpf_obj_pin(bpf_program__fd(prog), path);
	}

	err = bpf_link__pin(link, path);
	bpf_link__destroy(link);
	return err;
}

static int
auto_attach_programs(struct bpf_object *obj, const char *path)
{
	struct bpf_program *prog;
	char buf[PATH_MAX];
	int err;

	bpf_object__for_each_program(prog, obj) {
		err = pathname_concat(buf, sizeof(buf), path, bpf_program__name(prog));
		if (err)
			goto err_unpin_programs;

		err = auto_attach_program(prog, buf);
		if (err)
			goto err_unpin_programs;
	}

	return 0;

err_unpin_programs:
	while ((prog = bpf_object__prev_program(obj, prog))) {
		if (pathname_concat(buf, sizeof(buf), path, bpf_program__name(prog)))
			continue;

		bpf_program__unpin(prog, buf);
	}

	return err;
}

static int load_with_options(int argc, char **argv, bool first_prog_only)
{
	enum bpf_prog_type common_prog_type = BPF_PROG_TYPE_UNSPEC;
	DECLARE_LIBBPF_OPTS(bpf_object_open_opts, open_opts,
		.relaxed_maps = relaxed_maps,
	);
	enum bpf_attach_type expected_attach_type;
	struct map_replace *map_replace = NULL;
	struct bpf_program *prog = NULL, *pos;
	unsigned int old_map_fds = 0;
	const char *pinmaps = NULL;
	__u32 xdpmeta_ifindex = 0;
	__u32 offload_ifindex = 0;
	bool auto_attach = false;
	struct bpf_object *obj;
	struct bpf_map *map;
	const char *pinfile;
	unsigned int i, j;
	const char *file;
	int idx, err;


	if (!REQ_ARGS(2))
		return -1;
	file = GET_ARG();
	pinfile = GET_ARG();

	while (argc) {
		if (is_prefix(*argv, "type")) {
			NEXT_ARG();

			if (common_prog_type != BPF_PROG_TYPE_UNSPEC) {
				p_err("program type already specified");
				goto err_free_reuse_maps;
			}
			if (!REQ_ARGS(1))
				goto err_free_reuse_maps;

			err = libbpf_prog_type_by_name(*argv, &common_prog_type,
						       &expected_attach_type);
			if (err < 0) {
				/* Put a '/' at the end of type to appease libbpf */
				char *type = malloc(strlen(*argv) + 2);

				if (!type) {
					p_err("mem alloc failed");
					goto err_free_reuse_maps;
				}
				*type = 0;
				strcat(type, *argv);
				strcat(type, "/");

				err = get_prog_type_by_name(type, &common_prog_type,
							    &expected_attach_type);
				free(type);
				if (err < 0)
					goto err_free_reuse_maps;
			}

			NEXT_ARG();
		} else if (is_prefix(*argv, "map")) {
			void *new_map_replace;
			char *endptr, *name;
			int fd;

			NEXT_ARG();

			if (!REQ_ARGS(4))
				goto err_free_reuse_maps;

			if (is_prefix(*argv, "idx")) {
				NEXT_ARG();

				idx = strtoul(*argv, &endptr, 0);
				if (*endptr) {
					p_err("can't parse %s as IDX", *argv);
					goto err_free_reuse_maps;
				}
				name = NULL;
			} else if (is_prefix(*argv, "name")) {
				NEXT_ARG();

				name = *argv;
				idx = -1;
			} else {
				p_err("expected 'idx' or 'name', got: '%s'?",
				      *argv);
				goto err_free_reuse_maps;
			}
			NEXT_ARG();

			fd = map_parse_fd(&argc, &argv);
			if (fd < 0)
				goto err_free_reuse_maps;

			new_map_replace = libbpf_reallocarray(map_replace,
							      old_map_fds + 1,
							      sizeof(*map_replace));
			if (!new_map_replace) {
				p_err("mem alloc failed");
				goto err_free_reuse_maps;
			}
			map_replace = new_map_replace;

			map_replace[old_map_fds].idx = idx;
			map_replace[old_map_fds].name = name;
			map_replace[old_map_fds].fd = fd;
			old_map_fds++;
		} else if (is_prefix(*argv, "dev")) {
			p_info("Warning: 'bpftool prog load [...] dev <ifname>' syntax is deprecated.\n"
			       "Going further, please use 'offload_dev <ifname>' to offload program to device.\n"
			       "For applications using XDP hints only, use 'xdpmeta_dev <ifname>'.");
			goto offload_dev;
		} else if (is_prefix(*argv, "offload_dev")) {
offload_dev:
<<<<<<< HEAD
			NEXT_ARG();

			if (offload_ifindex) {
				p_err("offload_dev already specified");
				goto err_free_reuse_maps;
			} else if (xdpmeta_ifindex) {
				p_err("xdpmeta_dev and offload_dev are mutually exclusive");
				goto err_free_reuse_maps;
			}
			if (!REQ_ARGS(1))
				goto err_free_reuse_maps;

			offload_ifindex = if_nametoindex(*argv);
			if (!offload_ifindex) {
				p_err("unrecognized netdevice '%s': %s",
				      *argv, strerror(errno));
				goto err_free_reuse_maps;
			}
			NEXT_ARG();
		} else if (is_prefix(*argv, "xdpmeta_dev")) {
			NEXT_ARG();

			if (xdpmeta_ifindex) {
				p_err("xdpmeta_dev already specified");
				goto err_free_reuse_maps;
			} else if (offload_ifindex) {
=======
			NEXT_ARG();

			if (offload_ifindex) {
				p_err("offload_dev already specified");
				goto err_free_reuse_maps;
			} else if (xdpmeta_ifindex) {
>>>>>>> 2d5404ca
				p_err("xdpmeta_dev and offload_dev are mutually exclusive");
				goto err_free_reuse_maps;
			}
			if (!REQ_ARGS(1))
				goto err_free_reuse_maps;

<<<<<<< HEAD
=======
			offload_ifindex = if_nametoindex(*argv);
			if (!offload_ifindex) {
				p_err("unrecognized netdevice '%s': %s",
				      *argv, strerror(errno));
				goto err_free_reuse_maps;
			}
			NEXT_ARG();
		} else if (is_prefix(*argv, "xdpmeta_dev")) {
			NEXT_ARG();

			if (xdpmeta_ifindex) {
				p_err("xdpmeta_dev already specified");
				goto err_free_reuse_maps;
			} else if (offload_ifindex) {
				p_err("xdpmeta_dev and offload_dev are mutually exclusive");
				goto err_free_reuse_maps;
			}
			if (!REQ_ARGS(1))
				goto err_free_reuse_maps;

>>>>>>> 2d5404ca
			xdpmeta_ifindex = if_nametoindex(*argv);
			if (!xdpmeta_ifindex) {
				p_err("unrecognized netdevice '%s': %s",
				      *argv, strerror(errno));
				goto err_free_reuse_maps;
			}
			NEXT_ARG();
		} else if (is_prefix(*argv, "pinmaps")) {
			NEXT_ARG();

			if (!REQ_ARGS(1))
				goto err_free_reuse_maps;

			pinmaps = GET_ARG();
		} else if (is_prefix(*argv, "autoattach")) {
			auto_attach = true;
			NEXT_ARG();
		} else {
			p_err("expected no more arguments, 'type', 'map' or 'dev', got: '%s'?",
			      *argv);
			goto err_free_reuse_maps;
		}
	}

	set_max_rlimit();

	if (verifier_logs)
		/* log_level1 + log_level2 + stats, but not stable UAPI */
		open_opts.kernel_log_level = 1 + 2 + 4;

	obj = bpf_object__open_file(file, &open_opts);
	if (!obj) {
		p_err("failed to open object file");
		goto err_free_reuse_maps;
	}

	bpf_object__for_each_program(pos, obj) {
		enum bpf_prog_type prog_type = common_prog_type;

		if (prog_type == BPF_PROG_TYPE_UNSPEC) {
			const char *sec_name = bpf_program__section_name(pos);

			err = get_prog_type_by_name(sec_name, &prog_type,
						    &expected_attach_type);
			if (err < 0)
				goto err_close_obj;
		}

		if (prog_type == BPF_PROG_TYPE_XDP && xdpmeta_ifindex) {
			bpf_program__set_flags(pos, BPF_F_XDP_DEV_BOUND_ONLY);
			bpf_program__set_ifindex(pos, xdpmeta_ifindex);
		} else {
			bpf_program__set_ifindex(pos, offload_ifindex);
		}
		if (bpf_program__type(pos) != prog_type)
			bpf_program__set_type(pos, prog_type);
		bpf_program__set_expected_attach_type(pos, expected_attach_type);
	}

	qsort(map_replace, old_map_fds, sizeof(*map_replace),
	      map_replace_compar);

	/* After the sort maps by name will be first on the list, because they
	 * have idx == -1.  Resolve them.
	 */
	j = 0;
	while (j < old_map_fds && map_replace[j].name) {
		i = 0;
		bpf_object__for_each_map(map, obj) {
			if (!strcmp(bpf_map__name(map), map_replace[j].name)) {
				map_replace[j].idx = i;
				break;
			}
			i++;
		}
		if (map_replace[j].idx == -1) {
			p_err("unable to find map '%s'", map_replace[j].name);
			goto err_close_obj;
		}
		j++;
	}
	/* Resort if any names were resolved */
	if (j)
		qsort(map_replace, old_map_fds, sizeof(*map_replace),
		      map_replace_compar);

	/* Set ifindex and name reuse */
	j = 0;
	idx = 0;
	bpf_object__for_each_map(map, obj) {
		if (bpf_map__type(map) != BPF_MAP_TYPE_PERF_EVENT_ARRAY)
			bpf_map__set_ifindex(map, offload_ifindex);

		if (j < old_map_fds && idx == map_replace[j].idx) {
			err = bpf_map__reuse_fd(map, map_replace[j++].fd);
			if (err) {
				p_err("unable to set up map reuse: %d", err);
				goto err_close_obj;
			}

			/* Next reuse wants to apply to the same map */
			if (j < old_map_fds && map_replace[j].idx == idx) {
				p_err("replacement for map idx %d specified more than once",
				      idx);
				goto err_close_obj;
			}
		}

		idx++;
	}
	if (j < old_map_fds) {
		p_err("map idx '%d' not used", map_replace[j].idx);
		goto err_close_obj;
	}

	err = bpf_object__load(obj);
	if (err) {
		p_err("failed to load object file");
		goto err_close_obj;
	}

<<<<<<< HEAD
	err = mount_bpffs_for_pin(pinfile, !first_prog_only);
=======
	if (first_prog_only)
		err = mount_bpffs_for_file(pinfile);
	else
		err = create_and_mount_bpffs_dir(pinfile);
>>>>>>> 2d5404ca
	if (err)
		goto err_close_obj;

	if (first_prog_only) {
		prog = bpf_object__next_program(obj, NULL);
		if (!prog) {
			p_err("object file doesn't contain any bpf program");
			goto err_close_obj;
		}

		if (auto_attach)
			err = auto_attach_program(prog, pinfile);
		else
			err = bpf_obj_pin(bpf_program__fd(prog), pinfile);
		if (err) {
			p_err("failed to pin program %s",
			      bpf_program__section_name(prog));
			goto err_close_obj;
		}
	} else {
		if (auto_attach)
			err = auto_attach_programs(obj, pinfile);
		else
			err = bpf_object__pin_programs(obj, pinfile);
		if (err) {
			p_err("failed to pin all programs");
			goto err_close_obj;
		}
	}

	if (pinmaps) {
		err = create_and_mount_bpffs_dir(pinmaps);
		if (err)
			goto err_unpin;

		err = bpf_object__pin_maps(obj, pinmaps);
		if (err) {
			p_err("failed to pin all maps");
			goto err_unpin;
		}
	}

	if (json_output)
		jsonw_null(json_wtr);

	bpf_object__close(obj);
	for (i = 0; i < old_map_fds; i++)
		close(map_replace[i].fd);
	free(map_replace);

	return 0;

err_unpin:
	if (first_prog_only)
		unlink(pinfile);
	else
		bpf_object__unpin_programs(obj, pinfile);
err_close_obj:
	bpf_object__close(obj);
err_free_reuse_maps:
	for (i = 0; i < old_map_fds; i++)
		close(map_replace[i].fd);
	free(map_replace);
	return -1;
}

static int count_open_fds(void)
{
	DIR *dp = opendir("/proc/self/fd");
	struct dirent *de;
	int cnt = -3;

	if (!dp)
		return -1;

	while ((de = readdir(dp)))
		cnt++;

	closedir(dp);
	return cnt;
}

static int try_loader(struct gen_loader_opts *gen)
{
	struct bpf_load_and_run_opts opts = {};
	struct bpf_loader_ctx *ctx;
	int ctx_sz = sizeof(*ctx) + 64 * max(sizeof(struct bpf_map_desc),
					     sizeof(struct bpf_prog_desc));
	int log_buf_sz = (1u << 24) - 1;
	int err, fds_before, fd_delta;
	char *log_buf = NULL;

	ctx = alloca(ctx_sz);
	memset(ctx, 0, ctx_sz);
	ctx->sz = ctx_sz;
	if (verifier_logs) {
		ctx->log_level = 1 + 2 + 4;
		ctx->log_size = log_buf_sz;
		log_buf = malloc(log_buf_sz);
		if (!log_buf)
			return -ENOMEM;
		ctx->log_buf = (long) log_buf;
	}
	opts.ctx = ctx;
	opts.data = gen->data;
	opts.data_sz = gen->data_sz;
	opts.insns = gen->insns;
	opts.insns_sz = gen->insns_sz;
	fds_before = count_open_fds();
	err = bpf_load_and_run(&opts);
	fd_delta = count_open_fds() - fds_before;
	if (err < 0 || verifier_logs) {
		fprintf(stderr, "err %d\n%s\n%s", err, opts.errstr, log_buf);
		if (fd_delta && err < 0)
			fprintf(stderr, "loader prog leaked %d FDs\n",
				fd_delta);
	}
	free(log_buf);
	return err;
}

static int do_loader(int argc, char **argv)
{
	DECLARE_LIBBPF_OPTS(bpf_object_open_opts, open_opts);
	DECLARE_LIBBPF_OPTS(gen_loader_opts, gen);
	struct bpf_object *obj;
	const char *file;
	int err = 0;

	if (!REQ_ARGS(1))
		return -1;
	file = GET_ARG();

	if (verifier_logs)
		/* log_level1 + log_level2 + stats, but not stable UAPI */
		open_opts.kernel_log_level = 1 + 2 + 4;

	obj = bpf_object__open_file(file, &open_opts);
	if (!obj) {
		p_err("failed to open object file");
		goto err_close_obj;
	}

	err = bpf_object__gen_loader(obj, &gen);
	if (err)
		goto err_close_obj;

	err = bpf_object__load(obj);
	if (err) {
		p_err("failed to load object file");
		goto err_close_obj;
	}

	if (verifier_logs) {
		struct dump_data dd = {};

		kernel_syms_load(&dd);
		dump_xlated_plain(&dd, (void *)gen.insns, gen.insns_sz, false, false);
		kernel_syms_destroy(&dd);
	}
	err = try_loader(&gen);
err_close_obj:
	bpf_object__close(obj);
	return err;
}

static int do_load(int argc, char **argv)
{
	if (use_loader)
		return do_loader(argc, argv);
	return load_with_options(argc, argv, true);
}

static int do_loadall(int argc, char **argv)
{
	return load_with_options(argc, argv, false);
}

#ifdef BPFTOOL_WITHOUT_SKELETONS

static int do_profile(int argc, char **argv)
{
	p_err("bpftool prog profile command is not supported. Please build bpftool with clang >= 10.0.0");
	return 0;
}

#else /* BPFTOOL_WITHOUT_SKELETONS */

#include "profiler.skel.h"

struct profile_metric {
	const char *name;
	struct bpf_perf_event_value val;
	struct perf_event_attr attr;
	bool selected;

	/* calculate ratios like instructions per cycle */
	const int ratio_metric; /* 0 for N/A, 1 for index 0 (cycles) */
	const char *ratio_desc;
	const float ratio_mul;
} metrics[] = {
	{
		.name = "cycles",
		.attr = {
			.type = PERF_TYPE_HARDWARE,
			.config = PERF_COUNT_HW_CPU_CYCLES,
			.exclude_user = 1,
		},
	},
	{
		.name = "instructions",
		.attr = {
			.type = PERF_TYPE_HARDWARE,
			.config = PERF_COUNT_HW_INSTRUCTIONS,
			.exclude_user = 1,
		},
		.ratio_metric = 1,
		.ratio_desc = "insns per cycle",
		.ratio_mul = 1.0,
	},
	{
		.name = "l1d_loads",
		.attr = {
			.type = PERF_TYPE_HW_CACHE,
			.config =
				PERF_COUNT_HW_CACHE_L1D |
				(PERF_COUNT_HW_CACHE_OP_READ << 8) |
				(PERF_COUNT_HW_CACHE_RESULT_ACCESS << 16),
			.exclude_user = 1,
		},
	},
	{
		.name = "llc_misses",
		.attr = {
			.type = PERF_TYPE_HW_CACHE,
			.config =
				PERF_COUNT_HW_CACHE_LL |
				(PERF_COUNT_HW_CACHE_OP_READ << 8) |
				(PERF_COUNT_HW_CACHE_RESULT_MISS << 16),
			.exclude_user = 1
		},
		.ratio_metric = 2,
		.ratio_desc = "LLC misses per million insns",
		.ratio_mul = 1e6,
	},
	{
		.name = "itlb_misses",
		.attr = {
			.type = PERF_TYPE_HW_CACHE,
			.config =
				PERF_COUNT_HW_CACHE_ITLB |
				(PERF_COUNT_HW_CACHE_OP_READ << 8) |
				(PERF_COUNT_HW_CACHE_RESULT_MISS << 16),
			.exclude_user = 1
		},
		.ratio_metric = 2,
		.ratio_desc = "itlb misses per million insns",
		.ratio_mul = 1e6,
	},
	{
		.name = "dtlb_misses",
		.attr = {
			.type = PERF_TYPE_HW_CACHE,
			.config =
				PERF_COUNT_HW_CACHE_DTLB |
				(PERF_COUNT_HW_CACHE_OP_READ << 8) |
				(PERF_COUNT_HW_CACHE_RESULT_MISS << 16),
			.exclude_user = 1
		},
		.ratio_metric = 2,
		.ratio_desc = "dtlb misses per million insns",
		.ratio_mul = 1e6,
	},
};

static __u64 profile_total_count;

#define MAX_NUM_PROFILE_METRICS 4

static int profile_parse_metrics(int argc, char **argv)
{
	unsigned int metric_cnt;
	int selected_cnt = 0;
	unsigned int i;

	metric_cnt = ARRAY_SIZE(metrics);

	while (argc > 0) {
		for (i = 0; i < metric_cnt; i++) {
			if (is_prefix(argv[0], metrics[i].name)) {
				if (!metrics[i].selected)
					selected_cnt++;
				metrics[i].selected = true;
				break;
			}
		}
		if (i == metric_cnt) {
			p_err("unknown metric %s", argv[0]);
			return -1;
		}
		NEXT_ARG();
	}
	if (selected_cnt > MAX_NUM_PROFILE_METRICS) {
		p_err("too many (%d) metrics, please specify no more than %d metrics at a time",
		      selected_cnt, MAX_NUM_PROFILE_METRICS);
		return -1;
	}
	return selected_cnt;
}

static void profile_read_values(struct profiler_bpf *obj)
{
	__u32 m, cpu, num_cpu = obj->rodata->num_cpu;
	int reading_map_fd, count_map_fd;
	__u64 counts[num_cpu];
	__u32 key = 0;
	int err;

	reading_map_fd = bpf_map__fd(obj->maps.accum_readings);
	count_map_fd = bpf_map__fd(obj->maps.counts);
	if (reading_map_fd < 0 || count_map_fd < 0) {
		p_err("failed to get fd for map");
		return;
	}

	err = bpf_map_lookup_elem(count_map_fd, &key, counts);
	if (err) {
		p_err("failed to read count_map: %s", strerror(errno));
		return;
	}

	profile_total_count = 0;
	for (cpu = 0; cpu < num_cpu; cpu++)
		profile_total_count += counts[cpu];

	for (m = 0; m < ARRAY_SIZE(metrics); m++) {
		struct bpf_perf_event_value values[num_cpu];

		if (!metrics[m].selected)
			continue;

		err = bpf_map_lookup_elem(reading_map_fd, &key, values);
		if (err) {
			p_err("failed to read reading_map: %s",
			      strerror(errno));
			return;
		}
		for (cpu = 0; cpu < num_cpu; cpu++) {
			metrics[m].val.counter += values[cpu].counter;
			metrics[m].val.enabled += values[cpu].enabled;
			metrics[m].val.running += values[cpu].running;
		}
		key++;
	}
}

static void profile_print_readings_json(void)
{
	__u32 m;

	jsonw_start_array(json_wtr);
	for (m = 0; m < ARRAY_SIZE(metrics); m++) {
		if (!metrics[m].selected)
			continue;
		jsonw_start_object(json_wtr);
		jsonw_string_field(json_wtr, "metric", metrics[m].name);
		jsonw_lluint_field(json_wtr, "run_cnt", profile_total_count);
		jsonw_lluint_field(json_wtr, "value", metrics[m].val.counter);
		jsonw_lluint_field(json_wtr, "enabled", metrics[m].val.enabled);
		jsonw_lluint_field(json_wtr, "running", metrics[m].val.running);

		jsonw_end_object(json_wtr);
	}
	jsonw_end_array(json_wtr);
}

static void profile_print_readings_plain(void)
{
	__u32 m;

	printf("\n%18llu %-20s\n", profile_total_count, "run_cnt");
	for (m = 0; m < ARRAY_SIZE(metrics); m++) {
		struct bpf_perf_event_value *val = &metrics[m].val;
		int r;

		if (!metrics[m].selected)
			continue;
		printf("%18llu %-20s", val->counter, metrics[m].name);

		r = metrics[m].ratio_metric - 1;
		if (r >= 0 && metrics[r].selected &&
		    metrics[r].val.counter > 0) {
			printf("# %8.2f %-30s",
			       val->counter * metrics[m].ratio_mul /
			       metrics[r].val.counter,
			       metrics[m].ratio_desc);
		} else {
			printf("%-41s", "");
		}

		if (val->enabled > val->running)
			printf("(%4.2f%%)",
			       val->running * 100.0 / val->enabled);
		printf("\n");
	}
}

static void profile_print_readings(void)
{
	if (json_output)
		profile_print_readings_json();
	else
		profile_print_readings_plain();
}

static char *profile_target_name(int tgt_fd)
{
	struct bpf_func_info func_info;
	struct bpf_prog_info info = {};
	__u32 info_len = sizeof(info);
	const struct btf_type *t;
	__u32 func_info_rec_size;
	struct btf *btf = NULL;
	char *name = NULL;
	int err;

	err = bpf_prog_get_info_by_fd(tgt_fd, &info, &info_len);
	if (err) {
		p_err("failed to get info for prog FD %d", tgt_fd);
		goto out;
	}

	if (info.btf_id == 0) {
		p_err("prog FD %d doesn't have valid btf", tgt_fd);
		goto out;
	}

	func_info_rec_size = info.func_info_rec_size;
	if (info.nr_func_info == 0) {
		p_err("found 0 func_info for prog FD %d", tgt_fd);
		goto out;
	}

	memset(&info, 0, sizeof(info));
	info.nr_func_info = 1;
	info.func_info_rec_size = func_info_rec_size;
	info.func_info = ptr_to_u64(&func_info);

	err = bpf_prog_get_info_by_fd(tgt_fd, &info, &info_len);
	if (err) {
		p_err("failed to get func_info for prog FD %d", tgt_fd);
		goto out;
	}

	btf = btf__load_from_kernel_by_id(info.btf_id);
	if (!btf) {
		p_err("failed to load btf for prog FD %d", tgt_fd);
		goto out;
	}

	t = btf__type_by_id(btf, func_info.type_id);
	if (!t) {
		p_err("btf %d doesn't have type %d",
		      info.btf_id, func_info.type_id);
		goto out;
	}
	name = strdup(btf__name_by_offset(btf, t->name_off));
out:
	btf__free(btf);
	return name;
}

static struct profiler_bpf *profile_obj;
static int profile_tgt_fd = -1;
static char *profile_tgt_name;
static int *profile_perf_events;
static int profile_perf_event_cnt;

static void profile_close_perf_events(struct profiler_bpf *obj)
{
	int i;

	for (i = profile_perf_event_cnt - 1; i >= 0; i--)
		close(profile_perf_events[i]);

	free(profile_perf_events);
	profile_perf_event_cnt = 0;
}

static int profile_open_perf_event(int mid, int cpu, int map_fd)
{
	int pmu_fd;

	pmu_fd = syscall(__NR_perf_event_open, &metrics[mid].attr,
			 -1 /*pid*/, cpu, -1 /*group_fd*/, 0);
	if (pmu_fd < 0) {
		if (errno == ENODEV) {
			p_info("cpu %d may be offline, skip %s profiling.",
				cpu, metrics[mid].name);
			profile_perf_event_cnt++;
			return 0;
		}
		return -1;
	}

	if (bpf_map_update_elem(map_fd,
				&profile_perf_event_cnt,
				&pmu_fd, BPF_ANY) ||
	    ioctl(pmu_fd, PERF_EVENT_IOC_ENABLE, 0)) {
		close(pmu_fd);
		return -1;
	}

	profile_perf_events[profile_perf_event_cnt++] = pmu_fd;
	return 0;
}

static int profile_open_perf_events(struct profiler_bpf *obj)
{
	unsigned int cpu, m;
	int map_fd;

	profile_perf_events = calloc(
		obj->rodata->num_cpu * obj->rodata->num_metric, sizeof(int));
	if (!profile_perf_events) {
		p_err("failed to allocate memory for perf_event array: %s",
		      strerror(errno));
		return -1;
	}
	map_fd = bpf_map__fd(obj->maps.events);
	if (map_fd < 0) {
		p_err("failed to get fd for events map");
		return -1;
	}

	for (m = 0; m < ARRAY_SIZE(metrics); m++) {
		if (!metrics[m].selected)
			continue;
		for (cpu = 0; cpu < obj->rodata->num_cpu; cpu++) {
			if (profile_open_perf_event(m, cpu, map_fd)) {
				p_err("failed to create event %s on cpu %d",
				      metrics[m].name, cpu);
				return -1;
			}
		}
	}
	return 0;
}

static void profile_print_and_cleanup(void)
{
	profile_close_perf_events(profile_obj);
	profile_read_values(profile_obj);
	profile_print_readings();
	profiler_bpf__destroy(profile_obj);

	close(profile_tgt_fd);
	free(profile_tgt_name);
}

static void int_exit(int signo)
{
	profile_print_and_cleanup();
	exit(0);
}

static int do_profile(int argc, char **argv)
{
	int num_metric, num_cpu, err = -1;
	struct bpf_program *prog;
	unsigned long duration;
	char *endptr;

	/* we at least need two args for the prog and one metric */
	if (!REQ_ARGS(3))
		return -EINVAL;

	/* parse target fd */
	profile_tgt_fd = prog_parse_fd(&argc, &argv);
	if (profile_tgt_fd < 0) {
		p_err("failed to parse fd");
		return -1;
	}

	/* parse profiling optional duration */
	if (argc > 2 && is_prefix(argv[0], "duration")) {
		NEXT_ARG();
		duration = strtoul(*argv, &endptr, 0);
		if (*endptr)
			usage();
		NEXT_ARG();
	} else {
		duration = UINT_MAX;
	}

	num_metric = profile_parse_metrics(argc, argv);
	if (num_metric <= 0)
		goto out;

	num_cpu = libbpf_num_possible_cpus();
	if (num_cpu <= 0) {
		p_err("failed to identify number of CPUs");
		goto out;
	}

	profile_obj = profiler_bpf__open();
	if (!profile_obj) {
		p_err("failed to open and/or load BPF object");
		goto out;
	}

	profile_obj->rodata->num_cpu = num_cpu;
	profile_obj->rodata->num_metric = num_metric;

	/* adjust map sizes */
	bpf_map__set_max_entries(profile_obj->maps.events, num_metric * num_cpu);
	bpf_map__set_max_entries(profile_obj->maps.fentry_readings, num_metric);
	bpf_map__set_max_entries(profile_obj->maps.accum_readings, num_metric);
	bpf_map__set_max_entries(profile_obj->maps.counts, 1);

	/* change target name */
	profile_tgt_name = profile_target_name(profile_tgt_fd);
	if (!profile_tgt_name)
		goto out;

	bpf_object__for_each_program(prog, profile_obj->obj) {
		err = bpf_program__set_attach_target(prog, profile_tgt_fd,
						     profile_tgt_name);
		if (err) {
			p_err("failed to set attach target\n");
			goto out;
		}
	}

	set_max_rlimit();
	err = profiler_bpf__load(profile_obj);
	if (err) {
		p_err("failed to load profile_obj");
		goto out;
	}

	err = profile_open_perf_events(profile_obj);
	if (err)
		goto out;

	err = profiler_bpf__attach(profile_obj);
	if (err) {
		p_err("failed to attach profile_obj");
		goto out;
	}
	signal(SIGINT, int_exit);

	sleep(duration);
	profile_print_and_cleanup();
	return 0;

out:
	profile_close_perf_events(profile_obj);
	if (profile_obj)
		profiler_bpf__destroy(profile_obj);
	close(profile_tgt_fd);
	free(profile_tgt_name);
	return err;
}

#endif /* BPFTOOL_WITHOUT_SKELETONS */

static int do_help(int argc, char **argv)
{
	if (json_output) {
		jsonw_null(json_wtr);
		return 0;
	}

	fprintf(stderr,
		"Usage: %1$s %2$s { show | list } [PROG]\n"
		"       %1$s %2$s dump xlated PROG [{ file FILE | [opcodes] [linum] [visual] }]\n"
		"       %1$s %2$s dump jited  PROG [{ file FILE | [opcodes] [linum] }]\n"
		"       %1$s %2$s pin   PROG FILE\n"
		"       %1$s %2$s { load | loadall } OBJ  PATH \\\n"
		"                         [type TYPE] [{ offload_dev | xdpmeta_dev } NAME] \\\n"
		"                         [map { idx IDX | name NAME } MAP]\\\n"
		"                         [pinmaps MAP_DIR]\n"
		"                         [autoattach]\n"
		"       %1$s %2$s attach PROG ATTACH_TYPE [MAP]\n"
		"       %1$s %2$s detach PROG ATTACH_TYPE [MAP]\n"
		"       %1$s %2$s run PROG \\\n"
		"                         data_in FILE \\\n"
		"                         [data_out FILE [data_size_out L]] \\\n"
		"                         [ctx_in FILE [ctx_out FILE [ctx_size_out M]]] \\\n"
		"                         [repeat N]\n"
		"       %1$s %2$s profile PROG [duration DURATION] METRICs\n"
		"       %1$s %2$s tracelog\n"
		"       %1$s %2$s help\n"
		"\n"
		"       " HELP_SPEC_MAP "\n"
		"       " HELP_SPEC_PROGRAM "\n"
		"       TYPE := { socket | kprobe | kretprobe | classifier | action |\n"
		"                 tracepoint | raw_tracepoint | xdp | perf_event | cgroup/skb |\n"
		"                 cgroup/sock | cgroup/dev | lwt_in | lwt_out | lwt_xmit |\n"
		"                 lwt_seg6local | sockops | sk_skb | sk_msg | lirc_mode2 |\n"
		"                 sk_reuseport | flow_dissector | cgroup/sysctl |\n"
		"                 cgroup/bind4 | cgroup/bind6 | cgroup/post_bind4 |\n"
		"                 cgroup/post_bind6 | cgroup/connect4 | cgroup/connect6 |\n"
		"                 cgroup/connect_unix | cgroup/getpeername4 | cgroup/getpeername6 |\n"
		"                 cgroup/getpeername_unix | cgroup/getsockname4 | cgroup/getsockname6 |\n"
		"                 cgroup/getsockname_unix | cgroup/sendmsg4 | cgroup/sendmsg6 |\n"
		"                 cgroup/sendmsg_unix | cgroup/recvmsg4 | cgroup/recvmsg6 | cgroup/recvmsg_unix |\n"
		"                 cgroup/getsockopt | cgroup/setsockopt | cgroup/sock_release |\n"
		"                 struct_ops | fentry | fexit | freplace | sk_lookup }\n"
		"       ATTACH_TYPE := { sk_msg_verdict | sk_skb_verdict | sk_skb_stream_verdict |\n"
		"                        sk_skb_stream_parser | flow_dissector }\n"
		"       METRIC := { cycles | instructions | l1d_loads | llc_misses | itlb_misses | dtlb_misses }\n"
		"       " HELP_SPEC_OPTIONS " |\n"
		"                    {-f|--bpffs} | {-m|--mapcompat} | {-n|--nomount} |\n"
		"                    {-L|--use-loader} }\n"
		"",
		bin_name, argv[-2]);

	return 0;
}

static const struct cmd cmds[] = {
	{ "show",	do_show },
	{ "list",	do_show },
	{ "help",	do_help },
	{ "dump",	do_dump },
	{ "pin",	do_pin },
	{ "load",	do_load },
	{ "loadall",	do_loadall },
	{ "attach",	do_attach },
	{ "detach",	do_detach },
	{ "tracelog",	do_tracelog },
	{ "run",	do_run },
	{ "profile",	do_profile },
	{ 0 }
};

int do_prog(int argc, char **argv)
{
	return cmd_select(cmds, argc, argv, do_help);
}<|MERGE_RESOLUTION|>--- conflicted
+++ resolved
@@ -1625,7 +1625,6 @@
 			goto offload_dev;
 		} else if (is_prefix(*argv, "offload_dev")) {
 offload_dev:
-<<<<<<< HEAD
 			NEXT_ARG();
 
 			if (offload_ifindex) {
@@ -1652,43 +1651,12 @@
 				p_err("xdpmeta_dev already specified");
 				goto err_free_reuse_maps;
 			} else if (offload_ifindex) {
-=======
-			NEXT_ARG();
-
-			if (offload_ifindex) {
-				p_err("offload_dev already specified");
-				goto err_free_reuse_maps;
-			} else if (xdpmeta_ifindex) {
->>>>>>> 2d5404ca
 				p_err("xdpmeta_dev and offload_dev are mutually exclusive");
 				goto err_free_reuse_maps;
 			}
 			if (!REQ_ARGS(1))
 				goto err_free_reuse_maps;
 
-<<<<<<< HEAD
-=======
-			offload_ifindex = if_nametoindex(*argv);
-			if (!offload_ifindex) {
-				p_err("unrecognized netdevice '%s': %s",
-				      *argv, strerror(errno));
-				goto err_free_reuse_maps;
-			}
-			NEXT_ARG();
-		} else if (is_prefix(*argv, "xdpmeta_dev")) {
-			NEXT_ARG();
-
-			if (xdpmeta_ifindex) {
-				p_err("xdpmeta_dev already specified");
-				goto err_free_reuse_maps;
-			} else if (offload_ifindex) {
-				p_err("xdpmeta_dev and offload_dev are mutually exclusive");
-				goto err_free_reuse_maps;
-			}
-			if (!REQ_ARGS(1))
-				goto err_free_reuse_maps;
-
->>>>>>> 2d5404ca
 			xdpmeta_ifindex = if_nametoindex(*argv);
 			if (!xdpmeta_ifindex) {
 				p_err("unrecognized netdevice '%s': %s",
@@ -1810,14 +1778,10 @@
 		goto err_close_obj;
 	}
 
-<<<<<<< HEAD
-	err = mount_bpffs_for_pin(pinfile, !first_prog_only);
-=======
 	if (first_prog_only)
 		err = mount_bpffs_for_file(pinfile);
 	else
 		err = create_and_mount_bpffs_dir(pinfile);
->>>>>>> 2d5404ca
 	if (err)
 		goto err_close_obj;
 
