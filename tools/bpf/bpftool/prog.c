--- conflicted
+++ resolved
@@ -38,46 +38,6 @@
 #define BPF_METADATA_PREFIX "bpf_metadata_"
 #define BPF_METADATA_PREFIX_LEN (sizeof(BPF_METADATA_PREFIX) - 1)
 
-<<<<<<< HEAD
-const char * const prog_type_name[] = {
-	[BPF_PROG_TYPE_UNSPEC]			= "unspec",
-	[BPF_PROG_TYPE_SOCKET_FILTER]		= "socket_filter",
-	[BPF_PROG_TYPE_KPROBE]			= "kprobe",
-	[BPF_PROG_TYPE_SCHED_CLS]		= "sched_cls",
-	[BPF_PROG_TYPE_SCHED_ACT]		= "sched_act",
-	[BPF_PROG_TYPE_TRACEPOINT]		= "tracepoint",
-	[BPF_PROG_TYPE_XDP]			= "xdp",
-	[BPF_PROG_TYPE_PERF_EVENT]		= "perf_event",
-	[BPF_PROG_TYPE_CGROUP_SKB]		= "cgroup_skb",
-	[BPF_PROG_TYPE_CGROUP_SOCK]		= "cgroup_sock",
-	[BPF_PROG_TYPE_LWT_IN]			= "lwt_in",
-	[BPF_PROG_TYPE_LWT_OUT]			= "lwt_out",
-	[BPF_PROG_TYPE_LWT_XMIT]		= "lwt_xmit",
-	[BPF_PROG_TYPE_SOCK_OPS]		= "sock_ops",
-	[BPF_PROG_TYPE_SK_SKB]			= "sk_skb",
-	[BPF_PROG_TYPE_CGROUP_DEVICE]		= "cgroup_device",
-	[BPF_PROG_TYPE_SK_MSG]			= "sk_msg",
-	[BPF_PROG_TYPE_RAW_TRACEPOINT]		= "raw_tracepoint",
-	[BPF_PROG_TYPE_CGROUP_SOCK_ADDR]	= "cgroup_sock_addr",
-	[BPF_PROG_TYPE_LWT_SEG6LOCAL]		= "lwt_seg6local",
-	[BPF_PROG_TYPE_LIRC_MODE2]		= "lirc_mode2",
-	[BPF_PROG_TYPE_SK_REUSEPORT]		= "sk_reuseport",
-	[BPF_PROG_TYPE_FLOW_DISSECTOR]		= "flow_dissector",
-	[BPF_PROG_TYPE_CGROUP_SYSCTL]		= "cgroup_sysctl",
-	[BPF_PROG_TYPE_RAW_TRACEPOINT_WRITABLE]	= "raw_tracepoint_writable",
-	[BPF_PROG_TYPE_CGROUP_SOCKOPT]		= "cgroup_sockopt",
-	[BPF_PROG_TYPE_TRACING]			= "tracing",
-	[BPF_PROG_TYPE_STRUCT_OPS]		= "struct_ops",
-	[BPF_PROG_TYPE_EXT]			= "ext",
-	[BPF_PROG_TYPE_LSM]			= "lsm",
-	[BPF_PROG_TYPE_SK_LOOKUP]		= "sk_lookup",
-	[BPF_PROG_TYPE_SYSCALL]			= "syscall",
-};
-
-const size_t prog_type_name_size = ARRAY_SIZE(prog_type_name);
-
-=======
->>>>>>> eb3cdb58
 enum dump_mode {
 	DUMP_JITED,
 	DUMP_XLATED,
@@ -362,11 +322,7 @@
 		return;
 
 	btf = btf__load_from_kernel_by_id(map_info.btf_id);
-<<<<<<< HEAD
-	if (libbpf_get_error(btf))
-=======
 	if (!btf)
->>>>>>> eb3cdb58
 		goto out_free;
 
 	t_datasec = btf__type_by_id(btf, map_info.btf_value_type_id);
@@ -456,10 +412,7 @@
 
 static void print_prog_header_json(struct bpf_prog_info *info, int fd)
 {
-<<<<<<< HEAD
-=======
 	const char *prog_type_str;
->>>>>>> eb3cdb58
 	char prog_name[MAX_PROG_FULL_NAME];
 
 	jsonw_uint_field(json_wtr, "id", info->id);
@@ -533,14 +486,8 @@
 
 		jsonw_name(json_wtr, "pinned");
 		jsonw_start_array(json_wtr);
-<<<<<<< HEAD
-		hashmap__for_each_key_entry(prog_table, entry,
-					    u32_as_hash_field(info->id))
-			jsonw_string(json_wtr, entry->value);
-=======
 		hashmap__for_each_key_entry(prog_table, entry, info->id)
 			jsonw_string(json_wtr, entry->pvalue);
->>>>>>> eb3cdb58
 		jsonw_end_array(json_wtr);
 	}
 
@@ -553,10 +500,7 @@
 
 static void print_prog_header_plain(struct bpf_prog_info *info, int fd)
 {
-<<<<<<< HEAD
-=======
 	const char *prog_type_str;
->>>>>>> eb3cdb58
 	char prog_name[MAX_PROG_FULL_NAME];
 
 	printf("%u: ", info->id);
@@ -616,14 +560,8 @@
 	if (!hashmap__empty(prog_table)) {
 		struct hashmap_entry *entry;
 
-<<<<<<< HEAD
-		hashmap__for_each_key_entry(prog_table, entry,
-					    u32_as_hash_field(info->id))
-			printf("\n\tpinned %s", (char *)entry->value);
-=======
 		hashmap__for_each_key_entry(prog_table, entry, info->id)
 			printf("\n\tpinned %s", (char *)entry->pvalue);
->>>>>>> eb3cdb58
 	}
 
 	if (info->btf_id)
@@ -788,11 +726,7 @@
 
 	if (info->btf_id) {
 		btf = btf__load_from_kernel_by_id(info->btf_id);
-<<<<<<< HEAD
-		if (libbpf_get_error(btf)) {
-=======
 		if (!btf) {
->>>>>>> eb3cdb58
 			p_err("failed to get btf");
 			return -1;
 		}
@@ -1019,11 +953,7 @@
 	for (i = 0; i < nb_fds; i++) {
 		memset(&info, 0, sizeof(info));
 
-<<<<<<< HEAD
-		err = bpf_obj_get_info_by_fd(fds[i], &info, &info_len);
-=======
 		err = bpf_prog_get_info_by_fd(fds[i], &info, &info_len);
->>>>>>> eb3cdb58
 		if (err) {
 			p_err("can't get prog info: %s", strerror(errno));
 			break;
@@ -1035,11 +965,7 @@
 			break;
 		}
 
-<<<<<<< HEAD
-		err = bpf_obj_get_info_by_fd(fds[i], &info, &info_len);
-=======
 		err = bpf_prog_get_info_by_fd(fds[i], &info, &info_len);
->>>>>>> eb3cdb58
 		if (err) {
 			p_err("can't get prog info: %s", strerror(errno));
 			break;
@@ -1721,9 +1647,7 @@
 		}
 	}
 
-	if (verifier_logs)
-		/* log_level1 + log_level2 + stats, but not stable UAPI */
-		open_opts.kernel_log_level = 1 + 2 + 4;
+	set_max_rlimit();
 
 	if (verifier_logs)
 		/* log_level1 + log_level2 + stats, but not stable UAPI */
@@ -1870,11 +1794,6 @@
 	else
 		bpf_object__unpin_programs(obj, pinfile);
 err_close_obj:
-	if (!legacy_libbpf) {
-		p_info("Warning: bpftool is now running in libbpf strict mode and has more stringent requirements about BPF programs.\n"
-		       "If it used to work for this object file but now doesn't, see --legacy option for more details.\n");
-	}
-
 	bpf_object__close(obj);
 err_free_reuse_maps:
 	for (i = 0; i < old_map_fds; i++)
@@ -2243,15 +2162,9 @@
 	char *name = NULL;
 	int err;
 
-<<<<<<< HEAD
-	err = bpf_obj_get_info_by_fd(tgt_fd, &info, &info_len);
-	if (err) {
-		p_err("failed to bpf_obj_get_info_by_fd for prog FD %d", tgt_fd);
-=======
 	err = bpf_prog_get_info_by_fd(tgt_fd, &info, &info_len);
 	if (err) {
 		p_err("failed to get info for prog FD %d", tgt_fd);
->>>>>>> eb3cdb58
 		goto out;
 	}
 
@@ -2262,11 +2175,7 @@
 
 	func_info_rec_size = info.func_info_rec_size;
 	if (info.nr_func_info == 0) {
-<<<<<<< HEAD
-		p_err("bpf_obj_get_info_by_fd for prog FD %d found 0 func_info", tgt_fd);
-=======
 		p_err("found 0 func_info for prog FD %d", tgt_fd);
->>>>>>> eb3cdb58
 		goto out;
 	}
 
@@ -2275,22 +2184,14 @@
 	info.func_info_rec_size = func_info_rec_size;
 	info.func_info = ptr_to_u64(&func_info);
 
-<<<<<<< HEAD
-	err = bpf_obj_get_info_by_fd(tgt_fd, &info, &info_len);
-=======
 	err = bpf_prog_get_info_by_fd(tgt_fd, &info, &info_len);
->>>>>>> eb3cdb58
 	if (err) {
 		p_err("failed to get func_info for prog FD %d", tgt_fd);
 		goto out;
 	}
 
 	btf = btf__load_from_kernel_by_id(info.btf_id);
-<<<<<<< HEAD
-	if (libbpf_get_error(btf)) {
-=======
 	if (!btf) {
->>>>>>> eb3cdb58
 		p_err("failed to load btf for prog FD %d", tgt_fd);
 		goto out;
 	}
@@ -2469,6 +2370,7 @@
 		}
 	}
 
+	set_max_rlimit();
 	err = profiler_bpf__load(profile_obj);
 	if (err) {
 		p_err("failed to load profile_obj");
@@ -2543,13 +2445,8 @@
 		"                 cgroup/sendmsg6 | cgroup/recvmsg4 | cgroup/recvmsg6 |\n"
 		"                 cgroup/getsockopt | cgroup/setsockopt | cgroup/sock_release |\n"
 		"                 struct_ops | fentry | fexit | freplace | sk_lookup }\n"
-<<<<<<< HEAD
-		"       ATTACH_TYPE := { msg_verdict | skb_verdict | stream_verdict |\n"
-		"                        stream_parser | flow_dissector }\n"
-=======
 		"       ATTACH_TYPE := { sk_msg_verdict | sk_skb_verdict | sk_skb_stream_verdict |\n"
 		"                        sk_skb_stream_parser | flow_dissector }\n"
->>>>>>> eb3cdb58
 		"       METRIC := { cycles | instructions | l1d_loads | llc_misses | itlb_misses | dtlb_misses }\n"
 		"       " HELP_SPEC_OPTIONS " |\n"
 		"                    {-f|--bpffs} | {-m|--mapcompat} | {-n|--nomount} |\n"
