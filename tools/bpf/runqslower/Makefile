--- conflicted
+++ resolved
@@ -13,11 +13,8 @@
 BPF_INCLUDE := $(BPF_DESTDIR)/include
 INCLUDES := -I$(OUTPUT) -I$(BPF_INCLUDE) -I$(abspath ../../include/uapi)
 CFLAGS := -g -Wall $(CLANG_CROSS_FLAGS)
-<<<<<<< HEAD
-=======
 CFLAGS += $(EXTRA_CFLAGS)
 LDFLAGS += $(EXTRA_LDFLAGS)
->>>>>>> eb3cdb58
 
 # Try to detect best kernel BTF source
 KERNEL_REL := $(shell uname -r)
@@ -91,11 +88,5 @@
 	$(Q)$(MAKE) $(submake_extras) -C $(LIBBPF_SRC) OUTPUT=$(BPFOBJ_OUTPUT) \
 		    DESTDIR=$(BPFOBJ_OUTPUT) prefix= $(abspath $@) install_headers
 
-<<<<<<< HEAD
-$(DEFAULT_BPFTOOL): $(BPFOBJ) | $(BPFTOOL_OUTPUT)
-	$(Q)$(MAKE) $(submake_extras) -C ../bpftool OUTPUT=$(BPFTOOL_OUTPUT)   \
-		    ARCH= CROSS_COMPILE= CC=$(HOSTCC) LD=$(HOSTLD)
-=======
 $(DEFAULT_BPFTOOL): | $(BPFTOOL_OUTPUT)
-	$(Q)$(MAKE) $(submake_extras) -C ../bpftool OUTPUT=$(BPFTOOL_OUTPUT) bootstrap
->>>>>>> eb3cdb58
+	$(Q)$(MAKE) $(submake_extras) -C ../bpftool OUTPUT=$(BPFTOOL_OUTPUT) bootstrap