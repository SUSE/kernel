// SPDX-License-Identifier: GPL-2.0-only
/*
 * Copyright (C) 2021 ARM Limited.
 * Original author: Mark Brown <broonie@kernel.org>
 */
#include <assert.h>
#include <errno.h>
#include <fcntl.h>
#include <stdbool.h>
#include <stddef.h>
#include <stdio.h>
#include <stdlib.h>
#include <string.h>
#include <unistd.h>
#include <sys/auxv.h>
#include <sys/prctl.h>
#include <sys/types.h>
#include <sys/wait.h>
#include <asm/sigcontext.h>
#include <asm/hwcap.h>

#include "../../kselftest.h"
#include "rdvl.h"

#define ARCH_MIN_VL SVE_VL_MIN

struct vec_data {
	const char *name;
	unsigned long hwcap_type;
	unsigned long hwcap;
	const char *rdvl_binary;
	int (*rdvl)(void);

	int prctl_get;
	int prctl_set;
	const char *default_vl_file;

	int default_vl;
	int min_vl;
	int max_vl;
};

#define VEC_SVE 0
#define VEC_SME 1

static struct vec_data vec_data[] = {
	[VEC_SVE] = {
		.name = "SVE",
		.hwcap_type = AT_HWCAP,
		.hwcap = HWCAP_SVE,
		.rdvl = rdvl_sve,
		.rdvl_binary = "./rdvl-sve",
		.prctl_get = PR_SVE_GET_VL,
		.prctl_set = PR_SVE_SET_VL,
		.default_vl_file = "/proc/sys/abi/sve_default_vector_length",
	},
	[VEC_SME] = {
		.name = "SME",
		.hwcap_type = AT_HWCAP2,
		.hwcap = HWCAP2_SME,
		.rdvl = rdvl_sme,
		.rdvl_binary = "./rdvl-sme",
		.prctl_get = PR_SME_GET_VL,
		.prctl_set = PR_SME_SET_VL,
		.default_vl_file = "/proc/sys/abi/sme_default_vector_length",
	},
};

static bool vec_type_supported(struct vec_data *data)
{
	return getauxval(data->hwcap_type) & data->hwcap;
}

static int stdio_read_integer(FILE *f, const char *what, int *val)
{
	int n = 0;
	int ret;

	ret = fscanf(f, "%d%*1[\n]%n", val, &n);
	if (ret < 1 || n < 1) {
		ksft_print_msg("failed to parse integer from %s\n", what);
		return -1;
	}

	return 0;
}

/* Start a new process and return the vector length it sees */
static int get_child_rdvl(struct vec_data *data)
{
	FILE *out;
	int pipefd[2];
	pid_t pid, child;
	int read_vl, ret;

	ret = pipe(pipefd);
	if (ret == -1) {
		ksft_print_msg("pipe() failed: %d (%s)\n",
			       errno, strerror(errno));
		return -1;
	}

	fflush(stdout);

	child = fork();
	if (child == -1) {
		ksft_print_msg("fork() failed: %d (%s)\n",
			       errno, strerror(errno));
		close(pipefd[0]);
		close(pipefd[1]);
		return -1;
	}

	/* Child: put vector length on the pipe */
	if (child == 0) {
		/*
		 * Replace stdout with the pipe, errors to stderr from
		 * here as kselftest prints to stdout.
		 */
		ret = dup2(pipefd[1], 1);
		if (ret == -1) {
			fprintf(stderr, "dup2() %d\n", errno);
			exit(EXIT_FAILURE);
		}

		/* exec() a new binary which puts the VL on stdout */
		ret = execl(data->rdvl_binary, data->rdvl_binary, NULL);
		fprintf(stderr, "execl(%s) failed: %d (%s)\n",
			data->rdvl_binary, errno, strerror(errno));

		exit(EXIT_FAILURE);
	}

	close(pipefd[1]);

	/* Parent; wait for the exit status from the child & verify it */
	do {
		pid = wait(&ret);
		if (pid == -1) {
			ksft_print_msg("wait() failed: %d (%s)\n",
				       errno, strerror(errno));
			close(pipefd[0]);
			return -1;
		}
	} while (pid != child);

	assert(pid == child);

	if (!WIFEXITED(ret)) {
		ksft_print_msg("child exited abnormally\n");
		close(pipefd[0]);
		return -1;
	}

	if (WEXITSTATUS(ret) != 0) {
		ksft_print_msg("child returned error %d\n",
			       WEXITSTATUS(ret));
		close(pipefd[0]);
		return -1;
	}

	out = fdopen(pipefd[0], "r");
	if (!out) {
		ksft_print_msg("failed to open child stdout\n");
		close(pipefd[0]);
		return -1;
	}

	ret = stdio_read_integer(out, "child", &read_vl);
	fclose(out);
	if (ret != 0)
		return ret;

	return read_vl;
}

static int file_read_integer(const char *name, int *val)
{
	FILE *f;
	int ret;

	f = fopen(name, "r");
	if (!f) {
		ksft_test_result_fail("Unable to open %s: %d (%s)\n",
				      name, errno,
				      strerror(errno));
		return -1;
	}

	ret = stdio_read_integer(f, name, val);
	fclose(f);

	return ret;
}

static int file_write_integer(const char *name, int val)
{
	FILE *f;

	f = fopen(name, "w");
	if (!f) {
		ksft_test_result_fail("Unable to open %s: %d (%s)\n",
				      name, errno,
				      strerror(errno));
		return -1;
	}

	fprintf(f, "%d", val);
	fclose(f);

	return 0;
}

/*
 * Verify that we can read the default VL via proc, checking that it
 * is set in a freshly spawned child.
 */
static void proc_read_default(struct vec_data *data)
{
	int default_vl, child_vl, ret;

	ret = file_read_integer(data->default_vl_file, &default_vl);
	if (ret != 0)
		return;

	/* Is this the actual default seen by new processes? */
	child_vl = get_child_rdvl(data);
	if (child_vl != default_vl) {
		ksft_test_result_fail("%s is %d but child VL is %d\n",
				      data->default_vl_file,
				      default_vl, child_vl);
		return;
	}

	ksft_test_result_pass("%s default vector length %d\n", data->name,
			      default_vl);
	data->default_vl = default_vl;
}

/* Verify that we can write a minimum value and have it take effect */
static void proc_write_min(struct vec_data *data)
{
	int ret, new_default, child_vl;

	if (geteuid() != 0) {
		ksft_test_result_skip("Need to be root to write to /proc\n");
		return;
	}

	ret = file_write_integer(data->default_vl_file, ARCH_MIN_VL);
	if (ret != 0)
		return;

	/* What was the new value? */
	ret = file_read_integer(data->default_vl_file, &new_default);
	if (ret != 0)
		return;

	/* Did it take effect in a new process? */
	child_vl = get_child_rdvl(data);
	if (child_vl != new_default) {
		ksft_test_result_fail("%s is %d but child VL is %d\n",
				      data->default_vl_file,
				      new_default, child_vl);
		return;
	}

	ksft_test_result_pass("%s minimum vector length %d\n", data->name,
			      new_default);
	data->min_vl = new_default;

	file_write_integer(data->default_vl_file, data->default_vl);
}

/* Verify that we can write a maximum value and have it take effect */
static void proc_write_max(struct vec_data *data)
{
	int ret, new_default, child_vl;

	if (geteuid() != 0) {
		ksft_test_result_skip("Need to be root to write to /proc\n");
		return;
	}

	/* -1 is accepted by the /proc interface as the maximum VL */
	ret = file_write_integer(data->default_vl_file, -1);
	if (ret != 0)
		return;

	/* What was the new value? */
	ret = file_read_integer(data->default_vl_file, &new_default);
	if (ret != 0)
		return;

	/* Did it take effect in a new process? */
	child_vl = get_child_rdvl(data);
	if (child_vl != new_default) {
		ksft_test_result_fail("%s is %d but child VL is %d\n",
				      data->default_vl_file,
				      new_default, child_vl);
		return;
	}

	ksft_test_result_pass("%s maximum vector length %d\n", data->name,
			      new_default);
	data->max_vl = new_default;

	file_write_integer(data->default_vl_file, data->default_vl);
}

/* Can we read back a VL from prctl? */
static void prctl_get(struct vec_data *data)
{
	int ret;

	ret = prctl(data->prctl_get);
	if (ret == -1) {
		ksft_test_result_fail("%s prctl() read failed: %d (%s)\n",
				      data->name, errno, strerror(errno));
		return;
	}

	/* Mask out any flags */
	ret &= PR_SVE_VL_LEN_MASK;

	/* Is that what we can read back directly? */
	if (ret == data->rdvl())
		ksft_test_result_pass("%s current VL is %d\n",
				      data->name, ret);
	else
		ksft_test_result_fail("%s prctl() VL %d but RDVL is %d\n",
				      data->name, ret, data->rdvl());
}

/* Does the prctl let us set the VL we already have? */
static void prctl_set_same(struct vec_data *data)
{
	int cur_vl = data->rdvl();
	int ret;

	ret = prctl(data->prctl_set, cur_vl);
	if (ret < 0) {
		ksft_test_result_fail("%s prctl set failed: %d (%s)\n",
				      data->name, errno, strerror(errno));
		return;
	}

	ksft_test_result(cur_vl == data->rdvl(),
			 "%s set VL %d and have VL %d\n",
			 data->name, cur_vl, data->rdvl());
}

/* Can we set a new VL for this process? */
static void prctl_set(struct vec_data *data)
{
	int ret;

	if (data->min_vl == data->max_vl) {
		ksft_test_result_skip("%s only one VL supported\n",
				      data->name);
		return;
	}

	/* Try to set the minimum VL */
	ret = prctl(data->prctl_set, data->min_vl);
	if (ret < 0) {
		ksft_test_result_fail("%s prctl set failed for %d: %d (%s)\n",
				      data->name, data->min_vl,
				      errno, strerror(errno));
		return;
	}

	if ((ret & PR_SVE_VL_LEN_MASK) != data->min_vl) {
		ksft_test_result_fail("%s prctl set %d but return value is %d\n",
				      data->name, data->min_vl, data->rdvl());
		return;
	}

	if (data->rdvl() != data->min_vl) {
		ksft_test_result_fail("%s set %d but RDVL is %d\n",
				      data->name, data->min_vl, data->rdvl());
		return;
	}

	/* Try to set the maximum VL */
	ret = prctl(data->prctl_set, data->max_vl);
	if (ret < 0) {
		ksft_test_result_fail("%s prctl set failed for %d: %d (%s)\n",
				      data->name, data->max_vl,
				      errno, strerror(errno));
		return;
	}

	if ((ret & PR_SVE_VL_LEN_MASK) != data->max_vl) {
		ksft_test_result_fail("%s prctl() set %d but return value is %d\n",
				      data->name, data->max_vl, data->rdvl());
		return;
	}

	/* The _INHERIT flag should not be present when we read the VL */
	ret = prctl(data->prctl_get);
	if (ret == -1) {
		ksft_test_result_fail("%s prctl() read failed: %d (%s)\n",
				      data->name, errno, strerror(errno));
		return;
	}

	if (ret & PR_SVE_VL_INHERIT) {
		ksft_test_result_fail("%s prctl() reports _INHERIT\n",
				      data->name);
		return;
	}

	ksft_test_result_pass("%s prctl() set min/max\n", data->name);
}

/* If we didn't request it a new VL shouldn't affect the child */
static void prctl_set_no_child(struct vec_data *data)
{
	int ret, child_vl;

	if (data->min_vl == data->max_vl) {
		ksft_test_result_skip("%s only one VL supported\n",
				      data->name);
		return;
	}

	ret = prctl(data->prctl_set, data->min_vl);
	if (ret < 0) {
		ksft_test_result_fail("%s prctl set failed for %d: %d (%s)\n",
				      data->name, data->min_vl,
				      errno, strerror(errno));
		return;
	}

	/* Ensure the default VL is different */
	ret = file_write_integer(data->default_vl_file, data->max_vl);
	if (ret != 0)
		return;

	/* Check that the child has the default we just set */
	child_vl = get_child_rdvl(data);
	if (child_vl != data->max_vl) {
		ksft_test_result_fail("%s is %d but child VL is %d\n",
				      data->default_vl_file,
				      data->max_vl, child_vl);
		return;
	}

	ksft_test_result_pass("%s vector length used default\n", data->name);

	file_write_integer(data->default_vl_file, data->default_vl);
}

/* If we didn't request it a new VL shouldn't affect the child */
static void prctl_set_for_child(struct vec_data *data)
{
	int ret, child_vl;

	if (data->min_vl == data->max_vl) {
		ksft_test_result_skip("%s only one VL supported\n",
				      data->name);
		return;
	}

	ret = prctl(data->prctl_set, data->min_vl | PR_SVE_VL_INHERIT);
	if (ret < 0) {
		ksft_test_result_fail("%s prctl set failed for %d: %d (%s)\n",
				      data->name, data->min_vl,
				      errno, strerror(errno));
		return;
	}

	/* The _INHERIT flag should be present when we read the VL */
	ret = prctl(data->prctl_get);
	if (ret == -1) {
		ksft_test_result_fail("%s prctl() read failed: %d (%s)\n",
				      data->name, errno, strerror(errno));
		return;
	}
	if (!(ret & PR_SVE_VL_INHERIT)) {
		ksft_test_result_fail("%s prctl() does not report _INHERIT\n",
				      data->name);
		return;
	}

	/* Ensure the default VL is different */
	ret = file_write_integer(data->default_vl_file, data->max_vl);
	if (ret != 0)
		return;

	/* Check that the child inherited our VL */
	child_vl = get_child_rdvl(data);
	if (child_vl != data->min_vl) {
		ksft_test_result_fail("%s is %d but child VL is %d\n",
				      data->default_vl_file,
				      data->min_vl, child_vl);
		return;
	}

	ksft_test_result_pass("%s vector length was inherited\n", data->name);

	file_write_integer(data->default_vl_file, data->default_vl);
}

/* _ONEXEC takes effect only in the child process */
static void prctl_set_onexec(struct vec_data *data)
{
	int ret, child_vl;

	if (data->min_vl == data->max_vl) {
		ksft_test_result_skip("%s only one VL supported\n",
				      data->name);
		return;
	}

	/* Set a known value for the default and our current VL */
	ret = file_write_integer(data->default_vl_file, data->max_vl);
	if (ret != 0)
		return;

	ret = prctl(data->prctl_set, data->max_vl);
	if (ret < 0) {
		ksft_test_result_fail("%s prctl set failed for %d: %d (%s)\n",
				      data->name, data->min_vl,
				      errno, strerror(errno));
		return;
	}

	/* Set a different value for the child to have on exec */
	ret = prctl(data->prctl_set, data->min_vl | PR_SVE_SET_VL_ONEXEC);
	if (ret < 0) {
		ksft_test_result_fail("%s prctl set failed for %d: %d (%s)\n",
				      data->name, data->min_vl,
				      errno, strerror(errno));
		return;
	}

	/* Our current VL should stay the same */
	if (data->rdvl() != data->max_vl) {
		ksft_test_result_fail("%s VL changed by _ONEXEC prctl()\n",
				      data->name);
		return;
	}

	/* Check that the child inherited our VL */
	child_vl = get_child_rdvl(data);
	if (child_vl != data->min_vl) {
		ksft_test_result_fail("Set %d _ONEXEC but child VL is %d\n",
				      data->min_vl, child_vl);
		return;
	}

	ksft_test_result_pass("%s vector length set on exec\n", data->name);

	file_write_integer(data->default_vl_file, data->default_vl);
}

/* For each VQ verify that setting via prctl() does the right thing */
static void prctl_set_all_vqs(struct vec_data *data)
{
	int ret, vq, vl, new_vl, i;
	int orig_vls[ARRAY_SIZE(vec_data)];
	int errors = 0;

	if (!data->min_vl || !data->max_vl) {
		ksft_test_result_skip("%s Failed to enumerate VLs, not testing VL setting\n",
				      data->name);
		return;
	}

<<<<<<< HEAD
	for (i = 0; i < ARRAY_SIZE(vec_data); i++)
		orig_vls[i] = vec_data[i].rdvl();
=======
	for (i = 0; i < ARRAY_SIZE(vec_data); i++) {
		if (!vec_type_supported(&vec_data[i]))
			continue;
		orig_vls[i] = vec_data[i].rdvl();
	}
>>>>>>> 2d5404ca

	for (vq = SVE_VQ_MIN; vq <= SVE_VQ_MAX; vq++) {
		vl = sve_vl_from_vq(vq);

		/* Attempt to set the VL */
		ret = prctl(data->prctl_set, vl);
		if (ret < 0) {
			errors++;
			ksft_print_msg("%s prctl set failed for %d: %d (%s)\n",
				       data->name, vl,
				       errno, strerror(errno));
			continue;
		}

		new_vl = ret & PR_SVE_VL_LEN_MASK;

		/* Check that we actually have the reported new VL */
		if (data->rdvl() != new_vl) {
			ksft_print_msg("Set %s VL %d but RDVL reports %d\n",
				       data->name, new_vl, data->rdvl());
			errors++;
		}

		/* Did any other VLs change? */
		for (i = 0; i < ARRAY_SIZE(vec_data); i++) {
			if (&vec_data[i] == data)
				continue;

<<<<<<< HEAD
			if (!(getauxval(vec_data[i].hwcap_type) & vec_data[i].hwcap))
=======
			if (!vec_type_supported(&vec_data[i]))
>>>>>>> 2d5404ca
				continue;

			if (vec_data[i].rdvl() != orig_vls[i]) {
				ksft_print_msg("%s VL changed from %d to %d\n",
					       vec_data[i].name, orig_vls[i],
					       vec_data[i].rdvl());
				errors++;
			}
		}

		/* Was that the VL we asked for? */
		if (new_vl == vl)
			continue;

		/* Should round up to the minimum VL if below it */
		if (vl < data->min_vl) {
			if (new_vl != data->min_vl) {
				ksft_print_msg("%s VL %d returned %d not minimum %d\n",
					       data->name, vl, new_vl,
					       data->min_vl);
				errors++;
			}

			continue;
		}

		/* Should round down to maximum VL if above it */
		if (vl > data->max_vl) {
			if (new_vl != data->max_vl) {
				ksft_print_msg("%s VL %d returned %d not maximum %d\n",
					       data->name, vl, new_vl,
					       data->max_vl);
				errors++;
			}

			continue;
		}

		/* Otherwise we should've rounded down */
		if (!(new_vl < vl)) {
			ksft_print_msg("%s VL %d returned %d, did not round down\n",
				       data->name, vl, new_vl);
			errors++;

			continue;
		}
	}

	ksft_test_result(errors == 0, "%s prctl() set all VLs, %d errors\n",
			 data->name, errors);
}

typedef void (*test_type)(struct vec_data *);

static const test_type tests[] = {
	/*
	 * The default/min/max tests must be first and in this order
	 * to provide data for other tests.
	 */
	proc_read_default,
	proc_write_min,
	proc_write_max,

	prctl_get,
	prctl_set_same,
	prctl_set,
	prctl_set_no_child,
	prctl_set_for_child,
	prctl_set_onexec,
	prctl_set_all_vqs,
};

static inline void smstart(void)
{
	asm volatile("msr S0_3_C4_C7_3, xzr");
}

static inline void smstart_sm(void)
{
	asm volatile("msr S0_3_C4_C3_3, xzr");
}

static inline void smstop(void)
{
	asm volatile("msr S0_3_C4_C6_3, xzr");
}


/*
 * Verify we can change the SVE vector length while SME is active and
 * continue to use SME afterwards.
 */
static void change_sve_with_za(void)
{
	struct vec_data *sve_data = &vec_data[VEC_SVE];
	bool pass = true;
	int ret, i;

	if (sve_data->min_vl == sve_data->max_vl) {
		ksft_print_msg("Only one SVE VL supported, can't change\n");
		ksft_test_result_skip("change_sve_while_sme\n");
		return;
	}

	/* Ensure we will trigger a change when we set the maximum */
	ret = prctl(sve_data->prctl_set, sve_data->min_vl);
	if (ret != sve_data->min_vl) {
		ksft_print_msg("Failed to set SVE VL %d: %d\n",
			       sve_data->min_vl, ret);
		pass = false;
	}

	/* Enable SM and ZA */
	smstart();

	/* Trigger another VL change */
	ret = prctl(sve_data->prctl_set, sve_data->max_vl);
	if (ret != sve_data->max_vl) {
		ksft_print_msg("Failed to set SVE VL %d: %d\n",
			       sve_data->max_vl, ret);
		pass = false;
	}

	/*
	 * Spin for a bit with SM enabled to try to trigger another
	 * save/restore.  We can't use syscalls without exiting
	 * streaming mode.
	 */
	for (i = 0; i < 100000000; i++)
		smstart_sm();

	/*
	 * TODO: Verify that ZA was preserved over the VL change and
	 * spin.
	 */

	/* Clean up after ourselves */
	smstop();
	ret = prctl(sve_data->prctl_set, sve_data->default_vl);
	if (ret != sve_data->default_vl) {
	        ksft_print_msg("Failed to restore SVE VL %d: %d\n",
			       sve_data->default_vl, ret);
		pass = false;
	}

	ksft_test_result(pass, "change_sve_with_za\n");
}

typedef void (*test_all_type)(void);

static const struct {
	const char *name;
	test_all_type test;
}  all_types_tests[] = {
	{ "change_sve_with_za", change_sve_with_za },
};

int main(void)
{
	bool all_supported = true;
	int i, j;

	ksft_print_header();
	ksft_set_plan(ARRAY_SIZE(tests) * ARRAY_SIZE(vec_data) +
		      ARRAY_SIZE(all_types_tests));

	for (i = 0; i < ARRAY_SIZE(vec_data); i++) {
		struct vec_data *data = &vec_data[i];
		unsigned long supported;

<<<<<<< HEAD
		supported = getauxval(data->hwcap_type) & data->hwcap;
=======
		supported = vec_type_supported(data);
>>>>>>> 2d5404ca
		if (!supported)
			all_supported = false;

		for (j = 0; j < ARRAY_SIZE(tests); j++) {
			if (supported)
				tests[j](data);
			else
				ksft_test_result_skip("%s not supported\n",
						      data->name);
		}
	}

	for (i = 0; i < ARRAY_SIZE(all_types_tests); i++) {
		if (all_supported)
			all_types_tests[i].test();
		else
			ksft_test_result_skip("%s\n", all_types_tests[i].name);
	}

	ksft_exit_pass();
}<|MERGE_RESOLUTION|>--- conflicted
+++ resolved
@@ -569,16 +569,11 @@
 		return;
 	}
 
-<<<<<<< HEAD
-	for (i = 0; i < ARRAY_SIZE(vec_data); i++)
-		orig_vls[i] = vec_data[i].rdvl();
-=======
 	for (i = 0; i < ARRAY_SIZE(vec_data); i++) {
 		if (!vec_type_supported(&vec_data[i]))
 			continue;
 		orig_vls[i] = vec_data[i].rdvl();
 	}
->>>>>>> 2d5404ca
 
 	for (vq = SVE_VQ_MIN; vq <= SVE_VQ_MAX; vq++) {
 		vl = sve_vl_from_vq(vq);
@@ -607,11 +602,7 @@
 			if (&vec_data[i] == data)
 				continue;
 
-<<<<<<< HEAD
-			if (!(getauxval(vec_data[i].hwcap_type) & vec_data[i].hwcap))
-=======
 			if (!vec_type_supported(&vec_data[i]))
->>>>>>> 2d5404ca
 				continue;
 
 			if (vec_data[i].rdvl() != orig_vls[i]) {
@@ -782,11 +773,7 @@
 		struct vec_data *data = &vec_data[i];
 		unsigned long supported;
 
-<<<<<<< HEAD
-		supported = getauxval(data->hwcap_type) & data->hwcap;
-=======
 		supported = vec_type_supported(data);
->>>>>>> 2d5404ca
 		if (!supported)
 			all_supported = false;
 
