/* SPDX-License-Identifier: GPL-2.0 */

#define _GNU_SOURCE
#define _LARGEFILE64_SOURCE

/* libc-specific include files
 * The program may be built in 3 ways:
 *   $(CC) -nostdlib -include /path/to/nolibc.h => NOLIBC already defined
 *   $(CC) -nostdlib -I/path/to/nolibc/sysroot  => _NOLIBC_* guards are present
 *   $(CC) with default libc                    => NOLIBC* never defined
 */
#ifndef NOLIBC
#include <stdio.h>
#include <stdlib.h>
#include <string.h>
#ifndef _NOLIBC_STDIO_H
/* standard libcs need more includes */
#include <sys/auxv.h>
#include <sys/io.h>
#include <sys/ioctl.h>
#include <sys/mman.h>
#include <sys/mount.h>
#include <sys/prctl.h>
#include <sys/reboot.h>
#include <sys/resource.h>
#include <sys/stat.h>
#include <sys/syscall.h>
#include <sys/sysmacros.h>
#include <sys/time.h>
#include <sys/utsname.h>
#include <sys/wait.h>
#include <dirent.h>
#include <errno.h>
#include <fcntl.h>
#include <poll.h>
#include <sched.h>
#include <signal.h>
#include <stdarg.h>
#include <stddef.h>
#include <stdint.h>
#include <unistd.h>
#include <limits.h>
#endif
#endif

#include "nolibc-test-linkage.h"

/* for the type of int_fast16_t and int_fast32_t, musl differs from glibc and nolibc */
#define SINT_MAX_OF_TYPE(type) (((type)1 << (sizeof(type) * 8 - 2)) - (type)1 + ((type)1 << (sizeof(type) * 8 - 2)))
#define SINT_MIN_OF_TYPE(type) (-SINT_MAX_OF_TYPE(type) - 1)

/* will be used to test initialization of environ */
static char **test_envp;

/* will be used to test initialization of argv */
static char **test_argv;

/* will be used to test initialization of argc */
static int test_argc;

/* will be used by some test cases as readable file, please don't write it */
static const char *argv0;

/* will be used by constructor tests */
static int constructor_test_value;

static const int is_nolibc =
#ifdef NOLIBC
	1
#else
	0
#endif
;

/* definition of a series of tests */
struct test {
	const char *name;              /* test name */
	int (*func)(int min, int max); /* handler */
};

#ifndef _NOLIBC_STDLIB_H
char *itoa(int i)
{
	static char buf[12];
	int ret;

	ret = snprintf(buf, sizeof(buf), "%d", i);
	return (ret >= 0 && ret < sizeof(buf)) ? buf : "#err";
}
#endif

#define CASE_ERR(err) \
	case err: return #err

/* returns the error name (e.g. "ENOENT") for common errors, "SUCCESS" for 0,
 * or the decimal value for less common ones.
 */
static const char *errorname(int err)
{
	switch (err) {
	case 0: return "SUCCESS";
	CASE_ERR(EPERM);
	CASE_ERR(ENOENT);
	CASE_ERR(ESRCH);
	CASE_ERR(EINTR);
	CASE_ERR(EIO);
	CASE_ERR(ENXIO);
	CASE_ERR(E2BIG);
	CASE_ERR(ENOEXEC);
	CASE_ERR(EBADF);
	CASE_ERR(ECHILD);
	CASE_ERR(EAGAIN);
	CASE_ERR(ENOMEM);
	CASE_ERR(EACCES);
	CASE_ERR(EFAULT);
	CASE_ERR(ENOTBLK);
	CASE_ERR(EBUSY);
	CASE_ERR(EEXIST);
	CASE_ERR(EXDEV);
	CASE_ERR(ENODEV);
	CASE_ERR(ENOTDIR);
	CASE_ERR(EISDIR);
	CASE_ERR(EINVAL);
	CASE_ERR(ENFILE);
	CASE_ERR(EMFILE);
	CASE_ERR(ENOTTY);
	CASE_ERR(ETXTBSY);
	CASE_ERR(EFBIG);
	CASE_ERR(ENOSPC);
	CASE_ERR(ESPIPE);
	CASE_ERR(EROFS);
	CASE_ERR(EMLINK);
	CASE_ERR(EPIPE);
	CASE_ERR(EDOM);
	CASE_ERR(ERANGE);
	CASE_ERR(ENOSYS);
	CASE_ERR(EOVERFLOW);
	default:
		return itoa(err);
	}
}

static void align_result(size_t llen)
{
	const size_t align = 64;
	char buf[align];
	size_t n;

	if (llen >= align)
		return;

	n = align - llen;
	memset(buf, ' ', n);
	buf[n] = '\0';
	fputs(buf, stdout);
}

enum RESULT {
	OK,
	FAIL,
	SKIPPED,
};

static void result(int llen, enum RESULT r)
{
	const char *msg;

	if (r == OK)
		msg = "  [OK]";
	else if (r == SKIPPED)
		msg = "[SKIPPED]";
	else
		msg = " [FAIL]";

	align_result(llen);
	puts(msg);
}

/* The tests below are intended to be used by the macroes, which evaluate
 * expression <expr>, print the status to stdout, and update the "ret"
 * variable to count failures. The functions themselves return the number
 * of failures, thus either 0 or 1.
 */

#define EXPECT_ZR(cond, expr)				\
	do { if (!(cond)) result(llen, SKIPPED); else ret += expect_zr(expr, llen); } while (0)

static __attribute__((unused))
int expect_zr(int expr, int llen)
{
	int ret = !(expr == 0);

	llen += printf(" = %d ", expr);
	result(llen, ret ? FAIL : OK);
	return ret;
}


#define EXPECT_NZ(cond, expr, val)			\
	do { if (!(cond)) result(llen, SKIPPED); else ret += expect_nz(expr, llen; } while (0)

static __attribute__((unused))
int expect_nz(int expr, int llen)
{
	int ret = !(expr != 0);

	llen += printf(" = %d ", expr);
	result(llen, ret ? FAIL : OK);
	return ret;
}


#define EXPECT_EQ(cond, expr, val)				\
	do { if (!(cond)) result(llen, SKIPPED); else ret += expect_eq(expr, llen, val); } while (0)

static __attribute__((unused))
int expect_eq(uint64_t expr, int llen, uint64_t val)
{
	int ret = !(expr == val);

	llen += printf(" = %lld ", (long long)expr);
	result(llen, ret ? FAIL : OK);
	return ret;
}


#define EXPECT_NE(cond, expr, val)				\
	do { if (!(cond)) result(llen, SKIPPED); else ret += expect_ne(expr, llen, val); } while (0)

static __attribute__((unused))
int expect_ne(int expr, int llen, int val)
{
	int ret = !(expr != val);

	llen += printf(" = %d ", expr);
	result(llen, ret ? FAIL : OK);
	return ret;
}


#define EXPECT_GE(cond, expr, val)				\
	do { if (!(cond)) result(llen, SKIPPED); else ret += expect_ge(expr, llen, val); } while (0)

static __attribute__((unused))
int expect_ge(int expr, int llen, int val)
{
	int ret = !(expr >= val);

	llen += printf(" = %d ", expr);
	result(llen, ret ? FAIL : OK);
	return ret;
}


#define EXPECT_GT(cond, expr, val)				\
	do { if (!(cond)) result(llen, SKIPPED); else ret += expect_gt(expr, llen, val); } while (0)

static __attribute__((unused))
int expect_gt(int expr, int llen, int val)
{
	int ret = !(expr > val);

	llen += printf(" = %d ", expr);
	result(llen, ret ? FAIL : OK);
	return ret;
}


#define EXPECT_LE(cond, expr, val)				\
	do { if (!(cond)) result(llen, SKIPPED); else ret += expect_le(expr, llen, val); } while (0)

static __attribute__((unused))
int expect_le(int expr, int llen, int val)
{
	int ret = !(expr <= val);

	llen += printf(" = %d ", expr);
	result(llen, ret ? FAIL : OK);
	return ret;
}


#define EXPECT_LT(cond, expr, val)				\
	do { if (!(cond)) result(llen, SKIPPED); else ret += expect_lt(expr, llen, val); } while (0)

static __attribute__((unused))
int expect_lt(int expr, int llen, int val)
{
	int ret = !(expr < val);

	llen += printf(" = %d ", expr);
	result(llen, ret ? FAIL : OK);
	return ret;
}


#define EXPECT_SYSZR(cond, expr)				\
	do { if (!(cond)) result(llen, SKIPPED); else ret += expect_syszr(expr, llen); } while (0)

static __attribute__((unused))
int expect_syszr(int expr, int llen)
{
	int ret = 0;

	if (expr) {
		ret = 1;
		llen += printf(" = %d %s ", expr, errorname(errno));
		result(llen, FAIL);
	} else {
		llen += printf(" = %d ", expr);
		result(llen, OK);
	}
	return ret;
}


#define EXPECT_SYSEQ(cond, expr, val)				\
	do { if (!(cond)) result(llen, SKIPPED); else ret += expect_syseq(expr, llen, val); } while (0)

static __attribute__((unused))
int expect_syseq(int expr, int llen, int val)
{
	int ret = 0;

	if (expr != val) {
		ret = 1;
		llen += printf(" = %d %s ", expr, errorname(errno));
		result(llen, FAIL);
	} else {
		llen += printf(" = %d ", expr);
		result(llen, OK);
	}
	return ret;
}


#define EXPECT_SYSNE(cond, expr, val)				\
	do { if (!(cond)) result(llen, SKIPPED); else ret += expect_sysne(expr, llen, val); } while (0)

static __attribute__((unused))
int expect_sysne(int expr, int llen, int val)
{
	int ret = 0;

	if (expr == val) {
		ret = 1;
		llen += printf(" = %d %s ", expr, errorname(errno));
		result(llen, FAIL);
	} else {
		llen += printf(" = %d ", expr);
		result(llen, OK);
	}
	return ret;
}


#define EXPECT_SYSER2(cond, expr, expret, experr1, experr2)		\
	do { if (!(cond)) result(llen, SKIPPED); else ret += expect_syserr2(expr, expret, experr1, experr2, llen); } while (0)

#define EXPECT_SYSER(cond, expr, expret, experr)			\
	EXPECT_SYSER2(cond, expr, expret, experr, 0)

static __attribute__((unused))
int expect_syserr2(int expr, int expret, int experr1, int experr2, int llen)
{
	int ret = 0;
	int _errno = errno;

	llen += printf(" = %d %s ", expr, errorname(_errno));
	if (expr != expret || (_errno != experr1 && _errno != experr2)) {
		ret = 1;
		if (experr2 == 0)
			llen += printf(" != (%d %s) ", expret, errorname(experr1));
		else
			llen += printf(" != (%d %s %s) ", expret, errorname(experr1), errorname(experr2));
		result(llen, FAIL);
	} else {
		result(llen, OK);
	}
	return ret;
}


#define EXPECT_PTRZR(cond, expr)				\
	do { if (!(cond)) result(llen, SKIPPED); else ret += expect_ptrzr(expr, llen); } while (0)

static __attribute__((unused))
int expect_ptrzr(const void *expr, int llen)
{
	int ret = 0;

	llen += printf(" = <%p> ", expr);
	if (expr) {
		ret = 1;
		result(llen, FAIL);
	} else {
		result(llen, OK);
	}
	return ret;
}


#define EXPECT_PTRNZ(cond, expr)				\
	do { if (!(cond)) result(llen, SKIPPED); else ret += expect_ptrnz(expr, llen); } while (0)

static __attribute__((unused))
int expect_ptrnz(const void *expr, int llen)
{
	int ret = 0;

	llen += printf(" = <%p> ", expr);
	if (!expr) {
		ret = 1;
		result(llen, FAIL);
	} else {
		result(llen, OK);
	}
	return ret;
}

#define EXPECT_PTREQ(cond, expr, cmp)				\
	do { if (!(cond)) result(llen, SKIPPED); else ret += expect_ptreq(expr, llen, cmp); } while (0)

static __attribute__((unused))
int expect_ptreq(const void *expr, int llen, const void *cmp)
{
	int ret = 0;

	llen += printf(" = <%p> ", expr);
	if (expr != cmp) {
		ret = 1;
		result(llen, FAIL);
	} else {
		result(llen, OK);
	}
	return ret;
}

#define EXPECT_PTRNE(cond, expr, cmp)				\
	do { if (!(cond)) result(llen, SKIPPED); else ret += expect_ptrne(expr, llen, cmp); } while (0)

static __attribute__((unused))
int expect_ptrne(const void *expr, int llen, const void *cmp)
{
	int ret = 0;

	llen += printf(" = <%p> ", expr);
	if (expr == cmp) {
		ret = 1;
		result(llen, FAIL);
	} else {
		result(llen, OK);
	}
	return ret;
}

#define EXPECT_PTRGE(cond, expr, cmp)				\
	do { if (!(cond)) result(llen, SKIPPED); else ret += expect_ptrge(expr, llen, cmp); } while (0)

static __attribute__((unused))
int expect_ptrge(const void *expr, int llen, const void *cmp)
{
	int ret = !(expr >= cmp);

	llen += printf(" = <%p> ", expr);
	result(llen, ret ? FAIL : OK);
	return ret;
}

#define EXPECT_PTRGT(cond, expr, cmp)				\
	do { if (!(cond)) result(llen, SKIPPED); else ret += expect_ptrgt(expr, llen, cmp); } while (0)

static __attribute__((unused))
int expect_ptrgt(const void *expr, int llen, const void *cmp)
{
	int ret = !(expr > cmp);

	llen += printf(" = <%p> ", expr);
	result(llen, ret ? FAIL : OK);
	return ret;
}


#define EXPECT_PTRLE(cond, expr, cmp)				\
	do { if (!(cond)) result(llen, SKIPPED); else ret += expect_ptrle(expr, llen, cmp); } while (0)

static __attribute__((unused))
int expect_ptrle(const void *expr, int llen, const void *cmp)
{
	int ret = !(expr <= cmp);

	llen += printf(" = <%p> ", expr);
	result(llen, ret ? FAIL : OK);
	return ret;
}


#define EXPECT_PTRLT(cond, expr, cmp)				\
	do { if (!(cond)) result(llen, SKIPPED); else ret += expect_ptrlt(expr, llen, cmp); } while (0)

static __attribute__((unused))
int expect_ptrlt(const void *expr, int llen, const void *cmp)
{
	int ret = !(expr < cmp);

	llen += printf(" = <%p> ", expr);
	result(llen, ret ? FAIL : OK);
	return ret;
}

#define EXPECT_PTRER2(cond, expr, expret, experr1, experr2)		\
	do { if (!(cond)) result(llen, SKIPPED); else ret += expect_ptrerr2(expr, expret, experr1, experr2, llen); } while (0)

#define EXPECT_PTRER(cond, expr, expret, experr)			\
	EXPECT_PTRER2(cond, expr, expret, experr, 0)

static __attribute__((unused))
int expect_ptrerr2(const void *expr, const void *expret, int experr1, int experr2, int llen)
{
	int ret = 0;
	int _errno = errno;

	llen += printf(" = <%p> %s ", expr, errorname(_errno));
	if (expr != expret || (_errno != experr1 && _errno != experr2)) {
		ret = 1;
		if (experr2 == 0)
			llen += printf(" != (<%p> %s) ", expret, errorname(experr1));
		else
			llen += printf(" != (<%p> %s %s) ", expret, errorname(experr1), errorname(experr2));
		result(llen, FAIL);
	} else {
		result(llen, OK);
	}
	return ret;
}

#define EXPECT_STRZR(cond, expr)				\
	do { if (!(cond)) result(llen, SKIPPED); else ret += expect_strzr(expr, llen); } while (0)

static __attribute__((unused))
int expect_strzr(const char *expr, int llen)
{
	int ret = 0;

	llen += printf(" = <%s> ", expr ? expr : "(null)");
	if (expr) {
		ret = 1;
		result(llen, FAIL);
	} else {
		result(llen, OK);
	}
	return ret;
}


#define EXPECT_STRNZ(cond, expr)				\
	do { if (!(cond)) result(llen, SKIPPED); else ret += expect_strnz(expr, llen); } while (0)

static __attribute__((unused))
int expect_strnz(const char *expr, int llen)
{
	int ret = 0;

	llen += printf(" = <%s> ", expr ? expr : "(null)");
	if (!expr) {
		ret = 1;
		result(llen, FAIL);
	} else {
		result(llen, OK);
	}
	return ret;
}


#define EXPECT_STREQ(cond, expr, cmp)				\
	do { if (!(cond)) result(llen, SKIPPED); else ret += expect_streq(expr, llen, cmp); } while (0)

static __attribute__((unused))
int expect_streq(const char *expr, int llen, const char *cmp)
{
	int ret = 0;

	llen += printf(" = <%s> ", expr);
	if (strcmp(expr, cmp) != 0) {
		ret = 1;
		result(llen, FAIL);
	} else {
		result(llen, OK);
	}
	return ret;
}


#define EXPECT_STRNE(cond, expr, cmp)				\
	do { if (!(cond)) result(llen, SKIPPED); else ret += expect_strne(expr, llen, cmp); } while (0)

static __attribute__((unused))
int expect_strne(const char *expr, int llen, const char *cmp)
{
	int ret = 0;

	llen += printf(" = <%s> ", expr);
	if (strcmp(expr, cmp) == 0) {
		ret = 1;
		result(llen, FAIL);
	} else {
		result(llen, OK);
	}
	return ret;
}

#define EXPECT_STRBUFEQ(cond, expr, buf, val, cmp)				\
	do { if (!(cond)) result(llen, SKIPPED); else ret += expect_str_buf_eq(expr, buf, val, llen, cmp); } while (0)

static __attribute__((unused))
int expect_str_buf_eq(size_t expr, const char *buf, size_t val, int llen, const char *cmp)
{
	llen += printf(" = %lu <%s> ", (unsigned long)expr, buf);
	if (strcmp(buf, cmp) != 0) {
		result(llen, FAIL);
		return 1;
	}
	if (expr != val) {
		result(llen, FAIL);
		return 1;
	}

	result(llen, OK);
	return 0;
}

#define EXPECT_STRTOX(cond, func, input, base, expected, chars, expected_errno)				\
	do { if (!(cond)) result(llen, SKIPPED); else ret += expect_strtox(llen, func, input, base, expected, chars, expected_errno); } while (0)

static __attribute__((unused))
int expect_strtox(int llen, void *func, const char *input, int base, intmax_t expected, int expected_chars, int expected_errno)
{
	char *endptr;
	int actual_errno, actual_chars;
	intmax_t r;

	errno = 0;
	if (func == strtol) {
		r = strtol(input, &endptr, base);
	} else if (func == strtoul) {
		r = strtoul(input, &endptr, base);
	} else {
		result(llen, FAIL);
		return 1;
	}
	actual_errno = errno;
	actual_chars = endptr - input;

	llen += printf(" %lld = %lld", (long long)expected, (long long)r);
	if (r != expected) {
		result(llen, FAIL);
		return 1;
	}
	if (expected_chars == -1) {
		if (*endptr != '\0') {
			result(llen, FAIL);
			return 1;
		}
	} else if (expected_chars != actual_chars) {
		result(llen, FAIL);
		return 1;
	}
	if (actual_errno != expected_errno) {
		result(llen, FAIL);
		return 1;
	}

	result(llen, OK);
	return 0;
}

/* declare tests based on line numbers. There must be exactly one test per line. */
#define CASE_TEST(name) \
	case __LINE__: llen += printf("%d %s", test, #name);

/* constructors validate that they are executed in definition order */
__attribute__((constructor))
static void constructor1(void)
{
	constructor_test_value = 1;
}

__attribute__((constructor))
static void constructor2(int argc, char **argv, char **envp)
{
	if (argc && argv && envp)
		constructor_test_value *= 2;
}

int run_startup(int min, int max)
{
	int test;
	int ret = 0;
	/* kernel at least passes HOME and TERM, shell passes more */
	int env_total = 2;
	/* checking NULL for argv/argv0, environ and _auxv is not enough, let's compare with sbrk(0) or &end */
	extern char end;
	char *brk = sbrk(0) != (void *)-1 ? sbrk(0) : &end;
	/* differ from nolibc, both glibc and musl have no global _auxv */
	const unsigned long *test_auxv = (void *)-1;
#ifdef NOLIBC
	test_auxv = _auxv;
#endif

	for (test = min; test >= 0 && test <= max; test++) {
		int llen = 0; /* line length */

		/* avoid leaving empty lines below, this will insert holes into
		 * test numbers.
		 */
		switch (test + __LINE__ + 1) {
		CASE_TEST(argc);             EXPECT_GE(1, test_argc, 1); break;
		CASE_TEST(argv_addr);        EXPECT_PTRGT(1, test_argv, brk); break;
		CASE_TEST(argv_environ);     EXPECT_PTRLT(1, test_argv, environ); break;
		CASE_TEST(argv_total);       EXPECT_EQ(1, environ - test_argv - 1, test_argc ?: 1); break;
		CASE_TEST(argv0_addr);       EXPECT_PTRGT(1, argv0, brk); break;
		CASE_TEST(argv0_str);        EXPECT_STRNZ(1, argv0 > brk ? argv0 : NULL); break;
		CASE_TEST(argv0_len);        EXPECT_GE(1,  argv0 > brk ? strlen(argv0) : 0, 1); break;
		CASE_TEST(environ_addr);     EXPECT_PTRGT(1, environ, brk); break;
		CASE_TEST(environ_envp);     EXPECT_PTREQ(1, environ, test_envp); break;
		CASE_TEST(environ_auxv);     EXPECT_PTRLT(test_auxv != (void *)-1, environ, test_auxv); break;
		CASE_TEST(environ_total);    EXPECT_GE(test_auxv != (void *)-1, (void *)test_auxv - (void *)environ - 1, env_total); break;
		CASE_TEST(environ_HOME);     EXPECT_PTRNZ(1, getenv("HOME")); break;
		CASE_TEST(auxv_addr);        EXPECT_PTRGT(test_auxv != (void *)-1, test_auxv, brk); break;
		CASE_TEST(auxv_AT_UID);      EXPECT_EQ(1, getauxval(AT_UID), getuid()); break;
		CASE_TEST(constructor);      EXPECT_EQ(1, constructor_test_value, 2); break;
		CASE_TEST(linkage_errno);    EXPECT_PTREQ(1, linkage_test_errno_addr(), &errno); break;
		CASE_TEST(linkage_constr);   EXPECT_EQ(1, linkage_test_constructor_test_value, 6); break;
		case __LINE__:
			return ret; /* must be last */
		/* note: do not set any defaults so as to permit holes above */
		}
	}
	return ret;
}


/* used by some syscall tests below */
int test_getdents64(const char *dir)
{
	char buffer[4096];
	int fd, ret;
	int err;

	ret = fd = open(dir, O_RDONLY | O_DIRECTORY, 0);
	if (ret < 0)
		return ret;

	ret = getdents64(fd, (void *)buffer, sizeof(buffer));
	err = errno;
	close(fd);

	errno = err;
	return ret;
}

int test_getpagesize(void)
{
	int x = getpagesize();
	int c;

	if (x < 0)
		return x;

#if defined(__x86_64__) || defined(__i386__) || defined(__i486__) || defined(__i586__) || defined(__i686__)
	/*
	 * x86 family is always 4K page.
	 */
	c = (x == 4096);
#elif defined(__aarch64__)
	/*
	 * Linux aarch64 supports three values of page size: 4K, 16K, and 64K
	 * which are selected at kernel compilation time.
	 */
	c = (x == 4096 || x == (16 * 1024) || x == (64 * 1024));
#else
	/*
	 * Assuming other architectures must have at least 4K page.
	 */
	c = (x >= 4096);
#endif

	return !c;
}

int test_fork(void)
{
	int status;
	pid_t pid;

	/* flush the printf buffer to avoid child flush it */
	fflush(stdout);
	fflush(stderr);

	pid = fork();

	switch (pid) {
	case -1:
		return 1;

	case 0:
		exit(123);

	default:
		pid = waitpid(pid, &status, 0);

		return pid == -1 || !WIFEXITED(status) || WEXITSTATUS(status) != 123;
	}
}

int test_stat_timestamps(void)
{
	struct stat st;

	if (sizeof(st.st_atim.tv_sec) != sizeof(st.st_atime))
		return 1;

	if (stat("/proc/self/", &st) && stat(argv0, &st) && stat("/", &st))
		return 1;

	if (st.st_atim.tv_sec != st.st_atime || st.st_atim.tv_nsec > 1000000000)
		return 1;

	if (st.st_mtim.tv_sec != st.st_mtime || st.st_mtim.tv_nsec > 1000000000)
		return 1;

	if (st.st_ctim.tv_sec != st.st_ctime || st.st_ctim.tv_nsec > 1000000000)
		return 1;

	return 0;
}

int test_uname(void)
{
	struct utsname buf;
	char osrelease[sizeof(buf.release)];
	ssize_t r;
	int fd;

	memset(&buf.domainname, 'P', sizeof(buf.domainname));

	if (uname(&buf))
		return 1;

	if (strncmp("Linux", buf.sysname, sizeof(buf.sysname)))
		return 1;

	fd = open("/proc/sys/kernel/osrelease", O_RDONLY);
	if (fd == -1)
		return 1;

	r = read(fd, osrelease, sizeof(osrelease));
	if (r == -1)
		return 1;

	close(fd);

	if (osrelease[r - 1] == '\n')
		r--;

	/* Validate one of the later fields to ensure field sizes are correct */
	if (strncmp(osrelease, buf.release, r))
		return 1;

	/* Ensure the field domainname is set, it is missing from struct old_utsname */
	if (strnlen(buf.domainname, sizeof(buf.domainname)) == sizeof(buf.domainname))
		return 1;

	return 0;
}

int test_mmap_munmap(void)
{
	int ret, fd, i, page_size;
	void *mem;
	size_t file_size, length;
	off_t offset, pa_offset;
	struct stat stat_buf;
	const char * const files[] = {
		"/dev/zero",
		"/proc/1/exe", "/proc/self/exe",
		argv0,
		NULL
	};

	page_size = getpagesize();
	if (page_size < 0)
		return 1;

	/* find a right file to mmap, existed and accessible */
	for (i = 0; files[i] != NULL; i++) {
		ret = fd = open(files[i], O_RDONLY);
		if (ret == -1)
			continue;
		else
			break;
	}
	if (ret == -1)
		return 1;

	ret = stat(files[i], &stat_buf);
	if (ret == -1)
		goto end;

	/* file size of the special /dev/zero is 0, let's assign one manually */
	if (i == 0)
		file_size = 3*page_size;
	else
		file_size = stat_buf.st_size;

	offset = file_size - 1;
	if (offset < 0)
		offset = 0;
	length = file_size - offset;
	pa_offset = offset & ~(page_size - 1);

	mem = mmap(NULL, length + offset - pa_offset, PROT_READ, MAP_SHARED, fd, pa_offset);
	if (mem == MAP_FAILED) {
		ret = 1;
		goto end;
	}

	ret = munmap(mem, length + offset - pa_offset);

end:
	close(fd);
	return !!ret;
}

int test_pipe(void)
{
	const char *const msg = "hello, nolibc";
	int pipefd[2];
	char buf[32];
	size_t len;

	if (pipe(pipefd) == -1)
		return 1;

	write(pipefd[1], msg, strlen(msg));
	close(pipefd[1]);
	len = read(pipefd[0], buf, sizeof(buf));
	close(pipefd[0]);

	if (len != strlen(msg))
		return 1;

	return !!memcmp(buf, msg, len);
}

int test_rlimit(void)
{
	struct rlimit rlim = {
		.rlim_cur = 1 << 20,
		.rlim_max = 1 << 21,
	};
	int ret;

	ret = setrlimit(RLIMIT_CORE, &rlim);
	if (ret)
		return -1;

	rlim.rlim_cur = 0;
	rlim.rlim_max = 0;

	ret = getrlimit(RLIMIT_CORE, &rlim);
	if (ret)
		return -1;

	if (rlim.rlim_cur != 1 << 20)
		return -1;
	if (rlim.rlim_max != 1 << 21)
		return -1;

	return 0;
}


/* Run syscall tests between IDs <min> and <max>.
 * Return 0 on success, non-zero on failure.
 */
int run_syscall(int min, int max)
{
	struct timeval tv;
	struct timezone tz;
	struct stat stat_buf;
	int euid0;
	int proc;
	int test;
	int tmp;
	int ret = 0;
	void *p1, *p2;
	int has_gettid = 1;
	int has_brk;

	/* <proc> indicates whether or not /proc is mounted */
	proc = stat("/proc", &stat_buf) == 0;

	/* this will be used to skip certain tests that can't be run unprivileged */
	euid0 = geteuid() == 0;

	/* from 2.30, glibc provides gettid() */
#if defined(__GLIBC_MINOR__) && defined(__GLIBC__)
	has_gettid = __GLIBC__ > 2 || (__GLIBC__ == 2 && __GLIBC_MINOR__ >= 30);
#endif

	/* on musl setting brk()/sbrk() always fails */
	has_brk = brk(0) == 0;

	for (test = min; test >= 0 && test <= max; test++) {
		int llen = 0; /* line length */

		/* avoid leaving empty lines below, this will insert holes into
		 * test numbers.
		 */
		switch (test + __LINE__ + 1) {
		CASE_TEST(getpid);            EXPECT_SYSNE(1, getpid(), -1); break;
		CASE_TEST(getppid);           EXPECT_SYSNE(1, getppid(), -1); break;
		CASE_TEST(gettid);            EXPECT_SYSNE(has_gettid, gettid(), -1); break;
		CASE_TEST(getpgid_self);      EXPECT_SYSNE(1, getpgid(0), -1); break;
		CASE_TEST(getpgid_bad);       EXPECT_SYSER(1, getpgid(-1), -1, ESRCH); break;
		CASE_TEST(kill_0);            EXPECT_SYSZR(1, kill(getpid(), 0)); break;
		CASE_TEST(kill_CONT);         EXPECT_SYSZR(1, kill(getpid(), 0)); break;
		CASE_TEST(kill_BADPID);       EXPECT_SYSER(1, kill(INT_MAX, 0), -1, ESRCH); break;
		CASE_TEST(sbrk_0);            EXPECT_PTRNE(has_brk, sbrk(0), (void *)-1); break;
		CASE_TEST(sbrk);              if ((p1 = p2 = sbrk(4096)) != (void *)-1) p2 = sbrk(-4096); EXPECT_SYSZR(has_brk, (p2 == (void *)-1) || p2 == p1); break;
		CASE_TEST(brk);               EXPECT_SYSZR(has_brk, brk(sbrk(0))); break;
		CASE_TEST(chdir_root);        EXPECT_SYSZR(1, chdir("/")); chdir(getenv("PWD")); break;
		CASE_TEST(chdir_dot);         EXPECT_SYSZR(1, chdir(".")); break;
		CASE_TEST(chdir_blah);        EXPECT_SYSER(1, chdir("/blah"), -1, ENOENT); break;
<<<<<<< HEAD
=======
		CASE_TEST(chmod_argv0);       EXPECT_SYSZR(1, chmod(argv0, 0555)); break;
>>>>>>> 2d5404ca
		CASE_TEST(chmod_self);        EXPECT_SYSER(proc, chmod("/proc/self", 0555), -1, EPERM); break;
		CASE_TEST(chown_self);        EXPECT_SYSER(proc, chown("/proc/self", 0, 0), -1, EPERM); break;
		CASE_TEST(chroot_root);       EXPECT_SYSZR(euid0, chroot("/")); break;
		CASE_TEST(chroot_blah);       EXPECT_SYSER(1, chroot("/proc/self/blah"), -1, ENOENT); break;
		CASE_TEST(chroot_exe);        EXPECT_SYSER(1, chroot(argv0), -1, ENOTDIR); break;
		CASE_TEST(close_m1);          EXPECT_SYSER(1, close(-1), -1, EBADF); break;
		CASE_TEST(close_dup);         EXPECT_SYSZR(1, close(dup(0))); break;
		CASE_TEST(dup_0);             tmp = dup(0);  EXPECT_SYSNE(1, tmp, -1); close(tmp); break;
		CASE_TEST(dup_m1);            tmp = dup(-1); EXPECT_SYSER(1, tmp, -1, EBADF); if (tmp != -1) close(tmp); break;
		CASE_TEST(dup2_0);            tmp = dup2(0, 100);  EXPECT_SYSNE(1, tmp, -1); close(tmp); break;
		CASE_TEST(dup2_m1);           tmp = dup2(-1, 100); EXPECT_SYSER(1, tmp, -1, EBADF); if (tmp != -1) close(tmp); break;
		CASE_TEST(dup3_0);            tmp = dup3(0, 100, 0);  EXPECT_SYSNE(1, tmp, -1); close(tmp); break;
		CASE_TEST(dup3_m1);           tmp = dup3(-1, 100, 0); EXPECT_SYSER(1, tmp, -1, EBADF); if (tmp != -1) close(tmp); break;
		CASE_TEST(execve_root);       EXPECT_SYSER(1, execve("/", (char*[]){ [0] = "/", [1] = NULL }, NULL), -1, EACCES); break;
		CASE_TEST(fork);              EXPECT_SYSZR(1, test_fork()); break;
		CASE_TEST(getdents64_root);   EXPECT_SYSNE(1, test_getdents64("/"), -1); break;
		CASE_TEST(getdents64_null);   EXPECT_SYSER(1, test_getdents64("/dev/null"), -1, ENOTDIR); break;
		CASE_TEST(gettimeofday_tv);   EXPECT_SYSZR(1, gettimeofday(&tv, NULL)); break;
		CASE_TEST(gettimeofday_tv_tz);EXPECT_SYSZR(1, gettimeofday(&tv, &tz)); break;
		CASE_TEST(getpagesize);       EXPECT_SYSZR(1, test_getpagesize()); break;
		CASE_TEST(ioctl_tiocinq);     EXPECT_SYSZR(1, ioctl(0, TIOCINQ, &tmp)); break;
		CASE_TEST(link_root1);        EXPECT_SYSER(1, link("/", "/"), -1, EEXIST); break;
		CASE_TEST(link_blah);         EXPECT_SYSER(1, link("/proc/self/blah", "/blah"), -1, ENOENT); break;
		CASE_TEST(link_dir);          EXPECT_SYSER(euid0, link("/", "/blah"), -1, EPERM); break;
		CASE_TEST(link_cross);        EXPECT_SYSER(proc, link("/proc/self/cmdline", "/blah"), -1, EXDEV); break;
		CASE_TEST(lseek_m1);          EXPECT_SYSER(1, lseek(-1, 0, SEEK_SET), -1, EBADF); break;
		CASE_TEST(lseek_0);           EXPECT_SYSER(1, lseek(0, 0, SEEK_SET), -1, ESPIPE); break;
		CASE_TEST(mkdir_root);        EXPECT_SYSER(1, mkdir("/", 0755), -1, EEXIST); break;
		CASE_TEST(mmap_bad);          EXPECT_PTRER(1, mmap(NULL, 0, PROT_READ, MAP_PRIVATE, 0, 0), MAP_FAILED, EINVAL); break;
		CASE_TEST(munmap_bad);        EXPECT_SYSER(1, munmap(NULL, 0), -1, EINVAL); break;
		CASE_TEST(mmap_munmap_good);  EXPECT_SYSZR(1, test_mmap_munmap()); break;
		CASE_TEST(open_tty);          EXPECT_SYSNE(1, tmp = open("/dev/null", 0), -1); if (tmp != -1) close(tmp); break;
		CASE_TEST(open_blah);         EXPECT_SYSER(1, tmp = open("/proc/self/blah", 0), -1, ENOENT); if (tmp != -1) close(tmp); break;
		CASE_TEST(pipe);              EXPECT_SYSZR(1, test_pipe()); break;
		CASE_TEST(poll_null);         EXPECT_SYSZR(1, poll(NULL, 0, 0)); break;
		CASE_TEST(poll_stdout);       EXPECT_SYSNE(1, ({ struct pollfd fds = { 1, POLLOUT, 0}; poll(&fds, 1, 0); }), -1); break;
		CASE_TEST(poll_fault);        EXPECT_SYSER(1, poll(NULL, 1, 0), -1, EFAULT); break;
		CASE_TEST(prctl);             EXPECT_SYSER(1, prctl(PR_SET_NAME, (unsigned long)NULL, 0, 0, 0), -1, EFAULT); break;
		CASE_TEST(read_badf);         EXPECT_SYSER(1, read(-1, &tmp, 1), -1, EBADF); break;
		CASE_TEST(rlimit);            EXPECT_SYSZR(1, test_rlimit()); break;
		CASE_TEST(rmdir_blah);        EXPECT_SYSER(1, rmdir("/blah"), -1, ENOENT); break;
		CASE_TEST(sched_yield);       EXPECT_SYSZR(1, sched_yield()); break;
		CASE_TEST(select_null);       EXPECT_SYSZR(1, ({ struct timeval tv = { 0 }; select(0, NULL, NULL, NULL, &tv); })); break;
		CASE_TEST(select_stdout);     EXPECT_SYSNE(1, ({ fd_set fds; FD_ZERO(&fds); FD_SET(1, &fds); select(2, NULL, &fds, NULL, NULL); }), -1); break;
		CASE_TEST(select_fault);      EXPECT_SYSER(1, select(1, (void *)1, NULL, NULL, 0), -1, EFAULT); break;
		CASE_TEST(stat_blah);         EXPECT_SYSER(1, stat("/proc/self/blah", &stat_buf), -1, ENOENT); break;
		CASE_TEST(stat_fault);        EXPECT_SYSER(1, stat(NULL, &stat_buf), -1, EFAULT); break;
		CASE_TEST(stat_timestamps);   EXPECT_SYSZR(1, test_stat_timestamps()); break;
		CASE_TEST(symlink_root);      EXPECT_SYSER(1, symlink("/", "/"), -1, EEXIST); break;
		CASE_TEST(uname);             EXPECT_SYSZR(proc, test_uname()); break;
		CASE_TEST(uname_fault);       EXPECT_SYSER(1, uname(NULL), -1, EFAULT); break;
		CASE_TEST(unlink_root);       EXPECT_SYSER(1, unlink("/"), -1, EISDIR); break;
		CASE_TEST(unlink_blah);       EXPECT_SYSER(1, unlink("/proc/self/blah"), -1, ENOENT); break;
		CASE_TEST(wait_child);        EXPECT_SYSER(1, wait(&tmp), -1, ECHILD); break;
		CASE_TEST(waitpid_min);       EXPECT_SYSER(1, waitpid(INT_MIN, &tmp, WNOHANG), -1, ESRCH); break;
		CASE_TEST(waitpid_child);     EXPECT_SYSER(1, waitpid(getpid(), &tmp, WNOHANG), -1, ECHILD); break;
		CASE_TEST(write_badf);        EXPECT_SYSER(1, write(-1, &tmp, 1), -1, EBADF); break;
		CASE_TEST(write_zero);        EXPECT_SYSZR(1, write(1, &tmp, 0)); break;
		CASE_TEST(syscall_noargs);    EXPECT_SYSEQ(1, syscall(__NR_getpid), getpid()); break;
		CASE_TEST(syscall_args);      EXPECT_SYSER(1, syscall(__NR_statx, 0, NULL, 0, 0, NULL), -1, EFAULT); break;
		case __LINE__:
			return ret; /* must be last */
		/* note: do not set any defaults so as to permit holes above */
		}
	}
	return ret;
}

int run_stdlib(int min, int max)
{
	int test;
	int ret = 0;

	for (test = min; test >= 0 && test <= max; test++) {
		int llen = 0; /* line length */

		/* For functions that take a long buffer, like strlcat()
		 * Add some more chars after the \0, to test functions that overwrite the buffer set
		 * the \0 at the exact right position.
		 */
		char buf[10] = "test123456";
		buf[4] = '\0';


		/* avoid leaving empty lines below, this will insert holes into
		 * test numbers.
		 */
		switch (test + __LINE__ + 1) {
		CASE_TEST(getenv_TERM);        EXPECT_STRNZ(1, getenv("TERM")); break;
		CASE_TEST(getenv_blah);        EXPECT_STRZR(1, getenv("blah")); break;
		CASE_TEST(setcmp_blah_blah);   EXPECT_EQ(1, strcmp("blah", "blah"), 0); break;
		CASE_TEST(setcmp_blah_blah2);  EXPECT_NE(1, strcmp("blah", "blah2"), 0); break;
		CASE_TEST(setncmp_blah_blah);  EXPECT_EQ(1, strncmp("blah", "blah", 10), 0); break;
		CASE_TEST(setncmp_blah_blah4); EXPECT_EQ(1, strncmp("blah", "blah4", 4), 0); break;
		CASE_TEST(setncmp_blah_blah5); EXPECT_NE(1, strncmp("blah", "blah5", 5), 0); break;
		CASE_TEST(setncmp_blah_blah6); EXPECT_NE(1, strncmp("blah", "blah6", 6), 0); break;
		CASE_TEST(strchr_foobar_o);    EXPECT_STREQ(1, strchr("foobar", 'o'), "oobar"); break;
		CASE_TEST(strchr_foobar_z);    EXPECT_STRZR(1, strchr("foobar", 'z')); break;
		CASE_TEST(strrchr_foobar_o);   EXPECT_STREQ(1, strrchr("foobar", 'o'), "obar"); break;
		CASE_TEST(strrchr_foobar_z);   EXPECT_STRZR(1, strrchr("foobar", 'z')); break;
		CASE_TEST(strlcat_0);          EXPECT_STRBUFEQ(is_nolibc, strlcat(buf, "bar", 0), buf, 3, "test"); break;
		CASE_TEST(strlcat_1);          EXPECT_STRBUFEQ(is_nolibc, strlcat(buf, "bar", 1), buf, 4, "test"); break;
		CASE_TEST(strlcat_5);          EXPECT_STRBUFEQ(is_nolibc, strlcat(buf, "bar", 5), buf, 7, "test"); break;
		CASE_TEST(strlcat_6);          EXPECT_STRBUFEQ(is_nolibc, strlcat(buf, "bar", 6), buf, 7, "testb"); break;
		CASE_TEST(strlcat_7);          EXPECT_STRBUFEQ(is_nolibc, strlcat(buf, "bar", 7), buf, 7, "testba"); break;
		CASE_TEST(strlcat_8);          EXPECT_STRBUFEQ(is_nolibc, strlcat(buf, "bar", 8), buf, 7, "testbar"); break;
		CASE_TEST(strlcpy_0);          EXPECT_STRBUFEQ(is_nolibc, strlcpy(buf, "bar", 0), buf, 3, "test"); break;
		CASE_TEST(strlcpy_1);          EXPECT_STRBUFEQ(is_nolibc, strlcpy(buf, "bar", 1), buf, 3, ""); break;
		CASE_TEST(strlcpy_2);          EXPECT_STRBUFEQ(is_nolibc, strlcpy(buf, "bar", 2), buf, 3, "b"); break;
		CASE_TEST(strlcpy_3);          EXPECT_STRBUFEQ(is_nolibc, strlcpy(buf, "bar", 3), buf, 3, "ba"); break;
		CASE_TEST(strlcpy_4);          EXPECT_STRBUFEQ(is_nolibc, strlcpy(buf, "bar", 4), buf, 3, "bar"); break;
		CASE_TEST(memcmp_20_20);       EXPECT_EQ(1, memcmp("aaa\x20", "aaa\x20", 4), 0); break;
		CASE_TEST(memcmp_20_60);       EXPECT_LT(1, memcmp("aaa\x20", "aaa\x60", 4), 0); break;
		CASE_TEST(memcmp_60_20);       EXPECT_GT(1, memcmp("aaa\x60", "aaa\x20", 4), 0); break;
		CASE_TEST(memcmp_20_e0);       EXPECT_LT(1, memcmp("aaa\x20", "aaa\xe0", 4), 0); break;
		CASE_TEST(memcmp_e0_20);       EXPECT_GT(1, memcmp("aaa\xe0", "aaa\x20", 4), 0); break;
		CASE_TEST(memcmp_80_e0);       EXPECT_LT(1, memcmp("aaa\x80", "aaa\xe0", 4), 0); break;
		CASE_TEST(memcmp_e0_80);       EXPECT_GT(1, memcmp("aaa\xe0", "aaa\x80", 4), 0); break;
		CASE_TEST(limit_int8_max);          EXPECT_EQ(1, INT8_MAX,         (int8_t)          0x7f); break;
		CASE_TEST(limit_int8_min);          EXPECT_EQ(1, INT8_MIN,         (int8_t)          0x80); break;
		CASE_TEST(limit_uint8_max);         EXPECT_EQ(1, UINT8_MAX,        (uint8_t)         0xff); break;
		CASE_TEST(limit_int16_max);         EXPECT_EQ(1, INT16_MAX,        (int16_t)         0x7fff); break;
		CASE_TEST(limit_int16_min);         EXPECT_EQ(1, INT16_MIN,        (int16_t)         0x8000); break;
		CASE_TEST(limit_uint16_max);        EXPECT_EQ(1, UINT16_MAX,       (uint16_t)        0xffff); break;
		CASE_TEST(limit_int32_max);         EXPECT_EQ(1, INT32_MAX,        (int32_t)         0x7fffffff); break;
		CASE_TEST(limit_int32_min);         EXPECT_EQ(1, INT32_MIN,        (int32_t)         0x80000000); break;
		CASE_TEST(limit_uint32_max);        EXPECT_EQ(1, UINT32_MAX,       (uint32_t)        0xffffffff); break;
		CASE_TEST(limit_int64_max);         EXPECT_EQ(1, INT64_MAX,        (int64_t)         0x7fffffffffffffff); break;
		CASE_TEST(limit_int64_min);         EXPECT_EQ(1, INT64_MIN,        (int64_t)         0x8000000000000000); break;
		CASE_TEST(limit_uint64_max);        EXPECT_EQ(1, UINT64_MAX,       (uint64_t)        0xffffffffffffffff); break;
		CASE_TEST(limit_int_least8_max);    EXPECT_EQ(1, INT_LEAST8_MAX,   (int_least8_t)    0x7f); break;
		CASE_TEST(limit_int_least8_min);    EXPECT_EQ(1, INT_LEAST8_MIN,   (int_least8_t)    0x80); break;
		CASE_TEST(limit_uint_least8_max);   EXPECT_EQ(1, UINT_LEAST8_MAX,  (uint_least8_t)   0xff); break;
		CASE_TEST(limit_int_least16_max);   EXPECT_EQ(1, INT_LEAST16_MAX,  (int_least16_t)   0x7fff); break;
		CASE_TEST(limit_int_least16_min);   EXPECT_EQ(1, INT_LEAST16_MIN,  (int_least16_t)   0x8000); break;
		CASE_TEST(limit_uint_least16_max);  EXPECT_EQ(1, UINT_LEAST16_MAX, (uint_least16_t)  0xffff); break;
		CASE_TEST(limit_int_least32_max);   EXPECT_EQ(1, INT_LEAST32_MAX,  (int_least32_t)   0x7fffffff); break;
		CASE_TEST(limit_int_least32_min);   EXPECT_EQ(1, INT_LEAST32_MIN,  (int_least32_t)   0x80000000); break;
		CASE_TEST(limit_uint_least32_max);  EXPECT_EQ(1, UINT_LEAST32_MAX, (uint_least32_t)  0xffffffffU); break;
		CASE_TEST(limit_int_least64_min);   EXPECT_EQ(1, INT_LEAST64_MIN,  (int_least64_t)   0x8000000000000000LL); break;
		CASE_TEST(limit_int_least64_max);   EXPECT_EQ(1, INT_LEAST64_MAX,  (int_least64_t)   0x7fffffffffffffffLL); break;
		CASE_TEST(limit_uint_least64_max);  EXPECT_EQ(1, UINT_LEAST64_MAX, (uint_least64_t)  0xffffffffffffffffULL); break;
		CASE_TEST(limit_int_fast8_max);     EXPECT_EQ(1, INT_FAST8_MAX,    (int_fast8_t)     0x7f); break;
		CASE_TEST(limit_int_fast8_min);     EXPECT_EQ(1, INT_FAST8_MIN,    (int_fast8_t)     0x80); break;
		CASE_TEST(limit_uint_fast8_max);    EXPECT_EQ(1, UINT_FAST8_MAX,   (uint_fast8_t)    0xff); break;
		CASE_TEST(limit_int_fast16_min);    EXPECT_EQ(1, INT_FAST16_MIN,   (int_fast16_t)    SINT_MIN_OF_TYPE(int_fast16_t)); break;
		CASE_TEST(limit_int_fast16_max);    EXPECT_EQ(1, INT_FAST16_MAX,   (int_fast16_t)    SINT_MAX_OF_TYPE(int_fast16_t)); break;
		CASE_TEST(limit_uint_fast16_max);   EXPECT_EQ(1, UINT_FAST16_MAX,  (uint_fast16_t)   UINTPTR_MAX); break;
		CASE_TEST(limit_int_fast32_min);    EXPECT_EQ(1, INT_FAST32_MIN,   (int_fast32_t)    SINT_MIN_OF_TYPE(int_fast32_t)); break;
		CASE_TEST(limit_int_fast32_max);    EXPECT_EQ(1, INT_FAST32_MAX,   (int_fast32_t)    SINT_MAX_OF_TYPE(int_fast32_t)); break;
		CASE_TEST(limit_uint_fast32_max);   EXPECT_EQ(1, UINT_FAST32_MAX,  (uint_fast32_t)   UINTPTR_MAX); break;
		CASE_TEST(limit_int_fast64_min);    EXPECT_EQ(1, INT_FAST64_MIN,   (int_fast64_t)    INT64_MIN); break;
		CASE_TEST(limit_int_fast64_max);    EXPECT_EQ(1, INT_FAST64_MAX,   (int_fast64_t)    INT64_MAX); break;
		CASE_TEST(limit_uint_fast64_max);   EXPECT_EQ(1, UINT_FAST64_MAX,  (uint_fast64_t)   UINT64_MAX); break;
<<<<<<< HEAD
#if __SIZEOF_LONG__ == 8
		CASE_TEST(limit_intptr_min);        EXPECT_EQ(1, INTPTR_MIN,       (intptr_t)        0x8000000000000000LL); break;
		CASE_TEST(limit_intptr_max);        EXPECT_EQ(1, INTPTR_MAX,       (intptr_t)        0x7fffffffffffffffLL); break;
		CASE_TEST(limit_uintptr_max);       EXPECT_EQ(1, UINTPTR_MAX,      (uintptr_t)       0xffffffffffffffffULL); break;
		CASE_TEST(limit_ptrdiff_min);       EXPECT_EQ(1, PTRDIFF_MIN,      (ptrdiff_t)       0x8000000000000000LL); break;
		CASE_TEST(limit_ptrdiff_max);       EXPECT_EQ(1, PTRDIFF_MAX,      (ptrdiff_t)       0x7fffffffffffffffLL); break;
		CASE_TEST(limit_size_max);          EXPECT_EQ(1, SIZE_MAX,         (size_t)          0xffffffffffffffffULL); break;
#elif __SIZEOF_LONG__ == 4
		CASE_TEST(limit_intptr_min);        EXPECT_EQ(1, INTPTR_MIN,       (intptr_t)        0x80000000); break;
		CASE_TEST(limit_intptr_max);        EXPECT_EQ(1, INTPTR_MAX,       (intptr_t)        0x7fffffff); break;
		CASE_TEST(limit_uintptr_max);       EXPECT_EQ(1, UINTPTR_MAX,      (uintptr_t)       0xffffffffU); break;
		CASE_TEST(limit_ptrdiff_min);       EXPECT_EQ(1, PTRDIFF_MIN,      (ptrdiff_t)       0x80000000); break;
		CASE_TEST(limit_ptrdiff_max);       EXPECT_EQ(1, PTRDIFF_MAX,      (ptrdiff_t)       0x7fffffff); break;
		CASE_TEST(limit_size_max);          EXPECT_EQ(1, SIZE_MAX,         (size_t)          0xffffffffU); break;
#else
# warning "__SIZEOF_LONG__ is undefined"
#endif /* __SIZEOF_LONG__ */
=======
		CASE_TEST(sizeof_long_sane);        EXPECT_EQ(1, sizeof(long) == 8 || sizeof(long) == 4, 1); break;
		CASE_TEST(limit_intptr_min);        EXPECT_EQ(1, INTPTR_MIN,  sizeof(long) == 8 ? (intptr_t)  0x8000000000000000LL  : (intptr_t)  0x80000000); break;
		CASE_TEST(limit_intptr_max);        EXPECT_EQ(1, INTPTR_MAX,  sizeof(long) == 8 ? (intptr_t)  0x7fffffffffffffffLL  : (intptr_t)  0x7fffffff); break;
		CASE_TEST(limit_uintptr_max);       EXPECT_EQ(1, UINTPTR_MAX, sizeof(long) == 8 ? (uintptr_t) 0xffffffffffffffffULL : (uintptr_t) 0xffffffffU); break;
		CASE_TEST(limit_ptrdiff_min);       EXPECT_EQ(1, PTRDIFF_MIN, sizeof(long) == 8 ? (ptrdiff_t) 0x8000000000000000LL  : (ptrdiff_t) 0x80000000); break;
		CASE_TEST(limit_ptrdiff_max);       EXPECT_EQ(1, PTRDIFF_MAX, sizeof(long) == 8 ? (ptrdiff_t) 0x7fffffffffffffffLL  : (ptrdiff_t) 0x7fffffff); break;
		CASE_TEST(limit_size_max);          EXPECT_EQ(1, SIZE_MAX,    sizeof(long) == 8 ? (size_t)    0xffffffffffffffffULL : (size_t)    0xffffffffU); break;
		CASE_TEST(strtol_simple);           EXPECT_STRTOX(1, strtol, "35", 10, 35, -1, 0); break;
		CASE_TEST(strtol_positive);         EXPECT_STRTOX(1, strtol, "+35", 10, 35, -1, 0); break;
		CASE_TEST(strtol_negative);         EXPECT_STRTOX(1, strtol, "-35", 10, -35, -1, 0); break;
		CASE_TEST(strtol_hex_auto);         EXPECT_STRTOX(1, strtol, "0xFF", 0, 255, -1, 0); break;
		CASE_TEST(strtol_base36);           EXPECT_STRTOX(1, strtol, "12yZ", 36, 50507, -1, 0); break;
		CASE_TEST(strtol_cutoff);           EXPECT_STRTOX(1, strtol, "1234567890", 8, 342391, 7, 0); break;
		CASE_TEST(strtol_octal_auto);       EXPECT_STRTOX(1, strtol, "011", 0, 9, -1, 0); break;
		CASE_TEST(strtol_hex_00);           EXPECT_STRTOX(1, strtol, "0x00", 16, 0, -1, 0); break;
		CASE_TEST(strtol_hex_FF);           EXPECT_STRTOX(1, strtol, "FF", 16, 255, -1, 0); break;
		CASE_TEST(strtol_hex_ff);           EXPECT_STRTOX(1, strtol, "ff", 16, 255, -1, 0); break;
		CASE_TEST(strtol_hex_prefix);       EXPECT_STRTOX(1, strtol, "0xFF", 16, 255, -1, 0); break;
		CASE_TEST(strtol_trailer);          EXPECT_STRTOX(1, strtol, "35foo", 10, 35, 2, 0); break;
		CASE_TEST(strtol_overflow);         EXPECT_STRTOX(1, strtol, "0x8000000000000000", 16, LONG_MAX, -1, ERANGE); break;
		CASE_TEST(strtol_underflow);        EXPECT_STRTOX(1, strtol, "-0x8000000000000001", 16, LONG_MIN, -1, ERANGE); break;
		CASE_TEST(strtoul_negative);        EXPECT_STRTOX(1, strtoul, "-0x1", 16, ULONG_MAX, 4, 0); break;
		CASE_TEST(strtoul_overflow);        EXPECT_STRTOX(1, strtoul, "0x10000000000000000", 16, ULONG_MAX, -1, ERANGE); break;
		CASE_TEST(strerror_success);        EXPECT_STREQ(is_nolibc, strerror(0), "errno=0"); break;
		CASE_TEST(strerror_EINVAL);         EXPECT_STREQ(is_nolibc, strerror(EINVAL), "errno=22"); break;
		CASE_TEST(strerror_int_max);        EXPECT_STREQ(is_nolibc, strerror(INT_MAX), "errno=2147483647"); break;
		CASE_TEST(strerror_int_min);        EXPECT_STREQ(is_nolibc, strerror(INT_MIN), "errno=-2147483648"); break;

		case __LINE__:
			return ret; /* must be last */
		/* note: do not set any defaults so as to permit holes above */
		}
	}
	return ret;
}

#define EXPECT_VFPRINTF(c, expected, fmt, ...)				\
	ret += expect_vfprintf(llen, c, expected, fmt, ##__VA_ARGS__)

static int expect_vfprintf(int llen, int c, const char *expected, const char *fmt, ...)
{
	int ret, fd;
	ssize_t w, r;
	char buf[100];
	FILE *memfile;
	va_list args;

	fd = open("/tmp", O_TMPFILE | O_EXCL | O_RDWR, 0600);
	if (fd == -1) {
		result(llen, SKIPPED);
		return 0;
	}

	memfile = fdopen(fd, "w+");
	if (!memfile) {
		result(llen, FAIL);
		return 1;
	}

	va_start(args, fmt);
	w = vfprintf(memfile, fmt, args);
	va_end(args);

	if (w != c) {
		llen += printf(" written(%d) != %d", (int)w, c);
		result(llen, FAIL);
		return 1;
	}

	fflush(memfile);
	lseek(fd, 0, SEEK_SET);

	r = read(fd, buf, sizeof(buf) - 1);

	fclose(memfile);

	if (r != w) {
		llen += printf(" written(%d) != read(%d)", (int)w, (int)r);
		result(llen, FAIL);
		return 1;
	}

	buf[r] = '\0';
	llen += printf(" \"%s\" = \"%s\"", expected, buf);
	ret = strncmp(expected, buf, c);

	result(llen, ret ? FAIL : OK);
	return ret;
}

static int run_vfprintf(int min, int max)
{
	int test;
	int ret = 0;

	for (test = min; test >= 0 && test <= max; test++) {
		int llen = 0; /* line length */

		/* avoid leaving empty lines below, this will insert holes into
		 * test numbers.
		 */
		switch (test + __LINE__ + 1) {
		CASE_TEST(empty);        EXPECT_VFPRINTF(0, "", ""); break;
		CASE_TEST(simple);       EXPECT_VFPRINTF(3, "foo", "foo"); break;
		CASE_TEST(string);       EXPECT_VFPRINTF(3, "foo", "%s", "foo"); break;
		CASE_TEST(number);       EXPECT_VFPRINTF(4, "1234", "%d", 1234); break;
		CASE_TEST(negnumber);    EXPECT_VFPRINTF(5, "-1234", "%d", -1234); break;
		CASE_TEST(unsigned);     EXPECT_VFPRINTF(5, "12345", "%u", 12345); break;
		CASE_TEST(char);         EXPECT_VFPRINTF(1, "c", "%c", 'c'); break;
		CASE_TEST(hex);          EXPECT_VFPRINTF(1, "f", "%x", 0xf); break;
		CASE_TEST(pointer);      EXPECT_VFPRINTF(3, "0x1", "%p", (void *) 0x1); break;
>>>>>>> 2d5404ca
		case __LINE__:
			return ret; /* must be last */
		/* note: do not set any defaults so as to permit holes above */
		}
	}
	return ret;
}

static int smash_stack(void)
{
	char buf[100];
	volatile char *ptr = buf;
	size_t i;

	for (i = 0; i < 200; i++)
		ptr[i] = 'P';

	return 1;
}

static int run_protection(int min __attribute__((unused)),
			  int max __attribute__((unused)))
{
	pid_t pid;
	int llen = 0, status;
	struct rlimit rlimit = { 0, 0 };

	llen += printf("0 -fstackprotector ");

#if !defined(_NOLIBC_STACKPROTECTOR)
	llen += printf("not supported");
	result(llen, SKIPPED);
	return 0;
#endif

#if defined(_NOLIBC_STACKPROTECTOR)
	if (!__stack_chk_guard) {
		llen += printf("__stack_chk_guard not initialized");
		result(llen, FAIL);
		return 1;
	}
#endif

	pid = -1;
	pid = fork();

	switch (pid) {
	case -1:
		llen += printf("fork()");
		result(llen, FAIL);
		return 1;

	case 0:
		close(STDOUT_FILENO);
		close(STDERR_FILENO);

		prctl(PR_SET_DUMPABLE, 0, 0, 0, 0);
		setrlimit(RLIMIT_CORE, &rlimit);
		smash_stack();
		return 1;

	default:
		pid = waitpid(pid, &status, 0);

		if (pid == -1 || !WIFSIGNALED(status) || WTERMSIG(status) != SIGABRT) {
			llen += printf("waitpid()");
			result(llen, FAIL);
			return 1;
		}
		result(llen, OK);
		return 0;
	}
}

/* prepare what needs to be prepared for pid 1 (stdio, /dev, /proc, etc) */
int prepare(void)
{
	struct stat stat_buf;

	/* It's possible that /dev doesn't even exist or was not mounted, so
	 * we'll try to create it, mount it, or create minimal entries into it.
	 * We want at least /dev/null and /dev/console.
	 */
	if (stat("/dev/.", &stat_buf) == 0 || mkdir("/dev", 0755) == 0) {
		if (stat("/dev/console", &stat_buf) != 0 ||
		    stat("/dev/null", &stat_buf) != 0 ||
		    stat("/dev/zero", &stat_buf) != 0) {
			/* try devtmpfs first, otherwise fall back to manual creation */
			if (mount("/dev", "/dev", "devtmpfs", 0, 0) != 0) {
				mknod("/dev/console", 0600 | S_IFCHR, makedev(5, 1));
				mknod("/dev/null",    0666 | S_IFCHR, makedev(1, 3));
				mknod("/dev/zero",    0666 | S_IFCHR, makedev(1, 5));
			}
		}
	}

	/* If no /dev/console was found before calling init, stdio is closed so
	 * we need to reopen it from /dev/console. If it failed above, it will
	 * still fail here and we cannot emit a message anyway.
	 */
	if (close(dup(1)) == -1) {
		int fd = open("/dev/console", O_RDWR);

		if (fd >= 0) {
			if (fd != 0)
				dup2(fd, 0);
			if (fd != 1)
				dup2(fd, 1);
			if (fd != 2)
				dup2(fd, 2);
			if (fd > 2)
				close(fd);
			puts("\nSuccessfully reopened /dev/console.");
		}
	}

	/* try to mount /proc if not mounted. Silently fail otherwise */
	if (stat("/proc/.", &stat_buf) == 0 || mkdir("/proc", 0755) == 0) {
		if (stat("/proc/self", &stat_buf) != 0) {
			/* If not mountable, remove /proc completely to avoid misuse */
			if (mount("none", "/proc", "proc", 0, 0) != 0)
				rmdir("/proc");
		}
	}

	/* some tests rely on a writable /tmp */
	mkdir("/tmp", 0755);

	return 0;
}

/* This is the definition of known test names, with their functions */
static const struct test test_names[] = {
	/* add new tests here */
	{ .name = "startup",    .func = run_startup    },
	{ .name = "syscall",    .func = run_syscall    },
	{ .name = "stdlib",     .func = run_stdlib     },
	{ .name = "vfprintf",   .func = run_vfprintf   },
	{ .name = "protection", .func = run_protection },
	{ 0 }
};

<<<<<<< HEAD
int is_setting_valid(char *test)
=======
static int is_setting_valid(char *test)
>>>>>>> 2d5404ca
{
	int idx, len, test_len, valid = 0;
	char delimiter;

	if (!test)
		return valid;

	test_len = strlen(test);

	for (idx = 0; test_names[idx].name; idx++) {
		len = strlen(test_names[idx].name);
		if (test_len < len)
			continue;

		if (strncmp(test, test_names[idx].name, len) != 0)
			continue;

		delimiter = test[len];
		if (delimiter != ':' && delimiter != ',' && delimiter != '\0')
			continue;

		valid = 1;
		break;
	}

	return valid;
}

int main(int argc, char **argv, char **envp)
{
	int min = 0;
	int max = INT_MAX;
	int ret = 0;
	int err;
	int idx;
	char *test;

	argv0 = argv[0];
	test_argc = argc;
	test_argv = argv;
	test_envp = envp;

	/* when called as init, it's possible that no console was opened, for
	 * example if no /dev file system was provided. We'll check that fd#1
	 * was opened, and if not we'll attempt to create and open /dev/console
	 * and /dev/null that we'll use for later tests.
	 */
	if (getpid() == 1)
		prepare();

	/* the definition of a series of tests comes from either argv[1] or the
	 * "NOLIBC_TEST" environment variable. It's made of a comma-delimited
	 * series of test names and optional ranges:
	 *    syscall:5-15[:.*],stdlib:8-10
	 */
	test = argv[1];
	if (!is_setting_valid(test))
		test = getenv("NOLIBC_TEST");

	if (is_setting_valid(test)) {
		char *comma, *colon, *dash, *value;

		do {
			comma = strchr(test, ',');
			if (comma)
				*(comma++) = '\0';

			colon = strchr(test, ':');
			if (colon)
				*(colon++) = '\0';

			for (idx = 0; test_names[idx].name; idx++) {
				if (strcmp(test, test_names[idx].name) == 0)
					break;
			}

			if (test_names[idx].name) {
				/* The test was named, it will be called at least
				 * once. We may have an optional range at <colon>
				 * here, which defaults to the full range.
				 */
				do {
					min = 0; max = INT_MAX;
					value = colon;
					if (value && *value) {
						colon = strchr(value, ':');
						if (colon)
							*(colon++) = '\0';

						dash = strchr(value, '-');
						if (dash)
							*(dash++) = '\0';

						/* support :val: :min-max: :min-: :-max: */
						if (*value)
							min = atoi(value);
						if (!dash)
							max = min;
						else if (*dash)
							max = atoi(dash);

						value = colon;
					}

					/* now's time to call the test */
					printf("Running test '%s'\n", test_names[idx].name);
					err = test_names[idx].func(min, max);
					ret += err;
					printf("Errors during this test: %d\n\n", err);
				} while (colon && *colon);
			} else
				printf("Ignoring unknown test name '%s'\n", test);

			test = comma;
		} while (test && *test);
	} else {
		/* no test mentioned, run everything */
		for (idx = 0; test_names[idx].name; idx++) {
			printf("Running test '%s'\n", test_names[idx].name);
			err = test_names[idx].func(min, max);
			ret += err;
			printf("Errors during this test: %d\n\n", err);
		}
	}

	printf("Total number of errors: %d\n", ret);

	if (getpid() == 1) {
		/* we're running as init, there's no other process on the
		 * system, thus likely started from a VM for a quick check.
		 * Exiting will provoke a kernel panic that may be reported
		 * as an error by Qemu or the hypervisor, while stopping
		 * cleanly will often be reported as a success. This allows
		 * to use the output of this program for bisecting kernels.
		 */
		printf("Leaving init with final status: %d\n", !!ret);
		if (ret == 0)
			reboot(RB_POWER_OFF);
#if defined(__x86_64__)
		/* QEMU started with "-device isa-debug-exit -no-reboot" will
		 * exit with status code 2N+1 when N is written to 0x501. We
		 * hard-code the syscall here as it's arch-dependent.
		 */
		else if (syscall(__NR_ioperm, 0x501, 1, 1) == 0)
			__asm__ volatile ("outb %%al, %%dx" :: "d"(0x501), "a"(0));
		/* if it does nothing, fall back to the regular panic */
#endif
	}

	printf("Exiting with status %d\n", !!ret);
	return !!ret;
}<|MERGE_RESOLUTION|>--- conflicted
+++ resolved
@@ -1033,10 +1033,7 @@
 		CASE_TEST(chdir_root);        EXPECT_SYSZR(1, chdir("/")); chdir(getenv("PWD")); break;
 		CASE_TEST(chdir_dot);         EXPECT_SYSZR(1, chdir(".")); break;
 		CASE_TEST(chdir_blah);        EXPECT_SYSER(1, chdir("/blah"), -1, ENOENT); break;
-<<<<<<< HEAD
-=======
 		CASE_TEST(chmod_argv0);       EXPECT_SYSZR(1, chmod(argv0, 0555)); break;
->>>>>>> 2d5404ca
 		CASE_TEST(chmod_self);        EXPECT_SYSER(proc, chmod("/proc/self", 0555), -1, EPERM); break;
 		CASE_TEST(chown_self);        EXPECT_SYSER(proc, chown("/proc/self", 0, 0), -1, EPERM); break;
 		CASE_TEST(chroot_root);       EXPECT_SYSZR(euid0, chroot("/")); break;
@@ -1191,25 +1188,6 @@
 		CASE_TEST(limit_int_fast64_min);    EXPECT_EQ(1, INT_FAST64_MIN,   (int_fast64_t)    INT64_MIN); break;
 		CASE_TEST(limit_int_fast64_max);    EXPECT_EQ(1, INT_FAST64_MAX,   (int_fast64_t)    INT64_MAX); break;
 		CASE_TEST(limit_uint_fast64_max);   EXPECT_EQ(1, UINT_FAST64_MAX,  (uint_fast64_t)   UINT64_MAX); break;
-<<<<<<< HEAD
-#if __SIZEOF_LONG__ == 8
-		CASE_TEST(limit_intptr_min);        EXPECT_EQ(1, INTPTR_MIN,       (intptr_t)        0x8000000000000000LL); break;
-		CASE_TEST(limit_intptr_max);        EXPECT_EQ(1, INTPTR_MAX,       (intptr_t)        0x7fffffffffffffffLL); break;
-		CASE_TEST(limit_uintptr_max);       EXPECT_EQ(1, UINTPTR_MAX,      (uintptr_t)       0xffffffffffffffffULL); break;
-		CASE_TEST(limit_ptrdiff_min);       EXPECT_EQ(1, PTRDIFF_MIN,      (ptrdiff_t)       0x8000000000000000LL); break;
-		CASE_TEST(limit_ptrdiff_max);       EXPECT_EQ(1, PTRDIFF_MAX,      (ptrdiff_t)       0x7fffffffffffffffLL); break;
-		CASE_TEST(limit_size_max);          EXPECT_EQ(1, SIZE_MAX,         (size_t)          0xffffffffffffffffULL); break;
-#elif __SIZEOF_LONG__ == 4
-		CASE_TEST(limit_intptr_min);        EXPECT_EQ(1, INTPTR_MIN,       (intptr_t)        0x80000000); break;
-		CASE_TEST(limit_intptr_max);        EXPECT_EQ(1, INTPTR_MAX,       (intptr_t)        0x7fffffff); break;
-		CASE_TEST(limit_uintptr_max);       EXPECT_EQ(1, UINTPTR_MAX,      (uintptr_t)       0xffffffffU); break;
-		CASE_TEST(limit_ptrdiff_min);       EXPECT_EQ(1, PTRDIFF_MIN,      (ptrdiff_t)       0x80000000); break;
-		CASE_TEST(limit_ptrdiff_max);       EXPECT_EQ(1, PTRDIFF_MAX,      (ptrdiff_t)       0x7fffffff); break;
-		CASE_TEST(limit_size_max);          EXPECT_EQ(1, SIZE_MAX,         (size_t)          0xffffffffU); break;
-#else
-# warning "__SIZEOF_LONG__ is undefined"
-#endif /* __SIZEOF_LONG__ */
-=======
 		CASE_TEST(sizeof_long_sane);        EXPECT_EQ(1, sizeof(long) == 8 || sizeof(long) == 4, 1); break;
 		CASE_TEST(limit_intptr_min);        EXPECT_EQ(1, INTPTR_MIN,  sizeof(long) == 8 ? (intptr_t)  0x8000000000000000LL  : (intptr_t)  0x80000000); break;
 		CASE_TEST(limit_intptr_max);        EXPECT_EQ(1, INTPTR_MAX,  sizeof(long) == 8 ? (intptr_t)  0x7fffffffffffffffLL  : (intptr_t)  0x7fffffff); break;
@@ -1321,7 +1299,6 @@
 		CASE_TEST(char);         EXPECT_VFPRINTF(1, "c", "%c", 'c'); break;
 		CASE_TEST(hex);          EXPECT_VFPRINTF(1, "f", "%x", 0xf); break;
 		CASE_TEST(pointer);      EXPECT_VFPRINTF(3, "0x1", "%p", (void *) 0x1); break;
->>>>>>> 2d5404ca
 		case __LINE__:
 			return ret; /* must be last */
 		/* note: do not set any defaults so as to permit holes above */
@@ -1464,11 +1441,7 @@
 	{ 0 }
 };
 
-<<<<<<< HEAD
-int is_setting_valid(char *test)
-=======
 static int is_setting_valid(char *test)
->>>>>>> 2d5404ca
 {
 	int idx, len, test_len, valid = 0;
 	char delimiter;
