/* SPDX-License-Identifier: GPL-2.0 */
#define _GNU_SOURCE

#include <linux/limits.h>
#include <linux/oom.h>
#include <fcntl.h>
#include <stdio.h>
#include <stdlib.h>
#include <string.h>
#include <sys/stat.h>
#include <sys/types.h>
#include <unistd.h>
#include <sys/socket.h>
#include <sys/wait.h>
#include <arpa/inet.h>
#include <netinet/in.h>
#include <netdb.h>
#include <errno.h>
#include <sys/mman.h>

#include "../kselftest.h"
#include "cgroup_util.h"

static bool has_localevents;
static bool has_recursiveprot;

/*
 * This test creates two nested cgroups with and without enabling
 * the memory controller.
 */
static int test_memcg_subtree_control(const char *root)
{
	char *parent, *child, *parent2 = NULL, *child2 = NULL;
	int ret = KSFT_FAIL;
	char buf[PAGE_SIZE];

	/* Create two nested cgroups with the memory controller enabled */
	parent = cg_name(root, "memcg_test_0");
	child = cg_name(root, "memcg_test_0/memcg_test_1");
	if (!parent || !child)
		goto cleanup_free;

	if (cg_create(parent))
		goto cleanup_free;

	if (cg_write(parent, "cgroup.subtree_control", "+memory"))
		goto cleanup_parent;

	if (cg_create(child))
		goto cleanup_parent;

	if (cg_read_strstr(child, "cgroup.controllers", "memory"))
		goto cleanup_child;

	/* Create two nested cgroups without enabling memory controller */
	parent2 = cg_name(root, "memcg_test_1");
	child2 = cg_name(root, "memcg_test_1/memcg_test_1");
	if (!parent2 || !child2)
		goto cleanup_free2;

	if (cg_create(parent2))
		goto cleanup_free2;

	if (cg_create(child2))
		goto cleanup_parent2;

	if (cg_read(child2, "cgroup.controllers", buf, sizeof(buf)))
		goto cleanup_all;

	if (!cg_read_strstr(child2, "cgroup.controllers", "memory"))
		goto cleanup_all;

	ret = KSFT_PASS;

cleanup_all:
	cg_destroy(child2);
cleanup_parent2:
	cg_destroy(parent2);
cleanup_free2:
	free(parent2);
	free(child2);
cleanup_child:
	cg_destroy(child);
cleanup_parent:
	cg_destroy(parent);
cleanup_free:
	free(parent);
	free(child);

	return ret;
}

static int alloc_anon_50M_check(const char *cgroup, void *arg)
{
	size_t size = MB(50);
	char *buf, *ptr;
	long anon, current;
	int ret = -1;

	buf = malloc(size);
	if (buf == NULL) {
		fprintf(stderr, "malloc() failed\n");
		return -1;
	}

	for (ptr = buf; ptr < buf + size; ptr += PAGE_SIZE)
		*ptr = 0;

	current = cg_read_long(cgroup, "memory.current");
	if (current < size)
		goto cleanup;

	if (!values_close(size, current, 3))
		goto cleanup;

	anon = cg_read_key_long(cgroup, "memory.stat", "anon ");
	if (anon < 0)
		goto cleanup;

	if (!values_close(anon, current, 3))
		goto cleanup;

	ret = 0;
cleanup:
	free(buf);
	return ret;
}

static int alloc_pagecache_50M_check(const char *cgroup, void *arg)
{
	size_t size = MB(50);
	int ret = -1;
	long current, file;
	int fd;

	fd = get_temp_fd();
	if (fd < 0)
		return -1;

	if (alloc_pagecache(fd, size))
		goto cleanup;

	current = cg_read_long(cgroup, "memory.current");
	if (current < size)
		goto cleanup;

	file = cg_read_key_long(cgroup, "memory.stat", "file ");
	if (file < 0)
		goto cleanup;

	if (!values_close(file, current, 10))
		goto cleanup;

	ret = 0;

cleanup:
	close(fd);
	return ret;
}

/*
 * This test create a memory cgroup, allocates
 * some anonymous memory and some pagecache
 * and check memory.current and some memory.stat values.
 */
static int test_memcg_current(const char *root)
{
	int ret = KSFT_FAIL;
	long current;
	char *memcg;

	memcg = cg_name(root, "memcg_test");
	if (!memcg)
		goto cleanup;

	if (cg_create(memcg))
		goto cleanup;

	current = cg_read_long(memcg, "memory.current");
	if (current != 0)
		goto cleanup;

	if (cg_run(memcg, alloc_anon_50M_check, NULL))
		goto cleanup;

	if (cg_run(memcg, alloc_pagecache_50M_check, NULL))
		goto cleanup;

	ret = KSFT_PASS;

cleanup:
	cg_destroy(memcg);
	free(memcg);

	return ret;
}

static int alloc_pagecache_50M_noexit(const char *cgroup, void *arg)
{
	int fd = (long)arg;
	int ppid = getppid();

	if (alloc_pagecache(fd, MB(50)))
		return -1;

	while (getppid() == ppid)
		sleep(1);

	return 0;
}

static int alloc_anon_noexit(const char *cgroup, void *arg)
{
	int ppid = getppid();
	size_t size = (unsigned long)arg;
	char *buf, *ptr;

	buf = malloc(size);
<<<<<<< HEAD
=======
	if (buf == NULL) {
		fprintf(stderr, "malloc() failed\n");
		return -1;
	}

>>>>>>> eb3cdb58
	for (ptr = buf; ptr < buf + size; ptr += PAGE_SIZE)
		*ptr = 0;

	while (getppid() == ppid)
		sleep(1);

	free(buf);
	return 0;
}

/*
 * Wait until processes are killed asynchronously by the OOM killer
 * If we exceed a timeout, fail.
 */
static int cg_test_proc_killed(const char *cgroup)
{
	int limit;

	for (limit = 10; limit > 0; limit--) {
		if (cg_read_strcmp(cgroup, "cgroup.procs", "") == 0)
			return 0;

		usleep(100000);
	}
	return -1;
}

static bool reclaim_until(const char *memcg, long goal);

/*
 * First, this test creates the following hierarchy:
 * A       memory.min = 0,    memory.max = 200M
 * A/B     memory.min = 50M
 * A/B/C   memory.min = 75M,  memory.current = 50M
 * A/B/D   memory.min = 25M,  memory.current = 50M
 * A/B/E   memory.min = 0,    memory.current = 50M
 * A/B/F   memory.min = 500M, memory.current = 0
 *
 * (or memory.low if we test soft protection)
 *
 * Usages are pagecache and the test keeps a running
 * process in every leaf cgroup.
 * Then it creates A/G and creates a significant
 * memory pressure in A.
 *
 * Then it checks actual memory usages and expects that:
 * A/B    memory.current ~= 50M
 * A/B/C  memory.current ~= 29M
 * A/B/D  memory.current ~= 21M
 * A/B/E  memory.current ~= 0
 * A/B/F  memory.current  = 0
 * (for origin of the numbers, see model in memcg_protection.m.)
 *
 * After that it tries to allocate more than there is
 * unprotected memory in A available, and checks that:
 * a) memory.min protects pagecache even in this case,
 * b) memory.low allows reclaiming page cache with low events.
 *
 * Then we try to reclaim from A/B/C using memory.reclaim until its
 * usage reaches 10M.
 * This makes sure that:
 * (a) We ignore the protection of the reclaim target memcg.
 * (b) The previously calculated emin value (~29M) should be dismissed.
 */
static int test_memcg_protection(const char *root, bool min)
{
	int ret = KSFT_FAIL, rc;
	char *parent[3] = {NULL};
	char *children[4] = {NULL};
	const char *attribute = min ? "memory.min" : "memory.low";
	long c[4];
	long current;
	int i, attempts;
	int fd;

	fd = get_temp_fd();
	if (fd < 0)
		goto cleanup;

	parent[0] = cg_name(root, "memcg_test_0");
	if (!parent[0])
		goto cleanup;

	parent[1] = cg_name(parent[0], "memcg_test_1");
	if (!parent[1])
		goto cleanup;

	parent[2] = cg_name(parent[0], "memcg_test_2");
	if (!parent[2])
		goto cleanup;

	if (cg_create(parent[0]))
		goto cleanup;

	if (cg_read_long(parent[0], attribute)) {
		/* No memory.min on older kernels is fine */
		if (min)
			ret = KSFT_SKIP;
		goto cleanup;
	}

	if (cg_write(parent[0], "cgroup.subtree_control", "+memory"))
		goto cleanup;

	if (cg_write(parent[0], "memory.max", "200M"))
		goto cleanup;

	if (cg_write(parent[0], "memory.swap.max", "0"))
		goto cleanup;

	if (cg_create(parent[1]))
		goto cleanup;

	if (cg_write(parent[1], "cgroup.subtree_control", "+memory"))
		goto cleanup;

	if (cg_create(parent[2]))
		goto cleanup;

	for (i = 0; i < ARRAY_SIZE(children); i++) {
		children[i] = cg_name_indexed(parent[1], "child_memcg", i);
		if (!children[i])
			goto cleanup;

		if (cg_create(children[i]))
			goto cleanup;

		if (i > 2)
			continue;

		cg_run_nowait(children[i], alloc_pagecache_50M_noexit,
			      (void *)(long)fd);
	}

	if (cg_write(parent[1],   attribute, "50M"))
		goto cleanup;
	if (cg_write(children[0], attribute, "75M"))
		goto cleanup;
	if (cg_write(children[1], attribute, "25M"))
		goto cleanup;
	if (cg_write(children[2], attribute, "0"))
		goto cleanup;
	if (cg_write(children[3], attribute, "500M"))
		goto cleanup;

	attempts = 0;
	while (!values_close(cg_read_long(parent[1], "memory.current"),
			     MB(150), 3)) {
		if (attempts++ > 5)
			break;
		sleep(1);
	}

	if (cg_run(parent[2], alloc_anon, (void *)MB(148)))
		goto cleanup;

	if (!values_close(cg_read_long(parent[1], "memory.current"), MB(50), 3))
		goto cleanup;

	for (i = 0; i < ARRAY_SIZE(children); i++)
		c[i] = cg_read_long(children[i], "memory.current");

	if (!values_close(c[0], MB(29), 10))
		goto cleanup;

	if (!values_close(c[1], MB(21), 10))
		goto cleanup;

	if (c[3] != 0)
		goto cleanup;

	rc = cg_run(parent[2], alloc_anon, (void *)MB(170));
	if (min && !rc)
		goto cleanup;
	else if (!min && rc) {
		fprintf(stderr,
			"memory.low prevents from allocating anon memory\n");
		goto cleanup;
	}

	current = min ? MB(50) : MB(30);
	if (!values_close(cg_read_long(parent[1], "memory.current"), current, 3))
		goto cleanup;

	if (!reclaim_until(children[0], MB(10)))
		goto cleanup;

	if (min) {
		ret = KSFT_PASS;
		goto cleanup;
	}

	for (i = 0; i < ARRAY_SIZE(children); i++) {
		int no_low_events_index = 1;
		long low, oom;

		oom = cg_read_key_long(children[i], "memory.events", "oom ");
		low = cg_read_key_long(children[i], "memory.events", "low ");

		if (oom)
			goto cleanup;
		if (i <= no_low_events_index && low <= 0)
			goto cleanup;
		if (i > no_low_events_index && low)
			goto cleanup;

	}

	ret = KSFT_PASS;

cleanup:
	for (i = ARRAY_SIZE(children) - 1; i >= 0; i--) {
		if (!children[i])
			continue;

		cg_destroy(children[i]);
		free(children[i]);
	}

	for (i = ARRAY_SIZE(parent) - 1; i >= 0; i--) {
		if (!parent[i])
			continue;

		cg_destroy(parent[i]);
		free(parent[i]);
	}
	close(fd);
	return ret;
}

static int test_memcg_min(const char *root)
{
	return test_memcg_protection(root, true);
}

static int test_memcg_low(const char *root)
{
	return test_memcg_protection(root, false);
}

static int alloc_pagecache_max_30M(const char *cgroup, void *arg)
{
	size_t size = MB(50);
	int ret = -1;
	long current, high, max;
	int fd;

	high = cg_read_long(cgroup, "memory.high");
	max = cg_read_long(cgroup, "memory.max");
	if (high != MB(30) && max != MB(30))
		return -1;

	fd = get_temp_fd();
	if (fd < 0)
		return -1;

	if (alloc_pagecache(fd, size))
		goto cleanup;

	current = cg_read_long(cgroup, "memory.current");
	if (!values_close(current, MB(30), 5))
		goto cleanup;

	ret = 0;

cleanup:
	close(fd);
	return ret;

}

/*
 * This test checks that memory.high limits the amount of
 * memory which can be consumed by either anonymous memory
 * or pagecache.
 */
static int test_memcg_high(const char *root)
{
	int ret = KSFT_FAIL;
	char *memcg;
	long high;

	memcg = cg_name(root, "memcg_test");
	if (!memcg)
		goto cleanup;

	if (cg_create(memcg))
		goto cleanup;

	if (cg_read_strcmp(memcg, "memory.high", "max\n"))
		goto cleanup;

	if (cg_write(memcg, "memory.swap.max", "0"))
		goto cleanup;

	if (cg_write(memcg, "memory.high", "30M"))
		goto cleanup;

	if (cg_run(memcg, alloc_anon, (void *)MB(31)))
		goto cleanup;

	if (!cg_run(memcg, alloc_pagecache_50M_check, NULL))
		goto cleanup;

	if (cg_run(memcg, alloc_pagecache_max_30M, NULL))
		goto cleanup;

	high = cg_read_key_long(memcg, "memory.events", "high ");
	if (high <= 0)
		goto cleanup;

	ret = KSFT_PASS;

cleanup:
	cg_destroy(memcg);
	free(memcg);

	return ret;
}

static int alloc_anon_mlock(const char *cgroup, void *arg)
{
	size_t size = (size_t)arg;
	void *buf;

	buf = mmap(NULL, size, PROT_READ | PROT_WRITE, MAP_PRIVATE | MAP_ANON,
		   0, 0);
	if (buf == MAP_FAILED)
		return -1;

	mlock(buf, size);
	munmap(buf, size);
	return 0;
}

/*
 * This test checks that memory.high is able to throttle big single shot
 * allocation i.e. large allocation within one kernel entry.
 */
static int test_memcg_high_sync(const char *root)
{
	int ret = KSFT_FAIL, pid, fd = -1;
	char *memcg;
	long pre_high, pre_max;
	long post_high, post_max;

	memcg = cg_name(root, "memcg_test");
	if (!memcg)
		goto cleanup;

	if (cg_create(memcg))
		goto cleanup;

	pre_high = cg_read_key_long(memcg, "memory.events", "high ");
	pre_max = cg_read_key_long(memcg, "memory.events", "max ");
	if (pre_high < 0 || pre_max < 0)
		goto cleanup;

	if (cg_write(memcg, "memory.swap.max", "0"))
		goto cleanup;

	if (cg_write(memcg, "memory.high", "30M"))
		goto cleanup;

	if (cg_write(memcg, "memory.max", "140M"))
		goto cleanup;

	fd = memcg_prepare_for_wait(memcg);
	if (fd < 0)
		goto cleanup;

	pid = cg_run_nowait(memcg, alloc_anon_mlock, (void *)MB(200));
	if (pid < 0)
		goto cleanup;

	cg_wait_for(fd);

	post_high = cg_read_key_long(memcg, "memory.events", "high ");
	post_max = cg_read_key_long(memcg, "memory.events", "max ");
	if (post_high < 0 || post_max < 0)
		goto cleanup;

	if (pre_high == post_high || pre_max != post_max)
		goto cleanup;

	ret = KSFT_PASS;

cleanup:
	if (fd >= 0)
		close(fd);
	cg_destroy(memcg);
	free(memcg);

	return ret;
}

/*
 * This test checks that memory.max limits the amount of
 * memory which can be consumed by either anonymous memory
 * or pagecache.
 */
static int test_memcg_max(const char *root)
{
	int ret = KSFT_FAIL;
	char *memcg;
	long current, max;

	memcg = cg_name(root, "memcg_test");
	if (!memcg)
		goto cleanup;

	if (cg_create(memcg))
		goto cleanup;

	if (cg_read_strcmp(memcg, "memory.max", "max\n"))
		goto cleanup;

	if (cg_write(memcg, "memory.swap.max", "0"))
		goto cleanup;

	if (cg_write(memcg, "memory.max", "30M"))
		goto cleanup;

	/* Should be killed by OOM killer */
	if (!cg_run(memcg, alloc_anon, (void *)MB(100)))
		goto cleanup;

	if (cg_run(memcg, alloc_pagecache_max_30M, NULL))
		goto cleanup;

	current = cg_read_long(memcg, "memory.current");
	if (current > MB(30) || !current)
		goto cleanup;

	max = cg_read_key_long(memcg, "memory.events", "max ");
	if (max <= 0)
		goto cleanup;

	ret = KSFT_PASS;

cleanup:
	cg_destroy(memcg);
	free(memcg);

	return ret;
}

/*
<<<<<<< HEAD
=======
 * Reclaim from @memcg until usage reaches @goal by writing to
 * memory.reclaim.
 *
 * This function will return false if the usage is already below the
 * goal.
 *
 * This function assumes that writing to memory.reclaim is the only
 * source of change in memory.current (no concurrent allocations or
 * reclaim).
 *
 * This function makes sure memory.reclaim is sane. It will return
 * false if memory.reclaim's error codes do not make sense, even if
 * the usage goal was satisfied.
 */
static bool reclaim_until(const char *memcg, long goal)
{
	char buf[64];
	int retries, err;
	long current, to_reclaim;
	bool reclaimed = false;

	for (retries = 5; retries > 0; retries--) {
		current = cg_read_long(memcg, "memory.current");

		if (current < goal || values_close(current, goal, 3))
			break;
		/* Did memory.reclaim return 0 incorrectly? */
		else if (reclaimed)
			return false;

		to_reclaim = current - goal;
		snprintf(buf, sizeof(buf), "%ld", to_reclaim);
		err = cg_write(memcg, "memory.reclaim", buf);
		if (!err)
			reclaimed = true;
		else if (err != -EAGAIN)
			return false;
	}
	return reclaimed;
}

/*
>>>>>>> eb3cdb58
 * This test checks that memory.reclaim reclaims the given
 * amount of memory (from both anon and file, if possible).
 */
static int test_memcg_reclaim(const char *root)
{
	int ret = KSFT_FAIL, fd, retries;
	char *memcg;
<<<<<<< HEAD
	long current, expected_usage, to_reclaim;
	char buf[64];
=======
	long current, expected_usage;
>>>>>>> eb3cdb58

	memcg = cg_name(root, "memcg_test");
	if (!memcg)
		goto cleanup;

	if (cg_create(memcg))
		goto cleanup;

	current = cg_read_long(memcg, "memory.current");
	if (current != 0)
		goto cleanup;

	fd = get_temp_fd();
	if (fd < 0)
		goto cleanup;

	cg_run_nowait(memcg, alloc_pagecache_50M_noexit, (void *)(long)fd);

	/*
	 * If swap is enabled, try to reclaim from both anon and file, else try
	 * to reclaim from file only.
	 */
	if (is_swap_enabled()) {
		cg_run_nowait(memcg, alloc_anon_noexit, (void *) MB(50));
		expected_usage = MB(100);
	} else
		expected_usage = MB(50);

	/*
	 * Wait until current usage reaches the expected usage (or we run out of
	 * retries).
	 */
	retries = 5;
	while (!values_close(cg_read_long(memcg, "memory.current"),
			    expected_usage, 10)) {
		if (retries--) {
			sleep(1);
			continue;
		} else {
			fprintf(stderr,
				"failed to allocate %ld for memcg reclaim test\n",
				expected_usage);
			goto cleanup;
		}
	}

	/*
	 * Reclaim until current reaches 30M, this makes sure we hit both anon
	 * and file if swap is enabled.
	 */
<<<<<<< HEAD
	retries = 5;
	while (true) {
		int err;

		current = cg_read_long(memcg, "memory.current");
		to_reclaim = current - MB(30);

		/*
		 * We only keep looping if we get EAGAIN, which means we could
		 * not reclaim the full amount.
		 */
		if (to_reclaim <= 0)
			goto cleanup;


		snprintf(buf, sizeof(buf), "%ld", to_reclaim);
		err = cg_write(memcg, "memory.reclaim", buf);
		if (!err) {
			/*
			 * If writing succeeds, then the written amount should have been
			 * fully reclaimed (and maybe more).
			 */
			current = cg_read_long(memcg, "memory.current");
			if (!values_close(current, MB(30), 3) && current > MB(30))
				goto cleanup;
			break;
		}

		/* The kernel could not reclaim the full amount, try again. */
		if (err == -EAGAIN && retries--)
			continue;

		/* We got an unexpected error or ran out of retries. */
		goto cleanup;
	}
=======
	if (!reclaim_until(memcg, MB(30)))
		goto cleanup;
>>>>>>> eb3cdb58

	ret = KSFT_PASS;
cleanup:
	cg_destroy(memcg);
	free(memcg);
	close(fd);

	return ret;
}

static int alloc_anon_50M_check_swap(const char *cgroup, void *arg)
{
	long mem_max = (long)arg;
	size_t size = MB(50);
	char *buf, *ptr;
	long mem_current, swap_current;
	int ret = -1;

	buf = malloc(size);
	if (buf == NULL) {
		fprintf(stderr, "malloc() failed\n");
		return -1;
	}

	for (ptr = buf; ptr < buf + size; ptr += PAGE_SIZE)
		*ptr = 0;

	mem_current = cg_read_long(cgroup, "memory.current");
	if (!mem_current || !values_close(mem_current, mem_max, 3))
		goto cleanup;

	swap_current = cg_read_long(cgroup, "memory.swap.current");
	if (!swap_current ||
	    !values_close(mem_current + swap_current, size, 3))
		goto cleanup;

	ret = 0;
cleanup:
	free(buf);
	return ret;
}

/*
 * This test checks that memory.swap.max limits the amount of
 * anonymous memory which can be swapped out.
 */
static int test_memcg_swap_max(const char *root)
{
	int ret = KSFT_FAIL;
	char *memcg;
	long max;

	if (!is_swap_enabled())
		return KSFT_SKIP;

	memcg = cg_name(root, "memcg_test");
	if (!memcg)
		goto cleanup;

	if (cg_create(memcg))
		goto cleanup;

	if (cg_read_long(memcg, "memory.swap.current")) {
		ret = KSFT_SKIP;
		goto cleanup;
	}

	if (cg_read_strcmp(memcg, "memory.max", "max\n"))
		goto cleanup;

	if (cg_read_strcmp(memcg, "memory.swap.max", "max\n"))
		goto cleanup;

	if (cg_write(memcg, "memory.swap.max", "30M"))
		goto cleanup;

	if (cg_write(memcg, "memory.max", "30M"))
		goto cleanup;

	/* Should be killed by OOM killer */
	if (!cg_run(memcg, alloc_anon, (void *)MB(100)))
		goto cleanup;

	if (cg_read_key_long(memcg, "memory.events", "oom ") != 1)
		goto cleanup;

	if (cg_read_key_long(memcg, "memory.events", "oom_kill ") != 1)
		goto cleanup;

	if (cg_run(memcg, alloc_anon_50M_check_swap, (void *)MB(30)))
		goto cleanup;

	max = cg_read_key_long(memcg, "memory.events", "max ");
	if (max <= 0)
		goto cleanup;

	ret = KSFT_PASS;

cleanup:
	cg_destroy(memcg);
	free(memcg);

	return ret;
}

/*
 * This test disables swapping and tries to allocate anonymous memory
 * up to OOM. Then it checks for oom and oom_kill events in
 * memory.events.
 */
static int test_memcg_oom_events(const char *root)
{
	int ret = KSFT_FAIL;
	char *memcg;

	memcg = cg_name(root, "memcg_test");
	if (!memcg)
		goto cleanup;

	if (cg_create(memcg))
		goto cleanup;

	if (cg_write(memcg, "memory.max", "30M"))
		goto cleanup;

	if (cg_write(memcg, "memory.swap.max", "0"))
		goto cleanup;

	if (!cg_run(memcg, alloc_anon, (void *)MB(100)))
		goto cleanup;

	if (cg_read_strcmp(memcg, "cgroup.procs", ""))
		goto cleanup;

	if (cg_read_key_long(memcg, "memory.events", "oom ") != 1)
		goto cleanup;

	if (cg_read_key_long(memcg, "memory.events", "oom_kill ") != 1)
		goto cleanup;

	ret = KSFT_PASS;

cleanup:
	cg_destroy(memcg);
	free(memcg);

	return ret;
}

struct tcp_server_args {
	unsigned short port;
	int ctl[2];
};

static int tcp_server(const char *cgroup, void *arg)
{
	struct tcp_server_args *srv_args = arg;
	struct sockaddr_in6 saddr = { 0 };
	socklen_t slen = sizeof(saddr);
	int sk, client_sk, ctl_fd, yes = 1, ret = -1;

	close(srv_args->ctl[0]);
	ctl_fd = srv_args->ctl[1];

	saddr.sin6_family = AF_INET6;
	saddr.sin6_addr = in6addr_any;
	saddr.sin6_port = htons(srv_args->port);

	sk = socket(AF_INET6, SOCK_STREAM, 0);
	if (sk < 0)
		return ret;

	if (setsockopt(sk, SOL_SOCKET, SO_REUSEADDR, &yes, sizeof(yes)) < 0)
		goto cleanup;

	if (bind(sk, (struct sockaddr *)&saddr, slen)) {
		write(ctl_fd, &errno, sizeof(errno));
		goto cleanup;
	}

	if (listen(sk, 1))
		goto cleanup;

	ret = 0;
	if (write(ctl_fd, &ret, sizeof(ret)) != sizeof(ret)) {
		ret = -1;
		goto cleanup;
	}

	client_sk = accept(sk, NULL, NULL);
	if (client_sk < 0)
		goto cleanup;

	ret = -1;
	for (;;) {
		uint8_t buf[0x100000];

		if (write(client_sk, buf, sizeof(buf)) <= 0) {
			if (errno == ECONNRESET)
				ret = 0;
			break;
		}
	}

	close(client_sk);

cleanup:
	close(sk);
	return ret;
}

static int tcp_client(const char *cgroup, unsigned short port)
{
	const char server[] = "localhost";
	struct addrinfo *ai;
	char servport[6];
	int retries = 0x10; /* nice round number */
	int sk, ret;

	snprintf(servport, sizeof(servport), "%hd", port);
	ret = getaddrinfo(server, servport, NULL, &ai);
	if (ret)
		return ret;

	sk = socket(ai->ai_family, ai->ai_socktype, ai->ai_protocol);
	if (sk < 0)
		goto free_ainfo;

	ret = connect(sk, ai->ai_addr, ai->ai_addrlen);
	if (ret < 0)
		goto close_sk;

	ret = KSFT_FAIL;
	while (retries--) {
		uint8_t buf[0x100000];
		long current, sock;

		if (read(sk, buf, sizeof(buf)) <= 0)
			goto close_sk;

		current = cg_read_long(cgroup, "memory.current");
		sock = cg_read_key_long(cgroup, "memory.stat", "sock ");

		if (current < 0 || sock < 0)
			goto close_sk;

		if (values_close(current, sock, 10)) {
			ret = KSFT_PASS;
			break;
		}
	}

close_sk:
	close(sk);
free_ainfo:
	freeaddrinfo(ai);
	return ret;
}

/*
 * This test checks socket memory accounting.
 * The test forks a TCP server listens on a random port between 1000
 * and 61000. Once it gets a client connection, it starts writing to
 * its socket.
 * The TCP client interleaves reads from the socket with check whether
 * memory.current and memory.stat.sock are similar.
 */
static int test_memcg_sock(const char *root)
{
	int bind_retries = 5, ret = KSFT_FAIL, pid, err;
	unsigned short port;
	char *memcg;

	memcg = cg_name(root, "memcg_test");
	if (!memcg)
		goto cleanup;

	if (cg_create(memcg))
		goto cleanup;

	while (bind_retries--) {
		struct tcp_server_args args;

		if (pipe(args.ctl))
			goto cleanup;

		port = args.port = 1000 + rand() % 60000;

		pid = cg_run_nowait(memcg, tcp_server, &args);
		if (pid < 0)
			goto cleanup;

		close(args.ctl[1]);
		if (read(args.ctl[0], &err, sizeof(err)) != sizeof(err))
			goto cleanup;
		close(args.ctl[0]);

		if (!err)
			break;
		if (err != EADDRINUSE)
			goto cleanup;

		waitpid(pid, NULL, 0);
	}

	if (err == EADDRINUSE) {
		ret = KSFT_SKIP;
		goto cleanup;
	}

	if (tcp_client(memcg, port) != KSFT_PASS)
		goto cleanup;

	waitpid(pid, &err, 0);
	if (WEXITSTATUS(err))
		goto cleanup;

	if (cg_read_long(memcg, "memory.current") < 0)
		goto cleanup;

	if (cg_read_key_long(memcg, "memory.stat", "sock "))
		goto cleanup;

	ret = KSFT_PASS;

cleanup:
	cg_destroy(memcg);
	free(memcg);

	return ret;
}

/*
 * This test disables swapping and tries to allocate anonymous memory
 * up to OOM with memory.group.oom set. Then it checks that all
 * processes in the leaf were killed. It also checks that oom_events
 * were propagated to the parent level.
 */
static int test_memcg_oom_group_leaf_events(const char *root)
{
	int ret = KSFT_FAIL;
	char *parent, *child;
	long parent_oom_events;

	parent = cg_name(root, "memcg_test_0");
	child = cg_name(root, "memcg_test_0/memcg_test_1");

	if (!parent || !child)
		goto cleanup;

	if (cg_create(parent))
		goto cleanup;

	if (cg_create(child))
		goto cleanup;

	if (cg_write(parent, "cgroup.subtree_control", "+memory"))
		goto cleanup;

	if (cg_write(child, "memory.max", "50M"))
		goto cleanup;

	if (cg_write(child, "memory.swap.max", "0"))
		goto cleanup;

	if (cg_write(child, "memory.oom.group", "1"))
		goto cleanup;

	cg_run_nowait(parent, alloc_anon_noexit, (void *) MB(60));
	cg_run_nowait(child, alloc_anon_noexit, (void *) MB(1));
	cg_run_nowait(child, alloc_anon_noexit, (void *) MB(1));
	if (!cg_run(child, alloc_anon, (void *)MB(100)))
		goto cleanup;

	if (cg_test_proc_killed(child))
		goto cleanup;

	if (cg_read_key_long(child, "memory.events", "oom_kill ") <= 0)
		goto cleanup;

	parent_oom_events = cg_read_key_long(
			parent, "memory.events", "oom_kill ");
	/*
	 * If memory_localevents is not enabled (the default), the parent should
	 * count OOM events in its children groups. Otherwise, it should not
	 * have observed any events.
	 */
	if (has_localevents && parent_oom_events != 0)
		goto cleanup;
	else if (!has_localevents && parent_oom_events <= 0)
		goto cleanup;

	ret = KSFT_PASS;

cleanup:
	if (child)
		cg_destroy(child);
	if (parent)
		cg_destroy(parent);
	free(child);
	free(parent);

	return ret;
}

/*
 * This test disables swapping and tries to allocate anonymous memory
 * up to OOM with memory.group.oom set. Then it checks that all
 * processes in the parent and leaf were killed.
 */
static int test_memcg_oom_group_parent_events(const char *root)
{
	int ret = KSFT_FAIL;
	char *parent, *child;

	parent = cg_name(root, "memcg_test_0");
	child = cg_name(root, "memcg_test_0/memcg_test_1");

	if (!parent || !child)
		goto cleanup;

	if (cg_create(parent))
		goto cleanup;

	if (cg_create(child))
		goto cleanup;

	if (cg_write(parent, "memory.max", "80M"))
		goto cleanup;

	if (cg_write(parent, "memory.swap.max", "0"))
		goto cleanup;

	if (cg_write(parent, "memory.oom.group", "1"))
		goto cleanup;

	cg_run_nowait(parent, alloc_anon_noexit, (void *) MB(60));
	cg_run_nowait(child, alloc_anon_noexit, (void *) MB(1));
	cg_run_nowait(child, alloc_anon_noexit, (void *) MB(1));

	if (!cg_run(child, alloc_anon, (void *)MB(100)))
		goto cleanup;

	if (cg_test_proc_killed(child))
		goto cleanup;
	if (cg_test_proc_killed(parent))
		goto cleanup;

	ret = KSFT_PASS;

cleanup:
	if (child)
		cg_destroy(child);
	if (parent)
		cg_destroy(parent);
	free(child);
	free(parent);

	return ret;
}

/*
 * This test disables swapping and tries to allocate anonymous memory
 * up to OOM with memory.group.oom set. Then it checks that all
 * processes were killed except those set with OOM_SCORE_ADJ_MIN
 */
static int test_memcg_oom_group_score_events(const char *root)
{
	int ret = KSFT_FAIL;
	char *memcg;
	int safe_pid;

	memcg = cg_name(root, "memcg_test_0");

	if (!memcg)
		goto cleanup;

	if (cg_create(memcg))
		goto cleanup;

	if (cg_write(memcg, "memory.max", "50M"))
		goto cleanup;

	if (cg_write(memcg, "memory.swap.max", "0"))
		goto cleanup;

	if (cg_write(memcg, "memory.oom.group", "1"))
		goto cleanup;

	safe_pid = cg_run_nowait(memcg, alloc_anon_noexit, (void *) MB(1));
	if (set_oom_adj_score(safe_pid, OOM_SCORE_ADJ_MIN))
		goto cleanup;

	cg_run_nowait(memcg, alloc_anon_noexit, (void *) MB(1));
	if (!cg_run(memcg, alloc_anon, (void *)MB(100)))
		goto cleanup;

	if (cg_read_key_long(memcg, "memory.events", "oom_kill ") != 3)
		goto cleanup;

	if (kill(safe_pid, SIGKILL))
		goto cleanup;

	ret = KSFT_PASS;

cleanup:
	if (memcg)
		cg_destroy(memcg);
	free(memcg);

	return ret;
}

#define T(x) { x, #x }
struct memcg_test {
	int (*fn)(const char *root);
	const char *name;
} tests[] = {
	T(test_memcg_subtree_control),
	T(test_memcg_current),
	T(test_memcg_min),
	T(test_memcg_low),
	T(test_memcg_high),
	T(test_memcg_high_sync),
	T(test_memcg_max),
	T(test_memcg_reclaim),
	T(test_memcg_oom_events),
	T(test_memcg_swap_max),
	T(test_memcg_sock),
	T(test_memcg_oom_group_leaf_events),
	T(test_memcg_oom_group_parent_events),
	T(test_memcg_oom_group_score_events),
};
#undef T

int main(int argc, char **argv)
{
	char root[PATH_MAX];
	int i, proc_status, ret = EXIT_SUCCESS;

	if (cg_find_unified_root(root, sizeof(root)))
		ksft_exit_skip("cgroup v2 isn't mounted\n");

	/*
	 * Check that memory controller is available:
	 * memory is listed in cgroup.controllers
	 */
	if (cg_read_strstr(root, "cgroup.controllers", "memory"))
		ksft_exit_skip("memory controller isn't available\n");

	if (cg_read_strstr(root, "cgroup.subtree_control", "memory"))
		if (cg_write(root, "cgroup.subtree_control", "+memory"))
			ksft_exit_skip("Failed to set memory controller\n");

	proc_status = proc_mount_contains("memory_recursiveprot");
	if (proc_status < 0)
		ksft_exit_skip("Failed to query cgroup mount option\n");
	has_recursiveprot = proc_status;

	proc_status = proc_mount_contains("memory_localevents");
	if (proc_status < 0)
		ksft_exit_skip("Failed to query cgroup mount option\n");
	has_localevents = proc_status;

	for (i = 0; i < ARRAY_SIZE(tests); i++) {
		switch (tests[i].fn(root)) {
		case KSFT_PASS:
			ksft_test_result_pass("%s\n", tests[i].name);
			break;
		case KSFT_SKIP:
			ksft_test_result_skip("%s\n", tests[i].name);
			break;
		default:
			ret = EXIT_FAILURE;
			ksft_test_result_fail("%s\n", tests[i].name);
			break;
		}
	}

	return ret;
}<|MERGE_RESOLUTION|>--- conflicted
+++ resolved
@@ -216,14 +216,11 @@
 	char *buf, *ptr;
 
 	buf = malloc(size);
-<<<<<<< HEAD
-=======
 	if (buf == NULL) {
 		fprintf(stderr, "malloc() failed\n");
 		return -1;
 	}
 
->>>>>>> eb3cdb58
 	for (ptr = buf; ptr < buf + size; ptr += PAGE_SIZE)
 		*ptr = 0;
 
@@ -672,8 +669,6 @@
 }
 
 /*
-<<<<<<< HEAD
-=======
  * Reclaim from @memcg until usage reaches @goal by writing to
  * memory.reclaim.
  *
@@ -716,7 +711,6 @@
 }
 
 /*
->>>>>>> eb3cdb58
  * This test checks that memory.reclaim reclaims the given
  * amount of memory (from both anon and file, if possible).
  */
@@ -724,12 +718,7 @@
 {
 	int ret = KSFT_FAIL, fd, retries;
 	char *memcg;
-<<<<<<< HEAD
-	long current, expected_usage, to_reclaim;
-	char buf[64];
-=======
 	long current, expected_usage;
->>>>>>> eb3cdb58
 
 	memcg = cg_name(root, "memcg_test");
 	if (!memcg)
@@ -780,46 +769,8 @@
 	 * Reclaim until current reaches 30M, this makes sure we hit both anon
 	 * and file if swap is enabled.
 	 */
-<<<<<<< HEAD
-	retries = 5;
-	while (true) {
-		int err;
-
-		current = cg_read_long(memcg, "memory.current");
-		to_reclaim = current - MB(30);
-
-		/*
-		 * We only keep looping if we get EAGAIN, which means we could
-		 * not reclaim the full amount.
-		 */
-		if (to_reclaim <= 0)
-			goto cleanup;
-
-
-		snprintf(buf, sizeof(buf), "%ld", to_reclaim);
-		err = cg_write(memcg, "memory.reclaim", buf);
-		if (!err) {
-			/*
-			 * If writing succeeds, then the written amount should have been
-			 * fully reclaimed (and maybe more).
-			 */
-			current = cg_read_long(memcg, "memory.current");
-			if (!values_close(current, MB(30), 3) && current > MB(30))
-				goto cleanup;
-			break;
-		}
-
-		/* The kernel could not reclaim the full amount, try again. */
-		if (err == -EAGAIN && retries--)
-			continue;
-
-		/* We got an unexpected error or ran out of retries. */
-		goto cleanup;
-	}
-=======
 	if (!reclaim_until(memcg, MB(30)))
 		goto cleanup;
->>>>>>> eb3cdb58
 
 	ret = KSFT_PASS;
 cleanup:
