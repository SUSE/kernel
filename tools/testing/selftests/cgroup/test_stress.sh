--- conflicted
+++ resolved
@@ -1,8 +1,4 @@
 #!/bin/bash
 # SPDX-License-Identifier: GPL-2.0
 
-<<<<<<< HEAD
-./with_stress.sh -s subsys -s fork ${OUTPUT}/test_core
-=======
-./with_stress.sh -s subsys -s fork ${OUTPUT:-.}/test_core
->>>>>>> eb3cdb58
+./with_stress.sh -s subsys -s fork ${OUTPUT:-.}/test_core