// SPDX-License-Identifier: GPL-2.0

#include <stdint.h>
#include "resctrl.h"

char llc_occup_path[1024];

void perf_event_attr_initialize(struct perf_event_attr *pea, __u64 config)
{
	memset(pea, 0, sizeof(*pea));
	pea->type = PERF_TYPE_HARDWARE;
	pea->size = sizeof(*pea);
	pea->read_format = PERF_FORMAT_GROUP;
	pea->exclude_kernel = 1;
	pea->exclude_hv = 1;
	pea->exclude_idle = 1;
	pea->exclude_callchain_kernel = 1;
	pea->inherit = 1;
	pea->exclude_guest = 1;
	pea->disabled = 1;
	pea->config = config;
}

/* Start counters to log values */
int perf_event_reset_enable(int pe_fd)
{
	int ret;

	ret = ioctl(pe_fd, PERF_EVENT_IOC_RESET, 0);
	if (ret < 0)
		return ret;

	ret = ioctl(pe_fd, PERF_EVENT_IOC_ENABLE, 0);
	if (ret < 0)
		return ret;

	return 0;
}

void perf_event_initialize_read_format(struct perf_event_read *pe_read)
{
<<<<<<< HEAD
	__u64 total_misses;
	int ret;

	/* Stop counters after one span to get miss rate */

	ioctl(fd_lm, PERF_EVENT_IOC_DISABLE, 0);

	ret = read(fd_lm, &rf_cqm, sizeof(struct read_format));
	if (ret == -1) {
		perror("Could not get llc misses through perf");
		return -1;
	}

	total_misses = rf_cqm.values[0].value;
	*llc_perf_miss = total_misses;

	return 0;
=======
	memset(pe_read, 0, sizeof(*pe_read));
	pe_read->nr = 1;
}

int perf_open(struct perf_event_attr *pea, pid_t pid, int cpu_no)
{
	int pe_fd;

	pe_fd = perf_event_open(pea, pid, cpu_no, -1, PERF_FLAG_FD_CLOEXEC);
	if (pe_fd == -1) {
		ksft_perror("Error opening leader");
		return -1;
	}

	perf_event_reset_enable(pe_fd);

	return pe_fd;
>>>>>>> 2d5404ca
}

/*
 * Get LLC Occupancy as reported by RESCTRL FS
 * For CMT,
 * 1. If con_mon grp and mon grp given, then read from mon grp in
 * con_mon grp
 * 2. If only con_mon grp given, then read from con_mon grp
 * 3. If both not given, then read from root con_mon grp
 * For CAT,
 * 1. If con_mon grp given, then read from it
 * 2. If con_mon grp not given, then read from root con_mon grp
 *
 * Return: =0 on success.  <0 on failure.
 */
static int get_llc_occu_resctrl(unsigned long *llc_occupancy)
{
	FILE *fp;

	fp = fopen(llc_occup_path, "r");
	if (!fp) {
		ksft_perror("Failed to open results file");

		return -1;
	}
	if (fscanf(fp, "%lu", llc_occupancy) <= 0) {
		ksft_perror("Could not get llc occupancy");
		fclose(fp);

		return -1;
	}
	fclose(fp);

	return 0;
}

/*
 * print_results_cache:	the cache results are stored in a file
 * @filename:		file that stores the results
 * @bm_pid:		child pid that runs benchmark
 * @llc_value:		perf miss value /
 *			llc occupancy value reported by resctrl FS
 *
 * Return:		0 on success, < 0 on error.
 */
static int print_results_cache(const char *filename, pid_t bm_pid, __u64 llc_value)
{
	FILE *fp;

	if (strcmp(filename, "stdio") == 0 || strcmp(filename, "stderr") == 0) {
		printf("Pid: %d \t LLC_value: %llu\n", (int)bm_pid, llc_value);
	} else {
		fp = fopen(filename, "a");
		if (!fp) {
			ksft_perror("Cannot open results file");

			return -1;
		}
		fprintf(fp, "Pid: %d \t llc_value: %llu\n", (int)bm_pid, llc_value);
		fclose(fp);
	}

	return 0;
}

/*
 * perf_event_measure - Measure perf events
 * @filename:	Filename for writing the results
 * @bm_pid:	PID that runs the benchmark
 *
 * Measures perf events (e.g., cache misses) and writes the results into
 * @filename. @bm_pid is written to the results file along with the measured
 * value.
 *
 * Return: =0 on success. <0 on failure.
 */
int perf_event_measure(int pe_fd, struct perf_event_read *pe_read,
		       const char *filename, pid_t bm_pid)
{
	int ret;

	/* Stop counters after one span to get miss rate */
	ret = ioctl(pe_fd, PERF_EVENT_IOC_DISABLE, 0);
	if (ret < 0)
		return ret;

	ret = read(pe_fd, pe_read, sizeof(*pe_read));
	if (ret == -1) {
		ksft_perror("Could not get perf value");
		return -1;
	}

	return print_results_cache(filename, bm_pid, pe_read->values[0].value);
}

/*
 * measure_llc_resctrl - Measure resctrl LLC value from resctrl
 * @filename:	Filename for writing the results
 * @bm_pid:	PID that runs the benchmark
 *
 * Measures LLC occupancy from resctrl and writes the results into @filename.
 * @bm_pid is written to the results file along with the measured value.
 *
 * Return: =0 on success. <0 on failure.
 */
int measure_llc_resctrl(const char *filename, pid_t bm_pid)
{
	unsigned long llc_occu_resc = 0;
	int ret;

	ret = get_llc_occu_resctrl(&llc_occu_resc);
	if (ret < 0)
		return ret;

<<<<<<< HEAD
	if (!strncmp(resctrl_val, CAT_STR, sizeof(CAT_STR)))
		initialize_llc_perf();

	/* Test runs until the callback setup() tells the test to stop. */
	while (1) {
		if (!strncmp(resctrl_val, CAT_STR, sizeof(CAT_STR))) {
			ret = param->setup(1, param);
			if (ret == END_OF_TESTS) {
				ret = 0;
				break;
			}
			if (ret < 0)
				break;
			ret = reset_enable_llc_perf(bm_pid, param->cpu_no);
			if (ret)
				break;

			if (run_fill_buf(param->span, malloc_and_init_memory,
					 memflush, operation, resctrl_val)) {
				fprintf(stderr, "Error-running fill buffer\n");
				ret = -1;
				goto pe_close;
			}

			sleep(1);
			ret = measure_cache_vals(param, bm_pid);
			if (ret)
				goto pe_close;

			close(fd_lm);
		} else {
			break;
		}
	}

	return ret;

pe_close:
	close(fd_lm);
	return ret;
=======
	return print_results_cache(filename, bm_pid, llc_occu_resc);
>>>>>>> 2d5404ca
}

/*
 * show_cache_info - Show generic cache test information
 * @no_of_bits:		Number of bits
 * @avg_llc_val:	Average of LLC cache result data
 * @cache_span:		Cache span
 * @lines:		@cache_span in lines or bytes
 */
void show_cache_info(int no_of_bits, __u64 avg_llc_val, size_t cache_span, bool lines)
{
	ksft_print_msg("Number of bits: %d\n", no_of_bits);
	ksft_print_msg("Average LLC val: %llu\n", avg_llc_val);
	ksft_print_msg("Cache span (%s): %zu\n", lines ? "lines" : "bytes",
		       cache_span);
}<|MERGE_RESOLUTION|>--- conflicted
+++ resolved
@@ -39,25 +39,6 @@
 
 void perf_event_initialize_read_format(struct perf_event_read *pe_read)
 {
-<<<<<<< HEAD
-	__u64 total_misses;
-	int ret;
-
-	/* Stop counters after one span to get miss rate */
-
-	ioctl(fd_lm, PERF_EVENT_IOC_DISABLE, 0);
-
-	ret = read(fd_lm, &rf_cqm, sizeof(struct read_format));
-	if (ret == -1) {
-		perror("Could not get llc misses through perf");
-		return -1;
-	}
-
-	total_misses = rf_cqm.values[0].value;
-	*llc_perf_miss = total_misses;
-
-	return 0;
-=======
 	memset(pe_read, 0, sizeof(*pe_read));
 	pe_read->nr = 1;
 }
@@ -75,7 +56,6 @@
 	perf_event_reset_enable(pe_fd);
 
 	return pe_fd;
->>>>>>> 2d5404ca
 }
 
 /*
@@ -190,50 +170,7 @@
 	if (ret < 0)
 		return ret;
 
-<<<<<<< HEAD
-	if (!strncmp(resctrl_val, CAT_STR, sizeof(CAT_STR)))
-		initialize_llc_perf();
-
-	/* Test runs until the callback setup() tells the test to stop. */
-	while (1) {
-		if (!strncmp(resctrl_val, CAT_STR, sizeof(CAT_STR))) {
-			ret = param->setup(1, param);
-			if (ret == END_OF_TESTS) {
-				ret = 0;
-				break;
-			}
-			if (ret < 0)
-				break;
-			ret = reset_enable_llc_perf(bm_pid, param->cpu_no);
-			if (ret)
-				break;
-
-			if (run_fill_buf(param->span, malloc_and_init_memory,
-					 memflush, operation, resctrl_val)) {
-				fprintf(stderr, "Error-running fill buffer\n");
-				ret = -1;
-				goto pe_close;
-			}
-
-			sleep(1);
-			ret = measure_cache_vals(param, bm_pid);
-			if (ret)
-				goto pe_close;
-
-			close(fd_lm);
-		} else {
-			break;
-		}
-	}
-
-	return ret;
-
-pe_close:
-	close(fd_lm);
-	return ret;
-=======
 	return print_results_cache(filename, bm_pid, llc_occu_resc);
->>>>>>> 2d5404ca
 }
 
 /*
