// SPDX-License-Identifier: GPL-2.0
/*
 * Resctrl tests
 *
 * Copyright (C) 2018 Intel Corporation
 *
 * Authors:
 *    Sai Praneeth Prakhya <sai.praneeth.prakhya@intel.com>,
 *    Fenghua Yu <fenghua.yu@intel.com>
 */
#include "resctrl.h"

static int detect_vendor(void)
{
	FILE *inf = fopen("/proc/cpuinfo", "r");
	int vendor_id = 0;
	char *s = NULL;
	char *res;

	if (!inf)
		return vendor_id;

	res = fgrep(inf, "vendor_id");

	if (res)
		s = strchr(res, ':');

	if (s && !strcmp(s, ": GenuineIntel\n"))
		vendor_id = ARCH_INTEL;
	else if (s && !strcmp(s, ": AuthenticAMD\n"))
		vendor_id = ARCH_AMD;

	fclose(inf);
	free(res);
	return vendor_id;
}

int get_vendor(void)
{
	static int vendor = -1;

	if (vendor == -1)
		vendor = detect_vendor();
	if (vendor == 0)
		ksft_print_msg("Can not get vendor info...\n");

	return vendor;
}

static void cmd_help(void)
{
	printf("usage: resctrl_tests [-h] [-t test list] [-n no_of_bits] [-b benchmark_cmd [option]...]\n");
	printf("\t-b benchmark_cmd [option]...: run specified benchmark for MBM, MBA and CMT\n");
	printf("\t   default benchmark is builtin fill_buf\n");
	printf("\t-t test list: run tests specified in the test list, ");
	printf("e.g. -t mbm,mba,cmt,cat\n");
	printf("\t-n no_of_bits: run cache tests using specified no of bits in cache bit mask\n");
	printf("\t-p cpu_no: specify CPU number to run the test. 1 is default\n");
	printf("\t-h: help\n");
}

void tests_cleanup(void)
{
	mbm_test_cleanup();
	mba_test_cleanup();
	cmt_test_cleanup();
	cat_test_cleanup();
}

static int test_prepare(void)
{
	int res;

	res = signal_handler_register();
	if (res) {
		ksft_print_msg("Failed to register signal handler\n");
		return res;
	}

	res = mount_resctrlfs();
	if (res) {
		signal_handler_unregister();
		ksft_print_msg("Failed to mount resctrl FS\n");
		return res;
	}
	return 0;
}

static void test_cleanup(void)
{
	umount_resctrlfs();
	signal_handler_unregister();
}

static void run_mbm_test(const char * const *benchmark_cmd, int cpu_no)
{
	int res;

	ksft_print_msg("Starting MBM BW change ...\n");

	if (test_prepare()) {
		ksft_exit_fail_msg("Abnormal failure when preparing for the test\n");
		return;
	}

	if (!validate_resctrl_feature_request("L3_MON", "mbm_total_bytes") ||
	    !validate_resctrl_feature_request("L3_MON", "mbm_local_bytes") ||
	    (get_vendor() != ARCH_INTEL)) {
		ksft_test_result_skip("Hardware does not support MBM or MBM is disabled\n");
		goto cleanup;
	}

	res = mbm_bw_change(cpu_no, benchmark_cmd);
	ksft_test_result(!res, "MBM: bw change\n");
	if ((get_vendor() == ARCH_INTEL) && res)
		ksft_print_msg("Intel MBM may be inaccurate when Sub-NUMA Clustering is enabled. Check BIOS configuration.\n");

cleanup:
	test_cleanup();
}

static void run_mba_test(const char * const *benchmark_cmd, int cpu_no)
{
	int res;

	ksft_print_msg("Starting MBA Schemata change ...\n");

	if (test_prepare()) {
		ksft_exit_fail_msg("Abnormal failure when preparing for the test\n");
		return;
	}

	if (!validate_resctrl_feature_request("MB", NULL) ||
	    !validate_resctrl_feature_request("L3_MON", "mbm_local_bytes") ||
	    (get_vendor() != ARCH_INTEL)) {
		ksft_test_result_skip("Hardware does not support MBA or MBA is disabled\n");
		goto cleanup;
	}

	res = mba_schemata_change(cpu_no, benchmark_cmd);
	ksft_test_result(!res, "MBA: schemata change\n");

cleanup:
	test_cleanup();
}

static void run_cmt_test(const char * const *benchmark_cmd, int cpu_no)
{
	int res;

	ksft_print_msg("Starting CMT test ...\n");

	if (test_prepare()) {
		ksft_exit_fail_msg("Abnormal failure when preparing for the test\n");
		return;
	}

	if (!validate_resctrl_feature_request("L3_MON", "llc_occupancy") ||
	    !validate_resctrl_feature_request("L3", NULL)) {
		ksft_test_result_skip("Hardware does not support CMT or CMT is disabled\n");
		goto cleanup;
	}

	res = cmt_resctrl_val(cpu_no, 5, benchmark_cmd);
	ksft_test_result(!res, "CMT: test\n");
	if ((get_vendor() == ARCH_INTEL) && res)
		ksft_print_msg("Intel CMT may be inaccurate when Sub-NUMA Clustering is enabled. Check BIOS configuration.\n");

cleanup:
	test_cleanup();
}

static void run_cat_test(int cpu_no, int no_of_bits)
{
	int res;

	ksft_print_msg("Starting CAT test ...\n");

	if (test_prepare()) {
		ksft_exit_fail_msg("Abnormal failure when preparing for the test\n");
		return;
	}

	if (!validate_resctrl_feature_request("L3", NULL)) {
		ksft_test_result_skip("Hardware does not support CAT or CAT is disabled\n");
		goto cleanup;
	}

	res = cat_perf_miss_val(cpu_no, no_of_bits, "L3");
	ksft_test_result(!res, "CAT: test\n");

cleanup:
	test_cleanup();
}

int main(int argc, char **argv)
{
<<<<<<< HEAD
	bool has_ben = false, mbm_test = true, mba_test = true, cmt_test = true;
	int c, cpu_no = 1, argc_new = argc, i, no_of_bits = 0;
	const char *benchmark_cmd[BENCHMARK_ARGS];
	int ben_ind, ben_count, tests = 0;
	char *span_str = NULL;
	bool cat_test = true;
=======
	bool mbm_test = true, mba_test = true, cmt_test = true;
	const char *benchmark_cmd[BENCHMARK_ARGS] = {};
	int c, cpu_no = 1, i, no_of_bits = 0;
	char *span_str = NULL;
	bool cat_test = true;
	int tests = 0;
>>>>>>> 05b5b70f
	int ret;

	while ((c = getopt(argc, argv, "ht:b:n:p:")) != -1) {
		char *token;

		switch (c) {
		case 'b':
			/*
			 * First move optind back to the (first) optarg and
			 * then build the benchmark command using the
			 * remaining arguments.
			 */
			optind--;
			if (argc - optind >= BENCHMARK_ARGS)
				ksft_exit_fail_msg("Too long benchmark command");

			/* Extract benchmark command from command line. */
			for (i = 0; i < argc - optind; i++)
				benchmark_cmd[i] = argv[i + optind];
			benchmark_cmd[i] = NULL;

			goto last_arg;
		case 't':
			token = strtok(optarg, ",");

			mbm_test = false;
			mba_test = false;
			cmt_test = false;
			cat_test = false;
			while (token) {
				if (!strncmp(token, MBM_STR, sizeof(MBM_STR))) {
					mbm_test = true;
					tests++;
				} else if (!strncmp(token, MBA_STR, sizeof(MBA_STR))) {
					mba_test = true;
					tests++;
				} else if (!strncmp(token, CMT_STR, sizeof(CMT_STR))) {
					cmt_test = true;
					tests++;
				} else if (!strncmp(token, CAT_STR, sizeof(CAT_STR))) {
					cat_test = true;
					tests++;
				} else {
					printf("invalid argument\n");

					return -1;
				}
				token = strtok(NULL, ",");
			}
			break;
		case 'p':
			cpu_no = atoi(optarg);
			break;
		case 'n':
			no_of_bits = atoi(optarg);
			if (no_of_bits <= 0) {
				printf("Bail out! invalid argument for no_of_bits\n");
				return -1;
			}
			break;
		case 'h':
			cmd_help();

			return 0;
		default:
			printf("invalid argument\n");

			return -1;
		}
	}
last_arg:

	ksft_print_header();

	/*
	 * Typically we need root privileges, because:
	 * 1. We write to resctrl FS
	 * 2. We execute perf commands
	 */
	if (geteuid() != 0)
		return ksft_exit_skip("Not running as root. Skipping...\n");

<<<<<<< HEAD
	if (has_ben) {
		if (argc - ben_ind >= BENCHMARK_ARGS)
			ksft_exit_fail_msg("Too long benchmark command.\n");

		/* Extract benchmark command from command line. */
		for (i = 0; i < argc - ben_ind; i++)
			benchmark_cmd[i] = argv[i + ben_ind];
		benchmark_cmd[ben_count] = NULL;
	} else {
		/* If no benchmark is given by "-b" argument, use fill_buf. */
		benchmark_cmd[0] = "fill_buf";
		ret = asprintf(&span_str, "%u", DEFAULT_SPAN);
		if (ret < 0)
			ksft_exit_fail_msg("Out of memory!\n");
		benchmark_cmd[1] = span_str;
		benchmark_cmd[2] = "1";
		benchmark_cmd[3] = "0";
		benchmark_cmd[4] = "false";
		benchmark_cmd[5] = NULL;
	}

=======
>>>>>>> 05b5b70f
	if (!check_resctrlfs_support())
		return ksft_exit_skip("resctrl FS does not exist. Enable X86_CPU_RESCTRL config option.\n");

	if (umount_resctrlfs())
		return ksft_exit_skip("resctrl FS unmount failed.\n");

	filter_dmesg();

	if (!benchmark_cmd[0]) {
		/* If no benchmark is given by "-b" argument, use fill_buf. */
		benchmark_cmd[0] = "fill_buf";
		ret = asprintf(&span_str, "%u", DEFAULT_SPAN);
		if (ret < 0)
			ksft_exit_fail_msg("Out of memory!\n");
		benchmark_cmd[1] = span_str;
		benchmark_cmd[2] = "1";
		benchmark_cmd[3] = "0";
		benchmark_cmd[4] = "false";
		benchmark_cmd[5] = NULL;
	}

	ksft_set_plan(tests ? : 4);

	if (mbm_test)
		run_mbm_test(benchmark_cmd, cpu_no);

	if (mba_test)
		run_mba_test(benchmark_cmd, cpu_no);

	if (cmt_test)
		run_cmt_test(benchmark_cmd, cpu_no);

	if (cat_test)
		run_cat_test(cpu_no, no_of_bits);

	free(span_str);
	ksft_finished();
}<|MERGE_RESOLUTION|>--- conflicted
+++ resolved
@@ -195,21 +195,12 @@
 
 int main(int argc, char **argv)
 {
-<<<<<<< HEAD
-	bool has_ben = false, mbm_test = true, mba_test = true, cmt_test = true;
-	int c, cpu_no = 1, argc_new = argc, i, no_of_bits = 0;
-	const char *benchmark_cmd[BENCHMARK_ARGS];
-	int ben_ind, ben_count, tests = 0;
-	char *span_str = NULL;
-	bool cat_test = true;
-=======
 	bool mbm_test = true, mba_test = true, cmt_test = true;
 	const char *benchmark_cmd[BENCHMARK_ARGS] = {};
 	int c, cpu_no = 1, i, no_of_bits = 0;
 	char *span_str = NULL;
 	bool cat_test = true;
 	int tests = 0;
->>>>>>> 05b5b70f
 	int ret;
 
 	while ((c = getopt(argc, argv, "ht:b:n:p:")) != -1) {
@@ -292,30 +283,6 @@
 	if (geteuid() != 0)
 		return ksft_exit_skip("Not running as root. Skipping...\n");
 
-<<<<<<< HEAD
-	if (has_ben) {
-		if (argc - ben_ind >= BENCHMARK_ARGS)
-			ksft_exit_fail_msg("Too long benchmark command.\n");
-
-		/* Extract benchmark command from command line. */
-		for (i = 0; i < argc - ben_ind; i++)
-			benchmark_cmd[i] = argv[i + ben_ind];
-		benchmark_cmd[ben_count] = NULL;
-	} else {
-		/* If no benchmark is given by "-b" argument, use fill_buf. */
-		benchmark_cmd[0] = "fill_buf";
-		ret = asprintf(&span_str, "%u", DEFAULT_SPAN);
-		if (ret < 0)
-			ksft_exit_fail_msg("Out of memory!\n");
-		benchmark_cmd[1] = span_str;
-		benchmark_cmd[2] = "1";
-		benchmark_cmd[3] = "0";
-		benchmark_cmd[4] = "false";
-		benchmark_cmd[5] = NULL;
-	}
-
-=======
->>>>>>> 05b5b70f
 	if (!check_resctrlfs_support())
 		return ksft_exit_skip("resctrl FS does not exist. Enable X86_CPU_RESCTRL config option.\n");
 
