--- conflicted
+++ resolved
@@ -247,40 +247,7 @@
 	 * 2. We execute perf commands
 	 */
 	if (geteuid() != 0)
-<<<<<<< HEAD
-		return ksft_exit_skip("Not running as root. Skipping...\n");
-
-	if (has_ben) {
-		if (argc - ben_ind >= BENCHMARK_ARGS)
-			ksft_exit_fail_msg("Too long benchmark command.\n");
-
-		/* Extract benchmark command from command line. */
-		for (i = ben_ind; i < argc; i++) {
-			benchmark_cmd[i - ben_ind] = benchmark_cmd_area[i];
-			if (strlen(argv[i]) >= BENCHMARK_ARG_SIZE)
-				ksft_exit_fail_msg("Too long benchmark command argument.\n");
-			sprintf(benchmark_cmd[i - ben_ind], "%s", argv[i]);
-		}
-		benchmark_cmd[ben_count] = NULL;
-	} else {
-		/* If no benchmark is given by "-b" argument, use fill_buf. */
-		for (i = 0; i < 6; i++)
-			benchmark_cmd[i] = benchmark_cmd_area[i];
-
-		strcpy(benchmark_cmd[0], "fill_buf");
-		sprintf(benchmark_cmd[1], "%d", span);
-		strcpy(benchmark_cmd[2], "1");
-		strcpy(benchmark_cmd[3], "1");
-		strcpy(benchmark_cmd[4], "0");
-		strcpy(benchmark_cmd[5], "");
-		benchmark_cmd[6] = NULL;
-	}
-
-	sprintf(bw_report, "reads");
-	sprintf(bm_type, "fill_buf");
-=======
 		ksft_exit_skip("Not running as root. Skipping...\n");
->>>>>>> 2d5404ca
 
 	if (!check_resctrlfs_support())
 		ksft_exit_skip("resctrl FS does not exist. Enable X86_CPU_RESCTRL config option.\n");
