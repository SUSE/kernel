/* SPDX-License-Identifier: GPL-2.0 */
#ifndef RESCTRL_H
#define RESCTRL_H
#include <stdio.h>
#include <math.h>
#include <errno.h>
#include <sched.h>
#include <stdlib.h>
#include <unistd.h>
#include <string.h>
#include <signal.h>
#include <dirent.h>
#include <stdbool.h>
#include <sys/stat.h>
#include <sys/ioctl.h>
#include <sys/mount.h>
#include <sys/types.h>
#include <sys/wait.h>
#include <sys/select.h>
#include <sys/time.h>
#include <sys/eventfd.h>
#include <asm/unistd.h>
#include <linux/perf_event.h>
#include "../kselftest.h"

#define MB			(1024 * 1024)
#define RESCTRL_PATH		"/sys/fs/resctrl"
#define PHYS_ID_PATH		"/sys/devices/system/cpu/cpu"
#define INFO_PATH		"/sys/fs/resctrl/info"

/*
 * CPU vendor IDs
 *
 * Define as bits because they're used for vendor_specific bitmask in
 * the struct resctrl_test.
 */
#define ARCH_INTEL     1
#define ARCH_AMD       2

#define END_OF_TESTS	1

<<<<<<< HEAD
#define PARENT_EXIT(err_msg)			\
	do {					\
		perror(err_msg);		\
		kill(ppid, SIGKILL);		\
		umount_resctrlfs();		\
		exit(EXIT_FAILURE);		\
	} while (0)
=======
#define BENCHMARK_ARGS		64

#define DEFAULT_SPAN		(250 * MB)

/*
 * user_params:		User supplied parameters
 * @cpu:		CPU number to which the benchmark will be bound to
 * @bits:		Number of bits used for cache allocation size
 * @benchmark_cmd:	Benchmark command to run during (some of the) tests
 */
struct user_params {
	int cpu;
	int bits;
	const char *benchmark_cmd[BENCHMARK_ARGS];
};

/*
 * resctrl_test:	resctrl test definition
 * @name:		Test name
 * @group:		Test group - a common name for tests that share some characteristic
 *			(e.g., L3 CAT test belongs to the CAT group). Can be NULL
 * @resource:		Resource to test (e.g., MB, L3, L2, etc.)
 * @vendor_specific:	Bitmask for vendor-specific tests (can be 0 for universal tests)
 * @disabled:		Test is disabled
 * @feature_check:	Callback to check required resctrl features
 * @run_test:		Callback to run the test
 * @cleanup:		Callback to cleanup after the test
 */
struct resctrl_test {
	const char	*name;
	const char	*group;
	const char	*resource;
	unsigned int	vendor_specific;
	bool		disabled;
	bool		(*feature_check)(const struct resctrl_test *test);
	int		(*run_test)(const struct resctrl_test *test,
				    const struct user_params *uparams);
	void		(*cleanup)(void);
};
>>>>>>> 2d5404ca

/*
 * resctrl_val_param:	resctrl test parameters
 * @ctrlgrp:		Name of the control monitor group (con_mon grp)
 * @mongrp:		Name of the monitor group (mon grp)
 * @filename:		Name of file to which the o/p should be written
 * @init:		Callback function to initialize test environment
 * @setup:		Callback function to setup per test run environment
 * @measure:		Callback that performs the measurement (a single test)
 */
struct resctrl_val_param {
	const char	*ctrlgrp;
	const char	*mongrp;
	char		filename[64];
	unsigned long	mask;
	int		num_of_runs;
	int		(*init)(const struct resctrl_val_param *param,
				int domain_id);
	int		(*setup)(const struct resctrl_test *test,
				 const struct user_params *uparams,
				 struct resctrl_val_param *param);
	int		(*measure)(const struct user_params *uparams,
				   struct resctrl_val_param *param,
				   pid_t bm_pid);
};

struct perf_event_read {
	__u64 nr;			/* The number of events */
	struct {
		__u64 value;		/* The value of the event */
	} values[2];
};

/*
 * Memory location that consumes values compiler must not optimize away.
 * Volatile ensures writes to this location cannot be optimized away by
 * compiler.
 */
extern volatile int *value_sink;

extern char llc_occup_path[1024];

int get_vendor(void);
bool check_resctrlfs_support(void);
int filter_dmesg(void);
int get_domain_id(const char *resource, int cpu_no, int *domain_id);
int mount_resctrlfs(void);
int umount_resctrlfs(void);
const char *get_bw_report_type(const char *bw_report);
bool resctrl_resource_exists(const char *resource);
bool resctrl_mon_feature_exists(const char *resource, const char *feature);
bool resource_info_file_exists(const char *resource, const char *file);
bool test_resource_feature_check(const struct resctrl_test *test);
char *fgrep(FILE *inf, const char *str);
int taskset_benchmark(pid_t bm_pid, int cpu_no, cpu_set_t *old_affinity);
int taskset_restore(pid_t bm_pid, cpu_set_t *old_affinity);
int write_schemata(const char *ctrlgrp, char *schemata, int cpu_no,
		   const char *resource);
int write_bm_pid_to_resctrl(pid_t bm_pid, const char *ctrlgrp, const char *mongrp);
int perf_event_open(struct perf_event_attr *hw_event, pid_t pid, int cpu,
		    int group_fd, unsigned long flags);
unsigned char *alloc_buffer(size_t buf_size, int memflush);
void mem_flush(unsigned char *buf, size_t buf_size);
void fill_cache_read(unsigned char *buf, size_t buf_size, bool once);
int run_fill_buf(size_t buf_size, int memflush, int op, bool once);
int initialize_mem_bw_imc(void);
int measure_mem_bw(const struct user_params *uparams,
		   struct resctrl_val_param *param, pid_t bm_pid,
		   const char *bw_report);
void initialize_mem_bw_resctrl(const struct resctrl_val_param *param,
			       int domain_id);
int resctrl_val(const struct resctrl_test *test,
		const struct user_params *uparams,
		const char * const *benchmark_cmd,
		struct resctrl_val_param *param);
unsigned long create_bit_mask(unsigned int start, unsigned int len);
unsigned int count_contiguous_bits(unsigned long val, unsigned int *start);
int get_full_cbm(const char *cache_type, unsigned long *mask);
int get_mask_no_shareable(const char *cache_type, unsigned long *mask);
int get_cache_size(int cpu_no, const char *cache_type, unsigned long *cache_size);
int resource_info_unsigned_get(const char *resource, const char *filename, unsigned int *val);
void ctrlc_handler(int signum, siginfo_t *info, void *ptr);
int signal_handler_register(const struct resctrl_test *test);
void signal_handler_unregister(void);
unsigned int count_bits(unsigned long n);

void perf_event_attr_initialize(struct perf_event_attr *pea, __u64 config);
void perf_event_initialize_read_format(struct perf_event_read *pe_read);
int perf_open(struct perf_event_attr *pea, pid_t pid, int cpu_no);
int perf_event_reset_enable(int pe_fd);
int perf_event_measure(int pe_fd, struct perf_event_read *pe_read,
		       const char *filename, pid_t bm_pid);
int measure_llc_resctrl(const char *filename, pid_t bm_pid);
void show_cache_info(int no_of_bits, __u64 avg_llc_val, size_t cache_span, bool lines);

/*
 * cache_portion_size - Calculate the size of a cache portion
 * @cache_size:		Total cache size in bytes
 * @portion_mask:	Cache portion mask
 * @full_cache_mask:	Full Cache Bit Mask (CBM) for the cache
 *
 * Return: The size of the cache portion in bytes.
 */
static inline unsigned long cache_portion_size(unsigned long cache_size,
					       unsigned long portion_mask,
					       unsigned long full_cache_mask)
{
	unsigned int bits = count_bits(full_cache_mask);

	/*
	 * With no bits the full CBM, assume cache cannot be split into
	 * smaller portions. To avoid divide by zero, return cache_size.
	 */
	if (!bits)
		return cache_size;

	return cache_size * count_bits(portion_mask) / bits;
}

extern struct resctrl_test mbm_test;
extern struct resctrl_test mba_test;
extern struct resctrl_test cmt_test;
extern struct resctrl_test l3_cat_test;
extern struct resctrl_test l3_noncont_cat_test;
extern struct resctrl_test l2_noncont_cat_test;

#endif /* RESCTRL_H */<|MERGE_RESOLUTION|>--- conflicted
+++ resolved
@@ -39,15 +39,6 @@
 
 #define END_OF_TESTS	1
 
-<<<<<<< HEAD
-#define PARENT_EXIT(err_msg)			\
-	do {					\
-		perror(err_msg);		\
-		kill(ppid, SIGKILL);		\
-		umount_resctrlfs();		\
-		exit(EXIT_FAILURE);		\
-	} while (0)
-=======
 #define BENCHMARK_ARGS		64
 
 #define DEFAULT_SPAN		(250 * MB)
@@ -87,7 +78,6 @@
 				    const struct user_params *uparams);
 	void		(*cleanup)(void);
 };
->>>>>>> 2d5404ca
 
 /*
  * resctrl_val_param:	resctrl test parameters
