--- conflicted
+++ resolved
@@ -862,8 +862,6 @@
 	cat /proc/net/dev_snmp6/$dev | grep "^$stat" | cut -f2
 }
 
-<<<<<<< HEAD
-=======
 hw_stats_get()
 {
 	local suite=$1; shift
@@ -875,7 +873,6 @@
 		jq ".[0].stats64.$dir.$stat"
 }
 
->>>>>>> eb3cdb58
 humanize()
 {
 	local speed=$1; shift
