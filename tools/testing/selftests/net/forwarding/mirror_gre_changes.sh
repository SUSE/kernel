#!/bin/bash
# SPDX-License-Identifier: GPL-2.0

# This test uses standard topology for testing gretap. See
# mirror_gre_topo_lib.sh for more details.
#
# Test how mirrors to gretap and ip6gretap react to changes to relevant
# configuration.

ALL_TESTS="
	test_ttl
	test_tun_up
	test_egress_up
	test_remote_ip
	test_tun_del
	test_route_del
"

NUM_NETIFS=6
source lib.sh
source mirror_lib.sh
source mirror_gre_lib.sh
source mirror_gre_topo_lib.sh

setup_prepare()
{
	h1=${NETIFS[p1]}
	swp1=${NETIFS[p2]}

	swp2=${NETIFS[p3]}
	h2=${NETIFS[p4]}

	swp3=${NETIFS[p5]}
	h3=${NETIFS[p6]}

	vrf_prepare
	mirror_gre_topo_create

	# This test downs $swp3, which deletes the configured IPv6 address
	# unless this sysctl is set.
	sysctl_set net.ipv6.conf.$swp3.keep_addr_on_down 1

	ip address add dev $swp3 192.0.2.129/28
	ip address add dev $h3 192.0.2.130/28

	ip address add dev $swp3 2001:db8:2::1/64
	ip address add dev $h3 2001:db8:2::2/64
}

cleanup()
{
	pre_cleanup

	ip address del dev $h3 2001:db8:2::2/64
	ip address del dev $swp3 2001:db8:2::1/64

	ip address del dev $h3 192.0.2.130/28
	ip address del dev $swp3 192.0.2.129/28

	sysctl_restore net.ipv6.conf.$swp3.keep_addr_on_down

	mirror_gre_topo_destroy
	vrf_cleanup
}

test_span_gre_ttl()
{
	local tundev=$1; shift
	local type=$1; shift
	local prot=$1; shift
	local what=$1; shift

	RET=0

	mirror_install $swp1 ingress $tundev \
<<<<<<< HEAD
		"prot ip flower $tcflags ip_prot icmp"
=======
		"prot ip flower ip_prot icmp"
>>>>>>> 2d5404ca
	tc filter add dev $h3 ingress pref 77 prot $prot \
		flower skip_hw ip_ttl 50 action pass

	mirror_test v$h1 192.0.2.1 192.0.2.2 $h3 77 0

	ip link set dev $tundev type $type ttl 50
	sleep 2
	mirror_test v$h1 192.0.2.1 192.0.2.2 $h3 77 ">= 10"

	ip link set dev $tundev type $type ttl 100
	tc filter del dev $h3 ingress pref 77
	mirror_uninstall $swp1 ingress

	log_test "$what: TTL change"
}

test_span_gre_tun_up()
{
	local tundev=$1; shift
	local what=$1; shift

	RET=0

	ip link set dev $tundev down
	mirror_install $swp1 ingress $tundev "matchall"
	fail_test_span_gre_dir $tundev

	ip link set dev $tundev up

	quick_test_span_gre_dir $tundev
	mirror_uninstall $swp1 ingress

	log_test "$what: tunnel down/up"
}

test_span_gre_egress_up()
{
	local tundev=$1; shift
	local remote_ip=$1; shift
	local what=$1; shift

	RET=0

	ip link set dev $swp3 down
	mirror_install $swp1 ingress $tundev "matchall"
	fail_test_span_gre_dir $tundev

	# After setting the device up, wait for neighbor to get resolved so that
	# we can expect mirroring to work.
	ip link set dev $swp3 up
	setup_wait_dev $swp3
	ping -c 1 -I $swp3 $remote_ip &>/dev/null

	quick_test_span_gre_dir $tundev
	mirror_uninstall $swp1 ingress

	log_test "$what: egress down/up"
}

test_span_gre_remote_ip()
{
	local tundev=$1; shift
	local type=$1; shift
	local correct_ip=$1; shift
	local wrong_ip=$1; shift
	local what=$1; shift

	RET=0

	ip link set dev $tundev type $type remote $wrong_ip
	mirror_install $swp1 ingress $tundev "matchall"
	fail_test_span_gre_dir $tundev

	ip link set dev $tundev type $type remote $correct_ip
	quick_test_span_gre_dir $tundev
	mirror_uninstall $swp1 ingress

	log_test "$what: remote address change"
}

test_span_gre_tun_del()
{
	local tundev=$1; shift
	local type=$1; shift
	local flags=$1; shift
	local local_ip=$1; shift
	local remote_ip=$1; shift
	local what=$1; shift

	RET=0

	mirror_install $swp1 ingress $tundev "matchall"
	quick_test_span_gre_dir $tundev
	ip link del dev $tundev
	fail_test_span_gre_dir $tundev

	tunnel_create $tundev $type $local_ip $remote_ip \
		      ttl 100 tos inherit $flags

	# Recreating the tunnel doesn't reestablish mirroring, so reinstall it
	# and verify it works for the follow-up tests.
	mirror_uninstall $swp1 ingress
	mirror_install $swp1 ingress $tundev "matchall"
	quick_test_span_gre_dir $tundev
	mirror_uninstall $swp1 ingress

	log_test "$what: tunnel deleted"
}

test_span_gre_route_del()
{
	local tundev=$1; shift
	local edev=$1; shift
	local route=$1; shift
	local what=$1; shift

	RET=0

	mirror_install $swp1 ingress $tundev "matchall"
	quick_test_span_gre_dir $tundev

	ip route del $route dev $edev
	fail_test_span_gre_dir $tundev

	ip route add $route dev $edev
	quick_test_span_gre_dir $tundev

	mirror_uninstall $swp1 ingress

	log_test "$what: underlay route removal"
}

test_ttl()
{
	test_span_gre_ttl gt4 gretap ip "mirror to gretap"
	test_span_gre_ttl gt6 ip6gretap ipv6 "mirror to ip6gretap"
}

test_tun_up()
{
	test_span_gre_tun_up gt4 "mirror to gretap"
	test_span_gre_tun_up gt6 "mirror to ip6gretap"
}

test_egress_up()
{
	test_span_gre_egress_up gt4 192.0.2.130 "mirror to gretap"
	test_span_gre_egress_up gt6 2001:db8:2::2 "mirror to ip6gretap"
}

test_remote_ip()
{
	test_span_gre_remote_ip gt4 gretap 192.0.2.130 192.0.2.132 "mirror to gretap"
	test_span_gre_remote_ip gt6 ip6gretap 2001:db8:2::2 2001:db8:2::4 "mirror to ip6gretap"
}

test_tun_del()
{
	test_span_gre_tun_del gt4 gretap "" \
			      192.0.2.129 192.0.2.130 "mirror to gretap"
	test_span_gre_tun_del gt6 ip6gretap allow-localremote \
			      2001:db8:2::1 2001:db8:2::2 "mirror to ip6gretap"
}

test_route_del()
{
	test_span_gre_route_del gt4 $swp3 192.0.2.128/28 "mirror to gretap"
	test_span_gre_route_del gt6 $swp3 2001:db8:2::/64 "mirror to ip6gretap"
}

trap cleanup EXIT

setup_prepare
setup_wait

tests_run

exit $EXIT_STATUS<|MERGE_RESOLUTION|>--- conflicted
+++ resolved
@@ -73,11 +73,7 @@
 	RET=0
 
 	mirror_install $swp1 ingress $tundev \
-<<<<<<< HEAD
-		"prot ip flower $tcflags ip_prot icmp"
-=======
 		"prot ip flower ip_prot icmp"
->>>>>>> 2d5404ca
 	tc filter add dev $h3 ingress pref 77 prot $prot \
 		flower skip_hw ip_ttl 50 action pass
 
