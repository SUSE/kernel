--- conflicted
+++ resolved
@@ -1,11 +1,7 @@
 #!/bin/bash
 # SPDX-License-Identifier: GPL-2.0
 
-<<<<<<< HEAD
-ALL_TESTS="ping_ipv4 ping_ipv6 learning flooding vlan_deletion"
-=======
 ALL_TESTS="ping_ipv4 ping_ipv6 learning flooding vlan_deletion extern_learn"
->>>>>>> 49a57857
 NUM_NETIFS=4
 CHECK_TC="yes"
 source lib.sh
@@ -113,8 +109,6 @@
 	ping_ipv6
 }
 
-<<<<<<< HEAD
-=======
 extern_learn()
 {
 	local mac=de:ad:be:ef:13:37
@@ -147,7 +141,6 @@
 	bridge fdb del de:ad:be:ef:13:37 dev $swp1 master vlan 1 &> /dev/null
 }
 
->>>>>>> 49a57857
 trap cleanup EXIT
 
 setup_prepare
