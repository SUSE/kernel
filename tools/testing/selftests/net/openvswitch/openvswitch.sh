#!/bin/bash
# SPDX-License-Identifier: GPL-2.0
#
# OVS kernel module self tests

trap ovs_exit_sig EXIT TERM INT ERR

# Kselftest framework requirement - SKIP code is 4.
ksft_skip=4

PAUSE_ON_FAIL=no
VERBOSE=0
TRACING=0
WAIT_TIMEOUT=5

if test "X$KSFT_MACHINE_SLOW" == "Xyes"; then
	WAIT_TIMEOUT=10
fi

tests="
	arp_ping				eth-arp: Basic arp ping between two NS
	ct_connect_v4				ip4-ct-xon: Basic ipv4 tcp connection using ct
	connect_v4				ip4-xon: Basic ipv4 ping between two NS
	nat_connect_v4				ip4-nat-xon: Basic ipv4 tcp connection via NAT
	nat_related_v4				ip4-nat-related: ICMP related matches work with SNAT
	netlink_checks				ovsnl: validate netlink attrs and settings
	upcall_interfaces			ovs: test the upcall interfaces
	drop_reason				drop: test drop reasons are emitted
	psample					psample: Sampling packets with psample"

info() {
	[ "${ovs_dir}" != "" ] &&
		echo "`date +"[%m-%d %H:%M:%S]"` $*" >> ${ovs_dir}/debug.log
	[ $VERBOSE = 0 ] || echo $*
}

ovs_wait() {
	info "waiting $WAIT_TIMEOUT s for: $@"

	if "$@" ; then
		info "wait succeeded immediately"
		return 0
	fi

	# A quick re-check helps speed up small races in fast systems.
	# However, fractional sleeps might not necessarily work.
	local start=0
	sleep 0.1 || { sleep 1; start=1; }

	for (( i=start; i<WAIT_TIMEOUT; i++ )); do
		if "$@" ; then
			info "wait succeeded after $i seconds"
			return 0
		fi
		sleep 1
	done
	info "wait failed after $i seconds"
	return 1
}

ovs_base=`pwd`
sbxs=
sbx_add () {
	info "adding sandbox '$1'"

	sbxs="$sbxs $1"

	NO_BIN=0

	# Create sandbox.
	local d="$ovs_base"/$1
	if [ -e $d ]; then
		info "removing $d"
		rm -rf "$d"
	fi
	mkdir "$d" || return 1
	ovs_setenv $1
}

ovs_exit_sig() {
	[ -e ${ovs_dir}/cleanup ] && . "$ovs_dir/cleanup"
}

on_exit() {
	echo "$1" > ${ovs_dir}/cleanup.tmp
	cat ${ovs_dir}/cleanup >> ${ovs_dir}/cleanup.tmp
	mv ${ovs_dir}/cleanup.tmp ${ovs_dir}/cleanup
}

ovs_setenv() {
	sandbox=$1

	ovs_dir=$ovs_base${1:+/$1}; export ovs_dir

	test -e ${ovs_dir}/cleanup || : > ${ovs_dir}/cleanup
}

ovs_sbx() {
	if test "X$2" != X; then
		(ovs_setenv $1; shift;
		 info "run cmd: $@"; "$@" >> ${ovs_dir}/debug.log)
	else
		ovs_setenv $1
	fi
}

ovs_add_dp () {
	info "Adding DP/Bridge IF: sbx:$1 dp:$2 {$3, $4, $5}"
	sbxname="$1"
	shift
	ovs_sbx "$sbxname" python3 $ovs_base/ovs-dpctl.py add-dp $*
	on_exit "ovs_sbx $sbxname python3 $ovs_base/ovs-dpctl.py del-dp $1;"
}

ovs_add_if () {
	info "Adding IF to DP: br:$2 if:$3"
	if [ "$4" != "-u" ]; then
		ovs_sbx "$1" python3 $ovs_base/ovs-dpctl.py add-if "$2" "$3" \
		    || return 1
	else
		python3 $ovs_base/ovs-dpctl.py add-if \
		    -u "$2" "$3" >$ovs_dir/$3.out 2>$ovs_dir/$3.err &
		pid=$!
		on_exit "ovs_sbx $1 kill -TERM $pid 2>/dev/null"
	fi
}

ovs_del_if () {
	info "Deleting IF from DP: br:$2 if:$3"
	ovs_sbx "$1" python3 $ovs_base/ovs-dpctl.py del-if "$2" "$3" || return 1
}

ovs_netns_spawn_daemon() {
	sbx=$1
	shift
	netns=$1
	shift
	if [ "$netns" == "_default" ]; then
		$*  >> $ovs_dir/stdout  2>> $ovs_dir/stderr &
	else
		ip netns exec $netns $*  >> $ovs_dir/stdout  2>> $ovs_dir/stderr &
	fi
	pid=$!
	ovs_sbx "$sbx" on_exit "kill -TERM $pid 2>/dev/null"
}

ovs_spawn_daemon() {
	sbx=$1
	shift
	ovs_netns_spawn_daemon $sbx "_default" $*
}

ovs_add_netns_and_veths () {
	info "Adding netns attached: sbx:$1 dp:$2 {$3, $4, $5}"
	ovs_sbx "$1" ip netns add "$3" || return 1
	on_exit "ovs_sbx $1 ip netns del $3"
	ovs_sbx "$1" ip link add "$4" type veth peer name "$5" || return 1
	on_exit "ovs_sbx $1 ip link del $4 >/dev/null 2>&1"
	ovs_sbx "$1" ip link set "$4" up || return 1
	ovs_sbx "$1" ip link set "$5" netns "$3" || return 1
	ovs_sbx "$1" ip netns exec "$3" ip link set "$5" up || return 1

	if [ "$6" != "" ]; then
		ovs_sbx "$1" ip netns exec "$3" ip addr add "$6" dev "$5" \
		    || return 1
	fi

	if [ "$7" != "-u" ]; then
		ovs_add_if "$1" "$2" "$4" || return 1
	else
		ovs_add_if "$1" "$2" "$4" -u || return 1
	fi

	[ $TRACING -eq 1 ] && ovs_netns_spawn_daemon "$1" "$ns" \
			tcpdump -i any -s 65535

	return 0
}

ovs_add_flow () {
	info "Adding flow to DP: sbx:$1 br:$2 flow:$3 act:$4"
	ovs_sbx "$1" python3 $ovs_base/ovs-dpctl.py add-flow "$2" "$3" "$4"
	if [ $? -ne 0 ]; then
		info "Flow [ $3 : $4 ] failed"
		return 1
	fi
	return 0
}

ovs_del_flows () {
	info "Deleting all flows from DP: sbx:$1 br:$2"
	ovs_sbx "$1" python3 $ovs_base/ovs-dpctl.py del-flows "$2"
	return 0
}

ovs_drop_record_and_run () {
	local sbx=$1
	shift

	perf record -a -q -e skb:kfree_skb -o ${ovs_dir}/perf.data $* \
		>> ${ovs_dir}/stdout 2>> ${ovs_dir}/stderr
	return $?
}

ovs_drop_reason_count()
{
	local reason=$1

	local perf_output=`perf script -i ${ovs_dir}/perf.data -F trace:event,trace`
	local pattern="skb:kfree_skb:.*reason: $reason"

	return `echo "$perf_output" | grep "$pattern" | wc -l`
}

ovs_test_flow_fails () {
	ERR_MSG="Flow actions may not be safe on all matching packets"

	PRE_TEST=$(dmesg | grep -c "${ERR_MSG}")
	ovs_add_flow $@ &> /dev/null $@ && return 1
	POST_TEST=$(dmesg | grep -c "${ERR_MSG}")

	if [ "$PRE_TEST" == "$POST_TEST" ]; then
		return 1
	fi
	return 0
}

usage() {
	echo
	echo "$0 [OPTIONS] [TEST]..."
	echo "If no TEST argument is given, all tests will be run."
	echo
	echo "Options"
	echo "  -t: capture traffic via tcpdump"
	echo "  -v: verbose"
	echo "  -p: pause on failure"
	echo
	echo "Available tests${tests}"
	exit 1
}


# psample test
# - use psample to observe packets
test_psample() {
	sbx_add "test_psample" || return $?

	# Add a datapath with per-vport dispatching.
	ovs_add_dp "test_psample" psample -V 2:1 || return 1

	info "create namespaces"
	ovs_add_netns_and_veths "test_psample" "psample" \
		client c0 c1 172.31.110.10/24 -u || return 1
	ovs_add_netns_and_veths "test_psample" "psample" \
		server s0 s1 172.31.110.20/24 -u || return 1

	# Check if psample actions can be configured.
	ovs_add_flow "test_psample" psample \
	'in_port(1),eth(),eth_type(0x0806),arp()' 'psample(group=1)' &> /dev/null
	if [ $? == 1 ]; then
		info "no support for psample - skipping"
		ovs_exit_sig
		return $ksft_skip
	fi

	ovs_del_flows "test_psample" psample

	# Test action verification.
	OLDIFS=$IFS
	IFS='*'
	min_key='in_port(1),eth(),eth_type(0x0800),ipv4()'
	for testcase in \
		"cookie to large"*"psample(group=1,cookie=1615141312111009080706050403020100)" \
		"no group with cookie"*"psample(cookie=abcd)" \
		"no group"*"psample()";
	do
		set -- $testcase;
		ovs_test_flow_fails "test_psample" psample $min_key $2
		if [ $? == 1 ]; then
			info "failed - $1"
			return 1
		fi
	done
	IFS=$OLDIFS

	ovs_del_flows "test_psample" psample
	# Allow ARP
	ovs_add_flow "test_psample" psample \
		'in_port(1),eth(),eth_type(0x0806),arp()' '2' || return 1
	ovs_add_flow "test_psample" psample \
		'in_port(2),eth(),eth_type(0x0806),arp()' '1' || return 1

	# Sample first 14 bytes of all traffic.
	ovs_add_flow "test_psample" psample \
	    "in_port(1),eth(),eth_type(0x0800),ipv4()" \
            "trunc(14),psample(group=1,cookie=c0ffee),2"

	# Sample all traffic. In this case, use a sample() action with both
	# psample and an upcall emulating simultaneous local sampling and
	# sFlow / IPFIX.
	nlpid=$(grep -E "listening on upcall packet handler" \
            $ovs_dir/s0.out | cut -d ":" -f 2 | tr -d ' ')

	ovs_add_flow "test_psample" psample \
            "in_port(2),eth(),eth_type(0x0800),ipv4()" \
            "sample(sample=100%,actions(psample(group=2,cookie=eeff0c),userspace(pid=${nlpid},userdata=eeff0c))),1"

	# Record psample data.
	ovs_spawn_daemon "test_psample" python3 $ovs_base/ovs-dpctl.py psample-events
	ovs_wait grep -q "listening for psample events" ${ovs_dir}/stdout

	# Send a single ping.
	ovs_sbx "test_psample" ip netns exec client ping -I c1 172.31.110.20 -c 1 || return 1

	# We should have received one userspace action upcall and 2 psample packets.
	ovs_wait grep -q "userspace action command" $ovs_dir/s0.out || return 1

	# client -> server samples should only contain the first 14 bytes of the packet.
	ovs_wait grep -qE "rate:4294967295,group:1,cookie:c0ffee data:[0-9a-f]{28}$" \
		$ovs_dir/stdout || return 1

	ovs_wait grep -q "rate:4294967295,group:2,cookie:eeff0c" $ovs_dir/stdout || return 1

	return 0
}

# drop_reason test
# - drop packets and verify the right drop reason is reported
test_drop_reason() {
	which perf >/dev/null 2>&1 || return $ksft_skip

	sbx_add "test_drop_reason" || return $?

	ovs_add_dp "test_drop_reason" dropreason || return 1

	info "create namespaces"
	for ns in client server; do
		ovs_add_netns_and_veths "test_drop_reason" "dropreason" "$ns" \
			"${ns:0:1}0" "${ns:0:1}1" || return 1
	done

	# Setup client namespace
	ip netns exec client ip addr add 172.31.110.10/24 dev c1
	ip netns exec client ip link set c1 up

	# Setup server namespace
	ip netns exec server ip addr add 172.31.110.20/24 dev s1
	ip netns exec server ip link set s1 up

	# Check if drop reasons can be sent
	ovs_add_flow "test_drop_reason" dropreason \
		'in_port(1),eth(),eth_type(0x0806),arp()' 'drop(10)' 2>/dev/null
	if [ $? == 1 ]; then
		info "no support for drop reasons - skipping"
		ovs_exit_sig
		return $ksft_skip
	fi

	ovs_del_flows "test_drop_reason" dropreason

	# Allow ARP
	ovs_add_flow "test_drop_reason" dropreason \
		'in_port(1),eth(),eth_type(0x0806),arp()' '2' || return 1
	ovs_add_flow "test_drop_reason" dropreason \
		'in_port(2),eth(),eth_type(0x0806),arp()' '1' || return 1

	# Allow client ICMP traffic but drop return path
	ovs_add_flow "test_drop_reason" dropreason \
		"in_port(1),eth(),eth_type(0x0800),ipv4(src=172.31.110.10,proto=1),icmp()" '2'
	ovs_add_flow "test_drop_reason" dropreason \
		"in_port(2),eth(),eth_type(0x0800),ipv4(src=172.31.110.20,proto=1),icmp()" 'drop'

	ovs_drop_record_and_run "test_drop_reason" ip netns exec client ping -c 2 172.31.110.20
	ovs_drop_reason_count 0x30001 # OVS_DROP_FLOW_ACTION
	if [[ "$?" -ne "2" ]]; then
		info "Did not detect expected drops: $?"
		return 1
	fi

	# Drop UDP 6000 traffic with an explicit action and an error code.
	ovs_add_flow "test_drop_reason" dropreason \
		"in_port(1),eth(),eth_type(0x0800),ipv4(src=172.31.110.10,proto=17),udp(dst=6000)" \
                'drop(42)'
	# Drop UDP 7000 traffic with an explicit action with no error code.
	ovs_add_flow "test_drop_reason" dropreason \
		"in_port(1),eth(),eth_type(0x0800),ipv4(src=172.31.110.10,proto=17),udp(dst=7000)" \
                'drop(0)'

	ovs_drop_record_and_run \
            "test_drop_reason" ip netns exec client nc -i 1 -zuv 172.31.110.20 6000
	ovs_drop_reason_count 0x30004 # OVS_DROP_EXPLICIT_ACTION_ERROR
	if [[ "$?" -ne "1" ]]; then
		info "Did not detect expected explicit error drops: $?"
		return 1
	fi

	ovs_drop_record_and_run \
            "test_drop_reason" ip netns exec client nc -i 1 -zuv 172.31.110.20 7000
	ovs_drop_reason_count 0x30003 # OVS_DROP_EXPLICIT_ACTION
	if [[ "$?" -ne "1" ]]; then
		info "Did not detect expected explicit drops: $?"
		return 1
	fi

	return 0
}

# arp_ping test
# - client has 1500 byte MTU
# - server has 1500 byte MTU
# - send ARP ping between two ns
test_arp_ping () {

	which arping >/dev/null 2>&1 || return $ksft_skip

	sbx_add "test_arp_ping" || return $?

	ovs_add_dp "test_arp_ping" arpping || return 1

	info "create namespaces"
	for ns in client server; do
		ovs_add_netns_and_veths "test_arp_ping" "arpping" "$ns" \
		    "${ns:0:1}0" "${ns:0:1}1" || return 1
	done

	# Setup client namespace
	ip netns exec client ip addr add 172.31.110.10/24 dev c1
	ip netns exec client ip link set c1 up
	HW_CLIENT=`ip netns exec client ip link show dev c1 | grep -E 'link/ether [0-9a-f:]+' | awk '{print $2;}'`
	info "Client hwaddr: $HW_CLIENT"

	# Setup server namespace
	ip netns exec server ip addr add 172.31.110.20/24 dev s1
	ip netns exec server ip link set s1 up
	HW_SERVER=`ip netns exec server ip link show dev s1 | grep -E 'link/ether [0-9a-f:]+' | awk '{print $2;}'`
	info "Server hwaddr: $HW_SERVER"

	ovs_add_flow "test_arp_ping" arpping \
		"in_port(1),eth(),eth_type(0x0806),arp(sip=172.31.110.10,tip=172.31.110.20,sha=$HW_CLIENT,tha=ff:ff:ff:ff:ff:ff)" '2' || return 1
	ovs_add_flow "test_arp_ping" arpping \
		"in_port(2),eth(),eth_type(0x0806),arp()" '1' || return 1

	ovs_sbx "test_arp_ping" ip netns exec client arping -I c1 172.31.110.20 -c 1 || return 1

	return 0
}

# ct_connect_v4 test
#  - client has 1500 byte MTU
#  - server has 1500 byte MTU
#  - use ICMP to ping in each direction
#  - only allow CT state stuff to pass through new in c -> s
test_ct_connect_v4 () {

	which nc >/dev/null 2>/dev/null || return $ksft_skip

	sbx_add "test_ct_connect_v4" || return $?

	ovs_add_dp "test_ct_connect_v4" ct4 || return 1
	info "create namespaces"
	for ns in client server; do
		ovs_add_netns_and_veths "test_ct_connect_v4" "ct4" "$ns" \
		    "${ns:0:1}0" "${ns:0:1}1" || return 1
	done

	ip netns exec client ip addr add 172.31.110.10/24 dev c1
	ip netns exec client ip link set c1 up
	ip netns exec server ip addr add 172.31.110.20/24 dev s1
	ip netns exec server ip link set s1 up

	# Add forwarding for ARP and ip packets - completely wildcarded
	ovs_add_flow "test_ct_connect_v4" ct4 \
		'in_port(1),eth(),eth_type(0x0806),arp()' '2' || return 1
	ovs_add_flow "test_ct_connect_v4" ct4 \
		'in_port(2),eth(),eth_type(0x0806),arp()' '1' || return 1
	ovs_add_flow "test_ct_connect_v4" ct4 \
		     'ct_state(-trk),eth(),eth_type(0x0800),ipv4()' \
		     'ct(commit),recirc(0x1)' || return 1
	ovs_add_flow "test_ct_connect_v4" ct4 \
		     'recirc_id(0x1),ct_state(+trk+new),in_port(1),eth(),eth_type(0x0800),ipv4(src=172.31.110.10)' \
		     '2' || return 1
	ovs_add_flow "test_ct_connect_v4" ct4 \
		     'recirc_id(0x1),ct_state(+trk+est),in_port(1),eth(),eth_type(0x0800),ipv4(src=172.31.110.10)' \
		     '2' || return 1
	ovs_add_flow "test_ct_connect_v4" ct4 \
		     'recirc_id(0x1),ct_state(+trk+est),in_port(2),eth(),eth_type(0x0800),ipv4(dst=172.31.110.10)' \
		     '1' || return 1
	ovs_add_flow "test_ct_connect_v4" ct4 \
		     'recirc_id(0x1),ct_state(+trk+inv),eth(),eth_type(0x0800),ipv4()' 'drop' || \
		     return 1

	# do a ping
	ovs_sbx "test_ct_connect_v4" ip netns exec client ping 172.31.110.20 -c 3 || return 1

	# create an echo server in 'server'
	echo "server" | \
		ovs_netns_spawn_daemon "test_ct_connect_v4" "server" \
				nc -lvnp 4443
	ovs_sbx "test_ct_connect_v4" ip netns exec client nc -i 1 -zv 172.31.110.20 4443 || return 1

	# Now test in the other direction (should fail)
	echo "client" | \
		ovs_netns_spawn_daemon "test_ct_connect_v4" "client" \
				nc -lvnp 4443
	ovs_sbx "test_ct_connect_v4" ip netns exec client nc -i 1 -zv 172.31.110.10 4443
	if [ $? == 0 ]; then
	   info "ct connect to client was successful"
	   return 1
	fi

	info "done..."
	return 0
}

# connect_v4 test
#  - client has 1500 byte MTU
#  - server has 1500 byte MTU
#  - use ICMP to ping in each direction
test_connect_v4 () {

	sbx_add "test_connect_v4" || return $?

	ovs_add_dp "test_connect_v4" cv4 || return 1

	info "create namespaces"
	for ns in client server; do
		ovs_add_netns_and_veths "test_connect_v4" "cv4" "$ns" \
		    "${ns:0:1}0" "${ns:0:1}1" || return 1
	done


	ip netns exec client ip addr add 172.31.110.10/24 dev c1
	ip netns exec client ip link set c1 up
	ip netns exec server ip addr add 172.31.110.20/24 dev s1
	ip netns exec server ip link set s1 up

	# Add forwarding for ARP and ip packets - completely wildcarded
	ovs_add_flow "test_connect_v4" cv4 \
		'in_port(1),eth(),eth_type(0x0806),arp()' '2' || return 1
	ovs_add_flow "test_connect_v4" cv4 \
		'in_port(2),eth(),eth_type(0x0806),arp()' '1' || return 1
	ovs_add_flow "test_connect_v4" cv4 \
		'in_port(1),eth(),eth_type(0x0800),ipv4(src=172.31.110.10)' '2' || return 1
	ovs_add_flow "test_connect_v4" cv4 \
		'in_port(2),eth(),eth_type(0x0800),ipv4(src=172.31.110.20)' '1' || return 1

	# do a ping
	ovs_sbx "test_connect_v4" ip netns exec client ping 172.31.110.20 -c 3 || return 1

	info "done..."
	return 0
}

# nat_connect_v4 test
#  - client has 1500 byte MTU
#  - server has 1500 byte MTU
#  - use ICMP to ping in each direction
#  - only allow CT state stuff to pass through new in c -> s
test_nat_connect_v4 () {
	which nc >/dev/null 2>/dev/null || return $ksft_skip

	sbx_add "test_nat_connect_v4" || return $?

	ovs_add_dp "test_nat_connect_v4" nat4 || return 1
	info "create namespaces"
	for ns in client server; do
		ovs_add_netns_and_veths "test_nat_connect_v4" "nat4" "$ns" \
		    "${ns:0:1}0" "${ns:0:1}1" || return 1
	done

	ip netns exec client ip addr add 172.31.110.10/24 dev c1
	ip netns exec client ip link set c1 up
	ip netns exec server ip addr add 172.31.110.20/24 dev s1
	ip netns exec server ip link set s1 up

	ip netns exec client ip route add default via 172.31.110.20

	ovs_add_flow "test_nat_connect_v4" nat4 \
		'in_port(1),eth(),eth_type(0x0806),arp()' '2' || return 1
	ovs_add_flow "test_nat_connect_v4" nat4 \
		'in_port(2),eth(),eth_type(0x0806),arp()' '1' || return 1
	ovs_add_flow "test_nat_connect_v4" nat4 \
		"ct_state(-trk),in_port(1),eth(),eth_type(0x0800),ipv4(dst=192.168.0.20)" \
		"ct(commit,nat(dst=172.31.110.20)),recirc(0x1)"
	ovs_add_flow "test_nat_connect_v4" nat4 \
		"ct_state(-trk),in_port(2),eth(),eth_type(0x0800),ipv4()" \
		"ct(commit,nat),recirc(0x2)"

	ovs_add_flow "test_nat_connect_v4" nat4 \
		"recirc_id(0x1),ct_state(+trk-inv),in_port(1),eth(),eth_type(0x0800),ipv4()" "2"
	ovs_add_flow "test_nat_connect_v4" nat4 \
		"recirc_id(0x2),ct_state(+trk-inv),in_port(2),eth(),eth_type(0x0800),ipv4()" "1"

	# do a ping
	ovs_sbx "test_nat_connect_v4" ip netns exec client ping 192.168.0.20 -c 3 || return 1

	# create an echo server in 'server'
	echo "server" | \
		ovs_netns_spawn_daemon "test_nat_connect_v4" "server" \
				nc -lvnp 4443
	ovs_sbx "test_nat_connect_v4" ip netns exec client nc -i 1 -zv 192.168.0.20 4443 || return 1

	# Now test in the other direction (should fail)
	echo "client" | \
		ovs_netns_spawn_daemon "test_nat_connect_v4" "client" \
				nc -lvnp 4443
	ovs_sbx "test_nat_connect_v4" ip netns exec client nc -i 1 -zv 172.31.110.10 4443
	if [ $? == 0 ]; then
	   info "connect to client was successful"
	   return 1
	fi

	info "done..."
	return 0
}

# nat_related_v4 test
#  - client->server ip packets go via SNAT
#  - client solicits ICMP destination unreachable packet from server
#  - undo NAT for ICMP reply and test dst ip has been updated
test_nat_related_v4 () {
	which nc >/dev/null 2>/dev/null || return $ksft_skip

	sbx_add "test_nat_related_v4" || return $?

	ovs_add_dp "test_nat_related_v4" natrelated4 || return 1
	info "create namespaces"
	for ns in client server; do
		ovs_add_netns_and_veths "test_nat_related_v4" "natrelated4" "$ns" \
			"${ns:0:1}0" "${ns:0:1}1" || return 1
	done

	ip netns exec client ip addr add 172.31.110.10/24 dev c1
	ip netns exec client ip link set c1 up
	ip netns exec server ip addr add 172.31.110.20/24 dev s1
	ip netns exec server ip link set s1 up

	ip netns exec server ip route add 192.168.0.20/32 via 172.31.110.10

	# Allow ARP
	ovs_add_flow "test_nat_related_v4" natrelated4 \
		"in_port(1),eth(),eth_type(0x0806),arp()" "2" || return 1
	ovs_add_flow "test_nat_related_v4" natrelated4 \
		"in_port(2),eth(),eth_type(0x0806),arp()" "1" || return 1

	# Allow IP traffic from client->server, rewrite source IP with SNAT to 192.168.0.20
	ovs_add_flow "test_nat_related_v4" natrelated4 \
		"ct_state(-trk),in_port(1),eth(),eth_type(0x0800),ipv4(dst=172.31.110.20)" \
		"ct(commit,nat(src=192.168.0.20)),recirc(0x1)" || return 1
	ovs_add_flow "test_nat_related_v4" natrelated4 \
		"recirc_id(0x1),ct_state(+trk-inv),in_port(1),eth(),eth_type(0x0800),ipv4()" \
		"2" || return 1

	# Allow related ICMP responses back from server and undo NAT to restore original IP
	# Drop any ICMP related packets where dst ip hasn't been restored back to original IP
	ovs_add_flow "test_nat_related_v4" natrelated4 \
		"ct_state(-trk),in_port(2),eth(),eth_type(0x0800),ipv4()" \
		"ct(commit,nat),recirc(0x2)" || return 1
	ovs_add_flow "test_nat_related_v4" natrelated4 \
		"recirc_id(0x2),ct_state(+rel+trk),in_port(2),eth(),eth_type(0x0800),ipv4(src=172.31.110.20,dst=172.31.110.10,proto=1),icmp()" \
		"1" || return 1
	ovs_add_flow "test_nat_related_v4" natrelated4 \
		"recirc_id(0x2),ct_state(+rel+trk),in_port(2),eth(),eth_type(0x0800),ipv4(dst=192.168.0.20,proto=1),icmp()" \
		"drop" || return 1

	# Solicit destination unreachable response from server
	ovs_sbx "test_nat_related_v4" ip netns exec client \
		bash -c "echo a | nc -u -w 1 172.31.110.20 10000"

	# Check to make sure no packets matched the drop rule with incorrect dst ip
	python3 "$ovs_base/ovs-dpctl.py" dump-flows natrelated4 \
		| grep "drop" | grep "packets:0" >/dev/null || return 1

	info "done..."
	return 0
}

# netlink_validation
# - Create a dp
# - check no warning with "old version" simulation
test_netlink_checks () {
	sbx_add "test_netlink_checks" || return 1

	info "setting up new DP"
	ovs_add_dp "test_netlink_checks" nv0 || return 1
	# now try again
	PRE_TEST=$(dmesg | grep -E "RIP: [0-9a-fA-Fx]+:ovs_dp_cmd_new\+")
	ovs_add_dp "test_netlink_checks" nv0 -V 0 || return 1
	POST_TEST=$(dmesg | grep -E "RIP: [0-9a-fA-Fx]+:ovs_dp_cmd_new\+")
	if [ "$PRE_TEST" != "$POST_TEST" ]; then
		info "failed - gen warning"
		return 1
	fi

	ovs_add_netns_and_veths "test_netlink_checks" nv0 left left0 l0 || \
	    return 1
	ovs_add_netns_and_veths "test_netlink_checks" nv0 right right0 r0 || \
	    return 1
	[ $(python3 $ovs_base/ovs-dpctl.py show nv0 | grep port | \
	    wc -l) == 3 ] || \
	      return 1
	ovs_del_if "test_netlink_checks" nv0 right0 || return 1
	[ $(python3 $ovs_base/ovs-dpctl.py show nv0 | grep port | \
	    wc -l) == 2 ] || \
	      return 1

	info "Checking clone depth"
	ERR_MSG="Flow actions may not be safe on all matching packets"
	PRE_TEST=$(dmesg | grep -c "${ERR_MSG}")
	ovs_add_flow "test_netlink_checks" nv0 \
		'in_port(1),eth(),eth_type(0x800),ipv4()' \
		'clone(clone(clone(clone(clone(clone(clone(clone(clone(clone(clone(clone(clone(clone(clone(clone(clone(drop)))))))))))))))))' \
		>/dev/null 2>&1 && return 1
	POST_TEST=$(dmesg | grep -c "${ERR_MSG}")

	if [ "$PRE_TEST" == "$POST_TEST" ]; then
		info "failed - clone depth too large"
		return 1
	fi

	PRE_TEST=$(dmesg | grep -c "${ERR_MSG}")
	ovs_add_flow "test_netlink_checks" nv0 \
		'in_port(1),eth(),eth_type(0x0806),arp()' 'drop(0),2' \
		&> /dev/null && return 1
	POST_TEST=$(dmesg | grep -c "${ERR_MSG}")
	if [ "$PRE_TEST" == "$POST_TEST" ]; then
		info "failed - error not generated"
		return 1
	fi
	return 0
}

test_upcall_interfaces() {
	sbx_add "test_upcall_interfaces" || return 1

	info "setting up new DP"
	ovs_add_dp "test_upcall_interfaces" ui0 -V 2:1 || return 1

	ovs_add_netns_and_veths "test_upcall_interfaces" ui0 upc left0 l0 \
	    172.31.110.1/24 -u || return 1

	ovs_wait grep -q "listening on upcall packet handler" ${ovs_dir}/left0.out

	info "sending arping"
	ip netns exec upc arping -I l0 172.31.110.20 -c 1 \
	    >$ovs_dir/arping.stdout 2>$ovs_dir/arping.stderr

	grep -E "MISS upcall\[0/yes\]: .*arp\(sip=172.31.110.1,tip=172.31.110.20,op=1,sha=" $ovs_dir/left0.out >/dev/null 2>&1 || return 1
	return 0
}

run_test() {
	(
	tname="$1"
	tdesc="$2"

	if python3 ovs-dpctl.py -h 2>&1 | \
	     grep -E "Need to (install|upgrade) the python" >/dev/null 2>&1; then
		stdbuf -o0 printf "TEST: %-60s  [PYLIB]\n" "${tdesc}"
		return $ksft_skip
	fi

<<<<<<< HEAD
	if python3 ovs-dpctl.py -h 2>&1 | \
	     grep -E "Need to (install|upgrade) the python" >/dev/null 2>&1; then
		stdbuf -o0 printf "TEST: %-60s  [PYLIB]\n" "${tdesc}"
=======
	python3 ovs-dpctl.py show >/dev/null 2>&1 || \
		echo "[DPCTL] show exception."

	if ! lsmod | grep openvswitch >/dev/null 2>&1; then
		stdbuf -o0 printf "TEST: %-60s  [NOMOD]\n" "${tdesc}"
>>>>>>> 2d5404ca
		return $ksft_skip
	fi

	printf "TEST: %-60s  [START]\n" "${tname}"

	unset IFS

	eval test_${tname}
	ret=$?

	if [ $ret -eq 0 ]; then
		printf "TEST: %-60s  [ OK ]\n" "${tdesc}"
		ovs_exit_sig
		rm -rf "$ovs_dir"
	elif [ $ret -eq 1 ]; then
		printf "TEST: %-60s  [FAIL]\n" "${tdesc}"
		if [ "${PAUSE_ON_FAIL}" = "yes" ]; then
			echo
			echo "Pausing. Logs in $ovs_dir/. Hit enter to continue"
			read a
		fi
		ovs_exit_sig
		[ "${PAUSE_ON_FAIL}" = "yes" ] || rm -rf "$ovs_dir"
		exit 1
	elif [ $ret -eq $ksft_skip ]; then
		printf "TEST: %-60s  [SKIP]\n" "${tdesc}"
	elif [ $ret -eq 2 ]; then
		rm -rf test_${tname}
		run_test "$1" "$2"
	fi

	return $ret
	)
	ret=$?
	case $ret in
		0)
			[ $all_skipped = true ] && [ $exitcode=$ksft_skip ] && exitcode=0
			all_skipped=false
		;;
		$ksft_skip)
			[ $all_skipped = true ] && exitcode=$ksft_skip
		;;
		*)
			all_skipped=false
			exitcode=1
		;;
	esac

	return $ret
}


exitcode=0
desc=0
all_skipped=true

while getopts :pvt o
do
	case $o in
	p) PAUSE_ON_FAIL=yes;;
	v) VERBOSE=1;;
	t) if which tcpdump > /dev/null 2>&1; then
		TRACING=1
	   else
		echo "=== tcpdump not available, tracing disabled"
	   fi
	   ;;
	*) usage;;
	esac
done
shift $(($OPTIND-1))

IFS="	
"

for arg do
	# Check first that all requested tests are available before running any
	command -v > /dev/null "test_${arg}" || { echo "=== Test ${arg} not found"; usage; }
done

name=""
desc=""
for t in ${tests}; do
	[ "${name}" = "" ]	&& name="${t}"	&& continue
	[ "${desc}" = "" ]	&& desc="${t}"

	run_this=1
	for arg do
		[ "${arg}" != "${arg#--*}" ] && continue
		[ "${arg}" = "${name}" ] && run_this=1 && break
		run_this=0
	done
	if [ $run_this -eq 1 ]; then
		run_test "${name}" "${desc}"
	fi
	name=""
	desc=""
done

exit ${exitcode}<|MERGE_RESOLUTION|>--- conflicted
+++ resolved
@@ -760,17 +760,11 @@
 		return $ksft_skip
 	fi
 
-<<<<<<< HEAD
-	if python3 ovs-dpctl.py -h 2>&1 | \
-	     grep -E "Need to (install|upgrade) the python" >/dev/null 2>&1; then
-		stdbuf -o0 printf "TEST: %-60s  [PYLIB]\n" "${tdesc}"
-=======
 	python3 ovs-dpctl.py show >/dev/null 2>&1 || \
 		echo "[DPCTL] show exception."
 
 	if ! lsmod | grep openvswitch >/dev/null 2>&1; then
 		stdbuf -o0 printf "TEST: %-60s  [NOMOD]\n" "${tdesc}"
->>>>>>> 2d5404ca
 		return $ksft_skip
 	fi
 
