--- conflicted
+++ resolved
@@ -391,12 +391,7 @@
 	then
 		test_pass
 	else
-<<<<<<< HEAD
-		stdbuf -o0 -e0 printf "[FAIL]\n"
-		exit 1
-=======
 		test_fail "unexpected type: ${type}"
->>>>>>> 2d5404ca
 	fi
 
 	# RM_ADDR using an invalid addr id should result in no action
@@ -409,12 +404,7 @@
 	then
 		test_pass
 	else
-<<<<<<< HEAD
-		stdbuf -o0 -e0 printf "[FAIL]\n"
-		exit 1
-=======
 		test_fail "unexpected type: ${type}"
->>>>>>> 2d5404ca
 	fi
 
 	# RM_ADDR from the client to server machine
