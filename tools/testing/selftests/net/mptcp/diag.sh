--- conflicted
+++ resolved
@@ -121,39 +121,6 @@
 	test_cnt=$((test_cnt+1))
 }
 
-wait_msk_nr()
-{
-	local condition="grep -c token:"
-	local expected=$1
-	local timeout=20
-	local msg nr
-	local max=0
-	local i=0
-
-	shift 1
-	msg=$*
-
-	while [ $i -lt $timeout ]; do
-		nr=$(ss -inmHMN $ns | $condition)
-		[ $nr == $expected ] && break;
-		[ $nr -gt $max ] && max=$nr
-		i=$((i + 1))
-		sleep 1
-	done
-
-	printf "%-50s" "$msg"
-	if [ $i -ge $timeout ]; then
-		echo "[ fail ] timeout while expecting $expected max $max last $nr"
-		ret=$test_cnt
-	elif [ $nr != $expected ]; then
-		echo "[ fail ] expected $expected found $nr"
-		ret=$test_cnt
-	else
-		echo "[  ok  ]"
-	fi
-	test_cnt=$((test_cnt+1))
-}
-
 chk_msk_fallback_nr()
 {
 	__chk_msk_nr "grep -c fallback" "$@"
@@ -164,8 +131,6 @@
 	__chk_msk_nr "grep -c remote_key" "$@"
 }
 
-<<<<<<< HEAD
-=======
 __chk_listen()
 {
 	local filter="$1"
@@ -211,7 +176,6 @@
 	__chk_nr get_msk_inuse $expected "$msg" 0
 }
 
->>>>>>> eb3cdb58
 # $1: ns, $2: port
 wait_local_port_listen()
 {
@@ -307,10 +271,7 @@
 done
 
 wait_msk_nr $((NR_CLIENTS*2)) "many msk socket present"
-<<<<<<< HEAD
-=======
 chk_msk_inuse $((NR_CLIENTS*2)) "....chk many msk in use"
->>>>>>> eb3cdb58
 flush_pids
 
 chk_msk_inuse 0 "....chk 0 msk in use after flush"
