--- conflicted
+++ resolved
@@ -144,38 +144,7 @@
 {
 	rm -f "$capout"
 
-<<<<<<< HEAD
-	local netns
-	for netns in "$ns1" "$ns2"; do
-		ip netns del $netns
-		rm -f /tmp/$netns.{nstat,out}
-	done
-}
-
-check_tools()
-{
-	mptcp_lib_check_mptcp
-	mptcp_lib_check_kallsyms
-
-	if ! ip -Version &> /dev/null; then
-		echo "SKIP: Could not run test without ip tool"
-		exit $ksft_skip
-	fi
-
-	# Use the legacy version if available to support old kernel versions
-	if iptables-legacy -V &> /dev/null; then
-		iptables="iptables-legacy"
-		ip6tables="ip6tables-legacy"
-	elif ! iptables -V &> /dev/null; then
-		echo "SKIP: Could not run all tests without iptables tool"
-		exit $ksft_skip
-	elif ! ip6tables -V &> /dev/null; then
-		echo "SKIP: Could not run all tests without ip6tables tool"
-		exit $ksft_skip
-	fi
-=======
 	mptcp_lib_ns_exit "${ns1}" "${ns2}"
->>>>>>> 2d5404ca
 }
 
 init() {
@@ -683,20 +652,7 @@
 
 pm_nl_del_endpoint()
 {
-<<<<<<< HEAD
-	local ns=$1
-	local id=$2
-	local addr=$3
-
-	if [ $ip_mptcp -eq 1 ]; then
-		[ $id -ne 0 ] && addr=''
-		ip -n $ns mptcp endpoint delete id $id $addr
-	else
-		ip netns exec $ns ./pm_nl_ctl del $id $addr
-	fi
-=======
 	mptcp_lib_pm_nl_del_endpoint "${@}"
->>>>>>> 2d5404ca
 }
 
 pm_nl_flush_endpoint()
@@ -742,37 +698,9 @@
 		return
 	fi
 
-<<<<<<< HEAD
-	if [ $ip_mptcp -eq 1 ]; then
-		# get line and trim trailing whitespace
-		line=$(ip -n $ns mptcp endpoint show $id)
-		line="${line% }"
-		# the dump order is: address id flags port dev
-		[ -n "$addr" ] && expected_line="$addr"
-		expected_line="$expected_line $id"
-		[ -n "$_flags" ] && expected_line="$expected_line ${_flags//","/" "}"
-		[ -n "$dev" ] && expected_line="$expected_line $dev"
-		[ -n "$port" ] && expected_line="$expected_line $port"
-	else
-		line=$(ip netns exec $ns ./pm_nl_ctl get $_id)
-		# the dump order is: id flags dev address port
-		expected_line="$id"
-		[ -n "$flags" ] && expected_line="$expected_line $flags"
-		[ -n "$dev" ] && expected_line="$expected_line $dev"
-		[ -n "$addr" ] && expected_line="$expected_line $addr"
-		[ -n "$_port" ] && expected_line="$expected_line $_port"
-	fi
-	if [ "$line" = "$expected_line" ]; then
-		echo "[ ok ]"
-	else
-		echo "[fail] expected '$expected_line' found '$line'"
-		fail_test
-	fi
-=======
 	check_output "mptcp_lib_pm_nl_get_endpoint ${ns} ${id}" \
 		"$(mptcp_lib_pm_nl_format_endpoints \
 			"${id},${addr},${flags//","/" "},${dev},${port}")"
->>>>>>> 2d5404ca
 }
 
 pm_nl_set_endpoint()
@@ -2892,13 +2820,9 @@
 
 	if reset "mpc backup both sides" &&
 	   continue_if mptcp_lib_kallsyms_doesnt_have "T mptcp_subflow_send_ack$"; then
-<<<<<<< HEAD
-		pm_nl_add_endpoint $ns1 10.0.1.1 flags subflow,backup
-=======
 		pm_nl_set_limits $ns1 0 2
 		pm_nl_set_limits $ns2 1 2
 		pm_nl_add_endpoint $ns1 10.0.1.1 flags signal,backup
->>>>>>> 2d5404ca
 		pm_nl_add_endpoint $ns2 10.0.1.2 flags subflow,backup
 
 		# 10.0.2.2 (non-backup) -> 10.0.1.1 (backup)
@@ -3392,10 +3316,7 @@
 
 	# multiple subflows
 	if reset_with_fail "MP_FAIL MP_RST" 2; then
-<<<<<<< HEAD
-=======
 		MPTCP_LIB_SUBTEST_FLAKY=1
->>>>>>> 2d5404ca
 		tc -n $ns2 qdisc add dev ns2eth1 root netem rate 1mbit delay 5ms
 		pm_nl_set_limits $ns1 0 1
 		pm_nl_set_limits $ns2 0 1
