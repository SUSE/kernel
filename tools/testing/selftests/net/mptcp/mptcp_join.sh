#!/bin/bash
# SPDX-License-Identifier: GPL-2.0

# Double quotes to prevent globbing and word splitting is recommended in new
# code but we accept it, especially because there were too many before having
# address all other issues detected by shellcheck.
#shellcheck disable=SC2086

<<<<<<< HEAD
=======
# ShellCheck incorrectly believes that most of the code here is unreachable
# because it's invoked by variable name, see how the "tests" array is used
#shellcheck disable=SC2317

>>>>>>> 939f5ad6
. "$(dirname "${0}")/mptcp_lib.sh"

ret=0
sin=""
sinfail=""
sout=""
cin=""
cinfail=""
cinsent=""
tmpfile=""
cout=""
capout=""
ns1=""
ns2=""
ksft_skip=4
iptables="iptables"
ip6tables="ip6tables"
timeout_poll=30
timeout_test=$((timeout_poll * 2 + 1))
capture=0
checksum=0
ip_mptcp=0
check_invert=0
validate_checksum=0
init=0
evts_ns1=""
evts_ns2=""
evts_ns1_pid=0
evts_ns2_pid=0

declare -A all_tests
declare -a only_tests_ids
declare -a only_tests_names
declare -A failed_tests
TEST_COUNT=0
TEST_NAME=""
nr_blank=40

export FAILING_LINKS=""

# generated using "nfbpf_compile '(ip && (ip[54] & 0xf0) == 0x30) ||
#				  (ip6 && (ip6[74] & 0xf0) == 0x30)'"
CBPF_MPTCP_SUBOPTION_ADD_ADDR="14,
			       48 0 0 0,
			       84 0 0 240,
			       21 0 3 64,
			       48 0 0 54,
			       84 0 0 240,
			       21 6 7 48,
			       48 0 0 0,
			       84 0 0 240,
			       21 0 4 96,
			       48 0 0 74,
			       84 0 0 240,
			       21 0 1 48,
			       6 0 0 65535,
			       6 0 0 0"

init_partial()
{
	capout=$(mktemp)

	local sec rndh
	sec=$(date +%s)
	rndh=$(printf %x $sec)-$(mktemp -u XXXXXX)

	ns1="ns1-$rndh"
	ns2="ns2-$rndh"

	local netns
	for netns in "$ns1" "$ns2"; do
		ip netns add $netns || exit $ksft_skip
		ip -net $netns link set lo up
		ip netns exec $netns sysctl -q net.mptcp.enabled=1
		ip netns exec $netns sysctl -q net.mptcp.pm_type=0 2>/dev/null || true
		ip netns exec $netns sysctl -q net.ipv4.conf.all.rp_filter=0
		ip netns exec $netns sysctl -q net.ipv4.conf.default.rp_filter=0
		if [ $checksum -eq 1 ]; then
			ip netns exec $netns sysctl -q net.mptcp.checksum_enabled=1
		fi
	done

	check_invert=0
	validate_checksum=$checksum
	FAILING_LINKS=""

	#  ns1         ns2
	# ns1eth1    ns2eth1
	# ns1eth2    ns2eth2
	# ns1eth3    ns2eth3
	# ns1eth4    ns2eth4

	local i
	for i in $(seq 1 4); do
		ip link add ns1eth$i netns "$ns1" type veth peer name ns2eth$i netns "$ns2"
		ip -net "$ns1" addr add 10.0.$i.1/24 dev ns1eth$i
		ip -net "$ns1" addr add dead:beef:$i::1/64 dev ns1eth$i nodad
		ip -net "$ns1" link set ns1eth$i up

		ip -net "$ns2" addr add 10.0.$i.2/24 dev ns2eth$i
		ip -net "$ns2" addr add dead:beef:$i::2/64 dev ns2eth$i nodad
		ip -net "$ns2" link set ns2eth$i up

		# let $ns2 reach any $ns1 address from any interface
		ip -net "$ns2" route add default via 10.0.$i.1 dev ns2eth$i metric 10$i
		ip -net "$ns2" route add default via dead:beef:$i::1 dev ns2eth$i metric 10$i
	done
}

init_shapers()
{
	local i
	for i in $(seq 1 4); do
		tc -n $ns1 qdisc add dev ns1eth$i root netem rate 20mbit delay 1
		tc -n $ns2 qdisc add dev ns2eth$i root netem rate 20mbit delay 1
	done
}

cleanup_partial()
{
	rm -f "$capout"

	local netns
	for netns in "$ns1" "$ns2"; do
		ip netns del $netns
		rm -f /tmp/$netns.{nstat,out}
	done
}

check_tools()
{
	mptcp_lib_check_mptcp
<<<<<<< HEAD
=======
	mptcp_lib_check_kallsyms
>>>>>>> 939f5ad6

	if ! ip -Version &> /dev/null; then
		echo "SKIP: Could not run test without ip tool"
		exit $ksft_skip
	fi

	# Use the legacy version if available to support old kernel versions
	if iptables-legacy -V &> /dev/null; then
		iptables="iptables-legacy"
		ip6tables="ip6tables-legacy"
	elif ! iptables -V &> /dev/null; then
		echo "SKIP: Could not run all tests without iptables tool"
		exit $ksft_skip
	fi

	if ! ip6tables -V &> /dev/null; then
		echo "SKIP: Could not run all tests without ip6tables tool"
		exit $ksft_skip
	fi
}

init() {
	init=1

	check_tools

	sin=$(mktemp)
	sout=$(mktemp)
	cin=$(mktemp)
	cinsent=$(mktemp)
	cout=$(mktemp)
	evts_ns1=$(mktemp)
	evts_ns2=$(mktemp)

	trap cleanup EXIT

	make_file "$cin" "client" 1
	make_file "$sin" "server" 1
}

cleanup()
{
	rm -f "$cin" "$cout" "$sinfail"
	rm -f "$sin" "$sout" "$cinsent" "$cinfail"
	rm -f "$tmpfile"
	rm -rf $evts_ns1 $evts_ns2
	cleanup_partial
}

# $1: msg
print_title()
{
	printf "%03u %-36s %s" "${TEST_COUNT}" "${TEST_NAME}" "${1}"
}

# [ $1: fail msg ]
mark_as_skipped()
{
	local msg="${1:-"Feature not supported"}"

	mptcp_lib_fail_if_expected_feature "${msg}"

	print_title "[ skip ] ${msg}"
	printf "\n"
}

# $@: condition
continue_if()
{
	if ! "${@}"; then
		mark_as_skipped
		return 1
	fi
}

skip_test()
{
	if [ "${#only_tests_ids[@]}" -eq 0 ] && [ "${#only_tests_names[@]}" -eq 0 ]; then
		return 1
	fi

	local i
	for i in "${only_tests_ids[@]}"; do
		if [ "${TEST_COUNT}" -eq "${i}" ]; then
			return 1
		fi
	done
	for i in "${only_tests_names[@]}"; do
		if [ "${TEST_NAME}" = "${i}" ]; then
			return 1
		fi
	done

	return 0
}

# $1: test name
reset()
{
	TEST_NAME="${1}"

	TEST_COUNT=$((TEST_COUNT+1))

	if skip_test; then
		return 1
	fi

	if [ "${init}" != "1" ]; then
		init
	else
		cleanup_partial
	fi

	init_partial

	return 0
}

# $1: test name ; $2: counter to check
reset_check_counter()
{
	reset "${1}" || return 1

	local counter="${2}"

	if ! nstat -asz "${counter}" | grep -wq "${counter}"; then
		mark_as_skipped "counter '${counter}' is not available"
		return 1
	fi
}

# $1: test name
reset_with_cookies()
{
	reset "${1}" || return 1

	local netns
	for netns in "$ns1" "$ns2"; do
		ip netns exec $netns sysctl -q net.ipv4.tcp_syncookies=2
	done
}

# $1: test name
reset_with_add_addr_timeout()
{
	local ip="${2:-4}"
	local tables

	reset "${1}" || return 1

	tables="${iptables}"
	if [ $ip -eq 6 ]; then
		tables="${ip6tables}"
	fi

	ip netns exec $ns1 sysctl -q net.mptcp.add_addr_timeout=1

	if ! ip netns exec $ns2 $tables -A OUTPUT -p tcp \
			-m tcp --tcp-option 30 \
			-m bpf --bytecode \
			"$CBPF_MPTCP_SUBOPTION_ADD_ADDR" \
			-j DROP; then
		mark_as_skipped "unable to set the 'add addr' rule"
		return 1
	fi
}

# $1: test name
reset_with_checksum()
{
	local ns1_enable=$1
	local ns2_enable=$2

	reset "checksum test ${1} ${2}" || return 1

	ip netns exec $ns1 sysctl -q net.mptcp.checksum_enabled=$ns1_enable
	ip netns exec $ns2 sysctl -q net.mptcp.checksum_enabled=$ns2_enable

	validate_checksum=1
}

reset_with_allow_join_id0()
{
	local ns1_enable=$2
	local ns2_enable=$3

	reset "${1}" || return 1

	ip netns exec $ns1 sysctl -q net.mptcp.allow_join_initial_addr_port=$ns1_enable
	ip netns exec $ns2 sysctl -q net.mptcp.allow_join_initial_addr_port=$ns2_enable
}

# Modify TCP payload without corrupting the TCP packet
#
# This rule inverts a 8-bit word at byte offset 148 for the 2nd TCP ACK packets
# carrying enough data.
# Once it is done, the TCP Checksum field is updated so the packet is still
# considered as valid at the TCP level.
# Because the MPTCP checksum, covering the TCP options and data, has not been
# updated, the modification will be detected and an MP_FAIL will be emitted:
# what we want to validate here without corrupting "random" MPTCP options.
#
# To avoid having tc producing this pr_info() message for each TCP ACK packets
# not carrying enough data:
#
#     tc action pedit offset 162 out of bounds
#
# Netfilter is used to mark packets with enough data.
setup_fail_rules()
{
	check_invert=1
	validate_checksum=1
	local i="$1"
	local ip="${2:-4}"
	local tables

	tables="${iptables}"
	if [ $ip -eq 6 ]; then
		tables="${ip6tables}"
	fi

	ip netns exec $ns2 $tables \
		-t mangle \
		-A OUTPUT \
		-o ns2eth$i \
		-p tcp \
		-m length --length 150:9999 \
		-m statistic --mode nth --packet 1 --every 99999 \
		-j MARK --set-mark 42 || return ${ksft_skip}

	tc -n $ns2 qdisc add dev ns2eth$i clsact || return ${ksft_skip}
	tc -n $ns2 filter add dev ns2eth$i egress \
		protocol ip prio 1000 \
		handle 42 fw \
		action pedit munge offset 148 u8 invert \
		pipe csum tcp \
		index 100 || return ${ksft_skip}
}

reset_with_fail()
{
	reset_check_counter "${1}" "MPTcpExtInfiniteMapTx" || return 1
	shift

	ip netns exec $ns1 sysctl -q net.mptcp.checksum_enabled=1
	ip netns exec $ns2 sysctl -q net.mptcp.checksum_enabled=1

	local rc=0
	setup_fail_rules "${@}" || rc=$?

	if [ ${rc} -eq ${ksft_skip} ]; then
		mark_as_skipped "unable to set the 'fail' rules"
		return 1
	fi
}

reset_with_events()
{
	reset "${1}" || return 1

	:> "$evts_ns1"
	:> "$evts_ns2"
	ip netns exec $ns1 ./pm_nl_ctl events >> "$evts_ns1" 2>&1 &
	evts_ns1_pid=$!
	ip netns exec $ns2 ./pm_nl_ctl events >> "$evts_ns2" 2>&1 &
	evts_ns2_pid=$!
}

reset_with_tcp_filter()
{
	reset "${1}" || return 1
	shift

	local ns="${!1}"
	local src="${2}"
	local target="${3}"

	if ! ip netns exec "${ns}" ${iptables} \
			-A INPUT \
			-s "${src}" \
			-p tcp \
			-j "${target}"; then
		mark_as_skipped "unable to set the filter rules"
		return 1
	fi
}

fail_test()
{
	ret=1
	failed_tests[${TEST_COUNT}]="${TEST_NAME}"
}

get_failed_tests_ids()
{
	# sorted
	local i
	for i in "${!failed_tests[@]}"; do
		echo "${i}"
	done | sort -n
}

print_file_err()
{
	ls -l "$1" 1>&2
	echo "Trailing bytes are: "
	tail -c 27 "$1"
}

check_transfer()
{
	local in=$1
	local out=$2
	local what=$3
	local bytes=$4
	local i a b

	local line
	if [ -n "$bytes" ]; then
		local out_size
		# when truncating we must check the size explicitly
		out_size=$(wc -c $out | awk '{print $1}')
		if [ $out_size -ne $bytes ]; then
			echo "[ FAIL ] $what output file has wrong size ($out_size, $bytes)"
			fail_test
			return 1
		fi

		# note: BusyBox's "cmp" command doesn't support --bytes
		tmpfile=$(mktemp)
		head --bytes="$bytes" "$in" > "$tmpfile"
		mv "$tmpfile" "$in"
		head --bytes="$bytes" "$out" > "$tmpfile"
		mv "$tmpfile" "$out"
		tmpfile=""
	fi
	cmp -l "$in" "$out" | while read -r i a b; do
		local sum=$((0${a} + 0${b}))
		if [ $check_invert -eq 0 ] || [ $sum -ne $((0xff)) ]; then
			echo "[ FAIL ] $what does not match (in, out):"
			print_file_err "$in"
			print_file_err "$out"
			fail_test

			return 1
		else
			echo "$what has inverted byte at ${i}"
		fi
	done

	return 0
}

do_ping()
{
	local listener_ns="$1"
	local connector_ns="$2"
	local connect_addr="$3"

	if ! ip netns exec ${connector_ns} ping -q -c 1 $connect_addr >/dev/null; then
		echo "$listener_ns -> $connect_addr connectivity [ FAIL ]" 1>&2
		fail_test
	fi
}

link_failure()
{
	local ns="$1"

	if [ -z "$FAILING_LINKS" ]; then
		l=$((RANDOM%4))
		FAILING_LINKS=$((l+1))
	fi

	local l
	for l in $FAILING_LINKS; do
		local veth="ns1eth$l"
		ip -net "$ns" link set "$veth" down
	done
}

# $1: IP address
is_v6()
{
	[ -z "${1##*:*}" ]
}

# $1: ns, $2: port
wait_local_port_listen()
{
	local listener_ns="${1}"
	local port="${2}"

	local port_hex
	port_hex="$(printf "%04X" "${port}")"

	local i
	for i in $(seq 10); do
		ip netns exec "${listener_ns}" cat /proc/net/tcp* | \
			awk "BEGIN {rc=1} {if (\$2 ~ /:${port_hex}\$/ && \$4 ~ /0A/) {rc=0; exit}} END {exit rc}" &&
			break
		sleep 0.1
	done
}

# $1: ns ; $2: counter
get_counter()
{
	local ns="${1}"
	local counter="${2}"
	local count

	count=$(ip netns exec ${ns} nstat -asz "${counter}" | awk 'NR==1 {next} {print $2}')
	if [ -z "${count}" ]; then
		mptcp_lib_fail_if_expected_feature "${counter} counter"
		return 1
	fi

	echo "${count}"
}

rm_addr_count()
{
	get_counter "${1}" "MPTcpExtRmAddr"
}

# $1: ns, $2: old rm_addr counter in $ns
wait_rm_addr()
{
	local ns="${1}"
	local old_cnt="${2}"
	local cnt

	local i
	for i in $(seq 10); do
		cnt=$(rm_addr_count ${ns})
		[ "$cnt" = "${old_cnt}" ] || break
		sleep 0.1
	done
}

wait_mpj()
{
	local ns="${1}"
	local cnt old_cnt

	old_cnt=$(get_counter ${ns} "MPTcpExtMPJoinAckRx")

	local i
	for i in $(seq 10); do
		cnt=$(get_counter ${ns} "MPTcpExtMPJoinAckRx")
		[ "$cnt" = "${old_cnt}" ] || break
		sleep 0.1
	done
}

kill_wait()
{
	kill $1 > /dev/null 2>&1
	wait $1 2>/dev/null
}

kill_events_pids()
{
	kill_wait $evts_ns1_pid
	kill_wait $evts_ns2_pid
}

kill_tests_wait()
{
	#shellcheck disable=SC2046
	kill -SIGUSR1 $(ip netns pids $ns2) $(ip netns pids $ns1)
	wait
}

pm_nl_set_limits()
{
	local ns=$1
	local addrs=$2
	local subflows=$3

	if [ $ip_mptcp -eq 1 ]; then
		ip -n $ns mptcp limits set add_addr_accepted $addrs subflows $subflows
	else
		ip netns exec $ns ./pm_nl_ctl limits $addrs $subflows
	fi
}

pm_nl_add_endpoint()
{
	local ns=$1
	local addr=$2
	local flags _flags
	local port _port
	local dev _dev
	local id _id
	local nr=2

	local p
	for p in "${@}"
	do
		if [ $p = "flags" ]; then
			eval _flags=\$"$nr"
			[ -n "$_flags" ]; flags="flags $_flags"
		fi
		if [ $p = "dev" ]; then
			eval _dev=\$"$nr"
			[ -n "$_dev" ]; dev="dev $_dev"
		fi
		if [ $p = "id" ]; then
			eval _id=\$"$nr"
			[ -n "$_id" ]; id="id $_id"
		fi
		if [ $p = "port" ]; then
			eval _port=\$"$nr"
			[ -n "$_port" ]; port="port $_port"
		fi

		nr=$((nr + 1))
	done

	if [ $ip_mptcp -eq 1 ]; then
		ip -n $ns mptcp endpoint add $addr ${_flags//","/" "} $dev $id $port
	else
		ip netns exec $ns ./pm_nl_ctl add $addr $flags $dev $id $port
	fi
}

pm_nl_del_endpoint()
{
	local ns=$1
	local id=$2
	local addr=$3

	if [ $ip_mptcp -eq 1 ]; then
		ip -n $ns mptcp endpoint delete id $id $addr
	else
		ip netns exec $ns ./pm_nl_ctl del $id $addr
	fi
}

pm_nl_flush_endpoint()
{
	local ns=$1

	if [ $ip_mptcp -eq 1 ]; then
		ip -n $ns mptcp endpoint flush
	else
		ip netns exec $ns ./pm_nl_ctl flush
	fi
}

pm_nl_show_endpoints()
{
	local ns=$1

	if [ $ip_mptcp -eq 1 ]; then
		ip -n $ns mptcp endpoint show
	else
		ip netns exec $ns ./pm_nl_ctl dump
	fi
}

pm_nl_change_endpoint()
{
	local ns=$1
	local id=$2
	local flags=$3

	if [ $ip_mptcp -eq 1 ]; then
		ip -n $ns mptcp endpoint change id $id ${flags//","/" "}
	else
		ip netns exec $ns ./pm_nl_ctl set id $id flags $flags
	fi
}

pm_nl_check_endpoint()
{
	local line expected_line
	local need_title=$1
	local msg="$2"
	local ns=$3
	local addr=$4
	local _flags=""
	local flags
	local _port
	local port
	local dev
	local _id
	local id

	if [ "${need_title}" = 1 ]; then
		printf "%03u %-36s %s" "${TEST_COUNT}" "${TEST_NAME}" "${msg}"
	else
		printf "%-${nr_blank}s %s" " " "${msg}"
	fi

	shift 4
	while [ -n "$1" ]; do
		if [ $1 = "flags" ]; then
			_flags=$2
			[ -n "$_flags" ]; flags="flags $_flags"
			shift
		elif [ $1 = "dev" ]; then
			[ -n "$2" ]; dev="dev $1"
			shift
		elif [ $1 = "id" ]; then
			_id=$2
			[ -n "$_id" ]; id="id $_id"
			shift
		elif [ $1 = "port" ]; then
			_port=$2
			[ -n "$_port" ]; port=" port $_port"
			shift
		fi

		shift
	done

	if [ -z "$id" ]; then
		echo "[skip] bad test - missing endpoint id"
		return
	fi

	if [ $ip_mptcp -eq 1 ]; then
		line=$(ip -n $ns mptcp endpoint show $id)
		# the dump order is: address id flags port dev
		expected_line="$addr"
		[ -n "$addr" ] && expected_line="$expected_line $addr"
		expected_line="$expected_line $id"
		[ -n "$_flags" ] && expected_line="$expected_line ${_flags//","/" "}"
		[ -n "$dev" ] && expected_line="$expected_line $dev"
		[ -n "$port" ] && expected_line="$expected_line $port"
	else
		line=$(ip netns exec $ns ./pm_nl_ctl get $_id)
		# the dump order is: id flags dev address port
		expected_line="$id"
		[ -n "$flags" ] && expected_line="$expected_line $flags"
		[ -n "$dev" ] && expected_line="$expected_line $dev"
		[ -n "$addr" ] && expected_line="$expected_line $addr"
		[ -n "$_port" ] && expected_line="$expected_line $_port"
	fi
	if [ "$line" = "$expected_line" ]; then
		echo "[ ok ]"
	else
		echo "[fail] expected '$expected_line' found '$line'"
		fail_test
	fi
}

do_transfer()
{
	local listener_ns="$1"
	local connector_ns="$2"
	local cl_proto="$3"
	local srv_proto="$4"
	local connect_addr="$5"
	local test_link_fail="$6"
	local addr_nr_ns1="$7"
	local addr_nr_ns2="$8"
	local speed="$9"
	local sflags="${10}"

	local port=$((10000 + TEST_COUNT - 1))
	local cappid
	local userspace_pm=0

	:> "$cout"
	:> "$sout"
	:> "$capout"

	if [ $capture -eq 1 ]; then
		local capuser
		if [ -z $SUDO_USER ] ; then
			capuser=""
		else
			capuser="-Z $SUDO_USER"
		fi

		capfile=$(printf "mp_join-%02u-%s.pcap" "$TEST_COUNT" "${listener_ns}")

		echo "Capturing traffic for test $TEST_COUNT into $capfile"
		ip netns exec ${listener_ns} tcpdump -i any -s 65535 -B 32768 $capuser -w $capfile > "$capout" 2>&1 &
		cappid=$!

		sleep 1
	fi

	NSTAT_HISTORY=/tmp/${listener_ns}.nstat ip netns exec ${listener_ns} \
		nstat -n
	NSTAT_HISTORY=/tmp/${connector_ns}.nstat ip netns exec ${connector_ns} \
		nstat -n

	local extra_args
	if [ $speed = "fast" ]; then
		extra_args="-j"
	elif [ $speed = "slow" ]; then
		extra_args="-r 50"
	elif [[ $speed = "speed_"* ]]; then
		extra_args="-r ${speed:6}"
	fi

	if [[ "${addr_nr_ns1}" = "userspace_"* ]]; then
		userspace_pm=1
		addr_nr_ns1=${addr_nr_ns1:10}
	fi

	local flags="subflow"
	local extra_cl_args=""
	local extra_srv_args=""
	local trunc_size=""
	if [[ "${addr_nr_ns2}" = "fastclose_"* ]]; then
		if [ ${test_link_fail} -le 1 ]; then
			echo "fastclose tests need test_link_fail argument"
			fail_test
			return 1
		fi

		# disconnect
		trunc_size=${test_link_fail}
		local side=${addr_nr_ns2:10}

		if [ ${side} = "client" ]; then
			extra_cl_args="-f ${test_link_fail}"
			extra_srv_args="-f -1"
		elif [ ${side} = "server" ]; then
			extra_srv_args="-f ${test_link_fail}"
			extra_cl_args="-f -1"
		else
			echo "wrong/unknown fastclose spec ${side}"
			fail_test
			return 1
		fi
		addr_nr_ns2=0
	elif [[ "${addr_nr_ns2}" = "userspace_"* ]]; then
		userspace_pm=1
		addr_nr_ns2=${addr_nr_ns2:10}
	elif [[ "${addr_nr_ns2}" = "fullmesh_"* ]]; then
		flags="${flags},fullmesh"
		addr_nr_ns2=${addr_nr_ns2:9}
	fi

	extra_srv_args="$extra_args $extra_srv_args"
	if [ "$test_link_fail" -gt 1 ];then
		timeout ${timeout_test} \
			ip netns exec ${listener_ns} \
				./mptcp_connect -t ${timeout_poll} -l -p $port -s ${srv_proto} \
					$extra_srv_args "::" < "$sinfail" > "$sout" &
	else
		timeout ${timeout_test} \
			ip netns exec ${listener_ns} \
				./mptcp_connect -t ${timeout_poll} -l -p $port -s ${srv_proto} \
					$extra_srv_args "::" < "$sin" > "$sout" &
	fi
	local spid=$!

	wait_local_port_listen "${listener_ns}" "${port}"

	extra_cl_args="$extra_args $extra_cl_args"
	if [ "$test_link_fail" -eq 0 ];then
		timeout ${timeout_test} \
			ip netns exec ${connector_ns} \
				./mptcp_connect -t ${timeout_poll} -p $port -s ${cl_proto} \
					$extra_cl_args $connect_addr < "$cin" > "$cout" &
	elif [ "$test_link_fail" -eq 1 ] || [ "$test_link_fail" -eq 2 ];then
		( cat "$cinfail" ; sleep 2; link_failure $listener_ns ; cat "$cinfail" ) | \
			tee "$cinsent" | \
			timeout ${timeout_test} \
				ip netns exec ${connector_ns} \
					./mptcp_connect -t ${timeout_poll} -p $port -s ${cl_proto} \
						$extra_cl_args $connect_addr > "$cout" &
	else
		tee "$cinsent" < "$cinfail" | \
			timeout ${timeout_test} \
				ip netns exec ${connector_ns} \
					./mptcp_connect -t ${timeout_poll} -p $port -s ${cl_proto} \
						$extra_cl_args $connect_addr > "$cout" &
	fi
	local cpid=$!

	# let the mptcp subflow be established in background before
	# do endpoint manipulation
	if [ $addr_nr_ns1 != "0" ] || [ $addr_nr_ns2 != "0" ]; then
		sleep 1
	fi

	if [ $addr_nr_ns1 -gt 0 ]; then
		local counter=2
		local add_nr_ns1=${addr_nr_ns1}
		local id=10
		local tk
		while [ $add_nr_ns1 -gt 0 ]; do
			local addr
			if is_v6 "${connect_addr}"; then
				addr="dead:beef:$counter::1"
			else
				addr="10.0.$counter.1"
			fi
			if [ $userspace_pm -eq 0 ]; then
				pm_nl_add_endpoint $ns1 $addr flags signal
			else
				tk=$(grep "type:1," "$evts_ns1" |
				     sed -n 's/.*\(token:\)\([[:digit:]]*\).*$/\2/p;q')
				ip netns exec ${listener_ns} ./pm_nl_ctl ann $addr token $tk id $id
				sleep 1
				sp=$(grep "type:10" "$evts_ns1" |
				     sed -n 's/.*\(sport:\)\([[:digit:]]*\).*$/\2/p;q')
				da=$(grep "type:10" "$evts_ns1" |
				     sed -n 's/.*\(daddr6:\)\([0-9a-f:.]*\).*$/\2/p;q')
				dp=$(grep "type:10" "$evts_ns1" |
				     sed -n 's/.*\(dport:\)\([[:digit:]]*\).*$/\2/p;q')
				ip netns exec ${listener_ns} ./pm_nl_ctl rem token $tk id $id
				ip netns exec ${listener_ns} ./pm_nl_ctl dsf lip "::ffff:$addr" \
							lport $sp rip $da rport $dp token $tk
			fi

			counter=$((counter + 1))
			add_nr_ns1=$((add_nr_ns1 - 1))
			id=$((id + 1))
		done
	elif [ $addr_nr_ns1 -lt 0 ]; then
		local rm_nr_ns1=$((-addr_nr_ns1))
		if [ $rm_nr_ns1 -lt 8 ]; then
			local counter=0
			local line
			pm_nl_show_endpoints ${listener_ns} | while read -r line; do
				# shellcheck disable=SC2206 # we do want to split per word
				local arr=($line)
				local nr=0

				local i
				for i in "${arr[@]}"; do
					if [ $i = "id" ]; then
						if [ $counter -eq $rm_nr_ns1 ]; then
							break
						fi
						id=${arr[$nr+1]}
						rm_addr=$(rm_addr_count ${connector_ns})
						pm_nl_del_endpoint ${listener_ns} $id
						wait_rm_addr ${connector_ns} ${rm_addr}
						counter=$((counter + 1))
					fi
					nr=$((nr + 1))
				done
			done
		elif [ $rm_nr_ns1 -eq 8 ]; then
			pm_nl_flush_endpoint ${listener_ns}
		elif [ $rm_nr_ns1 -eq 9 ]; then
			pm_nl_del_endpoint ${listener_ns} 0 ${connect_addr}
		fi
	fi

	# if newly added endpoints must be deleted, give the background msk
	# some time to created them
	[ $addr_nr_ns1 -gt 0 ] && [ $addr_nr_ns2 -lt 0 ] && sleep 1

	if [ $addr_nr_ns2 -gt 0 ]; then
		local add_nr_ns2=${addr_nr_ns2}
		local counter=3
		local id=20
		local tk da dp sp
		while [ $add_nr_ns2 -gt 0 ]; do
			local addr
			if is_v6 "${connect_addr}"; then
				addr="dead:beef:$counter::2"
			else
				addr="10.0.$counter.2"
			fi
			if [ $userspace_pm -eq 0 ]; then
				pm_nl_add_endpoint $ns2 $addr flags $flags
			else
				tk=$(sed -n 's/.*\(token:\)\([[:digit:]]*\).*$/\2/p;q' "$evts_ns2")
				da=$(sed -n 's/.*\(daddr4:\)\([0-9.]*\).*$/\2/p;q' "$evts_ns2")
				dp=$(sed -n 's/.*\(dport:\)\([[:digit:]]*\).*$/\2/p;q' "$evts_ns2")
				ip netns exec ${connector_ns} ./pm_nl_ctl csf lip $addr lid $id \
									rip $da rport $dp token $tk
				sleep 1
				sp=$(grep "type:10" "$evts_ns2" |
				     sed -n 's/.*\(sport:\)\([[:digit:]]*\).*$/\2/p;q')
				ip netns exec ${connector_ns} ./pm_nl_ctl rem token $tk id $id
				ip netns exec ${connector_ns} ./pm_nl_ctl dsf lip $addr lport $sp \
									rip $da rport $dp token $tk
			fi
			counter=$((counter + 1))
			add_nr_ns2=$((add_nr_ns2 - 1))
			id=$((id + 1))
		done
	elif [ $addr_nr_ns2 -lt 0 ]; then
		local rm_nr_ns2=$((-addr_nr_ns2))
		if [ $rm_nr_ns2 -lt 8 ]; then
			local counter=0
			local line
			pm_nl_show_endpoints ${connector_ns} | while read -r line; do
				# shellcheck disable=SC2206 # we do want to split per word
				local arr=($line)
				local nr=0

				local i
				for i in "${arr[@]}"; do
					if [ $i = "id" ]; then
						if [ $counter -eq $rm_nr_ns2 ]; then
							break
						fi
						local id rm_addr
						# rm_addr are serialized, allow the previous one to
						# complete
						id=${arr[$nr+1]}
						rm_addr=$(rm_addr_count ${listener_ns})
						pm_nl_del_endpoint ${connector_ns} $id
						wait_rm_addr ${listener_ns} ${rm_addr}
						counter=$((counter + 1))
					fi
					nr=$((nr + 1))
				done
			done
		elif [ $rm_nr_ns2 -eq 8 ]; then
			pm_nl_flush_endpoint ${connector_ns}
		elif [ $rm_nr_ns2 -eq 9 ]; then
			local addr
			if is_v6 "${connect_addr}"; then
				addr="dead:beef:1::2"
			else
				addr="10.0.1.2"
			fi
			pm_nl_del_endpoint ${connector_ns} 0 $addr
		fi
	fi

	if [ -n "${sflags}" ]; then
		sleep 1

		local netns
		for netns in "$ns1" "$ns2"; do
			local line
			pm_nl_show_endpoints $netns | while read -r line; do
				# shellcheck disable=SC2206 # we do want to split per word
				local arr=($line)
				local nr=0
				local id

				local i
				for i in "${arr[@]}"; do
					if [ $i = "id" ]; then
						id=${arr[$nr+1]}
					fi
					nr=$((nr + 1))
				done
				pm_nl_change_endpoint $netns $id $sflags
			done
		done
	fi

	wait $cpid
	local retc=$?
	wait $spid
	local rets=$?

	if [ $capture -eq 1 ]; then
	    sleep 1
	    kill $cappid
	fi

	NSTAT_HISTORY=/tmp/${listener_ns}.nstat ip netns exec ${listener_ns} \
		nstat | grep Tcp > /tmp/${listener_ns}.out
	NSTAT_HISTORY=/tmp/${connector_ns}.nstat ip netns exec ${connector_ns} \
		nstat | grep Tcp > /tmp/${connector_ns}.out

	if [ ${rets} -ne 0 ] || [ ${retc} -ne 0 ]; then
		echo " client exit code $retc, server $rets" 1>&2
		echo -e "\nnetns ${listener_ns} socket stat for ${port}:" 1>&2
		ip netns exec ${listener_ns} ss -Menita 1>&2 -o "sport = :$port"
		cat /tmp/${listener_ns}.out
		echo -e "\nnetns ${connector_ns} socket stat for ${port}:" 1>&2
		ip netns exec ${connector_ns} ss -Menita 1>&2 -o "dport = :$port"
		cat /tmp/${connector_ns}.out

		cat "$capout"
		fail_test
		return 1
	fi

	if [ "$test_link_fail" -gt 1 ];then
		check_transfer $sinfail $cout "file received by client" $trunc_size
	else
		check_transfer $sin $cout "file received by client" $trunc_size
	fi
	retc=$?
	if [ "$test_link_fail" -eq 0 ];then
		check_transfer $cin $sout "file received by server" $trunc_size
	else
		check_transfer $cinsent $sout "file received by server" $trunc_size
	fi
	rets=$?

	if [ $retc -eq 0 ] && [ $rets -eq 0 ];then
		cat "$capout"
		return 0
	fi

	cat "$capout"
	return 1
}

make_file()
{
	local name=$1
	local who=$2
	local size=$3

	dd if=/dev/urandom of="$name" bs=1024 count=$size 2> /dev/null
	echo -e "\nMPTCP_TEST_FILE_END_MARKER" >> "$name"

	echo "Created $name (size $size KB) containing data sent by $who"
}

run_tests()
{
	local listener_ns="$1"
	local connector_ns="$2"
	local connect_addr="$3"
	local test_linkfail="${4:-0}"
	local addr_nr_ns1="${5:-0}"
	local addr_nr_ns2="${6:-0}"
	local speed="${7:-fast}"
	local sflags="${8:-""}"

	local size

	# The values above 2 are reused to make test files
	# with the given sizes (KB)
	if [ "$test_linkfail" -gt 2 ]; then
		size=$test_linkfail

		if [ -z "$cinfail" ]; then
			cinfail=$(mktemp)
		fi
		make_file "$cinfail" "client" $size
	# create the input file for the failure test when
	# the first failure test run
	elif [ "$test_linkfail" -ne 0 ] && [ -z "$cinfail" ]; then
		# the client file must be considerably larger
		# of the maximum expected cwin value, or the
		# link utilization will be not predicable
		size=$((RANDOM%2))
		size=$((size+1))
		size=$((size*8192))
		size=$((size + ( RANDOM % 8192) ))

		cinfail=$(mktemp)
		make_file "$cinfail" "client" $size
	fi

	if [ "$test_linkfail" -gt 2 ]; then
		size=$test_linkfail

		if [ -z "$sinfail" ]; then
			sinfail=$(mktemp)
		fi
		make_file "$sinfail" "server" $size
	elif [ "$test_linkfail" -eq 2 ] && [ -z "$sinfail" ]; then
		size=$((RANDOM%16))
		size=$((size+1))
		size=$((size*2048))

		sinfail=$(mktemp)
		make_file "$sinfail" "server" $size
	fi

	do_transfer ${listener_ns} ${connector_ns} MPTCP MPTCP ${connect_addr} \
		${test_linkfail} ${addr_nr_ns1} ${addr_nr_ns2} ${speed} ${sflags}
}

dump_stats()
{
	echo Server ns stats
	ip netns exec $ns1 nstat -as | grep Tcp
	echo Client ns stats
	ip netns exec $ns2 nstat -as | grep Tcp
}

chk_csum_nr()
{
	local csum_ns1=${1:-0}
	local csum_ns2=${2:-0}
	local count
	local dump_stats
	local extra_msg=""
	local allow_multi_errors_ns1=0
	local allow_multi_errors_ns2=0

	if [[ "${csum_ns1}" = "+"* ]]; then
		allow_multi_errors_ns1=1
		csum_ns1=${csum_ns1:1}
	fi
	if [[ "${csum_ns2}" = "+"* ]]; then
		allow_multi_errors_ns2=1
		csum_ns2=${csum_ns2:1}
	fi

	printf "%-${nr_blank}s %s" " " "sum"
	count=$(get_counter ${ns1} "MPTcpExtDataCsumErr")
	if [ "$count" != "$csum_ns1" ]; then
		extra_msg="$extra_msg ns1=$count"
	fi
	if [ -z "$count" ]; then
		echo -n "[skip]"
	elif { [ "$count" != $csum_ns1 ] && [ $allow_multi_errors_ns1 -eq 0 ]; } ||
	   { [ "$count" -lt $csum_ns1 ] && [ $allow_multi_errors_ns1 -eq 1 ]; }; then
		echo "[fail] got $count data checksum error[s] expected $csum_ns1"
		fail_test
		dump_stats=1
	else
		echo -n "[ ok ]"
	fi
	echo -n " - csum  "
	count=$(get_counter ${ns2} "MPTcpExtDataCsumErr")
	if [ "$count" != "$csum_ns2" ]; then
		extra_msg="$extra_msg ns2=$count"
	fi
	if [ -z "$count" ]; then
		echo -n "[skip]"
	elif { [ "$count" != $csum_ns2 ] && [ $allow_multi_errors_ns2 -eq 0 ]; } ||
	   { [ "$count" -lt $csum_ns2 ] && [ $allow_multi_errors_ns2 -eq 1 ]; }; then
		echo "[fail] got $count data checksum error[s] expected $csum_ns2"
		fail_test
		dump_stats=1
	else
		echo -n "[ ok ]"
	fi
	[ "${dump_stats}" = 1 ] && dump_stats

	echo "$extra_msg"
}

chk_fail_nr()
{
	local fail_tx=$1
	local fail_rx=$2
	local ns_invert=${3:-""}
	local count
	local dump_stats
	local ns_tx=$ns1
	local ns_rx=$ns2
	local extra_msg=""
	local allow_tx_lost=0
	local allow_rx_lost=0

	if [[ $ns_invert = "invert" ]]; then
		ns_tx=$ns2
		ns_rx=$ns1
		extra_msg=" invert"
	fi

	if [[ "${fail_tx}" = "-"* ]]; then
		allow_tx_lost=1
		fail_tx=${fail_tx:1}
	fi
	if [[ "${fail_rx}" = "-"* ]]; then
		allow_rx_lost=1
		fail_rx=${fail_rx:1}
	fi

	printf "%-${nr_blank}s %s" " " "ftx"
	count=$(get_counter ${ns_tx} "MPTcpExtMPFailTx")
	if [ "$count" != "$fail_tx" ]; then
		extra_msg="$extra_msg,tx=$count"
	fi
	if [ -z "$count" ]; then
		echo -n "[skip]"
	elif { [ "$count" != "$fail_tx" ] && [ $allow_tx_lost -eq 0 ]; } ||
	   { [ "$count" -gt "$fail_tx" ] && [ $allow_tx_lost -eq 1 ]; }; then
		echo "[fail] got $count MP_FAIL[s] TX expected $fail_tx"
		fail_test
		dump_stats=1
	else
		echo -n "[ ok ]"
	fi

	echo -n " - failrx"
	count=$(get_counter ${ns_rx} "MPTcpExtMPFailRx")
	if [ "$count" != "$fail_rx" ]; then
		extra_msg="$extra_msg,rx=$count"
	fi
	if [ -z "$count" ]; then
		echo -n "[skip]"
	elif { [ "$count" != "$fail_rx" ] && [ $allow_rx_lost -eq 0 ]; } ||
	   { [ "$count" -gt "$fail_rx" ] && [ $allow_rx_lost -eq 1 ]; }; then
		echo "[fail] got $count MP_FAIL[s] RX expected $fail_rx"
		fail_test
		dump_stats=1
	else
		echo -n "[ ok ]"
	fi

	[ "${dump_stats}" = 1 ] && dump_stats

	echo "$extra_msg"
}

chk_fclose_nr()
{
	local fclose_tx=$1
	local fclose_rx=$2
	local ns_invert=$3
	local count
	local dump_stats
	local ns_tx=$ns2
	local ns_rx=$ns1
	local extra_msg="   "

	if [[ $ns_invert = "invert" ]]; then
		ns_tx=$ns1
		ns_rx=$ns2
		extra_msg=${extra_msg}"invert"
	fi

	printf "%-${nr_blank}s %s" " " "ctx"
	count=$(get_counter ${ns_tx} "MPTcpExtMPFastcloseTx")
	if [ -z "$count" ]; then
		echo -n "[skip]"
	elif [ "$count" != "$fclose_tx" ]; then
		extra_msg="$extra_msg,tx=$count"
		echo "[fail] got $count MP_FASTCLOSE[s] TX expected $fclose_tx"
		fail_test
		dump_stats=1
	else
		echo -n "[ ok ]"
	fi

	echo -n " - fclzrx"
	count=$(get_counter ${ns_rx} "MPTcpExtMPFastcloseRx")
	if [ -z "$count" ]; then
		echo -n "[skip]"
	elif [ "$count" != "$fclose_rx" ]; then
		extra_msg="$extra_msg,rx=$count"
		echo "[fail] got $count MP_FASTCLOSE[s] RX expected $fclose_rx"
		fail_test
		dump_stats=1
	else
		echo -n "[ ok ]"
	fi

	[ "${dump_stats}" = 1 ] && dump_stats

	echo "$extra_msg"
}

chk_rst_nr()
{
	local rst_tx=$1
	local rst_rx=$2
	local ns_invert=${3:-""}
	local count
	local dump_stats
	local ns_tx=$ns1
	local ns_rx=$ns2
	local extra_msg=""

	if [[ $ns_invert = "invert" ]]; then
		ns_tx=$ns2
		ns_rx=$ns1
		extra_msg="   invert"
	fi

	printf "%-${nr_blank}s %s" " " "rtx"
	count=$(get_counter ${ns_tx} "MPTcpExtMPRstTx")
	if [ -z "$count" ]; then
		echo -n "[skip]"
	elif [ $count -lt $rst_tx ]; then
		echo "[fail] got $count MP_RST[s] TX expected $rst_tx"
		fail_test
		dump_stats=1
	else
		echo -n "[ ok ]"
	fi

	echo -n " - rstrx "
	count=$(get_counter ${ns_rx} "MPTcpExtMPRstRx")
	if [ -z "$count" ]; then
		echo -n "[skip]"
	elif [ "$count" -lt "$rst_rx" ]; then
		echo "[fail] got $count MP_RST[s] RX expected $rst_rx"
		fail_test
		dump_stats=1
	else
		echo -n "[ ok ]"
	fi

	[ "${dump_stats}" = 1 ] && dump_stats

	echo "$extra_msg"
}

chk_infi_nr()
{
	local infi_tx=$1
	local infi_rx=$2
	local count
	local dump_stats

	printf "%-${nr_blank}s %s" " " "itx"
	count=$(get_counter ${ns2} "MPTcpExtInfiniteMapTx")
	if [ -z "$count" ]; then
		echo -n "[skip]"
	elif [ "$count" != "$infi_tx" ]; then
		echo "[fail] got $count infinite map[s] TX expected $infi_tx"
		fail_test
		dump_stats=1
	else
		echo -n "[ ok ]"
	fi

	echo -n " - infirx"
	count=$(get_counter ${ns1} "MPTcpExtInfiniteMapRx")
	if [ -z "$count" ]; then
		echo "[skip]"
	elif [ "$count" != "$infi_rx" ]; then
		echo "[fail] got $count infinite map[s] RX expected $infi_rx"
		fail_test
		dump_stats=1
	else
		echo "[ ok ]"
	fi

	[ "${dump_stats}" = 1 ] && dump_stats
}

chk_join_nr()
{
	local syn_nr=$1
	local syn_ack_nr=$2
	local ack_nr=$3
	local csum_ns1=${4:-0}
	local csum_ns2=${5:-0}
	local fail_nr=${6:-0}
	local rst_nr=${7:-0}
	local infi_nr=${8:-0}
	local corrupted_pkts=${9:-0}
	local count
	local dump_stats
	local with_cookie
	local title="${TEST_NAME}"

	if [ "${corrupted_pkts}" -gt 0 ]; then
		title+=": ${corrupted_pkts} corrupted pkts"
	fi

	printf "%03u %-36s %s" "${TEST_COUNT}" "${title}" "syn"
	count=$(get_counter ${ns1} "MPTcpExtMPJoinSynRx")
	if [ -z "$count" ]; then
		echo -n "[skip]"
	elif [ "$count" != "$syn_nr" ]; then
		echo "[fail] got $count JOIN[s] syn expected $syn_nr"
		fail_test
		dump_stats=1
	else
		echo -n "[ ok ]"
	fi

	echo -n " - synack"
	with_cookie=$(ip netns exec $ns2 sysctl -n net.ipv4.tcp_syncookies)
	count=$(get_counter ${ns2} "MPTcpExtMPJoinSynAckRx")
	if [ -z "$count" ]; then
		echo -n "[skip]"
	elif [ "$count" != "$syn_ack_nr" ]; then
		# simult connections exceeding the limit with cookie enabled could go up to
		# synack validation as the conn limit can be enforced reliably only after
		# the subflow creation
		if [ "$with_cookie" = 2 ] && [ "$count" -gt "$syn_ack_nr" ] && [ "$count" -le "$syn_nr" ]; then
			echo -n "[ ok ]"
		else
			echo "[fail] got $count JOIN[s] synack expected $syn_ack_nr"
			fail_test
			dump_stats=1
		fi
	else
		echo -n "[ ok ]"
	fi

	echo -n " - ack"
	count=$(get_counter ${ns1} "MPTcpExtMPJoinAckRx")
	if [ -z "$count" ]; then
		echo "[skip]"
	elif [ "$count" != "$ack_nr" ]; then
		echo "[fail] got $count JOIN[s] ack expected $ack_nr"
		fail_test
		dump_stats=1
	else
		echo "[ ok ]"
	fi
	[ "${dump_stats}" = 1 ] && dump_stats
	if [ $validate_checksum -eq 1 ]; then
		chk_csum_nr $csum_ns1 $csum_ns2
		chk_fail_nr $fail_nr $fail_nr
		chk_rst_nr $rst_nr $rst_nr
		chk_infi_nr $infi_nr $infi_nr
	fi
}

# a negative value for 'stale_max' means no upper bound:
# for bidirectional transfer, if one peer sleep for a while
# - as these tests do - we can have a quite high number of
# stale/recover conversions, proportional to
# sleep duration/ MPTCP-level RTX interval.
chk_stale_nr()
{
	local ns=$1
	local stale_min=$2
	local stale_max=$3
	local stale_delta=$4
	local dump_stats
	local stale_nr
	local recover_nr

	printf "%-${nr_blank}s %-18s" " " "stale"

	stale_nr=$(get_counter ${ns} "MPTcpExtSubflowStale")
	recover_nr=$(get_counter ${ns} "MPTcpExtSubflowRecover")
	if [ -z "$stale_nr" ] || [ -z "$recover_nr" ]; then
		echo "[skip]"
	elif [ $stale_nr -lt $stale_min ] ||
	   { [ $stale_max -gt 0 ] && [ $stale_nr -gt $stale_max ]; } ||
	   [ $((stale_nr - recover_nr)) -ne $stale_delta ]; then
		echo "[fail] got $stale_nr stale[s] $recover_nr recover[s], " \
		     " expected stale in range [$stale_min..$stale_max]," \
		     " stale-recover delta $stale_delta "
		fail_test
		dump_stats=1
	else
		echo "[ ok ]"
	fi

	if [ "${dump_stats}" = 1 ]; then
		echo $ns stats
		ip netns exec $ns ip -s link show
		ip netns exec $ns nstat -as | grep MPTcp
	fi
}

chk_add_nr()
{
	local add_nr=$1
	local echo_nr=$2
	local port_nr=${3:-0}
	local syn_nr=${4:-$port_nr}
	local syn_ack_nr=${5:-$port_nr}
	local ack_nr=${6:-$port_nr}
	local mis_syn_nr=${7:-0}
	local mis_ack_nr=${8:-0}
	local count
	local dump_stats
	local timeout

	timeout=$(ip netns exec $ns1 sysctl -n net.mptcp.add_addr_timeout)

	printf "%-${nr_blank}s %s" " " "add"
	count=$(get_counter ${ns2} "MPTcpExtAddAddr")
	if [ -z "$count" ]; then
		echo -n "[skip]"
	# if the test configured a short timeout tolerate greater then expected
	# add addrs options, due to retransmissions
	elif [ "$count" != "$add_nr" ] && { [ "$timeout" -gt 1 ] || [ "$count" -lt "$add_nr" ]; }; then
		echo "[fail] got $count ADD_ADDR[s] expected $add_nr"
		fail_test
		dump_stats=1
	else
		echo -n "[ ok ]"
	fi

	echo -n " - echo  "
	count=$(get_counter ${ns1} "MPTcpExtEchoAdd")
	if [ -z "$count" ]; then
		echo -n "[skip]"
	elif [ "$count" != "$echo_nr" ]; then
		echo "[fail] got $count ADD_ADDR echo[s] expected $echo_nr"
		fail_test
		dump_stats=1
	else
		echo -n "[ ok ]"
	fi

	if [ $port_nr -gt 0 ]; then
		echo -n " - pt "
		count=$(get_counter ${ns2} "MPTcpExtPortAdd")
		if [ -z "$count" ]; then
			echo "[skip]"
		elif [ "$count" != "$port_nr" ]; then
			echo "[fail] got $count ADD_ADDR[s] with a port-number expected $port_nr"
			fail_test
			dump_stats=1
		else
			echo "[ ok ]"
		fi

		printf "%-${nr_blank}s %s" " " "syn"
		count=$(get_counter ${ns1} "MPTcpExtMPJoinPortSynRx")
		if [ -z "$count" ]; then
			echo -n "[skip]"
		elif [ "$count" != "$syn_nr" ]; then
			echo "[fail] got $count JOIN[s] syn with a different \
				port-number expected $syn_nr"
			fail_test
			dump_stats=1
		else
			echo -n "[ ok ]"
		fi

		echo -n " - synack"
		count=$(get_counter ${ns2} "MPTcpExtMPJoinPortSynAckRx")
		if [ -z "$count" ]; then
			echo -n "[skip]"
		elif [ "$count" != "$syn_ack_nr" ]; then
			echo "[fail] got $count JOIN[s] synack with a different \
				port-number expected $syn_ack_nr"
			fail_test
			dump_stats=1
		else
			echo -n "[ ok ]"
		fi

		echo -n " - ack"
		count=$(get_counter ${ns1} "MPTcpExtMPJoinPortAckRx")
		if [ -z "$count" ]; then
			echo "[skip]"
		elif [ "$count" != "$ack_nr" ]; then
			echo "[fail] got $count JOIN[s] ack with a different \
				port-number expected $ack_nr"
			fail_test
			dump_stats=1
		else
			echo "[ ok ]"
		fi

		printf "%-${nr_blank}s %s" " " "syn"
		count=$(get_counter ${ns1} "MPTcpExtMismatchPortSynRx")
		if [ -z "$count" ]; then
			echo -n "[skip]"
		elif [ "$count" != "$mis_syn_nr" ]; then
			echo "[fail] got $count JOIN[s] syn with a mismatched \
				port-number expected $mis_syn_nr"
			fail_test
			dump_stats=1
		else
			echo -n "[ ok ]"
		fi

		echo -n " - ack   "
		count=$(get_counter ${ns1} "MPTcpExtMismatchPortAckRx")
		if [ -z "$count" ]; then
			echo "[skip]"
		elif [ "$count" != "$mis_ack_nr" ]; then
			echo "[fail] got $count JOIN[s] ack with a mismatched \
				port-number expected $mis_ack_nr"
			fail_test
			dump_stats=1
		else
			echo "[ ok ]"
		fi
	else
		echo ""
	fi

	[ "${dump_stats}" = 1 ] && dump_stats
}

chk_rm_nr()
{
	local rm_addr_nr=$1
	local rm_subflow_nr=$2
	local invert
	local simult
	local count
	local dump_stats
	local addr_ns=$ns1
	local subflow_ns=$ns2
	local extra_msg=""

	shift 2
	while [ -n "$1" ]; do
		[ "$1" = "invert" ] && invert=true
		[ "$1" = "simult" ] && simult=true
		shift
	done

	if [ -z $invert ]; then
		addr_ns=$ns1
		subflow_ns=$ns2
	elif [ $invert = "true" ]; then
		addr_ns=$ns2
		subflow_ns=$ns1
		extra_msg="   invert"
	fi

	printf "%-${nr_blank}s %s" " " "rm "
	count=$(get_counter ${addr_ns} "MPTcpExtRmAddr")
	if [ -z "$count" ]; then
		echo -n "[skip]"
	elif [ "$count" != "$rm_addr_nr" ]; then
		echo "[fail] got $count RM_ADDR[s] expected $rm_addr_nr"
		fail_test
		dump_stats=1
	else
		echo -n "[ ok ]"
	fi

	echo -n " - rmsf  "
	count=$(get_counter ${subflow_ns} "MPTcpExtRmSubflow")
	if [ -z "$count" ]; then
		echo -n "[skip]"
	elif [ -n "$simult" ]; then
		local cnt suffix

		cnt=$(get_counter ${addr_ns} "MPTcpExtRmSubflow")

		# in case of simult flush, the subflow removal count on each side is
		# unreliable
		count=$((count + cnt))
		[ "$count" != "$rm_subflow_nr" ] && suffix="$count in [$rm_subflow_nr:$((rm_subflow_nr*2))]"
		if [ $count -ge "$rm_subflow_nr" ] && \
		   [ "$count" -le "$((rm_subflow_nr *2 ))" ]; then
			echo -n "[ ok ] $suffix"
		else
			echo "[fail] got $count RM_SUBFLOW[s] expected in range [$rm_subflow_nr:$((rm_subflow_nr*2))]"
			fail_test
			dump_stats=1
		fi
	elif [ "$count" != "$rm_subflow_nr" ]; then
		echo "[fail] got $count RM_SUBFLOW[s] expected $rm_subflow_nr"
		fail_test
		dump_stats=1
	else
		echo -n "[ ok ]"
	fi

	[ "${dump_stats}" = 1 ] && dump_stats

	echo "$extra_msg"
}

chk_prio_nr()
{
	local mp_prio_nr_tx=$1
	local mp_prio_nr_rx=$2
	local count
	local dump_stats

	printf "%-${nr_blank}s %s" " " "ptx"
	count=$(get_counter ${ns1} "MPTcpExtMPPrioTx")
	if [ -z "$count" ]; then
		echo -n "[skip]"
	elif [ "$count" != "$mp_prio_nr_tx" ]; then
		echo "[fail] got $count MP_PRIO[s] TX expected $mp_prio_nr_tx"
		fail_test
		dump_stats=1
	else
		echo -n "[ ok ]"
	fi

	echo -n " - prx   "
	count=$(get_counter ${ns1} "MPTcpExtMPPrioRx")
	if [ -z "$count" ]; then
		echo "[skip]"
	elif [ "$count" != "$mp_prio_nr_rx" ]; then
		echo "[fail] got $count MP_PRIO[s] RX expected $mp_prio_nr_rx"
		fail_test
		dump_stats=1
	else
		echo "[ ok ]"
	fi

	[ "${dump_stats}" = 1 ] && dump_stats
}

chk_subflow_nr()
{
	local need_title="$1"
	local msg="$2"
	local subflow_nr=$3
	local cnt1
	local cnt2
	local dump_stats

	if [ -n "${need_title}" ]; then
		printf "%03u %-36s %s" "${TEST_COUNT}" "${TEST_NAME}" "${msg}"
	else
		printf "%-${nr_blank}s %s" " " "${msg}"
	fi

	cnt1=$(ss -N $ns1 -tOni | grep -c token)
	cnt2=$(ss -N $ns2 -tOni | grep -c token)
	if [ "$cnt1" != "$subflow_nr" ] || [ "$cnt2" != "$subflow_nr" ]; then
		echo "[fail] got $cnt1:$cnt2 subflows expected $subflow_nr"
		fail_test
		dump_stats=1
	else
		echo "[ ok ]"
	fi

	if [ "${dump_stats}" = 1 ]; then
		ss -N $ns1 -tOni
		ss -N $ns1 -tOni | grep token
		ip -n $ns1 mptcp endpoint
		dump_stats
	fi
}

chk_mptcp_info()
{
	local nr_info=$1
	local info
	local cnt1
	local cnt2
	local dump_stats

	if [[ $nr_info = "subflows_"* ]]; then
		info="subflows"
		nr_info=${nr_info:9}
	else
		echo "[fail] unsupported argument: $nr_info"
		fail_test
		return 1
	fi

	printf "%-${nr_blank}s %-30s" " " "mptcp_info $info=$nr_info"

	cnt1=$(ss -N $ns1 -inmHM | grep "$info:" |
		sed -n 's/.*\('"$info"':\)\([[:digit:]]*\).*$/\2/p;q')
	[ -z "$cnt1" ] && cnt1=0
	cnt2=$(ss -N $ns2 -inmHM | grep "$info:" |
		sed -n 's/.*\('"$info"':\)\([[:digit:]]*\).*$/\2/p;q')
	[ -z "$cnt2" ] && cnt2=0
	if [ "$cnt1" != "$nr_info" ] || [ "$cnt2" != "$nr_info" ]; then
		echo "[fail] got $cnt1:$cnt2 $info expected $nr_info"
		fail_test
		dump_stats=1
	else
		echo "[ ok ]"
	fi

	if [ "$dump_stats" = 1 ]; then
		ss -N $ns1 -inmHM
		ss -N $ns2 -inmHM
		dump_stats
	fi
}

chk_link_usage()
{
	local ns=$1
	local link=$2
	local out=$3
	local expected_rate=$4

	local tx_link tx_total
	tx_link=$(ip netns exec $ns cat /sys/class/net/$link/statistics/tx_bytes)
	tx_total=$(stat --format=%s $out)
	local tx_rate=$((tx_link * 100 / tx_total))
	local tolerance=5

	printf "%-${nr_blank}s %-18s" " " "link usage"
	if [ $tx_rate -lt $((expected_rate - tolerance)) ] || \
	   [ $tx_rate -gt $((expected_rate + tolerance)) ]; then
		echo "[fail] got $tx_rate% usage, expected $expected_rate%"
		fail_test
	else
		echo "[ ok ]"
	fi
}

wait_attempt_fail()
{
	local timeout_ms=$((timeout_poll * 1000))
	local time=0
	local ns=$1

	while [ $time -lt $timeout_ms ]; do
		local cnt

		cnt=$(get_counter ${ns} "TcpAttemptFails")

		[ "$cnt" = 1 ] && return 1
		time=$((time + 100))
		sleep 0.1
	done
	return 1
}

set_userspace_pm()
{
	local ns=$1

	ip netns exec $ns sysctl -q net.mptcp.pm_type=1
}

subflows_tests()
{
	if reset "no JOIN"; then
		run_tests $ns1 $ns2 10.0.1.1
		chk_join_nr 0 0 0
	fi

	# subflow limited by client
	if reset "single subflow, limited by client"; then
		pm_nl_set_limits $ns1 0 0
		pm_nl_set_limits $ns2 0 0
		pm_nl_add_endpoint $ns2 10.0.3.2 flags subflow
		run_tests $ns1 $ns2 10.0.1.1
		chk_join_nr 0 0 0
	fi

	# subflow limited by server
	if reset "single subflow, limited by server"; then
		pm_nl_set_limits $ns1 0 0
		pm_nl_set_limits $ns2 0 1
		pm_nl_add_endpoint $ns2 10.0.3.2 flags subflow
		run_tests $ns1 $ns2 10.0.1.1
		chk_join_nr 1 1 0
	fi

	# subflow
	if reset "single subflow"; then
		pm_nl_set_limits $ns1 0 1
		pm_nl_set_limits $ns2 0 1
		pm_nl_add_endpoint $ns2 10.0.3.2 flags subflow
		run_tests $ns1 $ns2 10.0.1.1
		chk_join_nr 1 1 1
	fi

	# multiple subflows
	if reset "multiple subflows"; then
		pm_nl_set_limits $ns1 0 2
		pm_nl_set_limits $ns2 0 2
		pm_nl_add_endpoint $ns2 10.0.3.2 flags subflow
		pm_nl_add_endpoint $ns2 10.0.2.2 flags subflow
		run_tests $ns1 $ns2 10.0.1.1
		chk_join_nr 2 2 2
	fi

	# multiple subflows limited by server
	if reset "multiple subflows, limited by server"; then
		pm_nl_set_limits $ns1 0 1
		pm_nl_set_limits $ns2 0 2
		pm_nl_add_endpoint $ns2 10.0.3.2 flags subflow
		pm_nl_add_endpoint $ns2 10.0.2.2 flags subflow
		run_tests $ns1 $ns2 10.0.1.1
		chk_join_nr 2 2 1
	fi

	# single subflow, dev
	if reset "single subflow, dev"; then
		pm_nl_set_limits $ns1 0 1
		pm_nl_set_limits $ns2 0 1
		pm_nl_add_endpoint $ns2 10.0.3.2 flags subflow dev ns2eth3
		run_tests $ns1 $ns2 10.0.1.1
		chk_join_nr 1 1 1
	fi
}

subflows_error_tests()
{
	# If a single subflow is configured, and matches the MPC src
	# address, no additional subflow should be created
	if reset "no MPC reuse with single endpoint"; then
		pm_nl_set_limits $ns1 0 1
		pm_nl_set_limits $ns2 0 1
		pm_nl_add_endpoint $ns2 10.0.1.2 flags subflow
		run_tests $ns1 $ns2 10.0.1.1 0 0 0 slow
		chk_join_nr 0 0 0
	fi

	# multiple subflows, with subflow creation error
	if reset_with_tcp_filter "multi subflows, with failing subflow" ns1 10.0.3.2 REJECT &&
	   continue_if mptcp_lib_kallsyms_has "mptcp_pm_subflow_check_next$"; then
		pm_nl_set_limits $ns1 0 2
		pm_nl_set_limits $ns2 0 2
		pm_nl_add_endpoint $ns2 10.0.3.2 flags subflow
		pm_nl_add_endpoint $ns2 10.0.2.2 flags subflow
		run_tests $ns1 $ns2 10.0.1.1 0 0 0 slow
		chk_join_nr 1 1 1
	fi

	# multiple subflows, with subflow timeout on MPJ
	if reset_with_tcp_filter "multi subflows, with subflow timeout" ns1 10.0.3.2 DROP &&
	   continue_if mptcp_lib_kallsyms_has "mptcp_pm_subflow_check_next$"; then
		pm_nl_set_limits $ns1 0 2
		pm_nl_set_limits $ns2 0 2
		pm_nl_add_endpoint $ns2 10.0.3.2 flags subflow
		pm_nl_add_endpoint $ns2 10.0.2.2 flags subflow
		run_tests $ns1 $ns2 10.0.1.1 0 0 0 slow
		chk_join_nr 1 1 1
	fi

	# multiple subflows, check that the endpoint corresponding to
	# closed subflow (due to reset) is not reused if additional
	# subflows are added later
	if reset_with_tcp_filter "multi subflows, fair usage on close" ns1 10.0.3.2 REJECT &&
	   continue_if mptcp_lib_kallsyms_has "mptcp_pm_subflow_check_next$"; then
		pm_nl_set_limits $ns1 0 1
		pm_nl_set_limits $ns2 0 1
		pm_nl_add_endpoint $ns2 10.0.3.2 flags subflow
		run_tests $ns1 $ns2 10.0.1.1 0 0 0 slow &

		# mpj subflow will be in TW after the reset
		wait_attempt_fail $ns2
		pm_nl_add_endpoint $ns2 10.0.2.2 flags subflow
		wait

		# additional subflow could be created only if the PM select
		# the later endpoint, skipping the already used one
		chk_join_nr 1 1 1
	fi
}

signal_address_tests()
{
	# add_address, unused
	if reset "unused signal address"; then
		pm_nl_add_endpoint $ns1 10.0.2.1 flags signal
		run_tests $ns1 $ns2 10.0.1.1
		chk_join_nr 0 0 0
		chk_add_nr 1 1
	fi

	# accept and use add_addr
	if reset "signal address"; then
		pm_nl_set_limits $ns1 0 1
		pm_nl_set_limits $ns2 1 1
		pm_nl_add_endpoint $ns1 10.0.2.1 flags signal
		run_tests $ns1 $ns2 10.0.1.1
		chk_join_nr 1 1 1
		chk_add_nr 1 1
	fi

	# accept and use add_addr with an additional subflow
	# note: signal address in server ns and local addresses in client ns must
	# belong to different subnets or one of the listed local address could be
	# used for 'add_addr' subflow
	if reset "subflow and signal"; then
		pm_nl_add_endpoint $ns1 10.0.2.1 flags signal
		pm_nl_set_limits $ns1 0 2
		pm_nl_set_limits $ns2 1 2
		pm_nl_add_endpoint $ns2 10.0.3.2 flags subflow
		run_tests $ns1 $ns2 10.0.1.1
		chk_join_nr 2 2 2
		chk_add_nr 1 1
	fi

	# accept and use add_addr with additional subflows
	if reset "multiple subflows and signal"; then
		pm_nl_set_limits $ns1 0 3
		pm_nl_add_endpoint $ns1 10.0.2.1 flags signal
		pm_nl_set_limits $ns2 1 3
		pm_nl_add_endpoint $ns2 10.0.3.2 flags subflow
		pm_nl_add_endpoint $ns2 10.0.4.2 flags subflow
		run_tests $ns1 $ns2 10.0.1.1
		chk_join_nr 3 3 3
		chk_add_nr 1 1
	fi

	# signal addresses
	if reset "signal addresses"; then
		pm_nl_set_limits $ns1 3 3
		pm_nl_add_endpoint $ns1 10.0.2.1 flags signal
		pm_nl_add_endpoint $ns1 10.0.3.1 flags signal
		pm_nl_add_endpoint $ns1 10.0.4.1 flags signal
		pm_nl_set_limits $ns2 3 3
		run_tests $ns1 $ns2 10.0.1.1
		chk_join_nr 3 3 3
		chk_add_nr 3 3
	fi

	# signal invalid addresses
	if reset "signal invalid addresses"; then
		pm_nl_set_limits $ns1 3 3
		pm_nl_add_endpoint $ns1 10.0.12.1 flags signal
		pm_nl_add_endpoint $ns1 10.0.3.1 flags signal
		pm_nl_add_endpoint $ns1 10.0.14.1 flags signal
		pm_nl_set_limits $ns2 3 3
		run_tests $ns1 $ns2 10.0.1.1
		chk_join_nr 1 1 1
		chk_add_nr 3 3
	fi

	# signal addresses race test
	if reset "signal addresses race test"; then
		pm_nl_set_limits $ns1 4 4
		pm_nl_set_limits $ns2 4 4
		pm_nl_add_endpoint $ns1 10.0.1.1 flags signal
		pm_nl_add_endpoint $ns1 10.0.2.1 flags signal
		pm_nl_add_endpoint $ns1 10.0.3.1 flags signal
		pm_nl_add_endpoint $ns1 10.0.4.1 flags signal
		pm_nl_add_endpoint $ns2 10.0.1.2 flags signal
		pm_nl_add_endpoint $ns2 10.0.2.2 flags signal
		pm_nl_add_endpoint $ns2 10.0.3.2 flags signal
		pm_nl_add_endpoint $ns2 10.0.4.2 flags signal

		# the peer could possibly miss some addr notification, allow retransmission
		ip netns exec $ns1 sysctl -q net.mptcp.add_addr_timeout=1
		run_tests $ns1 $ns2 10.0.1.1 0 0 0 slow

		# It is not directly linked to the commit introducing this
		# symbol but for the parent one which is linked anyway.
		if ! mptcp_lib_kallsyms_has "mptcp_pm_subflow_check_next$"; then
			chk_join_nr 3 3 2
			chk_add_nr 4 4
		else
			chk_join_nr 3 3 3
			# the server will not signal the address terminating
			# the MPC subflow
			chk_add_nr 3 3
		fi
	fi
}

link_failure_tests()
{
	# accept and use add_addr with additional subflows and link loss
	if reset "multiple flows, signal, link failure"; then
		# without any b/w limit each veth could spool the packets and get
		# them acked at xmit time, so that the corresponding subflow will
		# have almost always no outstanding pkts, the scheduler will pick
		# always the first subflow and we will have hard time testing
		# active backup and link switch-over.
		# Let's set some arbitrary (low) virtual link limits.
		init_shapers
		pm_nl_set_limits $ns1 0 3
		pm_nl_add_endpoint $ns1 10.0.2.1 dev ns1eth2 flags signal
		pm_nl_set_limits $ns2 1 3
		pm_nl_add_endpoint $ns2 10.0.3.2 dev ns2eth3 flags subflow
		pm_nl_add_endpoint $ns2 10.0.4.2 dev ns2eth4 flags subflow
		run_tests $ns1 $ns2 10.0.1.1 1
		chk_join_nr 3 3 3
		chk_add_nr 1 1
		chk_stale_nr $ns2 1 5 1
	fi

	# accept and use add_addr with additional subflows and link loss
	# for bidirectional transfer
	if reset "multi flows, signal, bidi, link fail"; then
		init_shapers
		pm_nl_set_limits $ns1 0 3
		pm_nl_add_endpoint $ns1 10.0.2.1 dev ns1eth2 flags signal
		pm_nl_set_limits $ns2 1 3
		pm_nl_add_endpoint $ns2 10.0.3.2 dev ns2eth3 flags subflow
		pm_nl_add_endpoint $ns2 10.0.4.2 dev ns2eth4 flags subflow
		run_tests $ns1 $ns2 10.0.1.1 2
		chk_join_nr 3 3 3
		chk_add_nr 1 1
		chk_stale_nr $ns2 1 -1 1
	fi

	# 2 subflows plus 1 backup subflow with a lossy link, backup
	# will never be used
	if reset "backup subflow unused, link failure"; then
		init_shapers
		pm_nl_set_limits $ns1 0 2
		pm_nl_add_endpoint $ns1 10.0.2.1 dev ns1eth2 flags signal
		pm_nl_set_limits $ns2 1 2
		FAILING_LINKS="1"
		pm_nl_add_endpoint $ns2 10.0.3.2 dev ns2eth3 flags subflow,backup
		run_tests $ns1 $ns2 10.0.1.1 1
		chk_join_nr 2 2 2
		chk_add_nr 1 1
		chk_link_usage $ns2 ns2eth3 $cinsent 0
	fi

	# 2 lossy links after half transfer, backup will get half of
	# the traffic
	if reset "backup flow used, multi links fail"; then
		init_shapers
		pm_nl_set_limits $ns1 0 2
		pm_nl_add_endpoint $ns1 10.0.2.1 dev ns1eth2 flags signal
		pm_nl_set_limits $ns2 1 2
		pm_nl_add_endpoint $ns2 10.0.3.2 dev ns2eth3 flags subflow,backup
		FAILING_LINKS="1 2"
		run_tests $ns1 $ns2 10.0.1.1 1
		chk_join_nr 2 2 2
		chk_add_nr 1 1
		chk_stale_nr $ns2 2 4 2
		chk_link_usage $ns2 ns2eth3 $cinsent 50
	fi

	# use a backup subflow with the first subflow on a lossy link
	# for bidirectional transfer
	if reset "backup flow used, bidi, link failure"; then
		init_shapers
		pm_nl_set_limits $ns1 0 2
		pm_nl_add_endpoint $ns1 10.0.2.1 dev ns1eth2 flags signal
		pm_nl_set_limits $ns2 1 3
		pm_nl_add_endpoint $ns2 10.0.3.2 dev ns2eth3 flags subflow,backup
		FAILING_LINKS="1 2"
		run_tests $ns1 $ns2 10.0.1.1 2
		chk_join_nr 2 2 2
		chk_add_nr 1 1
		chk_stale_nr $ns2 1 -1 2
		chk_link_usage $ns2 ns2eth3 $cinsent 50
	fi
}

add_addr_timeout_tests()
{
	# add_addr timeout
	if reset_with_add_addr_timeout "signal address, ADD_ADDR timeout"; then
		pm_nl_set_limits $ns1 0 1
		pm_nl_set_limits $ns2 1 1
		pm_nl_add_endpoint $ns1 10.0.2.1 flags signal
		run_tests $ns1 $ns2 10.0.1.1 0 0 0 slow
		chk_join_nr 1 1 1
		chk_add_nr 4 0
	fi

	# add_addr timeout IPv6
	if reset_with_add_addr_timeout "signal address, ADD_ADDR6 timeout" 6; then
		pm_nl_set_limits $ns1 0 1
		pm_nl_set_limits $ns2 1 1
		pm_nl_add_endpoint $ns1 dead:beef:2::1 flags signal
		run_tests $ns1 $ns2 dead:beef:1::1 0 0 0 slow
		chk_join_nr 1 1 1
		chk_add_nr 4 0
	fi

	# signal addresses timeout
	if reset_with_add_addr_timeout "signal addresses, ADD_ADDR timeout"; then
		pm_nl_set_limits $ns1 2 2
		pm_nl_add_endpoint $ns1 10.0.2.1 flags signal
		pm_nl_add_endpoint $ns1 10.0.3.1 flags signal
		pm_nl_set_limits $ns2 2 2
		run_tests $ns1 $ns2 10.0.1.1 0 0 0 speed_10
		chk_join_nr 2 2 2
		chk_add_nr 8 0
	fi

	# signal invalid addresses timeout
	if reset_with_add_addr_timeout "invalid address, ADD_ADDR timeout"; then
		pm_nl_set_limits $ns1 2 2
		pm_nl_add_endpoint $ns1 10.0.12.1 flags signal
		pm_nl_add_endpoint $ns1 10.0.3.1 flags signal
		pm_nl_set_limits $ns2 2 2
		run_tests $ns1 $ns2 10.0.1.1 0 0 0 speed_10
		chk_join_nr 1 1 1
		chk_add_nr 8 0
	fi
}

remove_tests()
{
	# single subflow, remove
	if reset "remove single subflow"; then
		pm_nl_set_limits $ns1 0 1
		pm_nl_set_limits $ns2 0 1
		pm_nl_add_endpoint $ns2 10.0.3.2 flags subflow
		run_tests $ns1 $ns2 10.0.1.1 0 0 -1 slow
		chk_join_nr 1 1 1
		chk_rm_nr 1 1
	fi

	# multiple subflows, remove
	if reset "remove multiple subflows"; then
		pm_nl_set_limits $ns1 0 2
		pm_nl_set_limits $ns2 0 2
		pm_nl_add_endpoint $ns2 10.0.2.2 flags subflow
		pm_nl_add_endpoint $ns2 10.0.3.2 flags subflow
		run_tests $ns1 $ns2 10.0.1.1 0 0 -2 slow
		chk_join_nr 2 2 2
		chk_rm_nr 2 2
	fi

	# single address, remove
	if reset "remove single address"; then
		pm_nl_set_limits $ns1 0 1
		pm_nl_add_endpoint $ns1 10.0.2.1 flags signal
		pm_nl_set_limits $ns2 1 1
		run_tests $ns1 $ns2 10.0.1.1 0 -1 0 slow
		chk_join_nr 1 1 1
		chk_add_nr 1 1
		chk_rm_nr 1 1 invert
	fi

	# subflow and signal, remove
	if reset "remove subflow and signal"; then
		pm_nl_set_limits $ns1 0 2
		pm_nl_add_endpoint $ns1 10.0.2.1 flags signal
		pm_nl_set_limits $ns2 1 2
		pm_nl_add_endpoint $ns2 10.0.3.2 flags subflow
		run_tests $ns1 $ns2 10.0.1.1 0 -1 -1 slow
		chk_join_nr 2 2 2
		chk_add_nr 1 1
		chk_rm_nr 1 1
	fi

	# subflows and signal, remove
	if reset "remove subflows and signal"; then
		pm_nl_set_limits $ns1 0 3
		pm_nl_add_endpoint $ns1 10.0.2.1 flags signal
		pm_nl_set_limits $ns2 1 3
		pm_nl_add_endpoint $ns2 10.0.3.2 flags subflow
		pm_nl_add_endpoint $ns2 10.0.4.2 flags subflow
		run_tests $ns1 $ns2 10.0.1.1 0 -1 -2 speed_10
		chk_join_nr 3 3 3
		chk_add_nr 1 1
		chk_rm_nr 2 2
	fi

	# addresses remove
	if reset "remove addresses"; then
		pm_nl_set_limits $ns1 3 3
		pm_nl_add_endpoint $ns1 10.0.2.1 flags signal id 250
		pm_nl_add_endpoint $ns1 10.0.3.1 flags signal
		pm_nl_add_endpoint $ns1 10.0.4.1 flags signal
		pm_nl_set_limits $ns2 3 3
		run_tests $ns1 $ns2 10.0.1.1 0 -3 0 speed_10
		chk_join_nr 3 3 3
		chk_add_nr 3 3
		chk_rm_nr 3 3 invert
	fi

	# invalid addresses remove
	if reset "remove invalid addresses"; then
		pm_nl_set_limits $ns1 3 3
		pm_nl_add_endpoint $ns1 10.0.12.1 flags signal
		pm_nl_add_endpoint $ns1 10.0.3.1 flags signal
		pm_nl_add_endpoint $ns1 10.0.14.1 flags signal
		pm_nl_set_limits $ns2 3 3
		run_tests $ns1 $ns2 10.0.1.1 0 -3 0 speed_10
		chk_join_nr 1 1 1
		chk_add_nr 3 3
		chk_rm_nr 3 1 invert
	fi

	# subflows and signal, flush
	if reset "flush subflows and signal"; then
		pm_nl_set_limits $ns1 0 3
		pm_nl_add_endpoint $ns1 10.0.2.1 flags signal
		pm_nl_set_limits $ns2 1 3
		pm_nl_add_endpoint $ns2 10.0.3.2 flags subflow
		pm_nl_add_endpoint $ns2 10.0.4.2 flags subflow
		run_tests $ns1 $ns2 10.0.1.1 0 -8 -8 slow
		chk_join_nr 3 3 3
		chk_add_nr 1 1
		chk_rm_nr 1 3 invert simult
	fi

	# subflows flush
	if reset "flush subflows"; then
		pm_nl_set_limits $ns1 3 3
		pm_nl_set_limits $ns2 3 3
		pm_nl_add_endpoint $ns2 10.0.2.2 flags subflow id 150
		pm_nl_add_endpoint $ns2 10.0.3.2 flags subflow
		pm_nl_add_endpoint $ns2 10.0.4.2 flags subflow
		run_tests $ns1 $ns2 10.0.1.1 0 -8 -8 slow
		chk_join_nr 3 3 3

		if mptcp_lib_kversion_ge 5.18; then
			chk_rm_nr 0 3 simult
		else
			chk_rm_nr 3 3
		fi
	fi

	# addresses flush
	if reset "flush addresses"; then
		pm_nl_set_limits $ns1 3 3
		pm_nl_add_endpoint $ns1 10.0.2.1 flags signal id 250
		pm_nl_add_endpoint $ns1 10.0.3.1 flags signal
		pm_nl_add_endpoint $ns1 10.0.4.1 flags signal
		pm_nl_set_limits $ns2 3 3
		run_tests $ns1 $ns2 10.0.1.1 0 -8 -8 slow
		chk_join_nr 3 3 3
		chk_add_nr 3 3
		chk_rm_nr 3 3 invert simult
	fi

	# invalid addresses flush
	if reset "flush invalid addresses"; then
		pm_nl_set_limits $ns1 3 3
		pm_nl_add_endpoint $ns1 10.0.12.1 flags signal
		pm_nl_add_endpoint $ns1 10.0.3.1 flags signal
		pm_nl_add_endpoint $ns1 10.0.14.1 flags signal
		pm_nl_set_limits $ns2 3 3
		run_tests $ns1 $ns2 10.0.1.1 0 -8 0 slow
		chk_join_nr 1 1 1
		chk_add_nr 3 3
		chk_rm_nr 3 1 invert
	fi

	# remove id 0 subflow
	if reset "remove id 0 subflow"; then
		pm_nl_set_limits $ns1 0 1
		pm_nl_set_limits $ns2 0 1
		pm_nl_add_endpoint $ns2 10.0.3.2 flags subflow
		run_tests $ns1 $ns2 10.0.1.1 0 0 -9 slow
		chk_join_nr 1 1 1
		chk_rm_nr 1 1
	fi

	# remove id 0 address
	if reset "remove id 0 address"; then
		pm_nl_set_limits $ns1 0 1
		pm_nl_add_endpoint $ns1 10.0.2.1 flags signal
		pm_nl_set_limits $ns2 1 1
		run_tests $ns1 $ns2 10.0.1.1 0 -9 0 slow
		chk_join_nr 1 1 1
		chk_add_nr 1 1
		chk_rm_nr 1 1 invert
	fi
}

add_tests()
{
	# add single subflow
	if reset "add single subflow"; then
		pm_nl_set_limits $ns1 0 1
		pm_nl_set_limits $ns2 0 1
		run_tests $ns1 $ns2 10.0.1.1 0 0 1 slow
		chk_join_nr 1 1 1
	fi

	# add signal address
	if reset "add signal address"; then
		pm_nl_set_limits $ns1 0 1
		pm_nl_set_limits $ns2 1 1
		run_tests $ns1 $ns2 10.0.1.1 0 1 0 slow
		chk_join_nr 1 1 1
		chk_add_nr 1 1
	fi

	# add multiple subflows
	if reset "add multiple subflows"; then
		pm_nl_set_limits $ns1 0 2
		pm_nl_set_limits $ns2 0 2
		run_tests $ns1 $ns2 10.0.1.1 0 0 2 slow
		chk_join_nr 2 2 2
	fi

	# add multiple subflows IPv6
	if reset "add multiple subflows IPv6"; then
		pm_nl_set_limits $ns1 0 2
		pm_nl_set_limits $ns2 0 2
		run_tests $ns1 $ns2 dead:beef:1::1 0 0 2 slow
		chk_join_nr 2 2 2
	fi

	# add multiple addresses IPv6
	if reset "add multiple addresses IPv6"; then
		pm_nl_set_limits $ns1 0 2
		pm_nl_set_limits $ns2 2 2
		run_tests $ns1 $ns2 dead:beef:1::1 0 2 0 slow
		chk_join_nr 2 2 2
		chk_add_nr 2 2
	fi
}

ipv6_tests()
{
	# subflow IPv6
	if reset "single subflow IPv6"; then
		pm_nl_set_limits $ns1 0 1
		pm_nl_set_limits $ns2 0 1
		pm_nl_add_endpoint $ns2 dead:beef:3::2 dev ns2eth3 flags subflow
		run_tests $ns1 $ns2 dead:beef:1::1 0 0 0 slow
		chk_join_nr 1 1 1
	fi

	# add_address, unused IPv6
	if reset "unused signal address IPv6"; then
		pm_nl_add_endpoint $ns1 dead:beef:2::1 flags signal
		run_tests $ns1 $ns2 dead:beef:1::1 0 0 0 slow
		chk_join_nr 0 0 0
		chk_add_nr 1 1
	fi

	# signal address IPv6
	if reset "single address IPv6"; then
		pm_nl_set_limits $ns1 0 1
		pm_nl_add_endpoint $ns1 dead:beef:2::1 flags signal
		pm_nl_set_limits $ns2 1 1
		run_tests $ns1 $ns2 dead:beef:1::1 0 0 0 slow
		chk_join_nr 1 1 1
		chk_add_nr 1 1
	fi

	# single address IPv6, remove
	if reset "remove single address IPv6"; then
		pm_nl_set_limits $ns1 0 1
		pm_nl_add_endpoint $ns1 dead:beef:2::1 flags signal
		pm_nl_set_limits $ns2 1 1
		run_tests $ns1 $ns2 dead:beef:1::1 0 -1 0 slow
		chk_join_nr 1 1 1
		chk_add_nr 1 1
		chk_rm_nr 1 1 invert
	fi

	# subflow and signal IPv6, remove
	if reset "remove subflow and signal IPv6"; then
		pm_nl_set_limits $ns1 0 2
		pm_nl_add_endpoint $ns1 dead:beef:2::1 flags signal
		pm_nl_set_limits $ns2 1 2
		pm_nl_add_endpoint $ns2 dead:beef:3::2 dev ns2eth3 flags subflow
		run_tests $ns1 $ns2 dead:beef:1::1 0 -1 -1 slow
		chk_join_nr 2 2 2
		chk_add_nr 1 1
		chk_rm_nr 1 1
	fi
}

v4mapped_tests()
{
	# subflow IPv4-mapped to IPv4-mapped
	if reset "single subflow IPv4-mapped"; then
		pm_nl_set_limits $ns1 0 1
		pm_nl_set_limits $ns2 0 1
		pm_nl_add_endpoint $ns2 "::ffff:10.0.3.2" flags subflow
		run_tests $ns1 $ns2 "::ffff:10.0.1.1"
		chk_join_nr 1 1 1
	fi

	# signal address IPv4-mapped with IPv4-mapped sk
	if reset "signal address IPv4-mapped"; then
		pm_nl_set_limits $ns1 0 1
		pm_nl_set_limits $ns2 1 1
		pm_nl_add_endpoint $ns1 "::ffff:10.0.2.1" flags signal
		run_tests $ns1 $ns2 "::ffff:10.0.1.1"
		chk_join_nr 1 1 1
		chk_add_nr 1 1
	fi

	# subflow v4-map-v6
	if reset "single subflow v4-map-v6"; then
		pm_nl_set_limits $ns1 0 1
		pm_nl_set_limits $ns2 0 1
		pm_nl_add_endpoint $ns2 10.0.3.2 flags subflow
		run_tests $ns1 $ns2 "::ffff:10.0.1.1"
		chk_join_nr 1 1 1
	fi

	# signal address v4-map-v6
	if reset "signal address v4-map-v6"; then
		pm_nl_set_limits $ns1 0 1
		pm_nl_set_limits $ns2 1 1
		pm_nl_add_endpoint $ns1 10.0.2.1 flags signal
		run_tests $ns1 $ns2 "::ffff:10.0.1.1"
		chk_join_nr 1 1 1
		chk_add_nr 1 1
	fi

	# subflow v6-map-v4
	if reset "single subflow v6-map-v4"; then
		pm_nl_set_limits $ns1 0 1
		pm_nl_set_limits $ns2 0 1
		pm_nl_add_endpoint $ns2 "::ffff:10.0.3.2" flags subflow
		run_tests $ns1 $ns2 10.0.1.1
		chk_join_nr 1 1 1
	fi

	# signal address v6-map-v4
	if reset "signal address v6-map-v4"; then
		pm_nl_set_limits $ns1 0 1
		pm_nl_set_limits $ns2 1 1
		pm_nl_add_endpoint $ns1 "::ffff:10.0.2.1" flags signal
		run_tests $ns1 $ns2 10.0.1.1
		chk_join_nr 1 1 1
		chk_add_nr 1 1
	fi

	# no subflow IPv6 to v4 address
	if reset "no JOIN with diff families v4-v6"; then
		pm_nl_set_limits $ns1 0 1
		pm_nl_set_limits $ns2 0 1
		pm_nl_add_endpoint $ns2 dead:beef:2::2 flags subflow
		run_tests $ns1 $ns2 10.0.1.1
		chk_join_nr 0 0 0
	fi

	# no subflow IPv6 to v4 address even if v6 has a valid v4 at the end
	if reset "no JOIN with diff families v4-v6-2"; then
		pm_nl_set_limits $ns1 0 1
		pm_nl_set_limits $ns2 0 1
		pm_nl_add_endpoint $ns2 dead:beef:2::10.0.3.2 flags subflow
		run_tests $ns1 $ns2 10.0.1.1
		chk_join_nr 0 0 0
	fi

	# no subflow IPv4 to v6 address, no need to slow down too then
	if reset "no JOIN with diff families v6-v4"; then
		pm_nl_set_limits $ns1 0 1
		pm_nl_set_limits $ns2 0 1
		pm_nl_add_endpoint $ns2 10.0.3.2 flags subflow
		run_tests $ns1 $ns2 dead:beef:1::1
		chk_join_nr 0 0 0
	fi
}

mixed_tests()
{
	if reset "IPv4 sockets do not use IPv6 addresses" &&
	   continue_if mptcp_lib_kversion_ge 6.3; then
		pm_nl_set_limits $ns1 0 1
		pm_nl_set_limits $ns2 1 1
		pm_nl_add_endpoint $ns1 dead:beef:2::1 flags signal
		run_tests $ns1 $ns2 10.0.1.1 0 0 0 slow
		chk_join_nr 0 0 0
	fi

	# Need an IPv6 mptcp socket to allow subflows of both families
	if reset "simult IPv4 and IPv6 subflows" &&
	   continue_if mptcp_lib_kversion_ge 6.3; then
		pm_nl_set_limits $ns1 0 1
		pm_nl_set_limits $ns2 1 1
		pm_nl_add_endpoint $ns1 10.0.1.1 flags signal
		run_tests $ns1 $ns2 dead:beef:2::1 0 0 0 slow
		chk_join_nr 1 1 1
	fi

	# cross families subflows will not be created even in fullmesh mode
	if reset "simult IPv4 and IPv6 subflows, fullmesh 1x1" &&
	   continue_if mptcp_lib_kversion_ge 6.3; then
		pm_nl_set_limits $ns1 0 4
		pm_nl_set_limits $ns2 1 4
		pm_nl_add_endpoint $ns2 dead:beef:2::2 flags subflow,fullmesh
		pm_nl_add_endpoint $ns1 10.0.1.1 flags signal
		run_tests $ns1 $ns2 dead:beef:2::1 0 0 0 slow
		chk_join_nr 1 1 1
	fi

	# fullmesh still tries to create all the possibly subflows with
	# matching family
	if reset "simult IPv4 and IPv6 subflows, fullmesh 2x2" &&
	   continue_if mptcp_lib_kversion_ge 6.3; then
		pm_nl_set_limits $ns1 0 4
		pm_nl_set_limits $ns2 2 4
		pm_nl_add_endpoint $ns1 10.0.2.1 flags signal
		pm_nl_add_endpoint $ns1 dead:beef:2::1 flags signal
		run_tests $ns1 $ns2 dead:beef:1::1 0 0 fullmesh_1 slow
		chk_join_nr 4 4 4
	fi
}

backup_tests()
{
	# single subflow, backup
	if reset "single subflow, backup" &&
	   continue_if mptcp_lib_kallsyms_has "subflow_rebuild_header$"; then
		pm_nl_set_limits $ns1 0 1
		pm_nl_set_limits $ns2 0 1
		pm_nl_add_endpoint $ns2 10.0.3.2 flags subflow,backup
		run_tests $ns1 $ns2 10.0.1.1 0 0 0 slow nobackup
		chk_join_nr 1 1 1
		chk_prio_nr 0 1
	fi

	# single address, backup
	if reset "single address, backup" &&
	   continue_if mptcp_lib_kallsyms_has "subflow_rebuild_header$"; then
		pm_nl_set_limits $ns1 0 1
		pm_nl_add_endpoint $ns1 10.0.2.1 flags signal
		pm_nl_set_limits $ns2 1 1
		run_tests $ns1 $ns2 10.0.1.1 0 0 0 slow backup
		chk_join_nr 1 1 1
		chk_add_nr 1 1
		chk_prio_nr 1 1
	fi

	# single address with port, backup
	if reset "single address with port, backup" &&
	   continue_if mptcp_lib_kallsyms_has "subflow_rebuild_header$"; then
		pm_nl_set_limits $ns1 0 1
		pm_nl_add_endpoint $ns1 10.0.2.1 flags signal port 10100
		pm_nl_set_limits $ns2 1 1
		run_tests $ns1 $ns2 10.0.1.1 0 0 0 slow backup
		chk_join_nr 1 1 1
		chk_add_nr 1 1
		chk_prio_nr 1 1
	fi

	if reset "mpc backup" &&
	   continue_if mptcp_lib_kallsyms_doesnt_have "mptcp_subflow_send_ack$"; then
		pm_nl_add_endpoint $ns2 10.0.1.2 flags subflow,backup
		run_tests $ns1 $ns2 10.0.1.1 0 0 0 slow
		chk_join_nr 0 0 0
		chk_prio_nr 0 1
	fi

	if reset "mpc backup both sides" &&
	   continue_if mptcp_lib_kallsyms_doesnt_have "mptcp_subflow_send_ack$"; then
		pm_nl_add_endpoint $ns1 10.0.1.1 flags subflow,backup
		pm_nl_add_endpoint $ns2 10.0.1.2 flags subflow,backup
		run_tests $ns1 $ns2 10.0.1.1 0 0 0 slow
		chk_join_nr 0 0 0
		chk_prio_nr 1 1
	fi

	if reset "mpc switch to backup" &&
	   continue_if mptcp_lib_kallsyms_doesnt_have "mptcp_subflow_send_ack$"; then
		pm_nl_add_endpoint $ns2 10.0.1.2 flags subflow
		run_tests $ns1 $ns2 10.0.1.1 0 0 0 slow backup
		chk_join_nr 0 0 0
		chk_prio_nr 0 1
	fi

	if reset "mpc switch to backup both sides" &&
	   continue_if mptcp_lib_kallsyms_doesnt_have "mptcp_subflow_send_ack$"; then
		pm_nl_add_endpoint $ns1 10.0.1.1 flags subflow
		pm_nl_add_endpoint $ns2 10.0.1.2 flags subflow
		run_tests $ns1 $ns2 10.0.1.1 0 0 0 slow backup
		chk_join_nr 0 0 0
		chk_prio_nr 1 1
	fi
}

LISTENER_CREATED=15 #MPTCP_EVENT_LISTENER_CREATED
LISTENER_CLOSED=16  #MPTCP_EVENT_LISTENER_CLOSED

AF_INET=2
AF_INET6=10

verify_listener_events()
{
	local evt=$1
	local e_type=$2
	local e_family=$3
	local e_saddr=$4
	local e_sport=$5
	local type
	local family
	local saddr
	local sport
	local name

	if [ $e_type = $LISTENER_CREATED ]; then
		name="LISTENER_CREATED"
	elif [ $e_type = $LISTENER_CLOSED ]; then
		name="LISTENER_CLOSED"
	else
		name="$e_type"
	fi

	printf "%-${nr_blank}s %s %s:%s " " " "$name" "$e_saddr" "$e_sport"

	if ! mptcp_lib_kallsyms_has "mptcp_event_pm_listener$"; then
		printf "[skip]: event not supported\n"
		return
	fi

	type=$(grep "type:$e_type," $evt | sed -n 's/.*\(type:\)\([[:digit:]]*\).*$/\2/p;q')
	family=$(grep "type:$e_type," $evt | sed -n 's/.*\(family:\)\([[:digit:]]*\).*$/\2/p;q')
	sport=$(grep "type:$e_type," $evt | sed -n 's/.*\(sport:\)\([[:digit:]]*\).*$/\2/p;q')
	if [ $family ] && [ $family = $AF_INET6 ]; then
		saddr=$(grep "type:$e_type," $evt | sed -n 's/.*\(saddr6:\)\([0-9a-f:.]*\).*$/\2/p;q')
	else
		saddr=$(grep "type:$e_type," $evt | sed -n 's/.*\(saddr4:\)\([0-9.]*\).*$/\2/p;q')
	fi

	if [ $type ] && [ $type = $e_type ] &&
	   [ $family ] && [ $family = $e_family ] &&
	   [ $saddr ] && [ $saddr = $e_saddr ] &&
	   [ $sport ] && [ $sport = $e_sport ]; then
		echo "[ ok ]"
		return 0
	fi
	fail_test
	echo "[fail]"
}

add_addr_ports_tests()
{
	# signal address with port
	if reset "signal address with port"; then
		pm_nl_set_limits $ns1 0 1
		pm_nl_set_limits $ns2 1 1
		pm_nl_add_endpoint $ns1 10.0.2.1 flags signal port 10100
		run_tests $ns1 $ns2 10.0.1.1
		chk_join_nr 1 1 1
		chk_add_nr 1 1 1
	fi

	# subflow and signal with port
	if reset "subflow and signal with port"; then
		pm_nl_add_endpoint $ns1 10.0.2.1 flags signal port 10100
		pm_nl_set_limits $ns1 0 2
		pm_nl_set_limits $ns2 1 2
		pm_nl_add_endpoint $ns2 10.0.3.2 flags subflow
		run_tests $ns1 $ns2 10.0.1.1
		chk_join_nr 2 2 2
		chk_add_nr 1 1 1
	fi

	# single address with port, remove
	# pm listener events
	if reset_with_events "remove single address with port"; then
		pm_nl_set_limits $ns1 0 1
		pm_nl_add_endpoint $ns1 10.0.2.1 flags signal port 10100
		pm_nl_set_limits $ns2 1 1
		run_tests $ns1 $ns2 10.0.1.1 0 -1 0 slow
		chk_join_nr 1 1 1
		chk_add_nr 1 1 1
		chk_rm_nr 1 1 invert

		verify_listener_events $evts_ns1 $LISTENER_CREATED $AF_INET 10.0.2.1 10100
		verify_listener_events $evts_ns1 $LISTENER_CLOSED $AF_INET 10.0.2.1 10100
		kill_events_pids
	fi

	# subflow and signal with port, remove
	if reset "remove subflow and signal with port"; then
		pm_nl_set_limits $ns1 0 2
		pm_nl_add_endpoint $ns1 10.0.2.1 flags signal port 10100
		pm_nl_set_limits $ns2 1 2
		pm_nl_add_endpoint $ns2 10.0.3.2 flags subflow
		run_tests $ns1 $ns2 10.0.1.1 0 -1 -1 slow
		chk_join_nr 2 2 2
		chk_add_nr 1 1 1
		chk_rm_nr 1 1
	fi

	# subflows and signal with port, flush
	if reset "flush subflows and signal with port"; then
		pm_nl_set_limits $ns1 0 3
		pm_nl_add_endpoint $ns1 10.0.2.1 flags signal port 10100
		pm_nl_set_limits $ns2 1 3
		pm_nl_add_endpoint $ns2 10.0.3.2 flags subflow
		pm_nl_add_endpoint $ns2 10.0.4.2 flags subflow
		run_tests $ns1 $ns2 10.0.1.1 0 -8 -2 slow
		chk_join_nr 3 3 3
		chk_add_nr 1 1
		chk_rm_nr 1 3 invert simult
	fi

	# multiple addresses with port
	if reset "multiple addresses with port"; then
		pm_nl_set_limits $ns1 2 2
		pm_nl_add_endpoint $ns1 10.0.2.1 flags signal port 10100
		pm_nl_add_endpoint $ns1 10.0.3.1 flags signal port 10100
		pm_nl_set_limits $ns2 2 2
		run_tests $ns1 $ns2 10.0.1.1
		chk_join_nr 2 2 2
		chk_add_nr 2 2 2
	fi

	# multiple addresses with ports
	if reset "multiple addresses with ports"; then
		pm_nl_set_limits $ns1 2 2
		pm_nl_add_endpoint $ns1 10.0.2.1 flags signal port 10100
		pm_nl_add_endpoint $ns1 10.0.3.1 flags signal port 10101
		pm_nl_set_limits $ns2 2 2
		run_tests $ns1 $ns2 10.0.1.1
		chk_join_nr 2 2 2
		chk_add_nr 2 2 2
	fi
}

syncookies_tests()
{
	# single subflow, syncookies
	if reset_with_cookies "single subflow with syn cookies"; then
		pm_nl_set_limits $ns1 0 1
		pm_nl_set_limits $ns2 0 1
		pm_nl_add_endpoint $ns2 10.0.3.2 flags subflow
		run_tests $ns1 $ns2 10.0.1.1
		chk_join_nr 1 1 1
	fi

	# multiple subflows with syn cookies
	if reset_with_cookies "multiple subflows with syn cookies"; then
		pm_nl_set_limits $ns1 0 2
		pm_nl_set_limits $ns2 0 2
		pm_nl_add_endpoint $ns2 10.0.3.2 flags subflow
		pm_nl_add_endpoint $ns2 10.0.2.2 flags subflow
		run_tests $ns1 $ns2 10.0.1.1
		chk_join_nr 2 2 2
	fi

	# multiple subflows limited by server
	if reset_with_cookies "subflows limited by server w cookies"; then
		pm_nl_set_limits $ns1 0 1
		pm_nl_set_limits $ns2 0 2
		pm_nl_add_endpoint $ns2 10.0.3.2 flags subflow
		pm_nl_add_endpoint $ns2 10.0.2.2 flags subflow
		run_tests $ns1 $ns2 10.0.1.1
		chk_join_nr 2 1 1
	fi

	# test signal address with cookies
	if reset_with_cookies "signal address with syn cookies"; then
		pm_nl_set_limits $ns1 0 1
		pm_nl_set_limits $ns2 1 1
		pm_nl_add_endpoint $ns1 10.0.2.1 flags signal
		run_tests $ns1 $ns2 10.0.1.1
		chk_join_nr 1 1 1
		chk_add_nr 1 1
	fi

	# test cookie with subflow and signal
	if reset_with_cookies "subflow and signal w cookies"; then
		pm_nl_add_endpoint $ns1 10.0.2.1 flags signal
		pm_nl_set_limits $ns1 0 2
		pm_nl_set_limits $ns2 1 2
		pm_nl_add_endpoint $ns2 10.0.3.2 flags subflow
		run_tests $ns1 $ns2 10.0.1.1
		chk_join_nr 2 2 2
		chk_add_nr 1 1
	fi

	# accept and use add_addr with additional subflows
	if reset_with_cookies "subflows and signal w. cookies"; then
		pm_nl_set_limits $ns1 0 3
		pm_nl_add_endpoint $ns1 10.0.2.1 flags signal
		pm_nl_set_limits $ns2 1 3
		pm_nl_add_endpoint $ns2 10.0.3.2 flags subflow
		pm_nl_add_endpoint $ns2 10.0.4.2 flags subflow
		run_tests $ns1 $ns2 10.0.1.1
		chk_join_nr 3 3 3
		chk_add_nr 1 1
	fi
}

checksum_tests()
{
	# checksum test 0 0
	if reset_with_checksum 0 0; then
		pm_nl_set_limits $ns1 0 1
		pm_nl_set_limits $ns2 0 1
		run_tests $ns1 $ns2 10.0.1.1
		chk_join_nr 0 0 0
	fi

	# checksum test 1 1
	if reset_with_checksum 1 1; then
		pm_nl_set_limits $ns1 0 1
		pm_nl_set_limits $ns2 0 1
		run_tests $ns1 $ns2 10.0.1.1
		chk_join_nr 0 0 0
	fi

	# checksum test 0 1
	if reset_with_checksum 0 1; then
		pm_nl_set_limits $ns1 0 1
		pm_nl_set_limits $ns2 0 1
		run_tests $ns1 $ns2 10.0.1.1
		chk_join_nr 0 0 0
	fi

	# checksum test 1 0
	if reset_with_checksum 1 0; then
		pm_nl_set_limits $ns1 0 1
		pm_nl_set_limits $ns2 0 1
		run_tests $ns1 $ns2 10.0.1.1
		chk_join_nr 0 0 0
	fi
}

deny_join_id0_tests()
{
	# subflow allow join id0 ns1
	if reset_with_allow_join_id0 "single subflow allow join id0 ns1" 1 0; then
		pm_nl_set_limits $ns1 1 1
		pm_nl_set_limits $ns2 1 1
		pm_nl_add_endpoint $ns2 10.0.3.2 flags subflow
		run_tests $ns1 $ns2 10.0.1.1
		chk_join_nr 1 1 1
	fi

	# subflow allow join id0 ns2
	if reset_with_allow_join_id0 "single subflow allow join id0 ns2" 0 1; then
		pm_nl_set_limits $ns1 1 1
		pm_nl_set_limits $ns2 1 1
		pm_nl_add_endpoint $ns2 10.0.3.2 flags subflow
		run_tests $ns1 $ns2 10.0.1.1
		chk_join_nr 0 0 0
	fi

	# signal address allow join id0 ns1
	# ADD_ADDRs are not affected by allow_join_id0 value.
	if reset_with_allow_join_id0 "signal address allow join id0 ns1" 1 0; then
		pm_nl_set_limits $ns1 1 1
		pm_nl_set_limits $ns2 1 1
		pm_nl_add_endpoint $ns1 10.0.2.1 flags signal
		run_tests $ns1 $ns2 10.0.1.1
		chk_join_nr 1 1 1
		chk_add_nr 1 1
	fi

	# signal address allow join id0 ns2
	# ADD_ADDRs are not affected by allow_join_id0 value.
	if reset_with_allow_join_id0 "signal address allow join id0 ns2" 0 1; then
		pm_nl_set_limits $ns1 1 1
		pm_nl_set_limits $ns2 1 1
		pm_nl_add_endpoint $ns1 10.0.2.1 flags signal
		run_tests $ns1 $ns2 10.0.1.1
		chk_join_nr 1 1 1
		chk_add_nr 1 1
	fi

	# subflow and address allow join id0 ns1
	if reset_with_allow_join_id0 "subflow and address allow join id0 1" 1 0; then
		pm_nl_set_limits $ns1 2 2
		pm_nl_set_limits $ns2 2 2
		pm_nl_add_endpoint $ns1 10.0.2.1 flags signal
		pm_nl_add_endpoint $ns2 10.0.3.2 flags subflow
		run_tests $ns1 $ns2 10.0.1.1
		chk_join_nr 2 2 2
	fi

	# subflow and address allow join id0 ns2
	if reset_with_allow_join_id0 "subflow and address allow join id0 2" 0 1; then
		pm_nl_set_limits $ns1 2 2
		pm_nl_set_limits $ns2 2 2
		pm_nl_add_endpoint $ns1 10.0.2.1 flags signal
		pm_nl_add_endpoint $ns2 10.0.3.2 flags subflow
		run_tests $ns1 $ns2 10.0.1.1
		chk_join_nr 1 1 1
	fi
}

fullmesh_tests()
{
	# fullmesh 1
	# 2 fullmesh addrs in ns2, added before the connection,
	# 1 non-fullmesh addr in ns1, added during the connection.
	if reset "fullmesh test 2x1"; then
		pm_nl_set_limits $ns1 0 4
		pm_nl_set_limits $ns2 1 4
		pm_nl_add_endpoint $ns2 10.0.2.2 flags subflow,fullmesh
		pm_nl_add_endpoint $ns2 10.0.3.2 flags subflow,fullmesh
		run_tests $ns1 $ns2 10.0.1.1 0 1 0 slow
		chk_join_nr 4 4 4
		chk_add_nr 1 1
	fi

	# fullmesh 2
	# 1 non-fullmesh addr in ns1, added before the connection,
	# 1 fullmesh addr in ns2, added during the connection.
	if reset "fullmesh test 1x1"; then
		pm_nl_set_limits $ns1 1 3
		pm_nl_set_limits $ns2 1 3
		pm_nl_add_endpoint $ns1 10.0.2.1 flags signal
		run_tests $ns1 $ns2 10.0.1.1 0 0 fullmesh_1 slow
		chk_join_nr 3 3 3
		chk_add_nr 1 1
	fi

	# fullmesh 3
	# 1 non-fullmesh addr in ns1, added before the connection,
	# 2 fullmesh addrs in ns2, added during the connection.
	if reset "fullmesh test 1x2"; then
		pm_nl_set_limits $ns1 2 5
		pm_nl_set_limits $ns2 1 5
		pm_nl_add_endpoint $ns1 10.0.2.1 flags signal
		run_tests $ns1 $ns2 10.0.1.1 0 0 fullmesh_2 slow
		chk_join_nr 5 5 5
		chk_add_nr 1 1
	fi

	# fullmesh 4
	# 1 non-fullmesh addr in ns1, added before the connection,
	# 2 fullmesh addrs in ns2, added during the connection,
	# limit max_subflows to 4.
	if reset "fullmesh test 1x2, limited"; then
		pm_nl_set_limits $ns1 2 4
		pm_nl_set_limits $ns2 1 4
		pm_nl_add_endpoint $ns1 10.0.2.1 flags signal
		run_tests $ns1 $ns2 10.0.1.1 0 0 fullmesh_2 slow
		chk_join_nr 4 4 4
		chk_add_nr 1 1
	fi

	# set fullmesh flag
	if reset "set fullmesh flag test" &&
	   continue_if mptcp_lib_kversion_ge 5.18; then
		pm_nl_set_limits $ns1 4 4
		pm_nl_add_endpoint $ns1 10.0.2.1 flags subflow
		pm_nl_set_limits $ns2 4 4
		run_tests $ns1 $ns2 10.0.1.1 0 0 1 slow fullmesh
		chk_join_nr 2 2 2
		chk_rm_nr 0 1
	fi

	# set nofullmesh flag
	if reset "set nofullmesh flag test" &&
	   continue_if mptcp_lib_kversion_ge 5.18; then
		pm_nl_set_limits $ns1 4 4
		pm_nl_add_endpoint $ns1 10.0.2.1 flags subflow,fullmesh
		pm_nl_set_limits $ns2 4 4
		run_tests $ns1 $ns2 10.0.1.1 0 0 fullmesh_1 slow nofullmesh
		chk_join_nr 2 2 2
		chk_rm_nr 0 1
	fi

	# set backup,fullmesh flags
	if reset "set backup,fullmesh flags test" &&
	   continue_if mptcp_lib_kversion_ge 5.18; then
		pm_nl_set_limits $ns1 4 4
		pm_nl_add_endpoint $ns1 10.0.2.1 flags subflow
		pm_nl_set_limits $ns2 4 4
		run_tests $ns1 $ns2 10.0.1.1 0 0 1 slow backup,fullmesh
		chk_join_nr 2 2 2
		chk_prio_nr 0 1
		chk_rm_nr 0 1
	fi

	# set nobackup,nofullmesh flags
	if reset "set nobackup,nofullmesh flags test" &&
	   continue_if mptcp_lib_kversion_ge 5.18; then
		pm_nl_set_limits $ns1 4 4
		pm_nl_set_limits $ns2 4 4
		pm_nl_add_endpoint $ns2 10.0.2.2 flags subflow,backup,fullmesh
		run_tests $ns1 $ns2 10.0.1.1 0 0 0 slow nobackup,nofullmesh
		chk_join_nr 2 2 2
		chk_prio_nr 0 1
		chk_rm_nr 0 1
	fi
}

fastclose_tests()
{
	if reset_check_counter "fastclose test" "MPTcpExtMPFastcloseTx"; then
		run_tests $ns1 $ns2 10.0.1.1 1024 0 fastclose_client
		chk_join_nr 0 0 0
		chk_fclose_nr 1 1
		chk_rst_nr 1 1 invert
	fi

	if reset_check_counter "fastclose server test" "MPTcpExtMPFastcloseRx"; then
		run_tests $ns1 $ns2 10.0.1.1 1024 0 fastclose_server
		chk_join_nr 0 0 0
		chk_fclose_nr 1 1 invert
		chk_rst_nr 1 1
	fi
}

pedit_action_pkts()
{
	tc -n $ns2 -j -s action show action pedit index 100 | \
		grep "packets" | \
		sed 's/.*"packets":\([0-9]\+\),.*/\1/'
}

fail_tests()
{
	# single subflow
	if reset_with_fail "Infinite map" 1; then
		run_tests $ns1 $ns2 10.0.1.1 128
		chk_join_nr 0 0 0 +1 +0 1 0 1 "$(pedit_action_pkts)"
		chk_fail_nr 1 -1 invert
	fi

	# multiple subflows
	if reset_with_fail "MP_FAIL MP_RST" 2; then
		tc -n $ns2 qdisc add dev ns2eth1 root netem rate 1mbit delay 5
		pm_nl_set_limits $ns1 0 1
		pm_nl_set_limits $ns2 0 1
		pm_nl_add_endpoint $ns2 10.0.2.2 dev ns2eth2 flags subflow
		run_tests $ns1 $ns2 10.0.1.1 1024
		chk_join_nr 1 1 1 1 0 1 1 0 "$(pedit_action_pkts)"
	fi
}

userspace_tests()
{
	# userspace pm type prevents add_addr
	if reset "userspace pm type prevents add_addr" &&
	   continue_if mptcp_lib_has_file '/proc/sys/net/mptcp/pm_type'; then
		set_userspace_pm $ns1
		pm_nl_set_limits $ns1 0 2
		pm_nl_set_limits $ns2 0 2
		pm_nl_add_endpoint $ns1 10.0.2.1 flags signal
		run_tests $ns1 $ns2 10.0.1.1
		chk_join_nr 0 0 0
		chk_add_nr 0 0
	fi

	# userspace pm type does not echo add_addr without daemon
	if reset "userspace pm no echo w/o daemon" &&
	   continue_if mptcp_lib_has_file '/proc/sys/net/mptcp/pm_type'; then
		set_userspace_pm $ns2
		pm_nl_set_limits $ns1 0 2
		pm_nl_set_limits $ns2 0 2
		pm_nl_add_endpoint $ns1 10.0.2.1 flags signal
		run_tests $ns1 $ns2 10.0.1.1
		chk_join_nr 0 0 0
		chk_add_nr 1 0
	fi

	# userspace pm type rejects join
	if reset "userspace pm type rejects join" &&
	   continue_if mptcp_lib_has_file '/proc/sys/net/mptcp/pm_type'; then
		set_userspace_pm $ns1
		pm_nl_set_limits $ns1 1 1
		pm_nl_set_limits $ns2 1 1
		pm_nl_add_endpoint $ns2 10.0.3.2 flags subflow
		run_tests $ns1 $ns2 10.0.1.1
		chk_join_nr 1 1 0
	fi

	# userspace pm type does not send join
	if reset "userspace pm type does not send join" &&
	   continue_if mptcp_lib_has_file '/proc/sys/net/mptcp/pm_type'; then
		set_userspace_pm $ns2
		pm_nl_set_limits $ns1 1 1
		pm_nl_set_limits $ns2 1 1
		pm_nl_add_endpoint $ns2 10.0.3.2 flags subflow
		run_tests $ns1 $ns2 10.0.1.1
		chk_join_nr 0 0 0
	fi

	# userspace pm type prevents mp_prio
	if reset "userspace pm type prevents mp_prio" &&
	   continue_if mptcp_lib_has_file '/proc/sys/net/mptcp/pm_type'; then
		set_userspace_pm $ns1
		pm_nl_set_limits $ns1 1 1
		pm_nl_set_limits $ns2 1 1
		pm_nl_add_endpoint $ns2 10.0.3.2 flags subflow
		run_tests $ns1 $ns2 10.0.1.1 0 0 0 slow backup
		chk_join_nr 1 1 0
		chk_prio_nr 0 0
	fi

	# userspace pm type prevents rm_addr
	if reset "userspace pm type prevents rm_addr" &&
	   continue_if mptcp_lib_has_file '/proc/sys/net/mptcp/pm_type'; then
		set_userspace_pm $ns1
		set_userspace_pm $ns2
		pm_nl_set_limits $ns1 0 1
		pm_nl_set_limits $ns2 0 1
		pm_nl_add_endpoint $ns2 10.0.3.2 flags subflow
		run_tests $ns1 $ns2 10.0.1.1 0 0 -1 slow
		chk_join_nr 0 0 0
		chk_rm_nr 0 0
	fi

	# userspace pm add & remove address
	if reset_with_events "userspace pm add & remove address" &&
	   continue_if mptcp_lib_has_file '/proc/sys/net/mptcp/pm_type'; then
		set_userspace_pm $ns1
		pm_nl_set_limits $ns2 1 1
		run_tests $ns1 $ns2 10.0.1.1 0 userspace_1 0 slow
		chk_join_nr 1 1 1
		chk_add_nr 1 1
		chk_rm_nr 1 1 invert
		kill_events_pids
	fi

	# userspace pm create destroy subflow
	if reset_with_events "userspace pm create destroy subflow" &&
	   continue_if mptcp_lib_has_file '/proc/sys/net/mptcp/pm_type'; then
		set_userspace_pm $ns2
		pm_nl_set_limits $ns1 0 1
		run_tests $ns1 $ns2 10.0.1.1 0 0 userspace_1 slow
		chk_join_nr 1 1 1
		chk_rm_nr 1 1
		kill_events_pids
	fi
}

endpoint_tests()
{
	# subflow_rebuild_header is needed to support the implicit flag
	# userspace pm type prevents add_addr
	if reset "implicit EP" &&
	   mptcp_lib_kallsyms_has "subflow_rebuild_header$"; then
		pm_nl_set_limits $ns1 2 2
		pm_nl_set_limits $ns2 2 2
		pm_nl_add_endpoint $ns1 10.0.2.1 flags signal
		run_tests $ns1 $ns2 10.0.1.1 0 0 0 slow 2>/dev/null &

		wait_mpj $ns1
		pm_nl_check_endpoint 1 "creation" \
			$ns2 10.0.2.2 id 1 flags implicit

		pm_nl_add_endpoint $ns2 10.0.2.2 id 33
		pm_nl_check_endpoint 0 "ID change is prevented" \
			$ns2 10.0.2.2 id 1 flags implicit

		pm_nl_add_endpoint $ns2 10.0.2.2 flags signal
		pm_nl_check_endpoint 0 "modif is allowed" \
			$ns2 10.0.2.2 id 1 flags signal
		kill_tests_wait
	fi

	if reset "delete and re-add" &&
	   mptcp_lib_kallsyms_has "subflow_rebuild_header$"; then
		pm_nl_set_limits $ns1 1 1
		pm_nl_set_limits $ns2 1 1
		pm_nl_add_endpoint $ns2 10.0.2.2 id 2 dev ns2eth2 flags subflow
		run_tests $ns1 $ns2 10.0.1.1 4 0 0 speed_20 2>/dev/null &

		wait_mpj $ns2
		chk_subflow_nr needtitle "before delete" 2
		chk_mptcp_info subflows_1

		pm_nl_del_endpoint $ns2 2 10.0.2.2
		sleep 0.5
		chk_subflow_nr "" "after delete" 1
		chk_mptcp_info subflows_0

		pm_nl_add_endpoint $ns2 10.0.2.2 dev ns2eth2 flags subflow
		wait_mpj $ns2
		chk_subflow_nr "" "after re-add" 2
		chk_mptcp_info subflows_1
		kill_tests_wait
	fi
}

# [$1: error message]
usage()
{
	if [ -n "${1}" ]; then
		echo "${1}"
		ret=1
	fi

	echo "mptcp_join usage:"

	local key
	for key in "${!all_tests[@]}"; do
		echo "  -${key} ${all_tests[${key}]}"
	done

	echo "  -c capture pcap files"
	echo "  -C enable data checksum"
	echo "  -i use ip mptcp"
	echo "  -h help"

	echo "[test ids|names]"

	exit ${ret}
}


# Use a "simple" array to force an specific order we cannot have with an associative one
all_tests_sorted=(
	f@subflows_tests
	e@subflows_error_tests
	s@signal_address_tests
	l@link_failure_tests
	t@add_addr_timeout_tests
	r@remove_tests
	a@add_tests
	6@ipv6_tests
	4@v4mapped_tests
	M@mixed_tests
	b@backup_tests
	p@add_addr_ports_tests
	k@syncookies_tests
	S@checksum_tests
	d@deny_join_id0_tests
	m@fullmesh_tests
	z@fastclose_tests
	F@fail_tests
	u@userspace_tests
	I@endpoint_tests
)

all_tests_args=""
all_tests_names=()
for subtests in "${all_tests_sorted[@]}"; do
	key="${subtests%@*}"
	value="${subtests#*@}"

	all_tests_args+="${key}"
	all_tests_names+=("${value}")
	all_tests[${key}]="${value}"
done

tests=()
while getopts "${all_tests_args}cCih" opt; do
	case $opt in
		["${all_tests_args}"])
			tests+=("${all_tests[${opt}]}")
			;;
		c)
			capture=1
			;;
		C)
			checksum=1
			;;
		i)
			ip_mptcp=1
			;;
		h)
			usage
			;;
		*)
			usage "Unknown option: -${opt}"
			;;
	esac
done

shift $((OPTIND - 1))

for arg in "${@}"; do
	if [[ "${arg}" =~ ^[0-9]+$ ]]; then
		only_tests_ids+=("${arg}")
	else
		only_tests_names+=("${arg}")
	fi
done

if [ ${#tests[@]} -eq 0 ]; then
	tests=("${all_tests_names[@]}")
fi

for subtests in "${tests[@]}"; do
	"${subtests}"
done

if [ ${ret} -ne 0 ]; then
	echo
	echo "${#failed_tests[@]} failure(s) has(ve) been detected:"
	for i in $(get_failed_tests_ids); do
		echo -e "\t- ${i}: ${failed_tests[${i}]}"
	done
	echo
fi

exit $ret<|MERGE_RESOLUTION|>--- conflicted
+++ resolved
@@ -6,13 +6,10 @@
 # address all other issues detected by shellcheck.
 #shellcheck disable=SC2086
 
-<<<<<<< HEAD
-=======
 # ShellCheck incorrectly believes that most of the code here is unreachable
 # because it's invoked by variable name, see how the "tests" array is used
 #shellcheck disable=SC2317
 
->>>>>>> 939f5ad6
 . "$(dirname "${0}")/mptcp_lib.sh"
 
 ret=0
@@ -145,10 +142,7 @@
 check_tools()
 {
 	mptcp_lib_check_mptcp
-<<<<<<< HEAD
-=======
 	mptcp_lib_check_kallsyms
->>>>>>> 939f5ad6
 
 	if ! ip -Version &> /dev/null; then
 		echo "SKIP: Could not run test without ip tool"
