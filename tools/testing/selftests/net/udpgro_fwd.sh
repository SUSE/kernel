--- conflicted
+++ resolved
@@ -193,12 +193,8 @@
 		SUFFIX="64 nodad"
 		VXDEV=vxlan6
 		IPT=ip6tables
-<<<<<<< HEAD
-		PING="ping6"
-=======
 		# Use ping6 on systems where ping doesn't handle IPv6
 		ping -w 1 -c 1 ::1 > /dev/null 2>&1 || PING="ping6"
->>>>>>> 0b67be0e
 	fi
 
 	echo "IPv$family"
