--- conflicted
+++ resolved
@@ -473,7 +473,6 @@
 	ip netns pids ${NSB} | xargs kill 2>/dev/null
 	ip netns del ${NSB}
 	ip netns pids ${NSC} | xargs kill 2>/dev/null
-<<<<<<< HEAD
 	ip netns del ${NSC} >/dev/null 2>&1
 }
 
@@ -484,18 +483,6 @@
 	ip netns del ${NSC} >/dev/null 2>&1
 }
 
-=======
-	ip netns del ${NSC} >/dev/null 2>&1
-}
-
-cleanup_vrf_dup()
-{
-	ip link del ${NSA_DEV2} >/dev/null 2>&1
-	ip netns pids ${NSC} | xargs kill 2>/dev/null
-	ip netns del ${NSC} >/dev/null 2>&1
-}
-
->>>>>>> eb3cdb58
 setup_vrf_dup()
 {
 	# some VRF tests use ns-C which has the same config as
@@ -1290,17 +1277,11 @@
 	log_test_addr ${a} $? 1 "Global server, local connection"
 
 	# run MD5 tests
-<<<<<<< HEAD
-	setup_vrf_dup
-	ipv4_tcp_md5
-	cleanup_vrf_dup
-=======
 	if [ "$fips_enabled" = "0" ]; then
 		setup_vrf_dup
 		ipv4_tcp_md5
 		cleanup_vrf_dup
 	fi
->>>>>>> eb3cdb58
 
 	#
 	# enable VRF global server
@@ -2870,17 +2851,11 @@
 	log_test_addr ${a} $? 1 "Global server, local connection"
 
 	# run MD5 tests
-<<<<<<< HEAD
-	setup_vrf_dup
-	ipv6_tcp_md5
-	cleanup_vrf_dup
-=======
 	if [ "$fips_enabled" = "0" ]; then
 		setup_vrf_dup
 		ipv6_tcp_md5
 		cleanup_vrf_dup
 	fi
->>>>>>> eb3cdb58
 
 	#
 	# enable VRF global server
