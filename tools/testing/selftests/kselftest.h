/* SPDX-License-Identifier: GPL-2.0 */
/*
 * kselftest.h:	low-level kselftest framework to include from
 *		selftest programs. When possible, please use
 *		kselftest_harness.h instead.
 *
 * Copyright (c) 2014 Shuah Khan <shuahkh@osg.samsung.com>
 * Copyright (c) 2014 Samsung Electronics Co., Ltd.
 *
 * Using this API consists of first counting how many tests your code
 * has to run, and then starting up the reporting:
 *
 *     ksft_print_header();
 *     ksft_set_plan(total_number_of_tests);
 *
 * For each test, report any progress, debugging, etc with:
 *
 *     ksft_print_msg(fmt, ...);
 *
 * and finally report the pass/fail/skip/xfail state of the test with one of:
 *
 *     ksft_test_result(condition, fmt, ...);
 *     ksft_test_result_pass(fmt, ...);
 *     ksft_test_result_fail(fmt, ...);
 *     ksft_test_result_skip(fmt, ...);
 *     ksft_test_result_xfail(fmt, ...);
 *     ksft_test_result_error(fmt, ...);
 *     ksft_test_result_code(exit_code, test_name, fmt, ...);
 *
 * When all tests are finished, clean up and exit the program with one of:
 *
 *    ksft_finished();
 *    ksft_exit(condition);
 *    ksft_exit_pass();
 *    ksft_exit_fail();
 *
 * If the program wants to report details on why the entire program has
 * failed, it can instead exit with a message (this is usually done when
 * the program is aborting before finishing all tests):
 *
 *    ksft_exit_fail_msg(fmt, ...);
 *
 */
#ifndef __KSELFTEST_H
#define __KSELFTEST_H

#ifndef NOLIBC
#include <errno.h>
#include <stdlib.h>
#include <unistd.h>
#include <stdarg.h>
#include <string.h>
#include <stdio.h>
#include <sys/utsname.h>
#endif

#ifndef ARRAY_SIZE
#define ARRAY_SIZE(arr) (sizeof(arr) / sizeof((arr)[0]))
#endif

/*
 * gcc cpuid.h provides __cpuid_count() since v4.4.
 * Clang/LLVM cpuid.h provides  __cpuid_count() since v3.4.0.
 *
 * Provide local define for tests needing __cpuid_count() because
 * selftests need to work in older environments that do not yet
 * have __cpuid_count().
 */
#ifndef __cpuid_count
#define __cpuid_count(level, count, a, b, c, d)				\
	__asm__ __volatile__ ("cpuid\n\t"				\
			      : "=a" (a), "=b" (b), "=c" (c), "=d" (d)	\
			      : "0" (level), "2" (count))
#endif

/* define kselftest exit codes */
#define KSFT_PASS  0
#define KSFT_FAIL  1
#define KSFT_XFAIL 2
#define KSFT_XPASS 3
#define KSFT_SKIP  4

#ifndef __noreturn
#define __noreturn       __attribute__((__noreturn__))
#endif
#define __printf(a, b)   __attribute__((format(printf, a, b)))

/* counters */
struct ksft_count {
	unsigned int ksft_pass;
	unsigned int ksft_fail;
	unsigned int ksft_xfail;
	unsigned int ksft_xpass;
	unsigned int ksft_xskip;
	unsigned int ksft_error;
};

static struct ksft_count ksft_cnt;
static unsigned int ksft_plan;

static inline unsigned int ksft_test_num(void)
{
	return ksft_cnt.ksft_pass + ksft_cnt.ksft_fail +
		ksft_cnt.ksft_xfail + ksft_cnt.ksft_xpass +
		ksft_cnt.ksft_xskip + ksft_cnt.ksft_error;
}

static inline void ksft_inc_pass_cnt(void) { ksft_cnt.ksft_pass++; }
static inline void ksft_inc_fail_cnt(void) { ksft_cnt.ksft_fail++; }
static inline void ksft_inc_xfail_cnt(void) { ksft_cnt.ksft_xfail++; }
static inline void ksft_inc_xpass_cnt(void) { ksft_cnt.ksft_xpass++; }
static inline void ksft_inc_xskip_cnt(void) { ksft_cnt.ksft_xskip++; }
static inline void ksft_inc_error_cnt(void) { ksft_cnt.ksft_error++; }

static inline int ksft_get_pass_cnt(void) { return ksft_cnt.ksft_pass; }
static inline int ksft_get_fail_cnt(void) { return ksft_cnt.ksft_fail; }
static inline int ksft_get_xfail_cnt(void) { return ksft_cnt.ksft_xfail; }
static inline int ksft_get_xpass_cnt(void) { return ksft_cnt.ksft_xpass; }
static inline int ksft_get_xskip_cnt(void) { return ksft_cnt.ksft_xskip; }
static inline int ksft_get_error_cnt(void) { return ksft_cnt.ksft_error; }

static inline void ksft_print_header(void)
{
	/*
	 * Force line buffering; If stdout is not connected to a terminal, it
	 * will otherwise default to fully buffered, which can cause output
	 * duplication if there is content in the buffer when fork()ing. If
	 * there is a crash, line buffering also means the most recent output
	 * line will be visible.
	 */
	setvbuf(stdout, NULL, _IOLBF, 0);

	if (!(getenv("KSFT_TAP_LEVEL")))
		printf("TAP version 13\n");
}

static inline void ksft_set_plan(unsigned int plan)
{
	ksft_plan = plan;
	printf("1..%u\n", ksft_plan);
}

static inline void ksft_print_cnts(void)
{
	if (ksft_plan != ksft_test_num())
		printf("# Planned tests != run tests (%u != %u)\n",
			ksft_plan, ksft_test_num());
	printf("# Totals: pass:%u fail:%u xfail:%u xpass:%u skip:%u error:%u\n",
		ksft_cnt.ksft_pass, ksft_cnt.ksft_fail,
		ksft_cnt.ksft_xfail, ksft_cnt.ksft_xpass,
		ksft_cnt.ksft_xskip, ksft_cnt.ksft_error);
}

static inline __printf(1, 2) void ksft_print_msg(const char *msg, ...)
{
	int saved_errno = errno;
	va_list args;

	va_start(args, msg);
	printf("# ");
	errno = saved_errno;
	vprintf(msg, args);
	va_end(args);
}

static inline void ksft_perror(const char *msg)
{
#ifndef NOLIBC
	ksft_print_msg("%s: %s (%d)\n", msg, strerror(errno), errno);
#else
	/*
	 * nolibc doesn't provide strerror() and it seems
	 * inappropriate to add one, just print the errno.
	 */
	ksft_print_msg("%s: %d)\n", msg, errno);
#endif
}

static inline __printf(1, 2) void ksft_test_result_pass(const char *msg, ...)
{
	int saved_errno = errno;
	va_list args;

	ksft_cnt.ksft_pass++;

	va_start(args, msg);
	printf("ok %u ", ksft_test_num());
	errno = saved_errno;
	vprintf(msg, args);
	va_end(args);
}

static inline __printf(1, 2) void ksft_test_result_fail(const char *msg, ...)
{
	int saved_errno = errno;
	va_list args;

	ksft_cnt.ksft_fail++;

	va_start(args, msg);
	printf("not ok %u ", ksft_test_num());
	errno = saved_errno;
	vprintf(msg, args);
	va_end(args);
}

/**
 * ksft_test_result() - Report test success based on truth of condition
 *
 * @condition: if true, report test success, otherwise failure.
 */
#define ksft_test_result(condition, fmt, ...) do {	\
	if (!!(condition))				\
		ksft_test_result_pass(fmt, ##__VA_ARGS__);\
	else						\
		ksft_test_result_fail(fmt, ##__VA_ARGS__);\
	} while (0)

static inline __printf(1, 2) void ksft_test_result_xfail(const char *msg, ...)
{
	int saved_errno = errno;
	va_list args;

	ksft_cnt.ksft_xfail++;

	va_start(args, msg);
	printf("ok %u # XFAIL ", ksft_test_num());
	errno = saved_errno;
	vprintf(msg, args);
	va_end(args);
}

static inline __printf(1, 2) void ksft_test_result_skip(const char *msg, ...)
{
	int saved_errno = errno;
	va_list args;

	ksft_cnt.ksft_xskip++;

	va_start(args, msg);
	printf("ok %u # SKIP ", ksft_test_num());
	errno = saved_errno;
	vprintf(msg, args);
	va_end(args);
}

/* TODO: how does "error" differ from "fail" or "skip"? */
static inline __printf(1, 2) void ksft_test_result_error(const char *msg, ...)
{
	int saved_errno = errno;
	va_list args;

	ksft_cnt.ksft_error++;

	va_start(args, msg);
	printf("not ok %u # error ", ksft_test_num());
	errno = saved_errno;
	vprintf(msg, args);
	va_end(args);
}

<<<<<<< HEAD
=======
static inline __printf(3, 4)
void ksft_test_result_code(int exit_code, const char *test_name,
			   const char *msg, ...)
{
	const char *tap_code = "ok";
	const char *directive = "";
	int saved_errno = errno;
	va_list args;

	switch (exit_code) {
	case KSFT_PASS:
		ksft_cnt.ksft_pass++;
		break;
	case KSFT_XFAIL:
		directive = " # XFAIL ";
		ksft_cnt.ksft_xfail++;
		break;
	case KSFT_XPASS:
		directive = " # XPASS ";
		ksft_cnt.ksft_xpass++;
		break;
	case KSFT_SKIP:
		directive = " # SKIP ";
		ksft_cnt.ksft_xskip++;
		break;
	case KSFT_FAIL:
	default:
		tap_code = "not ok";
		ksft_cnt.ksft_fail++;
		break;
	}

	/* Docs seem to call for double space if directive is absent */
	if (!directive[0] && msg)
		directive = " #  ";

	printf("%s %u %s%s", tap_code, ksft_test_num(), test_name, directive);
	errno = saved_errno;
	if (msg) {
		va_start(args, msg);
		vprintf(msg, args);
		va_end(args);
	}
	printf("\n");
}

>>>>>>> b48d67c4
static inline __noreturn int ksft_exit_pass(void)
{
	ksft_print_cnts();
	exit(KSFT_PASS);
}

static inline __noreturn int ksft_exit_fail(void)
{
	ksft_print_cnts();
	exit(KSFT_FAIL);
}

/**
 * ksft_exit() - Exit selftest based on truth of condition
 *
 * @condition: if true, exit self test with success, otherwise fail.
 */
#define ksft_exit(condition) do {	\
	if (!!(condition))		\
		ksft_exit_pass();	\
	else				\
		ksft_exit_fail();	\
	} while (0)

/**
 * ksft_finished() - Exit selftest with success if all tests passed
 */
#define ksft_finished()			\
	ksft_exit(ksft_plan ==		\
		  ksft_cnt.ksft_pass +	\
		  ksft_cnt.ksft_xfail +	\
		  ksft_cnt.ksft_xskip)

static inline __noreturn __printf(1, 2) int ksft_exit_fail_msg(const char *msg, ...)
{
	int saved_errno = errno;
	va_list args;

	va_start(args, msg);
	printf("Bail out! ");
	errno = saved_errno;
	vprintf(msg, args);
	va_end(args);

	ksft_print_cnts();
	exit(KSFT_FAIL);
}

static inline __noreturn int ksft_exit_xfail(void)
{
	ksft_print_cnts();
	exit(KSFT_XFAIL);
}

static inline __noreturn int ksft_exit_xpass(void)
{
	ksft_print_cnts();
	exit(KSFT_XPASS);
}

static inline __noreturn __printf(1, 2) int ksft_exit_skip(const char *msg, ...)
{
	int saved_errno = errno;
	va_list args;

	va_start(args, msg);

	/*
	 * FIXME: several tests misuse ksft_exit_skip so produce
	 * something sensible if some tests have already been run
	 * or a plan has been printed.  Those tests should use
	 * ksft_test_result_skip or ksft_exit_fail_msg instead.
	 */
	if (ksft_plan || ksft_test_num()) {
		ksft_cnt.ksft_xskip++;
		printf("ok %d # SKIP ", 1 + ksft_test_num());
	} else {
		printf("1..0 # SKIP ");
	}
	if (msg) {
		errno = saved_errno;
		vprintf(msg, args);
		va_end(args);
	}
	if (ksft_test_num())
		ksft_print_cnts();
	exit(KSFT_SKIP);
}

static inline int ksft_min_kernel_version(unsigned int min_major,
					  unsigned int min_minor)
{
#ifdef NOLIBC
	ksft_print_msg("NOLIBC: Can't check kernel version: Function not implemented\n");
	return 0;
#else
	unsigned int major, minor;
	struct utsname info;

	if (uname(&info) || sscanf(info.release, "%u.%u.", &major, &minor) != 2)
		ksft_exit_fail_msg("Can't parse kernel version\n");

	return major > min_major || (major == min_major && minor >= min_minor);
#endif
}

#endif /* __KSELFTEST_H */<|MERGE_RESOLUTION|>--- conflicted
+++ resolved
@@ -259,8 +259,6 @@
 	va_end(args);
 }
 
-<<<<<<< HEAD
-=======
 static inline __printf(3, 4)
 void ksft_test_result_code(int exit_code, const char *test_name,
 			   const char *msg, ...)
@@ -307,7 +305,6 @@
 	printf("\n");
 }
 
->>>>>>> b48d67c4
 static inline __noreturn int ksft_exit_pass(void)
 {
 	ksft_print_cnts();
