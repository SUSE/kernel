--- conflicted
+++ resolved
@@ -88,10 +88,7 @@
 #ifndef __noreturn
 #define __noreturn       __attribute__((__noreturn__))
 #endif
-<<<<<<< HEAD
-=======
 #define __printf(a, b)   __attribute__((format(printf, a, b)))
->>>>>>> 2d5404ca
 
 /* counters */
 struct ksft_count {
@@ -173,25 +170,10 @@
 
 static inline void ksft_perror(const char *msg)
 {
-<<<<<<< HEAD
-#ifndef NOLIBC
 	ksft_print_msg("%s: %s (%d)\n", msg, strerror(errno), errno);
-#else
-	/*
-	 * nolibc doesn't provide strerror() and it seems
-	 * inappropriate to add one, just print the errno.
-	 */
-	ksft_print_msg("%s: %d)\n", msg, errno);
-#endif
-}
-
-static inline void ksft_test_result_pass(const char *msg, ...)
-=======
-	ksft_print_msg("%s: %s (%d)\n", msg, strerror(errno), errno);
 }
 
 static inline __printf(1, 2) void ksft_test_result_pass(const char *msg, ...)
->>>>>>> 2d5404ca
 {
 	int saved_errno = errno;
 	va_list args;
@@ -274,9 +256,6 @@
 	va_end(args);
 }
 
-<<<<<<< HEAD
-static inline __noreturn int ksft_exit_pass(void)
-=======
 static inline __printf(3, 4)
 void ksft_test_result_code(int exit_code, const char *test_name,
 			   const char *msg, ...)
@@ -345,17 +324,12 @@
 	} } while (0)
 
 static inline __noreturn void ksft_exit_pass(void)
->>>>>>> 2d5404ca
 {
 	ksft_print_cnts();
 	exit(KSFT_PASS);
 }
 
-<<<<<<< HEAD
-static inline __noreturn int ksft_exit_fail(void)
-=======
 static inline __noreturn void ksft_exit_fail(void)
->>>>>>> 2d5404ca
 {
 	ksft_print_cnts();
 	exit(KSFT_FAIL);
@@ -382,11 +356,7 @@
 		  ksft_cnt.ksft_xfail +	\
 		  ksft_cnt.ksft_xskip)
 
-<<<<<<< HEAD
-static inline __noreturn int ksft_exit_fail_msg(const char *msg, ...)
-=======
 static inline __noreturn __printf(1, 2) void ksft_exit_fail_msg(const char *msg, ...)
->>>>>>> 2d5404ca
 {
 	int saved_errno = errno;
 	va_list args;
@@ -401,36 +371,24 @@
 	exit(KSFT_FAIL);
 }
 
-<<<<<<< HEAD
-static inline __noreturn int ksft_exit_xfail(void)
-=======
 static inline __noreturn void ksft_exit_fail_perror(const char *msg)
 {
 	ksft_exit_fail_msg("%s: %s (%d)\n", msg, strerror(errno), errno);
 }
 
 static inline __noreturn void ksft_exit_xfail(void)
->>>>>>> 2d5404ca
 {
 	ksft_print_cnts();
 	exit(KSFT_XFAIL);
 }
 
-<<<<<<< HEAD
-static inline __noreturn int ksft_exit_xpass(void)
-=======
 static inline __noreturn void ksft_exit_xpass(void)
->>>>>>> 2d5404ca
 {
 	ksft_print_cnts();
 	exit(KSFT_XPASS);
 }
 
-<<<<<<< HEAD
-static inline __noreturn int ksft_exit_skip(const char *msg, ...)
-=======
 static inline __noreturn __printf(1, 2) void ksft_exit_skip(const char *msg, ...)
->>>>>>> 2d5404ca
 {
 	int saved_errno = errno;
 	va_list args;
