// SPDX-License-Identifier: LGPL-2.1
#define _GNU_SOURCE
#include <assert.h>
#include <pthread.h>
#include <sched.h>
#include <stdint.h>
#include <stdio.h>
#include <stdlib.h>
#include <string.h>
#include <stddef.h>

#include "../kselftest.h"
#include "rseq.h"

<<<<<<< HEAD
=======
#ifdef BUILDOPT_RSEQ_PERCPU_MM_CID
# define RSEQ_PERCPU	RSEQ_PERCPU_MM_CID
static
int get_current_cpu_id(void)
{
	return rseq_current_mm_cid();
}
static
bool rseq_validate_cpu_id(void)
{
	return rseq_mm_cid_available();
}
#else
# define RSEQ_PERCPU	RSEQ_PERCPU_CPU_ID
static
int get_current_cpu_id(void)
{
	return rseq_cpu_start();
}
static
bool rseq_validate_cpu_id(void)
{
	return rseq_current_cpu_raw() >= 0;
}
#endif

>>>>>>> eb3cdb58
struct percpu_lock_entry {
	intptr_t v;
} __attribute__((aligned(128)));

struct percpu_lock {
	struct percpu_lock_entry c[CPU_SETSIZE];
};

struct test_data_entry {
	intptr_t count;
} __attribute__((aligned(128)));

struct spinlock_test_data {
	struct percpu_lock lock;
	struct test_data_entry c[CPU_SETSIZE];
	int reps;
};

struct percpu_list_node {
	intptr_t data;
	struct percpu_list_node *next;
};

struct percpu_list_entry {
	struct percpu_list_node *head;
} __attribute__((aligned(128)));

struct percpu_list {
	struct percpu_list_entry c[CPU_SETSIZE];
};

/* A simple percpu spinlock.  Returns the cpu lock was acquired on. */
int rseq_this_cpu_lock(struct percpu_lock *lock)
{
	int cpu;

	for (;;) {
		int ret;

		cpu = get_current_cpu_id();
		ret = rseq_cmpeqv_storev(RSEQ_MO_RELAXED, RSEQ_PERCPU,
					 &lock->c[cpu].v, 0, 1, cpu);
		if (rseq_likely(!ret))
			break;
		/* Retry if comparison fails or rseq aborts. */
	}
	/*
	 * Acquire semantic when taking lock after control dependency.
	 * Matches rseq_smp_store_release().
	 */
	rseq_smp_acquire__after_ctrl_dep();
	return cpu;
}

void rseq_percpu_unlock(struct percpu_lock *lock, int cpu)
{
	assert(lock->c[cpu].v == 1);
	/*
	 * Release lock, with release semantic. Matches
	 * rseq_smp_acquire__after_ctrl_dep().
	 */
	rseq_smp_store_release(&lock->c[cpu].v, 0);
}

void *test_percpu_spinlock_thread(void *arg)
{
	struct spinlock_test_data *data = arg;
	int i, cpu;

	if (rseq_register_current_thread()) {
		fprintf(stderr, "Error: rseq_register_current_thread(...) failed(%d): %s\n",
			errno, strerror(errno));
		abort();
	}
	for (i = 0; i < data->reps; i++) {
		cpu = rseq_this_cpu_lock(&data->lock);
		data->c[cpu].count++;
		rseq_percpu_unlock(&data->lock, cpu);
	}
	if (rseq_unregister_current_thread()) {
		fprintf(stderr, "Error: rseq_unregister_current_thread(...) failed(%d): %s\n",
			errno, strerror(errno));
		abort();
	}

	return NULL;
}

/*
 * A simple test which implements a sharded counter using a per-cpu
 * lock.  Obviously real applications might prefer to simply use a
 * per-cpu increment; however, this is reasonable for a test and the
 * lock can be extended to synchronize more complicated operations.
 */
void test_percpu_spinlock(void)
{
	const int num_threads = 200;
	int i;
	uint64_t sum;
	pthread_t test_threads[num_threads];
	struct spinlock_test_data data;

	memset(&data, 0, sizeof(data));
	data.reps = 5000;

	for (i = 0; i < num_threads; i++)
		pthread_create(&test_threads[i], NULL,
			       test_percpu_spinlock_thread, &data);

	for (i = 0; i < num_threads; i++)
		pthread_join(test_threads[i], NULL);

	sum = 0;
	for (i = 0; i < CPU_SETSIZE; i++)
		sum += data.c[i].count;

	assert(sum == (uint64_t)data.reps * num_threads);
}

void this_cpu_list_push(struct percpu_list *list,
			struct percpu_list_node *node,
			int *_cpu)
{
	int cpu;

	for (;;) {
		intptr_t *targetptr, newval, expect;
		int ret;

		cpu = get_current_cpu_id();
		/* Load list->c[cpu].head with single-copy atomicity. */
		expect = (intptr_t)RSEQ_READ_ONCE(list->c[cpu].head);
		newval = (intptr_t)node;
		targetptr = (intptr_t *)&list->c[cpu].head;
		node->next = (struct percpu_list_node *)expect;
		ret = rseq_cmpeqv_storev(RSEQ_MO_RELAXED, RSEQ_PERCPU,
					 targetptr, expect, newval, cpu);
		if (rseq_likely(!ret))
			break;
		/* Retry if comparison fails or rseq aborts. */
	}
	if (_cpu)
		*_cpu = cpu;
}

/*
 * Unlike a traditional lock-less linked list; the availability of a
 * rseq primitive allows us to implement pop without concerns over
 * ABA-type races.
 */
struct percpu_list_node *this_cpu_list_pop(struct percpu_list *list,
					   int *_cpu)
{
	for (;;) {
		struct percpu_list_node *head;
		intptr_t *targetptr, expectnot, *load;
		long offset;
		int ret, cpu;

		cpu = get_current_cpu_id();
		targetptr = (intptr_t *)&list->c[cpu].head;
		expectnot = (intptr_t)NULL;
		offset = offsetof(struct percpu_list_node, next);
		load = (intptr_t *)&head;
		ret = rseq_cmpnev_storeoffp_load(RSEQ_MO_RELAXED, RSEQ_PERCPU,
						 targetptr, expectnot,
						 offset, load, cpu);
		if (rseq_likely(!ret)) {
			if (_cpu)
				*_cpu = cpu;
			return head;
		}
		if (ret > 0)
			return NULL;
		/* Retry if rseq aborts. */
	}
}

/*
 * __percpu_list_pop is not safe against concurrent accesses. Should
 * only be used on lists that are not concurrently modified.
 */
struct percpu_list_node *__percpu_list_pop(struct percpu_list *list, int cpu)
{
	struct percpu_list_node *node;

	node = list->c[cpu].head;
	if (!node)
		return NULL;
	list->c[cpu].head = node->next;
	return node;
}

void *test_percpu_list_thread(void *arg)
{
	int i;
	struct percpu_list *list = (struct percpu_list *)arg;

	if (rseq_register_current_thread()) {
		fprintf(stderr, "Error: rseq_register_current_thread(...) failed(%d): %s\n",
			errno, strerror(errno));
		abort();
	}

	for (i = 0; i < 100000; i++) {
		struct percpu_list_node *node;

		node = this_cpu_list_pop(list, NULL);
		sched_yield();  /* encourage shuffling */
		if (node)
			this_cpu_list_push(list, node, NULL);
	}

	if (rseq_unregister_current_thread()) {
		fprintf(stderr, "Error: rseq_unregister_current_thread(...) failed(%d): %s\n",
			errno, strerror(errno));
		abort();
	}

	return NULL;
}

/* Simultaneous modification to a per-cpu linked list from many threads.  */
void test_percpu_list(void)
{
	int i, j;
	uint64_t sum = 0, expected_sum = 0;
	struct percpu_list list;
	pthread_t test_threads[200];
	cpu_set_t allowed_cpus;

	memset(&list, 0, sizeof(list));

	/* Generate list entries for every usable cpu. */
	sched_getaffinity(0, sizeof(allowed_cpus), &allowed_cpus);
	for (i = 0; i < CPU_SETSIZE; i++) {
		if (!CPU_ISSET(i, &allowed_cpus))
			continue;
		for (j = 1; j <= 100; j++) {
			struct percpu_list_node *node;

			expected_sum += j;

			node = malloc(sizeof(*node));
			assert(node);
			node->data = j;
			node->next = list.c[i].head;
			list.c[i].head = node;
		}
	}

	for (i = 0; i < 200; i++)
		pthread_create(&test_threads[i], NULL,
		       test_percpu_list_thread, &list);

	for (i = 0; i < 200; i++)
		pthread_join(test_threads[i], NULL);

	for (i = 0; i < CPU_SETSIZE; i++) {
		struct percpu_list_node *node;

		if (!CPU_ISSET(i, &allowed_cpus))
			continue;

		while ((node = __percpu_list_pop(&list, i))) {
			sum += node->data;
			free(node);
		}
	}

	/*
	 * All entries should now be accounted for (unless some external
	 * actor is interfering with our allowed affinity while this
	 * test is running).
	 */
	assert(sum == expected_sum);
}

int main(int argc, char **argv)
{
	if (rseq_register_current_thread()) {
		fprintf(stderr, "Error: rseq_register_current_thread(...) failed(%d): %s\n",
			errno, strerror(errno));
		goto error;
	}
	if (!rseq_validate_cpu_id()) {
		fprintf(stderr, "Error: cpu id getter unavailable\n");
		goto error;
	}
	printf("spinlock\n");
	test_percpu_spinlock();
	printf("percpu_list\n");
	test_percpu_list();
	if (rseq_unregister_current_thread()) {
		fprintf(stderr, "Error: rseq_unregister_current_thread(...) failed(%d): %s\n",
			errno, strerror(errno));
		goto error;
	}
	return 0;

error:
	return -1;
}<|MERGE_RESOLUTION|>--- conflicted
+++ resolved
@@ -12,8 +12,6 @@
 #include "../kselftest.h"
 #include "rseq.h"
 
-<<<<<<< HEAD
-=======
 #ifdef BUILDOPT_RSEQ_PERCPU_MM_CID
 # define RSEQ_PERCPU	RSEQ_PERCPU_MM_CID
 static
@@ -40,7 +38,6 @@
 }
 #endif
 
->>>>>>> eb3cdb58
 struct percpu_lock_entry {
 	intptr_t v;
 } __attribute__((aligned(128)));
