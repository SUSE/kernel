--- conflicted
+++ resolved
@@ -4,15 +4,10 @@
 CLANG_FLAGS += -no-integrated-as
 endif
 
-<<<<<<< HEAD
-CFLAGS += -O2 -Wall -g -I./ -I../../../../usr/include/ -L$(OUTPUT) -Wl,-rpath=./ \
-	  $(CLANG_FLAGS)
-=======
 top_srcdir = ../../../..
 
 CFLAGS += -O2 -Wall -g -I./ $(KHDR_INCLUDES) -L$(OUTPUT) -Wl,-rpath=./ \
 	  $(CLANG_FLAGS) -I$(top_srcdir)/tools/include
->>>>>>> eb3cdb58
 LDLIBS += -lpthread -ldl
 
 # Own dependencies because we only want to build against 1st prerequisite, but
