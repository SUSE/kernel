/* SPDX-License-Identifier: LGPL-2.1 OR MIT */

/*
 * RSEQ_SIG uses the trap4 instruction. As Linux does not make use of the
 * access-register mode nor the linkage stack this instruction will always
 * cause a special-operation exception (the trap-enabled bit in the DUCT
 * is and will stay 0). The instruction pattern is
 *	b2 ff 0f ff	trap4	4095(%r0)
 */
#define RSEQ_SIG	0xB2FF0FFF

#define rseq_smp_mb()	__asm__ __volatile__ ("bcr 15,0" ::: "memory")
#define rseq_smp_rmb()	rseq_smp_mb()
#define rseq_smp_wmb()	rseq_smp_mb()

#define rseq_smp_load_acquire(p)					\
__extension__ ({							\
	__typeof(*p) ____p1 = RSEQ_READ_ONCE(*p);			\
	rseq_barrier();							\
	____p1;								\
})

#define rseq_smp_acquire__after_ctrl_dep()	rseq_smp_rmb()

#define rseq_smp_store_release(p, v)					\
do {									\
	rseq_barrier();							\
	RSEQ_WRITE_ONCE(*p, v);						\
} while (0)

#ifdef __s390x__

#define LONG_L			"lg"
#define LONG_S			"stg"
#define LONG_LT_R		"ltgr"
#define LONG_CMP		"cg"
#define LONG_CMP_R		"cgr"
#define LONG_ADDI		"aghi"
#define LONG_ADD_R		"agr"

#define __RSEQ_ASM_DEFINE_TABLE(label, version, flags,			\
				start_ip, post_commit_offset, abort_ip)	\
		".pushsection __rseq_cs, \"aw\"\n\t"			\
		".balign 32\n\t"					\
		__rseq_str(label) ":\n\t"				\
		".long " __rseq_str(version) ", " __rseq_str(flags) "\n\t" \
		".quad " __rseq_str(start_ip) ", " __rseq_str(post_commit_offset) ", " __rseq_str(abort_ip) "\n\t" \
		".popsection\n\t"					\
		".pushsection __rseq_cs_ptr_array, \"aw\"\n\t"		\
		".quad " __rseq_str(label) "b\n\t"			\
		".popsection\n\t"

/*
 * Exit points of a rseq critical section consist of all instructions outside
 * of the critical section where a critical section can either branch to or
 * reach through the normal course of its execution. The abort IP and the
 * post-commit IP are already part of the __rseq_cs section and should not be
 * explicitly defined as additional exit points. Knowing all exit points is
 * useful to assist debuggers stepping over the critical section.
 */
#define RSEQ_ASM_DEFINE_EXIT_POINT(start_ip, exit_ip)			\
		".pushsection __rseq_exit_point_array, \"aw\"\n\t"	\
		".quad " __rseq_str(start_ip) ", " __rseq_str(exit_ip) "\n\t" \
		".popsection\n\t"

#elif __s390__

#define __RSEQ_ASM_DEFINE_TABLE(label, version, flags,			\
				start_ip, post_commit_offset, abort_ip)	\
		".pushsection __rseq_cs, \"aw\"\n\t"			\
		".balign 32\n\t"					\
		__rseq_str(label) ":\n\t"				\
		".long " __rseq_str(version) ", " __rseq_str(flags) "\n\t" \
		".long 0x0, " __rseq_str(start_ip) ", 0x0, " __rseq_str(post_commit_offset) ", 0x0, " __rseq_str(abort_ip) "\n\t" \
		".popsection\n\t"					\
		".pushsection __rseq_cs_ptr_array, \"aw\"\n\t"		\
		".long 0x0, " __rseq_str(label) "b\n\t"			\
		".popsection\n\t"

/*
 * Exit points of a rseq critical section consist of all instructions outside
 * of the critical section where a critical section can either branch to or
 * reach through the normal course of its execution. The abort IP and the
 * post-commit IP are already part of the __rseq_cs section and should not be
 * explicitly defined as additional exit points. Knowing all exit points is
 * useful to assist debuggers stepping over the critical section.
 */
#define RSEQ_ASM_DEFINE_EXIT_POINT(start_ip, exit_ip)			\
		".pushsection __rseq_exit_point_array, \"aw\"\n\t"	\
		".long 0x0, " __rseq_str(start_ip) ", 0x0, " __rseq_str(exit_ip) "\n\t" \
		".popsection\n\t"

#define LONG_L			"l"
#define LONG_S			"st"
#define LONG_LT_R		"ltr"
#define LONG_CMP		"c"
#define LONG_CMP_R		"cr"
#define LONG_ADDI		"ahi"
#define LONG_ADD_R		"ar"

#endif

#define RSEQ_ASM_DEFINE_TABLE(label, start_ip, post_commit_ip, abort_ip) \
	__RSEQ_ASM_DEFINE_TABLE(label, 0x0, 0x0, start_ip,		\
				(post_commit_ip - start_ip), abort_ip)

#define RSEQ_ASM_STORE_RSEQ_CS(label, cs_label, rseq_cs)		\
		RSEQ_INJECT_ASM(1)					\
		"larl %%r0, " __rseq_str(cs_label) "\n\t"		\
		LONG_S " %%r0, %[" __rseq_str(rseq_cs) "]\n\t"		\
		__rseq_str(label) ":\n\t"

#define RSEQ_ASM_CMP_CPU_ID(cpu_id, current_cpu_id, label)		\
		RSEQ_INJECT_ASM(2)					\
		"c %[" __rseq_str(cpu_id) "], %[" __rseq_str(current_cpu_id) "]\n\t" \
		"jnz " __rseq_str(label) "\n\t"

#define RSEQ_ASM_DEFINE_ABORT(label, teardown, abort_label)		\
		".pushsection __rseq_failure, \"ax\"\n\t"		\
		".long " __rseq_str(RSEQ_SIG) "\n\t"			\
		__rseq_str(label) ":\n\t"				\
		teardown						\
		"jg %l[" __rseq_str(abort_label) "]\n\t"		\
		".popsection\n\t"

#define RSEQ_ASM_DEFINE_CMPFAIL(label, teardown, cmpfail_label)		\
		".pushsection __rseq_failure, \"ax\"\n\t"		\
		__rseq_str(label) ":\n\t"				\
		teardown						\
		"jg %l[" __rseq_str(cmpfail_label) "]\n\t"		\
		".popsection\n\t"

/* Per-cpu-id indexing. */

<<<<<<< HEAD
	__asm__ __volatile__ goto (
		RSEQ_ASM_DEFINE_TABLE(3, 1f, 2f, 4f) /* start, commit, abort */
		RSEQ_ASM_DEFINE_EXIT_POINT(1f, %l[cmpfail])
#ifdef RSEQ_COMPARE_TWICE
		RSEQ_ASM_DEFINE_EXIT_POINT(1f, %l[error1])
		RSEQ_ASM_DEFINE_EXIT_POINT(1f, %l[error2])
#endif
		/* Start rseq by storing table entry pointer into rseq_cs. */
		RSEQ_ASM_STORE_RSEQ_CS(1, 3b, rseq_cs)
		RSEQ_ASM_CMP_CPU_ID(cpu_id, current_cpu_id, 4f)
		RSEQ_INJECT_ASM(3)
		LONG_CMP " %[expect], %[v]\n\t"
		"jnz %l[cmpfail]\n\t"
		RSEQ_INJECT_ASM(4)
#ifdef RSEQ_COMPARE_TWICE
		RSEQ_ASM_CMP_CPU_ID(cpu_id, current_cpu_id, %l[error1])
		LONG_CMP " %[expect], %[v]\n\t"
		"jnz %l[error2]\n\t"
#endif
		/* final store */
		LONG_S " %[newv], %[v]\n\t"
		"2:\n\t"
		RSEQ_INJECT_ASM(5)
		RSEQ_ASM_DEFINE_ABORT(4, "", abort)
		: /* gcc asm goto does not allow outputs */
		: [cpu_id]		"r" (cpu),
		  [current_cpu_id]	"m" (rseq_get_abi()->cpu_id),
		  [rseq_cs]		"m" (rseq_get_abi()->rseq_cs.arch.ptr),
		  [v]			"m" (*v),
		  [expect]		"r" (expect),
		  [newv]		"r" (newv)
		  RSEQ_INJECT_INPUT
		: "memory", "cc", "r0"
		  RSEQ_INJECT_CLOBBER
		: abort, cmpfail
#ifdef RSEQ_COMPARE_TWICE
		  , error1, error2
#endif
	);
	rseq_after_asm_goto();
	return 0;
abort:
	rseq_after_asm_goto();
	RSEQ_INJECT_FAILED
	return -1;
cmpfail:
	rseq_after_asm_goto();
	return 1;
#ifdef RSEQ_COMPARE_TWICE
error1:
	rseq_after_asm_goto();
	rseq_bug("cpu_id comparison failed");
error2:
	rseq_after_asm_goto();
	rseq_bug("expected value comparison failed");
#endif
}

/*
 * Compare @v against @expectnot. When it does _not_ match, load @v
 * into @load, and store the content of *@v + voffp into @v.
 */
static inline __attribute__((always_inline))
int rseq_cmpnev_storeoffp_load(intptr_t *v, intptr_t expectnot,
			       long voffp, intptr_t *load, int cpu)
{
	RSEQ_INJECT_C(9)

	__asm__ __volatile__ goto (
		RSEQ_ASM_DEFINE_TABLE(3, 1f, 2f, 4f) /* start, commit, abort */
		RSEQ_ASM_DEFINE_EXIT_POINT(1f, %l[cmpfail])
#ifdef RSEQ_COMPARE_TWICE
		RSEQ_ASM_DEFINE_EXIT_POINT(1f, %l[error1])
		RSEQ_ASM_DEFINE_EXIT_POINT(1f, %l[error2])
#endif
		/* Start rseq by storing table entry pointer into rseq_cs. */
		RSEQ_ASM_STORE_RSEQ_CS(1, 3b, rseq_cs)
		RSEQ_ASM_CMP_CPU_ID(cpu_id, current_cpu_id, 4f)
		RSEQ_INJECT_ASM(3)
		LONG_L " %%r1, %[v]\n\t"
		LONG_CMP_R " %%r1, %[expectnot]\n\t"
		"je %l[cmpfail]\n\t"
		RSEQ_INJECT_ASM(4)
#ifdef RSEQ_COMPARE_TWICE
		RSEQ_ASM_CMP_CPU_ID(cpu_id, current_cpu_id, %l[error1])
		LONG_L " %%r1, %[v]\n\t"
		LONG_CMP_R " %%r1, %[expectnot]\n\t"
		"je %l[error2]\n\t"
#endif
		LONG_S " %%r1, %[load]\n\t"
		LONG_ADD_R " %%r1, %[voffp]\n\t"
		LONG_L " %%r1, 0(%%r1)\n\t"
		/* final store */
		LONG_S " %%r1, %[v]\n\t"
		"2:\n\t"
		RSEQ_INJECT_ASM(5)
		RSEQ_ASM_DEFINE_ABORT(4, "", abort)
		: /* gcc asm goto does not allow outputs */
		: [cpu_id]		"r" (cpu),
		  [current_cpu_id]	"m" (rseq_get_abi()->cpu_id),
		  [rseq_cs]		"m" (rseq_get_abi()->rseq_cs.arch.ptr),
		  /* final store input */
		  [v]			"m" (*v),
		  [expectnot]		"r" (expectnot),
		  [voffp]		"r" (voffp),
		  [load]		"m" (*load)
		  RSEQ_INJECT_INPUT
		: "memory", "cc", "r0", "r1"
		  RSEQ_INJECT_CLOBBER
		: abort, cmpfail
#ifdef RSEQ_COMPARE_TWICE
		  , error1, error2
#endif
	);
	rseq_after_asm_goto();
	return 0;
abort:
	rseq_after_asm_goto();
	RSEQ_INJECT_FAILED
	return -1;
cmpfail:
	rseq_after_asm_goto();
	return 1;
#ifdef RSEQ_COMPARE_TWICE
error1:
	rseq_after_asm_goto();
	rseq_bug("cpu_id comparison failed");
error2:
	rseq_after_asm_goto();
	rseq_bug("expected value comparison failed");
#endif
}
=======
#define RSEQ_TEMPLATE_CPU_ID
#define RSEQ_TEMPLATE_MO_RELAXED
#include "rseq-s390-bits.h"
#undef RSEQ_TEMPLATE_MO_RELAXED

#define RSEQ_TEMPLATE_MO_RELEASE
#include "rseq-s390-bits.h"
#undef RSEQ_TEMPLATE_MO_RELEASE
#undef RSEQ_TEMPLATE_CPU_ID
>>>>>>> eb3cdb58

/* Per-mm-cid indexing. */

<<<<<<< HEAD
	__asm__ __volatile__ goto (
		RSEQ_ASM_DEFINE_TABLE(3, 1f, 2f, 4f) /* start, commit, abort */
#ifdef RSEQ_COMPARE_TWICE
		RSEQ_ASM_DEFINE_EXIT_POINT(1f, %l[error1])
#endif
		/* Start rseq by storing table entry pointer into rseq_cs. */
		RSEQ_ASM_STORE_RSEQ_CS(1, 3b, rseq_cs)
		RSEQ_ASM_CMP_CPU_ID(cpu_id, current_cpu_id, 4f)
		RSEQ_INJECT_ASM(3)
#ifdef RSEQ_COMPARE_TWICE
		RSEQ_ASM_CMP_CPU_ID(cpu_id, current_cpu_id, %l[error1])
#endif
		LONG_L " %%r0, %[v]\n\t"
		LONG_ADD_R " %%r0, %[count]\n\t"
		/* final store */
		LONG_S " %%r0, %[v]\n\t"
		"2:\n\t"
		RSEQ_INJECT_ASM(4)
		RSEQ_ASM_DEFINE_ABORT(4, "", abort)
		: /* gcc asm goto does not allow outputs */
		: [cpu_id]		"r" (cpu),
		  [current_cpu_id]	"m" (rseq_get_abi()->cpu_id),
		  [rseq_cs]		"m" (rseq_get_abi()->rseq_cs.arch.ptr),
		  /* final store input */
		  [v]			"m" (*v),
		  [count]		"r" (count)
		  RSEQ_INJECT_INPUT
		: "memory", "cc", "r0"
		  RSEQ_INJECT_CLOBBER
		: abort
#ifdef RSEQ_COMPARE_TWICE
		  , error1
#endif
	);
	rseq_after_asm_goto();
	return 0;
abort:
	rseq_after_asm_goto();
	RSEQ_INJECT_FAILED
	return -1;
#ifdef RSEQ_COMPARE_TWICE
error1:
	rseq_after_asm_goto();
	rseq_bug("cpu_id comparison failed");
#endif
}
=======
#define RSEQ_TEMPLATE_MM_CID
#define RSEQ_TEMPLATE_MO_RELAXED
#include "rseq-s390-bits.h"
#undef RSEQ_TEMPLATE_MO_RELAXED
>>>>>>> eb3cdb58

#define RSEQ_TEMPLATE_MO_RELEASE
#include "rseq-s390-bits.h"
#undef RSEQ_TEMPLATE_MO_RELEASE
#undef RSEQ_TEMPLATE_MM_CID

<<<<<<< HEAD
	__asm__ __volatile__ goto (
		RSEQ_ASM_DEFINE_TABLE(3, 1f, 2f, 4f) /* start, commit, abort */
		RSEQ_ASM_DEFINE_EXIT_POINT(1f, %l[cmpfail])
#ifdef RSEQ_COMPARE_TWICE
		RSEQ_ASM_DEFINE_EXIT_POINT(1f, %l[error1])
		RSEQ_ASM_DEFINE_EXIT_POINT(1f, %l[error2])
#endif
		/* Start rseq by storing table entry pointer into rseq_cs. */
		RSEQ_ASM_STORE_RSEQ_CS(1, 3b, rseq_cs)
		RSEQ_ASM_CMP_CPU_ID(cpu_id, current_cpu_id, 4f)
		RSEQ_INJECT_ASM(3)
		LONG_CMP " %[expect], %[v]\n\t"
		"jnz %l[cmpfail]\n\t"
		RSEQ_INJECT_ASM(4)
#ifdef RSEQ_COMPARE_TWICE
		RSEQ_ASM_CMP_CPU_ID(cpu_id, current_cpu_id, %l[error1])
		LONG_CMP " %[expect], %[v]\n\t"
		"jnz %l[error2]\n\t"
#endif
		/* try store */
		LONG_S " %[newv2], %[v2]\n\t"
		RSEQ_INJECT_ASM(5)
		/* final store */
		LONG_S " %[newv], %[v]\n\t"
		"2:\n\t"
		RSEQ_INJECT_ASM(6)
		RSEQ_ASM_DEFINE_ABORT(4, "", abort)
		: /* gcc asm goto does not allow outputs */
		: [cpu_id]		"r" (cpu),
		  [current_cpu_id]	"m" (rseq_get_abi()->cpu_id),
		  [rseq_cs]		"m" (rseq_get_abi()->rseq_cs.arch.ptr),
		  /* try store input */
		  [v2]			"m" (*v2),
		  [newv2]		"r" (newv2),
		  /* final store input */
		  [v]			"m" (*v),
		  [expect]		"r" (expect),
		  [newv]		"r" (newv)
		  RSEQ_INJECT_INPUT
		: "memory", "cc", "r0"
		  RSEQ_INJECT_CLOBBER
		: abort, cmpfail
#ifdef RSEQ_COMPARE_TWICE
		  , error1, error2
#endif
	);
	rseq_after_asm_goto();
	return 0;
abort:
	rseq_after_asm_goto();
	RSEQ_INJECT_FAILED
	return -1;
cmpfail:
	rseq_after_asm_goto();
	return 1;
#ifdef RSEQ_COMPARE_TWICE
error1:
	rseq_after_asm_goto();
	rseq_bug("cpu_id comparison failed");
error2:
	rseq_after_asm_goto();
	rseq_bug("expected value comparison failed");
#endif
}

/* s390 is TSO. */
static inline __attribute__((always_inline))
int rseq_cmpeqv_trystorev_storev_release(intptr_t *v, intptr_t expect,
					 intptr_t *v2, intptr_t newv2,
					 intptr_t newv, int cpu)
{
	return rseq_cmpeqv_trystorev_storev(v, expect, v2, newv2, newv, cpu);
}

static inline __attribute__((always_inline))
int rseq_cmpeqv_cmpeqv_storev(intptr_t *v, intptr_t expect,
			      intptr_t *v2, intptr_t expect2,
			      intptr_t newv, int cpu)
{
	RSEQ_INJECT_C(9)

	__asm__ __volatile__ goto (
		RSEQ_ASM_DEFINE_TABLE(3, 1f, 2f, 4f) /* start, commit, abort */
		RSEQ_ASM_DEFINE_EXIT_POINT(1f, %l[cmpfail])
#ifdef RSEQ_COMPARE_TWICE
		RSEQ_ASM_DEFINE_EXIT_POINT(1f, %l[error1])
		RSEQ_ASM_DEFINE_EXIT_POINT(1f, %l[error2])
		RSEQ_ASM_DEFINE_EXIT_POINT(1f, %l[error3])
#endif
		/* Start rseq by storing table entry pointer into rseq_cs. */
		RSEQ_ASM_STORE_RSEQ_CS(1, 3b, rseq_cs)
		RSEQ_ASM_CMP_CPU_ID(cpu_id, current_cpu_id, 4f)
		RSEQ_INJECT_ASM(3)
		LONG_CMP " %[expect], %[v]\n\t"
		"jnz %l[cmpfail]\n\t"
		RSEQ_INJECT_ASM(4)
		LONG_CMP " %[expect2], %[v2]\n\t"
		"jnz %l[cmpfail]\n\t"
		RSEQ_INJECT_ASM(5)
#ifdef RSEQ_COMPARE_TWICE
		RSEQ_ASM_CMP_CPU_ID(cpu_id, current_cpu_id, %l[error1])
		LONG_CMP " %[expect], %[v]\n\t"
		"jnz %l[error2]\n\t"
		LONG_CMP " %[expect2], %[v2]\n\t"
		"jnz %l[error3]\n\t"
#endif
		/* final store */
		LONG_S " %[newv], %[v]\n\t"
		"2:\n\t"
		RSEQ_INJECT_ASM(6)
		RSEQ_ASM_DEFINE_ABORT(4, "", abort)
		: /* gcc asm goto does not allow outputs */
		: [cpu_id]		"r" (cpu),
		  [current_cpu_id]	"m" (rseq_get_abi()->cpu_id),
		  [rseq_cs]		"m" (rseq_get_abi()->rseq_cs.arch.ptr),
		  /* cmp2 input */
		  [v2]			"m" (*v2),
		  [expect2]		"r" (expect2),
		  /* final store input */
		  [v]			"m" (*v),
		  [expect]		"r" (expect),
		  [newv]		"r" (newv)
		  RSEQ_INJECT_INPUT
		: "memory", "cc", "r0"
		  RSEQ_INJECT_CLOBBER
		: abort, cmpfail
#ifdef RSEQ_COMPARE_TWICE
		  , error1, error2, error3
#endif
	);
	rseq_after_asm_goto();
	return 0;
abort:
	rseq_after_asm_goto();
	RSEQ_INJECT_FAILED
	return -1;
cmpfail:
	rseq_after_asm_goto();
	return 1;
#ifdef RSEQ_COMPARE_TWICE
error1:
	rseq_after_asm_goto();
	rseq_bug("cpu_id comparison failed");
error2:
	rseq_after_asm_goto();
	rseq_bug("1st expected value comparison failed");
error3:
	rseq_after_asm_goto();
	rseq_bug("2nd expected value comparison failed");
#endif
}

static inline __attribute__((always_inline))
int rseq_cmpeqv_trymemcpy_storev(intptr_t *v, intptr_t expect,
				 void *dst, void *src, size_t len,
				 intptr_t newv, int cpu)
{
	uint64_t rseq_scratch[3];

	RSEQ_INJECT_C(9)

	__asm__ __volatile__ goto (
		RSEQ_ASM_DEFINE_TABLE(3, 1f, 2f, 4f) /* start, commit, abort */
		RSEQ_ASM_DEFINE_EXIT_POINT(1f, %l[cmpfail])
#ifdef RSEQ_COMPARE_TWICE
		RSEQ_ASM_DEFINE_EXIT_POINT(1f, %l[error1])
		RSEQ_ASM_DEFINE_EXIT_POINT(1f, %l[error2])
#endif
		LONG_S " %[src], %[rseq_scratch0]\n\t"
		LONG_S " %[dst], %[rseq_scratch1]\n\t"
		LONG_S " %[len], %[rseq_scratch2]\n\t"
		/* Start rseq by storing table entry pointer into rseq_cs. */
		RSEQ_ASM_STORE_RSEQ_CS(1, 3b, rseq_cs)
		RSEQ_ASM_CMP_CPU_ID(cpu_id, current_cpu_id, 4f)
		RSEQ_INJECT_ASM(3)
		LONG_CMP " %[expect], %[v]\n\t"
		"jnz 5f\n\t"
		RSEQ_INJECT_ASM(4)
#ifdef RSEQ_COMPARE_TWICE
		RSEQ_ASM_CMP_CPU_ID(cpu_id, current_cpu_id, 6f)
		LONG_CMP " %[expect], %[v]\n\t"
		"jnz 7f\n\t"
#endif
		/* try memcpy */
		LONG_LT_R " %[len], %[len]\n\t"
		"jz 333f\n\t"
		"222:\n\t"
		"ic %%r0,0(%[src])\n\t"
		"stc %%r0,0(%[dst])\n\t"
		LONG_ADDI " %[src], 1\n\t"
		LONG_ADDI " %[dst], 1\n\t"
		LONG_ADDI " %[len], -1\n\t"
		"jnz 222b\n\t"
		"333:\n\t"
		RSEQ_INJECT_ASM(5)
		/* final store */
		LONG_S " %[newv], %[v]\n\t"
		"2:\n\t"
		RSEQ_INJECT_ASM(6)
		/* teardown */
		LONG_L " %[len], %[rseq_scratch2]\n\t"
		LONG_L " %[dst], %[rseq_scratch1]\n\t"
		LONG_L " %[src], %[rseq_scratch0]\n\t"
		RSEQ_ASM_DEFINE_ABORT(4,
			LONG_L " %[len], %[rseq_scratch2]\n\t"
			LONG_L " %[dst], %[rseq_scratch1]\n\t"
			LONG_L " %[src], %[rseq_scratch0]\n\t",
			abort)
		RSEQ_ASM_DEFINE_CMPFAIL(5,
			LONG_L " %[len], %[rseq_scratch2]\n\t"
			LONG_L " %[dst], %[rseq_scratch1]\n\t"
			LONG_L " %[src], %[rseq_scratch0]\n\t",
			cmpfail)
#ifdef RSEQ_COMPARE_TWICE
		RSEQ_ASM_DEFINE_CMPFAIL(6,
			LONG_L " %[len], %[rseq_scratch2]\n\t"
			LONG_L " %[dst], %[rseq_scratch1]\n\t"
			LONG_L " %[src], %[rseq_scratch0]\n\t",
			error1)
		RSEQ_ASM_DEFINE_CMPFAIL(7,
			LONG_L " %[len], %[rseq_scratch2]\n\t"
			LONG_L " %[dst], %[rseq_scratch1]\n\t"
			LONG_L " %[src], %[rseq_scratch0]\n\t",
			error2)
#endif
		: /* gcc asm goto does not allow outputs */
		: [cpu_id]		"r" (cpu),
		  [current_cpu_id]	"m" (rseq_get_abi()->cpu_id),
		  [rseq_cs]		"m" (rseq_get_abi()->rseq_cs.arch.ptr),
		  /* final store input */
		  [v]			"m" (*v),
		  [expect]		"r" (expect),
		  [newv]		"r" (newv),
		  /* try memcpy input */
		  [dst]			"r" (dst),
		  [src]			"r" (src),
		  [len]			"r" (len),
		  [rseq_scratch0]	"m" (rseq_scratch[0]),
		  [rseq_scratch1]	"m" (rseq_scratch[1]),
		  [rseq_scratch2]	"m" (rseq_scratch[2])
		  RSEQ_INJECT_INPUT
		: "memory", "cc", "r0"
		  RSEQ_INJECT_CLOBBER
		: abort, cmpfail
#ifdef RSEQ_COMPARE_TWICE
		  , error1, error2
#endif
	);
	rseq_after_asm_goto();
	return 0;
abort:
	rseq_after_asm_goto();
	RSEQ_INJECT_FAILED
	return -1;
cmpfail:
	rseq_after_asm_goto();
	return 1;
#ifdef RSEQ_COMPARE_TWICE
error1:
	rseq_after_asm_goto();
	rseq_bug("cpu_id comparison failed");
error2:
	rseq_after_asm_goto();
	rseq_bug("expected value comparison failed");
#endif
}
=======
/* APIs which are not based on cpu ids. */
>>>>>>> eb3cdb58

#define RSEQ_TEMPLATE_CPU_ID_NONE
#define RSEQ_TEMPLATE_MO_RELAXED
#include "rseq-s390-bits.h"
#undef RSEQ_TEMPLATE_MO_RELAXED
#undef RSEQ_TEMPLATE_CPU_ID_NONE<|MERGE_RESOLUTION|>--- conflicted
+++ resolved
@@ -132,140 +132,6 @@
 
 /* Per-cpu-id indexing. */
 
-<<<<<<< HEAD
-	__asm__ __volatile__ goto (
-		RSEQ_ASM_DEFINE_TABLE(3, 1f, 2f, 4f) /* start, commit, abort */
-		RSEQ_ASM_DEFINE_EXIT_POINT(1f, %l[cmpfail])
-#ifdef RSEQ_COMPARE_TWICE
-		RSEQ_ASM_DEFINE_EXIT_POINT(1f, %l[error1])
-		RSEQ_ASM_DEFINE_EXIT_POINT(1f, %l[error2])
-#endif
-		/* Start rseq by storing table entry pointer into rseq_cs. */
-		RSEQ_ASM_STORE_RSEQ_CS(1, 3b, rseq_cs)
-		RSEQ_ASM_CMP_CPU_ID(cpu_id, current_cpu_id, 4f)
-		RSEQ_INJECT_ASM(3)
-		LONG_CMP " %[expect], %[v]\n\t"
-		"jnz %l[cmpfail]\n\t"
-		RSEQ_INJECT_ASM(4)
-#ifdef RSEQ_COMPARE_TWICE
-		RSEQ_ASM_CMP_CPU_ID(cpu_id, current_cpu_id, %l[error1])
-		LONG_CMP " %[expect], %[v]\n\t"
-		"jnz %l[error2]\n\t"
-#endif
-		/* final store */
-		LONG_S " %[newv], %[v]\n\t"
-		"2:\n\t"
-		RSEQ_INJECT_ASM(5)
-		RSEQ_ASM_DEFINE_ABORT(4, "", abort)
-		: /* gcc asm goto does not allow outputs */
-		: [cpu_id]		"r" (cpu),
-		  [current_cpu_id]	"m" (rseq_get_abi()->cpu_id),
-		  [rseq_cs]		"m" (rseq_get_abi()->rseq_cs.arch.ptr),
-		  [v]			"m" (*v),
-		  [expect]		"r" (expect),
-		  [newv]		"r" (newv)
-		  RSEQ_INJECT_INPUT
-		: "memory", "cc", "r0"
-		  RSEQ_INJECT_CLOBBER
-		: abort, cmpfail
-#ifdef RSEQ_COMPARE_TWICE
-		  , error1, error2
-#endif
-	);
-	rseq_after_asm_goto();
-	return 0;
-abort:
-	rseq_after_asm_goto();
-	RSEQ_INJECT_FAILED
-	return -1;
-cmpfail:
-	rseq_after_asm_goto();
-	return 1;
-#ifdef RSEQ_COMPARE_TWICE
-error1:
-	rseq_after_asm_goto();
-	rseq_bug("cpu_id comparison failed");
-error2:
-	rseq_after_asm_goto();
-	rseq_bug("expected value comparison failed");
-#endif
-}
-
-/*
- * Compare @v against @expectnot. When it does _not_ match, load @v
- * into @load, and store the content of *@v + voffp into @v.
- */
-static inline __attribute__((always_inline))
-int rseq_cmpnev_storeoffp_load(intptr_t *v, intptr_t expectnot,
-			       long voffp, intptr_t *load, int cpu)
-{
-	RSEQ_INJECT_C(9)
-
-	__asm__ __volatile__ goto (
-		RSEQ_ASM_DEFINE_TABLE(3, 1f, 2f, 4f) /* start, commit, abort */
-		RSEQ_ASM_DEFINE_EXIT_POINT(1f, %l[cmpfail])
-#ifdef RSEQ_COMPARE_TWICE
-		RSEQ_ASM_DEFINE_EXIT_POINT(1f, %l[error1])
-		RSEQ_ASM_DEFINE_EXIT_POINT(1f, %l[error2])
-#endif
-		/* Start rseq by storing table entry pointer into rseq_cs. */
-		RSEQ_ASM_STORE_RSEQ_CS(1, 3b, rseq_cs)
-		RSEQ_ASM_CMP_CPU_ID(cpu_id, current_cpu_id, 4f)
-		RSEQ_INJECT_ASM(3)
-		LONG_L " %%r1, %[v]\n\t"
-		LONG_CMP_R " %%r1, %[expectnot]\n\t"
-		"je %l[cmpfail]\n\t"
-		RSEQ_INJECT_ASM(4)
-#ifdef RSEQ_COMPARE_TWICE
-		RSEQ_ASM_CMP_CPU_ID(cpu_id, current_cpu_id, %l[error1])
-		LONG_L " %%r1, %[v]\n\t"
-		LONG_CMP_R " %%r1, %[expectnot]\n\t"
-		"je %l[error2]\n\t"
-#endif
-		LONG_S " %%r1, %[load]\n\t"
-		LONG_ADD_R " %%r1, %[voffp]\n\t"
-		LONG_L " %%r1, 0(%%r1)\n\t"
-		/* final store */
-		LONG_S " %%r1, %[v]\n\t"
-		"2:\n\t"
-		RSEQ_INJECT_ASM(5)
-		RSEQ_ASM_DEFINE_ABORT(4, "", abort)
-		: /* gcc asm goto does not allow outputs */
-		: [cpu_id]		"r" (cpu),
-		  [current_cpu_id]	"m" (rseq_get_abi()->cpu_id),
-		  [rseq_cs]		"m" (rseq_get_abi()->rseq_cs.arch.ptr),
-		  /* final store input */
-		  [v]			"m" (*v),
-		  [expectnot]		"r" (expectnot),
-		  [voffp]		"r" (voffp),
-		  [load]		"m" (*load)
-		  RSEQ_INJECT_INPUT
-		: "memory", "cc", "r0", "r1"
-		  RSEQ_INJECT_CLOBBER
-		: abort, cmpfail
-#ifdef RSEQ_COMPARE_TWICE
-		  , error1, error2
-#endif
-	);
-	rseq_after_asm_goto();
-	return 0;
-abort:
-	rseq_after_asm_goto();
-	RSEQ_INJECT_FAILED
-	return -1;
-cmpfail:
-	rseq_after_asm_goto();
-	return 1;
-#ifdef RSEQ_COMPARE_TWICE
-error1:
-	rseq_after_asm_goto();
-	rseq_bug("cpu_id comparison failed");
-error2:
-	rseq_after_asm_goto();
-	rseq_bug("expected value comparison failed");
-#endif
-}
-=======
 #define RSEQ_TEMPLATE_CPU_ID
 #define RSEQ_TEMPLATE_MO_RELAXED
 #include "rseq-s390-bits.h"
@@ -275,339 +141,20 @@
 #include "rseq-s390-bits.h"
 #undef RSEQ_TEMPLATE_MO_RELEASE
 #undef RSEQ_TEMPLATE_CPU_ID
->>>>>>> eb3cdb58
 
 /* Per-mm-cid indexing. */
 
-<<<<<<< HEAD
-	__asm__ __volatile__ goto (
-		RSEQ_ASM_DEFINE_TABLE(3, 1f, 2f, 4f) /* start, commit, abort */
-#ifdef RSEQ_COMPARE_TWICE
-		RSEQ_ASM_DEFINE_EXIT_POINT(1f, %l[error1])
-#endif
-		/* Start rseq by storing table entry pointer into rseq_cs. */
-		RSEQ_ASM_STORE_RSEQ_CS(1, 3b, rseq_cs)
-		RSEQ_ASM_CMP_CPU_ID(cpu_id, current_cpu_id, 4f)
-		RSEQ_INJECT_ASM(3)
-#ifdef RSEQ_COMPARE_TWICE
-		RSEQ_ASM_CMP_CPU_ID(cpu_id, current_cpu_id, %l[error1])
-#endif
-		LONG_L " %%r0, %[v]\n\t"
-		LONG_ADD_R " %%r0, %[count]\n\t"
-		/* final store */
-		LONG_S " %%r0, %[v]\n\t"
-		"2:\n\t"
-		RSEQ_INJECT_ASM(4)
-		RSEQ_ASM_DEFINE_ABORT(4, "", abort)
-		: /* gcc asm goto does not allow outputs */
-		: [cpu_id]		"r" (cpu),
-		  [current_cpu_id]	"m" (rseq_get_abi()->cpu_id),
-		  [rseq_cs]		"m" (rseq_get_abi()->rseq_cs.arch.ptr),
-		  /* final store input */
-		  [v]			"m" (*v),
-		  [count]		"r" (count)
-		  RSEQ_INJECT_INPUT
-		: "memory", "cc", "r0"
-		  RSEQ_INJECT_CLOBBER
-		: abort
-#ifdef RSEQ_COMPARE_TWICE
-		  , error1
-#endif
-	);
-	rseq_after_asm_goto();
-	return 0;
-abort:
-	rseq_after_asm_goto();
-	RSEQ_INJECT_FAILED
-	return -1;
-#ifdef RSEQ_COMPARE_TWICE
-error1:
-	rseq_after_asm_goto();
-	rseq_bug("cpu_id comparison failed");
-#endif
-}
-=======
 #define RSEQ_TEMPLATE_MM_CID
 #define RSEQ_TEMPLATE_MO_RELAXED
 #include "rseq-s390-bits.h"
 #undef RSEQ_TEMPLATE_MO_RELAXED
->>>>>>> eb3cdb58
 
 #define RSEQ_TEMPLATE_MO_RELEASE
 #include "rseq-s390-bits.h"
 #undef RSEQ_TEMPLATE_MO_RELEASE
 #undef RSEQ_TEMPLATE_MM_CID
 
-<<<<<<< HEAD
-	__asm__ __volatile__ goto (
-		RSEQ_ASM_DEFINE_TABLE(3, 1f, 2f, 4f) /* start, commit, abort */
-		RSEQ_ASM_DEFINE_EXIT_POINT(1f, %l[cmpfail])
-#ifdef RSEQ_COMPARE_TWICE
-		RSEQ_ASM_DEFINE_EXIT_POINT(1f, %l[error1])
-		RSEQ_ASM_DEFINE_EXIT_POINT(1f, %l[error2])
-#endif
-		/* Start rseq by storing table entry pointer into rseq_cs. */
-		RSEQ_ASM_STORE_RSEQ_CS(1, 3b, rseq_cs)
-		RSEQ_ASM_CMP_CPU_ID(cpu_id, current_cpu_id, 4f)
-		RSEQ_INJECT_ASM(3)
-		LONG_CMP " %[expect], %[v]\n\t"
-		"jnz %l[cmpfail]\n\t"
-		RSEQ_INJECT_ASM(4)
-#ifdef RSEQ_COMPARE_TWICE
-		RSEQ_ASM_CMP_CPU_ID(cpu_id, current_cpu_id, %l[error1])
-		LONG_CMP " %[expect], %[v]\n\t"
-		"jnz %l[error2]\n\t"
-#endif
-		/* try store */
-		LONG_S " %[newv2], %[v2]\n\t"
-		RSEQ_INJECT_ASM(5)
-		/* final store */
-		LONG_S " %[newv], %[v]\n\t"
-		"2:\n\t"
-		RSEQ_INJECT_ASM(6)
-		RSEQ_ASM_DEFINE_ABORT(4, "", abort)
-		: /* gcc asm goto does not allow outputs */
-		: [cpu_id]		"r" (cpu),
-		  [current_cpu_id]	"m" (rseq_get_abi()->cpu_id),
-		  [rseq_cs]		"m" (rseq_get_abi()->rseq_cs.arch.ptr),
-		  /* try store input */
-		  [v2]			"m" (*v2),
-		  [newv2]		"r" (newv2),
-		  /* final store input */
-		  [v]			"m" (*v),
-		  [expect]		"r" (expect),
-		  [newv]		"r" (newv)
-		  RSEQ_INJECT_INPUT
-		: "memory", "cc", "r0"
-		  RSEQ_INJECT_CLOBBER
-		: abort, cmpfail
-#ifdef RSEQ_COMPARE_TWICE
-		  , error1, error2
-#endif
-	);
-	rseq_after_asm_goto();
-	return 0;
-abort:
-	rseq_after_asm_goto();
-	RSEQ_INJECT_FAILED
-	return -1;
-cmpfail:
-	rseq_after_asm_goto();
-	return 1;
-#ifdef RSEQ_COMPARE_TWICE
-error1:
-	rseq_after_asm_goto();
-	rseq_bug("cpu_id comparison failed");
-error2:
-	rseq_after_asm_goto();
-	rseq_bug("expected value comparison failed");
-#endif
-}
-
-/* s390 is TSO. */
-static inline __attribute__((always_inline))
-int rseq_cmpeqv_trystorev_storev_release(intptr_t *v, intptr_t expect,
-					 intptr_t *v2, intptr_t newv2,
-					 intptr_t newv, int cpu)
-{
-	return rseq_cmpeqv_trystorev_storev(v, expect, v2, newv2, newv, cpu);
-}
-
-static inline __attribute__((always_inline))
-int rseq_cmpeqv_cmpeqv_storev(intptr_t *v, intptr_t expect,
-			      intptr_t *v2, intptr_t expect2,
-			      intptr_t newv, int cpu)
-{
-	RSEQ_INJECT_C(9)
-
-	__asm__ __volatile__ goto (
-		RSEQ_ASM_DEFINE_TABLE(3, 1f, 2f, 4f) /* start, commit, abort */
-		RSEQ_ASM_DEFINE_EXIT_POINT(1f, %l[cmpfail])
-#ifdef RSEQ_COMPARE_TWICE
-		RSEQ_ASM_DEFINE_EXIT_POINT(1f, %l[error1])
-		RSEQ_ASM_DEFINE_EXIT_POINT(1f, %l[error2])
-		RSEQ_ASM_DEFINE_EXIT_POINT(1f, %l[error3])
-#endif
-		/* Start rseq by storing table entry pointer into rseq_cs. */
-		RSEQ_ASM_STORE_RSEQ_CS(1, 3b, rseq_cs)
-		RSEQ_ASM_CMP_CPU_ID(cpu_id, current_cpu_id, 4f)
-		RSEQ_INJECT_ASM(3)
-		LONG_CMP " %[expect], %[v]\n\t"
-		"jnz %l[cmpfail]\n\t"
-		RSEQ_INJECT_ASM(4)
-		LONG_CMP " %[expect2], %[v2]\n\t"
-		"jnz %l[cmpfail]\n\t"
-		RSEQ_INJECT_ASM(5)
-#ifdef RSEQ_COMPARE_TWICE
-		RSEQ_ASM_CMP_CPU_ID(cpu_id, current_cpu_id, %l[error1])
-		LONG_CMP " %[expect], %[v]\n\t"
-		"jnz %l[error2]\n\t"
-		LONG_CMP " %[expect2], %[v2]\n\t"
-		"jnz %l[error3]\n\t"
-#endif
-		/* final store */
-		LONG_S " %[newv], %[v]\n\t"
-		"2:\n\t"
-		RSEQ_INJECT_ASM(6)
-		RSEQ_ASM_DEFINE_ABORT(4, "", abort)
-		: /* gcc asm goto does not allow outputs */
-		: [cpu_id]		"r" (cpu),
-		  [current_cpu_id]	"m" (rseq_get_abi()->cpu_id),
-		  [rseq_cs]		"m" (rseq_get_abi()->rseq_cs.arch.ptr),
-		  /* cmp2 input */
-		  [v2]			"m" (*v2),
-		  [expect2]		"r" (expect2),
-		  /* final store input */
-		  [v]			"m" (*v),
-		  [expect]		"r" (expect),
-		  [newv]		"r" (newv)
-		  RSEQ_INJECT_INPUT
-		: "memory", "cc", "r0"
-		  RSEQ_INJECT_CLOBBER
-		: abort, cmpfail
-#ifdef RSEQ_COMPARE_TWICE
-		  , error1, error2, error3
-#endif
-	);
-	rseq_after_asm_goto();
-	return 0;
-abort:
-	rseq_after_asm_goto();
-	RSEQ_INJECT_FAILED
-	return -1;
-cmpfail:
-	rseq_after_asm_goto();
-	return 1;
-#ifdef RSEQ_COMPARE_TWICE
-error1:
-	rseq_after_asm_goto();
-	rseq_bug("cpu_id comparison failed");
-error2:
-	rseq_after_asm_goto();
-	rseq_bug("1st expected value comparison failed");
-error3:
-	rseq_after_asm_goto();
-	rseq_bug("2nd expected value comparison failed");
-#endif
-}
-
-static inline __attribute__((always_inline))
-int rseq_cmpeqv_trymemcpy_storev(intptr_t *v, intptr_t expect,
-				 void *dst, void *src, size_t len,
-				 intptr_t newv, int cpu)
-{
-	uint64_t rseq_scratch[3];
-
-	RSEQ_INJECT_C(9)
-
-	__asm__ __volatile__ goto (
-		RSEQ_ASM_DEFINE_TABLE(3, 1f, 2f, 4f) /* start, commit, abort */
-		RSEQ_ASM_DEFINE_EXIT_POINT(1f, %l[cmpfail])
-#ifdef RSEQ_COMPARE_TWICE
-		RSEQ_ASM_DEFINE_EXIT_POINT(1f, %l[error1])
-		RSEQ_ASM_DEFINE_EXIT_POINT(1f, %l[error2])
-#endif
-		LONG_S " %[src], %[rseq_scratch0]\n\t"
-		LONG_S " %[dst], %[rseq_scratch1]\n\t"
-		LONG_S " %[len], %[rseq_scratch2]\n\t"
-		/* Start rseq by storing table entry pointer into rseq_cs. */
-		RSEQ_ASM_STORE_RSEQ_CS(1, 3b, rseq_cs)
-		RSEQ_ASM_CMP_CPU_ID(cpu_id, current_cpu_id, 4f)
-		RSEQ_INJECT_ASM(3)
-		LONG_CMP " %[expect], %[v]\n\t"
-		"jnz 5f\n\t"
-		RSEQ_INJECT_ASM(4)
-#ifdef RSEQ_COMPARE_TWICE
-		RSEQ_ASM_CMP_CPU_ID(cpu_id, current_cpu_id, 6f)
-		LONG_CMP " %[expect], %[v]\n\t"
-		"jnz 7f\n\t"
-#endif
-		/* try memcpy */
-		LONG_LT_R " %[len], %[len]\n\t"
-		"jz 333f\n\t"
-		"222:\n\t"
-		"ic %%r0,0(%[src])\n\t"
-		"stc %%r0,0(%[dst])\n\t"
-		LONG_ADDI " %[src], 1\n\t"
-		LONG_ADDI " %[dst], 1\n\t"
-		LONG_ADDI " %[len], -1\n\t"
-		"jnz 222b\n\t"
-		"333:\n\t"
-		RSEQ_INJECT_ASM(5)
-		/* final store */
-		LONG_S " %[newv], %[v]\n\t"
-		"2:\n\t"
-		RSEQ_INJECT_ASM(6)
-		/* teardown */
-		LONG_L " %[len], %[rseq_scratch2]\n\t"
-		LONG_L " %[dst], %[rseq_scratch1]\n\t"
-		LONG_L " %[src], %[rseq_scratch0]\n\t"
-		RSEQ_ASM_DEFINE_ABORT(4,
-			LONG_L " %[len], %[rseq_scratch2]\n\t"
-			LONG_L " %[dst], %[rseq_scratch1]\n\t"
-			LONG_L " %[src], %[rseq_scratch0]\n\t",
-			abort)
-		RSEQ_ASM_DEFINE_CMPFAIL(5,
-			LONG_L " %[len], %[rseq_scratch2]\n\t"
-			LONG_L " %[dst], %[rseq_scratch1]\n\t"
-			LONG_L " %[src], %[rseq_scratch0]\n\t",
-			cmpfail)
-#ifdef RSEQ_COMPARE_TWICE
-		RSEQ_ASM_DEFINE_CMPFAIL(6,
-			LONG_L " %[len], %[rseq_scratch2]\n\t"
-			LONG_L " %[dst], %[rseq_scratch1]\n\t"
-			LONG_L " %[src], %[rseq_scratch0]\n\t",
-			error1)
-		RSEQ_ASM_DEFINE_CMPFAIL(7,
-			LONG_L " %[len], %[rseq_scratch2]\n\t"
-			LONG_L " %[dst], %[rseq_scratch1]\n\t"
-			LONG_L " %[src], %[rseq_scratch0]\n\t",
-			error2)
-#endif
-		: /* gcc asm goto does not allow outputs */
-		: [cpu_id]		"r" (cpu),
-		  [current_cpu_id]	"m" (rseq_get_abi()->cpu_id),
-		  [rseq_cs]		"m" (rseq_get_abi()->rseq_cs.arch.ptr),
-		  /* final store input */
-		  [v]			"m" (*v),
-		  [expect]		"r" (expect),
-		  [newv]		"r" (newv),
-		  /* try memcpy input */
-		  [dst]			"r" (dst),
-		  [src]			"r" (src),
-		  [len]			"r" (len),
-		  [rseq_scratch0]	"m" (rseq_scratch[0]),
-		  [rseq_scratch1]	"m" (rseq_scratch[1]),
-		  [rseq_scratch2]	"m" (rseq_scratch[2])
-		  RSEQ_INJECT_INPUT
-		: "memory", "cc", "r0"
-		  RSEQ_INJECT_CLOBBER
-		: abort, cmpfail
-#ifdef RSEQ_COMPARE_TWICE
-		  , error1, error2
-#endif
-	);
-	rseq_after_asm_goto();
-	return 0;
-abort:
-	rseq_after_asm_goto();
-	RSEQ_INJECT_FAILED
-	return -1;
-cmpfail:
-	rseq_after_asm_goto();
-	return 1;
-#ifdef RSEQ_COMPARE_TWICE
-error1:
-	rseq_after_asm_goto();
-	rseq_bug("cpu_id comparison failed");
-error2:
-	rseq_after_asm_goto();
-	rseq_bug("expected value comparison failed");
-#endif
-}
-=======
 /* APIs which are not based on cpu ids. */
->>>>>>> eb3cdb58
 
 #define RSEQ_TEMPLATE_CPU_ID_NONE
 #define RSEQ_TEMPLATE_MO_RELAXED
