/* SPDX-License-Identifier: LGPL-2.1 OR MIT */
/*
 * rseq-arm.h
 *
 * (C) Copyright 2016-2022 - Mathieu Desnoyers <mathieu.desnoyers@efficios.com>
 */

/*
 * - ARM little endian
 *
 * RSEQ_SIG uses the udf A32 instruction with an uncommon immediate operand
 * value 0x5de3. This traps if user-space reaches this instruction by mistake,
 * and the uncommon operand ensures the kernel does not move the instruction
 * pointer to attacker-controlled code on rseq abort.
 *
 * The instruction pattern in the A32 instruction set is:
 *
 * e7f5def3    udf    #24035    ; 0x5de3
 *
 * This translates to the following instruction pattern in the T16 instruction
 * set:
 *
 * little endian:
 * def3        udf    #243      ; 0xf3
 * e7f5        b.n    <7f5>
 *
 * - ARMv6+ big endian (BE8):
 *
 * ARMv6+ -mbig-endian generates mixed endianness code vs data: little-endian
 * code and big-endian data. The data value of the signature needs to have its
 * byte order reversed to generate the trap instruction:
 *
 * Data: 0xf3def5e7
 *
 * Translates to this A32 instruction pattern:
 *
 * e7f5def3    udf    #24035    ; 0x5de3
 *
 * Translates to this T16 instruction pattern:
 *
 * def3        udf    #243      ; 0xf3
 * e7f5        b.n    <7f5>
 *
 * - Prior to ARMv6 big endian (BE32):
 *
 * Prior to ARMv6, -mbig-endian generates big-endian code and data
 * (which match), so the endianness of the data representation of the
 * signature should not be reversed. However, the choice between BE32
 * and BE8 is done by the linker, so we cannot know whether code and
 * data endianness will be mixed before the linker is invoked. So rather
 * than try to play tricks with the linker, the rseq signature is simply
 * data (not a trap instruction) prior to ARMv6 on big endian. This is
 * why the signature is expressed as data (.word) rather than as
 * instruction (.inst) in assembler.
 */

#ifdef __ARMEB__
#define RSEQ_SIG    0xf3def5e7      /* udf    #24035    ; 0x5de3 (ARMv6+) */
#else
#define RSEQ_SIG    0xe7f5def3      /* udf    #24035    ; 0x5de3 */
#endif

#define rseq_smp_mb()	__asm__ __volatile__ ("dmb" ::: "memory", "cc")
#define rseq_smp_rmb()	__asm__ __volatile__ ("dmb" ::: "memory", "cc")
#define rseq_smp_wmb()	__asm__ __volatile__ ("dmb" ::: "memory", "cc")

#define rseq_smp_load_acquire(p)					\
__extension__ ({							\
	__typeof(*p) ____p1 = RSEQ_READ_ONCE(*p);			\
	rseq_smp_mb();							\
	____p1;								\
})

#define rseq_smp_acquire__after_ctrl_dep()	rseq_smp_rmb()

#define rseq_smp_store_release(p, v)					\
do {									\
	rseq_smp_mb();							\
	RSEQ_WRITE_ONCE(*p, v);						\
} while (0)

#define __RSEQ_ASM_DEFINE_TABLE(label, version, flags, start_ip,	\
				post_commit_offset, abort_ip)		\
		".pushsection __rseq_cs, \"aw\"\n\t"			\
		".balign 32\n\t"					\
		__rseq_str(label) ":\n\t"					\
		".word " __rseq_str(version) ", " __rseq_str(flags) "\n\t" \
		".word " __rseq_str(start_ip) ", 0x0, " __rseq_str(post_commit_offset) ", 0x0, " __rseq_str(abort_ip) ", 0x0\n\t" \
		".popsection\n\t"					\
		".pushsection __rseq_cs_ptr_array, \"aw\"\n\t"		\
		".word " __rseq_str(label) "b, 0x0\n\t"			\
		".popsection\n\t"

#define RSEQ_ASM_DEFINE_TABLE(label, start_ip, post_commit_ip, abort_ip) \
	__RSEQ_ASM_DEFINE_TABLE(label, 0x0, 0x0, start_ip,		\
				(post_commit_ip - start_ip), abort_ip)

/*
 * Exit points of a rseq critical section consist of all instructions outside
 * of the critical section where a critical section can either branch to or
 * reach through the normal course of its execution. The abort IP and the
 * post-commit IP are already part of the __rseq_cs section and should not be
 * explicitly defined as additional exit points. Knowing all exit points is
 * useful to assist debuggers stepping over the critical section.
 */
#define RSEQ_ASM_DEFINE_EXIT_POINT(start_ip, exit_ip)			\
		".pushsection __rseq_exit_point_array, \"aw\"\n\t"	\
		".word " __rseq_str(start_ip) ", 0x0, " __rseq_str(exit_ip) ", 0x0\n\t" \
		".popsection\n\t"

#define RSEQ_ASM_STORE_RSEQ_CS(label, cs_label, rseq_cs)		\
		RSEQ_INJECT_ASM(1)					\
		"adr r0, " __rseq_str(cs_label) "\n\t"			\
		"str r0, %[" __rseq_str(rseq_cs) "]\n\t"		\
		__rseq_str(label) ":\n\t"

#define RSEQ_ASM_CMP_CPU_ID(cpu_id, current_cpu_id, label)		\
		RSEQ_INJECT_ASM(2)					\
		"ldr r0, %[" __rseq_str(current_cpu_id) "]\n\t"	\
		"cmp %[" __rseq_str(cpu_id) "], r0\n\t"		\
		"bne " __rseq_str(label) "\n\t"

#define __RSEQ_ASM_DEFINE_ABORT(table_label, label, teardown,		\
				abort_label, version, flags,		\
				start_ip, post_commit_offset, abort_ip)	\
		".balign 32\n\t"					\
		__rseq_str(table_label) ":\n\t"				\
		".word " __rseq_str(version) ", " __rseq_str(flags) "\n\t" \
		".word " __rseq_str(start_ip) ", 0x0, " __rseq_str(post_commit_offset) ", 0x0, " __rseq_str(abort_ip) ", 0x0\n\t" \
		".word " __rseq_str(RSEQ_SIG) "\n\t"			\
		__rseq_str(label) ":\n\t"				\
		teardown						\
		"b %l[" __rseq_str(abort_label) "]\n\t"

#define RSEQ_ASM_DEFINE_ABORT(table_label, label, teardown, abort_label, \
			      start_ip, post_commit_ip, abort_ip)	\
	__RSEQ_ASM_DEFINE_ABORT(table_label, label, teardown,		\
				abort_label, 0x0, 0x0, start_ip,	\
				(post_commit_ip - start_ip), abort_ip)

#define RSEQ_ASM_DEFINE_CMPFAIL(label, teardown, cmpfail_label)		\
		__rseq_str(label) ":\n\t"				\
		teardown						\
		"b %l[" __rseq_str(cmpfail_label) "]\n\t"

<<<<<<< HEAD
static inline __attribute__((always_inline))
int rseq_cmpeqv_storev(intptr_t *v, intptr_t expect, intptr_t newv, int cpu)
{
	RSEQ_INJECT_C(9)

	__asm__ __volatile__ goto (
		RSEQ_ASM_DEFINE_TABLE(9, 1f, 2f, 4f) /* start, commit, abort */
		RSEQ_ASM_DEFINE_EXIT_POINT(1f, %l[cmpfail])
#ifdef RSEQ_COMPARE_TWICE
		RSEQ_ASM_DEFINE_EXIT_POINT(1f, %l[error1])
		RSEQ_ASM_DEFINE_EXIT_POINT(1f, %l[error2])
#endif
		/* Start rseq by storing table entry pointer into rseq_cs. */
		RSEQ_ASM_STORE_RSEQ_CS(1, 3f, rseq_cs)
		RSEQ_ASM_CMP_CPU_ID(cpu_id, current_cpu_id, 4f)
		RSEQ_INJECT_ASM(3)
		"ldr r0, %[v]\n\t"
		"cmp %[expect], r0\n\t"
		"bne %l[cmpfail]\n\t"
		RSEQ_INJECT_ASM(4)
#ifdef RSEQ_COMPARE_TWICE
		RSEQ_ASM_CMP_CPU_ID(cpu_id, current_cpu_id, %l[error1])
		"ldr r0, %[v]\n\t"
		"cmp %[expect], r0\n\t"
		"bne %l[error2]\n\t"
#endif
		/* final store */
		"str %[newv], %[v]\n\t"
		"2:\n\t"
		RSEQ_INJECT_ASM(5)
		"b 5f\n\t"
		RSEQ_ASM_DEFINE_ABORT(3, 4, "", abort, 1b, 2b, 4f)
		"5:\n\t"
		: /* gcc asm goto does not allow outputs */
		: [cpu_id]		"r" (cpu),
		  [current_cpu_id]	"m" (rseq_get_abi()->cpu_id),
		  [rseq_cs]		"m" (rseq_get_abi()->rseq_cs.arch.ptr),
		  [v]			"m" (*v),
		  [expect]		"r" (expect),
		  [newv]		"r" (newv)
		  RSEQ_INJECT_INPUT
		: "r0", "memory", "cc"
		  RSEQ_INJECT_CLOBBER
		: abort, cmpfail
#ifdef RSEQ_COMPARE_TWICE
		  , error1, error2
#endif
	);
	rseq_after_asm_goto();
	return 0;
abort:
	rseq_after_asm_goto();
	RSEQ_INJECT_FAILED
	return -1;
cmpfail:
	rseq_after_asm_goto();
	return 1;
#ifdef RSEQ_COMPARE_TWICE
error1:
	rseq_after_asm_goto();
	rseq_bug("cpu_id comparison failed");
error2:
	rseq_after_asm_goto();
	rseq_bug("expected value comparison failed");
#endif
}

static inline __attribute__((always_inline))
int rseq_cmpnev_storeoffp_load(intptr_t *v, intptr_t expectnot,
			       long voffp, intptr_t *load, int cpu)
{
	RSEQ_INJECT_C(9)

	__asm__ __volatile__ goto (
		RSEQ_ASM_DEFINE_TABLE(9, 1f, 2f, 4f) /* start, commit, abort */
		RSEQ_ASM_DEFINE_EXIT_POINT(1f, %l[cmpfail])
#ifdef RSEQ_COMPARE_TWICE
		RSEQ_ASM_DEFINE_EXIT_POINT(1f, %l[error1])
		RSEQ_ASM_DEFINE_EXIT_POINT(1f, %l[error2])
#endif
		/* Start rseq by storing table entry pointer into rseq_cs. */
		RSEQ_ASM_STORE_RSEQ_CS(1, 3f, rseq_cs)
		RSEQ_ASM_CMP_CPU_ID(cpu_id, current_cpu_id, 4f)
		RSEQ_INJECT_ASM(3)
		"ldr r0, %[v]\n\t"
		"cmp %[expectnot], r0\n\t"
		"beq %l[cmpfail]\n\t"
		RSEQ_INJECT_ASM(4)
#ifdef RSEQ_COMPARE_TWICE
		RSEQ_ASM_CMP_CPU_ID(cpu_id, current_cpu_id, %l[error1])
		"ldr r0, %[v]\n\t"
		"cmp %[expectnot], r0\n\t"
		"beq %l[error2]\n\t"
#endif
		"str r0, %[load]\n\t"
		"add r0, %[voffp]\n\t"
		"ldr r0, [r0]\n\t"
		/* final store */
		"str r0, %[v]\n\t"
		"2:\n\t"
		RSEQ_INJECT_ASM(5)
		"b 5f\n\t"
		RSEQ_ASM_DEFINE_ABORT(3, 4, "", abort, 1b, 2b, 4f)
		"5:\n\t"
		: /* gcc asm goto does not allow outputs */
		: [cpu_id]		"r" (cpu),
		  [current_cpu_id]	"m" (rseq_get_abi()->cpu_id),
		  [rseq_cs]		"m" (rseq_get_abi()->rseq_cs.arch.ptr),
		  /* final store input */
		  [v]			"m" (*v),
		  [expectnot]		"r" (expectnot),
		  [voffp]		"Ir" (voffp),
		  [load]		"m" (*load)
		  RSEQ_INJECT_INPUT
		: "r0", "memory", "cc"
		  RSEQ_INJECT_CLOBBER
		: abort, cmpfail
#ifdef RSEQ_COMPARE_TWICE
		  , error1, error2
#endif
	);
	rseq_after_asm_goto();
	return 0;
abort:
	rseq_after_asm_goto();
	RSEQ_INJECT_FAILED
	return -1;
cmpfail:
	rseq_after_asm_goto();
	return 1;
#ifdef RSEQ_COMPARE_TWICE
error1:
	rseq_after_asm_goto();
	rseq_bug("cpu_id comparison failed");
error2:
	rseq_after_asm_goto();
	rseq_bug("expected value comparison failed");
#endif
}
=======
/* Per-cpu-id indexing. */
>>>>>>> eb3cdb58

#define RSEQ_TEMPLATE_CPU_ID
#define RSEQ_TEMPLATE_MO_RELAXED
#include "rseq-arm-bits.h"
#undef RSEQ_TEMPLATE_MO_RELAXED

<<<<<<< HEAD
	__asm__ __volatile__ goto (
		RSEQ_ASM_DEFINE_TABLE(9, 1f, 2f, 4f) /* start, commit, abort */
#ifdef RSEQ_COMPARE_TWICE
		RSEQ_ASM_DEFINE_EXIT_POINT(1f, %l[error1])
#endif
		/* Start rseq by storing table entry pointer into rseq_cs. */
		RSEQ_ASM_STORE_RSEQ_CS(1, 3f, rseq_cs)
		RSEQ_ASM_CMP_CPU_ID(cpu_id, current_cpu_id, 4f)
		RSEQ_INJECT_ASM(3)
#ifdef RSEQ_COMPARE_TWICE
		RSEQ_ASM_CMP_CPU_ID(cpu_id, current_cpu_id, %l[error1])
#endif
		"ldr r0, %[v]\n\t"
		"add r0, %[count]\n\t"
		/* final store */
		"str r0, %[v]\n\t"
		"2:\n\t"
		RSEQ_INJECT_ASM(4)
		"b 5f\n\t"
		RSEQ_ASM_DEFINE_ABORT(3, 4, "", abort, 1b, 2b, 4f)
		"5:\n\t"
		: /* gcc asm goto does not allow outputs */
		: [cpu_id]		"r" (cpu),
		  [current_cpu_id]	"m" (rseq_get_abi()->cpu_id),
		  [rseq_cs]		"m" (rseq_get_abi()->rseq_cs.arch.ptr),
		  [v]			"m" (*v),
		  [count]		"Ir" (count)
		  RSEQ_INJECT_INPUT
		: "r0", "memory", "cc"
		  RSEQ_INJECT_CLOBBER
		: abort
#ifdef RSEQ_COMPARE_TWICE
		  , error1
#endif
	);
	rseq_after_asm_goto();
	return 0;
abort:
	rseq_after_asm_goto();
	RSEQ_INJECT_FAILED
	return -1;
#ifdef RSEQ_COMPARE_TWICE
error1:
	rseq_after_asm_goto();
	rseq_bug("cpu_id comparison failed");
#endif
}
=======
#define RSEQ_TEMPLATE_MO_RELEASE
#include "rseq-arm-bits.h"
#undef RSEQ_TEMPLATE_MO_RELEASE
#undef RSEQ_TEMPLATE_CPU_ID
>>>>>>> eb3cdb58

/* Per-mm-cid indexing. */

<<<<<<< HEAD
	__asm__ __volatile__ goto (
		RSEQ_ASM_DEFINE_TABLE(9, 1f, 2f, 4f) /* start, commit, abort */
		RSEQ_ASM_DEFINE_EXIT_POINT(1f, %l[cmpfail])
#ifdef RSEQ_COMPARE_TWICE
		RSEQ_ASM_DEFINE_EXIT_POINT(1f, %l[error1])
		RSEQ_ASM_DEFINE_EXIT_POINT(1f, %l[error2])
#endif
		/* Start rseq by storing table entry pointer into rseq_cs. */
		RSEQ_ASM_STORE_RSEQ_CS(1, 3f, rseq_cs)
		RSEQ_ASM_CMP_CPU_ID(cpu_id, current_cpu_id, 4f)
		RSEQ_INJECT_ASM(3)
		"ldr r0, %[v]\n\t"
		"cmp %[expect], r0\n\t"
		"bne %l[cmpfail]\n\t"
		RSEQ_INJECT_ASM(4)
#ifdef RSEQ_COMPARE_TWICE
		RSEQ_ASM_CMP_CPU_ID(cpu_id, current_cpu_id, %l[error1])
		"ldr r0, %[v]\n\t"
		"cmp %[expect], r0\n\t"
		"bne %l[error2]\n\t"
#endif
		/* try store */
		"str %[newv2], %[v2]\n\t"
		RSEQ_INJECT_ASM(5)
		/* final store */
		"str %[newv], %[v]\n\t"
		"2:\n\t"
		RSEQ_INJECT_ASM(6)
		"b 5f\n\t"
		RSEQ_ASM_DEFINE_ABORT(3, 4, "", abort, 1b, 2b, 4f)
		"5:\n\t"
		: /* gcc asm goto does not allow outputs */
		: [cpu_id]		"r" (cpu),
		  [current_cpu_id]	"m" (rseq_get_abi()->cpu_id),
		  [rseq_cs]		"m" (rseq_get_abi()->rseq_cs.arch.ptr),
		  /* try store input */
		  [v2]			"m" (*v2),
		  [newv2]		"r" (newv2),
		  /* final store input */
		  [v]			"m" (*v),
		  [expect]		"r" (expect),
		  [newv]		"r" (newv)
		  RSEQ_INJECT_INPUT
		: "r0", "memory", "cc"
		  RSEQ_INJECT_CLOBBER
		: abort, cmpfail
#ifdef RSEQ_COMPARE_TWICE
		  , error1, error2
#endif
	);
	rseq_after_asm_goto();
	return 0;
abort:
	rseq_after_asm_goto();
	RSEQ_INJECT_FAILED
	return -1;
cmpfail:
	rseq_after_asm_goto();
	return 1;
#ifdef RSEQ_COMPARE_TWICE
error1:
	rseq_after_asm_goto();
	rseq_bug("cpu_id comparison failed");
error2:
	rseq_after_asm_goto();
	rseq_bug("expected value comparison failed");
#endif
}
=======
#define RSEQ_TEMPLATE_MM_CID
#define RSEQ_TEMPLATE_MO_RELAXED
#include "rseq-arm-bits.h"
#undef RSEQ_TEMPLATE_MO_RELAXED
>>>>>>> eb3cdb58

#define RSEQ_TEMPLATE_MO_RELEASE
#include "rseq-arm-bits.h"
#undef RSEQ_TEMPLATE_MO_RELEASE
#undef RSEQ_TEMPLATE_MM_CID

<<<<<<< HEAD
	__asm__ __volatile__ goto (
		RSEQ_ASM_DEFINE_TABLE(9, 1f, 2f, 4f) /* start, commit, abort */
		RSEQ_ASM_DEFINE_EXIT_POINT(1f, %l[cmpfail])
#ifdef RSEQ_COMPARE_TWICE
		RSEQ_ASM_DEFINE_EXIT_POINT(1f, %l[error1])
		RSEQ_ASM_DEFINE_EXIT_POINT(1f, %l[error2])
#endif
		/* Start rseq by storing table entry pointer into rseq_cs. */
		RSEQ_ASM_STORE_RSEQ_CS(1, 3f, rseq_cs)
		RSEQ_ASM_CMP_CPU_ID(cpu_id, current_cpu_id, 4f)
		RSEQ_INJECT_ASM(3)
		"ldr r0, %[v]\n\t"
		"cmp %[expect], r0\n\t"
		"bne %l[cmpfail]\n\t"
		RSEQ_INJECT_ASM(4)
#ifdef RSEQ_COMPARE_TWICE
		RSEQ_ASM_CMP_CPU_ID(cpu_id, current_cpu_id, %l[error1])
		"ldr r0, %[v]\n\t"
		"cmp %[expect], r0\n\t"
		"bne %l[error2]\n\t"
#endif
		/* try store */
		"str %[newv2], %[v2]\n\t"
		RSEQ_INJECT_ASM(5)
		"dmb\n\t"	/* full mb provides store-release */
		/* final store */
		"str %[newv], %[v]\n\t"
		"2:\n\t"
		RSEQ_INJECT_ASM(6)
		"b 5f\n\t"
		RSEQ_ASM_DEFINE_ABORT(3, 4, "", abort, 1b, 2b, 4f)
		"5:\n\t"
		: /* gcc asm goto does not allow outputs */
		: [cpu_id]		"r" (cpu),
		  [current_cpu_id]	"m" (rseq_get_abi()->cpu_id),
		  [rseq_cs]		"m" (rseq_get_abi()->rseq_cs.arch.ptr),
		  /* try store input */
		  [v2]			"m" (*v2),
		  [newv2]		"r" (newv2),
		  /* final store input */
		  [v]			"m" (*v),
		  [expect]		"r" (expect),
		  [newv]		"r" (newv)
		  RSEQ_INJECT_INPUT
		: "r0", "memory", "cc"
		  RSEQ_INJECT_CLOBBER
		: abort, cmpfail
#ifdef RSEQ_COMPARE_TWICE
		  , error1, error2
#endif
	);
	rseq_after_asm_goto();
	return 0;
abort:
	rseq_after_asm_goto();
	RSEQ_INJECT_FAILED
	return -1;
cmpfail:
	rseq_after_asm_goto();
	return 1;
#ifdef RSEQ_COMPARE_TWICE
error1:
	rseq_after_asm_goto();
	rseq_bug("cpu_id comparison failed");
error2:
	rseq_after_asm_goto();
	rseq_bug("expected value comparison failed");
#endif
}

static inline __attribute__((always_inline))
int rseq_cmpeqv_cmpeqv_storev(intptr_t *v, intptr_t expect,
			      intptr_t *v2, intptr_t expect2,
			      intptr_t newv, int cpu)
{
	RSEQ_INJECT_C(9)

	__asm__ __volatile__ goto (
		RSEQ_ASM_DEFINE_TABLE(9, 1f, 2f, 4f) /* start, commit, abort */
		RSEQ_ASM_DEFINE_EXIT_POINT(1f, %l[cmpfail])
#ifdef RSEQ_COMPARE_TWICE
		RSEQ_ASM_DEFINE_EXIT_POINT(1f, %l[error1])
		RSEQ_ASM_DEFINE_EXIT_POINT(1f, %l[error2])
		RSEQ_ASM_DEFINE_EXIT_POINT(1f, %l[error3])
#endif
		/* Start rseq by storing table entry pointer into rseq_cs. */
		RSEQ_ASM_STORE_RSEQ_CS(1, 3f, rseq_cs)
		RSEQ_ASM_CMP_CPU_ID(cpu_id, current_cpu_id, 4f)
		RSEQ_INJECT_ASM(3)
		"ldr r0, %[v]\n\t"
		"cmp %[expect], r0\n\t"
		"bne %l[cmpfail]\n\t"
		RSEQ_INJECT_ASM(4)
		"ldr r0, %[v2]\n\t"
		"cmp %[expect2], r0\n\t"
		"bne %l[cmpfail]\n\t"
		RSEQ_INJECT_ASM(5)
#ifdef RSEQ_COMPARE_TWICE
		RSEQ_ASM_CMP_CPU_ID(cpu_id, current_cpu_id, %l[error1])
		"ldr r0, %[v]\n\t"
		"cmp %[expect], r0\n\t"
		"bne %l[error2]\n\t"
		"ldr r0, %[v2]\n\t"
		"cmp %[expect2], r0\n\t"
		"bne %l[error3]\n\t"
#endif
		/* final store */
		"str %[newv], %[v]\n\t"
		"2:\n\t"
		RSEQ_INJECT_ASM(6)
		"b 5f\n\t"
		RSEQ_ASM_DEFINE_ABORT(3, 4, "", abort, 1b, 2b, 4f)
		"5:\n\t"
		: /* gcc asm goto does not allow outputs */
		: [cpu_id]		"r" (cpu),
		  [current_cpu_id]	"m" (rseq_get_abi()->cpu_id),
		  [rseq_cs]		"m" (rseq_get_abi()->rseq_cs.arch.ptr),
		  /* cmp2 input */
		  [v2]			"m" (*v2),
		  [expect2]		"r" (expect2),
		  /* final store input */
		  [v]			"m" (*v),
		  [expect]		"r" (expect),
		  [newv]		"r" (newv)
		  RSEQ_INJECT_INPUT
		: "r0", "memory", "cc"
		  RSEQ_INJECT_CLOBBER
		: abort, cmpfail
#ifdef RSEQ_COMPARE_TWICE
		  , error1, error2, error3
#endif
	);
	rseq_after_asm_goto();
	return 0;
abort:
	rseq_after_asm_goto();
	RSEQ_INJECT_FAILED
	return -1;
cmpfail:
	rseq_after_asm_goto();
	return 1;
#ifdef RSEQ_COMPARE_TWICE
error1:
	rseq_after_asm_goto();
	rseq_bug("cpu_id comparison failed");
error2:
	rseq_after_asm_goto();
	rseq_bug("1st expected value comparison failed");
error3:
	rseq_after_asm_goto();
	rseq_bug("2nd expected value comparison failed");
#endif
}

static inline __attribute__((always_inline))
int rseq_cmpeqv_trymemcpy_storev(intptr_t *v, intptr_t expect,
				 void *dst, void *src, size_t len,
				 intptr_t newv, int cpu)
{
	uint32_t rseq_scratch[3];

	RSEQ_INJECT_C(9)

	__asm__ __volatile__ goto (
		RSEQ_ASM_DEFINE_TABLE(9, 1f, 2f, 4f) /* start, commit, abort */
		RSEQ_ASM_DEFINE_EXIT_POINT(1f, %l[cmpfail])
#ifdef RSEQ_COMPARE_TWICE
		RSEQ_ASM_DEFINE_EXIT_POINT(1f, %l[error1])
		RSEQ_ASM_DEFINE_EXIT_POINT(1f, %l[error2])
#endif
		"str %[src], %[rseq_scratch0]\n\t"
		"str %[dst], %[rseq_scratch1]\n\t"
		"str %[len], %[rseq_scratch2]\n\t"
		/* Start rseq by storing table entry pointer into rseq_cs. */
		RSEQ_ASM_STORE_RSEQ_CS(1, 3f, rseq_cs)
		RSEQ_ASM_CMP_CPU_ID(cpu_id, current_cpu_id, 4f)
		RSEQ_INJECT_ASM(3)
		"ldr r0, %[v]\n\t"
		"cmp %[expect], r0\n\t"
		"bne 5f\n\t"
		RSEQ_INJECT_ASM(4)
#ifdef RSEQ_COMPARE_TWICE
		RSEQ_ASM_CMP_CPU_ID(cpu_id, current_cpu_id, 6f)
		"ldr r0, %[v]\n\t"
		"cmp %[expect], r0\n\t"
		"bne 7f\n\t"
#endif
		/* try memcpy */
		"cmp %[len], #0\n\t" \
		"beq 333f\n\t" \
		"222:\n\t" \
		"ldrb %%r0, [%[src]]\n\t" \
		"strb %%r0, [%[dst]]\n\t" \
		"adds %[src], #1\n\t" \
		"adds %[dst], #1\n\t" \
		"subs %[len], #1\n\t" \
		"bne 222b\n\t" \
		"333:\n\t" \
		RSEQ_INJECT_ASM(5)
		/* final store */
		"str %[newv], %[v]\n\t"
		"2:\n\t"
		RSEQ_INJECT_ASM(6)
		/* teardown */
		"ldr %[len], %[rseq_scratch2]\n\t"
		"ldr %[dst], %[rseq_scratch1]\n\t"
		"ldr %[src], %[rseq_scratch0]\n\t"
		"b 8f\n\t"
		RSEQ_ASM_DEFINE_ABORT(3, 4,
				      /* teardown */
				      "ldr %[len], %[rseq_scratch2]\n\t"
				      "ldr %[dst], %[rseq_scratch1]\n\t"
				      "ldr %[src], %[rseq_scratch0]\n\t",
				      abort, 1b, 2b, 4f)
		RSEQ_ASM_DEFINE_CMPFAIL(5,
					/* teardown */
					"ldr %[len], %[rseq_scratch2]\n\t"
					"ldr %[dst], %[rseq_scratch1]\n\t"
					"ldr %[src], %[rseq_scratch0]\n\t",
					cmpfail)
#ifdef RSEQ_COMPARE_TWICE
		RSEQ_ASM_DEFINE_CMPFAIL(6,
					/* teardown */
					"ldr %[len], %[rseq_scratch2]\n\t"
					"ldr %[dst], %[rseq_scratch1]\n\t"
					"ldr %[src], %[rseq_scratch0]\n\t",
					error1)
		RSEQ_ASM_DEFINE_CMPFAIL(7,
					/* teardown */
					"ldr %[len], %[rseq_scratch2]\n\t"
					"ldr %[dst], %[rseq_scratch1]\n\t"
					"ldr %[src], %[rseq_scratch0]\n\t",
					error2)
#endif
		"8:\n\t"
		: /* gcc asm goto does not allow outputs */
		: [cpu_id]		"r" (cpu),
		  [current_cpu_id]	"m" (rseq_get_abi()->cpu_id),
		  [rseq_cs]		"m" (rseq_get_abi()->rseq_cs.arch.ptr),
		  /* final store input */
		  [v]			"m" (*v),
		  [expect]		"r" (expect),
		  [newv]		"r" (newv),
		  /* try memcpy input */
		  [dst]			"r" (dst),
		  [src]			"r" (src),
		  [len]			"r" (len),
		  [rseq_scratch0]	"m" (rseq_scratch[0]),
		  [rseq_scratch1]	"m" (rseq_scratch[1]),
		  [rseq_scratch2]	"m" (rseq_scratch[2])
		  RSEQ_INJECT_INPUT
		: "r0", "memory", "cc"
		  RSEQ_INJECT_CLOBBER
		: abort, cmpfail
#ifdef RSEQ_COMPARE_TWICE
		  , error1, error2
#endif
	);
	rseq_after_asm_goto();
	return 0;
abort:
	rseq_after_asm_goto();
	RSEQ_INJECT_FAILED
	return -1;
cmpfail:
	rseq_after_asm_goto();
	return 1;
#ifdef RSEQ_COMPARE_TWICE
error1:
	rseq_after_asm_goto();
	rseq_bug("cpu_id comparison failed");
error2:
	rseq_after_asm_goto();
	rseq_bug("expected value comparison failed");
#endif
}

static inline __attribute__((always_inline))
int rseq_cmpeqv_trymemcpy_storev_release(intptr_t *v, intptr_t expect,
					 void *dst, void *src, size_t len,
					 intptr_t newv, int cpu)
{
	uint32_t rseq_scratch[3];

	RSEQ_INJECT_C(9)

	__asm__ __volatile__ goto (
		RSEQ_ASM_DEFINE_TABLE(9, 1f, 2f, 4f) /* start, commit, abort */
		RSEQ_ASM_DEFINE_EXIT_POINT(1f, %l[cmpfail])
#ifdef RSEQ_COMPARE_TWICE
		RSEQ_ASM_DEFINE_EXIT_POINT(1f, %l[error1])
		RSEQ_ASM_DEFINE_EXIT_POINT(1f, %l[error2])
#endif
		"str %[src], %[rseq_scratch0]\n\t"
		"str %[dst], %[rseq_scratch1]\n\t"
		"str %[len], %[rseq_scratch2]\n\t"
		/* Start rseq by storing table entry pointer into rseq_cs. */
		RSEQ_ASM_STORE_RSEQ_CS(1, 3f, rseq_cs)
		RSEQ_ASM_CMP_CPU_ID(cpu_id, current_cpu_id, 4f)
		RSEQ_INJECT_ASM(3)
		"ldr r0, %[v]\n\t"
		"cmp %[expect], r0\n\t"
		"bne 5f\n\t"
		RSEQ_INJECT_ASM(4)
#ifdef RSEQ_COMPARE_TWICE
		RSEQ_ASM_CMP_CPU_ID(cpu_id, current_cpu_id, 6f)
		"ldr r0, %[v]\n\t"
		"cmp %[expect], r0\n\t"
		"bne 7f\n\t"
#endif
		/* try memcpy */
		"cmp %[len], #0\n\t" \
		"beq 333f\n\t" \
		"222:\n\t" \
		"ldrb %%r0, [%[src]]\n\t" \
		"strb %%r0, [%[dst]]\n\t" \
		"adds %[src], #1\n\t" \
		"adds %[dst], #1\n\t" \
		"subs %[len], #1\n\t" \
		"bne 222b\n\t" \
		"333:\n\t" \
		RSEQ_INJECT_ASM(5)
		"dmb\n\t"	/* full mb provides store-release */
		/* final store */
		"str %[newv], %[v]\n\t"
		"2:\n\t"
		RSEQ_INJECT_ASM(6)
		/* teardown */
		"ldr %[len], %[rseq_scratch2]\n\t"
		"ldr %[dst], %[rseq_scratch1]\n\t"
		"ldr %[src], %[rseq_scratch0]\n\t"
		"b 8f\n\t"
		RSEQ_ASM_DEFINE_ABORT(3, 4,
				      /* teardown */
				      "ldr %[len], %[rseq_scratch2]\n\t"
				      "ldr %[dst], %[rseq_scratch1]\n\t"
				      "ldr %[src], %[rseq_scratch0]\n\t",
				      abort, 1b, 2b, 4f)
		RSEQ_ASM_DEFINE_CMPFAIL(5,
					/* teardown */
					"ldr %[len], %[rseq_scratch2]\n\t"
					"ldr %[dst], %[rseq_scratch1]\n\t"
					"ldr %[src], %[rseq_scratch0]\n\t",
					cmpfail)
#ifdef RSEQ_COMPARE_TWICE
		RSEQ_ASM_DEFINE_CMPFAIL(6,
					/* teardown */
					"ldr %[len], %[rseq_scratch2]\n\t"
					"ldr %[dst], %[rseq_scratch1]\n\t"
					"ldr %[src], %[rseq_scratch0]\n\t",
					error1)
		RSEQ_ASM_DEFINE_CMPFAIL(7,
					/* teardown */
					"ldr %[len], %[rseq_scratch2]\n\t"
					"ldr %[dst], %[rseq_scratch1]\n\t"
					"ldr %[src], %[rseq_scratch0]\n\t",
					error2)
#endif
		"8:\n\t"
		: /* gcc asm goto does not allow outputs */
		: [cpu_id]		"r" (cpu),
		  [current_cpu_id]	"m" (rseq_get_abi()->cpu_id),
		  [rseq_cs]		"m" (rseq_get_abi()->rseq_cs.arch.ptr),
		  /* final store input */
		  [v]			"m" (*v),
		  [expect]		"r" (expect),
		  [newv]		"r" (newv),
		  /* try memcpy input */
		  [dst]			"r" (dst),
		  [src]			"r" (src),
		  [len]			"r" (len),
		  [rseq_scratch0]	"m" (rseq_scratch[0]),
		  [rseq_scratch1]	"m" (rseq_scratch[1]),
		  [rseq_scratch2]	"m" (rseq_scratch[2])
		  RSEQ_INJECT_INPUT
		: "r0", "memory", "cc"
		  RSEQ_INJECT_CLOBBER
		: abort, cmpfail
#ifdef RSEQ_COMPARE_TWICE
		  , error1, error2
#endif
	);
	rseq_after_asm_goto();
	return 0;
abort:
	rseq_after_asm_goto();
	RSEQ_INJECT_FAILED
	return -1;
cmpfail:
	rseq_after_asm_goto();
	return 1;
#ifdef RSEQ_COMPARE_TWICE
error1:
	rseq_after_asm_goto();
	rseq_bug("cpu_id comparison failed");
error2:
	rseq_after_asm_goto();
	rseq_bug("expected value comparison failed");
#endif
}
=======
/* APIs which are not based on cpu ids. */
>>>>>>> eb3cdb58

#define RSEQ_TEMPLATE_CPU_ID_NONE
#define RSEQ_TEMPLATE_MO_RELAXED
#include "rseq-arm-bits.h"
#undef RSEQ_TEMPLATE_MO_RELAXED
#undef RSEQ_TEMPLATE_CPU_ID_NONE<|MERGE_RESOLUTION|>--- conflicted
+++ resolved
@@ -143,697 +143,31 @@
 		teardown						\
 		"b %l[" __rseq_str(cmpfail_label) "]\n\t"
 
-<<<<<<< HEAD
-static inline __attribute__((always_inline))
-int rseq_cmpeqv_storev(intptr_t *v, intptr_t expect, intptr_t newv, int cpu)
-{
-	RSEQ_INJECT_C(9)
-
-	__asm__ __volatile__ goto (
-		RSEQ_ASM_DEFINE_TABLE(9, 1f, 2f, 4f) /* start, commit, abort */
-		RSEQ_ASM_DEFINE_EXIT_POINT(1f, %l[cmpfail])
-#ifdef RSEQ_COMPARE_TWICE
-		RSEQ_ASM_DEFINE_EXIT_POINT(1f, %l[error1])
-		RSEQ_ASM_DEFINE_EXIT_POINT(1f, %l[error2])
-#endif
-		/* Start rseq by storing table entry pointer into rseq_cs. */
-		RSEQ_ASM_STORE_RSEQ_CS(1, 3f, rseq_cs)
-		RSEQ_ASM_CMP_CPU_ID(cpu_id, current_cpu_id, 4f)
-		RSEQ_INJECT_ASM(3)
-		"ldr r0, %[v]\n\t"
-		"cmp %[expect], r0\n\t"
-		"bne %l[cmpfail]\n\t"
-		RSEQ_INJECT_ASM(4)
-#ifdef RSEQ_COMPARE_TWICE
-		RSEQ_ASM_CMP_CPU_ID(cpu_id, current_cpu_id, %l[error1])
-		"ldr r0, %[v]\n\t"
-		"cmp %[expect], r0\n\t"
-		"bne %l[error2]\n\t"
-#endif
-		/* final store */
-		"str %[newv], %[v]\n\t"
-		"2:\n\t"
-		RSEQ_INJECT_ASM(5)
-		"b 5f\n\t"
-		RSEQ_ASM_DEFINE_ABORT(3, 4, "", abort, 1b, 2b, 4f)
-		"5:\n\t"
-		: /* gcc asm goto does not allow outputs */
-		: [cpu_id]		"r" (cpu),
-		  [current_cpu_id]	"m" (rseq_get_abi()->cpu_id),
-		  [rseq_cs]		"m" (rseq_get_abi()->rseq_cs.arch.ptr),
-		  [v]			"m" (*v),
-		  [expect]		"r" (expect),
-		  [newv]		"r" (newv)
-		  RSEQ_INJECT_INPUT
-		: "r0", "memory", "cc"
-		  RSEQ_INJECT_CLOBBER
-		: abort, cmpfail
-#ifdef RSEQ_COMPARE_TWICE
-		  , error1, error2
-#endif
-	);
-	rseq_after_asm_goto();
-	return 0;
-abort:
-	rseq_after_asm_goto();
-	RSEQ_INJECT_FAILED
-	return -1;
-cmpfail:
-	rseq_after_asm_goto();
-	return 1;
-#ifdef RSEQ_COMPARE_TWICE
-error1:
-	rseq_after_asm_goto();
-	rseq_bug("cpu_id comparison failed");
-error2:
-	rseq_after_asm_goto();
-	rseq_bug("expected value comparison failed");
-#endif
-}
-
-static inline __attribute__((always_inline))
-int rseq_cmpnev_storeoffp_load(intptr_t *v, intptr_t expectnot,
-			       long voffp, intptr_t *load, int cpu)
-{
-	RSEQ_INJECT_C(9)
-
-	__asm__ __volatile__ goto (
-		RSEQ_ASM_DEFINE_TABLE(9, 1f, 2f, 4f) /* start, commit, abort */
-		RSEQ_ASM_DEFINE_EXIT_POINT(1f, %l[cmpfail])
-#ifdef RSEQ_COMPARE_TWICE
-		RSEQ_ASM_DEFINE_EXIT_POINT(1f, %l[error1])
-		RSEQ_ASM_DEFINE_EXIT_POINT(1f, %l[error2])
-#endif
-		/* Start rseq by storing table entry pointer into rseq_cs. */
-		RSEQ_ASM_STORE_RSEQ_CS(1, 3f, rseq_cs)
-		RSEQ_ASM_CMP_CPU_ID(cpu_id, current_cpu_id, 4f)
-		RSEQ_INJECT_ASM(3)
-		"ldr r0, %[v]\n\t"
-		"cmp %[expectnot], r0\n\t"
-		"beq %l[cmpfail]\n\t"
-		RSEQ_INJECT_ASM(4)
-#ifdef RSEQ_COMPARE_TWICE
-		RSEQ_ASM_CMP_CPU_ID(cpu_id, current_cpu_id, %l[error1])
-		"ldr r0, %[v]\n\t"
-		"cmp %[expectnot], r0\n\t"
-		"beq %l[error2]\n\t"
-#endif
-		"str r0, %[load]\n\t"
-		"add r0, %[voffp]\n\t"
-		"ldr r0, [r0]\n\t"
-		/* final store */
-		"str r0, %[v]\n\t"
-		"2:\n\t"
-		RSEQ_INJECT_ASM(5)
-		"b 5f\n\t"
-		RSEQ_ASM_DEFINE_ABORT(3, 4, "", abort, 1b, 2b, 4f)
-		"5:\n\t"
-		: /* gcc asm goto does not allow outputs */
-		: [cpu_id]		"r" (cpu),
-		  [current_cpu_id]	"m" (rseq_get_abi()->cpu_id),
-		  [rseq_cs]		"m" (rseq_get_abi()->rseq_cs.arch.ptr),
-		  /* final store input */
-		  [v]			"m" (*v),
-		  [expectnot]		"r" (expectnot),
-		  [voffp]		"Ir" (voffp),
-		  [load]		"m" (*load)
-		  RSEQ_INJECT_INPUT
-		: "r0", "memory", "cc"
-		  RSEQ_INJECT_CLOBBER
-		: abort, cmpfail
-#ifdef RSEQ_COMPARE_TWICE
-		  , error1, error2
-#endif
-	);
-	rseq_after_asm_goto();
-	return 0;
-abort:
-	rseq_after_asm_goto();
-	RSEQ_INJECT_FAILED
-	return -1;
-cmpfail:
-	rseq_after_asm_goto();
-	return 1;
-#ifdef RSEQ_COMPARE_TWICE
-error1:
-	rseq_after_asm_goto();
-	rseq_bug("cpu_id comparison failed");
-error2:
-	rseq_after_asm_goto();
-	rseq_bug("expected value comparison failed");
-#endif
-}
-=======
 /* Per-cpu-id indexing. */
->>>>>>> eb3cdb58
 
 #define RSEQ_TEMPLATE_CPU_ID
 #define RSEQ_TEMPLATE_MO_RELAXED
 #include "rseq-arm-bits.h"
 #undef RSEQ_TEMPLATE_MO_RELAXED
 
-<<<<<<< HEAD
-	__asm__ __volatile__ goto (
-		RSEQ_ASM_DEFINE_TABLE(9, 1f, 2f, 4f) /* start, commit, abort */
-#ifdef RSEQ_COMPARE_TWICE
-		RSEQ_ASM_DEFINE_EXIT_POINT(1f, %l[error1])
-#endif
-		/* Start rseq by storing table entry pointer into rseq_cs. */
-		RSEQ_ASM_STORE_RSEQ_CS(1, 3f, rseq_cs)
-		RSEQ_ASM_CMP_CPU_ID(cpu_id, current_cpu_id, 4f)
-		RSEQ_INJECT_ASM(3)
-#ifdef RSEQ_COMPARE_TWICE
-		RSEQ_ASM_CMP_CPU_ID(cpu_id, current_cpu_id, %l[error1])
-#endif
-		"ldr r0, %[v]\n\t"
-		"add r0, %[count]\n\t"
-		/* final store */
-		"str r0, %[v]\n\t"
-		"2:\n\t"
-		RSEQ_INJECT_ASM(4)
-		"b 5f\n\t"
-		RSEQ_ASM_DEFINE_ABORT(3, 4, "", abort, 1b, 2b, 4f)
-		"5:\n\t"
-		: /* gcc asm goto does not allow outputs */
-		: [cpu_id]		"r" (cpu),
-		  [current_cpu_id]	"m" (rseq_get_abi()->cpu_id),
-		  [rseq_cs]		"m" (rseq_get_abi()->rseq_cs.arch.ptr),
-		  [v]			"m" (*v),
-		  [count]		"Ir" (count)
-		  RSEQ_INJECT_INPUT
-		: "r0", "memory", "cc"
-		  RSEQ_INJECT_CLOBBER
-		: abort
-#ifdef RSEQ_COMPARE_TWICE
-		  , error1
-#endif
-	);
-	rseq_after_asm_goto();
-	return 0;
-abort:
-	rseq_after_asm_goto();
-	RSEQ_INJECT_FAILED
-	return -1;
-#ifdef RSEQ_COMPARE_TWICE
-error1:
-	rseq_after_asm_goto();
-	rseq_bug("cpu_id comparison failed");
-#endif
-}
-=======
 #define RSEQ_TEMPLATE_MO_RELEASE
 #include "rseq-arm-bits.h"
 #undef RSEQ_TEMPLATE_MO_RELEASE
 #undef RSEQ_TEMPLATE_CPU_ID
->>>>>>> eb3cdb58
 
 /* Per-mm-cid indexing. */
 
-<<<<<<< HEAD
-	__asm__ __volatile__ goto (
-		RSEQ_ASM_DEFINE_TABLE(9, 1f, 2f, 4f) /* start, commit, abort */
-		RSEQ_ASM_DEFINE_EXIT_POINT(1f, %l[cmpfail])
-#ifdef RSEQ_COMPARE_TWICE
-		RSEQ_ASM_DEFINE_EXIT_POINT(1f, %l[error1])
-		RSEQ_ASM_DEFINE_EXIT_POINT(1f, %l[error2])
-#endif
-		/* Start rseq by storing table entry pointer into rseq_cs. */
-		RSEQ_ASM_STORE_RSEQ_CS(1, 3f, rseq_cs)
-		RSEQ_ASM_CMP_CPU_ID(cpu_id, current_cpu_id, 4f)
-		RSEQ_INJECT_ASM(3)
-		"ldr r0, %[v]\n\t"
-		"cmp %[expect], r0\n\t"
-		"bne %l[cmpfail]\n\t"
-		RSEQ_INJECT_ASM(4)
-#ifdef RSEQ_COMPARE_TWICE
-		RSEQ_ASM_CMP_CPU_ID(cpu_id, current_cpu_id, %l[error1])
-		"ldr r0, %[v]\n\t"
-		"cmp %[expect], r0\n\t"
-		"bne %l[error2]\n\t"
-#endif
-		/* try store */
-		"str %[newv2], %[v2]\n\t"
-		RSEQ_INJECT_ASM(5)
-		/* final store */
-		"str %[newv], %[v]\n\t"
-		"2:\n\t"
-		RSEQ_INJECT_ASM(6)
-		"b 5f\n\t"
-		RSEQ_ASM_DEFINE_ABORT(3, 4, "", abort, 1b, 2b, 4f)
-		"5:\n\t"
-		: /* gcc asm goto does not allow outputs */
-		: [cpu_id]		"r" (cpu),
-		  [current_cpu_id]	"m" (rseq_get_abi()->cpu_id),
-		  [rseq_cs]		"m" (rseq_get_abi()->rseq_cs.arch.ptr),
-		  /* try store input */
-		  [v2]			"m" (*v2),
-		  [newv2]		"r" (newv2),
-		  /* final store input */
-		  [v]			"m" (*v),
-		  [expect]		"r" (expect),
-		  [newv]		"r" (newv)
-		  RSEQ_INJECT_INPUT
-		: "r0", "memory", "cc"
-		  RSEQ_INJECT_CLOBBER
-		: abort, cmpfail
-#ifdef RSEQ_COMPARE_TWICE
-		  , error1, error2
-#endif
-	);
-	rseq_after_asm_goto();
-	return 0;
-abort:
-	rseq_after_asm_goto();
-	RSEQ_INJECT_FAILED
-	return -1;
-cmpfail:
-	rseq_after_asm_goto();
-	return 1;
-#ifdef RSEQ_COMPARE_TWICE
-error1:
-	rseq_after_asm_goto();
-	rseq_bug("cpu_id comparison failed");
-error2:
-	rseq_after_asm_goto();
-	rseq_bug("expected value comparison failed");
-#endif
-}
-=======
 #define RSEQ_TEMPLATE_MM_CID
 #define RSEQ_TEMPLATE_MO_RELAXED
 #include "rseq-arm-bits.h"
 #undef RSEQ_TEMPLATE_MO_RELAXED
->>>>>>> eb3cdb58
 
 #define RSEQ_TEMPLATE_MO_RELEASE
 #include "rseq-arm-bits.h"
 #undef RSEQ_TEMPLATE_MO_RELEASE
 #undef RSEQ_TEMPLATE_MM_CID
 
-<<<<<<< HEAD
-	__asm__ __volatile__ goto (
-		RSEQ_ASM_DEFINE_TABLE(9, 1f, 2f, 4f) /* start, commit, abort */
-		RSEQ_ASM_DEFINE_EXIT_POINT(1f, %l[cmpfail])
-#ifdef RSEQ_COMPARE_TWICE
-		RSEQ_ASM_DEFINE_EXIT_POINT(1f, %l[error1])
-		RSEQ_ASM_DEFINE_EXIT_POINT(1f, %l[error2])
-#endif
-		/* Start rseq by storing table entry pointer into rseq_cs. */
-		RSEQ_ASM_STORE_RSEQ_CS(1, 3f, rseq_cs)
-		RSEQ_ASM_CMP_CPU_ID(cpu_id, current_cpu_id, 4f)
-		RSEQ_INJECT_ASM(3)
-		"ldr r0, %[v]\n\t"
-		"cmp %[expect], r0\n\t"
-		"bne %l[cmpfail]\n\t"
-		RSEQ_INJECT_ASM(4)
-#ifdef RSEQ_COMPARE_TWICE
-		RSEQ_ASM_CMP_CPU_ID(cpu_id, current_cpu_id, %l[error1])
-		"ldr r0, %[v]\n\t"
-		"cmp %[expect], r0\n\t"
-		"bne %l[error2]\n\t"
-#endif
-		/* try store */
-		"str %[newv2], %[v2]\n\t"
-		RSEQ_INJECT_ASM(5)
-		"dmb\n\t"	/* full mb provides store-release */
-		/* final store */
-		"str %[newv], %[v]\n\t"
-		"2:\n\t"
-		RSEQ_INJECT_ASM(6)
-		"b 5f\n\t"
-		RSEQ_ASM_DEFINE_ABORT(3, 4, "", abort, 1b, 2b, 4f)
-		"5:\n\t"
-		: /* gcc asm goto does not allow outputs */
-		: [cpu_id]		"r" (cpu),
-		  [current_cpu_id]	"m" (rseq_get_abi()->cpu_id),
-		  [rseq_cs]		"m" (rseq_get_abi()->rseq_cs.arch.ptr),
-		  /* try store input */
-		  [v2]			"m" (*v2),
-		  [newv2]		"r" (newv2),
-		  /* final store input */
-		  [v]			"m" (*v),
-		  [expect]		"r" (expect),
-		  [newv]		"r" (newv)
-		  RSEQ_INJECT_INPUT
-		: "r0", "memory", "cc"
-		  RSEQ_INJECT_CLOBBER
-		: abort, cmpfail
-#ifdef RSEQ_COMPARE_TWICE
-		  , error1, error2
-#endif
-	);
-	rseq_after_asm_goto();
-	return 0;
-abort:
-	rseq_after_asm_goto();
-	RSEQ_INJECT_FAILED
-	return -1;
-cmpfail:
-	rseq_after_asm_goto();
-	return 1;
-#ifdef RSEQ_COMPARE_TWICE
-error1:
-	rseq_after_asm_goto();
-	rseq_bug("cpu_id comparison failed");
-error2:
-	rseq_after_asm_goto();
-	rseq_bug("expected value comparison failed");
-#endif
-}
-
-static inline __attribute__((always_inline))
-int rseq_cmpeqv_cmpeqv_storev(intptr_t *v, intptr_t expect,
-			      intptr_t *v2, intptr_t expect2,
-			      intptr_t newv, int cpu)
-{
-	RSEQ_INJECT_C(9)
-
-	__asm__ __volatile__ goto (
-		RSEQ_ASM_DEFINE_TABLE(9, 1f, 2f, 4f) /* start, commit, abort */
-		RSEQ_ASM_DEFINE_EXIT_POINT(1f, %l[cmpfail])
-#ifdef RSEQ_COMPARE_TWICE
-		RSEQ_ASM_DEFINE_EXIT_POINT(1f, %l[error1])
-		RSEQ_ASM_DEFINE_EXIT_POINT(1f, %l[error2])
-		RSEQ_ASM_DEFINE_EXIT_POINT(1f, %l[error3])
-#endif
-		/* Start rseq by storing table entry pointer into rseq_cs. */
-		RSEQ_ASM_STORE_RSEQ_CS(1, 3f, rseq_cs)
-		RSEQ_ASM_CMP_CPU_ID(cpu_id, current_cpu_id, 4f)
-		RSEQ_INJECT_ASM(3)
-		"ldr r0, %[v]\n\t"
-		"cmp %[expect], r0\n\t"
-		"bne %l[cmpfail]\n\t"
-		RSEQ_INJECT_ASM(4)
-		"ldr r0, %[v2]\n\t"
-		"cmp %[expect2], r0\n\t"
-		"bne %l[cmpfail]\n\t"
-		RSEQ_INJECT_ASM(5)
-#ifdef RSEQ_COMPARE_TWICE
-		RSEQ_ASM_CMP_CPU_ID(cpu_id, current_cpu_id, %l[error1])
-		"ldr r0, %[v]\n\t"
-		"cmp %[expect], r0\n\t"
-		"bne %l[error2]\n\t"
-		"ldr r0, %[v2]\n\t"
-		"cmp %[expect2], r0\n\t"
-		"bne %l[error3]\n\t"
-#endif
-		/* final store */
-		"str %[newv], %[v]\n\t"
-		"2:\n\t"
-		RSEQ_INJECT_ASM(6)
-		"b 5f\n\t"
-		RSEQ_ASM_DEFINE_ABORT(3, 4, "", abort, 1b, 2b, 4f)
-		"5:\n\t"
-		: /* gcc asm goto does not allow outputs */
-		: [cpu_id]		"r" (cpu),
-		  [current_cpu_id]	"m" (rseq_get_abi()->cpu_id),
-		  [rseq_cs]		"m" (rseq_get_abi()->rseq_cs.arch.ptr),
-		  /* cmp2 input */
-		  [v2]			"m" (*v2),
-		  [expect2]		"r" (expect2),
-		  /* final store input */
-		  [v]			"m" (*v),
-		  [expect]		"r" (expect),
-		  [newv]		"r" (newv)
-		  RSEQ_INJECT_INPUT
-		: "r0", "memory", "cc"
-		  RSEQ_INJECT_CLOBBER
-		: abort, cmpfail
-#ifdef RSEQ_COMPARE_TWICE
-		  , error1, error2, error3
-#endif
-	);
-	rseq_after_asm_goto();
-	return 0;
-abort:
-	rseq_after_asm_goto();
-	RSEQ_INJECT_FAILED
-	return -1;
-cmpfail:
-	rseq_after_asm_goto();
-	return 1;
-#ifdef RSEQ_COMPARE_TWICE
-error1:
-	rseq_after_asm_goto();
-	rseq_bug("cpu_id comparison failed");
-error2:
-	rseq_after_asm_goto();
-	rseq_bug("1st expected value comparison failed");
-error3:
-	rseq_after_asm_goto();
-	rseq_bug("2nd expected value comparison failed");
-#endif
-}
-
-static inline __attribute__((always_inline))
-int rseq_cmpeqv_trymemcpy_storev(intptr_t *v, intptr_t expect,
-				 void *dst, void *src, size_t len,
-				 intptr_t newv, int cpu)
-{
-	uint32_t rseq_scratch[3];
-
-	RSEQ_INJECT_C(9)
-
-	__asm__ __volatile__ goto (
-		RSEQ_ASM_DEFINE_TABLE(9, 1f, 2f, 4f) /* start, commit, abort */
-		RSEQ_ASM_DEFINE_EXIT_POINT(1f, %l[cmpfail])
-#ifdef RSEQ_COMPARE_TWICE
-		RSEQ_ASM_DEFINE_EXIT_POINT(1f, %l[error1])
-		RSEQ_ASM_DEFINE_EXIT_POINT(1f, %l[error2])
-#endif
-		"str %[src], %[rseq_scratch0]\n\t"
-		"str %[dst], %[rseq_scratch1]\n\t"
-		"str %[len], %[rseq_scratch2]\n\t"
-		/* Start rseq by storing table entry pointer into rseq_cs. */
-		RSEQ_ASM_STORE_RSEQ_CS(1, 3f, rseq_cs)
-		RSEQ_ASM_CMP_CPU_ID(cpu_id, current_cpu_id, 4f)
-		RSEQ_INJECT_ASM(3)
-		"ldr r0, %[v]\n\t"
-		"cmp %[expect], r0\n\t"
-		"bne 5f\n\t"
-		RSEQ_INJECT_ASM(4)
-#ifdef RSEQ_COMPARE_TWICE
-		RSEQ_ASM_CMP_CPU_ID(cpu_id, current_cpu_id, 6f)
-		"ldr r0, %[v]\n\t"
-		"cmp %[expect], r0\n\t"
-		"bne 7f\n\t"
-#endif
-		/* try memcpy */
-		"cmp %[len], #0\n\t" \
-		"beq 333f\n\t" \
-		"222:\n\t" \
-		"ldrb %%r0, [%[src]]\n\t" \
-		"strb %%r0, [%[dst]]\n\t" \
-		"adds %[src], #1\n\t" \
-		"adds %[dst], #1\n\t" \
-		"subs %[len], #1\n\t" \
-		"bne 222b\n\t" \
-		"333:\n\t" \
-		RSEQ_INJECT_ASM(5)
-		/* final store */
-		"str %[newv], %[v]\n\t"
-		"2:\n\t"
-		RSEQ_INJECT_ASM(6)
-		/* teardown */
-		"ldr %[len], %[rseq_scratch2]\n\t"
-		"ldr %[dst], %[rseq_scratch1]\n\t"
-		"ldr %[src], %[rseq_scratch0]\n\t"
-		"b 8f\n\t"
-		RSEQ_ASM_DEFINE_ABORT(3, 4,
-				      /* teardown */
-				      "ldr %[len], %[rseq_scratch2]\n\t"
-				      "ldr %[dst], %[rseq_scratch1]\n\t"
-				      "ldr %[src], %[rseq_scratch0]\n\t",
-				      abort, 1b, 2b, 4f)
-		RSEQ_ASM_DEFINE_CMPFAIL(5,
-					/* teardown */
-					"ldr %[len], %[rseq_scratch2]\n\t"
-					"ldr %[dst], %[rseq_scratch1]\n\t"
-					"ldr %[src], %[rseq_scratch0]\n\t",
-					cmpfail)
-#ifdef RSEQ_COMPARE_TWICE
-		RSEQ_ASM_DEFINE_CMPFAIL(6,
-					/* teardown */
-					"ldr %[len], %[rseq_scratch2]\n\t"
-					"ldr %[dst], %[rseq_scratch1]\n\t"
-					"ldr %[src], %[rseq_scratch0]\n\t",
-					error1)
-		RSEQ_ASM_DEFINE_CMPFAIL(7,
-					/* teardown */
-					"ldr %[len], %[rseq_scratch2]\n\t"
-					"ldr %[dst], %[rseq_scratch1]\n\t"
-					"ldr %[src], %[rseq_scratch0]\n\t",
-					error2)
-#endif
-		"8:\n\t"
-		: /* gcc asm goto does not allow outputs */
-		: [cpu_id]		"r" (cpu),
-		  [current_cpu_id]	"m" (rseq_get_abi()->cpu_id),
-		  [rseq_cs]		"m" (rseq_get_abi()->rseq_cs.arch.ptr),
-		  /* final store input */
-		  [v]			"m" (*v),
-		  [expect]		"r" (expect),
-		  [newv]		"r" (newv),
-		  /* try memcpy input */
-		  [dst]			"r" (dst),
-		  [src]			"r" (src),
-		  [len]			"r" (len),
-		  [rseq_scratch0]	"m" (rseq_scratch[0]),
-		  [rseq_scratch1]	"m" (rseq_scratch[1]),
-		  [rseq_scratch2]	"m" (rseq_scratch[2])
-		  RSEQ_INJECT_INPUT
-		: "r0", "memory", "cc"
-		  RSEQ_INJECT_CLOBBER
-		: abort, cmpfail
-#ifdef RSEQ_COMPARE_TWICE
-		  , error1, error2
-#endif
-	);
-	rseq_after_asm_goto();
-	return 0;
-abort:
-	rseq_after_asm_goto();
-	RSEQ_INJECT_FAILED
-	return -1;
-cmpfail:
-	rseq_after_asm_goto();
-	return 1;
-#ifdef RSEQ_COMPARE_TWICE
-error1:
-	rseq_after_asm_goto();
-	rseq_bug("cpu_id comparison failed");
-error2:
-	rseq_after_asm_goto();
-	rseq_bug("expected value comparison failed");
-#endif
-}
-
-static inline __attribute__((always_inline))
-int rseq_cmpeqv_trymemcpy_storev_release(intptr_t *v, intptr_t expect,
-					 void *dst, void *src, size_t len,
-					 intptr_t newv, int cpu)
-{
-	uint32_t rseq_scratch[3];
-
-	RSEQ_INJECT_C(9)
-
-	__asm__ __volatile__ goto (
-		RSEQ_ASM_DEFINE_TABLE(9, 1f, 2f, 4f) /* start, commit, abort */
-		RSEQ_ASM_DEFINE_EXIT_POINT(1f, %l[cmpfail])
-#ifdef RSEQ_COMPARE_TWICE
-		RSEQ_ASM_DEFINE_EXIT_POINT(1f, %l[error1])
-		RSEQ_ASM_DEFINE_EXIT_POINT(1f, %l[error2])
-#endif
-		"str %[src], %[rseq_scratch0]\n\t"
-		"str %[dst], %[rseq_scratch1]\n\t"
-		"str %[len], %[rseq_scratch2]\n\t"
-		/* Start rseq by storing table entry pointer into rseq_cs. */
-		RSEQ_ASM_STORE_RSEQ_CS(1, 3f, rseq_cs)
-		RSEQ_ASM_CMP_CPU_ID(cpu_id, current_cpu_id, 4f)
-		RSEQ_INJECT_ASM(3)
-		"ldr r0, %[v]\n\t"
-		"cmp %[expect], r0\n\t"
-		"bne 5f\n\t"
-		RSEQ_INJECT_ASM(4)
-#ifdef RSEQ_COMPARE_TWICE
-		RSEQ_ASM_CMP_CPU_ID(cpu_id, current_cpu_id, 6f)
-		"ldr r0, %[v]\n\t"
-		"cmp %[expect], r0\n\t"
-		"bne 7f\n\t"
-#endif
-		/* try memcpy */
-		"cmp %[len], #0\n\t" \
-		"beq 333f\n\t" \
-		"222:\n\t" \
-		"ldrb %%r0, [%[src]]\n\t" \
-		"strb %%r0, [%[dst]]\n\t" \
-		"adds %[src], #1\n\t" \
-		"adds %[dst], #1\n\t" \
-		"subs %[len], #1\n\t" \
-		"bne 222b\n\t" \
-		"333:\n\t" \
-		RSEQ_INJECT_ASM(5)
-		"dmb\n\t"	/* full mb provides store-release */
-		/* final store */
-		"str %[newv], %[v]\n\t"
-		"2:\n\t"
-		RSEQ_INJECT_ASM(6)
-		/* teardown */
-		"ldr %[len], %[rseq_scratch2]\n\t"
-		"ldr %[dst], %[rseq_scratch1]\n\t"
-		"ldr %[src], %[rseq_scratch0]\n\t"
-		"b 8f\n\t"
-		RSEQ_ASM_DEFINE_ABORT(3, 4,
-				      /* teardown */
-				      "ldr %[len], %[rseq_scratch2]\n\t"
-				      "ldr %[dst], %[rseq_scratch1]\n\t"
-				      "ldr %[src], %[rseq_scratch0]\n\t",
-				      abort, 1b, 2b, 4f)
-		RSEQ_ASM_DEFINE_CMPFAIL(5,
-					/* teardown */
-					"ldr %[len], %[rseq_scratch2]\n\t"
-					"ldr %[dst], %[rseq_scratch1]\n\t"
-					"ldr %[src], %[rseq_scratch0]\n\t",
-					cmpfail)
-#ifdef RSEQ_COMPARE_TWICE
-		RSEQ_ASM_DEFINE_CMPFAIL(6,
-					/* teardown */
-					"ldr %[len], %[rseq_scratch2]\n\t"
-					"ldr %[dst], %[rseq_scratch1]\n\t"
-					"ldr %[src], %[rseq_scratch0]\n\t",
-					error1)
-		RSEQ_ASM_DEFINE_CMPFAIL(7,
-					/* teardown */
-					"ldr %[len], %[rseq_scratch2]\n\t"
-					"ldr %[dst], %[rseq_scratch1]\n\t"
-					"ldr %[src], %[rseq_scratch0]\n\t",
-					error2)
-#endif
-		"8:\n\t"
-		: /* gcc asm goto does not allow outputs */
-		: [cpu_id]		"r" (cpu),
-		  [current_cpu_id]	"m" (rseq_get_abi()->cpu_id),
-		  [rseq_cs]		"m" (rseq_get_abi()->rseq_cs.arch.ptr),
-		  /* final store input */
-		  [v]			"m" (*v),
-		  [expect]		"r" (expect),
-		  [newv]		"r" (newv),
-		  /* try memcpy input */
-		  [dst]			"r" (dst),
-		  [src]			"r" (src),
-		  [len]			"r" (len),
-		  [rseq_scratch0]	"m" (rseq_scratch[0]),
-		  [rseq_scratch1]	"m" (rseq_scratch[1]),
-		  [rseq_scratch2]	"m" (rseq_scratch[2])
-		  RSEQ_INJECT_INPUT
-		: "r0", "memory", "cc"
-		  RSEQ_INJECT_CLOBBER
-		: abort, cmpfail
-#ifdef RSEQ_COMPARE_TWICE
-		  , error1, error2
-#endif
-	);
-	rseq_after_asm_goto();
-	return 0;
-abort:
-	rseq_after_asm_goto();
-	RSEQ_INJECT_FAILED
-	return -1;
-cmpfail:
-	rseq_after_asm_goto();
-	return 1;
-#ifdef RSEQ_COMPARE_TWICE
-error1:
-	rseq_after_asm_goto();
-	rseq_bug("cpu_id comparison failed");
-error2:
-	rseq_after_asm_goto();
-	rseq_bug("expected value comparison failed");
-#endif
-}
-=======
 /* APIs which are not based on cpu ids. */
->>>>>>> eb3cdb58
 
 #define RSEQ_TEMPLATE_CPU_ID_NONE
 #define RSEQ_TEMPLATE_MO_RELAXED
