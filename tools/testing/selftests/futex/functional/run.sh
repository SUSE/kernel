#!/bin/sh
# SPDX-License-Identifier: GPL-2.0-or-later

###############################################################################
#
#   Copyright © International Business Machines  Corp., 2009
#
# DESCRIPTION
#      Run tests in the current directory.
#
# AUTHOR
#      Darren Hart <dvhart@linux.intel.com>
#
# HISTORY
#      2009-Nov-9: Initial version by Darren Hart <dvhart@linux.intel.com>
#      2010-Jan-6: Add futex_wait_uninitialized_heap and futex_wait_private_mapped_file
#                  by KOSAKI Motohiro <kosaki.motohiro@jp.fujitsu.com>
#
###############################################################################

echo
./futex_requeue_pi

echo
./futex_requeue_pi_mismatched_ops

echo
./futex_requeue_pi_signal_restart

echo
./futex_wait_timeout

echo
./futex_wait_wouldblock

echo
./futex_wait_uninitialized_heap
./futex_wait_private_mapped_file

echo
./futex_wait

echo
./futex_requeue

echo
./futex_waitv

echo
<<<<<<< HEAD
./futex_priv_hash $COLOR
=======
./futex_priv_hash
>>>>>>> b35fc656

echo
./futex_numa_mpol<|MERGE_RESOLUTION|>--- conflicted
+++ resolved
@@ -47,11 +47,7 @@
 ./futex_waitv
 
 echo
-<<<<<<< HEAD
-./futex_priv_hash $COLOR
-=======
 ./futex_priv_hash
->>>>>>> b35fc656
 
 echo
 ./futex_numa_mpol