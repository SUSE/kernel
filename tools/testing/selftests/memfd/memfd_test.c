--- conflicted
+++ resolved
@@ -1206,21 +1206,6 @@
 	mfd_assert_has_seals(fd, F_SEAL_EXEC);
 	mfd_fail_chmod(fd, 0777);
 	close(fd);
-<<<<<<< HEAD
-
-	printf("%s sysctl 2\n", memfd_str);
-	sysctl_assert_write("2");
-	mfd_fail_new("kern_memfd_sysctl_2",
-		MFD_CLOEXEC | MFD_ALLOW_SEALING);
-	mfd_fail_new("kern_memfd_sysctl_2_MFD_EXEC",
-		MFD_CLOEXEC | MFD_EXEC);
-	fd = mfd_assert_new("", 0, MFD_NOEXEC_SEAL);
-	close(fd);
-
-	sysctl_fail_write("0");
-	sysctl_fail_write("1");
-=======
->>>>>>> 2d5404ca
 }
 
 static void test_sysctl_set_sysctl1(void)
@@ -1305,26 +1290,6 @@
 
 static int sysctl_nested_wait(void *arg)
 {
-<<<<<<< HEAD
-	int wstatus;
-
-	if (waitpid(pid, &wstatus, 0) < 0) {
-		printf("newpid thread: waitpid() failed: %m\n");
-		abort();
-	}
-
-	if (WIFEXITED(wstatus) && WEXITSTATUS(wstatus) != 0) {
-		printf("newpid thread: exited with non-zero error code %d\n",
-		       WEXITSTATUS(wstatus));
-		abort();
-	}
-
-	if (WIFSIGNALED(wstatus)) {
-		printf("newpid thread: killed by signal %d\n",
-		       WTERMSIG(wstatus));
-		abort();
-	}
-=======
 	/* Wait for a SIGCONT. */
 	kill(getpid(), SIGSTOP);
 	return sysctl_nested(arg);
@@ -1430,7 +1395,6 @@
 	join_thread(pid);
 
 	return 0;
->>>>>>> 2d5404ca
 }
 
 /*
