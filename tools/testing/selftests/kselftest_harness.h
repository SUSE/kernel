/* SPDX-License-Identifier: GPL-2.0-only */
/*
 * Copyright (c) 2012 The Chromium OS Authors. All rights reserved.
 *
 * kselftest_harness.h: simple C unit test helper.
 *
 * See documentation in Documentation/dev-tools/kselftest.rst
 *
 * API inspired by code.google.com/p/googletest
 */

/**
 * DOC: example
 *
 * .. code-block:: c
 *
 *    #include "../kselftest_harness.h"
 *
 *    TEST(standalone_test) {
 *      do_some_stuff;
 *      EXPECT_GT(10, stuff) {
 *         stuff_state_t state;
 *         enumerate_stuff_state(&state);
 *         TH_LOG("expectation failed with state: %s", state.msg);
 *      }
 *      more_stuff;
 *      ASSERT_NE(some_stuff, NULL) TH_LOG("how did it happen?!");
 *      last_stuff;
 *      EXPECT_EQ(0, last_stuff);
 *    }
 *
 *    FIXTURE(my_fixture) {
 *      mytype_t *data;
 *      int awesomeness_level;
 *    };
 *    FIXTURE_SETUP(my_fixture) {
 *      self->data = mytype_new();
 *      ASSERT_NE(NULL, self->data);
 *    }
 *    FIXTURE_TEARDOWN(my_fixture) {
 *      mytype_free(self->data);
 *    }
 *    TEST_F(my_fixture, data_is_good) {
 *      EXPECT_EQ(1, is_my_data_good(self->data));
 *    }
 *
 *    TEST_HARNESS_MAIN
 */

#ifndef __KSELFTEST_HARNESS_H
#define __KSELFTEST_HARNESS_H

#ifndef _GNU_SOURCE
#define _GNU_SOURCE
#endif
#include <asm/types.h>
#include <ctype.h>
#include <errno.h>
#include <stdbool.h>
#include <stdint.h>
#include <stdio.h>
#include <stdlib.h>
#include <string.h>
#include <sys/mman.h>
#include <sys/types.h>
#include <sys/wait.h>
#include <unistd.h>
#include <setjmp.h>

#include "kselftest.h"

#define TEST_TIMEOUT_DEFAULT 30

/* Utilities exposed to the test definitions */
#ifndef TH_LOG_STREAM
#  define TH_LOG_STREAM stderr
#endif

#ifndef TH_LOG_ENABLED
#  define TH_LOG_ENABLED 1
#endif

/**
 * TH_LOG()
 *
 * @fmt: format string
 * @...: optional arguments
 *
 * .. code-block:: c
 *
 *     TH_LOG(format, ...)
 *
 * Optional debug logging function available for use in tests.
 * Logging may be enabled or disabled by defining TH_LOG_ENABLED.
 * E.g., #define TH_LOG_ENABLED 1
 *
 * If no definition is provided, logging is enabled by default.
 */
#define TH_LOG(fmt, ...) do { \
	if (TH_LOG_ENABLED) \
		__TH_LOG(fmt, ##__VA_ARGS__); \
} while (0)

/* Unconditional logger for internal use. */
#define __TH_LOG(fmt, ...) \
		fprintf(TH_LOG_STREAM, "# %s:%d:%s:" fmt "\n", \
			__FILE__, __LINE__, _metadata->name, ##__VA_ARGS__)

/**
 * SKIP()
 *
 * @statement: statement to run after reporting SKIP
 * @fmt: format string
 * @...: optional arguments
 *
 * .. code-block:: c
 *
 *     SKIP(statement, fmt, ...);
 *
 * This forces a "pass" after reporting why something is being skipped
 * and runs "statement", which is usually "return" or "goto skip".
 */
#define SKIP(statement, fmt, ...) do { \
	snprintf(_metadata->results->reason, \
		 sizeof(_metadata->results->reason), fmt, ##__VA_ARGS__); \
	if (TH_LOG_ENABLED) { \
		fprintf(TH_LOG_STREAM, "#      SKIP      %s\n", \
			_metadata->results->reason); \
	} \
	_metadata->exit_code = KSFT_SKIP; \
	_metadata->trigger = 0; \
	statement; \
} while (0)

/**
 * TEST() - Defines the test function and creates the registration
 * stub
 *
 * @test_name: test name
 *
 * .. code-block:: c
 *
 *     TEST(name) { implementation }
 *
 * Defines a test by name.
 * Names must be unique and tests must not be run in parallel.  The
 * implementation containing block is a function and scoping should be treated
 * as such.  Returning early may be performed with a bare "return;" statement.
 *
 * EXPECT_* and ASSERT_* are valid in a TEST() { } context.
 */
#define TEST(test_name) __TEST_IMPL(test_name, -1)

/**
 * TEST_SIGNAL()
 *
 * @test_name: test name
 * @signal: signal number
 *
 * .. code-block:: c
 *
 *     TEST_SIGNAL(name, signal) { implementation }
 *
 * Defines a test by name and the expected term signal.
 * Names must be unique and tests must not be run in parallel.  The
 * implementation containing block is a function and scoping should be treated
 * as such.  Returning early may be performed with a bare "return;" statement.
 *
 * EXPECT_* and ASSERT_* are valid in a TEST() { } context.
 */
#define TEST_SIGNAL(test_name, signal) __TEST_IMPL(test_name, signal)

#define __TEST_IMPL(test_name, _signal) \
	static void test_name(struct __test_metadata *_metadata); \
	static inline void wrapper_##test_name( \
		struct __test_metadata *_metadata, \
		struct __fixture_variant_metadata *variant) \
	{ \
		_metadata->setup_completed = true; \
		if (setjmp(_metadata->env) == 0) \
			test_name(_metadata); \
		__test_check_assert(_metadata); \
	} \
	static struct __test_metadata _##test_name##_object = \
		{ .name = #test_name, \
		  .fn = &wrapper_##test_name, \
		  .fixture = &_fixture_global, \
		  .termsig = _signal, \
		  .timeout = TEST_TIMEOUT_DEFAULT, }; \
	static void __attribute__((constructor)) _register_##test_name(void) \
	{ \
		__register_test(&_##test_name##_object); \
	} \
	static void test_name( \
		struct __test_metadata __attribute__((unused)) *_metadata)

/**
 * FIXTURE_DATA() - Wraps the struct name so we have one less
 * argument to pass around
 *
 * @datatype_name: datatype name
 *
 * .. code-block:: c
 *
 *     FIXTURE_DATA(datatype_name)
 *
 * Almost always, you want just FIXTURE() instead (see below).
 * This call may be used when the type of the fixture data
 * is needed.  In general, this should not be needed unless
 * the *self* is being passed to a helper directly.
 */
#define FIXTURE_DATA(datatype_name) struct _test_data_##datatype_name

/**
 * FIXTURE() - Called once per fixture to setup the data and
 * register
 *
 * @fixture_name: fixture name
 *
 * .. code-block:: c
 *
 *     FIXTURE(fixture_name) {
 *       type property1;
 *       ...
 *     };
 *
 * Defines the data provided to TEST_F()-defined tests as *self*.  It should be
 * populated and cleaned up using FIXTURE_SETUP() and FIXTURE_TEARDOWN().
 */
#define FIXTURE(fixture_name) \
	FIXTURE_VARIANT(fixture_name); \
	static struct __fixture_metadata _##fixture_name##_fixture_object = \
		{ .name =  #fixture_name, }; \
	static void __attribute__((constructor)) \
	_register_##fixture_name##_data(void) \
	{ \
		__register_fixture(&_##fixture_name##_fixture_object); \
	} \
	FIXTURE_DATA(fixture_name)

/**
 * FIXTURE_SETUP() - Prepares the setup function for the fixture.
 * *_metadata* is included so that EXPECT_*, ASSERT_* etc. work correctly.
 *
 * @fixture_name: fixture name
 *
 * .. code-block:: c
 *
 *     FIXTURE_SETUP(fixture_name) { implementation }
 *
 * Populates the required "setup" function for a fixture.  An instance of the
 * datatype defined with FIXTURE_DATA() will be exposed as *self* for the
 * implementation.
 *
 * ASSERT_* are valid for use in this context and will prempt the execution
 * of any dependent fixture tests.
 *
 * A bare "return;" statement may be used to return early.
 */
#define FIXTURE_SETUP(fixture_name) \
	void fixture_name##_setup( \
		struct __test_metadata __attribute__((unused)) *_metadata, \
		FIXTURE_DATA(fixture_name) __attribute__((unused)) *self, \
		const FIXTURE_VARIANT(fixture_name) \
			__attribute__((unused)) *variant)

/**
 * FIXTURE_TEARDOWN()
 * *_metadata* is included so that EXPECT_*, ASSERT_* etc. work correctly.
 *
 * @fixture_name: fixture name
 *
 * .. code-block:: c
 *
 *     FIXTURE_TEARDOWN(fixture_name) { implementation }
 *
 * Populates the required "teardown" function for a fixture.  An instance of the
 * datatype defined with FIXTURE_DATA() will be exposed as *self* for the
 * implementation to clean up.
 *
 * A bare "return;" statement may be used to return early.
 */
#define FIXTURE_TEARDOWN(fixture_name) \
	static const bool fixture_name##_teardown_parent; \
	__FIXTURE_TEARDOWN(fixture_name)

/**
 * FIXTURE_TEARDOWN_PARENT()
 * *_metadata* is included so that EXPECT_*, ASSERT_* etc. work correctly.
 *
 * @fixture_name: fixture name
 *
 * .. code-block:: c
 *
 *     FIXTURE_TEARDOWN_PARENT(fixture_name) { implementation }
 *
 * Same as FIXTURE_TEARDOWN() but run this code in a parent process.  This
 * enables the test process to drop its privileges without impacting the
 * related FIXTURE_TEARDOWN_PARENT() (e.g. to remove files from a directory
 * where write access was dropped).
 *
 * To make it possible for the parent process to use *self*, share (MAP_SHARED)
 * the fixture data between all forked processes.
 */
#define FIXTURE_TEARDOWN_PARENT(fixture_name) \
	static const bool fixture_name##_teardown_parent = true; \
	__FIXTURE_TEARDOWN(fixture_name)

#define __FIXTURE_TEARDOWN(fixture_name) \
	void fixture_name##_teardown( \
		struct __test_metadata __attribute__((unused)) *_metadata, \
		FIXTURE_DATA(fixture_name) __attribute__((unused)) *self, \
		const FIXTURE_VARIANT(fixture_name) \
			__attribute__((unused)) *variant)

/**
 * FIXTURE_VARIANT() - Optionally called once per fixture
 * to declare fixture variant
 *
 * @fixture_name: fixture name
 *
 * .. code-block:: c
 *
 *     FIXTURE_VARIANT(fixture_name) {
 *       type property1;
 *       ...
 *     };
 *
 * Defines type of constant parameters provided to FIXTURE_SETUP(), TEST_F() and
 * FIXTURE_TEARDOWN as *variant*. Variants allow the same tests to be run with
 * different arguments.
 */
#define FIXTURE_VARIANT(fixture_name) struct _fixture_variant_##fixture_name

/**
 * FIXTURE_VARIANT_ADD() - Called once per fixture
 * variant to setup and register the data
 *
 * @fixture_name: fixture name
 * @variant_name: name of the parameter set
 *
 * .. code-block:: c
 *
 *     FIXTURE_VARIANT_ADD(fixture_name, variant_name) {
 *       .property1 = val1,
 *       ...
 *     };
 *
 * Defines a variant of the test fixture, provided to FIXTURE_SETUP() and
 * TEST_F() as *variant*. Tests of each fixture will be run once for each
 * variant.
 */
#define FIXTURE_VARIANT_ADD(fixture_name, variant_name) \
	extern const FIXTURE_VARIANT(fixture_name) \
		_##fixture_name##_##variant_name##_variant; \
	static struct __fixture_variant_metadata \
		_##fixture_name##_##variant_name##_object = \
		{ .name = #variant_name, \
		  .data = &_##fixture_name##_##variant_name##_variant}; \
	static void __attribute__((constructor)) \
		_register_##fixture_name##_##variant_name(void) \
	{ \
		__register_fixture_variant(&_##fixture_name##_fixture_object, \
			&_##fixture_name##_##variant_name##_object);	\
	} \
	const FIXTURE_VARIANT(fixture_name) \
		_##fixture_name##_##variant_name##_variant =

/**
 * TEST_F() - Emits test registration and helpers for
 * fixture-based test cases
 *
 * @fixture_name: fixture name
 * @test_name: test name
 *
 * .. code-block:: c
 *
 *     TEST_F(fixture, name) { implementation }
 *
 * Defines a test that depends on a fixture (e.g., is part of a test case).
 * Very similar to TEST() except that *self* is the setup instance of fixture's
 * datatype exposed for use by the implementation.
 *
 * The _metadata object is shared (MAP_SHARED) with all the potential forked
 * processes, which enables them to use EXCEPT_*() and ASSERT_*().
 *
 * The *self* object is only shared with the potential forked processes if
 * FIXTURE_TEARDOWN_PARENT() is used instead of FIXTURE_TEARDOWN().
 */
#define TEST_F(fixture_name, test_name) \
	__TEST_F_IMPL(fixture_name, test_name, -1, TEST_TIMEOUT_DEFAULT)

#define TEST_F_SIGNAL(fixture_name, test_name, signal) \
	__TEST_F_IMPL(fixture_name, test_name, signal, TEST_TIMEOUT_DEFAULT)

#define TEST_F_TIMEOUT(fixture_name, test_name, timeout) \
	__TEST_F_IMPL(fixture_name, test_name, -1, timeout)

#define __TEST_F_IMPL(fixture_name, test_name, signal, tmout) \
	static void fixture_name##_##test_name( \
		struct __test_metadata *_metadata, \
		FIXTURE_DATA(fixture_name) *self, \
		const FIXTURE_VARIANT(fixture_name) *variant); \
	static inline void wrapper_##fixture_name##_##test_name( \
		struct __test_metadata *_metadata, \
		struct __fixture_variant_metadata *variant) \
	{ \
		/* fixture data is alloced, setup, and torn down per call. */ \
		FIXTURE_DATA(fixture_name) self_private, *self = NULL; \
		pid_t child = 1; \
		int status = 0; \
		/* Makes sure there is only one teardown, even when child forks again. */ \
		bool *teardown = mmap(NULL, sizeof(*teardown), \
			PROT_READ | PROT_WRITE, MAP_SHARED | MAP_ANONYMOUS, -1, 0); \
		*teardown = false; \
		if (sizeof(*self) > 0) { \
			if (fixture_name##_teardown_parent) { \
				self = mmap(NULL, sizeof(*self), PROT_READ | PROT_WRITE, \
					MAP_SHARED | MAP_ANONYMOUS, -1, 0); \
			} else { \
				memset(&self_private, 0, sizeof(self_private)); \
				self = &self_private; \
			} \
		} \
		if (setjmp(_metadata->env) == 0) { \
			/* _metadata and potentially self are shared with all forks. */ \
			child = fork(); \
			if (child == 0) { \
				fixture_name##_setup(_metadata, self, variant->data); \
				/* Let setup failure terminate early. */ \
				if (_metadata->exit_code) \
					_exit(0); \
				_metadata->setup_completed = true; \
				fixture_name##_##test_name(_metadata, self, variant->data); \
			} else if (child < 0 || child != waitpid(child, &status, 0)) { \
				ksft_print_msg("ERROR SPAWNING TEST GRANDCHILD\n"); \
				_metadata->exit_code = KSFT_FAIL; \
			} \
		} \
		if (child == 0) { \
			if (_metadata->setup_completed && !fixture_name##_teardown_parent && \
					__sync_bool_compare_and_swap(teardown, false, true)) \
				fixture_name##_teardown(_metadata, self, variant->data); \
			_exit(0); \
		} \
		if (_metadata->setup_completed && fixture_name##_teardown_parent && \
				__sync_bool_compare_and_swap(teardown, false, true)) \
			fixture_name##_teardown(_metadata, self, variant->data); \
		munmap(teardown, sizeof(*teardown)); \
		if (self && fixture_name##_teardown_parent) \
			munmap(self, sizeof(*self)); \
		if (WIFEXITED(status)) { \
			if (WEXITSTATUS(status)) \
				_metadata->exit_code = WEXITSTATUS(status); \
		} else if (WIFSIGNALED(status)) { \
			/* Forward signal to __wait_for_test(). */ \
			kill(getpid(), WTERMSIG(status)); \
		} \
		__test_check_assert(_metadata); \
	} \
	static struct __test_metadata *_##fixture_name##_##test_name##_object; \
	static void __attribute__((constructor)) \
			_register_##fixture_name##_##test_name(void) \
	{ \
		struct __test_metadata *object = mmap(NULL, sizeof(*object), \
			PROT_READ | PROT_WRITE, MAP_SHARED | MAP_ANONYMOUS, -1, 0); \
		object->name = #test_name; \
		object->fn = &wrapper_##fixture_name##_##test_name; \
		object->fixture = &_##fixture_name##_fixture_object; \
		object->termsig = signal; \
		object->timeout = tmout; \
		_##fixture_name##_##test_name##_object = object; \
		__register_test(object); \
	} \
	static void fixture_name##_##test_name( \
		struct __test_metadata __attribute__((unused)) *_metadata, \
		FIXTURE_DATA(fixture_name) __attribute__((unused)) *self, \
		const FIXTURE_VARIANT(fixture_name) \
			__attribute__((unused)) *variant)

/**
 * TEST_HARNESS_MAIN - Simple wrapper to run the test harness
 *
 * .. code-block:: c
 *
 *     TEST_HARNESS_MAIN
 *
 * Use once to append a main() to the test file.
 */
#define TEST_HARNESS_MAIN \
	int main(int argc, char **argv) { \
		return test_harness_run(argc, argv); \
	}

/**
 * DOC: operators
 *
 * Operators for use in TEST() and TEST_F().
 * ASSERT_* calls will stop test execution immediately.
 * EXPECT_* calls will emit a failure warning, note it, and continue.
 */

/**
 * ASSERT_EQ()
 *
 * @expected: expected value
 * @seen: measured value
 *
 * ASSERT_EQ(expected, measured): expected == measured
 */
#define ASSERT_EQ(expected, seen) \
	__EXPECT(expected, #expected, seen, #seen, ==, 1)

/**
 * ASSERT_NE()
 *
 * @expected: expected value
 * @seen: measured value
 *
 * ASSERT_NE(expected, measured): expected != measured
 */
#define ASSERT_NE(expected, seen) \
	__EXPECT(expected, #expected, seen, #seen, !=, 1)

/**
 * ASSERT_LT()
 *
 * @expected: expected value
 * @seen: measured value
 *
 * ASSERT_LT(expected, measured): expected < measured
 */
#define ASSERT_LT(expected, seen) \
	__EXPECT(expected, #expected, seen, #seen, <, 1)

/**
 * ASSERT_LE()
 *
 * @expected: expected value
 * @seen: measured value
 *
 * ASSERT_LE(expected, measured): expected <= measured
 */
#define ASSERT_LE(expected, seen) \
	__EXPECT(expected, #expected, seen, #seen, <=, 1)

/**
 * ASSERT_GT()
 *
 * @expected: expected value
 * @seen: measured value
 *
 * ASSERT_GT(expected, measured): expected > measured
 */
#define ASSERT_GT(expected, seen) \
	__EXPECT(expected, #expected, seen, #seen, >, 1)

/**
 * ASSERT_GE()
 *
 * @expected: expected value
 * @seen: measured value
 *
 * ASSERT_GE(expected, measured): expected >= measured
 */
#define ASSERT_GE(expected, seen) \
	__EXPECT(expected, #expected, seen, #seen, >=, 1)

/**
 * ASSERT_NULL()
 *
 * @seen: measured value
 *
 * ASSERT_NULL(measured): NULL == measured
 */
#define ASSERT_NULL(seen) \
	__EXPECT(NULL, "NULL", seen, #seen, ==, 1)

/**
 * ASSERT_TRUE()
 *
 * @seen: measured value
 *
 * ASSERT_TRUE(measured): measured != 0
 */
#define ASSERT_TRUE(seen) \
	__EXPECT(0, "0", seen, #seen, !=, 1)

/**
 * ASSERT_FALSE()
 *
 * @seen: measured value
 *
 * ASSERT_FALSE(measured): measured == 0
 */
#define ASSERT_FALSE(seen) \
	__EXPECT(0, "0", seen, #seen, ==, 1)

/**
 * ASSERT_STREQ()
 *
 * @expected: expected value
 * @seen: measured value
 *
 * ASSERT_STREQ(expected, measured): !strcmp(expected, measured)
 */
#define ASSERT_STREQ(expected, seen) \
	__EXPECT_STR(expected, seen, ==, 1)

/**
 * ASSERT_STRNE()
 *
 * @expected: expected value
 * @seen: measured value
 *
 * ASSERT_STRNE(expected, measured): strcmp(expected, measured)
 */
#define ASSERT_STRNE(expected, seen) \
	__EXPECT_STR(expected, seen, !=, 1)

/**
 * EXPECT_EQ()
 *
 * @expected: expected value
 * @seen: measured value
 *
 * EXPECT_EQ(expected, measured): expected == measured
 */
#define EXPECT_EQ(expected, seen) \
	__EXPECT(expected, #expected, seen, #seen, ==, 0)

/**
 * EXPECT_NE()
 *
 * @expected: expected value
 * @seen: measured value
 *
 * EXPECT_NE(expected, measured): expected != measured
 */
#define EXPECT_NE(expected, seen) \
	__EXPECT(expected, #expected, seen, #seen, !=, 0)

/**
 * EXPECT_LT()
 *
 * @expected: expected value
 * @seen: measured value
 *
 * EXPECT_LT(expected, measured): expected < measured
 */
#define EXPECT_LT(expected, seen) \
	__EXPECT(expected, #expected, seen, #seen, <, 0)

/**
 * EXPECT_LE()
 *
 * @expected: expected value
 * @seen: measured value
 *
 * EXPECT_LE(expected, measured): expected <= measured
 */
#define EXPECT_LE(expected, seen) \
	__EXPECT(expected, #expected, seen, #seen, <=, 0)

/**
 * EXPECT_GT()
 *
 * @expected: expected value
 * @seen: measured value
 *
 * EXPECT_GT(expected, measured): expected > measured
 */
#define EXPECT_GT(expected, seen) \
	__EXPECT(expected, #expected, seen, #seen, >, 0)

/**
 * EXPECT_GE()
 *
 * @expected: expected value
 * @seen: measured value
 *
 * EXPECT_GE(expected, measured): expected >= measured
 */
#define EXPECT_GE(expected, seen) \
	__EXPECT(expected, #expected, seen, #seen, >=, 0)

/**
 * EXPECT_NULL()
 *
 * @seen: measured value
 *
 * EXPECT_NULL(measured): NULL == measured
 */
#define EXPECT_NULL(seen) \
	__EXPECT(NULL, "NULL", seen, #seen, ==, 0)

/**
 * EXPECT_TRUE()
 *
 * @seen: measured value
 *
 * EXPECT_TRUE(measured): 0 != measured
 */
#define EXPECT_TRUE(seen) \
	__EXPECT(0, "0", seen, #seen, !=, 0)

/**
 * EXPECT_FALSE()
 *
 * @seen: measured value
 *
 * EXPECT_FALSE(measured): 0 == measured
 */
#define EXPECT_FALSE(seen) \
	__EXPECT(0, "0", seen, #seen, ==, 0)

/**
 * EXPECT_STREQ()
 *
 * @expected: expected value
 * @seen: measured value
 *
 * EXPECT_STREQ(expected, measured): !strcmp(expected, measured)
 */
#define EXPECT_STREQ(expected, seen) \
	__EXPECT_STR(expected, seen, ==, 0)

/**
 * EXPECT_STRNE()
 *
 * @expected: expected value
 * @seen: measured value
 *
 * EXPECT_STRNE(expected, measured): strcmp(expected, measured)
 */
#define EXPECT_STRNE(expected, seen) \
	__EXPECT_STR(expected, seen, !=, 0)

#ifndef ARRAY_SIZE
#define ARRAY_SIZE(a)	(sizeof(a) / sizeof(a[0]))
#endif

/* Support an optional handler after and ASSERT_* or EXPECT_*.  The approach is
 * not thread-safe, but it should be fine in most sane test scenarios.
 *
 * Using __bail(), which optionally abort()s, is the easiest way to early
 * return while still providing an optional block to the API consumer.
 */
#define OPTIONAL_HANDLER(_assert) \
	for (; _metadata->trigger; _metadata->trigger = \
			__bail(_assert, _metadata))

#define is_signed_type(var)       (!!(((__typeof__(var))(-1)) < (__typeof__(var))1))

#define __EXPECT(_expected, _expected_str, _seen, _seen_str, _t, _assert) do { \
	/* Avoid multiple evaluation of the cases */ \
	__typeof__(_expected) __exp = (_expected); \
	__typeof__(_seen) __seen = (_seen); \
	if (!(__exp _t __seen)) { \
		/* Report with actual signedness to avoid weird output. */ \
		switch (is_signed_type(__exp) * 2 + is_signed_type(__seen)) { \
		case 0: { \
			unsigned long long __exp_print = (uintptr_t)__exp; \
			unsigned long long __seen_print = (uintptr_t)__seen; \
			__TH_LOG("Expected %s (%llu) %s %s (%llu)", \
				 _expected_str, __exp_print, #_t, \
				 _seen_str, __seen_print); \
			break; \
			} \
		case 1: { \
			unsigned long long __exp_print = (uintptr_t)__exp; \
			long long __seen_print = (intptr_t)__seen; \
			__TH_LOG("Expected %s (%llu) %s %s (%lld)", \
				 _expected_str, __exp_print, #_t, \
				 _seen_str, __seen_print); \
			break; \
			} \
		case 2: { \
			long long __exp_print = (intptr_t)__exp; \
			unsigned long long __seen_print = (uintptr_t)__seen; \
			__TH_LOG("Expected %s (%lld) %s %s (%llu)", \
				 _expected_str, __exp_print, #_t, \
				 _seen_str, __seen_print); \
			break; \
			} \
		case 3: { \
			long long __exp_print = (intptr_t)__exp; \
			long long __seen_print = (intptr_t)__seen; \
			__TH_LOG("Expected %s (%lld) %s %s (%lld)", \
				 _expected_str, __exp_print, #_t, \
				 _seen_str, __seen_print); \
			break; \
			} \
		} \
		_metadata->exit_code = KSFT_FAIL; \
		/* Ensure the optional handler is triggered */ \
		_metadata->trigger = 1; \
	} \
} while (0); OPTIONAL_HANDLER(_assert)

#define __EXPECT_STR(_expected, _seen, _t, _assert) do { \
	const char *__exp = (_expected); \
	const char *__seen = (_seen); \
	if (!(strcmp(__exp, __seen) _t 0))  { \
		__TH_LOG("Expected '%s' %s '%s'.", __exp, #_t, __seen); \
		_metadata->exit_code = KSFT_FAIL; \
		_metadata->trigger = 1; \
	} \
} while (0); OPTIONAL_HANDLER(_assert)

/* List helpers */
#define __LIST_APPEND(head, item) \
{ \
	/* Circular linked list where only prev is circular. */ \
	if (head == NULL) { \
		head = item; \
		item->next = NULL; \
		item->prev = item; \
		return;	\
	} \
	if (__constructor_order_forward) { \
		item->next = NULL; \
		item->prev = head->prev; \
		item->prev->next = item; \
		head->prev = item; \
	} else { \
		item->next = head; \
		item->next->prev = item; \
		item->prev = item; \
		head = item; \
	} \
}

struct __test_results {
	char reason[1024];	/* Reason for test result */
};

struct __test_metadata;
struct __fixture_variant_metadata;

/* Contains all the information about a fixture. */
struct __fixture_metadata {
	const char *name;
	struct __test_metadata *tests;
	struct __fixture_variant_metadata *variant;
	struct __fixture_metadata *prev, *next;
} _fixture_global __attribute__((unused)) = {
	.name = "global",
	.prev = &_fixture_global,
};

struct __test_xfail {
	struct __fixture_metadata *fixture;
	struct __fixture_variant_metadata *variant;
	struct __test_metadata *test;
	struct __test_xfail *prev, *next;
};

/**
 * XFAIL_ADD() - mark variant + test case combination as expected to fail
 * @fixture_name: name of the fixture
 * @variant_name: name of the variant
 * @test_name: name of the test case
 *
 * Mark a combination of variant + test case for a given fixture as expected
 * to fail. Tests marked this way will report XPASS / XFAIL return codes,
 * instead of PASS / FAIL,and use respective counters.
 */
#define XFAIL_ADD(fixture_name, variant_name, test_name) \
	static struct __test_xfail \
		_##fixture_name##_##variant_name##_##test_name##_xfail = \
	{ \
		.fixture = &_##fixture_name##_fixture_object, \
		.variant = &_##fixture_name##_##variant_name##_object, \
	}; \
	static void __attribute__((constructor)) \
		_register_##fixture_name##_##variant_name##_##test_name##_xfail(void) \
	{ \
		_##fixture_name##_##variant_name##_##test_name##_xfail.test = \
			_##fixture_name##_##test_name##_object; \
		__register_xfail(&_##fixture_name##_##variant_name##_##test_name##_xfail); \
	}

static struct __fixture_metadata *__fixture_list = &_fixture_global;
static bool __constructor_order_forward;

static inline void __register_fixture(struct __fixture_metadata *f)
{
	__LIST_APPEND(__fixture_list, f);
}

struct __fixture_variant_metadata {
	const char *name;
	const void *data;
	struct __test_xfail *xfails;
	struct __fixture_variant_metadata *prev, *next;
};

static inline void
__register_fixture_variant(struct __fixture_metadata *f,
			   struct __fixture_variant_metadata *variant)
{
	__LIST_APPEND(f->variant, variant);
}

/* Contains all the information for test execution and status checking. */
struct __test_metadata {
	const char *name;
	void (*fn)(struct __test_metadata *,
		   struct __fixture_variant_metadata *);
	pid_t pid;	/* pid of test when being run */
	struct __fixture_metadata *fixture;
	int termsig;
	int exit_code;
	int trigger; /* extra handler after the evaluation */
	int timeout;	/* seconds to wait for test timeout */
	bool timed_out;	/* did this test timeout instead of exiting? */
	bool aborted;	/* stopped test due to failed ASSERT */
	bool setup_completed; /* did setup finish? */
	jmp_buf env;	/* for exiting out of test early */
	struct __test_results *results;
	struct __test_metadata *prev, *next;
};

static inline bool __test_passed(struct __test_metadata *metadata)
{
	return metadata->exit_code != KSFT_FAIL &&
	       metadata->exit_code <= KSFT_SKIP;
}

/*
 * Since constructors are called in reverse order, reverse the test
 * list so tests are run in source declaration order.
 * https://gcc.gnu.org/onlinedocs/gccint/Initialization.html
 * However, it seems not all toolchains do this correctly, so use
 * __constructor_order_foward to detect which direction is called first
 * and adjust list building logic to get things running in the right
 * direction.
 */
static inline void __register_test(struct __test_metadata *t)
{
	__LIST_APPEND(t->fixture->tests, t);
}

static inline void __register_xfail(struct __test_xfail *xf)
{
	__LIST_APPEND(xf->variant->xfails, xf);
}

static inline int __bail(int for_realz, struct __test_metadata *t)
{
	/* if this is ASSERT, return immediately. */
	if (for_realz) {
		t->aborted = true;
		longjmp(t->env, 1);
	}
	/* otherwise, end the for loop and continue. */
	return 0;
}

static inline void __test_check_assert(struct __test_metadata *t)
{
	if (t->aborted)
		abort();
}

struct __test_metadata *__active_test;
static void __timeout_handler(int sig, siginfo_t *info, void *ucontext)
{
	struct __test_metadata *t = __active_test;

	/* Sanity check handler execution environment. */
	if (!t) {
		fprintf(TH_LOG_STREAM,
			"# no active test in SIGALRM handler!?\n");
		abort();
	}
	if (sig != SIGALRM || sig != info->si_signo) {
		fprintf(TH_LOG_STREAM,
			"# %s: SIGALRM handler caught signal %d!?\n",
			t->name, sig != SIGALRM ? sig : info->si_signo);
		abort();
	}

	t->timed_out = true;
	// signal process group
	kill(-(t->pid), SIGKILL);
}

void __wait_for_test(struct __test_metadata *t)
{
	struct sigaction action = {
		.sa_sigaction = __timeout_handler,
		.sa_flags = SA_SIGINFO,
	};
	struct sigaction saved_action;
	/*
	 * Sets status so that WIFEXITED(status) returns true and
	 * WEXITSTATUS(status) returns KSFT_FAIL.  This safe default value
	 * should never be evaluated because of the waitpid(2) check and
	 * SIGALRM handling.
	 */
	int status = KSFT_FAIL << 8;
	int child;

	if (sigaction(SIGALRM, &action, &saved_action)) {
		t->exit_code = KSFT_FAIL;
		fprintf(TH_LOG_STREAM,
			"# %s: unable to install SIGALRM handler\n",
			t->name);
		return;
	}
	__active_test = t;
	t->timed_out = false;
	alarm(t->timeout);
	child = waitpid(t->pid, &status, 0);
	if (child == -1 && errno != EINTR) {
		t->exit_code = KSFT_FAIL;
		fprintf(TH_LOG_STREAM,
			"# %s: Failed to wait for PID %d (errno: %d)\n",
			t->name, t->pid, errno);
		return;
	}

	alarm(0);
	if (sigaction(SIGALRM, &saved_action, NULL)) {
		t->exit_code = KSFT_FAIL;
		fprintf(TH_LOG_STREAM,
			"# %s: unable to uninstall SIGALRM handler\n",
			t->name);
		return;
	}
	__active_test = NULL;

	if (t->timed_out) {
		t->exit_code = KSFT_FAIL;
		fprintf(TH_LOG_STREAM,
			"# %s: Test terminated by timeout\n", t->name);
	} else if (WIFEXITED(status)) {
<<<<<<< HEAD
		if (WEXITSTATUS(status) == 255) {
			/* SKIP */
			t->passed = 1;
			t->skip = 1;
		} else if (t->termsig != -1) {
			t->passed = 0;
=======
		if (WEXITSTATUS(status) == KSFT_SKIP ||
		    WEXITSTATUS(status) == KSFT_XPASS ||
		    WEXITSTATUS(status) == KSFT_XFAIL) {
			t->exit_code = WEXITSTATUS(status);
		} else if (t->termsig != -1) {
			t->exit_code = KSFT_FAIL;
>>>>>>> 2d5404ca
			fprintf(TH_LOG_STREAM,
				"# %s: Test exited normally instead of by signal (code: %d)\n",
				t->name,
				WEXITSTATUS(status));
		} else {
			switch (WEXITSTATUS(status)) {
			/* Success */
<<<<<<< HEAD
			case 0:
				t->passed = 1;
				break;
			/* Other failure, assume step report. */
=======
			case KSFT_PASS:
				t->exit_code = KSFT_PASS;
				break;
			/* Failure */
>>>>>>> 2d5404ca
			default:
				t->exit_code = KSFT_FAIL;
				fprintf(TH_LOG_STREAM,
					"# %s: Test failed\n",
					t->name);
			}
		}
	} else if (WIFSIGNALED(status)) {
		t->exit_code = KSFT_FAIL;
		if (WTERMSIG(status) == SIGABRT) {
			fprintf(TH_LOG_STREAM,
				"# %s: Test terminated by assertion\n",
				t->name);
		} else if (WTERMSIG(status) == t->termsig) {
			t->exit_code = KSFT_PASS;
		} else {
			fprintf(TH_LOG_STREAM,
				"# %s: Test terminated unexpectedly by signal %d\n",
				t->name,
				WTERMSIG(status));
		}
	} else {
		t->exit_code = KSFT_FAIL;
		fprintf(TH_LOG_STREAM,
			"# %s: Test ended in some other way [%u]\n",
			t->name,
			status);
	}
}

static void test_harness_list_tests(void)
{
	struct __fixture_variant_metadata *v;
	struct __fixture_metadata *f;
	struct __test_metadata *t;

	for (f = __fixture_list; f; f = f->next) {
		v = f->variant;
		t = f->tests;

		if (f == __fixture_list)
			fprintf(stderr, "%-20s %-25s %s\n",
				"# FIXTURE", "VARIANT", "TEST");
		else
			fprintf(stderr, "--------------------------------------------------------------------------------\n");

		do {
			fprintf(stderr, "%-20s %-25s %s\n",
				t == f->tests ? f->name : "",
				v ? v->name : "",
				t ? t->name : "");

			v = v ? v->next : NULL;
			t = t ? t->next : NULL;
		} while (v || t);
	}
}

static int test_harness_argv_check(int argc, char **argv)
{
	int opt;

	while ((opt = getopt(argc, argv, "hlF:f:V:v:t:T:r:")) != -1) {
		switch (opt) {
		case 'f':
		case 'F':
		case 'v':
		case 'V':
		case 't':
		case 'T':
		case 'r':
			break;
		case 'l':
			test_harness_list_tests();
			return KSFT_SKIP;
		case 'h':
		default:
			fprintf(stderr,
				"Usage: %s [-h|-l] [-t|-T|-v|-V|-f|-F|-r name]\n"
				"\t-h       print help\n"
				"\t-l       list all tests\n"
				"\n"
				"\t-t name  include test\n"
				"\t-T name  exclude test\n"
				"\t-v name  include variant\n"
				"\t-V name  exclude variant\n"
				"\t-f name  include fixture\n"
				"\t-F name  exclude fixture\n"
				"\t-r name  run specified test\n"
				"\n"
				"Test filter options can be specified "
				"multiple times. The filtering stops\n"
				"at the first match. For example to "
				"include all tests from variant 'bla'\n"
				"but not test 'foo' specify '-T foo -v bla'.\n"
				"", argv[0]);
			return opt == 'h' ? KSFT_SKIP : KSFT_FAIL;
		}
	}

	return KSFT_PASS;
}

static bool test_enabled(int argc, char **argv,
			 struct __fixture_metadata *f,
			 struct __fixture_variant_metadata *v,
			 struct __test_metadata *t)
{
	unsigned int flen = 0, vlen = 0, tlen = 0;
	bool has_positive = false;
	int opt;

	optind = 1;
	while ((opt = getopt(argc, argv, "F:f:V:v:t:T:r:")) != -1) {
		has_positive |= islower(opt);

		switch (tolower(opt)) {
		case 't':
			if (!strcmp(t->name, optarg))
				return islower(opt);
			break;
		case 'f':
			if (!strcmp(f->name, optarg))
				return islower(opt);
			break;
		case 'v':
			if (!strcmp(v->name, optarg))
				return islower(opt);
			break;
		case 'r':
			if (!tlen) {
				flen = strlen(f->name);
				vlen = strlen(v->name);
				tlen = strlen(t->name);
			}
			if (strlen(optarg) == flen + 1 + vlen + !!vlen + tlen &&
			    !strncmp(f->name, &optarg[0], flen) &&
			    !strncmp(v->name, &optarg[flen + 1], vlen) &&
			    !strncmp(t->name, &optarg[flen + 1 + vlen + !!vlen], tlen))
				return true;
			break;
		}
	}

	/*
	 * If there are no positive tests then we assume user just wants
	 * exclusions and everything else is a pass.
	 */
	return !has_positive;
}

void __run_test(struct __fixture_metadata *f,
		struct __fixture_variant_metadata *variant,
		struct __test_metadata *t)
{
	struct __test_xfail *xfail;
	char test_name[1024];
	const char *diagnostic;
	int child;

	/* reset test struct */
	t->exit_code = KSFT_PASS;
	t->trigger = 0;
	t->aborted = false;
	t->setup_completed = false;
	memset(t->env, 0, sizeof(t->env));
	memset(t->results->reason, 0, sizeof(t->results->reason));

	snprintf(test_name, sizeof(test_name), "%s%s%s.%s",
		 f->name, variant->name[0] ? "." : "", variant->name, t->name);

	ksft_print_msg(" RUN           %s ...\n", test_name);

	/* Make sure output buffers are flushed before fork */
	fflush(stdout);
	fflush(stderr);

	child = fork();
	if (child < 0) {
		ksft_print_msg("ERROR SPAWNING TEST CHILD\n");
		t->exit_code = KSFT_FAIL;
	} else if (child == 0) {
		setpgrp();
		t->fn(t, variant);
		_exit(t->exit_code);
	} else {
		t->pid = child;
		__wait_for_test(t);
	}
	ksft_print_msg("         %4s  %s\n",
		       __test_passed(t) ? "OK" : "FAIL", test_name);

	/* Check if we're expecting this test to fail */
	for (xfail = variant->xfails; xfail; xfail = xfail->next)
		if (xfail->test == t)
			break;
	if (xfail)
		t->exit_code = __test_passed(t) ? KSFT_XPASS : KSFT_XFAIL;

	if (t->results->reason[0])
		diagnostic = t->results->reason;
	else if (t->exit_code == KSFT_PASS || t->exit_code == KSFT_FAIL)
		diagnostic = NULL;
	else
		diagnostic = "unknown";

	ksft_test_result_code(t->exit_code, test_name,
			      diagnostic ? "%s" : NULL, diagnostic);
}

static int test_harness_run(int argc, char **argv)
{
	struct __fixture_variant_metadata no_variant = { .name = "", };
	struct __fixture_variant_metadata *v;
	struct __fixture_metadata *f;
	struct __test_results *results;
	struct __test_metadata *t;
	int ret;
	unsigned int case_count = 0, test_count = 0;
	unsigned int count = 0;
	unsigned int pass_count = 0;

	ret = test_harness_argv_check(argc, argv);
	if (ret != KSFT_PASS)
		return ret;

	for (f = __fixture_list; f; f = f->next) {
		for (v = f->variant ?: &no_variant; v; v = v->next) {
			unsigned int old_tests = test_count;

			for (t = f->tests; t; t = t->next)
				if (test_enabled(argc, argv, f, v, t))
					test_count++;

			if (old_tests != test_count)
				case_count++;
		}
	}

	results = mmap(NULL, sizeof(*results), PROT_READ | PROT_WRITE,
		       MAP_SHARED | MAP_ANONYMOUS, -1, 0);

	ksft_print_header();
	ksft_set_plan(test_count);
	ksft_print_msg("Starting %u tests from %u test cases.\n",
	       test_count, case_count);
	for (f = __fixture_list; f; f = f->next) {
		for (v = f->variant ?: &no_variant; v; v = v->next) {
			for (t = f->tests; t; t = t->next) {
				if (!test_enabled(argc, argv, f, v, t))
					continue;
				count++;
				t->results = results;
				__run_test(f, v, t);
				t->results = NULL;
				if (__test_passed(t))
					pass_count++;
				else
					ret = 1;
			}
		}
	}
	munmap(results, sizeof(*results));

	ksft_print_msg("%s: %u / %u tests passed.\n", ret ? "FAILED" : "PASSED",
			pass_count, count);
	ksft_exit(ret == 0);

	/* unreachable */
	return KSFT_FAIL;
}

static void __attribute__((constructor)) __constructor_order_first(void)
{
	__constructor_order_forward = true;
}

#endif  /* __KSELFTEST_HARNESS_H */<|MERGE_RESOLUTION|>--- conflicted
+++ resolved
@@ -1037,21 +1037,12 @@
 		fprintf(TH_LOG_STREAM,
 			"# %s: Test terminated by timeout\n", t->name);
 	} else if (WIFEXITED(status)) {
-<<<<<<< HEAD
-		if (WEXITSTATUS(status) == 255) {
-			/* SKIP */
-			t->passed = 1;
-			t->skip = 1;
-		} else if (t->termsig != -1) {
-			t->passed = 0;
-=======
 		if (WEXITSTATUS(status) == KSFT_SKIP ||
 		    WEXITSTATUS(status) == KSFT_XPASS ||
 		    WEXITSTATUS(status) == KSFT_XFAIL) {
 			t->exit_code = WEXITSTATUS(status);
 		} else if (t->termsig != -1) {
 			t->exit_code = KSFT_FAIL;
->>>>>>> 2d5404ca
 			fprintf(TH_LOG_STREAM,
 				"# %s: Test exited normally instead of by signal (code: %d)\n",
 				t->name,
@@ -1059,17 +1050,10 @@
 		} else {
 			switch (WEXITSTATUS(status)) {
 			/* Success */
-<<<<<<< HEAD
-			case 0:
-				t->passed = 1;
-				break;
-			/* Other failure, assume step report. */
-=======
 			case KSFT_PASS:
 				t->exit_code = KSFT_PASS;
 				break;
 			/* Failure */
->>>>>>> 2d5404ca
 			default:
 				t->exit_code = KSFT_FAIL;
 				fprintf(TH_LOG_STREAM,
