// SPDX-License-Identifier: GPL-2.0
/*
 *
 * A test for the patch "Allow compaction of unevictable pages".
 * With this patch we should be able to allocate at least 1/4
 * of RAM in huge pages. Without the patch much less is
 * allocated.
 */

#include <stdio.h>
#include <stdlib.h>
#include <sys/mman.h>
#include <sys/resource.h>
#include <fcntl.h>
#include <errno.h>
#include <unistd.h>
#include <string.h>

#include "../kselftest.h"

#define MAP_SIZE_MB	100
#define MAP_SIZE	(MAP_SIZE_MB * 1024 * 1024)

struct map_list {
	void *map;
	struct map_list *next;
};

int read_memory_info(unsigned long *memfree, unsigned long *hugepagesize)
{
	char  buffer[256] = {0};
	char *cmd = "cat /proc/meminfo | grep -i memfree | grep -o '[0-9]*'";
	FILE *cmdfile = popen(cmd, "r");

	if (!(fgets(buffer, sizeof(buffer), cmdfile))) {
		ksft_print_msg("Failed to read meminfo: %s\n", strerror(errno));
		return -1;
	}

	pclose(cmdfile);

	*memfree = atoll(buffer);
	cmd = "cat /proc/meminfo | grep -i hugepagesize | grep -o '[0-9]*'";
	cmdfile = popen(cmd, "r");

	if (!(fgets(buffer, sizeof(buffer), cmdfile))) {
		ksft_print_msg("Failed to read meminfo: %s\n", strerror(errno));
		return -1;
	}

	pclose(cmdfile);
	*hugepagesize = atoll(buffer);

	return 0;
}

int prereq(void)
{
	char allowed;
	int fd;

	fd = open("/proc/sys/vm/compact_unevictable_allowed",
		  O_RDONLY | O_NONBLOCK);
	if (fd < 0) {
		ksft_print_msg("Failed to open /proc/sys/vm/compact_unevictable_allowed: %s\n",
			       strerror(errno));
		return -1;
	}

	if (read(fd, &allowed, sizeof(char)) != sizeof(char)) {
		ksft_print_msg("Failed to read from /proc/sys/vm/compact_unevictable_allowed: %s\n",
			       strerror(errno));
		close(fd);
		return -1;
	}

	close(fd);
	if (allowed == '1')
		return 0;

	ksft_print_msg("Compaction isn't allowed\n");
	return -1;
}

int check_compaction(unsigned long mem_free, unsigned long hugepage_size,
		     unsigned long initial_nr_hugepages)
{
	unsigned long nr_hugepages_ul;
	int fd, ret = -1;
	int compaction_index = 0;
	char nr_hugepages[20] = {0};
	char init_nr_hugepages[24] = {0};

	snprintf(init_nr_hugepages, sizeof(init_nr_hugepages),
		 "%lu", initial_nr_hugepages);

	/* We want to test with 80% of available memory. Else, OOM killer comes
	   in to play */
	mem_free = mem_free * 0.8;

	fd = open("/proc/sys/vm/nr_hugepages", O_RDWR | O_NONBLOCK);
	if (fd < 0) {
		ksft_print_msg("Failed to open /proc/sys/vm/nr_hugepages: %s\n",
			       strerror(errno));
		ret = -1;
		goto out;
	}

<<<<<<< HEAD
	if (read(fd, initial_nr_hugepages, sizeof(initial_nr_hugepages)) <= 0) {
		perror("Failed to read from /proc/sys/vm/nr_hugepages");
		goto close_fd;
	}

	lseek(fd, 0, SEEK_SET);

	/* Start with the initial condition of 0 huge pages*/
	if (write(fd, "0", sizeof(char)) != sizeof(char)) {
		perror("Failed to write 0 to /proc/sys/vm/nr_hugepages\n");
		goto close_fd;
	}

	lseek(fd, 0, SEEK_SET);

=======
>>>>>>> 2d5404ca
	/* Request a large number of huge pages. The Kernel will allocate
	   as much as it can */
	if (write(fd, "100000", (6*sizeof(char))) != (6*sizeof(char))) {
		ksft_print_msg("Failed to write 100000 to /proc/sys/vm/nr_hugepages: %s\n",
			       strerror(errno));
		goto close_fd;
	}

	lseek(fd, 0, SEEK_SET);

	if (read(fd, nr_hugepages, sizeof(nr_hugepages)) <= 0) {
		ksft_print_msg("Failed to re-read from /proc/sys/vm/nr_hugepages: %s\n",
			       strerror(errno));
		goto close_fd;
	}

	/* We should have been able to request at least 1/3 rd of the memory in
	   huge pages */
	nr_hugepages_ul = strtoul(nr_hugepages, NULL, 10);
	if (!nr_hugepages_ul) {
		ksft_print_msg("ERROR: No memory is available as huge pages\n");
		goto close_fd;
	}
	compaction_index = mem_free/(nr_hugepages_ul * hugepage_size);

	lseek(fd, 0, SEEK_SET);

	if (write(fd, init_nr_hugepages, strlen(init_nr_hugepages))
	    != strlen(init_nr_hugepages)) {
		ksft_print_msg("Failed to write value to /proc/sys/vm/nr_hugepages: %s\n",
			       strerror(errno));
		goto close_fd;
	}

	ksft_print_msg("Number of huge pages allocated = %lu\n",
		       nr_hugepages_ul);

	if (compaction_index > 3) {
		ksft_print_msg("ERROR: Less than 1/%d of memory is available\n"
			       "as huge pages\n", compaction_index);
		goto close_fd;
	}

	ret = 0;

 close_fd:
	close(fd);
 out:
	ksft_test_result(ret == 0, "check_compaction\n");
	return ret;
}

int set_zero_hugepages(unsigned long *initial_nr_hugepages)
{
	int fd, ret = -1;
	char nr_hugepages[20] = {0};

	fd = open("/proc/sys/vm/nr_hugepages", O_RDWR | O_NONBLOCK);
	if (fd < 0) {
		ksft_print_msg("Failed to open /proc/sys/vm/nr_hugepages: %s\n",
			       strerror(errno));
		goto out;
	}
	if (read(fd, nr_hugepages, sizeof(nr_hugepages)) <= 0) {
		ksft_print_msg("Failed to read from /proc/sys/vm/nr_hugepages: %s\n",
			       strerror(errno));
		goto close_fd;
	}

	lseek(fd, 0, SEEK_SET);

	/* Start with the initial condition of 0 huge pages */
	if (write(fd, "0", sizeof(char)) != sizeof(char)) {
		ksft_print_msg("Failed to write 0 to /proc/sys/vm/nr_hugepages: %s\n",
			       strerror(errno));
		goto close_fd;
	}

	*initial_nr_hugepages = strtoul(nr_hugepages, NULL, 10);
	ret = 0;

 close_fd:
	close(fd);

 out:
	return ret;
}

int main(int argc, char **argv)
{
	struct rlimit lim;
	struct map_list *list = NULL, *entry;
	size_t page_size, i;
	void *map = NULL;
	unsigned long mem_free = 0;
	unsigned long hugepage_size = 0;
	long mem_fragmentable_MB = 0;
	unsigned long initial_nr_hugepages;

	ksft_print_header();

	if (prereq() || geteuid())
		ksft_exit_skip("Prerequisites unsatisfied\n");

	ksft_set_plan(1);

	/* Start the test without hugepages reducing mem_free */
	if (set_zero_hugepages(&initial_nr_hugepages))
		ksft_exit_fail();

	lim.rlim_cur = RLIM_INFINITY;
	lim.rlim_max = RLIM_INFINITY;
	if (setrlimit(RLIMIT_MEMLOCK, &lim))
		ksft_exit_fail_msg("Failed to set rlimit: %s\n", strerror(errno));

	page_size = getpagesize();

	if (read_memory_info(&mem_free, &hugepage_size) != 0)
		ksft_exit_fail_msg("Failed to get meminfo\n");

	mem_fragmentable_MB = mem_free * 0.8 / 1024;

	while (mem_fragmentable_MB > 0) {
		map = mmap(NULL, MAP_SIZE, PROT_READ | PROT_WRITE,
			   MAP_ANONYMOUS | MAP_PRIVATE | MAP_LOCKED, -1, 0);
		if (map == MAP_FAILED)
			break;

		entry = malloc(sizeof(struct map_list));
		if (!entry) {
			munmap(map, MAP_SIZE);
			break;
		}
		entry->map = map;
		entry->next = list;
		list = entry;

		/* Write something (in this case the address of the map) to
		 * ensure that KSM can't merge the mapped pages
		 */
		for (i = 0; i < MAP_SIZE; i += page_size)
			*(unsigned long *)(map + i) = (unsigned long)map + i;

		mem_fragmentable_MB -= MAP_SIZE_MB;
	}

	for (entry = list; entry != NULL; entry = entry->next) {
		munmap(entry->map, MAP_SIZE);
		if (!entry->next)
			break;
		entry = entry->next;
	}

	if (check_compaction(mem_free, hugepage_size,
			     initial_nr_hugepages) == 0)
		ksft_exit_pass();

	ksft_exit_fail();
}<|MERGE_RESOLUTION|>--- conflicted
+++ resolved
@@ -106,24 +106,6 @@
 		goto out;
 	}
 
-<<<<<<< HEAD
-	if (read(fd, initial_nr_hugepages, sizeof(initial_nr_hugepages)) <= 0) {
-		perror("Failed to read from /proc/sys/vm/nr_hugepages");
-		goto close_fd;
-	}
-
-	lseek(fd, 0, SEEK_SET);
-
-	/* Start with the initial condition of 0 huge pages*/
-	if (write(fd, "0", sizeof(char)) != sizeof(char)) {
-		perror("Failed to write 0 to /proc/sys/vm/nr_hugepages\n");
-		goto close_fd;
-	}
-
-	lseek(fd, 0, SEEK_SET);
-
-=======
->>>>>>> 2d5404ca
 	/* Request a large number of huge pages. The Kernel will allocate
 	   as much as it can */
 	if (write(fd, "100000", (6*sizeof(char))) != (6*sizeof(char))) {
