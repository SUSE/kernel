// SPDX-License-Identifier: GPL-2.0
/*
 * Copyright 2020 Google LLC
 */
#define _GNU_SOURCE

#include <errno.h>
#include <stdlib.h>
#include <stdio.h>
#include <string.h>
#include <sys/mman.h>
#include <time.h>
#include <stdbool.h>

#include "../kselftest.h"

#define EXPECT_SUCCESS 0
#define EXPECT_FAILURE 1
#define NON_OVERLAPPING 0
#define OVERLAPPING 1
#define NS_PER_SEC 1000000000ULL
#define VALIDATION_DEFAULT_THRESHOLD 4	/* 4MB */
#define VALIDATION_NO_THRESHOLD 0	/* Verify the entire region */

#ifndef MIN
#define MIN(X, Y) ((X) < (Y) ? (X) : (Y))
<<<<<<< HEAD
#endif
=======
#define MAX(X, Y) ((X) > (Y) ? (X) : (Y))
#endif
#define SIZE_MB(m) ((size_t)m * (1024 * 1024))
#define SIZE_KB(k) ((size_t)k * 1024)
>>>>>>> 2d5404ca

struct config {
	unsigned long long src_alignment;
	unsigned long long dest_alignment;
	unsigned long long region_size;
	int overlapping;
	int dest_preamble_size;
};

struct test {
	const char *name;
	struct config config;
	int expect_failure;
};

enum {
	_1KB = 1ULL << 10,	/* 1KB -> not page aligned */
	_4KB = 4ULL << 10,
	_8KB = 8ULL << 10,
	_1MB = 1ULL << 20,
	_2MB = 2ULL << 20,
	_4MB = 4ULL << 20,
	_5MB = 5ULL << 20,
	_1GB = 1ULL << 30,
	_2GB = 2ULL << 30,
	PMD = _2MB,
	PUD = _1GB,
};

#define PTE page_size

#define MAKE_TEST(source_align, destination_align, size,	\
		  overlaps, should_fail, test_name)		\
(struct test){							\
	.name = test_name,					\
	.config = {						\
		.src_alignment = source_align,			\
		.dest_alignment = destination_align,		\
		.region_size = size,				\
		.overlapping = overlaps,			\
	},							\
	.expect_failure = should_fail				\
}

/* compute square root using binary search */
static unsigned long get_sqrt(unsigned long val)
{
	unsigned long low = 1;

	/* assuming rand_size is less than 1TB */
	unsigned long high = (1UL << 20);

	while (low <= high) {
		unsigned long mid = low + (high - low) / 2;
		unsigned long temp = mid * mid;

		if (temp == val)
			return mid;
		if (temp < val)
			low = mid + 1;
		high = mid - 1;
	}
	return low;
}

/*
 * Returns false if the requested remap region overlaps with an
 * existing mapping (e.g text, stack) else returns true.
 */
static bool is_remap_region_valid(void *addr, unsigned long long size)
{
	void *remap_addr = NULL;
	bool ret = true;

	/* Use MAP_FIXED_NOREPLACE flag to ensure region is not mapped */
	remap_addr = mmap(addr, size, PROT_READ | PROT_WRITE,
					 MAP_FIXED_NOREPLACE | MAP_ANONYMOUS | MAP_SHARED,
					 -1, 0);

	if (remap_addr == MAP_FAILED) {
		if (errno == EEXIST)
			ret = false;
	} else {
		munmap(remap_addr, size);
	}

	return ret;
}

/* Returns mmap_min_addr sysctl tunable from procfs */
static unsigned long long get_mmap_min_addr(void)
{
	FILE *fp;
	int n_matched;
	static unsigned long long addr;

	if (addr)
		return addr;

	fp = fopen("/proc/sys/vm/mmap_min_addr", "r");
	if (fp == NULL) {
		ksft_print_msg("Failed to open /proc/sys/vm/mmap_min_addr: %s\n",
			strerror(errno));
		exit(KSFT_SKIP);
	}

	n_matched = fscanf(fp, "%llu", &addr);
	if (n_matched != 1) {
		ksft_print_msg("Failed to read /proc/sys/vm/mmap_min_addr: %s\n",
			strerror(errno));
		fclose(fp);
		exit(KSFT_SKIP);
	}

	fclose(fp);
	return addr;
}

/*
 * Using /proc/self/maps, assert that the specified address range is contained
 * within a single mapping.
 */
static bool is_range_mapped(FILE *maps_fp, unsigned long start,
			    unsigned long end)
{
	char *line = NULL;
	size_t len = 0;
	bool success = false;
	unsigned long first_val, second_val;

	rewind(maps_fp);

	while (getline(&line, &len, maps_fp) != -1) {
		if (sscanf(line, "%lx-%lx", &first_val, &second_val) != 2) {
			ksft_exit_fail_msg("cannot parse /proc/self/maps\n");
			break;
		}

		if (first_val <= start && second_val >= end) {
			success = true;
			break;
		}
	}

	return success;
}

/*
 * Returns the start address of the mapping on success, else returns
 * NULL on failure.
 */
static void *get_source_mapping(struct config c)
{
	unsigned long long addr = 0ULL;
	void *src_addr = NULL;
	unsigned long long mmap_min_addr;

	mmap_min_addr = get_mmap_min_addr();
	/*
	 * For some tests, we need to not have any mappings below the
	 * source mapping. Add some headroom to mmap_min_addr for this.
	 */
	mmap_min_addr += 10 * _4MB;

retry:
	addr += c.src_alignment;
	if (addr < mmap_min_addr)
		goto retry;

	src_addr = mmap((void *) addr, c.region_size, PROT_READ | PROT_WRITE,
					MAP_FIXED_NOREPLACE | MAP_ANONYMOUS | MAP_SHARED,
					-1, 0);
	if (src_addr == MAP_FAILED) {
		if (errno == EPERM || errno == EEXIST)
			goto retry;
		goto error;
	}
	/*
	 * Check that the address is aligned to the specified alignment.
	 * Addresses which have alignments that are multiples of that
	 * specified are not considered valid. For instance, 1GB address is
	 * 2MB-aligned, however it will not be considered valid for a
	 * requested alignment of 2MB. This is done to reduce coincidental
	 * alignment in the tests.
	 */
	if (((unsigned long long) src_addr & (c.src_alignment - 1)) ||
			!((unsigned long long) src_addr & c.src_alignment)) {
		munmap(src_addr, c.region_size);
		goto retry;
	}

	if (!src_addr)
		goto error;

	return src_addr;
error:
	ksft_print_msg("Failed to map source region: %s\n",
			strerror(errno));
	return NULL;
}

/*
 * This test validates that merge is called when expanding a mapping.
 * Mapping containing three pages is created, middle page is unmapped
 * and then the mapping containing the first page is expanded so that
 * it fills the created hole. The two parts should merge creating
 * single mapping with three pages.
 */
static void mremap_expand_merge(FILE *maps_fp, unsigned long page_size)
{
	char *test_name = "mremap expand merge";
	bool success = false;
	char *remap, *start;

	start = mmap(NULL, 3 * page_size, PROT_READ | PROT_WRITE,
		     MAP_PRIVATE | MAP_ANONYMOUS, -1, 0);

	if (start == MAP_FAILED) {
		ksft_print_msg("mmap failed: %s\n", strerror(errno));
		goto out;
	}

	munmap(start + page_size, page_size);
	remap = mremap(start, page_size, 2 * page_size, 0);
	if (remap == MAP_FAILED) {
		ksft_print_msg("mremap failed: %s\n", strerror(errno));
		munmap(start, page_size);
		munmap(start + 2 * page_size, page_size);
		goto out;
	}

	success = is_range_mapped(maps_fp, (unsigned long)start,
				  (unsigned long)(start + 3 * page_size));
	munmap(start, 3 * page_size);

out:
	if (success)
		ksft_test_result_pass("%s\n", test_name);
	else
		ksft_test_result_fail("%s\n", test_name);
}

/*
 * Similar to mremap_expand_merge() except instead of removing the middle page,
 * we remove the last then attempt to remap offset from the second page. This
 * should result in the mapping being restored to its former state.
 */
static void mremap_expand_merge_offset(FILE *maps_fp, unsigned long page_size)
{

	char *test_name = "mremap expand merge offset";
	bool success = false;
	char *remap, *start;

	start = mmap(NULL, 3 * page_size, PROT_READ | PROT_WRITE,
		     MAP_PRIVATE | MAP_ANONYMOUS, -1, 0);

	if (start == MAP_FAILED) {
		ksft_print_msg("mmap failed: %s\n", strerror(errno));
		goto out;
	}

	/* Unmap final page to ensure we have space to expand. */
	munmap(start + 2 * page_size, page_size);
	remap = mremap(start + page_size, page_size, 2 * page_size, 0);
	if (remap == MAP_FAILED) {
		ksft_print_msg("mremap failed: %s\n", strerror(errno));
		munmap(start, 2 * page_size);
		goto out;
	}

	success = is_range_mapped(maps_fp, (unsigned long)start,
				  (unsigned long)(start + 3 * page_size));
	munmap(start, 3 * page_size);

out:
	if (success)
		ksft_test_result_pass("%s\n", test_name);
	else
		ksft_test_result_fail("%s\n", test_name);
}

/*
 * Verify that an mremap within a range does not cause corruption
 * of unrelated part of range.
 *
 * Consider the following range which is 2MB aligned and is
 * a part of a larger 20MB range which is not shown. Each
 * character is 256KB below making the source and destination
 * 2MB each. The lower case letters are moved (s to d) and the
 * upper case letters are not moved. The below test verifies
 * that the upper case S letters are not corrupted by the
 * adjacent mremap.
 *
 * |DDDDddddSSSSssss|
 */
static void mremap_move_within_range(unsigned int pattern_seed, char *rand_addr)
{
	char *test_name = "mremap mremap move within range";
	void *src, *dest;
	int i, success = 1;

	size_t size = SIZE_MB(20);
	void *ptr = mmap(NULL, size, PROT_READ | PROT_WRITE,
			 MAP_PRIVATE | MAP_ANONYMOUS, -1, 0);
	if (ptr == MAP_FAILED) {
		perror("mmap");
		success = 0;
		goto out;
	}
	memset(ptr, 0, size);

	src = ptr + SIZE_MB(6);
	src = (void *)((unsigned long)src & ~(SIZE_MB(2) - 1));

	/* Set byte pattern for source block. */
	memcpy(src, rand_addr, SIZE_MB(2));

	dest = src - SIZE_MB(2);

	void *new_ptr = mremap(src + SIZE_MB(1), SIZE_MB(1), SIZE_MB(1),
						   MREMAP_MAYMOVE | MREMAP_FIXED, dest + SIZE_MB(1));
	if (new_ptr == MAP_FAILED) {
		perror("mremap");
		success = 0;
		goto out;
	}

	/* Verify byte pattern after remapping */
	srand(pattern_seed);
	for (i = 0; i < SIZE_MB(1); i++) {
		char c = (char) rand();

		if (((char *)src)[i] != c) {
			ksft_print_msg("Data at src at %d got corrupted due to unrelated mremap\n",
				       i);
			ksft_print_msg("Expected: %#x\t Got: %#x\n", c & 0xff,
					((char *) src)[i] & 0xff);
			success = 0;
		}
	}

out:
	if (munmap(ptr, size) == -1)
		perror("munmap");

	if (success)
		ksft_test_result_pass("%s\n", test_name);
	else
		ksft_test_result_fail("%s\n", test_name);
}

/* Returns the time taken for the remap on success else returns -1. */
static long long remap_region(struct config c, unsigned int threshold_mb,
			      char *rand_addr)
{
	void *addr, *src_addr, *dest_addr, *dest_preamble_addr;
	unsigned long long t, d;
	struct timespec t_start = {0, 0}, t_end = {0, 0};
	long long  start_ns, end_ns, align_mask, ret, offset;
	unsigned long long threshold;
	unsigned long num_chunks;

	if (threshold_mb == VALIDATION_NO_THRESHOLD)
		threshold = c.region_size;
	else
		threshold = MIN(threshold_mb * _1MB, c.region_size);

	src_addr = get_source_mapping(c);
	if (!src_addr) {
		ret = -1;
		goto out;
	}

	/* Set byte pattern for source block. */
	memcpy(src_addr, rand_addr, threshold);

	/* Mask to zero out lower bits of address for alignment */
	align_mask = ~(c.dest_alignment - 1);
	/* Offset of destination address from the end of the source region */
	offset = (c.overlapping) ? -c.dest_alignment : c.dest_alignment;
	addr = (void *) (((unsigned long long) src_addr + c.region_size
			  + offset) & align_mask);

	/* Remap after the destination block preamble. */
	addr += c.dest_preamble_size;

	/* See comment in get_source_mapping() */
	if (!((unsigned long long) addr & c.dest_alignment))
		addr = (void *) ((unsigned long long) addr | c.dest_alignment);

	/* Don't destroy existing mappings unless expected to overlap */
	while (!is_remap_region_valid(addr, c.region_size) && !c.overlapping) {
		/* Check for unsigned overflow */
		if (addr + c.dest_alignment < addr) {
			ksft_print_msg("Couldn't find a valid region to remap to\n");
			ret = -1;
			goto clean_up_src;
		}
		addr += c.dest_alignment;
	}

	if (c.dest_preamble_size) {
		dest_preamble_addr = mmap((void *) addr - c.dest_preamble_size, c.dest_preamble_size,
					  PROT_READ | PROT_WRITE,
					  MAP_FIXED_NOREPLACE | MAP_ANONYMOUS | MAP_SHARED,
							-1, 0);
		if (dest_preamble_addr == MAP_FAILED) {
			ksft_print_msg("Failed to map dest preamble region: %s\n",
					strerror(errno));
			ret = -1;
			goto clean_up_src;
		}

		/* Set byte pattern for the dest preamble block. */
		memcpy(dest_preamble_addr, rand_addr, c.dest_preamble_size);
	}

	clock_gettime(CLOCK_MONOTONIC, &t_start);
	dest_addr = mremap(src_addr, c.region_size, c.region_size,
					  MREMAP_MAYMOVE|MREMAP_FIXED, (char *) addr);
	clock_gettime(CLOCK_MONOTONIC, &t_end);

	if (dest_addr == MAP_FAILED) {
		ksft_print_msg("mremap failed: %s\n", strerror(errno));
		ret = -1;
		goto clean_up_dest_preamble;
	}

	/*
	 * Verify byte pattern after remapping. Employ an algorithm with a
	 * square root time complexity in threshold: divide the range into
	 * chunks, if memcmp() returns non-zero, only then perform an
	 * iteration in that chunk to find the mismatch index.
	 */
	num_chunks = get_sqrt(threshold);
	for (unsigned long i = 0; i < num_chunks; ++i) {
		size_t chunk_size = threshold / num_chunks;
		unsigned long shift = i * chunk_size;

		if (!memcmp(dest_addr + shift, rand_addr + shift, chunk_size))
			continue;

		/* brute force iteration only over mismatch segment */
		for (t = shift; t < shift + chunk_size; ++t) {
			if (((char *) dest_addr)[t] != rand_addr[t]) {
				ksft_print_msg("Data after remap doesn't match at offset %llu\n",
						t);
				ksft_print_msg("Expected: %#x\t Got: %#x\n", rand_addr[t] & 0xff,
						((char *) dest_addr)[t] & 0xff);
				ret = -1;
				goto clean_up_dest;
			}
		}
	}

	/*
	 * if threshold is not divisible by num_chunks, then check the
	 * last chunk
	 */
	for (t = num_chunks * (threshold / num_chunks); t < threshold; ++t) {
		if (((char *) dest_addr)[t] != rand_addr[t]) {
			ksft_print_msg("Data after remap doesn't match at offset %llu\n",
					t);
			ksft_print_msg("Expected: %#x\t Got: %#x\n", rand_addr[t] & 0xff,
					((char *) dest_addr)[t] & 0xff);
			ret = -1;
			goto clean_up_dest;
		}
	}

	/* Verify the dest preamble byte pattern after remapping */
	if (!c.dest_preamble_size)
		goto no_preamble;

	num_chunks = get_sqrt(c.dest_preamble_size);

	for (unsigned long i = 0; i < num_chunks; ++i) {
		size_t chunk_size = c.dest_preamble_size / num_chunks;
		unsigned long shift = i * chunk_size;

		if (!memcmp(dest_preamble_addr + shift, rand_addr + shift,
			    chunk_size))
			continue;

		/* brute force iteration only over mismatched segment */
		for (d = shift; d < shift + chunk_size; ++d) {
			if (((char *) dest_preamble_addr)[d] != rand_addr[d]) {
				ksft_print_msg("Preamble data after remap doesn't match at offset %llu\n",
						d);
				ksft_print_msg("Expected: %#x\t Got: %#x\n", rand_addr[d] & 0xff,
						((char *) dest_preamble_addr)[d] & 0xff);
				ret = -1;
				goto clean_up_dest;
			}
		}
	}

	for (d = num_chunks * (c.dest_preamble_size / num_chunks); d < c.dest_preamble_size; ++d) {
		if (((char *) dest_preamble_addr)[d] != rand_addr[d]) {
			ksft_print_msg("Preamble data after remap doesn't match at offset %llu\n",
					d);
			ksft_print_msg("Expected: %#x\t Got: %#x\n", rand_addr[d] & 0xff,
					((char *) dest_preamble_addr)[d] & 0xff);
			ret = -1;
			goto clean_up_dest;
		}
	}

no_preamble:
	start_ns = t_start.tv_sec * NS_PER_SEC + t_start.tv_nsec;
	end_ns = t_end.tv_sec * NS_PER_SEC + t_end.tv_nsec;
	ret = end_ns - start_ns;

/*
 * Since the destination address is specified using MREMAP_FIXED, subsequent
 * mremap will unmap any previous mapping at the address range specified by
 * dest_addr and region_size. This significantly affects the remap time of
 * subsequent tests. So we clean up mappings after each test.
 */
clean_up_dest:
	munmap(dest_addr, c.region_size);
clean_up_dest_preamble:
	if (c.dest_preamble_size && dest_preamble_addr)
		munmap(dest_preamble_addr, c.dest_preamble_size);
clean_up_src:
	munmap(src_addr, c.region_size);
out:
	return ret;
}

/*
 * Verify that an mremap aligning down does not destroy
 * the beginning of the mapping just because the aligned
 * down address landed on a mapping that maybe does not exist.
 */
static void mremap_move_1mb_from_start(unsigned int pattern_seed,
				       char *rand_addr)
{
	char *test_name = "mremap move 1mb from start at 1MB+256KB aligned src";
	void *src = NULL, *dest = NULL;
	int i, success = 1;

	/* Config to reuse get_source_mapping() to do an aligned mmap. */
	struct config c = {
		.src_alignment = SIZE_MB(1) + SIZE_KB(256),
		.region_size = SIZE_MB(6)
	};

	src = get_source_mapping(c);
	if (!src) {
		success = 0;
		goto out;
	}

	c.src_alignment = SIZE_MB(1) + SIZE_KB(256);
	dest = get_source_mapping(c);
	if (!dest) {
		success = 0;
		goto out;
	}

	/* Set byte pattern for source block. */
	memcpy(src, rand_addr, SIZE_MB(2));

	/*
	 * Unmap the beginning of dest so that the aligned address
	 * falls on no mapping.
	 */
	munmap(dest, SIZE_MB(1));

	void *new_ptr = mremap(src + SIZE_MB(1), SIZE_MB(1), SIZE_MB(1),
						   MREMAP_MAYMOVE | MREMAP_FIXED, dest + SIZE_MB(1));
	if (new_ptr == MAP_FAILED) {
		perror("mremap");
		success = 0;
		goto out;
	}

	/* Verify byte pattern after remapping */
	srand(pattern_seed);
	for (i = 0; i < SIZE_MB(1); i++) {
		char c = (char) rand();

		if (((char *)src)[i] != c) {
			ksft_print_msg("Data at src at %d got corrupted due to unrelated mremap\n",
				       i);
			ksft_print_msg("Expected: %#x\t Got: %#x\n", c & 0xff,
					((char *) src)[i] & 0xff);
			success = 0;
		}
	}

out:
	if (src && munmap(src, c.region_size) == -1)
		perror("munmap src");

	if (dest && munmap(dest, c.region_size) == -1)
		perror("munmap dest");

	if (success)
		ksft_test_result_pass("%s\n", test_name);
	else
		ksft_test_result_fail("%s\n", test_name);
}

static void run_mremap_test_case(struct test test_case, int *failures,
				 unsigned int threshold_mb,
				 unsigned int pattern_seed, char *rand_addr)
{
	long long remap_time = remap_region(test_case.config, threshold_mb,
					    rand_addr);

	if (remap_time < 0) {
		if (test_case.expect_failure)
			ksft_test_result_xfail("%s\n\tExpected mremap failure\n",
					      test_case.name);
		else {
			ksft_test_result_fail("%s\n", test_case.name);
			*failures += 1;
		}
	} else {
		/*
		 * Comparing mremap time is only applicable if entire region
		 * was faulted in.
		 */
		if (threshold_mb == VALIDATION_NO_THRESHOLD ||
		    test_case.config.region_size <= threshold_mb * _1MB)
			ksft_test_result_pass("%s\n\tmremap time: %12lldns\n",
					      test_case.name, remap_time);
		else
			ksft_test_result_pass("%s\n", test_case.name);
	}
}

static void usage(const char *cmd)
{
	fprintf(stderr,
		"Usage: %s [[-t <threshold_mb>] [-p <pattern_seed>]]\n"
		"-t\t only validate threshold_mb of the remapped region\n"
		"  \t if 0 is supplied no threshold is used; all tests\n"
		"  \t are run and remapped regions validated fully.\n"
		"  \t The default threshold used is 4MB.\n"
		"-p\t provide a seed to generate the random pattern for\n"
		"  \t validating the remapped region.\n", cmd);
}

static int parse_args(int argc, char **argv, unsigned int *threshold_mb,
		      unsigned int *pattern_seed)
{
	const char *optstr = "t:p:";
	int opt;

	while ((opt = getopt(argc, argv, optstr)) != -1) {
		switch (opt) {
		case 't':
			*threshold_mb = atoi(optarg);
			break;
		case 'p':
			*pattern_seed = atoi(optarg);
			break;
		default:
			usage(argv[0]);
			return -1;
		}
	}

	if (optind < argc) {
		usage(argv[0]);
		return -1;
	}

	return 0;
}

#define MAX_TEST 15
#define MAX_PERF_TEST 3
int main(int argc, char **argv)
{
	int failures = 0;
	int i, run_perf_tests;
	unsigned int threshold_mb = VALIDATION_DEFAULT_THRESHOLD;

	/* hard-coded test configs */
	size_t max_test_variable_region_size = _2GB;
	size_t max_test_constant_region_size = _2MB;
	size_t dest_preamble_size = 10 * _4MB;

	unsigned int pattern_seed;
	char *rand_addr;
	size_t rand_size;
	int num_expand_tests = 2;
	int num_misc_tests = 2;
	struct test test_cases[MAX_TEST] = {};
	struct test perf_test_cases[MAX_PERF_TEST];
	int page_size;
	time_t t;
	FILE *maps_fp;

	pattern_seed = (unsigned int) time(&t);

	if (parse_args(argc, argv, &threshold_mb, &pattern_seed) < 0)
		exit(EXIT_FAILURE);

	ksft_print_msg("Test configs:\n\tthreshold_mb=%u\n\tpattern_seed=%u\n\n",
		       threshold_mb, pattern_seed);

	/*
	 * set preallocated random array according to test configs; see the
	 * functions for the logic of setting the size
	 */
	if (!threshold_mb)
		rand_size = MAX(max_test_variable_region_size,
				max_test_constant_region_size);
	else
		rand_size = MAX(MIN(threshold_mb * _1MB,
				    max_test_variable_region_size),
				max_test_constant_region_size);
	rand_size = MAX(dest_preamble_size, rand_size);

	rand_addr = (char *)mmap(NULL, rand_size, PROT_READ | PROT_WRITE,
				 MAP_PRIVATE | MAP_ANONYMOUS, -1, 0);
	if (rand_addr == MAP_FAILED) {
		perror("mmap");
		ksft_exit_fail_msg("cannot mmap rand_addr\n");
	}

	/* fill stream of random bytes */
	srand(pattern_seed);
	for (unsigned long i = 0; i < rand_size; ++i)
		rand_addr[i] = (char) rand();

	page_size = sysconf(_SC_PAGESIZE);

	/* Expected mremap failures */
	test_cases[0] =	MAKE_TEST(page_size, page_size, page_size,
				  OVERLAPPING, EXPECT_FAILURE,
				  "mremap - Source and Destination Regions Overlapping");

	test_cases[1] = MAKE_TEST(page_size, page_size/4, page_size,
				  NON_OVERLAPPING, EXPECT_FAILURE,
				  "mremap - Destination Address Misaligned (1KB-aligned)");
	test_cases[2] = MAKE_TEST(page_size/4, page_size, page_size,
				  NON_OVERLAPPING, EXPECT_FAILURE,
				  "mremap - Source Address Misaligned (1KB-aligned)");

	/* Src addr PTE aligned */
	test_cases[3] = MAKE_TEST(PTE, PTE, PTE * 2,
				  NON_OVERLAPPING, EXPECT_SUCCESS,
				  "8KB mremap - Source PTE-aligned, Destination PTE-aligned");

	/* Src addr 1MB aligned */
	test_cases[4] = MAKE_TEST(_1MB, PTE, _2MB, NON_OVERLAPPING, EXPECT_SUCCESS,
				  "2MB mremap - Source 1MB-aligned, Destination PTE-aligned");
	test_cases[5] = MAKE_TEST(_1MB, _1MB, _2MB, NON_OVERLAPPING, EXPECT_SUCCESS,
				  "2MB mremap - Source 1MB-aligned, Destination 1MB-aligned");

	/* Src addr PMD aligned */
	test_cases[6] = MAKE_TEST(PMD, PTE, _4MB, NON_OVERLAPPING, EXPECT_SUCCESS,
				  "4MB mremap - Source PMD-aligned, Destination PTE-aligned");
	test_cases[7] =	MAKE_TEST(PMD, _1MB, _4MB, NON_OVERLAPPING, EXPECT_SUCCESS,
				  "4MB mremap - Source PMD-aligned, Destination 1MB-aligned");
	test_cases[8] = MAKE_TEST(PMD, PMD, _4MB, NON_OVERLAPPING, EXPECT_SUCCESS,
				  "4MB mremap - Source PMD-aligned, Destination PMD-aligned");

	/* Src addr PUD aligned */
	test_cases[9] = MAKE_TEST(PUD, PTE, _2GB, NON_OVERLAPPING, EXPECT_SUCCESS,
				  "2GB mremap - Source PUD-aligned, Destination PTE-aligned");
	test_cases[10] = MAKE_TEST(PUD, _1MB, _2GB, NON_OVERLAPPING, EXPECT_SUCCESS,
				   "2GB mremap - Source PUD-aligned, Destination 1MB-aligned");
	test_cases[11] = MAKE_TEST(PUD, PMD, _2GB, NON_OVERLAPPING, EXPECT_SUCCESS,
				   "2GB mremap - Source PUD-aligned, Destination PMD-aligned");
	test_cases[12] = MAKE_TEST(PUD, PUD, _2GB, NON_OVERLAPPING, EXPECT_SUCCESS,
				   "2GB mremap - Source PUD-aligned, Destination PUD-aligned");

	/* Src and Dest addr 1MB aligned. 5MB mremap. */
	test_cases[13] = MAKE_TEST(_1MB, _1MB, _5MB, NON_OVERLAPPING, EXPECT_SUCCESS,
				  "5MB mremap - Source 1MB-aligned, Destination 1MB-aligned");

	/* Src and Dest addr 1MB aligned. 5MB mremap. */
	test_cases[14] = MAKE_TEST(_1MB, _1MB, _5MB, NON_OVERLAPPING, EXPECT_SUCCESS,
				  "5MB mremap - Source 1MB-aligned, Dest 1MB-aligned with 40MB Preamble");
	test_cases[14].config.dest_preamble_size = 10 * _4MB;

	perf_test_cases[0] =  MAKE_TEST(page_size, page_size, _1GB, NON_OVERLAPPING, EXPECT_SUCCESS,
					"1GB mremap - Source PTE-aligned, Destination PTE-aligned");
	/*
	 * mremap 1GB region - Page table level aligned time
	 * comparison.
	 */
	perf_test_cases[1] = MAKE_TEST(PMD, PMD, _1GB, NON_OVERLAPPING, EXPECT_SUCCESS,
				       "1GB mremap - Source PMD-aligned, Destination PMD-aligned");
	perf_test_cases[2] = MAKE_TEST(PUD, PUD, _1GB, NON_OVERLAPPING, EXPECT_SUCCESS,
				       "1GB mremap - Source PUD-aligned, Destination PUD-aligned");

	run_perf_tests =  (threshold_mb == VALIDATION_NO_THRESHOLD) ||
				(threshold_mb * _1MB >= _1GB);

	ksft_set_plan(ARRAY_SIZE(test_cases) + (run_perf_tests ?
		      ARRAY_SIZE(perf_test_cases) : 0) + num_expand_tests + num_misc_tests);

	for (i = 0; i < ARRAY_SIZE(test_cases); i++)
		run_mremap_test_case(test_cases[i], &failures, threshold_mb,
				     pattern_seed, rand_addr);

	maps_fp = fopen("/proc/self/maps", "r");

	if (maps_fp == NULL) {
		munmap(rand_addr, rand_size);
		ksft_exit_fail_msg("Failed to read /proc/self/maps: %s\n", strerror(errno));
	}

	mremap_expand_merge(maps_fp, page_size);
	mremap_expand_merge_offset(maps_fp, page_size);

	fclose(maps_fp);

	mremap_move_within_range(pattern_seed, rand_addr);
	mremap_move_1mb_from_start(pattern_seed, rand_addr);

	if (run_perf_tests) {
		ksft_print_msg("\n%s\n",
		 "mremap HAVE_MOVE_PMD/PUD optimization time comparison for 1GB region:");
		for (i = 0; i < ARRAY_SIZE(perf_test_cases); i++)
			run_mremap_test_case(perf_test_cases[i], &failures,
					     threshold_mb, pattern_seed,
					     rand_addr);
	}

	munmap(rand_addr, rand_size);

	if (failures > 0)
		ksft_exit_fail();
	else
		ksft_exit_pass();
}<|MERGE_RESOLUTION|>--- conflicted
+++ resolved
@@ -24,14 +24,10 @@
 
 #ifndef MIN
 #define MIN(X, Y) ((X) < (Y) ? (X) : (Y))
-<<<<<<< HEAD
-#endif
-=======
 #define MAX(X, Y) ((X) > (Y) ? (X) : (Y))
 #endif
 #define SIZE_MB(m) ((size_t)m * (1024 * 1024))
 #define SIZE_KB(k) ((size_t)k * 1024)
->>>>>>> 2d5404ca
 
 struct config {
 	unsigned long long src_alignment;
