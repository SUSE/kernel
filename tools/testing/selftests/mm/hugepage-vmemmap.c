// SPDX-License-Identifier: GPL-2.0
/*
 * A test case of using hugepage memory in a user application using the
 * mmap system call with MAP_HUGETLB flag.  Before running this program
 * make sure the administrator has allocated enough default sized huge
 * pages to cover the 2 MB allocation.
 */
#include <stdlib.h>
#include <stdio.h>
#include <unistd.h>
#include <sys/mman.h>
#include <fcntl.h>
#include "vm_util.h"

<<<<<<< HEAD
#ifndef MAP_HUGETLB
#define MAP_HUGETLB		0x40000	/* arch specific */
#endif

=======
>>>>>>> 2d5404ca
#define PAGE_COMPOUND_HEAD	(1UL << 15)
#define PAGE_COMPOUND_TAIL	(1UL << 16)
#define PAGE_HUGE		(1UL << 17)

#define HEAD_PAGE_FLAGS		(PAGE_COMPOUND_HEAD | PAGE_HUGE)
#define TAIL_PAGE_FLAGS		(PAGE_COMPOUND_TAIL | PAGE_HUGE)

#define PM_PFRAME_BITS		55
#define PM_PFRAME_MASK		~((1UL << PM_PFRAME_BITS) - 1)

static size_t pagesize;
static size_t maplength;

static size_t pagesize;
static size_t maplength;

static void write_bytes(char *addr, size_t length)
{
	unsigned long i;

	for (i = 0; i < length; i++)
		*(addr + i) = (char)i;
}

static unsigned long virt_to_pfn(void *addr)
{
	int fd;
	unsigned long pagemap;

	fd = open("/proc/self/pagemap", O_RDONLY);
	if (fd < 0)
		return -1UL;

	lseek(fd, (unsigned long)addr / pagesize * sizeof(pagemap), SEEK_SET);
	read(fd, &pagemap, sizeof(pagemap));
	close(fd);

	return pagemap & ~PM_PFRAME_MASK;
}

static int check_page_flags(unsigned long pfn)
{
	int fd, i;
	unsigned long pageflags;

	fd = open("/proc/kpageflags", O_RDONLY);
	if (fd < 0)
		return -1;

	lseek(fd, pfn * sizeof(pageflags), SEEK_SET);

	read(fd, &pageflags, sizeof(pageflags));
	if ((pageflags & HEAD_PAGE_FLAGS) != HEAD_PAGE_FLAGS) {
		close(fd);
		printf("Head page flags (%lx) is invalid\n", pageflags);
		return -1;
	}

	/*
	 * pages other than the first page must be tail and shouldn't be head;
	 * this also verifies kernel has correctly set the fake page_head to tail
	 * while hugetlb_free_vmemmap is enabled.
	 */
	for (i = 1; i < maplength / pagesize; i++) {
		read(fd, &pageflags, sizeof(pageflags));
		if ((pageflags & TAIL_PAGE_FLAGS) != TAIL_PAGE_FLAGS ||
		    (pageflags & HEAD_PAGE_FLAGS) == HEAD_PAGE_FLAGS) {
			close(fd);
			printf("Tail page flags (%lx) is invalid\n", pageflags);
			return -1;
		}
	}

	close(fd);

	return 0;
}

int main(int argc, char **argv)
{
	void *addr;
	unsigned long pfn;

	pagesize  = psize();
	maplength = default_huge_page_size();
	if (!maplength) {
		printf("Unable to determine huge page size\n");
		exit(1);
	}

<<<<<<< HEAD
	addr = mmap(MAP_ADDR, maplength, PROT_READ | PROT_WRITE, MAP_FLAGS, -1, 0);
=======
	addr = mmap(NULL, maplength, PROT_READ | PROT_WRITE,
			MAP_PRIVATE | MAP_ANONYMOUS | MAP_HUGETLB, -1, 0);
>>>>>>> 2d5404ca
	if (addr == MAP_FAILED) {
		perror("mmap");
		exit(1);
	}

	/* Trigger allocation of HugeTLB page. */
	write_bytes(addr, maplength);

	pfn = virt_to_pfn(addr);
	if (pfn == -1UL) {
		munmap(addr, maplength);
		perror("virt_to_pfn");
		exit(1);
	}

	printf("Returned address is %p whose pfn is %lx\n", addr, pfn);

	if (check_page_flags(pfn) < 0) {
		munmap(addr, maplength);
		perror("check_page_flags");
		exit(1);
	}

	/* munmap() length of MAP_HUGETLB memory must be hugepage aligned */
	if (munmap(addr, maplength)) {
		perror("munmap");
		exit(1);
	}

	return 0;
}<|MERGE_RESOLUTION|>--- conflicted
+++ resolved
@@ -12,13 +12,6 @@
 #include <fcntl.h>
 #include "vm_util.h"
 
-<<<<<<< HEAD
-#ifndef MAP_HUGETLB
-#define MAP_HUGETLB		0x40000	/* arch specific */
-#endif
-
-=======
->>>>>>> 2d5404ca
 #define PAGE_COMPOUND_HEAD	(1UL << 15)
 #define PAGE_COMPOUND_TAIL	(1UL << 16)
 #define PAGE_HUGE		(1UL << 17)
@@ -28,9 +21,6 @@
 
 #define PM_PFRAME_BITS		55
 #define PM_PFRAME_MASK		~((1UL << PM_PFRAME_BITS) - 1)
-
-static size_t pagesize;
-static size_t maplength;
 
 static size_t pagesize;
 static size_t maplength;
@@ -109,12 +99,8 @@
 		exit(1);
 	}
 
-<<<<<<< HEAD
-	addr = mmap(MAP_ADDR, maplength, PROT_READ | PROT_WRITE, MAP_FLAGS, -1, 0);
-=======
 	addr = mmap(NULL, maplength, PROT_READ | PROT_WRITE,
 			MAP_PRIVATE | MAP_ANONYMOUS | MAP_HUGETLB, -1, 0);
->>>>>>> 2d5404ca
 	if (addr == MAP_FAILED) {
 		perror("mmap");
 		exit(1);
