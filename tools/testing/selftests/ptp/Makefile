# SPDX-License-Identifier: GPL-2.0
CFLAGS += $(KHDR_INCLUDES)
<<<<<<< HEAD
TEST_PROGS := testptp
=======
TEST_GEN_PROGS := testptp
>>>>>>> 432d062d
LDLIBS += -lrt
TEST_PROGS = phc.sh

include ../lib.mk<|MERGE_RESOLUTION|>--- conflicted
+++ resolved
@@ -1,10 +1,6 @@
 # SPDX-License-Identifier: GPL-2.0
 CFLAGS += $(KHDR_INCLUDES)
-<<<<<<< HEAD
-TEST_PROGS := testptp
-=======
 TEST_GEN_PROGS := testptp
->>>>>>> 432d062d
 LDLIBS += -lrt
 TEST_PROGS = phc.sh
 
