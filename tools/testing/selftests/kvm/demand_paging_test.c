--- conflicted
+++ resolved
@@ -117,92 +117,7 @@
 
 static void prefault_mem(void *alias, uint64_t len)
 {
-<<<<<<< HEAD
-	struct uffd_handler_args *uffd_args = (struct uffd_handler_args *)arg;
-	int uffd = uffd_args->uffd;
-	int pipefd = uffd_args->pipefd;
-	useconds_t delay = uffd_args->delay;
-	int64_t pages = 0;
-	struct timespec start;
-	struct timespec ts_diff;
-
-	clock_gettime(CLOCK_MONOTONIC, &start);
-	while (!quit_uffd_thread) {
-		struct uffd_msg msg;
-		struct pollfd pollfd[2];
-		char tmp_chr;
-		int r;
-		uint64_t addr;
-
-		pollfd[0].fd = uffd;
-		pollfd[0].events = POLLIN;
-		pollfd[1].fd = pipefd;
-		pollfd[1].events = POLLIN;
-
-		r = poll(pollfd, 2, -1);
-		switch (r) {
-		case -1:
-			pr_info("poll err");
-			continue;
-		case 0:
-			continue;
-		case 1:
-			break;
-		default:
-			pr_info("Polling uffd returned %d", r);
-			return NULL;
-		}
-
-		if (pollfd[0].revents & POLLERR) {
-			pr_info("uffd revents has POLLERR");
-			return NULL;
-		}
-
-		if (pollfd[1].revents & POLLIN) {
-			r = read(pollfd[1].fd, &tmp_chr, 1);
-			TEST_ASSERT(r == 1,
-				    "Error reading pipefd in UFFD thread\n");
-			return NULL;
-		}
-
-		if (!(pollfd[0].revents & POLLIN))
-			continue;
-
-		r = read(uffd, &msg, sizeof(msg));
-		if (r == -1) {
-			if (errno == EAGAIN)
-				continue;
-			pr_info("Read of uffd got errno %d\n", errno);
-			return NULL;
-		}
-
-		if (r != sizeof(msg)) {
-			pr_info("Read on uffd returned unexpected size: %d bytes", r);
-			return NULL;
-		}
-
-		if (!(msg.event & UFFD_EVENT_PAGEFAULT))
-			continue;
-
-		if (delay)
-			usleep(delay);
-		addr =  msg.arg.pagefault.address;
-		r = handle_uffd_page_request(uffd_args->uffd_mode, uffd, addr);
-		if (r < 0)
-			return NULL;
-		pages++;
-	}
-
-	ts_diff = timespec_elapsed(start);
-	PER_VCPU_DEBUG("userfaulted %ld pages over %ld.%.9lds. (%f/sec)\n",
-		       pages, ts_diff.tv_sec, ts_diff.tv_nsec,
-		       pages / ((double)ts_diff.tv_sec + (double)ts_diff.tv_nsec / 100000000.0));
-
-	return NULL;
-}
-=======
 	size_t p;
->>>>>>> eb3cdb58
 
 	TEST_ASSERT(alias != NULL, "Alias required for minor faults");
 	for (p = 0; p < (len / demand_paging_size); ++p) {
