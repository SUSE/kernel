// SPDX-License-Identifier: GPL-2.0-only
/*
 * tools/testing/selftests/kvm/lib/test_util.c
 *
 * Copyright (C) 2020, Google LLC.
 */

#include <assert.h>
#include <ctype.h>
#include <limits.h>
#include <stdlib.h>
#include <time.h>
#include <sys/stat.h>
#include <sys/syscall.h>
#include <linux/mman.h>
#include "linux/kernel.h"

#include "test_util.h"

/*
 * Random number generator that is usable from guest code. This is the
 * Park-Miller LCG using standard constants.
 */

struct guest_random_state new_guest_random_state(uint32_t seed)
{
	struct guest_random_state s = {.seed = seed};
	return s;
}

uint32_t guest_random_u32(struct guest_random_state *state)
{
	state->seed = (uint64_t)state->seed * 48271 % ((uint32_t)(1 << 31) - 1);
	return state->seed;
}

/*
 * Parses "[0-9]+[kmgt]?".
 */
size_t parse_size(const char *size)
{
	size_t base;
	char *scale;
	int shift = 0;

	TEST_ASSERT(size && isdigit(size[0]), "Need at least one digit in '%s'", size);

	base = strtoull(size, &scale, 0);

	TEST_ASSERT(base != ULLONG_MAX, "Overflow parsing size!");

	switch (tolower(*scale)) {
	case 't':
		shift = 40;
		break;
	case 'g':
		shift = 30;
		break;
	case 'm':
		shift = 20;
		break;
	case 'k':
		shift = 10;
		break;
	case 'b':
	case '\0':
		shift = 0;
		break;
	default:
		TEST_ASSERT(false, "Unknown size letter %c", *scale);
	}

	TEST_ASSERT((base << shift) >> shift == base, "Overflow scaling size!");

	return base << shift;
}

int64_t timespec_to_ns(struct timespec ts)
{
	return (int64_t)ts.tv_nsec + 1000000000LL * (int64_t)ts.tv_sec;
}

struct timespec timespec_add_ns(struct timespec ts, int64_t ns)
{
	struct timespec res;

	res.tv_nsec = ts.tv_nsec + ns;
	res.tv_sec = ts.tv_sec + res.tv_nsec / 1000000000LL;
	res.tv_nsec %= 1000000000LL;

	return res;
}

struct timespec timespec_add(struct timespec ts1, struct timespec ts2)
{
	int64_t ns1 = timespec_to_ns(ts1);
	int64_t ns2 = timespec_to_ns(ts2);
	return timespec_add_ns((struct timespec){0}, ns1 + ns2);
}

struct timespec timespec_sub(struct timespec ts1, struct timespec ts2)
{
	int64_t ns1 = timespec_to_ns(ts1);
	int64_t ns2 = timespec_to_ns(ts2);
	return timespec_add_ns((struct timespec){0}, ns1 - ns2);
}

struct timespec timespec_elapsed(struct timespec start)
{
	struct timespec end;

	clock_gettime(CLOCK_MONOTONIC, &end);
	return timespec_sub(end, start);
}

struct timespec timespec_div(struct timespec ts, int divisor)
{
	int64_t ns = timespec_to_ns(ts) / divisor;

	return timespec_add_ns((struct timespec){0}, ns);
}

void print_skip(const char *fmt, ...)
{
	va_list ap;

	assert(fmt);
	va_start(ap, fmt);
	vprintf(fmt, ap);
	va_end(ap);
	puts(", skipping test");
}

bool thp_configured(void)
{
	int ret;
	struct stat statbuf;

	ret = stat("/sys/kernel/mm/transparent_hugepage", &statbuf);
	TEST_ASSERT(ret == 0 || (ret == -1 && errno == ENOENT),
		    "Error in stating /sys/kernel/mm/transparent_hugepage");

	return ret == 0;
}

size_t get_trans_hugepagesz(void)
{
	size_t size;
	FILE *f;
	int ret;

	TEST_ASSERT(thp_configured(), "THP is not configured in host kernel");

	f = fopen("/sys/kernel/mm/transparent_hugepage/hpage_pmd_size", "r");
	TEST_ASSERT(f != NULL, "Error in opening transparent_hugepage/hpage_pmd_size");

	ret = fscanf(f, "%ld", &size);
	ret = fscanf(f, "%ld", &size);
	TEST_ASSERT(ret < 1, "Error reading transparent_hugepage/hpage_pmd_size");
	fclose(f);

	return size;
}

size_t get_def_hugetlb_pagesz(void)
{
	char buf[64];
	const char *hugepagesize = "Hugepagesize:";
	const char *hugepages_total = "HugePages_Total:";
	FILE *f;

	f = fopen("/proc/meminfo", "r");
	TEST_ASSERT(f != NULL, "Error in opening /proc/meminfo");

	while (fgets(buf, sizeof(buf), f) != NULL) {
		if (strstr(buf, hugepages_total) == buf) {
			unsigned long long total = strtoull(buf + strlen(hugepages_total), NULL, 10);
			if (!total) {
				fprintf(stderr, "HUGETLB is not enabled in /proc/sys/vm/nr_hugepages\n");
				exit(KSFT_SKIP);
			}
		}
		if (strstr(buf, hugepagesize) == buf) {
			fclose(f);
			return strtoull(buf + strlen(hugepagesize), NULL, 10) << 10;
		}
	}

	if (feof(f)) {
		fprintf(stderr, "HUGETLB is not configured in host kernel");
		exit(KSFT_SKIP);
	}

	TEST_FAIL("Error in reading /proc/meminfo");
}

#define ANON_FLAGS	(MAP_PRIVATE | MAP_ANONYMOUS)
#define ANON_HUGE_FLAGS	(ANON_FLAGS | MAP_HUGETLB)

const struct vm_mem_backing_src_alias *vm_mem_backing_src_alias(uint32_t i)
{
	static const struct vm_mem_backing_src_alias aliases[] = {
		[VM_MEM_SRC_ANONYMOUS] = {
			.name = "anonymous",
			.flag = ANON_FLAGS,
		},
		[VM_MEM_SRC_ANONYMOUS_THP] = {
			.name = "anonymous_thp",
			.flag = ANON_FLAGS,
		},
		[VM_MEM_SRC_ANONYMOUS_HUGETLB] = {
			.name = "anonymous_hugetlb",
			.flag = ANON_HUGE_FLAGS,
		},
		[VM_MEM_SRC_ANONYMOUS_HUGETLB_16KB] = {
			.name = "anonymous_hugetlb_16kb",
			.flag = ANON_HUGE_FLAGS | MAP_HUGE_16KB,
		},
		[VM_MEM_SRC_ANONYMOUS_HUGETLB_64KB] = {
			.name = "anonymous_hugetlb_64kb",
			.flag = ANON_HUGE_FLAGS | MAP_HUGE_64KB,
		},
		[VM_MEM_SRC_ANONYMOUS_HUGETLB_512KB] = {
			.name = "anonymous_hugetlb_512kb",
			.flag = ANON_HUGE_FLAGS | MAP_HUGE_512KB,
		},
		[VM_MEM_SRC_ANONYMOUS_HUGETLB_1MB] = {
			.name = "anonymous_hugetlb_1mb",
			.flag = ANON_HUGE_FLAGS | MAP_HUGE_1MB,
		},
		[VM_MEM_SRC_ANONYMOUS_HUGETLB_2MB] = {
			.name = "anonymous_hugetlb_2mb",
			.flag = ANON_HUGE_FLAGS | MAP_HUGE_2MB,
		},
		[VM_MEM_SRC_ANONYMOUS_HUGETLB_8MB] = {
			.name = "anonymous_hugetlb_8mb",
			.flag = ANON_HUGE_FLAGS | MAP_HUGE_8MB,
		},
		[VM_MEM_SRC_ANONYMOUS_HUGETLB_16MB] = {
			.name = "anonymous_hugetlb_16mb",
			.flag = ANON_HUGE_FLAGS | MAP_HUGE_16MB,
		},
		[VM_MEM_SRC_ANONYMOUS_HUGETLB_32MB] = {
			.name = "anonymous_hugetlb_32mb",
			.flag = ANON_HUGE_FLAGS | MAP_HUGE_32MB,
		},
		[VM_MEM_SRC_ANONYMOUS_HUGETLB_256MB] = {
			.name = "anonymous_hugetlb_256mb",
			.flag = ANON_HUGE_FLAGS | MAP_HUGE_256MB,
		},
		[VM_MEM_SRC_ANONYMOUS_HUGETLB_512MB] = {
			.name = "anonymous_hugetlb_512mb",
			.flag = ANON_HUGE_FLAGS | MAP_HUGE_512MB,
		},
		[VM_MEM_SRC_ANONYMOUS_HUGETLB_1GB] = {
			.name = "anonymous_hugetlb_1gb",
			.flag = ANON_HUGE_FLAGS | MAP_HUGE_1GB,
		},
		[VM_MEM_SRC_ANONYMOUS_HUGETLB_2GB] = {
			.name = "anonymous_hugetlb_2gb",
			.flag = ANON_HUGE_FLAGS | MAP_HUGE_2GB,
		},
		[VM_MEM_SRC_ANONYMOUS_HUGETLB_16GB] = {
			.name = "anonymous_hugetlb_16gb",
			.flag = ANON_HUGE_FLAGS | MAP_HUGE_16GB,
		},
		[VM_MEM_SRC_SHMEM] = {
			.name = "shmem",
			.flag = MAP_SHARED,
		},
		[VM_MEM_SRC_SHARED_HUGETLB] = {
			.name = "shared_hugetlb",
			/*
			 * No MAP_HUGETLB, we use MFD_HUGETLB instead. Since
			 * we're using "file backed" memory, we need to specify
			 * this when the FD is created, not when the area is
			 * mapped.
			 */
			.flag = MAP_SHARED,
		},
	};
	_Static_assert(ARRAY_SIZE(aliases) == NUM_SRC_TYPES,
		       "Missing new backing src types?");

	TEST_ASSERT(i < NUM_SRC_TYPES, "Backing src type ID %d too big", i);

	return &aliases[i];
}

#define MAP_HUGE_PAGE_SIZE(x) (1ULL << ((x >> MAP_HUGE_SHIFT) & MAP_HUGE_MASK))

size_t get_backing_src_pagesz(uint32_t i)
{
	uint32_t flag = vm_mem_backing_src_alias(i)->flag;

	switch (i) {
	case VM_MEM_SRC_ANONYMOUS:
	case VM_MEM_SRC_SHMEM:
		return getpagesize();
	case VM_MEM_SRC_ANONYMOUS_THP:
		return get_trans_hugepagesz();
	case VM_MEM_SRC_ANONYMOUS_HUGETLB:
	case VM_MEM_SRC_SHARED_HUGETLB:
		return get_def_hugetlb_pagesz();
	default:
		return MAP_HUGE_PAGE_SIZE(flag);
	}
}

bool is_backing_src_hugetlb(uint32_t i)
{
	return !!(vm_mem_backing_src_alias(i)->flag & MAP_HUGETLB);
}

static void print_available_backing_src_types(const char *prefix)
{
	int i;

	printf("%sAvailable backing src types:\n", prefix);

	for (i = 0; i < NUM_SRC_TYPES; i++)
		printf("%s    %s\n", prefix, vm_mem_backing_src_alias(i)->name);
}

void backing_src_help(const char *flag)
{
	printf(" %s: specify the type of memory that should be used to\n"
	       "     back the guest data region. (default: %s)\n",
	       flag, vm_mem_backing_src_alias(DEFAULT_VM_MEM_SRC)->name);
	print_available_backing_src_types("     ");
}

enum vm_mem_backing_src_type parse_backing_src_type(const char *type_name)
{
	int i;

	for (i = 0; i < NUM_SRC_TYPES; i++)
		if (!strcmp(type_name, vm_mem_backing_src_alias(i)->name))
			return i;

	print_available_backing_src_types("");
	TEST_FAIL("Unknown backing src type: %s", type_name);
	return -1;
}

long get_run_delay(void)
{
	char path[64];
	long val[2];
	FILE *fp;

	sprintf(path, "/proc/%ld/schedstat", syscall(SYS_gettid));
	fp = fopen(path, "r");
	/* Return MIN_RUN_DELAY_NS upon failure just to be safe */
	if (fscanf(fp, "%ld %ld ", &val[0], &val[1]) < 2)
		val[1] = MIN_RUN_DELAY_NS;
	fclose(fp);

	return val[1];
<<<<<<< HEAD
=======
}

int atoi_paranoid(const char *num_str)
{
	char *end_ptr;
	long num;

	errno = 0;
	num = strtol(num_str, &end_ptr, 0);
	TEST_ASSERT(!errno, "strtol(\"%s\") failed", num_str);
	TEST_ASSERT(num_str != end_ptr,
		    "strtol(\"%s\") didn't find a valid integer.", num_str);
	TEST_ASSERT(*end_ptr == '\0',
		    "strtol(\"%s\") failed to parse trailing characters \"%s\".",
		    num_str, end_ptr);
	TEST_ASSERT(num >= INT_MIN && num <= INT_MAX,
		    "%ld not in range of [%d, %d]", num, INT_MIN, INT_MAX);

	return num;
>>>>>>> eb3cdb58
}<|MERGE_RESOLUTION|>--- conflicted
+++ resolved
@@ -357,8 +357,6 @@
 	fclose(fp);
 
 	return val[1];
-<<<<<<< HEAD
-=======
 }
 
 int atoi_paranoid(const char *num_str)
@@ -378,5 +376,4 @@
 		    "%ld not in range of [%d, %d]", num, INT_MIN, INT_MAX);
 
 	return num;
->>>>>>> eb3cdb58
 }