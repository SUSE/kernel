--- conflicted
+++ resolved
@@ -23,12 +23,7 @@
 bool host_cpu_is_amd;
 bool host_cpu_is_intel;
 
-<<<<<<< HEAD
-void regs_dump(FILE *stream, struct kvm_regs *regs,
-	       uint8_t indent)
-=======
 static void regs_dump(FILE *stream, struct kvm_regs *regs, uint8_t indent)
->>>>>>> eb3cdb58
 {
 	fprintf(stream, "%*srax: 0x%.16llx rbx: 0x%.16llx "
 		"rcx: 0x%.16llx rdx: 0x%.16llx\n",
@@ -154,19 +149,6 @@
 }
 
 static uint64_t *virt_create_upper_pte(struct kvm_vm *vm,
-<<<<<<< HEAD
-				       uint64_t pt_pfn,
-				       uint64_t vaddr,
-				       uint64_t paddr,
-				       int level,
-				       enum x86_page_size page_size)
-{
-	uint64_t *pte = virt_get_pte(vm, pt_pfn, vaddr, level);
-
-	if (!(*pte & PTE_PRESENT_MASK)) {
-		*pte = PTE_PRESENT_MASK | PTE_WRITABLE_MASK;
-		if (level == page_size)
-=======
 				       uint64_t *parent_pte,
 				       uint64_t vaddr,
 				       uint64_t paddr,
@@ -178,7 +160,6 @@
 	if (!(*pte & PTE_PRESENT_MASK)) {
 		*pte = PTE_PRESENT_MASK | PTE_WRITABLE_MASK;
 		if (current_level == target_level)
->>>>>>> eb3cdb58
 			*pte |= PTE_LARGE_MASK | (paddr & PHYSICAL_PAGE_MASK);
 		else
 			*pte |= vm_alloc_page_table(vm) & PHYSICAL_PAGE_MASK;
@@ -190,11 +171,7 @@
 		 */
 		TEST_ASSERT(current_level != target_level,
 			    "Cannot create hugepage at level: %u, vaddr: 0x%lx\n",
-<<<<<<< HEAD
-			    page_size, vaddr);
-=======
 			    current_level, vaddr);
->>>>>>> eb3cdb58
 		TEST_ASSERT(!(*pte & PTE_LARGE_MASK),
 			    "Cannot create page table at level: %u, vaddr: 0x%lx\n",
 			    current_level, vaddr);
@@ -204,11 +181,7 @@
 
 void __virt_pg_map(struct kvm_vm *vm, uint64_t vaddr, uint64_t paddr, int level)
 {
-<<<<<<< HEAD
-	const uint64_t pg_size = 1ull << ((page_size * 9) + 12);
-=======
 	const uint64_t pg_size = PG_LEVEL_SIZE(level);
->>>>>>> eb3cdb58
 	uint64_t *pml4e, *pdpe, *pde;
 	uint64_t *pte;
 
@@ -232,18 +205,6 @@
 	 * Allocate upper level page tables, if not already present.  Return
 	 * early if a hugepage was created.
 	 */
-<<<<<<< HEAD
-	pml4e = virt_create_upper_pte(vm, vm->pgd >> vm->page_shift,
-				      vaddr, paddr, 3, page_size);
-	if (*pml4e & PTE_LARGE_MASK)
-		return;
-
-	pdpe = virt_create_upper_pte(vm, PTE_GET_PFN(*pml4e), vaddr, paddr, 2, page_size);
-	if (*pdpe & PTE_LARGE_MASK)
-		return;
-
-	pde = virt_create_upper_pte(vm, PTE_GET_PFN(*pdpe), vaddr, paddr, 1, page_size);
-=======
 	pml4e = virt_create_upper_pte(vm, &vm->pgd, vaddr, paddr, PG_LEVEL_512G, level);
 	if (*pml4e & PTE_LARGE_MASK)
 		return;
@@ -253,16 +214,11 @@
 		return;
 
 	pde = virt_create_upper_pte(vm, pdpe, vaddr, paddr, PG_LEVEL_2M, level);
->>>>>>> eb3cdb58
 	if (*pde & PTE_LARGE_MASK)
 		return;
 
 	/* Fill in page table entry. */
-<<<<<<< HEAD
-	pte = virt_get_pte(vm, PTE_GET_PFN(*pde), vaddr, 0);
-=======
 	pte = virt_get_pte(vm, pde, vaddr, PG_LEVEL_4K);
->>>>>>> eb3cdb58
 	TEST_ASSERT(!(*pte & PTE_PRESENT_MASK),
 		    "PTE already present for 4k page at vaddr: 0x%lx\n", vaddr);
 	*pte = PTE_PRESENT_MASK | PTE_WRITABLE_MASK | (paddr & PHYSICAL_PAGE_MASK);
@@ -273,26 +229,12 @@
 	__virt_pg_map(vm, vaddr, paddr, PG_LEVEL_4K);
 }
 
-<<<<<<< HEAD
-static uint64_t *_vm_get_page_table_entry(struct kvm_vm *vm, int vcpuid,
-						       uint64_t vaddr)
-{
-	uint16_t index[4];
-	uint64_t *pml4e, *pdpe, *pde;
-	uint64_t *pte;
-	struct kvm_cpuid_entry2 *entry;
-	struct kvm_sregs sregs;
-	int max_phy_addr;
-	/* Set the bottom 52 bits. */
-	uint64_t rsvd_mask = 0x000fffffffffffff;
-=======
 void virt_map_level(struct kvm_vm *vm, uint64_t vaddr, uint64_t paddr,
 		    uint64_t nr_bytes, int level)
 {
 	uint64_t pg_size = PG_LEVEL_SIZE(level);
 	uint64_t nr_pages = nr_bytes / pg_size;
 	int i;
->>>>>>> eb3cdb58
 
 	TEST_ASSERT(nr_bytes % pg_size == 0,
 		    "Region size not aligned: nr_bytes: 0x%lx, page size: 0x%lx",
@@ -339,38 +281,6 @@
 	TEST_ASSERT(vaddr == (((int64_t)vaddr << 16) >> 16),
 		"Canonical check failed.  The virtual address is invalid.");
 
-<<<<<<< HEAD
-	index[0] = (vaddr >> 12) & 0x1ffu;
-	index[1] = (vaddr >> 21) & 0x1ffu;
-	index[2] = (vaddr >> 30) & 0x1ffu;
-	index[3] = (vaddr >> 39) & 0x1ffu;
-
-	pml4e = addr_gpa2hva(vm, vm->pgd);
-	TEST_ASSERT(pml4e[index[3]] & PTE_PRESENT_MASK,
-		"Expected pml4e to be present for gva: 0x%08lx", vaddr);
-	TEST_ASSERT((pml4e[index[3]] & (rsvd_mask | PTE_LARGE_MASK)) == 0,
-		"Unexpected reserved bits set.");
-
-	pdpe = addr_gpa2hva(vm, PTE_GET_PFN(pml4e[index[3]]) * vm->page_size);
-	TEST_ASSERT(pdpe[index[2]] & PTE_PRESENT_MASK,
-		"Expected pdpe to be present for gva: 0x%08lx", vaddr);
-	TEST_ASSERT(!(pdpe[index[2]] & PTE_LARGE_MASK),
-		"Expected pdpe to map a pde not a 1-GByte page.");
-	TEST_ASSERT((pdpe[index[2]] & rsvd_mask) == 0,
-		"Unexpected reserved bits set.");
-
-	pde = addr_gpa2hva(vm, PTE_GET_PFN(pdpe[index[2]]) * vm->page_size);
-	TEST_ASSERT(pde[index[1]] & PTE_PRESENT_MASK,
-		"Expected pde to be present for gva: 0x%08lx", vaddr);
-	TEST_ASSERT(!(pde[index[1]] & PTE_LARGE_MASK),
-		"Expected pde to map a pte not a 2-MByte page.");
-	TEST_ASSERT((pde[index[1]] & rsvd_mask) == 0,
-		"Unexpected reserved bits set.");
-
-	pte = addr_gpa2hva(vm, PTE_GET_PFN(pde[index[1]]) * vm->page_size);
-	TEST_ASSERT(pte[index[0]] & PTE_PRESENT_MASK,
-		"Expected pte to be present for gva: 0x%08lx", vaddr);
-=======
 	pml4e = virt_get_pte(vm, &vm->pgd, vaddr, PG_LEVEL_512G);
 	if (vm_is_target_pte(pml4e, level, PG_LEVEL_512G))
 		return pml4e;
@@ -382,34 +292,19 @@
 	pde = virt_get_pte(vm, pdpe, vaddr, PG_LEVEL_2M);
 	if (vm_is_target_pte(pde, level, PG_LEVEL_2M))
 		return pde;
->>>>>>> eb3cdb58
 
 	return virt_get_pte(vm, pde, vaddr, PG_LEVEL_4K);
 }
 
 uint64_t *vm_get_page_table_entry(struct kvm_vm *vm, uint64_t vaddr)
 {
-<<<<<<< HEAD
-	uint64_t *pte = _vm_get_page_table_entry(vm, vcpuid, vaddr);
-=======
 	int level = PG_LEVEL_4K;
->>>>>>> eb3cdb58
 
 	return __vm_get_page_table_entry(vm, vaddr, &level);
 }
 
 void virt_arch_dump(FILE *stream, struct kvm_vm *vm, uint8_t indent)
 {
-<<<<<<< HEAD
-	uint64_t *new_pte = _vm_get_page_table_entry(vm, vcpuid, vaddr);
-
-	*(uint64_t *)new_pte = pte;
-}
-
-void virt_dump(FILE *stream, struct kvm_vm *vm, uint8_t indent)
-{
-=======
->>>>>>> eb3cdb58
 	uint64_t *pml4e, *pml4e_start;
 	uint64_t *pdpe, *pdpe_start;
 	uint64_t *pde, *pde_start;
@@ -591,43 +486,6 @@
 
 vm_paddr_t addr_arch_gva2gpa(struct kvm_vm *vm, vm_vaddr_t gva)
 {
-<<<<<<< HEAD
-	uint16_t index[4];
-	uint64_t *pml4e, *pdpe, *pde;
-	uint64_t *pte;
-
-	TEST_ASSERT(vm->mode == VM_MODE_PXXV48_4K, "Attempt to use "
-		"unknown or unsupported guest mode, mode: 0x%x", vm->mode);
-
-	index[0] = (gva >> 12) & 0x1ffu;
-	index[1] = (gva >> 21) & 0x1ffu;
-	index[2] = (gva >> 30) & 0x1ffu;
-	index[3] = (gva >> 39) & 0x1ffu;
-
-	if (!vm->pgd_created)
-		goto unmapped_gva;
-	pml4e = addr_gpa2hva(vm, vm->pgd);
-	if (!(pml4e[index[3]] & PTE_PRESENT_MASK))
-		goto unmapped_gva;
-
-	pdpe = addr_gpa2hva(vm, PTE_GET_PFN(pml4e[index[3]]) * vm->page_size);
-	if (!(pdpe[index[2]] & PTE_PRESENT_MASK))
-		goto unmapped_gva;
-
-	pde = addr_gpa2hva(vm, PTE_GET_PFN(pdpe[index[2]]) * vm->page_size);
-	if (!(pde[index[1]] & PTE_PRESENT_MASK))
-		goto unmapped_gva;
-
-	pte = addr_gpa2hva(vm, PTE_GET_PFN(pde[index[1]]) * vm->page_size);
-	if (!(pte[index[0]] & PTE_PRESENT_MASK))
-		goto unmapped_gva;
-
-	return (PTE_GET_PFN(pte[index[0]]) * vm->page_size) + (gva & 0xfffu);
-
-unmapped_gva:
-	TEST_FAIL("No mapping for vm virtual address, gva: 0x%lx", gva);
-	exit(EXIT_FAILURE);
-=======
 	int level = PG_LEVEL_NONE;
 	uint64_t *pte = __vm_get_page_table_entry(vm, gva, &level);
 
@@ -639,7 +497,6 @@
 	 * address bits to be zero.
 	 */
 	return PTE_GET_PA(*pte) | (gva & ~HUGEPAGE_MASK(level));
->>>>>>> eb3cdb58
 }
 
 static void kvm_setup_gdt(struct kvm_vm *vm, struct kvm_dtable *dt)
@@ -1324,16 +1181,9 @@
 	return X86_HYPERCALL("a"(nr), "b"(a0), "c"(a1), "d"(a2), "S"(a3));
 }
 
-<<<<<<< HEAD
-	asm volatile("vmcall"
-		     : "=a"(r)
-		     : "a"(nr), "b"(a0), "c"(a1), "d"(a2), "S"(a3));
-	return r;
-=======
 uint64_t __xen_hypercall(uint64_t nr, uint64_t a0, void *a1)
 {
 	return X86_HYPERCALL("a"(nr), "D"(a0), "S"(a1));
->>>>>>> eb3cdb58
 }
 
 void xen_hypercall(uint64_t nr, uint64_t a0, void *a1)
@@ -1400,47 +1250,16 @@
 	return cpuid;
 }
 
-<<<<<<< HEAD
-#define X86EMUL_CPUID_VENDOR_AuthenticAMD_ebx 0x68747541
-#define X86EMUL_CPUID_VENDOR_AuthenticAMD_ecx 0x444d4163
-#define X86EMUL_CPUID_VENDOR_AuthenticAMD_edx 0x69746e65
-
-static inline unsigned x86_family(unsigned int eax)
-{
-        unsigned int x86;
-
-        x86 = (eax >> 8) & 0xf;
-
-        if (x86 == 0xf)
-                x86 += (eax >> 20) & 0xff;
-
-        return x86;
-}
-
-=======
->>>>>>> eb3cdb58
 unsigned long vm_compute_max_gfn(struct kvm_vm *vm)
 {
 	const unsigned long num_ht_pages = 12 << (30 - vm->page_shift); /* 12 GiB */
 	unsigned long ht_gfn, max_gfn, max_pfn;
-<<<<<<< HEAD
-	uint32_t eax, ebx, ecx, edx, max_ext_leaf;
-=======
 	uint8_t maxphyaddr;
->>>>>>> eb3cdb58
 
 	max_gfn = (1ULL << (vm->pa_bits - vm->page_shift)) - 1;
 
 	/* Avoid reserved HyperTransport region on AMD processors.  */
-<<<<<<< HEAD
-	eax = ecx = 0;
-	cpuid(&eax, &ebx, &ecx, &edx);
-	if (ebx != X86EMUL_CPUID_VENDOR_AuthenticAMD_ebx ||
-	    ecx != X86EMUL_CPUID_VENDOR_AuthenticAMD_ecx ||
-	    edx != X86EMUL_CPUID_VENDOR_AuthenticAMD_edx)
-=======
 	if (!host_cpu_is_amd)
->>>>>>> eb3cdb58
 		return max_gfn;
 
 	/* On parts with <40 physical address bits, the area is fully hidden */
@@ -1449,14 +1268,7 @@
 
 	/* Before family 17h, the HyperTransport area is just below 1T.  */
 	ht_gfn = (1 << 28) - num_ht_pages;
-<<<<<<< HEAD
-	eax = 1;
-	ecx = 0;
-	cpuid(&eax, &ebx, &ecx, &edx);
-	if (x86_family(eax) < 0x17)
-=======
 	if (this_cpu_family() < 0x17)
->>>>>>> eb3cdb58
 		goto done;
 
 	/*
@@ -1464,22 +1276,6 @@
 	 * reduced due to SME by bits 11:6 of CPUID[0x8000001f].EBX.  Use
 	 * the old conservative value if MAXPHYADDR is not enumerated.
 	 */
-<<<<<<< HEAD
-	eax = 0x80000000;
-	cpuid(&eax, &ebx, &ecx, &edx);
-	max_ext_leaf = eax;
-	if (max_ext_leaf < 0x80000008)
-		goto done;
-
-	eax = 0x80000008;
-	cpuid(&eax, &ebx, &ecx, &edx);
-	max_pfn = (1ULL << ((eax & 0xff) - vm->page_shift)) - 1;
-	if (max_ext_leaf >= 0x8000001f) {
-		eax = 0x8000001f;
-		cpuid(&eax, &ebx, &ecx, &edx);
-		max_pfn >>= (ebx >> 6) & 0x3f;
-	}
-=======
 	if (!this_cpu_has_p(X86_PROPERTY_MAX_PHY_ADDR))
 		goto done;
 
@@ -1488,13 +1284,10 @@
 
 	if (this_cpu_has_p(X86_PROPERTY_PHYS_ADDR_REDUCTION))
 		max_pfn >>= this_cpu_property(X86_PROPERTY_PHYS_ADDR_REDUCTION);
->>>>>>> eb3cdb58
 
 	ht_gfn = max_pfn - num_ht_pages;
 done:
 	return min(max_gfn, ht_gfn - 1);
-<<<<<<< HEAD
-=======
 }
 
 /* Returns true if kvm_intel was loaded with unrestricted_guest=1. */
@@ -1511,5 +1304,4 @@
 {
 	host_cpu_is_intel = this_cpu_is_intel();
 	host_cpu_is_amd = this_cpu_is_amd();
->>>>>>> eb3cdb58
 }