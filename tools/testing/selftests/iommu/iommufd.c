// SPDX-License-Identifier: GPL-2.0-only
/* Copyright (c) 2021-2022, NVIDIA CORPORATION & AFFILIATES */
#include <stdlib.h>
#include <sys/mman.h>
#include <sys/eventfd.h>

#define __EXPORTED_HEADERS__
#include <linux/vfio.h>

#include "iommufd_utils.h"

static unsigned long HUGEPAGE_SIZE;

#define MOCK_PAGE_SIZE (PAGE_SIZE / 2)
#define MOCK_HUGE_PAGE_SIZE (512 * MOCK_PAGE_SIZE)

static unsigned long get_huge_page_size(void)
{
	char buf[80];
	int ret;
	int fd;

	fd = open("/sys/kernel/mm/transparent_hugepage/hpage_pmd_size",
		  O_RDONLY);
	if (fd < 0)
		return 2 * 1024 * 1024;

	ret = read(fd, buf, sizeof(buf));
	close(fd);
	if (ret <= 0 || ret == sizeof(buf))
		return 2 * 1024 * 1024;
	buf[ret] = 0;
	return strtoul(buf, NULL, 10);
}

static __attribute__((constructor)) void setup_sizes(void)
{
	void *vrc;
	int rc;

	PAGE_SIZE = sysconf(_SC_PAGE_SIZE);
	HUGEPAGE_SIZE = get_huge_page_size();

	BUFFER_SIZE = PAGE_SIZE * 16;
	rc = posix_memalign(&buffer, HUGEPAGE_SIZE, BUFFER_SIZE);
	assert(!rc);
	assert(buffer);
	assert((uintptr_t)buffer % HUGEPAGE_SIZE == 0);
	vrc = mmap(buffer, BUFFER_SIZE, PROT_READ | PROT_WRITE,
		   MAP_SHARED | MAP_ANONYMOUS | MAP_FIXED, -1, 0);
	assert(vrc == buffer);
}

FIXTURE(iommufd)
{
	int fd;
};

FIXTURE_SETUP(iommufd)
{
	self->fd = open("/dev/iommu", O_RDWR);
	ASSERT_NE(-1, self->fd);
}

FIXTURE_TEARDOWN(iommufd)
{
	teardown_iommufd(self->fd, _metadata);
}

TEST_F(iommufd, simple_close)
{
}

TEST_F(iommufd, cmd_fail)
{
	struct iommu_destroy cmd = { .size = sizeof(cmd), .id = 0 };

	/* object id is invalid */
	EXPECT_ERRNO(ENOENT, _test_ioctl_destroy(self->fd, 0));
	/* Bad pointer */
	EXPECT_ERRNO(EFAULT, ioctl(self->fd, IOMMU_DESTROY, NULL));
	/* Unknown ioctl */
	EXPECT_ERRNO(ENOTTY,
		     ioctl(self->fd, _IO(IOMMUFD_TYPE, IOMMUFD_CMD_BASE - 1),
			   &cmd));
}

TEST_F(iommufd, cmd_length)
{
#define TEST_LENGTH(_struct, _ioctl, _last)                              \
	{                                                                \
		size_t min_size = offsetofend(struct _struct, _last);    \
		struct {                                                 \
			struct _struct cmd;                              \
			uint8_t extra;                                   \
		} cmd = { .cmd = { .size = min_size - 1 },               \
			  .extra = UINT8_MAX };                          \
		int old_errno;                                           \
		int rc;                                                  \
									 \
		EXPECT_ERRNO(EINVAL, ioctl(self->fd, _ioctl, &cmd));     \
		cmd.cmd.size = sizeof(struct _struct) + 1;               \
		EXPECT_ERRNO(E2BIG, ioctl(self->fd, _ioctl, &cmd));      \
		cmd.cmd.size = sizeof(struct _struct);                   \
		rc = ioctl(self->fd, _ioctl, &cmd);                      \
		old_errno = errno;                                       \
		cmd.cmd.size = sizeof(struct _struct) + 1;               \
		cmd.extra = 0;                                           \
		if (rc) {                                                \
			EXPECT_ERRNO(old_errno,                          \
				     ioctl(self->fd, _ioctl, &cmd));     \
		} else {                                                 \
			ASSERT_EQ(0, ioctl(self->fd, _ioctl, &cmd));     \
		}                                                        \
	}

	TEST_LENGTH(iommu_destroy, IOMMU_DESTROY, id);
	TEST_LENGTH(iommu_hw_info, IOMMU_GET_HW_INFO, __reserved);
	TEST_LENGTH(iommu_hwpt_alloc, IOMMU_HWPT_ALLOC, __reserved);
<<<<<<< HEAD
=======
	TEST_LENGTH(iommu_hwpt_invalidate, IOMMU_HWPT_INVALIDATE, __reserved);
>>>>>>> 2d5404ca
	TEST_LENGTH(iommu_ioas_alloc, IOMMU_IOAS_ALLOC, out_ioas_id);
	TEST_LENGTH(iommu_ioas_iova_ranges, IOMMU_IOAS_IOVA_RANGES,
		    out_iova_alignment);
	TEST_LENGTH(iommu_ioas_allow_iovas, IOMMU_IOAS_ALLOW_IOVAS,
		    allowed_iovas);
	TEST_LENGTH(iommu_ioas_map, IOMMU_IOAS_MAP, iova);
	TEST_LENGTH(iommu_ioas_copy, IOMMU_IOAS_COPY, src_iova);
	TEST_LENGTH(iommu_ioas_unmap, IOMMU_IOAS_UNMAP, length);
	TEST_LENGTH(iommu_option, IOMMU_OPTION, val64);
	TEST_LENGTH(iommu_vfio_ioas, IOMMU_VFIO_IOAS, __reserved);
#undef TEST_LENGTH
}

TEST_F(iommufd, cmd_ex_fail)
{
	struct {
		struct iommu_destroy cmd;
		__u64 future;
	} cmd = { .cmd = { .size = sizeof(cmd), .id = 0 } };

	/* object id is invalid and command is longer */
	EXPECT_ERRNO(ENOENT, ioctl(self->fd, IOMMU_DESTROY, &cmd));
	/* future area is non-zero */
	cmd.future = 1;
	EXPECT_ERRNO(E2BIG, ioctl(self->fd, IOMMU_DESTROY, &cmd));
	/* Original command "works" */
	cmd.cmd.size = sizeof(cmd.cmd);
	EXPECT_ERRNO(ENOENT, ioctl(self->fd, IOMMU_DESTROY, &cmd));
	/* Short command fails */
	cmd.cmd.size = sizeof(cmd.cmd) - 1;
	EXPECT_ERRNO(EINVAL, ioctl(self->fd, IOMMU_DESTROY, &cmd));
}

TEST_F(iommufd, global_options)
{
	struct iommu_option cmd = {
		.size = sizeof(cmd),
		.option_id = IOMMU_OPTION_RLIMIT_MODE,
		.op = IOMMU_OPTION_OP_GET,
		.val64 = 1,
	};

	cmd.option_id = IOMMU_OPTION_RLIMIT_MODE;
	ASSERT_EQ(0, ioctl(self->fd, IOMMU_OPTION, &cmd));
	ASSERT_EQ(0, cmd.val64);

	/* This requires root */
	cmd.op = IOMMU_OPTION_OP_SET;
	cmd.val64 = 1;
	ASSERT_EQ(0, ioctl(self->fd, IOMMU_OPTION, &cmd));
	cmd.val64 = 2;
	EXPECT_ERRNO(EINVAL, ioctl(self->fd, IOMMU_OPTION, &cmd));

	cmd.op = IOMMU_OPTION_OP_GET;
	ASSERT_EQ(0, ioctl(self->fd, IOMMU_OPTION, &cmd));
	ASSERT_EQ(1, cmd.val64);

	cmd.op = IOMMU_OPTION_OP_SET;
	cmd.val64 = 0;
	ASSERT_EQ(0, ioctl(self->fd, IOMMU_OPTION, &cmd));

	cmd.op = IOMMU_OPTION_OP_GET;
	cmd.option_id = IOMMU_OPTION_HUGE_PAGES;
	EXPECT_ERRNO(ENOENT, ioctl(self->fd, IOMMU_OPTION, &cmd));
	cmd.op = IOMMU_OPTION_OP_SET;
	EXPECT_ERRNO(ENOENT, ioctl(self->fd, IOMMU_OPTION, &cmd));
}

FIXTURE(iommufd_ioas)
{
	int fd;
	uint32_t ioas_id;
	uint32_t stdev_id;
	uint32_t hwpt_id;
	uint32_t device_id;
	uint64_t base_iova;
};

FIXTURE_VARIANT(iommufd_ioas)
{
	unsigned int mock_domains;
	unsigned int memory_limit;
};

FIXTURE_SETUP(iommufd_ioas)
{
	unsigned int i;


	self->fd = open("/dev/iommu", O_RDWR);
	ASSERT_NE(-1, self->fd);
	test_ioctl_ioas_alloc(&self->ioas_id);

	if (!variant->memory_limit) {
		test_ioctl_set_default_memory_limit();
	} else {
		test_ioctl_set_temp_memory_limit(variant->memory_limit);
	}

	for (i = 0; i != variant->mock_domains; i++) {
		test_cmd_mock_domain(self->ioas_id, &self->stdev_id,
				     &self->hwpt_id, &self->device_id);
		self->base_iova = MOCK_APERTURE_START;
	}
}

FIXTURE_TEARDOWN(iommufd_ioas)
{
	test_ioctl_set_default_memory_limit();
	teardown_iommufd(self->fd, _metadata);
}

FIXTURE_VARIANT_ADD(iommufd_ioas, no_domain)
{
};

FIXTURE_VARIANT_ADD(iommufd_ioas, mock_domain)
{
	.mock_domains = 1,
};

FIXTURE_VARIANT_ADD(iommufd_ioas, two_mock_domain)
{
	.mock_domains = 2,
};

FIXTURE_VARIANT_ADD(iommufd_ioas, mock_domain_limit)
{
	.mock_domains = 1,
	.memory_limit = 16,
};

TEST_F(iommufd_ioas, ioas_auto_destroy)
{
}

TEST_F(iommufd_ioas, ioas_destroy)
{
	if (self->stdev_id) {
		/* IOAS cannot be freed while a device has a HWPT using it */
		EXPECT_ERRNO(EBUSY,
			     _test_ioctl_destroy(self->fd, self->ioas_id));
	} else {
		/* Can allocate and manually free an IOAS table */
		test_ioctl_destroy(self->ioas_id);
	}
}

TEST_F(iommufd_ioas, alloc_hwpt_nested)
{
	const uint32_t min_data_len =
		offsetofend(struct iommu_hwpt_selftest, iotlb);
	struct iommu_hwpt_selftest data = {
		.iotlb = IOMMU_TEST_IOTLB_DEFAULT,
	};
<<<<<<< HEAD
	uint32_t nested_hwpt_id[2] = {};
	uint32_t parent_hwpt_id = 0;
	uint32_t parent_hwpt_id_not_work = 0;
	uint32_t test_hwpt_id = 0;
=======
	struct iommu_hwpt_invalidate_selftest inv_reqs[2] = {};
	uint32_t nested_hwpt_id[2] = {};
	uint32_t num_inv;
	uint32_t parent_hwpt_id = 0;
	uint32_t parent_hwpt_id_not_work = 0;
	uint32_t test_hwpt_id = 0;
	uint32_t iopf_hwpt_id;
	uint32_t fault_id;
	uint32_t fault_fd;
>>>>>>> 2d5404ca

	if (self->device_id) {
		/* Negative tests */
		test_err_hwpt_alloc(ENOENT, self->ioas_id, self->device_id, 0,
				    &test_hwpt_id);
		test_err_hwpt_alloc(EINVAL, self->device_id, self->device_id, 0,
				    &test_hwpt_id);

		test_cmd_hwpt_alloc(self->device_id, self->ioas_id,
				    IOMMU_HWPT_ALLOC_NEST_PARENT,
				    &parent_hwpt_id);

		test_cmd_hwpt_alloc(self->device_id, self->ioas_id, 0,
				    &parent_hwpt_id_not_work);

		/* Negative nested tests */
		test_err_hwpt_alloc_nested(EINVAL, self->device_id,
					   parent_hwpt_id, 0,
					   &nested_hwpt_id[0],
					   IOMMU_HWPT_DATA_NONE, &data,
					   sizeof(data));
		test_err_hwpt_alloc_nested(EOPNOTSUPP, self->device_id,
					   parent_hwpt_id, 0,
					   &nested_hwpt_id[0],
					   IOMMU_HWPT_DATA_SELFTEST + 1, &data,
					   sizeof(data));
		test_err_hwpt_alloc_nested(EINVAL, self->device_id,
					   parent_hwpt_id, 0,
					   &nested_hwpt_id[0],
					   IOMMU_HWPT_DATA_SELFTEST, &data,
					   min_data_len - 1);
		test_err_hwpt_alloc_nested(EFAULT, self->device_id,
					   parent_hwpt_id, 0,
					   &nested_hwpt_id[0],
					   IOMMU_HWPT_DATA_SELFTEST, NULL,
					   sizeof(data));
		test_err_hwpt_alloc_nested(
			EOPNOTSUPP, self->device_id, parent_hwpt_id,
			IOMMU_HWPT_ALLOC_NEST_PARENT, &nested_hwpt_id[0],
			IOMMU_HWPT_DATA_SELFTEST, &data, sizeof(data));
		test_err_hwpt_alloc_nested(EINVAL, self->device_id,
					   parent_hwpt_id_not_work, 0,
					   &nested_hwpt_id[0],
					   IOMMU_HWPT_DATA_SELFTEST, &data,
					   sizeof(data));

		/* Allocate two nested hwpts sharing one common parent hwpt */
<<<<<<< HEAD
=======
		test_ioctl_fault_alloc(&fault_id, &fault_fd);
>>>>>>> 2d5404ca
		test_cmd_hwpt_alloc_nested(self->device_id, parent_hwpt_id, 0,
					   &nested_hwpt_id[0],
					   IOMMU_HWPT_DATA_SELFTEST, &data,
					   sizeof(data));
		test_cmd_hwpt_alloc_nested(self->device_id, parent_hwpt_id, 0,
					   &nested_hwpt_id[1],
					   IOMMU_HWPT_DATA_SELFTEST, &data,
					   sizeof(data));
<<<<<<< HEAD
=======
		test_err_hwpt_alloc_iopf(ENOENT, self->device_id, parent_hwpt_id,
					 UINT32_MAX, IOMMU_HWPT_FAULT_ID_VALID,
					 &iopf_hwpt_id, IOMMU_HWPT_DATA_SELFTEST,
					 &data, sizeof(data));
		test_cmd_hwpt_alloc_iopf(self->device_id, parent_hwpt_id, fault_id,
					 IOMMU_HWPT_FAULT_ID_VALID, &iopf_hwpt_id,
					 IOMMU_HWPT_DATA_SELFTEST, &data,
					 sizeof(data));
		test_cmd_hwpt_check_iotlb_all(nested_hwpt_id[0],
					      IOMMU_TEST_IOTLB_DEFAULT);
		test_cmd_hwpt_check_iotlb_all(nested_hwpt_id[1],
					      IOMMU_TEST_IOTLB_DEFAULT);
>>>>>>> 2d5404ca

		/* Negative test: a nested hwpt on top of a nested hwpt */
		test_err_hwpt_alloc_nested(EINVAL, self->device_id,
					   nested_hwpt_id[0], 0, &test_hwpt_id,
					   IOMMU_HWPT_DATA_SELFTEST, &data,
					   sizeof(data));
		/* Negative test: parent hwpt now cannot be freed */
		EXPECT_ERRNO(EBUSY,
			     _test_ioctl_destroy(self->fd, parent_hwpt_id));

<<<<<<< HEAD
=======
		/* hwpt_invalidate only supports a user-managed hwpt (nested) */
		num_inv = 1;
		test_err_hwpt_invalidate(ENOENT, parent_hwpt_id, inv_reqs,
					 IOMMU_HWPT_INVALIDATE_DATA_SELFTEST,
					 sizeof(*inv_reqs), &num_inv);
		assert(!num_inv);

		/* Check data_type by passing zero-length array */
		num_inv = 0;
		test_cmd_hwpt_invalidate(nested_hwpt_id[0], inv_reqs,
					 IOMMU_HWPT_INVALIDATE_DATA_SELFTEST,
					 sizeof(*inv_reqs), &num_inv);
		assert(!num_inv);

		/* Negative test: Invalid data_type */
		num_inv = 1;
		test_err_hwpt_invalidate(EINVAL, nested_hwpt_id[0], inv_reqs,
					 IOMMU_HWPT_INVALIDATE_DATA_SELFTEST_INVALID,
					 sizeof(*inv_reqs), &num_inv);
		assert(!num_inv);

		/* Negative test: structure size sanity */
		num_inv = 1;
		test_err_hwpt_invalidate(EINVAL, nested_hwpt_id[0], inv_reqs,
					 IOMMU_HWPT_INVALIDATE_DATA_SELFTEST,
					 sizeof(*inv_reqs) + 1, &num_inv);
		assert(!num_inv);

		num_inv = 1;
		test_err_hwpt_invalidate(EINVAL, nested_hwpt_id[0], inv_reqs,
					 IOMMU_HWPT_INVALIDATE_DATA_SELFTEST,
					 1, &num_inv);
		assert(!num_inv);

		/* Negative test: invalid flag is passed */
		num_inv = 1;
		inv_reqs[0].flags = 0xffffffff;
		test_err_hwpt_invalidate(EOPNOTSUPP, nested_hwpt_id[0], inv_reqs,
					 IOMMU_HWPT_INVALIDATE_DATA_SELFTEST,
					 sizeof(*inv_reqs), &num_inv);
		assert(!num_inv);

		/* Negative test: invalid data_uptr when array is not empty */
		num_inv = 1;
		inv_reqs[0].flags = 0;
		test_err_hwpt_invalidate(EINVAL, nested_hwpt_id[0], NULL,
					 IOMMU_HWPT_INVALIDATE_DATA_SELFTEST,
					 sizeof(*inv_reqs), &num_inv);
		assert(!num_inv);

		/* Negative test: invalid entry_len when array is not empty */
		num_inv = 1;
		inv_reqs[0].flags = 0;
		test_err_hwpt_invalidate(EINVAL, nested_hwpt_id[0], inv_reqs,
					 IOMMU_HWPT_INVALIDATE_DATA_SELFTEST,
					 0, &num_inv);
		assert(!num_inv);

		/* Negative test: invalid iotlb_id */
		num_inv = 1;
		inv_reqs[0].flags = 0;
		inv_reqs[0].iotlb_id = MOCK_NESTED_DOMAIN_IOTLB_ID_MAX + 1;
		test_err_hwpt_invalidate(EINVAL, nested_hwpt_id[0], inv_reqs,
					 IOMMU_HWPT_INVALIDATE_DATA_SELFTEST,
					 sizeof(*inv_reqs), &num_inv);
		assert(!num_inv);

		/*
		 * Invalidate the 1st iotlb entry but fail the 2nd request
		 * due to invalid flags configuration in the 2nd request.
		 */
		num_inv = 2;
		inv_reqs[0].flags = 0;
		inv_reqs[0].iotlb_id = 0;
		inv_reqs[1].flags = 0xffffffff;
		inv_reqs[1].iotlb_id = 1;
		test_err_hwpt_invalidate(EOPNOTSUPP, nested_hwpt_id[0], inv_reqs,
					 IOMMU_HWPT_INVALIDATE_DATA_SELFTEST,
					 sizeof(*inv_reqs), &num_inv);
		assert(num_inv == 1);
		test_cmd_hwpt_check_iotlb(nested_hwpt_id[0], 0, 0);
		test_cmd_hwpt_check_iotlb(nested_hwpt_id[0], 1,
					  IOMMU_TEST_IOTLB_DEFAULT);
		test_cmd_hwpt_check_iotlb(nested_hwpt_id[0], 2,
					  IOMMU_TEST_IOTLB_DEFAULT);
		test_cmd_hwpt_check_iotlb(nested_hwpt_id[0], 3,
					  IOMMU_TEST_IOTLB_DEFAULT);

		/*
		 * Invalidate the 1st iotlb entry but fail the 2nd request
		 * due to invalid iotlb_id configuration in the 2nd request.
		 */
		num_inv = 2;
		inv_reqs[0].flags = 0;
		inv_reqs[0].iotlb_id = 0;
		inv_reqs[1].flags = 0;
		inv_reqs[1].iotlb_id = MOCK_NESTED_DOMAIN_IOTLB_ID_MAX + 1;
		test_err_hwpt_invalidate(EINVAL, nested_hwpt_id[0], inv_reqs,
					 IOMMU_HWPT_INVALIDATE_DATA_SELFTEST,
					 sizeof(*inv_reqs), &num_inv);
		assert(num_inv == 1);
		test_cmd_hwpt_check_iotlb(nested_hwpt_id[0], 0, 0);
		test_cmd_hwpt_check_iotlb(nested_hwpt_id[0], 1,
					  IOMMU_TEST_IOTLB_DEFAULT);
		test_cmd_hwpt_check_iotlb(nested_hwpt_id[0], 2,
					  IOMMU_TEST_IOTLB_DEFAULT);
		test_cmd_hwpt_check_iotlb(nested_hwpt_id[0], 3,
					  IOMMU_TEST_IOTLB_DEFAULT);

		/* Invalidate the 2nd iotlb entry and verify */
		num_inv = 1;
		inv_reqs[0].flags = 0;
		inv_reqs[0].iotlb_id = 1;
		test_cmd_hwpt_invalidate(nested_hwpt_id[0], inv_reqs,
					 IOMMU_HWPT_INVALIDATE_DATA_SELFTEST,
					 sizeof(*inv_reqs), &num_inv);
		assert(num_inv == 1);
		test_cmd_hwpt_check_iotlb(nested_hwpt_id[0], 0, 0);
		test_cmd_hwpt_check_iotlb(nested_hwpt_id[0], 1, 0);
		test_cmd_hwpt_check_iotlb(nested_hwpt_id[0], 2,
					  IOMMU_TEST_IOTLB_DEFAULT);
		test_cmd_hwpt_check_iotlb(nested_hwpt_id[0], 3,
					  IOMMU_TEST_IOTLB_DEFAULT);

		/* Invalidate the 3rd and 4th iotlb entries and verify */
		num_inv = 2;
		inv_reqs[0].flags = 0;
		inv_reqs[0].iotlb_id = 2;
		inv_reqs[1].flags = 0;
		inv_reqs[1].iotlb_id = 3;
		test_cmd_hwpt_invalidate(nested_hwpt_id[0], inv_reqs,
					 IOMMU_HWPT_INVALIDATE_DATA_SELFTEST,
					 sizeof(*inv_reqs), &num_inv);
		assert(num_inv == 2);
		test_cmd_hwpt_check_iotlb_all(nested_hwpt_id[0], 0);

		/* Invalidate all iotlb entries for nested_hwpt_id[1] and verify */
		num_inv = 1;
		inv_reqs[0].flags = IOMMU_TEST_INVALIDATE_FLAG_ALL;
		test_cmd_hwpt_invalidate(nested_hwpt_id[1], inv_reqs,
					 IOMMU_HWPT_INVALIDATE_DATA_SELFTEST,
					 sizeof(*inv_reqs), &num_inv);
		assert(num_inv == 1);
		test_cmd_hwpt_check_iotlb_all(nested_hwpt_id[1], 0);

>>>>>>> 2d5404ca
		/* Attach device to nested_hwpt_id[0] that then will be busy */
		test_cmd_mock_domain_replace(self->stdev_id, nested_hwpt_id[0]);
		EXPECT_ERRNO(EBUSY,
			     _test_ioctl_destroy(self->fd, nested_hwpt_id[0]));

		/* Switch from nested_hwpt_id[0] to nested_hwpt_id[1] */
		test_cmd_mock_domain_replace(self->stdev_id, nested_hwpt_id[1]);
		EXPECT_ERRNO(EBUSY,
			     _test_ioctl_destroy(self->fd, nested_hwpt_id[1]));
		test_ioctl_destroy(nested_hwpt_id[0]);

<<<<<<< HEAD
		/* Detach from nested_hwpt_id[1] and destroy it */
		test_cmd_mock_domain_replace(self->stdev_id, parent_hwpt_id);
		test_ioctl_destroy(nested_hwpt_id[1]);
=======
		/* Switch from nested_hwpt_id[1] to iopf_hwpt_id */
		test_cmd_mock_domain_replace(self->stdev_id, iopf_hwpt_id);
		EXPECT_ERRNO(EBUSY,
			     _test_ioctl_destroy(self->fd, iopf_hwpt_id));
		/* Trigger an IOPF on the device */
		test_cmd_trigger_iopf(self->device_id, fault_fd);

		/* Detach from nested_hwpt_id[1] and destroy it */
		test_cmd_mock_domain_replace(self->stdev_id, parent_hwpt_id);
		test_ioctl_destroy(nested_hwpt_id[1]);
		test_ioctl_destroy(iopf_hwpt_id);
>>>>>>> 2d5404ca

		/* Detach from the parent hw_pagetable and destroy it */
		test_cmd_mock_domain_replace(self->stdev_id, self->ioas_id);
		test_ioctl_destroy(parent_hwpt_id);
		test_ioctl_destroy(parent_hwpt_id_not_work);
<<<<<<< HEAD
=======
		close(fault_fd);
		test_ioctl_destroy(fault_id);
>>>>>>> 2d5404ca
	} else {
		test_err_hwpt_alloc(ENOENT, self->device_id, self->ioas_id, 0,
				    &parent_hwpt_id);
		test_err_hwpt_alloc_nested(ENOENT, self->device_id,
					   parent_hwpt_id, 0,
					   &nested_hwpt_id[0],
					   IOMMU_HWPT_DATA_SELFTEST, &data,
					   sizeof(data));
		test_err_hwpt_alloc_nested(ENOENT, self->device_id,
					   parent_hwpt_id, 0,
					   &nested_hwpt_id[1],
					   IOMMU_HWPT_DATA_SELFTEST, &data,
					   sizeof(data));
		test_err_mock_domain_replace(ENOENT, self->stdev_id,
					     nested_hwpt_id[0]);
		test_err_mock_domain_replace(ENOENT, self->stdev_id,
					     nested_hwpt_id[1]);
	}
}

TEST_F(iommufd_ioas, hwpt_attach)
{
	/* Create a device attached directly to a hwpt */
	if (self->stdev_id) {
		test_cmd_mock_domain(self->hwpt_id, NULL, NULL, NULL);
	} else {
		test_err_mock_domain(ENOENT, self->hwpt_id, NULL, NULL);
	}
}

TEST_F(iommufd_ioas, ioas_area_destroy)
{
	/* Adding an area does not change ability to destroy */
	test_ioctl_ioas_map_fixed(buffer, PAGE_SIZE, self->base_iova);
	if (self->stdev_id)
		EXPECT_ERRNO(EBUSY,
			     _test_ioctl_destroy(self->fd, self->ioas_id));
	else
		test_ioctl_destroy(self->ioas_id);
}

TEST_F(iommufd_ioas, ioas_area_auto_destroy)
{
	int i;

	/* Can allocate and automatically free an IOAS table with many areas */
	for (i = 0; i != 10; i++) {
		test_ioctl_ioas_map_fixed(buffer, PAGE_SIZE,
					  self->base_iova + i * PAGE_SIZE);
	}
}

TEST_F(iommufd_ioas, get_hw_info)
{
	struct iommu_test_hw_info buffer_exact;
	struct iommu_test_hw_info_buffer_larger {
		struct iommu_test_hw_info info;
		uint64_t trailing_bytes;
	} buffer_larger;
	struct iommu_test_hw_info_buffer_smaller {
		__u32 flags;
	} buffer_smaller;

	if (self->device_id) {
		/* Provide a zero-size user_buffer */
		test_cmd_get_hw_info(self->device_id, NULL, 0);
		/* Provide a user_buffer with exact size */
		test_cmd_get_hw_info(self->device_id, &buffer_exact, sizeof(buffer_exact));
		/*
		 * Provide a user_buffer with size larger than the exact size to check if
		 * kernel zero the trailing bytes.
		 */
		test_cmd_get_hw_info(self->device_id, &buffer_larger, sizeof(buffer_larger));
		/*
		 * Provide a user_buffer with size smaller than the exact size to check if
		 * the fields within the size range still gets updated.
		 */
		test_cmd_get_hw_info(self->device_id, &buffer_smaller, sizeof(buffer_smaller));
	} else {
		test_err_get_hw_info(ENOENT, self->device_id,
				     &buffer_exact, sizeof(buffer_exact));
		test_err_get_hw_info(ENOENT, self->device_id,
				     &buffer_larger, sizeof(buffer_larger));
	}
}

TEST_F(iommufd_ioas, area)
{
	int i;

	/* Unmap fails if nothing is mapped */
	for (i = 0; i != 10; i++)
		test_err_ioctl_ioas_unmap(ENOENT, i * PAGE_SIZE, PAGE_SIZE);

	/* Unmap works */
	for (i = 0; i != 10; i++)
		test_ioctl_ioas_map_fixed(buffer, PAGE_SIZE,
					  self->base_iova + i * PAGE_SIZE);
	for (i = 0; i != 10; i++)
		test_ioctl_ioas_unmap(self->base_iova + i * PAGE_SIZE,
				      PAGE_SIZE);

	/* Split fails */
	test_ioctl_ioas_map_fixed(buffer, PAGE_SIZE * 2,
				  self->base_iova + 16 * PAGE_SIZE);
	test_err_ioctl_ioas_unmap(ENOENT, self->base_iova + 16 * PAGE_SIZE,
				  PAGE_SIZE);
	test_err_ioctl_ioas_unmap(ENOENT, self->base_iova + 17 * PAGE_SIZE,
				  PAGE_SIZE);

	/* Over map fails */
	test_err_ioctl_ioas_map_fixed(EEXIST, buffer, PAGE_SIZE * 2,
				      self->base_iova + 16 * PAGE_SIZE);
	test_err_ioctl_ioas_map_fixed(EEXIST, buffer, PAGE_SIZE,
				      self->base_iova + 16 * PAGE_SIZE);
	test_err_ioctl_ioas_map_fixed(EEXIST, buffer, PAGE_SIZE,
				      self->base_iova + 17 * PAGE_SIZE);
	test_err_ioctl_ioas_map_fixed(EEXIST, buffer, PAGE_SIZE * 2,
				      self->base_iova + 15 * PAGE_SIZE);
	test_err_ioctl_ioas_map_fixed(EEXIST, buffer, PAGE_SIZE * 3,
				      self->base_iova + 15 * PAGE_SIZE);

	/* unmap all works */
	test_ioctl_ioas_unmap(0, UINT64_MAX);

	/* Unmap all succeeds on an empty IOAS */
	test_ioctl_ioas_unmap(0, UINT64_MAX);
}

TEST_F(iommufd_ioas, unmap_fully_contained_areas)
{
	uint64_t unmap_len;
	int i;

	/* Give no_domain some space to rewind base_iova */
	self->base_iova += 4 * PAGE_SIZE;

	for (i = 0; i != 4; i++)
		test_ioctl_ioas_map_fixed(buffer, 8 * PAGE_SIZE,
					  self->base_iova + i * 16 * PAGE_SIZE);

	/* Unmap not fully contained area doesn't work */
	test_err_ioctl_ioas_unmap(ENOENT, self->base_iova - 4 * PAGE_SIZE,
				  8 * PAGE_SIZE);
	test_err_ioctl_ioas_unmap(ENOENT,
				  self->base_iova + 3 * 16 * PAGE_SIZE +
					  8 * PAGE_SIZE - 4 * PAGE_SIZE,
				  8 * PAGE_SIZE);

	/* Unmap fully contained areas works */
	ASSERT_EQ(0, _test_ioctl_ioas_unmap(self->fd, self->ioas_id,
					    self->base_iova - 4 * PAGE_SIZE,
					    3 * 16 * PAGE_SIZE + 8 * PAGE_SIZE +
						    4 * PAGE_SIZE,
					    &unmap_len));
	ASSERT_EQ(32 * PAGE_SIZE, unmap_len);
}

TEST_F(iommufd_ioas, area_auto_iova)
{
	struct iommu_test_cmd test_cmd = {
		.size = sizeof(test_cmd),
		.op = IOMMU_TEST_OP_ADD_RESERVED,
		.id = self->ioas_id,
		.add_reserved = { .start = PAGE_SIZE * 4,
				  .length = PAGE_SIZE * 100 },
	};
	struct iommu_iova_range ranges[1] = {};
	struct iommu_ioas_allow_iovas allow_cmd = {
		.size = sizeof(allow_cmd),
		.ioas_id = self->ioas_id,
		.num_iovas = 1,
		.allowed_iovas = (uintptr_t)ranges,
	};
	__u64 iovas[10];
	int i;

	/* Simple 4k pages */
	for (i = 0; i != 10; i++)
		test_ioctl_ioas_map(buffer, PAGE_SIZE, &iovas[i]);
	for (i = 0; i != 10; i++)
		test_ioctl_ioas_unmap(iovas[i], PAGE_SIZE);

	/* Kernel automatically aligns IOVAs properly */
	for (i = 0; i != 10; i++) {
		size_t length = PAGE_SIZE * (i + 1);

		if (self->stdev_id) {
			test_ioctl_ioas_map(buffer, length, &iovas[i]);
		} else {
			test_ioctl_ioas_map((void *)(1UL << 31), length,
					    &iovas[i]);
		}
		EXPECT_EQ(0, iovas[i] % (1UL << (ffs(length) - 1)));
	}
	for (i = 0; i != 10; i++)
		test_ioctl_ioas_unmap(iovas[i], PAGE_SIZE * (i + 1));

	/* Avoids a reserved region */
	ASSERT_EQ(0,
		  ioctl(self->fd, _IOMMU_TEST_CMD(IOMMU_TEST_OP_ADD_RESERVED),
			&test_cmd));
	for (i = 0; i != 10; i++) {
		size_t length = PAGE_SIZE * (i + 1);

		test_ioctl_ioas_map(buffer, length, &iovas[i]);
		EXPECT_EQ(0, iovas[i] % (1UL << (ffs(length) - 1)));
		EXPECT_EQ(false,
			  iovas[i] > test_cmd.add_reserved.start &&
				  iovas[i] <
					  test_cmd.add_reserved.start +
						  test_cmd.add_reserved.length);
	}
	for (i = 0; i != 10; i++)
		test_ioctl_ioas_unmap(iovas[i], PAGE_SIZE * (i + 1));

	/* Allowed region intersects with a reserved region */
	ranges[0].start = PAGE_SIZE;
	ranges[0].last = PAGE_SIZE * 600;
	EXPECT_ERRNO(EADDRINUSE,
		     ioctl(self->fd, IOMMU_IOAS_ALLOW_IOVAS, &allow_cmd));

	/* Allocate from an allowed region */
	if (self->stdev_id) {
		ranges[0].start = MOCK_APERTURE_START + PAGE_SIZE;
		ranges[0].last = MOCK_APERTURE_START + PAGE_SIZE * 600 - 1;
	} else {
		ranges[0].start = PAGE_SIZE * 200;
		ranges[0].last = PAGE_SIZE * 600 - 1;
	}
	ASSERT_EQ(0, ioctl(self->fd, IOMMU_IOAS_ALLOW_IOVAS, &allow_cmd));
	for (i = 0; i != 10; i++) {
		size_t length = PAGE_SIZE * (i + 1);

		test_ioctl_ioas_map(buffer, length, &iovas[i]);
		EXPECT_EQ(0, iovas[i] % (1UL << (ffs(length) - 1)));
		EXPECT_EQ(true, iovas[i] >= ranges[0].start);
		EXPECT_EQ(true, iovas[i] <= ranges[0].last);
		EXPECT_EQ(true, iovas[i] + length > ranges[0].start);
		EXPECT_EQ(true, iovas[i] + length <= ranges[0].last + 1);
	}
	for (i = 0; i != 10; i++)
		test_ioctl_ioas_unmap(iovas[i], PAGE_SIZE * (i + 1));
}

TEST_F(iommufd_ioas, area_allowed)
{
	struct iommu_test_cmd test_cmd = {
		.size = sizeof(test_cmd),
		.op = IOMMU_TEST_OP_ADD_RESERVED,
		.id = self->ioas_id,
		.add_reserved = { .start = PAGE_SIZE * 4,
				  .length = PAGE_SIZE * 100 },
	};
	struct iommu_iova_range ranges[1] = {};
	struct iommu_ioas_allow_iovas allow_cmd = {
		.size = sizeof(allow_cmd),
		.ioas_id = self->ioas_id,
		.num_iovas = 1,
		.allowed_iovas = (uintptr_t)ranges,
	};

	/* Reserved intersects an allowed */
	allow_cmd.num_iovas = 1;
	ranges[0].start = self->base_iova;
	ranges[0].last = ranges[0].start + PAGE_SIZE * 600;
	ASSERT_EQ(0, ioctl(self->fd, IOMMU_IOAS_ALLOW_IOVAS, &allow_cmd));
	test_cmd.add_reserved.start = ranges[0].start + PAGE_SIZE;
	test_cmd.add_reserved.length = PAGE_SIZE;
	EXPECT_ERRNO(EADDRINUSE,
		     ioctl(self->fd,
			   _IOMMU_TEST_CMD(IOMMU_TEST_OP_ADD_RESERVED),
			   &test_cmd));
	allow_cmd.num_iovas = 0;
	ASSERT_EQ(0, ioctl(self->fd, IOMMU_IOAS_ALLOW_IOVAS, &allow_cmd));

	/* Allowed intersects a reserved */
	ASSERT_EQ(0,
		  ioctl(self->fd, _IOMMU_TEST_CMD(IOMMU_TEST_OP_ADD_RESERVED),
			&test_cmd));
	allow_cmd.num_iovas = 1;
	ranges[0].start = self->base_iova;
	ranges[0].last = ranges[0].start + PAGE_SIZE * 600;
	EXPECT_ERRNO(EADDRINUSE,
		     ioctl(self->fd, IOMMU_IOAS_ALLOW_IOVAS, &allow_cmd));
}

TEST_F(iommufd_ioas, copy_area)
{
	struct iommu_ioas_copy copy_cmd = {
		.size = sizeof(copy_cmd),
		.flags = IOMMU_IOAS_MAP_FIXED_IOVA | IOMMU_IOAS_MAP_WRITEABLE,
		.dst_ioas_id = self->ioas_id,
		.src_ioas_id = self->ioas_id,
		.length = PAGE_SIZE,
	};

	test_ioctl_ioas_map_fixed(buffer, PAGE_SIZE, self->base_iova);

	/* Copy inside a single IOAS */
	copy_cmd.src_iova = self->base_iova;
	copy_cmd.dst_iova = self->base_iova + PAGE_SIZE;
	ASSERT_EQ(0, ioctl(self->fd, IOMMU_IOAS_COPY, &copy_cmd));

	/* Copy between IOAS's */
	copy_cmd.src_iova = self->base_iova;
	copy_cmd.dst_iova = 0;
	test_ioctl_ioas_alloc(&copy_cmd.dst_ioas_id);
	ASSERT_EQ(0, ioctl(self->fd, IOMMU_IOAS_COPY, &copy_cmd));
}

TEST_F(iommufd_ioas, iova_ranges)
{
	struct iommu_test_cmd test_cmd = {
		.size = sizeof(test_cmd),
		.op = IOMMU_TEST_OP_ADD_RESERVED,
		.id = self->ioas_id,
		.add_reserved = { .start = PAGE_SIZE, .length = PAGE_SIZE },
	};
	struct iommu_iova_range *ranges = buffer;
	struct iommu_ioas_iova_ranges ranges_cmd = {
		.size = sizeof(ranges_cmd),
		.ioas_id = self->ioas_id,
		.num_iovas = BUFFER_SIZE / sizeof(*ranges),
		.allowed_iovas = (uintptr_t)ranges,
	};

	/* Range can be read */
	ASSERT_EQ(0, ioctl(self->fd, IOMMU_IOAS_IOVA_RANGES, &ranges_cmd));
	EXPECT_EQ(1, ranges_cmd.num_iovas);
	if (!self->stdev_id) {
		EXPECT_EQ(0, ranges[0].start);
		EXPECT_EQ(SIZE_MAX, ranges[0].last);
		EXPECT_EQ(1, ranges_cmd.out_iova_alignment);
	} else {
		EXPECT_EQ(MOCK_APERTURE_START, ranges[0].start);
		EXPECT_EQ(MOCK_APERTURE_LAST, ranges[0].last);
		EXPECT_EQ(MOCK_PAGE_SIZE, ranges_cmd.out_iova_alignment);
	}

	/* Buffer too small */
	memset(ranges, 0, BUFFER_SIZE);
	ranges_cmd.num_iovas = 0;
	EXPECT_ERRNO(EMSGSIZE,
		     ioctl(self->fd, IOMMU_IOAS_IOVA_RANGES, &ranges_cmd));
	EXPECT_EQ(1, ranges_cmd.num_iovas);
	EXPECT_EQ(0, ranges[0].start);
	EXPECT_EQ(0, ranges[0].last);

	/* 2 ranges */
	ASSERT_EQ(0,
		  ioctl(self->fd, _IOMMU_TEST_CMD(IOMMU_TEST_OP_ADD_RESERVED),
			&test_cmd));
	ranges_cmd.num_iovas = BUFFER_SIZE / sizeof(*ranges);
	ASSERT_EQ(0, ioctl(self->fd, IOMMU_IOAS_IOVA_RANGES, &ranges_cmd));
	if (!self->stdev_id) {
		EXPECT_EQ(2, ranges_cmd.num_iovas);
		EXPECT_EQ(0, ranges[0].start);
		EXPECT_EQ(PAGE_SIZE - 1, ranges[0].last);
		EXPECT_EQ(PAGE_SIZE * 2, ranges[1].start);
		EXPECT_EQ(SIZE_MAX, ranges[1].last);
	} else {
		EXPECT_EQ(1, ranges_cmd.num_iovas);
		EXPECT_EQ(MOCK_APERTURE_START, ranges[0].start);
		EXPECT_EQ(MOCK_APERTURE_LAST, ranges[0].last);
	}

	/* Buffer too small */
	memset(ranges, 0, BUFFER_SIZE);
	ranges_cmd.num_iovas = 1;
	if (!self->stdev_id) {
		EXPECT_ERRNO(EMSGSIZE, ioctl(self->fd, IOMMU_IOAS_IOVA_RANGES,
					     &ranges_cmd));
		EXPECT_EQ(2, ranges_cmd.num_iovas);
		EXPECT_EQ(0, ranges[0].start);
		EXPECT_EQ(PAGE_SIZE - 1, ranges[0].last);
	} else {
		ASSERT_EQ(0,
			  ioctl(self->fd, IOMMU_IOAS_IOVA_RANGES, &ranges_cmd));
		EXPECT_EQ(1, ranges_cmd.num_iovas);
		EXPECT_EQ(MOCK_APERTURE_START, ranges[0].start);
		EXPECT_EQ(MOCK_APERTURE_LAST, ranges[0].last);
	}
	EXPECT_EQ(0, ranges[1].start);
	EXPECT_EQ(0, ranges[1].last);
}

TEST_F(iommufd_ioas, access_domain_destory)
{
	struct iommu_test_cmd access_cmd = {
		.size = sizeof(access_cmd),
		.op = IOMMU_TEST_OP_ACCESS_PAGES,
		.access_pages = { .iova = self->base_iova + PAGE_SIZE,
				  .length = PAGE_SIZE},
	};
	size_t buf_size = 2 * HUGEPAGE_SIZE;
	uint8_t *buf;

	buf = mmap(0, buf_size, PROT_READ | PROT_WRITE,
		   MAP_SHARED | MAP_ANONYMOUS | MAP_HUGETLB | MAP_POPULATE, -1,
		   0);
	ASSERT_NE(MAP_FAILED, buf);
	test_ioctl_ioas_map_fixed(buf, buf_size, self->base_iova);

	test_cmd_create_access(self->ioas_id, &access_cmd.id,
			       MOCK_FLAGS_ACCESS_CREATE_NEEDS_PIN_PAGES);
	access_cmd.access_pages.uptr = (uintptr_t)buf + PAGE_SIZE;
	ASSERT_EQ(0,
		  ioctl(self->fd, _IOMMU_TEST_CMD(IOMMU_TEST_OP_ACCESS_PAGES),
			&access_cmd));

	/* Causes a complicated unpin across a huge page boundary */
	if (self->stdev_id)
		test_ioctl_destroy(self->stdev_id);

	test_cmd_destroy_access_pages(
		access_cmd.id, access_cmd.access_pages.out_access_pages_id);
	test_cmd_destroy_access(access_cmd.id);
	ASSERT_EQ(0, munmap(buf, buf_size));
}

TEST_F(iommufd_ioas, access_pin)
{
	struct iommu_test_cmd access_cmd = {
		.size = sizeof(access_cmd),
		.op = IOMMU_TEST_OP_ACCESS_PAGES,
		.access_pages = { .iova = MOCK_APERTURE_START,
				  .length = BUFFER_SIZE,
				  .uptr = (uintptr_t)buffer },
	};
	struct iommu_test_cmd check_map_cmd = {
		.size = sizeof(check_map_cmd),
		.op = IOMMU_TEST_OP_MD_CHECK_MAP,
		.check_map = { .iova = MOCK_APERTURE_START,
			       .length = BUFFER_SIZE,
			       .uptr = (uintptr_t)buffer },
	};
	uint32_t access_pages_id;
	unsigned int npages;

	test_cmd_create_access(self->ioas_id, &access_cmd.id,
			       MOCK_FLAGS_ACCESS_CREATE_NEEDS_PIN_PAGES);

	for (npages = 1; npages < BUFFER_SIZE / PAGE_SIZE; npages++) {
		uint32_t mock_stdev_id;
		uint32_t mock_hwpt_id;

		access_cmd.access_pages.length = npages * PAGE_SIZE;

		/* Single map/unmap */
		test_ioctl_ioas_map_fixed(buffer, BUFFER_SIZE,
					  MOCK_APERTURE_START);
		ASSERT_EQ(0, ioctl(self->fd,
				   _IOMMU_TEST_CMD(IOMMU_TEST_OP_ACCESS_PAGES),
				   &access_cmd));
		test_cmd_destroy_access_pages(
			access_cmd.id,
			access_cmd.access_pages.out_access_pages_id);

		/* Double user */
		ASSERT_EQ(0, ioctl(self->fd,
				   _IOMMU_TEST_CMD(IOMMU_TEST_OP_ACCESS_PAGES),
				   &access_cmd));
		access_pages_id = access_cmd.access_pages.out_access_pages_id;
		ASSERT_EQ(0, ioctl(self->fd,
				   _IOMMU_TEST_CMD(IOMMU_TEST_OP_ACCESS_PAGES),
				   &access_cmd));
		test_cmd_destroy_access_pages(
			access_cmd.id,
			access_cmd.access_pages.out_access_pages_id);
		test_cmd_destroy_access_pages(access_cmd.id, access_pages_id);

		/* Add/remove a domain with a user */
		ASSERT_EQ(0, ioctl(self->fd,
				   _IOMMU_TEST_CMD(IOMMU_TEST_OP_ACCESS_PAGES),
				   &access_cmd));
		test_cmd_mock_domain(self->ioas_id, &mock_stdev_id,
				     &mock_hwpt_id, NULL);
		check_map_cmd.id = mock_hwpt_id;
		ASSERT_EQ(0, ioctl(self->fd,
				   _IOMMU_TEST_CMD(IOMMU_TEST_OP_MD_CHECK_MAP),
				   &check_map_cmd));

		test_ioctl_destroy(mock_stdev_id);
		test_cmd_destroy_access_pages(
			access_cmd.id,
			access_cmd.access_pages.out_access_pages_id);

		test_ioctl_ioas_unmap(MOCK_APERTURE_START, BUFFER_SIZE);
	}
	test_cmd_destroy_access(access_cmd.id);
}

TEST_F(iommufd_ioas, access_pin_unmap)
{
	struct iommu_test_cmd access_pages_cmd = {
		.size = sizeof(access_pages_cmd),
		.op = IOMMU_TEST_OP_ACCESS_PAGES,
		.access_pages = { .iova = MOCK_APERTURE_START,
				  .length = BUFFER_SIZE,
				  .uptr = (uintptr_t)buffer },
	};

	test_cmd_create_access(self->ioas_id, &access_pages_cmd.id,
			       MOCK_FLAGS_ACCESS_CREATE_NEEDS_PIN_PAGES);
	test_ioctl_ioas_map_fixed(buffer, BUFFER_SIZE, MOCK_APERTURE_START);
	ASSERT_EQ(0,
		  ioctl(self->fd, _IOMMU_TEST_CMD(IOMMU_TEST_OP_ACCESS_PAGES),
			&access_pages_cmd));

	/* Trigger the unmap op */
	test_ioctl_ioas_unmap(MOCK_APERTURE_START, BUFFER_SIZE);

	/* kernel removed the item for us */
	test_err_destroy_access_pages(
		ENOENT, access_pages_cmd.id,
		access_pages_cmd.access_pages.out_access_pages_id);
}

static void check_access_rw(struct __test_metadata *_metadata, int fd,
			    unsigned int access_id, uint64_t iova,
			    unsigned int def_flags)
{
	uint16_t tmp[32];
	struct iommu_test_cmd access_cmd = {
		.size = sizeof(access_cmd),
		.op = IOMMU_TEST_OP_ACCESS_RW,
		.id = access_id,
		.access_rw = { .uptr = (uintptr_t)tmp },
	};
	uint16_t *buffer16 = buffer;
	unsigned int i;
	void *tmp2;

	for (i = 0; i != BUFFER_SIZE / sizeof(*buffer16); i++)
		buffer16[i] = rand();

	for (access_cmd.access_rw.iova = iova + PAGE_SIZE - 50;
	     access_cmd.access_rw.iova < iova + PAGE_SIZE + 50;
	     access_cmd.access_rw.iova++) {
		for (access_cmd.access_rw.length = 1;
		     access_cmd.access_rw.length < sizeof(tmp);
		     access_cmd.access_rw.length++) {
			access_cmd.access_rw.flags = def_flags;
			ASSERT_EQ(0, ioctl(fd,
					   _IOMMU_TEST_CMD(
						   IOMMU_TEST_OP_ACCESS_RW),
					   &access_cmd));
			ASSERT_EQ(0,
				  memcmp(buffer + (access_cmd.access_rw.iova -
						   iova),
					 tmp, access_cmd.access_rw.length));

			for (i = 0; i != ARRAY_SIZE(tmp); i++)
				tmp[i] = rand();
			access_cmd.access_rw.flags = def_flags |
						     MOCK_ACCESS_RW_WRITE;
			ASSERT_EQ(0, ioctl(fd,
					   _IOMMU_TEST_CMD(
						   IOMMU_TEST_OP_ACCESS_RW),
					   &access_cmd));
			ASSERT_EQ(0,
				  memcmp(buffer + (access_cmd.access_rw.iova -
						   iova),
					 tmp, access_cmd.access_rw.length));
		}
	}

	/* Multi-page test */
	tmp2 = malloc(BUFFER_SIZE);
	ASSERT_NE(NULL, tmp2);
	access_cmd.access_rw.iova = iova;
	access_cmd.access_rw.length = BUFFER_SIZE;
	access_cmd.access_rw.flags = def_flags;
	access_cmd.access_rw.uptr = (uintptr_t)tmp2;
	ASSERT_EQ(0, ioctl(fd, _IOMMU_TEST_CMD(IOMMU_TEST_OP_ACCESS_RW),
			   &access_cmd));
	ASSERT_EQ(0, memcmp(buffer, tmp2, access_cmd.access_rw.length));
	free(tmp2);
}

TEST_F(iommufd_ioas, access_rw)
{
	__u32 access_id;
	__u64 iova;

	test_cmd_create_access(self->ioas_id, &access_id, 0);
	test_ioctl_ioas_map(buffer, BUFFER_SIZE, &iova);
	check_access_rw(_metadata, self->fd, access_id, iova, 0);
	check_access_rw(_metadata, self->fd, access_id, iova,
			MOCK_ACCESS_RW_SLOW_PATH);
	test_ioctl_ioas_unmap(iova, BUFFER_SIZE);
	test_cmd_destroy_access(access_id);
}

TEST_F(iommufd_ioas, access_rw_unaligned)
{
	__u32 access_id;
	__u64 iova;

	test_cmd_create_access(self->ioas_id, &access_id, 0);

	/* Unaligned pages */
	iova = self->base_iova + MOCK_PAGE_SIZE;
	test_ioctl_ioas_map_fixed(buffer, BUFFER_SIZE, iova);
	check_access_rw(_metadata, self->fd, access_id, iova, 0);
	test_ioctl_ioas_unmap(iova, BUFFER_SIZE);
	test_cmd_destroy_access(access_id);
}

TEST_F(iommufd_ioas, fork_gone)
{
	__u32 access_id;
	pid_t child;

	test_cmd_create_access(self->ioas_id, &access_id, 0);

	/* Create a mapping with a different mm */
	child = fork();
	if (!child) {
		test_ioctl_ioas_map_fixed(buffer, BUFFER_SIZE,
					  MOCK_APERTURE_START);
		exit(0);
	}
	ASSERT_NE(-1, child);
	ASSERT_EQ(child, waitpid(child, NULL, 0));

	if (self->stdev_id) {
		/*
		 * If a domain already existed then everything was pinned within
		 * the fork, so this copies from one domain to another.
		 */
		test_cmd_mock_domain(self->ioas_id, NULL, NULL, NULL);
		check_access_rw(_metadata, self->fd, access_id,
				MOCK_APERTURE_START, 0);

	} else {
		/*
		 * Otherwise we need to actually pin pages which can't happen
		 * since the fork is gone.
		 */
		test_err_mock_domain(EFAULT, self->ioas_id, NULL, NULL);
	}

	test_cmd_destroy_access(access_id);
}

TEST_F(iommufd_ioas, fork_present)
{
	__u32 access_id;
	int pipefds[2];
	uint64_t tmp;
	pid_t child;
	int efd;

	test_cmd_create_access(self->ioas_id, &access_id, 0);

	ASSERT_EQ(0, pipe2(pipefds, O_CLOEXEC));
	efd = eventfd(0, EFD_CLOEXEC);
	ASSERT_NE(-1, efd);

	/* Create a mapping with a different mm */
	child = fork();
	if (!child) {
		__u64 iova;
		uint64_t one = 1;

		close(pipefds[1]);
		test_ioctl_ioas_map_fixed(buffer, BUFFER_SIZE,
					  MOCK_APERTURE_START);
		if (write(efd, &one, sizeof(one)) != sizeof(one))
			exit(100);
		if (read(pipefds[0], &iova, 1) != 1)
			exit(100);
		exit(0);
	}
	close(pipefds[0]);
	ASSERT_NE(-1, child);
	ASSERT_EQ(8, read(efd, &tmp, sizeof(tmp)));

	/* Read pages from the remote process */
	test_cmd_mock_domain(self->ioas_id, NULL, NULL, NULL);
	check_access_rw(_metadata, self->fd, access_id, MOCK_APERTURE_START, 0);

	ASSERT_EQ(0, close(pipefds[1]));
	ASSERT_EQ(child, waitpid(child, NULL, 0));

	test_cmd_destroy_access(access_id);
}

TEST_F(iommufd_ioas, ioas_option_huge_pages)
{
	struct iommu_option cmd = {
		.size = sizeof(cmd),
		.option_id = IOMMU_OPTION_HUGE_PAGES,
		.op = IOMMU_OPTION_OP_GET,
		.val64 = 3,
		.object_id = self->ioas_id,
	};

	ASSERT_EQ(0, ioctl(self->fd, IOMMU_OPTION, &cmd));
	ASSERT_EQ(1, cmd.val64);

	cmd.op = IOMMU_OPTION_OP_SET;
	cmd.val64 = 0;
	ASSERT_EQ(0, ioctl(self->fd, IOMMU_OPTION, &cmd));

	cmd.op = IOMMU_OPTION_OP_GET;
	cmd.val64 = 3;
	ASSERT_EQ(0, ioctl(self->fd, IOMMU_OPTION, &cmd));
	ASSERT_EQ(0, cmd.val64);

	cmd.op = IOMMU_OPTION_OP_SET;
	cmd.val64 = 2;
	EXPECT_ERRNO(EINVAL, ioctl(self->fd, IOMMU_OPTION, &cmd));

	cmd.op = IOMMU_OPTION_OP_SET;
	cmd.val64 = 1;
	ASSERT_EQ(0, ioctl(self->fd, IOMMU_OPTION, &cmd));
}

TEST_F(iommufd_ioas, ioas_iova_alloc)
{
	unsigned int length;
	__u64 iova;

	for (length = 1; length != PAGE_SIZE * 2; length++) {
		if (variant->mock_domains && (length % MOCK_PAGE_SIZE)) {
			test_err_ioctl_ioas_map(EINVAL, buffer, length, &iova);
		} else {
			test_ioctl_ioas_map(buffer, length, &iova);
			test_ioctl_ioas_unmap(iova, length);
		}
	}
}

TEST_F(iommufd_ioas, ioas_align_change)
{
	struct iommu_option cmd = {
		.size = sizeof(cmd),
		.option_id = IOMMU_OPTION_HUGE_PAGES,
		.op = IOMMU_OPTION_OP_SET,
		.object_id = self->ioas_id,
		/* 0 means everything must be aligned to PAGE_SIZE */
		.val64 = 0,
	};

	/*
	 * We cannot upgrade the alignment using OPTION_HUGE_PAGES when a domain
	 * and map are present.
	 */
	if (variant->mock_domains)
		return;

	/*
	 * We can upgrade to PAGE_SIZE alignment when things are aligned right
	 */
	test_ioctl_ioas_map_fixed(buffer, PAGE_SIZE, MOCK_APERTURE_START);
	ASSERT_EQ(0, ioctl(self->fd, IOMMU_OPTION, &cmd));

	/* Misalignment is rejected at map time */
	test_err_ioctl_ioas_map_fixed(EINVAL, buffer + MOCK_PAGE_SIZE,
				      PAGE_SIZE,
				      MOCK_APERTURE_START + PAGE_SIZE);
	ASSERT_EQ(0, ioctl(self->fd, IOMMU_OPTION, &cmd));

	/* Reduce alignment */
	cmd.val64 = 1;
	ASSERT_EQ(0, ioctl(self->fd, IOMMU_OPTION, &cmd));

	/* Confirm misalignment is rejected during alignment upgrade */
	test_ioctl_ioas_map_fixed(buffer + MOCK_PAGE_SIZE, PAGE_SIZE,
				  MOCK_APERTURE_START + PAGE_SIZE);
	cmd.val64 = 0;
	EXPECT_ERRNO(EADDRINUSE, ioctl(self->fd, IOMMU_OPTION, &cmd));

	test_ioctl_ioas_unmap(MOCK_APERTURE_START + PAGE_SIZE, PAGE_SIZE);
	test_ioctl_ioas_unmap(MOCK_APERTURE_START, PAGE_SIZE);
}

TEST_F(iommufd_ioas, copy_sweep)
{
	struct iommu_ioas_copy copy_cmd = {
		.size = sizeof(copy_cmd),
		.flags = IOMMU_IOAS_MAP_FIXED_IOVA | IOMMU_IOAS_MAP_WRITEABLE,
		.src_ioas_id = self->ioas_id,
		.dst_iova = MOCK_APERTURE_START,
		.length = MOCK_PAGE_SIZE,
	};
	unsigned int dst_ioas_id;
	uint64_t last_iova;
	uint64_t iova;

	test_ioctl_ioas_alloc(&dst_ioas_id);
	copy_cmd.dst_ioas_id = dst_ioas_id;

	if (variant->mock_domains)
		last_iova = MOCK_APERTURE_START + BUFFER_SIZE - 1;
	else
		last_iova = MOCK_APERTURE_START + BUFFER_SIZE - 2;

	test_ioctl_ioas_map_fixed(buffer, last_iova - MOCK_APERTURE_START + 1,
				  MOCK_APERTURE_START);

	for (iova = MOCK_APERTURE_START - PAGE_SIZE; iova <= last_iova;
	     iova += 511) {
		copy_cmd.src_iova = iova;
		if (iova < MOCK_APERTURE_START ||
		    iova + copy_cmd.length - 1 > last_iova) {
			EXPECT_ERRNO(ENOENT, ioctl(self->fd, IOMMU_IOAS_COPY,
						   &copy_cmd));
		} else {
			ASSERT_EQ(0,
				  ioctl(self->fd, IOMMU_IOAS_COPY, &copy_cmd));
			test_ioctl_ioas_unmap_id(dst_ioas_id, copy_cmd.dst_iova,
						 copy_cmd.length);
		}
	}

	test_ioctl_destroy(dst_ioas_id);
}

FIXTURE(iommufd_mock_domain)
{
	int fd;
	uint32_t ioas_id;
	uint32_t hwpt_id;
	uint32_t hwpt_ids[2];
	uint32_t stdev_ids[2];
	uint32_t idev_ids[2];
	int mmap_flags;
	size_t mmap_buf_size;
};

FIXTURE_VARIANT(iommufd_mock_domain)
{
	unsigned int mock_domains;
	bool hugepages;
};

FIXTURE_SETUP(iommufd_mock_domain)
{
	unsigned int i;

	self->fd = open("/dev/iommu", O_RDWR);
	ASSERT_NE(-1, self->fd);
	test_ioctl_ioas_alloc(&self->ioas_id);

	ASSERT_GE(ARRAY_SIZE(self->hwpt_ids), variant->mock_domains);

	for (i = 0; i != variant->mock_domains; i++)
		test_cmd_mock_domain(self->ioas_id, &self->stdev_ids[i],
				     &self->hwpt_ids[i], &self->idev_ids[i]);
	self->hwpt_id = self->hwpt_ids[0];

	self->mmap_flags = MAP_SHARED | MAP_ANONYMOUS;
	self->mmap_buf_size = PAGE_SIZE * 8;
	if (variant->hugepages) {
		/*
		 * MAP_POPULATE will cause the kernel to fail mmap if THPs are
		 * not available.
		 */
		self->mmap_flags |= MAP_HUGETLB | MAP_POPULATE;
		self->mmap_buf_size = HUGEPAGE_SIZE * 2;
	}
}

FIXTURE_TEARDOWN(iommufd_mock_domain)
{
	teardown_iommufd(self->fd, _metadata);
}

FIXTURE_VARIANT_ADD(iommufd_mock_domain, one_domain)
{
	.mock_domains = 1,
	.hugepages = false,
};

FIXTURE_VARIANT_ADD(iommufd_mock_domain, two_domains)
{
	.mock_domains = 2,
	.hugepages = false,
};

FIXTURE_VARIANT_ADD(iommufd_mock_domain, one_domain_hugepage)
{
	.mock_domains = 1,
	.hugepages = true,
};

FIXTURE_VARIANT_ADD(iommufd_mock_domain, two_domains_hugepage)
{
	.mock_domains = 2,
	.hugepages = true,
};

/* Have the kernel check that the user pages made it to the iommu_domain */
#define check_mock_iova(_ptr, _iova, _length)                                \
	({                                                                   \
		struct iommu_test_cmd check_map_cmd = {                      \
			.size = sizeof(check_map_cmd),                       \
			.op = IOMMU_TEST_OP_MD_CHECK_MAP,                    \
			.id = self->hwpt_id,                                 \
			.check_map = { .iova = _iova,                        \
				       .length = _length,                    \
				       .uptr = (uintptr_t)(_ptr) },          \
		};                                                           \
		ASSERT_EQ(0,                                                 \
			  ioctl(self->fd,                                    \
				_IOMMU_TEST_CMD(IOMMU_TEST_OP_MD_CHECK_MAP), \
				&check_map_cmd));                            \
		if (self->hwpt_ids[1]) {                                     \
			check_map_cmd.id = self->hwpt_ids[1];                \
			ASSERT_EQ(0,                                         \
				  ioctl(self->fd,                            \
					_IOMMU_TEST_CMD(                     \
						IOMMU_TEST_OP_MD_CHECK_MAP), \
					&check_map_cmd));                    \
		}                                                            \
	})

TEST_F(iommufd_mock_domain, basic)
{
	size_t buf_size = self->mmap_buf_size;
	uint8_t *buf;
	__u64 iova;

	/* Simple one page map */
	test_ioctl_ioas_map(buffer, PAGE_SIZE, &iova);
	check_mock_iova(buffer, iova, PAGE_SIZE);

	buf = mmap(0, buf_size, PROT_READ | PROT_WRITE, self->mmap_flags, -1,
		   0);
	ASSERT_NE(MAP_FAILED, buf);

	/* EFAULT half way through mapping */
	ASSERT_EQ(0, munmap(buf + buf_size / 2, buf_size / 2));
	test_err_ioctl_ioas_map(EFAULT, buf, buf_size, &iova);

	/* EFAULT on first page */
	ASSERT_EQ(0, munmap(buf, buf_size / 2));
	test_err_ioctl_ioas_map(EFAULT, buf, buf_size, &iova);
}

TEST_F(iommufd_mock_domain, ro_unshare)
{
	uint8_t *buf;
	__u64 iova;
	int fd;

	fd = open("/proc/self/exe", O_RDONLY);
	ASSERT_NE(-1, fd);

	buf = mmap(0, PAGE_SIZE, PROT_READ | PROT_WRITE, MAP_PRIVATE, fd, 0);
	ASSERT_NE(MAP_FAILED, buf);
	close(fd);

	/*
	 * There have been lots of changes to the "unshare" mechanism in
	 * get_user_pages(), make sure it works right. The write to the page
	 * after we map it for reading should not change the assigned PFN.
	 */
	ASSERT_EQ(0,
		  _test_ioctl_ioas_map(self->fd, self->ioas_id, buf, PAGE_SIZE,
				       &iova, IOMMU_IOAS_MAP_READABLE));
	check_mock_iova(buf, iova, PAGE_SIZE);
	memset(buf, 1, PAGE_SIZE);
	check_mock_iova(buf, iova, PAGE_SIZE);
	ASSERT_EQ(0, munmap(buf, PAGE_SIZE));
}

TEST_F(iommufd_mock_domain, all_aligns)
{
	size_t test_step = variant->hugepages ? (self->mmap_buf_size / 16) :
						MOCK_PAGE_SIZE;
	size_t buf_size = self->mmap_buf_size;
	unsigned int start;
	unsigned int end;
	uint8_t *buf;

	buf = mmap(0, buf_size, PROT_READ | PROT_WRITE, self->mmap_flags, -1,
		   0);
	ASSERT_NE(MAP_FAILED, buf);
	check_refs(buf, buf_size, 0);

	/*
	 * Map every combination of page size and alignment within a big region,
	 * less for hugepage case as it takes so long to finish.
	 */
	for (start = 0; start < buf_size; start += test_step) {
		if (variant->hugepages)
			end = buf_size;
		else
			end = start + MOCK_PAGE_SIZE;
		for (; end < buf_size; end += MOCK_PAGE_SIZE) {
			size_t length = end - start;
			__u64 iova;

			test_ioctl_ioas_map(buf + start, length, &iova);
			check_mock_iova(buf + start, iova, length);
			check_refs(buf + start / PAGE_SIZE * PAGE_SIZE,
				   end / PAGE_SIZE * PAGE_SIZE -
					   start / PAGE_SIZE * PAGE_SIZE,
				   1);

			test_ioctl_ioas_unmap(iova, length);
		}
	}
	check_refs(buf, buf_size, 0);
	ASSERT_EQ(0, munmap(buf, buf_size));
}

TEST_F(iommufd_mock_domain, all_aligns_copy)
{
	size_t test_step = variant->hugepages ? self->mmap_buf_size / 16 :
						MOCK_PAGE_SIZE;
	size_t buf_size = self->mmap_buf_size;
	unsigned int start;
	unsigned int end;
	uint8_t *buf;

	buf = mmap(0, buf_size, PROT_READ | PROT_WRITE, self->mmap_flags, -1,
		   0);
	ASSERT_NE(MAP_FAILED, buf);
	check_refs(buf, buf_size, 0);

	/*
	 * Map every combination of page size and alignment within a big region,
	 * less for hugepage case as it takes so long to finish.
	 */
	for (start = 0; start < buf_size; start += test_step) {
		if (variant->hugepages)
			end = buf_size;
		else
			end = start + MOCK_PAGE_SIZE;
		for (; end < buf_size; end += MOCK_PAGE_SIZE) {
			size_t length = end - start;
			unsigned int old_id;
			uint32_t mock_stdev_id;
			__u64 iova;

			test_ioctl_ioas_map(buf + start, length, &iova);

			/* Add and destroy a domain while the area exists */
			old_id = self->hwpt_ids[1];
			test_cmd_mock_domain(self->ioas_id, &mock_stdev_id,
					     &self->hwpt_ids[1], NULL);

			check_mock_iova(buf + start, iova, length);
			check_refs(buf + start / PAGE_SIZE * PAGE_SIZE,
				   end / PAGE_SIZE * PAGE_SIZE -
					   start / PAGE_SIZE * PAGE_SIZE,
				   1);

			test_ioctl_destroy(mock_stdev_id);
			self->hwpt_ids[1] = old_id;

			test_ioctl_ioas_unmap(iova, length);
		}
	}
	check_refs(buf, buf_size, 0);
	ASSERT_EQ(0, munmap(buf, buf_size));
}

TEST_F(iommufd_mock_domain, user_copy)
{
	struct iommu_test_cmd access_cmd = {
		.size = sizeof(access_cmd),
		.op = IOMMU_TEST_OP_ACCESS_PAGES,
		.access_pages = { .length = BUFFER_SIZE,
				  .uptr = (uintptr_t)buffer },
	};
	struct iommu_ioas_copy copy_cmd = {
		.size = sizeof(copy_cmd),
		.flags = IOMMU_IOAS_MAP_FIXED_IOVA | IOMMU_IOAS_MAP_WRITEABLE,
		.dst_ioas_id = self->ioas_id,
		.dst_iova = MOCK_APERTURE_START,
		.length = BUFFER_SIZE,
	};
	struct iommu_ioas_unmap unmap_cmd = {
		.size = sizeof(unmap_cmd),
		.ioas_id = self->ioas_id,
		.iova = MOCK_APERTURE_START,
		.length = BUFFER_SIZE,
	};
	unsigned int new_ioas_id, ioas_id;

	/* Pin the pages in an IOAS with no domains then copy to an IOAS with domains */
	test_ioctl_ioas_alloc(&ioas_id);
	test_ioctl_ioas_map_id(ioas_id, buffer, BUFFER_SIZE,
			       &copy_cmd.src_iova);

	test_cmd_create_access(ioas_id, &access_cmd.id,
			       MOCK_FLAGS_ACCESS_CREATE_NEEDS_PIN_PAGES);

	access_cmd.access_pages.iova = copy_cmd.src_iova;
	ASSERT_EQ(0,
		  ioctl(self->fd, _IOMMU_TEST_CMD(IOMMU_TEST_OP_ACCESS_PAGES),
			&access_cmd));
	copy_cmd.src_ioas_id = ioas_id;
	ASSERT_EQ(0, ioctl(self->fd, IOMMU_IOAS_COPY, &copy_cmd));
	check_mock_iova(buffer, MOCK_APERTURE_START, BUFFER_SIZE);

	/* Now replace the ioas with a new one */
	test_ioctl_ioas_alloc(&new_ioas_id);
	test_ioctl_ioas_map_id(new_ioas_id, buffer, BUFFER_SIZE,
			       &copy_cmd.src_iova);
	test_cmd_access_replace_ioas(access_cmd.id, new_ioas_id);

	/* Destroy the old ioas and cleanup copied mapping */
	ASSERT_EQ(0, ioctl(self->fd, IOMMU_IOAS_UNMAP, &unmap_cmd));
	test_ioctl_destroy(ioas_id);

	/* Then run the same test again with the new ioas */
	access_cmd.access_pages.iova = copy_cmd.src_iova;
	ASSERT_EQ(0,
		  ioctl(self->fd, _IOMMU_TEST_CMD(IOMMU_TEST_OP_ACCESS_PAGES),
			&access_cmd));
	copy_cmd.src_ioas_id = new_ioas_id;
	ASSERT_EQ(0, ioctl(self->fd, IOMMU_IOAS_COPY, &copy_cmd));
	check_mock_iova(buffer, MOCK_APERTURE_START, BUFFER_SIZE);

	test_cmd_destroy_access_pages(
		access_cmd.id, access_cmd.access_pages.out_access_pages_id);
	test_cmd_destroy_access(access_cmd.id);

	test_ioctl_destroy(new_ioas_id);
}

TEST_F(iommufd_mock_domain, replace)
{
	uint32_t ioas_id;

	test_ioctl_ioas_alloc(&ioas_id);

	test_cmd_mock_domain_replace(self->stdev_ids[0], ioas_id);

	/*
	 * Replacing the IOAS causes the prior HWPT to be deallocated, thus we
	 * should get enoent when we try to use it.
	 */
	if (variant->mock_domains == 1)
		test_err_mock_domain_replace(ENOENT, self->stdev_ids[0],
					     self->hwpt_ids[0]);

	test_cmd_mock_domain_replace(self->stdev_ids[0], ioas_id);
	if (variant->mock_domains >= 2) {
		test_cmd_mock_domain_replace(self->stdev_ids[0],
					     self->hwpt_ids[1]);
		test_cmd_mock_domain_replace(self->stdev_ids[0],
					     self->hwpt_ids[1]);
		test_cmd_mock_domain_replace(self->stdev_ids[0],
					     self->hwpt_ids[0]);
	}

	test_cmd_mock_domain_replace(self->stdev_ids[0], self->ioas_id);
	test_ioctl_destroy(ioas_id);
}

TEST_F(iommufd_mock_domain, alloc_hwpt)
{
	int i;

	for (i = 0; i != variant->mock_domains; i++) {
		uint32_t hwpt_id[2];
		uint32_t stddev_id;

		test_err_hwpt_alloc(EOPNOTSUPP,
				    self->idev_ids[i], self->ioas_id,
				    ~IOMMU_HWPT_ALLOC_NEST_PARENT, &hwpt_id[0]);
		test_cmd_hwpt_alloc(self->idev_ids[i], self->ioas_id,
				    0, &hwpt_id[0]);
		test_cmd_hwpt_alloc(self->idev_ids[i], self->ioas_id,
				    IOMMU_HWPT_ALLOC_NEST_PARENT, &hwpt_id[1]);

		/* Do a hw_pagetable rotation test */
		test_cmd_mock_domain_replace(self->stdev_ids[i], hwpt_id[0]);
		EXPECT_ERRNO(EBUSY, _test_ioctl_destroy(self->fd, hwpt_id[0]));
		test_cmd_mock_domain_replace(self->stdev_ids[i], hwpt_id[1]);
		EXPECT_ERRNO(EBUSY, _test_ioctl_destroy(self->fd, hwpt_id[1]));
		test_cmd_mock_domain_replace(self->stdev_ids[i], self->ioas_id);
		test_ioctl_destroy(hwpt_id[1]);

		test_cmd_mock_domain(hwpt_id[0], &stddev_id, NULL, NULL);
		test_ioctl_destroy(stddev_id);
		test_ioctl_destroy(hwpt_id[0]);
	}
}

FIXTURE(iommufd_dirty_tracking)
{
	int fd;
	uint32_t ioas_id;
	uint32_t hwpt_id;
	uint32_t stdev_id;
	uint32_t idev_id;
	unsigned long page_size;
	unsigned long bitmap_size;
	void *bitmap;
	void *buffer;
};

FIXTURE_VARIANT(iommufd_dirty_tracking)
{
	unsigned long buffer_size;
<<<<<<< HEAD
=======
	bool hugepages;
>>>>>>> 2d5404ca
};

FIXTURE_SETUP(iommufd_dirty_tracking)
{
<<<<<<< HEAD
	void *vrc;
	int rc;

=======
	unsigned long size;
	int mmap_flags;
	void *vrc;
	int rc;

	if (variant->buffer_size < MOCK_PAGE_SIZE) {
		SKIP(return,
		     "Skipping buffer_size=%lu, less than MOCK_PAGE_SIZE=%lu",
		     variant->buffer_size, MOCK_PAGE_SIZE);
	}

>>>>>>> 2d5404ca
	self->fd = open("/dev/iommu", O_RDWR);
	ASSERT_NE(-1, self->fd);

	rc = posix_memalign(&self->buffer, HUGEPAGE_SIZE, variant->buffer_size);
	if (rc || !self->buffer) {
		SKIP(return, "Skipping buffer_size=%lu due to errno=%d",
			   variant->buffer_size, rc);
	}

<<<<<<< HEAD
	assert((uintptr_t)self->buffer % HUGEPAGE_SIZE == 0);
	vrc = mmap(self->buffer, variant->buffer_size, PROT_READ | PROT_WRITE,
		   MAP_SHARED | MAP_ANONYMOUS | MAP_FIXED, -1, 0);
	assert(vrc == self->buffer);

	self->page_size = MOCK_PAGE_SIZE;
	self->bitmap_size =
		variant->buffer_size / self->page_size / BITS_PER_BYTE;

	/* Provision with an extra (MOCK_PAGE_SIZE) for the unaligned case */
	rc = posix_memalign(&self->bitmap, PAGE_SIZE,
			    self->bitmap_size + MOCK_PAGE_SIZE);
=======
	mmap_flags = MAP_SHARED | MAP_ANONYMOUS | MAP_FIXED;
	if (variant->hugepages) {
		/*
		 * MAP_POPULATE will cause the kernel to fail mmap if THPs are
		 * not available.
		 */
		mmap_flags |= MAP_HUGETLB | MAP_POPULATE;
	}
	assert((uintptr_t)self->buffer % HUGEPAGE_SIZE == 0);
	vrc = mmap(self->buffer, variant->buffer_size, PROT_READ | PROT_WRITE,
		   mmap_flags, -1, 0);
	assert(vrc == self->buffer);

	self->page_size = MOCK_PAGE_SIZE;
	self->bitmap_size = variant->buffer_size / self->page_size;

	/* Provision with an extra (PAGE_SIZE) for the unaligned case */
	size = DIV_ROUND_UP(self->bitmap_size, BITS_PER_BYTE);
	rc = posix_memalign(&self->bitmap, PAGE_SIZE, size + PAGE_SIZE);
>>>>>>> 2d5404ca
	assert(!rc);
	assert(self->bitmap);
	assert((uintptr_t)self->bitmap % PAGE_SIZE == 0);

	test_ioctl_ioas_alloc(&self->ioas_id);
<<<<<<< HEAD
	test_cmd_mock_domain(self->ioas_id, &self->stdev_id, &self->hwpt_id,
			     &self->idev_id);
=======
	/* Enable 1M mock IOMMU hugepages */
	if (variant->hugepages) {
		test_cmd_mock_domain_flags(self->ioas_id,
					   MOCK_FLAGS_DEVICE_HUGE_IOVA,
					   &self->stdev_id, &self->hwpt_id,
					   &self->idev_id);
	} else {
		test_cmd_mock_domain(self->ioas_id, &self->stdev_id,
				     &self->hwpt_id, &self->idev_id);
	}
>>>>>>> 2d5404ca
}

FIXTURE_TEARDOWN(iommufd_dirty_tracking)
{
	munmap(self->buffer, variant->buffer_size);
<<<<<<< HEAD
	munmap(self->bitmap, self->bitmap_size);
	teardown_iommufd(self->fd, _metadata);
}

FIXTURE_VARIANT_ADD(iommufd_dirty_tracking, domain_dirty128k)
{
	/* one u32 index bitmap */
	.buffer_size = 128UL * 1024UL,
};

FIXTURE_VARIANT_ADD(iommufd_dirty_tracking, domain_dirty256k)
{
	/* one u64 index bitmap */
	.buffer_size = 256UL * 1024UL,
};

FIXTURE_VARIANT_ADD(iommufd_dirty_tracking, domain_dirty640k)
{
	/* two u64 index and trailing end bitmap */
	.buffer_size = 640UL * 1024UL,
=======
	munmap(self->bitmap, DIV_ROUND_UP(self->bitmap_size, BITS_PER_BYTE));
	teardown_iommufd(self->fd, _metadata);
}

FIXTURE_VARIANT_ADD(iommufd_dirty_tracking, domain_dirty8k)
{
	/* half of an u8 index bitmap */
	.buffer_size = 8UL * 1024UL,
};

FIXTURE_VARIANT_ADD(iommufd_dirty_tracking, domain_dirty16k)
{
	/* one u8 index bitmap */
	.buffer_size = 16UL * 1024UL,
};

FIXTURE_VARIANT_ADD(iommufd_dirty_tracking, domain_dirty64k)
{
	/* one u32 index bitmap */
	.buffer_size = 64UL * 1024UL,
};

FIXTURE_VARIANT_ADD(iommufd_dirty_tracking, domain_dirty128k)
{
	/* one u64 index bitmap */
	.buffer_size = 128UL * 1024UL,
};

FIXTURE_VARIANT_ADD(iommufd_dirty_tracking, domain_dirty320k)
{
	/* two u64 index and trailing end bitmap */
	.buffer_size = 320UL * 1024UL,
};

FIXTURE_VARIANT_ADD(iommufd_dirty_tracking, domain_dirty64M)
{
	/* 4K bitmap (64M IOVA range) */
	.buffer_size = 64UL * 1024UL * 1024UL,
};

FIXTURE_VARIANT_ADD(iommufd_dirty_tracking, domain_dirty64M_huge)
{
	/* 4K bitmap (64M IOVA range) */
	.buffer_size = 64UL * 1024UL * 1024UL,
	.hugepages = true,
>>>>>>> 2d5404ca
};

FIXTURE_VARIANT_ADD(iommufd_dirty_tracking, domain_dirty128M)
{
<<<<<<< HEAD
	/* 4K bitmap (128M IOVA range) */
	.buffer_size = 128UL * 1024UL * 1024UL,
};

FIXTURE_VARIANT_ADD(iommufd_dirty_tracking, domain_dirty256M)
{
	/* 8K bitmap (256M IOVA range) */
	.buffer_size = 256UL * 1024UL * 1024UL,
=======
	/* 8K bitmap (128M IOVA range) */
	.buffer_size = 128UL * 1024UL * 1024UL,
};

FIXTURE_VARIANT_ADD(iommufd_dirty_tracking, domain_dirty128M_huge)
{
	/* 8K bitmap (128M IOVA range) */
	.buffer_size = 128UL * 1024UL * 1024UL,
	.hugepages = true,
>>>>>>> 2d5404ca
};

TEST_F(iommufd_dirty_tracking, enforce_dirty)
{
	uint32_t ioas_id, stddev_id, idev_id;
	uint32_t hwpt_id, _hwpt_id;
	uint32_t dev_flags;

	/* Regular case */
	dev_flags = MOCK_FLAGS_DEVICE_NO_DIRTY;
	test_cmd_hwpt_alloc(self->idev_id, self->ioas_id,
			    IOMMU_HWPT_ALLOC_DIRTY_TRACKING, &hwpt_id);
	test_cmd_mock_domain(hwpt_id, &stddev_id, NULL, NULL);
	test_err_mock_domain_flags(EINVAL, hwpt_id, dev_flags, &stddev_id,
				   NULL);
	test_ioctl_destroy(stddev_id);
	test_ioctl_destroy(hwpt_id);

	/* IOMMU device does not support dirty tracking */
	test_ioctl_ioas_alloc(&ioas_id);
	test_cmd_mock_domain_flags(ioas_id, dev_flags, &stddev_id, &_hwpt_id,
				   &idev_id);
	test_err_hwpt_alloc(EOPNOTSUPP, idev_id, ioas_id,
			    IOMMU_HWPT_ALLOC_DIRTY_TRACKING, &hwpt_id);
	test_ioctl_destroy(stddev_id);
}

TEST_F(iommufd_dirty_tracking, set_dirty_tracking)
{
	uint32_t stddev_id;
	uint32_t hwpt_id;

	test_cmd_hwpt_alloc(self->idev_id, self->ioas_id,
			    IOMMU_HWPT_ALLOC_DIRTY_TRACKING, &hwpt_id);
	test_cmd_mock_domain(hwpt_id, &stddev_id, NULL, NULL);
	test_cmd_set_dirty_tracking(hwpt_id, true);
	test_cmd_set_dirty_tracking(hwpt_id, false);

	test_ioctl_destroy(stddev_id);
	test_ioctl_destroy(hwpt_id);
}

TEST_F(iommufd_dirty_tracking, device_dirty_capability)
{
	uint32_t caps = 0;
	uint32_t stddev_id;
	uint32_t hwpt_id;

	test_cmd_hwpt_alloc(self->idev_id, self->ioas_id, 0, &hwpt_id);
	test_cmd_mock_domain(hwpt_id, &stddev_id, NULL, NULL);
	test_cmd_get_hw_capabilities(self->idev_id, caps,
				     IOMMU_HW_CAP_DIRTY_TRACKING);
	ASSERT_EQ(IOMMU_HW_CAP_DIRTY_TRACKING,
		  caps & IOMMU_HW_CAP_DIRTY_TRACKING);

	test_ioctl_destroy(stddev_id);
	test_ioctl_destroy(hwpt_id);
}

TEST_F(iommufd_dirty_tracking, get_dirty_bitmap)
{
<<<<<<< HEAD
	uint32_t stddev_id;
	uint32_t hwpt_id;
	uint32_t ioas_id;

=======
	uint32_t page_size = MOCK_PAGE_SIZE;
	uint32_t hwpt_id;
	uint32_t ioas_id;

	if (variant->hugepages)
		page_size = MOCK_HUGE_PAGE_SIZE;

>>>>>>> 2d5404ca
	test_ioctl_ioas_alloc(&ioas_id);
	test_ioctl_ioas_map_fixed_id(ioas_id, self->buffer,
				     variant->buffer_size, MOCK_APERTURE_START);

	test_cmd_hwpt_alloc(self->idev_id, ioas_id,
			    IOMMU_HWPT_ALLOC_DIRTY_TRACKING, &hwpt_id);
<<<<<<< HEAD
	test_cmd_mock_domain(hwpt_id, &stddev_id, NULL, NULL);
=======
>>>>>>> 2d5404ca

	test_cmd_set_dirty_tracking(hwpt_id, true);

	test_mock_dirty_bitmaps(hwpt_id, variant->buffer_size,
<<<<<<< HEAD
				MOCK_APERTURE_START, self->page_size,
=======
				MOCK_APERTURE_START, self->page_size, page_size,
>>>>>>> 2d5404ca
				self->bitmap, self->bitmap_size, 0, _metadata);

	/* PAGE_SIZE unaligned bitmap */
	test_mock_dirty_bitmaps(hwpt_id, variant->buffer_size,
<<<<<<< HEAD
				MOCK_APERTURE_START, self->page_size,
				self->bitmap + MOCK_PAGE_SIZE,
				self->bitmap_size, 0, _metadata);

	test_ioctl_destroy(stddev_id);
=======
				MOCK_APERTURE_START, self->page_size, page_size,
				self->bitmap + MOCK_PAGE_SIZE,
				self->bitmap_size, 0, _metadata);

	/* u64 unaligned bitmap */
	test_mock_dirty_bitmaps(hwpt_id, variant->buffer_size,
				MOCK_APERTURE_START, self->page_size, page_size,
				self->bitmap + 0xff1, self->bitmap_size, 0,
				_metadata);

>>>>>>> 2d5404ca
	test_ioctl_destroy(hwpt_id);
}

TEST_F(iommufd_dirty_tracking, get_dirty_bitmap_no_clear)
{
<<<<<<< HEAD
	uint32_t stddev_id;
	uint32_t hwpt_id;
	uint32_t ioas_id;

=======
	uint32_t page_size = MOCK_PAGE_SIZE;
	uint32_t hwpt_id;
	uint32_t ioas_id;

	if (variant->hugepages)
		page_size = MOCK_HUGE_PAGE_SIZE;

>>>>>>> 2d5404ca
	test_ioctl_ioas_alloc(&ioas_id);
	test_ioctl_ioas_map_fixed_id(ioas_id, self->buffer,
				     variant->buffer_size, MOCK_APERTURE_START);

	test_cmd_hwpt_alloc(self->idev_id, ioas_id,
			    IOMMU_HWPT_ALLOC_DIRTY_TRACKING, &hwpt_id);
<<<<<<< HEAD
	test_cmd_mock_domain(hwpt_id, &stddev_id, NULL, NULL);
=======
>>>>>>> 2d5404ca

	test_cmd_set_dirty_tracking(hwpt_id, true);

	test_mock_dirty_bitmaps(hwpt_id, variant->buffer_size,
<<<<<<< HEAD
				MOCK_APERTURE_START, self->page_size,
=======
				MOCK_APERTURE_START, self->page_size, page_size,
>>>>>>> 2d5404ca
				self->bitmap, self->bitmap_size,
				IOMMU_HWPT_GET_DIRTY_BITMAP_NO_CLEAR,
				_metadata);

	/* Unaligned bitmap */
	test_mock_dirty_bitmaps(hwpt_id, variant->buffer_size,
<<<<<<< HEAD
				MOCK_APERTURE_START, self->page_size,
=======
				MOCK_APERTURE_START, self->page_size, page_size,
>>>>>>> 2d5404ca
				self->bitmap + MOCK_PAGE_SIZE,
				self->bitmap_size,
				IOMMU_HWPT_GET_DIRTY_BITMAP_NO_CLEAR,
				_metadata);

<<<<<<< HEAD
	test_ioctl_destroy(stddev_id);
=======
	/* u64 unaligned bitmap */
	test_mock_dirty_bitmaps(hwpt_id, variant->buffer_size,
				MOCK_APERTURE_START, self->page_size, page_size,
				self->bitmap + 0xff1, self->bitmap_size,
				IOMMU_HWPT_GET_DIRTY_BITMAP_NO_CLEAR,
				_metadata);

>>>>>>> 2d5404ca
	test_ioctl_destroy(hwpt_id);
}

/* VFIO compatibility IOCTLs */

TEST_F(iommufd, simple_ioctls)
{
	ASSERT_EQ(VFIO_API_VERSION, ioctl(self->fd, VFIO_GET_API_VERSION));
	ASSERT_EQ(1, ioctl(self->fd, VFIO_CHECK_EXTENSION, VFIO_TYPE1v2_IOMMU));
}

TEST_F(iommufd, unmap_cmd)
{
	struct vfio_iommu_type1_dma_unmap unmap_cmd = {
		.iova = MOCK_APERTURE_START,
		.size = PAGE_SIZE,
	};

	unmap_cmd.argsz = 1;
	EXPECT_ERRNO(EINVAL, ioctl(self->fd, VFIO_IOMMU_UNMAP_DMA, &unmap_cmd));

	unmap_cmd.argsz = sizeof(unmap_cmd);
	unmap_cmd.flags = 1 << 31;
	EXPECT_ERRNO(EINVAL, ioctl(self->fd, VFIO_IOMMU_UNMAP_DMA, &unmap_cmd));

	unmap_cmd.flags = 0;
	EXPECT_ERRNO(ENODEV, ioctl(self->fd, VFIO_IOMMU_UNMAP_DMA, &unmap_cmd));
}

TEST_F(iommufd, map_cmd)
{
	struct vfio_iommu_type1_dma_map map_cmd = {
		.iova = MOCK_APERTURE_START,
		.size = PAGE_SIZE,
		.vaddr = (__u64)buffer,
	};

	map_cmd.argsz = 1;
	EXPECT_ERRNO(EINVAL, ioctl(self->fd, VFIO_IOMMU_MAP_DMA, &map_cmd));

	map_cmd.argsz = sizeof(map_cmd);
	map_cmd.flags = 1 << 31;
	EXPECT_ERRNO(EINVAL, ioctl(self->fd, VFIO_IOMMU_MAP_DMA, &map_cmd));

	/* Requires a domain to be attached */
	map_cmd.flags = VFIO_DMA_MAP_FLAG_READ | VFIO_DMA_MAP_FLAG_WRITE;
	EXPECT_ERRNO(ENODEV, ioctl(self->fd, VFIO_IOMMU_MAP_DMA, &map_cmd));
}

TEST_F(iommufd, info_cmd)
{
	struct vfio_iommu_type1_info info_cmd = {};

	/* Invalid argsz */
	info_cmd.argsz = 1;
	EXPECT_ERRNO(EINVAL, ioctl(self->fd, VFIO_IOMMU_GET_INFO, &info_cmd));

	info_cmd.argsz = sizeof(info_cmd);
	EXPECT_ERRNO(ENODEV, ioctl(self->fd, VFIO_IOMMU_GET_INFO, &info_cmd));
}

TEST_F(iommufd, set_iommu_cmd)
{
	/* Requires a domain to be attached */
	EXPECT_ERRNO(ENODEV,
		     ioctl(self->fd, VFIO_SET_IOMMU, VFIO_TYPE1v2_IOMMU));
	EXPECT_ERRNO(ENODEV, ioctl(self->fd, VFIO_SET_IOMMU, VFIO_TYPE1_IOMMU));
}

TEST_F(iommufd, vfio_ioas)
{
	struct iommu_vfio_ioas vfio_ioas_cmd = {
		.size = sizeof(vfio_ioas_cmd),
		.op = IOMMU_VFIO_IOAS_GET,
	};
	__u32 ioas_id;

	/* ENODEV if there is no compat ioas */
	EXPECT_ERRNO(ENODEV, ioctl(self->fd, IOMMU_VFIO_IOAS, &vfio_ioas_cmd));

	/* Invalid id for set */
	vfio_ioas_cmd.op = IOMMU_VFIO_IOAS_SET;
	EXPECT_ERRNO(ENOENT, ioctl(self->fd, IOMMU_VFIO_IOAS, &vfio_ioas_cmd));

	/* Valid id for set*/
	test_ioctl_ioas_alloc(&ioas_id);
	vfio_ioas_cmd.ioas_id = ioas_id;
	ASSERT_EQ(0, ioctl(self->fd, IOMMU_VFIO_IOAS, &vfio_ioas_cmd));

	/* Same id comes back from get */
	vfio_ioas_cmd.op = IOMMU_VFIO_IOAS_GET;
	ASSERT_EQ(0, ioctl(self->fd, IOMMU_VFIO_IOAS, &vfio_ioas_cmd));
	ASSERT_EQ(ioas_id, vfio_ioas_cmd.ioas_id);

	/* Clear works */
	vfio_ioas_cmd.op = IOMMU_VFIO_IOAS_CLEAR;
	ASSERT_EQ(0, ioctl(self->fd, IOMMU_VFIO_IOAS, &vfio_ioas_cmd));
	vfio_ioas_cmd.op = IOMMU_VFIO_IOAS_GET;
	EXPECT_ERRNO(ENODEV, ioctl(self->fd, IOMMU_VFIO_IOAS, &vfio_ioas_cmd));
}

FIXTURE(vfio_compat_mock_domain)
{
	int fd;
	uint32_t ioas_id;
};

FIXTURE_VARIANT(vfio_compat_mock_domain)
{
	unsigned int version;
};

FIXTURE_SETUP(vfio_compat_mock_domain)
{
	struct iommu_vfio_ioas vfio_ioas_cmd = {
		.size = sizeof(vfio_ioas_cmd),
		.op = IOMMU_VFIO_IOAS_SET,
	};

	self->fd = open("/dev/iommu", O_RDWR);
	ASSERT_NE(-1, self->fd);

	/* Create what VFIO would consider a group */
	test_ioctl_ioas_alloc(&self->ioas_id);
	test_cmd_mock_domain(self->ioas_id, NULL, NULL, NULL);

	/* Attach it to the vfio compat */
	vfio_ioas_cmd.ioas_id = self->ioas_id;
	ASSERT_EQ(0, ioctl(self->fd, IOMMU_VFIO_IOAS, &vfio_ioas_cmd));
	ASSERT_EQ(0, ioctl(self->fd, VFIO_SET_IOMMU, variant->version));
}

FIXTURE_TEARDOWN(vfio_compat_mock_domain)
{
	teardown_iommufd(self->fd, _metadata);
}

FIXTURE_VARIANT_ADD(vfio_compat_mock_domain, Ver1v2)
{
	.version = VFIO_TYPE1v2_IOMMU,
};

FIXTURE_VARIANT_ADD(vfio_compat_mock_domain, Ver1v0)
{
	.version = VFIO_TYPE1_IOMMU,
};

TEST_F(vfio_compat_mock_domain, simple_close)
{
}

TEST_F(vfio_compat_mock_domain, option_huge_pages)
{
	struct iommu_option cmd = {
		.size = sizeof(cmd),
		.option_id = IOMMU_OPTION_HUGE_PAGES,
		.op = IOMMU_OPTION_OP_GET,
		.val64 = 3,
		.object_id = self->ioas_id,
	};

	ASSERT_EQ(0, ioctl(self->fd, IOMMU_OPTION, &cmd));
	if (variant->version == VFIO_TYPE1_IOMMU) {
		ASSERT_EQ(0, cmd.val64);
	} else {
		ASSERT_EQ(1, cmd.val64);
	}
}

/*
 * Execute an ioctl command stored in buffer and check that the result does not
 * overflow memory.
 */
static bool is_filled(const void *buf, uint8_t c, size_t len)
{
	const uint8_t *cbuf = buf;

	for (; len; cbuf++, len--)
		if (*cbuf != c)
			return false;
	return true;
}

#define ioctl_check_buf(fd, cmd)                                         \
	({                                                               \
		size_t _cmd_len = *(__u32 *)buffer;                      \
									 \
		memset(buffer + _cmd_len, 0xAA, BUFFER_SIZE - _cmd_len); \
		ASSERT_EQ(0, ioctl(fd, cmd, buffer));                    \
		ASSERT_EQ(true, is_filled(buffer + _cmd_len, 0xAA,       \
					  BUFFER_SIZE - _cmd_len));      \
	})

static void check_vfio_info_cap_chain(struct __test_metadata *_metadata,
				      struct vfio_iommu_type1_info *info_cmd)
{
	const struct vfio_info_cap_header *cap;

	ASSERT_GE(info_cmd->argsz, info_cmd->cap_offset + sizeof(*cap));
	cap = buffer + info_cmd->cap_offset;
	while (true) {
		size_t cap_size;

		if (cap->next)
			cap_size = (buffer + cap->next) - (void *)cap;
		else
			cap_size = (buffer + info_cmd->argsz) - (void *)cap;

		switch (cap->id) {
		case VFIO_IOMMU_TYPE1_INFO_CAP_IOVA_RANGE: {
			struct vfio_iommu_type1_info_cap_iova_range *data =
				(void *)cap;

			ASSERT_EQ(1, data->header.version);
			ASSERT_EQ(1, data->nr_iovas);
			EXPECT_EQ(MOCK_APERTURE_START,
				  data->iova_ranges[0].start);
			EXPECT_EQ(MOCK_APERTURE_LAST, data->iova_ranges[0].end);
			break;
		}
		case VFIO_IOMMU_TYPE1_INFO_DMA_AVAIL: {
			struct vfio_iommu_type1_info_dma_avail *data =
				(void *)cap;

			ASSERT_EQ(1, data->header.version);
			ASSERT_EQ(sizeof(*data), cap_size);
			break;
		}
		default:
			ASSERT_EQ(false, true);
			break;
		}
		if (!cap->next)
			break;

		ASSERT_GE(info_cmd->argsz, cap->next + sizeof(*cap));
		ASSERT_GE(buffer + cap->next, (void *)cap);
		cap = buffer + cap->next;
	}
}

TEST_F(vfio_compat_mock_domain, get_info)
{
	struct vfio_iommu_type1_info *info_cmd = buffer;
	unsigned int i;
	size_t caplen;

	/* Pre-cap ABI */
	*info_cmd = (struct vfio_iommu_type1_info){
		.argsz = offsetof(struct vfio_iommu_type1_info, cap_offset),
	};
	ioctl_check_buf(self->fd, VFIO_IOMMU_GET_INFO);
	ASSERT_NE(0, info_cmd->iova_pgsizes);
	ASSERT_EQ(VFIO_IOMMU_INFO_PGSIZES | VFIO_IOMMU_INFO_CAPS,
		  info_cmd->flags);

	/* Read the cap chain size */
	*info_cmd = (struct vfio_iommu_type1_info){
		.argsz = sizeof(*info_cmd),
	};
	ioctl_check_buf(self->fd, VFIO_IOMMU_GET_INFO);
	ASSERT_NE(0, info_cmd->iova_pgsizes);
	ASSERT_EQ(VFIO_IOMMU_INFO_PGSIZES | VFIO_IOMMU_INFO_CAPS,
		  info_cmd->flags);
	ASSERT_EQ(0, info_cmd->cap_offset);
	ASSERT_LT(sizeof(*info_cmd), info_cmd->argsz);

	/* Read the caps, kernel should never create a corrupted caps */
	caplen = info_cmd->argsz;
	for (i = sizeof(*info_cmd); i < caplen; i++) {
		*info_cmd = (struct vfio_iommu_type1_info){
			.argsz = i,
		};
		ioctl_check_buf(self->fd, VFIO_IOMMU_GET_INFO);
		ASSERT_EQ(VFIO_IOMMU_INFO_PGSIZES | VFIO_IOMMU_INFO_CAPS,
			  info_cmd->flags);
		if (!info_cmd->cap_offset)
			continue;
		check_vfio_info_cap_chain(_metadata, info_cmd);
	}
}

static void shuffle_array(unsigned long *array, size_t nelms)
{
	unsigned int i;

	/* Shuffle */
	for (i = 0; i != nelms; i++) {
		unsigned long tmp = array[i];
		unsigned int other = rand() % (nelms - i);

		array[i] = array[other];
		array[other] = tmp;
	}
}

TEST_F(vfio_compat_mock_domain, map)
{
	struct vfio_iommu_type1_dma_map map_cmd = {
		.argsz = sizeof(map_cmd),
		.flags = VFIO_DMA_MAP_FLAG_READ | VFIO_DMA_MAP_FLAG_WRITE,
		.vaddr = (uintptr_t)buffer,
		.size = BUFFER_SIZE,
		.iova = MOCK_APERTURE_START,
	};
	struct vfio_iommu_type1_dma_unmap unmap_cmd = {
		.argsz = sizeof(unmap_cmd),
		.size = BUFFER_SIZE,
		.iova = MOCK_APERTURE_START,
	};
	unsigned long pages_iova[BUFFER_SIZE / PAGE_SIZE];
	unsigned int i;

	/* Simple map/unmap */
	ASSERT_EQ(0, ioctl(self->fd, VFIO_IOMMU_MAP_DMA, &map_cmd));
	ASSERT_EQ(0, ioctl(self->fd, VFIO_IOMMU_UNMAP_DMA, &unmap_cmd));
	ASSERT_EQ(BUFFER_SIZE, unmap_cmd.size);

	/* UNMAP_FLAG_ALL requires 0 iova/size */
	ASSERT_EQ(0, ioctl(self->fd, VFIO_IOMMU_MAP_DMA, &map_cmd));
	unmap_cmd.flags = VFIO_DMA_UNMAP_FLAG_ALL;
	EXPECT_ERRNO(EINVAL, ioctl(self->fd, VFIO_IOMMU_UNMAP_DMA, &unmap_cmd));

	unmap_cmd.iova = 0;
	unmap_cmd.size = 0;
	ASSERT_EQ(0, ioctl(self->fd, VFIO_IOMMU_UNMAP_DMA, &unmap_cmd));
	ASSERT_EQ(BUFFER_SIZE, unmap_cmd.size);

	/* Small pages */
	for (i = 0; i != ARRAY_SIZE(pages_iova); i++) {
		map_cmd.iova = pages_iova[i] =
			MOCK_APERTURE_START + i * PAGE_SIZE;
		map_cmd.vaddr = (uintptr_t)buffer + i * PAGE_SIZE;
		map_cmd.size = PAGE_SIZE;
		ASSERT_EQ(0, ioctl(self->fd, VFIO_IOMMU_MAP_DMA, &map_cmd));
	}
	shuffle_array(pages_iova, ARRAY_SIZE(pages_iova));

	unmap_cmd.flags = 0;
	unmap_cmd.size = PAGE_SIZE;
	for (i = 0; i != ARRAY_SIZE(pages_iova); i++) {
		unmap_cmd.iova = pages_iova[i];
		ASSERT_EQ(0, ioctl(self->fd, VFIO_IOMMU_UNMAP_DMA, &unmap_cmd));
	}
}

TEST_F(vfio_compat_mock_domain, huge_map)
{
	size_t buf_size = HUGEPAGE_SIZE * 2;
	struct vfio_iommu_type1_dma_map map_cmd = {
		.argsz = sizeof(map_cmd),
		.flags = VFIO_DMA_MAP_FLAG_READ | VFIO_DMA_MAP_FLAG_WRITE,
		.size = buf_size,
		.iova = MOCK_APERTURE_START,
	};
	struct vfio_iommu_type1_dma_unmap unmap_cmd = {
		.argsz = sizeof(unmap_cmd),
	};
	unsigned long pages_iova[16];
	unsigned int i;
	void *buf;

	/* Test huge pages and splitting */
	buf = mmap(0, buf_size, PROT_READ | PROT_WRITE,
		   MAP_SHARED | MAP_ANONYMOUS | MAP_HUGETLB | MAP_POPULATE, -1,
		   0);
	ASSERT_NE(MAP_FAILED, buf);
	map_cmd.vaddr = (uintptr_t)buf;
	ASSERT_EQ(0, ioctl(self->fd, VFIO_IOMMU_MAP_DMA, &map_cmd));

	unmap_cmd.size = buf_size / ARRAY_SIZE(pages_iova);
	for (i = 0; i != ARRAY_SIZE(pages_iova); i++)
		pages_iova[i] = MOCK_APERTURE_START + (i * unmap_cmd.size);
	shuffle_array(pages_iova, ARRAY_SIZE(pages_iova));

	/* type1 mode can cut up larger mappings, type1v2 always fails */
	for (i = 0; i != ARRAY_SIZE(pages_iova); i++) {
		unmap_cmd.iova = pages_iova[i];
		unmap_cmd.size = buf_size / ARRAY_SIZE(pages_iova);
		if (variant->version == VFIO_TYPE1_IOMMU) {
			ASSERT_EQ(0, ioctl(self->fd, VFIO_IOMMU_UNMAP_DMA,
					   &unmap_cmd));
		} else {
			EXPECT_ERRNO(ENOENT,
				     ioctl(self->fd, VFIO_IOMMU_UNMAP_DMA,
					   &unmap_cmd));
		}
	}
}

TEST_HARNESS_MAIN<|MERGE_RESOLUTION|>--- conflicted
+++ resolved
@@ -117,10 +117,7 @@
 	TEST_LENGTH(iommu_destroy, IOMMU_DESTROY, id);
 	TEST_LENGTH(iommu_hw_info, IOMMU_GET_HW_INFO, __reserved);
 	TEST_LENGTH(iommu_hwpt_alloc, IOMMU_HWPT_ALLOC, __reserved);
-<<<<<<< HEAD
-=======
 	TEST_LENGTH(iommu_hwpt_invalidate, IOMMU_HWPT_INVALIDATE, __reserved);
->>>>>>> 2d5404ca
 	TEST_LENGTH(iommu_ioas_alloc, IOMMU_IOAS_ALLOC, out_ioas_id);
 	TEST_LENGTH(iommu_ioas_iova_ranges, IOMMU_IOAS_IOVA_RANGES,
 		    out_iova_alignment);
@@ -276,12 +273,6 @@
 	struct iommu_hwpt_selftest data = {
 		.iotlb = IOMMU_TEST_IOTLB_DEFAULT,
 	};
-<<<<<<< HEAD
-	uint32_t nested_hwpt_id[2] = {};
-	uint32_t parent_hwpt_id = 0;
-	uint32_t parent_hwpt_id_not_work = 0;
-	uint32_t test_hwpt_id = 0;
-=======
 	struct iommu_hwpt_invalidate_selftest inv_reqs[2] = {};
 	uint32_t nested_hwpt_id[2] = {};
 	uint32_t num_inv;
@@ -291,7 +282,6 @@
 	uint32_t iopf_hwpt_id;
 	uint32_t fault_id;
 	uint32_t fault_fd;
->>>>>>> 2d5404ca
 
 	if (self->device_id) {
 		/* Negative tests */
@@ -339,10 +329,7 @@
 					   sizeof(data));
 
 		/* Allocate two nested hwpts sharing one common parent hwpt */
-<<<<<<< HEAD
-=======
 		test_ioctl_fault_alloc(&fault_id, &fault_fd);
->>>>>>> 2d5404ca
 		test_cmd_hwpt_alloc_nested(self->device_id, parent_hwpt_id, 0,
 					   &nested_hwpt_id[0],
 					   IOMMU_HWPT_DATA_SELFTEST, &data,
@@ -351,8 +338,6 @@
 					   &nested_hwpt_id[1],
 					   IOMMU_HWPT_DATA_SELFTEST, &data,
 					   sizeof(data));
-<<<<<<< HEAD
-=======
 		test_err_hwpt_alloc_iopf(ENOENT, self->device_id, parent_hwpt_id,
 					 UINT32_MAX, IOMMU_HWPT_FAULT_ID_VALID,
 					 &iopf_hwpt_id, IOMMU_HWPT_DATA_SELFTEST,
@@ -365,7 +350,6 @@
 					      IOMMU_TEST_IOTLB_DEFAULT);
 		test_cmd_hwpt_check_iotlb_all(nested_hwpt_id[1],
 					      IOMMU_TEST_IOTLB_DEFAULT);
->>>>>>> 2d5404ca
 
 		/* Negative test: a nested hwpt on top of a nested hwpt */
 		test_err_hwpt_alloc_nested(EINVAL, self->device_id,
@@ -376,8 +360,6 @@
 		EXPECT_ERRNO(EBUSY,
 			     _test_ioctl_destroy(self->fd, parent_hwpt_id));
 
-<<<<<<< HEAD
-=======
 		/* hwpt_invalidate only supports a user-managed hwpt (nested) */
 		num_inv = 1;
 		test_err_hwpt_invalidate(ENOENT, parent_hwpt_id, inv_reqs,
@@ -523,7 +505,6 @@
 		assert(num_inv == 1);
 		test_cmd_hwpt_check_iotlb_all(nested_hwpt_id[1], 0);
 
->>>>>>> 2d5404ca
 		/* Attach device to nested_hwpt_id[0] that then will be busy */
 		test_cmd_mock_domain_replace(self->stdev_id, nested_hwpt_id[0]);
 		EXPECT_ERRNO(EBUSY,
@@ -535,11 +516,6 @@
 			     _test_ioctl_destroy(self->fd, nested_hwpt_id[1]));
 		test_ioctl_destroy(nested_hwpt_id[0]);
 
-<<<<<<< HEAD
-		/* Detach from nested_hwpt_id[1] and destroy it */
-		test_cmd_mock_domain_replace(self->stdev_id, parent_hwpt_id);
-		test_ioctl_destroy(nested_hwpt_id[1]);
-=======
 		/* Switch from nested_hwpt_id[1] to iopf_hwpt_id */
 		test_cmd_mock_domain_replace(self->stdev_id, iopf_hwpt_id);
 		EXPECT_ERRNO(EBUSY,
@@ -551,17 +527,13 @@
 		test_cmd_mock_domain_replace(self->stdev_id, parent_hwpt_id);
 		test_ioctl_destroy(nested_hwpt_id[1]);
 		test_ioctl_destroy(iopf_hwpt_id);
->>>>>>> 2d5404ca
 
 		/* Detach from the parent hw_pagetable and destroy it */
 		test_cmd_mock_domain_replace(self->stdev_id, self->ioas_id);
 		test_ioctl_destroy(parent_hwpt_id);
 		test_ioctl_destroy(parent_hwpt_id_not_work);
-<<<<<<< HEAD
-=======
 		close(fault_fd);
 		test_ioctl_destroy(fault_id);
->>>>>>> 2d5404ca
 	} else {
 		test_err_hwpt_alloc(ENOENT, self->device_id, self->ioas_id, 0,
 				    &parent_hwpt_id);
@@ -1767,19 +1739,11 @@
 FIXTURE_VARIANT(iommufd_dirty_tracking)
 {
 	unsigned long buffer_size;
-<<<<<<< HEAD
-=======
 	bool hugepages;
->>>>>>> 2d5404ca
 };
 
 FIXTURE_SETUP(iommufd_dirty_tracking)
 {
-<<<<<<< HEAD
-	void *vrc;
-	int rc;
-
-=======
 	unsigned long size;
 	int mmap_flags;
 	void *vrc;
@@ -1791,7 +1755,6 @@
 		     variant->buffer_size, MOCK_PAGE_SIZE);
 	}
 
->>>>>>> 2d5404ca
 	self->fd = open("/dev/iommu", O_RDWR);
 	ASSERT_NE(-1, self->fd);
 
@@ -1801,20 +1764,6 @@
 			   variant->buffer_size, rc);
 	}
 
-<<<<<<< HEAD
-	assert((uintptr_t)self->buffer % HUGEPAGE_SIZE == 0);
-	vrc = mmap(self->buffer, variant->buffer_size, PROT_READ | PROT_WRITE,
-		   MAP_SHARED | MAP_ANONYMOUS | MAP_FIXED, -1, 0);
-	assert(vrc == self->buffer);
-
-	self->page_size = MOCK_PAGE_SIZE;
-	self->bitmap_size =
-		variant->buffer_size / self->page_size / BITS_PER_BYTE;
-
-	/* Provision with an extra (MOCK_PAGE_SIZE) for the unaligned case */
-	rc = posix_memalign(&self->bitmap, PAGE_SIZE,
-			    self->bitmap_size + MOCK_PAGE_SIZE);
-=======
 	mmap_flags = MAP_SHARED | MAP_ANONYMOUS | MAP_FIXED;
 	if (variant->hugepages) {
 		/*
@@ -1834,16 +1783,11 @@
 	/* Provision with an extra (PAGE_SIZE) for the unaligned case */
 	size = DIV_ROUND_UP(self->bitmap_size, BITS_PER_BYTE);
 	rc = posix_memalign(&self->bitmap, PAGE_SIZE, size + PAGE_SIZE);
->>>>>>> 2d5404ca
 	assert(!rc);
 	assert(self->bitmap);
 	assert((uintptr_t)self->bitmap % PAGE_SIZE == 0);
 
 	test_ioctl_ioas_alloc(&self->ioas_id);
-<<<<<<< HEAD
-	test_cmd_mock_domain(self->ioas_id, &self->stdev_id, &self->hwpt_id,
-			     &self->idev_id);
-=======
 	/* Enable 1M mock IOMMU hugepages */
 	if (variant->hugepages) {
 		test_cmd_mock_domain_flags(self->ioas_id,
@@ -1854,34 +1798,11 @@
 		test_cmd_mock_domain(self->ioas_id, &self->stdev_id,
 				     &self->hwpt_id, &self->idev_id);
 	}
->>>>>>> 2d5404ca
 }
 
 FIXTURE_TEARDOWN(iommufd_dirty_tracking)
 {
 	munmap(self->buffer, variant->buffer_size);
-<<<<<<< HEAD
-	munmap(self->bitmap, self->bitmap_size);
-	teardown_iommufd(self->fd, _metadata);
-}
-
-FIXTURE_VARIANT_ADD(iommufd_dirty_tracking, domain_dirty128k)
-{
-	/* one u32 index bitmap */
-	.buffer_size = 128UL * 1024UL,
-};
-
-FIXTURE_VARIANT_ADD(iommufd_dirty_tracking, domain_dirty256k)
-{
-	/* one u64 index bitmap */
-	.buffer_size = 256UL * 1024UL,
-};
-
-FIXTURE_VARIANT_ADD(iommufd_dirty_tracking, domain_dirty640k)
-{
-	/* two u64 index and trailing end bitmap */
-	.buffer_size = 640UL * 1024UL,
-=======
 	munmap(self->bitmap, DIV_ROUND_UP(self->bitmap_size, BITS_PER_BYTE));
 	teardown_iommufd(self->fd, _metadata);
 }
@@ -1927,21 +1848,10 @@
 	/* 4K bitmap (64M IOVA range) */
 	.buffer_size = 64UL * 1024UL * 1024UL,
 	.hugepages = true,
->>>>>>> 2d5404ca
 };
 
 FIXTURE_VARIANT_ADD(iommufd_dirty_tracking, domain_dirty128M)
 {
-<<<<<<< HEAD
-	/* 4K bitmap (128M IOVA range) */
-	.buffer_size = 128UL * 1024UL * 1024UL,
-};
-
-FIXTURE_VARIANT_ADD(iommufd_dirty_tracking, domain_dirty256M)
-{
-	/* 8K bitmap (256M IOVA range) */
-	.buffer_size = 256UL * 1024UL * 1024UL,
-=======
 	/* 8K bitmap (128M IOVA range) */
 	.buffer_size = 128UL * 1024UL * 1024UL,
 };
@@ -1951,7 +1861,6 @@
 	/* 8K bitmap (128M IOVA range) */
 	.buffer_size = 128UL * 1024UL * 1024UL,
 	.hugepages = true,
->>>>>>> 2d5404ca
 };
 
 TEST_F(iommufd_dirty_tracking, enforce_dirty)
@@ -2013,12 +1922,6 @@
 
 TEST_F(iommufd_dirty_tracking, get_dirty_bitmap)
 {
-<<<<<<< HEAD
-	uint32_t stddev_id;
-	uint32_t hwpt_id;
-	uint32_t ioas_id;
-
-=======
 	uint32_t page_size = MOCK_PAGE_SIZE;
 	uint32_t hwpt_id;
 	uint32_t ioas_id;
@@ -2026,37 +1929,21 @@
 	if (variant->hugepages)
 		page_size = MOCK_HUGE_PAGE_SIZE;
 
->>>>>>> 2d5404ca
 	test_ioctl_ioas_alloc(&ioas_id);
 	test_ioctl_ioas_map_fixed_id(ioas_id, self->buffer,
 				     variant->buffer_size, MOCK_APERTURE_START);
 
 	test_cmd_hwpt_alloc(self->idev_id, ioas_id,
 			    IOMMU_HWPT_ALLOC_DIRTY_TRACKING, &hwpt_id);
-<<<<<<< HEAD
-	test_cmd_mock_domain(hwpt_id, &stddev_id, NULL, NULL);
-=======
->>>>>>> 2d5404ca
 
 	test_cmd_set_dirty_tracking(hwpt_id, true);
 
 	test_mock_dirty_bitmaps(hwpt_id, variant->buffer_size,
-<<<<<<< HEAD
-				MOCK_APERTURE_START, self->page_size,
-=======
 				MOCK_APERTURE_START, self->page_size, page_size,
->>>>>>> 2d5404ca
 				self->bitmap, self->bitmap_size, 0, _metadata);
 
 	/* PAGE_SIZE unaligned bitmap */
 	test_mock_dirty_bitmaps(hwpt_id, variant->buffer_size,
-<<<<<<< HEAD
-				MOCK_APERTURE_START, self->page_size,
-				self->bitmap + MOCK_PAGE_SIZE,
-				self->bitmap_size, 0, _metadata);
-
-	test_ioctl_destroy(stddev_id);
-=======
 				MOCK_APERTURE_START, self->page_size, page_size,
 				self->bitmap + MOCK_PAGE_SIZE,
 				self->bitmap_size, 0, _metadata);
@@ -2067,18 +1954,11 @@
 				self->bitmap + 0xff1, self->bitmap_size, 0,
 				_metadata);
 
->>>>>>> 2d5404ca
 	test_ioctl_destroy(hwpt_id);
 }
 
 TEST_F(iommufd_dirty_tracking, get_dirty_bitmap_no_clear)
 {
-<<<<<<< HEAD
-	uint32_t stddev_id;
-	uint32_t hwpt_id;
-	uint32_t ioas_id;
-
-=======
 	uint32_t page_size = MOCK_PAGE_SIZE;
 	uint32_t hwpt_id;
 	uint32_t ioas_id;
@@ -2086,45 +1966,29 @@
 	if (variant->hugepages)
 		page_size = MOCK_HUGE_PAGE_SIZE;
 
->>>>>>> 2d5404ca
 	test_ioctl_ioas_alloc(&ioas_id);
 	test_ioctl_ioas_map_fixed_id(ioas_id, self->buffer,
 				     variant->buffer_size, MOCK_APERTURE_START);
 
 	test_cmd_hwpt_alloc(self->idev_id, ioas_id,
 			    IOMMU_HWPT_ALLOC_DIRTY_TRACKING, &hwpt_id);
-<<<<<<< HEAD
-	test_cmd_mock_domain(hwpt_id, &stddev_id, NULL, NULL);
-=======
->>>>>>> 2d5404ca
 
 	test_cmd_set_dirty_tracking(hwpt_id, true);
 
 	test_mock_dirty_bitmaps(hwpt_id, variant->buffer_size,
-<<<<<<< HEAD
-				MOCK_APERTURE_START, self->page_size,
-=======
 				MOCK_APERTURE_START, self->page_size, page_size,
->>>>>>> 2d5404ca
 				self->bitmap, self->bitmap_size,
 				IOMMU_HWPT_GET_DIRTY_BITMAP_NO_CLEAR,
 				_metadata);
 
 	/* Unaligned bitmap */
 	test_mock_dirty_bitmaps(hwpt_id, variant->buffer_size,
-<<<<<<< HEAD
-				MOCK_APERTURE_START, self->page_size,
-=======
 				MOCK_APERTURE_START, self->page_size, page_size,
->>>>>>> 2d5404ca
 				self->bitmap + MOCK_PAGE_SIZE,
 				self->bitmap_size,
 				IOMMU_HWPT_GET_DIRTY_BITMAP_NO_CLEAR,
 				_metadata);
 
-<<<<<<< HEAD
-	test_ioctl_destroy(stddev_id);
-=======
 	/* u64 unaligned bitmap */
 	test_mock_dirty_bitmaps(hwpt_id, variant->buffer_size,
 				MOCK_APERTURE_START, self->page_size, page_size,
@@ -2132,7 +1996,6 @@
 				IOMMU_HWPT_GET_DIRTY_BITMAP_NO_CLEAR,
 				_metadata);
 
->>>>>>> 2d5404ca
 	test_ioctl_destroy(hwpt_id);
 }
 
