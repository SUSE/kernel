// SPDX-License-Identifier: GPL-2.0-only
/* Copyright (c) 2021-2022, NVIDIA CORPORATION & AFFILIATES
 *
 * These tests are "kernel integrity" tests. They are looking for kernel
 * WARN/OOPS/kasn/etc splats triggered by kernel sanitizers & debugging
 * features. It does not attempt to verify that the system calls are doing what
 * they are supposed to do.
 *
 * The basic philosophy is to run a sequence of calls that will succeed and then
 * sweep every failure injection point on that call chain to look for
 * interesting things in error handling.
 *
 * This test is best run with:
 *  echo 1 > /proc/sys/kernel/panic_on_warn
 * If something is actually going wrong.
 */
#include <fcntl.h>
#include <dirent.h>

#define __EXPORTED_HEADERS__
#include <linux/vfio.h>

#include "iommufd_utils.h"

static bool have_fault_injection;

static int writeat(int dfd, const char *fn, const char *val)
{
	size_t val_len = strlen(val);
	ssize_t res;
	int fd;

	fd = openat(dfd, fn, O_WRONLY);
	if (fd == -1)
		return -1;
	res = write(fd, val, val_len);
	assert(res == val_len);
	close(fd);
	return 0;
}

static __attribute__((constructor)) void setup_buffer(void)
{
	PAGE_SIZE = sysconf(_SC_PAGE_SIZE);

	BUFFER_SIZE = 2*1024*1024;

	buffer = mmap(0, BUFFER_SIZE, PROT_READ | PROT_WRITE,
		      MAP_SHARED | MAP_ANONYMOUS, -1, 0);
}

/*
 * This sets up fail_injection in a way that is useful for this test.
 * It does not attempt to restore things back to how they were.
 */
static __attribute__((constructor)) void setup_fault_injection(void)
{
	DIR *debugfs = opendir("/sys/kernel/debug/");
	struct dirent *dent;

	if (!debugfs)
		return;

	/* Allow any allocation call to be fault injected */
	if (writeat(dirfd(debugfs), "failslab/ignore-gfp-wait", "N"))
		return;
	writeat(dirfd(debugfs), "fail_page_alloc/ignore-gfp-wait", "N");
	writeat(dirfd(debugfs), "fail_page_alloc/ignore-gfp-highmem", "N");

	while ((dent = readdir(debugfs))) {
		char fn[300];

		if (strncmp(dent->d_name, "fail", 4) != 0)
			continue;

		/* We are looking for kernel splats, quiet down the log */
		snprintf(fn, sizeof(fn), "%s/verbose", dent->d_name);
		writeat(dirfd(debugfs), fn, "0");
	}
	closedir(debugfs);
	have_fault_injection = true;
}

struct fail_nth_state {
	int proc_fd;
	unsigned int iteration;
};

static void fail_nth_first(struct __test_metadata *_metadata,
			   struct fail_nth_state *nth_state)
{
	char buf[300];

	snprintf(buf, sizeof(buf), "/proc/self/task/%u/fail-nth", getpid());
	nth_state->proc_fd = open(buf, O_RDWR);
	ASSERT_NE(-1, nth_state->proc_fd);
}

static bool fail_nth_next(struct __test_metadata *_metadata,
			  struct fail_nth_state *nth_state,
			  int test_result)
{
	static const char disable_nth[] = "0";
	char buf[300];

	/*
	 * This is just an arbitrary limit based on the current kernel
	 * situation. Changes in the kernel can dramatically change the number of
	 * required fault injection sites, so if this hits it doesn't
	 * necessarily mean a test failure, just that the limit has to be made
	 * bigger.
	 */
	ASSERT_GT(400, nth_state->iteration);
	if (nth_state->iteration != 0) {
		ssize_t res;
		ssize_t res2;

		buf[0] = 0;
		/*
		 * Annoyingly disabling the nth can also fail. This means
		 * the test passed without triggering failure
		 */
		res = pread(nth_state->proc_fd, buf, sizeof(buf), 0);
		if (res == -1 && errno == EFAULT) {
			buf[0] = '1';
			buf[1] = '\n';
			res = 2;
		}

		res2 = pwrite(nth_state->proc_fd, disable_nth,
			      ARRAY_SIZE(disable_nth) - 1, 0);
		if (res2 == -1 && errno == EFAULT) {
			res2 = pwrite(nth_state->proc_fd, disable_nth,
				      ARRAY_SIZE(disable_nth) - 1, 0);
			buf[0] = '1';
			buf[1] = '\n';
		}
		ASSERT_EQ(ARRAY_SIZE(disable_nth) - 1, res2);

		/* printf("  nth %u result=%d nth=%u\n", nth_state->iteration,
		       test_result, atoi(buf)); */
		fflush(stdout);
		ASSERT_LT(1, res);
		if (res != 2 || buf[0] != '0' || buf[1] != '\n')
			return false;
	} else {
		/* printf("  nth %u result=%d\n", nth_state->iteration,
		       test_result); */
	}
	nth_state->iteration++;
	return true;
}

/*
 * This is called during the test to start failure injection. It allows the test
 * to do some setup that has already been swept and thus reduce the required
 * iterations.
 */
void __fail_nth_enable(struct __test_metadata *_metadata,
		       struct fail_nth_state *nth_state)
{
	char buf[300];
	size_t len;

	if (!nth_state->iteration)
		return;

	len = snprintf(buf, sizeof(buf), "%u", nth_state->iteration);
	ASSERT_EQ(len, pwrite(nth_state->proc_fd, buf, len, 0));
}
#define fail_nth_enable() __fail_nth_enable(_metadata, _nth_state)

#define TEST_FAIL_NTH(fixture_name, name)                                           \
	static int test_nth_##name(struct __test_metadata *_metadata,               \
				   FIXTURE_DATA(fixture_name) *self,                \
				   const FIXTURE_VARIANT(fixture_name)              \
					   *variant,                                \
				   struct fail_nth_state *_nth_state);              \
	TEST_F(fixture_name, name)                                                  \
	{                                                                           \
		struct fail_nth_state nth_state = {};                               \
		int test_result = 0;                                                \
										    \
		if (!have_fault_injection)                                          \
			SKIP(return,                                                \
				   "fault injection is not enabled in the kernel"); \
		fail_nth_first(_metadata, &nth_state);                              \
		ASSERT_EQ(0, test_nth_##name(_metadata, self, variant,              \
					     &nth_state));                          \
		while (fail_nth_next(_metadata, &nth_state, test_result)) {         \
			fixture_name##_teardown(_metadata, self, variant);          \
			fixture_name##_setup(_metadata, self, variant);             \
			test_result = test_nth_##name(_metadata, self,              \
						      variant, &nth_state);         \
		};                                                                  \
		ASSERT_EQ(0, test_result);                                          \
	}                                                                           \
	static int test_nth_##name(                                                 \
		struct __test_metadata __attribute__((unused)) *_metadata,          \
		FIXTURE_DATA(fixture_name) __attribute__((unused)) *self,           \
		const FIXTURE_VARIANT(fixture_name) __attribute__((unused))         \
			*variant,                                                   \
		struct fail_nth_state *_nth_state)

FIXTURE(basic_fail_nth)
{
	int fd;
	uint32_t access_id;
};

FIXTURE_SETUP(basic_fail_nth)
{
	self->fd = -1;
	self->access_id = 0;
}

FIXTURE_TEARDOWN(basic_fail_nth)
{
	int rc;

	if (self->access_id) {
		/* The access FD holds the iommufd open until it closes */
		rc = _test_cmd_destroy_access(self->access_id);
		assert(rc == 0);
	}
	teardown_iommufd(self->fd, _metadata);
}

/* Cover ioas.c */
TEST_FAIL_NTH(basic_fail_nth, basic)
{
	struct iommu_iova_range ranges[10];
	uint32_t ioas_id;
	__u64 iova;

	fail_nth_enable();

	self->fd = open("/dev/iommu", O_RDWR);
	if (self->fd == -1)
		return -1;

	if (_test_ioctl_ioas_alloc(self->fd, &ioas_id))
		return -1;

	{
		struct iommu_ioas_iova_ranges ranges_cmd = {
			.size = sizeof(ranges_cmd),
			.num_iovas = ARRAY_SIZE(ranges),
			.ioas_id = ioas_id,
			.allowed_iovas = (uintptr_t)ranges,
		};
		if (ioctl(self->fd, IOMMU_IOAS_IOVA_RANGES, &ranges_cmd))
			return -1;
	}

	{
		struct iommu_ioas_allow_iovas allow_cmd = {
			.size = sizeof(allow_cmd),
			.ioas_id = ioas_id,
			.num_iovas = 1,
			.allowed_iovas = (uintptr_t)ranges,
		};

		ranges[0].start = 16*1024;
		ranges[0].last = BUFFER_SIZE + 16 * 1024 * 600 - 1;
		if (ioctl(self->fd, IOMMU_IOAS_ALLOW_IOVAS, &allow_cmd))
			return -1;
	}

	if (_test_ioctl_ioas_map(self->fd, ioas_id, buffer, BUFFER_SIZE, &iova,
				 IOMMU_IOAS_MAP_WRITEABLE |
					 IOMMU_IOAS_MAP_READABLE))
		return -1;

	{
		struct iommu_ioas_copy copy_cmd = {
			.size = sizeof(copy_cmd),
			.flags = IOMMU_IOAS_MAP_WRITEABLE |
				 IOMMU_IOAS_MAP_READABLE,
			.dst_ioas_id = ioas_id,
			.src_ioas_id = ioas_id,
			.src_iova = iova,
			.length = sizeof(ranges),
		};

		if (ioctl(self->fd, IOMMU_IOAS_COPY, &copy_cmd))
			return -1;
	}

	if (_test_ioctl_ioas_unmap(self->fd, ioas_id, iova, BUFFER_SIZE,
				   NULL))
		return -1;
	/* Failure path of no IOVA to unmap */
	_test_ioctl_ioas_unmap(self->fd, ioas_id, iova, BUFFER_SIZE, NULL);
	return 0;
}

/* iopt_area_fill_domains() and iopt_area_fill_domain() */
TEST_FAIL_NTH(basic_fail_nth, map_domain)
{
	uint32_t ioas_id;
	__u32 stdev_id;
	__u32 hwpt_id;
	__u64 iova;

	self->fd = open("/dev/iommu", O_RDWR);
	if (self->fd == -1)
		return -1;

	if (_test_ioctl_ioas_alloc(self->fd, &ioas_id))
		return -1;

	if (_test_ioctl_set_temp_memory_limit(self->fd, 32))
		return -1;

	fail_nth_enable();

	if (_test_cmd_mock_domain(self->fd, ioas_id, &stdev_id, &hwpt_id, NULL))
		return -1;

	if (_test_ioctl_ioas_map(self->fd, ioas_id, buffer, 262144, &iova,
				 IOMMU_IOAS_MAP_WRITEABLE |
					 IOMMU_IOAS_MAP_READABLE))
		return -1;

	if (_test_ioctl_destroy(self->fd, stdev_id))
		return -1;

	if (_test_cmd_mock_domain(self->fd, ioas_id, &stdev_id, &hwpt_id, NULL))
		return -1;
	return 0;
}

TEST_FAIL_NTH(basic_fail_nth, map_two_domains)
{
	uint32_t ioas_id;
	__u32 stdev_id2;
	__u32 stdev_id;
	__u32 hwpt_id2;
	__u32 hwpt_id;
	__u64 iova;

	self->fd = open("/dev/iommu", O_RDWR);
	if (self->fd == -1)
		return -1;

	if (_test_ioctl_ioas_alloc(self->fd, &ioas_id))
		return -1;

	if (_test_ioctl_set_temp_memory_limit(self->fd, 32))
		return -1;

	if (_test_cmd_mock_domain(self->fd, ioas_id, &stdev_id, &hwpt_id, NULL))
		return -1;

	fail_nth_enable();

	if (_test_cmd_mock_domain(self->fd, ioas_id, &stdev_id2, &hwpt_id2,
				  NULL))
		return -1;

	if (_test_ioctl_ioas_map(self->fd, ioas_id, buffer, 262144, &iova,
				 IOMMU_IOAS_MAP_WRITEABLE |
					 IOMMU_IOAS_MAP_READABLE))
		return -1;

	if (_test_ioctl_destroy(self->fd, stdev_id))
		return -1;

	if (_test_ioctl_destroy(self->fd, stdev_id2))
		return -1;

	if (_test_cmd_mock_domain(self->fd, ioas_id, &stdev_id, &hwpt_id, NULL))
		return -1;
	if (_test_cmd_mock_domain(self->fd, ioas_id, &stdev_id2, &hwpt_id2,
				  NULL))
		return -1;
	return 0;
}

TEST_FAIL_NTH(basic_fail_nth, access_rw)
{
	uint64_t tmp_big[4096];
	uint32_t ioas_id;
	uint16_t tmp[32];
	__u64 iova;

	self->fd = open("/dev/iommu", O_RDWR);
	if (self->fd == -1)
		return -1;

	if (_test_ioctl_ioas_alloc(self->fd, &ioas_id))
		return -1;

	if (_test_ioctl_set_temp_memory_limit(self->fd, 32))
		return -1;

	if (_test_ioctl_ioas_map(self->fd, ioas_id, buffer, 262144, &iova,
				 IOMMU_IOAS_MAP_WRITEABLE |
					 IOMMU_IOAS_MAP_READABLE))
		return -1;

	fail_nth_enable();

	if (_test_cmd_create_access(self->fd, ioas_id, &self->access_id, 0))
		return -1;

	{
		struct iommu_test_cmd access_cmd = {
			.size = sizeof(access_cmd),
			.op = IOMMU_TEST_OP_ACCESS_RW,
			.id = self->access_id,
			.access_rw = { .iova = iova,
				       .length = sizeof(tmp),
				       .uptr = (uintptr_t)tmp },
		};

		// READ
		if (ioctl(self->fd, _IOMMU_TEST_CMD(IOMMU_TEST_OP_ACCESS_RW),
			  &access_cmd))
			return -1;

		access_cmd.access_rw.flags = MOCK_ACCESS_RW_WRITE;
		if (ioctl(self->fd, _IOMMU_TEST_CMD(IOMMU_TEST_OP_ACCESS_RW),
			  &access_cmd))
			return -1;

		access_cmd.access_rw.flags = MOCK_ACCESS_RW_SLOW_PATH;
		if (ioctl(self->fd, _IOMMU_TEST_CMD(IOMMU_TEST_OP_ACCESS_RW),
			  &access_cmd))
			return -1;
		access_cmd.access_rw.flags = MOCK_ACCESS_RW_SLOW_PATH |
					     MOCK_ACCESS_RW_WRITE;
		if (ioctl(self->fd, _IOMMU_TEST_CMD(IOMMU_TEST_OP_ACCESS_RW),
			  &access_cmd))
			return -1;
	}

	{
		struct iommu_test_cmd access_cmd = {
			.size = sizeof(access_cmd),
			.op = IOMMU_TEST_OP_ACCESS_RW,
			.id = self->access_id,
			.access_rw = { .iova = iova,
				       .flags = MOCK_ACCESS_RW_SLOW_PATH,
				       .length = sizeof(tmp_big),
				       .uptr = (uintptr_t)tmp_big },
		};

		if (ioctl(self->fd, _IOMMU_TEST_CMD(IOMMU_TEST_OP_ACCESS_RW),
			  &access_cmd))
			return -1;
	}
	if (_test_cmd_destroy_access(self->access_id))
		return -1;
	self->access_id = 0;
	return 0;
}

/* pages.c access functions */
TEST_FAIL_NTH(basic_fail_nth, access_pin)
{
	uint32_t access_pages_id;
	uint32_t ioas_id;
	__u64 iova;

	self->fd = open("/dev/iommu", O_RDWR);
	if (self->fd == -1)
		return -1;

	if (_test_ioctl_ioas_alloc(self->fd, &ioas_id))
		return -1;

	if (_test_ioctl_set_temp_memory_limit(self->fd, 32))
		return -1;

	if (_test_ioctl_ioas_map(self->fd, ioas_id, buffer, BUFFER_SIZE, &iova,
				 IOMMU_IOAS_MAP_WRITEABLE |
					 IOMMU_IOAS_MAP_READABLE))
		return -1;

	if (_test_cmd_create_access(self->fd, ioas_id, &self->access_id,
				    MOCK_FLAGS_ACCESS_CREATE_NEEDS_PIN_PAGES))
		return -1;

	fail_nth_enable();

	{
		struct iommu_test_cmd access_cmd = {
			.size = sizeof(access_cmd),
			.op = IOMMU_TEST_OP_ACCESS_PAGES,
			.id = self->access_id,
			.access_pages = { .iova = iova,
					  .length = BUFFER_SIZE,
					  .uptr = (uintptr_t)buffer },
		};

		if (ioctl(self->fd, _IOMMU_TEST_CMD(IOMMU_TEST_OP_ACCESS_RW),
			  &access_cmd))
			return -1;
		access_pages_id = access_cmd.access_pages.out_access_pages_id;
	}

	if (_test_cmd_destroy_access_pages(self->fd, self->access_id,
					   access_pages_id))
		return -1;

	if (_test_cmd_destroy_access(self->access_id))
		return -1;
	self->access_id = 0;
	return 0;
}

/* iopt_pages_fill_xarray() */
TEST_FAIL_NTH(basic_fail_nth, access_pin_domain)
{
	uint32_t access_pages_id;
	uint32_t ioas_id;
	__u32 stdev_id;
	__u32 hwpt_id;
	__u64 iova;

	self->fd = open("/dev/iommu", O_RDWR);
	if (self->fd == -1)
		return -1;

	if (_test_ioctl_ioas_alloc(self->fd, &ioas_id))
		return -1;

	if (_test_ioctl_set_temp_memory_limit(self->fd, 32))
		return -1;

	if (_test_cmd_mock_domain(self->fd, ioas_id, &stdev_id, &hwpt_id, NULL))
		return -1;

	if (_test_ioctl_ioas_map(self->fd, ioas_id, buffer, BUFFER_SIZE, &iova,
				 IOMMU_IOAS_MAP_WRITEABLE |
					 IOMMU_IOAS_MAP_READABLE))
		return -1;

	if (_test_cmd_create_access(self->fd, ioas_id, &self->access_id,
				    MOCK_FLAGS_ACCESS_CREATE_NEEDS_PIN_PAGES))
		return -1;

	fail_nth_enable();

	{
		struct iommu_test_cmd access_cmd = {
			.size = sizeof(access_cmd),
			.op = IOMMU_TEST_OP_ACCESS_PAGES,
			.id = self->access_id,
			.access_pages = { .iova = iova,
					  .length = BUFFER_SIZE,
					  .uptr = (uintptr_t)buffer },
		};

		if (ioctl(self->fd, _IOMMU_TEST_CMD(IOMMU_TEST_OP_ACCESS_RW),
			  &access_cmd))
			return -1;
		access_pages_id = access_cmd.access_pages.out_access_pages_id;
	}

	if (_test_cmd_destroy_access_pages(self->fd, self->access_id,
					   access_pages_id))
		return -1;

	if (_test_cmd_destroy_access(self->access_id))
		return -1;
	self->access_id = 0;

	if (_test_ioctl_destroy(self->fd, stdev_id))
		return -1;
	return 0;
}

/* device.c */
TEST_FAIL_NTH(basic_fail_nth, device)
{
	struct iommu_test_hw_info info;
	uint32_t ioas_id;
	uint32_t ioas_id2;
	uint32_t stdev_id;
	uint32_t idev_id;
	uint32_t hwpt_id;
	__u64 iova;

	self->fd = open("/dev/iommu", O_RDWR);
	if (self->fd == -1)
		return -1;

	if (_test_ioctl_ioas_alloc(self->fd, &ioas_id))
		return -1;

	if (_test_ioctl_ioas_alloc(self->fd, &ioas_id2))
		return -1;

	iova = MOCK_APERTURE_START;
	if (_test_ioctl_ioas_map(self->fd, ioas_id, buffer, PAGE_SIZE, &iova,
				 IOMMU_IOAS_MAP_FIXED_IOVA |
					 IOMMU_IOAS_MAP_WRITEABLE |
					 IOMMU_IOAS_MAP_READABLE))
		return -1;
	if (_test_ioctl_ioas_map(self->fd, ioas_id2, buffer, PAGE_SIZE, &iova,
				 IOMMU_IOAS_MAP_FIXED_IOVA |
					 IOMMU_IOAS_MAP_WRITEABLE |
					 IOMMU_IOAS_MAP_READABLE))
		return -1;

	fail_nth_enable();

	if (_test_cmd_mock_domain(self->fd, ioas_id, &stdev_id, NULL,
				  &idev_id))
		return -1;

	if (_test_cmd_get_hw_info(self->fd, idev_id, &info, sizeof(info), NULL))
		return -1;

<<<<<<< HEAD
	if (_test_cmd_hwpt_alloc(self->fd, idev_id, ioas_id, 0, &hwpt_id,
=======
	if (_test_cmd_hwpt_alloc(self->fd, idev_id, ioas_id, 0, 0, &hwpt_id,
>>>>>>> 2d5404ca
				 IOMMU_HWPT_DATA_NONE, 0, 0))
		return -1;

	if (_test_cmd_mock_domain_replace(self->fd, stdev_id, ioas_id2, NULL))
		return -1;

	if (_test_cmd_mock_domain_replace(self->fd, stdev_id, hwpt_id, NULL))
		return -1;
	return 0;
}

TEST_HARNESS_MAIN<|MERGE_RESOLUTION|>--- conflicted
+++ resolved
@@ -615,11 +615,7 @@
 	if (_test_cmd_get_hw_info(self->fd, idev_id, &info, sizeof(info), NULL))
 		return -1;
 
-<<<<<<< HEAD
-	if (_test_cmd_hwpt_alloc(self->fd, idev_id, ioas_id, 0, &hwpt_id,
-=======
 	if (_test_cmd_hwpt_alloc(self->fd, idev_id, ioas_id, 0, 0, &hwpt_id,
->>>>>>> 2d5404ca
 				 IOMMU_HWPT_DATA_NONE, 0, 0))
 		return -1;
 
