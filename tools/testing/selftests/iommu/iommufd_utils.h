/* SPDX-License-Identifier: GPL-2.0-only */
/* Copyright (c) 2021-2022, NVIDIA CORPORATION & AFFILIATES */
#ifndef __SELFTEST_IOMMUFD_UTILS
#define __SELFTEST_IOMMUFD_UTILS

#include <unistd.h>
#include <stddef.h>
#include <sys/fcntl.h>
#include <sys/ioctl.h>
#include <stdint.h>
#include <assert.h>

#include "../kselftest_harness.h"
#include "../../../../drivers/iommu/iommufd/iommufd_test.h"

/* Hack to make assertions more readable */
#define _IOMMU_TEST_CMD(x) IOMMU_TEST_CMD

/* Imported from include/asm-generic/bitops/generic-non-atomic.h */
#define BITS_PER_BYTE 8
#define BITS_PER_LONG __BITS_PER_LONG
#define BIT_MASK(nr) (1UL << ((nr) % __BITS_PER_LONG))
#define BIT_WORD(nr) ((nr) / __BITS_PER_LONG)

<<<<<<< HEAD
=======
#define DIV_ROUND_UP(n, d) (((n) + (d) - 1) / (d))

>>>>>>> 2d5404ca
static inline void set_bit(unsigned int nr, unsigned long *addr)
{
	unsigned long mask = BIT_MASK(nr);
	unsigned long *p = ((unsigned long *)addr) + BIT_WORD(nr);

	*p |= mask;
}

static inline bool test_bit(unsigned int nr, unsigned long *addr)
{
	return 1UL & (addr[BIT_WORD(nr)] >> (nr & (BITS_PER_LONG - 1)));
}

static void *buffer;
static unsigned long BUFFER_SIZE;

static unsigned long PAGE_SIZE;

#define sizeof_field(TYPE, MEMBER) sizeof((((TYPE *)0)->MEMBER))
#define offsetofend(TYPE, MEMBER) \
	(offsetof(TYPE, MEMBER) + sizeof_field(TYPE, MEMBER))

/*
 * Have the kernel check the refcount on pages. I don't know why a freshly
 * mmap'd anon non-compound page starts out with a ref of 3
 */
#define check_refs(_ptr, _length, _refs)                                      \
	({                                                                    \
		struct iommu_test_cmd test_cmd = {                            \
			.size = sizeof(test_cmd),                             \
			.op = IOMMU_TEST_OP_MD_CHECK_REFS,                    \
			.check_refs = { .length = _length,                    \
					.uptr = (uintptr_t)(_ptr),            \
					.refs = _refs },                      \
		};                                                            \
		ASSERT_EQ(0,                                                  \
			  ioctl(self->fd,                                     \
				_IOMMU_TEST_CMD(IOMMU_TEST_OP_MD_CHECK_REFS), \
				&test_cmd));                                  \
	})

static int _test_cmd_mock_domain(int fd, unsigned int ioas_id, __u32 *stdev_id,
				 __u32 *hwpt_id, __u32 *idev_id)
{
	struct iommu_test_cmd cmd = {
		.size = sizeof(cmd),
		.op = IOMMU_TEST_OP_MOCK_DOMAIN,
		.id = ioas_id,
		.mock_domain = {},
	};
	int ret;

	ret = ioctl(fd, IOMMU_TEST_CMD, &cmd);
	if (ret)
		return ret;
	if (stdev_id)
		*stdev_id = cmd.mock_domain.out_stdev_id;
	assert(cmd.id != 0);
	if (hwpt_id)
		*hwpt_id = cmd.mock_domain.out_hwpt_id;
	if (idev_id)
		*idev_id = cmd.mock_domain.out_idev_id;
	return 0;
}
#define test_cmd_mock_domain(ioas_id, stdev_id, hwpt_id, idev_id)       \
	ASSERT_EQ(0, _test_cmd_mock_domain(self->fd, ioas_id, stdev_id, \
					   hwpt_id, idev_id))
#define test_err_mock_domain(_errno, ioas_id, stdev_id, hwpt_id)      \
	EXPECT_ERRNO(_errno, _test_cmd_mock_domain(self->fd, ioas_id, \
						   stdev_id, hwpt_id, NULL))

static int _test_cmd_mock_domain_flags(int fd, unsigned int ioas_id,
				       __u32 stdev_flags, __u32 *stdev_id,
				       __u32 *hwpt_id, __u32 *idev_id)
{
	struct iommu_test_cmd cmd = {
		.size = sizeof(cmd),
		.op = IOMMU_TEST_OP_MOCK_DOMAIN_FLAGS,
		.id = ioas_id,
		.mock_domain_flags = { .dev_flags = stdev_flags },
	};
	int ret;

	ret = ioctl(fd, IOMMU_TEST_CMD, &cmd);
	if (ret)
		return ret;
	if (stdev_id)
		*stdev_id = cmd.mock_domain_flags.out_stdev_id;
	assert(cmd.id != 0);
	if (hwpt_id)
		*hwpt_id = cmd.mock_domain_flags.out_hwpt_id;
	if (idev_id)
		*idev_id = cmd.mock_domain_flags.out_idev_id;
	return 0;
}
#define test_cmd_mock_domain_flags(ioas_id, flags, stdev_id, hwpt_id, idev_id) \
	ASSERT_EQ(0, _test_cmd_mock_domain_flags(self->fd, ioas_id, flags,     \
						 stdev_id, hwpt_id, idev_id))
#define test_err_mock_domain_flags(_errno, ioas_id, flags, stdev_id, hwpt_id) \
	EXPECT_ERRNO(_errno,                                                  \
		     _test_cmd_mock_domain_flags(self->fd, ioas_id, flags,    \
						 stdev_id, hwpt_id, NULL))

static int _test_cmd_mock_domain_replace(int fd, __u32 stdev_id, __u32 pt_id,
					 __u32 *hwpt_id)
{
	struct iommu_test_cmd cmd = {
		.size = sizeof(cmd),
		.op = IOMMU_TEST_OP_MOCK_DOMAIN_REPLACE,
		.id = stdev_id,
		.mock_domain_replace = {
			.pt_id = pt_id,
		},
	};
	int ret;

	ret = ioctl(fd, IOMMU_TEST_CMD, &cmd);
	if (ret)
		return ret;
	if (hwpt_id)
		*hwpt_id = cmd.mock_domain_replace.pt_id;
	return 0;
}

#define test_cmd_mock_domain_replace(stdev_id, pt_id)                         \
	ASSERT_EQ(0, _test_cmd_mock_domain_replace(self->fd, stdev_id, pt_id, \
						   NULL))
#define test_err_mock_domain_replace(_errno, stdev_id, pt_id)                  \
	EXPECT_ERRNO(_errno, _test_cmd_mock_domain_replace(self->fd, stdev_id, \
							   pt_id, NULL))

<<<<<<< HEAD
static int _test_cmd_hwpt_alloc(int fd, __u32 device_id, __u32 pt_id,
=======
static int _test_cmd_hwpt_alloc(int fd, __u32 device_id, __u32 pt_id, __u32 ft_id,
>>>>>>> 2d5404ca
				__u32 flags, __u32 *hwpt_id, __u32 data_type,
				void *data, size_t data_len)
{
	struct iommu_hwpt_alloc cmd = {
		.size = sizeof(cmd),
		.flags = flags,
		.dev_id = device_id,
		.pt_id = pt_id,
		.data_type = data_type,
		.data_len = data_len,
		.data_uptr = (uint64_t)data,
<<<<<<< HEAD
=======
		.fault_id = ft_id,
>>>>>>> 2d5404ca
	};
	int ret;

	ret = ioctl(fd, IOMMU_HWPT_ALLOC, &cmd);
	if (ret)
		return ret;
	if (hwpt_id)
		*hwpt_id = cmd.out_hwpt_id;
	return 0;
}

#define test_cmd_hwpt_alloc(device_id, pt_id, flags, hwpt_id)                  \
<<<<<<< HEAD
	ASSERT_EQ(0, _test_cmd_hwpt_alloc(self->fd, device_id, pt_id, flags,   \
=======
	ASSERT_EQ(0, _test_cmd_hwpt_alloc(self->fd, device_id, pt_id, 0, flags,   \
>>>>>>> 2d5404ca
					  hwpt_id, IOMMU_HWPT_DATA_NONE, NULL, \
					  0))
#define test_err_hwpt_alloc(_errno, device_id, pt_id, flags, hwpt_id)   \
	EXPECT_ERRNO(_errno, _test_cmd_hwpt_alloc(                      \
<<<<<<< HEAD
				     self->fd, device_id, pt_id, flags, \
=======
				     self->fd, device_id, pt_id, 0, flags, \
>>>>>>> 2d5404ca
				     hwpt_id, IOMMU_HWPT_DATA_NONE, NULL, 0))

#define test_cmd_hwpt_alloc_nested(device_id, pt_id, flags, hwpt_id,         \
				   data_type, data, data_len)                \
<<<<<<< HEAD
	ASSERT_EQ(0, _test_cmd_hwpt_alloc(self->fd, device_id, pt_id, flags, \
=======
	ASSERT_EQ(0, _test_cmd_hwpt_alloc(self->fd, device_id, pt_id, 0, flags, \
>>>>>>> 2d5404ca
					  hwpt_id, data_type, data, data_len))
#define test_err_hwpt_alloc_nested(_errno, device_id, pt_id, flags, hwpt_id, \
				   data_type, data, data_len)                \
	EXPECT_ERRNO(_errno,                                                 \
<<<<<<< HEAD
		     _test_cmd_hwpt_alloc(self->fd, device_id, pt_id, flags, \
					  hwpt_id, data_type, data, data_len))

=======
		     _test_cmd_hwpt_alloc(self->fd, device_id, pt_id, 0, flags, \
					  hwpt_id, data_type, data, data_len))

#define test_cmd_hwpt_alloc_iopf(device_id, pt_id, fault_id, flags, hwpt_id,    \
				   data_type, data, data_len)                   \
	ASSERT_EQ(0, _test_cmd_hwpt_alloc(self->fd, device_id, pt_id, fault_id, \
					  flags, hwpt_id, data_type, data,      \
					  data_len))
#define test_err_hwpt_alloc_iopf(_errno, device_id, pt_id, fault_id, flags,     \
				 hwpt_id, data_type, data, data_len)            \
	EXPECT_ERRNO(_errno,                                                    \
		     _test_cmd_hwpt_alloc(self->fd, device_id, pt_id, fault_id, \
					  flags, hwpt_id, data_type, data,      \
					  data_len))

#define test_cmd_hwpt_check_iotlb(hwpt_id, iotlb_id, expected)                 \
	({                                                                     \
		struct iommu_test_cmd test_cmd = {                             \
			.size = sizeof(test_cmd),                              \
			.op = IOMMU_TEST_OP_MD_CHECK_IOTLB,                    \
			.id = hwpt_id,                                         \
			.check_iotlb = {                                       \
				.id = iotlb_id,                                \
				.iotlb = expected,                             \
			},                                                     \
		};                                                             \
		ASSERT_EQ(0,                                                   \
			  ioctl(self->fd,                                      \
				_IOMMU_TEST_CMD(IOMMU_TEST_OP_MD_CHECK_IOTLB), \
				&test_cmd));                                   \
	})

#define test_cmd_hwpt_check_iotlb_all(hwpt_id, expected)                       \
	({                                                                     \
		int i;                                                         \
		for (i = 0; i < MOCK_NESTED_DOMAIN_IOTLB_NUM; i++)             \
			test_cmd_hwpt_check_iotlb(hwpt_id, i, expected);       \
	})

static int _test_cmd_hwpt_invalidate(int fd, __u32 hwpt_id, void *reqs,
				     uint32_t data_type, uint32_t lreq,
				     uint32_t *nreqs)
{
	struct iommu_hwpt_invalidate cmd = {
		.size = sizeof(cmd),
		.hwpt_id = hwpt_id,
		.data_type = data_type,
		.data_uptr = (uint64_t)reqs,
		.entry_len = lreq,
		.entry_num = *nreqs,
	};
	int rc = ioctl(fd, IOMMU_HWPT_INVALIDATE, &cmd);
	*nreqs = cmd.entry_num;
	return rc;
}

#define test_cmd_hwpt_invalidate(hwpt_id, reqs, data_type, lreq, nreqs)       \
	({                                                                    \
		ASSERT_EQ(0,                                                  \
			  _test_cmd_hwpt_invalidate(self->fd, hwpt_id, reqs,  \
						    data_type, lreq, nreqs)); \
	})
#define test_err_hwpt_invalidate(_errno, hwpt_id, reqs, data_type, lreq, \
				 nreqs)                                  \
	({                                                               \
		EXPECT_ERRNO(_errno, _test_cmd_hwpt_invalidate(          \
					     self->fd, hwpt_id, reqs,    \
					     data_type, lreq, nreqs));   \
	})

>>>>>>> 2d5404ca
static int _test_cmd_access_replace_ioas(int fd, __u32 access_id,
					 unsigned int ioas_id)
{
	struct iommu_test_cmd cmd = {
		.size = sizeof(cmd),
		.op = IOMMU_TEST_OP_ACCESS_REPLACE_IOAS,
		.id = access_id,
		.access_replace_ioas = { .ioas_id = ioas_id },
	};
	int ret;

	ret = ioctl(fd, IOMMU_TEST_CMD, &cmd);
	if (ret)
		return ret;
	return 0;
}
#define test_cmd_access_replace_ioas(access_id, ioas_id) \
	ASSERT_EQ(0, _test_cmd_access_replace_ioas(self->fd, access_id, ioas_id))

static int _test_cmd_set_dirty_tracking(int fd, __u32 hwpt_id, bool enabled)
{
	struct iommu_hwpt_set_dirty_tracking cmd = {
		.size = sizeof(cmd),
		.flags = enabled ? IOMMU_HWPT_DIRTY_TRACKING_ENABLE : 0,
		.hwpt_id = hwpt_id,
	};
	int ret;

	ret = ioctl(fd, IOMMU_HWPT_SET_DIRTY_TRACKING, &cmd);
	if (ret)
		return -errno;
	return 0;
}
#define test_cmd_set_dirty_tracking(hwpt_id, enabled) \
	ASSERT_EQ(0, _test_cmd_set_dirty_tracking(self->fd, hwpt_id, enabled))

static int _test_cmd_get_dirty_bitmap(int fd, __u32 hwpt_id, size_t length,
				      __u64 iova, size_t page_size,
				      __u64 *bitmap, __u32 flags)
{
	struct iommu_hwpt_get_dirty_bitmap cmd = {
		.size = sizeof(cmd),
		.hwpt_id = hwpt_id,
		.flags = flags,
		.iova = iova,
		.length = length,
		.page_size = page_size,
		.data = (uintptr_t)bitmap,
	};
	int ret;

	ret = ioctl(fd, IOMMU_HWPT_GET_DIRTY_BITMAP, &cmd);
	if (ret)
		return ret;
	return 0;
}

#define test_cmd_get_dirty_bitmap(fd, hwpt_id, length, iova, page_size,    \
				  bitmap, flags)                           \
	ASSERT_EQ(0, _test_cmd_get_dirty_bitmap(fd, hwpt_id, length, iova, \
						page_size, bitmap, flags))

static int _test_cmd_mock_domain_set_dirty(int fd, __u32 hwpt_id, size_t length,
					   __u64 iova, size_t page_size,
					   __u64 *bitmap, __u64 *dirty)
{
	struct iommu_test_cmd cmd = {
		.size = sizeof(cmd),
		.op = IOMMU_TEST_OP_DIRTY,
		.id = hwpt_id,
		.dirty = {
			.iova = iova,
			.length = length,
			.page_size = page_size,
			.uptr = (uintptr_t)bitmap,
		}
	};
	int ret;

	ret = ioctl(fd, _IOMMU_TEST_CMD(IOMMU_TEST_OP_DIRTY), &cmd);
	if (ret)
		return -ret;
	if (dirty)
		*dirty = cmd.dirty.out_nr_dirty;
	return 0;
}

#define test_cmd_mock_domain_set_dirty(fd, hwpt_id, length, iova, page_size, \
				       bitmap, nr)                           \
	ASSERT_EQ(0,                                                         \
		  _test_cmd_mock_domain_set_dirty(fd, hwpt_id, length, iova, \
						  page_size, bitmap, nr))

static int _test_mock_dirty_bitmaps(int fd, __u32 hwpt_id, size_t length,
<<<<<<< HEAD
				    __u64 iova, size_t page_size, __u64 *bitmap,
				    __u64 bitmap_size, __u32 flags,
				    struct __test_metadata *_metadata)
{
	unsigned long i, nbits = bitmap_size * BITS_PER_BYTE;
	unsigned long nr = nbits / 2;
	__u64 out_dirty = 0;

	/* Mark all even bits as dirty in the mock domain */
	for (i = 0; i < nbits; i += 2)
=======
				    __u64 iova, size_t page_size,
				    size_t pte_page_size, __u64 *bitmap,
				    __u64 nbits, __u32 flags,
				    struct __test_metadata *_metadata)
{
	unsigned long npte = pte_page_size / page_size, pteset = 2 * npte;
	unsigned long j, i, nr = nbits / pteset ?: 1;
	unsigned long bitmap_size = DIV_ROUND_UP(nbits, BITS_PER_BYTE);
	__u64 out_dirty = 0;

	/* Mark all even bits as dirty in the mock domain */
	memset(bitmap, 0, bitmap_size);
	for (i = 0; i < nbits; i += pteset)
>>>>>>> 2d5404ca
		set_bit(i, (unsigned long *)bitmap);

	test_cmd_mock_domain_set_dirty(fd, hwpt_id, length, iova, page_size,
				       bitmap, &out_dirty);
	ASSERT_EQ(nr, out_dirty);

	/* Expect all even bits as dirty in the user bitmap */
	memset(bitmap, 0, bitmap_size);
	test_cmd_get_dirty_bitmap(fd, hwpt_id, length, iova, page_size, bitmap,
				  flags);
	/* Beware ASSERT_EQ() is two statements -- braces are not redundant! */
<<<<<<< HEAD
	for (i = 0; i < nbits; i++) {
		ASSERT_EQ(!(i % 2), test_bit(i, (unsigned long *)bitmap));
=======
	for (i = 0; i < nbits; i += pteset) {
		for (j = 0; j < pteset; j++) {
			ASSERT_EQ(j < npte,
				  test_bit(i + j, (unsigned long *)bitmap));
		}
		ASSERT_EQ(!(i % pteset), test_bit(i, (unsigned long *)bitmap));
>>>>>>> 2d5404ca
	}

	memset(bitmap, 0, bitmap_size);
	test_cmd_get_dirty_bitmap(fd, hwpt_id, length, iova, page_size, bitmap,
				  flags);

	/* It as read already -- expect all zeroes */
<<<<<<< HEAD
	for (i = 0; i < nbits; i++) {
		ASSERT_EQ(!(i % 2) && (flags &
				       IOMMU_HWPT_GET_DIRTY_BITMAP_NO_CLEAR),
			  test_bit(i, (unsigned long *)bitmap));
=======
	for (i = 0; i < nbits; i += pteset) {
		for (j = 0; j < pteset; j++) {
			ASSERT_EQ(
				(j < npte) &&
					(flags &
					 IOMMU_HWPT_GET_DIRTY_BITMAP_NO_CLEAR),
				test_bit(i + j, (unsigned long *)bitmap));
		}
>>>>>>> 2d5404ca
	}

	return 0;
}
<<<<<<< HEAD
#define test_mock_dirty_bitmaps(hwpt_id, length, iova, page_size, bitmap,      \
				bitmap_size, flags, _metadata)                 \
	ASSERT_EQ(0, _test_mock_dirty_bitmaps(self->fd, hwpt_id, length, iova, \
					      page_size, bitmap, bitmap_size,  \
					      flags, _metadata))
=======
#define test_mock_dirty_bitmaps(hwpt_id, length, iova, page_size, pte_size,\
				bitmap, bitmap_size, flags, _metadata)     \
	ASSERT_EQ(0, _test_mock_dirty_bitmaps(self->fd, hwpt_id, length, iova, \
					      page_size, pte_size, bitmap,     \
					      bitmap_size, flags, _metadata))
>>>>>>> 2d5404ca

static int _test_cmd_create_access(int fd, unsigned int ioas_id,
				   __u32 *access_id, unsigned int flags)
{
	struct iommu_test_cmd cmd = {
		.size = sizeof(cmd),
		.op = IOMMU_TEST_OP_CREATE_ACCESS,
		.id = ioas_id,
		.create_access = { .flags = flags },
	};
	int ret;

	ret = ioctl(fd, IOMMU_TEST_CMD, &cmd);
	if (ret)
		return ret;
	*access_id = cmd.create_access.out_access_fd;
	return 0;
}
#define test_cmd_create_access(ioas_id, access_id, flags)                  \
	ASSERT_EQ(0, _test_cmd_create_access(self->fd, ioas_id, access_id, \
					     flags))

static int _test_cmd_destroy_access(unsigned int access_id)
{
	return close(access_id);
}
#define test_cmd_destroy_access(access_id) \
	ASSERT_EQ(0, _test_cmd_destroy_access(access_id))

static int _test_cmd_destroy_access_pages(int fd, unsigned int access_id,
					  unsigned int access_pages_id)
{
	struct iommu_test_cmd cmd = {
		.size = sizeof(cmd),
		.op = IOMMU_TEST_OP_DESTROY_ACCESS_PAGES,
		.id = access_id,
		.destroy_access_pages = { .access_pages_id = access_pages_id },
	};
	return ioctl(fd, IOMMU_TEST_CMD, &cmd);
}
#define test_cmd_destroy_access_pages(access_id, access_pages_id)        \
	ASSERT_EQ(0, _test_cmd_destroy_access_pages(self->fd, access_id, \
						    access_pages_id))
#define test_err_destroy_access_pages(_errno, access_id, access_pages_id) \
	EXPECT_ERRNO(_errno, _test_cmd_destroy_access_pages(              \
				     self->fd, access_id, access_pages_id))

static int _test_ioctl_destroy(int fd, unsigned int id)
{
	struct iommu_destroy cmd = {
		.size = sizeof(cmd),
		.id = id,
	};
	return ioctl(fd, IOMMU_DESTROY, &cmd);
}
#define test_ioctl_destroy(id) ASSERT_EQ(0, _test_ioctl_destroy(self->fd, id))

static int _test_ioctl_ioas_alloc(int fd, __u32 *id)
{
	struct iommu_ioas_alloc cmd = {
		.size = sizeof(cmd),
	};
	int ret;

	ret = ioctl(fd, IOMMU_IOAS_ALLOC, &cmd);
	if (ret)
		return ret;
	*id = cmd.out_ioas_id;
	return 0;
}
#define test_ioctl_ioas_alloc(id)                                   \
	({                                                          \
		ASSERT_EQ(0, _test_ioctl_ioas_alloc(self->fd, id)); \
		ASSERT_NE(0, *(id));                                \
	})

static int _test_ioctl_ioas_map(int fd, unsigned int ioas_id, void *buffer,
				size_t length, __u64 *iova, unsigned int flags)
{
	struct iommu_ioas_map cmd = {
		.size = sizeof(cmd),
		.flags = flags,
		.ioas_id = ioas_id,
		.user_va = (uintptr_t)buffer,
		.length = length,
	};
	int ret;

	if (flags & IOMMU_IOAS_MAP_FIXED_IOVA)
		cmd.iova = *iova;

	ret = ioctl(fd, IOMMU_IOAS_MAP, &cmd);
	*iova = cmd.iova;
	return ret;
}
#define test_ioctl_ioas_map(buffer, length, iova_p)                        \
	ASSERT_EQ(0, _test_ioctl_ioas_map(self->fd, self->ioas_id, buffer, \
					  length, iova_p,                  \
					  IOMMU_IOAS_MAP_WRITEABLE |       \
						  IOMMU_IOAS_MAP_READABLE))

#define test_err_ioctl_ioas_map(_errno, buffer, length, iova_p)            \
	EXPECT_ERRNO(_errno,                                               \
		     _test_ioctl_ioas_map(self->fd, self->ioas_id, buffer, \
					  length, iova_p,                  \
					  IOMMU_IOAS_MAP_WRITEABLE |       \
						  IOMMU_IOAS_MAP_READABLE))

#define test_ioctl_ioas_map_id(ioas_id, buffer, length, iova_p)              \
	ASSERT_EQ(0, _test_ioctl_ioas_map(self->fd, ioas_id, buffer, length, \
					  iova_p,                            \
					  IOMMU_IOAS_MAP_WRITEABLE |         \
						  IOMMU_IOAS_MAP_READABLE))

#define test_ioctl_ioas_map_fixed(buffer, length, iova)                       \
	({                                                                    \
		__u64 __iova = iova;                                          \
		ASSERT_EQ(0, _test_ioctl_ioas_map(                            \
				     self->fd, self->ioas_id, buffer, length, \
				     &__iova,                                 \
				     IOMMU_IOAS_MAP_FIXED_IOVA |              \
					     IOMMU_IOAS_MAP_WRITEABLE |       \
					     IOMMU_IOAS_MAP_READABLE));       \
	})

#define test_ioctl_ioas_map_fixed_id(ioas_id, buffer, length, iova)           \
	({                                                                    \
		__u64 __iova = iova;                                          \
		ASSERT_EQ(0,                                                  \
			  _test_ioctl_ioas_map(                               \
				  self->fd, ioas_id, buffer, length, &__iova, \
				  IOMMU_IOAS_MAP_FIXED_IOVA |                 \
					  IOMMU_IOAS_MAP_WRITEABLE |          \
					  IOMMU_IOAS_MAP_READABLE));          \
	})

#define test_err_ioctl_ioas_map_fixed(_errno, buffer, length, iova)           \
	({                                                                    \
		__u64 __iova = iova;                                          \
		EXPECT_ERRNO(_errno,                                          \
			     _test_ioctl_ioas_map(                            \
				     self->fd, self->ioas_id, buffer, length, \
				     &__iova,                                 \
				     IOMMU_IOAS_MAP_FIXED_IOVA |              \
					     IOMMU_IOAS_MAP_WRITEABLE |       \
					     IOMMU_IOAS_MAP_READABLE));       \
	})

static int _test_ioctl_ioas_unmap(int fd, unsigned int ioas_id, uint64_t iova,
				  size_t length, uint64_t *out_len)
{
	struct iommu_ioas_unmap cmd = {
		.size = sizeof(cmd),
		.ioas_id = ioas_id,
		.iova = iova,
		.length = length,
	};
	int ret;

	ret = ioctl(fd, IOMMU_IOAS_UNMAP, &cmd);
	if (out_len)
		*out_len = cmd.length;
	return ret;
}
#define test_ioctl_ioas_unmap(iova, length)                                \
	ASSERT_EQ(0, _test_ioctl_ioas_unmap(self->fd, self->ioas_id, iova, \
					    length, NULL))

#define test_ioctl_ioas_unmap_id(ioas_id, iova, length)                      \
	ASSERT_EQ(0, _test_ioctl_ioas_unmap(self->fd, ioas_id, iova, length, \
					    NULL))

#define test_err_ioctl_ioas_unmap(_errno, iova, length)                      \
	EXPECT_ERRNO(_errno, _test_ioctl_ioas_unmap(self->fd, self->ioas_id, \
						    iova, length, NULL))

static int _test_ioctl_set_temp_memory_limit(int fd, unsigned int limit)
{
	struct iommu_test_cmd memlimit_cmd = {
		.size = sizeof(memlimit_cmd),
		.op = IOMMU_TEST_OP_SET_TEMP_MEMORY_LIMIT,
		.memory_limit = { .limit = limit },
	};

	return ioctl(fd, _IOMMU_TEST_CMD(IOMMU_TEST_OP_SET_TEMP_MEMORY_LIMIT),
		     &memlimit_cmd);
}

#define test_ioctl_set_temp_memory_limit(limit) \
	ASSERT_EQ(0, _test_ioctl_set_temp_memory_limit(self->fd, limit))

#define test_ioctl_set_default_memory_limit() \
	test_ioctl_set_temp_memory_limit(65536)

static void teardown_iommufd(int fd, struct __test_metadata *_metadata)
{
	struct iommu_test_cmd test_cmd = {
		.size = sizeof(test_cmd),
		.op = IOMMU_TEST_OP_MD_CHECK_REFS,
		.check_refs = { .length = BUFFER_SIZE,
				.uptr = (uintptr_t)buffer },
	};

	if (fd == -1)
		return;

	EXPECT_EQ(0, close(fd));

	fd = open("/dev/iommu", O_RDWR);
	EXPECT_NE(-1, fd);
	EXPECT_EQ(0, ioctl(fd, _IOMMU_TEST_CMD(IOMMU_TEST_OP_MD_CHECK_REFS),
			   &test_cmd));
	EXPECT_EQ(0, close(fd));
}

#define EXPECT_ERRNO(expected_errno, cmd)         \
	({                                        \
		ASSERT_EQ(-1, cmd);               \
		EXPECT_EQ(expected_errno, errno); \
	})

#endif

/* @data can be NULL */
static int _test_cmd_get_hw_info(int fd, __u32 device_id, void *data,
				 size_t data_len, uint32_t *capabilities)
{
	struct iommu_test_hw_info *info = (struct iommu_test_hw_info *)data;
	struct iommu_hw_info cmd = {
		.size = sizeof(cmd),
		.dev_id = device_id,
		.data_len = data_len,
		.data_uptr = (uint64_t)data,
		.out_capabilities = 0,
	};
	int ret;

	ret = ioctl(fd, IOMMU_GET_HW_INFO, &cmd);
	if (ret)
		return ret;

	assert(cmd.out_data_type == IOMMU_HW_INFO_TYPE_SELFTEST);

	/*
	 * The struct iommu_test_hw_info should be the one defined
	 * by the current kernel.
	 */
	assert(cmd.data_len == sizeof(struct iommu_test_hw_info));

	/*
	 * Trailing bytes should be 0 if user buffer is larger than
	 * the data that kernel reports.
	 */
	if (data_len > cmd.data_len) {
		char *ptr = (char *)(data + cmd.data_len);
		int idx = 0;

		while (idx < data_len - cmd.data_len) {
			assert(!*(ptr + idx));
			idx++;
		}
	}

	if (info) {
		if (data_len >= offsetofend(struct iommu_test_hw_info, test_reg))
			assert(info->test_reg == IOMMU_HW_INFO_SELFTEST_REGVAL);
		if (data_len >= offsetofend(struct iommu_test_hw_info, flags))
			assert(!info->flags);
	}

	if (capabilities)
		*capabilities = cmd.out_capabilities;

	return 0;
}

#define test_cmd_get_hw_info(device_id, data, data_len)               \
	ASSERT_EQ(0, _test_cmd_get_hw_info(self->fd, device_id, data, \
					   data_len, NULL))

#define test_err_get_hw_info(_errno, device_id, data, data_len)               \
	EXPECT_ERRNO(_errno, _test_cmd_get_hw_info(self->fd, device_id, data, \
						   data_len, NULL))

#define test_cmd_get_hw_capabilities(device_id, caps, mask) \
<<<<<<< HEAD
	ASSERT_EQ(0, _test_cmd_get_hw_info(self->fd, device_id, NULL, 0, &caps))
=======
	ASSERT_EQ(0, _test_cmd_get_hw_info(self->fd, device_id, NULL, 0, &caps))

static int _test_ioctl_fault_alloc(int fd, __u32 *fault_id, __u32 *fault_fd)
{
	struct iommu_fault_alloc cmd = {
		.size = sizeof(cmd),
	};
	int ret;

	ret = ioctl(fd, IOMMU_FAULT_QUEUE_ALLOC, &cmd);
	if (ret)
		return ret;
	*fault_id = cmd.out_fault_id;
	*fault_fd = cmd.out_fault_fd;
	return 0;
}

#define test_ioctl_fault_alloc(fault_id, fault_fd)                       \
	({                                                               \
		ASSERT_EQ(0, _test_ioctl_fault_alloc(self->fd, fault_id, \
						     fault_fd));         \
		ASSERT_NE(0, *(fault_id));                               \
		ASSERT_NE(0, *(fault_fd));                               \
	})

static int _test_cmd_trigger_iopf(int fd, __u32 device_id, __u32 fault_fd)
{
	struct iommu_test_cmd trigger_iopf_cmd = {
		.size = sizeof(trigger_iopf_cmd),
		.op = IOMMU_TEST_OP_TRIGGER_IOPF,
		.trigger_iopf = {
			.dev_id = device_id,
			.pasid = 0x1,
			.grpid = 0x2,
			.perm = IOMMU_PGFAULT_PERM_READ | IOMMU_PGFAULT_PERM_WRITE,
			.addr = 0xdeadbeaf,
		},
	};
	struct iommu_hwpt_page_response response = {
		.code = IOMMUFD_PAGE_RESP_SUCCESS,
	};
	struct iommu_hwpt_pgfault fault = {};
	ssize_t bytes;
	int ret;

	ret = ioctl(fd, _IOMMU_TEST_CMD(IOMMU_TEST_OP_TRIGGER_IOPF), &trigger_iopf_cmd);
	if (ret)
		return ret;

	bytes = read(fault_fd, &fault, sizeof(fault));
	if (bytes <= 0)
		return -EIO;

	response.cookie = fault.cookie;

	bytes = write(fault_fd, &response, sizeof(response));
	if (bytes <= 0)
		return -EIO;

	return 0;
}

#define test_cmd_trigger_iopf(device_id, fault_fd) \
	ASSERT_EQ(0, _test_cmd_trigger_iopf(self->fd, device_id, fault_fd))
>>>>>>> 2d5404ca
<|MERGE_RESOLUTION|>--- conflicted
+++ resolved
@@ -22,11 +22,8 @@
 #define BIT_MASK(nr) (1UL << ((nr) % __BITS_PER_LONG))
 #define BIT_WORD(nr) ((nr) / __BITS_PER_LONG)
 
-<<<<<<< HEAD
-=======
 #define DIV_ROUND_UP(n, d) (((n) + (d) - 1) / (d))
 
->>>>>>> 2d5404ca
 static inline void set_bit(unsigned int nr, unsigned long *addr)
 {
 	unsigned long mask = BIT_MASK(nr);
@@ -158,11 +155,7 @@
 	EXPECT_ERRNO(_errno, _test_cmd_mock_domain_replace(self->fd, stdev_id, \
 							   pt_id, NULL))
 
-<<<<<<< HEAD
-static int _test_cmd_hwpt_alloc(int fd, __u32 device_id, __u32 pt_id,
-=======
 static int _test_cmd_hwpt_alloc(int fd, __u32 device_id, __u32 pt_id, __u32 ft_id,
->>>>>>> 2d5404ca
 				__u32 flags, __u32 *hwpt_id, __u32 data_type,
 				void *data, size_t data_len)
 {
@@ -174,10 +167,7 @@
 		.data_type = data_type,
 		.data_len = data_len,
 		.data_uptr = (uint64_t)data,
-<<<<<<< HEAD
-=======
 		.fault_id = ft_id,
->>>>>>> 2d5404ca
 	};
 	int ret;
 
@@ -190,38 +180,21 @@
 }
 
 #define test_cmd_hwpt_alloc(device_id, pt_id, flags, hwpt_id)                  \
-<<<<<<< HEAD
-	ASSERT_EQ(0, _test_cmd_hwpt_alloc(self->fd, device_id, pt_id, flags,   \
-=======
 	ASSERT_EQ(0, _test_cmd_hwpt_alloc(self->fd, device_id, pt_id, 0, flags,   \
->>>>>>> 2d5404ca
 					  hwpt_id, IOMMU_HWPT_DATA_NONE, NULL, \
 					  0))
 #define test_err_hwpt_alloc(_errno, device_id, pt_id, flags, hwpt_id)   \
 	EXPECT_ERRNO(_errno, _test_cmd_hwpt_alloc(                      \
-<<<<<<< HEAD
-				     self->fd, device_id, pt_id, flags, \
-=======
 				     self->fd, device_id, pt_id, 0, flags, \
->>>>>>> 2d5404ca
 				     hwpt_id, IOMMU_HWPT_DATA_NONE, NULL, 0))
 
 #define test_cmd_hwpt_alloc_nested(device_id, pt_id, flags, hwpt_id,         \
 				   data_type, data, data_len)                \
-<<<<<<< HEAD
-	ASSERT_EQ(0, _test_cmd_hwpt_alloc(self->fd, device_id, pt_id, flags, \
-=======
 	ASSERT_EQ(0, _test_cmd_hwpt_alloc(self->fd, device_id, pt_id, 0, flags, \
->>>>>>> 2d5404ca
 					  hwpt_id, data_type, data, data_len))
 #define test_err_hwpt_alloc_nested(_errno, device_id, pt_id, flags, hwpt_id, \
 				   data_type, data, data_len)                \
 	EXPECT_ERRNO(_errno,                                                 \
-<<<<<<< HEAD
-		     _test_cmd_hwpt_alloc(self->fd, device_id, pt_id, flags, \
-					  hwpt_id, data_type, data, data_len))
-
-=======
 		     _test_cmd_hwpt_alloc(self->fd, device_id, pt_id, 0, flags, \
 					  hwpt_id, data_type, data, data_len))
 
@@ -292,7 +265,6 @@
 					     data_type, lreq, nreqs));   \
 	})
 
->>>>>>> 2d5404ca
 static int _test_cmd_access_replace_ioas(int fd, __u32 access_id,
 					 unsigned int ioas_id)
 {
@@ -387,18 +359,6 @@
 						  page_size, bitmap, nr))
 
 static int _test_mock_dirty_bitmaps(int fd, __u32 hwpt_id, size_t length,
-<<<<<<< HEAD
-				    __u64 iova, size_t page_size, __u64 *bitmap,
-				    __u64 bitmap_size, __u32 flags,
-				    struct __test_metadata *_metadata)
-{
-	unsigned long i, nbits = bitmap_size * BITS_PER_BYTE;
-	unsigned long nr = nbits / 2;
-	__u64 out_dirty = 0;
-
-	/* Mark all even bits as dirty in the mock domain */
-	for (i = 0; i < nbits; i += 2)
-=======
 				    __u64 iova, size_t page_size,
 				    size_t pte_page_size, __u64 *bitmap,
 				    __u64 nbits, __u32 flags,
@@ -412,7 +372,6 @@
 	/* Mark all even bits as dirty in the mock domain */
 	memset(bitmap, 0, bitmap_size);
 	for (i = 0; i < nbits; i += pteset)
->>>>>>> 2d5404ca
 		set_bit(i, (unsigned long *)bitmap);
 
 	test_cmd_mock_domain_set_dirty(fd, hwpt_id, length, iova, page_size,
@@ -424,17 +383,12 @@
 	test_cmd_get_dirty_bitmap(fd, hwpt_id, length, iova, page_size, bitmap,
 				  flags);
 	/* Beware ASSERT_EQ() is two statements -- braces are not redundant! */
-<<<<<<< HEAD
-	for (i = 0; i < nbits; i++) {
-		ASSERT_EQ(!(i % 2), test_bit(i, (unsigned long *)bitmap));
-=======
 	for (i = 0; i < nbits; i += pteset) {
 		for (j = 0; j < pteset; j++) {
 			ASSERT_EQ(j < npte,
 				  test_bit(i + j, (unsigned long *)bitmap));
 		}
 		ASSERT_EQ(!(i % pteset), test_bit(i, (unsigned long *)bitmap));
->>>>>>> 2d5404ca
 	}
 
 	memset(bitmap, 0, bitmap_size);
@@ -442,12 +396,6 @@
 				  flags);
 
 	/* It as read already -- expect all zeroes */
-<<<<<<< HEAD
-	for (i = 0; i < nbits; i++) {
-		ASSERT_EQ(!(i % 2) && (flags &
-				       IOMMU_HWPT_GET_DIRTY_BITMAP_NO_CLEAR),
-			  test_bit(i, (unsigned long *)bitmap));
-=======
 	for (i = 0; i < nbits; i += pteset) {
 		for (j = 0; j < pteset; j++) {
 			ASSERT_EQ(
@@ -456,24 +404,15 @@
 					 IOMMU_HWPT_GET_DIRTY_BITMAP_NO_CLEAR),
 				test_bit(i + j, (unsigned long *)bitmap));
 		}
->>>>>>> 2d5404ca
 	}
 
 	return 0;
 }
-<<<<<<< HEAD
-#define test_mock_dirty_bitmaps(hwpt_id, length, iova, page_size, bitmap,      \
-				bitmap_size, flags, _metadata)                 \
-	ASSERT_EQ(0, _test_mock_dirty_bitmaps(self->fd, hwpt_id, length, iova, \
-					      page_size, bitmap, bitmap_size,  \
-					      flags, _metadata))
-=======
 #define test_mock_dirty_bitmaps(hwpt_id, length, iova, page_size, pte_size,\
 				bitmap, bitmap_size, flags, _metadata)     \
 	ASSERT_EQ(0, _test_mock_dirty_bitmaps(self->fd, hwpt_id, length, iova, \
 					      page_size, pte_size, bitmap,     \
 					      bitmap_size, flags, _metadata))
->>>>>>> 2d5404ca
 
 static int _test_cmd_create_access(int fd, unsigned int ioas_id,
 				   __u32 *access_id, unsigned int flags)
@@ -759,9 +698,6 @@
 						   data_len, NULL))
 
 #define test_cmd_get_hw_capabilities(device_id, caps, mask) \
-<<<<<<< HEAD
-	ASSERT_EQ(0, _test_cmd_get_hw_info(self->fd, device_id, NULL, 0, &caps))
-=======
 	ASSERT_EQ(0, _test_cmd_get_hw_info(self->fd, device_id, NULL, 0, &caps))
 
 static int _test_ioctl_fault_alloc(int fd, __u32 *fault_id, __u32 *fault_fd)
@@ -825,5 +761,4 @@
 }
 
 #define test_cmd_trigger_iopf(device_id, fault_fd) \
-	ASSERT_EQ(0, _test_cmd_trigger_iopf(self->fd, device_id, fault_fd))
->>>>>>> 2d5404ca
+	ASSERT_EQ(0, _test_cmd_trigger_iopf(self->fd, device_id, fault_fd))