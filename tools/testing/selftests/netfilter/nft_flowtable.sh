#!/bin/bash
# SPDX-License-Identifier: GPL-2.0
#
# This tests basic flowtable functionality.
# Creates following default topology:
#
# Originator (MTU 9000) <-Router1-> MTU 1500 <-Router2-> Responder (MTU 2000)
# Router1 is the one doing flow offloading, Router2 has no special
# purpose other than having a link that is smaller than either Originator
# and responder, i.e. TCPMSS announced values are too large and will still
# result in fragmentation and/or PMTU discovery.
#
# You can check with different Orgininator/Link/Responder MTU eg:
# nft_flowtable.sh -o8000 -l1500 -r2000
#

sfx=$(mktemp -u "XXXXXXXX")
ns1="ns1-$sfx"
ns2="ns2-$sfx"
nsr1="nsr1-$sfx"
nsr2="nsr2-$sfx"

# Kselftest framework requirement - SKIP code is 4.
ksft_skip=4
ret=0

nsin=""
ns1out=""
ns2out=""

log_netns=$(sysctl -n net.netfilter.nf_log_all_netns)

checktool (){
	if ! $1 > /dev/null 2>&1; then
		echo "SKIP: Could not $2"
		exit $ksft_skip
	fi
}

checktool "nft --version" "run test without nft tool"
checktool "ip -Version" "run test without ip tool"
checktool "which nc" "run test without nc (netcat)"
checktool "ip netns add $nsr1" "create net namespace $nsr1"

ip netns add $ns1
ip netns add $ns2
ip netns add $nsr2

cleanup() {
	ip netns del $ns1
	ip netns del $ns2
	ip netns del $nsr1
	ip netns del $nsr2

	rm -f "$nsin" "$ns1out" "$ns2out"

	[ $log_netns -eq 0 ] && sysctl -q net.netfilter.nf_log_all_netns=$log_netns
}

trap cleanup EXIT

sysctl -q net.netfilter.nf_log_all_netns=1

ip link add veth0 netns $nsr1 type veth peer name eth0 netns $ns1
ip link add veth1 netns $nsr1 type veth peer name veth0 netns $nsr2

ip link add veth1 netns $nsr2 type veth peer name eth0 netns $ns2

for dev in lo veth0 veth1; do
    ip -net $nsr1 link set $dev up
    ip -net $nsr2 link set $dev up
done

ip -net $nsr1 addr add 10.0.1.1/24 dev veth0
ip -net $nsr1 addr add dead:1::1/64 dev veth0

ip -net $nsr2 addr add 10.0.2.1/24 dev veth1
ip -net $nsr2 addr add dead:2::1/64 dev veth1

# set different MTUs so we need to push packets coming from ns1 (large MTU)
# to ns2 (smaller MTU) to stack either to perform fragmentation (ip_no_pmtu_disc=1),
# or to do PTMU discovery (send ICMP error back to originator).
# ns2 is going via nsr2 with a smaller mtu, so that TCPMSS announced by both peers
# is NOT the lowest link mtu.

omtu=9000
lmtu=1500
rmtu=2000

usage(){
	echo "nft_flowtable.sh [OPTIONS]"
	echo
	echo "MTU options"
	echo "   -o originator"
	echo "   -l link"
	echo "   -r responder"
	exit 1
}

while getopts "o:l:r:" o
do
	case $o in
		o) omtu=$OPTARG;;
		l) lmtu=$OPTARG;;
		r) rmtu=$OPTARG;;
		*) usage;;
	esac
done

if ! ip -net $nsr1 link set veth0 mtu $omtu; then
	exit 1
fi

ip -net $ns1 link set eth0 mtu $omtu

if ! ip -net $nsr2 link set veth1 mtu $rmtu; then
	exit 1
fi

ip -net $ns2 link set eth0 mtu $rmtu

# transfer-net between nsr1 and nsr2.
# these addresses are not used for connections.
ip -net $nsr1 addr add 192.168.10.1/24 dev veth1
ip -net $nsr1 addr add fee1:2::1/64 dev veth1

ip -net $nsr2 addr add 192.168.10.2/24 dev veth0
ip -net $nsr2 addr add fee1:2::2/64 dev veth0

for i in 0 1; do
  ip netns exec $nsr1 sysctl net.ipv4.conf.veth$i.forwarding=1 > /dev/null
  ip netns exec $nsr2 sysctl net.ipv4.conf.veth$i.forwarding=1 > /dev/null
done

for ns in $ns1 $ns2;do
  ip -net $ns link set lo up
  ip -net $ns link set eth0 up

  if ! ip netns exec $ns sysctl net.ipv4.tcp_no_metrics_save=1 > /dev/null; then
	echo "ERROR: Check Originator/Responder values (problem during address addition)"
	exit 1
  fi
  # don't set ip DF bit for first two tests
  ip netns exec $ns sysctl net.ipv4.ip_no_pmtu_disc=1 > /dev/null
done

ip -net $ns1 addr add 10.0.1.99/24 dev eth0
ip -net $ns2 addr add 10.0.2.99/24 dev eth0
ip -net $ns1 route add default via 10.0.1.1
ip -net $ns2 route add default via 10.0.2.1
ip -net $ns1 addr add dead:1::99/64 dev eth0
ip -net $ns2 addr add dead:2::99/64 dev eth0
ip -net $ns1 route add default via dead:1::1
ip -net $ns2 route add default via dead:2::1

ip -net $nsr1 route add default via 192.168.10.2
ip -net $nsr2 route add default via 192.168.10.1

ip netns exec $nsr1 nft -f - <<EOF
table inet filter {
  flowtable f1 {
     hook ingress priority 0
     devices = { veth0, veth1 }
   }

   counter routed_orig { }
   counter routed_repl { }

   chain forward {
      type filter hook forward priority 0; policy drop;

      # flow offloaded? Tag ct with mark 1, so we can detect when it fails.
      meta oif "veth1" tcp dport 12345 ct mark set 1 flow add @f1 counter name routed_orig accept

      # count packets supposedly offloaded as per direction.
      ct mark 1 counter name ct direction map { original : routed_orig, reply : routed_repl } accept

      ct state established,related accept

      meta nfproto ipv4 meta l4proto icmp accept
      meta nfproto ipv6 meta l4proto icmpv6 accept
   }
}
EOF

if [ $? -ne 0 ]; then
	echo "SKIP: Could not load nft ruleset"
	exit $ksft_skip
fi

ip netns exec $ns2 nft -f - <<EOF
table inet filter {
   counter ip4dscp0 { }
   counter ip4dscp3 { }

   chain input {
      type filter hook input priority 0; policy accept;
      meta l4proto tcp goto {
	      ip dscp cs3 counter name ip4dscp3 accept
	      ip dscp 0 counter name ip4dscp0 accept
      }
   }
}
EOF

if [ $? -ne 0 ]; then
	echo "SKIP: Could not load nft ruleset"
	exit $ksft_skip
fi

# test basic connectivity
<<<<<<< HEAD
if ! ip netns exec ns1 ping -c 1 -q 10.0.2.99 > /dev/null; then
  echo "ERROR: ns1 cannot reach ns2" 1>&2
=======
if ! ip netns exec $ns1 ping -c 1 -q 10.0.2.99 > /dev/null; then
  echo "ERROR: $ns1 cannot reach ns2" 1>&2
>>>>>>> eb3cdb58
  exit 1
fi

if ! ip netns exec $ns2 ping -c 1 -q 10.0.1.99 > /dev/null; then
  echo "ERROR: $ns2 cannot reach $ns1" 1>&2
  exit 1
fi

if [ $ret -eq 0 ];then
	echo "PASS: netns routing/connectivity: $ns1 can reach $ns2"
fi

nsin=$(mktemp)
ns1out=$(mktemp)
ns2out=$(mktemp)

make_file()
{
	name=$1

	SIZE=$((RANDOM % (1024 * 128)))
	SIZE=$((SIZE + (1024 * 8)))
	TSIZE=$((SIZE * 1024))

	dd if=/dev/urandom of="$name" bs=1024 count=$SIZE 2> /dev/null

	SIZE=$((RANDOM % 1024))
	SIZE=$((SIZE + 128))
	TSIZE=$((TSIZE + SIZE))
	dd if=/dev/urandom conf=notrunc of="$name" bs=1 count=$SIZE 2> /dev/null
}

check_counters()
{
	local what=$1
	local ok=1

	local orig=$(ip netns exec $nsr1 nft reset counter inet filter routed_orig | grep packets)
	local repl=$(ip netns exec $nsr1 nft reset counter inet filter routed_repl | grep packets)

	local orig_cnt=${orig#*bytes}
	local repl_cnt=${repl#*bytes}

	local fs=$(du -sb $nsin)
	local max_orig=${fs%%/*}
	local max_repl=$((max_orig/4))

	if [ $orig_cnt -gt $max_orig ];then
		echo "FAIL: $what: original counter $orig_cnt exceeds expected value $max_orig" 1>&2
		ret=1
		ok=0
	fi

	if [ $repl_cnt -gt $max_repl ];then
		echo "FAIL: $what: reply counter $repl_cnt exceeds expected value $max_repl" 1>&2
		ret=1
		ok=0
	fi

	if [ $ok -eq 1 ]; then
		echo "PASS: $what"
	fi
}

check_dscp()
{
	local what=$1
	local ok=1

	local counter=$(ip netns exec $ns2 nft reset counter inet filter ip4dscp3 | grep packets)

	local pc4=${counter%*bytes*}
	local pc4=${pc4#*packets}

	local counter=$(ip netns exec $ns2 nft reset counter inet filter ip4dscp0 | grep packets)
	local pc4z=${counter%*bytes*}
	local pc4z=${pc4z#*packets}

	case "$what" in
	"dscp_none")
		if [ $pc4 -gt 0 ] || [ $pc4z -eq 0 ]; then
			echo "FAIL: dscp counters do not match, expected dscp3 == 0, dscp0 > 0, but got $pc4,$pc4z" 1>&2
			ret=1
			ok=0
		fi
		;;
	"dscp_fwd")
		if [ $pc4 -eq 0 ] || [ $pc4z -eq 0 ]; then
			echo "FAIL: dscp counters do not match, expected dscp3 and dscp0 > 0 but got $pc4,$pc4z" 1>&2
			ret=1
			ok=0
		fi
		;;
	"dscp_ingress")
		if [ $pc4 -eq 0 ] || [ $pc4z -gt 0 ]; then
			echo "FAIL: dscp counters do not match, expected dscp3 > 0, dscp0 == 0 but got $pc4,$pc4z" 1>&2
			ret=1
			ok=0
		fi
		;;
	"dscp_egress")
		if [ $pc4 -eq 0 ] || [ $pc4z -gt 0 ]; then
			echo "FAIL: dscp counters do not match, expected dscp3 > 0, dscp0 == 0 but got $pc4,$pc4z" 1>&2
			ret=1
			ok=0
		fi
		;;
	*)
		echo "FAIL: Unknown DSCP check" 1>&2
		ret=1
		ok=0
	esac

	if [ $ok -eq 1 ] ;then
		echo "PASS: $what: dscp packet counters match"
	fi
}

check_transfer()
{
	in=$1
	out=$2
	what=$3

	if ! cmp "$in" "$out" > /dev/null 2>&1; then
		echo "FAIL: file mismatch for $what" 1>&2
		ls -l "$in"
		ls -l "$out"
		return 1
	fi

	return 0
}

test_tcp_forwarding_ip()
{
	local nsa=$1
	local nsb=$2
	local dstip=$3
	local dstport=$4
	local lret=0

	ip netns exec $nsb nc -w 5 -l -p 12345 < "$nsin" > "$ns2out" &
	lpid=$!

	sleep 1
	ip netns exec $nsa nc -w 4 "$dstip" "$dstport" < "$nsin" > "$ns1out" &
	cpid=$!

	sleep 1

	prev="$(ls -l $ns1out $ns2out)"
	sleep 1

	while [[ "$prev" != "$(ls -l $ns1out $ns2out)" ]]; do
		sleep 1;
		prev="$(ls -l $ns1out $ns2out)"
	done

	if test -d /proc/"$lpid"/; then
		kill $lpid
	fi

	if test -d /proc/"$cpid"/; then
		kill $cpid
	fi

	wait $lpid
	wait $cpid

	if ! check_transfer "$nsin" "$ns2out" "ns1 -> ns2"; then
		lret=1
	fi

	if ! check_transfer "$nsin" "$ns1out" "ns1 <- ns2"; then
		lret=1
	fi

	return $lret
}

test_tcp_forwarding()
{
	test_tcp_forwarding_ip "$1" "$2" 10.0.2.99 12345

	return $?
}

test_tcp_forwarding_set_dscp()
{
	check_dscp "dscp_none"

ip netns exec $nsr1 nft -f - <<EOF
table netdev dscpmangle {
   chain setdscp0 {
      type filter hook ingress device "veth0" priority 0; policy accept
	ip dscp set cs3
  }
}
EOF
if [ $? -eq 0 ]; then
	test_tcp_forwarding_ip "$1" "$2"  10.0.2.99 12345
	check_dscp "dscp_ingress"

	ip netns exec $nsr1 nft delete table netdev dscpmangle
else
	echo "SKIP: Could not load netdev:ingress for veth0"
fi

ip netns exec $nsr1 nft -f - <<EOF
table netdev dscpmangle {
   chain setdscp0 {
      type filter hook egress device "veth1" priority 0; policy accept
      ip dscp set cs3
  }
}
EOF
if [ $? -eq 0 ]; then
	test_tcp_forwarding_ip "$1" "$2"  10.0.2.99 12345
	check_dscp "dscp_egress"

	ip netns exec $nsr1 nft flush table netdev dscpmangle
else
	echo "SKIP: Could not load netdev:egress for veth1"
fi

	# partial.  If flowtable really works, then both dscp-is-0 and dscp-is-cs3
	# counters should have seen packets (before and after ft offload kicks in).
	ip netns exec $nsr1 nft -a insert rule inet filter forward ip dscp set cs3
	test_tcp_forwarding_ip "$1" "$2"  10.0.2.99 12345
	check_dscp "dscp_fwd"
}

test_tcp_forwarding_nat()
{
	local lret
	local pmtu

	test_tcp_forwarding_ip "$1" "$2" 10.0.2.99 12345
	lret=$?

	pmtu=$3
	what=$4

	if [ $lret -eq 0 ] ; then
		if [ $pmtu -eq 1 ] ;then
			check_counters "flow offload for ns1/ns2 with masquerade and pmtu discovery $what"
		else
			echo "PASS: flow offload for ns1/ns2 with masquerade $what"
		fi

		test_tcp_forwarding_ip "$1" "$2" 10.6.6.6 1666
		lret=$?
		if [ $pmtu -eq 1 ] ;then
			check_counters "flow offload for ns1/ns2 with dnat and pmtu discovery $what"
		elif [ $lret -eq 0 ] ; then
			echo "PASS: flow offload for ns1/ns2 with dnat $what"
		fi
	fi

	return $lret
}

make_file "$nsin"

# First test:
# No PMTU discovery, nsr1 is expected to fragment packets from ns1 to ns2 as needed.
# Due to MTU mismatch in both directions, all packets (except small packets like pure
# acks) have to be handled by normal forwarding path.  Therefore, packet counters
# are not checked.
if test_tcp_forwarding $ns1 $ns2; then
	echo "PASS: flow offloaded for ns1/ns2"
else
	echo "FAIL: flow offload for ns1/ns2:" 1>&2
	ip netns exec $nsr1 nft list ruleset
	ret=1
fi

# delete default route, i.e. ns2 won't be able to reach ns1 and
# will depend on ns1 being masqueraded in nsr1.
# expect ns1 has nsr1 address.
ip -net $ns2 route del default via 10.0.2.1
ip -net $ns2 route del default via dead:2::1
ip -net $ns2 route add 192.168.10.1 via 10.0.2.1

# Second test:
# Same, but with NAT enabled.  Same as in first test: we expect normal forward path
# to handle most packets.
ip netns exec $nsr1 nft -f - <<EOF
table ip nat {
   chain prerouting {
      type nat hook prerouting priority 0; policy accept;
      meta iif "veth0" ip daddr 10.6.6.6 tcp dport 1666 counter dnat ip to 10.0.2.99:12345
   }

   chain postrouting {
      type nat hook postrouting priority 0; policy accept;
      meta oifname "veth1" counter masquerade
   }
}
EOF

if ! test_tcp_forwarding_set_dscp $ns1 $ns2 0 ""; then
	echo "FAIL: flow offload for ns1/ns2 with dscp update" 1>&2
	exit 0
fi

if ! test_tcp_forwarding_nat $ns1 $ns2 0 ""; then
	echo "FAIL: flow offload for ns1/ns2 with NAT" 1>&2
	ip netns exec $nsr1 nft list ruleset
	ret=1
fi

# Third test:
# Same as second test, but with PMTU discovery enabled. This
# means that we expect the fastpath to handle packets as soon
# as the endpoints adjust the packet size.
ip netns exec $ns1 sysctl net.ipv4.ip_no_pmtu_disc=0 > /dev/null
ip netns exec $ns2 sysctl net.ipv4.ip_no_pmtu_disc=0 > /dev/null

# reset counters.
# With pmtu in-place we'll also check that nft counters
# are lower than file size and packets were forwarded via flowtable layer.
# For earlier tests (large mtus), packets cannot be handled via flowtable
# (except pure acks and other small packets).
ip netns exec $nsr1 nft reset counters table inet filter >/dev/null

if ! test_tcp_forwarding_nat $ns1 $ns2 1 ""; then
	echo "FAIL: flow offload for ns1/ns2 with NAT and pmtu discovery" 1>&2
	ip netns exec $nsr1 nft list ruleset
fi

# Another test:
# Add bridge interface br0 to Router1, with NAT enabled.
ip -net $nsr1 link add name br0 type bridge
ip -net $nsr1 addr flush dev veth0
ip -net $nsr1 link set up dev veth0
ip -net $nsr1 link set veth0 master br0
ip -net $nsr1 addr add 10.0.1.1/24 dev br0
ip -net $nsr1 addr add dead:1::1/64 dev br0
ip -net $nsr1 link set up dev br0

ip netns exec $nsr1 sysctl net.ipv4.conf.br0.forwarding=1 > /dev/null

# br0 with NAT enabled.
ip netns exec $nsr1 nft -f - <<EOF
flush table ip nat
table ip nat {
   chain prerouting {
      type nat hook prerouting priority 0; policy accept;
      meta iif "br0" ip daddr 10.6.6.6 tcp dport 1666 counter dnat ip to 10.0.2.99:12345
   }

   chain postrouting {
      type nat hook postrouting priority 0; policy accept;
      meta oifname "veth1" counter masquerade
   }
}
EOF

if ! test_tcp_forwarding_nat $ns1 $ns2 1 "on bridge"; then
	echo "FAIL: flow offload for ns1/ns2 with bridge NAT" 1>&2
	ip netns exec $nsr1 nft list ruleset
	ret=1
fi


# Another test:
# Add bridge interface br0 to Router1, with NAT and VLAN.
ip -net $nsr1 link set veth0 nomaster
ip -net $nsr1 link set down dev veth0
ip -net $nsr1 link add link veth0 name veth0.10 type vlan id 10
ip -net $nsr1 link set up dev veth0
ip -net $nsr1 link set up dev veth0.10
ip -net $nsr1 link set veth0.10 master br0

ip -net $ns1 addr flush dev eth0
ip -net $ns1 link add link eth0 name eth0.10 type vlan id 10
ip -net $ns1 link set eth0 up
ip -net $ns1 link set eth0.10 up
ip -net $ns1 addr add 10.0.1.99/24 dev eth0.10
ip -net $ns1 route add default via 10.0.1.1
ip -net $ns1 addr add dead:1::99/64 dev eth0.10

if ! test_tcp_forwarding_nat $ns1 $ns2 1 "bridge and VLAN"; then
	echo "FAIL: flow offload for ns1/ns2 with bridge NAT and VLAN" 1>&2
	ip netns exec $nsr1 nft list ruleset
	ret=1
fi

# restore test topology (remove bridge and VLAN)
ip -net $nsr1 link set veth0 nomaster
ip -net $nsr1 link set veth0 down
ip -net $nsr1 link set veth0.10 down
ip -net $nsr1 link delete veth0.10 type vlan
ip -net $nsr1 link delete br0 type bridge
ip -net $ns1 addr flush dev eth0.10
ip -net $ns1 link set eth0.10 down
ip -net $ns1 link set eth0 down
ip -net $ns1 link delete eth0.10 type vlan

# restore address in ns1 and nsr1
ip -net $ns1 link set eth0 up
ip -net $ns1 addr add 10.0.1.99/24 dev eth0
ip -net $ns1 route add default via 10.0.1.1
ip -net $ns1 addr add dead:1::99/64 dev eth0
ip -net $ns1 route add default via dead:1::1
ip -net $nsr1 addr add 10.0.1.1/24 dev veth0
ip -net $nsr1 addr add dead:1::1/64 dev veth0
ip -net $nsr1 link set up dev veth0

KEY_SHA="0x"$(ps -af | sha1sum | cut -d " " -f 1)
KEY_AES="0x"$(ps -af | md5sum | cut -d " " -f 1)
SPI1=$RANDOM
SPI2=$RANDOM

if [ $SPI1 -eq $SPI2 ]; then
	SPI2=$((SPI2+1))
fi

do_esp() {
    local ns=$1
    local me=$2
    local remote=$3
    local lnet=$4
    local rnet=$5
    local spi_out=$6
    local spi_in=$7

    ip -net $ns xfrm state add src $remote dst $me proto esp spi $spi_in  enc aes $KEY_AES  auth sha1 $KEY_SHA mode tunnel sel src $rnet dst $lnet
    ip -net $ns xfrm state add src $me  dst $remote proto esp spi $spi_out enc aes $KEY_AES auth sha1 $KEY_SHA mode tunnel sel src $lnet dst $rnet

    # to encrypt packets as they go out (includes forwarded packets that need encapsulation)
    ip -net $ns xfrm policy add src $lnet dst $rnet dir out tmpl src $me dst $remote proto esp mode tunnel priority 1 action allow
    # to fwd decrypted packets after esp processing:
    ip -net $ns xfrm policy add src $rnet dst $lnet dir fwd tmpl src $remote dst $me proto esp mode tunnel priority 1 action allow

}

do_esp $nsr1 192.168.10.1 192.168.10.2 10.0.1.0/24 10.0.2.0/24 $SPI1 $SPI2

do_esp $nsr2 192.168.10.2 192.168.10.1 10.0.2.0/24 10.0.1.0/24 $SPI2 $SPI1

ip netns exec $nsr1 nft delete table ip nat

# restore default routes
ip -net $ns2 route del 192.168.10.1 via 10.0.2.1
ip -net $ns2 route add default via 10.0.2.1
ip -net $ns2 route add default via dead:2::1

if test_tcp_forwarding $ns1 $ns2; then
	check_counters "ipsec tunnel mode for ns1/ns2"
else
	echo "FAIL: ipsec tunnel mode for ns1/ns2"
	ip netns exec $nsr1 nft list ruleset 1>&2
	ip netns exec $nsr1 cat /proc/net/xfrm_stat 1>&2
fi

exit $ret<|MERGE_RESOLUTION|>--- conflicted
+++ resolved
@@ -209,13 +209,8 @@
 fi
 
 # test basic connectivity
-<<<<<<< HEAD
-if ! ip netns exec ns1 ping -c 1 -q 10.0.2.99 > /dev/null; then
-  echo "ERROR: ns1 cannot reach ns2" 1>&2
-=======
 if ! ip netns exec $ns1 ping -c 1 -q 10.0.2.99 > /dev/null; then
   echo "ERROR: $ns1 cannot reach ns2" 1>&2
->>>>>>> eb3cdb58
   exit 1
 fi
 
