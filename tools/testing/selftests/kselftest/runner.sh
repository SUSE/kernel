#!/bin/sh
# SPDX-License-Identifier: GPL-2.0
#
# Runs a set of tests in a given subdirectory.
export skip_rc=4
export timeout_rc=124
export logfile=/dev/stdout
export per_test_logging=

# Defaults for "settings" file fields:
# "timeout" how many seconds to let each test run before failing.
export kselftest_default_timeout=45

# There isn't a shell-agnostic way to find the path of a sourced file,
# so we must rely on BASE_DIR being set to find other tools.
if [ -z "$BASE_DIR" ]; then
	echo "Error: BASE_DIR must be set before sourcing." >&2
	exit 1
fi

TR_CMD=$(command -v tr)

# If Perl is unavailable, we must fall back to line-at-a-time prefixing
# with sed instead of unbuffered output.
tap_prefix()
{
	if [ ! -x /usr/bin/perl ]; then
		sed -e 's/^/# /'
	else
		"$BASE_DIR"/kselftest/prefix.pl
	fi
}

tap_timeout()
{
	# Make sure tests will time out if utility is available.
	if [ -x /usr/bin/timeout ] ; then
		/usr/bin/timeout --foreground "$kselftest_timeout" $1
	else
		$1
	fi
}

run_one()
{
	DIR="$1"
	TEST="$2"
	NUM="$3"

	BASENAME_TEST=$(basename $TEST)

	# Reset any "settings"-file variables.
	export kselftest_timeout="$kselftest_default_timeout"

	# Safe default if tr not available
	kselftest_cmd_args_ref="KSELFTEST_ARGS"

	# Optional arguments for this command, possibly defined as an
	# environment variable built using the test executable in all
	# uppercase and sanitized substituting non acceptable shell
	# variable name characters with "_" as in:
	#
	# 	KSELFTEST_<UPPERCASE_SANITIZED_TESTNAME>_ARGS="<options>"
	#
	# e.g.
	#
	# 	rtctest --> KSELFTEST_RTCTEST_ARGS="/dev/rtc1"
	#
	# 	cpu-on-off-test.sh --> KSELFTEST_CPU_ON_OFF_TEST_SH_ARGS="-a -p 10"
	#
	if [ -n "$TR_CMD" ]; then
		BASENAME_SANITIZED=$(echo "$BASENAME_TEST" | \
					$TR_CMD -d "[:blank:][:cntrl:]" | \
					$TR_CMD -c "[:alnum:]_" "_" | \
					$TR_CMD [:lower:] [:upper:])
		kselftest_cmd_args_ref="KSELFTEST_${BASENAME_SANITIZED}_ARGS"
	fi

	# Load per-test-directory kselftest "settings" file.
	settings="$BASE_DIR/$DIR/settings"
	if [ -r "$settings" ] ; then
		while read line ; do
			# Skip comments.
			if echo "$line" | grep -q '^#'; then
				continue
			fi
			field=$(echo "$line" | cut -d= -f1)
			value=$(echo "$line" | cut -d= -f2-)
			eval "kselftest_$field"="$value"
		done < "$settings"
	fi

	TEST_HDR_MSG="selftests: $DIR: $BASENAME_TEST"
	echo "# $TEST_HDR_MSG"
	if [ ! -e "$TEST" ]; then
		echo "# Warning: file $TEST is missing!"
		echo "not ok $test_num $TEST_HDR_MSG"
	else
<<<<<<< HEAD
		cmd="./$BASENAME_TEST"
=======
		eval kselftest_cmd_args="\$${kselftest_cmd_args_ref:-}"
		cmd="./$BASENAME_TEST $kselftest_cmd_args"
>>>>>>> eb3cdb58
		if [ ! -x "$TEST" ]; then
			echo "# Warning: file $TEST is not executable"

			if [ $(head -n 1 "$TEST" | cut -c -2) = "#!" ]
			then
				interpreter=$(head -n 1 "$TEST" | cut -c 3-)
				cmd="$interpreter ./$BASENAME_TEST"
			else
				echo "not ok $test_num $TEST_HDR_MSG"
				return
			fi
		fi
		cd `dirname $TEST` > /dev/null
		((((( tap_timeout "$cmd" 2>&1; echo $? >&3) |
			tap_prefix >&4) 3>&1) |
			(read xs; exit $xs)) 4>>"$logfile" &&
		echo "ok $test_num $TEST_HDR_MSG") ||
		(rc=$?;	\
		if [ $rc -eq $skip_rc ]; then	\
			echo "ok $test_num $TEST_HDR_MSG # SKIP"
		elif [ $rc -eq $timeout_rc ]; then \
			echo "#"
			echo "not ok $test_num $TEST_HDR_MSG # TIMEOUT $kselftest_timeout seconds"
		else
			echo "not ok $test_num $TEST_HDR_MSG # exit=$rc"
		fi)
		cd - >/dev/null
	fi
}

run_many()
{
	echo "TAP version 13"
	DIR="${PWD#${BASE_DIR}/}"
	test_num=0
	total=$(echo "$@" | wc -w)
	echo "1..$total"
	for TEST in "$@"; do
		BASENAME_TEST=$(basename $TEST)
		test_num=$(( test_num + 1 ))
		if [ -n "$per_test_logging" ]; then
			logfile="/tmp/$BASENAME_TEST"
			cat /dev/null > "$logfile"
		fi
		run_one "$DIR" "$TEST" "$test_num"
	done
}<|MERGE_RESOLUTION|>--- conflicted
+++ resolved
@@ -96,12 +96,8 @@
 		echo "# Warning: file $TEST is missing!"
 		echo "not ok $test_num $TEST_HDR_MSG"
 	else
-<<<<<<< HEAD
-		cmd="./$BASENAME_TEST"
-=======
 		eval kselftest_cmd_args="\$${kselftest_cmd_args_ref:-}"
 		cmd="./$BASENAME_TEST $kselftest_cmd_args"
->>>>>>> eb3cdb58
 		if [ ! -x "$TEST" ]; then
 			echo "# Warning: file $TEST is not executable"
 
