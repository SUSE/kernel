--- conflicted
+++ resolved
@@ -55,12 +55,9 @@
 ds=`date +%Y.%m.%d-%H.%M.%S`
 jitter="-1"
 
-<<<<<<< HEAD
-=======
 startdate="`date`"
 starttime="`get_starttime`"
 
->>>>>>> 7d2a07b7
 usage () {
 	echo "Usage: $scriptname optional arguments:"
 	echo "       --allcpus"
@@ -120,12 +117,6 @@
 		checkarg --cpus "(number)" "$#" "$2" '^[0-9]*$' '^--'
 		cpus=$2
 		TORTURE_ALLOTED_CPUS="$2"
-<<<<<<< HEAD
-		max_cpus="`identify_qemu_vcpus`"
-		if test "$TORTURE_ALLOTED_CPUS" -gt "$max_cpus"
-		then
-			TORTURE_ALLOTED_CPUS=$max_cpus
-=======
 		if test -z "$TORTURE_REMOTE"
 		then
 			max_cpus="`identify_qemu_vcpus`"
@@ -133,7 +124,6 @@
 			then
 				TORTURE_ALLOTED_CPUS=$max_cpus
 			fi
->>>>>>> 7d2a07b7
 		fi
 		shift
 		;;
@@ -303,9 +293,6 @@
 done
 touch $T/cfgcpu
 configs_derep="`echo $configs_derep | sed -e "s/\<CFLIST\>/$defaultconfigs/g"`"
-<<<<<<< HEAD
-for CF1 in $configs_derep
-=======
 if test -n "$TORTURE_KCONFIG_GDB_ARG"
 then
 	if test "`echo $configs_derep | wc -w`" -gt 1
@@ -317,7 +304,6 @@
 fi
 echo 'BEGIN {' > $T/cfgcpu.awk
 for CF1 in `echo $configs_derep | tr -s ' ' '\012' | sort -u`
->>>>>>> 7d2a07b7
 do
 	if test -f "$CONFIGFRAG/$CF1"
 	then
@@ -330,11 +316,7 @@
 		fi
 		cpu_count=`configfrag_boot_cpus "$TORTURE_BOOTARGS" "$CONFIGFRAG/$CF1" "$cpu_count"`
 		cpu_count=`configfrag_boot_maxcpus "$TORTURE_BOOTARGS" "$CONFIGFRAG/$CF1" "$cpu_count"`
-<<<<<<< HEAD
-		echo $CF1 $cpu_count >> $T/cfgcpu
-=======
 		echo 'scenariocpu["'"$CF1"'"] = '"$cpu_count"';' >> $T/cfgcpu.awk
->>>>>>> 7d2a07b7
 	else
 		echo "The --configs file $CF1 does not exist, terminating."
 		exit 1
