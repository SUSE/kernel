--- conflicted
+++ resolved
@@ -133,8 +133,6 @@
         ]
     },
     {
-<<<<<<< HEAD
-=======
         "id": "6f62",
         "name": "Add taprio Qdisc with too short interval",
         "category": [
@@ -157,7 +155,6 @@
         ]
     },
     {
->>>>>>> 2d5404ca
         "id": "831f",
         "name": "Add taprio Qdisc with too short cycle-time",
         "category": [
@@ -203,8 +200,6 @@
         "teardown": [
             "echo \"1\" > /sys/bus/netdevsim/del_device"
         ]
-<<<<<<< HEAD
-=======
     },
     {
         "id": "39b4",
@@ -307,6 +302,5 @@
             "$TC qdisc del dev $ETH root",
             "echo \"1\" > /sys/bus/netdevsim/del_device"
         ]
->>>>>>> 2d5404ca
     }
 ]