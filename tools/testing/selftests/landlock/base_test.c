--- conflicted
+++ resolved
@@ -75,11 +75,7 @@
 	const struct landlock_ruleset_attr ruleset_attr = {
 		.handled_access_fs = LANDLOCK_ACCESS_FS_READ_FILE,
 	};
-<<<<<<< HEAD
-	ASSERT_EQ(1, landlock_create_ruleset(NULL, 0,
-=======
 	ASSERT_EQ(3, landlock_create_ruleset(NULL, 0,
->>>>>>> eb3cdb58
 					     LANDLOCK_CREATE_RULESET_VERSION));
 
 	ASSERT_EQ(-1, landlock_create_ruleset(&ruleset_attr, 0,
@@ -288,11 +284,7 @@
 	/* Sends the ruleset FD over a socketpair and then close it. */
 	ASSERT_EQ(0, socketpair(AF_UNIX, SOCK_STREAM | SOCK_CLOEXEC, 0,
 				socket_fds));
-<<<<<<< HEAD
-	ASSERT_EQ(sizeof(data_tx), sendmsg(socket_fds[0], &msg, 0));
-=======
 	ASSERT_EQ(0, send_fd(socket_fds[0], ruleset_fd_tx));
->>>>>>> eb3cdb58
 	ASSERT_EQ(0, close(socket_fds[0]));
 	ASSERT_EQ(0, close(ruleset_fd_tx));
 
@@ -301,14 +293,7 @@
 	if (child == 0) {
 		const int ruleset_fd_rx = recv_fd(socket_fds[1]);
 
-<<<<<<< HEAD
-		*(char *)msg.msg_iov->iov_base = '\0';
-		ASSERT_EQ(sizeof(data_tx),
-			  recvmsg(socket_fds[1], &msg, MSG_CMSG_CLOEXEC));
-		ASSERT_EQ('.', *(char *)msg.msg_iov->iov_base);
-=======
 		ASSERT_LE(0, ruleset_fd_rx);
->>>>>>> eb3cdb58
 		ASSERT_EQ(0, close(socket_fds[1]));
 
 		/* Enforces the received ruleset on the child. */
