// SPDX-License-Identifier: GPL-2.0
/* Copyright (c) 2020 Facebook */
#define _GNU_SOURCE
#include <argp.h>
#include <linux/compiler.h>
#include <sys/time.h>
#include <sched.h>
#include <fcntl.h>
#include <pthread.h>
#include <sys/sysinfo.h>
#include <signal.h>
#include "bench.h"
#include "testing_helpers.h"

struct env env = {
	.warmup_sec = 1,
	.duration_sec = 5,
	.affinity = false,
	.quiet = false,
	.consumer_cnt = 1,
	.producer_cnt = 1,
};

static int libbpf_print_fn(enum libbpf_print_level level,
		    const char *format, va_list args)
{
	if (level == LIBBPF_DEBUG && !env.verbose)
		return 0;
	return vfprintf(stderr, format, args);
}

void setup_libbpf(void)
{
	libbpf_set_strict_mode(LIBBPF_STRICT_ALL);
	libbpf_set_print(libbpf_print_fn);
}
<<<<<<< HEAD

void false_hits_report_progress(int iter, struct bench_res *res, long delta_ns)
{
	long total = res->false_hits  + res->hits + res->drops;

=======

void false_hits_report_progress(int iter, struct bench_res *res, long delta_ns)
{
	long total = res->false_hits  + res->hits + res->drops;

>>>>>>> eb3cdb58
	printf("Iter %3d (%7.3lfus): ",
	       iter, (delta_ns - 1000000000) / 1000.0);

	printf("%ld false hits of %ld total operations. Percentage = %2.2f %%\n",
	       res->false_hits, total, ((float)res->false_hits / total) * 100);
}

void false_hits_report_final(struct bench_res res[], int res_cnt)
{
	long total_hits = 0, total_drops = 0, total_false_hits = 0, total_ops = 0;
	int i;

	for (i = 0; i < res_cnt; i++) {
		total_hits += res[i].hits;
		total_false_hits += res[i].false_hits;
		total_drops += res[i].drops;
	}
	total_ops = total_hits + total_false_hits + total_drops;

	printf("Summary: %ld false hits of %ld total operations. ",
	       total_false_hits, total_ops);
	printf("Percentage =  %2.2f %%\n",
	       ((float)total_false_hits / total_ops) * 100);
}

void hits_drops_report_progress(int iter, struct bench_res *res, long delta_ns)
{
	double hits_per_sec, drops_per_sec;
	double hits_per_prod;

	hits_per_sec = res->hits / 1000000.0 / (delta_ns / 1000000000.0);
	hits_per_prod = hits_per_sec / env.producer_cnt;
	drops_per_sec = res->drops / 1000000.0 / (delta_ns / 1000000000.0);

	printf("Iter %3d (%7.3lfus): ",
	       iter, (delta_ns - 1000000000) / 1000.0);

	printf("hits %8.3lfM/s (%7.3lfM/prod), drops %8.3lfM/s, total operations %8.3lfM/s\n",
	       hits_per_sec, hits_per_prod, drops_per_sec, hits_per_sec + drops_per_sec);
<<<<<<< HEAD
=======
}

void
grace_period_latency_basic_stats(struct bench_res res[], int res_cnt, struct basic_stats *gp_stat)
{
	int i;

	memset(gp_stat, 0, sizeof(struct basic_stats));

	for (i = 0; i < res_cnt; i++)
		gp_stat->mean += res[i].gp_ns / 1000.0 / (double)res[i].gp_ct / (0.0 + res_cnt);

#define IT_MEAN_DIFF (res[i].gp_ns / 1000.0 / (double)res[i].gp_ct - gp_stat->mean)
	if (res_cnt > 1) {
		for (i = 0; i < res_cnt; i++)
			gp_stat->stddev += (IT_MEAN_DIFF * IT_MEAN_DIFF) / (res_cnt - 1.0);
	}
	gp_stat->stddev = sqrt(gp_stat->stddev);
#undef IT_MEAN_DIFF
}

void
grace_period_ticks_basic_stats(struct bench_res res[], int res_cnt, struct basic_stats *gp_stat)
{
	int i;

	memset(gp_stat, 0, sizeof(struct basic_stats));
	for (i = 0; i < res_cnt; i++)
		gp_stat->mean += res[i].stime / (double)res[i].gp_ct / (0.0 + res_cnt);

#define IT_MEAN_DIFF (res[i].stime / (double)res[i].gp_ct - gp_stat->mean)
	if (res_cnt > 1) {
		for (i = 0; i < res_cnt; i++)
			gp_stat->stddev += (IT_MEAN_DIFF * IT_MEAN_DIFF) / (res_cnt - 1.0);
	}
	gp_stat->stddev = sqrt(gp_stat->stddev);
#undef IT_MEAN_DIFF
>>>>>>> eb3cdb58
}

void hits_drops_report_final(struct bench_res res[], int res_cnt)
{
	int i;
	double hits_mean = 0.0, drops_mean = 0.0, total_ops_mean = 0.0;
	double hits_stddev = 0.0, drops_stddev = 0.0, total_ops_stddev = 0.0;
	double total_ops;

	for (i = 0; i < res_cnt; i++) {
		hits_mean += res[i].hits / 1000000.0 / (0.0 + res_cnt);
		drops_mean += res[i].drops / 1000000.0 / (0.0 + res_cnt);
	}
	total_ops_mean = hits_mean + drops_mean;

	if (res_cnt > 1)  {
		for (i = 0; i < res_cnt; i++) {
			hits_stddev += (hits_mean - res[i].hits / 1000000.0) *
				       (hits_mean - res[i].hits / 1000000.0) /
				       (res_cnt - 1.0);
			drops_stddev += (drops_mean - res[i].drops / 1000000.0) *
					(drops_mean - res[i].drops / 1000000.0) /
					(res_cnt - 1.0);
			total_ops = res[i].hits + res[i].drops;
			total_ops_stddev += (total_ops_mean - total_ops / 1000000.0) *
					(total_ops_mean - total_ops / 1000000.0) /
					(res_cnt - 1.0);
		}
		hits_stddev = sqrt(hits_stddev);
		drops_stddev = sqrt(drops_stddev);
		total_ops_stddev = sqrt(total_ops_stddev);
	}
	printf("Summary: hits %8.3lf \u00B1 %5.3lfM/s (%7.3lfM/prod), ",
	       hits_mean, hits_stddev, hits_mean / env.producer_cnt);
	printf("drops %8.3lf \u00B1 %5.3lfM/s, ",
	       drops_mean, drops_stddev);
	printf("total operations %8.3lf \u00B1 %5.3lfM/s\n",
	       total_ops_mean, total_ops_stddev);
}

void ops_report_progress(int iter, struct bench_res *res, long delta_ns)
{
	double hits_per_sec, hits_per_prod;

	hits_per_sec = res->hits / 1000000.0 / (delta_ns / 1000000000.0);
	hits_per_prod = hits_per_sec / env.producer_cnt;

	printf("Iter %3d (%7.3lfus): ", iter, (delta_ns - 1000000000) / 1000.0);

	printf("hits %8.3lfM/s (%7.3lfM/prod)\n", hits_per_sec, hits_per_prod);
}

void ops_report_final(struct bench_res res[], int res_cnt)
{
	double hits_mean = 0.0, hits_stddev = 0.0;
	int i;

	for (i = 0; i < res_cnt; i++)
		hits_mean += res[i].hits / 1000000.0 / (0.0 + res_cnt);

	if (res_cnt > 1)  {
		for (i = 0; i < res_cnt; i++)
			hits_stddev += (hits_mean - res[i].hits / 1000000.0) *
				       (hits_mean - res[i].hits / 1000000.0) /
				       (res_cnt - 1.0);

		hits_stddev = sqrt(hits_stddev);
	}
	printf("Summary: throughput %8.3lf \u00B1 %5.3lf M ops/s (%7.3lfM ops/prod), ",
	       hits_mean, hits_stddev, hits_mean / env.producer_cnt);
	printf("latency %8.3lf ns/op\n", 1000.0 / hits_mean * env.producer_cnt);
<<<<<<< HEAD
=======
}

void local_storage_report_progress(int iter, struct bench_res *res,
				   long delta_ns)
{
	double important_hits_per_sec, hits_per_sec;
	double delta_sec = delta_ns / 1000000000.0;

	hits_per_sec = res->hits / 1000000.0 / delta_sec;
	important_hits_per_sec = res->important_hits / 1000000.0 / delta_sec;

	printf("Iter %3d (%7.3lfus): ", iter, (delta_ns - 1000000000) / 1000.0);

	printf("hits %8.3lfM/s ", hits_per_sec);
	printf("important_hits %8.3lfM/s\n", important_hits_per_sec);
}

void local_storage_report_final(struct bench_res res[], int res_cnt)
{
	double important_hits_mean = 0.0, important_hits_stddev = 0.0;
	double hits_mean = 0.0, hits_stddev = 0.0;
	int i;

	for (i = 0; i < res_cnt; i++) {
		hits_mean += res[i].hits / 1000000.0 / (0.0 + res_cnt);
		important_hits_mean += res[i].important_hits / 1000000.0 / (0.0 + res_cnt);
	}

	if (res_cnt > 1)  {
		for (i = 0; i < res_cnt; i++) {
			hits_stddev += (hits_mean - res[i].hits / 1000000.0) *
				       (hits_mean - res[i].hits / 1000000.0) /
				       (res_cnt - 1.0);
			important_hits_stddev +=
				       (important_hits_mean - res[i].important_hits / 1000000.0) *
				       (important_hits_mean - res[i].important_hits / 1000000.0) /
				       (res_cnt - 1.0);
		}

		hits_stddev = sqrt(hits_stddev);
		important_hits_stddev = sqrt(important_hits_stddev);
	}
	printf("Summary: hits throughput %8.3lf \u00B1 %5.3lf M ops/s, ",
	       hits_mean, hits_stddev);
	printf("hits latency %8.3lf ns/op, ", 1000.0 / hits_mean);
	printf("important_hits throughput %8.3lf \u00B1 %5.3lf M ops/s\n",
	       important_hits_mean, important_hits_stddev);
>>>>>>> eb3cdb58
}

const char *argp_program_version = "benchmark";
const char *argp_program_bug_address = "<bpf@vger.kernel.org>";
const char argp_program_doc[] =
"benchmark    Generic benchmarking framework.\n"
"\n"
"This tool runs benchmarks.\n"
"\n"
"USAGE: benchmark <bench-name>\n"
"\n"
"EXAMPLES:\n"
"    # run 'count-local' benchmark with 1 producer and 1 consumer\n"
"    benchmark count-local\n"
"    # run 'count-local' with 16 producer and 8 consumer thread, pinned to CPUs\n"
"    benchmark -p16 -c8 -a count-local\n";

enum {
	ARG_PROD_AFFINITY_SET = 1000,
	ARG_CONS_AFFINITY_SET = 1001,
};

static const struct argp_option opts[] = {
	{ "list", 'l', NULL, 0, "List available benchmarks"},
	{ "duration", 'd', "SEC", 0, "Duration of benchmark, seconds"},
	{ "warmup", 'w', "SEC", 0, "Warm-up period, seconds"},
	{ "producers", 'p', "NUM", 0, "Number of producer threads"},
	{ "consumers", 'c', "NUM", 0, "Number of consumer threads"},
	{ "verbose", 'v', NULL, 0, "Verbose debug output"},
	{ "affinity", 'a', NULL, 0, "Set consumer/producer thread affinity"},
	{ "quiet", 'q', NULL, 0, "Be more quiet"},
	{ "prod-affinity", ARG_PROD_AFFINITY_SET, "CPUSET", 0,
	  "Set of CPUs for producer threads; implies --affinity"},
	{ "cons-affinity", ARG_CONS_AFFINITY_SET, "CPUSET", 0,
	  "Set of CPUs for consumer threads; implies --affinity"},
	{},
};

extern struct argp bench_ringbufs_argp;
extern struct argp bench_bloom_map_argp;
extern struct argp bench_bpf_loop_argp;
<<<<<<< HEAD
extern struct argp bench_strncmp_argp;
=======
extern struct argp bench_local_storage_argp;
extern struct argp bench_local_storage_rcu_tasks_trace_argp;
extern struct argp bench_strncmp_argp;
extern struct argp bench_hashmap_lookup_argp;
extern struct argp bench_local_storage_create_argp;
>>>>>>> eb3cdb58

static const struct argp_child bench_parsers[] = {
	{ &bench_ringbufs_argp, 0, "Ring buffers benchmark", 0 },
	{ &bench_bloom_map_argp, 0, "Bloom filter map benchmark", 0 },
	{ &bench_bpf_loop_argp, 0, "bpf_loop helper benchmark", 0 },
<<<<<<< HEAD
	{ &bench_strncmp_argp, 0, "bpf_strncmp helper benchmark", 0 },
=======
	{ &bench_local_storage_argp, 0, "local_storage benchmark", 0 },
	{ &bench_strncmp_argp, 0, "bpf_strncmp helper benchmark", 0 },
	{ &bench_local_storage_rcu_tasks_trace_argp, 0,
		"local_storage RCU Tasks Trace slowdown benchmark", 0 },
	{ &bench_hashmap_lookup_argp, 0, "Hashmap lookup benchmark", 0 },
	{ &bench_local_storage_create_argp, 0, "local-storage-create benchmark", 0 },
>>>>>>> eb3cdb58
	{},
};

/* Make pos_args global, so that we can run argp_parse twice, if necessary */
static int pos_args;

static error_t parse_arg(int key, char *arg, struct argp_state *state)
{
	switch (key) {
	case 'v':
		env.verbose = true;
		break;
	case 'l':
		env.list = true;
		break;
	case 'd':
		env.duration_sec = strtol(arg, NULL, 10);
		if (env.duration_sec <= 0) {
			fprintf(stderr, "Invalid duration: %s\n", arg);
			argp_usage(state);
		}
		break;
	case 'w':
		env.warmup_sec = strtol(arg, NULL, 10);
		if (env.warmup_sec <= 0) {
			fprintf(stderr, "Invalid warm-up duration: %s\n", arg);
			argp_usage(state);
		}
		break;
	case 'p':
		env.producer_cnt = strtol(arg, NULL, 10);
		if (env.producer_cnt <= 0) {
			fprintf(stderr, "Invalid producer count: %s\n", arg);
			argp_usage(state);
		}
		break;
	case 'c':
		env.consumer_cnt = strtol(arg, NULL, 10);
		if (env.consumer_cnt <= 0) {
			fprintf(stderr, "Invalid consumer count: %s\n", arg);
			argp_usage(state);
		}
		break;
	case 'a':
		env.affinity = true;
		break;
	case 'q':
		env.quiet = true;
		break;
	case ARG_PROD_AFFINITY_SET:
		env.affinity = true;
		if (parse_num_list(arg, &env.prod_cpus.cpus,
				   &env.prod_cpus.cpus_len)) {
			fprintf(stderr, "Invalid format of CPU set for producers.");
			argp_usage(state);
		}
		break;
	case ARG_CONS_AFFINITY_SET:
		env.affinity = true;
		if (parse_num_list(arg, &env.cons_cpus.cpus,
				   &env.cons_cpus.cpus_len)) {
			fprintf(stderr, "Invalid format of CPU set for consumers.");
			argp_usage(state);
		}
		break;
	case ARGP_KEY_ARG:
		if (pos_args++) {
			fprintf(stderr,
				"Unrecognized positional argument: %s\n", arg);
			argp_usage(state);
		}
		env.bench_name = strdup(arg);
		break;
	default:
		return ARGP_ERR_UNKNOWN;
	}
	return 0;
}

static void parse_cmdline_args_init(int argc, char **argv)
{
	static const struct argp argp = {
		.options = opts,
		.parser = parse_arg,
		.doc = argp_program_doc,
		.children = bench_parsers,
	};
	if (argp_parse(&argp, argc, argv, 0, NULL, NULL))
		exit(1);
}

static void parse_cmdline_args_final(int argc, char **argv)
{
	struct argp_child bench_parsers[2] = {};
	const struct argp argp = {
		.options = opts,
		.parser = parse_arg,
		.doc = argp_program_doc,
		.children = bench_parsers,
	};

	/* Parse arguments the second time with the correct set of parsers */
	if (bench->argp) {
		bench_parsers[0].argp = bench->argp;
		bench_parsers[0].header = bench->name;
		pos_args = 0;
		if (argp_parse(&argp, argc, argv, 0, NULL, NULL))
			exit(1);
	}
}

static void collect_measurements(long delta_ns);

static __u64 last_time_ns;
static void sigalarm_handler(int signo)
{
	long new_time_ns = get_time_ns();
	long delta_ns = new_time_ns - last_time_ns;

	collect_measurements(delta_ns);

	last_time_ns = new_time_ns;
}

/* set up periodic 1-second timer */
static void setup_timer()
{
	static struct sigaction sigalarm_action = {
		.sa_handler = sigalarm_handler,
	};
	struct itimerval timer_settings = {};
	int err;

	last_time_ns = get_time_ns();
	err = sigaction(SIGALRM, &sigalarm_action, NULL);
	if (err < 0) {
		fprintf(stderr, "failed to install SIGALRM handler: %d\n", -errno);
		exit(1);
	}
	timer_settings.it_interval.tv_sec = 1;
	timer_settings.it_value.tv_sec = 1;
	err = setitimer(ITIMER_REAL, &timer_settings, NULL);
	if (err < 0) {
		fprintf(stderr, "failed to arm interval timer: %d\n", -errno);
		exit(1);
	}
}

static void set_thread_affinity(pthread_t thread, int cpu)
{
	cpu_set_t cpuset;

	CPU_ZERO(&cpuset);
	CPU_SET(cpu, &cpuset);
	if (pthread_setaffinity_np(thread, sizeof(cpuset), &cpuset)) {
		fprintf(stderr, "setting affinity to CPU #%d failed: %d\n",
			cpu, errno);
		exit(1);
	}
}

static int next_cpu(struct cpu_set *cpu_set)
{
	if (cpu_set->cpus) {
		int i;

		/* find next available CPU */
		for (i = cpu_set->next_cpu; i < cpu_set->cpus_len; i++) {
			if (cpu_set->cpus[i]) {
				cpu_set->next_cpu = i + 1;
				return i;
			}
		}
		fprintf(stderr, "Not enough CPUs specified, need CPU #%d or higher.\n", i);
		exit(1);
	}

	return cpu_set->next_cpu++;
}

static struct bench_state {
	int res_cnt;
	struct bench_res *results;
	pthread_t *consumers;
	pthread_t *producers;
} state;

const struct bench *bench = NULL;

extern const struct bench bench_count_global;
extern const struct bench bench_count_local;
extern const struct bench bench_rename_base;
extern const struct bench bench_rename_kprobe;
extern const struct bench bench_rename_kretprobe;
extern const struct bench bench_rename_rawtp;
extern const struct bench bench_rename_fentry;
extern const struct bench bench_rename_fexit;
extern const struct bench bench_trig_base;
extern const struct bench bench_trig_tp;
extern const struct bench bench_trig_rawtp;
extern const struct bench bench_trig_kprobe;
extern const struct bench bench_trig_fentry;
extern const struct bench bench_trig_fentry_sleep;
extern const struct bench bench_trig_fmodret;
extern const struct bench bench_trig_uprobe_base;
extern const struct bench bench_trig_uprobe_with_nop;
extern const struct bench bench_trig_uretprobe_with_nop;
extern const struct bench bench_trig_uprobe_without_nop;
extern const struct bench bench_trig_uretprobe_without_nop;
extern const struct bench bench_rb_libbpf;
extern const struct bench bench_rb_custom;
extern const struct bench bench_pb_libbpf;
extern const struct bench bench_pb_custom;
extern const struct bench bench_bloom_lookup;
extern const struct bench bench_bloom_update;
extern const struct bench bench_bloom_false_positive;
extern const struct bench bench_hashmap_without_bloom;
extern const struct bench bench_hashmap_with_bloom;
extern const struct bench bench_bpf_loop;
extern const struct bench bench_strncmp_no_helper;
extern const struct bench bench_strncmp_helper;
<<<<<<< HEAD
=======
extern const struct bench bench_bpf_hashmap_full_update;
extern const struct bench bench_local_storage_cache_seq_get;
extern const struct bench bench_local_storage_cache_interleaved_get;
extern const struct bench bench_local_storage_cache_hashmap_control;
extern const struct bench bench_local_storage_tasks_trace;
extern const struct bench bench_bpf_hashmap_lookup;
extern const struct bench bench_local_storage_create;
>>>>>>> eb3cdb58

static const struct bench *benchs[] = {
	&bench_count_global,
	&bench_count_local,
	&bench_rename_base,
	&bench_rename_kprobe,
	&bench_rename_kretprobe,
	&bench_rename_rawtp,
	&bench_rename_fentry,
	&bench_rename_fexit,
	&bench_trig_base,
	&bench_trig_tp,
	&bench_trig_rawtp,
	&bench_trig_kprobe,
	&bench_trig_fentry,
	&bench_trig_fentry_sleep,
	&bench_trig_fmodret,
	&bench_trig_uprobe_base,
	&bench_trig_uprobe_with_nop,
	&bench_trig_uretprobe_with_nop,
	&bench_trig_uprobe_without_nop,
	&bench_trig_uretprobe_without_nop,
	&bench_rb_libbpf,
	&bench_rb_custom,
	&bench_pb_libbpf,
	&bench_pb_custom,
	&bench_bloom_lookup,
	&bench_bloom_update,
	&bench_bloom_false_positive,
	&bench_hashmap_without_bloom,
	&bench_hashmap_with_bloom,
	&bench_bpf_loop,
	&bench_strncmp_no_helper,
	&bench_strncmp_helper,
<<<<<<< HEAD
=======
	&bench_bpf_hashmap_full_update,
	&bench_local_storage_cache_seq_get,
	&bench_local_storage_cache_interleaved_get,
	&bench_local_storage_cache_hashmap_control,
	&bench_local_storage_tasks_trace,
	&bench_bpf_hashmap_lookup,
	&bench_local_storage_create,
>>>>>>> eb3cdb58
};

static void find_benchmark(void)
{
	int i;

	if (!env.bench_name) {
		fprintf(stderr, "benchmark name is not specified\n");
		exit(1);
	}
	for (i = 0; i < ARRAY_SIZE(benchs); i++) {
		if (strcmp(benchs[i]->name, env.bench_name) == 0) {
			bench = benchs[i];
			break;
		}
	}
	if (!bench) {
		fprintf(stderr, "benchmark '%s' not found\n", env.bench_name);
		exit(1);
	}
}

static void setup_benchmark(void)
{
	int i, err;

	if (!env.quiet)
		printf("Setting up benchmark '%s'...\n", bench->name);

	state.producers = calloc(env.producer_cnt, sizeof(*state.producers));
	state.consumers = calloc(env.consumer_cnt, sizeof(*state.consumers));
	state.results = calloc(env.duration_sec + env.warmup_sec + 2,
			       sizeof(*state.results));
	if (!state.producers || !state.consumers || !state.results)
		exit(1);

	if (bench->validate)
		bench->validate();
	if (bench->setup)
		bench->setup();

	for (i = 0; i < env.consumer_cnt; i++) {
		err = pthread_create(&state.consumers[i], NULL,
				     bench->consumer_thread, (void *)(long)i);
		if (err) {
			fprintf(stderr, "failed to create consumer thread #%d: %d\n",
				i, -errno);
			exit(1);
		}
		if (env.affinity)
			set_thread_affinity(state.consumers[i],
					    next_cpu(&env.cons_cpus));
	}

	/* unless explicit producer CPU list is specified, continue after
	 * last consumer CPU
	 */
	if (!env.prod_cpus.cpus)
		env.prod_cpus.next_cpu = env.cons_cpus.next_cpu;

	for (i = 0; i < env.producer_cnt; i++) {
		err = pthread_create(&state.producers[i], NULL,
				     bench->producer_thread, (void *)(long)i);
		if (err) {
			fprintf(stderr, "failed to create producer thread #%d: %d\n",
				i, -errno);
			exit(1);
		}
		if (env.affinity)
			set_thread_affinity(state.producers[i],
					    next_cpu(&env.prod_cpus));
	}

	if (!env.quiet)
		printf("Benchmark '%s' started.\n", bench->name);
}

static pthread_mutex_t bench_done_mtx = PTHREAD_MUTEX_INITIALIZER;
static pthread_cond_t bench_done = PTHREAD_COND_INITIALIZER;

static void collect_measurements(long delta_ns) {
	int iter = state.res_cnt++;
	struct bench_res *res = &state.results[iter];

	bench->measure(res);

	if (bench->report_progress)
		bench->report_progress(iter, res, delta_ns);

	if (iter == env.duration_sec + env.warmup_sec) {
		pthread_mutex_lock(&bench_done_mtx);
		pthread_cond_signal(&bench_done);
		pthread_mutex_unlock(&bench_done_mtx);
	}
}

int main(int argc, char **argv)
{
	parse_cmdline_args_init(argc, argv);

	if (env.list) {
		int i;

		printf("Available benchmarks:\n");
		for (i = 0; i < ARRAY_SIZE(benchs); i++) {
			printf("- %s\n", benchs[i]->name);
		}
		return 0;
	}

	find_benchmark();
	parse_cmdline_args_final(argc, argv);

	setup_benchmark();

	setup_timer();

	pthread_mutex_lock(&bench_done_mtx);
	pthread_cond_wait(&bench_done, &bench_done_mtx);
	pthread_mutex_unlock(&bench_done_mtx);

	if (bench->report_final)
		/* skip first sample */
		bench->report_final(state.results + env.warmup_sec,
				    state.res_cnt - env.warmup_sec);

	return 0;
}<|MERGE_RESOLUTION|>--- conflicted
+++ resolved
@@ -34,19 +34,11 @@
 	libbpf_set_strict_mode(LIBBPF_STRICT_ALL);
 	libbpf_set_print(libbpf_print_fn);
 }
-<<<<<<< HEAD
 
 void false_hits_report_progress(int iter, struct bench_res *res, long delta_ns)
 {
 	long total = res->false_hits  + res->hits + res->drops;
 
-=======
-
-void false_hits_report_progress(int iter, struct bench_res *res, long delta_ns)
-{
-	long total = res->false_hits  + res->hits + res->drops;
-
->>>>>>> eb3cdb58
 	printf("Iter %3d (%7.3lfus): ",
 	       iter, (delta_ns - 1000000000) / 1000.0);
 
@@ -86,8 +78,6 @@
 
 	printf("hits %8.3lfM/s (%7.3lfM/prod), drops %8.3lfM/s, total operations %8.3lfM/s\n",
 	       hits_per_sec, hits_per_prod, drops_per_sec, hits_per_sec + drops_per_sec);
-<<<<<<< HEAD
-=======
 }
 
 void
@@ -125,7 +115,6 @@
 	}
 	gp_stat->stddev = sqrt(gp_stat->stddev);
 #undef IT_MEAN_DIFF
->>>>>>> eb3cdb58
 }
 
 void hits_drops_report_final(struct bench_res res[], int res_cnt)
@@ -197,8 +186,6 @@
 	printf("Summary: throughput %8.3lf \u00B1 %5.3lf M ops/s (%7.3lfM ops/prod), ",
 	       hits_mean, hits_stddev, hits_mean / env.producer_cnt);
 	printf("latency %8.3lf ns/op\n", 1000.0 / hits_mean * env.producer_cnt);
-<<<<<<< HEAD
-=======
 }
 
 void local_storage_report_progress(int iter, struct bench_res *res,
@@ -246,7 +233,6 @@
 	printf("hits latency %8.3lf ns/op, ", 1000.0 / hits_mean);
 	printf("important_hits throughput %8.3lf \u00B1 %5.3lf M ops/s\n",
 	       important_hits_mean, important_hits_stddev);
->>>>>>> eb3cdb58
 }
 
 const char *argp_program_version = "benchmark";
@@ -288,30 +274,22 @@
 extern struct argp bench_ringbufs_argp;
 extern struct argp bench_bloom_map_argp;
 extern struct argp bench_bpf_loop_argp;
-<<<<<<< HEAD
-extern struct argp bench_strncmp_argp;
-=======
 extern struct argp bench_local_storage_argp;
 extern struct argp bench_local_storage_rcu_tasks_trace_argp;
 extern struct argp bench_strncmp_argp;
 extern struct argp bench_hashmap_lookup_argp;
 extern struct argp bench_local_storage_create_argp;
->>>>>>> eb3cdb58
 
 static const struct argp_child bench_parsers[] = {
 	{ &bench_ringbufs_argp, 0, "Ring buffers benchmark", 0 },
 	{ &bench_bloom_map_argp, 0, "Bloom filter map benchmark", 0 },
 	{ &bench_bpf_loop_argp, 0, "bpf_loop helper benchmark", 0 },
-<<<<<<< HEAD
-	{ &bench_strncmp_argp, 0, "bpf_strncmp helper benchmark", 0 },
-=======
 	{ &bench_local_storage_argp, 0, "local_storage benchmark", 0 },
 	{ &bench_strncmp_argp, 0, "bpf_strncmp helper benchmark", 0 },
 	{ &bench_local_storage_rcu_tasks_trace_argp, 0,
 		"local_storage RCU Tasks Trace slowdown benchmark", 0 },
 	{ &bench_hashmap_lookup_argp, 0, "Hashmap lookup benchmark", 0 },
 	{ &bench_local_storage_create_argp, 0, "local-storage-create benchmark", 0 },
->>>>>>> eb3cdb58
 	{},
 };
 
@@ -533,8 +511,6 @@
 extern const struct bench bench_bpf_loop;
 extern const struct bench bench_strncmp_no_helper;
 extern const struct bench bench_strncmp_helper;
-<<<<<<< HEAD
-=======
 extern const struct bench bench_bpf_hashmap_full_update;
 extern const struct bench bench_local_storage_cache_seq_get;
 extern const struct bench bench_local_storage_cache_interleaved_get;
@@ -542,7 +518,6 @@
 extern const struct bench bench_local_storage_tasks_trace;
 extern const struct bench bench_bpf_hashmap_lookup;
 extern const struct bench bench_local_storage_create;
->>>>>>> eb3cdb58
 
 static const struct bench *benchs[] = {
 	&bench_count_global,
@@ -577,8 +552,6 @@
 	&bench_bpf_loop,
 	&bench_strncmp_no_helper,
 	&bench_strncmp_helper,
-<<<<<<< HEAD
-=======
 	&bench_bpf_hashmap_full_update,
 	&bench_local_storage_cache_seq_get,
 	&bench_local_storage_cache_interleaved_get,
@@ -586,7 +559,6 @@
 	&bench_local_storage_tasks_trace,
 	&bench_bpf_hashmap_lookup,
 	&bench_local_storage_create,
->>>>>>> eb3cdb58
 };
 
 static void find_benchmark(void)
