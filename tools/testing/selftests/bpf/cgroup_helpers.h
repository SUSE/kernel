/* SPDX-License-Identifier: GPL-2.0 */
#ifndef __CGROUP_HELPERS_H
#define __CGROUP_HELPERS_H

#include <errno.h>
#include <string.h>

#define clean_errno() (errno == 0 ? "None" : strerror(errno))
#define log_err(MSG, ...) fprintf(stderr, "(%s:%d: errno: %s) " MSG "\n", \
	__FILE__, __LINE__, clean_errno(), ##__VA_ARGS__)

/* cgroupv2 related */
<<<<<<< HEAD
int cgroup_setup_and_join(const char *path);
int create_and_get_cgroup(const char *path);
unsigned long long get_cgroup_id(const char *path);

int join_cgroup(const char *path);
=======
int enable_controllers(const char *relative_path, const char *controllers);
int write_cgroup_file(const char *relative_path, const char *file,
		      const char *buf);
int write_cgroup_file_parent(const char *relative_path, const char *file,
			     const char *buf);
int cgroup_setup_and_join(const char *relative_path);
int get_root_cgroup(void);
int create_and_get_cgroup(const char *relative_path);
void remove_cgroup(const char *relative_path);
unsigned long long get_cgroup_id(const char *relative_path);

int join_cgroup(const char *relative_path);
int join_parent_cgroup(const char *relative_path);
>>>>>>> eb3cdb58

int setup_cgroup_environment(void);
void cleanup_cgroup_environment(void);

/* cgroupv1 related */
int set_classid(unsigned int id);
int join_classid(void);

int setup_classid_environment(void);
void cleanup_classid_environment(void);

#endif /* __CGROUP_HELPERS_H */<|MERGE_RESOLUTION|>--- conflicted
+++ resolved
@@ -10,13 +10,6 @@
 	__FILE__, __LINE__, clean_errno(), ##__VA_ARGS__)
 
 /* cgroupv2 related */
-<<<<<<< HEAD
-int cgroup_setup_and_join(const char *path);
-int create_and_get_cgroup(const char *path);
-unsigned long long get_cgroup_id(const char *path);
-
-int join_cgroup(const char *path);
-=======
 int enable_controllers(const char *relative_path, const char *controllers);
 int write_cgroup_file(const char *relative_path, const char *file,
 		      const char *buf);
@@ -30,7 +23,6 @@
 
 int join_cgroup(const char *relative_path);
 int join_parent_cgroup(const char *relative_path);
->>>>>>> eb3cdb58
 
 int setup_cgroup_environment(void);
 void cleanup_cgroup_environment(void);
