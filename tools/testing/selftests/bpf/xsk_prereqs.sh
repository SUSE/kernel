--- conflicted
+++ resolved
@@ -8,11 +8,7 @@
 ksft_xpass=3
 ksft_skip=4
 
-<<<<<<< HEAD
-XSKOBJ=xdpxceiver
-=======
 XSKOBJ=xskxceiver
->>>>>>> eb3cdb58
 
 validate_root_exec()
 {
@@ -79,11 +75,7 @@
 	        ARGS+="-b "
 	fi
 
-<<<<<<< HEAD
-	./${XSKOBJ} -i ${VETH0} -i ${VETH1},${NS1} ${ARGS}
-=======
 	./${XSKOBJ} -i ${VETH0} -i ${VETH1} ${ARGS}
->>>>>>> eb3cdb58
 
 	retval=$?
 	test_status $retval "${TEST_NAME}"
