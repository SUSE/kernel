--- conflicted
+++ resolved
@@ -1451,21 +1451,12 @@
 	key = 1;
 	value = 1234;
 	/* Try to insert key=1 element. */
-<<<<<<< HEAD
-	assert(bpf_map_update_elem(fd, &key, &value, BPF_ANY) == -1 &&
-	       errno == EPERM);
-
-	/* Check that key=1 is not found. */
-	assert(bpf_map_lookup_elem(fd, &key, &value) == -1 && errno == ENOENT);
-	assert(bpf_map_get_next_key(fd, &key, &value) == -1 && errno == ENOENT);
-=======
 	assert(bpf_map_update_elem(fd, &key, &value, BPF_ANY) < 0 &&
 	       errno == EPERM);
 
 	/* Check that key=1 is not found. */
 	assert(bpf_map_lookup_elem(fd, &key, &value) < 0 && errno == ENOENT);
 	assert(bpf_map_get_next_key(fd, &key, &value) < 0 && errno == ENOENT);
->>>>>>> 7d2a07b7
 
 	close(fd);
 }
@@ -1488,13 +1479,8 @@
 	assert(bpf_map_update_elem(fd, &key, &value, BPF_ANY) == 0);
 
 	/* Check that reading elements and keys from the map is not allowed. */
-<<<<<<< HEAD
-	assert(bpf_map_lookup_elem(fd, &key, &value) == -1 && errno == EPERM);
-	assert(bpf_map_get_next_key(fd, &key, &value) == -1 && errno == EPERM);
-=======
 	assert(bpf_map_lookup_elem(fd, &key, &value) < 0 && errno == EPERM);
 	assert(bpf_map_get_next_key(fd, &key, &value) < 0 && errno == EPERM);
->>>>>>> 7d2a07b7
 
 	close(fd);
 }
@@ -1521,17 +1507,10 @@
 	assert(bpf_map_update_elem(fd, NULL, &value, BPF_ANY) == 0);
 
 	/* Peek element should fail */
-<<<<<<< HEAD
-	assert(bpf_map_lookup_elem(fd, NULL, &value) == -1 && errno == EPERM);
-
-	/* Pop element should fail */
-	assert(bpf_map_lookup_and_delete_elem(fd, NULL, &value) == -1 &&
-=======
 	assert(bpf_map_lookup_elem(fd, NULL, &value) < 0 && errno == EPERM);
 
 	/* Pop element should fail */
 	assert(bpf_map_lookup_and_delete_elem(fd, NULL, &value) < 0 &&
->>>>>>> 7d2a07b7
 	       errno == EPERM);
 
 	close(fd);
