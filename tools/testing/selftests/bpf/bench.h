--- conflicted
+++ resolved
@@ -40,21 +40,15 @@
 	long hits;
 	long drops;
 	long false_hits;
-<<<<<<< HEAD
-=======
 	long important_hits;
 	unsigned long gp_ns;
 	unsigned long gp_ct;
 	unsigned int stime;
->>>>>>> eb3cdb58
 };
 
 struct bench {
 	const char *name;
-<<<<<<< HEAD
-=======
 	const struct argp *argp;
->>>>>>> eb3cdb58
 	void (*validate)(void);
 	void (*setup)(void);
 	void *(*producer_thread)(void *ctx);
@@ -78,8 +72,6 @@
 void false_hits_report_final(struct bench_res res[], int res_cnt);
 void ops_report_progress(int iter, struct bench_res *res, long delta_ns);
 void ops_report_final(struct bench_res res[], int res_cnt);
-<<<<<<< HEAD
-=======
 void local_storage_report_progress(int iter, struct bench_res *res,
 				   long delta_ns);
 void local_storage_report_final(struct bench_res res[], int res_cnt);
@@ -87,7 +79,6 @@
 				      struct basic_stats *gp_stat);
 void grace_period_ticks_basic_stats(struct bench_res res[], int res_cnt,
 				    struct basic_stats *gp_stat);
->>>>>>> eb3cdb58
 
 static inline __u64 get_time_ns(void)
 {
