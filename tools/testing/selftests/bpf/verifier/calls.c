--- conflicted
+++ resolved
@@ -76,11 +76,7 @@
 	},
 	.prog_type = BPF_PROG_TYPE_SCHED_CLS,
 	.result = REJECT,
-<<<<<<< HEAD
-	.errstr = "arg#0 expected pointer to ctx, but got PTR",
-=======
 	.errstr = "R1 must have zero offset when passed to release func or trusted arg to kfunc",
->>>>>>> eb3cdb58
 	.fixup_kfunc_btf_id = {
 		{ "bpf_kfunc_call_test_pass_ctx", 2 },
 	},
@@ -113,11 +109,7 @@
 	},
 	.prog_type = BPF_PROG_TYPE_SCHED_CLS,
 	.result = REJECT,
-<<<<<<< HEAD
-	.errstr = "arg#0 pointer type STRUCT prog_test_ref_kfunc must point",
-=======
 	.errstr = "Possibly NULL pointer passed to trusted arg0",
->>>>>>> eb3cdb58
 	.fixup_kfunc_btf_id = {
 		{ "bpf_kfunc_call_test_acquire", 3 },
 		{ "bpf_kfunc_call_test_release", 5 },
@@ -173,15 +165,6 @@
 	BPF_ALU64_IMM(BPF_ADD, BPF_REG_1, -8),
 	BPF_ST_MEM(BPF_DW, BPF_REG_1, 0, 0),
 	BPF_RAW_INSN(BPF_JMP | BPF_CALL, 0, BPF_PSEUDO_KFUNC_CALL, 0, 0),
-<<<<<<< HEAD
-	BPF_JMP_IMM(BPF_JNE, BPF_REG_0, 0, 1),
-	BPF_EXIT_INSN(),
-	BPF_MOV64_REG(BPF_REG_1, BPF_REG_0),
-	BPF_LDX_MEM(BPF_DW, BPF_REG_1, BPF_REG_1, 16),
-	BPF_ALU64_IMM(BPF_ADD, BPF_REG_1, -4),
-	BPF_RAW_INSN(BPF_JMP | BPF_CALL, 0, BPF_PSEUDO_KFUNC_CALL, 0, 0),
-	BPF_MOV64_IMM(BPF_REG_0, 0),
-=======
 	BPF_MOV64_REG(BPF_REG_2, BPF_REG_0),
 	BPF_JMP_IMM(BPF_JNE, BPF_REG_0, 0, 1),
 	BPF_EXIT_INSN(),
@@ -192,26 +175,17 @@
 	BPF_MOV64_REG(BPF_REG_1, BPF_REG_2),
 	BPF_RAW_INSN(BPF_JMP | BPF_CALL, 0, BPF_PSEUDO_KFUNC_CALL, 0, 0),
 	BPF_MOV64_IMM(BPF_REG_0, 0),
->>>>>>> eb3cdb58
 	BPF_EXIT_INSN(),
 	},
 	.prog_type = BPF_PROG_TYPE_SCHED_CLS,
 	.fixup_kfunc_btf_id = {
 		{ "bpf_kfunc_call_test_acquire", 3 },
-<<<<<<< HEAD
-		{ "bpf_kfunc_call_test_release", 9 },
-	},
-	.result_unpriv = REJECT,
-	.result = REJECT,
-	.errstr = "negative offset ptr_ ptr R1 off=-4 disallowed",
-=======
 		{ "bpf_kfunc_call_test_offset", 9 },
 		{ "bpf_kfunc_call_test_release", 12 },
 	},
 	.result_unpriv = REJECT,
 	.result = REJECT,
 	.errstr = "ptr R1 off=-4 disallowed",
->>>>>>> eb3cdb58
 },
 {
 	"calls: invalid kfunc call: PTR_TO_BTF_ID with variable offset",
@@ -249,8 +223,6 @@
 	.errstr = "variable ptr_ access var_off=(0x0; 0x7) disallowed",
 },
 {
-<<<<<<< HEAD
-=======
 	"calls: invalid kfunc call: referenced arg needs refcounted PTR_TO_BTF_ID",
 	.insns = {
 	BPF_MOV64_REG(BPF_REG_1, BPF_REG_10),
@@ -304,7 +276,6 @@
 	.result = ACCEPT,
 },
 {
->>>>>>> eb3cdb58
 	"calls: basic sanity",
 	.insns = {
 	BPF_RAW_INSN(BPF_JMP | BPF_CALL, 0, 1, 0, 2),
