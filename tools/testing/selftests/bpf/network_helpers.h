/* SPDX-License-Identifier: GPL-2.0 */
#ifndef __NETWORK_HELPERS_H
#define __NETWORK_HELPERS_H
#include <sys/socket.h>
#include <sys/types.h>
#include <linux/types.h>
typedef __u16 __sum16;
#include <linux/if_ether.h>
#include <linux/if_packet.h>
#include <linux/ip.h>
#include <linux/ipv6.h>
#include <linux/ethtool.h>
#include <linux/sockios.h>
#include <linux/err.h>
#include <netinet/tcp.h>
#include <bpf/bpf_endian.h>
#include <net/if.h>

#define MAGIC_VAL 0x1234
#define NUM_ITER 100000
#define VIP_NUM 5
#define MAGIC_BYTES 123

struct network_helper_opts {
	int timeout_ms;
<<<<<<< HEAD
	bool must_fail;
	bool noconnect;
	int type;
	int proto;
=======
	int proto;
	/* +ve: Passed to listen() as-is.
	 *   0: Default when the test does not set
	 *      a particular value during the struct init.
	 *      It is changed to 1 before passing to listen().
	 *      Most tests only have one on-going connection.
	 * -ve: It is changed to 0 before passing to listen().
	 *      It is useful to force syncookie without
	 *	changing the "tcp_syncookies" sysctl from 1 to 2.
	 */
	int backlog;
	int (*post_socket_cb)(int fd, void *opts);
	void *cb_opts;
>>>>>>> 2d5404ca
};

/* ipv4 test vector */
struct ipv4_packet {
	struct ethhdr eth;
	struct iphdr iph;
	struct tcphdr tcp;
} __packed;
extern struct ipv4_packet pkt_v4;

/* ipv6 test vector */
struct ipv6_packet {
	struct ethhdr eth;
	struct ipv6hdr iph;
	struct tcphdr tcp;
} __packed;
extern struct ipv6_packet pkt_v6;

int settimeo(int fd, int timeout_ms);
int start_server_str(int family, int type, const char *addr_str, __u16 port,
		     const struct network_helper_opts *opts);
int start_server(int family, int type, const char *addr, __u16 port,
		 int timeout_ms);
int *start_reuseport_server(int family, int type, const char *addr_str,
			    __u16 port, int timeout_ms,
			    unsigned int nr_listens);
int start_server_addr(int type, const struct sockaddr_storage *addr, socklen_t len,
		      const struct network_helper_opts *opts);
void free_fds(int *fds, unsigned int nr_close_fds);
int client_socket(int family, int type,
		  const struct network_helper_opts *opts);
int connect_to_addr(int type, const struct sockaddr_storage *addr, socklen_t len,
		    const struct network_helper_opts *opts);
int connect_to_addr_str(int family, int type, const char *addr_str, __u16 port,
			const struct network_helper_opts *opts);
int connect_to_fd(int server_fd, int timeout_ms);
int connect_to_fd_opts(int server_fd, const struct network_helper_opts *opts);
int connect_fd_to_fd(int client_fd, int server_fd, int timeout_ms);
int fastopen_connect(int server_fd, const char *data, unsigned int data_len,
		     int timeout_ms);
int make_sockaddr(int family, const char *addr_str, __u16 port,
		  struct sockaddr_storage *addr, socklen_t *len);
char *ping_command(int family);
int get_socket_local_port(int sock_fd);
<<<<<<< HEAD
=======
int get_hw_ring_size(char *ifname, struct ethtool_ringparam *ring_param);
int set_hw_ring_size(char *ifname, struct ethtool_ringparam *ring_param);
>>>>>>> 2d5404ca

struct nstoken;
/**
 * open_netns() - Switch to specified network namespace by name.
 *
 * Returns token with which to restore the original namespace
 * using close_netns().
 */
struct nstoken *open_netns(const char *name);
void close_netns(struct nstoken *token);
int send_recv_data(int lfd, int fd, uint32_t total_bytes);
int make_netns(const char *name);
int remove_netns(const char *name);

static __u16 csum_fold(__u32 csum)
{
	csum = (csum & 0xffff) + (csum >> 16);
	csum = (csum & 0xffff) + (csum >> 16);

	return (__u16)~csum;
}

static inline __sum16 csum_tcpudp_magic(__be32 saddr, __be32 daddr,
					__u32 len, __u8 proto,
					__wsum csum)
{
	__u64 s = csum;

	s += (__u32)saddr;
	s += (__u32)daddr;
	s += htons(proto + len);
	s = (s & 0xffffffff) + (s >> 32);
	s = (s & 0xffffffff) + (s >> 32);

	return csum_fold((__u32)s);
}

static inline __sum16 csum_ipv6_magic(const struct in6_addr *saddr,
				      const struct in6_addr *daddr,
					__u32 len, __u8 proto,
					__wsum csum)
{
	__u64 s = csum;
	int i;

	for (i = 0; i < 4; i++)
		s += (__u32)saddr->s6_addr32[i];
	for (i = 0; i < 4; i++)
		s += (__u32)daddr->s6_addr32[i];
	s += htons(proto + len);
	s = (s & 0xffffffff) + (s >> 32);
	s = (s & 0xffffffff) + (s >> 32);

	return csum_fold((__u32)s);
}

struct tmonitor_ctx;

#ifdef TRAFFIC_MONITOR
struct tmonitor_ctx *traffic_monitor_start(const char *netns, const char *test_name,
					   const char *subtest_name);
void traffic_monitor_stop(struct tmonitor_ctx *ctx);
#else
static inline struct tmonitor_ctx *traffic_monitor_start(const char *netns, const char *test_name,
							 const char *subtest_name)
{
	return NULL;
}

static inline void traffic_monitor_stop(struct tmonitor_ctx *ctx)
{
}
#endif

#endif<|MERGE_RESOLUTION|>--- conflicted
+++ resolved
@@ -23,12 +23,6 @@
 
 struct network_helper_opts {
 	int timeout_ms;
-<<<<<<< HEAD
-	bool must_fail;
-	bool noconnect;
-	int type;
-	int proto;
-=======
 	int proto;
 	/* +ve: Passed to listen() as-is.
 	 *   0: Default when the test does not set
@@ -42,7 +36,6 @@
 	int backlog;
 	int (*post_socket_cb)(int fd, void *opts);
 	void *cb_opts;
->>>>>>> 2d5404ca
 };
 
 /* ipv4 test vector */
@@ -87,11 +80,8 @@
 		  struct sockaddr_storage *addr, socklen_t *len);
 char *ping_command(int family);
 int get_socket_local_port(int sock_fd);
-<<<<<<< HEAD
-=======
 int get_hw_ring_size(char *ifname, struct ethtool_ringparam *ring_param);
 int set_hw_ring_size(char *ifname, struct ethtool_ringparam *ring_param);
->>>>>>> 2d5404ca
 
 struct nstoken;
 /**
