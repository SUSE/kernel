// SPDX-License-Identifier: GPL-2.0
// Copyright (c) 2017-2018 Covalent IO, Inc. http://covalent.io
#include <stdio.h>
#include <stdlib.h>
#include <sys/socket.h>
#include <sys/ioctl.h>
#include <sys/select.h>
#include <netinet/in.h>
#include <arpa/inet.h>
#include <unistd.h>
#include <string.h>
#include <errno.h>
#include <stdbool.h>
#include <signal.h>
#include <fcntl.h>
#include <sys/wait.h>
#include <time.h>
#include <sched.h>

#include <sys/time.h>
#include <sys/types.h>
#include <sys/sendfile.h>

#include <linux/netlink.h>
#include <linux/socket.h>
#include <linux/sock_diag.h>
#include <linux/bpf.h>
#include <linux/if_link.h>
#include <linux/tls.h>
#include <assert.h>
#include <libgen.h>

#include <getopt.h>

#include <bpf/bpf.h>
#include <bpf/libbpf.h>

#include "bpf_util.h"
#include "cgroup_helpers.h"

int running;
static void running_handler(int a);

#ifndef TCP_ULP
# define TCP_ULP 31
#endif
#ifndef SOL_TLS
# define SOL_TLS 282
#endif

/* randomly selected ports for testing on lo */
#define S1_PORT 10000
#define S2_PORT 10001

#define BPF_SOCKMAP_FILENAME  "test_sockmap_kern.bpf.o"
#define BPF_SOCKHASH_FILENAME "test_sockhash_kern.bpf.o"
#define CG_PATH "/sockmap"

/* global sockets */
int s1, s2, c1, c2, p1, p2;
int test_cnt;
int passed;
int failed;
int map_fd[9];
struct bpf_map *maps[9];
<<<<<<< HEAD
int prog_fd[9];
=======
struct bpf_program *progs[9];
struct bpf_link *links[9];
>>>>>>> b806d6ef

int txmsg_pass;
int txmsg_redir;
int txmsg_drop;
int txmsg_apply;
int txmsg_cork;
int txmsg_start;
int txmsg_end;
int txmsg_start_push;
int txmsg_end_push;
int txmsg_start_pop;
int txmsg_pop;
int txmsg_ingress;
int txmsg_redir_skb;
int txmsg_ktls_skb;
int txmsg_ktls_skb_drop;
int txmsg_ktls_skb_redir;
int ktls;
int peek_flag;
int skb_use_parser;
int txmsg_omit_skb_parser;

static const struct option long_options[] = {
	{"help",	no_argument,		NULL, 'h' },
	{"cgroup",	required_argument,	NULL, 'c' },
	{"rate",	required_argument,	NULL, 'r' },
	{"verbose",	optional_argument,	NULL, 'v' },
	{"iov_count",	required_argument,	NULL, 'i' },
	{"length",	required_argument,	NULL, 'l' },
	{"test",	required_argument,	NULL, 't' },
	{"data_test",   no_argument,		NULL, 'd' },
	{"txmsg",		no_argument,	&txmsg_pass,  1  },
	{"txmsg_redir",		no_argument,	&txmsg_redir, 1  },
	{"txmsg_drop",		no_argument,	&txmsg_drop, 1 },
	{"txmsg_apply",	required_argument,	NULL, 'a'},
	{"txmsg_cork",	required_argument,	NULL, 'k'},
	{"txmsg_start", required_argument,	NULL, 's'},
	{"txmsg_end",	required_argument,	NULL, 'e'},
	{"txmsg_start_push", required_argument,	NULL, 'p'},
	{"txmsg_end_push",   required_argument,	NULL, 'q'},
	{"txmsg_start_pop",  required_argument,	NULL, 'w'},
	{"txmsg_pop",	     required_argument,	NULL, 'x'},
	{"txmsg_ingress", no_argument,		&txmsg_ingress, 1 },
	{"txmsg_redir_skb", no_argument,	&txmsg_redir_skb, 1 },
	{"ktls", no_argument,			&ktls, 1 },
	{"peek", no_argument,			&peek_flag, 1 },
	{"txmsg_omit_skb_parser", no_argument,      &txmsg_omit_skb_parser, 1},
	{"whitelist", required_argument,	NULL, 'n' },
	{"blacklist", required_argument,	NULL, 'b' },
	{0, 0, NULL, 0 }
};

struct test_env {
	const char *type;
	const char *subtest;
	const char *prepend;

	int test_num;
	int subtest_num;

	int succ_cnt;
	int fail_cnt;
	int fail_last;
};

struct test_env env;

struct sockmap_options {
	int verbose;
	bool base;
	bool sendpage;
	bool data_test;
	bool drop_expected;
	bool check_recved_len;
	bool tx_wait_mem;
	int iov_count;
	int iov_length;
	int rate;
	char *map;
	char *whitelist;
	char *blacklist;
	char *prepend;
};

struct _test {
	char *title;
	void (*tester)(int cg_fd, struct sockmap_options *opt);
};

static void test_start(void)
{
	env.subtest_num++;
}

static void test_fail(void)
{
	env.fail_cnt++;
}

static void test_pass(void)
{
	env.succ_cnt++;
}

static void test_reset(void)
{
	txmsg_start = txmsg_end = 0;
	txmsg_start_pop = txmsg_pop = 0;
	txmsg_start_push = txmsg_end_push = 0;
	txmsg_pass = txmsg_drop = txmsg_redir = 0;
	txmsg_apply = txmsg_cork = 0;
	txmsg_ingress = txmsg_redir_skb = 0;
	txmsg_ktls_skb = txmsg_ktls_skb_drop = txmsg_ktls_skb_redir = 0;
	txmsg_omit_skb_parser = 0;
	skb_use_parser = 0;
}

static int test_start_subtest(const struct _test *t, struct sockmap_options *o)
{
	env.type = o->map;
	env.subtest = t->title;
	env.prepend = o->prepend;
	env.test_num++;
	env.subtest_num = 0;
	env.fail_last = env.fail_cnt;
	test_reset();
	return 0;
}

static void test_end_subtest(void)
{
	int error = env.fail_cnt - env.fail_last;
	int type = strcmp(env.type, BPF_SOCKMAP_FILENAME);

	if (!error)
		test_pass();

	fprintf(stdout, "#%2d/%2d %8s:%s:%s:%s\n",
		env.test_num, env.subtest_num,
		!type ? "sockmap" : "sockhash",
		env.prepend ? : "",
		env.subtest, error ? "FAIL" : "OK");
}

static void test_print_results(void)
{
	fprintf(stdout, "Pass: %d Fail: %d\n",
		env.succ_cnt, env.fail_cnt);
}

static void usage(char *argv[])
{
	int i;

	printf(" Usage: %s --cgroup <cgroup_path>\n", argv[0]);
	printf(" options:\n");
	for (i = 0; long_options[i].name != 0; i++) {
		printf(" --%-12s", long_options[i].name);
		if (long_options[i].flag != NULL)
			printf(" flag (internal value:%d)\n",
				*long_options[i].flag);
		else
			printf(" -%c\n", long_options[i].val);
	}
	printf("\n");
}

char *sock_to_string(int s)
{
	if (s == c1)
		return "client1";
	else if (s == c2)
		return "client2";
	else if (s == s1)
		return "server1";
	else if (s == s2)
		return "server2";
	else if (s == p1)
		return "peer1";
	else if (s == p2)
		return "peer2";
	else
		return "unknown";
}

static int sockmap_init_ktls(int verbose, int s)
{
	struct tls12_crypto_info_aes_gcm_128 tls_tx = {
		.info = {
			.version     = TLS_1_2_VERSION,
			.cipher_type = TLS_CIPHER_AES_GCM_128,
		},
	};
	struct tls12_crypto_info_aes_gcm_128 tls_rx = {
		.info = {
			.version     = TLS_1_2_VERSION,
			.cipher_type = TLS_CIPHER_AES_GCM_128,
		},
	};
	int so_buf = 6553500;
	int err;

	err = setsockopt(s, 6, TCP_ULP, "tls", sizeof("tls"));
	if (err) {
		fprintf(stderr, "setsockopt: TCP_ULP(%s) failed with error %i\n", sock_to_string(s), err);
		return -EINVAL;
	}
	err = setsockopt(s, SOL_TLS, TLS_TX, (void *)&tls_tx, sizeof(tls_tx));
	if (err) {
		fprintf(stderr, "setsockopt: TLS_TX(%s) failed with error %i\n", sock_to_string(s), err);
		return -EINVAL;
	}
	err = setsockopt(s, SOL_TLS, TLS_RX, (void *)&tls_rx, sizeof(tls_rx));
	if (err) {
		fprintf(stderr, "setsockopt: TLS_RX(%s) failed with error %i\n", sock_to_string(s), err);
		return -EINVAL;
	}
	err = setsockopt(s, SOL_SOCKET, SO_SNDBUF, &so_buf, sizeof(so_buf));
	if (err) {
		fprintf(stderr, "setsockopt: (%s) failed sndbuf with error %i\n", sock_to_string(s), err);
		return -EINVAL;
	}
	err = setsockopt(s, SOL_SOCKET, SO_RCVBUF, &so_buf, sizeof(so_buf));
	if (err) {
		fprintf(stderr, "setsockopt: (%s) failed rcvbuf with error %i\n", sock_to_string(s), err);
		return -EINVAL;
	}

	if (verbose)
		fprintf(stdout, "socket(%s) kTLS enabled\n", sock_to_string(s));
	return 0;
}
static int sockmap_init_sockets(int verbose)
{
	int i, err, one = 1;
	struct sockaddr_in addr;
	int *fds[4] = {&s1, &s2, &c1, &c2};

	s1 = s2 = p1 = p2 = c1 = c2 = 0;

	/* Init sockets */
	for (i = 0; i < 4; i++) {
		*fds[i] = socket(AF_INET, SOCK_STREAM, 0);
		if (*fds[i] < 0) {
			perror("socket s1 failed()");
			return errno;
		}
	}

	/* Allow reuse */
	for (i = 0; i < 2; i++) {
		err = setsockopt(*fds[i], SOL_SOCKET, SO_REUSEADDR,
				 (char *)&one, sizeof(one));
		if (err) {
			perror("setsockopt failed()");
			return errno;
		}
	}

	/* Non-blocking sockets */
	for (i = 0; i < 2; i++) {
		err = ioctl(*fds[i], FIONBIO, (char *)&one);
		if (err < 0) {
			perror("ioctl s1 failed()");
			return errno;
		}
	}

	/* Bind server sockets */
	memset(&addr, 0, sizeof(struct sockaddr_in));
	addr.sin_family = AF_INET;
	addr.sin_addr.s_addr = inet_addr("127.0.0.1");

	addr.sin_port = htons(S1_PORT);
	err = bind(s1, (struct sockaddr *)&addr, sizeof(addr));
	if (err < 0) {
		perror("bind s1 failed()");
		return errno;
	}

	addr.sin_port = htons(S2_PORT);
	err = bind(s2, (struct sockaddr *)&addr, sizeof(addr));
	if (err < 0) {
		perror("bind s2 failed()");
		return errno;
	}

	/* Listen server sockets */
	addr.sin_port = htons(S1_PORT);
	err = listen(s1, 32);
	if (err < 0) {
		perror("listen s1 failed()");
		return errno;
	}

	addr.sin_port = htons(S2_PORT);
	err = listen(s2, 32);
	if (err < 0) {
		perror("listen s1 failed()");
		return errno;
	}

	/* Initiate Connect */
	addr.sin_port = htons(S1_PORT);
	err = connect(c1, (struct sockaddr *)&addr, sizeof(addr));
	if (err < 0 && errno != EINPROGRESS) {
		perror("connect c1 failed()");
		return errno;
	}

	addr.sin_port = htons(S2_PORT);
	err = connect(c2, (struct sockaddr *)&addr, sizeof(addr));
	if (err < 0 && errno != EINPROGRESS) {
		perror("connect c2 failed()");
		return errno;
	} else if (err < 0) {
		err = 0;
	}

	/* Accept Connecrtions */
	p1 = accept(s1, NULL, NULL);
	if (p1 < 0) {
		perror("accept s1 failed()");
		return errno;
	}

	p2 = accept(s2, NULL, NULL);
	if (p2 < 0) {
		perror("accept s1 failed()");
		return errno;
	}

	if (verbose > 1) {
		printf("connected sockets: c1 <-> p1, c2 <-> p2\n");
		printf("cgroups binding: c1(%i) <-> s1(%i) - - - c2(%i) <-> s2(%i)\n",
			c1, s1, c2, s2);
	}
	return 0;
}

struct msg_stats {
	size_t bytes_sent;
	size_t bytes_recvd;
	struct timespec start;
	struct timespec end;
};

static int msg_loop_sendpage(int fd, int iov_length, int cnt,
			     struct msg_stats *s,
			     struct sockmap_options *opt)
{
	bool drop = opt->drop_expected;
	unsigned char k = 0;
	FILE *file;
	int i, fp;

	file = tmpfile();
	if (!file) {
		perror("create file for sendpage");
		return 1;
	}
	for (i = 0; i < iov_length * cnt; i++, k++)
		fwrite(&k, sizeof(char), 1, file);
	fflush(file);
	fseek(file, 0, SEEK_SET);

	fp = fileno(file);

	clock_gettime(CLOCK_MONOTONIC, &s->start);
	for (i = 0; i < cnt; i++) {
		int sent;

		errno = 0;
		sent = sendfile(fd, fp, NULL, iov_length);

		if (!drop && sent < 0) {
			perror("sendpage loop error");
			fclose(file);
			return sent;
		} else if (drop && sent >= 0) {
			printf("sendpage loop error expected: %i errno %i\n",
			       sent, errno);
			fclose(file);
			return -EIO;
		}

		if (sent > 0)
			s->bytes_sent += sent;
	}
	clock_gettime(CLOCK_MONOTONIC, &s->end);
	fclose(file);
	return 0;
}

static void msg_free_iov(struct msghdr *msg)
{
	int i;

	for (i = 0; i < msg->msg_iovlen; i++)
		free(msg->msg_iov[i].iov_base);
	free(msg->msg_iov);
	msg->msg_iov = NULL;
	msg->msg_iovlen = 0;
}

static int msg_alloc_iov(struct msghdr *msg,
			 int iov_count, int iov_length,
			 bool data, bool xmit)
{
	unsigned char k = 0;
	struct iovec *iov;
	int i;

	iov = calloc(iov_count, sizeof(struct iovec));
	if (!iov)
		return errno;

	for (i = 0; i < iov_count; i++) {
		unsigned char *d = calloc(iov_length, sizeof(char));

		if (!d) {
			fprintf(stderr, "iov_count %i/%i OOM\n", i, iov_count);
			goto unwind_iov;
		}
		iov[i].iov_base = d;
		iov[i].iov_len = iov_length;

		if (data && xmit) {
			int j;

			for (j = 0; j < iov_length; j++)
				d[j] = k++;
		}
	}

	msg->msg_iov = iov;
	msg->msg_iovlen = iov_count;

	return 0;
unwind_iov:
	for (i--; i >= 0 ; i--)
		free(msg->msg_iov[i].iov_base);
	return -ENOMEM;
}

static int msg_verify_data(struct msghdr *msg, int size, int chunk_sz)
{
	int i, j = 0, bytes_cnt = 0;
	unsigned char k = 0;

	for (i = 0; i < msg->msg_iovlen; i++) {
		unsigned char *d = msg->msg_iov[i].iov_base;

		/* Special case test for skb ingress + ktls */
		if (i == 0 && txmsg_ktls_skb) {
			if (msg->msg_iov[i].iov_len < 4)
				return -EIO;
			if (memcmp(d, "PASS", 4) != 0) {
				fprintf(stderr,
					"detected skb data error with skb ingress update @iov[%i]:%i \"%02x %02x %02x %02x\" != \"PASS\"\n",
					i, 0, d[0], d[1], d[2], d[3]);
				return -EIO;
			}
			j = 4; /* advance index past PASS header */
		}

		for (; j < msg->msg_iov[i].iov_len && size; j++) {
			if (d[j] != k++) {
				fprintf(stderr,
					"detected data corruption @iov[%i]:%i %02x != %02x, %02x ?= %02x\n",
					i, j, d[j], k - 1, d[j+1], k);
				return -EIO;
			}
			bytes_cnt++;
			if (bytes_cnt == chunk_sz) {
				k = 0;
				bytes_cnt = 0;
			}
			size--;
		}
	}
	return 0;
}

static int msg_loop(int fd, int iov_count, int iov_length, int cnt,
		    struct msg_stats *s, bool tx,
		    struct sockmap_options *opt)
{
	struct msghdr msg = {0}, msg_peek = {0};
	int err, i, flags = MSG_NOSIGNAL;
	bool drop = opt->drop_expected;
	bool data = opt->data_test;
	int iov_alloc_length = iov_length;

	if (!tx && opt->check_recved_len)
		iov_alloc_length *= 2;

	err = msg_alloc_iov(&msg, iov_count, iov_alloc_length, data, tx);
	if (err)
		goto out_errno;
	if (peek_flag) {
		err = msg_alloc_iov(&msg_peek, iov_count, iov_length, data, tx);
		if (err)
			goto out_errno;
	}

	if (tx) {
		clock_gettime(CLOCK_MONOTONIC, &s->start);
		for (i = 0; i < cnt; i++) {
			int sent;

			errno = 0;
			sent = sendmsg(fd, &msg, flags);

			if (!drop && sent < 0) {
				if (opt->tx_wait_mem && errno == EACCES) {
					errno = 0;
					goto out_errno;
				}
				perror("sendmsg loop error");
				goto out_errno;
			} else if (drop && sent >= 0) {
				fprintf(stderr,
					"sendmsg loop error expected: %i errno %i\n",
					sent, errno);
				errno = -EIO;
				goto out_errno;
			}
			if (sent > 0)
				s->bytes_sent += sent;
		}
		clock_gettime(CLOCK_MONOTONIC, &s->end);
	} else {
		int slct, recvp = 0, recv, max_fd = fd;
		float total_bytes, txmsg_pop_total;
		int fd_flags = O_NONBLOCK;
		struct timeval timeout;
		fd_set w;

		fcntl(fd, fd_flags);
		/* Account for pop bytes noting each iteration of apply will
		 * call msg_pop_data helper so we need to account for this
		 * by calculating the number of apply iterations. Note user
		 * of the tool can create cases where no data is sent by
		 * manipulating pop/push/pull/etc. For example txmsg_apply 1
		 * with txmsg_pop 1 will try to apply 1B at a time but each
		 * iteration will then pop 1B so no data will ever be sent.
		 * This is really only useful for testing edge cases in code
		 * paths.
		 */
		total_bytes = (float)iov_count * (float)iov_length * (float)cnt;
		if (txmsg_apply)
			txmsg_pop_total = txmsg_pop * (total_bytes / txmsg_apply);
		else
			txmsg_pop_total = txmsg_pop * cnt;
		total_bytes -= txmsg_pop_total;
		err = clock_gettime(CLOCK_MONOTONIC, &s->start);
		if (err < 0)
			perror("recv start time");
		while (s->bytes_recvd < total_bytes) {
			if (txmsg_cork) {
				timeout.tv_sec = 0;
				timeout.tv_usec = 300000;
			} else {
				timeout.tv_sec = 3;
				timeout.tv_usec = 0;
			}

			/* FD sets */
			FD_ZERO(&w);
			FD_SET(fd, &w);

			slct = select(max_fd + 1, &w, NULL, NULL, &timeout);
			if (slct == -1) {
				perror("select()");
				clock_gettime(CLOCK_MONOTONIC, &s->end);
				goto out_errno;
			} else if (!slct) {
				if (opt->verbose)
					fprintf(stderr, "unexpected timeout: recved %zu/%f pop_total %f\n", s->bytes_recvd, total_bytes, txmsg_pop_total);
				errno = -EIO;
				clock_gettime(CLOCK_MONOTONIC, &s->end);
				goto out_errno;
			}

			if (opt->tx_wait_mem) {
				FD_ZERO(&w);
				FD_SET(fd, &w);
				slct = select(max_fd + 1, NULL, NULL, &w, &timeout);
				errno = 0;
				close(fd);
				goto out_errno;
			}

			errno = 0;
			if (peek_flag) {
				flags |= MSG_PEEK;
				recvp = recvmsg(fd, &msg_peek, flags);
				if (recvp < 0) {
					if (errno != EWOULDBLOCK) {
						clock_gettime(CLOCK_MONOTONIC, &s->end);
						goto out_errno;
					}
				}
				flags = 0;
			}

			recv = recvmsg(fd, &msg, flags);
			if (recv < 0) {
				if (errno != EWOULDBLOCK) {
					clock_gettime(CLOCK_MONOTONIC, &s->end);
					perror("recv failed()");
					goto out_errno;
				}
			}

			if (recv > 0)
				s->bytes_recvd += recv;

			if (opt->check_recved_len && s->bytes_recvd > total_bytes) {
				errno = EMSGSIZE;
				fprintf(stderr, "recv failed(), bytes_recvd:%zd, total_bytes:%f\n",
						s->bytes_recvd, total_bytes);
				goto out_errno;
			}

			if (data) {
				int chunk_sz = opt->sendpage ?
						iov_length * cnt :
						iov_length * iov_count;

				errno = msg_verify_data(&msg, recv, chunk_sz);
				if (errno) {
					perror("data verify msg failed");
					goto out_errno;
				}
				if (recvp) {
					errno = msg_verify_data(&msg_peek,
								recvp,
								chunk_sz);
					if (errno) {
						perror("data verify msg_peek failed");
						goto out_errno;
					}
				}
			}
		}
		clock_gettime(CLOCK_MONOTONIC, &s->end);
	}

	msg_free_iov(&msg);
	msg_free_iov(&msg_peek);
	return err;
out_errno:
	msg_free_iov(&msg);
	msg_free_iov(&msg_peek);
	return errno;
}

static float giga = 1000000000;

static inline float sentBps(struct msg_stats s)
{
	return s.bytes_sent / (s.end.tv_sec - s.start.tv_sec);
}

static inline float recvdBps(struct msg_stats s)
{
	return s.bytes_recvd / (s.end.tv_sec - s.start.tv_sec);
}

static int sendmsg_test(struct sockmap_options *opt)
{
	float sent_Bps = 0, recvd_Bps = 0;
	int rx_fd, txpid, rxpid, err = 0;
	struct msg_stats s = {0};
	int iov_count = opt->iov_count;
	int iov_buf = opt->iov_length;
	int rx_status, tx_status;
	int cnt = opt->rate;

	errno = 0;

	if (opt->base)
		rx_fd = p1;
	else
		rx_fd = p2;

	if (ktls) {
		/* Redirecting into non-TLS socket which sends into a TLS
		 * socket is not a valid test. So in this case lets not
		 * enable kTLS but still run the test.
		 */
		if (!txmsg_redir || txmsg_ingress) {
			err = sockmap_init_ktls(opt->verbose, rx_fd);
			if (err)
				return err;
		}
		err = sockmap_init_ktls(opt->verbose, c1);
		if (err)
			return err;
	}

	if (opt->tx_wait_mem) {
		struct timeval timeout;
		int rxtx_buf_len = 1024;

		timeout.tv_sec = 3;
		timeout.tv_usec = 0;

		err = setsockopt(c2, SOL_SOCKET, SO_SNDTIMEO, &timeout, sizeof(struct timeval));
		err |= setsockopt(c2, SOL_SOCKET, SO_SNDBUFFORCE, &rxtx_buf_len, sizeof(int));
		err |= setsockopt(p2, SOL_SOCKET, SO_RCVBUFFORCE, &rxtx_buf_len, sizeof(int));
		if (err) {
			perror("setsockopt failed()");
			return errno;
		}
	}

	rxpid = fork();
	if (rxpid == 0) {
		if (txmsg_pop || txmsg_start_pop)
			iov_buf -= (txmsg_pop - txmsg_start_pop + 1);
		if (opt->drop_expected || txmsg_ktls_skb_drop)
			_exit(0);

		if (!iov_buf) /* zero bytes sent case */
			_exit(0);

		if (opt->sendpage)
			iov_count = 1;
		err = msg_loop(rx_fd, iov_count, iov_buf,
			       cnt, &s, false, opt);
		if (opt->verbose > 1)
			fprintf(stderr,
				"msg_loop_rx: iov_count %i iov_buf %i cnt %i err %i\n",
				iov_count, iov_buf, cnt, err);
		if (s.end.tv_sec - s.start.tv_sec) {
			sent_Bps = sentBps(s);
			recvd_Bps = recvdBps(s);
		}
		if (opt->verbose > 1)
			fprintf(stdout,
				"rx_sendmsg: TX: %zuB %fB/s %fGB/s RX: %zuB %fB/s %fGB/s %s\n",
				s.bytes_sent, sent_Bps, sent_Bps/giga,
				s.bytes_recvd, recvd_Bps, recvd_Bps/giga,
				peek_flag ? "(peek_msg)" : "");
		if (err && txmsg_cork)
			err = 0;
		exit(err ? 1 : 0);
	} else if (rxpid == -1) {
		perror("msg_loop_rx");
		return errno;
	}

	if (opt->tx_wait_mem)
		close(c2);

	txpid = fork();
	if (txpid == 0) {
		if (opt->sendpage)
			err = msg_loop_sendpage(c1, iov_buf, cnt, &s, opt);
		else
			err = msg_loop(c1, iov_count, iov_buf,
				       cnt, &s, true, opt);

		if (err)
			fprintf(stderr,
				"msg_loop_tx: iov_count %i iov_buf %i cnt %i err %i\n",
				iov_count, iov_buf, cnt, err);
		if (s.end.tv_sec - s.start.tv_sec) {
			sent_Bps = sentBps(s);
			recvd_Bps = recvdBps(s);
		}
		if (opt->verbose > 1)
			fprintf(stdout,
				"tx_sendmsg: TX: %zuB %fB/s %f GB/s RX: %zuB %fB/s %fGB/s\n",
				s.bytes_sent, sent_Bps, sent_Bps/giga,
				s.bytes_recvd, recvd_Bps, recvd_Bps/giga);
		exit(err ? 1 : 0);
	} else if (txpid == -1) {
		perror("msg_loop_tx");
		return errno;
	}

	assert(waitpid(rxpid, &rx_status, 0) == rxpid);
	assert(waitpid(txpid, &tx_status, 0) == txpid);
	if (WIFEXITED(rx_status)) {
		err = WEXITSTATUS(rx_status);
		if (err) {
			fprintf(stderr, "rx thread exited with err %d.\n", err);
			goto out;
		}
	}
	if (WIFEXITED(tx_status)) {
		err = WEXITSTATUS(tx_status);
		if (err)
			fprintf(stderr, "tx thread exited with err %d.\n", err);
	}
out:
	return err;
}

static int forever_ping_pong(int rate, struct sockmap_options *opt)
{
	struct timeval timeout;
	char buf[1024] = {0};
	int sc;

	timeout.tv_sec = 10;
	timeout.tv_usec = 0;

	/* Ping/Pong data from client to server */
	sc = send(c1, buf, sizeof(buf), 0);
	if (sc < 0) {
		perror("send failed()");
		return sc;
	}

	do {
		int s, rc, i, max_fd = p2;
		fd_set w;

		/* FD sets */
		FD_ZERO(&w);
		FD_SET(c1, &w);
		FD_SET(c2, &w);
		FD_SET(p1, &w);
		FD_SET(p2, &w);

		s = select(max_fd + 1, &w, NULL, NULL, &timeout);
		if (s == -1) {
			perror("select()");
			break;
		} else if (!s) {
			fprintf(stderr, "unexpected timeout\n");
			break;
		}

		for (i = 0; i <= max_fd && s > 0; ++i) {
			if (!FD_ISSET(i, &w))
				continue;

			s--;

			rc = recv(i, buf, sizeof(buf), 0);
			if (rc < 0) {
				if (errno != EWOULDBLOCK) {
					perror("recv failed()");
					return rc;
				}
			}

			if (rc == 0) {
				close(i);
				break;
			}

			sc = send(i, buf, rc, 0);
			if (sc < 0) {
				perror("send failed()");
				return sc;
			}
		}

		if (rate)
			sleep(rate);

		if (opt->verbose) {
			printf(".");
			fflush(stdout);

		}
	} while (running);

	return 0;
}

enum {
	SELFTESTS,
	PING_PONG,
	SENDMSG,
	BASE,
	BASE_SENDPAGE,
	SENDPAGE,
};

static int run_options(struct sockmap_options *options, int cg_fd,  int test)
{
	int i, key, next_key, err, zero = 0;
	struct bpf_program *tx_prog;

	/* If base test skip BPF setup */
	if (test == BASE || test == BASE_SENDPAGE)
		goto run;

	/* Attach programs to sockmap */
	if (!txmsg_omit_skb_parser) {
		links[0] = bpf_program__attach_sockmap(progs[0], map_fd[0]);
		if (!links[0]) {
			fprintf(stderr,
				"ERROR: bpf_program__attach_sockmap (sockmap %i->%i): (%s)\n",
				bpf_program__fd(progs[0]), map_fd[0], strerror(errno));
			return -1;
		}
	}

	links[1] = bpf_program__attach_sockmap(progs[1], map_fd[0]);
	if (!links[1]) {
		fprintf(stderr, "ERROR: bpf_program__attach_sockmap (sockmap): (%s)\n",
			strerror(errno));
		return -1;
	}

	/* Attach programs to TLS sockmap */
	if (txmsg_ktls_skb) {
		if (!txmsg_omit_skb_parser) {
			links[2] = bpf_program__attach_sockmap(progs[0], map_fd[8]);
			if (!links[2]) {
				fprintf(stderr,
					"ERROR: bpf_program__attach_sockmap (TLS sockmap %i->%i): (%s)\n",
					bpf_program__fd(progs[0]), map_fd[8], strerror(errno));
				return -1;
			}
		}

		links[3] = bpf_program__attach_sockmap(progs[2], map_fd[8]);
		if (!links[3]) {
			fprintf(stderr, "ERROR: bpf_program__attach_sockmap (TLS sockmap): (%s)\n",
				strerror(errno));
			return -1;
		}
	}

	/* Attach to cgroups */
	err = bpf_prog_attach(bpf_program__fd(progs[3]), cg_fd, BPF_CGROUP_SOCK_OPS, 0);
	if (err) {
		fprintf(stderr, "ERROR: bpf_prog_attach (groups): %d (%s)\n",
			err, strerror(errno));
		return err;
	}

run:
	err = sockmap_init_sockets(options->verbose);
	if (err) {
		fprintf(stderr, "ERROR: test socket failed: %d\n", err);
		goto out;
	}

	/* Attach txmsg program to sockmap */
	if (txmsg_pass)
		tx_prog = progs[4];
	else if (txmsg_redir)
		tx_prog = progs[5];
	else if (txmsg_apply)
		tx_prog = progs[6];
	else if (txmsg_cork)
		tx_prog = progs[7];
	else if (txmsg_drop)
		tx_prog = progs[8];
	else
		tx_prog = NULL;

	if (tx_prog) {
		int redir_fd;

		links[4] = bpf_program__attach_sockmap(tx_prog, map_fd[1]);
		if (!links[4]) {
			fprintf(stderr,
				"ERROR: bpf_program__attach_sockmap (txmsg): (%s)\n",
				strerror(errno));
			err = -1;
			goto out;
		}

		i = 0;
		err = bpf_map_update_elem(map_fd[1], &i, &c1, BPF_ANY);
		if (err) {
			fprintf(stderr,
				"ERROR: bpf_map_update_elem (txmsg):  %d (%s\n",
				err, strerror(errno));
			goto out;
		}

		if (txmsg_redir)
			redir_fd = c2;
		else
			redir_fd = c1;

		err = bpf_map_update_elem(map_fd[2], &i, &redir_fd, BPF_ANY);
		if (err) {
			fprintf(stderr,
				"ERROR: bpf_map_update_elem (txmsg):  %d (%s\n",
				err, strerror(errno));
			goto out;
		}

		if (txmsg_apply) {
			err = bpf_map_update_elem(map_fd[3],
						  &i, &txmsg_apply, BPF_ANY);
			if (err) {
				fprintf(stderr,
					"ERROR: bpf_map_update_elem (apply_bytes):  %d (%s\n",
					err, strerror(errno));
				goto out;
			}
		}

		if (txmsg_cork) {
			err = bpf_map_update_elem(map_fd[4],
						  &i, &txmsg_cork, BPF_ANY);
			if (err) {
				fprintf(stderr,
					"ERROR: bpf_map_update_elem (cork_bytes):  %d (%s\n",
					err, strerror(errno));
				goto out;
			}
		}

		if (txmsg_start) {
			err = bpf_map_update_elem(map_fd[5],
						  &i, &txmsg_start, BPF_ANY);
			if (err) {
				fprintf(stderr,
					"ERROR: bpf_map_update_elem (txmsg_start):  %d (%s)\n",
					err, strerror(errno));
				goto out;
			}
		}

		if (txmsg_end) {
			i = 1;
			err = bpf_map_update_elem(map_fd[5],
						  &i, &txmsg_end, BPF_ANY);
			if (err) {
				fprintf(stderr,
					"ERROR: bpf_map_update_elem (txmsg_end):  %d (%s)\n",
					err, strerror(errno));
				goto out;
			}
		}

		if (txmsg_start_push) {
			i = 2;
			err = bpf_map_update_elem(map_fd[5],
						  &i, &txmsg_start_push, BPF_ANY);
			if (err) {
				fprintf(stderr,
					"ERROR: bpf_map_update_elem (txmsg_start_push):  %d (%s)\n",
					err, strerror(errno));
				goto out;
			}
		}

		if (txmsg_end_push) {
			i = 3;
			err = bpf_map_update_elem(map_fd[5],
						  &i, &txmsg_end_push, BPF_ANY);
			if (err) {
				fprintf(stderr,
					"ERROR: bpf_map_update_elem %i@%i (txmsg_end_push):  %d (%s)\n",
					txmsg_end_push, i, err, strerror(errno));
				goto out;
			}
		}

		if (txmsg_start_pop) {
			i = 4;
			err = bpf_map_update_elem(map_fd[5],
						  &i, &txmsg_start_pop, BPF_ANY);
			if (err) {
				fprintf(stderr,
					"ERROR: bpf_map_update_elem %i@%i (txmsg_start_pop):  %d (%s)\n",
					txmsg_start_pop, i, err, strerror(errno));
				goto out;
			}
		} else {
			i = 4;
			bpf_map_update_elem(map_fd[5],
						  &i, &txmsg_start_pop, BPF_ANY);
		}

		if (txmsg_pop) {
			i = 5;
			err = bpf_map_update_elem(map_fd[5],
						  &i, &txmsg_pop, BPF_ANY);
			if (err) {
				fprintf(stderr,
					"ERROR: bpf_map_update_elem %i@%i (txmsg_pop):  %d (%s)\n",
					txmsg_pop, i, err, strerror(errno));
				goto out;
			}
		} else {
			i = 5;
			bpf_map_update_elem(map_fd[5],
					    &i, &txmsg_pop, BPF_ANY);

		}

		if (txmsg_ingress) {
			int in = BPF_F_INGRESS;

			i = 0;
			err = bpf_map_update_elem(map_fd[6], &i, &in, BPF_ANY);
			if (err) {
				fprintf(stderr,
					"ERROR: bpf_map_update_elem (txmsg_ingress): %d (%s)\n",
					err, strerror(errno));
			}
			i = 1;
			err = bpf_map_update_elem(map_fd[1], &i, &p1, BPF_ANY);
			if (err) {
				fprintf(stderr,
					"ERROR: bpf_map_update_elem (p1 txmsg): %d (%s)\n",
					err, strerror(errno));
			}
			err = bpf_map_update_elem(map_fd[2], &i, &p1, BPF_ANY);
			if (err) {
				fprintf(stderr,
					"ERROR: bpf_map_update_elem (p1 redir): %d (%s)\n",
					err, strerror(errno));
			}

			i = 2;
			err = bpf_map_update_elem(map_fd[2], &i, &p2, BPF_ANY);
			if (err) {
				fprintf(stderr,
					"ERROR: bpf_map_update_elem (p2 txmsg): %d (%s)\n",
					err, strerror(errno));
			}
		}

		if (txmsg_ktls_skb) {
			int ingress = BPF_F_INGRESS;

			i = 0;
			err = bpf_map_update_elem(map_fd[8], &i, &p2, BPF_ANY);
			if (err) {
				fprintf(stderr,
					"ERROR: bpf_map_update_elem (c1 sockmap): %d (%s)\n",
					err, strerror(errno));
			}

			if (txmsg_ktls_skb_redir) {
				i = 1;
				err = bpf_map_update_elem(map_fd[7],
							  &i, &ingress, BPF_ANY);
				if (err) {
					fprintf(stderr,
						"ERROR: bpf_map_update_elem (txmsg_ingress): %d (%s)\n",
						err, strerror(errno));
				}
			}

			if (txmsg_ktls_skb_drop) {
				i = 1;
				err = bpf_map_update_elem(map_fd[7], &i, &i, BPF_ANY);
			}
		}

		if (txmsg_redir_skb) {
			int skb_fd = (test == SENDMSG || test == SENDPAGE) ?
					p2 : p1;
			int ingress = BPF_F_INGRESS;

			i = 0;
			err = bpf_map_update_elem(map_fd[7],
						  &i, &ingress, BPF_ANY);
			if (err) {
				fprintf(stderr,
					"ERROR: bpf_map_update_elem (txmsg_ingress): %d (%s)\n",
					err, strerror(errno));
			}

			i = 3;
			err = bpf_map_update_elem(map_fd[0], &i, &skb_fd, BPF_ANY);
			if (err) {
				fprintf(stderr,
					"ERROR: bpf_map_update_elem (c1 sockmap): %d (%s)\n",
					err, strerror(errno));
			}
		}
	}

	if (skb_use_parser) {
		i = 2;
		err = bpf_map_update_elem(map_fd[7], &i, &skb_use_parser, BPF_ANY);
	}

	if (txmsg_drop)
		options->drop_expected = true;

	if (test == PING_PONG)
		err = forever_ping_pong(options->rate, options);
	else if (test == SENDMSG) {
		options->base = false;
		options->sendpage = false;
		err = sendmsg_test(options);
	} else if (test == SENDPAGE) {
		options->base = false;
		options->sendpage = true;
		err = sendmsg_test(options);
	} else if (test == BASE) {
		options->base = true;
		options->sendpage = false;
		err = sendmsg_test(options);
	} else if (test == BASE_SENDPAGE) {
		options->base = true;
		options->sendpage = true;
		err = sendmsg_test(options);
	} else
		fprintf(stderr, "unknown test\n");
out:
	/* Detatch and zero all the maps */
	bpf_prog_detach2(bpf_program__fd(progs[3]), cg_fd, BPF_CGROUP_SOCK_OPS);

	for (i = 0; i < ARRAY_SIZE(links); i++) {
		if (links[i])
			bpf_link__detach(links[i]);
	}

	for (i = 0; i < ARRAY_SIZE(map_fd); i++) {
		key = next_key = 0;
		bpf_map_update_elem(map_fd[i], &key, &zero, BPF_ANY);
		while (bpf_map_get_next_key(map_fd[i], &key, &next_key) == 0) {
			bpf_map_update_elem(map_fd[i], &key, &zero, BPF_ANY);
			key = next_key;
		}
	}

	close(s1);
	close(s2);
	close(p1);
	close(p2);
	close(c1);
	close(c2);
	return err;
}

static char *test_to_str(int test)
{
	switch (test) {
	case SENDMSG:
		return "sendmsg";
	case SENDPAGE:
		return "sendpage";
	}
	return "unknown";
}

static void append_str(char *dst, const char *src, size_t dst_cap)
{
	size_t avail = dst_cap - strlen(dst);

	if (avail <= 1) /* just zero byte could be written */
		return;

	strncat(dst, src, avail - 1); /* strncat() adds + 1 for zero byte */
}

#define OPTSTRING 60
static void test_options(char *options)
{
	char tstr[OPTSTRING];

	memset(options, 0, OPTSTRING);

	if (txmsg_pass)
		append_str(options, "pass,", OPTSTRING);
	if (txmsg_redir)
		append_str(options, "redir,", OPTSTRING);
	if (txmsg_drop)
		append_str(options, "drop,", OPTSTRING);
	if (txmsg_apply) {
		snprintf(tstr, OPTSTRING, "apply %d,", txmsg_apply);
		append_str(options, tstr, OPTSTRING);
	}
	if (txmsg_cork) {
		snprintf(tstr, OPTSTRING, "cork %d,", txmsg_cork);
		append_str(options, tstr, OPTSTRING);
	}
	if (txmsg_start) {
		snprintf(tstr, OPTSTRING, "start %d,", txmsg_start);
		append_str(options, tstr, OPTSTRING);
	}
	if (txmsg_end) {
		snprintf(tstr, OPTSTRING, "end %d,", txmsg_end);
		append_str(options, tstr, OPTSTRING);
	}
	if (txmsg_start_pop) {
		snprintf(tstr, OPTSTRING, "pop (%d,%d),",
			 txmsg_start_pop, txmsg_start_pop + txmsg_pop);
		append_str(options, tstr, OPTSTRING);
	}
	if (txmsg_ingress)
		append_str(options, "ingress,", OPTSTRING);
	if (txmsg_redir_skb)
		append_str(options, "redir_skb,", OPTSTRING);
	if (txmsg_ktls_skb)
		append_str(options, "ktls_skb,", OPTSTRING);
	if (ktls)
		append_str(options, "ktls,", OPTSTRING);
	if (peek_flag)
		append_str(options, "peek,", OPTSTRING);
}

static int __test_exec(int cgrp, int test, struct sockmap_options *opt)
{
	char *options = calloc(OPTSTRING, sizeof(char));
	int err;

	if (test == SENDPAGE)
		opt->sendpage = true;
	else
		opt->sendpage = false;

	if (txmsg_drop)
		opt->drop_expected = true;
	else
		opt->drop_expected = false;

	test_options(options);

	if (opt->verbose) {
		fprintf(stdout,
			" [TEST %i]: (%i, %i, %i, %s, %s): ",
			test_cnt, opt->rate, opt->iov_count, opt->iov_length,
			test_to_str(test), options);
		fflush(stdout);
	}
	err = run_options(opt, cgrp, test);
	if (opt->verbose)
		fprintf(stdout, " %s\n", !err ? "PASS" : "FAILED");
	test_cnt++;
	!err ? passed++ : failed++;
	free(options);
	return err;
}

static void test_exec(int cgrp, struct sockmap_options *opt)
{
	int type = strcmp(opt->map, BPF_SOCKMAP_FILENAME);
	int err;

	if (type == 0) {
		test_start();
		err = __test_exec(cgrp, SENDMSG, opt);
		if (err)
			test_fail();
	} else {
		test_start();
		err = __test_exec(cgrp, SENDPAGE, opt);
		if (err)
			test_fail();
	}
}

static void test_send_one(struct sockmap_options *opt, int cgrp)
{
	opt->iov_length = 1;
	opt->iov_count = 1;
	opt->rate = 1;
	test_exec(cgrp, opt);

	opt->iov_length = 1;
	opt->iov_count = 1024;
	opt->rate = 1;
	test_exec(cgrp, opt);

	opt->iov_length = 1024;
	opt->iov_count = 1;
	opt->rate = 1;
	test_exec(cgrp, opt);

}

static void test_send_many(struct sockmap_options *opt, int cgrp)
{
	opt->iov_length = 3;
	opt->iov_count = 1;
	opt->rate = 512;
	test_exec(cgrp, opt);

	opt->rate = 100;
	opt->iov_count = 1;
	opt->iov_length = 5;
	test_exec(cgrp, opt);
}

static void test_send_large(struct sockmap_options *opt, int cgrp)
{
	opt->iov_length = 256;
	opt->iov_count = 1024;
	opt->rate = 2;
	test_exec(cgrp, opt);
}

static void test_send(struct sockmap_options *opt, int cgrp)
{
	test_send_one(opt, cgrp);
	test_send_many(opt, cgrp);
	test_send_large(opt, cgrp);
	sched_yield();
}

static void test_txmsg_pass(int cgrp, struct sockmap_options *opt)
{
	/* Test small and large iov_count values with pass/redir/apply/cork */
	txmsg_pass = 1;
	test_send(opt, cgrp);
}

static void test_txmsg_redir(int cgrp, struct sockmap_options *opt)
{
	txmsg_redir = 1;
	test_send(opt, cgrp);
}

static void test_txmsg_redir_wait_sndmem(int cgrp, struct sockmap_options *opt)
{
	txmsg_redir = 1;
	opt->tx_wait_mem = true;
	test_send_large(opt, cgrp);
	opt->tx_wait_mem = false;
}

static void test_txmsg_drop(int cgrp, struct sockmap_options *opt)
{
	txmsg_drop = 1;
	test_send(opt, cgrp);
}

static void test_txmsg_ingress_redir(int cgrp, struct sockmap_options *opt)
{
	txmsg_pass = txmsg_drop = 0;
	txmsg_ingress = txmsg_redir = 1;
	test_send(opt, cgrp);
}

static void test_txmsg_skb(int cgrp, struct sockmap_options *opt)
{
	bool data = opt->data_test;
	int k = ktls;

	opt->data_test = true;
	ktls = 1;

	txmsg_pass = txmsg_drop = 0;
	txmsg_ingress = txmsg_redir = 0;
	txmsg_ktls_skb = 1;
	txmsg_pass = 1;

	/* Using data verification so ensure iov layout is
	 * expected from test receiver side. e.g. has enough
	 * bytes to write test code.
	 */
	opt->iov_length = 100;
	opt->iov_count = 1;
	opt->rate = 1;
	test_exec(cgrp, opt);

	txmsg_ktls_skb_drop = 1;
	test_exec(cgrp, opt);

	txmsg_ktls_skb_drop = 0;
	txmsg_ktls_skb_redir = 1;
	test_exec(cgrp, opt);
	txmsg_ktls_skb_redir = 0;

	/* Tests that omit skb_parser */
	txmsg_omit_skb_parser = 1;
	ktls = 0;
	txmsg_ktls_skb = 0;
	test_exec(cgrp, opt);

	txmsg_ktls_skb_drop = 1;
	test_exec(cgrp, opt);
	txmsg_ktls_skb_drop = 0;

	txmsg_ktls_skb_redir = 1;
	test_exec(cgrp, opt);

	ktls = 1;
	test_exec(cgrp, opt);
	txmsg_omit_skb_parser = 0;

	opt->data_test = data;
	ktls = k;
}

/* Test cork with hung data. This tests poor usage patterns where
 * cork can leave data on the ring if user program is buggy and
 * doesn't flush them somehow. They do take some time however
 * because they wait for a timeout. Test pass, redir and cork with
 * apply logic. Use cork size of 4097 with send_large to avoid
 * aligning cork size with send size.
 */
static void test_txmsg_cork_hangs(int cgrp, struct sockmap_options *opt)
{
	txmsg_pass = 1;
	txmsg_redir = 0;
	txmsg_cork = 4097;
	txmsg_apply = 4097;
	test_send_large(opt, cgrp);

	txmsg_pass = 0;
	txmsg_redir = 1;
	txmsg_apply = 0;
	txmsg_cork = 4097;
	test_send_large(opt, cgrp);

	txmsg_pass = 0;
	txmsg_redir = 1;
	txmsg_apply = 4097;
	txmsg_cork = 4097;
	test_send_large(opt, cgrp);
}

static void test_txmsg_pull(int cgrp, struct sockmap_options *opt)
{
	/* Test basic start/end */
	txmsg_start = 1;
	txmsg_end = 2;
	test_send(opt, cgrp);

	/* Test >4k pull */
	txmsg_start = 4096;
	txmsg_end = 9182;
	test_send_large(opt, cgrp);

	/* Test pull + redirect */
	txmsg_redir = 0;
	txmsg_start = 1;
	txmsg_end = 2;
	test_send(opt, cgrp);

	/* Test pull + cork */
	txmsg_redir = 0;
	txmsg_cork = 512;
	txmsg_start = 1;
	txmsg_end = 2;
	test_send_many(opt, cgrp);

	/* Test pull + cork + redirect */
	txmsg_redir = 1;
	txmsg_cork = 512;
	txmsg_start = 1;
	txmsg_end = 2;
	test_send_many(opt, cgrp);
}

static void test_txmsg_pop(int cgrp, struct sockmap_options *opt)
{
	/* Test basic pop */
	txmsg_start_pop = 1;
	txmsg_pop = 2;
	test_send_many(opt, cgrp);

	/* Test pop with >4k */
	txmsg_start_pop = 4096;
	txmsg_pop = 4096;
	test_send_large(opt, cgrp);

	/* Test pop + redirect */
	txmsg_redir = 1;
	txmsg_start_pop = 1;
	txmsg_pop = 2;
	test_send_many(opt, cgrp);

	/* Test pop + cork */
	txmsg_redir = 0;
	txmsg_cork = 512;
	txmsg_start_pop = 1;
	txmsg_pop = 2;
	test_send_many(opt, cgrp);

	/* Test pop + redirect + cork */
	txmsg_redir = 1;
	txmsg_cork = 4;
	txmsg_start_pop = 1;
	txmsg_pop = 2;
	test_send_many(opt, cgrp);
}

static void test_txmsg_push(int cgrp, struct sockmap_options *opt)
{
	/* Test basic push */
	txmsg_start_push = 1;
	txmsg_end_push = 1;
	test_send(opt, cgrp);

	/* Test push 4kB >4k */
	txmsg_start_push = 4096;
	txmsg_end_push = 4096;
	test_send_large(opt, cgrp);

	/* Test push + redirect */
	txmsg_redir = 1;
	txmsg_start_push = 1;
	txmsg_end_push = 2;
	test_send_many(opt, cgrp);

	/* Test push + cork */
	txmsg_redir = 0;
	txmsg_cork = 512;
	txmsg_start_push = 1;
	txmsg_end_push = 2;
	test_send_many(opt, cgrp);
}

static void test_txmsg_push_pop(int cgrp, struct sockmap_options *opt)
{
	txmsg_start_push = 1;
	txmsg_end_push = 10;
	txmsg_start_pop = 5;
	txmsg_pop = 4;
	test_send_large(opt, cgrp);
}

static void test_txmsg_apply(int cgrp, struct sockmap_options *opt)
{
	txmsg_pass = 1;
	txmsg_redir = 0;
	txmsg_ingress = 0;
	txmsg_apply = 1;
	txmsg_cork = 0;
	test_send_one(opt, cgrp);

	txmsg_pass = 0;
	txmsg_redir = 1;
	txmsg_ingress = 0;
	txmsg_apply = 1;
	txmsg_cork = 0;
	test_send_one(opt, cgrp);

	txmsg_pass = 0;
	txmsg_redir = 1;
	txmsg_ingress = 1;
	txmsg_apply = 1;
	txmsg_cork = 0;
	test_send_one(opt, cgrp);

	txmsg_pass = 1;
	txmsg_redir = 0;
	txmsg_ingress = 0;
	txmsg_apply = 1024;
	txmsg_cork = 0;
	test_send_large(opt, cgrp);

	txmsg_pass = 0;
	txmsg_redir = 1;
	txmsg_ingress = 0;
	txmsg_apply = 1024;
	txmsg_cork = 0;
	test_send_large(opt, cgrp);

	txmsg_pass = 0;
	txmsg_redir = 1;
	txmsg_ingress = 1;
	txmsg_apply = 1024;
	txmsg_cork = 0;
	test_send_large(opt, cgrp);
}

static void test_txmsg_cork(int cgrp, struct sockmap_options *opt)
{
	txmsg_pass = 1;
	txmsg_redir = 0;
	txmsg_apply = 0;
	txmsg_cork = 1;
	test_send(opt, cgrp);

	txmsg_pass = 1;
	txmsg_redir = 0;
	txmsg_apply = 1;
	txmsg_cork = 1;
	test_send(opt, cgrp);
}

static void test_txmsg_ingress_parser(int cgrp, struct sockmap_options *opt)
{
	txmsg_pass = 1;
	skb_use_parser = 512;
	if (ktls == 1)
		skb_use_parser = 570;
	opt->iov_length = 256;
	opt->iov_count = 1;
	opt->rate = 2;
	test_exec(cgrp, opt);
}

static void test_txmsg_ingress_parser2(int cgrp, struct sockmap_options *opt)
{
	if (ktls == 1)
		return;
	skb_use_parser = 10;
	opt->iov_length = 20;
	opt->iov_count = 1;
	opt->rate = 1;
	opt->check_recved_len = true;
	test_exec(cgrp, opt);
	opt->check_recved_len = false;
}

char *map_names[] = {
	"sock_map",
	"sock_map_txmsg",
	"sock_map_redir",
	"sock_apply_bytes",
	"sock_cork_bytes",
	"sock_bytes",
	"sock_redir_flags",
	"sock_skb_opts",
	"tls_sock_map",
};

<<<<<<< HEAD
int prog_attach_type[] = {
	BPF_SK_SKB_STREAM_PARSER,
	BPF_SK_SKB_STREAM_VERDICT,
	BPF_SK_SKB_STREAM_VERDICT,
	BPF_CGROUP_SOCK_OPS,
	BPF_SK_MSG_VERDICT,
	BPF_SK_MSG_VERDICT,
	BPF_SK_MSG_VERDICT,
	BPF_SK_MSG_VERDICT,
	BPF_SK_MSG_VERDICT,
};

int prog_type[] = {
	BPF_PROG_TYPE_SK_SKB,
	BPF_PROG_TYPE_SK_SKB,
	BPF_PROG_TYPE_SK_SKB,
	BPF_PROG_TYPE_SOCK_OPS,
	BPF_PROG_TYPE_SK_MSG,
	BPF_PROG_TYPE_SK_MSG,
	BPF_PROG_TYPE_SK_MSG,
	BPF_PROG_TYPE_SK_MSG,
	BPF_PROG_TYPE_SK_MSG,
};

=======
>>>>>>> b806d6ef
static int populate_progs(char *bpf_file)
{
	struct bpf_program *prog;
	struct bpf_object *obj;
	int i = 0;
	long err;

	obj = bpf_object__open(bpf_file);
	err = libbpf_get_error(obj);
	if (err) {
		char err_buf[256];

		libbpf_strerror(err, err_buf, sizeof(err_buf));
		printf("Unable to load eBPF objects in file '%s' : %s\n",
		       bpf_file, err_buf);
		return -1;
	}

	i = bpf_object__load(obj);
	i = 0;
	bpf_object__for_each_program(prog, obj) {
		progs[i] = prog;
		i++;
	}

	for (i = 0; i < ARRAY_SIZE(map_fd); i++) {
		maps[i] = bpf_object__find_map_by_name(obj, map_names[i]);
		map_fd[i] = bpf_map__fd(maps[i]);
		if (map_fd[i] < 0) {
			fprintf(stderr, "load_bpf_file: (%i) %s\n",
				map_fd[i], strerror(errno));
			return -1;
		}
	}

	for (i = 0; i < ARRAY_SIZE(links); i++)
		links[i] = NULL;

	return 0;
}

struct _test test[] = {
	{"txmsg test passthrough", test_txmsg_pass},
	{"txmsg test redirect", test_txmsg_redir},
	{"txmsg test redirect wait send mem", test_txmsg_redir_wait_sndmem},
	{"txmsg test drop", test_txmsg_drop},
	{"txmsg test ingress redirect", test_txmsg_ingress_redir},
	{"txmsg test skb", test_txmsg_skb},
	{"txmsg test apply", test_txmsg_apply},
	{"txmsg test cork", test_txmsg_cork},
	{"txmsg test hanging corks", test_txmsg_cork_hangs},
	{"txmsg test push_data", test_txmsg_push},
	{"txmsg test pull-data", test_txmsg_pull},
	{"txmsg test pop-data", test_txmsg_pop},
	{"txmsg test push/pop data", test_txmsg_push_pop},
	{"txmsg test ingress parser", test_txmsg_ingress_parser},
	{"txmsg test ingress parser2", test_txmsg_ingress_parser2},
};

static int check_whitelist(struct _test *t, struct sockmap_options *opt)
{
	char *entry, *ptr;

	if (!opt->whitelist)
		return 0;
	ptr = strdup(opt->whitelist);
	if (!ptr)
		return -ENOMEM;
	entry = strtok(ptr, ",");
	while (entry) {
		if ((opt->prepend && strstr(opt->prepend, entry) != 0) ||
		    strstr(opt->map, entry) != 0 ||
		    strstr(t->title, entry) != 0) {
			free(ptr);
			return 0;
		}
		entry = strtok(NULL, ",");
	}
	free(ptr);
	return -EINVAL;
}

static int check_blacklist(struct _test *t, struct sockmap_options *opt)
{
	char *entry, *ptr;

	if (!opt->blacklist)
		return -EINVAL;
	ptr = strdup(opt->blacklist);
	if (!ptr)
		return -ENOMEM;
	entry = strtok(ptr, ",");
	while (entry) {
		if ((opt->prepend && strstr(opt->prepend, entry) != 0) ||
		    strstr(opt->map, entry) != 0 ||
		    strstr(t->title, entry) != 0) {
			free(ptr);
			return 0;
		}
		entry = strtok(NULL, ",");
	}
	free(ptr);
	return -EINVAL;
}

static int __test_selftests(int cg_fd, struct sockmap_options *opt)
{
	int i, err;

	err = populate_progs(opt->map);
	if (err < 0) {
		fprintf(stderr, "ERROR: (%i) load bpf failed\n", err);
		return err;
	}

	/* Tests basic commands and APIs */
	for (i = 0; i < ARRAY_SIZE(test); i++) {
		struct _test t = test[i];

		if (check_whitelist(&t, opt) != 0)
			continue;
		if (check_blacklist(&t, opt) == 0)
			continue;

		test_start_subtest(&t, opt);
		t.tester(cg_fd, opt);
		test_end_subtest();
	}

	return err;
}

static void test_selftests_sockmap(int cg_fd, struct sockmap_options *opt)
{
	opt->map = BPF_SOCKMAP_FILENAME;
	__test_selftests(cg_fd, opt);
}

static void test_selftests_sockhash(int cg_fd, struct sockmap_options *opt)
{
	opt->map = BPF_SOCKHASH_FILENAME;
	__test_selftests(cg_fd, opt);
}

static void test_selftests_ktls(int cg_fd, struct sockmap_options *opt)
{
	opt->map = BPF_SOCKHASH_FILENAME;
	opt->prepend = "ktls";
	ktls = 1;
	__test_selftests(cg_fd, opt);
	ktls = 0;
}

static int test_selftest(int cg_fd, struct sockmap_options *opt)
{
	test_selftests_sockmap(cg_fd, opt);
	test_selftests_sockhash(cg_fd, opt);
	test_selftests_ktls(cg_fd, opt);
	test_print_results();
	return 0;
}

int main(int argc, char **argv)
{
	int iov_count = 1, length = 1024, rate = 1;
	struct sockmap_options options = {0};
	int opt, longindex, err, cg_fd = 0;
	char *bpf_file = BPF_SOCKMAP_FILENAME;
	int test = SELFTESTS;
	bool cg_created = 0;

	while ((opt = getopt_long(argc, argv, ":dhv:c:r:i:l:t:p:q:n:b:",
				  long_options, &longindex)) != -1) {
		switch (opt) {
		case 's':
			txmsg_start = atoi(optarg);
			break;
		case 'e':
			txmsg_end = atoi(optarg);
			break;
		case 'p':
			txmsg_start_push = atoi(optarg);
			break;
		case 'q':
			txmsg_end_push = atoi(optarg);
			break;
		case 'w':
			txmsg_start_pop = atoi(optarg);
			break;
		case 'x':
			txmsg_pop = atoi(optarg);
			break;
		case 'a':
			txmsg_apply = atoi(optarg);
			break;
		case 'k':
			txmsg_cork = atoi(optarg);
			break;
		case 'c':
			cg_fd = open(optarg, O_DIRECTORY, O_RDONLY);
			if (cg_fd < 0) {
				fprintf(stderr,
					"ERROR: (%i) open cg path failed: %s\n",
					cg_fd, optarg);
				return cg_fd;
			}
			break;
		case 'r':
			rate = atoi(optarg);
			break;
		case 'v':
			options.verbose = 1;
			if (optarg)
				options.verbose = atoi(optarg);
			break;
		case 'i':
			iov_count = atoi(optarg);
			break;
		case 'l':
			length = atoi(optarg);
			break;
		case 'd':
			options.data_test = true;
			break;
		case 't':
			if (strcmp(optarg, "ping") == 0) {
				test = PING_PONG;
			} else if (strcmp(optarg, "sendmsg") == 0) {
				test = SENDMSG;
			} else if (strcmp(optarg, "base") == 0) {
				test = BASE;
			} else if (strcmp(optarg, "base_sendpage") == 0) {
				test = BASE_SENDPAGE;
			} else if (strcmp(optarg, "sendpage") == 0) {
				test = SENDPAGE;
			} else {
				usage(argv);
				return -1;
			}
			break;
		case 'n':
			options.whitelist = strdup(optarg);
			if (!options.whitelist)
				return -ENOMEM;
			break;
		case 'b':
			options.blacklist = strdup(optarg);
			if (!options.blacklist)
				return -ENOMEM;
		case 0:
			break;
		case 'h':
		default:
			usage(argv);
			return -1;
		}
	}

	if (!cg_fd) {
		cg_fd = cgroup_setup_and_join(CG_PATH);
		if (cg_fd < 0)
			return cg_fd;
		cg_created = 1;
	}

	/* Use libbpf 1.0 API mode */
	libbpf_set_strict_mode(LIBBPF_STRICT_ALL);

	if (test == SELFTESTS) {
		err = test_selftest(cg_fd, &options);
		goto out;
	}

	err = populate_progs(bpf_file);
	if (err) {
		fprintf(stderr, "populate program: (%s) %s\n",
			bpf_file, strerror(errno));
		return 1;
	}
	running = 1;

	/* catch SIGINT */
	signal(SIGINT, running_handler);

	options.iov_count = iov_count;
	options.iov_length = length;
	options.rate = rate;

	err = run_options(&options, cg_fd, test);
out:
	if (options.whitelist)
		free(options.whitelist);
	if (options.blacklist)
		free(options.blacklist);
	close(cg_fd);
	if (cg_created)
		cleanup_cgroup_environment();
	return err;
}

void running_handler(int a)
{
	running = 0;
}<|MERGE_RESOLUTION|>--- conflicted
+++ resolved
@@ -63,12 +63,8 @@
 int failed;
 int map_fd[9];
 struct bpf_map *maps[9];
-<<<<<<< HEAD
-int prog_fd[9];
-=======
 struct bpf_program *progs[9];
 struct bpf_link *links[9];
->>>>>>> b806d6ef
 
 int txmsg_pass;
 int txmsg_redir;
@@ -1785,33 +1781,6 @@
 	"tls_sock_map",
 };
 
-<<<<<<< HEAD
-int prog_attach_type[] = {
-	BPF_SK_SKB_STREAM_PARSER,
-	BPF_SK_SKB_STREAM_VERDICT,
-	BPF_SK_SKB_STREAM_VERDICT,
-	BPF_CGROUP_SOCK_OPS,
-	BPF_SK_MSG_VERDICT,
-	BPF_SK_MSG_VERDICT,
-	BPF_SK_MSG_VERDICT,
-	BPF_SK_MSG_VERDICT,
-	BPF_SK_MSG_VERDICT,
-};
-
-int prog_type[] = {
-	BPF_PROG_TYPE_SK_SKB,
-	BPF_PROG_TYPE_SK_SKB,
-	BPF_PROG_TYPE_SK_SKB,
-	BPF_PROG_TYPE_SOCK_OPS,
-	BPF_PROG_TYPE_SK_MSG,
-	BPF_PROG_TYPE_SK_MSG,
-	BPF_PROG_TYPE_SK_MSG,
-	BPF_PROG_TYPE_SK_MSG,
-	BPF_PROG_TYPE_SK_MSG,
-};
-
-=======
->>>>>>> b806d6ef
 static int populate_progs(char *bpf_file)
 {
 	struct bpf_program *prog;
