--- conflicted
+++ resolved
@@ -138,10 +138,7 @@
 	bool data_test;
 	bool drop_expected;
 	bool check_recved_len;
-<<<<<<< HEAD
-=======
 	bool tx_wait_mem;
->>>>>>> eb3cdb58
 	int iov_count;
 	int iov_length;
 	int rate;
