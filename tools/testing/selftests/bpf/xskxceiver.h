--- conflicted
+++ resolved
@@ -52,10 +52,6 @@
 #define RX_FULL_RXQSIZE 32
 #define UMEM_HEADROOM_TEST_SIZE 128
 #define XSK_UMEM__INVALID_FRAME_SIZE (MAX_ETH_JUMBO_SIZE + 1)
-<<<<<<< HEAD
-#define HUGEPAGE_SIZE (2 * 1024 * 1024)
-#define PKT_DUMP_NB_TO_PRINT 16
-=======
 #define XSK_UMEM__LARGE_FRAME_SIZE (3 * 1024)
 #define XSK_UMEM__MAX_FRAME_SIZE (4 * 1024)
 #define XSK_DESC__INVALID_OPTION (0xffff)
@@ -63,7 +59,6 @@
 #define PKT_DUMP_NB_TO_PRINT 16
 #define RUN_ALL_TESTS UINT_MAX
 #define NUM_MAC_ADDRESSES 4
->>>>>>> 2d5404ca
 
 #define print_verbose(x...) do { if (opt_verbose) ksft_print_msg(x); } while (0)
 
@@ -71,44 +66,9 @@
 	TEST_MODE_SKB,
 	TEST_MODE_DRV,
 	TEST_MODE_ZC,
-<<<<<<< HEAD
-	TEST_MODE_MAX
-};
-
-enum test_type {
-	TEST_TYPE_RUN_TO_COMPLETION,
-	TEST_TYPE_RUN_TO_COMPLETION_2K_FRAME,
-	TEST_TYPE_RUN_TO_COMPLETION_SINGLE_PKT,
-	TEST_TYPE_RX_POLL,
-	TEST_TYPE_TX_POLL,
-	TEST_TYPE_POLL_RXQ_TMOUT,
-	TEST_TYPE_POLL_TXQ_TMOUT,
-	TEST_TYPE_UNALIGNED,
-	TEST_TYPE_ALIGNED_INV_DESC,
-	TEST_TYPE_ALIGNED_INV_DESC_2K_FRAME,
-	TEST_TYPE_UNALIGNED_INV_DESC,
-	TEST_TYPE_UNALIGNED_INV_DESC_4K1_FRAME,
-	TEST_TYPE_HEADROOM,
-	TEST_TYPE_TEARDOWN,
-	TEST_TYPE_BIDI,
-	TEST_TYPE_STATS_RX_DROPPED,
-	TEST_TYPE_STATS_TX_INVALID_DESCS,
-	TEST_TYPE_STATS_RX_FULL,
-	TEST_TYPE_STATS_FILL_EMPTY,
-	TEST_TYPE_BPF_RES,
-	TEST_TYPE_XDP_DROP_HALF,
-	TEST_TYPE_XDP_METADATA_COUNT,
-	TEST_TYPE_RUN_TO_COMPLETION_MB,
-	TEST_TYPE_MAX
-};
-
-static bool opt_verbose;
-
-=======
 	TEST_MODE_ALL
 };
 
->>>>>>> 2d5404ca
 struct xsk_umem_info {
 	struct xsk_ring_prod fq;
 	struct xsk_ring_cons cq;
@@ -150,8 +110,6 @@
 	u32 current_pkt_nb;
 	struct pkt *pkts;
 	u32 max_pkt_len;
-<<<<<<< HEAD
-=======
 	u32 nb_rx_pkts;
 	u32 nb_valid_entries;
 	bool verbatim;
@@ -160,7 +118,6 @@
 struct set_hw_ring {
 	u32 default_tx;
 	u32 default_rx;
->>>>>>> 2d5404ca
 };
 
 struct ifobject;
@@ -185,10 +142,7 @@
 	int ifindex;
 	int mtu;
 	u32 bind_flags;
-<<<<<<< HEAD
-=======
 	u32 xdp_zc_max_segs;
->>>>>>> 2d5404ca
 	bool tx_on;
 	bool rx_on;
 	bool use_poll;
@@ -200,12 +154,7 @@
 	bool unaligned_supp;
 	bool multi_buff_supp;
 	bool multi_buff_zc_supp;
-<<<<<<< HEAD
-	u8 dst_mac[ETH_ALEN];
-	u8 src_mac[ETH_ALEN];
-=======
 	bool hw_ring_size_supp;
->>>>>>> 2d5404ca
 };
 
 struct test_spec {
@@ -217,10 +166,7 @@
 	struct bpf_program *xdp_prog_tx;
 	struct bpf_map *xskmap_rx;
 	struct bpf_map *xskmap_tx;
-<<<<<<< HEAD
-=======
 	test_func_t test_func;
->>>>>>> 2d5404ca
 	int mtu;
 	u16 total_steps;
 	u16 current_step;
