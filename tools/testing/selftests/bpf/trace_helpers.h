--- conflicted
+++ resolved
@@ -26,9 +26,6 @@
 ssize_t get_uprobe_offset(const void *addr);
 ssize_t get_rel_offset(uintptr_t addr);
 
-<<<<<<< HEAD
-=======
 int read_build_id(const char *path, char *build_id, size_t size);
 
->>>>>>> eb3cdb58
 #endif