--- conflicted
+++ resolved
@@ -71,11 +71,7 @@
 # Compile but not part of 'make run_tests'
 TEST_GEN_PROGS_EXTENDED = test_sock_addr test_skb_cgroup_id_user \
 	flow_dissector_load test_flow_dissector test_tcp_check_syncookie_user \
-<<<<<<< HEAD
-	test_lirc_mode2_user xdping
-=======
 	test_lirc_mode2_user xdping test_cpp
->>>>>>> e42617b8
 
 TEST_CUSTOM_PROGS = urandom_read
 
@@ -320,13 +316,10 @@
 		) > verifier/tests.h)
 $(OUTPUT)/test_verifier: test_verifier.c verifier/tests.h $(BPFOBJ) | $(OUTPUT)
 	$(CC) $(CFLAGS) $(filter %.a %.o %.c,$^) $(LDLIBS) -o $@
-<<<<<<< HEAD
-=======
 
 # Make sure we are able to include and link libbpf against c++.
 $(OUTPUT)/test_cpp: test_cpp.cpp $(BPFOBJ)
 	$(CXX) $(CFLAGS) $^ $(LDLIBS) -o $@
->>>>>>> e42617b8
 
 EXTRA_CLEAN := $(TEST_CUSTOM_PROGS)					\
 	prog_tests/tests.h map_tests/tests.h verifier/tests.h		\
