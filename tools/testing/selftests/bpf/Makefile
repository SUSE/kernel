--- conflicted
+++ resolved
@@ -19,28 +19,6 @@
   GENFLAGS := -DHAVE_GENHDR
 endif
 
-<<<<<<< HEAD
-CLANG		?= clang
-LLC		?= llc
-LLVM_OBJCOPY	?= llvm-objcopy
-BPF_GCC		?= $(shell command -v bpf-gcc;)
-SAN_CFLAGS	?=
-CFLAGS += -g -rdynamic -Wall -O2 $(GENFLAGS) $(SAN_CFLAGS)		\
-	  -I$(CURDIR) -I$(INCLUDE_DIR) -I$(GENDIR) -I$(LIBDIR)		\
-	  -I$(TOOLSINCDIR) -I$(APIDIR)					\
-	  -Dbpf_prog_load=bpf_prog_test_load				\
-	  -Dbpf_load_program=bpf_test_load_program
-LDLIBS += -lcap -lelf -lz -lrt -lpthread
-
-# Order correspond to 'make run_tests' order
-TEST_GEN_PROGS = test_verifier test_tag test_maps test_lru_map test_lpm_map test_progs \
-	test_verifier_log test_dev_cgroup test_tcpbpf_user \
-	test_sock test_btf test_sockmap get_cgroup_id_user test_socket_cookie \
-	test_cgroup_storage \
-	test_netcnt test_tcpnotify_user test_sock_fields test_sysctl \
-	test_progs-no_alu32 \
-	test_current_pid_tgid_new_ns
-=======
 BPF_GCC		?= $(shell command -v bpf-gcc;)
 SAN_CFLAGS	?=
 CFLAGS += -g -O0 -rdynamic -Wall $(GENFLAGS) $(SAN_CFLAGS)		\
@@ -62,23 +40,16 @@
 	test_cgroup_storage \
 	test_netcnt test_tcpnotify_user test_sysctl \
 	test_progs-no_alu32
->>>>>>> 7d2a07b7
 
 # Also test bpf-gcc, if present
 ifneq ($(BPF_GCC),)
 TEST_GEN_PROGS += test_progs-bpf_gcc
 endif
 
-<<<<<<< HEAD
-TEST_GEN_FILES =
-TEST_FILES = test_lwt_ip_encap.o \
-	test_tc_edt.o
-=======
 TEST_GEN_FILES = test_lwt_ip_encap.o \
 	test_tc_edt.o
 TEST_FILES = xsk_prereqs.sh \
 	$(wildcard progs/btf_dump_test_case_*.c)
->>>>>>> 7d2a07b7
 
 # Order correspond to 'make run_tests' order
 TEST_PROGS := test_kmod.sh \
@@ -101,14 +72,10 @@
 	test_tc_edt.sh \
 	test_xdping.sh \
 	test_bpftool_build.sh \
-<<<<<<< HEAD
-	test_bpftool.sh
-=======
 	test_bpftool.sh \
 	test_bpftool_metadata.sh \
 	test_doc_build.sh \
 	test_xsk.sh
->>>>>>> 7d2a07b7
 
 TEST_PROGS_EXTENDED := with_addr.sh \
 	with_tunnels.sh \
@@ -117,10 +84,10 @@
 # Compile but not part of 'make run_tests'
 TEST_GEN_PROGS_EXTENDED = test_sock_addr test_skb_cgroup_id_user \
 	flow_dissector_load test_flow_dissector test_tcp_check_syncookie_user \
-<<<<<<< HEAD
-	test_lirc_mode2_user xdping test_cpp runqslower bench
-
-TEST_CUSTOM_PROGS = urandom_read
+	test_lirc_mode2_user xdping test_cpp runqslower bench bpf_testmod.ko \
+	xdpxceiver xdp_redirect_multi
+
+TEST_CUSTOM_PROGS = $(OUTPUT)/urandom_read
 
 # Emit succinct information message describing current building step
 # $1 - generic step name (e.g., CC, LINK, etc);
@@ -142,86 +109,6 @@
 override define CLEAN
 	$(call msg,CLEAN)
 	$(Q)$(RM) -r $(TEST_GEN_PROGS) $(TEST_GEN_PROGS_EXTENDED) $(TEST_GEN_FILES) $(EXTRA_CLEAN)
-endef
-
-include ../lib.mk
-
-SCRATCH_DIR := $(OUTPUT)/tools
-BUILD_DIR := $(SCRATCH_DIR)/build
-INCLUDE_DIR := $(SCRATCH_DIR)/include
-BPFOBJ := $(BUILD_DIR)/libbpf/libbpf.a
-RESOLVE_BTFIDS := $(BUILD_DIR)/resolve_btfids/resolve_btfids
-
-# Define simple and short `make test_progs`, `make test_sysctl`, etc targets
-# to build individual tests.
-# NOTE: Semicolon at the end is critical to override lib.mk's default static
-# rule for binaries.
-$(notdir $(TEST_GEN_PROGS)						\
-	 $(TEST_PROGS)							\
-	 $(TEST_PROGS_EXTENDED)						\
-	 $(TEST_GEN_PROGS_EXTENDED)					\
-	 $(TEST_CUSTOM_PROGS)): %: $(OUTPUT)/% ;
-
-$(OUTPUT)/%.o: %.c
-	$(call msg,CC,,$@)
-	$(Q)$(CC) $(CFLAGS) -c $(filter %.c,$^) $(LDLIBS) -o $@
-
-$(OUTPUT)/%:%.c
-	$(call msg,BINARY,,$@)
-	$(Q)$(LINK.c) $^ $(LDLIBS) -o $@
-
-$(OUTPUT)/urandom_read: urandom_read.c
-	$(call msg,BINARY,,$@)
-	$(Q)$(CC) $(LDFLAGS) -o $@ $< $(LDLIBS) -Wl,--build-id
-
-$(OUTPUT)/test_stub.o: test_stub.c $(BPFOBJ)
-	$(call msg,CC,,$@)
-	$(Q)$(CC) -c $(CFLAGS) -o $@ $<
-
-VMLINUX_BTF_PATHS ?= $(if $(O),$(O)/vmlinux)				\
-		     $(if $(KBUILD_OUTPUT),$(KBUILD_OUTPUT)/vmlinux)	\
-		     ../../../../vmlinux				\
-		     /sys/kernel/btf/vmlinux				\
-		     /boot/vmlinux-$(shell uname -r)
-VMLINUX_BTF ?= $(abspath $(firstword $(wildcard $(VMLINUX_BTF_PATHS))))
-ifeq ($(VMLINUX_BTF),)
-$(error Cannot find a vmlinux for VMLINUX_BTF at any of "$(VMLINUX_BTF_PATHS)")
-endif
-
-DEFAULT_BPFTOOL := $(SCRATCH_DIR)/sbin/bpftool
-
-$(OUTPUT)/runqslower: $(BPFOBJ) | $(DEFAULT_BPFTOOL)
-	$(Q)$(MAKE) $(submake_extras) -C $(TOOLSDIR)/bpf/runqslower	\
-		    OUTPUT=$(SCRATCH_DIR)/ VMLINUX_BTF=$(VMLINUX_BTF)   \
-		    BPFOBJ=$(BPFOBJ) BPF_INCLUDE=$(INCLUDE_DIR) &&	\
-		    cp $(SCRATCH_DIR)/runqslower $@
-
-=======
-	test_lirc_mode2_user xdping test_cpp runqslower bench bpf_testmod.ko \
-	xdpxceiver xdp_redirect_multi
-
-TEST_CUSTOM_PROGS = $(OUTPUT)/urandom_read
-
-# Emit succinct information message describing current building step
-# $1 - generic step name (e.g., CC, LINK, etc);
-# $2 - optional "flavor" specifier; if provided, will be emitted as [flavor];
-# $3 - target (assumed to be file); only file name will be emitted;
-# $4 - optional extra arg, emitted as-is, if provided.
-ifeq ($(V),1)
-Q =
-msg =
-else
-Q = @
-msg = @printf '  %-8s%s %s%s\n' "$(1)" "$(if $(2), [$(2)])" "$(notdir $(3))" "$(if $(4), $(4))";
-MAKEFLAGS += --no-print-directory
-submake_extras := feature_display=0
-endif
-
-# override lib.mk's default rules
-OVERRIDE_TARGETS := 1
-override define CLEAN
-	$(call msg,CLEAN)
-	$(Q)$(RM) -r $(TEST_GEN_PROGS) $(TEST_GEN_PROGS_EXTENDED) $(TEST_GEN_FILES) $(EXTRA_CLEAN)
 	$(Q)$(MAKE) -C bpf_testmod clean
 	$(Q)$(MAKE) docs-clean
 endef
@@ -300,7 +187,6 @@
 		    BPFOBJ=$(BPFOBJ) BPF_INCLUDE=$(INCLUDE_DIR) &&	\
 		    cp $(SCRATCH_DIR)/runqslower $@
 
->>>>>>> 7d2a07b7
 $(TEST_GEN_PROGS) $(TEST_GEN_PROGS_EXTENDED): $(OUTPUT)/test_stub.o $(BPFOBJ)
 
 $(OUTPUT)/test_dev_cgroup: cgroup_helpers.c
@@ -317,12 +203,6 @@
 
 BPFTOOL ?= $(DEFAULT_BPFTOOL)
 $(DEFAULT_BPFTOOL): $(wildcard $(BPFTOOLDIR)/*.[ch] $(BPFTOOLDIR)/Makefile)    \
-<<<<<<< HEAD
-		    $(BPFOBJ) | $(BUILD_DIR)/bpftool
-	$(Q)$(MAKE) $(submake_extras)  -C $(BPFTOOLDIR)			       \
-		    OUTPUT=$(BUILD_DIR)/bpftool/			       \
-		    prefix= DESTDIR=$(SCRATCH_DIR)/ install
-=======
 		    $(HOST_BPFOBJ) | $(HOST_BUILD_DIR)/bpftool
 	$(Q)$(MAKE) $(submake_extras)  -C $(BPFTOOLDIR)			       \
 		    CC=$(HOSTCC) LD=$(HOSTLD)				       \
@@ -341,19 +221,11 @@
 	$(Q)$(MAKE) $(submake_extras)					\
 	            -f Makefile.docs					\
 	            prefix= OUTPUT=$(OUTPUT)/ DESTDIR=$(OUTPUT)/ $@
->>>>>>> 7d2a07b7
 
 $(BPFOBJ): $(wildcard $(BPFDIR)/*.[ch] $(BPFDIR)/Makefile)		       \
 	   ../../../include/uapi/linux/bpf.h                                   \
 	   | $(INCLUDE_DIR) $(BUILD_DIR)/libbpf
 	$(Q)$(MAKE) $(submake_extras) -C $(BPFDIR) OUTPUT=$(BUILD_DIR)/libbpf/ \
-<<<<<<< HEAD
-		    DESTDIR=$(SCRATCH_DIR) prefix= all install_headers
-
-$(BUILD_DIR)/libbpf $(BUILD_DIR)/bpftool $(BUILD_DIR)/resolve_btfids $(INCLUDE_DIR):
-	$(call msg,MKDIR,,$@)
-	$(Q)mkdir -p $@
-=======
 		    EXTRA_CFLAGS='-g -O0'				       \
 		    DESTDIR=$(SCRATCH_DIR) prefix= all install_headers
 
@@ -366,7 +238,6 @@
 		    OUTPUT=$(HOST_BUILD_DIR)/libbpf/ CC=$(HOSTCC) LD=$(HOSTLD) \
 		    DESTDIR=$(HOST_SCRATCH_DIR)/ prefix= all install_headers
 endif
->>>>>>> 7d2a07b7
 
 $(INCLUDE_DIR)/vmlinux.h: $(VMLINUX_BTF) $(BPFTOOL) | $(INCLUDE_DIR)
 ifeq ($(VMLINUX_H),)
@@ -377,11 +248,7 @@
 	$(Q)cp "$(VMLINUX_H)" $@
 endif
 
-<<<<<<< HEAD
-$(RESOLVE_BTFIDS): $(BPFOBJ) | $(BUILD_DIR)/resolve_btfids	\
-=======
 $(RESOLVE_BTFIDS): $(HOST_BPFOBJ) | $(HOST_BUILD_DIR)/resolve_btfids	\
->>>>>>> 7d2a07b7
 		       $(TOOLSDIR)/bpf/resolve_btfids/main.c	\
 		       $(TOOLSDIR)/lib/rbtree.c			\
 		       $(TOOLSDIR)/lib/zalloc.c			\
@@ -389,12 +256,8 @@
 		       $(TOOLSDIR)/lib/ctype.c			\
 		       $(TOOLSDIR)/lib/str_error_r.c
 	$(Q)$(MAKE) $(submake_extras) -C $(TOOLSDIR)/bpf/resolve_btfids	\
-<<<<<<< HEAD
-		OUTPUT=$(BUILD_DIR)/resolve_btfids/ BPFOBJ=$(BPFOBJ)
-=======
 		CC=$(HOSTCC) LD=$(HOSTLD) AR=$(HOSTAR) \
 		OUTPUT=$(HOST_BUILD_DIR)/resolve_btfids/ BPFOBJ=$(HOST_BPFOBJ)
->>>>>>> 7d2a07b7
 
 # Get Clang's default includes on this system, as opposed to those seen by
 # '-target bpf'. This fixes "missing" files on some architectures/distros,
@@ -404,12 +267,8 @@
 # build would have failed anyways.
 define get_sys_includes
 $(shell $(1) -v -E - </dev/null 2>&1 \
-<<<<<<< HEAD
-	| sed -n '/<...> search starts here:/,/End of search list./{ s| \(/.*\)|-idirafter \1|p }')
-=======
 	| sed -n '/<...> search starts here:/,/End of search list./{ s| \(/.*\)|-idirafter \1|p }') \
 $(shell $(1) -dM -E - </dev/null | grep '#define __riscv_xlen ' | sed 's/#define /-D/' | sed 's/ /=/')
->>>>>>> 7d2a07b7
 endef
 
 # Determine target endianness.
@@ -434,28 +293,6 @@
 # $1 - input .c file
 # $2 - output .o file
 # $3 - CFLAGS
-<<<<<<< HEAD
-# $4 - LDFLAGS
-define CLANG_BPF_BUILD_RULE
-	$(call msg,CLNG-LLC,$(TRUNNER_BINARY),$2)
-	$(Q)($(CLANG) $3 -O2 -target bpf -emit-llvm			\
-		-c $1 -o - || echo "BPF obj compilation failed") | 	\
-	$(LLC) -mattr=dwarfris -march=bpf -mcpu=v3 $4 -filetype=obj -o $2
-endef
-# Similar to CLANG_BPF_BUILD_RULE, but with disabled alu32
-define CLANG_NOALU32_BPF_BUILD_RULE
-	$(call msg,CLNG-LLC,$(TRUNNER_BINARY),$2)
-	$(Q)($(CLANG) $3 -O2 -target bpf -emit-llvm			\
-		-c $1 -o - || echo "BPF obj compilation failed") | 	\
-	$(LLC) -march=bpf -mcpu=v2 $4 -filetype=obj -o $2
-endef
-# Similar to CLANG_BPF_BUILD_RULE, but using native Clang and bpf LLC
-define CLANG_NATIVE_BPF_BUILD_RULE
-	$(call msg,CLNG-BPF,$(TRUNNER_BINARY),$2)
-	$(Q)($(CLANG) $3 -O2 -emit-llvm					\
-		-c $1 -o - || echo "BPF obj compilation failed") | 	\
-	$(LLC) -march=bpf -mcpu=v3 $4 -filetype=obj -o $2
-=======
 define CLANG_BPF_BUILD_RULE
 	$(call msg,CLNG-BPF,$(TRUNNER_BINARY),$2)
 	$(Q)$(CLANG) $3 -O2 -target bpf -c $1 -o $2 -mcpu=v3
@@ -464,22 +301,15 @@
 define CLANG_NOALU32_BPF_BUILD_RULE
 	$(call msg,CLNG-BPF,$(TRUNNER_BINARY),$2)
 	$(Q)$(CLANG) $3 -O2 -target bpf -c $1 -o $2 -mcpu=v2
->>>>>>> 7d2a07b7
 endef
 # Build BPF object using GCC
 define GCC_BPF_BUILD_RULE
 	$(call msg,GCC-BPF,$(TRUNNER_BINARY),$2)
-<<<<<<< HEAD
-	$(Q)$(BPF_GCC) $3 $4 -O2 -c $1 -o $2
-=======
 	$(Q)$(BPF_GCC) $3 -O2 -c $1 -o $2
->>>>>>> 7d2a07b7
 endef
 
 SKEL_BLACKLIST := btf__% test_pinning_invalid.c test_sk_assign.c
 
-<<<<<<< HEAD
-=======
 LINKED_SKELS := test_static_linked.skel.h linked_funcs.skel.h		\
 		linked_vars.skel.h linked_maps.skel.h
 
@@ -494,7 +324,6 @@
 
 LINKED_BPF_SRCS := $(patsubst %.o,%.c,$(foreach skel,$(LINKED_SKELS),$($(skel)-deps)))
 
->>>>>>> 7d2a07b7
 # Set up extra TRUNNER_XXX "temporary" variables in the environment (relies on
 # $eval()) and pass control to DEFINE_TEST_RUNNER_RULES.
 # Parameters:
@@ -513,15 +342,10 @@
 TRUNNER_BPF_SRCS := $$(notdir $$(wildcard $(TRUNNER_BPF_PROGS_DIR)/*.c))
 TRUNNER_BPF_OBJS := $$(patsubst %.c,$$(TRUNNER_OUTPUT)/%.o, $$(TRUNNER_BPF_SRCS))
 TRUNNER_BPF_SKELS := $$(patsubst %.c,$$(TRUNNER_OUTPUT)/%.skel.h,	\
-<<<<<<< HEAD
-				 $$(filter-out $(SKEL_BLACKLIST),	\
-					       $$(TRUNNER_BPF_SRCS)))
-=======
 				 $$(filter-out $(SKEL_BLACKLIST) $(LINKED_BPF_SRCS),\
 					       $$(TRUNNER_BPF_SRCS)))
 TRUNNER_BPF_LSKELS := $$(patsubst %.c,$$(TRUNNER_OUTPUT)/%.lskel.h, $$(LSKELS))
 TRUNNER_BPF_SKELS_LINKED := $$(addprefix $$(TRUNNER_OUTPUT)/,$(LINKED_SKELS))
->>>>>>> 7d2a07b7
 TEST_GEN_FILES += $$(TRUNNER_BPF_OBJS)
 
 # Evaluate rules now with extra TRUNNER_XXX variables above already defined
@@ -550,19 +374,6 @@
 		     $(TRUNNER_BPF_PROGS_DIR)/%.c			\
 		     $(TRUNNER_BPF_PROGS_DIR)/*.h			\
 		     $$(INCLUDE_DIR)/vmlinux.h				\
-<<<<<<< HEAD
-		     $$(BPFOBJ) | $(TRUNNER_OUTPUT)
-	$$(call $(TRUNNER_BPF_BUILD_RULE),$$<,$$@,			\
-					  $(TRUNNER_BPF_CFLAGS),	\
-					  $(TRUNNER_BPF_LDFLAGS))
-
-$(TRUNNER_BPF_SKELS): $(TRUNNER_OUTPUT)/%.skel.h:			\
-		      $(TRUNNER_OUTPUT)/%.o				\
-		      $(BPFTOOL)					\
-		      | $(TRUNNER_OUTPUT)
-	$$(call msg,GEN-SKEL,$(TRUNNER_BINARY),$$@)
-	$(Q)$$(BPFTOOL) gen skeleton $$< > $$@
-=======
 		     $(wildcard $(BPFDIR)/bpf_*.h) | $(TRUNNER_OUTPUT)
 	$$(call $(TRUNNER_BPF_BUILD_RULE),$$<,$$@,			\
 					  $(TRUNNER_BPF_CFLAGS))
@@ -591,7 +402,6 @@
 	$(Q)diff $$(@:.skel.h=.linked2.o) $$(@:.skel.h=.linked3.o)
 	$$(call msg,GEN-SKEL,$(TRUNNER_BINARY),$$@)
 	$(Q)$$(BPFTOOL) gen skeleton $$(@:.skel.h=.linked3.o) name $$(notdir $$(@:.skel.h=)) > $$@
->>>>>>> 7d2a07b7
 endif
 
 # ensure we set up tests.h header generation rule just once
@@ -613,11 +423,8 @@
 		      $(TRUNNER_EXTRA_HDRS)				\
 		      $(TRUNNER_BPF_OBJS)				\
 		      $(TRUNNER_BPF_SKELS)				\
-<<<<<<< HEAD
-=======
 		      $(TRUNNER_BPF_LSKELS)				\
 		      $(TRUNNER_BPF_SKELS_LINKED)			\
->>>>>>> 7d2a07b7
 		      $$(BPFOBJ) | $(TRUNNER_OUTPUT)
 	$$(call msg,TEST-OBJ,$(TRUNNER_BINARY),$$@)
 	$(Q)cd $$(@D) && $$(CC) -I. $$(CFLAGS) -c $(CURDIR)/$$< $$(LDLIBS) -o $$(@F)
@@ -630,20 +437,12 @@
 	$$(call msg,EXT-OBJ,$(TRUNNER_BINARY),$$@)
 	$(Q)$$(CC) $$(CFLAGS) -c $$< $$(LDLIBS) -o $$@
 
-<<<<<<< HEAD
-# only copy extra resources if in flavored build
-$(TRUNNER_BINARY)-extras: $(TRUNNER_EXTRA_FILES) | $(TRUNNER_OUTPUT)
-ifneq ($2,)
-	$$(call msg,EXT-COPY,$(TRUNNER_BINARY),$(TRUNNER_EXTRA_FILES))
-	$(Q)cp -a $$^ $(TRUNNER_OUTPUT)/
-=======
 # non-flavored in-srctree builds receive special treatment, in particular, we
 # do not need to copy extra resources (see e.g. test_btf_dump_case())
 $(TRUNNER_BINARY)-extras: $(TRUNNER_EXTRA_FILES) | $(TRUNNER_OUTPUT)
 ifneq ($2:$(OUTPUT),:$(shell pwd))
 	$$(call msg,EXT-COPY,$(TRUNNER_BINARY),$(TRUNNER_EXTRA_FILES))
 	$(Q)rsync -aq $$^ $(TRUNNER_OUTPUT)/
->>>>>>> 7d2a07b7
 endif
 
 $(OUTPUT)/$(TRUNNER_BINARY): $(TRUNNER_TEST_OBJS)			\
@@ -652,11 +451,7 @@
 			     | $(TRUNNER_BINARY)-extras
 	$$(call msg,BINARY,,$$@)
 	$(Q)$$(CC) $$(CFLAGS) $$(filter %.a %.o,$$^) $$(LDLIBS) -o $$@
-<<<<<<< HEAD
-	$(Q)$(RESOLVE_BTFIDS) --no-fail --btf btf_data.o $$@
-=======
 	$(Q)$(RESOLVE_BTFIDS) --no-fail --btf $(TRUNNER_OUTPUT)/btf_data.o $$@
->>>>>>> 7d2a07b7
 
 endef
 
@@ -665,14 +460,6 @@
 TRUNNER_BPF_PROGS_DIR := progs
 TRUNNER_EXTRA_SOURCES := test_progs.c cgroup_helpers.c trace_helpers.c	\
 			 network_helpers.c testing_helpers.c		\
-<<<<<<< HEAD
-			 flow_dissector_load.h
-TRUNNER_EXTRA_FILES := $(OUTPUT)/urandom_read				\
-		       $(wildcard progs/btf_dump_test_case_*.c)
-TRUNNER_BPF_BUILD_RULE := CLANG_BPF_BUILD_RULE
-TRUNNER_BPF_CFLAGS := $(BPF_CFLAGS) $(CLANG_CFLAGS)
-TRUNNER_BPF_LDFLAGS := -mattr=+alu32
-=======
 			 btf_helpers.c	flow_dissector_load.h
 TRUNNER_EXTRA_FILES := $(OUTPUT)/urandom_read $(OUTPUT)/bpf_testmod.ko	\
 		       ima_setup.sh					\
@@ -680,26 +467,17 @@
 TRUNNER_BPF_BUILD_RULE := CLANG_BPF_BUILD_RULE
 TRUNNER_BPF_CFLAGS := $(BPF_CFLAGS) $(CLANG_CFLAGS)
 TRUNNER_BPF_CFLAGS += -DENABLE_ATOMICS_TESTS
->>>>>>> 7d2a07b7
 $(eval $(call DEFINE_TEST_RUNNER,test_progs))
 
 # Define test_progs-no_alu32 test runner.
 TRUNNER_BPF_BUILD_RULE := CLANG_NOALU32_BPF_BUILD_RULE
-<<<<<<< HEAD
-TRUNNER_BPF_LDFLAGS :=
-=======
 TRUNNER_BPF_CFLAGS := $(BPF_CFLAGS) $(CLANG_CFLAGS)
->>>>>>> 7d2a07b7
 $(eval $(call DEFINE_TEST_RUNNER,test_progs,no_alu32))
 
 # Define test_progs BPF-GCC-flavored test runner.
 ifneq ($(BPF_GCC),)
 TRUNNER_BPF_BUILD_RULE := GCC_BPF_BUILD_RULE
 TRUNNER_BPF_CFLAGS := $(BPF_CFLAGS) $(call get_sys_includes,gcc)
-<<<<<<< HEAD
-TRUNNER_BPF_LDFLAGS :=
-=======
->>>>>>> 7d2a07b7
 $(eval $(call DEFINE_TEST_RUNNER,test_progs,bpf_gcc))
 endif
 
@@ -710,10 +488,6 @@
 TRUNNER_EXTRA_FILES :=
 TRUNNER_BPF_BUILD_RULE := $$(error no BPF objects should be built)
 TRUNNER_BPF_CFLAGS :=
-<<<<<<< HEAD
-TRUNNER_BPF_LDFLAGS :=
-=======
->>>>>>> 7d2a07b7
 $(eval $(call DEFINE_TEST_RUNNER,test_maps))
 
 # Define test_verifier test runner.
@@ -734,11 +508,7 @@
 # Make sure we are able to include and link libbpf against c++.
 $(OUTPUT)/test_cpp: test_cpp.cpp $(OUTPUT)/test_core_extern.skel.h $(BPFOBJ)
 	$(call msg,CXX,,$@)
-<<<<<<< HEAD
-	$(Q)$(CXX) $(CFLAGS) $^ $(LDLIBS) -o $@
-=======
 	$(Q)$(CXX) $(CFLAGS) $(filter %.a %.o %.cpp,$^) $(LDLIBS) -o $@
->>>>>>> 7d2a07b7
 
 # Benchmark runner
 $(OUTPUT)/bench_%.o: benchs/bench_%.c bench.h
@@ -758,16 +528,9 @@
 	$(call msg,BINARY,,$@)
 	$(Q)$(CC) $(LDFLAGS) -o $@ $(filter %.a %.o,$^) $(LDLIBS)
 
-<<<<<<< HEAD
-EXTRA_CLEAN := $(TEST_CUSTOM_PROGS) $(SCRATCH_DIR)			\
-	prog_tests/tests.h map_tests/tests.h verifier/tests.h		\
-	feature								\
-	$(addprefix $(OUTPUT)/,*.o *.skel.h no_alu32 bpf_gcc)
-=======
 EXTRA_CLEAN := $(TEST_CUSTOM_PROGS) $(SCRATCH_DIR) $(HOST_SCRATCH_DIR)	\
 	prog_tests/tests.h map_tests/tests.h verifier/tests.h		\
 	feature								\
 	$(addprefix $(OUTPUT)/,*.o *.skel.h *.lskel.h no_alu32 bpf_gcc bpf_testmod.ko)
 
-.PHONY: docs docs-clean
->>>>>>> 7d2a07b7
+.PHONY: docs docs-clean