--- conflicted
+++ resolved
@@ -76,14 +76,6 @@
 				      struct bpf_dynptr *sig_ptr,
 				      struct bpf_key *trusted_keyring) __ksym;
 
-<<<<<<< HEAD
-extern int bpf_dynptr_adjust(const struct bpf_dynptr *ptr, __u32 start, __u32 end) __ksym;
-extern bool bpf_dynptr_is_null(const struct bpf_dynptr *ptr) __ksym;
-extern bool bpf_dynptr_is_rdonly(const struct bpf_dynptr *ptr) __ksym;
-extern __u32 bpf_dynptr_size(const struct bpf_dynptr *ptr) __ksym;
-extern int bpf_dynptr_clone(const struct bpf_dynptr *ptr, struct bpf_dynptr *clone__init) __ksym;
-
-=======
 extern bool bpf_session_is_return(void) __ksym __weak;
 extern __u64 *bpf_session_cookie(void) __ksym __weak;
 
@@ -95,5 +87,4 @@
  */
 extern int bpf_get_dentry_xattr(struct dentry *dentry, const char *name,
 			      struct bpf_dynptr *value_ptr) __ksym __weak;
->>>>>>> 2d5404ca
 #endif