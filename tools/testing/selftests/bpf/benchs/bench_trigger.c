--- conflicted
+++ resolved
@@ -245,8 +245,6 @@
 	attach_bpf(ctx.skel->progs.bench_trigger_fmodret);
 }
 
-<<<<<<< HEAD
-=======
 static void trigger_tp_setup(void)
 {
 	setup_ctx();
@@ -271,7 +269,6 @@
 	attach_bpf(ctx.skel->progs.bench_trigger_rawtp);
 }
 
->>>>>>> 2d5404ca
 /* make sure call is not inlined and not avoided by compiler, so __weak and
  * inline asm volatile in the body of the function
  *
@@ -405,174 +402,61 @@
 	usetup(false, false /* !use_multi */, &uprobe_target_push);
 }
 
-<<<<<<< HEAD
-const struct bench bench_trig_base = {
-	.name = "trig-base",
+static void uretprobe_push_setup(void)
+{
+	usetup(true, false /* !use_multi */, &uprobe_target_push);
+}
+
+static void uprobe_ret_setup(void)
+{
+	usetup(false, false /* !use_multi */, &uprobe_target_ret);
+}
+
+static void uretprobe_ret_setup(void)
+{
+	usetup(true, false /* !use_multi */, &uprobe_target_ret);
+}
+
+static void uprobe_multi_nop_setup(void)
+{
+	usetup(false, true /* use_multi */, &uprobe_target_nop);
+}
+
+static void uretprobe_multi_nop_setup(void)
+{
+	usetup(true, true /* use_multi */, &uprobe_target_nop);
+}
+
+static void uprobe_multi_push_setup(void)
+{
+	usetup(false, true /* use_multi */, &uprobe_target_push);
+}
+
+static void uretprobe_multi_push_setup(void)
+{
+	usetup(true, true /* use_multi */, &uprobe_target_push);
+}
+
+static void uprobe_multi_ret_setup(void)
+{
+	usetup(false, true /* use_multi */, &uprobe_target_ret);
+}
+
+static void uretprobe_multi_ret_setup(void)
+{
+	usetup(true, true /* use_multi */, &uprobe_target_ret);
+}
+
+const struct bench bench_trig_syscall_count = {
+	.name = "trig-syscall-count",
 	.validate = trigger_validate,
-	.producer_thread = trigger_base_producer,
-	.measure = trigger_base_measure,
-	.report_progress = hits_drops_report_progress,
-	.report_final = hits_drops_report_final,
-};
-
-const struct bench bench_trig_tp = {
-	.name = "trig-tp",
-	.validate = trigger_validate,
-	.setup = trigger_tp_setup,
+	.setup = trigger_syscall_count_setup,
 	.producer_thread = trigger_producer,
 	.measure = trigger_measure,
 	.report_progress = hits_drops_report_progress,
 	.report_final = hits_drops_report_final,
 };
 
-const struct bench bench_trig_rawtp = {
-	.name = "trig-rawtp",
-	.validate = trigger_validate,
-	.setup = trigger_rawtp_setup,
-	.producer_thread = trigger_producer,
-	.measure = trigger_measure,
-	.report_progress = hits_drops_report_progress,
-	.report_final = hits_drops_report_final,
-};
-
-const struct bench bench_trig_kprobe = {
-	.name = "trig-kprobe",
-	.validate = trigger_validate,
-	.setup = trigger_kprobe_setup,
-	.producer_thread = trigger_producer,
-	.measure = trigger_measure,
-	.report_progress = hits_drops_report_progress,
-	.report_final = hits_drops_report_final,
-};
-
-const struct bench bench_trig_fentry = {
-	.name = "trig-fentry",
-	.validate = trigger_validate,
-	.setup = trigger_fentry_setup,
-	.producer_thread = trigger_producer,
-	.measure = trigger_measure,
-	.report_progress = hits_drops_report_progress,
-	.report_final = hits_drops_report_final,
-};
-
-const struct bench bench_trig_fentry_sleep = {
-	.name = "trig-fentry-sleep",
-	.validate = trigger_validate,
-	.setup = trigger_fentry_sleep_setup,
-	.producer_thread = trigger_producer,
-	.measure = trigger_measure,
-	.report_progress = hits_drops_report_progress,
-	.report_final = hits_drops_report_final,
-};
-
-const struct bench bench_trig_fmodret = {
-	.name = "trig-fmodret",
-	.validate = trigger_validate,
-	.setup = trigger_fmodret_setup,
-	.producer_thread = trigger_producer,
-	.measure = trigger_measure,
-	.report_progress = hits_drops_report_progress,
-	.report_final = hits_drops_report_final,
-};
-
-const struct bench bench_trig_uprobe_base = {
-	.name = "trig-uprobe-base",
-	.setup = NULL, /* no uprobe/uretprobe is attached */
-	.producer_thread = uprobe_base_producer,
-	.measure = trigger_base_measure,
-	.report_progress = hits_drops_report_progress,
-	.report_final = hits_drops_report_final,
-};
-
-const struct bench bench_trig_uprobe_with_nop = {
-	.name = "trig-uprobe-with-nop",
-	.setup = uprobe_setup_with_nop,
-	.producer_thread = uprobe_producer_with_nop,
-	.measure = trigger_measure,
-	.report_progress = hits_drops_report_progress,
-	.report_final = hits_drops_report_final,
-};
-
-const struct bench bench_trig_uretprobe_with_nop = {
-	.name = "trig-uretprobe-with-nop",
-	.setup = uretprobe_setup_with_nop,
-	.producer_thread = uprobe_producer_with_nop,
-=======
-static void uretprobe_push_setup(void)
-{
-	usetup(true, false /* !use_multi */, &uprobe_target_push);
-}
-
-static void uprobe_ret_setup(void)
-{
-	usetup(false, false /* !use_multi */, &uprobe_target_ret);
-}
-
-static void uretprobe_ret_setup(void)
-{
-	usetup(true, false /* !use_multi */, &uprobe_target_ret);
-}
-
-static void uprobe_multi_nop_setup(void)
-{
-	usetup(false, true /* use_multi */, &uprobe_target_nop);
-}
-
-static void uretprobe_multi_nop_setup(void)
-{
-	usetup(true, true /* use_multi */, &uprobe_target_nop);
-}
-
-static void uprobe_multi_push_setup(void)
-{
-	usetup(false, true /* use_multi */, &uprobe_target_push);
-}
-
-static void uretprobe_multi_push_setup(void)
-{
-	usetup(true, true /* use_multi */, &uprobe_target_push);
-}
-
-static void uprobe_multi_ret_setup(void)
-{
-	usetup(false, true /* use_multi */, &uprobe_target_ret);
-}
-
-static void uretprobe_multi_ret_setup(void)
-{
-	usetup(true, true /* use_multi */, &uprobe_target_ret);
-}
-
-const struct bench bench_trig_syscall_count = {
-	.name = "trig-syscall-count",
-	.validate = trigger_validate,
-	.setup = trigger_syscall_count_setup,
-	.producer_thread = trigger_producer,
->>>>>>> 2d5404ca
-	.measure = trigger_measure,
-	.report_progress = hits_drops_report_progress,
-	.report_final = hits_drops_report_final,
-};
-
-<<<<<<< HEAD
-const struct bench bench_trig_uprobe_without_nop = {
-	.name = "trig-uprobe-without-nop",
-	.setup = uprobe_setup_without_nop,
-	.producer_thread = uprobe_producer_without_nop,
-	.measure = trigger_measure,
-	.report_progress = hits_drops_report_progress,
-	.report_final = hits_drops_report_final,
-};
-
-const struct bench bench_trig_uretprobe_without_nop = {
-	.name = "trig-uretprobe-without-nop",
-	.setup = uretprobe_setup_without_nop,
-	.producer_thread = uprobe_producer_without_nop,
-	.measure = trigger_measure,
-	.report_progress = hits_drops_report_progress,
-	.report_final = hits_drops_report_final,
-};
-=======
 /* batched (staying mostly in kernel) kprobe/fentry benchmarks */
 #define BENCH_TRIG_KERNEL(KIND, NAME)					\
 const struct bench bench_trig_##KIND = {				\
@@ -620,5 +504,4 @@
 BENCH_TRIG_USERMODE(uprobe_multi_ret, ret, "uprobe-multi-ret");
 BENCH_TRIG_USERMODE(uretprobe_multi_nop, nop, "uretprobe-multi-nop");
 BENCH_TRIG_USERMODE(uretprobe_multi_push, push, "uretprobe-multi-push");
-BENCH_TRIG_USERMODE(uretprobe_multi_ret, ret, "uretprobe-multi-ret");
->>>>>>> 2d5404ca
+BENCH_TRIG_USERMODE(uretprobe_multi_ret, ret, "uretprobe-multi-ret");