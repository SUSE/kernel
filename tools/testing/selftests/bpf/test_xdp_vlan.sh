--- conflicted
+++ resolved
@@ -204,11 +204,7 @@
 
 # First test: Remove VLAN by setting VLAN ID 0, using "xdp_vlan_change"
 export XDP_PROG=xdp_vlan_change
-<<<<<<< HEAD
-ip netns exec ${NS1} ip link set $DEVNS1 $XDP_MODE object $FILE section $XDP_PROG
-=======
 ip netns exec ${NS1} ip link set $DEVNS1 $XDP_MODE object $BPF_FILE section $XDP_PROG
->>>>>>> eb3cdb58
 
 # In ns1: egress use TC to add back VLAN tag 4011
 #  (del cmd)
@@ -216,11 +212,7 @@
 #
 ip netns exec ${NS1} tc qdisc add dev $DEVNS1 clsact
 ip netns exec ${NS1} tc filter add dev $DEVNS1 egress \
-<<<<<<< HEAD
-  prio 1 handle 1 bpf da obj $FILE sec tc_vlan_push
-=======
   prio 1 handle 1 bpf da obj $BPF_FILE sec tc_vlan_push
->>>>>>> eb3cdb58
 
 # Now the namespaces can reach each-other, test with ping:
 ip netns exec ${NS2} ping -i 0.2 -W 2 -c 2 $IPADDR1
@@ -234,11 +226,7 @@
 #
 export XDP_PROG=xdp_vlan_remove_outer2
 ip netns exec ${NS1} ip link set $DEVNS1 $XDP_MODE off
-<<<<<<< HEAD
-ip netns exec ${NS1} ip link set $DEVNS1 $XDP_MODE object $FILE section $XDP_PROG
-=======
 ip netns exec ${NS1} ip link set $DEVNS1 $XDP_MODE object $BPF_FILE section $XDP_PROG
->>>>>>> eb3cdb58
 
 # Now the namespaces should still be able reach each-other, test with ping:
 ip netns exec ${NS2} ping -i 0.2 -W 2 -c 2 $IPADDR1
