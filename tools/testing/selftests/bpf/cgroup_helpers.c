// SPDX-License-Identifier: GPL-2.0
#define _GNU_SOURCE
#include <sched.h>
#include <sys/mount.h>
#include <sys/stat.h>
#include <sys/types.h>
#include <linux/limits.h>
#include <stdio.h>
#include <stdlib.h>
#include <linux/sched.h>
#include <fcntl.h>
#include <unistd.h>
#include <ftw.h>

#include "cgroup_helpers.h"
#include "bpf_util.h"

/*
 * To avoid relying on the system setup, when setup_cgroup_env is called
 * we create a new mount namespace, and cgroup namespace. The cgroupv2
 * root is mounted at CGROUP_MOUNT_PATH. Unfortunately, most people don't
 * have cgroupv2 enabled at this point in time. It's easier to create our
 * own mount namespace and manage it ourselves. We assume /mnt exists.
 *
 * Related cgroupv1 helpers are named *classid*(), since we only use the
 * net_cls controller for tagging net_cls.classid. We assume the default
 * mount under /sys/fs/cgroup/net_cls, which should be the case for the
 * vast majority of users.
 */

#define WALK_FD_LIMIT			16

#define CGROUP_MOUNT_PATH		"/mnt"
#define CGROUP_MOUNT_DFLT		"/sys/fs/cgroup"
#define NETCLS_MOUNT_PATH		CGROUP_MOUNT_DFLT "/net_cls"
#define CGROUP_WORK_DIR			"/cgroup-test-work-dir"

#define format_cgroup_path_pid(buf, path, pid) \
	snprintf(buf, sizeof(buf), "%s%s%d%s", CGROUP_MOUNT_PATH, \
	CGROUP_WORK_DIR, pid, path)

#define format_cgroup_path(buf, path) \
<<<<<<< HEAD
	snprintf(buf, sizeof(buf), "%s%s%d%s", CGROUP_MOUNT_PATH, \
	CGROUP_WORK_DIR, getpid(), path)

#define format_classid_path(buf)				\
	snprintf(buf, sizeof(buf), "%s%s", NETCLS_MOUNT_PATH,	\
		 CGROUP_WORK_DIR)
=======
	format_cgroup_path_pid(buf, path, getpid())
>>>>>>> eb3cdb58

#define format_parent_cgroup_path(buf, path) \
	format_cgroup_path_pid(buf, path, getppid())

#define format_classid_path(buf)				\
	snprintf(buf, sizeof(buf), "%s%s", NETCLS_MOUNT_PATH,	\
		 CGROUP_WORK_DIR)

static int __enable_controllers(const char *cgroup_path, const char *controllers)
{
	char path[PATH_MAX + 1];
	char enable[PATH_MAX + 1];
	char *c, *c2;
	int fd, cfd;
	ssize_t len;

	/* If not controllers are passed, enable all available controllers */
	if (!controllers) {
		snprintf(path, sizeof(path), "%s/cgroup.controllers",
			 cgroup_path);
		fd = open(path, O_RDONLY);
		if (fd < 0) {
			log_err("Opening cgroup.controllers: %s", path);
			return 1;
		}
		len = read(fd, enable, sizeof(enable) - 1);
		if (len < 0) {
			close(fd);
			log_err("Reading cgroup.controllers: %s", path);
			return 1;
		} else if (len == 0) { /* No controllers to enable */
			close(fd);
			return 0;
		}
		enable[len] = 0;
		close(fd);
	} else {
		bpf_strlcpy(enable, controllers, sizeof(enable));
	}

	snprintf(path, sizeof(path), "%s/cgroup.subtree_control", cgroup_path);
	cfd = open(path, O_RDWR);
	if (cfd < 0) {
		log_err("Opening cgroup.subtree_control: %s", path);
		return 1;
	}

	for (c = strtok_r(enable, " ", &c2); c; c = strtok_r(NULL, " ", &c2)) {
		if (dprintf(cfd, "+%s\n", c) <= 0) {
			log_err("Enabling controller %s: %s", c, path);
			close(cfd);
			return 1;
		}
	}
	close(cfd);
	return 0;
}

/**
 * enable_controllers() - Enable cgroup v2 controllers
 * @relative_path: The cgroup path, relative to the workdir
 * @controllers: List of controllers to enable in cgroup.controllers format
 *
 *
 * Enable given cgroup v2 controllers, if @controllers is NULL, enable all
 * available controllers.
 *
 * If successful, 0 is returned.
 */
int enable_controllers(const char *relative_path, const char *controllers)
{
	char cgroup_path[PATH_MAX + 1];

	format_cgroup_path(cgroup_path, relative_path);
	return __enable_controllers(cgroup_path, controllers);
}

static int __write_cgroup_file(const char *cgroup_path, const char *file,
			       const char *buf)
{
	char file_path[PATH_MAX + 1];
	int fd;

	snprintf(file_path, sizeof(file_path), "%s/%s", cgroup_path, file);
	fd = open(file_path, O_RDWR);
	if (fd < 0) {
		log_err("Opening %s", file_path);
		return 1;
	}

	if (dprintf(fd, "%s", buf) <= 0) {
		log_err("Writing to %s", file_path);
		close(fd);
		return 1;
	}
	close(fd);
	return 0;
}

/**
 * write_cgroup_file() - Write to a cgroup file
 * @relative_path: The cgroup path, relative to the workdir
 * @file: The name of the file in cgroupfs to write to
 * @buf: Buffer to write to the file
 *
 * Write to a file in the given cgroup's directory.
 *
 * If successful, 0 is returned.
 */
int write_cgroup_file(const char *relative_path, const char *file,
		      const char *buf)
{
	char cgroup_path[PATH_MAX - 24];

	format_cgroup_path(cgroup_path, relative_path);
	return __write_cgroup_file(cgroup_path, file, buf);
}

/**
 * write_cgroup_file_parent() - Write to a cgroup file in the parent process
 *                              workdir
 * @relative_path: The cgroup path, relative to the parent process workdir
 * @file: The name of the file in cgroupfs to write to
 * @buf: Buffer to write to the file
 *
 * Write to a file in the given cgroup's directory under the parent process
 * workdir.
 *
 * If successful, 0 is returned.
 */
int write_cgroup_file_parent(const char *relative_path, const char *file,
			     const char *buf)
{
	char cgroup_path[PATH_MAX - 24];

	format_parent_cgroup_path(cgroup_path, relative_path);
	return __write_cgroup_file(cgroup_path, file, buf);
}

/**
 * setup_cgroup_environment() - Setup the cgroup environment
 *
 * After calling this function, cleanup_cgroup_environment should be called
 * once testing is complete.
 *
 * This function will print an error to stderr and return 1 if it is unable
 * to setup the cgroup environment. If setup is successful, 0 is returned.
 */
int setup_cgroup_environment(void)
{
	char cgroup_workdir[PATH_MAX - 24];

	format_cgroup_path(cgroup_workdir, "");

	if (unshare(CLONE_NEWNS)) {
		log_err("unshare");
		return 1;
	}

	if (mount("none", "/", NULL, MS_REC | MS_PRIVATE, NULL)) {
		log_err("mount fakeroot");
		return 1;
	}

	if (mount("none", CGROUP_MOUNT_PATH, "cgroup2", 0, NULL) && errno != EBUSY) {
		log_err("mount cgroup2");
		return 1;
	}

	/* Cleanup existing failed runs, now that the environment is setup */
	cleanup_cgroup_environment();

	if (mkdir(cgroup_workdir, 0777) && errno != EEXIST) {
		log_err("mkdir cgroup work dir");
		return 1;
	}

	/* Enable all available controllers to increase test coverage */
	if (__enable_controllers(CGROUP_MOUNT_PATH, NULL) ||
	    __enable_controllers(cgroup_workdir, NULL))
		return 1;

	return 0;
}

static int nftwfunc(const char *filename, const struct stat *statptr,
		    int fileflags, struct FTW *pfwt)
{
	if ((fileflags & FTW_D) && rmdir(filename))
		log_err("Removing cgroup: %s", filename);
	return 0;
}

static int join_cgroup_from_top(const char *cgroup_path)
{
	char cgroup_procs_path[PATH_MAX + 1];
	pid_t pid = getpid();
	int fd, rc = 0;

	snprintf(cgroup_procs_path, sizeof(cgroup_procs_path),
		 "%s/cgroup.procs", cgroup_path);

	fd = open(cgroup_procs_path, O_WRONLY);
	if (fd < 0) {
		log_err("Opening Cgroup Procs: %s", cgroup_procs_path);
		return 1;
	}

	if (dprintf(fd, "%d\n", pid) < 0) {
		log_err("Joining Cgroup");
		rc = 1;
	}

	close(fd);
	return rc;
}

/**
 * join_cgroup() - Join a cgroup
 * @relative_path: The cgroup path, relative to the workdir, to join
 *
 * This function expects a cgroup to already be created, relative to the cgroup
 * work dir, and it joins it. For example, passing "/my-cgroup" as the path
 * would actually put the calling process into the cgroup
 * "/cgroup-test-work-dir/my-cgroup"
 *
 * On success, it returns 0, otherwise on failure it returns 1.
 */
int join_cgroup(const char *relative_path)
{
	char cgroup_path[PATH_MAX + 1];

	format_cgroup_path(cgroup_path, relative_path);
	return join_cgroup_from_top(cgroup_path);
}

/**
 * join_parent_cgroup() - Join a cgroup in the parent process workdir
 * @relative_path: The cgroup path, relative to parent process workdir, to join
 *
 * See join_cgroup().
 *
 * On success, it returns 0, otherwise on failure it returns 1.
 */
int join_parent_cgroup(const char *relative_path)
{
	char cgroup_path[PATH_MAX + 1];

	format_parent_cgroup_path(cgroup_path, relative_path);
	return join_cgroup_from_top(cgroup_path);
}

/**
 * cleanup_cgroup_environment() - Cleanup Cgroup Testing Environment
 *
 * This is an idempotent function to delete all temporary cgroups that
 * have been created during the test, including the cgroup testing work
 * directory.
 *
 * At call time, it moves the calling process to the root cgroup, and then
 * runs the deletion process. It is idempotent, and should not fail, unless
 * a process is lingering.
 *
 * On failure, it will print an error to stderr, and try to continue.
 */
void cleanup_cgroup_environment(void)
{
	char cgroup_workdir[PATH_MAX + 1];

	format_cgroup_path(cgroup_workdir, "");
	join_cgroup_from_top(CGROUP_MOUNT_PATH);
	nftw(cgroup_workdir, nftwfunc, WALK_FD_LIMIT, FTW_DEPTH | FTW_MOUNT);
}

/**
 * get_root_cgroup() - Get the FD of the root cgroup
 *
 * On success, it returns the file descriptor. On failure, it returns -1.
 * If there is a failure, it prints the error to stderr.
 */
int get_root_cgroup(void)
{
	int fd;

	fd = open(CGROUP_MOUNT_PATH, O_RDONLY);
	if (fd < 0) {
		log_err("Opening root cgroup");
		return -1;
	}
	return fd;
}

/*
 * remove_cgroup() - Remove a cgroup
 * @relative_path: The cgroup path, relative to the workdir, to remove
 *
 * This function expects a cgroup to already be created, relative to the cgroup
 * work dir. It also expects the cgroup doesn't have any children or live
 * processes and it removes the cgroup.
 *
 * On failure, it will print an error to stderr.
 */
void remove_cgroup(const char *relative_path)
{
	char cgroup_path[PATH_MAX + 1];

	format_cgroup_path(cgroup_path, relative_path);
	if (rmdir(cgroup_path))
		log_err("rmdiring cgroup %s .. %s", relative_path, cgroup_path);
}

/**
 * create_and_get_cgroup() - Create a cgroup, relative to workdir, and get the FD
 * @relative_path: The cgroup path, relative to the workdir, to join
 *
 * This function creates a cgroup under the top level workdir and returns the
 * file descriptor. It is idempotent.
 *
 * On success, it returns the file descriptor. On failure it returns -1.
 * If there is a failure, it prints the error to stderr.
 */
int create_and_get_cgroup(const char *relative_path)
{
	char cgroup_path[PATH_MAX + 1];
	int fd;

	format_cgroup_path(cgroup_path, relative_path);
	if (mkdir(cgroup_path, 0777) && errno != EEXIST) {
		log_err("mkdiring cgroup %s .. %s", relative_path, cgroup_path);
		return -1;
	}

	fd = open(cgroup_path, O_RDONLY);
	if (fd < 0) {
		log_err("Opening Cgroup");
		return -1;
	}

	return fd;
}

/**
 * get_cgroup_id() - Get cgroup id for a particular cgroup path
 * @relative_path: The cgroup path, relative to the workdir, to join
 *
 * On success, it returns the cgroup id. On failure it returns 0,
 * which is an invalid cgroup id.
 * If there is a failure, it prints the error to stderr.
 */
unsigned long long get_cgroup_id(const char *relative_path)
{
	int dirfd, err, flags, mount_id, fhsize;
	union {
		unsigned long long cgid;
		unsigned char raw_bytes[8];
	} id;
	char cgroup_workdir[PATH_MAX + 1];
	struct file_handle *fhp, *fhp2;
	unsigned long long ret = 0;

	format_cgroup_path(cgroup_workdir, relative_path);

	dirfd = AT_FDCWD;
	flags = 0;
	fhsize = sizeof(*fhp);
	fhp = calloc(1, fhsize);
	if (!fhp) {
		log_err("calloc");
		return 0;
	}
	err = name_to_handle_at(dirfd, cgroup_workdir, fhp, &mount_id, flags);
	if (err >= 0 || fhp->handle_bytes != 8) {
		log_err("name_to_handle_at");
		goto free_mem;
	}

	fhsize = sizeof(struct file_handle) + fhp->handle_bytes;
	fhp2 = realloc(fhp, fhsize);
	if (!fhp2) {
		log_err("realloc");
		goto free_mem;
	}
	err = name_to_handle_at(dirfd, cgroup_workdir, fhp2, &mount_id, flags);
	fhp = fhp2;
	if (err < 0) {
		log_err("name_to_handle_at");
		goto free_mem;
	}

	memcpy(id.raw_bytes, fhp->f_handle, 8);
	ret = id.cgid;

free_mem:
	free(fhp);
	return ret;
}

int cgroup_setup_and_join(const char *path) {
	int cg_fd;

	if (setup_cgroup_environment()) {
		fprintf(stderr, "Failed to setup cgroup environment\n");
		return -EINVAL;
	}

	cg_fd = create_and_get_cgroup(path);
	if (cg_fd < 0) {
		fprintf(stderr, "Failed to create test cgroup\n");
		cleanup_cgroup_environment();
		return cg_fd;
	}

	if (join_cgroup(path)) {
		fprintf(stderr, "Failed to join cgroup\n");
		cleanup_cgroup_environment();
		return -EINVAL;
	}
	return cg_fd;
}

/**
 * setup_classid_environment() - Setup the cgroupv1 net_cls environment
 *
 * After calling this function, cleanup_classid_environment should be called
 * once testing is complete.
 *
 * This function will print an error to stderr and return 1 if it is unable
 * to setup the cgroup environment. If setup is successful, 0 is returned.
 */
int setup_classid_environment(void)
{
	char cgroup_workdir[PATH_MAX + 1];

	format_classid_path(cgroup_workdir);

	if (mount("tmpfs", CGROUP_MOUNT_DFLT, "tmpfs", 0, NULL) &&
	    errno != EBUSY) {
		log_err("mount cgroup base");
		return 1;
	}

	if (mkdir(NETCLS_MOUNT_PATH, 0777) && errno != EEXIST) {
		log_err("mkdir cgroup net_cls");
		return 1;
	}

	if (mount("net_cls", NETCLS_MOUNT_PATH, "cgroup", 0, "net_cls") &&
	    errno != EBUSY) {
		log_err("mount cgroup net_cls");
		return 1;
	}

	cleanup_classid_environment();

	if (mkdir(cgroup_workdir, 0777) && errno != EEXIST) {
		log_err("mkdir cgroup work dir");
		return 1;
	}

	return 0;
}

/**
 * set_classid() - Set a cgroupv1 net_cls classid
 * @id: the numeric classid
 *
 * Writes the passed classid into the cgroup work dir's net_cls.classid
 * file in order to later on trigger socket tagging.
 *
 * On success, it returns 0, otherwise on failure it returns 1. If there
 * is a failure, it prints the error to stderr.
 */
int set_classid(unsigned int id)
{
	char cgroup_workdir[PATH_MAX - 42];
	char cgroup_classid_path[PATH_MAX + 1];
	int fd, rc = 0;

	format_classid_path(cgroup_workdir);
	snprintf(cgroup_classid_path, sizeof(cgroup_classid_path),
		 "%s/net_cls.classid", cgroup_workdir);

	fd = open(cgroup_classid_path, O_WRONLY);
	if (fd < 0) {
		log_err("Opening cgroup classid: %s", cgroup_classid_path);
		return 1;
	}

	if (dprintf(fd, "%u\n", id) < 0) {
		log_err("Setting cgroup classid");
		rc = 1;
	}

	close(fd);
	return rc;
}

/**
 * join_classid() - Join a cgroupv1 net_cls classid
 *
 * This function expects the cgroup work dir to be already created, as we
 * join it here. This causes the process sockets to be tagged with the given
 * net_cls classid.
 *
 * On success, it returns 0, otherwise on failure it returns 1.
 */
int join_classid(void)
{
	char cgroup_workdir[PATH_MAX + 1];

	format_classid_path(cgroup_workdir);
	return join_cgroup_from_top(cgroup_workdir);
}

/**
 * cleanup_classid_environment() - Cleanup the cgroupv1 net_cls environment
 *
 * At call time, it moves the calling process to the root cgroup, and then
 * runs the deletion process.
 *
 * On failure, it will print an error to stderr, and try to continue.
 */
void cleanup_classid_environment(void)
{
	char cgroup_workdir[PATH_MAX + 1];

	format_classid_path(cgroup_workdir);
	join_cgroup_from_top(NETCLS_MOUNT_PATH);
	nftw(cgroup_workdir, nftwfunc, WALK_FD_LIMIT, FTW_DEPTH | FTW_MOUNT);
}<|MERGE_RESOLUTION|>--- conflicted
+++ resolved
@@ -40,16 +40,7 @@
 	CGROUP_WORK_DIR, pid, path)
 
 #define format_cgroup_path(buf, path) \
-<<<<<<< HEAD
-	snprintf(buf, sizeof(buf), "%s%s%d%s", CGROUP_MOUNT_PATH, \
-	CGROUP_WORK_DIR, getpid(), path)
-
-#define format_classid_path(buf)				\
-	snprintf(buf, sizeof(buf), "%s%s", NETCLS_MOUNT_PATH,	\
-		 CGROUP_WORK_DIR)
-=======
 	format_cgroup_path_pid(buf, path, getpid())
->>>>>>> eb3cdb58
 
 #define format_parent_cgroup_path(buf, path) \
 	format_cgroup_path_pid(buf, path, getppid())
