--- conflicted
+++ resolved
@@ -33,18 +33,8 @@
 #include <bpf/bpf.h>
 #include <bpf/libbpf.h>
 
-<<<<<<< HEAD
-#ifdef HAVE_GENHDR
-# include "autoconf.h"
-#else
-# if defined(__i386) || defined(__x86_64) || defined(__s390x__) || defined(__aarch64__)
-#  define CONFIG_HAVE_EFFICIENT_UNALIGNED_ACCESS 1
-# endif
-#endif
-=======
 #include "autoconf_helper.h"
 #include "unpriv_helpers.h"
->>>>>>> eb3cdb58
 #include "cap_helpers.h"
 #include "bpf_rand.h"
 #include "bpf_util.h"
@@ -86,11 +76,6 @@
 static int skips;
 static bool verbose = false;
 static int verif_log_level = 0;
-
-struct kfunc_btf_id_pair {
-	const char *kfunc;
-	int insn_idx;
-};
 
 struct kfunc_btf_id_pair {
 	const char *kfunc;
@@ -709,15 +694,6 @@
  *   struct bpf_timer t;
  * };
  * struct btf_ptr {
-<<<<<<< HEAD
- *   struct prog_test_ref_kfunc __kptr *ptr;
- *   struct prog_test_ref_kfunc __kptr_ref *ptr;
- *   struct prog_test_member __kptr_ref *ptr;
- * }
- */
-static const char btf_str_sec[] = "\0bpf_spin_lock\0val\0cnt\0l\0bpf_timer\0timer\0t"
-				  "\0btf_ptr\0prog_test_ref_kfunc\0ptr\0kptr\0kptr_ref"
-=======
  *   struct prog_test_ref_kfunc __kptr_untrusted *ptr;
  *   struct prog_test_ref_kfunc __kptr *ptr;
  *   struct prog_test_member __kptr *ptr;
@@ -725,7 +701,6 @@
  */
 static const char btf_str_sec[] = "\0bpf_spin_lock\0val\0cnt\0l\0bpf_timer\0timer\0t"
 				  "\0btf_ptr\0prog_test_ref_kfunc\0ptr\0kptr\0kptr_untrusted"
->>>>>>> eb3cdb58
 				  "\0prog_test_member";
 static __u32 btf_raw_types[] = {
 	/* int */
@@ -744,35 +719,20 @@
 	BTF_MEMBER_ENC(41, 4, 0), /* struct bpf_timer t; */
 	/* struct prog_test_ref_kfunc */		/* [6] */
 	BTF_STRUCT_ENC(51, 0, 0),
-<<<<<<< HEAD
-	BTF_STRUCT_ENC(89, 0, 0),			/* [7] */
-	/* type tag "kptr" */
-	BTF_TYPE_TAG_ENC(75, 6),			/* [8] */
-	/* type tag "kptr_ref" */
-	BTF_TYPE_TAG_ENC(80, 6),			/* [9] */
-	BTF_TYPE_TAG_ENC(80, 7),			/* [10] */
-=======
 	BTF_STRUCT_ENC(95, 0, 0),			/* [7] */
 	/* type tag "kptr_untrusted" */
 	BTF_TYPE_TAG_ENC(80, 6),			/* [8] */
 	/* type tag "kptr" */
 	BTF_TYPE_TAG_ENC(75, 6),			/* [9] */
 	BTF_TYPE_TAG_ENC(75, 7),			/* [10] */
->>>>>>> eb3cdb58
 	BTF_PTR_ENC(8),					/* [11] */
 	BTF_PTR_ENC(9),					/* [12] */
 	BTF_PTR_ENC(10),				/* [13] */
 	/* struct btf_ptr */				/* [14] */
 	BTF_STRUCT_ENC(43, 3, 24),
-<<<<<<< HEAD
-	BTF_MEMBER_ENC(71, 11, 0), /* struct prog_test_ref_kfunc __kptr *ptr; */
-	BTF_MEMBER_ENC(71, 12, 64), /* struct prog_test_ref_kfunc __kptr_ref *ptr; */
-	BTF_MEMBER_ENC(71, 13, 128), /* struct prog_test_member __kptr_ref *ptr; */
-=======
 	BTF_MEMBER_ENC(71, 11, 0), /* struct prog_test_ref_kfunc __kptr_untrusted *ptr; */
 	BTF_MEMBER_ENC(71, 12, 64), /* struct prog_test_ref_kfunc __kptr *ptr; */
 	BTF_MEMBER_ENC(71, 13, 128), /* struct prog_test_member __kptr *ptr; */
->>>>>>> eb3cdb58
 };
 
 static char bpf_vlog[UINT_MAX >> 8];
@@ -808,12 +768,7 @@
 	memcpy(ptr, strings, hdr.str_len);
 	ptr += hdr.str_len;
 
-<<<<<<< HEAD
-	btf_fd = bpf_btf_load(raw_btf, ptr - raw_btf, NULL);
-	free(raw_btf);
-=======
 	btf_fd = bpf_btf_load(raw_btf, ptr - raw_btf, &opts);
->>>>>>> eb3cdb58
 	if (btf_fd < 0)
 		printf("Failed to load BTF spec: '%s'\n", strerror(errno));
 
@@ -917,11 +872,6 @@
 		printf("Failed to create map with btf_id pointer\n");
 	return fd;
 }
-<<<<<<< HEAD
-
-static char bpf_vlog[UINT_MAX >> 8];
-=======
->>>>>>> eb3cdb58
 
 static void do_test_fixup(struct bpf_test *test, enum bpf_prog_type prog_type,
 			  struct bpf_insn *prog, int *map_fds)
@@ -1538,18 +1488,6 @@
 
 	opts.expected_attach_type = test->expected_attach_type;
 	if (verbose)
-<<<<<<< HEAD
-		opts.log_level = 1;
-	else if (expected_ret == VERBOSE_ACCEPT)
-		opts.log_level = 2;
-	else
-		opts.log_level = 4;
-	opts.prog_flags = pflags;
-
-	if (prog_type == BPF_PROG_TYPE_TRACING && test->kfunc) {
-		int attach_btf_id;
-
-=======
 		opts.log_level = verif_log_level | 4; /* force stats */
 	else if (expected_ret == VERBOSE_ACCEPT)
 		opts.log_level = 2;
@@ -1561,7 +1499,6 @@
 	     prog_type == BPF_PROG_TYPE_LSM) && test->kfunc) {
 		int attach_btf_id;
 
->>>>>>> eb3cdb58
 		attach_btf_id = libbpf_find_vmlinux_btf_id(test->kfunc,
 						opts.expected_attach_type);
 		if (attach_btf_id < 0) {
@@ -1574,8 +1511,6 @@
 		opts.attach_btf_id = attach_btf_id;
 	}
 
-<<<<<<< HEAD
-=======
 	if (test->btf_types[0] != 0) {
 		btf_fd = load_btf_for_test(test);
 		if (btf_fd < 0)
@@ -1589,7 +1524,6 @@
 		opts.func_info_rec_size = sizeof(test->func_info[0]);
 	}
 
->>>>>>> eb3cdb58
 	opts.log_buf = bpf_vlog;
 	opts.log_size = sizeof(bpf_vlog);
 	fd_prog = bpf_prog_load(prog_type, NULL, "GPL", prog, prog_len, &opts);
@@ -1724,12 +1658,6 @@
 		perror("cap_disable_effective(CAP_SYS_ADMIN)");
 		return false;
 	}
-<<<<<<< HEAD
-
-	return (caps & ADMIN_CAPS) == ADMIN_CAPS;
-}
-=======
->>>>>>> eb3cdb58
 
 	return (caps & ADMIN_CAPS) == ADMIN_CAPS;
 }
