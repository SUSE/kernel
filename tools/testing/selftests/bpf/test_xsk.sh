--- conflicted
+++ resolved
@@ -90,11 +90,7 @@
 
 ETH=""
 
-<<<<<<< HEAD
-while getopts "vi:d" flag
-=======
 while getopts "vi:dm:lt:h" flag
->>>>>>> 2d5404ca
 do
 	case "${flag}" in
 		v) verbose=1;;
@@ -183,8 +179,6 @@
 	ARGS+="-v "
 fi
 
-<<<<<<< HEAD
-=======
 if [ -n "$MODE" ]; then
 	ARGS+="-m ${MODE} "
 fi
@@ -193,7 +187,6 @@
 	ARGS+="-t ${TEST} "
 fi
 
->>>>>>> 2d5404ca
 retval=$?
 test_status $retval "${TEST_NAME}"
 
