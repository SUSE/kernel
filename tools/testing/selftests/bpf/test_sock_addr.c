// SPDX-License-Identifier: GPL-2.0
// Copyright (c) 2018 Facebook

#define _GNU_SOURCE

#include <stdio.h>
#include <stdlib.h>
#include <unistd.h>

#include <arpa/inet.h>
#include <netinet/in.h>
#include <sys/types.h>
#include <sys/select.h>
#include <sys/socket.h>

#include <linux/filter.h>

#include <bpf/bpf.h>
#include <bpf/libbpf.h>

#include "cgroup_helpers.h"
#include "bpf_rlimit.h"
#include "bpf_util.h"

#ifndef ENOTSUPP
# define ENOTSUPP 524
#endif

#define CG_PATH	"/foo"
#define CONNECT4_PROG_PATH	"./connect4_prog.o"
#define CONNECT6_PROG_PATH	"./connect6_prog.o"
#define SENDMSG4_PROG_PATH	"./sendmsg4_prog.o"
#define SENDMSG6_PROG_PATH	"./sendmsg6_prog.o"
#define RECVMSG4_PROG_PATH	"./recvmsg4_prog.o"
#define RECVMSG6_PROG_PATH	"./recvmsg6_prog.o"
#define BIND4_PROG_PATH		"./bind4_prog.o"
#define BIND6_PROG_PATH		"./bind6_prog.o"

#define SERV4_IP		"192.168.1.254"
#define SERV4_REWRITE_IP	"127.0.0.1"
#define SRC4_IP			"172.16.0.1"
#define SRC4_REWRITE_IP		"127.0.0.4"
#define SERV4_PORT		4040
#define SERV4_REWRITE_PORT	4444

#define SERV6_IP		"face:b00c:1234:5678::abcd"
#define SERV6_REWRITE_IP	"::1"
#define SERV6_V4MAPPED_IP	"::ffff:192.168.0.4"
#define SRC6_IP			"::1"
#define SRC6_REWRITE_IP		"::6"
#define WILDCARD6_IP		"::"
#define SERV6_PORT		6060
#define SERV6_REWRITE_PORT	6666

#define INET_NTOP_BUF	40

struct sock_addr_test;

typedef int (*load_fn)(const struct sock_addr_test *test);
typedef int (*info_fn)(int, struct sockaddr *, socklen_t *);

char bpf_log_buf[BPF_LOG_BUF_SIZE];

struct sock_addr_test {
	const char *descr;
	/* BPF prog properties */
	load_fn loadfn;
	enum bpf_attach_type expected_attach_type;
	enum bpf_attach_type attach_type;
	/* Socket properties */
	int domain;
	int type;
	/* IP:port pairs for BPF prog to override */
	const char *requested_ip;
	unsigned short requested_port;
	const char *expected_ip;
	unsigned short expected_port;
	const char *expected_src_ip;
	/* Expected test result */
	enum {
		LOAD_REJECT,
		ATTACH_REJECT,
		ATTACH_OKAY,
		SYSCALL_EPERM,
		SYSCALL_ENOTSUPP,
		SUCCESS,
	} expected_result;
};

static int bind4_prog_load(const struct sock_addr_test *test);
static int bind6_prog_load(const struct sock_addr_test *test);
static int connect4_prog_load(const struct sock_addr_test *test);
static int connect6_prog_load(const struct sock_addr_test *test);
static int sendmsg_allow_prog_load(const struct sock_addr_test *test);
static int sendmsg_deny_prog_load(const struct sock_addr_test *test);
static int recvmsg_allow_prog_load(const struct sock_addr_test *test);
static int recvmsg_deny_prog_load(const struct sock_addr_test *test);
static int sendmsg4_rw_asm_prog_load(const struct sock_addr_test *test);
static int recvmsg4_rw_c_prog_load(const struct sock_addr_test *test);
static int sendmsg4_rw_c_prog_load(const struct sock_addr_test *test);
static int sendmsg6_rw_asm_prog_load(const struct sock_addr_test *test);
static int recvmsg6_rw_c_prog_load(const struct sock_addr_test *test);
static int sendmsg6_rw_c_prog_load(const struct sock_addr_test *test);
static int sendmsg6_rw_v4mapped_prog_load(const struct sock_addr_test *test);
static int sendmsg6_rw_wildcard_prog_load(const struct sock_addr_test *test);

static struct sock_addr_test tests[] = {
	/* bind */
	{
		"bind4: load prog with wrong expected attach type",
		bind4_prog_load,
		BPF_CGROUP_INET6_BIND,
		BPF_CGROUP_INET4_BIND,
		AF_INET,
		SOCK_STREAM,
		NULL,
		0,
		NULL,
		0,
		NULL,
		LOAD_REJECT,
	},
	{
		"bind4: attach prog with wrong attach type",
		bind4_prog_load,
		BPF_CGROUP_INET4_BIND,
		BPF_CGROUP_INET6_BIND,
		AF_INET,
		SOCK_STREAM,
		NULL,
		0,
		NULL,
		0,
		NULL,
		ATTACH_REJECT,
	},
	{
		"bind4: rewrite IP & TCP port in",
		bind4_prog_load,
		BPF_CGROUP_INET4_BIND,
		BPF_CGROUP_INET4_BIND,
		AF_INET,
		SOCK_STREAM,
		SERV4_IP,
		SERV4_PORT,
		SERV4_REWRITE_IP,
		SERV4_REWRITE_PORT,
		NULL,
		SUCCESS,
	},
	{
		"bind4: rewrite IP & UDP port in",
		bind4_prog_load,
		BPF_CGROUP_INET4_BIND,
		BPF_CGROUP_INET4_BIND,
		AF_INET,
		SOCK_DGRAM,
		SERV4_IP,
		SERV4_PORT,
		SERV4_REWRITE_IP,
		SERV4_REWRITE_PORT,
		NULL,
		SUCCESS,
	},
	{
		"bind6: load prog with wrong expected attach type",
		bind6_prog_load,
		BPF_CGROUP_INET4_BIND,
		BPF_CGROUP_INET6_BIND,
		AF_INET6,
		SOCK_STREAM,
		NULL,
		0,
		NULL,
		0,
		NULL,
		LOAD_REJECT,
	},
	{
		"bind6: attach prog with wrong attach type",
		bind6_prog_load,
		BPF_CGROUP_INET6_BIND,
		BPF_CGROUP_INET4_BIND,
		AF_INET,
		SOCK_STREAM,
		NULL,
		0,
		NULL,
		0,
		NULL,
		ATTACH_REJECT,
	},
	{
		"bind6: rewrite IP & TCP port in",
		bind6_prog_load,
		BPF_CGROUP_INET6_BIND,
		BPF_CGROUP_INET6_BIND,
		AF_INET6,
		SOCK_STREAM,
		SERV6_IP,
		SERV6_PORT,
		SERV6_REWRITE_IP,
		SERV6_REWRITE_PORT,
		NULL,
		SUCCESS,
	},
	{
		"bind6: rewrite IP & UDP port in",
		bind6_prog_load,
		BPF_CGROUP_INET6_BIND,
		BPF_CGROUP_INET6_BIND,
		AF_INET6,
		SOCK_DGRAM,
		SERV6_IP,
		SERV6_PORT,
		SERV6_REWRITE_IP,
		SERV6_REWRITE_PORT,
		NULL,
		SUCCESS,
	},

	/* connect */
	{
		"connect4: load prog with wrong expected attach type",
		connect4_prog_load,
		BPF_CGROUP_INET6_CONNECT,
		BPF_CGROUP_INET4_CONNECT,
		AF_INET,
		SOCK_STREAM,
		NULL,
		0,
		NULL,
		0,
		NULL,
		LOAD_REJECT,
	},
	{
		"connect4: attach prog with wrong attach type",
		connect4_prog_load,
		BPF_CGROUP_INET4_CONNECT,
		BPF_CGROUP_INET6_CONNECT,
		AF_INET,
		SOCK_STREAM,
		NULL,
		0,
		NULL,
		0,
		NULL,
		ATTACH_REJECT,
	},
	{
		"connect4: rewrite IP & TCP port",
		connect4_prog_load,
		BPF_CGROUP_INET4_CONNECT,
		BPF_CGROUP_INET4_CONNECT,
		AF_INET,
		SOCK_STREAM,
		SERV4_IP,
		SERV4_PORT,
		SERV4_REWRITE_IP,
		SERV4_REWRITE_PORT,
		SRC4_REWRITE_IP,
		SUCCESS,
	},
	{
		"connect4: rewrite IP & UDP port",
		connect4_prog_load,
		BPF_CGROUP_INET4_CONNECT,
		BPF_CGROUP_INET4_CONNECT,
		AF_INET,
		SOCK_DGRAM,
		SERV4_IP,
		SERV4_PORT,
		SERV4_REWRITE_IP,
		SERV4_REWRITE_PORT,
		SRC4_REWRITE_IP,
		SUCCESS,
	},
	{
		"connect6: load prog with wrong expected attach type",
		connect6_prog_load,
		BPF_CGROUP_INET4_CONNECT,
		BPF_CGROUP_INET6_CONNECT,
		AF_INET6,
		SOCK_STREAM,
		NULL,
		0,
		NULL,
		0,
		NULL,
		LOAD_REJECT,
	},
	{
		"connect6: attach prog with wrong attach type",
		connect6_prog_load,
		BPF_CGROUP_INET6_CONNECT,
		BPF_CGROUP_INET4_CONNECT,
		AF_INET,
		SOCK_STREAM,
		NULL,
		0,
		NULL,
		0,
		NULL,
		ATTACH_REJECT,
	},
	{
		"connect6: rewrite IP & TCP port",
		connect6_prog_load,
		BPF_CGROUP_INET6_CONNECT,
		BPF_CGROUP_INET6_CONNECT,
		AF_INET6,
		SOCK_STREAM,
		SERV6_IP,
		SERV6_PORT,
		SERV6_REWRITE_IP,
		SERV6_REWRITE_PORT,
		SRC6_REWRITE_IP,
		SUCCESS,
	},
	{
		"connect6: rewrite IP & UDP port",
		connect6_prog_load,
		BPF_CGROUP_INET6_CONNECT,
		BPF_CGROUP_INET6_CONNECT,
		AF_INET6,
		SOCK_DGRAM,
		SERV6_IP,
		SERV6_PORT,
		SERV6_REWRITE_IP,
		SERV6_REWRITE_PORT,
		SRC6_REWRITE_IP,
		SUCCESS,
	},

	/* sendmsg */
	{
		"sendmsg4: load prog with wrong expected attach type",
		sendmsg4_rw_asm_prog_load,
		BPF_CGROUP_UDP6_SENDMSG,
		BPF_CGROUP_UDP4_SENDMSG,
		AF_INET,
		SOCK_DGRAM,
		NULL,
		0,
		NULL,
		0,
		NULL,
		LOAD_REJECT,
	},
	{
		"sendmsg4: attach prog with wrong attach type",
		sendmsg4_rw_asm_prog_load,
		BPF_CGROUP_UDP4_SENDMSG,
		BPF_CGROUP_UDP6_SENDMSG,
		AF_INET,
		SOCK_DGRAM,
		NULL,
		0,
		NULL,
		0,
		NULL,
		ATTACH_REJECT,
	},
	{
		"sendmsg4: rewrite IP & port (asm)",
		sendmsg4_rw_asm_prog_load,
		BPF_CGROUP_UDP4_SENDMSG,
		BPF_CGROUP_UDP4_SENDMSG,
		AF_INET,
		SOCK_DGRAM,
		SERV4_IP,
		SERV4_PORT,
		SERV4_REWRITE_IP,
		SERV4_REWRITE_PORT,
		SRC4_REWRITE_IP,
		SUCCESS,
	},
	{
		"sendmsg4: rewrite IP & port (C)",
		sendmsg4_rw_c_prog_load,
		BPF_CGROUP_UDP4_SENDMSG,
		BPF_CGROUP_UDP4_SENDMSG,
		AF_INET,
		SOCK_DGRAM,
		SERV4_IP,
		SERV4_PORT,
		SERV4_REWRITE_IP,
		SERV4_REWRITE_PORT,
		SRC4_REWRITE_IP,
		SUCCESS,
	},
	{
		"sendmsg4: deny call",
		sendmsg_deny_prog_load,
		BPF_CGROUP_UDP4_SENDMSG,
		BPF_CGROUP_UDP4_SENDMSG,
		AF_INET,
		SOCK_DGRAM,
		SERV4_IP,
		SERV4_PORT,
		SERV4_REWRITE_IP,
		SERV4_REWRITE_PORT,
		SRC4_REWRITE_IP,
		SYSCALL_EPERM,
	},
	{
		"sendmsg6: load prog with wrong expected attach type",
		sendmsg6_rw_asm_prog_load,
		BPF_CGROUP_UDP4_SENDMSG,
		BPF_CGROUP_UDP6_SENDMSG,
		AF_INET6,
		SOCK_DGRAM,
		NULL,
		0,
		NULL,
		0,
		NULL,
		LOAD_REJECT,
	},
	{
		"sendmsg6: attach prog with wrong attach type",
		sendmsg6_rw_asm_prog_load,
		BPF_CGROUP_UDP6_SENDMSG,
		BPF_CGROUP_UDP4_SENDMSG,
		AF_INET6,
		SOCK_DGRAM,
		NULL,
		0,
		NULL,
		0,
		NULL,
		ATTACH_REJECT,
	},
	{
		"sendmsg6: rewrite IP & port (asm)",
		sendmsg6_rw_asm_prog_load,
		BPF_CGROUP_UDP6_SENDMSG,
		BPF_CGROUP_UDP6_SENDMSG,
		AF_INET6,
		SOCK_DGRAM,
		SERV6_IP,
		SERV6_PORT,
		SERV6_REWRITE_IP,
		SERV6_REWRITE_PORT,
		SRC6_REWRITE_IP,
		SUCCESS,
	},
	{
		"sendmsg6: rewrite IP & port (C)",
		sendmsg6_rw_c_prog_load,
		BPF_CGROUP_UDP6_SENDMSG,
		BPF_CGROUP_UDP6_SENDMSG,
		AF_INET6,
		SOCK_DGRAM,
		SERV6_IP,
		SERV6_PORT,
		SERV6_REWRITE_IP,
		SERV6_REWRITE_PORT,
		SRC6_REWRITE_IP,
		SUCCESS,
	},
	{
		"sendmsg6: IPv4-mapped IPv6",
		sendmsg6_rw_v4mapped_prog_load,
		BPF_CGROUP_UDP6_SENDMSG,
		BPF_CGROUP_UDP6_SENDMSG,
		AF_INET6,
		SOCK_DGRAM,
		SERV6_IP,
		SERV6_PORT,
		SERV6_REWRITE_IP,
		SERV6_REWRITE_PORT,
		SRC6_REWRITE_IP,
		SYSCALL_ENOTSUPP,
	},
	{
		"sendmsg6: set dst IP = [::] (BSD'ism)",
		sendmsg6_rw_wildcard_prog_load,
		BPF_CGROUP_UDP6_SENDMSG,
		BPF_CGROUP_UDP6_SENDMSG,
		AF_INET6,
		SOCK_DGRAM,
		SERV6_IP,
		SERV6_PORT,
		SERV6_REWRITE_IP,
		SERV6_REWRITE_PORT,
		SRC6_REWRITE_IP,
		SUCCESS,
	},
	{
		"sendmsg6: preserve dst IP = [::] (BSD'ism)",
		sendmsg_allow_prog_load,
		BPF_CGROUP_UDP6_SENDMSG,
		BPF_CGROUP_UDP6_SENDMSG,
		AF_INET6,
		SOCK_DGRAM,
		WILDCARD6_IP,
		SERV6_PORT,
		SERV6_REWRITE_IP,
		SERV6_PORT,
		SRC6_IP,
		SUCCESS,
	},
	{
		"sendmsg6: deny call",
		sendmsg_deny_prog_load,
		BPF_CGROUP_UDP6_SENDMSG,
		BPF_CGROUP_UDP6_SENDMSG,
		AF_INET6,
		SOCK_DGRAM,
		SERV6_IP,
		SERV6_PORT,
		SERV6_REWRITE_IP,
		SERV6_REWRITE_PORT,
		SRC6_REWRITE_IP,
		SYSCALL_EPERM,
	},

	/* recvmsg */
	{
		"recvmsg4: return code ok",
		recvmsg_allow_prog_load,
		BPF_CGROUP_UDP4_RECVMSG,
		BPF_CGROUP_UDP4_RECVMSG,
		AF_INET,
		SOCK_DGRAM,
		NULL,
		0,
		NULL,
		0,
		NULL,
		ATTACH_OKAY,
	},
	{
		"recvmsg4: return code !ok",
		recvmsg_deny_prog_load,
		BPF_CGROUP_UDP4_RECVMSG,
		BPF_CGROUP_UDP4_RECVMSG,
		AF_INET,
		SOCK_DGRAM,
		NULL,
		0,
		NULL,
		0,
		NULL,
		LOAD_REJECT,
	},
	{
		"recvmsg6: return code ok",
		recvmsg_allow_prog_load,
		BPF_CGROUP_UDP6_RECVMSG,
		BPF_CGROUP_UDP6_RECVMSG,
		AF_INET6,
		SOCK_DGRAM,
		NULL,
		0,
		NULL,
		0,
		NULL,
		ATTACH_OKAY,
	},
	{
		"recvmsg6: return code !ok",
		recvmsg_deny_prog_load,
		BPF_CGROUP_UDP6_RECVMSG,
		BPF_CGROUP_UDP6_RECVMSG,
		AF_INET6,
		SOCK_DGRAM,
		NULL,
		0,
		NULL,
		0,
		NULL,
		LOAD_REJECT,
	},
	{
		"recvmsg4: rewrite IP & port (C)",
		recvmsg4_rw_c_prog_load,
		BPF_CGROUP_UDP4_RECVMSG,
		BPF_CGROUP_UDP4_RECVMSG,
		AF_INET,
		SOCK_DGRAM,
		SERV4_REWRITE_IP,
		SERV4_REWRITE_PORT,
		SERV4_REWRITE_IP,
		SERV4_REWRITE_PORT,
		SERV4_IP,
		SUCCESS,
	},
	{
		"recvmsg6: rewrite IP & port (C)",
		recvmsg6_rw_c_prog_load,
		BPF_CGROUP_UDP6_RECVMSG,
		BPF_CGROUP_UDP6_RECVMSG,
		AF_INET6,
		SOCK_DGRAM,
		SERV6_REWRITE_IP,
		SERV6_REWRITE_PORT,
		SERV6_REWRITE_IP,
		SERV6_REWRITE_PORT,
		SERV6_IP,
		SUCCESS,
	},
};

static int mk_sockaddr(int domain, const char *ip, unsigned short port,
		       struct sockaddr *addr, socklen_t addr_len)
{
	struct sockaddr_in6 *addr6;
	struct sockaddr_in *addr4;

	if (domain != AF_INET && domain != AF_INET6) {
		log_err("Unsupported address family");
		return -1;
	}

	memset(addr, 0, addr_len);

	if (domain == AF_INET) {
		if (addr_len < sizeof(struct sockaddr_in))
			return -1;
		addr4 = (struct sockaddr_in *)addr;
		addr4->sin_family = domain;
		addr4->sin_port = htons(port);
		if (inet_pton(domain, ip, (void *)&addr4->sin_addr) != 1) {
			log_err("Invalid IPv4: %s", ip);
			return -1;
		}
	} else if (domain == AF_INET6) {
		if (addr_len < sizeof(struct sockaddr_in6))
			return -1;
		addr6 = (struct sockaddr_in6 *)addr;
		addr6->sin6_family = domain;
		addr6->sin6_port = htons(port);
		if (inet_pton(domain, ip, (void *)&addr6->sin6_addr) != 1) {
			log_err("Invalid IPv6: %s", ip);
			return -1;
		}
	}

	return 0;
}

static int load_insns(const struct sock_addr_test *test,
		      const struct bpf_insn *insns, size_t insns_cnt)
{
	struct bpf_load_program_attr load_attr;
	int ret;

	memset(&load_attr, 0, sizeof(struct bpf_load_program_attr));
	load_attr.prog_type = BPF_PROG_TYPE_CGROUP_SOCK_ADDR;
	load_attr.expected_attach_type = test->expected_attach_type;
	load_attr.insns = insns;
	load_attr.insns_cnt = insns_cnt;
	load_attr.license = "GPL";

	ret = bpf_load_program_xattr(&load_attr, bpf_log_buf, BPF_LOG_BUF_SIZE);
	if (ret < 0 && test->expected_result != LOAD_REJECT) {
		log_err(">>> Loading program error.\n"
			">>> Verifier output:\n%s\n-------\n", bpf_log_buf);
	}

	return ret;
}

<<<<<<< HEAD
/* [1] These testing programs try to read different context fields, including
 * narrow loads of different sizes from user_ip4 and user_ip6, and write to
 * those allowed to be overridden.
 *
 * [2] BPF_LD_IMM64 & BPF_JMP_REG are used below whenever there is a need to
 * compare a register with unsigned 32bit integer. BPF_JMP_IMM can't be used
 * in such cases since it accepts only _signed_ 32bit integer as IMM
 * argument. Also note that BPF_LD_IMM64 contains 2 instructions what matters
 * to count jumps properly.
 */

static int bind4_prog_load(const struct sock_addr_test *test)
{
	union {
		uint8_t u4_addr8[4];
		uint16_t u4_addr16[2];
		uint32_t u4_addr32;
	} ip4, port;
	struct sockaddr_in addr4_rw;

	if (inet_pton(AF_INET, SERV4_IP, (void *)&ip4) != 1) {
		log_err("Invalid IPv4: %s", SERV4_IP);
		return -1;
	}

	port.u4_addr32 = htons(SERV4_PORT);

	if (mk_sockaddr(AF_INET, SERV4_REWRITE_IP, SERV4_REWRITE_PORT,
			(struct sockaddr *)&addr4_rw, sizeof(addr4_rw)) == -1)
		return -1;

	/* See [1]. */
	struct bpf_insn insns[] = {
		BPF_MOV64_REG(BPF_REG_6, BPF_REG_1),

		/* if (sk.family == AF_INET && */
		BPF_LDX_MEM(BPF_W, BPF_REG_7, BPF_REG_6,
			    offsetof(struct bpf_sock_addr, family)),
		BPF_JMP_IMM(BPF_JNE, BPF_REG_7, AF_INET, 32),

		/*     (sk.type == SOCK_DGRAM || sk.type == SOCK_STREAM) && */
		BPF_LDX_MEM(BPF_W, BPF_REG_7, BPF_REG_6,
			    offsetof(struct bpf_sock_addr, type)),
		BPF_JMP_IMM(BPF_JNE, BPF_REG_7, SOCK_DGRAM, 1),
		BPF_JMP_A(1),
		BPF_JMP_IMM(BPF_JNE, BPF_REG_7, SOCK_STREAM, 28),

		/*     1st_byte_of_user_ip4 == expected && */
		BPF_LDX_MEM(BPF_B, BPF_REG_7, BPF_REG_6,
			    offsetof(struct bpf_sock_addr, user_ip4)),
		BPF_JMP_IMM(BPF_JNE, BPF_REG_7, ip4.u4_addr8[0], 26),

		/*     2nd_byte_of_user_ip4 == expected && */
		BPF_LDX_MEM(BPF_B, BPF_REG_7, BPF_REG_6,
			    offsetof(struct bpf_sock_addr, user_ip4) + 1),
		BPF_JMP_IMM(BPF_JNE, BPF_REG_7, ip4.u4_addr8[1], 24),

		/*     3rd_byte_of_user_ip4 == expected && */
		BPF_LDX_MEM(BPF_B, BPF_REG_7, BPF_REG_6,
			    offsetof(struct bpf_sock_addr, user_ip4) + 2),
		BPF_JMP_IMM(BPF_JNE, BPF_REG_7, ip4.u4_addr8[2], 22),

		/*     4th_byte_of_user_ip4 == expected && */
		BPF_LDX_MEM(BPF_B, BPF_REG_7, BPF_REG_6,
			    offsetof(struct bpf_sock_addr, user_ip4) + 3),
		BPF_JMP_IMM(BPF_JNE, BPF_REG_7, ip4.u4_addr8[3], 20),

		/*     1st_half_of_user_ip4 == expected && */
		BPF_LDX_MEM(BPF_H, BPF_REG_7, BPF_REG_6,
			    offsetof(struct bpf_sock_addr, user_ip4)),
		BPF_JMP_IMM(BPF_JNE, BPF_REG_7, ip4.u4_addr16[0], 18),

		/*     2nd_half_of_user_ip4 == expected && */
		BPF_LDX_MEM(BPF_H, BPF_REG_7, BPF_REG_6,
			    offsetof(struct bpf_sock_addr, user_ip4) + 2),
		BPF_JMP_IMM(BPF_JNE, BPF_REG_7, ip4.u4_addr16[1], 16),

		/*     whole_user_ip4 == expected && */
		BPF_LDX_MEM(BPF_W, BPF_REG_7, BPF_REG_6,
			    offsetof(struct bpf_sock_addr, user_ip4)),
		BPF_LD_IMM64(BPF_REG_8, ip4.u4_addr32), /* See [2]. */
		BPF_JMP_REG(BPF_JNE, BPF_REG_7, BPF_REG_8, 12),

		/*     1st_byte_of_user_port == expected && */
		BPF_LDX_MEM(BPF_B, BPF_REG_7, BPF_REG_6,
			    offsetof(struct bpf_sock_addr, user_port)),
		BPF_JMP_IMM(BPF_JNE, BPF_REG_7, port.u4_addr8[0], 10),

		/*     1st_half_of_user_port == expected && */
		BPF_LDX_MEM(BPF_H, BPF_REG_7, BPF_REG_6,
			    offsetof(struct bpf_sock_addr, user_port)),
		BPF_JMP_IMM(BPF_JNE, BPF_REG_7, port.u4_addr16[0], 8),

		/*     user_port == expected) { */
		BPF_LDX_MEM(BPF_W, BPF_REG_7, BPF_REG_6,
			    offsetof(struct bpf_sock_addr, user_port)),
		BPF_LD_IMM64(BPF_REG_8, port.u4_addr32), /* See [2]. */
		BPF_JMP_REG(BPF_JNE, BPF_REG_7, BPF_REG_8, 4),

		/*      user_ip4 = addr4_rw.sin_addr */
		BPF_MOV32_IMM(BPF_REG_7, addr4_rw.sin_addr.s_addr),
		BPF_STX_MEM(BPF_W, BPF_REG_6, BPF_REG_7,
			    offsetof(struct bpf_sock_addr, user_ip4)),

		/*      user_port = addr4_rw.sin_port */
		BPF_MOV32_IMM(BPF_REG_7, addr4_rw.sin_port),
		BPF_STX_MEM(BPF_W, BPF_REG_6, BPF_REG_7,
			    offsetof(struct bpf_sock_addr, user_port)),
		/* } */

		/* return 1 */
		BPF_MOV64_IMM(BPF_REG_0, 1),
		BPF_EXIT_INSN(),
	};

	return load_insns(test, insns, sizeof(insns) / sizeof(struct bpf_insn));
}

static int bind6_prog_load(const struct sock_addr_test *test)
{
	struct sockaddr_in6 addr6_rw;
	struct in6_addr ip6;

	if (inet_pton(AF_INET6, SERV6_IP, (void *)&ip6) != 1) {
		log_err("Invalid IPv6: %s", SERV6_IP);
		return -1;
	}

	if (mk_sockaddr(AF_INET6, SERV6_REWRITE_IP, SERV6_REWRITE_PORT,
			(struct sockaddr *)&addr6_rw, sizeof(addr6_rw)) == -1)
		return -1;

	/* See [1]. */
	struct bpf_insn insns[] = {
		BPF_MOV64_REG(BPF_REG_6, BPF_REG_1),

		/* if (sk.family == AF_INET6 && */
		BPF_LDX_MEM(BPF_W, BPF_REG_7, BPF_REG_6,
			    offsetof(struct bpf_sock_addr, family)),
		BPF_JMP_IMM(BPF_JNE, BPF_REG_7, AF_INET6, 18),

		/*            5th_byte_of_user_ip6 == expected && */
		BPF_LDX_MEM(BPF_B, BPF_REG_7, BPF_REG_6,
			    offsetof(struct bpf_sock_addr, user_ip6[1])),
		BPF_JMP_IMM(BPF_JNE, BPF_REG_7, ip6.s6_addr[4], 16),

		/*            3rd_half_of_user_ip6 == expected && */
		BPF_LDX_MEM(BPF_H, BPF_REG_7, BPF_REG_6,
			    offsetof(struct bpf_sock_addr, user_ip6[1])),
		BPF_JMP_IMM(BPF_JNE, BPF_REG_7, ip6.s6_addr16[2], 14),

		/*            last_word_of_user_ip6 == expected) { */
		BPF_LDX_MEM(BPF_W, BPF_REG_7, BPF_REG_6,
			    offsetof(struct bpf_sock_addr, user_ip6[3])),
		BPF_LD_IMM64(BPF_REG_8, ip6.s6_addr32[3]),  /* See [2]. */
		BPF_JMP_REG(BPF_JNE, BPF_REG_7, BPF_REG_8, 10),


#define STORE_IPV6_WORD(N)						       \
		BPF_MOV32_IMM(BPF_REG_7, addr6_rw.sin6_addr.s6_addr32[N]),     \
		BPF_STX_MEM(BPF_W, BPF_REG_6, BPF_REG_7,		       \
			    offsetof(struct bpf_sock_addr, user_ip6[N]))

		/*      user_ip6 = addr6_rw.sin6_addr */
		STORE_IPV6_WORD(0),
		STORE_IPV6_WORD(1),
		STORE_IPV6_WORD(2),
		STORE_IPV6_WORD(3),

		/*      user_port = addr6_rw.sin6_port */
		BPF_MOV32_IMM(BPF_REG_7, addr6_rw.sin6_port),
		BPF_STX_MEM(BPF_W, BPF_REG_6, BPF_REG_7,
			    offsetof(struct bpf_sock_addr, user_port)),

		/* } */

		/* return 1 */
		BPF_MOV64_IMM(BPF_REG_0, 1),
		BPF_EXIT_INSN(),
	};

	return load_insns(test, insns, sizeof(insns) / sizeof(struct bpf_insn));
}

=======
>>>>>>> 7d2a07b7
static int load_path(const struct sock_addr_test *test, const char *path)
{
	struct bpf_prog_load_attr attr;
	struct bpf_object *obj;
	int prog_fd;

	memset(&attr, 0, sizeof(struct bpf_prog_load_attr));
	attr.file = path;
	attr.prog_type = BPF_PROG_TYPE_CGROUP_SOCK_ADDR;
	attr.expected_attach_type = test->expected_attach_type;
	attr.prog_flags = BPF_F_TEST_RND_HI32;

	if (bpf_prog_load_xattr(&attr, &obj, &prog_fd)) {
		if (test->expected_result != LOAD_REJECT)
			log_err(">>> Loading program (%s) error.\n", path);
		return -1;
	}

	return prog_fd;
}

static int bind4_prog_load(const struct sock_addr_test *test)
{
	return load_path(test, BIND4_PROG_PATH);
}

static int bind6_prog_load(const struct sock_addr_test *test)
{
	return load_path(test, BIND6_PROG_PATH);
}

static int connect4_prog_load(const struct sock_addr_test *test)
{
	return load_path(test, CONNECT4_PROG_PATH);
}

static int connect6_prog_load(const struct sock_addr_test *test)
{
	return load_path(test, CONNECT6_PROG_PATH);
}

static int xmsg_ret_only_prog_load(const struct sock_addr_test *test,
				   int32_t rc)
{
	struct bpf_insn insns[] = {
		/* return rc */
		BPF_MOV64_IMM(BPF_REG_0, rc),
		BPF_EXIT_INSN(),
	};
	return load_insns(test, insns, sizeof(insns) / sizeof(struct bpf_insn));
}

static int sendmsg_allow_prog_load(const struct sock_addr_test *test)
{
	return xmsg_ret_only_prog_load(test, /*rc*/ 1);
}

static int sendmsg_deny_prog_load(const struct sock_addr_test *test)
{
	return xmsg_ret_only_prog_load(test, /*rc*/ 0);
}

static int recvmsg_allow_prog_load(const struct sock_addr_test *test)
{
	return xmsg_ret_only_prog_load(test, /*rc*/ 1);
}

static int recvmsg_deny_prog_load(const struct sock_addr_test *test)
{
	return xmsg_ret_only_prog_load(test, /*rc*/ 0);
}

static int sendmsg4_rw_asm_prog_load(const struct sock_addr_test *test)
{
	struct sockaddr_in dst4_rw_addr;
	struct in_addr src4_rw_ip;

	if (inet_pton(AF_INET, SRC4_REWRITE_IP, (void *)&src4_rw_ip) != 1) {
		log_err("Invalid IPv4: %s", SRC4_REWRITE_IP);
		return -1;
	}

	if (mk_sockaddr(AF_INET, SERV4_REWRITE_IP, SERV4_REWRITE_PORT,
			(struct sockaddr *)&dst4_rw_addr,
			sizeof(dst4_rw_addr)) == -1)
		return -1;

	struct bpf_insn insns[] = {
		BPF_MOV64_REG(BPF_REG_6, BPF_REG_1),

		/* if (sk.family == AF_INET && */
		BPF_LDX_MEM(BPF_W, BPF_REG_7, BPF_REG_6,
			    offsetof(struct bpf_sock_addr, family)),
		BPF_JMP_IMM(BPF_JNE, BPF_REG_7, AF_INET, 8),

		/*     sk.type == SOCK_DGRAM)  { */
		BPF_LDX_MEM(BPF_W, BPF_REG_7, BPF_REG_6,
			    offsetof(struct bpf_sock_addr, type)),
		BPF_JMP_IMM(BPF_JNE, BPF_REG_7, SOCK_DGRAM, 6),

		/*      msg_src_ip4 = src4_rw_ip */
		BPF_MOV32_IMM(BPF_REG_7, src4_rw_ip.s_addr),
		BPF_STX_MEM(BPF_W, BPF_REG_6, BPF_REG_7,
			    offsetof(struct bpf_sock_addr, msg_src_ip4)),

		/*      user_ip4 = dst4_rw_addr.sin_addr */
		BPF_MOV32_IMM(BPF_REG_7, dst4_rw_addr.sin_addr.s_addr),
		BPF_STX_MEM(BPF_W, BPF_REG_6, BPF_REG_7,
			    offsetof(struct bpf_sock_addr, user_ip4)),

		/*      user_port = dst4_rw_addr.sin_port */
		BPF_MOV32_IMM(BPF_REG_7, dst4_rw_addr.sin_port),
		BPF_STX_MEM(BPF_W, BPF_REG_6, BPF_REG_7,
			    offsetof(struct bpf_sock_addr, user_port)),
		/* } */

		/* return 1 */
		BPF_MOV64_IMM(BPF_REG_0, 1),
		BPF_EXIT_INSN(),
	};

	return load_insns(test, insns, sizeof(insns) / sizeof(struct bpf_insn));
}

static int recvmsg4_rw_c_prog_load(const struct sock_addr_test *test)
{
	return load_path(test, RECVMSG4_PROG_PATH);
}

static int sendmsg4_rw_c_prog_load(const struct sock_addr_test *test)
{
	return load_path(test, SENDMSG4_PROG_PATH);
}

static int sendmsg6_rw_dst_asm_prog_load(const struct sock_addr_test *test,
					 const char *rw_dst_ip)
{
	struct sockaddr_in6 dst6_rw_addr;
	struct in6_addr src6_rw_ip;

	if (inet_pton(AF_INET6, SRC6_REWRITE_IP, (void *)&src6_rw_ip) != 1) {
		log_err("Invalid IPv6: %s", SRC6_REWRITE_IP);
		return -1;
	}

	if (mk_sockaddr(AF_INET6, rw_dst_ip, SERV6_REWRITE_PORT,
			(struct sockaddr *)&dst6_rw_addr,
			sizeof(dst6_rw_addr)) == -1)
		return -1;

	struct bpf_insn insns[] = {
		BPF_MOV64_REG(BPF_REG_6, BPF_REG_1),

		/* if (sk.family == AF_INET6) { */
		BPF_LDX_MEM(BPF_W, BPF_REG_7, BPF_REG_6,
			    offsetof(struct bpf_sock_addr, family)),
		BPF_JMP_IMM(BPF_JNE, BPF_REG_7, AF_INET6, 18),

#define STORE_IPV6_WORD_N(DST, SRC, N)					       \
		BPF_MOV32_IMM(BPF_REG_7, SRC[N]),			       \
		BPF_STX_MEM(BPF_W, BPF_REG_6, BPF_REG_7,		       \
			    offsetof(struct bpf_sock_addr, DST[N]))

#define STORE_IPV6(DST, SRC)						       \
		STORE_IPV6_WORD_N(DST, SRC, 0),				       \
		STORE_IPV6_WORD_N(DST, SRC, 1),				       \
		STORE_IPV6_WORD_N(DST, SRC, 2),				       \
		STORE_IPV6_WORD_N(DST, SRC, 3)

		STORE_IPV6(msg_src_ip6, src6_rw_ip.s6_addr32),
		STORE_IPV6(user_ip6, dst6_rw_addr.sin6_addr.s6_addr32),

		/*      user_port = dst6_rw_addr.sin6_port */
		BPF_MOV32_IMM(BPF_REG_7, dst6_rw_addr.sin6_port),
		BPF_STX_MEM(BPF_W, BPF_REG_6, BPF_REG_7,
			    offsetof(struct bpf_sock_addr, user_port)),

		/* } */

		/* return 1 */
		BPF_MOV64_IMM(BPF_REG_0, 1),
		BPF_EXIT_INSN(),
	};

	return load_insns(test, insns, sizeof(insns) / sizeof(struct bpf_insn));
}

static int sendmsg6_rw_asm_prog_load(const struct sock_addr_test *test)
{
	return sendmsg6_rw_dst_asm_prog_load(test, SERV6_REWRITE_IP);
}

static int recvmsg6_rw_c_prog_load(const struct sock_addr_test *test)
{
	return load_path(test, RECVMSG6_PROG_PATH);
}

static int sendmsg6_rw_v4mapped_prog_load(const struct sock_addr_test *test)
{
	return sendmsg6_rw_dst_asm_prog_load(test, SERV6_V4MAPPED_IP);
}

static int sendmsg6_rw_wildcard_prog_load(const struct sock_addr_test *test)
{
	return sendmsg6_rw_dst_asm_prog_load(test, WILDCARD6_IP);
}

static int sendmsg6_rw_c_prog_load(const struct sock_addr_test *test)
{
	return load_path(test, SENDMSG6_PROG_PATH);
}

static int cmp_addr(const struct sockaddr_storage *addr1,
		    const struct sockaddr_storage *addr2, int cmp_port)
{
	const struct sockaddr_in *four1, *four2;
	const struct sockaddr_in6 *six1, *six2;

	if (addr1->ss_family != addr2->ss_family)
		return -1;

	if (addr1->ss_family == AF_INET) {
		four1 = (const struct sockaddr_in *)addr1;
		four2 = (const struct sockaddr_in *)addr2;
		return !((four1->sin_port == four2->sin_port || !cmp_port) &&
			 four1->sin_addr.s_addr == four2->sin_addr.s_addr);
	} else if (addr1->ss_family == AF_INET6) {
		six1 = (const struct sockaddr_in6 *)addr1;
		six2 = (const struct sockaddr_in6 *)addr2;
		return !((six1->sin6_port == six2->sin6_port || !cmp_port) &&
			 !memcmp(&six1->sin6_addr, &six2->sin6_addr,
				 sizeof(struct in6_addr)));
	}

	return -1;
}

static int cmp_sock_addr(info_fn fn, int sock1,
			 const struct sockaddr_storage *addr2, int cmp_port)
{
	struct sockaddr_storage addr1;
	socklen_t len1 = sizeof(addr1);

	memset(&addr1, 0, len1);
	if (fn(sock1, (struct sockaddr *)&addr1, (socklen_t *)&len1) != 0)
		return -1;

	return cmp_addr(&addr1, addr2, cmp_port);
}

static int cmp_local_ip(int sock1, const struct sockaddr_storage *addr2)
{
	return cmp_sock_addr(getsockname, sock1, addr2, /*cmp_port*/ 0);
}

static int cmp_local_addr(int sock1, const struct sockaddr_storage *addr2)
{
	return cmp_sock_addr(getsockname, sock1, addr2, /*cmp_port*/ 1);
}

static int cmp_peer_addr(int sock1, const struct sockaddr_storage *addr2)
{
	return cmp_sock_addr(getpeername, sock1, addr2, /*cmp_port*/ 1);
}

static int start_server(int type, const struct sockaddr_storage *addr,
			socklen_t addr_len)
{
	int fd;

	fd = socket(addr->ss_family, type, 0);
	if (fd == -1) {
		log_err("Failed to create server socket");
		goto out;
	}

	if (bind(fd, (const struct sockaddr *)addr, addr_len) == -1) {
		log_err("Failed to bind server socket");
		goto close_out;
	}

	if (type == SOCK_STREAM) {
		if (listen(fd, 128) == -1) {
			log_err("Failed to listen on server socket");
			goto close_out;
		}
	}

	goto out;
close_out:
	close(fd);
	fd = -1;
out:
	return fd;
}

static int connect_to_server(int type, const struct sockaddr_storage *addr,
			     socklen_t addr_len)
{
	int domain;
	int fd = -1;

	domain = addr->ss_family;

	if (domain != AF_INET && domain != AF_INET6) {
		log_err("Unsupported address family");
		goto err;
	}

	fd = socket(domain, type, 0);
	if (fd == -1) {
		log_err("Failed to create client socket");
		goto err;
	}

	if (connect(fd, (const struct sockaddr *)addr, addr_len) == -1) {
		log_err("Fail to connect to server");
		goto err;
	}

	goto out;
err:
	close(fd);
	fd = -1;
out:
	return fd;
}

int init_pktinfo(int domain, struct cmsghdr *cmsg)
{
	struct in6_pktinfo *pktinfo6;
	struct in_pktinfo *pktinfo4;

	if (domain == AF_INET) {
		cmsg->cmsg_level = SOL_IP;
		cmsg->cmsg_type = IP_PKTINFO;
		cmsg->cmsg_len = CMSG_LEN(sizeof(struct in_pktinfo));
		pktinfo4 = (struct in_pktinfo *)CMSG_DATA(cmsg);
		memset(pktinfo4, 0, sizeof(struct in_pktinfo));
		if (inet_pton(domain, SRC4_IP,
			      (void *)&pktinfo4->ipi_spec_dst) != 1)
			return -1;
	} else if (domain == AF_INET6) {
		cmsg->cmsg_level = SOL_IPV6;
		cmsg->cmsg_type = IPV6_PKTINFO;
		cmsg->cmsg_len = CMSG_LEN(sizeof(struct in6_pktinfo));
		pktinfo6 = (struct in6_pktinfo *)CMSG_DATA(cmsg);
		memset(pktinfo6, 0, sizeof(struct in6_pktinfo));
		if (inet_pton(domain, SRC6_IP,
			      (void *)&pktinfo6->ipi6_addr) != 1)
			return -1;
	} else {
		return -1;
	}

	return 0;
}

static int sendmsg_to_server(int type, const struct sockaddr_storage *addr,
			     socklen_t addr_len, int set_cmsg, int flags,
			     int *syscall_err)
{
	union {
		char buf[CMSG_SPACE(sizeof(struct in6_pktinfo))];
		struct cmsghdr align;
	} control6;
	union {
		char buf[CMSG_SPACE(sizeof(struct in_pktinfo))];
		struct cmsghdr align;
	} control4;
	struct msghdr hdr;
	struct iovec iov;
	char data = 'a';
	int domain;
	int fd = -1;

	domain = addr->ss_family;

	if (domain != AF_INET && domain != AF_INET6) {
		log_err("Unsupported address family");
		goto err;
	}

	fd = socket(domain, type, 0);
	if (fd == -1) {
		log_err("Failed to create client socket");
		goto err;
	}

	memset(&iov, 0, sizeof(iov));
	iov.iov_base = &data;
	iov.iov_len = sizeof(data);

	memset(&hdr, 0, sizeof(hdr));
	hdr.msg_name = (void *)addr;
	hdr.msg_namelen = addr_len;
	hdr.msg_iov = &iov;
	hdr.msg_iovlen = 1;

	if (set_cmsg) {
		if (domain == AF_INET) {
			hdr.msg_control = &control4;
			hdr.msg_controllen = sizeof(control4.buf);
		} else if (domain == AF_INET6) {
			hdr.msg_control = &control6;
			hdr.msg_controllen = sizeof(control6.buf);
		}
		if (init_pktinfo(domain, CMSG_FIRSTHDR(&hdr))) {
			log_err("Fail to init pktinfo");
			goto err;
		}
	}

	if (sendmsg(fd, &hdr, flags) != sizeof(data)) {
		log_err("Fail to send message to server");
		*syscall_err = errno;
		goto err;
	}

	goto out;
err:
	close(fd);
	fd = -1;
out:
	return fd;
}

static int fastconnect_to_server(const struct sockaddr_storage *addr,
				 socklen_t addr_len)
{
	int sendmsg_err;

	return sendmsg_to_server(SOCK_STREAM, addr, addr_len, /*set_cmsg*/0,
				 MSG_FASTOPEN, &sendmsg_err);
}

static int recvmsg_from_client(int sockfd, struct sockaddr_storage *src_addr)
{
	struct timeval tv;
	struct msghdr hdr;
	struct iovec iov;
	char data[64];
	fd_set rfds;

	FD_ZERO(&rfds);
	FD_SET(sockfd, &rfds);

	tv.tv_sec = 2;
	tv.tv_usec = 0;

	if (select(sockfd + 1, &rfds, NULL, NULL, &tv) <= 0 ||
	    !FD_ISSET(sockfd, &rfds))
		return -1;

	memset(&iov, 0, sizeof(iov));
	iov.iov_base = data;
	iov.iov_len = sizeof(data);

	memset(&hdr, 0, sizeof(hdr));
	hdr.msg_name = src_addr;
	hdr.msg_namelen = sizeof(struct sockaddr_storage);
	hdr.msg_iov = &iov;
	hdr.msg_iovlen = 1;

	return recvmsg(sockfd, &hdr, 0);
}

static int init_addrs(const struct sock_addr_test *test,
		      struct sockaddr_storage *requested_addr,
		      struct sockaddr_storage *expected_addr,
		      struct sockaddr_storage *expected_src_addr)
{
	socklen_t addr_len = sizeof(struct sockaddr_storage);

	if (mk_sockaddr(test->domain, test->expected_ip, test->expected_port,
			(struct sockaddr *)expected_addr, addr_len) == -1)
		goto err;

	if (mk_sockaddr(test->domain, test->requested_ip, test->requested_port,
			(struct sockaddr *)requested_addr, addr_len) == -1)
		goto err;

	if (test->expected_src_ip &&
	    mk_sockaddr(test->domain, test->expected_src_ip, 0,
			(struct sockaddr *)expected_src_addr, addr_len) == -1)
		goto err;

	return 0;
err:
	return -1;
}

static int run_bind_test_case(const struct sock_addr_test *test)
{
	socklen_t addr_len = sizeof(struct sockaddr_storage);
	struct sockaddr_storage requested_addr;
	struct sockaddr_storage expected_addr;
	int clientfd = -1;
	int servfd = -1;
	int err = 0;

	if (init_addrs(test, &requested_addr, &expected_addr, NULL))
		goto err;

	servfd = start_server(test->type, &requested_addr, addr_len);
	if (servfd == -1)
		goto err;

	if (cmp_local_addr(servfd, &expected_addr))
		goto err;

	/* Try to connect to server just in case */
	clientfd = connect_to_server(test->type, &expected_addr, addr_len);
	if (clientfd == -1)
		goto err;

	goto out;
err:
	err = -1;
out:
	close(clientfd);
	close(servfd);
	return err;
}

static int run_connect_test_case(const struct sock_addr_test *test)
{
	socklen_t addr_len = sizeof(struct sockaddr_storage);
	struct sockaddr_storage expected_src_addr;
	struct sockaddr_storage requested_addr;
	struct sockaddr_storage expected_addr;
	int clientfd = -1;
	int servfd = -1;
	int err = 0;

	if (init_addrs(test, &requested_addr, &expected_addr,
		       &expected_src_addr))
		goto err;

	/* Prepare server to connect to */
	servfd = start_server(test->type, &expected_addr, addr_len);
	if (servfd == -1)
		goto err;

	clientfd = connect_to_server(test->type, &requested_addr, addr_len);
	if (clientfd == -1)
		goto err;

	/* Make sure src and dst addrs were overridden properly */
	if (cmp_peer_addr(clientfd, &expected_addr))
		goto err;

	if (cmp_local_ip(clientfd, &expected_src_addr))
		goto err;

	if (test->type == SOCK_STREAM) {
		/* Test TCP Fast Open scenario */
		clientfd = fastconnect_to_server(&requested_addr, addr_len);
		if (clientfd == -1)
			goto err;

		/* Make sure src and dst addrs were overridden properly */
		if (cmp_peer_addr(clientfd, &expected_addr))
			goto err;

		if (cmp_local_ip(clientfd, &expected_src_addr))
			goto err;
	}

	goto out;
err:
	err = -1;
out:
	close(clientfd);
	close(servfd);
	return err;
}

static int run_xmsg_test_case(const struct sock_addr_test *test, int max_cmsg)
{
	socklen_t addr_len = sizeof(struct sockaddr_storage);
	struct sockaddr_storage expected_addr;
	struct sockaddr_storage server_addr;
	struct sockaddr_storage sendmsg_addr;
	struct sockaddr_storage recvmsg_addr;
	int clientfd = -1;
	int servfd = -1;
	int set_cmsg;
	int err = 0;

	if (test->type != SOCK_DGRAM)
		goto err;

	if (init_addrs(test, &sendmsg_addr, &server_addr, &expected_addr))
		goto err;

	/* Prepare server to sendmsg to */
	servfd = start_server(test->type, &server_addr, addr_len);
	if (servfd == -1)
		goto err;

	for (set_cmsg = 0; set_cmsg <= max_cmsg; ++set_cmsg) {
		if (clientfd >= 0)
			close(clientfd);

		clientfd = sendmsg_to_server(test->type, &sendmsg_addr,
					     addr_len, set_cmsg, /*flags*/0,
					     &err);
		if (err)
			goto out;
		else if (clientfd == -1)
			goto err;

		/* Try to receive message on server instead of using
		 * getpeername(2) on client socket, to check that client's
		 * destination address was rewritten properly, since
		 * getpeername(2) doesn't work with unconnected datagram
		 * sockets.
		 *
		 * Get source address from recvmsg(2) as well to make sure
		 * source was rewritten properly: getsockname(2) can't be used
		 * since socket is unconnected and source defined for one
		 * specific packet may differ from the one used by default and
		 * returned by getsockname(2).
		 */
		if (recvmsg_from_client(servfd, &recvmsg_addr) == -1)
			goto err;

		if (cmp_addr(&recvmsg_addr, &expected_addr, /*cmp_port*/0))
			goto err;
	}

	goto out;
err:
	err = -1;
out:
	close(clientfd);
	close(servfd);
	return err;
}

static int run_test_case(int cgfd, const struct sock_addr_test *test)
{
	int progfd = -1;
	int err = 0;

	printf("Test case: %s .. ", test->descr);

	progfd = test->loadfn(test);
	if (test->expected_result == LOAD_REJECT && progfd < 0)
		goto out;
	else if (test->expected_result == LOAD_REJECT || progfd < 0)
		goto err;

	err = bpf_prog_attach(progfd, cgfd, test->attach_type,
			      BPF_F_ALLOW_OVERRIDE);
	if (test->expected_result == ATTACH_REJECT && err) {
		err = 0; /* error was expected, reset it */
		goto out;
	} else if (test->expected_result == ATTACH_REJECT || err) {
		goto err;
	} else if (test->expected_result == ATTACH_OKAY) {
		err = 0;
		goto out;
	}

	switch (test->attach_type) {
	case BPF_CGROUP_INET4_BIND:
	case BPF_CGROUP_INET6_BIND:
		err = run_bind_test_case(test);
		break;
	case BPF_CGROUP_INET4_CONNECT:
	case BPF_CGROUP_INET6_CONNECT:
		err = run_connect_test_case(test);
		break;
	case BPF_CGROUP_UDP4_SENDMSG:
	case BPF_CGROUP_UDP6_SENDMSG:
		err = run_xmsg_test_case(test, 1);
		break;
	case BPF_CGROUP_UDP4_RECVMSG:
	case BPF_CGROUP_UDP6_RECVMSG:
		err = run_xmsg_test_case(test, 0);
		break;
	default:
		goto err;
	}

	if (test->expected_result == SYSCALL_EPERM && err == EPERM) {
		err = 0; /* error was expected, reset it */
		goto out;
	}

	if (test->expected_result == SYSCALL_ENOTSUPP && err == ENOTSUPP) {
		err = 0; /* error was expected, reset it */
		goto out;
	}

	if (err || test->expected_result != SUCCESS)
		goto err;

	goto out;
err:
	err = -1;
out:
	/* Detaching w/o checking return code: best effort attempt. */
	if (progfd != -1)
		bpf_prog_detach(cgfd, test->attach_type);
	close(progfd);
	printf("[%s]\n", err ? "FAIL" : "PASS");
	return err;
}

static int run_tests(int cgfd)
{
	int passes = 0;
	int fails = 0;
	int i;

	for (i = 0; i < ARRAY_SIZE(tests); ++i) {
		if (run_test_case(cgfd, &tests[i]))
			++fails;
		else
			++passes;
	}
	printf("Summary: %d PASSED, %d FAILED\n", passes, fails);
	return fails ? -1 : 0;
}

int main(int argc, char **argv)
{
	int cgfd = -1;
	int err = 0;

	if (argc < 2) {
		fprintf(stderr,
			"%s has to be run via %s.sh. Skip direct run.\n",
			argv[0], argv[0]);
		exit(err);
	}

	cgfd = cgroup_setup_and_join(CG_PATH);
	if (cgfd < 0)
		goto err;

	if (run_tests(cgfd))
		goto err;

	goto out;
err:
	err = -1;
out:
	close(cgfd);
	cleanup_cgroup_environment();
	return err;
}<|MERGE_RESOLUTION|>--- conflicted
+++ resolved
@@ -664,193 +664,6 @@
 	return ret;
 }
 
-<<<<<<< HEAD
-/* [1] These testing programs try to read different context fields, including
- * narrow loads of different sizes from user_ip4 and user_ip6, and write to
- * those allowed to be overridden.
- *
- * [2] BPF_LD_IMM64 & BPF_JMP_REG are used below whenever there is a need to
- * compare a register with unsigned 32bit integer. BPF_JMP_IMM can't be used
- * in such cases since it accepts only _signed_ 32bit integer as IMM
- * argument. Also note that BPF_LD_IMM64 contains 2 instructions what matters
- * to count jumps properly.
- */
-
-static int bind4_prog_load(const struct sock_addr_test *test)
-{
-	union {
-		uint8_t u4_addr8[4];
-		uint16_t u4_addr16[2];
-		uint32_t u4_addr32;
-	} ip4, port;
-	struct sockaddr_in addr4_rw;
-
-	if (inet_pton(AF_INET, SERV4_IP, (void *)&ip4) != 1) {
-		log_err("Invalid IPv4: %s", SERV4_IP);
-		return -1;
-	}
-
-	port.u4_addr32 = htons(SERV4_PORT);
-
-	if (mk_sockaddr(AF_INET, SERV4_REWRITE_IP, SERV4_REWRITE_PORT,
-			(struct sockaddr *)&addr4_rw, sizeof(addr4_rw)) == -1)
-		return -1;
-
-	/* See [1]. */
-	struct bpf_insn insns[] = {
-		BPF_MOV64_REG(BPF_REG_6, BPF_REG_1),
-
-		/* if (sk.family == AF_INET && */
-		BPF_LDX_MEM(BPF_W, BPF_REG_7, BPF_REG_6,
-			    offsetof(struct bpf_sock_addr, family)),
-		BPF_JMP_IMM(BPF_JNE, BPF_REG_7, AF_INET, 32),
-
-		/*     (sk.type == SOCK_DGRAM || sk.type == SOCK_STREAM) && */
-		BPF_LDX_MEM(BPF_W, BPF_REG_7, BPF_REG_6,
-			    offsetof(struct bpf_sock_addr, type)),
-		BPF_JMP_IMM(BPF_JNE, BPF_REG_7, SOCK_DGRAM, 1),
-		BPF_JMP_A(1),
-		BPF_JMP_IMM(BPF_JNE, BPF_REG_7, SOCK_STREAM, 28),
-
-		/*     1st_byte_of_user_ip4 == expected && */
-		BPF_LDX_MEM(BPF_B, BPF_REG_7, BPF_REG_6,
-			    offsetof(struct bpf_sock_addr, user_ip4)),
-		BPF_JMP_IMM(BPF_JNE, BPF_REG_7, ip4.u4_addr8[0], 26),
-
-		/*     2nd_byte_of_user_ip4 == expected && */
-		BPF_LDX_MEM(BPF_B, BPF_REG_7, BPF_REG_6,
-			    offsetof(struct bpf_sock_addr, user_ip4) + 1),
-		BPF_JMP_IMM(BPF_JNE, BPF_REG_7, ip4.u4_addr8[1], 24),
-
-		/*     3rd_byte_of_user_ip4 == expected && */
-		BPF_LDX_MEM(BPF_B, BPF_REG_7, BPF_REG_6,
-			    offsetof(struct bpf_sock_addr, user_ip4) + 2),
-		BPF_JMP_IMM(BPF_JNE, BPF_REG_7, ip4.u4_addr8[2], 22),
-
-		/*     4th_byte_of_user_ip4 == expected && */
-		BPF_LDX_MEM(BPF_B, BPF_REG_7, BPF_REG_6,
-			    offsetof(struct bpf_sock_addr, user_ip4) + 3),
-		BPF_JMP_IMM(BPF_JNE, BPF_REG_7, ip4.u4_addr8[3], 20),
-
-		/*     1st_half_of_user_ip4 == expected && */
-		BPF_LDX_MEM(BPF_H, BPF_REG_7, BPF_REG_6,
-			    offsetof(struct bpf_sock_addr, user_ip4)),
-		BPF_JMP_IMM(BPF_JNE, BPF_REG_7, ip4.u4_addr16[0], 18),
-
-		/*     2nd_half_of_user_ip4 == expected && */
-		BPF_LDX_MEM(BPF_H, BPF_REG_7, BPF_REG_6,
-			    offsetof(struct bpf_sock_addr, user_ip4) + 2),
-		BPF_JMP_IMM(BPF_JNE, BPF_REG_7, ip4.u4_addr16[1], 16),
-
-		/*     whole_user_ip4 == expected && */
-		BPF_LDX_MEM(BPF_W, BPF_REG_7, BPF_REG_6,
-			    offsetof(struct bpf_sock_addr, user_ip4)),
-		BPF_LD_IMM64(BPF_REG_8, ip4.u4_addr32), /* See [2]. */
-		BPF_JMP_REG(BPF_JNE, BPF_REG_7, BPF_REG_8, 12),
-
-		/*     1st_byte_of_user_port == expected && */
-		BPF_LDX_MEM(BPF_B, BPF_REG_7, BPF_REG_6,
-			    offsetof(struct bpf_sock_addr, user_port)),
-		BPF_JMP_IMM(BPF_JNE, BPF_REG_7, port.u4_addr8[0], 10),
-
-		/*     1st_half_of_user_port == expected && */
-		BPF_LDX_MEM(BPF_H, BPF_REG_7, BPF_REG_6,
-			    offsetof(struct bpf_sock_addr, user_port)),
-		BPF_JMP_IMM(BPF_JNE, BPF_REG_7, port.u4_addr16[0], 8),
-
-		/*     user_port == expected) { */
-		BPF_LDX_MEM(BPF_W, BPF_REG_7, BPF_REG_6,
-			    offsetof(struct bpf_sock_addr, user_port)),
-		BPF_LD_IMM64(BPF_REG_8, port.u4_addr32), /* See [2]. */
-		BPF_JMP_REG(BPF_JNE, BPF_REG_7, BPF_REG_8, 4),
-
-		/*      user_ip4 = addr4_rw.sin_addr */
-		BPF_MOV32_IMM(BPF_REG_7, addr4_rw.sin_addr.s_addr),
-		BPF_STX_MEM(BPF_W, BPF_REG_6, BPF_REG_7,
-			    offsetof(struct bpf_sock_addr, user_ip4)),
-
-		/*      user_port = addr4_rw.sin_port */
-		BPF_MOV32_IMM(BPF_REG_7, addr4_rw.sin_port),
-		BPF_STX_MEM(BPF_W, BPF_REG_6, BPF_REG_7,
-			    offsetof(struct bpf_sock_addr, user_port)),
-		/* } */
-
-		/* return 1 */
-		BPF_MOV64_IMM(BPF_REG_0, 1),
-		BPF_EXIT_INSN(),
-	};
-
-	return load_insns(test, insns, sizeof(insns) / sizeof(struct bpf_insn));
-}
-
-static int bind6_prog_load(const struct sock_addr_test *test)
-{
-	struct sockaddr_in6 addr6_rw;
-	struct in6_addr ip6;
-
-	if (inet_pton(AF_INET6, SERV6_IP, (void *)&ip6) != 1) {
-		log_err("Invalid IPv6: %s", SERV6_IP);
-		return -1;
-	}
-
-	if (mk_sockaddr(AF_INET6, SERV6_REWRITE_IP, SERV6_REWRITE_PORT,
-			(struct sockaddr *)&addr6_rw, sizeof(addr6_rw)) == -1)
-		return -1;
-
-	/* See [1]. */
-	struct bpf_insn insns[] = {
-		BPF_MOV64_REG(BPF_REG_6, BPF_REG_1),
-
-		/* if (sk.family == AF_INET6 && */
-		BPF_LDX_MEM(BPF_W, BPF_REG_7, BPF_REG_6,
-			    offsetof(struct bpf_sock_addr, family)),
-		BPF_JMP_IMM(BPF_JNE, BPF_REG_7, AF_INET6, 18),
-
-		/*            5th_byte_of_user_ip6 == expected && */
-		BPF_LDX_MEM(BPF_B, BPF_REG_7, BPF_REG_6,
-			    offsetof(struct bpf_sock_addr, user_ip6[1])),
-		BPF_JMP_IMM(BPF_JNE, BPF_REG_7, ip6.s6_addr[4], 16),
-
-		/*            3rd_half_of_user_ip6 == expected && */
-		BPF_LDX_MEM(BPF_H, BPF_REG_7, BPF_REG_6,
-			    offsetof(struct bpf_sock_addr, user_ip6[1])),
-		BPF_JMP_IMM(BPF_JNE, BPF_REG_7, ip6.s6_addr16[2], 14),
-
-		/*            last_word_of_user_ip6 == expected) { */
-		BPF_LDX_MEM(BPF_W, BPF_REG_7, BPF_REG_6,
-			    offsetof(struct bpf_sock_addr, user_ip6[3])),
-		BPF_LD_IMM64(BPF_REG_8, ip6.s6_addr32[3]),  /* See [2]. */
-		BPF_JMP_REG(BPF_JNE, BPF_REG_7, BPF_REG_8, 10),
-
-
-#define STORE_IPV6_WORD(N)						       \
-		BPF_MOV32_IMM(BPF_REG_7, addr6_rw.sin6_addr.s6_addr32[N]),     \
-		BPF_STX_MEM(BPF_W, BPF_REG_6, BPF_REG_7,		       \
-			    offsetof(struct bpf_sock_addr, user_ip6[N]))
-
-		/*      user_ip6 = addr6_rw.sin6_addr */
-		STORE_IPV6_WORD(0),
-		STORE_IPV6_WORD(1),
-		STORE_IPV6_WORD(2),
-		STORE_IPV6_WORD(3),
-
-		/*      user_port = addr6_rw.sin6_port */
-		BPF_MOV32_IMM(BPF_REG_7, addr6_rw.sin6_port),
-		BPF_STX_MEM(BPF_W, BPF_REG_6, BPF_REG_7,
-			    offsetof(struct bpf_sock_addr, user_port)),
-
-		/* } */
-
-		/* return 1 */
-		BPF_MOV64_IMM(BPF_REG_0, 1),
-		BPF_EXIT_INSN(),
-	};
-
-	return load_insns(test, insns, sizeof(insns) / sizeof(struct bpf_insn));
-}
-
-=======
->>>>>>> 7d2a07b7
 static int load_path(const struct sock_addr_test *test, const char *path)
 {
 	struct bpf_prog_load_attr attr;
