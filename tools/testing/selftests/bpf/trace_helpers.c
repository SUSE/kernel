// SPDX-License-Identifier: GPL-2.0
#include <ctype.h>
#include <stdio.h>
#include <stdlib.h>
#include <string.h>
#include <assert.h>
#include <errno.h>
#include <fcntl.h>
#include <poll.h>
#include <pthread.h>
#include <unistd.h>
#include <linux/perf_event.h>
#include <linux/fs.h>
#include <sys/ioctl.h>
#include <sys/mman.h>
#include "trace_helpers.h"
#include <linux/limits.h>
#include <libelf.h>
#include <gelf.h>
#include "bpf/hashmap.h"
#include "bpf/libbpf_internal.h"
#include "bpf_util.h"

#define TRACEFS_PIPE	"/sys/kernel/tracing/trace_pipe"
#define DEBUGFS_PIPE	"/sys/kernel/debug/tracing/trace_pipe"

struct ksyms {
	struct ksym *syms;
	size_t sym_cap;
	size_t sym_cnt;
};

static struct ksyms *ksyms;
static pthread_mutex_t ksyms_mutex = PTHREAD_MUTEX_INITIALIZER;

static int ksyms__add_symbol(struct ksyms *ksyms, const char *name,
			     unsigned long addr)
{
	void *tmp;

	tmp = strdup(name);
	if (!tmp)
		return -ENOMEM;
	ksyms->syms[ksyms->sym_cnt].addr = addr;
	ksyms->syms[ksyms->sym_cnt].name = tmp;
	ksyms->sym_cnt++;
	return 0;
}

void free_kallsyms_local(struct ksyms *ksyms)
{
	unsigned int i;

	if (!ksyms)
		return;

	if (!ksyms->syms) {
		free(ksyms);
		return;
	}

	for (i = 0; i < ksyms->sym_cnt; i++)
		free(ksyms->syms[i].name);
	free(ksyms->syms);
	free(ksyms);
}

static struct ksyms *load_kallsyms_local_common(ksym_cmp_t cmp_cb)
{
	FILE *f;
	char func[256], buf[256];
	char symbol;
	void *addr;
	int ret;
	struct ksyms *ksyms;

	f = fopen("/proc/kallsyms", "r");
	if (!f)
		return NULL;

	ksyms = calloc(1, sizeof(struct ksyms));
	if (!ksyms) {
		fclose(f);
		return NULL;
	}

	while (fgets(buf, sizeof(buf), f)) {
		if (sscanf(buf, "%p %c %s", &addr, &symbol, func) != 3)
			break;
		if (!addr)
			continue;

		ret = libbpf_ensure_mem((void **) &ksyms->syms, &ksyms->sym_cap,
					sizeof(struct ksym), ksyms->sym_cnt + 1);
		if (ret)
			goto error;
		ret = ksyms__add_symbol(ksyms, func, (unsigned long)addr);
		if (ret)
			goto error;
	}
	fclose(f);
	qsort(ksyms->syms, ksyms->sym_cnt, sizeof(struct ksym), cmp_cb);
	return ksyms;

error:
	fclose(f);
	free_kallsyms_local(ksyms);
	return NULL;
}

static int ksym_cmp(const void *p1, const void *p2)
{
	return ((struct ksym *)p1)->addr - ((struct ksym *)p2)->addr;
}

struct ksyms *load_kallsyms_local(void)
{
	return load_kallsyms_local_common(ksym_cmp);
}

struct ksyms *load_kallsyms_custom_local(ksym_cmp_t cmp_cb)
{
	return load_kallsyms_local_common(cmp_cb);
}

int load_kallsyms(void)
{
	pthread_mutex_lock(&ksyms_mutex);
	if (!ksyms)
		ksyms = load_kallsyms_local();
	pthread_mutex_unlock(&ksyms_mutex);
	return ksyms ? 0 : 1;
}

struct ksym *ksym_search_local(struct ksyms *ksyms, long key)
{
	int start = 0, end = ksyms->sym_cnt;
	int result;

	/* kallsyms not loaded. return NULL */
	if (ksyms->sym_cnt <= 0)
		return NULL;

	while (start < end) {
		size_t mid = start + (end - start) / 2;

		result = key - ksyms->syms[mid].addr;
		if (result < 0)
			end = mid;
		else if (result > 0)
			start = mid + 1;
		else
			return &ksyms->syms[mid];
	}

	if (start >= 1 && ksyms->syms[start - 1].addr < key &&
	    key < ksyms->syms[start].addr)
		/* valid ksym */
		return &ksyms->syms[start - 1];

	/* out of range. return _stext */
	return &ksyms->syms[0];
}

struct ksym *search_kallsyms_custom_local(struct ksyms *ksyms, const void *p,
					  ksym_search_cmp_t cmp_cb)
{
	int start = 0, mid, end = ksyms->sym_cnt;
	struct ksym *ks;
	int result;

	while (start < end) {
		mid = start + (end - start) / 2;
		ks = &ksyms->syms[mid];
		result = cmp_cb(p, ks);
		if (result < 0)
			end = mid;
		else if (result > 0)
			start = mid + 1;
		else
			return ks;
	}

	return NULL;
}

struct ksym *ksym_search(long key)
{
	if (!ksyms)
		return NULL;
	return ksym_search_local(ksyms, key);
}

long ksym_get_addr_local(struct ksyms *ksyms, const char *name)
{
	int i;

	for (i = 0; i < ksyms->sym_cnt; i++) {
		if (strcmp(ksyms->syms[i].name, name) == 0)
			return ksyms->syms[i].addr;
	}

	return 0;
}

long ksym_get_addr(const char *name)
{
	if (!ksyms)
		return 0;
	return ksym_get_addr_local(ksyms, name);
}

/* open kallsyms and read symbol addresses on the fly. Without caching all symbols,
 * this is faster than load + find.
 */
int kallsyms_find(const char *sym, unsigned long long *addr)
{
	char type, name[500], *match;
	unsigned long long value;
	int err = 0;
	FILE *f;

	f = fopen("/proc/kallsyms", "r");
	if (!f)
		return -EINVAL;

	while (fscanf(f, "%llx %c %499s%*[^\n]\n", &value, &type, name) > 0) {
		/* If CONFIG_LTO_CLANG_THIN is enabled, static variable/function
		 * symbols could be promoted to global due to cross-file inlining.
		 * For such cases, clang compiler will add .llvm.<hash> suffix
		 * to those symbols to avoid potential naming conflict.
		 * Let us ignore .llvm.<hash> suffix during symbol comparison.
		 */
		if (type == 'd') {
			match = strstr(name, ".llvm.");
			if (match)
				*match = '\0';
		}
		if (strcmp(name, sym) == 0) {
			*addr = value;
			goto out;
		}
	}
	err = -ENOENT;

out:
	fclose(f);
	return err;
}

#ifdef PROCMAP_QUERY
int env_verbosity __weak = 0;

static int procmap_query(int fd, const void *addr, __u32 query_flags, size_t *start, size_t *offset, int *flags)
{
	char path_buf[PATH_MAX], build_id_buf[20];
	struct procmap_query q;
	int err;

	memset(&q, 0, sizeof(q));
	q.size = sizeof(q);
	q.query_flags = query_flags;
	q.query_addr = (__u64)addr;
	q.vma_name_addr = (__u64)path_buf;
	q.vma_name_size = sizeof(path_buf);
	q.build_id_addr = (__u64)build_id_buf;
	q.build_id_size = sizeof(build_id_buf);

	err = ioctl(fd, PROCMAP_QUERY, &q);
	if (err < 0) {
		err = -errno;
		if (err == -ENOTTY)
			return -EOPNOTSUPP; /* ioctl() not implemented yet */
		if (err == -ENOENT)
			return -ESRCH; /* vma not found */
		return err;
	}

	if (env_verbosity >= 1) {
		printf("VMA FOUND (addr %08lx): %08lx-%08lx %c%c%c%c %08lx %02x:%02x %ld %s (build ID: %s, %d bytes)\n",
		       (long)addr, (long)q.vma_start, (long)q.vma_end,
		       (q.vma_flags & PROCMAP_QUERY_VMA_READABLE) ? 'r' : '-',
		       (q.vma_flags & PROCMAP_QUERY_VMA_WRITABLE) ? 'w' : '-',
		       (q.vma_flags & PROCMAP_QUERY_VMA_EXECUTABLE) ? 'x' : '-',
		       (q.vma_flags & PROCMAP_QUERY_VMA_SHARED) ? 's' : 'p',
		       (long)q.vma_offset, q.dev_major, q.dev_minor, (long)q.inode,
		       q.vma_name_size ? path_buf : "",
		       q.build_id_size ? "YES" : "NO",
		       q.build_id_size);
	}

	*start = q.vma_start;
	*offset = q.vma_offset;
	*flags = q.vma_flags;
	return 0;
}
#else
# ifndef PROCMAP_QUERY_VMA_EXECUTABLE
#  define PROCMAP_QUERY_VMA_EXECUTABLE 0x04
# endif

static int procmap_query(int fd, const void *addr, __u32 query_flags, size_t *start, size_t *offset, int *flags)
{
	return -EOPNOTSUPP;
}
#endif

ssize_t get_uprobe_offset(const void *addr)
{
	size_t start, base, end;
	FILE *f;
	char buf[256];
	int err, flags;

	f = fopen("/proc/self/maps", "r");
	if (!f)
		return -errno;

	/* requested executable VMA only */
	err = procmap_query(fileno(f), addr, PROCMAP_QUERY_VMA_EXECUTABLE, &start, &base, &flags);
	if (err == -EOPNOTSUPP) {
		bool found = false;

		while (fscanf(f, "%zx-%zx %s %zx %*[^\n]\n", &start, &end, buf, &base) == 4) {
			if (buf[2] == 'x' && (uintptr_t)addr >= start && (uintptr_t)addr < end) {
				found = true;
				break;
			}
		}
		if (!found) {
			fclose(f);
			return -ESRCH;
		}
	} else if (err) {
		fclose(f);
		return err;
	}
	fclose(f);

#if defined(__powerpc64__) && defined(_CALL_ELF) && _CALL_ELF == 2

#define OP_RT_RA_MASK   0xffff0000UL
#define LIS_R2          0x3c400000UL
#define ADDIS_R2_R12    0x3c4c0000UL
#define ADDI_R2_R2      0x38420000UL

	/*
	 * A PPC64 ABIv2 function may have a local and a global entry
	 * point. We need to use the local entry point when patching
	 * functions, so identify and step over the global entry point
	 * sequence.
	 *
	 * The global entry point sequence is always of the form:
	 *
	 * addis r2,r12,XXXX
	 * addi  r2,r2,XXXX
	 *
	 * A linker optimisation may convert the addis to lis:
	 *
	 * lis   r2,XXXX
	 * addi  r2,r2,XXXX
	 */
	{
		const __u32 *insn = (const __u32 *)(uintptr_t)addr;

		if ((((*insn & OP_RT_RA_MASK) == ADDIS_R2_R12) ||
		     ((*insn & OP_RT_RA_MASK) == LIS_R2)) &&
		    ((*(insn + 1) & OP_RT_RA_MASK) == ADDI_R2_R2))
			return (uintptr_t)(insn + 2) - start + base;
	}
#endif
	return (uintptr_t)addr - start + base;
}

ssize_t get_rel_offset(uintptr_t addr)
{
	size_t start, end, offset;
	char buf[256];
	FILE *f;
	int err, flags;

	f = fopen("/proc/self/maps", "r");
	if (!f)
		return -errno;

	err = procmap_query(fileno(f), (const void *)addr, 0, &start, &offset, &flags);
	if (err == 0) {
		fclose(f);
		return (size_t)addr - start + offset;
	} else if (err != -EOPNOTSUPP) {
		fclose(f);
		return err;
	} else if (err) {
		while (fscanf(f, "%zx-%zx %s %zx %*[^\n]\n", &start, &end, buf, &offset) == 4) {
			if (addr >= start && addr < end) {
				fclose(f);
				return (size_t)addr - start + offset;
			}
		}
	}

	fclose(f);
	return -EINVAL;
}

static int
parse_build_id_buf(const void *note_start, Elf32_Word note_size, char *build_id)
{
	Elf32_Word note_offs = 0;

	while (note_offs + sizeof(Elf32_Nhdr) < note_size) {
		Elf32_Nhdr *nhdr = (Elf32_Nhdr *)(note_start + note_offs);

		if (nhdr->n_type == 3 && nhdr->n_namesz == sizeof("GNU") &&
		    !strcmp((char *)(nhdr + 1), "GNU") && nhdr->n_descsz > 0 &&
		    nhdr->n_descsz <= BPF_BUILD_ID_SIZE) {
			memcpy(build_id, note_start + note_offs +
			       ALIGN(sizeof("GNU"), 4) + sizeof(Elf32_Nhdr), nhdr->n_descsz);
			memset(build_id + nhdr->n_descsz, 0, BPF_BUILD_ID_SIZE - nhdr->n_descsz);
			return (int) nhdr->n_descsz;
		}

		note_offs = note_offs + sizeof(Elf32_Nhdr) +
			   ALIGN(nhdr->n_namesz, 4) + ALIGN(nhdr->n_descsz, 4);
	}

	return -ENOENT;
}

/* Reads binary from *path* file and returns it in the *build_id* buffer
 * with *size* which is expected to be at least BPF_BUILD_ID_SIZE bytes.
 * Returns size of build id on success. On error the error value is
 * returned.
 */
int read_build_id(const char *path, char *build_id, size_t size)
{
	int fd, err = -EINVAL;
	Elf *elf = NULL;
	GElf_Ehdr ehdr;
	size_t max, i;

	if (size < BPF_BUILD_ID_SIZE)
		return -EINVAL;

	fd = open(path, O_RDONLY | O_CLOEXEC);
	if (fd < 0)
		return -errno;

	(void)elf_version(EV_CURRENT);

	elf = elf_begin(fd, ELF_C_READ_MMAP, NULL);
	if (!elf)
		goto out;
	if (elf_kind(elf) != ELF_K_ELF)
		goto out;
	if (!gelf_getehdr(elf, &ehdr))
		goto out;

	for (i = 0; i < ehdr.e_phnum; i++) {
		GElf_Phdr mem, *phdr;
		char *data;

		phdr = gelf_getphdr(elf, i, &mem);
		if (!phdr)
			goto out;
		if (phdr->p_type != PT_NOTE)
			continue;
		data = elf_rawfile(elf, &max);
		if (!data)
			goto out;
		if (phdr->p_offset + phdr->p_memsz > max)
			goto out;
		err = parse_build_id_buf(data + phdr->p_offset, phdr->p_memsz, build_id);
		if (err > 0)
			break;
	}

out:
	if (elf)
		elf_end(elf);
	close(fd);
	return err;
}

int read_trace_pipe_iter(void (*cb)(const char *str, void *data), void *data, int iter)
{
	size_t buflen, n;
	char *buf = NULL;
	FILE *fp = NULL;

	if (access(TRACEFS_PIPE, F_OK) == 0)
		fp = fopen(TRACEFS_PIPE, "r");
	else
		fp = fopen(DEBUGFS_PIPE, "r");
	if (!fp)
		return -1;

	 /* We do not want to wait forever when iter is specified. */
	if (iter)
		fcntl(fileno(fp), F_SETFL, O_NONBLOCK);

	while ((n = getline(&buf, &buflen, fp) >= 0) || errno == EAGAIN) {
		if (n > 0)
			cb(buf, data);
		if (iter && !(--iter))
			break;
	}

	free(buf);
	if (fp)
		fclose(fp);
	return 0;
}

static void trace_pipe_cb(const char *str, void *data)
{
	printf("%s", str);
}

void read_trace_pipe(void)
{
	read_trace_pipe_iter(trace_pipe_cb, NULL, 0);
}

static size_t symbol_hash(long key, void *ctx __maybe_unused)
{
	return str_hash((const char *) key);
}

static bool symbol_equal(long key1, long key2, void *ctx __maybe_unused)
{
	return strcmp((const char *) key1, (const char *) key2) == 0;
}

static bool is_invalid_entry(char *buf, bool kernel)
{
	if (kernel && strchr(buf, '['))
		return true;
	if (!kernel && !strchr(buf, '['))
		return true;
	return false;
}

<<<<<<< HEAD
static bool skip_entry(char *name)
{
=======
static const char * const trace_blacklist[] = {
	"migrate_disable",
	"migrate_enable",
	"rcu_read_unlock_strict",
	"preempt_count_add",
	"preempt_count_sub",
	"__rcu_read_lock",
	"__rcu_read_unlock",
	"bpf_get_numa_node_id",
};

static bool skip_entry(char *name)
{
	int i;

>>>>>>> b35fc656
	/*
	 * We attach to almost all kernel functions and some of them
	 * will cause 'suspicious RCU usage' when fprobe is attached
	 * to them. Filter out the current culprits - arch_cpu_idle
	 * default_idle and rcu_* functions.
	 */
	if (!strcmp(name, "arch_cpu_idle"))
		return true;
	if (!strcmp(name, "default_idle"))
		return true;
	if (!strncmp(name, "rcu_", 4))
		return true;
	if (!strcmp(name, "bpf_dispatcher_xdp_func"))
		return true;
	if (!strncmp(name, "__ftrace_invalid_address__",
		     sizeof("__ftrace_invalid_address__") - 1))
		return true;
<<<<<<< HEAD
=======

	for (i = 0; i < ARRAY_SIZE(trace_blacklist); i++) {
		if (!strcmp(name, trace_blacklist[i]))
			return true;
	}

>>>>>>> b35fc656
	return false;
}

/* Do comparison by ignoring '.llvm.<hash>' suffixes. */
static int compare_name(const char *name1, const char *name2)
{
	const char *res1, *res2;
	int len1, len2;

	res1 = strstr(name1, ".llvm.");
	res2 = strstr(name2, ".llvm.");
	len1 = res1 ? res1 - name1 : strlen(name1);
	len2 = res2 ? res2 - name2 : strlen(name2);

	if (len1 == len2)
		return strncmp(name1, name2, len1);
	if (len1 < len2)
		return strncmp(name1, name2, len1) <= 0 ? -1 : 1;
	return strncmp(name1, name2, len2) >= 0 ? 1 : -1;
}

static int load_kallsyms_compare(const void *p1, const void *p2)
{
	return compare_name(((const struct ksym *)p1)->name, ((const struct ksym *)p2)->name);
}

static int search_kallsyms_compare(const void *p1, const struct ksym *p2)
{
	return compare_name(p1, p2->name);
}

int bpf_get_ksyms(char ***symsp, size_t *cntp, bool kernel)
{
	size_t cap = 0, cnt = 0;
	char *name = NULL, *ksym_name, **syms = NULL;
	struct hashmap *map;
	struct ksyms *ksyms;
	struct ksym *ks;
	char buf[256];
	FILE *f;
	int err = 0;

	ksyms = load_kallsyms_custom_local(load_kallsyms_compare);
	if (!ksyms)
		return -EINVAL;

	/*
	 * The available_filter_functions contains many duplicates,
	 * but other than that all symbols are usable to trace.
	 * Filtering out duplicates by using hashmap__add, which won't
	 * add existing entry.
	 */

	if (access("/sys/kernel/tracing/trace", F_OK) == 0)
		f = fopen("/sys/kernel/tracing/available_filter_functions", "r");
	else
		f = fopen("/sys/kernel/debug/tracing/available_filter_functions", "r");

	if (!f)
		return -EINVAL;

	map = hashmap__new(symbol_hash, symbol_equal, NULL);
	if (IS_ERR(map)) {
		err = libbpf_get_error(map);
		goto error;
	}

	while (fgets(buf, sizeof(buf), f)) {
		if (is_invalid_entry(buf, kernel))
			continue;

		free(name);
		if (sscanf(buf, "%ms$*[^\n]\n", &name) != 1)
			continue;
		if (skip_entry(name))
			continue;

		ks = search_kallsyms_custom_local(ksyms, name, search_kallsyms_compare);
		if (!ks) {
			err = -EINVAL;
			goto error;
		}

		ksym_name = ks->name;
		err = hashmap__add(map, ksym_name, 0);
		if (err == -EEXIST) {
			err = 0;
			continue;
		}
		if (err)
			goto error;

		err = libbpf_ensure_mem((void **) &syms, &cap,
					sizeof(*syms), cnt + 1);
		if (err)
			goto error;

		syms[cnt++] = ksym_name;
	}

	*symsp = syms;
	*cntp = cnt;

error:
	free(name);
	fclose(f);
	hashmap__free(map);
	if (err)
		free(syms);
	return err;
}

int bpf_get_addrs(unsigned long **addrsp, size_t *cntp, bool kernel)
{
	unsigned long *addr, *addrs, *tmp_addrs;
	int err = 0, max_cnt, inc_cnt;
	char *name = NULL;
	size_t cnt = 0;
	char buf[256];
	FILE *f;

	if (access("/sys/kernel/tracing/trace", F_OK) == 0)
		f = fopen("/sys/kernel/tracing/available_filter_functions_addrs", "r");
	else
		f = fopen("/sys/kernel/debug/tracing/available_filter_functions_addrs", "r");

	if (!f)
		return -ENOENT;

	/* In my local setup, the number of entries is 50k+ so Let us initially
	 * allocate space to hold 64k entries. If 64k is not enough, incrementally
	 * increase 1k each time.
	 */
	max_cnt = 65536;
	inc_cnt = 1024;
	addrs = malloc(max_cnt * sizeof(long));
	if (addrs == NULL) {
		err = -ENOMEM;
		goto error;
	}

	while (fgets(buf, sizeof(buf), f)) {
		if (is_invalid_entry(buf, kernel))
			continue;

		free(name);
		if (sscanf(buf, "%p %ms$*[^\n]\n", &addr, &name) != 2)
			continue;
		if (skip_entry(name))
			continue;

		if (cnt == max_cnt) {
			max_cnt += inc_cnt;
			tmp_addrs = realloc(addrs, max_cnt * sizeof(long));
			if (!tmp_addrs) {
				err = -ENOMEM;
				goto error;
			}
			addrs = tmp_addrs;
		}

		addrs[cnt++] = (unsigned long)addr;
	}

	*addrsp = addrs;
	*cntp = cnt;

error:
	free(name);
	fclose(f);
	if (err)
		free(addrs);
	return err;
}<|MERGE_RESOLUTION|>--- conflicted
+++ resolved
@@ -541,10 +541,6 @@
 	return false;
 }
 
-<<<<<<< HEAD
-static bool skip_entry(char *name)
-{
-=======
 static const char * const trace_blacklist[] = {
 	"migrate_disable",
 	"migrate_enable",
@@ -560,7 +556,6 @@
 {
 	int i;
 
->>>>>>> b35fc656
 	/*
 	 * We attach to almost all kernel functions and some of them
 	 * will cause 'suspicious RCU usage' when fprobe is attached
@@ -578,15 +573,12 @@
 	if (!strncmp(name, "__ftrace_invalid_address__",
 		     sizeof("__ftrace_invalid_address__") - 1))
 		return true;
-<<<<<<< HEAD
-=======
 
 	for (i = 0; i < ARRAY_SIZE(trace_blacklist); i++) {
 		if (!strcmp(name, trace_blacklist[i]))
 			return true;
 	}
 
->>>>>>> b35fc656
 	return false;
 }
 
