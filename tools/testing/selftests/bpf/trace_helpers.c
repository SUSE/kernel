--- conflicted
+++ resolved
@@ -35,16 +35,7 @@
 	void *addr;
 	int i = 0;
 
-<<<<<<< HEAD
-	/*
-	 * This is called/used from multiplace places,
-	 * load symbols just once.
-	 */
-	if (sym_cnt)
-		return 0;
-=======
 	sym_cnt = 0;
->>>>>>> eb3cdb58
 
 	f = fopen("/proc/kallsyms", "r");
 	if (!f)
@@ -245,8 +236,6 @@
 
 	fclose(f);
 	return -EINVAL;
-<<<<<<< HEAD
-=======
 }
 
 static int
@@ -326,5 +315,4 @@
 		elf_end(elf);
 	close(fd);
 	return err;
->>>>>>> eb3cdb58
 }