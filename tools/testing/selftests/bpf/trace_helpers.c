// SPDX-License-Identifier: GPL-2.0
#include <stdio.h>
#include <stdlib.h>
#include <string.h>
#include <assert.h>
#include <errno.h>
#include <fcntl.h>
#include <poll.h>
#include <unistd.h>
#include <linux/perf_event.h>
#include <sys/mman.h>
#include "trace_helpers.h"

#define DEBUGFS "/sys/kernel/debug/tracing/"

#define MAX_SYMS 300000
static struct ksym syms[MAX_SYMS];
static int sym_cnt;

static int ksym_cmp(const void *p1, const void *p2)
{
	return ((struct ksym *)p1)->addr - ((struct ksym *)p2)->addr;
}

int load_kallsyms(void)
{
	FILE *f = fopen("/proc/kallsyms", "r");
	char func[256], buf[256];
	char symbol;
	void *addr;
	int i = 0;

	if (!f)
		return -ENOENT;

	while (fgets(buf, sizeof(buf), f)) {
		if (sscanf(buf, "%p %c %s", &addr, &symbol, func) != 3)
			break;
		if (!addr)
			continue;
		syms[i].addr = (long) addr;
		syms[i].name = strdup(func);
		i++;
	}
	fclose(f);
	sym_cnt = i;
	qsort(syms, sym_cnt, sizeof(struct ksym), ksym_cmp);
	return 0;
}

struct ksym *ksym_search(long key)
{
	int start = 0, end = sym_cnt;
	int result;

	/* kallsyms not loaded. return NULL */
	if (sym_cnt <= 0)
		return NULL;

	while (start < end) {
		size_t mid = start + (end - start) / 2;

		result = key - syms[mid].addr;
		if (result < 0)
			end = mid;
		else if (result > 0)
			start = mid + 1;
		else
			return &syms[mid];
	}

	if (start >= 1 && syms[start - 1].addr < key &&
	    key < syms[start].addr)
		/* valid ksym */
		return &syms[start - 1];

	/* out of range. return _stext */
	return &syms[0];
}

long ksym_get_addr(const char *name)
{
	int i;

	for (i = 0; i < sym_cnt; i++) {
		if (strcmp(syms[i].name, name) == 0)
			return syms[i].addr;
	}

	return 0;
}

<<<<<<< HEAD
=======
/* open kallsyms and read symbol addresses on the fly. Without caching all symbols,
 * this is faster than load + find.
 */
int kallsyms_find(const char *sym, unsigned long long *addr)
{
	char type, name[500];
	unsigned long long value;
	int err = 0;
	FILE *f;

	f = fopen("/proc/kallsyms", "r");
	if (!f)
		return -EINVAL;

	while (fscanf(f, "%llx %c %499s%*[^\n]\n", &value, &type, name) > 0) {
		if (strcmp(name, sym) == 0) {
			*addr = value;
			goto out;
		}
	}
	err = -ENOENT;

out:
	fclose(f);
	return err;
}

>>>>>>> 7d2a07b7
void read_trace_pipe(void)
{
	int trace_fd;

	trace_fd = open(DEBUGFS "trace_pipe", O_RDONLY, 0);
	if (trace_fd < 0)
		return;

	while (1) {
		static char buf[4096];
		ssize_t sz;

		sz = read(trace_fd, buf, sizeof(buf) - 1);
		if (sz > 0) {
			buf[sz] = 0;
			puts(buf);
		}
	}
}<|MERGE_RESOLUTION|>--- conflicted
+++ resolved
@@ -90,8 +90,6 @@
 	return 0;
 }
 
-<<<<<<< HEAD
-=======
 /* open kallsyms and read symbol addresses on the fly. Without caching all symbols,
  * this is faster than load + find.
  */
@@ -119,7 +117,6 @@
 	return err;
 }
 
->>>>>>> 7d2a07b7
 void read_trace_pipe(void)
 {
 	int trace_fd;
