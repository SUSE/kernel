--- conflicted
+++ resolved
@@ -27,9 +27,9 @@
 	size_t sym_cap;
 	size_t sym_cnt;
 };
-<<<<<<< HEAD
 
 static struct ksyms *ksyms;
+static pthread_mutex_t ksyms_mutex = PTHREAD_MUTEX_INITIALIZER;
 
 static int ksyms__add_symbol(struct ksyms *ksyms, const char *name,
 			     unsigned long addr)
@@ -62,49 +62,8 @@
 	free(ksyms->syms);
 	free(ksyms);
 }
-=======
->>>>>>> 2d5404ca
-
-static struct ksyms *ksyms;
-static pthread_mutex_t ksyms_mutex = PTHREAD_MUTEX_INITIALIZER;
-
-static int ksyms__add_symbol(struct ksyms *ksyms, const char *name,
-			     unsigned long addr)
-{
-	void *tmp;
-
-	tmp = strdup(name);
-	if (!tmp)
-		return -ENOMEM;
-	ksyms->syms[ksyms->sym_cnt].addr = addr;
-	ksyms->syms[ksyms->sym_cnt].name = tmp;
-	ksyms->sym_cnt++;
-	return 0;
-}
-
-void free_kallsyms_local(struct ksyms *ksyms)
-{
-	unsigned int i;
-
-	if (!ksyms)
-		return;
-
-	if (!ksyms->syms) {
-		free(ksyms);
-		return;
-	}
-
-	for (i = 0; i < ksyms->sym_cnt; i++)
-		free(ksyms->syms[i].name);
-	free(ksyms->syms);
-	free(ksyms);
-}
-
-<<<<<<< HEAD
-struct ksyms *load_kallsyms_local(void)
-=======
+
 static struct ksyms *load_kallsyms_local_common(ksym_cmp_t cmp_cb)
->>>>>>> 2d5404ca
 {
 	FILE *f;
 	char func[256], buf[256];
@@ -138,19 +97,13 @@
 			goto error;
 	}
 	fclose(f);
-<<<<<<< HEAD
-	qsort(ksyms->syms, ksyms->sym_cnt, sizeof(struct ksym), ksym_cmp);
-=======
 	qsort(ksyms->syms, ksyms->sym_cnt, sizeof(struct ksym), cmp_cb);
->>>>>>> 2d5404ca
 	return ksyms;
 
 error:
 	fclose(f);
 	free_kallsyms_local(ksyms);
 	return NULL;
-<<<<<<< HEAD
-=======
 }
 
 static int ksym_cmp(const void *p1, const void *p2)
@@ -166,20 +119,14 @@
 struct ksyms *load_kallsyms_custom_local(ksym_cmp_t cmp_cb)
 {
 	return load_kallsyms_local_common(cmp_cb);
->>>>>>> 2d5404ca
 }
 
 int load_kallsyms(void)
 {
-<<<<<<< HEAD
-	if (!ksyms)
-		ksyms = load_kallsyms_local();
-=======
 	pthread_mutex_lock(&ksyms_mutex);
 	if (!ksyms)
 		ksyms = load_kallsyms_local();
 	pthread_mutex_unlock(&ksyms_mutex);
->>>>>>> 2d5404ca
 	return ksyms ? 0 : 1;
 }
 
@@ -213,8 +160,6 @@
 	return &ksyms->syms[0];
 }
 
-<<<<<<< HEAD
-=======
 struct ksym *search_kallsyms_custom_local(struct ksyms *ksyms, const void *p,
 					  ksym_search_cmp_t cmp_cb)
 {
@@ -237,7 +182,6 @@
 	return NULL;
 }
 
->>>>>>> 2d5404ca
 struct ksym *ksym_search(long key)
 {
 	if (!ksyms)
