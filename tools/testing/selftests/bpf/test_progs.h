--- conflicted
+++ resolved
@@ -408,12 +408,9 @@
 int kern_sync_rcu(void);
 int trigger_module_test_read(int read_sz);
 int trigger_module_test_write(int write_sz);
-<<<<<<< HEAD
-=======
 int write_sysctl(const char *sysctl, const char *value);
 int get_bpf_max_tramp_links_from(struct btf *btf);
 int get_bpf_max_tramp_links(void);
->>>>>>> eb3cdb58
 
 #ifdef __x86_64__
 #define SYS_NANOSLEEP_KPROBE_NAME "__x64_sys_nanosleep"
@@ -425,9 +422,6 @@
 #define SYS_NANOSLEEP_KPROBE_NAME "sys_nanosleep"
 #endif
 
-<<<<<<< HEAD
-#define BPF_TESTMOD_TEST_FILE "/sys/kernel/bpf_testmod"
-=======
 #define BPF_TESTMOD_TEST_FILE "/sys/kernel/bpf_testmod"
 
 typedef int (*pre_execution_cb)(struct bpf_object *obj);
@@ -462,5 +456,4 @@
 	test_loader_fini(&tester);					       \
 })
 
-#endif /* __TEST_PROGS_H */
->>>>>>> eb3cdb58
+#endif /* __TEST_PROGS_H */