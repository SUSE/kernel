--- conflicted
+++ resolved
@@ -118,7 +118,6 @@
 		       sizeof(*test->subtests) * (test->subtest_cnt + 1));
 	if (!ctmp)
 		return -ENOMEM;
-<<<<<<< HEAD
 
 	test->subtests = ctmp;
 	test->subtests[test->subtest_cnt] = subtest_str;
@@ -128,17 +127,6 @@
 	return 0;
 }
 
-=======
-
-	test->subtests = ctmp;
-	test->subtests[test->subtest_cnt] = subtest_str;
-
-	test->subtest_cnt++;
-
-	return 0;
-}
-
->>>>>>> 2d5404ca
 static int insert_test(struct test_filter_set *set,
 		       char *test_spec,
 		       bool is_glob_pattern)
@@ -233,21 +221,13 @@
 		    bool is_glob_pattern)
 {
 	char *input, *state = NULL, *test_spec;
-<<<<<<< HEAD
-	int err = 0;
-=======
 	int err = 0, cnt = 0;
->>>>>>> 2d5404ca
 
 	input = strdup(s);
 	if (!input)
 		return -ENOMEM;
 
-<<<<<<< HEAD
-	while ((test_spec = strtok_r(state ? NULL : input, ",", &state))) {
-=======
 	while ((test_spec = strtok_r(cnt++ ? NULL : input, ",", &state))) {
->>>>>>> 2d5404ca
 		err = insert_test(set, test_spec, is_glob_pattern);
 		if (err)
 			break;
@@ -377,45 +357,16 @@
 	return sample_freq;
 }
 
-<<<<<<< HEAD
-static int finit_module(int fd, const char *param_values, int flags)
-=======
 int finit_module(int fd, const char *param_values, int flags)
->>>>>>> 2d5404ca
 {
 	return syscall(__NR_finit_module, fd, param_values, flags);
 }
 
-<<<<<<< HEAD
-static int delete_module(const char *name, int flags)
-=======
 int delete_module(const char *name, int flags)
->>>>>>> 2d5404ca
 {
 	return syscall(__NR_delete_module, name, flags);
 }
 
-<<<<<<< HEAD
-int unload_bpf_testmod(bool verbose)
-{
-	if (kern_sync_rcu())
-		fprintf(stdout, "Failed to trigger kernel-side RCU sync!\n");
-	if (delete_module("bpf_testmod", 0)) {
-		if (errno == ENOENT) {
-			if (verbose)
-				fprintf(stdout, "bpf_testmod.ko is already unloaded.\n");
-			return -1;
-		}
-		fprintf(stdout, "Failed to unload bpf_testmod.ko from kernel: %d\n", -errno);
-		return -1;
-	}
-	if (verbose)
-		fprintf(stdout, "Successfully unloaded bpf_testmod.ko.\n");
-	return 0;
-}
-
-int load_bpf_testmod(bool verbose)
-=======
 int unload_module(const char *name, bool verbose)
 {
 	int ret, cnt = 0;
@@ -449,22 +400,10 @@
 }
 
 int load_module(const char *path, bool verbose)
->>>>>>> 2d5404ca
 {
 	int fd;
 
 	if (verbose)
-<<<<<<< HEAD
-		fprintf(stdout, "Loading bpf_testmod.ko...\n");
-
-	fd = open("bpf_testmod.ko", O_RDONLY);
-	if (fd < 0) {
-		fprintf(stdout, "Can't find bpf_testmod.ko kernel module: %d\n", -errno);
-		return -ENOENT;
-	}
-	if (finit_module(fd, "", 0)) {
-		fprintf(stdout, "Failed to load bpf_testmod.ko into the kernel: %d\n", -errno);
-=======
 		fprintf(stdout, "Loading %s...\n", path);
 
 	fd = open(path, O_RDONLY);
@@ -474,19 +413,12 @@
 	}
 	if (finit_module(fd, "", 0)) {
 		fprintf(stdout, "Failed to load %s into the kernel: %d\n", path, -errno);
->>>>>>> 2d5404ca
 		close(fd);
 		return -EINVAL;
 	}
 	close(fd);
 
 	if (verbose)
-<<<<<<< HEAD
-		fprintf(stdout, "Successfully loaded bpf_testmod.ko.\n");
-	return 0;
-}
-
-=======
 		fprintf(stdout, "Successfully loaded %s.\n", path);
 	return 0;
 }
@@ -501,15 +433,12 @@
 	return load_module("bpf_testmod.ko", verbose);
 }
 
->>>>>>> 2d5404ca
 /*
  * Trigger synchronize_rcu() in kernel.
  */
 int kern_sync_rcu(void)
 {
 	return syscall(__NR_membarrier, MEMBARRIER_CMD_SHARED, 0, 0);
-<<<<<<< HEAD
-=======
 }
 
 int get_xlated_program(int fd_prog, struct bpf_insn **buf, __u32 *cnt)
@@ -570,5 +499,4 @@
 	}
 
 	return enabled;
->>>>>>> 2d5404ca
 }