--- conflicted
+++ resolved
@@ -195,11 +195,7 @@
 		goto err_out;
 	}
 
-<<<<<<< HEAD
-	if (type != BPF_PROG_TYPE_UNSPEC)
-=======
 	if (type != BPF_PROG_TYPE_UNSPEC && bpf_program__type(prog) != type)
->>>>>>> eb3cdb58
 		bpf_program__set_type(prog, type);
 
 	flags = bpf_program__flags(prog) | BPF_F_TEST_RND_HI32;
@@ -232,8 +228,6 @@
 	);
 
 	return bpf_prog_load(type, NULL, license, insns, insns_cnt, &opts);
-<<<<<<< HEAD
-=======
 }
 
 __u64 read_perf_max_sample_freq(void)
@@ -254,5 +248,4 @@
 
 	fclose(f);
 	return sample_freq;
->>>>>>> eb3cdb58
 }