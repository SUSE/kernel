--- conflicted
+++ resolved
@@ -8,12 +8,9 @@
 #include <bpf/bpf.h>
 #include <bpf/libbpf.h>
 #include <time.h>
-<<<<<<< HEAD
-=======
 
 #define __TO_STR(x) #x
 #define TO_STR(x) __TO_STR(x)
->>>>>>> 2d5404ca
 
 int parse_num_list(const char *s, bool **set, int *set_len);
 __u32 link_info_prog_id(const struct bpf_link *link, struct bpf_link_info *info);
@@ -39,13 +36,10 @@
 int load_bpf_testmod(bool verbose);
 int unload_bpf_testmod(bool verbose);
 int kern_sync_rcu(void);
-<<<<<<< HEAD
-=======
 int finit_module(int fd, const char *param_values, int flags);
 int delete_module(const char *name, int flags);
 int load_module(const char *path, bool verbose);
 int unload_module(const char *name, bool verbose);
->>>>>>> 2d5404ca
 
 static inline __u64 get_time_ns(void)
 {
@@ -55,8 +49,6 @@
 
 	return (u64)t.tv_sec * 1000000000 + t.tv_nsec;
 }
-<<<<<<< HEAD
-=======
 
 struct bpf_insn;
 /* Request BPF program instructions after all rewrites are applied,
@@ -65,6 +57,5 @@
 int get_xlated_program(int fd_prog, struct bpf_insn **buf, __u32 *cnt);
 int testing_prog_flags(void);
 bool is_jit_enabled(void);
->>>>>>> 2d5404ca
 
 #endif /* __TESTING_HELPERS_H */