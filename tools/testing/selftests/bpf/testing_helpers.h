--- conflicted
+++ resolved
@@ -19,10 +19,6 @@
 struct test_filter_set;
 int parse_test_list(const char *s,
 		    struct test_filter_set *test_set,
-<<<<<<< HEAD
-		    bool is_glob_pattern);
-=======
 		    bool is_glob_pattern);
 
-__u64 read_perf_max_sample_freq(void);
->>>>>>> eb3cdb58
+__u64 read_perf_max_sample_freq(void);