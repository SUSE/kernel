// SPDX-License-Identifier: GPL-2.0
#include <linux/bpf.h>
#include <linux/if_link.h>
#include <assert.h>
#include <errno.h>
#include <signal.h>
#include <stdio.h>
#include <stdlib.h>
#include <string.h>
#include <net/if.h>
#include <unistd.h>
#include <libgen.h>
#include <sys/ioctl.h>
#include <sys/types.h>
#include <sys/socket.h>
#include <netinet/in.h>

#include "bpf_util.h"
#include <bpf/bpf.h>
#include <bpf/libbpf.h>

#define MAX_IFACE_NUM 32
#define MAX_INDEX_NUM 1024

static __u32 xdp_flags = XDP_FLAGS_UPDATE_IF_NOEXIST;
static int ifaces[MAX_IFACE_NUM] = {};

static void int_exit(int sig)
{
	__u32 prog_id = 0;
	int i;

	for (i = 0; ifaces[i] > 0; i++) {
		if (bpf_xdp_query_id(ifaces[i], xdp_flags, &prog_id)) {
			printf("bpf_xdp_query_id failed\n");
			exit(1);
		}
		if (prog_id)
			bpf_xdp_detach(ifaces[i], xdp_flags, NULL);
	}

	exit(0);
}

static int get_mac_addr(unsigned int ifindex, void *mac_addr)
{
	char ifname[IF_NAMESIZE];
	struct ifreq ifr;
	int fd, ret = -1;

	fd = socket(AF_INET, SOCK_DGRAM, 0);
	if (fd < 0)
		return ret;

	if (!if_indextoname(ifindex, ifname))
		goto err_out;

	strcpy(ifr.ifr_name, ifname);

	if (ioctl(fd, SIOCGIFHWADDR, &ifr) != 0)
		goto err_out;

	memcpy(mac_addr, ifr.ifr_hwaddr.sa_data, 6 * sizeof(char));
	ret = 0;

err_out:
	close(fd);
	return ret;
}

static void usage(const char *prog)
{
	fprintf(stderr,
		"usage: %s [OPTS] <IFNAME|IFINDEX> <IFNAME|IFINDEX> ...\n"
		"OPTS:\n"
		"    -S    use skb-mode\n"
		"    -N    enforce native mode\n"
		"    -F    force loading prog\n"
		"    -X    load xdp program on egress\n",
		prog);
}

int main(int argc, char **argv)
{
	int prog_fd, group_all, mac_map;
	struct bpf_program *ingress_prog, *egress_prog;
	int i, err, ret, opt, egress_prog_fd = 0;
	struct bpf_devmap_val devmap_val;
	bool attach_egress_prog = false;
	unsigned char mac_addr[6];
	char ifname[IF_NAMESIZE];
	struct bpf_object *obj;
	unsigned int ifindex;
	char filename[256];

	while ((opt = getopt(argc, argv, "SNFX")) != -1) {
		switch (opt) {
		case 'S':
			xdp_flags |= XDP_FLAGS_SKB_MODE;
			break;
		case 'N':
			/* default, set below */
			break;
		case 'F':
			xdp_flags &= ~XDP_FLAGS_UPDATE_IF_NOEXIST;
			break;
		case 'X':
			attach_egress_prog = true;
			break;
		default:
			usage(basename(argv[0]));
			return 1;
		}
	}

	if (!(xdp_flags & XDP_FLAGS_SKB_MODE)) {
		xdp_flags |= XDP_FLAGS_DRV_MODE;
	} else if (attach_egress_prog) {
		printf("Load xdp program on egress with SKB mode not supported yet\n");
		goto err_out;
	}

	if (optind == argc) {
		printf("usage: %s <IFNAME|IFINDEX> <IFNAME|IFINDEX> ...\n", argv[0]);
		goto err_out;
	}

	printf("Get interfaces:");
	for (i = 0; i < MAX_IFACE_NUM && argv[optind + i]; i++) {
		ifaces[i] = if_nametoindex(argv[optind + i]);
		if (!ifaces[i])
			ifaces[i] = strtoul(argv[optind + i], NULL, 0);
		if (!if_indextoname(ifaces[i], ifname)) {
			perror("Invalid interface name or i");
			goto err_out;
		}
		if (ifaces[i] > MAX_INDEX_NUM) {
			printf(" interface index too large\n");
			goto err_out;
		}
		printf(" %d", ifaces[i]);
	}
	printf("\n");

<<<<<<< HEAD
	snprintf(filename, sizeof(filename), "%s_kern.o", argv[0]);
=======
	snprintf(filename, sizeof(filename), "%s_kern.bpf.o", argv[0]);
>>>>>>> eb3cdb58
	obj = bpf_object__open_file(filename, NULL);
	err = libbpf_get_error(obj);
	if (err)
		goto err_out;
	err = bpf_object__load(obj);
	if (err)
		goto err_out;
	prog_fd = bpf_program__fd(bpf_object__next_program(obj, NULL));

	if (attach_egress_prog)
		group_all = bpf_object__find_map_fd_by_name(obj, "map_egress");
	else
		group_all = bpf_object__find_map_fd_by_name(obj, "map_all");
	mac_map = bpf_object__find_map_fd_by_name(obj, "mac_map");

	if (group_all < 0 || mac_map < 0) {
		printf("bpf_object__find_map_fd_by_name failed\n");
		goto err_out;
	}

	if (attach_egress_prog) {
		/* Find ingress/egress prog for 2nd xdp prog */
		ingress_prog = bpf_object__find_program_by_name(obj, "xdp_redirect_map_all_prog");
		egress_prog = bpf_object__find_program_by_name(obj, "xdp_devmap_prog");
		if (!ingress_prog || !egress_prog) {
			printf("finding ingress/egress_prog in obj file failed\n");
			goto err_out;
		}
		prog_fd = bpf_program__fd(ingress_prog);
		egress_prog_fd = bpf_program__fd(egress_prog);
		if (prog_fd < 0 || egress_prog_fd < 0) {
			printf("find egress_prog fd failed\n");
			goto err_out;
		}
	}

	signal(SIGINT, int_exit);
	signal(SIGTERM, int_exit);

	/* Init forward multicast groups and exclude group */
	for (i = 0; ifaces[i] > 0; i++) {
		ifindex = ifaces[i];

		if (attach_egress_prog) {
			ret = get_mac_addr(ifindex, mac_addr);
			if (ret < 0) {
				printf("get interface %d mac failed\n", ifindex);
				goto err_out;
			}
			ret = bpf_map_update_elem(mac_map, &ifindex, mac_addr, 0);
			if (ret) {
				perror("bpf_update_elem mac_map failed\n");
				goto err_out;
			}
		}

		/* Add all the interfaces to group all */
		devmap_val.ifindex = ifindex;
		devmap_val.bpf_prog.fd = egress_prog_fd;
		ret = bpf_map_update_elem(group_all, &ifindex, &devmap_val, 0);
		if (ret) {
			perror("bpf_map_update_elem");
			goto err_out;
		}

		/* bind prog_fd to each interface */
		ret = bpf_xdp_attach(ifindex, prog_fd, xdp_flags, NULL);
		if (ret) {
			printf("Set xdp fd failed on %d\n", ifindex);
			goto err_out;
		}
	}

	/* sleep some time for testing */
	sleep(999);

	return 0;

err_out:
	return 1;
}<|MERGE_RESOLUTION|>--- conflicted
+++ resolved
@@ -142,11 +142,7 @@
 	}
 	printf("\n");
 
-<<<<<<< HEAD
-	snprintf(filename, sizeof(filename), "%s_kern.o", argv[0]);
-=======
 	snprintf(filename, sizeof(filename), "%s_kern.bpf.o", argv[0]);
->>>>>>> eb3cdb58
 	obj = bpf_object__open_file(filename, NULL);
 	err = libbpf_get_error(obj);
 	if (err)
