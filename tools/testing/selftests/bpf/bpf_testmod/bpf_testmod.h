/* SPDX-License-Identifier: GPL-2.0 */
/* Copyright (c) 2020 Facebook */
#ifndef _BPF_TESTMOD_H
#define _BPF_TESTMOD_H

#include <linux/types.h>

struct bpf_testmod_test_read_ctx {
	char *buf;
	loff_t off;
	size_t len;
};

struct bpf_testmod_test_write_ctx {
	char *buf;
	loff_t off;
	size_t len;
};

struct bpf_testmod_test_writable_ctx {
	bool early_ret;
	int val;
};

<<<<<<< HEAD
=======
/* BPF iter that returns *value* *n* times in a row */
struct bpf_iter_testmod_seq {
	s64 value;
	int cnt;
};

>>>>>>> eb3cdb58
#endif /* _BPF_TESTMOD_H */<|MERGE_RESOLUTION|>--- conflicted
+++ resolved
@@ -22,13 +22,10 @@
 	int val;
 };
 
-<<<<<<< HEAD
-=======
 /* BPF iter that returns *value* *n* times in a row */
 struct bpf_iter_testmod_seq {
 	s64 value;
 	int cnt;
 };
 
->>>>>>> eb3cdb58
 #endif /* _BPF_TESTMOD_H */