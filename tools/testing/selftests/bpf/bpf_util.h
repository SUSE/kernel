/* SPDX-License-Identifier: GPL-2.0 */
#ifndef __BPF_UTIL__
#define __BPF_UTIL__

#include <stdio.h>
#include <stdlib.h>
#include <string.h>
#include <errno.h>
#include <syscall.h>
#include <bpf/libbpf.h> /* libbpf_num_possible_cpus */

static inline unsigned int bpf_num_possible_cpus(void)
{
	int possible_cpus = libbpf_num_possible_cpus();

	if (possible_cpus < 0) {
		printf("Failed to get # of possible cpus: '%s'!\n",
		       strerror(-possible_cpus));
		exit(1);
	}
	return possible_cpus;
}

/* Copy up to sz - 1 bytes from zero-terminated src string and ensure that dst
 * is zero-terminated string no matter what (unless sz == 0, in which case
 * it's a no-op). It's conceptually close to FreeBSD's strlcpy(), but differs
 * in what is returned. Given this is internal helper, it's trivial to extend
 * this, when necessary. Use this instead of strncpy inside libbpf source code.
 */
static inline void bpf_strlcpy(char *dst, const char *src, size_t sz)
{
	size_t i;

	if (sz == 0)
		return;

	sz--;
	for (i = 0; i < sz && src[i]; i++)
		dst[i] = src[i];
	dst[i] = '\0';
}

#define __bpf_percpu_val_align	__attribute__((__aligned__(8)))

#define BPF_DECLARE_PERCPU(type, name)				\
	struct { type v; /* padding */ } __bpf_percpu_val_align	\
		name[bpf_num_possible_cpus()]
#define bpf_percpu(name, cpu) name[(cpu)].v

#ifndef ARRAY_SIZE
# define ARRAY_SIZE(x) (sizeof(x) / sizeof((x)[0]))
#endif

#ifndef sizeof_field
#define sizeof_field(TYPE, MEMBER) sizeof((((TYPE *)0)->MEMBER))
#endif

#ifndef offsetofend
#define offsetofend(TYPE, MEMBER) \
	(offsetof(TYPE, MEMBER)	+ sizeof_field(TYPE, MEMBER))
#endif

/* Availability of gettid across glibc versions is hit-and-miss, therefore
 * fallback to syscall in this macro and use it everywhere.
 */
#ifndef sys_gettid
#define sys_gettid() syscall(SYS_gettid)
#endif

<<<<<<< HEAD
=======
#ifndef ENOTSUPP
#define ENOTSUPP 524
#endif
>>>>>>> 139aa8f2

#endif /* __BPF_UTIL__ */<|MERGE_RESOLUTION|>--- conflicted
+++ resolved
@@ -67,11 +67,8 @@
 #define sys_gettid() syscall(SYS_gettid)
 #endif
 
-<<<<<<< HEAD
-=======
 #ifndef ENOTSUPP
 #define ENOTSUPP 524
 #endif
->>>>>>> 139aa8f2
 
 #endif /* __BPF_UTIL__ */