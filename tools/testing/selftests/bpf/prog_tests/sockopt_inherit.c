--- conflicted
+++ resolved
@@ -2,8 +2,6 @@
 #include <test_progs.h>
 #include "cgroup_helpers.h"
 #include "network_helpers.h"
-
-#include "sockopt_inherit.skel.h"
 
 #include "sockopt_inherit.skel.h"
 
@@ -87,26 +85,13 @@
 		}
 	}
 
-<<<<<<< HEAD
-	if (bind(fd, (const struct sockaddr *)&addr, sizeof(addr)) < 0) {
-		log_err("Failed to bind socket");
-		close(fd);
-		return -1;
-	}
-
-	return fd;
-=======
 	return 0;
->>>>>>> 2d5404ca
 }
 
 static void run_test(int cgroup_fd)
 {
 	struct bpf_link *link_getsockopt = NULL;
 	struct bpf_link *link_setsockopt = NULL;
-<<<<<<< HEAD
-	int server_fd = -1, client_fd;
-=======
 	struct network_helper_opts opts = {
 		.post_socket_cb = custom_cb,
 	};
@@ -115,7 +100,6 @@
 		.sin_family = AF_INET,
 		.sin_addr.s_addr = htonl(INADDR_LOOPBACK),
 	};
->>>>>>> 2d5404ca
 	struct sockopt_inherit *obj;
 	void *server_err;
 	pthread_t tid;
