// SPDX-License-Identifier: GPL-2.0
#include <test_progs.h>
#include "cgroup_helpers.h"

#define SOL_CUSTOM			0xdeadbeef
#define CUSTOM_INHERIT1			0
#define CUSTOM_INHERIT2			1
#define CUSTOM_LISTENER			2

static int connect_to_server(int server_fd)
{
	struct sockaddr_storage addr;
	socklen_t len = sizeof(addr);
	int fd;

	fd = socket(AF_INET, SOCK_STREAM, 0);
	if (fd < 0) {
		log_err("Failed to create client socket");
		return -1;
	}

	if (getsockname(server_fd, (struct sockaddr *)&addr, &len)) {
		log_err("Failed to get server addr");
		goto out;
	}

	if (connect(fd, (const struct sockaddr *)&addr, len) < 0) {
		log_err("Fail to connect to server");
		goto out;
	}

	return fd;

out:
	close(fd);
	return -1;
}

static int verify_sockopt(int fd, int optname, const char *msg, char expected)
{
	socklen_t optlen = 1;
	char buf = 0;
	int err;

	err = getsockopt(fd, SOL_CUSTOM, optname, &buf, &optlen);
	if (err) {
		log_err("%s: failed to call getsockopt", msg);
		return 1;
	}

	printf("%s %d: got=0x%x ? expected=0x%x\n", msg, optname, buf, expected);

	if (buf != expected) {
		log_err("%s: unexpected getsockopt value %d != %d", msg,
			buf, expected);
		return 1;
	}

	return 0;
}

static pthread_mutex_t server_started_mtx = PTHREAD_MUTEX_INITIALIZER;
static pthread_cond_t server_started = PTHREAD_COND_INITIALIZER;

static void *server_thread(void *arg)
{
	struct sockaddr_storage addr;
	socklen_t len = sizeof(addr);
	int fd = *(int *)arg;
	int client_fd;
	int err = 0;

	err = listen(fd, 1);

	pthread_mutex_lock(&server_started_mtx);
	pthread_cond_signal(&server_started);
	pthread_mutex_unlock(&server_started_mtx);

	if (!ASSERT_GE(err, 0, "listed on socket"))
		return NULL;

	err += verify_sockopt(fd, CUSTOM_INHERIT1, "listen", 1);
	err += verify_sockopt(fd, CUSTOM_INHERIT2, "listen", 1);
	err += verify_sockopt(fd, CUSTOM_LISTENER, "listen", 1);

	client_fd = accept(fd, (struct sockaddr *)&addr, &len);
	if (!ASSERT_GE(client_fd, 0, "accept client"))
		return NULL;

	err += verify_sockopt(client_fd, CUSTOM_INHERIT1, "accept", 1);
	err += verify_sockopt(client_fd, CUSTOM_INHERIT2, "accept", 1);
	err += verify_sockopt(client_fd, CUSTOM_LISTENER, "accept", 0);

	close(client_fd);

	return (void *)(long)err;
}

static int start_server(void)
{
	struct sockaddr_in addr = {
		.sin_family = AF_INET,
		.sin_addr.s_addr = htonl(INADDR_LOOPBACK),
	};
	char buf;
	int err;
	int fd;
	int i;

	fd = socket(AF_INET, SOCK_STREAM, 0);
	if (fd < 0) {
		log_err("Failed to create server socket");
		return -1;
	}

	for (i = CUSTOM_INHERIT1; i <= CUSTOM_LISTENER; i++) {
		buf = 0x01;
		err = setsockopt(fd, SOL_CUSTOM, i, &buf, 1);
		if (err) {
			log_err("Failed to call setsockopt(%d)", i);
			close(fd);
			return -1;
		}
	}

	if (bind(fd, (const struct sockaddr *)&addr, sizeof(addr)) < 0) {
		log_err("Failed to bind socket");
		close(fd);
		return -1;
	}

	return fd;
}

static int prog_attach(struct bpf_object *obj, int cgroup_fd, const char *title,
		       const char *prog_name)
{
	enum bpf_attach_type attach_type;
	enum bpf_prog_type prog_type;
	struct bpf_program *prog;
	int err;

	err = libbpf_prog_type_by_name(title, &prog_type, &attach_type);
	if (err) {
		log_err("Failed to deduct types for %s BPF program", prog_name);
		return -1;
	}

	prog = bpf_object__find_program_by_name(obj, prog_name);
	if (!prog) {
		log_err("Failed to find %s BPF program", prog_name);
		return -1;
	}

	err = bpf_prog_attach(bpf_program__fd(prog), cgroup_fd,
			      attach_type, 0);
	if (err) {
		log_err("Failed to attach %s BPF program", prog_name);
		return -1;
	}

	return 0;
}

static void run_test(int cgroup_fd)
{
	int server_fd = -1, client_fd;
	struct bpf_object *obj;
	void *server_err;
	pthread_t tid;
	int err;

<<<<<<< HEAD
	obj = bpf_object__open_file("sockopt_inherit.o", NULL);
=======
	obj = bpf_object__open_file("sockopt_inherit.bpf.o", NULL);
>>>>>>> eb3cdb58
	if (!ASSERT_OK_PTR(obj, "obj_open"))
		return;

	err = bpf_object__load(obj);
	if (!ASSERT_OK(err, "obj_load"))
<<<<<<< HEAD
		goto close_bpf_object;

	err = prog_attach(obj, cgroup_fd, "cgroup/getsockopt", "_getsockopt");
	if (CHECK_FAIL(err))
		goto close_bpf_object;

	err = prog_attach(obj, cgroup_fd, "cgroup/setsockopt", "_setsockopt");
	if (CHECK_FAIL(err))
=======
		goto close_bpf_object;

	err = prog_attach(obj, cgroup_fd, "cgroup/getsockopt", "_getsockopt");
	if (!ASSERT_OK(err, "prog_attach _getsockopt"))
		goto close_bpf_object;

	err = prog_attach(obj, cgroup_fd, "cgroup/setsockopt", "_setsockopt");
	if (!ASSERT_OK(err, "prog_attach _setsockopt"))
>>>>>>> eb3cdb58
		goto close_bpf_object;

	server_fd = start_server();
	if (!ASSERT_GE(server_fd, 0, "start_server"))
		goto close_bpf_object;

	pthread_mutex_lock(&server_started_mtx);
<<<<<<< HEAD
	if (CHECK_FAIL(pthread_create(&tid, NULL, server_thread,
				      (void *)&server_fd))) {
=======
	if (!ASSERT_OK(pthread_create(&tid, NULL, server_thread,
				      (void *)&server_fd), "pthread_create")) {
>>>>>>> eb3cdb58
		pthread_mutex_unlock(&server_started_mtx);
		goto close_server_fd;
	}
	pthread_cond_wait(&server_started, &server_started_mtx);
	pthread_mutex_unlock(&server_started_mtx);

	client_fd = connect_to_server(server_fd);
	if (!ASSERT_GE(client_fd, 0, "connect_to_server"))
		goto close_server_fd;

	ASSERT_OK(verify_sockopt(client_fd, CUSTOM_INHERIT1, "connect", 0), "verify_sockopt1");
	ASSERT_OK(verify_sockopt(client_fd, CUSTOM_INHERIT2, "connect", 0), "verify_sockopt2");
	ASSERT_OK(verify_sockopt(client_fd, CUSTOM_LISTENER, "connect", 0), "verify_sockopt ener");

	pthread_join(tid, &server_err);

	err = (int)(long)server_err;
	ASSERT_OK(err, "pthread_join retval");

	close(client_fd);

close_server_fd:
	close(server_fd);
close_bpf_object:
	bpf_object__close(obj);
}

void test_sockopt_inherit(void)
{
	int cgroup_fd;

	cgroup_fd = test__join_cgroup("/sockopt_inherit");
	if (!ASSERT_GE(cgroup_fd, 0, "join_cgroup"))
		return;

	run_test(cgroup_fd);
	close(cgroup_fd);
}<|MERGE_RESOLUTION|>--- conflicted
+++ resolved
@@ -170,26 +170,12 @@
 	pthread_t tid;
 	int err;
 
-<<<<<<< HEAD
-	obj = bpf_object__open_file("sockopt_inherit.o", NULL);
-=======
 	obj = bpf_object__open_file("sockopt_inherit.bpf.o", NULL);
->>>>>>> eb3cdb58
 	if (!ASSERT_OK_PTR(obj, "obj_open"))
 		return;
 
 	err = bpf_object__load(obj);
 	if (!ASSERT_OK(err, "obj_load"))
-<<<<<<< HEAD
-		goto close_bpf_object;
-
-	err = prog_attach(obj, cgroup_fd, "cgroup/getsockopt", "_getsockopt");
-	if (CHECK_FAIL(err))
-		goto close_bpf_object;
-
-	err = prog_attach(obj, cgroup_fd, "cgroup/setsockopt", "_setsockopt");
-	if (CHECK_FAIL(err))
-=======
 		goto close_bpf_object;
 
 	err = prog_attach(obj, cgroup_fd, "cgroup/getsockopt", "_getsockopt");
@@ -198,7 +184,6 @@
 
 	err = prog_attach(obj, cgroup_fd, "cgroup/setsockopt", "_setsockopt");
 	if (!ASSERT_OK(err, "prog_attach _setsockopt"))
->>>>>>> eb3cdb58
 		goto close_bpf_object;
 
 	server_fd = start_server();
@@ -206,13 +191,8 @@
 		goto close_bpf_object;
 
 	pthread_mutex_lock(&server_started_mtx);
-<<<<<<< HEAD
-	if (CHECK_FAIL(pthread_create(&tid, NULL, server_thread,
-				      (void *)&server_fd))) {
-=======
 	if (!ASSERT_OK(pthread_create(&tid, NULL, server_thread,
 				      (void *)&server_fd), "pthread_create")) {
->>>>>>> eb3cdb58
 		pthread_mutex_unlock(&server_started_mtx);
 		goto close_server_fd;
 	}
