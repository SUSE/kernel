// SPDX-License-Identifier: GPL-2.0 OR BSD-3-Clause

/*
 * This test sets up 3 netns (src <-> fwd <-> dst). There is no direct veth link
 * between src and dst. The netns fwd has veth links to each src and dst. The
 * client is in src and server in dst. The test installs a TC BPF program to each
 * host facing veth in fwd which calls into i) bpf_redirect_neigh() to perform the
 * neigh addr population and redirect or ii) bpf_redirect_peer() for namespace
 * switch from ingress side; it also installs a checker prog on the egress side
 * to drop unexpected traffic.
 */

#include <arpa/inet.h>
#include <linux/if_tun.h>
#include <linux/limits.h>
#include <linux/sysctl.h>
#include <linux/time_types.h>
#include <linux/net_tstamp.h>
#include <net/if.h>
#include <stdbool.h>
#include <stdio.h>
#include <sys/stat.h>
#include <unistd.h>

#include "test_progs.h"
#include "network_helpers.h"
#include "netlink_helpers.h"
#include "test_tc_neigh_fib.skel.h"
#include "test_tc_neigh.skel.h"
#include "test_tc_peer.skel.h"
#include "test_tc_dtime.skel.h"

#ifndef TCP_TX_DELAY
#define TCP_TX_DELAY 37
#endif

#define NS_SRC "ns_src"
#define NS_FWD "ns_fwd"
#define NS_DST "ns_dst"

#define IP4_SRC "172.16.1.100"
#define IP4_DST "172.16.2.100"
#define IP4_TUN_SRC "172.17.1.100"
#define IP4_TUN_FWD "172.17.1.200"
#define IP4_PORT 9004

#define IP6_SRC "0::1:dead:beef:cafe"
#define IP6_DST "0::2:dead:beef:cafe"
#define IP6_TUN_SRC "1::1:dead:beef:cafe"
#define IP6_TUN_FWD "1::2:dead:beef:cafe"
#define IP6_PORT 9006

#define IP4_SLL "169.254.0.1"
#define IP4_DLL "169.254.0.2"
#define IP4_NET "169.254.0.0"

#define MAC_DST_FWD "00:11:22:33:44:55"
#define MAC_DST "00:22:33:44:55:66"

#define IFADDR_STR_LEN 18
#define PING_ARGS "-i 0.2 -c 3 -w 10 -q"

#define TIMEOUT_MILLIS 10000
#define NSEC_PER_SEC 1000000000ULL

#define log_err(MSG, ...) \
	fprintf(stderr, "(%s:%d: errno: %s) " MSG "\n", \
		__FILE__, __LINE__, strerror(errno), ##__VA_ARGS__)

static const char * const namespaces[] = {NS_SRC, NS_FWD, NS_DST, NULL};
static struct netns_obj *netns_objs[3];

static int write_file(const char *path, const char *newval)
{
	FILE *f;

	f = fopen(path, "r+");
	if (!f)
		return -1;
	if (fwrite(newval, strlen(newval), 1, f) != 1) {
		log_err("writing to %s failed", path);
		fclose(f);
		return -1;
	}
	fclose(f);
	return 0;
}

static int netns_setup_namespaces(const char *verb)
{
	struct netns_obj **ns_obj = netns_objs;
	const char * const *ns = namespaces;

	while (*ns) {
		if (strcmp(verb, "add") == 0) {
			*ns_obj = netns_new(*ns, false);
			if (!ASSERT_OK_PTR(*ns_obj, "netns_new"))
				return -1;
		} else {
			if (!ASSERT_OK_PTR(*ns_obj, "netns_obj is NULL"))
				return -1;
			netns_free(*ns_obj);
			*ns_obj = NULL;
		}
		ns++;
		ns_obj++;
	}
	return 0;
}

static void netns_setup_namespaces_nofail(const char *verb)
{
	struct netns_obj **ns_obj = netns_objs;
	const char * const *ns = namespaces;

	while (*ns) {
		if (strcmp(verb, "add") == 0) {
			*ns_obj = netns_new(*ns, false);
		} else {
			if (*ns_obj)
				netns_free(*ns_obj);
			*ns_obj = NULL;
		}
		ns++;
		ns_obj++;
	}
}

enum dev_mode {
	MODE_VETH,
<<<<<<< HEAD
=======
	MODE_NETKIT,
>>>>>>> 2d5404ca
};

struct netns_setup_result {
	enum dev_mode dev_mode;
	int ifindex_src;
	int ifindex_src_fwd;
	int ifindex_dst;
	int ifindex_dst_fwd;
};

static int get_ifaddr(const char *name, char *ifaddr)
{
	char path[PATH_MAX];
	FILE *f;
	int ret;

	snprintf(path, PATH_MAX, "/sys/class/net/%s/address", name);
	f = fopen(path, "r");
	if (!ASSERT_OK_PTR(f, path))
		return -1;

	ret = fread(ifaddr, 1, IFADDR_STR_LEN, f);
	if (!ASSERT_EQ(ret, IFADDR_STR_LEN, "fread ifaddr")) {
		fclose(f);
		return -1;
	}
	fclose(f);
	return 0;
}

static int create_netkit(int mode, char *prim, char *peer)
{
	struct rtattr *linkinfo, *data, *peer_info;
	struct rtnl_handle rth = { .fd = -1 };
	const char *type = "netkit";
	struct {
		struct nlmsghdr n;
		struct ifinfomsg i;
		char buf[1024];
	} req = {};
	int err;

	err = rtnl_open(&rth, 0);
	if (!ASSERT_OK(err, "open_rtnetlink"))
		return err;

	memset(&req, 0, sizeof(req));
	req.n.nlmsg_len = NLMSG_LENGTH(sizeof(struct ifinfomsg));
	req.n.nlmsg_flags = NLM_F_REQUEST | NLM_F_CREATE | NLM_F_EXCL;
	req.n.nlmsg_type = RTM_NEWLINK;
	req.i.ifi_family = AF_UNSPEC;

	addattr_l(&req.n, sizeof(req), IFLA_IFNAME, prim, strlen(prim));
	linkinfo = addattr_nest(&req.n, sizeof(req), IFLA_LINKINFO);
	addattr_l(&req.n, sizeof(req), IFLA_INFO_KIND, type, strlen(type));
	data = addattr_nest(&req.n, sizeof(req), IFLA_INFO_DATA);
	addattr32(&req.n, sizeof(req), IFLA_NETKIT_MODE, mode);
	peer_info = addattr_nest(&req.n, sizeof(req), IFLA_NETKIT_PEER_INFO);
	req.n.nlmsg_len += sizeof(struct ifinfomsg);
	addattr_l(&req.n, sizeof(req), IFLA_IFNAME, peer, strlen(peer));
	addattr_nest_end(&req.n, peer_info);
	addattr_nest_end(&req.n, data);
	addattr_nest_end(&req.n, linkinfo);

	err = rtnl_talk(&rth, &req.n, NULL);
	ASSERT_OK(err, "talk_rtnetlink");
	rtnl_close(&rth);
	return err;
}

static int netns_setup_links_and_routes(struct netns_setup_result *result)
{
	struct nstoken *nstoken = NULL;
	char src_fwd_addr[IFADDR_STR_LEN+1] = {};
	char src_addr[IFADDR_STR_LEN + 1] = {};
<<<<<<< HEAD
=======
	int err;
>>>>>>> 2d5404ca

	if (result->dev_mode == MODE_VETH) {
		SYS(fail, "ip link add src type veth peer name src_fwd");
		SYS(fail, "ip link add dst type veth peer name dst_fwd");
<<<<<<< HEAD

		SYS(fail, "ip link set dst_fwd address " MAC_DST_FWD);
		SYS(fail, "ip link set dst address " MAC_DST);
	}

	if (get_ifaddr("src_fwd", src_fwd_addr))
		goto fail;

	if (get_ifaddr("src", src_addr))
		goto fail;

	result->ifindex_src = if_nametoindex("src");
	if (!ASSERT_GT(result->ifindex_src, 0, "ifindex_src"))
		goto fail;

	result->ifindex_src_fwd = if_nametoindex("src_fwd");
	if (!ASSERT_GT(result->ifindex_src_fwd, 0, "ifindex_src_fwd"))
		goto fail;

	result->ifindex_dst = if_nametoindex("dst");
	if (!ASSERT_GT(result->ifindex_dst, 0, "ifindex_dst"))
		goto fail;

	result->ifindex_dst_fwd = if_nametoindex("dst_fwd");
	if (!ASSERT_GT(result->ifindex_dst_fwd, 0, "ifindex_dst_fwd"))
		goto fail;

=======

		SYS(fail, "ip link set dst_fwd address " MAC_DST_FWD);
		SYS(fail, "ip link set dst address " MAC_DST);
	} else if (result->dev_mode == MODE_NETKIT) {
		err = create_netkit(NETKIT_L3, "src", "src_fwd");
		if (!ASSERT_OK(err, "create_ifindex_src"))
			goto fail;
		err = create_netkit(NETKIT_L3, "dst", "dst_fwd");
		if (!ASSERT_OK(err, "create_ifindex_dst"))
			goto fail;
	}

	if (get_ifaddr("src_fwd", src_fwd_addr))
		goto fail;

	if (get_ifaddr("src", src_addr))
		goto fail;

	result->ifindex_src = if_nametoindex("src");
	if (!ASSERT_GT(result->ifindex_src, 0, "ifindex_src"))
		goto fail;

	result->ifindex_src_fwd = if_nametoindex("src_fwd");
	if (!ASSERT_GT(result->ifindex_src_fwd, 0, "ifindex_src_fwd"))
		goto fail;

	result->ifindex_dst = if_nametoindex("dst");
	if (!ASSERT_GT(result->ifindex_dst, 0, "ifindex_dst"))
		goto fail;

	result->ifindex_dst_fwd = if_nametoindex("dst_fwd");
	if (!ASSERT_GT(result->ifindex_dst_fwd, 0, "ifindex_dst_fwd"))
		goto fail;

>>>>>>> 2d5404ca
	SYS(fail, "ip link set src netns " NS_SRC);
	SYS(fail, "ip link set src_fwd netns " NS_FWD);
	SYS(fail, "ip link set dst_fwd netns " NS_FWD);
	SYS(fail, "ip link set dst netns " NS_DST);

	/** setup in 'src' namespace */
	nstoken = open_netns(NS_SRC);
	if (!ASSERT_OK_PTR(nstoken, "setns src"))
		goto fail;

	SYS(fail, "ip addr add " IP4_SRC "/32 dev src");
	SYS(fail, "ip addr add " IP6_SRC "/128 dev src nodad");
	SYS(fail, "ip link set dev src up");

	SYS(fail, "ip route add " IP4_DST "/32 dev src scope global");
	SYS(fail, "ip route add " IP4_NET "/16 dev src scope global");
	SYS(fail, "ip route add " IP6_DST "/128 dev src scope global");

	if (result->dev_mode == MODE_VETH) {
		SYS(fail, "ip neigh add " IP4_DST " dev src lladdr %s",
		    src_fwd_addr);
		SYS(fail, "ip neigh add " IP6_DST " dev src lladdr %s",
		    src_fwd_addr);
	}

	close_netns(nstoken);

	/** setup in 'fwd' namespace */
	nstoken = open_netns(NS_FWD);
	if (!ASSERT_OK_PTR(nstoken, "setns fwd"))
		goto fail;

	/* The fwd netns automatically gets a v6 LL address / routes, but also
	 * needs v4 one in order to start ARP probing. IP4_NET route is added
	 * to the endpoints so that the ARP processing will reply.
	 */
	SYS(fail, "ip addr add " IP4_SLL "/32 dev src_fwd");
	SYS(fail, "ip addr add " IP4_DLL "/32 dev dst_fwd");
	SYS(fail, "ip link set dev src_fwd up");
	SYS(fail, "ip link set dev dst_fwd up");

	SYS(fail, "ip route add " IP4_SRC "/32 dev src_fwd scope global");
	SYS(fail, "ip route add " IP6_SRC "/128 dev src_fwd scope global");
	SYS(fail, "ip route add " IP4_DST "/32 dev dst_fwd scope global");
	SYS(fail, "ip route add " IP6_DST "/128 dev dst_fwd scope global");

	if (result->dev_mode == MODE_VETH) {
		SYS(fail, "ip neigh add " IP4_SRC " dev src_fwd lladdr %s", src_addr);
		SYS(fail, "ip neigh add " IP6_SRC " dev src_fwd lladdr %s", src_addr);
		SYS(fail, "ip neigh add " IP4_DST " dev dst_fwd lladdr %s", MAC_DST);
		SYS(fail, "ip neigh add " IP6_DST " dev dst_fwd lladdr %s", MAC_DST);
	}

	close_netns(nstoken);

	/** setup in 'dst' namespace */
	nstoken = open_netns(NS_DST);
	if (!ASSERT_OK_PTR(nstoken, "setns dst"))
		goto fail;

	SYS(fail, "ip addr add " IP4_DST "/32 dev dst");
	SYS(fail, "ip addr add " IP6_DST "/128 dev dst nodad");
	SYS(fail, "ip link set dev dst up");
	SYS(fail, "ip link set dev lo up");

	SYS(fail, "ip route add " IP4_SRC "/32 dev dst scope global");
	SYS(fail, "ip route add " IP4_NET "/16 dev dst scope global");
	SYS(fail, "ip route add " IP6_SRC "/128 dev dst scope global");

	if (result->dev_mode == MODE_VETH) {
		SYS(fail, "ip neigh add " IP4_SRC " dev dst lladdr " MAC_DST_FWD);
		SYS(fail, "ip neigh add " IP6_SRC " dev dst lladdr " MAC_DST_FWD);
	}

	close_netns(nstoken);

	return 0;
fail:
	if (nstoken)
		close_netns(nstoken);
	return -1;
}

static int qdisc_clsact_create(struct bpf_tc_hook *qdisc_hook, int ifindex)
{
	char err_str[128], ifname[16];
	int err;

	qdisc_hook->ifindex = ifindex;
	qdisc_hook->attach_point = BPF_TC_INGRESS | BPF_TC_EGRESS;
	err = bpf_tc_hook_create(qdisc_hook);
	snprintf(err_str, sizeof(err_str),
		 "qdisc add dev %s clsact",
		 if_indextoname(qdisc_hook->ifindex, ifname) ? : "<unknown_iface>");
	err_str[sizeof(err_str) - 1] = 0;
	ASSERT_OK(err, err_str);

	return err;
}

static int xgress_filter_add(struct bpf_tc_hook *qdisc_hook,
			     enum bpf_tc_attach_point xgress,
			     const struct bpf_program *prog, int priority)
{
	LIBBPF_OPTS(bpf_tc_opts, tc_attach);
	char err_str[128], ifname[16];
	int err;

	qdisc_hook->attach_point = xgress;
	tc_attach.prog_fd = bpf_program__fd(prog);
	tc_attach.priority = priority;
	err = bpf_tc_attach(qdisc_hook, &tc_attach);
	snprintf(err_str, sizeof(err_str),
		 "filter add dev %s %s prio %d bpf da %s",
		 if_indextoname(qdisc_hook->ifindex, ifname) ? : "<unknown_iface>",
		 xgress == BPF_TC_INGRESS ? "ingress" : "egress",
		 priority, bpf_program__name(prog));
	err_str[sizeof(err_str) - 1] = 0;
	ASSERT_OK(err, err_str);

	return err;
}

#define QDISC_CLSACT_CREATE(qdisc_hook, ifindex) ({		\
	if ((err = qdisc_clsact_create(qdisc_hook, ifindex)))	\
		goto fail;					\
})

#define XGRESS_FILTER_ADD(qdisc_hook, xgress, prog, priority) ({		\
	if ((err = xgress_filter_add(qdisc_hook, xgress, prog, priority)))	\
		goto fail;							\
})

static int netns_load_bpf(const struct bpf_program *src_prog,
			  const struct bpf_program *dst_prog,
			  const struct bpf_program *chk_prog,
			  const struct netns_setup_result *setup_result)
{
	LIBBPF_OPTS(bpf_tc_hook, qdisc_src_fwd);
	LIBBPF_OPTS(bpf_tc_hook, qdisc_dst_fwd);
	int err;

	/* tc qdisc add dev src_fwd clsact */
	QDISC_CLSACT_CREATE(&qdisc_src_fwd, setup_result->ifindex_src_fwd);
	/* tc filter add dev src_fwd ingress bpf da src_prog */
	XGRESS_FILTER_ADD(&qdisc_src_fwd, BPF_TC_INGRESS, src_prog, 0);
	/* tc filter add dev src_fwd egress bpf da chk_prog */
	XGRESS_FILTER_ADD(&qdisc_src_fwd, BPF_TC_EGRESS, chk_prog, 0);

	/* tc qdisc add dev dst_fwd clsact */
	QDISC_CLSACT_CREATE(&qdisc_dst_fwd, setup_result->ifindex_dst_fwd);
	/* tc filter add dev dst_fwd ingress bpf da dst_prog */
	XGRESS_FILTER_ADD(&qdisc_dst_fwd, BPF_TC_INGRESS, dst_prog, 0);
	/* tc filter add dev dst_fwd egress bpf da chk_prog */
	XGRESS_FILTER_ADD(&qdisc_dst_fwd, BPF_TC_EGRESS, chk_prog, 0);

	return 0;
fail:
	return -1;
}

static void test_tcp(int family, const char *addr, __u16 port)
{
	int listen_fd = -1, accept_fd = -1, client_fd = -1;
	char buf[] = "testing testing";
	int n;
	struct nstoken *nstoken;

	nstoken = open_netns(NS_DST);
	if (!ASSERT_OK_PTR(nstoken, "setns dst"))
		return;

	listen_fd = start_server(family, SOCK_STREAM, addr, port, 0);
	if (!ASSERT_GE(listen_fd, 0, "listen"))
		goto done;

	close_netns(nstoken);
	nstoken = open_netns(NS_SRC);
	if (!ASSERT_OK_PTR(nstoken, "setns src"))
		goto done;

	client_fd = connect_to_fd(listen_fd, TIMEOUT_MILLIS);
	if (!ASSERT_GE(client_fd, 0, "connect_to_fd"))
		goto done;

	accept_fd = accept(listen_fd, NULL, NULL);
	if (!ASSERT_GE(accept_fd, 0, "accept"))
		goto done;

	if (!ASSERT_OK(settimeo(accept_fd, TIMEOUT_MILLIS), "settimeo"))
		goto done;

	n = write(client_fd, buf, sizeof(buf));
	if (!ASSERT_EQ(n, sizeof(buf), "send to server"))
		goto done;

	n = read(accept_fd, buf, sizeof(buf));
	ASSERT_EQ(n, sizeof(buf), "recv from server");

done:
	if (nstoken)
		close_netns(nstoken);
	if (listen_fd >= 0)
		close(listen_fd);
	if (accept_fd >= 0)
		close(accept_fd);
	if (client_fd >= 0)
		close(client_fd);
}

static int test_ping(int family, const char *addr)
{
	SYS(fail, "ip netns exec " NS_SRC " %s " PING_ARGS " %s > /dev/null", ping_command(family), addr);
	return 0;
fail:
	return -1;
}

static void test_connectivity(void)
{
	test_tcp(AF_INET, IP4_DST, IP4_PORT);
	test_ping(AF_INET, IP4_DST);
	test_tcp(AF_INET6, IP6_DST, IP6_PORT);
	test_ping(AF_INET6, IP6_DST);
}

static int set_forwarding(bool enable)
{
	int err;

	err = write_file("/proc/sys/net/ipv4/ip_forward", enable ? "1" : "0");
	if (!ASSERT_OK(err, "set ipv4.ip_forward=0"))
		return err;

	err = write_file("/proc/sys/net/ipv6/conf/all/forwarding", enable ? "1" : "0");
	if (!ASSERT_OK(err, "set ipv6.forwarding=0"))
		return err;

	return 0;
}

static int __rcv_tstamp(int fd, const char *expected, size_t s, __u64 *tstamp)
{
	struct timespec pkt_ts = {};
	char ctl[CMSG_SPACE(sizeof(pkt_ts))];
	struct timespec now_ts;
	struct msghdr msg = {};
	__u64 now_ns, pkt_ns;
	struct cmsghdr *cmsg;
	struct iovec iov;
	char data[32];
	int ret;

	iov.iov_base = data;
	iov.iov_len = sizeof(data);
	msg.msg_iov = &iov;
	msg.msg_iovlen = 1;
	msg.msg_control = &ctl;
	msg.msg_controllen = sizeof(ctl);

	ret = recvmsg(fd, &msg, 0);
	if (!ASSERT_EQ(ret, s, "recvmsg"))
		return -1;
	ASSERT_STRNEQ(data, expected, s, "expected rcv data");

	cmsg = CMSG_FIRSTHDR(&msg);
	if (cmsg && cmsg->cmsg_level == SOL_SOCKET &&
	    cmsg->cmsg_type == SO_TIMESTAMPNS)
		memcpy(&pkt_ts, CMSG_DATA(cmsg), sizeof(pkt_ts));

	pkt_ns = pkt_ts.tv_sec * NSEC_PER_SEC + pkt_ts.tv_nsec;
	if (tstamp) {
		/* caller will check the tstamp itself */
		*tstamp = pkt_ns;
		return 0;
	}

	ASSERT_NEQ(pkt_ns, 0, "pkt rcv tstamp");

	ret = clock_gettime(CLOCK_REALTIME, &now_ts);
	ASSERT_OK(ret, "clock_gettime");
	now_ns = now_ts.tv_sec * NSEC_PER_SEC + now_ts.tv_nsec;

	if (ASSERT_GE(now_ns, pkt_ns, "check rcv tstamp"))
		ASSERT_LT(now_ns - pkt_ns, 5 * NSEC_PER_SEC,
			  "check rcv tstamp");
	return 0;
}

static void rcv_tstamp(int fd, const char *expected, size_t s)
{
	__rcv_tstamp(fd, expected, s, NULL);
}

static int wait_netstamp_needed_key(void)
{
	int opt = 1, srv_fd = -1, cli_fd = -1, nretries = 0, err, n;
	char buf[] = "testing testing";
	struct nstoken *nstoken;
	__u64 tstamp = 0;

	nstoken = open_netns(NS_DST);
<<<<<<< HEAD
	if (!nstoken)
=======
	if (!ASSERT_OK_PTR(nstoken, "setns dst"))
>>>>>>> 2d5404ca
		return -1;

	srv_fd = start_server(AF_INET6, SOCK_DGRAM, "::1", 0, 0);
	if (!ASSERT_GE(srv_fd, 0, "start_server"))
		goto done;

<<<<<<< HEAD
	err = setsockopt(srv_fd, SOL_SOCKET, SO_TIMESTAMPNS_NEW,
			 &opt, sizeof(opt));
	if (!ASSERT_OK(err, "setsockopt(SO_TIMESTAMPNS_NEW)"))
=======
	err = setsockopt(srv_fd, SOL_SOCKET, SO_TIMESTAMPNS,
			 &opt, sizeof(opt));
	if (!ASSERT_OK(err, "setsockopt(SO_TIMESTAMPNS)"))
>>>>>>> 2d5404ca
		goto done;

	cli_fd = connect_to_fd(srv_fd, TIMEOUT_MILLIS);
	if (!ASSERT_GE(cli_fd, 0, "connect_to_fd"))
		goto done;

again:
	n = write(cli_fd, buf, sizeof(buf));
	if (!ASSERT_EQ(n, sizeof(buf), "send to server"))
		goto done;
	err = __rcv_tstamp(srv_fd, buf, sizeof(buf), &tstamp);
	if (!ASSERT_OK(err, "__rcv_tstamp"))
		goto done;
	if (!tstamp && nretries++ < 5) {
		sleep(1);
		printf("netstamp_needed_key retry#%d\n", nretries);
		goto again;
	}

done:
	if (!tstamp && srv_fd != -1) {
		close(srv_fd);
		srv_fd = -1;
	}
	if (cli_fd != -1)
		close(cli_fd);
	close_netns(nstoken);
	return srv_fd;
}

static void snd_tstamp(int fd, char *b, size_t s)
{
	struct sock_txtime opt = { .clockid = CLOCK_TAI };
	char ctl[CMSG_SPACE(sizeof(__u64))];
	struct timespec now_ts;
	struct msghdr msg = {};
	struct cmsghdr *cmsg;
	struct iovec iov;
	__u64 now_ns;
	int ret;

	ret = clock_gettime(CLOCK_TAI, &now_ts);
	ASSERT_OK(ret, "clock_get_time(CLOCK_TAI)");
	now_ns = now_ts.tv_sec * NSEC_PER_SEC + now_ts.tv_nsec;

	iov.iov_base = b;
	iov.iov_len = s;
	msg.msg_iov = &iov;
	msg.msg_iovlen = 1;
	msg.msg_control = &ctl;
	msg.msg_controllen = sizeof(ctl);

	cmsg = CMSG_FIRSTHDR(&msg);
	cmsg->cmsg_level = SOL_SOCKET;
	cmsg->cmsg_type = SCM_TXTIME;
	cmsg->cmsg_len = CMSG_LEN(sizeof(now_ns));
	*(__u64 *)CMSG_DATA(cmsg) = now_ns;

	ret = setsockopt(fd, SOL_SOCKET, SO_TXTIME, &opt, sizeof(opt));
	ASSERT_OK(ret, "setsockopt(SO_TXTIME)");

	ret = sendmsg(fd, &msg, 0);
	ASSERT_EQ(ret, s, "sendmsg");
}

static void test_inet_dtime(int family, int type, const char *addr, __u16 port)
{
	int opt = 1, accept_fd = -1, client_fd = -1, listen_fd, err;
	char buf[] = "testing testing";
	struct nstoken *nstoken;

	nstoken = open_netns(NS_DST);
	if (!ASSERT_OK_PTR(nstoken, "setns dst"))
		return;
	listen_fd = start_server(family, type, addr, port, 0);
	close_netns(nstoken);

	if (!ASSERT_GE(listen_fd, 0, "listen"))
		return;

	/* Ensure the kernel puts the (rcv) timestamp for all skb */
	err = setsockopt(listen_fd, SOL_SOCKET, SO_TIMESTAMPNS,
			 &opt, sizeof(opt));
	if (!ASSERT_OK(err, "setsockopt(SO_TIMESTAMPNS)"))
		goto done;

	if (type == SOCK_STREAM) {
		/* Ensure the kernel set EDT when sending out rst/ack
		 * from the kernel's ctl_sk.
		 */
		err = setsockopt(listen_fd, SOL_TCP, TCP_TX_DELAY, &opt,
				 sizeof(opt));
		if (!ASSERT_OK(err, "setsockopt(TCP_TX_DELAY)"))
			goto done;
	}

	nstoken = open_netns(NS_SRC);
	if (!ASSERT_OK_PTR(nstoken, "setns src"))
		goto done;
	client_fd = connect_to_fd(listen_fd, TIMEOUT_MILLIS);
	close_netns(nstoken);

	if (!ASSERT_GE(client_fd, 0, "connect_to_fd"))
		goto done;

	if (type == SOCK_STREAM) {
		int n;

		accept_fd = accept(listen_fd, NULL, NULL);
		if (!ASSERT_GE(accept_fd, 0, "accept"))
			goto done;

		n = write(client_fd, buf, sizeof(buf));
		if (!ASSERT_EQ(n, sizeof(buf), "send to server"))
			goto done;
		rcv_tstamp(accept_fd, buf, sizeof(buf));
	} else {
		snd_tstamp(client_fd, buf, sizeof(buf));
		rcv_tstamp(listen_fd, buf, sizeof(buf));
	}

done:
	close(listen_fd);
	if (accept_fd != -1)
		close(accept_fd);
	if (client_fd != -1)
		close(client_fd);
}

static int netns_load_dtime_bpf(struct test_tc_dtime *skel,
				const struct netns_setup_result *setup_result)
{
	LIBBPF_OPTS(bpf_tc_hook, qdisc_src_fwd);
	LIBBPF_OPTS(bpf_tc_hook, qdisc_dst_fwd);
	LIBBPF_OPTS(bpf_tc_hook, qdisc_src);
	LIBBPF_OPTS(bpf_tc_hook, qdisc_dst);
	struct nstoken *nstoken;
	int err;

	/* setup ns_src tc progs */
	nstoken = open_netns(NS_SRC);
	if (!ASSERT_OK_PTR(nstoken, "setns " NS_SRC))
		return -1;
	/* tc qdisc add dev src clsact */
	QDISC_CLSACT_CREATE(&qdisc_src, setup_result->ifindex_src);
	/* tc filter add dev src ingress bpf da ingress_host */
	XGRESS_FILTER_ADD(&qdisc_src, BPF_TC_INGRESS, skel->progs.ingress_host, 0);
	/* tc filter add dev src egress bpf da egress_host */
	XGRESS_FILTER_ADD(&qdisc_src, BPF_TC_EGRESS, skel->progs.egress_host, 0);
	close_netns(nstoken);

	/* setup ns_dst tc progs */
	nstoken = open_netns(NS_DST);
	if (!ASSERT_OK_PTR(nstoken, "setns " NS_DST))
		return -1;
	/* tc qdisc add dev dst clsact */
	QDISC_CLSACT_CREATE(&qdisc_dst, setup_result->ifindex_dst);
	/* tc filter add dev dst ingress bpf da ingress_host */
	XGRESS_FILTER_ADD(&qdisc_dst, BPF_TC_INGRESS, skel->progs.ingress_host, 0);
	/* tc filter add dev dst egress bpf da egress_host */
	XGRESS_FILTER_ADD(&qdisc_dst, BPF_TC_EGRESS, skel->progs.egress_host, 0);
	close_netns(nstoken);

	/* setup ns_fwd tc progs */
	nstoken = open_netns(NS_FWD);
	if (!ASSERT_OK_PTR(nstoken, "setns " NS_FWD))
		return -1;
	/* tc qdisc add dev dst_fwd clsact */
	QDISC_CLSACT_CREATE(&qdisc_dst_fwd, setup_result->ifindex_dst_fwd);
	/* tc filter add dev dst_fwd ingress prio 100 bpf da ingress_fwdns_prio100 */
	XGRESS_FILTER_ADD(&qdisc_dst_fwd, BPF_TC_INGRESS,
			  skel->progs.ingress_fwdns_prio100, 100);
	/* tc filter add dev dst_fwd ingress prio 101 bpf da ingress_fwdns_prio101 */
	XGRESS_FILTER_ADD(&qdisc_dst_fwd, BPF_TC_INGRESS,
			  skel->progs.ingress_fwdns_prio101, 101);
	/* tc filter add dev dst_fwd egress prio 100 bpf da egress_fwdns_prio100 */
	XGRESS_FILTER_ADD(&qdisc_dst_fwd, BPF_TC_EGRESS,
			  skel->progs.egress_fwdns_prio100, 100);
	/* tc filter add dev dst_fwd egress prio 101 bpf da egress_fwdns_prio101 */
	XGRESS_FILTER_ADD(&qdisc_dst_fwd, BPF_TC_EGRESS,
			  skel->progs.egress_fwdns_prio101, 101);

	/* tc qdisc add dev src_fwd clsact */
	QDISC_CLSACT_CREATE(&qdisc_src_fwd, setup_result->ifindex_src_fwd);
	/* tc filter add dev src_fwd ingress prio 100 bpf da ingress_fwdns_prio100 */
	XGRESS_FILTER_ADD(&qdisc_src_fwd, BPF_TC_INGRESS,
			  skel->progs.ingress_fwdns_prio100, 100);
	/* tc filter add dev src_fwd ingress prio 101 bpf da ingress_fwdns_prio101 */
	XGRESS_FILTER_ADD(&qdisc_src_fwd, BPF_TC_INGRESS,
			  skel->progs.ingress_fwdns_prio101, 101);
	/* tc filter add dev src_fwd egress prio 100 bpf da egress_fwdns_prio100 */
	XGRESS_FILTER_ADD(&qdisc_src_fwd, BPF_TC_EGRESS,
			  skel->progs.egress_fwdns_prio100, 100);
	/* tc filter add dev src_fwd egress prio 101 bpf da egress_fwdns_prio101 */
	XGRESS_FILTER_ADD(&qdisc_src_fwd, BPF_TC_EGRESS,
			  skel->progs.egress_fwdns_prio101, 101);
	close_netns(nstoken);
	return 0;

fail:
	close_netns(nstoken);
	return err;
}

enum {
	INGRESS_FWDNS_P100,
	INGRESS_FWDNS_P101,
	EGRESS_FWDNS_P100,
	EGRESS_FWDNS_P101,
	INGRESS_ENDHOST,
	EGRESS_ENDHOST,
	SET_DTIME,
	__MAX_CNT,
};

const char *cnt_names[] = {
	"ingress_fwdns_p100",
	"ingress_fwdns_p101",
	"egress_fwdns_p100",
	"egress_fwdns_p101",
	"ingress_endhost",
	"egress_endhost",
	"set_dtime",
};

enum {
	TCP_IP6_CLEAR_DTIME,
	TCP_IP4,
	TCP_IP6,
	UDP_IP4,
	UDP_IP6,
	TCP_IP4_RT_FWD,
	TCP_IP6_RT_FWD,
	UDP_IP4_RT_FWD,
	UDP_IP6_RT_FWD,
	UKN_TEST,
	__NR_TESTS,
};

const char *test_names[] = {
	"tcp ip6 clear dtime",
	"tcp ip4",
	"tcp ip6",
	"udp ip4",
	"udp ip6",
	"tcp ip4 rt fwd",
	"tcp ip6 rt fwd",
	"udp ip4 rt fwd",
	"udp ip6 rt fwd",
};

static const char *dtime_cnt_str(int test, int cnt)
{
	static char name[64];

	snprintf(name, sizeof(name), "%s %s", test_names[test], cnt_names[cnt]);

	return name;
}

static const char *dtime_err_str(int test, int cnt)
{
	static char name[64];

	snprintf(name, sizeof(name), "%s %s errs", test_names[test],
		 cnt_names[cnt]);

	return name;
}

static void test_tcp_clear_dtime(struct test_tc_dtime *skel)
{
	int i, t = TCP_IP6_CLEAR_DTIME;
	__u32 *dtimes = skel->bss->dtimes[t];
	__u32 *errs = skel->bss->errs[t];

	skel->bss->test = t;
	test_inet_dtime(AF_INET6, SOCK_STREAM, IP6_DST, 50000 + t);

	ASSERT_EQ(dtimes[INGRESS_FWDNS_P100], 0,
		  dtime_cnt_str(t, INGRESS_FWDNS_P100));
	ASSERT_EQ(dtimes[INGRESS_FWDNS_P101], 0,
		  dtime_cnt_str(t, INGRESS_FWDNS_P101));
	ASSERT_GT(dtimes[EGRESS_FWDNS_P100], 0,
		  dtime_cnt_str(t, EGRESS_FWDNS_P100));
	ASSERT_EQ(dtimes[EGRESS_FWDNS_P101], 0,
		  dtime_cnt_str(t, EGRESS_FWDNS_P101));
	ASSERT_GT(dtimes[EGRESS_ENDHOST], 0,
		  dtime_cnt_str(t, EGRESS_ENDHOST));
	ASSERT_GT(dtimes[INGRESS_ENDHOST], 0,
		  dtime_cnt_str(t, INGRESS_ENDHOST));

	for (i = INGRESS_FWDNS_P100; i < __MAX_CNT; i++)
		ASSERT_EQ(errs[i], 0, dtime_err_str(t, i));
}

static void test_tcp_dtime(struct test_tc_dtime *skel, int family, bool bpf_fwd)
{
	__u32 *dtimes, *errs;
	const char *addr;
	int i, t;

	if (family == AF_INET) {
		t = bpf_fwd ? TCP_IP4 : TCP_IP4_RT_FWD;
		addr = IP4_DST;
	} else {
		t = bpf_fwd ? TCP_IP6 : TCP_IP6_RT_FWD;
		addr = IP6_DST;
	}

	dtimes = skel->bss->dtimes[t];
	errs = skel->bss->errs[t];

	skel->bss->test = t;
	test_inet_dtime(family, SOCK_STREAM, addr, 50000 + t);

	/* fwdns_prio100 prog does not read delivery_time_type, so
	 * kernel puts the (rcv) timestamp in __sk_buff->tstamp
	 */
	ASSERT_EQ(dtimes[INGRESS_FWDNS_P100], 0,
		  dtime_cnt_str(t, INGRESS_FWDNS_P100));
	for (i = INGRESS_FWDNS_P101; i < SET_DTIME; i++)
		ASSERT_GT(dtimes[i], 0, dtime_cnt_str(t, i));

	for (i = INGRESS_FWDNS_P100; i < __MAX_CNT; i++)
		ASSERT_EQ(errs[i], 0, dtime_err_str(t, i));
}

static void test_udp_dtime(struct test_tc_dtime *skel, int family, bool bpf_fwd)
{
	__u32 *dtimes, *errs;
	const char *addr;
	int i, t;

	if (family == AF_INET) {
		t = bpf_fwd ? UDP_IP4 : UDP_IP4_RT_FWD;
		addr = IP4_DST;
	} else {
		t = bpf_fwd ? UDP_IP6 : UDP_IP6_RT_FWD;
		addr = IP6_DST;
	}

	dtimes = skel->bss->dtimes[t];
	errs = skel->bss->errs[t];

	skel->bss->test = t;
	test_inet_dtime(family, SOCK_DGRAM, addr, 50000 + t);

	ASSERT_EQ(dtimes[INGRESS_FWDNS_P100], 0,
		  dtime_cnt_str(t, INGRESS_FWDNS_P100));
	for (i = EGRESS_FWDNS_P100; i < SET_DTIME; i++)
		ASSERT_GT(dtimes[i], 0, dtime_cnt_str(t, i));

	for (i = INGRESS_FWDNS_P100; i < __MAX_CNT; i++)
		ASSERT_EQ(errs[i], 0, dtime_err_str(t, i));
}

static void test_tc_redirect_dtime(struct netns_setup_result *setup_result)
{
	struct test_tc_dtime *skel;
	struct nstoken *nstoken;
	int hold_tstamp_fd, err;

	/* Hold a sk with the SOCK_TIMESTAMP set to ensure there
	 * is no delay in the kernel net_enable_timestamp().
	 * This ensures the following tests must have
	 * non zero rcv tstamp in the recvmsg().
	 */
	hold_tstamp_fd = wait_netstamp_needed_key();
	if (!ASSERT_GE(hold_tstamp_fd, 0, "wait_netstamp_needed_key"))
		return;

	skel = test_tc_dtime__open();
	if (!ASSERT_OK_PTR(skel, "test_tc_dtime__open"))
		goto done;

	skel->rodata->IFINDEX_SRC = setup_result->ifindex_src_fwd;
	skel->rodata->IFINDEX_DST = setup_result->ifindex_dst_fwd;

	err = test_tc_dtime__load(skel);
	if (!ASSERT_OK(err, "test_tc_dtime__load"))
		goto done;

	if (netns_load_dtime_bpf(skel, setup_result))
		goto done;

	nstoken = open_netns(NS_FWD);
	if (!ASSERT_OK_PTR(nstoken, "setns fwd"))
		goto done;
	err = set_forwarding(false);
	close_netns(nstoken);
	if (!ASSERT_OK(err, "disable forwarding"))
		goto done;

	test_tcp_clear_dtime(skel);

	test_tcp_dtime(skel, AF_INET, true);
	test_tcp_dtime(skel, AF_INET6, true);
	test_udp_dtime(skel, AF_INET, true);
	test_udp_dtime(skel, AF_INET6, true);

	/* Test the kernel ip[6]_forward path instead
	 * of bpf_redirect_neigh().
	 */
	nstoken = open_netns(NS_FWD);
	if (!ASSERT_OK_PTR(nstoken, "setns fwd"))
		goto done;
	err = set_forwarding(true);
	close_netns(nstoken);
	if (!ASSERT_OK(err, "enable forwarding"))
		goto done;

	test_tcp_dtime(skel, AF_INET, false);
	test_tcp_dtime(skel, AF_INET6, false);
	test_udp_dtime(skel, AF_INET, false);
	test_udp_dtime(skel, AF_INET6, false);

done:
	test_tc_dtime__destroy(skel);
	close(hold_tstamp_fd);
}

static void test_tc_redirect_neigh_fib(struct netns_setup_result *setup_result)
{
	struct nstoken *nstoken = NULL;
	struct test_tc_neigh_fib *skel = NULL;

	nstoken = open_netns(NS_FWD);
	if (!ASSERT_OK_PTR(nstoken, "setns fwd"))
		return;

	skel = test_tc_neigh_fib__open();
	if (!ASSERT_OK_PTR(skel, "test_tc_neigh_fib__open"))
		goto done;

	if (!ASSERT_OK(test_tc_neigh_fib__load(skel), "test_tc_neigh_fib__load"))
		goto done;

	if (netns_load_bpf(skel->progs.tc_src, skel->progs.tc_dst,
			   skel->progs.tc_chk, setup_result))
		goto done;

	/* bpf_fib_lookup() checks if forwarding is enabled */
	if (!ASSERT_OK(set_forwarding(true), "enable forwarding"))
		goto done;

	test_connectivity();

done:
	if (skel)
		test_tc_neigh_fib__destroy(skel);
	close_netns(nstoken);
}

static void test_tc_redirect_neigh(struct netns_setup_result *setup_result)
{
	struct nstoken *nstoken = NULL;
	struct test_tc_neigh *skel = NULL;
	int err;

	nstoken = open_netns(NS_FWD);
	if (!ASSERT_OK_PTR(nstoken, "setns fwd"))
		return;

	skel = test_tc_neigh__open();
	if (!ASSERT_OK_PTR(skel, "test_tc_neigh__open"))
		goto done;

	skel->rodata->IFINDEX_SRC = setup_result->ifindex_src_fwd;
	skel->rodata->IFINDEX_DST = setup_result->ifindex_dst_fwd;

	err = test_tc_neigh__load(skel);
	if (!ASSERT_OK(err, "test_tc_neigh__load"))
		goto done;

	if (netns_load_bpf(skel->progs.tc_src, skel->progs.tc_dst,
			   skel->progs.tc_chk, setup_result))
		goto done;

	if (!ASSERT_OK(set_forwarding(false), "disable forwarding"))
		goto done;

	test_connectivity();

done:
	if (skel)
		test_tc_neigh__destroy(skel);
	close_netns(nstoken);
}

static void test_tc_redirect_peer(struct netns_setup_result *setup_result)
{
	struct nstoken *nstoken;
	struct test_tc_peer *skel;
	int err;

	nstoken = open_netns(NS_FWD);
	if (!ASSERT_OK_PTR(nstoken, "setns fwd"))
		return;

	skel = test_tc_peer__open();
	if (!ASSERT_OK_PTR(skel, "test_tc_peer__open"))
		goto done;

	skel->rodata->IFINDEX_SRC = setup_result->ifindex_src_fwd;
	skel->rodata->IFINDEX_DST = setup_result->ifindex_dst_fwd;

	err = test_tc_peer__load(skel);
	if (!ASSERT_OK(err, "test_tc_peer__load"))
		goto done;

	if (netns_load_bpf(skel->progs.tc_src, skel->progs.tc_dst,
			   skel->progs.tc_chk, setup_result))
		goto done;

	if (!ASSERT_OK(set_forwarding(false), "disable forwarding"))
		goto done;

	test_connectivity();

done:
	if (skel)
		test_tc_peer__destroy(skel);
	close_netns(nstoken);
}

static int tun_open(char *name)
{
	struct ifreq ifr;
	int fd, err;

	fd = open("/dev/net/tun", O_RDWR);
	if (!ASSERT_GE(fd, 0, "open /dev/net/tun"))
		return -1;

	memset(&ifr, 0, sizeof(ifr));

	ifr.ifr_flags = IFF_TUN | IFF_NO_PI;
	if (*name)
		strncpy(ifr.ifr_name, name, IFNAMSIZ);

	err = ioctl(fd, TUNSETIFF, &ifr);
	if (!ASSERT_OK(err, "ioctl TUNSETIFF"))
		goto fail;

	SYS(fail, "ip link set dev %s up", name);

	return fd;
fail:
	close(fd);
	return -1;
}

enum {
	SRC_TO_TARGET = 0,
	TARGET_TO_SRC = 1,
};

static int tun_relay_loop(int src_fd, int target_fd)
{
	fd_set rfds, wfds;

	FD_ZERO(&rfds);
	FD_ZERO(&wfds);

	for (;;) {
		char buf[1500];
		int direction, nread, nwrite;

		FD_SET(src_fd, &rfds);
		FD_SET(target_fd, &rfds);

		if (select(1 + MAX(src_fd, target_fd), &rfds, NULL, NULL, NULL) < 0) {
			log_err("select failed");
			return 1;
		}

		direction = FD_ISSET(src_fd, &rfds) ? SRC_TO_TARGET : TARGET_TO_SRC;

		nread = read(direction == SRC_TO_TARGET ? src_fd : target_fd, buf, sizeof(buf));
		if (nread < 0) {
			log_err("read failed");
			return 1;
		}

		nwrite = write(direction == SRC_TO_TARGET ? target_fd : src_fd, buf, nread);
		if (nwrite != nread) {
			log_err("write failed");
			return 1;
		}
	}
}

static void test_tc_redirect_peer_l3(struct netns_setup_result *setup_result)
{
	LIBBPF_OPTS(bpf_tc_hook, qdisc_tun_fwd);
	LIBBPF_OPTS(bpf_tc_hook, qdisc_dst_fwd);
	struct test_tc_peer *skel = NULL;
	struct nstoken *nstoken = NULL;
	int err;
	int tunnel_pid = -1;
	int src_fd, target_fd = -1;
	int ifindex;

	/* Start a L3 TUN/TAP tunnel between the src and dst namespaces.
	 * This test is using TUN/TAP instead of e.g. IPIP or GRE tunnel as those
	 * expose the L2 headers encapsulating the IP packet to BPF and hence
	 * don't have skb in suitable state for this test. Alternative to TUN/TAP
	 * would be e.g. Wireguard which would appear as a pure L3 device to BPF,
	 * but that requires much more complicated setup.
	 */
	nstoken = open_netns(NS_SRC);
	if (!ASSERT_OK_PTR(nstoken, "setns " NS_SRC))
		return;

	src_fd = tun_open("tun_src");
	if (!ASSERT_GE(src_fd, 0, "tun_open tun_src"))
		goto fail;

	close_netns(nstoken);

	nstoken = open_netns(NS_FWD);
	if (!ASSERT_OK_PTR(nstoken, "setns " NS_FWD))
		goto fail;

	target_fd = tun_open("tun_fwd");
	if (!ASSERT_GE(target_fd, 0, "tun_open tun_fwd"))
		goto fail;

	tunnel_pid = fork();
	if (!ASSERT_GE(tunnel_pid, 0, "fork tun_relay_loop"))
		goto fail;

	if (tunnel_pid == 0)
		exit(tun_relay_loop(src_fd, target_fd));

	skel = test_tc_peer__open();
	if (!ASSERT_OK_PTR(skel, "test_tc_peer__open"))
		goto fail;

	ifindex = if_nametoindex("tun_fwd");
	if (!ASSERT_GT(ifindex, 0, "if_indextoname tun_fwd"))
		goto fail;

	skel->rodata->IFINDEX_SRC = ifindex;
	skel->rodata->IFINDEX_DST = setup_result->ifindex_dst_fwd;

	err = test_tc_peer__load(skel);
	if (!ASSERT_OK(err, "test_tc_peer__load"))
		goto fail;

	/* Load "tc_src_l3" to the tun_fwd interface to redirect packets
	 * towards dst, and "tc_dst" to redirect packets
	 * and "tc_chk" on dst_fwd to drop non-redirected packets.
	 */
	/* tc qdisc add dev tun_fwd clsact */
	QDISC_CLSACT_CREATE(&qdisc_tun_fwd, ifindex);
	/* tc filter add dev tun_fwd ingress bpf da tc_src_l3 */
	XGRESS_FILTER_ADD(&qdisc_tun_fwd, BPF_TC_INGRESS, skel->progs.tc_src_l3, 0);

	/* tc qdisc add dev dst_fwd clsact */
	QDISC_CLSACT_CREATE(&qdisc_dst_fwd, setup_result->ifindex_dst_fwd);
	/* tc filter add dev dst_fwd ingress bpf da tc_dst_l3 */
	XGRESS_FILTER_ADD(&qdisc_dst_fwd, BPF_TC_INGRESS, skel->progs.tc_dst_l3, 0);
	/* tc filter add dev dst_fwd egress bpf da tc_chk */
	XGRESS_FILTER_ADD(&qdisc_dst_fwd, BPF_TC_EGRESS, skel->progs.tc_chk, 0);

	/* Setup route and neigh tables */
	SYS(fail, "ip -netns " NS_SRC " addr add dev tun_src " IP4_TUN_SRC "/24");
	SYS(fail, "ip -netns " NS_FWD " addr add dev tun_fwd " IP4_TUN_FWD "/24");

	SYS(fail, "ip -netns " NS_SRC " addr add dev tun_src " IP6_TUN_SRC "/64 nodad");
	SYS(fail, "ip -netns " NS_FWD " addr add dev tun_fwd " IP6_TUN_FWD "/64 nodad");

	SYS(fail, "ip -netns " NS_SRC " route del " IP4_DST "/32 dev src scope global");
	SYS(fail, "ip -netns " NS_SRC " route add " IP4_DST "/32 via " IP4_TUN_FWD
	    " dev tun_src scope global");
	SYS(fail, "ip -netns " NS_DST " route add " IP4_TUN_SRC "/32 dev dst scope global");
	SYS(fail, "ip -netns " NS_SRC " route del " IP6_DST "/128 dev src scope global");
	SYS(fail, "ip -netns " NS_SRC " route add " IP6_DST "/128 via " IP6_TUN_FWD
	    " dev tun_src scope global");
	SYS(fail, "ip -netns " NS_DST " route add " IP6_TUN_SRC "/128 dev dst scope global");

	SYS(fail, "ip -netns " NS_DST " neigh add " IP4_TUN_SRC " dev dst lladdr " MAC_DST_FWD);
	SYS(fail, "ip -netns " NS_DST " neigh add " IP6_TUN_SRC " dev dst lladdr " MAC_DST_FWD);

	if (!ASSERT_OK(set_forwarding(false), "disable forwarding"))
		goto fail;

	test_connectivity();

fail:
	if (tunnel_pid > 0) {
		kill(tunnel_pid, SIGTERM);
		waitpid(tunnel_pid, NULL, 0);
	}
	if (src_fd >= 0)
		close(src_fd);
	if (target_fd >= 0)
		close(target_fd);
	if (skel)
		test_tc_peer__destroy(skel);
	if (nstoken)
		close_netns(nstoken);
}

#define RUN_TEST(name, mode)                                                                \
	({                                                                                  \
		struct netns_setup_result setup_result = { .dev_mode = mode, };             \
		if (test__start_subtest(#name))                                             \
			if (ASSERT_OK(netns_setup_namespaces("add"), "setup namespaces")) { \
				if (ASSERT_OK(netns_setup_links_and_routes(&setup_result),  \
					      "setup links and routes"))                    \
					test_ ## name(&setup_result);                       \
				netns_setup_namespaces("delete");                           \
			}                                                                   \
	})

static void *test_tc_redirect_run_tests(void *arg)
{
	netns_setup_namespaces_nofail("delete");

	RUN_TEST(tc_redirect_peer, MODE_VETH);
<<<<<<< HEAD
	RUN_TEST(tc_redirect_peer_l3, MODE_VETH);
=======
	RUN_TEST(tc_redirect_peer, MODE_NETKIT);
	RUN_TEST(tc_redirect_peer_l3, MODE_VETH);
	RUN_TEST(tc_redirect_peer_l3, MODE_NETKIT);
>>>>>>> 2d5404ca
	RUN_TEST(tc_redirect_neigh, MODE_VETH);
	RUN_TEST(tc_redirect_neigh_fib, MODE_VETH);
	RUN_TEST(tc_redirect_dtime, MODE_VETH);
	return NULL;
}

void test_tc_redirect(void)
{
	pthread_t test_thread;
	int err;

	/* Run the tests in their own thread to isolate the namespace changes
	 * so they do not affect the environment of other tests.
	 * (specifically needed because of unshare(CLONE_NEWNS) in open_netns())
	 */
	err = pthread_create(&test_thread, NULL, &test_tc_redirect_run_tests, NULL);
	if (ASSERT_OK(err, "pthread_create"))
		ASSERT_OK(pthread_join(test_thread, NULL), "pthread_join");
}<|MERGE_RESOLUTION|>--- conflicted
+++ resolved
@@ -128,10 +128,7 @@
 
 enum dev_mode {
 	MODE_VETH,
-<<<<<<< HEAD
-=======
 	MODE_NETKIT,
->>>>>>> 2d5404ca
 };
 
 struct netns_setup_result {
@@ -207,43 +204,11 @@
 	struct nstoken *nstoken = NULL;
 	char src_fwd_addr[IFADDR_STR_LEN+1] = {};
 	char src_addr[IFADDR_STR_LEN + 1] = {};
-<<<<<<< HEAD
-=======
 	int err;
->>>>>>> 2d5404ca
 
 	if (result->dev_mode == MODE_VETH) {
 		SYS(fail, "ip link add src type veth peer name src_fwd");
 		SYS(fail, "ip link add dst type veth peer name dst_fwd");
-<<<<<<< HEAD
-
-		SYS(fail, "ip link set dst_fwd address " MAC_DST_FWD);
-		SYS(fail, "ip link set dst address " MAC_DST);
-	}
-
-	if (get_ifaddr("src_fwd", src_fwd_addr))
-		goto fail;
-
-	if (get_ifaddr("src", src_addr))
-		goto fail;
-
-	result->ifindex_src = if_nametoindex("src");
-	if (!ASSERT_GT(result->ifindex_src, 0, "ifindex_src"))
-		goto fail;
-
-	result->ifindex_src_fwd = if_nametoindex("src_fwd");
-	if (!ASSERT_GT(result->ifindex_src_fwd, 0, "ifindex_src_fwd"))
-		goto fail;
-
-	result->ifindex_dst = if_nametoindex("dst");
-	if (!ASSERT_GT(result->ifindex_dst, 0, "ifindex_dst"))
-		goto fail;
-
-	result->ifindex_dst_fwd = if_nametoindex("dst_fwd");
-	if (!ASSERT_GT(result->ifindex_dst_fwd, 0, "ifindex_dst_fwd"))
-		goto fail;
-
-=======
 
 		SYS(fail, "ip link set dst_fwd address " MAC_DST_FWD);
 		SYS(fail, "ip link set dst address " MAC_DST);
@@ -278,7 +243,6 @@
 	if (!ASSERT_GT(result->ifindex_dst_fwd, 0, "ifindex_dst_fwd"))
 		goto fail;
 
->>>>>>> 2d5404ca
 	SYS(fail, "ip link set src netns " NS_SRC);
 	SYS(fail, "ip link set src_fwd netns " NS_FWD);
 	SYS(fail, "ip link set dst_fwd netns " NS_FWD);
@@ -581,26 +545,16 @@
 	__u64 tstamp = 0;
 
 	nstoken = open_netns(NS_DST);
-<<<<<<< HEAD
-	if (!nstoken)
-=======
 	if (!ASSERT_OK_PTR(nstoken, "setns dst"))
->>>>>>> 2d5404ca
 		return -1;
 
 	srv_fd = start_server(AF_INET6, SOCK_DGRAM, "::1", 0, 0);
 	if (!ASSERT_GE(srv_fd, 0, "start_server"))
 		goto done;
 
-<<<<<<< HEAD
-	err = setsockopt(srv_fd, SOL_SOCKET, SO_TIMESTAMPNS_NEW,
-			 &opt, sizeof(opt));
-	if (!ASSERT_OK(err, "setsockopt(SO_TIMESTAMPNS_NEW)"))
-=======
 	err = setsockopt(srv_fd, SOL_SOCKET, SO_TIMESTAMPNS,
 			 &opt, sizeof(opt));
 	if (!ASSERT_OK(err, "setsockopt(SO_TIMESTAMPNS)"))
->>>>>>> 2d5404ca
 		goto done;
 
 	cli_fd = connect_to_fd(srv_fd, TIMEOUT_MILLIS);
@@ -1324,13 +1278,9 @@
 	netns_setup_namespaces_nofail("delete");
 
 	RUN_TEST(tc_redirect_peer, MODE_VETH);
-<<<<<<< HEAD
-	RUN_TEST(tc_redirect_peer_l3, MODE_VETH);
-=======
 	RUN_TEST(tc_redirect_peer, MODE_NETKIT);
 	RUN_TEST(tc_redirect_peer_l3, MODE_VETH);
 	RUN_TEST(tc_redirect_peer_l3, MODE_NETKIT);
->>>>>>> 2d5404ca
 	RUN_TEST(tc_redirect_neigh, MODE_VETH);
 	RUN_TEST(tc_redirect_neigh_fib, MODE_VETH);
 	RUN_TEST(tc_redirect_dtime, MODE_VETH);
