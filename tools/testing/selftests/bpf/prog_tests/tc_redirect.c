--- conflicted
+++ resolved
@@ -11,19 +11,12 @@
  */
 
 #include <arpa/inet.h>
-<<<<<<< HEAD
-#include <linux/if.h>
-=======
->>>>>>> eb3cdb58
 #include <linux/if_tun.h>
 #include <linux/limits.h>
 #include <linux/sysctl.h>
 #include <linux/time_types.h>
 #include <linux/net_tstamp.h>
-<<<<<<< HEAD
-=======
 #include <net/if.h>
->>>>>>> eb3cdb58
 #include <stdbool.h>
 #include <stdio.h>
 #include <sys/stat.h>
@@ -374,11 +367,7 @@
 
 static int test_ping(int family, const char *addr)
 {
-<<<<<<< HEAD
-	SYS("ip netns exec " NS_SRC " %s " PING_ARGS " %s > /dev/null", ping_command(family), addr);
-=======
 	SYS(fail, "ip netns exec " NS_SRC " %s " PING_ARGS " %s > /dev/null", ping_command(family), addr);
->>>>>>> eb3cdb58
 	return 0;
 fail:
 	return -1;
@@ -408,434 +397,6 @@
 }
 
 static void rcv_tstamp(int fd, const char *expected, size_t s)
-<<<<<<< HEAD
-{
-	struct __kernel_timespec pkt_ts = {};
-	char ctl[CMSG_SPACE(sizeof(pkt_ts))];
-	struct timespec now_ts;
-	struct msghdr msg = {};
-	__u64 now_ns, pkt_ns;
-	struct cmsghdr *cmsg;
-	struct iovec iov;
-	char data[32];
-	int ret;
-
-	iov.iov_base = data;
-	iov.iov_len = sizeof(data);
-	msg.msg_iov = &iov;
-	msg.msg_iovlen = 1;
-	msg.msg_control = &ctl;
-	msg.msg_controllen = sizeof(ctl);
-
-	ret = recvmsg(fd, &msg, 0);
-	if (!ASSERT_EQ(ret, s, "recvmsg"))
-		return;
-	ASSERT_STRNEQ(data, expected, s, "expected rcv data");
-
-	cmsg = CMSG_FIRSTHDR(&msg);
-	if (cmsg && cmsg->cmsg_level == SOL_SOCKET &&
-	    cmsg->cmsg_type == SO_TIMESTAMPNS_NEW)
-		memcpy(&pkt_ts, CMSG_DATA(cmsg), sizeof(pkt_ts));
-
-	pkt_ns = pkt_ts.tv_sec * NSEC_PER_SEC + pkt_ts.tv_nsec;
-	ASSERT_NEQ(pkt_ns, 0, "pkt rcv tstamp");
-
-	ret = clock_gettime(CLOCK_REALTIME, &now_ts);
-	ASSERT_OK(ret, "clock_gettime");
-	now_ns = now_ts.tv_sec * NSEC_PER_SEC + now_ts.tv_nsec;
-
-	if (ASSERT_GE(now_ns, pkt_ns, "check rcv tstamp"))
-		ASSERT_LT(now_ns - pkt_ns, 5 * NSEC_PER_SEC,
-			  "check rcv tstamp");
-}
-
-static void snd_tstamp(int fd, char *b, size_t s)
-{
-	struct sock_txtime opt = { .clockid = CLOCK_TAI };
-	char ctl[CMSG_SPACE(sizeof(__u64))];
-	struct timespec now_ts;
-	struct msghdr msg = {};
-	struct cmsghdr *cmsg;
-	struct iovec iov;
-	__u64 now_ns;
-	int ret;
-
-	ret = clock_gettime(CLOCK_TAI, &now_ts);
-	ASSERT_OK(ret, "clock_get_time(CLOCK_TAI)");
-	now_ns = now_ts.tv_sec * NSEC_PER_SEC + now_ts.tv_nsec;
-
-	iov.iov_base = b;
-	iov.iov_len = s;
-	msg.msg_iov = &iov;
-	msg.msg_iovlen = 1;
-	msg.msg_control = &ctl;
-	msg.msg_controllen = sizeof(ctl);
-
-	cmsg = CMSG_FIRSTHDR(&msg);
-	cmsg->cmsg_level = SOL_SOCKET;
-	cmsg->cmsg_type = SCM_TXTIME;
-	cmsg->cmsg_len = CMSG_LEN(sizeof(now_ns));
-	*(__u64 *)CMSG_DATA(cmsg) = now_ns;
-
-	ret = setsockopt(fd, SOL_SOCKET, SO_TXTIME, &opt, sizeof(opt));
-	ASSERT_OK(ret, "setsockopt(SO_TXTIME)");
-
-	ret = sendmsg(fd, &msg, 0);
-	ASSERT_EQ(ret, s, "sendmsg");
-}
-
-static void test_inet_dtime(int family, int type, const char *addr, __u16 port)
-{
-	int opt = 1, accept_fd = -1, client_fd = -1, listen_fd, err;
-	char buf[] = "testing testing";
-	struct nstoken *nstoken;
-
-	nstoken = open_netns(NS_DST);
-	if (!ASSERT_OK_PTR(nstoken, "setns dst"))
-		return;
-	listen_fd = start_server(family, type, addr, port, 0);
-	close_netns(nstoken);
-
-	if (!ASSERT_GE(listen_fd, 0, "listen"))
-		return;
-
-	/* Ensure the kernel puts the (rcv) timestamp for all skb */
-	err = setsockopt(listen_fd, SOL_SOCKET, SO_TIMESTAMPNS_NEW,
-			 &opt, sizeof(opt));
-	if (!ASSERT_OK(err, "setsockopt(SO_TIMESTAMPNS_NEW)"))
-		goto done;
-
-	if (type == SOCK_STREAM) {
-		/* Ensure the kernel set EDT when sending out rst/ack
-		 * from the kernel's ctl_sk.
-		 */
-		err = setsockopt(listen_fd, SOL_TCP, TCP_TX_DELAY, &opt,
-				 sizeof(opt));
-		if (!ASSERT_OK(err, "setsockopt(TCP_TX_DELAY)"))
-			goto done;
-	}
-
-	nstoken = open_netns(NS_SRC);
-	if (!ASSERT_OK_PTR(nstoken, "setns src"))
-		goto done;
-	client_fd = connect_to_fd(listen_fd, TIMEOUT_MILLIS);
-	close_netns(nstoken);
-
-	if (!ASSERT_GE(client_fd, 0, "connect_to_fd"))
-		goto done;
-
-	if (type == SOCK_STREAM) {
-		int n;
-
-		accept_fd = accept(listen_fd, NULL, NULL);
-		if (!ASSERT_GE(accept_fd, 0, "accept"))
-			goto done;
-
-		n = write(client_fd, buf, sizeof(buf));
-		if (!ASSERT_EQ(n, sizeof(buf), "send to server"))
-			goto done;
-		rcv_tstamp(accept_fd, buf, sizeof(buf));
-	} else {
-		snd_tstamp(client_fd, buf, sizeof(buf));
-		rcv_tstamp(listen_fd, buf, sizeof(buf));
-	}
-
-done:
-	close(listen_fd);
-	if (accept_fd != -1)
-		close(accept_fd);
-	if (client_fd != -1)
-		close(client_fd);
-}
-
-static int netns_load_dtime_bpf(struct test_tc_dtime *skel)
-{
-	struct nstoken *nstoken;
-
-#define PIN_FNAME(__file) "/sys/fs/bpf/" #__file
-#define PIN(__prog) ({							\
-		int err = bpf_program__pin(skel->progs.__prog, PIN_FNAME(__prog)); \
-		if (!ASSERT_OK(err, "pin " #__prog))		\
-			goto fail;					\
-		})
-
-	/* setup ns_src tc progs */
-	nstoken = open_netns(NS_SRC);
-	if (!ASSERT_OK_PTR(nstoken, "setns " NS_SRC))
-		return -1;
-	PIN(egress_host);
-	PIN(ingress_host);
-	SYS("tc qdisc add dev veth_src clsact");
-	SYS("tc filter add dev veth_src ingress bpf da object-pinned "
-	    PIN_FNAME(ingress_host));
-	SYS("tc filter add dev veth_src egress bpf da object-pinned "
-	    PIN_FNAME(egress_host));
-	close_netns(nstoken);
-
-	/* setup ns_dst tc progs */
-	nstoken = open_netns(NS_DST);
-	if (!ASSERT_OK_PTR(nstoken, "setns " NS_DST))
-		return -1;
-	PIN(egress_host);
-	PIN(ingress_host);
-	SYS("tc qdisc add dev veth_dst clsact");
-	SYS("tc filter add dev veth_dst ingress bpf da object-pinned "
-	    PIN_FNAME(ingress_host));
-	SYS("tc filter add dev veth_dst egress bpf da object-pinned "
-	    PIN_FNAME(egress_host));
-	close_netns(nstoken);
-
-	/* setup ns_fwd tc progs */
-	nstoken = open_netns(NS_FWD);
-	if (!ASSERT_OK_PTR(nstoken, "setns " NS_FWD))
-		return -1;
-	PIN(ingress_fwdns_prio100);
-	PIN(egress_fwdns_prio100);
-	PIN(ingress_fwdns_prio101);
-	PIN(egress_fwdns_prio101);
-	SYS("tc qdisc add dev veth_dst_fwd clsact");
-	SYS("tc filter add dev veth_dst_fwd ingress prio 100 bpf da object-pinned "
-	    PIN_FNAME(ingress_fwdns_prio100));
-	SYS("tc filter add dev veth_dst_fwd ingress prio 101 bpf da object-pinned "
-	    PIN_FNAME(ingress_fwdns_prio101));
-	SYS("tc filter add dev veth_dst_fwd egress prio 100 bpf da object-pinned "
-	    PIN_FNAME(egress_fwdns_prio100));
-	SYS("tc filter add dev veth_dst_fwd egress prio 101 bpf da object-pinned "
-	    PIN_FNAME(egress_fwdns_prio101));
-	SYS("tc qdisc add dev veth_src_fwd clsact");
-	SYS("tc filter add dev veth_src_fwd ingress prio 100 bpf da object-pinned "
-	    PIN_FNAME(ingress_fwdns_prio100));
-	SYS("tc filter add dev veth_src_fwd ingress prio 101 bpf da object-pinned "
-	    PIN_FNAME(ingress_fwdns_prio101));
-	SYS("tc filter add dev veth_src_fwd egress prio 100 bpf da object-pinned "
-	    PIN_FNAME(egress_fwdns_prio100));
-	SYS("tc filter add dev veth_src_fwd egress prio 101 bpf da object-pinned "
-	    PIN_FNAME(egress_fwdns_prio101));
-	close_netns(nstoken);
-
-#undef PIN
-
-	return 0;
-
-fail:
-	close_netns(nstoken);
-	return -1;
-}
-
-enum {
-	INGRESS_FWDNS_P100,
-	INGRESS_FWDNS_P101,
-	EGRESS_FWDNS_P100,
-	EGRESS_FWDNS_P101,
-	INGRESS_ENDHOST,
-	EGRESS_ENDHOST,
-	SET_DTIME,
-	__MAX_CNT,
-};
-
-const char *cnt_names[] = {
-	"ingress_fwdns_p100",
-	"ingress_fwdns_p101",
-	"egress_fwdns_p100",
-	"egress_fwdns_p101",
-	"ingress_endhost",
-	"egress_endhost",
-	"set_dtime",
-};
-
-enum {
-	TCP_IP6_CLEAR_DTIME,
-	TCP_IP4,
-	TCP_IP6,
-	UDP_IP4,
-	UDP_IP6,
-	TCP_IP4_RT_FWD,
-	TCP_IP6_RT_FWD,
-	UDP_IP4_RT_FWD,
-	UDP_IP6_RT_FWD,
-	UKN_TEST,
-	__NR_TESTS,
-};
-
-const char *test_names[] = {
-	"tcp ip6 clear dtime",
-	"tcp ip4",
-	"tcp ip6",
-	"udp ip4",
-	"udp ip6",
-	"tcp ip4 rt fwd",
-	"tcp ip6 rt fwd",
-	"udp ip4 rt fwd",
-	"udp ip6 rt fwd",
-};
-
-static const char *dtime_cnt_str(int test, int cnt)
-{
-	static char name[64];
-
-	snprintf(name, sizeof(name), "%s %s", test_names[test], cnt_names[cnt]);
-
-	return name;
-}
-
-static const char *dtime_err_str(int test, int cnt)
-{
-	static char name[64];
-
-	snprintf(name, sizeof(name), "%s %s errs", test_names[test],
-		 cnt_names[cnt]);
-
-	return name;
-}
-
-static void test_tcp_clear_dtime(struct test_tc_dtime *skel)
-{
-	int i, t = TCP_IP6_CLEAR_DTIME;
-	__u32 *dtimes = skel->bss->dtimes[t];
-	__u32 *errs = skel->bss->errs[t];
-
-	skel->bss->test = t;
-	test_inet_dtime(AF_INET6, SOCK_STREAM, IP6_DST, 0);
-
-	ASSERT_EQ(dtimes[INGRESS_FWDNS_P100], 0,
-		  dtime_cnt_str(t, INGRESS_FWDNS_P100));
-	ASSERT_EQ(dtimes[INGRESS_FWDNS_P101], 0,
-		  dtime_cnt_str(t, INGRESS_FWDNS_P101));
-	ASSERT_GT(dtimes[EGRESS_FWDNS_P100], 0,
-		  dtime_cnt_str(t, EGRESS_FWDNS_P100));
-	ASSERT_EQ(dtimes[EGRESS_FWDNS_P101], 0,
-		  dtime_cnt_str(t, EGRESS_FWDNS_P101));
-	ASSERT_GT(dtimes[EGRESS_ENDHOST], 0,
-		  dtime_cnt_str(t, EGRESS_ENDHOST));
-	ASSERT_GT(dtimes[INGRESS_ENDHOST], 0,
-		  dtime_cnt_str(t, INGRESS_ENDHOST));
-
-	for (i = INGRESS_FWDNS_P100; i < __MAX_CNT; i++)
-		ASSERT_EQ(errs[i], 0, dtime_err_str(t, i));
-}
-
-static void test_tcp_dtime(struct test_tc_dtime *skel, int family, bool bpf_fwd)
-{
-	__u32 *dtimes, *errs;
-	const char *addr;
-	int i, t;
-
-	if (family == AF_INET) {
-		t = bpf_fwd ? TCP_IP4 : TCP_IP4_RT_FWD;
-		addr = IP4_DST;
-	} else {
-		t = bpf_fwd ? TCP_IP6 : TCP_IP6_RT_FWD;
-		addr = IP6_DST;
-	}
-
-	dtimes = skel->bss->dtimes[t];
-	errs = skel->bss->errs[t];
-
-	skel->bss->test = t;
-	test_inet_dtime(family, SOCK_STREAM, addr, 0);
-
-	/* fwdns_prio100 prog does not read delivery_time_type, so
-	 * kernel puts the (rcv) timetamp in __sk_buff->tstamp
-	 */
-	ASSERT_EQ(dtimes[INGRESS_FWDNS_P100], 0,
-		  dtime_cnt_str(t, INGRESS_FWDNS_P100));
-	for (i = INGRESS_FWDNS_P101; i < SET_DTIME; i++)
-		ASSERT_GT(dtimes[i], 0, dtime_cnt_str(t, i));
-
-	for (i = INGRESS_FWDNS_P100; i < __MAX_CNT; i++)
-		ASSERT_EQ(errs[i], 0, dtime_err_str(t, i));
-}
-
-static void test_udp_dtime(struct test_tc_dtime *skel, int family, bool bpf_fwd)
-{
-	__u32 *dtimes, *errs;
-	const char *addr;
-	int i, t;
-
-	if (family == AF_INET) {
-		t = bpf_fwd ? UDP_IP4 : UDP_IP4_RT_FWD;
-		addr = IP4_DST;
-	} else {
-		t = bpf_fwd ? UDP_IP6 : UDP_IP6_RT_FWD;
-		addr = IP6_DST;
-	}
-
-	dtimes = skel->bss->dtimes[t];
-	errs = skel->bss->errs[t];
-
-	skel->bss->test = t;
-	test_inet_dtime(family, SOCK_DGRAM, addr, 0);
-
-	ASSERT_EQ(dtimes[INGRESS_FWDNS_P100], 0,
-		  dtime_cnt_str(t, INGRESS_FWDNS_P100));
-	/* non mono delivery time is not forwarded */
-	ASSERT_EQ(dtimes[INGRESS_FWDNS_P101], 0,
-		  dtime_cnt_str(t, INGRESS_FWDNS_P100));
-	for (i = EGRESS_FWDNS_P100; i < SET_DTIME; i++)
-		ASSERT_GT(dtimes[i], 0, dtime_cnt_str(t, i));
-
-	for (i = INGRESS_FWDNS_P100; i < __MAX_CNT; i++)
-		ASSERT_EQ(errs[i], 0, dtime_err_str(t, i));
-}
-
-static void test_tc_redirect_dtime(struct netns_setup_result *setup_result)
-{
-	struct test_tc_dtime *skel;
-	struct nstoken *nstoken;
-	int err;
-
-	skel = test_tc_dtime__open();
-	if (!ASSERT_OK_PTR(skel, "test_tc_dtime__open"))
-		return;
-
-	skel->rodata->IFINDEX_SRC = setup_result->ifindex_veth_src_fwd;
-	skel->rodata->IFINDEX_DST = setup_result->ifindex_veth_dst_fwd;
-
-	err = test_tc_dtime__load(skel);
-	if (!ASSERT_OK(err, "test_tc_dtime__load"))
-		goto done;
-
-	if (netns_load_dtime_bpf(skel))
-		goto done;
-
-	nstoken = open_netns(NS_FWD);
-	if (!ASSERT_OK_PTR(nstoken, "setns fwd"))
-		goto done;
-	err = set_forwarding(false);
-	close_netns(nstoken);
-	if (!ASSERT_OK(err, "disable forwarding"))
-		goto done;
-
-	test_tcp_clear_dtime(skel);
-
-	test_tcp_dtime(skel, AF_INET, true);
-	test_tcp_dtime(skel, AF_INET6, true);
-	test_udp_dtime(skel, AF_INET, true);
-	test_udp_dtime(skel, AF_INET6, true);
-
-	/* Test the kernel ip[6]_forward path instead
-	 * of bpf_redirect_neigh().
-	 */
-	nstoken = open_netns(NS_FWD);
-	if (!ASSERT_OK_PTR(nstoken, "setns fwd"))
-		goto done;
-	err = set_forwarding(true);
-	close_netns(nstoken);
-	if (!ASSERT_OK(err, "enable forwarding"))
-		goto done;
-
-	test_tcp_dtime(skel, AF_INET, false);
-	test_tcp_dtime(skel, AF_INET6, false);
-	test_udp_dtime(skel, AF_INET, false);
-	test_udp_dtime(skel, AF_INET6, false);
-
-done:
-	test_tc_dtime__destroy(skel);
-}
-
-static void test_tc_redirect_neigh_fib(struct netns_setup_result *setup_result)
-=======
->>>>>>> eb3cdb58
 {
 	struct __kernel_timespec pkt_ts = {};
 	char ctl[CMSG_SPACE(sizeof(pkt_ts))];
@@ -1569,7 +1130,7 @@
 	return NULL;
 }
 
-void serial_test_tc_redirect(void)
+void test_tc_redirect(void)
 {
 	pthread_t test_thread;
 	int err;
