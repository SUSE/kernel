--- conflicted
+++ resolved
@@ -21,24 +21,14 @@
 	  "R1 type=map_value expected=percpu_ptr_" },
 	{ "lock_id_mapval_preserve",
 	  "[0-9]\\+: (bf) r1 = r0                       ;"
-<<<<<<< HEAD
-	  " R0_w=map_value(id=1,off=0,ks=4,vs=8,imm=0)"
-	  " R1_w=map_value(id=1,off=0,ks=4,vs=8,imm=0)\n"
-=======
 	  " R0_w=map_value(id=1,map=array_map,ks=4,vs=8)"
 	  " R1_w=map_value(id=1,map=array_map,ks=4,vs=8)\n"
->>>>>>> 2d5404ca
 	  "[0-9]\\+: (85) call bpf_this_cpu_ptr#154\n"
 	  "R1 type=map_value expected=percpu_ptr_" },
 	{ "lock_id_innermapval_preserve",
 	  "[0-9]\\+: (bf) r1 = r0                      ;"
-<<<<<<< HEAD
-	  " R0=map_value(id=2,off=0,ks=4,vs=8,imm=0)"
-	  " R1_w=map_value(id=2,off=0,ks=4,vs=8,imm=0)\n"
-=======
 	  " R0=map_value(id=2,ks=4,vs=8)"
 	  " R1_w=map_value(id=2,ks=4,vs=8)\n"
->>>>>>> 2d5404ca
 	  "[0-9]\\+: (85) call bpf_this_cpu_ptr#154\n"
 	  "R1 type=map_value expected=percpu_ptr_" },
 	{ "lock_id_mismatch_kptr_kptr", "bpf_spin_unlock of different lock" },
