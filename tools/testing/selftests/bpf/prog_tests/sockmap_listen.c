// SPDX-License-Identifier: GPL-2.0
// Copyright (c) 2020 Cloudflare
/*
 * Test suite for SOCKMAP/SOCKHASH holding listening sockets.
 * Covers:
 *  1. BPF map operations - bpf_map_{update,lookup delete}_elem
 *  2. BPF redirect helpers - bpf_{sk,msg}_redirect_map
 *  3. BPF reuseport helper - bpf_sk_select_reuseport
 */

#include <linux/compiler.h>
#include <errno.h>
#include <error.h>
#include <limits.h>
#include <netinet/in.h>
#include <pthread.h>
#include <stdlib.h>
#include <string.h>
#include <sys/select.h>
#include <unistd.h>
#include <linux/vm_sockets.h>

#include <bpf/bpf.h>
#include <bpf/libbpf.h>

#include "bpf_util.h"
#include "test_progs.h"
#include "test_sockmap_listen.skel.h"

#include "sockmap_helpers.h"

#define NO_FLAGS 0

static void test_insert_invalid(struct test_sockmap_listen *skel __always_unused,
				int family, int sotype, int mapfd)
{
	u32 key = 0;
	u64 value;
	int err;

	value = -1;
	err = bpf_map_update_elem(mapfd, &key, &value, BPF_NOEXIST);
	if (!err || errno != EINVAL)
		FAIL_ERRNO("map_update: expected EINVAL");

	value = INT_MAX;
	err = bpf_map_update_elem(mapfd, &key, &value, BPF_NOEXIST);
	if (!err || errno != EBADF)
		FAIL_ERRNO("map_update: expected EBADF");
}

static void test_insert_opened(struct test_sockmap_listen *skel __always_unused,
			       int family, int sotype, int mapfd)
{
	u32 key = 0;
	u64 value;
	int err, s;

	s = xsocket(family, sotype, 0);
	if (s == -1)
		return;

	errno = 0;
	value = s;
	err = bpf_map_update_elem(mapfd, &key, &value, BPF_NOEXIST);
	if (sotype == SOCK_STREAM) {
		if (!err || errno != EOPNOTSUPP)
			FAIL_ERRNO("map_update: expected EOPNOTSUPP");
	} else if (err)
		FAIL_ERRNO("map_update: expected success");
	xclose(s);
}

static void test_insert_bound(struct test_sockmap_listen *skel __always_unused,
			      int family, int sotype, int mapfd)
{
	struct sockaddr_storage addr;
	socklen_t len = 0;
	u32 key = 0;
	u64 value;
	int err, s;

	init_addr_loopback(family, &addr, &len);

	s = xsocket(family, sotype, 0);
	if (s == -1)
		return;

	err = xbind(s, sockaddr(&addr), len);
	if (err)
		goto close;

	errno = 0;
	value = s;
	err = bpf_map_update_elem(mapfd, &key, &value, BPF_NOEXIST);
	if (!err || errno != EOPNOTSUPP)
		FAIL_ERRNO("map_update: expected EOPNOTSUPP");
close:
	xclose(s);
}

static void test_insert(struct test_sockmap_listen *skel __always_unused,
			int family, int sotype, int mapfd)
{
	u64 value;
	u32 key;
	int s;

	s = socket_loopback(family, sotype);
	if (s < 0)
		return;

	key = 0;
	value = s;
	xbpf_map_update_elem(mapfd, &key, &value, BPF_NOEXIST);
	xclose(s);
}

static void test_delete_after_insert(struct test_sockmap_listen *skel __always_unused,
				     int family, int sotype, int mapfd)
{
	u64 value;
	u32 key;
	int s;

	s = socket_loopback(family, sotype);
	if (s < 0)
		return;

	key = 0;
	value = s;
	xbpf_map_update_elem(mapfd, &key, &value, BPF_NOEXIST);
	xbpf_map_delete_elem(mapfd, &key);
	xclose(s);
}

static void test_delete_after_close(struct test_sockmap_listen *skel __always_unused,
				    int family, int sotype, int mapfd)
{
	int err, s;
	u64 value;
	u32 key;

	s = socket_loopback(family, sotype);
	if (s < 0)
		return;

	key = 0;
	value = s;
	xbpf_map_update_elem(mapfd, &key, &value, BPF_NOEXIST);

	xclose(s);

	errno = 0;
	err = bpf_map_delete_elem(mapfd, &key);
	if (!err || (errno != EINVAL && errno != ENOENT))
		/* SOCKMAP and SOCKHASH return different error codes */
		FAIL_ERRNO("map_delete: expected EINVAL/EINVAL");
}

static void test_lookup_after_insert(struct test_sockmap_listen *skel __always_unused,
				     int family, int sotype, int mapfd)
{
	u64 cookie, value;
	socklen_t len;
	u32 key;
	int s;

	s = socket_loopback(family, sotype);
	if (s < 0)
		return;

	key = 0;
	value = s;
	xbpf_map_update_elem(mapfd, &key, &value, BPF_NOEXIST);

	len = sizeof(cookie);
	xgetsockopt(s, SOL_SOCKET, SO_COOKIE, &cookie, &len);

	xbpf_map_lookup_elem(mapfd, &key, &value);

	if (value != cookie) {
		FAIL("map_lookup: have %#llx, want %#llx",
		     (unsigned long long)value, (unsigned long long)cookie);
	}

	xclose(s);
}

static void test_lookup_after_delete(struct test_sockmap_listen *skel __always_unused,
				     int family, int sotype, int mapfd)
{
	int err, s;
	u64 value;
	u32 key;

	s = socket_loopback(family, sotype);
	if (s < 0)
		return;

	key = 0;
	value = s;
	xbpf_map_update_elem(mapfd, &key, &value, BPF_NOEXIST);
	xbpf_map_delete_elem(mapfd, &key);

	errno = 0;
	err = bpf_map_lookup_elem(mapfd, &key, &value);
	if (!err || errno != ENOENT)
		FAIL_ERRNO("map_lookup: expected ENOENT");

	xclose(s);
}

static void test_lookup_32_bit_value(struct test_sockmap_listen *skel __always_unused,
				     int family, int sotype, int mapfd)
{
	u32 key, value32;
	int err, s;

	s = socket_loopback(family, sotype);
	if (s < 0)
		return;

	mapfd = bpf_map_create(BPF_MAP_TYPE_SOCKMAP, NULL, sizeof(key),
			       sizeof(value32), 1, NULL);
	if (mapfd < 0) {
		FAIL_ERRNO("map_create");
		goto close;
	}

	key = 0;
	value32 = s;
	xbpf_map_update_elem(mapfd, &key, &value32, BPF_NOEXIST);

	errno = 0;
	err = bpf_map_lookup_elem(mapfd, &key, &value32);
	if (!err || errno != ENOSPC)
		FAIL_ERRNO("map_lookup: expected ENOSPC");

	xclose(mapfd);
close:
	xclose(s);
}

static void test_update_existing(struct test_sockmap_listen *skel __always_unused,
				 int family, int sotype, int mapfd)
{
	int s1, s2;
	u64 value;
	u32 key;

	s1 = socket_loopback(family, sotype);
	if (s1 < 0)
		return;

	s2 = socket_loopback(family, sotype);
	if (s2 < 0)
		goto close_s1;

	key = 0;
	value = s1;
	xbpf_map_update_elem(mapfd, &key, &value, BPF_NOEXIST);

	value = s2;
	xbpf_map_update_elem(mapfd, &key, &value, BPF_EXIST);
	xclose(s2);
close_s1:
	xclose(s1);
}

/* Exercise the code path where we destroy child sockets that never
 * got accept()'ed, aka orphans, when parent socket gets closed.
 */
static void do_destroy_orphan_child(int family, int sotype, int mapfd)
{
	struct sockaddr_storage addr;
	socklen_t len;
	int err, s, c;
	u64 value;
	u32 key;

	s = socket_loopback(family, sotype);
	if (s < 0)
		return;

	len = sizeof(addr);
	err = xgetsockname(s, sockaddr(&addr), &len);
	if (err)
		goto close_srv;

	key = 0;
	value = s;
	xbpf_map_update_elem(mapfd, &key, &value, BPF_NOEXIST);

	c = xsocket(family, sotype, 0);
	if (c == -1)
		goto close_srv;

	xconnect(c, sockaddr(&addr), len);
	xclose(c);
close_srv:
	xclose(s);
}

static void test_destroy_orphan_child(struct test_sockmap_listen *skel,
				      int family, int sotype, int mapfd)
{
	int msg_verdict = bpf_program__fd(skel->progs.prog_msg_verdict);
	int skb_verdict = bpf_program__fd(skel->progs.prog_skb_verdict);
	const struct test {
		int progfd;
		enum bpf_attach_type atype;
	} tests[] = {
		{ -1, -1 },
		{ msg_verdict, BPF_SK_MSG_VERDICT },
		{ skb_verdict, BPF_SK_SKB_VERDICT },
	};
	const struct test *t;

	for (t = tests; t < tests + ARRAY_SIZE(tests); t++) {
		if (t->progfd != -1 &&
		    xbpf_prog_attach(t->progfd, mapfd, t->atype, 0) != 0)
			return;

		do_destroy_orphan_child(family, sotype, mapfd);

		if (t->progfd != -1)
			xbpf_prog_detach2(t->progfd, mapfd, t->atype);
	}
}

/* Perform a passive open after removing listening socket from SOCKMAP
 * to ensure that callbacks get restored properly.
 */
static void test_clone_after_delete(struct test_sockmap_listen *skel __always_unused,
				    int family, int sotype, int mapfd)
{
	struct sockaddr_storage addr;
	socklen_t len;
	int err, s, c;
	u64 value;
	u32 key;

	s = socket_loopback(family, sotype);
	if (s < 0)
		return;

	len = sizeof(addr);
	err = xgetsockname(s, sockaddr(&addr), &len);
	if (err)
		goto close_srv;

	key = 0;
	value = s;
	xbpf_map_update_elem(mapfd, &key, &value, BPF_NOEXIST);
	xbpf_map_delete_elem(mapfd, &key);

	c = xsocket(family, sotype, 0);
	if (c < 0)
		goto close_srv;

	xconnect(c, sockaddr(&addr), len);
	xclose(c);
close_srv:
	xclose(s);
}

/* Check that child socket that got created while parent was in a
 * SOCKMAP, but got accept()'ed only after the parent has been removed
 * from SOCKMAP, gets cloned without parent psock state or callbacks.
 */
static void test_accept_after_delete(struct test_sockmap_listen *skel __always_unused,
				     int family, int sotype, int mapfd)
{
	struct sockaddr_storage addr;
	const u32 zero = 0;
	int err, s, c, p;
	socklen_t len;
	u64 value;

	s = socket_loopback(family, sotype | SOCK_NONBLOCK);
	if (s == -1)
		return;

	len = sizeof(addr);
	err = xgetsockname(s, sockaddr(&addr), &len);
	if (err)
		goto close_srv;

	value = s;
	err = xbpf_map_update_elem(mapfd, &zero, &value, BPF_NOEXIST);
	if (err)
		goto close_srv;

	c = xsocket(family, sotype, 0);
	if (c == -1)
		goto close_srv;

	/* Create child while parent is in sockmap */
	err = xconnect(c, sockaddr(&addr), len);
	if (err)
		goto close_cli;

	/* Remove parent from sockmap */
	err = xbpf_map_delete_elem(mapfd, &zero);
	if (err)
		goto close_cli;

	p = xaccept_nonblock(s, NULL, NULL);
	if (p == -1)
		goto close_cli;

	/* Check that child sk_user_data is not set */
	value = p;
	xbpf_map_update_elem(mapfd, &zero, &value, BPF_NOEXIST);

	xclose(p);
close_cli:
	xclose(c);
close_srv:
	xclose(s);
}

/* Check that child socket that got created and accepted while parent
 * was in a SOCKMAP is cloned without parent psock state or callbacks.
 */
static void test_accept_before_delete(struct test_sockmap_listen *skel __always_unused,
				      int family, int sotype, int mapfd)
{
	struct sockaddr_storage addr;
	const u32 zero = 0, one = 1;
	int err, s, c, p;
	socklen_t len;
	u64 value;

	s = socket_loopback(family, sotype | SOCK_NONBLOCK);
	if (s == -1)
		return;

	len = sizeof(addr);
	err = xgetsockname(s, sockaddr(&addr), &len);
	if (err)
		goto close_srv;

	value = s;
	err = xbpf_map_update_elem(mapfd, &zero, &value, BPF_NOEXIST);
	if (err)
		goto close_srv;

	c = xsocket(family, sotype, 0);
	if (c == -1)
		goto close_srv;

	/* Create & accept child while parent is in sockmap */
	err = xconnect(c, sockaddr(&addr), len);
	if (err)
		goto close_cli;

	p = xaccept_nonblock(s, NULL, NULL);
	if (p == -1)
		goto close_cli;

	/* Check that child sk_user_data is not set */
	value = p;
	xbpf_map_update_elem(mapfd, &one, &value, BPF_NOEXIST);

	xclose(p);
close_cli:
	xclose(c);
close_srv:
	xclose(s);
}

struct connect_accept_ctx {
	int sockfd;
	unsigned int done;
	unsigned int nr_iter;
};

static bool is_thread_done(struct connect_accept_ctx *ctx)
{
	return READ_ONCE(ctx->done);
}

static void *connect_accept_thread(void *arg)
{
	struct connect_accept_ctx *ctx = arg;
	struct sockaddr_storage addr;
	int family, socktype;
	socklen_t len;
	int err, i, s;

	s = ctx->sockfd;

	len = sizeof(addr);
	err = xgetsockname(s, sockaddr(&addr), &len);
	if (err)
		goto done;

	len = sizeof(family);
	err = xgetsockopt(s, SOL_SOCKET, SO_DOMAIN, &family, &len);
	if (err)
		goto done;

	len = sizeof(socktype);
	err = xgetsockopt(s, SOL_SOCKET, SO_TYPE, &socktype, &len);
	if (err)
		goto done;

	for (i = 0; i < ctx->nr_iter; i++) {
		int c, p;

		c = xsocket(family, socktype, 0);
		if (c < 0)
			break;

		err = xconnect(c, (struct sockaddr *)&addr, sizeof(addr));
		if (err) {
			xclose(c);
			break;
		}

		p = xaccept_nonblock(s, NULL, NULL);
		if (p < 0) {
			xclose(c);
			break;
		}

		xclose(p);
		xclose(c);
	}
done:
	WRITE_ONCE(ctx->done, 1);
	return NULL;
}

static void test_syn_recv_insert_delete(struct test_sockmap_listen *skel __always_unused,
					int family, int sotype, int mapfd)
{
	struct connect_accept_ctx ctx = { 0 };
	struct sockaddr_storage addr;
	socklen_t len;
	u32 zero = 0;
	pthread_t t;
	int err, s;
	u64 value;

	s = socket_loopback(family, sotype | SOCK_NONBLOCK);
	if (s < 0)
		return;

	len = sizeof(addr);
	err = xgetsockname(s, sockaddr(&addr), &len);
	if (err)
		goto close;

	ctx.sockfd = s;
	ctx.nr_iter = 1000;

	err = xpthread_create(&t, NULL, connect_accept_thread, &ctx);
	if (err)
		goto close;

	value = s;
	while (!is_thread_done(&ctx)) {
		err = xbpf_map_update_elem(mapfd, &zero, &value, BPF_NOEXIST);
		if (err)
			break;

		err = xbpf_map_delete_elem(mapfd, &zero);
		if (err)
			break;
	}

	xpthread_join(t, NULL);
close:
	xclose(s);
}

static void *listen_thread(void *arg)
{
	struct sockaddr unspec = { AF_UNSPEC };
	struct connect_accept_ctx *ctx = arg;
	int err, i, s;

	s = ctx->sockfd;

	for (i = 0; i < ctx->nr_iter; i++) {
		err = xlisten(s, 1);
		if (err)
			break;
		err = xconnect(s, &unspec, sizeof(unspec));
		if (err)
			break;
	}

	WRITE_ONCE(ctx->done, 1);
	return NULL;
}

static void test_race_insert_listen(struct test_sockmap_listen *skel __always_unused,
				    int family, int socktype, int mapfd)
{
	struct connect_accept_ctx ctx = { 0 };
	const u32 zero = 0;
	const int one = 1;
	pthread_t t;
	int err, s;
	u64 value;

	s = xsocket(family, socktype, 0);
	if (s < 0)
		return;

	err = xsetsockopt(s, SOL_SOCKET, SO_REUSEADDR, &one, sizeof(one));
	if (err)
		goto close;

	ctx.sockfd = s;
	ctx.nr_iter = 10000;

	err = pthread_create(&t, NULL, listen_thread, &ctx);
	if (err)
		goto close;

	value = s;
	while (!is_thread_done(&ctx)) {
		err = bpf_map_update_elem(mapfd, &zero, &value, BPF_NOEXIST);
		/* Expecting EOPNOTSUPP before listen() */
		if (err && errno != EOPNOTSUPP) {
			FAIL_ERRNO("map_update");
			break;
		}

		err = bpf_map_delete_elem(mapfd, &zero);
		/* Expecting no entry after unhash on connect(AF_UNSPEC) */
		if (err && errno != EINVAL && errno != ENOENT) {
			FAIL_ERRNO("map_delete");
			break;
		}
	}

	xpthread_join(t, NULL);
close:
	xclose(s);
}

static void zero_verdict_count(int mapfd)
{
	unsigned int zero = 0;
	int key;

	key = SK_DROP;
	xbpf_map_update_elem(mapfd, &key, &zero, BPF_ANY);
	key = SK_PASS;
	xbpf_map_update_elem(mapfd, &key, &zero, BPF_ANY);
}

enum redir_mode {
	REDIR_INGRESS,
	REDIR_EGRESS,
};

static const char *redir_mode_str(enum redir_mode mode)
{
	switch (mode) {
	case REDIR_INGRESS:
		return "ingress";
	case REDIR_EGRESS:
		return "egress";
	default:
		return "unknown";
	}
}

static void redir_to_connected(int family, int sotype, int sock_mapfd,
			       int verd_mapfd, enum redir_mode mode)
{
	const char *log_prefix = redir_mode_str(mode);
	int c0, c1, p0, p1;
	unsigned int pass;
	int err, n;
	u32 key;
	char b;

	zero_verdict_count(verd_mapfd);

	err = create_socket_pairs(family, sotype | SOCK_NONBLOCK, &c0, &c1,
				  &p0, &p1);
	if (err)
		return;

	err = add_to_sockmap(sock_mapfd, p0, p1);
	if (err)
		goto close;

	n = write(mode == REDIR_INGRESS ? c1 : p1, "a", 1);
	if (n < 0)
		FAIL_ERRNO("%s: write", log_prefix);
	if (n == 0)
		FAIL("%s: incomplete write", log_prefix);
	if (n < 1)
		goto close;

	key = SK_PASS;
	err = xbpf_map_lookup_elem(verd_mapfd, &key, &pass);
	if (err)
		goto close;
	if (pass != 1)
		FAIL("%s: want pass count 1, have %d", log_prefix, pass);
	n = recv_timeout(c0, &b, 1, 0, IO_TIMEOUT_SEC);
	if (n < 0)
		FAIL_ERRNO("%s: recv_timeout", log_prefix);
	if (n == 0)
		FAIL("%s: incomplete recv", log_prefix);

close:
	xclose(p1);
	xclose(c1);
	xclose(p0);
	xclose(c0);
}

static void test_skb_redir_to_connected(struct test_sockmap_listen *skel,
					struct bpf_map *inner_map, int family,
					int sotype)
{
	int verdict = bpf_program__fd(skel->progs.prog_stream_verdict);
	int parser = bpf_program__fd(skel->progs.prog_stream_parser);
	int verdict_map = bpf_map__fd(skel->maps.verdict_map);
	int sock_map = bpf_map__fd(inner_map);
	int err;

	err = xbpf_prog_attach(parser, sock_map, BPF_SK_SKB_STREAM_PARSER, 0);
	if (err)
		return;
	err = xbpf_prog_attach(verdict, sock_map, BPF_SK_SKB_STREAM_VERDICT, 0);
	if (err)
		goto detach;

	redir_to_connected(family, sotype, sock_map, verdict_map,
			   REDIR_INGRESS);

	xbpf_prog_detach2(verdict, sock_map, BPF_SK_SKB_STREAM_VERDICT);
detach:
	xbpf_prog_detach2(parser, sock_map, BPF_SK_SKB_STREAM_PARSER);
}

static void test_msg_redir_to_connected(struct test_sockmap_listen *skel,
					struct bpf_map *inner_map, int family,
					int sotype)
{
	int verdict = bpf_program__fd(skel->progs.prog_msg_verdict);
	int verdict_map = bpf_map__fd(skel->maps.verdict_map);
	int sock_map = bpf_map__fd(inner_map);
	int err;

	err = xbpf_prog_attach(verdict, sock_map, BPF_SK_MSG_VERDICT, 0);
	if (err)
		return;

	redir_to_connected(family, sotype, sock_map, verdict_map, REDIR_EGRESS);

	xbpf_prog_detach2(verdict, sock_map, BPF_SK_MSG_VERDICT);
}

static void test_msg_redir_to_connected_with_link(struct test_sockmap_listen *skel,
						  struct bpf_map *inner_map, int family,
						  int sotype)
{
	int prog_msg_verdict = bpf_program__fd(skel->progs.prog_msg_verdict);
	int verdict_map = bpf_map__fd(skel->maps.verdict_map);
	int sock_map = bpf_map__fd(inner_map);
	int link_fd;

	link_fd = bpf_link_create(prog_msg_verdict, sock_map, BPF_SK_MSG_VERDICT, NULL);
	if (!ASSERT_GE(link_fd, 0, "bpf_link_create"))
		return;

	redir_to_connected(family, sotype, sock_map, verdict_map, REDIR_EGRESS);

	close(link_fd);
}

static void redir_to_listening(int family, int sotype, int sock_mapfd,
			       int verd_mapfd, enum redir_mode mode)
{
	const char *log_prefix = redir_mode_str(mode);
	struct sockaddr_storage addr;
	int s, c, p, err, n;
	unsigned int drop;
	socklen_t len;
	u32 key;

	zero_verdict_count(verd_mapfd);

	s = socket_loopback(family, sotype | SOCK_NONBLOCK);
	if (s < 0)
		return;

	len = sizeof(addr);
	err = xgetsockname(s, sockaddr(&addr), &len);
	if (err)
		goto close_srv;

	c = xsocket(family, sotype, 0);
	if (c < 0)
		goto close_srv;
	err = xconnect(c, sockaddr(&addr), len);
	if (err)
		goto close_cli;

	p = xaccept_nonblock(s, NULL, NULL);
	if (p < 0)
		goto close_cli;

	err = add_to_sockmap(sock_mapfd, s, p);
	if (err)
		goto close_peer;

	n = write(mode == REDIR_INGRESS ? c : p, "a", 1);
	if (n < 0 && errno != EACCES)
		FAIL_ERRNO("%s: write", log_prefix);
	if (n == 0)
		FAIL("%s: incomplete write", log_prefix);
	if (n < 1)
		goto close_peer;

	key = SK_DROP;
	err = xbpf_map_lookup_elem(verd_mapfd, &key, &drop);
	if (err)
		goto close_peer;
	if (drop != 1)
		FAIL("%s: want drop count 1, have %d", log_prefix, drop);

close_peer:
	xclose(p);
close_cli:
	xclose(c);
close_srv:
	xclose(s);
}

static void test_skb_redir_to_listening(struct test_sockmap_listen *skel,
					struct bpf_map *inner_map, int family,
					int sotype)
{
	int verdict = bpf_program__fd(skel->progs.prog_stream_verdict);
	int parser = bpf_program__fd(skel->progs.prog_stream_parser);
	int verdict_map = bpf_map__fd(skel->maps.verdict_map);
	int sock_map = bpf_map__fd(inner_map);
	int err;

	err = xbpf_prog_attach(parser, sock_map, BPF_SK_SKB_STREAM_PARSER, 0);
	if (err)
		return;
	err = xbpf_prog_attach(verdict, sock_map, BPF_SK_SKB_STREAM_VERDICT, 0);
	if (err)
		goto detach;

	redir_to_listening(family, sotype, sock_map, verdict_map,
			   REDIR_INGRESS);

	xbpf_prog_detach2(verdict, sock_map, BPF_SK_SKB_STREAM_VERDICT);
detach:
	xbpf_prog_detach2(parser, sock_map, BPF_SK_SKB_STREAM_PARSER);
}

static void test_msg_redir_to_listening(struct test_sockmap_listen *skel,
					struct bpf_map *inner_map, int family,
					int sotype)
{
	int verdict = bpf_program__fd(skel->progs.prog_msg_verdict);
	int verdict_map = bpf_map__fd(skel->maps.verdict_map);
	int sock_map = bpf_map__fd(inner_map);
	int err;

	err = xbpf_prog_attach(verdict, sock_map, BPF_SK_MSG_VERDICT, 0);
	if (err)
		return;

	redir_to_listening(family, sotype, sock_map, verdict_map, REDIR_EGRESS);

	xbpf_prog_detach2(verdict, sock_map, BPF_SK_MSG_VERDICT);
}

<<<<<<< HEAD
static void redir_partial(int family, int sotype, int sock_map, int parser_map)
{
	int s, c0, c1, p0, p1;
=======
static void test_msg_redir_to_listening_with_link(struct test_sockmap_listen *skel,
						  struct bpf_map *inner_map, int family,
						  int sotype)
{
	struct bpf_program *verdict = skel->progs.prog_msg_verdict;
	int verdict_map = bpf_map__fd(skel->maps.verdict_map);
	int sock_map = bpf_map__fd(inner_map);
	struct bpf_link *link;

	link = bpf_program__attach_sockmap(verdict, sock_map);
	if (!ASSERT_OK_PTR(link, "bpf_program__attach_sockmap"))
		return;

	redir_to_listening(family, sotype, sock_map, verdict_map, REDIR_EGRESS);

	bpf_link__detach(link);
}

static void redir_partial(int family, int sotype, int sock_map, int parser_map)
{
	int c0 = -1, c1 = -1, p0 = -1, p1 = -1;
>>>>>>> 2d5404ca
	int err, n, key, value;
	char buf[] = "abc";

	key = 0;
	value = sizeof(buf) - 1;
	err = xbpf_map_update_elem(parser_map, &key, &value, 0);
	if (err)
		return;

<<<<<<< HEAD
	s = socket_loopback(family, sotype | SOCK_NONBLOCK);
	if (s < 0)
		goto clean_parser_map;

	err = create_socket_pairs(s, family, sotype, &c0, &c1, &p0, &p1);
	if (err)
		goto close_srv;
=======
	err = create_socket_pairs(family, sotype | SOCK_NONBLOCK, &c0, &c1,
				  &p0, &p1);
	if (err)
		goto clean_parser_map;
>>>>>>> 2d5404ca

	err = add_to_sockmap(sock_map, p0, p1);
	if (err)
		goto close;

	n = xsend(c1, buf, sizeof(buf), 0);
	if (n < sizeof(buf))
		FAIL("incomplete write");

	n = xrecv_nonblock(c0, buf, sizeof(buf), 0);
	if (n != sizeof(buf) - 1)
		FAIL("expect %zu, received %d", sizeof(buf) - 1, n);

close:
	xclose(c0);
	xclose(p0);
	xclose(c1);
	xclose(p1);
<<<<<<< HEAD
close_srv:
	xclose(s);
=======
>>>>>>> 2d5404ca

clean_parser_map:
	key = 0;
	value = 0;
	xbpf_map_update_elem(parser_map, &key, &value, 0);
}

static void test_skb_redir_partial(struct test_sockmap_listen *skel,
				   struct bpf_map *inner_map, int family,
				   int sotype)
{
	int verdict = bpf_program__fd(skel->progs.prog_stream_verdict);
	int parser = bpf_program__fd(skel->progs.prog_stream_parser);
	int parser_map = bpf_map__fd(skel->maps.parser_map);
	int sock_map = bpf_map__fd(inner_map);
	int err;

	err = xbpf_prog_attach(parser, sock_map, BPF_SK_SKB_STREAM_PARSER, 0);
	if (err)
		return;

	err = xbpf_prog_attach(verdict, sock_map, BPF_SK_SKB_STREAM_VERDICT, 0);
	if (err)
		goto detach;

	redir_partial(family, sotype, sock_map, parser_map);

	xbpf_prog_detach2(verdict, sock_map, BPF_SK_SKB_STREAM_VERDICT);
detach:
	xbpf_prog_detach2(parser, sock_map, BPF_SK_SKB_STREAM_PARSER);
}

static void test_reuseport_select_listening(int family, int sotype,
					    int sock_map, int verd_map,
					    int reuseport_prog)
{
	struct sockaddr_storage addr;
	unsigned int pass;
	int s, c, err;
	socklen_t len;
	u64 value;
	u32 key;

	zero_verdict_count(verd_map);

	s = socket_loopback_reuseport(family, sotype | SOCK_NONBLOCK,
				      reuseport_prog);
	if (s < 0)
		return;

	len = sizeof(addr);
	err = xgetsockname(s, sockaddr(&addr), &len);
	if (err)
		goto close_srv;

	key = 0;
	value = s;
	err = xbpf_map_update_elem(sock_map, &key, &value, BPF_NOEXIST);
	if (err)
		goto close_srv;

	c = xsocket(family, sotype, 0);
	if (c < 0)
		goto close_srv;
	err = xconnect(c, sockaddr(&addr), len);
	if (err)
		goto close_cli;

	if (sotype == SOCK_STREAM) {
		int p;

		p = xaccept_nonblock(s, NULL, NULL);
		if (p < 0)
			goto close_cli;
		xclose(p);
	} else {
		char b = 'a';
		ssize_t n;

		n = xsend(c, &b, sizeof(b), 0);
		if (n == -1)
			goto close_cli;

		n = xrecv_nonblock(s, &b, sizeof(b), 0);
		if (n == -1)
			goto close_cli;
	}

	key = SK_PASS;
	err = xbpf_map_lookup_elem(verd_map, &key, &pass);
	if (err)
		goto close_cli;
	if (pass != 1)
		FAIL("want pass count 1, have %d", pass);

close_cli:
	xclose(c);
close_srv:
	xclose(s);
}

static void test_reuseport_select_connected(int family, int sotype,
					    int sock_map, int verd_map,
					    int reuseport_prog)
{
	struct sockaddr_storage addr;
	int s, c0, c1, p0, err;
	unsigned int drop;
	socklen_t len;
	u64 value;
	u32 key;

	zero_verdict_count(verd_map);

	s = socket_loopback_reuseport(family, sotype, reuseport_prog);
	if (s < 0)
		return;

	/* Populate sock_map[0] to avoid ENOENT on first connection */
	key = 0;
	value = s;
	err = xbpf_map_update_elem(sock_map, &key, &value, BPF_NOEXIST);
	if (err)
		goto close_srv;

	len = sizeof(addr);
	err = xgetsockname(s, sockaddr(&addr), &len);
	if (err)
		goto close_srv;

	c0 = xsocket(family, sotype, 0);
	if (c0 < 0)
		goto close_srv;

	err = xconnect(c0, sockaddr(&addr), len);
	if (err)
		goto close_cli0;

	if (sotype == SOCK_STREAM) {
		p0 = xaccept_nonblock(s, NULL, NULL);
		if (p0 < 0)
			goto close_cli0;
	} else {
		p0 = xsocket(family, sotype, 0);
		if (p0 < 0)
			goto close_cli0;

		len = sizeof(addr);
		err = xgetsockname(c0, sockaddr(&addr), &len);
		if (err)
			goto close_cli0;

		err = xconnect(p0, sockaddr(&addr), len);
		if (err)
			goto close_cli0;
	}

	/* Update sock_map[0] to redirect to a connected socket */
	key = 0;
	value = p0;
	err = xbpf_map_update_elem(sock_map, &key, &value, BPF_EXIST);
	if (err)
		goto close_peer0;

	c1 = xsocket(family, sotype, 0);
	if (c1 < 0)
		goto close_peer0;

	len = sizeof(addr);
	err = xgetsockname(s, sockaddr(&addr), &len);
	if (err)
		goto close_srv;

	errno = 0;
	err = connect(c1, sockaddr(&addr), len);
	if (sotype == SOCK_DGRAM) {
		char b = 'a';
		ssize_t n;

		n = xsend(c1, &b, sizeof(b), 0);
		if (n == -1)
			goto close_cli1;

		n = recv_timeout(c1, &b, sizeof(b), 0, IO_TIMEOUT_SEC);
		err = n == -1;
	}
	if (!err || errno != ECONNREFUSED)
		FAIL_ERRNO("connect: expected ECONNREFUSED");

	key = SK_DROP;
	err = xbpf_map_lookup_elem(verd_map, &key, &drop);
	if (err)
		goto close_cli1;
	if (drop != 1)
		FAIL("want drop count 1, have %d", drop);

close_cli1:
	xclose(c1);
close_peer0:
	xclose(p0);
close_cli0:
	xclose(c0);
close_srv:
	xclose(s);
}

/* Check that redirecting across reuseport groups is not allowed. */
static void test_reuseport_mixed_groups(int family, int sotype, int sock_map,
					int verd_map, int reuseport_prog)
{
	struct sockaddr_storage addr;
	int s1, s2, c, err;
	unsigned int drop;
	socklen_t len;
	u32 key;

	zero_verdict_count(verd_map);

	/* Create two listeners, each in its own reuseport group */
	s1 = socket_loopback_reuseport(family, sotype, reuseport_prog);
	if (s1 < 0)
		return;

	s2 = socket_loopback_reuseport(family, sotype, reuseport_prog);
	if (s2 < 0)
		goto close_srv1;

	err = add_to_sockmap(sock_map, s1, s2);
	if (err)
		goto close_srv2;

	/* Connect to s2, reuseport BPF selects s1 via sock_map[0] */
	len = sizeof(addr);
	err = xgetsockname(s2, sockaddr(&addr), &len);
	if (err)
		goto close_srv2;

	c = xsocket(family, sotype, 0);
	if (c < 0)
		goto close_srv2;

	err = connect(c, sockaddr(&addr), len);
	if (sotype == SOCK_DGRAM) {
		char b = 'a';
		ssize_t n;

		n = xsend(c, &b, sizeof(b), 0);
		if (n == -1)
			goto close_cli;

		n = recv_timeout(c, &b, sizeof(b), 0, IO_TIMEOUT_SEC);
		err = n == -1;
	}
	if (!err || errno != ECONNREFUSED) {
		FAIL_ERRNO("connect: expected ECONNREFUSED");
		goto close_cli;
	}

	/* Expect drop, can't redirect outside of reuseport group */
	key = SK_DROP;
	err = xbpf_map_lookup_elem(verd_map, &key, &drop);
	if (err)
		goto close_cli;
	if (drop != 1)
		FAIL("want drop count 1, have %d", drop);

close_cli:
	xclose(c);
close_srv2:
	xclose(s2);
close_srv1:
	xclose(s1);
}

#define TEST(fn, ...)                                                          \
	{                                                                      \
		fn, #fn, __VA_ARGS__                                           \
	}

static void test_ops_cleanup(const struct bpf_map *map)
{
	int err, mapfd;
	u32 key;

	mapfd = bpf_map__fd(map);

	for (key = 0; key < bpf_map__max_entries(map); key++) {
		err = bpf_map_delete_elem(mapfd, &key);
		if (err && errno != EINVAL && errno != ENOENT)
			FAIL_ERRNO("map_delete: expected EINVAL/ENOENT");
	}
}

static const char *family_str(sa_family_t family)
{
	switch (family) {
	case AF_INET:
		return "IPv4";
	case AF_INET6:
		return "IPv6";
	case AF_UNIX:
		return "Unix";
	case AF_VSOCK:
		return "VSOCK";
	default:
		return "unknown";
	}
}

static const char *map_type_str(const struct bpf_map *map)
{
	int type;

	if (!map)
		return "invalid";
	type = bpf_map__type(map);

	switch (type) {
	case BPF_MAP_TYPE_SOCKMAP:
		return "sockmap";
	case BPF_MAP_TYPE_SOCKHASH:
		return "sockhash";
	default:
		return "unknown";
	}
}

static const char *sotype_str(int sotype)
{
	switch (sotype) {
	case SOCK_DGRAM:
		return "UDP";
	case SOCK_STREAM:
		return "TCP";
	default:
		return "unknown";
	}
}

static void test_ops(struct test_sockmap_listen *skel, struct bpf_map *map,
		     int family, int sotype)
{
	const struct op_test {
		void (*fn)(struct test_sockmap_listen *skel,
			   int family, int sotype, int mapfd);
		const char *name;
		int sotype;
	} tests[] = {
		/* insert */
		TEST(test_insert_invalid),
		TEST(test_insert_opened),
		TEST(test_insert_bound, SOCK_STREAM),
		TEST(test_insert),
		/* delete */
		TEST(test_delete_after_insert),
		TEST(test_delete_after_close),
		/* lookup */
		TEST(test_lookup_after_insert),
		TEST(test_lookup_after_delete),
		TEST(test_lookup_32_bit_value),
		/* update */
		TEST(test_update_existing),
		/* races with insert/delete */
		TEST(test_destroy_orphan_child, SOCK_STREAM),
		TEST(test_syn_recv_insert_delete, SOCK_STREAM),
		TEST(test_race_insert_listen, SOCK_STREAM),
		/* child clone */
		TEST(test_clone_after_delete, SOCK_STREAM),
		TEST(test_accept_after_delete, SOCK_STREAM),
		TEST(test_accept_before_delete, SOCK_STREAM),
	};
	const char *family_name, *map_name, *sotype_name;
	const struct op_test *t;
	char s[MAX_TEST_NAME];
	int map_fd;

	family_name = family_str(family);
	map_name = map_type_str(map);
	sotype_name = sotype_str(sotype);
	map_fd = bpf_map__fd(map);

	for (t = tests; t < tests + ARRAY_SIZE(tests); t++) {
		snprintf(s, sizeof(s), "%s %s %s %s", map_name, family_name,
			 sotype_name, t->name);

		if (t->sotype != 0 && t->sotype != sotype)
			continue;

		if (!test__start_subtest(s))
			continue;

		t->fn(skel, family, sotype, map_fd);
		test_ops_cleanup(map);
	}
}

static void test_redir(struct test_sockmap_listen *skel, struct bpf_map *map,
		       int family, int sotype)
{
	const struct redir_test {
		void (*fn)(struct test_sockmap_listen *skel,
			   struct bpf_map *map, int family, int sotype);
		const char *name;
	} tests[] = {
		TEST(test_skb_redir_to_connected),
		TEST(test_skb_redir_to_listening),
		TEST(test_skb_redir_partial),
		TEST(test_msg_redir_to_connected),
		TEST(test_msg_redir_to_connected_with_link),
		TEST(test_msg_redir_to_listening),
		TEST(test_msg_redir_to_listening_with_link),
	};
	const char *family_name, *map_name;
	const struct redir_test *t;
	char s[MAX_TEST_NAME];

	family_name = family_str(family);
	map_name = map_type_str(map);

	for (t = tests; t < tests + ARRAY_SIZE(tests); t++) {
		snprintf(s, sizeof(s), "%s %s %s", map_name, family_name,
			 t->name);

		if (!test__start_subtest(s))
			continue;

		t->fn(skel, map, family, sotype);
	}
}

static void pairs_redir_to_connected(int cli0, int peer0, int cli1, int peer1,
				     int sock_mapfd, int nop_mapfd,
				     int verd_mapfd, enum redir_mode mode,
				     int send_flags)
{
	const char *log_prefix = redir_mode_str(mode);
	unsigned int pass;
	int err, n;
	u32 key;
	char b;

	zero_verdict_count(verd_mapfd);

	err = add_to_sockmap(sock_mapfd, peer0, peer1);
	if (err)
		return;

	if (nop_mapfd >= 0) {
		err = add_to_sockmap(nop_mapfd, cli0, cli1);
		if (err)
			return;
	}

	/* Last byte is OOB data when send_flags has MSG_OOB bit set */
	n = xsend(cli1, "ab", 2, send_flags);
	if (n >= 0 && n < 2)
		FAIL("%s: incomplete send", log_prefix);
	if (n < 2)
		return;

	key = SK_PASS;
	err = xbpf_map_lookup_elem(verd_mapfd, &key, &pass);
	if (err)
		return;
	if (pass != 1)
		FAIL("%s: want pass count 1, have %d", log_prefix, pass);

	n = recv_timeout(mode == REDIR_INGRESS ? peer0 : cli0, &b, 1, 0, IO_TIMEOUT_SEC);
	if (n < 0)
		FAIL_ERRNO("%s: recv_timeout", log_prefix);
	if (n == 0)
		FAIL("%s: incomplete recv", log_prefix);

	if (send_flags & MSG_OOB) {
		/* Check that we can't read OOB while in sockmap */
		errno = 0;
		n = recv(peer1, &b, 1, MSG_OOB | MSG_DONTWAIT);
		if (n != -1 || errno != EOPNOTSUPP)
			FAIL("%s: recv(MSG_OOB): expected EOPNOTSUPP: retval=%d errno=%d",
			     log_prefix, n, errno);

		/* Remove peer1 from sockmap */
		xbpf_map_delete_elem(sock_mapfd, &(int){ 1 });

		/* Check that OOB was dropped on redirect */
		errno = 0;
		n = recv(peer1, &b, 1, MSG_OOB | MSG_DONTWAIT);
		if (n != -1 || errno != EINVAL)
			FAIL("%s: recv(MSG_OOB): expected EINVAL: retval=%d errno=%d",
			     log_prefix, n, errno);
	}
}

static void unix_redir_to_connected(int sotype, int sock_mapfd,
			       int verd_mapfd, enum redir_mode mode)
{
	int c0, c1, p0, p1;
	int sfd[2];

	if (socketpair(AF_UNIX, sotype | SOCK_NONBLOCK, 0, sfd))
		return;
	c0 = sfd[0], p0 = sfd[1];

	if (socketpair(AF_UNIX, sotype | SOCK_NONBLOCK, 0, sfd))
		goto close0;
	c1 = sfd[0], p1 = sfd[1];

	pairs_redir_to_connected(c0, p0, c1, p1, sock_mapfd, -1, verd_mapfd,
				 mode, NO_FLAGS);

	xclose(c1);
	xclose(p1);
close0:
	xclose(c0);
	xclose(p0);
}

static void unix_skb_redir_to_connected(struct test_sockmap_listen *skel,
					struct bpf_map *inner_map, int sotype)
{
	int verdict = bpf_program__fd(skel->progs.prog_skb_verdict);
	int verdict_map = bpf_map__fd(skel->maps.verdict_map);
	int sock_map = bpf_map__fd(inner_map);
	int err;

	err = xbpf_prog_attach(verdict, sock_map, BPF_SK_SKB_VERDICT, 0);
	if (err)
		return;

	skel->bss->test_ingress = false;
	unix_redir_to_connected(sotype, sock_map, verdict_map, REDIR_EGRESS);
	skel->bss->test_ingress = true;
	unix_redir_to_connected(sotype, sock_map, verdict_map, REDIR_INGRESS);

	xbpf_prog_detach2(verdict, sock_map, BPF_SK_SKB_VERDICT);
}

static void test_unix_redir(struct test_sockmap_listen *skel, struct bpf_map *map,
			    int sotype)
{
	const char *family_name, *map_name;
	char s[MAX_TEST_NAME];

	family_name = family_str(AF_UNIX);
	map_name = map_type_str(map);
	snprintf(s, sizeof(s), "%s %s %s", map_name, family_name, __func__);
	if (!test__start_subtest(s))
		return;
	unix_skb_redir_to_connected(skel, map, sotype);
}

/* Returns two connected loopback vsock sockets */
static int vsock_socketpair_connectible(int sotype, int *v0, int *v1)
{
<<<<<<< HEAD
	struct sockaddr_storage addr;
	socklen_t len = sizeof(addr);
	int s, p, c;

	s = socket_loopback(AF_VSOCK, sotype);
	if (s < 0)
		return -1;

	c = xsocket(AF_VSOCK, sotype | SOCK_NONBLOCK, 0);
	if (c == -1)
		goto close_srv;

	if (getsockname(s, sockaddr(&addr), &len) < 0)
		goto close_cli;

	if (connect(c, sockaddr(&addr), len) < 0 && errno != EINPROGRESS) {
		FAIL_ERRNO("connect");
		goto close_cli;
	}

	len = sizeof(addr);
	p = accept_timeout(s, sockaddr(&addr), &len, IO_TIMEOUT_SEC);
	if (p < 0)
		goto close_cli;

	if (poll_connect(c, IO_TIMEOUT_SEC) < 0) {
		FAIL_ERRNO("poll_connect");
		goto close_acc;
	}

	*v0 = p;
	*v1 = c;

	return 0;

close_acc:
	close(p);
close_cli:
	close(c);
close_srv:
	close(s);

	return -1;
=======
	return create_pair(AF_VSOCK, sotype | SOCK_NONBLOCK, v0, v1);
>>>>>>> 2d5404ca
}

static void vsock_unix_redir_connectible(int sock_mapfd, int verd_mapfd,
					 enum redir_mode mode, int sotype)
{
	const char *log_prefix = redir_mode_str(mode);
	char a = 'a', b = 'b';
	int u0, u1, v0, v1;
	int sfd[2];
	unsigned int pass;
	int err, n;
	u32 key;

	zero_verdict_count(verd_mapfd);

	if (socketpair(AF_UNIX, SOCK_STREAM | SOCK_NONBLOCK, 0, sfd))
		return;

	u0 = sfd[0];
	u1 = sfd[1];

	err = vsock_socketpair_connectible(sotype, &v0, &v1);
	if (err) {
		FAIL("vsock_socketpair_connectible() failed");
		goto close_uds;
	}

	err = add_to_sockmap(sock_mapfd, u0, v0);
	if (err) {
		FAIL("add_to_sockmap failed");
		goto close_vsock;
	}

	n = write(v1, &a, sizeof(a));
	if (n < 0)
		FAIL_ERRNO("%s: write", log_prefix);
	if (n == 0)
		FAIL("%s: incomplete write", log_prefix);
	if (n < 1)
		goto out;

	n = xrecv_nonblock(mode == REDIR_INGRESS ? u0 : u1, &b, sizeof(b), 0);
	if (n < 0)
		FAIL("%s: recv() err, errno=%d", log_prefix, errno);
	if (n == 0)
		FAIL("%s: incomplete recv", log_prefix);
	if (b != a)
		FAIL("%s: vsock socket map failed, %c != %c", log_prefix, a, b);

	key = SK_PASS;
	err = xbpf_map_lookup_elem(verd_mapfd, &key, &pass);
	if (err)
		goto out;
	if (pass != 1)
		FAIL("%s: want pass count 1, have %d", log_prefix, pass);
out:
	key = 0;
	bpf_map_delete_elem(sock_mapfd, &key);
	key = 1;
	bpf_map_delete_elem(sock_mapfd, &key);

close_vsock:
	close(v0);
	close(v1);

close_uds:
	close(u0);
	close(u1);
}

static void vsock_unix_skb_redir_connectible(struct test_sockmap_listen *skel,
					     struct bpf_map *inner_map,
					     int sotype)
{
	int verdict = bpf_program__fd(skel->progs.prog_skb_verdict);
	int verdict_map = bpf_map__fd(skel->maps.verdict_map);
	int sock_map = bpf_map__fd(inner_map);
	int err;

	err = xbpf_prog_attach(verdict, sock_map, BPF_SK_SKB_VERDICT, 0);
	if (err)
		return;

	skel->bss->test_ingress = false;
	vsock_unix_redir_connectible(sock_map, verdict_map, REDIR_EGRESS, sotype);
	skel->bss->test_ingress = true;
	vsock_unix_redir_connectible(sock_map, verdict_map, REDIR_INGRESS, sotype);

	xbpf_prog_detach2(verdict, sock_map, BPF_SK_SKB_VERDICT);
}

static void test_vsock_redir(struct test_sockmap_listen *skel, struct bpf_map *map)
{
	const char *family_name, *map_name;
	char s[MAX_TEST_NAME];

	family_name = family_str(AF_VSOCK);
	map_name = map_type_str(map);
	snprintf(s, sizeof(s), "%s %s %s", map_name, family_name, __func__);
	if (!test__start_subtest(s))
		return;

	vsock_unix_skb_redir_connectible(skel, map, SOCK_STREAM);
	vsock_unix_skb_redir_connectible(skel, map, SOCK_SEQPACKET);
}

static void test_reuseport(struct test_sockmap_listen *skel,
			   struct bpf_map *map, int family, int sotype)
{
	const struct reuseport_test {
		void (*fn)(int family, int sotype, int socket_map,
			   int verdict_map, int reuseport_prog);
		const char *name;
		int sotype;
	} tests[] = {
		TEST(test_reuseport_select_listening),
		TEST(test_reuseport_select_connected),
		TEST(test_reuseport_mixed_groups),
	};
	int socket_map, verdict_map, reuseport_prog;
	const char *family_name, *map_name, *sotype_name;
	const struct reuseport_test *t;
	char s[MAX_TEST_NAME];

	family_name = family_str(family);
	map_name = map_type_str(map);
	sotype_name = sotype_str(sotype);

	socket_map = bpf_map__fd(map);
	verdict_map = bpf_map__fd(skel->maps.verdict_map);
	reuseport_prog = bpf_program__fd(skel->progs.prog_reuseport);

	for (t = tests; t < tests + ARRAY_SIZE(tests); t++) {
		snprintf(s, sizeof(s), "%s %s %s %s", map_name, family_name,
			 sotype_name, t->name);

		if (t->sotype != 0 && t->sotype != sotype)
			continue;

		if (!test__start_subtest(s))
			continue;

		t->fn(family, sotype, socket_map, verdict_map, reuseport_prog);
	}
}

static int inet_socketpair(int family, int type, int *s, int *c)
{
	return create_pair(family, type | SOCK_NONBLOCK, s, c);
}

static void udp_redir_to_connected(int family, int sock_mapfd, int verd_mapfd,
				   enum redir_mode mode)
{
	int c0, c1, p0, p1;
	int err;

	err = inet_socketpair(family, SOCK_DGRAM, &p0, &c0);
	if (err)
		return;
	err = inet_socketpair(family, SOCK_DGRAM, &p1, &c1);
	if (err)
		goto close_cli0;

	pairs_redir_to_connected(c0, p0, c1, p1, sock_mapfd, -1, verd_mapfd,
				 mode, NO_FLAGS);

	xclose(c1);
	xclose(p1);
close_cli0:
	xclose(c0);
	xclose(p0);
}

static void udp_skb_redir_to_connected(struct test_sockmap_listen *skel,
				       struct bpf_map *inner_map, int family)
{
	int verdict = bpf_program__fd(skel->progs.prog_skb_verdict);
	int verdict_map = bpf_map__fd(skel->maps.verdict_map);
	int sock_map = bpf_map__fd(inner_map);
	int err;

	err = xbpf_prog_attach(verdict, sock_map, BPF_SK_SKB_VERDICT, 0);
	if (err)
		return;

	skel->bss->test_ingress = false;
	udp_redir_to_connected(family, sock_map, verdict_map, REDIR_EGRESS);
	skel->bss->test_ingress = true;
	udp_redir_to_connected(family, sock_map, verdict_map, REDIR_INGRESS);

	xbpf_prog_detach2(verdict, sock_map, BPF_SK_SKB_VERDICT);
}

static void test_udp_redir(struct test_sockmap_listen *skel, struct bpf_map *map,
			   int family)
{
	const char *family_name, *map_name;
	char s[MAX_TEST_NAME];

	family_name = family_str(family);
	map_name = map_type_str(map);
	snprintf(s, sizeof(s), "%s %s %s", map_name, family_name, __func__);
	if (!test__start_subtest(s))
		return;
	udp_skb_redir_to_connected(skel, map, family);
}

static void inet_unix_redir_to_connected(int family, int type, int sock_mapfd,
					int verd_mapfd, enum redir_mode mode)
{
	int c0, c1, p0, p1;
	int sfd[2];
	int err;

	if (socketpair(AF_UNIX, type | SOCK_NONBLOCK, 0, sfd))
		return;
	c0 = sfd[0], p0 = sfd[1];

	err = inet_socketpair(family, type, &p1, &c1);
	if (err)
		goto close;

	pairs_redir_to_connected(c0, p0, c1, p1, sock_mapfd, -1, verd_mapfd,
				 mode, NO_FLAGS);

	xclose(c1);
	xclose(p1);
close:
	xclose(c0);
	xclose(p0);
}

static void inet_unix_skb_redir_to_connected(struct test_sockmap_listen *skel,
					    struct bpf_map *inner_map, int family)
{
	int verdict = bpf_program__fd(skel->progs.prog_skb_verdict);
	int verdict_map = bpf_map__fd(skel->maps.verdict_map);
	int sock_map = bpf_map__fd(inner_map);
	int err;

	err = xbpf_prog_attach(verdict, sock_map, BPF_SK_SKB_VERDICT, 0);
	if (err)
		return;

	skel->bss->test_ingress = false;
	inet_unix_redir_to_connected(family, SOCK_DGRAM, sock_map, verdict_map,
				    REDIR_EGRESS);
	inet_unix_redir_to_connected(family, SOCK_STREAM, sock_map, verdict_map,
				    REDIR_EGRESS);
	skel->bss->test_ingress = true;
	inet_unix_redir_to_connected(family, SOCK_DGRAM, sock_map, verdict_map,
				    REDIR_INGRESS);
	inet_unix_redir_to_connected(family, SOCK_STREAM, sock_map, verdict_map,
				    REDIR_INGRESS);

	xbpf_prog_detach2(verdict, sock_map, BPF_SK_SKB_VERDICT);
}

static void unix_inet_redir_to_connected(int family, int type, int sock_mapfd,
					 int nop_mapfd, int verd_mapfd,
					 enum redir_mode mode, int send_flags)
{
	int c0, c1, p0, p1;
	int sfd[2];
	int err;

	err = inet_socketpair(family, type, &p0, &c0);
	if (err)
		return;

	if (socketpair(AF_UNIX, type | SOCK_NONBLOCK, 0, sfd))
		goto close_cli0;
	c1 = sfd[0], p1 = sfd[1];

	pairs_redir_to_connected(c0, p0, c1, p1, sock_mapfd, nop_mapfd,
				 verd_mapfd, mode, send_flags);

	xclose(c1);
	xclose(p1);
close_cli0:
	xclose(c0);
	xclose(p0);
}

static void unix_inet_skb_redir_to_connected(struct test_sockmap_listen *skel,
					    struct bpf_map *inner_map, int family)
{
	int verdict = bpf_program__fd(skel->progs.prog_skb_verdict);
	int nop_map = bpf_map__fd(skel->maps.nop_map);
	int verdict_map = bpf_map__fd(skel->maps.verdict_map);
	int sock_map = bpf_map__fd(inner_map);
	int err;

	err = xbpf_prog_attach(verdict, sock_map, BPF_SK_SKB_VERDICT, 0);
	if (err)
		return;

	skel->bss->test_ingress = false;
	unix_inet_redir_to_connected(family, SOCK_DGRAM,
				     sock_map, -1, verdict_map,
				     REDIR_EGRESS, NO_FLAGS);
	unix_inet_redir_to_connected(family, SOCK_STREAM,
				     sock_map, -1, verdict_map,
				     REDIR_EGRESS, NO_FLAGS);

	unix_inet_redir_to_connected(family, SOCK_DGRAM,
				     sock_map, nop_map, verdict_map,
				     REDIR_EGRESS, NO_FLAGS);
	unix_inet_redir_to_connected(family, SOCK_STREAM,
				     sock_map, nop_map, verdict_map,
				     REDIR_EGRESS, NO_FLAGS);

	/* MSG_OOB not supported by AF_UNIX SOCK_DGRAM */
	unix_inet_redir_to_connected(family, SOCK_STREAM,
				     sock_map, nop_map, verdict_map,
				     REDIR_EGRESS, MSG_OOB);

	skel->bss->test_ingress = true;
	unix_inet_redir_to_connected(family, SOCK_DGRAM,
				     sock_map, -1, verdict_map,
				     REDIR_INGRESS, NO_FLAGS);
	unix_inet_redir_to_connected(family, SOCK_STREAM,
				     sock_map, -1, verdict_map,
				     REDIR_INGRESS, NO_FLAGS);

	unix_inet_redir_to_connected(family, SOCK_DGRAM,
				     sock_map, nop_map, verdict_map,
				     REDIR_INGRESS, NO_FLAGS);
	unix_inet_redir_to_connected(family, SOCK_STREAM,
				     sock_map, nop_map, verdict_map,
				     REDIR_INGRESS, NO_FLAGS);

	/* MSG_OOB not supported by AF_UNIX SOCK_DGRAM */
	unix_inet_redir_to_connected(family, SOCK_STREAM,
				     sock_map, nop_map, verdict_map,
				     REDIR_INGRESS, MSG_OOB);

	xbpf_prog_detach2(verdict, sock_map, BPF_SK_SKB_VERDICT);
}

static void test_udp_unix_redir(struct test_sockmap_listen *skel, struct bpf_map *map,
				int family)
{
	const char *family_name, *map_name;
	struct netns_obj *netns;
	char s[MAX_TEST_NAME];

	family_name = family_str(family);
	map_name = map_type_str(map);
	snprintf(s, sizeof(s), "%s %s %s", map_name, family_name, __func__);
	if (!test__start_subtest(s))
		return;

	netns = netns_new("sockmap_listen", true);
	if (!ASSERT_OK_PTR(netns, "netns_new"))
		return;

	inet_unix_skb_redir_to_connected(skel, map, family);
	unix_inet_skb_redir_to_connected(skel, map, family);

	netns_free(netns);
}

static void run_tests(struct test_sockmap_listen *skel, struct bpf_map *map,
		      int family)
{
	test_ops(skel, map, family, SOCK_STREAM);
	test_ops(skel, map, family, SOCK_DGRAM);
	test_redir(skel, map, family, SOCK_STREAM);
	test_reuseport(skel, map, family, SOCK_STREAM);
	test_reuseport(skel, map, family, SOCK_DGRAM);
	test_udp_redir(skel, map, family);
	test_udp_unix_redir(skel, map, family);
}

void serial_test_sockmap_listen(void)
{
	struct test_sockmap_listen *skel;

	skel = test_sockmap_listen__open_and_load();
	if (!skel) {
		FAIL("skeleton open/load failed");
		return;
	}

	skel->bss->test_sockmap = true;
	run_tests(skel, skel->maps.sock_map, AF_INET);
	run_tests(skel, skel->maps.sock_map, AF_INET6);
	test_unix_redir(skel, skel->maps.sock_map, SOCK_DGRAM);
	test_unix_redir(skel, skel->maps.sock_map, SOCK_STREAM);
	test_vsock_redir(skel, skel->maps.sock_map);

	skel->bss->test_sockmap = false;
	run_tests(skel, skel->maps.sock_hash, AF_INET);
	run_tests(skel, skel->maps.sock_hash, AF_INET6);
	test_unix_redir(skel, skel->maps.sock_hash, SOCK_DGRAM);
	test_unix_redir(skel, skel->maps.sock_hash, SOCK_STREAM);
	test_vsock_redir(skel, skel->maps.sock_hash);

	test_sockmap_listen__destroy(skel);
}<|MERGE_RESOLUTION|>--- conflicted
+++ resolved
@@ -884,11 +884,6 @@
 	xbpf_prog_detach2(verdict, sock_map, BPF_SK_MSG_VERDICT);
 }
 
-<<<<<<< HEAD
-static void redir_partial(int family, int sotype, int sock_map, int parser_map)
-{
-	int s, c0, c1, p0, p1;
-=======
 static void test_msg_redir_to_listening_with_link(struct test_sockmap_listen *skel,
 						  struct bpf_map *inner_map, int family,
 						  int sotype)
@@ -910,7 +905,6 @@
 static void redir_partial(int family, int sotype, int sock_map, int parser_map)
 {
 	int c0 = -1, c1 = -1, p0 = -1, p1 = -1;
->>>>>>> 2d5404ca
 	int err, n, key, value;
 	char buf[] = "abc";
 
@@ -920,20 +914,10 @@
 	if (err)
 		return;
 
-<<<<<<< HEAD
-	s = socket_loopback(family, sotype | SOCK_NONBLOCK);
-	if (s < 0)
-		goto clean_parser_map;
-
-	err = create_socket_pairs(s, family, sotype, &c0, &c1, &p0, &p1);
-	if (err)
-		goto close_srv;
-=======
 	err = create_socket_pairs(family, sotype | SOCK_NONBLOCK, &c0, &c1,
 				  &p0, &p1);
 	if (err)
 		goto clean_parser_map;
->>>>>>> 2d5404ca
 
 	err = add_to_sockmap(sock_map, p0, p1);
 	if (err)
@@ -952,11 +936,6 @@
 	xclose(p0);
 	xclose(c1);
 	xclose(p1);
-<<<<<<< HEAD
-close_srv:
-	xclose(s);
-=======
->>>>>>> 2d5404ca
 
 clean_parser_map:
 	key = 0;
@@ -1511,53 +1490,7 @@
 /* Returns two connected loopback vsock sockets */
 static int vsock_socketpair_connectible(int sotype, int *v0, int *v1)
 {
-<<<<<<< HEAD
-	struct sockaddr_storage addr;
-	socklen_t len = sizeof(addr);
-	int s, p, c;
-
-	s = socket_loopback(AF_VSOCK, sotype);
-	if (s < 0)
-		return -1;
-
-	c = xsocket(AF_VSOCK, sotype | SOCK_NONBLOCK, 0);
-	if (c == -1)
-		goto close_srv;
-
-	if (getsockname(s, sockaddr(&addr), &len) < 0)
-		goto close_cli;
-
-	if (connect(c, sockaddr(&addr), len) < 0 && errno != EINPROGRESS) {
-		FAIL_ERRNO("connect");
-		goto close_cli;
-	}
-
-	len = sizeof(addr);
-	p = accept_timeout(s, sockaddr(&addr), &len, IO_TIMEOUT_SEC);
-	if (p < 0)
-		goto close_cli;
-
-	if (poll_connect(c, IO_TIMEOUT_SEC) < 0) {
-		FAIL_ERRNO("poll_connect");
-		goto close_acc;
-	}
-
-	*v0 = p;
-	*v1 = c;
-
-	return 0;
-
-close_acc:
-	close(p);
-close_cli:
-	close(c);
-close_srv:
-	close(s);
-
-	return -1;
-=======
 	return create_pair(AF_VSOCK, sotype | SOCK_NONBLOCK, v0, v1);
->>>>>>> 2d5404ca
 }
 
 static void vsock_unix_redir_connectible(int sock_mapfd, int verd_mapfd,
