--- conflicted
+++ resolved
@@ -35,16 +35,11 @@
 	if (!ASSERT_OK(err, "trace_printk__attach"))
 		goto cleanup;
 
-<<<<<<< HEAD
-	fp = fopen(TRACEBUF, "r");
-	if (!ASSERT_OK_PTR(fp, "fopen(TRACEBUF)"))
-=======
 	if (access(TRACEFS_PIPE, F_OK) == 0)
 		fp = fopen(TRACEFS_PIPE, "r");
 	else
 		fp = fopen(DEBUGFS_PIPE, "r");
 	if (!ASSERT_OK_PTR(fp, "fopen(TRACE_PIPE)"))
->>>>>>> eb3cdb58
 		goto cleanup;
 
 	/* We do not want to wait forever if this test fails... */
