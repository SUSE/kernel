// SPDX-License-Identifier: GPL-2.0
// Copyright (c) 2020 Cloudflare
/*
 * Tests for sockmap/sockhash holding kTLS sockets.
 */

#include <netinet/tcp.h>
#include "test_progs.h"

#define MAX_TEST_NAME 80
#define TCP_ULP 31

<<<<<<< HEAD
static int tcp_server(int family)
{
	int err, s;

	s = socket(family, SOCK_STREAM, 0);
	if (!ASSERT_GE(s, 0, "socket"))
		return -1;

	err = listen(s, SOMAXCONN);
	if (!ASSERT_OK(err, "listen"))
		return -1;

	return s;
}

static int disconnect(int fd)
{
	struct sockaddr unspec = { AF_UNSPEC };

	return connect(fd, &unspec, sizeof(unspec));
}

/* Disconnect (unhash) a kTLS socket after removing it from sockmap. */
static void test_sockmap_ktls_disconnect_after_delete(int family, int map)
{
	struct sockaddr_storage addr = {0};
	socklen_t len = sizeof(addr);
	int err, cli, srv, zero = 0;

	srv = tcp_server(family);
	if (srv == -1)
		return;

	err = getsockname(srv, (struct sockaddr *)&addr, &len);
	if (!ASSERT_OK(err, "getsockopt"))
		goto close_srv;

	cli = socket(family, SOCK_STREAM, 0);
	if (!ASSERT_GE(cli, 0, "socket"))
		goto close_srv;

	err = connect(cli, (struct sockaddr *)&addr, len);
	if (!ASSERT_OK(err, "connect"))
		goto close_cli;

	err = bpf_map_update_elem(map, &zero, &cli, 0);
	if (!ASSERT_OK(err, "bpf_map_update_elem"))
		goto close_cli;

	err = setsockopt(cli, IPPROTO_TCP, TCP_ULP, "tls", strlen("tls"));
	if (!ASSERT_OK(err, "setsockopt(TCP_ULP)"))
		goto close_cli;

	err = bpf_map_delete_elem(map, &zero);
	if (!ASSERT_OK(err, "bpf_map_delete_elem"))
		goto close_cli;

	err = disconnect(cli);

close_cli:
	close(cli);
close_srv:
	close(srv);
}

=======
>>>>>>> 5b17eaff
static void test_sockmap_ktls_update_fails_when_sock_has_ulp(int family, int map)
{
	struct sockaddr_storage addr = {};
	socklen_t len = sizeof(addr);
	struct sockaddr_in6 *v6;
	struct sockaddr_in *v4;
	int err, s, zero = 0;

	switch (family) {
	case AF_INET:
		v4 = (struct sockaddr_in *)&addr;
		v4->sin_family = AF_INET;
		break;
	case AF_INET6:
		v6 = (struct sockaddr_in6 *)&addr;
		v6->sin6_family = AF_INET6;
		break;
	default:
		PRINT_FAIL("unsupported socket family %d", family);
		return;
	}

	s = socket(family, SOCK_STREAM, 0);
	if (!ASSERT_GE(s, 0, "socket"))
		return;

	err = bind(s, (struct sockaddr *)&addr, len);
	if (!ASSERT_OK(err, "bind"))
		goto close;

	err = getsockname(s, (struct sockaddr *)&addr, &len);
	if (!ASSERT_OK(err, "getsockname"))
		goto close;

	err = connect(s, (struct sockaddr *)&addr, len);
	if (!ASSERT_OK(err, "connect"))
		goto close;

	/* save sk->sk_prot and set it to tls_prots */
	err = setsockopt(s, IPPROTO_TCP, TCP_ULP, "tls", strlen("tls"));
	if (!ASSERT_OK(err, "setsockopt(TCP_ULP)"))
		goto close;

	/* sockmap update should not affect saved sk_prot */
	err = bpf_map_update_elem(map, &zero, &s, BPF_ANY);
	if (!ASSERT_ERR(err, "sockmap update elem"))
		goto close;

	/* call sk->sk_prot->setsockopt to dispatch to saved sk_prot */
	err = setsockopt(s, IPPROTO_TCP, TCP_NODELAY, &zero, sizeof(zero));
	ASSERT_OK(err, "setsockopt(TCP_NODELAY)");

close:
	close(s);
}

static const char *fmt_test_name(const char *subtest_name, int family,
				 enum bpf_map_type map_type)
{
	const char *map_type_str = BPF_MAP_TYPE_SOCKMAP ? "SOCKMAP" : "SOCKHASH";
	const char *family_str = AF_INET ? "IPv4" : "IPv6";
	static char test_name[MAX_TEST_NAME];

	snprintf(test_name, MAX_TEST_NAME,
		 "sockmap_ktls %s %s %s",
		 subtest_name, family_str, map_type_str);

	return test_name;
}

static void run_tests(int family, enum bpf_map_type map_type)
{
	int map;

	map = bpf_map_create(map_type, NULL, sizeof(int), sizeof(int), 1, NULL);
	if (!ASSERT_GE(map, 0, "bpf_map_create"))
		return;

	if (test__start_subtest(fmt_test_name("update_fails_when_sock_has_ulp", family, map_type)))
		test_sockmap_ktls_update_fails_when_sock_has_ulp(family, map);

	close(map);
}

void test_sockmap_ktls(void)
{
	run_tests(AF_INET, BPF_MAP_TYPE_SOCKMAP);
	run_tests(AF_INET, BPF_MAP_TYPE_SOCKHASH);
	run_tests(AF_INET6, BPF_MAP_TYPE_SOCKMAP);
	run_tests(AF_INET6, BPF_MAP_TYPE_SOCKHASH);
}<|MERGE_RESOLUTION|>--- conflicted
+++ resolved
@@ -10,74 +10,6 @@
 #define MAX_TEST_NAME 80
 #define TCP_ULP 31
 
-<<<<<<< HEAD
-static int tcp_server(int family)
-{
-	int err, s;
-
-	s = socket(family, SOCK_STREAM, 0);
-	if (!ASSERT_GE(s, 0, "socket"))
-		return -1;
-
-	err = listen(s, SOMAXCONN);
-	if (!ASSERT_OK(err, "listen"))
-		return -1;
-
-	return s;
-}
-
-static int disconnect(int fd)
-{
-	struct sockaddr unspec = { AF_UNSPEC };
-
-	return connect(fd, &unspec, sizeof(unspec));
-}
-
-/* Disconnect (unhash) a kTLS socket after removing it from sockmap. */
-static void test_sockmap_ktls_disconnect_after_delete(int family, int map)
-{
-	struct sockaddr_storage addr = {0};
-	socklen_t len = sizeof(addr);
-	int err, cli, srv, zero = 0;
-
-	srv = tcp_server(family);
-	if (srv == -1)
-		return;
-
-	err = getsockname(srv, (struct sockaddr *)&addr, &len);
-	if (!ASSERT_OK(err, "getsockopt"))
-		goto close_srv;
-
-	cli = socket(family, SOCK_STREAM, 0);
-	if (!ASSERT_GE(cli, 0, "socket"))
-		goto close_srv;
-
-	err = connect(cli, (struct sockaddr *)&addr, len);
-	if (!ASSERT_OK(err, "connect"))
-		goto close_cli;
-
-	err = bpf_map_update_elem(map, &zero, &cli, 0);
-	if (!ASSERT_OK(err, "bpf_map_update_elem"))
-		goto close_cli;
-
-	err = setsockopt(cli, IPPROTO_TCP, TCP_ULP, "tls", strlen("tls"));
-	if (!ASSERT_OK(err, "setsockopt(TCP_ULP)"))
-		goto close_cli;
-
-	err = bpf_map_delete_elem(map, &zero);
-	if (!ASSERT_OK(err, "bpf_map_delete_elem"))
-		goto close_cli;
-
-	err = disconnect(cli);
-
-close_cli:
-	close(cli);
-close_srv:
-	close(srv);
-}
-
-=======
->>>>>>> 5b17eaff
 static void test_sockmap_ktls_update_fails_when_sock_has_ulp(int family, int map)
 {
 	struct sockaddr_storage addr = {};
