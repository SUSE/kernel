// SPDX-License-Identifier: GPL-2.0
/* Copyright (c) 2021 Facebook */
#include <test_progs.h>
#include <network_helpers.h>
#include "kfunc_call_fail.skel.h"
#include "kfunc_call_test.skel.h"
#include "kfunc_call_test.lskel.h"
#include "kfunc_call_test_subprog.skel.h"
#include "kfunc_call_test_subprog.lskel.h"
<<<<<<< HEAD
=======
#include "kfunc_call_destructive.skel.h"
>>>>>>> eb3cdb58

#include "cap_helpers.h"

static size_t log_buf_sz = 1048576; /* 1 MB */
static char obj_log_buf[1048576];

enum kfunc_test_type {
	tc_test = 0,
	syscall_test,
	syscall_null_ctx_test,
};

struct kfunc_test_params {
	const char *prog_name;
	unsigned long lskel_prog_desc_offset;
	int retval;
	enum kfunc_test_type test_type;
	const char *expected_err_msg;
};

#define __BPF_TEST_SUCCESS(name, __retval, type) \
	{ \
	  .prog_name = #name, \
	  .lskel_prog_desc_offset = offsetof(struct kfunc_call_test_lskel, progs.name), \
	  .retval = __retval, \
	  .test_type = type, \
	  .expected_err_msg = NULL, \
	}

#define __BPF_TEST_FAIL(name, __retval, type, error_msg) \
	{ \
	  .prog_name = #name, \
	  .lskel_prog_desc_offset = 0 /* unused when test is failing */, \
	  .retval = __retval, \
	  .test_type = type, \
	  .expected_err_msg = error_msg, \
	}

#define TC_TEST(name, retval) __BPF_TEST_SUCCESS(name, retval, tc_test)
#define SYSCALL_TEST(name, retval) __BPF_TEST_SUCCESS(name, retval, syscall_test)
#define SYSCALL_NULL_CTX_TEST(name, retval) __BPF_TEST_SUCCESS(name, retval, syscall_null_ctx_test)

#define TC_FAIL(name, retval, error_msg) __BPF_TEST_FAIL(name, retval, tc_test, error_msg)
#define SYSCALL_NULL_CTX_FAIL(name, retval, error_msg) \
	__BPF_TEST_FAIL(name, retval, syscall_null_ctx_test, error_msg)

static struct kfunc_test_params kfunc_tests[] = {
	/* failure cases:
	 * if retval is 0 -> the program will fail to load and the error message is an error
	 * if retval is not 0 -> the program can be loaded but running it will gives the
	 *                       provided return value. The error message is thus the one
	 *                       from a successful load
	 */
	SYSCALL_NULL_CTX_FAIL(kfunc_syscall_test_fail, -EINVAL, "processed 4 insns"),
	SYSCALL_NULL_CTX_FAIL(kfunc_syscall_test_null_fail, -EINVAL, "processed 4 insns"),
	TC_FAIL(kfunc_call_test_get_mem_fail_rdonly, 0, "R0 cannot write into rdonly_mem"),
	TC_FAIL(kfunc_call_test_get_mem_fail_use_after_free, 0, "invalid mem access 'scalar'"),
	TC_FAIL(kfunc_call_test_get_mem_fail_oob, 0, "min value is outside of the allowed memory range"),
	TC_FAIL(kfunc_call_test_get_mem_fail_not_const, 0, "is not a const"),
	TC_FAIL(kfunc_call_test_mem_acquire_fail, 0, "acquire kernel function does not return PTR_TO_BTF_ID"),

	/* success cases */
	TC_TEST(kfunc_call_test1, 12),
	TC_TEST(kfunc_call_test2, 3),
	TC_TEST(kfunc_call_test4, -1234),
	TC_TEST(kfunc_call_test_ref_btf_id, 0),
	TC_TEST(kfunc_call_test_get_mem, 42),
	SYSCALL_TEST(kfunc_syscall_test, 0),
	SYSCALL_NULL_CTX_TEST(kfunc_syscall_test_null, 0),
	TC_TEST(kfunc_call_test_static_unused_arg, 0),
};

struct syscall_test_args {
	__u8 data[16];
	size_t size;
};

static void verify_success(struct kfunc_test_params *param)
{
<<<<<<< HEAD
	struct kfunc_call_test_lskel *skel;
	int prog_fd, err;
	LIBBPF_OPTS(bpf_test_run_opts, topts,
		.data_in = &pkt_v4,
		.data_size_in = sizeof(pkt_v4),
		.repeat = 1,
	);

	skel = kfunc_call_test_lskel__open_and_load();
	if (!ASSERT_OK_PTR(skel, "skel"))
		return;

	prog_fd = skel->progs.kfunc_call_test1.prog_fd;
	err = bpf_prog_test_run_opts(prog_fd, &topts);
	ASSERT_OK(err, "bpf_prog_test_run(test1)");
	ASSERT_EQ(topts.retval, 12, "test1-retval");

	prog_fd = skel->progs.kfunc_call_test2.prog_fd;
	err = bpf_prog_test_run_opts(prog_fd, &topts);
	ASSERT_OK(err, "bpf_prog_test_run(test2)");
	ASSERT_EQ(topts.retval, 3, "test2-retval");

	prog_fd = skel->progs.kfunc_call_test_ref_btf_id.prog_fd;
	err = bpf_prog_test_run_opts(prog_fd, &topts);
	ASSERT_OK(err, "bpf_prog_test_run(test_ref_btf_id)");
	ASSERT_EQ(topts.retval, 0, "test_ref_btf_id-retval");

	kfunc_call_test_lskel__destroy(skel);
=======
	struct kfunc_call_test_lskel *lskel = NULL;
	LIBBPF_OPTS(bpf_test_run_opts, topts);
	struct bpf_prog_desc *lskel_prog;
	struct kfunc_call_test *skel;
	struct bpf_program *prog;
	int prog_fd, err;
	struct syscall_test_args args = {
		.size = 10,
	};

	switch (param->test_type) {
	case syscall_test:
		topts.ctx_in = &args;
		topts.ctx_size_in = sizeof(args);
		/* fallthrough */
	case syscall_null_ctx_test:
		break;
	case tc_test:
		topts.data_in = &pkt_v4;
		topts.data_size_in = sizeof(pkt_v4);
		topts.repeat = 1;
		break;
	}

	/* first test with normal libbpf */
	skel = kfunc_call_test__open_and_load();
	if (!ASSERT_OK_PTR(skel, "skel"))
		return;

	prog = bpf_object__find_program_by_name(skel->obj, param->prog_name);
	if (!ASSERT_OK_PTR(prog, "bpf_object__find_program_by_name"))
		goto cleanup;

	prog_fd = bpf_program__fd(prog);
	err = bpf_prog_test_run_opts(prog_fd, &topts);
	if (!ASSERT_OK(err, param->prog_name))
		goto cleanup;

	if (!ASSERT_EQ(topts.retval, param->retval, "retval"))
		goto cleanup;

	/* second test with light skeletons */
	lskel = kfunc_call_test_lskel__open_and_load();
	if (!ASSERT_OK_PTR(lskel, "lskel"))
		goto cleanup;

	lskel_prog = (struct bpf_prog_desc *)((char *)lskel + param->lskel_prog_desc_offset);

	prog_fd = lskel_prog->prog_fd;
	err = bpf_prog_test_run_opts(prog_fd, &topts);
	if (!ASSERT_OK(err, param->prog_name))
		goto cleanup;

	ASSERT_EQ(topts.retval, param->retval, "retval");

cleanup:
	kfunc_call_test__destroy(skel);
	if (lskel)
		kfunc_call_test_lskel__destroy(lskel);
}

static void verify_fail(struct kfunc_test_params *param)
{
	LIBBPF_OPTS(bpf_object_open_opts, opts);
	LIBBPF_OPTS(bpf_test_run_opts, topts);
	struct bpf_program *prog;
	struct kfunc_call_fail *skel;
	int prog_fd, err;
	struct syscall_test_args args = {
		.size = 10,
	};

	opts.kernel_log_buf = obj_log_buf;
	opts.kernel_log_size = log_buf_sz;
	opts.kernel_log_level = 1;

	switch (param->test_type) {
	case syscall_test:
		topts.ctx_in = &args;
		topts.ctx_size_in = sizeof(args);
		/* fallthrough */
	case syscall_null_ctx_test:
		break;
	case tc_test:
		topts.data_in = &pkt_v4;
		topts.data_size_in = sizeof(pkt_v4);
		break;
		topts.repeat = 1;
	}

	skel = kfunc_call_fail__open_opts(&opts);
	if (!ASSERT_OK_PTR(skel, "kfunc_call_fail__open_opts"))
		goto cleanup;

	prog = bpf_object__find_program_by_name(skel->obj, param->prog_name);
	if (!ASSERT_OK_PTR(prog, "bpf_object__find_program_by_name"))
		goto cleanup;

	bpf_program__set_autoload(prog, true);

	err = kfunc_call_fail__load(skel);
	if (!param->retval) {
		/* the verifier is supposed to complain and refuses to load */
		if (!ASSERT_ERR(err, "unexpected load success"))
			goto out_err;

	} else {
		/* the program is loaded but must dynamically fail */
		if (!ASSERT_OK(err, "unexpected load error"))
			goto out_err;

		prog_fd = bpf_program__fd(prog);
		err = bpf_prog_test_run_opts(prog_fd, &topts);
		if (!ASSERT_EQ(err, param->retval, param->prog_name))
			goto out_err;
	}

out_err:
	if (!ASSERT_OK_PTR(strstr(obj_log_buf, param->expected_err_msg), "expected_err_msg")) {
		fprintf(stderr, "Expected err_msg: %s\n", param->expected_err_msg);
		fprintf(stderr, "Verifier output: %s\n", obj_log_buf);
	}

cleanup:
	kfunc_call_fail__destroy(skel);
}

static void test_main(void)
{
	int i;

	for (i = 0; i < ARRAY_SIZE(kfunc_tests); i++) {
		if (!test__start_subtest(kfunc_tests[i].prog_name))
			continue;

		if (!kfunc_tests[i].expected_err_msg)
			verify_success(&kfunc_tests[i]);
		else
			verify_fail(&kfunc_tests[i]);
	}
>>>>>>> eb3cdb58
}

static void test_subprog(void)
{
	struct kfunc_call_test_subprog *skel;
	int prog_fd, err;
	LIBBPF_OPTS(bpf_test_run_opts, topts,
		.data_in = &pkt_v4,
		.data_size_in = sizeof(pkt_v4),
		.repeat = 1,
	);

	skel = kfunc_call_test_subprog__open_and_load();
	if (!ASSERT_OK_PTR(skel, "skel"))
		return;

	prog_fd = bpf_program__fd(skel->progs.kfunc_call_test1);
	err = bpf_prog_test_run_opts(prog_fd, &topts);
	ASSERT_OK(err, "bpf_prog_test_run(test1)");
	ASSERT_EQ(topts.retval, 10, "test1-retval");
	ASSERT_NEQ(skel->data->active_res, -1, "active_res");
	ASSERT_EQ(skel->data->sk_state_res, BPF_TCP_CLOSE, "sk_state_res");

	kfunc_call_test_subprog__destroy(skel);
}

static void test_subprog_lskel(void)
{
	struct kfunc_call_test_subprog_lskel *skel;
	int prog_fd, err;
	LIBBPF_OPTS(bpf_test_run_opts, topts,
		.data_in = &pkt_v4,
		.data_size_in = sizeof(pkt_v4),
		.repeat = 1,
	);

	skel = kfunc_call_test_subprog_lskel__open_and_load();
	if (!ASSERT_OK_PTR(skel, "skel"))
		return;

	prog_fd = skel->progs.kfunc_call_test1.prog_fd;
	err = bpf_prog_test_run_opts(prog_fd, &topts);
	ASSERT_OK(err, "bpf_prog_test_run(test1)");
	ASSERT_EQ(topts.retval, 10, "test1-retval");
	ASSERT_NEQ(skel->data->active_res, -1, "active_res");
	ASSERT_EQ(skel->data->sk_state_res, BPF_TCP_CLOSE, "sk_state_res");

	kfunc_call_test_subprog_lskel__destroy(skel);
}

<<<<<<< HEAD
=======
static int test_destructive_open_and_load(void)
{
	struct kfunc_call_destructive *skel;
	int err;

	skel = kfunc_call_destructive__open();
	if (!ASSERT_OK_PTR(skel, "prog_open"))
		return -1;

	err = kfunc_call_destructive__load(skel);

	kfunc_call_destructive__destroy(skel);

	return err;
}

static void test_destructive(void)
{
	__u64 save_caps = 0;

	ASSERT_OK(test_destructive_open_and_load(), "successful_load");

	if (!ASSERT_OK(cap_disable_effective(1ULL << CAP_SYS_BOOT, &save_caps), "drop_caps"))
		return;

	ASSERT_EQ(test_destructive_open_and_load(), -13, "no_caps_failure");

	cap_enable_effective(save_caps, NULL);
}

>>>>>>> eb3cdb58
void test_kfunc_call(void)
{
	test_main();

	if (test__start_subtest("subprog"))
		test_subprog();

	if (test__start_subtest("subprog_lskel"))
		test_subprog_lskel();
<<<<<<< HEAD
=======

	if (test__start_subtest("destructive"))
		test_destructive();
>>>>>>> eb3cdb58
}<|MERGE_RESOLUTION|>--- conflicted
+++ resolved
@@ -7,10 +7,7 @@
 #include "kfunc_call_test.lskel.h"
 #include "kfunc_call_test_subprog.skel.h"
 #include "kfunc_call_test_subprog.lskel.h"
-<<<<<<< HEAD
-=======
 #include "kfunc_call_destructive.skel.h"
->>>>>>> eb3cdb58
 
 #include "cap_helpers.h"
 
@@ -90,36 +87,6 @@
 
 static void verify_success(struct kfunc_test_params *param)
 {
-<<<<<<< HEAD
-	struct kfunc_call_test_lskel *skel;
-	int prog_fd, err;
-	LIBBPF_OPTS(bpf_test_run_opts, topts,
-		.data_in = &pkt_v4,
-		.data_size_in = sizeof(pkt_v4),
-		.repeat = 1,
-	);
-
-	skel = kfunc_call_test_lskel__open_and_load();
-	if (!ASSERT_OK_PTR(skel, "skel"))
-		return;
-
-	prog_fd = skel->progs.kfunc_call_test1.prog_fd;
-	err = bpf_prog_test_run_opts(prog_fd, &topts);
-	ASSERT_OK(err, "bpf_prog_test_run(test1)");
-	ASSERT_EQ(topts.retval, 12, "test1-retval");
-
-	prog_fd = skel->progs.kfunc_call_test2.prog_fd;
-	err = bpf_prog_test_run_opts(prog_fd, &topts);
-	ASSERT_OK(err, "bpf_prog_test_run(test2)");
-	ASSERT_EQ(topts.retval, 3, "test2-retval");
-
-	prog_fd = skel->progs.kfunc_call_test_ref_btf_id.prog_fd;
-	err = bpf_prog_test_run_opts(prog_fd, &topts);
-	ASSERT_OK(err, "bpf_prog_test_run(test_ref_btf_id)");
-	ASSERT_EQ(topts.retval, 0, "test_ref_btf_id-retval");
-
-	kfunc_call_test_lskel__destroy(skel);
-=======
 	struct kfunc_call_test_lskel *lskel = NULL;
 	LIBBPF_OPTS(bpf_test_run_opts, topts);
 	struct bpf_prog_desc *lskel_prog;
@@ -260,7 +227,6 @@
 		else
 			verify_fail(&kfunc_tests[i]);
 	}
->>>>>>> eb3cdb58
 }
 
 static void test_subprog(void)
@@ -311,8 +277,6 @@
 	kfunc_call_test_subprog_lskel__destroy(skel);
 }
 
-<<<<<<< HEAD
-=======
 static int test_destructive_open_and_load(void)
 {
 	struct kfunc_call_destructive *skel;
@@ -343,7 +307,6 @@
 	cap_enable_effective(save_caps, NULL);
 }
 
->>>>>>> eb3cdb58
 void test_kfunc_call(void)
 {
 	test_main();
@@ -353,10 +316,7 @@
 
 	if (test__start_subtest("subprog_lskel"))
 		test_subprog_lskel();
-<<<<<<< HEAD
-=======
 
 	if (test__start_subtest("destructive"))
 		test_destructive();
->>>>>>> eb3cdb58
 }