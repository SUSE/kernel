--- conflicted
+++ resolved
@@ -44,11 +44,7 @@
 	ASSERT_OK(err, "test_run");
 	ASSERT_EQ(topts.data_size_out, sizeof(flow_keys),
 		  "test_run data_size_out");
-<<<<<<< HEAD
-	ASSERT_EQ(topts.retval, 1, "test_run retval");
-=======
 	ASSERT_EQ(topts.retval, BPF_OK, "test_run retval");
->>>>>>> eb3cdb58
 
 	if (fd >= -1)
 		close(fd);
