--- conflicted
+++ resolved
@@ -562,32 +562,6 @@
 		test_sockmap_drop_prog__destroy(drop);
 }
 
-<<<<<<< HEAD
-static void test_sockmap_skb_verdict_peek(void)
-{
-	int err, map, verdict, s, c1, p1, zero = 0, sent, recvd, avail;
-	struct test_sockmap_pass_prog *pass;
-	char snd[256] = "0123456789";
-	char rcv[256] = "0";
-
-	pass = test_sockmap_pass_prog__open_and_load();
-	if (!ASSERT_OK_PTR(pass, "open_and_load"))
-		return;
-	verdict = bpf_program__fd(pass->progs.prog_skb_verdict);
-	map = bpf_map__fd(pass->maps.sock_map_rx);
-
-	err = bpf_prog_attach(verdict, map, BPF_SK_SKB_STREAM_VERDICT, 0);
-	if (!ASSERT_OK(err, "bpf_prog_attach"))
-		goto out;
-
-	s = socket_loopback(AF_INET, SOCK_STREAM);
-	if (!ASSERT_GT(s, -1, "socket_loopback(s)"))
-		goto out;
-
-	err = create_pair(s, AF_INET, SOCK_STREAM, &c1, &p1);
-	if (!ASSERT_OK(err, "create_pairs(s)"))
-		goto out;
-=======
 static void test_sockmap_skb_verdict_peek_helper(int map)
 {
 	int err, c1, p1, zero = 0, sent, recvd, avail;
@@ -597,7 +571,6 @@
 	err = create_pair(AF_INET, SOCK_STREAM, &c1, &p1);
 	if (!ASSERT_OK(err, "create_pair()"))
 		return;
->>>>>>> 2d5404ca
 
 	err = bpf_map_update_elem(map, &zero, &c1, BPF_NOEXIST);
 	if (!ASSERT_OK(err, "bpf_map_update_elem(c1)"))
@@ -619,12 +592,6 @@
 out_close:
 	close(c1);
 	close(p1);
-<<<<<<< HEAD
-out:
-	test_sockmap_pass_prog__destroy(pass);
-}
-
-=======
 }
 
 static void test_sockmap_skb_verdict_peek(void)
@@ -918,7 +885,6 @@
 	test_sockmap_pass_prog__destroy(skel);
 }
 
->>>>>>> 2d5404ca
 void test_sockmap_basic(void)
 {
 	if (test__start_subtest("sockmap create_update_free"))
@@ -963,8 +929,6 @@
 		test_sockmap_skb_verdict_fionread(false);
 	if (test__start_subtest("sockmap skb_verdict msg_f_peek"))
 		test_sockmap_skb_verdict_peek();
-<<<<<<< HEAD
-=======
 	if (test__start_subtest("sockmap skb_verdict msg_f_peek with link"))
 		test_sockmap_skb_verdict_peek_with_link();
 	if (test__start_subtest("sockmap unconnected af_unix"))
@@ -979,5 +943,4 @@
 		test_skmsg_helpers_with_link(BPF_MAP_TYPE_SOCKMAP);
 	if (test__start_subtest("sockhash sk_msg attach sockhash helpers with link"))
 		test_skmsg_helpers_with_link(BPF_MAP_TYPE_SOCKHASH);
->>>>>>> 2d5404ca
 }