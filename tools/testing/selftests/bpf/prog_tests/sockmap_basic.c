// SPDX-License-Identifier: GPL-2.0
// Copyright (c) 2020 Cloudflare
#include <error.h>
#include <netinet/tcp.h>
#include <sys/epoll.h>

#include "test_progs.h"
#include "test_skmsg_load_helpers.skel.h"
#include "test_sockmap_update.skel.h"
#include "test_sockmap_invalid_update.skel.h"
#include "test_sockmap_skb_verdict_attach.skel.h"
#include "test_sockmap_progs_query.skel.h"
<<<<<<< HEAD
=======
#include "test_sockmap_pass_prog.skel.h"
#include "test_sockmap_drop_prog.skel.h"
>>>>>>> eb3cdb58
#include "bpf_iter_sockmap.skel.h"

#include "sockmap_helpers.h"

#define TCP_REPAIR		19	/* TCP sock is under repair right now */

#define TCP_REPAIR_ON		1
#define TCP_REPAIR_OFF_NO_WP	-1	/* Turn off without window probes */

static int connected_socket_v4(void)
{
	struct sockaddr_in addr = {
		.sin_family = AF_INET,
		.sin_port = htons(80),
		.sin_addr = { inet_addr("127.0.0.1") },
	};
	socklen_t len = sizeof(addr);
	int s, repair, err;

	s = socket(AF_INET, SOCK_STREAM, 0);
	if (!ASSERT_GE(s, 0, "socket"))
		goto error;

	repair = TCP_REPAIR_ON;
	err = setsockopt(s, SOL_TCP, TCP_REPAIR, &repair, sizeof(repair));
	if (!ASSERT_OK(err, "setsockopt(TCP_REPAIR)"))
		goto error;

	err = connect(s, (struct sockaddr *)&addr, len);
	if (!ASSERT_OK(err, "connect"))
		goto error;

	repair = TCP_REPAIR_OFF_NO_WP;
	err = setsockopt(s, SOL_TCP, TCP_REPAIR, &repair, sizeof(repair));
	if (!ASSERT_OK(err, "setsockopt(TCP_REPAIR)"))
		goto error;

	return s;
error:
	perror(__func__);
	close(s);
	return -1;
}

static void compare_cookies(struct bpf_map *src, struct bpf_map *dst)
{
	__u32 i, max_entries = bpf_map__max_entries(src);
	int err, src_fd, dst_fd;

	src_fd = bpf_map__fd(src);
	dst_fd = bpf_map__fd(dst);

	for (i = 0; i < max_entries; i++) {
		__u64 src_cookie, dst_cookie;

		err = bpf_map_lookup_elem(src_fd, &i, &src_cookie);
		if (err && errno == ENOENT) {
			err = bpf_map_lookup_elem(dst_fd, &i, &dst_cookie);
			ASSERT_ERR(err, "map_lookup_elem(dst)");
			ASSERT_EQ(errno, ENOENT, "map_lookup_elem(dst)");
			continue;
		}
		if (!ASSERT_OK(err, "lookup_elem(src)"))
			continue;

		err = bpf_map_lookup_elem(dst_fd, &i, &dst_cookie);
		if (!ASSERT_OK(err, "lookup_elem(dst)"))
			continue;

		ASSERT_EQ(dst_cookie, src_cookie, "cookie mismatch");
	}
}

/* Create a map, populate it with one socket, and free the map. */
static void test_sockmap_create_update_free(enum bpf_map_type map_type)
{
	const int zero = 0;
	int s, map, err;

	s = connected_socket_v4();
	if (!ASSERT_GE(s, 0, "connected_socket_v4"))
		return;

	map = bpf_map_create(map_type, NULL, sizeof(int), sizeof(int), 1, NULL);
<<<<<<< HEAD
	if (CHECK_FAIL(map < 0)) {
		perror("bpf_cmap_create");
=======
	if (!ASSERT_GE(map, 0, "bpf_map_create"))
>>>>>>> eb3cdb58
		goto out;

	err = bpf_map_update_elem(map, &zero, &s, BPF_NOEXIST);
	if (!ASSERT_OK(err, "bpf_map_update"))
		goto out;

out:
	close(map);
	close(s);
}

static void test_skmsg_helpers(enum bpf_map_type map_type)
{
	struct test_skmsg_load_helpers *skel;
	int err, map, verdict;

	skel = test_skmsg_load_helpers__open_and_load();
	if (!ASSERT_OK_PTR(skel, "test_skmsg_load_helpers__open_and_load"))
		return;

	verdict = bpf_program__fd(skel->progs.prog_msg_verdict);
	map = bpf_map__fd(skel->maps.sock_map);

	err = bpf_prog_attach(verdict, map, BPF_SK_MSG_VERDICT, 0);
	if (!ASSERT_OK(err, "bpf_prog_attach"))
		goto out;

	err = bpf_prog_detach2(verdict, map, BPF_SK_MSG_VERDICT);
	if (!ASSERT_OK(err, "bpf_prog_detach2"))
		goto out;
out:
	test_skmsg_load_helpers__destroy(skel);
}

static void test_sockmap_update(enum bpf_map_type map_type)
{
<<<<<<< HEAD
	int err, prog, src, duration = 0;
=======
	int err, prog, src;
>>>>>>> eb3cdb58
	struct test_sockmap_update *skel;
	struct bpf_map *dst_map;
	const __u32 zero = 0;
	char dummy[14] = {0};
	LIBBPF_OPTS(bpf_test_run_opts, topts,
		.data_in = dummy,
		.data_size_in = sizeof(dummy),
		.repeat = 1,
	);
	__s64 sk;

	sk = connected_socket_v4();
	if (!ASSERT_NEQ(sk, -1, "connected_socket_v4"))
		return;

	skel = test_sockmap_update__open_and_load();
	if (!ASSERT_OK_PTR(skel, "open_and_load"))
		goto close_sk;

	prog = bpf_program__fd(skel->progs.copy_sock_map);
	src = bpf_map__fd(skel->maps.src);
	if (map_type == BPF_MAP_TYPE_SOCKMAP)
		dst_map = skel->maps.dst_sock_map;
	else
		dst_map = skel->maps.dst_sock_hash;

	err = bpf_map_update_elem(src, &zero, &sk, BPF_NOEXIST);
	if (!ASSERT_OK(err, "update_elem(src)"))
		goto out;

	err = bpf_prog_test_run_opts(prog, &topts);
	if (!ASSERT_OK(err, "test_run"))
		goto out;
	if (!ASSERT_NEQ(topts.retval, 0, "test_run retval"))
		goto out;

	compare_cookies(skel->maps.src, dst_map);

out:
	test_sockmap_update__destroy(skel);
close_sk:
	close(sk);
}

static void test_sockmap_invalid_update(void)
{
	struct test_sockmap_invalid_update *skel;

	skel = test_sockmap_invalid_update__open_and_load();
	if (!ASSERT_NULL(skel, "open_and_load"))
		test_sockmap_invalid_update__destroy(skel);
}

static void test_sockmap_copy(enum bpf_map_type map_type)
{
	DECLARE_LIBBPF_OPTS(bpf_iter_attach_opts, opts);
	int err, len, src_fd, iter_fd;
	union bpf_iter_link_info linfo = {};
	__u32 i, num_sockets, num_elems;
	struct bpf_iter_sockmap *skel;
	__s64 *sock_fd = NULL;
	struct bpf_link *link;
	struct bpf_map *src;
	char buf[64];

	skel = bpf_iter_sockmap__open_and_load();
	if (!ASSERT_OK_PTR(skel, "bpf_iter_sockmap__open_and_load"))
		return;

	if (map_type == BPF_MAP_TYPE_SOCKMAP) {
		src = skel->maps.sockmap;
		num_elems = bpf_map__max_entries(src);
		num_sockets = num_elems - 1;
	} else {
		src = skel->maps.sockhash;
		num_elems = bpf_map__max_entries(src) - 1;
		num_sockets = num_elems;
	}

	sock_fd = calloc(num_sockets, sizeof(*sock_fd));
	if (!ASSERT_OK_PTR(sock_fd, "calloc(sock_fd)"))
		goto out;

	for (i = 0; i < num_sockets; i++)
		sock_fd[i] = -1;

	src_fd = bpf_map__fd(src);

	for (i = 0; i < num_sockets; i++) {
		sock_fd[i] = connected_socket_v4();
		if (!ASSERT_NEQ(sock_fd[i], -1, "connected_socket_v4"))
			goto out;

		err = bpf_map_update_elem(src_fd, &i, &sock_fd[i], BPF_NOEXIST);
		if (!ASSERT_OK(err, "map_update"))
			goto out;
	}

	linfo.map.map_fd = src_fd;
	opts.link_info = &linfo;
	opts.link_info_len = sizeof(linfo);
	link = bpf_program__attach_iter(skel->progs.copy, &opts);
	if (!ASSERT_OK_PTR(link, "attach_iter"))
		goto out;

	iter_fd = bpf_iter_create(bpf_link__fd(link));
	if (!ASSERT_GE(iter_fd, 0, "create_iter"))
		goto free_link;

	/* do some tests */
	while ((len = read(iter_fd, buf, sizeof(buf))) > 0)
		;
	if (!ASSERT_GE(len, 0, "read"))
		goto close_iter;

	/* test results */
	if (!ASSERT_EQ(skel->bss->elems, num_elems, "elems"))
		goto close_iter;

	if (!ASSERT_EQ(skel->bss->socks, num_sockets, "socks"))
		goto close_iter;

	compare_cookies(src, skel->maps.dst);

close_iter:
	close(iter_fd);
free_link:
	bpf_link__destroy(link);
out:
	for (i = 0; sock_fd && i < num_sockets; i++)
		if (sock_fd[i] >= 0)
			close(sock_fd[i]);
	if (sock_fd)
		free(sock_fd);
	bpf_iter_sockmap__destroy(skel);
}

static void test_sockmap_skb_verdict_attach(enum bpf_attach_type first,
					    enum bpf_attach_type second)
{
	struct test_sockmap_skb_verdict_attach *skel;
	int err, map, verdict;

	skel = test_sockmap_skb_verdict_attach__open_and_load();
	if (!ASSERT_OK_PTR(skel, "open_and_load"))
		return;

	verdict = bpf_program__fd(skel->progs.prog_skb_verdict);
	map = bpf_map__fd(skel->maps.sock_map);

	err = bpf_prog_attach(verdict, map, first, 0);
	if (!ASSERT_OK(err, "bpf_prog_attach"))
		goto out;

	err = bpf_prog_attach(verdict, map, second, 0);
	ASSERT_EQ(err, -EBUSY, "prog_attach_fail");

	err = bpf_prog_detach2(verdict, map, first);
	if (!ASSERT_OK(err, "bpf_prog_detach2"))
		goto out;
out:
	test_sockmap_skb_verdict_attach__destroy(skel);
}

static __u32 query_prog_id(int prog_fd)
{
	struct bpf_prog_info info = {};
	__u32 info_len = sizeof(info);
	int err;

<<<<<<< HEAD
	err = bpf_obj_get_info_by_fd(prog_fd, &info, &info_len);
	if (!ASSERT_OK(err, "bpf_obj_get_info_by_fd") ||
	    !ASSERT_EQ(info_len, sizeof(info), "bpf_obj_get_info_by_fd"))
=======
	err = bpf_prog_get_info_by_fd(prog_fd, &info, &info_len);
	if (!ASSERT_OK(err, "bpf_prog_get_info_by_fd") ||
	    !ASSERT_EQ(info_len, sizeof(info), "bpf_prog_get_info_by_fd"))
>>>>>>> eb3cdb58
		return 0;

	return info.id;
}

static void test_sockmap_progs_query(enum bpf_attach_type attach_type)
{
	struct test_sockmap_progs_query *skel;
	int err, map_fd, verdict_fd;
	__u32 attach_flags = 0;
	__u32 prog_ids[3] = {};
	__u32 prog_cnt = 3;

	skel = test_sockmap_progs_query__open_and_load();
	if (!ASSERT_OK_PTR(skel, "test_sockmap_progs_query__open_and_load"))
		return;

	map_fd = bpf_map__fd(skel->maps.sock_map);

	if (attach_type == BPF_SK_MSG_VERDICT)
		verdict_fd = bpf_program__fd(skel->progs.prog_skmsg_verdict);
	else
		verdict_fd = bpf_program__fd(skel->progs.prog_skb_verdict);

	err = bpf_prog_query(map_fd, attach_type, 0 /* query flags */,
			     &attach_flags, prog_ids, &prog_cnt);
	ASSERT_OK(err, "bpf_prog_query failed");
	ASSERT_EQ(attach_flags,  0, "wrong attach_flags on query");
	ASSERT_EQ(prog_cnt, 0, "wrong program count on query");

	err = bpf_prog_attach(verdict_fd, map_fd, attach_type, 0);
	if (!ASSERT_OK(err, "bpf_prog_attach failed"))
		goto out;

	prog_cnt = 1;
	err = bpf_prog_query(map_fd, attach_type, 0 /* query flags */,
			     &attach_flags, prog_ids, &prog_cnt);
	ASSERT_OK(err, "bpf_prog_query failed");
	ASSERT_EQ(attach_flags, 0, "wrong attach_flags on query");
	ASSERT_EQ(prog_cnt, 1, "wrong program count on query");
	ASSERT_EQ(prog_ids[0], query_prog_id(verdict_fd),
		  "wrong prog_ids on query");

	bpf_prog_detach2(verdict_fd, map_fd, attach_type);
out:
	test_sockmap_progs_query__destroy(skel);
}

<<<<<<< HEAD
=======
#define MAX_EVENTS 10
static void test_sockmap_skb_verdict_shutdown(void)
{
	struct epoll_event ev, events[MAX_EVENTS];
	int n, err, map, verdict, s, c1, p1;
	struct test_sockmap_pass_prog *skel;
	int epollfd;
	int zero = 0;
	char b;

	skel = test_sockmap_pass_prog__open_and_load();
	if (!ASSERT_OK_PTR(skel, "open_and_load"))
		return;

	verdict = bpf_program__fd(skel->progs.prog_skb_verdict);
	map = bpf_map__fd(skel->maps.sock_map_rx);

	err = bpf_prog_attach(verdict, map, BPF_SK_SKB_STREAM_VERDICT, 0);
	if (!ASSERT_OK(err, "bpf_prog_attach"))
		goto out;

	s = socket_loopback(AF_INET, SOCK_STREAM);
	if (s < 0)
		goto out;
	err = create_pair(s, AF_INET, SOCK_STREAM, &c1, &p1);
	if (err < 0)
		goto out;

	err = bpf_map_update_elem(map, &zero, &c1, BPF_NOEXIST);
	if (err < 0)
		goto out_close;

	shutdown(p1, SHUT_WR);

	ev.events = EPOLLIN;
	ev.data.fd = c1;

	epollfd = epoll_create1(0);
	if (!ASSERT_GT(epollfd, -1, "epoll_create(0)"))
		goto out_close;
	err = epoll_ctl(epollfd, EPOLL_CTL_ADD, c1, &ev);
	if (!ASSERT_OK(err, "epoll_ctl(EPOLL_CTL_ADD)"))
		goto out_close;
	err = epoll_wait(epollfd, events, MAX_EVENTS, -1);
	if (!ASSERT_EQ(err, 1, "epoll_wait(fd)"))
		goto out_close;

	n = recv(c1, &b, 1, SOCK_NONBLOCK);
	ASSERT_EQ(n, 0, "recv_timeout(fin)");
out_close:
	close(c1);
	close(p1);
out:
	test_sockmap_pass_prog__destroy(skel);
}

static void test_sockmap_skb_verdict_fionread(bool pass_prog)
{
	int expected, zero = 0, sent, recvd, avail;
	int err, map, verdict, s, c0, c1, p0, p1;
	struct test_sockmap_pass_prog *pass;
	struct test_sockmap_drop_prog *drop;
	char buf[256] = "0123456789";

	if (pass_prog) {
		pass = test_sockmap_pass_prog__open_and_load();
		if (!ASSERT_OK_PTR(pass, "open_and_load"))
			return;
		verdict = bpf_program__fd(pass->progs.prog_skb_verdict);
		map = bpf_map__fd(pass->maps.sock_map_rx);
		expected = sizeof(buf);
	} else {
		drop = test_sockmap_drop_prog__open_and_load();
		if (!ASSERT_OK_PTR(drop, "open_and_load"))
			return;
		verdict = bpf_program__fd(drop->progs.prog_skb_verdict);
		map = bpf_map__fd(drop->maps.sock_map_rx);
		/* On drop data is consumed immediately and copied_seq inc'd */
		expected = 0;
	}


	err = bpf_prog_attach(verdict, map, BPF_SK_SKB_STREAM_VERDICT, 0);
	if (!ASSERT_OK(err, "bpf_prog_attach"))
		goto out;

	s = socket_loopback(AF_INET, SOCK_STREAM);
	if (!ASSERT_GT(s, -1, "socket_loopback(s)"))
		goto out;
	err = create_socket_pairs(s, AF_INET, SOCK_STREAM, &c0, &c1, &p0, &p1);
	if (!ASSERT_OK(err, "create_socket_pairs(s)"))
		goto out;

	err = bpf_map_update_elem(map, &zero, &c1, BPF_NOEXIST);
	if (!ASSERT_OK(err, "bpf_map_update_elem(c1)"))
		goto out_close;

	sent = xsend(p1, &buf, sizeof(buf), 0);
	ASSERT_EQ(sent, sizeof(buf), "xsend(p0)");
	err = ioctl(c1, FIONREAD, &avail);
	ASSERT_OK(err, "ioctl(FIONREAD) error");
	ASSERT_EQ(avail, expected, "ioctl(FIONREAD)");
	/* On DROP test there will be no data to read */
	if (pass_prog) {
		recvd = recv_timeout(c1, &buf, sizeof(buf), SOCK_NONBLOCK, IO_TIMEOUT_SEC);
		ASSERT_EQ(recvd, sizeof(buf), "recv_timeout(c0)");
	}

out_close:
	close(c0);
	close(p0);
	close(c1);
	close(p1);
out:
	if (pass_prog)
		test_sockmap_pass_prog__destroy(pass);
	else
		test_sockmap_drop_prog__destroy(drop);
}

>>>>>>> eb3cdb58
void test_sockmap_basic(void)
{
	if (test__start_subtest("sockmap create_update_free"))
		test_sockmap_create_update_free(BPF_MAP_TYPE_SOCKMAP);
	if (test__start_subtest("sockhash create_update_free"))
		test_sockmap_create_update_free(BPF_MAP_TYPE_SOCKHASH);
	if (test__start_subtest("sockmap sk_msg load helpers"))
		test_skmsg_helpers(BPF_MAP_TYPE_SOCKMAP);
	if (test__start_subtest("sockhash sk_msg load helpers"))
		test_skmsg_helpers(BPF_MAP_TYPE_SOCKHASH);
	if (test__start_subtest("sockmap update"))
		test_sockmap_update(BPF_MAP_TYPE_SOCKMAP);
	if (test__start_subtest("sockhash update"))
		test_sockmap_update(BPF_MAP_TYPE_SOCKHASH);
	if (test__start_subtest("sockmap update in unsafe context"))
		test_sockmap_invalid_update();
	if (test__start_subtest("sockmap copy"))
		test_sockmap_copy(BPF_MAP_TYPE_SOCKMAP);
	if (test__start_subtest("sockhash copy"))
		test_sockmap_copy(BPF_MAP_TYPE_SOCKHASH);
	if (test__start_subtest("sockmap skb_verdict attach")) {
		test_sockmap_skb_verdict_attach(BPF_SK_SKB_VERDICT,
						BPF_SK_SKB_STREAM_VERDICT);
		test_sockmap_skb_verdict_attach(BPF_SK_SKB_STREAM_VERDICT,
						BPF_SK_SKB_VERDICT);
	}
	if (test__start_subtest("sockmap msg_verdict progs query"))
		test_sockmap_progs_query(BPF_SK_MSG_VERDICT);
	if (test__start_subtest("sockmap stream_parser progs query"))
		test_sockmap_progs_query(BPF_SK_SKB_STREAM_PARSER);
	if (test__start_subtest("sockmap stream_verdict progs query"))
		test_sockmap_progs_query(BPF_SK_SKB_STREAM_VERDICT);
	if (test__start_subtest("sockmap skb_verdict progs query"))
		test_sockmap_progs_query(BPF_SK_SKB_VERDICT);
<<<<<<< HEAD
=======
	if (test__start_subtest("sockmap skb_verdict shutdown"))
		test_sockmap_skb_verdict_shutdown();
	if (test__start_subtest("sockmap skb_verdict fionread"))
		test_sockmap_skb_verdict_fionread(true);
	if (test__start_subtest("sockmap skb_verdict fionread on drop"))
		test_sockmap_skb_verdict_fionread(false);
>>>>>>> eb3cdb58
}<|MERGE_RESOLUTION|>--- conflicted
+++ resolved
@@ -10,11 +10,8 @@
 #include "test_sockmap_invalid_update.skel.h"
 #include "test_sockmap_skb_verdict_attach.skel.h"
 #include "test_sockmap_progs_query.skel.h"
-<<<<<<< HEAD
-=======
 #include "test_sockmap_pass_prog.skel.h"
 #include "test_sockmap_drop_prog.skel.h"
->>>>>>> eb3cdb58
 #include "bpf_iter_sockmap.skel.h"
 
 #include "sockmap_helpers.h"
@@ -99,12 +96,7 @@
 		return;
 
 	map = bpf_map_create(map_type, NULL, sizeof(int), sizeof(int), 1, NULL);
-<<<<<<< HEAD
-	if (CHECK_FAIL(map < 0)) {
-		perror("bpf_cmap_create");
-=======
 	if (!ASSERT_GE(map, 0, "bpf_map_create"))
->>>>>>> eb3cdb58
 		goto out;
 
 	err = bpf_map_update_elem(map, &zero, &s, BPF_NOEXIST);
@@ -141,11 +133,7 @@
 
 static void test_sockmap_update(enum bpf_map_type map_type)
 {
-<<<<<<< HEAD
-	int err, prog, src, duration = 0;
-=======
 	int err, prog, src;
->>>>>>> eb3cdb58
 	struct test_sockmap_update *skel;
 	struct bpf_map *dst_map;
 	const __u32 zero = 0;
@@ -316,15 +304,9 @@
 	__u32 info_len = sizeof(info);
 	int err;
 
-<<<<<<< HEAD
-	err = bpf_obj_get_info_by_fd(prog_fd, &info, &info_len);
-	if (!ASSERT_OK(err, "bpf_obj_get_info_by_fd") ||
-	    !ASSERT_EQ(info_len, sizeof(info), "bpf_obj_get_info_by_fd"))
-=======
 	err = bpf_prog_get_info_by_fd(prog_fd, &info, &info_len);
 	if (!ASSERT_OK(err, "bpf_prog_get_info_by_fd") ||
 	    !ASSERT_EQ(info_len, sizeof(info), "bpf_prog_get_info_by_fd"))
->>>>>>> eb3cdb58
 		return 0;
 
 	return info.id;
@@ -373,8 +355,6 @@
 	test_sockmap_progs_query__destroy(skel);
 }
 
-<<<<<<< HEAD
-=======
 #define MAX_EVENTS 10
 static void test_sockmap_skb_verdict_shutdown(void)
 {
@@ -495,7 +475,6 @@
 		test_sockmap_drop_prog__destroy(drop);
 }
 
->>>>>>> eb3cdb58
 void test_sockmap_basic(void)
 {
 	if (test__start_subtest("sockmap create_update_free"))
@@ -530,13 +509,10 @@
 		test_sockmap_progs_query(BPF_SK_SKB_STREAM_VERDICT);
 	if (test__start_subtest("sockmap skb_verdict progs query"))
 		test_sockmap_progs_query(BPF_SK_SKB_VERDICT);
-<<<<<<< HEAD
-=======
 	if (test__start_subtest("sockmap skb_verdict shutdown"))
 		test_sockmap_skb_verdict_shutdown();
 	if (test__start_subtest("sockmap skb_verdict fionread"))
 		test_sockmap_skb_verdict_fionread(true);
 	if (test__start_subtest("sockmap skb_verdict fionread on drop"))
 		test_sockmap_skb_verdict_fionread(false);
->>>>>>> eb3cdb58
 }