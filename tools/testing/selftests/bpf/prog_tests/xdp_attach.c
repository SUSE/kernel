// SPDX-License-Identifier: GPL-2.0
#include <test_progs.h>

#define IFINDEX_LO 1
#define XDP_FLAGS_REPLACE		(1U << 4)

<<<<<<< HEAD
void serial_test_xdp_attach(void)
=======
static void test_xdp_attach(const char *file)
>>>>>>> eb3cdb58
{
	__u32 duration = 0, id1, id2, id0 = 0, len;
	struct bpf_object *obj1, *obj2, *obj3;
	struct bpf_prog_info info = {};
	int err, fd1, fd2, fd3;
	LIBBPF_OPTS(bpf_xdp_attach_opts, opts);

	len = sizeof(info);

	err = bpf_prog_test_load(file, BPF_PROG_TYPE_XDP, &obj1, &fd1);
	if (CHECK_FAIL(err))
		return;
	err = bpf_prog_get_info_by_fd(fd1, &info, &len);
	if (CHECK_FAIL(err))
		goto out_1;
	id1 = info.id;

	err = bpf_prog_test_load(file, BPF_PROG_TYPE_XDP, &obj2, &fd2);
	if (CHECK_FAIL(err))
		goto out_1;

	memset(&info, 0, sizeof(info));
	err = bpf_prog_get_info_by_fd(fd2, &info, &len);
	if (CHECK_FAIL(err))
		goto out_2;
	id2 = info.id;

	err = bpf_prog_test_load(file, BPF_PROG_TYPE_XDP, &obj3, &fd3);
	if (CHECK_FAIL(err))
		goto out_2;

	err = bpf_xdp_attach(IFINDEX_LO, fd1, XDP_FLAGS_REPLACE, &opts);
	if (CHECK(err, "load_ok", "initial load failed"))
		goto out_close;

	err = bpf_xdp_query_id(IFINDEX_LO, 0, &id0);
	if (CHECK(err || id0 != id1, "id1_check",
		  "loaded prog id %u != id1 %u, err %d", id0, id1, err))
		goto out_close;

	err = bpf_xdp_attach(IFINDEX_LO, fd2, XDP_FLAGS_REPLACE, &opts);
	if (CHECK(!err, "load_fail", "load with expected id didn't fail"))
		goto out;

	opts.old_prog_fd = fd1;
	err = bpf_xdp_attach(IFINDEX_LO, fd2, 0, &opts);
	if (CHECK(err, "replace_ok", "replace valid old_fd failed"))
		goto out;
	err = bpf_xdp_query_id(IFINDEX_LO, 0, &id0);
	if (CHECK(err || id0 != id2, "id2_check",
		  "loaded prog id %u != id2 %u, err %d", id0, id2, err))
		goto out_close;

	err = bpf_xdp_attach(IFINDEX_LO, fd3, 0, &opts);
	if (CHECK(!err, "replace_fail", "replace invalid old_fd didn't fail"))
		goto out;

	err = bpf_xdp_detach(IFINDEX_LO, 0, &opts);
	if (CHECK(!err, "remove_fail", "remove invalid old_fd didn't fail"))
		goto out;

	opts.old_prog_fd = fd2;
	err = bpf_xdp_detach(IFINDEX_LO, 0, &opts);
	if (CHECK(err, "remove_ok", "remove valid old_fd failed"))
		goto out;

	err = bpf_xdp_query_id(IFINDEX_LO, 0, &id0);
	if (CHECK(err || id0 != 0, "unload_check",
		  "loaded prog id %u != 0, err %d", id0, err))
		goto out_close;
out:
	bpf_xdp_detach(IFINDEX_LO, 0, NULL);
out_close:
	bpf_object__close(obj3);
out_2:
	bpf_object__close(obj2);
out_1:
	bpf_object__close(obj1);
}

void serial_test_xdp_attach(void)
{
	if (test__start_subtest("xdp_attach"))
		test_xdp_attach("./test_xdp.bpf.o");
	if (test__start_subtest("xdp_attach_dynptr"))
		test_xdp_attach("./test_xdp_dynptr.bpf.o");
}<|MERGE_RESOLUTION|>--- conflicted
+++ resolved
@@ -4,11 +4,7 @@
 #define IFINDEX_LO 1
 #define XDP_FLAGS_REPLACE		(1U << 4)
 
-<<<<<<< HEAD
-void serial_test_xdp_attach(void)
-=======
 static void test_xdp_attach(const char *file)
->>>>>>> eb3cdb58
 {
 	__u32 duration = 0, id1, id2, id0 = 0, len;
 	struct bpf_object *obj1, *obj2, *obj3;
