// SPDX-License-Identifier: GPL-2.0
#include <test_progs.h>
#include <sys/time.h>
#include <sys/resource.h>
#include "test_send_signal_kern.skel.h"

static int sigusr1_received;

static void sigusr1_handler(int signum)
{
	sigusr1_received = 1;
}

static void test_send_signal_common(struct perf_event_attr *attr,
				    bool signal_thread)
{
	struct test_send_signal_kern *skel;
	int pipe_c2p[2], pipe_p2c[2];
	int err = -1, pmu_fd = -1;
	char buf[256];
	pid_t pid;

	if (!ASSERT_OK(pipe(pipe_c2p), "pipe_c2p"))
		return;

	if (!ASSERT_OK(pipe(pipe_p2c), "pipe_p2c")) {
		close(pipe_c2p[0]);
		close(pipe_c2p[1]);
		return;
	}

	pid = fork();
	if (!ASSERT_GE(pid, 0, "fork")) {
		close(pipe_c2p[0]);
		close(pipe_c2p[1]);
		close(pipe_p2c[0]);
		close(pipe_p2c[1]);
		return;
	}

	if (pid == 0) {
		int old_prio;
		volatile int j = 0;

		/* install signal handler and notify parent */
		ASSERT_NEQ(signal(SIGUSR1, sigusr1_handler), SIG_ERR, "signal");

		close(pipe_c2p[0]); /* close read */
		close(pipe_p2c[1]); /* close write */

		/* boost with a high priority so we got a higher chance
		 * that if an interrupt happens, the underlying task
		 * is this process.
		 */
		errno = 0;
		old_prio = getpriority(PRIO_PROCESS, 0);
		ASSERT_OK(errno, "getpriority");
		ASSERT_OK(setpriority(PRIO_PROCESS, 0, -20), "setpriority");

		/* notify parent signal handler is installed */
		ASSERT_EQ(write(pipe_c2p[1], buf, 1), 1, "pipe_write");

		/* make sure parent enabled bpf program to send_signal */
		ASSERT_EQ(read(pipe_p2c[0], buf, 1), 1, "pipe_read");

		/* wait a little for signal handler */
<<<<<<< HEAD
		for (int i = 0; i < 100000000 && !sigusr1_received; i++)
			j /= i + j + 1;
=======
		for (int i = 0; i < 1000000000 && !sigusr1_received; i++) {
			j /= i + j + 1;
			if (!attr)
				/* trigger the nanosleep tracepoint program. */
				usleep(1);
		}
>>>>>>> eb3cdb58

		buf[0] = sigusr1_received ? '2' : '0';
		ASSERT_EQ(sigusr1_received, 1, "sigusr1_received");
		ASSERT_EQ(write(pipe_c2p[1], buf, 1), 1, "pipe_write");

		/* wait for parent notification and exit */
		ASSERT_EQ(read(pipe_p2c[0], buf, 1), 1, "pipe_read");

		/* restore the old priority */
		ASSERT_OK(setpriority(PRIO_PROCESS, 0, old_prio), "setpriority");

		close(pipe_c2p[1]);
		close(pipe_p2c[0]);
		exit(0);
	}

	close(pipe_c2p[1]); /* close write */
	close(pipe_p2c[0]); /* close read */

	skel = test_send_signal_kern__open_and_load();
	if (!ASSERT_OK_PTR(skel, "skel_open_and_load"))
		goto skel_open_load_failure;

	if (!attr) {
		err = test_send_signal_kern__attach(skel);
		if (!ASSERT_OK(err, "skel_attach")) {
			err = -1;
			goto destroy_skel;
		}
	} else {
		pmu_fd = syscall(__NR_perf_event_open, attr, pid, -1 /* cpu */,
				 -1 /* group id */, 0 /* flags */);
		if (!ASSERT_GE(pmu_fd, 0, "perf_event_open")) {
			err = -1;
			goto destroy_skel;
		}

		skel->links.send_signal_perf =
			bpf_program__attach_perf_event(skel->progs.send_signal_perf, pmu_fd);
		if (!ASSERT_OK_PTR(skel->links.send_signal_perf, "attach_perf_event"))
			goto disable_pmu;
	}

	/* wait until child signal handler installed */
	ASSERT_EQ(read(pipe_c2p[0], buf, 1), 1, "pipe_read");

	/* trigger the bpf send_signal */
	skel->bss->signal_thread = signal_thread;
	skel->bss->sig = SIGUSR1;
	skel->bss->pid = pid;

	/* notify child that bpf program can send_signal now */
	ASSERT_EQ(write(pipe_p2c[1], buf, 1), 1, "pipe_write");

	/* wait for result */
	err = read(pipe_c2p[0], buf, 1);
	if (!ASSERT_GE(err, 0, "reading pipe"))
		goto disable_pmu;
	if (!ASSERT_GT(err, 0, "reading pipe error: size 0")) {
		err = -1;
		goto disable_pmu;
	}

	ASSERT_EQ(buf[0], '2', "incorrect result");

	/* notify child safe to exit */
	ASSERT_EQ(write(pipe_p2c[1], buf, 1), 1, "pipe_write");

disable_pmu:
	close(pmu_fd);
destroy_skel:
	test_send_signal_kern__destroy(skel);
skel_open_load_failure:
	close(pipe_c2p[0]);
	close(pipe_p2c[1]);
	wait(NULL);
}

static void test_send_signal_tracepoint(bool signal_thread)
{
	test_send_signal_common(NULL, signal_thread);
}

static void test_send_signal_perf(bool signal_thread)
{
	struct perf_event_attr attr = {
		.sample_period = 1,
		.type = PERF_TYPE_SOFTWARE,
		.config = PERF_COUNT_SW_CPU_CLOCK,
	};

	test_send_signal_common(&attr, signal_thread);
}

static void test_send_signal_nmi(bool signal_thread)
{
	struct perf_event_attr attr = {
		.sample_period = 1,
		.type = PERF_TYPE_HARDWARE,
		.config = PERF_COUNT_HW_CPU_CYCLES,
	};
	int pmu_fd;

	/* Some setups (e.g. virtual machines) might run with hardware
	 * perf events disabled. If this is the case, skip this test.
	 */
	pmu_fd = syscall(__NR_perf_event_open, &attr, 0 /* pid */,
			 -1 /* cpu */, -1 /* group_fd */, 0 /* flags */);
	if (pmu_fd == -1) {
		if (errno == ENOENT) {
			printf("%s:SKIP:no PERF_COUNT_HW_CPU_CYCLES\n",
			       __func__);
			test__skip();
			return;
		}
		/* Let the test fail with a more informative message */
	} else {
		close(pmu_fd);
	}

	test_send_signal_common(&attr, signal_thread);
}

void test_send_signal(void)
{
	if (test__start_subtest("send_signal_tracepoint"))
		test_send_signal_tracepoint(false);
	if (test__start_subtest("send_signal_perf"))
		test_send_signal_perf(false);
	if (test__start_subtest("send_signal_nmi"))
		test_send_signal_nmi(false);
	if (test__start_subtest("send_signal_tracepoint_thread"))
		test_send_signal_tracepoint(true);
	if (test__start_subtest("send_signal_perf_thread"))
		test_send_signal_perf(true);
	if (test__start_subtest("send_signal_nmi_thread"))
		test_send_signal_nmi(true);
}<|MERGE_RESOLUTION|>--- conflicted
+++ resolved
@@ -64,17 +64,12 @@
 		ASSERT_EQ(read(pipe_p2c[0], buf, 1), 1, "pipe_read");
 
 		/* wait a little for signal handler */
-<<<<<<< HEAD
-		for (int i = 0; i < 100000000 && !sigusr1_received; i++)
-			j /= i + j + 1;
-=======
 		for (int i = 0; i < 1000000000 && !sigusr1_received; i++) {
 			j /= i + j + 1;
 			if (!attr)
 				/* trigger the nanosleep tracepoint program. */
 				usleep(1);
 		}
->>>>>>> eb3cdb58
 
 		buf[0] = sigusr1_received ? '2' : '0';
 		ASSERT_EQ(sigusr1_received, 1, "sigusr1_received");
