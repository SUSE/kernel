// SPDX-License-Identifier: GPL-2.0
#include <test_progs.h>
#include "test_stacktrace_build_id.skel.h"

void test_stacktrace_build_id(void)
{

	int control_map_fd, stackid_hmap_fd, stackmap_fd, stack_amap_fd;
	struct test_stacktrace_build_id *skel;
<<<<<<< HEAD
	int err, stack_trace_len;
	__u32 key, prev_key, val, duration = 0;
	char buf[256];
	int i, j;
=======
	int err, stack_trace_len, build_id_size;
	__u32 key, prev_key, val, duration = 0;
	char buf[BPF_BUILD_ID_SIZE];
>>>>>>> eb3cdb58
	struct bpf_stack_build_id id_offs[PERF_MAX_STACK_DEPTH];
	int build_id_matches = 0;
	int i, retry = 1;

retry:
	skel = test_stacktrace_build_id__open_and_load();
	if (CHECK(!skel, "skel_open_and_load", "skeleton open/load failed\n"))
		return;

	err = test_stacktrace_build_id__attach(skel);
	if (CHECK(err, "attach_tp", "err %d\n", err))
		goto cleanup;

	/* find map fds */
	control_map_fd = bpf_map__fd(skel->maps.control_map);
	stackid_hmap_fd = bpf_map__fd(skel->maps.stackid_hmap);
	stackmap_fd = bpf_map__fd(skel->maps.stackmap);
	stack_amap_fd = bpf_map__fd(skel->maps.stack_amap);

	if (CHECK_FAIL(system("dd if=/dev/urandom of=/dev/zero count=4 2> /dev/null")))
		goto cleanup;
	if (CHECK_FAIL(system("./urandom_read")))
		goto cleanup;
	/* disable stack trace collection */
	key = 0;
	val = 1;
	bpf_map_update_elem(control_map_fd, &key, &val, 0);

	/* for every element in stackid_hmap, we can find a corresponding one
	 * in stackmap, and vise versa.
	 */
	err = compare_map_keys(stackid_hmap_fd, stackmap_fd);
	if (CHECK(err, "compare_map_keys stackid_hmap vs. stackmap",
		  "err %d errno %d\n", err, errno))
		goto cleanup;

	err = compare_map_keys(stackmap_fd, stackid_hmap_fd);
	if (CHECK(err, "compare_map_keys stackmap vs. stackid_hmap",
		  "err %d errno %d\n", err, errno))
		goto cleanup;

	build_id_size = read_build_id("urandom_read", buf, sizeof(buf));
	err = build_id_size < 0 ? build_id_size : 0;

	if (CHECK(err, "read_build_id",
		  "err %d errno %d\n", err, errno))
		goto cleanup;

	err = bpf_map__get_next_key(skel->maps.stackmap, NULL, &key, sizeof(key));
	if (CHECK(err, "get_next_key from stackmap",
		  "err %d, errno %d\n", err, errno))
		goto cleanup;

	do {
		err = bpf_map_lookup_elem(stackmap_fd, &key, id_offs);
		if (CHECK(err, "lookup_elem from stackmap",
			  "err %d, errno %d\n", err, errno))
			goto cleanup;
		for (i = 0; i < PERF_MAX_STACK_DEPTH; ++i)
			if (id_offs[i].status == BPF_STACK_BUILD_ID_VALID &&
			    id_offs[i].offset != 0) {
				if (memcmp(buf, id_offs[i].build_id, build_id_size) == 0)
					build_id_matches = 1;
			}
		prev_key = key;
	} while (bpf_map__get_next_key(skel->maps.stackmap, &prev_key, &key, sizeof(key)) == 0);

	/* stack_map_get_build_id_offset() is racy and sometimes can return
	 * BPF_STACK_BUILD_ID_IP instead of BPF_STACK_BUILD_ID_VALID;
	 * try it one more time.
	 */
	if (build_id_matches < 1 && retry--) {
		test_stacktrace_build_id__destroy(skel);
		printf("%s:WARN:Didn't find expected build ID from the map, retrying\n",
		       __func__);
		goto retry;
	}

	if (CHECK(build_id_matches < 1, "build id match",
		  "Didn't find expected build ID from the map\n"))
		goto cleanup;

	stack_trace_len = PERF_MAX_STACK_DEPTH *
			  sizeof(struct bpf_stack_build_id);
	err = compare_stack_ips(stackmap_fd, stack_amap_fd, stack_trace_len);
	CHECK(err, "compare_stack_ips stackmap vs. stack_amap",
	      "err %d errno %d\n", err, errno);

cleanup:
	test_stacktrace_build_id__destroy(skel);
}<|MERGE_RESOLUTION|>--- conflicted
+++ resolved
@@ -7,16 +7,9 @@
 
 	int control_map_fd, stackid_hmap_fd, stackmap_fd, stack_amap_fd;
 	struct test_stacktrace_build_id *skel;
-<<<<<<< HEAD
-	int err, stack_trace_len;
-	__u32 key, prev_key, val, duration = 0;
-	char buf[256];
-	int i, j;
-=======
 	int err, stack_trace_len, build_id_size;
 	__u32 key, prev_key, val, duration = 0;
 	char buf[BPF_BUILD_ID_SIZE];
->>>>>>> eb3cdb58
 	struct bpf_stack_build_id id_offs[PERF_MAX_STACK_DEPTH];
 	int build_id_matches = 0;
 	int i, retry = 1;
