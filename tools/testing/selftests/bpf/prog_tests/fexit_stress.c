--- conflicted
+++ resolved
@@ -2,18 +2,6 @@
 /* Copyright (c) 2019 Facebook */
 #include <test_progs.h>
 
-<<<<<<< HEAD
-/* that's kernel internal BPF_MAX_TRAMP_PROGS define */
-#define CNT 38
-
-void serial_test_fexit_stress(void)
-{
-	char test_skb[128] = {};
-	int fexit_fd[CNT] = {};
-	int link_fd[CNT] = {};
-	char error[4096];
-	int err, i, filter_fd;
-=======
 void serial_test_fexit_stress(void)
 {
 	int bpf_max_tramp_links, err, i;
@@ -27,7 +15,6 @@
 		return;
 	fexit_fd = fd;
 	link_fd = fd + bpf_max_tramp_links;
->>>>>>> eb3cdb58
 
 	const struct bpf_insn trace_program[] = {
 		BPF_MOV64_IMM(BPF_REG_0, 0),
@@ -36,31 +23,9 @@
 
 	LIBBPF_OPTS(bpf_prog_load_opts, trace_opts,
 		.expected_attach_type = BPF_TRACE_FEXIT,
-<<<<<<< HEAD
-		.log_buf = error,
-		.log_size = sizeof(error),
-	);
-
-	const struct bpf_insn skb_program[] = {
-		BPF_MOV64_IMM(BPF_REG_0, 0),
-		BPF_EXIT_INSN(),
-	};
-
-	LIBBPF_OPTS(bpf_prog_load_opts, skb_opts,
-		.log_buf = error,
-		.log_size = sizeof(error),
-	);
-
-	LIBBPF_OPTS(bpf_test_run_opts, topts,
-		.data_in = test_skb,
-		.data_size_in = sizeof(test_skb),
-		.repeat = 1,
-	);
-=======
 	);
 
 	LIBBPF_OPTS(bpf_test_run_opts, topts);
->>>>>>> eb3cdb58
 
 	err = libbpf_find_vmlinux_btf_id("bpf_fentry_test1",
 					 trace_opts.expected_attach_type);
@@ -68,11 +33,7 @@
 		goto out;
 	trace_opts.attach_btf_id = err;
 
-<<<<<<< HEAD
-	for (i = 0; i < CNT; i++) {
-=======
 	for (i = 0; i < bpf_max_tramp_links; i++) {
->>>>>>> eb3cdb58
 		fexit_fd[i] = bpf_prog_load(BPF_PROG_TYPE_TRACING, NULL, "GPL",
 					    trace_program,
 					    sizeof(trace_program) / sizeof(struct bpf_insn),
@@ -84,21 +45,9 @@
 			goto out;
 	}
 
-<<<<<<< HEAD
-	filter_fd = bpf_prog_load(BPF_PROG_TYPE_SOCKET_FILTER, NULL, "GPL",
-				  skb_program, sizeof(skb_program) / sizeof(struct bpf_insn),
-				  &skb_opts);
-	if (!ASSERT_GE(filter_fd, 0, "test_program_loaded"))
-		goto out;
-
-	err = bpf_prog_test_run_opts(filter_fd, &topts);
-	close(filter_fd);
-	CHECK_FAIL(err);
-=======
 	err = bpf_prog_test_run_opts(fexit_fd[0], &topts);
 	ASSERT_OK(err, "bpf_prog_test_run_opts");
 
->>>>>>> eb3cdb58
 out:
 	for (i = 0; i < bpf_max_tramp_links; i++) {
 		if (link_fd[i])
