--- conflicted
+++ resolved
@@ -39,11 +39,7 @@
 
 void test_global_func_args(void)
 {
-<<<<<<< HEAD
-	const char *file = "./test_global_func_args.o";
-=======
 	const char *file = "./test_global_func_args.bpf.o";
->>>>>>> eb3cdb58
 	struct bpf_object *obj;
 	int err, prog_fd;
 	LIBBPF_OPTS(bpf_test_run_opts, topts,
