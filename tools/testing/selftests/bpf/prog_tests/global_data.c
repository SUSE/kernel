// SPDX-License-Identifier: GPL-2.0
#include <test_progs.h>
#include <network_helpers.h>

static void test_global_data_number(struct bpf_object *obj, __u32 duration)
{
	int i, err, map_fd;
	__u64 num;

	map_fd = bpf_find_map(__func__, obj, "result_number");
	if (CHECK_FAIL(map_fd < 0))
		return;

	struct {
		char *name;
		uint32_t key;
		__u64 num;
	} tests[] = {
		{ "relocate .bss reference",     0, 0 },
		{ "relocate .data reference",    1, 42 },
		{ "relocate .rodata reference",  2, 24 },
		{ "relocate .bss reference",     3, 0 },
		{ "relocate .data reference",    4, 0xffeeff },
		{ "relocate .rodata reference",  5, 0xabab },
		{ "relocate .bss reference",     6, 1234 },
		{ "relocate .bss reference",     7, 0 },
		{ "relocate .rodata reference",  8, 0xab },
		{ "relocate .rodata reference",  9, 0x1111111111111111 },
		{ "relocate .rodata reference", 10, ~0 },
	};

	for (i = 0; i < ARRAY_SIZE(tests); i++) {
		err = bpf_map_lookup_elem(map_fd, &tests[i].key, &num);
		CHECK(err || num != tests[i].num, tests[i].name,
		      "err %d result %llx expected %llx\n",
		      err, num, tests[i].num);
	}
}

static void test_global_data_string(struct bpf_object *obj, __u32 duration)
{
	int i, err, map_fd;
	char str[32];

	map_fd = bpf_find_map(__func__, obj, "result_string");
	if (CHECK_FAIL(map_fd < 0))
		return;

	struct {
		char *name;
		uint32_t key;
		char str[32];
	} tests[] = {
		{ "relocate .rodata reference", 0, "abcdefghijklmnopqrstuvwxyz" },
		{ "relocate .data reference",   1, "abcdefghijklmnopqrstuvwxyz" },
		{ "relocate .bss reference",    2, "" },
		{ "relocate .data reference",   3, "abcdexghijklmnopqrstuvwxyz" },
		{ "relocate .bss reference",    4, "\0\0hello" },
	};

	for (i = 0; i < ARRAY_SIZE(tests); i++) {
		err = bpf_map_lookup_elem(map_fd, &tests[i].key, str);
		CHECK(err || memcmp(str, tests[i].str, sizeof(str)),
		      tests[i].name, "err %d result \'%s\' expected \'%s\'\n",
		      err, str, tests[i].str);
	}
}

struct foo {
	__u8  a;
	__u32 b;
	__u64 c;
};

static void test_global_data_struct(struct bpf_object *obj, __u32 duration)
{
	int i, err, map_fd;
	struct foo val;

	map_fd = bpf_find_map(__func__, obj, "result_struct");
	if (CHECK_FAIL(map_fd < 0))
		return;

	struct {
		char *name;
		uint32_t key;
		struct foo val;
	} tests[] = {
		{ "relocate .rodata reference", 0, { 42, 0xfefeefef, 0x1111111111111111ULL, } },
		{ "relocate .bss reference",    1, { } },
		{ "relocate .rodata reference", 2, { } },
		{ "relocate .data reference",   3, { 41, 0xeeeeefef, 0x2111111111111111ULL, } },
	};

	for (i = 0; i < ARRAY_SIZE(tests); i++) {
		err = bpf_map_lookup_elem(map_fd, &tests[i].key, &val);
		CHECK(err || memcmp(&val, &tests[i].val, sizeof(val)),
		      tests[i].name, "err %d result { %u, %u, %llu } expected { %u, %u, %llu }\n",
		      err, val.a, val.b, val.c, tests[i].val.a, tests[i].val.b, tests[i].val.c);
	}
}

static void test_global_data_rdonly(struct bpf_object *obj, __u32 duration)
{
	int err = -ENOMEM, map_fd, zero = 0;
	struct bpf_map *map, *map2;
	__u8 *buff;

	map = bpf_object__find_map_by_name(obj, "test_glo.rodata");
	if (!ASSERT_OK_PTR(map, "map"))
		return;
	if (!ASSERT_TRUE(bpf_map__is_internal(map), "is_internal"))
		return;

	/* ensure we can lookup internal maps by their ELF names */
	map2 = bpf_object__find_map_by_name(obj, ".rodata");
	if (!ASSERT_EQ(map, map2, "same_maps"))
		return;

	map_fd = bpf_map__fd(map);
	if (CHECK_FAIL(map_fd < 0))
		return;

	buff = malloc(bpf_map__value_size(map));
	if (buff)
		err = bpf_map_update_elem(map_fd, &zero, buff, 0);
	free(buff);
	CHECK(!err || errno != EPERM, "test .rodata read-only map",
	      "err %d errno %d\n", err, errno);
}

void test_global_data(void)
{
<<<<<<< HEAD
	const char *file = "./test_global_data.o";
=======
	const char *file = "./test_global_data.bpf.o";
>>>>>>> eb3cdb58
	struct bpf_object *obj;
	int err, prog_fd;
	LIBBPF_OPTS(bpf_test_run_opts, topts,
		.data_in = &pkt_v4,
		.data_size_in = sizeof(pkt_v4),
		.repeat = 1,
	);

	err = bpf_prog_test_load(file, BPF_PROG_TYPE_SCHED_CLS, &obj, &prog_fd);
	if (!ASSERT_OK(err, "load program"))
		return;

	err = bpf_prog_test_run_opts(prog_fd, &topts);
	ASSERT_OK(err, "pass global data run err");
	ASSERT_OK(topts.retval, "pass global data run retval");

	test_global_data_number(obj, topts.duration);
	test_global_data_string(obj, topts.duration);
	test_global_data_struct(obj, topts.duration);
	test_global_data_rdonly(obj, topts.duration);

	bpf_object__close(obj);
}<|MERGE_RESOLUTION|>--- conflicted
+++ resolved
@@ -131,11 +131,7 @@
 
 void test_global_data(void)
 {
-<<<<<<< HEAD
-	const char *file = "./test_global_data.o";
-=======
 	const char *file = "./test_global_data.bpf.o";
->>>>>>> eb3cdb58
 	struct bpf_object *obj;
 	int err, prog_fd;
 	LIBBPF_OPTS(bpf_test_run_opts, topts,
