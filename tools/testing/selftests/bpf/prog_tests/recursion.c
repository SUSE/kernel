// SPDX-License-Identifier: GPL-2.0
/* Copyright (c) 2021 Facebook */
#include <test_progs.h>
#include "recursion.skel.h"

void test_recursion(void)
{
	struct bpf_prog_info prog_info = {};
	__u32 prog_info_len = sizeof(prog_info);
	struct recursion *skel;
	int key = 0;
	int err;

	skel = recursion__open_and_load();
	if (!ASSERT_OK_PTR(skel, "skel_open_and_load"))
		return;

	err = recursion__attach(skel);
	if (!ASSERT_OK(err, "skel_attach"))
		goto out;

	ASSERT_EQ(skel->bss->pass1, 0, "pass1 == 0");
	bpf_map_delete_elem(bpf_map__fd(skel->maps.hash1), &key);
	ASSERT_EQ(skel->bss->pass1, 1, "pass1 == 1");
	bpf_map_delete_elem(bpf_map__fd(skel->maps.hash1), &key);
	ASSERT_EQ(skel->bss->pass1, 2, "pass1 == 2");

	ASSERT_EQ(skel->bss->pass2, 0, "pass2 == 0");
	bpf_map_delete_elem(bpf_map__fd(skel->maps.hash2), &key);
	ASSERT_EQ(skel->bss->pass2, 1, "pass2 == 1");
	bpf_map_delete_elem(bpf_map__fd(skel->maps.hash2), &key);
	ASSERT_EQ(skel->bss->pass2, 2, "pass2 == 2");

<<<<<<< HEAD
	err = bpf_obj_get_info_by_fd(bpf_program__fd(skel->progs.on_delete),
				     &prog_info, &prog_info_len);
=======
	err = bpf_prog_get_info_by_fd(bpf_program__fd(skel->progs.on_delete),
				      &prog_info, &prog_info_len);
>>>>>>> eb3cdb58
	if (!ASSERT_OK(err, "get_prog_info"))
		goto out;
	ASSERT_EQ(prog_info.recursion_misses, 2, "recursion_misses");
out:
	recursion__destroy(skel);
}<|MERGE_RESOLUTION|>--- conflicted
+++ resolved
@@ -31,13 +31,8 @@
 	bpf_map_delete_elem(bpf_map__fd(skel->maps.hash2), &key);
 	ASSERT_EQ(skel->bss->pass2, 2, "pass2 == 2");
 
-<<<<<<< HEAD
-	err = bpf_obj_get_info_by_fd(bpf_program__fd(skel->progs.on_delete),
-				     &prog_info, &prog_info_len);
-=======
 	err = bpf_prog_get_info_by_fd(bpf_program__fd(skel->progs.on_delete),
 				      &prog_info, &prog_info_len);
->>>>>>> eb3cdb58
 	if (!ASSERT_OK(err, "get_prog_info"))
 		goto out;
 	ASSERT_EQ(prog_info.recursion_misses, 2, "recursion_misses");
