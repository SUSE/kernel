// SPDX-License-Identifier: GPL-2.0
/* Copyright (c) 2020 Facebook */
#include <test_progs.h>
#include <unistd.h>
#include <sys/syscall.h>
#include <task_local_storage_helpers.h>
#include "bpf_iter_ipv6_route.skel.h"
#include "bpf_iter_netlink.skel.h"
#include "bpf_iter_bpf_map.skel.h"
#include "bpf_iter_task.skel.h"
#include "bpf_iter_task_stack.skel.h"
#include "bpf_iter_task_file.skel.h"
#include "bpf_iter_task_vma.skel.h"
#include "bpf_iter_task_btf.skel.h"
#include "bpf_iter_tcp4.skel.h"
#include "bpf_iter_tcp6.skel.h"
#include "bpf_iter_udp4.skel.h"
#include "bpf_iter_udp6.skel.h"
#include "bpf_iter_unix.skel.h"
<<<<<<< HEAD
=======
#include "bpf_iter_vma_offset.skel.h"
>>>>>>> eb3cdb58
#include "bpf_iter_test_kern1.skel.h"
#include "bpf_iter_test_kern2.skel.h"
#include "bpf_iter_test_kern3.skel.h"
#include "bpf_iter_test_kern4.skel.h"
#include "bpf_iter_bpf_hash_map.skel.h"
#include "bpf_iter_bpf_percpu_hash_map.skel.h"
#include "bpf_iter_bpf_array_map.skel.h"
#include "bpf_iter_bpf_percpu_array_map.skel.h"
#include "bpf_iter_bpf_sk_storage_helpers.skel.h"
#include "bpf_iter_bpf_sk_storage_map.skel.h"
#include "bpf_iter_test_kern5.skel.h"
#include "bpf_iter_test_kern6.skel.h"
#include "bpf_iter_bpf_link.skel.h"
<<<<<<< HEAD
=======
#include "bpf_iter_ksym.skel.h"
#include "bpf_iter_sockmap.skel.h"
>>>>>>> eb3cdb58

static int duration;

static void test_btf_id_or_null(void)
{
	struct bpf_iter_test_kern3 *skel;

	skel = bpf_iter_test_kern3__open_and_load();
	if (!ASSERT_ERR_PTR(skel, "bpf_iter_test_kern3__open_and_load")) {
		bpf_iter_test_kern3__destroy(skel);
		return;
	}
}

static void do_dummy_read_opts(struct bpf_program *prog, struct bpf_iter_attach_opts *opts)
{
	struct bpf_link *link;
	char buf[16] = {};
	int iter_fd, len;

	link = bpf_program__attach_iter(prog, opts);
	if (!ASSERT_OK_PTR(link, "attach_iter"))
		return;

	iter_fd = bpf_iter_create(bpf_link__fd(link));
	if (!ASSERT_GE(iter_fd, 0, "create_iter"))
		goto free_link;

	/* not check contents, but ensure read() ends without error */
	while ((len = read(iter_fd, buf, sizeof(buf))) > 0)
		;
	CHECK(len < 0, "read", "read failed: %s\n", strerror(errno));

	close(iter_fd);

free_link:
	bpf_link__destroy(link);
}

static void do_dummy_read(struct bpf_program *prog)
{
	do_dummy_read_opts(prog, NULL);
}

static void do_read_map_iter_fd(struct bpf_object_skeleton **skel, struct bpf_program *prog,
				struct bpf_map *map)
{
	DECLARE_LIBBPF_OPTS(bpf_iter_attach_opts, opts);
	union bpf_iter_link_info linfo;
	struct bpf_link *link;
	char buf[16] = {};
	int iter_fd, len;

	memset(&linfo, 0, sizeof(linfo));
	linfo.map.map_fd = bpf_map__fd(map);
	opts.link_info = &linfo;
	opts.link_info_len = sizeof(linfo);
	link = bpf_program__attach_iter(prog, &opts);
	if (!ASSERT_OK_PTR(link, "attach_map_iter"))
		return;

	iter_fd = bpf_iter_create(bpf_link__fd(link));
	if (!ASSERT_GE(iter_fd, 0, "create_map_iter")) {
		bpf_link__destroy(link);
		return;
	}

	/* Close link and map fd prematurely */
	bpf_link__destroy(link);
	bpf_object__destroy_skeleton(*skel);
	*skel = NULL;

	/* Try to let map free work to run first if map is freed */
	usleep(100);
	/* Memory used by both sock map and sock local storage map are
	 * freed after two synchronize_rcu() calls, so wait for it
	 */
	kern_sync_rcu();
	kern_sync_rcu();

	/* Read after both map fd and link fd are closed */
	while ((len = read(iter_fd, buf, sizeof(buf))) > 0)
		;
	ASSERT_GE(len, 0, "read_iterator");

	close(iter_fd);
}

static int read_fd_into_buffer(int fd, char *buf, int size)
{
	int bufleft = size;
	int len;

	do {
		len = read(fd, buf, bufleft);
		if (len > 0) {
			buf += len;
			bufleft -= len;
		}
	} while (len > 0);

	return len < 0 ? len : size - bufleft;
}

static void test_ipv6_route(void)
{
	struct bpf_iter_ipv6_route *skel;

	skel = bpf_iter_ipv6_route__open_and_load();
	if (!ASSERT_OK_PTR(skel, "bpf_iter_ipv6_route__open_and_load"))
		return;

	do_dummy_read(skel->progs.dump_ipv6_route);

	bpf_iter_ipv6_route__destroy(skel);
}

static void test_netlink(void)
{
	struct bpf_iter_netlink *skel;

	skel = bpf_iter_netlink__open_and_load();
	if (!ASSERT_OK_PTR(skel, "bpf_iter_netlink__open_and_load"))
		return;

	do_dummy_read(skel->progs.dump_netlink);

	bpf_iter_netlink__destroy(skel);
}

static void test_bpf_map(void)
{
	struct bpf_iter_bpf_map *skel;

	skel = bpf_iter_bpf_map__open_and_load();
	if (!ASSERT_OK_PTR(skel, "bpf_iter_bpf_map__open_and_load"))
		return;

	do_dummy_read(skel->progs.dump_bpf_map);

	bpf_iter_bpf_map__destroy(skel);
}

static void check_bpf_link_info(const struct bpf_program *prog)
{
	LIBBPF_OPTS(bpf_iter_attach_opts, opts);
	union bpf_iter_link_info linfo;
	struct bpf_link_info info = {};
	struct bpf_link *link;
	__u32 info_len;
	int err;

	memset(&linfo, 0, sizeof(linfo));
	linfo.task.tid = getpid();
	opts.link_info = &linfo;
	opts.link_info_len = sizeof(linfo);

	link = bpf_program__attach_iter(prog, &opts);
	if (!ASSERT_OK_PTR(link, "attach_iter"))
		return;

	info_len = sizeof(info);
	err = bpf_link_get_info_by_fd(bpf_link__fd(link), &info, &info_len);
	ASSERT_OK(err, "bpf_link_get_info_by_fd");
	ASSERT_EQ(info.iter.task.tid, getpid(), "check_task_tid");

	bpf_link__destroy(link);
}

static pthread_mutex_t do_nothing_mutex;

static void *do_nothing_wait(void *arg)
{
	pthread_mutex_lock(&do_nothing_mutex);
	pthread_mutex_unlock(&do_nothing_mutex);

	pthread_exit(arg);
}

static void test_task_common_nocheck(struct bpf_iter_attach_opts *opts,
				     int *num_unknown, int *num_known)
{
	struct bpf_iter_task *skel;
	pthread_t thread_id;
	void *ret;

	skel = bpf_iter_task__open_and_load();
	if (!ASSERT_OK_PTR(skel, "bpf_iter_task__open_and_load"))
		return;

	ASSERT_OK(pthread_mutex_lock(&do_nothing_mutex), "pthread_mutex_lock");

	ASSERT_OK(pthread_create(&thread_id, NULL, &do_nothing_wait, NULL),
		  "pthread_create");

	skel->bss->tid = getpid();

	do_dummy_read_opts(skel->progs.dump_task, opts);

	*num_unknown = skel->bss->num_unknown_tid;
	*num_known = skel->bss->num_known_tid;

	ASSERT_OK(pthread_mutex_unlock(&do_nothing_mutex), "pthread_mutex_unlock");
	ASSERT_FALSE(pthread_join(thread_id, &ret) || ret != NULL,
		     "pthread_join");

	bpf_iter_task__destroy(skel);
}

static void test_task_common(struct bpf_iter_attach_opts *opts, int num_unknown, int num_known)
{
	int num_unknown_tid, num_known_tid;

	test_task_common_nocheck(opts, &num_unknown_tid, &num_known_tid);
	ASSERT_EQ(num_unknown_tid, num_unknown, "check_num_unknown_tid");
	ASSERT_EQ(num_known_tid, num_known, "check_num_known_tid");
}

static void test_task_tid(void)
{
	LIBBPF_OPTS(bpf_iter_attach_opts, opts);
	union bpf_iter_link_info linfo;
	int num_unknown_tid, num_known_tid;

	memset(&linfo, 0, sizeof(linfo));
	linfo.task.tid = getpid();
	opts.link_info = &linfo;
	opts.link_info_len = sizeof(linfo);
	test_task_common(&opts, 0, 1);

	linfo.task.tid = 0;
	linfo.task.pid = getpid();
	test_task_common(&opts, 1, 1);

	test_task_common_nocheck(NULL, &num_unknown_tid, &num_known_tid);
	ASSERT_GT(num_unknown_tid, 1, "check_num_unknown_tid");
	ASSERT_EQ(num_known_tid, 1, "check_num_known_tid");
}

static void test_task_pid(void)
{
	LIBBPF_OPTS(bpf_iter_attach_opts, opts);
	union bpf_iter_link_info linfo;

	memset(&linfo, 0, sizeof(linfo));
	linfo.task.pid = getpid();
	opts.link_info = &linfo;
	opts.link_info_len = sizeof(linfo);

	test_task_common(&opts, 1, 1);
}

static void test_task_pidfd(void)
{
	LIBBPF_OPTS(bpf_iter_attach_opts, opts);
	union bpf_iter_link_info linfo;
	int pidfd;

	pidfd = sys_pidfd_open(getpid(), 0);
	if (!ASSERT_GT(pidfd, 0, "sys_pidfd_open"))
		return;

	memset(&linfo, 0, sizeof(linfo));
	linfo.task.pid_fd = pidfd;
	opts.link_info = &linfo;
	opts.link_info_len = sizeof(linfo);

	test_task_common(&opts, 1, 1);

	close(pidfd);
}

static void test_task_sleepable(void)
{
	struct bpf_iter_task *skel;

	skel = bpf_iter_task__open_and_load();
	if (!ASSERT_OK_PTR(skel, "bpf_iter_task__open_and_load"))
		return;

	do_dummy_read(skel->progs.dump_task_sleepable);

	ASSERT_GT(skel->bss->num_expected_failure_copy_from_user_task, 0,
		  "num_expected_failure_copy_from_user_task");
	ASSERT_GT(skel->bss->num_success_copy_from_user_task, 0,
		  "num_success_copy_from_user_task");

	bpf_iter_task__destroy(skel);
}

static void test_task_sleepable(void)
{
	struct bpf_iter_task *skel;

	skel = bpf_iter_task__open_and_load();
	if (!ASSERT_OK_PTR(skel, "bpf_iter_task__open_and_load"))
		return;

	do_dummy_read(skel->progs.dump_task_sleepable);

	ASSERT_GT(skel->bss->num_expected_failure_copy_from_user_task, 0,
		  "num_expected_failure_copy_from_user_task");
	ASSERT_GT(skel->bss->num_success_copy_from_user_task, 0,
		  "num_success_copy_from_user_task");

	bpf_iter_task__destroy(skel);
}

static void test_task_stack(void)
{
	struct bpf_iter_task_stack *skel;

	skel = bpf_iter_task_stack__open_and_load();
	if (!ASSERT_OK_PTR(skel, "bpf_iter_task_stack__open_and_load"))
		return;

	do_dummy_read(skel->progs.dump_task_stack);
	do_dummy_read(skel->progs.get_task_user_stacks);

	bpf_iter_task_stack__destroy(skel);
}

static void test_task_file(void)
{
	LIBBPF_OPTS(bpf_iter_attach_opts, opts);
	struct bpf_iter_task_file *skel;
	union bpf_iter_link_info linfo;
	pthread_t thread_id;
	void *ret;

	skel = bpf_iter_task_file__open_and_load();
	if (!ASSERT_OK_PTR(skel, "bpf_iter_task_file__open_and_load"))
		return;

	skel->bss->tgid = getpid();

<<<<<<< HEAD
	if (!ASSERT_OK(pthread_create(&thread_id, NULL, &do_nothing, NULL),
		  "pthread_create"))
		goto done;

	do_dummy_read(skel->progs.dump_task_file);

	if (!ASSERT_FALSE(pthread_join(thread_id, &ret) || ret != NULL,
		  "pthread_join"))
		goto done;

	ASSERT_EQ(skel->bss->count, 0, "check_count");
=======
	ASSERT_OK(pthread_mutex_lock(&do_nothing_mutex), "pthread_mutex_lock");

	ASSERT_OK(pthread_create(&thread_id, NULL, &do_nothing_wait, NULL),
		  "pthread_create");

	memset(&linfo, 0, sizeof(linfo));
	linfo.task.tid = getpid();
	opts.link_info = &linfo;
	opts.link_info_len = sizeof(linfo);

	do_dummy_read_opts(skel->progs.dump_task_file, &opts);

	ASSERT_EQ(skel->bss->count, 0, "check_count");
	ASSERT_EQ(skel->bss->unique_tgid_count, 1, "check_unique_tgid_count");

	skel->bss->last_tgid = 0;
	skel->bss->count = 0;
	skel->bss->unique_tgid_count = 0;

	do_dummy_read(skel->progs.dump_task_file);

	ASSERT_EQ(skel->bss->count, 0, "check_count");
	ASSERT_GT(skel->bss->unique_tgid_count, 1, "check_unique_tgid_count");

	check_bpf_link_info(skel->progs.dump_task_file);

	ASSERT_OK(pthread_mutex_unlock(&do_nothing_mutex), "pthread_mutex_unlock");
	ASSERT_OK(pthread_join(thread_id, &ret), "pthread_join");
	ASSERT_NULL(ret, "pthread_join");
>>>>>>> eb3cdb58

	bpf_iter_task_file__destroy(skel);
}

#define TASKBUFSZ		32768

static char taskbuf[TASKBUFSZ];

static int do_btf_read(struct bpf_iter_task_btf *skel)
{
	struct bpf_program *prog = skel->progs.dump_task_struct;
	struct bpf_iter_task_btf__bss *bss = skel->bss;
	int iter_fd = -1, err;
	struct bpf_link *link;
	char *buf = taskbuf;
	int ret = 0;

	link = bpf_program__attach_iter(prog, NULL);
	if (!ASSERT_OK_PTR(link, "attach_iter"))
		return ret;

	iter_fd = bpf_iter_create(bpf_link__fd(link));
	if (!ASSERT_GE(iter_fd, 0, "create_iter"))
		goto free_link;

	err = read_fd_into_buffer(iter_fd, buf, TASKBUFSZ);
	if (bss->skip) {
		printf("%s:SKIP:no __builtin_btf_type_id\n", __func__);
		ret = 1;
		test__skip();
		goto free_link;
	}

	if (CHECK(err < 0, "read", "read failed: %s\n", strerror(errno)))
		goto free_link;

	ASSERT_HAS_SUBSTR(taskbuf, "(struct task_struct)",
	      "check for btf representation of task_struct in iter data");
free_link:
	if (iter_fd > 0)
		close(iter_fd);
	bpf_link__destroy(link);
	return ret;
}

static void test_task_btf(void)
{
	struct bpf_iter_task_btf__bss *bss;
	struct bpf_iter_task_btf *skel;
	int ret;

	skel = bpf_iter_task_btf__open_and_load();
	if (!ASSERT_OK_PTR(skel, "bpf_iter_task_btf__open_and_load"))
		return;

	bss = skel->bss;

	ret = do_btf_read(skel);
	if (ret)
		goto cleanup;

	if (!ASSERT_NEQ(bss->tasks, 0, "no task iteration, did BPF program run?"))
		goto cleanup;

	ASSERT_EQ(bss->seq_err, 0, "check for unexpected err");

cleanup:
	bpf_iter_task_btf__destroy(skel);
}

static void test_tcp4(void)
{
	struct bpf_iter_tcp4 *skel;

	skel = bpf_iter_tcp4__open_and_load();
	if (!ASSERT_OK_PTR(skel, "bpf_iter_tcp4__open_and_load"))
		return;

	do_dummy_read(skel->progs.dump_tcp4);

	bpf_iter_tcp4__destroy(skel);
}

static void test_tcp6(void)
{
	struct bpf_iter_tcp6 *skel;

	skel = bpf_iter_tcp6__open_and_load();
	if (!ASSERT_OK_PTR(skel, "bpf_iter_tcp6__open_and_load"))
		return;

	do_dummy_read(skel->progs.dump_tcp6);

	bpf_iter_tcp6__destroy(skel);
}

static void test_udp4(void)
{
	struct bpf_iter_udp4 *skel;

	skel = bpf_iter_udp4__open_and_load();
	if (!ASSERT_OK_PTR(skel, "bpf_iter_udp4__open_and_load"))
		return;

	do_dummy_read(skel->progs.dump_udp4);

	bpf_iter_udp4__destroy(skel);
}

static void test_udp6(void)
{
	struct bpf_iter_udp6 *skel;

	skel = bpf_iter_udp6__open_and_load();
	if (!ASSERT_OK_PTR(skel, "bpf_iter_udp6__open_and_load"))
		return;

	do_dummy_read(skel->progs.dump_udp6);

	bpf_iter_udp6__destroy(skel);
}

static void test_unix(void)
{
	struct bpf_iter_unix *skel;

	skel = bpf_iter_unix__open_and_load();
	if (!ASSERT_OK_PTR(skel, "bpf_iter_unix__open_and_load"))
		return;

	do_dummy_read(skel->progs.dump_unix);

	bpf_iter_unix__destroy(skel);
}

/* The expected string is less than 16 bytes */
static int do_read_with_fd(int iter_fd, const char *expected,
			   bool read_one_char)
{
	int len, read_buf_len, start;
	char buf[16] = {};

	read_buf_len = read_one_char ? 1 : 16;
	start = 0;
	while ((len = read(iter_fd, buf + start, read_buf_len)) > 0) {
		start += len;
		if (CHECK(start >= 16, "read", "read len %d\n", len))
			return -1;
		read_buf_len = read_one_char ? 1 : 16 - start;
	}
	if (CHECK(len < 0, "read", "read failed: %s\n", strerror(errno)))
		return -1;

	if (!ASSERT_STREQ(buf, expected, "read"))
		return -1;

	return 0;
}

static void test_anon_iter(bool read_one_char)
{
	struct bpf_iter_test_kern1 *skel;
	struct bpf_link *link;
	int iter_fd, err;

	skel = bpf_iter_test_kern1__open_and_load();
	if (!ASSERT_OK_PTR(skel, "bpf_iter_test_kern1__open_and_load"))
		return;

	err = bpf_iter_test_kern1__attach(skel);
	if (!ASSERT_OK(err, "bpf_iter_test_kern1__attach")) {
		goto out;
	}

	link = skel->links.dump_task;
	iter_fd = bpf_iter_create(bpf_link__fd(link));
	if (!ASSERT_GE(iter_fd, 0, "create_iter"))
		goto out;

	do_read_with_fd(iter_fd, "abcd", read_one_char);
	close(iter_fd);

out:
	bpf_iter_test_kern1__destroy(skel);
}

static int do_read(const char *path, const char *expected)
{
	int err, iter_fd;

	iter_fd = open(path, O_RDONLY);
	if (CHECK(iter_fd < 0, "open", "open %s failed: %s\n",
		  path, strerror(errno)))
		return -1;

	err = do_read_with_fd(iter_fd, expected, false);
	close(iter_fd);
	return err;
}

static void test_file_iter(void)
{
	const char *path = "/sys/fs/bpf/bpf_iter_test1";
	struct bpf_iter_test_kern1 *skel1;
	struct bpf_iter_test_kern2 *skel2;
	struct bpf_link *link;
	int err;

	skel1 = bpf_iter_test_kern1__open_and_load();
	if (!ASSERT_OK_PTR(skel1, "bpf_iter_test_kern1__open_and_load"))
		return;

	link = bpf_program__attach_iter(skel1->progs.dump_task, NULL);
	if (!ASSERT_OK_PTR(link, "attach_iter"))
		goto out;

	/* unlink this path if it exists. */
	unlink(path);

	err = bpf_link__pin(link, path);
	if (CHECK(err, "pin_iter", "pin_iter to %s failed: %d\n", path, err))
		goto free_link;

	err = do_read(path, "abcd");
	if (err)
		goto unlink_path;

	/* file based iterator seems working fine. Let us a link update
	 * of the underlying link and `cat` the iterator again, its content
	 * should change.
	 */
	skel2 = bpf_iter_test_kern2__open_and_load();
	if (!ASSERT_OK_PTR(skel2, "bpf_iter_test_kern2__open_and_load"))
		goto unlink_path;

	err = bpf_link__update_program(link, skel2->progs.dump_task);
	if (!ASSERT_OK(err, "update_prog"))
		goto destroy_skel2;

	do_read(path, "ABCD");

destroy_skel2:
	bpf_iter_test_kern2__destroy(skel2);
unlink_path:
	unlink(path);
free_link:
	bpf_link__destroy(link);
out:
	bpf_iter_test_kern1__destroy(skel1);
}

static void test_overflow(bool test_e2big_overflow, bool ret1)
{
	__u32 map_info_len, total_read_len, expected_read_len;
	int err, iter_fd, map1_fd, map2_fd, len;
	struct bpf_map_info map_info = {};
	struct bpf_iter_test_kern4 *skel;
	struct bpf_link *link;
	__u32 iter_size;
	char *buf;

	skel = bpf_iter_test_kern4__open();
	if (!ASSERT_OK_PTR(skel, "bpf_iter_test_kern4__open"))
		return;

	/* create two maps: bpf program will only do bpf_seq_write
	 * for these two maps. The goal is one map output almost
	 * fills seq_file buffer and then the other will trigger
	 * overflow and needs restart.
	 */
	map1_fd = bpf_map_create(BPF_MAP_TYPE_ARRAY, NULL, 4, 8, 1, NULL);
	if (CHECK(map1_fd < 0, "bpf_map_create",
		  "map_creation failed: %s\n", strerror(errno)))
		goto out;
	map2_fd = bpf_map_create(BPF_MAP_TYPE_ARRAY, NULL, 4, 8, 1, NULL);
	if (CHECK(map2_fd < 0, "bpf_map_create",
		  "map_creation failed: %s\n", strerror(errno)))
		goto free_map1;

	/* bpf_seq_printf kernel buffer is 8 pages, so one map
	 * bpf_seq_write will mostly fill it, and the other map
	 * will partially fill and then trigger overflow and need
	 * bpf_seq_read restart.
	 */
	iter_size = sysconf(_SC_PAGE_SIZE) << 3;

	if (test_e2big_overflow) {
		skel->rodata->print_len = (iter_size + 8) / 8;
		expected_read_len = 2 * (iter_size + 8);
	} else if (!ret1) {
		skel->rodata->print_len = (iter_size - 8) / 8;
		expected_read_len = 2 * (iter_size - 8);
	} else {
		skel->rodata->print_len = 1;
		expected_read_len = 2 * 8;
	}
	skel->rodata->ret1 = ret1;

	if (!ASSERT_OK(bpf_iter_test_kern4__load(skel),
		  "bpf_iter_test_kern4__load"))
		goto free_map2;

	/* setup filtering map_id in bpf program */
	map_info_len = sizeof(map_info);
	err = bpf_map_get_info_by_fd(map1_fd, &map_info, &map_info_len);
	if (CHECK(err, "get_map_info", "get map info failed: %s\n",
		  strerror(errno)))
		goto free_map2;
	skel->bss->map1_id = map_info.id;

	err = bpf_map_get_info_by_fd(map2_fd, &map_info, &map_info_len);
	if (CHECK(err, "get_map_info", "get map info failed: %s\n",
		  strerror(errno)))
		goto free_map2;
	skel->bss->map2_id = map_info.id;

	link = bpf_program__attach_iter(skel->progs.dump_bpf_map, NULL);
	if (!ASSERT_OK_PTR(link, "attach_iter"))
		goto free_map2;

	iter_fd = bpf_iter_create(bpf_link__fd(link));
	if (!ASSERT_GE(iter_fd, 0, "create_iter"))
		goto free_link;

	buf = malloc(expected_read_len);
	if (!buf)
		goto close_iter;

	/* do read */
	total_read_len = 0;
	if (test_e2big_overflow) {
		while ((len = read(iter_fd, buf, expected_read_len)) > 0)
			total_read_len += len;

		CHECK(len != -1 || errno != E2BIG, "read",
		      "expected ret -1, errno E2BIG, but get ret %d, error %s\n",
			  len, strerror(errno));
		goto free_buf;
	} else if (!ret1) {
		while ((len = read(iter_fd, buf, expected_read_len)) > 0)
			total_read_len += len;

		if (CHECK(len < 0, "read", "read failed: %s\n",
			  strerror(errno)))
			goto free_buf;
	} else {
		do {
			len = read(iter_fd, buf, expected_read_len);
			if (len > 0)
				total_read_len += len;
		} while (len > 0 || len == -EAGAIN);

		if (CHECK(len < 0, "read", "read failed: %s\n",
			  strerror(errno)))
			goto free_buf;
	}

	if (!ASSERT_EQ(total_read_len, expected_read_len, "read"))
		goto free_buf;

	if (!ASSERT_EQ(skel->bss->map1_accessed, 1, "map1_accessed"))
		goto free_buf;

	if (!ASSERT_EQ(skel->bss->map2_accessed, 2, "map2_accessed"))
		goto free_buf;

	ASSERT_EQ(skel->bss->map2_seqnum1, skel->bss->map2_seqnum2, "map2_seqnum");

free_buf:
	free(buf);
close_iter:
	close(iter_fd);
free_link:
	bpf_link__destroy(link);
free_map2:
	close(map2_fd);
free_map1:
	close(map1_fd);
out:
	bpf_iter_test_kern4__destroy(skel);
}

static void test_bpf_hash_map(void)
{
	__u32 expected_key_a = 0, expected_key_b = 0;
	DECLARE_LIBBPF_OPTS(bpf_iter_attach_opts, opts);
	struct bpf_iter_bpf_hash_map *skel;
	int err, i, len, map_fd, iter_fd;
	union bpf_iter_link_info linfo;
	__u64 val, expected_val = 0;
	struct bpf_link *link;
	struct key_t {
		int a;
		int b;
		int c;
	} key;
	char buf[64];

	skel = bpf_iter_bpf_hash_map__open();
	if (!ASSERT_OK_PTR(skel, "bpf_iter_bpf_hash_map__open"))
		return;

	skel->bss->in_test_mode = true;

	err = bpf_iter_bpf_hash_map__load(skel);
	if (!ASSERT_OK(err, "bpf_iter_bpf_hash_map__load"))
		goto out;

	/* iterator with hashmap2 and hashmap3 should fail */
	memset(&linfo, 0, sizeof(linfo));
	linfo.map.map_fd = bpf_map__fd(skel->maps.hashmap2);
	opts.link_info = &linfo;
	opts.link_info_len = sizeof(linfo);
	link = bpf_program__attach_iter(skel->progs.dump_bpf_hash_map, &opts);
	if (!ASSERT_ERR_PTR(link, "attach_iter"))
		goto out;

	linfo.map.map_fd = bpf_map__fd(skel->maps.hashmap3);
	link = bpf_program__attach_iter(skel->progs.dump_bpf_hash_map, &opts);
	if (!ASSERT_ERR_PTR(link, "attach_iter"))
		goto out;

	/* hashmap1 should be good, update map values here */
	map_fd = bpf_map__fd(skel->maps.hashmap1);
	for (i = 0; i < bpf_map__max_entries(skel->maps.hashmap1); i++) {
		key.a = i + 1;
		key.b = i + 2;
		key.c = i + 3;
		val = i + 4;
		expected_key_a += key.a;
		expected_key_b += key.b;
		expected_val += val;

		err = bpf_map_update_elem(map_fd, &key, &val, BPF_ANY);
		if (!ASSERT_OK(err, "map_update"))
			goto out;
	}

	/* Sleepable program is prohibited for hash map iterator */
	linfo.map.map_fd = map_fd;
	link = bpf_program__attach_iter(skel->progs.sleepable_dummy_dump, &opts);
	if (!ASSERT_ERR_PTR(link, "attach_sleepable_prog_to_iter"))
		goto out;

	linfo.map.map_fd = map_fd;
	link = bpf_program__attach_iter(skel->progs.dump_bpf_hash_map, &opts);
	if (!ASSERT_OK_PTR(link, "attach_iter"))
		goto out;

	iter_fd = bpf_iter_create(bpf_link__fd(link));
	if (!ASSERT_GE(iter_fd, 0, "create_iter"))
		goto free_link;

	/* do some tests */
	while ((len = read(iter_fd, buf, sizeof(buf))) > 0)
		;
	if (CHECK(len < 0, "read", "read failed: %s\n", strerror(errno)))
		goto close_iter;

	/* test results */
	if (!ASSERT_EQ(skel->bss->key_sum_a, expected_key_a, "key_sum_a"))
		goto close_iter;
	if (!ASSERT_EQ(skel->bss->key_sum_b, expected_key_b, "key_sum_b"))
		goto close_iter;
	if (!ASSERT_EQ(skel->bss->val_sum, expected_val, "val_sum"))
		goto close_iter;

close_iter:
	close(iter_fd);
free_link:
	bpf_link__destroy(link);
out:
	bpf_iter_bpf_hash_map__destroy(skel);
}

static void test_bpf_percpu_hash_map(void)
{
	__u32 expected_key_a = 0, expected_key_b = 0;
	DECLARE_LIBBPF_OPTS(bpf_iter_attach_opts, opts);
	struct bpf_iter_bpf_percpu_hash_map *skel;
	int err, i, j, len, map_fd, iter_fd;
	union bpf_iter_link_info linfo;
	__u32 expected_val = 0;
	struct bpf_link *link;
	struct key_t {
		int a;
		int b;
		int c;
	} key;
	char buf[64];
	void *val;

	skel = bpf_iter_bpf_percpu_hash_map__open();
	if (!ASSERT_OK_PTR(skel, "bpf_iter_bpf_percpu_hash_map__open"))
		return;

	skel->rodata->num_cpus = bpf_num_possible_cpus();
	val = malloc(8 * bpf_num_possible_cpus());

	err = bpf_iter_bpf_percpu_hash_map__load(skel);
	if (!ASSERT_OK_PTR(skel, "bpf_iter_bpf_percpu_hash_map__load"))
		goto out;

	/* update map values here */
	map_fd = bpf_map__fd(skel->maps.hashmap1);
	for (i = 0; i < bpf_map__max_entries(skel->maps.hashmap1); i++) {
		key.a = i + 1;
		key.b = i + 2;
		key.c = i + 3;
		expected_key_a += key.a;
		expected_key_b += key.b;

		for (j = 0; j < bpf_num_possible_cpus(); j++) {
			*(__u32 *)(val + j * 8) = i + j;
			expected_val += i + j;
		}

		err = bpf_map_update_elem(map_fd, &key, val, BPF_ANY);
		if (!ASSERT_OK(err, "map_update"))
			goto out;
	}

	memset(&linfo, 0, sizeof(linfo));
	linfo.map.map_fd = map_fd;
	opts.link_info = &linfo;
	opts.link_info_len = sizeof(linfo);
	link = bpf_program__attach_iter(skel->progs.dump_bpf_percpu_hash_map, &opts);
	if (!ASSERT_OK_PTR(link, "attach_iter"))
		goto out;

	iter_fd = bpf_iter_create(bpf_link__fd(link));
	if (!ASSERT_GE(iter_fd, 0, "create_iter"))
		goto free_link;

	/* do some tests */
	while ((len = read(iter_fd, buf, sizeof(buf))) > 0)
		;
	if (CHECK(len < 0, "read", "read failed: %s\n", strerror(errno)))
		goto close_iter;

	/* test results */
	if (!ASSERT_EQ(skel->bss->key_sum_a, expected_key_a, "key_sum_a"))
		goto close_iter;
	if (!ASSERT_EQ(skel->bss->key_sum_b, expected_key_b, "key_sum_b"))
		goto close_iter;
	if (!ASSERT_EQ(skel->bss->val_sum, expected_val, "val_sum"))
		goto close_iter;

close_iter:
	close(iter_fd);
free_link:
	bpf_link__destroy(link);
out:
	bpf_iter_bpf_percpu_hash_map__destroy(skel);
	free(val);
}

static void test_bpf_array_map(void)
{
	__u64 val, expected_val = 0, res_first_val, first_val = 0;
	DECLARE_LIBBPF_OPTS(bpf_iter_attach_opts, opts);
	__u32 key, expected_key = 0, res_first_key;
	int err, i, map_fd, hash_fd, iter_fd;
	struct bpf_iter_bpf_array_map *skel;
	union bpf_iter_link_info linfo;
	struct bpf_link *link;
	char buf[64] = {};
	int len, start;

	skel = bpf_iter_bpf_array_map__open_and_load();
	if (!ASSERT_OK_PTR(skel, "bpf_iter_bpf_array_map__open_and_load"))
		return;

	map_fd = bpf_map__fd(skel->maps.arraymap1);
	for (i = 0; i < bpf_map__max_entries(skel->maps.arraymap1); i++) {
		val = i + 4;
		expected_key += i;
		expected_val += val;

		if (i == 0)
			first_val = val;

		err = bpf_map_update_elem(map_fd, &i, &val, BPF_ANY);
		if (!ASSERT_OK(err, "map_update"))
			goto out;
	}

	memset(&linfo, 0, sizeof(linfo));
	linfo.map.map_fd = map_fd;
	opts.link_info = &linfo;
	opts.link_info_len = sizeof(linfo);
	link = bpf_program__attach_iter(skel->progs.dump_bpf_array_map, &opts);
	if (!ASSERT_OK_PTR(link, "attach_iter"))
		goto out;

	iter_fd = bpf_iter_create(bpf_link__fd(link));
	if (!ASSERT_GE(iter_fd, 0, "create_iter"))
		goto free_link;

	/* do some tests */
	start = 0;
	while ((len = read(iter_fd, buf + start, sizeof(buf) - start)) > 0)
		start += len;
	if (CHECK(len < 0, "read", "read failed: %s\n", strerror(errno)))
		goto close_iter;

	/* test results */
	res_first_key = *(__u32 *)buf;
	res_first_val = *(__u64 *)(buf + sizeof(__u32));
	if (CHECK(res_first_key != 0 || res_first_val != first_val,
		  "bpf_seq_write",
		  "seq_write failure: first key %u vs expected 0, "
		  " first value %llu vs expected %llu\n",
		  res_first_key, res_first_val, first_val))
		goto close_iter;

	if (!ASSERT_EQ(skel->bss->key_sum, expected_key, "key_sum"))
		goto close_iter;
	if (!ASSERT_EQ(skel->bss->val_sum, expected_val, "val_sum"))
		goto close_iter;

	hash_fd = bpf_map__fd(skel->maps.hashmap1);
	for (i = 0; i < bpf_map__max_entries(skel->maps.arraymap1); i++) {
		err = bpf_map_lookup_elem(map_fd, &i, &val);
<<<<<<< HEAD
		if (!ASSERT_OK(err, "map_lookup"))
			goto out;
		if (!ASSERT_EQ(i, val, "invalid_val"))
			goto out;
=======
		if (!ASSERT_OK(err, "map_lookup arraymap1"))
			goto close_iter;
		if (!ASSERT_EQ(i, val, "invalid_val arraymap1"))
			goto close_iter;

		val = i + 4;
		err = bpf_map_lookup_elem(hash_fd, &val, &key);
		if (!ASSERT_OK(err, "map_lookup hashmap1"))
			goto close_iter;
		if (!ASSERT_EQ(key, val - 4, "invalid_val hashmap1"))
			goto close_iter;
>>>>>>> eb3cdb58
	}

close_iter:
	close(iter_fd);
free_link:
	bpf_link__destroy(link);
out:
	bpf_iter_bpf_array_map__destroy(skel);
}

static void test_bpf_array_map_iter_fd(void)
{
	struct bpf_iter_bpf_array_map *skel;

	skel = bpf_iter_bpf_array_map__open_and_load();
	if (!ASSERT_OK_PTR(skel, "bpf_iter_bpf_array_map__open_and_load"))
		return;

	do_read_map_iter_fd(&skel->skeleton, skel->progs.dump_bpf_array_map,
			    skel->maps.arraymap1);

	bpf_iter_bpf_array_map__destroy(skel);
}

static void test_bpf_percpu_array_map(void)
{
	DECLARE_LIBBPF_OPTS(bpf_iter_attach_opts, opts);
	struct bpf_iter_bpf_percpu_array_map *skel;
	__u32 expected_key = 0, expected_val = 0;
	union bpf_iter_link_info linfo;
	int err, i, j, map_fd, iter_fd;
	struct bpf_link *link;
	char buf[64];
	void *val;
	int len;

	skel = bpf_iter_bpf_percpu_array_map__open();
	if (!ASSERT_OK_PTR(skel, "bpf_iter_bpf_percpu_array_map__open"))
		return;

	skel->rodata->num_cpus = bpf_num_possible_cpus();
	val = malloc(8 * bpf_num_possible_cpus());

	err = bpf_iter_bpf_percpu_array_map__load(skel);
	if (!ASSERT_OK_PTR(skel, "bpf_iter_bpf_percpu_array_map__load"))
		goto out;

	/* update map values here */
	map_fd = bpf_map__fd(skel->maps.arraymap1);
	for (i = 0; i < bpf_map__max_entries(skel->maps.arraymap1); i++) {
		expected_key += i;

		for (j = 0; j < bpf_num_possible_cpus(); j++) {
			*(__u32 *)(val + j * 8) = i + j;
			expected_val += i + j;
		}

		err = bpf_map_update_elem(map_fd, &i, val, BPF_ANY);
		if (!ASSERT_OK(err, "map_update"))
			goto out;
	}

	memset(&linfo, 0, sizeof(linfo));
	linfo.map.map_fd = map_fd;
	opts.link_info = &linfo;
	opts.link_info_len = sizeof(linfo);
	link = bpf_program__attach_iter(skel->progs.dump_bpf_percpu_array_map, &opts);
	if (!ASSERT_OK_PTR(link, "attach_iter"))
		goto out;

	iter_fd = bpf_iter_create(bpf_link__fd(link));
	if (!ASSERT_GE(iter_fd, 0, "create_iter"))
		goto free_link;

	/* do some tests */
	while ((len = read(iter_fd, buf, sizeof(buf))) > 0)
		;
	if (CHECK(len < 0, "read", "read failed: %s\n", strerror(errno)))
		goto close_iter;

	/* test results */
	if (!ASSERT_EQ(skel->bss->key_sum, expected_key, "key_sum"))
		goto close_iter;
	if (!ASSERT_EQ(skel->bss->val_sum, expected_val, "val_sum"))
		goto close_iter;

close_iter:
	close(iter_fd);
free_link:
	bpf_link__destroy(link);
out:
	bpf_iter_bpf_percpu_array_map__destroy(skel);
	free(val);
}

/* An iterator program deletes all local storage in a map. */
static void test_bpf_sk_storage_delete(void)
{
	DECLARE_LIBBPF_OPTS(bpf_iter_attach_opts, opts);
	struct bpf_iter_bpf_sk_storage_helpers *skel;
	union bpf_iter_link_info linfo;
	int err, len, map_fd, iter_fd;
	struct bpf_link *link;
	int sock_fd = -1;
	__u32 val = 42;
	char buf[64];

	skel = bpf_iter_bpf_sk_storage_helpers__open_and_load();
	if (!ASSERT_OK_PTR(skel, "bpf_iter_bpf_sk_storage_helpers__open_and_load"))
		return;

	map_fd = bpf_map__fd(skel->maps.sk_stg_map);

	sock_fd = socket(AF_INET6, SOCK_STREAM, 0);
	if (!ASSERT_GE(sock_fd, 0, "socket"))
		goto out;
	err = bpf_map_update_elem(map_fd, &sock_fd, &val, BPF_NOEXIST);
	if (!ASSERT_OK(err, "map_update"))
		goto out;

	memset(&linfo, 0, sizeof(linfo));
	linfo.map.map_fd = map_fd;
	opts.link_info = &linfo;
	opts.link_info_len = sizeof(linfo);
	link = bpf_program__attach_iter(skel->progs.delete_bpf_sk_storage_map,
					&opts);
	if (!ASSERT_OK_PTR(link, "attach_iter"))
		goto out;

	iter_fd = bpf_iter_create(bpf_link__fd(link));
	if (!ASSERT_GE(iter_fd, 0, "create_iter"))
		goto free_link;

	/* do some tests */
	while ((len = read(iter_fd, buf, sizeof(buf))) > 0)
		;
	if (CHECK(len < 0, "read", "read failed: %s\n", strerror(errno)))
		goto close_iter;

	/* test results */
	err = bpf_map_lookup_elem(map_fd, &sock_fd, &val);
	if (CHECK(!err || errno != ENOENT, "bpf_map_lookup_elem",
		  "map value wasn't deleted (err=%d, errno=%d)\n", err, errno))
		goto close_iter;

close_iter:
	close(iter_fd);
free_link:
	bpf_link__destroy(link);
out:
	if (sock_fd >= 0)
		close(sock_fd);
	bpf_iter_bpf_sk_storage_helpers__destroy(skel);
}

/* This creates a socket and its local storage. It then runs a task_iter BPF
 * program that replaces the existing socket local storage with the tgid of the
 * only task owning a file descriptor to this socket, this process, prog_tests.
 * It then runs a tcp socket iterator that negates the value in the existing
 * socket local storage, the test verifies that the resulting value is -pid.
 */
static void test_bpf_sk_storage_get(void)
{
	struct bpf_iter_bpf_sk_storage_helpers *skel;
	int err, map_fd, val = -1;
	int sock_fd = -1;

	skel = bpf_iter_bpf_sk_storage_helpers__open_and_load();
	if (!ASSERT_OK_PTR(skel, "bpf_iter_bpf_sk_storage_helpers__open_and_load"))
		return;

	sock_fd = socket(AF_INET6, SOCK_STREAM, 0);
	if (!ASSERT_GE(sock_fd, 0, "socket"))
		goto out;

	err = listen(sock_fd, 1);
	if (!ASSERT_OK(err, "listen"))
		goto close_socket;

	map_fd = bpf_map__fd(skel->maps.sk_stg_map);

	err = bpf_map_update_elem(map_fd, &sock_fd, &val, BPF_NOEXIST);
	if (!ASSERT_OK(err, "bpf_map_update_elem"))
		goto close_socket;

	do_dummy_read(skel->progs.fill_socket_owner);

	err = bpf_map_lookup_elem(map_fd, &sock_fd, &val);
	if (CHECK(err || val != getpid(), "bpf_map_lookup_elem",
	    "map value wasn't set correctly (expected %d, got %d, err=%d)\n",
	    getpid(), val, err))
		goto close_socket;

	do_dummy_read(skel->progs.negate_socket_local_storage);

	err = bpf_map_lookup_elem(map_fd, &sock_fd, &val);
	CHECK(err || val != -getpid(), "bpf_map_lookup_elem",
	      "map value wasn't set correctly (expected %d, got %d, err=%d)\n",
	      -getpid(), val, err);

close_socket:
	close(sock_fd);
out:
	bpf_iter_bpf_sk_storage_helpers__destroy(skel);
}

static void test_bpf_sk_stoarge_map_iter_fd(void)
{
	struct bpf_iter_bpf_sk_storage_map *skel;

	skel = bpf_iter_bpf_sk_storage_map__open_and_load();
	if (!ASSERT_OK_PTR(skel, "bpf_iter_bpf_sk_storage_map__open_and_load"))
		return;

	do_read_map_iter_fd(&skel->skeleton, skel->progs.rw_bpf_sk_storage_map,
			    skel->maps.sk_stg_map);

	bpf_iter_bpf_sk_storage_map__destroy(skel);
}

static void test_bpf_sk_storage_map(void)
{
	DECLARE_LIBBPF_OPTS(bpf_iter_attach_opts, opts);
	int err, i, len, map_fd, iter_fd, num_sockets;
	struct bpf_iter_bpf_sk_storage_map *skel;
	union bpf_iter_link_info linfo;
	int sock_fd[3] = {-1, -1, -1};
	__u32 val, expected_val = 0;
	struct bpf_link *link;
	char buf[64];

	skel = bpf_iter_bpf_sk_storage_map__open_and_load();
	if (!ASSERT_OK_PTR(skel, "bpf_iter_bpf_sk_storage_map__open_and_load"))
		return;

	map_fd = bpf_map__fd(skel->maps.sk_stg_map);
	num_sockets = ARRAY_SIZE(sock_fd);
	for (i = 0; i < num_sockets; i++) {
		sock_fd[i] = socket(AF_INET6, SOCK_STREAM, 0);
		if (!ASSERT_GE(sock_fd[i], 0, "socket"))
			goto out;

		val = i + 1;
		expected_val += val;

		err = bpf_map_update_elem(map_fd, &sock_fd[i], &val,
					  BPF_NOEXIST);
		if (!ASSERT_OK(err, "map_update"))
			goto out;
	}

	memset(&linfo, 0, sizeof(linfo));
	linfo.map.map_fd = map_fd;
	opts.link_info = &linfo;
	opts.link_info_len = sizeof(linfo);
	link = bpf_program__attach_iter(skel->progs.oob_write_bpf_sk_storage_map, &opts);
	err = libbpf_get_error(link);
	if (!ASSERT_EQ(err, -EACCES, "attach_oob_write_iter")) {
		if (!err)
			bpf_link__destroy(link);
		goto out;
	}

	link = bpf_program__attach_iter(skel->progs.rw_bpf_sk_storage_map, &opts);
	if (!ASSERT_OK_PTR(link, "attach_iter"))
		goto out;

	iter_fd = bpf_iter_create(bpf_link__fd(link));
	if (!ASSERT_GE(iter_fd, 0, "create_iter"))
		goto free_link;

	skel->bss->to_add_val = time(NULL);
	/* do some tests */
	while ((len = read(iter_fd, buf, sizeof(buf))) > 0)
		;
	if (CHECK(len < 0, "read", "read failed: %s\n", strerror(errno)))
		goto close_iter;

	/* test results */
	if (!ASSERT_EQ(skel->bss->ipv6_sk_count, num_sockets, "ipv6_sk_count"))
		goto close_iter;

	if (!ASSERT_EQ(skel->bss->val_sum, expected_val, "val_sum"))
		goto close_iter;

	for (i = 0; i < num_sockets; i++) {
		err = bpf_map_lookup_elem(map_fd, &sock_fd[i], &val);
		if (!ASSERT_OK(err, "map_lookup") ||
		    !ASSERT_EQ(val, i + 1 + skel->bss->to_add_val, "check_map_value"))
			break;
	}

close_iter:
	close(iter_fd);
free_link:
	bpf_link__destroy(link);
out:
	for (i = 0; i < num_sockets; i++) {
		if (sock_fd[i] >= 0)
			close(sock_fd[i]);
	}
	bpf_iter_bpf_sk_storage_map__destroy(skel);
}

static void test_rdonly_buf_out_of_bound(void)
{
	DECLARE_LIBBPF_OPTS(bpf_iter_attach_opts, opts);
	struct bpf_iter_test_kern5 *skel;
	union bpf_iter_link_info linfo;
	struct bpf_link *link;

	skel = bpf_iter_test_kern5__open_and_load();
	if (!ASSERT_OK_PTR(skel, "bpf_iter_test_kern5__open_and_load"))
		return;

	memset(&linfo, 0, sizeof(linfo));
	linfo.map.map_fd = bpf_map__fd(skel->maps.hashmap1);
	opts.link_info = &linfo;
	opts.link_info_len = sizeof(linfo);
	link = bpf_program__attach_iter(skel->progs.dump_bpf_hash_map, &opts);
	if (!ASSERT_ERR_PTR(link, "attach_iter"))
		bpf_link__destroy(link);

	bpf_iter_test_kern5__destroy(skel);
}

static void test_buf_neg_offset(void)
{
	struct bpf_iter_test_kern6 *skel;

	skel = bpf_iter_test_kern6__open_and_load();
	if (!ASSERT_ERR_PTR(skel, "bpf_iter_test_kern6__open_and_load"))
		bpf_iter_test_kern6__destroy(skel);
}

static void test_link_iter(void)
{
	struct bpf_iter_bpf_link *skel;

	skel = bpf_iter_bpf_link__open_and_load();
	if (!ASSERT_OK_PTR(skel, "bpf_iter_bpf_link__open_and_load"))
		return;

	do_dummy_read(skel->progs.dump_bpf_link);

	bpf_iter_bpf_link__destroy(skel);
}

<<<<<<< HEAD
=======
static void test_ksym_iter(void)
{
	struct bpf_iter_ksym *skel;

	skel = bpf_iter_ksym__open_and_load();
	if (!ASSERT_OK_PTR(skel, "bpf_iter_ksym__open_and_load"))
		return;

	do_dummy_read(skel->progs.dump_ksym);

	bpf_iter_ksym__destroy(skel);
}

>>>>>>> eb3cdb58
#define CMP_BUFFER_SIZE 1024
static char task_vma_output[CMP_BUFFER_SIZE];
static char proc_maps_output[CMP_BUFFER_SIZE];

/* remove \0 and \t from str, and only keep the first line */
static void str_strip_first_line(char *str)
{
	char *dst = str, *src = str;

	do {
		if (*src == ' ' || *src == '\t')
			src++;
		else
			*(dst++) = *(src++);

	} while (*src != '\0' && *src != '\n');

	*dst = '\0';
}

<<<<<<< HEAD
static void test_task_vma(void)
=======
static void test_task_vma_common(struct bpf_iter_attach_opts *opts)
>>>>>>> eb3cdb58
{
	int err, iter_fd = -1, proc_maps_fd = -1;
	struct bpf_iter_task_vma *skel;
	int len, read_size = 4;
	char maps_path[64];

	skel = bpf_iter_task_vma__open();
	if (!ASSERT_OK_PTR(skel, "bpf_iter_task_vma__open"))
		return;

	skel->bss->pid = getpid();
	skel->bss->one_task = opts ? 1 : 0;

	err = bpf_iter_task_vma__load(skel);
	if (!ASSERT_OK(err, "bpf_iter_task_vma__load"))
		goto out;

	skel->links.proc_maps = bpf_program__attach_iter(
		skel->progs.proc_maps, opts);

	if (!ASSERT_OK_PTR(skel->links.proc_maps, "bpf_program__attach_iter")) {
		skel->links.proc_maps = NULL;
		goto out;
	}

	iter_fd = bpf_iter_create(bpf_link__fd(skel->links.proc_maps));
	if (!ASSERT_GE(iter_fd, 0, "create_iter"))
		goto out;

	/* Read CMP_BUFFER_SIZE (1kB) from bpf_iter. Read in small chunks
	 * to trigger seq_file corner cases.
	 */
	len = 0;
	while (len < CMP_BUFFER_SIZE) {
		err = read_fd_into_buffer(iter_fd, task_vma_output + len,
					  MIN(read_size, CMP_BUFFER_SIZE - len));
		if (!err)
			break;
		if (!ASSERT_GE(err, 0, "read_iter_fd"))
			goto out;
		len += err;
	}
	if (opts)
		ASSERT_EQ(skel->bss->one_task_error, 0, "unexpected task");

	/* read CMP_BUFFER_SIZE (1kB) from /proc/pid/maps */
	snprintf(maps_path, 64, "/proc/%u/maps", skel->bss->pid);
	proc_maps_fd = open(maps_path, O_RDONLY);
	if (!ASSERT_GE(proc_maps_fd, 0, "open_proc_maps"))
		goto out;
	err = read_fd_into_buffer(proc_maps_fd, proc_maps_output, CMP_BUFFER_SIZE);
	if (!ASSERT_GE(err, 0, "read_prog_maps_fd"))
		goto out;

	/* strip and compare the first line of the two files */
	str_strip_first_line(task_vma_output);
	str_strip_first_line(proc_maps_output);

	ASSERT_STREQ(task_vma_output, proc_maps_output, "compare_output");
<<<<<<< HEAD
=======

	check_bpf_link_info(skel->progs.proc_maps);

>>>>>>> eb3cdb58
out:
	close(proc_maps_fd);
	close(iter_fd);
	bpf_iter_task_vma__destroy(skel);
}

static void test_task_vma_dead_task(void)
{
	struct bpf_iter_task_vma *skel;
	int wstatus, child_pid = -1;
	time_t start_tm, cur_tm;
	int err, iter_fd = -1;
	int wait_sec = 3;

	skel = bpf_iter_task_vma__open();
	if (!ASSERT_OK_PTR(skel, "bpf_iter_task_vma__open"))
		return;

	skel->bss->pid = getpid();

	err = bpf_iter_task_vma__load(skel);
	if (!ASSERT_OK(err, "bpf_iter_task_vma__load"))
		goto out;

	skel->links.proc_maps = bpf_program__attach_iter(
		skel->progs.proc_maps, NULL);

	if (!ASSERT_OK_PTR(skel->links.proc_maps, "bpf_program__attach_iter")) {
		skel->links.proc_maps = NULL;
		goto out;
	}

	start_tm = time(NULL);
	cur_tm = start_tm;

	child_pid = fork();
	if (child_pid == 0) {
		/* Fork short-lived processes in the background. */
		while (cur_tm < start_tm + wait_sec) {
			system("echo > /dev/null");
			cur_tm = time(NULL);
		}
		exit(0);
	}

	if (!ASSERT_GE(child_pid, 0, "fork_child"))
		goto out;

	while (cur_tm < start_tm + wait_sec) {
		iter_fd = bpf_iter_create(bpf_link__fd(skel->links.proc_maps));
		if (!ASSERT_GE(iter_fd, 0, "create_iter"))
			goto out;

		/* Drain all data from iter_fd. */
		while (cur_tm < start_tm + wait_sec) {
			err = read_fd_into_buffer(iter_fd, task_vma_output, CMP_BUFFER_SIZE);
			if (!ASSERT_GE(err, 0, "read_iter_fd"))
				goto out;

			cur_tm = time(NULL);

			if (err == 0)
				break;
		}

		close(iter_fd);
		iter_fd = -1;
	}

	check_bpf_link_info(skel->progs.proc_maps);

out:
	waitpid(child_pid, &wstatus, 0);
	close(iter_fd);
	bpf_iter_task_vma__destroy(skel);
}

void test_bpf_sockmap_map_iter_fd(void)
{
	struct bpf_iter_sockmap *skel;

	skel = bpf_iter_sockmap__open_and_load();
	if (!ASSERT_OK_PTR(skel, "bpf_iter_sockmap__open_and_load"))
		return;

	do_read_map_iter_fd(&skel->skeleton, skel->progs.copy, skel->maps.sockmap);

	bpf_iter_sockmap__destroy(skel);
}

static void test_task_vma(void)
{
	LIBBPF_OPTS(bpf_iter_attach_opts, opts);
	union bpf_iter_link_info linfo;

	memset(&linfo, 0, sizeof(linfo));
	linfo.task.tid = getpid();
	opts.link_info = &linfo;
	opts.link_info_len = sizeof(linfo);

	test_task_vma_common(&opts);
	test_task_vma_common(NULL);
}

/* uprobe attach point */
static noinline int trigger_func(int arg)
{
	asm volatile ("");
	return arg + 1;
}

static void test_task_vma_offset_common(struct bpf_iter_attach_opts *opts, bool one_proc)
{
	struct bpf_iter_vma_offset *skel;
	char buf[16] = {};
	int iter_fd, len;
	int pgsz, shift;

	skel = bpf_iter_vma_offset__open_and_load();
	if (!ASSERT_OK_PTR(skel, "bpf_iter_vma_offset__open_and_load"))
		return;

	skel->bss->pid = getpid();
	skel->bss->address = (uintptr_t)trigger_func;
	for (pgsz = getpagesize(), shift = 0; pgsz > 1; pgsz >>= 1, shift++)
		;
	skel->bss->page_shift = shift;

	skel->links.get_vma_offset = bpf_program__attach_iter(skel->progs.get_vma_offset, opts);
	if (!ASSERT_OK_PTR(skel->links.get_vma_offset, "attach_iter"))
		goto exit;

	iter_fd = bpf_iter_create(bpf_link__fd(skel->links.get_vma_offset));
	if (!ASSERT_GT(iter_fd, 0, "create_iter"))
		goto exit;

	while ((len = read(iter_fd, buf, sizeof(buf))) > 0)
		;
	buf[15] = 0;
	ASSERT_EQ(strcmp(buf, "OK\n"), 0, "strcmp");

	ASSERT_EQ(skel->bss->offset, get_uprobe_offset(trigger_func), "offset");
	if (one_proc)
		ASSERT_EQ(skel->bss->unique_tgid_cnt, 1, "unique_tgid_count");
	else
		ASSERT_GT(skel->bss->unique_tgid_cnt, 1, "unique_tgid_count");

	close(iter_fd);

exit:
	bpf_iter_vma_offset__destroy(skel);
}

static void test_task_vma_offset(void)
{
	LIBBPF_OPTS(bpf_iter_attach_opts, opts);
	union bpf_iter_link_info linfo;

	memset(&linfo, 0, sizeof(linfo));
	linfo.task.pid = getpid();
	opts.link_info = &linfo;
	opts.link_info_len = sizeof(linfo);

	test_task_vma_offset_common(&opts, true);

	linfo.task.pid = 0;
	linfo.task.tid = getpid();
	test_task_vma_offset_common(&opts, true);

	test_task_vma_offset_common(NULL, false);
}

void test_bpf_iter(void)
{
	ASSERT_OK(pthread_mutex_init(&do_nothing_mutex, NULL), "pthread_mutex_init");

	if (test__start_subtest("btf_id_or_null"))
		test_btf_id_or_null();
	if (test__start_subtest("ipv6_route"))
		test_ipv6_route();
	if (test__start_subtest("netlink"))
		test_netlink();
	if (test__start_subtest("bpf_map"))
		test_bpf_map();
<<<<<<< HEAD
	if (test__start_subtest("task"))
		test_task();
=======
	if (test__start_subtest("task_tid"))
		test_task_tid();
	if (test__start_subtest("task_pid"))
		test_task_pid();
	if (test__start_subtest("task_pidfd"))
		test_task_pidfd();
>>>>>>> eb3cdb58
	if (test__start_subtest("task_sleepable"))
		test_task_sleepable();
	if (test__start_subtest("task_stack"))
		test_task_stack();
	if (test__start_subtest("task_file"))
		test_task_file();
	if (test__start_subtest("task_vma"))
		test_task_vma();
	if (test__start_subtest("task_vma_dead_task"))
		test_task_vma_dead_task();
	if (test__start_subtest("task_btf"))
		test_task_btf();
	if (test__start_subtest("tcp4"))
		test_tcp4();
	if (test__start_subtest("tcp6"))
		test_tcp6();
	if (test__start_subtest("udp4"))
		test_udp4();
	if (test__start_subtest("udp6"))
		test_udp6();
	if (test__start_subtest("unix"))
		test_unix();
	if (test__start_subtest("anon"))
		test_anon_iter(false);
	if (test__start_subtest("anon-read-one-char"))
		test_anon_iter(true);
	if (test__start_subtest("file"))
		test_file_iter();
	if (test__start_subtest("overflow"))
		test_overflow(false, false);
	if (test__start_subtest("overflow-e2big"))
		test_overflow(true, false);
	if (test__start_subtest("prog-ret-1"))
		test_overflow(false, true);
	if (test__start_subtest("bpf_hash_map"))
		test_bpf_hash_map();
	if (test__start_subtest("bpf_percpu_hash_map"))
		test_bpf_percpu_hash_map();
	if (test__start_subtest("bpf_array_map"))
		test_bpf_array_map();
	if (test__start_subtest("bpf_array_map_iter_fd"))
		test_bpf_array_map_iter_fd();
	if (test__start_subtest("bpf_percpu_array_map"))
		test_bpf_percpu_array_map();
	if (test__start_subtest("bpf_sk_storage_map"))
		test_bpf_sk_storage_map();
	if (test__start_subtest("bpf_sk_storage_map_iter_fd"))
		test_bpf_sk_stoarge_map_iter_fd();
	if (test__start_subtest("bpf_sk_storage_delete"))
		test_bpf_sk_storage_delete();
	if (test__start_subtest("bpf_sk_storage_get"))
		test_bpf_sk_storage_get();
	if (test__start_subtest("rdonly-buf-out-of-bound"))
		test_rdonly_buf_out_of_bound();
	if (test__start_subtest("buf-neg-offset"))
		test_buf_neg_offset();
	if (test__start_subtest("link-iter"))
		test_link_iter();
<<<<<<< HEAD
=======
	if (test__start_subtest("ksym"))
		test_ksym_iter();
	if (test__start_subtest("bpf_sockmap_map_iter_fd"))
		test_bpf_sockmap_map_iter_fd();
	if (test__start_subtest("vma_offset"))
		test_task_vma_offset();
>>>>>>> eb3cdb58
}<|MERGE_RESOLUTION|>--- conflicted
+++ resolved
@@ -17,10 +17,7 @@
 #include "bpf_iter_udp4.skel.h"
 #include "bpf_iter_udp6.skel.h"
 #include "bpf_iter_unix.skel.h"
-<<<<<<< HEAD
-=======
 #include "bpf_iter_vma_offset.skel.h"
->>>>>>> eb3cdb58
 #include "bpf_iter_test_kern1.skel.h"
 #include "bpf_iter_test_kern2.skel.h"
 #include "bpf_iter_test_kern3.skel.h"
@@ -34,11 +31,8 @@
 #include "bpf_iter_test_kern5.skel.h"
 #include "bpf_iter_test_kern6.skel.h"
 #include "bpf_iter_bpf_link.skel.h"
-<<<<<<< HEAD
-=======
 #include "bpf_iter_ksym.skel.h"
 #include "bpf_iter_sockmap.skel.h"
->>>>>>> eb3cdb58
 
 static int duration;
 
@@ -329,24 +323,6 @@
 	bpf_iter_task__destroy(skel);
 }
 
-static void test_task_sleepable(void)
-{
-	struct bpf_iter_task *skel;
-
-	skel = bpf_iter_task__open_and_load();
-	if (!ASSERT_OK_PTR(skel, "bpf_iter_task__open_and_load"))
-		return;
-
-	do_dummy_read(skel->progs.dump_task_sleepable);
-
-	ASSERT_GT(skel->bss->num_expected_failure_copy_from_user_task, 0,
-		  "num_expected_failure_copy_from_user_task");
-	ASSERT_GT(skel->bss->num_success_copy_from_user_task, 0,
-		  "num_success_copy_from_user_task");
-
-	bpf_iter_task__destroy(skel);
-}
-
 static void test_task_stack(void)
 {
 	struct bpf_iter_task_stack *skel;
@@ -375,19 +351,6 @@
 
 	skel->bss->tgid = getpid();
 
-<<<<<<< HEAD
-	if (!ASSERT_OK(pthread_create(&thread_id, NULL, &do_nothing, NULL),
-		  "pthread_create"))
-		goto done;
-
-	do_dummy_read(skel->progs.dump_task_file);
-
-	if (!ASSERT_FALSE(pthread_join(thread_id, &ret) || ret != NULL,
-		  "pthread_join"))
-		goto done;
-
-	ASSERT_EQ(skel->bss->count, 0, "check_count");
-=======
 	ASSERT_OK(pthread_mutex_lock(&do_nothing_mutex), "pthread_mutex_lock");
 
 	ASSERT_OK(pthread_create(&thread_id, NULL, &do_nothing_wait, NULL),
@@ -417,7 +380,6 @@
 	ASSERT_OK(pthread_mutex_unlock(&do_nothing_mutex), "pthread_mutex_unlock");
 	ASSERT_OK(pthread_join(thread_id, &ret), "pthread_join");
 	ASSERT_NULL(ret, "pthread_join");
->>>>>>> eb3cdb58
 
 	bpf_iter_task_file__destroy(skel);
 }
@@ -1042,12 +1004,6 @@
 	hash_fd = bpf_map__fd(skel->maps.hashmap1);
 	for (i = 0; i < bpf_map__max_entries(skel->maps.arraymap1); i++) {
 		err = bpf_map_lookup_elem(map_fd, &i, &val);
-<<<<<<< HEAD
-		if (!ASSERT_OK(err, "map_lookup"))
-			goto out;
-		if (!ASSERT_EQ(i, val, "invalid_val"))
-			goto out;
-=======
 		if (!ASSERT_OK(err, "map_lookup arraymap1"))
 			goto close_iter;
 		if (!ASSERT_EQ(i, val, "invalid_val arraymap1"))
@@ -1059,7 +1015,6 @@
 			goto close_iter;
 		if (!ASSERT_EQ(key, val - 4, "invalid_val hashmap1"))
 			goto close_iter;
->>>>>>> eb3cdb58
 	}
 
 close_iter:
@@ -1408,8 +1363,6 @@
 	bpf_iter_bpf_link__destroy(skel);
 }
 
-<<<<<<< HEAD
-=======
 static void test_ksym_iter(void)
 {
 	struct bpf_iter_ksym *skel;
@@ -1423,7 +1376,6 @@
 	bpf_iter_ksym__destroy(skel);
 }
 
->>>>>>> eb3cdb58
 #define CMP_BUFFER_SIZE 1024
 static char task_vma_output[CMP_BUFFER_SIZE];
 static char proc_maps_output[CMP_BUFFER_SIZE];
@@ -1444,11 +1396,7 @@
 	*dst = '\0';
 }
 
-<<<<<<< HEAD
-static void test_task_vma(void)
-=======
 static void test_task_vma_common(struct bpf_iter_attach_opts *opts)
->>>>>>> eb3cdb58
 {
 	int err, iter_fd = -1, proc_maps_fd = -1;
 	struct bpf_iter_task_vma *skel;
@@ -1508,12 +1456,9 @@
 	str_strip_first_line(proc_maps_output);
 
 	ASSERT_STREQ(task_vma_output, proc_maps_output, "compare_output");
-<<<<<<< HEAD
-=======
 
 	check_bpf_link_info(skel->progs.proc_maps);
 
->>>>>>> eb3cdb58
 out:
 	close(proc_maps_fd);
 	close(iter_fd);
@@ -1698,17 +1643,12 @@
 		test_netlink();
 	if (test__start_subtest("bpf_map"))
 		test_bpf_map();
-<<<<<<< HEAD
-	if (test__start_subtest("task"))
-		test_task();
-=======
 	if (test__start_subtest("task_tid"))
 		test_task_tid();
 	if (test__start_subtest("task_pid"))
 		test_task_pid();
 	if (test__start_subtest("task_pidfd"))
 		test_task_pidfd();
->>>>>>> eb3cdb58
 	if (test__start_subtest("task_sleepable"))
 		test_task_sleepable();
 	if (test__start_subtest("task_stack"))
@@ -1767,13 +1707,10 @@
 		test_buf_neg_offset();
 	if (test__start_subtest("link-iter"))
 		test_link_iter();
-<<<<<<< HEAD
-=======
 	if (test__start_subtest("ksym"))
 		test_ksym_iter();
 	if (test__start_subtest("bpf_sockmap_map_iter_fd"))
 		test_bpf_sockmap_map_iter_fd();
 	if (test__start_subtest("vma_offset"))
 		test_task_vma_offset();
->>>>>>> eb3cdb58
 }