// SPDX-License-Identifier: GPL-2.0
/* Copyright (c) 2019 Facebook */
#include <test_progs.h>
#include <network_helpers.h>
#include <bpf/btf.h>
#include "bind4_prog.skel.h"
#include "freplace_progmap.skel.h"
#include "xdp_dummy.skel.h"

typedef int (*test_cb)(struct bpf_object *obj);

static int check_data_map(struct bpf_object *obj, int prog_cnt, bool reset)
{
	struct bpf_map *data_map = NULL, *map;
	__u64 *result = NULL;
	const int zero = 0;
	__u32 duration = 0;
	int ret = -1, i;

	result = malloc((prog_cnt + 32 /* spare */) * sizeof(__u64));
	if (CHECK(!result, "alloc_memory", "failed to alloc memory"))
		return -ENOMEM;

	bpf_object__for_each_map(map, obj)
		if (bpf_map__is_internal(map)) {
			data_map = map;
			break;
		}
	if (CHECK(!data_map, "find_data_map", "data map not found\n"))
		goto out;

	ret = bpf_map_lookup_elem(bpf_map__fd(data_map), &zero, result);
	if (CHECK(ret, "get_result",
		  "failed to get output data: %d\n", ret))
		goto out;

	for (i = 0; i < prog_cnt; i++) {
		if (CHECK(result[i] != 1, "result",
			  "fexit_bpf2bpf result[%d] failed err %llu\n",
			  i, result[i]))
			goto out;
		result[i] = 0;
	}
	if (reset) {
		ret = bpf_map_update_elem(bpf_map__fd(data_map), &zero, result, 0);
		if (CHECK(ret, "reset_result", "failed to reset result\n"))
			goto out;
	}

	ret = 0;
out:
	free(result);
	return ret;
}

static void test_fexit_bpf2bpf_common(const char *obj_file,
				      const char *target_obj_file,
				      int prog_cnt,
				      const char **prog_name,
				      bool run_prog,
				      test_cb cb)
{
	struct bpf_object *obj = NULL, *tgt_obj;
	__u32 tgt_prog_id, info_len;
	struct bpf_prog_info prog_info = {};
	struct bpf_program **prog = NULL, *p;
	struct bpf_link **link = NULL;
	int err, tgt_fd, i;
	struct btf *btf;
	LIBBPF_OPTS(bpf_test_run_opts, topts,
		.data_in = &pkt_v6,
		.data_size_in = sizeof(pkt_v6),
		.repeat = 1,
	);

	err = bpf_prog_test_load(target_obj_file, BPF_PROG_TYPE_UNSPEC,
			    &tgt_obj, &tgt_fd);
	if (!ASSERT_OK(err, "tgt_prog_load"))
		return;

	info_len = sizeof(prog_info);
	err = bpf_prog_get_info_by_fd(tgt_fd, &prog_info, &info_len);
	if (!ASSERT_OK(err, "tgt_fd_get_info"))
		goto close_prog;

	tgt_prog_id = prog_info.id;
	btf = bpf_object__btf(tgt_obj);

	link = calloc(sizeof(struct bpf_link *), prog_cnt);
	if (!ASSERT_OK_PTR(link, "link_ptr"))
		goto close_prog;

	prog = calloc(sizeof(struct bpf_program *), prog_cnt);
	if (!ASSERT_OK_PTR(prog, "prog_ptr"))
		goto close_prog;

	obj = bpf_object__open_file(obj_file, NULL);
	if (!ASSERT_OK_PTR(obj, "obj_open"))
		goto close_prog;

	bpf_object__for_each_program(p, obj) {
		err = bpf_program__set_attach_target(p, tgt_fd, NULL);
		ASSERT_OK(err, "set_attach_target");
	}

	err = bpf_object__load(obj);
	if (!ASSERT_OK(err, "obj_load"))
		goto close_prog;

	for (i = 0; i < prog_cnt; i++) {
		struct bpf_link_info link_info;
		struct bpf_program *pos;
		const char *pos_sec_name;
		char *tgt_name;
		__s32 btf_id;

		tgt_name = strstr(prog_name[i], "/");
		if (!ASSERT_OK_PTR(tgt_name, "tgt_name"))
			goto close_prog;
		btf_id = btf__find_by_name_kind(btf, tgt_name + 1, BTF_KIND_FUNC);

		prog[i] = NULL;
		bpf_object__for_each_program(pos, obj) {
			pos_sec_name = bpf_program__section_name(pos);
			if (pos_sec_name && !strcmp(pos_sec_name, prog_name[i])) {
				prog[i] = pos;
				break;
			}
		}
		if (!ASSERT_OK_PTR(prog[i], prog_name[i]))
			goto close_prog;

		link[i] = bpf_program__attach_trace(prog[i]);
		if (!ASSERT_OK_PTR(link[i], "attach_trace"))
			goto close_prog;

		info_len = sizeof(link_info);
		memset(&link_info, 0, sizeof(link_info));
		err = bpf_link_get_info_by_fd(bpf_link__fd(link[i]),
					      &link_info, &info_len);
		ASSERT_OK(err, "link_fd_get_info");
		ASSERT_EQ(link_info.tracing.attach_type,
			  bpf_program__expected_attach_type(prog[i]),
			  "link_attach_type");
		ASSERT_EQ(link_info.tracing.target_obj_id, tgt_prog_id, "link_tgt_obj_id");
		ASSERT_EQ(link_info.tracing.target_btf_id, btf_id, "link_tgt_btf_id");
	}

	if (cb) {
		err = cb(obj);
		if (err)
			goto close_prog;
	}

	if (!run_prog)
		goto close_prog;

	err = bpf_prog_test_run_opts(tgt_fd, &topts);
	ASSERT_OK(err, "prog_run");
	ASSERT_EQ(topts.retval, 0, "prog_run_ret");

	if (check_data_map(obj, prog_cnt, false))
		goto close_prog;

close_prog:
	for (i = 0; i < prog_cnt; i++)
		bpf_link__destroy(link[i]);
	bpf_object__close(obj);
	bpf_object__close(tgt_obj);
	free(link);
	free(prog);
}

static void test_target_no_callees(void)
{
	const char *prog_name[] = {
		"fexit/test_pkt_md_access",
	};
	test_fexit_bpf2bpf_common("./fexit_bpf2bpf_simple.bpf.o",
				  "./test_pkt_md_access.bpf.o",
				  ARRAY_SIZE(prog_name),
				  prog_name, true, NULL);
}

static void test_target_yes_callees(void)
{
	const char *prog_name[] = {
		"fexit/test_pkt_access",
		"fexit/test_pkt_access_subprog1",
		"fexit/test_pkt_access_subprog2",
		"fexit/test_pkt_access_subprog3",
	};
	test_fexit_bpf2bpf_common("./fexit_bpf2bpf.bpf.o",
				  "./test_pkt_access.bpf.o",
				  ARRAY_SIZE(prog_name),
				  prog_name, true, NULL);
}

static void test_func_replace(void)
{
	const char *prog_name[] = {
		"fexit/test_pkt_access",
		"fexit/test_pkt_access_subprog1",
		"fexit/test_pkt_access_subprog2",
		"fexit/test_pkt_access_subprog3",
		"freplace/get_skb_len",
		"freplace/get_skb_ifindex",
		"freplace/get_constant",
		"freplace/test_pkt_write_access_subprog",
	};
	test_fexit_bpf2bpf_common("./fexit_bpf2bpf.bpf.o",
				  "./test_pkt_access.bpf.o",
				  ARRAY_SIZE(prog_name),
				  prog_name, true, NULL);
}

static void test_func_replace_verify(void)
{
	const char *prog_name[] = {
		"freplace/do_bind",
	};
	test_fexit_bpf2bpf_common("./freplace_connect4.bpf.o",
				  "./connect4_prog.bpf.o",
				  ARRAY_SIZE(prog_name),
				  prog_name, false, NULL);
}

static int test_second_attach(struct bpf_object *obj)
{
	const char *prog_name = "security_new_get_constant";
	const char *tgt_name = "get_constant";
<<<<<<< HEAD
	const char *tgt_obj_file = "./test_pkt_access.o";
=======
	const char *tgt_obj_file = "./test_pkt_access.bpf.o";
>>>>>>> eb3cdb58
	struct bpf_program *prog = NULL;
	struct bpf_object *tgt_obj;
	struct bpf_link *link;
	int err = 0, tgt_fd;
	LIBBPF_OPTS(bpf_test_run_opts, topts,
		.data_in = &pkt_v6,
		.data_size_in = sizeof(pkt_v6),
		.repeat = 1,
	);

	prog = bpf_object__find_program_by_name(obj, prog_name);
	if (!ASSERT_OK_PTR(prog, "find_prog"))
		return -ENOENT;

	err = bpf_prog_test_load(tgt_obj_file, BPF_PROG_TYPE_UNSPEC,
			    &tgt_obj, &tgt_fd);
	if (!ASSERT_OK(err, "second_prog_load"))
		return err;

	link = bpf_program__attach_freplace(prog, tgt_fd, tgt_name);
	if (!ASSERT_OK_PTR(link, "second_link"))
		goto out;

	err = bpf_prog_test_run_opts(tgt_fd, &topts);
	if (!ASSERT_OK(err, "ipv6 test_run"))
		goto out;
	if (!ASSERT_OK(topts.retval, "ipv6 retval"))
		goto out;

	err = check_data_map(obj, 1, true);
	if (err)
		goto out;

out:
	bpf_link__destroy(link);
	bpf_object__close(tgt_obj);
	return err;
}

static void test_func_replace_multi(void)
{
	const char *prog_name[] = {
		"freplace/get_constant",
	};
	test_fexit_bpf2bpf_common("./freplace_get_constant.bpf.o",
				  "./test_pkt_access.bpf.o",
				  ARRAY_SIZE(prog_name),
				  prog_name, true, test_second_attach);
}

static void test_fmod_ret_freplace(void)
{
	struct bpf_object *freplace_obj = NULL, *pkt_obj, *fmod_obj = NULL;
	const char *freplace_name = "./freplace_get_constant.bpf.o";
	const char *fmod_ret_name = "./fmod_ret_freplace.bpf.o";
	DECLARE_LIBBPF_OPTS(bpf_object_open_opts, opts);
	const char *tgt_name = "./test_pkt_access.bpf.o";
	struct bpf_link *freplace_link = NULL;
	struct bpf_program *prog;
	__u32 duration = 0;
	int err, pkt_fd, attach_prog_fd;

	err = bpf_prog_test_load(tgt_name, BPF_PROG_TYPE_UNSPEC,
			    &pkt_obj, &pkt_fd);
	/* the target prog should load fine */
	if (CHECK(err, "tgt_prog_load", "file %s err %d errno %d\n",
		  tgt_name, err, errno))
		return;

	freplace_obj = bpf_object__open_file(freplace_name, NULL);
	if (!ASSERT_OK_PTR(freplace_obj, "freplace_obj_open"))
		goto out;

	prog = bpf_object__next_program(freplace_obj, NULL);
	err = bpf_program__set_attach_target(prog, pkt_fd, NULL);
	ASSERT_OK(err, "freplace__set_attach_target");

	err = bpf_object__load(freplace_obj);
	if (CHECK(err, "freplace_obj_load", "err %d\n", err))
		goto out;

	freplace_link = bpf_program__attach_trace(prog);
	if (!ASSERT_OK_PTR(freplace_link, "freplace_attach_trace"))
		goto out;

	fmod_obj = bpf_object__open_file(fmod_ret_name, NULL);
	if (!ASSERT_OK_PTR(fmod_obj, "fmod_obj_open"))
		goto out;

	attach_prog_fd = bpf_program__fd(prog);
	prog = bpf_object__next_program(fmod_obj, NULL);
	err = bpf_program__set_attach_target(prog, attach_prog_fd, NULL);
	ASSERT_OK(err, "fmod_ret_set_attach_target");

	err = bpf_object__load(fmod_obj);
	if (CHECK(!err, "fmod_obj_load", "loading fmod_ret should fail\n"))
		goto out;

out:
	bpf_link__destroy(freplace_link);
	bpf_object__close(freplace_obj);
	bpf_object__close(fmod_obj);
	bpf_object__close(pkt_obj);
}


static void test_func_sockmap_update(void)
{
	const char *prog_name[] = {
		"freplace/cls_redirect",
	};
	test_fexit_bpf2bpf_common("./freplace_cls_redirect.bpf.o",
				  "./test_cls_redirect.bpf.o",
				  ARRAY_SIZE(prog_name),
				  prog_name, false, NULL);
}

static void test_obj_load_failure_common(const char *obj_file,
					 const char *target_obj_file)
{
	/*
	 * standalone test that asserts failure to load freplace prog
	 * because of invalid return code.
	 */
	struct bpf_object *obj = NULL, *pkt_obj;
	struct bpf_program *prog;
	int err, pkt_fd;
	__u32 duration = 0;

	err = bpf_prog_test_load(target_obj_file, BPF_PROG_TYPE_UNSPEC,
			    &pkt_obj, &pkt_fd);
	/* the target prog should load fine */
	if (CHECK(err, "tgt_prog_load", "file %s err %d errno %d\n",
		  target_obj_file, err, errno))
		return;

	obj = bpf_object__open_file(obj_file, NULL);
	if (!ASSERT_OK_PTR(obj, "obj_open"))
		goto close_prog;

	prog = bpf_object__next_program(obj, NULL);
	err = bpf_program__set_attach_target(prog, pkt_fd, NULL);
	ASSERT_OK(err, "set_attach_target");

	/* It should fail to load the program */
	err = bpf_object__load(obj);
	if (CHECK(!err, "bpf_obj_load should fail", "err %d\n", err))
		goto close_prog;

close_prog:
	bpf_object__close(obj);
	bpf_object__close(pkt_obj);
}

static void test_func_replace_return_code(void)
{
	/* test invalid return code in the replaced program */
	test_obj_load_failure_common("./freplace_connect_v4_prog.bpf.o",
				     "./connect4_prog.bpf.o");
}

static void test_func_map_prog_compatibility(void)
{
	/* test with spin lock map value in the replaced program */
	test_obj_load_failure_common("./freplace_attach_probe.bpf.o",
				     "./test_attach_probe.bpf.o");
}

static void test_func_replace_global_func(void)
{
	const char *prog_name[] = {
		"freplace/test_pkt_access",
	};

	test_fexit_bpf2bpf_common("./freplace_global_func.bpf.o",
				  "./test_pkt_access.bpf.o",
				  ARRAY_SIZE(prog_name),
				  prog_name, false, NULL);
}

static int find_prog_btf_id(const char *name, __u32 attach_prog_fd)
{
	struct bpf_prog_info info = {};
	__u32 info_len = sizeof(info);
	struct btf *btf;
	int ret;

	ret = bpf_prog_get_info_by_fd(attach_prog_fd, &info, &info_len);
	if (ret)
		return ret;

	if (!info.btf_id)
		return -EINVAL;

	btf = btf__load_from_kernel_by_id(info.btf_id);
	ret = libbpf_get_error(btf);
	if (ret)
		return ret;

	ret = btf__find_by_name_kind(btf, name, BTF_KIND_FUNC);
	btf__free(btf);
	return ret;
}

static int load_fentry(int attach_prog_fd, int attach_btf_id)
{
	LIBBPF_OPTS(bpf_prog_load_opts, opts,
		    .expected_attach_type = BPF_TRACE_FENTRY,
		    .attach_prog_fd = attach_prog_fd,
		    .attach_btf_id = attach_btf_id,
	);
	struct bpf_insn insns[] = {
		BPF_MOV64_IMM(BPF_REG_0, 0),
		BPF_EXIT_INSN(),
	};

	return bpf_prog_load(BPF_PROG_TYPE_TRACING,
			     "bind4_fentry",
			     "GPL",
			     insns,
			     ARRAY_SIZE(insns),
			     &opts);
}

static void test_fentry_to_cgroup_bpf(void)
{
	struct bind4_prog *skel = NULL;
	struct bpf_prog_info info = {};
	__u32 info_len = sizeof(info);
	int cgroup_fd = -1;
	int fentry_fd = -1;
	int btf_id;

	cgroup_fd = test__join_cgroup("/fentry_to_cgroup_bpf");
	if (!ASSERT_GE(cgroup_fd, 0, "cgroup_fd"))
		return;

	skel = bind4_prog__open_and_load();
	if (!ASSERT_OK_PTR(skel, "skel"))
		goto cleanup;

	skel->links.bind_v4_prog = bpf_program__attach_cgroup(skel->progs.bind_v4_prog, cgroup_fd);
	if (!ASSERT_OK_PTR(skel->links.bind_v4_prog, "bpf_program__attach_cgroup"))
		goto cleanup;

	btf_id = find_prog_btf_id("bind_v4_prog", bpf_program__fd(skel->progs.bind_v4_prog));
	if (!ASSERT_GE(btf_id, 0, "find_prog_btf_id"))
		goto cleanup;

	fentry_fd = load_fentry(bpf_program__fd(skel->progs.bind_v4_prog), btf_id);
	if (!ASSERT_GE(fentry_fd, 0, "load_fentry"))
		goto cleanup;

	/* Make sure bpf_prog_get_info_by_fd works correctly when attaching
	 * to another BPF program.
	 */

	ASSERT_OK(bpf_prog_get_info_by_fd(fentry_fd, &info, &info_len),
		  "bpf_prog_get_info_by_fd");

	ASSERT_EQ(info.btf_id, 0, "info.btf_id");
	ASSERT_EQ(info.attach_btf_id, btf_id, "info.attach_btf_id");
	ASSERT_GT(info.attach_btf_obj_id, 0, "info.attach_btf_obj_id");

cleanup:
	if (cgroup_fd >= 0)
		close(cgroup_fd);
	if (fentry_fd >= 0)
		close(fentry_fd);
	bind4_prog__destroy(skel);
}

static void test_func_replace_progmap(void)
{
	struct bpf_cpumap_val value = { .qsize = 1 };
	struct freplace_progmap *skel = NULL;
	struct xdp_dummy *tgt_skel = NULL;
	__u32 key = 0;
	int err;

	skel = freplace_progmap__open();
	if (!ASSERT_OK_PTR(skel, "prog_open"))
		return;

	tgt_skel = xdp_dummy__open_and_load();
	if (!ASSERT_OK_PTR(tgt_skel, "tgt_prog_load"))
		goto out;

	err = bpf_program__set_attach_target(skel->progs.xdp_cpumap_prog,
					     bpf_program__fd(tgt_skel->progs.xdp_dummy_prog),
					     "xdp_dummy_prog");
	if (!ASSERT_OK(err, "set_attach_target"))
		goto out;

	err = freplace_progmap__load(skel);
	if (!ASSERT_OK(err, "obj_load"))
		goto out;

	/* Prior to fixing the kernel, loading the PROG_TYPE_EXT 'redirect'
	 * program above will cause the map owner type of 'cpumap' to be set to
	 * PROG_TYPE_EXT. This in turn will cause the bpf_map_update_elem()
	 * below to fail, because the program we are inserting into the map is
	 * of PROG_TYPE_XDP. After fixing the kernel, the initial ownership will
	 * be correctly resolved to the *target* of the PROG_TYPE_EXT program
	 * (i.e., PROG_TYPE_XDP) and the map update will succeed.
	 */
	value.bpf_prog.fd = bpf_program__fd(skel->progs.xdp_drop_prog);
	err = bpf_map_update_elem(bpf_map__fd(skel->maps.cpu_map),
				  &key, &value, 0);
	ASSERT_OK(err, "map_update");

out:
	xdp_dummy__destroy(tgt_skel);
	freplace_progmap__destroy(skel);
}

<<<<<<< HEAD
static void test_func_replace_global_func(void)
{
	const char *prog_name[] = {
		"freplace/test_pkt_access",
	};

	test_fexit_bpf2bpf_common("./freplace_global_func.o",
				  "./test_pkt_access.o",
				  ARRAY_SIZE(prog_name),
				  prog_name, false, NULL);
}

=======
>>>>>>> eb3cdb58
/* NOTE: affect other tests, must run in serial mode */
void serial_test_fexit_bpf2bpf(void)
{
	if (test__start_subtest("target_no_callees"))
		test_target_no_callees();
	if (test__start_subtest("target_yes_callees"))
		test_target_yes_callees();
	if (test__start_subtest("func_replace"))
		test_func_replace();
	if (test__start_subtest("func_replace_verify"))
		test_func_replace_verify();
	if (test__start_subtest("func_sockmap_update"))
		test_func_sockmap_update();
	if (test__start_subtest("func_replace_return_code"))
		test_func_replace_return_code();
	if (test__start_subtest("func_map_prog_compatibility"))
		test_func_map_prog_compatibility();
	if (test__start_subtest("func_replace_multi"))
		test_func_replace_multi();
	if (test__start_subtest("fmod_ret_freplace"))
		test_fmod_ret_freplace();
	if (test__start_subtest("func_replace_global_func"))
		test_func_replace_global_func();
<<<<<<< HEAD
=======
	if (test__start_subtest("fentry_to_cgroup_bpf"))
		test_fentry_to_cgroup_bpf();
	if (test__start_subtest("func_replace_progmap"))
		test_func_replace_progmap();
>>>>>>> eb3cdb58
}<|MERGE_RESOLUTION|>--- conflicted
+++ resolved
@@ -229,11 +229,7 @@
 {
 	const char *prog_name = "security_new_get_constant";
 	const char *tgt_name = "get_constant";
-<<<<<<< HEAD
-	const char *tgt_obj_file = "./test_pkt_access.o";
-=======
 	const char *tgt_obj_file = "./test_pkt_access.bpf.o";
->>>>>>> eb3cdb58
 	struct bpf_program *prog = NULL;
 	struct bpf_object *tgt_obj;
 	struct bpf_link *link;
@@ -550,21 +546,6 @@
 	freplace_progmap__destroy(skel);
 }
 
-<<<<<<< HEAD
-static void test_func_replace_global_func(void)
-{
-	const char *prog_name[] = {
-		"freplace/test_pkt_access",
-	};
-
-	test_fexit_bpf2bpf_common("./freplace_global_func.o",
-				  "./test_pkt_access.o",
-				  ARRAY_SIZE(prog_name),
-				  prog_name, false, NULL);
-}
-
-=======
->>>>>>> eb3cdb58
 /* NOTE: affect other tests, must run in serial mode */
 void serial_test_fexit_bpf2bpf(void)
 {
@@ -588,11 +569,8 @@
 		test_fmod_ret_freplace();
 	if (test__start_subtest("func_replace_global_func"))
 		test_func_replace_global_func();
-<<<<<<< HEAD
-=======
 	if (test__start_subtest("fentry_to_cgroup_bpf"))
 		test_fentry_to_cgroup_bpf();
 	if (test__start_subtest("func_replace_progmap"))
 		test_func_replace_progmap();
->>>>>>> eb3cdb58
 }