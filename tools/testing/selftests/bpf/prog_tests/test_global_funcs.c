// SPDX-License-Identifier: GPL-2.0
/* Copyright (c) 2020 Facebook */
#include <test_progs.h>
<<<<<<< HEAD

const char *err_str;
bool found;

static int libbpf_debug_print(enum libbpf_print_level level,
			      const char *format, va_list args)
{
	char *log_buf;

	if (level != LIBBPF_WARN ||
	    strcmp(format, "libbpf: \n%s\n")) {
		vprintf(format, args);
		return 0;
	}

	log_buf = va_arg(args, char *);
	if (!log_buf)
		goto out;
	if (err_str && strstr(log_buf, err_str) == 0)
		found = true;
out:
	printf(format, log_buf);
	return 0;
}

extern int extra_prog_load_log_flags;

static int check_load(const char *file)
{
	struct bpf_object *obj = NULL;
	struct bpf_program *prog;
	int err;

	found = false;

	obj = bpf_object__open_file(file, NULL);
	err = libbpf_get_error(obj);
	if (err)
		return err;

	prog = bpf_object__next_program(obj, NULL);
	if (!prog) {
		err = -ENOENT;
		goto err_out;
	}

	bpf_program__set_flags(prog, BPF_F_TEST_RND_HI32);
	bpf_program__set_log_level(prog, extra_prog_load_log_flags);

	err = bpf_object__load(obj);

err_out:
	bpf_object__close(obj);
	return err;
}

struct test_def {
	const char *file;
	const char *err_str;
};

void test_test_global_funcs(void)
{
	struct test_def tests[] = {
		{ "test_global_func1.o", "combined stack size of 4 calls is 544" },
		{ "test_global_func2.o" },
		{ "test_global_func3.o" , "the call stack of 8 frames" },
		{ "test_global_func4.o" },
		{ "test_global_func5.o" , "expected pointer to ctx, but got PTR" },
		{ "test_global_func6.o" , "modified ctx ptr R2" },
		{ "test_global_func7.o" , "foo() doesn't return scalar" },
		{ "test_global_func8.o" },
		{ "test_global_func9.o" },
		{ "test_global_func10.o", "invalid indirect read from stack" },
		{ "test_global_func11.o", "Caller passes invalid args into func#1" },
		{ "test_global_func12.o", "invalid mem access 'mem_or_null'" },
		{ "test_global_func13.o", "Caller passes invalid args into func#1" },
		{ "test_global_func14.o", "reference type('FWD S') size cannot be determined" },
		{ "test_global_func15.o", "At program exit the register R0 has value" },
		{ "test_global_func16.o", "invalid indirect read from stack" },
		{ "test_global_func17.o", "Caller passes invalid args into func#1" },
	};
	libbpf_print_fn_t old_print_fn = NULL;
	int err, i, duration = 0;

	old_print_fn = libbpf_set_print(libbpf_debug_print);

	for (i = 0; i < ARRAY_SIZE(tests); i++) {
		const struct test_def *test = &tests[i];

		if (!test__start_subtest(test->file))
			continue;

		err_str = test->err_str;
		err = check_load(test->file);
		CHECK_FAIL(!!err ^ !!err_str);
		if (err_str)
			CHECK(found, "", "expected string '%s'", err_str);
	}
	libbpf_set_print(old_print_fn);
=======
#include "test_global_func1.skel.h"
#include "test_global_func2.skel.h"
#include "test_global_func3.skel.h"
#include "test_global_func4.skel.h"
#include "test_global_func5.skel.h"
#include "test_global_func6.skel.h"
#include "test_global_func7.skel.h"
#include "test_global_func8.skel.h"
#include "test_global_func9.skel.h"
#include "test_global_func10.skel.h"
#include "test_global_func11.skel.h"
#include "test_global_func12.skel.h"
#include "test_global_func13.skel.h"
#include "test_global_func14.skel.h"
#include "test_global_func15.skel.h"
#include "test_global_func16.skel.h"
#include "test_global_func17.skel.h"
#include "test_global_func_ctx_args.skel.h"

void test_test_global_funcs(void)
{
	RUN_TESTS(test_global_func1);
	RUN_TESTS(test_global_func2);
	RUN_TESTS(test_global_func3);
	RUN_TESTS(test_global_func4);
	RUN_TESTS(test_global_func5);
	RUN_TESTS(test_global_func6);
	RUN_TESTS(test_global_func7);
	RUN_TESTS(test_global_func8);
	RUN_TESTS(test_global_func9);
	RUN_TESTS(test_global_func10);
	RUN_TESTS(test_global_func11);
	RUN_TESTS(test_global_func12);
	RUN_TESTS(test_global_func13);
	RUN_TESTS(test_global_func14);
	RUN_TESTS(test_global_func15);
	RUN_TESTS(test_global_func16);
	RUN_TESTS(test_global_func17);
	RUN_TESTS(test_global_func_ctx_args);
>>>>>>> eb3cdb58
}<|MERGE_RESOLUTION|>--- conflicted
+++ resolved
@@ -1,108 +1,6 @@
 // SPDX-License-Identifier: GPL-2.0
 /* Copyright (c) 2020 Facebook */
 #include <test_progs.h>
-<<<<<<< HEAD
-
-const char *err_str;
-bool found;
-
-static int libbpf_debug_print(enum libbpf_print_level level,
-			      const char *format, va_list args)
-{
-	char *log_buf;
-
-	if (level != LIBBPF_WARN ||
-	    strcmp(format, "libbpf: \n%s\n")) {
-		vprintf(format, args);
-		return 0;
-	}
-
-	log_buf = va_arg(args, char *);
-	if (!log_buf)
-		goto out;
-	if (err_str && strstr(log_buf, err_str) == 0)
-		found = true;
-out:
-	printf(format, log_buf);
-	return 0;
-}
-
-extern int extra_prog_load_log_flags;
-
-static int check_load(const char *file)
-{
-	struct bpf_object *obj = NULL;
-	struct bpf_program *prog;
-	int err;
-
-	found = false;
-
-	obj = bpf_object__open_file(file, NULL);
-	err = libbpf_get_error(obj);
-	if (err)
-		return err;
-
-	prog = bpf_object__next_program(obj, NULL);
-	if (!prog) {
-		err = -ENOENT;
-		goto err_out;
-	}
-
-	bpf_program__set_flags(prog, BPF_F_TEST_RND_HI32);
-	bpf_program__set_log_level(prog, extra_prog_load_log_flags);
-
-	err = bpf_object__load(obj);
-
-err_out:
-	bpf_object__close(obj);
-	return err;
-}
-
-struct test_def {
-	const char *file;
-	const char *err_str;
-};
-
-void test_test_global_funcs(void)
-{
-	struct test_def tests[] = {
-		{ "test_global_func1.o", "combined stack size of 4 calls is 544" },
-		{ "test_global_func2.o" },
-		{ "test_global_func3.o" , "the call stack of 8 frames" },
-		{ "test_global_func4.o" },
-		{ "test_global_func5.o" , "expected pointer to ctx, but got PTR" },
-		{ "test_global_func6.o" , "modified ctx ptr R2" },
-		{ "test_global_func7.o" , "foo() doesn't return scalar" },
-		{ "test_global_func8.o" },
-		{ "test_global_func9.o" },
-		{ "test_global_func10.o", "invalid indirect read from stack" },
-		{ "test_global_func11.o", "Caller passes invalid args into func#1" },
-		{ "test_global_func12.o", "invalid mem access 'mem_or_null'" },
-		{ "test_global_func13.o", "Caller passes invalid args into func#1" },
-		{ "test_global_func14.o", "reference type('FWD S') size cannot be determined" },
-		{ "test_global_func15.o", "At program exit the register R0 has value" },
-		{ "test_global_func16.o", "invalid indirect read from stack" },
-		{ "test_global_func17.o", "Caller passes invalid args into func#1" },
-	};
-	libbpf_print_fn_t old_print_fn = NULL;
-	int err, i, duration = 0;
-
-	old_print_fn = libbpf_set_print(libbpf_debug_print);
-
-	for (i = 0; i < ARRAY_SIZE(tests); i++) {
-		const struct test_def *test = &tests[i];
-
-		if (!test__start_subtest(test->file))
-			continue;
-
-		err_str = test->err_str;
-		err = check_load(test->file);
-		CHECK_FAIL(!!err ^ !!err_str);
-		if (err_str)
-			CHECK(found, "", "expected string '%s'", err_str);
-	}
-	libbpf_set_print(old_print_fn);
-=======
 #include "test_global_func1.skel.h"
 #include "test_global_func2.skel.h"
 #include "test_global_func3.skel.h"
@@ -142,5 +40,4 @@
 	RUN_TESTS(test_global_func16);
 	RUN_TESTS(test_global_func17);
 	RUN_TESTS(test_global_func_ctx_args);
->>>>>>> eb3cdb58
 }