// SPDX-License-Identifier: GPL-2.0
#include <test_progs.h>
#include <network_helpers.h>

void test_skb_ctx(void)
{
	struct __sk_buff skb = {
		.cb[0] = 1,
		.cb[1] = 2,
		.cb[2] = 3,
		.cb[3] = 4,
		.cb[4] = 5,
		.priority = 6,
		.ingress_ifindex = 11,
		.ifindex = 1,
		.tstamp = 7,
		.wire_len = 100,
		.gso_segs = 8,
		.mark = 9,
		.gso_size = 10,
		.hwtstamp = 11,
	};
	LIBBPF_OPTS(bpf_test_run_opts, tattr,
		.data_in = &pkt_v4,
		.data_size_in = sizeof(pkt_v4),
		.ctx_in = &skb,
		.ctx_size_in = sizeof(skb),
		.ctx_out = &skb,
		.ctx_size_out = sizeof(skb),
	);
	struct bpf_object *obj;
	int err, prog_fd, i;

<<<<<<< HEAD
	err = bpf_prog_test_load("./test_skb_ctx.o", BPF_PROG_TYPE_SCHED_CLS,
=======
	err = bpf_prog_test_load("./test_skb_ctx.bpf.o", BPF_PROG_TYPE_SCHED_CLS,
>>>>>>> eb3cdb58
				 &obj, &prog_fd);
	if (!ASSERT_OK(err, "load"))
		return;

	/* ctx_in != NULL, ctx_size_in == 0 */

	tattr.ctx_size_in = 0;
	err = bpf_prog_test_run_opts(prog_fd, &tattr);
	ASSERT_NEQ(err, 0, "ctx_size_in");
	tattr.ctx_size_in = sizeof(skb);

	/* ctx_out != NULL, ctx_size_out == 0 */

	tattr.ctx_size_out = 0;
	err = bpf_prog_test_run_opts(prog_fd, &tattr);
	ASSERT_NEQ(err, 0, "ctx_size_out");
	tattr.ctx_size_out = sizeof(skb);

	/* non-zero [len, tc_index] fields should be rejected*/

	skb.len = 1;
	err = bpf_prog_test_run_opts(prog_fd, &tattr);
	ASSERT_NEQ(err, 0, "len");
	skb.len = 0;

	skb.tc_index = 1;
	err = bpf_prog_test_run_opts(prog_fd, &tattr);
	ASSERT_NEQ(err, 0, "tc_index");
	skb.tc_index = 0;

	/* non-zero [hash, sk] fields should be rejected */

	skb.hash = 1;
	err = bpf_prog_test_run_opts(prog_fd, &tattr);
	ASSERT_NEQ(err, 0, "hash");
	skb.hash = 0;

	skb.sk = (struct bpf_sock *)1;
	err = bpf_prog_test_run_opts(prog_fd, &tattr);
	ASSERT_NEQ(err, 0, "sk");
	skb.sk = 0;

	err = bpf_prog_test_run_opts(prog_fd, &tattr);
	ASSERT_OK(err, "test_run");
	ASSERT_OK(tattr.retval, "test_run retval");
	ASSERT_EQ(tattr.ctx_size_out, sizeof(skb), "ctx_size_out");

	for (i = 0; i < 5; i++)
		ASSERT_EQ(skb.cb[i], i + 2, "ctx_out_cb");
	ASSERT_EQ(skb.priority, 7, "ctx_out_priority");
	ASSERT_EQ(skb.ifindex, 1, "ctx_out_ifindex");
	ASSERT_EQ(skb.ingress_ifindex, 11, "ctx_out_ingress_ifindex");
	ASSERT_EQ(skb.tstamp, 8, "ctx_out_tstamp");
	ASSERT_EQ(skb.mark, 10, "ctx_out_mark");

	bpf_object__close(obj);
}<|MERGE_RESOLUTION|>--- conflicted
+++ resolved
@@ -31,11 +31,7 @@
 	struct bpf_object *obj;
 	int err, prog_fd, i;
 
-<<<<<<< HEAD
-	err = bpf_prog_test_load("./test_skb_ctx.o", BPF_PROG_TYPE_SCHED_CLS,
-=======
 	err = bpf_prog_test_load("./test_skb_ctx.bpf.o", BPF_PROG_TYPE_SCHED_CLS,
->>>>>>> eb3cdb58
 				 &obj, &prog_fd);
 	if (!ASSERT_OK(err, "load"))
 		return;
