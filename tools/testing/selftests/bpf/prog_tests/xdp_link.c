--- conflicted
+++ resolved
@@ -9,13 +9,8 @@
 void serial_test_xdp_link(void)
 {
 	struct test_xdp_link *skel1 = NULL, *skel2 = NULL;
-<<<<<<< HEAD
-	LIBBPF_OPTS(bpf_xdp_attach_opts, opts);
-	__u32 id1, id2, id0 = 0, prog_fd1, prog_fd2;
-=======
 	__u32 id1, id2, id0 = 0, prog_fd1, prog_fd2;
 	LIBBPF_OPTS(bpf_xdp_attach_opts, opts);
->>>>>>> eb3cdb58
 	struct bpf_link_info link_info;
 	struct bpf_prog_info prog_info;
 	struct bpf_link *link;
@@ -34,21 +29,13 @@
 	prog_fd2 = bpf_program__fd(skel2->progs.xdp_handler);
 
 	memset(&prog_info, 0, sizeof(prog_info));
-<<<<<<< HEAD
-	err = bpf_obj_get_info_by_fd(prog_fd1, &prog_info, &prog_info_len);
-=======
 	err = bpf_prog_get_info_by_fd(prog_fd1, &prog_info, &prog_info_len);
->>>>>>> eb3cdb58
 	if (!ASSERT_OK(err, "fd_info1"))
 		goto cleanup;
 	id1 = prog_info.id;
 
 	memset(&prog_info, 0, sizeof(prog_info));
-<<<<<<< HEAD
-	err = bpf_obj_get_info_by_fd(prog_fd2, &prog_info, &prog_info_len);
-=======
 	err = bpf_prog_get_info_by_fd(prog_fd2, &prog_info, &prog_info_len);
->>>>>>> eb3cdb58
 	if (!ASSERT_OK(err, "fd_info2"))
 		goto cleanup;
 	id2 = prog_info.id;
@@ -132,12 +119,8 @@
 		goto cleanup;
 
 	memset(&link_info, 0, sizeof(link_info));
-<<<<<<< HEAD
-	err = bpf_obj_get_info_by_fd(bpf_link__fd(link), &link_info, &link_info_len);
-=======
 	err = bpf_link_get_info_by_fd(bpf_link__fd(link),
 				      &link_info, &link_info_len);
->>>>>>> eb3cdb58
 	if (!ASSERT_OK(err, "link_info"))
 		goto cleanup;
 
@@ -155,12 +138,8 @@
 		goto cleanup;
 
 	memset(&link_info, 0, sizeof(link_info));
-<<<<<<< HEAD
-	err = bpf_obj_get_info_by_fd(bpf_link__fd(link), &link_info, &link_info_len);
-=======
 	err = bpf_link_get_info_by_fd(bpf_link__fd(link),
 				      &link_info, &link_info_len);
->>>>>>> eb3cdb58
 
 	ASSERT_OK(err, "link_info");
 	ASSERT_EQ(link_info.prog_id, id1, "link_prog_id");
