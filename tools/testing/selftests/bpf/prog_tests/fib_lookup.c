// SPDX-License-Identifier: GPL-2.0
/* Copyright (c) 2023 Meta Platforms, Inc. and affiliates. */

#include <linux/rtnetlink.h>
#include <sys/types.h>
#include <net/if.h>

#include "test_progs.h"
#include "network_helpers.h"
#include "fib_lookup.skel.h"

#define NS_TEST			"fib_lookup_ns"
#define IPV6_IFACE_ADDR		"face::face"
#define IPV6_IFACE_ADDR_SEC	"cafe::cafe"
#define IPV6_ADDR_DST		"face::3"
#define IPV6_NUD_FAILED_ADDR	"face::1"
#define IPV6_NUD_STALE_ADDR	"face::2"
#define IPV4_IFACE_ADDR		"10.0.0.254"
#define IPV4_IFACE_ADDR_SEC	"10.1.0.254"
#define IPV4_ADDR_DST		"10.2.0.254"
#define IPV4_NUD_FAILED_ADDR	"10.0.0.1"
#define IPV4_NUD_STALE_ADDR	"10.0.0.2"
#define IPV4_TBID_ADDR		"172.0.0.254"
#define IPV4_TBID_NET		"172.0.0.0"
#define IPV4_TBID_DST		"172.0.0.2"
#define IPV6_TBID_ADDR		"fd00::FFFF"
#define IPV6_TBID_NET		"fd00::"
#define IPV6_TBID_DST		"fd00::2"
<<<<<<< HEAD
=======
#define MARK_NO_POLICY		33
#define MARK			42
#define MARK_TABLE		"200"
#define IPV4_REMOTE_DST		"1.2.3.4"
#define IPV4_LOCAL		"10.4.0.3"
#define IPV4_GW1		"10.4.0.1"
#define IPV4_GW2		"10.4.0.2"
#define IPV6_REMOTE_DST		"be:ef::b0:10"
#define IPV6_LOCAL		"fd01::3"
#define IPV6_GW1		"fd01::1"
#define IPV6_GW2		"fd01::2"
>>>>>>> 2d5404ca
#define DMAC			"11:11:11:11:11:11"
#define DMAC_INIT { 0x11, 0x11, 0x11, 0x11, 0x11, 0x11, }
#define DMAC2			"01:01:01:01:01:01"
#define DMAC_INIT2 { 0x01, 0x01, 0x01, 0x01, 0x01, 0x01, }

struct fib_lookup_test {
	const char *desc;
	const char *daddr;
	int expected_ret;
	const char *expected_src;
	const char *expected_dst;
	int lookup_flags;
	__u32 tbid;
	__u8 dmac[6];
	__u32 mark;
};

static const struct fib_lookup_test tests[] = {
	{ .desc = "IPv6 failed neigh",
	  .daddr = IPV6_NUD_FAILED_ADDR, .expected_ret = BPF_FIB_LKUP_RET_NO_NEIGH, },
	{ .desc = "IPv6 stale neigh",
	  .daddr = IPV6_NUD_STALE_ADDR, .expected_ret = BPF_FIB_LKUP_RET_SUCCESS,
	  .dmac = DMAC_INIT, },
	{ .desc = "IPv6 skip neigh",
	  .daddr = IPV6_NUD_FAILED_ADDR, .expected_ret = BPF_FIB_LKUP_RET_SUCCESS,
	  .lookup_flags = BPF_FIB_LOOKUP_SKIP_NEIGH, },
	{ .desc = "IPv4 failed neigh",
	  .daddr = IPV4_NUD_FAILED_ADDR, .expected_ret = BPF_FIB_LKUP_RET_NO_NEIGH, },
	{ .desc = "IPv4 stale neigh",
	  .daddr = IPV4_NUD_STALE_ADDR, .expected_ret = BPF_FIB_LKUP_RET_SUCCESS,
	  .dmac = DMAC_INIT, },
	{ .desc = "IPv4 skip neigh",
	  .daddr = IPV4_NUD_FAILED_ADDR, .expected_ret = BPF_FIB_LKUP_RET_SUCCESS,
	  .lookup_flags = BPF_FIB_LOOKUP_SKIP_NEIGH, },
	{ .desc = "IPv4 TBID lookup failure",
	  .daddr = IPV4_TBID_DST, .expected_ret = BPF_FIB_LKUP_RET_NOT_FWDED,
	  .lookup_flags = BPF_FIB_LOOKUP_DIRECT | BPF_FIB_LOOKUP_TBID,
	  .tbid = RT_TABLE_MAIN, },
	{ .desc = "IPv4 TBID lookup success",
	  .daddr = IPV4_TBID_DST, .expected_ret = BPF_FIB_LKUP_RET_SUCCESS,
	  .lookup_flags = BPF_FIB_LOOKUP_DIRECT | BPF_FIB_LOOKUP_TBID, .tbid = 100,
	  .dmac = DMAC_INIT2, },
	{ .desc = "IPv6 TBID lookup failure",
	  .daddr = IPV6_TBID_DST, .expected_ret = BPF_FIB_LKUP_RET_NOT_FWDED,
	  .lookup_flags = BPF_FIB_LOOKUP_DIRECT | BPF_FIB_LOOKUP_TBID,
	  .tbid = RT_TABLE_MAIN, },
	{ .desc = "IPv6 TBID lookup success",
	  .daddr = IPV6_TBID_DST, .expected_ret = BPF_FIB_LKUP_RET_SUCCESS,
	  .lookup_flags = BPF_FIB_LOOKUP_DIRECT | BPF_FIB_LOOKUP_TBID, .tbid = 100,
	  .dmac = DMAC_INIT2, },
<<<<<<< HEAD
=======
	{ .desc = "IPv4 set src addr from netdev",
	  .daddr = IPV4_NUD_FAILED_ADDR, .expected_ret = BPF_FIB_LKUP_RET_SUCCESS,
	  .expected_src = IPV4_IFACE_ADDR,
	  .lookup_flags = BPF_FIB_LOOKUP_SRC | BPF_FIB_LOOKUP_SKIP_NEIGH, },
	{ .desc = "IPv6 set src addr from netdev",
	  .daddr = IPV6_NUD_FAILED_ADDR, .expected_ret = BPF_FIB_LKUP_RET_SUCCESS,
	  .expected_src = IPV6_IFACE_ADDR,
	  .lookup_flags = BPF_FIB_LOOKUP_SRC | BPF_FIB_LOOKUP_SKIP_NEIGH, },
	{ .desc = "IPv4 set prefsrc addr from route",
	  .daddr = IPV4_ADDR_DST, .expected_ret = BPF_FIB_LKUP_RET_SUCCESS,
	  .expected_src = IPV4_IFACE_ADDR_SEC,
	  .lookup_flags = BPF_FIB_LOOKUP_SRC | BPF_FIB_LOOKUP_SKIP_NEIGH, },
	{ .desc = "IPv6 set prefsrc addr route",
	  .daddr = IPV6_ADDR_DST, .expected_ret = BPF_FIB_LKUP_RET_SUCCESS,
	  .expected_src = IPV6_IFACE_ADDR_SEC,
	  .lookup_flags = BPF_FIB_LOOKUP_SRC | BPF_FIB_LOOKUP_SKIP_NEIGH, },
	/* policy routing */
	{ .desc = "IPv4 policy routing, default",
	  .daddr = IPV4_REMOTE_DST, .expected_ret = BPF_FIB_LKUP_RET_SUCCESS,
	  .expected_dst = IPV4_GW1,
	  .lookup_flags = BPF_FIB_LOOKUP_MARK | BPF_FIB_LOOKUP_SKIP_NEIGH, },
	{ .desc = "IPv4 policy routing, mark doesn't point to a policy",
	  .daddr = IPV4_REMOTE_DST, .expected_ret = BPF_FIB_LKUP_RET_SUCCESS,
	  .expected_dst = IPV4_GW1,
	  .lookup_flags = BPF_FIB_LOOKUP_MARK | BPF_FIB_LOOKUP_SKIP_NEIGH,
	  .mark = MARK_NO_POLICY, },
	{ .desc = "IPv4 policy routing, mark points to a policy",
	  .daddr = IPV4_REMOTE_DST, .expected_ret = BPF_FIB_LKUP_RET_SUCCESS,
	  .expected_dst = IPV4_GW2,
	  .lookup_flags = BPF_FIB_LOOKUP_MARK | BPF_FIB_LOOKUP_SKIP_NEIGH,
	  .mark = MARK, },
	{ .desc = "IPv4 policy routing, mark points to a policy, but no flag",
	  .daddr = IPV4_REMOTE_DST, .expected_ret = BPF_FIB_LKUP_RET_SUCCESS,
	  .expected_dst = IPV4_GW1,
	  .lookup_flags = BPF_FIB_LOOKUP_SKIP_NEIGH,
	  .mark = MARK, },
	{ .desc = "IPv6 policy routing, default",
	  .daddr = IPV6_REMOTE_DST, .expected_ret = BPF_FIB_LKUP_RET_SUCCESS,
	  .expected_dst = IPV6_GW1,
	  .lookup_flags = BPF_FIB_LOOKUP_MARK | BPF_FIB_LOOKUP_SKIP_NEIGH, },
	{ .desc = "IPv6 policy routing, mark doesn't point to a policy",
	  .daddr = IPV6_REMOTE_DST, .expected_ret = BPF_FIB_LKUP_RET_SUCCESS,
	  .expected_dst = IPV6_GW1,
	  .lookup_flags = BPF_FIB_LOOKUP_MARK | BPF_FIB_LOOKUP_SKIP_NEIGH,
	  .mark = MARK_NO_POLICY, },
	{ .desc = "IPv6 policy routing, mark points to a policy",
	  .daddr = IPV6_REMOTE_DST, .expected_ret = BPF_FIB_LKUP_RET_SUCCESS,
	  .expected_dst = IPV6_GW2,
	  .lookup_flags = BPF_FIB_LOOKUP_MARK | BPF_FIB_LOOKUP_SKIP_NEIGH,
	  .mark = MARK, },
	{ .desc = "IPv6 policy routing, mark points to a policy, but no flag",
	  .daddr = IPV6_REMOTE_DST, .expected_ret = BPF_FIB_LKUP_RET_SUCCESS,
	  .expected_dst = IPV6_GW1,
	  .lookup_flags = BPF_FIB_LOOKUP_SKIP_NEIGH,
	  .mark = MARK, },
>>>>>>> 2d5404ca
};

static int setup_netns(void)
{
	int err;

	SYS(fail, "ip link add veth1 type veth peer name veth2");
	SYS(fail, "ip link set dev veth1 up");
	SYS(fail, "ip link set dev veth2 up");

	err = write_sysctl("/proc/sys/net/ipv4/neigh/veth1/gc_stale_time", "900");
	if (!ASSERT_OK(err, "write_sysctl(net.ipv4.neigh.veth1.gc_stale_time)"))
		goto fail;

	err = write_sysctl("/proc/sys/net/ipv6/neigh/veth1/gc_stale_time", "900");
	if (!ASSERT_OK(err, "write_sysctl(net.ipv6.neigh.veth1.gc_stale_time)"))
		goto fail;

	SYS(fail, "ip addr add %s/64 dev veth1 nodad", IPV6_IFACE_ADDR);
	SYS(fail, "ip neigh add %s dev veth1 nud failed", IPV6_NUD_FAILED_ADDR);
	SYS(fail, "ip neigh add %s dev veth1 lladdr %s nud stale", IPV6_NUD_STALE_ADDR, DMAC);

	SYS(fail, "ip addr add %s/24 dev veth1", IPV4_IFACE_ADDR);
	SYS(fail, "ip neigh add %s dev veth1 nud failed", IPV4_NUD_FAILED_ADDR);
	SYS(fail, "ip neigh add %s dev veth1 lladdr %s nud stale", IPV4_NUD_STALE_ADDR, DMAC);

<<<<<<< HEAD
=======
	/* Setup for prefsrc IP addr selection */
	SYS(fail, "ip addr add %s/24 dev veth1", IPV4_IFACE_ADDR_SEC);
	SYS(fail, "ip route add %s/32 dev veth1 src %s", IPV4_ADDR_DST, IPV4_IFACE_ADDR_SEC);

	SYS(fail, "ip addr add %s/64 dev veth1 nodad", IPV6_IFACE_ADDR_SEC);
	SYS(fail, "ip route add %s/128 dev veth1 src %s", IPV6_ADDR_DST, IPV6_IFACE_ADDR_SEC);

>>>>>>> 2d5404ca
	/* Setup for tbid lookup tests */
	SYS(fail, "ip addr add %s/24 dev veth2", IPV4_TBID_ADDR);
	SYS(fail, "ip route del %s/24 dev veth2", IPV4_TBID_NET);
	SYS(fail, "ip route add table 100 %s/24 dev veth2", IPV4_TBID_NET);
	SYS(fail, "ip neigh add %s dev veth2 lladdr %s nud stale", IPV4_TBID_DST, DMAC2);

	SYS(fail, "ip addr add %s/64 dev veth2", IPV6_TBID_ADDR);
	SYS(fail, "ip -6 route del %s/64 dev veth2", IPV6_TBID_NET);
	SYS(fail, "ip -6 route add table 100 %s/64 dev veth2", IPV6_TBID_NET);
	SYS(fail, "ip neigh add %s dev veth2 lladdr %s nud stale", IPV6_TBID_DST, DMAC2);

	err = write_sysctl("/proc/sys/net/ipv4/conf/veth1/forwarding", "1");
	if (!ASSERT_OK(err, "write_sysctl(net.ipv4.conf.veth1.forwarding)"))
		goto fail;

	err = write_sysctl("/proc/sys/net/ipv6/conf/veth1/forwarding", "1");
	if (!ASSERT_OK(err, "write_sysctl(net.ipv6.conf.veth1.forwarding)"))
		goto fail;

	/* Setup for policy routing tests */
	SYS(fail, "ip addr add %s/24 dev veth1", IPV4_LOCAL);
	SYS(fail, "ip addr add %s/64 dev veth1 nodad", IPV6_LOCAL);
	SYS(fail, "ip route add %s/32 via %s", IPV4_REMOTE_DST, IPV4_GW1);
	SYS(fail, "ip route add %s/32 via %s table %s", IPV4_REMOTE_DST, IPV4_GW2, MARK_TABLE);
	SYS(fail, "ip -6 route add %s/128 via %s", IPV6_REMOTE_DST, IPV6_GW1);
	SYS(fail, "ip -6 route add %s/128 via %s table %s", IPV6_REMOTE_DST, IPV6_GW2, MARK_TABLE);
	SYS(fail, "ip rule add prio 2 fwmark %d lookup %s", MARK, MARK_TABLE);
	SYS(fail, "ip -6 rule add prio 2 fwmark %d lookup %s", MARK, MARK_TABLE);

	return 0;
fail:
	return -1;
}

<<<<<<< HEAD
static int set_lookup_params(struct bpf_fib_lookup *params, const struct fib_lookup_test *test)
=======
static int set_lookup_params(struct bpf_fib_lookup *params,
			     const struct fib_lookup_test *test,
			     int ifindex)
>>>>>>> 2d5404ca
{
	int ret;

	memset(params, 0, sizeof(*params));

	params->l4_protocol = IPPROTO_TCP;
	params->ifindex = ifindex;
	params->tbid = test->tbid;
<<<<<<< HEAD
=======
	params->mark = test->mark;
>>>>>>> 2d5404ca

	if (inet_pton(AF_INET6, test->daddr, params->ipv6_dst) == 1) {
		params->family = AF_INET6;
		if (!(test->lookup_flags & BPF_FIB_LOOKUP_SRC)) {
			ret = inet_pton(AF_INET6, IPV6_IFACE_ADDR, params->ipv6_src);
			if (!ASSERT_EQ(ret, 1, "inet_pton(IPV6_IFACE_ADDR)"))
				return -1;
		}

		return 0;
	}

	ret = inet_pton(AF_INET, test->daddr, &params->ipv4_dst);
	if (!ASSERT_EQ(ret, 1, "convert IP[46] address"))
		return -1;
	params->family = AF_INET;

	if (!(test->lookup_flags & BPF_FIB_LOOKUP_SRC)) {
		ret = inet_pton(AF_INET, IPV4_IFACE_ADDR, &params->ipv4_src);
		if (!ASSERT_EQ(ret, 1, "inet_pton(IPV4_IFACE_ADDR)"))
			return -1;
	}

	return 0;
}

static void mac_str(char *b, const __u8 *mac)
{
	sprintf(b, "%02X:%02X:%02X:%02X:%02X:%02X",
		mac[0], mac[1], mac[2], mac[3], mac[4], mac[5]);
}

static void assert_ip_address(int family, void *addr, const char *expected_str)
{
	char str[INET6_ADDRSTRLEN];
	u8 expected_addr[16];
	int addr_len = 0;
	int ret;

	switch (family) {
	case AF_INET6:
		ret = inet_pton(AF_INET6, expected_str, expected_addr);
		ASSERT_EQ(ret, 1, "inet_pton(AF_INET6, expected_str)");
		addr_len = 16;
		break;
	case AF_INET:
		ret = inet_pton(AF_INET, expected_str, expected_addr);
		ASSERT_EQ(ret, 1, "inet_pton(AF_INET, expected_str)");
		addr_len = 4;
		break;
	default:
		PRINT_FAIL("invalid address family: %d", family);
		break;
	}

	if (memcmp(addr, expected_addr, addr_len)) {
		inet_ntop(family, addr, str, sizeof(str));
		PRINT_FAIL("expected %s actual %s ", expected_str, str);
	}
}

static void assert_src_ip(struct bpf_fib_lookup *params, const char *expected)
{
	assert_ip_address(params->family, params->ipv6_src, expected);
}

static void assert_dst_ip(struct bpf_fib_lookup *params, const char *expected)
{
	assert_ip_address(params->family, params->ipv6_dst, expected);
}

void test_fib_lookup(void)
{
	struct bpf_fib_lookup *fib_params;
	struct nstoken *nstoken = NULL;
	struct __sk_buff skb = { };
	struct fib_lookup *skel;
	int prog_fd, err, ret, i;

	/* The test does not use the skb->data, so
	 * use pkt_v6 for both v6 and v4 test.
	 */
	LIBBPF_OPTS(bpf_test_run_opts, run_opts,
		    .data_in = &pkt_v6,
		    .data_size_in = sizeof(pkt_v6),
		    .ctx_in = &skb,
		    .ctx_size_in = sizeof(skb),
	);

	skel = fib_lookup__open_and_load();
	if (!ASSERT_OK_PTR(skel, "skel open_and_load"))
		return;
	prog_fd = bpf_program__fd(skel->progs.fib_lookup);

	SYS(fail, "ip netns add %s", NS_TEST);

	nstoken = open_netns(NS_TEST);
	if (!ASSERT_OK_PTR(nstoken, "open_netns"))
		goto fail;

	if (setup_netns())
		goto fail;

	skb.ifindex = if_nametoindex("veth1");
	if (!ASSERT_NEQ(skb.ifindex, 0, "if_nametoindex(veth1)"))
		goto fail;

	fib_params = &skel->bss->fib_params;

	for (i = 0; i < ARRAY_SIZE(tests); i++) {
		printf("Testing %s ", tests[i].desc);

<<<<<<< HEAD
		if (set_lookup_params(fib_params, &tests[i]))
=======
		if (set_lookup_params(fib_params, &tests[i], skb.ifindex))
>>>>>>> 2d5404ca
			continue;

		skel->bss->fib_lookup_ret = -1;
		skel->bss->lookup_flags = tests[i].lookup_flags;

		err = bpf_prog_test_run_opts(prog_fd, &run_opts);
		if (!ASSERT_OK(err, "bpf_prog_test_run_opts"))
			continue;

		ASSERT_EQ(skel->bss->fib_lookup_ret, tests[i].expected_ret,
			  "fib_lookup_ret");

		if (tests[i].expected_src)
			assert_src_ip(fib_params, tests[i].expected_src);

		if (tests[i].expected_dst)
			assert_dst_ip(fib_params, tests[i].expected_dst);

		ret = memcmp(tests[i].dmac, fib_params->dmac, sizeof(tests[i].dmac));
		if (!ASSERT_EQ(ret, 0, "dmac not match")) {
			char expected[18], actual[18];

			mac_str(expected, tests[i].dmac);
			mac_str(actual, fib_params->dmac);
			printf("dmac expected %s actual %s ", expected, actual);
		}

		// ensure tbid is zero'd out after fib lookup.
		if (tests[i].lookup_flags & BPF_FIB_LOOKUP_DIRECT) {
			if (!ASSERT_EQ(skel->bss->fib_params.tbid, 0,
					"expected fib_params.tbid to be zero"))
				goto fail;
		}
	}

fail:
	if (nstoken)
		close_netns(nstoken);
	SYS_NOFAIL("ip netns del " NS_TEST);
	fib_lookup__destroy(skel);
}<|MERGE_RESOLUTION|>--- conflicted
+++ resolved
@@ -26,8 +26,6 @@
 #define IPV6_TBID_ADDR		"fd00::FFFF"
 #define IPV6_TBID_NET		"fd00::"
 #define IPV6_TBID_DST		"fd00::2"
-<<<<<<< HEAD
-=======
 #define MARK_NO_POLICY		33
 #define MARK			42
 #define MARK_TABLE		"200"
@@ -39,7 +37,6 @@
 #define IPV6_LOCAL		"fd01::3"
 #define IPV6_GW1		"fd01::1"
 #define IPV6_GW2		"fd01::2"
->>>>>>> 2d5404ca
 #define DMAC			"11:11:11:11:11:11"
 #define DMAC_INIT { 0x11, 0x11, 0x11, 0x11, 0x11, 0x11, }
 #define DMAC2			"01:01:01:01:01:01"
@@ -90,8 +87,6 @@
 	  .daddr = IPV6_TBID_DST, .expected_ret = BPF_FIB_LKUP_RET_SUCCESS,
 	  .lookup_flags = BPF_FIB_LOOKUP_DIRECT | BPF_FIB_LOOKUP_TBID, .tbid = 100,
 	  .dmac = DMAC_INIT2, },
-<<<<<<< HEAD
-=======
 	{ .desc = "IPv4 set src addr from netdev",
 	  .daddr = IPV4_NUD_FAILED_ADDR, .expected_ret = BPF_FIB_LKUP_RET_SUCCESS,
 	  .expected_src = IPV4_IFACE_ADDR,
@@ -147,7 +142,6 @@
 	  .expected_dst = IPV6_GW1,
 	  .lookup_flags = BPF_FIB_LOOKUP_SKIP_NEIGH,
 	  .mark = MARK, },
->>>>>>> 2d5404ca
 };
 
 static int setup_netns(void)
@@ -174,8 +168,6 @@
 	SYS(fail, "ip neigh add %s dev veth1 nud failed", IPV4_NUD_FAILED_ADDR);
 	SYS(fail, "ip neigh add %s dev veth1 lladdr %s nud stale", IPV4_NUD_STALE_ADDR, DMAC);
 
-<<<<<<< HEAD
-=======
 	/* Setup for prefsrc IP addr selection */
 	SYS(fail, "ip addr add %s/24 dev veth1", IPV4_IFACE_ADDR_SEC);
 	SYS(fail, "ip route add %s/32 dev veth1 src %s", IPV4_ADDR_DST, IPV4_IFACE_ADDR_SEC);
@@ -183,7 +175,6 @@
 	SYS(fail, "ip addr add %s/64 dev veth1 nodad", IPV6_IFACE_ADDR_SEC);
 	SYS(fail, "ip route add %s/128 dev veth1 src %s", IPV6_ADDR_DST, IPV6_IFACE_ADDR_SEC);
 
->>>>>>> 2d5404ca
 	/* Setup for tbid lookup tests */
 	SYS(fail, "ip addr add %s/24 dev veth2", IPV4_TBID_ADDR);
 	SYS(fail, "ip route del %s/24 dev veth2", IPV4_TBID_NET);
@@ -218,13 +209,9 @@
 	return -1;
 }
 
-<<<<<<< HEAD
-static int set_lookup_params(struct bpf_fib_lookup *params, const struct fib_lookup_test *test)
-=======
 static int set_lookup_params(struct bpf_fib_lookup *params,
 			     const struct fib_lookup_test *test,
 			     int ifindex)
->>>>>>> 2d5404ca
 {
 	int ret;
 
@@ -233,10 +220,7 @@
 	params->l4_protocol = IPPROTO_TCP;
 	params->ifindex = ifindex;
 	params->tbid = test->tbid;
-<<<<<<< HEAD
-=======
 	params->mark = test->mark;
->>>>>>> 2d5404ca
 
 	if (inet_pton(AF_INET6, test->daddr, params->ipv6_dst) == 1) {
 		params->family = AF_INET6;
@@ -349,11 +333,7 @@
 	for (i = 0; i < ARRAY_SIZE(tests); i++) {
 		printf("Testing %s ", tests[i].desc);
 
-<<<<<<< HEAD
-		if (set_lookup_params(fib_params, &tests[i]))
-=======
 		if (set_lookup_params(fib_params, &tests[i], skb.ifindex))
->>>>>>> 2d5404ca
 			continue;
 
 		skel->bss->fib_lookup_ret = -1;
