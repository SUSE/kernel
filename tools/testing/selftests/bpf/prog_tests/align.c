--- conflicted
+++ resolved
@@ -319,78 +319,46 @@
 			 * instruction to validate R5 state. We also check
 			 * that R4 is what it should be in such case.
 			 */
-<<<<<<< HEAD
-			{17, "R5_w=pkt(id=2,off=0,r=0,umax=1020,var_off=(0x0; 0x3fc))"},
-			/* Constant offset is added to R5, resulting in
-			 * reg->off of 14.
-			 */
-			{18, "R5_w=pkt(id=2,off=14,r=0,umax=1020,var_off=(0x0; 0x3fc))"},
-=======
 			{18, "R4_w=pkt(id=2,off=0,r=0,umax=1020,var_off=(0x0; 0x3fc))"},
 			{18, "R5_w=pkt(id=2,off=0,r=0,umax=1020,var_off=(0x0; 0x3fc))"},
 			/* Constant offset is added to R5, resulting in
 			 * reg->off of 14.
 			 */
 			{19, "R5_w=pkt(id=2,off=14,r=0,umax=1020,var_off=(0x0; 0x3fc))"},
->>>>>>> eb3cdb58
 			/* At the time the word size load is performed from R5,
 			 * its total fixed offset is NET_IP_ALIGN + reg->off
 			 * (14) which is 16.  Then the variable offset is 4-byte
 			 * aligned, so the total offset is 4-byte aligned and
 			 * meets the load's requirements.
 			 */
-<<<<<<< HEAD
-			{23, "R4=pkt(id=2,off=18,r=18,umax=1020,var_off=(0x0; 0x3fc))"},
-			{23, "R5=pkt(id=2,off=14,r=18,umax=1020,var_off=(0x0; 0x3fc))"},
-			/* Constant offset is added to R5 packet pointer,
-			 * resulting in reg->off value of 14.
-			 */
-			{25, "R5_w=pkt(off=14,r=8"},
-=======
 			{24, "R4=pkt(id=2,off=18,r=18,umax=1020,var_off=(0x0; 0x3fc))"},
 			{24, "R5=pkt(id=2,off=14,r=18,umax=1020,var_off=(0x0; 0x3fc))"},
 			/* Constant offset is added to R5 packet pointer,
 			 * resulting in reg->off value of 14.
 			 */
 			{26, "R5_w=pkt(off=14,r=8"},
->>>>>>> eb3cdb58
 			/* Variable offset is added to R5, resulting in a
 			 * variable offset of (4n). See comment for insn #18
 			 * for R4 = R5 trick.
 			 */
-<<<<<<< HEAD
-			{26, "R5_w=pkt(id=3,off=14,r=0,umax=1020,var_off=(0x0; 0x3fc))"},
-			/* Constant is added to R5 again, setting reg->off to 18. */
-			{27, "R5_w=pkt(id=3,off=18,r=0,umax=1020,var_off=(0x0; 0x3fc))"},
-=======
 			{28, "R4_w=pkt(id=3,off=14,r=0,umax=1020,var_off=(0x0; 0x3fc))"},
 			{28, "R5_w=pkt(id=3,off=14,r=0,umax=1020,var_off=(0x0; 0x3fc))"},
 			/* Constant is added to R5 again, setting reg->off to 18. */
 			{29, "R5_w=pkt(id=3,off=18,r=0,umax=1020,var_off=(0x0; 0x3fc))"},
->>>>>>> eb3cdb58
 			/* And once more we add a variable; resulting var_off
 			 * is still (4n), fixed offset is not changed.
 			 * Also, we create a new reg->id.
 			 */
-<<<<<<< HEAD
-			{28, "R5_w=pkt(id=4,off=18,r=0,umax=2040,var_off=(0x0; 0x7fc)"},
-=======
 			{31, "R4_w=pkt(id=4,off=18,r=0,umax=2040,var_off=(0x0; 0x7fc)"},
 			{31, "R5_w=pkt(id=4,off=18,r=0,umax=2040,var_off=(0x0; 0x7fc)"},
->>>>>>> eb3cdb58
 			/* At the time the word size load is performed from R5,
 			 * its total fixed offset is NET_IP_ALIGN + reg->off (18)
 			 * which is 20.  Then the variable offset is (4n), so
 			 * the total offset is 4-byte aligned and meets the
 			 * load's requirements.
 			 */
-<<<<<<< HEAD
-			{33, "R4=pkt(id=4,off=22,r=22,umax=2040,var_off=(0x0; 0x7fc)"},
-			{33, "R5=pkt(id=4,off=18,r=22,umax=2040,var_off=(0x0; 0x7fc)"},
-=======
 			{35, "R4=pkt(id=4,off=22,r=22,umax=2040,var_off=(0x0; 0x7fc)"},
 			{35, "R5=pkt(id=4,off=18,r=22,umax=2040,var_off=(0x0; 0x7fc)"},
->>>>>>> eb3cdb58
 		},
 	},
 	{
@@ -607,22 +575,14 @@
 			/* New unknown value in R7 is (4n), >= 76 */
 			{14, "R7_w=scalar(umin=76,umax=1096,var_off=(0x0; 0x7fc))"},
 			/* Adding it to packet pointer gives nice bounds again */
-<<<<<<< HEAD
-			{16, "R5_w=pkt(id=3,off=0,r=0,umin=2,umax=1082,var_off=(0x2; 0xfffffffc)"},
-=======
 			{16, "R5_w=pkt(id=3,off=0,r=0,umin=2,umax=1082,var_off=(0x2; 0x7fc)"},
->>>>>>> eb3cdb58
 			/* At the time the word size load is performed from R5,
 			 * its total fixed offset is NET_IP_ALIGN + reg->off (0)
 			 * which is 2.  Then the variable offset is (4n+2), so
 			 * the total offset is 4-byte aligned and meets the
 			 * load's requirements.
 			 */
-<<<<<<< HEAD
-			{20, "R5=pkt(id=3,off=0,r=4,umin=2,umax=1082,var_off=(0x2; 0xfffffffc)"},
-=======
 			{20, "R5=pkt(id=3,off=0,r=4,umin=2,umax=1082,var_off=(0x2; 0x7fc)"},
->>>>>>> eb3cdb58
 		},
 	},
 };
@@ -700,18 +660,6 @@
 			 * func#0 @0
 			 * 0: R1=ctx(off=0,imm=0) R10=fp0
 			 * 0: (b7) r3 = 2                 ; R3_w=2
-<<<<<<< HEAD
-			 */
-			if (!strstr(line_ptr, m.match)) {
-				cur_line = -1;
-				line_ptr = strtok(NULL, "\n");
-				sscanf(line_ptr, "%u: ", &cur_line);
-			}
-			if (cur_line != m.line || !line_ptr ||
-			    !strstr(line_ptr, m.match)) {
-				printf("Failed to find match %u: %s\n",
-				       m.line, m.match);
-=======
 			 *
 			 * Sometimes it's actually two lines below, e.g. when
 			 * searching for "6: R3_w=scalar(umax=255,var_off=(0x0; 0xff))":
@@ -728,7 +676,6 @@
 			}
 			if (cur_line != m.line || !line_ptr || !strstr(line_ptr, m.match)) {
 				printf("Failed to find match %u: %s\n", m.line, m.match);
->>>>>>> eb3cdb58
 				ret = 1;
 				printf("%s", bpf_vlog);
 				break;
