// SPDX-License-Identifier: GPL-2.0

/*
 * Copyright (c) 2022 Facebook
 * Copyright (C) 2022 Huawei Technologies Duesseldorf GmbH
 *
 * Author: Roberto Sassu <roberto.sassu@huawei.com>
 */

#include <test_progs.h>
#include "test_kfunc_dynptr_param.skel.h"

static struct {
	const char *prog_name;
	int expected_runtime_err;
} kfunc_dynptr_tests[] = {
<<<<<<< HEAD
	{"not_valid_dynptr", "cannot pass in dynptr at an offset=-8", 0},
	{"not_ptr_to_stack", "arg#0 expected pointer to stack or dynptr_ptr", 0},
	{"dynptr_data_null", NULL, -EBADMSG},
=======
	{"dynptr_data_null", -EBADMSG},
>>>>>>> 432d062d
};

static bool kfunc_not_supported;

static int libbpf_print_cb(enum libbpf_print_level level, const char *fmt,
			   va_list args)
{
	if (strcmp(fmt, "libbpf: extern (func ksym) '%s': not found in kernel or module BTFs\n"))
		return 0;

	if (strcmp(va_arg(args, char *), "bpf_verify_pkcs7_signature"))
		return 0;

	kfunc_not_supported = true;
	return 0;
}

static bool has_pkcs7_kfunc_support(void)
{
	struct test_kfunc_dynptr_param *skel;
	libbpf_print_fn_t old_print_cb;
	int err;

	skel = test_kfunc_dynptr_param__open();
	if (!ASSERT_OK_PTR(skel, "test_kfunc_dynptr_param__open"))
		return false;

	kfunc_not_supported = false;

	old_print_cb = libbpf_set_print(libbpf_print_cb);
	err = test_kfunc_dynptr_param__load(skel);
	libbpf_set_print(old_print_cb);

	if (err < 0 && kfunc_not_supported) {
		fprintf(stderr,
		  "%s:SKIP:bpf_verify_pkcs7_signature() kfunc not supported\n",
		  __func__);
		test_kfunc_dynptr_param__destroy(skel);
		return false;
	}

	test_kfunc_dynptr_param__destroy(skel);

	return true;
}

static void verify_success(const char *prog_name, int expected_runtime_err)
{
	struct test_kfunc_dynptr_param *skel;
	struct bpf_program *prog;
	struct bpf_link *link;
	__u32 next_id;
	int err;

	skel = test_kfunc_dynptr_param__open();
	if (!ASSERT_OK_PTR(skel, "test_kfunc_dynptr_param__open"))
		return;

	skel->bss->pid = getpid();

	err = test_kfunc_dynptr_param__load(skel);

	if (!ASSERT_OK(err, "test_kfunc_dynptr_param__load"))
		goto cleanup;

	prog = bpf_object__find_program_by_name(skel->obj, prog_name);
	if (!ASSERT_OK_PTR(prog, "bpf_object__find_program_by_name"))
		goto cleanup;

	link = bpf_program__attach(prog);
	if (!ASSERT_OK_PTR(link, "bpf_program__attach"))
		goto cleanup;

	err = bpf_prog_get_next_id(0, &next_id);

	bpf_link__destroy(link);

	if (!ASSERT_OK(err, "bpf_prog_get_next_id"))
		goto cleanup;

	ASSERT_EQ(skel->bss->err, expected_runtime_err, "err");

cleanup:
	test_kfunc_dynptr_param__destroy(skel);
}

void test_kfunc_dynptr_param(void)
{
	int i;

	if (!has_pkcs7_kfunc_support())
		return;

	for (i = 0; i < ARRAY_SIZE(kfunc_dynptr_tests); i++) {
		if (!test__start_subtest(kfunc_dynptr_tests[i].prog_name))
			continue;

		verify_success(kfunc_dynptr_tests[i].prog_name,
			kfunc_dynptr_tests[i].expected_runtime_err);
	}
	RUN_TESTS(test_kfunc_dynptr_param);
}<|MERGE_RESOLUTION|>--- conflicted
+++ resolved
@@ -14,13 +14,7 @@
 	const char *prog_name;
 	int expected_runtime_err;
 } kfunc_dynptr_tests[] = {
-<<<<<<< HEAD
-	{"not_valid_dynptr", "cannot pass in dynptr at an offset=-8", 0},
-	{"not_ptr_to_stack", "arg#0 expected pointer to stack or dynptr_ptr", 0},
-	{"dynptr_data_null", NULL, -EBADMSG},
-=======
 	{"dynptr_data_null", -EBADMSG},
->>>>>>> 432d062d
 };
 
 static bool kfunc_not_supported;
