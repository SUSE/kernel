// SPDX-License-Identifier: GPL-2.0
#include <test_progs.h>
#include <bpf/btf.h>

static int duration = 0;

void btf_dump_printf(void *ctx, const char *fmt, va_list args)
{
	vfprintf(ctx, fmt, args);
}

static struct btf_dump_test_case {
	const char *name;
	const char *file;
	bool known_ptr_sz;
} btf_dump_test_cases[] = {
	{"btf_dump: syntax", "btf_dump_test_case_syntax", true},
	{"btf_dump: ordering", "btf_dump_test_case_ordering", false},
	{"btf_dump: padding", "btf_dump_test_case_padding", true},
	{"btf_dump: packing", "btf_dump_test_case_packing", true},
	{"btf_dump: bitfields", "btf_dump_test_case_bitfields", true},
	{"btf_dump: multidim", "btf_dump_test_case_multidim", false},
	{"btf_dump: namespacing", "btf_dump_test_case_namespacing", false},
};

static int btf_dump_all_types(const struct btf *btf, void *ctx)
{
	size_t type_cnt = btf__type_cnt(btf);
	struct btf_dump *d;
	int err = 0, id;

	d = btf_dump__new(btf, btf_dump_printf, ctx, NULL);
	err = libbpf_get_error(d);
	if (err)
		return err;

	for (id = 1; id < type_cnt; id++) {
		err = btf_dump__dump_type(d, id);
		if (err)
			goto done;
	}

done:
	btf_dump__free(d);
	return err;
}

static int test_btf_dump_case(int n, struct btf_dump_test_case *t)
{
	char test_file[256], out_file[256], diff_cmd[1024];
	struct btf *btf = NULL;
	int err = 0, fd = -1;
	FILE *f = NULL;

	snprintf(test_file, sizeof(test_file), "%s.bpf.o", t->file);

	btf = btf__parse_elf(test_file, NULL);
	if (!ASSERT_OK_PTR(btf, "btf_parse_elf")) {
		err = -PTR_ERR(btf);
		btf = NULL;
		goto done;
	}

	/* tests with t->known_ptr_sz have no "long" or "unsigned long" type,
	 * so it's impossible to determine correct pointer size; but if they
	 * do, it should be 8 regardless of host architecture, becaues BPF
	 * target is always 64-bit
	 */
	if (!t->known_ptr_sz) {
		btf__set_pointer_size(btf, 8);
	} else {
		CHECK(btf__pointer_size(btf) != 8, "ptr_sz", "exp %d, got %zu\n",
		      8, btf__pointer_size(btf));
	}

	snprintf(out_file, sizeof(out_file), "/tmp/%s.output.XXXXXX", t->file);
	fd = mkstemp(out_file);
	if (!ASSERT_GE(fd, 0, "create_tmp")) {
		err = fd;
		goto done;
	}
	f = fdopen(fd, "w");
	if (CHECK(f == NULL, "open_tmp",  "failed to open file: %s(%d)\n",
		  strerror(errno), errno)) {
		close(fd);
		goto done;
	}

	err = btf_dump_all_types(btf, f);
	fclose(f);
	close(fd);
	if (CHECK(err, "btf_dump", "failure during C dumping: %d\n", err)) {
		goto done;
	}

	snprintf(test_file, sizeof(test_file), "progs/%s.c", t->file);
	if (access(test_file, R_OK) == -1)
		/*
		 * When the test is run with O=, kselftest copies TEST_FILES
		 * without preserving the directory structure.
		 */
		snprintf(test_file, sizeof(test_file), "%s.c", t->file);
	/*
	 * Diff test output and expected test output, contained between
	 * START-EXPECTED-OUTPUT and END-EXPECTED-OUTPUT lines in test case.
	 * For expected output lines, everything before '*' is stripped out.
	 * Also lines containing comment start and comment end markers are
	 * ignored. 
	 */
	snprintf(diff_cmd, sizeof(diff_cmd),
		 "awk '/START-EXPECTED-OUTPUT/{out=1;next} "
		 "/END-EXPECTED-OUTPUT/{out=0} "
		 "/\\/\\*|\\*\\//{next} " /* ignore comment start/end lines */
		 "out {sub(/^[ \\t]*\\*/, \"\"); print}' '%s' | diff -u - '%s'",
		 test_file, out_file);
	err = system(diff_cmd);
	if (CHECK(err, "diff",
		  "differing test output, output=%s, err=%d, diff cmd:\n%s\n",
		  out_file, err, diff_cmd))
		goto done;

	remove(out_file);

done:
	btf__free(btf);
	return err;
}

static char *dump_buf;
static size_t dump_buf_sz;
static FILE *dump_buf_file;

static void test_btf_dump_incremental(void)
{
	struct btf *btf = NULL;
	struct btf_dump *d = NULL;
	int id, err, i;

	dump_buf_file = open_memstream(&dump_buf, &dump_buf_sz);
	if (!ASSERT_OK_PTR(dump_buf_file, "dump_memstream"))
		return;
	btf = btf__new_empty();
	if (!ASSERT_OK_PTR(btf, "new_empty"))
		goto err_out;
	d = btf_dump__new(btf, btf_dump_printf, dump_buf_file, NULL);
	if (!ASSERT_OK(libbpf_get_error(d), "btf_dump__new"))
		goto err_out;

	/* First, generate BTF corresponding to the following C code:
	 *
	 * enum x;
	 *
	 * enum x { X = 1 };
	 *
	 * enum { Y = 1 };
	 *
	 * struct s;
	 *
	 * struct s { int x; };
	 *
	 */
	id = btf__add_enum(btf, "x", 4);
	ASSERT_EQ(id, 1, "enum_declaration_id");
	id = btf__add_enum(btf, "x", 4);
	ASSERT_EQ(id, 2, "named_enum_id");
	err = btf__add_enum_value(btf, "X", 1);
	ASSERT_OK(err, "named_enum_val_ok");

	id = btf__add_enum(btf, NULL, 4);
	ASSERT_EQ(id, 3, "anon_enum_id");
	err = btf__add_enum_value(btf, "Y", 1);
	ASSERT_OK(err, "anon_enum_val_ok");

	id = btf__add_int(btf, "int", 4, BTF_INT_SIGNED);
	ASSERT_EQ(id, 4, "int_id");

	id = btf__add_fwd(btf, "s", BTF_FWD_STRUCT);
	ASSERT_EQ(id, 5, "fwd_id");

	id = btf__add_struct(btf, "s", 4);
	ASSERT_EQ(id, 6, "struct_id");
	err = btf__add_field(btf, "x", 4, 0, 0);
	ASSERT_OK(err, "field_ok");

	for (i = 1; i < btf__type_cnt(btf); i++) {
		err = btf_dump__dump_type(d, i);
		ASSERT_OK(err, "dump_type_ok");
	}

	fflush(dump_buf_file);
	dump_buf[dump_buf_sz] = 0; /* some libc implementations don't do this */

	ASSERT_STREQ(dump_buf,
"enum x;\n"
"\n"
"enum x {\n"
"	X = 1,\n"
"};\n"
"\n"
"enum {\n"
"	Y = 1,\n"
"};\n"
"\n"
"struct s;\n"
"\n"
"struct s {\n"
"	int x;\n"
"};\n\n", "c_dump1");

	/* Now, after dumping original BTF, append another struct that embeds
	 * anonymous enum. It also has a name conflict with the first struct:
	 *
	 * struct s___2 {
	 *     enum { VAL___2 = 1 } x;
	 *     struct s s;
	 * };
	 *
	 * This will test that btf_dump'er maintains internal state properly.
	 * Note that VAL___2 enum value. It's because we've already emitted
	 * that enum as a global anonymous enum, so btf_dump will ensure that
	 * enum values don't conflict;
	 *
	 */
	fseek(dump_buf_file, 0, SEEK_SET);

	id = btf__add_struct(btf, "s", 4);
	ASSERT_EQ(id, 7, "struct_id");
	err = btf__add_field(btf, "x", 2, 0, 0);
	ASSERT_OK(err, "field_ok");
	err = btf__add_field(btf, "y", 3, 32, 0);
	ASSERT_OK(err, "field_ok");
	err = btf__add_field(btf, "s", 6, 64, 0);
	ASSERT_OK(err, "field_ok");

	for (i = 1; i < btf__type_cnt(btf); i++) {
		err = btf_dump__dump_type(d, i);
		ASSERT_OK(err, "dump_type_ok");
	}

	fflush(dump_buf_file);
	dump_buf[dump_buf_sz] = 0; /* some libc implementations don't do this */
	ASSERT_STREQ(dump_buf,
"struct s___2 {\n"
"	enum x x;\n"
"	enum {\n"
"		Y___2 = 1,\n"
"	} y;\n"
"	struct s s;\n"
"};\n\n" , "c_dump1");

err_out:
	fclose(dump_buf_file);
	free(dump_buf);
	btf_dump__free(d);
	btf__free(btf);
}

#define STRSIZE				4096

static void btf_dump_snprintf(void *ctx, const char *fmt, va_list args)
{
	char *s = ctx, new[STRSIZE];

	vsnprintf(new, STRSIZE, fmt, args);
	if (strlen(s) < STRSIZE)
		strncat(s, new, STRSIZE - strlen(s) - 1);
}

static int btf_dump_data(struct btf *btf, struct btf_dump *d,
			 char *name, char *prefix, __u64 flags, void *ptr,
			 size_t ptr_sz, char *str, const char *expected_val)
{
	DECLARE_LIBBPF_OPTS(btf_dump_type_data_opts, opts);
	size_t type_sz;
	__s32 type_id;
	int ret = 0;

	if (flags & BTF_F_COMPACT)
		opts.compact = true;
	if (flags & BTF_F_NONAME)
		opts.skip_names = true;
	if (flags & BTF_F_ZERO)
		opts.emit_zeroes = true;
	if (prefix) {
		ASSERT_STRNEQ(name, prefix, strlen(prefix),
			      "verify prefix match");
		name += strlen(prefix) + 1;
	}
	type_id = btf__find_by_name(btf, name);
	if (!ASSERT_GE(type_id, 0, "find type id"))
		return -ENOENT;
	type_sz = btf__resolve_size(btf, type_id);
	str[0] = '\0';
	ret = btf_dump__dump_type_data(d, type_id, ptr, ptr_sz, &opts);
	if (type_sz <= ptr_sz) {
		if (!ASSERT_EQ(ret, type_sz, "failed/unexpected type_sz"))
			return -EINVAL;
	} else {
		if (!ASSERT_EQ(ret, -E2BIG, "failed to return -E2BIG"))
			return -EINVAL;
	}
	if (!ASSERT_STREQ(str, expected_val, "ensure expected/actual match"))
		return -EFAULT;
	return 0;
}

#define TEST_BTF_DUMP_DATA(_b, _d, _prefix, _str, _type, _flags,	\
			   _expected, ...)				\
	do {								\
		char __ptrtype[64] = #_type;				\
		char *_ptrtype = (char *)__ptrtype;			\
		_type _ptrdata = __VA_ARGS__;				\
		void *_ptr = &_ptrdata;					\
									\
		(void) btf_dump_data(_b, _d, _ptrtype, _prefix, _flags,	\
				     _ptr, sizeof(_type), _str,		\
				     _expected);			\
	} while (0)

/* Use where expected data string matches its stringified declaration */
#define TEST_BTF_DUMP_DATA_C(_b, _d, _prefix,  _str, _type, _flags,	\
			     ...)					\
	TEST_BTF_DUMP_DATA(_b, _d, _prefix, _str, _type, _flags,	\
			   "(" #_type ")" #__VA_ARGS__,	__VA_ARGS__)

/* overflow test; pass typesize < expected type size, ensure E2BIG returned */
#define TEST_BTF_DUMP_DATA_OVER(_b, _d, _prefix, _str, _type, _type_sz,	\
				_expected, ...)				\
	do {								\
		char __ptrtype[64] = #_type;				\
		char *_ptrtype = (char *)__ptrtype;			\
		_type _ptrdata = __VA_ARGS__;				\
		void *_ptr = &_ptrdata;					\
									\
		(void) btf_dump_data(_b, _d, _ptrtype, _prefix, 0,	\
				     _ptr, _type_sz, _str, _expected);	\
	} while (0)

#define TEST_BTF_DUMP_VAR(_b, _d, _prefix, _str, _var, _type, _flags,	\
			  _expected, ...)				\
	do {								\
		_type _ptrdata = __VA_ARGS__;				\
		void *_ptr = &_ptrdata;					\
									\
		(void) btf_dump_data(_b, _d, _var, _prefix, _flags,	\
				     _ptr, sizeof(_type), _str,		\
				     _expected);			\
	} while (0)

static void test_btf_dump_int_data(struct btf *btf, struct btf_dump *d,
				   char *str)
{
#ifdef __SIZEOF_INT128__
	unsigned __int128 i = 0xffffffffffffffff;

	/* this dance is required because we cannot directly initialize
	 * a 128-bit value to anything larger than a 64-bit value.
	 */
	i = (i << 64) | (i - 1);
#endif
	/* simple int */
	TEST_BTF_DUMP_DATA_C(btf, d, NULL, str, int, BTF_F_COMPACT, 1234);
	TEST_BTF_DUMP_DATA(btf, d, NULL, str, int, BTF_F_COMPACT | BTF_F_NONAME,
			   "1234", 1234);
	TEST_BTF_DUMP_DATA(btf, d, NULL, str, int, 0, "(int)1234", 1234);

	/* zero value should be printed at toplevel */
	TEST_BTF_DUMP_DATA(btf, d, NULL, str, int, BTF_F_COMPACT, "(int)0", 0);
	TEST_BTF_DUMP_DATA(btf, d, NULL, str, int, BTF_F_COMPACT | BTF_F_NONAME,
			   "0", 0);
	TEST_BTF_DUMP_DATA(btf, d, NULL, str, int, BTF_F_COMPACT | BTF_F_ZERO,
			   "(int)0", 0);
	TEST_BTF_DUMP_DATA(btf, d, NULL, str, int,
			   BTF_F_COMPACT | BTF_F_NONAME | BTF_F_ZERO,
			   "0", 0);
	TEST_BTF_DUMP_DATA_C(btf, d, NULL, str, int, BTF_F_COMPACT, -4567);
	TEST_BTF_DUMP_DATA(btf, d, NULL, str, int, BTF_F_COMPACT | BTF_F_NONAME,
			   "-4567", -4567);
	TEST_BTF_DUMP_DATA(btf, d, NULL, str, int, 0, "(int)-4567", -4567);

	TEST_BTF_DUMP_DATA_OVER(btf, d, NULL, str, int, sizeof(int)-1, "", 1);

#ifdef __SIZEOF_INT128__
	/* gcc encode unsigned __int128 type with name "__int128 unsigned" in dwarf,
	 * and clang encode it with name "unsigned __int128" in dwarf.
	 * Do an availability test for either variant before doing actual test.
	 */
	if (btf__find_by_name(btf, "unsigned __int128") > 0) {
		TEST_BTF_DUMP_DATA(btf, d, NULL, str, unsigned __int128, BTF_F_COMPACT,
				   "(unsigned __int128)0xffffffffffffffff",
				   0xffffffffffffffff);
		ASSERT_OK(btf_dump_data(btf, d, "unsigned __int128", NULL, 0, &i, 16, str,
					"(unsigned __int128)0xfffffffffffffffffffffffffffffffe"),
			  "dump unsigned __int128");
	} else if (btf__find_by_name(btf, "__int128 unsigned") > 0) {
		TEST_BTF_DUMP_DATA(btf, d, NULL, str, __int128 unsigned, BTF_F_COMPACT,
				   "(__int128 unsigned)0xffffffffffffffff",
				   0xffffffffffffffff);
		ASSERT_OK(btf_dump_data(btf, d, "__int128 unsigned", NULL, 0, &i, 16, str,
					"(__int128 unsigned)0xfffffffffffffffffffffffffffffffe"),
			  "dump unsigned __int128");
	} else {
		ASSERT_TRUE(false, "unsigned_int128_not_found");
	}
#endif
}

static void test_btf_dump_float_data(struct btf *btf, struct btf_dump *d,
				     char *str)
{
	float t1 = 1.234567;
	float t2 = -1.234567;
	float t3 = 0.0;
	double t4 = 5.678912;
	double t5 = -5.678912;
	double t6 = 0.0;
	long double t7 = 9.876543;
	long double t8 = -9.876543;
	long double t9 = 0.0;

	/* since the kernel does not likely have any float types in its BTF, we
	 * will need to add some of various sizes.
	 */

	ASSERT_GT(btf__add_float(btf, "test_float", 4), 0, "add float");
	ASSERT_OK(btf_dump_data(btf, d, "test_float", NULL, 0, &t1, 4, str,
				"(test_float)1.234567"), "dump float");
	ASSERT_OK(btf_dump_data(btf, d, "test_float", NULL, 0, &t2, 4, str,
				"(test_float)-1.234567"), "dump float");
	ASSERT_OK(btf_dump_data(btf, d, "test_float", NULL, 0, &t3, 4, str,
				"(test_float)0.000000"), "dump float");

	ASSERT_GT(btf__add_float(btf, "test_double", 8), 0, "add_double");
	ASSERT_OK(btf_dump_data(btf, d, "test_double", NULL, 0, &t4, 8, str,
		  "(test_double)5.678912"), "dump double");
	ASSERT_OK(btf_dump_data(btf, d, "test_double", NULL, 0, &t5, 8, str,
		  "(test_double)-5.678912"), "dump double");
	ASSERT_OK(btf_dump_data(btf, d, "test_double", NULL, 0, &t6, 8, str,
				"(test_double)0.000000"), "dump double");

	ASSERT_GT(btf__add_float(btf, "test_long_double", 16), 0, "add long double");
	ASSERT_OK(btf_dump_data(btf, d, "test_long_double", NULL, 0, &t7, 16,
				str, "(test_long_double)9.876543"),
				"dump long_double");
	ASSERT_OK(btf_dump_data(btf, d, "test_long_double", NULL, 0, &t8, 16,
				str, "(test_long_double)-9.876543"),
				"dump long_double");
	ASSERT_OK(btf_dump_data(btf, d, "test_long_double", NULL, 0, &t9, 16,
				str, "(test_long_double)0.000000"),
				"dump long_double");
}

static void test_btf_dump_char_data(struct btf *btf, struct btf_dump *d,
				    char *str)
{
	/* simple char */
	TEST_BTF_DUMP_DATA_C(btf, d, NULL, str, char, BTF_F_COMPACT, 100);
	TEST_BTF_DUMP_DATA(btf, d, NULL, str, char, BTF_F_COMPACT | BTF_F_NONAME,
			   "100", 100);
	TEST_BTF_DUMP_DATA(btf, d, NULL, str, char, 0, "(char)100", 100);
	/* zero value should be printed at toplevel */
	TEST_BTF_DUMP_DATA(btf, d, NULL, str, char, BTF_F_COMPACT,
			   "(char)0", 0);
	TEST_BTF_DUMP_DATA(btf, d, NULL, str, char, BTF_F_COMPACT | BTF_F_NONAME,
			   "0", 0);
	TEST_BTF_DUMP_DATA(btf, d, NULL, str, char, BTF_F_COMPACT | BTF_F_ZERO,
			   "(char)0", 0);
	TEST_BTF_DUMP_DATA(btf, d, NULL, str, char, BTF_F_COMPACT | BTF_F_NONAME | BTF_F_ZERO,
			   "0", 0);
	TEST_BTF_DUMP_DATA(btf, d, NULL, str, char, 0, "(char)0", 0);

	TEST_BTF_DUMP_DATA_OVER(btf, d, NULL, str, char, sizeof(char)-1, "", 100);
}

static void test_btf_dump_typedef_data(struct btf *btf, struct btf_dump *d,
				       char *str)
{
	/* simple typedef */
	TEST_BTF_DUMP_DATA_C(btf, d, NULL, str, uint64_t, BTF_F_COMPACT, 100);
	TEST_BTF_DUMP_DATA(btf, d, NULL, str, u64, BTF_F_COMPACT | BTF_F_NONAME,
			   "1", 1);
	TEST_BTF_DUMP_DATA(btf, d, NULL, str, u64, 0, "(u64)1", 1);
	/* zero value should be printed at toplevel */
	TEST_BTF_DUMP_DATA(btf, d, NULL, str, u64, BTF_F_COMPACT, "(u64)0", 0);
	TEST_BTF_DUMP_DATA(btf, d, NULL, str, u64, BTF_F_COMPACT | BTF_F_NONAME,
			   "0", 0);
	TEST_BTF_DUMP_DATA(btf, d, NULL, str, u64, BTF_F_COMPACT | BTF_F_ZERO,
			   "(u64)0", 0);
	TEST_BTF_DUMP_DATA(btf, d, NULL, str, u64,
			   BTF_F_COMPACT | BTF_F_NONAME | BTF_F_ZERO,
			   "0", 0);
	TEST_BTF_DUMP_DATA(btf, d, NULL, str, u64, 0, "(u64)0", 0);

	/* typedef struct */
	TEST_BTF_DUMP_DATA_C(btf, d, NULL, str, atomic_t, BTF_F_COMPACT,
			     {.counter = (int)1,});
	TEST_BTF_DUMP_DATA(btf, d, NULL, str, atomic_t, BTF_F_COMPACT | BTF_F_NONAME,
			   "{1,}", { .counter = 1 });
	TEST_BTF_DUMP_DATA(btf, d, NULL, str, atomic_t, 0,
"(atomic_t){\n"
"	.counter = (int)1,\n"
"}",
			   {.counter = 1,});
	/* typedef with 0 value should be printed at toplevel */
	TEST_BTF_DUMP_DATA(btf, d, NULL, str, atomic_t, BTF_F_COMPACT, "(atomic_t){}",
			   {.counter = 0,});
	TEST_BTF_DUMP_DATA(btf, d, NULL, str, atomic_t, BTF_F_COMPACT | BTF_F_NONAME,
			   "{}", {.counter = 0,});
	TEST_BTF_DUMP_DATA(btf, d, NULL, str, atomic_t, 0,
"(atomic_t){\n"
"}",
			   {.counter = 0,});
	TEST_BTF_DUMP_DATA(btf, d, NULL, str, atomic_t, BTF_F_COMPACT | BTF_F_ZERO,
			   "(atomic_t){.counter = (int)0,}",
			   {.counter = 0,});
	TEST_BTF_DUMP_DATA(btf, d, NULL, str, atomic_t,
			   BTF_F_COMPACT | BTF_F_NONAME | BTF_F_ZERO,
			   "{0,}", {.counter = 0,});
	TEST_BTF_DUMP_DATA(btf, d, NULL, str, atomic_t, BTF_F_ZERO,
"(atomic_t){\n"
"	.counter = (int)0,\n"
"}",
			   { .counter = 0,});

	/* overflow should show type but not value since it overflows */
	TEST_BTF_DUMP_DATA_OVER(btf, d, NULL, str, atomic_t, sizeof(atomic_t)-1,
				"(atomic_t){\n", { .counter = 1});
}

static void test_btf_dump_enum_data(struct btf *btf, struct btf_dump *d,
				    char *str)
{
	/* enum where enum value does (and does not) exist */
	TEST_BTF_DUMP_DATA_C(btf, d, "enum", str, enum bpf_cmd, BTF_F_COMPACT,
			     BPF_MAP_CREATE);
	TEST_BTF_DUMP_DATA(btf, d, "enum", str, enum bpf_cmd, BTF_F_COMPACT,
			   "(enum bpf_cmd)BPF_MAP_CREATE", 0);
	TEST_BTF_DUMP_DATA(btf, d, "enum", str, enum bpf_cmd,
			   BTF_F_COMPACT | BTF_F_NONAME,
			   "BPF_MAP_CREATE",
			   BPF_MAP_CREATE);
	TEST_BTF_DUMP_DATA(btf, d, "enum", str, enum bpf_cmd, 0,
			   "(enum bpf_cmd)BPF_MAP_CREATE",
			   BPF_MAP_CREATE);
	TEST_BTF_DUMP_DATA(btf, d, "enum", str, enum bpf_cmd,
			   BTF_F_COMPACT | BTF_F_NONAME | BTF_F_ZERO,
			   "BPF_MAP_CREATE", 0);
	TEST_BTF_DUMP_DATA(btf, d, "enum", str, enum bpf_cmd,
			   BTF_F_COMPACT | BTF_F_ZERO,
			   "(enum bpf_cmd)BPF_MAP_CREATE",
			   BPF_MAP_CREATE);
	TEST_BTF_DUMP_DATA(btf, d, "enum", str, enum bpf_cmd,
			   BTF_F_COMPACT | BTF_F_NONAME | BTF_F_ZERO,
			   "BPF_MAP_CREATE", BPF_MAP_CREATE);
	TEST_BTF_DUMP_DATA_C(btf, d, "enum", str, enum bpf_cmd, BTF_F_COMPACT, 2000);
	TEST_BTF_DUMP_DATA(btf, d, "enum", str, enum bpf_cmd,
			   BTF_F_COMPACT | BTF_F_NONAME,
			   "2000", 2000);
	TEST_BTF_DUMP_DATA(btf, d, "enum", str, enum bpf_cmd, 0,
			   "(enum bpf_cmd)2000", 2000);

	TEST_BTF_DUMP_DATA_OVER(btf, d, "enum", str, enum bpf_cmd,
				sizeof(enum bpf_cmd) - 1, "", BPF_MAP_CREATE);
}

static void test_btf_dump_struct_data(struct btf *btf, struct btf_dump *d,
				      char *str)
{
	DECLARE_LIBBPF_OPTS(btf_dump_type_data_opts, opts);
	char zero_data[512] = { };
	char type_data[512];
	void *fops = type_data;
	void *skb = type_data;
	size_t type_sz;
	__s32 type_id;
	char *cmpstr;
	int ret;

	memset(type_data, 255, sizeof(type_data));

	/* simple struct */
	TEST_BTF_DUMP_DATA_C(btf, d, "struct", str, struct btf_enum, BTF_F_COMPACT,
			     {.name_off = (__u32)3,.val = (__s32)-1,});
	TEST_BTF_DUMP_DATA(btf, d, "struct", str, struct btf_enum,
			   BTF_F_COMPACT | BTF_F_NONAME,
			   "{3,-1,}",
			   { .name_off = 3, .val = -1,});
	TEST_BTF_DUMP_DATA(btf, d, "struct", str, struct btf_enum, 0,
"(struct btf_enum){\n"
"	.name_off = (__u32)3,\n"
"	.val = (__s32)-1,\n"
"}",
			   { .name_off = 3, .val = -1,});
	TEST_BTF_DUMP_DATA(btf, d, "struct", str, struct btf_enum,
			   BTF_F_COMPACT | BTF_F_NONAME,
			   "{-1,}",
			   { .name_off = 0, .val = -1,});
	TEST_BTF_DUMP_DATA(btf, d, "struct", str, struct btf_enum,
			   BTF_F_COMPACT | BTF_F_NONAME | BTF_F_ZERO,
			   "{0,-1,}",
			   { .name_off = 0, .val = -1,});
	/* empty struct should be printed */
	TEST_BTF_DUMP_DATA(btf, d, "struct", str, struct btf_enum, BTF_F_COMPACT,
			   "(struct btf_enum){}",
			   { .name_off = 0, .val = 0,});
	TEST_BTF_DUMP_DATA(btf, d, "struct", str, struct btf_enum,
			   BTF_F_COMPACT | BTF_F_NONAME,
			   "{}",
			   { .name_off = 0, .val = 0,});
	TEST_BTF_DUMP_DATA(btf, d, "struct", str, struct btf_enum, 0,
"(struct btf_enum){\n"
"}",
			   { .name_off = 0, .val = 0,});
	TEST_BTF_DUMP_DATA(btf, d, "struct", str, struct btf_enum,
			   BTF_F_COMPACT | BTF_F_ZERO,
			   "(struct btf_enum){.name_off = (__u32)0,.val = (__s32)0,}",
			   { .name_off = 0, .val = 0,});
	TEST_BTF_DUMP_DATA(btf, d, "struct", str, struct btf_enum,
			   BTF_F_ZERO,
"(struct btf_enum){\n"
"	.name_off = (__u32)0,\n"
"	.val = (__s32)0,\n"
"}",
			   { .name_off = 0, .val = 0,});

	/* struct with pointers */
	TEST_BTF_DUMP_DATA(btf, d, "struct", str, struct list_head, BTF_F_COMPACT,
			   "(struct list_head){.next = (struct list_head *)0x1,}",
			   { .next = (struct list_head *)1 });
	TEST_BTF_DUMP_DATA(btf, d, "struct", str, struct list_head, 0,
"(struct list_head){\n"
"	.next = (struct list_head *)0x1,\n"
"}",
			   { .next = (struct list_head *)1 });
	/* NULL pointer should not be displayed */
	TEST_BTF_DUMP_DATA(btf, d, "struct", str, struct list_head, BTF_F_COMPACT,
			   "(struct list_head){}",
			   { .next = (struct list_head *)0 });
	TEST_BTF_DUMP_DATA(btf, d, "struct", str, struct list_head, 0,
"(struct list_head){\n"
"}",
			   { .next = (struct list_head *)0 });

	/* struct with function pointers */
	type_id = btf__find_by_name(btf, "file_operations");
	if (ASSERT_GT(type_id, 0, "find type id")) {
		type_sz = btf__resolve_size(btf, type_id);
		str[0] = '\0';

		ret = btf_dump__dump_type_data(d, type_id, fops, type_sz, &opts);
		ASSERT_EQ(ret, type_sz,
			  "unexpected return value dumping file_operations");
		cmpstr =
"(struct file_operations){\n"
"	.owner = (struct module *)0xffffffffffffffff,\n"
"	.llseek = (loff_t (*)(struct file *, loff_t, int))0xffffffffffffffff,";

		ASSERT_STRNEQ(str, cmpstr, strlen(cmpstr), "file_operations");
	}

	/* struct with char array */
	TEST_BTF_DUMP_DATA(btf, d, "struct", str, struct bpf_prog_info, BTF_F_COMPACT,
			   "(struct bpf_prog_info){.name = (char[16])['f','o','o',],}",
			   { .name = "foo",});
	TEST_BTF_DUMP_DATA(btf, d, "struct", str, struct bpf_prog_info,
			   BTF_F_COMPACT | BTF_F_NONAME,
			   "{['f','o','o',],}",
			   {.name = "foo",});
	TEST_BTF_DUMP_DATA(btf, d, "struct", str, struct bpf_prog_info, 0,
"(struct bpf_prog_info){\n"
"	.name = (char[16])[\n"
"		'f',\n"
"		'o',\n"
"		'o',\n"
"	],\n"
"}",
			   {.name = "foo",});
	/* leading null char means do not display string */
	TEST_BTF_DUMP_DATA(btf, d, "struct", str, struct bpf_prog_info, BTF_F_COMPACT,
			   "(struct bpf_prog_info){}",
			   {.name = {'\0', 'f', 'o', 'o'}});
	/* handle non-printable characters */
	TEST_BTF_DUMP_DATA(btf, d, "struct", str, struct bpf_prog_info, BTF_F_COMPACT,
			   "(struct bpf_prog_info){.name = (char[16])[1,2,3,],}",
			   { .name = {1, 2, 3, 0}});

	/* struct with non-char array */
	TEST_BTF_DUMP_DATA(btf, d, "struct", str, struct __sk_buff, BTF_F_COMPACT,
			   "(struct __sk_buff){.cb = (__u32[5])[1,2,3,4,5,],}",
			   { .cb = {1, 2, 3, 4, 5,},});
	TEST_BTF_DUMP_DATA(btf, d, "struct", str, struct __sk_buff,
			   BTF_F_COMPACT | BTF_F_NONAME,
			   "{[1,2,3,4,5,],}",
			   { .cb = { 1, 2, 3, 4, 5},});
	TEST_BTF_DUMP_DATA(btf, d, "struct", str, struct __sk_buff, 0,
"(struct __sk_buff){\n"
"	.cb = (__u32[5])[\n"
"		1,\n"
"		2,\n"
"		3,\n"
"		4,\n"
"		5,\n"
"	],\n"
"}",
			   { .cb = { 1, 2, 3, 4, 5},});
	/* For non-char, arrays, show non-zero values only */
	TEST_BTF_DUMP_DATA(btf, d, "struct", str, struct __sk_buff, BTF_F_COMPACT,
			   "(struct __sk_buff){.cb = (__u32[5])[0,0,1,0,0,],}",
			   { .cb = { 0, 0, 1, 0, 0},});
	TEST_BTF_DUMP_DATA(btf, d, "struct", str, struct __sk_buff, 0,
"(struct __sk_buff){\n"
"	.cb = (__u32[5])[\n"
"		0,\n"
"		0,\n"
"		1,\n"
"		0,\n"
"		0,\n"
"	],\n"
"}",
			   { .cb = { 0, 0, 1, 0, 0},});

	/* struct with bitfields */
	TEST_BTF_DUMP_DATA_C(btf, d, "struct", str, struct bpf_insn, BTF_F_COMPACT,
		{.code = (__u8)1,.dst_reg = (__u8)0x2,.src_reg = (__u8)0x3,.off = (__s16)4,.imm = (__s32)5,});
	TEST_BTF_DUMP_DATA(btf, d, "struct", str, struct bpf_insn,
			   BTF_F_COMPACT | BTF_F_NONAME,
			   "{1,0x2,0x3,4,5,}",
			   { .code = 1, .dst_reg = 0x2, .src_reg = 0x3, .off = 4,
			     .imm = 5,});
	TEST_BTF_DUMP_DATA(btf, d, "struct", str, struct bpf_insn, 0,
"(struct bpf_insn){\n"
"	.code = (__u8)1,\n"
"	.dst_reg = (__u8)0x2,\n"
"	.src_reg = (__u8)0x3,\n"
"	.off = (__s16)4,\n"
"	.imm = (__s32)5,\n"
"}",
			   {.code = 1, .dst_reg = 2, .src_reg = 3, .off = 4, .imm = 5});

	/* zeroed bitfields should not be displayed */
	TEST_BTF_DUMP_DATA(btf, d, "struct", str, struct bpf_insn, BTF_F_COMPACT,
			   "(struct bpf_insn){.dst_reg = (__u8)0x1,}",
			   { .code = 0, .dst_reg = 1});

	/* struct with enum bitfield */
	type_id = btf__find_by_name(btf, "fs_context");
	if (ASSERT_GT(type_id,  0, "find fs_context")) {
		type_sz = btf__resolve_size(btf, type_id);
		str[0] = '\0';

		opts.emit_zeroes = true;
		ret = btf_dump__dump_type_data(d, type_id, zero_data, type_sz, &opts);
		ASSERT_EQ(ret, type_sz,
			  "unexpected return value dumping fs_context");

		ASSERT_NEQ(strstr(str, "FS_CONTEXT_FOR_MOUNT"), NULL,
				  "bitfield value not present");
	}

	/* struct with nested anon union */
	TEST_BTF_DUMP_DATA(btf, d, "struct", str, struct bpf_sock_ops, BTF_F_COMPACT,
			   "(struct bpf_sock_ops){.op = (__u32)1,(union){.args = (__u32[4])[1,2,3,4,],.reply = (__u32)1,.replylong = (__u32[4])[1,2,3,4,],},}",
			   { .op = 1, .args = { 1, 2, 3, 4}});

	/* union with nested struct */
	TEST_BTF_DUMP_DATA(btf, d, "union", str, union bpf_iter_link_info, BTF_F_COMPACT,
<<<<<<< HEAD
			   "(union bpf_iter_link_info){.map = (struct){.map_fd = (__u32)1,},}",
			   { .map = { .map_fd = 1 }});
=======
			   "(union bpf_iter_link_info){.map = (struct){.map_fd = (__u32)1,},.cgroup = (struct){.order = (enum bpf_cgroup_iter_order)BPF_CGROUP_ITER_SELF_ONLY,.cgroup_fd = (__u32)1,},.task = (struct){.tid = (__u32)1,.pid = (__u32)1,},}",
			   { .cgroup = { .order = 1, .cgroup_fd = 1, }});
>>>>>>> eb3cdb58

	/* struct skb with nested structs/unions; because type output is so
	 * complex, we don't do a string comparison, just verify we return
	 * the type size as the amount of data displayed.
	 */
	type_id = btf__find_by_name(btf, "sk_buff");
	if (ASSERT_GT(type_id, 0, "find struct sk_buff")) {
		type_sz = btf__resolve_size(btf, type_id);
		str[0] = '\0';

		ret = btf_dump__dump_type_data(d, type_id, skb, type_sz, &opts);
		ASSERT_EQ(ret, type_sz,
			  "unexpected return value dumping sk_buff");
	}

	/* overflow bpf_sock_ops struct with final element nonzero/zero.
	 * Regardless of the value of the final field, we don't have all the
	 * data we need to display it, so we should trigger an overflow.
	 * In other words overflow checking should trump "is field zero?"
	 * checks because if we've overflowed, it shouldn't matter what the
	 * field is - we can't trust its value so shouldn't display it.
	 */
	TEST_BTF_DUMP_DATA_OVER(btf, d, "struct", str, struct bpf_sock_ops,
				sizeof(struct bpf_sock_ops) - 1,
				"(struct bpf_sock_ops){\n\t.op = (__u32)1,\n",
<<<<<<< HEAD
				{ .op = 1, .skb_tcp_flags = 2});
	TEST_BTF_DUMP_DATA_OVER(btf, d, "struct", str, struct bpf_sock_ops,
				sizeof(struct bpf_sock_ops) - 1,
				"(struct bpf_sock_ops){\n\t.op = (__u32)1,\n",
				{ .op = 1, .skb_tcp_flags = 0});
=======
				{ .op = 1, .skb_hwtstamp = 2});
	TEST_BTF_DUMP_DATA_OVER(btf, d, "struct", str, struct bpf_sock_ops,
				sizeof(struct bpf_sock_ops) - 1,
				"(struct bpf_sock_ops){\n\t.op = (__u32)1,\n",
				{ .op = 1, .skb_hwtstamp = 0});
>>>>>>> eb3cdb58
}

static void test_btf_dump_var_data(struct btf *btf, struct btf_dump *d,
				   char *str)
{
<<<<<<< HEAD
#if defined(__i386__) || defined(__x86_64__) || defined(__aarch64__)
=======
#if 0
>>>>>>> eb3cdb58
	TEST_BTF_DUMP_VAR(btf, d, NULL, str, "cpu_number", int, BTF_F_COMPACT,
			  "int cpu_number = (int)100", 100);
#endif
	TEST_BTF_DUMP_VAR(btf, d, NULL, str, "cpu_profile_flip", int, BTF_F_COMPACT,
			  "static int cpu_profile_flip = (int)2", 2);
}

static void test_btf_datasec(struct btf *btf, struct btf_dump *d, char *str,
			     const char *name, const char *expected_val,
			     void *data, size_t data_sz)
{
	DECLARE_LIBBPF_OPTS(btf_dump_type_data_opts, opts);
	int ret = 0, cmp;
	size_t secsize;
	__s32 type_id;

	opts.compact = true;

	type_id = btf__find_by_name(btf, name);
	if (!ASSERT_GT(type_id, 0, "find type id"))
		return;

	secsize = btf__resolve_size(btf, type_id);
	ASSERT_EQ(secsize,  0, "verify section size");

	str[0] = '\0';
	ret = btf_dump__dump_type_data(d, type_id, data, data_sz, &opts);
	ASSERT_EQ(ret, 0, "unexpected return value");

	cmp = strcmp(str, expected_val);
	ASSERT_EQ(cmp, 0, "ensure expected/actual match");
}

static void test_btf_dump_datasec_data(char *str)
{
	struct btf *btf;
	char license[4] = "GPL";
	struct btf_dump *d;

<<<<<<< HEAD
	btf = btf__parse("xdping_kern.o", NULL);
	if (!ASSERT_OK_PTR(btf, "xdping_kern.o BTF not found"))
=======
	btf = btf__parse("xdping_kern.bpf.o", NULL);
	if (!ASSERT_OK_PTR(btf, "xdping_kern.bpf.o BTF not found"))
>>>>>>> eb3cdb58
		return;

	d = btf_dump__new(btf, btf_dump_snprintf, str, NULL);
	if (!ASSERT_OK_PTR(d, "could not create BTF dump"))
		goto out;

	test_btf_datasec(btf, d, str, "license",
			 "SEC(\"license\") char[4] _license = (char[4])['G','P','L',];",
			 license, sizeof(license));
out:
	btf_dump__free(d);
	btf__free(btf);
}

void test_btf_dump() {
	char str[STRSIZE];
	struct btf_dump *d;
	struct btf *btf;
	int i;

	for (i = 0; i < ARRAY_SIZE(btf_dump_test_cases); i++) {
		struct btf_dump_test_case *t = &btf_dump_test_cases[i];

		if (!test__start_subtest(t->name))
			continue;

		test_btf_dump_case(i, &btf_dump_test_cases[i]);
	}
	if (test__start_subtest("btf_dump: incremental"))
		test_btf_dump_incremental();

	btf = libbpf_find_kernel_btf();
	if (!ASSERT_OK_PTR(btf, "no kernel BTF found"))
		return;

	d = btf_dump__new(btf, btf_dump_snprintf, str, NULL);
	if (!ASSERT_OK_PTR(d, "could not create BTF dump"))
		return;

	/* Verify type display for various types. */
	if (test__start_subtest("btf_dump: int_data"))
		test_btf_dump_int_data(btf, d, str);
	if (test__start_subtest("btf_dump: float_data"))
		test_btf_dump_float_data(btf, d, str);
	if (test__start_subtest("btf_dump: char_data"))
		test_btf_dump_char_data(btf, d, str);
	if (test__start_subtest("btf_dump: typedef_data"))
		test_btf_dump_typedef_data(btf, d, str);
	if (test__start_subtest("btf_dump: enum_data"))
		test_btf_dump_enum_data(btf, d, str);
	if (test__start_subtest("btf_dump: struct_data"))
		test_btf_dump_struct_data(btf, d, str);
	if (test__start_subtest("btf_dump: var_data"))
		test_btf_dump_var_data(btf, d, str);
	btf_dump__free(d);
	btf__free(btf);

	if (test__start_subtest("btf_dump: datasec_data"))
		test_btf_dump_datasec_data(str);
}<|MERGE_RESOLUTION|>--- conflicted
+++ resolved
@@ -764,13 +764,8 @@
 
 	/* union with nested struct */
 	TEST_BTF_DUMP_DATA(btf, d, "union", str, union bpf_iter_link_info, BTF_F_COMPACT,
-<<<<<<< HEAD
-			   "(union bpf_iter_link_info){.map = (struct){.map_fd = (__u32)1,},}",
-			   { .map = { .map_fd = 1 }});
-=======
 			   "(union bpf_iter_link_info){.map = (struct){.map_fd = (__u32)1,},.cgroup = (struct){.order = (enum bpf_cgroup_iter_order)BPF_CGROUP_ITER_SELF_ONLY,.cgroup_fd = (__u32)1,},.task = (struct){.tid = (__u32)1,.pid = (__u32)1,},}",
 			   { .cgroup = { .order = 1, .cgroup_fd = 1, }});
->>>>>>> eb3cdb58
 
 	/* struct skb with nested structs/unions; because type output is so
 	 * complex, we don't do a string comparison, just verify we return
@@ -796,29 +791,17 @@
 	TEST_BTF_DUMP_DATA_OVER(btf, d, "struct", str, struct bpf_sock_ops,
 				sizeof(struct bpf_sock_ops) - 1,
 				"(struct bpf_sock_ops){\n\t.op = (__u32)1,\n",
-<<<<<<< HEAD
-				{ .op = 1, .skb_tcp_flags = 2});
-	TEST_BTF_DUMP_DATA_OVER(btf, d, "struct", str, struct bpf_sock_ops,
-				sizeof(struct bpf_sock_ops) - 1,
-				"(struct bpf_sock_ops){\n\t.op = (__u32)1,\n",
-				{ .op = 1, .skb_tcp_flags = 0});
-=======
 				{ .op = 1, .skb_hwtstamp = 2});
 	TEST_BTF_DUMP_DATA_OVER(btf, d, "struct", str, struct bpf_sock_ops,
 				sizeof(struct bpf_sock_ops) - 1,
 				"(struct bpf_sock_ops){\n\t.op = (__u32)1,\n",
 				{ .op = 1, .skb_hwtstamp = 0});
->>>>>>> eb3cdb58
 }
 
 static void test_btf_dump_var_data(struct btf *btf, struct btf_dump *d,
 				   char *str)
 {
-<<<<<<< HEAD
-#if defined(__i386__) || defined(__x86_64__) || defined(__aarch64__)
-=======
 #if 0
->>>>>>> eb3cdb58
 	TEST_BTF_DUMP_VAR(btf, d, NULL, str, "cpu_number", int, BTF_F_COMPACT,
 			  "int cpu_number = (int)100", 100);
 #endif
@@ -858,13 +841,8 @@
 	char license[4] = "GPL";
 	struct btf_dump *d;
 
-<<<<<<< HEAD
-	btf = btf__parse("xdping_kern.o", NULL);
-	if (!ASSERT_OK_PTR(btf, "xdping_kern.o BTF not found"))
-=======
 	btf = btf__parse("xdping_kern.bpf.o", NULL);
 	if (!ASSERT_OK_PTR(btf, "xdping_kern.bpf.o BTF not found"))
->>>>>>> eb3cdb58
 		return;
 
 	d = btf_dump__new(btf, btf_dump_snprintf, str, NULL);
