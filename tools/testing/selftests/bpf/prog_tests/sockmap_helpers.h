#ifndef __SOCKMAP_HELPERS__
#define __SOCKMAP_HELPERS__

#include <linux/vm_sockets.h>

/* include/linux/net.h */
#define SOCK_TYPE_MASK 0xf

#define IO_TIMEOUT_SEC 30
#define MAX_STRERR_LEN 256
#define MAX_TEST_NAME 80

/* workaround for older vm_sockets.h */
#ifndef VMADDR_CID_LOCAL
#define VMADDR_CID_LOCAL 1
#endif

#define __always_unused	__attribute__((__unused__))

/* include/linux/cleanup.h */
#define __get_and_null(p, nullvalue)                                           \
	({                                                                     \
		__auto_type __ptr = &(p);                                      \
		__auto_type __val = *__ptr;                                    \
		*__ptr = nullvalue;                                            \
		__val;                                                         \
	})

#define take_fd(fd) __get_and_null(fd, -EBADF)

#define _FAIL(errnum, fmt...)                                                  \
	({                                                                     \
		error_at_line(0, (errnum), __func__, __LINE__, fmt);           \
		CHECK_FAIL(true);                                              \
	})
#define FAIL(fmt...) _FAIL(0, fmt)
#define FAIL_ERRNO(fmt...) _FAIL(errno, fmt)
#define FAIL_LIBBPF(err, msg)                                                  \
	({                                                                     \
		char __buf[MAX_STRERR_LEN];                                    \
		libbpf_strerror((err), __buf, sizeof(__buf));                  \
		FAIL("%s: %s", (msg), __buf);                                  \
	})

/* Wrappers that fail the test on error and report it. */

#define xaccept_nonblock(fd, addr, len)                                        \
	({                                                                     \
		int __ret =                                                    \
			accept_timeout((fd), (addr), (len), IO_TIMEOUT_SEC);   \
		if (__ret == -1)                                               \
			FAIL_ERRNO("accept");                                  \
		__ret;                                                         \
	})

#define xbind(fd, addr, len)                                                   \
	({                                                                     \
		int __ret = bind((fd), (addr), (len));                         \
		if (__ret == -1)                                               \
			FAIL_ERRNO("bind");                                    \
		__ret;                                                         \
	})

#define xclose(fd)                                                             \
	({                                                                     \
		int __ret = close((fd));                                       \
		if (__ret == -1)                                               \
			FAIL_ERRNO("close");                                   \
		__ret;                                                         \
	})

#define xconnect(fd, addr, len)                                                \
	({                                                                     \
		int __ret = connect((fd), (addr), (len));                      \
		if (__ret == -1)                                               \
			FAIL_ERRNO("connect");                                 \
		__ret;                                                         \
	})

#define xgetsockname(fd, addr, len)                                            \
	({                                                                     \
		int __ret = getsockname((fd), (addr), (len));                  \
		if (__ret == -1)                                               \
			FAIL_ERRNO("getsockname");                             \
		__ret;                                                         \
	})

#define xgetsockopt(fd, level, name, val, len)                                 \
	({                                                                     \
		int __ret = getsockopt((fd), (level), (name), (val), (len));   \
		if (__ret == -1)                                               \
			FAIL_ERRNO("getsockopt(" #name ")");                   \
		__ret;                                                         \
	})

#define xlisten(fd, backlog)                                                   \
	({                                                                     \
		int __ret = listen((fd), (backlog));                           \
		if (__ret == -1)                                               \
			FAIL_ERRNO("listen");                                  \
		__ret;                                                         \
	})

#define xsetsockopt(fd, level, name, val, len)                                 \
	({                                                                     \
		int __ret = setsockopt((fd), (level), (name), (val), (len));   \
		if (__ret == -1)                                               \
			FAIL_ERRNO("setsockopt(" #name ")");                   \
		__ret;                                                         \
	})

#define xsend(fd, buf, len, flags)                                             \
	({                                                                     \
		ssize_t __ret = send((fd), (buf), (len), (flags));             \
		if (__ret == -1)                                               \
			FAIL_ERRNO("send");                                    \
		__ret;                                                         \
	})

#define xrecv_nonblock(fd, buf, len, flags)                                    \
	({                                                                     \
		ssize_t __ret = recv_timeout((fd), (buf), (len), (flags),      \
					     IO_TIMEOUT_SEC);                  \
		if (__ret == -1)                                               \
			FAIL_ERRNO("recv");                                    \
		__ret;                                                         \
	})

#define xsocket(family, sotype, flags)                                         \
	({                                                                     \
		int __ret = socket(family, sotype, flags);                     \
		if (__ret == -1)                                               \
			FAIL_ERRNO("socket");                                  \
		__ret;                                                         \
	})

#define xbpf_map_delete_elem(fd, key)                                          \
	({                                                                     \
		int __ret = bpf_map_delete_elem((fd), (key));                  \
		if (__ret < 0)                                               \
			FAIL_ERRNO("map_delete");                              \
		__ret;                                                         \
	})

#define xbpf_map_lookup_elem(fd, key, val)                                     \
	({                                                                     \
		int __ret = bpf_map_lookup_elem((fd), (key), (val));           \
		if (__ret < 0)                                               \
			FAIL_ERRNO("map_lookup");                              \
		__ret;                                                         \
	})

#define xbpf_map_update_elem(fd, key, val, flags)                              \
	({                                                                     \
		int __ret = bpf_map_update_elem((fd), (key), (val), (flags));  \
		if (__ret < 0)                                               \
			FAIL_ERRNO("map_update");                              \
		__ret;                                                         \
	})

#define xbpf_prog_attach(prog, target, type, flags)                            \
	({                                                                     \
		int __ret =                                                    \
			bpf_prog_attach((prog), (target), (type), (flags));    \
		if (__ret < 0)                                               \
			FAIL_ERRNO("prog_attach(" #type ")");                  \
		__ret;                                                         \
	})

#define xbpf_prog_detach2(prog, target, type)                                  \
	({                                                                     \
		int __ret = bpf_prog_detach2((prog), (target), (type));        \
		if (__ret < 0)                                               \
			FAIL_ERRNO("prog_detach2(" #type ")");                 \
		__ret;                                                         \
	})

#define xpthread_create(thread, attr, func, arg)                               \
	({                                                                     \
		int __ret = pthread_create((thread), (attr), (func), (arg));   \
		errno = __ret;                                                 \
		if (__ret)                                                     \
			FAIL_ERRNO("pthread_create");                          \
		__ret;                                                         \
	})

#define xpthread_join(thread, retval)                                          \
	({                                                                     \
		int __ret = pthread_join((thread), (retval));                  \
		errno = __ret;                                                 \
		if (__ret)                                                     \
			FAIL_ERRNO("pthread_join");                            \
		__ret;                                                         \
	})

<<<<<<< HEAD
=======
static inline void close_fd(int *fd)
{
	if (*fd >= 0)
		xclose(*fd);
}

#define __close_fd __attribute__((cleanup(close_fd)))

>>>>>>> 2d5404ca
static inline int poll_connect(int fd, unsigned int timeout_sec)
{
	struct timeval timeout = { .tv_sec = timeout_sec };
	fd_set wfds;
	int r, eval;
	socklen_t esize = sizeof(eval);

	FD_ZERO(&wfds);
	FD_SET(fd, &wfds);

	r = select(fd + 1, NULL, &wfds, NULL, &timeout);
	if (r == 0)
		errno = ETIME;
	if (r != 1)
		return -1;

	if (getsockopt(fd, SOL_SOCKET, SO_ERROR, &eval, &esize) < 0)
		return -1;
	if (eval != 0) {
		errno = eval;
		return -1;
	}

	return 0;
}

static inline int poll_read(int fd, unsigned int timeout_sec)
{
	struct timeval timeout = { .tv_sec = timeout_sec };
	fd_set rfds;
	int r;

	FD_ZERO(&rfds);
	FD_SET(fd, &rfds);

	r = select(fd + 1, &rfds, NULL, NULL, &timeout);
	if (r == 0)
		errno = ETIME;

	return r == 1 ? 0 : -1;
}

static inline int accept_timeout(int fd, struct sockaddr *addr, socklen_t *len,
				 unsigned int timeout_sec)
{
	if (poll_read(fd, timeout_sec))
		return -1;

	return accept(fd, addr, len);
}

static inline int recv_timeout(int fd, void *buf, size_t len, int flags,
			       unsigned int timeout_sec)
{
	if (poll_read(fd, timeout_sec))
		return -1;

	return recv(fd, buf, len, flags);
}

static inline void init_addr_loopback4(struct sockaddr_storage *ss,
				       socklen_t *len)
{
	struct sockaddr_in *addr4 = memset(ss, 0, sizeof(*ss));

	addr4->sin_family = AF_INET;
	addr4->sin_port = 0;
	addr4->sin_addr.s_addr = htonl(INADDR_LOOPBACK);
	*len = sizeof(*addr4);
}

static inline void init_addr_loopback6(struct sockaddr_storage *ss,
				       socklen_t *len)
{
	struct sockaddr_in6 *addr6 = memset(ss, 0, sizeof(*ss));

	addr6->sin6_family = AF_INET6;
	addr6->sin6_port = 0;
	addr6->sin6_addr = in6addr_loopback;
	*len = sizeof(*addr6);
}

static inline void init_addr_loopback_vsock(struct sockaddr_storage *ss,
					    socklen_t *len)
{
	struct sockaddr_vm *addr = memset(ss, 0, sizeof(*ss));

	addr->svm_family = AF_VSOCK;
	addr->svm_port = VMADDR_PORT_ANY;
	addr->svm_cid = VMADDR_CID_LOCAL;
	*len = sizeof(*addr);
}

static inline void init_addr_loopback(int family, struct sockaddr_storage *ss,
				      socklen_t *len)
{
	switch (family) {
	case AF_INET:
		init_addr_loopback4(ss, len);
		return;
	case AF_INET6:
		init_addr_loopback6(ss, len);
		return;
	case AF_VSOCK:
		init_addr_loopback_vsock(ss, len);
		return;
	default:
		FAIL("unsupported address family %d", family);
	}
}

static inline struct sockaddr *sockaddr(struct sockaddr_storage *ss)
{
	return (struct sockaddr *)ss;
}

static inline int add_to_sockmap(int sock_mapfd, int fd1, int fd2)
{
	u64 value;
	u32 key;
	int err;

	key = 0;
	value = fd1;
	err = xbpf_map_update_elem(sock_mapfd, &key, &value, BPF_NOEXIST);
	if (err)
		return err;

	key = 1;
	value = fd2;
	return xbpf_map_update_elem(sock_mapfd, &key, &value, BPF_NOEXIST);
}

static inline int enable_reuseport(int s, int progfd)
{
	int err, one = 1;

	err = xsetsockopt(s, SOL_SOCKET, SO_REUSEPORT, &one, sizeof(one));
	if (err)
		return -1;
	err = xsetsockopt(s, SOL_SOCKET, SO_ATTACH_REUSEPORT_EBPF, &progfd,
			  sizeof(progfd));
	if (err)
		return -1;

	return 0;
}

static inline int socket_loopback_reuseport(int family, int sotype, int progfd)
{
	struct sockaddr_storage addr;
	socklen_t len = 0;
	int err, s;

	init_addr_loopback(family, &addr, &len);

	s = xsocket(family, sotype, 0);
	if (s == -1)
		return -1;

	if (progfd >= 0)
		enable_reuseport(s, progfd);

	err = xbind(s, sockaddr(&addr), len);
	if (err)
		goto close;

	if (sotype & SOCK_DGRAM)
		return s;

	err = xlisten(s, SOMAXCONN);
	if (err)
		goto close;

	return s;
close:
	xclose(s);
	return -1;
}

static inline int socket_loopback(int family, int sotype)
{
	return socket_loopback_reuseport(family, sotype, -1);
}

static inline int create_pair(int family, int sotype, int *p0, int *p1)
{
	__close_fd int s, c = -1, p = -1;
	struct sockaddr_storage addr;
	socklen_t len = sizeof(addr);
	int err;

	s = socket_loopback(family, sotype);
	if (s < 0)
		return s;

	err = xgetsockname(s, sockaddr(&addr), &len);
	if (err)
		return err;

	c = xsocket(family, sotype, 0);
	if (c < 0)
		return c;

	err = connect(c, sockaddr(&addr), len);
	if (err) {
		if (errno != EINPROGRESS) {
			FAIL_ERRNO("connect");
			return err;
		}

		err = poll_connect(c, IO_TIMEOUT_SEC);
		if (err) {
			FAIL_ERRNO("poll_connect");
			return err;
		}
	}

	switch (sotype & SOCK_TYPE_MASK) {
	case SOCK_DGRAM:
		err = xgetsockname(c, sockaddr(&addr), &len);
		if (err)
			return err;

		err = xconnect(s, sockaddr(&addr), len);
		if (err)
			return err;

		*p0 = take_fd(s);
		break;
	case SOCK_STREAM:
	case SOCK_SEQPACKET:
		p = xaccept_nonblock(s, NULL, NULL);
		if (p < 0)
			return p;

		*p0 = take_fd(p);
		break;
	default:
		FAIL("Unsupported socket type %#x", sotype);
		return -EOPNOTSUPP;
	}

	*p1 = take_fd(c);
	return 0;
}

static inline int create_socket_pairs(int family, int sotype, int *c0, int *c1,
				      int *p0, int *p1)
{
	int err;

	err = create_pair(family, sotype, c0, p0);
	if (err)
		return err;

	err = create_pair(family, sotype, c1, p1);
	if (err) {
		close(*c0);
		close(*p0);
	}

	return err;
}

#endif // __SOCKMAP_HELPERS__<|MERGE_RESOLUTION|>--- conflicted
+++ resolved
@@ -193,8 +193,6 @@
 		__ret;                                                         \
 	})
 
-<<<<<<< HEAD
-=======
 static inline void close_fd(int *fd)
 {
 	if (*fd >= 0)
@@ -203,7 +201,6 @@
 
 #define __close_fd __attribute__((cleanup(close_fd)))
 
->>>>>>> 2d5404ca
 static inline int poll_connect(int fd, unsigned int timeout_sec)
 {
 	struct timeval timeout = { .tv_sec = timeout_sec };
