#!/bin/bash
# SPDX-License-Identifier: GPL-2.0

# End-to-end eBPF tunnel test suite
#   The script tests BPF network tunnel implementation.
#
# Topology:
# ---------
#     root namespace   |     at_ns0 namespace
#                      |
#      -----------     |     -----------
#      | tnl dev |     |     | tnl dev |  (overlay network)
#      -----------     |     -----------
#      metadata-mode   |     native-mode
#       with bpf       |
#                      |
#      ----------      |     ----------
#      |  veth1  | --------- |  veth0  |  (underlay network)
#      ----------    peer    ----------
#
#
# Device Configuration
# --------------------
# Root namespace with metadata-mode tunnel + BPF
# Device names and addresses:
# 	veth1 IP: 172.16.1.200, IPv6: 00::22 (underlay)
# 	tunnel dev <type>11, ex: gre11, IPv4: 10.1.1.200, IPv6: 1::22 (overlay)
#
# Namespace at_ns0 with native tunnel
# Device names and addresses:
# 	veth0 IPv4: 172.16.1.100, IPv6: 00::11 (underlay)
# 	tunnel dev <type>00, ex: gre00, IPv4: 10.1.1.100, IPv6: 1::11 (overlay)
#
#
# End-to-end ping packet flow
# ---------------------------
# Most of the tests start by namespace creation, device configuration,
# then ping the underlay and overlay network.  When doing 'ping 10.1.1.100'
# from root namespace, the following operations happen:
# 1) Route lookup shows 10.1.1.100/24 belongs to tnl dev, fwd to tnl dev.
# 2) Tnl device's egress BPF program is triggered and set the tunnel metadata,
#    with remote_ip=172.16.1.100 and others.
# 3) Outer tunnel header is prepended and route the packet to veth1's egress
# 4) veth0's ingress queue receive the tunneled packet at namespace at_ns0
# 5) Tunnel protocol handler, ex: vxlan_rcv, decap the packet
# 6) Forward the packet to the overlay tnl dev

<<<<<<< HEAD
=======
BPF_FILE="test_tunnel_kern.bpf.o"
>>>>>>> eb3cdb58
BPF_PIN_TUNNEL_DIR="/sys/fs/bpf/tc/tunnel"
PING_ARG="-c 3 -w 10 -q"
ret=0
GREEN='\033[0;92m'
RED='\033[0;31m'
NC='\033[0m' # No Color

config_device()
{
	ip netns add at_ns0
	ip link add veth0 type veth peer name veth1
	ip link set veth0 netns at_ns0
	ip netns exec at_ns0 ip addr add 172.16.1.100/24 dev veth0
	ip netns exec at_ns0 ip link set dev veth0 up
	ip link set dev veth1 up mtu 1500
	ip addr add dev veth1 172.16.1.200/24
}

add_gre_tunnel()
{
	tun_key=
	if [ -n "$1" ]; then
		tun_key="key $1"
	fi

	# at_ns0 namespace
	ip netns exec at_ns0 \
        ip link add dev $DEV_NS type $TYPE seq $tun_key \
		local 172.16.1.100 remote 172.16.1.200
	ip netns exec at_ns0 ip link set dev $DEV_NS up
	ip netns exec at_ns0 ip addr add dev $DEV_NS 10.1.1.100/24

	# root namespace
	ip link add dev $DEV type $TYPE $tun_key external
	ip link set dev $DEV up
	ip addr add dev $DEV 10.1.1.200/24
}

add_ip6gretap_tunnel()
{

	# assign ipv6 address
	ip netns exec at_ns0 ip addr add ::11/96 dev veth0
	ip netns exec at_ns0 ip link set dev veth0 up
	ip addr add dev veth1 ::22/96
	ip link set dev veth1 up

	# at_ns0 namespace
	ip netns exec at_ns0 \
		ip link add dev $DEV_NS type $TYPE seq flowlabel 0xbcdef key 2 \
		local ::11 remote ::22

	ip netns exec at_ns0 ip addr add dev $DEV_NS 10.1.1.100/24
	ip netns exec at_ns0 ip addr add dev $DEV_NS fc80::100/96
	ip netns exec at_ns0 ip link set dev $DEV_NS up

	# root namespace
	ip link add dev $DEV type $TYPE external
	ip addr add dev $DEV 10.1.1.200/24
	ip addr add dev $DEV fc80::200/24
	ip link set dev $DEV up
}

add_erspan_tunnel()
{
	# at_ns0 namespace
	if [ "$1" == "v1" ]; then
		ip netns exec at_ns0 \
		ip link add dev $DEV_NS type $TYPE seq key 2 \
		local 172.16.1.100 remote 172.16.1.200 \
		erspan_ver 1 erspan 123
	else
		ip netns exec at_ns0 \
		ip link add dev $DEV_NS type $TYPE seq key 2 \
		local 172.16.1.100 remote 172.16.1.200 \
		erspan_ver 2 erspan_dir egress erspan_hwid 3
	fi
	ip netns exec at_ns0 ip link set dev $DEV_NS up
	ip netns exec at_ns0 ip addr add dev $DEV_NS 10.1.1.100/24

	# root namespace
	ip link add dev $DEV type $TYPE external
	ip link set dev $DEV up
	ip addr add dev $DEV 10.1.1.200/24
}

add_ip6erspan_tunnel()
{

	# assign ipv6 address
	ip netns exec at_ns0 ip addr add ::11/96 dev veth0
	ip netns exec at_ns0 ip link set dev veth0 up
	ip addr add dev veth1 ::22/96
	ip link set dev veth1 up

	# at_ns0 namespace
	if [ "$1" == "v1" ]; then
		ip netns exec at_ns0 \
		ip link add dev $DEV_NS type $TYPE seq key 2 \
		local ::11 remote ::22 \
		erspan_ver 1 erspan 123
	else
		ip netns exec at_ns0 \
		ip link add dev $DEV_NS type $TYPE seq key 2 \
		local ::11 remote ::22 \
		erspan_ver 2 erspan_dir egress erspan_hwid 7
	fi
	ip netns exec at_ns0 ip addr add dev $DEV_NS 10.1.1.100/24
	ip netns exec at_ns0 ip link set dev $DEV_NS up

	# root namespace
	ip link add dev $DEV type $TYPE external
	ip addr add dev $DEV 10.1.1.200/24
	ip link set dev $DEV up
}

add_geneve_tunnel()
{
	# at_ns0 namespace
	ip netns exec at_ns0 \
		ip link add dev $DEV_NS type $TYPE \
		id 2 dstport 6081 remote 172.16.1.200
	ip netns exec at_ns0 ip link set dev $DEV_NS up
	ip netns exec at_ns0 ip addr add dev $DEV_NS 10.1.1.100/24

	# root namespace
	ip link add dev $DEV type $TYPE dstport 6081 external
	ip link set dev $DEV up
	ip addr add dev $DEV 10.1.1.200/24
}

add_ip6geneve_tunnel()
{
	ip netns exec at_ns0 ip addr add ::11/96 dev veth0
	ip netns exec at_ns0 ip link set dev veth0 up
	ip addr add dev veth1 ::22/96
	ip link set dev veth1 up

	# at_ns0 namespace
	ip netns exec at_ns0 \
		ip link add dev $DEV_NS type $TYPE id 22 \
		remote ::22     # geneve has no local option
	ip netns exec at_ns0 ip addr add dev $DEV_NS 10.1.1.100/24
	ip netns exec at_ns0 ip link set dev $DEV_NS up

	# root namespace
	ip link add dev $DEV type $TYPE external
	ip addr add dev $DEV 10.1.1.200/24
	ip link set dev $DEV up
}

add_ipip_tunnel()
{
	# at_ns0 namespace
	ip netns exec at_ns0 \
		ip link add dev $DEV_NS type $TYPE \
		local 172.16.1.100 remote 172.16.1.200
	ip netns exec at_ns0 ip link set dev $DEV_NS up
	ip netns exec at_ns0 ip addr add dev $DEV_NS 10.1.1.100/24

	# root namespace
	ip link add dev $DEV type $TYPE external
	ip link set dev $DEV up
	ip addr add dev $DEV 10.1.1.200/24
}

add_ip6tnl_tunnel()
{
	ip netns exec at_ns0 ip addr add ::11/96 dev veth0
	ip netns exec at_ns0 ip link set dev veth0 up
	ip addr add dev veth1 ::22/96
	ip link set dev veth1 up

	# at_ns0 namespace
	ip netns exec at_ns0 \
		ip link add dev $DEV_NS type $TYPE \
		local ::11 remote ::22
	ip netns exec at_ns0 ip addr add dev $DEV_NS 10.1.1.100/24
	ip netns exec at_ns0 ip addr add dev $DEV_NS 1::11/96
	ip netns exec at_ns0 ip link set dev $DEV_NS up

	# root namespace
	ip link add dev $DEV type $TYPE external
	ip addr add dev $DEV 10.1.1.200/24
	ip addr add dev $DEV 1::22/96
	ip link set dev $DEV up
}

test_gre()
{
	TYPE=gretap
	DEV_NS=gretap00
	DEV=gretap11
	ret=0

	check $TYPE
	config_device
	add_gre_tunnel 2
	attach_bpf $DEV gre_set_tunnel gre_get_tunnel
	ping $PING_ARG 10.1.1.100
	check_err $?
	ip netns exec at_ns0 ping $PING_ARG 10.1.1.200
	check_err $?
	cleanup

        if [ $ret -ne 0 ]; then
                echo -e ${RED}"FAIL: $TYPE"${NC}
                return 1
        fi
        echo -e ${GREEN}"PASS: $TYPE"${NC}
}

test_gre_no_tunnel_key()
{
	TYPE=gre
	DEV_NS=gre00
	DEV=gre11
	ret=0

	check $TYPE
	config_device
	add_gre_tunnel
	attach_bpf $DEV gre_set_tunnel_no_key gre_get_tunnel
	ping $PING_ARG 10.1.1.100
	check_err $?
	ip netns exec at_ns0 ping $PING_ARG 10.1.1.200
	check_err $?
	cleanup

        if [ $ret -ne 0 ]; then
                echo -e ${RED}"FAIL: $TYPE"${NC}
                return 1
        fi
        echo -e ${GREEN}"PASS: $TYPE"${NC}
}

test_ip6gre()
{
	TYPE=ip6gre
	DEV_NS=ip6gre00
	DEV=ip6gre11
	ret=0

	check $TYPE
	config_device
	# reuse the ip6gretap function
	add_ip6gretap_tunnel
	attach_bpf $DEV ip6gretap_set_tunnel ip6gretap_get_tunnel
	# underlay
	ping6 $PING_ARG ::11
	# overlay: ipv4 over ipv6
	ip netns exec at_ns0 ping $PING_ARG 10.1.1.200
	ping $PING_ARG 10.1.1.100
	check_err $?
	# overlay: ipv6 over ipv6
	ip netns exec at_ns0 ping6 $PING_ARG fc80::200
	check_err $?
	cleanup

        if [ $ret -ne 0 ]; then
                echo -e ${RED}"FAIL: $TYPE"${NC}
                return 1
        fi
        echo -e ${GREEN}"PASS: $TYPE"${NC}
}

test_ip6gretap()
{
	TYPE=ip6gretap
	DEV_NS=ip6gretap00
	DEV=ip6gretap11
	ret=0

	check $TYPE
	config_device
	add_ip6gretap_tunnel
	attach_bpf $DEV ip6gretap_set_tunnel ip6gretap_get_tunnel
	# underlay
	ping6 $PING_ARG ::11
	# overlay: ipv4 over ipv6
	ip netns exec at_ns0 ping $PING_ARG 10.1.1.200
	ping $PING_ARG 10.1.1.100
	check_err $?
	# overlay: ipv6 over ipv6
	ip netns exec at_ns0 ping6 $PING_ARG fc80::200
	check_err $?
	cleanup

	if [ $ret -ne 0 ]; then
                echo -e ${RED}"FAIL: $TYPE"${NC}
                return 1
        fi
        echo -e ${GREEN}"PASS: $TYPE"${NC}
}

test_erspan()
{
	TYPE=erspan
	DEV_NS=erspan00
	DEV=erspan11
	ret=0

	check $TYPE
	config_device
	add_erspan_tunnel $1
	attach_bpf $DEV erspan_set_tunnel erspan_get_tunnel
	ping $PING_ARG 10.1.1.100
	check_err $?
	ip netns exec at_ns0 ping $PING_ARG 10.1.1.200
	check_err $?
	cleanup

	if [ $ret -ne 0 ]; then
                echo -e ${RED}"FAIL: $TYPE"${NC}
                return 1
        fi
        echo -e ${GREEN}"PASS: $TYPE"${NC}
}

test_ip6erspan()
{
	TYPE=ip6erspan
	DEV_NS=ip6erspan00
	DEV=ip6erspan11
	ret=0

	check $TYPE
	config_device
	add_ip6erspan_tunnel $1
	attach_bpf $DEV ip4ip6erspan_set_tunnel ip4ip6erspan_get_tunnel
	ping6 $PING_ARG ::11
	ip netns exec at_ns0 ping $PING_ARG 10.1.1.200
	check_err $?
	cleanup

	if [ $ret -ne 0 ]; then
                echo -e ${RED}"FAIL: $TYPE"${NC}
                return 1
        fi
        echo -e ${GREEN}"PASS: $TYPE"${NC}
}

test_geneve()
{
	TYPE=geneve
	DEV_NS=geneve00
	DEV=geneve11
	ret=0

	check $TYPE
	config_device
	add_geneve_tunnel
	attach_bpf $DEV geneve_set_tunnel geneve_get_tunnel
	ping $PING_ARG 10.1.1.100
	check_err $?
	ip netns exec at_ns0 ping $PING_ARG 10.1.1.200
	check_err $?
	cleanup

	if [ $ret -ne 0 ]; then
                echo -e ${RED}"FAIL: $TYPE"${NC}
                return 1
        fi
        echo -e ${GREEN}"PASS: $TYPE"${NC}
}

test_ip6geneve()
{
	TYPE=geneve
	DEV_NS=ip6geneve00
	DEV=ip6geneve11
	ret=0

	check $TYPE
	config_device
	add_ip6geneve_tunnel
	attach_bpf $DEV ip6geneve_set_tunnel ip6geneve_get_tunnel
	ping $PING_ARG 10.1.1.100
	check_err $?
	ip netns exec at_ns0 ping $PING_ARG 10.1.1.200
	check_err $?
	cleanup

	if [ $ret -ne 0 ]; then
                echo -e ${RED}"FAIL: ip6$TYPE"${NC}
                return 1
        fi
        echo -e ${GREEN}"PASS: ip6$TYPE"${NC}
}

test_ipip()
{
	TYPE=ipip
	DEV_NS=ipip00
	DEV=ipip11
	ret=0

	check $TYPE
	config_device
	add_ipip_tunnel
	ip link set dev veth1 mtu 1500
	attach_bpf $DEV ipip_set_tunnel ipip_get_tunnel
	ping $PING_ARG 10.1.1.100
	check_err $?
	ip netns exec at_ns0 ping $PING_ARG 10.1.1.200
	check_err $?
	cleanup

	if [ $ret -ne 0 ]; then
                echo -e ${RED}"FAIL: $TYPE"${NC}
                return 1
        fi
        echo -e ${GREEN}"PASS: $TYPE"${NC}
}

test_ipip6()
{
	TYPE=ip6tnl
	DEV_NS=ipip6tnl00
	DEV=ipip6tnl11
	ret=0

	check $TYPE
	config_device
	add_ip6tnl_tunnel
	ip link set dev veth1 mtu 1500
	attach_bpf $DEV ipip6_set_tunnel ipip6_get_tunnel
	# underlay
	ping6 $PING_ARG ::11
	# ip4 over ip6
	ping $PING_ARG 10.1.1.100
	check_err $?
	ip netns exec at_ns0 ping $PING_ARG 10.1.1.200
	check_err $?
	cleanup

	if [ $ret -ne 0 ]; then
                echo -e ${RED}"FAIL: $TYPE"${NC}
                return 1
        fi
        echo -e ${GREEN}"PASS: $TYPE"${NC}
}

test_ip6ip6()
{
	TYPE=ip6tnl
	DEV_NS=ip6ip6tnl00
	DEV=ip6ip6tnl11
	ret=0

	check $TYPE
	config_device
	add_ip6tnl_tunnel
	ip link set dev veth1 mtu 1500
	attach_bpf $DEV ip6ip6_set_tunnel ip6ip6_get_tunnel
	# underlay
	ping6 $PING_ARG ::11
	# ip6 over ip6
	ping6 $PING_ARG 1::11
	check_err $?
	ip netns exec at_ns0 ping6 $PING_ARG 1::22
	check_err $?
	cleanup

	if [ $ret -ne 0 ]; then
                echo -e ${RED}"FAIL: ip6$TYPE"${NC}
                return 1
        fi
        echo -e ${GREEN}"PASS: ip6$TYPE"${NC}
}

setup_xfrm_tunnel()
{
	auth=0x$(printf '1%.0s' {1..40})
	enc=0x$(printf '2%.0s' {1..32})
	spi_in_to_out=0x1
	spi_out_to_in=0x2
	# at_ns0 namespace
	# at_ns0 -> root
	ip netns exec at_ns0 \
		ip xfrm state add src 172.16.1.100 dst 172.16.1.200 proto esp \
			spi $spi_in_to_out reqid 1 mode tunnel \
			auth-trunc 'hmac(sha1)' $auth 96 enc 'cbc(aes)' $enc
	ip netns exec at_ns0 \
		ip xfrm policy add src 10.1.1.100/32 dst 10.1.1.200/32 dir out \
		tmpl src 172.16.1.100 dst 172.16.1.200 proto esp reqid 1 \
		mode tunnel
	# root -> at_ns0
	ip netns exec at_ns0 \
		ip xfrm state add src 172.16.1.200 dst 172.16.1.100 proto esp \
			spi $spi_out_to_in reqid 2 mode tunnel \
			auth-trunc 'hmac(sha1)' $auth 96 enc 'cbc(aes)' $enc
	ip netns exec at_ns0 \
		ip xfrm policy add src 10.1.1.200/32 dst 10.1.1.100/32 dir in \
		tmpl src 172.16.1.200 dst 172.16.1.100 proto esp reqid 2 \
		mode tunnel
	# address & route
	ip netns exec at_ns0 \
		ip addr add dev veth0 10.1.1.100/32
	ip netns exec at_ns0 \
		ip route add 10.1.1.200 dev veth0 via 172.16.1.200 \
			src 10.1.1.100

	# root namespace
	# at_ns0 -> root
	ip xfrm state add src 172.16.1.100 dst 172.16.1.200 proto esp \
		spi $spi_in_to_out reqid 1 mode tunnel \
		auth-trunc 'hmac(sha1)' $auth 96  enc 'cbc(aes)' $enc
	ip xfrm policy add src 10.1.1.100/32 dst 10.1.1.200/32 dir in \
		tmpl src 172.16.1.100 dst 172.16.1.200 proto esp reqid 1 \
		mode tunnel
	# root -> at_ns0
	ip xfrm state add src 172.16.1.200 dst 172.16.1.100 proto esp \
		spi $spi_out_to_in reqid 2 mode tunnel \
		auth-trunc 'hmac(sha1)' $auth 96  enc 'cbc(aes)' $enc
	ip xfrm policy add src 10.1.1.200/32 dst 10.1.1.100/32 dir out \
		tmpl src 172.16.1.200 dst 172.16.1.100 proto esp reqid 2 \
		mode tunnel
	# address & route
	ip addr add dev veth1 10.1.1.200/32
	ip route add 10.1.1.100 dev veth1 via 172.16.1.100 src 10.1.1.200
}

test_xfrm_tunnel()
{
	if [[ -e /sys/kernel/tracing/trace ]]; then
		TRACE=/sys/kernel/tracing/trace
	else
		TRACE=/sys/kernel/debug/tracing/trace
	fi
	config_device
	> ${TRACE}
	setup_xfrm_tunnel
	mkdir -p ${BPF_PIN_TUNNEL_DIR}
<<<<<<< HEAD
	bpftool prog loadall ./test_tunnel_kern.o ${BPF_PIN_TUNNEL_DIR}
=======
	bpftool prog loadall ${BPF_FILE} ${BPF_PIN_TUNNEL_DIR}
>>>>>>> eb3cdb58
	tc qdisc add dev veth1 clsact
	tc filter add dev veth1 proto ip ingress bpf da object-pinned \
		${BPF_PIN_TUNNEL_DIR}/xfrm_get_state
	ip netns exec at_ns0 ping $PING_ARG 10.1.1.200
	sleep 1
	grep "reqid 1" ${TRACE}
	check_err $?
	grep "spi 0x1" ${TRACE}
	check_err $?
	grep "remote ip 0xac100164" ${TRACE}
	check_err $?
	cleanup

	if [ $ret -ne 0 ]; then
		echo -e ${RED}"FAIL: xfrm tunnel"${NC}
		return 1
	fi
	echo -e ${GREEN}"PASS: xfrm tunnel"${NC}
}

attach_bpf()
{
	DEV=$1
	SET=$2
	GET=$3
	mkdir -p ${BPF_PIN_TUNNEL_DIR}
<<<<<<< HEAD
	bpftool prog loadall ./test_tunnel_kern.o ${BPF_PIN_TUNNEL_DIR}/
=======
	bpftool prog loadall ${BPF_FILE} ${BPF_PIN_TUNNEL_DIR}/
>>>>>>> eb3cdb58
	tc qdisc add dev $DEV clsact
	tc filter add dev $DEV egress bpf da object-pinned ${BPF_PIN_TUNNEL_DIR}/$SET
	tc filter add dev $DEV ingress bpf da object-pinned ${BPF_PIN_TUNNEL_DIR}/$GET
}

cleanup()
{
        rm -rf ${BPF_PIN_TUNNEL_DIR}

	ip netns delete at_ns0 2> /dev/null
	ip link del veth1 2> /dev/null
	ip link del ipip11 2> /dev/null
	ip link del ipip6tnl11 2> /dev/null
	ip link del ip6ip6tnl11 2> /dev/null
	ip link del gretap11 2> /dev/null
	ip link del gre11 2> /dev/null
	ip link del ip6gre11 2> /dev/null
	ip link del ip6gretap11 2> /dev/null
	ip link del geneve11 2> /dev/null
	ip link del ip6geneve11 2> /dev/null
	ip link del erspan11 2> /dev/null
	ip link del ip6erspan11 2> /dev/null
	ip xfrm policy delete dir out src 10.1.1.200/32 dst 10.1.1.100/32 2> /dev/null
	ip xfrm policy delete dir in src 10.1.1.100/32 dst 10.1.1.200/32 2> /dev/null
	ip xfrm state delete src 172.16.1.100 dst 172.16.1.200 proto esp spi 0x1 2> /dev/null
	ip xfrm state delete src 172.16.1.200 dst 172.16.1.100 proto esp spi 0x2 2> /dev/null
}

cleanup_exit()
{
	echo "CATCH SIGKILL or SIGINT, cleanup and exit"
	cleanup
	exit 0
}

check()
{
	ip link help 2>&1 | grep -q "\s$1\s"
	if [ $? -ne 0 ];then
		echo "SKIP $1: iproute2 not support"
	cleanup
	return 1
	fi
}

enable_debug()
{
	echo 'file ip_gre.c +p' > /sys/kernel/debug/dynamic_debug/control
	echo 'file ip6_gre.c +p' > /sys/kernel/debug/dynamic_debug/control
	echo 'file geneve.c +p' > /sys/kernel/debug/dynamic_debug/control
	echo 'file ipip.c +p' > /sys/kernel/debug/dynamic_debug/control
}

check_err()
{
	if [ $ret -eq 0 ]; then
		ret=$1
	fi
}

bpf_tunnel_test()
{
	local errors=0

	echo "Testing GRE tunnel..."
	test_gre
	errors=$(( $errors + $? ))

	echo "Testing GRE tunnel (without tunnel keys)..."
	test_gre_no_tunnel_key
	errors=$(( $errors + $? ))

	echo "Testing IP6GRE tunnel..."
	test_ip6gre
	errors=$(( $errors + $? ))

	echo "Testing IP6GRETAP tunnel..."
	test_ip6gretap
	errors=$(( $errors + $? ))

	echo "Testing ERSPAN tunnel..."
	test_erspan v2
	errors=$(( $errors + $? ))

	echo "Testing IP6ERSPAN tunnel..."
	test_ip6erspan v2
	errors=$(( $errors + $? ))

	echo "Testing GENEVE tunnel..."
	test_geneve
	errors=$(( $errors + $? ))

	echo "Testing IP6GENEVE tunnel..."
	test_ip6geneve
	errors=$(( $errors + $? ))

	echo "Testing IPIP tunnel..."
	test_ipip
	errors=$(( $errors + $? ))

	echo "Testing IPIP6 tunnel..."
	test_ipip6
	errors=$(( $errors + $? ))

	echo "Testing IP6IP6 tunnel..."
	test_ip6ip6
	errors=$(( $errors + $? ))

	echo "Testing IPSec tunnel..."
	test_xfrm_tunnel
	errors=$(( $errors + $? ))

	return $errors
}

trap cleanup 0 3 6
trap cleanup_exit 2 9

cleanup
bpf_tunnel_test

if [ $? -ne 0 ]; then
	echo -e "$(basename $0): ${RED}FAIL${NC}"
	exit 1
fi
echo -e "$(basename $0): ${GREEN}PASS${NC}"
exit 0<|MERGE_RESOLUTION|>--- conflicted
+++ resolved
@@ -45,10 +45,7 @@
 # 5) Tunnel protocol handler, ex: vxlan_rcv, decap the packet
 # 6) Forward the packet to the overlay tnl dev
 
-<<<<<<< HEAD
-=======
 BPF_FILE="test_tunnel_kern.bpf.o"
->>>>>>> eb3cdb58
 BPF_PIN_TUNNEL_DIR="/sys/fs/bpf/tc/tunnel"
 PING_ARG="-c 3 -w 10 -q"
 ret=0
@@ -583,11 +580,7 @@
 	> ${TRACE}
 	setup_xfrm_tunnel
 	mkdir -p ${BPF_PIN_TUNNEL_DIR}
-<<<<<<< HEAD
-	bpftool prog loadall ./test_tunnel_kern.o ${BPF_PIN_TUNNEL_DIR}
-=======
 	bpftool prog loadall ${BPF_FILE} ${BPF_PIN_TUNNEL_DIR}
->>>>>>> eb3cdb58
 	tc qdisc add dev veth1 clsact
 	tc filter add dev veth1 proto ip ingress bpf da object-pinned \
 		${BPF_PIN_TUNNEL_DIR}/xfrm_get_state
@@ -614,11 +607,7 @@
 	SET=$2
 	GET=$3
 	mkdir -p ${BPF_PIN_TUNNEL_DIR}
-<<<<<<< HEAD
-	bpftool prog loadall ./test_tunnel_kern.o ${BPF_PIN_TUNNEL_DIR}/
-=======
 	bpftool prog loadall ${BPF_FILE} ${BPF_PIN_TUNNEL_DIR}/
->>>>>>> eb3cdb58
 	tc qdisc add dev $DEV clsact
 	tc filter add dev $DEV egress bpf da object-pinned ${BPF_PIN_TUNNEL_DIR}/$SET
 	tc filter add dev $DEV ingress bpf da object-pinned ${BPF_PIN_TUNNEL_DIR}/$GET
