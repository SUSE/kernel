// SPDX-License-Identifier: (GPL-2.0-only OR BSD-2-Clause)
/* Copyright (c) 2022 Meta Platforms, Inc. and affiliates. */
#define _GNU_SOURCE
#include <argp.h>
#include <libgen.h>
#include <string.h>
#include <stdlib.h>
#include <sched.h>
#include <pthread.h>
#include <dirent.h>
#include <signal.h>
#include <fcntl.h>
#include <unistd.h>
#include <sys/time.h>
#include <sys/sysinfo.h>
#include <sys/stat.h>
#include <bpf/libbpf.h>
#include <bpf/btf.h>
#include <libelf.h>
#include <gelf.h>
#include <float.h>
#include <math.h>

#ifndef ARRAY_SIZE
#define ARRAY_SIZE(arr) (sizeof(arr) / sizeof((arr)[0]))
#endif

enum stat_id {
	VERDICT,
	DURATION,
	TOTAL_INSNS,
	TOTAL_STATES,
	PEAK_STATES,
	MAX_STATES_PER_INSN,
	MARK_READ_MAX_LEN,

	FILE_NAME,
	PROG_NAME,

	ALL_STATS_CNT,
	NUM_STATS_CNT = FILE_NAME - VERDICT,
};

/* In comparison mode each stat can specify up to four different values:
 *   - A side value;
 *   - B side value;
 *   - absolute diff value;
 *   - relative (percentage) diff value.
 *
 * When specifying stat specs in comparison mode, user can use one of the
 * following variant suffixes to specify which exact variant should be used for
 * ordering or filtering:
 *   - `_a` for A side value;
 *   - `_b` for B side value;
 *   - `_diff` for absolute diff value;
 *   - `_pct` for relative (percentage) diff value.
 *
 * If no variant suffix is provided, then `_b` (control data) is assumed.
 *
 * As an example, let's say instructions stat has the following output:
 *
 * Insns (A)  Insns (B)  Insns   (DIFF)
 * ---------  ---------  --------------
 * 21547      20920       -627 (-2.91%)
 *
 * Then:
 *   - 21547 is A side value (insns_a);
 *   - 20920 is B side value (insns_b);
 *   - -627 is absolute diff value (insns_diff);
 *   - -2.91% is relative diff value (insns_pct).
 *
 * For verdict there is no verdict_pct variant.
 * For file and program name, _a and _b variants are equivalent and there are
 * no _diff or _pct variants.
 */
enum stat_variant {
	VARIANT_A,
	VARIANT_B,
	VARIANT_DIFF,
	VARIANT_PCT,
};

struct verif_stats {
	char *file_name;
	char *prog_name;

	long stats[NUM_STATS_CNT];
};

/* joined comparison mode stats */
struct verif_stats_join {
	char *file_name;
	char *prog_name;

	const struct verif_stats *stats_a;
	const struct verif_stats *stats_b;
};

struct stat_specs {
	int spec_cnt;
	enum stat_id ids[ALL_STATS_CNT];
	enum stat_variant variants[ALL_STATS_CNT];
	bool asc[ALL_STATS_CNT];
	bool abs[ALL_STATS_CNT];
	int lens[ALL_STATS_CNT * 3]; /* 3x for comparison mode */
};

enum resfmt {
	RESFMT_TABLE,
	RESFMT_TABLE_CALCLEN, /* fake format to pre-calculate table's column widths */
	RESFMT_CSV,
};

enum filter_kind {
	FILTER_NAME,
	FILTER_STAT,
};

enum operator_kind {
	OP_EQ,		/* == or = */
	OP_NEQ,		/* != or <> */
	OP_LT,		/* < */
	OP_LE,		/* <= */
	OP_GT,		/* > */
	OP_GE,		/* >= */
};

struct filter {
	enum filter_kind kind;
	/* FILTER_NAME */
	char *any_glob;
	char *file_glob;
	char *prog_glob;
	/* FILTER_STAT */
	enum operator_kind op;
	int stat_id;
	enum stat_variant stat_var;
	long value;
	bool abs;
};

static struct env {
	char **filenames;
	int filename_cnt;
	bool verbose;
	bool debug;
	bool quiet;
	bool force_checkpoints;
<<<<<<< HEAD
=======
	bool force_reg_invariants;
>>>>>>> 2d5404ca
	enum resfmt out_fmt;
	bool show_version;
	bool comparison_mode;
	bool replay_mode;
	int top_n;

	int log_level;
	int log_size;
	bool log_fixed;

	struct verif_stats *prog_stats;
	int prog_stat_cnt;

	/* baseline_stats is allocated and used only in comparison mode */
	struct verif_stats *baseline_stats;
	int baseline_stat_cnt;

	struct verif_stats_join *join_stats;
	int join_stat_cnt;

	struct stat_specs output_spec;
	struct stat_specs sort_spec;

	struct filter *allow_filters;
	struct filter *deny_filters;
	int allow_filter_cnt;
	int deny_filter_cnt;

	int files_processed;
	int files_skipped;
	int progs_processed;
	int progs_skipped;
} env;

static int libbpf_print_fn(enum libbpf_print_level level, const char *format, va_list args)
{
	if (!env.verbose)
		return 0;
	if (level == LIBBPF_DEBUG  && !env.debug)
		return 0;
	return vfprintf(stderr, format, args);
}

#ifndef VERISTAT_VERSION
#define VERISTAT_VERSION "<kernel>"
#endif

const char *argp_program_version = "veristat v" VERISTAT_VERSION;
const char *argp_program_bug_address = "<bpf@vger.kernel.org>";
const char argp_program_doc[] =
"veristat    BPF verifier stats collection and comparison tool.\n"
"\n"
"USAGE: veristat <obj-file> [<obj-file>...]\n"
"   OR: veristat -C <baseline.csv> <comparison.csv>\n"
"   OR: veristat -R <results.csv>\n";

enum {
	OPT_LOG_FIXED = 1000,
	OPT_LOG_SIZE = 1001,
};

static const struct argp_option opts[] = {
	{ NULL, 'h', NULL, OPTION_HIDDEN, "Show the full help" },
	{ "version", 'V', NULL, 0, "Print version" },
	{ "verbose", 'v', NULL, 0, "Verbose mode" },
	{ "debug", 'd', NULL, 0, "Debug mode (turns on libbpf debug logging)" },
	{ "log-level", 'l', "LEVEL", 0, "Verifier log level (default 0 for normal mode, 1 for verbose mode)" },
	{ "log-fixed", OPT_LOG_FIXED, NULL, 0, "Disable verifier log rotation" },
	{ "log-size", OPT_LOG_SIZE, "BYTES", 0, "Customize verifier log size (default to 16MB)" },
<<<<<<< HEAD
	{ "test-states", 't', NULL, 0,
	  "Force frequent BPF verifier state checkpointing (set BPF_F_TEST_STATE_FREQ program flag)" },
=======
	{ "top-n", 'n', "N", 0, "Emit only up to first N results." },
>>>>>>> 2d5404ca
	{ "quiet", 'q', NULL, 0, "Quiet mode" },
	{ "emit", 'e', "SPEC", 0, "Specify stats to be emitted" },
	{ "sort", 's', "SPEC", 0, "Specify sort order" },
	{ "output-format", 'o', "FMT", 0, "Result output format (table, csv), default is table." },
	{ "compare", 'C', NULL, 0, "Comparison mode" },
	{ "replay", 'R', NULL, 0, "Replay mode" },
	{ "filter", 'f', "FILTER", 0, "Filter expressions (or @filename for file with expressions)." },
	{ "test-states", 't', NULL, 0,
	  "Force frequent BPF verifier state checkpointing (set BPF_F_TEST_STATE_FREQ program flag)" },
	{ "test-reg-invariants", 'r', NULL, 0,
	  "Force BPF verifier failure on register invariant violation (BPF_F_TEST_REG_INVARIANTS program flag)" },
	{},
};

static int parse_stats(const char *stats_str, struct stat_specs *specs);
static int append_filter(struct filter **filters, int *cnt, const char *str);
static int append_filter_file(const char *path);

static error_t parse_arg(int key, char *arg, struct argp_state *state)
{
	void *tmp;
	int err;

	switch (key) {
	case 'h':
		argp_state_help(state, stderr, ARGP_HELP_STD_HELP);
		break;
	case 'V':
		env.show_version = true;
		break;
	case 'v':
		env.verbose = true;
		break;
	case 'd':
		env.debug = true;
		env.verbose = true;
		break;
	case 'q':
		env.quiet = true;
		break;
	case 'e':
		err = parse_stats(arg, &env.output_spec);
		if (err)
			return err;
		break;
	case 's':
		err = parse_stats(arg, &env.sort_spec);
		if (err)
			return err;
		break;
	case 'o':
		if (strcmp(arg, "table") == 0) {
			env.out_fmt = RESFMT_TABLE;
		} else if (strcmp(arg, "csv") == 0) {
			env.out_fmt = RESFMT_CSV;
		} else {
			fprintf(stderr, "Unrecognized output format '%s'\n", arg);
			return -EINVAL;
		}
		break;
	case 'l':
		errno = 0;
		env.log_level = strtol(arg, NULL, 10);
		if (errno) {
			fprintf(stderr, "invalid log level: %s\n", arg);
			argp_usage(state);
		}
		break;
	case OPT_LOG_FIXED:
		env.log_fixed = true;
		break;
	case OPT_LOG_SIZE:
		errno = 0;
		env.log_size = strtol(arg, NULL, 10);
		if (errno) {
			fprintf(stderr, "invalid log size: %s\n", arg);
			argp_usage(state);
		}
		break;
	case 't':
		env.force_checkpoints = true;
		break;
<<<<<<< HEAD
=======
	case 'r':
		env.force_reg_invariants = true;
		break;
	case 'n':
		errno = 0;
		env.top_n = strtol(arg, NULL, 10);
		if (errno) {
			fprintf(stderr, "invalid top N specifier: %s\n", arg);
			argp_usage(state);
		}
>>>>>>> 2d5404ca
	case 'C':
		env.comparison_mode = true;
		break;
	case 'R':
		env.replay_mode = true;
		break;
	case 'f':
		if (arg[0] == '@')
			err = append_filter_file(arg + 1);
		else if (arg[0] == '!')
			err = append_filter(&env.deny_filters, &env.deny_filter_cnt, arg + 1);
		else
			err = append_filter(&env.allow_filters, &env.allow_filter_cnt, arg);
		if (err) {
			fprintf(stderr, "Failed to collect program filter expressions: %d\n", err);
			return err;
		}
		break;
	case ARGP_KEY_ARG:
		tmp = realloc(env.filenames, (env.filename_cnt + 1) * sizeof(*env.filenames));
		if (!tmp)
			return -ENOMEM;
		env.filenames = tmp;
		env.filenames[env.filename_cnt] = strdup(arg);
		if (!env.filenames[env.filename_cnt])
			return -ENOMEM;
		env.filename_cnt++;
		break;
	default:
		return ARGP_ERR_UNKNOWN;
	}
	return 0;
}

static const struct argp argp = {
	.options = opts,
	.parser = parse_arg,
	.doc = argp_program_doc,
};


/* Adapted from perf/util/string.c */
static bool glob_matches(const char *str, const char *pat)
{
	while (*str && *pat && *pat != '*') {
		if (*str != *pat)
			return false;
		str++;
		pat++;
	}
	/* Check wild card */
	if (*pat == '*') {
		while (*pat == '*')
			pat++;
		if (!*pat) /* Tail wild card matches all */
			return true;
		while (*str)
			if (glob_matches(str++, pat))
				return true;
	}
	return !*str && !*pat;
}

static bool is_bpf_obj_file(const char *path) {
	Elf64_Ehdr *ehdr;
	int fd, err = -EINVAL;
	Elf *elf = NULL;

	fd = open(path, O_RDONLY | O_CLOEXEC);
	if (fd < 0)
		return true; /* we'll fail later and propagate error */

	/* ensure libelf is initialized */
	(void)elf_version(EV_CURRENT);

	elf = elf_begin(fd, ELF_C_READ, NULL);
	if (!elf)
		goto cleanup;

	if (elf_kind(elf) != ELF_K_ELF || gelf_getclass(elf) != ELFCLASS64)
		goto cleanup;

	ehdr = elf64_getehdr(elf);
	/* Old LLVM set e_machine to EM_NONE */
	if (!ehdr || ehdr->e_type != ET_REL || (ehdr->e_machine && ehdr->e_machine != EM_BPF))
		goto cleanup;

	err = 0;
cleanup:
	if (elf)
		elf_end(elf);
	close(fd);
	return err == 0;
}

static bool should_process_file_prog(const char *filename, const char *prog_name)
{
	struct filter *f;
	int i, allow_cnt = 0;

	for (i = 0; i < env.deny_filter_cnt; i++) {
		f = &env.deny_filters[i];
		if (f->kind != FILTER_NAME)
			continue;

		if (f->any_glob && glob_matches(filename, f->any_glob))
			return false;
		if (f->any_glob && prog_name && glob_matches(prog_name, f->any_glob))
			return false;
		if (f->file_glob && glob_matches(filename, f->file_glob))
			return false;
		if (f->prog_glob && prog_name && glob_matches(prog_name, f->prog_glob))
			return false;
	}

	for (i = 0; i < env.allow_filter_cnt; i++) {
		f = &env.allow_filters[i];
		if (f->kind != FILTER_NAME)
			continue;

		allow_cnt++;
		if (f->any_glob) {
			if (glob_matches(filename, f->any_glob))
				return true;
			/* If we don't know program name yet, any_glob filter
			 * has to assume that current BPF object file might be
			 * relevant; we'll check again later on after opening
			 * BPF object file, at which point program name will
			 * be known finally.
			 */
			if (!prog_name || glob_matches(prog_name, f->any_glob))
				return true;
		} else {
			if (f->file_glob && !glob_matches(filename, f->file_glob))
				continue;
			if (f->prog_glob && prog_name && !glob_matches(prog_name, f->prog_glob))
				continue;
			return true;
		}
	}

	/* if there are no file/prog name allow filters, allow all progs,
	 * unless they are denied earlier explicitly
	 */
	return allow_cnt == 0;
}

static struct {
	enum operator_kind op_kind;
	const char *op_str;
} operators[] = {
	/* Order of these definitions matter to avoid situations like '<'
	 * matching part of what is actually a '<>' operator. That is,
	 * substrings should go last.
	 */
	{ OP_EQ, "==" },
	{ OP_NEQ, "!=" },
	{ OP_NEQ, "<>" },
	{ OP_LE, "<=" },
	{ OP_LT, "<" },
	{ OP_GE, ">=" },
	{ OP_GT, ">" },
	{ OP_EQ, "=" },
};

static bool parse_stat_id_var(const char *name, size_t len, int *id,
			      enum stat_variant *var, bool *is_abs);

static int append_filter(struct filter **filters, int *cnt, const char *str)
{
	struct filter *f;
	void *tmp;
	const char *p;
	int i;

	tmp = realloc(*filters, (*cnt + 1) * sizeof(**filters));
	if (!tmp)
		return -ENOMEM;
	*filters = tmp;

	f = &(*filters)[*cnt];
	memset(f, 0, sizeof(*f));

	/* First, let's check if it's a stats filter of the following form:
	 * <stat><op><value, where:
	 *   - <stat> is one of supported numerical stats (verdict is also
	 *     considered numerical, failure == 0, success == 1);
	 *   - <op> is comparison operator (see `operators` definitions);
	 *   - <value> is an integer (or failure/success, or false/true as
	 *     special aliases for 0 and 1, respectively).
	 * If the form doesn't match what user provided, we assume file/prog
	 * glob filter.
	 */
	for (i = 0; i < ARRAY_SIZE(operators); i++) {
		enum stat_variant var;
		int id;
		long val;
		const char *end = str;
		const char *op_str;
		bool is_abs;

		op_str = operators[i].op_str;
		p = strstr(str, op_str);
		if (!p)
			continue;

		if (!parse_stat_id_var(str, p - str, &id, &var, &is_abs)) {
			fprintf(stderr, "Unrecognized stat name in '%s'!\n", str);
			return -EINVAL;
		}
		if (id >= FILE_NAME) {
			fprintf(stderr, "Non-integer stat is specified in '%s'!\n", str);
			return -EINVAL;
		}

		p += strlen(op_str);

		if (strcasecmp(p, "true") == 0 ||
		    strcasecmp(p, "t") == 0 ||
		    strcasecmp(p, "success") == 0 ||
		    strcasecmp(p, "succ") == 0 ||
		    strcasecmp(p, "s") == 0 ||
		    strcasecmp(p, "match") == 0 ||
		    strcasecmp(p, "m") == 0) {
			val = 1;
		} else if (strcasecmp(p, "false") == 0 ||
			   strcasecmp(p, "f") == 0 ||
			   strcasecmp(p, "failure") == 0 ||
			   strcasecmp(p, "fail") == 0 ||
			   strcasecmp(p, "mismatch") == 0 ||
			   strcasecmp(p, "mis") == 0) {
			val = 0;
		} else {
			errno = 0;
			val = strtol(p, (char **)&end, 10);
			if (errno || end == p || *end != '\0' ) {
				fprintf(stderr, "Invalid integer value in '%s'!\n", str);
				return -EINVAL;
			}
		}

		f->kind = FILTER_STAT;
		f->stat_id = id;
		f->stat_var = var;
		f->op = operators[i].op_kind;
		f->abs = true;
		f->value = val;

		*cnt += 1;
		return 0;
	}

	/* File/prog filter can be specified either as '<glob>' or
	 * '<file-glob>/<prog-glob>'. In the former case <glob> is applied to
	 * both file and program names. This seems to be way more useful in
	 * practice. If user needs full control, they can use '/<prog-glob>'
	 * form to glob just program name, or '<file-glob>/' to glob only file
	 * name. But usually common <glob> seems to be the most useful and
	 * ergonomic way.
	 */
	f->kind = FILTER_NAME;
	p = strchr(str, '/');
	if (!p) {
		f->any_glob = strdup(str);
		if (!f->any_glob)
			return -ENOMEM;
	} else {
		if (str != p) {
			/* non-empty file glob */
			f->file_glob = strndup(str, p - str);
			if (!f->file_glob)
				return -ENOMEM;
		}
		if (strlen(p + 1) > 0) {
			/* non-empty prog glob */
			f->prog_glob = strdup(p + 1);
			if (!f->prog_glob) {
				free(f->file_glob);
				f->file_glob = NULL;
				return -ENOMEM;
			}
		}
	}

	*cnt += 1;
	return 0;
}

static int append_filter_file(const char *path)
{
	char buf[1024];
	FILE *f;
	int err = 0;

	f = fopen(path, "r");
	if (!f) {
		err = -errno;
		fprintf(stderr, "Failed to open filters in '%s': %d\n", path, err);
		return err;
	}

	while (fscanf(f, " %1023[^\n]\n", buf) == 1) {
		/* lines starting with # are comments, skip them */
		if (buf[0] == '\0' || buf[0] == '#')
			continue;
		/* lines starting with ! are negative match filters */
		if (buf[0] == '!')
			err = append_filter(&env.deny_filters, &env.deny_filter_cnt, buf + 1);
		else
			err = append_filter(&env.allow_filters, &env.allow_filter_cnt, buf);
		if (err)
			goto cleanup;
	}

cleanup:
	fclose(f);
	return err;
}

static const struct stat_specs default_output_spec = {
	.spec_cnt = 7,
	.ids = {
		FILE_NAME, PROG_NAME, VERDICT, DURATION,
		TOTAL_INSNS, TOTAL_STATES, PEAK_STATES,
	},
};

static const struct stat_specs default_csv_output_spec = {
	.spec_cnt = 9,
	.ids = {
		FILE_NAME, PROG_NAME, VERDICT, DURATION,
		TOTAL_INSNS, TOTAL_STATES, PEAK_STATES,
		MAX_STATES_PER_INSN, MARK_READ_MAX_LEN,
	},
};

static const struct stat_specs default_sort_spec = {
	.spec_cnt = 2,
	.ids = {
		FILE_NAME, PROG_NAME,
	},
	.asc = { true, true, },
};

/* sorting for comparison mode to join two data sets */
static const struct stat_specs join_sort_spec = {
	.spec_cnt = 2,
	.ids = {
		FILE_NAME, PROG_NAME,
	},
	.asc = { true, true, },
};

static struct stat_def {
	const char *header;
	const char *names[4];
	bool asc_by_default;
	bool left_aligned;
} stat_defs[] = {
	[FILE_NAME] = { "File", {"file_name", "filename", "file"}, true /* asc */, true /* left */ },
	[PROG_NAME] = { "Program", {"prog_name", "progname", "prog"}, true /* asc */, true /* left */ },
	[VERDICT] = { "Verdict", {"verdict"}, true /* asc: failure, success */, true /* left */ },
	[DURATION] = { "Duration (us)", {"duration", "dur"}, },
	[TOTAL_INSNS] = { "Insns", {"total_insns", "insns"}, },
	[TOTAL_STATES] = { "States", {"total_states", "states"}, },
	[PEAK_STATES] = { "Peak states", {"peak_states"}, },
	[MAX_STATES_PER_INSN] = { "Max states per insn", {"max_states_per_insn"}, },
	[MARK_READ_MAX_LEN] = { "Max mark read length", {"max_mark_read_len", "mark_read"}, },
};

static bool parse_stat_id_var(const char *name, size_t len, int *id,
			      enum stat_variant *var, bool *is_abs)
{
	static const char *var_sfxs[] = {
		[VARIANT_A] = "_a",
		[VARIANT_B] = "_b",
		[VARIANT_DIFF] = "_diff",
		[VARIANT_PCT] = "_pct",
	};
	int i, j, k;

	/* |<stat>| means we take absolute value of given stat */
	*is_abs = false;
	if (len > 2 && name[0] == '|' && name[len - 1] == '|') {
		*is_abs = true;
		name += 1;
		len -= 2;
	}

	for (i = 0; i < ARRAY_SIZE(stat_defs); i++) {
		struct stat_def *def = &stat_defs[i];
		size_t alias_len, sfx_len;
		const char *alias;

		for (j = 0; j < ARRAY_SIZE(stat_defs[i].names); j++) {
			alias = def->names[j];
			if (!alias)
				continue;

			alias_len = strlen(alias);
			if (strncmp(name, alias, alias_len) != 0)
				continue;

			if (alias_len == len) {
				/* If no variant suffix is specified, we
				 * assume control group (just in case we are
				 * in comparison mode. Variant is ignored in
				 * non-comparison mode.
				 */
				*var = VARIANT_B;
				*id = i;
				return true;
			}

			for (k = 0; k < ARRAY_SIZE(var_sfxs); k++) {
				sfx_len = strlen(var_sfxs[k]);
				if (alias_len + sfx_len != len)
					continue;

				if (strncmp(name + alias_len, var_sfxs[k], sfx_len) == 0) {
					*var = (enum stat_variant)k;
					*id = i;
					return true;
				}
			}
		}
	}

	return false;
}

static bool is_asc_sym(char c)
{
	return c == '^';
}

static bool is_desc_sym(char c)
{
	return c == 'v' || c == 'V' || c == '.' || c == '!' || c == '_';
}

static int parse_stat(const char *stat_name, struct stat_specs *specs)
{
	int id;
	bool has_order = false, is_asc = false, is_abs = false;
	size_t len = strlen(stat_name);
	enum stat_variant var;

	if (specs->spec_cnt >= ARRAY_SIZE(specs->ids)) {
		fprintf(stderr, "Can't specify more than %zd stats\n", ARRAY_SIZE(specs->ids));
		return -E2BIG;
	}

	if (len > 1 && (is_asc_sym(stat_name[len - 1]) || is_desc_sym(stat_name[len - 1]))) {
		has_order = true;
		is_asc = is_asc_sym(stat_name[len - 1]);
		len -= 1;
	}

	if (!parse_stat_id_var(stat_name, len, &id, &var, &is_abs)) {
		fprintf(stderr, "Unrecognized stat name '%s'\n", stat_name);
		return -ESRCH;
	}

	specs->ids[specs->spec_cnt] = id;
	specs->variants[specs->spec_cnt] = var;
	specs->asc[specs->spec_cnt] = has_order ? is_asc : stat_defs[id].asc_by_default;
	specs->abs[specs->spec_cnt] = is_abs;
	specs->spec_cnt++;

	return 0;
}

static int parse_stats(const char *stats_str, struct stat_specs *specs)
{
	char *input, *state = NULL, *next;
	int err, cnt = 0;

	input = strdup(stats_str);
	if (!input)
		return -ENOMEM;

	while ((next = strtok_r(cnt++ ? NULL : input, ",", &state))) {
		err = parse_stat(next, specs);
		if (err) {
			free(input);
			return err;
		}
	}

	free(input);
	return 0;
}

static void free_verif_stats(struct verif_stats *stats, size_t stat_cnt)
{
	int i;

	if (!stats)
		return;

	for (i = 0; i < stat_cnt; i++) {
		free(stats[i].file_name);
		free(stats[i].prog_name);
	}
	free(stats);
}

static char verif_log_buf[64 * 1024];

#define MAX_PARSED_LOG_LINES 100

static int parse_verif_log(char * const buf, size_t buf_sz, struct verif_stats *s)
{
	const char *cur;
	int pos, lines;

	buf[buf_sz - 1] = '\0';

	for (pos = strlen(buf) - 1, lines = 0; pos >= 0 && lines < MAX_PARSED_LOG_LINES; lines++) {
		/* find previous endline or otherwise take the start of log buf */
		for (cur = &buf[pos]; cur > buf && cur[0] != '\n'; cur--, pos--) {
		}
		/* next time start from end of previous line (or pos goes to <0) */
		pos--;
		/* if we found endline, point right after endline symbol;
		 * otherwise, stay at the beginning of log buf
		 */
		if (cur[0] == '\n')
			cur++;

		if (1 == sscanf(cur, "verification time %ld usec\n", &s->stats[DURATION]))
			continue;
		if (6 == sscanf(cur, "processed %ld insns (limit %*d) max_states_per_insn %ld total_states %ld peak_states %ld mark_read %ld",
				&s->stats[TOTAL_INSNS],
				&s->stats[MAX_STATES_PER_INSN],
				&s->stats[TOTAL_STATES],
				&s->stats[PEAK_STATES],
				&s->stats[MARK_READ_MAX_LEN]))
			continue;
	}

	return 0;
}

static int guess_prog_type_by_ctx_name(const char *ctx_name,
				       enum bpf_prog_type *prog_type,
				       enum bpf_attach_type *attach_type)
{
	/* We need to guess program type based on its declared context type.
	 * This guess can't be perfect as many different program types might
	 * share the same context type.  So we can only hope to reasonably
	 * well guess this and get lucky.
	 *
	 * Just in case, we support both UAPI-side type names and
	 * kernel-internal names.
	 */
	static struct {
		const char *uapi_name;
		const char *kern_name;
		enum bpf_prog_type prog_type;
		enum bpf_attach_type attach_type;
	} ctx_map[] = {
		/* __sk_buff is most ambiguous, we assume TC program */
		{ "__sk_buff", "sk_buff", BPF_PROG_TYPE_SCHED_CLS },
		{ "bpf_sock", "sock", BPF_PROG_TYPE_CGROUP_SOCK, BPF_CGROUP_INET4_POST_BIND },
		{ "bpf_sock_addr", "bpf_sock_addr_kern",  BPF_PROG_TYPE_CGROUP_SOCK_ADDR, BPF_CGROUP_INET4_BIND },
		{ "bpf_sock_ops", "bpf_sock_ops_kern", BPF_PROG_TYPE_SOCK_OPS, BPF_CGROUP_SOCK_OPS },
		{ "sk_msg_md", "sk_msg", BPF_PROG_TYPE_SK_MSG, BPF_SK_MSG_VERDICT },
		{ "bpf_cgroup_dev_ctx", "bpf_cgroup_dev_ctx", BPF_PROG_TYPE_CGROUP_DEVICE, BPF_CGROUP_DEVICE },
		{ "bpf_sysctl", "bpf_sysctl_kern", BPF_PROG_TYPE_CGROUP_SYSCTL, BPF_CGROUP_SYSCTL },
		{ "bpf_sockopt", "bpf_sockopt_kern", BPF_PROG_TYPE_CGROUP_SOCKOPT, BPF_CGROUP_SETSOCKOPT },
		{ "sk_reuseport_md", "sk_reuseport_kern", BPF_PROG_TYPE_SK_REUSEPORT, BPF_SK_REUSEPORT_SELECT_OR_MIGRATE },
		{ "bpf_sk_lookup", "bpf_sk_lookup_kern", BPF_PROG_TYPE_SK_LOOKUP, BPF_SK_LOOKUP },
		{ "xdp_md", "xdp_buff", BPF_PROG_TYPE_XDP, BPF_XDP },
		/* tracing types with no expected attach type */
		{ "bpf_user_pt_regs_t", "pt_regs", BPF_PROG_TYPE_KPROBE },
		{ "bpf_perf_event_data", "bpf_perf_event_data_kern", BPF_PROG_TYPE_PERF_EVENT },
		/* raw_tp programs use u64[] from kernel side, we don't want
		 * to match on that, probably; so NULL for kern-side type
		 */
		{ "bpf_raw_tracepoint_args", NULL, BPF_PROG_TYPE_RAW_TRACEPOINT },
	};
	int i;

	if (!ctx_name)
		return -EINVAL;

	for (i = 0; i < ARRAY_SIZE(ctx_map); i++) {
		if (strcmp(ctx_map[i].uapi_name, ctx_name) == 0 ||
		    (ctx_map[i].kern_name && strcmp(ctx_map[i].kern_name, ctx_name) == 0)) {
			*prog_type = ctx_map[i].prog_type;
			*attach_type = ctx_map[i].attach_type;
			return 0;
		}
	}

	return -ESRCH;
}

static void fixup_obj(struct bpf_object *obj, struct bpf_program *prog, const char *filename)
{
	struct bpf_map *map;

	bpf_object__for_each_map(map, obj) {
		/* disable pinning */
		bpf_map__set_pin_path(map, NULL);

		/* fix up map size, if necessary */
		switch (bpf_map__type(map)) {
		case BPF_MAP_TYPE_SK_STORAGE:
		case BPF_MAP_TYPE_TASK_STORAGE:
		case BPF_MAP_TYPE_INODE_STORAGE:
		case BPF_MAP_TYPE_CGROUP_STORAGE:
			break;
		default:
			if (bpf_map__max_entries(map) == 0)
				bpf_map__set_max_entries(map, 1);
		}
	}

	/* SEC(freplace) programs can't be loaded with veristat as is,
	 * but we can try guessing their target program's expected type by
	 * looking at the type of program's first argument and substituting
	 * corresponding program type
	 */
	if (bpf_program__type(prog) == BPF_PROG_TYPE_EXT) {
		const struct btf *btf = bpf_object__btf(obj);
		const char *prog_name = bpf_program__name(prog);
		enum bpf_prog_type prog_type;
		enum bpf_attach_type attach_type;
		const struct btf_type *t;
		const char *ctx_name;
		int id;

		if (!btf)
			goto skip_freplace_fixup;

		id = btf__find_by_name_kind(btf, prog_name, BTF_KIND_FUNC);
		t = btf__type_by_id(btf, id);
		t = btf__type_by_id(btf, t->type);
		if (!btf_is_func_proto(t) || btf_vlen(t) != 1)
			goto skip_freplace_fixup;

		/* context argument is a pointer to a struct/typedef */
		t = btf__type_by_id(btf, btf_params(t)[0].type);
		while (t && btf_is_mod(t))
			t = btf__type_by_id(btf, t->type);
		if (!t || !btf_is_ptr(t))
			goto skip_freplace_fixup;
		t = btf__type_by_id(btf, t->type);
		while (t && btf_is_mod(t))
			t = btf__type_by_id(btf, t->type);
		if (!t)
			goto skip_freplace_fixup;

		ctx_name = btf__name_by_offset(btf, t->name_off);

		if (guess_prog_type_by_ctx_name(ctx_name, &prog_type, &attach_type) == 0) {
			bpf_program__set_type(prog, prog_type);
			bpf_program__set_expected_attach_type(prog, attach_type);

			if (!env.quiet) {
				printf("Using guessed program type '%s' for %s/%s...\n",
					libbpf_bpf_prog_type_str(prog_type),
					filename, prog_name);
			}
		} else {
			if (!env.quiet) {
				printf("Failed to guess program type for freplace program with context type name '%s' for %s/%s. Consider using canonical type names to help veristat...\n",
					ctx_name, filename, prog_name);
			}
		}
	}
skip_freplace_fixup:
	return;
}

static int process_prog(const char *filename, struct bpf_object *obj, struct bpf_program *prog)
{
	const char *base_filename = basename(strdupa(filename));
	const char *prog_name = bpf_program__name(prog);
	char *buf;
	int buf_sz, log_level;
	struct verif_stats *stats;
	int err = 0;
	void *tmp;

	if (!should_process_file_prog(base_filename, bpf_program__name(prog))) {
		env.progs_skipped++;
		return 0;
	}

	tmp = realloc(env.prog_stats, (env.prog_stat_cnt + 1) * sizeof(*env.prog_stats));
	if (!tmp)
		return -ENOMEM;
	env.prog_stats = tmp;
	stats = &env.prog_stats[env.prog_stat_cnt++];
	memset(stats, 0, sizeof(*stats));

	if (env.verbose) {
		buf_sz = env.log_size ? env.log_size : 16 * 1024 * 1024;
		buf = malloc(buf_sz);
		if (!buf)
			return -ENOMEM;
		/* ensure we always request stats */
		log_level = env.log_level | 4 | (env.log_fixed ? 8 : 0);
	} else {
		buf = verif_log_buf;
		buf_sz = sizeof(verif_log_buf);
		/* request only verifier stats */
		log_level = 4 | (env.log_fixed ? 8 : 0);
	}
	verif_log_buf[0] = '\0';

	bpf_program__set_log_buf(prog, buf, buf_sz);
	bpf_program__set_log_level(prog, log_level);

	/* increase chances of successful BPF object loading */
	fixup_obj(obj, prog, base_filename);

	if (env.force_checkpoints)
		bpf_program__set_flags(prog, bpf_program__flags(prog) | BPF_F_TEST_STATE_FREQ);
<<<<<<< HEAD
=======
	if (env.force_reg_invariants)
		bpf_program__set_flags(prog, bpf_program__flags(prog) | BPF_F_TEST_REG_INVARIANTS);
>>>>>>> 2d5404ca

	err = bpf_object__load(obj);
	env.progs_processed++;

	stats->file_name = strdup(base_filename);
	stats->prog_name = strdup(bpf_program__name(prog));
	stats->stats[VERDICT] = err == 0; /* 1 - success, 0 - failure */
	parse_verif_log(buf, buf_sz, stats);

	if (env.verbose) {
		printf("PROCESSING %s/%s, DURATION US: %ld, VERDICT: %s, VERIFIER LOG:\n%s\n",
		       filename, prog_name, stats->stats[DURATION],
		       err ? "failure" : "success", buf);
	}

	if (verif_log_buf != buf)
		free(buf);

	return 0;
};

static int process_obj(const char *filename)
{
	const char *base_filename = basename(strdupa(filename));
	struct bpf_object *obj = NULL, *tobj;
	struct bpf_program *prog, *tprog, *lprog;
	libbpf_print_fn_t old_libbpf_print_fn;
	LIBBPF_OPTS(bpf_object_open_opts, opts);
	int err = 0, prog_cnt = 0;

	if (!should_process_file_prog(base_filename, NULL)) {
		if (env.verbose)
			printf("Skipping '%s' due to filters...\n", filename);
		env.files_skipped++;
		return 0;
	}
	if (!is_bpf_obj_file(filename)) {
		if (env.verbose)
			printf("Skipping '%s' as it's not a BPF object file...\n", filename);
		env.files_skipped++;
		return 0;
	}

	if (!env.quiet && env.out_fmt == RESFMT_TABLE)
		printf("Processing '%s'...\n", base_filename);

	old_libbpf_print_fn = libbpf_set_print(libbpf_print_fn);
	obj = bpf_object__open_file(filename, &opts);
	if (!obj) {
		/* if libbpf can't open BPF object file, it could be because
		 * that BPF object file is incomplete and has to be statically
		 * linked into a final BPF object file; instead of bailing
		 * out, report it into stderr, mark it as skipped, and
		 * proceed
		 */
		fprintf(stderr, "Failed to open '%s': %d\n", filename, -errno);
		env.files_skipped++;
		err = 0;
		goto cleanup;
	}

	env.files_processed++;

	bpf_object__for_each_program(prog, obj) {
		prog_cnt++;
	}

	if (prog_cnt == 1) {
		prog = bpf_object__next_program(obj, NULL);
		bpf_program__set_autoload(prog, true);
		process_prog(filename, obj, prog);
		goto cleanup;
	}

	bpf_object__for_each_program(prog, obj) {
		const char *prog_name = bpf_program__name(prog);

		tobj = bpf_object__open_file(filename, &opts);
		if (!tobj) {
			err = -errno;
			fprintf(stderr, "Failed to open '%s': %d\n", filename, err);
			goto cleanup;
		}

		lprog = NULL;
		bpf_object__for_each_program(tprog, tobj) {
			const char *tprog_name = bpf_program__name(tprog);

			if (strcmp(prog_name, tprog_name) == 0) {
				bpf_program__set_autoload(tprog, true);
				lprog = tprog;
			} else {
				bpf_program__set_autoload(tprog, false);
			}
		}

		process_prog(filename, tobj, lprog);
		bpf_object__close(tobj);
	}

cleanup:
	bpf_object__close(obj);
	libbpf_set_print(old_libbpf_print_fn);
	return err;
}

static int cmp_stat(const struct verif_stats *s1, const struct verif_stats *s2,
		    enum stat_id id, bool asc, bool abs)
{
	int cmp = 0;

	switch (id) {
	case FILE_NAME:
		cmp = strcmp(s1->file_name, s2->file_name);
		break;
	case PROG_NAME:
		cmp = strcmp(s1->prog_name, s2->prog_name);
		break;
	case VERDICT:
	case DURATION:
	case TOTAL_INSNS:
	case TOTAL_STATES:
	case PEAK_STATES:
	case MAX_STATES_PER_INSN:
	case MARK_READ_MAX_LEN: {
		long v1 = s1->stats[id];
		long v2 = s2->stats[id];

		if (abs) {
			v1 = v1 < 0 ? -v1 : v1;
			v2 = v2 < 0 ? -v2 : v2;
		}

		if (v1 != v2)
			cmp = v1 < v2 ? -1 : 1;
		break;
	}
	default:
		fprintf(stderr, "Unrecognized stat #%d\n", id);
		exit(1);
	}

	return asc ? cmp : -cmp;
}

static int cmp_prog_stats(const void *v1, const void *v2)
{
	const struct verif_stats *s1 = v1, *s2 = v2;
	int i, cmp;

	for (i = 0; i < env.sort_spec.spec_cnt; i++) {
		cmp = cmp_stat(s1, s2, env.sort_spec.ids[i],
			       env.sort_spec.asc[i], env.sort_spec.abs[i]);
		if (cmp != 0)
			return cmp;
	}

	/* always disambiguate with file+prog, which are unique */
	cmp = strcmp(s1->file_name, s2->file_name);
	if (cmp != 0)
		return cmp;
	return strcmp(s1->prog_name, s2->prog_name);
}

static void fetch_join_stat_value(const struct verif_stats_join *s,
				  enum stat_id id, enum stat_variant var,
				  const char **str_val,
				  double *num_val)
{
	long v1, v2;

	if (id == FILE_NAME) {
		*str_val = s->file_name;
		return;
	}
	if (id == PROG_NAME) {
		*str_val = s->prog_name;
		return;
	}

	v1 = s->stats_a ? s->stats_a->stats[id] : 0;
	v2 = s->stats_b ? s->stats_b->stats[id] : 0;

	switch (var) {
	case VARIANT_A:
		if (!s->stats_a)
			*num_val = -DBL_MAX;
		else
			*num_val = s->stats_a->stats[id];
		return;
	case VARIANT_B:
		if (!s->stats_b)
			*num_val = -DBL_MAX;
		else
			*num_val = s->stats_b->stats[id];
		return;
	case VARIANT_DIFF:
		if (!s->stats_a || !s->stats_b)
			*num_val = -DBL_MAX;
		else if (id == VERDICT)
			*num_val = v1 == v2 ? 1.0 /* MATCH */ : 0.0 /* MISMATCH */;
		else
			*num_val = (double)(v2 - v1);
		return;
	case VARIANT_PCT:
		if (!s->stats_a || !s->stats_b) {
			*num_val = -DBL_MAX;
		} else if (v1 == 0) {
			if (v1 == v2)
				*num_val = 0.0;
			else
				*num_val = v2 < v1 ? -100.0 : 100.0;
		} else {
			 *num_val = (v2 - v1) * 100.0 / v1;
		}
		return;
	}
}

static int cmp_join_stat(const struct verif_stats_join *s1,
			 const struct verif_stats_join *s2,
			 enum stat_id id, enum stat_variant var,
			 bool asc, bool abs)
{
	const char *str1 = NULL, *str2 = NULL;
	double v1 = 0.0, v2 = 0.0;
	int cmp = 0;

	fetch_join_stat_value(s1, id, var, &str1, &v1);
	fetch_join_stat_value(s2, id, var, &str2, &v2);

	if (abs) {
		v1 = fabs(v1);
		v2 = fabs(v2);
	}

	if (str1)
		cmp = strcmp(str1, str2);
	else if (v1 != v2)
		cmp = v1 < v2 ? -1 : 1;

	return asc ? cmp : -cmp;
}

static int cmp_join_stats(const void *v1, const void *v2)
{
	const struct verif_stats_join *s1 = v1, *s2 = v2;
	int i, cmp;

	for (i = 0; i < env.sort_spec.spec_cnt; i++) {
		cmp = cmp_join_stat(s1, s2,
				    env.sort_spec.ids[i],
				    env.sort_spec.variants[i],
				    env.sort_spec.asc[i],
				    env.sort_spec.abs[i]);
		if (cmp != 0)
			return cmp;
	}

	/* always disambiguate with file+prog, which are unique */
	cmp = strcmp(s1->file_name, s2->file_name);
	if (cmp != 0)
		return cmp;
	return strcmp(s1->prog_name, s2->prog_name);
}

#define HEADER_CHAR '-'
#define COLUMN_SEP "  "

static void output_header_underlines(void)
{
	int i, j, len;

	for (i = 0; i < env.output_spec.spec_cnt; i++) {
		len = env.output_spec.lens[i];

		printf("%s", i == 0 ? "" : COLUMN_SEP);
		for (j = 0; j < len; j++)
			printf("%c", HEADER_CHAR);
	}
	printf("\n");
}

static void output_headers(enum resfmt fmt)
{
	const char *fmt_str;
	int i, len;

	for (i = 0; i < env.output_spec.spec_cnt; i++) {
		int id = env.output_spec.ids[i];
		int *max_len = &env.output_spec.lens[i];

		switch (fmt) {
		case RESFMT_TABLE_CALCLEN:
			len = snprintf(NULL, 0, "%s", stat_defs[id].header);
			if (len > *max_len)
				*max_len = len;
			break;
		case RESFMT_TABLE:
			fmt_str = stat_defs[id].left_aligned ? "%s%-*s" : "%s%*s";
			printf(fmt_str, i == 0 ? "" : COLUMN_SEP,  *max_len, stat_defs[id].header);
			if (i == env.output_spec.spec_cnt - 1)
				printf("\n");
			break;
		case RESFMT_CSV:
			printf("%s%s", i == 0 ? "" : ",", stat_defs[id].names[0]);
			if (i == env.output_spec.spec_cnt - 1)
				printf("\n");
			break;
		}
	}

	if (fmt == RESFMT_TABLE)
		output_header_underlines();
}

static void prepare_value(const struct verif_stats *s, enum stat_id id,
			  const char **str, long *val)
{
	switch (id) {
	case FILE_NAME:
		*str = s ? s->file_name : "N/A";
		break;
	case PROG_NAME:
		*str = s ? s->prog_name : "N/A";
		break;
	case VERDICT:
		if (!s)
			*str = "N/A";
		else
			*str = s->stats[VERDICT] ? "success" : "failure";
		break;
	case DURATION:
	case TOTAL_INSNS:
	case TOTAL_STATES:
	case PEAK_STATES:
	case MAX_STATES_PER_INSN:
	case MARK_READ_MAX_LEN:
		*val = s ? s->stats[id] : 0;
		break;
	default:
		fprintf(stderr, "Unrecognized stat #%d\n", id);
		exit(1);
	}
}

static void output_stats(const struct verif_stats *s, enum resfmt fmt, bool last)
{
	int i;

	for (i = 0; i < env.output_spec.spec_cnt; i++) {
		int id = env.output_spec.ids[i];
		int *max_len = &env.output_spec.lens[i], len;
		const char *str = NULL;
		long val = 0;

		prepare_value(s, id, &str, &val);

		switch (fmt) {
		case RESFMT_TABLE_CALCLEN:
			if (str)
				len = snprintf(NULL, 0, "%s", str);
			else
				len = snprintf(NULL, 0, "%ld", val);
			if (len > *max_len)
				*max_len = len;
			break;
		case RESFMT_TABLE:
			if (str)
				printf("%s%-*s", i == 0 ? "" : COLUMN_SEP, *max_len, str);
			else
				printf("%s%*ld", i == 0 ? "" : COLUMN_SEP,  *max_len, val);
			if (i == env.output_spec.spec_cnt - 1)
				printf("\n");
			break;
		case RESFMT_CSV:
			if (str)
				printf("%s%s", i == 0 ? "" : ",", str);
			else
				printf("%s%ld", i == 0 ? "" : ",", val);
			if (i == env.output_spec.spec_cnt - 1)
				printf("\n");
			break;
		}
	}

	if (last && fmt == RESFMT_TABLE) {
		output_header_underlines();
		printf("Done. Processed %d files, %d programs. Skipped %d files, %d programs.\n",
		       env.files_processed, env.files_skipped, env.progs_processed, env.progs_skipped);
	}
}

static int parse_stat_value(const char *str, enum stat_id id, struct verif_stats *st)
{
	switch (id) {
	case FILE_NAME:
		st->file_name = strdup(str);
		if (!st->file_name)
			return -ENOMEM;
		break;
	case PROG_NAME:
		st->prog_name = strdup(str);
		if (!st->prog_name)
			return -ENOMEM;
		break;
	case VERDICT:
		if (strcmp(str, "success") == 0) {
			st->stats[VERDICT] = true;
		} else if (strcmp(str, "failure") == 0) {
			st->stats[VERDICT] = false;
		} else {
			fprintf(stderr, "Unrecognized verification verdict '%s'\n", str);
			return -EINVAL;
		}
		break;
	case DURATION:
	case TOTAL_INSNS:
	case TOTAL_STATES:
	case PEAK_STATES:
	case MAX_STATES_PER_INSN:
	case MARK_READ_MAX_LEN: {
		long val;
		int err, n;

		if (sscanf(str, "%ld %n", &val, &n) != 1 || n != strlen(str)) {
			err = -errno;
			fprintf(stderr, "Failed to parse '%s' as integer\n", str);
			return err;
		}

		st->stats[id] = val;
		break;
	}
	default:
		fprintf(stderr, "Unrecognized stat #%d\n", id);
		return -EINVAL;
	}
	return 0;
}

static int parse_stats_csv(const char *filename, struct stat_specs *specs,
			   struct verif_stats **statsp, int *stat_cntp)
{
	char line[4096];
	FILE *f;
	int err = 0;
	bool header = true;

	f = fopen(filename, "r");
	if (!f) {
		err = -errno;
		fprintf(stderr, "Failed to open '%s': %d\n", filename, err);
		return err;
	}

	*stat_cntp = 0;

	while (fgets(line, sizeof(line), f)) {
		char *input = line, *state = NULL, *next;
		struct verif_stats *st = NULL;
		int col = 0, cnt = 0;

		if (!header) {
			void *tmp;

			tmp = realloc(*statsp, (*stat_cntp + 1) * sizeof(**statsp));
			if (!tmp) {
				err = -ENOMEM;
				goto cleanup;
			}
			*statsp = tmp;

			st = &(*statsp)[*stat_cntp];
			memset(st, 0, sizeof(*st));

			*stat_cntp += 1;
		}

		while ((next = strtok_r(cnt++ ? NULL : input, ",\n", &state))) {
			if (header) {
				/* for the first line, set up spec stats */
				err = parse_stat(next, specs);
				if (err)
					goto cleanup;
				continue;
			}

			/* for all other lines, parse values based on spec */
			if (col >= specs->spec_cnt) {
				fprintf(stderr, "Found extraneous column #%d in row #%d of '%s'\n",
					col, *stat_cntp, filename);
				err = -EINVAL;
				goto cleanup;
			}
			err = parse_stat_value(next, specs->ids[col], st);
			if (err)
				goto cleanup;
			col++;
		}

		if (header) {
			header = false;
			continue;
		}

		if (col < specs->spec_cnt) {
			fprintf(stderr, "Not enough columns in row #%d in '%s'\n",
				*stat_cntp, filename);
			err = -EINVAL;
			goto cleanup;
		}

		if (!st->file_name || !st->prog_name) {
			fprintf(stderr, "Row #%d in '%s' is missing file and/or program name\n",
				*stat_cntp, filename);
			err = -EINVAL;
			goto cleanup;
		}

		/* in comparison mode we can only check filters after we
		 * parsed entire line; if row should be ignored we pretend we
		 * never parsed it
		 */
		if (!should_process_file_prog(st->file_name, st->prog_name)) {
			free(st->file_name);
			free(st->prog_name);
			*stat_cntp -= 1;
		}
	}

	if (!feof(f)) {
		err = -errno;
		fprintf(stderr, "Failed I/O for '%s': %d\n", filename, err);
	}

cleanup:
	fclose(f);
	return err;
}

/* empty/zero stats for mismatched rows */
static const struct verif_stats fallback_stats = { .file_name = "", .prog_name = "" };

static bool is_key_stat(enum stat_id id)
{
	return id == FILE_NAME || id == PROG_NAME;
}

static void output_comp_header_underlines(void)
{
	int i, j, k;

	for (i = 0; i < env.output_spec.spec_cnt; i++) {
		int id = env.output_spec.ids[i];
		int max_j = is_key_stat(id) ? 1 : 3;

		for (j = 0; j < max_j; j++) {
			int len = env.output_spec.lens[3 * i + j];

			printf("%s", i + j == 0 ? "" : COLUMN_SEP);

			for (k = 0; k < len; k++)
				printf("%c", HEADER_CHAR);
		}
	}
	printf("\n");
}

static void output_comp_headers(enum resfmt fmt)
{
	static const char *table_sfxs[3] = {" (A)", " (B)", " (DIFF)"};
	static const char *name_sfxs[3] = {"_base", "_comp", "_diff"};
	int i, j, len;

	for (i = 0; i < env.output_spec.spec_cnt; i++) {
		int id = env.output_spec.ids[i];
		/* key stats don't have A/B/DIFF columns, they are common for both data sets */
		int max_j = is_key_stat(id) ? 1 : 3;

		for (j = 0; j < max_j; j++) {
			int *max_len = &env.output_spec.lens[3 * i + j];
			bool last = (i == env.output_spec.spec_cnt - 1) && (j == max_j - 1);
			const char *sfx;

			switch (fmt) {
			case RESFMT_TABLE_CALCLEN:
				sfx = is_key_stat(id) ? "" : table_sfxs[j];
				len = snprintf(NULL, 0, "%s%s", stat_defs[id].header, sfx);
				if (len > *max_len)
					*max_len = len;
				break;
			case RESFMT_TABLE:
				sfx = is_key_stat(id) ? "" : table_sfxs[j];
				printf("%s%-*s%s", i + j == 0 ? "" : COLUMN_SEP,
				       *max_len - (int)strlen(sfx), stat_defs[id].header, sfx);
				if (last)
					printf("\n");
				break;
			case RESFMT_CSV:
				sfx = is_key_stat(id) ? "" : name_sfxs[j];
				printf("%s%s%s", i + j == 0 ? "" : ",", stat_defs[id].names[0], sfx);
				if (last)
					printf("\n");
				break;
			}
		}
	}

	if (fmt == RESFMT_TABLE)
		output_comp_header_underlines();
}

static void output_comp_stats(const struct verif_stats_join *join_stats,
			      enum resfmt fmt, bool last)
{
	const struct verif_stats *base = join_stats->stats_a;
	const struct verif_stats *comp = join_stats->stats_b;
	char base_buf[1024] = {}, comp_buf[1024] = {}, diff_buf[1024] = {};
	int i;

	for (i = 0; i < env.output_spec.spec_cnt; i++) {
		int id = env.output_spec.ids[i], len;
		int *max_len_base = &env.output_spec.lens[3 * i + 0];
		int *max_len_comp = &env.output_spec.lens[3 * i + 1];
		int *max_len_diff = &env.output_spec.lens[3 * i + 2];
		const char *base_str = NULL, *comp_str = NULL;
		long base_val = 0, comp_val = 0, diff_val = 0;

		prepare_value(base, id, &base_str, &base_val);
		prepare_value(comp, id, &comp_str, &comp_val);

		/* normalize all the outputs to be in string buffers for simplicity */
		if (is_key_stat(id)) {
			/* key stats (file and program name) are always strings */
			if (base)
				snprintf(base_buf, sizeof(base_buf), "%s", base_str);
			else
				snprintf(base_buf, sizeof(base_buf), "%s", comp_str);
		} else if (base_str) {
			snprintf(base_buf, sizeof(base_buf), "%s", base_str);
			snprintf(comp_buf, sizeof(comp_buf), "%s", comp_str);
			if (!base || !comp)
				snprintf(diff_buf, sizeof(diff_buf), "%s", "N/A");
			else if (strcmp(base_str, comp_str) == 0)
				snprintf(diff_buf, sizeof(diff_buf), "%s", "MATCH");
			else
				snprintf(diff_buf, sizeof(diff_buf), "%s", "MISMATCH");
		} else {
			double p = 0.0;

			if (base)
				snprintf(base_buf, sizeof(base_buf), "%ld", base_val);
			else
				snprintf(base_buf, sizeof(base_buf), "%s", "N/A");
			if (comp)
				snprintf(comp_buf, sizeof(comp_buf), "%ld", comp_val);
			else
				snprintf(comp_buf, sizeof(comp_buf), "%s", "N/A");

			diff_val = comp_val - base_val;
			if (!base || !comp) {
				snprintf(diff_buf, sizeof(diff_buf), "%s", "N/A");
			} else {
				if (base_val == 0) {
					if (comp_val == base_val)
						p = 0.0; /* avoid +0 (+100%) case */
					else
						p = comp_val < base_val ? -100.0 : 100.0;
				} else {
					 p = diff_val * 100.0 / base_val;
				}
				snprintf(diff_buf, sizeof(diff_buf), "%+ld (%+.2lf%%)", diff_val, p);
			}
		}

		switch (fmt) {
		case RESFMT_TABLE_CALCLEN:
			len = strlen(base_buf);
			if (len > *max_len_base)
				*max_len_base = len;
			if (!is_key_stat(id)) {
				len = strlen(comp_buf);
				if (len > *max_len_comp)
					*max_len_comp = len;
				len = strlen(diff_buf);
				if (len > *max_len_diff)
					*max_len_diff = len;
			}
			break;
		case RESFMT_TABLE: {
			/* string outputs are left-aligned, number outputs are right-aligned */
			const char *fmt = base_str ? "%s%-*s" : "%s%*s";

			printf(fmt, i == 0 ? "" : COLUMN_SEP, *max_len_base, base_buf);
			if (!is_key_stat(id)) {
				printf(fmt, COLUMN_SEP, *max_len_comp, comp_buf);
				printf(fmt, COLUMN_SEP, *max_len_diff, diff_buf);
			}
			if (i == env.output_spec.spec_cnt - 1)
				printf("\n");
			break;
		}
		case RESFMT_CSV:
			printf("%s%s", i == 0 ? "" : ",", base_buf);
			if (!is_key_stat(id)) {
				printf("%s%s", i == 0 ? "" : ",", comp_buf);
				printf("%s%s", i == 0 ? "" : ",", diff_buf);
			}
			if (i == env.output_spec.spec_cnt - 1)
				printf("\n");
			break;
		}
	}

	if (last && fmt == RESFMT_TABLE)
		output_comp_header_underlines();
}

static int cmp_stats_key(const struct verif_stats *base, const struct verif_stats *comp)
{
	int r;

	r = strcmp(base->file_name, comp->file_name);
	if (r != 0)
		return r;
	return strcmp(base->prog_name, comp->prog_name);
}

static bool is_join_stat_filter_matched(struct filter *f, const struct verif_stats_join *stats)
{
	static const double eps = 1e-9;
	const char *str = NULL;
	double value = 0.0;

	fetch_join_stat_value(stats, f->stat_id, f->stat_var, &str, &value);

	if (f->abs)
		value = fabs(value);

	switch (f->op) {
	case OP_EQ: return value > f->value - eps && value < f->value + eps;
	case OP_NEQ: return value < f->value - eps || value > f->value + eps;
	case OP_LT: return value < f->value - eps;
	case OP_LE: return value <= f->value + eps;
	case OP_GT: return value > f->value + eps;
	case OP_GE: return value >= f->value - eps;
	}

	fprintf(stderr, "BUG: unknown filter op %d!\n", f->op);
	return false;
}

static bool should_output_join_stats(const struct verif_stats_join *stats)
{
	struct filter *f;
	int i, allow_cnt = 0;

	for (i = 0; i < env.deny_filter_cnt; i++) {
		f = &env.deny_filters[i];
		if (f->kind != FILTER_STAT)
			continue;

		if (is_join_stat_filter_matched(f, stats))
			return false;
	}

	for (i = 0; i < env.allow_filter_cnt; i++) {
		f = &env.allow_filters[i];
		if (f->kind != FILTER_STAT)
			continue;
		allow_cnt++;

		if (is_join_stat_filter_matched(f, stats))
			return true;
	}

	/* if there are no stat allowed filters, pass everything through */
	return allow_cnt == 0;
}

static int handle_comparison_mode(void)
{
	struct stat_specs base_specs = {}, comp_specs = {};
	struct stat_specs tmp_sort_spec;
	enum resfmt cur_fmt;
	int err, i, j, last_idx, cnt;

	if (env.filename_cnt != 2) {
		fprintf(stderr, "Comparison mode expects exactly two input CSV files!\n\n");
		argp_help(&argp, stderr, ARGP_HELP_USAGE, "veristat");
		return -EINVAL;
	}

	err = parse_stats_csv(env.filenames[0], &base_specs,
			      &env.baseline_stats, &env.baseline_stat_cnt);
	if (err) {
		fprintf(stderr, "Failed to parse stats from '%s': %d\n", env.filenames[0], err);
		return err;
	}
	err = parse_stats_csv(env.filenames[1], &comp_specs,
			      &env.prog_stats, &env.prog_stat_cnt);
	if (err) {
		fprintf(stderr, "Failed to parse stats from '%s': %d\n", env.filenames[1], err);
		return err;
	}

	/* To keep it simple we validate that the set and order of stats in
	 * both CSVs are exactly the same. This can be lifted with a bit more
	 * pre-processing later.
	 */
	if (base_specs.spec_cnt != comp_specs.spec_cnt) {
		fprintf(stderr, "Number of stats in '%s' and '%s' differs (%d != %d)!\n",
			env.filenames[0], env.filenames[1],
			base_specs.spec_cnt, comp_specs.spec_cnt);
		return -EINVAL;
	}
	for (i = 0; i < base_specs.spec_cnt; i++) {
		if (base_specs.ids[i] != comp_specs.ids[i]) {
			fprintf(stderr, "Stats composition differs between '%s' and '%s' (%s != %s)!\n",
				env.filenames[0], env.filenames[1],
				stat_defs[base_specs.ids[i]].names[0],
				stat_defs[comp_specs.ids[i]].names[0]);
			return -EINVAL;
		}
	}

	/* Replace user-specified sorting spec with file+prog sorting rule to
	 * be able to join two datasets correctly. Once we are done, we will
	 * restore the original sort spec.
	 */
	tmp_sort_spec = env.sort_spec;
	env.sort_spec = join_sort_spec;
	qsort(env.prog_stats, env.prog_stat_cnt, sizeof(*env.prog_stats), cmp_prog_stats);
	qsort(env.baseline_stats, env.baseline_stat_cnt, sizeof(*env.baseline_stats), cmp_prog_stats);
	env.sort_spec = tmp_sort_spec;

	/* Join two datasets together. If baseline and comparison datasets
	 * have different subset of rows (we match by 'object + prog' as
	 * a unique key) then assume empty/missing/zero value for rows that
	 * are missing in the opposite data set.
	 */
	i = j = 0;
	while (i < env.baseline_stat_cnt || j < env.prog_stat_cnt) {
		const struct verif_stats *base, *comp;
		struct verif_stats_join *join;
		void *tmp;
		int r;

		base = i < env.baseline_stat_cnt ? &env.baseline_stats[i] : &fallback_stats;
		comp = j < env.prog_stat_cnt ? &env.prog_stats[j] : &fallback_stats;

		if (!base->file_name || !base->prog_name) {
			fprintf(stderr, "Entry #%d in '%s' doesn't have file and/or program name specified!\n",
				i, env.filenames[0]);
			return -EINVAL;
		}
		if (!comp->file_name || !comp->prog_name) {
			fprintf(stderr, "Entry #%d in '%s' doesn't have file and/or program name specified!\n",
				j, env.filenames[1]);
			return -EINVAL;
		}

		tmp = realloc(env.join_stats, (env.join_stat_cnt + 1) * sizeof(*env.join_stats));
		if (!tmp)
			return -ENOMEM;
		env.join_stats = tmp;

		join = &env.join_stats[env.join_stat_cnt];
		memset(join, 0, sizeof(*join));

		r = cmp_stats_key(base, comp);
		if (r == 0) {
			join->file_name = base->file_name;
			join->prog_name = base->prog_name;
			join->stats_a = base;
			join->stats_b = comp;
			i++;
			j++;
		} else if (base != &fallback_stats && (comp == &fallback_stats || r < 0)) {
			join->file_name = base->file_name;
			join->prog_name = base->prog_name;
			join->stats_a = base;
			join->stats_b = NULL;
			i++;
		} else if (comp != &fallback_stats && (base == &fallback_stats || r > 0)) {
			join->file_name = comp->file_name;
			join->prog_name = comp->prog_name;
			join->stats_a = NULL;
			join->stats_b = comp;
			j++;
		} else {
			fprintf(stderr, "%s:%d: should never reach here i=%i, j=%i",
				__FILE__, __LINE__, i, j);
			return -EINVAL;
		}
		env.join_stat_cnt += 1;
	}

	/* now sort joined results according to sort spec */
	qsort(env.join_stats, env.join_stat_cnt, sizeof(*env.join_stats), cmp_join_stats);

	/* for human-readable table output we need to do extra pass to
	 * calculate column widths, so we substitute current output format
	 * with RESFMT_TABLE_CALCLEN and later revert it back to RESFMT_TABLE
	 * and do everything again.
	 */
	if (env.out_fmt == RESFMT_TABLE)
		cur_fmt = RESFMT_TABLE_CALCLEN;
	else
		cur_fmt = env.out_fmt;

one_more_time:
	output_comp_headers(cur_fmt);

	last_idx = -1;
	cnt = 0;
	for (i = 0; i < env.join_stat_cnt; i++) {
		const struct verif_stats_join *join = &env.join_stats[i];

		if (!should_output_join_stats(join))
			continue;

		if (env.top_n && cnt >= env.top_n)
			break;

		if (cur_fmt == RESFMT_TABLE_CALCLEN)
			last_idx = i;

		output_comp_stats(join, cur_fmt, i == last_idx);

		cnt++;
	}

	if (cur_fmt == RESFMT_TABLE_CALCLEN) {
		cur_fmt = RESFMT_TABLE;
		goto one_more_time; /* ... this time with feeling */
	}

	return 0;
}

static bool is_stat_filter_matched(struct filter *f, const struct verif_stats *stats)
{
	long value = stats->stats[f->stat_id];

	if (f->abs)
		value = value < 0 ? -value : value;

	switch (f->op) {
	case OP_EQ: return value == f->value;
	case OP_NEQ: return value != f->value;
	case OP_LT: return value < f->value;
	case OP_LE: return value <= f->value;
	case OP_GT: return value > f->value;
	case OP_GE: return value >= f->value;
	}

	fprintf(stderr, "BUG: unknown filter op %d!\n", f->op);
	return false;
}

static bool should_output_stats(const struct verif_stats *stats)
{
	struct filter *f;
	int i, allow_cnt = 0;

	for (i = 0; i < env.deny_filter_cnt; i++) {
		f = &env.deny_filters[i];
		if (f->kind != FILTER_STAT)
			continue;

		if (is_stat_filter_matched(f, stats))
			return false;
	}

	for (i = 0; i < env.allow_filter_cnt; i++) {
		f = &env.allow_filters[i];
		if (f->kind != FILTER_STAT)
			continue;
		allow_cnt++;

		if (is_stat_filter_matched(f, stats))
			return true;
	}

	/* if there are no stat allowed filters, pass everything through */
	return allow_cnt == 0;
}

static void output_prog_stats(void)
{
	const struct verif_stats *stats;
	int i, last_stat_idx = 0, cnt = 0;

	if (env.out_fmt == RESFMT_TABLE) {
		/* calculate column widths */
		output_headers(RESFMT_TABLE_CALCLEN);
		for (i = 0; i < env.prog_stat_cnt; i++) {
			stats = &env.prog_stats[i];
			if (!should_output_stats(stats))
				continue;
			output_stats(stats, RESFMT_TABLE_CALCLEN, false);
			last_stat_idx = i;
		}
	}

	/* actually output the table */
	output_headers(env.out_fmt);
	for (i = 0; i < env.prog_stat_cnt; i++) {
		stats = &env.prog_stats[i];
		if (!should_output_stats(stats))
			continue;
		if (env.top_n && cnt >= env.top_n)
			break;
		output_stats(stats, env.out_fmt, i == last_stat_idx);
		cnt++;
	}
}

static int handle_verif_mode(void)
{
	int i, err;

	if (env.filename_cnt == 0) {
		fprintf(stderr, "Please provide path to BPF object file!\n\n");
		argp_help(&argp, stderr, ARGP_HELP_USAGE, "veristat");
		return -EINVAL;
	}

	for (i = 0; i < env.filename_cnt; i++) {
		err = process_obj(env.filenames[i]);
		if (err) {
			fprintf(stderr, "Failed to process '%s': %d\n", env.filenames[i], err);
			return err;
		}
	}

	qsort(env.prog_stats, env.prog_stat_cnt, sizeof(*env.prog_stats), cmp_prog_stats);

	output_prog_stats();

	return 0;
}

static int handle_replay_mode(void)
{
	struct stat_specs specs = {};
	int err;

	if (env.filename_cnt != 1) {
		fprintf(stderr, "Replay mode expects exactly one input CSV file!\n\n");
		argp_help(&argp, stderr, ARGP_HELP_USAGE, "veristat");
		return -EINVAL;
	}

	err = parse_stats_csv(env.filenames[0], &specs,
			      &env.prog_stats, &env.prog_stat_cnt);
	if (err) {
		fprintf(stderr, "Failed to parse stats from '%s': %d\n", env.filenames[0], err);
		return err;
	}

	qsort(env.prog_stats, env.prog_stat_cnt, sizeof(*env.prog_stats), cmp_prog_stats);

	output_prog_stats();

	return 0;
}

int main(int argc, char **argv)
{
	int err = 0, i;

	if (argp_parse(&argp, argc, argv, 0, NULL, NULL))
		return 1;

	if (env.show_version) {
		printf("%s\n", argp_program_version);
		return 0;
	}

	if (env.verbose && env.quiet) {
		fprintf(stderr, "Verbose and quiet modes are incompatible, please specify just one or neither!\n\n");
		argp_help(&argp, stderr, ARGP_HELP_USAGE, "veristat");
		return 1;
	}
	if (env.verbose && env.log_level == 0)
		env.log_level = 1;

	if (env.output_spec.spec_cnt == 0) {
		if (env.out_fmt == RESFMT_CSV)
			env.output_spec = default_csv_output_spec;
		else
			env.output_spec = default_output_spec;
	}
	if (env.sort_spec.spec_cnt == 0)
		env.sort_spec = default_sort_spec;

	if (env.comparison_mode && env.replay_mode) {
		fprintf(stderr, "Can't specify replay and comparison mode at the same time!\n\n");
		argp_help(&argp, stderr, ARGP_HELP_USAGE, "veristat");
		return 1;
	}

	if (env.comparison_mode)
		err = handle_comparison_mode();
	else if (env.replay_mode)
		err = handle_replay_mode();
	else
		err = handle_verif_mode();

	free_verif_stats(env.prog_stats, env.prog_stat_cnt);
	free_verif_stats(env.baseline_stats, env.baseline_stat_cnt);
	free(env.join_stats);
	for (i = 0; i < env.filename_cnt; i++)
		free(env.filenames[i]);
	free(env.filenames);
	for (i = 0; i < env.allow_filter_cnt; i++) {
		free(env.allow_filters[i].any_glob);
		free(env.allow_filters[i].file_glob);
		free(env.allow_filters[i].prog_glob);
	}
	free(env.allow_filters);
	for (i = 0; i < env.deny_filter_cnt; i++) {
		free(env.deny_filters[i].any_glob);
		free(env.deny_filters[i].file_glob);
		free(env.deny_filters[i].prog_glob);
	}
	free(env.deny_filters);
	return -err;
}<|MERGE_RESOLUTION|>--- conflicted
+++ resolved
@@ -146,10 +146,7 @@
 	bool debug;
 	bool quiet;
 	bool force_checkpoints;
-<<<<<<< HEAD
-=======
 	bool force_reg_invariants;
->>>>>>> 2d5404ca
 	enum resfmt out_fmt;
 	bool show_version;
 	bool comparison_mode;
@@ -219,12 +216,7 @@
 	{ "log-level", 'l', "LEVEL", 0, "Verifier log level (default 0 for normal mode, 1 for verbose mode)" },
 	{ "log-fixed", OPT_LOG_FIXED, NULL, 0, "Disable verifier log rotation" },
 	{ "log-size", OPT_LOG_SIZE, "BYTES", 0, "Customize verifier log size (default to 16MB)" },
-<<<<<<< HEAD
-	{ "test-states", 't', NULL, 0,
-	  "Force frequent BPF verifier state checkpointing (set BPF_F_TEST_STATE_FREQ program flag)" },
-=======
 	{ "top-n", 'n', "N", 0, "Emit only up to first N results." },
->>>>>>> 2d5404ca
 	{ "quiet", 'q', NULL, 0, "Quiet mode" },
 	{ "emit", 'e', "SPEC", 0, "Specify stats to be emitted" },
 	{ "sort", 's', "SPEC", 0, "Specify sort order" },
@@ -307,8 +299,6 @@
 	case 't':
 		env.force_checkpoints = true;
 		break;
-<<<<<<< HEAD
-=======
 	case 'r':
 		env.force_reg_invariants = true;
 		break;
@@ -319,7 +309,6 @@
 			fprintf(stderr, "invalid top N specifier: %s\n", arg);
 			argp_usage(state);
 		}
->>>>>>> 2d5404ca
 	case 'C':
 		env.comparison_mode = true;
 		break;
@@ -1043,11 +1032,8 @@
 
 	if (env.force_checkpoints)
 		bpf_program__set_flags(prog, bpf_program__flags(prog) | BPF_F_TEST_STATE_FREQ);
-<<<<<<< HEAD
-=======
 	if (env.force_reg_invariants)
 		bpf_program__set_flags(prog, bpf_program__flags(prog) | BPF_F_TEST_REG_INVARIANTS);
->>>>>>> 2d5404ca
 
 	err = bpf_object__load(obj);
 	env.progs_processed++;
