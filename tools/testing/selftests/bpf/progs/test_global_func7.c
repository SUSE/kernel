// SPDX-License-Identifier: GPL-2.0-only
/* Copyright (c) 2020 Facebook */
#include <stddef.h>
#include <linux/bpf.h>
#include <bpf/bpf_helpers.h>
#include "bpf_misc.h"

__attribute__ ((noinline))
void foo(struct __sk_buff *skb)
{
	skb->tc_index = 0;
}

SEC("tc")
<<<<<<< HEAD
int test_cls(struct __sk_buff *skb)
=======
__failure __msg("foo() doesn't return scalar")
int global_func7(struct __sk_buff *skb)
>>>>>>> eb3cdb58
{
	foo(skb);
	return 0;
}<|MERGE_RESOLUTION|>--- conflicted
+++ resolved
@@ -12,12 +12,8 @@
 }
 
 SEC("tc")
-<<<<<<< HEAD
-int test_cls(struct __sk_buff *skb)
-=======
 __failure __msg("foo() doesn't return scalar")
 int global_func7(struct __sk_buff *skb)
->>>>>>> eb3cdb58
 {
 	foo(skb);
 	return 0;
