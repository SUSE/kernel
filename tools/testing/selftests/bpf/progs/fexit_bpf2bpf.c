// SPDX-License-Identifier: GPL-2.0
/* Copyright (c) 2019 Facebook */
#include <linux/stddef.h>
#include <linux/if_ether.h>
#include <linux/ipv6.h>
#include <linux/bpf.h>
#include <linux/tcp.h>
#include <bpf/bpf_helpers.h>
#include <bpf/bpf_endian.h>
#include <bpf/bpf_tracing.h>

struct sk_buff {
	unsigned int len;
};

__u64 test_result = 0;
SEC("fexit/test_pkt_access")
int BPF_PROG(test_main, struct sk_buff *skb, int ret)
{
	int len;

	__builtin_preserve_access_index(({
		len = skb->len;
	}));
	if (len != 74 || ret != 0)
		return 0;
	test_result = 1;
	return 0;
}

__u64 test_result_subprog1 = 0;
SEC("fexit/test_pkt_access_subprog1")
int BPF_PROG(test_subprog1, struct sk_buff *skb, int ret)
{
	int len;

	__builtin_preserve_access_index(({
		len = skb->len;
	}));
	if (len != 74 || ret != 148)
		return 0;
	test_result_subprog1 = 1;
	return 0;
}

/* Though test_pkt_access_subprog2() is defined in C as:
 * static __attribute__ ((noinline))
 * int test_pkt_access_subprog2(int val, volatile struct __sk_buff *skb)
 * {
 *     return skb->len * val;
 * }
 * llvm optimizations remove 'int val' argument and generate BPF assembly:
 *   r0 = *(u32 *)(r1 + 0)
 *   w0 <<= 1
 *   exit
 * In such case the verifier falls back to conservative and
 * tracing program can access arguments and return value as u64
 * instead of accurate types.
 */
struct args_subprog2 {
	__u64 args[5];
	__u64 ret;
};
__u64 test_result_subprog2 = 0;
SEC("fexit/test_pkt_access_subprog2")
int test_subprog2(struct args_subprog2 *ctx)
{
	struct sk_buff *skb = (void *)ctx->args[0];
	__u64 ret;
	int len;

	bpf_probe_read_kernel(&len, sizeof(len),
			      __builtin_preserve_access_index(&skb->len));

	ret = ctx->ret;
<<<<<<< HEAD
	/* bpf_prog_test_load() loads "test_pkt_access.o" with BPF_F_TEST_RND_HI32
	 * which randomizes upper 32 bits after BPF_ALU32 insns.
	 * Hence after 'w0 <<= 1' upper bits of $rax are random.
	 * That is expected and correct. Trim them.
=======
	/* bpf_prog_test_load() loads "test_pkt_access.bpf.o" with
	 * BPF_F_TEST_RND_HI32 which randomizes upper 32 bits after BPF_ALU32
	 * insns. Hence after 'w0 <<= 1' upper bits of $rax are random. That is
	 * expected and correct. Trim them.
>>>>>>> eb3cdb58
	 */
	ret = (__u32) ret;
	if (len != 74 || ret != 148)
		return 0;
	test_result_subprog2 = 1;
	return 0;
}

__u64 test_result_subprog3 = 0;
SEC("fexit/test_pkt_access_subprog3")
int BPF_PROG(test_subprog3, int val, struct sk_buff *skb, int ret)
{
	int len;

	__builtin_preserve_access_index(({
		len = skb->len;
	}));
	if (len != 74 || ret != 74 * val || val != 3)
		return 0;
	test_result_subprog3 = 1;
	return 0;
}

__u64 test_get_skb_len = 0;
SEC("freplace/get_skb_len")
int new_get_skb_len(struct __sk_buff *skb)
{
	int len = skb->len;

	if (len != 74)
		return 0;
	test_get_skb_len = 1;
	return 74; /* original get_skb_len() returns skb->len */
}

__u64 test_get_skb_ifindex = 0;
SEC("freplace/get_skb_ifindex")
int new_get_skb_ifindex(int val, struct __sk_buff *skb, int var)
{
	void *data_end = (void *)(long)skb->data_end;
	void *data = (void *)(long)skb->data;
	struct ipv6hdr ip6, *ip6p;
	int ifindex = skb->ifindex;

	/* check that BPF extension can read packet via direct packet access */
	if (data + 14 + sizeof(ip6) > data_end)
		return 0;
	ip6p = data + 14;

	if (ip6p->nexthdr != 6 || ip6p->payload_len != __bpf_constant_htons(123))
		return 0;

	/* check that legacy packet access helper works too */
	if (bpf_skb_load_bytes(skb, 14, &ip6, sizeof(ip6)) < 0)
		return 0;
	ip6p = &ip6;
	if (ip6p->nexthdr != 6 || ip6p->payload_len != __bpf_constant_htons(123))
		return 0;

	if (ifindex != 1 || val != 3 || var != 1)
		return 0;
	test_get_skb_ifindex = 1;
	return 3; /* original get_skb_ifindex() returns val * ifindex * var */
}

volatile __u64 test_get_constant = 0;
SEC("freplace/get_constant")
int new_get_constant(long val)
{
	if (val != 123)
		return 0;
	test_get_constant = 1;
	return test_get_constant; /* original get_constant() returns val - 122 */
}

__u64 test_pkt_write_access_subprog = 0;
SEC("freplace/test_pkt_write_access_subprog")
int new_test_pkt_write_access_subprog(struct __sk_buff *skb, __u32 off)
{

	void *data = (void *)(long)skb->data;
	void *data_end = (void *)(long)skb->data_end;
	struct tcphdr *tcp;

	if (off > sizeof(struct ethhdr) + sizeof(struct ipv6hdr))
		return -1;

	tcp = data + off;
	if (tcp + 1 > data_end)
		return -1;

	/* make modifications to the packet data */
	tcp->check++;
	tcp->syn = 0;

	test_pkt_write_access_subprog = 1;
	return 0;
}

char _license[] SEC("license") = "GPL";<|MERGE_RESOLUTION|>--- conflicted
+++ resolved
@@ -73,17 +73,10 @@
 			      __builtin_preserve_access_index(&skb->len));
 
 	ret = ctx->ret;
-<<<<<<< HEAD
-	/* bpf_prog_test_load() loads "test_pkt_access.o" with BPF_F_TEST_RND_HI32
-	 * which randomizes upper 32 bits after BPF_ALU32 insns.
-	 * Hence after 'w0 <<= 1' upper bits of $rax are random.
-	 * That is expected and correct. Trim them.
-=======
 	/* bpf_prog_test_load() loads "test_pkt_access.bpf.o" with
 	 * BPF_F_TEST_RND_HI32 which randomizes upper 32 bits after BPF_ALU32
 	 * insns. Hence after 'w0 <<= 1' upper bits of $rax are random. That is
 	 * expected and correct. Trim them.
->>>>>>> eb3cdb58
 	 */
 	ret = (__u32) ret;
 	if (len != 74 || ret != 148)
