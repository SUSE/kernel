/* SPDX-License-Identifier: GPL-2.0 */
/* Copyright (c) 2018 Facebook */
#include <linux/bpf.h>
#include <bpf/bpf_helpers.h>
#include "bpf_legacy.h"

struct ipv_counts {
	unsigned int v4;
	unsigned int v6;
};

<<<<<<< HEAD
#pragma GCC diagnostic push
#pragma GCC diagnostic ignored "-Wdeprecated-declarations"
/* just to validate we can handle maps in multiple sections */
struct bpf_map_def SEC("maps") btf_map_legacy = {
	.type = BPF_MAP_TYPE_ARRAY,
	.key_size = sizeof(int),
	.value_size = sizeof(long long),
	.max_entries = 4,
};
#pragma GCC diagnostic pop

BPF_ANNOTATE_KV_PAIR(btf_map_legacy, int, struct ipv_counts);

=======
>>>>>>> eb3cdb58
struct {
	__uint(type, BPF_MAP_TYPE_ARRAY);
	__uint(max_entries, 4);
	__type(key, int);
	__type(value, struct ipv_counts);
} btf_map SEC(".maps");

__attribute__((noinline))
int test_long_fname_2(void)
{
	struct ipv_counts *counts;
	int key = 0;

	counts = bpf_map_lookup_elem(&btf_map, &key);
	if (!counts)
		return 0;

	counts->v6++;

	return 0;
}

__attribute__((noinline))
int test_long_fname_1(void)
{
	return test_long_fname_2();
}

SEC("dummy_tracepoint")
int _dummy_tracepoint(void *arg)
{
	return test_long_fname_1();
}

char _license[] SEC("license") = "GPL";<|MERGE_RESOLUTION|>--- conflicted
+++ resolved
@@ -9,22 +9,6 @@
 	unsigned int v6;
 };
 
-<<<<<<< HEAD
-#pragma GCC diagnostic push
-#pragma GCC diagnostic ignored "-Wdeprecated-declarations"
-/* just to validate we can handle maps in multiple sections */
-struct bpf_map_def SEC("maps") btf_map_legacy = {
-	.type = BPF_MAP_TYPE_ARRAY,
-	.key_size = sizeof(int),
-	.value_size = sizeof(long long),
-	.max_entries = 4,
-};
-#pragma GCC diagnostic pop
-
-BPF_ANNOTATE_KV_PAIR(btf_map_legacy, int, struct ipv_counts);
-
-=======
->>>>>>> eb3cdb58
 struct {
 	__uint(type, BPF_MAP_TYPE_ARRAY);
 	__uint(max_entries, 4);
