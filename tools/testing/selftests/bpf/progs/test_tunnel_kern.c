--- conflicted
+++ resolved
@@ -25,8 +25,6 @@
 #include <bpf/bpf_endian.h>
 
 #define log_err(__ret) bpf_printk("ERROR line:%d ret:%d\n", __LINE__, __ret)
-<<<<<<< HEAD
-=======
 
 #define VXLAN_UDP_PORT 4789
 
@@ -34,7 +32,6 @@
  * 172.16.1.200
  */
 #define ASSIGNED_ADDR_VETH1 0xac1001c8
->>>>>>> eb3cdb58
 
 struct geneve_opt {
 	__be16	opt_class;
@@ -55,8 +52,6 @@
 	__u32     gbp;
 };
 
-<<<<<<< HEAD
-=======
 struct bpf_fou_encap {
 	__be16 sport;
 	__be16 dport;
@@ -72,7 +67,6 @@
 int bpf_skb_get_fou_encap(struct __sk_buff *skb_ctx,
 			  struct bpf_fou_encap *encap) __ksym;
 
->>>>>>> eb3cdb58
 struct {
 	__uint(type, BPF_MAP_TYPE_ARRAY);
 	__uint(max_entries, 1);
@@ -103,8 +97,6 @@
 }
 
 SEC("tc")
-<<<<<<< HEAD
-=======
 int gre_set_tunnel_no_key(struct __sk_buff *skb)
 {
 	int ret;
@@ -126,7 +118,6 @@
 }
 
 SEC("tc")
->>>>>>> eb3cdb58
 int gre_get_tunnel(struct __sk_buff *skb)
 {
 	int ret;
@@ -345,8 +336,6 @@
 
 SEC("tc")
 int vxlan_set_tunnel_dst(struct __sk_buff *skb)
-<<<<<<< HEAD
-=======
 {
 	struct bpf_tunnel_key key;
 	struct vxlan_metadata md;
@@ -386,16 +375,12 @@
 
 SEC("tc")
 int vxlan_set_tunnel_src(struct __sk_buff *skb)
->>>>>>> eb3cdb58
 {
 	struct bpf_tunnel_key key;
 	struct vxlan_metadata md;
 	__u32 index = 0;
 	__u32 *local_ip = NULL;
-<<<<<<< HEAD
-=======
 	int ret = 0;
->>>>>>> eb3cdb58
 
 	local_ip = bpf_map_lookup_elem(&local_ip_map, &index);
 	if (!local_ip) {
@@ -404,48 +389,6 @@
 	}
 
 	__builtin_memset(&key, 0x0, sizeof(key));
-<<<<<<< HEAD
-	key.local_ipv4 = 0xac100164; /* 172.16.1.100 */
-	key.remote_ipv4 = *local_ip;
-	key.tunnel_id = 2;
-	key.tunnel_tos = 0;
-	key.tunnel_ttl = 64;
-
-	ret = bpf_skb_set_tunnel_key(skb, &key, sizeof(key),
-				     BPF_F_ZERO_CSUM_TX);
-	if (ret < 0) {
-		log_err(ret);
-		return TC_ACT_SHOT;
-	}
-
-	md.gbp = 0x800FF; /* Set VXLAN Group Policy extension */
-	ret = bpf_skb_set_tunnel_opt(skb, &md, sizeof(md));
-	if (ret < 0) {
-		log_err(ret);
-		return TC_ACT_SHOT;
-	}
-
-	return TC_ACT_OK;
-}
-
-SEC("tc")
-int vxlan_set_tunnel_src(struct __sk_buff *skb)
-{
-	int ret;
-	struct bpf_tunnel_key key;
-	struct vxlan_metadata md;
-	__u32 index = 0;
-	__u32 *local_ip = NULL;
-
-	local_ip = bpf_map_lookup_elem(&local_ip_map, &index);
-	if (!local_ip) {
-		log_err(ret);
-		return TC_ACT_SHOT;
-	}
-
-	__builtin_memset(&key, 0x0, sizeof(key));
-=======
->>>>>>> eb3cdb58
 	key.local_ipv4 = *local_ip;
 	key.remote_ipv4 = 0xac100164; /* 172.16.1.100 */
 	key.tunnel_id = 2;
@@ -475,17 +418,6 @@
 	int ret;
 	struct bpf_tunnel_key key;
 	struct vxlan_metadata md;
-<<<<<<< HEAD
-	__u32 index = 0;
-	__u32 *local_ip = NULL;
-
-	local_ip = bpf_map_lookup_elem(&local_ip_map, &index);
-	if (!local_ip) {
-		log_err(ret);
-		return TC_ACT_SHOT;
-	}
-=======
->>>>>>> eb3cdb58
 
 	ret = bpf_skb_get_tunnel_key(skb, &key, sizeof(key),
 				     BPF_F_TUNINFO_FLAGS);
@@ -500,13 +432,6 @@
 		return TC_ACT_SHOT;
 	}
 
-<<<<<<< HEAD
-	if (key.local_ipv4 != *local_ip || md.gbp != 0x800FF) {
-		bpf_printk("vxlan key %d local ip 0x%x remote ip 0x%x gbp 0x%x\n",
-			   key.tunnel_id, key.local_ipv4,
-			   key.remote_ipv4, md.gbp);
-		bpf_printk("local_ip 0x%x\n", *local_ip);
-=======
 	if (key.local_ipv4 != ASSIGNED_ADDR_VETH1 || md.gbp != 0x800FF ||
 	    !(key.tunnel_flags & TUNNEL_KEY) ||
 	    (key.tunnel_flags & TUNNEL_CSUM)) {
@@ -514,23 +439,14 @@
 			   key.tunnel_id, key.local_ipv4,
 			   key.remote_ipv4, md.gbp,
 			   bpf_ntohs(key.tunnel_flags));
->>>>>>> eb3cdb58
-		log_err(ret);
-		return TC_ACT_SHOT;
-	}
-
-	return TC_ACT_OK;
-}
-
-SEC("tc")
-<<<<<<< HEAD
-int ip6vxlan_set_tunnel_dst(struct __sk_buff *skb)
-{
-	struct bpf_tunnel_key key;
-	int ret;
-	__u32 index = 0;
-	__u32 *local_ip;
-=======
+		log_err(ret);
+		return TC_ACT_SHOT;
+	}
+
+	return TC_ACT_OK;
+}
+
+SEC("tc")
 int veth_set_outer_dst(struct __sk_buff *skb)
 {
 	struct ethhdr *eth = (struct ethhdr *)(long)skb->data;
@@ -590,7 +506,6 @@
 	__u32 index = 0;
 	__u32 *local_ip;
 	int ret = 0;
->>>>>>> eb3cdb58
 
 	local_ip = bpf_map_lookup_elem(&local_ip_map, &index);
 	if (!local_ip) {
@@ -619,15 +534,9 @@
 int ip6vxlan_set_tunnel_src(struct __sk_buff *skb)
 {
 	struct bpf_tunnel_key key;
-<<<<<<< HEAD
-	int ret;
-	__u32 index = 0;
-	__u32 *local_ip;
-=======
 	__u32 index = 0;
 	__u32 *local_ip;
 	int ret = 0;
->>>>>>> eb3cdb58
 
 	local_ip = bpf_map_lookup_elem(&local_ip_map, &index);
 	if (!local_ip) {
@@ -656,15 +565,9 @@
 int ip6vxlan_get_tunnel_src(struct __sk_buff *skb)
 {
 	struct bpf_tunnel_key key;
-<<<<<<< HEAD
-	int ret;
-	__u32 index = 0;
-	__u32 *local_ip;
-=======
 	__u32 index = 0;
 	__u32 *local_ip;
 	int ret = 0;
->>>>>>> eb3cdb58
 
 	local_ip = bpf_map_lookup_elem(&local_ip_map, &index);
 	if (!local_ip) {
@@ -679,12 +582,6 @@
 		return TC_ACT_SHOT;
 	}
 
-<<<<<<< HEAD
-	if (bpf_ntohl(key.local_ipv6[3]) != *local_ip) {
-		bpf_printk("ip6vxlan key %d local ip6 ::%x remote ip6 ::%x label 0x%x\n",
-			   key.tunnel_id, bpf_ntohl(key.local_ipv6[3]),
-			   bpf_ntohl(key.remote_ipv6[3]), key.tunnel_label);
-=======
 	if (bpf_ntohl(key.local_ipv6[3]) != *local_ip ||
 	    !(key.tunnel_flags & TUNNEL_KEY) ||
 	    !(key.tunnel_flags & TUNNEL_CSUM)) {
@@ -692,7 +589,6 @@
 			   key.tunnel_id, bpf_ntohl(key.local_ipv6[3]),
 			   bpf_ntohl(key.remote_ipv6[3]), key.tunnel_label,
 			   bpf_ntohs(key.tunnel_flags));
->>>>>>> eb3cdb58
 		bpf_printk("local_ip 0x%x\n", *local_ip);
 		log_err(ret);
 		return TC_ACT_SHOT;
@@ -865,8 +761,6 @@
 	}
 
 	bpf_printk("remote ip 0x%x\n", key.remote_ipv4);
-<<<<<<< HEAD
-=======
 	return TC_ACT_OK;
 }
 
@@ -969,7 +863,6 @@
 	bpf_printk("%d remote ip 0x%x, sport %d, dport %d\n", ret,
 		   key.remote_ipv4, bpf_ntohs(encap.sport),
 		   bpf_ntohs(encap.dport));
->>>>>>> eb3cdb58
 	return TC_ACT_OK;
 }
 
