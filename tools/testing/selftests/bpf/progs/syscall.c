--- conflicted
+++ resolved
@@ -8,10 +8,7 @@
 #include <linux/btf.h>
 #include <string.h>
 #include <errno.h>
-<<<<<<< HEAD
-=======
 #include "bpf_misc.h"
->>>>>>> 2d5404ca
 
 char _license[] SEC("license") = "GPL";
 
