--- conflicted
+++ resolved
@@ -4,14 +4,10 @@
 
 char _license[] SEC("license") = "GPL";
 
-<<<<<<< HEAD
-__u32 page_size = 0;
-=======
 __s32 page_size = 0;
 
 const char cc_reno[TCP_CA_NAME_MAX] = "reno";
 const char cc_cubic[TCP_CA_NAME_MAX] = "cubic";
->>>>>>> 2d5404ca
 
 SEC("cgroup/setsockopt")
 int sockopt_qos_to_cc(struct bpf_sockopt *ctx)
