// SPDX-License-Identifier: GPL-2.0
/* Copyright (c) 2023 Meta Platforms, Inc. and affiliates. */

#include <stdbool.h>
#include <linux/bpf.h>
#include <bpf/bpf_helpers.h>
#include "bpf_misc.h"
#include "bpf_compiler.h"

static volatile int zero = 0;

int my_pid;
int arr[256];
int small_arr[16] SEC(".data.small_arr");

struct {
	__uint(type, BPF_MAP_TYPE_HASH);
	__uint(max_entries, 10);
	__type(key, int);
	__type(value, int);
} amap SEC(".maps");

#ifdef REAL_TEST
#define MY_PID_GUARD() if (my_pid != (bpf_get_current_pid_tgid() >> 32)) return 0
#else
#define MY_PID_GUARD() ({ })
#endif

SEC("?raw_tp")
__failure __msg("math between map_value pointer and register with unbounded min value is not allowed")
int iter_err_unsafe_c_loop(const void *ctx)
{
	struct bpf_iter_num it;
	int *v, i = zero; /* obscure initial value of i */

	MY_PID_GUARD();

	bpf_iter_num_new(&it, 0, 1000);
	while ((v = bpf_iter_num_next(&it))) {
		i++;
	}
	bpf_iter_num_destroy(&it);

	small_arr[i] = 123; /* invalid */

	return 0;
}

SEC("?raw_tp")
__failure __msg("unbounded memory access")
int iter_err_unsafe_asm_loop(const void *ctx)
{
	struct bpf_iter_num it;

	MY_PID_GUARD();

	asm volatile (
		"r6 = %[zero];" /* iteration counter */
		"r1 = %[it];" /* iterator state */
		"r2 = 0;"
		"r3 = 1000;"
		"r4 = 1;"
		"call %[bpf_iter_num_new];"
	"loop:"
		"r1 = %[it];"
		"call %[bpf_iter_num_next];"
		"if r0 == 0 goto out;"
		"r6 += 1;"
		"goto loop;"
	"out:"
		"r1 = %[it];"
		"call %[bpf_iter_num_destroy];"
		"r1 = %[small_arr];"
		"r2 = r6;"
		"r2 <<= 2;"
		"r1 += r2;"
		"*(u32 *)(r1 + 0) = r6;" /* invalid */
		:
		: [it]"r"(&it),
		  [small_arr]"r"(small_arr),
		  [zero]"r"(zero),
		  __imm(bpf_iter_num_new),
		  __imm(bpf_iter_num_next),
		  __imm(bpf_iter_num_destroy)
		: __clobber_common, "r6"
	);

	return 0;
}

SEC("raw_tp")
__success
int iter_while_loop(const void *ctx)
{
	struct bpf_iter_num it;
	int *v;

	MY_PID_GUARD();

	bpf_iter_num_new(&it, 0, 3);
	while ((v = bpf_iter_num_next(&it))) {
		bpf_printk("ITER_BASIC: E1 VAL: v=%d", *v);
	}
	bpf_iter_num_destroy(&it);

	return 0;
}

SEC("raw_tp")
__success
int iter_while_loop_auto_cleanup(const void *ctx)
{
	__attribute__((cleanup(bpf_iter_num_destroy))) struct bpf_iter_num it;
	int *v;

	MY_PID_GUARD();

	bpf_iter_num_new(&it, 0, 3);
	while ((v = bpf_iter_num_next(&it))) {
		bpf_printk("ITER_BASIC: E1 VAL: v=%d", *v);
	}
	/* (!) no explicit bpf_iter_num_destroy() */

	return 0;
}

SEC("raw_tp")
__success
int iter_for_loop(const void *ctx)
{
	struct bpf_iter_num it;
	int *v;

	MY_PID_GUARD();

	bpf_iter_num_new(&it, 5, 10);
	for (v = bpf_iter_num_next(&it); v; v = bpf_iter_num_next(&it)) {
		bpf_printk("ITER_BASIC: E2 VAL: v=%d", *v);
	}
	bpf_iter_num_destroy(&it);

	return 0;
}

SEC("raw_tp")
__success
int iter_bpf_for_each_macro(const void *ctx)
{
	int *v;

	MY_PID_GUARD();

	bpf_for_each(num, v, 5, 10) {
		bpf_printk("ITER_BASIC: E2 VAL: v=%d", *v);
	}

	return 0;
}

SEC("raw_tp")
__success
int iter_bpf_for_macro(const void *ctx)
{
	int i;

	MY_PID_GUARD();

	bpf_for(i, 5, 10) {
		bpf_printk("ITER_BASIC: E2 VAL: v=%d", i);
	}

	return 0;
}

SEC("raw_tp")
__success
int iter_pragma_unroll_loop(const void *ctx)
{
	struct bpf_iter_num it;
	int *v, i;

	MY_PID_GUARD();

	bpf_iter_num_new(&it, 0, 2);
	__pragma_loop_no_unroll
	for (i = 0; i < 3; i++) {
		v = bpf_iter_num_next(&it);
		bpf_printk("ITER_BASIC: E3 VAL: i=%d v=%d", i, v ? *v : -1);
	}
	bpf_iter_num_destroy(&it);

	return 0;
}

SEC("raw_tp")
__success
int iter_manual_unroll_loop(const void *ctx)
{
	struct bpf_iter_num it;
	int *v;

	MY_PID_GUARD();

	bpf_iter_num_new(&it, 100, 200);
	v = bpf_iter_num_next(&it);
	bpf_printk("ITER_BASIC: E4 VAL: v=%d", v ? *v : -1);
	v = bpf_iter_num_next(&it);
	bpf_printk("ITER_BASIC: E4 VAL: v=%d", v ? *v : -1);
	v = bpf_iter_num_next(&it);
	bpf_printk("ITER_BASIC: E4 VAL: v=%d", v ? *v : -1);
	v = bpf_iter_num_next(&it);
	bpf_printk("ITER_BASIC: E4 VAL: v=%d\n", v ? *v : -1);
	bpf_iter_num_destroy(&it);

	return 0;
}

SEC("raw_tp")
__success
int iter_multiple_sequential_loops(const void *ctx)
{
	struct bpf_iter_num it;
	int *v, i;

	MY_PID_GUARD();

	bpf_iter_num_new(&it, 0, 3);
	while ((v = bpf_iter_num_next(&it))) {
		bpf_printk("ITER_BASIC: E1 VAL: v=%d", *v);
	}
	bpf_iter_num_destroy(&it);

	bpf_iter_num_new(&it, 5, 10);
	for (v = bpf_iter_num_next(&it); v; v = bpf_iter_num_next(&it)) {
		bpf_printk("ITER_BASIC: E2 VAL: v=%d", *v);
	}
	bpf_iter_num_destroy(&it);

	bpf_iter_num_new(&it, 0, 2);
	__pragma_loop_no_unroll
	for (i = 0; i < 3; i++) {
		v = bpf_iter_num_next(&it);
		bpf_printk("ITER_BASIC: E3 VAL: i=%d v=%d", i, v ? *v : -1);
	}
	bpf_iter_num_destroy(&it);

	bpf_iter_num_new(&it, 100, 200);
	v = bpf_iter_num_next(&it);
	bpf_printk("ITER_BASIC: E4 VAL: v=%d", v ? *v : -1);
	v = bpf_iter_num_next(&it);
	bpf_printk("ITER_BASIC: E4 VAL: v=%d", v ? *v : -1);
	v = bpf_iter_num_next(&it);
	bpf_printk("ITER_BASIC: E4 VAL: v=%d", v ? *v : -1);
	v = bpf_iter_num_next(&it);
	bpf_printk("ITER_BASIC: E4 VAL: v=%d\n", v ? *v : -1);
	bpf_iter_num_destroy(&it);

	return 0;
}

SEC("raw_tp")
__success
int iter_limit_cond_break_loop(const void *ctx)
{
	struct bpf_iter_num it;
	int *v, i = 0, sum = 0;

	MY_PID_GUARD();

	bpf_iter_num_new(&it, 0, 10);
	while ((v = bpf_iter_num_next(&it))) {
		bpf_printk("ITER_SIMPLE: i=%d v=%d", i, *v);
		sum += *v;

		i++;
		if (i > 3)
			break;
	}
	bpf_iter_num_destroy(&it);

	bpf_printk("ITER_SIMPLE: sum=%d\n", sum);

	return 0;
}

SEC("raw_tp")
__success
int iter_obfuscate_counter(const void *ctx)
{
	struct bpf_iter_num it;
	int *v, sum = 0;
	/* Make i's initial value unknowable for verifier to prevent it from
	 * pruning if/else branch inside the loop body and marking i as precise.
	 */
	int i = zero;

	MY_PID_GUARD();

	bpf_iter_num_new(&it, 0, 10);
	while ((v = bpf_iter_num_next(&it))) {
		int x;

		i += 1;

		/* If we initialized i as `int i = 0;` above, verifier would
		 * track that i becomes 1 on first iteration after increment
		 * above, and here verifier would eagerly prune else branch
		 * and mark i as precise, ruining open-coded iterator logic
		 * completely, as each next iteration would have a different
		 * *precise* value of i, and thus there would be no
		 * convergence of state. This would result in reaching maximum
		 * instruction limit, no matter what the limit is.
		 */
		if (i == 1)
			x = 123;
		else
			x = i * 3 + 1;

		bpf_printk("ITER_OBFUSCATE_COUNTER: i=%d v=%d x=%d", i, *v, x);

		sum += x;
	}
	bpf_iter_num_destroy(&it);

	bpf_printk("ITER_OBFUSCATE_COUNTER: sum=%d\n", sum);

	return 0;
}

SEC("raw_tp")
__success
int iter_search_loop(const void *ctx)
{
	struct bpf_iter_num it;
	int *v, *elem = NULL;
	bool found = false;

	MY_PID_GUARD();

	bpf_iter_num_new(&it, 0, 10);

	while ((v = bpf_iter_num_next(&it))) {
		bpf_printk("ITER_SEARCH_LOOP: v=%d", *v);

		if (*v == 2) {
			found = true;
			elem = v;
			barrier_var(elem);
		}
	}

	/* should fail to verify if bpf_iter_num_destroy() is here */

	if (found)
		/* here found element will be wrong, we should have copied
		 * value to a variable, but here we want to make sure we can
		 * access memory after the loop anyways
		 */
		bpf_printk("ITER_SEARCH_LOOP: FOUND IT = %d!\n", *elem);
	else
		bpf_printk("ITER_SEARCH_LOOP: NOT FOUND IT!\n");

	bpf_iter_num_destroy(&it);

	return 0;
}

SEC("raw_tp")
__success
int iter_array_fill(const void *ctx)
{
	int sum, i;

	MY_PID_GUARD();

	bpf_for(i, 0, ARRAY_SIZE(arr)) {
		arr[i] = i * 2;
	}

	sum = 0;
	bpf_for(i, 0, ARRAY_SIZE(arr)) {
		sum += arr[i];
	}

	bpf_printk("ITER_ARRAY_FILL: sum=%d (should be %d)\n", sum, 255 * 256);

	return 0;
}

static int arr2d[4][5];
static int arr2d_row_sums[4];
static int arr2d_col_sums[5];

SEC("raw_tp")
__success
int iter_nested_iters(const void *ctx)
{
	int sum, row, col;

	MY_PID_GUARD();

	bpf_for(row, 0, ARRAY_SIZE(arr2d)) {
		bpf_for( col, 0, ARRAY_SIZE(arr2d[0])) {
			arr2d[row][col] = row * col;
		}
	}

	/* zero-initialize sums */
	sum = 0;
	bpf_for(row, 0, ARRAY_SIZE(arr2d)) {
		arr2d_row_sums[row] = 0;
	}
	bpf_for(col, 0, ARRAY_SIZE(arr2d[0])) {
		arr2d_col_sums[col] = 0;
	}

	/* calculate sums */
	bpf_for(row, 0, ARRAY_SIZE(arr2d)) {
		bpf_for(col, 0, ARRAY_SIZE(arr2d[0])) {
			sum += arr2d[row][col];
			arr2d_row_sums[row] += arr2d[row][col];
			arr2d_col_sums[col] += arr2d[row][col];
		}
	}

	bpf_printk("ITER_NESTED_ITERS: total sum=%d", sum);
	bpf_for(row, 0, ARRAY_SIZE(arr2d)) {
		bpf_printk("ITER_NESTED_ITERS: row #%d sum=%d", row, arr2d_row_sums[row]);
	}
	bpf_for(col, 0, ARRAY_SIZE(arr2d[0])) {
		bpf_printk("ITER_NESTED_ITERS: col #%d sum=%d%s",
			   col, arr2d_col_sums[col],
			   col == ARRAY_SIZE(arr2d[0]) - 1 ? "\n" : "");
	}

	return 0;
}

SEC("raw_tp")
__success
int iter_nested_deeply_iters(const void *ctx)
{
	int sum = 0;

	MY_PID_GUARD();

	bpf_repeat(10) {
		bpf_repeat(10) {
			bpf_repeat(10) {
				bpf_repeat(10) {
					bpf_repeat(10) {
						sum += 1;
					}
				}
			}
		}
		/* validate that we can break from inside bpf_repeat() */
		break;
	}

	return sum;
}

static __noinline void fill_inner_dimension(int row)
{
	int col;

	bpf_for(col, 0, ARRAY_SIZE(arr2d[0])) {
		arr2d[row][col] = row * col;
	}
}

static __noinline int sum_inner_dimension(int row)
{
	int sum = 0, col;

	bpf_for(col, 0, ARRAY_SIZE(arr2d[0])) {
		sum += arr2d[row][col];
		arr2d_row_sums[row] += arr2d[row][col];
		arr2d_col_sums[col] += arr2d[row][col];
	}

	return sum;
}

SEC("raw_tp")
__success
int iter_subprog_iters(const void *ctx)
{
	int sum, row, col;

	MY_PID_GUARD();

	bpf_for(row, 0, ARRAY_SIZE(arr2d)) {
		fill_inner_dimension(row);
	}

	/* zero-initialize sums */
	sum = 0;
	bpf_for(row, 0, ARRAY_SIZE(arr2d)) {
		arr2d_row_sums[row] = 0;
	}
	bpf_for(col, 0, ARRAY_SIZE(arr2d[0])) {
		arr2d_col_sums[col] = 0;
	}

	/* calculate sums */
	bpf_for(row, 0, ARRAY_SIZE(arr2d)) {
		sum += sum_inner_dimension(row);
	}

	bpf_printk("ITER_SUBPROG_ITERS: total sum=%d", sum);
	bpf_for(row, 0, ARRAY_SIZE(arr2d)) {
		bpf_printk("ITER_SUBPROG_ITERS: row #%d sum=%d",
			   row, arr2d_row_sums[row]);
	}
	bpf_for(col, 0, ARRAY_SIZE(arr2d[0])) {
		bpf_printk("ITER_SUBPROG_ITERS: col #%d sum=%d%s",
			   col, arr2d_col_sums[col],
			   col == ARRAY_SIZE(arr2d[0]) - 1 ? "\n" : "");
	}

	return 0;
}

struct {
	__uint(type, BPF_MAP_TYPE_ARRAY);
	__type(key, int);
	__type(value, int);
	__uint(max_entries, 1000);
} arr_map SEC(".maps");

SEC("?raw_tp")
__failure __msg("invalid mem access 'scalar'")
int iter_err_too_permissive1(const void *ctx)
{
	int *map_val = NULL;
	int key = 0;

	MY_PID_GUARD();

	map_val = bpf_map_lookup_elem(&arr_map, &key);
	if (!map_val)
		return 0;

	bpf_repeat(1000000) {
		map_val = NULL;
	}

	*map_val = 123;

	return 0;
}

SEC("?raw_tp")
__failure __msg("invalid mem access 'map_value_or_null'")
int iter_err_too_permissive2(const void *ctx)
{
	int *map_val = NULL;
	int key = 0;

	MY_PID_GUARD();

	map_val = bpf_map_lookup_elem(&arr_map, &key);
	if (!map_val)
		return 0;

	bpf_repeat(1000000) {
		map_val = bpf_map_lookup_elem(&arr_map, &key);
	}

	*map_val = 123;

	return 0;
}

SEC("?raw_tp")
__failure __msg("invalid mem access 'map_value_or_null'")
int iter_err_too_permissive3(const void *ctx)
{
	int *map_val = NULL;
	int key = 0;
	bool found = false;

	MY_PID_GUARD();

	bpf_repeat(1000000) {
		map_val = bpf_map_lookup_elem(&arr_map, &key);
		found = true;
	}

	if (found)
		*map_val = 123;

	return 0;
}

SEC("raw_tp")
__success
int iter_tricky_but_fine(const void *ctx)
{
	int *map_val = NULL;
	int key = 0;
	bool found = false;

	MY_PID_GUARD();

	bpf_repeat(1000000) {
		map_val = bpf_map_lookup_elem(&arr_map, &key);
		if (map_val) {
			found = true;
			break;
		}
	}

	if (found)
		*map_val = 123;

	return 0;
}

#define __bpf_memzero(p, sz) bpf_probe_read_kernel((p), (sz), 0)

SEC("raw_tp")
__success
int iter_stack_array_loop(const void *ctx)
{
	long arr1[16], arr2[16], sum = 0;
	int i;

	MY_PID_GUARD();

	/* zero-init arr1 and arr2 in such a way that verifier doesn't know
	 * it's all zeros; if we don't do that, we'll make BPF verifier track
	 * all combination of zero/non-zero stack slots for arr1/arr2, which
	 * will lead to O(2^(ARRAY_SIZE(arr1)+ARRAY_SIZE(arr2))) different
	 * states
	 */
	__bpf_memzero(arr1, sizeof(arr1));
	__bpf_memzero(arr2, sizeof(arr1));

	/* validate that we can break and continue when using bpf_for() */
	bpf_for(i, 0, ARRAY_SIZE(arr1)) {
		if (i & 1) {
			arr1[i] = i;
			continue;
		} else {
			arr2[i] = i;
			break;
		}
	}

	bpf_for(i, 0, ARRAY_SIZE(arr1)) {
		sum += arr1[i] + arr2[i];
	}

	return sum;
}

static __noinline void fill(struct bpf_iter_num *it, int *arr, __u32 n, int mul)
{
	int *t, i;

	while ((t = bpf_iter_num_next(it))) {
		i = *t;
		if (i >= n)
			break;
		arr[i] =  i * mul;
	}
}

static __noinline int sum(struct bpf_iter_num *it, int *arr, __u32 n)
{
<<<<<<< HEAD
	int *t, i, sum = 0;;

	while ((t = bpf_iter_num_next(it))) {
		i = *t;
		if (i >= n)
=======
	int *t, i, sum = 0;

	while ((t = bpf_iter_num_next(it))) {
		i = *t;
		if ((__u32)i >= n)
>>>>>>> 2d5404ca
			break;
		sum += arr[i];
	}

	return sum;
}

SEC("raw_tp")
__success
int iter_pass_iter_ptr_to_subprog(const void *ctx)
{
	int arr1[16], arr2[32];
	struct bpf_iter_num it;
	int n, sum1, sum2;

	MY_PID_GUARD();

	/* fill arr1 */
	n = ARRAY_SIZE(arr1);
	bpf_iter_num_new(&it, 0, n);
	fill(&it, arr1, n, 2);
	bpf_iter_num_destroy(&it);

	/* fill arr2 */
	n = ARRAY_SIZE(arr2);
	bpf_iter_num_new(&it, 0, n);
	fill(&it, arr2, n, 10);
	bpf_iter_num_destroy(&it);

	/* sum arr1 */
	n = ARRAY_SIZE(arr1);
	bpf_iter_num_new(&it, 0, n);
	sum1 = sum(&it, arr1, n);
	bpf_iter_num_destroy(&it);

	/* sum arr2 */
	n = ARRAY_SIZE(arr2);
	bpf_iter_num_new(&it, 0, n);
	sum2 = sum(&it, arr2, n);
	bpf_iter_num_destroy(&it);

	bpf_printk("sum1=%d, sum2=%d", sum1, sum2);

	return 0;
}

SEC("?raw_tp")
__failure
__msg("R1 type=scalar expected=fp")
__naked int delayed_read_mark(void)
{
	/* This is equivalent to C program below.
	 * The call to bpf_iter_num_next() is reachable with r7 values &fp[-16] and 0xdead.
	 * State with r7=&fp[-16] is visited first and follows r6 != 42 ... continue branch.
	 * At this point iterator next() call is reached with r7 that has no read mark.
	 * Loop body with r7=0xdead would only be visited if verifier would decide to continue
	 * with second loop iteration. Absence of read mark on r7 might affect state
	 * equivalent logic used for iterator convergence tracking.
	 *
	 * r7 = &fp[-16]
	 * fp[-16] = 0
	 * r6 = bpf_get_prandom_u32()
	 * bpf_iter_num_new(&fp[-8], 0, 10)
	 * while (bpf_iter_num_next(&fp[-8])) {
	 *   r6++
	 *   if (r6 != 42) {
	 *     r7 = 0xdead
	 *     continue;
	 *   }
	 *   bpf_probe_read_user(r7, 8, 0xdeadbeef); // this is not safe
	 * }
	 * bpf_iter_num_destroy(&fp[-8])
	 * return 0
	 */
	asm volatile (
		"r7 = r10;"
		"r7 += -16;"
		"r0 = 0;"
		"*(u64 *)(r7 + 0) = r0;"
		"call %[bpf_get_prandom_u32];"
		"r6 = r0;"
		"r1 = r10;"
		"r1 += -8;"
		"r2 = 0;"
		"r3 = 10;"
		"call %[bpf_iter_num_new];"
	"1:"
		"r1 = r10;"
		"r1 += -8;"
		"call %[bpf_iter_num_next];"
		"if r0 == 0 goto 2f;"
		"r6 += 1;"
		"if r6 != 42 goto 3f;"
		"r7 = 0xdead;"
		"goto 1b;"
	"3:"
		"r1 = r7;"
		"r2 = 8;"
		"r3 = 0xdeadbeef;"
		"call %[bpf_probe_read_user];"
		"goto 1b;"
	"2:"
		"r1 = r10;"
		"r1 += -8;"
		"call %[bpf_iter_num_destroy];"
		"r0 = 0;"
		"exit;"
		:
		: __imm(bpf_get_prandom_u32),
		  __imm(bpf_iter_num_new),
		  __imm(bpf_iter_num_next),
		  __imm(bpf_iter_num_destroy),
		  __imm(bpf_probe_read_user)
		: __clobber_all
	);
}

SEC("?raw_tp")
__failure
__msg("math between fp pointer and register with unbounded")
__naked int delayed_precision_mark(void)
{
	/* This is equivalent to C program below.
	 * The test is similar to delayed_iter_mark but verifies that incomplete
	 * precision don't fool verifier.
	 * The call to bpf_iter_num_next() is reachable with r7 values -16 and -32.
	 * State with r7=-16 is visited first and follows r6 != 42 ... continue branch.
	 * At this point iterator next() call is reached with r7 that has no read
	 * and precision marks.
	 * Loop body with r7=-32 would only be visited if verifier would decide to continue
	 * with second loop iteration. Absence of precision mark on r7 might affect state
	 * equivalent logic used for iterator convergence tracking.
	 *
	 * r8 = 0
	 * fp[-16] = 0
	 * r7 = -16
	 * r6 = bpf_get_prandom_u32()
	 * bpf_iter_num_new(&fp[-8], 0, 10)
	 * while (bpf_iter_num_next(&fp[-8])) {
	 *   if (r6 != 42) {
	 *     r7 = -32
	 *     r6 = bpf_get_prandom_u32()
	 *     continue;
	 *   }
	 *   r0 = r10
	 *   r0 += r7
	 *   r8 = *(u64 *)(r0 + 0)           // this is not safe
	 *   r6 = bpf_get_prandom_u32()
	 * }
	 * bpf_iter_num_destroy(&fp[-8])
	 * return r8
	 */
	asm volatile (
		"r8 = 0;"
		"*(u64 *)(r10 - 16) = r8;"
		"r7 = -16;"
		"call %[bpf_get_prandom_u32];"
		"r6 = r0;"
		"r1 = r10;"
		"r1 += -8;"
		"r2 = 0;"
		"r3 = 10;"
		"call %[bpf_iter_num_new];"
	"1:"
		"r1 = r10;"
		"r1 += -8;\n"
		"call %[bpf_iter_num_next];"
		"if r0 == 0 goto 2f;"
		"if r6 != 42 goto 3f;"
<<<<<<< HEAD
		"r7 = -32;"
=======
		"r7 = -33;"
>>>>>>> 2d5404ca
		"call %[bpf_get_prandom_u32];"
		"r6 = r0;"
		"goto 1b;\n"
	"3:"
		"r0 = r10;"
		"r0 += r7;"
		"r8 = *(u64 *)(r0 + 0);"
		"call %[bpf_get_prandom_u32];"
		"r6 = r0;"
		"goto 1b;\n"
	"2:"
		"r1 = r10;"
		"r1 += -8;"
		"call %[bpf_iter_num_destroy];"
		"r0 = r8;"
		"exit;"
		:
		: __imm(bpf_get_prandom_u32),
		  __imm(bpf_iter_num_new),
		  __imm(bpf_iter_num_next),
		  __imm(bpf_iter_num_destroy),
		  __imm(bpf_probe_read_user)
		: __clobber_all
	);
}

SEC("?raw_tp")
__failure
__msg("math between fp pointer and register with unbounded")
__flag(BPF_F_TEST_STATE_FREQ)
__naked int loop_state_deps1(void)
{
	/* This is equivalent to C program below.
	 *
	 * The case turns out to be tricky in a sense that:
	 * - states with c=-25 are explored only on a second iteration
	 *   of the outer loop;
	 * - states with read+precise mark on c are explored only on
	 *   second iteration of the inner loop and in a state which
	 *   is pushed to states stack first.
	 *
	 * Depending on the details of iterator convergence logic
	 * verifier might stop states traversal too early and miss
	 * unsafe c=-25 memory access.
	 *
	 *   j = iter_new();		 // fp[-16]
	 *   a = 0;			 // r6
	 *   b = 0;			 // r7
	 *   c = -24;			 // r8
	 *   while (iter_next(j)) {
	 *     i = iter_new();		 // fp[-8]
	 *     a = 0;			 // r6
	 *     b = 0;			 // r7
	 *     while (iter_next(i)) {
	 *	 if (a == 1) {
	 *	   a = 0;
	 *	   b = 1;
	 *	 } else if (a == 0) {
	 *	   a = 1;
	 *	   if (random() == 42)
	 *	     continue;
	 *	   if (b == 1) {
	 *	     *(r10 + c) = 7;  // this is not safe
	 *	     iter_destroy(i);
	 *	     iter_destroy(j);
	 *	     return;
	 *	   }
	 *	 }
	 *     }
	 *     iter_destroy(i);
	 *     a = 0;
	 *     b = 0;
	 *     c = -25;
	 *   }
	 *   iter_destroy(j);
	 *   return;
	 */
	asm volatile (
		"r1 = r10;"
		"r1 += -16;"
		"r2 = 0;"
		"r3 = 10;"
		"call %[bpf_iter_num_new];"
		"r6 = 0;"
		"r7 = 0;"
		"r8 = -24;"
	"j_loop_%=:"
		"r1 = r10;"
		"r1 += -16;"
		"call %[bpf_iter_num_next];"
		"if r0 == 0 goto j_loop_end_%=;"
		"r1 = r10;"
		"r1 += -8;"
		"r2 = 0;"
		"r3 = 10;"
		"call %[bpf_iter_num_new];"
		"r6 = 0;"
		"r7 = 0;"
	"i_loop_%=:"
		"r1 = r10;"
		"r1 += -8;"
		"call %[bpf_iter_num_next];"
		"if r0 == 0 goto i_loop_end_%=;"
	"check_one_r6_%=:"
		"if r6 != 1 goto check_zero_r6_%=;"
		"r6 = 0;"
		"r7 = 1;"
		"goto i_loop_%=;"
	"check_zero_r6_%=:"
		"if r6 != 0 goto i_loop_%=;"
		"r6 = 1;"
		"call %[bpf_get_prandom_u32];"
		"if r0 != 42 goto check_one_r7_%=;"
		"goto i_loop_%=;"
	"check_one_r7_%=:"
		"if r7 != 1 goto i_loop_%=;"
		"r0 = r10;"
		"r0 += r8;"
		"r1 = 7;"
		"*(u64 *)(r0 + 0) = r1;"
		"r1 = r10;"
		"r1 += -8;"
		"call %[bpf_iter_num_destroy];"
		"r1 = r10;"
		"r1 += -16;"
		"call %[bpf_iter_num_destroy];"
		"r0 = 0;"
		"exit;"
	"i_loop_end_%=:"
		"r1 = r10;"
		"r1 += -8;"
		"call %[bpf_iter_num_destroy];"
		"r6 = 0;"
		"r7 = 0;"
		"r8 = -25;"
		"goto j_loop_%=;"
	"j_loop_end_%=:"
		"r1 = r10;"
		"r1 += -16;"
		"call %[bpf_iter_num_destroy];"
		"r0 = 0;"
		"exit;"
		:
		: __imm(bpf_get_prandom_u32),
		  __imm(bpf_iter_num_new),
		  __imm(bpf_iter_num_next),
		  __imm(bpf_iter_num_destroy)
		: __clobber_all
	);
}

SEC("?raw_tp")
__failure
__msg("math between fp pointer and register with unbounded")
__flag(BPF_F_TEST_STATE_FREQ)
__naked int loop_state_deps2(void)
{
	/* This is equivalent to C program below.
	 *
	 * The case turns out to be tricky in a sense that:
	 * - states with read+precise mark on c are explored only on a second
	 *   iteration of the first inner loop and in a state which is pushed to
	 *   states stack first.
	 * - states with c=-25 are explored only on a second iteration of the
	 *   second inner loop and in a state which is pushed to states stack
	 *   first.
	 *
	 * Depending on the details of iterator convergence logic
	 * verifier might stop states traversal too early and miss
	 * unsafe c=-25 memory access.
	 *
	 *   j = iter_new();             // fp[-16]
	 *   a = 0;                      // r6
	 *   b = 0;                      // r7
	 *   c = -24;                    // r8
	 *   while (iter_next(j)) {
	 *     i = iter_new();           // fp[-8]
	 *     a = 0;                    // r6
	 *     b = 0;                    // r7
	 *     while (iter_next(i)) {
	 *       if (a == 1) {
	 *         a = 0;
	 *         b = 1;
	 *       } else if (a == 0) {
	 *         a = 1;
	 *         if (random() == 42)
	 *           continue;
	 *         if (b == 1) {
	 *           *(r10 + c) = 7;     // this is not safe
	 *           iter_destroy(i);
	 *           iter_destroy(j);
	 *           return;
	 *         }
	 *       }
	 *     }
	 *     iter_destroy(i);
	 *     i = iter_new();           // fp[-8]
	 *     a = 0;                    // r6
	 *     b = 0;                    // r7
	 *     while (iter_next(i)) {
	 *       if (a == 1) {
	 *         a = 0;
	 *         b = 1;
	 *       } else if (a == 0) {
	 *         a = 1;
	 *         if (random() == 42)
	 *           continue;
	 *         if (b == 1) {
	 *           a = 0;
	 *           c = -25;
	 *         }
	 *       }
	 *     }
	 *     iter_destroy(i);
	 *   }
	 *   iter_destroy(j);
	 *   return;
	 */
	asm volatile (
		"r1 = r10;"
		"r1 += -16;"
		"r2 = 0;"
		"r3 = 10;"
		"call %[bpf_iter_num_new];"
		"r6 = 0;"
		"r7 = 0;"
		"r8 = -24;"
	"j_loop_%=:"
		"r1 = r10;"
		"r1 += -16;"
		"call %[bpf_iter_num_next];"
		"if r0 == 0 goto j_loop_end_%=;"

		/* first inner loop */
		"r1 = r10;"
		"r1 += -8;"
		"r2 = 0;"
		"r3 = 10;"
		"call %[bpf_iter_num_new];"
		"r6 = 0;"
		"r7 = 0;"
	"i_loop_%=:"
		"r1 = r10;"
		"r1 += -8;"
		"call %[bpf_iter_num_next];"
		"if r0 == 0 goto i_loop_end_%=;"
	"check_one_r6_%=:"
		"if r6 != 1 goto check_zero_r6_%=;"
		"r6 = 0;"
		"r7 = 1;"
		"goto i_loop_%=;"
	"check_zero_r6_%=:"
		"if r6 != 0 goto i_loop_%=;"
		"r6 = 1;"
		"call %[bpf_get_prandom_u32];"
		"if r0 != 42 goto check_one_r7_%=;"
		"goto i_loop_%=;"
	"check_one_r7_%=:"
		"if r7 != 1 goto i_loop_%=;"
		"r0 = r10;"
		"r0 += r8;"
		"r1 = 7;"
		"*(u64 *)(r0 + 0) = r1;"
		"r1 = r10;"
		"r1 += -8;"
		"call %[bpf_iter_num_destroy];"
		"r1 = r10;"
		"r1 += -16;"
		"call %[bpf_iter_num_destroy];"
		"r0 = 0;"
		"exit;"
	"i_loop_end_%=:"
		"r1 = r10;"
		"r1 += -8;"
		"call %[bpf_iter_num_destroy];"

		/* second inner loop */
		"r1 = r10;"
		"r1 += -8;"
		"r2 = 0;"
		"r3 = 10;"
		"call %[bpf_iter_num_new];"
		"r6 = 0;"
		"r7 = 0;"
	"i2_loop_%=:"
		"r1 = r10;"
		"r1 += -8;"
		"call %[bpf_iter_num_next];"
		"if r0 == 0 goto i2_loop_end_%=;"
	"check2_one_r6_%=:"
		"if r6 != 1 goto check2_zero_r6_%=;"
		"r6 = 0;"
		"r7 = 1;"
		"goto i2_loop_%=;"
	"check2_zero_r6_%=:"
		"if r6 != 0 goto i2_loop_%=;"
		"r6 = 1;"
		"call %[bpf_get_prandom_u32];"
		"if r0 != 42 goto check2_one_r7_%=;"
		"goto i2_loop_%=;"
	"check2_one_r7_%=:"
		"if r7 != 1 goto i2_loop_%=;"
		"r6 = 0;"
		"r8 = -25;"
		"goto i2_loop_%=;"
	"i2_loop_end_%=:"
		"r1 = r10;"
		"r1 += -8;"
		"call %[bpf_iter_num_destroy];"

		"r6 = 0;"
		"r7 = 0;"
		"goto j_loop_%=;"
	"j_loop_end_%=:"
		"r1 = r10;"
		"r1 += -16;"
		"call %[bpf_iter_num_destroy];"
		"r0 = 0;"
		"exit;"
		:
		: __imm(bpf_get_prandom_u32),
		  __imm(bpf_iter_num_new),
		  __imm(bpf_iter_num_next),
		  __imm(bpf_iter_num_destroy)
		: __clobber_all
	);
}

SEC("?raw_tp")
__success
__naked int triple_continue(void)
{
	/* This is equivalent to C program below.
	 * High branching factor of the loop body turned out to be
	 * problematic for one of the iterator convergence tracking
	 * algorithms explored.
	 *
	 * r6 = bpf_get_prandom_u32()
	 * bpf_iter_num_new(&fp[-8], 0, 10)
	 * while (bpf_iter_num_next(&fp[-8])) {
	 *   if (bpf_get_prandom_u32() != 42)
	 *     continue;
	 *   if (bpf_get_prandom_u32() != 42)
	 *     continue;
	 *   if (bpf_get_prandom_u32() != 42)
	 *     continue;
	 *   r0 += 0;
	 * }
	 * bpf_iter_num_destroy(&fp[-8])
	 * return 0
	 */
	asm volatile (
		"r1 = r10;"
		"r1 += -8;"
		"r2 = 0;"
		"r3 = 10;"
		"call %[bpf_iter_num_new];"
	"loop_%=:"
		"r1 = r10;"
		"r1 += -8;"
		"call %[bpf_iter_num_next];"
		"if r0 == 0 goto loop_end_%=;"
		"call %[bpf_get_prandom_u32];"
		"if r0 != 42 goto loop_%=;"
		"call %[bpf_get_prandom_u32];"
		"if r0 != 42 goto loop_%=;"
		"call %[bpf_get_prandom_u32];"
		"if r0 != 42 goto loop_%=;"
		"r0 += 0;"
		"goto loop_%=;"
	"loop_end_%=:"
		"r1 = r10;"
		"r1 += -8;"
		"call %[bpf_iter_num_destroy];"
		"r0 = 0;"
		"exit;"
		:
		: __imm(bpf_get_prandom_u32),
		  __imm(bpf_iter_num_new),
		  __imm(bpf_iter_num_next),
		  __imm(bpf_iter_num_destroy)
		: __clobber_all
	);
}

SEC("?raw_tp")
__success
__naked int widen_spill(void)
{
	/* This is equivalent to C program below.
	 * The counter is stored in fp[-16], if this counter is not widened
	 * verifier states representing loop iterations would never converge.
	 *
	 * fp[-16] = 0
	 * bpf_iter_num_new(&fp[-8], 0, 10)
	 * while (bpf_iter_num_next(&fp[-8])) {
	 *   r0 = fp[-16];
	 *   r0 += 1;
	 *   fp[-16] = r0;
	 * }
	 * bpf_iter_num_destroy(&fp[-8])
	 * return 0
	 */
	asm volatile (
		"r0 = 0;"
		"*(u64 *)(r10 - 16) = r0;"
		"r1 = r10;"
		"r1 += -8;"
		"r2 = 0;"
		"r3 = 10;"
		"call %[bpf_iter_num_new];"
	"loop_%=:"
		"r1 = r10;"
		"r1 += -8;"
		"call %[bpf_iter_num_next];"
		"if r0 == 0 goto loop_end_%=;"
		"r0 = *(u64 *)(r10 - 16);"
		"r0 += 1;"
		"*(u64 *)(r10 - 16) = r0;"
		"goto loop_%=;"
	"loop_end_%=:"
		"r1 = r10;"
		"r1 += -8;"
		"call %[bpf_iter_num_destroy];"
		"r0 = 0;"
		"exit;"
		:
		: __imm(bpf_iter_num_new),
		  __imm(bpf_iter_num_next),
		  __imm(bpf_iter_num_destroy)
		: __clobber_all
	);
}

SEC("raw_tp")
__success
__naked int checkpoint_states_deletion(void)
{
	/* This is equivalent to C program below.
	 *
	 *   int *a, *b, *c, *d, *e, *f;
	 *   int i, sum = 0;
	 *   bpf_for(i, 0, 10) {
	 *     a = bpf_map_lookup_elem(&amap, &i);
	 *     b = bpf_map_lookup_elem(&amap, &i);
	 *     c = bpf_map_lookup_elem(&amap, &i);
	 *     d = bpf_map_lookup_elem(&amap, &i);
	 *     e = bpf_map_lookup_elem(&amap, &i);
	 *     f = bpf_map_lookup_elem(&amap, &i);
	 *     if (a) sum += 1;
	 *     if (b) sum += 1;
	 *     if (c) sum += 1;
	 *     if (d) sum += 1;
	 *     if (e) sum += 1;
	 *     if (f) sum += 1;
	 *   }
	 *   return 0;
	 *
	 * The body of the loop spawns multiple simulation paths
	 * with different combination of NULL/non-NULL information for a/b/c/d/e/f.
	 * Each combination is unique from states_equal() point of view.
	 * Explored states checkpoint is created after each iterator next call.
	 * Iterator convergence logic expects that eventually current state
	 * would get equal to one of the explored states and thus loop
	 * exploration would be finished (at-least for a specific path).
	 * Verifier evicts explored states with high miss to hit ratio
	 * to to avoid comparing current state with too many explored
	 * states per instruction.
	 * This test is designed to "stress test" eviction policy defined using formula:
	 *
	 *    sl->miss_cnt > sl->hit_cnt * N + N // if true sl->state is evicted
	 *
	 * Currently N is set to 64, which allows for 6 variables in this test.
	 */
	asm volatile (
		"r6 = 0;"                  /* a */
		"r7 = 0;"                  /* b */
		"r8 = 0;"                  /* c */
		"*(u64 *)(r10 - 24) = r6;" /* d */
		"*(u64 *)(r10 - 32) = r6;" /* e */
		"*(u64 *)(r10 - 40) = r6;" /* f */
		"r9 = 0;"                  /* sum */
		"r1 = r10;"
		"r1 += -8;"
		"r2 = 0;"
		"r3 = 10;"
		"call %[bpf_iter_num_new];"
	"loop_%=:"
		"r1 = r10;"
		"r1 += -8;"
		"call %[bpf_iter_num_next];"
		"if r0 == 0 goto loop_end_%=;"

		"*(u64 *)(r10 - 16) = r0;"

		"r1 = %[amap] ll;"
		"r2 = r10;"
		"r2 += -16;"
		"call %[bpf_map_lookup_elem];"
		"r6 = r0;"

		"r1 = %[amap] ll;"
		"r2 = r10;"
		"r2 += -16;"
		"call %[bpf_map_lookup_elem];"
		"r7 = r0;"

		"r1 = %[amap] ll;"
		"r2 = r10;"
		"r2 += -16;"
		"call %[bpf_map_lookup_elem];"
		"r8 = r0;"

		"r1 = %[amap] ll;"
		"r2 = r10;"
		"r2 += -16;"
		"call %[bpf_map_lookup_elem];"
		"*(u64 *)(r10 - 24) = r0;"

		"r1 = %[amap] ll;"
		"r2 = r10;"
		"r2 += -16;"
		"call %[bpf_map_lookup_elem];"
		"*(u64 *)(r10 - 32) = r0;"

		"r1 = %[amap] ll;"
		"r2 = r10;"
		"r2 += -16;"
		"call %[bpf_map_lookup_elem];"
		"*(u64 *)(r10 - 40) = r0;"

		"if r6 == 0 goto +1;"
		"r9 += 1;"
		"if r7 == 0 goto +1;"
		"r9 += 1;"
		"if r8 == 0 goto +1;"
		"r9 += 1;"
		"r0 = *(u64 *)(r10 - 24);"
		"if r0 == 0 goto +1;"
		"r9 += 1;"
		"r0 = *(u64 *)(r10 - 32);"
		"if r0 == 0 goto +1;"
		"r9 += 1;"
		"r0 = *(u64 *)(r10 - 40);"
		"if r0 == 0 goto +1;"
		"r9 += 1;"

		"goto loop_%=;"
	"loop_end_%=:"
		"r1 = r10;"
		"r1 += -8;"
		"call %[bpf_iter_num_destroy];"
		"r0 = 0;"
		"exit;"
		:
		: __imm(bpf_map_lookup_elem),
		  __imm(bpf_iter_num_new),
		  __imm(bpf_iter_num_next),
		  __imm(bpf_iter_num_destroy),
		  __imm_addr(amap)
		: __clobber_all
	);
}

<<<<<<< HEAD
=======
struct {
	int data[32];
	int n;
} loop_data;

SEC("raw_tp")
__success
int iter_arr_with_actual_elem_count(const void *ctx)
{
	int i, n = loop_data.n, sum = 0;

	if (n > ARRAY_SIZE(loop_data.data))
		return 0;

	bpf_for(i, 0, n) {
		/* no rechecking of i against ARRAY_SIZE(loop_data.n) */
		sum += loop_data.data[i];
	}

	return sum;
}

>>>>>>> 2d5404ca
__u32 upper, select_n, result;
__u64 global;

static __noinline bool nest_2(char *str)
{
	/* some insns (including branch insns) to ensure stacksafe() is triggered
	 * in nest_2(). This way, stacksafe() can compare frame associated with nest_1().
	 */
	if (str[0] == 't')
		return true;
	if (str[1] == 'e')
		return true;
	if (str[2] == 's')
		return true;
	if (str[3] == 't')
		return true;
	return false;
}

static __noinline bool nest_1(int n)
{
	/* case 0: allocate stack, case 1: no allocate stack */
	switch (n) {
	case 0: {
		char comm[16];

		if (bpf_get_current_comm(comm, 16))
			return false;
		return nest_2(comm);
	}
	case 1:
		return nest_2((char *)&global);
	default:
		return false;
	}
}

SEC("raw_tp")
__success
int iter_subprog_check_stacksafe(const void *ctx)
{
	long i;

	bpf_for(i, 0, upper) {
		if (!nest_1(select_n)) {
			result = 1;
			return 0;
		}
	}

	result = 2;
	return 0;
}

char _license[] SEC("license") = "GPL";<|MERGE_RESOLUTION|>--- conflicted
+++ resolved
@@ -671,19 +671,11 @@
 
 static __noinline int sum(struct bpf_iter_num *it, int *arr, __u32 n)
 {
-<<<<<<< HEAD
-	int *t, i, sum = 0;;
-
-	while ((t = bpf_iter_num_next(it))) {
-		i = *t;
-		if (i >= n)
-=======
 	int *t, i, sum = 0;
 
 	while ((t = bpf_iter_num_next(it))) {
 		i = *t;
 		if ((__u32)i >= n)
->>>>>>> 2d5404ca
 			break;
 		sum += arr[i];
 	}
@@ -853,11 +845,7 @@
 		"call %[bpf_iter_num_next];"
 		"if r0 == 0 goto 2f;"
 		"if r6 != 42 goto 3f;"
-<<<<<<< HEAD
-		"r7 = -32;"
-=======
 		"r7 = -33;"
->>>>>>> 2d5404ca
 		"call %[bpf_get_prandom_u32];"
 		"r6 = r0;"
 		"goto 1b;\n"
@@ -1422,8 +1410,6 @@
 	);
 }
 
-<<<<<<< HEAD
-=======
 struct {
 	int data[32];
 	int n;
@@ -1446,7 +1432,6 @@
 	return sum;
 }
 
->>>>>>> 2d5404ca
 __u32 upper, select_n, result;
 __u64 global;
 
