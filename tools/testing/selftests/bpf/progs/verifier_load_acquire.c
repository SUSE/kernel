--- conflicted
+++ resolved
@@ -15,11 +15,7 @@
 {
 	asm volatile (
 	"r0 = 0;"
-<<<<<<< HEAD
-	"w1 = 0x12;"
-=======
 	"w1 = 0xfe;"
->>>>>>> 3f4ee458
 	"*(u8 *)(r10 - 1) = w1;"
 	".8byte %[load_acquire_insn];" // w2 = load_acquire((u8 *)(r10 - 1));
 	"if r2 == r1 goto 1f;"
@@ -39,11 +35,7 @@
 {
 	asm volatile (
 	"r0 = 0;"
-<<<<<<< HEAD
-	"w1 = 0x1234;"
-=======
 	"w1 = 0xfedc;"
->>>>>>> 3f4ee458
 	"*(u16 *)(r10 - 2) = w1;"
 	".8byte %[load_acquire_insn];" // w2 = load_acquire((u16 *)(r10 - 2));
 	"if r2 == r1 goto 1f;"
@@ -63,11 +55,7 @@
 {
 	asm volatile (
 	"r0 = 0;"
-<<<<<<< HEAD
-	"w1 = 0x12345678;"
-=======
 	"w1 = 0xfedcba09;"
->>>>>>> 3f4ee458
 	"*(u32 *)(r10 - 4) = w1;"
 	".8byte %[load_acquire_insn];" // w2 = load_acquire((u32 *)(r10 - 4));
 	"if r2 == r1 goto 1f;"
@@ -87,11 +75,7 @@
 {
 	asm volatile (
 	"r0 = 0;"
-<<<<<<< HEAD
-	"r1 = 0x1234567890abcdef ll;"
-=======
 	"r1 = 0xfedcba0987654321 ll;"
->>>>>>> 3f4ee458
 	"*(u64 *)(r10 - 8) = r1;"
 	".8byte %[load_acquire_insn];" // r2 = load_acquire((u64 *)(r10 - 8));
 	"if r2 == r1 goto 1f;"
