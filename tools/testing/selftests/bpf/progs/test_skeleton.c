// SPDX-License-Identifier: GPL-2.0
/* Copyright (c) 2019 Facebook */

#include <stdbool.h>
#include <linux/bpf.h>
#include <bpf/bpf_helpers.h>

#define __read_mostly SEC(".data.read_mostly")

struct s {
	int a;
	long long b;
} __attribute__((packed));

/* .data section */
int in1 = -1;
long long in2 = -1;

/* .bss section */
char in3 = '\0';
long long in4 __attribute__((aligned(64))) = 0;
struct s in5 = {};

/* .rodata section */
const volatile struct {
	const int in6;
} in = {};

/* .data section */
int out1 = -1;
long long out2 = -1;

/* .bss section */
char out3 = 0;
long long out4 = 0;
int out6 = 0;

extern bool CONFIG_BPF_SYSCALL __kconfig;
extern int LINUX_KERNEL_VERSION __kconfig;
bool bpf_syscall = 0;
int kern_ver = 0;

struct s out5 = {};


const volatile int in_dynarr_sz SEC(".rodata.dyn");
const volatile int in_dynarr[4] SEC(".rodata.dyn") = { -1, -2, -3, -4 };

int out_dynarr[4] SEC(".data.dyn") = { 1, 2, 3, 4 };

int read_mostly_var __read_mostly;
int out_mostly_var;

<<<<<<< HEAD
=======
char huge_arr[16 * 1024 * 1024];

/* non-mmapable custom .data section */

struct my_value { int x, y, z; };

__hidden int zero_key SEC(".data.non_mmapable");
static struct my_value zero_value SEC(".data.non_mmapable");

struct {
	__uint(type, BPF_MAP_TYPE_ARRAY);
	__type(key, int);
	__type(value, struct my_value);
	__uint(max_entries, 1);
} my_map SEC(".maps");

>>>>>>> eb3cdb58
SEC("raw_tp/sys_enter")
int handler(const void *ctx)
{
	int i;

	out1 = in1;
	out2 = in2;
	out3 = in3;
	out4 = in4;
	out5 = in5;
	out6 = in.in6;

	bpf_syscall = CONFIG_BPF_SYSCALL;
	kern_ver = LINUX_KERNEL_VERSION;

	for (i = 0; i < in_dynarr_sz; i++)
		out_dynarr[i] = in_dynarr[i];

	out_mostly_var = read_mostly_var;

<<<<<<< HEAD
=======
	huge_arr[sizeof(huge_arr) - 1] = 123;

	/* make sure zero_key and zero_value are not optimized out */
	bpf_map_update_elem(&my_map, &zero_key, &zero_value, BPF_ANY);

>>>>>>> eb3cdb58
	return 0;
}

char _license[] SEC("license") = "GPL";<|MERGE_RESOLUTION|>--- conflicted
+++ resolved
@@ -51,8 +51,6 @@
 int read_mostly_var __read_mostly;
 int out_mostly_var;
 
-<<<<<<< HEAD
-=======
 char huge_arr[16 * 1024 * 1024];
 
 /* non-mmapable custom .data section */
@@ -69,7 +67,6 @@
 	__uint(max_entries, 1);
 } my_map SEC(".maps");
 
->>>>>>> eb3cdb58
 SEC("raw_tp/sys_enter")
 int handler(const void *ctx)
 {
@@ -90,14 +87,11 @@
 
 	out_mostly_var = read_mostly_var;
 
-<<<<<<< HEAD
-=======
 	huge_arr[sizeof(huge_arr) - 1] = 123;
 
 	/* make sure zero_key and zero_value are not optimized out */
 	bpf_map_update_elem(&my_map, &zero_key, &zero_value, BPF_ANY);
 
->>>>>>> eb3cdb58
 	return 0;
 }
 
