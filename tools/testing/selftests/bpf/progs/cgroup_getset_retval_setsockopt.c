// SPDX-License-Identifier: GPL-2.0-only

/*
 * Copyright 2021 Google LLC.
 */

#include <errno.h>
#include <linux/bpf.h>
#include <bpf/bpf_helpers.h>

__u32 invocations = 0;
__u32 assertion_error = 0;
__u32 retval_value = 0;
<<<<<<< HEAD
__u32 page_size = 0;
=======
__s32 page_size = 0;
>>>>>>> 2d5404ca

SEC("cgroup/setsockopt")
int get_retval(struct bpf_sockopt *ctx)
{
	retval_value = bpf_get_retval();
	__sync_fetch_and_add(&invocations, 1);

	/* optval larger than PAGE_SIZE use kernel's buffer. */
	if (ctx->optlen > page_size)
		ctx->optlen = 0;

	return 1;
}

SEC("cgroup/setsockopt")
int set_eunatch(struct bpf_sockopt *ctx)
{
	__sync_fetch_and_add(&invocations, 1);

	if (bpf_set_retval(-EUNATCH))
		assertion_error = 1;

	/* optval larger than PAGE_SIZE use kernel's buffer. */
	if (ctx->optlen > page_size)
		ctx->optlen = 0;

	return 0;
}

SEC("cgroup/setsockopt")
int set_eisconn(struct bpf_sockopt *ctx)
{
	__sync_fetch_and_add(&invocations, 1);

	if (bpf_set_retval(-EISCONN))
		assertion_error = 1;

	/* optval larger than PAGE_SIZE use kernel's buffer. */
	if (ctx->optlen > page_size)
		ctx->optlen = 0;

	return 0;
}

SEC("cgroup/setsockopt")
int legacy_eperm(struct bpf_sockopt *ctx)
{
	__sync_fetch_and_add(&invocations, 1);

	/* optval larger than PAGE_SIZE use kernel's buffer. */
	if (ctx->optlen > page_size)
		ctx->optlen = 0;

	return 0;
}<|MERGE_RESOLUTION|>--- conflicted
+++ resolved
@@ -11,11 +11,7 @@
 __u32 invocations = 0;
 __u32 assertion_error = 0;
 __u32 retval_value = 0;
-<<<<<<< HEAD
-__u32 page_size = 0;
-=======
 __s32 page_size = 0;
->>>>>>> 2d5404ca
 
 SEC("cgroup/setsockopt")
 int get_retval(struct bpf_sockopt *ctx)
