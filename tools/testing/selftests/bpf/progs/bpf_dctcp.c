// SPDX-License-Identifier: GPL-2.0
/* Copyright (c) 2019 Facebook */

/* WARNING: This implemenation is not necessarily the same
 * as the tcp_dctcp.c.  The purpose is mainly for testing
 * the kernel BPF logic.
 */

#include <stddef.h>
#include <linux/bpf.h>
#include <linux/types.h>
#include <linux/stddef.h>
#include <linux/tcp.h>
#include <errno.h>
#include <bpf/bpf_helpers.h>
#include <bpf/bpf_tracing.h>
#include "bpf_tcp_helpers.h"

char _license[] SEC("license") = "GPL";

volatile const char fallback[TCP_CA_NAME_MAX];
const char bpf_dctcp[] = "bpf_dctcp";
const char tcp_cdg[] = "cdg";
char cc_res[TCP_CA_NAME_MAX];
int tcp_cdg_res = 0;
int stg_result = 0;
int ebusy_cnt = 0;

struct {
	__uint(type, BPF_MAP_TYPE_SK_STORAGE);
	__uint(map_flags, BPF_F_NO_PREALLOC);
	__type(key, int);
	__type(value, int);
} sk_stg_map SEC(".maps");

#define DCTCP_MAX_ALPHA	1024U

struct dctcp {
	__u32 old_delivered;
	__u32 old_delivered_ce;
	__u32 prior_rcv_nxt;
	__u32 dctcp_alpha;
	__u32 next_seq;
	__u32 ce_state;
	__u32 loss_cwnd;
};

static unsigned int dctcp_shift_g = 4; /* g = 1/2^4 */
static unsigned int dctcp_alpha_on_init = DCTCP_MAX_ALPHA;

static __always_inline void dctcp_reset(const struct tcp_sock *tp,
					struct dctcp *ca)
{
	ca->next_seq = tp->snd_nxt;

	ca->old_delivered = tp->delivered;
	ca->old_delivered_ce = tp->delivered_ce;
}

SEC("struct_ops/dctcp_init")
void BPF_PROG(dctcp_init, struct sock *sk)
{
	const struct tcp_sock *tp = tcp_sk(sk);
	struct dctcp *ca = inet_csk_ca(sk);
	int *stg;

	if (!(tp->ecn_flags & TCP_ECN_OK) && fallback[0]) {
		/* Switch to fallback */
<<<<<<< HEAD
		bpf_setsockopt(sk, SOL_TCP, TCP_CONGESTION,
			       (void *)fallback, sizeof(fallback));
		/* Switch back to myself which the bpf trampoline
		 * stopped calling dctcp_init recursively.
		 */
		bpf_setsockopt(sk, SOL_TCP, TCP_CONGESTION,
			       (void *)bpf_dctcp, sizeof(bpf_dctcp));
		/* Switch back to fallback */
		bpf_setsockopt(sk, SOL_TCP, TCP_CONGESTION,
			       (void *)fallback, sizeof(fallback));
=======
		if (bpf_setsockopt(sk, SOL_TCP, TCP_CONGESTION,
				   (void *)fallback, sizeof(fallback)) == -EBUSY)
			ebusy_cnt++;

		/* Switch back to myself and the recurred dctcp_init()
		 * will get -EBUSY for all bpf_setsockopt(TCP_CONGESTION),
		 * except the last "cdg" one.
		 */
		if (bpf_setsockopt(sk, SOL_TCP, TCP_CONGESTION,
				   (void *)bpf_dctcp, sizeof(bpf_dctcp)) == -EBUSY)
			ebusy_cnt++;

		/* Switch back to fallback */
		if (bpf_setsockopt(sk, SOL_TCP, TCP_CONGESTION,
				   (void *)fallback, sizeof(fallback)) == -EBUSY)
			ebusy_cnt++;

>>>>>>> eb3cdb58
		/* Expecting -ENOTSUPP for tcp_cdg_res */
		tcp_cdg_res = bpf_setsockopt(sk, SOL_TCP, TCP_CONGESTION,
					     (void *)tcp_cdg, sizeof(tcp_cdg));
		bpf_getsockopt(sk, SOL_TCP, TCP_CONGESTION,
			       (void *)cc_res, sizeof(cc_res));
		return;
	}

	ca->prior_rcv_nxt = tp->rcv_nxt;
	ca->dctcp_alpha = min(dctcp_alpha_on_init, DCTCP_MAX_ALPHA);
	ca->loss_cwnd = 0;
	ca->ce_state = 0;

	stg = bpf_sk_storage_get(&sk_stg_map, (void *)tp, NULL, 0);
	if (stg) {
		stg_result = *stg;
		bpf_sk_storage_delete(&sk_stg_map, (void *)tp);
	}
	dctcp_reset(tp, ca);
}

SEC("struct_ops/dctcp_ssthresh")
__u32 BPF_PROG(dctcp_ssthresh, struct sock *sk)
{
	struct dctcp *ca = inet_csk_ca(sk);
	struct tcp_sock *tp = tcp_sk(sk);

	ca->loss_cwnd = tp->snd_cwnd;
	return max(tp->snd_cwnd - ((tp->snd_cwnd * ca->dctcp_alpha) >> 11U), 2U);
}

SEC("struct_ops/dctcp_update_alpha")
void BPF_PROG(dctcp_update_alpha, struct sock *sk, __u32 flags)
{
	const struct tcp_sock *tp = tcp_sk(sk);
	struct dctcp *ca = inet_csk_ca(sk);

	/* Expired RTT */
	if (!before(tp->snd_una, ca->next_seq)) {
		__u32 delivered_ce = tp->delivered_ce - ca->old_delivered_ce;
		__u32 alpha = ca->dctcp_alpha;

		/* alpha = (1 - g) * alpha + g * F */

		alpha -= min_not_zero(alpha, alpha >> dctcp_shift_g);
		if (delivered_ce) {
			__u32 delivered = tp->delivered - ca->old_delivered;

			/* If dctcp_shift_g == 1, a 32bit value would overflow
			 * after 8 M packets.
			 */
			delivered_ce <<= (10 - dctcp_shift_g);
			delivered_ce /= max(1U, delivered);

			alpha = min(alpha + delivered_ce, DCTCP_MAX_ALPHA);
		}
		ca->dctcp_alpha = alpha;
		dctcp_reset(tp, ca);
	}
}

static __always_inline void dctcp_react_to_loss(struct sock *sk)
{
	struct dctcp *ca = inet_csk_ca(sk);
	struct tcp_sock *tp = tcp_sk(sk);

	ca->loss_cwnd = tp->snd_cwnd;
	tp->snd_ssthresh = max(tp->snd_cwnd >> 1U, 2U);
}

SEC("struct_ops/dctcp_state")
void BPF_PROG(dctcp_state, struct sock *sk, __u8 new_state)
{
	if (new_state == TCP_CA_Recovery &&
	    new_state != BPF_CORE_READ_BITFIELD(inet_csk(sk), icsk_ca_state))
		dctcp_react_to_loss(sk);
	/* We handle RTO in dctcp_cwnd_event to ensure that we perform only
	 * one loss-adjustment per RTT.
	 */
}

static __always_inline void dctcp_ece_ack_cwr(struct sock *sk, __u32 ce_state)
{
	struct tcp_sock *tp = tcp_sk(sk);

	if (ce_state == 1)
		tp->ecn_flags |= TCP_ECN_DEMAND_CWR;
	else
		tp->ecn_flags &= ~TCP_ECN_DEMAND_CWR;
}

/* Minimal DCTP CE state machine:
 *
 * S:	0 <- last pkt was non-CE
 *	1 <- last pkt was CE
 */
static __always_inline
void dctcp_ece_ack_update(struct sock *sk, enum tcp_ca_event evt,
			  __u32 *prior_rcv_nxt, __u32 *ce_state)
{
	__u32 new_ce_state = (evt == CA_EVENT_ECN_IS_CE) ? 1 : 0;

	if (*ce_state != new_ce_state) {
		/* CE state has changed, force an immediate ACK to
		 * reflect the new CE state. If an ACK was delayed,
		 * send that first to reflect the prior CE state.
		 */
		if (inet_csk(sk)->icsk_ack.pending & ICSK_ACK_TIMER) {
			dctcp_ece_ack_cwr(sk, *ce_state);
			bpf_tcp_send_ack(sk, *prior_rcv_nxt);
		}
		inet_csk(sk)->icsk_ack.pending |= ICSK_ACK_NOW;
	}
	*prior_rcv_nxt = tcp_sk(sk)->rcv_nxt;
	*ce_state = new_ce_state;
	dctcp_ece_ack_cwr(sk, new_ce_state);
}

SEC("struct_ops/dctcp_cwnd_event")
void BPF_PROG(dctcp_cwnd_event, struct sock *sk, enum tcp_ca_event ev)
{
	struct dctcp *ca = inet_csk_ca(sk);

	switch (ev) {
	case CA_EVENT_ECN_IS_CE:
	case CA_EVENT_ECN_NO_CE:
		dctcp_ece_ack_update(sk, ev, &ca->prior_rcv_nxt, &ca->ce_state);
		break;
	case CA_EVENT_LOSS:
		dctcp_react_to_loss(sk);
		break;
	default:
		/* Don't care for the rest. */
		break;
	}
}

SEC("struct_ops/dctcp_cwnd_undo")
__u32 BPF_PROG(dctcp_cwnd_undo, struct sock *sk)
{
	const struct dctcp *ca = inet_csk_ca(sk);

	return max(tcp_sk(sk)->snd_cwnd, ca->loss_cwnd);
}

extern void tcp_reno_cong_avoid(struct sock *sk, __u32 ack, __u32 acked) __ksym;

SEC("struct_ops/dctcp_reno_cong_avoid")
void BPF_PROG(dctcp_cong_avoid, struct sock *sk, __u32 ack, __u32 acked)
{
	tcp_reno_cong_avoid(sk, ack, acked);
}

SEC(".struct_ops")
struct tcp_congestion_ops dctcp_nouse = {
	.init		= (void *)dctcp_init,
	.set_state	= (void *)dctcp_state,
	.flags		= TCP_CONG_NEEDS_ECN,
	.name		= "bpf_dctcp_nouse",
};

SEC(".struct_ops")
struct tcp_congestion_ops dctcp = {
	.init		= (void *)dctcp_init,
	.in_ack_event   = (void *)dctcp_update_alpha,
	.cwnd_event	= (void *)dctcp_cwnd_event,
	.ssthresh	= (void *)dctcp_ssthresh,
	.cong_avoid	= (void *)dctcp_cong_avoid,
	.undo_cwnd	= (void *)dctcp_cwnd_undo,
	.set_state	= (void *)dctcp_state,
	.flags		= TCP_CONG_NEEDS_ECN,
	.name		= "bpf_dctcp",
};<|MERGE_RESOLUTION|>--- conflicted
+++ resolved
@@ -66,18 +66,6 @@
 
 	if (!(tp->ecn_flags & TCP_ECN_OK) && fallback[0]) {
 		/* Switch to fallback */
-<<<<<<< HEAD
-		bpf_setsockopt(sk, SOL_TCP, TCP_CONGESTION,
-			       (void *)fallback, sizeof(fallback));
-		/* Switch back to myself which the bpf trampoline
-		 * stopped calling dctcp_init recursively.
-		 */
-		bpf_setsockopt(sk, SOL_TCP, TCP_CONGESTION,
-			       (void *)bpf_dctcp, sizeof(bpf_dctcp));
-		/* Switch back to fallback */
-		bpf_setsockopt(sk, SOL_TCP, TCP_CONGESTION,
-			       (void *)fallback, sizeof(fallback));
-=======
 		if (bpf_setsockopt(sk, SOL_TCP, TCP_CONGESTION,
 				   (void *)fallback, sizeof(fallback)) == -EBUSY)
 			ebusy_cnt++;
@@ -95,7 +83,6 @@
 				   (void *)fallback, sizeof(fallback)) == -EBUSY)
 			ebusy_cnt++;
 
->>>>>>> eb3cdb58
 		/* Expecting -ENOTSUPP for tcp_cdg_res */
 		tcp_cdg_res = bpf_setsockopt(sk, SOL_TCP, TCP_CONGESTION,
 					     (void *)tcp_cdg, sizeof(tcp_cdg));
