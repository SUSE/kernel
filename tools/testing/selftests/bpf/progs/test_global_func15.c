// SPDX-License-Identifier: GPL-2.0-only
#include <stddef.h>
#include <linux/bpf.h>
#include <bpf/bpf_helpers.h>
#include "bpf_misc.h"

__noinline int foo(unsigned int *v)
{
	if (v)
		*v = bpf_get_prandom_u32();

	return 0;
}

SEC("cgroup_skb/ingress")
__failure __msg("At program exit the register R0 has ")
int global_func15(struct __sk_buff *skb)
{
	unsigned int v = 1;

	foo(&v);

	return v;
}

SEC("cgroup_skb/ingress")
__log_level(2) __flag(BPF_F_TEST_STATE_FREQ)
__failure
/* check that fallthrough code path marks r0 as precise */
__msg("mark_precise: frame0: regs=r0 stack= before 2: (b7) r0 = 1")
/* check that branch code path marks r0 as precise */
__msg("mark_precise: frame0: regs=r0 stack= before 0: (85) call bpf_get_prandom_u32#7")
__msg("At program exit the register R0 has ")
__naked int global_func15_tricky_pruning(void)
{
	asm volatile (
		"call %[bpf_get_prandom_u32];"
		"if r0 s> 1000 goto 1f;"
		"r0 = 1;"
	"1:"
		"goto +0;" /* checkpoint */
		/* cgroup_skb/ingress program is expected to return [0, 1]
		 * values, so branch above makes sure that in a fallthrough
		 * case we have a valid 1 stored in R0 register, but in
		 * a branch case we assign some random value to R0.  So if
		 * there is something wrong with precision tracking for R0 at
<<<<<<< HEAD
		 * program exit, we might erronenously prune branch case,
=======
		 * program exit, we might erroneously prune branch case,
>>>>>>> 2d5404ca
		 * because R0 in fallthrough case is imprecise (and thus any
		 * value is valid from POV of verifier is_state_equal() logic)
		 */
		"exit;"
		:
		: __imm(bpf_get_prandom_u32)
		: __clobber_common
	);
}<|MERGE_RESOLUTION|>--- conflicted
+++ resolved
@@ -44,11 +44,7 @@
 		 * case we have a valid 1 stored in R0 register, but in
 		 * a branch case we assign some random value to R0.  So if
 		 * there is something wrong with precision tracking for R0 at
-<<<<<<< HEAD
-		 * program exit, we might erronenously prune branch case,
-=======
 		 * program exit, we might erroneously prune branch case,
->>>>>>> 2d5404ca
 		 * because R0 in fallthrough case is imprecise (and thus any
 		 * value is valid from POV of verifier is_state_equal() logic)
 		 */
