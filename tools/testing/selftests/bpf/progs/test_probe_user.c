--- conflicted
+++ resolved
@@ -2,34 +2,14 @@
 #include "vmlinux.h"
 #include <bpf/bpf_helpers.h>
 #include <bpf/bpf_tracing.h>
-<<<<<<< HEAD
-=======
 #include <bpf/bpf_core_read.h>
->>>>>>> eb3cdb58
 #include "bpf_misc.h"
 
 static struct sockaddr_in old;
 
-<<<<<<< HEAD
-SEC("kprobe/" SYS_PREFIX "sys_connect")
-int BPF_KPROBE(handle_sys_connect)
-{
-#if SYSCALL_WRAPPER == 1
-	struct pt_regs *real_regs;
-#endif
-=======
 static int handle_sys_connect_common(struct sockaddr_in *uservaddr)
 {
->>>>>>> eb3cdb58
 	struct sockaddr_in new;
-	void *ptr;
-
-#if SYSCALL_WRAPPER == 0
-	ptr = (void *)PT_REGS_PARM2(ctx);
-#else
-	real_regs = (struct pt_regs *)PT_REGS_PARM1(ctx);
-	bpf_probe_read_kernel(&ptr, sizeof(ptr), &PT_REGS_PARM2(real_regs));
-#endif
 
 	bpf_probe_read_user(&old, sizeof(old), uservaddr);
 	__builtin_memset(&new, 0xab, sizeof(new));
