// SPDX-License-Identifier: GPL-2.0
#include <linux/bpf.h>
#include <linux/version.h>

#include <bpf/bpf_helpers.h>
#include "netcnt_common.h"

#define MAX_BPS	(3 * 1024 * 1024)

#define REFRESH_TIME_NS	100000000
#define NS_PER_SEC	1000000000

struct {
	__uint(type, BPF_MAP_TYPE_PERCPU_CGROUP_STORAGE);
	__type(key, struct bpf_cgroup_storage_key);
	__type(value, union percpu_net_cnt);
} percpu_netcnt SEC(".maps");

struct {
	__uint(type, BPF_MAP_TYPE_CGROUP_STORAGE);
	__type(key, struct bpf_cgroup_storage_key);
	__type(value, union net_cnt);
} netcnt SEC(".maps");

SEC("cgroup/skb")
int bpf_nextcnt(struct __sk_buff *skb)
{
	union percpu_net_cnt *percpu_cnt;
<<<<<<< HEAD
	char fmt[] = "%d %llu %llu\n";
=======
>>>>>>> eb3cdb58
	union net_cnt *cnt;
	__u64 ts, dt;
	int ret;

	cnt = bpf_get_local_storage(&netcnt, 0);
	percpu_cnt = bpf_get_local_storage(&percpu_netcnt, 0);

	percpu_cnt->packets++;
	percpu_cnt->bytes += skb->len;

	if (percpu_cnt->packets > MAX_PERCPU_PACKETS) {
		__sync_fetch_and_add(&cnt->packets,
				     percpu_cnt->packets);
		percpu_cnt->packets = 0;

		__sync_fetch_and_add(&cnt->bytes,
				     percpu_cnt->bytes);
		percpu_cnt->bytes = 0;
	}

	ts = bpf_ktime_get_ns();
	dt = ts - percpu_cnt->prev_ts;

	dt *= MAX_BPS;
	dt /= NS_PER_SEC;

	if (cnt->bytes + percpu_cnt->bytes - percpu_cnt->prev_bytes < dt)
		ret = 1;
	else
		ret = 0;

	if (dt > REFRESH_TIME_NS) {
		percpu_cnt->prev_ts = ts;
		percpu_cnt->prev_packets = cnt->packets;
		percpu_cnt->prev_bytes = cnt->bytes;
	}

	return !!ret;
}

char _license[] SEC("license") = "GPL";<|MERGE_RESOLUTION|>--- conflicted
+++ resolved
@@ -26,10 +26,6 @@
 int bpf_nextcnt(struct __sk_buff *skb)
 {
 	union percpu_net_cnt *percpu_cnt;
-<<<<<<< HEAD
-	char fmt[] = "%d %llu %llu\n";
-=======
->>>>>>> eb3cdb58
 	union net_cnt *cnt;
 	__u64 ts, dt;
 	int ret;
