// SPDX-License-Identifier: GPL-2.0
#include <linux/bpf.h>
#include <bpf/bpf_helpers.h>

char _license[] SEC("license") = "GPL";

#define SOL_CUSTOM			0xdeadbeef
#define CUSTOM_INHERIT1			0
#define CUSTOM_INHERIT2			1
#define CUSTOM_LISTENER			2

<<<<<<< HEAD
__u32 page_size = 0;
=======
__s32 page_size = 0;
>>>>>>> 2d5404ca

struct sockopt_inherit {
	__u8 val;
};

struct {
	__uint(type, BPF_MAP_TYPE_SK_STORAGE);
	__uint(map_flags, BPF_F_NO_PREALLOC | BPF_F_CLONE);
	__type(key, int);
	__type(value, struct sockopt_inherit);
} cloned1_map SEC(".maps");

struct {
	__uint(type, BPF_MAP_TYPE_SK_STORAGE);
	__uint(map_flags, BPF_F_NO_PREALLOC | BPF_F_CLONE);
	__type(key, int);
	__type(value, struct sockopt_inherit);
} cloned2_map SEC(".maps");

struct {
	__uint(type, BPF_MAP_TYPE_SK_STORAGE);
	__uint(map_flags, BPF_F_NO_PREALLOC);
	__type(key, int);
	__type(value, struct sockopt_inherit);
} listener_only_map SEC(".maps");

static __inline struct sockopt_inherit *get_storage(struct bpf_sockopt *ctx)
{
	if (ctx->optname == CUSTOM_INHERIT1)
		return bpf_sk_storage_get(&cloned1_map, ctx->sk, 0,
					  BPF_SK_STORAGE_GET_F_CREATE);
	else if (ctx->optname == CUSTOM_INHERIT2)
		return bpf_sk_storage_get(&cloned2_map, ctx->sk, 0,
					  BPF_SK_STORAGE_GET_F_CREATE);
	else
		return bpf_sk_storage_get(&listener_only_map, ctx->sk, 0,
					  BPF_SK_STORAGE_GET_F_CREATE);
}

SEC("cgroup/getsockopt")
int _getsockopt(struct bpf_sockopt *ctx)
{
	__u8 *optval_end = ctx->optval_end;
	struct sockopt_inherit *storage;
	__u8 *optval = ctx->optval;

	if (ctx->level != SOL_CUSTOM)
		goto out; /* only interested in SOL_CUSTOM */

	if (optval + 1 > optval_end)
		return 0; /* EPERM, bounds check */

	storage = get_storage(ctx);
	if (!storage)
		return 0; /* EPERM, couldn't get sk storage */

	ctx->retval = 0; /* Reset system call return value to zero */

	optval[0] = storage->val;
	ctx->optlen = 1;

	return 1;

out:
	/* optval larger than PAGE_SIZE use kernel's buffer. */
	if (ctx->optlen > page_size)
		ctx->optlen = 0;
	return 1;
}

SEC("cgroup/setsockopt")
int _setsockopt(struct bpf_sockopt *ctx)
{
	__u8 *optval_end = ctx->optval_end;
	struct sockopt_inherit *storage;
	__u8 *optval = ctx->optval;

	if (ctx->level != SOL_CUSTOM)
		goto out; /* only interested in SOL_CUSTOM */

	if (optval + 1 > optval_end)
		return 0; /* EPERM, bounds check */

	storage = get_storage(ctx);
	if (!storage)
		return 0; /* EPERM, couldn't get sk storage */

	storage->val = optval[0];
	ctx->optlen = -1;

	return 1;

out:
	/* optval larger than PAGE_SIZE use kernel's buffer. */
	if (ctx->optlen > page_size)
		ctx->optlen = 0;
	return 1;
}<|MERGE_RESOLUTION|>--- conflicted
+++ resolved
@@ -9,11 +9,7 @@
 #define CUSTOM_INHERIT2			1
 #define CUSTOM_LISTENER			2
 
-<<<<<<< HEAD
-__u32 page_size = 0;
-=======
 __s32 page_size = 0;
->>>>>>> 2d5404ca
 
 struct sockopt_inherit {
 	__u8 val;
