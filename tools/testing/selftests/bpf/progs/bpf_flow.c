--- conflicted
+++ resolved
@@ -21,11 +21,8 @@
 
 #define PROG(F) PROG_(F, _##F)
 #define PROG_(NUM, NAME) SEC("flow_dissector") int flow_dissector_##NUM
-<<<<<<< HEAD
-=======
 
 #define FLOW_CONTINUE_SADDR 0x7f00007f /* 127.0.0.127 */
->>>>>>> eb3cdb58
 
 /* These are the identifiers of the BPF programs that will be used in tail
  * calls. Name is limited to 16 characters, with the terminating character and
