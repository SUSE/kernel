--- conflicted
+++ resolved
@@ -26,12 +26,8 @@
 }
 
 SEC("tc")
-<<<<<<< HEAD
-int test_cls(struct __sk_buff *skb)
-=======
 __failure __msg("expected pointer to ctx, but got PTR")
 int global_func5(struct __sk_buff *skb)
->>>>>>> eb3cdb58
 {
 	return f1(skb) + f2(2, skb) + f3(3, skb);
 }