// SPDX-License-Identifier: GPL-2.0
/* Copyright (c) 2020 Facebook */
#include <vmlinux.h>
#include <bpf/bpf_core_read.h>
#include <bpf/bpf_helpers.h>
#include <bpf/bpf_tracing.h>

#include "profiler.h"
#include "err.h"

#ifndef NULL
#define NULL 0
#endif

#define O_WRONLY 00000001
#define O_RDWR 00000002
#define O_DIRECTORY 00200000
#define __O_TMPFILE 020000000
#define O_TMPFILE (__O_TMPFILE | O_DIRECTORY)
#define S_IFMT 00170000
#define S_IFSOCK 0140000
#define S_IFLNK 0120000
#define S_IFREG 0100000
#define S_IFBLK 0060000
#define S_IFDIR 0040000
#define S_IFCHR 0020000
#define S_IFIFO 0010000
#define S_ISUID 0004000
#define S_ISGID 0002000
#define S_ISVTX 0001000
#define S_ISLNK(m) (((m)&S_IFMT) == S_IFLNK)
#define S_ISDIR(m) (((m)&S_IFMT) == S_IFDIR)
#define S_ISCHR(m) (((m)&S_IFMT) == S_IFCHR)
#define S_ISBLK(m) (((m)&S_IFMT) == S_IFBLK)
#define S_ISFIFO(m) (((m)&S_IFMT) == S_IFIFO)
#define S_ISSOCK(m) (((m)&S_IFMT) == S_IFSOCK)

#define KILL_DATA_ARRAY_SIZE 8

struct var_kill_data_arr_t {
	struct var_kill_data_t array[KILL_DATA_ARRAY_SIZE];
};

union any_profiler_data_t {
	struct var_exec_data_t var_exec;
	struct var_kill_data_t var_kill;
	struct var_sysctl_data_t var_sysctl;
	struct var_filemod_data_t var_filemod;
	struct var_fork_data_t var_fork;
	struct var_kill_data_arr_t var_kill_data_arr;
};

volatile struct profiler_config_struct bpf_config = {};

#define FETCH_CGROUPS_FROM_BPF (bpf_config.fetch_cgroups_from_bpf)
#define CGROUP_FS_INODE (bpf_config.cgroup_fs_inode)
#define CGROUP_LOGIN_SESSION_INODE \
	(bpf_config.cgroup_login_session_inode)
#define KILL_SIGNALS (bpf_config.kill_signals_mask)
#define STALE_INFO (bpf_config.stale_info_secs)
#define INODE_FILTER (bpf_config.inode_filter)
#define READ_ENVIRON_FROM_EXEC (bpf_config.read_environ_from_exec)
#define ENABLE_CGROUP_V1_RESOLVER (bpf_config.enable_cgroup_v1_resolver)

struct kernfs_iattrs___52 {
	struct iattr ia_iattr;
};

struct kernfs_node___52 {
	union /* kernfs_node_id */ {
		struct {
			u32 ino;
			u32 generation;
		};
		u64 id;
	} id;
};

struct {
	__uint(type, BPF_MAP_TYPE_PERCPU_ARRAY);
	__uint(max_entries, 1);
	__type(key, u32);
	__type(value, union any_profiler_data_t);
} data_heap SEC(".maps");

struct {
	__uint(type, BPF_MAP_TYPE_PERF_EVENT_ARRAY);
	__uint(key_size, sizeof(int));
	__uint(value_size, sizeof(int));
} events SEC(".maps");

struct {
	__uint(type, BPF_MAP_TYPE_HASH);
	__uint(max_entries, KILL_DATA_ARRAY_SIZE);
	__type(key, u32);
	__type(value, struct var_kill_data_arr_t);
} var_tpid_to_data SEC(".maps");

struct {
	__uint(type, BPF_MAP_TYPE_PERCPU_ARRAY);
	__uint(max_entries, profiler_bpf_max_function_id);
	__type(key, u32);
	__type(value, struct bpf_func_stats_data);
} bpf_func_stats SEC(".maps");

struct {
	__uint(type, BPF_MAP_TYPE_HASH);
	__type(key, u32);
	__type(value, bool);
	__uint(max_entries, 16);
} allowed_devices SEC(".maps");

struct {
	__uint(type, BPF_MAP_TYPE_HASH);
	__type(key, u64);
	__type(value, bool);
	__uint(max_entries, 1024);
} allowed_file_inodes SEC(".maps");

struct {
	__uint(type, BPF_MAP_TYPE_HASH);
	__type(key, u64);
	__type(value, bool);
	__uint(max_entries, 1024);
} allowed_directory_inodes SEC(".maps");

struct {
	__uint(type, BPF_MAP_TYPE_HASH);
	__type(key, u32);
	__type(value, bool);
	__uint(max_entries, 16);
} disallowed_exec_inodes SEC(".maps");

#ifndef ARRAY_SIZE
#define ARRAY_SIZE(arr) (sizeof(arr) / sizeof(arr[0]))
#endif

static INLINE bool IS_ERR(const void* ptr)
{
	return IS_ERR_VALUE((unsigned long)ptr);
}

static INLINE u32 get_userspace_pid()
{
	return bpf_get_current_pid_tgid() >> 32;
}

static INLINE bool is_init_process(u32 tgid)
{
	return tgid == 1 || tgid == 0;
}

static INLINE unsigned long
probe_read_lim(void* dst, void* src, unsigned long len, unsigned long max)
{
	len = len < max ? len : max;
	if (len > 1) {
		if (bpf_probe_read_kernel(dst, len, src))
			return 0;
	} else if (len == 1) {
		if (bpf_probe_read_kernel(dst, 1, src))
			return 0;
	}
	return len;
}

static INLINE int get_var_spid_index(struct var_kill_data_arr_t* arr_struct,
				     int spid)
{
#ifdef UNROLL
#pragma unroll
#endif
	for (int i = 0; i < ARRAY_SIZE(arr_struct->array); i++)
		if (arr_struct->array[i].meta.pid == spid)
			return i;
	return -1;
}

static INLINE void populate_ancestors(struct task_struct* task,
				      struct ancestors_data_t* ancestors_data)
{
	struct task_struct* parent = task;
	u32 num_ancestors, ppid;

	ancestors_data->num_ancestors = 0;
#ifdef UNROLL
#pragma unroll
#endif
	for (num_ancestors = 0; num_ancestors < MAX_ANCESTORS; num_ancestors++) {
		parent = BPF_CORE_READ(parent, real_parent);
		if (parent == NULL)
			break;
		ppid = BPF_CORE_READ(parent, tgid);
		if (is_init_process(ppid))
			break;
		ancestors_data->ancestor_pids[num_ancestors] = ppid;
		ancestors_data->ancestor_exec_ids[num_ancestors] =
			BPF_CORE_READ(parent, self_exec_id);
		ancestors_data->ancestor_start_times[num_ancestors] =
			BPF_CORE_READ(parent, start_time);
		ancestors_data->num_ancestors = num_ancestors;
	}
}

static INLINE void* read_full_cgroup_path(struct kernfs_node* cgroup_node,
					  struct kernfs_node* cgroup_root_node,
					  void* payload,
					  int* root_pos)
{
	void* payload_start = payload;
	size_t filepart_length;

#ifdef UNROLL
#pragma unroll
#endif
	for (int i = 0; i < MAX_CGROUPS_PATH_DEPTH; i++) {
		filepart_length =
			bpf_probe_read_kernel_str(payload, MAX_PATH,
						  BPF_CORE_READ(cgroup_node, name));
		if (!cgroup_node)
			return payload;
		if (cgroup_node == cgroup_root_node)
			*root_pos = payload - payload_start;
		if (filepart_length <= MAX_PATH) {
			barrier_var(filepart_length);
			payload += filepart_length;
		}
		cgroup_node = BPF_CORE_READ(cgroup_node, parent);
	}
	return payload;
}

static ino_t get_inode_from_kernfs(struct kernfs_node* node)
{
	struct kernfs_node___52* node52 = (void*)node;

	if (bpf_core_field_exists(node52->id.ino)) {
		barrier_var(node52);
		return BPF_CORE_READ(node52, id.ino);
	} else {
		barrier_var(node);
		return (u64)BPF_CORE_READ(node, id);
	}
}

extern bool CONFIG_CGROUP_PIDS __kconfig __weak;
enum cgroup_subsys_id___local {
	pids_cgrp_id___local = 123, /* value doesn't matter */
};

static INLINE void* populate_cgroup_info(struct cgroup_data_t* cgroup_data,
					 struct task_struct* task,
					 void* payload)
{
	struct kernfs_node* root_kernfs =
		BPF_CORE_READ(task, nsproxy, cgroup_ns, root_cset, dfl_cgrp, kn);
	struct kernfs_node* proc_kernfs = BPF_CORE_READ(task, cgroups, dfl_cgrp, kn);

#if __has_builtin(__builtin_preserve_enum_value)
	if (ENABLE_CGROUP_V1_RESOLVER && CONFIG_CGROUP_PIDS) {
		int cgrp_id = bpf_core_enum_value(enum cgroup_subsys_id___local,
						  pids_cgrp_id___local);
#ifdef UNROLL
#pragma unroll
#endif
		for (int i = 0; i < CGROUP_SUBSYS_COUNT; i++) {
			struct cgroup_subsys_state* subsys =
				BPF_CORE_READ(task, cgroups, subsys[i]);
			if (subsys != NULL) {
				int subsys_id = BPF_CORE_READ(subsys, ss, id);
				if (subsys_id == cgrp_id) {
					proc_kernfs = BPF_CORE_READ(subsys, cgroup, kn);
					root_kernfs = BPF_CORE_READ(subsys, ss, root, kf_root, kn);
					break;
				}
			}
		}
	}
#endif

	cgroup_data->cgroup_root_inode = get_inode_from_kernfs(root_kernfs);
	cgroup_data->cgroup_proc_inode = get_inode_from_kernfs(proc_kernfs);

	if (bpf_core_field_exists(root_kernfs->iattr->ia_mtime)) {
		cgroup_data->cgroup_root_mtime =
			BPF_CORE_READ(root_kernfs, iattr, ia_mtime.tv_nsec);
		cgroup_data->cgroup_proc_mtime =
			BPF_CORE_READ(proc_kernfs, iattr, ia_mtime.tv_nsec);
	} else {
		struct kernfs_iattrs___52* root_iattr =
			(struct kernfs_iattrs___52*)BPF_CORE_READ(root_kernfs, iattr);
		cgroup_data->cgroup_root_mtime =
			BPF_CORE_READ(root_iattr, ia_iattr.ia_mtime.tv_nsec);

		struct kernfs_iattrs___52* proc_iattr =
			(struct kernfs_iattrs___52*)BPF_CORE_READ(proc_kernfs, iattr);
		cgroup_data->cgroup_proc_mtime =
			BPF_CORE_READ(proc_iattr, ia_iattr.ia_mtime.tv_nsec);
	}

	cgroup_data->cgroup_root_length = 0;
	cgroup_data->cgroup_proc_length = 0;
	cgroup_data->cgroup_full_length = 0;

	size_t cgroup_root_length =
		bpf_probe_read_kernel_str(payload, MAX_PATH,
					  BPF_CORE_READ(root_kernfs, name));
	barrier_var(cgroup_root_length);
	if (cgroup_root_length <= MAX_PATH) {
		barrier_var(cgroup_root_length);
		cgroup_data->cgroup_root_length = cgroup_root_length;
		payload += cgroup_root_length;
	}

	size_t cgroup_proc_length =
		bpf_probe_read_kernel_str(payload, MAX_PATH,
					  BPF_CORE_READ(proc_kernfs, name));
	barrier_var(cgroup_proc_length);
	if (cgroup_proc_length <= MAX_PATH) {
		barrier_var(cgroup_proc_length);
		cgroup_data->cgroup_proc_length = cgroup_proc_length;
		payload += cgroup_proc_length;
	}

	if (FETCH_CGROUPS_FROM_BPF) {
		cgroup_data->cgroup_full_path_root_pos = -1;
		void* payload_end_pos = read_full_cgroup_path(proc_kernfs, root_kernfs, payload,
							      &cgroup_data->cgroup_full_path_root_pos);
		cgroup_data->cgroup_full_length = payload_end_pos - payload;
		payload = payload_end_pos;
	}

	return (void*)payload;
}

static INLINE void* populate_var_metadata(struct var_metadata_t* metadata,
					  struct task_struct* task,
					  u32 pid, void* payload)
{
	u64 uid_gid = bpf_get_current_uid_gid();

	metadata->uid = (u32)uid_gid;
	metadata->gid = uid_gid >> 32;
	metadata->pid = pid;
	metadata->exec_id = BPF_CORE_READ(task, self_exec_id);
	metadata->start_time = BPF_CORE_READ(task, start_time);
	metadata->comm_length = 0;

	size_t comm_length = bpf_core_read_str(payload, TASK_COMM_LEN, &task->comm);
	barrier_var(comm_length);
	if (comm_length <= TASK_COMM_LEN) {
		barrier_var(comm_length);
		metadata->comm_length = comm_length;
		payload += comm_length;
	}

	return (void*)payload;
}

static INLINE struct var_kill_data_t*
get_var_kill_data(struct pt_regs* ctx, int spid, int tpid, int sig)
{
	int zero = 0;
	struct var_kill_data_t* kill_data = bpf_map_lookup_elem(&data_heap, &zero);

	if (kill_data == NULL)
		return NULL;
	struct task_struct* task = (struct task_struct*)bpf_get_current_task();

	void* payload = populate_var_metadata(&kill_data->meta, task, spid, kill_data->payload);
	payload = populate_cgroup_info(&kill_data->cgroup_data, task, payload);
	size_t payload_length = payload - (void*)kill_data->payload;
	kill_data->payload_length = payload_length;
	populate_ancestors(task, &kill_data->ancestors_info);
	kill_data->meta.type = KILL_EVENT;
	kill_data->kill_target_pid = tpid;
	kill_data->kill_sig = sig;
	kill_data->kill_count = 1;
	kill_data->last_kill_time = bpf_ktime_get_ns();
	return kill_data;
}

static INLINE int trace_var_sys_kill(void* ctx, int tpid, int sig)
{
	if ((KILL_SIGNALS & (1ULL << sig)) == 0)
		return 0;

	u32 spid = get_userspace_pid();
	struct var_kill_data_arr_t* arr_struct = bpf_map_lookup_elem(&var_tpid_to_data, &tpid);

	if (arr_struct == NULL) {
		struct var_kill_data_t* kill_data = get_var_kill_data(ctx, spid, tpid, sig);
		int zero = 0;

		if (kill_data == NULL)
			return 0;
		arr_struct = bpf_map_lookup_elem(&data_heap, &zero);
		if (arr_struct == NULL)
			return 0;
		bpf_probe_read_kernel(&arr_struct->array[0],
				      sizeof(arr_struct->array[0]), kill_data);
	} else {
		int index = get_var_spid_index(arr_struct, spid);

		if (index == -1) {
			struct var_kill_data_t* kill_data =
				get_var_kill_data(ctx, spid, tpid, sig);
			if (kill_data == NULL)
				return 0;
#ifdef UNROLL
#pragma unroll
#endif
			for (int i = 0; i < ARRAY_SIZE(arr_struct->array); i++)
				if (arr_struct->array[i].meta.pid == 0) {
					bpf_probe_read_kernel(&arr_struct->array[i],
							      sizeof(arr_struct->array[i]),
							      kill_data);
					bpf_map_update_elem(&var_tpid_to_data, &tpid,
							    arr_struct, 0);

					return 0;
				}
			return 0;
		}

		struct var_kill_data_t* kill_data = &arr_struct->array[index];

		u64 delta_sec =
			(bpf_ktime_get_ns() - kill_data->last_kill_time) / 1000000000;

		if (delta_sec < STALE_INFO) {
			kill_data->kill_count++;
			kill_data->last_kill_time = bpf_ktime_get_ns();
			bpf_probe_read_kernel(&arr_struct->array[index],
					      sizeof(arr_struct->array[index]),
					      kill_data);
		} else {
			struct var_kill_data_t* kill_data =
				get_var_kill_data(ctx, spid, tpid, sig);
			if (kill_data == NULL)
				return 0;
			bpf_probe_read_kernel(&arr_struct->array[index],
					      sizeof(arr_struct->array[index]),
					      kill_data);
		}
	}
	bpf_map_update_elem(&var_tpid_to_data, &tpid, arr_struct, 0);
	return 0;
}

static INLINE void bpf_stats_enter(struct bpf_func_stats_ctx* bpf_stat_ctx,
				   enum bpf_function_id func_id)
{
	int func_id_key = func_id;

	bpf_stat_ctx->start_time_ns = bpf_ktime_get_ns();
	bpf_stat_ctx->bpf_func_stats_data_val =
		bpf_map_lookup_elem(&bpf_func_stats, &func_id_key);
	if (bpf_stat_ctx->bpf_func_stats_data_val)
		bpf_stat_ctx->bpf_func_stats_data_val->num_executions++;
}

static INLINE void bpf_stats_exit(struct bpf_func_stats_ctx* bpf_stat_ctx)
{
	if (bpf_stat_ctx->bpf_func_stats_data_val)
		bpf_stat_ctx->bpf_func_stats_data_val->time_elapsed_ns +=
			bpf_ktime_get_ns() - bpf_stat_ctx->start_time_ns;
}

static INLINE void
bpf_stats_pre_submit_var_perf_event(struct bpf_func_stats_ctx* bpf_stat_ctx,
				    struct var_metadata_t* meta)
{
	if (bpf_stat_ctx->bpf_func_stats_data_val) {
		bpf_stat_ctx->bpf_func_stats_data_val->num_perf_events++;
		meta->bpf_stats_num_perf_events =
			bpf_stat_ctx->bpf_func_stats_data_val->num_perf_events;
	}
	meta->bpf_stats_start_ktime_ns = bpf_stat_ctx->start_time_ns;
	meta->cpu_id = bpf_get_smp_processor_id();
}

static INLINE size_t
read_absolute_file_path_from_dentry(struct dentry* filp_dentry, void* payload)
{
	size_t length = 0;
	size_t filepart_length;
	struct dentry* parent_dentry;

#ifdef UNROLL
#pragma unroll
#endif
	for (int i = 0; i < MAX_PATH_DEPTH; i++) {
		filepart_length =
			bpf_probe_read_kernel_str(payload, MAX_PATH,
						  BPF_CORE_READ(filp_dentry, d_name.name));
		barrier_var(filepart_length);
		if (filepart_length > MAX_PATH)
			break;
		barrier_var(filepart_length);
		payload += filepart_length;
		length += filepart_length;

		parent_dentry = BPF_CORE_READ(filp_dentry, d_parent);
		if (filp_dentry == parent_dentry)
			break;
		filp_dentry = parent_dentry;
	}

	return length;
}

static INLINE bool
is_ancestor_in_allowed_inodes(struct dentry* filp_dentry)
{
	struct dentry* parent_dentry;
#ifdef UNROLL
#pragma unroll
#endif
	for (int i = 0; i < MAX_PATH_DEPTH; i++) {
		u64 dir_ino = BPF_CORE_READ(filp_dentry, d_inode, i_ino);
		bool* allowed_dir = bpf_map_lookup_elem(&allowed_directory_inodes, &dir_ino);

		if (allowed_dir != NULL)
			return true;
		parent_dentry = BPF_CORE_READ(filp_dentry, d_parent);
		if (filp_dentry == parent_dentry)
			break;
		filp_dentry = parent_dentry;
	}
	return false;
}

static INLINE bool is_dentry_allowed_for_filemod(struct dentry* file_dentry,
						 u32* device_id,
						 u64* file_ino)
{
	u32 dev_id = BPF_CORE_READ(file_dentry, d_sb, s_dev);
	*device_id = dev_id;
	bool* allowed_device = bpf_map_lookup_elem(&allowed_devices, &dev_id);

	if (allowed_device == NULL)
		return false;

	u64 ino = BPF_CORE_READ(file_dentry, d_inode, i_ino);
	*file_ino = ino;
	bool* allowed_file = bpf_map_lookup_elem(&allowed_file_inodes, &ino);

	if (allowed_file == NULL)
		if (!is_ancestor_in_allowed_inodes(BPF_CORE_READ(file_dentry, d_parent)))
			return false;
	return true;
}

SEC("kprobe/proc_sys_write")
ssize_t BPF_KPROBE(kprobe__proc_sys_write,
		   struct file* filp, const char* buf,
		   size_t count, loff_t* ppos)
{
	struct bpf_func_stats_ctx stats_ctx;
	bpf_stats_enter(&stats_ctx, profiler_bpf_proc_sys_write);

	u32 pid = get_userspace_pid();
	int zero = 0;
	struct var_sysctl_data_t* sysctl_data =
		bpf_map_lookup_elem(&data_heap, &zero);
	if (!sysctl_data)
		goto out;

	struct task_struct* task = (struct task_struct*)bpf_get_current_task();
	sysctl_data->meta.type = SYSCTL_EVENT;
	void* payload = populate_var_metadata(&sysctl_data->meta, task, pid, sysctl_data->payload);
	payload = populate_cgroup_info(&sysctl_data->cgroup_data, task, payload);

	populate_ancestors(task, &sysctl_data->ancestors_info);

	sysctl_data->sysctl_val_length = 0;
	sysctl_data->sysctl_path_length = 0;

	size_t sysctl_val_length = bpf_probe_read_kernel_str(payload,
							     CTL_MAXNAME, buf);
	barrier_var(sysctl_val_length);
	if (sysctl_val_length <= CTL_MAXNAME) {
		barrier_var(sysctl_val_length);
		sysctl_data->sysctl_val_length = sysctl_val_length;
		payload += sysctl_val_length;
	}

	size_t sysctl_path_length =
		bpf_probe_read_kernel_str(payload, MAX_PATH,
					  BPF_CORE_READ(filp, f_path.dentry,
							d_name.name));
	barrier_var(sysctl_path_length);
	if (sysctl_path_length <= MAX_PATH) {
		barrier_var(sysctl_path_length);
		sysctl_data->sysctl_path_length = sysctl_path_length;
		payload += sysctl_path_length;
	}

	bpf_stats_pre_submit_var_perf_event(&stats_ctx, &sysctl_data->meta);
	unsigned long data_len = payload - (void*)sysctl_data;
	data_len = data_len > sizeof(struct var_sysctl_data_t)
		? sizeof(struct var_sysctl_data_t)
		: data_len;
	bpf_perf_event_output(ctx, &events, BPF_F_CURRENT_CPU, sysctl_data, data_len);
out:
	bpf_stats_exit(&stats_ctx);
	return 0;
}

SEC("tracepoint/syscalls/sys_enter_kill")
int tracepoint__syscalls__sys_enter_kill(struct trace_event_raw_sys_enter* ctx)
{
	struct bpf_func_stats_ctx stats_ctx;

	bpf_stats_enter(&stats_ctx, profiler_bpf_sys_enter_kill);
	int pid = ctx->args[0];
	int sig = ctx->args[1];
	int ret = trace_var_sys_kill(ctx, pid, sig);
	bpf_stats_exit(&stats_ctx);
	return ret;
};

SEC("raw_tracepoint/sched_process_exit")
int raw_tracepoint__sched_process_exit(void* ctx)
{
	int zero = 0;
	struct bpf_func_stats_ctx stats_ctx;
	bpf_stats_enter(&stats_ctx, profiler_bpf_sched_process_exit);

	u32 tpid = get_userspace_pid();

	struct var_kill_data_arr_t* arr_struct = bpf_map_lookup_elem(&var_tpid_to_data, &tpid);
	struct var_kill_data_t* kill_data = bpf_map_lookup_elem(&data_heap, &zero);

	if (arr_struct == NULL || kill_data == NULL)
		goto out;

	struct task_struct* task = (struct task_struct*)bpf_get_current_task();
	struct kernfs_node* proc_kernfs = BPF_CORE_READ(task, cgroups, dfl_cgrp, kn);

#ifdef UNROLL
#pragma unroll
#endif
	for (int i = 0; i < ARRAY_SIZE(arr_struct->array); i++) {
		struct var_kill_data_t* past_kill_data = &arr_struct->array[i];

		if (past_kill_data != NULL && past_kill_data->kill_target_pid == tpid) {
			bpf_probe_read_kernel(kill_data, sizeof(*past_kill_data),
					      past_kill_data);
			void* payload = kill_data->payload;
			size_t offset = kill_data->payload_length;
			if (offset >= MAX_METADATA_PAYLOAD_LEN + MAX_CGROUP_PAYLOAD_LEN)
				return 0;
			payload += offset;

			kill_data->kill_target_name_length = 0;
			kill_data->kill_target_cgroup_proc_length = 0;

			size_t comm_length = bpf_core_read_str(payload, TASK_COMM_LEN, &task->comm);
			barrier_var(comm_length);
			if (comm_length <= TASK_COMM_LEN) {
				barrier_var(comm_length);
				kill_data->kill_target_name_length = comm_length;
				payload += comm_length;
			}

			size_t cgroup_proc_length =
				bpf_probe_read_kernel_str(payload,
							  KILL_TARGET_LEN,
							  BPF_CORE_READ(proc_kernfs, name));
			barrier_var(cgroup_proc_length);
			if (cgroup_proc_length <= KILL_TARGET_LEN) {
				barrier_var(cgroup_proc_length);
				kill_data->kill_target_cgroup_proc_length = cgroup_proc_length;
				payload += cgroup_proc_length;
			}

			bpf_stats_pre_submit_var_perf_event(&stats_ctx, &kill_data->meta);
			unsigned long data_len = (void*)payload - (void*)kill_data;
			data_len = data_len > sizeof(struct var_kill_data_t)
				? sizeof(struct var_kill_data_t)
				: data_len;
			bpf_perf_event_output(ctx, &events, BPF_F_CURRENT_CPU, kill_data, data_len);
		}
	}
	bpf_map_delete_elem(&var_tpid_to_data, &tpid);
out:
	bpf_stats_exit(&stats_ctx);
	return 0;
}

SEC("raw_tracepoint/sched_process_exec")
int raw_tracepoint__sched_process_exec(struct bpf_raw_tracepoint_args* ctx)
{
	struct bpf_func_stats_ctx stats_ctx;
	bpf_stats_enter(&stats_ctx, profiler_bpf_sched_process_exec);

	struct linux_binprm* bprm = (struct linux_binprm*)ctx->args[2];
	u64 inode = BPF_CORE_READ(bprm, file, f_inode, i_ino);

	bool* should_filter_binprm = bpf_map_lookup_elem(&disallowed_exec_inodes, &inode);
	if (should_filter_binprm != NULL)
		goto out;

	int zero = 0;
	struct var_exec_data_t* proc_exec_data = bpf_map_lookup_elem(&data_heap, &zero);
	if (!proc_exec_data)
		goto out;

	if (INODE_FILTER && inode != INODE_FILTER)
		return 0;

	u32 pid = get_userspace_pid();
	struct task_struct* task = (struct task_struct*)bpf_get_current_task();

	proc_exec_data->meta.type = EXEC_EVENT;
	proc_exec_data->bin_path_length = 0;
	proc_exec_data->cmdline_length = 0;
	proc_exec_data->environment_length = 0;
	void* payload = populate_var_metadata(&proc_exec_data->meta, task, pid,
					      proc_exec_data->payload);
	payload = populate_cgroup_info(&proc_exec_data->cgroup_data, task, payload);

	struct task_struct* parent_task = BPF_CORE_READ(task, real_parent);
	proc_exec_data->parent_pid = BPF_CORE_READ(parent_task, tgid);
	proc_exec_data->parent_uid = BPF_CORE_READ(parent_task, real_cred, uid.val);
	proc_exec_data->parent_exec_id = BPF_CORE_READ(parent_task, self_exec_id);
	proc_exec_data->parent_start_time = BPF_CORE_READ(parent_task, start_time);

	const char* filename = BPF_CORE_READ(bprm, filename);
	size_t bin_path_length =
		bpf_probe_read_kernel_str(payload, MAX_FILENAME_LEN, filename);
	barrier_var(bin_path_length);
	if (bin_path_length <= MAX_FILENAME_LEN) {
		barrier_var(bin_path_length);
		proc_exec_data->bin_path_length = bin_path_length;
		payload += bin_path_length;
	}

	void* arg_start = (void*)BPF_CORE_READ(task, mm, arg_start);
	void* arg_end = (void*)BPF_CORE_READ(task, mm, arg_end);
	unsigned int cmdline_length = probe_read_lim(payload, arg_start,
						     arg_end - arg_start, MAX_ARGS_LEN);

	if (cmdline_length <= MAX_ARGS_LEN) {
		barrier_var(cmdline_length);
		proc_exec_data->cmdline_length = cmdline_length;
		payload += cmdline_length;
	}

	if (READ_ENVIRON_FROM_EXEC) {
		void* env_start = (void*)BPF_CORE_READ(task, mm, env_start);
		void* env_end = (void*)BPF_CORE_READ(task, mm, env_end);
		unsigned long env_len = probe_read_lim(payload, env_start,
						       env_end - env_start, MAX_ENVIRON_LEN);
		if (cmdline_length <= MAX_ENVIRON_LEN) {
			proc_exec_data->environment_length = env_len;
			payload += env_len;
		}
	}

	bpf_stats_pre_submit_var_perf_event(&stats_ctx, &proc_exec_data->meta);
	unsigned long data_len = payload - (void*)proc_exec_data;
	data_len = data_len > sizeof(struct var_exec_data_t)
		? sizeof(struct var_exec_data_t)
		: data_len;
	bpf_perf_event_output(ctx, &events, BPF_F_CURRENT_CPU, proc_exec_data, data_len);
out:
	bpf_stats_exit(&stats_ctx);
	return 0;
}

SEC("kretprobe/do_filp_open")
int kprobe_ret__do_filp_open(struct pt_regs* ctx)
{
	struct bpf_func_stats_ctx stats_ctx;
	bpf_stats_enter(&stats_ctx, profiler_bpf_do_filp_open_ret);

	struct file* filp = (struct file*)PT_REGS_RC_CORE(ctx);

	if (filp == NULL || IS_ERR(filp))
		goto out;
	unsigned int flags = BPF_CORE_READ(filp, f_flags);
	if ((flags & (O_RDWR | O_WRONLY)) == 0)
		goto out;
	if ((flags & O_TMPFILE) > 0)
		goto out;
	struct inode* file_inode = BPF_CORE_READ(filp, f_inode);
	umode_t mode = BPF_CORE_READ(file_inode, i_mode);
	if (S_ISDIR(mode) || S_ISCHR(mode) || S_ISBLK(mode) || S_ISFIFO(mode) ||
	    S_ISSOCK(mode))
		goto out;

	struct dentry* filp_dentry = BPF_CORE_READ(filp, f_path.dentry);
	u32 device_id = 0;
	u64 file_ino = 0;
	if (!is_dentry_allowed_for_filemod(filp_dentry, &device_id, &file_ino))
		goto out;

	int zero = 0;
	struct var_filemod_data_t* filemod_data = bpf_map_lookup_elem(&data_heap, &zero);
	if (!filemod_data)
		goto out;

	u32 pid = get_userspace_pid();
	struct task_struct* task = (struct task_struct*)bpf_get_current_task();

	filemod_data->meta.type = FILEMOD_EVENT;
	filemod_data->fmod_type = FMOD_OPEN;
	filemod_data->dst_flags = flags;
	filemod_data->src_inode = 0;
	filemod_data->dst_inode = file_ino;
	filemod_data->src_device_id = 0;
	filemod_data->dst_device_id = device_id;
	filemod_data->src_filepath_length = 0;
	filemod_data->dst_filepath_length = 0;

	void* payload = populate_var_metadata(&filemod_data->meta, task, pid,
					      filemod_data->payload);
	payload = populate_cgroup_info(&filemod_data->cgroup_data, task, payload);

	size_t len = read_absolute_file_path_from_dentry(filp_dentry, payload);
	barrier_var(len);
	if (len <= MAX_FILEPATH_LENGTH) {
		barrier_var(len);
		payload += len;
		filemod_data->dst_filepath_length = len;
	}
	bpf_stats_pre_submit_var_perf_event(&stats_ctx, &filemod_data->meta);
	unsigned long data_len = payload - (void*)filemod_data;
	data_len = data_len > sizeof(*filemod_data) ? sizeof(*filemod_data) : data_len;
	bpf_perf_event_output(ctx, &events, BPF_F_CURRENT_CPU, filemod_data, data_len);
out:
	bpf_stats_exit(&stats_ctx);
	return 0;
}

SEC("kprobe/vfs_link")
int BPF_KPROBE(kprobe__vfs_link,
<<<<<<< HEAD
	       struct dentry* old_dentry, struct user_namespace *mnt_userns,
=======
	       struct dentry* old_dentry, struct mnt_idmap *idmap,
>>>>>>> eb3cdb58
	       struct inode* dir, struct dentry* new_dentry,
	       struct inode** delegated_inode)
{
	struct bpf_func_stats_ctx stats_ctx;
	bpf_stats_enter(&stats_ctx, profiler_bpf_vfs_link);

	u32 src_device_id = 0;
	u64 src_file_ino = 0;
	u32 dst_device_id = 0;
	u64 dst_file_ino = 0;
	if (!is_dentry_allowed_for_filemod(old_dentry, &src_device_id, &src_file_ino) &&
	    !is_dentry_allowed_for_filemod(new_dentry, &dst_device_id, &dst_file_ino))
		goto out;

	int zero = 0;
	struct var_filemod_data_t* filemod_data = bpf_map_lookup_elem(&data_heap, &zero);
	if (!filemod_data)
		goto out;

	u32 pid = get_userspace_pid();
	struct task_struct* task = (struct task_struct*)bpf_get_current_task();

	filemod_data->meta.type = FILEMOD_EVENT;
	filemod_data->fmod_type = FMOD_LINK;
	filemod_data->dst_flags = 0;
	filemod_data->src_inode = src_file_ino;
	filemod_data->dst_inode = dst_file_ino;
	filemod_data->src_device_id = src_device_id;
	filemod_data->dst_device_id = dst_device_id;
	filemod_data->src_filepath_length = 0;
	filemod_data->dst_filepath_length = 0;

	void* payload = populate_var_metadata(&filemod_data->meta, task, pid,
					      filemod_data->payload);
	payload = populate_cgroup_info(&filemod_data->cgroup_data, task, payload);

	size_t len = read_absolute_file_path_from_dentry(old_dentry, payload);
	barrier_var(len);
	if (len <= MAX_FILEPATH_LENGTH) {
		barrier_var(len);
		payload += len;
		filemod_data->src_filepath_length = len;
	}

	len = read_absolute_file_path_from_dentry(new_dentry, payload);
	barrier_var(len);
	if (len <= MAX_FILEPATH_LENGTH) {
		barrier_var(len);
		payload += len;
		filemod_data->dst_filepath_length = len;
	}

	bpf_stats_pre_submit_var_perf_event(&stats_ctx, &filemod_data->meta);
	unsigned long data_len = payload - (void*)filemod_data;
	data_len = data_len > sizeof(*filemod_data) ? sizeof(*filemod_data) : data_len;
	bpf_perf_event_output(ctx, &events, BPF_F_CURRENT_CPU, filemod_data, data_len);
out:
	bpf_stats_exit(&stats_ctx);
	return 0;
}

SEC("kprobe/vfs_symlink")
int BPF_KPROBE(kprobe__vfs_symlink, struct inode* dir, struct dentry* dentry,
	       const char* oldname)
{
	struct bpf_func_stats_ctx stats_ctx;
	bpf_stats_enter(&stats_ctx, profiler_bpf_vfs_symlink);

	u32 dst_device_id = 0;
	u64 dst_file_ino = 0;
	if (!is_dentry_allowed_for_filemod(dentry, &dst_device_id, &dst_file_ino))
		goto out;

	int zero = 0;
	struct var_filemod_data_t* filemod_data = bpf_map_lookup_elem(&data_heap, &zero);
	if (!filemod_data)
		goto out;

	u32 pid = get_userspace_pid();
	struct task_struct* task = (struct task_struct*)bpf_get_current_task();

	filemod_data->meta.type = FILEMOD_EVENT;
	filemod_data->fmod_type = FMOD_SYMLINK;
	filemod_data->dst_flags = 0;
	filemod_data->src_inode = 0;
	filemod_data->dst_inode = dst_file_ino;
	filemod_data->src_device_id = 0;
	filemod_data->dst_device_id = dst_device_id;
	filemod_data->src_filepath_length = 0;
	filemod_data->dst_filepath_length = 0;

	void* payload = populate_var_metadata(&filemod_data->meta, task, pid,
					      filemod_data->payload);
	payload = populate_cgroup_info(&filemod_data->cgroup_data, task, payload);

	size_t len = bpf_probe_read_kernel_str(payload, MAX_FILEPATH_LENGTH,
					       oldname);
	barrier_var(len);
	if (len <= MAX_FILEPATH_LENGTH) {
		barrier_var(len);
		payload += len;
		filemod_data->src_filepath_length = len;
	}
	len = read_absolute_file_path_from_dentry(dentry, payload);
	barrier_var(len);
	if (len <= MAX_FILEPATH_LENGTH) {
		barrier_var(len);
		payload += len;
		filemod_data->dst_filepath_length = len;
	}
	bpf_stats_pre_submit_var_perf_event(&stats_ctx, &filemod_data->meta);
	unsigned long data_len = payload - (void*)filemod_data;
	data_len = data_len > sizeof(*filemod_data) ? sizeof(*filemod_data) : data_len;
	bpf_perf_event_output(ctx, &events, BPF_F_CURRENT_CPU, filemod_data, data_len);
out:
	bpf_stats_exit(&stats_ctx);
	return 0;
}

SEC("raw_tracepoint/sched_process_fork")
int raw_tracepoint__sched_process_fork(struct bpf_raw_tracepoint_args* ctx)
{
	struct bpf_func_stats_ctx stats_ctx;
	bpf_stats_enter(&stats_ctx, profiler_bpf_sched_process_fork);

	int zero = 0;
	struct var_fork_data_t* fork_data = bpf_map_lookup_elem(&data_heap, &zero);
	if (!fork_data)
		goto out;

	struct task_struct* parent = (struct task_struct*)ctx->args[0];
	struct task_struct* child = (struct task_struct*)ctx->args[1];
	fork_data->meta.type = FORK_EVENT;

	void* payload = populate_var_metadata(&fork_data->meta, child,
					      BPF_CORE_READ(child, pid), fork_data->payload);
	fork_data->parent_pid = BPF_CORE_READ(parent, pid);
	fork_data->parent_exec_id = BPF_CORE_READ(parent, self_exec_id);
	fork_data->parent_start_time = BPF_CORE_READ(parent, start_time);
	bpf_stats_pre_submit_var_perf_event(&stats_ctx, &fork_data->meta);

	unsigned long data_len = payload - (void*)fork_data;
	data_len = data_len > sizeof(*fork_data) ? sizeof(*fork_data) : data_len;
	bpf_perf_event_output(ctx, &events, BPF_F_CURRENT_CPU, fork_data, data_len);
out:
	bpf_stats_exit(&stats_ctx);
	return 0;
}
char _license[] SEC("license") = "GPL";<|MERGE_RESOLUTION|>--- conflicted
+++ resolved
@@ -838,11 +838,7 @@
 
 SEC("kprobe/vfs_link")
 int BPF_KPROBE(kprobe__vfs_link,
-<<<<<<< HEAD
-	       struct dentry* old_dentry, struct user_namespace *mnt_userns,
-=======
 	       struct dentry* old_dentry, struct mnt_idmap *idmap,
->>>>>>> eb3cdb58
 	       struct inode* dir, struct dentry* new_dentry,
 	       struct inode** delegated_inode)
 {
