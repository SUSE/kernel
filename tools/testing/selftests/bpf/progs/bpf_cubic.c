--- conflicted
+++ resolved
@@ -499,24 +499,15 @@
 
 int bpf_cubic_acked_called = 0;
 
-<<<<<<< HEAD
-void BPF_STRUCT_OPS(bpf_cubic_acked, struct sock *sk,
-		    const struct ack_sample *sample)
-=======
 SEC("struct_ops")
 void BPF_PROG(bpf_cubic_acked, struct sock *sk, const struct ack_sample *sample)
->>>>>>> 2d5404ca
 {
 	const struct tcp_sock *tp = tcp_sk(sk);
 	struct bpf_bictcp *ca = inet_csk_ca(sk);
 	__u32 delay;
 
 	bpf_cubic_acked_called = 1;
-<<<<<<< HEAD
-	/* Some calls are for duplicates without timetamps */
-=======
 	/* Some calls are for duplicates without timestamps */
->>>>>>> 2d5404ca
 	if (sample->rtt_us < 0)
 		return;
 
