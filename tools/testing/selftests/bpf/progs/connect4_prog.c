// SPDX-License-Identifier: GPL-2.0
// Copyright (c) 2018 Facebook

#include <string.h>

#include <linux/stddef.h>
#include <linux/bpf.h>
#include <linux/in.h>
#include <linux/in6.h>
#include <linux/tcp.h>
#include <linux/if.h>
#include <errno.h>

#include <bpf/bpf_helpers.h>
#include <bpf/bpf_endian.h>

#include "bpf_tcp_helpers.h"

#define SRC_REWRITE_IP4		0x7f000004U
#define DST_REWRITE_IP4		0x7f000001U
#define DST_REWRITE_PORT4	4444

#ifndef TCP_CA_NAME_MAX
#define TCP_CA_NAME_MAX 16
#endif

#ifndef TCP_NOTSENT_LOWAT
#define TCP_NOTSENT_LOWAT 25
#endif

#ifndef IFNAMSIZ
#define IFNAMSIZ 16
#endif

<<<<<<< HEAD
__attribute__ ((noinline))
=======
__attribute__ ((noinline)) __weak
>>>>>>> eb3cdb58
int do_bind(struct bpf_sock_addr *ctx)
{
	struct sockaddr_in sa = {};

	sa.sin_family = AF_INET;
	sa.sin_port = bpf_htons(0);
	sa.sin_addr.s_addr = bpf_htonl(SRC_REWRITE_IP4);

	if (bpf_bind(ctx, (struct sockaddr *)&sa, sizeof(sa)) != 0)
		return 0;

	return 1;
}

static __inline int verify_cc(struct bpf_sock_addr *ctx,
			      char expected[TCP_CA_NAME_MAX])
{
	char buf[TCP_CA_NAME_MAX];
	int i;

	if (bpf_getsockopt(ctx, SOL_TCP, TCP_CONGESTION, &buf, sizeof(buf)))
		return 1;

	for (i = 0; i < TCP_CA_NAME_MAX; i++) {
		if (buf[i] != expected[i])
			return 1;
		if (buf[i] == 0)
			break;
	}

	return 0;
}

static __inline int set_cc(struct bpf_sock_addr *ctx)
{
	char reno[TCP_CA_NAME_MAX] = "reno";
	char cubic[TCP_CA_NAME_MAX] = "cubic";

	if (bpf_setsockopt(ctx, SOL_TCP, TCP_CONGESTION, &reno, sizeof(reno)))
		return 1;
	if (verify_cc(ctx, reno))
		return 1;

	if (bpf_setsockopt(ctx, SOL_TCP, TCP_CONGESTION, &cubic, sizeof(cubic)))
		return 1;
	if (verify_cc(ctx, cubic))
		return 1;

	return 0;
}

static __inline int bind_to_device(struct bpf_sock_addr *ctx)
{
	char veth1[IFNAMSIZ] = "test_sock_addr1";
	char veth2[IFNAMSIZ] = "test_sock_addr2";
	char missing[IFNAMSIZ] = "nonexistent_dev";
	char del_bind[IFNAMSIZ] = "";

	if (bpf_setsockopt(ctx, SOL_SOCKET, SO_BINDTODEVICE,
				&veth1, sizeof(veth1)))
		return 1;
	if (bpf_setsockopt(ctx, SOL_SOCKET, SO_BINDTODEVICE,
				&veth2, sizeof(veth2)))
		return 1;
	if (bpf_setsockopt(ctx, SOL_SOCKET, SO_BINDTODEVICE,
				&missing, sizeof(missing)) != -ENODEV)
		return 1;
	if (bpf_setsockopt(ctx, SOL_SOCKET, SO_BINDTODEVICE,
				&del_bind, sizeof(del_bind)))
		return 1;

	return 0;
}

static __inline int set_keepalive(struct bpf_sock_addr *ctx)
{
	int zero = 0, one = 1;

	if (bpf_setsockopt(ctx, SOL_SOCKET, SO_KEEPALIVE, &one, sizeof(one)))
		return 1;
	if (ctx->type == SOCK_STREAM) {
		if (bpf_setsockopt(ctx, SOL_TCP, TCP_KEEPIDLE, &one, sizeof(one)))
			return 1;
		if (bpf_setsockopt(ctx, SOL_TCP, TCP_KEEPINTVL, &one, sizeof(one)))
			return 1;
		if (bpf_setsockopt(ctx, SOL_TCP, TCP_KEEPCNT, &one, sizeof(one)))
			return 1;
		if (bpf_setsockopt(ctx, SOL_TCP, TCP_SYNCNT, &one, sizeof(one)))
			return 1;
		if (bpf_setsockopt(ctx, SOL_TCP, TCP_USER_TIMEOUT, &one, sizeof(one)))
			return 1;
	}
	if (bpf_setsockopt(ctx, SOL_SOCKET, SO_KEEPALIVE, &zero, sizeof(zero)))
		return 1;

	return 0;
}

static __inline int set_notsent_lowat(struct bpf_sock_addr *ctx)
{
	int lowat = 65535;

	if (ctx->type == SOCK_STREAM) {
		if (bpf_setsockopt(ctx, SOL_TCP, TCP_NOTSENT_LOWAT, &lowat, sizeof(lowat)))
			return 1;
	}

	return 0;
}

SEC("cgroup/connect4")
int connect_v4_prog(struct bpf_sock_addr *ctx)
{
	struct bpf_sock_tuple tuple = {};
	struct bpf_sock *sk;

	/* Verify that new destination is available. */
	memset(&tuple.ipv4.saddr, 0, sizeof(tuple.ipv4.saddr));
	memset(&tuple.ipv4.sport, 0, sizeof(tuple.ipv4.sport));

	tuple.ipv4.daddr = bpf_htonl(DST_REWRITE_IP4);
	tuple.ipv4.dport = bpf_htons(DST_REWRITE_PORT4);

	/* Bind to device and unbind it. */
	if (bind_to_device(ctx))
		return 0;

	if (set_keepalive(ctx))
		return 0;

	if (set_notsent_lowat(ctx))
		return 0;

	if (ctx->type != SOCK_STREAM && ctx->type != SOCK_DGRAM)
		return 0;
	else if (ctx->type == SOCK_STREAM)
		sk = bpf_sk_lookup_tcp(ctx, &tuple, sizeof(tuple.ipv4),
				       BPF_F_CURRENT_NETNS, 0);
	else
		sk = bpf_sk_lookup_udp(ctx, &tuple, sizeof(tuple.ipv4),
				       BPF_F_CURRENT_NETNS, 0);

	if (!sk)
		return 0;

	if (sk->src_ip4 != tuple.ipv4.daddr ||
	    sk->src_port != DST_REWRITE_PORT4) {
		bpf_sk_release(sk);
		return 0;
	}

	bpf_sk_release(sk);

	/* Rewrite congestion control. */
	if (ctx->type == SOCK_STREAM && set_cc(ctx))
		return 0;

	/* Rewrite destination. */
	ctx->user_ip4 = bpf_htonl(DST_REWRITE_IP4);
	ctx->user_port = bpf_htons(DST_REWRITE_PORT4);

	return do_bind(ctx) ? 1 : 0;
}

char _license[] SEC("license") = "GPL";<|MERGE_RESOLUTION|>--- conflicted
+++ resolved
@@ -32,11 +32,7 @@
 #define IFNAMSIZ 16
 #endif
 
-<<<<<<< HEAD
-__attribute__ ((noinline))
-=======
 __attribute__ ((noinline)) __weak
->>>>>>> eb3cdb58
 int do_bind(struct bpf_sock_addr *ctx)
 {
 	struct sockaddr_in sa = {};
