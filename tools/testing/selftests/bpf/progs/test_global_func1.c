--- conflicted
+++ resolved
@@ -42,12 +42,8 @@
 }
 
 SEC("tc")
-<<<<<<< HEAD
-int test_cls(struct __sk_buff *skb)
-=======
 __failure __msg("combined stack size of 4 calls is 544")
 int global_func1(struct __sk_buff *skb)
->>>>>>> eb3cdb58
 {
 	return f0(1, skb) + f1(skb) + f2(2, skb) + f3(3, skb, 4);
 }