// SPDX-License-Identifier: GPL-2.0-only
/* Copyright (c) 2020 Facebook */
#include <stddef.h>
#include <linux/bpf.h>
#include <bpf/bpf_helpers.h>
#include "bpf_misc.h"

__attribute__ ((noinline))
int f1(struct __sk_buff *skb)
{
	return skb->len;
}

__attribute__ ((noinline))
int f2(int val, struct __sk_buff *skb)
{
	return f1(skb) + val;
}

__attribute__ ((noinline))
int f3(int val, struct __sk_buff *skb, int var)
{
	return f2(var, skb) + val;
}

__attribute__ ((noinline))
int f4(struct __sk_buff *skb)
{
	return f3(1, skb, 2);
}

__attribute__ ((noinline))
int f5(struct __sk_buff *skb)
{
	return f4(skb);
}

__attribute__ ((noinline))
int f6(struct __sk_buff *skb)
{
	return f5(skb);
}

__attribute__ ((noinline))
int f7(struct __sk_buff *skb)
{
	return f6(skb);
}

__attribute__ ((noinline))
int f8(struct __sk_buff *skb)
{
	return f7(skb);
}

SEC("tc")
<<<<<<< HEAD
int test_cls(struct __sk_buff *skb)
=======
__failure __msg("the call stack of 8 frames")
int global_func3(struct __sk_buff *skb)
>>>>>>> eb3cdb58
{
	return f8(skb);
}<|MERGE_RESOLUTION|>--- conflicted
+++ resolved
@@ -54,12 +54,8 @@
 }
 
 SEC("tc")
-<<<<<<< HEAD
-int test_cls(struct __sk_buff *skb)
-=======
 __failure __msg("the call stack of 8 frames")
 int global_func3(struct __sk_buff *skb)
->>>>>>> eb3cdb58
 {
 	return f8(skb);
 }