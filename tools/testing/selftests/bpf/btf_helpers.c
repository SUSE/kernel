// SPDX-License-Identifier: GPL-2.0
/* Copyright (c) 2020 Facebook */
#include <stdio.h>
#include <errno.h>
#include <bpf/btf.h>
#include <bpf/libbpf.h>
#include "test_progs.h"

static const char * const btf_kind_str_mapping[] = {
	[BTF_KIND_UNKN]		= "UNKNOWN",
	[BTF_KIND_INT]		= "INT",
	[BTF_KIND_PTR]		= "PTR",
	[BTF_KIND_ARRAY]	= "ARRAY",
	[BTF_KIND_STRUCT]	= "STRUCT",
	[BTF_KIND_UNION]	= "UNION",
	[BTF_KIND_ENUM]		= "ENUM",
	[BTF_KIND_FWD]		= "FWD",
	[BTF_KIND_TYPEDEF]	= "TYPEDEF",
	[BTF_KIND_VOLATILE]	= "VOLATILE",
	[BTF_KIND_CONST]	= "CONST",
	[BTF_KIND_RESTRICT]	= "RESTRICT",
	[BTF_KIND_FUNC]		= "FUNC",
	[BTF_KIND_FUNC_PROTO]	= "FUNC_PROTO",
	[BTF_KIND_VAR]		= "VAR",
	[BTF_KIND_DATASEC]	= "DATASEC",
	[BTF_KIND_FLOAT]	= "FLOAT",
	[BTF_KIND_DECL_TAG]	= "DECL_TAG",
	[BTF_KIND_TYPE_TAG]	= "TYPE_TAG",
<<<<<<< HEAD
=======
	[BTF_KIND_ENUM64]	= "ENUM64",
>>>>>>> eb3cdb58
};

static const char *btf_kind_str(__u16 kind)
{
<<<<<<< HEAD
	if (kind > BTF_KIND_TYPE_TAG)
=======
	if (kind > BTF_KIND_ENUM64)
>>>>>>> eb3cdb58
		return "UNKNOWN";
	return btf_kind_str_mapping[kind];
}

static const char *btf_int_enc_str(__u8 encoding)
{
	switch (encoding) {
	case 0:
		return "(none)";
	case BTF_INT_SIGNED:
		return "SIGNED";
	case BTF_INT_CHAR:
		return "CHAR";
	case BTF_INT_BOOL:
		return "BOOL";
	default:
		return "UNKN";
	}
}

static const char *btf_var_linkage_str(__u32 linkage)
{
	switch (linkage) {
	case BTF_VAR_STATIC:
		return "static";
	case BTF_VAR_GLOBAL_ALLOCATED:
		return "global-alloc";
	default:
		return "(unknown)";
	}
}

static const char *btf_func_linkage_str(const struct btf_type *t)
{
	switch (btf_vlen(t)) {
	case BTF_FUNC_STATIC:
		return "static";
	case BTF_FUNC_GLOBAL:
		return "global";
	case BTF_FUNC_EXTERN:
		return "extern";
	default:
		return "(unknown)";
	}
}

static const char *btf_str(const struct btf *btf, __u32 off)
{
	if (!off)
		return "(anon)";
	return btf__str_by_offset(btf, off) ?: "(invalid)";
}

int fprintf_btf_type_raw(FILE *out, const struct btf *btf, __u32 id)
{
	const struct btf_type *t;
	int kind, i;
	__u32 vlen;

	t = btf__type_by_id(btf, id);
	if (!t)
		return -EINVAL;

	vlen = btf_vlen(t);
	kind = btf_kind(t);

	fprintf(out, "[%u] %s '%s'", id, btf_kind_str(kind), btf_str(btf, t->name_off));

	switch (kind) {
	case BTF_KIND_INT:
		fprintf(out, " size=%u bits_offset=%u nr_bits=%u encoding=%s",
			t->size, btf_int_offset(t), btf_int_bits(t),
			btf_int_enc_str(btf_int_encoding(t)));
		break;
	case BTF_KIND_PTR:
	case BTF_KIND_CONST:
	case BTF_KIND_VOLATILE:
	case BTF_KIND_RESTRICT:
	case BTF_KIND_TYPEDEF:
	case BTF_KIND_TYPE_TAG:
		fprintf(out, " type_id=%u", t->type);
		break;
	case BTF_KIND_ARRAY: {
		const struct btf_array *arr = btf_array(t);

		fprintf(out, " type_id=%u index_type_id=%u nr_elems=%u",
			arr->type, arr->index_type, arr->nelems);
		break;
	}
	case BTF_KIND_STRUCT:
	case BTF_KIND_UNION: {
		const struct btf_member *m = btf_members(t);

		fprintf(out, " size=%u vlen=%u", t->size, vlen);
		for (i = 0; i < vlen; i++, m++) {
			__u32 bit_off, bit_sz;

			bit_off = btf_member_bit_offset(t, i);
			bit_sz = btf_member_bitfield_size(t, i);
			fprintf(out, "\n\t'%s' type_id=%u bits_offset=%u",
				btf_str(btf, m->name_off), m->type, bit_off);
			if (bit_sz)
				fprintf(out, " bitfield_size=%u", bit_sz);
		}
		break;
	}
	case BTF_KIND_ENUM: {
		const struct btf_enum *v = btf_enum(t);
		const char *fmt_str;

		fmt_str = btf_kflag(t) ? "\n\t'%s' val=%d" : "\n\t'%s' val=%u";
		fprintf(out, " encoding=%s size=%u vlen=%u",
			btf_kflag(t) ? "SIGNED" : "UNSIGNED", t->size, vlen);
		for (i = 0; i < vlen; i++, v++) {
			fprintf(out, fmt_str,
				btf_str(btf, v->name_off), v->val);
		}
		break;
	}
	case BTF_KIND_ENUM64: {
		const struct btf_enum64 *v = btf_enum64(t);
		const char *fmt_str;

		fmt_str = btf_kflag(t) ? "\n\t'%s' val=%lld" : "\n\t'%s' val=%llu";

		fprintf(out, " encoding=%s size=%u vlen=%u",
			btf_kflag(t) ? "SIGNED" : "UNSIGNED", t->size, vlen);
		for (i = 0; i < vlen; i++, v++) {
			fprintf(out, fmt_str,
				btf_str(btf, v->name_off),
				((__u64)v->val_hi32 << 32) | v->val_lo32);
		}
		break;
	}
	case BTF_KIND_FWD:
		fprintf(out, " fwd_kind=%s", btf_kflag(t) ? "union" : "struct");
		break;
	case BTF_KIND_FUNC:
		fprintf(out, " type_id=%u linkage=%s", t->type, btf_func_linkage_str(t));
		break;
	case BTF_KIND_FUNC_PROTO: {
		const struct btf_param *p = btf_params(t);

		fprintf(out, " ret_type_id=%u vlen=%u", t->type, vlen);
		for (i = 0; i < vlen; i++, p++) {
			fprintf(out, "\n\t'%s' type_id=%u",
				btf_str(btf, p->name_off), p->type);
		}
		break;
	}
	case BTF_KIND_VAR:
		fprintf(out, " type_id=%u, linkage=%s",
			t->type, btf_var_linkage_str(btf_var(t)->linkage));
		break;
	case BTF_KIND_DATASEC: {
		const struct btf_var_secinfo *v = btf_var_secinfos(t);

		fprintf(out, " size=%u vlen=%u", t->size, vlen);
		for (i = 0; i < vlen; i++, v++) {
			fprintf(out, "\n\ttype_id=%u offset=%u size=%u",
				v->type, v->offset, v->size);
		}
		break;
	}
	case BTF_KIND_FLOAT:
		fprintf(out, " size=%u", t->size);
		break;
	case BTF_KIND_DECL_TAG:
		fprintf(out, " type_id=%u component_idx=%d",
			t->type, btf_decl_tag(t)->component_idx);
		break;
	default:
		break;
	}

	return 0;
}

/* Print raw BTF type dump into a local buffer and return string pointer back.
 * Buffer *will* be overwritten by subsequent btf_type_raw_dump() calls
 */
const char *btf_type_raw_dump(const struct btf *btf, int type_id)
{
	static char buf[16 * 1024];
	FILE *buf_file;

	buf_file = fmemopen(buf, sizeof(buf) - 1, "w");
	if (!buf_file) {
		fprintf(stderr, "Failed to open memstream: %d\n", errno);
		return NULL;
	}

	fprintf_btf_type_raw(buf_file, btf, type_id);
	fflush(buf_file);
	fclose(buf_file);

	return buf;
}

int btf_validate_raw(struct btf *btf, int nr_types, const char *exp_types[])
{
	int i;
	bool ok = true;

	ASSERT_EQ(btf__type_cnt(btf) - 1, nr_types, "btf_nr_types");

	for (i = 1; i <= nr_types; i++) {
		if (!ASSERT_STREQ(btf_type_raw_dump(btf, i), exp_types[i - 1], "raw_dump"))
			ok = false;
	}

	return ok;
}

static void btf_dump_printf(void *ctx, const char *fmt, va_list args)
{
	vfprintf(ctx, fmt, args);
}

/* Print BTF-to-C dump into a local buffer and return string pointer back.
 * Buffer *will* be overwritten by subsequent btf_type_raw_dump() calls
 */
const char *btf_type_c_dump(const struct btf *btf)
{
	static char buf[16 * 1024];
	FILE *buf_file;
	struct btf_dump *d = NULL;
	int err, i;

	buf_file = fmemopen(buf, sizeof(buf) - 1, "w");
	if (!buf_file) {
		fprintf(stderr, "Failed to open memstream: %d\n", errno);
		return NULL;
	}

	d = btf_dump__new(btf, btf_dump_printf, buf_file, NULL);
	if (libbpf_get_error(d)) {
		fprintf(stderr, "Failed to create btf_dump instance: %ld\n", libbpf_get_error(d));
		goto err_out;
	}

	for (i = 1; i < btf__type_cnt(btf); i++) {
		err = btf_dump__dump_type(d, i);
		if (err) {
			fprintf(stderr, "Failed to dump type [%d]: %d\n", i, err);
			goto err_out;
		}
	}

	btf_dump__free(d);
	fflush(buf_file);
	fclose(buf_file);
	return buf;
err_out:
	btf_dump__free(d);
	fclose(buf_file);
	return NULL;
}<|MERGE_RESOLUTION|>--- conflicted
+++ resolved
@@ -26,19 +26,12 @@
 	[BTF_KIND_FLOAT]	= "FLOAT",
 	[BTF_KIND_DECL_TAG]	= "DECL_TAG",
 	[BTF_KIND_TYPE_TAG]	= "TYPE_TAG",
-<<<<<<< HEAD
-=======
 	[BTF_KIND_ENUM64]	= "ENUM64",
->>>>>>> eb3cdb58
 };
 
 static const char *btf_kind_str(__u16 kind)
 {
-<<<<<<< HEAD
-	if (kind > BTF_KIND_TYPE_TAG)
-=======
 	if (kind > BTF_KIND_ENUM64)
->>>>>>> eb3cdb58
 		return "UNKNOWN";
 	return btf_kind_str_mapping[kind];
 }
