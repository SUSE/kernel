bpf_cookie/multi_kprobe_attach_api               # kprobe_multi_link_api_subtest:FAIL:fentry_raw_skel_load unexpected error: -3
bpf_cookie/multi_kprobe_link_api                 # kprobe_multi_link_api_subtest:FAIL:fentry_raw_skel_load unexpected error: -3
<<<<<<< HEAD
fexit_sleep                                      # The test never returns. The remaining tests cannot start.
=======
>>>>>>> 2d5404ca
kprobe_multi_bench_attach                        # needs CONFIG_FPROBE
kprobe_multi_test                                # needs CONFIG_FPROBE
module_attach                                    # prog 'kprobe_multi': failed to auto-attach: -95
fentry_test/fentry_many_args                     # fentry_many_args:FAIL:fentry_many_args_attach unexpected error: -524
fexit_test/fexit_many_args                       # fexit_many_args:FAIL:fexit_many_args_attach unexpected error: -524
<<<<<<< HEAD
fill_link_info/kprobe_multi_link_info            # bpf_program__attach_kprobe_multi_opts unexpected error: -95
fill_link_info/kretprobe_multi_link_info         # bpf_program__attach_kprobe_multi_opts unexpected error: -95
fill_link_info/kprobe_multi_invalid_ubuff        # bpf_program__attach_kprobe_multi_opts unexpected error: -95
=======
tracing_struct/struct_many_args                  # struct_many_args:FAIL:tracing_struct_many_args__attach unexpected error: -524
fill_link_info/kprobe_multi_link_info            # bpf_program__attach_kprobe_multi_opts unexpected error: -95
fill_link_info/kretprobe_multi_link_info         # bpf_program__attach_kprobe_multi_opts unexpected error: -95
fill_link_info/kprobe_multi_invalid_ubuff        # bpf_program__attach_kprobe_multi_opts unexpected error: -95
missed/kprobe_recursion                          # missed_kprobe_recursion__attach unexpected error: -95 (errno 95)
>>>>>>> 2d5404ca
<|MERGE_RESOLUTION|>--- conflicted
+++ resolved
@@ -1,22 +1,12 @@
 bpf_cookie/multi_kprobe_attach_api               # kprobe_multi_link_api_subtest:FAIL:fentry_raw_skel_load unexpected error: -3
 bpf_cookie/multi_kprobe_link_api                 # kprobe_multi_link_api_subtest:FAIL:fentry_raw_skel_load unexpected error: -3
-<<<<<<< HEAD
-fexit_sleep                                      # The test never returns. The remaining tests cannot start.
-=======
->>>>>>> 2d5404ca
 kprobe_multi_bench_attach                        # needs CONFIG_FPROBE
 kprobe_multi_test                                # needs CONFIG_FPROBE
 module_attach                                    # prog 'kprobe_multi': failed to auto-attach: -95
 fentry_test/fentry_many_args                     # fentry_many_args:FAIL:fentry_many_args_attach unexpected error: -524
 fexit_test/fexit_many_args                       # fexit_many_args:FAIL:fexit_many_args_attach unexpected error: -524
-<<<<<<< HEAD
-fill_link_info/kprobe_multi_link_info            # bpf_program__attach_kprobe_multi_opts unexpected error: -95
-fill_link_info/kretprobe_multi_link_info         # bpf_program__attach_kprobe_multi_opts unexpected error: -95
-fill_link_info/kprobe_multi_invalid_ubuff        # bpf_program__attach_kprobe_multi_opts unexpected error: -95
-=======
 tracing_struct/struct_many_args                  # struct_many_args:FAIL:tracing_struct_many_args__attach unexpected error: -524
 fill_link_info/kprobe_multi_link_info            # bpf_program__attach_kprobe_multi_opts unexpected error: -95
 fill_link_info/kretprobe_multi_link_info         # bpf_program__attach_kprobe_multi_opts unexpected error: -95
 fill_link_info/kprobe_multi_invalid_ubuff        # bpf_program__attach_kprobe_multi_opts unexpected error: -95
-missed/kprobe_recursion                          # missed_kprobe_recursion__attach unexpected error: -95 (errno 95)
->>>>>>> 2d5404ca
+missed/kprobe_recursion                          # missed_kprobe_recursion__attach unexpected error: -95 (errno 95)