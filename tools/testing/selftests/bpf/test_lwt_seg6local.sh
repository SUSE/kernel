--- conflicted
+++ resolved
@@ -23,10 +23,7 @@
 
 # Kselftest framework requirement - SKIP code is 4.
 ksft_skip=4
-<<<<<<< HEAD
-=======
 BPF_FILE="test_lwt_seg6local.bpf.o"
->>>>>>> eb3cdb58
 readonly NS1="ns1-$(mktemp -u XXXXXX)"
 readonly NS2="ns2-$(mktemp -u XXXXXX)"
 readonly NS3="ns3-$(mktemp -u XXXXXX)"
@@ -121,15 +118,6 @@
 ip netns exec ${NS1} ip -6 addr add fb00::1/16 dev lo
 ip netns exec ${NS1} ip -6 route add fb00::6 dev veth1 via fb00::21
 
-<<<<<<< HEAD
-ip netns exec ${NS2} ip -6 route add fb00::6 encap bpf in obj test_lwt_seg6local.o sec encap_srh dev veth2
-ip netns exec ${NS2} ip -6 route add fd00::1 dev veth3 via fb00::43 scope link
-
-ip netns exec ${NS3} ip -6 route add fc42::1 dev veth5 via fb00::65
-ip netns exec ${NS3} ip -6 route add fd00::1 encap seg6local action End.BPF endpoint obj test_lwt_seg6local.o sec add_egr_x dev veth4
-
-ip netns exec ${NS4} ip -6 route add fd00::2 encap seg6local action End.BPF endpoint obj test_lwt_seg6local.o sec pop_egr dev veth6
-=======
 ip netns exec ${NS2} ip -6 route add fb00::6 encap bpf in obj ${BPF_FILE} sec encap_srh dev veth2
 ip netns exec ${NS2} ip -6 route add fd00::1 dev veth3 via fb00::43 scope link
 
@@ -137,16 +125,11 @@
 ip netns exec ${NS3} ip -6 route add fd00::1 encap seg6local action End.BPF endpoint obj ${BPF_FILE} sec add_egr_x dev veth4
 
 ip netns exec ${NS4} ip -6 route add fd00::2 encap seg6local action End.BPF endpoint obj ${BPF_FILE} sec pop_egr dev veth6
->>>>>>> eb3cdb58
 ip netns exec ${NS4} ip -6 addr add fc42::1 dev lo
 ip netns exec ${NS4} ip -6 route add fd00::3 dev veth7 via fb00::87
 
 ip netns exec ${NS5} ip -6 route add fd00::4 table 117 dev veth9 via fb00::109
-<<<<<<< HEAD
-ip netns exec ${NS5} ip -6 route add fd00::3 encap seg6local action End.BPF endpoint obj test_lwt_seg6local.o sec inspect_t dev veth8
-=======
 ip netns exec ${NS5} ip -6 route add fd00::3 encap seg6local action End.BPF endpoint obj ${BPF_FILE} sec inspect_t dev veth8
->>>>>>> eb3cdb58
 
 ip netns exec ${NS6} ip -6 addr add fb00::6/16 dev lo
 ip netns exec ${NS6} ip -6 addr add fd00::4/16 dev lo
