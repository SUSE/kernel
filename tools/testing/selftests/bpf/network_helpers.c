--- conflicted
+++ resolved
@@ -95,11 +95,7 @@
 	if (reuseport &&
 	    setsockopt(fd, SOL_SOCKET, SO_REUSEPORT, &on, sizeof(on))) {
 		log_err("Failed to set SO_REUSEPORT");
-<<<<<<< HEAD
-		return -1;
-=======
-		goto error_close;
->>>>>>> eb3cdb58
+		goto error_close;
 	}
 
 	if (bind(fd, addr, addrlen) < 0) {
@@ -394,48 +390,6 @@
 	int orig_netns_fd;
 };
 
-<<<<<<< HEAD
-static int setns_by_fd(int nsfd)
-{
-	int err;
-
-	err = setns(nsfd, CLONE_NEWNET);
-	close(nsfd);
-
-	if (!ASSERT_OK(err, "setns"))
-		return err;
-
-	/* Switch /sys to the new namespace so that e.g. /sys/class/net
-	 * reflects the devices in the new namespace.
-	 */
-	err = unshare(CLONE_NEWNS);
-	if (!ASSERT_OK(err, "unshare"))
-		return err;
-
-	/* Make our /sys mount private, so the following umount won't
-	 * trigger the global umount in case it's shared.
-	 */
-	err = mount("none", "/sys", NULL, MS_PRIVATE, NULL);
-	if (!ASSERT_OK(err, "remount private /sys"))
-		return err;
-
-	err = umount2("/sys", MNT_DETACH);
-	if (!ASSERT_OK(err, "umount2 /sys"))
-		return err;
-
-	err = mount("sysfs", "/sys", "sysfs", 0, NULL);
-	if (!ASSERT_OK(err, "mount /sys"))
-		return err;
-
-	err = mount("bpffs", "/sys/fs/bpf", "bpf", 0, NULL);
-	if (!ASSERT_OK(err, "mount /sys/fs/bpf"))
-		return err;
-
-	return 0;
-}
-
-=======
->>>>>>> eb3cdb58
 struct nstoken *open_netns(const char *name)
 {
 	int nsfd;
@@ -443,11 +397,7 @@
 	int err;
 	struct nstoken *token;
 
-<<<<<<< HEAD
-	token = malloc(sizeof(struct nstoken));
-=======
 	token = calloc(1, sizeof(struct nstoken));
->>>>>>> eb3cdb58
 	if (!ASSERT_OK_PTR(token, "malloc token"))
 		return NULL;
 
@@ -460,14 +410,9 @@
 	if (!ASSERT_GE(nsfd, 0, "open netns fd"))
 		goto fail;
 
-<<<<<<< HEAD
-	err = setns_by_fd(nsfd);
-	if (!ASSERT_OK(err, "setns_by_fd"))
-=======
 	err = setns(nsfd, CLONE_NEWNET);
 	close(nsfd);
 	if (!ASSERT_OK(err, "setns"))
->>>>>>> eb3cdb58
 		goto fail;
 
 	return token;
@@ -478,11 +423,7 @@
 
 void close_netns(struct nstoken *token)
 {
-<<<<<<< HEAD
-	ASSERT_OK(setns_by_fd(token->orig_netns_fd), "setns_by_fd");
-=======
 	ASSERT_OK(setns(token->orig_netns_fd, CLONE_NEWNET), "setns");
 	close(token->orig_netns_fd);
->>>>>>> eb3cdb58
 	free(token);
 }