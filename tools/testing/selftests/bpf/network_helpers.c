// SPDX-License-Identifier: GPL-2.0-only
#define _GNU_SOURCE

#include <errno.h>
#include <stdbool.h>
#include <stdio.h>
#include <string.h>
#include <unistd.h>
#include <sched.h>

#include <arpa/inet.h>
#include <sys/mount.h>
#include <sys/stat.h>
#include <sys/types.h>
#include <sys/un.h>
#include <sys/eventfd.h>

#include <linux/err.h>
#include <linux/in.h>
#include <linux/in6.h>
#include <linux/limits.h>

#include <linux/ip.h>
#include <linux/udp.h>
#include <netinet/tcp.h>
#include <net/if.h>

#include "bpf_util.h"
#include "network_helpers.h"
#include "test_progs.h"

#ifdef TRAFFIC_MONITOR
/* Prevent pcap.h from including pcap/bpf.h and causing conflicts */
#define PCAP_DONT_INCLUDE_PCAP_BPF_H 1
#include <pcap/pcap.h>
#include <pcap/dlt.h>
#endif

#ifndef IPPROTO_MPTCP
#define IPPROTO_MPTCP 262
#endif

#define clean_errno() (errno == 0 ? "None" : strerror(errno))
#define log_err(MSG, ...) ({						\
			int __save = errno;				\
			fprintf(stderr, "(%s:%d: errno: %s) " MSG "\n", \
				__FILE__, __LINE__, clean_errno(),	\
				##__VA_ARGS__);				\
			errno = __save;					\
})

struct ipv4_packet pkt_v4 = {
	.eth.h_proto = __bpf_constant_htons(ETH_P_IP),
	.iph.ihl = 5,
	.iph.protocol = IPPROTO_TCP,
	.iph.tot_len = __bpf_constant_htons(MAGIC_BYTES),
	.tcp.urg_ptr = 123,
	.tcp.doff = 5,
};

struct ipv6_packet pkt_v6 = {
	.eth.h_proto = __bpf_constant_htons(ETH_P_IPV6),
	.iph.nexthdr = IPPROTO_TCP,
	.iph.payload_len = __bpf_constant_htons(MAGIC_BYTES),
	.tcp.urg_ptr = 123,
	.tcp.doff = 5,
};

static const struct network_helper_opts default_opts;

int settimeo(int fd, int timeout_ms)
{
	struct timeval timeout = { .tv_sec = 3 };

	if (timeout_ms > 0) {
		timeout.tv_sec = timeout_ms / 1000;
		timeout.tv_usec = (timeout_ms % 1000) * 1000;
	}

	if (setsockopt(fd, SOL_SOCKET, SO_RCVTIMEO, &timeout,
		       sizeof(timeout))) {
		log_err("Failed to set SO_RCVTIMEO");
		return -1;
	}

	if (setsockopt(fd, SOL_SOCKET, SO_SNDTIMEO, &timeout,
		       sizeof(timeout))) {
		log_err("Failed to set SO_SNDTIMEO");
		return -1;
	}

	return 0;
}

#define save_errno_close(fd) ({ int __save = errno; close(fd); errno = __save; })

int start_server_addr(int type, const struct sockaddr_storage *addr, socklen_t addrlen,
		      const struct network_helper_opts *opts)
{
	int fd;

	if (!opts)
		opts = &default_opts;

	fd = socket(addr->ss_family, type, opts->proto);
	if (fd < 0) {
		log_err("Failed to create server socket");
		return -1;
	}

	if (settimeo(fd, opts->timeout_ms))
		goto error_close;

	if (opts->post_socket_cb &&
	    opts->post_socket_cb(fd, opts->cb_opts)) {
		log_err("Failed to call post_socket_cb");
		goto error_close;
	}

	if (bind(fd, (struct sockaddr *)addr, addrlen) < 0) {
		log_err("Failed to bind socket");
		goto error_close;
	}

	if (type == SOCK_STREAM) {
		if (listen(fd, opts->backlog ? MAX(opts->backlog, 0) : 1) < 0) {
			log_err("Failed to listed on socket");
			goto error_close;
		}
	}

	return fd;

error_close:
	save_errno_close(fd);
	return -1;
}

int start_server_str(int family, int type, const char *addr_str, __u16 port,
		     const struct network_helper_opts *opts)
{
	struct sockaddr_storage addr;
	socklen_t addrlen;

	if (!opts)
		opts = &default_opts;

	if (make_sockaddr(family, addr_str, port, &addr, &addrlen))
		return -1;

	return start_server_addr(type, &addr, addrlen, opts);
}

int start_server(int family, int type, const char *addr_str, __u16 port,
		 int timeout_ms)
{
	struct network_helper_opts opts = {
		.timeout_ms	= timeout_ms,
	};

	return start_server_str(family, type, addr_str, port, &opts);
}

static int reuseport_cb(int fd, void *opts)
{
	int on = 1;

	return setsockopt(fd, SOL_SOCKET, SO_REUSEPORT, &on, sizeof(on));
}

int *start_reuseport_server(int family, int type, const char *addr_str,
			    __u16 port, int timeout_ms, unsigned int nr_listens)
{
	struct network_helper_opts opts = {
		.timeout_ms = timeout_ms,
		.post_socket_cb = reuseport_cb,
	};
	struct sockaddr_storage addr;
	unsigned int nr_fds = 0;
	socklen_t addrlen;
	int *fds;

	if (!nr_listens)
		return NULL;

	if (make_sockaddr(family, addr_str, port, &addr, &addrlen))
		return NULL;

	fds = malloc(sizeof(*fds) * nr_listens);
	if (!fds)
		return NULL;

	fds[0] = start_server_addr(type, &addr, addrlen, &opts);
	if (fds[0] == -1)
		goto close_fds;
	nr_fds = 1;

	if (getsockname(fds[0], (struct sockaddr *)&addr, &addrlen))
		goto close_fds;

	for (; nr_fds < nr_listens; nr_fds++) {
		fds[nr_fds] = start_server_addr(type, &addr, addrlen, &opts);
		if (fds[nr_fds] == -1)
			goto close_fds;
	}

	return fds;

close_fds:
	free_fds(fds, nr_fds);
	return NULL;
}

void free_fds(int *fds, unsigned int nr_close_fds)
{
	if (fds) {
		while (nr_close_fds)
			close(fds[--nr_close_fds]);
		free(fds);
	}
}

int fastopen_connect(int server_fd, const char *data, unsigned int data_len,
		     int timeout_ms)
{
	struct sockaddr_storage addr;
	socklen_t addrlen = sizeof(addr);
	struct sockaddr_in *addr_in;
	int fd, ret;

	if (getsockname(server_fd, (struct sockaddr *)&addr, &addrlen)) {
		log_err("Failed to get server addr");
		return -1;
	}

	addr_in = (struct sockaddr_in *)&addr;
	fd = socket(addr_in->sin_family, SOCK_STREAM, 0);
	if (fd < 0) {
		log_err("Failed to create client socket");
		return -1;
	}

	if (settimeo(fd, timeout_ms))
		goto error_close;

	ret = sendto(fd, data, data_len, MSG_FASTOPEN, (struct sockaddr *)&addr,
		     addrlen);
	if (ret != data_len) {
		log_err("sendto(data, %u) != %d\n", data_len, ret);
		goto error_close;
	}

	return fd;

error_close:
	save_errno_close(fd);
	return -1;
}

int client_socket(int family, int type,
		  const struct network_helper_opts *opts)
{
	int fd;

	if (!opts)
		opts = &default_opts;

	fd = socket(family, type, opts->proto);
	if (fd < 0) {
		log_err("Failed to create client socket");
		return -1;
	}

	if (settimeo(fd, opts->timeout_ms))
		goto error_close;

	if (opts->post_socket_cb &&
	    opts->post_socket_cb(fd, opts->cb_opts))
		goto error_close;

	return fd;

error_close:
	save_errno_close(fd);
	return -1;
}

int connect_to_addr(int type, const struct sockaddr_storage *addr, socklen_t addrlen,
		    const struct network_helper_opts *opts)
{
	int fd;

	if (!opts)
		opts = &default_opts;

	fd = client_socket(addr->ss_family, type, opts);
	if (fd < 0) {
		log_err("Failed to create client socket");
		return -1;
	}

	if (connect(fd, (const struct sockaddr *)addr, addrlen)) {
		log_err("Failed to connect to server");
		save_errno_close(fd);
		return -1;
	}

	return fd;
}

int connect_to_addr_str(int family, int type, const char *addr_str, __u16 port,
			const struct network_helper_opts *opts)
{
	struct sockaddr_storage addr;
	socklen_t addrlen;

	if (!opts)
		opts = &default_opts;

	if (make_sockaddr(family, addr_str, port, &addr, &addrlen))
		return -1;

	return connect_to_addr(type, &addr, addrlen, opts);
}

int connect_to_fd_opts(int server_fd, const struct network_helper_opts *opts)
{
	struct sockaddr_storage addr;
	socklen_t addrlen, optlen;
	int type;

	if (!opts)
		opts = &default_opts;

	optlen = sizeof(type);

	if (opts->type) {
		type = opts->type;
	} else {
		if (getsockopt(server_fd, SOL_SOCKET, SO_TYPE, &type, &optlen)) {
			log_err("getsockopt(SOL_TYPE)");
			return -1;
		}
	}

<<<<<<< HEAD
	if (opts->proto) {
		protocol = opts->proto;
	} else {
		if (getsockopt(server_fd, SOL_SOCKET, SO_PROTOCOL, &protocol, &optlen)) {
			log_err("getsockopt(SOL_PROTOCOL)");
			return -1;
		}
	}

=======
>>>>>>> 2d5404ca
	addrlen = sizeof(addr);
	if (getsockname(server_fd, (struct sockaddr *)&addr, &addrlen)) {
		log_err("Failed to get server addr");
		return -1;
	}

<<<<<<< HEAD
	addr_in = (struct sockaddr_in *)&addr;
	fd = socket(addr_in->sin_family, type, protocol);
	if (fd < 0) {
		log_err("Failed to create client socket");
		return -1;
	}

	if (settimeo(fd, opts->timeout_ms))
		goto error_close;

	if (opts->cc && opts->cc[0] &&
	    setsockopt(fd, SOL_TCP, TCP_CONGESTION, opts->cc,
		       strlen(opts->cc) + 1))
		goto error_close;

	if (!opts->noconnect)
		if (connect_fd_to_addr(fd, &addr, addrlen, opts->must_fail))
			goto error_close;

	return fd;

error_close:
	save_errno_close(fd);
	return -1;
=======
	return connect_to_addr(type, &addr, addrlen, opts);
>>>>>>> 2d5404ca
}

int connect_to_fd(int server_fd, int timeout_ms)
{
	struct network_helper_opts opts = {
		.timeout_ms = timeout_ms,
	};
	socklen_t optlen;
	int protocol;

	optlen = sizeof(protocol);
	if (getsockopt(server_fd, SOL_SOCKET, SO_PROTOCOL, &protocol, &optlen)) {
		log_err("getsockopt(SOL_PROTOCOL)");
		return -1;
	}
	opts.proto = protocol;

	return connect_to_fd_opts(server_fd, &opts);
}

int connect_fd_to_fd(int client_fd, int server_fd, int timeout_ms)
{
	struct sockaddr_storage addr;
	socklen_t len = sizeof(addr);

	if (settimeo(client_fd, timeout_ms))
		return -1;

	if (getsockname(server_fd, (struct sockaddr *)&addr, &len)) {
		log_err("Failed to get server addr");
		return -1;
	}

	if (connect(client_fd, (const struct sockaddr *)&addr, len)) {
		log_err("Failed to connect to server");
		return -1;
	}

	return 0;
}

int make_sockaddr(int family, const char *addr_str, __u16 port,
		  struct sockaddr_storage *addr, socklen_t *len)
{
	if (family == AF_INET) {
		struct sockaddr_in *sin = (void *)addr;

		memset(addr, 0, sizeof(*sin));
		sin->sin_family = AF_INET;
		sin->sin_port = htons(port);
		if (addr_str &&
		    inet_pton(AF_INET, addr_str, &sin->sin_addr) != 1) {
			log_err("inet_pton(AF_INET, %s)", addr_str);
			return -1;
		}
		if (len)
			*len = sizeof(*sin);
		return 0;
	} else if (family == AF_INET6) {
		struct sockaddr_in6 *sin6 = (void *)addr;

		memset(addr, 0, sizeof(*sin6));
		sin6->sin6_family = AF_INET6;
		sin6->sin6_port = htons(port);
		if (addr_str &&
		    inet_pton(AF_INET6, addr_str, &sin6->sin6_addr) != 1) {
			log_err("inet_pton(AF_INET6, %s)", addr_str);
			return -1;
		}
		if (len)
			*len = sizeof(*sin6);
		return 0;
	} else if (family == AF_UNIX) {
		/* Note that we always use abstract unix sockets to avoid having
		 * to clean up leftover files.
		 */
		struct sockaddr_un *sun = (void *)addr;

		memset(addr, 0, sizeof(*sun));
		sun->sun_family = family;
		sun->sun_path[0] = 0;
		strcpy(sun->sun_path + 1, addr_str);
		if (len)
			*len = offsetof(struct sockaddr_un, sun_path) + 1 + strlen(addr_str);
		return 0;
	}
	return -1;
}

char *ping_command(int family)
{
	if (family == AF_INET6) {
		/* On some systems 'ping' doesn't support IPv6, so use ping6 if it is present. */
		if (!system("which ping6 >/dev/null 2>&1"))
			return "ping6";
		else
			return "ping -6";
	}
	return "ping";
}

int remove_netns(const char *name)
{
	char *cmd;
	int r;

	r = asprintf(&cmd, "ip netns del %s >/dev/null 2>&1", name);
	if (r < 0) {
		log_err("Failed to malloc cmd");
		return -1;
	}

	r = system(cmd);
	free(cmd);
	return r;
}

int make_netns(const char *name)
{
	char *cmd;
	int r;

	r = asprintf(&cmd, "ip netns add %s", name);
	if (r < 0) {
		log_err("Failed to malloc cmd");
		return -1;
	}

	r = system(cmd);
	free(cmd);

	if (r)
		return r;

	r = asprintf(&cmd, "ip -n %s link set lo up", name);
	if (r < 0) {
		log_err("Failed to malloc cmd for setting up lo");
		remove_netns(name);
		return -1;
	}

	r = system(cmd);
	free(cmd);

	return r;
}

struct nstoken {
	int orig_netns_fd;
};

struct nstoken *open_netns(const char *name)
{
	int nsfd;
	char nspath[PATH_MAX];
	int err;
	struct nstoken *token;

	token = calloc(1, sizeof(struct nstoken));
	if (!token) {
		log_err("Failed to malloc token");
		return NULL;
	}

	token->orig_netns_fd = open("/proc/self/ns/net", O_RDONLY);
	if (token->orig_netns_fd == -1) {
		log_err("Failed to open(/proc/self/ns/net)");
		goto fail;
	}

	snprintf(nspath, sizeof(nspath), "%s/%s", "/var/run/netns", name);
	nsfd = open(nspath, O_RDONLY | O_CLOEXEC);
	if (nsfd == -1) {
		log_err("Failed to open(%s)", nspath);
		goto fail;
	}

	err = setns(nsfd, CLONE_NEWNET);
	close(nsfd);
	if (err) {
		log_err("Failed to setns(nsfd)");
		goto fail;
	}

	return token;
fail:
	if (token->orig_netns_fd != -1)
		close(token->orig_netns_fd);
	free(token);
	return NULL;
}

void close_netns(struct nstoken *token)
{
	if (!token)
		return;

<<<<<<< HEAD
	ASSERT_OK(setns(token->orig_netns_fd, CLONE_NEWNET), "setns");
=======
	if (setns(token->orig_netns_fd, CLONE_NEWNET))
		log_err("Failed to setns(orig_netns_fd)");
>>>>>>> 2d5404ca
	close(token->orig_netns_fd);
	free(token);
}

int get_socket_local_port(int sock_fd)
{
	struct sockaddr_storage addr;
	socklen_t addrlen = sizeof(addr);
	int err;

	err = getsockname(sock_fd, (struct sockaddr *)&addr, &addrlen);
	if (err < 0)
		return err;

	if (addr.ss_family == AF_INET) {
		struct sockaddr_in *sin = (struct sockaddr_in *)&addr;

		return sin->sin_port;
	} else if (addr.ss_family == AF_INET6) {
		struct sockaddr_in6 *sin = (struct sockaddr_in6 *)&addr;

		return sin->sin6_port;
	}

	return -1;
<<<<<<< HEAD
}
=======
}

int get_hw_ring_size(char *ifname, struct ethtool_ringparam *ring_param)
{
	struct ifreq ifr = {0};
	int sockfd, err;

	sockfd = socket(AF_INET, SOCK_DGRAM, 0);
	if (sockfd < 0)
		return -errno;

	memcpy(ifr.ifr_name, ifname, sizeof(ifr.ifr_name));

	ring_param->cmd = ETHTOOL_GRINGPARAM;
	ifr.ifr_data = (char *)ring_param;

	if (ioctl(sockfd, SIOCETHTOOL, &ifr) < 0) {
		err = errno;
		close(sockfd);
		return -err;
	}

	close(sockfd);
	return 0;
}

int set_hw_ring_size(char *ifname, struct ethtool_ringparam *ring_param)
{
	struct ifreq ifr = {0};
	int sockfd, err;

	sockfd = socket(AF_INET, SOCK_DGRAM, 0);
	if (sockfd < 0)
		return -errno;

	memcpy(ifr.ifr_name, ifname, sizeof(ifr.ifr_name));

	ring_param->cmd = ETHTOOL_SRINGPARAM;
	ifr.ifr_data = (char *)ring_param;

	if (ioctl(sockfd, SIOCETHTOOL, &ifr) < 0) {
		err = errno;
		close(sockfd);
		return -err;
	}

	close(sockfd);
	return 0;
}

struct send_recv_arg {
	int		fd;
	uint32_t	bytes;
	int		stop;
};

static void *send_recv_server(void *arg)
{
	struct send_recv_arg *a = (struct send_recv_arg *)arg;
	ssize_t nr_sent = 0, bytes = 0;
	char batch[1500];
	int err = 0, fd;

	fd = accept(a->fd, NULL, NULL);
	while (fd == -1) {
		if (errno == EINTR)
			continue;
		err = -errno;
		goto done;
	}

	if (settimeo(fd, 0)) {
		err = -errno;
		goto done;
	}

	while (bytes < a->bytes && !READ_ONCE(a->stop)) {
		nr_sent = send(fd, &batch,
			       MIN(a->bytes - bytes, sizeof(batch)), 0);
		if (nr_sent == -1 && errno == EINTR)
			continue;
		if (nr_sent == -1) {
			err = -errno;
			break;
		}
		bytes += nr_sent;
	}

	if (bytes != a->bytes) {
		log_err("send %zd expected %u", bytes, a->bytes);
		if (!err)
			err = bytes > a->bytes ? -E2BIG : -EINTR;
	}

done:
	if (fd >= 0)
		close(fd);
	if (err) {
		WRITE_ONCE(a->stop, 1);
		return ERR_PTR(err);
	}
	return NULL;
}

int send_recv_data(int lfd, int fd, uint32_t total_bytes)
{
	ssize_t nr_recv = 0, bytes = 0;
	struct send_recv_arg arg = {
		.fd	= lfd,
		.bytes	= total_bytes,
		.stop	= 0,
	};
	pthread_t srv_thread;
	void *thread_ret;
	char batch[1500];
	int err = 0;

	err = pthread_create(&srv_thread, NULL, send_recv_server, (void *)&arg);
	if (err) {
		log_err("Failed to pthread_create");
		return err;
	}

	/* recv total_bytes */
	while (bytes < total_bytes && !READ_ONCE(arg.stop)) {
		nr_recv = recv(fd, &batch,
			       MIN(total_bytes - bytes, sizeof(batch)), 0);
		if (nr_recv == -1 && errno == EINTR)
			continue;
		if (nr_recv == -1) {
			err = -errno;
			break;
		}
		bytes += nr_recv;
	}

	if (bytes != total_bytes) {
		log_err("recv %zd expected %u", bytes, total_bytes);
		if (!err)
			err = bytes > total_bytes ? -E2BIG : -EINTR;
	}

	WRITE_ONCE(arg.stop, 1);
	pthread_join(srv_thread, &thread_ret);
	if (IS_ERR(thread_ret)) {
		log_err("Failed in thread_ret %ld", PTR_ERR(thread_ret));
		err = err ? : PTR_ERR(thread_ret);
	}

	return err;
}

#ifdef TRAFFIC_MONITOR
struct tmonitor_ctx {
	pcap_t *pcap;
	pcap_dumper_t *dumper;
	pthread_t thread;
	int wake_fd;

	volatile bool done;
	char pkt_fname[PATH_MAX];
	int pcap_fd;
};

/* Is this packet captured with a Ethernet protocol type? */
static bool is_ethernet(const u_char *packet)
{
	u16 arphdr_type;

	memcpy(&arphdr_type, packet + 8, 2);
	arphdr_type = ntohs(arphdr_type);

	/* Except the following cases, the protocol type contains the
	 * Ethernet protocol type for the packet.
	 *
	 * https://www.tcpdump.org/linktypes/LINKTYPE_LINUX_SLL2.html
	 */
	switch (arphdr_type) {
	case 770: /* ARPHRD_FRAD */
	case 778: /* ARPHDR_IPGRE */
	case 803: /* ARPHRD_IEEE80211_RADIOTAP */
		printf("Packet captured: arphdr_type=%d\n", arphdr_type);
		return false;
	}
	return true;
}

static const char * const pkt_types[] = {
	"In",
	"B",			/* Broadcast */
	"M",			/* Multicast */
	"C",			/* Captured with the promiscuous mode */
	"Out",
};

static const char *pkt_type_str(u16 pkt_type)
{
	if (pkt_type < ARRAY_SIZE(pkt_types))
		return pkt_types[pkt_type];
	return "Unknown";
}

/* Show the information of the transport layer in the packet */
static void show_transport(const u_char *packet, u16 len, u32 ifindex,
			   const char *src_addr, const char *dst_addr,
			   u16 proto, bool ipv6, u8 pkt_type)
{
	char *ifname, _ifname[IF_NAMESIZE];
	const char *transport_str;
	u16 src_port, dst_port;
	struct udphdr *udp;
	struct tcphdr *tcp;

	ifname = if_indextoname(ifindex, _ifname);
	if (!ifname) {
		snprintf(_ifname, sizeof(_ifname), "unknown(%d)", ifindex);
		ifname = _ifname;
	}

	if (proto == IPPROTO_UDP) {
		udp = (struct udphdr *)packet;
		src_port = ntohs(udp->source);
		dst_port = ntohs(udp->dest);
		transport_str = "UDP";
	} else if (proto == IPPROTO_TCP) {
		tcp = (struct tcphdr *)packet;
		src_port = ntohs(tcp->source);
		dst_port = ntohs(tcp->dest);
		transport_str = "TCP";
	} else if (proto == IPPROTO_ICMP) {
		printf("%-7s %-3s IPv4 %s > %s: ICMP, length %d, type %d, code %d\n",
		       ifname, pkt_type_str(pkt_type), src_addr, dst_addr, len,
		       packet[0], packet[1]);
		return;
	} else if (proto == IPPROTO_ICMPV6) {
		printf("%-7s %-3s IPv6 %s > %s: ICMPv6, length %d, type %d, code %d\n",
		       ifname, pkt_type_str(pkt_type), src_addr, dst_addr, len,
		       packet[0], packet[1]);
		return;
	} else {
		printf("%-7s %-3s %s %s > %s: protocol %d\n",
		       ifname, pkt_type_str(pkt_type), ipv6 ? "IPv6" : "IPv4",
		       src_addr, dst_addr, proto);
		return;
	}

	/* TCP or UDP*/

	flockfile(stdout);
	if (ipv6)
		printf("%-7s %-3s IPv6 %s.%d > %s.%d: %s, length %d",
		       ifname, pkt_type_str(pkt_type), src_addr, src_port,
		       dst_addr, dst_port, transport_str, len);
	else
		printf("%-7s %-3s IPv4 %s:%d > %s:%d: %s, length %d",
		       ifname, pkt_type_str(pkt_type), src_addr, src_port,
		       dst_addr, dst_port, transport_str, len);

	if (proto == IPPROTO_TCP) {
		if (tcp->fin)
			printf(", FIN");
		if (tcp->syn)
			printf(", SYN");
		if (tcp->rst)
			printf(", RST");
		if (tcp->ack)
			printf(", ACK");
	}

	printf("\n");
	funlockfile(stdout);
}

static void show_ipv6_packet(const u_char *packet, u32 ifindex, u8 pkt_type)
{
	char src_buf[INET6_ADDRSTRLEN], dst_buf[INET6_ADDRSTRLEN];
	struct ipv6hdr *pkt = (struct ipv6hdr *)packet;
	const char *src, *dst;
	u_char proto;

	src = inet_ntop(AF_INET6, &pkt->saddr, src_buf, sizeof(src_buf));
	if (!src)
		src = "<invalid>";
	dst = inet_ntop(AF_INET6, &pkt->daddr, dst_buf, sizeof(dst_buf));
	if (!dst)
		dst = "<invalid>";
	proto = pkt->nexthdr;
	show_transport(packet + sizeof(struct ipv6hdr),
		       ntohs(pkt->payload_len),
		       ifindex, src, dst, proto, true, pkt_type);
}

static void show_ipv4_packet(const u_char *packet, u32 ifindex, u8 pkt_type)
{
	char src_buf[INET_ADDRSTRLEN], dst_buf[INET_ADDRSTRLEN];
	struct iphdr *pkt = (struct iphdr *)packet;
	const char *src, *dst;
	u_char proto;

	src = inet_ntop(AF_INET, &pkt->saddr, src_buf, sizeof(src_buf));
	if (!src)
		src = "<invalid>";
	dst = inet_ntop(AF_INET, &pkt->daddr, dst_buf, sizeof(dst_buf));
	if (!dst)
		dst = "<invalid>";
	proto = pkt->protocol;
	show_transport(packet + sizeof(struct iphdr),
		       ntohs(pkt->tot_len),
		       ifindex, src, dst, proto, false, pkt_type);
}

static void *traffic_monitor_thread(void *arg)
{
	char *ifname, _ifname[IF_NAMESIZE];
	const u_char *packet, *payload;
	struct tmonitor_ctx *ctx = arg;
	pcap_dumper_t *dumper = ctx->dumper;
	int fd = ctx->pcap_fd, nfds, r;
	int wake_fd = ctx->wake_fd;
	struct pcap_pkthdr header;
	pcap_t *pcap = ctx->pcap;
	u32 ifindex;
	fd_set fds;
	u16 proto;
	u8 ptype;

	nfds = (fd > wake_fd ? fd : wake_fd) + 1;
	FD_ZERO(&fds);

	while (!ctx->done) {
		FD_SET(fd, &fds);
		FD_SET(wake_fd, &fds);
		r = select(nfds, &fds, NULL, NULL, NULL);
		if (!r)
			continue;
		if (r < 0) {
			if (errno == EINTR)
				continue;
			log_err("Fail to select on pcap fd and wake fd");
			break;
		}

		/* This instance of pcap is non-blocking */
		packet = pcap_next(pcap, &header);
		if (!packet)
			continue;

		/* According to the man page of pcap_dump(), first argument
		 * is the pcap_dumper_t pointer even it's argument type is
		 * u_char *.
		 */
		pcap_dump((u_char *)dumper, &header, packet);

		/* Not sure what other types of packets look like. Here, we
		 * parse only Ethernet and compatible packets.
		 */
		if (!is_ethernet(packet))
			continue;

		/* Skip SLL2 header
		 * https://www.tcpdump.org/linktypes/LINKTYPE_LINUX_SLL2.html
		 *
		 * Although the document doesn't mention that, the payload
		 * doesn't include the Ethernet header. The payload starts
		 * from the first byte of the network layer header.
		 */
		payload = packet + 20;

		memcpy(&proto, packet, 2);
		proto = ntohs(proto);
		memcpy(&ifindex, packet + 4, 4);
		ifindex = ntohl(ifindex);
		ptype = packet[10];

		if (proto == ETH_P_IPV6) {
			show_ipv6_packet(payload, ifindex, ptype);
		} else if (proto == ETH_P_IP) {
			show_ipv4_packet(payload, ifindex, ptype);
		} else {
			ifname = if_indextoname(ifindex, _ifname);
			if (!ifname) {
				snprintf(_ifname, sizeof(_ifname), "unknown(%d)", ifindex);
				ifname = _ifname;
			}

			printf("%-7s %-3s Unknown network protocol type 0x%x\n",
			       ifname, pkt_type_str(ptype), proto);
		}
	}

	return NULL;
}

/* Prepare the pcap handle to capture packets.
 *
 * This pcap is non-blocking and immediate mode is enabled to receive
 * captured packets as soon as possible.  The snaplen is set to 1024 bytes
 * to limit the size of captured content. The format of the link-layer
 * header is set to DLT_LINUX_SLL2 to enable handling various link-layer
 * technologies.
 */
static pcap_t *traffic_monitor_prepare_pcap(void)
{
	char errbuf[PCAP_ERRBUF_SIZE];
	pcap_t *pcap;
	int r;

	/* Listen on all NICs in the namespace */
	pcap = pcap_create("any", errbuf);
	if (!pcap) {
		log_err("Failed to open pcap: %s", errbuf);
		return NULL;
	}
	/* Limit the size of the packet (first N bytes) */
	r = pcap_set_snaplen(pcap, 1024);
	if (r) {
		log_err("Failed to set snaplen: %s", pcap_geterr(pcap));
		goto error;
	}
	/* To receive packets as fast as possible */
	r = pcap_set_immediate_mode(pcap, 1);
	if (r) {
		log_err("Failed to set immediate mode: %s", pcap_geterr(pcap));
		goto error;
	}
	r = pcap_setnonblock(pcap, 1, errbuf);
	if (r) {
		log_err("Failed to set nonblock: %s", errbuf);
		goto error;
	}
	r = pcap_activate(pcap);
	if (r) {
		log_err("Failed to activate pcap: %s", pcap_geterr(pcap));
		goto error;
	}
	/* Determine the format of the link-layer header */
	r = pcap_set_datalink(pcap, DLT_LINUX_SLL2);
	if (r) {
		log_err("Failed to set datalink: %s", pcap_geterr(pcap));
		goto error;
	}

	return pcap;
error:
	pcap_close(pcap);
	return NULL;
}

static void encode_test_name(char *buf, size_t len, const char *test_name, const char *subtest_name)
{
	char *p;

	if (subtest_name)
		snprintf(buf, len, "%s__%s", test_name, subtest_name);
	else
		snprintf(buf, len, "%s", test_name);
	while ((p = strchr(buf, '/')))
		*p = '_';
	while ((p = strchr(buf, ' ')))
		*p = '_';
}

#define PCAP_DIR "/tmp/tmon_pcap"

/* Start to monitor the network traffic in the given network namespace.
 *
 * netns: the name of the network namespace to monitor. If NULL, the
 *        current network namespace is monitored.
 * test_name: the name of the running test.
 * subtest_name: the name of the running subtest if there is. It should be
 *               NULL if it is not a subtest.
 *
 * This function will start a thread to capture packets going through NICs
 * in the give network namespace.
 */
struct tmonitor_ctx *traffic_monitor_start(const char *netns, const char *test_name,
					   const char *subtest_name)
{
	struct nstoken *nstoken = NULL;
	struct tmonitor_ctx *ctx;
	char test_name_buf[64];
	static int tmon_seq;
	int r;

	if (netns) {
		nstoken = open_netns(netns);
		if (!nstoken)
			return NULL;
	}
	ctx = malloc(sizeof(*ctx));
	if (!ctx) {
		log_err("Failed to malloc ctx");
		goto fail_ctx;
	}
	memset(ctx, 0, sizeof(*ctx));

	encode_test_name(test_name_buf, sizeof(test_name_buf), test_name, subtest_name);
	snprintf(ctx->pkt_fname, sizeof(ctx->pkt_fname),
		 PCAP_DIR "/packets-%d-%d-%s-%s.log", getpid(), tmon_seq++,
		 test_name_buf, netns ? netns : "unknown");

	r = mkdir(PCAP_DIR, 0755);
	if (r && errno != EEXIST) {
		log_err("Failed to create " PCAP_DIR);
		goto fail_pcap;
	}

	ctx->pcap = traffic_monitor_prepare_pcap();
	if (!ctx->pcap)
		goto fail_pcap;
	ctx->pcap_fd = pcap_get_selectable_fd(ctx->pcap);
	if (ctx->pcap_fd < 0) {
		log_err("Failed to get pcap fd");
		goto fail_dumper;
	}

	/* Create a packet file */
	ctx->dumper = pcap_dump_open(ctx->pcap, ctx->pkt_fname);
	if (!ctx->dumper) {
		log_err("Failed to open pcap dump: %s", ctx->pkt_fname);
		goto fail_dumper;
	}

	/* Create an eventfd to wake up the monitor thread */
	ctx->wake_fd = eventfd(0, 0);
	if (ctx->wake_fd < 0) {
		log_err("Failed to create eventfd");
		goto fail_eventfd;
	}

	r = pthread_create(&ctx->thread, NULL, traffic_monitor_thread, ctx);
	if (r) {
		log_err("Failed to create thread");
		goto fail;
	}

	close_netns(nstoken);

	return ctx;

fail:
	close(ctx->wake_fd);

fail_eventfd:
	pcap_dump_close(ctx->dumper);
	unlink(ctx->pkt_fname);

fail_dumper:
	pcap_close(ctx->pcap);

fail_pcap:
	free(ctx);

fail_ctx:
	close_netns(nstoken);

	return NULL;
}

static void traffic_monitor_release(struct tmonitor_ctx *ctx)
{
	pcap_close(ctx->pcap);
	pcap_dump_close(ctx->dumper);

	close(ctx->wake_fd);

	free(ctx);
}

/* Stop the network traffic monitor.
 *
 * ctx: the context returned by traffic_monitor_start()
 */
void traffic_monitor_stop(struct tmonitor_ctx *ctx)
{
	__u64 w = 1;

	if (!ctx)
		return;

	/* Stop the monitor thread */
	ctx->done = true;
	/* Wake up the background thread. */
	write(ctx->wake_fd, &w, sizeof(w));
	pthread_join(ctx->thread, NULL);

	printf("Packet file: %s\n", strrchr(ctx->pkt_fname, '/') + 1);

	traffic_monitor_release(ctx);
}
#endif /* TRAFFIC_MONITOR */
>>>>>>> 2d5404ca
<|MERGE_RESOLUTION|>--- conflicted
+++ resolved
@@ -333,62 +333,18 @@
 		opts = &default_opts;
 
 	optlen = sizeof(type);
-
-	if (opts->type) {
-		type = opts->type;
-	} else {
-		if (getsockopt(server_fd, SOL_SOCKET, SO_TYPE, &type, &optlen)) {
-			log_err("getsockopt(SOL_TYPE)");
-			return -1;
-		}
-	}
-
-<<<<<<< HEAD
-	if (opts->proto) {
-		protocol = opts->proto;
-	} else {
-		if (getsockopt(server_fd, SOL_SOCKET, SO_PROTOCOL, &protocol, &optlen)) {
-			log_err("getsockopt(SOL_PROTOCOL)");
-			return -1;
-		}
-	}
-
-=======
->>>>>>> 2d5404ca
+	if (getsockopt(server_fd, SOL_SOCKET, SO_TYPE, &type, &optlen)) {
+		log_err("getsockopt(SOL_TYPE)");
+		return -1;
+	}
+
 	addrlen = sizeof(addr);
 	if (getsockname(server_fd, (struct sockaddr *)&addr, &addrlen)) {
 		log_err("Failed to get server addr");
 		return -1;
 	}
 
-<<<<<<< HEAD
-	addr_in = (struct sockaddr_in *)&addr;
-	fd = socket(addr_in->sin_family, type, protocol);
-	if (fd < 0) {
-		log_err("Failed to create client socket");
-		return -1;
-	}
-
-	if (settimeo(fd, opts->timeout_ms))
-		goto error_close;
-
-	if (opts->cc && opts->cc[0] &&
-	    setsockopt(fd, SOL_TCP, TCP_CONGESTION, opts->cc,
-		       strlen(opts->cc) + 1))
-		goto error_close;
-
-	if (!opts->noconnect)
-		if (connect_fd_to_addr(fd, &addr, addrlen, opts->must_fail))
-			goto error_close;
-
-	return fd;
-
-error_close:
-	save_errno_close(fd);
-	return -1;
-=======
 	return connect_to_addr(type, &addr, addrlen, opts);
->>>>>>> 2d5404ca
 }
 
 int connect_to_fd(int server_fd, int timeout_ms)
@@ -586,12 +542,8 @@
 	if (!token)
 		return;
 
-<<<<<<< HEAD
-	ASSERT_OK(setns(token->orig_netns_fd, CLONE_NEWNET), "setns");
-=======
 	if (setns(token->orig_netns_fd, CLONE_NEWNET))
 		log_err("Failed to setns(orig_netns_fd)");
->>>>>>> 2d5404ca
 	close(token->orig_netns_fd);
 	free(token);
 }
@@ -617,9 +569,6 @@
 	}
 
 	return -1;
-<<<<<<< HEAD
-}
-=======
 }
 
 int get_hw_ring_size(char *ifname, struct ethtool_ringparam *ring_param)
@@ -1210,5 +1159,4 @@
 
 	traffic_monitor_release(ctx);
 }
-#endif /* TRAFFIC_MONITOR */
->>>>>>> 2d5404ca
+#endif /* TRAFFIC_MONITOR */