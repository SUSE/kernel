--- conflicted
+++ resolved
@@ -901,15 +901,6 @@
 			 tcp->ack ? ", ACK" : "");
 
 	if (ipv6)
-<<<<<<< HEAD
-		printf("%-7s %-3s IPv6 %s.%d > %s.%d: %s, length %d%s\n",
-		       ifname, pkt_type_str(pkt_type), src_addr, src_port,
-		       dst_addr, dst_port, transport_str, len, flags);
-	else
-		printf("%-7s %-3s IPv4 %s:%d > %s:%d: %s, length %d%s\n",
-		       ifname, pkt_type_str(pkt_type), src_addr, src_port,
-		       dst_addr, dst_port, transport_str, len, flags);
-=======
 		tm_print("%-7s %-3s IPv6 %s.%d > %s.%d: %s, length %d%s\n",
 			 ifname, pkt_type_str(pkt_type), src_addr, src_port,
 			 dst_addr, dst_port, transport_str, len, flags);
@@ -917,7 +908,6 @@
 		tm_print("%-7s %-3s IPv4 %s:%d > %s:%d: %s, length %d%s\n",
 			 ifname, pkt_type_str(pkt_type), src_addr, src_port,
 			 dst_addr, dst_port, transport_str, len, flags);
->>>>>>> e747403a
 }
 
 static void show_ipv6_packet(const u_char *packet, u32 ifindex, u8 pkt_type)
