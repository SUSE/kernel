// SPDX-License-Identifier: GPL-2.0-only
/*
 * Copyright 2013-2015, Michael Ellerman, IBM Corp.
 */

#define _GNU_SOURCE	/* For CPU_ZERO etc. */

#include <elf.h>
#include <errno.h>
#include <fcntl.h>
#include <link.h>
#include <sched.h>
#include <stdio.h>
#include <stdlib.h>
#include <string.h>
#include <sys/ioctl.h>
#include <sys/stat.h>
#include <sys/sysinfo.h>
#include <sys/types.h>
#include <sys/utsname.h>
#include <unistd.h>
#include <asm/unistd.h>
#include <linux/limits.h>

#include "utils.h"

static char auxv[4096];

int read_auxv(char *buf, ssize_t buf_size)
{
	ssize_t num;
	int rc, fd;

	fd = open("/proc/self/auxv", O_RDONLY);
	if (fd == -1) {
		perror("open");
		return -errno;
	}

	num = read(fd, buf, buf_size);
	if (num < 0) {
		perror("read");
		rc = -EIO;
		goto out;
	}

	if (num > buf_size) {
		printf("overflowed auxv buffer\n");
		rc = -EOVERFLOW;
		goto out;
	}

	rc = 0;
out:
	close(fd);
	return rc;
}

void *find_auxv_entry(int type, char *auxv)
{
	ElfW(auxv_t) *p;

	p = (ElfW(auxv_t) *)auxv;

	while (p->a_type != AT_NULL) {
		if (p->a_type == type)
			return p;

		p++;
	}

	return NULL;
}

void *get_auxv_entry(int type)
{
	ElfW(auxv_t) *p;

	if (read_auxv(auxv, sizeof(auxv)))
		return NULL;

	p = find_auxv_entry(type, auxv);
	if (p)
		return (void *)p->a_un.a_val;

	return NULL;
}

int pick_online_cpu(void)
{
	int ncpus, cpu = -1;
	cpu_set_t *mask;
	size_t size;

	ncpus = get_nprocs_conf();
	size = CPU_ALLOC_SIZE(ncpus);
	mask = CPU_ALLOC(ncpus);
	if (!mask) {
		perror("malloc");
		return -1;
	}

	CPU_ZERO_S(size, mask);

	if (sched_getaffinity(0, size, mask)) {
		perror("sched_getaffinity");
		goto done;
	}

	/* We prefer a primary thread, but skip 0 */
	for (cpu = 8; cpu < ncpus; cpu += 8)
		if (CPU_ISSET_S(cpu, size, mask))
			goto done;

	/* Search for anything, but in reverse */
	for (cpu = ncpus - 1; cpu >= 0; cpu--)
		if (CPU_ISSET_S(cpu, size, mask))
			goto done;

	printf("No cpus in affinity mask?!\n");

done:
	CPU_FREE(mask);
	return cpu;
}

bool is_ppc64le(void)
{
	struct utsname uts;
	int rc;

	errno = 0;
	rc = uname(&uts);
	if (rc) {
		perror("uname");
		return false;
	}

	return strcmp(uts.machine, "ppc64le") == 0;
}

int read_sysfs_file(char *fpath, char *result, size_t result_size)
{
	char path[PATH_MAX] = "/sys/";
	int rc = -1, fd;

	strncat(path, fpath, PATH_MAX - strlen(path) - 1);

	if ((fd = open(path, O_RDONLY)) < 0)
		return rc;

	rc = read(fd, result, result_size);

	close(fd);

	if (rc < 0)
		return rc;

	return 0;
}

int read_debugfs_file(char *debugfs_file, int *result)
{
	int rc = -1, fd;
	char path[PATH_MAX];
	char value[16];

	strcpy(path, "/sys/kernel/debug/");
	strncat(path, debugfs_file, PATH_MAX - strlen(path) - 1);

	if ((fd = open(path, O_RDONLY)) < 0)
		return rc;

	if ((rc = read(fd, value, sizeof(value))) < 0)
		return rc;

	value[15] = 0;
	*result = atoi(value);
	close(fd);

	return 0;
}

int write_debugfs_file(char *debugfs_file, int result)
{
	int rc = -1, fd;
	char path[PATH_MAX];
	char value[16];

	strcpy(path, "/sys/kernel/debug/");
	strncat(path, debugfs_file, PATH_MAX - strlen(path) - 1);

	if ((fd = open(path, O_WRONLY)) < 0)
		return rc;

	snprintf(value, 16, "%d", result);

	if ((rc = write(fd, value, strlen(value))) < 0)
		return rc;

	close(fd);

	return 0;
}

static long perf_event_open(struct perf_event_attr *hw_event, pid_t pid,
		int cpu, int group_fd, unsigned long flags)
{
	return syscall(__NR_perf_event_open, hw_event, pid, cpu,
		      group_fd, flags);
}

static void perf_event_attr_init(struct perf_event_attr *event_attr,
					unsigned int type,
					unsigned long config)
{
	memset(event_attr, 0, sizeof(*event_attr));

	event_attr->type = type;
	event_attr->size = sizeof(struct perf_event_attr);
	event_attr->config = config;
	event_attr->read_format = PERF_FORMAT_GROUP;
	event_attr->disabled = 1;
	event_attr->exclude_kernel = 1;
	event_attr->exclude_hv = 1;
	event_attr->exclude_guest = 1;
}

int perf_event_open_counter(unsigned int type,
			    unsigned long config, int group_fd)
{
	int fd;
	struct perf_event_attr event_attr;

	perf_event_attr_init(&event_attr, type, config);

	fd = perf_event_open(&event_attr, 0, -1, group_fd, 0);

	if (fd < 0)
		perror("perf_event_open() failed");

	return fd;
}

int perf_event_enable(int fd)
{
	if (ioctl(fd, PERF_EVENT_IOC_ENABLE, PERF_IOC_FLAG_GROUP) == -1) {
		perror("error while enabling perf events");
		return -1;
	}

	return 0;
}

int perf_event_disable(int fd)
{
	if (ioctl(fd, PERF_EVENT_IOC_DISABLE, PERF_IOC_FLAG_GROUP) == -1) {
		perror("error disabling perf events");
		return -1;
	}

	return 0;
}

int perf_event_reset(int fd)
{
	if (ioctl(fd, PERF_EVENT_IOC_RESET, PERF_IOC_FLAG_GROUP) == -1) {
		perror("error resetting perf events");
		return -1;
	}

	return 0;
}

int using_hash_mmu(bool *using_hash)
{
	char line[128];
	FILE *f;
	int rc;

	f = fopen("/proc/cpuinfo", "r");
	FAIL_IF(!f);

	rc = 0;
	while (fgets(line, sizeof(line), f) != NULL) {
<<<<<<< HEAD
		if (strcmp(line, "MMU		: Hash\n") == 0) {
=======
		if (!strcmp(line, "MMU		: Hash\n") ||
		    !strcmp(line, "platform	: Cell\n") ||
		    !strcmp(line, "platform	: PowerMac\n")) {
>>>>>>> 7d2a07b7
			*using_hash = true;
			goto out;
		}

		if (strcmp(line, "MMU		: Radix\n") == 0) {
			*using_hash = false;
			goto out;
		}
	}

	rc = -1;
out:
	fclose(f);
	return rc;
}<|MERGE_RESOLUTION|>--- conflicted
+++ resolved
@@ -283,13 +283,9 @@
 
 	rc = 0;
 	while (fgets(line, sizeof(line), f) != NULL) {
-<<<<<<< HEAD
-		if (strcmp(line, "MMU		: Hash\n") == 0) {
-=======
 		if (!strcmp(line, "MMU		: Hash\n") ||
 		    !strcmp(line, "platform	: Cell\n") ||
 		    !strcmp(line, "platform	: PowerMac\n")) {
->>>>>>> 7d2a07b7
 			*using_hash = true;
 			goto out;
 		}
