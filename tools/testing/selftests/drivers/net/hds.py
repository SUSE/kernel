#!/usr/bin/env python3
# SPDX-License-Identifier: GPL-2.0

import errno
import os
<<<<<<< HEAD
=======
import random
>>>>>>> b35fc656
from typing import Union
from lib.py import ksft_run, ksft_exit, ksft_eq, ksft_raises, KsftSkipEx
from lib.py import CmdExitFailure, EthtoolFamily, NlError
from lib.py import NetDrvEnv
from lib.py import defer, ethtool, ip


def _get_hds_mode(cfg, netnl) -> str:
    try:
        rings = netnl.rings_get({'header': {'dev-index': cfg.ifindex}})
    except NlError as e:
        raise KsftSkipEx('ring-get not supported by device')
    if 'tcp-data-split' not in rings:
        raise KsftSkipEx('tcp-data-split not supported by device')
    return rings['tcp-data-split']


def _xdp_onoff(cfg):
    prog = cfg.net_lib_dir / "xdp_dummy.bpf.o"
    ip("link set dev %s xdp obj %s sec xdp" %
       (cfg.ifname, prog))
    ip("link set dev %s xdp off" % cfg.ifname)


def _ioctl_ringparam_modify(cfg, netnl) -> None:
    """
    Helper for performing a hopefully unimportant IOCTL SET.
    IOCTL does not support HDS, so it should not affect the HDS config.
    """
    try:
        rings = netnl.rings_get({'header': {'dev-index': cfg.ifindex}})
    except NlError as e:
        raise KsftSkipEx('ring-get not supported by device')

    if 'tx' not in rings:
        raise KsftSkipEx('setting Tx ring size not supported')

    try:
        ethtool(f"--disable-netlink -G {cfg.ifname} tx {rings['tx'] // 2}")
    except CmdExitFailure as e:
        ethtool(f"--disable-netlink -G {cfg.ifname} tx {rings['tx'] * 2}")
    defer(ethtool, f"-G {cfg.ifname} tx {rings['tx']}")


def get_hds(cfg, netnl) -> None:
    _get_hds_mode(cfg, netnl)


def get_hds_thresh(cfg, netnl) -> None:
    try:
        rings = netnl.rings_get({'header': {'dev-index': cfg.ifindex}})
    except NlError as e:
        raise KsftSkipEx('ring-get not supported by device')
    if 'hds-thresh' not in rings:
        raise KsftSkipEx('hds-thresh not supported by device')


def _hds_reset(cfg, netnl, rings) -> None:
    cur = netnl.rings_get({'header': {'dev-index': cfg.ifindex}})

    arg = {'header': {'dev-index': cfg.ifindex}}
    if cur.get('tcp-data-split') != rings.get('tcp-data-split'):
        # Try to reset to "unknown" first, we don't know if the setting
        # was the default or user chose it. Default seems more likely.
        arg['tcp-data-split'] = "unknown"
        netnl.rings_set(arg)
        cur = netnl.rings_get({'header': {'dev-index': cfg.ifindex}})
        if cur['tcp-data-split'] == rings['tcp-data-split']:
            del arg['tcp-data-split']
        else:
            # Try the explicit setting
            arg['tcp-data-split'] = rings['tcp-data-split']
    if cur.get('hds-thresh') != rings.get('hds-thresh'):
        arg['hds-thresh'] = rings['hds-thresh']
    if len(arg) > 1:
        netnl.rings_set(arg)


def _defer_reset_hds(cfg, netnl) -> Union[dict, None]:
    try:
        rings = netnl.rings_get({'header': {'dev-index': cfg.ifindex}})
        if 'hds-thresh' in rings or 'tcp-data-split' in rings:
            defer(_hds_reset, cfg, netnl, rings)
    except NlError as e:
        pass


def set_hds_enable(cfg, netnl) -> None:
    _defer_reset_hds(cfg, netnl)
    try:
        netnl.rings_set({'header': {'dev-index': cfg.ifindex}, 'tcp-data-split': 'enabled'})
    except NlError as e:
        if e.error == errno.EINVAL:
            raise KsftSkipEx("disabling of HDS not supported by the device")
        elif e.error == errno.EOPNOTSUPP:
            raise KsftSkipEx("ring-set not supported by the device")
    try:
        rings = netnl.rings_get({'header': {'dev-index': cfg.ifindex}})
    except NlError as e:
        raise KsftSkipEx('ring-get not supported by device')
    if 'tcp-data-split' not in rings:
        raise KsftSkipEx('tcp-data-split not supported by device')

    ksft_eq('enabled', rings['tcp-data-split'])

def set_hds_disable(cfg, netnl) -> None:
    _defer_reset_hds(cfg, netnl)
    try:
        netnl.rings_set({'header': {'dev-index': cfg.ifindex}, 'tcp-data-split': 'disabled'})
    except NlError as e:
        if e.error == errno.EINVAL:
            raise KsftSkipEx("disabling of HDS not supported by the device")
        elif e.error == errno.EOPNOTSUPP:
            raise KsftSkipEx("ring-set not supported by the device")
    try:
        rings = netnl.rings_get({'header': {'dev-index': cfg.ifindex}})
    except NlError as e:
        raise KsftSkipEx('ring-get not supported by device')
    if 'tcp-data-split' not in rings:
        raise KsftSkipEx('tcp-data-split not supported by device')

    ksft_eq('disabled', rings['tcp-data-split'])

def set_hds_thresh_zero(cfg, netnl) -> None:
    _defer_reset_hds(cfg, netnl)
    try:
        netnl.rings_set({'header': {'dev-index': cfg.ifindex}, 'hds-thresh': 0})
    except NlError as e:
        if e.error == errno.EINVAL:
            raise KsftSkipEx("hds-thresh-set not supported by the device")
        elif e.error == errno.EOPNOTSUPP:
            raise KsftSkipEx("ring-set not supported by the device")
    try:
        rings = netnl.rings_get({'header': {'dev-index': cfg.ifindex}})
    except NlError as e:
        raise KsftSkipEx('ring-get not supported by device')
    if 'hds-thresh' not in rings:
        raise KsftSkipEx('hds-thresh not supported by device')

    ksft_eq(0, rings['hds-thresh'])

def set_hds_thresh_random(cfg, netnl) -> None:
    _defer_reset_hds(cfg, netnl)
    try:
        rings = netnl.rings_get({'header': {'dev-index': cfg.ifindex}})
    except NlError as e:
        raise KsftSkipEx('ring-get not supported by device')
    if 'hds-thresh' not in rings:
        raise KsftSkipEx('hds-thresh not supported by device')
    if 'hds-thresh-max' not in rings:
        raise KsftSkipEx('hds-thresh-max not defined by device')

    if rings['hds-thresh-max'] < 2:
        raise KsftSkipEx('hds-thresh-max is too small')
    elif rings['hds-thresh-max'] == 2:
        hds_thresh = 1
    else:
        while True:
            hds_thresh = random.randint(1, rings['hds-thresh-max'] - 1)
            if hds_thresh != rings['hds-thresh']:
                break

    try:
        netnl.rings_set({'header': {'dev-index': cfg.ifindex}, 'hds-thresh': hds_thresh})
    except NlError as e:
        if e.error == errno.EINVAL:
            raise KsftSkipEx("hds-thresh-set not supported by the device")
        elif e.error == errno.EOPNOTSUPP:
            raise KsftSkipEx("ring-set not supported by the device")
    rings = netnl.rings_get({'header': {'dev-index': cfg.ifindex}})
    ksft_eq(hds_thresh, rings['hds-thresh'])

def set_hds_thresh_max(cfg, netnl) -> None:
    _defer_reset_hds(cfg, netnl)
    try:
        rings = netnl.rings_get({'header': {'dev-index': cfg.ifindex}})
    except NlError as e:
        raise KsftSkipEx('ring-get not supported by device')
    if 'hds-thresh' not in rings:
        raise KsftSkipEx('hds-thresh not supported by device')
    try:
        netnl.rings_set({'header': {'dev-index': cfg.ifindex}, 'hds-thresh': rings['hds-thresh-max']})
    except NlError as e:
        if e.error == errno.EINVAL:
            raise KsftSkipEx("hds-thresh-set not supported by the device")
        elif e.error == errno.EOPNOTSUPP:
            raise KsftSkipEx("ring-set not supported by the device")
    rings = netnl.rings_get({'header': {'dev-index': cfg.ifindex}})
    ksft_eq(rings['hds-thresh'], rings['hds-thresh-max'])

def set_hds_thresh_gt(cfg, netnl) -> None:
    _defer_reset_hds(cfg, netnl)
    try:
        rings = netnl.rings_get({'header': {'dev-index': cfg.ifindex}})
    except NlError as e:
        raise KsftSkipEx('ring-get not supported by device')
    if 'hds-thresh' not in rings:
        raise KsftSkipEx('hds-thresh not supported by device')
    if 'hds-thresh-max' not in rings:
        raise KsftSkipEx('hds-thresh-max not defined by device')
    hds_gt = rings['hds-thresh-max'] + 1
    with ksft_raises(NlError) as e:
        netnl.rings_set({'header': {'dev-index': cfg.ifindex}, 'hds-thresh': hds_gt})
    ksft_eq(e.exception.nl_msg.error, -errno.EINVAL)


def set_xdp(cfg, netnl) -> None:
    """
    Enable single-buffer XDP on the device.
    When HDS is in "auto" / UNKNOWN mode, XDP installation should work.
    """
    mode = _get_hds_mode(cfg, netnl)
    if mode == 'enabled':
        _defer_reset_hds(cfg, netnl)
        netnl.rings_set({'header': {'dev-index': cfg.ifindex},
                         'tcp-data-split': 'unknown'})

    _xdp_onoff(cfg)


def enabled_set_xdp(cfg, netnl) -> None:
    """
    Enable single-buffer XDP on the device.
    When HDS is in "enabled" mode, XDP installation should not work.
    """
    _get_hds_mode(cfg, netnl)
    netnl.rings_set({'header': {'dev-index': cfg.ifindex},
                     'tcp-data-split': 'enabled'})

    defer(netnl.rings_set, {'header': {'dev-index': cfg.ifindex},
                            'tcp-data-split': 'unknown'})

    with ksft_raises(CmdExitFailure) as e:
        _xdp_onoff(cfg)


def set_xdp(cfg, netnl) -> None:
    """
    Enable single-buffer XDP on the device.
    When HDS is in "auto" / UNKNOWN mode, XDP installation should work.
    """
    mode = _get_hds_mode(cfg, netnl)
    if mode == 'enabled':
        netnl.rings_set({'header': {'dev-index': cfg.ifindex},
                         'tcp-data-split': 'unknown'})

    _xdp_onoff(cfg)


def enabled_set_xdp(cfg, netnl) -> None:
    """
    Enable single-buffer XDP on the device.
    When HDS is in "enabled" mode, XDP installation should not work.
    """
    _get_hds_mode(cfg, netnl)  # Trigger skip if not supported

    netnl.rings_set({'header': {'dev-index': cfg.ifindex},
                     'tcp-data-split': 'enabled'})
    defer(netnl.rings_set, {'header': {'dev-index': cfg.ifindex},
                            'tcp-data-split': 'unknown'})

    with ksft_raises(CmdExitFailure) as e:
        _xdp_onoff(cfg)


def ioctl(cfg, netnl) -> None:
    mode1 = _get_hds_mode(cfg, netnl)
    _ioctl_ringparam_modify(cfg, netnl)
    mode2 = _get_hds_mode(cfg, netnl)

    ksft_eq(mode1, mode2)


def ioctl_set_xdp(cfg, netnl) -> None:
    """
    Like set_xdp(), but we perturb the settings via the legacy ioctl.
    """
    mode = _get_hds_mode(cfg, netnl)
    if mode == 'enabled':
        netnl.rings_set({'header': {'dev-index': cfg.ifindex},
                         'tcp-data-split': 'unknown'})

    _ioctl_ringparam_modify(cfg, netnl)

    _xdp_onoff(cfg)


def ioctl_enabled_set_xdp(cfg, netnl) -> None:
    """
    Enable single-buffer XDP on the device.
    When HDS is in "enabled" mode, XDP installation should not work.
    """
    _get_hds_mode(cfg, netnl)  # Trigger skip if not supported

    netnl.rings_set({'header': {'dev-index': cfg.ifindex},
                     'tcp-data-split': 'enabled'})
    defer(netnl.rings_set, {'header': {'dev-index': cfg.ifindex},
                            'tcp-data-split': 'unknown'})

    with ksft_raises(CmdExitFailure) as e:
        _xdp_onoff(cfg)


def main() -> None:
    with NetDrvEnv(__file__, queue_count=3) as cfg:
        ksft_run([get_hds,
                  get_hds_thresh,
                  set_hds_disable,
                  set_hds_enable,
                  set_hds_thresh_random,
                  set_hds_thresh_zero,
                  set_hds_thresh_max,
                  set_hds_thresh_gt,
                  set_xdp,
                  enabled_set_xdp,
                  ioctl,
                  ioctl_set_xdp,
                  ioctl_enabled_set_xdp],
                 args=(cfg, EthtoolFamily()))
    ksft_exit()

if __name__ == "__main__":
    main()<|MERGE_RESOLUTION|>--- conflicted
+++ resolved
@@ -3,10 +3,7 @@
 
 import errno
 import os
-<<<<<<< HEAD
-=======
 import random
->>>>>>> b35fc656
 from typing import Union
 from lib.py import ksft_run, ksft_exit, ksft_eq, ksft_raises, KsftSkipEx
 from lib.py import CmdExitFailure, EthtoolFamily, NlError
