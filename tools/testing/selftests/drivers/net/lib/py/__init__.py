# SPDX-License-Identifier: GPL-2.0

"""
Driver test environment.
NetDrvEnv and NetDrvEpEnv are the main environment classes.
Former is for local host only tests, latter creates / connects
to a remote endpoint. See NIPA wiki for more information about
running and writing driver tests.
"""

import sys
from pathlib import Path

KSFT_DIR = (Path(__file__).parent / "../../../..").resolve()

try:
    sys.path.append(KSFT_DIR.as_posix())

    # Import one by one to avoid pylint false positives
    from net.lib.py import NetNS, NetNSEnter, NetdevSimDev
    from net.lib.py import EthtoolFamily, NetdevFamily, NetshaperFamily, \
        NlError, RtnlFamily, DevlinkFamily, PSPFamily
    from net.lib.py import CmdExitFailure
    from net.lib.py import bkg, cmd, bpftool, bpftrace, defer, ethtool, \
<<<<<<< HEAD
        fd_read_timeout, ip, rand_port, tool, wait_port_listen, wait_file
    from net.lib.py import fd_read_timeout
=======
        fd_read_timeout, ip, rand_port, wait_port_listen, wait_file
>>>>>>> b35fc656
    from net.lib.py import KsftSkipEx, KsftFailEx, KsftXfailEx
    from net.lib.py import ksft_disruptive, ksft_exit, ksft_pr, ksft_run, \
        ksft_setup
    from net.lib.py import ksft_eq, ksft_ge, ksft_in, ksft_is, ksft_lt, \
        ksft_ne, ksft_not_in, ksft_raises, ksft_true, ksft_gt, ksft_not_none

    __all__ = ["NetNS", "NetNSEnter", "NetdevSimDev",
               "EthtoolFamily", "NetdevFamily", "NetshaperFamily",
               "NlError", "RtnlFamily", "DevlinkFamily", "PSPFamily",
               "CmdExitFailure",
               "bkg", "cmd", "bpftool", "bpftrace", "defer", "ethtool",
               "fd_read_timeout", "ip", "rand_port",
               "wait_port_listen", "wait_file",
               "KsftSkipEx", "KsftFailEx", "KsftXfailEx",
               "ksft_disruptive", "ksft_exit", "ksft_pr", "ksft_run",
               "ksft_setup",
               "ksft_eq", "ksft_ge", "ksft_in", "ksft_is", "ksft_lt",
               "ksft_ne", "ksft_not_in", "ksft_raises", "ksft_true", "ksft_gt",
               "ksft_not_none", "ksft_not_none"]

    from .env import NetDrvEnv, NetDrvEpEnv
    from .load import GenerateTraffic
    from .remote import Remote

    __all__ += ["NetDrvEnv", "NetDrvEpEnv", "GenerateTraffic", "Remote"]
except ModuleNotFoundError as e:
    print("Failed importing `net` library from kernel sources")
    print(str(e))
    sys.exit(4)<|MERGE_RESOLUTION|>--- conflicted
+++ resolved
@@ -22,12 +22,7 @@
         NlError, RtnlFamily, DevlinkFamily, PSPFamily
     from net.lib.py import CmdExitFailure
     from net.lib.py import bkg, cmd, bpftool, bpftrace, defer, ethtool, \
-<<<<<<< HEAD
-        fd_read_timeout, ip, rand_port, tool, wait_port_listen, wait_file
-    from net.lib.py import fd_read_timeout
-=======
         fd_read_timeout, ip, rand_port, wait_port_listen, wait_file
->>>>>>> b35fc656
     from net.lib.py import KsftSkipEx, KsftFailEx, KsftXfailEx
     from net.lib.py import ksft_disruptive, ksft_exit, ksft_pr, ksft_run, \
         ksft_setup
