--- conflicted
+++ resolved
@@ -74,10 +74,7 @@
 			else
 				log_test "'$current_test' [$profile] overflow $target"
 			fi
-<<<<<<< HEAD
-=======
 			${current_test}_cleanup $target
->>>>>>> eb3cdb58
 			RET_FIN=$(( RET_FIN || RET ))
 		done
 	done
