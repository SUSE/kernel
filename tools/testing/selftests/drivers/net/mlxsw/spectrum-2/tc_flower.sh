#!/bin/bash
# SPDX-License-Identifier: GPL-2.0

# This test is for checking the A-TCAM and C-TCAM operation in Spectrum-2.
# It tries to exercise as many code paths in the eRP state machine as
# possible.

lib_dir=$(dirname $0)/../../../../net/forwarding

ALL_TESTS="single_mask_test identical_filters_test two_masks_test \
	multiple_masks_test ctcam_edge_cases_test delta_simple_test \
	delta_two_masks_one_key_test delta_simple_rehash_test \
	bloom_simple_test bloom_complex_test bloom_delta_test \
<<<<<<< HEAD
	max_erp_entries_test max_group_size_test"
=======
	max_erp_entries_test max_group_size_test collision_test"
>>>>>>> 2d5404ca
NUM_NETIFS=2
source $lib_dir/lib.sh
source $lib_dir/tc_common.sh
source $lib_dir/devlink_lib.sh

tcflags="skip_hw"

h1_create()
{
	simple_if_init $h1 192.0.2.1/24 198.51.100.1/24
}

h1_destroy()
{
	simple_if_fini $h1 192.0.2.1/24 198.51.100.1/24
}

h2_create()
{
	simple_if_init $h2 192.0.2.2/24 198.51.100.2/24
	tc qdisc add dev $h2 clsact
}

h2_destroy()
{
	tc qdisc del dev $h2 clsact
	simple_if_fini $h2 192.0.2.2/24 198.51.100.2/24
}

tp_record()
{
	local tracepoint=$1
	local cmd=$2

	perf record -q -e $tracepoint $cmd
	return $?
}

tp_record_all()
{
	local tracepoint=$1
	local seconds=$2

	perf record -a -q -e $tracepoint sleep $seconds
	return $?
}

__tp_hit_count()
{
	local tracepoint=$1

	local perf_output=`perf script -F trace:event,trace`
	return `echo $perf_output | grep "$tracepoint:" | wc -l`
}

tp_check_hits()
{
	local tracepoint=$1
	local count=$2

	__tp_hit_count $tracepoint
	if [[ "$?" -ne "$count" ]]; then
		return 1
	fi
	return 0
}

tp_check_hits_any()
{
	local tracepoint=$1

	__tp_hit_count $tracepoint
	if [[ "$?" -eq "0" ]]; then
		return 1
	fi
	return 0
}

single_mask_test()
{
	# When only a single mask is required, the device uses the master
	# mask and not the eRP table. Verify that under this mode the right
	# filter is matched

	RET=0

	tc filter add dev $h2 ingress protocol ip pref 1 handle 101 flower \
		$tcflags dst_ip 192.0.2.2 action drop

	$MZ $h1 -c 1 -p 64 -a $h1mac -b $h2mac -A 192.0.2.1 -B 192.0.2.2 \
		-t ip -q

	tc_check_packets "dev $h2 ingress" 101 1
	check_err $? "Single filter - did not match"

	tc filter add dev $h2 ingress protocol ip pref 2 handle 102 flower \
		$tcflags dst_ip 198.51.100.2 action drop

	$MZ $h1 -c 1 -p 64 -a $h1mac -b $h2mac -A 192.0.2.1 -B 192.0.2.2 \
		-t ip -q

	tc_check_packets "dev $h2 ingress" 101 2
	check_err $? "Two filters - did not match highest priority"

	$MZ $h1 -c 1 -p 64 -a $h1mac -b $h2mac -A 198.51.100.1 -B 198.51.100.2 \
		-t ip -q

	tc_check_packets "dev $h2 ingress" 102 1
	check_err $? "Two filters - did not match lowest priority"

	tc filter del dev $h2 ingress protocol ip pref 1 handle 101 flower

	$MZ $h1 -c 1 -p 64 -a $h1mac -b $h2mac -A 198.51.100.1 -B 198.51.100.2 \
		-t ip -q

	tc_check_packets "dev $h2 ingress" 102 2
	check_err $? "Single filter - did not match after delete"

	tc filter del dev $h2 ingress protocol ip pref 2 handle 102 flower

	log_test "single mask test ($tcflags)"
}

identical_filters_test()
{
	# When two filters that only differ in their priority are used,
	# one needs to be inserted into the C-TCAM. This test verifies
	# that filters are correctly spilled to C-TCAM and that the right
	# filter is matched

	RET=0

	tc filter add dev $h2 ingress protocol ip pref 1 handle 101 flower \
		$tcflags dst_ip 192.0.2.2 action drop
	tc filter add dev $h2 ingress protocol ip pref 2 handle 102 flower \
		$tcflags dst_ip 192.0.2.2 action drop

	$MZ $h1 -c 1 -p 64 -a $h1mac -b $h2mac -A 192.0.2.1 -B 192.0.2.2 \
		-t ip -q

	tc_check_packets "dev $h2 ingress" 101 1
	check_err $? "Did not match A-TCAM filter"

	tc filter del dev $h2 ingress protocol ip pref 1 handle 101 flower

	$MZ $h1 -c 1 -p 64 -a $h1mac -b $h2mac -A 192.0.2.1 -B 192.0.2.2 \
		-t ip -q

	tc_check_packets "dev $h2 ingress" 102 1
	check_err $? "Did not match C-TCAM filter after A-TCAM delete"

	tc filter add dev $h2 ingress protocol ip pref 3 handle 103 flower \
		$tcflags dst_ip 192.0.2.2 action drop

	$MZ $h1 -c 1 -p 64 -a $h1mac -b $h2mac -A 192.0.2.1 -B 192.0.2.2 \
		-t ip -q

	tc_check_packets "dev $h2 ingress" 102 2
	check_err $? "Did not match C-TCAM filter after A-TCAM add"

	tc filter del dev $h2 ingress protocol ip pref 2 handle 102 flower

	$MZ $h1 -c 1 -p 64 -a $h1mac -b $h2mac -A 192.0.2.1 -B 192.0.2.2 \
		-t ip -q

	tc_check_packets "dev $h2 ingress" 103 1
	check_err $? "Did not match A-TCAM filter after C-TCAM delete"

	tc filter del dev $h2 ingress protocol ip pref 3 handle 103 flower

	log_test "identical filters test ($tcflags)"
}

two_masks_test()
{
	# When more than one mask is required, the eRP table is used. This
	# test verifies that the eRP table is correctly allocated and used

	RET=0

	tc filter add dev $h2 ingress protocol ip pref 1 handle 101 flower \
		$tcflags dst_ip 192.0.2.2 action drop
	tc filter add dev $h2 ingress protocol ip pref 3 handle 103 flower \
		$tcflags dst_ip 192.0.0.0/8 action drop

	$MZ $h1 -c 1 -p 64 -a $h1mac -b $h2mac -A 192.0.2.1 -B 192.0.2.2 \
		-t ip -q

	tc_check_packets "dev $h2 ingress" 101 1
	check_err $? "Two filters - did not match highest priority"

	tc filter del dev $h2 ingress protocol ip pref 1 handle 101 flower

	$MZ $h1 -c 1 -p 64 -a $h1mac -b $h2mac -A 192.0.2.1 -B 192.0.2.2 \
		-t ip -q

	tc_check_packets "dev $h2 ingress" 103 1
	check_err $? "Single filter - did not match"

	tc filter add dev $h2 ingress protocol ip pref 2 handle 102 flower \
		$tcflags dst_ip 192.0.2.0/24 action drop

	$MZ $h1 -c 1 -p 64 -a $h1mac -b $h2mac -A 192.0.2.1 -B 192.0.2.2 \
		-t ip -q

	tc_check_packets "dev $h2 ingress" 102 1
	check_err $? "Two filters - did not match highest priority after add"

	tc filter del dev $h2 ingress protocol ip pref 3 handle 103 flower
	tc filter del dev $h2 ingress protocol ip pref 2 handle 102 flower

	log_test "two masks test ($tcflags)"
}

multiple_masks_test()
{
	# The number of masks in a region is limited. Once the maximum
	# number of masks has been reached filters that require new
	# masks are spilled to the C-TCAM. This test verifies that
	# spillage is performed correctly and that the right filter is
	# matched

	if [[ "$tcflags" != "skip_sw" ]]; then
		return 0;
	fi

	local index

	RET=0

	NUM_MASKS=32
	NUM_ERPS=16
	BASE_INDEX=100

	for i in $(eval echo {1..$NUM_MASKS}); do
		index=$((BASE_INDEX - i))

		if ((i > NUM_ERPS)); then
			exp_hits=1
			err_msg="$i filters - C-TCAM spill did not happen when it was expected"
		else
			exp_hits=0
			err_msg="$i filters - C-TCAM spill happened when it should not"
		fi

		tp_record "mlxsw:mlxsw_sp_acl_atcam_entry_add_ctcam_spill" \
			"tc filter add dev $h2 ingress protocol ip pref $index \
				handle $index \
				flower $tcflags \
				dst_ip 192.0.2.2/${i} src_ip 192.0.2.1/${i} \
				action drop"
		tp_check_hits "mlxsw:mlxsw_sp_acl_atcam_entry_add_ctcam_spill" \
				$exp_hits
		check_err $? "$err_msg"

		$MZ $h1 -c 1 -p 64 -a $h1mac -b $h2mac -A 192.0.2.1 \
			-B 192.0.2.2 -t ip -q

		tc_check_packets "dev $h2 ingress" $index 1
		check_err $? "$i filters - did not match highest priority (add)"
	done

	for i in $(eval echo {$NUM_MASKS..1}); do
		index=$((BASE_INDEX - i))

		$MZ $h1 -c 1 -p 64 -a $h1mac -b $h2mac -A 192.0.2.1 \
			-B 192.0.2.2 -t ip -q

		tc_check_packets "dev $h2 ingress" $index 2
		check_err $? "$i filters - did not match highest priority (del)"

		tc filter del dev $h2 ingress protocol ip pref $index \
			handle $index flower
	done

	log_test "multiple masks test ($tcflags)"
}

ctcam_two_atcam_masks_test()
{
	RET=0

	# First case: C-TCAM is disabled when there are two A-TCAM masks.
	# We push a filter into the C-TCAM by using two identical filters
	# as in identical_filters_test()

	# Filter goes into A-TCAM
	tc filter add dev $h2 ingress protocol ip pref 1 handle 101 flower \
		$tcflags dst_ip 192.0.2.2 action drop
	# Filter goes into C-TCAM
	tc filter add dev $h2 ingress protocol ip pref 2 handle 102 flower \
		$tcflags dst_ip 192.0.2.2 action drop
	# Filter goes into A-TCAM
	tc filter add dev $h2 ingress protocol ip pref 3 handle 103 flower \
		$tcflags dst_ip 192.0.0.0/16 action drop

	$MZ $h1 -c 1 -p 64 -a $h1mac -b $h2mac -A 192.0.2.1 -B 192.0.2.2 \
		-t ip -q

	tc_check_packets "dev $h2 ingress" 101 1
	check_err $? "Did not match A-TCAM filter"

	# Delete both A-TCAM and C-TCAM filters and make sure the remaining
	# A-TCAM filter still works
	tc filter del dev $h2 ingress protocol ip pref 2 handle 102 flower
	tc filter del dev $h2 ingress protocol ip pref 1 handle 101 flower

	$MZ $h1 -c 1 -p 64 -a $h1mac -b $h2mac -A 192.0.2.1 -B 192.0.2.2 \
		-t ip -q

	tc_check_packets "dev $h2 ingress" 103 1
	check_err $? "Did not match A-TCAM filter"

	tc filter del dev $h2 ingress protocol ip pref 3 handle 103 flower

	log_test "ctcam with two atcam masks test ($tcflags)"
}

ctcam_one_atcam_mask_test()
{
	RET=0

	# Second case: C-TCAM is disabled when there is one A-TCAM mask.
	# The test is similar to identical_filters_test()

	# Filter goes into A-TCAM
	tc filter add dev $h2 ingress protocol ip pref 2 handle 102 flower \
		$tcflags dst_ip 192.0.2.2 action drop
	# Filter goes into C-TCAM
	tc filter add dev $h2 ingress protocol ip pref 1 handle 101 flower \
		$tcflags dst_ip 192.0.2.2 action drop

	$MZ $h1 -c 1 -p 64 -a $h1mac -b $h2mac -A 192.0.2.1 -B 192.0.2.2 \
		-t ip -q

	tc_check_packets "dev $h2 ingress" 101 1
	check_err $? "Did not match C-TCAM filter"

	tc filter del dev $h2 ingress protocol ip pref 1 handle 101 flower

	$MZ $h1 -c 1 -p 64 -a $h1mac -b $h2mac -A 192.0.2.1 -B 192.0.2.2 \
		-t ip -q

	tc_check_packets "dev $h2 ingress" 102 1
	check_err $? "Did not match A-TCAM filter"

	tc filter del dev $h2 ingress protocol ip pref 2 handle 102 flower

	log_test "ctcam with one atcam mask test ($tcflags)"
}

ctcam_no_atcam_masks_test()
{
	RET=0

	# Third case: C-TCAM is disabled when there are no A-TCAM masks
	# This test exercises the code path that transitions the eRP table
	# to its initial state after deleting the last C-TCAM mask

	# Filter goes into A-TCAM
	tc filter add dev $h2 ingress protocol ip pref 1 handle 101 flower \
		$tcflags dst_ip 192.0.2.2 action drop
	# Filter goes into C-TCAM
	tc filter add dev $h2 ingress protocol ip pref 2 handle 102 flower \
		$tcflags dst_ip 192.0.2.2 action drop

	tc filter del dev $h2 ingress protocol ip pref 1 handle 101 flower
	tc filter del dev $h2 ingress protocol ip pref 2 handle 102 flower

	log_test "ctcam with no atcam masks test ($tcflags)"
}

ctcam_edge_cases_test()
{
	# When the C-TCAM is disabled after deleting the last C-TCAM
	# mask, we want to make sure the eRP state machine is put in
	# the correct state

	ctcam_two_atcam_masks_test
	ctcam_one_atcam_mask_test
	ctcam_no_atcam_masks_test
}

delta_simple_test()
{
	# The first filter will create eRP, the second filter will fit into
	# the first eRP with delta. Remove the first rule then and check that
        # the eRP stays (referenced by the second filter).

	RET=0

	if [[ "$tcflags" != "skip_sw" ]]; then
		return 0;
	fi

	tp_record "objagg:*" "tc filter add dev $h2 ingress protocol ip \
		   pref 1 handle 101 flower $tcflags dst_ip 192.0.0.0/24 \
		   action drop"
	tp_check_hits "objagg:objagg_obj_root_create" 1
	check_err $? "eRP was not created"

	tp_record "objagg:*" "tc filter add dev $h2 ingress protocol ip \
		   pref 2 handle 102 flower $tcflags dst_ip 192.0.2.2 \
		   action drop"
	tp_check_hits "objagg:objagg_obj_root_create" 0
	check_err $? "eRP was incorrectly created"
	tp_check_hits "objagg:objagg_obj_parent_assign" 1
	check_err $? "delta was not created"

	$MZ $h1 -c 1 -p 64 -a $h1mac -b $h2mac -A 192.0.2.1 -B 192.0.2.2 \
		-t ip -q

	tc_check_packets "dev $h2 ingress" 101 1
	check_fail $? "Matched a wrong filter"

	tc_check_packets "dev $h2 ingress" 102 1
	check_err $? "Did not match on correct filter"

	tp_record "objagg:*" "tc filter del dev $h2 ingress protocol ip \
		   pref 1 handle 101 flower"
	tp_check_hits "objagg:objagg_obj_root_destroy" 0
	check_err $? "eRP was incorrectly destroyed"
	tp_check_hits "objagg:objagg_obj_parent_unassign" 0
	check_err $? "delta was incorrectly destroyed"

	$MZ $h1 -c 1 -p 64 -a $h1mac -b $h2mac -A 192.0.2.1 -B 192.0.2.2 \
		-t ip -q

	tc_check_packets "dev $h2 ingress" 102 2
	check_err $? "Did not match on correct filter after the first was removed"

	tp_record "objagg:*" "tc filter del dev $h2 ingress protocol ip \
		   pref 2 handle 102 flower"
	tp_check_hits "objagg:objagg_obj_parent_unassign" 1
	check_err $? "delta was not destroyed"
	tp_check_hits "objagg:objagg_obj_root_destroy" 1
	check_err $? "eRP was not destroyed"

	log_test "delta simple test ($tcflags)"
}

delta_two_masks_one_key_test()
{
	# If 2 keys are the same and only differ in mask in a way that
	# they belong under the same ERP (second is delta of the first),
	# there should be C-TCAM spill.

	RET=0

	if [[ "$tcflags" != "skip_sw" ]]; then
		return 0;
	fi

	tp_record "mlxsw:*" "tc filter add dev $h2 ingress protocol ip \
		   pref 1 handle 101 flower $tcflags dst_ip 192.0.2.0/24 \
		   action drop"
	tp_check_hits "mlxsw:mlxsw_sp_acl_atcam_entry_add_ctcam_spill" 0
	check_err $? "incorrect C-TCAM spill while inserting the first rule"

	tp_record "mlxsw:*" "tc filter add dev $h2 ingress protocol ip \
		   pref 2 handle 102 flower $tcflags dst_ip 192.0.2.2 \
		   action drop"
	tp_check_hits "mlxsw:mlxsw_sp_acl_atcam_entry_add_ctcam_spill" 1
	check_err $? "C-TCAM spill did not happen while inserting the second rule"

	$MZ $h1 -c 1 -p 64 -a $h1mac -b $h2mac -A 192.0.2.1 -B 192.0.2.2 \
		-t ip -q

	tc_check_packets "dev $h2 ingress" 101 1
	check_err $? "Did not match on correct filter"

	tc filter del dev $h2 ingress protocol ip pref 1 handle 101 flower

	$MZ $h1 -c 1 -p 64 -a $h1mac -b $h2mac -A 192.0.2.1 -B 192.0.2.2 \
		-t ip -q

	tc_check_packets "dev $h2 ingress" 102 1
	check_err $? "Did not match on correct filter"

	tc filter del dev $h2 ingress protocol ip pref 2 handle 102 flower

	log_test "delta two masks one key test ($tcflags)"
}

delta_simple_rehash_test()
{
	RET=0

	if [[ "$tcflags" != "skip_sw" ]]; then
		return 0;
	fi

	devlink dev param set $DEVLINK_DEV \
		name acl_region_rehash_interval cmode runtime value 0
	check_err $? "Failed to set ACL region rehash interval"

	tp_record_all mlxsw:mlxsw_sp_acl_tcam_vregion_rehash 7
	tp_check_hits_any mlxsw:mlxsw_sp_acl_tcam_vregion_rehash
	check_fail $? "Rehash trace was hit even when rehash should be disabled"

	devlink dev param set $DEVLINK_DEV \
		name acl_region_rehash_interval cmode runtime value 3000
	check_err $? "Failed to set ACL region rehash interval"

	sleep 1

	tc filter add dev $h2 ingress protocol ip pref 1 handle 101 flower \
		$tcflags dst_ip 192.0.1.0/25 action drop
	tc filter add dev $h2 ingress protocol ip pref 2 handle 102 flower \
		$tcflags dst_ip 192.0.2.2 action drop
	tc filter add dev $h2 ingress protocol ip pref 3 handle 103 flower \
		$tcflags dst_ip 192.0.3.0/24 action drop

	$MZ $h1 -c 1 -p 64 -a $h1mac -b $h2mac -A 192.0.2.1 -B 192.0.2.2 \
		-t ip -q

	tc_check_packets "dev $h2 ingress" 101 1
	check_fail $? "Matched a wrong filter"

	tc_check_packets "dev $h2 ingress" 103 1
	check_fail $? "Matched a wrong filter"

	tc_check_packets "dev $h2 ingress" 102 1
	check_err $? "Did not match on correct filter"

	tp_record_all mlxsw:* 3
	tp_check_hits_any mlxsw:mlxsw_sp_acl_tcam_vregion_rehash
	check_err $? "Rehash trace was not hit"
	tp_check_hits_any mlxsw:mlxsw_sp_acl_tcam_vregion_migrate
	check_err $? "Migrate trace was not hit"
	tp_check_hits_any mlxsw:mlxsw_sp_acl_tcam_vregion_migrate_end
	check_err $? "Migrate end trace was not hit"
	tp_record_all mlxsw:* 3
	tp_check_hits_any mlxsw:mlxsw_sp_acl_tcam_vregion_rehash
	check_err $? "Rehash trace was not hit"
	tp_check_hits_any mlxsw:mlxsw_sp_acl_tcam_vregion_migrate
	check_fail $? "Migrate trace was hit when no migration should happen"
	tp_check_hits_any mlxsw:mlxsw_sp_acl_tcam_vregion_migrate_end
	check_fail $? "Migrate end trace was hit when no migration should happen"

	$MZ $h1 -c 1 -p 64 -a $h1mac -b $h2mac -A 192.0.2.1 -B 192.0.2.2 \
		-t ip -q

	tc_check_packets "dev $h2 ingress" 101 1
	check_fail $? "Matched a wrong filter after rehash"

	tc_check_packets "dev $h2 ingress" 103 1
	check_fail $? "Matched a wrong filter after rehash"

	tc_check_packets "dev $h2 ingress" 102 2
	check_err $? "Did not match on correct filter after rehash"

	tc filter del dev $h2 ingress protocol ip pref 3 handle 103 flower
	tc filter del dev $h2 ingress protocol ip pref 2 handle 102 flower
	tc filter del dev $h2 ingress protocol ip pref 1 handle 101 flower

	log_test "delta simple rehash test ($tcflags)"
}

delta_simple_ipv6_rehash_test()
{
	RET=0

	if [[ "$tcflags" != "skip_sw" ]]; then
		return 0;
	fi

	devlink dev param set $DEVLINK_DEV \
		name acl_region_rehash_interval cmode runtime value 0
	check_err $? "Failed to set ACL region rehash interval"

	tp_record_all mlxsw:mlxsw_sp_acl_tcam_vregion_rehash 7
	tp_check_hits_any mlxsw:mlxsw_sp_acl_tcam_vregion_rehash
	check_fail $? "Rehash trace was hit even when rehash should be disabled"

	devlink dev param set $DEVLINK_DEV \
		name acl_region_rehash_interval cmode runtime value 3000
	check_err $? "Failed to set ACL region rehash interval"

	sleep 1

	tc filter add dev $h2 ingress protocol ipv6 pref 1 handle 101 flower \
		$tcflags dst_ip 2001:db8:1::0/121 action drop
	tc filter add dev $h2 ingress protocol ipv6 pref 2 handle 102 flower \
		$tcflags dst_ip 2001:db8:2::2 action drop
	tc filter add dev $h2 ingress protocol ipv6 pref 3 handle 103 flower \
		$tcflags dst_ip 2001:db8:3::0/120 action drop

	$MZ $h1 -6 -c 1 -p 64 -a $h1mac -b $h2mac \
		-A 2001:db8:2::1 -B 2001:db8:2::2 -t udp -q

	tc_check_packets "dev $h2 ingress" 101 1
	check_fail $? "Matched a wrong filter"

	tc_check_packets "dev $h2 ingress" 103 1
	check_fail $? "Matched a wrong filter"

	tc_check_packets "dev $h2 ingress" 102 1
	check_err $? "Did not match on correct filter"

	tp_record_all mlxsw:* 3
	tp_check_hits_any mlxsw:mlxsw_sp_acl_tcam_vregion_rehash
	check_err $? "Rehash trace was not hit"
	tp_check_hits_any mlxsw:mlxsw_sp_acl_tcam_vregion_migrate
	check_err $? "Migrate trace was not hit"
	tp_check_hits_any mlxsw:mlxsw_sp_acl_tcam_vregion_migrate_end
	check_err $? "Migrate end trace was not hit"
	tp_record_all mlxsw:* 3
	tp_check_hits_any mlxsw:mlxsw_sp_acl_tcam_vregion_rehash
	check_err $? "Rehash trace was not hit"
	tp_check_hits_any mlxsw:mlxsw_sp_acl_tcam_vregion_migrate
	check_fail $? "Migrate trace was hit when no migration should happen"
	tp_check_hits_any mlxsw:mlxsw_sp_acl_tcam_vregion_migrate_end
	check_fail $? "Migrate end trace was hit when no migration should happen"

	$MZ $h1 -6 -c 1 -p 64 -a $h1mac -b $h2mac \
		-A 2001:db8:2::1 -B 2001:db8:2::2 -t udp -q

	tc_check_packets "dev $h2 ingress" 101 1
	check_fail $? "Matched a wrong filter after rehash"

	tc_check_packets "dev $h2 ingress" 103 1
	check_fail $? "Matched a wrong filter after rehash"

	tc_check_packets "dev $h2 ingress" 102 2
	check_err $? "Did not match on correct filter after rehash"

	tc filter del dev $h2 ingress protocol ipv6 pref 3 handle 103 flower
	tc filter del dev $h2 ingress protocol ipv6 pref 2 handle 102 flower
	tc filter del dev $h2 ingress protocol ipv6 pref 1 handle 101 flower

	log_test "delta simple IPv6 rehash test ($tcflags)"
}

TEST_RULE_BASE=256
declare -a test_rules_inserted

test_rule_add()
{
	local iface=$1
	local tcflags=$2
	local index=$3

	if ! [ ${test_rules_inserted[$index]} ] ; then
		test_rules_inserted[$index]=false
	fi
	if ${test_rules_inserted[$index]} ; then
		return
	fi

	local number=$(( $index + $TEST_RULE_BASE ))
	printf -v hexnumber '%x' $number

	batch="${batch}filter add dev $iface ingress protocol ipv6 pref 1 \
		handle $number flower $tcflags \
		src_ip 2001:db8:1::$hexnumber action drop\n"
	test_rules_inserted[$index]=true
}

test_rule_del()
{
	local iface=$1
	local index=$2

	if ! [ ${test_rules_inserted[$index]} ] ; then
		test_rules_inserted[$index]=false
	fi
	if ! ${test_rules_inserted[$index]} ; then
		return
	fi

	local number=$(( $index + $TEST_RULE_BASE ))
	printf -v hexnumber '%x' $number

	batch="${batch}filter del dev $iface ingress protocol ipv6 pref 1 \
		handle $number flower\n"
	test_rules_inserted[$index]=false
}

test_rule_add_or_remove()
{
	local iface=$1
	local tcflags=$2
	local index=$3

	if ! [ ${test_rules_inserted[$index]} ] ; then
		test_rules_inserted[$index]=false
	fi
	if ${test_rules_inserted[$index]} ; then
		test_rule_del $iface $index
	else
		test_rule_add $iface $tcflags $index
	fi
}

test_rule_add_or_remove_random_batch()
{
	local iface=$1
	local tcflags=$2
	local total_count=$3
	local skip=0
	local count=0
	local MAXSKIP=20
	local MAXCOUNT=20

	for ((i=1;i<=total_count;i++)); do
		if (( $skip == 0 )) && (($count == 0)); then
			((skip=$RANDOM % $MAXSKIP + 1))
			((count=$RANDOM % $MAXCOUNT + 1))
		fi
		if (( $skip != 0 )); then
			((skip-=1))
		else
			((count-=1))
			test_rule_add_or_remove $iface $tcflags $i
		fi
	done
}

delta_massive_ipv6_rehash_test()
{
	RET=0

	if [[ "$tcflags" != "skip_sw" ]]; then
		return 0;
	fi

	devlink dev param set $DEVLINK_DEV \
		name acl_region_rehash_interval cmode runtime value 0
	check_err $? "Failed to set ACL region rehash interval"

	tp_record_all mlxsw:mlxsw_sp_acl_tcam_vregion_rehash 7
	tp_check_hits_any mlxsw:mlxsw_sp_acl_tcam_vregion_rehash
	check_fail $? "Rehash trace was hit even when rehash should be disabled"

	RANDOM=4432897
	declare batch=""
	test_rule_add_or_remove_random_batch $h2 $tcflags 5000

	echo -n -e $batch | tc -b -

	declare batch=""
	test_rule_add_or_remove_random_batch $h2 $tcflags 5000

	devlink dev param set $DEVLINK_DEV \
		name acl_region_rehash_interval cmode runtime value 3000
	check_err $? "Failed to set ACL region rehash interval"

	sleep 1

	tc filter add dev $h2 ingress protocol ipv6 pref 1 handle 101 flower \
		$tcflags dst_ip 2001:db8:1::0/121 action drop
	tc filter add dev $h2 ingress protocol ipv6 pref 2 handle 102 flower \
		$tcflags dst_ip 2001:db8:2::2 action drop
	tc filter add dev $h2 ingress protocol ipv6 pref 3 handle 103 flower \
		$tcflags dst_ip 2001:db8:3::0/120 action drop

	$MZ $h1 -6 -c 1 -p 64 -a $h1mac -b $h2mac \
		-A 2001:db8:2::1 -B 2001:db8:2::2 -t udp -q

	tc_check_packets "dev $h2 ingress" 101 1
	check_fail $? "Matched a wrong filter"

	tc_check_packets "dev $h2 ingress" 103 1
	check_fail $? "Matched a wrong filter"

	tc_check_packets "dev $h2 ingress" 102 1
	check_err $? "Did not match on correct filter"

	echo -n -e $batch | tc -b -

	devlink dev param set $DEVLINK_DEV \
		name acl_region_rehash_interval cmode runtime value 0
	check_err $? "Failed to set ACL region rehash interval"

	$MZ $h1 -6 -c 1 -p 64 -a $h1mac -b $h2mac \
		-A 2001:db8:2::1 -B 2001:db8:2::2 -t udp -q

	tc_check_packets "dev $h2 ingress" 101 1
	check_fail $? "Matched a wrong filter after rehash"

	tc_check_packets "dev $h2 ingress" 103 1
	check_fail $? "Matched a wrong filter after rehash"

	tc_check_packets "dev $h2 ingress" 102 2
	check_err $? "Did not match on correct filter after rehash"

	tc filter del dev $h2 ingress protocol ipv6 pref 3 handle 103 flower
	tc filter del dev $h2 ingress protocol ipv6 pref 2 handle 102 flower
	tc filter del dev $h2 ingress protocol ipv6 pref 1 handle 101 flower

	declare batch=""
	for i in {1..5000}; do
		test_rule_del $h2 $tcflags $i
	done
	echo -e $batch | tc -b -

	log_test "delta massive IPv6 rehash test ($tcflags)"
}

bloom_simple_test()
{
	# Bloom filter requires that the eRP table is used. This test
	# verifies that Bloom filter is not harming correctness of ACLs.
	# First, make sure that eRP table is used and then set rule patterns
	# which are distant enough and will result skipping a lookup after
	# consulting the Bloom filter. Although some eRP lookups are skipped,
	# the correct filter should be hit.

	RET=0

	tc filter add dev $h2 ingress protocol ip pref 1 handle 101 flower \
		$tcflags dst_ip 192.0.2.2 action drop
	tc filter add dev $h2 ingress protocol ip pref 5 handle 104 flower \
		$tcflags dst_ip 198.51.100.2 action drop
	tc filter add dev $h2 ingress protocol ip pref 3 handle 103 flower \
		$tcflags dst_ip 192.0.0.0/8 action drop

	$MZ $h1 -c 1 -p 64 -a $h1mac -b $h2mac -A 192.0.2.1 -B 192.0.2.2 \
		-t ip -q

	tc_check_packets "dev $h2 ingress" 101 1
	check_err $? "Two filters - did not match highest priority"

	$MZ $h1 -c 1 -p 64 -a $h1mac -b $h2mac -A 198.51.100.1 -B 198.51.100.2 \
		-t ip -q

	tc_check_packets "dev $h2 ingress" 104 1
	check_err $? "Single filter - did not match"

	tc filter del dev $h2 ingress protocol ip pref 1 handle 101 flower

	$MZ $h1 -c 1 -p 64 -a $h1mac -b $h2mac -A 192.0.2.1 -B 192.0.2.2 \
		-t ip -q

	tc_check_packets "dev $h2 ingress" 103 1
	check_err $? "Low prio filter - did not match"

	tc filter add dev $h2 ingress protocol ip pref 2 handle 102 flower \
		$tcflags dst_ip 198.0.0.0/8 action drop

	$MZ $h1 -c 1 -p 64 -a $h1mac -b $h2mac -A 198.51.100.1 -B 198.51.100.2 \
		-t ip -q

	tc_check_packets "dev $h2 ingress" 102 1
	check_err $? "Two filters - did not match highest priority after add"

	tc filter del dev $h2 ingress protocol ip pref 3 handle 103 flower
	tc filter del dev $h2 ingress protocol ip pref 2 handle 102 flower
	tc filter del dev $h2 ingress protocol ip pref 5 handle 104 flower

	log_test "bloom simple test ($tcflags)"
}

bloom_complex_test()
{
	# Bloom filter index computation is affected from region ID, eRP
	# ID and from the region key size. In order to exercise those parts
	# of the Bloom filter code, use a series of regions, each with a
	# different key size and send packet that should hit all of them.
	local index

	RET=0
	NUM_CHAINS=4
	BASE_INDEX=100

	# Create chain with up to 2 key blocks (ip_proto only)
	tc chain add dev $h2 ingress chain 1 protocol ip flower \
		ip_proto tcp &> /dev/null
	# Create chain with 2-4 key blocks (ip_proto, src MAC)
	tc chain add dev $h2 ingress chain 2 protocol ip flower \
		ip_proto tcp \
		src_mac 00:00:00:00:00:00/FF:FF:FF:FF:FF:FF &> /dev/null
	# Create chain with 4-8 key blocks (ip_proto, src & dst MAC, IPv4 dest)
	tc chain add dev $h2 ingress chain 3 protocol ip flower \
		ip_proto tcp \
		dst_mac 00:00:00:00:00:00/FF:FF:FF:FF:FF:FF \
		src_mac 00:00:00:00:00:00/FF:FF:FF:FF:FF:FF \
		dst_ip 0.0.0.0/32 &> /dev/null
	# Default chain contains all fields and therefore is 8-12 key blocks
	tc chain add dev $h2 ingress chain 4

	# We need at least 2 rules in every region to have eRP table active
	# so create a dummy rule per chain using a different pattern
	for i in $(eval echo {0..$NUM_CHAINS}); do
		index=$((BASE_INDEX - 1 - i))
		tc filter add dev $h2 ingress chain $i protocol ip \
			pref 2 handle $index flower \
			$tcflags ip_proto tcp action drop
	done

	# Add rules to test Bloom filter, each in a different chain
	index=$BASE_INDEX
	tc filter add dev $h2 ingress protocol ip \
		pref 1 handle $((++index)) flower \
		$tcflags dst_ip 192.0.0.0/16 action goto chain 1
	tc filter add dev $h2 ingress chain 1 protocol ip \
		pref 1 handle $((++index)) flower \
		$tcflags action goto chain 2
	tc filter add dev $h2 ingress chain 2 protocol ip \
		pref 1 handle $((++index)) flower \
		$tcflags src_mac $h1mac action goto chain 3
	tc filter add dev $h2 ingress chain 3 protocol ip \
		pref 1 handle $((++index)) flower \
		$tcflags dst_ip 192.0.0.0/8 action goto chain 4
	tc filter add dev $h2 ingress chain 4 protocol ip \
		pref 1 handle $((++index)) flower \
		$tcflags src_ip 192.0.2.0/24 action drop

	# Send a packet that is supposed to hit all chains
	$MZ $h1 -c 1 -p 64 -a $h1mac -b $h2mac -A 192.0.2.1 -B 192.0.2.2 \
		-t ip -q

	for i in $(eval echo {0..$NUM_CHAINS}); do
		index=$((BASE_INDEX + i + 1))
		tc_check_packets "dev $h2 ingress" $index 1
		check_err $? "Did not match chain $i"
	done

	# Rules cleanup
	for i in $(eval echo {$NUM_CHAINS..0}); do
		index=$((BASE_INDEX - i - 1))
		tc filter del dev $h2 ingress chain $i \
			pref 2 handle $index flower
		index=$((BASE_INDEX + i + 1))
		tc filter del dev $h2 ingress chain $i \
			pref 1 handle $index flower
	done

	# Chains cleanup
	for i in $(eval echo {$NUM_CHAINS..1}); do
		tc chain del dev $h2 ingress chain $i
	done

	log_test "bloom complex test ($tcflags)"
}


bloom_delta_test()
{
	# When multiple masks are used, the eRP table is activated. When
	# masks are close enough (delta) the masks reside on the same
	# eRP table. This test verifies that the eRP table is correctly
	# allocated and used in delta condition and that Bloom filter is
	# still functional with delta.

	RET=0

	tc filter add dev $h2 ingress protocol ip pref 3 handle 103 flower \
		$tcflags dst_ip 192.1.0.0/16 action drop

	$MZ $h1 -c 1 -p 64 -a $h1mac -b $h2mac -A 192.1.2.1 -B 192.1.2.2 \
		-t ip -q

	tc_check_packets "dev $h2 ingress" 103 1
	check_err $? "Single filter - did not match"

	tc filter add dev $h2 ingress protocol ip pref 2 handle 102 flower \
		$tcflags dst_ip 192.2.1.0/24 action drop

	$MZ $h1 -c 1 -p 64 -a $h1mac -b $h2mac -A 192.2.1.1 -B 192.2.1.2 \
		-t ip -q

	tc_check_packets "dev $h2 ingress" 102 1
	check_err $? "Delta filters - did not match second filter"

	tc filter del dev $h2 ingress protocol ip pref 3 handle 103 flower
	tc filter del dev $h2 ingress protocol ip pref 2 handle 102 flower

	log_test "bloom delta test ($tcflags)"
}

max_erp_entries_test()
{
	# The number of eRP entries is limited. Once the maximum number of eRPs
	# has been reached, filters cannot be added. This test verifies that
	# when this limit is reached, inserstion fails without crashing.

	RET=0

	local num_masks=32
	local num_regions=15
	local chain_failed
	local mask_failed
	local ret

	if [[ "$tcflags" != "skip_sw" ]]; then
		return 0;
	fi

	for ((i=1; i < $num_regions; i++)); do
		for ((j=$num_masks; j >= 0; j--)); do
			tc filter add dev $h2 ingress chain $i protocol ip \
				pref $i	handle $j flower $tcflags \
				dst_ip 192.1.0.0/$j &> /dev/null
			ret=$?

			if [ $ret -ne 0 ]; then
				chain_failed=$i
				mask_failed=$j
				break 2
			fi
		done
	done

	# We expect to exceed the maximum number of eRP entries, so that
	# insertion eventually fails. Otherwise, the test should be adjusted to
	# add more filters.
	check_fail $ret "expected to exceed number of eRP entries"

	for ((; i >= 1; i--)); do
		for ((j=0; j <= $num_masks; j++)); do
			tc filter del dev $h2 ingress chain $i protocol ip \
				pref $i handle $j flower &> /dev/null
		done
	done

	log_test "max eRP entries test ($tcflags). " \
		"max chain $chain_failed, mask $mask_failed"
}

max_group_size_test()
{
	# The number of ACLs in an ACL group is limited. Once the maximum
	# number of ACLs has been reached, filters cannot be added. This test
	# verifies that when this limit is reached, insertion fails without
	# crashing.

	RET=0

	local num_acls=32
	local max_size
	local ret

	if [[ "$tcflags" != "skip_sw" ]]; then
		return 0;
	fi

	for ((i=1; i < $num_acls; i++)); do
		if [[ $(( i % 2 )) == 1 ]]; then
			tc filter add dev $h2 ingress pref $i proto ipv4 \
				flower $tcflags dst_ip 198.51.100.1/32 \
				ip_proto tcp tcp_flags 0x01/0x01 \
				action drop &> /dev/null
		else
			tc filter add dev $h2 ingress pref $i proto ipv6 \
				flower $tcflags dst_ip 2001:db8:1::1/128 \
				action drop &> /dev/null
		fi

		ret=$?
		[[ $ret -ne 0 ]] && max_size=$((i - 1)) && break
	done

	# We expect to exceed the maximum number of ACLs in a group, so that
	# insertion eventually fails. Otherwise, the test should be adjusted to
	# add more filters.
	check_fail $ret "expected to exceed number of ACLs in a group"

	for ((; i >= 1; i--)); do
		if [[ $(( i % 2 )) == 1 ]]; then
			tc filter del dev $h2 ingress pref $i proto ipv4 \
				flower $tcflags dst_ip 198.51.100.1/32 \
				ip_proto tcp tcp_flags 0x01/0x01 \
				action drop &> /dev/null
		else
			tc filter del dev $h2 ingress pref $i proto ipv6 \
				flower $tcflags dst_ip 2001:db8:1::1/128 \
				action drop &> /dev/null
		fi
	done

	log_test "max ACL group size test ($tcflags). max size $max_size"
}

<<<<<<< HEAD
=======
collision_test()
{
	# Filters cannot share an eRP if in the common unmasked part (i.e.,
	# without the delta bits) they have the same values. If the driver does
	# not prevent such configuration (by spilling into the C-TCAM), then
	# multiple entries will be present in the device with the same key,
	# leading to collisions and a reduced scale.
	#
	# Create such a scenario and make sure all the filters are successfully
	# added.

	RET=0

	local ret

	if [[ "$tcflags" != "skip_sw" ]]; then
		return 0;
	fi

	# Add a single dst_ip/24 filter and multiple dst_ip/32 filters that all
	# have the same values in the common unmasked part (dst_ip/24).

	tc filter add dev $h2 ingress pref 1 proto ipv4 handle 101 \
		flower $tcflags dst_ip 198.51.100.0/24 \
		action drop

	for i in {0..255}; do
		tc filter add dev $h2 ingress pref 2 proto ipv4 \
			handle $((102 + i)) \
			flower $tcflags dst_ip 198.51.100.${i}/32 \
			action drop
		ret=$?
		[[ $ret -ne 0 ]] && break
	done

	check_err $ret "failed to add all the filters"

	for i in {255..0}; do
		tc filter del dev $h2 ingress pref 2 proto ipv4 \
			handle $((102 + i)) flower
	done

	tc filter del dev $h2 ingress pref 1 proto ipv4 handle 101 flower

	log_test "collision test ($tcflags)"
}

>>>>>>> 2d5404ca
setup_prepare()
{
	h1=${NETIFS[p1]}
	h2=${NETIFS[p2]}
	h1mac=$(mac_get $h1)
	h2mac=$(mac_get $h2)

	vrf_prepare

	h1_create
	h2_create
}

cleanup()
{
	pre_cleanup

	h2_destroy
	h1_destroy

	vrf_cleanup
}

trap cleanup EXIT

setup_prepare
setup_wait

tests_run

if ! tc_offload_check; then
	check_err 1 "Could not test offloaded functionality"
	log_test "mlxsw-specific tests for tc flower"
	exit
else
	tcflags="skip_sw"
	tests_run
fi

exit $EXIT_STATUS<|MERGE_RESOLUTION|>--- conflicted
+++ resolved
@@ -11,11 +11,7 @@
 	multiple_masks_test ctcam_edge_cases_test delta_simple_test \
 	delta_two_masks_one_key_test delta_simple_rehash_test \
 	bloom_simple_test bloom_complex_test bloom_delta_test \
-<<<<<<< HEAD
-	max_erp_entries_test max_group_size_test"
-=======
 	max_erp_entries_test max_group_size_test collision_test"
->>>>>>> 2d5404ca
 NUM_NETIFS=2
 source $lib_dir/lib.sh
 source $lib_dir/tc_common.sh
@@ -1091,8 +1087,6 @@
 	log_test "max ACL group size test ($tcflags). max size $max_size"
 }
 
-<<<<<<< HEAD
-=======
 collision_test()
 {
 	# Filters cannot share an eRP if in the common unmasked part (i.e.,
@@ -1140,7 +1134,6 @@
 	log_test "collision test ($tcflags)"
 }
 
->>>>>>> 2d5404ca
 setup_prepare()
 {
 	h1=${NETIFS[p1]}
