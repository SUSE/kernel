--- conflicted
+++ resolved
@@ -13,13 +13,8 @@
 /*
  * Defines x86 CPU feature bits
  */
-<<<<<<< HEAD
-#define NCAPINTS			22	   /* N 32-bit words worth of info */
-#define NBUGINTS			1	   /* N 32-bit bug flags */
-=======
 #define NCAPINTS			21	   /* N 32-bit words worth of info */
 #define NBUGINTS			2	   /* N 32-bit bug flags */
->>>>>>> eb3cdb58
 
 /*
  * Note: If the comment begins with a quoted string, that string is used
@@ -208,13 +203,8 @@
 #define X86_FEATURE_PROC_FEEDBACK	( 7*32+ 9) /* AMD ProcFeedbackInterface */
 #define X86_FEATURE_XCOMPACTED		( 7*32+10) /* "" Use compacted XSTATE (XSAVES or XSAVEC) */
 #define X86_FEATURE_PTI			( 7*32+11) /* Kernel Page Table Isolation enabled */
-<<<<<<< HEAD
-#define X86_FEATURE_RETPOLINE		( 7*32+12) /* "" Generic Retpoline mitigation for Spectre variant 2 */
-#define X86_FEATURE_RETPOLINE_LFENCE	( 7*32+13) /* "" Use LFENCE for Spectre variant 2 */
-=======
 #define X86_FEATURE_KERNEL_IBRS		( 7*32+12) /* "" Set/clear IBRS on kernel entry/exit */
 #define X86_FEATURE_RSB_VMEXIT		( 7*32+13) /* "" Fill RSB on VM-Exit */
->>>>>>> eb3cdb58
 #define X86_FEATURE_INTEL_PPIN		( 7*32+14) /* Intel Processor Inventory Number */
 #define X86_FEATURE_CDP_L2		( 7*32+15) /* Code and Data Prioritization L2 */
 #define X86_FEATURE_MSR_SPEC_CTRL	( 7*32+16) /* "" MSR SPEC_CTRL is implemented */
@@ -305,9 +295,6 @@
 #define X86_FEATURE_PER_THREAD_MBA	(11*32+ 7) /* "" Per-thread Memory Bandwidth Allocation */
 #define X86_FEATURE_SGX1		(11*32+ 8) /* "" Basic SGX */
 #define X86_FEATURE_SGX2		(11*32+ 9) /* "" SGX Enclave Dynamic Memory Management (EDMM) */
-<<<<<<< HEAD
-#define X86_FEATURE_RSB_VMEXIT_LITE	(11*32+17) /* "" Fill RSB on VM-Exit when EIBRS is enabled */
-=======
 #define X86_FEATURE_ENTRY_IBPB		(11*32+10) /* "" Issue an IBPB on kernel entry */
 #define X86_FEATURE_RRSBA_CTRL		(11*32+11) /* "" RET prediction control */
 #define X86_FEATURE_RETPOLINE		(11*32+12) /* "" Generic Retpoline mitigation for Spectre variant 2 */
@@ -321,7 +308,6 @@
 #define X86_FEATURE_MSR_TSX_CTRL	(11*32+20) /* "" MSR IA32_TSX_CTRL (Intel) implemented */
 #define X86_FEATURE_SMBA		(11*32+21) /* "" Slow Memory Bandwidth Allocation */
 #define X86_FEATURE_BMEC		(11*32+22) /* "" Bandwidth Monitoring Event Configuration */
->>>>>>> eb3cdb58
 
 /* Intel-defined CPU features, CPUID level 0x00000007:1 (EAX), word 12 */
 #define X86_FEATURE_AVX_VNNI		(12*32+ 4) /* AVX VNNI instructions */
@@ -351,11 +337,8 @@
 #define X86_FEATURE_VIRT_SSBD		(13*32+25) /* Virtualized Speculative Store Bypass Disable */
 #define X86_FEATURE_AMD_SSB_NO		(13*32+26) /* "" Speculative Store Bypass is fixed in hardware. */
 #define X86_FEATURE_CPPC		(13*32+27) /* Collaborative Processor Performance Control */
-<<<<<<< HEAD
-=======
 #define X86_FEATURE_AMD_PSFD            (13*32+28) /* "" Predictive Store Forwarding Disable */
 #define X86_FEATURE_BTC_NO		(13*32+29) /* "" Not vulnerable to Branch Type Confusion */
->>>>>>> eb3cdb58
 #define X86_FEATURE_BRS			(13*32+31) /* Branch Sampling available */
 
 /* Thermal and Power Management Leaf, CPUID level 0x00000006 (EAX), word 14 */
@@ -496,12 +479,9 @@
 #define X86_BUG_ITLB_MULTIHIT		X86_BUG(23) /* CPU may incur MCE during certain page attribute changes */
 #define X86_BUG_SRBDS			X86_BUG(24) /* CPU may leak RNG bits if not mitigated */
 #define X86_BUG_MMIO_STALE_DATA		X86_BUG(25) /* CPU is affected by Processor MMIO Stale Data vulnerabilities */
-<<<<<<< HEAD
-=======
 #define X86_BUG_MMIO_UNKNOWN		X86_BUG(26) /* CPU is too old and its MMIO Stale Data status is unknown */
 #define X86_BUG_RETBLEED		X86_BUG(27) /* CPU is affected by RETBleed */
 #define X86_BUG_EIBRS_PBRSB		X86_BUG(28) /* EIBRS is vulnerable to Post Barrier RSB Predictions */
 #define X86_BUG_SMT_RSB			X86_BUG(29) /* CPU is vulnerable to Cross-Thread Return Address Predictions */
->>>>>>> eb3cdb58
 
 #endif /* _ASM_X86_CPUFEATURES_H */