--- conflicted
+++ resolved
@@ -1,10 +1,7 @@
 // SPDX-License-Identifier: GPL-2.0
 #define _GNU_SOURCE
 
-<<<<<<< HEAD
-=======
 #include <cpuid.h>
->>>>>>> 3f4ee458
 #include <err.h>
 #include <getopt.h>
 #include <stdbool.h>
@@ -245,11 +242,6 @@
 
 	cpuid(range->index, max_func, ebx, ecx, edx);
 
-<<<<<<< HEAD
-	range = malloc(sizeof(struct cpuid_range));
-	if (!range)
-		err(EXIT_FAILURE, NULL);
-=======
 	/*
 	 * If the CPUID range's maximum function value is garbage, then it
 	 * is not recognized by this CPU.  Set the range's number of valid
@@ -259,7 +251,6 @@
 		range->nr = 0;
 		return;
 	}
->>>>>>> 3f4ee458
 
 	range->nr = (max_func & CPUID_FUNCTION_MASK) + 1;
 	range_funcs_sz = range->nr * sizeof(struct cpuid_func);
@@ -432,10 +423,6 @@
 err_exit:
 	warnx("Wrong line format:\n"
 	      "\tline[%d]: %s", flines, line);
-<<<<<<< HEAD
-	return -1;
-=======
->>>>>>> 3f4ee458
 }
 
 /* Parse csv file, and construct the array of all leafs and subleafs */
@@ -545,13 +532,8 @@
 	u32 func_idx = index & CPUID_FUNCTION_MASK;
 	struct cpuid_range *range;
 
-<<<<<<< HEAD
-	if ((func_idx + 1) > (u32)range->nr) {
-		warnx("Invalid input index (0x%x)", index);
-=======
 	range = index_to_cpuid_range(index);
 	if (!range)
->>>>>>> 3f4ee458
 		return NULL;
 
 	return &range->funcs[func_idx];
@@ -584,12 +566,8 @@
 				     user_index, user_sub);
 			}
 
-<<<<<<< HEAD
-			warnx("Invalid input subleaf (0x%x)", user_sub);
-=======
 			show_leaf(&func->leafs[user_sub]);
 			return;
->>>>>>> 3f4ee458
 		}
 
 		show_func(func);
@@ -603,34 +581,6 @@
 
 static void __noreturn usage(int exit_code)
 {
-<<<<<<< HEAD
-	 u32 eax, ebx, ecx, edx;
-
-	/* Check vendor */
-	eax = ebx = ecx = edx = 0;
-	cpuid(&eax, &ebx, &ecx, &edx);
-
-	/* "htuA" */
-	if (ebx == 0x68747541)
-		is_amd = true;
-
-	/* Setup leafs for the basic and extended range */
-	leafs_basic = setup_cpuid_range(0x0);
-	leafs_ext = setup_cpuid_range(0x80000000);
-}
-
-static void usage(void)
-{
-	warnx("kcpuid [-abdfhr] [-l leaf] [-s subleaf]\n"
-	      "\t-a|--all             Show both bit flags and complex bit fields info\n"
-	      "\t-b|--bitflags        Show boolean flags only\n"
-	      "\t-d|--detail          Show details of the flag/fields (default)\n"
-	      "\t-f|--flags           Specify the CPUID CSV file\n"
-	      "\t-h|--help            Show usage info\n"
-	      "\t-l|--leaf=index      Specify the leaf you want to check\n"
-	      "\t-r|--raw             Show raw CPUID data\n"
-	      "\t-s|--subleaf=sub     Specify the subleaf you want to check"
-=======
 	errx(exit_code, "kcpuid [-abdfhr] [-l leaf] [-s subleaf]\n"
 	     "\t-a|--all             Show both bit flags and complex bit fields info\n"
 	     "\t-b|--bitflags        Show boolean flags only\n"
@@ -640,7 +590,6 @@
 	     "\t-l|--leaf=index      Specify the leaf you want to check\n"
 	     "\t-r|--raw             Show raw CPUID data\n"
 	     "\t-s|--subleaf=sub     Specify the subleaf you want to check"
->>>>>>> 3f4ee458
 	);
 }
 
@@ -689,16 +638,8 @@
 			user_sub = strtoul(optarg, NULL, 0);
 			break;
 		default:
-<<<<<<< HEAD
-			warnx("Invalid option '%c'", optopt);
-			return -1;
-	}
-
-	return 0;
-=======
 			usage(EXIT_FAILURE);
 		}
->>>>>>> 3f4ee458
 }
 
 /*
