/* SPDX-License-Identifier: (LGPL-2.1 OR BSD-2-Clause) */

/*
 * Common user-facing libbpf helpers.
 *
 * Copyright (c) 2019 Facebook
 */

#ifndef __LIBBPF_LIBBPF_COMMON_H
#define __LIBBPF_LIBBPF_COMMON_H

#include <string.h>
#include "libbpf_version.h"

#ifndef LIBBPF_API
#define LIBBPF_API __attribute__((visibility("default")))
#endif

#define LIBBPF_DEPRECATED(msg) __attribute__((deprecated(msg)))

/* Mark a symbol as deprecated when libbpf version is >= {major}.{minor} */
#define LIBBPF_DEPRECATED_SINCE(major, minor, msg)			    \
	__LIBBPF_MARK_DEPRECATED_ ## major ## _ ## minor		    \
		(LIBBPF_DEPRECATED("libbpf v" # major "." # minor "+: " msg))

#define __LIBBPF_CURRENT_VERSION_GEQ(major, minor)			    \
	(LIBBPF_MAJOR_VERSION > (major) ||				    \
	 (LIBBPF_MAJOR_VERSION == (major) && LIBBPF_MINOR_VERSION >= (minor)))

/* Add checks for other versions below when planning deprecation of API symbols
 * with the LIBBPF_DEPRECATED_SINCE macro.
 */
#if __LIBBPF_CURRENT_VERSION_GEQ(1, 0)
#define __LIBBPF_MARK_DEPRECATED_1_0(X) X
#else
#define __LIBBPF_MARK_DEPRECATED_1_0(X)
#endif

/* This set of internal macros allows to do "function overloading" based on
 * number of arguments provided by used in backwards-compatible way during the
 * transition to libbpf 1.0
 * It's ugly but necessary evil that will be cleaned up when we get to 1.0.
 * See bpf_prog_load() overload for example.
 */
#define ___libbpf_cat(A, B) A ## B
#define ___libbpf_select(NAME, NUM) ___libbpf_cat(NAME, NUM)
#define ___libbpf_nth(_1, _2, _3, _4, _5, _6, N, ...) N
#define ___libbpf_cnt(...) ___libbpf_nth(__VA_ARGS__, 6, 5, 4, 3, 2, 1)
#define ___libbpf_overload(NAME, ...) ___libbpf_select(NAME, ___libbpf_cnt(__VA_ARGS__))(__VA_ARGS__)

/* Helper macro to declare and initialize libbpf options struct
 *
 * This dance with uninitialized declaration, followed by memset to zero,
 * followed by assignment using compound literal syntax is done to preserve
 * ability to use a nice struct field initialization syntax and **hopefully**
 * have all the padding bytes initialized to zero. It's not guaranteed though,
 * when copying literal, that compiler won't copy garbage in literal's padding
 * bytes, but that's the best way I've found and it seems to work in practice.
 *
 * Macro declares opts struct of given type and name, zero-initializes,
 * including any extra padding, it with memset() and then assigns initial
 * values provided by users in struct initializer-syntax as varargs.
 */
#define LIBBPF_OPTS(TYPE, NAME, ...)					    \
	struct TYPE NAME = ({ 						    \
		memset(&NAME, 0, sizeof(struct TYPE));			    \
		(struct TYPE) {						    \
			.sz = sizeof(struct TYPE),			    \
			__VA_ARGS__					    \
		};							    \
	})

/* Helper macro to clear and optionally reinitialize libbpf options struct
 *
 * Small helper macro to reset all fields and to reinitialize the common
 * structure size member. Values provided by users in struct initializer-
 * syntax as varargs can be provided as well to reinitialize options struct
 * specific members.
 */
#define LIBBPF_OPTS_RESET(NAME, ...)					    \
	do {								    \
<<<<<<< HEAD
		memset(&NAME, 0, sizeof(NAME));				    \
		NAME = (typeof(NAME)) {					    \
			.sz = sizeof(NAME),				    \
			__VA_ARGS__					    \
		};							    \
=======
		typeof(NAME) ___##NAME = ({ 				    \
			memset(&___##NAME, 0, sizeof(NAME));		    \
			(typeof(NAME)) {				    \
				.sz = sizeof(NAME),			    \
				__VA_ARGS__				    \
			};						    \
		});							    \
		memcpy(&NAME, &___##NAME, sizeof(NAME));		    \
>>>>>>> 2d5404ca
	} while (0)

#endif /* __LIBBPF_LIBBPF_COMMON_H */<|MERGE_RESOLUTION|>--- conflicted
+++ resolved
@@ -79,13 +79,6 @@
  */
 #define LIBBPF_OPTS_RESET(NAME, ...)					    \
 	do {								    \
-<<<<<<< HEAD
-		memset(&NAME, 0, sizeof(NAME));				    \
-		NAME = (typeof(NAME)) {					    \
-			.sz = sizeof(NAME),				    \
-			__VA_ARGS__					    \
-		};							    \
-=======
 		typeof(NAME) ___##NAME = ({ 				    \
 			memset(&___##NAME, 0, sizeof(NAME));		    \
 			(typeof(NAME)) {				    \
@@ -94,7 +87,6 @@
 			};						    \
 		});							    \
 		memcpy(&NAME, &___##NAME, sizeof(NAME));		    \
->>>>>>> 2d5404ca
 	} while (0)
 
 #endif /* __LIBBPF_LIBBPF_COMMON_H */