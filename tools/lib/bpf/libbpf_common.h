--- conflicted
+++ resolved
@@ -30,27 +30,10 @@
 /* Add checks for other versions below when planning deprecation of API symbols
  * with the LIBBPF_DEPRECATED_SINCE macro.
  */
-<<<<<<< HEAD
-#if __LIBBPF_CURRENT_VERSION_GEQ(0, 6)
-#define __LIBBPF_MARK_DEPRECATED_0_6(X) X
-#else
-#define __LIBBPF_MARK_DEPRECATED_0_6(X)
-#endif
-#if __LIBBPF_CURRENT_VERSION_GEQ(0, 7)
-#define __LIBBPF_MARK_DEPRECATED_0_7(X) X
-#else
-#define __LIBBPF_MARK_DEPRECATED_0_7(X)
-#endif
-#if __LIBBPF_CURRENT_VERSION_GEQ(0, 8)
-#define __LIBBPF_MARK_DEPRECATED_0_8(X) X
-#else
-#define __LIBBPF_MARK_DEPRECATED_0_8(X)
-=======
 #if __LIBBPF_CURRENT_VERSION_GEQ(1, 0)
 #define __LIBBPF_MARK_DEPRECATED_1_0(X) X
 #else
 #define __LIBBPF_MARK_DEPRECATED_1_0(X)
->>>>>>> eb3cdb58
 #endif
 
 /* This set of internal macros allows to do "function overloading" based on
