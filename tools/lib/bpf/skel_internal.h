/* SPDX-License-Identifier: (LGPL-2.1 OR BSD-2-Clause) */
/* Copyright (c) 2021 Facebook */
#ifndef __SKEL_INTERNAL_H
#define __SKEL_INTERNAL_H

#ifdef __KERNEL__
#include <linux/fdtable.h>
#include <linux/mm.h>
#include <linux/mman.h>
#include <linux/slab.h>
#include <linux/bpf.h>
#else
#include <unistd.h>
#include <sys/syscall.h>
#include <sys/mman.h>
#include <stdlib.h>
#include "bpf.h"
#endif

#ifndef __NR_bpf
# if defined(__mips__) && defined(_ABIO32)
#  define __NR_bpf 4355
# elif defined(__mips__) && defined(_ABIN32)
#  define __NR_bpf 6319
# elif defined(__mips__) && defined(_ABI64)
#  define __NR_bpf 5315
# endif
#endif

/* This file is a base header for auto-generated *.lskel.h files.
 * Its contents will change and may become part of auto-generation in the future.
 *
 * The layout of bpf_[map|prog]_desc and bpf_loader_ctx is feature dependent
 * and will change from one version of libbpf to another and features
 * requested during loader program generation.
 */
struct bpf_map_desc {
	/* output of the loader prog */
	int map_fd;
	/* input for the loader prog */
	__u32 max_entries;
	__aligned_u64 initial_value;
};
struct bpf_prog_desc {
	int prog_fd;
};

enum {
	BPF_SKEL_KERNEL = (1ULL << 0),
};

struct bpf_loader_ctx {
	__u32 sz;
	__u32 flags;
	__u32 log_level;
	__u32 log_size;
	__u64 log_buf;
};

struct bpf_load_and_run_opts {
	struct bpf_loader_ctx *ctx;
	const void *data;
	const void *insns;
	__u32 data_sz;
	__u32 insns_sz;
	const char *errstr;
};

<<<<<<< HEAD
long bpf_sys_bpf(__u32 cmd, void *attr, __u32 attr_size);
=======
long kern_sys_bpf(__u32 cmd, void *attr, __u32 attr_size);
>>>>>>> eb3cdb58

static inline int skel_sys_bpf(enum bpf_cmd cmd, union bpf_attr *attr,
			  unsigned int size)
{
#ifdef __KERNEL__
<<<<<<< HEAD
	return bpf_sys_bpf(cmd, attr, size);
=======
	return kern_sys_bpf(cmd, attr, size);
>>>>>>> eb3cdb58
#else
	return syscall(__NR_bpf, cmd, attr, size);
#endif
}

#ifdef __KERNEL__
static inline int close(int fd)
{
	return close_fd(fd);
}

static inline void *skel_alloc(size_t size)
{
	struct bpf_loader_ctx *ctx = kzalloc(size, GFP_KERNEL);

	if (!ctx)
		return NULL;
	ctx->flags |= BPF_SKEL_KERNEL;
	return ctx;
<<<<<<< HEAD
}

static inline void skel_free(const void *p)
{
	kfree(p);
}

/* skel->bss/rodata maps are populated the following way:
 *
 * For kernel use:
 * skel_prep_map_data() allocates kernel memory that kernel module can directly access.
 * Generated lskel stores the pointer in skel->rodata and in skel->maps.rodata.initial_value.
 * The loader program will perform probe_read_kernel() from maps.rodata.initial_value.
 * skel_finalize_map_data() sets skel->rodata to point to actual value in a bpf map and
 * does maps.rodata.initial_value = ~0ULL to signal skel_free_map_data() that kvfree
 * is not nessary.
 *
 * For user space:
 * skel_prep_map_data() mmaps anon memory into skel->rodata that can be accessed directly.
 * Generated lskel stores the pointer in skel->rodata and in skel->maps.rodata.initial_value.
 * The loader program will perform copy_from_user() from maps.rodata.initial_value.
 * skel_finalize_map_data() remaps bpf array map value from the kernel memory into
 * skel->rodata address.
 *
 * The "bpftool gen skeleton -L" command generates lskel.h that is suitable for
 * both kernel and user space. The generated loader program does
 * either bpf_probe_read_kernel() or bpf_copy_from_user() from initial_value
 * depending on bpf_loader_ctx->flags.
 */
static inline void skel_free_map_data(void *p, __u64 addr, size_t sz)
{
	if (addr != ~0ULL)
		kvfree(p);
	/* When addr == ~0ULL the 'p' points to
	 * ((struct bpf_array *)map)->value. See skel_finalize_map_data.
	 */
}

static inline void *skel_prep_map_data(const void *val, size_t mmap_sz, size_t val_sz)
{
	void *addr;

	addr = kvmalloc(val_sz, GFP_KERNEL);
	if (!addr)
		return NULL;
	memcpy(addr, val, val_sz);
	return addr;
}

static inline void *skel_finalize_map_data(__u64 *init_val, size_t mmap_sz, int flags, int fd)
{
	struct bpf_map *map;
	void *addr = NULL;

	kvfree((void *) (long) *init_val);
	*init_val = ~0ULL;

	/* At this point bpf_load_and_run() finished without error and
	 * 'fd' is a valid bpf map FD. All sanity checks below should succeed.
	 */
	map = bpf_map_get(fd);
	if (IS_ERR(map))
		return NULL;
	if (map->map_type != BPF_MAP_TYPE_ARRAY)
		goto out;
	addr = ((struct bpf_array *)map)->value;
	/* the addr stays valid, since FD is not closed */
out:
	bpf_map_put(map);
	return addr;
}

#else

static inline void *skel_alloc(size_t size)
{
	return calloc(1, size);
}

static inline void skel_free(void *p)
{
	free(p);
}

=======
}

static inline void skel_free(const void *p)
{
	kfree(p);
}

/* skel->bss/rodata maps are populated the following way:
 *
 * For kernel use:
 * skel_prep_map_data() allocates kernel memory that kernel module can directly access.
 * Generated lskel stores the pointer in skel->rodata and in skel->maps.rodata.initial_value.
 * The loader program will perform probe_read_kernel() from maps.rodata.initial_value.
 * skel_finalize_map_data() sets skel->rodata to point to actual value in a bpf map and
 * does maps.rodata.initial_value = ~0ULL to signal skel_free_map_data() that kvfree
 * is not nessary.
 *
 * For user space:
 * skel_prep_map_data() mmaps anon memory into skel->rodata that can be accessed directly.
 * Generated lskel stores the pointer in skel->rodata and in skel->maps.rodata.initial_value.
 * The loader program will perform copy_from_user() from maps.rodata.initial_value.
 * skel_finalize_map_data() remaps bpf array map value from the kernel memory into
 * skel->rodata address.
 *
 * The "bpftool gen skeleton -L" command generates lskel.h that is suitable for
 * both kernel and user space. The generated loader program does
 * either bpf_probe_read_kernel() or bpf_copy_from_user() from initial_value
 * depending on bpf_loader_ctx->flags.
 */
static inline void skel_free_map_data(void *p, __u64 addr, size_t sz)
{
	if (addr != ~0ULL)
		kvfree(p);
	/* When addr == ~0ULL the 'p' points to
	 * ((struct bpf_array *)map)->value. See skel_finalize_map_data.
	 */
}

static inline void *skel_prep_map_data(const void *val, size_t mmap_sz, size_t val_sz)
{
	void *addr;

	addr = kvmalloc(val_sz, GFP_KERNEL);
	if (!addr)
		return NULL;
	memcpy(addr, val, val_sz);
	return addr;
}

static inline void *skel_finalize_map_data(__u64 *init_val, size_t mmap_sz, int flags, int fd)
{
	struct bpf_map *map;
	void *addr = NULL;

	kvfree((void *) (long) *init_val);
	*init_val = ~0ULL;

	/* At this point bpf_load_and_run() finished without error and
	 * 'fd' is a valid bpf map FD. All sanity checks below should succeed.
	 */
	map = bpf_map_get(fd);
	if (IS_ERR(map))
		return NULL;
	if (map->map_type != BPF_MAP_TYPE_ARRAY)
		goto out;
	addr = ((struct bpf_array *)map)->value;
	/* the addr stays valid, since FD is not closed */
out:
	bpf_map_put(map);
	return addr;
}

#else

static inline void *skel_alloc(size_t size)
{
	return calloc(1, size);
}

static inline void skel_free(void *p)
{
	free(p);
}

>>>>>>> eb3cdb58
static inline void skel_free_map_data(void *p, __u64 addr, size_t sz)
{
	munmap(p, sz);
}

static inline void *skel_prep_map_data(const void *val, size_t mmap_sz, size_t val_sz)
{
	void *addr;

	addr = mmap(NULL, mmap_sz, PROT_READ | PROT_WRITE,
		    MAP_SHARED | MAP_ANONYMOUS, -1, 0);
	if (addr == (void *) -1)
		return NULL;
	memcpy(addr, val, val_sz);
	return addr;
}

static inline void *skel_finalize_map_data(__u64 *init_val, size_t mmap_sz, int flags, int fd)
{
	void *addr;

	addr = mmap((void *) (long) *init_val, mmap_sz, flags, MAP_SHARED | MAP_FIXED, fd, 0);
	if (addr == (void *) -1)
		return NULL;
	return addr;
}
#endif

static inline int skel_closenz(int fd)
{
	if (fd > 0)
		return close(fd);
	return -EINVAL;
}

#ifndef offsetofend
#define offsetofend(TYPE, MEMBER) \
	(offsetof(TYPE, MEMBER)	+ sizeof((((TYPE *)0)->MEMBER)))
#endif

static inline int skel_map_create(enum bpf_map_type map_type,
				  const char *map_name,
				  __u32 key_size,
				  __u32 value_size,
				  __u32 max_entries)
{
	const size_t attr_sz = offsetofend(union bpf_attr, map_extra);
	union bpf_attr attr;

	memset(&attr, 0, attr_sz);

	attr.map_type = map_type;
	strncpy(attr.map_name, map_name, sizeof(attr.map_name));
	attr.key_size = key_size;
	attr.value_size = value_size;
	attr.max_entries = max_entries;

	return skel_sys_bpf(BPF_MAP_CREATE, &attr, attr_sz);
}

static inline int skel_map_update_elem(int fd, const void *key,
				       const void *value, __u64 flags)
{
	const size_t attr_sz = offsetofend(union bpf_attr, flags);
	union bpf_attr attr;

	memset(&attr, 0, attr_sz);
	attr.map_fd = fd;
	attr.key = (long) key;
	attr.value = (long) value;
	attr.flags = flags;

	return skel_sys_bpf(BPF_MAP_UPDATE_ELEM, &attr, attr_sz);
}

<<<<<<< HEAD
=======
static inline int skel_map_delete_elem(int fd, const void *key)
{
	const size_t attr_sz = offsetofend(union bpf_attr, flags);
	union bpf_attr attr;

	memset(&attr, 0, attr_sz);
	attr.map_fd = fd;
	attr.key = (long)key;

	return skel_sys_bpf(BPF_MAP_DELETE_ELEM, &attr, attr_sz);
}

static inline int skel_map_get_fd_by_id(__u32 id)
{
	const size_t attr_sz = offsetofend(union bpf_attr, flags);
	union bpf_attr attr;

	memset(&attr, 0, attr_sz);
	attr.map_id = id;

	return skel_sys_bpf(BPF_MAP_GET_FD_BY_ID, &attr, attr_sz);
}

>>>>>>> eb3cdb58
static inline int skel_raw_tracepoint_open(const char *name, int prog_fd)
{
	const size_t attr_sz = offsetofend(union bpf_attr, raw_tracepoint.prog_fd);
	union bpf_attr attr;

	memset(&attr, 0, attr_sz);
	attr.raw_tracepoint.name = (long) name;
	attr.raw_tracepoint.prog_fd = prog_fd;

	return skel_sys_bpf(BPF_RAW_TRACEPOINT_OPEN, &attr, attr_sz);
}

static inline int skel_link_create(int prog_fd, int target_fd,
				   enum bpf_attach_type attach_type)
{
	const size_t attr_sz = offsetofend(union bpf_attr, link_create.iter_info_len);
	union bpf_attr attr;

	memset(&attr, 0, attr_sz);
	attr.link_create.prog_fd = prog_fd;
	attr.link_create.target_fd = target_fd;
	attr.link_create.attach_type = attach_type;

	return skel_sys_bpf(BPF_LINK_CREATE, &attr, attr_sz);
}

#ifdef __KERNEL__
#define set_err
#else
#define set_err err = -errno
#endif

static inline int bpf_load_and_run(struct bpf_load_and_run_opts *opts)
{
	const size_t prog_load_attr_sz = offsetofend(union bpf_attr, fd_array);
	const size_t test_run_attr_sz = offsetofend(union bpf_attr, test);
	int map_fd = -1, prog_fd = -1, key = 0, err;
	union bpf_attr attr;

	err = map_fd = skel_map_create(BPF_MAP_TYPE_ARRAY, "__loader.map", 4, opts->data_sz, 1);
	if (map_fd < 0) {
		opts->errstr = "failed to create loader map";
		set_err;
		goto out;
	}

	err = skel_map_update_elem(map_fd, &key, opts->data, 0);
	if (err < 0) {
		opts->errstr = "failed to update loader map";
		set_err;
		goto out;
	}

	memset(&attr, 0, prog_load_attr_sz);
	attr.prog_type = BPF_PROG_TYPE_SYSCALL;
	attr.insns = (long) opts->insns;
	attr.insn_cnt = opts->insns_sz / sizeof(struct bpf_insn);
	attr.license = (long) "Dual BSD/GPL";
	memcpy(attr.prog_name, "__loader.prog", sizeof("__loader.prog"));
	attr.fd_array = (long) &map_fd;
	attr.log_level = opts->ctx->log_level;
	attr.log_size = opts->ctx->log_size;
	attr.log_buf = opts->ctx->log_buf;
	attr.prog_flags = BPF_F_SLEEPABLE;
<<<<<<< HEAD
	err = prog_fd = skel_sys_bpf(BPF_PROG_LOAD, &attr, sizeof(attr));
=======
	err = prog_fd = skel_sys_bpf(BPF_PROG_LOAD, &attr, prog_load_attr_sz);
>>>>>>> eb3cdb58
	if (prog_fd < 0) {
		opts->errstr = "failed to load loader prog";
		set_err;
		goto out;
	}

	memset(&attr, 0, test_run_attr_sz);
	attr.test.prog_fd = prog_fd;
	attr.test.ctx_in = (long) opts->ctx;
	attr.test.ctx_size_in = opts->ctx->sz;
	err = skel_sys_bpf(BPF_PROG_RUN, &attr, test_run_attr_sz);
	if (err < 0 || (int)attr.test.retval < 0) {
		opts->errstr = "failed to execute loader prog";
		if (err < 0) {
			set_err;
		} else {
			err = (int)attr.test.retval;
#ifndef __KERNEL__
			errno = -err;
#endif
		}
		goto out;
	}
	err = 0;
out:
	if (map_fd >= 0)
		close(map_fd);
	if (prog_fd >= 0)
		close(prog_fd);
	return err;
}

#endif<|MERGE_RESOLUTION|>--- conflicted
+++ resolved
@@ -66,21 +66,13 @@
 	const char *errstr;
 };
 
-<<<<<<< HEAD
-long bpf_sys_bpf(__u32 cmd, void *attr, __u32 attr_size);
-=======
 long kern_sys_bpf(__u32 cmd, void *attr, __u32 attr_size);
->>>>>>> eb3cdb58
 
 static inline int skel_sys_bpf(enum bpf_cmd cmd, union bpf_attr *attr,
 			  unsigned int size)
 {
 #ifdef __KERNEL__
-<<<<<<< HEAD
-	return bpf_sys_bpf(cmd, attr, size);
-=======
 	return kern_sys_bpf(cmd, attr, size);
->>>>>>> eb3cdb58
 #else
 	return syscall(__NR_bpf, cmd, attr, size);
 #endif
@@ -100,7 +92,6 @@
 		return NULL;
 	ctx->flags |= BPF_SKEL_KERNEL;
 	return ctx;
-<<<<<<< HEAD
 }
 
 static inline void skel_free(const void *p)
@@ -185,92 +176,6 @@
 	free(p);
 }
 
-=======
-}
-
-static inline void skel_free(const void *p)
-{
-	kfree(p);
-}
-
-/* skel->bss/rodata maps are populated the following way:
- *
- * For kernel use:
- * skel_prep_map_data() allocates kernel memory that kernel module can directly access.
- * Generated lskel stores the pointer in skel->rodata and in skel->maps.rodata.initial_value.
- * The loader program will perform probe_read_kernel() from maps.rodata.initial_value.
- * skel_finalize_map_data() sets skel->rodata to point to actual value in a bpf map and
- * does maps.rodata.initial_value = ~0ULL to signal skel_free_map_data() that kvfree
- * is not nessary.
- *
- * For user space:
- * skel_prep_map_data() mmaps anon memory into skel->rodata that can be accessed directly.
- * Generated lskel stores the pointer in skel->rodata and in skel->maps.rodata.initial_value.
- * The loader program will perform copy_from_user() from maps.rodata.initial_value.
- * skel_finalize_map_data() remaps bpf array map value from the kernel memory into
- * skel->rodata address.
- *
- * The "bpftool gen skeleton -L" command generates lskel.h that is suitable for
- * both kernel and user space. The generated loader program does
- * either bpf_probe_read_kernel() or bpf_copy_from_user() from initial_value
- * depending on bpf_loader_ctx->flags.
- */
-static inline void skel_free_map_data(void *p, __u64 addr, size_t sz)
-{
-	if (addr != ~0ULL)
-		kvfree(p);
-	/* When addr == ~0ULL the 'p' points to
-	 * ((struct bpf_array *)map)->value. See skel_finalize_map_data.
-	 */
-}
-
-static inline void *skel_prep_map_data(const void *val, size_t mmap_sz, size_t val_sz)
-{
-	void *addr;
-
-	addr = kvmalloc(val_sz, GFP_KERNEL);
-	if (!addr)
-		return NULL;
-	memcpy(addr, val, val_sz);
-	return addr;
-}
-
-static inline void *skel_finalize_map_data(__u64 *init_val, size_t mmap_sz, int flags, int fd)
-{
-	struct bpf_map *map;
-	void *addr = NULL;
-
-	kvfree((void *) (long) *init_val);
-	*init_val = ~0ULL;
-
-	/* At this point bpf_load_and_run() finished without error and
-	 * 'fd' is a valid bpf map FD. All sanity checks below should succeed.
-	 */
-	map = bpf_map_get(fd);
-	if (IS_ERR(map))
-		return NULL;
-	if (map->map_type != BPF_MAP_TYPE_ARRAY)
-		goto out;
-	addr = ((struct bpf_array *)map)->value;
-	/* the addr stays valid, since FD is not closed */
-out:
-	bpf_map_put(map);
-	return addr;
-}
-
-#else
-
-static inline void *skel_alloc(size_t size)
-{
-	return calloc(1, size);
-}
-
-static inline void skel_free(void *p)
-{
-	free(p);
-}
-
->>>>>>> eb3cdb58
 static inline void skel_free_map_data(void *p, __u64 addr, size_t sz)
 {
 	munmap(p, sz);
@@ -346,8 +251,6 @@
 	return skel_sys_bpf(BPF_MAP_UPDATE_ELEM, &attr, attr_sz);
 }
 
-<<<<<<< HEAD
-=======
 static inline int skel_map_delete_elem(int fd, const void *key)
 {
 	const size_t attr_sz = offsetofend(union bpf_attr, flags);
@@ -371,7 +274,6 @@
 	return skel_sys_bpf(BPF_MAP_GET_FD_BY_ID, &attr, attr_sz);
 }
 
->>>>>>> eb3cdb58
 static inline int skel_raw_tracepoint_open(const char *name, int prog_fd)
 {
 	const size_t attr_sz = offsetofend(union bpf_attr, raw_tracepoint.prog_fd);
@@ -436,11 +338,7 @@
 	attr.log_size = opts->ctx->log_size;
 	attr.log_buf = opts->ctx->log_buf;
 	attr.prog_flags = BPF_F_SLEEPABLE;
-<<<<<<< HEAD
-	err = prog_fd = skel_sys_bpf(BPF_PROG_LOAD, &attr, sizeof(attr));
-=======
 	err = prog_fd = skel_sys_bpf(BPF_PROG_LOAD, &attr, prog_load_attr_sz);
->>>>>>> eb3cdb58
 	if (prog_fd < 0) {
 		opts->errstr = "failed to load loader prog";
 		set_err;
