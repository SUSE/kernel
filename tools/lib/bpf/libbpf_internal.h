/* SPDX-License-Identifier: (LGPL-2.1 OR BSD-2-Clause) */

/*
 * Internal libbpf helpers.
 *
 * Copyright (c) 2019 Facebook
 */

#ifndef __LIBBPF_LIBBPF_INTERNAL_H
#define __LIBBPF_LIBBPF_INTERNAL_H

#include <stdlib.h>
#include <limits.h>
#include <errno.h>
#include <linux/err.h>
#include <fcntl.h>
#include <unistd.h>
<<<<<<< HEAD
=======
#include <sys/syscall.h>
>>>>>>> 2d5404ca
#include <libelf.h>
#include "relo_core.h"

/* Android's libc doesn't support AT_EACCESS in faccessat() implementation
 * ([0]), and just returns -EINVAL even if file exists and is accessible.
 * See [1] for issues caused by this.
 *
 * So just redefine it to 0 on Android.
 *
 * [0] https://android.googlesource.com/platform/bionic/+/refs/heads/android13-release/libc/bionic/faccessat.cpp#50
 * [1] https://github.com/libbpf/libbpf-bootstrap/issues/250#issuecomment-1911324250
 */
#ifdef __ANDROID__
#undef AT_EACCESS
#define AT_EACCESS 0
#endif

/* make sure libbpf doesn't use kernel-only integer typedefs */
#pragma GCC poison u8 u16 u32 u64 s8 s16 s32 s64

/* prevent accidental re-addition of reallocarray() */
#pragma GCC poison reallocarray

#include "libbpf.h"
#include "btf.h"

#ifndef EM_BPF
#define EM_BPF 247
#endif

#ifndef R_BPF_64_64
#define R_BPF_64_64 1
#endif
#ifndef R_BPF_64_ABS64
#define R_BPF_64_ABS64 2
#endif
#ifndef R_BPF_64_ABS32
#define R_BPF_64_ABS32 3
#endif
#ifndef R_BPF_64_32
#define R_BPF_64_32 10
#endif

#ifndef SHT_LLVM_ADDRSIG
#define SHT_LLVM_ADDRSIG 0x6FFF4C03
#endif

/* if libelf is old and doesn't support mmap(), fall back to read() */
#ifndef ELF_C_READ_MMAP
#define ELF_C_READ_MMAP ELF_C_READ
#endif

/* Older libelf all end up in this expression, for both 32 and 64 bit */
#ifndef ELF64_ST_VISIBILITY
#define ELF64_ST_VISIBILITY(o) ((o) & 0x03)
#endif

#define BTF_INFO_ENC(kind, kind_flag, vlen) \
	((!!(kind_flag) << 31) | ((kind) << 24) | ((vlen) & BTF_MAX_VLEN))
#define BTF_TYPE_ENC(name, info, size_or_type) (name), (info), (size_or_type)
#define BTF_INT_ENC(encoding, bits_offset, nr_bits) \
	((encoding) << 24 | (bits_offset) << 16 | (nr_bits))
#define BTF_TYPE_INT_ENC(name, encoding, bits_offset, bits, sz) \
	BTF_TYPE_ENC(name, BTF_INFO_ENC(BTF_KIND_INT, 0, 0), sz), \
	BTF_INT_ENC(encoding, bits_offset, bits)
#define BTF_MEMBER_ENC(name, type, bits_offset) (name), (type), (bits_offset)
#define BTF_PARAM_ENC(name, type) (name), (type)
#define BTF_VAR_SECINFO_ENC(type, offset, size) (type), (offset), (size)
#define BTF_TYPE_FLOAT_ENC(name, sz) \
	BTF_TYPE_ENC(name, BTF_INFO_ENC(BTF_KIND_FLOAT, 0, 0), sz)
#define BTF_TYPE_DECL_TAG_ENC(value, type, component_idx) \
	BTF_TYPE_ENC(value, BTF_INFO_ENC(BTF_KIND_DECL_TAG, 0, 0), type), (component_idx)
#define BTF_TYPE_TYPE_TAG_ENC(value, type) \
	BTF_TYPE_ENC(value, BTF_INFO_ENC(BTF_KIND_TYPE_TAG, 0, 0), type)

#ifndef likely
#define likely(x) __builtin_expect(!!(x), 1)
#endif
#ifndef unlikely
#define unlikely(x) __builtin_expect(!!(x), 0)
#endif
#ifndef min
# define min(x, y) ((x) < (y) ? (x) : (y))
#endif
#ifndef max
# define max(x, y) ((x) < (y) ? (y) : (x))
#endif
#ifndef offsetofend
# define offsetofend(TYPE, FIELD) \
	(offsetof(TYPE, FIELD) + sizeof(((TYPE *)0)->FIELD))
#endif
#ifndef __alias
#define __alias(symbol) __attribute__((alias(#symbol)))
#endif

/* Check whether a string `str` has prefix `pfx`, regardless if `pfx` is
 * a string literal known at compilation time or char * pointer known only at
 * runtime.
 */
#define str_has_pfx(str, pfx) \
	(strncmp(str, pfx, __builtin_constant_p(pfx) ? sizeof(pfx) - 1 : strlen(pfx)) == 0)

/* suffix check */
static inline bool str_has_sfx(const char *str, const char *sfx)
{
	size_t str_len = strlen(str);
	size_t sfx_len = strlen(sfx);

	if (sfx_len > str_len)
		return false;
	return strcmp(str + str_len - sfx_len, sfx) == 0;
}

/* Symbol versioning is different between static and shared library.
 * Properly versioned symbols are needed for shared library, but
 * only the symbol of the new version is needed for static library.
 * Starting with GNU C 10, use symver attribute instead of .symver assembler
 * directive, which works better with GCC LTO builds.
 */
#if defined(SHARED) && defined(__GNUC__) && __GNUC__ >= 10

#define DEFAULT_VERSION(internal_name, api_name, version) \
	__attribute__((symver(#api_name "@@" #version)))
#define COMPAT_VERSION(internal_name, api_name, version) \
	__attribute__((symver(#api_name "@" #version)))

#elif defined(SHARED)

#define COMPAT_VERSION(internal_name, api_name, version) \
	asm(".symver " #internal_name "," #api_name "@" #version);
#define DEFAULT_VERSION(internal_name, api_name, version) \
	asm(".symver " #internal_name "," #api_name "@@" #version);

#else /* !SHARED */

#define COMPAT_VERSION(internal_name, api_name, version)
#define DEFAULT_VERSION(internal_name, api_name, version) \
	extern typeof(internal_name) api_name \
	__attribute__((alias(#internal_name)));

#endif

extern void libbpf_print(enum libbpf_print_level level,
			 const char *format, ...)
	__attribute__((format(printf, 2, 3)));

#define __pr(level, fmt, ...)	\
do {				\
	libbpf_print(level, "libbpf: " fmt, ##__VA_ARGS__);	\
} while (0)

#define pr_warn(fmt, ...)	__pr(LIBBPF_WARN, fmt, ##__VA_ARGS__)
#define pr_info(fmt, ...)	__pr(LIBBPF_INFO, fmt, ##__VA_ARGS__)
#define pr_debug(fmt, ...)	__pr(LIBBPF_DEBUG, fmt, ##__VA_ARGS__)

#ifndef __has_builtin
#define __has_builtin(x) 0
#endif

struct bpf_link {
	int (*detach)(struct bpf_link *link);
	void (*dealloc)(struct bpf_link *link);
	char *pin_path;		/* NULL, if not pinned */
	int fd;			/* hook FD, -1 if not applicable */
	bool disconnected;
};

/*
 * Re-implement glibc's reallocarray() for libbpf internal-only use.
 * reallocarray(), unfortunately, is not available in all versions of glibc,
 * so requires extra feature detection and using reallocarray() stub from
 * <tools/libc_compat.h> and COMPAT_NEED_REALLOCARRAY. All this complicates
 * build of libbpf unnecessarily and is just a maintenance burden. Instead,
 * it's trivial to implement libbpf-specific internal version and use it
 * throughout libbpf.
 */
static inline void *libbpf_reallocarray(void *ptr, size_t nmemb, size_t size)
{
	size_t total;

#if __has_builtin(__builtin_mul_overflow)
	if (unlikely(__builtin_mul_overflow(nmemb, size, &total)))
		return NULL;
#else
	if (size == 0 || nmemb > ULONG_MAX / size)
		return NULL;
	total = nmemb * size;
#endif
	return realloc(ptr, total);
}

/* Copy up to sz - 1 bytes from zero-terminated src string and ensure that dst
 * is zero-terminated string no matter what (unless sz == 0, in which case
 * it's a no-op). It's conceptually close to FreeBSD's strlcpy(), but differs
 * in what is returned. Given this is internal helper, it's trivial to extend
 * this, when necessary. Use this instead of strncpy inside libbpf source code.
 */
static inline void libbpf_strlcpy(char *dst, const char *src, size_t sz)
{
	size_t i;

	if (sz == 0)
		return;

	sz--;
	for (i = 0; i < sz && src[i]; i++)
		dst[i] = src[i];
	dst[i] = '\0';
}

__u32 get_kernel_version(void);

struct btf;
struct btf_type;

struct btf_type *btf_type_by_id(const struct btf *btf, __u32 type_id);
const char *btf_kind_str(const struct btf_type *t);
const struct btf_type *skip_mods_and_typedefs(const struct btf *btf, __u32 id, __u32 *res_id);
const struct btf_header *btf_header(const struct btf *btf);
void btf_set_base_btf(struct btf *btf, const struct btf *base_btf);
int btf_relocate(struct btf *btf, const struct btf *base_btf, __u32 **id_map);

static inline enum btf_func_linkage btf_func_linkage(const struct btf_type *t)
{
	return (enum btf_func_linkage)(int)btf_vlen(t);
}

static inline __u32 btf_type_info(int kind, int vlen, int kflag)
{
	return (kflag << 31) | (kind << 24) | vlen;
}

enum map_def_parts {
	MAP_DEF_MAP_TYPE	= 0x001,
	MAP_DEF_KEY_TYPE	= 0x002,
	MAP_DEF_KEY_SIZE	= 0x004,
	MAP_DEF_VALUE_TYPE	= 0x008,
	MAP_DEF_VALUE_SIZE	= 0x010,
	MAP_DEF_MAX_ENTRIES	= 0x020,
	MAP_DEF_MAP_FLAGS	= 0x040,
	MAP_DEF_NUMA_NODE	= 0x080,
	MAP_DEF_PINNING		= 0x100,
	MAP_DEF_INNER_MAP	= 0x200,
	MAP_DEF_MAP_EXTRA	= 0x400,

	MAP_DEF_ALL		= 0x7ff, /* combination of all above */
};

struct btf_map_def {
	enum map_def_parts parts;
	__u32 map_type;
	__u32 key_type_id;
	__u32 key_size;
	__u32 value_type_id;
	__u32 value_size;
	__u32 max_entries;
	__u32 map_flags;
	__u32 numa_node;
	__u32 pinning;
	__u64 map_extra;
};

int parse_btf_map_def(const char *map_name, struct btf *btf,
		      const struct btf_type *def_t, bool strict,
		      struct btf_map_def *map_def, struct btf_map_def *inner_def);

void *libbpf_add_mem(void **data, size_t *cap_cnt, size_t elem_sz,
		     size_t cur_cnt, size_t max_cnt, size_t add_cnt);
int libbpf_ensure_mem(void **data, size_t *cap_cnt, size_t elem_sz, size_t need_cnt);

static inline bool libbpf_is_mem_zeroed(const char *p, ssize_t len)
{
	while (len > 0) {
		if (*p)
			return false;
		p++;
		len--;
	}
	return true;
}

static inline bool libbpf_validate_opts(const char *opts,
					size_t opts_sz, size_t user_sz,
					const char *type_name)
{
	if (user_sz < sizeof(size_t)) {
		pr_warn("%s size (%zu) is too small\n", type_name, user_sz);
		return false;
	}
	if (!libbpf_is_mem_zeroed(opts + opts_sz, (ssize_t)user_sz - opts_sz)) {
		pr_warn("%s has non-zero extra bytes\n", type_name);
		return false;
	}
	return true;
}

#define OPTS_VALID(opts, type)						      \
	(!(opts) || libbpf_validate_opts((const char *)opts,		      \
					 offsetofend(struct type,	      \
						     type##__last_field),     \
					 (opts)->sz, #type))
#define OPTS_HAS(opts, field) \
	((opts) && opts->sz >= offsetofend(typeof(*(opts)), field))
#define OPTS_GET(opts, field, fallback_value) \
	(OPTS_HAS(opts, field) ? (opts)->field : fallback_value)
#define OPTS_SET(opts, field, value)		\
	do {					\
		if (OPTS_HAS(opts, field))	\
			(opts)->field = value;	\
	} while (0)

#define OPTS_ZEROED(opts, last_nonzero_field)				      \
({									      \
	ssize_t __off = offsetofend(typeof(*(opts)), last_nonzero_field);     \
	!(opts) || libbpf_is_mem_zeroed((const void *)opts + __off,	      \
					(opts)->sz - __off);		      \
})

enum kern_feature_id {
	/* v4.14: kernel support for program & map names. */
	FEAT_PROG_NAME,
	/* v5.2: kernel support for global data sections. */
	FEAT_GLOBAL_DATA,
	/* BTF support */
	FEAT_BTF,
	/* BTF_KIND_FUNC and BTF_KIND_FUNC_PROTO support */
	FEAT_BTF_FUNC,
	/* BTF_KIND_VAR and BTF_KIND_DATASEC support */
	FEAT_BTF_DATASEC,
	/* BTF_FUNC_GLOBAL is supported */
	FEAT_BTF_GLOBAL_FUNC,
	/* BPF_F_MMAPABLE is supported for arrays */
	FEAT_ARRAY_MMAP,
	/* kernel support for expected_attach_type in BPF_PROG_LOAD */
	FEAT_EXP_ATTACH_TYPE,
	/* bpf_probe_read_{kernel,user}[_str] helpers */
	FEAT_PROBE_READ_KERN,
	/* BPF_PROG_BIND_MAP is supported */
	FEAT_PROG_BIND_MAP,
	/* Kernel support for module BTFs */
	FEAT_MODULE_BTF,
	/* BTF_KIND_FLOAT support */
	FEAT_BTF_FLOAT,
	/* BPF perf link support */
	FEAT_PERF_LINK,
	/* BTF_KIND_DECL_TAG support */
	FEAT_BTF_DECL_TAG,
	/* BTF_KIND_TYPE_TAG support */
	FEAT_BTF_TYPE_TAG,
	/* memcg-based accounting for BPF maps and progs */
	FEAT_MEMCG_ACCOUNT,
	/* BPF cookie (bpf_get_attach_cookie() BPF helper) support */
	FEAT_BPF_COOKIE,
	/* BTF_KIND_ENUM64 support and BTF_KIND_ENUM kflag support */
	FEAT_BTF_ENUM64,
	/* Kernel uses syscall wrapper (CONFIG_ARCH_HAS_SYSCALL_WRAPPER) */
	FEAT_SYSCALL_WRAPPER,
	/* BPF multi-uprobe link support */
	FEAT_UPROBE_MULTI_LINK,
<<<<<<< HEAD
=======
	/* Kernel supports arg:ctx tag (__arg_ctx) for global subprogs natively */
	FEAT_ARG_CTX_TAG,
	/* Kernel supports '?' at the front of datasec names */
	FEAT_BTF_QMARK_DATASEC,
>>>>>>> 2d5404ca
	__FEAT_CNT,
};

enum kern_feature_result {
	FEAT_UNKNOWN = 0,
	FEAT_SUPPORTED = 1,
	FEAT_MISSING = 2,
};

struct kern_feature_cache {
	enum kern_feature_result res[__FEAT_CNT];
	int token_fd;
};

bool feat_supported(struct kern_feature_cache *cache, enum kern_feature_id feat_id);
bool kernel_supports(const struct bpf_object *obj, enum kern_feature_id feat_id);

int probe_kern_syscall_wrapper(int token_fd);
int probe_memcg_account(int token_fd);
int bump_rlimit_memlock(void);

int parse_cpu_mask_str(const char *s, bool **mask, int *mask_sz);
int parse_cpu_mask_file(const char *fcpu, bool **mask, int *mask_sz);
int libbpf__load_raw_btf(const char *raw_types, size_t types_len,
			 const char *str_sec, size_t str_len,
			 int token_fd);
int btf_load_into_kernel(struct btf *btf,
			 char *log_buf, size_t log_sz, __u32 log_level,
			 int token_fd);

struct btf *btf_get_from_fd(int btf_fd, struct btf *base_btf);
void btf_get_kernel_prefix_kind(enum bpf_attach_type attach_type,
				const char **prefix, int *kind);

struct btf_ext_info {
	/*
	 * info points to the individual info section (e.g. func_info and
	 * line_info) from the .BTF.ext. It does not include the __u32 rec_size.
	 */
	void *info;
	__u32 rec_size;
	__u32 len;
	/* optional (maintained internally by libbpf) mapping between .BTF.ext
	 * section and corresponding ELF section. This is used to join
	 * information like CO-RE relocation records with corresponding BPF
	 * programs defined in ELF sections
	 */
	__u32 *sec_idxs;
	int sec_cnt;
};

#define for_each_btf_ext_sec(seg, sec)					\
	for (sec = (seg)->info;						\
	     (void *)sec < (seg)->info + (seg)->len;			\
	     sec = (void *)sec + sizeof(struct btf_ext_info_sec) +	\
		   (seg)->rec_size * sec->num_info)

#define for_each_btf_ext_rec(seg, sec, i, rec)				\
	for (i = 0, rec = (void *)&(sec)->data;				\
	     i < (sec)->num_info;					\
	     i++, rec = (void *)rec + (seg)->rec_size)

/*
 * The .BTF.ext ELF section layout defined as
 *   struct btf_ext_header
 *   func_info subsection
 *
 * The func_info subsection layout:
 *   record size for struct bpf_func_info in the func_info subsection
 *   struct btf_sec_func_info for section #1
 *   a list of bpf_func_info records for section #1
 *     where struct bpf_func_info mimics one in include/uapi/linux/bpf.h
 *     but may not be identical
 *   struct btf_sec_func_info for section #2
 *   a list of bpf_func_info records for section #2
 *   ......
 *
 * Note that the bpf_func_info record size in .BTF.ext may not
 * be the same as the one defined in include/uapi/linux/bpf.h.
 * The loader should ensure that record_size meets minimum
 * requirement and pass the record as is to the kernel. The
 * kernel will handle the func_info properly based on its contents.
 */
struct btf_ext_header {
	__u16	magic;
	__u8	version;
	__u8	flags;
	__u32	hdr_len;

	/* All offsets are in bytes relative to the end of this header */
	__u32	func_info_off;
	__u32	func_info_len;
	__u32	line_info_off;
	__u32	line_info_len;

	/* optional part of .BTF.ext header */
	__u32	core_relo_off;
	__u32	core_relo_len;
};

struct btf_ext {
	union {
		struct btf_ext_header *hdr;
		void *data;
	};
	struct btf_ext_info func_info;
	struct btf_ext_info line_info;
	struct btf_ext_info core_relo_info;
	__u32 data_size;
};

struct btf_ext_info_sec {
	__u32	sec_name_off;
	__u32	num_info;
	/* Followed by num_info * record_size number of bytes */
	__u8	data[];
};

/* The minimum bpf_func_info checked by the loader */
struct bpf_func_info_min {
	__u32   insn_off;
	__u32   type_id;
};

/* The minimum bpf_line_info checked by the loader */
struct bpf_line_info_min {
	__u32	insn_off;
	__u32	file_name_off;
	__u32	line_off;
	__u32	line_col;
};

enum btf_field_iter_kind {
	BTF_FIELD_ITER_IDS,
	BTF_FIELD_ITER_STRS,
};

struct btf_field_desc {
	/* once-per-type offsets */
	int t_off_cnt, t_offs[2];
	/* member struct size, or zero, if no members */
	int m_sz;
	/* repeated per-member offsets */
	int m_off_cnt, m_offs[1];
};

struct btf_field_iter {
	struct btf_field_desc desc;
	void *p;
	int m_idx;
	int off_idx;
	int vlen;
};

int btf_field_iter_init(struct btf_field_iter *it, struct btf_type *t, enum btf_field_iter_kind iter_kind);
__u32 *btf_field_iter_next(struct btf_field_iter *it);

typedef int (*type_id_visit_fn)(__u32 *type_id, void *ctx);
typedef int (*str_off_visit_fn)(__u32 *str_off, void *ctx);
int btf_ext_visit_type_ids(struct btf_ext *btf_ext, type_id_visit_fn visit, void *ctx);
int btf_ext_visit_str_offs(struct btf_ext *btf_ext, str_off_visit_fn visit, void *ctx);
__s32 btf__find_by_name_kind_own(const struct btf *btf, const char *type_name,
				 __u32 kind);

/* handle direct returned errors */
static inline int libbpf_err(int ret)
{
	if (ret < 0)
		errno = -ret;
	return ret;
}

/* handle errno-based (e.g., syscall or libc) errors according to libbpf's
 * strict mode settings
 */
static inline int libbpf_err_errno(int ret)
{
	/* errno is already assumed to be set on error */
	return ret < 0 ? -errno : ret;
}

/* handle error for pointer-returning APIs, err is assumed to be < 0 always */
static inline void *libbpf_err_ptr(int err)
{
	/* set errno on error, this doesn't break anything */
	errno = -err;
	return NULL;
}

/* handle pointer-returning APIs' error handling */
static inline void *libbpf_ptr(void *ret)
{
	/* set errno on error, this doesn't break anything */
	if (IS_ERR(ret))
		errno = -PTR_ERR(ret);

	return IS_ERR(ret) ? NULL : ret;
}

static inline bool str_is_empty(const char *s)
{
	return !s || !s[0];
}

static inline bool is_ldimm64_insn(struct bpf_insn *insn)
{
	return insn->code == (BPF_LD | BPF_IMM | BPF_DW);
}

/* Unconditionally dup FD, ensuring it doesn't use [0, 2] range.
 * Original FD is not closed or altered in any other way.
 * Preserves original FD value, if it's invalid (negative).
 */
static inline int dup_good_fd(int fd)
{
	if (fd < 0)
		return fd;
	return fcntl(fd, F_DUPFD_CLOEXEC, 3);
}

/* if fd is stdin, stdout, or stderr, dup to a fd greater than 2
 * Takes ownership of the fd passed in, and closes it if calling
 * fcntl(fd, F_DUPFD_CLOEXEC, 3).
 */
static inline int ensure_good_fd(int fd)
{
	int old_fd = fd, saved_errno;

	if (fd < 0)
		return fd;
	if (fd < 3) {
		fd = dup_good_fd(fd);
		saved_errno = errno;
		close(old_fd);
		errno = saved_errno;
		if (fd < 0) {
			pr_warn("failed to dup FD %d to FD > 2: %d\n", old_fd, -saved_errno);
			errno = saved_errno;
		}
	}
	return fd;
}

static inline int sys_dup3(int oldfd, int newfd, int flags)
{
	return syscall(__NR_dup3, oldfd, newfd, flags);
}

/* Point *fixed_fd* to the same file that *tmp_fd* points to.
 * Regardless of success, *tmp_fd* is closed.
 * Whatever *fixed_fd* pointed to is closed silently.
 */
static inline int reuse_fd(int fixed_fd, int tmp_fd)
{
	int err;

	err = sys_dup3(tmp_fd, fixed_fd, O_CLOEXEC);
	err = err < 0 ? -errno : 0;
	close(tmp_fd); /* clean up temporary FD */
	return err;
}

/* The following two functions are exposed to bpftool */
int bpf_core_add_cands(struct bpf_core_cand *local_cand,
		       size_t local_essent_len,
		       const struct btf *targ_btf,
		       const char *targ_btf_name,
		       int targ_start_id,
		       struct bpf_core_cand_list *cands);
void bpf_core_free_cands(struct bpf_core_cand_list *cands);

struct usdt_manager *usdt_manager_new(struct bpf_object *obj);
void usdt_manager_free(struct usdt_manager *man);
struct bpf_link * usdt_manager_attach_usdt(struct usdt_manager *man,
					   const struct bpf_program *prog,
					   pid_t pid, const char *path,
					   const char *usdt_provider, const char *usdt_name,
					   __u64 usdt_cookie);

static inline bool is_pow_of_2(size_t x)
{
	return x && (x & (x - 1)) == 0;
}

#define PROG_LOAD_ATTEMPTS 5
int sys_bpf_prog_load(union bpf_attr *attr, unsigned int size, int attempts);

bool glob_match(const char *str, const char *pat);

long elf_find_func_offset(Elf *elf, const char *binary_path, const char *name);
long elf_find_func_offset_from_file(const char *binary_path, const char *name);

struct elf_fd {
	Elf *elf;
	int fd;
};

int elf_open(const char *binary_path, struct elf_fd *elf_fd);
void elf_close(struct elf_fd *elf_fd);

int elf_resolve_syms_offsets(const char *binary_path, int cnt,
<<<<<<< HEAD
			     const char **syms, unsigned long **poffsets);
int elf_resolve_pattern_offsets(const char *binary_path, const char *pattern,
				 unsigned long **poffsets, size_t *pcnt);

=======
			     const char **syms, unsigned long **poffsets,
			     int st_type);
int elf_resolve_pattern_offsets(const char *binary_path, const char *pattern,
				 unsigned long **poffsets, size_t *pcnt);

int probe_fd(int fd);

>>>>>>> 2d5404ca
#endif /* __LIBBPF_LIBBPF_INTERNAL_H */<|MERGE_RESOLUTION|>--- conflicted
+++ resolved
@@ -15,10 +15,7 @@
 #include <linux/err.h>
 #include <fcntl.h>
 #include <unistd.h>
-<<<<<<< HEAD
-=======
 #include <sys/syscall.h>
->>>>>>> 2d5404ca
 #include <libelf.h>
 #include "relo_core.h"
 
@@ -378,13 +375,10 @@
 	FEAT_SYSCALL_WRAPPER,
 	/* BPF multi-uprobe link support */
 	FEAT_UPROBE_MULTI_LINK,
-<<<<<<< HEAD
-=======
 	/* Kernel supports arg:ctx tag (__arg_ctx) for global subprogs natively */
 	FEAT_ARG_CTX_TAG,
 	/* Kernel supports '?' at the front of datasec names */
 	FEAT_BTF_QMARK_DATASEC,
->>>>>>> 2d5404ca
 	__FEAT_CNT,
 };
 
@@ -686,12 +680,6 @@
 void elf_close(struct elf_fd *elf_fd);
 
 int elf_resolve_syms_offsets(const char *binary_path, int cnt,
-<<<<<<< HEAD
-			     const char **syms, unsigned long **poffsets);
-int elf_resolve_pattern_offsets(const char *binary_path, const char *pattern,
-				 unsigned long **poffsets, size_t *pcnt);
-
-=======
 			     const char **syms, unsigned long **poffsets,
 			     int st_type);
 int elf_resolve_pattern_offsets(const char *binary_path, const char *pattern,
@@ -699,5 +687,4 @@
 
 int probe_fd(int fd);
 
->>>>>>> 2d5404ca
 #endif /* __LIBBPF_LIBBPF_INTERNAL_H */