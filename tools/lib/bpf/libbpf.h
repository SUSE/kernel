/* SPDX-License-Identifier: (LGPL-2.1 OR BSD-2-Clause) */

/*
 * Common eBPF ELF object loading operations.
 *
 * Copyright (C) 2013-2015 Alexei Starovoitov <ast@kernel.org>
 * Copyright (C) 2015 Wang Nan <wangnan0@huawei.com>
 * Copyright (C) 2015 Huawei Inc.
 */
#ifndef __LIBBPF_LIBBPF_H
#define __LIBBPF_LIBBPF_H

#include <stdarg.h>
#include <stdio.h>
#include <stdint.h>
#include <stdbool.h>
#include <sys/types.h>  // for size_t
#include <linux/bpf.h>

#include "libbpf_common.h"
#include "libbpf_legacy.h"

#ifdef __cplusplus
extern "C" {
#endif

LIBBPF_API __u32 libbpf_major_version(void);
LIBBPF_API __u32 libbpf_minor_version(void);
LIBBPF_API const char *libbpf_version_string(void);

enum libbpf_errno {
	__LIBBPF_ERRNO__START = 4000,

	/* Something wrong in libelf */
	LIBBPF_ERRNO__LIBELF = __LIBBPF_ERRNO__START,
	LIBBPF_ERRNO__FORMAT,	/* BPF object format invalid */
	LIBBPF_ERRNO__KVERSION,	/* Incorrect or no 'version' section */
	LIBBPF_ERRNO__ENDIAN,	/* Endian mismatch */
	LIBBPF_ERRNO__INTERNAL,	/* Internal error in libbpf */
	LIBBPF_ERRNO__RELOC,	/* Relocation failed */
	LIBBPF_ERRNO__LOAD,	/* Load program failure for unknown reason */
	LIBBPF_ERRNO__VERIFY,	/* Kernel verifier blocks program loading */
	LIBBPF_ERRNO__PROG2BIG,	/* Program too big */
	LIBBPF_ERRNO__KVER,	/* Incorrect kernel version */
	LIBBPF_ERRNO__PROGTYPE,	/* Kernel doesn't support this program type */
	LIBBPF_ERRNO__WRNGPID,	/* Wrong pid in netlink message */
	LIBBPF_ERRNO__INVSEQ,	/* Invalid netlink sequence */
	LIBBPF_ERRNO__NLPARSE,	/* netlink parsing error */
	__LIBBPF_ERRNO__END,
};

LIBBPF_API int libbpf_strerror(int err, char *buf, size_t size);

/**
 * @brief **libbpf_bpf_attach_type_str()** converts the provided attach type
 * value into a textual representation.
 * @param t The attach type.
 * @return Pointer to a static string identifying the attach type. NULL is
 * returned for unknown **bpf_attach_type** values.
 */
LIBBPF_API const char *libbpf_bpf_attach_type_str(enum bpf_attach_type t);

/**
 * @brief **libbpf_bpf_link_type_str()** converts the provided link type value
 * into a textual representation.
 * @param t The link type.
 * @return Pointer to a static string identifying the link type. NULL is
 * returned for unknown **bpf_link_type** values.
 */
LIBBPF_API const char *libbpf_bpf_link_type_str(enum bpf_link_type t);

/**
 * @brief **libbpf_bpf_map_type_str()** converts the provided map type value
 * into a textual representation.
 * @param t The map type.
 * @return Pointer to a static string identifying the map type. NULL is
 * returned for unknown **bpf_map_type** values.
 */
LIBBPF_API const char *libbpf_bpf_map_type_str(enum bpf_map_type t);

/**
 * @brief **libbpf_bpf_prog_type_str()** converts the provided program type
 * value into a textual representation.
 * @param t The program type.
 * @return Pointer to a static string identifying the program type. NULL is
 * returned for unknown **bpf_prog_type** values.
 */
LIBBPF_API const char *libbpf_bpf_prog_type_str(enum bpf_prog_type t);

enum libbpf_print_level {
        LIBBPF_WARN,
        LIBBPF_INFO,
        LIBBPF_DEBUG,
};

typedef int (*libbpf_print_fn_t)(enum libbpf_print_level level,
				 const char *, va_list ap);

/**
 * @brief **libbpf_set_print()** sets user-provided log callback function to
 * be used for libbpf warnings and informational messages. If the user callback
 * is not set, messages are logged to stderr by default. The verbosity of these
 * messages can be controlled by setting the environment variable
 * LIBBPF_LOG_LEVEL to either warn, info, or debug.
 * @param fn The log print function. If NULL, libbpf won't print anything.
 * @return Pointer to old print function.
 *
 * This function is thread-safe.
 */
LIBBPF_API libbpf_print_fn_t libbpf_set_print(libbpf_print_fn_t fn);

/* Hide internal to user */
struct bpf_object;

struct bpf_object_open_opts {
	/* size of this struct, for forward/backward compatibility */
	size_t sz;
	/* object name override, if provided:
	 * - for object open from file, this will override setting object
	 *   name from file path's base name;
	 * - for object open from memory buffer, this will specify an object
	 *   name and will override default "<addr>-<buf-size>" name;
	 */
	const char *object_name;
	/* parse map definitions non-strictly, allowing extra attributes/data */
	bool relaxed_maps;
	/* maps that set the 'pinning' attribute in their definition will have
	 * their pin_path attribute set to a file in this directory, and be
	 * auto-pinned to that path on load; defaults to "/sys/fs/bpf".
	 */
	const char *pin_root_path;

	__u32 :32; /* stub out now removed attach_prog_fd */

	/* Additional kernel config content that augments and overrides
	 * system Kconfig for CONFIG_xxx externs.
	 */
	const char *kconfig;
	/* Path to the custom BTF to be used for BPF CO-RE relocations.
	 * This custom BTF completely replaces the use of vmlinux BTF
	 * for the purpose of CO-RE relocations.
	 * NOTE: any other BPF feature (e.g., fentry/fexit programs,
	 * struct_ops, etc) will need actual kernel BTF at /sys/kernel/btf/vmlinux.
	 */
	const char *btf_custom_path;
	/* Pointer to a buffer for storing kernel logs for applicable BPF
	 * commands. Valid kernel_log_size has to be specified as well and are
	 * passed-through to bpf() syscall. Keep in mind that kernel might
	 * fail operation with -ENOSPC error if provided buffer is too small
	 * to contain entire log output.
	 * See the comment below for kernel_log_level for interaction between
	 * log_buf and log_level settings.
	 *
	 * If specified, this log buffer will be passed for:
	 *   - each BPF progral load (BPF_PROG_LOAD) attempt, unless overridden
	 *     with bpf_program__set_log() on per-program level, to get
	 *     BPF verifier log output.
	 *   - during BPF object's BTF load into kernel (BPF_BTF_LOAD) to get
	 *     BTF sanity checking log.
	 *
	 * Each BPF command (BPF_BTF_LOAD or BPF_PROG_LOAD) will overwrite
	 * previous contents, so if you need more fine-grained control, set
	 * per-program buffer with bpf_program__set_log_buf() to preserve each
	 * individual program's verification log. Keep using kernel_log_buf
	 * for BTF verification log, if necessary.
	 */
	char *kernel_log_buf;
	size_t kernel_log_size;
	/*
	 * Log level can be set independently from log buffer. Log_level=0
	 * means that libbpf will attempt loading BTF or program without any
	 * logging requested, but will retry with either its own or custom log
	 * buffer, if provided, and log_level=1 on any error.
	 * And vice versa, setting log_level>0 will request BTF or prog
	 * loading with verbose log from the first attempt (and as such also
	 * for successfully loaded BTF or program), and the actual log buffer
	 * could be either libbpf's own auto-allocated log buffer, if
	 * kernel_log_buffer is NULL, or user-provided custom kernel_log_buf.
	 * If user didn't provide custom log buffer, libbpf will emit captured
	 * logs through its print callback.
	 */
	__u32 kernel_log_level;
	/* Path to BPF FS mount point to derive BPF token from.
	 *
	 * Created BPF token will be used for all bpf() syscall operations
	 * that accept BPF token (e.g., map creation, BTF and program loads,
	 * etc) automatically within instantiated BPF object.
	 *
	 * If bpf_token_path is not specified, libbpf will consult
	 * LIBBPF_BPF_TOKEN_PATH environment variable. If set, it will be
	 * taken as a value of bpf_token_path option and will force libbpf to
	 * either create BPF token from provided custom BPF FS path, or will
	 * disable implicit BPF token creation, if envvar value is an empty
	 * string. bpf_token_path overrides LIBBPF_BPF_TOKEN_PATH, if both are
	 * set at the same time.
	 *
	 * Setting bpf_token_path option to empty string disables libbpf's
	 * automatic attempt to create BPF token from default BPF FS mount
	 * point (/sys/fs/bpf), in case this default behavior is undesirable.
	 */
	const char *bpf_token_path;

	size_t :0;
};
#define bpf_object_open_opts__last_field bpf_token_path

/**
 * @brief **bpf_object__open()** creates a bpf_object by opening
 * the BPF ELF object file pointed to by the passed path and loading it
 * into memory.
 * @param path BPF object file path.
 * @return pointer to the new bpf_object; or NULL is returned on error,
 * error code is stored in errno
 */
LIBBPF_API struct bpf_object *bpf_object__open(const char *path);

/**
 * @brief **bpf_object__open_file()** creates a bpf_object by opening
 * the BPF ELF object file pointed to by the passed path and loading it
 * into memory.
 * @param path BPF object file path
 * @param opts options for how to load the bpf object, this parameter is
 * optional and can be set to NULL
 * @return pointer to the new bpf_object; or NULL is returned on error,
 * error code is stored in errno
 */
LIBBPF_API struct bpf_object *
bpf_object__open_file(const char *path, const struct bpf_object_open_opts *opts);

/**
 * @brief **bpf_object__open_mem()** creates a bpf_object by reading
 * the BPF objects raw bytes from a memory buffer containing a valid
 * BPF ELF object file.
 * @param obj_buf pointer to the buffer containing ELF file bytes
 * @param obj_buf_sz number of bytes in the buffer
 * @param opts options for how to load the bpf object
 * @return pointer to the new bpf_object; or NULL is returned on error,
 * error code is stored in errno
 */
LIBBPF_API struct bpf_object *
bpf_object__open_mem(const void *obj_buf, size_t obj_buf_sz,
		     const struct bpf_object_open_opts *opts);

/**
 * @brief **bpf_object__load()** loads BPF object into kernel.
 * @param obj Pointer to a valid BPF object instance returned by
 * **bpf_object__open*()** APIs
 * @return 0, on success; negative error code, otherwise, error code is
 * stored in errno
 */
LIBBPF_API int bpf_object__load(struct bpf_object *obj);

/**
 * @brief **bpf_object__close()** closes a BPF object and releases all
 * resources.
 * @param obj Pointer to a valid BPF object
 */
LIBBPF_API void bpf_object__close(struct bpf_object *obj);

/**
 * @brief **bpf_object__pin_maps()** pins each map contained within
 * the BPF object at the passed directory.
 * @param obj Pointer to a valid BPF object
 * @param path A directory where maps should be pinned.
 * @return 0, on success; negative error code, otherwise
 *
 * If `path` is NULL `bpf_map__pin` (which is being used on each map)
 * will use the pin_path attribute of each map. In this case, maps that
 * don't have a pin_path set will be ignored.
 */
LIBBPF_API int bpf_object__pin_maps(struct bpf_object *obj, const char *path);

/**
 * @brief **bpf_object__unpin_maps()** unpins each map contained within
 * the BPF object found in the passed directory.
 * @param obj Pointer to a valid BPF object
 * @param path A directory where pinned maps should be searched for.
 * @return 0, on success; negative error code, otherwise
 *
 * If `path` is NULL `bpf_map__unpin` (which is being used on each map)
 * will use the pin_path attribute of each map. In this case, maps that
 * don't have a pin_path set will be ignored.
 */
LIBBPF_API int bpf_object__unpin_maps(struct bpf_object *obj,
				      const char *path);
LIBBPF_API int bpf_object__pin_programs(struct bpf_object *obj,
					const char *path);
LIBBPF_API int bpf_object__unpin_programs(struct bpf_object *obj,
					  const char *path);
LIBBPF_API int bpf_object__pin(struct bpf_object *object, const char *path);
LIBBPF_API int bpf_object__unpin(struct bpf_object *object, const char *path);

LIBBPF_API const char *bpf_object__name(const struct bpf_object *obj);
LIBBPF_API unsigned int bpf_object__kversion(const struct bpf_object *obj);
LIBBPF_API int bpf_object__set_kversion(struct bpf_object *obj, __u32 kern_version);

/**
 * @brief **bpf_object__token_fd** is an accessor for BPF token FD associated
 * with BPF object.
 * @param obj Pointer to a valid BPF object
 * @return BPF token FD or -1, if it wasn't set
 */
LIBBPF_API int bpf_object__token_fd(const struct bpf_object *obj);

struct btf;
LIBBPF_API struct btf *bpf_object__btf(const struct bpf_object *obj);
LIBBPF_API int bpf_object__btf_fd(const struct bpf_object *obj);

LIBBPF_API struct bpf_program *
bpf_object__find_program_by_name(const struct bpf_object *obj,
				 const char *name);

LIBBPF_API int
libbpf_prog_type_by_name(const char *name, enum bpf_prog_type *prog_type,
			 enum bpf_attach_type *expected_attach_type);
LIBBPF_API int libbpf_attach_type_by_name(const char *name,
					  enum bpf_attach_type *attach_type);
LIBBPF_API int libbpf_find_vmlinux_btf_id(const char *name,
					  enum bpf_attach_type attach_type);

/* Accessors of bpf_program */
struct bpf_program;

LIBBPF_API struct bpf_program *
bpf_object__next_program(const struct bpf_object *obj, struct bpf_program *prog);

#define bpf_object__for_each_program(pos, obj)			\
	for ((pos) = bpf_object__next_program((obj), NULL);	\
	     (pos) != NULL;					\
	     (pos) = bpf_object__next_program((obj), (pos)))

LIBBPF_API struct bpf_program *
bpf_object__prev_program(const struct bpf_object *obj, struct bpf_program *prog);

LIBBPF_API void bpf_program__set_ifindex(struct bpf_program *prog,
					 __u32 ifindex);

LIBBPF_API const char *bpf_program__name(const struct bpf_program *prog);
LIBBPF_API const char *bpf_program__section_name(const struct bpf_program *prog);
LIBBPF_API bool bpf_program__autoload(const struct bpf_program *prog);
LIBBPF_API int bpf_program__set_autoload(struct bpf_program *prog, bool autoload);
LIBBPF_API bool bpf_program__autoattach(const struct bpf_program *prog);
LIBBPF_API void bpf_program__set_autoattach(struct bpf_program *prog, bool autoattach);

struct bpf_insn;

/**
 * @brief **bpf_program__insns()** gives read-only access to BPF program's
 * underlying BPF instructions.
 * @param prog BPF program for which to return instructions
 * @return a pointer to an array of BPF instructions that belong to the
 * specified BPF program
 *
 * Returned pointer is always valid and not NULL. Number of `struct bpf_insn`
 * pointed to can be fetched using **bpf_program__insn_cnt()** API.
 *
 * Keep in mind, libbpf can modify and append/delete BPF program's
 * instructions as it processes BPF object file and prepares everything for
 * uploading into the kernel. So depending on the point in BPF object
 * lifetime, **bpf_program__insns()** can return different sets of
 * instructions. As an example, during BPF object load phase BPF program
 * instructions will be CO-RE-relocated, BPF subprograms instructions will be
 * appended, ldimm64 instructions will have FDs embedded, etc. So instructions
 * returned before **bpf_object__load()** and after it might be quite
 * different.
 */
LIBBPF_API const struct bpf_insn *bpf_program__insns(const struct bpf_program *prog);

/**
 * @brief **bpf_program__set_insns()** can set BPF program's underlying
 * BPF instructions.
 *
 * WARNING: This is a very advanced libbpf API and users need to know
 * what they are doing. This should be used from prog_prepare_load_fn
 * callback only.
 *
 * @param prog BPF program for which to return instructions
 * @param new_insns a pointer to an array of BPF instructions
 * @param new_insn_cnt number of `struct bpf_insn`'s that form
 * specified BPF program
 * @return 0, on success; negative error code, otherwise
 */
LIBBPF_API int bpf_program__set_insns(struct bpf_program *prog,
				      struct bpf_insn *new_insns, size_t new_insn_cnt);

/**
 * @brief **bpf_program__insn_cnt()** returns number of `struct bpf_insn`'s
 * that form specified BPF program.
 * @param prog BPF program for which to return number of BPF instructions
 *
 * See **bpf_program__insns()** documentation for notes on how libbpf can
 * change instructions and their count during different phases of
 * **bpf_object** lifetime.
 */
LIBBPF_API size_t bpf_program__insn_cnt(const struct bpf_program *prog);

LIBBPF_API int bpf_program__fd(const struct bpf_program *prog);

/**
 * @brief **bpf_program__pin()** pins the BPF program to a file
 * in the BPF FS specified by a path. This increments the programs
 * reference count, allowing it to stay loaded after the process
 * which loaded it has exited.
 *
 * @param prog BPF program to pin, must already be loaded
 * @param path file path in a BPF file system
 * @return 0, on success; negative error code, otherwise
 */
LIBBPF_API int bpf_program__pin(struct bpf_program *prog, const char *path);

/**
 * @brief **bpf_program__unpin()** unpins the BPF program from a file
 * in the BPFFS specified by a path. This decrements the programs
 * reference count.
 *
 * The file pinning the BPF program can also be unlinked by a different
 * process in which case this function will return an error.
 *
 * @param prog BPF program to unpin
 * @param path file path to the pin in a BPF file system
 * @return 0, on success; negative error code, otherwise
 */
LIBBPF_API int bpf_program__unpin(struct bpf_program *prog, const char *path);
LIBBPF_API void bpf_program__unload(struct bpf_program *prog);

struct bpf_link;

LIBBPF_API struct bpf_link *bpf_link__open(const char *path);
LIBBPF_API int bpf_link__fd(const struct bpf_link *link);
LIBBPF_API const char *bpf_link__pin_path(const struct bpf_link *link);
/**
 * @brief **bpf_link__pin()** pins the BPF link to a file
 * in the BPF FS specified by a path. This increments the links
 * reference count, allowing it to stay loaded after the process
 * which loaded it has exited.
 *
 * @param link BPF link to pin, must already be loaded
 * @param path file path in a BPF file system
 * @return 0, on success; negative error code, otherwise
 */

LIBBPF_API int bpf_link__pin(struct bpf_link *link, const char *path);

/**
 * @brief **bpf_link__unpin()** unpins the BPF link from a file
 * in the BPFFS specified by a path. This decrements the links
 * reference count.
 *
 * The file pinning the BPF link can also be unlinked by a different
 * process in which case this function will return an error.
 *
 * @param prog BPF program to unpin
 * @param path file path to the pin in a BPF file system
 * @return 0, on success; negative error code, otherwise
 */
LIBBPF_API int bpf_link__unpin(struct bpf_link *link);
LIBBPF_API int bpf_link__update_program(struct bpf_link *link,
					struct bpf_program *prog);
LIBBPF_API void bpf_link__disconnect(struct bpf_link *link);
LIBBPF_API int bpf_link__detach(struct bpf_link *link);
LIBBPF_API int bpf_link__destroy(struct bpf_link *link);

/**
 * @brief **bpf_program__attach()** is a generic function for attaching
 * a BPF program based on auto-detection of program type, attach type,
 * and extra parameters, where applicable.
 *
 * @param prog BPF program to attach
 * @return Reference to the newly created BPF link; or NULL is returned on error,
 * error code is stored in errno
 *
 * This is supported for:
 *   - kprobe/kretprobe (depends on SEC() definition)
 *   - uprobe/uretprobe (depends on SEC() definition)
 *   - tracepoint
 *   - raw tracepoint
 *   - tracing programs (typed raw TP/fentry/fexit/fmod_ret)
 */
LIBBPF_API struct bpf_link *
bpf_program__attach(const struct bpf_program *prog);

struct bpf_perf_event_opts {
	/* size of this struct, for forward/backward compatibility */
	size_t sz;
	/* custom user-provided value fetchable through bpf_get_attach_cookie() */
	__u64 bpf_cookie;
	/* don't use BPF link when attach BPF program */
	bool force_ioctl_attach;
	size_t :0;
};
#define bpf_perf_event_opts__last_field force_ioctl_attach

LIBBPF_API struct bpf_link *
bpf_program__attach_perf_event(const struct bpf_program *prog, int pfd);

LIBBPF_API struct bpf_link *
bpf_program__attach_perf_event_opts(const struct bpf_program *prog, int pfd,
				    const struct bpf_perf_event_opts *opts);

/**
 * enum probe_attach_mode - the mode to attach kprobe/uprobe
 *
 * force libbpf to attach kprobe/uprobe in specific mode, -ENOTSUP will
 * be returned if it is not supported by the kernel.
 */
enum probe_attach_mode {
	/* attach probe in latest supported mode by kernel */
	PROBE_ATTACH_MODE_DEFAULT = 0,
	/* attach probe in legacy mode, using debugfs/tracefs */
	PROBE_ATTACH_MODE_LEGACY,
	/* create perf event with perf_event_open() syscall */
	PROBE_ATTACH_MODE_PERF,
	/* attach probe with BPF link */
	PROBE_ATTACH_MODE_LINK,
};

struct bpf_kprobe_opts {
	/* size of this struct, for forward/backward compatibility */
	size_t sz;
	/* custom user-provided value fetchable through bpf_get_attach_cookie() */
	__u64 bpf_cookie;
	/* function's offset to install kprobe to */
	size_t offset;
	/* kprobe is return probe */
	bool retprobe;
	/* kprobe attach mode */
	enum probe_attach_mode attach_mode;
	size_t :0;
};
#define bpf_kprobe_opts__last_field attach_mode

LIBBPF_API struct bpf_link *
bpf_program__attach_kprobe(const struct bpf_program *prog, bool retprobe,
			   const char *func_name);
LIBBPF_API struct bpf_link *
bpf_program__attach_kprobe_opts(const struct bpf_program *prog,
                                const char *func_name,
                                const struct bpf_kprobe_opts *opts);

struct bpf_kprobe_multi_opts {
	/* size of this struct, for forward/backward compatibility */
	size_t sz;
	/* array of function symbols to attach */
	const char **syms;
	/* array of function addresses to attach */
	const unsigned long *addrs;
	/* array of user-provided values fetchable through bpf_get_attach_cookie */
	const __u64 *cookies;
	/* number of elements in syms/addrs/cookies arrays */
	size_t cnt;
	/* create return kprobes */
	bool retprobe;
	/* create session kprobes */
	bool session;
	size_t :0;
};

#define bpf_kprobe_multi_opts__last_field session

LIBBPF_API struct bpf_link *
bpf_program__attach_kprobe_multi_opts(const struct bpf_program *prog,
				      const char *pattern,
				      const struct bpf_kprobe_multi_opts *opts);

struct bpf_uprobe_multi_opts {
	/* size of this struct, for forward/backward compatibility */
	size_t sz;
	/* array of function symbols to attach to */
	const char **syms;
	/* array of function addresses to attach to */
	const unsigned long *offsets;
	/* optional, array of associated ref counter offsets */
	const unsigned long *ref_ctr_offsets;
	/* optional, array of associated BPF cookies */
	const __u64 *cookies;
	/* number of elements in syms/addrs/cookies arrays */
	size_t cnt;
	/* create return uprobes */
	bool retprobe;
	size_t :0;
};

#define bpf_uprobe_multi_opts__last_field retprobe

/**
 * @brief **bpf_program__attach_uprobe_multi()** attaches a BPF program
 * to multiple uprobes with uprobe_multi link.
 *
 * User can specify 2 mutually exclusive set of inputs:
 *
 *   1) use only path/func_pattern/pid arguments
 *
 *   2) use path/pid with allowed combinations of
 *      syms/offsets/ref_ctr_offsets/cookies/cnt
 *
 *      - syms and offsets are mutually exclusive
 *      - ref_ctr_offsets and cookies are optional
 *
 *
 * @param prog BPF program to attach
 * @param pid Process ID to attach the uprobe to, 0 for self (own process),
 * -1 for all processes
 * @param binary_path Path to binary
 * @param func_pattern Regular expression to specify functions to attach
 * BPF program to
 * @param opts Additional options (see **struct bpf_uprobe_multi_opts**)
 * @return 0, on success; negative error code, otherwise
 */
LIBBPF_API struct bpf_link *
bpf_program__attach_uprobe_multi(const struct bpf_program *prog,
				 pid_t pid,
				 const char *binary_path,
				 const char *func_pattern,
				 const struct bpf_uprobe_multi_opts *opts);

struct bpf_ksyscall_opts {
	/* size of this struct, for forward/backward compatibility */
	size_t sz;
	/* custom user-provided value fetchable through bpf_get_attach_cookie() */
	__u64 bpf_cookie;
	/* attach as return probe? */
	bool retprobe;
	size_t :0;
};
#define bpf_ksyscall_opts__last_field retprobe

/**
 * @brief **bpf_program__attach_ksyscall()** attaches a BPF program
 * to kernel syscall handler of a specified syscall. Optionally it's possible
 * to request to install retprobe that will be triggered at syscall exit. It's
 * also possible to associate BPF cookie (though options).
 *
 * Libbpf automatically will determine correct full kernel function name,
 * which depending on system architecture and kernel version/configuration
 * could be of the form __<arch>_sys_<syscall> or __se_sys_<syscall>, and will
 * attach specified program using kprobe/kretprobe mechanism.
 *
 * **bpf_program__attach_ksyscall()** is an API counterpart of declarative
 * **SEC("ksyscall/<syscall>")** annotation of BPF programs.
 *
 * At the moment **SEC("ksyscall")** and **bpf_program__attach_ksyscall()** do
 * not handle all the calling convention quirks for mmap(), clone() and compat
 * syscalls. It also only attaches to "native" syscall interfaces. If host
 * system supports compat syscalls or defines 32-bit syscalls in 64-bit
 * kernel, such syscall interfaces won't be attached to by libbpf.
 *
 * These limitations may or may not change in the future. Therefore it is
 * recommended to use SEC("kprobe") for these syscalls or if working with
 * compat and 32-bit interfaces is required.
 *
 * @param prog BPF program to attach
 * @param syscall_name Symbolic name of the syscall (e.g., "bpf")
 * @param opts Additional options (see **struct bpf_ksyscall_opts**)
 * @return Reference to the newly created BPF link; or NULL is returned on
 * error, error code is stored in errno
 */
LIBBPF_API struct bpf_link *
bpf_program__attach_ksyscall(const struct bpf_program *prog,
			     const char *syscall_name,
			     const struct bpf_ksyscall_opts *opts);

struct bpf_uprobe_opts {
	/* size of this struct, for forward/backward compatibility */
	size_t sz;
	/* offset of kernel reference counted USDT semaphore, added in
	 * a6ca88b241d5 ("trace_uprobe: support reference counter in fd-based uprobe")
	 */
	size_t ref_ctr_offset;
	/* custom user-provided value fetchable through bpf_get_attach_cookie() */
	__u64 bpf_cookie;
	/* uprobe is return probe, invoked at function return time */
	bool retprobe;
	/* Function name to attach to.  Could be an unqualified ("abc") or library-qualified
	 * "abc@LIBXYZ" name.  To specify function entry, func_name should be set while
	 * func_offset argument to bpf_prog__attach_uprobe_opts() should be 0.  To trace an
	 * offset within a function, specify func_name and use func_offset argument to specify
	 * offset within the function.  Shared library functions must specify the shared library
	 * binary_path.
	 */
	const char *func_name;
	/* uprobe attach mode */
	enum probe_attach_mode attach_mode;
	size_t :0;
};
#define bpf_uprobe_opts__last_field attach_mode

/**
 * @brief **bpf_program__attach_uprobe()** attaches a BPF program
 * to the userspace function which is found by binary path and
 * offset. You can optionally specify a particular process to attach
 * to. You can also optionally attach the program to the function
 * exit instead of entry.
 *
 * @param prog BPF program to attach
 * @param retprobe Attach to function exit
 * @param pid Process ID to attach the uprobe to, 0 for self (own process),
 * -1 for all processes
 * @param binary_path Path to binary that contains the function symbol
 * @param func_offset Offset within the binary of the function symbol
 * @return Reference to the newly created BPF link; or NULL is returned on error,
 * error code is stored in errno
 */
LIBBPF_API struct bpf_link *
bpf_program__attach_uprobe(const struct bpf_program *prog, bool retprobe,
			   pid_t pid, const char *binary_path,
			   size_t func_offset);

/**
 * @brief **bpf_program__attach_uprobe_opts()** is just like
 * bpf_program__attach_uprobe() except with a options struct
 * for various configurations.
 *
 * @param prog BPF program to attach
 * @param pid Process ID to attach the uprobe to, 0 for self (own process),
 * -1 for all processes
 * @param binary_path Path to binary that contains the function symbol
 * @param func_offset Offset within the binary of the function symbol
 * @param opts Options for altering program attachment
 * @return Reference to the newly created BPF link; or NULL is returned on error,
 * error code is stored in errno
 */
LIBBPF_API struct bpf_link *
bpf_program__attach_uprobe_opts(const struct bpf_program *prog, pid_t pid,
				const char *binary_path, size_t func_offset,
				const struct bpf_uprobe_opts *opts);

struct bpf_usdt_opts {
	/* size of this struct, for forward/backward compatibility */
	size_t sz;
	/* custom user-provided value accessible through usdt_cookie() */
	__u64 usdt_cookie;
	size_t :0;
};
#define bpf_usdt_opts__last_field usdt_cookie

/**
 * @brief **bpf_program__attach_usdt()** is just like
 * bpf_program__attach_uprobe_opts() except it covers USDT (User-space
 * Statically Defined Tracepoint) attachment, instead of attaching to
 * user-space function entry or exit.
 *
 * @param prog BPF program to attach
 * @param pid Process ID to attach the uprobe to, 0 for self (own process),
 * -1 for all processes
 * @param binary_path Path to binary that contains provided USDT probe
 * @param usdt_provider USDT provider name
 * @param usdt_name USDT probe name
 * @param opts Options for altering program attachment
 * @return Reference to the newly created BPF link; or NULL is returned on error,
 * error code is stored in errno
 */
LIBBPF_API struct bpf_link *
bpf_program__attach_usdt(const struct bpf_program *prog,
			 pid_t pid, const char *binary_path,
			 const char *usdt_provider, const char *usdt_name,
			 const struct bpf_usdt_opts *opts);

struct bpf_tracepoint_opts {
	/* size of this struct, for forward/backward compatibility */
	size_t sz;
	/* custom user-provided value fetchable through bpf_get_attach_cookie() */
	__u64 bpf_cookie;
};
#define bpf_tracepoint_opts__last_field bpf_cookie

LIBBPF_API struct bpf_link *
bpf_program__attach_tracepoint(const struct bpf_program *prog,
			       const char *tp_category,
			       const char *tp_name);
LIBBPF_API struct bpf_link *
bpf_program__attach_tracepoint_opts(const struct bpf_program *prog,
				    const char *tp_category,
				    const char *tp_name,
				    const struct bpf_tracepoint_opts *opts);

struct bpf_raw_tracepoint_opts {
	size_t sz; /* size of this struct for forward/backward compatibility */
	__u64 cookie;
	size_t :0;
};
#define bpf_raw_tracepoint_opts__last_field cookie

LIBBPF_API struct bpf_link *
bpf_program__attach_raw_tracepoint(const struct bpf_program *prog,
				   const char *tp_name);
LIBBPF_API struct bpf_link *
bpf_program__attach_raw_tracepoint_opts(const struct bpf_program *prog,
					const char *tp_name,
					struct bpf_raw_tracepoint_opts *opts);

struct bpf_trace_opts {
	/* size of this struct, for forward/backward compatibility */
	size_t sz;
	/* custom user-provided value fetchable through bpf_get_attach_cookie() */
	__u64 cookie;
};
#define bpf_trace_opts__last_field cookie

LIBBPF_API struct bpf_link *
bpf_program__attach_trace(const struct bpf_program *prog);
LIBBPF_API struct bpf_link *
bpf_program__attach_trace_opts(const struct bpf_program *prog, const struct bpf_trace_opts *opts);

LIBBPF_API struct bpf_link *
bpf_program__attach_lsm(const struct bpf_program *prog);
LIBBPF_API struct bpf_link *
bpf_program__attach_cgroup(const struct bpf_program *prog, int cgroup_fd);
LIBBPF_API struct bpf_link *
bpf_program__attach_netns(const struct bpf_program *prog, int netns_fd);
LIBBPF_API struct bpf_link *
bpf_program__attach_sockmap(const struct bpf_program *prog, int map_fd);
LIBBPF_API struct bpf_link *
bpf_program__attach_xdp(const struct bpf_program *prog, int ifindex);
LIBBPF_API struct bpf_link *
bpf_program__attach_freplace(const struct bpf_program *prog,
			     int target_fd, const char *attach_func_name);

struct bpf_netfilter_opts {
	/* size of this struct, for forward/backward compatibility */
	size_t sz;

	__u32 pf;
	__u32 hooknum;
	__s32 priority;
	__u32 flags;
};
#define bpf_netfilter_opts__last_field flags

LIBBPF_API struct bpf_link *
bpf_program__attach_netfilter(const struct bpf_program *prog,
			      const struct bpf_netfilter_opts *opts);

struct bpf_tcx_opts {
	/* size of this struct, for forward/backward compatibility */
	size_t sz;
	__u32 flags;
	__u32 relative_fd;
	__u32 relative_id;
	__u64 expected_revision;
	size_t :0;
};
#define bpf_tcx_opts__last_field expected_revision

LIBBPF_API struct bpf_link *
bpf_program__attach_tcx(const struct bpf_program *prog, int ifindex,
			const struct bpf_tcx_opts *opts);

<<<<<<< HEAD
=======
struct bpf_netkit_opts {
	/* size of this struct, for forward/backward compatibility */
	size_t sz;
	__u32 flags;
	__u32 relative_fd;
	__u32 relative_id;
	__u64 expected_revision;
	size_t :0;
};
#define bpf_netkit_opts__last_field expected_revision

LIBBPF_API struct bpf_link *
bpf_program__attach_netkit(const struct bpf_program *prog, int ifindex,
			   const struct bpf_netkit_opts *opts);

>>>>>>> 2d5404ca
struct bpf_map;

LIBBPF_API struct bpf_link *bpf_map__attach_struct_ops(const struct bpf_map *map);
LIBBPF_API int bpf_link__update_map(struct bpf_link *link, const struct bpf_map *map);

struct bpf_iter_attach_opts {
	size_t sz; /* size of this struct for forward/backward compatibility */
	union bpf_iter_link_info *link_info;
	__u32 link_info_len;
};
#define bpf_iter_attach_opts__last_field link_info_len

LIBBPF_API struct bpf_link *
bpf_program__attach_iter(const struct bpf_program *prog,
			 const struct bpf_iter_attach_opts *opts);

LIBBPF_API enum bpf_prog_type bpf_program__type(const struct bpf_program *prog);

/**
 * @brief **bpf_program__set_type()** sets the program
 * type of the passed BPF program.
 * @param prog BPF program to set the program type for
 * @param type program type to set the BPF map to have
 * @return error code; or 0 if no error. An error occurs
 * if the object is already loaded.
 *
 * This must be called before the BPF object is loaded,
 * otherwise it has no effect and an error is returned.
 */
LIBBPF_API int bpf_program__set_type(struct bpf_program *prog,
				     enum bpf_prog_type type);

LIBBPF_API enum bpf_attach_type
bpf_program__expected_attach_type(const struct bpf_program *prog);

/**
 * @brief **bpf_program__set_expected_attach_type()** sets the
 * attach type of the passed BPF program. This is used for
 * auto-detection of attachment when programs are loaded.
 * @param prog BPF program to set the attach type for
 * @param type attach type to set the BPF map to have
 * @return error code; or 0 if no error. An error occurs
 * if the object is already loaded.
 *
 * This must be called before the BPF object is loaded,
 * otherwise it has no effect and an error is returned.
 */
LIBBPF_API int
bpf_program__set_expected_attach_type(struct bpf_program *prog,
				      enum bpf_attach_type type);

LIBBPF_API __u32 bpf_program__flags(const struct bpf_program *prog);
LIBBPF_API int bpf_program__set_flags(struct bpf_program *prog, __u32 flags);

/* Per-program log level and log buffer getters/setters.
 * See bpf_object_open_opts comments regarding log_level and log_buf
 * interactions.
 */
LIBBPF_API __u32 bpf_program__log_level(const struct bpf_program *prog);
LIBBPF_API int bpf_program__set_log_level(struct bpf_program *prog, __u32 log_level);
LIBBPF_API const char *bpf_program__log_buf(const struct bpf_program *prog, size_t *log_size);
LIBBPF_API int bpf_program__set_log_buf(struct bpf_program *prog, char *log_buf, size_t log_size);

/**
 * @brief **bpf_program__set_attach_target()** sets BTF-based attach target
 * for supported BPF program types:
 *   - BTF-aware raw tracepoints (tp_btf);
 *   - fentry/fexit/fmod_ret;
 *   - lsm;
 *   - freplace.
 * @param prog BPF program to set the attach type for
 * @param type attach type to set the BPF map to have
 * @return error code; or 0 if no error occurred.
 */
LIBBPF_API int
bpf_program__set_attach_target(struct bpf_program *prog, int attach_prog_fd,
			       const char *attach_func_name);

/**
 * @brief **bpf_object__find_map_by_name()** returns BPF map of
 * the given name, if it exists within the passed BPF object
 * @param obj BPF object
 * @param name name of the BPF map
 * @return BPF map instance, if such map exists within the BPF object;
 * or NULL otherwise.
 */
LIBBPF_API struct bpf_map *
bpf_object__find_map_by_name(const struct bpf_object *obj, const char *name);

LIBBPF_API int
bpf_object__find_map_fd_by_name(const struct bpf_object *obj, const char *name);

LIBBPF_API struct bpf_map *
bpf_object__next_map(const struct bpf_object *obj, const struct bpf_map *map);

#define bpf_object__for_each_map(pos, obj)		\
	for ((pos) = bpf_object__next_map((obj), NULL);	\
	     (pos) != NULL;				\
	     (pos) = bpf_object__next_map((obj), (pos)))
#define bpf_map__for_each bpf_object__for_each_map

LIBBPF_API struct bpf_map *
bpf_object__prev_map(const struct bpf_object *obj, const struct bpf_map *map);

/**
 * @brief **bpf_map__set_autocreate()** sets whether libbpf has to auto-create
 * BPF map during BPF object load phase.
 * @param map the BPF map instance
 * @param autocreate whether to create BPF map during BPF object load
 * @return 0 on success; -EBUSY if BPF object was already loaded
 *
 * **bpf_map__set_autocreate()** allows to opt-out from libbpf auto-creating
 * BPF map. By default, libbpf will attempt to create every single BPF map
 * defined in BPF object file using BPF_MAP_CREATE command of bpf() syscall
 * and fill in map FD in BPF instructions.
 *
 * This API allows to opt-out of this process for specific map instance. This
 * can be useful if host kernel doesn't support such BPF map type or used
 * combination of flags and user application wants to avoid creating such
 * a map in the first place. User is still responsible to make sure that their
 * BPF-side code that expects to use such missing BPF map is recognized by BPF
 * verifier as dead code, otherwise BPF verifier will reject such BPF program.
 */
LIBBPF_API int bpf_map__set_autocreate(struct bpf_map *map, bool autocreate);
LIBBPF_API bool bpf_map__autocreate(const struct bpf_map *map);

/**
 * @brief **bpf_map__set_autoattach()** sets whether libbpf has to auto-attach
 * map during BPF skeleton attach phase.
 * @param map the BPF map instance
 * @param autoattach whether to attach map during BPF skeleton attach phase
 * @return 0 on success; negative error code, otherwise
 */
LIBBPF_API int bpf_map__set_autoattach(struct bpf_map *map, bool autoattach);

/**
 * @brief **bpf_map__autoattach()** returns whether BPF map is configured to
 * auto-attach during BPF skeleton attach phase.
 * @param map the BPF map instance
 * @return true if map is set to auto-attach during skeleton attach phase; false, otherwise
 */
LIBBPF_API bool bpf_map__autoattach(const struct bpf_map *map);

/**
 * @brief **bpf_map__fd()** gets the file descriptor of the passed
 * BPF map
 * @param map the BPF map instance
 * @return the file descriptor; or -EINVAL in case of an error
 */
LIBBPF_API int bpf_map__fd(const struct bpf_map *map);
LIBBPF_API int bpf_map__reuse_fd(struct bpf_map *map, int fd);
/* get map name */
LIBBPF_API const char *bpf_map__name(const struct bpf_map *map);
/* get/set map type */
LIBBPF_API enum bpf_map_type bpf_map__type(const struct bpf_map *map);
LIBBPF_API int bpf_map__set_type(struct bpf_map *map, enum bpf_map_type type);
/* get/set map size (max_entries) */
LIBBPF_API __u32 bpf_map__max_entries(const struct bpf_map *map);
LIBBPF_API int bpf_map__set_max_entries(struct bpf_map *map, __u32 max_entries);
/* get/set map flags */
LIBBPF_API __u32 bpf_map__map_flags(const struct bpf_map *map);
LIBBPF_API int bpf_map__set_map_flags(struct bpf_map *map, __u32 flags);
/* get/set map NUMA node */
LIBBPF_API __u32 bpf_map__numa_node(const struct bpf_map *map);
LIBBPF_API int bpf_map__set_numa_node(struct bpf_map *map, __u32 numa_node);
/* get/set map key size */
LIBBPF_API __u32 bpf_map__key_size(const struct bpf_map *map);
LIBBPF_API int bpf_map__set_key_size(struct bpf_map *map, __u32 size);
/* get map value size */
LIBBPF_API __u32 bpf_map__value_size(const struct bpf_map *map);
/**
 * @brief **bpf_map__set_value_size()** sets map value size.
 * @param map the BPF map instance
 * @return 0, on success; negative error, otherwise
 *
 * There is a special case for maps with associated memory-mapped regions, like
 * the global data section maps (bss, data, rodata). When this function is used
 * on such a map, the mapped region is resized. Afterward, an attempt is made to
 * adjust the corresponding BTF info. This attempt is best-effort and can only
 * succeed if the last variable of the data section map is an array. The array
 * BTF type is replaced by a new BTF array type with a different length.
 * Any previously existing pointers returned from bpf_map__initial_value() or
 * corresponding data section skeleton pointer must be reinitialized.
 */
LIBBPF_API int bpf_map__set_value_size(struct bpf_map *map, __u32 size);
/* get map key/value BTF type IDs */
LIBBPF_API __u32 bpf_map__btf_key_type_id(const struct bpf_map *map);
LIBBPF_API __u32 bpf_map__btf_value_type_id(const struct bpf_map *map);
/* get/set map if_index */
LIBBPF_API __u32 bpf_map__ifindex(const struct bpf_map *map);
LIBBPF_API int bpf_map__set_ifindex(struct bpf_map *map, __u32 ifindex);
/* get/set map map_extra flags */
LIBBPF_API __u64 bpf_map__map_extra(const struct bpf_map *map);
LIBBPF_API int bpf_map__set_map_extra(struct bpf_map *map, __u64 map_extra);

LIBBPF_API int bpf_map__set_initial_value(struct bpf_map *map,
					  const void *data, size_t size);
<<<<<<< HEAD
LIBBPF_API void *bpf_map__initial_value(struct bpf_map *map, size_t *psize);
=======
LIBBPF_API void *bpf_map__initial_value(const struct bpf_map *map, size_t *psize);
>>>>>>> 2d5404ca

/**
 * @brief **bpf_map__is_internal()** tells the caller whether or not the
 * passed map is a special map created by libbpf automatically for things like
 * global variables, __ksym externs, Kconfig values, etc
 * @param map the bpf_map
 * @return true, if the map is an internal map; false, otherwise
 */
LIBBPF_API bool bpf_map__is_internal(const struct bpf_map *map);

/**
 * @brief **bpf_map__set_pin_path()** sets the path attribute that tells where the
 * BPF map should be pinned. This does not actually create the 'pin'.
 * @param map The bpf_map
 * @param path The path
 * @return 0, on success; negative error, otherwise
 */
LIBBPF_API int bpf_map__set_pin_path(struct bpf_map *map, const char *path);

/**
 * @brief **bpf_map__pin_path()** gets the path attribute that tells where the
 * BPF map should be pinned.
 * @param map The bpf_map
 * @return The path string; which can be NULL
 */
LIBBPF_API const char *bpf_map__pin_path(const struct bpf_map *map);

/**
 * @brief **bpf_map__is_pinned()** tells the caller whether or not the
 * passed map has been pinned via a 'pin' file.
 * @param map The bpf_map
 * @return true, if the map is pinned; false, otherwise
 */
LIBBPF_API bool bpf_map__is_pinned(const struct bpf_map *map);

/**
 * @brief **bpf_map__pin()** creates a file that serves as a 'pin'
 * for the BPF map. This increments the reference count on the
 * BPF map which will keep the BPF map loaded even after the
 * userspace process which loaded it has exited.
 * @param map The bpf_map to pin
 * @param path A file path for the 'pin'
 * @return 0, on success; negative error, otherwise
 *
 * If `path` is NULL the maps `pin_path` attribute will be used. If this is
 * also NULL, an error will be returned and the map will not be pinned.
 */
LIBBPF_API int bpf_map__pin(struct bpf_map *map, const char *path);

/**
 * @brief **bpf_map__unpin()** removes the file that serves as a
 * 'pin' for the BPF map.
 * @param map The bpf_map to unpin
 * @param path A file path for the 'pin'
 * @return 0, on success; negative error, otherwise
 *
 * The `path` parameter can be NULL, in which case the `pin_path`
 * map attribute is unpinned. If both the `path` parameter and
 * `pin_path` map attribute are set, they must be equal.
 */
LIBBPF_API int bpf_map__unpin(struct bpf_map *map, const char *path);

LIBBPF_API int bpf_map__set_inner_map_fd(struct bpf_map *map, int fd);
LIBBPF_API struct bpf_map *bpf_map__inner_map(struct bpf_map *map);

/**
 * @brief **bpf_map__lookup_elem()** allows to lookup BPF map value
 * corresponding to provided key.
 * @param map BPF map to lookup element in
 * @param key pointer to memory containing bytes of the key used for lookup
 * @param key_sz size in bytes of key data, needs to match BPF map definition's **key_size**
 * @param value pointer to memory in which looked up value will be stored
 * @param value_sz size in byte of value data memory; it has to match BPF map
 * definition's **value_size**. For per-CPU BPF maps value size has to be
 * a product of BPF map value size and number of possible CPUs in the system
 * (could be fetched with **libbpf_num_possible_cpus()**). Note also that for
 * per-CPU values value size has to be aligned up to closest 8 bytes for
 * alignment reasons, so expected size is: `round_up(value_size, 8)
 * * libbpf_num_possible_cpus()`.
 * @flags extra flags passed to kernel for this operation
 * @return 0, on success; negative error, otherwise
 *
 * **bpf_map__lookup_elem()** is high-level equivalent of
 * **bpf_map_lookup_elem()** API with added check for key and value size.
 */
LIBBPF_API int bpf_map__lookup_elem(const struct bpf_map *map,
				    const void *key, size_t key_sz,
				    void *value, size_t value_sz, __u64 flags);

/**
 * @brief **bpf_map__update_elem()** allows to insert or update value in BPF
 * map that corresponds to provided key.
 * @param map BPF map to insert to or update element in
 * @param key pointer to memory containing bytes of the key
 * @param key_sz size in bytes of key data, needs to match BPF map definition's **key_size**
 * @param value pointer to memory containing bytes of the value
 * @param value_sz size in byte of value data memory; it has to match BPF map
 * definition's **value_size**. For per-CPU BPF maps value size has to be
 * a product of BPF map value size and number of possible CPUs in the system
 * (could be fetched with **libbpf_num_possible_cpus()**). Note also that for
 * per-CPU values value size has to be aligned up to closest 8 bytes for
 * alignment reasons, so expected size is: `round_up(value_size, 8)
 * * libbpf_num_possible_cpus()`.
 * @flags extra flags passed to kernel for this operation
 * @return 0, on success; negative error, otherwise
 *
 * **bpf_map__update_elem()** is high-level equivalent of
 * **bpf_map_update_elem()** API with added check for key and value size.
 */
LIBBPF_API int bpf_map__update_elem(const struct bpf_map *map,
				    const void *key, size_t key_sz,
				    const void *value, size_t value_sz, __u64 flags);

/**
 * @brief **bpf_map__delete_elem()** allows to delete element in BPF map that
 * corresponds to provided key.
 * @param map BPF map to delete element from
 * @param key pointer to memory containing bytes of the key
 * @param key_sz size in bytes of key data, needs to match BPF map definition's **key_size**
 * @flags extra flags passed to kernel for this operation
 * @return 0, on success; negative error, otherwise
 *
 * **bpf_map__delete_elem()** is high-level equivalent of
 * **bpf_map_delete_elem()** API with added check for key size.
 */
LIBBPF_API int bpf_map__delete_elem(const struct bpf_map *map,
				    const void *key, size_t key_sz, __u64 flags);

/**
 * @brief **bpf_map__lookup_and_delete_elem()** allows to lookup BPF map value
 * corresponding to provided key and atomically delete it afterwards.
 * @param map BPF map to lookup element in
 * @param key pointer to memory containing bytes of the key used for lookup
 * @param key_sz size in bytes of key data, needs to match BPF map definition's **key_size**
 * @param value pointer to memory in which looked up value will be stored
 * @param value_sz size in byte of value data memory; it has to match BPF map
 * definition's **value_size**. For per-CPU BPF maps value size has to be
 * a product of BPF map value size and number of possible CPUs in the system
 * (could be fetched with **libbpf_num_possible_cpus()**). Note also that for
 * per-CPU values value size has to be aligned up to closest 8 bytes for
 * alignment reasons, so expected size is: `round_up(value_size, 8)
 * * libbpf_num_possible_cpus()`.
 * @flags extra flags passed to kernel for this operation
 * @return 0, on success; negative error, otherwise
 *
 * **bpf_map__lookup_and_delete_elem()** is high-level equivalent of
 * **bpf_map_lookup_and_delete_elem()** API with added check for key and value size.
 */
LIBBPF_API int bpf_map__lookup_and_delete_elem(const struct bpf_map *map,
					       const void *key, size_t key_sz,
					       void *value, size_t value_sz, __u64 flags);

/**
 * @brief **bpf_map__get_next_key()** allows to iterate BPF map keys by
 * fetching next key that follows current key.
 * @param map BPF map to fetch next key from
 * @param cur_key pointer to memory containing bytes of current key or NULL to
 * fetch the first key
 * @param next_key pointer to memory to write next key into
 * @param key_sz size in bytes of key data, needs to match BPF map definition's **key_size**
 * @return 0, on success; -ENOENT if **cur_key** is the last key in BPF map;
 * negative error, otherwise
 *
 * **bpf_map__get_next_key()** is high-level equivalent of
 * **bpf_map_get_next_key()** API with added check for key size.
 */
LIBBPF_API int bpf_map__get_next_key(const struct bpf_map *map,
				     const void *cur_key, void *next_key, size_t key_sz);

struct bpf_xdp_set_link_opts {
	size_t sz;
	int old_fd;
	size_t :0;
};
#define bpf_xdp_set_link_opts__last_field old_fd

struct bpf_xdp_attach_opts {
	size_t sz;
	int old_prog_fd;
	size_t :0;
};
#define bpf_xdp_attach_opts__last_field old_prog_fd

struct bpf_xdp_query_opts {
	size_t sz;
	__u32 prog_id;		/* output */
	__u32 drv_prog_id;	/* output */
	__u32 hw_prog_id;	/* output */
	__u32 skb_prog_id;	/* output */
	__u8 attach_mode;	/* output */
	__u64 feature_flags;	/* output */
	__u32 xdp_zc_max_segs;	/* output */
	size_t :0;
};
#define bpf_xdp_query_opts__last_field xdp_zc_max_segs

LIBBPF_API int bpf_xdp_attach(int ifindex, int prog_fd, __u32 flags,
			      const struct bpf_xdp_attach_opts *opts);
LIBBPF_API int bpf_xdp_detach(int ifindex, __u32 flags,
			      const struct bpf_xdp_attach_opts *opts);
LIBBPF_API int bpf_xdp_query(int ifindex, int flags, struct bpf_xdp_query_opts *opts);
LIBBPF_API int bpf_xdp_query_id(int ifindex, int flags, __u32 *prog_id);

/* TC related API */
enum bpf_tc_attach_point {
	BPF_TC_INGRESS = 1 << 0,
	BPF_TC_EGRESS  = 1 << 1,
	BPF_TC_CUSTOM  = 1 << 2,
};

#define BPF_TC_PARENT(a, b) 	\
	((((a) << 16) & 0xFFFF0000U) | ((b) & 0x0000FFFFU))

enum bpf_tc_flags {
	BPF_TC_F_REPLACE = 1 << 0,
};

struct bpf_tc_hook {
	size_t sz;
	int ifindex;
	enum bpf_tc_attach_point attach_point;
	__u32 parent;
	size_t :0;
};
#define bpf_tc_hook__last_field parent

struct bpf_tc_opts {
	size_t sz;
	int prog_fd;
	__u32 flags;
	__u32 prog_id;
	__u32 handle;
	__u32 priority;
	size_t :0;
};
#define bpf_tc_opts__last_field priority

LIBBPF_API int bpf_tc_hook_create(struct bpf_tc_hook *hook);
LIBBPF_API int bpf_tc_hook_destroy(struct bpf_tc_hook *hook);
LIBBPF_API int bpf_tc_attach(const struct bpf_tc_hook *hook,
			     struct bpf_tc_opts *opts);
LIBBPF_API int bpf_tc_detach(const struct bpf_tc_hook *hook,
			     const struct bpf_tc_opts *opts);
LIBBPF_API int bpf_tc_query(const struct bpf_tc_hook *hook,
			    struct bpf_tc_opts *opts);

/* Ring buffer APIs */
struct ring_buffer;
struct ring;
struct user_ring_buffer;

typedef int (*ring_buffer_sample_fn)(void *ctx, void *data, size_t size);

struct ring_buffer_opts {
	size_t sz; /* size of this struct, for forward/backward compatibility */
};

#define ring_buffer_opts__last_field sz

LIBBPF_API struct ring_buffer *
ring_buffer__new(int map_fd, ring_buffer_sample_fn sample_cb, void *ctx,
		 const struct ring_buffer_opts *opts);
LIBBPF_API void ring_buffer__free(struct ring_buffer *rb);
LIBBPF_API int ring_buffer__add(struct ring_buffer *rb, int map_fd,
				ring_buffer_sample_fn sample_cb, void *ctx);
LIBBPF_API int ring_buffer__poll(struct ring_buffer *rb, int timeout_ms);
LIBBPF_API int ring_buffer__consume(struct ring_buffer *rb);
LIBBPF_API int ring_buffer__consume_n(struct ring_buffer *rb, size_t n);
LIBBPF_API int ring_buffer__epoll_fd(const struct ring_buffer *rb);

/**
 * @brief **ring_buffer__ring()** returns the ringbuffer object inside a given
 * ringbuffer manager representing a single BPF_MAP_TYPE_RINGBUF map instance.
 *
 * @param rb A ringbuffer manager object.
 * @param idx An index into the ringbuffers contained within the ringbuffer
 * manager object. The index is 0-based and corresponds to the order in which
 * ring_buffer__add was called.
 * @return A ringbuffer object on success; NULL and errno set if the index is
 * invalid.
 */
LIBBPF_API struct ring *ring_buffer__ring(struct ring_buffer *rb,
					  unsigned int idx);

/**
 * @brief **ring__consumer_pos()** returns the current consumer position in the
 * given ringbuffer.
 *
 * @param r A ringbuffer object.
 * @return The current consumer position.
 */
LIBBPF_API unsigned long ring__consumer_pos(const struct ring *r);

/**
 * @brief **ring__producer_pos()** returns the current producer position in the
 * given ringbuffer.
 *
 * @param r A ringbuffer object.
 * @return The current producer position.
 */
LIBBPF_API unsigned long ring__producer_pos(const struct ring *r);

/**
 * @brief **ring__avail_data_size()** returns the number of bytes in the
 * ringbuffer not yet consumed. This has no locking associated with it, so it
 * can be inaccurate if operations are ongoing while this is called. However, it
 * should still show the correct trend over the long-term.
 *
 * @param r A ringbuffer object.
 * @return The number of bytes not yet consumed.
 */
LIBBPF_API size_t ring__avail_data_size(const struct ring *r);

/**
 * @brief **ring__size()** returns the total size of the ringbuffer's map data
 * area (excluding special producer/consumer pages). Effectively this gives the
 * amount of usable bytes of data inside the ringbuffer.
 *
 * @param r A ringbuffer object.
 * @return The total size of the ringbuffer map data area.
 */
LIBBPF_API size_t ring__size(const struct ring *r);

/**
 * @brief **ring__map_fd()** returns the file descriptor underlying the given
 * ringbuffer.
 *
 * @param r A ringbuffer object.
 * @return The underlying ringbuffer file descriptor
 */
LIBBPF_API int ring__map_fd(const struct ring *r);

/**
 * @brief **ring__consume()** consumes available ringbuffer data without event
 * polling.
 *
 * @param r A ringbuffer object.
 * @return The number of records consumed (or INT_MAX, whichever is less), or
 * a negative number if any of the callbacks return an error.
 */
LIBBPF_API int ring__consume(struct ring *r);

/**
 * @brief **ring__consume_n()** consumes up to a requested amount of items from
 * a ringbuffer without event polling.
 *
 * @param r A ringbuffer object.
 * @param n Maximum amount of items to consume.
 * @return The number of items consumed, or a negative number if any of the
 * callbacks return an error.
 */
LIBBPF_API int ring__consume_n(struct ring *r, size_t n);

struct user_ring_buffer_opts {
	size_t sz; /* size of this struct, for forward/backward compatibility */
};

#define user_ring_buffer_opts__last_field sz

/**
 * @brief **user_ring_buffer__new()** creates a new instance of a user ring
 * buffer.
 *
 * @param map_fd A file descriptor to a BPF_MAP_TYPE_USER_RINGBUF map.
 * @param opts Options for how the ring buffer should be created.
 * @return A user ring buffer on success; NULL and errno being set on a
 * failure.
 */
LIBBPF_API struct user_ring_buffer *
user_ring_buffer__new(int map_fd, const struct user_ring_buffer_opts *opts);

/**
 * @brief **user_ring_buffer__reserve()** reserves a pointer to a sample in the
 * user ring buffer.
 * @param rb A pointer to a user ring buffer.
 * @param size The size of the sample, in bytes.
 * @return A pointer to an 8-byte aligned reserved region of the user ring
 * buffer; NULL, and errno being set if a sample could not be reserved.
 *
 * This function is *not* thread safe, and callers must synchronize accessing
 * this function if there are multiple producers.  If a size is requested that
 * is larger than the size of the entire ring buffer, errno will be set to
 * E2BIG and NULL is returned. If the ring buffer could accommodate the size,
 * but currently does not have enough space, errno is set to ENOSPC and NULL is
 * returned.
 *
 * After initializing the sample, callers must invoke
 * **user_ring_buffer__submit()** to post the sample to the kernel. Otherwise,
 * the sample must be freed with **user_ring_buffer__discard()**.
 */
LIBBPF_API void *user_ring_buffer__reserve(struct user_ring_buffer *rb, __u32 size);

/**
 * @brief **user_ring_buffer__reserve_blocking()** reserves a record in the
 * ring buffer, possibly blocking for up to @timeout_ms until a sample becomes
 * available.
 * @param rb The user ring buffer.
 * @param size The size of the sample, in bytes.
 * @param timeout_ms The amount of time, in milliseconds, for which the caller
 * should block when waiting for a sample. -1 causes the caller to block
 * indefinitely.
 * @return A pointer to an 8-byte aligned reserved region of the user ring
 * buffer; NULL, and errno being set if a sample could not be reserved.
 *
 * This function is *not* thread safe, and callers must synchronize
 * accessing this function if there are multiple producers
 *
 * If **timeout_ms** is -1, the function will block indefinitely until a sample
 * becomes available. Otherwise, **timeout_ms** must be non-negative, or errno
 * is set to EINVAL, and NULL is returned. If **timeout_ms** is 0, no blocking
 * will occur and the function will return immediately after attempting to
 * reserve a sample.
 *
 * If **size** is larger than the size of the entire ring buffer, errno is set
 * to E2BIG and NULL is returned. If the ring buffer could accommodate
 * **size**, but currently does not have enough space, the caller will block
 * until at most **timeout_ms** has elapsed. If insufficient space is available
 * at that time, errno is set to ENOSPC, and NULL is returned.
 *
 * The kernel guarantees that it will wake up this thread to check if
 * sufficient space is available in the ring buffer at least once per
 * invocation of the **bpf_ringbuf_drain()** helper function, provided that at
 * least one sample is consumed, and the BPF program did not invoke the
 * function with BPF_RB_NO_WAKEUP. A wakeup may occur sooner than that, but the
 * kernel does not guarantee this. If the helper function is invoked with
 * BPF_RB_FORCE_WAKEUP, a wakeup event will be sent even if no sample is
 * consumed.
 *
 * When a sample of size **size** is found within **timeout_ms**, a pointer to
 * the sample is returned. After initializing the sample, callers must invoke
 * **user_ring_buffer__submit()** to post the sample to the ring buffer.
 * Otherwise, the sample must be freed with **user_ring_buffer__discard()**.
 */
LIBBPF_API void *user_ring_buffer__reserve_blocking(struct user_ring_buffer *rb,
						    __u32 size,
						    int timeout_ms);

/**
 * @brief **user_ring_buffer__submit()** submits a previously reserved sample
 * into the ring buffer.
 * @param rb The user ring buffer.
 * @param sample A reserved sample.
 *
 * It is not necessary to synchronize amongst multiple producers when invoking
 * this function.
 */
LIBBPF_API void user_ring_buffer__submit(struct user_ring_buffer *rb, void *sample);

/**
 * @brief **user_ring_buffer__discard()** discards a previously reserved sample.
 * @param rb The user ring buffer.
 * @param sample A reserved sample.
 *
 * It is not necessary to synchronize amongst multiple producers when invoking
 * this function.
 */
LIBBPF_API void user_ring_buffer__discard(struct user_ring_buffer *rb, void *sample);

/**
 * @brief **user_ring_buffer__free()** frees a ring buffer that was previously
 * created with **user_ring_buffer__new()**.
 * @param rb The user ring buffer being freed.
 */
LIBBPF_API void user_ring_buffer__free(struct user_ring_buffer *rb);

/* Perf buffer APIs */
struct perf_buffer;

typedef void (*perf_buffer_sample_fn)(void *ctx, int cpu,
				      void *data, __u32 size);
typedef void (*perf_buffer_lost_fn)(void *ctx, int cpu, __u64 cnt);

/* common use perf buffer options */
struct perf_buffer_opts {
	size_t sz;
	__u32 sample_period;
	size_t :0;
};
#define perf_buffer_opts__last_field sample_period

/**
 * @brief **perf_buffer__new()** creates BPF perfbuf manager for a specified
 * BPF_PERF_EVENT_ARRAY map
 * @param map_fd FD of BPF_PERF_EVENT_ARRAY BPF map that will be used by BPF
 * code to send data over to user-space
 * @param page_cnt number of memory pages allocated for each per-CPU buffer
 * @param sample_cb function called on each received data record
 * @param lost_cb function called when record loss has occurred
 * @param ctx user-provided extra context passed into *sample_cb* and *lost_cb*
 * @return a new instance of struct perf_buffer on success, NULL on error with
 * *errno* containing an error code
 */
LIBBPF_API struct perf_buffer *
perf_buffer__new(int map_fd, size_t page_cnt,
		 perf_buffer_sample_fn sample_cb, perf_buffer_lost_fn lost_cb, void *ctx,
		 const struct perf_buffer_opts *opts);

enum bpf_perf_event_ret {
	LIBBPF_PERF_EVENT_DONE	= 0,
	LIBBPF_PERF_EVENT_ERROR	= -1,
	LIBBPF_PERF_EVENT_CONT	= -2,
};

struct perf_event_header;

typedef enum bpf_perf_event_ret
(*perf_buffer_event_fn)(void *ctx, int cpu, struct perf_event_header *event);

/* raw perf buffer options, giving most power and control */
struct perf_buffer_raw_opts {
	size_t sz;
	long :0;
	long :0;
	/* if cpu_cnt == 0, open all on all possible CPUs (up to the number of
	 * max_entries of given PERF_EVENT_ARRAY map)
	 */
	int cpu_cnt;
	/* if cpu_cnt > 0, cpus is an array of CPUs to open ring buffers on */
	int *cpus;
	/* if cpu_cnt > 0, map_keys specify map keys to set per-CPU FDs for */
	int *map_keys;
};
#define perf_buffer_raw_opts__last_field map_keys

struct perf_event_attr;

LIBBPF_API struct perf_buffer *
perf_buffer__new_raw(int map_fd, size_t page_cnt, struct perf_event_attr *attr,
		     perf_buffer_event_fn event_cb, void *ctx,
		     const struct perf_buffer_raw_opts *opts);

LIBBPF_API void perf_buffer__free(struct perf_buffer *pb);
LIBBPF_API int perf_buffer__epoll_fd(const struct perf_buffer *pb);
LIBBPF_API int perf_buffer__poll(struct perf_buffer *pb, int timeout_ms);
LIBBPF_API int perf_buffer__consume(struct perf_buffer *pb);
LIBBPF_API int perf_buffer__consume_buffer(struct perf_buffer *pb, size_t buf_idx);
LIBBPF_API size_t perf_buffer__buffer_cnt(const struct perf_buffer *pb);
LIBBPF_API int perf_buffer__buffer_fd(const struct perf_buffer *pb, size_t buf_idx);
/**
 * @brief **perf_buffer__buffer()** returns the per-cpu raw mmap()'ed underlying
 * memory region of the ring buffer.
 * This ring buffer can be used to implement a custom events consumer.
 * The ring buffer starts with the *struct perf_event_mmap_page*, which
 * holds the ring buffer management fields, when accessing the header
 * structure it's important to be SMP aware.
 * You can refer to *perf_event_read_simple* for a simple example.
 * @param pb the perf buffer structure
 * @param buf_idx the buffer index to retrieve
 * @param buf (out) gets the base pointer of the mmap()'ed memory
 * @param buf_size (out) gets the size of the mmap()'ed region
 * @return 0 on success, negative error code for failure
 */
LIBBPF_API int perf_buffer__buffer(struct perf_buffer *pb, int buf_idx, void **buf,
				   size_t *buf_size);

struct bpf_prog_linfo;
struct bpf_prog_info;

LIBBPF_API void bpf_prog_linfo__free(struct bpf_prog_linfo *prog_linfo);
LIBBPF_API struct bpf_prog_linfo *
bpf_prog_linfo__new(const struct bpf_prog_info *info);
LIBBPF_API const struct bpf_line_info *
bpf_prog_linfo__lfind_addr_func(const struct bpf_prog_linfo *prog_linfo,
				__u64 addr, __u32 func_idx, __u32 nr_skip);
LIBBPF_API const struct bpf_line_info *
bpf_prog_linfo__lfind(const struct bpf_prog_linfo *prog_linfo,
		      __u32 insn_off, __u32 nr_skip);

/*
 * Probe for supported system features
 *
 * Note that running many of these probes in a short amount of time can cause
 * the kernel to reach the maximal size of lockable memory allowed for the
 * user, causing subsequent probes to fail. In this case, the caller may want
 * to adjust that limit with setrlimit().
 */

/**
 * @brief **libbpf_probe_bpf_prog_type()** detects if host kernel supports
 * BPF programs of a given type.
 * @param prog_type BPF program type to detect kernel support for
 * @param opts reserved for future extensibility, should be NULL
 * @return 1, if given program type is supported; 0, if given program type is
 * not supported; negative error code if feature detection failed or can't be
 * performed
 *
 * Make sure the process has required set of CAP_* permissions (or runs as
 * root) when performing feature checking.
 */
LIBBPF_API int libbpf_probe_bpf_prog_type(enum bpf_prog_type prog_type, const void *opts);
/**
 * @brief **libbpf_probe_bpf_map_type()** detects if host kernel supports
 * BPF maps of a given type.
 * @param map_type BPF map type to detect kernel support for
 * @param opts reserved for future extensibility, should be NULL
 * @return 1, if given map type is supported; 0, if given map type is
 * not supported; negative error code if feature detection failed or can't be
 * performed
 *
 * Make sure the process has required set of CAP_* permissions (or runs as
 * root) when performing feature checking.
 */
LIBBPF_API int libbpf_probe_bpf_map_type(enum bpf_map_type map_type, const void *opts);
/**
 * @brief **libbpf_probe_bpf_helper()** detects if host kernel supports the
 * use of a given BPF helper from specified BPF program type.
 * @param prog_type BPF program type used to check the support of BPF helper
 * @param helper_id BPF helper ID (enum bpf_func_id) to check support for
 * @param opts reserved for future extensibility, should be NULL
 * @return 1, if given combination of program type and helper is supported; 0,
 * if the combination is not supported; negative error code if feature
 * detection for provided input arguments failed or can't be performed
 *
 * Make sure the process has required set of CAP_* permissions (or runs as
 * root) when performing feature checking.
 */
LIBBPF_API int libbpf_probe_bpf_helper(enum bpf_prog_type prog_type,
				       enum bpf_func_id helper_id, const void *opts);

/**
 * @brief **libbpf_num_possible_cpus()** is a helper function to get the
 * number of possible CPUs that the host kernel supports and expects.
 * @return number of possible CPUs; or error code on failure
 *
 * Example usage:
 *
 *     int ncpus = libbpf_num_possible_cpus();
 *     if (ncpus < 0) {
 *          // error handling
 *     }
 *     long values[ncpus];
 *     bpf_map_lookup_elem(per_cpu_map_fd, key, values);
 */
LIBBPF_API int libbpf_num_possible_cpus(void);

struct bpf_map_skeleton {
	const char *name;
	struct bpf_map **map;
	void **mmaped;
	struct bpf_link **link;
};

struct bpf_prog_skeleton {
	const char *name;
	struct bpf_program **prog;
	struct bpf_link **link;
};

struct bpf_object_skeleton {
	size_t sz; /* size of this struct, for forward/backward compatibility */

	const char *name;
	const void *data;
	size_t data_sz;

	struct bpf_object **obj;

	int map_cnt;
	int map_skel_sz; /* sizeof(struct bpf_map_skeleton) */
	struct bpf_map_skeleton *maps;

	int prog_cnt;
	int prog_skel_sz; /* sizeof(struct bpf_prog_skeleton) */
	struct bpf_prog_skeleton *progs;
};

LIBBPF_API int
bpf_object__open_skeleton(struct bpf_object_skeleton *s,
			  const struct bpf_object_open_opts *opts);
LIBBPF_API int bpf_object__load_skeleton(struct bpf_object_skeleton *s);
LIBBPF_API int bpf_object__attach_skeleton(struct bpf_object_skeleton *s);
LIBBPF_API void bpf_object__detach_skeleton(struct bpf_object_skeleton *s);
LIBBPF_API void bpf_object__destroy_skeleton(struct bpf_object_skeleton *s);

struct bpf_var_skeleton {
	const char *name;
	struct bpf_map **map;
	void **addr;
};

struct bpf_object_subskeleton {
	size_t sz; /* size of this struct, for forward/backward compatibility */

	const struct bpf_object *obj;

	int map_cnt;
	int map_skel_sz; /* sizeof(struct bpf_map_skeleton) */
	struct bpf_map_skeleton *maps;

	int prog_cnt;
	int prog_skel_sz; /* sizeof(struct bpf_prog_skeleton) */
	struct bpf_prog_skeleton *progs;

	int var_cnt;
	int var_skel_sz; /* sizeof(struct bpf_var_skeleton) */
	struct bpf_var_skeleton *vars;
};

LIBBPF_API int
bpf_object__open_subskeleton(struct bpf_object_subskeleton *s);
LIBBPF_API void
bpf_object__destroy_subskeleton(struct bpf_object_subskeleton *s);

struct gen_loader_opts {
	size_t sz; /* size of this struct, for forward/backward compatibility */
	const char *data;
	const char *insns;
	__u32 data_sz;
	__u32 insns_sz;
};

#define gen_loader_opts__last_field insns_sz
LIBBPF_API int bpf_object__gen_loader(struct bpf_object *obj,
				      struct gen_loader_opts *opts);

enum libbpf_tristate {
	TRI_NO = 0,
	TRI_YES = 1,
	TRI_MODULE = 2,
};

struct bpf_linker_opts {
	/* size of this struct, for forward/backward compatibility */
	size_t sz;
};
#define bpf_linker_opts__last_field sz

struct bpf_linker_file_opts {
	/* size of this struct, for forward/backward compatibility */
	size_t sz;
};
#define bpf_linker_file_opts__last_field sz

struct bpf_linker;

LIBBPF_API struct bpf_linker *bpf_linker__new(const char *filename, struct bpf_linker_opts *opts);
LIBBPF_API int bpf_linker__add_file(struct bpf_linker *linker,
				    const char *filename,
				    const struct bpf_linker_file_opts *opts);
LIBBPF_API int bpf_linker__finalize(struct bpf_linker *linker);
LIBBPF_API void bpf_linker__free(struct bpf_linker *linker);

/*
 * Custom handling of BPF program's SEC() definitions
 */

struct bpf_prog_load_opts; /* defined in bpf.h */

/* Called during bpf_object__open() for each recognized BPF program. Callback
 * can use various bpf_program__set_*() setters to adjust whatever properties
 * are necessary.
 */
typedef int (*libbpf_prog_setup_fn_t)(struct bpf_program *prog, long cookie);

/* Called right before libbpf performs bpf_prog_load() to load BPF program
 * into the kernel. Callback can adjust opts as necessary.
 */
typedef int (*libbpf_prog_prepare_load_fn_t)(struct bpf_program *prog,
					     struct bpf_prog_load_opts *opts, long cookie);

/* Called during skeleton attach or through bpf_program__attach(). If
 * auto-attach is not supported, callback should return 0 and set link to
 * NULL (it's not considered an error during skeleton attach, but it will be
 * an error for bpf_program__attach() calls). On error, error should be
 * returned directly and link set to NULL. On success, return 0 and set link
 * to a valid struct bpf_link.
 */
typedef int (*libbpf_prog_attach_fn_t)(const struct bpf_program *prog, long cookie,
				       struct bpf_link **link);

struct libbpf_prog_handler_opts {
	/* size of this struct, for forward/backward compatibility */
	size_t sz;
	/* User-provided value that is passed to prog_setup_fn,
	 * prog_prepare_load_fn, and prog_attach_fn callbacks. Allows user to
	 * register one set of callbacks for multiple SEC() definitions and
	 * still be able to distinguish them, if necessary. For example,
	 * libbpf itself is using this to pass necessary flags (e.g.,
	 * sleepable flag) to a common internal SEC() handler.
	 */
	long cookie;
	/* BPF program initialization callback (see libbpf_prog_setup_fn_t).
	 * Callback is optional, pass NULL if it's not necessary.
	 */
	libbpf_prog_setup_fn_t prog_setup_fn;
	/* BPF program loading callback (see libbpf_prog_prepare_load_fn_t).
	 * Callback is optional, pass NULL if it's not necessary.
	 */
	libbpf_prog_prepare_load_fn_t prog_prepare_load_fn;
	/* BPF program attach callback (see libbpf_prog_attach_fn_t).
	 * Callback is optional, pass NULL if it's not necessary.
	 */
	libbpf_prog_attach_fn_t prog_attach_fn;
};
#define libbpf_prog_handler_opts__last_field prog_attach_fn

/**
 * @brief **libbpf_register_prog_handler()** registers a custom BPF program
 * SEC() handler.
 * @param sec section prefix for which custom handler is registered
 * @param prog_type BPF program type associated with specified section
 * @param exp_attach_type Expected BPF attach type associated with specified section
 * @param opts optional cookie, callbacks, and other extra options
 * @return Non-negative handler ID is returned on success. This handler ID has
 * to be passed to *libbpf_unregister_prog_handler()* to unregister such
 * custom handler. Negative error code is returned on error.
 *
 * *sec* defines which SEC() definitions are handled by this custom handler
 * registration. *sec* can have few different forms:
 *   - if *sec* is just a plain string (e.g., "abc"), it will match only
 *   SEC("abc"). If BPF program specifies SEC("abc/whatever") it will result
 *   in an error;
 *   - if *sec* is of the form "abc/", proper SEC() form is
 *   SEC("abc/something"), where acceptable "something" should be checked by
 *   *prog_init_fn* callback, if there are additional restrictions;
 *   - if *sec* is of the form "abc+", it will successfully match both
 *   SEC("abc") and SEC("abc/whatever") forms;
 *   - if *sec* is NULL, custom handler is registered for any BPF program that
 *   doesn't match any of the registered (custom or libbpf's own) SEC()
 *   handlers. There could be only one such generic custom handler registered
 *   at any given time.
 *
 * All custom handlers (except the one with *sec* == NULL) are processed
 * before libbpf's own SEC() handlers. It is allowed to "override" libbpf's
 * SEC() handlers by registering custom ones for the same section prefix
 * (i.e., it's possible to have custom SEC("perf_event/LLC-load-misses")
 * handler).
 *
 * Note, like much of global libbpf APIs (e.g., libbpf_set_print(),
 * libbpf_set_strict_mode(), etc)) these APIs are not thread-safe. User needs
 * to ensure synchronization if there is a risk of running this API from
 * multiple threads simultaneously.
 */
LIBBPF_API int libbpf_register_prog_handler(const char *sec,
					    enum bpf_prog_type prog_type,
					    enum bpf_attach_type exp_attach_type,
					    const struct libbpf_prog_handler_opts *opts);
/**
 * @brief *libbpf_unregister_prog_handler()* unregisters previously registered
 * custom BPF program SEC() handler.
 * @param handler_id handler ID returned by *libbpf_register_prog_handler()*
 * after successful registration
 * @return 0 on success, negative error code if handler isn't found
 *
 * Note, like much of global libbpf APIs (e.g., libbpf_set_print(),
 * libbpf_set_strict_mode(), etc)) these APIs are not thread-safe. User needs
 * to ensure synchronization if there is a risk of running this API from
 * multiple threads simultaneously.
 */
LIBBPF_API int libbpf_unregister_prog_handler(int handler_id);

#ifdef __cplusplus
} /* extern "C" */
#endif

#endif /* __LIBBPF_LIBBPF_H */<|MERGE_RESOLUTION|>--- conflicted
+++ resolved
@@ -845,8 +845,6 @@
 bpf_program__attach_tcx(const struct bpf_program *prog, int ifindex,
 			const struct bpf_tcx_opts *opts);
 
-<<<<<<< HEAD
-=======
 struct bpf_netkit_opts {
 	/* size of this struct, for forward/backward compatibility */
 	size_t sz;
@@ -862,7 +860,6 @@
 bpf_program__attach_netkit(const struct bpf_program *prog, int ifindex,
 			   const struct bpf_netkit_opts *opts);
 
->>>>>>> 2d5404ca
 struct bpf_map;
 
 LIBBPF_API struct bpf_link *bpf_map__attach_struct_ops(const struct bpf_map *map);
@@ -1060,11 +1057,7 @@
 
 LIBBPF_API int bpf_map__set_initial_value(struct bpf_map *map,
 					  const void *data, size_t size);
-<<<<<<< HEAD
-LIBBPF_API void *bpf_map__initial_value(struct bpf_map *map, size_t *psize);
-=======
 LIBBPF_API void *bpf_map__initial_value(const struct bpf_map *map, size_t *psize);
->>>>>>> 2d5404ca
 
 /**
  * @brief **bpf_map__is_internal()** tells the caller whether or not the
