--- conflicted
+++ resolved
@@ -121,29 +121,14 @@
 	const char *object_name;
 	/* parse map definitions non-strictly, allowing extra attributes/data */
 	bool relaxed_maps;
-<<<<<<< HEAD
-	/* DEPRECATED: handle CO-RE relocations non-strictly, allowing failures.
-	 * Value is ignored. Relocations always are processed non-strictly.
-	 * Non-relocatable instructions are replaced with invalid ones to
-	 * prevent accidental errors.
-	 * */
-	LIBBPF_DEPRECATED_SINCE(0, 6, "field has no effect")
-	bool relaxed_core_relocs;
-=======
->>>>>>> eb3cdb58
 	/* maps that set the 'pinning' attribute in their definition will have
 	 * their pin_path attribute set to a file in this directory, and be
 	 * auto-pinned to that path on load; defaults to "/sys/fs/bpf".
 	 */
 	const char *pin_root_path;
 
-<<<<<<< HEAD
-	LIBBPF_DEPRECATED_SINCE(0, 7, "use bpf_program__set_attach_target() on each individual bpf_program")
-	__u32 attach_prog_fd;
-=======
 	__u32 :32; /* stub out now removed attach_prog_fd */
 
->>>>>>> eb3cdb58
 	/* Additional kernel config content that augments and overrides
 	 * system Kconfig for CONFIG_xxx externs.
 	 */
@@ -192,13 +177,6 @@
 	 * logs through its print callback.
 	 */
 	__u32 kernel_log_level;
-<<<<<<< HEAD
-
-	size_t :0;
-};
-#define bpf_object_open_opts__last_field kernel_log_level
-=======
->>>>>>> eb3cdb58
 
 	size_t :0;
 };
@@ -241,22 +219,6 @@
 bpf_object__open_mem(const void *obj_buf, size_t obj_buf_sz,
 		     const struct bpf_object_open_opts *opts);
 
-<<<<<<< HEAD
-/* deprecated bpf_object__open variants */
-LIBBPF_DEPRECATED_SINCE(0, 8, "use bpf_object__open_mem() instead")
-LIBBPF_API struct bpf_object *
-bpf_object__open_buffer(const void *obj_buf, size_t obj_buf_sz,
-			const char *name);
-LIBBPF_DEPRECATED_SINCE(0, 7, "use bpf_object__open_file() instead")
-LIBBPF_API struct bpf_object *
-bpf_object__open_xattr(struct bpf_object_open_attr *attr);
-
-enum libbpf_pin_type {
-	LIBBPF_PIN_NONE,
-	/* PIN_BY_NAME: pin maps by name (in /sys/fs/bpf by default) */
-	LIBBPF_PIN_BY_NAME,
-};
-=======
 /**
  * @brief **bpf_object__load()** loads BPF object into kernel.
  * @param obj Pointer to a valid BPF object instance returned by
@@ -265,7 +227,6 @@
  * stored in errno
  */
 LIBBPF_API int bpf_object__load(struct bpf_object *obj);
->>>>>>> eb3cdb58
 
 /**
  * @brief **bpf_object__close()** closes a BPF object and releases all
@@ -305,23 +266,6 @@
 LIBBPF_API int bpf_object__unpin_programs(struct bpf_object *obj,
 					  const char *path);
 LIBBPF_API int bpf_object__pin(struct bpf_object *object, const char *path);
-<<<<<<< HEAD
-LIBBPF_API void bpf_object__close(struct bpf_object *object);
-
-struct bpf_object_load_attr {
-	struct bpf_object *obj;
-	int log_level;
-	const char *target_btf_path;
-};
-
-/* Load/unload object into/from kernel */
-LIBBPF_API int bpf_object__load(struct bpf_object *obj);
-LIBBPF_DEPRECATED_SINCE(0, 8, "use bpf_object__load() instead")
-LIBBPF_API int bpf_object__load_xattr(struct bpf_object_load_attr *attr);
-LIBBPF_DEPRECATED_SINCE(0, 6, "bpf_object__unload() is deprecated, use bpf_object__close() instead")
-LIBBPF_API int bpf_object__unload(struct bpf_object *obj);
-=======
->>>>>>> eb3cdb58
 
 LIBBPF_API const char *bpf_object__name(const struct bpf_object *obj);
 LIBBPF_API unsigned int bpf_object__kversion(const struct bpf_object *obj);
@@ -331,29 +275,10 @@
 LIBBPF_API struct btf *bpf_object__btf(const struct bpf_object *obj);
 LIBBPF_API int bpf_object__btf_fd(const struct bpf_object *obj);
 
-LIBBPF_DEPRECATED_SINCE(0, 7, "use bpf_object__find_program_by_name() instead")
 LIBBPF_API struct bpf_program *
 bpf_object__find_program_by_name(const struct bpf_object *obj,
 				 const char *name);
 
-<<<<<<< HEAD
-LIBBPF_API LIBBPF_DEPRECATED_SINCE(0, 7, "track bpf_objects in application code instead")
-struct bpf_object *bpf_object__next(struct bpf_object *prev);
-#define bpf_object__for_each_safe(pos, tmp)			\
-	for ((pos) = bpf_object__next(NULL),		\
-		(tmp) = bpf_object__next(pos);		\
-	     (pos) != NULL;				\
-	     (pos) = (tmp), (tmp) = bpf_object__next(tmp))
-
-typedef void (*bpf_object_clear_priv_t)(struct bpf_object *, void *);
-LIBBPF_DEPRECATED_SINCE(0, 7, "storage via set_priv/priv is deprecated")
-LIBBPF_API int bpf_object__set_priv(struct bpf_object *obj, void *priv,
-				    bpf_object_clear_priv_t clear_priv);
-LIBBPF_DEPRECATED_SINCE(0, 7, "storage via set_priv/priv is deprecated")
-LIBBPF_API void *bpf_object__priv(const struct bpf_object *prog);
-
-=======
->>>>>>> eb3cdb58
 LIBBPF_API int
 libbpf_prog_type_by_name(const char *name, enum bpf_prog_type *prog_type,
 			 enum bpf_attach_type *expected_attach_type);
@@ -364,10 +289,7 @@
 
 /* Accessors of bpf_program */
 struct bpf_program;
-<<<<<<< HEAD
-LIBBPF_API LIBBPF_DEPRECATED_SINCE(0, 7, "use bpf_object__next_program() instead")
-struct bpf_program *bpf_program__next(struct bpf_program *prog,
-				      const struct bpf_object *obj);
+
 LIBBPF_API struct bpf_program *
 bpf_object__next_program(const struct bpf_object *obj, struct bpf_program *prog);
 
@@ -376,33 +298,9 @@
 	     (pos) != NULL;					\
 	     (pos) = bpf_object__next_program((obj), (pos)))
 
-LIBBPF_API LIBBPF_DEPRECATED_SINCE(0, 7, "use bpf_object__prev_program() instead")
-struct bpf_program *bpf_program__prev(struct bpf_program *prog,
-				      const struct bpf_object *obj);
 LIBBPF_API struct bpf_program *
 bpf_object__prev_program(const struct bpf_object *obj, struct bpf_program *prog);
-=======
-
-LIBBPF_API struct bpf_program *
-bpf_object__next_program(const struct bpf_object *obj, struct bpf_program *prog);
->>>>>>> eb3cdb58
-
-#define bpf_object__for_each_program(pos, obj)			\
-	for ((pos) = bpf_object__next_program((obj), NULL);	\
-	     (pos) != NULL;					\
-	     (pos) = bpf_object__next_program((obj), (pos)))
-
-<<<<<<< HEAD
-LIBBPF_DEPRECATED_SINCE(0, 7, "storage via set_priv/priv is deprecated")
-LIBBPF_API int bpf_program__set_priv(struct bpf_program *prog, void *priv,
-				     bpf_program_clear_priv_t clear_priv);
-LIBBPF_DEPRECATED_SINCE(0, 7, "storage via set_priv/priv is deprecated")
-LIBBPF_API void *bpf_program__priv(const struct bpf_program *prog);
-=======
-LIBBPF_API struct bpf_program *
-bpf_object__prev_program(const struct bpf_object *obj, struct bpf_program *prog);
-
->>>>>>> eb3cdb58
+
 LIBBPF_API void bpf_program__set_ifindex(struct bpf_program *prog,
 					 __u32 ifindex);
 
@@ -412,13 +310,6 @@
 LIBBPF_API int bpf_program__set_autoload(struct bpf_program *prog, bool autoload);
 LIBBPF_API bool bpf_program__autoattach(const struct bpf_program *prog);
 LIBBPF_API void bpf_program__set_autoattach(struct bpf_program *prog, bool autoattach);
-
-struct bpf_insn;
-
-<<<<<<< HEAD
-/* returns program size in bytes */
-LIBBPF_DEPRECATED_SINCE(0, 7, "use bpf_program__insn_cnt() instead")
-LIBBPF_API size_t bpf_program__size(const struct bpf_program *prog);
 
 struct bpf_insn;
 
@@ -472,70 +363,7 @@
  */
 LIBBPF_API size_t bpf_program__insn_cnt(const struct bpf_program *prog);
 
-LIBBPF_DEPRECATED_SINCE(0, 6, "use bpf_object__load() instead")
-LIBBPF_API int bpf_program__load(struct bpf_program *prog, const char *license, __u32 kern_version);
 LIBBPF_API int bpf_program__fd(const struct bpf_program *prog);
-LIBBPF_DEPRECATED_SINCE(0, 7, "multi-instance bpf_program support is deprecated")
-LIBBPF_API int bpf_program__pin_instance(struct bpf_program *prog,
-					 const char *path,
-					 int instance);
-LIBBPF_DEPRECATED_SINCE(0, 7, "multi-instance bpf_program support is deprecated")
-LIBBPF_API int bpf_program__unpin_instance(struct bpf_program *prog,
-					   const char *path,
-					   int instance);
-=======
-/**
- * @brief **bpf_program__insns()** gives read-only access to BPF program's
- * underlying BPF instructions.
- * @param prog BPF program for which to return instructions
- * @return a pointer to an array of BPF instructions that belong to the
- * specified BPF program
- *
- * Returned pointer is always valid and not NULL. Number of `struct bpf_insn`
- * pointed to can be fetched using **bpf_program__insn_cnt()** API.
- *
- * Keep in mind, libbpf can modify and append/delete BPF program's
- * instructions as it processes BPF object file and prepares everything for
- * uploading into the kernel. So depending on the point in BPF object
- * lifetime, **bpf_program__insns()** can return different sets of
- * instructions. As an example, during BPF object load phase BPF program
- * instructions will be CO-RE-relocated, BPF subprograms instructions will be
- * appended, ldimm64 instructions will have FDs embedded, etc. So instructions
- * returned before **bpf_object__load()** and after it might be quite
- * different.
- */
-LIBBPF_API const struct bpf_insn *bpf_program__insns(const struct bpf_program *prog);
-
-/**
- * @brief **bpf_program__set_insns()** can set BPF program's underlying
- * BPF instructions.
- *
- * WARNING: This is a very advanced libbpf API and users need to know
- * what they are doing. This should be used from prog_prepare_load_fn
- * callback only.
- *
- * @param prog BPF program for which to return instructions
- * @param new_insns a pointer to an array of BPF instructions
- * @param new_insn_cnt number of `struct bpf_insn`'s that form
- * specified BPF program
- * @return 0, on success; negative error code, otherwise
- */
-LIBBPF_API int bpf_program__set_insns(struct bpf_program *prog,
-				      struct bpf_insn *new_insns, size_t new_insn_cnt);
-
-/**
- * @brief **bpf_program__insn_cnt()** returns number of `struct bpf_insn`'s
- * that form specified BPF program.
- * @param prog BPF program for which to return number of BPF instructions
- *
- * See **bpf_program__insns()** documentation for notes on how libbpf can
- * change instructions and their count during different phases of
- * **bpf_object** lifetime.
- */
-LIBBPF_API size_t bpf_program__insn_cnt(const struct bpf_program *prog);
-
-LIBBPF_API int bpf_program__fd(const struct bpf_program *prog);
->>>>>>> eb3cdb58
 
 /**
  * @brief **bpf_program__pin()** pins the BPF program to a file
@@ -621,36 +449,6 @@
 bpf_program__attach(const struct bpf_program *prog);
 
 struct bpf_perf_event_opts {
-<<<<<<< HEAD
-	/* size of this struct, for forward/backward compatiblity */
-	size_t sz;
-	/* custom user-provided value fetchable through bpf_get_attach_cookie() */
-	__u64 bpf_cookie;
-};
-#define bpf_perf_event_opts__last_field bpf_cookie
-
-LIBBPF_API struct bpf_link *
-bpf_program__attach_perf_event(const struct bpf_program *prog, int pfd);
-
-LIBBPF_API struct bpf_link *
-bpf_program__attach_perf_event_opts(const struct bpf_program *prog, int pfd,
-				    const struct bpf_perf_event_opts *opts);
-
-struct bpf_kprobe_opts {
-	/* size of this struct, for forward/backward compatiblity */
-	size_t sz;
-	/* custom user-provided value fetchable through bpf_get_attach_cookie() */
-	__u64 bpf_cookie;
-	/* function's offset to install kprobe to */
-	size_t offset;
-	/* kprobe is return probe */
-	bool retprobe;
-	size_t :0;
-};
-#define bpf_kprobe_opts__last_field retprobe
-
-LIBBPF_API struct bpf_link *
-=======
 	/* size of this struct, for forward/backward compatibility */
 	size_t sz;
 	/* custom user-provided value fetchable through bpf_get_attach_cookie() */
@@ -701,7 +499,6 @@
 #define bpf_kprobe_opts__last_field attach_mode
 
 LIBBPF_API struct bpf_link *
->>>>>>> eb3cdb58
 bpf_program__attach_kprobe(const struct bpf_program *prog, bool retprobe,
 			   const char *func_name);
 LIBBPF_API struct bpf_link *
@@ -732,10 +529,6 @@
 				      const char *pattern,
 				      const struct bpf_kprobe_multi_opts *opts);
 
-<<<<<<< HEAD
-struct bpf_uprobe_opts {
-	/* size of this struct, for forward/backward compatiblity */
-=======
 struct bpf_ksyscall_opts {
 	/* size of this struct, for forward/backward compatibility */
 	size_t sz;
@@ -784,7 +577,6 @@
 
 struct bpf_uprobe_opts {
 	/* size of this struct, for forward/backward compatibility */
->>>>>>> eb3cdb58
 	size_t sz;
 	/* offset of kernel reference counted USDT semaphore, added in
 	 * a6ca88b241d5 ("trace_uprobe: support reference counter in fd-based uprobe")
@@ -802,17 +594,11 @@
 	 * binary_path.
 	 */
 	const char *func_name;
-<<<<<<< HEAD
-	size_t :0;
-};
-#define bpf_uprobe_opts__last_field func_name
-=======
 	/* uprobe attach mode */
 	enum probe_attach_mode attach_mode;
 	size_t :0;
 };
 #define bpf_uprobe_opts__last_field attach_mode
->>>>>>> eb3cdb58
 
 /**
  * @brief **bpf_program__attach_uprobe()** attaches a BPF program
@@ -849,7 +635,6 @@
  * @return Reference to the newly created BPF link; or NULL is returned on error,
  * error code is stored in errno
  */
-<<<<<<< HEAD
 LIBBPF_API struct bpf_link *
 bpf_program__attach_uprobe_opts(const struct bpf_program *prog, pid_t pid,
 				const char *binary_path, size_t func_offset,
@@ -887,7 +672,7 @@
 			 const struct bpf_usdt_opts *opts);
 
 struct bpf_tracepoint_opts {
-	/* size of this struct, for forward/backward compatiblity */
+	/* size of this struct, for forward/backward compatibility */
 	size_t sz;
 	/* custom user-provided value fetchable through bpf_get_attach_cookie() */
 	__u64 bpf_cookie;
@@ -895,53 +680,6 @@
 #define bpf_tracepoint_opts__last_field bpf_cookie
 
 LIBBPF_API struct bpf_link *
-=======
-LIBBPF_API struct bpf_link *
-bpf_program__attach_uprobe_opts(const struct bpf_program *prog, pid_t pid,
-				const char *binary_path, size_t func_offset,
-				const struct bpf_uprobe_opts *opts);
-
-struct bpf_usdt_opts {
-	/* size of this struct, for forward/backward compatibility */
-	size_t sz;
-	/* custom user-provided value accessible through usdt_cookie() */
-	__u64 usdt_cookie;
-	size_t :0;
-};
-#define bpf_usdt_opts__last_field usdt_cookie
-
-/**
- * @brief **bpf_program__attach_usdt()** is just like
- * bpf_program__attach_uprobe_opts() except it covers USDT (User-space
- * Statically Defined Tracepoint) attachment, instead of attaching to
- * user-space function entry or exit.
- *
- * @param prog BPF program to attach
- * @param pid Process ID to attach the uprobe to, 0 for self (own process),
- * -1 for all processes
- * @param binary_path Path to binary that contains provided USDT probe
- * @param usdt_provider USDT provider name
- * @param usdt_name USDT probe name
- * @param opts Options for altering program attachment
- * @return Reference to the newly created BPF link; or NULL is returned on error,
- * error code is stored in errno
- */
-LIBBPF_API struct bpf_link *
-bpf_program__attach_usdt(const struct bpf_program *prog,
-			 pid_t pid, const char *binary_path,
-			 const char *usdt_provider, const char *usdt_name,
-			 const struct bpf_usdt_opts *opts);
-
-struct bpf_tracepoint_opts {
-	/* size of this struct, for forward/backward compatibility */
-	size_t sz;
-	/* custom user-provided value fetchable through bpf_get_attach_cookie() */
-	__u64 bpf_cookie;
-};
-#define bpf_tracepoint_opts__last_field bpf_cookie
-
-LIBBPF_API struct bpf_link *
->>>>>>> eb3cdb58
 bpf_program__attach_tracepoint(const struct bpf_program *prog,
 			       const char *tp_category,
 			       const char *tp_name);
@@ -965,7 +703,6 @@
 
 LIBBPF_API struct bpf_link *
 bpf_program__attach_trace(const struct bpf_program *prog);
-<<<<<<< HEAD
 LIBBPF_API struct bpf_link *
 bpf_program__attach_trace_opts(const struct bpf_program *prog, const struct bpf_trace_opts *opts);
 
@@ -978,30 +715,13 @@
 LIBBPF_API struct bpf_link *
 bpf_program__attach_xdp(const struct bpf_program *prog, int ifindex);
 LIBBPF_API struct bpf_link *
-=======
-LIBBPF_API struct bpf_link *
-bpf_program__attach_trace_opts(const struct bpf_program *prog, const struct bpf_trace_opts *opts);
-
-LIBBPF_API struct bpf_link *
-bpf_program__attach_lsm(const struct bpf_program *prog);
-LIBBPF_API struct bpf_link *
-bpf_program__attach_cgroup(const struct bpf_program *prog, int cgroup_fd);
-LIBBPF_API struct bpf_link *
-bpf_program__attach_netns(const struct bpf_program *prog, int netns_fd);
-LIBBPF_API struct bpf_link *
-bpf_program__attach_xdp(const struct bpf_program *prog, int ifindex);
-LIBBPF_API struct bpf_link *
->>>>>>> eb3cdb58
 bpf_program__attach_freplace(const struct bpf_program *prog,
 			     int target_fd, const char *attach_func_name);
 
 struct bpf_map;
 
 LIBBPF_API struct bpf_link *bpf_map__attach_struct_ops(const struct bpf_map *map);
-<<<<<<< HEAD
-=======
 LIBBPF_API int bpf_link__update_map(struct bpf_link *link, const struct bpf_map *map);
->>>>>>> eb3cdb58
 
 struct bpf_iter_attach_opts {
 	size_t sz; /* size of this struct for forward/backward compatibility */
@@ -1014,26 +734,6 @@
 bpf_program__attach_iter(const struct bpf_program *prog,
 			 const struct bpf_iter_attach_opts *opts);
 
-<<<<<<< HEAD
-/*
- * Libbpf allows callers to adjust BPF programs before being loaded
- * into kernel. One program in an object file can be transformed into
- * multiple variants to be attached to different hooks.
- *
- * bpf_program_prep_t, bpf_program__set_prep and bpf_program__nth_fd
- * form an API for this purpose.
- *
- * - bpf_program_prep_t:
- *   Defines a 'preprocessor', which is a caller defined function
- *   passed to libbpf through bpf_program__set_prep(), and will be
- *   called before program is loaded. The processor should adjust
- *   the program one time for each instance according to the instance id
- *   passed to it.
- *
- * - bpf_program__set_prep:
- *   Attaches a preprocessor to a BPF program. The number of instances
- *   that should be created is also passed through this function.
-=======
 LIBBPF_API enum bpf_prog_type bpf_program__type(const struct bpf_program *prog);
 
 /**
@@ -1043,32 +743,10 @@
  * @param type program type to set the BPF map to have
  * @return error code; or 0 if no error. An error occurs
  * if the object is already loaded.
->>>>>>> eb3cdb58
  *
  * This must be called before the BPF object is loaded,
  * otherwise it has no effect and an error is returned.
  */
-<<<<<<< HEAD
-struct bpf_prog_prep_result {
-	/*
-	 * If not NULL, load new instruction array.
-	 * If set to NULL, don't load this instance.
-	 */
-	struct bpf_insn *new_insn_ptr;
-	int new_insn_cnt;
-
-	/* If not NULL, result FD is written to it. */
-	int *pfd;
-};
-
-/*
- * Parameters of bpf_program_prep_t:
- *  - prog:	The bpf_program being loaded.
- *  - n:	Index of instance being generated.
- *  - insns:	BPF instructions array.
- *  - insns_cnt:Number of instructions in insns.
- *  - res:	Output parameter, result of transformation.
-=======
 LIBBPF_API int bpf_program__set_type(struct bpf_program *prog,
 				     enum bpf_prog_type type);
 
@@ -1083,86 +761,10 @@
  * @param type attach type to set the BPF map to have
  * @return error code; or 0 if no error. An error occurs
  * if the object is already loaded.
->>>>>>> eb3cdb58
  *
  * This must be called before the BPF object is loaded,
  * otherwise it has no effect and an error is returned.
  */
-<<<<<<< HEAD
-typedef int (*bpf_program_prep_t)(struct bpf_program *prog, int n,
-				  struct bpf_insn *insns, int insns_cnt,
-				  struct bpf_prog_prep_result *res);
-
-LIBBPF_DEPRECATED_SINCE(0, 7, "use bpf_program__insns() for getting bpf_program instructions")
-LIBBPF_API int bpf_program__set_prep(struct bpf_program *prog, int nr_instance,
-				     bpf_program_prep_t prep);
-
-LIBBPF_DEPRECATED_SINCE(0, 7, "multi-instance bpf_program support is deprecated")
-LIBBPF_API int bpf_program__nth_fd(const struct bpf_program *prog, int n);
-
-/*
- * Adjust type of BPF program. Default is kprobe.
- */
-LIBBPF_DEPRECATED_SINCE(0, 8, "use bpf_program__set_type() instead")
-LIBBPF_API int bpf_program__set_socket_filter(struct bpf_program *prog);
-LIBBPF_DEPRECATED_SINCE(0, 8, "use bpf_program__set_type() instead")
-LIBBPF_API int bpf_program__set_tracepoint(struct bpf_program *prog);
-LIBBPF_DEPRECATED_SINCE(0, 8, "use bpf_program__set_type() instead")
-LIBBPF_API int bpf_program__set_raw_tracepoint(struct bpf_program *prog);
-LIBBPF_DEPRECATED_SINCE(0, 8, "use bpf_program__set_type() instead")
-LIBBPF_API int bpf_program__set_kprobe(struct bpf_program *prog);
-LIBBPF_DEPRECATED_SINCE(0, 8, "use bpf_program__set_type() instead")
-LIBBPF_API int bpf_program__set_lsm(struct bpf_program *prog);
-LIBBPF_DEPRECATED_SINCE(0, 8, "use bpf_program__set_type() instead")
-LIBBPF_API int bpf_program__set_sched_cls(struct bpf_program *prog);
-LIBBPF_DEPRECATED_SINCE(0, 8, "use bpf_program__set_type() instead")
-LIBBPF_API int bpf_program__set_sched_act(struct bpf_program *prog);
-LIBBPF_DEPRECATED_SINCE(0, 8, "use bpf_program__set_type() instead")
-LIBBPF_API int bpf_program__set_xdp(struct bpf_program *prog);
-LIBBPF_DEPRECATED_SINCE(0, 8, "use bpf_program__set_type() instead")
-LIBBPF_API int bpf_program__set_perf_event(struct bpf_program *prog);
-LIBBPF_DEPRECATED_SINCE(0, 8, "use bpf_program__set_type() instead")
-LIBBPF_API int bpf_program__set_tracing(struct bpf_program *prog);
-LIBBPF_DEPRECATED_SINCE(0, 8, "use bpf_program__set_type() instead")
-LIBBPF_API int bpf_program__set_struct_ops(struct bpf_program *prog);
-LIBBPF_DEPRECATED_SINCE(0, 8, "use bpf_program__set_type() instead")
-LIBBPF_API int bpf_program__set_extension(struct bpf_program *prog);
-LIBBPF_DEPRECATED_SINCE(0, 8, "use bpf_program__set_type() instead")
-LIBBPF_API int bpf_program__set_sk_lookup(struct bpf_program *prog);
-
-LIBBPF_API enum bpf_prog_type bpf_program__type(const struct bpf_program *prog);
-
-/**
- * @brief **bpf_program__set_type()** sets the program
- * type of the passed BPF program.
- * @param prog BPF program to set the program type for
- * @param type program type to set the BPF map to have
- * @return error code; or 0 if no error. An error occurs
- * if the object is already loaded.
- *
- * This must be called before the BPF object is loaded,
- * otherwise it has no effect and an error is returned.
- */
-LIBBPF_API int bpf_program__set_type(struct bpf_program *prog,
-				     enum bpf_prog_type type);
-
-LIBBPF_API enum bpf_attach_type
-bpf_program__expected_attach_type(const struct bpf_program *prog);
-
-/**
- * @brief **bpf_program__set_expected_attach_type()** sets the
- * attach type of the passed BPF program. This is used for
- * auto-detection of attachment when programs are loaded.
- * @param prog BPF program to set the attach type for
- * @param type attach type to set the BPF map to have
- * @return error code; or 0 if no error. An error occurs
- * if the object is already loaded.
- *
- * This must be called before the BPF object is loaded,
- * otherwise it has no effect and an error is returned.
- */
-=======
->>>>>>> eb3cdb58
 LIBBPF_API int
 bpf_program__set_expected_attach_type(struct bpf_program *prog,
 				      enum bpf_attach_type type);
@@ -1194,50 +796,6 @@
 bpf_program__set_attach_target(struct bpf_program *prog, int attach_prog_fd,
 			       const char *attach_func_name);
 
-<<<<<<< HEAD
-LIBBPF_DEPRECATED_SINCE(0, 8, "use bpf_program__type() instead")
-LIBBPF_API bool bpf_program__is_socket_filter(const struct bpf_program *prog);
-LIBBPF_DEPRECATED_SINCE(0, 8, "use bpf_program__type() instead")
-LIBBPF_API bool bpf_program__is_tracepoint(const struct bpf_program *prog);
-LIBBPF_DEPRECATED_SINCE(0, 8, "use bpf_program__type() instead")
-LIBBPF_API bool bpf_program__is_raw_tracepoint(const struct bpf_program *prog);
-LIBBPF_DEPRECATED_SINCE(0, 8, "use bpf_program__type() instead")
-LIBBPF_API bool bpf_program__is_kprobe(const struct bpf_program *prog);
-LIBBPF_DEPRECATED_SINCE(0, 8, "use bpf_program__type() instead")
-LIBBPF_API bool bpf_program__is_lsm(const struct bpf_program *prog);
-LIBBPF_DEPRECATED_SINCE(0, 8, "use bpf_program__type() instead")
-LIBBPF_API bool bpf_program__is_sched_cls(const struct bpf_program *prog);
-LIBBPF_DEPRECATED_SINCE(0, 8, "use bpf_program__type() instead")
-LIBBPF_API bool bpf_program__is_sched_act(const struct bpf_program *prog);
-LIBBPF_DEPRECATED_SINCE(0, 8, "use bpf_program__type() instead")
-LIBBPF_API bool bpf_program__is_xdp(const struct bpf_program *prog);
-LIBBPF_DEPRECATED_SINCE(0, 8, "use bpf_program__type() instead")
-LIBBPF_API bool bpf_program__is_perf_event(const struct bpf_program *prog);
-LIBBPF_DEPRECATED_SINCE(0, 8, "use bpf_program__type() instead")
-LIBBPF_API bool bpf_program__is_tracing(const struct bpf_program *prog);
-LIBBPF_DEPRECATED_SINCE(0, 8, "use bpf_program__type() instead")
-LIBBPF_API bool bpf_program__is_struct_ops(const struct bpf_program *prog);
-LIBBPF_DEPRECATED_SINCE(0, 8, "use bpf_program__type() instead")
-LIBBPF_API bool bpf_program__is_extension(const struct bpf_program *prog);
-LIBBPF_DEPRECATED_SINCE(0, 8, "use bpf_program__type() instead")
-LIBBPF_API bool bpf_program__is_sk_lookup(const struct bpf_program *prog);
-
-/*
- * No need for __attribute__((packed)), all members of 'bpf_map_def'
- * are all aligned.  In addition, using __attribute__((packed))
- * would trigger a -Wpacked warning message, and lead to an error
- * if -Werror is set.
- */
-struct bpf_map_def {
-	unsigned int type;
-	unsigned int key_size;
-	unsigned int value_size;
-	unsigned int max_entries;
-	unsigned int map_flags;
-};
-
-=======
->>>>>>> eb3cdb58
 /**
  * @brief **bpf_object__find_map_by_name()** returns BPF map of
  * the given name, if it exists within the passed BPF object
@@ -1252,33 +810,15 @@
 LIBBPF_API int
 bpf_object__find_map_fd_by_name(const struct bpf_object *obj, const char *name);
 
-<<<<<<< HEAD
-/*
- * Get bpf_map through the offset of corresponding struct bpf_map_def
- * in the BPF object file.
- */
-LIBBPF_API LIBBPF_DEPRECATED_SINCE(0, 8, "use bpf_object__find_map_by_name() instead")
-struct bpf_map *
-bpf_object__find_map_by_offset(struct bpf_object *obj, size_t offset);
-
-LIBBPF_API LIBBPF_DEPRECATED_SINCE(0, 7, "use bpf_object__next_map() instead")
-struct bpf_map *bpf_map__next(const struct bpf_map *map, const struct bpf_object *obj);
 LIBBPF_API struct bpf_map *
 bpf_object__next_map(const struct bpf_object *obj, const struct bpf_map *map);
 
-=======
-LIBBPF_API struct bpf_map *
-bpf_object__next_map(const struct bpf_object *obj, const struct bpf_map *map);
-
->>>>>>> eb3cdb58
 #define bpf_object__for_each_map(pos, obj)		\
 	for ((pos) = bpf_object__next_map((obj), NULL);	\
 	     (pos) != NULL;				\
 	     (pos) = bpf_object__next_map((obj), (pos)))
 #define bpf_map__for_each bpf_object__for_each_map
 
-LIBBPF_API LIBBPF_DEPRECATED_SINCE(0, 7, "use bpf_object__prev_map() instead")
-struct bpf_map *bpf_map__prev(const struct bpf_map *map, const struct bpf_object *obj);
 LIBBPF_API struct bpf_map *
 bpf_object__prev_map(const struct bpf_object *obj, const struct bpf_map *map);
 
@@ -1312,12 +852,6 @@
  */
 LIBBPF_API int bpf_map__fd(const struct bpf_map *map);
 LIBBPF_API int bpf_map__reuse_fd(struct bpf_map *map, int fd);
-<<<<<<< HEAD
-/* get map definition */
-LIBBPF_API LIBBPF_DEPRECATED_SINCE(0, 8, "use appropriate getters or setters instead")
-const struct bpf_map_def *bpf_map__def(const struct bpf_map *map);
-=======
->>>>>>> eb3cdb58
 /* get map name */
 LIBBPF_API const char *bpf_map__name(const struct bpf_map *map);
 /* get/set map type */
@@ -1326,11 +860,6 @@
 /* get/set map size (max_entries) */
 LIBBPF_API __u32 bpf_map__max_entries(const struct bpf_map *map);
 LIBBPF_API int bpf_map__set_max_entries(struct bpf_map *map, __u32 max_entries);
-<<<<<<< HEAD
-LIBBPF_DEPRECATED_SINCE(0, 8, "use bpf_map__set_max_entries() instead")
-LIBBPF_API int bpf_map__resize(struct bpf_map *map, __u32 max_entries);
-=======
->>>>>>> eb3cdb58
 /* get/set map flags */
 LIBBPF_API __u32 bpf_map__map_flags(const struct bpf_map *map);
 LIBBPF_API int bpf_map__set_map_flags(struct bpf_map *map, __u32 flags);
@@ -1353,23 +882,9 @@
 LIBBPF_API __u64 bpf_map__map_extra(const struct bpf_map *map);
 LIBBPF_API int bpf_map__set_map_extra(struct bpf_map *map, __u64 map_extra);
 
-<<<<<<< HEAD
-typedef void (*bpf_map_clear_priv_t)(struct bpf_map *, void *);
-LIBBPF_DEPRECATED_SINCE(0, 7, "storage via set_priv/priv is deprecated")
-LIBBPF_API int bpf_map__set_priv(struct bpf_map *map, void *priv,
-				 bpf_map_clear_priv_t clear_priv);
-LIBBPF_DEPRECATED_SINCE(0, 7, "storage via set_priv/priv is deprecated")
-LIBBPF_API void *bpf_map__priv(const struct bpf_map *map);
 LIBBPF_API int bpf_map__set_initial_value(struct bpf_map *map,
 					  const void *data, size_t size);
 LIBBPF_API const void *bpf_map__initial_value(struct bpf_map *map, size_t *psize);
-LIBBPF_DEPRECATED_SINCE(0, 8, "use bpf_map__type() instead")
-LIBBPF_API bool bpf_map__is_offload_neutral(const struct bpf_map *map);
-=======
-LIBBPF_API int bpf_map__set_initial_value(struct bpf_map *map,
-					  const void *data, size_t size);
-LIBBPF_API const void *bpf_map__initial_value(struct bpf_map *map, size_t *psize);
->>>>>>> eb3cdb58
 
 /**
  * @brief **bpf_map__is_internal()** tells the caller whether or not the
@@ -1388,9 +903,6 @@
  * @return 0, on success; negative error, otherwise
  */
 LIBBPF_API int bpf_map__set_pin_path(struct bpf_map *map, const char *path);
-<<<<<<< HEAD
-LIBBPF_API const char *bpf_map__pin_path(const struct bpf_map *map);
-=======
 
 /**
  * @brief **bpf_map__pin_path()** gets the path attribute that tells where the
@@ -1406,7 +918,6 @@
  * @param map The bpf_map
  * @return true, if the map is pinned; false, otherwise
  */
->>>>>>> eb3cdb58
 LIBBPF_API bool bpf_map__is_pinned(const struct bpf_map *map);
 
 /**
@@ -1542,43 +1053,6 @@
  */
 LIBBPF_API int bpf_map__get_next_key(const struct bpf_map *map,
 				     const void *cur_key, void *next_key, size_t key_sz);
-<<<<<<< HEAD
-
-/**
- * @brief **libbpf_get_error()** extracts the error code from the passed
- * pointer
- * @param ptr pointer returned from libbpf API function
- * @return error code; or 0 if no error occured
- *
- * Many libbpf API functions which return pointers have logic to encode error
- * codes as pointers, and do not return NULL. Meaning **libbpf_get_error()**
- * should be used on the return value from these functions immediately after
- * calling the API function, with no intervening calls that could clobber the
- * `errno` variable. Consult the individual functions documentation to verify
- * if this logic applies should be used.
- *
- * For these API functions, if `libbpf_set_strict_mode(LIBBPF_STRICT_CLEAN_PTRS)`
- * is enabled, NULL is returned on error instead.
- *
- * If ptr is NULL, then errno should be already set by the failing
- * API, because libbpf never returns NULL on success and it now always
- * sets errno on error.
- *
- * Example usage:
- *
- *   struct perf_buffer *pb;
- *
- *   pb = perf_buffer__new(bpf_map__fd(obj->maps.events), PERF_BUFFER_PAGES, &opts);
- *   err = libbpf_get_error(pb);
- *   if (err) {
- *	  pb = NULL;
- *	  fprintf(stderr, "failed to open perf buffer: %d\n", err);
- *	  goto cleanup;
- *   }
- */
-LIBBPF_API long libbpf_get_error(const void *ptr);
-=======
->>>>>>> eb3cdb58
 
 struct bpf_xdp_set_link_opts {
 	size_t sz;
@@ -1587,27 +1061,10 @@
 };
 #define bpf_xdp_set_link_opts__last_field old_fd
 
-<<<<<<< HEAD
-LIBBPF_DEPRECATED_SINCE(0, 8, "use bpf_object__open() and bpf_object__load() instead")
-LIBBPF_API int bpf_prog_load_xattr(const struct bpf_prog_load_attr *attr,
-				   struct bpf_object **pobj, int *prog_fd);
-LIBBPF_DEPRECATED_SINCE(0, 7, "use bpf_object__open() and bpf_object__load() instead")
-LIBBPF_API int bpf_prog_load_deprecated(const char *file, enum bpf_prog_type type,
-					struct bpf_object **pobj, int *prog_fd);
-
-/* XDP related API */
-struct xdp_link_info {
-	__u32 prog_id;
-	__u32 drv_prog_id;
-	__u32 hw_prog_id;
-	__u32 skb_prog_id;
-	__u8 attach_mode;
-=======
 struct bpf_xdp_attach_opts {
 	size_t sz;
 	int old_prog_fd;
 	size_t :0;
->>>>>>> eb3cdb58
 };
 #define bpf_xdp_attach_opts__last_field old_prog_fd
 
@@ -1622,44 +1079,6 @@
 	size_t :0;
 };
 #define bpf_xdp_query_opts__last_field feature_flags
-
-<<<<<<< HEAD
-LIBBPF_DEPRECATED_SINCE(0, 8, "use bpf_xdp_attach() instead")
-LIBBPF_API int bpf_set_link_xdp_fd(int ifindex, int fd, __u32 flags);
-LIBBPF_DEPRECATED_SINCE(0, 8, "use bpf_xdp_attach() instead")
-LIBBPF_API int bpf_set_link_xdp_fd_opts(int ifindex, int fd, __u32 flags,
-					const struct bpf_xdp_set_link_opts *opts);
-LIBBPF_DEPRECATED_SINCE(0, 8, "use bpf_xdp_query_id() instead")
-LIBBPF_API int bpf_get_link_xdp_id(int ifindex, __u32 *prog_id, __u32 flags);
-LIBBPF_DEPRECATED_SINCE(0, 8, "use bpf_xdp_query() instead")
-LIBBPF_API int bpf_get_link_xdp_info(int ifindex, struct xdp_link_info *info,
-				     size_t info_size, __u32 flags);
-=======
-LIBBPF_API int bpf_xdp_attach(int ifindex, int prog_fd, __u32 flags,
-			      const struct bpf_xdp_attach_opts *opts);
-LIBBPF_API int bpf_xdp_detach(int ifindex, __u32 flags,
-			      const struct bpf_xdp_attach_opts *opts);
-LIBBPF_API int bpf_xdp_query(int ifindex, int flags, struct bpf_xdp_query_opts *opts);
-LIBBPF_API int bpf_xdp_query_id(int ifindex, int flags, __u32 *prog_id);
->>>>>>> eb3cdb58
-
-struct bpf_xdp_attach_opts {
-	size_t sz;
-	int old_prog_fd;
-	size_t :0;
-};
-#define bpf_xdp_attach_opts__last_field old_prog_fd
-
-struct bpf_xdp_query_opts {
-	size_t sz;
-	__u32 prog_id;		/* output */
-	__u32 drv_prog_id;	/* output */
-	__u32 hw_prog_id;	/* output */
-	__u32 skb_prog_id;	/* output */
-	__u8 attach_mode;	/* output */
-	size_t :0;
-};
-#define bpf_xdp_query_opts__last_field attach_mode
 
 LIBBPF_API int bpf_xdp_attach(int ifindex, int prog_fd, __u32 flags,
 			      const struct bpf_xdp_attach_opts *opts);
@@ -1854,27 +1273,11 @@
 
 /* common use perf buffer options */
 struct perf_buffer_opts {
-<<<<<<< HEAD
-	union {
-		size_t sz;
-		struct { /* DEPRECATED: will be removed in v1.0 */
-			/* if specified, sample_cb is called for each sample */
-			perf_buffer_sample_fn sample_cb;
-			/* if specified, lost_cb is called for each batch of lost samples */
-			perf_buffer_lost_fn lost_cb;
-			/* ctx is provided to sample_cb and lost_cb */
-			void *ctx;
-		};
-	};
-};
-#define perf_buffer_opts__last_field sz
-=======
 	size_t sz;
 	__u32 sample_period;
 	size_t :0;
 };
 #define perf_buffer_opts__last_field sample_period
->>>>>>> eb3cdb58
 
 /**
  * @brief **perf_buffer__new()** creates BPF perfbuf manager for a specified
@@ -1893,21 +1296,6 @@
 		 perf_buffer_sample_fn sample_cb, perf_buffer_lost_fn lost_cb, void *ctx,
 		 const struct perf_buffer_opts *opts);
 
-LIBBPF_API struct perf_buffer *
-perf_buffer__new_v0_6_0(int map_fd, size_t page_cnt,
-			perf_buffer_sample_fn sample_cb, perf_buffer_lost_fn lost_cb, void *ctx,
-			const struct perf_buffer_opts *opts);
-
-LIBBPF_API LIBBPF_DEPRECATED_SINCE(0, 7, "use new variant of perf_buffer__new() instead")
-struct perf_buffer *perf_buffer__new_deprecated(int map_fd, size_t page_cnt,
-						const struct perf_buffer_opts *opts);
-
-#define perf_buffer__new(...) ___libbpf_overload(___perf_buffer_new, __VA_ARGS__)
-#define ___perf_buffer_new6(map_fd, page_cnt, sample_cb, lost_cb, ctx, opts) \
-	perf_buffer__new(map_fd, page_cnt, sample_cb, lost_cb, ctx, opts)
-#define ___perf_buffer_new3(map_fd, page_cnt, opts) \
-	perf_buffer__new_deprecated(map_fd, page_cnt, opts)
-
 enum bpf_perf_event_ret {
 	LIBBPF_PERF_EVENT_DONE	= 0,
 	LIBBPF_PERF_EVENT_ERROR	= -1,
@@ -1921,27 +1309,9 @@
 
 /* raw perf buffer options, giving most power and control */
 struct perf_buffer_raw_opts {
-<<<<<<< HEAD
-	union {
-		struct {
-			size_t sz;
-			long :0;
-			long :0;
-		};
-		struct { /* DEPRECATED: will be removed in v1.0 */
-			/* perf event attrs passed directly into perf_event_open() */
-			struct perf_event_attr *attr;
-			/* raw event callback */
-			perf_buffer_event_fn event_cb;
-			/* ctx is provided to event_cb */
-			void *ctx;
-		};
-	};
-=======
 	size_t sz;
 	long :0;
 	long :0;
->>>>>>> eb3cdb58
 	/* if cpu_cnt == 0, open all on all possible CPUs (up to the number of
 	 * max_entries of given PERF_EVENT_ARRAY map)
 	 */
@@ -1952,31 +1322,13 @@
 	int *map_keys;
 };
 #define perf_buffer_raw_opts__last_field map_keys
-<<<<<<< HEAD
-=======
 
 struct perf_event_attr;
->>>>>>> eb3cdb58
 
 LIBBPF_API struct perf_buffer *
 perf_buffer__new_raw(int map_fd, size_t page_cnt, struct perf_event_attr *attr,
 		     perf_buffer_event_fn event_cb, void *ctx,
 		     const struct perf_buffer_raw_opts *opts);
-
-LIBBPF_API struct perf_buffer *
-perf_buffer__new_raw_v0_6_0(int map_fd, size_t page_cnt, struct perf_event_attr *attr,
-			    perf_buffer_event_fn event_cb, void *ctx,
-			    const struct perf_buffer_raw_opts *opts);
-
-LIBBPF_API LIBBPF_DEPRECATED_SINCE(0, 7, "use new variant of perf_buffer__new_raw() instead")
-struct perf_buffer *perf_buffer__new_raw_deprecated(int map_fd, size_t page_cnt,
-						    const struct perf_buffer_raw_opts *opts);
-
-#define perf_buffer__new_raw(...) ___libbpf_overload(___perf_buffer_new_raw, __VA_ARGS__)
-#define ___perf_buffer_new_raw6(map_fd, page_cnt, attr, event_cb, ctx, opts) \
-	perf_buffer__new_raw(map_fd, page_cnt, attr, event_cb, ctx, opts)
-#define ___perf_buffer_new_raw3(map_fd, page_cnt, opts) \
-	perf_buffer__new_raw_deprecated(map_fd, page_cnt, opts)
 
 LIBBPF_API void perf_buffer__free(struct perf_buffer *pb);
 LIBBPF_API int perf_buffer__epoll_fd(const struct perf_buffer *pb);
@@ -1985,17 +1337,6 @@
 LIBBPF_API int perf_buffer__consume_buffer(struct perf_buffer *pb, size_t buf_idx);
 LIBBPF_API size_t perf_buffer__buffer_cnt(const struct perf_buffer *pb);
 LIBBPF_API int perf_buffer__buffer_fd(const struct perf_buffer *pb, size_t buf_idx);
-<<<<<<< HEAD
-
-typedef enum bpf_perf_event_ret
-	(*bpf_perf_event_print_t)(struct perf_event_header *hdr,
-				  void *private_data);
-LIBBPF_DEPRECATED_SINCE(0, 8, "use perf_buffer__poll() or  perf_buffer__consume() instead")
-LIBBPF_API enum bpf_perf_event_ret
-bpf_perf_event_read_simple(void *mmap_mem, size_t mmap_size, size_t page_size,
-			   void **copy_mem, size_t *copy_size,
-			   bpf_perf_event_print_t fn, void *private_data);
-=======
 /**
  * @brief **perf_buffer__buffer()** returns the per-cpu raw mmap()'ed underlying
  * memory region of the ring buffer.
@@ -2012,7 +1353,6 @@
  */
 LIBBPF_API int perf_buffer__buffer(struct perf_buffer *pb, int buf_idx, void **buf,
 				   size_t *buf_size);
->>>>>>> eb3cdb58
 
 struct bpf_prog_linfo;
 struct bpf_prog_info;
@@ -2035,15 +1375,6 @@
  * user, causing subsequent probes to fail. In this case, the caller may want
  * to adjust that limit with setrlimit().
  */
-<<<<<<< HEAD
-LIBBPF_DEPRECATED_SINCE(0, 8, "use libbpf_probe_bpf_prog_type() instead")
-LIBBPF_API bool bpf_probe_prog_type(enum bpf_prog_type prog_type, __u32 ifindex);
-LIBBPF_DEPRECATED_SINCE(0, 8, "use libbpf_probe_bpf_map_type() instead")
-LIBBPF_API bool bpf_probe_map_type(enum bpf_map_type map_type, __u32 ifindex);
-LIBBPF_DEPRECATED_SINCE(0, 8, "use libbpf_probe_bpf_helper() instead")
-LIBBPF_API bool bpf_probe_helper(enum bpf_func_id id, enum bpf_prog_type prog_type, __u32 ifindex);
-LIBBPF_DEPRECATED_SINCE(0, 8, "implement your own or use bpftool for feature detection")
-LIBBPF_API bool bpf_probe_large_insn_limit(__u32 ifindex);
 
 /**
  * @brief **libbpf_probe_bpf_prog_type()** detects if host kernel supports
@@ -2087,107 +1418,6 @@
 LIBBPF_API int libbpf_probe_bpf_helper(enum bpf_prog_type prog_type,
 				       enum bpf_func_id helper_id, const void *opts);
 
-/*
- * Get bpf_prog_info in continuous memory
- *
- * struct bpf_prog_info has multiple arrays. The user has option to choose
- * arrays to fetch from kernel. The following APIs provide an uniform way to
- * fetch these data. All arrays in bpf_prog_info are stored in a single
- * continuous memory region. This makes it easy to store the info in a
- * file.
- *
- * Before writing bpf_prog_info_linear to files, it is necessary to
- * translate pointers in bpf_prog_info to offsets. Helper functions
- * bpf_program__bpil_addr_to_offs() and bpf_program__bpil_offs_to_addr()
- * are introduced to switch between pointers and offsets.
- *
- * Examples:
- *   # To fetch map_ids and prog_tags:
- *   __u64 arrays = (1UL << BPF_PROG_INFO_MAP_IDS) |
- *           (1UL << BPF_PROG_INFO_PROG_TAGS);
- *   struct bpf_prog_info_linear *info_linear =
- *           bpf_program__get_prog_info_linear(fd, arrays);
- *
- *   # To save data in file
- *   bpf_program__bpil_addr_to_offs(info_linear);
- *   write(f, info_linear, sizeof(*info_linear) + info_linear->data_len);
- *
- *   # To read data from file
- *   read(f, info_linear, <proper_size>);
- *   bpf_program__bpil_offs_to_addr(info_linear);
- */
-enum bpf_prog_info_array {
-	BPF_PROG_INFO_FIRST_ARRAY = 0,
-	BPF_PROG_INFO_JITED_INSNS = 0,
-	BPF_PROG_INFO_XLATED_INSNS,
-	BPF_PROG_INFO_MAP_IDS,
-	BPF_PROG_INFO_JITED_KSYMS,
-	BPF_PROG_INFO_JITED_FUNC_LENS,
-	BPF_PROG_INFO_FUNC_INFO,
-	BPF_PROG_INFO_LINE_INFO,
-	BPF_PROG_INFO_JITED_LINE_INFO,
-	BPF_PROG_INFO_PROG_TAGS,
-	BPF_PROG_INFO_LAST_ARRAY,
-};
-
-struct bpf_prog_info_linear {
-	/* size of struct bpf_prog_info, when the tool is compiled */
-	__u32			info_len;
-	/* total bytes allocated for data, round up to 8 bytes */
-	__u32			data_len;
-	/* which arrays are included in data */
-	__u64			arrays;
-	struct bpf_prog_info	info;
-	__u8			data[];
-};
-
-LIBBPF_API struct bpf_prog_info_linear *
-bpf_program__get_prog_info_linear(int fd, __u64 arrays);
-=======
->>>>>>> eb3cdb58
-
-/**
- * @brief **libbpf_probe_bpf_prog_type()** detects if host kernel supports
- * BPF programs of a given type.
- * @param prog_type BPF program type to detect kernel support for
- * @param opts reserved for future extensibility, should be NULL
- * @return 1, if given program type is supported; 0, if given program type is
- * not supported; negative error code if feature detection failed or can't be
- * performed
- *
- * Make sure the process has required set of CAP_* permissions (or runs as
- * root) when performing feature checking.
- */
-LIBBPF_API int libbpf_probe_bpf_prog_type(enum bpf_prog_type prog_type, const void *opts);
-/**
- * @brief **libbpf_probe_bpf_map_type()** detects if host kernel supports
- * BPF maps of a given type.
- * @param map_type BPF map type to detect kernel support for
- * @param opts reserved for future extensibility, should be NULL
- * @return 1, if given map type is supported; 0, if given map type is
- * not supported; negative error code if feature detection failed or can't be
- * performed
- *
- * Make sure the process has required set of CAP_* permissions (or runs as
- * root) when performing feature checking.
- */
-LIBBPF_API int libbpf_probe_bpf_map_type(enum bpf_map_type map_type, const void *opts);
-/**
- * @brief **libbpf_probe_bpf_helper()** detects if host kernel supports the
- * use of a given BPF helper from specified BPF program type.
- * @param prog_type BPF program type used to check the support of BPF helper
- * @param helper_id BPF helper ID (enum bpf_func_id) to check support for
- * @param opts reserved for future extensibility, should be NULL
- * @return 1, if given combination of program type and helper is supported; 0,
- * if the combination is not supported; negative error code if feature
- * detection for provided input arguments failed or can't be performed
- *
- * Make sure the process has required set of CAP_* permissions (or runs as
- * root) when performing feature checking.
- */
-LIBBPF_API int libbpf_probe_bpf_helper(enum bpf_prog_type prog_type,
-				       enum bpf_func_id helper_id, const void *opts);
-
 /**
  * @brief **libbpf_num_possible_cpus()** is a helper function to get the
  * number of possible CPUs that the host kernel supports and expects.
@@ -2339,11 +1569,7 @@
 				       struct bpf_link **link);
 
 struct libbpf_prog_handler_opts {
-<<<<<<< HEAD
-	/* size of this struct, for forward/backward compatiblity */
-=======
 	/* size of this struct, for forward/backward compatibility */
->>>>>>> eb3cdb58
 	size_t sz;
 	/* User-provided value that is passed to prog_setup_fn,
 	 * prog_prepare_load_fn, and prog_attach_fn callbacks. Allows user to
