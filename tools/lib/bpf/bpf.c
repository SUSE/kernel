--- conflicted
+++ resolved
@@ -84,13 +84,7 @@
 	return ensure_good_fd(fd);
 }
 
-<<<<<<< HEAD
-#define PROG_LOAD_ATTEMPTS 5
-
-static inline int sys_bpf_prog_load(union bpf_attr *attr, unsigned int size, int attempts)
-=======
 int sys_bpf_prog_load(union bpf_attr *attr, unsigned int size, int attempts)
->>>>>>> eb3cdb58
 {
 	int fd;
 
@@ -111,11 +105,7 @@
  */
 int probe_memcg_account(void)
 {
-<<<<<<< HEAD
-	const size_t prog_load_attr_sz = offsetofend(union bpf_attr, attach_btf_obj_fd);
-=======
 	const size_t attr_sz = offsetofend(union bpf_attr, attach_btf_obj_fd);
->>>>>>> eb3cdb58
 	struct bpf_insn insns[] = {
 		BPF_EMIT_CALL(BPF_FUNC_ktime_get_coarse_ns),
 		BPF_EXIT_INSN(),
@@ -125,21 +115,13 @@
 	int prog_fd;
 
 	/* attempt loading freplace trying to use custom BTF */
-<<<<<<< HEAD
-	memset(&attr, 0, prog_load_attr_sz);
-=======
-	memset(&attr, 0, attr_sz);
->>>>>>> eb3cdb58
+	memset(&attr, 0, attr_sz);
 	attr.prog_type = BPF_PROG_TYPE_SOCKET_FILTER;
 	attr.insns = ptr_to_u64(insns);
 	attr.insn_cnt = insn_cnt;
 	attr.license = ptr_to_u64("GPL");
 
-<<<<<<< HEAD
-	prog_fd = sys_bpf_fd(BPF_PROG_LOAD, &attr, prog_load_attr_sz);
-=======
 	prog_fd = sys_bpf_fd(BPF_PROG_LOAD, &attr, attr_sz);
->>>>>>> eb3cdb58
 	if (prog_fd >= 0) {
 		close(prog_fd);
 		return 1;
@@ -163,11 +145,6 @@
 {
 	struct rlimit rlim;
 
-<<<<<<< HEAD
-	/* this the default in libbpf 1.0, but for now user has to opt-in explicitly */
-	if (!(libbpf_mode & LIBBPF_STRICT_AUTO_RLIMIT_MEMLOCK))
-		return 0;
-
 	/* if kernel supports memcg-based accounting, skip bumping RLIMIT_MEMLOCK */
 	if (memlock_bumped || kernel_supports(NULL, FEAT_MEMCG_ACCOUNT))
 		return 0;
@@ -182,22 +159,6 @@
 	if (setrlimit(RLIMIT_MEMLOCK, &rlim))
 		return -errno;
 
-=======
-	/* if kernel supports memcg-based accounting, skip bumping RLIMIT_MEMLOCK */
-	if (memlock_bumped || kernel_supports(NULL, FEAT_MEMCG_ACCOUNT))
-		return 0;
-
-	memlock_bumped = true;
-
-	/* zero memlock_rlim_max disables auto-bumping RLIMIT_MEMLOCK */
-	if (memlock_rlim == 0)
-		return 0;
-
-	rlim.rlim_cur = rlim.rlim_max = memlock_rlim;
-	if (setrlimit(RLIMIT_MEMLOCK, &rlim))
-		return -errno;
-
->>>>>>> eb3cdb58
 	return 0;
 }
 
@@ -220,11 +181,7 @@
 		return libbpf_err(-EINVAL);
 
 	attr.map_type = map_type;
-<<<<<<< HEAD
-	if (map_name)
-=======
 	if (map_name && kernel_supports(NULL, FEAT_PROG_NAME))
->>>>>>> eb3cdb58
 		libbpf_strlcpy(attr.map_name, map_name, sizeof(attr.map_name));
 	attr.key_size = key_size;
 	attr.value_size = value_size;
@@ -270,18 +227,10 @@
 	return info;
 }
 
-<<<<<<< HEAD
-DEFAULT_VERSION(bpf_prog_load_v0_6_0, bpf_prog_load, LIBBPF_0.6.0)
-int bpf_prog_load_v0_6_0(enum bpf_prog_type prog_type,
-		         const char *prog_name, const char *license,
-		         const struct bpf_insn *insns, size_t insn_cnt,
-		         const struct bpf_prog_load_opts *opts)
-=======
 int bpf_prog_load(enum bpf_prog_type prog_type,
 		  const char *prog_name, const char *license,
 		  const struct bpf_insn *insns, size_t insn_cnt,
 		  struct bpf_prog_load_opts *opts)
->>>>>>> eb3cdb58
 {
 	const size_t attr_sz = offsetofend(union bpf_attr, log_true_size);
 	void *finfo = NULL, *linfo = NULL;
@@ -303,8 +252,7 @@
 	if (attempts == 0)
 		attempts = PROG_LOAD_ATTEMPTS;
 
-<<<<<<< HEAD
-	memset(&attr, 0, sizeof(attr));
+	memset(&attr, 0, attr_sz);
 
 	attr.prog_type = prog_type;
 	attr.expected_attach_type = OPTS_GET(opts, expected_attach_type, 0);
@@ -314,7 +262,7 @@
 	attr.prog_ifindex = OPTS_GET(opts, prog_ifindex, 0);
 	attr.kern_version = OPTS_GET(opts, kern_version, 0);
 
-	if (prog_name)
+	if (prog_name && kernel_supports(NULL, FEAT_PROG_NAME))
 		libbpf_strlcpy(attr.prog_name, prog_name, sizeof(attr.prog_name));
 	attr.license = ptr_to_u64(license);
 
@@ -342,52 +290,7 @@
 
 	if (!!log_buf != !!log_size)
 		return libbpf_err(-EINVAL);
-	if (log_level > (4 | 2 | 1))
-		return libbpf_err(-EINVAL);
-	if (log_level && !log_buf)
-		return libbpf_err(-EINVAL);
-
-=======
-	memset(&attr, 0, attr_sz);
-
-	attr.prog_type = prog_type;
-	attr.expected_attach_type = OPTS_GET(opts, expected_attach_type, 0);
-
-	attr.prog_btf_fd = OPTS_GET(opts, prog_btf_fd, 0);
-	attr.prog_flags = OPTS_GET(opts, prog_flags, 0);
-	attr.prog_ifindex = OPTS_GET(opts, prog_ifindex, 0);
-	attr.kern_version = OPTS_GET(opts, kern_version, 0);
-
-	if (prog_name && kernel_supports(NULL, FEAT_PROG_NAME))
-		libbpf_strlcpy(attr.prog_name, prog_name, sizeof(attr.prog_name));
-	attr.license = ptr_to_u64(license);
-
-	if (insn_cnt > UINT_MAX)
-		return libbpf_err(-E2BIG);
-
-	attr.insns = ptr_to_u64(insns);
-	attr.insn_cnt = (__u32)insn_cnt;
-
-	attach_prog_fd = OPTS_GET(opts, attach_prog_fd, 0);
-	attach_btf_obj_fd = OPTS_GET(opts, attach_btf_obj_fd, 0);
-
-	if (attach_prog_fd && attach_btf_obj_fd)
-		return libbpf_err(-EINVAL);
-
-	attr.attach_btf_id = OPTS_GET(opts, attach_btf_id, 0);
-	if (attach_prog_fd)
-		attr.attach_prog_fd = attach_prog_fd;
-	else
-		attr.attach_btf_obj_fd = attach_btf_obj_fd;
-
-	log_buf = OPTS_GET(opts, log_buf, NULL);
-	log_size = OPTS_GET(opts, log_size, 0);
-	log_level = OPTS_GET(opts, log_level, 0);
-
-	if (!!log_buf != !!log_size)
-		return libbpf_err(-EINVAL);
-
->>>>>>> eb3cdb58
+
 	func_info_rec_size = OPTS_GET(opts, func_info_rec_size, 0);
 	func_info = OPTS_GET(opts, func_info, NULL);
 	attr.func_info_rec_size = func_info_rec_size;
@@ -408,12 +311,8 @@
 		attr.log_level = log_level;
 	}
 
-<<<<<<< HEAD
-	fd = sys_bpf_prog_load(&attr, sizeof(attr), attempts);
-=======
 	fd = sys_bpf_prog_load(&attr, attr_sz, attempts);
 	OPTS_SET(opts, log_true_size, attr.log_true_size);
->>>>>>> eb3cdb58
 	if (fd >= 0)
 		return fd;
 
@@ -453,12 +352,8 @@
 			break;
 		}
 
-<<<<<<< HEAD
-		fd = sys_bpf_prog_load(&attr, sizeof(attr), attempts);
-=======
 		fd = sys_bpf_prog_load(&attr, attr_sz, attempts);
 		OPTS_SET(opts, log_true_size, attr.log_true_size);
->>>>>>> eb3cdb58
 		if (fd >= 0)
 			goto done;
 	}
@@ -472,12 +367,8 @@
 		attr.log_size = log_size;
 		attr.log_level = 1;
 
-<<<<<<< HEAD
-		fd = sys_bpf_prog_load(&attr, sizeof(attr), attempts);
-=======
 		fd = sys_bpf_prog_load(&attr, attr_sz, attempts);
 		OPTS_SET(opts, log_true_size, attr.log_true_size);
->>>>>>> eb3cdb58
 	}
 done:
 	/* free() doesn't affect errno, so we don't need to restore it */
@@ -486,97 +377,6 @@
 	return libbpf_err_errno(fd);
 }
 
-<<<<<<< HEAD
-__attribute__((alias("bpf_load_program_xattr2")))
-int bpf_load_program_xattr(const struct bpf_load_program_attr *load_attr,
-			   char *log_buf, size_t log_buf_sz);
-
-static int bpf_load_program_xattr2(const struct bpf_load_program_attr *load_attr,
-				   char *log_buf, size_t log_buf_sz)
-{
-	LIBBPF_OPTS(bpf_prog_load_opts, p);
-
-	if (!load_attr || !log_buf != !log_buf_sz)
-		return libbpf_err(-EINVAL);
-
-	p.expected_attach_type = load_attr->expected_attach_type;
-	switch (load_attr->prog_type) {
-	case BPF_PROG_TYPE_STRUCT_OPS:
-	case BPF_PROG_TYPE_LSM:
-		p.attach_btf_id = load_attr->attach_btf_id;
-		break;
-	case BPF_PROG_TYPE_TRACING:
-	case BPF_PROG_TYPE_EXT:
-		p.attach_btf_id = load_attr->attach_btf_id;
-		p.attach_prog_fd = load_attr->attach_prog_fd;
-		break;
-	default:
-		p.prog_ifindex = load_attr->prog_ifindex;
-		p.kern_version = load_attr->kern_version;
-	}
-	p.log_level = load_attr->log_level;
-	p.log_buf = log_buf;
-	p.log_size = log_buf_sz;
-	p.prog_btf_fd = load_attr->prog_btf_fd;
-	p.func_info_rec_size = load_attr->func_info_rec_size;
-	p.func_info_cnt = load_attr->func_info_cnt;
-	p.func_info = load_attr->func_info;
-	p.line_info_rec_size = load_attr->line_info_rec_size;
-	p.line_info_cnt = load_attr->line_info_cnt;
-	p.line_info = load_attr->line_info;
-	p.prog_flags = load_attr->prog_flags;
-
-	return bpf_prog_load(load_attr->prog_type, load_attr->name, load_attr->license,
-			     load_attr->insns, load_attr->insns_cnt, &p);
-}
-
-int bpf_load_program(enum bpf_prog_type type, const struct bpf_insn *insns,
-		     size_t insns_cnt, const char *license,
-		     __u32 kern_version, char *log_buf,
-		     size_t log_buf_sz)
-{
-	struct bpf_load_program_attr load_attr;
-
-	memset(&load_attr, 0, sizeof(struct bpf_load_program_attr));
-	load_attr.prog_type = type;
-	load_attr.expected_attach_type = 0;
-	load_attr.name = NULL;
-	load_attr.insns = insns;
-	load_attr.insns_cnt = insns_cnt;
-	load_attr.license = license;
-	load_attr.kern_version = kern_version;
-
-	return bpf_load_program_xattr2(&load_attr, log_buf, log_buf_sz);
-}
-
-int bpf_verify_program(enum bpf_prog_type type, const struct bpf_insn *insns,
-		       size_t insns_cnt, __u32 prog_flags, const char *license,
-		       __u32 kern_version, char *log_buf, size_t log_buf_sz,
-		       int log_level)
-{
-	union bpf_attr attr;
-	int fd;
-
-	bump_rlimit_memlock();
-
-	memset(&attr, 0, sizeof(attr));
-	attr.prog_type = type;
-	attr.insn_cnt = (__u32)insns_cnt;
-	attr.insns = ptr_to_u64(insns);
-	attr.license = ptr_to_u64(license);
-	attr.log_buf = ptr_to_u64(log_buf);
-	attr.log_size = log_buf_sz;
-	attr.log_level = log_level;
-	log_buf[0] = 0;
-	attr.kern_version = kern_version;
-	attr.prog_flags = prog_flags;
-
-	fd = sys_bpf_prog_load(&attr, sizeof(attr), PROG_LOAD_ATTEMPTS);
-	return libbpf_err_errno(fd);
-}
-
-=======
->>>>>>> eb3cdb58
 int bpf_map_update_elem(int fd, const void *key, const void *value,
 			__u64 flags)
 {
@@ -652,11 +452,7 @@
 	attr.value = ptr_to_u64(value);
 	attr.flags = flags;
 
-<<<<<<< HEAD
-	ret = sys_bpf(BPF_MAP_LOOKUP_AND_DELETE_ELEM, &attr, sizeof(attr));
-=======
 	ret = sys_bpf(BPF_MAP_LOOKUP_AND_DELETE_ELEM, &attr, attr_sz);
->>>>>>> eb3cdb58
 	return libbpf_err_errno(ret);
 }
 
@@ -686,20 +482,6 @@
 	attr.flags = flags;
 
 	ret = sys_bpf(BPF_MAP_DELETE_ELEM, &attr, attr_sz);
-	return libbpf_err_errno(ret);
-}
-
-int bpf_map_delete_elem_flags(int fd, const void *key, __u64 flags)
-{
-	union bpf_attr attr;
-	int ret;
-
-	memset(&attr, 0, sizeof(attr));
-	attr.map_fd = fd;
-	attr.key = ptr_to_u64(key);
-	attr.flags = flags;
-
-	ret = sys_bpf(BPF_MAP_DELETE_ELEM, &attr, sizeof(attr));
 	return libbpf_err_errno(ret);
 }
 
@@ -822,11 +604,7 @@
 	attr.pathname = ptr_to_u64((void *)pathname);
 	attr.file_flags = OPTS_GET(opts, file_flags, 0);
 
-<<<<<<< HEAD
-	fd = sys_bpf_fd(BPF_OBJ_GET, &attr, sizeof(attr));
-=======
 	fd = sys_bpf_fd(BPF_OBJ_GET, &attr, attr_sz);
->>>>>>> eb3cdb58
 	return libbpf_err_errno(fd);
 }
 
@@ -861,11 +639,6 @@
 	ret = sys_bpf(BPF_PROG_ATTACH, &attr, attr_sz);
 	return libbpf_err_errno(ret);
 }
-
-__attribute__((alias("bpf_prog_attach_opts")))
-int bpf_prog_attach_xattr(int prog_fd, int target_fd,
-			  enum bpf_attach_type type,
-			  const struct bpf_prog_attach_opts *opts);
 
 int bpf_prog_detach(int target_fd, enum bpf_attach_type type)
 {
@@ -963,11 +736,7 @@
 		break;
 	}
 proceed:
-<<<<<<< HEAD
-	fd = sys_bpf_fd(BPF_LINK_CREATE, &attr, sizeof(attr));
-=======
 	fd = sys_bpf_fd(BPF_LINK_CREATE, &attr, attr_sz);
->>>>>>> eb3cdb58
 	if (fd >= 0)
 		return fd;
 	/* we'll get EINVAL if LINK_CREATE doesn't support attaching fentry
@@ -1049,11 +818,7 @@
 	memset(&attr, 0, attr_sz);
 	attr.iter_create.link_fd = link_fd;
 
-<<<<<<< HEAD
-	fd = sys_bpf_fd(BPF_ITER_CREATE, &attr, sizeof(attr));
-=======
 	fd = sys_bpf_fd(BPF_ITER_CREATE, &attr, attr_sz);
->>>>>>> eb3cdb58
 	return libbpf_err_errno(fd);
 }
 
@@ -1189,11 +954,7 @@
 	attr.prog_id = id;
 	attr.open_flags = OPTS_GET(opts, open_flags, 0);
 
-<<<<<<< HEAD
-	fd = sys_bpf_fd(BPF_PROG_GET_FD_BY_ID, &attr, sizeof(attr));
-=======
 	fd = sys_bpf_fd(BPF_PROG_GET_FD_BY_ID, &attr, attr_sz);
->>>>>>> eb3cdb58
 	return libbpf_err_errno(fd);
 }
 
@@ -1216,11 +977,7 @@
 	attr.map_id = id;
 	attr.open_flags = OPTS_GET(opts, open_flags, 0);
 
-<<<<<<< HEAD
-	fd = sys_bpf_fd(BPF_MAP_GET_FD_BY_ID, &attr, sizeof(attr));
-=======
 	fd = sys_bpf_fd(BPF_MAP_GET_FD_BY_ID, &attr, attr_sz);
->>>>>>> eb3cdb58
 	return libbpf_err_errno(fd);
 }
 
@@ -1243,11 +1000,7 @@
 	attr.btf_id = id;
 	attr.open_flags = OPTS_GET(opts, open_flags, 0);
 
-<<<<<<< HEAD
-	fd = sys_bpf_fd(BPF_BTF_GET_FD_BY_ID, &attr, sizeof(attr));
-=======
 	fd = sys_bpf_fd(BPF_BTF_GET_FD_BY_ID, &attr, attr_sz);
->>>>>>> eb3cdb58
 	return libbpf_err_errno(fd);
 }
 
@@ -1270,11 +1023,7 @@
 	attr.link_id = id;
 	attr.open_flags = OPTS_GET(opts, open_flags, 0);
 
-<<<<<<< HEAD
-	fd = sys_bpf_fd(BPF_LINK_GET_FD_BY_ID, &attr, sizeof(attr));
-=======
 	fd = sys_bpf_fd(BPF_LINK_GET_FD_BY_ID, &attr, attr_sz);
->>>>>>> eb3cdb58
 	return libbpf_err_errno(fd);
 }
 
@@ -1330,15 +1079,6 @@
 	attr.raw_tracepoint.name = ptr_to_u64(name);
 	attr.raw_tracepoint.prog_fd = prog_fd;
 
-<<<<<<< HEAD
-	fd = sys_bpf_fd(BPF_RAW_TRACEPOINT_OPEN, &attr, sizeof(attr));
-	return libbpf_err_errno(fd);
-}
-
-int bpf_btf_load(const void *btf_data, size_t btf_size, const struct bpf_btf_load_opts *opts)
-{
-	const size_t attr_sz = offsetofend(union bpf_attr, btf_log_level);
-=======
 	fd = sys_bpf_fd(BPF_RAW_TRACEPOINT_OPEN, &attr, attr_sz);
 	return libbpf_err_errno(fd);
 }
@@ -1346,7 +1086,6 @@
 int bpf_btf_load(const void *btf_data, size_t btf_size, struct bpf_btf_load_opts *opts)
 {
 	const size_t attr_sz = offsetofend(union bpf_attr, btf_log_true_size);
->>>>>>> eb3cdb58
 	union bpf_attr attr;
 	char *log_buf;
 	size_t log_size;
@@ -1354,7 +1093,6 @@
 	int fd;
 
 	bump_rlimit_memlock();
-<<<<<<< HEAD
 
 	memset(&attr, 0, attr_sz);
 
@@ -1389,63 +1127,6 @@
 		attr.btf_log_size = (__u32)log_size;
 		attr.btf_log_level = 1;
 		fd = sys_bpf_fd(BPF_BTF_LOAD, &attr, attr_sz);
-=======
-
-	memset(&attr, 0, attr_sz);
-
-	if (!OPTS_VALID(opts, bpf_btf_load_opts))
-		return libbpf_err(-EINVAL);
-
-	log_buf = OPTS_GET(opts, log_buf, NULL);
-	log_size = OPTS_GET(opts, log_size, 0);
-	log_level = OPTS_GET(opts, log_level, 0);
-
-	if (log_size > UINT_MAX)
-		return libbpf_err(-EINVAL);
-	if (log_size && !log_buf)
-		return libbpf_err(-EINVAL);
-
-	attr.btf = ptr_to_u64(btf_data);
-	attr.btf_size = btf_size;
-	/* log_level == 0 and log_buf != NULL means "try loading without
-	 * log_buf, but retry with log_buf and log_level=1 on error", which is
-	 * consistent across low-level and high-level BTF and program loading
-	 * APIs within libbpf and provides a sensible behavior in practice
-	 */
-	if (log_level) {
-		attr.btf_log_buf = ptr_to_u64(log_buf);
-		attr.btf_log_size = (__u32)log_size;
-		attr.btf_log_level = log_level;
->>>>>>> eb3cdb58
-	}
-	return libbpf_err_errno(fd);
-}
-
-int bpf_load_btf(const void *btf, __u32 btf_size, char *log_buf, __u32 log_buf_size, bool do_log)
-{
-	LIBBPF_OPTS(bpf_btf_load_opts, opts);
-	int fd;
-
-<<<<<<< HEAD
-retry:
-	if (do_log && log_buf && log_buf_size) {
-		opts.log_buf = log_buf;
-		opts.log_size = log_buf_size;
-		opts.log_level = 1;
-	}
-
-	fd = bpf_btf_load(btf, btf_size, &opts);
-	if (fd < 0 && !do_log && log_buf && log_buf_size) {
-		do_log = true;
-		goto retry;
-=======
-	fd = sys_bpf_fd(BPF_BTF_LOAD, &attr, attr_sz);
-	if (fd < 0 && log_buf && log_level == 0) {
-		attr.btf_log_buf = ptr_to_u64(log_buf);
-		attr.btf_log_size = (__u32)log_size;
-		attr.btf_log_level = 1;
-		fd = sys_bpf_fd(BPF_BTF_LOAD, &attr, attr_sz);
->>>>>>> eb3cdb58
 	}
 
 	OPTS_SET(opts, log_true_size, attr.btf_log_true_size);
@@ -1487,11 +1168,7 @@
 	memset(&attr, 0, attr_sz);
 	attr.enable_stats.type = type;
 
-<<<<<<< HEAD
-	fd = sys_bpf_fd(BPF_ENABLE_STATS, &attr, sizeof(attr));
-=======
 	fd = sys_bpf_fd(BPF_ENABLE_STATS, &attr, attr_sz);
->>>>>>> eb3cdb58
 	return libbpf_err_errno(fd);
 }
 
