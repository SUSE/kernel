--- conflicted
+++ resolved
@@ -237,7 +237,6 @@
 		btf_bswap_hdr(hdr);
 	} else if (hdr->magic != BTF_MAGIC) {
 		pr_debug("Invalid BTF magic: %x\n", hdr->magic);
-<<<<<<< HEAD
 		return -EINVAL;
 	}
 
@@ -253,23 +252,6 @@
 		return -EINVAL;
 	}
 
-=======
-		return -EINVAL;
-	}
-
-	if (btf->raw_size < hdr->hdr_len) {
-		pr_debug("BTF header len %u larger than data size %u\n",
-			 hdr->hdr_len, btf->raw_size);
-		return -EINVAL;
-	}
-
-	meta_left = btf->raw_size - hdr->hdr_len;
-	if (meta_left < (long long)hdr->str_off + hdr->str_len) {
-		pr_debug("Invalid BTF total size: %u\n", btf->raw_size);
-		return -EINVAL;
-	}
-
->>>>>>> eb3cdb58
 	if ((long long)hdr->type_off + hdr->type_len > hdr->str_off) {
 		pr_debug("Invalid BTF data sections layout: type data at %u + %u, strings data at %u + %u\n",
 			 hdr->type_off, hdr->type_len, hdr->str_off, hdr->str_len);
@@ -471,11 +453,6 @@
 	return btf->start_id + btf->nr_types;
 }
 
-__u32 btf__type_cnt(const struct btf *btf)
-{
-	return btf->start_id + btf->nr_types;
-}
-
 const struct btf *btf__base_btf(const struct btf *btf)
 {
 	return btf->base_btf;
@@ -1260,11 +1237,6 @@
 	return btf_load_into_kernel(btf, NULL, 0, 0);
 }
 
-<<<<<<< HEAD
-int btf__load(struct btf *) __attribute__((alias("btf__load_into_kernel")));
-
-=======
->>>>>>> eb3cdb58
 int btf__fd(const struct btf *btf)
 {
 	return btf->fd;
@@ -1434,30 +1406,6 @@
 	close(btf_fd);
 
 	return libbpf_ptr(btf);
-<<<<<<< HEAD
-}
-
-struct btf *btf__load_from_kernel_by_id(__u32 id)
-{
-	return btf__load_from_kernel_by_id_split(id, NULL);
-}
-
-int btf__get_from_id(__u32 id, struct btf **btf)
-{
-	struct btf *res;
-	int err;
-
-	*btf = NULL;
-	res = btf__load_from_kernel_by_id(id);
-	err = libbpf_get_error(res);
-
-	if (err)
-		return libbpf_err(err);
-
-	*btf = res;
-	return 0;
-=======
->>>>>>> eb3cdb58
 }
 
 struct btf *btf__load_from_kernel_by_id(__u32 id)
@@ -1623,24 +1571,15 @@
 static int btf_rewrite_str(__u32 *str_off, void *ctx)
 {
 	struct btf_pipe *p = ctx;
-<<<<<<< HEAD
-	void *mapped_off;
-=======
 	long mapped_off;
->>>>>>> eb3cdb58
 	int off, err;
 
 	if (!*str_off) /* nothing to do for empty strings */
 		return 0;
 
 	if (p->str_off_map &&
-<<<<<<< HEAD
-	    hashmap__find(p->str_off_map, (void *)(long)*str_off, &mapped_off)) {
-		*str_off = (__u32)(long)mapped_off;
-=======
 	    hashmap__find(p->str_off_map, *str_off, &mapped_off)) {
 		*str_off = mapped_off;
->>>>>>> eb3cdb58
 		return 0;
 	}
 
@@ -1652,11 +1591,7 @@
 	 * performing expensive string comparisons.
 	 */
 	if (p->str_off_map) {
-<<<<<<< HEAD
-		err = hashmap__append(p->str_off_map, (void *)(long)*str_off, (void *)(long)off);
-=======
 		err = hashmap__append(p->str_off_map, *str_off, off);
->>>>>>> eb3cdb58
 		if (err)
 			return err;
 	}
@@ -1707,13 +1642,8 @@
 	return 0;
 }
 
-<<<<<<< HEAD
-static size_t btf_dedup_identity_hash_fn(const void *key, void *ctx);
-static bool btf_dedup_equal_fn(const void *k1, const void *k2, void *ctx);
-=======
 static size_t btf_dedup_identity_hash_fn(long key, void *ctx);
 static bool btf_dedup_equal_fn(long k1, long k2, void *ctx);
->>>>>>> eb3cdb58
 
 int btf__add_btf(struct btf *btf, const struct btf *src_btf)
 {
@@ -1806,12 +1736,8 @@
 	memset(btf->strs_data + old_strs_len, 0, btf->hdr->str_len - old_strs_len);
 
 	/* and now restore original strings section size; types data size
-<<<<<<< HEAD
-	 * wasn't modified, so doesn't need restoring, see big comment above */
-=======
 	 * wasn't modified, so doesn't need restoring, see big comment above
 	 */
->>>>>>> eb3cdb58
 	btf->hdr->str_len = old_strs_len;
 
 	hashmap__free(p.str_off_map);
@@ -2416,11 +2342,7 @@
  */
 int btf__add_type_tag(struct btf *btf, const char *value, int ref_type_id)
 {
-<<<<<<< HEAD
-	if (!value|| !value[0])
-=======
 	if (!value || !value[0])
->>>>>>> eb3cdb58
 		return libbpf_err(-EINVAL);
 
 	return btf_add_ref_kind(btf, BTF_KIND_TYPE_TAG, value, ref_type_id);
@@ -3114,13 +3036,7 @@
  * deduplicating structs/unions is described in greater details in comments for
  * `btf_dedup_is_equiv` function.
  */
-<<<<<<< HEAD
-
-DEFAULT_VERSION(btf__dedup_v0_6_0, btf__dedup, LIBBPF_0.6.0)
-int btf__dedup_v0_6_0(struct btf *btf, const struct btf_dedup_opts *opts)
-=======
 int btf__dedup(struct btf *btf, const struct btf_dedup_opts *opts)
->>>>>>> eb3cdb58
 {
 	struct btf_dedup *d;
 	int err;
@@ -3183,19 +3099,6 @@
 done:
 	btf_dedup_free(d);
 	return libbpf_err(err);
-}
-
-COMPAT_VERSION(btf__dedup_deprecated, btf__dedup, LIBBPF_0.0.2)
-int btf__dedup_deprecated(struct btf *btf, struct btf_ext *btf_ext, const void *unused_opts)
-{
-	LIBBPF_OPTS(btf_dedup_opts, opts, .btf_ext = btf_ext);
-
-	if (unused_opts) {
-		pr_warn("please use new version of btf__dedup() that supports options\n");
-		return libbpf_err(-ENOTSUP);
-	}
-
-	return btf__dedup(btf, &opts);
 }
 
 #define BTF_UNPROCESSED_ID ((__u32)-1)
@@ -4011,13 +3914,9 @@
 	m1 = btf_members(t1);
 	m2 = btf_members(t2);
 	for (i = 0, n = btf_vlen(t1); i < n; i++, m1++, m2++) {
-<<<<<<< HEAD
-		if (m1->type != m2->type)
-=======
 		if (m1->type != m2->type &&
 		    !btf_dedup_identical_arrays(d, m1->type, m2->type) &&
 		    !btf_dedup_identical_structs(d, m1->type, m2->type))
->>>>>>> eb3cdb58
 			return false;
 	}
 	return true;
@@ -4196,10 +4095,7 @@
 		return btf_equal_int_tag(cand_type, canon_type);
 
 	case BTF_KIND_ENUM:
-<<<<<<< HEAD
-=======
 	case BTF_KIND_ENUM64:
->>>>>>> eb3cdb58
 		return btf_compat_enum(cand_type, canon_type);
 
 	case BTF_KIND_FWD:
@@ -4533,11 +4429,7 @@
 
 		h = btf_hash_int_decl_tag(t);
 		for_each_dedup_cand(d, hash_entry, h) {
-<<<<<<< HEAD
-			cand_id = (__u32)(long)hash_entry->value;
-=======
 			cand_id = hash_entry->value;
->>>>>>> eb3cdb58
 			cand = btf_type_by_id(d->btf, cand_id);
 			if (btf_equal_int_tag(t, cand)) {
 				new_id = cand_id;
