# SPDX-License-Identifier: (LGPL-2.1 OR BSD-2-Clause)
# Most of this file is copied from tools/lib/traceevent/Makefile

RM ?= rm
srctree = $(abs_srctree)

VERSION_SCRIPT := libbpf.map
LIBBPF_VERSION := $(shell \
	grep -oE '^LIBBPF_([0-9.]+)' $(VERSION_SCRIPT) | \
	sort -rV | head -n1 | cut -d'_' -f2)
LIBBPF_MAJOR_VERSION := $(word 1,$(subst ., ,$(LIBBPF_VERSION)))
LIBBPF_MINOR_VERSION := $(word 2,$(subst ., ,$(LIBBPF_VERSION)))

MAKEFLAGS += --no-print-directory

# This will work when bpf is built in tools env. where srctree
# isn't set and when invoked from selftests build, where srctree
# is a ".". building_out_of_srctree is undefined for in srctree
# builds
ifndef building_out_of_srctree
srctree := $(patsubst %/,%,$(dir $(CURDIR)))
srctree := $(patsubst %/,%,$(dir $(srctree)))
srctree := $(patsubst %/,%,$(dir $(srctree)))
#$(info Determined 'srctree' to be $(srctree))
endif

INSTALL = install

# Use DESTDIR for installing into a different root directory.
# This is useful for building a package. The program will be
# installed in this directory as if it was the root directory.
# Then the build tool can move it later.
DESTDIR ?=
DESTDIR_SQ = '$(subst ','\'',$(DESTDIR))'

include $(srctree)/tools/scripts/Makefile.arch

ifeq ($(LP64), 1)
  libdir_relative = lib64
else
  libdir_relative = lib
endif

prefix ?= /usr/local
libdir = $(prefix)/$(libdir_relative)
man_dir = $(prefix)/share/man
man_dir_SQ = '$(subst ','\'',$(man_dir))'

export man_dir man_dir_SQ INSTALL
export DESTDIR DESTDIR_SQ

include $(srctree)/tools/scripts/Makefile.include

# copy a bit from Linux kbuild

ifeq ("$(origin V)", "command line")
  VERBOSE = $(V)
endif
ifndef VERBOSE
  VERBOSE = 0
endif

<<<<<<< HEAD
INCLUDES = -I$(if $(OUTPUT),$(OUTPUT),.)				\
=======
INCLUDES = -I$(or $(OUTPUT),.) \
>>>>>>> eb3cdb58
	   -I$(srctree)/tools/include -I$(srctree)/tools/include/uapi

export prefix libdir src obj

# Shell quotes
libdir_SQ = $(subst ','\'',$(libdir))
libdir_relative_SQ = $(subst ','\'',$(libdir_relative))

OBJ		= $@
N		=

LIB_TARGET	= libbpf.a libbpf.so.$(LIBBPF_VERSION)
LIB_FILE	= libbpf.a libbpf.so*
PC_FILE		= libbpf.pc

# Set compile option CFLAGS
ifdef EXTRA_CFLAGS
  CFLAGS := $(EXTRA_CFLAGS)
else
  CFLAGS := -g -O2
endif

# Append required CFLAGS
override CFLAGS += -std=gnu89
override CFLAGS += $(EXTRA_WARNINGS) -Wno-switch-enum
override CFLAGS += -Werror -Wall
override CFLAGS += $(INCLUDES)
override CFLAGS += -fvisibility=hidden
override CFLAGS += -D_LARGEFILE64_SOURCE -D_FILE_OFFSET_BITS=64
override CFLAGS += $(CLANG_CROSS_FLAGS)

# flags specific for shared library
SHLIB_FLAGS := -DSHARED -fPIC

ifeq ($(VERBOSE),1)
  Q =
else
  Q = @
endif

# Disable command line variables (CFLAGS) override from top
# level Makefile (perf), otherwise build Makefile will get
# the same command line setup.
MAKEOVERRIDES=

all:

export srctree OUTPUT CC LD CFLAGS V
include $(srctree)/tools/build/Makefile.include

SHARED_OBJDIR	:= $(OUTPUT)sharedobjs/
STATIC_OBJDIR	:= $(OUTPUT)staticobjs/
BPF_IN_SHARED	:= $(SHARED_OBJDIR)libbpf-in.o
BPF_IN_STATIC	:= $(STATIC_OBJDIR)libbpf-in.o
BPF_HELPER_DEFS	:= $(OUTPUT)bpf_helper_defs.h
BPF_GENERATED	:= $(BPF_HELPER_DEFS)

LIB_TARGET	:= $(addprefix $(OUTPUT),$(LIB_TARGET))
LIB_FILE	:= $(addprefix $(OUTPUT),$(LIB_FILE))
PC_FILE		:= $(addprefix $(OUTPUT),$(PC_FILE))

TAGS_PROG := $(if $(shell which etags 2>/dev/null),etags,ctags)

GLOBAL_SYM_COUNT = $(shell readelf -s --wide $(BPF_IN_SHARED) | \
			   cut -d "@" -f1 | sed 's/_v[0-9]_[0-9]_[0-9].*//' | \
			   sed 's/\[.*\]//' | \
			   awk '/GLOBAL/ && /DEFAULT/ && !/UND|ABS/ {print $$NF}' | \
			   sort -u | wc -l)
VERSIONED_SYM_COUNT = $(shell readelf --dyn-syms --wide $(OUTPUT)libbpf.so | \
			      sed 's/\[.*\]//' | \
			      awk '/GLOBAL/ && /DEFAULT/ && !/UND|ABS/ {print $$NF}' | \
			      grep -Eo '[^ ]+@LIBBPF_' | cut -d@ -f1 | sort -u | wc -l)

CMD_TARGETS = $(LIB_TARGET) $(PC_FILE)

all: fixdep
	$(Q)$(MAKE) all_cmd

all_cmd: $(CMD_TARGETS) check

$(BPF_IN_SHARED): force $(BPF_GENERATED)
	@(test -f ../../include/uapi/linux/bpf.h -a -f ../../../include/uapi/linux/bpf.h && ( \
	(diff -B ../../include/uapi/linux/bpf.h ../../../include/uapi/linux/bpf.h >/dev/null) || \
	echo "Warning: Kernel ABI header at 'tools/include/uapi/linux/bpf.h' differs from latest version at 'include/uapi/linux/bpf.h'" >&2 )) || true
	@(test -f ../../include/uapi/linux/bpf_common.h -a -f ../../../include/uapi/linux/bpf_common.h && ( \
	(diff -B ../../include/uapi/linux/bpf_common.h ../../../include/uapi/linux/bpf_common.h >/dev/null) || \
	echo "Warning: Kernel ABI header at 'tools/include/uapi/linux/bpf_common.h' differs from latest version at 'include/uapi/linux/bpf_common.h'" >&2 )) || true
	@(test -f ../../include/uapi/linux/if_xdp.h -a -f ../../../include/uapi/linux/if_xdp.h && ( \
	(diff -B ../../include/uapi/linux/if_xdp.h ../../../include/uapi/linux/if_xdp.h >/dev/null) || \
	echo "Warning: Kernel ABI header at 'tools/include/uapi/linux/if_xdp.h' differs from latest version at 'include/uapi/linux/if_xdp.h'" >&2 )) || true
	$(Q)$(MAKE) $(build)=libbpf OUTPUT=$(SHARED_OBJDIR) CFLAGS="$(CFLAGS) $(SHLIB_FLAGS)"

$(BPF_IN_STATIC): force $(BPF_GENERATED)
	$(Q)$(MAKE) $(build)=libbpf OUTPUT=$(STATIC_OBJDIR)

$(BPF_HELPER_DEFS): $(srctree)/tools/include/uapi/linux/bpf.h
	$(QUIET_GEN)$(srctree)/scripts/bpf_doc.py --header \
		--file $(srctree)/tools/include/uapi/linux/bpf.h > $(BPF_HELPER_DEFS)

$(OUTPUT)libbpf.so: $(OUTPUT)libbpf.so.$(LIBBPF_VERSION)

$(OUTPUT)libbpf.so.$(LIBBPF_VERSION): $(BPF_IN_SHARED) $(VERSION_SCRIPT)
	$(QUIET_LINK)$(CC) $(CFLAGS) $(LDFLAGS) \
		--shared -Wl,-soname,libbpf.so.$(LIBBPF_MAJOR_VERSION) \
		-Wl,--version-script=$(VERSION_SCRIPT) $< -lelf -lz -o $@
	@ln -sf $(@F) $(OUTPUT)libbpf.so
	@ln -sf $(@F) $(OUTPUT)libbpf.so.$(LIBBPF_MAJOR_VERSION)

$(OUTPUT)libbpf.a: $(BPF_IN_STATIC)
	$(QUIET_LINK)$(RM) -f $@; $(AR) rcs $@ $^

$(OUTPUT)libbpf.pc:
	$(QUIET_GEN)sed -e "s|@PREFIX@|$(prefix)|" \
		-e "s|@LIBDIR@|$(libdir_SQ)|" \
		-e "s|@VERSION@|$(LIBBPF_VERSION)|" \
		< libbpf.pc.template > $@

check: check_abi check_version

check_abi: $(OUTPUT)libbpf.so $(VERSION_SCRIPT)
	@if [ "$(GLOBAL_SYM_COUNT)" != "$(VERSIONED_SYM_COUNT)" ]; then	 \
		echo "Warning: Num of global symbols in $(BPF_IN_SHARED)"	 \
		     "($(GLOBAL_SYM_COUNT)) does NOT match with num of"	 \
		     "versioned symbols in $^ ($(VERSIONED_SYM_COUNT))." \
		     "Please make sure all LIBBPF_API symbols are"	 \
		     "versioned in $(VERSION_SCRIPT)." >&2;		 \
		readelf -s --wide $(BPF_IN_SHARED) |			 \
		    cut -d "@" -f1 | sed 's/_v[0-9]_[0-9]_[0-9].*//' |	 \
		    sed 's/\[.*\]//' |					 \
		    awk '/GLOBAL/ && /DEFAULT/ && !/UND/ {print $$NF}'|  \
		    sort -u > $(OUTPUT)libbpf_global_syms.tmp;		 \
		readelf --dyn-syms --wide $(OUTPUT)libbpf.so |		 \
		    sed 's/\[.*\]//' |					 \
		    awk '/GLOBAL/ && /DEFAULT/ && !/UND|ABS/ {print $$NF}'|  \
		    grep -Eo '[^ ]+@LIBBPF_' | cut -d@ -f1 |		 \
		    sort -u > $(OUTPUT)libbpf_versioned_syms.tmp; 	 \
		diff -u $(OUTPUT)libbpf_global_syms.tmp			 \
		     $(OUTPUT)libbpf_versioned_syms.tmp;		 \
		rm $(OUTPUT)libbpf_global_syms.tmp			 \
		   $(OUTPUT)libbpf_versioned_syms.tmp;			 \
		exit 1;							 \
	fi

HDR_MAJ_VERSION := $(shell grep -oE '^$(pound)define LIBBPF_MAJOR_VERSION ([0-9]+)$$' libbpf_version.h | cut -d' ' -f3)
HDR_MIN_VERSION := $(shell grep -oE '^$(pound)define LIBBPF_MINOR_VERSION ([0-9]+)$$' libbpf_version.h | cut -d' ' -f3)

check_version: $(VERSION_SCRIPT) libbpf_version.h
	@if [ "$(HDR_MAJ_VERSION)" != "$(LIBBPF_MAJOR_VERSION)" ]; then        \
		echo "Error: libbpf major version mismatch detected: "	       \
		     "'$(HDR_MAJ_VERSION)' != '$(LIBBPF_MAJOR_VERSION)'" >&2;  \
		exit 1;							       \
	fi
	@if [ "$(HDR_MIN_VERSION)" != "$(LIBBPF_MINOR_VERSION)" ]; then	       \
		echo "Error: libbpf minor version mismatch detected: "	       \
		     "'$(HDR_MIN_VERSION)' != '$(LIBBPF_MINOR_VERSION)'" >&2;  \
		exit 1;							       \
	fi

define do_install_mkdir
	if [ ! -d '$(DESTDIR_SQ)$1' ]; then		\
		$(INSTALL) -d -m 755 '$(DESTDIR_SQ)$1';	\
	fi
endef

define do_install
	if [ ! -d '$(DESTDIR_SQ)$2' ]; then		\
		$(INSTALL) -d -m 755 '$(DESTDIR_SQ)$2';	\
	fi;						\
	$(INSTALL) $(if $3,-m $3,) $1 '$(DESTDIR_SQ)$2'
endef

install_lib: all_cmd
	$(call QUIET_INSTALL, $(LIB_TARGET)) \
		$(call do_install_mkdir,$(libdir_SQ)); \
		cp -fpR $(LIB_FILE) $(DESTDIR)$(libdir_SQ)

<<<<<<< HEAD
SRC_HDRS := bpf.h libbpf.h btf.h libbpf_common.h libbpf_legacy.h xsk.h	     \
=======
SRC_HDRS := bpf.h libbpf.h btf.h libbpf_common.h libbpf_legacy.h	     \
>>>>>>> eb3cdb58
	    bpf_helpers.h bpf_tracing.h bpf_endian.h bpf_core_read.h	     \
	    skel_internal.h libbpf_version.h usdt.bpf.h
GEN_HDRS := $(BPF_GENERATED)

INSTALL_PFX := $(DESTDIR)$(prefix)/include/bpf
INSTALL_SRC_HDRS := $(addprefix $(INSTALL_PFX)/, $(SRC_HDRS))
INSTALL_GEN_HDRS := $(addprefix $(INSTALL_PFX)/, $(notdir $(GEN_HDRS)))

$(INSTALL_SRC_HDRS): $(INSTALL_PFX)/%.h: %.h
	$(call QUIET_INSTALL, $@) \
		$(call do_install,$<,$(prefix)/include/bpf,644)

$(INSTALL_GEN_HDRS): $(INSTALL_PFX)/%.h: $(OUTPUT)%.h
	$(call QUIET_INSTALL, $@) \
		$(call do_install,$<,$(prefix)/include/bpf,644)

install_headers: $(BPF_GENERATED) $(INSTALL_SRC_HDRS) $(INSTALL_GEN_HDRS)
<<<<<<< HEAD
=======
	$(call QUIET_INSTALL, libbpf_headers)
>>>>>>> eb3cdb58

install_pkgconfig: $(PC_FILE)
	$(call QUIET_INSTALL, $(PC_FILE)) \
		$(call do_install,$(PC_FILE),$(libdir_SQ)/pkgconfig,644)

install: install_lib install_pkgconfig install_headers

clean:
	$(call QUIET_CLEAN, libbpf) $(RM) -rf $(CMD_TARGETS)		     \
		*~ .*.d .*.cmd LIBBPF-CFLAGS $(BPF_GENERATED)		     \
		$(SHARED_OBJDIR) $(STATIC_OBJDIR)			     \
		$(addprefix $(OUTPUT),					     \
			    *.o *.a *.so *.so.$(LIBBPF_MAJOR_VERSION) *.pc)

PHONY += force cscope tags check check_abi check_version
force:

cscope:
	ls *.c *.h > cscope.files
	cscope -b -q -I $(srctree)/include -f cscope.out

tags:
	$(RM) -f TAGS tags
	ls *.c *.h | xargs $(TAGS_PROG) -a

# Declare the contents of the .PHONY variable as phony.  We keep that
# information in a variable so we can use it in if_changed and friends.
.PHONY: $(PHONY)

# Delete partially updated (corrupted) files on error
.DELETE_ON_ERROR:

help:
	@echo 'libbpf common targets:'
	@echo '  HINT: use "V=1" to enable verbose build'
	@echo '  all     - build libraries and pkgconfig'
	@echo '  clean   - remove all generated files'
	@echo '  check   - check abi and version info'
	@echo ''
	@echo 'libbpf install targets:'
	@echo '  HINT: use "prefix"(defaults to "/usr/local") or "DESTDIR" (defaults to "/")'
	@echo '        to adjust target desitantion, e.g. "make prefix=/usr/local install"'
	@echo '  install          - build and install all headers, libraries and pkgconfig'
	@echo '  install_headers  - install only headers to include/bpf'
	@echo ''
	@echo 'libbpf make targets:'
	@echo '  tags    - use ctags to make tag information for source code browsing'
	@echo '  cscope  - use cscope to make interactive source code browsing database'<|MERGE_RESOLUTION|>--- conflicted
+++ resolved
@@ -60,11 +60,7 @@
   VERBOSE = 0
 endif
 
-<<<<<<< HEAD
-INCLUDES = -I$(if $(OUTPUT),$(OUTPUT),.)				\
-=======
 INCLUDES = -I$(or $(OUTPUT),.) \
->>>>>>> eb3cdb58
 	   -I$(srctree)/tools/include -I$(srctree)/tools/include/uapi
 
 export prefix libdir src obj
@@ -241,11 +237,7 @@
 		$(call do_install_mkdir,$(libdir_SQ)); \
 		cp -fpR $(LIB_FILE) $(DESTDIR)$(libdir_SQ)
 
-<<<<<<< HEAD
-SRC_HDRS := bpf.h libbpf.h btf.h libbpf_common.h libbpf_legacy.h xsk.h	     \
-=======
 SRC_HDRS := bpf.h libbpf.h btf.h libbpf_common.h libbpf_legacy.h	     \
->>>>>>> eb3cdb58
 	    bpf_helpers.h bpf_tracing.h bpf_endian.h bpf_core_read.h	     \
 	    skel_internal.h libbpf_version.h usdt.bpf.h
 GEN_HDRS := $(BPF_GENERATED)
@@ -263,10 +255,7 @@
 		$(call do_install,$<,$(prefix)/include/bpf,644)
 
 install_headers: $(BPF_GENERATED) $(INSTALL_SRC_HDRS) $(INSTALL_GEN_HDRS)
-<<<<<<< HEAD
-=======
 	$(call QUIET_INSTALL, libbpf_headers)
->>>>>>> eb3cdb58
 
 install_pkgconfig: $(PC_FILE)
 	$(call QUIET_INSTALL, $(PC_FILE)) \
