libbpf-y := libbpf.o bpf.o nlattr.o btf.o libbpf_errno.o str_error.o \
<<<<<<< HEAD
	    netlink.o bpf_prog_linfo.o libbpf_probes.o xsk.o hashmap.o \
	    btf_dump.o ringbuf.o strset.o linker.o gen_loader.o relo_core.o \
	    usdt.o
=======
	    netlink.o bpf_prog_linfo.o libbpf_probes.o hashmap.o \
	    btf_dump.o ringbuf.o strset.o linker.o gen_loader.o relo_core.o \
	    usdt.o zip.o
>>>>>>> eb3cdb58
<|MERGE_RESOLUTION|>--- conflicted
+++ resolved
@@ -1,10 +1,4 @@
 libbpf-y := libbpf.o bpf.o nlattr.o btf.o libbpf_errno.o str_error.o \
-<<<<<<< HEAD
-	    netlink.o bpf_prog_linfo.o libbpf_probes.o xsk.o hashmap.o \
-	    btf_dump.o ringbuf.o strset.o linker.o gen_loader.o relo_core.o \
-	    usdt.o
-=======
 	    netlink.o bpf_prog_linfo.o libbpf_probes.o hashmap.o \
 	    btf_dump.o ringbuf.o strset.o linker.o gen_loader.o relo_core.o \
-	    usdt.o zip.o
->>>>>>> eb3cdb58
+	    usdt.o zip.o