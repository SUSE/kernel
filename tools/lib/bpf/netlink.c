--- conflicted
+++ resolved
@@ -150,7 +150,6 @@
 start:
 		multipart = false;
 		len = netlink_recvmsg(sock, &mhdr, MSG_PEEK | MSG_TRUNC);
-<<<<<<< HEAD
 		if (len < 0) {
 			ret = len;
 			goto done;
@@ -165,22 +164,6 @@
 		len = netlink_recvmsg(sock, &mhdr, 0);
 		if (len < 0) {
 			ret = len;
-=======
-		if (len < 0) {
-			ret = len;
-			goto done;
-		}
-
-		if (len > iov.iov_len) {
-			ret = alloc_iov(&iov, len);
-			if (ret)
-				goto done;
-		}
-
-		len = netlink_recvmsg(sock, &mhdr, 0);
-		if (len < 0) {
-			ret = len;
->>>>>>> eb3cdb58
 			goto done;
 		}
 
@@ -336,7 +319,6 @@
 }
 
 int bpf_xdp_attach(int ifindex, int prog_fd, __u32 flags, const struct bpf_xdp_attach_opts *opts)
-<<<<<<< HEAD
 {
 	int old_prog_fd, err;
 
@@ -358,31 +340,6 @@
 	return bpf_xdp_attach(ifindex, -1, flags, opts);
 }
 
-int bpf_set_link_xdp_fd_opts(int ifindex, int fd, __u32 flags,
-			     const struct bpf_xdp_set_link_opts *opts)
-=======
->>>>>>> eb3cdb58
-{
-	int old_prog_fd, err;
-
-	if (!OPTS_VALID(opts, bpf_xdp_attach_opts))
-		return libbpf_err(-EINVAL);
-
-	old_prog_fd = OPTS_GET(opts, old_prog_fd, 0);
-	if (old_prog_fd)
-		flags |= XDP_FLAGS_REPLACE;
-	else
-		old_prog_fd = -1;
-
-	err = __bpf_set_link_xdp_fd_replace(ifindex, prog_fd, old_prog_fd, flags);
-	return libbpf_err(err);
-}
-
-int bpf_xdp_detach(int ifindex, __u32 flags, const struct bpf_xdp_attach_opts *opts)
-{
-	return bpf_xdp_attach(ifindex, -1, flags, opts);
-}
-
 static int __dump_link_nlmsg(struct nlmsghdr *nlh,
 			     libbpf_dump_nlmsg_t dump_link_nlmsg, void *cookie)
 {
@@ -444,8 +401,6 @@
 	return 0;
 }
 
-<<<<<<< HEAD
-=======
 static int parse_xdp_features(struct nlmsghdr *nh, libbpf_dump_nlmsg_t fn,
 			      void *cookie)
 {
@@ -469,7 +424,6 @@
 	return NL_DONE;
 }
 
->>>>>>> eb3cdb58
 int bpf_xdp_query(int ifindex, int xdp_flags, struct bpf_xdp_query_opts *opts)
 {
 	struct libbpf_nla_req req = {
@@ -479,13 +433,6 @@
 		.ifinfo.ifi_family = AF_PACKET,
 	};
 	struct xdp_id_md xdp_id = {};
-<<<<<<< HEAD
-	int err;
-
-	if (!OPTS_VALID(opts, bpf_xdp_query_opts))
-		return libbpf_err(-EINVAL);
-
-=======
 	struct xdp_features_md md = {
 		.ifindex = ifindex,
 	};
@@ -495,7 +442,6 @@
 	if (!OPTS_VALID(opts, bpf_xdp_query_opts))
 		return libbpf_err(-EINVAL);
 
->>>>>>> eb3cdb58
 	if (xdp_flags & ~XDP_FLAGS_MASK)
 		return libbpf_err(-EINVAL);
 
@@ -507,11 +453,7 @@
 	xdp_id.ifindex = ifindex;
 	xdp_id.flags = xdp_flags;
 
-<<<<<<< HEAD
-	err = libbpf_netlink_send_recv(&req, __dump_link_nlmsg,
-=======
 	err = libbpf_netlink_send_recv(&req, NETLINK_ROUTE, __dump_link_nlmsg,
->>>>>>> eb3cdb58
 				       get_xdp_info, &xdp_id);
 	if (err)
 		return libbpf_err(err);
@@ -521,32 +463,6 @@
 	OPTS_SET(opts, hw_prog_id, xdp_id.info.hw_prog_id);
 	OPTS_SET(opts, skb_prog_id, xdp_id.info.skb_prog_id);
 	OPTS_SET(opts, attach_mode, xdp_id.info.attach_mode);
-<<<<<<< HEAD
-
-	return 0;
-}
-
-int bpf_get_link_xdp_info(int ifindex, struct xdp_link_info *info,
-			  size_t info_size, __u32 flags)
-{
-	LIBBPF_OPTS(bpf_xdp_query_opts, opts);
-	size_t sz;
-	int err;
-
-	if (!info_size)
-		return libbpf_err(-EINVAL);
-
-	err = bpf_xdp_query(ifindex, flags, &opts);
-	if (err)
-		return libbpf_err(err);
-
-	/* struct xdp_link_info field layout matches struct bpf_xdp_query_opts
-	 * layout after sz field
-	 */
-	sz = min(info_size, offsetofend(struct xdp_link_info, attach_mode));
-	memcpy(info, &opts.prog_id, sz);
-	memset((void *)info + sz, 0, info_size - sz);
-=======
 
 	if (!OPTS_HAS(opts, feature_flags))
 		return 0;
@@ -575,7 +491,6 @@
 				       parse_xdp_features, NULL, &md);
 	if (err)
 		return libbpf_err(err);
->>>>>>> eb3cdb58
 
 	opts->feature_flags = md.flags;
 
@@ -606,15 +521,6 @@
 		*prog_id = 0;
 
 	return 0;
-<<<<<<< HEAD
-}
-
-
-int bpf_get_link_xdp_id(int ifindex, __u32 *prog_id, __u32 flags)
-{
-	return bpf_xdp_query_id(ifindex, flags, prog_id);
-=======
->>>>>>> eb3cdb58
 }
 
 
