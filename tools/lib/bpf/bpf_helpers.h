/* SPDX-License-Identifier: (LGPL-2.1 OR BSD-2-Clause) */
#ifndef __BPF_HELPERS__
#define __BPF_HELPERS__

/*
 * Note that bpf programs need to include either
 * vmlinux.h (auto-generated from BTF) or linux/types.h
 * in advance since bpf_helper_defs.h uses such types
 * as __u64.
 */
#include "bpf_helper_defs.h"

#define __uint(name, val) int (*name)[val]
#define __type(name, val) typeof(val) *name
#define __array(name, val) typeof(val) *name[]

/*
 * Helper macro to place programs, maps, license in
 * different sections in elf_bpf file. Section names
 * are interpreted by libbpf depending on the context (BPF programs, BPF maps,
 * extern variables, etc).
 * To allow use of SEC() with externs (e.g., for extern .maps declarations),
 * make sure __attribute__((unused)) doesn't trigger compilation warning.
 */
#if __GNUC__ && !__clang__

/*
 * Pragma macros are broken on GCC
 * https://gcc.gnu.org/bugzilla/show_bug.cgi?id=55578
 * https://gcc.gnu.org/bugzilla/show_bug.cgi?id=90400
 */
#define SEC(name) __attribute__((section(name), used))

#else

#define SEC(name) \
	_Pragma("GCC diagnostic push")					    \
	_Pragma("GCC diagnostic ignored \"-Wignored-attributes\"")	    \
	__attribute__((section(name), used))				    \
	_Pragma("GCC diagnostic pop")					    \

#endif

/* Avoid 'linux/stddef.h' definition of '__always_inline'. */
#undef __always_inline
#define __always_inline inline __attribute__((always_inline))

#ifndef __noinline
#define __noinline __attribute__((noinline))
#endif
#ifndef __weak
#define __weak __attribute__((weak))
#endif

/*
 * Use __hidden attribute to mark a non-static BPF subprogram effectively
 * static for BPF verifier's verification algorithm purposes, allowing more
 * extensive and permissive BPF verification process, taking into account
 * subprogram's caller context.
 */
#define __hidden __attribute__((visibility("hidden")))

/* When utilizing vmlinux.h with BPF CO-RE, user BPF programs can't include
 * any system-level headers (such as stddef.h, linux/version.h, etc), and
 * commonly-used macros like NULL and KERNEL_VERSION aren't available through
 * vmlinux.h. This just adds unnecessary hurdles and forces users to re-define
 * them on their own. So as a convenience, provide such definitions here.
 */
#ifndef NULL
#define NULL ((void *)0)
#endif

#ifndef KERNEL_VERSION
#define KERNEL_VERSION(a, b, c) (((a) << 16) + ((b) << 8) + ((c) > 255 ? 255 : (c)))
#endif

/*
 * Helper macros to manipulate data structures
 */

/* offsetof() definition that uses __builtin_offset() might not preserve field
 * offset CO-RE relocation properly, so force-redefine offsetof() using
 * old-school approach which works with CO-RE correctly
 */
#undef offsetof
#define offsetof(type, member)	((unsigned long)&((type *)0)->member)

/* redefined container_of() to ensure we use the above offsetof() macro */
#undef container_of
#define container_of(ptr, type, member)				\
	({							\
		void *__mptr = (void *)(ptr);			\
		((type *)(__mptr - offsetof(type, member)));	\
	})

/*
 * Compiler (optimization) barrier.
 */
#ifndef barrier
#define barrier() asm volatile("" ::: "memory")
#endif

/* Variable-specific compiler (optimization) barrier. It's a no-op which makes
 * compiler believe that there is some black box modification of a given
 * variable and thus prevents compiler from making extra assumption about its
 * value and potential simplifications and optimizations on this variable.
 *
 * E.g., compiler might often delay or even omit 32-bit to 64-bit casting of
 * a variable, making some code patterns unverifiable. Putting barrier_var()
 * in place will ensure that cast is performed before the barrier_var()
 * invocation, because compiler has to pessimistically assume that embedded
 * asm section might perform some extra operations on that variable.
 *
 * This is a variable-specific variant of more global barrier().
 */
#ifndef barrier_var
#define barrier_var(var) asm volatile("" : "+r"(var))
#endif

/*
 * Compiler (optimization) barrier.
 */
#ifndef barrier
#define barrier() asm volatile("" ::: "memory")
#endif

/* Variable-specific compiler (optimization) barrier. It's a no-op which makes
 * compiler believe that there is some black box modification of a given
 * variable and thus prevents compiler from making extra assumption about its
 * value and potential simplifications and optimizations on this variable.
 *
 * E.g., compiler might often delay or even omit 32-bit to 64-bit casting of
 * a variable, making some code patterns unverifiable. Putting barrier_var()
 * in place will ensure that cast is performed before the barrier_var()
 * invocation, because compiler has to pessimistically assume that embedded
 * asm section might perform some extra operations on that variable.
 *
 * This is a variable-specific variant of more global barrier().
 */
#ifndef barrier_var
#define barrier_var(var) asm volatile("" : "=r"(var) : "0"(var))
#endif

/*
 * Helper macro to throw a compilation error if __bpf_unreachable() gets
 * built into the resulting code. This works given BPF back end does not
 * implement __builtin_trap(). This is useful to assert that certain paths
 * of the program code are never used and hence eliminated by the compiler.
 *
 * For example, consider a switch statement that covers known cases used by
 * the program. __bpf_unreachable() can then reside in the default case. If
 * the program gets extended such that a case is not covered in the switch
 * statement, then it will throw a build error due to the default case not
 * being compiled out.
 */
#ifndef __bpf_unreachable
# define __bpf_unreachable()	__builtin_trap()
#endif

/*
 * Helper function to perform a tail call with a constant/immediate map slot.
 */
#if __clang_major__ >= 8 && defined(__bpf__)
static __always_inline void
bpf_tail_call_static(void *ctx, const void *map, const __u32 slot)
{
	if (!__builtin_constant_p(slot))
		__bpf_unreachable();

	/*
	 * Provide a hard guarantee that LLVM won't optimize setting r2 (map
	 * pointer) and r3 (constant map index) from _different paths_ ending
	 * up at the _same_ call insn as otherwise we won't be able to use the
	 * jmpq/nopl retpoline-free patching by the x86-64 JIT in the kernel
	 * given they mismatch. See also d2e4c1e6c294 ("bpf: Constant map key
	 * tracking for prog array pokes") for details on verifier tracking.
	 *
	 * Note on clobber list: we need to stay in-line with BPF calling
	 * convention, so even if we don't end up using r0, r4, r5, we need
	 * to mark them as clobber so that LLVM doesn't end up using them
	 * before / after the call.
	 */
	asm volatile("r1 = %[ctx]\n\t"
		     "r2 = %[map]\n\t"
		     "r3 = %[slot]\n\t"
		     "call 12"
		     :: [ctx]"r"(ctx), [map]"r"(map), [slot]"i"(slot)
		     : "r0", "r1", "r2", "r3", "r4", "r5");
}
#endif

<<<<<<< HEAD
/*
 * Helper structure used by eBPF C program
 * to describe BPF map attributes to libbpf loader
 */
struct bpf_map_def {
	unsigned int type;
	unsigned int key_size;
	unsigned int value_size;
	unsigned int max_entries;
	unsigned int map_flags;
} __attribute__((deprecated("use BTF-defined maps in .maps section")));

=======
>>>>>>> eb3cdb58
enum libbpf_pin_type {
	LIBBPF_PIN_NONE,
	/* PIN_BY_NAME: pin maps by name (in /sys/fs/bpf by default) */
	LIBBPF_PIN_BY_NAME,
};

enum libbpf_tristate {
	TRI_NO = 0,
	TRI_YES = 1,
	TRI_MODULE = 2,
};

#define __kconfig __attribute__((section(".kconfig")))
#define __ksym __attribute__((section(".ksyms")))
<<<<<<< HEAD
#define __kptr __attribute__((btf_type_tag("kptr")))
#define __kptr_ref __attribute__((btf_type_tag("kptr_ref")))
=======
#define __kptr_untrusted __attribute__((btf_type_tag("kptr_untrusted")))
#define __kptr __attribute__((btf_type_tag("kptr")))

#define bpf_ksym_exists(sym) ({									\
	_Static_assert(!__builtin_constant_p(!!sym), #sym " should be marked as __weak");	\
	!!sym;											\
})
>>>>>>> eb3cdb58

#ifndef ___bpf_concat
#define ___bpf_concat(a, b) a ## b
#endif
#ifndef ___bpf_apply
#define ___bpf_apply(fn, n) ___bpf_concat(fn, n)
#endif
#ifndef ___bpf_nth
#define ___bpf_nth(_, _1, _2, _3, _4, _5, _6, _7, _8, _9, _a, _b, _c, N, ...) N
#endif
#ifndef ___bpf_narg
#define ___bpf_narg(...) \
	___bpf_nth(_, ##__VA_ARGS__, 12, 11, 10, 9, 8, 7, 6, 5, 4, 3, 2, 1, 0)
#endif

#define ___bpf_fill0(arr, p, x) do {} while (0)
#define ___bpf_fill1(arr, p, x) arr[p] = x
#define ___bpf_fill2(arr, p, x, args...) arr[p] = x; ___bpf_fill1(arr, p + 1, args)
#define ___bpf_fill3(arr, p, x, args...) arr[p] = x; ___bpf_fill2(arr, p + 1, args)
#define ___bpf_fill4(arr, p, x, args...) arr[p] = x; ___bpf_fill3(arr, p + 1, args)
#define ___bpf_fill5(arr, p, x, args...) arr[p] = x; ___bpf_fill4(arr, p + 1, args)
#define ___bpf_fill6(arr, p, x, args...) arr[p] = x; ___bpf_fill5(arr, p + 1, args)
#define ___bpf_fill7(arr, p, x, args...) arr[p] = x; ___bpf_fill6(arr, p + 1, args)
#define ___bpf_fill8(arr, p, x, args...) arr[p] = x; ___bpf_fill7(arr, p + 1, args)
#define ___bpf_fill9(arr, p, x, args...) arr[p] = x; ___bpf_fill8(arr, p + 1, args)
#define ___bpf_fill10(arr, p, x, args...) arr[p] = x; ___bpf_fill9(arr, p + 1, args)
#define ___bpf_fill11(arr, p, x, args...) arr[p] = x; ___bpf_fill10(arr, p + 1, args)
#define ___bpf_fill12(arr, p, x, args...) arr[p] = x; ___bpf_fill11(arr, p + 1, args)
#define ___bpf_fill(arr, args...) \
	___bpf_apply(___bpf_fill, ___bpf_narg(args))(arr, 0, args)

/*
 * BPF_SEQ_PRINTF to wrap bpf_seq_printf to-be-printed values
 * in a structure.
 */
#define BPF_SEQ_PRINTF(seq, fmt, args...)			\
({								\
	static const char ___fmt[] = fmt;			\
	unsigned long long ___param[___bpf_narg(args)];		\
								\
	_Pragma("GCC diagnostic push")				\
	_Pragma("GCC diagnostic ignored \"-Wint-conversion\"")	\
	___bpf_fill(___param, args);				\
	_Pragma("GCC diagnostic pop")				\
								\
	bpf_seq_printf(seq, ___fmt, sizeof(___fmt),		\
		       ___param, sizeof(___param));		\
})

/*
 * BPF_SNPRINTF wraps the bpf_snprintf helper with variadic arguments instead of
 * an array of u64.
 */
#define BPF_SNPRINTF(out, out_size, fmt, args...)		\
({								\
	static const char ___fmt[] = fmt;			\
	unsigned long long ___param[___bpf_narg(args)];		\
								\
	_Pragma("GCC diagnostic push")				\
	_Pragma("GCC diagnostic ignored \"-Wint-conversion\"")	\
	___bpf_fill(___param, args);				\
	_Pragma("GCC diagnostic pop")				\
								\
	bpf_snprintf(out, out_size, ___fmt,			\
		     ___param, sizeof(___param));		\
})

#ifdef BPF_NO_GLOBAL_DATA
#define BPF_PRINTK_FMT_MOD
#else
#define BPF_PRINTK_FMT_MOD static const
#endif

#define __bpf_printk(fmt, ...)				\
({							\
	BPF_PRINTK_FMT_MOD char ____fmt[] = fmt;	\
	bpf_trace_printk(____fmt, sizeof(____fmt),	\
			 ##__VA_ARGS__);		\
})

/*
 * __bpf_vprintk wraps the bpf_trace_vprintk helper with variadic arguments
 * instead of an array of u64.
 */
#define __bpf_vprintk(fmt, args...)				\
({								\
	static const char ___fmt[] = fmt;			\
	unsigned long long ___param[___bpf_narg(args)];		\
								\
	_Pragma("GCC diagnostic push")				\
	_Pragma("GCC diagnostic ignored \"-Wint-conversion\"")	\
	___bpf_fill(___param, args);				\
	_Pragma("GCC diagnostic pop")				\
								\
	bpf_trace_vprintk(___fmt, sizeof(___fmt),		\
			  ___param, sizeof(___param));		\
})

/* Use __bpf_printk when bpf_printk call has 3 or fewer fmt args
 * Otherwise use __bpf_vprintk
 */
#define ___bpf_pick_printk(...) \
	___bpf_nth(_, ##__VA_ARGS__, __bpf_vprintk, __bpf_vprintk, __bpf_vprintk,	\
		   __bpf_vprintk, __bpf_vprintk, __bpf_vprintk, __bpf_vprintk,		\
		   __bpf_vprintk, __bpf_vprintk, __bpf_printk /*3*/, __bpf_printk /*2*/,\
		   __bpf_printk /*1*/, __bpf_printk /*0*/)

/* Helper macro to print out debug messages */
#define bpf_printk(fmt, args...) ___bpf_pick_printk(args)(fmt, ##args)

<<<<<<< HEAD
=======
struct bpf_iter_num;

extern int bpf_iter_num_new(struct bpf_iter_num *it, int start, int end) __weak __ksym;
extern int *bpf_iter_num_next(struct bpf_iter_num *it) __weak __ksym;
extern void bpf_iter_num_destroy(struct bpf_iter_num *it) __weak __ksym;

#ifndef bpf_for_each
/* bpf_for_each(iter_type, cur_elem, args...) provides generic construct for
 * using BPF open-coded iterators without having to write mundane explicit
 * low-level loop logic. Instead, it provides for()-like generic construct
 * that can be used pretty naturally. E.g., for some hypothetical cgroup
 * iterator, you'd write:
 *
 * struct cgroup *cg, *parent_cg = <...>;
 *
 * bpf_for_each(cgroup, cg, parent_cg, CG_ITER_CHILDREN) {
 *     bpf_printk("Child cgroup id = %d", cg->cgroup_id);
 *     if (cg->cgroup_id == 123)
 *         break;
 * }
 *
 * I.e., it looks almost like high-level for each loop in other languages,
 * supports continue/break, and is verifiable by BPF verifier.
 *
 * For iterating integers, the difference betwen bpf_for_each(num, i, N, M)
 * and bpf_for(i, N, M) is in that bpf_for() provides additional proof to
 * verifier that i is in [N, M) range, and in bpf_for_each() case i is `int
 * *`, not just `int`. So for integers bpf_for() is more convenient.
 *
 * Note: this macro relies on C99 feature of allowing to declare variables
 * inside for() loop, bound to for() loop lifetime. It also utilizes GCC
 * extension: __attribute__((cleanup(<func>))), supported by both GCC and
 * Clang.
 */
#define bpf_for_each(type, cur, args...) for (							\
	/* initialize and define destructor */							\
	struct bpf_iter_##type ___it __attribute__((aligned(8), /* enforce, just in case */,	\
						    cleanup(bpf_iter_##type##_destroy))),	\
	/* ___p pointer is just to call bpf_iter_##type##_new() *once* to init ___it */		\
			       *___p __attribute__((unused)) = (				\
					bpf_iter_##type##_new(&___it, ##args),			\
	/* this is a workaround for Clang bug: it currently doesn't emit BTF */			\
	/* for bpf_iter_##type##_destroy() when used from cleanup() attribute */		\
					(void)bpf_iter_##type##_destroy, (void *)0);		\
	/* iteration and termination check */							\
	(((cur) = bpf_iter_##type##_next(&___it)));						\
)
#endif /* bpf_for_each */

#ifndef bpf_for
/* bpf_for(i, start, end) implements a for()-like looping construct that sets
 * provided integer variable *i* to values starting from *start* through,
 * but not including, *end*. It also proves to BPF verifier that *i* belongs
 * to range [start, end), so this can be used for accessing arrays without
 * extra checks.
 *
 * Note: *start* and *end* are assumed to be expressions with no side effects
 * and whose values do not change throughout bpf_for() loop execution. They do
 * not have to be statically known or constant, though.
 *
 * Note: similarly to bpf_for_each(), it relies on C99 feature of declaring for()
 * loop bound variables and cleanup attribute, supported by GCC and Clang.
 */
#define bpf_for(i, start, end) for (								\
	/* initialize and define destructor */							\
	struct bpf_iter_num ___it __attribute__((aligned(8), /* enforce, just in case */	\
						 cleanup(bpf_iter_num_destroy))),		\
	/* ___p pointer is necessary to call bpf_iter_num_new() *once* to init ___it */		\
			    *___p __attribute__((unused)) = (					\
				bpf_iter_num_new(&___it, (start), (end)),			\
	/* this is a workaround for Clang bug: it currently doesn't emit BTF */			\
	/* for bpf_iter_num_destroy() when used from cleanup() attribute */			\
				(void)bpf_iter_num_destroy, (void *)0);				\
	({											\
		/* iteration step */								\
		int *___t = bpf_iter_num_next(&___it);						\
		/* termination and bounds check */						\
		(___t && ((i) = *___t, (i) >= (start) && (i) < (end)));				\
	});											\
)
#endif /* bpf_for */

#ifndef bpf_repeat
/* bpf_repeat(N) performs N iterations without exposing iteration number
 *
 * Note: similarly to bpf_for_each(), it relies on C99 feature of declaring for()
 * loop bound variables and cleanup attribute, supported by GCC and Clang.
 */
#define bpf_repeat(N) for (									\
	/* initialize and define destructor */							\
	struct bpf_iter_num ___it __attribute__((aligned(8), /* enforce, just in case */	\
						 cleanup(bpf_iter_num_destroy))),		\
	/* ___p pointer is necessary to call bpf_iter_num_new() *once* to init ___it */		\
			    *___p __attribute__((unused)) = (					\
				bpf_iter_num_new(&___it, 0, (N)),				\
	/* this is a workaround for Clang bug: it currently doesn't emit BTF */			\
	/* for bpf_iter_num_destroy() when used from cleanup() attribute */			\
				(void)bpf_iter_num_destroy, (void *)0);				\
	bpf_iter_num_next(&___it);								\
	/* nothing here  */									\
)
#endif /* bpf_repeat */

>>>>>>> eb3cdb58
#endif<|MERGE_RESOLUTION|>--- conflicted
+++ resolved
@@ -115,30 +115,6 @@
  */
 #ifndef barrier_var
 #define barrier_var(var) asm volatile("" : "+r"(var))
-#endif
-
-/*
- * Compiler (optimization) barrier.
- */
-#ifndef barrier
-#define barrier() asm volatile("" ::: "memory")
-#endif
-
-/* Variable-specific compiler (optimization) barrier. It's a no-op which makes
- * compiler believe that there is some black box modification of a given
- * variable and thus prevents compiler from making extra assumption about its
- * value and potential simplifications and optimizations on this variable.
- *
- * E.g., compiler might often delay or even omit 32-bit to 64-bit casting of
- * a variable, making some code patterns unverifiable. Putting barrier_var()
- * in place will ensure that cast is performed before the barrier_var()
- * invocation, because compiler has to pessimistically assume that embedded
- * asm section might perform some extra operations on that variable.
- *
- * This is a variable-specific variant of more global barrier().
- */
-#ifndef barrier_var
-#define barrier_var(var) asm volatile("" : "=r"(var) : "0"(var))
 #endif
 
 /*
@@ -189,21 +165,6 @@
 }
 #endif
 
-<<<<<<< HEAD
-/*
- * Helper structure used by eBPF C program
- * to describe BPF map attributes to libbpf loader
- */
-struct bpf_map_def {
-	unsigned int type;
-	unsigned int key_size;
-	unsigned int value_size;
-	unsigned int max_entries;
-	unsigned int map_flags;
-} __attribute__((deprecated("use BTF-defined maps in .maps section")));
-
-=======
->>>>>>> eb3cdb58
 enum libbpf_pin_type {
 	LIBBPF_PIN_NONE,
 	/* PIN_BY_NAME: pin maps by name (in /sys/fs/bpf by default) */
@@ -218,10 +179,6 @@
 
 #define __kconfig __attribute__((section(".kconfig")))
 #define __ksym __attribute__((section(".ksyms")))
-<<<<<<< HEAD
-#define __kptr __attribute__((btf_type_tag("kptr")))
-#define __kptr_ref __attribute__((btf_type_tag("kptr_ref")))
-=======
 #define __kptr_untrusted __attribute__((btf_type_tag("kptr_untrusted")))
 #define __kptr __attribute__((btf_type_tag("kptr")))
 
@@ -229,7 +186,6 @@
 	_Static_assert(!__builtin_constant_p(!!sym), #sym " should be marked as __weak");	\
 	!!sym;											\
 })
->>>>>>> eb3cdb58
 
 #ifndef ___bpf_concat
 #define ___bpf_concat(a, b) a ## b
@@ -340,8 +296,6 @@
 /* Helper macro to print out debug messages */
 #define bpf_printk(fmt, args...) ___bpf_pick_printk(args)(fmt, ##args)
 
-<<<<<<< HEAD
-=======
 struct bpf_iter_num;
 
 extern int bpf_iter_num_new(struct bpf_iter_num *it, int start, int end) __weak __ksym;
@@ -445,5 +399,4 @@
 )
 #endif /* bpf_repeat */
 
->>>>>>> eb3cdb58
 #endif