// SPDX-License-Identifier: (LGPL-2.1 OR BSD-2-Clause)

/*
 * BTF-to-C type converter.
 *
 * Copyright (c) 2019 Facebook
 */

#include <stdbool.h>
#include <stddef.h>
#include <stdlib.h>
#include <string.h>
#include <errno.h>
#include <linux/err.h>
#include <linux/btf.h>
#include <linux/kernel.h>
#include "btf.h"
#include "hashmap.h"
#include "libbpf.h"
#include "libbpf_internal.h"

/* make sure libbpf doesn't use kernel-only integer typedefs */
#pragma GCC poison u8 u16 u32 u64 s8 s16 s32 s64

static const char PREFIXES[] = "\t\t\t\t\t\t\t\t\t\t\t\t\t";
static const size_t PREFIX_CNT = sizeof(PREFIXES) - 1;

static const char *pfx(int lvl)
{
	return lvl >= PREFIX_CNT ? PREFIXES : &PREFIXES[PREFIX_CNT - lvl];
}

enum btf_dump_type_order_state {
	NOT_ORDERED,
	ORDERING,
	ORDERED,
};

enum btf_dump_type_emit_state {
	NOT_EMITTED,
	EMITTING,
	EMITTED,
};

/* per-type auxiliary state */
struct btf_dump_type_aux_state {
	/* topological sorting state */
	enum btf_dump_type_order_state order_state: 2;
	/* emitting state used to determine the need for forward declaration */
	enum btf_dump_type_emit_state emit_state: 2;
	/* whether forward declaration was already emitted */
	__u8 fwd_emitted: 1;
	/* whether unique non-duplicate name was already assigned */
	__u8 name_resolved: 1;
	/* whether type is referenced from any other type */
	__u8 referenced: 1;
};

struct btf_dump {
	const struct btf *btf;
	const struct btf_ext *btf_ext;
	btf_dump_printf_fn_t printf_fn;
	struct btf_dump_opts opts;
	int ptr_sz;
	bool strip_mods;

	/* per-type auxiliary state */
	struct btf_dump_type_aux_state *type_states;
	/* per-type optional cached unique name, must be freed, if present */
	const char **cached_names;

	/* topo-sorted list of dependent type definitions */
	__u32 *emit_queue;
	int emit_queue_cap;
	int emit_queue_cnt;

	/*
	 * stack of type declarations (e.g., chain of modifiers, arrays,
	 * funcs, etc)
	 */
	__u32 *decl_stack;
	int decl_stack_cap;
	int decl_stack_cnt;

	/* maps struct/union/enum name to a number of name occurrences */
	struct hashmap *type_names;
	/*
	 * maps typedef identifiers and enum value names to a number of such
	 * name occurrences
	 */
	struct hashmap *ident_names;
};

static size_t str_hash_fn(const void *key, void *ctx)
{
	const char *s = key;
	size_t h = 0;

	while (*s) {
		h = h * 31 + *s;
		s++;
	}
	return h;
}

static bool str_equal_fn(const void *a, const void *b, void *ctx)
{
	return strcmp(a, b) == 0;
}

static const char *btf_name_of(const struct btf_dump *d, __u32 name_off)
{
	return btf__name_by_offset(d->btf, name_off);
}

static void btf_dump_printf(const struct btf_dump *d, const char *fmt, ...)
{
	va_list args;

	va_start(args, fmt);
	d->printf_fn(d->opts.ctx, fmt, args);
	va_end(args);
}

static int btf_dump_mark_referenced(struct btf_dump *d);

struct btf_dump *btf_dump__new(const struct btf *btf,
			       const struct btf_ext *btf_ext,
			       const struct btf_dump_opts *opts,
			       btf_dump_printf_fn_t printf_fn)
{
	struct btf_dump *d;
	int err;

	d = calloc(1, sizeof(struct btf_dump));
	if (!d)
		return ERR_PTR(-ENOMEM);

	d->btf = btf;
	d->btf_ext = btf_ext;
	d->printf_fn = printf_fn;
	d->opts.ctx = opts ? opts->ctx : NULL;
	d->ptr_sz = btf__pointer_size(btf) ? : sizeof(void *);

	d->type_names = hashmap__new(str_hash_fn, str_equal_fn, NULL);
	if (IS_ERR(d->type_names)) {
		err = PTR_ERR(d->type_names);
		d->type_names = NULL;
		goto err;
	}
	d->ident_names = hashmap__new(str_hash_fn, str_equal_fn, NULL);
	if (IS_ERR(d->ident_names)) {
		err = PTR_ERR(d->ident_names);
		d->ident_names = NULL;
		goto err;
	}
	d->type_states = calloc(1 + btf__get_nr_types(d->btf),
				sizeof(d->type_states[0]));
	if (!d->type_states) {
		err = -ENOMEM;
		goto err;
	}
	d->cached_names = calloc(1 + btf__get_nr_types(d->btf),
				 sizeof(d->cached_names[0]));
	if (!d->cached_names) {
		err = -ENOMEM;
		goto err;
	}

	/* VOID is special */
	d->type_states[0].order_state = ORDERED;
	d->type_states[0].emit_state = EMITTED;

	/* eagerly determine referenced types for anon enums */
	err = btf_dump_mark_referenced(d);
	if (err)
		goto err;

	return d;
err:
	btf_dump__free(d);
	return ERR_PTR(err);
}

void btf_dump__free(struct btf_dump *d)
{
	int i, cnt;

	if (IS_ERR_OR_NULL(d))
		return;

	free(d->type_states);
	if (d->cached_names) {
		/* any set cached name is owned by us and should be freed */
		for (i = 0, cnt = btf__get_nr_types(d->btf); i <= cnt; i++) {
			if (d->cached_names[i])
				free((void *)d->cached_names[i]);
		}
	}
	free(d->cached_names);
	free(d->emit_queue);
	free(d->decl_stack);
	hashmap__free(d->type_names);
	hashmap__free(d->ident_names);

	free(d);
}

static int btf_dump_order_type(struct btf_dump *d, __u32 id, bool through_ptr);
static void btf_dump_emit_type(struct btf_dump *d, __u32 id, __u32 cont_id);

/*
 * Dump BTF type in a compilable C syntax, including all the necessary
 * dependent types, necessary for compilation. If some of the dependent types
 * were already emitted as part of previous btf_dump__dump_type() invocation
 * for another type, they won't be emitted again. This API allows callers to
 * filter out BTF types according to user-defined criterias and emitted only
 * minimal subset of types, necessary to compile everything. Full struct/union
 * definitions will still be emitted, even if the only usage is through
 * pointer and could be satisfied with just a forward declaration.
 *
 * Dumping is done in two high-level passes:
 *   1. Topologically sort type definitions to satisfy C rules of compilation.
 *   2. Emit type definitions in C syntax.
 *
 * Returns 0 on success; <0, otherwise.
 */
int btf_dump__dump_type(struct btf_dump *d, __u32 id)
{
	int err, i;

	if (id > btf__get_nr_types(d->btf))
		return -EINVAL;

	d->emit_queue_cnt = 0;
	err = btf_dump_order_type(d, id, false);
	if (err < 0)
		return err;

	for (i = 0; i < d->emit_queue_cnt; i++)
		btf_dump_emit_type(d, d->emit_queue[i], 0 /*top-level*/);

	return 0;
}

/*
 * Mark all types that are referenced from any other type. This is used to
 * determine top-level anonymous enums that need to be emitted as an
 * independent type declarations.
 * Anonymous enums come in two flavors: either embedded in a struct's field
 * definition, in which case they have to be declared inline as part of field
 * type declaration; or as a top-level anonymous enum, typically used for
 * declaring global constants. It's impossible to distinguish between two
 * without knowning whether given enum type was referenced from other type:
 * top-level anonymous enum won't be referenced by anything, while embedded
 * one will.
 */
static int btf_dump_mark_referenced(struct btf_dump *d)
{
	int i, j, n = btf__get_nr_types(d->btf);
	const struct btf_type *t;
	__u16 vlen;

	for (i = 1; i <= n; i++) {
		t = btf__type_by_id(d->btf, i);
		vlen = btf_vlen(t);

		switch (btf_kind(t)) {
		case BTF_KIND_INT:
		case BTF_KIND_ENUM:
		case BTF_KIND_FWD:
			break;

		case BTF_KIND_VOLATILE:
		case BTF_KIND_CONST:
		case BTF_KIND_RESTRICT:
		case BTF_KIND_PTR:
		case BTF_KIND_TYPEDEF:
		case BTF_KIND_FUNC:
		case BTF_KIND_VAR:
			d->type_states[t->type].referenced = 1;
			break;

		case BTF_KIND_ARRAY: {
			const struct btf_array *a = btf_array(t);

			d->type_states[a->index_type].referenced = 1;
			d->type_states[a->type].referenced = 1;
			break;
		}
		case BTF_KIND_STRUCT:
		case BTF_KIND_UNION: {
			const struct btf_member *m = btf_members(t);

			for (j = 0; j < vlen; j++, m++)
				d->type_states[m->type].referenced = 1;
			break;
		}
		case BTF_KIND_FUNC_PROTO: {
			const struct btf_param *p = btf_params(t);

			for (j = 0; j < vlen; j++, p++)
				d->type_states[p->type].referenced = 1;
			break;
		}
		case BTF_KIND_DATASEC: {
			const struct btf_var_secinfo *v = btf_var_secinfos(t);

			for (j = 0; j < vlen; j++, v++)
				d->type_states[v->type].referenced = 1;
			break;
		}
		default:
			return -EINVAL;
		}
	}
	return 0;
}
static int btf_dump_add_emit_queue_id(struct btf_dump *d, __u32 id)
{
	__u32 *new_queue;
	size_t new_cap;

	if (d->emit_queue_cnt >= d->emit_queue_cap) {
		new_cap = max(16, d->emit_queue_cap * 3 / 2);
		new_queue = realloc(d->emit_queue,
				    new_cap * sizeof(new_queue[0]));
		if (!new_queue)
			return -ENOMEM;
		d->emit_queue = new_queue;
		d->emit_queue_cap = new_cap;
	}

	d->emit_queue[d->emit_queue_cnt++] = id;
	return 0;
}

/*
 * Determine order of emitting dependent types and specified type to satisfy
 * C compilation rules.  This is done through topological sorting with an
 * additional complication which comes from C rules. The main idea for C is
 * that if some type is "embedded" into a struct/union, it's size needs to be
 * known at the time of definition of containing type. E.g., for:
 *
 *	struct A {};
 *	struct B { struct A x; }
 *
 * struct A *HAS* to be defined before struct B, because it's "embedded",
 * i.e., it is part of struct B layout. But in the following case:
 *
 *	struct A;
 *	struct B { struct A *x; }
 *	struct A {};
 *
 * it's enough to just have a forward declaration of struct A at the time of
 * struct B definition, as struct B has a pointer to struct A, so the size of
 * field x is known without knowing struct A size: it's sizeof(void *).
 *
 * Unfortunately, there are some trickier cases we need to handle, e.g.:
 *
 *	struct A {}; // if this was forward-declaration: compilation error
 *	struct B {
 *		struct { // anonymous struct
 *			struct A y;
 *		} *x;
 *	};
 *
 * In this case, struct B's field x is a pointer, so it's size is known
 * regardless of the size of (anonymous) struct it points to. But because this
 * struct is anonymous and thus defined inline inside struct B, *and* it
 * embeds struct A, compiler requires full definition of struct A to be known
 * before struct B can be defined. This creates a transitive dependency
 * between struct A and struct B. If struct A was forward-declared before
 * struct B definition and fully defined after struct B definition, that would
 * trigger compilation error.
 *
 * All this means that while we are doing topological sorting on BTF type
 * graph, we need to determine relationships between different types (graph
 * nodes):
 *   - weak link (relationship) between X and Y, if Y *CAN* be
 *   forward-declared at the point of X definition;
 *   - strong link, if Y *HAS* to be fully-defined before X can be defined.
 *
 * The rule is as follows. Given a chain of BTF types from X to Y, if there is
 * BTF_KIND_PTR type in the chain and at least one non-anonymous type
 * Z (excluding X, including Y), then link is weak. Otherwise, it's strong.
 * Weak/strong relationship is determined recursively during DFS traversal and
 * is returned as a result from btf_dump_order_type().
 *
 * btf_dump_order_type() is trying to avoid unnecessary forward declarations,
 * but it is not guaranteeing that no extraneous forward declarations will be
 * emitted.
 *
 * To avoid extra work, algorithm marks some of BTF types as ORDERED, when
 * it's done with them, but not for all (e.g., VOLATILE, CONST, RESTRICT,
 * ARRAY, FUNC_PROTO), as weak/strong semantics for those depends on the
 * entire graph path, so depending where from one came to that BTF type, it
 * might cause weak or strong ordering. For types like STRUCT/UNION/INT/ENUM,
 * once they are processed, there is no need to do it again, so they are
 * marked as ORDERED. We can mark PTR as ORDERED as well, as it semi-forces
 * weak link, unless subsequent referenced STRUCT/UNION/ENUM is anonymous. But
 * in any case, once those are processed, no need to do it again, as the
 * result won't change.
 *
 * Returns:
 *   - 1, if type is part of strong link (so there is strong topological
 *   ordering requirements);
 *   - 0, if type is part of weak link (so can be satisfied through forward
 *   declaration);
 *   - <0, on error (e.g., unsatisfiable type loop detected).
 */
static int btf_dump_order_type(struct btf_dump *d, __u32 id, bool through_ptr)
{
	/*
	 * Order state is used to detect strong link cycles, but only for BTF
	 * kinds that are or could be an independent definition (i.e.,
	 * stand-alone fwd decl, enum, typedef, struct, union). Ptrs, arrays,
	 * func_protos, modifiers are just means to get to these definitions.
	 * Int/void don't need definitions, they are assumed to be always
	 * properly defined.  We also ignore datasec, var, and funcs for now.
	 * So for all non-defining kinds, we never even set ordering state,
	 * for defining kinds we set ORDERING and subsequently ORDERED if it
	 * forms a strong link.
	 */
	struct btf_dump_type_aux_state *tstate = &d->type_states[id];
	const struct btf_type *t;
	__u16 vlen;
	int err, i;

	/* return true, letting typedefs know that it's ok to be emitted */
	if (tstate->order_state == ORDERED)
		return 1;

	t = btf__type_by_id(d->btf, id);

	if (tstate->order_state == ORDERING) {
		/* type loop, but resolvable through fwd declaration */
		if (btf_is_composite(t) && through_ptr && t->name_off != 0)
			return 0;
		pr_warn("unsatisfiable type cycle, id:[%u]\n", id);
		return -ELOOP;
	}

	switch (btf_kind(t)) {
	case BTF_KIND_INT:
		tstate->order_state = ORDERED;
		return 0;

	case BTF_KIND_PTR:
		err = btf_dump_order_type(d, t->type, true);
		tstate->order_state = ORDERED;
		return err;

	case BTF_KIND_ARRAY:
		return btf_dump_order_type(d, btf_array(t)->type, through_ptr);

	case BTF_KIND_STRUCT:
	case BTF_KIND_UNION: {
		const struct btf_member *m = btf_members(t);
		/*
		 * struct/union is part of strong link, only if it's embedded
		 * (so no ptr in a path) or it's anonymous (so has to be
		 * defined inline, even if declared through ptr)
		 */
		if (through_ptr && t->name_off != 0)
			return 0;

		tstate->order_state = ORDERING;

		vlen = btf_vlen(t);
		for (i = 0; i < vlen; i++, m++) {
			err = btf_dump_order_type(d, m->type, false);
			if (err < 0)
				return err;
		}

		if (t->name_off != 0) {
			err = btf_dump_add_emit_queue_id(d, id);
			if (err < 0)
				return err;
		}

		tstate->order_state = ORDERED;
		return 1;
	}
	case BTF_KIND_ENUM:
	case BTF_KIND_FWD:
		/*
		 * non-anonymous or non-referenced enums are top-level
		 * declarations and should be emitted. Same logic can be
		 * applied to FWDs, it won't hurt anyways.
		 */
		if (t->name_off != 0 || !tstate->referenced) {
			err = btf_dump_add_emit_queue_id(d, id);
			if (err)
				return err;
		}
		tstate->order_state = ORDERED;
		return 1;

	case BTF_KIND_TYPEDEF: {
		int is_strong;

		is_strong = btf_dump_order_type(d, t->type, through_ptr);
		if (is_strong < 0)
			return is_strong;

		/* typedef is similar to struct/union w.r.t. fwd-decls */
		if (through_ptr && !is_strong)
			return 0;

		/* typedef is always a named definition */
		err = btf_dump_add_emit_queue_id(d, id);
		if (err)
			return err;

		d->type_states[id].order_state = ORDERED;
		return 1;
	}
	case BTF_KIND_VOLATILE:
	case BTF_KIND_CONST:
	case BTF_KIND_RESTRICT:
		return btf_dump_order_type(d, t->type, through_ptr);

	case BTF_KIND_FUNC_PROTO: {
		const struct btf_param *p = btf_params(t);
		bool is_strong;

		err = btf_dump_order_type(d, t->type, through_ptr);
		if (err < 0)
			return err;
		is_strong = err > 0;

		vlen = btf_vlen(t);
		for (i = 0; i < vlen; i++, p++) {
			err = btf_dump_order_type(d, p->type, through_ptr);
			if (err < 0)
				return err;
			if (err > 0)
				is_strong = true;
		}
		return is_strong;
	}
	case BTF_KIND_FUNC:
	case BTF_KIND_VAR:
	case BTF_KIND_DATASEC:
		d->type_states[id].order_state = ORDERED;
		return 0;

	default:
		return -EINVAL;
	}
}

static void btf_dump_emit_missing_aliases(struct btf_dump *d, __u32 id,
					  const struct btf_type *t);

static void btf_dump_emit_struct_fwd(struct btf_dump *d, __u32 id,
				     const struct btf_type *t);
static void btf_dump_emit_struct_def(struct btf_dump *d, __u32 id,
				     const struct btf_type *t, int lvl);

static void btf_dump_emit_enum_fwd(struct btf_dump *d, __u32 id,
				   const struct btf_type *t);
static void btf_dump_emit_enum_def(struct btf_dump *d, __u32 id,
				   const struct btf_type *t, int lvl);

static void btf_dump_emit_fwd_def(struct btf_dump *d, __u32 id,
				  const struct btf_type *t);

static void btf_dump_emit_typedef_def(struct btf_dump *d, __u32 id,
				      const struct btf_type *t, int lvl);

/* a local view into a shared stack */
struct id_stack {
	const __u32 *ids;
	int cnt;
};

static void btf_dump_emit_type_decl(struct btf_dump *d, __u32 id,
				    const char *fname, int lvl);
static void btf_dump_emit_type_chain(struct btf_dump *d,
				     struct id_stack *decl_stack,
				     const char *fname, int lvl);

static const char *btf_dump_type_name(struct btf_dump *d, __u32 id);
static const char *btf_dump_ident_name(struct btf_dump *d, __u32 id);
static size_t btf_dump_name_dups(struct btf_dump *d, struct hashmap *name_map,
				 const char *orig_name);

static bool btf_dump_is_blacklisted(struct btf_dump *d, __u32 id)
{
	const struct btf_type *t = btf__type_by_id(d->btf, id);

	/* __builtin_va_list is a compiler built-in, which causes compilation
	 * errors, when compiling w/ different compiler, then used to compile
	 * original code (e.g., GCC to compile kernel, Clang to use generated
	 * C header from BTF). As it is built-in, it should be already defined
	 * properly internally in compiler.
	 */
	if (t->name_off == 0)
		return false;
	return strcmp(btf_name_of(d, t->name_off), "__builtin_va_list") == 0;
}

/*
 * Emit C-syntax definitions of types from chains of BTF types.
 *
 * High-level handling of determining necessary forward declarations are handled
 * by btf_dump_emit_type() itself, but all nitty-gritty details of emitting type
 * declarations/definitions in C syntax  are handled by a combo of
 * btf_dump_emit_type_decl()/btf_dump_emit_type_chain() w/ delegation to
 * corresponding btf_dump_emit_*_{def,fwd}() functions.
 *
 * We also keep track of "containing struct/union type ID" to determine when
 * we reference it from inside and thus can avoid emitting unnecessary forward
 * declaration.
 *
 * This algorithm is designed in such a way, that even if some error occurs
 * (either technical, e.g., out of memory, or logical, i.e., malformed BTF
 * that doesn't comply to C rules completely), algorithm will try to proceed
 * and produce as much meaningful output as possible.
 */
static void btf_dump_emit_type(struct btf_dump *d, __u32 id, __u32 cont_id)
{
	struct btf_dump_type_aux_state *tstate = &d->type_states[id];
	bool top_level_def = cont_id == 0;
	const struct btf_type *t;
	__u16 kind;

	if (tstate->emit_state == EMITTED)
		return;

	t = btf__type_by_id(d->btf, id);
	kind = btf_kind(t);

	if (tstate->emit_state == EMITTING) {
		if (tstate->fwd_emitted)
			return;

		switch (kind) {
		case BTF_KIND_STRUCT:
		case BTF_KIND_UNION:
			/*
			 * if we are referencing a struct/union that we are
			 * part of - then no need for fwd declaration
			 */
			if (id == cont_id)
				return;
			if (t->name_off == 0) {
				pr_warn("anonymous struct/union loop, id:[%u]\n",
					id);
				return;
			}
			btf_dump_emit_struct_fwd(d, id, t);
			btf_dump_printf(d, ";\n\n");
			tstate->fwd_emitted = 1;
			break;
		case BTF_KIND_TYPEDEF:
			/*
			 * for typedef fwd_emitted means typedef definition
			 * was emitted, but it can be used only for "weak"
			 * references through pointer only, not for embedding
			 */
			if (!btf_dump_is_blacklisted(d, id)) {
				btf_dump_emit_typedef_def(d, id, t, 0);
				btf_dump_printf(d, ";\n\n");
			}
			tstate->fwd_emitted = 1;
			break;
		default:
			break;
		}

		return;
	}

	switch (kind) {
	case BTF_KIND_INT:
		/* Emit type alias definitions if necessary */
		btf_dump_emit_missing_aliases(d, id, t);

		tstate->emit_state = EMITTED;
		break;
	case BTF_KIND_ENUM:
		if (top_level_def) {
			btf_dump_emit_enum_def(d, id, t, 0);
			btf_dump_printf(d, ";\n\n");
		}
		tstate->emit_state = EMITTED;
		break;
	case BTF_KIND_PTR:
	case BTF_KIND_VOLATILE:
	case BTF_KIND_CONST:
	case BTF_KIND_RESTRICT:
		btf_dump_emit_type(d, t->type, cont_id);
		break;
	case BTF_KIND_ARRAY:
		btf_dump_emit_type(d, btf_array(t)->type, cont_id);
		break;
	case BTF_KIND_FWD:
		btf_dump_emit_fwd_def(d, id, t);
		btf_dump_printf(d, ";\n\n");
		tstate->emit_state = EMITTED;
		break;
	case BTF_KIND_TYPEDEF:
		tstate->emit_state = EMITTING;
		btf_dump_emit_type(d, t->type, id);
		/*
		 * typedef can server as both definition and forward
		 * declaration; at this stage someone depends on
		 * typedef as a forward declaration (refers to it
		 * through pointer), so unless we already did it,
		 * emit typedef as a forward declaration
		 */
		if (!tstate->fwd_emitted && !btf_dump_is_blacklisted(d, id)) {
			btf_dump_emit_typedef_def(d, id, t, 0);
			btf_dump_printf(d, ";\n\n");
		}
		tstate->emit_state = EMITTED;
		break;
	case BTF_KIND_STRUCT:
	case BTF_KIND_UNION:
		tstate->emit_state = EMITTING;
		/* if it's a top-level struct/union definition or struct/union
		 * is anonymous, then in C we'll be emitting all fields and
		 * their types (as opposed to just `struct X`), so we need to
		 * make sure that all types, referenced from struct/union
		 * members have necessary forward-declarations, where
		 * applicable
		 */
		if (top_level_def || t->name_off == 0) {
			const struct btf_member *m = btf_members(t);
			__u16 vlen = btf_vlen(t);
			int i, new_cont_id;

			new_cont_id = t->name_off == 0 ? cont_id : id;
			for (i = 0; i < vlen; i++, m++)
				btf_dump_emit_type(d, m->type, new_cont_id);
		} else if (!tstate->fwd_emitted && id != cont_id) {
			btf_dump_emit_struct_fwd(d, id, t);
			btf_dump_printf(d, ";\n\n");
			tstate->fwd_emitted = 1;
		}

		if (top_level_def) {
			btf_dump_emit_struct_def(d, id, t, 0);
			btf_dump_printf(d, ";\n\n");
			tstate->emit_state = EMITTED;
		} else {
			tstate->emit_state = NOT_EMITTED;
		}
		break;
	case BTF_KIND_FUNC_PROTO: {
		const struct btf_param *p = btf_params(t);
		__u16 vlen = btf_vlen(t);
		int i;

		btf_dump_emit_type(d, t->type, cont_id);
		for (i = 0; i < vlen; i++, p++)
			btf_dump_emit_type(d, p->type, cont_id);

		break;
	}
	default:
		break;
	}
}

static bool btf_is_struct_packed(const struct btf *btf, __u32 id,
				 const struct btf_type *t)
{
	const struct btf_member *m;
	int align, i, bit_sz;
	__u16 vlen;

	align = btf__align_of(btf, id);
	/* size of a non-packed struct has to be a multiple of its alignment*/
	if (align && t->size % align)
		return true;

	m = btf_members(t);
	vlen = btf_vlen(t);
	/* all non-bitfield fields have to be naturally aligned */
	for (i = 0; i < vlen; i++, m++) {
		align = btf__align_of(btf, m->type);
		bit_sz = btf_member_bitfield_size(t, i);
		if (align && bit_sz == 0 && m->offset % (8 * align) != 0)
			return true;
	}

	/*
	 * if original struct was marked as packed, but its layout is
	 * naturally aligned, we'll detect that it's not packed
	 */
	return false;
}

static int chip_away_bits(int total, int at_most)
{
	return total % at_most ? : at_most;
}

static void btf_dump_emit_bit_padding(const struct btf_dump *d,
				      int cur_off, int m_off, int m_bit_sz,
				      int align, int lvl)
{
	int off_diff = m_off - cur_off;
	int ptr_bits = d->ptr_sz * 8;

	if (off_diff <= 0)
		/* no gap */
		return;
	if (m_bit_sz == 0 && off_diff < align * 8)
		/* natural padding will take care of a gap */
		return;

	while (off_diff > 0) {
		const char *pad_type;
		int pad_bits;

		if (ptr_bits > 32 && off_diff > 32) {
			pad_type = "long";
			pad_bits = chip_away_bits(off_diff, ptr_bits);
		} else if (off_diff > 16) {
			pad_type = "int";
			pad_bits = chip_away_bits(off_diff, 32);
		} else if (off_diff > 8) {
			pad_type = "short";
			pad_bits = chip_away_bits(off_diff, 16);
		} else {
			pad_type = "char";
			pad_bits = chip_away_bits(off_diff, 8);
		}
		btf_dump_printf(d, "\n%s%s: %d;", pfx(lvl), pad_type, pad_bits);
		off_diff -= pad_bits;
	}
}

static void btf_dump_emit_struct_fwd(struct btf_dump *d, __u32 id,
				     const struct btf_type *t)
{
	btf_dump_printf(d, "%s %s",
			btf_is_struct(t) ? "struct" : "union",
			btf_dump_type_name(d, id));
}

static void btf_dump_emit_struct_def(struct btf_dump *d,
				     __u32 id,
				     const struct btf_type *t,
				     int lvl)
{
	const struct btf_member *m = btf_members(t);
	bool is_struct = btf_is_struct(t);
	int align, i, packed, off = 0;
	__u16 vlen = btf_vlen(t);

	packed = is_struct ? btf_is_struct_packed(d->btf, id, t) : 0;

	btf_dump_printf(d, "%s%s%s {",
			is_struct ? "struct" : "union",
			t->name_off ? " " : "",
			btf_dump_type_name(d, id));

	for (i = 0; i < vlen; i++, m++) {
		const char *fname;
		int m_off, m_sz;

		fname = btf_name_of(d, m->name_off);
		m_sz = btf_member_bitfield_size(t, i);
		m_off = btf_member_bit_offset(t, i);
		align = packed ? 1 : btf__align_of(d->btf, m->type);

		btf_dump_emit_bit_padding(d, off, m_off, m_sz, align, lvl + 1);
		btf_dump_printf(d, "\n%s", pfx(lvl + 1));
		btf_dump_emit_type_decl(d, m->type, fname, lvl + 1);

		if (m_sz) {
			btf_dump_printf(d, ": %d", m_sz);
			off = m_off + m_sz;
		} else {
<<<<<<< HEAD
			m_sz = max(0LL, btf__resolve_size(d->btf, m->type));
=======
			m_sz = max((__s64)0, btf__resolve_size(d->btf, m->type));
>>>>>>> d012a719
			off = m_off + m_sz * 8;
		}
		btf_dump_printf(d, ";");
	}

	/* pad at the end, if necessary */
	if (is_struct) {
		align = packed ? 1 : btf__align_of(d->btf, id);
		btf_dump_emit_bit_padding(d, off, t->size * 8, 0, align,
					  lvl + 1);
	}

	if (vlen)
		btf_dump_printf(d, "\n");
	btf_dump_printf(d, "%s}", pfx(lvl));
	if (packed)
		btf_dump_printf(d, " __attribute__((packed))");
}

static const char *missing_base_types[][2] = {
	/*
	 * GCC emits typedefs to its internal __PolyX_t types when compiling Arm
	 * SIMD intrinsics. Alias them to standard base types.
	 */
	{ "__Poly8_t",		"unsigned char" },
	{ "__Poly16_t",		"unsigned short" },
	{ "__Poly64_t",		"unsigned long long" },
	{ "__Poly128_t",	"unsigned __int128" },
};

static void btf_dump_emit_missing_aliases(struct btf_dump *d, __u32 id,
					  const struct btf_type *t)
{
	const char *name = btf_dump_type_name(d, id);
	int i;

	for (i = 0; i < ARRAY_SIZE(missing_base_types); i++) {
		if (strcmp(name, missing_base_types[i][0]) == 0) {
			btf_dump_printf(d, "typedef %s %s;\n\n",
					missing_base_types[i][1], name);
			break;
		}
	}
}

static void btf_dump_emit_enum_fwd(struct btf_dump *d, __u32 id,
				   const struct btf_type *t)
{
	btf_dump_printf(d, "enum %s", btf_dump_type_name(d, id));
}

static void btf_dump_emit_enum_def(struct btf_dump *d, __u32 id,
				   const struct btf_type *t,
				   int lvl)
{
	const struct btf_enum *v = btf_enum(t);
	__u16 vlen = btf_vlen(t);
	const char *name;
	size_t dup_cnt;
	int i;

	btf_dump_printf(d, "enum%s%s",
			t->name_off ? " " : "",
			btf_dump_type_name(d, id));

	if (vlen) {
		btf_dump_printf(d, " {");
		for (i = 0; i < vlen; i++, v++) {
			name = btf_name_of(d, v->name_off);
			/* enumerators share namespace with typedef idents */
			dup_cnt = btf_dump_name_dups(d, d->ident_names, name);
			if (dup_cnt > 1) {
				btf_dump_printf(d, "\n%s%s___%zu = %u,",
						pfx(lvl + 1), name, dup_cnt,
						(__u32)v->val);
			} else {
				btf_dump_printf(d, "\n%s%s = %u,",
						pfx(lvl + 1), name,
						(__u32)v->val);
			}
		}
		btf_dump_printf(d, "\n%s}", pfx(lvl));
	}
}

static void btf_dump_emit_fwd_def(struct btf_dump *d, __u32 id,
				  const struct btf_type *t)
{
	const char *name = btf_dump_type_name(d, id);

	if (btf_kflag(t))
		btf_dump_printf(d, "union %s", name);
	else
		btf_dump_printf(d, "struct %s", name);
}

static void btf_dump_emit_typedef_def(struct btf_dump *d, __u32 id,
				     const struct btf_type *t, int lvl)
{
	const char *name = btf_dump_ident_name(d, id);

	/*
	 * Old GCC versions are emitting invalid typedef for __gnuc_va_list
	 * pointing to VOID. This generates warnings from btf_dump() and
	 * results in uncompilable header file, so we are fixing it up here
	 * with valid typedef into __builtin_va_list.
	 */
	if (t->type == 0 && strcmp(name, "__gnuc_va_list") == 0) {
		btf_dump_printf(d, "typedef __builtin_va_list __gnuc_va_list");
		return;
	}

	btf_dump_printf(d, "typedef ");
	btf_dump_emit_type_decl(d, t->type, name, lvl);
}

static int btf_dump_push_decl_stack_id(struct btf_dump *d, __u32 id)
{
	__u32 *new_stack;
	size_t new_cap;

	if (d->decl_stack_cnt >= d->decl_stack_cap) {
		new_cap = max(16, d->decl_stack_cap * 3 / 2);
		new_stack = realloc(d->decl_stack,
				    new_cap * sizeof(new_stack[0]));
		if (!new_stack)
			return -ENOMEM;
		d->decl_stack = new_stack;
		d->decl_stack_cap = new_cap;
	}

	d->decl_stack[d->decl_stack_cnt++] = id;

	return 0;
}

/*
 * Emit type declaration (e.g., field type declaration in a struct or argument
 * declaration in function prototype) in correct C syntax.
 *
 * For most types it's trivial, but there are few quirky type declaration
 * cases worth mentioning:
 *   - function prototypes (especially nesting of function prototypes);
 *   - arrays;
 *   - const/volatile/restrict for pointers vs other types.
 *
 * For a good discussion of *PARSING* C syntax (as a human), see
 * Peter van der Linden's "Expert C Programming: Deep C Secrets",
 * Ch.3 "Unscrambling Declarations in C".
 *
 * It won't help with BTF to C conversion much, though, as it's an opposite
 * problem. So we came up with this algorithm in reverse to van der Linden's
 * parsing algorithm. It goes from structured BTF representation of type
 * declaration to a valid compilable C syntax.
 *
 * For instance, consider this C typedef:
 *	typedef const int * const * arr[10] arr_t;
 * It will be represented in BTF with this chain of BTF types:
 *	[typedef] -> [array] -> [ptr] -> [const] -> [ptr] -> [const] -> [int]
 *
 * Notice how [const] modifier always goes before type it modifies in BTF type
 * graph, but in C syntax, const/volatile/restrict modifiers are written to
 * the right of pointers, but to the left of other types. There are also other
 * quirks, like function pointers, arrays of them, functions returning other
 * functions, etc.
 *
 * We handle that by pushing all the types to a stack, until we hit "terminal"
 * type (int/enum/struct/union/fwd). Then depending on the kind of a type on
 * top of a stack, modifiers are handled differently. Array/function pointers
 * have also wildly different syntax and how nesting of them are done. See
 * code for authoritative definition.
 *
 * To avoid allocating new stack for each independent chain of BTF types, we
 * share one bigger stack, with each chain working only on its own local view
 * of a stack frame. Some care is required to "pop" stack frames after
 * processing type declaration chain.
 */
int btf_dump__emit_type_decl(struct btf_dump *d, __u32 id,
			     const struct btf_dump_emit_type_decl_opts *opts)
{
	const char *fname;
	int lvl;

	if (!OPTS_VALID(opts, btf_dump_emit_type_decl_opts))
		return -EINVAL;

	fname = OPTS_GET(opts, field_name, "");
	lvl = OPTS_GET(opts, indent_level, 0);
	d->strip_mods = OPTS_GET(opts, strip_mods, false);
	btf_dump_emit_type_decl(d, id, fname, lvl);
	d->strip_mods = false;
	return 0;
}

static void btf_dump_emit_type_decl(struct btf_dump *d, __u32 id,
				    const char *fname, int lvl)
{
	struct id_stack decl_stack;
	const struct btf_type *t;
	int err, stack_start;

	stack_start = d->decl_stack_cnt;
	for (;;) {
		t = btf__type_by_id(d->btf, id);
		if (d->strip_mods && btf_is_mod(t))
			goto skip_mod;

		err = btf_dump_push_decl_stack_id(d, id);
		if (err < 0) {
			/*
			 * if we don't have enough memory for entire type decl
			 * chain, restore stack, emit warning, and try to
			 * proceed nevertheless
			 */
			pr_warn("not enough memory for decl stack:%d", err);
			d->decl_stack_cnt = stack_start;
			return;
		}
skip_mod:
		/* VOID */
		if (id == 0)
			break;

		switch (btf_kind(t)) {
		case BTF_KIND_PTR:
		case BTF_KIND_VOLATILE:
		case BTF_KIND_CONST:
		case BTF_KIND_RESTRICT:
		case BTF_KIND_FUNC_PROTO:
			id = t->type;
			break;
		case BTF_KIND_ARRAY:
			id = btf_array(t)->type;
			break;
		case BTF_KIND_INT:
		case BTF_KIND_ENUM:
		case BTF_KIND_FWD:
		case BTF_KIND_STRUCT:
		case BTF_KIND_UNION:
		case BTF_KIND_TYPEDEF:
			goto done;
		default:
			pr_warn("unexpected type in decl chain, kind:%u, id:[%u]\n",
				btf_kind(t), id);
			goto done;
		}
	}
done:
	/*
	 * We might be inside a chain of declarations (e.g., array of function
	 * pointers returning anonymous (so inlined) structs, having another
	 * array field). Each of those needs its own "stack frame" to handle
	 * emitting of declarations. Those stack frames are non-overlapping
	 * portions of shared btf_dump->decl_stack. To make it a bit nicer to
	 * handle this set of nested stacks, we create a view corresponding to
	 * our own "stack frame" and work with it as an independent stack.
	 * We'll need to clean up after emit_type_chain() returns, though.
	 */
	decl_stack.ids = d->decl_stack + stack_start;
	decl_stack.cnt = d->decl_stack_cnt - stack_start;
	btf_dump_emit_type_chain(d, &decl_stack, fname, lvl);
	/*
	 * emit_type_chain() guarantees that it will pop its entire decl_stack
	 * frame before returning. But it works with a read-only view into
	 * decl_stack, so it doesn't actually pop anything from the
	 * perspective of shared btf_dump->decl_stack, per se. We need to
	 * reset decl_stack state to how it was before us to avoid it growing
	 * all the time.
	 */
	d->decl_stack_cnt = stack_start;
}

static void btf_dump_emit_mods(struct btf_dump *d, struct id_stack *decl_stack)
{
	const struct btf_type *t;
	__u32 id;

	while (decl_stack->cnt) {
		id = decl_stack->ids[decl_stack->cnt - 1];
		t = btf__type_by_id(d->btf, id);

		switch (btf_kind(t)) {
		case BTF_KIND_VOLATILE:
			btf_dump_printf(d, "volatile ");
			break;
		case BTF_KIND_CONST:
			btf_dump_printf(d, "const ");
			break;
		case BTF_KIND_RESTRICT:
			btf_dump_printf(d, "restrict ");
			break;
		default:
			return;
		}
		decl_stack->cnt--;
	}
}

static void btf_dump_drop_mods(struct btf_dump *d, struct id_stack *decl_stack)
{
	const struct btf_type *t;
	__u32 id;

	while (decl_stack->cnt) {
		id = decl_stack->ids[decl_stack->cnt - 1];
		t = btf__type_by_id(d->btf, id);
		if (!btf_is_mod(t))
			return;
		decl_stack->cnt--;
	}
}

static void btf_dump_emit_name(const struct btf_dump *d,
			       const char *name, bool last_was_ptr)
{
	bool separate = name[0] && !last_was_ptr;

	btf_dump_printf(d, "%s%s", separate ? " " : "", name);
}

static void btf_dump_emit_type_chain(struct btf_dump *d,
				     struct id_stack *decls,
				     const char *fname, int lvl)
{
	/*
	 * last_was_ptr is used to determine if we need to separate pointer
	 * asterisk (*) from previous part of type signature with space, so
	 * that we get `int ***`, instead of `int * * *`. We default to true
	 * for cases where we have single pointer in a chain. E.g., in ptr ->
	 * func_proto case. func_proto will start a new emit_type_chain call
	 * with just ptr, which should be emitted as (*) or (*<fname>), so we
	 * don't want to prepend space for that last pointer.
	 */
	bool last_was_ptr = true;
	const struct btf_type *t;
	const char *name;
	__u16 kind;
	__u32 id;

	while (decls->cnt) {
		id = decls->ids[--decls->cnt];
		if (id == 0) {
			/* VOID is a special snowflake */
			btf_dump_emit_mods(d, decls);
			btf_dump_printf(d, "void");
			last_was_ptr = false;
			continue;
		}

		t = btf__type_by_id(d->btf, id);
		kind = btf_kind(t);

		switch (kind) {
		case BTF_KIND_INT:
			btf_dump_emit_mods(d, decls);
			name = btf_name_of(d, t->name_off);
			btf_dump_printf(d, "%s", name);
			break;
		case BTF_KIND_STRUCT:
		case BTF_KIND_UNION:
			btf_dump_emit_mods(d, decls);
			/* inline anonymous struct/union */
			if (t->name_off == 0)
				btf_dump_emit_struct_def(d, id, t, lvl);
			else
				btf_dump_emit_struct_fwd(d, id, t);
			break;
		case BTF_KIND_ENUM:
			btf_dump_emit_mods(d, decls);
			/* inline anonymous enum */
			if (t->name_off == 0)
				btf_dump_emit_enum_def(d, id, t, lvl);
			else
				btf_dump_emit_enum_fwd(d, id, t);
			break;
		case BTF_KIND_FWD:
			btf_dump_emit_mods(d, decls);
			btf_dump_emit_fwd_def(d, id, t);
			break;
		case BTF_KIND_TYPEDEF:
			btf_dump_emit_mods(d, decls);
			btf_dump_printf(d, "%s", btf_dump_ident_name(d, id));
			break;
		case BTF_KIND_PTR:
			btf_dump_printf(d, "%s", last_was_ptr ? "*" : " *");
			break;
		case BTF_KIND_VOLATILE:
			btf_dump_printf(d, " volatile");
			break;
		case BTF_KIND_CONST:
			btf_dump_printf(d, " const");
			break;
		case BTF_KIND_RESTRICT:
			btf_dump_printf(d, " restrict");
			break;
		case BTF_KIND_ARRAY: {
			const struct btf_array *a = btf_array(t);
			const struct btf_type *next_t;
			__u32 next_id;
			bool multidim;
			/*
			 * GCC has a bug
			 * (https://gcc.gnu.org/bugzilla/show_bug.cgi?id=8354)
			 * which causes it to emit extra const/volatile
			 * modifiers for an array, if array's element type has
			 * const/volatile modifiers. Clang doesn't do that.
			 * In general, it doesn't seem very meaningful to have
			 * a const/volatile modifier for array, so we are
			 * going to silently skip them here.
			 */
			btf_dump_drop_mods(d, decls);

			if (decls->cnt == 0) {
				btf_dump_emit_name(d, fname, last_was_ptr);
				btf_dump_printf(d, "[%u]", a->nelems);
				return;
			}

			next_id = decls->ids[decls->cnt - 1];
			next_t = btf__type_by_id(d->btf, next_id);
			multidim = btf_is_array(next_t);
			/* we need space if we have named non-pointer */
			if (fname[0] && !last_was_ptr)
				btf_dump_printf(d, " ");
			/* no parentheses for multi-dimensional array */
			if (!multidim)
				btf_dump_printf(d, "(");
			btf_dump_emit_type_chain(d, decls, fname, lvl);
			if (!multidim)
				btf_dump_printf(d, ")");
			btf_dump_printf(d, "[%u]", a->nelems);
			return;
		}
		case BTF_KIND_FUNC_PROTO: {
			const struct btf_param *p = btf_params(t);
			__u16 vlen = btf_vlen(t);
			int i;

			/*
			 * GCC emits extra volatile qualifier for
			 * __attribute__((noreturn)) function pointers. Clang
			 * doesn't do it. It's a GCC quirk for backwards
			 * compatibility with code written for GCC <2.5. So,
			 * similarly to extra qualifiers for array, just drop
			 * them, instead of handling them.
			 */
			btf_dump_drop_mods(d, decls);
			if (decls->cnt) {
				btf_dump_printf(d, " (");
				btf_dump_emit_type_chain(d, decls, fname, lvl);
				btf_dump_printf(d, ")");
			} else {
				btf_dump_emit_name(d, fname, last_was_ptr);
			}
			btf_dump_printf(d, "(");
			/*
			 * Clang for BPF target generates func_proto with no
			 * args as a func_proto with a single void arg (e.g.,
			 * `int (*f)(void)` vs just `int (*f)()`). We are
			 * going to pretend there are no args for such case.
			 */
			if (vlen == 1 && p->type == 0) {
				btf_dump_printf(d, ")");
				return;
			}

			for (i = 0; i < vlen; i++, p++) {
				if (i > 0)
					btf_dump_printf(d, ", ");

				/* last arg of type void is vararg */
				if (i == vlen - 1 && p->type == 0) {
					btf_dump_printf(d, "...");
					break;
				}

				name = btf_name_of(d, p->name_off);
				btf_dump_emit_type_decl(d, p->type, name, lvl);
			}

			btf_dump_printf(d, ")");
			return;
		}
		default:
			pr_warn("unexpected type in decl chain, kind:%u, id:[%u]\n",
				kind, id);
			return;
		}

		last_was_ptr = kind == BTF_KIND_PTR;
	}

	btf_dump_emit_name(d, fname, last_was_ptr);
}

/* return number of duplicates (occurrences) of a given name */
static size_t btf_dump_name_dups(struct btf_dump *d, struct hashmap *name_map,
				 const char *orig_name)
{
	size_t dup_cnt = 0;

	hashmap__find(name_map, orig_name, (void **)&dup_cnt);
	dup_cnt++;
	hashmap__set(name_map, orig_name, (void *)dup_cnt, NULL, NULL);

	return dup_cnt;
}

static const char *btf_dump_resolve_name(struct btf_dump *d, __u32 id,
					 struct hashmap *name_map)
{
	struct btf_dump_type_aux_state *s = &d->type_states[id];
	const struct btf_type *t = btf__type_by_id(d->btf, id);
	const char *orig_name = btf_name_of(d, t->name_off);
	const char **cached_name = &d->cached_names[id];
	size_t dup_cnt;

	if (t->name_off == 0)
		return "";

	if (s->name_resolved)
		return *cached_name ? *cached_name : orig_name;

	dup_cnt = btf_dump_name_dups(d, name_map, orig_name);
	if (dup_cnt > 1) {
		const size_t max_len = 256;
		char new_name[max_len];

		snprintf(new_name, max_len, "%s___%zu", orig_name, dup_cnt);
		*cached_name = strdup(new_name);
	}

	s->name_resolved = 1;
	return *cached_name ? *cached_name : orig_name;
}

static const char *btf_dump_type_name(struct btf_dump *d, __u32 id)
{
	return btf_dump_resolve_name(d, id, d->type_names);
}

static const char *btf_dump_ident_name(struct btf_dump *d, __u32 id)
{
	return btf_dump_resolve_name(d, id, d->ident_names);
}<|MERGE_RESOLUTION|>--- conflicted
+++ resolved
@@ -879,11 +879,7 @@
 			btf_dump_printf(d, ": %d", m_sz);
 			off = m_off + m_sz;
 		} else {
-<<<<<<< HEAD
-			m_sz = max(0LL, btf__resolve_size(d->btf, m->type));
-=======
 			m_sz = max((__s64)0, btf__resolve_size(d->btf, m->type));
->>>>>>> d012a719
 			off = m_off + m_sz * 8;
 		}
 		btf_dump_printf(d, ";");
