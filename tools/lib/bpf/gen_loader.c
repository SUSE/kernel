--- conflicted
+++ resolved
@@ -560,11 +560,7 @@
 }
 
 void bpf_gen__record_extern(struct bpf_gen *gen, const char *name, bool is_weak,
-<<<<<<< HEAD
-			    bool is_typeless, int kind, int insn_idx)
-=======
 			    bool is_typeless, bool is_ld64, int kind, int insn_idx)
->>>>>>> eb3cdb58
 {
 	struct ksym_relo_desc *relo;
 
@@ -578,10 +574,7 @@
 	relo->name = name;
 	relo->is_weak = is_weak;
 	relo->is_typeless = is_typeless;
-<<<<<<< HEAD
-=======
 	relo->is_ld64 = is_ld64;
->>>>>>> eb3cdb58
 	relo->kind = kind;
 	relo->insn_idx = insn_idx;
 	gen->relo_cnt++;
@@ -592,37 +585,6 @@
 {
 	struct ksym_desc *kdesc;
 	int i;
-<<<<<<< HEAD
-
-	for (i = 0; i < gen->nr_ksyms; i++) {
-		if (!strcmp(gen->ksyms[i].name, relo->name)) {
-			gen->ksyms[i].ref++;
-			return &gen->ksyms[i];
-		}
-	}
-	kdesc = libbpf_reallocarray(gen->ksyms, gen->nr_ksyms + 1, sizeof(*kdesc));
-	if (!kdesc) {
-		gen->error = -ENOMEM;
-		return NULL;
-	}
-	gen->ksyms = kdesc;
-	kdesc = &gen->ksyms[gen->nr_ksyms++];
-	kdesc->name = relo->name;
-	kdesc->kind = relo->kind;
-	kdesc->ref = 1;
-	kdesc->off = 0;
-	kdesc->insn = 0;
-	return kdesc;
-}
-
-/* Overwrites BPF_REG_{0, 1, 2, 3, 4, 7}
- * Returns result in BPF_REG_7
- */
-static void emit_bpf_find_by_name_kind(struct bpf_gen *gen, struct ksym_relo_desc *relo)
-{
-	int name_off, len = strlen(relo->name) + 1;
-
-=======
 
 	for (i = 0; i < gen->nr_ksyms; i++) {
 		kdesc = &gen->ksyms[i];
@@ -655,7 +617,6 @@
 {
 	int name_off, len = strlen(relo->name) + 1;
 
->>>>>>> eb3cdb58
 	name_off = add_data(gen, relo->name, len);
 	emit2(gen, BPF_LD_IMM64_RAW_FULL(BPF_REG_1, BPF_PSEUDO_MAP_IDX_VALUE,
 					 0, 0, 0, name_off));
@@ -847,13 +808,6 @@
 		return;
 	/* try to copy from existing ldimm64 insn */
 	if (kdesc->ref > 1) {
-<<<<<<< HEAD
-		move_blob2blob(gen, insn + offsetof(struct bpf_insn, imm), 4,
-			       kdesc->insn + offsetof(struct bpf_insn, imm));
-		move_blob2blob(gen, insn + sizeof(struct bpf_insn) + offsetof(struct bpf_insn, imm), 4,
-			       kdesc->insn + sizeof(struct bpf_insn) + offsetof(struct bpf_insn, imm));
-		/* jump over src_reg adjustment if imm is not 0, reuse BPF_REG_0 from move_blob2blob */
-=======
 		move_blob2blob(gen, insn + sizeof(struct bpf_insn) + offsetof(struct bpf_insn, imm), 4,
 			       kdesc->insn + sizeof(struct bpf_insn) + offsetof(struct bpf_insn, imm));
 		move_blob2blob(gen, insn + offsetof(struct bpf_insn, imm), 4,
@@ -861,7 +815,6 @@
 		/* jump over src_reg adjustment if imm (btf_id) is not 0, reuse BPF_REG_0 from move_blob2blob
 		 * If btf_id is zero, clear BPF_PSEUDO_BTF_ID flag in src_reg of ld_imm64 insn
 		 */
->>>>>>> eb3cdb58
 		emit(gen, BPF_JMP_IMM(BPF_JNE, BPF_REG_0, 0, 3));
 		goto clear_src_reg;
 	}
@@ -884,11 +837,7 @@
 	emit(gen, BPF_STX_MEM(BPF_W, BPF_REG_8, BPF_REG_7,
 			      sizeof(struct bpf_insn) + offsetof(struct bpf_insn, imm)));
 	/* skip src_reg adjustment */
-<<<<<<< HEAD
-	emit(gen, BPF_JMP_IMM(BPF_JSGE, BPF_REG_7, 0, 3));
-=======
 	emit(gen, BPF_JMP_IMM(BPF_JA, 0, 0, 3));
->>>>>>> eb3cdb58
 clear_src_reg:
 	/* clear bpf_object__relocate_data's src_reg assignment, otherwise we get a verifier failure */
 	reg_mask = src_reg_mask();
@@ -919,36 +868,17 @@
 {
 	int insn;
 
-<<<<<<< HEAD
-	pr_debug("gen: emit_relo (%d): %s at %d\n", relo->kind, relo->name, relo->insn_idx);
-	insn = insns + sizeof(struct bpf_insn) * relo->insn_idx;
-	emit2(gen, BPF_LD_IMM64_RAW_FULL(BPF_REG_8, BPF_PSEUDO_MAP_IDX_VALUE, 0, 0, 0, insn));
-	switch (relo->kind) {
-	case BTF_KIND_VAR:
-=======
 	pr_debug("gen: emit_relo (%d): %s at %d %s\n",
 		 relo->kind, relo->name, relo->insn_idx, relo->is_ld64 ? "ld64" : "call");
 	insn = insns + sizeof(struct bpf_insn) * relo->insn_idx;
 	emit2(gen, BPF_LD_IMM64_RAW_FULL(BPF_REG_8, BPF_PSEUDO_MAP_IDX_VALUE, 0, 0, 0, insn));
 	if (relo->is_ld64) {
->>>>>>> eb3cdb58
 		if (relo->is_typeless)
 			emit_relo_ksym_typeless(gen, relo, insn);
 		else
 			emit_relo_ksym_btf(gen, relo, insn);
-<<<<<<< HEAD
-		break;
-	case BTF_KIND_FUNC:
-		emit_relo_kfunc_btf(gen, relo, insn);
-		break;
-	default:
-		pr_warn("Unknown relocation kind '%d'\n", relo->kind);
-		gen->error = -EDOM;
-		return;
-=======
 	} else {
 		emit_relo_kfunc_btf(gen, relo, insn);
->>>>>>> eb3cdb58
 	}
 }
 
@@ -975,17 +905,6 @@
 	int i, insn;
 
 	for (i = 0; i < gen->nr_ksyms; i++) {
-<<<<<<< HEAD
-		/* only close fds for typed ksyms and kfuncs */
-		if (gen->ksyms[i].kind == BTF_KIND_VAR && !gen->ksyms[i].typeless) {
-			/* close fd recorded in insn[insn_idx + 1].imm */
-			insn = gen->ksyms[i].insn;
-			insn += sizeof(struct bpf_insn) + offsetof(struct bpf_insn, imm);
-			emit_sys_close_blob(gen, insn);
-		} else if (gen->ksyms[i].kind == BTF_KIND_FUNC) {
-			emit_sys_close_blob(gen, blob_fd_array_off(gen, gen->ksyms[i].off));
-			if (gen->ksyms[i].off < MAX_FD_ARRAY_SZ)
-=======
 		kdesc = &gen->ksyms[i];
 		/* only close fds for typed ksyms and kfuncs */
 		if (kdesc->is_ld64 && !kdesc->typeless) {
@@ -996,7 +915,6 @@
 		} else if (!kdesc->is_ld64) {
 			emit_sys_close_blob(gen, blob_fd_array_off(gen, kdesc->off));
 			if (kdesc->off < MAX_FD_ARRAY_SZ)
->>>>>>> eb3cdb58
 				gen->nr_fd_array--;
 		}
 	}
