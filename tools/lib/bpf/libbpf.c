--- conflicted
+++ resolved
@@ -130,12 +130,9 @@
 	[BPF_TCX_INGRESS]		= "tcx_ingress",
 	[BPF_TCX_EGRESS]		= "tcx_egress",
 	[BPF_TRACE_UPROBE_MULTI]	= "trace_uprobe_multi",
-<<<<<<< HEAD
-=======
 	[BPF_NETKIT_PRIMARY]		= "netkit_primary",
 	[BPF_NETKIT_PEER]		= "netkit_peer",
 	[BPF_TRACE_KPROBE_SESSION]	= "trace_kprobe_session",
->>>>>>> 2d5404ca
 };
 
 static const char * const link_type_name[] = {
@@ -152,11 +149,8 @@
 	[BPF_LINK_TYPE_NETFILTER]		= "netfilter",
 	[BPF_LINK_TYPE_TCX]			= "tcx",
 	[BPF_LINK_TYPE_UPROBE_MULTI]		= "uprobe_multi",
-<<<<<<< HEAD
-=======
 	[BPF_LINK_TYPE_NETKIT]			= "netkit",
 	[BPF_LINK_TYPE_SOCKMAP]			= "sockmap",
->>>>>>> 2d5404ca
 };
 
 static const char * const map_type_name[] = {
@@ -1760,11 +1754,7 @@
 	return map;
 }
 
-<<<<<<< HEAD
-static size_t bpf_map_mmap_sz(unsigned int value_sz, unsigned int max_entries)
-=======
 static size_t array_map_mmap_sz(unsigned int value_sz, unsigned int max_entries)
->>>>>>> 2d5404ca
 {
 	const long page_sz = sysconf(_SC_PAGE_SIZE);
 	size_t map_sz;
@@ -1774,8 +1764,6 @@
 	return map_sz;
 }
 
-<<<<<<< HEAD
-=======
 static size_t bpf_map_mmap_sz(const struct bpf_map *map)
 {
 	const long page_sz = sysconf(_SC_PAGE_SIZE);
@@ -1790,7 +1778,6 @@
 	}
 }
 
->>>>>>> 2d5404ca
 static int bpf_map_mmap_resize(struct bpf_map *map, size_t old_sz, size_t new_sz)
 {
 	void *mmaped;
@@ -1944,11 +1931,7 @@
 	pr_debug("map '%s' (global data): at sec_idx %d, offset %zu, flags %x.\n",
 		 map->name, map->sec_idx, map->sec_offset, def->map_flags);
 
-<<<<<<< HEAD
-	mmap_sz = bpf_map_mmap_sz(map->def.value_size, map->def.max_entries);
-=======
 	mmap_sz = bpf_map_mmap_sz(map);
->>>>>>> 2d5404ca
 	map->mmaped = mmap(NULL, mmap_sz, PROT_READ | PROT_WRITE,
 			   MAP_SHARED | MAP_ANONYMOUS, -1, 0);
 	if (map->mmaped == MAP_FAILED) {
@@ -4885,18 +4868,10 @@
 		goto err_free_new_name;
 	}
 
-<<<<<<< HEAD
-	err = zclose(map->fd);
-	if (err) {
-		err = -errno;
-		goto err_close_new_fd;
-	}
-=======
 	err = reuse_fd(map->fd, new_fd);
 	if (err)
 		goto err_free_new_name;
 
->>>>>>> 2d5404ca
 	free(map->name);
 
 	map->name = new_name;
@@ -5035,441 +5010,6 @@
 	return 0;
 }
 
-<<<<<<< HEAD
-static int probe_fd(int fd)
-{
-	if (fd >= 0)
-		close(fd);
-	return fd >= 0;
-}
-
-static int probe_kern_prog_name(void)
-{
-	const size_t attr_sz = offsetofend(union bpf_attr, prog_name);
-	struct bpf_insn insns[] = {
-		BPF_MOV64_IMM(BPF_REG_0, 0),
-		BPF_EXIT_INSN(),
-	};
-	union bpf_attr attr;
-	int ret;
-
-	memset(&attr, 0, attr_sz);
-	attr.prog_type = BPF_PROG_TYPE_SOCKET_FILTER;
-	attr.license = ptr_to_u64("GPL");
-	attr.insns = ptr_to_u64(insns);
-	attr.insn_cnt = (__u32)ARRAY_SIZE(insns);
-	libbpf_strlcpy(attr.prog_name, "libbpf_nametest", sizeof(attr.prog_name));
-
-	/* make sure loading with name works */
-	ret = sys_bpf_prog_load(&attr, attr_sz, PROG_LOAD_ATTEMPTS);
-	return probe_fd(ret);
-}
-
-static int probe_kern_global_data(void)
-{
-	char *cp, errmsg[STRERR_BUFSIZE];
-	struct bpf_insn insns[] = {
-		BPF_LD_MAP_VALUE(BPF_REG_1, 0, 16),
-		BPF_ST_MEM(BPF_DW, BPF_REG_1, 0, 42),
-		BPF_MOV64_IMM(BPF_REG_0, 0),
-		BPF_EXIT_INSN(),
-	};
-	int ret, map, insn_cnt = ARRAY_SIZE(insns);
-
-	map = bpf_map_create(BPF_MAP_TYPE_ARRAY, "libbpf_global", sizeof(int), 32, 1, NULL);
-	if (map < 0) {
-		ret = -errno;
-		cp = libbpf_strerror_r(ret, errmsg, sizeof(errmsg));
-		pr_warn("Error in %s():%s(%d). Couldn't create simple array map.\n",
-			__func__, cp, -ret);
-		return ret;
-	}
-
-	insns[0].imm = map;
-
-	ret = bpf_prog_load(BPF_PROG_TYPE_SOCKET_FILTER, NULL, "GPL", insns, insn_cnt, NULL);
-	close(map);
-	return probe_fd(ret);
-}
-
-static int probe_kern_btf(void)
-{
-	static const char strs[] = "\0int";
-	__u32 types[] = {
-		/* int */
-		BTF_TYPE_INT_ENC(1, BTF_INT_SIGNED, 0, 32, 4),
-	};
-
-	return probe_fd(libbpf__load_raw_btf((char *)types, sizeof(types),
-					     strs, sizeof(strs)));
-}
-
-static int probe_kern_btf_func(void)
-{
-	static const char strs[] = "\0int\0x\0a";
-	/* void x(int a) {} */
-	__u32 types[] = {
-		/* int */
-		BTF_TYPE_INT_ENC(1, BTF_INT_SIGNED, 0, 32, 4),  /* [1] */
-		/* FUNC_PROTO */                                /* [2] */
-		BTF_TYPE_ENC(0, BTF_INFO_ENC(BTF_KIND_FUNC_PROTO, 0, 1), 0),
-		BTF_PARAM_ENC(7, 1),
-		/* FUNC x */                                    /* [3] */
-		BTF_TYPE_ENC(5, BTF_INFO_ENC(BTF_KIND_FUNC, 0, 0), 2),
-	};
-
-	return probe_fd(libbpf__load_raw_btf((char *)types, sizeof(types),
-					     strs, sizeof(strs)));
-}
-
-static int probe_kern_btf_func_global(void)
-{
-	static const char strs[] = "\0int\0x\0a";
-	/* static void x(int a) {} */
-	__u32 types[] = {
-		/* int */
-		BTF_TYPE_INT_ENC(1, BTF_INT_SIGNED, 0, 32, 4),  /* [1] */
-		/* FUNC_PROTO */                                /* [2] */
-		BTF_TYPE_ENC(0, BTF_INFO_ENC(BTF_KIND_FUNC_PROTO, 0, 1), 0),
-		BTF_PARAM_ENC(7, 1),
-		/* FUNC x BTF_FUNC_GLOBAL */                    /* [3] */
-		BTF_TYPE_ENC(5, BTF_INFO_ENC(BTF_KIND_FUNC, 0, BTF_FUNC_GLOBAL), 2),
-	};
-
-	return probe_fd(libbpf__load_raw_btf((char *)types, sizeof(types),
-					     strs, sizeof(strs)));
-}
-
-static int probe_kern_btf_datasec(void)
-{
-	static const char strs[] = "\0x\0.data";
-	/* static int a; */
-	__u32 types[] = {
-		/* int */
-		BTF_TYPE_INT_ENC(0, BTF_INT_SIGNED, 0, 32, 4),  /* [1] */
-		/* VAR x */                                     /* [2] */
-		BTF_TYPE_ENC(1, BTF_INFO_ENC(BTF_KIND_VAR, 0, 0), 1),
-		BTF_VAR_STATIC,
-		/* DATASEC val */                               /* [3] */
-		BTF_TYPE_ENC(3, BTF_INFO_ENC(BTF_KIND_DATASEC, 0, 1), 4),
-		BTF_VAR_SECINFO_ENC(2, 0, 4),
-	};
-
-	return probe_fd(libbpf__load_raw_btf((char *)types, sizeof(types),
-					     strs, sizeof(strs)));
-}
-
-static int probe_kern_btf_float(void)
-{
-	static const char strs[] = "\0float";
-	__u32 types[] = {
-		/* float */
-		BTF_TYPE_FLOAT_ENC(1, 4),
-	};
-
-	return probe_fd(libbpf__load_raw_btf((char *)types, sizeof(types),
-					     strs, sizeof(strs)));
-}
-
-static int probe_kern_btf_decl_tag(void)
-{
-	static const char strs[] = "\0tag";
-	__u32 types[] = {
-		/* int */
-		BTF_TYPE_INT_ENC(0, BTF_INT_SIGNED, 0, 32, 4),  /* [1] */
-		/* VAR x */                                     /* [2] */
-		BTF_TYPE_ENC(1, BTF_INFO_ENC(BTF_KIND_VAR, 0, 0), 1),
-		BTF_VAR_STATIC,
-		/* attr */
-		BTF_TYPE_DECL_TAG_ENC(1, 2, -1),
-	};
-
-	return probe_fd(libbpf__load_raw_btf((char *)types, sizeof(types),
-					     strs, sizeof(strs)));
-}
-
-static int probe_kern_btf_type_tag(void)
-{
-	static const char strs[] = "\0tag";
-	__u32 types[] = {
-		/* int */
-		BTF_TYPE_INT_ENC(0, BTF_INT_SIGNED, 0, 32, 4),		/* [1] */
-		/* attr */
-		BTF_TYPE_TYPE_TAG_ENC(1, 1),				/* [2] */
-		/* ptr */
-		BTF_TYPE_ENC(0, BTF_INFO_ENC(BTF_KIND_PTR, 0, 0), 2),	/* [3] */
-	};
-
-	return probe_fd(libbpf__load_raw_btf((char *)types, sizeof(types),
-					     strs, sizeof(strs)));
-}
-
-static int probe_kern_array_mmap(void)
-{
-	LIBBPF_OPTS(bpf_map_create_opts, opts, .map_flags = BPF_F_MMAPABLE);
-	int fd;
-
-	fd = bpf_map_create(BPF_MAP_TYPE_ARRAY, "libbpf_mmap", sizeof(int), sizeof(int), 1, &opts);
-	return probe_fd(fd);
-}
-
-static int probe_kern_exp_attach_type(void)
-{
-	LIBBPF_OPTS(bpf_prog_load_opts, opts, .expected_attach_type = BPF_CGROUP_INET_SOCK_CREATE);
-	struct bpf_insn insns[] = {
-		BPF_MOV64_IMM(BPF_REG_0, 0),
-		BPF_EXIT_INSN(),
-	};
-	int fd, insn_cnt = ARRAY_SIZE(insns);
-
-	/* use any valid combination of program type and (optional)
-	 * non-zero expected attach type (i.e., not a BPF_CGROUP_INET_INGRESS)
-	 * to see if kernel supports expected_attach_type field for
-	 * BPF_PROG_LOAD command
-	 */
-	fd = bpf_prog_load(BPF_PROG_TYPE_CGROUP_SOCK, NULL, "GPL", insns, insn_cnt, &opts);
-	return probe_fd(fd);
-}
-
-static int probe_kern_probe_read_kernel(void)
-{
-	struct bpf_insn insns[] = {
-		BPF_MOV64_REG(BPF_REG_1, BPF_REG_10),	/* r1 = r10 (fp) */
-		BPF_ALU64_IMM(BPF_ADD, BPF_REG_1, -8),	/* r1 += -8 */
-		BPF_MOV64_IMM(BPF_REG_2, 8),		/* r2 = 8 */
-		BPF_MOV64_IMM(BPF_REG_3, 0),		/* r3 = 0 */
-		BPF_RAW_INSN(BPF_JMP | BPF_CALL, 0, 0, 0, BPF_FUNC_probe_read_kernel),
-		BPF_EXIT_INSN(),
-	};
-	int fd, insn_cnt = ARRAY_SIZE(insns);
-
-	fd = bpf_prog_load(BPF_PROG_TYPE_TRACEPOINT, NULL, "GPL", insns, insn_cnt, NULL);
-	return probe_fd(fd);
-}
-
-static int probe_prog_bind_map(void)
-{
-	char *cp, errmsg[STRERR_BUFSIZE];
-	struct bpf_insn insns[] = {
-		BPF_MOV64_IMM(BPF_REG_0, 0),
-		BPF_EXIT_INSN(),
-	};
-	int ret, map, prog, insn_cnt = ARRAY_SIZE(insns);
-
-	map = bpf_map_create(BPF_MAP_TYPE_ARRAY, "libbpf_det_bind", sizeof(int), 32, 1, NULL);
-	if (map < 0) {
-		ret = -errno;
-		cp = libbpf_strerror_r(ret, errmsg, sizeof(errmsg));
-		pr_warn("Error in %s():%s(%d). Couldn't create simple array map.\n",
-			__func__, cp, -ret);
-		return ret;
-	}
-
-	prog = bpf_prog_load(BPF_PROG_TYPE_SOCKET_FILTER, NULL, "GPL", insns, insn_cnt, NULL);
-	if (prog < 0) {
-		close(map);
-		return 0;
-	}
-
-	ret = bpf_prog_bind_map(prog, map, NULL);
-
-	close(map);
-	close(prog);
-
-	return ret >= 0;
-}
-
-static int probe_module_btf(void)
-{
-	static const char strs[] = "\0int";
-	__u32 types[] = {
-		/* int */
-		BTF_TYPE_INT_ENC(1, BTF_INT_SIGNED, 0, 32, 4),
-	};
-	struct bpf_btf_info info;
-	__u32 len = sizeof(info);
-	char name[16];
-	int fd, err;
-
-	fd = libbpf__load_raw_btf((char *)types, sizeof(types), strs, sizeof(strs));
-	if (fd < 0)
-		return 0; /* BTF not supported at all */
-
-	memset(&info, 0, sizeof(info));
-	info.name = ptr_to_u64(name);
-	info.name_len = sizeof(name);
-
-	/* check that BPF_OBJ_GET_INFO_BY_FD supports specifying name pointer;
-	 * kernel's module BTF support coincides with support for
-	 * name/name_len fields in struct bpf_btf_info.
-	 */
-	err = bpf_btf_get_info_by_fd(fd, &info, &len);
-	close(fd);
-	return !err;
-}
-
-static int probe_perf_link(void)
-{
-	struct bpf_insn insns[] = {
-		BPF_MOV64_IMM(BPF_REG_0, 0),
-		BPF_EXIT_INSN(),
-	};
-	int prog_fd, link_fd, err;
-
-	prog_fd = bpf_prog_load(BPF_PROG_TYPE_TRACEPOINT, NULL, "GPL",
-				insns, ARRAY_SIZE(insns), NULL);
-	if (prog_fd < 0)
-		return -errno;
-
-	/* use invalid perf_event FD to get EBADF, if link is supported;
-	 * otherwise EINVAL should be returned
-	 */
-	link_fd = bpf_link_create(prog_fd, -1, BPF_PERF_EVENT, NULL);
-	err = -errno; /* close() can clobber errno */
-
-	if (link_fd >= 0)
-		close(link_fd);
-	close(prog_fd);
-
-	return link_fd < 0 && err == -EBADF;
-}
-
-static int probe_uprobe_multi_link(void)
-{
-	LIBBPF_OPTS(bpf_prog_load_opts, load_opts,
-		.expected_attach_type = BPF_TRACE_UPROBE_MULTI,
-	);
-	LIBBPF_OPTS(bpf_link_create_opts, link_opts);
-	struct bpf_insn insns[] = {
-		BPF_MOV64_IMM(BPF_REG_0, 0),
-		BPF_EXIT_INSN(),
-	};
-	int prog_fd, link_fd, err;
-	unsigned long offset = 0;
-
-	prog_fd = bpf_prog_load(BPF_PROG_TYPE_KPROBE, NULL, "GPL",
-				insns, ARRAY_SIZE(insns), &load_opts);
-	if (prog_fd < 0)
-		return -errno;
-
-	/* Creating uprobe in '/' binary should fail with -EBADF. */
-	link_opts.uprobe_multi.path = "/";
-	link_opts.uprobe_multi.offsets = &offset;
-	link_opts.uprobe_multi.cnt = 1;
-
-	link_fd = bpf_link_create(prog_fd, -1, BPF_TRACE_UPROBE_MULTI, &link_opts);
-	err = -errno; /* close() can clobber errno */
-
-	if (link_fd >= 0)
-		close(link_fd);
-	close(prog_fd);
-
-	return link_fd < 0 && err == -EBADF;
-}
-
-static int probe_kern_bpf_cookie(void)
-{
-	struct bpf_insn insns[] = {
-		BPF_RAW_INSN(BPF_JMP | BPF_CALL, 0, 0, 0, BPF_FUNC_get_attach_cookie),
-		BPF_EXIT_INSN(),
-	};
-	int ret, insn_cnt = ARRAY_SIZE(insns);
-
-	ret = bpf_prog_load(BPF_PROG_TYPE_KPROBE, NULL, "GPL", insns, insn_cnt, NULL);
-	return probe_fd(ret);
-}
-
-static int probe_kern_btf_enum64(void)
-{
-	static const char strs[] = "\0enum64";
-	__u32 types[] = {
-		BTF_TYPE_ENC(1, BTF_INFO_ENC(BTF_KIND_ENUM64, 0, 0), 8),
-	};
-
-	return probe_fd(libbpf__load_raw_btf((char *)types, sizeof(types),
-					     strs, sizeof(strs)));
-}
-
-static int probe_kern_syscall_wrapper(void);
-
-enum kern_feature_result {
-	FEAT_UNKNOWN = 0,
-	FEAT_SUPPORTED = 1,
-	FEAT_MISSING = 2,
-};
-
-typedef int (*feature_probe_fn)(void);
-
-static struct kern_feature_desc {
-	const char *desc;
-	feature_probe_fn probe;
-	enum kern_feature_result res;
-} feature_probes[__FEAT_CNT] = {
-	[FEAT_PROG_NAME] = {
-		"BPF program name", probe_kern_prog_name,
-	},
-	[FEAT_GLOBAL_DATA] = {
-		"global variables", probe_kern_global_data,
-	},
-	[FEAT_BTF] = {
-		"minimal BTF", probe_kern_btf,
-	},
-	[FEAT_BTF_FUNC] = {
-		"BTF functions", probe_kern_btf_func,
-	},
-	[FEAT_BTF_GLOBAL_FUNC] = {
-		"BTF global function", probe_kern_btf_func_global,
-	},
-	[FEAT_BTF_DATASEC] = {
-		"BTF data section and variable", probe_kern_btf_datasec,
-	},
-	[FEAT_ARRAY_MMAP] = {
-		"ARRAY map mmap()", probe_kern_array_mmap,
-	},
-	[FEAT_EXP_ATTACH_TYPE] = {
-		"BPF_PROG_LOAD expected_attach_type attribute",
-		probe_kern_exp_attach_type,
-	},
-	[FEAT_PROBE_READ_KERN] = {
-		"bpf_probe_read_kernel() helper", probe_kern_probe_read_kernel,
-	},
-	[FEAT_PROG_BIND_MAP] = {
-		"BPF_PROG_BIND_MAP support", probe_prog_bind_map,
-	},
-	[FEAT_MODULE_BTF] = {
-		"module BTF support", probe_module_btf,
-	},
-	[FEAT_BTF_FLOAT] = {
-		"BTF_KIND_FLOAT support", probe_kern_btf_float,
-	},
-	[FEAT_PERF_LINK] = {
-		"BPF perf link support", probe_perf_link,
-	},
-	[FEAT_BTF_DECL_TAG] = {
-		"BTF_KIND_DECL_TAG support", probe_kern_btf_decl_tag,
-	},
-	[FEAT_BTF_TYPE_TAG] = {
-		"BTF_KIND_TYPE_TAG support", probe_kern_btf_type_tag,
-	},
-	[FEAT_MEMCG_ACCOUNT] = {
-		"memcg-based memory accounting", probe_memcg_account,
-	},
-	[FEAT_BPF_COOKIE] = {
-		"BPF cookie support", probe_kern_bpf_cookie,
-	},
-	[FEAT_BTF_ENUM64] = {
-		"BTF_KIND_ENUM64 support", probe_kern_btf_enum64,
-	},
-	[FEAT_SYSCALL_WRAPPER] = {
-		"Kernel using syscall wrapper", probe_kern_syscall_wrapper,
-	},
-	[FEAT_UPROBE_MULTI_LINK] = {
-		"BPF multi-uprobe link support", probe_uprobe_multi_link,
-	},
-};
-
-=======
->>>>>>> 2d5404ca
 bool kernel_supports(const struct bpf_object *obj, enum kern_feature_id feat_id)
 {
 	if (obj->gen_loader)
@@ -9442,19 +8982,9 @@
 	zfree(&map->init_slots);
 	map->init_slots_sz = 0;
 
-<<<<<<< HEAD
-	if (map->mmaped) {
-		size_t mmap_sz;
-
-		mmap_sz = bpf_map_mmap_sz(map->def.value_size, map->def.max_entries);
-		munmap(map->mmaped, mmap_sz);
-		map->mmaped = NULL;
-	}
-=======
 	if (map->mmaped && map->mmaped != map->obj->arena_data)
 		munmap(map->mmaped, bpf_map_mmap_sz(map));
 	map->mmaped = NULL;
->>>>>>> 2d5404ca
 
 	if (map->st_ops) {
 		zfree(&map->st_ops->data);
@@ -9820,10 +9350,7 @@
 static int attach_raw_tp(const struct bpf_program *prog, long cookie, struct bpf_link **link);
 static int attach_trace(const struct bpf_program *prog, long cookie, struct bpf_link **link);
 static int attach_kprobe_multi(const struct bpf_program *prog, long cookie, struct bpf_link **link);
-<<<<<<< HEAD
-=======
 static int attach_kprobe_session(const struct bpf_program *prog, long cookie, struct bpf_link **link);
->>>>>>> 2d5404ca
 static int attach_uprobe_multi(const struct bpf_program *prog, long cookie, struct bpf_link **link);
 static int attach_lsm(const struct bpf_program *prog, long cookie, struct bpf_link **link);
 static int attach_iter(const struct bpf_program *prog, long cookie, struct bpf_link **link);
@@ -9840,10 +9367,7 @@
 	SEC_DEF("uretprobe.s+",		KPROBE, 0, SEC_SLEEPABLE, attach_uprobe),
 	SEC_DEF("kprobe.multi+",	KPROBE,	BPF_TRACE_KPROBE_MULTI, SEC_NONE, attach_kprobe_multi),
 	SEC_DEF("kretprobe.multi+",	KPROBE,	BPF_TRACE_KPROBE_MULTI, SEC_NONE, attach_kprobe_multi),
-<<<<<<< HEAD
-=======
 	SEC_DEF("kprobe.session+",	KPROBE,	BPF_TRACE_KPROBE_SESSION, SEC_NONE, attach_kprobe_session),
->>>>>>> 2d5404ca
 	SEC_DEF("uprobe.multi+",	KPROBE,	BPF_TRACE_UPROBE_MULTI, SEC_NONE, attach_uprobe_multi),
 	SEC_DEF("uretprobe.multi+",	KPROBE,	BPF_TRACE_UPROBE_MULTI, SEC_NONE, attach_uprobe_multi),
 	SEC_DEF("uprobe.multi.s+",	KPROBE,	BPF_TRACE_UPROBE_MULTI, SEC_SLEEPABLE, attach_uprobe_multi),
@@ -9859,11 +9383,8 @@
 	SEC_DEF("tc",			SCHED_CLS, 0, SEC_NONE), /* deprecated / legacy, use tcx */
 	SEC_DEF("classifier",		SCHED_CLS, 0, SEC_NONE), /* deprecated / legacy, use tcx */
 	SEC_DEF("action",		SCHED_ACT, 0, SEC_NONE), /* deprecated / legacy, use tcx */
-<<<<<<< HEAD
-=======
 	SEC_DEF("netkit/primary",	SCHED_CLS, BPF_NETKIT_PRIMARY, SEC_NONE),
 	SEC_DEF("netkit/peer",		SCHED_CLS, BPF_NETKIT_PEER, SEC_NONE),
->>>>>>> 2d5404ca
 	SEC_DEF("tracepoint+",		TRACEPOINT, 0, SEC_NONE, attach_tp),
 	SEC_DEF("tp+",			TRACEPOINT, 0, SEC_NONE, attach_tp),
 	SEC_DEF("raw_tracepoint+",	RAW_TRACEPOINT, 0, SEC_NONE, attach_raw_tp),
@@ -10723,13 +10244,6 @@
 		return libbpf_err(-EBUSY);
 
 	if (map->mmaped) {
-<<<<<<< HEAD
-		int err;
-		size_t mmap_old_sz, mmap_new_sz;
-
-		mmap_old_sz = bpf_map_mmap_sz(map->def.value_size, map->def.max_entries);
-		mmap_new_sz = bpf_map_mmap_sz(size, map->def.max_entries);
-=======
 		size_t mmap_old_sz, mmap_new_sz;
 		int err;
 
@@ -10738,7 +10252,6 @@
 
 		mmap_old_sz = bpf_map_mmap_sz(map);
 		mmap_new_sz = array_map_mmap_sz(size, map->def.max_entries);
->>>>>>> 2d5404ca
 		err = bpf_map_mmap_resize(map, mmap_old_sz, mmap_new_sz);
 		if (err) {
 			pr_warn("map '%s': failed to resize memory-mapped region: %d\n",
@@ -10790,11 +10303,7 @@
 	return 0;
 }
 
-<<<<<<< HEAD
-void *bpf_map__initial_value(struct bpf_map *map, size_t *psize)
-=======
 void *bpf_map__initial_value(const struct bpf_map *map, size_t *psize)
->>>>>>> 2d5404ca
 {
 	if (bpf_map__is_struct_ops(map)) {
 		if (psize)
@@ -12142,8 +11651,6 @@
 	return libbpf_get_error(*link);
 }
 
-<<<<<<< HEAD
-=======
 static int attach_kprobe_session(const struct bpf_program *prog, long cookie,
 				 struct bpf_link **link)
 {
@@ -12170,7 +11677,6 @@
 	return *link ? 0 : -errno;
 }
 
->>>>>>> 2d5404ca
 static int attach_uprobe_multi(const struct bpf_program *prog, long cookie, struct bpf_link **link)
 {
 	char *probe_type = NULL, *binary_path = NULL, *func_name = NULL;
@@ -12179,11 +11685,7 @@
 
 	*link = NULL;
 
-<<<<<<< HEAD
-	n = sscanf(prog->sec_name, "%m[^/]/%m[^:]:%ms",
-=======
 	n = sscanf(prog->sec_name, "%m[^/]/%m[^:]:%m[^\n]",
->>>>>>> 2d5404ca
 		   &probe_type, &binary_path, &func_name);
 	switch (n) {
 	case 1:
@@ -12191,11 +11693,7 @@
 		ret = 0;
 		break;
 	case 3:
-<<<<<<< HEAD
-		opts.retprobe = strcmp(probe_type, "uretprobe.multi") == 0;
-=======
 		opts.retprobe = str_has_pfx(probe_type, "uretprobe.multi");
->>>>>>> 2d5404ca
 		*link = bpf_program__attach_uprobe_multi(prog, -1, binary_path, func_name, &opts);
 		ret = libbpf_get_error(*link);
 		break;
@@ -12455,8 +11953,6 @@
 	if (!OPTS_VALID(opts, bpf_uprobe_multi_opts))
 		return libbpf_err_ptr(-EINVAL);
 
-<<<<<<< HEAD
-=======
 	prog_fd = bpf_program__fd(prog);
 	if (prog_fd < 0) {
 		pr_warn("prog '%s': can't attach BPF program without FD (was it loaded?)\n",
@@ -12464,7 +11960,6 @@
 		return libbpf_err_ptr(-EINVAL);
 	}
 
->>>>>>> 2d5404ca
 	syms = OPTS_GET(opts, syms, NULL);
 	offsets = OPTS_GET(opts, offsets, NULL);
 	ref_ctr_offsets = OPTS_GET(opts, ref_ctr_offsets, NULL);
@@ -12515,11 +12010,7 @@
 			return libbpf_err_ptr(err);
 		offsets = resolved_offsets;
 	} else if (syms) {
-<<<<<<< HEAD
-		err = elf_resolve_syms_offsets(path, cnt, syms, &resolved_offsets);
-=======
 		err = elf_resolve_syms_offsets(path, cnt, syms, &resolved_offsets, STT_FUNC);
->>>>>>> 2d5404ca
 		if (err < 0)
 			return libbpf_err_ptr(err);
 		offsets = resolved_offsets;
@@ -12544,10 +12035,6 @@
 	}
 	link->detach = &bpf_link__detach_fd;
 
-<<<<<<< HEAD
-	prog_fd = bpf_program__fd(prog);
-=======
->>>>>>> 2d5404ca
 	link_fd = bpf_link_create(prog_fd, 0, BPF_TRACE_UPROBE_MULTI, &lopts);
 	if (link_fd < 0) {
 		err = -errno;
@@ -13177,15 +12664,12 @@
 bpf_program__attach_netns(const struct bpf_program *prog, int netns_fd)
 {
 	return bpf_program_attach_fd(prog, netns_fd, "netns", NULL);
-<<<<<<< HEAD
-=======
 }
 
 struct bpf_link *
 bpf_program__attach_sockmap(const struct bpf_program *prog, int map_fd)
 {
 	return bpf_program_attach_fd(prog, map_fd, "sockmap", NULL);
->>>>>>> 2d5404ca
 }
 
 struct bpf_link *bpf_program__attach_xdp(const struct bpf_program *prog, int ifindex)
@@ -13227,8 +12711,6 @@
 
 	/* target_fd/target_ifindex use the same field in LINK_CREATE */
 	return bpf_program_attach_fd(prog, ifindex, "tcx", &link_create_opts);
-<<<<<<< HEAD
-=======
 }
 
 struct bpf_link *
@@ -13263,7 +12745,6 @@
 	link_create_opts.flags = OPTS_GET(opts, flags, 0);
 
 	return bpf_program_attach_fd(prog, ifindex, "netkit", &link_create_opts);
->>>>>>> 2d5404ca
 }
 
 struct bpf_link *bpf_program__attach_freplace(const struct bpf_program *prog,
@@ -14394,18 +13875,11 @@
 	}
 
 	for (i = 0; i < s->map_cnt; i++) {
-<<<<<<< HEAD
-		struct bpf_map *map = *s->maps[i].map;
-		size_t mmap_sz = bpf_map_mmap_sz(map->def.value_size, map->def.max_entries);
-		int prot, map_fd = bpf_map__fd(map);
-		void **mmaped = s->maps[i].mmaped;
-=======
 		struct bpf_map_skeleton *map_skel = (void *)s->maps + i * s->map_skel_sz;
 		struct bpf_map *map = *map_skel->map;
 		size_t mmap_sz = bpf_map_mmap_sz(map);
 		int prot, map_fd = map->fd;
 		void **mmaped = map_skel->mmaped;
->>>>>>> 2d5404ca
 
 		if (!mmaped)
 			continue;
