// SPDX-License-Identifier: (LGPL-2.1 OR BSD-2-Clause)

/*
 * Common eBPF ELF object loading operations.
 *
 * Copyright (C) 2013-2015 Alexei Starovoitov <ast@kernel.org>
 * Copyright (C) 2015 Wang Nan <wangnan0@huawei.com>
 * Copyright (C) 2015 Huawei Inc.
 * Copyright (C) 2017 Nicira, Inc.
 * Copyright (C) 2019 Isovalent, Inc.
 */

#ifndef _GNU_SOURCE
#define _GNU_SOURCE
#endif
#include <stdlib.h>
#include <stdio.h>
#include <stdarg.h>
#include <libgen.h>
#include <inttypes.h>
#include <limits.h>
#include <string.h>
#include <unistd.h>
#include <endian.h>
#include <fcntl.h>
#include <errno.h>
#include <ctype.h>
#include <asm/unistd.h>
#include <linux/err.h>
#include <linux/kernel.h>
#include <linux/bpf.h>
#include <linux/btf.h>
#include <linux/filter.h>
#include <linux/limits.h>
#include <linux/perf_event.h>
#include <linux/ring_buffer.h>
#include <linux/version.h>
#include <sys/epoll.h>
#include <sys/ioctl.h>
#include <sys/mman.h>
#include <sys/stat.h>
#include <sys/types.h>
#include <sys/vfs.h>
#include <sys/utsname.h>
#include <sys/resource.h>
#include <libelf.h>
#include <gelf.h>
#include <zlib.h>

#include "libbpf.h"
#include "bpf.h"
#include "btf.h"
#include "str_error.h"
#include "libbpf_internal.h"
#include "hashmap.h"
#include "bpf_gen_internal.h"

#ifndef BPF_FS_MAGIC
#define BPF_FS_MAGIC		0xcafe4a11
#endif

#define BPF_INSN_SZ (sizeof(struct bpf_insn))

/* vsprintf() in __base_pr() uses nonliteral format string. It may break
 * compilation if user enables corresponding warning. Disable it explicitly.
 */
#pragma GCC diagnostic ignored "-Wformat-nonliteral"

#define __printf(a, b)	__attribute__((format(printf, a, b)))

static struct bpf_map *bpf_object__add_map(struct bpf_object *obj);
static bool prog_is_subprog(const struct bpf_object *obj, const struct bpf_program *prog);

static const char * const attach_type_name[] = {
	[BPF_CGROUP_INET_INGRESS]	= "cgroup_inet_ingress",
	[BPF_CGROUP_INET_EGRESS]	= "cgroup_inet_egress",
	[BPF_CGROUP_INET_SOCK_CREATE]	= "cgroup_inet_sock_create",
	[BPF_CGROUP_INET_SOCK_RELEASE]	= "cgroup_inet_sock_release",
	[BPF_CGROUP_SOCK_OPS]		= "cgroup_sock_ops",
	[BPF_CGROUP_DEVICE]		= "cgroup_device",
	[BPF_CGROUP_INET4_BIND]		= "cgroup_inet4_bind",
	[BPF_CGROUP_INET6_BIND]		= "cgroup_inet6_bind",
	[BPF_CGROUP_INET4_CONNECT]	= "cgroup_inet4_connect",
	[BPF_CGROUP_INET6_CONNECT]	= "cgroup_inet6_connect",
	[BPF_CGROUP_INET4_POST_BIND]	= "cgroup_inet4_post_bind",
	[BPF_CGROUP_INET6_POST_BIND]	= "cgroup_inet6_post_bind",
	[BPF_CGROUP_INET4_GETPEERNAME]	= "cgroup_inet4_getpeername",
	[BPF_CGROUP_INET6_GETPEERNAME]	= "cgroup_inet6_getpeername",
	[BPF_CGROUP_INET4_GETSOCKNAME]	= "cgroup_inet4_getsockname",
	[BPF_CGROUP_INET6_GETSOCKNAME]	= "cgroup_inet6_getsockname",
	[BPF_CGROUP_UDP4_SENDMSG]	= "cgroup_udp4_sendmsg",
	[BPF_CGROUP_UDP6_SENDMSG]	= "cgroup_udp6_sendmsg",
	[BPF_CGROUP_SYSCTL]		= "cgroup_sysctl",
	[BPF_CGROUP_UDP4_RECVMSG]	= "cgroup_udp4_recvmsg",
	[BPF_CGROUP_UDP6_RECVMSG]	= "cgroup_udp6_recvmsg",
	[BPF_CGROUP_GETSOCKOPT]		= "cgroup_getsockopt",
	[BPF_CGROUP_SETSOCKOPT]		= "cgroup_setsockopt",
	[BPF_SK_SKB_STREAM_PARSER]	= "sk_skb_stream_parser",
	[BPF_SK_SKB_STREAM_VERDICT]	= "sk_skb_stream_verdict",
	[BPF_SK_SKB_VERDICT]		= "sk_skb_verdict",
	[BPF_SK_MSG_VERDICT]		= "sk_msg_verdict",
	[BPF_LIRC_MODE2]		= "lirc_mode2",
	[BPF_FLOW_DISSECTOR]		= "flow_dissector",
	[BPF_TRACE_RAW_TP]		= "trace_raw_tp",
	[BPF_TRACE_FENTRY]		= "trace_fentry",
	[BPF_TRACE_FEXIT]		= "trace_fexit",
	[BPF_MODIFY_RETURN]		= "modify_return",
	[BPF_LSM_MAC]			= "lsm_mac",
	[BPF_LSM_CGROUP]		= "lsm_cgroup",
	[BPF_SK_LOOKUP]			= "sk_lookup",
	[BPF_TRACE_ITER]		= "trace_iter",
	[BPF_XDP_DEVMAP]		= "xdp_devmap",
	[BPF_XDP_CPUMAP]		= "xdp_cpumap",
	[BPF_XDP]			= "xdp",
	[BPF_SK_REUSEPORT_SELECT]	= "sk_reuseport_select",
	[BPF_SK_REUSEPORT_SELECT_OR_MIGRATE]	= "sk_reuseport_select_or_migrate",
	[BPF_PERF_EVENT]		= "perf_event",
	[BPF_TRACE_KPROBE_MULTI]	= "trace_kprobe_multi",
};

static const char * const link_type_name[] = {
	[BPF_LINK_TYPE_UNSPEC]			= "unspec",
	[BPF_LINK_TYPE_RAW_TRACEPOINT]		= "raw_tracepoint",
	[BPF_LINK_TYPE_TRACING]			= "tracing",
	[BPF_LINK_TYPE_CGROUP]			= "cgroup",
	[BPF_LINK_TYPE_ITER]			= "iter",
	[BPF_LINK_TYPE_NETNS]			= "netns",
	[BPF_LINK_TYPE_XDP]			= "xdp",
	[BPF_LINK_TYPE_PERF_EVENT]		= "perf_event",
	[BPF_LINK_TYPE_KPROBE_MULTI]		= "kprobe_multi",
	[BPF_LINK_TYPE_STRUCT_OPS]		= "struct_ops",
};

static const char * const map_type_name[] = {
	[BPF_MAP_TYPE_UNSPEC]			= "unspec",
	[BPF_MAP_TYPE_HASH]			= "hash",
	[BPF_MAP_TYPE_ARRAY]			= "array",
	[BPF_MAP_TYPE_PROG_ARRAY]		= "prog_array",
	[BPF_MAP_TYPE_PERF_EVENT_ARRAY]		= "perf_event_array",
	[BPF_MAP_TYPE_PERCPU_HASH]		= "percpu_hash",
	[BPF_MAP_TYPE_PERCPU_ARRAY]		= "percpu_array",
	[BPF_MAP_TYPE_STACK_TRACE]		= "stack_trace",
	[BPF_MAP_TYPE_CGROUP_ARRAY]		= "cgroup_array",
	[BPF_MAP_TYPE_LRU_HASH]			= "lru_hash",
	[BPF_MAP_TYPE_LRU_PERCPU_HASH]		= "lru_percpu_hash",
	[BPF_MAP_TYPE_LPM_TRIE]			= "lpm_trie",
	[BPF_MAP_TYPE_ARRAY_OF_MAPS]		= "array_of_maps",
	[BPF_MAP_TYPE_HASH_OF_MAPS]		= "hash_of_maps",
	[BPF_MAP_TYPE_DEVMAP]			= "devmap",
	[BPF_MAP_TYPE_DEVMAP_HASH]		= "devmap_hash",
	[BPF_MAP_TYPE_SOCKMAP]			= "sockmap",
	[BPF_MAP_TYPE_CPUMAP]			= "cpumap",
	[BPF_MAP_TYPE_XSKMAP]			= "xskmap",
	[BPF_MAP_TYPE_SOCKHASH]			= "sockhash",
	[BPF_MAP_TYPE_CGROUP_STORAGE]		= "cgroup_storage",
	[BPF_MAP_TYPE_REUSEPORT_SOCKARRAY]	= "reuseport_sockarray",
	[BPF_MAP_TYPE_PERCPU_CGROUP_STORAGE]	= "percpu_cgroup_storage",
	[BPF_MAP_TYPE_QUEUE]			= "queue",
	[BPF_MAP_TYPE_STACK]			= "stack",
	[BPF_MAP_TYPE_SK_STORAGE]		= "sk_storage",
	[BPF_MAP_TYPE_STRUCT_OPS]		= "struct_ops",
	[BPF_MAP_TYPE_RINGBUF]			= "ringbuf",
	[BPF_MAP_TYPE_INODE_STORAGE]		= "inode_storage",
	[BPF_MAP_TYPE_TASK_STORAGE]		= "task_storage",
	[BPF_MAP_TYPE_BLOOM_FILTER]		= "bloom_filter",
};

static const char * const prog_type_name[] = {
	[BPF_PROG_TYPE_UNSPEC]			= "unspec",
	[BPF_PROG_TYPE_SOCKET_FILTER]		= "socket_filter",
	[BPF_PROG_TYPE_KPROBE]			= "kprobe",
	[BPF_PROG_TYPE_SCHED_CLS]		= "sched_cls",
	[BPF_PROG_TYPE_SCHED_ACT]		= "sched_act",
	[BPF_PROG_TYPE_TRACEPOINT]		= "tracepoint",
	[BPF_PROG_TYPE_XDP]			= "xdp",
	[BPF_PROG_TYPE_PERF_EVENT]		= "perf_event",
	[BPF_PROG_TYPE_CGROUP_SKB]		= "cgroup_skb",
	[BPF_PROG_TYPE_CGROUP_SOCK]		= "cgroup_sock",
	[BPF_PROG_TYPE_LWT_IN]			= "lwt_in",
	[BPF_PROG_TYPE_LWT_OUT]			= "lwt_out",
	[BPF_PROG_TYPE_LWT_XMIT]		= "lwt_xmit",
	[BPF_PROG_TYPE_SOCK_OPS]		= "sock_ops",
	[BPF_PROG_TYPE_SK_SKB]			= "sk_skb",
	[BPF_PROG_TYPE_CGROUP_DEVICE]		= "cgroup_device",
	[BPF_PROG_TYPE_SK_MSG]			= "sk_msg",
	[BPF_PROG_TYPE_RAW_TRACEPOINT]		= "raw_tracepoint",
	[BPF_PROG_TYPE_CGROUP_SOCK_ADDR]	= "cgroup_sock_addr",
	[BPF_PROG_TYPE_LWT_SEG6LOCAL]		= "lwt_seg6local",
	[BPF_PROG_TYPE_LIRC_MODE2]		= "lirc_mode2",
	[BPF_PROG_TYPE_SK_REUSEPORT]		= "sk_reuseport",
	[BPF_PROG_TYPE_FLOW_DISSECTOR]		= "flow_dissector",
	[BPF_PROG_TYPE_CGROUP_SYSCTL]		= "cgroup_sysctl",
	[BPF_PROG_TYPE_RAW_TRACEPOINT_WRITABLE]	= "raw_tracepoint_writable",
	[BPF_PROG_TYPE_CGROUP_SOCKOPT]		= "cgroup_sockopt",
	[BPF_PROG_TYPE_TRACING]			= "tracing",
	[BPF_PROG_TYPE_STRUCT_OPS]		= "struct_ops",
	[BPF_PROG_TYPE_EXT]			= "ext",
	[BPF_PROG_TYPE_LSM]			= "lsm",
	[BPF_PROG_TYPE_SK_LOOKUP]		= "sk_lookup",
	[BPF_PROG_TYPE_SYSCALL]			= "syscall",
};

static int __base_pr(enum libbpf_print_level level, const char *format,
		     va_list args)
{
	if (level == LIBBPF_DEBUG)
		return 0;

	return vfprintf(stderr, format, args);
}

static libbpf_print_fn_t __libbpf_pr = __base_pr;

libbpf_print_fn_t libbpf_set_print(libbpf_print_fn_t fn)
{
	libbpf_print_fn_t old_print_fn = __libbpf_pr;

	__libbpf_pr = fn;
	return old_print_fn;
}

__printf(2, 3)
void libbpf_print(enum libbpf_print_level level, const char *format, ...)
{
	va_list args;

	if (!__libbpf_pr)
		return;

	va_start(args, format);
	__libbpf_pr(level, format, args);
	va_end(args);
}

static void pr_perm_msg(int err)
{
	struct rlimit limit;
	char buf[100];

	if (err != -EPERM || geteuid() != 0)
		return;

	err = getrlimit(RLIMIT_MEMLOCK, &limit);
	if (err)
		return;

	if (limit.rlim_cur == RLIM_INFINITY)
		return;

	if (limit.rlim_cur < 1024)
		snprintf(buf, sizeof(buf), "%zu bytes", (size_t)limit.rlim_cur);
	else if (limit.rlim_cur < 1024*1024)
		snprintf(buf, sizeof(buf), "%.1f KiB", (double)limit.rlim_cur / 1024);
	else
		snprintf(buf, sizeof(buf), "%.1f MiB", (double)limit.rlim_cur / (1024*1024));

	pr_warn("permission error while running as root; try raising 'ulimit -l'? current value: %s\n",
		buf);
}

#define STRERR_BUFSIZE  128

/* Copied from tools/perf/util/util.h */
#ifndef zfree
# define zfree(ptr) ({ free(*ptr); *ptr = NULL; })
#endif

#ifndef zclose
# define zclose(fd) ({			\
	int ___err = 0;			\
	if ((fd) >= 0)			\
		___err = close((fd));	\
	fd = -1;			\
	___err; })
#endif

static inline __u64 ptr_to_u64(const void *ptr)
{
	return (__u64) (unsigned long) ptr;
}

int libbpf_set_strict_mode(enum libbpf_strict_mode mode)
{
	/* as of v1.0 libbpf_set_strict_mode() is a no-op */
	return 0;
}

__u32 libbpf_major_version(void)
{
	return LIBBPF_MAJOR_VERSION;
}

__u32 libbpf_minor_version(void)
{
	return LIBBPF_MINOR_VERSION;
}

const char *libbpf_version_string(void)
{
#define __S(X) #X
#define _S(X) __S(X)
	return  "v" _S(LIBBPF_MAJOR_VERSION) "." _S(LIBBPF_MINOR_VERSION);
#undef _S
#undef __S
}

enum reloc_type {
	RELO_LD64,
	RELO_CALL,
	RELO_DATA,
	RELO_EXTERN_VAR,
	RELO_EXTERN_FUNC,
	RELO_SUBPROG_ADDR,
	RELO_CORE,
};

struct reloc_desc {
	enum reloc_type type;
	int insn_idx;
	union {
		const struct bpf_core_relo *core_relo; /* used when type == RELO_CORE */
		struct {
			int map_idx;
			int sym_off;
		};
	};
};

/* stored as sec_def->cookie for all libbpf-supported SEC()s */
enum sec_def_flags {
	SEC_NONE = 0,
	/* expected_attach_type is optional, if kernel doesn't support that */
	SEC_EXP_ATTACH_OPT = 1,
	/* legacy, only used by libbpf_get_type_names() and
	 * libbpf_attach_type_by_name(), not used by libbpf itself at all.
	 * This used to be associated with cgroup (and few other) BPF programs
	 * that were attachable through BPF_PROG_ATTACH command. Pretty
	 * meaningless nowadays, though.
	 */
	SEC_ATTACHABLE = 2,
	SEC_ATTACHABLE_OPT = SEC_ATTACHABLE | SEC_EXP_ATTACH_OPT,
	/* attachment target is specified through BTF ID in either kernel or
	 * other BPF program's BTF object */
	SEC_ATTACH_BTF = 4,
	/* BPF program type allows sleeping/blocking in kernel */
	SEC_SLEEPABLE = 8,
	/* BPF program support non-linear XDP buffer */
	SEC_XDP_FRAGS = 16,
};

struct bpf_sec_def {
	char *sec;
	enum bpf_prog_type prog_type;
	enum bpf_attach_type expected_attach_type;
	long cookie;
	int handler_id;

	libbpf_prog_setup_fn_t prog_setup_fn;
	libbpf_prog_prepare_load_fn_t prog_prepare_load_fn;
	libbpf_prog_attach_fn_t prog_attach_fn;
};

/*
 * bpf_prog should be a better name but it has been used in
 * linux/filter.h.
 */
struct bpf_program {
	char *name;
	char *sec_name;
	size_t sec_idx;
	const struct bpf_sec_def *sec_def;
	/* this program's instruction offset (in number of instructions)
	 * within its containing ELF section
	 */
	size_t sec_insn_off;
	/* number of original instructions in ELF section belonging to this
	 * program, not taking into account subprogram instructions possible
	 * appended later during relocation
	 */
	size_t sec_insn_cnt;
	/* Offset (in number of instructions) of the start of instruction
	 * belonging to this BPF program  within its containing main BPF
	 * program. For the entry-point (main) BPF program, this is always
	 * zero. For a sub-program, this gets reset before each of main BPF
	 * programs are processed and relocated and is used to determined
	 * whether sub-program was already appended to the main program, and
	 * if yes, at which instruction offset.
	 */
	size_t sub_insn_off;

	/* instructions that belong to BPF program; insns[0] is located at
	 * sec_insn_off instruction within its ELF section in ELF file, so
	 * when mapping ELF file instruction index to the local instruction,
	 * one needs to subtract sec_insn_off; and vice versa.
	 */
	struct bpf_insn *insns;
	/* actual number of instruction in this BPF program's image; for
	 * entry-point BPF programs this includes the size of main program
	 * itself plus all the used sub-programs, appended at the end
	 */
	size_t insns_cnt;

	struct reloc_desc *reloc_desc;
	int nr_reloc;

	/* BPF verifier log settings */
	char *log_buf;
	size_t log_size;
	__u32 log_level;

	struct bpf_object *obj;

	int fd;
	bool autoload;
	bool mark_btf_static;
	enum bpf_prog_type type;
	enum bpf_attach_type expected_attach_type;

	int prog_ifindex;
	__u32 attach_btf_obj_fd;
	__u32 attach_btf_id;
	__u32 attach_prog_fd;

	void *func_info;
	__u32 func_info_rec_size;
	__u32 func_info_cnt;

	void *line_info;
	__u32 line_info_rec_size;
	__u32 line_info_cnt;
	__u32 prog_flags;
};

struct bpf_struct_ops {
	const char *tname;
	const struct btf_type *type;
	struct bpf_program **progs;
	__u32 *kern_func_off;
	/* e.g. struct tcp_congestion_ops in bpf_prog's btf format */
	void *data;
	/* e.g. struct bpf_struct_ops_tcp_congestion_ops in
	 *      btf_vmlinux's format.
	 * struct bpf_struct_ops_tcp_congestion_ops {
	 *	[... some other kernel fields ...]
	 *	struct tcp_congestion_ops data;
	 * }
	 * kern_vdata-size == sizeof(struct bpf_struct_ops_tcp_congestion_ops)
	 * bpf_map__init_kern_struct_ops() will populate the "kern_vdata"
	 * from "data".
	 */
	void *kern_vdata;
	__u32 type_id;
};

#define DATA_SEC ".data"
#define BSS_SEC ".bss"
#define RODATA_SEC ".rodata"
#define KCONFIG_SEC ".kconfig"
#define KSYMS_SEC ".ksyms"
#define STRUCT_OPS_SEC ".struct_ops"

enum libbpf_map_type {
	LIBBPF_MAP_UNSPEC,
	LIBBPF_MAP_DATA,
	LIBBPF_MAP_BSS,
	LIBBPF_MAP_RODATA,
	LIBBPF_MAP_KCONFIG,
};

struct bpf_map_def {
	unsigned int type;
	unsigned int key_size;
	unsigned int value_size;
	unsigned int max_entries;
	unsigned int map_flags;
};

struct bpf_map {
	struct bpf_object *obj;
	char *name;
	/* real_name is defined for special internal maps (.rodata*,
	 * .data*, .bss, .kconfig) and preserves their original ELF section
	 * name. This is important to be be able to find corresponding BTF
	 * DATASEC information.
	 */
	char *real_name;
	int fd;
	int sec_idx;
	size_t sec_offset;
	int map_ifindex;
	int inner_map_fd;
	struct bpf_map_def def;
	__u32 numa_node;
	__u32 btf_var_idx;
	__u32 btf_key_type_id;
	__u32 btf_value_type_id;
	__u32 btf_vmlinux_value_type_id;
	enum libbpf_map_type libbpf_type;
	void *mmaped;
	struct bpf_struct_ops *st_ops;
	struct bpf_map *inner_map;
	void **init_slots;
	int init_slots_sz;
	char *pin_path;
	bool pinned;
	bool reused;
	bool autocreate;
	__u64 map_extra;
};

enum extern_type {
	EXT_UNKNOWN,
	EXT_KCFG,
	EXT_KSYM,
};

enum kcfg_type {
	KCFG_UNKNOWN,
	KCFG_CHAR,
	KCFG_BOOL,
	KCFG_INT,
	KCFG_TRISTATE,
	KCFG_CHAR_ARR,
};

struct extern_desc {
	enum extern_type type;
	int sym_idx;
	int btf_id;
	int sec_btf_id;
	const char *name;
	bool is_set;
	bool is_weak;
	union {
		struct {
			enum kcfg_type type;
			int sz;
			int align;
			int data_off;
			bool is_signed;
		} kcfg;
		struct {
			unsigned long long addr;

			/* target btf_id of the corresponding kernel var. */
			int kernel_btf_obj_fd;
			int kernel_btf_id;

			/* local btf_id of the ksym extern's type. */
			__u32 type_id;
			/* BTF fd index to be patched in for insn->off, this is
			 * 0 for vmlinux BTF, index in obj->fd_array for module
			 * BTF
			 */
			__s16 btf_fd_idx;
		} ksym;
	};
};

struct module_btf {
	struct btf *btf;
	char *name;
	__u32 id;
	int fd;
	int fd_array_idx;
};

enum sec_type {
	SEC_UNUSED = 0,
	SEC_RELO,
	SEC_BSS,
	SEC_DATA,
	SEC_RODATA,
};

struct elf_sec_desc {
	enum sec_type sec_type;
	Elf64_Shdr *shdr;
	Elf_Data *data;
};

struct elf_state {
	int fd;
	const void *obj_buf;
	size_t obj_buf_sz;
	Elf *elf;
	Elf64_Ehdr *ehdr;
	Elf_Data *symbols;
	Elf_Data *st_ops_data;
	size_t shstrndx; /* section index for section name strings */
	size_t strtabidx;
	struct elf_sec_desc *secs;
	int sec_cnt;
	int maps_shndx;
	int btf_maps_shndx;
	__u32 btf_maps_sec_btf_id;
	int text_shndx;
	int symbols_shndx;
	int st_ops_shndx;
};

struct usdt_manager;

struct bpf_object {
	char name[BPF_OBJ_NAME_LEN];
	char license[64];
	__u32 kern_version;

	struct bpf_program *programs;
	size_t nr_programs;
	struct bpf_map *maps;
	size_t nr_maps;
	size_t maps_cap;

	char *kconfig;
	struct extern_desc *externs;
	int nr_extern;
	int kconfig_map_idx;

	bool loaded;
	bool has_subcalls;
	bool has_rodata;

	struct bpf_gen *gen_loader;

	/* Information when doing ELF related work. Only valid if efile.elf is not NULL */
	struct elf_state efile;

	struct btf *btf;
	struct btf_ext *btf_ext;

	/* Parse and load BTF vmlinux if any of the programs in the object need
	 * it at load time.
	 */
	struct btf *btf_vmlinux;
	/* Path to the custom BTF to be used for BPF CO-RE relocations as an
	 * override for vmlinux BTF.
	 */
	char *btf_custom_path;
	/* vmlinux BTF override for CO-RE relocations */
	struct btf *btf_vmlinux_override;
	/* Lazily initialized kernel module BTFs */
	struct module_btf *btf_modules;
	bool btf_modules_loaded;
	size_t btf_module_cnt;
	size_t btf_module_cap;

	/* optional log settings passed to BPF_BTF_LOAD and BPF_PROG_LOAD commands */
	char *log_buf;
	size_t log_size;
	__u32 log_level;

	int *fd_array;
	size_t fd_array_cap;
	size_t fd_array_cnt;

	struct usdt_manager *usdt_man;

	char path[];
};

static const char *elf_sym_str(const struct bpf_object *obj, size_t off);
static const char *elf_sec_str(const struct bpf_object *obj, size_t off);
static Elf_Scn *elf_sec_by_idx(const struct bpf_object *obj, size_t idx);
static Elf_Scn *elf_sec_by_name(const struct bpf_object *obj, const char *name);
static Elf64_Shdr *elf_sec_hdr(const struct bpf_object *obj, Elf_Scn *scn);
static const char *elf_sec_name(const struct bpf_object *obj, Elf_Scn *scn);
static Elf_Data *elf_sec_data(const struct bpf_object *obj, Elf_Scn *scn);
static Elf64_Sym *elf_sym_by_idx(const struct bpf_object *obj, size_t idx);
static Elf64_Rel *elf_rel_by_idx(Elf_Data *data, size_t idx);

void bpf_program__unload(struct bpf_program *prog)
{
	if (!prog)
		return;

	zclose(prog->fd);

	zfree(&prog->func_info);
	zfree(&prog->line_info);
}

static void bpf_program__exit(struct bpf_program *prog)
{
	if (!prog)
		return;

	bpf_program__unload(prog);
	zfree(&prog->name);
	zfree(&prog->sec_name);
	zfree(&prog->insns);
	zfree(&prog->reloc_desc);

	prog->nr_reloc = 0;
	prog->insns_cnt = 0;
	prog->sec_idx = -1;
}

static bool insn_is_subprog_call(const struct bpf_insn *insn)
{
	return BPF_CLASS(insn->code) == BPF_JMP &&
	       BPF_OP(insn->code) == BPF_CALL &&
	       BPF_SRC(insn->code) == BPF_K &&
	       insn->src_reg == BPF_PSEUDO_CALL &&
	       insn->dst_reg == 0 &&
	       insn->off == 0;
}

static bool is_call_insn(const struct bpf_insn *insn)
{
	return insn->code == (BPF_JMP | BPF_CALL);
}

static bool insn_is_pseudo_func(struct bpf_insn *insn)
{
	return is_ldimm64_insn(insn) && insn->src_reg == BPF_PSEUDO_FUNC;
}

static int
bpf_object__init_prog(struct bpf_object *obj, struct bpf_program *prog,
		      const char *name, size_t sec_idx, const char *sec_name,
		      size_t sec_off, void *insn_data, size_t insn_data_sz)
{
	if (insn_data_sz == 0 || insn_data_sz % BPF_INSN_SZ || sec_off % BPF_INSN_SZ) {
		pr_warn("sec '%s': corrupted program '%s', offset %zu, size %zu\n",
			sec_name, name, sec_off, insn_data_sz);
		return -EINVAL;
	}

	memset(prog, 0, sizeof(*prog));
	prog->obj = obj;

	prog->sec_idx = sec_idx;
	prog->sec_insn_off = sec_off / BPF_INSN_SZ;
	prog->sec_insn_cnt = insn_data_sz / BPF_INSN_SZ;
	/* insns_cnt can later be increased by appending used subprograms */
	prog->insns_cnt = prog->sec_insn_cnt;

	prog->type = BPF_PROG_TYPE_UNSPEC;
	prog->fd = -1;

	/* libbpf's convention for SEC("?abc...") is that it's just like
	 * SEC("abc...") but the corresponding bpf_program starts out with
	 * autoload set to false.
	 */
	if (sec_name[0] == '?') {
		prog->autoload = false;
		/* from now on forget there was ? in section name */
		sec_name++;
	} else {
		prog->autoload = true;
	}

	/* inherit object's log_level */
	prog->log_level = obj->log_level;

	prog->sec_name = strdup(sec_name);
	if (!prog->sec_name)
		goto errout;

	prog->name = strdup(name);
	if (!prog->name)
		goto errout;

	prog->insns = malloc(insn_data_sz);
	if (!prog->insns)
		goto errout;
	memcpy(prog->insns, insn_data, insn_data_sz);

	return 0;
errout:
	pr_warn("sec '%s': failed to allocate memory for prog '%s'\n", sec_name, name);
	bpf_program__exit(prog);
	return -ENOMEM;
}

static int
bpf_object__add_programs(struct bpf_object *obj, Elf_Data *sec_data,
			 const char *sec_name, int sec_idx)
{
	Elf_Data *symbols = obj->efile.symbols;
	struct bpf_program *prog, *progs;
	void *data = sec_data->d_buf;
	size_t sec_sz = sec_data->d_size, sec_off, prog_sz, nr_syms;
	int nr_progs, err, i;
	const char *name;
	Elf64_Sym *sym;

	progs = obj->programs;
	nr_progs = obj->nr_programs;
	nr_syms = symbols->d_size / sizeof(Elf64_Sym);
	sec_off = 0;

	for (i = 0; i < nr_syms; i++) {
		sym = elf_sym_by_idx(obj, i);

		if (sym->st_shndx != sec_idx)
			continue;
		if (ELF64_ST_TYPE(sym->st_info) != STT_FUNC)
			continue;

		prog_sz = sym->st_size;
		sec_off = sym->st_value;

		name = elf_sym_str(obj, sym->st_name);
		if (!name) {
			pr_warn("sec '%s': failed to get symbol name for offset %zu\n",
				sec_name, sec_off);
			return -LIBBPF_ERRNO__FORMAT;
		}

		if (sec_off + prog_sz > sec_sz) {
			pr_warn("sec '%s': program at offset %zu crosses section boundary\n",
				sec_name, sec_off);
			return -LIBBPF_ERRNO__FORMAT;
		}

		if (sec_idx != obj->efile.text_shndx && ELF64_ST_BIND(sym->st_info) == STB_LOCAL) {
			pr_warn("sec '%s': program '%s' is static and not supported\n", sec_name, name);
			return -ENOTSUP;
		}

		pr_debug("sec '%s': found program '%s' at insn offset %zu (%zu bytes), code size %zu insns (%zu bytes)\n",
			 sec_name, name, sec_off / BPF_INSN_SZ, sec_off, prog_sz / BPF_INSN_SZ, prog_sz);

		progs = libbpf_reallocarray(progs, nr_progs + 1, sizeof(*progs));
		if (!progs) {
			/*
			 * In this case the original obj->programs
			 * is still valid, so don't need special treat for
			 * bpf_close_object().
			 */
			pr_warn("sec '%s': failed to alloc memory for new program '%s'\n",
				sec_name, name);
			return -ENOMEM;
		}
		obj->programs = progs;

		prog = &progs[nr_progs];

		err = bpf_object__init_prog(obj, prog, name, sec_idx, sec_name,
					    sec_off, data + sec_off, prog_sz);
		if (err)
			return err;

		/* if function is a global/weak symbol, but has restricted
		 * (STV_HIDDEN or STV_INTERNAL) visibility, mark its BTF FUNC
		 * as static to enable more permissive BPF verification mode
		 * with more outside context available to BPF verifier
		 */
		if (ELF64_ST_BIND(sym->st_info) != STB_LOCAL
		    && (ELF64_ST_VISIBILITY(sym->st_other) == STV_HIDDEN
			|| ELF64_ST_VISIBILITY(sym->st_other) == STV_INTERNAL))
			prog->mark_btf_static = true;

		nr_progs++;
		obj->nr_programs = nr_progs;
	}

	return 0;
}

__u32 get_kernel_version(void)
{
	/* On Ubuntu LINUX_VERSION_CODE doesn't correspond to info.release,
	 * but Ubuntu provides /proc/version_signature file, as described at
	 * https://ubuntu.com/kernel, with an example contents below, which we
	 * can use to get a proper LINUX_VERSION_CODE.
	 *
	 *   Ubuntu 5.4.0-12.15-generic 5.4.8
	 *
	 * In the above, 5.4.8 is what kernel is actually expecting, while
	 * uname() call will return 5.4.0 in info.release.
	 */
	const char *ubuntu_kver_file = "/proc/version_signature";
	__u32 major, minor, patch;
	struct utsname info;

	if (access(ubuntu_kver_file, R_OK) == 0) {
		FILE *f;

		f = fopen(ubuntu_kver_file, "r");
		if (f) {
			if (fscanf(f, "%*s %*s %d.%d.%d\n", &major, &minor, &patch) == 3) {
				fclose(f);
				return KERNEL_VERSION(major, minor, patch);
			}
			fclose(f);
		}
		/* something went wrong, fall back to uname() approach */
	}

	uname(&info);
	if (sscanf(info.release, "%u.%u.%u", &major, &minor, &patch) != 3)
		return 0;
	return KERNEL_VERSION(major, minor, patch);
}

static const struct btf_member *
find_member_by_offset(const struct btf_type *t, __u32 bit_offset)
{
	struct btf_member *m;
	int i;

	for (i = 0, m = btf_members(t); i < btf_vlen(t); i++, m++) {
		if (btf_member_bit_offset(t, i) == bit_offset)
			return m;
	}

	return NULL;
}

static const struct btf_member *
find_member_by_name(const struct btf *btf, const struct btf_type *t,
		    const char *name)
{
	struct btf_member *m;
	int i;

	for (i = 0, m = btf_members(t); i < btf_vlen(t); i++, m++) {
		if (!strcmp(btf__name_by_offset(btf, m->name_off), name))
			return m;
	}

	return NULL;
}

#define STRUCT_OPS_VALUE_PREFIX "bpf_struct_ops_"
static int find_btf_by_prefix_kind(const struct btf *btf, const char *prefix,
				   const char *name, __u32 kind);

static int
find_struct_ops_kern_types(const struct btf *btf, const char *tname,
			   const struct btf_type **type, __u32 *type_id,
			   const struct btf_type **vtype, __u32 *vtype_id,
			   const struct btf_member **data_member)
{
	const struct btf_type *kern_type, *kern_vtype;
	const struct btf_member *kern_data_member;
	__s32 kern_vtype_id, kern_type_id;
	__u32 i;

	kern_type_id = btf__find_by_name_kind(btf, tname, BTF_KIND_STRUCT);
	if (kern_type_id < 0) {
		pr_warn("struct_ops init_kern: struct %s is not found in kernel BTF\n",
			tname);
		return kern_type_id;
	}
	kern_type = btf__type_by_id(btf, kern_type_id);

	/* Find the corresponding "map_value" type that will be used
	 * in map_update(BPF_MAP_TYPE_STRUCT_OPS).  For example,
	 * find "struct bpf_struct_ops_tcp_congestion_ops" from the
	 * btf_vmlinux.
	 */
	kern_vtype_id = find_btf_by_prefix_kind(btf, STRUCT_OPS_VALUE_PREFIX,
						tname, BTF_KIND_STRUCT);
	if (kern_vtype_id < 0) {
		pr_warn("struct_ops init_kern: struct %s%s is not found in kernel BTF\n",
			STRUCT_OPS_VALUE_PREFIX, tname);
		return kern_vtype_id;
	}
	kern_vtype = btf__type_by_id(btf, kern_vtype_id);

	/* Find "struct tcp_congestion_ops" from
	 * struct bpf_struct_ops_tcp_congestion_ops {
	 *	[ ... ]
	 *	struct tcp_congestion_ops data;
	 * }
	 */
	kern_data_member = btf_members(kern_vtype);
	for (i = 0; i < btf_vlen(kern_vtype); i++, kern_data_member++) {
		if (kern_data_member->type == kern_type_id)
			break;
	}
	if (i == btf_vlen(kern_vtype)) {
		pr_warn("struct_ops init_kern: struct %s data is not found in struct %s%s\n",
			tname, STRUCT_OPS_VALUE_PREFIX, tname);
		return -EINVAL;
	}

	*type = kern_type;
	*type_id = kern_type_id;
	*vtype = kern_vtype;
	*vtype_id = kern_vtype_id;
	*data_member = kern_data_member;

	return 0;
}

static bool bpf_map__is_struct_ops(const struct bpf_map *map)
{
	return map->def.type == BPF_MAP_TYPE_STRUCT_OPS;
}

/* Init the map's fields that depend on kern_btf */
static int bpf_map__init_kern_struct_ops(struct bpf_map *map,
					 const struct btf *btf,
					 const struct btf *kern_btf)
{
	const struct btf_member *member, *kern_member, *kern_data_member;
	const struct btf_type *type, *kern_type, *kern_vtype;
	__u32 i, kern_type_id, kern_vtype_id, kern_data_off;
	struct bpf_struct_ops *st_ops;
	void *data, *kern_data;
	const char *tname;
	int err;

	st_ops = map->st_ops;
	type = st_ops->type;
	tname = st_ops->tname;
	err = find_struct_ops_kern_types(kern_btf, tname,
					 &kern_type, &kern_type_id,
					 &kern_vtype, &kern_vtype_id,
					 &kern_data_member);
	if (err)
		return err;

	pr_debug("struct_ops init_kern %s: type_id:%u kern_type_id:%u kern_vtype_id:%u\n",
		 map->name, st_ops->type_id, kern_type_id, kern_vtype_id);

	map->def.value_size = kern_vtype->size;
	map->btf_vmlinux_value_type_id = kern_vtype_id;

	st_ops->kern_vdata = calloc(1, kern_vtype->size);
	if (!st_ops->kern_vdata)
		return -ENOMEM;

	data = st_ops->data;
	kern_data_off = kern_data_member->offset / 8;
	kern_data = st_ops->kern_vdata + kern_data_off;

	member = btf_members(type);
	for (i = 0; i < btf_vlen(type); i++, member++) {
		const struct btf_type *mtype, *kern_mtype;
		__u32 mtype_id, kern_mtype_id;
		void *mdata, *kern_mdata;
		__s64 msize, kern_msize;
		__u32 moff, kern_moff;
		__u32 kern_member_idx;
		const char *mname;

		mname = btf__name_by_offset(btf, member->name_off);
		kern_member = find_member_by_name(kern_btf, kern_type, mname);
		if (!kern_member) {
			pr_warn("struct_ops init_kern %s: Cannot find member %s in kernel BTF\n",
				map->name, mname);
			return -ENOTSUP;
		}

		kern_member_idx = kern_member - btf_members(kern_type);
		if (btf_member_bitfield_size(type, i) ||
		    btf_member_bitfield_size(kern_type, kern_member_idx)) {
			pr_warn("struct_ops init_kern %s: bitfield %s is not supported\n",
				map->name, mname);
			return -ENOTSUP;
		}

		moff = member->offset / 8;
		kern_moff = kern_member->offset / 8;

		mdata = data + moff;
		kern_mdata = kern_data + kern_moff;

		mtype = skip_mods_and_typedefs(btf, member->type, &mtype_id);
		kern_mtype = skip_mods_and_typedefs(kern_btf, kern_member->type,
						    &kern_mtype_id);
		if (BTF_INFO_KIND(mtype->info) !=
		    BTF_INFO_KIND(kern_mtype->info)) {
			pr_warn("struct_ops init_kern %s: Unmatched member type %s %u != %u(kernel)\n",
				map->name, mname, BTF_INFO_KIND(mtype->info),
				BTF_INFO_KIND(kern_mtype->info));
			return -ENOTSUP;
		}

		if (btf_is_ptr(mtype)) {
			struct bpf_program *prog;

			prog = st_ops->progs[i];
			if (!prog)
				continue;

			kern_mtype = skip_mods_and_typedefs(kern_btf,
							    kern_mtype->type,
							    &kern_mtype_id);

			/* mtype->type must be a func_proto which was
			 * guaranteed in bpf_object__collect_st_ops_relos(),
			 * so only check kern_mtype for func_proto here.
			 */
			if (!btf_is_func_proto(kern_mtype)) {
				pr_warn("struct_ops init_kern %s: kernel member %s is not a func ptr\n",
					map->name, mname);
				return -ENOTSUP;
			}

			prog->attach_btf_id = kern_type_id;
			prog->expected_attach_type = kern_member_idx;

			st_ops->kern_func_off[i] = kern_data_off + kern_moff;

			pr_debug("struct_ops init_kern %s: func ptr %s is set to prog %s from data(+%u) to kern_data(+%u)\n",
				 map->name, mname, prog->name, moff,
				 kern_moff);

			continue;
		}

		msize = btf__resolve_size(btf, mtype_id);
		kern_msize = btf__resolve_size(kern_btf, kern_mtype_id);
		if (msize < 0 || kern_msize < 0 || msize != kern_msize) {
			pr_warn("struct_ops init_kern %s: Error in size of member %s: %zd != %zd(kernel)\n",
				map->name, mname, (ssize_t)msize,
				(ssize_t)kern_msize);
			return -ENOTSUP;
		}

		pr_debug("struct_ops init_kern %s: copy %s %u bytes from data(+%u) to kern_data(+%u)\n",
			 map->name, mname, (unsigned int)msize,
			 moff, kern_moff);
		memcpy(kern_mdata, mdata, msize);
	}

	return 0;
}

static int bpf_object__init_kern_struct_ops_maps(struct bpf_object *obj)
{
	struct bpf_map *map;
	size_t i;
	int err;

	for (i = 0; i < obj->nr_maps; i++) {
		map = &obj->maps[i];

		if (!bpf_map__is_struct_ops(map))
			continue;

		err = bpf_map__init_kern_struct_ops(map, obj->btf,
						    obj->btf_vmlinux);
		if (err)
			return err;
	}

	return 0;
}

static int bpf_object__init_struct_ops_maps(struct bpf_object *obj)
{
	const struct btf_type *type, *datasec;
	const struct btf_var_secinfo *vsi;
	struct bpf_struct_ops *st_ops;
	const char *tname, *var_name;
	__s32 type_id, datasec_id;
	const struct btf *btf;
	struct bpf_map *map;
	__u32 i;

	if (obj->efile.st_ops_shndx == -1)
		return 0;

	btf = obj->btf;
	datasec_id = btf__find_by_name_kind(btf, STRUCT_OPS_SEC,
					    BTF_KIND_DATASEC);
	if (datasec_id < 0) {
		pr_warn("struct_ops init: DATASEC %s not found\n",
			STRUCT_OPS_SEC);
		return -EINVAL;
	}

	datasec = btf__type_by_id(btf, datasec_id);
	vsi = btf_var_secinfos(datasec);
	for (i = 0; i < btf_vlen(datasec); i++, vsi++) {
		type = btf__type_by_id(obj->btf, vsi->type);
		var_name = btf__name_by_offset(obj->btf, type->name_off);

		type_id = btf__resolve_type(obj->btf, vsi->type);
		if (type_id < 0) {
			pr_warn("struct_ops init: Cannot resolve var type_id %u in DATASEC %s\n",
				vsi->type, STRUCT_OPS_SEC);
			return -EINVAL;
		}

		type = btf__type_by_id(obj->btf, type_id);
		tname = btf__name_by_offset(obj->btf, type->name_off);
		if (!tname[0]) {
			pr_warn("struct_ops init: anonymous type is not supported\n");
			return -ENOTSUP;
		}
		if (!btf_is_struct(type)) {
			pr_warn("struct_ops init: %s is not a struct\n", tname);
			return -EINVAL;
		}

		map = bpf_object__add_map(obj);
		if (IS_ERR(map))
			return PTR_ERR(map);

		map->sec_idx = obj->efile.st_ops_shndx;
		map->sec_offset = vsi->offset;
		map->name = strdup(var_name);
		if (!map->name)
			return -ENOMEM;

		map->def.type = BPF_MAP_TYPE_STRUCT_OPS;
		map->def.key_size = sizeof(int);
		map->def.value_size = type->size;
		map->def.max_entries = 1;

		map->st_ops = calloc(1, sizeof(*map->st_ops));
		if (!map->st_ops)
			return -ENOMEM;
		st_ops = map->st_ops;
		st_ops->data = malloc(type->size);
		st_ops->progs = calloc(btf_vlen(type), sizeof(*st_ops->progs));
		st_ops->kern_func_off = malloc(btf_vlen(type) *
					       sizeof(*st_ops->kern_func_off));
		if (!st_ops->data || !st_ops->progs || !st_ops->kern_func_off)
			return -ENOMEM;

		if (vsi->offset + type->size > obj->efile.st_ops_data->d_size) {
			pr_warn("struct_ops init: var %s is beyond the end of DATASEC %s\n",
				var_name, STRUCT_OPS_SEC);
			return -EINVAL;
		}

		memcpy(st_ops->data,
		       obj->efile.st_ops_data->d_buf + vsi->offset,
		       type->size);
		st_ops->tname = tname;
		st_ops->type = type;
		st_ops->type_id = type_id;

		pr_debug("struct_ops init: struct %s(type_id=%u) %s found at offset %u\n",
			 tname, type_id, var_name, vsi->offset);
	}

	return 0;
}

static struct bpf_object *bpf_object__new(const char *path,
					  const void *obj_buf,
					  size_t obj_buf_sz,
					  const char *obj_name)
{
	struct bpf_object *obj;
	char *end;

	obj = calloc(1, sizeof(struct bpf_object) + strlen(path) + 1);
	if (!obj) {
		pr_warn("alloc memory failed for %s\n", path);
		return ERR_PTR(-ENOMEM);
	}

	strcpy(obj->path, path);
	if (obj_name) {
		libbpf_strlcpy(obj->name, obj_name, sizeof(obj->name));
	} else {
		/* Using basename() GNU version which doesn't modify arg. */
		libbpf_strlcpy(obj->name, basename((void *)path), sizeof(obj->name));
		end = strchr(obj->name, '.');
		if (end)
			*end = 0;
	}

	obj->efile.fd = -1;
	/*
	 * Caller of this function should also call
	 * bpf_object__elf_finish() after data collection to return
	 * obj_buf to user. If not, we should duplicate the buffer to
	 * avoid user freeing them before elf finish.
	 */
	obj->efile.obj_buf = obj_buf;
	obj->efile.obj_buf_sz = obj_buf_sz;
	obj->efile.maps_shndx = -1;
	obj->efile.btf_maps_shndx = -1;
	obj->efile.st_ops_shndx = -1;
	obj->kconfig_map_idx = -1;

	obj->kern_version = get_kernel_version();
	obj->loaded = false;

	return obj;
}

static void bpf_object__elf_finish(struct bpf_object *obj)
{
	if (!obj->efile.elf)
		return;

	elf_end(obj->efile.elf);
	obj->efile.elf = NULL;
	obj->efile.symbols = NULL;
	obj->efile.st_ops_data = NULL;

	zfree(&obj->efile.secs);
	obj->efile.sec_cnt = 0;
	zclose(obj->efile.fd);
	obj->efile.obj_buf = NULL;
	obj->efile.obj_buf_sz = 0;
}

static int bpf_object__elf_init(struct bpf_object *obj)
{
	Elf64_Ehdr *ehdr;
	int err = 0;
	Elf *elf;

	if (obj->efile.elf) {
		pr_warn("elf: init internal error\n");
		return -LIBBPF_ERRNO__LIBELF;
	}

	if (obj->efile.obj_buf_sz > 0) {
		/* obj_buf should have been validated by bpf_object__open_mem(). */
		elf = elf_memory((char *)obj->efile.obj_buf, obj->efile.obj_buf_sz);
	} else {
		obj->efile.fd = open(obj->path, O_RDONLY | O_CLOEXEC);
		if (obj->efile.fd < 0) {
			char errmsg[STRERR_BUFSIZE], *cp;

			err = -errno;
			cp = libbpf_strerror_r(err, errmsg, sizeof(errmsg));
			pr_warn("elf: failed to open %s: %s\n", obj->path, cp);
			return err;
		}

		elf = elf_begin(obj->efile.fd, ELF_C_READ_MMAP, NULL);
	}

	if (!elf) {
		pr_warn("elf: failed to open %s as ELF file: %s\n", obj->path, elf_errmsg(-1));
		err = -LIBBPF_ERRNO__LIBELF;
		goto errout;
	}

	obj->efile.elf = elf;

	if (elf_kind(elf) != ELF_K_ELF) {
		err = -LIBBPF_ERRNO__FORMAT;
		pr_warn("elf: '%s' is not a proper ELF object\n", obj->path);
		goto errout;
	}

	if (gelf_getclass(elf) != ELFCLASS64) {
		err = -LIBBPF_ERRNO__FORMAT;
		pr_warn("elf: '%s' is not a 64-bit ELF object\n", obj->path);
		goto errout;
	}

	obj->efile.ehdr = ehdr = elf64_getehdr(elf);
	if (!obj->efile.ehdr) {
		pr_warn("elf: failed to get ELF header from %s: %s\n", obj->path, elf_errmsg(-1));
		err = -LIBBPF_ERRNO__FORMAT;
		goto errout;
	}

	if (elf_getshdrstrndx(elf, &obj->efile.shstrndx)) {
		pr_warn("elf: failed to get section names section index for %s: %s\n",
			obj->path, elf_errmsg(-1));
		err = -LIBBPF_ERRNO__FORMAT;
		goto errout;
	}

	/* Elf is corrupted/truncated, avoid calling elf_strptr. */
	if (!elf_rawdata(elf_getscn(elf, obj->efile.shstrndx), NULL)) {
		pr_warn("elf: failed to get section names strings from %s: %s\n",
			obj->path, elf_errmsg(-1));
		err = -LIBBPF_ERRNO__FORMAT;
		goto errout;
	}

	/* Old LLVM set e_machine to EM_NONE */
	if (ehdr->e_type != ET_REL || (ehdr->e_machine && ehdr->e_machine != EM_BPF)) {
		pr_warn("elf: %s is not a valid eBPF object file\n", obj->path);
		err = -LIBBPF_ERRNO__FORMAT;
		goto errout;
	}

	return 0;
errout:
	bpf_object__elf_finish(obj);
	return err;
}

static int bpf_object__check_endianness(struct bpf_object *obj)
{
#if __BYTE_ORDER__ == __ORDER_LITTLE_ENDIAN__
	if (obj->efile.ehdr->e_ident[EI_DATA] == ELFDATA2LSB)
		return 0;
#elif __BYTE_ORDER__ == __ORDER_BIG_ENDIAN__
	if (obj->efile.ehdr->e_ident[EI_DATA] == ELFDATA2MSB)
		return 0;
#else
# error "Unrecognized __BYTE_ORDER__"
#endif
	pr_warn("elf: endianness mismatch in %s.\n", obj->path);
	return -LIBBPF_ERRNO__ENDIAN;
}

static int
bpf_object__init_license(struct bpf_object *obj, void *data, size_t size)
{
	/* libbpf_strlcpy() only copies first N - 1 bytes, so size + 1 won't
	 * go over allowed ELF data section buffer
	 */
	libbpf_strlcpy(obj->license, data, min(size + 1, sizeof(obj->license)));
	pr_debug("license of %s is %s\n", obj->path, obj->license);
	return 0;
}

static int
bpf_object__init_kversion(struct bpf_object *obj, void *data, size_t size)
{
	__u32 kver;

	if (size != sizeof(kver)) {
		pr_warn("invalid kver section in %s\n", obj->path);
		return -LIBBPF_ERRNO__FORMAT;
	}
	memcpy(&kver, data, sizeof(kver));
	obj->kern_version = kver;
	pr_debug("kernel version of %s is %x\n", obj->path, obj->kern_version);
	return 0;
}

static bool bpf_map_type__is_map_in_map(enum bpf_map_type type)
{
	if (type == BPF_MAP_TYPE_ARRAY_OF_MAPS ||
	    type == BPF_MAP_TYPE_HASH_OF_MAPS)
		return true;
	return false;
}

static int find_elf_sec_sz(const struct bpf_object *obj, const char *name, __u32 *size)
{
	Elf_Data *data;
	Elf_Scn *scn;

	if (!name)
		return -EINVAL;

	scn = elf_sec_by_name(obj, name);
	data = elf_sec_data(obj, scn);
	if (data) {
		*size = data->d_size;
		return 0; /* found it */
	}

	return -ENOENT;
}

static int find_elf_var_offset(const struct bpf_object *obj, const char *name, __u32 *off)
{
	Elf_Data *symbols = obj->efile.symbols;
	const char *sname;
	size_t si;

	if (!name || !off)
		return -EINVAL;

	for (si = 0; si < symbols->d_size / sizeof(Elf64_Sym); si++) {
		Elf64_Sym *sym = elf_sym_by_idx(obj, si);

		if (ELF64_ST_TYPE(sym->st_info) != STT_OBJECT)
			continue;

		if (ELF64_ST_BIND(sym->st_info) != STB_GLOBAL &&
		    ELF64_ST_BIND(sym->st_info) != STB_WEAK)
			continue;

		sname = elf_sym_str(obj, sym->st_name);
		if (!sname) {
			pr_warn("failed to get sym name string for var %s\n", name);
			return -EIO;
		}
		if (strcmp(name, sname) == 0) {
			*off = sym->st_value;
			return 0;
		}
	}

	return -ENOENT;
}

static struct bpf_map *bpf_object__add_map(struct bpf_object *obj)
{
	struct bpf_map *map;
	int err;

	err = libbpf_ensure_mem((void **)&obj->maps, &obj->maps_cap,
				sizeof(*obj->maps), obj->nr_maps + 1);
	if (err)
		return ERR_PTR(err);

	map = &obj->maps[obj->nr_maps++];
	map->obj = obj;
	map->fd = -1;
	map->inner_map_fd = -1;
	map->autocreate = true;

	return map;
}

static size_t bpf_map_mmap_sz(const struct bpf_map *map)
{
	long page_sz = sysconf(_SC_PAGE_SIZE);
	size_t map_sz;

	map_sz = (size_t)roundup(map->def.value_size, 8) * map->def.max_entries;
	map_sz = roundup(map_sz, page_sz);
	return map_sz;
}

static char *internal_map_name(struct bpf_object *obj, const char *real_name)
{
	char map_name[BPF_OBJ_NAME_LEN], *p;
	int pfx_len, sfx_len = max((size_t)7, strlen(real_name));

	/* This is one of the more confusing parts of libbpf for various
	 * reasons, some of which are historical. The original idea for naming
	 * internal names was to include as much of BPF object name prefix as
	 * possible, so that it can be distinguished from similar internal
	 * maps of a different BPF object.
	 * As an example, let's say we have bpf_object named 'my_object_name'
	 * and internal map corresponding to '.rodata' ELF section. The final
	 * map name advertised to user and to the kernel will be
	 * 'my_objec.rodata', taking first 8 characters of object name and
	 * entire 7 characters of '.rodata'.
	 * Somewhat confusingly, if internal map ELF section name is shorter
	 * than 7 characters, e.g., '.bss', we still reserve 7 characters
	 * for the suffix, even though we only have 4 actual characters, and
	 * resulting map will be called 'my_objec.bss', not even using all 15
	 * characters allowed by the kernel. Oh well, at least the truncated
	 * object name is somewhat consistent in this case. But if the map
	 * name is '.kconfig', we'll still have entirety of '.kconfig' added
	 * (8 chars) and thus will be left with only first 7 characters of the
	 * object name ('my_obje'). Happy guessing, user, that the final map
	 * name will be "my_obje.kconfig".
	 * Now, with libbpf starting to support arbitrarily named .rodata.*
	 * and .data.* data sections, it's possible that ELF section name is
	 * longer than allowed 15 chars, so we now need to be careful to take
	 * only up to 15 first characters of ELF name, taking no BPF object
	 * name characters at all. So '.rodata.abracadabra' will result in
	 * '.rodata.abracad' kernel and user-visible name.
	 * We need to keep this convoluted logic intact for .data, .bss and
	 * .rodata maps, but for new custom .data.custom and .rodata.custom
	 * maps we use their ELF names as is, not prepending bpf_object name
	 * in front. We still need to truncate them to 15 characters for the
	 * kernel. Full name can be recovered for such maps by using DATASEC
	 * BTF type associated with such map's value type, though.
	 */
	if (sfx_len >= BPF_OBJ_NAME_LEN)
		sfx_len = BPF_OBJ_NAME_LEN - 1;

	/* if there are two or more dots in map name, it's a custom dot map */
	if (strchr(real_name + 1, '.') != NULL)
		pfx_len = 0;
	else
		pfx_len = min((size_t)BPF_OBJ_NAME_LEN - sfx_len - 1, strlen(obj->name));

	snprintf(map_name, sizeof(map_name), "%.*s%.*s", pfx_len, obj->name,
		 sfx_len, real_name);

	/* sanitise map name to characters allowed by kernel */
	for (p = map_name; *p && p < map_name + sizeof(map_name); p++)
		if (!isalnum(*p) && *p != '_' && *p != '.')
			*p = '_';

	return strdup(map_name);
}

static int
bpf_map_find_btf_info(struct bpf_object *obj, struct bpf_map *map);

static int
bpf_object__init_internal_map(struct bpf_object *obj, enum libbpf_map_type type,
			      const char *real_name, int sec_idx, void *data, size_t data_sz)
{
	struct bpf_map_def *def;
	struct bpf_map *map;
	int err;

	map = bpf_object__add_map(obj);
	if (IS_ERR(map))
		return PTR_ERR(map);

	map->libbpf_type = type;
	map->sec_idx = sec_idx;
	map->sec_offset = 0;
	map->real_name = strdup(real_name);
	map->name = internal_map_name(obj, real_name);
	if (!map->real_name || !map->name) {
		zfree(&map->real_name);
		zfree(&map->name);
		return -ENOMEM;
	}

	def = &map->def;
	def->type = BPF_MAP_TYPE_ARRAY;
	def->key_size = sizeof(int);
	def->value_size = data_sz;
	def->max_entries = 1;
	def->map_flags = type == LIBBPF_MAP_RODATA || type == LIBBPF_MAP_KCONFIG
			 ? BPF_F_RDONLY_PROG : 0;
	def->map_flags |= BPF_F_MMAPABLE;

	pr_debug("map '%s' (global data): at sec_idx %d, offset %zu, flags %x.\n",
		 map->name, map->sec_idx, map->sec_offset, def->map_flags);

	map->mmaped = mmap(NULL, bpf_map_mmap_sz(map), PROT_READ | PROT_WRITE,
			   MAP_SHARED | MAP_ANONYMOUS, -1, 0);
	if (map->mmaped == MAP_FAILED) {
		err = -errno;
		map->mmaped = NULL;
		pr_warn("failed to alloc map '%s' content buffer: %d\n",
			map->name, err);
		zfree(&map->real_name);
		zfree(&map->name);
		return err;
	}

	/* failures are fine because of maps like .rodata.str1.1 */
	(void) bpf_map_find_btf_info(obj, map);

	if (data)
		memcpy(map->mmaped, data, data_sz);

	pr_debug("map %td is \"%s\"\n", map - obj->maps, map->name);
	return 0;
}

static int bpf_object__init_global_data_maps(struct bpf_object *obj)
{
	struct elf_sec_desc *sec_desc;
	const char *sec_name;
	int err = 0, sec_idx;

	/*
	 * Populate obj->maps with libbpf internal maps.
	 */
	for (sec_idx = 1; sec_idx < obj->efile.sec_cnt; sec_idx++) {
		sec_desc = &obj->efile.secs[sec_idx];

		switch (sec_desc->sec_type) {
		case SEC_DATA:
			sec_name = elf_sec_name(obj, elf_sec_by_idx(obj, sec_idx));
			err = bpf_object__init_internal_map(obj, LIBBPF_MAP_DATA,
							    sec_name, sec_idx,
							    sec_desc->data->d_buf,
							    sec_desc->data->d_size);
			break;
		case SEC_RODATA:
			obj->has_rodata = true;
			sec_name = elf_sec_name(obj, elf_sec_by_idx(obj, sec_idx));
			err = bpf_object__init_internal_map(obj, LIBBPF_MAP_RODATA,
							    sec_name, sec_idx,
							    sec_desc->data->d_buf,
							    sec_desc->data->d_size);
			break;
		case SEC_BSS:
			sec_name = elf_sec_name(obj, elf_sec_by_idx(obj, sec_idx));
			err = bpf_object__init_internal_map(obj, LIBBPF_MAP_BSS,
							    sec_name, sec_idx,
							    NULL,
							    sec_desc->data->d_size);
			break;
		default:
			/* skip */
			break;
		}
		if (err)
			return err;
	}
	return 0;
}


static struct extern_desc *find_extern_by_name(const struct bpf_object *obj,
					       const void *name)
{
	int i;

	for (i = 0; i < obj->nr_extern; i++) {
		if (strcmp(obj->externs[i].name, name) == 0)
			return &obj->externs[i];
	}
	return NULL;
}

static int set_kcfg_value_tri(struct extern_desc *ext, void *ext_val,
			      char value)
{
	switch (ext->kcfg.type) {
	case KCFG_BOOL:
		if (value == 'm') {
			pr_warn("extern (kcfg) '%s': value '%c' implies tristate or char type\n",
				ext->name, value);
			return -EINVAL;
		}
		*(bool *)ext_val = value == 'y' ? true : false;
		break;
	case KCFG_TRISTATE:
		if (value == 'y')
			*(enum libbpf_tristate *)ext_val = TRI_YES;
		else if (value == 'm')
			*(enum libbpf_tristate *)ext_val = TRI_MODULE;
		else /* value == 'n' */
			*(enum libbpf_tristate *)ext_val = TRI_NO;
		break;
	case KCFG_CHAR:
		*(char *)ext_val = value;
		break;
	case KCFG_UNKNOWN:
	case KCFG_INT:
	case KCFG_CHAR_ARR:
	default:
		pr_warn("extern (kcfg) '%s': value '%c' implies bool, tristate, or char type\n",
			ext->name, value);
		return -EINVAL;
	}
	ext->is_set = true;
	return 0;
}

static int set_kcfg_value_str(struct extern_desc *ext, char *ext_val,
			      const char *value)
{
	size_t len;

	if (ext->kcfg.type != KCFG_CHAR_ARR) {
		pr_warn("extern (kcfg) '%s': value '%s' implies char array type\n",
			ext->name, value);
		return -EINVAL;
	}

	len = strlen(value);
	if (value[len - 1] != '"') {
		pr_warn("extern (kcfg) '%s': invalid string config '%s'\n",
			ext->name, value);
		return -EINVAL;
	}

	/* strip quotes */
	len -= 2;
	if (len >= ext->kcfg.sz) {
		pr_warn("extern (kcfg) '%s': long string '%s' of (%zu bytes) truncated to %d bytes\n",
			ext->name, value, len, ext->kcfg.sz - 1);
		len = ext->kcfg.sz - 1;
	}
	memcpy(ext_val, value + 1, len);
	ext_val[len] = '\0';
	ext->is_set = true;
	return 0;
}

static int parse_u64(const char *value, __u64 *res)
{
	char *value_end;
	int err;

	errno = 0;
	*res = strtoull(value, &value_end, 0);
	if (errno) {
		err = -errno;
		pr_warn("failed to parse '%s' as integer: %d\n", value, err);
		return err;
	}
	if (*value_end) {
		pr_warn("failed to parse '%s' as integer completely\n", value);
		return -EINVAL;
	}
	return 0;
}

static bool is_kcfg_value_in_range(const struct extern_desc *ext, __u64 v)
{
	int bit_sz = ext->kcfg.sz * 8;

	if (ext->kcfg.sz == 8)
		return true;

	/* Validate that value stored in u64 fits in integer of `ext->sz`
	 * bytes size without any loss of information. If the target integer
	 * is signed, we rely on the following limits of integer type of
	 * Y bits and subsequent transformation:
	 *
	 *     -2^(Y-1) <= X           <= 2^(Y-1) - 1
	 *            0 <= X + 2^(Y-1) <= 2^Y - 1
	 *            0 <= X + 2^(Y-1) <  2^Y
	 *
	 *  For unsigned target integer, check that all the (64 - Y) bits are
	 *  zero.
	 */
	if (ext->kcfg.is_signed)
		return v + (1ULL << (bit_sz - 1)) < (1ULL << bit_sz);
	else
		return (v >> bit_sz) == 0;
}

static int set_kcfg_value_num(struct extern_desc *ext, void *ext_val,
			      __u64 value)
{
	if (ext->kcfg.type != KCFG_INT && ext->kcfg.type != KCFG_CHAR &&
	    ext->kcfg.type != KCFG_BOOL) {
		pr_warn("extern (kcfg) '%s': value '%llu' implies integer, char, or boolean type\n",
			ext->name, (unsigned long long)value);
		return -EINVAL;
	}
	if (ext->kcfg.type == KCFG_BOOL && value > 1) {
		pr_warn("extern (kcfg) '%s': value '%llu' isn't boolean compatible\n",
			ext->name, (unsigned long long)value);
		return -EINVAL;

	}
	if (!is_kcfg_value_in_range(ext, value)) {
		pr_warn("extern (kcfg) '%s': value '%llu' doesn't fit in %d bytes\n",
			ext->name, (unsigned long long)value, ext->kcfg.sz);
		return -ERANGE;
	}
	switch (ext->kcfg.sz) {
		case 1: *(__u8 *)ext_val = value; break;
		case 2: *(__u16 *)ext_val = value; break;
		case 4: *(__u32 *)ext_val = value; break;
		case 8: *(__u64 *)ext_val = value; break;
		default:
			return -EINVAL;
	}
	ext->is_set = true;
	return 0;
}

static int bpf_object__process_kconfig_line(struct bpf_object *obj,
					    char *buf, void *data)
{
	struct extern_desc *ext;
	char *sep, *value;
	int len, err = 0;
	void *ext_val;
	__u64 num;

	if (!str_has_pfx(buf, "CONFIG_"))
		return 0;

	sep = strchr(buf, '=');
	if (!sep) {
		pr_warn("failed to parse '%s': no separator\n", buf);
		return -EINVAL;
	}

	/* Trim ending '\n' */
	len = strlen(buf);
	if (buf[len - 1] == '\n')
		buf[len - 1] = '\0';
	/* Split on '=' and ensure that a value is present. */
	*sep = '\0';
	if (!sep[1]) {
		*sep = '=';
		pr_warn("failed to parse '%s': no value\n", buf);
		return -EINVAL;
	}

	ext = find_extern_by_name(obj, buf);
	if (!ext || ext->is_set)
		return 0;

	ext_val = data + ext->kcfg.data_off;
	value = sep + 1;

	switch (*value) {
	case 'y': case 'n': case 'm':
		err = set_kcfg_value_tri(ext, ext_val, *value);
		break;
	case '"':
		err = set_kcfg_value_str(ext, ext_val, value);
		break;
	default:
		/* assume integer */
		err = parse_u64(value, &num);
		if (err) {
			pr_warn("extern (kcfg) '%s': value '%s' isn't a valid integer\n", ext->name, value);
			return err;
		}
		if (ext->kcfg.type != KCFG_INT && ext->kcfg.type != KCFG_CHAR) {
			pr_warn("extern (kcfg) '%s': value '%s' implies integer type\n", ext->name, value);
			return -EINVAL;
		}
		err = set_kcfg_value_num(ext, ext_val, num);
		break;
	}
	if (err)
		return err;
	pr_debug("extern (kcfg) '%s': set to %s\n", ext->name, value);
	return 0;
}

static int bpf_object__read_kconfig_file(struct bpf_object *obj, void *data)
{
	char buf[PATH_MAX];
	struct utsname uts;
	int len, err = 0;
	gzFile file;

	uname(&uts);
	len = snprintf(buf, PATH_MAX, "/boot/config-%s", uts.release);
	if (len < 0)
		return -EINVAL;
	else if (len >= PATH_MAX)
		return -ENAMETOOLONG;

	/* gzopen also accepts uncompressed files. */
	file = gzopen(buf, "r");
	if (!file)
		file = gzopen("/proc/config.gz", "r");

	if (!file) {
		pr_warn("failed to open system Kconfig\n");
		return -ENOENT;
	}

	while (gzgets(file, buf, sizeof(buf))) {
		err = bpf_object__process_kconfig_line(obj, buf, data);
		if (err) {
			pr_warn("error parsing system Kconfig line '%s': %d\n",
				buf, err);
			goto out;
		}
	}

out:
	gzclose(file);
	return err;
}

static int bpf_object__read_kconfig_mem(struct bpf_object *obj,
					const char *config, void *data)
{
	char buf[PATH_MAX];
	int err = 0;
	FILE *file;

	file = fmemopen((void *)config, strlen(config), "r");
	if (!file) {
		err = -errno;
		pr_warn("failed to open in-memory Kconfig: %d\n", err);
		return err;
	}

	while (fgets(buf, sizeof(buf), file)) {
		err = bpf_object__process_kconfig_line(obj, buf, data);
		if (err) {
			pr_warn("error parsing in-memory Kconfig line '%s': %d\n",
				buf, err);
			break;
		}
	}

	fclose(file);
	return err;
}

static int bpf_object__init_kconfig_map(struct bpf_object *obj)
{
	struct extern_desc *last_ext = NULL, *ext;
	size_t map_sz;
	int i, err;

	for (i = 0; i < obj->nr_extern; i++) {
		ext = &obj->externs[i];
		if (ext->type == EXT_KCFG)
			last_ext = ext;
	}

	if (!last_ext)
		return 0;

	map_sz = last_ext->kcfg.data_off + last_ext->kcfg.sz;
	err = bpf_object__init_internal_map(obj, LIBBPF_MAP_KCONFIG,
					    ".kconfig", obj->efile.symbols_shndx,
					    NULL, map_sz);
	if (err)
		return err;

	obj->kconfig_map_idx = obj->nr_maps - 1;

	return 0;
}

const struct btf_type *
skip_mods_and_typedefs(const struct btf *btf, __u32 id, __u32 *res_id)
{
	const struct btf_type *t = btf__type_by_id(btf, id);

	if (res_id)
		*res_id = id;

	while (btf_is_mod(t) || btf_is_typedef(t)) {
		if (res_id)
			*res_id = t->type;
		t = btf__type_by_id(btf, t->type);
	}

	return t;
}

static const struct btf_type *
resolve_func_ptr(const struct btf *btf, __u32 id, __u32 *res_id)
{
	const struct btf_type *t;

	t = skip_mods_and_typedefs(btf, id, NULL);
	if (!btf_is_ptr(t))
		return NULL;

	t = skip_mods_and_typedefs(btf, t->type, res_id);

	return btf_is_func_proto(t) ? t : NULL;
}

static const char *__btf_kind_str(__u16 kind)
{
	switch (kind) {
	case BTF_KIND_UNKN: return "void";
	case BTF_KIND_INT: return "int";
	case BTF_KIND_PTR: return "ptr";
	case BTF_KIND_ARRAY: return "array";
	case BTF_KIND_STRUCT: return "struct";
	case BTF_KIND_UNION: return "union";
	case BTF_KIND_ENUM: return "enum";
	case BTF_KIND_FWD: return "fwd";
	case BTF_KIND_TYPEDEF: return "typedef";
	case BTF_KIND_VOLATILE: return "volatile";
	case BTF_KIND_CONST: return "const";
	case BTF_KIND_RESTRICT: return "restrict";
	case BTF_KIND_FUNC: return "func";
	case BTF_KIND_FUNC_PROTO: return "func_proto";
	case BTF_KIND_VAR: return "var";
	case BTF_KIND_DATASEC: return "datasec";
	case BTF_KIND_FLOAT: return "float";
	case BTF_KIND_DECL_TAG: return "decl_tag";
	case BTF_KIND_TYPE_TAG: return "type_tag";
	case BTF_KIND_ENUM64: return "enum64";
	default: return "unknown";
	}
}

const char *btf_kind_str(const struct btf_type *t)
{
	return __btf_kind_str(btf_kind(t));
}

/*
 * Fetch integer attribute of BTF map definition. Such attributes are
 * represented using a pointer to an array, in which dimensionality of array
 * encodes specified integer value. E.g., int (*type)[BPF_MAP_TYPE_ARRAY];
 * encodes `type => BPF_MAP_TYPE_ARRAY` key/value pair completely using BTF
 * type definition, while using only sizeof(void *) space in ELF data section.
 */
static bool get_map_field_int(const char *map_name, const struct btf *btf,
			      const struct btf_member *m, __u32 *res)
{
	const struct btf_type *t = skip_mods_and_typedefs(btf, m->type, NULL);
	const char *name = btf__name_by_offset(btf, m->name_off);
	const struct btf_array *arr_info;
	const struct btf_type *arr_t;

	if (!btf_is_ptr(t)) {
		pr_warn("map '%s': attr '%s': expected PTR, got %s.\n",
			map_name, name, btf_kind_str(t));
		return false;
	}

	arr_t = btf__type_by_id(btf, t->type);
	if (!arr_t) {
		pr_warn("map '%s': attr '%s': type [%u] not found.\n",
			map_name, name, t->type);
		return false;
	}
	if (!btf_is_array(arr_t)) {
		pr_warn("map '%s': attr '%s': expected ARRAY, got %s.\n",
			map_name, name, btf_kind_str(arr_t));
		return false;
	}
	arr_info = btf_array(arr_t);
	*res = arr_info->nelems;
	return true;
}

static int build_map_pin_path(struct bpf_map *map, const char *path)
{
	char buf[PATH_MAX];
	int len;

	if (!path)
		path = "/sys/fs/bpf";

	len = snprintf(buf, PATH_MAX, "%s/%s", path, bpf_map__name(map));
	if (len < 0)
		return -EINVAL;
	else if (len >= PATH_MAX)
		return -ENAMETOOLONG;

	return bpf_map__set_pin_path(map, buf);
}

/* should match definition in bpf_helpers.h */
enum libbpf_pin_type {
	LIBBPF_PIN_NONE,
	/* PIN_BY_NAME: pin maps by name (in /sys/fs/bpf by default) */
	LIBBPF_PIN_BY_NAME,
};

int parse_btf_map_def(const char *map_name, struct btf *btf,
		      const struct btf_type *def_t, bool strict,
		      struct btf_map_def *map_def, struct btf_map_def *inner_def)
{
	const struct btf_type *t;
	const struct btf_member *m;
	bool is_inner = inner_def == NULL;
	int vlen, i;

	vlen = btf_vlen(def_t);
	m = btf_members(def_t);
	for (i = 0; i < vlen; i++, m++) {
		const char *name = btf__name_by_offset(btf, m->name_off);

		if (!name) {
			pr_warn("map '%s': invalid field #%d.\n", map_name, i);
			return -EINVAL;
		}
		if (strcmp(name, "type") == 0) {
			if (!get_map_field_int(map_name, btf, m, &map_def->map_type))
				return -EINVAL;
			map_def->parts |= MAP_DEF_MAP_TYPE;
		} else if (strcmp(name, "max_entries") == 0) {
			if (!get_map_field_int(map_name, btf, m, &map_def->max_entries))
				return -EINVAL;
			map_def->parts |= MAP_DEF_MAX_ENTRIES;
		} else if (strcmp(name, "map_flags") == 0) {
			if (!get_map_field_int(map_name, btf, m, &map_def->map_flags))
				return -EINVAL;
			map_def->parts |= MAP_DEF_MAP_FLAGS;
		} else if (strcmp(name, "numa_node") == 0) {
			if (!get_map_field_int(map_name, btf, m, &map_def->numa_node))
				return -EINVAL;
			map_def->parts |= MAP_DEF_NUMA_NODE;
		} else if (strcmp(name, "key_size") == 0) {
			__u32 sz;

			if (!get_map_field_int(map_name, btf, m, &sz))
				return -EINVAL;
			if (map_def->key_size && map_def->key_size != sz) {
				pr_warn("map '%s': conflicting key size %u != %u.\n",
					map_name, map_def->key_size, sz);
				return -EINVAL;
			}
			map_def->key_size = sz;
			map_def->parts |= MAP_DEF_KEY_SIZE;
		} else if (strcmp(name, "key") == 0) {
			__s64 sz;

			t = btf__type_by_id(btf, m->type);
			if (!t) {
				pr_warn("map '%s': key type [%d] not found.\n",
					map_name, m->type);
				return -EINVAL;
			}
			if (!btf_is_ptr(t)) {
				pr_warn("map '%s': key spec is not PTR: %s.\n",
					map_name, btf_kind_str(t));
				return -EINVAL;
			}
			sz = btf__resolve_size(btf, t->type);
			if (sz < 0) {
				pr_warn("map '%s': can't determine key size for type [%u]: %zd.\n",
					map_name, t->type, (ssize_t)sz);
				return sz;
			}
			if (map_def->key_size && map_def->key_size != sz) {
				pr_warn("map '%s': conflicting key size %u != %zd.\n",
					map_name, map_def->key_size, (ssize_t)sz);
				return -EINVAL;
			}
			map_def->key_size = sz;
			map_def->key_type_id = t->type;
			map_def->parts |= MAP_DEF_KEY_SIZE | MAP_DEF_KEY_TYPE;
		} else if (strcmp(name, "value_size") == 0) {
			__u32 sz;

			if (!get_map_field_int(map_name, btf, m, &sz))
				return -EINVAL;
			if (map_def->value_size && map_def->value_size != sz) {
				pr_warn("map '%s': conflicting value size %u != %u.\n",
					map_name, map_def->value_size, sz);
				return -EINVAL;
			}
			map_def->value_size = sz;
			map_def->parts |= MAP_DEF_VALUE_SIZE;
		} else if (strcmp(name, "value") == 0) {
			__s64 sz;

			t = btf__type_by_id(btf, m->type);
			if (!t) {
				pr_warn("map '%s': value type [%d] not found.\n",
					map_name, m->type);
				return -EINVAL;
			}
			if (!btf_is_ptr(t)) {
				pr_warn("map '%s': value spec is not PTR: %s.\n",
					map_name, btf_kind_str(t));
				return -EINVAL;
			}
			sz = btf__resolve_size(btf, t->type);
			if (sz < 0) {
				pr_warn("map '%s': can't determine value size for type [%u]: %zd.\n",
					map_name, t->type, (ssize_t)sz);
				return sz;
			}
			if (map_def->value_size && map_def->value_size != sz) {
				pr_warn("map '%s': conflicting value size %u != %zd.\n",
					map_name, map_def->value_size, (ssize_t)sz);
				return -EINVAL;
			}
			map_def->value_size = sz;
			map_def->value_type_id = t->type;
			map_def->parts |= MAP_DEF_VALUE_SIZE | MAP_DEF_VALUE_TYPE;
		}
		else if (strcmp(name, "values") == 0) {
			bool is_map_in_map = bpf_map_type__is_map_in_map(map_def->map_type);
			bool is_prog_array = map_def->map_type == BPF_MAP_TYPE_PROG_ARRAY;
			const char *desc = is_map_in_map ? "map-in-map inner" : "prog-array value";
			char inner_map_name[128];
			int err;

			if (is_inner) {
				pr_warn("map '%s': multi-level inner maps not supported.\n",
					map_name);
				return -ENOTSUP;
			}
			if (i != vlen - 1) {
				pr_warn("map '%s': '%s' member should be last.\n",
					map_name, name);
				return -EINVAL;
			}
			if (!is_map_in_map && !is_prog_array) {
				pr_warn("map '%s': should be map-in-map or prog-array.\n",
					map_name);
				return -ENOTSUP;
			}
			if (map_def->value_size && map_def->value_size != 4) {
				pr_warn("map '%s': conflicting value size %u != 4.\n",
					map_name, map_def->value_size);
				return -EINVAL;
			}
			map_def->value_size = 4;
			t = btf__type_by_id(btf, m->type);
			if (!t) {
				pr_warn("map '%s': %s type [%d] not found.\n",
					map_name, desc, m->type);
				return -EINVAL;
			}
			if (!btf_is_array(t) || btf_array(t)->nelems) {
				pr_warn("map '%s': %s spec is not a zero-sized array.\n",
					map_name, desc);
				return -EINVAL;
			}
			t = skip_mods_and_typedefs(btf, btf_array(t)->type, NULL);
			if (!btf_is_ptr(t)) {
				pr_warn("map '%s': %s def is of unexpected kind %s.\n",
					map_name, desc, btf_kind_str(t));
				return -EINVAL;
			}
			t = skip_mods_and_typedefs(btf, t->type, NULL);
			if (is_prog_array) {
				if (!btf_is_func_proto(t)) {
					pr_warn("map '%s': prog-array value def is of unexpected kind %s.\n",
						map_name, btf_kind_str(t));
					return -EINVAL;
				}
				continue;
			}
			if (!btf_is_struct(t)) {
				pr_warn("map '%s': map-in-map inner def is of unexpected kind %s.\n",
					map_name, btf_kind_str(t));
				return -EINVAL;
			}

			snprintf(inner_map_name, sizeof(inner_map_name), "%s.inner", map_name);
			err = parse_btf_map_def(inner_map_name, btf, t, strict, inner_def, NULL);
			if (err)
				return err;

			map_def->parts |= MAP_DEF_INNER_MAP;
		} else if (strcmp(name, "pinning") == 0) {
			__u32 val;

			if (is_inner) {
				pr_warn("map '%s': inner def can't be pinned.\n", map_name);
				return -EINVAL;
			}
			if (!get_map_field_int(map_name, btf, m, &val))
				return -EINVAL;
			if (val != LIBBPF_PIN_NONE && val != LIBBPF_PIN_BY_NAME) {
				pr_warn("map '%s': invalid pinning value %u.\n",
					map_name, val);
				return -EINVAL;
			}
			map_def->pinning = val;
			map_def->parts |= MAP_DEF_PINNING;
		} else if (strcmp(name, "map_extra") == 0) {
			__u32 map_extra;

			if (!get_map_field_int(map_name, btf, m, &map_extra))
				return -EINVAL;
			map_def->map_extra = map_extra;
			map_def->parts |= MAP_DEF_MAP_EXTRA;
		} else {
			if (strict) {
				pr_warn("map '%s': unknown field '%s'.\n", map_name, name);
				return -ENOTSUP;
			}
			pr_debug("map '%s': ignoring unknown field '%s'.\n", map_name, name);
		}
	}

	if (map_def->map_type == BPF_MAP_TYPE_UNSPEC) {
		pr_warn("map '%s': map type isn't specified.\n", map_name);
		return -EINVAL;
	}

	return 0;
}

static size_t adjust_ringbuf_sz(size_t sz)
{
	__u32 page_sz = sysconf(_SC_PAGE_SIZE);
	__u32 mul;

	/* if user forgot to set any size, make sure they see error */
	if (sz == 0)
		return 0;
	/* Kernel expects BPF_MAP_TYPE_RINGBUF's max_entries to be
	 * a power-of-2 multiple of kernel's page size. If user diligently
	 * satisified these conditions, pass the size through.
	 */
	if ((sz % page_sz) == 0 && is_pow_of_2(sz / page_sz))
		return sz;

	/* Otherwise find closest (page_sz * power_of_2) product bigger than
	 * user-set size to satisfy both user size request and kernel
	 * requirements and substitute correct max_entries for map creation.
	 */
	for (mul = 1; mul <= UINT_MAX / page_sz; mul <<= 1) {
		if (mul * page_sz > sz)
			return mul * page_sz;
	}

	/* if it's impossible to satisfy the conditions (i.e., user size is
	 * very close to UINT_MAX but is not a power-of-2 multiple of
	 * page_size) then just return original size and let kernel reject it
	 */
	return sz;
}

static void fill_map_from_def(struct bpf_map *map, const struct btf_map_def *def)
{
	map->def.type = def->map_type;
	map->def.key_size = def->key_size;
	map->def.value_size = def->value_size;
	map->def.max_entries = def->max_entries;
	map->def.map_flags = def->map_flags;
	map->map_extra = def->map_extra;

	map->numa_node = def->numa_node;
	map->btf_key_type_id = def->key_type_id;
	map->btf_value_type_id = def->value_type_id;

	/* auto-adjust BPF ringbuf map max_entries to be a multiple of page size */
	if (map->def.type == BPF_MAP_TYPE_RINGBUF)
		map->def.max_entries = adjust_ringbuf_sz(map->def.max_entries);

	if (def->parts & MAP_DEF_MAP_TYPE)
		pr_debug("map '%s': found type = %u.\n", map->name, def->map_type);

	if (def->parts & MAP_DEF_KEY_TYPE)
		pr_debug("map '%s': found key [%u], sz = %u.\n",
			 map->name, def->key_type_id, def->key_size);
	else if (def->parts & MAP_DEF_KEY_SIZE)
		pr_debug("map '%s': found key_size = %u.\n", map->name, def->key_size);

	if (def->parts & MAP_DEF_VALUE_TYPE)
		pr_debug("map '%s': found value [%u], sz = %u.\n",
			 map->name, def->value_type_id, def->value_size);
	else if (def->parts & MAP_DEF_VALUE_SIZE)
		pr_debug("map '%s': found value_size = %u.\n", map->name, def->value_size);

	if (def->parts & MAP_DEF_MAX_ENTRIES)
		pr_debug("map '%s': found max_entries = %u.\n", map->name, def->max_entries);
	if (def->parts & MAP_DEF_MAP_FLAGS)
		pr_debug("map '%s': found map_flags = 0x%x.\n", map->name, def->map_flags);
	if (def->parts & MAP_DEF_MAP_EXTRA)
		pr_debug("map '%s': found map_extra = 0x%llx.\n", map->name,
			 (unsigned long long)def->map_extra);
	if (def->parts & MAP_DEF_PINNING)
		pr_debug("map '%s': found pinning = %u.\n", map->name, def->pinning);
	if (def->parts & MAP_DEF_NUMA_NODE)
		pr_debug("map '%s': found numa_node = %u.\n", map->name, def->numa_node);

	if (def->parts & MAP_DEF_INNER_MAP)
		pr_debug("map '%s': found inner map definition.\n", map->name);
}

static const char *btf_var_linkage_str(__u32 linkage)
{
	switch (linkage) {
	case BTF_VAR_STATIC: return "static";
	case BTF_VAR_GLOBAL_ALLOCATED: return "global";
	case BTF_VAR_GLOBAL_EXTERN: return "extern";
	default: return "unknown";
	}
}

static int bpf_object__init_user_btf_map(struct bpf_object *obj,
					 const struct btf_type *sec,
					 int var_idx, int sec_idx,
					 const Elf_Data *data, bool strict,
					 const char *pin_root_path)
{
	struct btf_map_def map_def = {}, inner_def = {};
	const struct btf_type *var, *def;
	const struct btf_var_secinfo *vi;
	const struct btf_var *var_extra;
	const char *map_name;
	struct bpf_map *map;
	int err;

	vi = btf_var_secinfos(sec) + var_idx;
	var = btf__type_by_id(obj->btf, vi->type);
	var_extra = btf_var(var);
	map_name = btf__name_by_offset(obj->btf, var->name_off);

	if (map_name == NULL || map_name[0] == '\0') {
		pr_warn("map #%d: empty name.\n", var_idx);
		return -EINVAL;
	}
	if ((__u64)vi->offset + vi->size > data->d_size) {
		pr_warn("map '%s' BTF data is corrupted.\n", map_name);
		return -EINVAL;
	}
	if (!btf_is_var(var)) {
		pr_warn("map '%s': unexpected var kind %s.\n",
			map_name, btf_kind_str(var));
		return -EINVAL;
	}
	if (var_extra->linkage != BTF_VAR_GLOBAL_ALLOCATED) {
		pr_warn("map '%s': unsupported map linkage %s.\n",
			map_name, btf_var_linkage_str(var_extra->linkage));
		return -EOPNOTSUPP;
	}

	def = skip_mods_and_typedefs(obj->btf, var->type, NULL);
	if (!btf_is_struct(def)) {
		pr_warn("map '%s': unexpected def kind %s.\n",
			map_name, btf_kind_str(var));
		return -EINVAL;
	}
	if (def->size > vi->size) {
		pr_warn("map '%s': invalid def size.\n", map_name);
		return -EINVAL;
	}

	map = bpf_object__add_map(obj);
	if (IS_ERR(map))
		return PTR_ERR(map);
	map->name = strdup(map_name);
	if (!map->name) {
		pr_warn("map '%s': failed to alloc map name.\n", map_name);
		return -ENOMEM;
	}
	map->libbpf_type = LIBBPF_MAP_UNSPEC;
	map->def.type = BPF_MAP_TYPE_UNSPEC;
	map->sec_idx = sec_idx;
	map->sec_offset = vi->offset;
	map->btf_var_idx = var_idx;
	pr_debug("map '%s': at sec_idx %d, offset %zu.\n",
		 map_name, map->sec_idx, map->sec_offset);

	err = parse_btf_map_def(map->name, obj->btf, def, strict, &map_def, &inner_def);
	if (err)
		return err;

	fill_map_from_def(map, &map_def);

	if (map_def.pinning == LIBBPF_PIN_BY_NAME) {
		err = build_map_pin_path(map, pin_root_path);
		if (err) {
			pr_warn("map '%s': couldn't build pin path.\n", map->name);
			return err;
		}
	}

	if (map_def.parts & MAP_DEF_INNER_MAP) {
		map->inner_map = calloc(1, sizeof(*map->inner_map));
		if (!map->inner_map)
			return -ENOMEM;
		map->inner_map->fd = -1;
		map->inner_map->sec_idx = sec_idx;
		map->inner_map->name = malloc(strlen(map_name) + sizeof(".inner") + 1);
		if (!map->inner_map->name)
			return -ENOMEM;
		sprintf(map->inner_map->name, "%s.inner", map_name);

		fill_map_from_def(map->inner_map, &inner_def);
	}

	err = bpf_map_find_btf_info(obj, map);
	if (err)
		return err;

	return 0;
}

static int bpf_object__init_user_btf_maps(struct bpf_object *obj, bool strict,
					  const char *pin_root_path)
{
	const struct btf_type *sec = NULL;
	int nr_types, i, vlen, err;
	const struct btf_type *t;
	const char *name;
	Elf_Data *data;
	Elf_Scn *scn;

	if (obj->efile.btf_maps_shndx < 0)
		return 0;

	scn = elf_sec_by_idx(obj, obj->efile.btf_maps_shndx);
	data = elf_sec_data(obj, scn);
	if (!scn || !data) {
		pr_warn("elf: failed to get %s map definitions for %s\n",
			MAPS_ELF_SEC, obj->path);
		return -EINVAL;
	}

	nr_types = btf__type_cnt(obj->btf);
	for (i = 1; i < nr_types; i++) {
		t = btf__type_by_id(obj->btf, i);
		if (!btf_is_datasec(t))
			continue;
		name = btf__name_by_offset(obj->btf, t->name_off);
		if (strcmp(name, MAPS_ELF_SEC) == 0) {
			sec = t;
			obj->efile.btf_maps_sec_btf_id = i;
			break;
		}
	}

	if (!sec) {
		pr_warn("DATASEC '%s' not found.\n", MAPS_ELF_SEC);
		return -ENOENT;
	}

	vlen = btf_vlen(sec);
	for (i = 0; i < vlen; i++) {
		err = bpf_object__init_user_btf_map(obj, sec, i,
						    obj->efile.btf_maps_shndx,
						    data, strict,
						    pin_root_path);
		if (err)
			return err;
	}

	return 0;
}

static int bpf_object__init_maps(struct bpf_object *obj,
				 const struct bpf_object_open_opts *opts)
{
	const char *pin_root_path;
	bool strict;
	int err = 0;

	strict = !OPTS_GET(opts, relaxed_maps, false);
	pin_root_path = OPTS_GET(opts, pin_root_path, NULL);

	err = err ?: bpf_object__init_user_btf_maps(obj, strict, pin_root_path);
	err = err ?: bpf_object__init_global_data_maps(obj);
	err = err ?: bpf_object__init_kconfig_map(obj);
	err = err ?: bpf_object__init_struct_ops_maps(obj);

	return err;
}

static bool section_have_execinstr(struct bpf_object *obj, int idx)
{
	Elf64_Shdr *sh;

	sh = elf_sec_hdr(obj, elf_sec_by_idx(obj, idx));
	if (!sh)
		return false;

	return sh->sh_flags & SHF_EXECINSTR;
}

static bool btf_needs_sanitization(struct bpf_object *obj)
{
	bool has_func_global = kernel_supports(obj, FEAT_BTF_GLOBAL_FUNC);
	bool has_datasec = kernel_supports(obj, FEAT_BTF_DATASEC);
	bool has_float = kernel_supports(obj, FEAT_BTF_FLOAT);
	bool has_func = kernel_supports(obj, FEAT_BTF_FUNC);
	bool has_decl_tag = kernel_supports(obj, FEAT_BTF_DECL_TAG);
	bool has_type_tag = kernel_supports(obj, FEAT_BTF_TYPE_TAG);
	bool has_enum64 = kernel_supports(obj, FEAT_BTF_ENUM64);

	return !has_func || !has_datasec || !has_func_global || !has_float ||
	       !has_decl_tag || !has_type_tag || !has_enum64;
}

static int bpf_object__sanitize_btf(struct bpf_object *obj, struct btf *btf)
{
	bool has_func_global = kernel_supports(obj, FEAT_BTF_GLOBAL_FUNC);
	bool has_datasec = kernel_supports(obj, FEAT_BTF_DATASEC);
	bool has_float = kernel_supports(obj, FEAT_BTF_FLOAT);
	bool has_func = kernel_supports(obj, FEAT_BTF_FUNC);
	bool has_decl_tag = kernel_supports(obj, FEAT_BTF_DECL_TAG);
	bool has_type_tag = kernel_supports(obj, FEAT_BTF_TYPE_TAG);
	bool has_enum64 = kernel_supports(obj, FEAT_BTF_ENUM64);
	int enum64_placeholder_id = 0;
	struct btf_type *t;
	int i, j, vlen;

	for (i = 1; i < btf__type_cnt(btf); i++) {
		t = (struct btf_type *)btf__type_by_id(btf, i);

		if ((!has_datasec && btf_is_var(t)) || (!has_decl_tag && btf_is_decl_tag(t))) {
			/* replace VAR/DECL_TAG with INT */
			t->info = BTF_INFO_ENC(BTF_KIND_INT, 0, 0);
			/*
			 * using size = 1 is the safest choice, 4 will be too
			 * big and cause kernel BTF validation failure if
			 * original variable took less than 4 bytes
			 */
			t->size = 1;
			*(int *)(t + 1) = BTF_INT_ENC(0, 0, 8);
		} else if (!has_datasec && btf_is_datasec(t)) {
			/* replace DATASEC with STRUCT */
			const struct btf_var_secinfo *v = btf_var_secinfos(t);
			struct btf_member *m = btf_members(t);
			struct btf_type *vt;
			char *name;

			name = (char *)btf__name_by_offset(btf, t->name_off);
			while (*name) {
				if (*name == '.')
					*name = '_';
				name++;
			}

			vlen = btf_vlen(t);
			t->info = BTF_INFO_ENC(BTF_KIND_STRUCT, 0, vlen);
			for (j = 0; j < vlen; j++, v++, m++) {
				/* order of field assignments is important */
				m->offset = v->offset * 8;
				m->type = v->type;
				/* preserve variable name as member name */
				vt = (void *)btf__type_by_id(btf, v->type);
				m->name_off = vt->name_off;
			}
		} else if (!has_func && btf_is_func_proto(t)) {
			/* replace FUNC_PROTO with ENUM */
			vlen = btf_vlen(t);
			t->info = BTF_INFO_ENC(BTF_KIND_ENUM, 0, vlen);
			t->size = sizeof(__u32); /* kernel enforced */
		} else if (!has_func && btf_is_func(t)) {
			/* replace FUNC with TYPEDEF */
			t->info = BTF_INFO_ENC(BTF_KIND_TYPEDEF, 0, 0);
		} else if (!has_func_global && btf_is_func(t)) {
			/* replace BTF_FUNC_GLOBAL with BTF_FUNC_STATIC */
			t->info = BTF_INFO_ENC(BTF_KIND_FUNC, 0, 0);
		} else if (!has_float && btf_is_float(t)) {
			/* replace FLOAT with an equally-sized empty STRUCT;
			 * since C compilers do not accept e.g. "float" as a
			 * valid struct name, make it anonymous
			 */
			t->name_off = 0;
			t->info = BTF_INFO_ENC(BTF_KIND_STRUCT, 0, 0);
		} else if (!has_type_tag && btf_is_type_tag(t)) {
			/* replace TYPE_TAG with a CONST */
			t->name_off = 0;
			t->info = BTF_INFO_ENC(BTF_KIND_CONST, 0, 0);
		} else if (!has_enum64 && btf_is_enum(t)) {
			/* clear the kflag */
			t->info = btf_type_info(btf_kind(t), btf_vlen(t), false);
		} else if (!has_enum64 && btf_is_enum64(t)) {
			/* replace ENUM64 with a union */
			struct btf_member *m;

			if (enum64_placeholder_id == 0) {
				enum64_placeholder_id = btf__add_int(btf, "enum64_placeholder", 1, 0);
				if (enum64_placeholder_id < 0)
					return enum64_placeholder_id;

				t = (struct btf_type *)btf__type_by_id(btf, i);
			}

			m = btf_members(t);
			vlen = btf_vlen(t);
			t->info = BTF_INFO_ENC(BTF_KIND_UNION, 0, vlen);
			for (j = 0; j < vlen; j++, m++) {
				m->type = enum64_placeholder_id;
				m->offset = 0;
			}
                }
	}

	return 0;
}

static bool libbpf_needs_btf(const struct bpf_object *obj)
{
	return obj->efile.btf_maps_shndx >= 0 ||
	       obj->efile.st_ops_shndx >= 0 ||
	       obj->nr_extern > 0;
}

static bool kernel_needs_btf(const struct bpf_object *obj)
{
	return obj->efile.st_ops_shndx >= 0;
}

static int bpf_object__init_btf(struct bpf_object *obj,
				Elf_Data *btf_data,
				Elf_Data *btf_ext_data)
{
	int err = -ENOENT;

	if (btf_data) {
		obj->btf = btf__new(btf_data->d_buf, btf_data->d_size);
		err = libbpf_get_error(obj->btf);
		if (err) {
			obj->btf = NULL;
			pr_warn("Error loading ELF section %s: %d.\n", BTF_ELF_SEC, err);
			goto out;
		}
		/* enforce 8-byte pointers for BPF-targeted BTFs */
		btf__set_pointer_size(obj->btf, 8);
	}
	if (btf_ext_data) {
		struct btf_ext_info *ext_segs[3];
		int seg_num, sec_num;

		if (!obj->btf) {
			pr_debug("Ignore ELF section %s because its depending ELF section %s is not found.\n",
				 BTF_EXT_ELF_SEC, BTF_ELF_SEC);
			goto out;
		}
		obj->btf_ext = btf_ext__new(btf_ext_data->d_buf, btf_ext_data->d_size);
		err = libbpf_get_error(obj->btf_ext);
		if (err) {
			pr_warn("Error loading ELF section %s: %d. Ignored and continue.\n",
				BTF_EXT_ELF_SEC, err);
			obj->btf_ext = NULL;
			goto out;
		}

		/* setup .BTF.ext to ELF section mapping */
		ext_segs[0] = &obj->btf_ext->func_info;
		ext_segs[1] = &obj->btf_ext->line_info;
		ext_segs[2] = &obj->btf_ext->core_relo_info;
		for (seg_num = 0; seg_num < ARRAY_SIZE(ext_segs); seg_num++) {
			struct btf_ext_info *seg = ext_segs[seg_num];
			const struct btf_ext_info_sec *sec;
			const char *sec_name;
			Elf_Scn *scn;

			if (seg->sec_cnt == 0)
				continue;

			seg->sec_idxs = calloc(seg->sec_cnt, sizeof(*seg->sec_idxs));
			if (!seg->sec_idxs) {
				err = -ENOMEM;
				goto out;
			}

			sec_num = 0;
			for_each_btf_ext_sec(seg, sec) {
				/* preventively increment index to avoid doing
				 * this before every continue below
				 */
				sec_num++;

				sec_name = btf__name_by_offset(obj->btf, sec->sec_name_off);
				if (str_is_empty(sec_name))
					continue;
				scn = elf_sec_by_name(obj, sec_name);
				if (!scn)
					continue;

				seg->sec_idxs[sec_num - 1] = elf_ndxscn(scn);
			}
		}
	}
out:
	if (err && libbpf_needs_btf(obj)) {
		pr_warn("BTF is required, but is missing or corrupted.\n");
		return err;
	}
	return 0;
}

static int compare_vsi_off(const void *_a, const void *_b)
{
	const struct btf_var_secinfo *a = _a;
	const struct btf_var_secinfo *b = _b;

	return a->offset - b->offset;
}

static int btf_fixup_datasec(struct bpf_object *obj, struct btf *btf,
			     struct btf_type *t)
{
	__u32 size = 0, off = 0, i, vars = btf_vlen(t);
	const char *name = btf__name_by_offset(btf, t->name_off);
	const struct btf_type *t_var;
	struct btf_var_secinfo *vsi;
	const struct btf_var *var;
	int ret;

	if (!name) {
		pr_debug("No name found in string section for DATASEC kind.\n");
		return -ENOENT;
	}

	/* .extern datasec size and var offsets were set correctly during
	 * extern collection step, so just skip straight to sorting variables
	 */
	if (t->size)
		goto sort_vars;

	ret = find_elf_sec_sz(obj, name, &size);
	if (ret || !size) {
		pr_debug("Invalid size for section %s: %u bytes\n", name, size);
		return -ENOENT;
	}

	t->size = size;

	for (i = 0, vsi = btf_var_secinfos(t); i < vars; i++, vsi++) {
		t_var = btf__type_by_id(btf, vsi->type);
		if (!t_var || !btf_is_var(t_var)) {
			pr_debug("Non-VAR type seen in section %s\n", name);
			return -EINVAL;
		}

		var = btf_var(t_var);
		if (var->linkage == BTF_VAR_STATIC)
			continue;

		name = btf__name_by_offset(btf, t_var->name_off);
		if (!name) {
			pr_debug("No name found in string section for VAR kind\n");
			return -ENOENT;
		}

		ret = find_elf_var_offset(obj, name, &off);
		if (ret) {
			pr_debug("No offset found in symbol table for VAR %s\n",
				 name);
			return -ENOENT;
		}

		vsi->offset = off;
	}

sort_vars:
	qsort(btf_var_secinfos(t), vars, sizeof(*vsi), compare_vsi_off);
	return 0;
}

static int btf_finalize_data(struct bpf_object *obj, struct btf *btf)
{
	int err = 0;
	__u32 i, n = btf__type_cnt(btf);

	for (i = 1; i < n; i++) {
		struct btf_type *t = btf_type_by_id(btf, i);

		/* Loader needs to fix up some of the things compiler
		 * couldn't get its hands on while emitting BTF. This
		 * is section size and global variable offset. We use
		 * the info from the ELF itself for this purpose.
		 */
		if (btf_is_datasec(t)) {
			err = btf_fixup_datasec(obj, btf, t);
			if (err)
				break;
		}
	}

	return libbpf_err(err);
}

static int bpf_object__finalize_btf(struct bpf_object *obj)
{
	int err;

	if (!obj->btf)
		return 0;

	err = btf_finalize_data(obj, obj->btf);
	if (err) {
		pr_warn("Error finalizing %s: %d.\n", BTF_ELF_SEC, err);
		return err;
	}

	return 0;
}

static bool prog_needs_vmlinux_btf(struct bpf_program *prog)
{
	if (prog->type == BPF_PROG_TYPE_STRUCT_OPS ||
	    prog->type == BPF_PROG_TYPE_LSM)
		return true;

	/* BPF_PROG_TYPE_TRACING programs which do not attach to other programs
	 * also need vmlinux BTF
	 */
	if (prog->type == BPF_PROG_TYPE_TRACING && !prog->attach_prog_fd)
		return true;

	return false;
}

static bool obj_needs_vmlinux_btf(const struct bpf_object *obj)
{
	struct bpf_program *prog;
	int i;

	/* CO-RE relocations need kernel BTF, only when btf_custom_path
	 * is not specified
	 */
	if (obj->btf_ext && obj->btf_ext->core_relo_info.len && !obj->btf_custom_path)
		return true;

	/* Support for typed ksyms needs kernel BTF */
	for (i = 0; i < obj->nr_extern; i++) {
		const struct extern_desc *ext;

		ext = &obj->externs[i];
		if (ext->type == EXT_KSYM && ext->ksym.type_id)
			return true;
	}

	bpf_object__for_each_program(prog, obj) {
		if (!prog->autoload)
			continue;
		if (prog_needs_vmlinux_btf(prog))
			return true;
	}

	return false;
}

static int bpf_object__load_vmlinux_btf(struct bpf_object *obj, bool force)
{
	int err;

	/* btf_vmlinux could be loaded earlier */
	if (obj->btf_vmlinux || obj->gen_loader)
		return 0;

	if (!force && !obj_needs_vmlinux_btf(obj))
		return 0;

	obj->btf_vmlinux = btf__load_vmlinux_btf();
	err = libbpf_get_error(obj->btf_vmlinux);
	if (err) {
		pr_warn("Error loading vmlinux BTF: %d\n", err);
		obj->btf_vmlinux = NULL;
		return err;
	}
	return 0;
}

static int bpf_object__sanitize_and_load_btf(struct bpf_object *obj)
{
	struct btf *kern_btf = obj->btf;
	bool btf_mandatory, sanitize;
	int i, err = 0;

	if (!obj->btf)
		return 0;

	if (!kernel_supports(obj, FEAT_BTF)) {
		if (kernel_needs_btf(obj)) {
			err = -EOPNOTSUPP;
			goto report;
		}
		pr_debug("Kernel doesn't support BTF, skipping uploading it.\n");
		return 0;
	}

	/* Even though some subprogs are global/weak, user might prefer more
	 * permissive BPF verification process that BPF verifier performs for
	 * static functions, taking into account more context from the caller
	 * functions. In such case, they need to mark such subprogs with
	 * __attribute__((visibility("hidden"))) and libbpf will adjust
	 * corresponding FUNC BTF type to be marked as static and trigger more
	 * involved BPF verification process.
	 */
	for (i = 0; i < obj->nr_programs; i++) {
		struct bpf_program *prog = &obj->programs[i];
		struct btf_type *t;
		const char *name;
		int j, n;

		if (!prog->mark_btf_static || !prog_is_subprog(obj, prog))
			continue;

		n = btf__type_cnt(obj->btf);
		for (j = 1; j < n; j++) {
			t = btf_type_by_id(obj->btf, j);
			if (!btf_is_func(t) || btf_func_linkage(t) != BTF_FUNC_GLOBAL)
				continue;

			name = btf__str_by_offset(obj->btf, t->name_off);
			if (strcmp(name, prog->name) != 0)
				continue;

			t->info = btf_type_info(BTF_KIND_FUNC, BTF_FUNC_STATIC, 0);
			break;
		}
	}

	sanitize = btf_needs_sanitization(obj);
	if (sanitize) {
		const void *raw_data;
		__u32 sz;

		/* clone BTF to sanitize a copy and leave the original intact */
		raw_data = btf__raw_data(obj->btf, &sz);
		kern_btf = btf__new(raw_data, sz);
		err = libbpf_get_error(kern_btf);
		if (err)
			return err;

		/* enforce 8-byte pointers for BPF-targeted BTFs */
		btf__set_pointer_size(obj->btf, 8);
		err = bpf_object__sanitize_btf(obj, kern_btf);
		if (err)
			return err;
	}

	if (obj->gen_loader) {
		__u32 raw_size = 0;
		const void *raw_data = btf__raw_data(kern_btf, &raw_size);

		if (!raw_data)
			return -ENOMEM;
		bpf_gen__load_btf(obj->gen_loader, raw_data, raw_size);
		/* Pretend to have valid FD to pass various fd >= 0 checks.
		 * This fd == 0 will not be used with any syscall and will be reset to -1 eventually.
		 */
		btf__set_fd(kern_btf, 0);
	} else {
		/* currently BPF_BTF_LOAD only supports log_level 1 */
		err = btf_load_into_kernel(kern_btf, obj->log_buf, obj->log_size,
					   obj->log_level ? 1 : 0);
	}
	if (sanitize) {
		if (!err) {
			/* move fd to libbpf's BTF */
			btf__set_fd(obj->btf, btf__fd(kern_btf));
			btf__set_fd(kern_btf, -1);
		}
		btf__free(kern_btf);
	}
report:
	if (err) {
		btf_mandatory = kernel_needs_btf(obj);
		pr_warn("Error loading .BTF into kernel: %d. %s\n", err,
			btf_mandatory ? "BTF is mandatory, can't proceed."
				      : "BTF is optional, ignoring.");
		if (!btf_mandatory)
			err = 0;
	}
	return err;
}

static const char *elf_sym_str(const struct bpf_object *obj, size_t off)
{
	const char *name;

	name = elf_strptr(obj->efile.elf, obj->efile.strtabidx, off);
	if (!name) {
		pr_warn("elf: failed to get section name string at offset %zu from %s: %s\n",
			off, obj->path, elf_errmsg(-1));
		return NULL;
	}

	return name;
}

static const char *elf_sec_str(const struct bpf_object *obj, size_t off)
{
	const char *name;

	name = elf_strptr(obj->efile.elf, obj->efile.shstrndx, off);
	if (!name) {
		pr_warn("elf: failed to get section name string at offset %zu from %s: %s\n",
			off, obj->path, elf_errmsg(-1));
		return NULL;
	}

	return name;
}

static Elf_Scn *elf_sec_by_idx(const struct bpf_object *obj, size_t idx)
{
	Elf_Scn *scn;

	scn = elf_getscn(obj->efile.elf, idx);
	if (!scn) {
		pr_warn("elf: failed to get section(%zu) from %s: %s\n",
			idx, obj->path, elf_errmsg(-1));
		return NULL;
	}
	return scn;
}

static Elf_Scn *elf_sec_by_name(const struct bpf_object *obj, const char *name)
{
	Elf_Scn *scn = NULL;
	Elf *elf = obj->efile.elf;
	const char *sec_name;

	while ((scn = elf_nextscn(elf, scn)) != NULL) {
		sec_name = elf_sec_name(obj, scn);
		if (!sec_name)
			return NULL;

		if (strcmp(sec_name, name) != 0)
			continue;

		return scn;
	}
	return NULL;
}

static Elf64_Shdr *elf_sec_hdr(const struct bpf_object *obj, Elf_Scn *scn)
{
	Elf64_Shdr *shdr;

	if (!scn)
		return NULL;

	shdr = elf64_getshdr(scn);
	if (!shdr) {
		pr_warn("elf: failed to get section(%zu) header from %s: %s\n",
			elf_ndxscn(scn), obj->path, elf_errmsg(-1));
		return NULL;
	}

	return shdr;
}

static const char *elf_sec_name(const struct bpf_object *obj, Elf_Scn *scn)
{
	const char *name;
	Elf64_Shdr *sh;

	if (!scn)
		return NULL;

	sh = elf_sec_hdr(obj, scn);
	if (!sh)
		return NULL;

	name = elf_sec_str(obj, sh->sh_name);
	if (!name) {
		pr_warn("elf: failed to get section(%zu) name from %s: %s\n",
			elf_ndxscn(scn), obj->path, elf_errmsg(-1));
		return NULL;
	}

	return name;
}

static Elf_Data *elf_sec_data(const struct bpf_object *obj, Elf_Scn *scn)
{
	Elf_Data *data;

	if (!scn)
		return NULL;

	data = elf_getdata(scn, 0);
	if (!data) {
		pr_warn("elf: failed to get section(%zu) %s data from %s: %s\n",
			elf_ndxscn(scn), elf_sec_name(obj, scn) ?: "<?>",
			obj->path, elf_errmsg(-1));
		return NULL;
	}

	return data;
}

static Elf64_Sym *elf_sym_by_idx(const struct bpf_object *obj, size_t idx)
{
	if (idx >= obj->efile.symbols->d_size / sizeof(Elf64_Sym))
		return NULL;

	return (Elf64_Sym *)obj->efile.symbols->d_buf + idx;
}

static Elf64_Rel *elf_rel_by_idx(Elf_Data *data, size_t idx)
{
	if (idx >= data->d_size / sizeof(Elf64_Rel))
		return NULL;

	return (Elf64_Rel *)data->d_buf + idx;
}

static bool is_sec_name_dwarf(const char *name)
{
	/* approximation, but the actual list is too long */
	return str_has_pfx(name, ".debug_");
}

static bool ignore_elf_section(Elf64_Shdr *hdr, const char *name)
{
	/* no special handling of .strtab */
	if (hdr->sh_type == SHT_STRTAB)
		return true;

	/* ignore .llvm_addrsig section as well */
	if (hdr->sh_type == SHT_LLVM_ADDRSIG)
		return true;

	/* no subprograms will lead to an empty .text section, ignore it */
	if (hdr->sh_type == SHT_PROGBITS && hdr->sh_size == 0 &&
	    strcmp(name, ".text") == 0)
		return true;

	/* DWARF sections */
	if (is_sec_name_dwarf(name))
		return true;

	if (str_has_pfx(name, ".rel")) {
		name += sizeof(".rel") - 1;
		/* DWARF section relocations */
		if (is_sec_name_dwarf(name))
			return true;

		/* .BTF and .BTF.ext don't need relocations */
		if (strcmp(name, BTF_ELF_SEC) == 0 ||
		    strcmp(name, BTF_EXT_ELF_SEC) == 0)
			return true;
	}

	return false;
}

static int cmp_progs(const void *_a, const void *_b)
{
	const struct bpf_program *a = _a;
	const struct bpf_program *b = _b;

	if (a->sec_idx != b->sec_idx)
		return a->sec_idx < b->sec_idx ? -1 : 1;

	/* sec_insn_off can't be the same within the section */
	return a->sec_insn_off < b->sec_insn_off ? -1 : 1;
}

static int bpf_object__elf_collect(struct bpf_object *obj)
{
	struct elf_sec_desc *sec_desc;
	Elf *elf = obj->efile.elf;
	Elf_Data *btf_ext_data = NULL;
	Elf_Data *btf_data = NULL;
	int idx = 0, err = 0;
	const char *name;
	Elf_Data *data;
	Elf_Scn *scn;
	Elf64_Shdr *sh;

	/* ELF section indices are 0-based, but sec #0 is special "invalid"
	 * section. e_shnum does include sec #0, so e_shnum is the necessary
	 * size of an array to keep all the sections.
	 */
	obj->efile.sec_cnt = obj->efile.ehdr->e_shnum;
	obj->efile.secs = calloc(obj->efile.sec_cnt, sizeof(*obj->efile.secs));
	if (!obj->efile.secs)
		return -ENOMEM;

	/* a bunch of ELF parsing functionality depends on processing symbols,
	 * so do the first pass and find the symbol table
	 */
	scn = NULL;
	while ((scn = elf_nextscn(elf, scn)) != NULL) {
		sh = elf_sec_hdr(obj, scn);
		if (!sh)
			return -LIBBPF_ERRNO__FORMAT;

		if (sh->sh_type == SHT_SYMTAB) {
			if (obj->efile.symbols) {
				pr_warn("elf: multiple symbol tables in %s\n", obj->path);
				return -LIBBPF_ERRNO__FORMAT;
			}

			data = elf_sec_data(obj, scn);
			if (!data)
				return -LIBBPF_ERRNO__FORMAT;

			idx = elf_ndxscn(scn);

			obj->efile.symbols = data;
			obj->efile.symbols_shndx = idx;
			obj->efile.strtabidx = sh->sh_link;
		}
	}

	if (!obj->efile.symbols) {
		pr_warn("elf: couldn't find symbol table in %s, stripped object file?\n",
			obj->path);
		return -ENOENT;
	}

	scn = NULL;
	while ((scn = elf_nextscn(elf, scn)) != NULL) {
		idx = elf_ndxscn(scn);
		sec_desc = &obj->efile.secs[idx];

		sh = elf_sec_hdr(obj, scn);
		if (!sh)
			return -LIBBPF_ERRNO__FORMAT;

		name = elf_sec_str(obj, sh->sh_name);
		if (!name)
			return -LIBBPF_ERRNO__FORMAT;

		if (ignore_elf_section(sh, name))
			continue;

		data = elf_sec_data(obj, scn);
		if (!data)
			return -LIBBPF_ERRNO__FORMAT;

		pr_debug("elf: section(%d) %s, size %ld, link %d, flags %lx, type=%d\n",
			 idx, name, (unsigned long)data->d_size,
			 (int)sh->sh_link, (unsigned long)sh->sh_flags,
			 (int)sh->sh_type);

		if (strcmp(name, "license") == 0) {
			err = bpf_object__init_license(obj, data->d_buf, data->d_size);
			if (err)
				return err;
		} else if (strcmp(name, "version") == 0) {
			err = bpf_object__init_kversion(obj, data->d_buf, data->d_size);
			if (err)
				return err;
		} else if (strcmp(name, "maps") == 0) {
			obj->efile.maps_shndx = idx;
		} else if (strcmp(name, MAPS_ELF_SEC) == 0) {
			obj->efile.btf_maps_shndx = idx;
		} else if (strcmp(name, BTF_ELF_SEC) == 0) {
			if (sh->sh_type != SHT_PROGBITS)
				return -LIBBPF_ERRNO__FORMAT;
			btf_data = data;
		} else if (strcmp(name, BTF_EXT_ELF_SEC) == 0) {
			if (sh->sh_type != SHT_PROGBITS)
				return -LIBBPF_ERRNO__FORMAT;
			btf_ext_data = data;
		} else if (sh->sh_type == SHT_SYMTAB) {
			/* already processed during the first pass above */
		} else if (sh->sh_type == SHT_PROGBITS && data->d_size > 0) {
			if (sh->sh_flags & SHF_EXECINSTR) {
				if (strcmp(name, ".text") == 0)
					obj->efile.text_shndx = idx;
				err = bpf_object__add_programs(obj, data, name, idx);
				if (err)
					return err;
			} else if (strcmp(name, DATA_SEC) == 0 ||
				   str_has_pfx(name, DATA_SEC ".")) {
				sec_desc->sec_type = SEC_DATA;
				sec_desc->shdr = sh;
				sec_desc->data = data;
			} else if (strcmp(name, RODATA_SEC) == 0 ||
				   str_has_pfx(name, RODATA_SEC ".")) {
				sec_desc->sec_type = SEC_RODATA;
				sec_desc->shdr = sh;
				sec_desc->data = data;
			} else if (strcmp(name, STRUCT_OPS_SEC) == 0) {
				obj->efile.st_ops_data = data;
				obj->efile.st_ops_shndx = idx;
			} else {
				pr_info("elf: skipping unrecognized data section(%d) %s\n",
					idx, name);
			}
		} else if (sh->sh_type == SHT_REL) {
			int targ_sec_idx = sh->sh_info; /* points to other section */

			if (sh->sh_entsize != sizeof(Elf64_Rel) ||
			    targ_sec_idx >= obj->efile.sec_cnt)
				return -LIBBPF_ERRNO__FORMAT;

			/* Only do relo for section with exec instructions */
			if (!section_have_execinstr(obj, targ_sec_idx) &&
			    strcmp(name, ".rel" STRUCT_OPS_SEC) &&
			    strcmp(name, ".rel" MAPS_ELF_SEC)) {
				pr_info("elf: skipping relo section(%d) %s for section(%d) %s\n",
					idx, name, targ_sec_idx,
					elf_sec_name(obj, elf_sec_by_idx(obj, targ_sec_idx)) ?: "<?>");
				continue;
			}

			sec_desc->sec_type = SEC_RELO;
			sec_desc->shdr = sh;
			sec_desc->data = data;
		} else if (sh->sh_type == SHT_NOBITS && strcmp(name, BSS_SEC) == 0) {
			sec_desc->sec_type = SEC_BSS;
			sec_desc->shdr = sh;
			sec_desc->data = data;
		} else {
			pr_info("elf: skipping section(%d) %s (size %zu)\n", idx, name,
				(size_t)sh->sh_size);
		}
	}

	if (!obj->efile.strtabidx || obj->efile.strtabidx > idx) {
		pr_warn("elf: symbol strings section missing or invalid in %s\n", obj->path);
		return -LIBBPF_ERRNO__FORMAT;
	}

	/* sort BPF programs by section name and in-section instruction offset
	 * for faster search */
	if (obj->nr_programs)
		qsort(obj->programs, obj->nr_programs, sizeof(*obj->programs), cmp_progs);

	return bpf_object__init_btf(obj, btf_data, btf_ext_data);
}

static bool sym_is_extern(const Elf64_Sym *sym)
{
	int bind = ELF64_ST_BIND(sym->st_info);
	/* externs are symbols w/ type=NOTYPE, bind=GLOBAL|WEAK, section=UND */
	return sym->st_shndx == SHN_UNDEF &&
	       (bind == STB_GLOBAL || bind == STB_WEAK) &&
	       ELF64_ST_TYPE(sym->st_info) == STT_NOTYPE;
}

static bool sym_is_subprog(const Elf64_Sym *sym, int text_shndx)
{
	int bind = ELF64_ST_BIND(sym->st_info);
	int type = ELF64_ST_TYPE(sym->st_info);

	/* in .text section */
	if (sym->st_shndx != text_shndx)
		return false;

	/* local function */
	if (bind == STB_LOCAL && type == STT_SECTION)
		return true;

	/* global function */
	return bind == STB_GLOBAL && type == STT_FUNC;
}

static int find_extern_btf_id(const struct btf *btf, const char *ext_name)
{
	const struct btf_type *t;
	const char *tname;
	int i, n;

	if (!btf)
		return -ESRCH;

	n = btf__type_cnt(btf);
	for (i = 1; i < n; i++) {
		t = btf__type_by_id(btf, i);

		if (!btf_is_var(t) && !btf_is_func(t))
			continue;

		tname = btf__name_by_offset(btf, t->name_off);
		if (strcmp(tname, ext_name))
			continue;

		if (btf_is_var(t) &&
		    btf_var(t)->linkage != BTF_VAR_GLOBAL_EXTERN)
			return -EINVAL;

		if (btf_is_func(t) && btf_func_linkage(t) != BTF_FUNC_EXTERN)
			return -EINVAL;

		return i;
	}

	return -ENOENT;
}

static int find_extern_sec_btf_id(struct btf *btf, int ext_btf_id) {
	const struct btf_var_secinfo *vs;
	const struct btf_type *t;
	int i, j, n;

	if (!btf)
		return -ESRCH;

	n = btf__type_cnt(btf);
	for (i = 1; i < n; i++) {
		t = btf__type_by_id(btf, i);

		if (!btf_is_datasec(t))
			continue;

		vs = btf_var_secinfos(t);
		for (j = 0; j < btf_vlen(t); j++, vs++) {
			if (vs->type == ext_btf_id)
				return i;
		}
	}

	return -ENOENT;
}

static enum kcfg_type find_kcfg_type(const struct btf *btf, int id,
				     bool *is_signed)
{
	const struct btf_type *t;
	const char *name;

	t = skip_mods_and_typedefs(btf, id, NULL);
	name = btf__name_by_offset(btf, t->name_off);

	if (is_signed)
		*is_signed = false;
	switch (btf_kind(t)) {
	case BTF_KIND_INT: {
		int enc = btf_int_encoding(t);

		if (enc & BTF_INT_BOOL)
			return t->size == 1 ? KCFG_BOOL : KCFG_UNKNOWN;
		if (is_signed)
			*is_signed = enc & BTF_INT_SIGNED;
		if (t->size == 1)
			return KCFG_CHAR;
		if (t->size < 1 || t->size > 8 || (t->size & (t->size - 1)))
			return KCFG_UNKNOWN;
		return KCFG_INT;
	}
	case BTF_KIND_ENUM:
		if (t->size != 4)
			return KCFG_UNKNOWN;
		if (strcmp(name, "libbpf_tristate"))
			return KCFG_UNKNOWN;
		return KCFG_TRISTATE;
	case BTF_KIND_ENUM64:
		if (strcmp(name, "libbpf_tristate"))
			return KCFG_UNKNOWN;
		return KCFG_TRISTATE;
	case BTF_KIND_ARRAY:
		if (btf_array(t)->nelems == 0)
			return KCFG_UNKNOWN;
		if (find_kcfg_type(btf, btf_array(t)->type, NULL) != KCFG_CHAR)
			return KCFG_UNKNOWN;
		return KCFG_CHAR_ARR;
	default:
		return KCFG_UNKNOWN;
	}
}

static int cmp_externs(const void *_a, const void *_b)
{
	const struct extern_desc *a = _a;
	const struct extern_desc *b = _b;

	if (a->type != b->type)
		return a->type < b->type ? -1 : 1;

	if (a->type == EXT_KCFG) {
		/* descending order by alignment requirements */
		if (a->kcfg.align != b->kcfg.align)
			return a->kcfg.align > b->kcfg.align ? -1 : 1;
		/* ascending order by size, within same alignment class */
		if (a->kcfg.sz != b->kcfg.sz)
			return a->kcfg.sz < b->kcfg.sz ? -1 : 1;
	}

	/* resolve ties by name */
	return strcmp(a->name, b->name);
}

static int find_int_btf_id(const struct btf *btf)
{
	const struct btf_type *t;
	int i, n;

	n = btf__type_cnt(btf);
	for (i = 1; i < n; i++) {
		t = btf__type_by_id(btf, i);

		if (btf_is_int(t) && btf_int_bits(t) == 32)
			return i;
	}

	return 0;
}

static int add_dummy_ksym_var(struct btf *btf)
{
	int i, int_btf_id, sec_btf_id, dummy_var_btf_id;
	const struct btf_var_secinfo *vs;
	const struct btf_type *sec;

	if (!btf)
		return 0;

	sec_btf_id = btf__find_by_name_kind(btf, KSYMS_SEC,
					    BTF_KIND_DATASEC);
	if (sec_btf_id < 0)
		return 0;

	sec = btf__type_by_id(btf, sec_btf_id);
	vs = btf_var_secinfos(sec);
	for (i = 0; i < btf_vlen(sec); i++, vs++) {
		const struct btf_type *vt;

		vt = btf__type_by_id(btf, vs->type);
		if (btf_is_func(vt))
			break;
	}

	/* No func in ksyms sec.  No need to add dummy var. */
	if (i == btf_vlen(sec))
		return 0;

	int_btf_id = find_int_btf_id(btf);
	dummy_var_btf_id = btf__add_var(btf,
					"dummy_ksym",
					BTF_VAR_GLOBAL_ALLOCATED,
					int_btf_id);
	if (dummy_var_btf_id < 0)
		pr_warn("cannot create a dummy_ksym var\n");

	return dummy_var_btf_id;
}

static int bpf_object__collect_externs(struct bpf_object *obj)
{
	struct btf_type *sec, *kcfg_sec = NULL, *ksym_sec = NULL;
	const struct btf_type *t;
	struct extern_desc *ext;
	int i, n, off, dummy_var_btf_id;
	const char *ext_name, *sec_name;
	Elf_Scn *scn;
	Elf64_Shdr *sh;

	if (!obj->efile.symbols)
		return 0;

	scn = elf_sec_by_idx(obj, obj->efile.symbols_shndx);
	sh = elf_sec_hdr(obj, scn);
	if (!sh || sh->sh_entsize != sizeof(Elf64_Sym))
		return -LIBBPF_ERRNO__FORMAT;

	dummy_var_btf_id = add_dummy_ksym_var(obj->btf);
	if (dummy_var_btf_id < 0)
		return dummy_var_btf_id;

	n = sh->sh_size / sh->sh_entsize;
	pr_debug("looking for externs among %d symbols...\n", n);

	for (i = 0; i < n; i++) {
		Elf64_Sym *sym = elf_sym_by_idx(obj, i);

		if (!sym)
			return -LIBBPF_ERRNO__FORMAT;
		if (!sym_is_extern(sym))
			continue;
		ext_name = elf_sym_str(obj, sym->st_name);
		if (!ext_name || !ext_name[0])
			continue;

		ext = obj->externs;
		ext = libbpf_reallocarray(ext, obj->nr_extern + 1, sizeof(*ext));
		if (!ext)
			return -ENOMEM;
		obj->externs = ext;
		ext = &ext[obj->nr_extern];
		memset(ext, 0, sizeof(*ext));
		obj->nr_extern++;

		ext->btf_id = find_extern_btf_id(obj->btf, ext_name);
		if (ext->btf_id <= 0) {
			pr_warn("failed to find BTF for extern '%s': %d\n",
				ext_name, ext->btf_id);
			return ext->btf_id;
		}
		t = btf__type_by_id(obj->btf, ext->btf_id);
		ext->name = btf__name_by_offset(obj->btf, t->name_off);
		ext->sym_idx = i;
		ext->is_weak = ELF64_ST_BIND(sym->st_info) == STB_WEAK;

		ext->sec_btf_id = find_extern_sec_btf_id(obj->btf, ext->btf_id);
		if (ext->sec_btf_id <= 0) {
			pr_warn("failed to find BTF for extern '%s' [%d] section: %d\n",
				ext_name, ext->btf_id, ext->sec_btf_id);
			return ext->sec_btf_id;
		}
		sec = (void *)btf__type_by_id(obj->btf, ext->sec_btf_id);
		sec_name = btf__name_by_offset(obj->btf, sec->name_off);

		if (strcmp(sec_name, KCONFIG_SEC) == 0) {
			if (btf_is_func(t)) {
				pr_warn("extern function %s is unsupported under %s section\n",
					ext->name, KCONFIG_SEC);
				return -ENOTSUP;
			}
			kcfg_sec = sec;
			ext->type = EXT_KCFG;
			ext->kcfg.sz = btf__resolve_size(obj->btf, t->type);
			if (ext->kcfg.sz <= 0) {
				pr_warn("failed to resolve size of extern (kcfg) '%s': %d\n",
					ext_name, ext->kcfg.sz);
				return ext->kcfg.sz;
			}
			ext->kcfg.align = btf__align_of(obj->btf, t->type);
			if (ext->kcfg.align <= 0) {
				pr_warn("failed to determine alignment of extern (kcfg) '%s': %d\n",
					ext_name, ext->kcfg.align);
				return -EINVAL;
			}
			ext->kcfg.type = find_kcfg_type(obj->btf, t->type,
						        &ext->kcfg.is_signed);
			if (ext->kcfg.type == KCFG_UNKNOWN) {
				pr_warn("extern (kcfg) '%s': type is unsupported\n", ext_name);
				return -ENOTSUP;
			}
		} else if (strcmp(sec_name, KSYMS_SEC) == 0) {
			ksym_sec = sec;
			ext->type = EXT_KSYM;
			skip_mods_and_typedefs(obj->btf, t->type,
					       &ext->ksym.type_id);
		} else {
			pr_warn("unrecognized extern section '%s'\n", sec_name);
			return -ENOTSUP;
		}
	}
	pr_debug("collected %d externs total\n", obj->nr_extern);

	if (!obj->nr_extern)
		return 0;

	/* sort externs by type, for kcfg ones also by (align, size, name) */
	qsort(obj->externs, obj->nr_extern, sizeof(*ext), cmp_externs);

	/* for .ksyms section, we need to turn all externs into allocated
	 * variables in BTF to pass kernel verification; we do this by
	 * pretending that each extern is a 8-byte variable
	 */
	if (ksym_sec) {
		/* find existing 4-byte integer type in BTF to use for fake
		 * extern variables in DATASEC
		 */
		int int_btf_id = find_int_btf_id(obj->btf);
		/* For extern function, a dummy_var added earlier
		 * will be used to replace the vs->type and
		 * its name string will be used to refill
		 * the missing param's name.
		 */
		const struct btf_type *dummy_var;

		dummy_var = btf__type_by_id(obj->btf, dummy_var_btf_id);
		for (i = 0; i < obj->nr_extern; i++) {
			ext = &obj->externs[i];
			if (ext->type != EXT_KSYM)
				continue;
			pr_debug("extern (ksym) #%d: symbol %d, name %s\n",
				 i, ext->sym_idx, ext->name);
		}

		sec = ksym_sec;
		n = btf_vlen(sec);
		for (i = 0, off = 0; i < n; i++, off += sizeof(int)) {
			struct btf_var_secinfo *vs = btf_var_secinfos(sec) + i;
			struct btf_type *vt;

			vt = (void *)btf__type_by_id(obj->btf, vs->type);
			ext_name = btf__name_by_offset(obj->btf, vt->name_off);
			ext = find_extern_by_name(obj, ext_name);
			if (!ext) {
				pr_warn("failed to find extern definition for BTF %s '%s'\n",
					btf_kind_str(vt), ext_name);
				return -ESRCH;
			}
			if (btf_is_func(vt)) {
				const struct btf_type *func_proto;
				struct btf_param *param;
				int j;

				func_proto = btf__type_by_id(obj->btf,
							     vt->type);
				param = btf_params(func_proto);
				/* Reuse the dummy_var string if the
				 * func proto does not have param name.
				 */
				for (j = 0; j < btf_vlen(func_proto); j++)
					if (param[j].type && !param[j].name_off)
						param[j].name_off =
							dummy_var->name_off;
				vs->type = dummy_var_btf_id;
				vt->info &= ~0xffff;
				vt->info |= BTF_FUNC_GLOBAL;
			} else {
				btf_var(vt)->linkage = BTF_VAR_GLOBAL_ALLOCATED;
				vt->type = int_btf_id;
			}
			vs->offset = off;
			vs->size = sizeof(int);
		}
		sec->size = off;
	}

	if (kcfg_sec) {
		sec = kcfg_sec;
		/* for kcfg externs calculate their offsets within a .kconfig map */
		off = 0;
		for (i = 0; i < obj->nr_extern; i++) {
			ext = &obj->externs[i];
			if (ext->type != EXT_KCFG)
				continue;

			ext->kcfg.data_off = roundup(off, ext->kcfg.align);
			off = ext->kcfg.data_off + ext->kcfg.sz;
			pr_debug("extern (kcfg) #%d: symbol %d, off %u, name %s\n",
				 i, ext->sym_idx, ext->kcfg.data_off, ext->name);
		}
		sec->size = off;
		n = btf_vlen(sec);
		for (i = 0; i < n; i++) {
			struct btf_var_secinfo *vs = btf_var_secinfos(sec) + i;

			t = btf__type_by_id(obj->btf, vs->type);
			ext_name = btf__name_by_offset(obj->btf, t->name_off);
			ext = find_extern_by_name(obj, ext_name);
			if (!ext) {
				pr_warn("failed to find extern definition for BTF var '%s'\n",
					ext_name);
				return -ESRCH;
			}
			btf_var(t)->linkage = BTF_VAR_GLOBAL_ALLOCATED;
			vs->offset = ext->kcfg.data_off;
		}
	}
	return 0;
}

static bool prog_is_subprog(const struct bpf_object *obj, const struct bpf_program *prog)
{
	return prog->sec_idx == obj->efile.text_shndx && obj->nr_programs > 1;
}

struct bpf_program *
bpf_object__find_program_by_name(const struct bpf_object *obj,
				 const char *name)
{
	struct bpf_program *prog;

	bpf_object__for_each_program(prog, obj) {
		if (prog_is_subprog(obj, prog))
			continue;
		if (!strcmp(prog->name, name))
			return prog;
	}
	return errno = ENOENT, NULL;
}

static bool bpf_object__shndx_is_data(const struct bpf_object *obj,
				      int shndx)
{
	switch (obj->efile.secs[shndx].sec_type) {
	case SEC_BSS:
	case SEC_DATA:
	case SEC_RODATA:
		return true;
	default:
		return false;
	}
}

static bool bpf_object__shndx_is_maps(const struct bpf_object *obj,
				      int shndx)
{
	return shndx == obj->efile.maps_shndx ||
	       shndx == obj->efile.btf_maps_shndx;
}

static enum libbpf_map_type
bpf_object__section_to_libbpf_map_type(const struct bpf_object *obj, int shndx)
{
	if (shndx == obj->efile.symbols_shndx)
		return LIBBPF_MAP_KCONFIG;

	switch (obj->efile.secs[shndx].sec_type) {
	case SEC_BSS:
		return LIBBPF_MAP_BSS;
	case SEC_DATA:
		return LIBBPF_MAP_DATA;
	case SEC_RODATA:
		return LIBBPF_MAP_RODATA;
	default:
		return LIBBPF_MAP_UNSPEC;
	}
}

static int bpf_program__record_reloc(struct bpf_program *prog,
				     struct reloc_desc *reloc_desc,
				     __u32 insn_idx, const char *sym_name,
				     const Elf64_Sym *sym, const Elf64_Rel *rel)
{
	struct bpf_insn *insn = &prog->insns[insn_idx];
	size_t map_idx, nr_maps = prog->obj->nr_maps;
	struct bpf_object *obj = prog->obj;
	__u32 shdr_idx = sym->st_shndx;
	enum libbpf_map_type type;
	const char *sym_sec_name;
	struct bpf_map *map;

	if (!is_call_insn(insn) && !is_ldimm64_insn(insn)) {
		pr_warn("prog '%s': invalid relo against '%s' for insns[%d].code 0x%x\n",
			prog->name, sym_name, insn_idx, insn->code);
		return -LIBBPF_ERRNO__RELOC;
	}

	if (sym_is_extern(sym)) {
		int sym_idx = ELF64_R_SYM(rel->r_info);
		int i, n = obj->nr_extern;
		struct extern_desc *ext;

		for (i = 0; i < n; i++) {
			ext = &obj->externs[i];
			if (ext->sym_idx == sym_idx)
				break;
		}
		if (i >= n) {
			pr_warn("prog '%s': extern relo failed to find extern for '%s' (%d)\n",
				prog->name, sym_name, sym_idx);
			return -LIBBPF_ERRNO__RELOC;
		}
		pr_debug("prog '%s': found extern #%d '%s' (sym %d) for insn #%u\n",
			 prog->name, i, ext->name, ext->sym_idx, insn_idx);
		if (insn->code == (BPF_JMP | BPF_CALL))
			reloc_desc->type = RELO_EXTERN_FUNC;
		else
			reloc_desc->type = RELO_EXTERN_VAR;
		reloc_desc->insn_idx = insn_idx;
		reloc_desc->sym_off = i; /* sym_off stores extern index */
		return 0;
	}

	/* sub-program call relocation */
	if (is_call_insn(insn)) {
		if (insn->src_reg != BPF_PSEUDO_CALL) {
			pr_warn("prog '%s': incorrect bpf_call opcode\n", prog->name);
			return -LIBBPF_ERRNO__RELOC;
		}
		/* text_shndx can be 0, if no default "main" program exists */
		if (!shdr_idx || shdr_idx != obj->efile.text_shndx) {
			sym_sec_name = elf_sec_name(obj, elf_sec_by_idx(obj, shdr_idx));
			pr_warn("prog '%s': bad call relo against '%s' in section '%s'\n",
				prog->name, sym_name, sym_sec_name);
			return -LIBBPF_ERRNO__RELOC;
		}
		if (sym->st_value % BPF_INSN_SZ) {
			pr_warn("prog '%s': bad call relo against '%s' at offset %zu\n",
				prog->name, sym_name, (size_t)sym->st_value);
			return -LIBBPF_ERRNO__RELOC;
		}
		reloc_desc->type = RELO_CALL;
		reloc_desc->insn_idx = insn_idx;
		reloc_desc->sym_off = sym->st_value;
		return 0;
	}

	if (!shdr_idx || shdr_idx >= SHN_LORESERVE) {
		pr_warn("prog '%s': invalid relo against '%s' in special section 0x%x; forgot to initialize global var?..\n",
			prog->name, sym_name, shdr_idx);
		return -LIBBPF_ERRNO__RELOC;
	}

	/* loading subprog addresses */
	if (sym_is_subprog(sym, obj->efile.text_shndx)) {
		/* global_func: sym->st_value = offset in the section, insn->imm = 0.
		 * local_func: sym->st_value = 0, insn->imm = offset in the section.
		 */
		if ((sym->st_value % BPF_INSN_SZ) || (insn->imm % BPF_INSN_SZ)) {
			pr_warn("prog '%s': bad subprog addr relo against '%s' at offset %zu+%d\n",
				prog->name, sym_name, (size_t)sym->st_value, insn->imm);
			return -LIBBPF_ERRNO__RELOC;
		}

		reloc_desc->type = RELO_SUBPROG_ADDR;
		reloc_desc->insn_idx = insn_idx;
		reloc_desc->sym_off = sym->st_value;
		return 0;
	}

	type = bpf_object__section_to_libbpf_map_type(obj, shdr_idx);
	sym_sec_name = elf_sec_name(obj, elf_sec_by_idx(obj, shdr_idx));

	/* generic map reference relocation */
	if (type == LIBBPF_MAP_UNSPEC) {
		if (!bpf_object__shndx_is_maps(obj, shdr_idx)) {
			pr_warn("prog '%s': bad map relo against '%s' in section '%s'\n",
				prog->name, sym_name, sym_sec_name);
			return -LIBBPF_ERRNO__RELOC;
		}
		for (map_idx = 0; map_idx < nr_maps; map_idx++) {
			map = &obj->maps[map_idx];
			if (map->libbpf_type != type ||
			    map->sec_idx != sym->st_shndx ||
			    map->sec_offset != sym->st_value)
				continue;
			pr_debug("prog '%s': found map %zd (%s, sec %d, off %zu) for insn #%u\n",
				 prog->name, map_idx, map->name, map->sec_idx,
				 map->sec_offset, insn_idx);
			break;
		}
		if (map_idx >= nr_maps) {
			pr_warn("prog '%s': map relo failed to find map for section '%s', off %zu\n",
				prog->name, sym_sec_name, (size_t)sym->st_value);
			return -LIBBPF_ERRNO__RELOC;
		}
		reloc_desc->type = RELO_LD64;
		reloc_desc->insn_idx = insn_idx;
		reloc_desc->map_idx = map_idx;
		reloc_desc->sym_off = 0; /* sym->st_value determines map_idx */
		return 0;
	}

	/* global data map relocation */
	if (!bpf_object__shndx_is_data(obj, shdr_idx)) {
		pr_warn("prog '%s': bad data relo against section '%s'\n",
			prog->name, sym_sec_name);
		return -LIBBPF_ERRNO__RELOC;
	}
	for (map_idx = 0; map_idx < nr_maps; map_idx++) {
		map = &obj->maps[map_idx];
		if (map->libbpf_type != type || map->sec_idx != sym->st_shndx)
			continue;
		pr_debug("prog '%s': found data map %zd (%s, sec %d, off %zu) for insn %u\n",
			 prog->name, map_idx, map->name, map->sec_idx,
			 map->sec_offset, insn_idx);
		break;
	}
	if (map_idx >= nr_maps) {
		pr_warn("prog '%s': data relo failed to find map for section '%s'\n",
			prog->name, sym_sec_name);
		return -LIBBPF_ERRNO__RELOC;
	}

	reloc_desc->type = RELO_DATA;
	reloc_desc->insn_idx = insn_idx;
	reloc_desc->map_idx = map_idx;
	reloc_desc->sym_off = sym->st_value;
	return 0;
}

static bool prog_contains_insn(const struct bpf_program *prog, size_t insn_idx)
{
	return insn_idx >= prog->sec_insn_off &&
	       insn_idx < prog->sec_insn_off + prog->sec_insn_cnt;
}

static struct bpf_program *find_prog_by_sec_insn(const struct bpf_object *obj,
						 size_t sec_idx, size_t insn_idx)
{
	int l = 0, r = obj->nr_programs - 1, m;
	struct bpf_program *prog;

	while (l < r) {
		m = l + (r - l + 1) / 2;
		prog = &obj->programs[m];

		if (prog->sec_idx < sec_idx ||
		    (prog->sec_idx == sec_idx && prog->sec_insn_off <= insn_idx))
			l = m;
		else
			r = m - 1;
	}
	/* matching program could be at index l, but it still might be the
	 * wrong one, so we need to double check conditions for the last time
	 */
	prog = &obj->programs[l];
	if (prog->sec_idx == sec_idx && prog_contains_insn(prog, insn_idx))
		return prog;
	return NULL;
}

static int
bpf_object__collect_prog_relos(struct bpf_object *obj, Elf64_Shdr *shdr, Elf_Data *data)
{
	const char *relo_sec_name, *sec_name;
	size_t sec_idx = shdr->sh_info, sym_idx;
	struct bpf_program *prog;
	struct reloc_desc *relos;
	int err, i, nrels;
	const char *sym_name;
	__u32 insn_idx;
	Elf_Scn *scn;
	Elf_Data *scn_data;
	Elf64_Sym *sym;
	Elf64_Rel *rel;

	if (sec_idx >= obj->efile.sec_cnt)
		return -EINVAL;

	scn = elf_sec_by_idx(obj, sec_idx);
	scn_data = elf_sec_data(obj, scn);

	relo_sec_name = elf_sec_str(obj, shdr->sh_name);
	sec_name = elf_sec_name(obj, scn);
	if (!relo_sec_name || !sec_name)
		return -EINVAL;

	pr_debug("sec '%s': collecting relocation for section(%zu) '%s'\n",
		 relo_sec_name, sec_idx, sec_name);
	nrels = shdr->sh_size / shdr->sh_entsize;

	for (i = 0; i < nrels; i++) {
		rel = elf_rel_by_idx(data, i);
		if (!rel) {
			pr_warn("sec '%s': failed to get relo #%d\n", relo_sec_name, i);
			return -LIBBPF_ERRNO__FORMAT;
		}

		sym_idx = ELF64_R_SYM(rel->r_info);
		sym = elf_sym_by_idx(obj, sym_idx);
		if (!sym) {
			pr_warn("sec '%s': symbol #%zu not found for relo #%d\n",
				relo_sec_name, sym_idx, i);
			return -LIBBPF_ERRNO__FORMAT;
		}

		if (sym->st_shndx >= obj->efile.sec_cnt) {
			pr_warn("sec '%s': corrupted symbol #%zu pointing to invalid section #%zu for relo #%d\n",
				relo_sec_name, sym_idx, (size_t)sym->st_shndx, i);
			return -LIBBPF_ERRNO__FORMAT;
		}

		if (rel->r_offset % BPF_INSN_SZ || rel->r_offset >= scn_data->d_size) {
			pr_warn("sec '%s': invalid offset 0x%zx for relo #%d\n",
				relo_sec_name, (size_t)rel->r_offset, i);
			return -LIBBPF_ERRNO__FORMAT;
		}

		insn_idx = rel->r_offset / BPF_INSN_SZ;
		/* relocations against static functions are recorded as
		 * relocations against the section that contains a function;
		 * in such case, symbol will be STT_SECTION and sym.st_name
		 * will point to empty string (0), so fetch section name
		 * instead
		 */
		if (ELF64_ST_TYPE(sym->st_info) == STT_SECTION && sym->st_name == 0)
			sym_name = elf_sec_name(obj, elf_sec_by_idx(obj, sym->st_shndx));
		else
			sym_name = elf_sym_str(obj, sym->st_name);
		sym_name = sym_name ?: "<?";

		pr_debug("sec '%s': relo #%d: insn #%u against '%s'\n",
			 relo_sec_name, i, insn_idx, sym_name);

		prog = find_prog_by_sec_insn(obj, sec_idx, insn_idx);
		if (!prog) {
			pr_debug("sec '%s': relo #%d: couldn't find program in section '%s' for insn #%u, probably overridden weak function, skipping...\n",
				relo_sec_name, i, sec_name, insn_idx);
			continue;
		}

		relos = libbpf_reallocarray(prog->reloc_desc,
					    prog->nr_reloc + 1, sizeof(*relos));
		if (!relos)
			return -ENOMEM;
		prog->reloc_desc = relos;

		/* adjust insn_idx to local BPF program frame of reference */
		insn_idx -= prog->sec_insn_off;
		err = bpf_program__record_reloc(prog, &relos[prog->nr_reloc],
						insn_idx, sym_name, sym, rel);
		if (err)
			return err;

		prog->nr_reloc++;
	}
	return 0;
}

static int bpf_map_find_btf_info(struct bpf_object *obj, struct bpf_map *map)
{
	int id;

	if (!obj->btf)
		return -ENOENT;

	/* if it's BTF-defined map, we don't need to search for type IDs.
	 * For struct_ops map, it does not need btf_key_type_id and
	 * btf_value_type_id.
	 */
	if (map->sec_idx == obj->efile.btf_maps_shndx || bpf_map__is_struct_ops(map))
		return 0;

	/*
	 * LLVM annotates global data differently in BTF, that is,
	 * only as '.data', '.bss' or '.rodata'.
	 */
	if (!bpf_map__is_internal(map))
		return -ENOENT;

	id = btf__find_by_name(obj->btf, map->real_name);
	if (id < 0)
		return id;

	map->btf_key_type_id = 0;
	map->btf_value_type_id = id;
	return 0;
}

static int bpf_get_map_info_from_fdinfo(int fd, struct bpf_map_info *info)
{
	char file[PATH_MAX], buff[4096];
	FILE *fp;
	__u32 val;
	int err;

	snprintf(file, sizeof(file), "/proc/%d/fdinfo/%d", getpid(), fd);
	memset(info, 0, sizeof(*info));

	fp = fopen(file, "r");
	if (!fp) {
		err = -errno;
		pr_warn("failed to open %s: %d. No procfs support?\n", file,
			err);
		return err;
	}

	while (fgets(buff, sizeof(buff), fp)) {
		if (sscanf(buff, "map_type:\t%u", &val) == 1)
			info->type = val;
		else if (sscanf(buff, "key_size:\t%u", &val) == 1)
			info->key_size = val;
		else if (sscanf(buff, "value_size:\t%u", &val) == 1)
			info->value_size = val;
		else if (sscanf(buff, "max_entries:\t%u", &val) == 1)
			info->max_entries = val;
		else if (sscanf(buff, "map_flags:\t%i", &val) == 1)
			info->map_flags = val;
	}

	fclose(fp);

	return 0;
}

bool bpf_map__autocreate(const struct bpf_map *map)
{
	return map->autocreate;
}

int bpf_map__set_autocreate(struct bpf_map *map, bool autocreate)
{
	if (map->obj->loaded)
		return libbpf_err(-EBUSY);

	map->autocreate = autocreate;
	return 0;
}

int bpf_map__reuse_fd(struct bpf_map *map, int fd)
{
	struct bpf_map_info info = {};
	__u32 len = sizeof(info), name_len;
	int new_fd, err;
	char *new_name;

	err = bpf_obj_get_info_by_fd(fd, &info, &len);
	if (err && errno == EINVAL)
		err = bpf_get_map_info_from_fdinfo(fd, &info);
	if (err)
		return libbpf_err(err);

	name_len = strlen(info.name);
	if (name_len == BPF_OBJ_NAME_LEN - 1 && strncmp(map->name, info.name, name_len) == 0)
		new_name = strdup(map->name);
	else
		new_name = strdup(info.name);

	if (!new_name)
		return libbpf_err(-errno);

	new_fd = open("/", O_RDONLY | O_CLOEXEC);
	if (new_fd < 0) {
		err = -errno;
		goto err_free_new_name;
	}

	new_fd = dup3(fd, new_fd, O_CLOEXEC);
	if (new_fd < 0) {
		err = -errno;
		goto err_close_new_fd;
	}

	err = zclose(map->fd);
	if (err) {
		err = -errno;
		goto err_close_new_fd;
	}
	free(map->name);

	map->fd = new_fd;
	map->name = new_name;
	map->def.type = info.type;
	map->def.key_size = info.key_size;
	map->def.value_size = info.value_size;
	map->def.max_entries = info.max_entries;
	map->def.map_flags = info.map_flags;
	map->btf_key_type_id = info.btf_key_type_id;
	map->btf_value_type_id = info.btf_value_type_id;
	map->reused = true;
	map->map_extra = info.map_extra;

	return 0;

err_close_new_fd:
	close(new_fd);
err_free_new_name:
	free(new_name);
	return libbpf_err(err);
}

__u32 bpf_map__max_entries(const struct bpf_map *map)
{
	return map->def.max_entries;
}

struct bpf_map *bpf_map__inner_map(struct bpf_map *map)
{
	if (!bpf_map_type__is_map_in_map(map->def.type))
		return errno = EINVAL, NULL;

	return map->inner_map;
}

int bpf_map__set_max_entries(struct bpf_map *map, __u32 max_entries)
{
	if (map->obj->loaded)
		return libbpf_err(-EBUSY);

	map->def.max_entries = max_entries;
<<<<<<< HEAD

	/* auto-adjust BPF ringbuf map max_entries to be a multiple of page size */
	if (map->def.type == BPF_MAP_TYPE_RINGBUF)
		map->def.max_entries = adjust_ringbuf_sz(map->def.max_entries);

	return 0;
}
=======
>>>>>>> e7c3f58a

	/* auto-adjust BPF ringbuf map max_entries to be a multiple of page size */
	if (map->def.type == BPF_MAP_TYPE_RINGBUF)
		map->def.max_entries = adjust_ringbuf_sz(map->def.max_entries);

	return 0;
}

static int
bpf_object__probe_loading(struct bpf_object *obj)
{
	char *cp, errmsg[STRERR_BUFSIZE];
	struct bpf_insn insns[] = {
		BPF_MOV64_IMM(BPF_REG_0, 0),
		BPF_EXIT_INSN(),
	};
	int ret, insn_cnt = ARRAY_SIZE(insns);

	if (obj->gen_loader)
		return 0;

	ret = bump_rlimit_memlock();
	if (ret)
		pr_warn("Failed to bump RLIMIT_MEMLOCK (err = %d), you might need to do it explicitly!\n", ret);

	/* make sure basic loading works */
	ret = bpf_prog_load(BPF_PROG_TYPE_SOCKET_FILTER, NULL, "GPL", insns, insn_cnt, NULL);
	if (ret < 0)
		ret = bpf_prog_load(BPF_PROG_TYPE_TRACEPOINT, NULL, "GPL", insns, insn_cnt, NULL);
	if (ret < 0) {
		ret = errno;
		cp = libbpf_strerror_r(ret, errmsg, sizeof(errmsg));
		pr_warn("Error in %s():%s(%d). Couldn't load trivial BPF "
			"program. Make sure your kernel supports BPF "
			"(CONFIG_BPF_SYSCALL=y) and/or that RLIMIT_MEMLOCK is "
			"set to big enough value.\n", __func__, cp, ret);
		return -ret;
	}
	close(ret);

	return 0;
}

static int probe_fd(int fd)
{
	if (fd >= 0)
		close(fd);
	return fd >= 0;
}

static int probe_kern_prog_name(void)
{
	struct bpf_insn insns[] = {
		BPF_MOV64_IMM(BPF_REG_0, 0),
		BPF_EXIT_INSN(),
	};
	int ret, insn_cnt = ARRAY_SIZE(insns);

	/* make sure loading with name works */
	ret = bpf_prog_load(BPF_PROG_TYPE_SOCKET_FILTER, "test", "GPL", insns, insn_cnt, NULL);
	return probe_fd(ret);
}

static int probe_kern_global_data(void)
{
	char *cp, errmsg[STRERR_BUFSIZE];
	struct bpf_insn insns[] = {
		BPF_LD_MAP_VALUE(BPF_REG_1, 0, 16),
		BPF_ST_MEM(BPF_DW, BPF_REG_1, 0, 42),
		BPF_MOV64_IMM(BPF_REG_0, 0),
		BPF_EXIT_INSN(),
	};
	int ret, map, insn_cnt = ARRAY_SIZE(insns);

	map = bpf_map_create(BPF_MAP_TYPE_ARRAY, NULL, sizeof(int), 32, 1, NULL);
	if (map < 0) {
		ret = -errno;
		cp = libbpf_strerror_r(ret, errmsg, sizeof(errmsg));
		pr_warn("Error in %s():%s(%d). Couldn't create simple array map.\n",
			__func__, cp, -ret);
		return ret;
	}

	insns[0].imm = map;

	ret = bpf_prog_load(BPF_PROG_TYPE_SOCKET_FILTER, NULL, "GPL", insns, insn_cnt, NULL);
	close(map);
	return probe_fd(ret);
}

static int probe_kern_btf(void)
{
	static const char strs[] = "\0int";
	__u32 types[] = {
		/* int */
		BTF_TYPE_INT_ENC(1, BTF_INT_SIGNED, 0, 32, 4),
	};

	return probe_fd(libbpf__load_raw_btf((char *)types, sizeof(types),
					     strs, sizeof(strs)));
}

static int probe_kern_btf_func(void)
{
	static const char strs[] = "\0int\0x\0a";
	/* void x(int a) {} */
	__u32 types[] = {
		/* int */
		BTF_TYPE_INT_ENC(1, BTF_INT_SIGNED, 0, 32, 4),  /* [1] */
		/* FUNC_PROTO */                                /* [2] */
		BTF_TYPE_ENC(0, BTF_INFO_ENC(BTF_KIND_FUNC_PROTO, 0, 1), 0),
		BTF_PARAM_ENC(7, 1),
		/* FUNC x */                                    /* [3] */
		BTF_TYPE_ENC(5, BTF_INFO_ENC(BTF_KIND_FUNC, 0, 0), 2),
	};

	return probe_fd(libbpf__load_raw_btf((char *)types, sizeof(types),
					     strs, sizeof(strs)));
}

static int probe_kern_btf_func_global(void)
{
	static const char strs[] = "\0int\0x\0a";
	/* static void x(int a) {} */
	__u32 types[] = {
		/* int */
		BTF_TYPE_INT_ENC(1, BTF_INT_SIGNED, 0, 32, 4),  /* [1] */
		/* FUNC_PROTO */                                /* [2] */
		BTF_TYPE_ENC(0, BTF_INFO_ENC(BTF_KIND_FUNC_PROTO, 0, 1), 0),
		BTF_PARAM_ENC(7, 1),
		/* FUNC x BTF_FUNC_GLOBAL */                    /* [3] */
		BTF_TYPE_ENC(5, BTF_INFO_ENC(BTF_KIND_FUNC, 0, BTF_FUNC_GLOBAL), 2),
	};

	return probe_fd(libbpf__load_raw_btf((char *)types, sizeof(types),
					     strs, sizeof(strs)));
}

static int probe_kern_btf_datasec(void)
{
	static const char strs[] = "\0x\0.data";
	/* static int a; */
	__u32 types[] = {
		/* int */
		BTF_TYPE_INT_ENC(0, BTF_INT_SIGNED, 0, 32, 4),  /* [1] */
		/* VAR x */                                     /* [2] */
		BTF_TYPE_ENC(1, BTF_INFO_ENC(BTF_KIND_VAR, 0, 0), 1),
		BTF_VAR_STATIC,
		/* DATASEC val */                               /* [3] */
		BTF_TYPE_ENC(3, BTF_INFO_ENC(BTF_KIND_DATASEC, 0, 1), 4),
		BTF_VAR_SECINFO_ENC(2, 0, 4),
	};

	return probe_fd(libbpf__load_raw_btf((char *)types, sizeof(types),
					     strs, sizeof(strs)));
}

static int probe_kern_btf_float(void)
{
	static const char strs[] = "\0float";
	__u32 types[] = {
		/* float */
		BTF_TYPE_FLOAT_ENC(1, 4),
	};

	return probe_fd(libbpf__load_raw_btf((char *)types, sizeof(types),
					     strs, sizeof(strs)));
}

static int probe_kern_btf_decl_tag(void)
{
	static const char strs[] = "\0tag";
	__u32 types[] = {
		/* int */
		BTF_TYPE_INT_ENC(0, BTF_INT_SIGNED, 0, 32, 4),  /* [1] */
		/* VAR x */                                     /* [2] */
		BTF_TYPE_ENC(1, BTF_INFO_ENC(BTF_KIND_VAR, 0, 0), 1),
		BTF_VAR_STATIC,
		/* attr */
		BTF_TYPE_DECL_TAG_ENC(1, 2, -1),
	};

	return probe_fd(libbpf__load_raw_btf((char *)types, sizeof(types),
					     strs, sizeof(strs)));
}

static int probe_kern_btf_type_tag(void)
{
	static const char strs[] = "\0tag";
	__u32 types[] = {
		/* int */
		BTF_TYPE_INT_ENC(0, BTF_INT_SIGNED, 0, 32, 4),		/* [1] */
		/* attr */
		BTF_TYPE_TYPE_TAG_ENC(1, 1),				/* [2] */
		/* ptr */
		BTF_TYPE_ENC(0, BTF_INFO_ENC(BTF_KIND_PTR, 0, 0), 2),	/* [3] */
	};

	return probe_fd(libbpf__load_raw_btf((char *)types, sizeof(types),
					     strs, sizeof(strs)));
}

static int probe_kern_array_mmap(void)
{
	LIBBPF_OPTS(bpf_map_create_opts, opts, .map_flags = BPF_F_MMAPABLE);
	int fd;

	fd = bpf_map_create(BPF_MAP_TYPE_ARRAY, NULL, sizeof(int), sizeof(int), 1, &opts);
	return probe_fd(fd);
}

static int probe_kern_exp_attach_type(void)
{
	LIBBPF_OPTS(bpf_prog_load_opts, opts, .expected_attach_type = BPF_CGROUP_INET_SOCK_CREATE);
	struct bpf_insn insns[] = {
		BPF_MOV64_IMM(BPF_REG_0, 0),
		BPF_EXIT_INSN(),
	};
	int fd, insn_cnt = ARRAY_SIZE(insns);

	/* use any valid combination of program type and (optional)
	 * non-zero expected attach type (i.e., not a BPF_CGROUP_INET_INGRESS)
	 * to see if kernel supports expected_attach_type field for
	 * BPF_PROG_LOAD command
	 */
	fd = bpf_prog_load(BPF_PROG_TYPE_CGROUP_SOCK, NULL, "GPL", insns, insn_cnt, &opts);
	return probe_fd(fd);
}

static int probe_kern_probe_read_kernel(void)
{
	struct bpf_insn insns[] = {
		BPF_MOV64_REG(BPF_REG_1, BPF_REG_10),	/* r1 = r10 (fp) */
		BPF_ALU64_IMM(BPF_ADD, BPF_REG_1, -8),	/* r1 += -8 */
		BPF_MOV64_IMM(BPF_REG_2, 8),		/* r2 = 8 */
		BPF_MOV64_IMM(BPF_REG_3, 0),		/* r3 = 0 */
		BPF_RAW_INSN(BPF_JMP | BPF_CALL, 0, 0, 0, BPF_FUNC_probe_read_kernel),
		BPF_EXIT_INSN(),
	};
	int fd, insn_cnt = ARRAY_SIZE(insns);

	fd = bpf_prog_load(BPF_PROG_TYPE_TRACEPOINT, NULL, "GPL", insns, insn_cnt, NULL);
	return probe_fd(fd);
}

static int probe_prog_bind_map(void)
{
	char *cp, errmsg[STRERR_BUFSIZE];
	struct bpf_insn insns[] = {
		BPF_MOV64_IMM(BPF_REG_0, 0),
		BPF_EXIT_INSN(),
	};
	int ret, map, prog, insn_cnt = ARRAY_SIZE(insns);

	map = bpf_map_create(BPF_MAP_TYPE_ARRAY, NULL, sizeof(int), 32, 1, NULL);
	if (map < 0) {
		ret = -errno;
		cp = libbpf_strerror_r(ret, errmsg, sizeof(errmsg));
		pr_warn("Error in %s():%s(%d). Couldn't create simple array map.\n",
			__func__, cp, -ret);
		return ret;
	}

	prog = bpf_prog_load(BPF_PROG_TYPE_SOCKET_FILTER, NULL, "GPL", insns, insn_cnt, NULL);
	if (prog < 0) {
		close(map);
		return 0;
	}

	ret = bpf_prog_bind_map(prog, map, NULL);

	close(map);
	close(prog);

	return ret >= 0;
}

static int probe_module_btf(void)
{
	static const char strs[] = "\0int";
	__u32 types[] = {
		/* int */
		BTF_TYPE_INT_ENC(1, BTF_INT_SIGNED, 0, 32, 4),
	};
	struct bpf_btf_info info;
	__u32 len = sizeof(info);
	char name[16];
	int fd, err;

	fd = libbpf__load_raw_btf((char *)types, sizeof(types), strs, sizeof(strs));
	if (fd < 0)
		return 0; /* BTF not supported at all */

	memset(&info, 0, sizeof(info));
	info.name = ptr_to_u64(name);
	info.name_len = sizeof(name);

	/* check that BPF_OBJ_GET_INFO_BY_FD supports specifying name pointer;
	 * kernel's module BTF support coincides with support for
	 * name/name_len fields in struct bpf_btf_info.
	 */
	err = bpf_obj_get_info_by_fd(fd, &info, &len);
	close(fd);
	return !err;
}

static int probe_perf_link(void)
{
	struct bpf_insn insns[] = {
		BPF_MOV64_IMM(BPF_REG_0, 0),
		BPF_EXIT_INSN(),
	};
	int prog_fd, link_fd, err;

	prog_fd = bpf_prog_load(BPF_PROG_TYPE_TRACEPOINT, NULL, "GPL",
				insns, ARRAY_SIZE(insns), NULL);
	if (prog_fd < 0)
		return -errno;

	/* use invalid perf_event FD to get EBADF, if link is supported;
	 * otherwise EINVAL should be returned
	 */
	link_fd = bpf_link_create(prog_fd, -1, BPF_PERF_EVENT, NULL);
	err = -errno; /* close() can clobber errno */

	if (link_fd >= 0)
		close(link_fd);
	close(prog_fd);

	return link_fd < 0 && err == -EBADF;
}

static int probe_kern_bpf_cookie(void)
{
	struct bpf_insn insns[] = {
		BPF_RAW_INSN(BPF_JMP | BPF_CALL, 0, 0, 0, BPF_FUNC_get_attach_cookie),
		BPF_EXIT_INSN(),
	};
	int ret, insn_cnt = ARRAY_SIZE(insns);

	ret = bpf_prog_load(BPF_PROG_TYPE_KPROBE, NULL, "GPL", insns, insn_cnt, NULL);
	return probe_fd(ret);
}

static int probe_kern_btf_enum64(void)
{
	static const char strs[] = "\0enum64";
	__u32 types[] = {
		BTF_TYPE_ENC(1, BTF_INFO_ENC(BTF_KIND_ENUM64, 0, 0), 8),
	};

	return probe_fd(libbpf__load_raw_btf((char *)types, sizeof(types),
					     strs, sizeof(strs)));
}

static int probe_kern_syscall_wrapper(void);

enum kern_feature_result {
	FEAT_UNKNOWN = 0,
	FEAT_SUPPORTED = 1,
	FEAT_MISSING = 2,
};

typedef int (*feature_probe_fn)(void);

static struct kern_feature_desc {
	const char *desc;
	feature_probe_fn probe;
	enum kern_feature_result res;
} feature_probes[__FEAT_CNT] = {
	[FEAT_PROG_NAME] = {
		"BPF program name", probe_kern_prog_name,
	},
	[FEAT_GLOBAL_DATA] = {
		"global variables", probe_kern_global_data,
	},
	[FEAT_BTF] = {
		"minimal BTF", probe_kern_btf,
	},
	[FEAT_BTF_FUNC] = {
		"BTF functions", probe_kern_btf_func,
	},
	[FEAT_BTF_GLOBAL_FUNC] = {
		"BTF global function", probe_kern_btf_func_global,
	},
	[FEAT_BTF_DATASEC] = {
		"BTF data section and variable", probe_kern_btf_datasec,
	},
	[FEAT_ARRAY_MMAP] = {
		"ARRAY map mmap()", probe_kern_array_mmap,
	},
	[FEAT_EXP_ATTACH_TYPE] = {
		"BPF_PROG_LOAD expected_attach_type attribute",
		probe_kern_exp_attach_type,
	},
	[FEAT_PROBE_READ_KERN] = {
		"bpf_probe_read_kernel() helper", probe_kern_probe_read_kernel,
	},
	[FEAT_PROG_BIND_MAP] = {
		"BPF_PROG_BIND_MAP support", probe_prog_bind_map,
	},
	[FEAT_MODULE_BTF] = {
		"module BTF support", probe_module_btf,
	},
	[FEAT_BTF_FLOAT] = {
		"BTF_KIND_FLOAT support", probe_kern_btf_float,
	},
	[FEAT_PERF_LINK] = {
		"BPF perf link support", probe_perf_link,
	},
	[FEAT_BTF_DECL_TAG] = {
		"BTF_KIND_DECL_TAG support", probe_kern_btf_decl_tag,
	},
	[FEAT_BTF_TYPE_TAG] = {
		"BTF_KIND_TYPE_TAG support", probe_kern_btf_type_tag,
	},
	[FEAT_MEMCG_ACCOUNT] = {
		"memcg-based memory accounting", probe_memcg_account,
	},
	[FEAT_BPF_COOKIE] = {
		"BPF cookie support", probe_kern_bpf_cookie,
	},
	[FEAT_BTF_ENUM64] = {
		"BTF_KIND_ENUM64 support", probe_kern_btf_enum64,
	},
	[FEAT_SYSCALL_WRAPPER] = {
		"Kernel using syscall wrapper", probe_kern_syscall_wrapper,
	},
};

bool kernel_supports(const struct bpf_object *obj, enum kern_feature_id feat_id)
{
	struct kern_feature_desc *feat = &feature_probes[feat_id];
	int ret;

	if (obj && obj->gen_loader)
		/* To generate loader program assume the latest kernel
		 * to avoid doing extra prog_load, map_create syscalls.
		 */
		return true;

	if (READ_ONCE(feat->res) == FEAT_UNKNOWN) {
		ret = feat->probe();
		if (ret > 0) {
			WRITE_ONCE(feat->res, FEAT_SUPPORTED);
		} else if (ret == 0) {
			WRITE_ONCE(feat->res, FEAT_MISSING);
		} else {
			pr_warn("Detection of kernel %s support failed: %d\n", feat->desc, ret);
			WRITE_ONCE(feat->res, FEAT_MISSING);
		}
	}

	return READ_ONCE(feat->res) == FEAT_SUPPORTED;
}

static bool map_is_reuse_compat(const struct bpf_map *map, int map_fd)
{
	struct bpf_map_info map_info = {};
	char msg[STRERR_BUFSIZE];
	__u32 map_info_len;
	int err;

	map_info_len = sizeof(map_info);

	err = bpf_obj_get_info_by_fd(map_fd, &map_info, &map_info_len);
	if (err && errno == EINVAL)
		err = bpf_get_map_info_from_fdinfo(map_fd, &map_info);
	if (err) {
		pr_warn("failed to get map info for map FD %d: %s\n", map_fd,
			libbpf_strerror_r(errno, msg, sizeof(msg)));
		return false;
	}

	return (map_info.type == map->def.type &&
		map_info.key_size == map->def.key_size &&
		map_info.value_size == map->def.value_size &&
		map_info.max_entries == map->def.max_entries &&
		map_info.map_flags == map->def.map_flags &&
		map_info.map_extra == map->map_extra);
}

static int
bpf_object__reuse_map(struct bpf_map *map)
{
	char *cp, errmsg[STRERR_BUFSIZE];
	int err, pin_fd;

	pin_fd = bpf_obj_get(map->pin_path);
	if (pin_fd < 0) {
		err = -errno;
		if (err == -ENOENT) {
			pr_debug("found no pinned map to reuse at '%s'\n",
				 map->pin_path);
			return 0;
		}

		cp = libbpf_strerror_r(-err, errmsg, sizeof(errmsg));
		pr_warn("couldn't retrieve pinned map '%s': %s\n",
			map->pin_path, cp);
		return err;
	}

	if (!map_is_reuse_compat(map, pin_fd)) {
		pr_warn("couldn't reuse pinned map at '%s': parameter mismatch\n",
			map->pin_path);
		close(pin_fd);
		return -EINVAL;
	}

	err = bpf_map__reuse_fd(map, pin_fd);
	close(pin_fd);
	if (err) {
		return err;
	}
	map->pinned = true;
	pr_debug("reused pinned map at '%s'\n", map->pin_path);

	return 0;
}

static int
bpf_object__populate_internal_map(struct bpf_object *obj, struct bpf_map *map)
{
	enum libbpf_map_type map_type = map->libbpf_type;
	char *cp, errmsg[STRERR_BUFSIZE];
	int err, zero = 0;

	if (obj->gen_loader) {
		bpf_gen__map_update_elem(obj->gen_loader, map - obj->maps,
					 map->mmaped, map->def.value_size);
		if (map_type == LIBBPF_MAP_RODATA || map_type == LIBBPF_MAP_KCONFIG)
			bpf_gen__map_freeze(obj->gen_loader, map - obj->maps);
		return 0;
	}
	err = bpf_map_update_elem(map->fd, &zero, map->mmaped, 0);
	if (err) {
		err = -errno;
		cp = libbpf_strerror_r(err, errmsg, sizeof(errmsg));
		pr_warn("Error setting initial map(%s) contents: %s\n",
			map->name, cp);
		return err;
	}

	/* Freeze .rodata and .kconfig map as read-only from syscall side. */
	if (map_type == LIBBPF_MAP_RODATA || map_type == LIBBPF_MAP_KCONFIG) {
		err = bpf_map_freeze(map->fd);
		if (err) {
			err = -errno;
			cp = libbpf_strerror_r(err, errmsg, sizeof(errmsg));
			pr_warn("Error freezing map(%s) as read-only: %s\n",
				map->name, cp);
			return err;
		}
	}
	return 0;
}

static void bpf_map__destroy(struct bpf_map *map);

static int bpf_object__create_map(struct bpf_object *obj, struct bpf_map *map, bool is_inner)
{
	LIBBPF_OPTS(bpf_map_create_opts, create_attr);
	struct bpf_map_def *def = &map->def;
	const char *map_name = NULL;
	int err = 0;

	if (kernel_supports(obj, FEAT_PROG_NAME))
		map_name = map->name;
	create_attr.map_ifindex = map->map_ifindex;
	create_attr.map_flags = def->map_flags;
	create_attr.numa_node = map->numa_node;
	create_attr.map_extra = map->map_extra;

	if (bpf_map__is_struct_ops(map))
		create_attr.btf_vmlinux_value_type_id = map->btf_vmlinux_value_type_id;

	if (obj->btf && btf__fd(obj->btf) >= 0) {
		create_attr.btf_fd = btf__fd(obj->btf);
		create_attr.btf_key_type_id = map->btf_key_type_id;
		create_attr.btf_value_type_id = map->btf_value_type_id;
	}

	if (bpf_map_type__is_map_in_map(def->type)) {
		if (map->inner_map) {
			err = bpf_object__create_map(obj, map->inner_map, true);
			if (err) {
				pr_warn("map '%s': failed to create inner map: %d\n",
					map->name, err);
				return err;
			}
			map->inner_map_fd = bpf_map__fd(map->inner_map);
		}
		if (map->inner_map_fd >= 0)
			create_attr.inner_map_fd = map->inner_map_fd;
	}

	switch (def->type) {
	case BPF_MAP_TYPE_PERF_EVENT_ARRAY:
	case BPF_MAP_TYPE_CGROUP_ARRAY:
	case BPF_MAP_TYPE_STACK_TRACE:
	case BPF_MAP_TYPE_ARRAY_OF_MAPS:
	case BPF_MAP_TYPE_HASH_OF_MAPS:
	case BPF_MAP_TYPE_DEVMAP:
	case BPF_MAP_TYPE_DEVMAP_HASH:
	case BPF_MAP_TYPE_CPUMAP:
	case BPF_MAP_TYPE_XSKMAP:
	case BPF_MAP_TYPE_SOCKMAP:
	case BPF_MAP_TYPE_SOCKHASH:
	case BPF_MAP_TYPE_QUEUE:
	case BPF_MAP_TYPE_STACK:
		create_attr.btf_fd = 0;
		create_attr.btf_key_type_id = 0;
		create_attr.btf_value_type_id = 0;
		map->btf_key_type_id = 0;
		map->btf_value_type_id = 0;
	default:
		break;
	}

	if (obj->gen_loader) {
		bpf_gen__map_create(obj->gen_loader, def->type, map_name,
				    def->key_size, def->value_size, def->max_entries,
				    &create_attr, is_inner ? -1 : map - obj->maps);
		/* Pretend to have valid FD to pass various fd >= 0 checks.
		 * This fd == 0 will not be used with any syscall and will be reset to -1 eventually.
		 */
		map->fd = 0;
	} else {
		map->fd = bpf_map_create(def->type, map_name,
					 def->key_size, def->value_size,
					 def->max_entries, &create_attr);
	}
	if (map->fd < 0 && (create_attr.btf_key_type_id ||
			    create_attr.btf_value_type_id)) {
		char *cp, errmsg[STRERR_BUFSIZE];

		err = -errno;
		cp = libbpf_strerror_r(err, errmsg, sizeof(errmsg));
		pr_warn("Error in bpf_create_map_xattr(%s):%s(%d). Retrying without BTF.\n",
			map->name, cp, err);
		create_attr.btf_fd = 0;
		create_attr.btf_key_type_id = 0;
		create_attr.btf_value_type_id = 0;
		map->btf_key_type_id = 0;
		map->btf_value_type_id = 0;
		map->fd = bpf_map_create(def->type, map_name,
					 def->key_size, def->value_size,
					 def->max_entries, &create_attr);
	}

	err = map->fd < 0 ? -errno : 0;

	if (bpf_map_type__is_map_in_map(def->type) && map->inner_map) {
		if (obj->gen_loader)
			map->inner_map->fd = -1;
		bpf_map__destroy(map->inner_map);
		zfree(&map->inner_map);
	}

	return err;
}

static int init_map_in_map_slots(struct bpf_object *obj, struct bpf_map *map)
{
	const struct bpf_map *targ_map;
	unsigned int i;
	int fd, err = 0;

	for (i = 0; i < map->init_slots_sz; i++) {
		if (!map->init_slots[i])
			continue;

		targ_map = map->init_slots[i];
		fd = bpf_map__fd(targ_map);

		if (obj->gen_loader) {
			bpf_gen__populate_outer_map(obj->gen_loader,
						    map - obj->maps, i,
						    targ_map - obj->maps);
		} else {
			err = bpf_map_update_elem(map->fd, &i, &fd, 0);
		}
		if (err) {
			err = -errno;
			pr_warn("map '%s': failed to initialize slot [%d] to map '%s' fd=%d: %d\n",
				map->name, i, targ_map->name, fd, err);
			return err;
		}
		pr_debug("map '%s': slot [%d] set to map '%s' fd=%d\n",
			 map->name, i, targ_map->name, fd);
	}

	zfree(&map->init_slots);
	map->init_slots_sz = 0;

	return 0;
}

static int init_prog_array_slots(struct bpf_object *obj, struct bpf_map *map)
{
	const struct bpf_program *targ_prog;
	unsigned int i;
	int fd, err;

	if (obj->gen_loader)
		return -ENOTSUP;

	for (i = 0; i < map->init_slots_sz; i++) {
		if (!map->init_slots[i])
			continue;

		targ_prog = map->init_slots[i];
		fd = bpf_program__fd(targ_prog);

		err = bpf_map_update_elem(map->fd, &i, &fd, 0);
		if (err) {
			err = -errno;
			pr_warn("map '%s': failed to initialize slot [%d] to prog '%s' fd=%d: %d\n",
				map->name, i, targ_prog->name, fd, err);
			return err;
		}
		pr_debug("map '%s': slot [%d] set to prog '%s' fd=%d\n",
			 map->name, i, targ_prog->name, fd);
	}

	zfree(&map->init_slots);
	map->init_slots_sz = 0;

	return 0;
}

static int bpf_object_init_prog_arrays(struct bpf_object *obj)
{
	struct bpf_map *map;
	int i, err;

	for (i = 0; i < obj->nr_maps; i++) {
		map = &obj->maps[i];

		if (!map->init_slots_sz || map->def.type != BPF_MAP_TYPE_PROG_ARRAY)
			continue;

		err = init_prog_array_slots(obj, map);
		if (err < 0) {
			zclose(map->fd);
			return err;
		}
	}
	return 0;
}

static int map_set_def_max_entries(struct bpf_map *map)
{
	if (map->def.type == BPF_MAP_TYPE_PERF_EVENT_ARRAY && !map->def.max_entries) {
		int nr_cpus;

		nr_cpus = libbpf_num_possible_cpus();
		if (nr_cpus < 0) {
			pr_warn("map '%s': failed to determine number of system CPUs: %d\n",
				map->name, nr_cpus);
			return nr_cpus;
		}
		pr_debug("map '%s': setting size to %d\n", map->name, nr_cpus);
		map->def.max_entries = nr_cpus;
	}

	return 0;
}

static int
bpf_object__create_maps(struct bpf_object *obj)
{
	struct bpf_map *map;
	char *cp, errmsg[STRERR_BUFSIZE];
	unsigned int i, j;
	int err;
	bool retried;

	for (i = 0; i < obj->nr_maps; i++) {
		map = &obj->maps[i];

		/* To support old kernels, we skip creating global data maps
		 * (.rodata, .data, .kconfig, etc); later on, during program
		 * loading, if we detect that at least one of the to-be-loaded
		 * programs is referencing any global data map, we'll error
		 * out with program name and relocation index logged.
		 * This approach allows to accommodate Clang emitting
		 * unnecessary .rodata.str1.1 sections for string literals,
		 * but also it allows to have CO-RE applications that use
		 * global variables in some of BPF programs, but not others.
		 * If those global variable-using programs are not loaded at
		 * runtime due to bpf_program__set_autoload(prog, false),
		 * bpf_object loading will succeed just fine even on old
		 * kernels.
		 */
		if (bpf_map__is_internal(map) && !kernel_supports(obj, FEAT_GLOBAL_DATA))
			map->autocreate = false;

		if (!map->autocreate) {
			pr_debug("map '%s': skipped auto-creating...\n", map->name);
			continue;
		}

		err = map_set_def_max_entries(map);
		if (err)
			goto err_out;

		retried = false;
retry:
		if (map->pin_path) {
			err = bpf_object__reuse_map(map);
			if (err) {
				pr_warn("map '%s': error reusing pinned map\n",
					map->name);
				goto err_out;
			}
			if (retried && map->fd < 0) {
				pr_warn("map '%s': cannot find pinned map\n",
					map->name);
				err = -ENOENT;
				goto err_out;
			}
		}

		if (map->fd >= 0) {
			pr_debug("map '%s': skipping creation (preset fd=%d)\n",
				 map->name, map->fd);
		} else {
			err = bpf_object__create_map(obj, map, false);
			if (err)
				goto err_out;

			pr_debug("map '%s': created successfully, fd=%d\n",
				 map->name, map->fd);

			if (bpf_map__is_internal(map)) {
				err = bpf_object__populate_internal_map(obj, map);
				if (err < 0) {
					zclose(map->fd);
					goto err_out;
				}
			}

			if (map->init_slots_sz && map->def.type != BPF_MAP_TYPE_PROG_ARRAY) {
				err = init_map_in_map_slots(obj, map);
				if (err < 0) {
					zclose(map->fd);
					goto err_out;
				}
			}
		}

		if (map->pin_path && !map->pinned) {
			err = bpf_map__pin(map, NULL);
			if (err) {
				zclose(map->fd);
				if (!retried && err == -EEXIST) {
					retried = true;
					goto retry;
				}
				pr_warn("map '%s': failed to auto-pin at '%s': %d\n",
					map->name, map->pin_path, err);
				goto err_out;
			}
		}
	}

	return 0;

err_out:
	cp = libbpf_strerror_r(err, errmsg, sizeof(errmsg));
	pr_warn("map '%s': failed to create: %s(%d)\n", map->name, cp, err);
	pr_perm_msg(err);
	for (j = 0; j < i; j++)
		zclose(obj->maps[j].fd);
	return err;
}

static bool bpf_core_is_flavor_sep(const char *s)
{
	/* check X___Y name pattern, where X and Y are not underscores */
	return s[0] != '_' &&				      /* X */
	       s[1] == '_' && s[2] == '_' && s[3] == '_' &&   /* ___ */
	       s[4] != '_';				      /* Y */
}

/* Given 'some_struct_name___with_flavor' return the length of a name prefix
 * before last triple underscore. Struct name part after last triple
 * underscore is ignored by BPF CO-RE relocation during relocation matching.
 */
size_t bpf_core_essential_name_len(const char *name)
{
	size_t n = strlen(name);
	int i;

	for (i = n - 5; i >= 0; i--) {
		if (bpf_core_is_flavor_sep(name + i))
			return i + 1;
	}
	return n;
}

void bpf_core_free_cands(struct bpf_core_cand_list *cands)
{
	if (!cands)
		return;

	free(cands->cands);
	free(cands);
}

int bpf_core_add_cands(struct bpf_core_cand *local_cand,
		       size_t local_essent_len,
		       const struct btf *targ_btf,
		       const char *targ_btf_name,
		       int targ_start_id,
		       struct bpf_core_cand_list *cands)
{
	struct bpf_core_cand *new_cands, *cand;
	const struct btf_type *t, *local_t;
	const char *targ_name, *local_name;
	size_t targ_essent_len;
	int n, i;

	local_t = btf__type_by_id(local_cand->btf, local_cand->id);
	local_name = btf__str_by_offset(local_cand->btf, local_t->name_off);

	n = btf__type_cnt(targ_btf);
	for (i = targ_start_id; i < n; i++) {
		t = btf__type_by_id(targ_btf, i);
		if (!btf_kind_core_compat(t, local_t))
			continue;

		targ_name = btf__name_by_offset(targ_btf, t->name_off);
		if (str_is_empty(targ_name))
			continue;

		targ_essent_len = bpf_core_essential_name_len(targ_name);
		if (targ_essent_len != local_essent_len)
			continue;

		if (strncmp(local_name, targ_name, local_essent_len) != 0)
			continue;

		pr_debug("CO-RE relocating [%d] %s %s: found target candidate [%d] %s %s in [%s]\n",
			 local_cand->id, btf_kind_str(local_t),
			 local_name, i, btf_kind_str(t), targ_name,
			 targ_btf_name);
		new_cands = libbpf_reallocarray(cands->cands, cands->len + 1,
					      sizeof(*cands->cands));
		if (!new_cands)
			return -ENOMEM;

		cand = &new_cands[cands->len];
		cand->btf = targ_btf;
		cand->id = i;

		cands->cands = new_cands;
		cands->len++;
	}
	return 0;
}

static int load_module_btfs(struct bpf_object *obj)
{
	struct bpf_btf_info info;
	struct module_btf *mod_btf;
	struct btf *btf;
	char name[64];
	__u32 id = 0, len;
	int err, fd;

	if (obj->btf_modules_loaded)
		return 0;

	if (obj->gen_loader)
		return 0;

	/* don't do this again, even if we find no module BTFs */
	obj->btf_modules_loaded = true;

	/* kernel too old to support module BTFs */
	if (!kernel_supports(obj, FEAT_MODULE_BTF))
		return 0;

	while (true) {
		err = bpf_btf_get_next_id(id, &id);
		if (err && errno == ENOENT)
			return 0;
		if (err) {
			err = -errno;
			pr_warn("failed to iterate BTF objects: %d\n", err);
			return err;
		}

		fd = bpf_btf_get_fd_by_id(id);
		if (fd < 0) {
			if (errno == ENOENT)
				continue; /* expected race: BTF was unloaded */
			err = -errno;
			pr_warn("failed to get BTF object #%d FD: %d\n", id, err);
			return err;
		}

		len = sizeof(info);
		memset(&info, 0, sizeof(info));
		info.name = ptr_to_u64(name);
		info.name_len = sizeof(name);

		err = bpf_obj_get_info_by_fd(fd, &info, &len);
		if (err) {
			err = -errno;
			pr_warn("failed to get BTF object #%d info: %d\n", id, err);
			goto err_out;
		}

		/* ignore non-module BTFs */
		if (!info.kernel_btf || strcmp(name, "vmlinux") == 0) {
			close(fd);
			continue;
		}

		btf = btf_get_from_fd(fd, obj->btf_vmlinux);
		err = libbpf_get_error(btf);
		if (err) {
			pr_warn("failed to load module [%s]'s BTF object #%d: %d\n",
				name, id, err);
			goto err_out;
		}

		err = libbpf_ensure_mem((void **)&obj->btf_modules, &obj->btf_module_cap,
				        sizeof(*obj->btf_modules), obj->btf_module_cnt + 1);
		if (err)
			goto err_out;

		mod_btf = &obj->btf_modules[obj->btf_module_cnt++];

		mod_btf->btf = btf;
		mod_btf->id = id;
		mod_btf->fd = fd;
		mod_btf->name = strdup(name);
		if (!mod_btf->name) {
			err = -ENOMEM;
			goto err_out;
		}
		continue;

err_out:
		close(fd);
		return err;
	}

	return 0;
}

static struct bpf_core_cand_list *
bpf_core_find_cands(struct bpf_object *obj, const struct btf *local_btf, __u32 local_type_id)
{
	struct bpf_core_cand local_cand = {};
	struct bpf_core_cand_list *cands;
	const struct btf *main_btf;
	const struct btf_type *local_t;
	const char *local_name;
	size_t local_essent_len;
	int err, i;

	local_cand.btf = local_btf;
	local_cand.id = local_type_id;
	local_t = btf__type_by_id(local_btf, local_type_id);
	if (!local_t)
		return ERR_PTR(-EINVAL);

	local_name = btf__name_by_offset(local_btf, local_t->name_off);
	if (str_is_empty(local_name))
		return ERR_PTR(-EINVAL);
	local_essent_len = bpf_core_essential_name_len(local_name);

	cands = calloc(1, sizeof(*cands));
	if (!cands)
		return ERR_PTR(-ENOMEM);

	/* Attempt to find target candidates in vmlinux BTF first */
	main_btf = obj->btf_vmlinux_override ?: obj->btf_vmlinux;
	err = bpf_core_add_cands(&local_cand, local_essent_len, main_btf, "vmlinux", 1, cands);
	if (err)
		goto err_out;

	/* if vmlinux BTF has any candidate, don't got for module BTFs */
	if (cands->len)
		return cands;

	/* if vmlinux BTF was overridden, don't attempt to load module BTFs */
	if (obj->btf_vmlinux_override)
		return cands;

	/* now look through module BTFs, trying to still find candidates */
	err = load_module_btfs(obj);
	if (err)
		goto err_out;

	for (i = 0; i < obj->btf_module_cnt; i++) {
		err = bpf_core_add_cands(&local_cand, local_essent_len,
					 obj->btf_modules[i].btf,
					 obj->btf_modules[i].name,
					 btf__type_cnt(obj->btf_vmlinux),
					 cands);
		if (err)
			goto err_out;
	}

	return cands;
err_out:
	bpf_core_free_cands(cands);
	return ERR_PTR(err);
}

/* Check local and target types for compatibility. This check is used for
 * type-based CO-RE relocations and follow slightly different rules than
 * field-based relocations. This function assumes that root types were already
 * checked for name match. Beyond that initial root-level name check, names
 * are completely ignored. Compatibility rules are as follows:
 *   - any two STRUCTs/UNIONs/FWDs/ENUMs/INTs are considered compatible, but
 *     kind should match for local and target types (i.e., STRUCT is not
 *     compatible with UNION);
 *   - for ENUMs, the size is ignored;
 *   - for INT, size and signedness are ignored;
 *   - for ARRAY, dimensionality is ignored, element types are checked for
 *     compatibility recursively;
 *   - CONST/VOLATILE/RESTRICT modifiers are ignored;
 *   - TYPEDEFs/PTRs are compatible if types they pointing to are compatible;
 *   - FUNC_PROTOs are compatible if they have compatible signature: same
 *     number of input args and compatible return and argument types.
 * These rules are not set in stone and probably will be adjusted as we get
 * more experience with using BPF CO-RE relocations.
 */
int bpf_core_types_are_compat(const struct btf *local_btf, __u32 local_id,
			      const struct btf *targ_btf, __u32 targ_id)
{
	return __bpf_core_types_are_compat(local_btf, local_id, targ_btf, targ_id, 32);
}

int bpf_core_types_match(const struct btf *local_btf, __u32 local_id,
			 const struct btf *targ_btf, __u32 targ_id)
{
	return __bpf_core_types_match(local_btf, local_id, targ_btf, targ_id, false, 32);
}

static size_t bpf_core_hash_fn(const void *key, void *ctx)
{
	return (size_t)key;
}

static bool bpf_core_equal_fn(const void *k1, const void *k2, void *ctx)
{
	return k1 == k2;
}

static void *u32_as_hash_key(__u32 x)
{
	return (void *)(uintptr_t)x;
}

static int record_relo_core(struct bpf_program *prog,
			    const struct bpf_core_relo *core_relo, int insn_idx)
{
	struct reloc_desc *relos, *relo;

	relos = libbpf_reallocarray(prog->reloc_desc,
				    prog->nr_reloc + 1, sizeof(*relos));
	if (!relos)
		return -ENOMEM;
	relo = &relos[prog->nr_reloc];
	relo->type = RELO_CORE;
	relo->insn_idx = insn_idx;
	relo->core_relo = core_relo;
	prog->reloc_desc = relos;
	prog->nr_reloc++;
	return 0;
}

static const struct bpf_core_relo *find_relo_core(struct bpf_program *prog, int insn_idx)
{
	struct reloc_desc *relo;
	int i;

	for (i = 0; i < prog->nr_reloc; i++) {
		relo = &prog->reloc_desc[i];
		if (relo->type != RELO_CORE || relo->insn_idx != insn_idx)
			continue;

		return relo->core_relo;
	}

	return NULL;
}

static int bpf_core_resolve_relo(struct bpf_program *prog,
				 const struct bpf_core_relo *relo,
				 int relo_idx,
				 const struct btf *local_btf,
				 struct hashmap *cand_cache,
				 struct bpf_core_relo_res *targ_res)
{
	struct bpf_core_spec specs_scratch[3] = {};
	const void *type_key = u32_as_hash_key(relo->type_id);
	struct bpf_core_cand_list *cands = NULL;
	const char *prog_name = prog->name;
	const struct btf_type *local_type;
	const char *local_name;
	__u32 local_id = relo->type_id;
	int err;

	local_type = btf__type_by_id(local_btf, local_id);
	if (!local_type)
		return -EINVAL;

	local_name = btf__name_by_offset(local_btf, local_type->name_off);
	if (!local_name)
		return -EINVAL;

	if (relo->kind != BPF_CORE_TYPE_ID_LOCAL &&
	    !hashmap__find(cand_cache, type_key, (void **)&cands)) {
		cands = bpf_core_find_cands(prog->obj, local_btf, local_id);
		if (IS_ERR(cands)) {
			pr_warn("prog '%s': relo #%d: target candidate search failed for [%d] %s %s: %ld\n",
				prog_name, relo_idx, local_id, btf_kind_str(local_type),
				local_name, PTR_ERR(cands));
			return PTR_ERR(cands);
		}
		err = hashmap__set(cand_cache, type_key, cands, NULL, NULL);
		if (err) {
			bpf_core_free_cands(cands);
			return err;
		}
	}

	return bpf_core_calc_relo_insn(prog_name, relo, relo_idx, local_btf, cands, specs_scratch,
				       targ_res);
}

static int
bpf_object__relocate_core(struct bpf_object *obj, const char *targ_btf_path)
{
	const struct btf_ext_info_sec *sec;
	struct bpf_core_relo_res targ_res;
	const struct bpf_core_relo *rec;
	const struct btf_ext_info *seg;
	struct hashmap_entry *entry;
	struct hashmap *cand_cache = NULL;
	struct bpf_program *prog;
	struct bpf_insn *insn;
	const char *sec_name;
	int i, err = 0, insn_idx, sec_idx, sec_num;

	if (obj->btf_ext->core_relo_info.len == 0)
		return 0;

	if (targ_btf_path) {
		obj->btf_vmlinux_override = btf__parse(targ_btf_path, NULL);
		err = libbpf_get_error(obj->btf_vmlinux_override);
		if (err) {
			pr_warn("failed to parse target BTF: %d\n", err);
			return err;
		}
	}

	cand_cache = hashmap__new(bpf_core_hash_fn, bpf_core_equal_fn, NULL);
	if (IS_ERR(cand_cache)) {
		err = PTR_ERR(cand_cache);
		goto out;
	}

	seg = &obj->btf_ext->core_relo_info;
	sec_num = 0;
	for_each_btf_ext_sec(seg, sec) {
		sec_idx = seg->sec_idxs[sec_num];
		sec_num++;

		sec_name = btf__name_by_offset(obj->btf, sec->sec_name_off);
		if (str_is_empty(sec_name)) {
			err = -EINVAL;
			goto out;
		}

		pr_debug("sec '%s': found %d CO-RE relocations\n", sec_name, sec->num_info);

		for_each_btf_ext_rec(seg, sec, i, rec) {
			if (rec->insn_off % BPF_INSN_SZ)
				return -EINVAL;
			insn_idx = rec->insn_off / BPF_INSN_SZ;
			prog = find_prog_by_sec_insn(obj, sec_idx, insn_idx);
			if (!prog) {
				/* When __weak subprog is "overridden" by another instance
				 * of the subprog from a different object file, linker still
				 * appends all the .BTF.ext info that used to belong to that
				 * eliminated subprogram.
				 * This is similar to what x86-64 linker does for relocations.
				 * So just ignore such relocations just like we ignore
				 * subprog instructions when discovering subprograms.
				 */
				pr_debug("sec '%s': skipping CO-RE relocation #%d for insn #%d belonging to eliminated weak subprogram\n",
					 sec_name, i, insn_idx);
				continue;
			}
			/* no need to apply CO-RE relocation if the program is
			 * not going to be loaded
			 */
			if (!prog->autoload)
				continue;

			/* adjust insn_idx from section frame of reference to the local
			 * program's frame of reference; (sub-)program code is not yet
			 * relocated, so it's enough to just subtract in-section offset
			 */
			insn_idx = insn_idx - prog->sec_insn_off;
			if (insn_idx >= prog->insns_cnt)
				return -EINVAL;
			insn = &prog->insns[insn_idx];

			err = record_relo_core(prog, rec, insn_idx);
			if (err) {
				pr_warn("prog '%s': relo #%d: failed to record relocation: %d\n",
					prog->name, i, err);
				goto out;
			}

			if (prog->obj->gen_loader)
				continue;

			err = bpf_core_resolve_relo(prog, rec, i, obj->btf, cand_cache, &targ_res);
			if (err) {
				pr_warn("prog '%s': relo #%d: failed to relocate: %d\n",
					prog->name, i, err);
				goto out;
			}

			err = bpf_core_patch_insn(prog->name, insn, insn_idx, rec, i, &targ_res);
			if (err) {
				pr_warn("prog '%s': relo #%d: failed to patch insn #%u: %d\n",
					prog->name, i, insn_idx, err);
				goto out;
			}
		}
	}

out:
	/* obj->btf_vmlinux and module BTFs are freed after object load */
	btf__free(obj->btf_vmlinux_override);
	obj->btf_vmlinux_override = NULL;

	if (!IS_ERR_OR_NULL(cand_cache)) {
		hashmap__for_each_entry(cand_cache, entry, i) {
			bpf_core_free_cands(entry->value);
		}
		hashmap__free(cand_cache);
	}
	return err;
}

/* base map load ldimm64 special constant, used also for log fixup logic */
#define MAP_LDIMM64_POISON_BASE 2001000000
#define MAP_LDIMM64_POISON_PFX "200100"

static void poison_map_ldimm64(struct bpf_program *prog, int relo_idx,
			       int insn_idx, struct bpf_insn *insn,
			       int map_idx, const struct bpf_map *map)
{
	int i;

	pr_debug("prog '%s': relo #%d: poisoning insn #%d that loads map #%d '%s'\n",
		 prog->name, relo_idx, insn_idx, map_idx, map->name);

	/* we turn single ldimm64 into two identical invalid calls */
	for (i = 0; i < 2; i++) {
		insn->code = BPF_JMP | BPF_CALL;
		insn->dst_reg = 0;
		insn->src_reg = 0;
		insn->off = 0;
		/* if this instruction is reachable (not a dead code),
		 * verifier will complain with something like:
		 * invalid func unknown#2001000123
		 * where lower 123 is map index into obj->maps[] array
		 */
		insn->imm = MAP_LDIMM64_POISON_BASE + map_idx;

		insn++;
	}
}

/* Relocate data references within program code:
 *  - map references;
 *  - global variable references;
 *  - extern references.
 */
static int
bpf_object__relocate_data(struct bpf_object *obj, struct bpf_program *prog)
{
	int i;

	for (i = 0; i < prog->nr_reloc; i++) {
		struct reloc_desc *relo = &prog->reloc_desc[i];
		struct bpf_insn *insn = &prog->insns[relo->insn_idx];
		const struct bpf_map *map;
		struct extern_desc *ext;

		switch (relo->type) {
		case RELO_LD64:
			map = &obj->maps[relo->map_idx];
			if (obj->gen_loader) {
				insn[0].src_reg = BPF_PSEUDO_MAP_IDX;
				insn[0].imm = relo->map_idx;
			} else if (map->autocreate) {
				insn[0].src_reg = BPF_PSEUDO_MAP_FD;
				insn[0].imm = map->fd;
			} else {
				poison_map_ldimm64(prog, i, relo->insn_idx, insn,
						   relo->map_idx, map);
			}
			break;
		case RELO_DATA:
			map = &obj->maps[relo->map_idx];
			insn[1].imm = insn[0].imm + relo->sym_off;
			if (obj->gen_loader) {
				insn[0].src_reg = BPF_PSEUDO_MAP_IDX_VALUE;
				insn[0].imm = relo->map_idx;
			} else if (map->autocreate) {
				insn[0].src_reg = BPF_PSEUDO_MAP_VALUE;
				insn[0].imm = map->fd;
			} else {
				poison_map_ldimm64(prog, i, relo->insn_idx, insn,
						   relo->map_idx, map);
			}
			break;
		case RELO_EXTERN_VAR:
			ext = &obj->externs[relo->sym_off];
			if (ext->type == EXT_KCFG) {
				if (obj->gen_loader) {
					insn[0].src_reg = BPF_PSEUDO_MAP_IDX_VALUE;
					insn[0].imm = obj->kconfig_map_idx;
				} else {
					insn[0].src_reg = BPF_PSEUDO_MAP_VALUE;
					insn[0].imm = obj->maps[obj->kconfig_map_idx].fd;
				}
				insn[1].imm = ext->kcfg.data_off;
			} else /* EXT_KSYM */ {
				if (ext->ksym.type_id && ext->is_set) { /* typed ksyms */
					insn[0].src_reg = BPF_PSEUDO_BTF_ID;
					insn[0].imm = ext->ksym.kernel_btf_id;
					insn[1].imm = ext->ksym.kernel_btf_obj_fd;
				} else { /* typeless ksyms or unresolved typed ksyms */
					insn[0].imm = (__u32)ext->ksym.addr;
					insn[1].imm = ext->ksym.addr >> 32;
				}
			}
			break;
		case RELO_EXTERN_FUNC:
			ext = &obj->externs[relo->sym_off];
			insn[0].src_reg = BPF_PSEUDO_KFUNC_CALL;
			if (ext->is_set) {
				insn[0].imm = ext->ksym.kernel_btf_id;
				insn[0].off = ext->ksym.btf_fd_idx;
			} else { /* unresolved weak kfunc */
				insn[0].imm = 0;
				insn[0].off = 0;
			}
			break;
		case RELO_SUBPROG_ADDR:
			if (insn[0].src_reg != BPF_PSEUDO_FUNC) {
				pr_warn("prog '%s': relo #%d: bad insn\n",
					prog->name, i);
				return -EINVAL;
			}
			/* handled already */
			break;
		case RELO_CALL:
			/* handled already */
			break;
		case RELO_CORE:
			/* will be handled by bpf_program_record_relos() */
			break;
		default:
			pr_warn("prog '%s': relo #%d: bad relo type %d\n",
				prog->name, i, relo->type);
			return -EINVAL;
		}
	}

	return 0;
}

static int adjust_prog_btf_ext_info(const struct bpf_object *obj,
				    const struct bpf_program *prog,
				    const struct btf_ext_info *ext_info,
				    void **prog_info, __u32 *prog_rec_cnt,
				    __u32 *prog_rec_sz)
{
	void *copy_start = NULL, *copy_end = NULL;
	void *rec, *rec_end, *new_prog_info;
	const struct btf_ext_info_sec *sec;
	size_t old_sz, new_sz;
	int i, sec_num, sec_idx, off_adj;

	sec_num = 0;
	for_each_btf_ext_sec(ext_info, sec) {
		sec_idx = ext_info->sec_idxs[sec_num];
		sec_num++;
		if (prog->sec_idx != sec_idx)
			continue;

		for_each_btf_ext_rec(ext_info, sec, i, rec) {
			__u32 insn_off = *(__u32 *)rec / BPF_INSN_SZ;

			if (insn_off < prog->sec_insn_off)
				continue;
			if (insn_off >= prog->sec_insn_off + prog->sec_insn_cnt)
				break;

			if (!copy_start)
				copy_start = rec;
			copy_end = rec + ext_info->rec_size;
		}

		if (!copy_start)
			return -ENOENT;

		/* append func/line info of a given (sub-)program to the main
		 * program func/line info
		 */
		old_sz = (size_t)(*prog_rec_cnt) * ext_info->rec_size;
		new_sz = old_sz + (copy_end - copy_start);
		new_prog_info = realloc(*prog_info, new_sz);
		if (!new_prog_info)
			return -ENOMEM;
		*prog_info = new_prog_info;
		*prog_rec_cnt = new_sz / ext_info->rec_size;
		memcpy(new_prog_info + old_sz, copy_start, copy_end - copy_start);

		/* Kernel instruction offsets are in units of 8-byte
		 * instructions, while .BTF.ext instruction offsets generated
		 * by Clang are in units of bytes. So convert Clang offsets
		 * into kernel offsets and adjust offset according to program
		 * relocated position.
		 */
		off_adj = prog->sub_insn_off - prog->sec_insn_off;
		rec = new_prog_info + old_sz;
		rec_end = new_prog_info + new_sz;
		for (; rec < rec_end; rec += ext_info->rec_size) {
			__u32 *insn_off = rec;

			*insn_off = *insn_off / BPF_INSN_SZ + off_adj;
		}
		*prog_rec_sz = ext_info->rec_size;
		return 0;
	}

	return -ENOENT;
}

static int
reloc_prog_func_and_line_info(const struct bpf_object *obj,
			      struct bpf_program *main_prog,
			      const struct bpf_program *prog)
{
	int err;

	/* no .BTF.ext relocation if .BTF.ext is missing or kernel doesn't
	 * supprot func/line info
	 */
	if (!obj->btf_ext || !kernel_supports(obj, FEAT_BTF_FUNC))
		return 0;

	/* only attempt func info relocation if main program's func_info
	 * relocation was successful
	 */
	if (main_prog != prog && !main_prog->func_info)
		goto line_info;

	err = adjust_prog_btf_ext_info(obj, prog, &obj->btf_ext->func_info,
				       &main_prog->func_info,
				       &main_prog->func_info_cnt,
				       &main_prog->func_info_rec_size);
	if (err) {
		if (err != -ENOENT) {
			pr_warn("prog '%s': error relocating .BTF.ext function info: %d\n",
				prog->name, err);
			return err;
		}
		if (main_prog->func_info) {
			/*
			 * Some info has already been found but has problem
			 * in the last btf_ext reloc. Must have to error out.
			 */
			pr_warn("prog '%s': missing .BTF.ext function info.\n", prog->name);
			return err;
		}
		/* Have problem loading the very first info. Ignore the rest. */
		pr_warn("prog '%s': missing .BTF.ext function info for the main program, skipping all of .BTF.ext func info.\n",
			prog->name);
	}

line_info:
	/* don't relocate line info if main program's relocation failed */
	if (main_prog != prog && !main_prog->line_info)
		return 0;

	err = adjust_prog_btf_ext_info(obj, prog, &obj->btf_ext->line_info,
				       &main_prog->line_info,
				       &main_prog->line_info_cnt,
				       &main_prog->line_info_rec_size);
	if (err) {
		if (err != -ENOENT) {
			pr_warn("prog '%s': error relocating .BTF.ext line info: %d\n",
				prog->name, err);
			return err;
		}
		if (main_prog->line_info) {
			/*
			 * Some info has already been found but has problem
			 * in the last btf_ext reloc. Must have to error out.
			 */
			pr_warn("prog '%s': missing .BTF.ext line info.\n", prog->name);
			return err;
		}
		/* Have problem loading the very first info. Ignore the rest. */
		pr_warn("prog '%s': missing .BTF.ext line info for the main program, skipping all of .BTF.ext line info.\n",
			prog->name);
	}
	return 0;
}

static int cmp_relo_by_insn_idx(const void *key, const void *elem)
{
	size_t insn_idx = *(const size_t *)key;
	const struct reloc_desc *relo = elem;

	if (insn_idx == relo->insn_idx)
		return 0;
	return insn_idx < relo->insn_idx ? -1 : 1;
}

static struct reloc_desc *find_prog_insn_relo(const struct bpf_program *prog, size_t insn_idx)
{
	if (!prog->nr_reloc)
		return NULL;
	return bsearch(&insn_idx, prog->reloc_desc, prog->nr_reloc,
		       sizeof(*prog->reloc_desc), cmp_relo_by_insn_idx);
}

static int append_subprog_relos(struct bpf_program *main_prog, struct bpf_program *subprog)
{
	int new_cnt = main_prog->nr_reloc + subprog->nr_reloc;
	struct reloc_desc *relos;
	int i;

	if (main_prog == subprog)
		return 0;
	relos = libbpf_reallocarray(main_prog->reloc_desc, new_cnt, sizeof(*relos));
	if (!relos)
		return -ENOMEM;
	if (subprog->nr_reloc)
		memcpy(relos + main_prog->nr_reloc, subprog->reloc_desc,
		       sizeof(*relos) * subprog->nr_reloc);

	for (i = main_prog->nr_reloc; i < new_cnt; i++)
		relos[i].insn_idx += subprog->sub_insn_off;
	/* After insn_idx adjustment the 'relos' array is still sorted
	 * by insn_idx and doesn't break bsearch.
	 */
	main_prog->reloc_desc = relos;
	main_prog->nr_reloc = new_cnt;
	return 0;
}

static int
bpf_object__reloc_code(struct bpf_object *obj, struct bpf_program *main_prog,
		       struct bpf_program *prog)
{
	size_t sub_insn_idx, insn_idx, new_cnt;
	struct bpf_program *subprog;
	struct bpf_insn *insns, *insn;
	struct reloc_desc *relo;
	int err;

	err = reloc_prog_func_and_line_info(obj, main_prog, prog);
	if (err)
		return err;

	for (insn_idx = 0; insn_idx < prog->sec_insn_cnt; insn_idx++) {
		insn = &main_prog->insns[prog->sub_insn_off + insn_idx];
		if (!insn_is_subprog_call(insn) && !insn_is_pseudo_func(insn))
			continue;

		relo = find_prog_insn_relo(prog, insn_idx);
		if (relo && relo->type == RELO_EXTERN_FUNC)
			/* kfunc relocations will be handled later
			 * in bpf_object__relocate_data()
			 */
			continue;
		if (relo && relo->type != RELO_CALL && relo->type != RELO_SUBPROG_ADDR) {
			pr_warn("prog '%s': unexpected relo for insn #%zu, type %d\n",
				prog->name, insn_idx, relo->type);
			return -LIBBPF_ERRNO__RELOC;
		}
		if (relo) {
			/* sub-program instruction index is a combination of
			 * an offset of a symbol pointed to by relocation and
			 * call instruction's imm field; for global functions,
			 * call always has imm = -1, but for static functions
			 * relocation is against STT_SECTION and insn->imm
			 * points to a start of a static function
			 *
			 * for subprog addr relocation, the relo->sym_off + insn->imm is
			 * the byte offset in the corresponding section.
			 */
			if (relo->type == RELO_CALL)
				sub_insn_idx = relo->sym_off / BPF_INSN_SZ + insn->imm + 1;
			else
				sub_insn_idx = (relo->sym_off + insn->imm) / BPF_INSN_SZ;
		} else if (insn_is_pseudo_func(insn)) {
			/*
			 * RELO_SUBPROG_ADDR relo is always emitted even if both
			 * functions are in the same section, so it shouldn't reach here.
			 */
			pr_warn("prog '%s': missing subprog addr relo for insn #%zu\n",
				prog->name, insn_idx);
			return -LIBBPF_ERRNO__RELOC;
		} else {
			/* if subprogram call is to a static function within
			 * the same ELF section, there won't be any relocation
			 * emitted, but it also means there is no additional
			 * offset necessary, insns->imm is relative to
			 * instruction's original position within the section
			 */
			sub_insn_idx = prog->sec_insn_off + insn_idx + insn->imm + 1;
		}

		/* we enforce that sub-programs should be in .text section */
		subprog = find_prog_by_sec_insn(obj, obj->efile.text_shndx, sub_insn_idx);
		if (!subprog) {
			pr_warn("prog '%s': no .text section found yet sub-program call exists\n",
				prog->name);
			return -LIBBPF_ERRNO__RELOC;
		}

		/* if it's the first call instruction calling into this
		 * subprogram (meaning this subprog hasn't been processed
		 * yet) within the context of current main program:
		 *   - append it at the end of main program's instructions blog;
		 *   - process is recursively, while current program is put on hold;
		 *   - if that subprogram calls some other not yet processes
		 *   subprogram, same thing will happen recursively until
		 *   there are no more unprocesses subprograms left to append
		 *   and relocate.
		 */
		if (subprog->sub_insn_off == 0) {
			subprog->sub_insn_off = main_prog->insns_cnt;

			new_cnt = main_prog->insns_cnt + subprog->insns_cnt;
			insns = libbpf_reallocarray(main_prog->insns, new_cnt, sizeof(*insns));
			if (!insns) {
				pr_warn("prog '%s': failed to realloc prog code\n", main_prog->name);
				return -ENOMEM;
			}
			main_prog->insns = insns;
			main_prog->insns_cnt = new_cnt;

			memcpy(main_prog->insns + subprog->sub_insn_off, subprog->insns,
			       subprog->insns_cnt * sizeof(*insns));

			pr_debug("prog '%s': added %zu insns from sub-prog '%s'\n",
				 main_prog->name, subprog->insns_cnt, subprog->name);

			/* The subprog insns are now appended. Append its relos too. */
			err = append_subprog_relos(main_prog, subprog);
			if (err)
				return err;
			err = bpf_object__reloc_code(obj, main_prog, subprog);
			if (err)
				return err;
		}

		/* main_prog->insns memory could have been re-allocated, so
		 * calculate pointer again
		 */
		insn = &main_prog->insns[prog->sub_insn_off + insn_idx];
		/* calculate correct instruction position within current main
		 * prog; each main prog can have a different set of
		 * subprograms appended (potentially in different order as
		 * well), so position of any subprog can be different for
		 * different main programs */
		insn->imm = subprog->sub_insn_off - (prog->sub_insn_off + insn_idx) - 1;

		pr_debug("prog '%s': insn #%zu relocated, imm %d points to subprog '%s' (now at %zu offset)\n",
			 prog->name, insn_idx, insn->imm, subprog->name, subprog->sub_insn_off);
	}

	return 0;
}

/*
 * Relocate sub-program calls.
 *
 * Algorithm operates as follows. Each entry-point BPF program (referred to as
 * main prog) is processed separately. For each subprog (non-entry functions,
 * that can be called from either entry progs or other subprogs) gets their
 * sub_insn_off reset to zero. This serves as indicator that this subprogram
 * hasn't been yet appended and relocated within current main prog. Once its
 * relocated, sub_insn_off will point at the position within current main prog
 * where given subprog was appended. This will further be used to relocate all
 * the call instructions jumping into this subprog.
 *
 * We start with main program and process all call instructions. If the call
 * is into a subprog that hasn't been processed (i.e., subprog->sub_insn_off
 * is zero), subprog instructions are appended at the end of main program's
 * instruction array. Then main program is "put on hold" while we recursively
 * process newly appended subprogram. If that subprogram calls into another
 * subprogram that hasn't been appended, new subprogram is appended again to
 * the *main* prog's instructions (subprog's instructions are always left
 * untouched, as they need to be in unmodified state for subsequent main progs
 * and subprog instructions are always sent only as part of a main prog) and
 * the process continues recursively. Once all the subprogs called from a main
 * prog or any of its subprogs are appended (and relocated), all their
 * positions within finalized instructions array are known, so it's easy to
 * rewrite call instructions with correct relative offsets, corresponding to
 * desired target subprog.
 *
 * Its important to realize that some subprogs might not be called from some
 * main prog and any of its called/used subprogs. Those will keep their
 * subprog->sub_insn_off as zero at all times and won't be appended to current
 * main prog and won't be relocated within the context of current main prog.
 * They might still be used from other main progs later.
 *
 * Visually this process can be shown as below. Suppose we have two main
 * programs mainA and mainB and BPF object contains three subprogs: subA,
 * subB, and subC. mainA calls only subA, mainB calls only subC, but subA and
 * subC both call subB:
 *
 *        +--------+ +-------+
 *        |        v v       |
 *     +--+---+ +--+-+-+ +---+--+
 *     | subA | | subB | | subC |
 *     +--+---+ +------+ +---+--+
 *        ^                  ^
 *        |                  |
 *    +---+-------+   +------+----+
 *    |   mainA   |   |   mainB   |
 *    +-----------+   +-----------+
 *
 * We'll start relocating mainA, will find subA, append it and start
 * processing sub A recursively:
 *
 *    +-----------+------+
 *    |   mainA   | subA |
 *    +-----------+------+
 *
 * At this point we notice that subB is used from subA, so we append it and
 * relocate (there are no further subcalls from subB):
 *
 *    +-----------+------+------+
 *    |   mainA   | subA | subB |
 *    +-----------+------+------+
 *
 * At this point, we relocate subA calls, then go one level up and finish with
 * relocatin mainA calls. mainA is done.
 *
 * For mainB process is similar but results in different order. We start with
 * mainB and skip subA and subB, as mainB never calls them (at least
 * directly), but we see subC is needed, so we append and start processing it:
 *
 *    +-----------+------+
 *    |   mainB   | subC |
 *    +-----------+------+
 * Now we see subC needs subB, so we go back to it, append and relocate it:
 *
 *    +-----------+------+------+
 *    |   mainB   | subC | subB |
 *    +-----------+------+------+
 *
 * At this point we unwind recursion, relocate calls in subC, then in mainB.
 */
static int
bpf_object__relocate_calls(struct bpf_object *obj, struct bpf_program *prog)
{
	struct bpf_program *subprog;
	int i, err;

	/* mark all subprogs as not relocated (yet) within the context of
	 * current main program
	 */
	for (i = 0; i < obj->nr_programs; i++) {
		subprog = &obj->programs[i];
		if (!prog_is_subprog(obj, subprog))
			continue;

		subprog->sub_insn_off = 0;
	}

	err = bpf_object__reloc_code(obj, prog, prog);
	if (err)
		return err;

	return 0;
}

static void
bpf_object__free_relocs(struct bpf_object *obj)
{
	struct bpf_program *prog;
	int i;

	/* free up relocation descriptors */
	for (i = 0; i < obj->nr_programs; i++) {
		prog = &obj->programs[i];
		zfree(&prog->reloc_desc);
		prog->nr_reloc = 0;
	}
}

static int cmp_relocs(const void *_a, const void *_b)
{
	const struct reloc_desc *a = _a;
	const struct reloc_desc *b = _b;

	if (a->insn_idx != b->insn_idx)
		return a->insn_idx < b->insn_idx ? -1 : 1;

	/* no two relocations should have the same insn_idx, but ... */
	if (a->type != b->type)
		return a->type < b->type ? -1 : 1;

	return 0;
}

static void bpf_object__sort_relos(struct bpf_object *obj)
{
	int i;

	for (i = 0; i < obj->nr_programs; i++) {
		struct bpf_program *p = &obj->programs[i];

		if (!p->nr_reloc)
			continue;

		qsort(p->reloc_desc, p->nr_reloc, sizeof(*p->reloc_desc), cmp_relocs);
	}
}

static int
bpf_object__relocate(struct bpf_object *obj, const char *targ_btf_path)
{
	struct bpf_program *prog;
	size_t i, j;
	int err;

	if (obj->btf_ext) {
		err = bpf_object__relocate_core(obj, targ_btf_path);
		if (err) {
			pr_warn("failed to perform CO-RE relocations: %d\n",
				err);
			return err;
		}
		bpf_object__sort_relos(obj);
	}

	/* Before relocating calls pre-process relocations and mark
	 * few ld_imm64 instructions that points to subprogs.
	 * Otherwise bpf_object__reloc_code() later would have to consider
	 * all ld_imm64 insns as relocation candidates. That would
	 * reduce relocation speed, since amount of find_prog_insn_relo()
	 * would increase and most of them will fail to find a relo.
	 */
	for (i = 0; i < obj->nr_programs; i++) {
		prog = &obj->programs[i];
		for (j = 0; j < prog->nr_reloc; j++) {
			struct reloc_desc *relo = &prog->reloc_desc[j];
			struct bpf_insn *insn = &prog->insns[relo->insn_idx];

			/* mark the insn, so it's recognized by insn_is_pseudo_func() */
			if (relo->type == RELO_SUBPROG_ADDR)
				insn[0].src_reg = BPF_PSEUDO_FUNC;
		}
	}

	/* relocate subprogram calls and append used subprograms to main
	 * programs; each copy of subprogram code needs to be relocated
	 * differently for each main program, because its code location might
	 * have changed.
	 * Append subprog relos to main programs to allow data relos to be
	 * processed after text is completely relocated.
	 */
	for (i = 0; i < obj->nr_programs; i++) {
		prog = &obj->programs[i];
		/* sub-program's sub-calls are relocated within the context of
		 * its main program only
		 */
		if (prog_is_subprog(obj, prog))
			continue;
		if (!prog->autoload)
			continue;

		err = bpf_object__relocate_calls(obj, prog);
		if (err) {
			pr_warn("prog '%s': failed to relocate calls: %d\n",
				prog->name, err);
			return err;
		}
	}
	/* Process data relos for main programs */
	for (i = 0; i < obj->nr_programs; i++) {
		prog = &obj->programs[i];
		if (prog_is_subprog(obj, prog))
			continue;
		if (!prog->autoload)
			continue;
		err = bpf_object__relocate_data(obj, prog);
		if (err) {
			pr_warn("prog '%s': failed to relocate data references: %d\n",
				prog->name, err);
			return err;
		}
	}

	return 0;
}

static int bpf_object__collect_st_ops_relos(struct bpf_object *obj,
					    Elf64_Shdr *shdr, Elf_Data *data);

static int bpf_object__collect_map_relos(struct bpf_object *obj,
					 Elf64_Shdr *shdr, Elf_Data *data)
{
	const int bpf_ptr_sz = 8, host_ptr_sz = sizeof(void *);
	int i, j, nrels, new_sz;
	const struct btf_var_secinfo *vi = NULL;
	const struct btf_type *sec, *var, *def;
	struct bpf_map *map = NULL, *targ_map = NULL;
	struct bpf_program *targ_prog = NULL;
	bool is_prog_array, is_map_in_map;
	const struct btf_member *member;
	const char *name, *mname, *type;
	unsigned int moff;
	Elf64_Sym *sym;
	Elf64_Rel *rel;
	void *tmp;

	if (!obj->efile.btf_maps_sec_btf_id || !obj->btf)
		return -EINVAL;
	sec = btf__type_by_id(obj->btf, obj->efile.btf_maps_sec_btf_id);
	if (!sec)
		return -EINVAL;

	nrels = shdr->sh_size / shdr->sh_entsize;
	for (i = 0; i < nrels; i++) {
		rel = elf_rel_by_idx(data, i);
		if (!rel) {
			pr_warn(".maps relo #%d: failed to get ELF relo\n", i);
			return -LIBBPF_ERRNO__FORMAT;
		}

		sym = elf_sym_by_idx(obj, ELF64_R_SYM(rel->r_info));
		if (!sym) {
			pr_warn(".maps relo #%d: symbol %zx not found\n",
				i, (size_t)ELF64_R_SYM(rel->r_info));
			return -LIBBPF_ERRNO__FORMAT;
		}
		name = elf_sym_str(obj, sym->st_name) ?: "<?>";

		pr_debug(".maps relo #%d: for %zd value %zd rel->r_offset %zu name %d ('%s')\n",
			 i, (ssize_t)(rel->r_info >> 32), (size_t)sym->st_value,
			 (size_t)rel->r_offset, sym->st_name, name);

		for (j = 0; j < obj->nr_maps; j++) {
			map = &obj->maps[j];
			if (map->sec_idx != obj->efile.btf_maps_shndx)
				continue;

			vi = btf_var_secinfos(sec) + map->btf_var_idx;
			if (vi->offset <= rel->r_offset &&
			    rel->r_offset + bpf_ptr_sz <= vi->offset + vi->size)
				break;
		}
		if (j == obj->nr_maps) {
			pr_warn(".maps relo #%d: cannot find map '%s' at rel->r_offset %zu\n",
				i, name, (size_t)rel->r_offset);
			return -EINVAL;
		}

		is_map_in_map = bpf_map_type__is_map_in_map(map->def.type);
		is_prog_array = map->def.type == BPF_MAP_TYPE_PROG_ARRAY;
		type = is_map_in_map ? "map" : "prog";
		if (is_map_in_map) {
			if (sym->st_shndx != obj->efile.btf_maps_shndx) {
				pr_warn(".maps relo #%d: '%s' isn't a BTF-defined map\n",
					i, name);
				return -LIBBPF_ERRNO__RELOC;
			}
			if (map->def.type == BPF_MAP_TYPE_HASH_OF_MAPS &&
			    map->def.key_size != sizeof(int)) {
				pr_warn(".maps relo #%d: hash-of-maps '%s' should have key size %zu.\n",
					i, map->name, sizeof(int));
				return -EINVAL;
			}
			targ_map = bpf_object__find_map_by_name(obj, name);
			if (!targ_map) {
				pr_warn(".maps relo #%d: '%s' isn't a valid map reference\n",
					i, name);
				return -ESRCH;
			}
		} else if (is_prog_array) {
			targ_prog = bpf_object__find_program_by_name(obj, name);
			if (!targ_prog) {
				pr_warn(".maps relo #%d: '%s' isn't a valid program reference\n",
					i, name);
				return -ESRCH;
			}
			if (targ_prog->sec_idx != sym->st_shndx ||
			    targ_prog->sec_insn_off * 8 != sym->st_value ||
			    prog_is_subprog(obj, targ_prog)) {
				pr_warn(".maps relo #%d: '%s' isn't an entry-point program\n",
					i, name);
				return -LIBBPF_ERRNO__RELOC;
			}
		} else {
			return -EINVAL;
		}

		var = btf__type_by_id(obj->btf, vi->type);
		def = skip_mods_and_typedefs(obj->btf, var->type, NULL);
		if (btf_vlen(def) == 0)
			return -EINVAL;
		member = btf_members(def) + btf_vlen(def) - 1;
		mname = btf__name_by_offset(obj->btf, member->name_off);
		if (strcmp(mname, "values"))
			return -EINVAL;

		moff = btf_member_bit_offset(def, btf_vlen(def) - 1) / 8;
		if (rel->r_offset - vi->offset < moff)
			return -EINVAL;

		moff = rel->r_offset - vi->offset - moff;
		/* here we use BPF pointer size, which is always 64 bit, as we
		 * are parsing ELF that was built for BPF target
		 */
		if (moff % bpf_ptr_sz)
			return -EINVAL;
		moff /= bpf_ptr_sz;
		if (moff >= map->init_slots_sz) {
			new_sz = moff + 1;
			tmp = libbpf_reallocarray(map->init_slots, new_sz, host_ptr_sz);
			if (!tmp)
				return -ENOMEM;
			map->init_slots = tmp;
			memset(map->init_slots + map->init_slots_sz, 0,
			       (new_sz - map->init_slots_sz) * host_ptr_sz);
			map->init_slots_sz = new_sz;
		}
		map->init_slots[moff] = is_map_in_map ? (void *)targ_map : (void *)targ_prog;

		pr_debug(".maps relo #%d: map '%s' slot [%d] points to %s '%s'\n",
			 i, map->name, moff, type, name);
	}

	return 0;
}

static int bpf_object__collect_relos(struct bpf_object *obj)
{
	int i, err;

	for (i = 0; i < obj->efile.sec_cnt; i++) {
		struct elf_sec_desc *sec_desc = &obj->efile.secs[i];
		Elf64_Shdr *shdr;
		Elf_Data *data;
		int idx;

		if (sec_desc->sec_type != SEC_RELO)
			continue;

		shdr = sec_desc->shdr;
		data = sec_desc->data;
		idx = shdr->sh_info;

		if (shdr->sh_type != SHT_REL) {
			pr_warn("internal error at %d\n", __LINE__);
			return -LIBBPF_ERRNO__INTERNAL;
		}

		if (idx == obj->efile.st_ops_shndx)
			err = bpf_object__collect_st_ops_relos(obj, shdr, data);
		else if (idx == obj->efile.btf_maps_shndx)
			err = bpf_object__collect_map_relos(obj, shdr, data);
		else
			err = bpf_object__collect_prog_relos(obj, shdr, data);
		if (err)
			return err;
	}

	bpf_object__sort_relos(obj);
	return 0;
}

static bool insn_is_helper_call(struct bpf_insn *insn, enum bpf_func_id *func_id)
{
	if (BPF_CLASS(insn->code) == BPF_JMP &&
	    BPF_OP(insn->code) == BPF_CALL &&
	    BPF_SRC(insn->code) == BPF_K &&
	    insn->src_reg == 0 &&
	    insn->dst_reg == 0) {
		    *func_id = insn->imm;
		    return true;
	}
	return false;
}

static int bpf_object__sanitize_prog(struct bpf_object *obj, struct bpf_program *prog)
{
	struct bpf_insn *insn = prog->insns;
	enum bpf_func_id func_id;
	int i;

	if (obj->gen_loader)
		return 0;

	for (i = 0; i < prog->insns_cnt; i++, insn++) {
		if (!insn_is_helper_call(insn, &func_id))
			continue;

		/* on kernels that don't yet support
		 * bpf_probe_read_{kernel,user}[_str] helpers, fall back
		 * to bpf_probe_read() which works well for old kernels
		 */
		switch (func_id) {
		case BPF_FUNC_probe_read_kernel:
		case BPF_FUNC_probe_read_user:
			if (!kernel_supports(obj, FEAT_PROBE_READ_KERN))
				insn->imm = BPF_FUNC_probe_read;
			break;
		case BPF_FUNC_probe_read_kernel_str:
		case BPF_FUNC_probe_read_user_str:
			if (!kernel_supports(obj, FEAT_PROBE_READ_KERN))
				insn->imm = BPF_FUNC_probe_read_str;
			break;
		default:
			break;
		}
	}
	return 0;
}

static int libbpf_find_attach_btf_id(struct bpf_program *prog, const char *attach_name,
				     int *btf_obj_fd, int *btf_type_id);

/* this is called as prog->sec_def->prog_prepare_load_fn for libbpf-supported sec_defs */
static int libbpf_prepare_prog_load(struct bpf_program *prog,
				    struct bpf_prog_load_opts *opts, long cookie)
{
	enum sec_def_flags def = cookie;

	/* old kernels might not support specifying expected_attach_type */
	if ((def & SEC_EXP_ATTACH_OPT) && !kernel_supports(prog->obj, FEAT_EXP_ATTACH_TYPE))
		opts->expected_attach_type = 0;

	if (def & SEC_SLEEPABLE)
		opts->prog_flags |= BPF_F_SLEEPABLE;

	if (prog->type == BPF_PROG_TYPE_XDP && (def & SEC_XDP_FRAGS))
		opts->prog_flags |= BPF_F_XDP_HAS_FRAGS;

	if ((def & SEC_ATTACH_BTF) && !prog->attach_btf_id) {
		int btf_obj_fd = 0, btf_type_id = 0, err;
		const char *attach_name;

		attach_name = strchr(prog->sec_name, '/');
		if (!attach_name) {
			/* if BPF program is annotated with just SEC("fentry")
			 * (or similar) without declaratively specifying
			 * target, then it is expected that target will be
			 * specified with bpf_program__set_attach_target() at
			 * runtime before BPF object load step. If not, then
			 * there is nothing to load into the kernel as BPF
			 * verifier won't be able to validate BPF program
			 * correctness anyways.
			 */
			pr_warn("prog '%s': no BTF-based attach target is specified, use bpf_program__set_attach_target()\n",
				prog->name);
			return -EINVAL;
		}
		attach_name++; /* skip over / */

		err = libbpf_find_attach_btf_id(prog, attach_name, &btf_obj_fd, &btf_type_id);
		if (err)
			return err;

		/* cache resolved BTF FD and BTF type ID in the prog */
		prog->attach_btf_obj_fd = btf_obj_fd;
		prog->attach_btf_id = btf_type_id;

		/* but by now libbpf common logic is not utilizing
		 * prog->atach_btf_obj_fd/prog->attach_btf_id anymore because
		 * this callback is called after opts were populated by
		 * libbpf, so this callback has to update opts explicitly here
		 */
		opts->attach_btf_obj_fd = btf_obj_fd;
		opts->attach_btf_id = btf_type_id;
	}
	return 0;
}

static void fixup_verifier_log(struct bpf_program *prog, char *buf, size_t buf_sz);

static int bpf_object_load_prog(struct bpf_object *obj, struct bpf_program *prog,
				struct bpf_insn *insns, int insns_cnt,
				const char *license, __u32 kern_version, int *prog_fd)
{
	LIBBPF_OPTS(bpf_prog_load_opts, load_attr);
	const char *prog_name = NULL;
	char *cp, errmsg[STRERR_BUFSIZE];
	size_t log_buf_size = 0;
	char *log_buf = NULL, *tmp;
	int btf_fd, ret, err;
	bool own_log_buf = true;
	__u32 log_level = prog->log_level;

	if (prog->type == BPF_PROG_TYPE_UNSPEC) {
		/*
		 * The program type must be set.  Most likely we couldn't find a proper
		 * section definition at load time, and thus we didn't infer the type.
		 */
		pr_warn("prog '%s': missing BPF prog type, check ELF section name '%s'\n",
			prog->name, prog->sec_name);
		return -EINVAL;
	}

	if (!insns || !insns_cnt)
		return -EINVAL;

	load_attr.expected_attach_type = prog->expected_attach_type;
	if (kernel_supports(obj, FEAT_PROG_NAME))
		prog_name = prog->name;
	load_attr.attach_prog_fd = prog->attach_prog_fd;
	load_attr.attach_btf_obj_fd = prog->attach_btf_obj_fd;
	load_attr.attach_btf_id = prog->attach_btf_id;
	load_attr.kern_version = kern_version;
	load_attr.prog_ifindex = prog->prog_ifindex;

	/* specify func_info/line_info only if kernel supports them */
	btf_fd = bpf_object__btf_fd(obj);
	if (btf_fd >= 0 && kernel_supports(obj, FEAT_BTF_FUNC)) {
		load_attr.prog_btf_fd = btf_fd;
		load_attr.func_info = prog->func_info;
		load_attr.func_info_rec_size = prog->func_info_rec_size;
		load_attr.func_info_cnt = prog->func_info_cnt;
		load_attr.line_info = prog->line_info;
		load_attr.line_info_rec_size = prog->line_info_rec_size;
		load_attr.line_info_cnt = prog->line_info_cnt;
	}
	load_attr.log_level = log_level;
	load_attr.prog_flags = prog->prog_flags;
	load_attr.fd_array = obj->fd_array;

	/* adjust load_attr if sec_def provides custom preload callback */
	if (prog->sec_def && prog->sec_def->prog_prepare_load_fn) {
		err = prog->sec_def->prog_prepare_load_fn(prog, &load_attr, prog->sec_def->cookie);
		if (err < 0) {
			pr_warn("prog '%s': failed to prepare load attributes: %d\n",
				prog->name, err);
			return err;
		}
		insns = prog->insns;
		insns_cnt = prog->insns_cnt;
	}

	if (obj->gen_loader) {
		bpf_gen__prog_load(obj->gen_loader, prog->type, prog->name,
				   license, insns, insns_cnt, &load_attr,
				   prog - obj->programs);
		*prog_fd = -1;
		return 0;
	}

retry_load:
	/* if log_level is zero, we don't request logs initially even if
	 * custom log_buf is specified; if the program load fails, then we'll
	 * bump log_level to 1 and use either custom log_buf or we'll allocate
	 * our own and retry the load to get details on what failed
	 */
	if (log_level) {
		if (prog->log_buf) {
			log_buf = prog->log_buf;
			log_buf_size = prog->log_size;
			own_log_buf = false;
		} else if (obj->log_buf) {
			log_buf = obj->log_buf;
			log_buf_size = obj->log_size;
			own_log_buf = false;
		} else {
			log_buf_size = max((size_t)BPF_LOG_BUF_SIZE, log_buf_size * 2);
			tmp = realloc(log_buf, log_buf_size);
			if (!tmp) {
				ret = -ENOMEM;
				goto out;
			}
			log_buf = tmp;
			log_buf[0] = '\0';
			own_log_buf = true;
		}
	}

	load_attr.log_buf = log_buf;
	load_attr.log_size = log_buf_size;
	load_attr.log_level = log_level;

	ret = bpf_prog_load(prog->type, prog_name, license, insns, insns_cnt, &load_attr);
	if (ret >= 0) {
		if (log_level && own_log_buf) {
			pr_debug("prog '%s': -- BEGIN PROG LOAD LOG --\n%s-- END PROG LOAD LOG --\n",
				 prog->name, log_buf);
		}

		if (obj->has_rodata && kernel_supports(obj, FEAT_PROG_BIND_MAP)) {
			struct bpf_map *map;
			int i;

			for (i = 0; i < obj->nr_maps; i++) {
				map = &prog->obj->maps[i];
				if (map->libbpf_type != LIBBPF_MAP_RODATA)
					continue;

				if (bpf_prog_bind_map(ret, bpf_map__fd(map), NULL)) {
					cp = libbpf_strerror_r(errno, errmsg, sizeof(errmsg));
					pr_warn("prog '%s': failed to bind map '%s': %s\n",
						prog->name, map->real_name, cp);
					/* Don't fail hard if can't bind rodata. */
				}
			}
		}

		*prog_fd = ret;
		ret = 0;
		goto out;
	}

	if (log_level == 0) {
		log_level = 1;
		goto retry_load;
	}
	/* On ENOSPC, increase log buffer size and retry, unless custom
	 * log_buf is specified.
	 * Be careful to not overflow u32, though. Kernel's log buf size limit
	 * isn't part of UAPI so it can always be bumped to full 4GB. So don't
	 * multiply by 2 unless we are sure we'll fit within 32 bits.
	 * Currently, we'll get -EINVAL when we reach (UINT_MAX >> 2).
	 */
	if (own_log_buf && errno == ENOSPC && log_buf_size <= UINT_MAX / 2)
		goto retry_load;

	ret = -errno;

	/* post-process verifier log to improve error descriptions */
	fixup_verifier_log(prog, log_buf, log_buf_size);

	cp = libbpf_strerror_r(errno, errmsg, sizeof(errmsg));
	pr_warn("prog '%s': BPF program load failed: %s\n", prog->name, cp);
	pr_perm_msg(ret);

	if (own_log_buf && log_buf && log_buf[0] != '\0') {
		pr_warn("prog '%s': -- BEGIN PROG LOAD LOG --\n%s-- END PROG LOAD LOG --\n",
			prog->name, log_buf);
	}

out:
	if (own_log_buf)
		free(log_buf);
	return ret;
}

static char *find_prev_line(char *buf, char *cur)
{
	char *p;

	if (cur == buf) /* end of a log buf */
		return NULL;

	p = cur - 1;
	while (p - 1 >= buf && *(p - 1) != '\n')
		p--;

	return p;
}

static void patch_log(char *buf, size_t buf_sz, size_t log_sz,
		      char *orig, size_t orig_sz, const char *patch)
{
	/* size of the remaining log content to the right from the to-be-replaced part */
	size_t rem_sz = (buf + log_sz) - (orig + orig_sz);
	size_t patch_sz = strlen(patch);

	if (patch_sz != orig_sz) {
		/* If patch line(s) are longer than original piece of verifier log,
		 * shift log contents by (patch_sz - orig_sz) bytes to the right
		 * starting from after to-be-replaced part of the log.
		 *
		 * If patch line(s) are shorter than original piece of verifier log,
		 * shift log contents by (orig_sz - patch_sz) bytes to the left
		 * starting from after to-be-replaced part of the log
		 *
		 * We need to be careful about not overflowing available
		 * buf_sz capacity. If that's the case, we'll truncate the end
		 * of the original log, as necessary.
		 */
		if (patch_sz > orig_sz) {
			if (orig + patch_sz >= buf + buf_sz) {
				/* patch is big enough to cover remaining space completely */
				patch_sz -= (orig + patch_sz) - (buf + buf_sz) + 1;
				rem_sz = 0;
			} else if (patch_sz - orig_sz > buf_sz - log_sz) {
				/* patch causes part of remaining log to be truncated */
				rem_sz -= (patch_sz - orig_sz) - (buf_sz - log_sz);
			}
		}
		/* shift remaining log to the right by calculated amount */
		memmove(orig + patch_sz, orig + orig_sz, rem_sz);
	}

	memcpy(orig, patch, patch_sz);
}

static void fixup_log_failed_core_relo(struct bpf_program *prog,
				       char *buf, size_t buf_sz, size_t log_sz,
				       char *line1, char *line2, char *line3)
{
	/* Expected log for failed and not properly guarded CO-RE relocation:
	 * line1 -> 123: (85) call unknown#195896080
	 * line2 -> invalid func unknown#195896080
	 * line3 -> <anything else or end of buffer>
	 *
	 * "123" is the index of the instruction that was poisoned. We extract
	 * instruction index to find corresponding CO-RE relocation and
	 * replace this part of the log with more relevant information about
	 * failed CO-RE relocation.
	 */
	const struct bpf_core_relo *relo;
	struct bpf_core_spec spec;
	char patch[512], spec_buf[256];
	int insn_idx, err, spec_len;

	if (sscanf(line1, "%d: (%*d) call unknown#195896080\n", &insn_idx) != 1)
		return;

	relo = find_relo_core(prog, insn_idx);
	if (!relo)
		return;

	err = bpf_core_parse_spec(prog->name, prog->obj->btf, relo, &spec);
	if (err)
		return;

	spec_len = bpf_core_format_spec(spec_buf, sizeof(spec_buf), &spec);
	snprintf(patch, sizeof(patch),
		 "%d: <invalid CO-RE relocation>\n"
		 "failed to resolve CO-RE relocation %s%s\n",
		 insn_idx, spec_buf, spec_len >= sizeof(spec_buf) ? "..." : "");

	patch_log(buf, buf_sz, log_sz, line1, line3 - line1, patch);
}

static void fixup_log_missing_map_load(struct bpf_program *prog,
				       char *buf, size_t buf_sz, size_t log_sz,
				       char *line1, char *line2, char *line3)
{
	/* Expected log for failed and not properly guarded CO-RE relocation:
	 * line1 -> 123: (85) call unknown#2001000345
	 * line2 -> invalid func unknown#2001000345
	 * line3 -> <anything else or end of buffer>
	 *
	 * "123" is the index of the instruction that was poisoned.
	 * "345" in "2001000345" are map index in obj->maps to fetch map name.
	 */
	struct bpf_object *obj = prog->obj;
	const struct bpf_map *map;
	int insn_idx, map_idx;
	char patch[128];

	if (sscanf(line1, "%d: (%*d) call unknown#%d\n", &insn_idx, &map_idx) != 2)
		return;

	map_idx -= MAP_LDIMM64_POISON_BASE;
	if (map_idx < 0 || map_idx >= obj->nr_maps)
		return;
	map = &obj->maps[map_idx];

	snprintf(patch, sizeof(patch),
		 "%d: <invalid BPF map reference>\n"
		 "BPF map '%s' is referenced but wasn't created\n",
		 insn_idx, map->name);

	patch_log(buf, buf_sz, log_sz, line1, line3 - line1, patch);
}

static void fixup_verifier_log(struct bpf_program *prog, char *buf, size_t buf_sz)
{
	/* look for familiar error patterns in last N lines of the log */
	const size_t max_last_line_cnt = 10;
	char *prev_line, *cur_line, *next_line;
	size_t log_sz;
	int i;

	if (!buf)
		return;

	log_sz = strlen(buf) + 1;
	next_line = buf + log_sz - 1;

	for (i = 0; i < max_last_line_cnt; i++, next_line = cur_line) {
		cur_line = find_prev_line(buf, next_line);
		if (!cur_line)
			return;

		/* failed CO-RE relocation case */
		if (str_has_pfx(cur_line, "invalid func unknown#195896080\n")) {
			prev_line = find_prev_line(buf, cur_line);
			if (!prev_line)
				continue;

			fixup_log_failed_core_relo(prog, buf, buf_sz, log_sz,
						   prev_line, cur_line, next_line);
			return;
		} else if (str_has_pfx(cur_line, "invalid func unknown#"MAP_LDIMM64_POISON_PFX)) {
			prev_line = find_prev_line(buf, cur_line);
			if (!prev_line)
				continue;

			fixup_log_missing_map_load(prog, buf, buf_sz, log_sz,
						   prev_line, cur_line, next_line);
			return;
		}
	}
}

static int bpf_program_record_relos(struct bpf_program *prog)
{
	struct bpf_object *obj = prog->obj;
	int i;

	for (i = 0; i < prog->nr_reloc; i++) {
		struct reloc_desc *relo = &prog->reloc_desc[i];
		struct extern_desc *ext = &obj->externs[relo->sym_off];

		switch (relo->type) {
		case RELO_EXTERN_VAR:
			if (ext->type != EXT_KSYM)
				continue;
			bpf_gen__record_extern(obj->gen_loader, ext->name,
					       ext->is_weak, !ext->ksym.type_id,
					       BTF_KIND_VAR, relo->insn_idx);
			break;
		case RELO_EXTERN_FUNC:
			bpf_gen__record_extern(obj->gen_loader, ext->name,
					       ext->is_weak, false, BTF_KIND_FUNC,
					       relo->insn_idx);
			break;
		case RELO_CORE: {
			struct bpf_core_relo cr = {
				.insn_off = relo->insn_idx * 8,
				.type_id = relo->core_relo->type_id,
				.access_str_off = relo->core_relo->access_str_off,
				.kind = relo->core_relo->kind,
			};

			bpf_gen__record_relo_core(obj->gen_loader, &cr);
			break;
		}
		default:
			continue;
		}
	}
	return 0;
}

static int
bpf_object__load_progs(struct bpf_object *obj, int log_level)
{
	struct bpf_program *prog;
	size_t i;
	int err;

	for (i = 0; i < obj->nr_programs; i++) {
		prog = &obj->programs[i];
		err = bpf_object__sanitize_prog(obj, prog);
		if (err)
			return err;
	}

	for (i = 0; i < obj->nr_programs; i++) {
		prog = &obj->programs[i];
		if (prog_is_subprog(obj, prog))
			continue;
		if (!prog->autoload) {
			pr_debug("prog '%s': skipped loading\n", prog->name);
			continue;
		}
		prog->log_level |= log_level;

		if (obj->gen_loader)
			bpf_program_record_relos(prog);

		err = bpf_object_load_prog(obj, prog, prog->insns, prog->insns_cnt,
					   obj->license, obj->kern_version, &prog->fd);
		if (err) {
			pr_warn("prog '%s': failed to load: %d\n", prog->name, err);
			return err;
		}
	}

	bpf_object__free_relocs(obj);
	return 0;
}

static const struct bpf_sec_def *find_sec_def(const char *sec_name);

static int bpf_object_init_progs(struct bpf_object *obj, const struct bpf_object_open_opts *opts)
{
	struct bpf_program *prog;
	int err;

	bpf_object__for_each_program(prog, obj) {
		prog->sec_def = find_sec_def(prog->sec_name);
		if (!prog->sec_def) {
			/* couldn't guess, but user might manually specify */
			pr_debug("prog '%s': unrecognized ELF section name '%s'\n",
				prog->name, prog->sec_name);
			continue;
		}

		prog->type = prog->sec_def->prog_type;
		prog->expected_attach_type = prog->sec_def->expected_attach_type;

		/* sec_def can have custom callback which should be called
		 * after bpf_program is initialized to adjust its properties
		 */
		if (prog->sec_def->prog_setup_fn) {
			err = prog->sec_def->prog_setup_fn(prog, prog->sec_def->cookie);
			if (err < 0) {
				pr_warn("prog '%s': failed to initialize: %d\n",
					prog->name, err);
				return err;
			}
		}
	}

	return 0;
}

static struct bpf_object *bpf_object_open(const char *path, const void *obj_buf, size_t obj_buf_sz,
					  const struct bpf_object_open_opts *opts)
{
	const char *obj_name, *kconfig, *btf_tmp_path;
	struct bpf_object *obj;
	char tmp_name[64];
	int err;
	char *log_buf;
	size_t log_size;
	__u32 log_level;

	if (elf_version(EV_CURRENT) == EV_NONE) {
		pr_warn("failed to init libelf for %s\n",
			path ? : "(mem buf)");
		return ERR_PTR(-LIBBPF_ERRNO__LIBELF);
	}

	if (!OPTS_VALID(opts, bpf_object_open_opts))
		return ERR_PTR(-EINVAL);

	obj_name = OPTS_GET(opts, object_name, NULL);
	if (obj_buf) {
		if (!obj_name) {
			snprintf(tmp_name, sizeof(tmp_name), "%lx-%lx",
				 (unsigned long)obj_buf,
				 (unsigned long)obj_buf_sz);
			obj_name = tmp_name;
		}
		path = obj_name;
		pr_debug("loading object '%s' from buffer\n", obj_name);
	}

	log_buf = OPTS_GET(opts, kernel_log_buf, NULL);
	log_size = OPTS_GET(opts, kernel_log_size, 0);
	log_level = OPTS_GET(opts, kernel_log_level, 0);
	if (log_size > UINT_MAX)
		return ERR_PTR(-EINVAL);
	if (log_size && !log_buf)
		return ERR_PTR(-EINVAL);

	obj = bpf_object__new(path, obj_buf, obj_buf_sz, obj_name);
	if (IS_ERR(obj))
		return obj;

	obj->log_buf = log_buf;
	obj->log_size = log_size;
	obj->log_level = log_level;

	btf_tmp_path = OPTS_GET(opts, btf_custom_path, NULL);
	if (btf_tmp_path) {
		if (strlen(btf_tmp_path) >= PATH_MAX) {
			err = -ENAMETOOLONG;
			goto out;
		}
		obj->btf_custom_path = strdup(btf_tmp_path);
		if (!obj->btf_custom_path) {
			err = -ENOMEM;
			goto out;
		}
	}

	kconfig = OPTS_GET(opts, kconfig, NULL);
	if (kconfig) {
		obj->kconfig = strdup(kconfig);
		if (!obj->kconfig) {
			err = -ENOMEM;
			goto out;
		}
	}

	err = bpf_object__elf_init(obj);
	err = err ? : bpf_object__check_endianness(obj);
	err = err ? : bpf_object__elf_collect(obj);
	err = err ? : bpf_object__collect_externs(obj);
	err = err ? : bpf_object__finalize_btf(obj);
	err = err ? : bpf_object__init_maps(obj, opts);
	err = err ? : bpf_object_init_progs(obj, opts);
	err = err ? : bpf_object__collect_relos(obj);
	if (err)
		goto out;

	bpf_object__elf_finish(obj);

	return obj;
out:
	bpf_object__close(obj);
	return ERR_PTR(err);
}

struct bpf_object *
bpf_object__open_file(const char *path, const struct bpf_object_open_opts *opts)
{
	if (!path)
		return libbpf_err_ptr(-EINVAL);

	pr_debug("loading %s\n", path);

	return libbpf_ptr(bpf_object_open(path, NULL, 0, opts));
}

struct bpf_object *bpf_object__open(const char *path)
{
	return bpf_object__open_file(path, NULL);
}

struct bpf_object *
bpf_object__open_mem(const void *obj_buf, size_t obj_buf_sz,
		     const struct bpf_object_open_opts *opts)
{
	if (!obj_buf || obj_buf_sz == 0)
		return libbpf_err_ptr(-EINVAL);

	return libbpf_ptr(bpf_object_open(NULL, obj_buf, obj_buf_sz, opts));
}

static int bpf_object_unload(struct bpf_object *obj)
{
	size_t i;

	if (!obj)
		return libbpf_err(-EINVAL);

	for (i = 0; i < obj->nr_maps; i++) {
		zclose(obj->maps[i].fd);
		if (obj->maps[i].st_ops)
			zfree(&obj->maps[i].st_ops->kern_vdata);
	}

	for (i = 0; i < obj->nr_programs; i++)
		bpf_program__unload(&obj->programs[i]);

	return 0;
}

int bpf_object__unload(struct bpf_object *obj) __attribute__((alias("bpf_object_unload")));

static int bpf_object__sanitize_maps(struct bpf_object *obj)
{
	struct bpf_map *m;

	bpf_object__for_each_map(m, obj) {
		if (!bpf_map__is_internal(m))
			continue;
		if (!kernel_supports(obj, FEAT_ARRAY_MMAP))
			m->def.map_flags ^= BPF_F_MMAPABLE;
	}

	return 0;
}

int libbpf_kallsyms_parse(kallsyms_cb_t cb, void *ctx)
{
	char sym_type, sym_name[500];
	unsigned long long sym_addr;
	int ret, err = 0;
	FILE *f;

	f = fopen("/proc/kallsyms", "r");
	if (!f) {
		err = -errno;
		pr_warn("failed to open /proc/kallsyms: %d\n", err);
		return err;
	}

	while (true) {
		ret = fscanf(f, "%llx %c %499s%*[^\n]\n",
			     &sym_addr, &sym_type, sym_name);
		if (ret == EOF && feof(f))
			break;
		if (ret != 3) {
			pr_warn("failed to read kallsyms entry: %d\n", ret);
			err = -EINVAL;
			break;
		}

		err = cb(sym_addr, sym_type, sym_name, ctx);
		if (err)
			break;
	}

	fclose(f);
	return err;
}

static int kallsyms_cb(unsigned long long sym_addr, char sym_type,
		       const char *sym_name, void *ctx)
{
	struct bpf_object *obj = ctx;
	const struct btf_type *t;
	struct extern_desc *ext;

	ext = find_extern_by_name(obj, sym_name);
	if (!ext || ext->type != EXT_KSYM)
		return 0;

	t = btf__type_by_id(obj->btf, ext->btf_id);
	if (!btf_is_var(t))
		return 0;

	if (ext->is_set && ext->ksym.addr != sym_addr) {
		pr_warn("extern (ksym) '%s': resolution is ambiguous: 0x%llx or 0x%llx\n",
			sym_name, ext->ksym.addr, sym_addr);
		return -EINVAL;
	}
	if (!ext->is_set) {
		ext->is_set = true;
		ext->ksym.addr = sym_addr;
		pr_debug("extern (ksym) '%s': set to 0x%llx\n", sym_name, sym_addr);
	}
	return 0;
}

static int bpf_object__read_kallsyms_file(struct bpf_object *obj)
{
	return libbpf_kallsyms_parse(kallsyms_cb, obj);
}

static int find_ksym_btf_id(struct bpf_object *obj, const char *ksym_name,
			    __u16 kind, struct btf **res_btf,
			    struct module_btf **res_mod_btf)
{
	struct module_btf *mod_btf;
	struct btf *btf;
	int i, id, err;

	btf = obj->btf_vmlinux;
	mod_btf = NULL;
	id = btf__find_by_name_kind(btf, ksym_name, kind);

	if (id == -ENOENT) {
		err = load_module_btfs(obj);
		if (err)
			return err;

		for (i = 0; i < obj->btf_module_cnt; i++) {
			/* we assume module_btf's BTF FD is always >0 */
			mod_btf = &obj->btf_modules[i];
			btf = mod_btf->btf;
			id = btf__find_by_name_kind_own(btf, ksym_name, kind);
			if (id != -ENOENT)
				break;
		}
	}
	if (id <= 0)
		return -ESRCH;

	*res_btf = btf;
	*res_mod_btf = mod_btf;
	return id;
}

static int bpf_object__resolve_ksym_var_btf_id(struct bpf_object *obj,
					       struct extern_desc *ext)
{
	const struct btf_type *targ_var, *targ_type;
	__u32 targ_type_id, local_type_id;
	struct module_btf *mod_btf = NULL;
	const char *targ_var_name;
	struct btf *btf = NULL;
	int id, err;

	id = find_ksym_btf_id(obj, ext->name, BTF_KIND_VAR, &btf, &mod_btf);
	if (id < 0) {
		if (id == -ESRCH && ext->is_weak)
			return 0;
		pr_warn("extern (var ksym) '%s': not found in kernel BTF\n",
			ext->name);
		return id;
	}

	/* find local type_id */
	local_type_id = ext->ksym.type_id;

	/* find target type_id */
	targ_var = btf__type_by_id(btf, id);
	targ_var_name = btf__name_by_offset(btf, targ_var->name_off);
	targ_type = skip_mods_and_typedefs(btf, targ_var->type, &targ_type_id);

	err = bpf_core_types_are_compat(obj->btf, local_type_id,
					btf, targ_type_id);
	if (err <= 0) {
		const struct btf_type *local_type;
		const char *targ_name, *local_name;

		local_type = btf__type_by_id(obj->btf, local_type_id);
		local_name = btf__name_by_offset(obj->btf, local_type->name_off);
		targ_name = btf__name_by_offset(btf, targ_type->name_off);

		pr_warn("extern (var ksym) '%s': incompatible types, expected [%d] %s %s, but kernel has [%d] %s %s\n",
			ext->name, local_type_id,
			btf_kind_str(local_type), local_name, targ_type_id,
			btf_kind_str(targ_type), targ_name);
		return -EINVAL;
	}

	ext->is_set = true;
	ext->ksym.kernel_btf_obj_fd = mod_btf ? mod_btf->fd : 0;
	ext->ksym.kernel_btf_id = id;
	pr_debug("extern (var ksym) '%s': resolved to [%d] %s %s\n",
		 ext->name, id, btf_kind_str(targ_var), targ_var_name);

	return 0;
}

static int bpf_object__resolve_ksym_func_btf_id(struct bpf_object *obj,
						struct extern_desc *ext)
{
	int local_func_proto_id, kfunc_proto_id, kfunc_id;
	struct module_btf *mod_btf = NULL;
	const struct btf_type *kern_func;
	struct btf *kern_btf = NULL;
	int ret;

	local_func_proto_id = ext->ksym.type_id;

	kfunc_id = find_ksym_btf_id(obj, ext->name, BTF_KIND_FUNC, &kern_btf, &mod_btf);
	if (kfunc_id < 0) {
		if (kfunc_id == -ESRCH && ext->is_weak)
			return 0;
		pr_warn("extern (func ksym) '%s': not found in kernel or module BTFs\n",
			ext->name);
		return kfunc_id;
	}

	kern_func = btf__type_by_id(kern_btf, kfunc_id);
	kfunc_proto_id = kern_func->type;

	ret = bpf_core_types_are_compat(obj->btf, local_func_proto_id,
					kern_btf, kfunc_proto_id);
	if (ret <= 0) {
		pr_warn("extern (func ksym) '%s': func_proto [%d] incompatible with kernel [%d]\n",
			ext->name, local_func_proto_id, kfunc_proto_id);
		return -EINVAL;
	}

	/* set index for module BTF fd in fd_array, if unset */
	if (mod_btf && !mod_btf->fd_array_idx) {
		/* insn->off is s16 */
		if (obj->fd_array_cnt == INT16_MAX) {
			pr_warn("extern (func ksym) '%s': module BTF fd index %d too big to fit in bpf_insn offset\n",
				ext->name, mod_btf->fd_array_idx);
			return -E2BIG;
		}
		/* Cannot use index 0 for module BTF fd */
		if (!obj->fd_array_cnt)
			obj->fd_array_cnt = 1;

		ret = libbpf_ensure_mem((void **)&obj->fd_array, &obj->fd_array_cap, sizeof(int),
					obj->fd_array_cnt + 1);
		if (ret)
			return ret;
		mod_btf->fd_array_idx = obj->fd_array_cnt;
		/* we assume module BTF FD is always >0 */
		obj->fd_array[obj->fd_array_cnt++] = mod_btf->fd;
	}

	ext->is_set = true;
	ext->ksym.kernel_btf_id = kfunc_id;
	ext->ksym.btf_fd_idx = mod_btf ? mod_btf->fd_array_idx : 0;
	pr_debug("extern (func ksym) '%s': resolved to kernel [%d]\n",
		 ext->name, kfunc_id);

	return 0;
}

static int bpf_object__resolve_ksyms_btf_id(struct bpf_object *obj)
{
	const struct btf_type *t;
	struct extern_desc *ext;
	int i, err;

	for (i = 0; i < obj->nr_extern; i++) {
		ext = &obj->externs[i];
		if (ext->type != EXT_KSYM || !ext->ksym.type_id)
			continue;

		if (obj->gen_loader) {
			ext->is_set = true;
			ext->ksym.kernel_btf_obj_fd = 0;
			ext->ksym.kernel_btf_id = 0;
			continue;
		}
		t = btf__type_by_id(obj->btf, ext->btf_id);
		if (btf_is_var(t))
			err = bpf_object__resolve_ksym_var_btf_id(obj, ext);
		else
			err = bpf_object__resolve_ksym_func_btf_id(obj, ext);
		if (err)
			return err;
	}
	return 0;
}

static int bpf_object__resolve_externs(struct bpf_object *obj,
				       const char *extra_kconfig)
{
	bool need_config = false, need_kallsyms = false;
	bool need_vmlinux_btf = false;
	struct extern_desc *ext;
	void *kcfg_data = NULL;
	int err, i;

	if (obj->nr_extern == 0)
		return 0;

	if (obj->kconfig_map_idx >= 0)
		kcfg_data = obj->maps[obj->kconfig_map_idx].mmaped;

	for (i = 0; i < obj->nr_extern; i++) {
		ext = &obj->externs[i];

		if (ext->type == EXT_KSYM) {
			if (ext->ksym.type_id)
				need_vmlinux_btf = true;
			else
				need_kallsyms = true;
			continue;
		} else if (ext->type == EXT_KCFG) {
			void *ext_ptr = kcfg_data + ext->kcfg.data_off;
			__u64 value = 0;

			/* Kconfig externs need actual /proc/config.gz */
			if (str_has_pfx(ext->name, "CONFIG_")) {
				need_config = true;
				continue;
			}

			/* Virtual kcfg externs are customly handled by libbpf */
			if (strcmp(ext->name, "LINUX_KERNEL_VERSION") == 0) {
				value = get_kernel_version();
				if (!value) {
					pr_warn("extern (kcfg) '%s': failed to get kernel version\n", ext->name);
					return -EINVAL;
				}
			} else if (strcmp(ext->name, "LINUX_HAS_BPF_COOKIE") == 0) {
				value = kernel_supports(obj, FEAT_BPF_COOKIE);
			} else if (strcmp(ext->name, "LINUX_HAS_SYSCALL_WRAPPER") == 0) {
				value = kernel_supports(obj, FEAT_SYSCALL_WRAPPER);
			} else if (!str_has_pfx(ext->name, "LINUX_") || !ext->is_weak) {
				/* Currently libbpf supports only CONFIG_ and LINUX_ prefixed
				 * __kconfig externs, where LINUX_ ones are virtual and filled out
				 * customly by libbpf (their values don't come from Kconfig).
				 * If LINUX_xxx variable is not recognized by libbpf, but is marked
				 * __weak, it defaults to zero value, just like for CONFIG_xxx
				 * externs.
				 */
				pr_warn("extern (kcfg) '%s': unrecognized virtual extern\n", ext->name);
				return -EINVAL;
			}

			err = set_kcfg_value_num(ext, ext_ptr, value);
			if (err)
				return err;
			pr_debug("extern (kcfg) '%s': set to 0x%llx\n",
				 ext->name, (long long)value);
		} else {
			pr_warn("extern '%s': unrecognized extern kind\n", ext->name);
			return -EINVAL;
		}
	}
	if (need_config && extra_kconfig) {
		err = bpf_object__read_kconfig_mem(obj, extra_kconfig, kcfg_data);
		if (err)
			return -EINVAL;
		need_config = false;
		for (i = 0; i < obj->nr_extern; i++) {
			ext = &obj->externs[i];
			if (ext->type == EXT_KCFG && !ext->is_set) {
				need_config = true;
				break;
			}
		}
	}
	if (need_config) {
		err = bpf_object__read_kconfig_file(obj, kcfg_data);
		if (err)
			return -EINVAL;
	}
	if (need_kallsyms) {
		err = bpf_object__read_kallsyms_file(obj);
		if (err)
			return -EINVAL;
	}
	if (need_vmlinux_btf) {
		err = bpf_object__resolve_ksyms_btf_id(obj);
		if (err)
			return -EINVAL;
	}
	for (i = 0; i < obj->nr_extern; i++) {
		ext = &obj->externs[i];

		if (!ext->is_set && !ext->is_weak) {
			pr_warn("extern '%s' (strong): not resolved\n", ext->name);
			return -ESRCH;
		} else if (!ext->is_set) {
			pr_debug("extern '%s' (weak): not resolved, defaulting to zero\n",
				 ext->name);
		}
	}

	return 0;
}

static int bpf_object_load(struct bpf_object *obj, int extra_log_level, const char *target_btf_path)
{
	int err, i;

	if (!obj)
		return libbpf_err(-EINVAL);

	if (obj->loaded) {
		pr_warn("object '%s': load can't be attempted twice\n", obj->name);
		return libbpf_err(-EINVAL);
	}

	if (obj->gen_loader)
		bpf_gen__init(obj->gen_loader, extra_log_level, obj->nr_programs, obj->nr_maps);

	err = bpf_object__probe_loading(obj);
	err = err ? : bpf_object__load_vmlinux_btf(obj, false);
	err = err ? : bpf_object__resolve_externs(obj, obj->kconfig);
	err = err ? : bpf_object__sanitize_and_load_btf(obj);
	err = err ? : bpf_object__sanitize_maps(obj);
	err = err ? : bpf_object__init_kern_struct_ops_maps(obj);
	err = err ? : bpf_object__create_maps(obj);
	err = err ? : bpf_object__relocate(obj, obj->btf_custom_path ? : target_btf_path);
	err = err ? : bpf_object__load_progs(obj, extra_log_level);
	err = err ? : bpf_object_init_prog_arrays(obj);

	if (obj->gen_loader) {
		/* reset FDs */
		if (obj->btf)
			btf__set_fd(obj->btf, -1);
		for (i = 0; i < obj->nr_maps; i++)
			obj->maps[i].fd = -1;
		if (!err)
			err = bpf_gen__finish(obj->gen_loader, obj->nr_programs, obj->nr_maps);
	}

	/* clean up fd_array */
	zfree(&obj->fd_array);

	/* clean up module BTFs */
	for (i = 0; i < obj->btf_module_cnt; i++) {
		close(obj->btf_modules[i].fd);
		btf__free(obj->btf_modules[i].btf);
		free(obj->btf_modules[i].name);
	}
	free(obj->btf_modules);

	/* clean up vmlinux BTF */
	btf__free(obj->btf_vmlinux);
	obj->btf_vmlinux = NULL;

	obj->loaded = true; /* doesn't matter if successfully or not */

	if (err)
		goto out;

	return 0;
out:
	/* unpin any maps that were auto-pinned during load */
	for (i = 0; i < obj->nr_maps; i++)
		if (obj->maps[i].pinned && !obj->maps[i].reused)
			bpf_map__unpin(&obj->maps[i], NULL);

	bpf_object_unload(obj);
	pr_warn("failed to load object '%s'\n", obj->path);
	return libbpf_err(err);
}

int bpf_object__load(struct bpf_object *obj)
{
	return bpf_object_load(obj, 0, NULL);
}

static int make_parent_dir(const char *path)
{
	char *cp, errmsg[STRERR_BUFSIZE];
	char *dname, *dir;
	int err = 0;

	dname = strdup(path);
	if (dname == NULL)
		return -ENOMEM;

	dir = dirname(dname);
	if (mkdir(dir, 0700) && errno != EEXIST)
		err = -errno;

	free(dname);
	if (err) {
		cp = libbpf_strerror_r(-err, errmsg, sizeof(errmsg));
		pr_warn("failed to mkdir %s: %s\n", path, cp);
	}
	return err;
}

static int check_path(const char *path)
{
	char *cp, errmsg[STRERR_BUFSIZE];
	struct statfs st_fs;
	char *dname, *dir;
	int err = 0;

	if (path == NULL)
		return -EINVAL;

	dname = strdup(path);
	if (dname == NULL)
		return -ENOMEM;

	dir = dirname(dname);
	if (statfs(dir, &st_fs)) {
		cp = libbpf_strerror_r(errno, errmsg, sizeof(errmsg));
		pr_warn("failed to statfs %s: %s\n", dir, cp);
		err = -errno;
	}
	free(dname);

	if (!err && st_fs.f_type != BPF_FS_MAGIC) {
		pr_warn("specified path %s is not on BPF FS\n", path);
		err = -EINVAL;
	}

	return err;
}

int bpf_program__pin(struct bpf_program *prog, const char *path)
{
	char *cp, errmsg[STRERR_BUFSIZE];
	int err;

	if (prog->fd < 0) {
		pr_warn("prog '%s': can't pin program that wasn't loaded\n", prog->name);
		return libbpf_err(-EINVAL);
	}

	err = make_parent_dir(path);
	if (err)
		return libbpf_err(err);

	err = check_path(path);
	if (err)
		return libbpf_err(err);

	if (bpf_obj_pin(prog->fd, path)) {
		err = -errno;
		cp = libbpf_strerror_r(err, errmsg, sizeof(errmsg));
		pr_warn("prog '%s': failed to pin at '%s': %s\n", prog->name, path, cp);
		return libbpf_err(err);
	}

	pr_debug("prog '%s': pinned at '%s'\n", prog->name, path);
	return 0;
}

int bpf_program__unpin(struct bpf_program *prog, const char *path)
{
	int err;

	if (prog->fd < 0) {
		pr_warn("prog '%s': can't unpin program that wasn't loaded\n", prog->name);
		return libbpf_err(-EINVAL);
	}

	err = check_path(path);
	if (err)
		return libbpf_err(err);

	err = unlink(path);
	if (err)
		return libbpf_err(-errno);

	pr_debug("prog '%s': unpinned from '%s'\n", prog->name, path);
	return 0;
}

int bpf_map__pin(struct bpf_map *map, const char *path)
{
	char *cp, errmsg[STRERR_BUFSIZE];
	int err;

	if (map == NULL) {
		pr_warn("invalid map pointer\n");
		return libbpf_err(-EINVAL);
	}

	if (map->pin_path) {
		if (path && strcmp(path, map->pin_path)) {
			pr_warn("map '%s' already has pin path '%s' different from '%s'\n",
				bpf_map__name(map), map->pin_path, path);
			return libbpf_err(-EINVAL);
		} else if (map->pinned) {
			pr_debug("map '%s' already pinned at '%s'; not re-pinning\n",
				 bpf_map__name(map), map->pin_path);
			return 0;
		}
	} else {
		if (!path) {
			pr_warn("missing a path to pin map '%s' at\n",
				bpf_map__name(map));
			return libbpf_err(-EINVAL);
		} else if (map->pinned) {
			pr_warn("map '%s' already pinned\n", bpf_map__name(map));
			return libbpf_err(-EEXIST);
		}

		map->pin_path = strdup(path);
		if (!map->pin_path) {
			err = -errno;
			goto out_err;
		}
	}

	err = make_parent_dir(map->pin_path);
	if (err)
		return libbpf_err(err);

	err = check_path(map->pin_path);
	if (err)
		return libbpf_err(err);

	if (bpf_obj_pin(map->fd, map->pin_path)) {
		err = -errno;
		goto out_err;
	}

	map->pinned = true;
	pr_debug("pinned map '%s'\n", map->pin_path);

	return 0;

out_err:
	cp = libbpf_strerror_r(-err, errmsg, sizeof(errmsg));
	pr_warn("failed to pin map: %s\n", cp);
	return libbpf_err(err);
}

int bpf_map__unpin(struct bpf_map *map, const char *path)
{
	int err;

	if (map == NULL) {
		pr_warn("invalid map pointer\n");
		return libbpf_err(-EINVAL);
	}

	if (map->pin_path) {
		if (path && strcmp(path, map->pin_path)) {
			pr_warn("map '%s' already has pin path '%s' different from '%s'\n",
				bpf_map__name(map), map->pin_path, path);
			return libbpf_err(-EINVAL);
		}
		path = map->pin_path;
	} else if (!path) {
		pr_warn("no path to unpin map '%s' from\n",
			bpf_map__name(map));
		return libbpf_err(-EINVAL);
	}

	err = check_path(path);
	if (err)
		return libbpf_err(err);

	err = unlink(path);
	if (err != 0)
		return libbpf_err(-errno);

	map->pinned = false;
	pr_debug("unpinned map '%s' from '%s'\n", bpf_map__name(map), path);

	return 0;
}

int bpf_map__set_pin_path(struct bpf_map *map, const char *path)
{
	char *new = NULL;

	if (path) {
		new = strdup(path);
		if (!new)
			return libbpf_err(-errno);
	}

	free(map->pin_path);
	map->pin_path = new;
	return 0;
}

__alias(bpf_map__pin_path)
const char *bpf_map__get_pin_path(const struct bpf_map *map);

const char *bpf_map__pin_path(const struct bpf_map *map)
{
	return map->pin_path;
}

bool bpf_map__is_pinned(const struct bpf_map *map)
{
	return map->pinned;
}

static void sanitize_pin_path(char *s)
{
	/* bpffs disallows periods in path names */
	while (*s) {
		if (*s == '.')
			*s = '_';
		s++;
	}
}

int bpf_object__pin_maps(struct bpf_object *obj, const char *path)
{
	struct bpf_map *map;
	int err;

	if (!obj)
		return libbpf_err(-ENOENT);

	if (!obj->loaded) {
		pr_warn("object not yet loaded; load it first\n");
		return libbpf_err(-ENOENT);
	}

	bpf_object__for_each_map(map, obj) {
		char *pin_path = NULL;
		char buf[PATH_MAX];

		if (!map->autocreate)
			continue;

		if (path) {
			int len;

			len = snprintf(buf, PATH_MAX, "%s/%s", path,
				       bpf_map__name(map));
			if (len < 0) {
				err = -EINVAL;
				goto err_unpin_maps;
			} else if (len >= PATH_MAX) {
				err = -ENAMETOOLONG;
				goto err_unpin_maps;
			}
			sanitize_pin_path(buf);
			pin_path = buf;
		} else if (!map->pin_path) {
			continue;
		}

		err = bpf_map__pin(map, pin_path);
		if (err)
			goto err_unpin_maps;
	}

	return 0;

err_unpin_maps:
	while ((map = bpf_object__prev_map(obj, map))) {
		if (!map->pin_path)
			continue;

		bpf_map__unpin(map, NULL);
	}

	return libbpf_err(err);
}

int bpf_object__unpin_maps(struct bpf_object *obj, const char *path)
{
	struct bpf_map *map;
	int err;

	if (!obj)
		return libbpf_err(-ENOENT);

	bpf_object__for_each_map(map, obj) {
		char *pin_path = NULL;
		char buf[PATH_MAX];

		if (path) {
			int len;

			len = snprintf(buf, PATH_MAX, "%s/%s", path,
				       bpf_map__name(map));
			if (len < 0)
				return libbpf_err(-EINVAL);
			else if (len >= PATH_MAX)
				return libbpf_err(-ENAMETOOLONG);
			sanitize_pin_path(buf);
			pin_path = buf;
		} else if (!map->pin_path) {
			continue;
		}

		err = bpf_map__unpin(map, pin_path);
		if (err)
			return libbpf_err(err);
	}

	return 0;
}

int bpf_object__pin_programs(struct bpf_object *obj, const char *path)
{
	struct bpf_program *prog;
	int err;

	if (!obj)
		return libbpf_err(-ENOENT);

	if (!obj->loaded) {
		pr_warn("object not yet loaded; load it first\n");
		return libbpf_err(-ENOENT);
	}

	bpf_object__for_each_program(prog, obj) {
		char buf[PATH_MAX];
		int len;

		len = snprintf(buf, PATH_MAX, "%s/%s", path, prog->name);
		if (len < 0) {
			err = -EINVAL;
			goto err_unpin_programs;
		} else if (len >= PATH_MAX) {
			err = -ENAMETOOLONG;
			goto err_unpin_programs;
		}

		err = bpf_program__pin(prog, buf);
		if (err)
			goto err_unpin_programs;
	}

	return 0;

err_unpin_programs:
	while ((prog = bpf_object__prev_program(obj, prog))) {
		char buf[PATH_MAX];
		int len;

		len = snprintf(buf, PATH_MAX, "%s/%s", path, prog->name);
		if (len < 0)
			continue;
		else if (len >= PATH_MAX)
			continue;

		bpf_program__unpin(prog, buf);
	}

	return libbpf_err(err);
}

int bpf_object__unpin_programs(struct bpf_object *obj, const char *path)
{
	struct bpf_program *prog;
	int err;

	if (!obj)
		return libbpf_err(-ENOENT);

	bpf_object__for_each_program(prog, obj) {
		char buf[PATH_MAX];
		int len;

		len = snprintf(buf, PATH_MAX, "%s/%s", path, prog->name);
		if (len < 0)
			return libbpf_err(-EINVAL);
		else if (len >= PATH_MAX)
			return libbpf_err(-ENAMETOOLONG);

		err = bpf_program__unpin(prog, buf);
		if (err)
			return libbpf_err(err);
	}

	return 0;
}

int bpf_object__pin(struct bpf_object *obj, const char *path)
{
	int err;

	err = bpf_object__pin_maps(obj, path);
	if (err)
		return libbpf_err(err);

	err = bpf_object__pin_programs(obj, path);
	if (err) {
		bpf_object__unpin_maps(obj, path);
		return libbpf_err(err);
	}

	return 0;
}

static void bpf_map__destroy(struct bpf_map *map)
{
	if (map->inner_map) {
		bpf_map__destroy(map->inner_map);
		zfree(&map->inner_map);
	}

	zfree(&map->init_slots);
	map->init_slots_sz = 0;

	if (map->mmaped) {
		munmap(map->mmaped, bpf_map_mmap_sz(map));
		map->mmaped = NULL;
	}

	if (map->st_ops) {
		zfree(&map->st_ops->data);
		zfree(&map->st_ops->progs);
		zfree(&map->st_ops->kern_func_off);
		zfree(&map->st_ops);
	}

	zfree(&map->name);
	zfree(&map->real_name);
	zfree(&map->pin_path);

	if (map->fd >= 0)
		zclose(map->fd);
}

void bpf_object__close(struct bpf_object *obj)
{
	size_t i;

	if (IS_ERR_OR_NULL(obj))
		return;

	usdt_manager_free(obj->usdt_man);
	obj->usdt_man = NULL;

	bpf_gen__free(obj->gen_loader);
	bpf_object__elf_finish(obj);
	bpf_object_unload(obj);
	btf__free(obj->btf);
	btf_ext__free(obj->btf_ext);

	for (i = 0; i < obj->nr_maps; i++)
		bpf_map__destroy(&obj->maps[i]);

	zfree(&obj->btf_custom_path);
	zfree(&obj->kconfig);
	zfree(&obj->externs);
	obj->nr_extern = 0;

	zfree(&obj->maps);
	obj->nr_maps = 0;

	if (obj->programs && obj->nr_programs) {
		for (i = 0; i < obj->nr_programs; i++)
			bpf_program__exit(&obj->programs[i]);
	}
	zfree(&obj->programs);

	free(obj);
}

const char *bpf_object__name(const struct bpf_object *obj)
{
	return obj ? obj->name : libbpf_err_ptr(-EINVAL);
}

unsigned int bpf_object__kversion(const struct bpf_object *obj)
{
	return obj ? obj->kern_version : 0;
}

struct btf *bpf_object__btf(const struct bpf_object *obj)
{
	return obj ? obj->btf : NULL;
}

int bpf_object__btf_fd(const struct bpf_object *obj)
{
	return obj->btf ? btf__fd(obj->btf) : -1;
}

int bpf_object__set_kversion(struct bpf_object *obj, __u32 kern_version)
{
	if (obj->loaded)
		return libbpf_err(-EINVAL);

	obj->kern_version = kern_version;

	return 0;
}

int bpf_object__gen_loader(struct bpf_object *obj, struct gen_loader_opts *opts)
{
	struct bpf_gen *gen;

	if (!opts)
		return -EFAULT;
	if (!OPTS_VALID(opts, gen_loader_opts))
		return -EINVAL;
	gen = calloc(sizeof(*gen), 1);
	if (!gen)
		return -ENOMEM;
	gen->opts = opts;
	obj->gen_loader = gen;
	return 0;
}

static struct bpf_program *
__bpf_program__iter(const struct bpf_program *p, const struct bpf_object *obj,
		    bool forward)
{
	size_t nr_programs = obj->nr_programs;
	ssize_t idx;

	if (!nr_programs)
		return NULL;

	if (!p)
		/* Iter from the beginning */
		return forward ? &obj->programs[0] :
			&obj->programs[nr_programs - 1];

	if (p->obj != obj) {
		pr_warn("error: program handler doesn't match object\n");
		return errno = EINVAL, NULL;
	}

	idx = (p - obj->programs) + (forward ? 1 : -1);
	if (idx >= obj->nr_programs || idx < 0)
		return NULL;
	return &obj->programs[idx];
}

struct bpf_program *
bpf_object__next_program(const struct bpf_object *obj, struct bpf_program *prev)
{
	struct bpf_program *prog = prev;

	do {
		prog = __bpf_program__iter(prog, obj, true);
	} while (prog && prog_is_subprog(obj, prog));

	return prog;
}

struct bpf_program *
bpf_object__prev_program(const struct bpf_object *obj, struct bpf_program *next)
{
	struct bpf_program *prog = next;

	do {
		prog = __bpf_program__iter(prog, obj, false);
	} while (prog && prog_is_subprog(obj, prog));

	return prog;
}

void bpf_program__set_ifindex(struct bpf_program *prog, __u32 ifindex)
{
	prog->prog_ifindex = ifindex;
}

const char *bpf_program__name(const struct bpf_program *prog)
{
	return prog->name;
}

const char *bpf_program__section_name(const struct bpf_program *prog)
{
	return prog->sec_name;
}

bool bpf_program__autoload(const struct bpf_program *prog)
{
	return prog->autoload;
}

int bpf_program__set_autoload(struct bpf_program *prog, bool autoload)
{
	if (prog->obj->loaded)
		return libbpf_err(-EINVAL);

	prog->autoload = autoload;
	return 0;
}

const struct bpf_insn *bpf_program__insns(const struct bpf_program *prog)
{
	return prog->insns;
}

size_t bpf_program__insn_cnt(const struct bpf_program *prog)
{
	return prog->insns_cnt;
}

int bpf_program__set_insns(struct bpf_program *prog,
			   struct bpf_insn *new_insns, size_t new_insn_cnt)
{
	struct bpf_insn *insns;

	if (prog->obj->loaded)
		return -EBUSY;

	insns = libbpf_reallocarray(prog->insns, new_insn_cnt, sizeof(*insns));
	if (!insns) {
		pr_warn("prog '%s': failed to realloc prog code\n", prog->name);
		return -ENOMEM;
	}
	memcpy(insns, new_insns, new_insn_cnt * sizeof(*insns));

	prog->insns = insns;
	prog->insns_cnt = new_insn_cnt;
	return 0;
}

int bpf_program__fd(const struct bpf_program *prog)
{
	if (!prog)
		return libbpf_err(-EINVAL);

	if (prog->fd < 0)
		return libbpf_err(-ENOENT);

	return prog->fd;
}

__alias(bpf_program__type)
enum bpf_prog_type bpf_program__get_type(const struct bpf_program *prog);

enum bpf_prog_type bpf_program__type(const struct bpf_program *prog)
{
	return prog->type;
}

int bpf_program__set_type(struct bpf_program *prog, enum bpf_prog_type type)
{
	if (prog->obj->loaded)
		return libbpf_err(-EBUSY);

	prog->type = type;
	return 0;
}

__alias(bpf_program__expected_attach_type)
enum bpf_attach_type bpf_program__get_expected_attach_type(const struct bpf_program *prog);

enum bpf_attach_type bpf_program__expected_attach_type(const struct bpf_program *prog)
{
	return prog->expected_attach_type;
}

int bpf_program__set_expected_attach_type(struct bpf_program *prog,
					   enum bpf_attach_type type)
{
	if (prog->obj->loaded)
		return libbpf_err(-EBUSY);

	prog->expected_attach_type = type;
	return 0;
}

__u32 bpf_program__flags(const struct bpf_program *prog)
{
	return prog->prog_flags;
}

int bpf_program__set_flags(struct bpf_program *prog, __u32 flags)
{
	if (prog->obj->loaded)
		return libbpf_err(-EBUSY);

	prog->prog_flags = flags;
	return 0;
}

__u32 bpf_program__log_level(const struct bpf_program *prog)
{
	return prog->log_level;
}

int bpf_program__set_log_level(struct bpf_program *prog, __u32 log_level)
{
	if (prog->obj->loaded)
		return libbpf_err(-EBUSY);

	prog->log_level = log_level;
	return 0;
}

const char *bpf_program__log_buf(const struct bpf_program *prog, size_t *log_size)
{
	*log_size = prog->log_size;
	return prog->log_buf;
}

int bpf_program__set_log_buf(struct bpf_program *prog, char *log_buf, size_t log_size)
{
	if (log_size && !log_buf)
		return -EINVAL;
	if (prog->log_size > UINT_MAX)
		return -EINVAL;
	if (prog->obj->loaded)
		return -EBUSY;

	prog->log_buf = log_buf;
	prog->log_size = log_size;
	return 0;
}

#define SEC_DEF(sec_pfx, ptype, atype, flags, ...) {			    \
	.sec = (char *)sec_pfx,						    \
	.prog_type = BPF_PROG_TYPE_##ptype,				    \
	.expected_attach_type = atype,					    \
	.cookie = (long)(flags),					    \
	.prog_prepare_load_fn = libbpf_prepare_prog_load,		    \
	__VA_ARGS__							    \
}

static int attach_kprobe(const struct bpf_program *prog, long cookie, struct bpf_link **link);
static int attach_uprobe(const struct bpf_program *prog, long cookie, struct bpf_link **link);
static int attach_ksyscall(const struct bpf_program *prog, long cookie, struct bpf_link **link);
static int attach_usdt(const struct bpf_program *prog, long cookie, struct bpf_link **link);
static int attach_tp(const struct bpf_program *prog, long cookie, struct bpf_link **link);
static int attach_raw_tp(const struct bpf_program *prog, long cookie, struct bpf_link **link);
static int attach_trace(const struct bpf_program *prog, long cookie, struct bpf_link **link);
static int attach_kprobe_multi(const struct bpf_program *prog, long cookie, struct bpf_link **link);
static int attach_lsm(const struct bpf_program *prog, long cookie, struct bpf_link **link);
static int attach_iter(const struct bpf_program *prog, long cookie, struct bpf_link **link);

static const struct bpf_sec_def section_defs[] = {
	SEC_DEF("socket",		SOCKET_FILTER, 0, SEC_NONE),
	SEC_DEF("sk_reuseport/migrate",	SK_REUSEPORT, BPF_SK_REUSEPORT_SELECT_OR_MIGRATE, SEC_ATTACHABLE),
	SEC_DEF("sk_reuseport",		SK_REUSEPORT, BPF_SK_REUSEPORT_SELECT, SEC_ATTACHABLE),
	SEC_DEF("kprobe+",		KPROBE,	0, SEC_NONE, attach_kprobe),
	SEC_DEF("uprobe+",		KPROBE,	0, SEC_NONE, attach_uprobe),
	SEC_DEF("uprobe.s+",		KPROBE,	0, SEC_SLEEPABLE, attach_uprobe),
	SEC_DEF("kretprobe+",		KPROBE, 0, SEC_NONE, attach_kprobe),
	SEC_DEF("uretprobe+",		KPROBE, 0, SEC_NONE, attach_uprobe),
	SEC_DEF("uretprobe.s+",		KPROBE, 0, SEC_SLEEPABLE, attach_uprobe),
	SEC_DEF("kprobe.multi+",	KPROBE,	BPF_TRACE_KPROBE_MULTI, SEC_NONE, attach_kprobe_multi),
	SEC_DEF("kretprobe.multi+",	KPROBE,	BPF_TRACE_KPROBE_MULTI, SEC_NONE, attach_kprobe_multi),
	SEC_DEF("ksyscall+",		KPROBE,	0, SEC_NONE, attach_ksyscall),
	SEC_DEF("kretsyscall+",		KPROBE, 0, SEC_NONE, attach_ksyscall),
	SEC_DEF("usdt+",		KPROBE,	0, SEC_NONE, attach_usdt),
	SEC_DEF("tc",			SCHED_CLS, 0, SEC_NONE),
	SEC_DEF("classifier",		SCHED_CLS, 0, SEC_NONE),
	SEC_DEF("action",		SCHED_ACT, 0, SEC_NONE),
	SEC_DEF("tracepoint+",		TRACEPOINT, 0, SEC_NONE, attach_tp),
	SEC_DEF("tp+",			TRACEPOINT, 0, SEC_NONE, attach_tp),
	SEC_DEF("raw_tracepoint+",	RAW_TRACEPOINT, 0, SEC_NONE, attach_raw_tp),
	SEC_DEF("raw_tp+",		RAW_TRACEPOINT, 0, SEC_NONE, attach_raw_tp),
	SEC_DEF("raw_tracepoint.w+",	RAW_TRACEPOINT_WRITABLE, 0, SEC_NONE, attach_raw_tp),
	SEC_DEF("raw_tp.w+",		RAW_TRACEPOINT_WRITABLE, 0, SEC_NONE, attach_raw_tp),
	SEC_DEF("tp_btf+",		TRACING, BPF_TRACE_RAW_TP, SEC_ATTACH_BTF, attach_trace),
	SEC_DEF("fentry+",		TRACING, BPF_TRACE_FENTRY, SEC_ATTACH_BTF, attach_trace),
	SEC_DEF("fmod_ret+",		TRACING, BPF_MODIFY_RETURN, SEC_ATTACH_BTF, attach_trace),
	SEC_DEF("fexit+",		TRACING, BPF_TRACE_FEXIT, SEC_ATTACH_BTF, attach_trace),
	SEC_DEF("fentry.s+",		TRACING, BPF_TRACE_FENTRY, SEC_ATTACH_BTF | SEC_SLEEPABLE, attach_trace),
	SEC_DEF("fmod_ret.s+",		TRACING, BPF_MODIFY_RETURN, SEC_ATTACH_BTF | SEC_SLEEPABLE, attach_trace),
	SEC_DEF("fexit.s+",		TRACING, BPF_TRACE_FEXIT, SEC_ATTACH_BTF | SEC_SLEEPABLE, attach_trace),
	SEC_DEF("freplace+",		EXT, 0, SEC_ATTACH_BTF, attach_trace),
	SEC_DEF("lsm+",			LSM, BPF_LSM_MAC, SEC_ATTACH_BTF, attach_lsm),
	SEC_DEF("lsm.s+",		LSM, BPF_LSM_MAC, SEC_ATTACH_BTF | SEC_SLEEPABLE, attach_lsm),
	SEC_DEF("lsm_cgroup+",		LSM, BPF_LSM_CGROUP, SEC_ATTACH_BTF),
	SEC_DEF("iter+",		TRACING, BPF_TRACE_ITER, SEC_ATTACH_BTF, attach_iter),
	SEC_DEF("iter.s+",		TRACING, BPF_TRACE_ITER, SEC_ATTACH_BTF | SEC_SLEEPABLE, attach_iter),
	SEC_DEF("syscall",		SYSCALL, 0, SEC_SLEEPABLE),
	SEC_DEF("xdp.frags/devmap",	XDP, BPF_XDP_DEVMAP, SEC_XDP_FRAGS),
	SEC_DEF("xdp/devmap",		XDP, BPF_XDP_DEVMAP, SEC_ATTACHABLE),
	SEC_DEF("xdp.frags/cpumap",	XDP, BPF_XDP_CPUMAP, SEC_XDP_FRAGS),
	SEC_DEF("xdp/cpumap",		XDP, BPF_XDP_CPUMAP, SEC_ATTACHABLE),
	SEC_DEF("xdp.frags",		XDP, BPF_XDP, SEC_XDP_FRAGS),
	SEC_DEF("xdp",			XDP, BPF_XDP, SEC_ATTACHABLE_OPT),
	SEC_DEF("perf_event",		PERF_EVENT, 0, SEC_NONE),
	SEC_DEF("lwt_in",		LWT_IN, 0, SEC_NONE),
	SEC_DEF("lwt_out",		LWT_OUT, 0, SEC_NONE),
	SEC_DEF("lwt_xmit",		LWT_XMIT, 0, SEC_NONE),
	SEC_DEF("lwt_seg6local",	LWT_SEG6LOCAL, 0, SEC_NONE),
	SEC_DEF("sockops",		SOCK_OPS, BPF_CGROUP_SOCK_OPS, SEC_ATTACHABLE_OPT),
	SEC_DEF("sk_skb/stream_parser",	SK_SKB, BPF_SK_SKB_STREAM_PARSER, SEC_ATTACHABLE_OPT),
	SEC_DEF("sk_skb/stream_verdict",SK_SKB, BPF_SK_SKB_STREAM_VERDICT, SEC_ATTACHABLE_OPT),
	SEC_DEF("sk_skb",		SK_SKB, 0, SEC_NONE),
	SEC_DEF("sk_msg",		SK_MSG, BPF_SK_MSG_VERDICT, SEC_ATTACHABLE_OPT),
	SEC_DEF("lirc_mode2",		LIRC_MODE2, BPF_LIRC_MODE2, SEC_ATTACHABLE_OPT),
	SEC_DEF("flow_dissector",	FLOW_DISSECTOR, BPF_FLOW_DISSECTOR, SEC_ATTACHABLE_OPT),
	SEC_DEF("cgroup_skb/ingress",	CGROUP_SKB, BPF_CGROUP_INET_INGRESS, SEC_ATTACHABLE_OPT),
	SEC_DEF("cgroup_skb/egress",	CGROUP_SKB, BPF_CGROUP_INET_EGRESS, SEC_ATTACHABLE_OPT),
	SEC_DEF("cgroup/skb",		CGROUP_SKB, 0, SEC_NONE),
	SEC_DEF("cgroup/sock_create",	CGROUP_SOCK, BPF_CGROUP_INET_SOCK_CREATE, SEC_ATTACHABLE),
	SEC_DEF("cgroup/sock_release",	CGROUP_SOCK, BPF_CGROUP_INET_SOCK_RELEASE, SEC_ATTACHABLE),
	SEC_DEF("cgroup/sock",		CGROUP_SOCK, BPF_CGROUP_INET_SOCK_CREATE, SEC_ATTACHABLE_OPT),
	SEC_DEF("cgroup/post_bind4",	CGROUP_SOCK, BPF_CGROUP_INET4_POST_BIND, SEC_ATTACHABLE),
	SEC_DEF("cgroup/post_bind6",	CGROUP_SOCK, BPF_CGROUP_INET6_POST_BIND, SEC_ATTACHABLE),
	SEC_DEF("cgroup/bind4",		CGROUP_SOCK_ADDR, BPF_CGROUP_INET4_BIND, SEC_ATTACHABLE),
	SEC_DEF("cgroup/bind6",		CGROUP_SOCK_ADDR, BPF_CGROUP_INET6_BIND, SEC_ATTACHABLE),
	SEC_DEF("cgroup/connect4",	CGROUP_SOCK_ADDR, BPF_CGROUP_INET4_CONNECT, SEC_ATTACHABLE),
	SEC_DEF("cgroup/connect6",	CGROUP_SOCK_ADDR, BPF_CGROUP_INET6_CONNECT, SEC_ATTACHABLE),
	SEC_DEF("cgroup/sendmsg4",	CGROUP_SOCK_ADDR, BPF_CGROUP_UDP4_SENDMSG, SEC_ATTACHABLE),
	SEC_DEF("cgroup/sendmsg6",	CGROUP_SOCK_ADDR, BPF_CGROUP_UDP6_SENDMSG, SEC_ATTACHABLE),
	SEC_DEF("cgroup/recvmsg4",	CGROUP_SOCK_ADDR, BPF_CGROUP_UDP4_RECVMSG, SEC_ATTACHABLE),
	SEC_DEF("cgroup/recvmsg6",	CGROUP_SOCK_ADDR, BPF_CGROUP_UDP6_RECVMSG, SEC_ATTACHABLE),
	SEC_DEF("cgroup/getpeername4",	CGROUP_SOCK_ADDR, BPF_CGROUP_INET4_GETPEERNAME, SEC_ATTACHABLE),
	SEC_DEF("cgroup/getpeername6",	CGROUP_SOCK_ADDR, BPF_CGROUP_INET6_GETPEERNAME, SEC_ATTACHABLE),
	SEC_DEF("cgroup/getsockname4",	CGROUP_SOCK_ADDR, BPF_CGROUP_INET4_GETSOCKNAME, SEC_ATTACHABLE),
	SEC_DEF("cgroup/getsockname6",	CGROUP_SOCK_ADDR, BPF_CGROUP_INET6_GETSOCKNAME, SEC_ATTACHABLE),
	SEC_DEF("cgroup/sysctl",	CGROUP_SYSCTL, BPF_CGROUP_SYSCTL, SEC_ATTACHABLE),
	SEC_DEF("cgroup/getsockopt",	CGROUP_SOCKOPT, BPF_CGROUP_GETSOCKOPT, SEC_ATTACHABLE),
	SEC_DEF("cgroup/setsockopt",	CGROUP_SOCKOPT, BPF_CGROUP_SETSOCKOPT, SEC_ATTACHABLE),
	SEC_DEF("cgroup/dev",		CGROUP_DEVICE, BPF_CGROUP_DEVICE, SEC_ATTACHABLE_OPT),
	SEC_DEF("struct_ops+",		STRUCT_OPS, 0, SEC_NONE),
	SEC_DEF("sk_lookup",		SK_LOOKUP, BPF_SK_LOOKUP, SEC_ATTACHABLE),
};

static size_t custom_sec_def_cnt;
static struct bpf_sec_def *custom_sec_defs;
static struct bpf_sec_def custom_fallback_def;
static bool has_custom_fallback_def;

static int last_custom_sec_def_handler_id;

int libbpf_register_prog_handler(const char *sec,
				 enum bpf_prog_type prog_type,
				 enum bpf_attach_type exp_attach_type,
				 const struct libbpf_prog_handler_opts *opts)
{
	struct bpf_sec_def *sec_def;

	if (!OPTS_VALID(opts, libbpf_prog_handler_opts))
		return libbpf_err(-EINVAL);

	if (last_custom_sec_def_handler_id == INT_MAX) /* prevent overflow */
		return libbpf_err(-E2BIG);

	if (sec) {
		sec_def = libbpf_reallocarray(custom_sec_defs, custom_sec_def_cnt + 1,
					      sizeof(*sec_def));
		if (!sec_def)
			return libbpf_err(-ENOMEM);

		custom_sec_defs = sec_def;
		sec_def = &custom_sec_defs[custom_sec_def_cnt];
	} else {
		if (has_custom_fallback_def)
			return libbpf_err(-EBUSY);

		sec_def = &custom_fallback_def;
	}

	sec_def->sec = sec ? strdup(sec) : NULL;
	if (sec && !sec_def->sec)
		return libbpf_err(-ENOMEM);

	sec_def->prog_type = prog_type;
	sec_def->expected_attach_type = exp_attach_type;
	sec_def->cookie = OPTS_GET(opts, cookie, 0);

	sec_def->prog_setup_fn = OPTS_GET(opts, prog_setup_fn, NULL);
	sec_def->prog_prepare_load_fn = OPTS_GET(opts, prog_prepare_load_fn, NULL);
	sec_def->prog_attach_fn = OPTS_GET(opts, prog_attach_fn, NULL);

	sec_def->handler_id = ++last_custom_sec_def_handler_id;

	if (sec)
		custom_sec_def_cnt++;
	else
		has_custom_fallback_def = true;

	return sec_def->handler_id;
}

int libbpf_unregister_prog_handler(int handler_id)
{
	struct bpf_sec_def *sec_defs;
	int i;

	if (handler_id <= 0)
		return libbpf_err(-EINVAL);

	if (has_custom_fallback_def && custom_fallback_def.handler_id == handler_id) {
		memset(&custom_fallback_def, 0, sizeof(custom_fallback_def));
		has_custom_fallback_def = false;
		return 0;
	}

	for (i = 0; i < custom_sec_def_cnt; i++) {
		if (custom_sec_defs[i].handler_id == handler_id)
			break;
	}

	if (i == custom_sec_def_cnt)
		return libbpf_err(-ENOENT);

	free(custom_sec_defs[i].sec);
	for (i = i + 1; i < custom_sec_def_cnt; i++)
		custom_sec_defs[i - 1] = custom_sec_defs[i];
	custom_sec_def_cnt--;

	/* try to shrink the array, but it's ok if we couldn't */
	sec_defs = libbpf_reallocarray(custom_sec_defs, custom_sec_def_cnt, sizeof(*sec_defs));
	if (sec_defs)
		custom_sec_defs = sec_defs;

	return 0;
}

static bool sec_def_matches(const struct bpf_sec_def *sec_def, const char *sec_name)
{
	size_t len = strlen(sec_def->sec);

	/* "type/" always has to have proper SEC("type/extras") form */
	if (sec_def->sec[len - 1] == '/') {
		if (str_has_pfx(sec_name, sec_def->sec))
			return true;
		return false;
	}

	/* "type+" means it can be either exact SEC("type") or
	 * well-formed SEC("type/extras") with proper '/' separator
	 */
	if (sec_def->sec[len - 1] == '+') {
		len--;
		/* not even a prefix */
		if (strncmp(sec_name, sec_def->sec, len) != 0)
			return false;
		/* exact match or has '/' separator */
		if (sec_name[len] == '\0' || sec_name[len] == '/')
			return true;
		return false;
	}

	return strcmp(sec_name, sec_def->sec) == 0;
}

static const struct bpf_sec_def *find_sec_def(const char *sec_name)
{
	const struct bpf_sec_def *sec_def;
	int i, n;

	n = custom_sec_def_cnt;
	for (i = 0; i < n; i++) {
		sec_def = &custom_sec_defs[i];
		if (sec_def_matches(sec_def, sec_name))
			return sec_def;
	}

	n = ARRAY_SIZE(section_defs);
	for (i = 0; i < n; i++) {
		sec_def = &section_defs[i];
		if (sec_def_matches(sec_def, sec_name))
			return sec_def;
	}

	if (has_custom_fallback_def)
		return &custom_fallback_def;

	return NULL;
}

#define MAX_TYPE_NAME_SIZE 32

static char *libbpf_get_type_names(bool attach_type)
{
	int i, len = ARRAY_SIZE(section_defs) * MAX_TYPE_NAME_SIZE;
	char *buf;

	buf = malloc(len);
	if (!buf)
		return NULL;

	buf[0] = '\0';
	/* Forge string buf with all available names */
	for (i = 0; i < ARRAY_SIZE(section_defs); i++) {
		const struct bpf_sec_def *sec_def = &section_defs[i];

		if (attach_type) {
			if (sec_def->prog_prepare_load_fn != libbpf_prepare_prog_load)
				continue;

			if (!(sec_def->cookie & SEC_ATTACHABLE))
				continue;
		}

		if (strlen(buf) + strlen(section_defs[i].sec) + 2 > len) {
			free(buf);
			return NULL;
		}
		strcat(buf, " ");
		strcat(buf, section_defs[i].sec);
	}

	return buf;
}

int libbpf_prog_type_by_name(const char *name, enum bpf_prog_type *prog_type,
			     enum bpf_attach_type *expected_attach_type)
{
	const struct bpf_sec_def *sec_def;
	char *type_names;

	if (!name)
		return libbpf_err(-EINVAL);

	sec_def = find_sec_def(name);
	if (sec_def) {
		*prog_type = sec_def->prog_type;
		*expected_attach_type = sec_def->expected_attach_type;
		return 0;
	}

	pr_debug("failed to guess program type from ELF section '%s'\n", name);
	type_names = libbpf_get_type_names(false);
	if (type_names != NULL) {
		pr_debug("supported section(type) names are:%s\n", type_names);
		free(type_names);
	}

	return libbpf_err(-ESRCH);
}

const char *libbpf_bpf_attach_type_str(enum bpf_attach_type t)
{
	if (t < 0 || t >= ARRAY_SIZE(attach_type_name))
		return NULL;

	return attach_type_name[t];
}

const char *libbpf_bpf_link_type_str(enum bpf_link_type t)
{
	if (t < 0 || t >= ARRAY_SIZE(link_type_name))
		return NULL;

	return link_type_name[t];
}

const char *libbpf_bpf_map_type_str(enum bpf_map_type t)
{
	if (t < 0 || t >= ARRAY_SIZE(map_type_name))
		return NULL;

	return map_type_name[t];
}

const char *libbpf_bpf_prog_type_str(enum bpf_prog_type t)
{
	if (t < 0 || t >= ARRAY_SIZE(prog_type_name))
		return NULL;

	return prog_type_name[t];
}

static struct bpf_map *find_struct_ops_map_by_offset(struct bpf_object *obj,
						     size_t offset)
{
	struct bpf_map *map;
	size_t i;

	for (i = 0; i < obj->nr_maps; i++) {
		map = &obj->maps[i];
		if (!bpf_map__is_struct_ops(map))
			continue;
		if (map->sec_offset <= offset &&
		    offset - map->sec_offset < map->def.value_size)
			return map;
	}

	return NULL;
}

/* Collect the reloc from ELF and populate the st_ops->progs[] */
static int bpf_object__collect_st_ops_relos(struct bpf_object *obj,
					    Elf64_Shdr *shdr, Elf_Data *data)
{
	const struct btf_member *member;
	struct bpf_struct_ops *st_ops;
	struct bpf_program *prog;
	unsigned int shdr_idx;
	const struct btf *btf;
	struct bpf_map *map;
	unsigned int moff, insn_idx;
	const char *name;
	__u32 member_idx;
	Elf64_Sym *sym;
	Elf64_Rel *rel;
	int i, nrels;

	btf = obj->btf;
	nrels = shdr->sh_size / shdr->sh_entsize;
	for (i = 0; i < nrels; i++) {
		rel = elf_rel_by_idx(data, i);
		if (!rel) {
			pr_warn("struct_ops reloc: failed to get %d reloc\n", i);
			return -LIBBPF_ERRNO__FORMAT;
		}

		sym = elf_sym_by_idx(obj, ELF64_R_SYM(rel->r_info));
		if (!sym) {
			pr_warn("struct_ops reloc: symbol %zx not found\n",
				(size_t)ELF64_R_SYM(rel->r_info));
			return -LIBBPF_ERRNO__FORMAT;
		}

		name = elf_sym_str(obj, sym->st_name) ?: "<?>";
		map = find_struct_ops_map_by_offset(obj, rel->r_offset);
		if (!map) {
			pr_warn("struct_ops reloc: cannot find map at rel->r_offset %zu\n",
				(size_t)rel->r_offset);
			return -EINVAL;
		}

		moff = rel->r_offset - map->sec_offset;
		shdr_idx = sym->st_shndx;
		st_ops = map->st_ops;
		pr_debug("struct_ops reloc %s: for %lld value %lld shdr_idx %u rel->r_offset %zu map->sec_offset %zu name %d (\'%s\')\n",
			 map->name,
			 (long long)(rel->r_info >> 32),
			 (long long)sym->st_value,
			 shdr_idx, (size_t)rel->r_offset,
			 map->sec_offset, sym->st_name, name);

		if (shdr_idx >= SHN_LORESERVE) {
			pr_warn("struct_ops reloc %s: rel->r_offset %zu shdr_idx %u unsupported non-static function\n",
				map->name, (size_t)rel->r_offset, shdr_idx);
			return -LIBBPF_ERRNO__RELOC;
		}
		if (sym->st_value % BPF_INSN_SZ) {
			pr_warn("struct_ops reloc %s: invalid target program offset %llu\n",
				map->name, (unsigned long long)sym->st_value);
			return -LIBBPF_ERRNO__FORMAT;
		}
		insn_idx = sym->st_value / BPF_INSN_SZ;

		member = find_member_by_offset(st_ops->type, moff * 8);
		if (!member) {
			pr_warn("struct_ops reloc %s: cannot find member at moff %u\n",
				map->name, moff);
			return -EINVAL;
		}
		member_idx = member - btf_members(st_ops->type);
		name = btf__name_by_offset(btf, member->name_off);

		if (!resolve_func_ptr(btf, member->type, NULL)) {
			pr_warn("struct_ops reloc %s: cannot relocate non func ptr %s\n",
				map->name, name);
			return -EINVAL;
		}

		prog = find_prog_by_sec_insn(obj, shdr_idx, insn_idx);
		if (!prog) {
			pr_warn("struct_ops reloc %s: cannot find prog at shdr_idx %u to relocate func ptr %s\n",
				map->name, shdr_idx, name);
			return -EINVAL;
		}

		/* prevent the use of BPF prog with invalid type */
		if (prog->type != BPF_PROG_TYPE_STRUCT_OPS) {
			pr_warn("struct_ops reloc %s: prog %s is not struct_ops BPF program\n",
				map->name, prog->name);
			return -EINVAL;
		}

		/* if we haven't yet processed this BPF program, record proper
		 * attach_btf_id and member_idx
		 */
		if (!prog->attach_btf_id) {
			prog->attach_btf_id = st_ops->type_id;
			prog->expected_attach_type = member_idx;
		}

		/* struct_ops BPF prog can be re-used between multiple
		 * .struct_ops as long as it's the same struct_ops struct
		 * definition and the same function pointer field
		 */
		if (prog->attach_btf_id != st_ops->type_id ||
		    prog->expected_attach_type != member_idx) {
			pr_warn("struct_ops reloc %s: cannot use prog %s in sec %s with type %u attach_btf_id %u expected_attach_type %u for func ptr %s\n",
				map->name, prog->name, prog->sec_name, prog->type,
				prog->attach_btf_id, prog->expected_attach_type, name);
			return -EINVAL;
		}

		st_ops->progs[member_idx] = prog;
	}

	return 0;
}

#define BTF_TRACE_PREFIX "btf_trace_"
#define BTF_LSM_PREFIX "bpf_lsm_"
#define BTF_ITER_PREFIX "bpf_iter_"
#define BTF_MAX_NAME_SIZE 128

void btf_get_kernel_prefix_kind(enum bpf_attach_type attach_type,
				const char **prefix, int *kind)
{
	switch (attach_type) {
	case BPF_TRACE_RAW_TP:
		*prefix = BTF_TRACE_PREFIX;
		*kind = BTF_KIND_TYPEDEF;
		break;
	case BPF_LSM_MAC:
	case BPF_LSM_CGROUP:
		*prefix = BTF_LSM_PREFIX;
		*kind = BTF_KIND_FUNC;
		break;
	case BPF_TRACE_ITER:
		*prefix = BTF_ITER_PREFIX;
		*kind = BTF_KIND_FUNC;
		break;
	default:
		*prefix = "";
		*kind = BTF_KIND_FUNC;
	}
}

static int find_btf_by_prefix_kind(const struct btf *btf, const char *prefix,
				   const char *name, __u32 kind)
{
	char btf_type_name[BTF_MAX_NAME_SIZE];
	int ret;

	ret = snprintf(btf_type_name, sizeof(btf_type_name),
		       "%s%s", prefix, name);
	/* snprintf returns the number of characters written excluding the
	 * terminating null. So, if >= BTF_MAX_NAME_SIZE are written, it
	 * indicates truncation.
	 */
	if (ret < 0 || ret >= sizeof(btf_type_name))
		return -ENAMETOOLONG;
	return btf__find_by_name_kind(btf, btf_type_name, kind);
}

static inline int find_attach_btf_id(struct btf *btf, const char *name,
				     enum bpf_attach_type attach_type)
{
	const char *prefix;
	int kind;

	btf_get_kernel_prefix_kind(attach_type, &prefix, &kind);
	return find_btf_by_prefix_kind(btf, prefix, name, kind);
}

int libbpf_find_vmlinux_btf_id(const char *name,
			       enum bpf_attach_type attach_type)
{
	struct btf *btf;
	int err;

	btf = btf__load_vmlinux_btf();
	err = libbpf_get_error(btf);
	if (err) {
		pr_warn("vmlinux BTF is not found\n");
		return libbpf_err(err);
	}

	err = find_attach_btf_id(btf, name, attach_type);
	if (err <= 0)
		pr_warn("%s is not found in vmlinux BTF\n", name);

	btf__free(btf);
	return libbpf_err(err);
}

static int libbpf_find_prog_btf_id(const char *name, __u32 attach_prog_fd)
{
	struct bpf_prog_info info = {};
	__u32 info_len = sizeof(info);
	struct btf *btf;
	int err;

	err = bpf_obj_get_info_by_fd(attach_prog_fd, &info, &info_len);
	if (err) {
		pr_warn("failed bpf_obj_get_info_by_fd for FD %d: %d\n",
			attach_prog_fd, err);
		return err;
	}

	err = -EINVAL;
	if (!info.btf_id) {
		pr_warn("The target program doesn't have BTF\n");
		goto out;
	}
	btf = btf__load_from_kernel_by_id(info.btf_id);
	err = libbpf_get_error(btf);
	if (err) {
		pr_warn("Failed to get BTF %d of the program: %d\n", info.btf_id, err);
		goto out;
	}
	err = btf__find_by_name_kind(btf, name, BTF_KIND_FUNC);
	btf__free(btf);
	if (err <= 0) {
		pr_warn("%s is not found in prog's BTF\n", name);
		goto out;
	}
out:
	return err;
}

static int find_kernel_btf_id(struct bpf_object *obj, const char *attach_name,
			      enum bpf_attach_type attach_type,
			      int *btf_obj_fd, int *btf_type_id)
{
	int ret, i;

	ret = find_attach_btf_id(obj->btf_vmlinux, attach_name, attach_type);
	if (ret > 0) {
		*btf_obj_fd = 0; /* vmlinux BTF */
		*btf_type_id = ret;
		return 0;
	}
	if (ret != -ENOENT)
		return ret;

	ret = load_module_btfs(obj);
	if (ret)
		return ret;

	for (i = 0; i < obj->btf_module_cnt; i++) {
		const struct module_btf *mod = &obj->btf_modules[i];

		ret = find_attach_btf_id(mod->btf, attach_name, attach_type);
		if (ret > 0) {
			*btf_obj_fd = mod->fd;
			*btf_type_id = ret;
			return 0;
		}
		if (ret == -ENOENT)
			continue;

		return ret;
	}

	return -ESRCH;
}

static int libbpf_find_attach_btf_id(struct bpf_program *prog, const char *attach_name,
				     int *btf_obj_fd, int *btf_type_id)
{
	enum bpf_attach_type attach_type = prog->expected_attach_type;
	__u32 attach_prog_fd = prog->attach_prog_fd;
	int err = 0;

	/* BPF program's BTF ID */
	if (attach_prog_fd) {
		err = libbpf_find_prog_btf_id(attach_name, attach_prog_fd);
		if (err < 0) {
			pr_warn("failed to find BPF program (FD %d) BTF ID for '%s': %d\n",
				 attach_prog_fd, attach_name, err);
			return err;
		}
		*btf_obj_fd = 0;
		*btf_type_id = err;
		return 0;
	}

	/* kernel/module BTF ID */
	if (prog->obj->gen_loader) {
		bpf_gen__record_attach_target(prog->obj->gen_loader, attach_name, attach_type);
		*btf_obj_fd = 0;
		*btf_type_id = 1;
	} else {
		err = find_kernel_btf_id(prog->obj, attach_name, attach_type, btf_obj_fd, btf_type_id);
	}
	if (err) {
		pr_warn("failed to find kernel BTF type ID of '%s': %d\n", attach_name, err);
		return err;
	}
	return 0;
}

int libbpf_attach_type_by_name(const char *name,
			       enum bpf_attach_type *attach_type)
{
	char *type_names;
	const struct bpf_sec_def *sec_def;

	if (!name)
		return libbpf_err(-EINVAL);

	sec_def = find_sec_def(name);
	if (!sec_def) {
		pr_debug("failed to guess attach type based on ELF section name '%s'\n", name);
		type_names = libbpf_get_type_names(true);
		if (type_names != NULL) {
			pr_debug("attachable section(type) names are:%s\n", type_names);
			free(type_names);
		}

		return libbpf_err(-EINVAL);
	}

	if (sec_def->prog_prepare_load_fn != libbpf_prepare_prog_load)
		return libbpf_err(-EINVAL);
	if (!(sec_def->cookie & SEC_ATTACHABLE))
		return libbpf_err(-EINVAL);

	*attach_type = sec_def->expected_attach_type;
	return 0;
}

int bpf_map__fd(const struct bpf_map *map)
{
	return map ? map->fd : libbpf_err(-EINVAL);
}

static bool map_uses_real_name(const struct bpf_map *map)
{
	/* Since libbpf started to support custom .data.* and .rodata.* maps,
	 * their user-visible name differs from kernel-visible name. Users see
	 * such map's corresponding ELF section name as a map name.
	 * This check distinguishes .data/.rodata from .data.* and .rodata.*
	 * maps to know which name has to be returned to the user.
	 */
	if (map->libbpf_type == LIBBPF_MAP_DATA && strcmp(map->real_name, DATA_SEC) != 0)
		return true;
	if (map->libbpf_type == LIBBPF_MAP_RODATA && strcmp(map->real_name, RODATA_SEC) != 0)
		return true;
	return false;
}

const char *bpf_map__name(const struct bpf_map *map)
{
	if (!map)
		return NULL;

	if (map_uses_real_name(map))
		return map->real_name;

	return map->name;
}

enum bpf_map_type bpf_map__type(const struct bpf_map *map)
{
	return map->def.type;
}

int bpf_map__set_type(struct bpf_map *map, enum bpf_map_type type)
{
	if (map->fd >= 0)
		return libbpf_err(-EBUSY);
	map->def.type = type;
	return 0;
}

__u32 bpf_map__map_flags(const struct bpf_map *map)
{
	return map->def.map_flags;
}

int bpf_map__set_map_flags(struct bpf_map *map, __u32 flags)
{
	if (map->fd >= 0)
		return libbpf_err(-EBUSY);
	map->def.map_flags = flags;
	return 0;
}

__u64 bpf_map__map_extra(const struct bpf_map *map)
{
	return map->map_extra;
}

int bpf_map__set_map_extra(struct bpf_map *map, __u64 map_extra)
{
	if (map->fd >= 0)
		return libbpf_err(-EBUSY);
	map->map_extra = map_extra;
	return 0;
}

__u32 bpf_map__numa_node(const struct bpf_map *map)
{
	return map->numa_node;
}

int bpf_map__set_numa_node(struct bpf_map *map, __u32 numa_node)
{
	if (map->fd >= 0)
		return libbpf_err(-EBUSY);
	map->numa_node = numa_node;
	return 0;
}

__u32 bpf_map__key_size(const struct bpf_map *map)
{
	return map->def.key_size;
}

int bpf_map__set_key_size(struct bpf_map *map, __u32 size)
{
	if (map->fd >= 0)
		return libbpf_err(-EBUSY);
	map->def.key_size = size;
	return 0;
}

__u32 bpf_map__value_size(const struct bpf_map *map)
{
	return map->def.value_size;
}

int bpf_map__set_value_size(struct bpf_map *map, __u32 size)
{
	if (map->fd >= 0)
		return libbpf_err(-EBUSY);
	map->def.value_size = size;
	return 0;
}

__u32 bpf_map__btf_key_type_id(const struct bpf_map *map)
{
	return map ? map->btf_key_type_id : 0;
}

__u32 bpf_map__btf_value_type_id(const struct bpf_map *map)
{
	return map ? map->btf_value_type_id : 0;
}

int bpf_map__set_initial_value(struct bpf_map *map,
			       const void *data, size_t size)
{
	if (!map->mmaped || map->libbpf_type == LIBBPF_MAP_KCONFIG ||
	    size != map->def.value_size || map->fd >= 0)
		return libbpf_err(-EINVAL);

	memcpy(map->mmaped, data, size);
	return 0;
}

const void *bpf_map__initial_value(struct bpf_map *map, size_t *psize)
{
	if (!map->mmaped)
		return NULL;
	*psize = map->def.value_size;
	return map->mmaped;
}

bool bpf_map__is_internal(const struct bpf_map *map)
{
	return map->libbpf_type != LIBBPF_MAP_UNSPEC;
}

__u32 bpf_map__ifindex(const struct bpf_map *map)
{
	return map->map_ifindex;
}

int bpf_map__set_ifindex(struct bpf_map *map, __u32 ifindex)
{
	if (map->fd >= 0)
		return libbpf_err(-EBUSY);
	map->map_ifindex = ifindex;
	return 0;
}

int bpf_map__set_inner_map_fd(struct bpf_map *map, int fd)
{
	if (!bpf_map_type__is_map_in_map(map->def.type)) {
		pr_warn("error: unsupported map type\n");
		return libbpf_err(-EINVAL);
	}
	if (map->inner_map_fd != -1) {
		pr_warn("error: inner_map_fd already specified\n");
		return libbpf_err(-EINVAL);
	}
	if (map->inner_map) {
		bpf_map__destroy(map->inner_map);
		zfree(&map->inner_map);
	}
	map->inner_map_fd = fd;
	return 0;
}

static struct bpf_map *
__bpf_map__iter(const struct bpf_map *m, const struct bpf_object *obj, int i)
{
	ssize_t idx;
	struct bpf_map *s, *e;

	if (!obj || !obj->maps)
		return errno = EINVAL, NULL;

	s = obj->maps;
	e = obj->maps + obj->nr_maps;

	if ((m < s) || (m >= e)) {
		pr_warn("error in %s: map handler doesn't belong to object\n",
			 __func__);
		return errno = EINVAL, NULL;
	}

	idx = (m - obj->maps) + i;
	if (idx >= obj->nr_maps || idx < 0)
		return NULL;
	return &obj->maps[idx];
}

struct bpf_map *
bpf_object__next_map(const struct bpf_object *obj, const struct bpf_map *prev)
{
	if (prev == NULL)
		return obj->maps;

	return __bpf_map__iter(prev, obj, 1);
}

struct bpf_map *
bpf_object__prev_map(const struct bpf_object *obj, const struct bpf_map *next)
{
	if (next == NULL) {
		if (!obj->nr_maps)
			return NULL;
		return obj->maps + obj->nr_maps - 1;
	}

	return __bpf_map__iter(next, obj, -1);
}

struct bpf_map *
bpf_object__find_map_by_name(const struct bpf_object *obj, const char *name)
{
	struct bpf_map *pos;

	bpf_object__for_each_map(pos, obj) {
		/* if it's a special internal map name (which always starts
		 * with dot) then check if that special name matches the
		 * real map name (ELF section name)
		 */
		if (name[0] == '.') {
			if (pos->real_name && strcmp(pos->real_name, name) == 0)
				return pos;
			continue;
		}
		/* otherwise map name has to be an exact match */
		if (map_uses_real_name(pos)) {
			if (strcmp(pos->real_name, name) == 0)
				return pos;
			continue;
		}
		if (strcmp(pos->name, name) == 0)
			return pos;
	}
	return errno = ENOENT, NULL;
}

int
bpf_object__find_map_fd_by_name(const struct bpf_object *obj, const char *name)
{
	return bpf_map__fd(bpf_object__find_map_by_name(obj, name));
}

static int validate_map_op(const struct bpf_map *map, size_t key_sz,
			   size_t value_sz, bool check_value_sz)
{
	if (map->fd <= 0)
		return -ENOENT;

	if (map->def.key_size != key_sz) {
		pr_warn("map '%s': unexpected key size %zu provided, expected %u\n",
			map->name, key_sz, map->def.key_size);
		return -EINVAL;
	}

	if (!check_value_sz)
		return 0;

	switch (map->def.type) {
	case BPF_MAP_TYPE_PERCPU_ARRAY:
	case BPF_MAP_TYPE_PERCPU_HASH:
	case BPF_MAP_TYPE_LRU_PERCPU_HASH:
	case BPF_MAP_TYPE_PERCPU_CGROUP_STORAGE: {
		int num_cpu = libbpf_num_possible_cpus();
		size_t elem_sz = roundup(map->def.value_size, 8);

		if (value_sz != num_cpu * elem_sz) {
			pr_warn("map '%s': unexpected value size %zu provided for per-CPU map, expected %d * %zu = %zd\n",
				map->name, value_sz, num_cpu, elem_sz, num_cpu * elem_sz);
			return -EINVAL;
		}
		break;
	}
	default:
		if (map->def.value_size != value_sz) {
			pr_warn("map '%s': unexpected value size %zu provided, expected %u\n",
				map->name, value_sz, map->def.value_size);
			return -EINVAL;
		}
		break;
	}
	return 0;
}

int bpf_map__lookup_elem(const struct bpf_map *map,
			 const void *key, size_t key_sz,
			 void *value, size_t value_sz, __u64 flags)
{
	int err;

	err = validate_map_op(map, key_sz, value_sz, true);
	if (err)
		return libbpf_err(err);

	return bpf_map_lookup_elem_flags(map->fd, key, value, flags);
}

int bpf_map__update_elem(const struct bpf_map *map,
			 const void *key, size_t key_sz,
			 const void *value, size_t value_sz, __u64 flags)
{
	int err;

	err = validate_map_op(map, key_sz, value_sz, true);
	if (err)
		return libbpf_err(err);

	return bpf_map_update_elem(map->fd, key, value, flags);
}

int bpf_map__delete_elem(const struct bpf_map *map,
			 const void *key, size_t key_sz, __u64 flags)
{
	int err;

	err = validate_map_op(map, key_sz, 0, false /* check_value_sz */);
	if (err)
		return libbpf_err(err);

	return bpf_map_delete_elem_flags(map->fd, key, flags);
}

int bpf_map__lookup_and_delete_elem(const struct bpf_map *map,
				    const void *key, size_t key_sz,
				    void *value, size_t value_sz, __u64 flags)
{
	int err;

	err = validate_map_op(map, key_sz, value_sz, true);
	if (err)
		return libbpf_err(err);

	return bpf_map_lookup_and_delete_elem_flags(map->fd, key, value, flags);
}

int bpf_map__get_next_key(const struct bpf_map *map,
			  const void *cur_key, void *next_key, size_t key_sz)
{
	int err;

	err = validate_map_op(map, key_sz, 0, false /* check_value_sz */);
	if (err)
		return libbpf_err(err);

	return bpf_map_get_next_key(map->fd, cur_key, next_key);
}

long libbpf_get_error(const void *ptr)
{
	if (!IS_ERR_OR_NULL(ptr))
		return 0;

	if (IS_ERR(ptr))
		errno = -PTR_ERR(ptr);

	/* If ptr == NULL, then errno should be already set by the failing
	 * API, because libbpf never returns NULL on success and it now always
	 * sets errno on error. So no extra errno handling for ptr == NULL
	 * case.
	 */
	return -errno;
}

/* Replace link's underlying BPF program with the new one */
int bpf_link__update_program(struct bpf_link *link, struct bpf_program *prog)
{
	int ret;

	ret = bpf_link_update(bpf_link__fd(link), bpf_program__fd(prog), NULL);
	return libbpf_err_errno(ret);
}

/* Release "ownership" of underlying BPF resource (typically, BPF program
 * attached to some BPF hook, e.g., tracepoint, kprobe, etc). Disconnected
 * link, when destructed through bpf_link__destroy() call won't attempt to
 * detach/unregisted that BPF resource. This is useful in situations where,
 * say, attached BPF program has to outlive userspace program that attached it
 * in the system. Depending on type of BPF program, though, there might be
 * additional steps (like pinning BPF program in BPF FS) necessary to ensure
 * exit of userspace program doesn't trigger automatic detachment and clean up
 * inside the kernel.
 */
void bpf_link__disconnect(struct bpf_link *link)
{
	link->disconnected = true;
}

int bpf_link__destroy(struct bpf_link *link)
{
	int err = 0;

	if (IS_ERR_OR_NULL(link))
		return 0;

	if (!link->disconnected && link->detach)
		err = link->detach(link);
	if (link->pin_path)
		free(link->pin_path);
	if (link->dealloc)
		link->dealloc(link);
	else
		free(link);

	return libbpf_err(err);
}

int bpf_link__fd(const struct bpf_link *link)
{
	return link->fd;
}

const char *bpf_link__pin_path(const struct bpf_link *link)
{
	return link->pin_path;
}

static int bpf_link__detach_fd(struct bpf_link *link)
{
	return libbpf_err_errno(close(link->fd));
}

struct bpf_link *bpf_link__open(const char *path)
{
	struct bpf_link *link;
	int fd;

	fd = bpf_obj_get(path);
	if (fd < 0) {
		fd = -errno;
		pr_warn("failed to open link at %s: %d\n", path, fd);
		return libbpf_err_ptr(fd);
	}

	link = calloc(1, sizeof(*link));
	if (!link) {
		close(fd);
		return libbpf_err_ptr(-ENOMEM);
	}
	link->detach = &bpf_link__detach_fd;
	link->fd = fd;

	link->pin_path = strdup(path);
	if (!link->pin_path) {
		bpf_link__destroy(link);
		return libbpf_err_ptr(-ENOMEM);
	}

	return link;
}

int bpf_link__detach(struct bpf_link *link)
{
	return bpf_link_detach(link->fd) ? -errno : 0;
}

int bpf_link__pin(struct bpf_link *link, const char *path)
{
	int err;

	if (link->pin_path)
		return libbpf_err(-EBUSY);
	err = make_parent_dir(path);
	if (err)
		return libbpf_err(err);
	err = check_path(path);
	if (err)
		return libbpf_err(err);

	link->pin_path = strdup(path);
	if (!link->pin_path)
		return libbpf_err(-ENOMEM);

	if (bpf_obj_pin(link->fd, link->pin_path)) {
		err = -errno;
		zfree(&link->pin_path);
		return libbpf_err(err);
	}

	pr_debug("link fd=%d: pinned at %s\n", link->fd, link->pin_path);
	return 0;
}

int bpf_link__unpin(struct bpf_link *link)
{
	int err;

	if (!link->pin_path)
		return libbpf_err(-EINVAL);

	err = unlink(link->pin_path);
	if (err != 0)
		return -errno;

	pr_debug("link fd=%d: unpinned from %s\n", link->fd, link->pin_path);
	zfree(&link->pin_path);
	return 0;
}

struct bpf_link_perf {
	struct bpf_link link;
	int perf_event_fd;
	/* legacy kprobe support: keep track of probe identifier and type */
	char *legacy_probe_name;
	bool legacy_is_kprobe;
	bool legacy_is_retprobe;
};

static int remove_kprobe_event_legacy(const char *probe_name, bool retprobe);
static int remove_uprobe_event_legacy(const char *probe_name, bool retprobe);

static int bpf_link_perf_detach(struct bpf_link *link)
{
	struct bpf_link_perf *perf_link = container_of(link, struct bpf_link_perf, link);
	int err = 0;

	if (ioctl(perf_link->perf_event_fd, PERF_EVENT_IOC_DISABLE, 0) < 0)
		err = -errno;

	if (perf_link->perf_event_fd != link->fd)
		close(perf_link->perf_event_fd);
	close(link->fd);

	/* legacy uprobe/kprobe needs to be removed after perf event fd closure */
	if (perf_link->legacy_probe_name) {
		if (perf_link->legacy_is_kprobe) {
			err = remove_kprobe_event_legacy(perf_link->legacy_probe_name,
							 perf_link->legacy_is_retprobe);
		} else {
			err = remove_uprobe_event_legacy(perf_link->legacy_probe_name,
							 perf_link->legacy_is_retprobe);
		}
	}

	return err;
}

static void bpf_link_perf_dealloc(struct bpf_link *link)
{
	struct bpf_link_perf *perf_link = container_of(link, struct bpf_link_perf, link);

	free(perf_link->legacy_probe_name);
	free(perf_link);
}

struct bpf_link *bpf_program__attach_perf_event_opts(const struct bpf_program *prog, int pfd,
						     const struct bpf_perf_event_opts *opts)
{
	char errmsg[STRERR_BUFSIZE];
	struct bpf_link_perf *link;
	int prog_fd, link_fd = -1, err;

	if (!OPTS_VALID(opts, bpf_perf_event_opts))
		return libbpf_err_ptr(-EINVAL);

	if (pfd < 0) {
		pr_warn("prog '%s': invalid perf event FD %d\n",
			prog->name, pfd);
		return libbpf_err_ptr(-EINVAL);
	}
	prog_fd = bpf_program__fd(prog);
	if (prog_fd < 0) {
		pr_warn("prog '%s': can't attach BPF program w/o FD (did you load it?)\n",
			prog->name);
		return libbpf_err_ptr(-EINVAL);
	}

	link = calloc(1, sizeof(*link));
	if (!link)
		return libbpf_err_ptr(-ENOMEM);
	link->link.detach = &bpf_link_perf_detach;
	link->link.dealloc = &bpf_link_perf_dealloc;
	link->perf_event_fd = pfd;

	if (kernel_supports(prog->obj, FEAT_PERF_LINK)) {
		DECLARE_LIBBPF_OPTS(bpf_link_create_opts, link_opts,
			.perf_event.bpf_cookie = OPTS_GET(opts, bpf_cookie, 0));

		link_fd = bpf_link_create(prog_fd, pfd, BPF_PERF_EVENT, &link_opts);
		if (link_fd < 0) {
			err = -errno;
			pr_warn("prog '%s': failed to create BPF link for perf_event FD %d: %d (%s)\n",
				prog->name, pfd,
				err, libbpf_strerror_r(err, errmsg, sizeof(errmsg)));
			goto err_out;
		}
		link->link.fd = link_fd;
	} else {
		if (OPTS_GET(opts, bpf_cookie, 0)) {
			pr_warn("prog '%s': user context value is not supported\n", prog->name);
			err = -EOPNOTSUPP;
			goto err_out;
		}

		if (ioctl(pfd, PERF_EVENT_IOC_SET_BPF, prog_fd) < 0) {
			err = -errno;
			pr_warn("prog '%s': failed to attach to perf_event FD %d: %s\n",
				prog->name, pfd, libbpf_strerror_r(err, errmsg, sizeof(errmsg)));
			if (err == -EPROTO)
				pr_warn("prog '%s': try add PERF_SAMPLE_CALLCHAIN to or remove exclude_callchain_[kernel|user] from pfd %d\n",
					prog->name, pfd);
			goto err_out;
		}
		link->link.fd = pfd;
	}
	if (ioctl(pfd, PERF_EVENT_IOC_ENABLE, 0) < 0) {
		err = -errno;
		pr_warn("prog '%s': failed to enable perf_event FD %d: %s\n",
			prog->name, pfd, libbpf_strerror_r(err, errmsg, sizeof(errmsg)));
		goto err_out;
	}

	return &link->link;
err_out:
	if (link_fd >= 0)
		close(link_fd);
	free(link);
	return libbpf_err_ptr(err);
}

struct bpf_link *bpf_program__attach_perf_event(const struct bpf_program *prog, int pfd)
{
	return bpf_program__attach_perf_event_opts(prog, pfd, NULL);
}

/*
 * this function is expected to parse integer in the range of [0, 2^31-1] from
 * given file using scanf format string fmt. If actual parsed value is
 * negative, the result might be indistinguishable from error
 */
static int parse_uint_from_file(const char *file, const char *fmt)
{
	char buf[STRERR_BUFSIZE];
	int err, ret;
	FILE *f;

	f = fopen(file, "r");
	if (!f) {
		err = -errno;
		pr_debug("failed to open '%s': %s\n", file,
			 libbpf_strerror_r(err, buf, sizeof(buf)));
		return err;
	}
	err = fscanf(f, fmt, &ret);
	if (err != 1) {
		err = err == EOF ? -EIO : -errno;
		pr_debug("failed to parse '%s': %s\n", file,
			libbpf_strerror_r(err, buf, sizeof(buf)));
		fclose(f);
		return err;
	}
	fclose(f);
	return ret;
}

static int determine_kprobe_perf_type(void)
{
	const char *file = "/sys/bus/event_source/devices/kprobe/type";

	return parse_uint_from_file(file, "%d\n");
}

static int determine_uprobe_perf_type(void)
{
	const char *file = "/sys/bus/event_source/devices/uprobe/type";

	return parse_uint_from_file(file, "%d\n");
}

static int determine_kprobe_retprobe_bit(void)
{
	const char *file = "/sys/bus/event_source/devices/kprobe/format/retprobe";

	return parse_uint_from_file(file, "config:%d\n");
}

static int determine_uprobe_retprobe_bit(void)
{
	const char *file = "/sys/bus/event_source/devices/uprobe/format/retprobe";

	return parse_uint_from_file(file, "config:%d\n");
}

#define PERF_UPROBE_REF_CTR_OFFSET_BITS 32
#define PERF_UPROBE_REF_CTR_OFFSET_SHIFT 32

static int perf_event_open_probe(bool uprobe, bool retprobe, const char *name,
				 uint64_t offset, int pid, size_t ref_ctr_off)
{
	struct perf_event_attr attr = {};
	char errmsg[STRERR_BUFSIZE];
	int type, pfd;

	if (ref_ctr_off >= (1ULL << PERF_UPROBE_REF_CTR_OFFSET_BITS))
		return -EINVAL;

	type = uprobe ? determine_uprobe_perf_type()
		      : determine_kprobe_perf_type();
	if (type < 0) {
		pr_warn("failed to determine %s perf type: %s\n",
			uprobe ? "uprobe" : "kprobe",
			libbpf_strerror_r(type, errmsg, sizeof(errmsg)));
		return type;
	}
	if (retprobe) {
		int bit = uprobe ? determine_uprobe_retprobe_bit()
				 : determine_kprobe_retprobe_bit();

		if (bit < 0) {
			pr_warn("failed to determine %s retprobe bit: %s\n",
				uprobe ? "uprobe" : "kprobe",
				libbpf_strerror_r(bit, errmsg, sizeof(errmsg)));
			return bit;
		}
		attr.config |= 1 << bit;
	}
	attr.size = sizeof(attr);
	attr.type = type;
	attr.config |= (__u64)ref_ctr_off << PERF_UPROBE_REF_CTR_OFFSET_SHIFT;
	attr.config1 = ptr_to_u64(name); /* kprobe_func or uprobe_path */
	attr.config2 = offset;		 /* kprobe_addr or probe_offset */

	/* pid filter is meaningful only for uprobes */
	pfd = syscall(__NR_perf_event_open, &attr,
		      pid < 0 ? -1 : pid /* pid */,
		      pid == -1 ? 0 : -1 /* cpu */,
		      -1 /* group_fd */, PERF_FLAG_FD_CLOEXEC);
	return pfd >= 0 ? pfd : -errno;
}

static int append_to_file(const char *file, const char *fmt, ...)
{
	int fd, n, err = 0;
	va_list ap;

	fd = open(file, O_WRONLY | O_APPEND | O_CLOEXEC, 0);
	if (fd < 0)
		return -errno;

	va_start(ap, fmt);
	n = vdprintf(fd, fmt, ap);
	va_end(ap);

	if (n < 0)
		err = -errno;

	close(fd);
	return err;
}

#define DEBUGFS "/sys/kernel/debug/tracing"
#define TRACEFS "/sys/kernel/tracing"

static bool use_debugfs(void)
{
	static int has_debugfs = -1;

	if (has_debugfs < 0)
		has_debugfs = access(DEBUGFS, F_OK) == 0;

	return has_debugfs == 1;
}

static const char *tracefs_path(void)
{
	return use_debugfs() ? DEBUGFS : TRACEFS;
}

static const char *tracefs_kprobe_events(void)
{
	return use_debugfs() ? DEBUGFS"/kprobe_events" : TRACEFS"/kprobe_events";
}

static const char *tracefs_uprobe_events(void)
{
	return use_debugfs() ? DEBUGFS"/uprobe_events" : TRACEFS"/uprobe_events";
}

static void gen_kprobe_legacy_event_name(char *buf, size_t buf_sz,
					 const char *kfunc_name, size_t offset)
{
	static int index = 0;

	snprintf(buf, buf_sz, "libbpf_%u_%s_0x%zx_%d", getpid(), kfunc_name, offset,
		 __sync_fetch_and_add(&index, 1));
}

static int add_kprobe_event_legacy(const char *probe_name, bool retprobe,
				   const char *kfunc_name, size_t offset)
{
	return append_to_file(tracefs_kprobe_events(), "%c:%s/%s %s+0x%zx",
			      retprobe ? 'r' : 'p',
			      retprobe ? "kretprobes" : "kprobes",
			      probe_name, kfunc_name, offset);
}

static int remove_kprobe_event_legacy(const char *probe_name, bool retprobe)
{
	return append_to_file(tracefs_kprobe_events(), "-:%s/%s",
			      retprobe ? "kretprobes" : "kprobes", probe_name);
}

static int determine_kprobe_perf_type_legacy(const char *probe_name, bool retprobe)
{
	char file[256];

	snprintf(file, sizeof(file), "%s/events/%s/%s/id",
		 tracefs_path(), retprobe ? "kretprobes" : "kprobes", probe_name);

	return parse_uint_from_file(file, "%d\n");
}

static int perf_event_kprobe_open_legacy(const char *probe_name, bool retprobe,
					 const char *kfunc_name, size_t offset, int pid)
{
	struct perf_event_attr attr = {};
	char errmsg[STRERR_BUFSIZE];
	int type, pfd, err;

	err = add_kprobe_event_legacy(probe_name, retprobe, kfunc_name, offset);
	if (err < 0) {
		pr_warn("failed to add legacy kprobe event for '%s+0x%zx': %s\n",
			kfunc_name, offset,
			libbpf_strerror_r(err, errmsg, sizeof(errmsg)));
		return err;
	}
	type = determine_kprobe_perf_type_legacy(probe_name, retprobe);
	if (type < 0) {
		err = type;
		pr_warn("failed to determine legacy kprobe event id for '%s+0x%zx': %s\n",
			kfunc_name, offset,
			libbpf_strerror_r(err, errmsg, sizeof(errmsg)));
		goto err_clean_legacy;
	}
	attr.size = sizeof(attr);
	attr.config = type;
	attr.type = PERF_TYPE_TRACEPOINT;

	pfd = syscall(__NR_perf_event_open, &attr,
		      pid < 0 ? -1 : pid, /* pid */
		      pid == -1 ? 0 : -1, /* cpu */
		      -1 /* group_fd */,  PERF_FLAG_FD_CLOEXEC);
	if (pfd < 0) {
		err = -errno;
		pr_warn("legacy kprobe perf_event_open() failed: %s\n",
			libbpf_strerror_r(err, errmsg, sizeof(errmsg)));
		goto err_clean_legacy;
	}
	return pfd;

err_clean_legacy:
	/* Clear the newly added legacy kprobe_event */
	remove_kprobe_event_legacy(probe_name, retprobe);
	return err;
}

static const char *arch_specific_syscall_pfx(void)
{
#if defined(__x86_64__)
	return "x64";
#elif defined(__i386__)
	return "ia32";
#elif defined(__s390x__)
	return "s390x";
#elif defined(__s390__)
	return "s390";
#elif defined(__arm__)
	return "arm";
#elif defined(__aarch64__)
	return "arm64";
#elif defined(__mips__)
	return "mips";
#elif defined(__riscv)
	return "riscv";
#elif defined(__powerpc__)
	return "powerpc";
#elif defined(__powerpc64__)
	return "powerpc64";
#else
	return NULL;
#endif
}

static int probe_kern_syscall_wrapper(void)
{
	char syscall_name[64];
	const char *ksys_pfx;

	ksys_pfx = arch_specific_syscall_pfx();
	if (!ksys_pfx)
		return 0;

	snprintf(syscall_name, sizeof(syscall_name), "__%s_sys_bpf", ksys_pfx);

	if (determine_kprobe_perf_type() >= 0) {
		int pfd;

		pfd = perf_event_open_probe(false, false, syscall_name, 0, getpid(), 0);
		if (pfd >= 0)
			close(pfd);

		return pfd >= 0 ? 1 : 0;
	} else { /* legacy mode */
		char probe_name[128];

		gen_kprobe_legacy_event_name(probe_name, sizeof(probe_name), syscall_name, 0);
		if (add_kprobe_event_legacy(probe_name, false, syscall_name, 0) < 0)
			return 0;

		(void)remove_kprobe_event_legacy(probe_name, false);
		return 1;
	}
}

struct bpf_link *
bpf_program__attach_kprobe_opts(const struct bpf_program *prog,
				const char *func_name,
				const struct bpf_kprobe_opts *opts)
{
	DECLARE_LIBBPF_OPTS(bpf_perf_event_opts, pe_opts);
	char errmsg[STRERR_BUFSIZE];
	char *legacy_probe = NULL;
	struct bpf_link *link;
	size_t offset;
	bool retprobe, legacy;
	int pfd, err;

	if (!OPTS_VALID(opts, bpf_kprobe_opts))
		return libbpf_err_ptr(-EINVAL);

	retprobe = OPTS_GET(opts, retprobe, false);
	offset = OPTS_GET(opts, offset, 0);
	pe_opts.bpf_cookie = OPTS_GET(opts, bpf_cookie, 0);

	legacy = determine_kprobe_perf_type() < 0;
	if (!legacy) {
		pfd = perf_event_open_probe(false /* uprobe */, retprobe,
					    func_name, offset,
					    -1 /* pid */, 0 /* ref_ctr_off */);
	} else {
		char probe_name[256];

		gen_kprobe_legacy_event_name(probe_name, sizeof(probe_name),
					     func_name, offset);

		legacy_probe = strdup(probe_name);
		if (!legacy_probe)
			return libbpf_err_ptr(-ENOMEM);

		pfd = perf_event_kprobe_open_legacy(legacy_probe, retprobe, func_name,
						    offset, -1 /* pid */);
	}
	if (pfd < 0) {
		err = -errno;
		pr_warn("prog '%s': failed to create %s '%s+0x%zx' perf event: %s\n",
			prog->name, retprobe ? "kretprobe" : "kprobe",
			func_name, offset,
			libbpf_strerror_r(err, errmsg, sizeof(errmsg)));
		goto err_out;
	}
	link = bpf_program__attach_perf_event_opts(prog, pfd, &pe_opts);
	err = libbpf_get_error(link);
	if (err) {
		close(pfd);
		pr_warn("prog '%s': failed to attach to %s '%s+0x%zx': %s\n",
			prog->name, retprobe ? "kretprobe" : "kprobe",
			func_name, offset,
			libbpf_strerror_r(err, errmsg, sizeof(errmsg)));
		goto err_clean_legacy;
	}
	if (legacy) {
		struct bpf_link_perf *perf_link = container_of(link, struct bpf_link_perf, link);

		perf_link->legacy_probe_name = legacy_probe;
		perf_link->legacy_is_kprobe = true;
		perf_link->legacy_is_retprobe = retprobe;
	}

	return link;

err_clean_legacy:
	if (legacy)
		remove_kprobe_event_legacy(legacy_probe, retprobe);
err_out:
	free(legacy_probe);
	return libbpf_err_ptr(err);
}

struct bpf_link *bpf_program__attach_kprobe(const struct bpf_program *prog,
					    bool retprobe,
					    const char *func_name)
{
	DECLARE_LIBBPF_OPTS(bpf_kprobe_opts, opts,
		.retprobe = retprobe,
	);

	return bpf_program__attach_kprobe_opts(prog, func_name, &opts);
}

struct bpf_link *bpf_program__attach_ksyscall(const struct bpf_program *prog,
					      const char *syscall_name,
					      const struct bpf_ksyscall_opts *opts)
{
	LIBBPF_OPTS(bpf_kprobe_opts, kprobe_opts);
	char func_name[128];

	if (!OPTS_VALID(opts, bpf_ksyscall_opts))
		return libbpf_err_ptr(-EINVAL);

	if (kernel_supports(prog->obj, FEAT_SYSCALL_WRAPPER)) {
		/* arch_specific_syscall_pfx() should never return NULL here
		 * because it is guarded by kernel_supports(). However, since
		 * compiler does not know that we have an explicit conditional
		 * as well.
		 */
		snprintf(func_name, sizeof(func_name), "__%s_sys_%s",
			 arch_specific_syscall_pfx() ? : "", syscall_name);
	} else {
		snprintf(func_name, sizeof(func_name), "__se_sys_%s", syscall_name);
	}

	kprobe_opts.retprobe = OPTS_GET(opts, retprobe, false);
	kprobe_opts.bpf_cookie = OPTS_GET(opts, bpf_cookie, 0);

	return bpf_program__attach_kprobe_opts(prog, func_name, &kprobe_opts);
}

/* Adapted from perf/util/string.c */
static bool glob_match(const char *str, const char *pat)
{
	while (*str && *pat && *pat != '*') {
		if (*pat == '?') {      /* Matches any single character */
			str++;
			pat++;
			continue;
		}
		if (*str != *pat)
			return false;
		str++;
		pat++;
	}
	/* Check wild card */
	if (*pat == '*') {
		while (*pat == '*')
			pat++;
		if (!*pat) /* Tail wild card matches all */
			return true;
		while (*str)
			if (glob_match(str++, pat))
				return true;
	}
	return !*str && !*pat;
}

struct kprobe_multi_resolve {
	const char *pattern;
	unsigned long *addrs;
	size_t cap;
	size_t cnt;
};

static int
resolve_kprobe_multi_cb(unsigned long long sym_addr, char sym_type,
			const char *sym_name, void *ctx)
{
	struct kprobe_multi_resolve *res = ctx;
	int err;

	if (!glob_match(sym_name, res->pattern))
		return 0;

	err = libbpf_ensure_mem((void **) &res->addrs, &res->cap, sizeof(unsigned long),
				res->cnt + 1);
	if (err)
		return err;

	res->addrs[res->cnt++] = (unsigned long) sym_addr;
	return 0;
}

struct bpf_link *
bpf_program__attach_kprobe_multi_opts(const struct bpf_program *prog,
				      const char *pattern,
				      const struct bpf_kprobe_multi_opts *opts)
{
	LIBBPF_OPTS(bpf_link_create_opts, lopts);
	struct kprobe_multi_resolve res = {
		.pattern = pattern,
	};
	struct bpf_link *link = NULL;
	char errmsg[STRERR_BUFSIZE];
	const unsigned long *addrs;
	int err, link_fd, prog_fd;
	const __u64 *cookies;
	const char **syms;
	bool retprobe;
	size_t cnt;

	if (!OPTS_VALID(opts, bpf_kprobe_multi_opts))
		return libbpf_err_ptr(-EINVAL);

	syms    = OPTS_GET(opts, syms, false);
	addrs   = OPTS_GET(opts, addrs, false);
	cnt     = OPTS_GET(opts, cnt, false);
	cookies = OPTS_GET(opts, cookies, false);

	if (!pattern && !addrs && !syms)
		return libbpf_err_ptr(-EINVAL);
	if (pattern && (addrs || syms || cookies || cnt))
		return libbpf_err_ptr(-EINVAL);
	if (!pattern && !cnt)
		return libbpf_err_ptr(-EINVAL);
	if (addrs && syms)
		return libbpf_err_ptr(-EINVAL);

	if (pattern) {
		err = libbpf_kallsyms_parse(resolve_kprobe_multi_cb, &res);
		if (err)
			goto error;
		if (!res.cnt) {
			err = -ENOENT;
			goto error;
		}
		addrs = res.addrs;
		cnt = res.cnt;
	}

	retprobe = OPTS_GET(opts, retprobe, false);

	lopts.kprobe_multi.syms = syms;
	lopts.kprobe_multi.addrs = addrs;
	lopts.kprobe_multi.cookies = cookies;
	lopts.kprobe_multi.cnt = cnt;
	lopts.kprobe_multi.flags = retprobe ? BPF_F_KPROBE_MULTI_RETURN : 0;

	link = calloc(1, sizeof(*link));
	if (!link) {
		err = -ENOMEM;
		goto error;
	}
	link->detach = &bpf_link__detach_fd;

	prog_fd = bpf_program__fd(prog);
	link_fd = bpf_link_create(prog_fd, 0, BPF_TRACE_KPROBE_MULTI, &lopts);
	if (link_fd < 0) {
		err = -errno;
		pr_warn("prog '%s': failed to attach: %s\n",
			prog->name, libbpf_strerror_r(err, errmsg, sizeof(errmsg)));
		goto error;
	}
	link->fd = link_fd;
	free(res.addrs);
	return link;

error:
	free(link);
	free(res.addrs);
	return libbpf_err_ptr(err);
}

static int attach_kprobe(const struct bpf_program *prog, long cookie, struct bpf_link **link)
{
	DECLARE_LIBBPF_OPTS(bpf_kprobe_opts, opts);
	unsigned long offset = 0;
	const char *func_name;
	char *func;
	int n;

	*link = NULL;

	/* no auto-attach for SEC("kprobe") and SEC("kretprobe") */
	if (strcmp(prog->sec_name, "kprobe") == 0 || strcmp(prog->sec_name, "kretprobe") == 0)
		return 0;

	opts.retprobe = str_has_pfx(prog->sec_name, "kretprobe/");
	if (opts.retprobe)
		func_name = prog->sec_name + sizeof("kretprobe/") - 1;
	else
		func_name = prog->sec_name + sizeof("kprobe/") - 1;

	n = sscanf(func_name, "%m[a-zA-Z0-9_.]+%li", &func, &offset);
	if (n < 1) {
		pr_warn("kprobe name is invalid: %s\n", func_name);
		return -EINVAL;
	}
	if (opts.retprobe && offset != 0) {
		free(func);
		pr_warn("kretprobes do not support offset specification\n");
		return -EINVAL;
	}

	opts.offset = offset;
	*link = bpf_program__attach_kprobe_opts(prog, func, &opts);
	free(func);
	return libbpf_get_error(*link);
}

static int attach_ksyscall(const struct bpf_program *prog, long cookie, struct bpf_link **link)
{
	LIBBPF_OPTS(bpf_ksyscall_opts, opts);
	const char *syscall_name;

	*link = NULL;

	/* no auto-attach for SEC("ksyscall") and SEC("kretsyscall") */
	if (strcmp(prog->sec_name, "ksyscall") == 0 || strcmp(prog->sec_name, "kretsyscall") == 0)
		return 0;

	opts.retprobe = str_has_pfx(prog->sec_name, "kretsyscall/");
	if (opts.retprobe)
		syscall_name = prog->sec_name + sizeof("kretsyscall/") - 1;
	else
		syscall_name = prog->sec_name + sizeof("ksyscall/") - 1;

	*link = bpf_program__attach_ksyscall(prog, syscall_name, &opts);
	return *link ? 0 : -errno;
}

static int attach_kprobe_multi(const struct bpf_program *prog, long cookie, struct bpf_link **link)
{
	LIBBPF_OPTS(bpf_kprobe_multi_opts, opts);
	const char *spec;
	char *pattern;
	int n;

	*link = NULL;

	/* no auto-attach for SEC("kprobe.multi") and SEC("kretprobe.multi") */
	if (strcmp(prog->sec_name, "kprobe.multi") == 0 ||
	    strcmp(prog->sec_name, "kretprobe.multi") == 0)
		return 0;

	opts.retprobe = str_has_pfx(prog->sec_name, "kretprobe.multi/");
	if (opts.retprobe)
		spec = prog->sec_name + sizeof("kretprobe.multi/") - 1;
	else
		spec = prog->sec_name + sizeof("kprobe.multi/") - 1;

	n = sscanf(spec, "%m[a-zA-Z0-9_.*?]", &pattern);
	if (n < 1) {
		pr_warn("kprobe multi pattern is invalid: %s\n", pattern);
		return -EINVAL;
	}

	*link = bpf_program__attach_kprobe_multi_opts(prog, pattern, &opts);
	free(pattern);
	return libbpf_get_error(*link);
}

static void gen_uprobe_legacy_event_name(char *buf, size_t buf_sz,
					 const char *binary_path, uint64_t offset)
{
	int i;

	snprintf(buf, buf_sz, "libbpf_%u_%s_0x%zx", getpid(), binary_path, (size_t)offset);

	/* sanitize binary_path in the probe name */
	for (i = 0; buf[i]; i++) {
		if (!isalnum(buf[i]))
			buf[i] = '_';
	}
}

static inline int add_uprobe_event_legacy(const char *probe_name, bool retprobe,
					  const char *binary_path, size_t offset)
{
	return append_to_file(tracefs_uprobe_events(), "%c:%s/%s %s:0x%zx",
			      retprobe ? 'r' : 'p',
			      retprobe ? "uretprobes" : "uprobes",
			      probe_name, binary_path, offset);
}

static inline int remove_uprobe_event_legacy(const char *probe_name, bool retprobe)
{
	return append_to_file(tracefs_uprobe_events(), "-:%s/%s",
			      retprobe ? "uretprobes" : "uprobes", probe_name);
}

static int determine_uprobe_perf_type_legacy(const char *probe_name, bool retprobe)
{
	char file[512];

	snprintf(file, sizeof(file), "%s/events/%s/%s/id",
		 tracefs_path(), retprobe ? "uretprobes" : "uprobes", probe_name);

	return parse_uint_from_file(file, "%d\n");
}

static int perf_event_uprobe_open_legacy(const char *probe_name, bool retprobe,
					 const char *binary_path, size_t offset, int pid)
{
	struct perf_event_attr attr;
	int type, pfd, err;

	err = add_uprobe_event_legacy(probe_name, retprobe, binary_path, offset);
	if (err < 0) {
		pr_warn("failed to add legacy uprobe event for %s:0x%zx: %d\n",
			binary_path, (size_t)offset, err);
		return err;
	}
	type = determine_uprobe_perf_type_legacy(probe_name, retprobe);
	if (type < 0) {
		err = type;
		pr_warn("failed to determine legacy uprobe event id for %s:0x%zx: %d\n",
			binary_path, offset, err);
		goto err_clean_legacy;
	}

	memset(&attr, 0, sizeof(attr));
	attr.size = sizeof(attr);
	attr.config = type;
	attr.type = PERF_TYPE_TRACEPOINT;

	pfd = syscall(__NR_perf_event_open, &attr,
		      pid < 0 ? -1 : pid, /* pid */
		      pid == -1 ? 0 : -1, /* cpu */
		      -1 /* group_fd */,  PERF_FLAG_FD_CLOEXEC);
	if (pfd < 0) {
		err = -errno;
		pr_warn("legacy uprobe perf_event_open() failed: %d\n", err);
		goto err_clean_legacy;
	}
	return pfd;

<<<<<<< HEAD
=======
err_clean_legacy:
	/* Clear the newly added legacy uprobe_event */
	remove_uprobe_event_legacy(probe_name, retprobe);
	return err;
}

>>>>>>> e7c3f58a
/* Return next ELF section of sh_type after scn, or first of that type if scn is NULL. */
static Elf_Scn *elf_find_next_scn_by_type(Elf *elf, int sh_type, Elf_Scn *scn)
{
	while ((scn = elf_nextscn(elf, scn)) != NULL) {
		GElf_Shdr sh;

		if (!gelf_getshdr(scn, &sh))
			continue;
		if (sh.sh_type == sh_type)
			return scn;
	}
	return NULL;
}

/* Find offset of function name in object specified by path.  "name" matches
 * symbol name or name@@LIB for library functions.
 */
static long elf_find_func_offset(const char *binary_path, const char *name)
{
	int fd, i, sh_types[2] = { SHT_DYNSYM, SHT_SYMTAB };
	bool is_shared_lib, is_name_qualified;
	char errmsg[STRERR_BUFSIZE];
	long ret = -ENOENT;
	size_t name_len;
	GElf_Ehdr ehdr;
	Elf *elf;

	fd = open(binary_path, O_RDONLY | O_CLOEXEC);
	if (fd < 0) {
		ret = -errno;
		pr_warn("failed to open %s: %s\n", binary_path,
			libbpf_strerror_r(ret, errmsg, sizeof(errmsg)));
		return ret;
	}
	elf = elf_begin(fd, ELF_C_READ_MMAP, NULL);
	if (!elf) {
		pr_warn("elf: could not read elf from %s: %s\n", binary_path, elf_errmsg(-1));
		close(fd);
		return -LIBBPF_ERRNO__FORMAT;
	}
	if (!gelf_getehdr(elf, &ehdr)) {
		pr_warn("elf: failed to get ehdr from %s: %s\n", binary_path, elf_errmsg(-1));
		ret = -LIBBPF_ERRNO__FORMAT;
		goto out;
	}
	/* for shared lib case, we do not need to calculate relative offset */
	is_shared_lib = ehdr.e_type == ET_DYN;

	name_len = strlen(name);
	/* Does name specify "@@LIB"? */
	is_name_qualified = strstr(name, "@@") != NULL;

	/* Search SHT_DYNSYM, SHT_SYMTAB for symbol.  This search order is used because if
	 * a binary is stripped, it may only have SHT_DYNSYM, and a fully-statically
	 * linked binary may not have SHT_DYMSYM, so absence of a section should not be
	 * reported as a warning/error.
	 */
	for (i = 0; i < ARRAY_SIZE(sh_types); i++) {
		size_t nr_syms, strtabidx, idx;
		Elf_Data *symbols = NULL;
		Elf_Scn *scn = NULL;
		int last_bind = -1;
		const char *sname;
		GElf_Shdr sh;

		scn = elf_find_next_scn_by_type(elf, sh_types[i], NULL);
		if (!scn) {
			pr_debug("elf: failed to find symbol table ELF sections in '%s'\n",
				 binary_path);
			continue;
		}
		if (!gelf_getshdr(scn, &sh))
			continue;
		strtabidx = sh.sh_link;
		symbols = elf_getdata(scn, 0);
		if (!symbols) {
			pr_warn("elf: failed to get symbols for symtab section in '%s': %s\n",
				binary_path, elf_errmsg(-1));
			ret = -LIBBPF_ERRNO__FORMAT;
			goto out;
		}
		nr_syms = symbols->d_size / sh.sh_entsize;

		for (idx = 0; idx < nr_syms; idx++) {
			int curr_bind;
			GElf_Sym sym;
			Elf_Scn *sym_scn;
			GElf_Shdr sym_sh;

			if (!gelf_getsym(symbols, idx, &sym))
				continue;

			if (GELF_ST_TYPE(sym.st_info) != STT_FUNC)
				continue;

			sname = elf_strptr(elf, strtabidx, sym.st_name);
			if (!sname)
				continue;

			curr_bind = GELF_ST_BIND(sym.st_info);

			/* User can specify func, func@@LIB or func@@LIB_VERSION. */
			if (strncmp(sname, name, name_len) != 0)
				continue;
			/* ...but we don't want a search for "foo" to match 'foo2" also, so any
			 * additional characters in sname should be of the form "@@LIB".
			 */
			if (!is_name_qualified && sname[name_len] != '\0' && sname[name_len] != '@')
				continue;

			if (ret >= 0) {
				/* handle multiple matches */
				if (last_bind != STB_WEAK && curr_bind != STB_WEAK) {
					/* Only accept one non-weak bind. */
					pr_warn("elf: ambiguous match for '%s', '%s' in '%s'\n",
						sname, name, binary_path);
					ret = -LIBBPF_ERRNO__FORMAT;
					goto out;
				} else if (curr_bind == STB_WEAK) {
					/* already have a non-weak bind, and
					 * this is a weak bind, so ignore.
					 */
					continue;
				}
			}

			/* Transform symbol's virtual address (absolute for
			 * binaries and relative for shared libs) into file
			 * offset, which is what kernel is expecting for
			 * uprobe/uretprobe attachment.
			 * See Documentation/trace/uprobetracer.rst for more
			 * details.
			 * This is done by looking up symbol's containing
			 * section's header and using it's virtual address
			 * (sh_addr) and corresponding file offset (sh_offset)
			 * to transform sym.st_value (virtual address) into
			 * desired final file offset.
			 */
			sym_scn = elf_getscn(elf, sym.st_shndx);
			if (!sym_scn)
				continue;
			if (!gelf_getshdr(sym_scn, &sym_sh))
				continue;

			ret = sym.st_value - sym_sh.sh_addr + sym_sh.sh_offset;
			last_bind = curr_bind;
		}
		if (ret > 0)
			break;
	}

	if (ret > 0) {
		pr_debug("elf: symbol address match for '%s' in '%s': 0x%lx\n", name, binary_path,
			 ret);
	} else {
		if (ret == 0) {
			pr_warn("elf: '%s' is 0 in symtab for '%s': %s\n", name, binary_path,
				is_shared_lib ? "should not be 0 in a shared library" :
						"try using shared library path instead");
			ret = -ENOENT;
		} else {
			pr_warn("elf: failed to find symbol '%s' in '%s'\n", name, binary_path);
		}
	}
out:
	elf_end(elf);
	close(fd);
	return ret;
}

static const char *arch_specific_lib_paths(void)
{
	/*
	 * Based on https://packages.debian.org/sid/libc6.
	 *
	 * Assume that the traced program is built for the same architecture
	 * as libbpf, which should cover the vast majority of cases.
	 */
#if defined(__x86_64__)
	return "/lib/x86_64-linux-gnu";
#elif defined(__i386__)
	return "/lib/i386-linux-gnu";
#elif defined(__s390x__)
	return "/lib/s390x-linux-gnu";
#elif defined(__s390__)
	return "/lib/s390-linux-gnu";
#elif defined(__arm__) && defined(__SOFTFP__)
	return "/lib/arm-linux-gnueabi";
#elif defined(__arm__) && !defined(__SOFTFP__)
	return "/lib/arm-linux-gnueabihf";
#elif defined(__aarch64__)
	return "/lib/aarch64-linux-gnu";
#elif defined(__mips__) && defined(__MIPSEL__) && _MIPS_SZLONG == 64
	return "/lib/mips64el-linux-gnuabi64";
#elif defined(__mips__) && defined(__MIPSEL__) && _MIPS_SZLONG == 32
	return "/lib/mipsel-linux-gnu";
#elif defined(__powerpc64__) && __BYTE_ORDER__ == __ORDER_LITTLE_ENDIAN__
	return "/lib/powerpc64le-linux-gnu";
#elif defined(__sparc__) && defined(__arch64__)
	return "/lib/sparc64-linux-gnu";
#elif defined(__riscv) && __riscv_xlen == 64
	return "/lib/riscv64-linux-gnu";
#else
	return NULL;
#endif
}

/* Get full path to program/shared library. */
static int resolve_full_path(const char *file, char *result, size_t result_sz)
{
	const char *search_paths[3] = {};
	int i;

	if (str_has_sfx(file, ".so") || strstr(file, ".so.")) {
		search_paths[0] = getenv("LD_LIBRARY_PATH");
		search_paths[1] = "/usr/lib64:/usr/lib";
		search_paths[2] = arch_specific_lib_paths();
	} else {
		search_paths[0] = getenv("PATH");
		search_paths[1] = "/usr/bin:/usr/sbin";
	}

	for (i = 0; i < ARRAY_SIZE(search_paths); i++) {
		const char *s;

		if (!search_paths[i])
			continue;
		for (s = search_paths[i]; s != NULL; s = strchr(s, ':')) {
			char *next_path;
			int seg_len;

			if (s[0] == ':')
				s++;
			next_path = strchr(s, ':');
			seg_len = next_path ? next_path - s : strlen(s);
			if (!seg_len)
				continue;
			snprintf(result, result_sz, "%.*s/%s", seg_len, s, file);
			/* ensure it is an executable file/link */
			if (access(result, R_OK | X_OK) < 0)
				continue;
			pr_debug("resolved '%s' to '%s'\n", file, result);
			return 0;
		}
	}
	return -ENOENT;
}

LIBBPF_API struct bpf_link *
bpf_program__attach_uprobe_opts(const struct bpf_program *prog, pid_t pid,
				const char *binary_path, size_t func_offset,
				const struct bpf_uprobe_opts *opts)
{
	DECLARE_LIBBPF_OPTS(bpf_perf_event_opts, pe_opts);
	char errmsg[STRERR_BUFSIZE], *legacy_probe = NULL;
	char full_binary_path[PATH_MAX];
	struct bpf_link *link;
	size_t ref_ctr_off;
	int pfd, err;
	bool retprobe, legacy;
	const char *func_name;

	if (!OPTS_VALID(opts, bpf_uprobe_opts))
		return libbpf_err_ptr(-EINVAL);

	retprobe = OPTS_GET(opts, retprobe, false);
	ref_ctr_off = OPTS_GET(opts, ref_ctr_offset, 0);
	pe_opts.bpf_cookie = OPTS_GET(opts, bpf_cookie, 0);

	if (!binary_path)
		return libbpf_err_ptr(-EINVAL);

	if (!strchr(binary_path, '/')) {
		err = resolve_full_path(binary_path, full_binary_path,
					sizeof(full_binary_path));
		if (err) {
			pr_warn("prog '%s': failed to resolve full path for '%s': %d\n",
				prog->name, binary_path, err);
			return libbpf_err_ptr(err);
		}
		binary_path = full_binary_path;
	}
	func_name = OPTS_GET(opts, func_name, NULL);
	if (func_name) {
		long sym_off;

		sym_off = elf_find_func_offset(binary_path, func_name);
		if (sym_off < 0)
			return libbpf_err_ptr(sym_off);
		func_offset += sym_off;
	}

	legacy = determine_uprobe_perf_type() < 0;
	if (!legacy) {
		pfd = perf_event_open_probe(true /* uprobe */, retprobe, binary_path,
					    func_offset, pid, ref_ctr_off);
	} else {
		char probe_name[PATH_MAX + 64];

		if (ref_ctr_off)
			return libbpf_err_ptr(-EINVAL);

		gen_uprobe_legacy_event_name(probe_name, sizeof(probe_name),
					     binary_path, func_offset);

		legacy_probe = strdup(probe_name);
		if (!legacy_probe)
			return libbpf_err_ptr(-ENOMEM);

		pfd = perf_event_uprobe_open_legacy(legacy_probe, retprobe,
						    binary_path, func_offset, pid);
	}
	if (pfd < 0) {
		err = -errno;
		pr_warn("prog '%s': failed to create %s '%s:0x%zx' perf event: %s\n",
			prog->name, retprobe ? "uretprobe" : "uprobe",
			binary_path, func_offset,
			libbpf_strerror_r(err, errmsg, sizeof(errmsg)));
		goto err_out;
	}

	link = bpf_program__attach_perf_event_opts(prog, pfd, &pe_opts);
	err = libbpf_get_error(link);
	if (err) {
		close(pfd);
		pr_warn("prog '%s': failed to attach to %s '%s:0x%zx': %s\n",
			prog->name, retprobe ? "uretprobe" : "uprobe",
			binary_path, func_offset,
			libbpf_strerror_r(err, errmsg, sizeof(errmsg)));
		goto err_clean_legacy;
	}
	if (legacy) {
		struct bpf_link_perf *perf_link = container_of(link, struct bpf_link_perf, link);

		perf_link->legacy_probe_name = legacy_probe;
		perf_link->legacy_is_kprobe = false;
		perf_link->legacy_is_retprobe = retprobe;
	}
	return link;

err_clean_legacy:
	if (legacy)
		remove_uprobe_event_legacy(legacy_probe, retprobe);
err_out:
	free(legacy_probe);
	return libbpf_err_ptr(err);
}

/* Format of u[ret]probe section definition supporting auto-attach:
 * u[ret]probe/binary:function[+offset]
 *
 * binary can be an absolute/relative path or a filename; the latter is resolved to a
 * full binary path via bpf_program__attach_uprobe_opts.
 *
 * Specifying uprobe+ ensures we carry out strict matching; either "uprobe" must be
 * specified (and auto-attach is not possible) or the above format is specified for
 * auto-attach.
 */
static int attach_uprobe(const struct bpf_program *prog, long cookie, struct bpf_link **link)
{
	DECLARE_LIBBPF_OPTS(bpf_uprobe_opts, opts);
	char *probe_type = NULL, *binary_path = NULL, *func_name = NULL;
	int n, ret = -EINVAL;
	long offset = 0;

	*link = NULL;

	n = sscanf(prog->sec_name, "%m[^/]/%m[^:]:%m[a-zA-Z0-9_.]+%li",
		   &probe_type, &binary_path, &func_name, &offset);
	switch (n) {
	case 1:
		/* handle SEC("u[ret]probe") - format is valid, but auto-attach is impossible. */
		ret = 0;
		break;
	case 2:
		pr_warn("prog '%s': section '%s' missing ':function[+offset]' specification\n",
			prog->name, prog->sec_name);
		break;
	case 3:
	case 4:
		opts.retprobe = strcmp(probe_type, "uretprobe") == 0 ||
				strcmp(probe_type, "uretprobe.s") == 0;
		if (opts.retprobe && offset != 0) {
			pr_warn("prog '%s': uretprobes do not support offset specification\n",
				prog->name);
			break;
		}
		opts.func_name = func_name;
		*link = bpf_program__attach_uprobe_opts(prog, -1, binary_path, offset, &opts);
		ret = libbpf_get_error(*link);
		break;
	default:
		pr_warn("prog '%s': invalid format of section definition '%s'\n", prog->name,
			prog->sec_name);
		break;
	}
	free(probe_type);
	free(binary_path);
	free(func_name);

	return ret;
}

struct bpf_link *bpf_program__attach_uprobe(const struct bpf_program *prog,
					    bool retprobe, pid_t pid,
					    const char *binary_path,
					    size_t func_offset)
{
	DECLARE_LIBBPF_OPTS(bpf_uprobe_opts, opts, .retprobe = retprobe);

	return bpf_program__attach_uprobe_opts(prog, pid, binary_path, func_offset, &opts);
}

struct bpf_link *bpf_program__attach_usdt(const struct bpf_program *prog,
					  pid_t pid, const char *binary_path,
					  const char *usdt_provider, const char *usdt_name,
					  const struct bpf_usdt_opts *opts)
{
	char resolved_path[512];
	struct bpf_object *obj = prog->obj;
	struct bpf_link *link;
	__u64 usdt_cookie;
	int err;

	if (!OPTS_VALID(opts, bpf_uprobe_opts))
		return libbpf_err_ptr(-EINVAL);

	if (bpf_program__fd(prog) < 0) {
		pr_warn("prog '%s': can't attach BPF program w/o FD (did you load it?)\n",
			prog->name);
		return libbpf_err_ptr(-EINVAL);
	}

	if (!binary_path)
		return libbpf_err_ptr(-EINVAL);

	if (!strchr(binary_path, '/')) {
		err = resolve_full_path(binary_path, resolved_path, sizeof(resolved_path));
		if (err) {
			pr_warn("prog '%s': failed to resolve full path for '%s': %d\n",
				prog->name, binary_path, err);
			return libbpf_err_ptr(err);
		}
		binary_path = resolved_path;
	}

	/* USDT manager is instantiated lazily on first USDT attach. It will
	 * be destroyed together with BPF object in bpf_object__close().
	 */
	if (IS_ERR(obj->usdt_man))
		return libbpf_ptr(obj->usdt_man);
	if (!obj->usdt_man) {
		obj->usdt_man = usdt_manager_new(obj);
		if (IS_ERR(obj->usdt_man))
			return libbpf_ptr(obj->usdt_man);
	}

	usdt_cookie = OPTS_GET(opts, usdt_cookie, 0);
	link = usdt_manager_attach_usdt(obj->usdt_man, prog, pid, binary_path,
				        usdt_provider, usdt_name, usdt_cookie);
	err = libbpf_get_error(link);
	if (err)
		return libbpf_err_ptr(err);
	return link;
}

static int attach_usdt(const struct bpf_program *prog, long cookie, struct bpf_link **link)
{
	char *path = NULL, *provider = NULL, *name = NULL;
	const char *sec_name;
	int n, err;

	sec_name = bpf_program__section_name(prog);
	if (strcmp(sec_name, "usdt") == 0) {
		/* no auto-attach for just SEC("usdt") */
		*link = NULL;
		return 0;
	}

	n = sscanf(sec_name, "usdt/%m[^:]:%m[^:]:%m[^:]", &path, &provider, &name);
	if (n != 3) {
		pr_warn("invalid section '%s', expected SEC(\"usdt/<path>:<provider>:<name>\")\n",
			sec_name);
		err = -EINVAL;
	} else {
		*link = bpf_program__attach_usdt(prog, -1 /* any process */, path,
						 provider, name, NULL);
		err = libbpf_get_error(*link);
	}
	free(path);
	free(provider);
	free(name);
	return err;
}

static int determine_tracepoint_id(const char *tp_category,
				   const char *tp_name)
{
	char file[PATH_MAX];
	int ret;

	ret = snprintf(file, sizeof(file), "%s/events/%s/%s/id",
		       tracefs_path(), tp_category, tp_name);
	if (ret < 0)
		return -errno;
	if (ret >= sizeof(file)) {
		pr_debug("tracepoint %s/%s path is too long\n",
			 tp_category, tp_name);
		return -E2BIG;
	}
	return parse_uint_from_file(file, "%d\n");
}

static int perf_event_open_tracepoint(const char *tp_category,
				      const char *tp_name)
{
	struct perf_event_attr attr = {};
	char errmsg[STRERR_BUFSIZE];
	int tp_id, pfd, err;

	tp_id = determine_tracepoint_id(tp_category, tp_name);
	if (tp_id < 0) {
		pr_warn("failed to determine tracepoint '%s/%s' perf event ID: %s\n",
			tp_category, tp_name,
			libbpf_strerror_r(tp_id, errmsg, sizeof(errmsg)));
		return tp_id;
	}

	attr.type = PERF_TYPE_TRACEPOINT;
	attr.size = sizeof(attr);
	attr.config = tp_id;

	pfd = syscall(__NR_perf_event_open, &attr, -1 /* pid */, 0 /* cpu */,
		      -1 /* group_fd */, PERF_FLAG_FD_CLOEXEC);
	if (pfd < 0) {
		err = -errno;
		pr_warn("tracepoint '%s/%s' perf_event_open() failed: %s\n",
			tp_category, tp_name,
			libbpf_strerror_r(err, errmsg, sizeof(errmsg)));
		return err;
	}
	return pfd;
}

struct bpf_link *bpf_program__attach_tracepoint_opts(const struct bpf_program *prog,
						     const char *tp_category,
						     const char *tp_name,
						     const struct bpf_tracepoint_opts *opts)
{
	DECLARE_LIBBPF_OPTS(bpf_perf_event_opts, pe_opts);
	char errmsg[STRERR_BUFSIZE];
	struct bpf_link *link;
	int pfd, err;

	if (!OPTS_VALID(opts, bpf_tracepoint_opts))
		return libbpf_err_ptr(-EINVAL);

	pe_opts.bpf_cookie = OPTS_GET(opts, bpf_cookie, 0);

	pfd = perf_event_open_tracepoint(tp_category, tp_name);
	if (pfd < 0) {
		pr_warn("prog '%s': failed to create tracepoint '%s/%s' perf event: %s\n",
			prog->name, tp_category, tp_name,
			libbpf_strerror_r(pfd, errmsg, sizeof(errmsg)));
		return libbpf_err_ptr(pfd);
	}
	link = bpf_program__attach_perf_event_opts(prog, pfd, &pe_opts);
	err = libbpf_get_error(link);
	if (err) {
		close(pfd);
		pr_warn("prog '%s': failed to attach to tracepoint '%s/%s': %s\n",
			prog->name, tp_category, tp_name,
			libbpf_strerror_r(err, errmsg, sizeof(errmsg)));
		return libbpf_err_ptr(err);
	}
	return link;
}

struct bpf_link *bpf_program__attach_tracepoint(const struct bpf_program *prog,
						const char *tp_category,
						const char *tp_name)
{
	return bpf_program__attach_tracepoint_opts(prog, tp_category, tp_name, NULL);
}

static int attach_tp(const struct bpf_program *prog, long cookie, struct bpf_link **link)
{
	char *sec_name, *tp_cat, *tp_name;

	*link = NULL;

	/* no auto-attach for SEC("tp") or SEC("tracepoint") */
	if (strcmp(prog->sec_name, "tp") == 0 || strcmp(prog->sec_name, "tracepoint") == 0)
		return 0;

	sec_name = strdup(prog->sec_name);
	if (!sec_name)
		return -ENOMEM;

	/* extract "tp/<category>/<name>" or "tracepoint/<category>/<name>" */
	if (str_has_pfx(prog->sec_name, "tp/"))
		tp_cat = sec_name + sizeof("tp/") - 1;
	else
		tp_cat = sec_name + sizeof("tracepoint/") - 1;
	tp_name = strchr(tp_cat, '/');
	if (!tp_name) {
		free(sec_name);
		return -EINVAL;
	}
	*tp_name = '\0';
	tp_name++;

	*link = bpf_program__attach_tracepoint(prog, tp_cat, tp_name);
	free(sec_name);
	return libbpf_get_error(*link);
}

struct bpf_link *bpf_program__attach_raw_tracepoint(const struct bpf_program *prog,
						    const char *tp_name)
{
	char errmsg[STRERR_BUFSIZE];
	struct bpf_link *link;
	int prog_fd, pfd;

	prog_fd = bpf_program__fd(prog);
	if (prog_fd < 0) {
		pr_warn("prog '%s': can't attach before loaded\n", prog->name);
		return libbpf_err_ptr(-EINVAL);
	}

	link = calloc(1, sizeof(*link));
	if (!link)
		return libbpf_err_ptr(-ENOMEM);
	link->detach = &bpf_link__detach_fd;

	pfd = bpf_raw_tracepoint_open(tp_name, prog_fd);
	if (pfd < 0) {
		pfd = -errno;
		free(link);
		pr_warn("prog '%s': failed to attach to raw tracepoint '%s': %s\n",
			prog->name, tp_name, libbpf_strerror_r(pfd, errmsg, sizeof(errmsg)));
		return libbpf_err_ptr(pfd);
	}
	link->fd = pfd;
	return link;
}

static int attach_raw_tp(const struct bpf_program *prog, long cookie, struct bpf_link **link)
{
	static const char *const prefixes[] = {
		"raw_tp",
		"raw_tracepoint",
		"raw_tp.w",
		"raw_tracepoint.w",
	};
	size_t i;
	const char *tp_name = NULL;

	*link = NULL;

	for (i = 0; i < ARRAY_SIZE(prefixes); i++) {
		size_t pfx_len;

		if (!str_has_pfx(prog->sec_name, prefixes[i]))
			continue;

		pfx_len = strlen(prefixes[i]);
		/* no auto-attach case of, e.g., SEC("raw_tp") */
		if (prog->sec_name[pfx_len] == '\0')
			return 0;

		if (prog->sec_name[pfx_len] != '/')
			continue;

		tp_name = prog->sec_name + pfx_len + 1;
		break;
	}

	if (!tp_name) {
		pr_warn("prog '%s': invalid section name '%s'\n",
			prog->name, prog->sec_name);
		return -EINVAL;
	}

	*link = bpf_program__attach_raw_tracepoint(prog, tp_name);
	return libbpf_get_error(link);
}

/* Common logic for all BPF program types that attach to a btf_id */
static struct bpf_link *bpf_program__attach_btf_id(const struct bpf_program *prog,
						   const struct bpf_trace_opts *opts)
{
	LIBBPF_OPTS(bpf_link_create_opts, link_opts);
	char errmsg[STRERR_BUFSIZE];
	struct bpf_link *link;
	int prog_fd, pfd;

	if (!OPTS_VALID(opts, bpf_trace_opts))
		return libbpf_err_ptr(-EINVAL);

	prog_fd = bpf_program__fd(prog);
	if (prog_fd < 0) {
		pr_warn("prog '%s': can't attach before loaded\n", prog->name);
		return libbpf_err_ptr(-EINVAL);
	}

	link = calloc(1, sizeof(*link));
	if (!link)
		return libbpf_err_ptr(-ENOMEM);
	link->detach = &bpf_link__detach_fd;

	/* libbpf is smart enough to redirect to BPF_RAW_TRACEPOINT_OPEN on old kernels */
	link_opts.tracing.cookie = OPTS_GET(opts, cookie, 0);
	pfd = bpf_link_create(prog_fd, 0, bpf_program__expected_attach_type(prog), &link_opts);
	if (pfd < 0) {
		pfd = -errno;
		free(link);
		pr_warn("prog '%s': failed to attach: %s\n",
			prog->name, libbpf_strerror_r(pfd, errmsg, sizeof(errmsg)));
		return libbpf_err_ptr(pfd);
	}
	link->fd = pfd;
	return link;
}

struct bpf_link *bpf_program__attach_trace(const struct bpf_program *prog)
{
	return bpf_program__attach_btf_id(prog, NULL);
}

struct bpf_link *bpf_program__attach_trace_opts(const struct bpf_program *prog,
						const struct bpf_trace_opts *opts)
{
	return bpf_program__attach_btf_id(prog, opts);
}

struct bpf_link *bpf_program__attach_lsm(const struct bpf_program *prog)
{
	return bpf_program__attach_btf_id(prog, NULL);
}

static int attach_trace(const struct bpf_program *prog, long cookie, struct bpf_link **link)
{
	*link = bpf_program__attach_trace(prog);
	return libbpf_get_error(*link);
}

static int attach_lsm(const struct bpf_program *prog, long cookie, struct bpf_link **link)
{
	*link = bpf_program__attach_lsm(prog);
	return libbpf_get_error(*link);
}

static struct bpf_link *
bpf_program__attach_fd(const struct bpf_program *prog, int target_fd, int btf_id,
		       const char *target_name)
{
	DECLARE_LIBBPF_OPTS(bpf_link_create_opts, opts,
			    .target_btf_id = btf_id);
	enum bpf_attach_type attach_type;
	char errmsg[STRERR_BUFSIZE];
	struct bpf_link *link;
	int prog_fd, link_fd;

	prog_fd = bpf_program__fd(prog);
	if (prog_fd < 0) {
		pr_warn("prog '%s': can't attach before loaded\n", prog->name);
		return libbpf_err_ptr(-EINVAL);
	}

	link = calloc(1, sizeof(*link));
	if (!link)
		return libbpf_err_ptr(-ENOMEM);
	link->detach = &bpf_link__detach_fd;

	attach_type = bpf_program__expected_attach_type(prog);
	link_fd = bpf_link_create(prog_fd, target_fd, attach_type, &opts);
	if (link_fd < 0) {
		link_fd = -errno;
		free(link);
		pr_warn("prog '%s': failed to attach to %s: %s\n",
			prog->name, target_name,
			libbpf_strerror_r(link_fd, errmsg, sizeof(errmsg)));
		return libbpf_err_ptr(link_fd);
	}
	link->fd = link_fd;
	return link;
}

struct bpf_link *
bpf_program__attach_cgroup(const struct bpf_program *prog, int cgroup_fd)
{
	return bpf_program__attach_fd(prog, cgroup_fd, 0, "cgroup");
}

struct bpf_link *
bpf_program__attach_netns(const struct bpf_program *prog, int netns_fd)
{
	return bpf_program__attach_fd(prog, netns_fd, 0, "netns");
}

struct bpf_link *bpf_program__attach_xdp(const struct bpf_program *prog, int ifindex)
{
	/* target_fd/target_ifindex use the same field in LINK_CREATE */
	return bpf_program__attach_fd(prog, ifindex, 0, "xdp");
}

struct bpf_link *bpf_program__attach_freplace(const struct bpf_program *prog,
					      int target_fd,
					      const char *attach_func_name)
{
	int btf_id;

	if (!!target_fd != !!attach_func_name) {
		pr_warn("prog '%s': supply none or both of target_fd and attach_func_name\n",
			prog->name);
		return libbpf_err_ptr(-EINVAL);
	}

	if (prog->type != BPF_PROG_TYPE_EXT) {
		pr_warn("prog '%s': only BPF_PROG_TYPE_EXT can attach as freplace",
			prog->name);
		return libbpf_err_ptr(-EINVAL);
	}

	if (target_fd) {
		btf_id = libbpf_find_prog_btf_id(attach_func_name, target_fd);
		if (btf_id < 0)
			return libbpf_err_ptr(btf_id);

		return bpf_program__attach_fd(prog, target_fd, btf_id, "freplace");
	} else {
		/* no target, so use raw_tracepoint_open for compatibility
		 * with old kernels
		 */
		return bpf_program__attach_trace(prog);
	}
}

struct bpf_link *
bpf_program__attach_iter(const struct bpf_program *prog,
			 const struct bpf_iter_attach_opts *opts)
{
	DECLARE_LIBBPF_OPTS(bpf_link_create_opts, link_create_opts);
	char errmsg[STRERR_BUFSIZE];
	struct bpf_link *link;
	int prog_fd, link_fd;
	__u32 target_fd = 0;

	if (!OPTS_VALID(opts, bpf_iter_attach_opts))
		return libbpf_err_ptr(-EINVAL);

	link_create_opts.iter_info = OPTS_GET(opts, link_info, (void *)0);
	link_create_opts.iter_info_len = OPTS_GET(opts, link_info_len, 0);

	prog_fd = bpf_program__fd(prog);
	if (prog_fd < 0) {
		pr_warn("prog '%s': can't attach before loaded\n", prog->name);
		return libbpf_err_ptr(-EINVAL);
	}

	link = calloc(1, sizeof(*link));
	if (!link)
		return libbpf_err_ptr(-ENOMEM);
	link->detach = &bpf_link__detach_fd;

	link_fd = bpf_link_create(prog_fd, target_fd, BPF_TRACE_ITER,
				  &link_create_opts);
	if (link_fd < 0) {
		link_fd = -errno;
		free(link);
		pr_warn("prog '%s': failed to attach to iterator: %s\n",
			prog->name, libbpf_strerror_r(link_fd, errmsg, sizeof(errmsg)));
		return libbpf_err_ptr(link_fd);
	}
	link->fd = link_fd;
	return link;
}

static int attach_iter(const struct bpf_program *prog, long cookie, struct bpf_link **link)
{
	*link = bpf_program__attach_iter(prog, NULL);
	return libbpf_get_error(*link);
}

struct bpf_link *bpf_program__attach(const struct bpf_program *prog)
{
	struct bpf_link *link = NULL;
	int err;

	if (!prog->sec_def || !prog->sec_def->prog_attach_fn)
		return libbpf_err_ptr(-EOPNOTSUPP);

	err = prog->sec_def->prog_attach_fn(prog, prog->sec_def->cookie, &link);
	if (err)
		return libbpf_err_ptr(err);

	/* When calling bpf_program__attach() explicitly, auto-attach support
	 * is expected to work, so NULL returned link is considered an error.
	 * This is different for skeleton's attach, see comment in
	 * bpf_object__attach_skeleton().
	 */
	if (!link)
		return libbpf_err_ptr(-EOPNOTSUPP);

	return link;
}

static int bpf_link__detach_struct_ops(struct bpf_link *link)
{
	__u32 zero = 0;

	if (bpf_map_delete_elem(link->fd, &zero))
		return -errno;

	return 0;
}

struct bpf_link *bpf_map__attach_struct_ops(const struct bpf_map *map)
{
	struct bpf_struct_ops *st_ops;
	struct bpf_link *link;
	__u32 i, zero = 0;
	int err;

	if (!bpf_map__is_struct_ops(map) || map->fd == -1)
		return libbpf_err_ptr(-EINVAL);

	link = calloc(1, sizeof(*link));
	if (!link)
		return libbpf_err_ptr(-EINVAL);

	st_ops = map->st_ops;
	for (i = 0; i < btf_vlen(st_ops->type); i++) {
		struct bpf_program *prog = st_ops->progs[i];
		void *kern_data;
		int prog_fd;

		if (!prog)
			continue;

		prog_fd = bpf_program__fd(prog);
		kern_data = st_ops->kern_vdata + st_ops->kern_func_off[i];
		*(unsigned long *)kern_data = prog_fd;
	}

	err = bpf_map_update_elem(map->fd, &zero, st_ops->kern_vdata, 0);
	if (err) {
		err = -errno;
		free(link);
		return libbpf_err_ptr(err);
	}

	link->detach = bpf_link__detach_struct_ops;
	link->fd = map->fd;

	return link;
}

typedef enum bpf_perf_event_ret (*bpf_perf_event_print_t)(struct perf_event_header *hdr,
							  void *private_data);

static enum bpf_perf_event_ret
perf_event_read_simple(void *mmap_mem, size_t mmap_size, size_t page_size,
		       void **copy_mem, size_t *copy_size,
		       bpf_perf_event_print_t fn, void *private_data)
{
	struct perf_event_mmap_page *header = mmap_mem;
	__u64 data_head = ring_buffer_read_head(header);
	__u64 data_tail = header->data_tail;
	void *base = ((__u8 *)header) + page_size;
	int ret = LIBBPF_PERF_EVENT_CONT;
	struct perf_event_header *ehdr;
	size_t ehdr_size;

	while (data_head != data_tail) {
		ehdr = base + (data_tail & (mmap_size - 1));
		ehdr_size = ehdr->size;

		if (((void *)ehdr) + ehdr_size > base + mmap_size) {
			void *copy_start = ehdr;
			size_t len_first = base + mmap_size - copy_start;
			size_t len_secnd = ehdr_size - len_first;

			if (*copy_size < ehdr_size) {
				free(*copy_mem);
				*copy_mem = malloc(ehdr_size);
				if (!*copy_mem) {
					*copy_size = 0;
					ret = LIBBPF_PERF_EVENT_ERROR;
					break;
				}
				*copy_size = ehdr_size;
			}

			memcpy(*copy_mem, copy_start, len_first);
			memcpy(*copy_mem + len_first, base, len_secnd);
			ehdr = *copy_mem;
		}

		ret = fn(ehdr, private_data);
		data_tail += ehdr_size;
		if (ret != LIBBPF_PERF_EVENT_CONT)
			break;
	}

	ring_buffer_write_tail(header, data_tail);
	return libbpf_err(ret);
}

struct perf_buffer;

struct perf_buffer_params {
	struct perf_event_attr *attr;
	/* if event_cb is specified, it takes precendence */
	perf_buffer_event_fn event_cb;
	/* sample_cb and lost_cb are higher-level common-case callbacks */
	perf_buffer_sample_fn sample_cb;
	perf_buffer_lost_fn lost_cb;
	void *ctx;
	int cpu_cnt;
	int *cpus;
	int *map_keys;
};

struct perf_cpu_buf {
	struct perf_buffer *pb;
	void *base; /* mmap()'ed memory */
	void *buf; /* for reconstructing segmented data */
	size_t buf_size;
	int fd;
	int cpu;
	int map_key;
};

struct perf_buffer {
	perf_buffer_event_fn event_cb;
	perf_buffer_sample_fn sample_cb;
	perf_buffer_lost_fn lost_cb;
	void *ctx; /* passed into callbacks */

	size_t page_size;
	size_t mmap_size;
	struct perf_cpu_buf **cpu_bufs;
	struct epoll_event *events;
	int cpu_cnt; /* number of allocated CPU buffers */
	int epoll_fd; /* perf event FD */
	int map_fd; /* BPF_MAP_TYPE_PERF_EVENT_ARRAY BPF map FD */
};

static void perf_buffer__free_cpu_buf(struct perf_buffer *pb,
				      struct perf_cpu_buf *cpu_buf)
{
	if (!cpu_buf)
		return;
	if (cpu_buf->base &&
	    munmap(cpu_buf->base, pb->mmap_size + pb->page_size))
		pr_warn("failed to munmap cpu_buf #%d\n", cpu_buf->cpu);
	if (cpu_buf->fd >= 0) {
		ioctl(cpu_buf->fd, PERF_EVENT_IOC_DISABLE, 0);
		close(cpu_buf->fd);
	}
	free(cpu_buf->buf);
	free(cpu_buf);
}

void perf_buffer__free(struct perf_buffer *pb)
{
	int i;

	if (IS_ERR_OR_NULL(pb))
		return;
	if (pb->cpu_bufs) {
		for (i = 0; i < pb->cpu_cnt; i++) {
			struct perf_cpu_buf *cpu_buf = pb->cpu_bufs[i];

			if (!cpu_buf)
				continue;

			bpf_map_delete_elem(pb->map_fd, &cpu_buf->map_key);
			perf_buffer__free_cpu_buf(pb, cpu_buf);
		}
		free(pb->cpu_bufs);
	}
	if (pb->epoll_fd >= 0)
		close(pb->epoll_fd);
	free(pb->events);
	free(pb);
}

static struct perf_cpu_buf *
perf_buffer__open_cpu_buf(struct perf_buffer *pb, struct perf_event_attr *attr,
			  int cpu, int map_key)
{
	struct perf_cpu_buf *cpu_buf;
	char msg[STRERR_BUFSIZE];
	int err;

	cpu_buf = calloc(1, sizeof(*cpu_buf));
	if (!cpu_buf)
		return ERR_PTR(-ENOMEM);

	cpu_buf->pb = pb;
	cpu_buf->cpu = cpu;
	cpu_buf->map_key = map_key;

	cpu_buf->fd = syscall(__NR_perf_event_open, attr, -1 /* pid */, cpu,
			      -1, PERF_FLAG_FD_CLOEXEC);
	if (cpu_buf->fd < 0) {
		err = -errno;
		pr_warn("failed to open perf buffer event on cpu #%d: %s\n",
			cpu, libbpf_strerror_r(err, msg, sizeof(msg)));
		goto error;
	}

	cpu_buf->base = mmap(NULL, pb->mmap_size + pb->page_size,
			     PROT_READ | PROT_WRITE, MAP_SHARED,
			     cpu_buf->fd, 0);
	if (cpu_buf->base == MAP_FAILED) {
		cpu_buf->base = NULL;
		err = -errno;
		pr_warn("failed to mmap perf buffer on cpu #%d: %s\n",
			cpu, libbpf_strerror_r(err, msg, sizeof(msg)));
		goto error;
	}

	if (ioctl(cpu_buf->fd, PERF_EVENT_IOC_ENABLE, 0) < 0) {
		err = -errno;
		pr_warn("failed to enable perf buffer event on cpu #%d: %s\n",
			cpu, libbpf_strerror_r(err, msg, sizeof(msg)));
		goto error;
	}

	return cpu_buf;

error:
	perf_buffer__free_cpu_buf(pb, cpu_buf);
	return (struct perf_cpu_buf *)ERR_PTR(err);
}

static struct perf_buffer *__perf_buffer__new(int map_fd, size_t page_cnt,
					      struct perf_buffer_params *p);

struct perf_buffer *perf_buffer__new(int map_fd, size_t page_cnt,
				     perf_buffer_sample_fn sample_cb,
				     perf_buffer_lost_fn lost_cb,
				     void *ctx,
				     const struct perf_buffer_opts *opts)
{
	struct perf_buffer_params p = {};
	struct perf_event_attr attr = {};

	if (!OPTS_VALID(opts, perf_buffer_opts))
		return libbpf_err_ptr(-EINVAL);

	attr.config = PERF_COUNT_SW_BPF_OUTPUT;
	attr.type = PERF_TYPE_SOFTWARE;
	attr.sample_type = PERF_SAMPLE_RAW;
	attr.sample_period = 1;
	attr.wakeup_events = 1;

	p.attr = &attr;
	p.sample_cb = sample_cb;
	p.lost_cb = lost_cb;
	p.ctx = ctx;

	return libbpf_ptr(__perf_buffer__new(map_fd, page_cnt, &p));
}

struct perf_buffer *perf_buffer__new_raw(int map_fd, size_t page_cnt,
					 struct perf_event_attr *attr,
					 perf_buffer_event_fn event_cb, void *ctx,
					 const struct perf_buffer_raw_opts *opts)
{
	struct perf_buffer_params p = {};

	if (!attr)
		return libbpf_err_ptr(-EINVAL);

	if (!OPTS_VALID(opts, perf_buffer_raw_opts))
		return libbpf_err_ptr(-EINVAL);

	p.attr = attr;
	p.event_cb = event_cb;
	p.ctx = ctx;
	p.cpu_cnt = OPTS_GET(opts, cpu_cnt, 0);
	p.cpus = OPTS_GET(opts, cpus, NULL);
	p.map_keys = OPTS_GET(opts, map_keys, NULL);

	return libbpf_ptr(__perf_buffer__new(map_fd, page_cnt, &p));
}

static struct perf_buffer *__perf_buffer__new(int map_fd, size_t page_cnt,
					      struct perf_buffer_params *p)
{
	const char *online_cpus_file = "/sys/devices/system/cpu/online";
	struct bpf_map_info map;
	char msg[STRERR_BUFSIZE];
	struct perf_buffer *pb;
	bool *online = NULL;
	__u32 map_info_len;
	int err, i, j, n;

	if (page_cnt == 0 || (page_cnt & (page_cnt - 1))) {
		pr_warn("page count should be power of two, but is %zu\n",
			page_cnt);
		return ERR_PTR(-EINVAL);
	}

	/* best-effort sanity checks */
	memset(&map, 0, sizeof(map));
	map_info_len = sizeof(map);
	err = bpf_obj_get_info_by_fd(map_fd, &map, &map_info_len);
	if (err) {
		err = -errno;
		/* if BPF_OBJ_GET_INFO_BY_FD is supported, will return
		 * -EBADFD, -EFAULT, or -E2BIG on real error
		 */
		if (err != -EINVAL) {
			pr_warn("failed to get map info for map FD %d: %s\n",
				map_fd, libbpf_strerror_r(err, msg, sizeof(msg)));
			return ERR_PTR(err);
		}
		pr_debug("failed to get map info for FD %d; API not supported? Ignoring...\n",
			 map_fd);
	} else {
		if (map.type != BPF_MAP_TYPE_PERF_EVENT_ARRAY) {
			pr_warn("map '%s' should be BPF_MAP_TYPE_PERF_EVENT_ARRAY\n",
				map.name);
			return ERR_PTR(-EINVAL);
		}
	}

	pb = calloc(1, sizeof(*pb));
	if (!pb)
		return ERR_PTR(-ENOMEM);

	pb->event_cb = p->event_cb;
	pb->sample_cb = p->sample_cb;
	pb->lost_cb = p->lost_cb;
	pb->ctx = p->ctx;

	pb->page_size = getpagesize();
	pb->mmap_size = pb->page_size * page_cnt;
	pb->map_fd = map_fd;

	pb->epoll_fd = epoll_create1(EPOLL_CLOEXEC);
	if (pb->epoll_fd < 0) {
		err = -errno;
		pr_warn("failed to create epoll instance: %s\n",
			libbpf_strerror_r(err, msg, sizeof(msg)));
		goto error;
	}

	if (p->cpu_cnt > 0) {
		pb->cpu_cnt = p->cpu_cnt;
	} else {
		pb->cpu_cnt = libbpf_num_possible_cpus();
		if (pb->cpu_cnt < 0) {
			err = pb->cpu_cnt;
			goto error;
		}
		if (map.max_entries && map.max_entries < pb->cpu_cnt)
			pb->cpu_cnt = map.max_entries;
	}

	pb->events = calloc(pb->cpu_cnt, sizeof(*pb->events));
	if (!pb->events) {
		err = -ENOMEM;
		pr_warn("failed to allocate events: out of memory\n");
		goto error;
	}
	pb->cpu_bufs = calloc(pb->cpu_cnt, sizeof(*pb->cpu_bufs));
	if (!pb->cpu_bufs) {
		err = -ENOMEM;
		pr_warn("failed to allocate buffers: out of memory\n");
		goto error;
	}

	err = parse_cpu_mask_file(online_cpus_file, &online, &n);
	if (err) {
		pr_warn("failed to get online CPU mask: %d\n", err);
		goto error;
	}

	for (i = 0, j = 0; i < pb->cpu_cnt; i++) {
		struct perf_cpu_buf *cpu_buf;
		int cpu, map_key;

		cpu = p->cpu_cnt > 0 ? p->cpus[i] : i;
		map_key = p->cpu_cnt > 0 ? p->map_keys[i] : i;

		/* in case user didn't explicitly requested particular CPUs to
		 * be attached to, skip offline/not present CPUs
		 */
		if (p->cpu_cnt <= 0 && (cpu >= n || !online[cpu]))
			continue;

		cpu_buf = perf_buffer__open_cpu_buf(pb, p->attr, cpu, map_key);
		if (IS_ERR(cpu_buf)) {
			err = PTR_ERR(cpu_buf);
			goto error;
		}

		pb->cpu_bufs[j] = cpu_buf;

		err = bpf_map_update_elem(pb->map_fd, &map_key,
					  &cpu_buf->fd, 0);
		if (err) {
			err = -errno;
			pr_warn("failed to set cpu #%d, key %d -> perf FD %d: %s\n",
				cpu, map_key, cpu_buf->fd,
				libbpf_strerror_r(err, msg, sizeof(msg)));
			goto error;
		}

		pb->events[j].events = EPOLLIN;
		pb->events[j].data.ptr = cpu_buf;
		if (epoll_ctl(pb->epoll_fd, EPOLL_CTL_ADD, cpu_buf->fd,
			      &pb->events[j]) < 0) {
			err = -errno;
			pr_warn("failed to epoll_ctl cpu #%d perf FD %d: %s\n",
				cpu, cpu_buf->fd,
				libbpf_strerror_r(err, msg, sizeof(msg)));
			goto error;
		}
		j++;
	}
	pb->cpu_cnt = j;
	free(online);

	return pb;

error:
	free(online);
	if (pb)
		perf_buffer__free(pb);
	return ERR_PTR(err);
}

struct perf_sample_raw {
	struct perf_event_header header;
	uint32_t size;
	char data[];
};

struct perf_sample_lost {
	struct perf_event_header header;
	uint64_t id;
	uint64_t lost;
	uint64_t sample_id;
};

static enum bpf_perf_event_ret
perf_buffer__process_record(struct perf_event_header *e, void *ctx)
{
	struct perf_cpu_buf *cpu_buf = ctx;
	struct perf_buffer *pb = cpu_buf->pb;
	void *data = e;

	/* user wants full control over parsing perf event */
	if (pb->event_cb)
		return pb->event_cb(pb->ctx, cpu_buf->cpu, e);

	switch (e->type) {
	case PERF_RECORD_SAMPLE: {
		struct perf_sample_raw *s = data;

		if (pb->sample_cb)
			pb->sample_cb(pb->ctx, cpu_buf->cpu, s->data, s->size);
		break;
	}
	case PERF_RECORD_LOST: {
		struct perf_sample_lost *s = data;

		if (pb->lost_cb)
			pb->lost_cb(pb->ctx, cpu_buf->cpu, s->lost);
		break;
	}
	default:
		pr_warn("unknown perf sample type %d\n", e->type);
		return LIBBPF_PERF_EVENT_ERROR;
	}
	return LIBBPF_PERF_EVENT_CONT;
}

static int perf_buffer__process_records(struct perf_buffer *pb,
					struct perf_cpu_buf *cpu_buf)
{
	enum bpf_perf_event_ret ret;

	ret = perf_event_read_simple(cpu_buf->base, pb->mmap_size,
				     pb->page_size, &cpu_buf->buf,
				     &cpu_buf->buf_size,
				     perf_buffer__process_record, cpu_buf);
	if (ret != LIBBPF_PERF_EVENT_CONT)
		return ret;
	return 0;
}

int perf_buffer__epoll_fd(const struct perf_buffer *pb)
{
	return pb->epoll_fd;
}

int perf_buffer__poll(struct perf_buffer *pb, int timeout_ms)
{
	int i, cnt, err;

	cnt = epoll_wait(pb->epoll_fd, pb->events, pb->cpu_cnt, timeout_ms);
	if (cnt < 0)
		return -errno;

	for (i = 0; i < cnt; i++) {
		struct perf_cpu_buf *cpu_buf = pb->events[i].data.ptr;

		err = perf_buffer__process_records(pb, cpu_buf);
		if (err) {
			pr_warn("error while processing records: %d\n", err);
			return libbpf_err(err);
		}
	}
	return cnt;
}

/* Return number of PERF_EVENT_ARRAY map slots set up by this perf_buffer
 * manager.
 */
size_t perf_buffer__buffer_cnt(const struct perf_buffer *pb)
{
	return pb->cpu_cnt;
}

/*
 * Return perf_event FD of a ring buffer in *buf_idx* slot of
 * PERF_EVENT_ARRAY BPF map. This FD can be polled for new data using
 * select()/poll()/epoll() Linux syscalls.
 */
int perf_buffer__buffer_fd(const struct perf_buffer *pb, size_t buf_idx)
{
	struct perf_cpu_buf *cpu_buf;

	if (buf_idx >= pb->cpu_cnt)
		return libbpf_err(-EINVAL);

	cpu_buf = pb->cpu_bufs[buf_idx];
	if (!cpu_buf)
		return libbpf_err(-ENOENT);

	return cpu_buf->fd;
}

int perf_buffer__buffer(struct perf_buffer *pb, int buf_idx, void **buf, size_t *buf_size)
{
	struct perf_cpu_buf *cpu_buf;

	if (buf_idx >= pb->cpu_cnt)
		return libbpf_err(-EINVAL);

	cpu_buf = pb->cpu_bufs[buf_idx];
	if (!cpu_buf)
		return libbpf_err(-ENOENT);

	*buf = cpu_buf->base;
	*buf_size = pb->mmap_size;
	return 0;
}

/*
 * Consume data from perf ring buffer corresponding to slot *buf_idx* in
 * PERF_EVENT_ARRAY BPF map without waiting/polling. If there is no data to
 * consume, do nothing and return success.
 * Returns:
 *   - 0 on success;
 *   - <0 on failure.
 */
int perf_buffer__consume_buffer(struct perf_buffer *pb, size_t buf_idx)
{
	struct perf_cpu_buf *cpu_buf;

	if (buf_idx >= pb->cpu_cnt)
		return libbpf_err(-EINVAL);

	cpu_buf = pb->cpu_bufs[buf_idx];
	if (!cpu_buf)
		return libbpf_err(-ENOENT);

	return perf_buffer__process_records(pb, cpu_buf);
}

int perf_buffer__consume(struct perf_buffer *pb)
{
	int i, err;

	for (i = 0; i < pb->cpu_cnt; i++) {
		struct perf_cpu_buf *cpu_buf = pb->cpu_bufs[i];

		if (!cpu_buf)
			continue;

		err = perf_buffer__process_records(pb, cpu_buf);
		if (err) {
			pr_warn("perf_buffer: failed to process records in buffer #%d: %d\n", i, err);
			return libbpf_err(err);
		}
	}
	return 0;
}

int bpf_program__set_attach_target(struct bpf_program *prog,
				   int attach_prog_fd,
				   const char *attach_func_name)
{
	int btf_obj_fd = 0, btf_id = 0, err;

	if (!prog || attach_prog_fd < 0)
		return libbpf_err(-EINVAL);

	if (prog->obj->loaded)
		return libbpf_err(-EINVAL);

	if (attach_prog_fd && !attach_func_name) {
		/* remember attach_prog_fd and let bpf_program__load() find
		 * BTF ID during the program load
		 */
		prog->attach_prog_fd = attach_prog_fd;
		return 0;
	}

	if (attach_prog_fd) {
		btf_id = libbpf_find_prog_btf_id(attach_func_name,
						 attach_prog_fd);
		if (btf_id < 0)
			return libbpf_err(btf_id);
	} else {
		if (!attach_func_name)
			return libbpf_err(-EINVAL);

		/* load btf_vmlinux, if not yet */
		err = bpf_object__load_vmlinux_btf(prog->obj, true);
		if (err)
			return libbpf_err(err);
		err = find_kernel_btf_id(prog->obj, attach_func_name,
					 prog->expected_attach_type,
					 &btf_obj_fd, &btf_id);
		if (err)
			return libbpf_err(err);
	}

	prog->attach_btf_id = btf_id;
	prog->attach_btf_obj_fd = btf_obj_fd;
	prog->attach_prog_fd = attach_prog_fd;
	return 0;
}

int parse_cpu_mask_str(const char *s, bool **mask, int *mask_sz)
{
	int err = 0, n, len, start, end = -1;
	bool *tmp;

	*mask = NULL;
	*mask_sz = 0;

	/* Each sub string separated by ',' has format \d+-\d+ or \d+ */
	while (*s) {
		if (*s == ',' || *s == '\n') {
			s++;
			continue;
		}
		n = sscanf(s, "%d%n-%d%n", &start, &len, &end, &len);
		if (n <= 0 || n > 2) {
			pr_warn("Failed to get CPU range %s: %d\n", s, n);
			err = -EINVAL;
			goto cleanup;
		} else if (n == 1) {
			end = start;
		}
		if (start < 0 || start > end) {
			pr_warn("Invalid CPU range [%d,%d] in %s\n",
				start, end, s);
			err = -EINVAL;
			goto cleanup;
		}
		tmp = realloc(*mask, end + 1);
		if (!tmp) {
			err = -ENOMEM;
			goto cleanup;
		}
		*mask = tmp;
		memset(tmp + *mask_sz, 0, start - *mask_sz);
		memset(tmp + start, 1, end - start + 1);
		*mask_sz = end + 1;
		s += len;
	}
	if (!*mask_sz) {
		pr_warn("Empty CPU range\n");
		return -EINVAL;
	}
	return 0;
cleanup:
	free(*mask);
	*mask = NULL;
	return err;
}

int parse_cpu_mask_file(const char *fcpu, bool **mask, int *mask_sz)
{
	int fd, err = 0, len;
	char buf[128];

	fd = open(fcpu, O_RDONLY | O_CLOEXEC);
	if (fd < 0) {
		err = -errno;
		pr_warn("Failed to open cpu mask file %s: %d\n", fcpu, err);
		return err;
	}
	len = read(fd, buf, sizeof(buf));
	close(fd);
	if (len <= 0) {
		err = len ? -errno : -EINVAL;
		pr_warn("Failed to read cpu mask from %s: %d\n", fcpu, err);
		return err;
	}
	if (len >= sizeof(buf)) {
		pr_warn("CPU mask is too big in file %s\n", fcpu);
		return -E2BIG;
	}
	buf[len] = '\0';

	return parse_cpu_mask_str(buf, mask, mask_sz);
}

int libbpf_num_possible_cpus(void)
{
	static const char *fcpu = "/sys/devices/system/cpu/possible";
	static int cpus;
	int err, n, i, tmp_cpus;
	bool *mask;

	tmp_cpus = READ_ONCE(cpus);
	if (tmp_cpus > 0)
		return tmp_cpus;

	err = parse_cpu_mask_file(fcpu, &mask, &n);
	if (err)
		return libbpf_err(err);

	tmp_cpus = 0;
	for (i = 0; i < n; i++) {
		if (mask[i])
			tmp_cpus++;
	}
	free(mask);

	WRITE_ONCE(cpus, tmp_cpus);
	return tmp_cpus;
}

static int populate_skeleton_maps(const struct bpf_object *obj,
				  struct bpf_map_skeleton *maps,
				  size_t map_cnt)
{
	int i;

	for (i = 0; i < map_cnt; i++) {
		struct bpf_map **map = maps[i].map;
		const char *name = maps[i].name;
		void **mmaped = maps[i].mmaped;

		*map = bpf_object__find_map_by_name(obj, name);
		if (!*map) {
			pr_warn("failed to find skeleton map '%s'\n", name);
			return -ESRCH;
		}

		/* externs shouldn't be pre-setup from user code */
		if (mmaped && (*map)->libbpf_type != LIBBPF_MAP_KCONFIG)
			*mmaped = (*map)->mmaped;
	}
	return 0;
}

static int populate_skeleton_progs(const struct bpf_object *obj,
				   struct bpf_prog_skeleton *progs,
				   size_t prog_cnt)
{
	int i;

	for (i = 0; i < prog_cnt; i++) {
		struct bpf_program **prog = progs[i].prog;
		const char *name = progs[i].name;

		*prog = bpf_object__find_program_by_name(obj, name);
		if (!*prog) {
			pr_warn("failed to find skeleton program '%s'\n", name);
			return -ESRCH;
		}
	}
	return 0;
}

int bpf_object__open_skeleton(struct bpf_object_skeleton *s,
			      const struct bpf_object_open_opts *opts)
{
	DECLARE_LIBBPF_OPTS(bpf_object_open_opts, skel_opts,
		.object_name = s->name,
	);
	struct bpf_object *obj;
	int err;

	/* Attempt to preserve opts->object_name, unless overriden by user
	 * explicitly. Overwriting object name for skeletons is discouraged,
	 * as it breaks global data maps, because they contain object name
	 * prefix as their own map name prefix. When skeleton is generated,
	 * bpftool is making an assumption that this name will stay the same.
	 */
	if (opts) {
		memcpy(&skel_opts, opts, sizeof(*opts));
		if (!opts->object_name)
			skel_opts.object_name = s->name;
	}

	obj = bpf_object__open_mem(s->data, s->data_sz, &skel_opts);
	err = libbpf_get_error(obj);
	if (err) {
		pr_warn("failed to initialize skeleton BPF object '%s': %d\n",
			s->name, err);
		return libbpf_err(err);
	}

	*s->obj = obj;
	err = populate_skeleton_maps(obj, s->maps, s->map_cnt);
	if (err) {
		pr_warn("failed to populate skeleton maps for '%s': %d\n", s->name, err);
		return libbpf_err(err);
	}

	err = populate_skeleton_progs(obj, s->progs, s->prog_cnt);
	if (err) {
		pr_warn("failed to populate skeleton progs for '%s': %d\n", s->name, err);
		return libbpf_err(err);
	}

	return 0;
}

int bpf_object__open_subskeleton(struct bpf_object_subskeleton *s)
{
	int err, len, var_idx, i;
	const char *var_name;
	const struct bpf_map *map;
	struct btf *btf;
	__u32 map_type_id;
	const struct btf_type *map_type, *var_type;
	const struct bpf_var_skeleton *var_skel;
	struct btf_var_secinfo *var;

	if (!s->obj)
		return libbpf_err(-EINVAL);

	btf = bpf_object__btf(s->obj);
	if (!btf) {
		pr_warn("subskeletons require BTF at runtime (object %s)\n",
		        bpf_object__name(s->obj));
		return libbpf_err(-errno);
	}

	err = populate_skeleton_maps(s->obj, s->maps, s->map_cnt);
	if (err) {
		pr_warn("failed to populate subskeleton maps: %d\n", err);
		return libbpf_err(err);
	}

	err = populate_skeleton_progs(s->obj, s->progs, s->prog_cnt);
	if (err) {
		pr_warn("failed to populate subskeleton maps: %d\n", err);
		return libbpf_err(err);
	}

	for (var_idx = 0; var_idx < s->var_cnt; var_idx++) {
		var_skel = &s->vars[var_idx];
		map = *var_skel->map;
		map_type_id = bpf_map__btf_value_type_id(map);
		map_type = btf__type_by_id(btf, map_type_id);

		if (!btf_is_datasec(map_type)) {
			pr_warn("type for map '%1$s' is not a datasec: %2$s",
				bpf_map__name(map),
				__btf_kind_str(btf_kind(map_type)));
			return libbpf_err(-EINVAL);
		}

		len = btf_vlen(map_type);
		var = btf_var_secinfos(map_type);
		for (i = 0; i < len; i++, var++) {
			var_type = btf__type_by_id(btf, var->type);
			var_name = btf__name_by_offset(btf, var_type->name_off);
			if (strcmp(var_name, var_skel->name) == 0) {
				*var_skel->addr = map->mmaped + var->offset;
				break;
			}
		}
	}
	return 0;
}

void bpf_object__destroy_subskeleton(struct bpf_object_subskeleton *s)
{
	if (!s)
		return;
	free(s->maps);
	free(s->progs);
	free(s->vars);
	free(s);
}

int bpf_object__load_skeleton(struct bpf_object_skeleton *s)
{
	int i, err;

	err = bpf_object__load(*s->obj);
	if (err) {
		pr_warn("failed to load BPF skeleton '%s': %d\n", s->name, err);
		return libbpf_err(err);
	}

	for (i = 0; i < s->map_cnt; i++) {
		struct bpf_map *map = *s->maps[i].map;
		size_t mmap_sz = bpf_map_mmap_sz(map);
		int prot, map_fd = bpf_map__fd(map);
		void **mmaped = s->maps[i].mmaped;

		if (!mmaped)
			continue;

		if (!(map->def.map_flags & BPF_F_MMAPABLE)) {
			*mmaped = NULL;
			continue;
		}

		if (map->def.map_flags & BPF_F_RDONLY_PROG)
			prot = PROT_READ;
		else
			prot = PROT_READ | PROT_WRITE;

		/* Remap anonymous mmap()-ed "map initialization image" as
		 * a BPF map-backed mmap()-ed memory, but preserving the same
		 * memory address. This will cause kernel to change process'
		 * page table to point to a different piece of kernel memory,
		 * but from userspace point of view memory address (and its
		 * contents, being identical at this point) will stay the
		 * same. This mapping will be released by bpf_object__close()
		 * as per normal clean up procedure, so we don't need to worry
		 * about it from skeleton's clean up perspective.
		 */
		*mmaped = mmap(map->mmaped, mmap_sz, prot,
				MAP_SHARED | MAP_FIXED, map_fd, 0);
		if (*mmaped == MAP_FAILED) {
			err = -errno;
			*mmaped = NULL;
			pr_warn("failed to re-mmap() map '%s': %d\n",
				 bpf_map__name(map), err);
			return libbpf_err(err);
		}
	}

	return 0;
}

int bpf_object__attach_skeleton(struct bpf_object_skeleton *s)
{
	int i, err;

	for (i = 0; i < s->prog_cnt; i++) {
		struct bpf_program *prog = *s->progs[i].prog;
		struct bpf_link **link = s->progs[i].link;

		if (!prog->autoload)
			continue;

		/* auto-attaching not supported for this program */
		if (!prog->sec_def || !prog->sec_def->prog_attach_fn)
			continue;

		/* if user already set the link manually, don't attempt auto-attach */
		if (*link)
			continue;

		err = prog->sec_def->prog_attach_fn(prog, prog->sec_def->cookie, link);
		if (err) {
			pr_warn("prog '%s': failed to auto-attach: %d\n",
				bpf_program__name(prog), err);
			return libbpf_err(err);
		}

		/* It's possible that for some SEC() definitions auto-attach
		 * is supported in some cases (e.g., if definition completely
		 * specifies target information), but is not in other cases.
		 * SEC("uprobe") is one such case. If user specified target
		 * binary and function name, such BPF program can be
		 * auto-attached. But if not, it shouldn't trigger skeleton's
		 * attach to fail. It should just be skipped.
		 * attach_fn signals such case with returning 0 (no error) and
		 * setting link to NULL.
		 */
	}

	return 0;
}

void bpf_object__detach_skeleton(struct bpf_object_skeleton *s)
{
	int i;

	for (i = 0; i < s->prog_cnt; i++) {
		struct bpf_link **link = s->progs[i].link;

		bpf_link__destroy(*link);
		*link = NULL;
	}
}

void bpf_object__destroy_skeleton(struct bpf_object_skeleton *s)
{
	if (!s)
		return;

	if (s->progs)
		bpf_object__detach_skeleton(s);
	if (s->obj)
		bpf_object__close(*s->obj);
	free(s->maps);
	free(s->progs);
	free(s);
}<|MERGE_RESOLUTION|>--- conflicted
+++ resolved
@@ -4356,16 +4356,6 @@
 		return libbpf_err(-EBUSY);
 
 	map->def.max_entries = max_entries;
-<<<<<<< HEAD
-
-	/* auto-adjust BPF ringbuf map max_entries to be a multiple of page size */
-	if (map->def.type == BPF_MAP_TYPE_RINGBUF)
-		map->def.max_entries = adjust_ringbuf_sz(map->def.max_entries);
-
-	return 0;
-}
-=======
->>>>>>> e7c3f58a
 
 	/* auto-adjust BPF ringbuf map max_entries to be a multiple of page size */
 	if (map->def.type == BPF_MAP_TYPE_RINGBUF)
@@ -10455,15 +10445,12 @@
 	}
 	return pfd;
 
-<<<<<<< HEAD
-=======
 err_clean_legacy:
 	/* Clear the newly added legacy uprobe_event */
 	remove_uprobe_event_legacy(probe_name, retprobe);
 	return err;
 }
 
->>>>>>> e7c3f58a
 /* Return next ELF section of sh_type after scn, or first of that type if scn is NULL. */
 static Elf_Scn *elf_find_next_scn_by_type(Elf *elf, int sh_type, Elf_Scn *scn)
 {
