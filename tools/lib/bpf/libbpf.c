--- conflicted
+++ resolved
@@ -10721,11 +10721,7 @@
 				continue;
 			snprintf(result, result_sz, "%.*s/%s", seg_len, s, file);
 			/* ensure it has required permissions */
-<<<<<<< HEAD
-			if (access(result, perm) < 0)
-=======
 			if (faccessat(AT_FDCWD, result, perm, AT_EACCESS) < 0)
->>>>>>> 7dd250ec
 				continue;
 			pr_debug("resolved '%s' to '%s'\n", file, result);
 			return 0;
