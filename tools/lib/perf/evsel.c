// SPDX-License-Identifier: GPL-2.0
#include <errno.h>
#include <unistd.h>
#include <sys/syscall.h>
#include <perf/evsel.h>
#include <perf/cpumap.h>
#include <perf/threadmap.h>
#include <linux/list.h>
#include <internal/evsel.h>
#include <linux/zalloc.h>
#include <stdlib.h>
#include <internal/xyarray.h>
#include <internal/cpumap.h>
#include <internal/mmap.h>
#include <internal/threadmap.h>
#include <internal/lib.h>
#include <linux/string.h>
#include <sys/ioctl.h>
#include <sys/mman.h>
#include <asm/bug.h>

void perf_evsel__init(struct perf_evsel *evsel, struct perf_event_attr *attr,
		      int idx)
{
	INIT_LIST_HEAD(&evsel->node);
	evsel->attr = *attr;
	evsel->idx  = idx;
	evsel->leader = evsel;
}

struct perf_evsel *perf_evsel__new(struct perf_event_attr *attr)
{
	struct perf_evsel *evsel = zalloc(sizeof(*evsel));

	if (evsel != NULL)
		perf_evsel__init(evsel, attr, 0);

	return evsel;
}

void perf_evsel__delete(struct perf_evsel *evsel)
{
	free(evsel);
}

<<<<<<< HEAD
#define FD(e, x, y) ((int *) xyarray__entry(e->fd, x, y))
#define MMAP(e, x, y) (e->mmap ? ((struct perf_mmap *) xyarray__entry(e->mmap, x, y)) : NULL)
=======
#define FD(_evsel, _cpu_map_idx, _thread)				\
	((int *)xyarray__entry(_evsel->fd, _cpu_map_idx, _thread))
#define MMAP(_evsel, _cpu_map_idx, _thread)				\
	(_evsel->mmap ? ((struct perf_mmap *) xyarray__entry(_evsel->mmap, _cpu_map_idx, _thread)) \
		      : NULL)
>>>>>>> eb3cdb58

int perf_evsel__alloc_fd(struct perf_evsel *evsel, int ncpus, int nthreads)
{
	evsel->fd = xyarray__new(ncpus, nthreads, sizeof(int));

	if (evsel->fd) {
		int idx, thread;

		for (idx = 0; idx < ncpus; idx++) {
			for (thread = 0; thread < nthreads; thread++) {
<<<<<<< HEAD
				int *fd = FD(evsel, cpu, thread);
=======
				int *fd = FD(evsel, idx, thread);
>>>>>>> eb3cdb58

				if (fd)
					*fd = -1;
			}
		}
	}

	return evsel->fd != NULL ? 0 : -ENOMEM;
}

static int perf_evsel__alloc_mmap(struct perf_evsel *evsel, int ncpus, int nthreads)
{
	evsel->mmap = xyarray__new(ncpus, nthreads, sizeof(struct perf_mmap));

	return evsel->mmap != NULL ? 0 : -ENOMEM;
}

static int
sys_perf_event_open(struct perf_event_attr *attr,
		    pid_t pid, struct perf_cpu cpu, int group_fd,
		    unsigned long flags)
{
	return syscall(__NR_perf_event_open, attr, pid, cpu.cpu, group_fd, flags);
}

static int get_group_fd(struct perf_evsel *evsel, int cpu_map_idx, int thread, int *group_fd)
{
	struct perf_evsel *leader = evsel->leader;
	int *fd;

	if (evsel == leader) {
		*group_fd = -1;
		return 0;
	}

	/*
	 * Leader must be already processed/open,
	 * if not it's a bug.
	 */
	if (!leader->fd)
		return -ENOTCONN;

<<<<<<< HEAD
	fd = FD(leader, cpu, thread);
=======
	fd = FD(leader, cpu_map_idx, thread);
>>>>>>> eb3cdb58
	if (fd == NULL || *fd == -1)
		return -EBADF;

	*group_fd = *fd;

	return 0;
}

int perf_evsel__open(struct perf_evsel *evsel, struct perf_cpu_map *cpus,
		     struct perf_thread_map *threads)
{
	struct perf_cpu cpu;
	int idx, thread, err = 0;

	if (cpus == NULL) {
		static struct perf_cpu_map *empty_cpu_map;

		if (empty_cpu_map == NULL) {
			empty_cpu_map = perf_cpu_map__dummy_new();
			if (empty_cpu_map == NULL)
				return -ENOMEM;
		}

		cpus = empty_cpu_map;
	}

	if (threads == NULL) {
		static struct perf_thread_map *empty_thread_map;

		if (empty_thread_map == NULL) {
			empty_thread_map = perf_thread_map__new_dummy();
			if (empty_thread_map == NULL)
				return -ENOMEM;
		}

		threads = empty_thread_map;
	}

	if (evsel->fd == NULL &&
	    perf_evsel__alloc_fd(evsel, perf_cpu_map__nr(cpus), threads->nr) < 0)
		return -ENOMEM;

	perf_cpu_map__for_each_cpu(cpu, idx, cpus) {
		for (thread = 0; thread < threads->nr; thread++) {
			int fd, group_fd, *evsel_fd;
<<<<<<< HEAD

			evsel_fd = FD(evsel, cpu, thread);
			if (evsel_fd == NULL)
				return -EINVAL;
=======
>>>>>>> eb3cdb58

			evsel_fd = FD(evsel, idx, thread);
			if (evsel_fd == NULL) {
				err = -EINVAL;
				goto out;
			}

			err = get_group_fd(evsel, idx, thread, &group_fd);
			if (err < 0)
				goto out;

			fd = sys_perf_event_open(&evsel->attr,
						 threads->map[thread].pid,
						 cpu, group_fd, 0);

			if (fd < 0) {
				err = -errno;
				goto out;
			}

			*evsel_fd = fd;
		}
	}
out:
	if (err)
		perf_evsel__close(evsel);

	return err;
}

static void perf_evsel__close_fd_cpu(struct perf_evsel *evsel, int cpu_map_idx)
{
	int thread;

	for (thread = 0; thread < xyarray__max_y(evsel->fd); ++thread) {
<<<<<<< HEAD
		int *fd = FD(evsel, cpu, thread);
=======
		int *fd = FD(evsel, cpu_map_idx, thread);
>>>>>>> eb3cdb58

		if (fd && *fd >= 0) {
			close(*fd);
			*fd = -1;
		}
	}
}

void perf_evsel__close_fd(struct perf_evsel *evsel)
{
	for (int idx = 0; idx < xyarray__max_x(evsel->fd); idx++)
		perf_evsel__close_fd_cpu(evsel, idx);
}

void perf_evsel__free_fd(struct perf_evsel *evsel)
{
	xyarray__delete(evsel->fd);
	evsel->fd = NULL;
}

void perf_evsel__close(struct perf_evsel *evsel)
{
	if (evsel->fd == NULL)
		return;

	perf_evsel__close_fd(evsel);
	perf_evsel__free_fd(evsel);
}

void perf_evsel__close_cpu(struct perf_evsel *evsel, int cpu_map_idx)
{
	if (evsel->fd == NULL)
		return;

	perf_evsel__close_fd_cpu(evsel, cpu_map_idx);
}

void perf_evsel__munmap(struct perf_evsel *evsel)
{
	int idx, thread;

	if (evsel->fd == NULL || evsel->mmap == NULL)
		return;

	for (idx = 0; idx < xyarray__max_x(evsel->fd); idx++) {
		for (thread = 0; thread < xyarray__max_y(evsel->fd); thread++) {
<<<<<<< HEAD
			int *fd = FD(evsel, cpu, thread);
=======
			int *fd = FD(evsel, idx, thread);
>>>>>>> eb3cdb58

			if (fd == NULL || *fd < 0)
				continue;

<<<<<<< HEAD
			perf_mmap__munmap(MMAP(evsel, cpu, thread));
=======
			perf_mmap__munmap(MMAP(evsel, idx, thread));
>>>>>>> eb3cdb58
		}
	}

	xyarray__delete(evsel->mmap);
	evsel->mmap = NULL;
}

int perf_evsel__mmap(struct perf_evsel *evsel, int pages)
{
	int ret, idx, thread;
	struct perf_mmap_param mp = {
		.prot = PROT_READ | PROT_WRITE,
		.mask = (pages * page_size) - 1,
	};

	if (evsel->fd == NULL || evsel->mmap)
		return -EINVAL;

	if (perf_evsel__alloc_mmap(evsel, xyarray__max_x(evsel->fd), xyarray__max_y(evsel->fd)) < 0)
		return -ENOMEM;

	for (idx = 0; idx < xyarray__max_x(evsel->fd); idx++) {
		for (thread = 0; thread < xyarray__max_y(evsel->fd); thread++) {
<<<<<<< HEAD
			int *fd = FD(evsel, cpu, thread);
			struct perf_mmap *map;
=======
			int *fd = FD(evsel, idx, thread);
			struct perf_mmap *map;
			struct perf_cpu cpu = perf_cpu_map__cpu(evsel->cpus, idx);
>>>>>>> eb3cdb58

			if (fd == NULL || *fd < 0)
				continue;

<<<<<<< HEAD
			map = MMAP(evsel, cpu, thread);
=======
			map = MMAP(evsel, idx, thread);
>>>>>>> eb3cdb58
			perf_mmap__init(map, NULL, false, NULL);

			ret = perf_mmap__mmap(map, &mp, *fd, cpu);
			if (ret) {
				perf_evsel__munmap(evsel);
				return ret;
			}
		}
	}

	return 0;
}

void *perf_evsel__mmap_base(struct perf_evsel *evsel, int cpu_map_idx, int thread)
{
<<<<<<< HEAD
	int *fd = FD(evsel, cpu, thread);

	if (fd == NULL || *fd < 0 || MMAP(evsel, cpu, thread) == NULL)
=======
	int *fd = FD(evsel, cpu_map_idx, thread);

	if (fd == NULL || *fd < 0 || MMAP(evsel, cpu_map_idx, thread) == NULL)
>>>>>>> eb3cdb58
		return NULL;

	return MMAP(evsel, cpu_map_idx, thread)->base;
}

int perf_evsel__read_size(struct perf_evsel *evsel)
{
	u64 read_format = evsel->attr.read_format;
	int entry = sizeof(u64); /* value */
	int size = 0;
	int nr = 1;

	if (read_format & PERF_FORMAT_TOTAL_TIME_ENABLED)
		size += sizeof(u64);

	if (read_format & PERF_FORMAT_TOTAL_TIME_RUNNING)
		size += sizeof(u64);

	if (read_format & PERF_FORMAT_ID)
		entry += sizeof(u64);

	if (read_format & PERF_FORMAT_LOST)
		entry += sizeof(u64);

	if (read_format & PERF_FORMAT_GROUP) {
		nr = evsel->nr_members;
		size += sizeof(u64);
	}

	size += entry * nr;
	return size;
}

/* This only reads values for the leader */
static int perf_evsel__read_group(struct perf_evsel *evsel, int cpu_map_idx,
				  int thread, struct perf_counts_values *count)
{
	size_t size = perf_evsel__read_size(evsel);
	int *fd = FD(evsel, cpu_map_idx, thread);
	u64 read_format = evsel->attr.read_format;
	u64 *data;
	int idx = 1;

	if (fd == NULL || *fd < 0)
		return -EINVAL;

	data = calloc(1, size);
	if (data == NULL)
		return -ENOMEM;

	if (readn(*fd, data, size) <= 0) {
		free(data);
		return -errno;
	}

	/*
	 * This reads only the leader event intentionally since we don't have
	 * perf counts values for sibling events.
	 */
	if (read_format & PERF_FORMAT_TOTAL_TIME_ENABLED)
		count->ena = data[idx++];
	if (read_format & PERF_FORMAT_TOTAL_TIME_RUNNING)
		count->run = data[idx++];

	/* value is always available */
	count->val = data[idx++];
	if (read_format & PERF_FORMAT_ID)
		count->id = data[idx++];
	if (read_format & PERF_FORMAT_LOST)
		count->lost = data[idx++];

	free(data);
	return 0;
}

/*
 * The perf read format is very flexible.  It needs to set the proper
 * values according to the read format.
 */
static void perf_evsel__adjust_values(struct perf_evsel *evsel, u64 *buf,
				      struct perf_counts_values *count)
{
	u64 read_format = evsel->attr.read_format;
	int n = 0;

	count->val = buf[n++];

	if (read_format & PERF_FORMAT_TOTAL_TIME_ENABLED)
		count->ena = buf[n++];

	if (read_format & PERF_FORMAT_TOTAL_TIME_RUNNING)
		count->run = buf[n++];

	if (read_format & PERF_FORMAT_ID)
		count->id = buf[n++];

	if (read_format & PERF_FORMAT_LOST)
		count->lost = buf[n++];
}

int perf_evsel__read(struct perf_evsel *evsel, int cpu_map_idx, int thread,
		     struct perf_counts_values *count)
{
	size_t size = perf_evsel__read_size(evsel);
<<<<<<< HEAD
	int *fd = FD(evsel, cpu, thread);
=======
	int *fd = FD(evsel, cpu_map_idx, thread);
	u64 read_format = evsel->attr.read_format;
	struct perf_counts_values buf;
>>>>>>> eb3cdb58

	memset(count, 0, sizeof(*count));

	if (fd == NULL || *fd < 0)
		return -EINVAL;

	if (read_format & PERF_FORMAT_GROUP)
		return perf_evsel__read_group(evsel, cpu_map_idx, thread, count);

	if (MMAP(evsel, cpu_map_idx, thread) &&
	    !(read_format & (PERF_FORMAT_ID | PERF_FORMAT_LOST)) &&
	    !perf_mmap__read_self(MMAP(evsel, cpu_map_idx, thread), count))
		return 0;

<<<<<<< HEAD
	if (readn(*fd, count->values, size) <= 0)
=======
	if (readn(*fd, buf.values, size) <= 0)
>>>>>>> eb3cdb58
		return -errno;

	perf_evsel__adjust_values(evsel, buf.values, count);
	return 0;
}

static int perf_evsel__ioctl(struct perf_evsel *evsel, int ioc, void *arg,
			     int cpu_map_idx, int thread)
{
	int *fd = FD(evsel, cpu_map_idx, thread);

	if (fd == NULL || *fd < 0)
		return -1;

	return ioctl(*fd, ioc, arg);
}

static int perf_evsel__run_ioctl(struct perf_evsel *evsel,
				 int ioc,  void *arg,
				 int cpu_map_idx)
{
	int thread;

	for (thread = 0; thread < xyarray__max_y(evsel->fd); thread++) {
<<<<<<< HEAD
		int err;
		int *fd = FD(evsel, cpu, thread);

		if (fd == NULL || *fd < 0)
			return -1;

		err = ioctl(*fd, ioc, arg);
=======
		int err = perf_evsel__ioctl(evsel, ioc, arg, cpu_map_idx, thread);
>>>>>>> eb3cdb58

		if (err)
			return err;
	}

	return 0;
}

int perf_evsel__enable_cpu(struct perf_evsel *evsel, int cpu_map_idx)
{
	return perf_evsel__run_ioctl(evsel, PERF_EVENT_IOC_ENABLE, NULL, cpu_map_idx);
}

int perf_evsel__enable_thread(struct perf_evsel *evsel, int thread)
{
	struct perf_cpu cpu __maybe_unused;
	int idx;
	int err;

	perf_cpu_map__for_each_cpu(cpu, idx, evsel->cpus) {
		err = perf_evsel__ioctl(evsel, PERF_EVENT_IOC_ENABLE, NULL, idx, thread);
		if (err)
			return err;
	}

	return 0;
}

int perf_evsel__enable(struct perf_evsel *evsel)
{
	int i;
	int err = 0;

	for (i = 0; i < xyarray__max_x(evsel->fd) && !err; i++)
		err = perf_evsel__run_ioctl(evsel, PERF_EVENT_IOC_ENABLE, NULL, i);
	return err;
}

int perf_evsel__disable_cpu(struct perf_evsel *evsel, int cpu_map_idx)
{
	return perf_evsel__run_ioctl(evsel, PERF_EVENT_IOC_DISABLE, NULL, cpu_map_idx);
}

int perf_evsel__disable(struct perf_evsel *evsel)
{
	int i;
	int err = 0;

	for (i = 0; i < xyarray__max_x(evsel->fd) && !err; i++)
		err = perf_evsel__run_ioctl(evsel, PERF_EVENT_IOC_DISABLE, NULL, i);
	return err;
}

int perf_evsel__apply_filter(struct perf_evsel *evsel, const char *filter)
{
	int err = 0, i;

	for (i = 0; i < perf_cpu_map__nr(evsel->cpus) && !err; i++)
		err = perf_evsel__run_ioctl(evsel,
				     PERF_EVENT_IOC_SET_FILTER,
				     (void *)filter, i);
	return err;
}

struct perf_cpu_map *perf_evsel__cpus(struct perf_evsel *evsel)
{
	return evsel->cpus;
}

struct perf_thread_map *perf_evsel__threads(struct perf_evsel *evsel)
{
	return evsel->threads;
}

struct perf_event_attr *perf_evsel__attr(struct perf_evsel *evsel)
{
	return &evsel->attr;
}

int perf_evsel__alloc_id(struct perf_evsel *evsel, int ncpus, int nthreads)
{
	if (ncpus == 0 || nthreads == 0)
		return 0;

	evsel->sample_id = xyarray__new(ncpus, nthreads, sizeof(struct perf_sample_id));
	if (evsel->sample_id == NULL)
		return -ENOMEM;

	evsel->id = zalloc(ncpus * nthreads * sizeof(u64));
	if (evsel->id == NULL) {
		xyarray__delete(evsel->sample_id);
		evsel->sample_id = NULL;
		return -ENOMEM;
	}

	return 0;
}

void perf_evsel__free_id(struct perf_evsel *evsel)
{
	xyarray__delete(evsel->sample_id);
	evsel->sample_id = NULL;
	zfree(&evsel->id);
	evsel->ids = 0;
}

void perf_counts_values__scale(struct perf_counts_values *count,
			       bool scale, __s8 *pscaled)
{
	s8 scaled = 0;

	if (scale) {
		if (count->run == 0) {
			scaled = -1;
			count->val = 0;
		} else if (count->run < count->ena) {
			scaled = 1;
			count->val = (u64)((double)count->val * count->ena / count->run);
		}
	}

	if (pscaled)
		*pscaled = scaled;
}<|MERGE_RESOLUTION|>--- conflicted
+++ resolved
@@ -43,16 +43,11 @@
 	free(evsel);
 }
 
-<<<<<<< HEAD
-#define FD(e, x, y) ((int *) xyarray__entry(e->fd, x, y))
-#define MMAP(e, x, y) (e->mmap ? ((struct perf_mmap *) xyarray__entry(e->mmap, x, y)) : NULL)
-=======
 #define FD(_evsel, _cpu_map_idx, _thread)				\
 	((int *)xyarray__entry(_evsel->fd, _cpu_map_idx, _thread))
 #define MMAP(_evsel, _cpu_map_idx, _thread)				\
 	(_evsel->mmap ? ((struct perf_mmap *) xyarray__entry(_evsel->mmap, _cpu_map_idx, _thread)) \
 		      : NULL)
->>>>>>> eb3cdb58
 
 int perf_evsel__alloc_fd(struct perf_evsel *evsel, int ncpus, int nthreads)
 {
@@ -63,11 +58,7 @@
 
 		for (idx = 0; idx < ncpus; idx++) {
 			for (thread = 0; thread < nthreads; thread++) {
-<<<<<<< HEAD
-				int *fd = FD(evsel, cpu, thread);
-=======
 				int *fd = FD(evsel, idx, thread);
->>>>>>> eb3cdb58
 
 				if (fd)
 					*fd = -1;
@@ -110,11 +101,7 @@
 	if (!leader->fd)
 		return -ENOTCONN;
 
-<<<<<<< HEAD
-	fd = FD(leader, cpu, thread);
-=======
 	fd = FD(leader, cpu_map_idx, thread);
->>>>>>> eb3cdb58
 	if (fd == NULL || *fd == -1)
 		return -EBADF;
 
@@ -160,13 +147,6 @@
 	perf_cpu_map__for_each_cpu(cpu, idx, cpus) {
 		for (thread = 0; thread < threads->nr; thread++) {
 			int fd, group_fd, *evsel_fd;
-<<<<<<< HEAD
-
-			evsel_fd = FD(evsel, cpu, thread);
-			if (evsel_fd == NULL)
-				return -EINVAL;
-=======
->>>>>>> eb3cdb58
 
 			evsel_fd = FD(evsel, idx, thread);
 			if (evsel_fd == NULL) {
@@ -202,11 +182,7 @@
 	int thread;
 
 	for (thread = 0; thread < xyarray__max_y(evsel->fd); ++thread) {
-<<<<<<< HEAD
-		int *fd = FD(evsel, cpu, thread);
-=======
 		int *fd = FD(evsel, cpu_map_idx, thread);
->>>>>>> eb3cdb58
 
 		if (fd && *fd >= 0) {
 			close(*fd);
@@ -253,20 +229,12 @@
 
 	for (idx = 0; idx < xyarray__max_x(evsel->fd); idx++) {
 		for (thread = 0; thread < xyarray__max_y(evsel->fd); thread++) {
-<<<<<<< HEAD
-			int *fd = FD(evsel, cpu, thread);
-=======
 			int *fd = FD(evsel, idx, thread);
->>>>>>> eb3cdb58
 
 			if (fd == NULL || *fd < 0)
 				continue;
 
-<<<<<<< HEAD
-			perf_mmap__munmap(MMAP(evsel, cpu, thread));
-=======
 			perf_mmap__munmap(MMAP(evsel, idx, thread));
->>>>>>> eb3cdb58
 		}
 	}
 
@@ -290,23 +258,14 @@
 
 	for (idx = 0; idx < xyarray__max_x(evsel->fd); idx++) {
 		for (thread = 0; thread < xyarray__max_y(evsel->fd); thread++) {
-<<<<<<< HEAD
-			int *fd = FD(evsel, cpu, thread);
-			struct perf_mmap *map;
-=======
 			int *fd = FD(evsel, idx, thread);
 			struct perf_mmap *map;
 			struct perf_cpu cpu = perf_cpu_map__cpu(evsel->cpus, idx);
->>>>>>> eb3cdb58
 
 			if (fd == NULL || *fd < 0)
 				continue;
 
-<<<<<<< HEAD
-			map = MMAP(evsel, cpu, thread);
-=======
 			map = MMAP(evsel, idx, thread);
->>>>>>> eb3cdb58
 			perf_mmap__init(map, NULL, false, NULL);
 
 			ret = perf_mmap__mmap(map, &mp, *fd, cpu);
@@ -322,15 +281,9 @@
 
 void *perf_evsel__mmap_base(struct perf_evsel *evsel, int cpu_map_idx, int thread)
 {
-<<<<<<< HEAD
-	int *fd = FD(evsel, cpu, thread);
-
-	if (fd == NULL || *fd < 0 || MMAP(evsel, cpu, thread) == NULL)
-=======
 	int *fd = FD(evsel, cpu_map_idx, thread);
 
 	if (fd == NULL || *fd < 0 || MMAP(evsel, cpu_map_idx, thread) == NULL)
->>>>>>> eb3cdb58
 		return NULL;
 
 	return MMAP(evsel, cpu_map_idx, thread)->base;
@@ -435,13 +388,9 @@
 		     struct perf_counts_values *count)
 {
 	size_t size = perf_evsel__read_size(evsel);
-<<<<<<< HEAD
-	int *fd = FD(evsel, cpu, thread);
-=======
 	int *fd = FD(evsel, cpu_map_idx, thread);
 	u64 read_format = evsel->attr.read_format;
 	struct perf_counts_values buf;
->>>>>>> eb3cdb58
 
 	memset(count, 0, sizeof(*count));
 
@@ -456,11 +405,7 @@
 	    !perf_mmap__read_self(MMAP(evsel, cpu_map_idx, thread), count))
 		return 0;
 
-<<<<<<< HEAD
-	if (readn(*fd, count->values, size) <= 0)
-=======
 	if (readn(*fd, buf.values, size) <= 0)
->>>>>>> eb3cdb58
 		return -errno;
 
 	perf_evsel__adjust_values(evsel, buf.values, count);
@@ -485,17 +430,7 @@
 	int thread;
 
 	for (thread = 0; thread < xyarray__max_y(evsel->fd); thread++) {
-<<<<<<< HEAD
-		int err;
-		int *fd = FD(evsel, cpu, thread);
-
-		if (fd == NULL || *fd < 0)
-			return -1;
-
-		err = ioctl(*fd, ioc, arg);
-=======
 		int err = perf_evsel__ioctl(evsel, ioc, arg, cpu_map_idx, thread);
->>>>>>> eb3cdb58
 
 		if (err)
 			return err;
