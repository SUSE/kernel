--- conflicted
+++ resolved
@@ -38,16 +38,6 @@
 {
 	if (evsel->system_wide) {
 		/* System wide: set the cpu map of the evsel to all online CPUs. */
-<<<<<<< HEAD
-		perf_cpu_map__put(evsel->cpus);
-		evsel->cpus = perf_cpu_map__new(NULL);
-	} else if (evlist->has_user_cpus && evsel->is_pmu_core) {
-		/*
-		 * User requested CPUs on a core PMU, ensure the requested CPUs
-		 * are valid by intersecting with those of the PMU.
-		 */
-		perf_cpu_map__put(evsel->cpus);
-=======
 		perf_cpu_map__put(evsel->cpus);
 		evsel->cpus = perf_cpu_map__new_online_cpus();
 	} else if (evlist->has_user_cpus && evsel->is_pmu_core) {
@@ -56,7 +46,6 @@
 		 * are valid by intersecting with those of the PMU.
 		 */
 		perf_cpu_map__put(evsel->cpus);
->>>>>>> 2d5404ca
 		evsel->cpus = perf_cpu_map__intersect(evlist->user_requested_cpus, evsel->own_cpus);
 	} else if (!evsel->own_cpus || evlist->has_user_cpus ||
 		(!evsel->requires_cpu && perf_cpu_map__has_any_cpu(evlist->user_requested_cpus))) {
