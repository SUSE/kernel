--- conflicted
+++ resolved
@@ -19,12 +19,6 @@
 struct perf_cpu_map;
 
 /**
-<<<<<<< HEAD
- * perf_cpu_map__dummy_new - a map with a singular "any CPU"/dummy -1 value.
- */
-LIBPERF_API struct perf_cpu_map *perf_cpu_map__dummy_new(void);
-LIBPERF_API struct perf_cpu_map *perf_cpu_map__default_new(void);
-=======
  * perf_cpu_map__new_any_cpu - a map with a singular "any CPU"/dummy -1 value.
  */
 LIBPERF_API struct perf_cpu_map *perf_cpu_map__new_any_cpu(void);
@@ -42,7 +36,6 @@
  *                     cpu_list argument is provided then
  *                     perf_cpu_map__new_online_cpus is returned.
  */
->>>>>>> 2d5404ca
 LIBPERF_API struct perf_cpu_map *perf_cpu_map__new(const char *cpu_list);
 LIBPERF_API struct perf_cpu_map *perf_cpu_map__read(FILE *file);
 LIBPERF_API struct perf_cpu_map *perf_cpu_map__get(struct perf_cpu_map *map);
@@ -65,11 +58,6 @@
  */
 LIBPERF_API int perf_cpu_map__nr(const struct perf_cpu_map *cpus);
 /**
-<<<<<<< HEAD
- * perf_cpu_map__empty - is map either empty or the "any CPU"/dummy value.
- */
-LIBPERF_API bool perf_cpu_map__empty(const struct perf_cpu_map *map);
-=======
  * perf_cpu_map__has_any_cpu_or_is_empty - is map either empty or has the "any CPU"/dummy value.
  */
 LIBPERF_API bool perf_cpu_map__has_any_cpu_or_is_empty(const struct perf_cpu_map *map);
@@ -89,7 +77,6 @@
 /**
  * perf_cpu_map__max - the maximum CPU value or -1 if empty or just the "any CPU"/dummy value.
  */
->>>>>>> 2d5404ca
 LIBPERF_API struct perf_cpu perf_cpu_map__max(const struct perf_cpu_map *map);
 LIBPERF_API bool perf_cpu_map__has(const struct perf_cpu_map *map, struct perf_cpu cpu);
 LIBPERF_API bool perf_cpu_map__equal(const struct perf_cpu_map *lhs,
