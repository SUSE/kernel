--- conflicted
+++ resolved
@@ -5,15 +5,9 @@
  */
 #include <linux/bitmap.h>
 
-<<<<<<< HEAD
-unsigned long __bitmap_weight(const unsigned long *bitmap, unsigned int bits)
-{
-	unsigned long k, w = 0, lim = bits/BITS_PER_LONG;
-=======
 unsigned int __bitmap_weight(const unsigned long *bitmap, int bits)
 {
 	unsigned int k, w = 0, lim = bits/BITS_PER_LONG;
->>>>>>> eb3cdb58
 
 	for (k = 0; k < lim; k++)
 		w += hweight_long(bitmap[k]);
