--- conflicted
+++ resolved
@@ -16,39 +16,6 @@
 #include <linux/slab.h>
 #include "util.h"
 
-<<<<<<< HEAD
-static void *get_ipc(struct ctl_table *table)
-{
-	char *which = table->data;
-	struct ipc_namespace *ipc_ns = current->nsproxy->ipc_ns;
-	which = (which - (char *)&init_ipc_ns) + (char *)ipc_ns;
-	return which;
-}
-
-static int proc_ipc_dointvec(struct ctl_table *table, int write,
-		void *buffer, size_t *lenp, loff_t *ppos)
-{
-	struct ctl_table ipc_table;
-
-	memcpy(&ipc_table, table, sizeof(ipc_table));
-	ipc_table.data = get_ipc(table);
-
-	return proc_dointvec(&ipc_table, write, buffer, lenp, ppos);
-}
-
-static int proc_ipc_dointvec_minmax(struct ctl_table *table, int write,
-		void *buffer, size_t *lenp, loff_t *ppos)
-{
-	struct ctl_table ipc_table;
-
-	memcpy(&ipc_table, table, sizeof(ipc_table));
-	ipc_table.data = get_ipc(table);
-
-	return proc_dointvec_minmax(&ipc_table, write, buffer, lenp, ppos);
-}
-
-=======
->>>>>>> eb3cdb58
 static int proc_ipc_dointvec_minmax_orphans(struct ctl_table *table, int write,
 		void *buffer, size_t *lenp, loff_t *ppos)
 {
@@ -101,22 +68,6 @@
 	return ret;
 }
 
-<<<<<<< HEAD
-#ifdef CONFIG_CHECKPOINT_RESTORE
-static int proc_ipc_dointvec_minmax_checkpoint_restore(struct ctl_table *table,
-		int write, void *buffer, size_t *lenp, loff_t *ppos)
-{
-	struct user_namespace *user_ns = current->nsproxy->ipc_ns->user_ns;
-
-	if (write && !checkpoint_restore_ns_capable(user_ns))
-		return -EPERM;
-
-	return proc_ipc_dointvec_minmax(table, write, buffer, lenp, ppos);
-}
-#endif
-
-=======
->>>>>>> eb3cdb58
 int ipc_mni = IPCMNI;
 int ipc_mni_shift = IPCMNI_SHIFT;
 int ipc_min_cycle = RADIX_TREE_MAP_SIZE;
@@ -202,13 +153,8 @@
 		.procname	= "sem_next_id",
 		.data		= &init_ipc_ns.ids[IPC_SEM_IDS].next_id,
 		.maxlen		= sizeof(init_ipc_ns.ids[IPC_SEM_IDS].next_id),
-<<<<<<< HEAD
-		.mode		= 0666,
-		.proc_handler	= proc_ipc_dointvec_minmax_checkpoint_restore,
-=======
 		.mode		= 0444,
 		.proc_handler	= proc_dointvec_minmax,
->>>>>>> eb3cdb58
 		.extra1		= SYSCTL_ZERO,
 		.extra2		= SYSCTL_INT_MAX,
 	},
@@ -216,13 +162,8 @@
 		.procname	= "msg_next_id",
 		.data		= &init_ipc_ns.ids[IPC_MSG_IDS].next_id,
 		.maxlen		= sizeof(init_ipc_ns.ids[IPC_MSG_IDS].next_id),
-<<<<<<< HEAD
-		.mode		= 0666,
-		.proc_handler	= proc_ipc_dointvec_minmax_checkpoint_restore,
-=======
 		.mode		= 0444,
 		.proc_handler	= proc_dointvec_minmax,
->>>>>>> eb3cdb58
 		.extra1		= SYSCTL_ZERO,
 		.extra2		= SYSCTL_INT_MAX,
 	},
@@ -230,13 +171,8 @@
 		.procname	= "shm_next_id",
 		.data		= &init_ipc_ns.ids[IPC_SHM_IDS].next_id,
 		.maxlen		= sizeof(init_ipc_ns.ids[IPC_SHM_IDS].next_id),
-<<<<<<< HEAD
-		.mode		= 0666,
-		.proc_handler	= proc_ipc_dointvec_minmax_checkpoint_restore,
-=======
 		.mode		= 0444,
 		.proc_handler	= proc_dointvec_minmax,
->>>>>>> eb3cdb58
 		.extra1		= SYSCTL_ZERO,
 		.extra2		= SYSCTL_INT_MAX,
 	},
