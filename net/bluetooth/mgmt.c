--- conflicted
+++ resolved
@@ -3952,12 +3952,6 @@
 static int set_name_sync(struct hci_dev *hdev, void *data)
 {
 	struct mgmt_pending_cmd *cmd = data;
-<<<<<<< HEAD
-	struct mgmt_cp_set_local_name *cp = cmd->param;
-
-	if (lmp_bredr_capable(hdev)) {
-		hci_update_name_sync(hdev, cp->name);
-=======
 	struct mgmt_cp_set_local_name cp;
 
 	mutex_lock(&hdev->mgmt_pending_lock);
@@ -3973,7 +3967,6 @@
 
 	if (lmp_bredr_capable(hdev)) {
 		hci_update_name_sync(hdev, cp.name);
->>>>>>> 3476aa7d
 		hci_update_eir_sync(hdev);
 	}
 
