--- conflicted
+++ resolved
@@ -1062,8 +1062,6 @@
 	mgmt_new_settings(hdev);
 
 	hci_dev_unlock(hdev);
-<<<<<<< HEAD
-=======
 }
 
 static int send_settings_rsp(struct sock *sk, u16 opcode, struct hci_dev *hdev);
@@ -1121,7 +1119,6 @@
 		return;
 
 	hci_cmd_sync_queue(hdev, mesh_send_done_sync, NULL, mesh_next);
->>>>>>> eb3cdb58
 }
 
 static void mgmt_init_hdev(struct sock *sk, struct hci_dev *hdev)
@@ -1332,7 +1329,6 @@
 	/* Make sure cmd still outstanding. */
 	if (cmd != pending_find(MGMT_OP_SET_POWERED, hdev))
 		return;
-<<<<<<< HEAD
 
 	cp = cmd->param;
 
@@ -1348,23 +1344,6 @@
 
 		send_settings_rsp(cmd->sk, cmd->opcode, hdev);
 
-=======
-
-	cp = cmd->param;
-
-	bt_dev_dbg(hdev, "err %d", err);
-
-	if (!err) {
-		if (cp->val) {
-			hci_dev_lock(hdev);
-			restart_le_actions(hdev);
-			hci_update_passive_scan(hdev);
-			hci_dev_unlock(hdev);
-		}
-
-		send_settings_rsp(cmd->sk, cmd->opcode, hdev);
-
->>>>>>> eb3cdb58
 		/* Only call new_setting for power on as power off is deferred
 		 * to hdev->power_off work which does call hci_dev_do_close.
 		 */
@@ -1377,21 +1356,12 @@
 
 	mgmt_pending_remove(cmd);
 }
-<<<<<<< HEAD
 
 static int set_powered_sync(struct hci_dev *hdev, void *data)
 {
 	struct mgmt_pending_cmd *cmd = data;
 	struct mgmt_mode *cp = cmd->param;
 
-=======
-
-static int set_powered_sync(struct hci_dev *hdev, void *data)
-{
-	struct mgmt_pending_cmd *cmd = data;
-	struct mgmt_mode *cp = cmd->param;
-
->>>>>>> eb3cdb58
 	BT_DBG("%s", hdev->name);
 
 	return hci_set_powered_sync(hdev, cp->val);
@@ -1429,13 +1399,6 @@
 		goto failed;
 	}
 
-<<<<<<< HEAD
-	err = hci_cmd_sync_queue(hdev, set_powered_sync, cmd,
-				 mgmt_set_powered_complete);
-
-	if (err < 0)
-		mgmt_pending_remove(cmd);
-=======
 	/* Cancel potentially blocking sync operation before power off */
 	if (cp->val == 0x00) {
 		__hci_cmd_sync_cancel(hdev, -EHOSTDOWN);
@@ -1446,7 +1409,6 @@
 		err = hci_cmd_sync_submit(hdev, set_powered_sync, cmd,
 					  mgmt_set_powered_complete);
 	}
->>>>>>> eb3cdb58
 
 	if (err < 0)
 		mgmt_pending_remove(cmd);
@@ -1944,76 +1906,6 @@
 }
 
 static void set_ssp_complete(struct hci_dev *hdev, void *data, int err)
-<<<<<<< HEAD
-{
-	struct cmd_lookup match = { NULL, hdev };
-	struct mgmt_pending_cmd *cmd = data;
-	struct mgmt_mode *cp = cmd->param;
-	u8 enable = cp->val;
-	bool changed;
-
-	/* Make sure cmd still outstanding. */
-	if (cmd != pending_find(MGMT_OP_SET_SSP, hdev))
-		return;
-
-	if (err) {
-		u8 mgmt_err = mgmt_status(err);
-
-		if (enable && hci_dev_test_and_clear_flag(hdev,
-							  HCI_SSP_ENABLED)) {
-			hci_dev_clear_flag(hdev, HCI_HS_ENABLED);
-			new_settings(hdev, NULL);
-		}
-
-		mgmt_pending_foreach(MGMT_OP_SET_SSP, hdev, cmd_status_rsp,
-				     &mgmt_err);
-		return;
-	}
-
-	if (enable) {
-		changed = !hci_dev_test_and_set_flag(hdev, HCI_SSP_ENABLED);
-	} else {
-		changed = hci_dev_test_and_clear_flag(hdev, HCI_SSP_ENABLED);
-
-		if (!changed)
-			changed = hci_dev_test_and_clear_flag(hdev,
-							      HCI_HS_ENABLED);
-		else
-			hci_dev_clear_flag(hdev, HCI_HS_ENABLED);
-	}
-
-	mgmt_pending_foreach(MGMT_OP_SET_SSP, hdev, settings_rsp, &match);
-
-	if (changed)
-		new_settings(hdev, match.sk);
-
-	if (match.sk)
-		sock_put(match.sk);
-
-	hci_update_eir_sync(hdev);
-}
-
-static int set_ssp_sync(struct hci_dev *hdev, void *data)
-{
-	struct mgmt_pending_cmd *cmd = data;
-	struct mgmt_mode *cp = cmd->param;
-	bool changed = false;
-	int err;
-
-	if (cp->val)
-		changed = !hci_dev_test_and_set_flag(hdev, HCI_SSP_ENABLED);
-
-	err = hci_write_ssp_mode_sync(hdev, cp->val);
-
-	if (!err && changed)
-		hci_dev_clear_flag(hdev, HCI_SSP_ENABLED);
-
-	return err;
-}
-
-static int set_ssp(struct sock *sk, struct hci_dev *hdev, void *data, u16 len)
-=======
->>>>>>> eb3cdb58
 {
 	struct cmd_lookup match = { NULL, hdev };
 	struct mgmt_pending_cmd *cmd = data;
@@ -2250,11 +2142,8 @@
 	int err;
 
 	if (!val) {
-<<<<<<< HEAD
-=======
 		hci_clear_adv_instance_sync(hdev, NULL, 0x00, true);
 
->>>>>>> eb3cdb58
 		if (hci_dev_test_flag(hdev, HCI_LE_ADV))
 			hci_disable_advertising_sync(hdev);
 
@@ -2284,10 +2173,6 @@
 		}
 
 		hci_update_passive_scan(hdev);
-<<<<<<< HEAD
-	}
-
-=======
 	}
 
 	return err;
@@ -2601,7 +2486,6 @@
 
 done:
 	hci_dev_unlock(hdev);
->>>>>>> eb3cdb58
 	return err;
 }
 
@@ -2672,7 +2556,6 @@
 		err = mgmt_cmd_status(sk, hdev->id, MGMT_OP_SET_LE,
 				      MGMT_STATUS_BUSY);
 		goto unlock;
-<<<<<<< HEAD
 	}
 
 	cmd = mgmt_pending_add(sk, MGMT_OP_SET_LE, hdev, data, len);
@@ -2690,25 +2573,6 @@
 			mgmt_pending_remove(cmd);
 	}
 
-=======
-	}
-
-	cmd = mgmt_pending_add(sk, MGMT_OP_SET_LE, hdev, data, len);
-	if (!cmd)
-		err = -ENOMEM;
-	else
-		err = hci_cmd_sync_queue(hdev, set_le_sync, cmd,
-					 set_le_complete);
-
-	if (err < 0) {
-		err = mgmt_cmd_status(sk, hdev->id, MGMT_OP_SET_LE,
-				      MGMT_STATUS_FAILED);
-
-		if (cmd)
-			mgmt_pending_remove(cmd);
-	}
-
->>>>>>> eb3cdb58
 unlock:
 	hci_dev_unlock(hdev);
 	return err;
@@ -4534,13 +4398,6 @@
 	0x6a, 0x49, 0xe0, 0x05, 0x88, 0xf1, 0xba, 0x6f,
 };
 
-<<<<<<< HEAD
-static int read_exp_features_info(struct sock *sk, struct hci_dev *hdev,
-				  void *data, u16 data_len)
-{
-	char buf[122];   /* Enough space for 6 features: 2 + 20 * 6 */
-	struct mgmt_rp_read_exp_features_info *rp = (void *)buf;
-=======
 /* 2ce463d7-7a03-4d8d-bf05-5f24e8f36e76 */
 static const u8 mgmt_mesh_uuid[16] = {
 	0x76, 0x6e, 0xf3, 0xe8, 0x24, 0x5f, 0x05, 0xbf,
@@ -4552,7 +4409,6 @@
 {
 	struct mgmt_rp_read_exp_features_info *rp;
 	size_t len;
->>>>>>> eb3cdb58
 	u16 idx = 0;
 	u32 flags;
 	int status;
@@ -4627,9 +4483,6 @@
 		idx++;
 	}
 
-<<<<<<< HEAD
-	rp->feature_count = cpu_to_le16(idx);
-=======
 	if (hdev && lmp_le_capable(hdev)) {
 		if (hci_dev_test_flag(hdev, HCI_MESH_EXPERIMENTAL))
 			flags = BIT(0);
@@ -4947,7 +4800,6 @@
 					      MGMT_STATUS_FAILED);
 			goto unlock_quality_report;
 		}
->>>>>>> eb3cdb58
 
 		if (val)
 			hci_dev_set_flag(hdev, HCI_QUALITY_REPORT);
@@ -4964,293 +4816,22 @@
 	err = mgmt_cmd_complete(sk, hdev->id, MGMT_OP_SET_EXP_FEATURE, 0,
 				&rp, sizeof(rp));
 
-<<<<<<< HEAD
-	// Do we need to be atomic with the conn_flags?
-	if (enabled && privacy_mode_capable(hdev))
-		hdev->conn_flags |= HCI_CONN_FLAG_DEVICE_PRIVACY;
-	else
-		hdev->conn_flags &= ~HCI_CONN_FLAG_DEVICE_PRIVACY;
-
-	return mgmt_limited_event(MGMT_EV_EXP_FEATURE_CHANGED, hdev,
-				  &ev, sizeof(ev),
-				  HCI_MGMT_EXP_FEATURE_EVENTS, skip);
-=======
 	if (changed)
 		exp_feature_changed(hdev, quality_report_uuid, val, sk);
->>>>>>> eb3cdb58
 
 unlock_quality_report:
 	hci_req_sync_unlock(hdev);
 	return err;
 }
 
-<<<<<<< HEAD
-static int exp_feature_changed(struct hci_dev *hdev, const u8 *uuid,
-			       bool enabled, struct sock *skip)
-=======
 static int set_offload_codec_func(struct sock *sk, struct hci_dev *hdev,
 				  struct mgmt_cp_set_exp_feature *cp,
 				  u16 data_len)
->>>>>>> eb3cdb58
 {
 	bool val, changed;
 	int err;
 	struct mgmt_rp_set_exp_feature rp;
 
-<<<<<<< HEAD
-	memset(&ev, 0, sizeof(ev));
-	memcpy(ev.uuid, uuid, 16);
-	ev.flags = cpu_to_le32(enabled ? BIT(0) : 0);
-
-	return mgmt_limited_event(MGMT_EV_EXP_FEATURE_CHANGED, hdev,
-				  &ev, sizeof(ev),
-				  HCI_MGMT_EXP_FEATURE_EVENTS, skip);
-}
-
-#define EXP_FEAT(_uuid, _set_func)	\
-{					\
-	.uuid = _uuid,			\
-	.set_func = _set_func,		\
-}
-
-/* The zero key uuid is special. Multiple exp features are set through it. */
-static int set_zero_key_func(struct sock *sk, struct hci_dev *hdev,
-			     struct mgmt_cp_set_exp_feature *cp, u16 data_len)
-{
-	struct mgmt_rp_set_exp_feature rp;
-
-	memset(rp.uuid, 0, 16);
-	rp.flags = cpu_to_le32(0);
-
-#ifdef CONFIG_BT_FEATURE_DEBUG
-	if (!hdev) {
-		bool changed = bt_dbg_get();
-
-		bt_dbg_set(false);
-
-		if (changed)
-			exp_feature_changed(NULL, ZERO_KEY, false, sk);
-	}
-#endif
-
-	if (hdev && use_ll_privacy(hdev) && !hdev_is_powered(hdev)) {
-		bool changed;
-
-		changed = hci_dev_test_and_clear_flag(hdev,
-						      HCI_ENABLE_LL_PRIVACY);
-		if (changed)
-			exp_feature_changed(hdev, rpa_resolution_uuid, false,
-					    sk);
-	}
-
-	hci_sock_set_flag(sk, HCI_MGMT_EXP_FEATURE_EVENTS);
-
-	return mgmt_cmd_complete(sk, hdev ? hdev->id : MGMT_INDEX_NONE,
-				 MGMT_OP_SET_EXP_FEATURE, 0,
-				 &rp, sizeof(rp));
-}
-
-#ifdef CONFIG_BT_FEATURE_DEBUG
-static int set_debug_func(struct sock *sk, struct hci_dev *hdev,
-			  struct mgmt_cp_set_exp_feature *cp, u16 data_len)
-{
-	struct mgmt_rp_set_exp_feature rp;
-
-	bool val, changed;
-	int err;
-
-	/* Command requires to use the non-controller index */
-	if (hdev)
-		return mgmt_cmd_status(sk, hdev->id,
-				       MGMT_OP_SET_EXP_FEATURE,
-				       MGMT_STATUS_INVALID_INDEX);
-
-	/* Parameters are limited to a single octet */
-	if (data_len != MGMT_SET_EXP_FEATURE_SIZE + 1)
-		return mgmt_cmd_status(sk, MGMT_INDEX_NONE,
-				       MGMT_OP_SET_EXP_FEATURE,
-				       MGMT_STATUS_INVALID_PARAMS);
-
-	/* Only boolean on/off is supported */
-	if (cp->param[0] != 0x00 && cp->param[0] != 0x01)
-		return mgmt_cmd_status(sk, MGMT_INDEX_NONE,
-				       MGMT_OP_SET_EXP_FEATURE,
-				       MGMT_STATUS_INVALID_PARAMS);
-
-	val = !!cp->param[0];
-	changed = val ? !bt_dbg_get() : bt_dbg_get();
-	bt_dbg_set(val);
-
-	memcpy(rp.uuid, debug_uuid, 16);
-	rp.flags = cpu_to_le32(val ? BIT(0) : 0);
-
-	hci_sock_set_flag(sk, HCI_MGMT_EXP_FEATURE_EVENTS);
-
-	err = mgmt_cmd_complete(sk, MGMT_INDEX_NONE,
-				MGMT_OP_SET_EXP_FEATURE, 0,
-				&rp, sizeof(rp));
-
-	if (changed)
-		exp_feature_changed(hdev, debug_uuid, val, sk);
-
-	return err;
-}
-#endif
-
-static int set_rpa_resolution_func(struct sock *sk, struct hci_dev *hdev,
-				   struct mgmt_cp_set_exp_feature *cp,
-				   u16 data_len)
-{
-	struct mgmt_rp_set_exp_feature rp;
-	bool val, changed;
-	int err;
-	u32 flags;
-
-	/* Command requires to use the controller index */
-	if (!hdev)
-		return mgmt_cmd_status(sk, MGMT_INDEX_NONE,
-				       MGMT_OP_SET_EXP_FEATURE,
-				       MGMT_STATUS_INVALID_INDEX);
-
-	/* Changes can only be made when controller is powered down */
-	if (hdev_is_powered(hdev))
-		return mgmt_cmd_status(sk, hdev->id,
-				       MGMT_OP_SET_EXP_FEATURE,
-				       MGMT_STATUS_REJECTED);
-
-	/* Parameters are limited to a single octet */
-	if (data_len != MGMT_SET_EXP_FEATURE_SIZE + 1)
-		return mgmt_cmd_status(sk, hdev->id,
-				       MGMT_OP_SET_EXP_FEATURE,
-				       MGMT_STATUS_INVALID_PARAMS);
-
-	/* Only boolean on/off is supported */
-	if (cp->param[0] != 0x00 && cp->param[0] != 0x01)
-		return mgmt_cmd_status(sk, hdev->id,
-				       MGMT_OP_SET_EXP_FEATURE,
-				       MGMT_STATUS_INVALID_PARAMS);
-
-	val = !!cp->param[0];
-
-	if (val) {
-		changed = !hci_dev_test_and_set_flag(hdev,
-						     HCI_ENABLE_LL_PRIVACY);
-		hci_dev_clear_flag(hdev, HCI_ADVERTISING);
-
-		/* Enable LL privacy + supported settings changed */
-		flags = BIT(0) | BIT(1);
-	} else {
-		changed = hci_dev_test_and_clear_flag(hdev,
-						      HCI_ENABLE_LL_PRIVACY);
-
-		/* Disable LL privacy + supported settings changed */
-		flags = BIT(1);
-	}
-
-	memcpy(rp.uuid, rpa_resolution_uuid, 16);
-	rp.flags = cpu_to_le32(flags);
-
-	hci_sock_set_flag(sk, HCI_MGMT_EXP_FEATURE_EVENTS);
-
-	err = mgmt_cmd_complete(sk, hdev->id,
-				MGMT_OP_SET_EXP_FEATURE, 0,
-				&rp, sizeof(rp));
-
-	if (changed)
-		exp_ll_privacy_feature_changed(val, hdev, sk);
-
-	return err;
-}
-
-static int set_quality_report_func(struct sock *sk, struct hci_dev *hdev,
-				   struct mgmt_cp_set_exp_feature *cp,
-				   u16 data_len)
-{
-	struct mgmt_rp_set_exp_feature rp;
-	bool val, changed;
-	int err;
-
-	/* Command requires to use a valid controller index */
-	if (!hdev)
-		return mgmt_cmd_status(sk, MGMT_INDEX_NONE,
-				       MGMT_OP_SET_EXP_FEATURE,
-				       MGMT_STATUS_INVALID_INDEX);
-
-	/* Parameters are limited to a single octet */
-	if (data_len != MGMT_SET_EXP_FEATURE_SIZE + 1)
-		return mgmt_cmd_status(sk, hdev->id,
-				       MGMT_OP_SET_EXP_FEATURE,
-				       MGMT_STATUS_INVALID_PARAMS);
-
-	/* Only boolean on/off is supported */
-	if (cp->param[0] != 0x00 && cp->param[0] != 0x01)
-		return mgmt_cmd_status(sk, hdev->id,
-				       MGMT_OP_SET_EXP_FEATURE,
-				       MGMT_STATUS_INVALID_PARAMS);
-
-	hci_req_sync_lock(hdev);
-
-	val = !!cp->param[0];
-	changed = (val != hci_dev_test_flag(hdev, HCI_QUALITY_REPORT));
-
-	if (!aosp_has_quality_report(hdev) && !hdev->set_quality_report) {
-		err = mgmt_cmd_status(sk, hdev->id,
-				      MGMT_OP_SET_EXP_FEATURE,
-				      MGMT_STATUS_NOT_SUPPORTED);
-		goto unlock_quality_report;
-	}
-
-	if (changed) {
-		if (hdev->set_quality_report)
-			err = hdev->set_quality_report(hdev, val);
-		else
-			err = aosp_set_quality_report(hdev, val);
-
-		if (err) {
-			err = mgmt_cmd_status(sk, hdev->id,
-					      MGMT_OP_SET_EXP_FEATURE,
-					      MGMT_STATUS_FAILED);
-			goto unlock_quality_report;
-		}
-
-		if (val)
-			hci_dev_set_flag(hdev, HCI_QUALITY_REPORT);
-		else
-			hci_dev_clear_flag(hdev, HCI_QUALITY_REPORT);
-	}
-
-	bt_dev_dbg(hdev, "quality report enable %d changed %d", val, changed);
-
-	memcpy(rp.uuid, quality_report_uuid, 16);
-	rp.flags = cpu_to_le32(val ? BIT(0) : 0);
-	hci_sock_set_flag(sk, HCI_MGMT_EXP_FEATURE_EVENTS);
-
-	err = mgmt_cmd_complete(sk, hdev->id, MGMT_OP_SET_EXP_FEATURE, 0,
-				&rp, sizeof(rp));
-
-	if (changed)
-		exp_feature_changed(hdev, quality_report_uuid, val, sk);
-
-unlock_quality_report:
-	hci_req_sync_unlock(hdev);
-	return err;
-}
-
-static int set_offload_codec_func(struct sock *sk, struct hci_dev *hdev,
-				  struct mgmt_cp_set_exp_feature *cp,
-				  u16 data_len)
-{
-	bool val, changed;
-	int err;
-	struct mgmt_rp_set_exp_feature rp;
-
-	/* Command requires to use a valid controller index */
-	if (!hdev)
-		return mgmt_cmd_status(sk, MGMT_INDEX_NONE,
-				       MGMT_OP_SET_EXP_FEATURE,
-				       MGMT_STATUS_INVALID_INDEX);
-
-=======
 	/* Command requires to use a valid controller index */
 	if (!hdev)
 		return mgmt_cmd_status(sk, MGMT_INDEX_NONE,
@@ -5315,191 +4896,11 @@
 				       MGMT_OP_SET_EXP_FEATURE,
 				       MGMT_STATUS_INVALID_INDEX);
 
->>>>>>> eb3cdb58
 	/* Parameters are limited to a single octet */
 	if (data_len != MGMT_SET_EXP_FEATURE_SIZE + 1)
 		return mgmt_cmd_status(sk, hdev->id,
 				       MGMT_OP_SET_EXP_FEATURE,
 				       MGMT_STATUS_INVALID_PARAMS);
-<<<<<<< HEAD
-
-	/* Only boolean on/off is supported */
-	if (cp->param[0] != 0x00 && cp->param[0] != 0x01)
-		return mgmt_cmd_status(sk, hdev->id,
-				       MGMT_OP_SET_EXP_FEATURE,
-				       MGMT_STATUS_INVALID_PARAMS);
-
-	val = !!cp->param[0];
-	changed = (val != hci_dev_test_flag(hdev, HCI_OFFLOAD_CODECS_ENABLED));
-
-	if (!hdev->get_data_path_id) {
-		return mgmt_cmd_status(sk, hdev->id,
-				       MGMT_OP_SET_EXP_FEATURE,
-				       MGMT_STATUS_NOT_SUPPORTED);
-	}
-
-	if (changed) {
-		if (val)
-			hci_dev_set_flag(hdev, HCI_OFFLOAD_CODECS_ENABLED);
-		else
-			hci_dev_clear_flag(hdev, HCI_OFFLOAD_CODECS_ENABLED);
-	}
-
-	bt_dev_info(hdev, "offload codecs enable %d changed %d",
-		    val, changed);
-
-	memcpy(rp.uuid, offload_codecs_uuid, 16);
-	rp.flags = cpu_to_le32(val ? BIT(0) : 0);
-	hci_sock_set_flag(sk, HCI_MGMT_EXP_FEATURE_EVENTS);
-	err = mgmt_cmd_complete(sk, hdev->id,
-				MGMT_OP_SET_EXP_FEATURE, 0,
-				&rp, sizeof(rp));
-
-	if (changed)
-		exp_feature_changed(hdev, offload_codecs_uuid, val, sk);
-
-	return err;
-}
-
-static int set_le_simultaneous_roles_func(struct sock *sk, struct hci_dev *hdev,
-					  struct mgmt_cp_set_exp_feature *cp,
-					  u16 data_len)
-{
-	bool val, changed;
-	int err;
-	struct mgmt_rp_set_exp_feature rp;
-
-	/* Command requires to use a valid controller index */
-	if (!hdev)
-		return mgmt_cmd_status(sk, MGMT_INDEX_NONE,
-				       MGMT_OP_SET_EXP_FEATURE,
-				       MGMT_STATUS_INVALID_INDEX);
-
-	/* Parameters are limited to a single octet */
-	if (data_len != MGMT_SET_EXP_FEATURE_SIZE + 1)
-		return mgmt_cmd_status(sk, hdev->id,
-				       MGMT_OP_SET_EXP_FEATURE,
-				       MGMT_STATUS_INVALID_PARAMS);
-
-	/* Only boolean on/off is supported */
-	if (cp->param[0] != 0x00 && cp->param[0] != 0x01)
-		return mgmt_cmd_status(sk, hdev->id,
-				       MGMT_OP_SET_EXP_FEATURE,
-				       MGMT_STATUS_INVALID_PARAMS);
-
-	val = !!cp->param[0];
-	changed = (val != hci_dev_test_flag(hdev, HCI_LE_SIMULTANEOUS_ROLES));
-
-	if (!hci_dev_le_state_simultaneous(hdev)) {
-		return mgmt_cmd_status(sk, hdev->id,
-				       MGMT_OP_SET_EXP_FEATURE,
-				       MGMT_STATUS_NOT_SUPPORTED);
-	}
-
-	if (changed) {
-		if (val)
-			hci_dev_set_flag(hdev, HCI_LE_SIMULTANEOUS_ROLES);
-		else
-			hci_dev_clear_flag(hdev, HCI_LE_SIMULTANEOUS_ROLES);
-	}
-
-	bt_dev_info(hdev, "LE simultaneous roles enable %d changed %d",
-		    val, changed);
-
-	memcpy(rp.uuid, le_simultaneous_roles_uuid, 16);
-	rp.flags = cpu_to_le32(val ? BIT(0) : 0);
-	hci_sock_set_flag(sk, HCI_MGMT_EXP_FEATURE_EVENTS);
-	err = mgmt_cmd_complete(sk, hdev->id,
-				MGMT_OP_SET_EXP_FEATURE, 0,
-				&rp, sizeof(rp));
-
-	if (changed)
-		exp_feature_changed(hdev, le_simultaneous_roles_uuid, val, sk);
-
-	return err;
-}
-
-#ifdef CONFIG_BT_LE
-static int set_iso_socket_func(struct sock *sk, struct hci_dev *hdev,
-			       struct mgmt_cp_set_exp_feature *cp, u16 data_len)
-{
-	struct mgmt_rp_set_exp_feature rp;
-	bool val, changed = false;
-	int err;
-
-	/* Command requires to use the non-controller index */
-	if (hdev)
-		return mgmt_cmd_status(sk, hdev->id,
-				       MGMT_OP_SET_EXP_FEATURE,
-				       MGMT_STATUS_INVALID_INDEX);
-
-	/* Parameters are limited to a single octet */
-	if (data_len != MGMT_SET_EXP_FEATURE_SIZE + 1)
-		return mgmt_cmd_status(sk, MGMT_INDEX_NONE,
-				       MGMT_OP_SET_EXP_FEATURE,
-				       MGMT_STATUS_INVALID_PARAMS);
-
-	/* Only boolean on/off is supported */
-	if (cp->param[0] != 0x00 && cp->param[0] != 0x01)
-		return mgmt_cmd_status(sk, MGMT_INDEX_NONE,
-				       MGMT_OP_SET_EXP_FEATURE,
-				       MGMT_STATUS_INVALID_PARAMS);
-
-	val = cp->param[0] ? true : false;
-	if (val)
-		err = iso_init();
-	else
-		err = iso_exit();
-
-	if (!err)
-		changed = true;
-
-	memcpy(rp.uuid, iso_socket_uuid, 16);
-	rp.flags = cpu_to_le32(val ? BIT(0) : 0);
-
-	hci_sock_set_flag(sk, HCI_MGMT_EXP_FEATURE_EVENTS);
-
-	err = mgmt_cmd_complete(sk, MGMT_INDEX_NONE,
-				MGMT_OP_SET_EXP_FEATURE, 0,
-				&rp, sizeof(rp));
-
-	if (changed)
-		exp_feature_changed(hdev, iso_socket_uuid, val, sk);
-
-	return err;
-}
-#endif
-
-static const struct mgmt_exp_feature {
-	const u8 *uuid;
-	int (*set_func)(struct sock *sk, struct hci_dev *hdev,
-			struct mgmt_cp_set_exp_feature *cp, u16 data_len);
-} exp_features[] = {
-	EXP_FEAT(ZERO_KEY, set_zero_key_func),
-#ifdef CONFIG_BT_FEATURE_DEBUG
-	EXP_FEAT(debug_uuid, set_debug_func),
-#endif
-	EXP_FEAT(rpa_resolution_uuid, set_rpa_resolution_func),
-	EXP_FEAT(quality_report_uuid, set_quality_report_func),
-	EXP_FEAT(offload_codecs_uuid, set_offload_codec_func),
-	EXP_FEAT(le_simultaneous_roles_uuid, set_le_simultaneous_roles_func),
-#ifdef CONFIG_BT_LE
-	EXP_FEAT(iso_socket_uuid, set_iso_socket_func),
-#endif
-
-	/* end with a null feature */
-	EXP_FEAT(NULL, NULL)
-};
-
-static int set_exp_feature(struct sock *sk, struct hci_dev *hdev,
-			   void *data, u16 data_len)
-{
-	struct mgmt_cp_set_exp_feature *cp = data;
-	size_t i = 0;
-
-	bt_dev_dbg(hdev, "sock %p", sk);
-
-=======
 
 	/* Only boolean on/off is supported */
 	if (cp->param[0] != 0x00 && cp->param[0] != 0x01)
@@ -5620,7 +5021,6 @@
 
 	bt_dev_dbg(hdev, "sock %p", sk);
 
->>>>>>> eb3cdb58
 	for (i = 0; exp_features[i].uuid; i++) {
 		if (!memcmp(cp->uuid, exp_features[i].uuid, 16))
 			return exp_features[i].set_func(sk, hdev, cp, data_len);
@@ -6274,19 +5674,11 @@
 	else
 		err = hci_cmd_sync_queue(hdev, read_local_oob_data_sync, cmd,
 					 read_local_oob_data_complete);
-<<<<<<< HEAD
 
 	if (err < 0) {
 		err = mgmt_cmd_status(sk, hdev->id, MGMT_OP_READ_LOCAL_OOB_DATA,
 				      MGMT_STATUS_FAILED);
 
-=======
-
-	if (err < 0) {
-		err = mgmt_cmd_status(sk, hdev->id, MGMT_OP_READ_LOCAL_OOB_DATA,
-				      MGMT_STATUS_FAILED);
-
->>>>>>> eb3cdb58
 		if (cmd)
 			mgmt_pending_free(cmd);
 	}
@@ -9319,11 +8711,7 @@
 				   timeout, duration,
 				   HCI_ADV_TX_POWER_NO_PREFERENCE,
 				   hdev->le_adv_min_interval,
-<<<<<<< HEAD
-				   hdev->le_adv_max_interval);
-=======
 				   hdev->le_adv_max_interval, 0);
->>>>>>> eb3cdb58
 	if (IS_ERR(adv)) {
 		err = mgmt_cmd_status(sk, hdev->id, MGMT_OP_ADD_ADVERTISING,
 				      MGMT_STATUS_FAILED);
@@ -9527,11 +8915,7 @@
 	/* Create advertising instance with no advertising or response data */
 	adv = hci_add_adv_instance(hdev, cp->instance, flags, 0, NULL, 0, NULL,
 				   timeout, duration, tx_power, min_interval,
-<<<<<<< HEAD
-				   max_interval);
-=======
 				   max_interval, 0);
->>>>>>> eb3cdb58
 
 	if (IS_ERR(adv)) {
 		err = mgmt_cmd_status(sk, hdev->id, MGMT_OP_ADD_EXT_ADV_PARAMS,
@@ -10924,8 +10308,6 @@
 		kfree_skb(skb);
 }
 
-<<<<<<< HEAD
-=======
 static void mesh_device_found(struct hci_dev *hdev, bdaddr_t *bdaddr,
 			      u8 addr_type, s8 rssi, u32 flags, u8 *eir,
 			      u16 eir_len, u8 *scan_rsp, u8 scan_rsp_len,
@@ -10992,7 +10374,6 @@
 	mgmt_event_skb(skb, NULL);
 }
 
->>>>>>> eb3cdb58
 void mgmt_device_found(struct hci_dev *hdev, bdaddr_t *bdaddr, u8 link_type,
 		       u8 addr_type, u8 *dev_class, s8 rssi, u32 flags,
 		       u8 *eir, u16 eir_len, u8 *scan_rsp, u8 scan_rsp_len,
@@ -11001,14 +10382,11 @@
 	struct sk_buff *skb;
 	struct mgmt_ev_device_found *ev;
 	bool report_device = hci_discovery_active(hdev);
-<<<<<<< HEAD
-=======
 
 	if (hci_dev_test_flag(hdev, HCI_MESH) && link_type == LE_LINK)
 		mesh_device_found(hdev, bdaddr, addr_type, rssi, flags,
 				  eir, eir_len, scan_rsp, scan_rsp_len,
 				  instant);
->>>>>>> eb3cdb58
 
 	/* Don't send events for a non-kernel initiated discovery. With
 	 * LE one exception is if we have pend_le_reports > 0 in which
@@ -11070,17 +10448,10 @@
 	if (eir_len > 0)
 		/* Copy EIR or advertising data into event */
 		skb_put_data(skb, eir, eir_len);
-<<<<<<< HEAD
 
 	if (dev_class && !eir_get_data(eir, eir_len, EIR_CLASS_OF_DEV, NULL)) {
 		u8 eir_cod[5];
 
-=======
-
-	if (dev_class && !eir_get_data(eir, eir_len, EIR_CLASS_OF_DEV, NULL)) {
-		u8 eir_cod[5];
-
->>>>>>> eb3cdb58
 		eir_len += eir_append_data(eir_cod, 0, EIR_CLASS_OF_DEV,
 					   dev_class, 3);
 		skb_put_data(skb, eir_cod, sizeof(eir_cod));
