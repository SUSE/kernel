--- conflicted
+++ resolved
@@ -1021,8 +1021,6 @@
 		return;
 
 	hci_cmd_sync_queue(hdev, rpa_expired_sync, NULL, NULL);
-<<<<<<< HEAD
-=======
 }
 
 static void discov_off(struct work_struct *work)
@@ -1048,7 +1046,6 @@
 	mgmt_new_settings(hdev);
 
 	hci_dev_unlock(hdev);
->>>>>>> 80df0b9f
 }
 
 static void mgmt_init_hdev(struct sock *sk, struct hci_dev *hdev)
@@ -1241,7 +1238,6 @@
 		}
 	}
 }
-<<<<<<< HEAD
 
 static int new_settings(struct hci_dev *hdev, struct sock *skip)
 {
@@ -1274,40 +1270,6 @@
 
 		send_settings_rsp(cmd->sk, cmd->opcode, hdev);
 
-=======
-
-static int new_settings(struct hci_dev *hdev, struct sock *skip)
-{
-	__le32 ev = cpu_to_le32(get_current_settings(hdev));
-
-	return mgmt_limited_event(MGMT_EV_NEW_SETTINGS, hdev, &ev,
-				  sizeof(ev), HCI_MGMT_SETTING_EVENTS, skip);
-}
-
-static void mgmt_set_powered_complete(struct hci_dev *hdev, void *data, int err)
-{
-	struct mgmt_pending_cmd *cmd = data;
-	struct mgmt_mode *cp;
-
-	/* Make sure cmd still outstanding. */
-	if (cmd != pending_find(MGMT_OP_SET_POWERED, hdev))
-		return;
-
-	cp = cmd->param;
-
-	bt_dev_dbg(hdev, "err %d", err);
-
-	if (!err) {
-		if (cp->val) {
-			hci_dev_lock(hdev);
-			restart_le_actions(hdev);
-			hci_update_passive_scan(hdev);
-			hci_dev_unlock(hdev);
-		}
-
-		send_settings_rsp(cmd->sk, cmd->opcode, hdev);
-
->>>>>>> 80df0b9f
 		/* Only call new_setting for power on as power off is deferred
 		 * to hdev->power_off work which does call hci_dev_do_close.
 		 */
@@ -1320,21 +1282,12 @@
 
 	mgmt_pending_remove(cmd);
 }
-<<<<<<< HEAD
 
 static int set_powered_sync(struct hci_dev *hdev, void *data)
 {
 	struct mgmt_pending_cmd *cmd = data;
 	struct mgmt_mode *cp = cmd->param;
 
-=======
-
-static int set_powered_sync(struct hci_dev *hdev, void *data)
-{
-	struct mgmt_pending_cmd *cmd = data;
-	struct mgmt_mode *cp = cmd->param;
-
->>>>>>> 80df0b9f
 	BT_DBG("%s", hdev->name);
 
 	return hci_set_powered_sync(hdev, cp->val);
@@ -1688,11 +1641,7 @@
 		return err;
 
 	if (changed) {
-<<<<<<< HEAD
-		hci_req_update_scan(hdev);
-=======
 		hci_update_scan(hdev);
->>>>>>> 80df0b9f
 		hci_update_passive_scan(hdev);
 		return new_settings(hdev, sk);
 	}
@@ -2294,19 +2243,11 @@
 static int add_uuid_sync(struct hci_dev *hdev, void *data)
 {
 	int err;
-<<<<<<< HEAD
 
 	err = hci_update_class_sync(hdev);
 	if (err)
 		return err;
 
-=======
-
-	err = hci_update_class_sync(hdev);
-	if (err)
-		return err;
-
->>>>>>> 80df0b9f
 	return hci_update_eir_sync(hdev);
 }
 
@@ -2457,17 +2398,10 @@
 		cancel_delayed_work_sync(&hdev->service_cache);
 		err = hci_update_eir_sync(hdev);
 	}
-<<<<<<< HEAD
 
 	if (err)
 		return err;
 
-=======
-
-	if (err)
-		return err;
-
->>>>>>> 80df0b9f
 	return hci_update_class_sync(hdev);
 }
 
@@ -4062,11 +3996,7 @@
 static int read_exp_features_info(struct sock *sk, struct hci_dev *hdev,
 				  void *data, u16 data_len)
 {
-<<<<<<< HEAD
-	char buf[102];   /* Enough space for 5 features: 2 + 20 * 5 */
-=======
 	char buf[122];   /* Enough space for 6 features: 2 + 20 * 6 */
->>>>>>> 80df0b9f
 	struct mgmt_rp_read_exp_features_info *rp = (void *)buf;
 	u16 idx = 0;
 	u32 flags;
@@ -4113,8 +4043,6 @@
 			flags = BIT(0);
 		else
 			flags = 0;
-<<<<<<< HEAD
-=======
 
 		memcpy(rp->features[idx].uuid, quality_report_uuid, 16);
 		rp->features[idx].flags = cpu_to_le32(flags);
@@ -4140,25 +4068,6 @@
 	}
 
 	rp->feature_count = cpu_to_le16(idx);
->>>>>>> 80df0b9f
-
-		memcpy(rp->features[idx].uuid, quality_report_uuid, 16);
-		rp->features[idx].flags = cpu_to_le32(flags);
-		idx++;
-	}
-
-	if (hdev && hdev->get_data_path_id) {
-		if (hci_dev_test_flag(hdev, HCI_OFFLOAD_CODECS_ENABLED))
-			flags = BIT(0);
-		else
-			flags = 0;
-
-		memcpy(rp->features[idx].uuid, offload_codecs_uuid, 16);
-		rp->features[idx].flags = cpu_to_le32(flags);
-		idx++;
-	}
-
-	rp->feature_count = cpu_to_le16(idx);
 
 	/* After reading the experimental features information, enable
 	 * the events to update client on any future change.
@@ -4179,18 +4088,11 @@
 	memcpy(ev.uuid, rpa_resolution_uuid, 16);
 	ev.flags = cpu_to_le32((enabled ? BIT(0) : 0) | BIT(1));
 
-<<<<<<< HEAD
-	if (enabled && privacy_mode_capable(hdev))
-		set_bit(HCI_CONN_FLAG_DEVICE_PRIVACY, hdev->conn_flags);
-	else
-		clear_bit(HCI_CONN_FLAG_DEVICE_PRIVACY, hdev->conn_flags);
-=======
 	// Do we need to be atomic with the conn_flags?
 	if (enabled && privacy_mode_capable(hdev))
 		hdev->conn_flags |= HCI_CONN_FLAG_DEVICE_PRIVACY;
 	else
 		hdev->conn_flags &= ~HCI_CONN_FLAG_DEVICE_PRIVACY;
->>>>>>> 80df0b9f
 
 	return mgmt_limited_event(MGMT_EV_EXP_FEATURE_CHANGED, hdev,
 				  &ev, sizeof(ev),
@@ -4557,8 +4459,6 @@
 	return err;
 }
 
-<<<<<<< HEAD
-=======
 #ifdef CONFIG_BT_LE
 static int set_iso_socket_func(struct sock *sk, struct hci_dev *hdev,
 			       struct mgmt_cp_set_exp_feature *cp, u16 data_len)
@@ -4610,7 +4510,6 @@
 }
 #endif
 
->>>>>>> 80df0b9f
 static const struct mgmt_exp_feature {
 	const u8 *uuid;
 	int (*set_func)(struct sock *sk, struct hci_dev *hdev,
@@ -4624,12 +4523,9 @@
 	EXP_FEAT(quality_report_uuid, set_quality_report_func),
 	EXP_FEAT(offload_codecs_uuid, set_offload_codec_func),
 	EXP_FEAT(le_simultaneous_roles_uuid, set_le_simultaneous_roles_func),
-<<<<<<< HEAD
-=======
 #ifdef CONFIG_BT_LE
 	EXP_FEAT(iso_socket_uuid, set_iso_socket_func),
 #endif
->>>>>>> 80df0b9f
 
 	/* end with a null feature */
 	EXP_FEAT(NULL, NULL)
@@ -4653,8 +4549,6 @@
 			       MGMT_STATUS_NOT_SUPPORTED);
 }
 
-<<<<<<< HEAD
-=======
 static u32 get_params_flags(struct hci_dev *hdev,
 			    struct hci_conn_params *params)
 {
@@ -4671,7 +4565,6 @@
 	return flags;
 }
 
->>>>>>> 80df0b9f
 static int get_device_flags(struct sock *sk, struct hci_dev *hdev, void *data,
 			    u16 data_len)
 {
@@ -4688,12 +4581,7 @@
 
 	hci_dev_lock(hdev);
 
-<<<<<<< HEAD
-	bitmap_to_arr32(&supported_flags, hdev->conn_flags,
-			__HCI_CONN_NUM_FLAGS);
-=======
 	supported_flags = hdev->conn_flags;
->>>>>>> 80df0b9f
 
 	memset(&rp, 0, sizeof(rp));
 
@@ -4704,25 +4592,15 @@
 		if (!br_params)
 			goto done;
 
-<<<<<<< HEAD
-		bitmap_to_arr32(&current_flags, br_params->flags,
-				__HCI_CONN_NUM_FLAGS);
-=======
 		current_flags = br_params->flags;
->>>>>>> 80df0b9f
 	} else {
 		params = hci_conn_params_lookup(hdev, &cp->addr.bdaddr,
 						le_addr_type(cp->addr.type));
 		if (!params)
 			goto done;
 
-<<<<<<< HEAD
-		bitmap_to_arr32(&current_flags, params->flags,
-				__HCI_CONN_NUM_FLAGS);
-=======
 		supported_flags = get_params_flags(hdev, params);
 		current_flags = params->flags;
->>>>>>> 80df0b9f
 	}
 
 	bacpy(&rp.addr.bdaddr, &cp->addr.bdaddr);
@@ -4766,13 +4644,8 @@
 	bt_dev_dbg(hdev, "Set device flags %pMR (type 0x%x) = 0x%x",
 		   &cp->addr.bdaddr, cp->addr.type, current_flags);
 
-<<<<<<< HEAD
-	bitmap_to_arr32(&supported_flags, hdev->conn_flags,
-			__HCI_CONN_NUM_FLAGS);
-=======
 	// We should take hci_dev_lock() early, I think.. conn_flags can change
 	supported_flags = hdev->conn_flags;
->>>>>>> 80df0b9f
 
 	if ((supported_flags | current_flags) != supported_flags) {
 		bt_dev_warn(hdev, "Bad flag given (0x%x) vs supported (0x%0x)",
@@ -4788,38 +4661,12 @@
 							      cp->addr.type);
 
 		if (br_params) {
-<<<<<<< HEAD
-			bitmap_from_u64(br_params->flags, current_flags);
-=======
 			br_params->flags = current_flags;
->>>>>>> 80df0b9f
 			status = MGMT_STATUS_SUCCESS;
 		} else {
 			bt_dev_warn(hdev, "No such BR/EDR device %pMR (0x%x)",
 				    &cp->addr.bdaddr, cp->addr.type);
 		}
-<<<<<<< HEAD
-	} else {
-		params = hci_conn_params_lookup(hdev, &cp->addr.bdaddr,
-						le_addr_type(cp->addr.type));
-		if (params) {
-			bitmap_from_u64(params->flags, current_flags);
-			status = MGMT_STATUS_SUCCESS;
-
-			/* Update passive scan if HCI_CONN_FLAG_DEVICE_PRIVACY
-			 * has been set.
-			 */
-			if (test_bit(HCI_CONN_FLAG_DEVICE_PRIVACY,
-				     params->flags))
-				hci_update_passive_scan(hdev);
-		} else {
-			bt_dev_warn(hdev, "No such LE device %pMR (0x%x)",
-				    &cp->addr.bdaddr,
-				    le_addr_type(cp->addr.type));
-		}
-	}
-
-=======
 
 		goto unlock;
 	}
@@ -4850,7 +4697,6 @@
 		hci_update_passive_scan(hdev);
 
 unlock:
->>>>>>> 80df0b9f
 	hci_dev_unlock(hdev);
 
 done:
@@ -5792,31 +5638,6 @@
 	}
 
 	hci_dev_unlock(hdev);
-<<<<<<< HEAD
-=======
-}
-
-static void stop_discovery_complete(struct hci_dev *hdev, void *data, int err)
-{
-	struct mgmt_pending_cmd *cmd = data;
-
-	if (cmd != pending_find(MGMT_OP_STOP_DISCOVERY, hdev))
-		return;
-
-	bt_dev_dbg(hdev, "err %d", err);
-
-	mgmt_cmd_complete(cmd->sk, cmd->index, cmd->opcode, mgmt_status(err),
-			  cmd->param, 1);
-	mgmt_pending_remove(cmd);
-
-	if (!err)
-		hci_discovery_set_state(hdev, DISCOVERY_STOPPED);
-}
-
-static int stop_discovery_sync(struct hci_dev *hdev, void *data)
-{
-	return hci_stop_discovery_sync(hdev);
->>>>>>> 80df0b9f
 }
 
 static void stop_discovery_complete(struct hci_dev *hdev, void *data, int err)
@@ -6996,14 +6817,6 @@
 
 	mgmt_cmd_complete(cmd->sk, cmd->index, MGMT_OP_GET_CONN_INFO, status,
 			  &rp, sizeof(rp));
-<<<<<<< HEAD
-
-	if (conn) {
-		hci_conn_drop(conn);
-		hci_conn_put(conn);
-	}
-=======
->>>>>>> 80df0b9f
 
 	mgmt_pending_free(cmd);
 }
@@ -7023,22 +6836,10 @@
 	else
 		conn = hci_conn_hash_lookup_ba(hdev, LE_LINK, &cp->addr.bdaddr);
 
-<<<<<<< HEAD
-	if (!conn || conn != cmd->user_data || conn->state != BT_CONNECTED) {
-		if (cmd->user_data) {
-			hci_conn_drop(cmd->user_data);
-			hci_conn_put(cmd->user_data);
-			cmd->user_data = NULL;
-		}
-		return MGMT_STATUS_NOT_CONNECTED;
-	}
-
-=======
 	if (!conn || conn->state != BT_CONNECTED)
 		return MGMT_STATUS_NOT_CONNECTED;
 
 	cmd->user_data = conn;
->>>>>>> 80df0b9f
 	handle = cpu_to_le16(conn->handle);
 
 	/* Refresh RSSI each time */
@@ -7117,20 +6918,12 @@
 
 		cmd = mgmt_pending_new(sk, MGMT_OP_GET_CONN_INFO, hdev, data,
 				       len);
-<<<<<<< HEAD
-		if (!cmd)
-			err = -ENOMEM;
-		else
-			err = hci_cmd_sync_queue(hdev, get_conn_info_sync,
-						 cmd, get_conn_info_complete);
-=======
 		if (!cmd) {
 			err = -ENOMEM;
 		} else {
 			err = hci_cmd_sync_queue(hdev, get_conn_info_sync,
 						 cmd, get_conn_info_complete);
 		}
->>>>>>> 80df0b9f
 
 		if (err < 0) {
 			mgmt_cmd_complete(sk, hdev->id, MGMT_OP_GET_CONN_INFO,
@@ -7142,12 +6935,6 @@
 			goto unlock;
 		}
 
-<<<<<<< HEAD
-		hci_conn_hold(conn);
-		cmd->user_data = hci_conn_get(conn);
-
-=======
->>>>>>> 80df0b9f
 		conn->conn_info_timestamp = jiffies;
 	} else {
 		/* Cache is valid, just reply with values cached in hci_conn */
@@ -7186,23 +6973,12 @@
 	if (conn) {
 		rp.piconet_clock = cpu_to_le32(conn->clock);
 		rp.accuracy = cpu_to_le16(conn->clock_accuracy);
-<<<<<<< HEAD
-		hci_conn_drop(conn);
-		hci_conn_put(conn);
 	}
 
 complete:
 	mgmt_cmd_complete(cmd->sk, cmd->index, cmd->opcode, status, &rp,
 			  sizeof(rp));
 
-=======
-	}
-
-complete:
-	mgmt_cmd_complete(cmd->sk, cmd->index, cmd->opcode, status, &rp,
-			  sizeof(rp));
-
->>>>>>> 80df0b9f
 	mgmt_pending_free(cmd);
 }
 
@@ -7211,32 +6987,6 @@
 	struct mgmt_pending_cmd *cmd = data;
 	struct mgmt_cp_get_clock_info *cp = cmd->param;
 	struct hci_cp_read_clock hci_cp;
-<<<<<<< HEAD
-	struct hci_conn *conn = cmd->user_data;
-	int err;
-
-	memset(&hci_cp, 0, sizeof(hci_cp));
-	err = hci_read_clock_sync(hdev, &hci_cp);
-
-	if (conn) {
-		/* Make sure connection still exists */
-		conn = hci_conn_hash_lookup_ba(hdev, ACL_LINK,
-					       &cp->addr.bdaddr);
-
-		if (conn && conn == cmd->user_data &&
-		    conn->state == BT_CONNECTED) {
-			hci_cp.handle = cpu_to_le16(conn->handle);
-			hci_cp.which = 0x01; /* Piconet clock */
-			err = hci_read_clock_sync(hdev, &hci_cp);
-		} else if (cmd->user_data) {
-			hci_conn_drop(cmd->user_data);
-			hci_conn_put(cmd->user_data);
-			cmd->user_data = NULL;
-		}
-	}
-
-	return err;
-=======
 	struct hci_conn *conn;
 
 	memset(&hci_cp, 0, sizeof(hci_cp));
@@ -7252,7 +7002,6 @@
 	hci_cp.which = 0x01; /* Piconet clock */
 
 	return hci_read_clock_sync(hdev, &hci_cp);
->>>>>>> 80df0b9f
 }
 
 static int get_clock_info(struct sock *sk, struct hci_dev *hdev, void *data,
@@ -7304,7 +7053,6 @@
 	else
 		err = hci_cmd_sync_queue(hdev, get_clock_info_sync, cmd,
 					 get_clock_info_complete);
-<<<<<<< HEAD
 
 	if (err < 0) {
 		err = mgmt_cmd_complete(sk, hdev->id, MGMT_OP_GET_CLOCK_INFO,
@@ -7312,19 +7060,6 @@
 
 		if (cmd)
 			mgmt_pending_free(cmd);
-
-	} else if (conn) {
-		hci_conn_hold(conn);
-		cmd->user_data = hci_conn_get(conn);
-=======
-
-	if (err < 0) {
-		err = mgmt_cmd_complete(sk, hdev->id, MGMT_OP_GET_CLOCK_INFO,
-					MGMT_STATUS_FAILED, &rp, sizeof(rp));
-
-		if (cmd)
-			mgmt_pending_free(cmd);
->>>>>>> 80df0b9f
 	}
 
 
@@ -7492,12 +7227,7 @@
 		params = hci_conn_params_lookup(hdev, &cp->addr.bdaddr,
 						addr_type);
 		if (params)
-<<<<<<< HEAD
-			bitmap_to_arr32(&current_flags, params->flags,
-					__HCI_CONN_NUM_FLAGS);
-=======
 			current_flags = params->flags;
->>>>>>> 80df0b9f
 	}
 
 	err = hci_cmd_sync_queue(hdev, add_device_sync, NULL, NULL);
@@ -7506,12 +7236,7 @@
 
 added:
 	device_added(sk, hdev, &cp->addr.bdaddr, cp->addr.type, cp->action);
-<<<<<<< HEAD
-	bitmap_to_arr32(&supported_flags, hdev->conn_flags,
-			__HCI_CONN_NUM_FLAGS);
-=======
 	supported_flags = hdev->conn_flags;
->>>>>>> 80df0b9f
 	device_flags_changed(NULL, hdev, &cp->addr.bdaddr, cp->addr.type,
 			     supported_flags, current_flags);
 
@@ -8496,11 +8221,7 @@
 
 	prev_instance_cnt = hdev->adv_instance_cnt;
 
-<<<<<<< HEAD
-	err = hci_add_adv_instance(hdev, cp->instance, flags,
-=======
 	adv = hci_add_adv_instance(hdev, cp->instance, flags,
->>>>>>> 80df0b9f
 				   cp->adv_data_len, cp->data,
 				   cp->scan_rsp_len,
 				   cp->data + cp->adv_data_len,
@@ -8639,10 +8360,7 @@
 	struct mgmt_cp_add_ext_adv_params *cp = data;
 	struct mgmt_rp_add_ext_adv_params rp;
 	struct mgmt_pending_cmd *cmd = NULL;
-<<<<<<< HEAD
-=======
 	struct adv_info *adv;
->>>>>>> 80df0b9f
 	u32 flags, min_interval, max_interval;
 	u16 timeout, duration;
 	u8 status;
@@ -9229,8 +8947,6 @@
 
 	mgmt_index_event(MGMT_EV_EXT_INDEX_REMOVED, hdev, &ev, sizeof(ev),
 			 HCI_MGMT_EXT_INDEX_EVENTS);
-<<<<<<< HEAD
-=======
 
 	/* Cancel any remaining timed work */
 	if (!hci_dev_test_flag(hdev, HCI_MGMT))
@@ -9238,7 +8954,6 @@
 	cancel_delayed_work_sync(&hdev->discov_off);
 	cancel_delayed_work_sync(&hdev->service_cache);
 	cancel_delayed_work_sync(&hdev->rpa_expired);
->>>>>>> 80df0b9f
 }
 
 void mgmt_power_on(struct hci_dev *hdev, int err)
