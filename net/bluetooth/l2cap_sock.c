/*
   BlueZ - Bluetooth protocol stack for Linux
   Copyright (C) 2000-2001 Qualcomm Incorporated
   Copyright (C) 2009-2010 Gustavo F. Padovan <gustavo@padovan.org>
   Copyright (C) 2010 Google Inc.
   Copyright (C) 2011 ProFUSION Embedded Systems

   Written 2000,2001 by Maxim Krasnyansky <maxk@qualcomm.com>

   This program is free software; you can redistribute it and/or modify
   it under the terms of the GNU General Public License version 2 as
   published by the Free Software Foundation;

   THE SOFTWARE IS PROVIDED "AS IS", WITHOUT WARRANTY OF ANY KIND, EXPRESS
   OR IMPLIED, INCLUDING BUT NOT LIMITED TO THE WARRANTIES OF MERCHANTABILITY,
   FITNESS FOR A PARTICULAR PURPOSE AND NONINFRINGEMENT OF THIRD PARTY RIGHTS.
   IN NO EVENT SHALL THE COPYRIGHT HOLDER(S) AND AUTHOR(S) BE LIABLE FOR ANY
   CLAIM, OR ANY SPECIAL INDIRECT OR CONSEQUENTIAL DAMAGES, OR ANY DAMAGES
   WHATSOEVER RESULTING FROM LOSS OF USE, DATA OR PROFITS, WHETHER IN AN
   ACTION OF CONTRACT, NEGLIGENCE OR OTHER TORTIOUS ACTION, ARISING OUT OF
   OR IN CONNECTION WITH THE USE OR PERFORMANCE OF THIS SOFTWARE.

   ALL LIABILITY, INCLUDING LIABILITY FOR INFRINGEMENT OF ANY PATENTS,
   COPYRIGHTS, TRADEMARKS OR OTHER RIGHTS, RELATING TO USE OF THIS
   SOFTWARE IS DISCLAIMED.
*/

/* Bluetooth L2CAP sockets. */

#include <linux/module.h>
#include <linux/export.h>
#include <linux/filter.h>
#include <linux/sched/signal.h>

#include <net/bluetooth/bluetooth.h>
#include <net/bluetooth/hci_core.h>
#include <net/bluetooth/l2cap.h>

#include "smp.h"

static struct bt_sock_list l2cap_sk_list = {
	.lock = __RW_LOCK_UNLOCKED(l2cap_sk_list.lock)
};

static const struct proto_ops l2cap_sock_ops;
static void l2cap_sock_init(struct sock *sk, struct sock *parent);
static struct sock *l2cap_sock_alloc(struct net *net, struct socket *sock,
				     int proto, gfp_t prio, int kern);
static void l2cap_sock_cleanup_listen(struct sock *parent);

bool l2cap_is_socket(struct socket *sock)
{
	return sock && sock->ops == &l2cap_sock_ops;
}
EXPORT_SYMBOL(l2cap_is_socket);

static int l2cap_validate_bredr_psm(u16 psm)
{
	/* PSM must be odd and lsb of upper byte must be 0 */
	if ((psm & 0x0101) != 0x0001)
		return -EINVAL;

	/* Restrict usage of well-known PSMs */
	if (psm < L2CAP_PSM_DYN_START && !capable(CAP_NET_BIND_SERVICE))
		return -EACCES;

	return 0;
}

static int l2cap_validate_le_psm(u16 psm)
{
	/* Valid LE_PSM ranges are defined only until 0x00ff */
	if (psm > L2CAP_PSM_LE_DYN_END)
		return -EINVAL;

	/* Restrict fixed, SIG assigned PSM values to CAP_NET_BIND_SERVICE */
	if (psm < L2CAP_PSM_LE_DYN_START && !capable(CAP_NET_BIND_SERVICE))
		return -EACCES;

	return 0;
}

static int l2cap_sock_bind(struct socket *sock, struct sockaddr *addr, int alen)
{
	struct sock *sk = sock->sk;
	struct l2cap_chan *chan = l2cap_pi(sk)->chan;
	struct sockaddr_l2 la;
	int len, err = 0;

	BT_DBG("sk %p", sk);

	if (!addr || alen < offsetofend(struct sockaddr, sa_family) ||
	    addr->sa_family != AF_BLUETOOTH)
		return -EINVAL;

	memset(&la, 0, sizeof(la));
	len = min_t(unsigned int, sizeof(la), alen);
	memcpy(&la, addr, len);

	if (la.l2_cid && la.l2_psm)
		return -EINVAL;

	if (!bdaddr_type_is_valid(la.l2_bdaddr_type))
		return -EINVAL;

	if (bdaddr_type_is_le(la.l2_bdaddr_type)) {
		/* We only allow ATT user space socket */
		if (la.l2_cid &&
		    la.l2_cid != cpu_to_le16(L2CAP_CID_ATT))
			return -EINVAL;
	}

	lock_sock(sk);

	if (sk->sk_state != BT_OPEN) {
		err = -EBADFD;
		goto done;
	}

	if (la.l2_psm) {
		__u16 psm = __le16_to_cpu(la.l2_psm);

		if (la.l2_bdaddr_type == BDADDR_BREDR)
			err = l2cap_validate_bredr_psm(psm);
		else
			err = l2cap_validate_le_psm(psm);

		if (err)
			goto done;
	}

	bacpy(&chan->src, &la.l2_bdaddr);
	chan->src_type = la.l2_bdaddr_type;

	if (la.l2_cid)
		err = l2cap_add_scid(chan, __le16_to_cpu(la.l2_cid));
	else
		err = l2cap_add_psm(chan, &la.l2_bdaddr, la.l2_psm);

	if (err < 0)
		goto done;

	switch (chan->chan_type) {
	case L2CAP_CHAN_CONN_LESS:
		if (__le16_to_cpu(la.l2_psm) == L2CAP_PSM_3DSP)
			chan->sec_level = BT_SECURITY_SDP;
		break;
	case L2CAP_CHAN_CONN_ORIENTED:
		if (__le16_to_cpu(la.l2_psm) == L2CAP_PSM_SDP ||
		    __le16_to_cpu(la.l2_psm) == L2CAP_PSM_RFCOMM)
			chan->sec_level = BT_SECURITY_SDP;
		break;
	case L2CAP_CHAN_RAW:
		chan->sec_level = BT_SECURITY_SDP;
		break;
	case L2CAP_CHAN_FIXED:
		/* Fixed channels default to the L2CAP core not holding a
		 * hci_conn reference for them. For fixed channels mapping to
		 * L2CAP sockets we do want to hold a reference so set the
		 * appropriate flag to request it.
		 */
		set_bit(FLAG_HOLD_HCI_CONN, &chan->flags);
		break;
	}

	/* Use L2CAP_MODE_LE_FLOWCTL (CoC) in case of LE address and
	 * L2CAP_MODE_EXT_FLOWCTL (ECRED) has not been set.
	 */
	if (chan->psm && bdaddr_type_is_le(chan->src_type) &&
	    chan->mode != L2CAP_MODE_EXT_FLOWCTL)
		chan->mode = L2CAP_MODE_LE_FLOWCTL;

	chan->state = BT_BOUND;
	sk->sk_state = BT_BOUND;

done:
	release_sock(sk);
	return err;
}

static int l2cap_sock_connect(struct socket *sock, struct sockaddr *addr,
			      int alen, int flags)
{
	struct sock *sk = sock->sk;
	struct l2cap_chan *chan = l2cap_pi(sk)->chan;
	struct sockaddr_l2 la;
	int len, err = 0;
	bool zapped;

	BT_DBG("sk %p", sk);

	lock_sock(sk);
	zapped = sock_flag(sk, SOCK_ZAPPED);
	release_sock(sk);

	if (zapped)
		return -EINVAL;

	if (!addr || alen < offsetofend(struct sockaddr, sa_family) ||
	    addr->sa_family != AF_BLUETOOTH)
		return -EINVAL;

	memset(&la, 0, sizeof(la));
	len = min_t(unsigned int, sizeof(la), alen);
	memcpy(&la, addr, len);

	if (la.l2_cid && la.l2_psm)
		return -EINVAL;

	if (!bdaddr_type_is_valid(la.l2_bdaddr_type))
		return -EINVAL;

	/* Check that the socket wasn't bound to something that
	 * conflicts with the address given to connect(). If chan->src
	 * is BDADDR_ANY it means bind() was never used, in which case
	 * chan->src_type and la.l2_bdaddr_type do not need to match.
	 */
	if (chan->src_type == BDADDR_BREDR && bacmp(&chan->src, BDADDR_ANY) &&
	    bdaddr_type_is_le(la.l2_bdaddr_type)) {
		/* Old user space versions will try to incorrectly bind
		 * the ATT socket using BDADDR_BREDR. We need to accept
		 * this and fix up the source address type only when
		 * both the source CID and destination CID indicate
		 * ATT. Anything else is an invalid combination.
		 */
		if (chan->scid != L2CAP_CID_ATT ||
		    la.l2_cid != cpu_to_le16(L2CAP_CID_ATT))
			return -EINVAL;

		/* We don't have the hdev available here to make a
		 * better decision on random vs public, but since all
		 * user space versions that exhibit this issue anyway do
		 * not support random local addresses assuming public
		 * here is good enough.
		 */
		chan->src_type = BDADDR_LE_PUBLIC;
	}

	if (chan->src_type != BDADDR_BREDR && la.l2_bdaddr_type == BDADDR_BREDR)
		return -EINVAL;

	if (bdaddr_type_is_le(la.l2_bdaddr_type)) {
		/* We only allow ATT user space socket */
		if (la.l2_cid &&
		    la.l2_cid != cpu_to_le16(L2CAP_CID_ATT))
			return -EINVAL;
	}

	/* Use L2CAP_MODE_LE_FLOWCTL (CoC) in case of LE address and
	 * L2CAP_MODE_EXT_FLOWCTL (ECRED) has not been set.
	 */
	if (chan->psm && bdaddr_type_is_le(chan->src_type) &&
	    chan->mode != L2CAP_MODE_EXT_FLOWCTL)
		chan->mode = L2CAP_MODE_LE_FLOWCTL;

	err = l2cap_chan_connect(chan, la.l2_psm, __le16_to_cpu(la.l2_cid),
				 &la.l2_bdaddr, la.l2_bdaddr_type,
				 sk->sk_sndtimeo);
	if (err)
		return err;

	lock_sock(sk);

	err = bt_sock_wait_state(sk, BT_CONNECTED,
				 sock_sndtimeo(sk, flags & O_NONBLOCK));

	release_sock(sk);

	return err;
}

static int l2cap_sock_listen(struct socket *sock, int backlog)
{
	struct sock *sk = sock->sk;
	struct l2cap_chan *chan = l2cap_pi(sk)->chan;
	int err = 0;

	BT_DBG("sk %p backlog %d", sk, backlog);

	lock_sock(sk);

	if (sk->sk_state != BT_BOUND) {
		err = -EBADFD;
		goto done;
	}

	if (sk->sk_type != SOCK_SEQPACKET && sk->sk_type != SOCK_STREAM) {
		err = -EINVAL;
		goto done;
	}

	switch (chan->mode) {
	case L2CAP_MODE_BASIC:
	case L2CAP_MODE_LE_FLOWCTL:
		break;
	case L2CAP_MODE_EXT_FLOWCTL:
		if (!enable_ecred) {
			err = -EOPNOTSUPP;
			goto done;
		}
		break;
	case L2CAP_MODE_ERTM:
	case L2CAP_MODE_STREAMING:
		if (!disable_ertm)
			break;
		fallthrough;
	default:
		err = -EOPNOTSUPP;
		goto done;
	}

	sk->sk_max_ack_backlog = backlog;
	sk->sk_ack_backlog = 0;

	/* Listening channels need to use nested locking in order not to
	 * cause lockdep warnings when the created child channels end up
	 * being locked in the same thread as the parent channel.
	 */
	atomic_set(&chan->nesting, L2CAP_NESTING_PARENT);

	chan->state = BT_LISTEN;
	sk->sk_state = BT_LISTEN;

done:
	release_sock(sk);
	return err;
}

static int l2cap_sock_accept(struct socket *sock, struct socket *newsock,
			     struct proto_accept_arg *arg)
{
	DEFINE_WAIT_FUNC(wait, woken_wake_function);
	struct sock *sk = sock->sk, *nsk;
	long timeo;
	int err = 0;

	lock_sock_nested(sk, L2CAP_NESTING_PARENT);

	timeo = sock_rcvtimeo(sk, arg->flags & O_NONBLOCK);

	BT_DBG("sk %p timeo %ld", sk, timeo);

	/* Wait for an incoming connection. (wake-one). */
	add_wait_queue_exclusive(sk_sleep(sk), &wait);
	while (1) {
		if (sk->sk_state != BT_LISTEN) {
			err = -EBADFD;
			break;
		}

		nsk = bt_accept_dequeue(sk, newsock);
		if (nsk)
			break;

		if (!timeo) {
			err = -EAGAIN;
			break;
		}

		if (signal_pending(current)) {
			err = sock_intr_errno(timeo);
			break;
		}

		release_sock(sk);

		timeo = wait_woken(&wait, TASK_INTERRUPTIBLE, timeo);

		lock_sock_nested(sk, L2CAP_NESTING_PARENT);
	}
	remove_wait_queue(sk_sleep(sk), &wait);

	if (err)
		goto done;

	newsock->state = SS_CONNECTED;

	BT_DBG("new socket %p", nsk);

done:
	release_sock(sk);
	return err;
}

static int l2cap_sock_getname(struct socket *sock, struct sockaddr *addr,
			      int peer)
{
	struct sockaddr_l2 *la = (struct sockaddr_l2 *) addr;
	struct sock *sk = sock->sk;
	struct l2cap_chan *chan = l2cap_pi(sk)->chan;

	BT_DBG("sock %p, sk %p", sock, sk);

	if (peer && sk->sk_state != BT_CONNECTED &&
	    sk->sk_state != BT_CONNECT && sk->sk_state != BT_CONNECT2 &&
	    sk->sk_state != BT_CONFIG)
		return -ENOTCONN;

	memset(la, 0, sizeof(struct sockaddr_l2));
	addr->sa_family = AF_BLUETOOTH;

	la->l2_psm = chan->psm;

	if (peer) {
		bacpy(&la->l2_bdaddr, &chan->dst);
		la->l2_cid = cpu_to_le16(chan->dcid);
		la->l2_bdaddr_type = chan->dst_type;
	} else {
		bacpy(&la->l2_bdaddr, &chan->src);
		la->l2_cid = cpu_to_le16(chan->scid);
		la->l2_bdaddr_type = chan->src_type;
	}

	return sizeof(struct sockaddr_l2);
}

static int l2cap_get_mode(struct l2cap_chan *chan)
{
	switch (chan->mode) {
	case L2CAP_MODE_BASIC:
		return BT_MODE_BASIC;
	case L2CAP_MODE_ERTM:
		return BT_MODE_ERTM;
	case L2CAP_MODE_STREAMING:
		return BT_MODE_STREAMING;
	case L2CAP_MODE_LE_FLOWCTL:
		return BT_MODE_LE_FLOWCTL;
	case L2CAP_MODE_EXT_FLOWCTL:
		return BT_MODE_EXT_FLOWCTL;
	}

	return -EINVAL;
}

static int l2cap_sock_getsockopt_old(struct socket *sock, int optname,
				     char __user *optval, int __user *optlen)
{
	struct sock *sk = sock->sk;
	struct l2cap_chan *chan = l2cap_pi(sk)->chan;
	struct l2cap_options opts;
	struct l2cap_conninfo cinfo;
	int err = 0;
	size_t len;
	u32 opt;

	BT_DBG("sk %p", sk);

	if (get_user(len, optlen))
		return -EFAULT;

	lock_sock(sk);

	switch (optname) {
	case L2CAP_OPTIONS:
		/* LE sockets should use BT_SNDMTU/BT_RCVMTU, but since
		 * legacy ATT code depends on getsockopt for
		 * L2CAP_OPTIONS we need to let this pass.
		 */
		if (bdaddr_type_is_le(chan->src_type) &&
		    chan->scid != L2CAP_CID_ATT) {
			err = -EINVAL;
			break;
		}

		/* Only BR/EDR modes are supported here */
		switch (chan->mode) {
		case L2CAP_MODE_BASIC:
		case L2CAP_MODE_ERTM:
		case L2CAP_MODE_STREAMING:
			break;
		default:
			err = -EINVAL;
			break;
		}

		if (err < 0)
			break;

		memset(&opts, 0, sizeof(opts));
		opts.imtu     = chan->imtu;
		opts.omtu     = chan->omtu;
		opts.flush_to = chan->flush_to;
		opts.mode     = chan->mode;
		opts.fcs      = chan->fcs;
		opts.max_tx   = chan->max_tx;
		opts.txwin_size = chan->tx_win;

		BT_DBG("mode 0x%2.2x", chan->mode);

		len = min(len, sizeof(opts));
		if (copy_to_user(optval, (char *) &opts, len))
			err = -EFAULT;

		break;

	case L2CAP_LM:
		switch (chan->sec_level) {
		case BT_SECURITY_LOW:
			opt = L2CAP_LM_AUTH;
			break;
		case BT_SECURITY_MEDIUM:
			opt = L2CAP_LM_AUTH | L2CAP_LM_ENCRYPT;
			break;
		case BT_SECURITY_HIGH:
			opt = L2CAP_LM_AUTH | L2CAP_LM_ENCRYPT |
			      L2CAP_LM_SECURE;
			break;
		case BT_SECURITY_FIPS:
			opt = L2CAP_LM_AUTH | L2CAP_LM_ENCRYPT |
			      L2CAP_LM_SECURE | L2CAP_LM_FIPS;
			break;
		default:
			opt = 0;
			break;
		}

		if (test_bit(FLAG_ROLE_SWITCH, &chan->flags))
			opt |= L2CAP_LM_MASTER;

		if (test_bit(FLAG_FORCE_RELIABLE, &chan->flags))
			opt |= L2CAP_LM_RELIABLE;

		if (put_user(opt, (u32 __user *) optval))
			err = -EFAULT;

		break;

	case L2CAP_CONNINFO:
		if (sk->sk_state != BT_CONNECTED &&
		    !(sk->sk_state == BT_CONNECT2 &&
		      test_bit(BT_SK_DEFER_SETUP, &bt_sk(sk)->flags))) {
			err = -ENOTCONN;
			break;
		}

		memset(&cinfo, 0, sizeof(cinfo));
		cinfo.hci_handle = chan->conn->hcon->handle;
		memcpy(cinfo.dev_class, chan->conn->hcon->dev_class, 3);

		len = min(len, sizeof(cinfo));
		if (copy_to_user(optval, (char *) &cinfo, len))
			err = -EFAULT;

		break;

	default:
		err = -ENOPROTOOPT;
		break;
	}

	release_sock(sk);
	return err;
}

static int l2cap_sock_getsockopt(struct socket *sock, int level, int optname,
				 char __user *optval, int __user *optlen)
{
	struct sock *sk = sock->sk;
	struct l2cap_chan *chan = l2cap_pi(sk)->chan;
	struct bt_security sec;
	struct bt_power pwr;
	u32 phys;
	int len, mode, err = 0;

	BT_DBG("sk %p", sk);

	if (level == SOL_L2CAP)
		return l2cap_sock_getsockopt_old(sock, optname, optval, optlen);

	if (level != SOL_BLUETOOTH)
		return -ENOPROTOOPT;

	if (get_user(len, optlen))
		return -EFAULT;

	lock_sock(sk);

	switch (optname) {
	case BT_SECURITY:
		if (chan->chan_type != L2CAP_CHAN_CONN_ORIENTED &&
		    chan->chan_type != L2CAP_CHAN_FIXED &&
		    chan->chan_type != L2CAP_CHAN_RAW) {
			err = -EINVAL;
			break;
		}

		memset(&sec, 0, sizeof(sec));
		if (chan->conn) {
			sec.level = chan->conn->hcon->sec_level;

			if (sk->sk_state == BT_CONNECTED)
				sec.key_size = chan->conn->hcon->enc_key_size;
		} else {
			sec.level = chan->sec_level;
		}

		len = min_t(unsigned int, len, sizeof(sec));
		if (copy_to_user(optval, (char *) &sec, len))
			err = -EFAULT;

		break;

	case BT_DEFER_SETUP:
		if (sk->sk_state != BT_BOUND && sk->sk_state != BT_LISTEN) {
			err = -EINVAL;
			break;
		}

		if (put_user(test_bit(BT_SK_DEFER_SETUP, &bt_sk(sk)->flags),
			     (u32 __user *) optval))
			err = -EFAULT;

		break;

	case BT_FLUSHABLE:
		if (put_user(test_bit(FLAG_FLUSHABLE, &chan->flags),
			     (u32 __user *) optval))
			err = -EFAULT;

		break;

	case BT_POWER:
		if (sk->sk_type != SOCK_SEQPACKET && sk->sk_type != SOCK_STREAM
		    && sk->sk_type != SOCK_RAW) {
			err = -EINVAL;
			break;
		}

		pwr.force_active = test_bit(FLAG_FORCE_ACTIVE, &chan->flags);

		len = min_t(unsigned int, len, sizeof(pwr));
		if (copy_to_user(optval, (char *) &pwr, len))
			err = -EFAULT;

		break;

	case BT_CHANNEL_POLICY:
		if (put_user(chan->chan_policy, (u32 __user *) optval))
			err = -EFAULT;
		break;

	case BT_SNDMTU:
		if (!bdaddr_type_is_le(chan->src_type)) {
			err = -EINVAL;
			break;
		}

		if (sk->sk_state != BT_CONNECTED) {
			err = -ENOTCONN;
			break;
		}

		if (put_user(chan->omtu, (u16 __user *) optval))
			err = -EFAULT;
		break;

	case BT_RCVMTU:
		if (!bdaddr_type_is_le(chan->src_type)) {
			err = -EINVAL;
			break;
		}

		if (put_user(chan->imtu, (u16 __user *) optval))
			err = -EFAULT;
		break;

	case BT_PHY:
		if (sk->sk_state != BT_CONNECTED) {
			err = -ENOTCONN;
			break;
		}

		phys = hci_conn_get_phy(chan->conn->hcon);

		if (put_user(phys, (u32 __user *) optval))
			err = -EFAULT;
		break;

	case BT_MODE:
		if (!enable_ecred) {
			err = -ENOPROTOOPT;
			break;
		}

		if (chan->chan_type != L2CAP_CHAN_CONN_ORIENTED) {
			err = -EINVAL;
			break;
		}

		mode = l2cap_get_mode(chan);
		if (mode < 0) {
			err = mode;
			break;
		}

		if (put_user(mode, (u8 __user *) optval))
			err = -EFAULT;
		break;

	default:
		err = -ENOPROTOOPT;
		break;
	}

	release_sock(sk);
	return err;
}

static bool l2cap_valid_mtu(struct l2cap_chan *chan, u16 mtu)
{
	switch (chan->scid) {
	case L2CAP_CID_ATT:
		if (mtu < L2CAP_LE_MIN_MTU)
			return false;
		break;

	default:
		if (mtu < L2CAP_DEFAULT_MIN_MTU)
			return false;
	}

	return true;
}

static int l2cap_sock_setsockopt_old(struct socket *sock, int optname,
				     sockptr_t optval, unsigned int optlen)
{
	struct sock *sk = sock->sk;
	struct l2cap_chan *chan = l2cap_pi(sk)->chan;
	struct l2cap_options opts;
	int err = 0;
	u32 opt;

	BT_DBG("sk %p", sk);

	lock_sock(sk);

	switch (optname) {
	case L2CAP_OPTIONS:
		if (bdaddr_type_is_le(chan->src_type)) {
			err = -EINVAL;
			break;
		}

		if (sk->sk_state == BT_CONNECTED) {
			err = -EINVAL;
			break;
		}

		opts.imtu     = chan->imtu;
		opts.omtu     = chan->omtu;
		opts.flush_to = chan->flush_to;
		opts.mode     = chan->mode;
		opts.fcs      = chan->fcs;
		opts.max_tx   = chan->max_tx;
		opts.txwin_size = chan->tx_win;

		err = bt_copy_from_sockptr(&opts, sizeof(opts), optval, optlen);
		if (err)
			break;

		if (opts.txwin_size > L2CAP_DEFAULT_EXT_WINDOW) {
			err = -EINVAL;
			break;
		}

		if (!l2cap_valid_mtu(chan, opts.imtu)) {
			err = -EINVAL;
			break;
		}

		/* Only BR/EDR modes are supported here */
		switch (opts.mode) {
		case L2CAP_MODE_BASIC:
			clear_bit(CONF_STATE2_DEVICE, &chan->conf_state);
			break;
		case L2CAP_MODE_ERTM:
		case L2CAP_MODE_STREAMING:
			if (!disable_ertm)
				break;
			fallthrough;
		default:
			err = -EINVAL;
			break;
		}

		if (err < 0)
			break;

		chan->mode = opts.mode;

		BT_DBG("mode 0x%2.2x", chan->mode);

		chan->imtu = opts.imtu;
		chan->omtu = opts.omtu;
		chan->fcs  = opts.fcs;
		chan->max_tx = opts.max_tx;
		chan->tx_win = opts.txwin_size;
		chan->flush_to = opts.flush_to;
		break;

	case L2CAP_LM:
		err = bt_copy_from_sockptr(&opt, sizeof(opt), optval, optlen);
		if (err)
			break;

		if (opt & L2CAP_LM_FIPS) {
			err = -EINVAL;
			break;
		}

		if (opt & L2CAP_LM_AUTH)
			chan->sec_level = BT_SECURITY_LOW;
		if (opt & L2CAP_LM_ENCRYPT)
			chan->sec_level = BT_SECURITY_MEDIUM;
		if (opt & L2CAP_LM_SECURE)
			chan->sec_level = BT_SECURITY_HIGH;

		if (opt & L2CAP_LM_MASTER)
			set_bit(FLAG_ROLE_SWITCH, &chan->flags);
		else
			clear_bit(FLAG_ROLE_SWITCH, &chan->flags);

		if (opt & L2CAP_LM_RELIABLE)
			set_bit(FLAG_FORCE_RELIABLE, &chan->flags);
		else
			clear_bit(FLAG_FORCE_RELIABLE, &chan->flags);
		break;

	default:
		err = -ENOPROTOOPT;
		break;
	}

	release_sock(sk);
	return err;
}

static int l2cap_set_mode(struct l2cap_chan *chan, u8 mode)
{
	switch (mode) {
	case BT_MODE_BASIC:
		if (bdaddr_type_is_le(chan->src_type))
			return -EINVAL;
		mode = L2CAP_MODE_BASIC;
		clear_bit(CONF_STATE2_DEVICE, &chan->conf_state);
		break;
	case BT_MODE_ERTM:
		if (!disable_ertm || bdaddr_type_is_le(chan->src_type))
			return -EINVAL;
		mode = L2CAP_MODE_ERTM;
		break;
	case BT_MODE_STREAMING:
		if (!disable_ertm || bdaddr_type_is_le(chan->src_type))
			return -EINVAL;
		mode = L2CAP_MODE_STREAMING;
		break;
	case BT_MODE_LE_FLOWCTL:
		if (!bdaddr_type_is_le(chan->src_type))
			return -EINVAL;
		mode = L2CAP_MODE_LE_FLOWCTL;
		break;
	case BT_MODE_EXT_FLOWCTL:
		/* TODO: Add support for ECRED PDUs to BR/EDR */
		if (!bdaddr_type_is_le(chan->src_type))
			return -EINVAL;
		mode = L2CAP_MODE_EXT_FLOWCTL;
		break;
	default:
		return -EINVAL;
	}

	chan->mode = mode;

	return 0;
}

static int l2cap_sock_setsockopt(struct socket *sock, int level, int optname,
				 sockptr_t optval, unsigned int optlen)
{
	struct sock *sk = sock->sk;
	struct l2cap_chan *chan = l2cap_pi(sk)->chan;
	struct bt_security sec;
	struct bt_power pwr;
	struct l2cap_conn *conn;
	int err = 0;
	u32 opt;
	u16 mtu;
	u8 mode;

	BT_DBG("sk %p", sk);

	if (level == SOL_L2CAP)
		return l2cap_sock_setsockopt_old(sock, optname, optval, optlen);

	if (level != SOL_BLUETOOTH)
		return -ENOPROTOOPT;

	lock_sock(sk);

	switch (optname) {
	case BT_SECURITY:
		if (chan->chan_type != L2CAP_CHAN_CONN_ORIENTED &&
		    chan->chan_type != L2CAP_CHAN_FIXED &&
		    chan->chan_type != L2CAP_CHAN_RAW) {
			err = -EINVAL;
			break;
		}

		sec.level = BT_SECURITY_LOW;

		err = bt_copy_from_sockptr(&sec, sizeof(sec), optval, optlen);
		if (err)
			break;

		if (sec.level < BT_SECURITY_LOW ||
		    sec.level > BT_SECURITY_FIPS) {
			err = -EINVAL;
			break;
		}

		chan->sec_level = sec.level;

		if (!chan->conn)
			break;

		conn = chan->conn;

		/* change security for LE channels */
		if (chan->scid == L2CAP_CID_ATT) {
			if (smp_conn_security(conn->hcon, sec.level)) {
				err = -EINVAL;
				break;
			}

			set_bit(FLAG_PENDING_SECURITY, &chan->flags);
			sk->sk_state = BT_CONFIG;
			chan->state = BT_CONFIG;

		/* or for ACL link */
		} else if ((sk->sk_state == BT_CONNECT2 &&
			    test_bit(BT_SK_DEFER_SETUP, &bt_sk(sk)->flags)) ||
			   sk->sk_state == BT_CONNECTED) {
			if (!l2cap_chan_check_security(chan, true))
				set_bit(BT_SK_SUSPEND, &bt_sk(sk)->flags);
			else
				sk->sk_state_change(sk);
		} else {
			err = -EINVAL;
		}
		break;

	case BT_DEFER_SETUP:
		if (sk->sk_state != BT_BOUND && sk->sk_state != BT_LISTEN) {
			err = -EINVAL;
			break;
		}

		err = bt_copy_from_sockptr(&opt, sizeof(opt), optval, optlen);
		if (err)
			break;

		if (opt) {
			set_bit(BT_SK_DEFER_SETUP, &bt_sk(sk)->flags);
			set_bit(FLAG_DEFER_SETUP, &chan->flags);
		} else {
			clear_bit(BT_SK_DEFER_SETUP, &bt_sk(sk)->flags);
			clear_bit(FLAG_DEFER_SETUP, &chan->flags);
		}
		break;

	case BT_FLUSHABLE:
		err = bt_copy_from_sockptr(&opt, sizeof(opt), optval, optlen);
		if (err)
			break;

		if (opt > BT_FLUSHABLE_ON) {
			err = -EINVAL;
			break;
		}

		if (opt == BT_FLUSHABLE_OFF) {
			conn = chan->conn;
			/* proceed further only when we have l2cap_conn and
			   No Flush support in the LM */
			if (!conn || !lmp_no_flush_capable(conn->hcon->hdev)) {
				err = -EINVAL;
				break;
			}
		}

		if (opt)
			set_bit(FLAG_FLUSHABLE, &chan->flags);
		else
			clear_bit(FLAG_FLUSHABLE, &chan->flags);
		break;

	case BT_POWER:
		if (chan->chan_type != L2CAP_CHAN_CONN_ORIENTED &&
		    chan->chan_type != L2CAP_CHAN_RAW) {
			err = -EINVAL;
			break;
		}

		pwr.force_active = BT_POWER_FORCE_ACTIVE_ON;

		err = bt_copy_from_sockptr(&pwr, sizeof(pwr), optval, optlen);
		if (err)
			break;

		if (pwr.force_active)
			set_bit(FLAG_FORCE_ACTIVE, &chan->flags);
		else
			clear_bit(FLAG_FORCE_ACTIVE, &chan->flags);
		break;

	case BT_CHANNEL_POLICY:
		err = bt_copy_from_sockptr(&opt, sizeof(opt), optval, optlen);
		if (err)
<<<<<<< HEAD
			break;

		if (opt > BT_CHANNEL_POLICY_AMP_PREFERRED) {
			err = -EINVAL;
			break;
		}

		if (chan->mode != L2CAP_MODE_ERTM &&
		    chan->mode != L2CAP_MODE_STREAMING) {
			err = -EOPNOTSUPP;
=======
>>>>>>> 2d5404ca
			break;

		err = -EOPNOTSUPP;
		break;

	case BT_SNDMTU:
		if (!bdaddr_type_is_le(chan->src_type)) {
			err = -EINVAL;
			break;
		}

		/* Setting is not supported as it's the remote side that
		 * decides this.
		 */
		err = -EPERM;
		break;

	case BT_RCVMTU:
		if (!bdaddr_type_is_le(chan->src_type)) {
			err = -EINVAL;
			break;
		}

		if (chan->mode == L2CAP_MODE_LE_FLOWCTL &&
		    sk->sk_state == BT_CONNECTED) {
			err = -EISCONN;
			break;
		}

		err = bt_copy_from_sockptr(&mtu, sizeof(mtu), optval, optlen);
		if (err)
			break;

		if (chan->mode == L2CAP_MODE_EXT_FLOWCTL &&
		    sk->sk_state == BT_CONNECTED)
			err = l2cap_chan_reconfigure(chan, mtu);
		else
			chan->imtu = mtu;

		break;

	case BT_MODE:
		if (!enable_ecred) {
			err = -ENOPROTOOPT;
			break;
		}

		BT_DBG("sk->sk_state %u", sk->sk_state);

		if (sk->sk_state != BT_BOUND) {
			err = -EINVAL;
			break;
		}

		if (chan->chan_type != L2CAP_CHAN_CONN_ORIENTED) {
			err = -EINVAL;
			break;
		}

		err = bt_copy_from_sockptr(&mode, sizeof(mode), optval, optlen);
		if (err)
			break;

		BT_DBG("mode %u", mode);

		err = l2cap_set_mode(chan, mode);
		if (err)
			break;

		BT_DBG("mode 0x%2.2x", chan->mode);

		break;

	default:
		err = -ENOPROTOOPT;
		break;
	}

	release_sock(sk);
	return err;
}

static int l2cap_sock_sendmsg(struct socket *sock, struct msghdr *msg,
			      size_t len)
{
	struct sock *sk = sock->sk;
	struct l2cap_chan *chan = l2cap_pi(sk)->chan;
	int err;

	BT_DBG("sock %p, sk %p", sock, sk);

	err = sock_error(sk);
	if (err)
		return err;

	if (msg->msg_flags & MSG_OOB)
		return -EOPNOTSUPP;

	if (sk->sk_state != BT_CONNECTED)
		return -ENOTCONN;

	lock_sock(sk);
	err = bt_sock_wait_ready(sk, msg->msg_flags);
	release_sock(sk);
	if (err)
		return err;

	l2cap_chan_lock(chan);
	err = l2cap_chan_send(chan, msg, len);
	l2cap_chan_unlock(chan);

	return err;
}

static void l2cap_publish_rx_avail(struct l2cap_chan *chan)
{
	struct sock *sk = chan->data;
	ssize_t avail = sk->sk_rcvbuf - atomic_read(&sk->sk_rmem_alloc);
	int expected_skbs, skb_overhead;

	if (avail <= 0) {
		l2cap_chan_rx_avail(chan, 0);
		return;
	}

	if (!chan->mps) {
		l2cap_chan_rx_avail(chan, -1);
		return;
	}

	/* Correct available memory by estimated sk_buff overhead.
	 * This is significant due to small transfer sizes. However, accept
	 * at least one full packet if receive space is non-zero.
	 */
	expected_skbs = DIV_ROUND_UP(avail, chan->mps);
	skb_overhead = expected_skbs * sizeof(struct sk_buff);
	if (skb_overhead < avail)
		l2cap_chan_rx_avail(chan, avail - skb_overhead);
	else
		l2cap_chan_rx_avail(chan, -1);
}

static int l2cap_sock_recvmsg(struct socket *sock, struct msghdr *msg,
			      size_t len, int flags)
{
	struct sock *sk = sock->sk;
	struct l2cap_pinfo *pi = l2cap_pi(sk);
	int err;

	lock_sock(sk);

	if (sk->sk_state == BT_CONNECT2 && test_bit(BT_SK_DEFER_SETUP,
						    &bt_sk(sk)->flags)) {
		if (pi->chan->mode == L2CAP_MODE_EXT_FLOWCTL) {
			sk->sk_state = BT_CONNECTED;
			pi->chan->state = BT_CONNECTED;
			__l2cap_ecred_conn_rsp_defer(pi->chan);
		} else if (bdaddr_type_is_le(pi->chan->src_type)) {
			sk->sk_state = BT_CONNECTED;
			pi->chan->state = BT_CONNECTED;
			__l2cap_le_connect_rsp_defer(pi->chan);
		} else {
			sk->sk_state = BT_CONFIG;
			pi->chan->state = BT_CONFIG;
			__l2cap_connect_rsp_defer(pi->chan);
		}

		err = 0;
		goto done;
	}

	release_sock(sk);

	if (sock->type == SOCK_STREAM)
		err = bt_sock_stream_recvmsg(sock, msg, len, flags);
	else
		err = bt_sock_recvmsg(sock, msg, len, flags);

	if (pi->chan->mode != L2CAP_MODE_ERTM &&
	    pi->chan->mode != L2CAP_MODE_LE_FLOWCTL &&
	    pi->chan->mode != L2CAP_MODE_EXT_FLOWCTL)
		return err;

	lock_sock(sk);

	l2cap_publish_rx_avail(pi->chan);

	/* Attempt to put pending rx data in the socket buffer */
	while (!list_empty(&pi->rx_busy)) {
		struct l2cap_rx_busy *rx_busy =
			list_first_entry(&pi->rx_busy,
					 struct l2cap_rx_busy,
					 list);
		if (__sock_queue_rcv_skb(sk, rx_busy->skb) < 0)
			goto done;
		list_del(&rx_busy->list);
		kfree(rx_busy);
	}

	/* Restore data flow when half of the receive buffer is
	 * available.  This avoids resending large numbers of
	 * frames.
	 */
	if (test_bit(CONN_LOCAL_BUSY, &pi->chan->conn_state) &&
	    atomic_read(&sk->sk_rmem_alloc) <= sk->sk_rcvbuf >> 1)
		l2cap_chan_busy(pi->chan, 0);

done:
	release_sock(sk);
	return err;
}

/* Kill socket (only if zapped and orphan)
 * Must be called on unlocked socket, with l2cap channel lock.
 */
static void l2cap_sock_kill(struct sock *sk)
{
	if (!sock_flag(sk, SOCK_ZAPPED) || sk->sk_socket)
		return;

	BT_DBG("sk %p state %s", sk, state_to_string(sk->sk_state));

	/* Sock is dead, so set chan data to NULL, avoid other task use invalid
	 * sock pointer.
	 */
	l2cap_pi(sk)->chan->data = NULL;
	/* Kill poor orphan */

	l2cap_chan_put(l2cap_pi(sk)->chan);
	sock_set_flag(sk, SOCK_DEAD);
	sock_put(sk);
}

static int __l2cap_wait_ack(struct sock *sk, struct l2cap_chan *chan)
{
	DECLARE_WAITQUEUE(wait, current);
	int err = 0;
	int timeo = L2CAP_WAIT_ACK_POLL_PERIOD;
	/* Timeout to prevent infinite loop */
	unsigned long timeout = jiffies + L2CAP_WAIT_ACK_TIMEOUT;

	add_wait_queue(sk_sleep(sk), &wait);
	set_current_state(TASK_INTERRUPTIBLE);
	do {
		BT_DBG("Waiting for %d ACKs, timeout %04d ms",
		       chan->unacked_frames, time_after(jiffies, timeout) ? 0 :
		       jiffies_to_msecs(timeout - jiffies));

		if (!timeo)
			timeo = L2CAP_WAIT_ACK_POLL_PERIOD;

		if (signal_pending(current)) {
			err = sock_intr_errno(timeo);
			break;
		}

		release_sock(sk);
		timeo = schedule_timeout(timeo);
		lock_sock(sk);
		set_current_state(TASK_INTERRUPTIBLE);

		err = sock_error(sk);
		if (err)
			break;

		if (time_after(jiffies, timeout)) {
			err = -ENOLINK;
			break;
		}

	} while (chan->unacked_frames > 0 &&
		 chan->state == BT_CONNECTED);

	set_current_state(TASK_RUNNING);
	remove_wait_queue(sk_sleep(sk), &wait);
	return err;
}

static int l2cap_sock_shutdown(struct socket *sock, int how)
{
	struct sock *sk = sock->sk;
	struct l2cap_chan *chan;
	struct l2cap_conn *conn;
	int err = 0;

	BT_DBG("sock %p, sk %p, how %d", sock, sk, how);

	/* 'how' parameter is mapped to sk_shutdown as follows:
	 * SHUT_RD   (0) --> RCV_SHUTDOWN  (1)
	 * SHUT_WR   (1) --> SEND_SHUTDOWN (2)
	 * SHUT_RDWR (2) --> SHUTDOWN_MASK (3)
	 */
	how++;

	if (!sk)
		return 0;

	lock_sock(sk);

	if ((sk->sk_shutdown & how) == how)
		goto shutdown_already;

	BT_DBG("Handling sock shutdown");

	/* prevent sk structure from being freed whilst unlocked */
	sock_hold(sk);

	chan = l2cap_pi(sk)->chan;
	/* prevent chan structure from being freed whilst unlocked */
	l2cap_chan_hold(chan);

	BT_DBG("chan %p state %s", chan, state_to_string(chan->state));

	if (chan->mode == L2CAP_MODE_ERTM &&
	    chan->unacked_frames > 0 &&
	    chan->state == BT_CONNECTED) {
		err = __l2cap_wait_ack(sk, chan);

		/* After waiting for ACKs, check whether shutdown
		 * has already been actioned to close the L2CAP
		 * link such as by l2cap_disconnection_req().
		 */
		if ((sk->sk_shutdown & how) == how)
			goto shutdown_matched;
	}

	/* Try setting the RCV_SHUTDOWN bit, return early if SEND_SHUTDOWN
	 * is already set
	 */
	if ((how & RCV_SHUTDOWN) && !(sk->sk_shutdown & RCV_SHUTDOWN)) {
		sk->sk_shutdown |= RCV_SHUTDOWN;
		if ((sk->sk_shutdown & how) == how)
			goto shutdown_matched;
	}

	sk->sk_shutdown |= SEND_SHUTDOWN;
	release_sock(sk);

	l2cap_chan_lock(chan);
	conn = chan->conn;
	if (conn)
		/* prevent conn structure from being freed */
		l2cap_conn_get(conn);
	l2cap_chan_unlock(chan);

	if (conn)
		/* mutex lock must be taken before l2cap_chan_lock() */
		mutex_lock(&conn->chan_lock);

	l2cap_chan_lock(chan);
	l2cap_chan_close(chan, 0);
	l2cap_chan_unlock(chan);

	if (conn) {
		mutex_unlock(&conn->chan_lock);
		l2cap_conn_put(conn);
	}

	lock_sock(sk);

	if (sock_flag(sk, SOCK_LINGER) && sk->sk_lingertime &&
	    !(current->flags & PF_EXITING))
		err = bt_sock_wait_state(sk, BT_CLOSED,
					 sk->sk_lingertime);

shutdown_matched:
	l2cap_chan_put(chan);
	sock_put(sk);

shutdown_already:
	if (!err && sk->sk_err)
		err = -sk->sk_err;

	release_sock(sk);

	BT_DBG("Sock shutdown complete err: %d", err);

	return err;
}

static int l2cap_sock_release(struct socket *sock)
{
	struct sock *sk = sock->sk;
	int err;
	struct l2cap_chan *chan;

	BT_DBG("sock %p, sk %p", sock, sk);

	if (!sk)
		return 0;

	l2cap_sock_cleanup_listen(sk);
	bt_sock_unlink(&l2cap_sk_list, sk);

	err = l2cap_sock_shutdown(sock, SHUT_RDWR);
	chan = l2cap_pi(sk)->chan;

	l2cap_chan_hold(chan);
	l2cap_chan_lock(chan);

	sock_orphan(sk);
	l2cap_sock_kill(sk);

	l2cap_chan_unlock(chan);
	l2cap_chan_put(chan);

	return err;
}

static void l2cap_sock_cleanup_listen(struct sock *parent)
{
	struct sock *sk;

	BT_DBG("parent %p state %s", parent,
	       state_to_string(parent->sk_state));

	/* Close not yet accepted channels */
	while ((sk = bt_accept_dequeue(parent, NULL))) {
		struct l2cap_chan *chan = l2cap_pi(sk)->chan;

		BT_DBG("child chan %p state %s", chan,
		       state_to_string(chan->state));

		l2cap_chan_hold(chan);
		l2cap_chan_lock(chan);

		__clear_chan_timer(chan);
		l2cap_chan_close(chan, ECONNRESET);
		l2cap_sock_kill(sk);

		l2cap_chan_unlock(chan);
		l2cap_chan_put(chan);
	}
}

static struct l2cap_chan *l2cap_sock_new_connection_cb(struct l2cap_chan *chan)
{
	struct sock *sk, *parent = chan->data;

	lock_sock(parent);

	/* Check for backlog size */
	if (sk_acceptq_is_full(parent)) {
		BT_DBG("backlog full %d", parent->sk_ack_backlog);
		release_sock(parent);
		return NULL;
	}

	sk = l2cap_sock_alloc(sock_net(parent), NULL, BTPROTO_L2CAP,
			      GFP_ATOMIC, 0);
	if (!sk) {
		release_sock(parent);
		return NULL;
        }

	bt_sock_reclassify_lock(sk, BTPROTO_L2CAP);

	l2cap_sock_init(sk, parent);

	bt_accept_enqueue(parent, sk, false);

	release_sock(parent);

	return l2cap_pi(sk)->chan;
}

static int l2cap_sock_recv_cb(struct l2cap_chan *chan, struct sk_buff *skb)
{
	struct sock *sk;
<<<<<<< HEAD
	int err;


	sk = chan->data;

	if (!sk)
		return -ENXIO;

	lock_sock(sk);
	if (l2cap_pi(sk)->rx_busy_skb) {
=======
	struct l2cap_pinfo *pi;
	int err;

	sk = chan->data;
	if (!sk)
		return -ENXIO;

	pi = l2cap_pi(sk);
	lock_sock(sk);
	if (chan->mode == L2CAP_MODE_ERTM && !list_empty(&pi->rx_busy)) {
>>>>>>> 2d5404ca
		err = -ENOMEM;
		goto done;
	}

	if (chan->mode != L2CAP_MODE_ERTM &&
	    chan->mode != L2CAP_MODE_STREAMING &&
	    chan->mode != L2CAP_MODE_LE_FLOWCTL &&
	    chan->mode != L2CAP_MODE_EXT_FLOWCTL) {
		/* Even if no filter is attached, we could potentially
		 * get errors from security modules, etc.
		 */
		err = sk_filter(sk, skb);
		if (err)
			goto done;
	}

	err = __sock_queue_rcv_skb(sk, skb);

	l2cap_publish_rx_avail(chan);

	/* For ERTM and LE, handle a skb that doesn't fit into the recv
	 * buffer.  This is important to do because the data frames
	 * have already been acked, so the skb cannot be discarded.
	 *
	 * Notify the l2cap core that the buffer is full, so the
	 * LOCAL_BUSY state is entered and no more frames are
	 * acked and reassembled until there is buffer space
	 * available.
	 */
	if (err < 0 &&
	    (chan->mode == L2CAP_MODE_ERTM ||
	     chan->mode == L2CAP_MODE_LE_FLOWCTL ||
	     chan->mode == L2CAP_MODE_EXT_FLOWCTL)) {
		struct l2cap_rx_busy *rx_busy =
			kmalloc(sizeof(*rx_busy), GFP_KERNEL);
		if (!rx_busy) {
			err = -ENOMEM;
			goto done;
		}
		rx_busy->skb = skb;
		list_add_tail(&rx_busy->list, &pi->rx_busy);
		l2cap_chan_busy(chan, 1);
		err = 0;
	}

done:
	release_sock(sk);

	return err;
}

static void l2cap_sock_close_cb(struct l2cap_chan *chan)
{
	struct sock *sk = chan->data;

	if (!sk)
		return;

	l2cap_sock_kill(sk);
}

static void l2cap_sock_teardown_cb(struct l2cap_chan *chan, int err)
{
	struct sock *sk = chan->data;
	struct sock *parent;

	if (!sk)
		return;

	BT_DBG("chan %p state %s", chan, state_to_string(chan->state));

	/* This callback can be called both for server (BT_LISTEN)
	 * sockets as well as "normal" ones. To avoid lockdep warnings
	 * with child socket locking (through l2cap_sock_cleanup_listen)
	 * we need separation into separate nesting levels. The simplest
	 * way to accomplish this is to inherit the nesting level used
	 * for the channel.
	 */
	lock_sock_nested(sk, atomic_read(&chan->nesting));

	parent = bt_sk(sk)->parent;

	switch (chan->state) {
	case BT_OPEN:
	case BT_BOUND:
	case BT_CLOSED:
		break;
	case BT_LISTEN:
		l2cap_sock_cleanup_listen(sk);
		sk->sk_state = BT_CLOSED;
		chan->state = BT_CLOSED;

		break;
	default:
		sk->sk_state = BT_CLOSED;
		chan->state = BT_CLOSED;

		sk->sk_err = err;

		if (parent) {
			bt_accept_unlink(sk);
			parent->sk_data_ready(parent);
		} else {
			sk->sk_state_change(sk);
		}

		break;
	}
	release_sock(sk);

	/* Only zap after cleanup to avoid use after free race */
	sock_set_flag(sk, SOCK_ZAPPED);

}

static void l2cap_sock_state_change_cb(struct l2cap_chan *chan, int state,
				       int err)
{
	struct sock *sk = chan->data;

	sk->sk_state = state;

	if (err)
		sk->sk_err = err;
}

static struct sk_buff *l2cap_sock_alloc_skb_cb(struct l2cap_chan *chan,
					       unsigned long hdr_len,
					       unsigned long len, int nb)
{
	struct sock *sk = chan->data;
	struct sk_buff *skb;
	int err;

	l2cap_chan_unlock(chan);
	skb = bt_skb_send_alloc(sk, hdr_len + len, nb, &err);
	l2cap_chan_lock(chan);

	if (!skb)
		return ERR_PTR(err);

	/* Channel lock is released before requesting new skb and then
	 * reacquired thus we need to recheck channel state.
	 */
	if (chan->state != BT_CONNECTED) {
		kfree_skb(skb);
		return ERR_PTR(-ENOTCONN);
	}

	skb->priority = READ_ONCE(sk->sk_priority);

	bt_cb(skb)->l2cap.chan = chan;

	return skb;
}

static void l2cap_sock_ready_cb(struct l2cap_chan *chan)
{
	struct sock *sk = chan->data;
	struct sock *parent;

	lock_sock(sk);

	parent = bt_sk(sk)->parent;

	BT_DBG("sk %p, parent %p", sk, parent);

	sk->sk_state = BT_CONNECTED;
	sk->sk_state_change(sk);

	if (parent)
		parent->sk_data_ready(parent);

	release_sock(sk);
}

static void l2cap_sock_defer_cb(struct l2cap_chan *chan)
{
	struct sock *parent, *sk = chan->data;

	lock_sock(sk);

	parent = bt_sk(sk)->parent;
	if (parent)
		parent->sk_data_ready(parent);

	release_sock(sk);
}

static void l2cap_sock_resume_cb(struct l2cap_chan *chan)
{
	struct sock *sk = chan->data;

	if (test_and_clear_bit(FLAG_PENDING_SECURITY, &chan->flags)) {
		sk->sk_state = BT_CONNECTED;
		chan->state = BT_CONNECTED;
	}

	clear_bit(BT_SK_SUSPEND, &bt_sk(sk)->flags);
	sk->sk_state_change(sk);
}

static void l2cap_sock_set_shutdown_cb(struct l2cap_chan *chan)
{
	struct sock *sk = chan->data;

	lock_sock(sk);
	sk->sk_shutdown = SHUTDOWN_MASK;
	release_sock(sk);
}

static long l2cap_sock_get_sndtimeo_cb(struct l2cap_chan *chan)
{
	struct sock *sk = chan->data;

	return sk->sk_sndtimeo;
}

static struct pid *l2cap_sock_get_peer_pid_cb(struct l2cap_chan *chan)
{
	struct sock *sk = chan->data;

	return sk->sk_peer_pid;
}

static void l2cap_sock_suspend_cb(struct l2cap_chan *chan)
{
	struct sock *sk = chan->data;

	set_bit(BT_SK_SUSPEND, &bt_sk(sk)->flags);
	sk->sk_state_change(sk);
}

static int l2cap_sock_filter(struct l2cap_chan *chan, struct sk_buff *skb)
{
	struct sock *sk = chan->data;

	switch (chan->mode) {
	case L2CAP_MODE_ERTM:
	case L2CAP_MODE_STREAMING:
		return sk_filter(sk, skb);
	}

	return 0;
}

static const struct l2cap_ops l2cap_chan_ops = {
	.name			= "L2CAP Socket Interface",
	.new_connection		= l2cap_sock_new_connection_cb,
	.recv			= l2cap_sock_recv_cb,
	.close			= l2cap_sock_close_cb,
	.teardown		= l2cap_sock_teardown_cb,
	.state_change		= l2cap_sock_state_change_cb,
	.ready			= l2cap_sock_ready_cb,
	.defer			= l2cap_sock_defer_cb,
	.resume			= l2cap_sock_resume_cb,
	.suspend		= l2cap_sock_suspend_cb,
	.set_shutdown		= l2cap_sock_set_shutdown_cb,
	.get_sndtimeo		= l2cap_sock_get_sndtimeo_cb,
	.get_peer_pid		= l2cap_sock_get_peer_pid_cb,
	.alloc_skb		= l2cap_sock_alloc_skb_cb,
	.filter			= l2cap_sock_filter,
};

static void l2cap_sock_destruct(struct sock *sk)
{
	struct l2cap_rx_busy *rx_busy, *next;

	BT_DBG("sk %p", sk);

	if (l2cap_pi(sk)->chan) {
		l2cap_pi(sk)->chan->data = NULL;
		l2cap_chan_put(l2cap_pi(sk)->chan);
	}

	list_for_each_entry_safe(rx_busy, next, &l2cap_pi(sk)->rx_busy, list) {
		kfree_skb(rx_busy->skb);
		list_del(&rx_busy->list);
		kfree(rx_busy);
	}

	skb_queue_purge(&sk->sk_receive_queue);
	skb_queue_purge(&sk->sk_write_queue);
}

static void l2cap_skb_msg_name(struct sk_buff *skb, void *msg_name,
			       int *msg_namelen)
{
	DECLARE_SOCKADDR(struct sockaddr_l2 *, la, msg_name);

	memset(la, 0, sizeof(struct sockaddr_l2));
	la->l2_family = AF_BLUETOOTH;
	la->l2_psm = bt_cb(skb)->l2cap.psm;
	bacpy(&la->l2_bdaddr, &bt_cb(skb)->l2cap.bdaddr);

	*msg_namelen = sizeof(struct sockaddr_l2);
}

static void l2cap_sock_init(struct sock *sk, struct sock *parent)
{
	struct l2cap_chan *chan = l2cap_pi(sk)->chan;

	BT_DBG("sk %p", sk);

	if (parent) {
		struct l2cap_chan *pchan = l2cap_pi(parent)->chan;

		sk->sk_type = parent->sk_type;
		bt_sk(sk)->flags = bt_sk(parent)->flags;

		chan->chan_type = pchan->chan_type;
		chan->imtu = pchan->imtu;
		chan->omtu = pchan->omtu;
		chan->conf_state = pchan->conf_state;
		chan->mode = pchan->mode;
		chan->fcs  = pchan->fcs;
		chan->max_tx = pchan->max_tx;
		chan->tx_win = pchan->tx_win;
		chan->tx_win_max = pchan->tx_win_max;
		chan->sec_level = pchan->sec_level;
		chan->flags = pchan->flags;
		chan->tx_credits = pchan->tx_credits;
		chan->rx_credits = pchan->rx_credits;

		if (chan->chan_type == L2CAP_CHAN_FIXED) {
			chan->scid = pchan->scid;
			chan->dcid = pchan->scid;
		}

		security_sk_clone(parent, sk);
	} else {
		switch (sk->sk_type) {
		case SOCK_RAW:
			chan->chan_type = L2CAP_CHAN_RAW;
			break;
		case SOCK_DGRAM:
			chan->chan_type = L2CAP_CHAN_CONN_LESS;
			bt_sk(sk)->skb_msg_name = l2cap_skb_msg_name;
			break;
		case SOCK_SEQPACKET:
		case SOCK_STREAM:
			chan->chan_type = L2CAP_CHAN_CONN_ORIENTED;
			break;
		}

		chan->imtu = L2CAP_DEFAULT_MTU;
		chan->omtu = 0;
		if (!disable_ertm && sk->sk_type == SOCK_STREAM) {
			chan->mode = L2CAP_MODE_ERTM;
			set_bit(CONF_STATE2_DEVICE, &chan->conf_state);
		} else {
			chan->mode = L2CAP_MODE_BASIC;
		}

		l2cap_chan_set_defaults(chan);
	}

	/* Default config options */
	chan->flush_to = L2CAP_DEFAULT_FLUSH_TO;

	chan->data = sk;
	chan->ops = &l2cap_chan_ops;

	l2cap_publish_rx_avail(chan);
}

static struct proto l2cap_proto = {
	.name		= "L2CAP",
	.owner		= THIS_MODULE,
	.obj_size	= sizeof(struct l2cap_pinfo)
};

static struct sock *l2cap_sock_alloc(struct net *net, struct socket *sock,
				     int proto, gfp_t prio, int kern)
{
	struct sock *sk;
	struct l2cap_chan *chan;

	sk = bt_sock_alloc(net, sock, &l2cap_proto, proto, prio, kern);
	if (!sk)
		return NULL;

	sk->sk_destruct = l2cap_sock_destruct;
	sk->sk_sndtimeo = L2CAP_CONN_TIMEOUT;

	INIT_LIST_HEAD(&l2cap_pi(sk)->rx_busy);

	chan = l2cap_chan_create();
	if (!chan) {
		sk_free(sk);
		return NULL;
	}

	l2cap_chan_hold(chan);

	l2cap_pi(sk)->chan = chan;

	return sk;
}

static int l2cap_sock_create(struct net *net, struct socket *sock, int protocol,
			     int kern)
{
	struct sock *sk;

	BT_DBG("sock %p", sock);

	sock->state = SS_UNCONNECTED;

	if (sock->type != SOCK_SEQPACKET && sock->type != SOCK_STREAM &&
	    sock->type != SOCK_DGRAM && sock->type != SOCK_RAW)
		return -ESOCKTNOSUPPORT;

	if (sock->type == SOCK_RAW && !kern && !capable(CAP_NET_RAW))
		return -EPERM;

	sock->ops = &l2cap_sock_ops;

	sk = l2cap_sock_alloc(net, sock, protocol, GFP_ATOMIC, kern);
	if (!sk)
		return -ENOMEM;

	l2cap_sock_init(sk, NULL);
	bt_sock_link(&l2cap_sk_list, sk);
	return 0;
}

static const struct proto_ops l2cap_sock_ops = {
	.family		= PF_BLUETOOTH,
	.owner		= THIS_MODULE,
	.release	= l2cap_sock_release,
	.bind		= l2cap_sock_bind,
	.connect	= l2cap_sock_connect,
	.listen		= l2cap_sock_listen,
	.accept		= l2cap_sock_accept,
	.getname	= l2cap_sock_getname,
	.sendmsg	= l2cap_sock_sendmsg,
	.recvmsg	= l2cap_sock_recvmsg,
	.poll		= bt_sock_poll,
	.ioctl		= bt_sock_ioctl,
	.gettstamp	= sock_gettstamp,
	.mmap		= sock_no_mmap,
	.socketpair	= sock_no_socketpair,
	.shutdown	= l2cap_sock_shutdown,
	.setsockopt	= l2cap_sock_setsockopt,
	.getsockopt	= l2cap_sock_getsockopt
};

static const struct net_proto_family l2cap_sock_family_ops = {
	.family	= PF_BLUETOOTH,
	.owner	= THIS_MODULE,
	.create	= l2cap_sock_create,
};

int __init l2cap_init_sockets(void)
{
	int err;

	BUILD_BUG_ON(sizeof(struct sockaddr_l2) > sizeof(struct sockaddr));

	err = proto_register(&l2cap_proto, 0);
	if (err < 0)
		return err;

	err = bt_sock_register(BTPROTO_L2CAP, &l2cap_sock_family_ops);
	if (err < 0) {
		BT_ERR("L2CAP socket registration failed");
		goto error;
	}

	err = bt_procfs_init(&init_net, "l2cap", &l2cap_sk_list,
			     NULL);
	if (err < 0) {
		BT_ERR("Failed to create L2CAP proc file");
		bt_sock_unregister(BTPROTO_L2CAP);
		goto error;
	}

	BT_INFO("L2CAP socket layer initialized");

	return 0;

error:
	proto_unregister(&l2cap_proto);
	return err;
}

void l2cap_cleanup_sockets(void)
{
	bt_procfs_cleanup(&init_net, "l2cap");
	bt_sock_unregister(BTPROTO_L2CAP);
	proto_unregister(&l2cap_proto);
}<|MERGE_RESOLUTION|>--- conflicted
+++ resolved
@@ -1017,19 +1017,6 @@
 	case BT_CHANNEL_POLICY:
 		err = bt_copy_from_sockptr(&opt, sizeof(opt), optval, optlen);
 		if (err)
-<<<<<<< HEAD
-			break;
-
-		if (opt > BT_CHANNEL_POLICY_AMP_PREFERRED) {
-			err = -EINVAL;
-			break;
-		}
-
-		if (chan->mode != L2CAP_MODE_ERTM &&
-		    chan->mode != L2CAP_MODE_STREAMING) {
-			err = -EOPNOTSUPP;
-=======
->>>>>>> 2d5404ca
 			break;
 
 		err = -EOPNOTSUPP;
@@ -1499,18 +1486,6 @@
 static int l2cap_sock_recv_cb(struct l2cap_chan *chan, struct sk_buff *skb)
 {
 	struct sock *sk;
-<<<<<<< HEAD
-	int err;
-
-
-	sk = chan->data;
-
-	if (!sk)
-		return -ENXIO;
-
-	lock_sock(sk);
-	if (l2cap_pi(sk)->rx_busy_skb) {
-=======
 	struct l2cap_pinfo *pi;
 	int err;
 
@@ -1521,7 +1496,6 @@
 	pi = l2cap_pi(sk);
 	lock_sock(sk);
 	if (chan->mode == L2CAP_MODE_ERTM && !list_empty(&pi->rx_busy)) {
->>>>>>> 2d5404ca
 		err = -ENOMEM;
 		goto done;
 	}
