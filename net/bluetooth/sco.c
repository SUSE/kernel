--- conflicted
+++ resolved
@@ -238,13 +238,20 @@
 	return err;
 }
 
-static int sco_connect(struct hci_dev *hdev, struct sock *sk)
+static int sco_connect(struct sock *sk)
 {
 	struct sco_conn *conn;
 	struct hci_conn *hcon;
+	struct hci_dev  *hdev;
 	int err, type;
 
 	BT_DBG("%pMR -> %pMR", &sco_pi(sk)->src, &sco_pi(sk)->dst);
+
+	hdev = hci_get_route(&sco_pi(sk)->dst, &sco_pi(sk)->src, BDADDR_BREDR);
+	if (!hdev)
+		return -EHOSTUNREACH;
+
+	hci_dev_lock(hdev);
 
 	if (lmp_esco_capable(hdev) && !disable_esco)
 		type = ESCO_LINK;
@@ -252,15 +259,6 @@
 		type = SCO_LINK;
 
 	if (sco_pi(sk)->setting == BT_VOICE_TRANSPARENT &&
-<<<<<<< HEAD
-	    (!lmp_transp_capable(hdev) || !lmp_esco_capable(hdev)))
-		return -EOPNOTSUPP;
-
-	hcon = hci_connect_sco(hdev, type, &sco_pi(sk)->dst,
-			       sco_pi(sk)->setting, &sco_pi(sk)->codec);
-	if (IS_ERR(hcon))
-		return PTR_ERR(hcon);
-=======
 	    (!lmp_transp_capable(hdev) || !lmp_esco_capable(hdev))) {
 		err = -EOPNOTSUPP;
 		goto unlock;
@@ -272,26 +270,17 @@
 		err = PTR_ERR(hcon);
 		goto unlock;
 	}
->>>>>>> eb3cdb58
 
 	conn = sco_conn_add(hcon);
 	if (!conn) {
 		hci_conn_drop(hcon);
-<<<<<<< HEAD
-		return -ENOMEM;
-=======
 		err = -ENOMEM;
 		goto unlock;
->>>>>>> eb3cdb58
 	}
 
 	lock_sock(sk);
 
 	err = sco_chan_add(conn, sk, NULL);
-<<<<<<< HEAD
-	if (err)
-		return err;
-=======
 	if (err) {
 		release_sock(sk);
 		goto unlock;
@@ -299,7 +288,6 @@
 
 	/* Update source addr of the socket */
 	bacpy(&sco_pi(sk)->src, &hcon->src);
->>>>>>> eb3cdb58
 
 	if (hcon->state == BT_CONNECTED) {
 		sco_sock_clear_timer(sk);
@@ -309,14 +297,11 @@
 		sco_sock_set_timer(sk, sk->sk_sndtimeo);
 	}
 
-<<<<<<< HEAD
-=======
 	release_sock(sk);
 
 unlock:
 	hci_dev_unlock(hdev);
 	hci_dev_put(hdev);
->>>>>>> eb3cdb58
 	return err;
 }
 
@@ -604,7 +589,6 @@
 {
 	struct sockaddr_sco *sa = (struct sockaddr_sco *) addr;
 	struct sock *sk = sock->sk;
-	struct hci_dev  *hdev;
 	int err;
 
 	BT_DBG("sk %p", sk);
@@ -613,38 +597,18 @@
 	    addr->sa_family != AF_BLUETOOTH)
 		return -EINVAL;
 
-	lock_sock(sk);
-	if (sk->sk_state != BT_OPEN && sk->sk_state != BT_BOUND) {
-		err = -EBADFD;
-		goto done;
-	}
-
-<<<<<<< HEAD
-	if (sk->sk_type != SOCK_SEQPACKET) {
-		err = -EINVAL;
-		goto done;
-	}
-
-	hdev = hci_get_route(&sa->sco_bdaddr, &sco_pi(sk)->src, BDADDR_BREDR);
-	if (!hdev) {
-		err = -EHOSTUNREACH;
-		goto done;
-	}
-	hci_dev_lock(hdev);
-
-=======
+	if (sk->sk_state != BT_OPEN && sk->sk_state != BT_BOUND)
+		return -EBADFD;
+
 	if (sk->sk_type != SOCK_SEQPACKET)
 		err = -EINVAL;
 
 	lock_sock(sk);
->>>>>>> eb3cdb58
 	/* Set destination address and psm */
 	bacpy(&sco_pi(sk)->dst, &sa->sco_bdaddr);
 	release_sock(sk);
 
-	err = sco_connect(hdev, sk);
-	hci_dev_unlock(hdev);
-	hci_dev_put(hdev);
+	err = sco_connect(sk);
 	if (err)
 		return err;
 
