/*
   BlueZ - Bluetooth protocol stack for Linux
   Copyright (C) 2000-2001 Qualcomm Incorporated

   Written 2000,2001 by Maxim Krasnyansky <maxk@qualcomm.com>

   This program is free software; you can redistribute it and/or modify
   it under the terms of the GNU General Public License version 2 as
   published by the Free Software Foundation;

   THE SOFTWARE IS PROVIDED "AS IS", WITHOUT WARRANTY OF ANY KIND, EXPRESS
   OR IMPLIED, INCLUDING BUT NOT LIMITED TO THE WARRANTIES OF MERCHANTABILITY,
   FITNESS FOR A PARTICULAR PURPOSE AND NONINFRINGEMENT OF THIRD PARTY RIGHTS.
   IN NO EVENT SHALL THE COPYRIGHT HOLDER(S) AND AUTHOR(S) BE LIABLE FOR ANY
   CLAIM, OR ANY SPECIAL INDIRECT OR CONSEQUENTIAL DAMAGES, OR ANY DAMAGES
   WHATSOEVER RESULTING FROM LOSS OF USE, DATA OR PROFITS, WHETHER IN AN
   ACTION OF CONTRACT, NEGLIGENCE OR OTHER TORTIOUS ACTION, ARISING OUT OF
   OR IN CONNECTION WITH THE USE OR PERFORMANCE OF THIS SOFTWARE.

   ALL LIABILITY, INCLUDING LIABILITY FOR INFRINGEMENT OF ANY PATENTS,
   COPYRIGHTS, TRADEMARKS OR OTHER RIGHTS, RELATING TO USE OF THIS
   SOFTWARE IS DISCLAIMED.
*/

/* Bluetooth SCO sockets. */

#include <linux/module.h>
#include <linux/debugfs.h>
#include <linux/seq_file.h>
#include <linux/sched/signal.h>

#include <net/bluetooth/bluetooth.h>
#include <net/bluetooth/hci_core.h>
#include <net/bluetooth/sco.h>

static bool disable_esco;

static const struct proto_ops sco_sock_ops;

static struct bt_sock_list sco_sk_list = {
	.lock = __RW_LOCK_UNLOCKED(sco_sk_list.lock)
};

/* ---- SCO connections ---- */
struct sco_conn {
	struct hci_conn	*hcon;

	spinlock_t	lock;
	struct sock	*sk;

	struct delayed_work	timeout_work;

	unsigned int    mtu;
};

#define sco_conn_lock(c)	spin_lock(&c->lock);
#define sco_conn_unlock(c)	spin_unlock(&c->lock);

static void sco_sock_close(struct sock *sk);
static void sco_sock_kill(struct sock *sk);

/* ----- SCO socket info ----- */
#define sco_pi(sk) ((struct sco_pinfo *) sk)

struct sco_pinfo {
	struct bt_sock	bt;
	bdaddr_t	src;
	bdaddr_t	dst;
	__u32		flags;
	__u16		setting;
	__u8		cmsg_mask;
	struct sco_conn	*conn;
};

/* ---- SCO timers ---- */
#define SCO_CONN_TIMEOUT	(HZ * 40)
#define SCO_DISCONN_TIMEOUT	(HZ * 2)

static void sco_sock_timeout(struct work_struct *work)
{
	struct sco_conn *conn = container_of(work, struct sco_conn,
					     timeout_work.work);
	struct sock *sk;

	sco_conn_lock(conn);
	sk = conn->sk;
	if (sk)
		sock_hold(sk);
	sco_conn_unlock(conn);

	if (!sk)
		return;

	BT_DBG("sock %p state %d", sk, sk->sk_state);

	lock_sock(sk);
	sk->sk_err = ETIMEDOUT;
	sk->sk_state_change(sk);
	release_sock(sk);
	sock_put(sk);
}

static void sco_sock_set_timer(struct sock *sk, long timeout)
{
	if (!sco_pi(sk)->conn)
		return;

	BT_DBG("sock %p state %d timeout %ld", sk, sk->sk_state, timeout);
	cancel_delayed_work(&sco_pi(sk)->conn->timeout_work);
	schedule_delayed_work(&sco_pi(sk)->conn->timeout_work, timeout);
}

static void sco_sock_clear_timer(struct sock *sk)
{
	if (!sco_pi(sk)->conn)
		return;

	BT_DBG("sock %p state %d", sk, sk->sk_state);
	cancel_delayed_work(&sco_pi(sk)->conn->timeout_work);
}

/* ---- SCO connections ---- */
static struct sco_conn *sco_conn_add(struct hci_conn *hcon)
{
	struct hci_dev *hdev = hcon->hdev;
	struct sco_conn *conn = hcon->sco_data;

	if (conn)
		return conn;

	conn = kzalloc(sizeof(struct sco_conn), GFP_KERNEL);
	if (!conn)
		return NULL;

	spin_lock_init(&conn->lock);

	hcon->sco_data = conn;
	conn->hcon = hcon;

	if (hdev->sco_mtu > 0)
		conn->mtu = hdev->sco_mtu;
	else
		conn->mtu = 60;

	BT_DBG("hcon %p conn %p", hcon, conn);

	return conn;
}

/* Delete channel.
 * Must be called on the locked socket. */
static void sco_chan_del(struct sock *sk, int err)
{
	struct sco_conn *conn;

	conn = sco_pi(sk)->conn;

	BT_DBG("sk %p, conn %p, err %d", sk, conn, err);

	if (conn) {
		sco_conn_lock(conn);
		conn->sk = NULL;
		sco_pi(sk)->conn = NULL;
		sco_conn_unlock(conn);

		if (conn->hcon)
			hci_conn_drop(conn->hcon);
	}

	sk->sk_state = BT_CLOSED;
	sk->sk_err   = err;
	sk->sk_state_change(sk);

	sock_set_flag(sk, SOCK_ZAPPED);
}

static void sco_conn_del(struct hci_conn *hcon, int err)
{
	struct sco_conn *conn = hcon->sco_data;
	struct sock *sk;

	if (!conn)
		return;

	BT_DBG("hcon %p conn %p, err %d", hcon, conn, err);

	/* Kill socket */
	sco_conn_lock(conn);
	sk = conn->sk;
	sco_conn_unlock(conn);

	if (sk) {
		sock_hold(sk);
		lock_sock(sk);
		sco_sock_clear_timer(sk);
		sco_chan_del(sk, err);
		release_sock(sk);
		sock_put(sk);

		/* Ensure no more work items will run before freeing conn. */
		cancel_delayed_work_sync(&conn->timeout_work);
	}

	hcon->sco_data = NULL;
	kfree(conn);
}

static void __sco_chan_add(struct sco_conn *conn, struct sock *sk,
			   struct sock *parent)
{
	BT_DBG("conn %p", conn);

	sco_pi(sk)->conn = conn;
	conn->sk = sk;

	INIT_DELAYED_WORK(&conn->timeout_work, sco_sock_timeout);

	if (parent)
		bt_accept_enqueue(parent, sk, true);
}

static int sco_chan_add(struct sco_conn *conn, struct sock *sk,
			struct sock *parent)
{
	int err = 0;

	sco_conn_lock(conn);
	if (conn->sk)
		err = -EBUSY;
	else
		__sco_chan_add(conn, sk, parent);

	sco_conn_unlock(conn);
	return err;
}

static int sco_connect(struct hci_dev *hdev, struct sock *sk)
{
	struct sco_conn *conn;
	struct hci_conn *hcon;
	int err, type;

	BT_DBG("%pMR -> %pMR", &sco_pi(sk)->src, &sco_pi(sk)->dst);

	if (lmp_esco_capable(hdev) && !disable_esco)
		type = ESCO_LINK;
	else
		type = SCO_LINK;

	if (sco_pi(sk)->setting == BT_VOICE_TRANSPARENT &&
	    (!lmp_transp_capable(hdev) || !lmp_esco_capable(hdev)))
		return -EOPNOTSUPP;

	hcon = hci_connect_sco(hdev, type, &sco_pi(sk)->dst,
			       sco_pi(sk)->setting);
	if (IS_ERR(hcon))
		return PTR_ERR(hcon);

	conn = sco_conn_add(hcon);
	if (!conn) {
		hci_conn_drop(hcon);
		return -ENOMEM;
	}

	/* Update source addr of the socket */
	bacpy(&sco_pi(sk)->src, &hcon->src);

	err = sco_chan_add(conn, sk, NULL);
	if (err)
		return err;

	if (hcon->state == BT_CONNECTED) {
		sco_sock_clear_timer(sk);
		sk->sk_state = BT_CONNECTED;
	} else {
		sk->sk_state = BT_CONNECT;
		sco_sock_set_timer(sk, sk->sk_sndtimeo);
	}

	return err;
}

static int sco_send_frame(struct sock *sk, void *buf, int len,
			  unsigned int msg_flags)
{
	struct sco_conn *conn = sco_pi(sk)->conn;
	struct sk_buff *skb;
	int err;

	/* Check outgoing MTU */
	if (len > conn->mtu)
		return -EINVAL;

	BT_DBG("sk %p len %d", sk, len);

	skb = bt_skb_send_alloc(sk, len, msg_flags & MSG_DONTWAIT, &err);
	if (!skb)
		return err;

	memcpy(skb_put(skb, len), buf, len);
	hci_send_sco(conn->hcon, skb);

	return len;
}

static void sco_recv_frame(struct sco_conn *conn, struct sk_buff *skb)
{
	struct sock *sk;

	sco_conn_lock(conn);
	sk = conn->sk;
	sco_conn_unlock(conn);

	if (!sk)
		goto drop;

	BT_DBG("sk %p len %d", sk, skb->len);

	if (sk->sk_state != BT_CONNECTED)
		goto drop;

	if (!sock_queue_rcv_skb(sk, skb))
		return;

drop:
	kfree_skb(skb);
}

/* -------- Socket interface ---------- */
static struct sock *__sco_get_sock_listen_by_addr(bdaddr_t *ba)
{
	struct sock *sk;

	sk_for_each(sk, &sco_sk_list.head) {
		if (sk->sk_state != BT_LISTEN)
			continue;

		if (!bacmp(&sco_pi(sk)->src, ba))
			return sk;
	}

	return NULL;
}

/* Find socket listening on source bdaddr.
 * Returns closest match.
 */
static struct sock *sco_get_sock_listen(bdaddr_t *src)
{
	struct sock *sk = NULL, *sk1 = NULL;

	read_lock(&sco_sk_list.lock);

	sk_for_each(sk, &sco_sk_list.head) {
		if (sk->sk_state != BT_LISTEN)
			continue;

		/* Exact match. */
		if (!bacmp(&sco_pi(sk)->src, src))
			break;

		/* Closest match */
		if (!bacmp(&sco_pi(sk)->src, BDADDR_ANY))
			sk1 = sk;
	}

	read_unlock(&sco_sk_list.lock);

	return sk ? sk : sk1;
}

static void sco_sock_destruct(struct sock *sk)
{
	BT_DBG("sk %p", sk);

	skb_queue_purge(&sk->sk_receive_queue);
	skb_queue_purge(&sk->sk_write_queue);
}

static void sco_sock_cleanup_listen(struct sock *parent)
{
	struct sock *sk;

	BT_DBG("parent %p", parent);

	/* Close not yet accepted channels */
	while ((sk = bt_accept_dequeue(parent, NULL))) {
		sco_sock_close(sk);
		sco_sock_kill(sk);
	}

	parent->sk_state  = BT_CLOSED;
	sock_set_flag(parent, SOCK_ZAPPED);
}

/* Kill socket (only if zapped and orphan)
 * Must be called on unlocked socket.
 */
static void sco_sock_kill(struct sock *sk)
{
	if (!sock_flag(sk, SOCK_ZAPPED) || sk->sk_socket)
		return;

	BT_DBG("sk %p state %d", sk, sk->sk_state);

	/* Kill poor orphan */
	bt_sock_unlink(&sco_sk_list, sk);
	sock_set_flag(sk, SOCK_DEAD);
	sock_put(sk);
}

static void __sco_sock_close(struct sock *sk)
{
	BT_DBG("sk %p state %d socket %p", sk, sk->sk_state, sk->sk_socket);

	switch (sk->sk_state) {
	case BT_LISTEN:
		sco_sock_cleanup_listen(sk);
		break;

	case BT_CONNECTED:
	case BT_CONFIG:
		if (sco_pi(sk)->conn->hcon) {
			sk->sk_state = BT_DISCONN;
			sco_sock_set_timer(sk, SCO_DISCONN_TIMEOUT);
			sco_conn_lock(sco_pi(sk)->conn);
			hci_conn_drop(sco_pi(sk)->conn->hcon);
			sco_pi(sk)->conn->hcon = NULL;
			sco_conn_unlock(sco_pi(sk)->conn);
		} else
			sco_chan_del(sk, ECONNRESET);
		break;

	case BT_CONNECT2:
	case BT_CONNECT:
	case BT_DISCONN:
		sco_chan_del(sk, ECONNRESET);
		break;

	default:
		sock_set_flag(sk, SOCK_ZAPPED);
		break;
	}
}

/* Must be called on unlocked socket. */
static void sco_sock_close(struct sock *sk)
{
	sco_sock_clear_timer(sk);
	lock_sock(sk);
	__sco_sock_close(sk);
	release_sock(sk);
<<<<<<< HEAD
}

static void sco_skb_put_cmsg(struct sk_buff *skb, struct msghdr *msg,
			     struct sock *sk)
{
	if (sco_pi(sk)->cmsg_mask & SCO_CMSG_PKT_STATUS)
		put_cmsg(msg, SOL_BLUETOOTH, BT_SCM_PKT_STATUS,
			 sizeof(bt_cb(skb)->sco.pkt_status),
			 &bt_cb(skb)->sco.pkt_status);
=======
>>>>>>> c7b25a72
}

static void sco_sock_init(struct sock *sk, struct sock *parent)
{
	BT_DBG("sk %p", sk);

	if (parent) {
		sk->sk_type = parent->sk_type;
		bt_sk(sk)->flags = bt_sk(parent)->flags;
		security_sk_clone(parent, sk);
	} else {
		bt_sk(sk)->skb_put_cmsg = sco_skb_put_cmsg;
	}
}

static struct proto sco_proto = {
	.name		= "SCO",
	.owner		= THIS_MODULE,
	.obj_size	= sizeof(struct sco_pinfo)
};

static struct sock *sco_sock_alloc(struct net *net, struct socket *sock,
				   int proto, gfp_t prio, int kern)
{
	struct sock *sk;

	sk = sk_alloc(net, PF_BLUETOOTH, prio, &sco_proto, kern);
	if (!sk)
		return NULL;

	sock_init_data(sock, sk);
	INIT_LIST_HEAD(&bt_sk(sk)->accept_q);

	sk->sk_destruct = sco_sock_destruct;
	sk->sk_sndtimeo = SCO_CONN_TIMEOUT;

	sock_reset_flag(sk, SOCK_ZAPPED);

	sk->sk_protocol = proto;
	sk->sk_state    = BT_OPEN;

	sco_pi(sk)->setting = BT_VOICE_CVSD_16BIT;

	bt_sock_link(&sco_sk_list, sk);
	return sk;
}

static int sco_sock_create(struct net *net, struct socket *sock, int protocol,
			   int kern)
{
	struct sock *sk;

	BT_DBG("sock %p", sock);

	sock->state = SS_UNCONNECTED;

	if (sock->type != SOCK_SEQPACKET)
		return -ESOCKTNOSUPPORT;

	sock->ops = &sco_sock_ops;

	sk = sco_sock_alloc(net, sock, protocol, GFP_ATOMIC, kern);
	if (!sk)
		return -ENOMEM;

	sco_sock_init(sk, NULL);
	return 0;
}

static int sco_sock_bind(struct socket *sock, struct sockaddr *addr,
			 int addr_len)
{
	struct sockaddr_sco *sa = (struct sockaddr_sco *) addr;
	struct sock *sk = sock->sk;
	int err = 0;

	if (!addr || addr_len < sizeof(struct sockaddr_sco) ||
	    addr->sa_family != AF_BLUETOOTH)
		return -EINVAL;

	BT_DBG("sk %p %pMR", sk, &sa->sco_bdaddr);

	lock_sock(sk);

	if (sk->sk_state != BT_OPEN) {
		err = -EBADFD;
		goto done;
	}

	if (sk->sk_type != SOCK_SEQPACKET) {
		err = -EINVAL;
		goto done;
	}

	bacpy(&sco_pi(sk)->src, &sa->sco_bdaddr);

	sk->sk_state = BT_BOUND;

done:
	release_sock(sk);
	return err;
}

static int sco_sock_connect(struct socket *sock, struct sockaddr *addr, int alen, int flags)
{
	struct sockaddr_sco *sa = (struct sockaddr_sco *) addr;
	struct sock *sk = sock->sk;
	struct hci_dev  *hdev;
	int err;

	BT_DBG("sk %p", sk);

	if (alen < sizeof(struct sockaddr_sco) ||
	    addr->sa_family != AF_BLUETOOTH)
		return -EINVAL;

	if (sk->sk_state != BT_OPEN && sk->sk_state != BT_BOUND)
		return -EBADFD;

	if (sk->sk_type != SOCK_SEQPACKET)
		return -EINVAL;

	hdev = hci_get_route(&sa->sco_bdaddr, &sco_pi(sk)->src, BDADDR_BREDR);
	if (!hdev)
		return -EHOSTUNREACH;
	hci_dev_lock(hdev);

	lock_sock(sk);

	/* Set destination address and psm */
	bacpy(&sco_pi(sk)->dst, &sa->sco_bdaddr);

	err = sco_connect(hdev, sk);
	hci_dev_unlock(hdev);
	hci_dev_put(hdev);
	if (err)
		goto done;

	err = bt_sock_wait_state(sk, BT_CONNECTED,
				 sock_sndtimeo(sk, flags & O_NONBLOCK));

done:
	release_sock(sk);
	return err;
}

static int sco_sock_listen(struct socket *sock, int backlog)
{
	struct sock *sk = sock->sk;
	bdaddr_t *src = &sco_pi(sk)->src;
	int err = 0;

	BT_DBG("sk %p backlog %d", sk, backlog);

	lock_sock(sk);

	if (sk->sk_state != BT_BOUND) {
		err = -EBADFD;
		goto done;
	}

	if (sk->sk_type != SOCK_SEQPACKET) {
		err = -EINVAL;
		goto done;
	}

	write_lock(&sco_sk_list.lock);

	if (__sco_get_sock_listen_by_addr(src)) {
		err = -EADDRINUSE;
		goto unlock;
	}

	sk->sk_max_ack_backlog = backlog;
	sk->sk_ack_backlog = 0;

	sk->sk_state = BT_LISTEN;

unlock:
	write_unlock(&sco_sk_list.lock);

done:
	release_sock(sk);
	return err;
}

static int sco_sock_accept(struct socket *sock, struct socket *newsock,
			   int flags, bool kern)
{
	DEFINE_WAIT_FUNC(wait, woken_wake_function);
	struct sock *sk = sock->sk, *ch;
	long timeo;
	int err = 0;

	lock_sock(sk);

	timeo = sock_rcvtimeo(sk, flags & O_NONBLOCK);

	BT_DBG("sk %p timeo %ld", sk, timeo);

	/* Wait for an incoming connection. (wake-one). */
	add_wait_queue_exclusive(sk_sleep(sk), &wait);
	while (1) {
		if (sk->sk_state != BT_LISTEN) {
			err = -EBADFD;
			break;
		}

		ch = bt_accept_dequeue(sk, newsock);
		if (ch)
			break;

		if (!timeo) {
			err = -EAGAIN;
			break;
		}

		if (signal_pending(current)) {
			err = sock_intr_errno(timeo);
			break;
		}

		release_sock(sk);

		timeo = wait_woken(&wait, TASK_INTERRUPTIBLE, timeo);
		lock_sock(sk);
	}
	remove_wait_queue(sk_sleep(sk), &wait);

	if (err)
		goto done;

	newsock->state = SS_CONNECTED;

	BT_DBG("new socket %p", ch);

done:
	release_sock(sk);
	return err;
}

static int sco_sock_getname(struct socket *sock, struct sockaddr *addr,
			    int peer)
{
	struct sockaddr_sco *sa = (struct sockaddr_sco *) addr;
	struct sock *sk = sock->sk;

	BT_DBG("sock %p, sk %p", sock, sk);

	addr->sa_family = AF_BLUETOOTH;

	if (peer)
		bacpy(&sa->sco_bdaddr, &sco_pi(sk)->dst);
	else
		bacpy(&sa->sco_bdaddr, &sco_pi(sk)->src);

	return sizeof(struct sockaddr_sco);
}

static int sco_sock_sendmsg(struct socket *sock, struct msghdr *msg,
			    size_t len)
{
	struct sock *sk = sock->sk;
	void *buf;
	int err;

	BT_DBG("sock %p, sk %p", sock, sk);

	err = sock_error(sk);
	if (err)
		return err;

	if (msg->msg_flags & MSG_OOB)
		return -EOPNOTSUPP;

	buf = kmalloc(len, GFP_KERNEL);
	if (!buf)
		return -ENOMEM;

	if (memcpy_from_msg(buf, msg, len)) {
		kfree(buf);
		return -EFAULT;
	}

	lock_sock(sk);

	if (sk->sk_state == BT_CONNECTED)
		err = sco_send_frame(sk, buf, len, msg->msg_flags);
	else
		err = -ENOTCONN;

	release_sock(sk);
	kfree(buf);
	return err;
}

static void sco_conn_defer_accept(struct hci_conn *conn, u16 setting)
{
	struct hci_dev *hdev = conn->hdev;

	BT_DBG("conn %p", conn);

	conn->state = BT_CONFIG;

	if (!lmp_esco_capable(hdev)) {
		struct hci_cp_accept_conn_req cp;

		bacpy(&cp.bdaddr, &conn->dst);
		cp.role = 0x00; /* Ignored */

		hci_send_cmd(hdev, HCI_OP_ACCEPT_CONN_REQ, sizeof(cp), &cp);
	} else {
		struct hci_cp_accept_sync_conn_req cp;

		bacpy(&cp.bdaddr, &conn->dst);
		cp.pkt_type = cpu_to_le16(conn->pkt_type);

		cp.tx_bandwidth   = cpu_to_le32(0x00001f40);
		cp.rx_bandwidth   = cpu_to_le32(0x00001f40);
		cp.content_format = cpu_to_le16(setting);

		switch (setting & SCO_AIRMODE_MASK) {
		case SCO_AIRMODE_TRANSP:
			if (conn->pkt_type & ESCO_2EV3)
				cp.max_latency = cpu_to_le16(0x0008);
			else
				cp.max_latency = cpu_to_le16(0x000D);
			cp.retrans_effort = 0x02;
			break;
		case SCO_AIRMODE_CVSD:
			cp.max_latency = cpu_to_le16(0xffff);
			cp.retrans_effort = 0xff;
			break;
		default:
			/* use CVSD settings as fallback */
			cp.max_latency = cpu_to_le16(0xffff);
			cp.retrans_effort = 0xff;
			break;
		}

		hci_send_cmd(hdev, HCI_OP_ACCEPT_SYNC_CONN_REQ,
			     sizeof(cp), &cp);
	}
}

static int sco_sock_recvmsg(struct socket *sock, struct msghdr *msg,
			    size_t len, int flags)
{
	struct sock *sk = sock->sk;
	struct sco_pinfo *pi = sco_pi(sk);

	lock_sock(sk);

	if (sk->sk_state == BT_CONNECT2 &&
	    test_bit(BT_SK_DEFER_SETUP, &bt_sk(sk)->flags)) {
		sco_conn_defer_accept(pi->conn->hcon, pi->setting);
		sk->sk_state = BT_CONFIG;

		release_sock(sk);
		return 0;
	}

	release_sock(sk);

	return bt_sock_recvmsg(sock, msg, len, flags);
}

static int sco_sock_setsockopt(struct socket *sock, int level, int optname,
			       char __user *optval, unsigned int optlen)
{
	struct sock *sk = sock->sk;
	int len, err = 0;
	struct bt_voice voice;
	u32 opt;

	BT_DBG("sk %p", sk);

	lock_sock(sk);

	switch (optname) {

	case BT_DEFER_SETUP:
		if (sk->sk_state != BT_BOUND && sk->sk_state != BT_LISTEN) {
			err = -EINVAL;
			break;
		}

		if (get_user(opt, (u32 __user *) optval)) {
			err = -EFAULT;
			break;
		}

		if (opt)
			set_bit(BT_SK_DEFER_SETUP, &bt_sk(sk)->flags);
		else
			clear_bit(BT_SK_DEFER_SETUP, &bt_sk(sk)->flags);
		break;

	case BT_VOICE:
		if (sk->sk_state != BT_OPEN && sk->sk_state != BT_BOUND &&
		    sk->sk_state != BT_CONNECT2) {
			err = -EINVAL;
			break;
		}

		voice.setting = sco_pi(sk)->setting;

		len = min_t(unsigned int, sizeof(voice), optlen);
		if (copy_from_user((char *)&voice, optval, len)) {
			err = -EFAULT;
			break;
		}

		/* Explicitly check for these values */
		if (voice.setting != BT_VOICE_TRANSPARENT &&
		    voice.setting != BT_VOICE_CVSD_16BIT) {
			err = -EINVAL;
			break;
		}

		sco_pi(sk)->setting = voice.setting;
		break;

	case BT_PKT_STATUS:
		if (get_user(opt, (u32 __user *)optval)) {
			err = -EFAULT;
			break;
		}

		if (opt)
			sco_pi(sk)->cmsg_mask |= SCO_CMSG_PKT_STATUS;
		else
			sco_pi(sk)->cmsg_mask &= SCO_CMSG_PKT_STATUS;
		break;

	default:
		err = -ENOPROTOOPT;
		break;
	}

	release_sock(sk);
	return err;
}

static int sco_sock_getsockopt_old(struct socket *sock, int optname,
				   char __user *optval, int __user *optlen)
{
	struct sock *sk = sock->sk;
	struct sco_options opts;
	struct sco_conninfo cinfo;
	int len, err = 0;

	BT_DBG("sk %p", sk);

	if (get_user(len, optlen))
		return -EFAULT;

	lock_sock(sk);

	switch (optname) {
	case SCO_OPTIONS:
		if (sk->sk_state != BT_CONNECTED &&
		    !(sk->sk_state == BT_CONNECT2 &&
		      test_bit(BT_SK_DEFER_SETUP, &bt_sk(sk)->flags))) {
			err = -ENOTCONN;
			break;
		}

		opts.mtu = sco_pi(sk)->conn->mtu;

		BT_DBG("mtu %d", opts.mtu);

		len = min_t(unsigned int, len, sizeof(opts));
		if (copy_to_user(optval, (char *)&opts, len))
			err = -EFAULT;

		break;

	case SCO_CONNINFO:
		if (sk->sk_state != BT_CONNECTED &&
		    !(sk->sk_state == BT_CONNECT2 &&
		      test_bit(BT_SK_DEFER_SETUP, &bt_sk(sk)->flags))) {
			err = -ENOTCONN;
			break;
		}

		memset(&cinfo, 0, sizeof(cinfo));
		cinfo.hci_handle = sco_pi(sk)->conn->hcon->handle;
		memcpy(cinfo.dev_class, sco_pi(sk)->conn->hcon->dev_class, 3);

		len = min_t(unsigned int, len, sizeof(cinfo));
		if (copy_to_user(optval, (char *)&cinfo, len))
			err = -EFAULT;

		break;

	default:
		err = -ENOPROTOOPT;
		break;
	}

	release_sock(sk);
	return err;
}

static int sco_sock_getsockopt(struct socket *sock, int level, int optname,
			       char __user *optval, int __user *optlen)
{
	struct sock *sk = sock->sk;
	int len, err = 0;
	struct bt_voice voice;
	u32 phys;
	int pkt_status;

	BT_DBG("sk %p", sk);

	if (level == SOL_SCO)
		return sco_sock_getsockopt_old(sock, optname, optval, optlen);

	if (get_user(len, optlen))
		return -EFAULT;

	lock_sock(sk);

	switch (optname) {

	case BT_DEFER_SETUP:
		if (sk->sk_state != BT_BOUND && sk->sk_state != BT_LISTEN) {
			err = -EINVAL;
			break;
		}

		if (put_user(test_bit(BT_SK_DEFER_SETUP, &bt_sk(sk)->flags),
			     (u32 __user *)optval))
			err = -EFAULT;

		break;

	case BT_VOICE:
		voice.setting = sco_pi(sk)->setting;

		len = min_t(unsigned int, len, sizeof(voice));
		if (copy_to_user(optval, (char *)&voice, len))
			err = -EFAULT;

		break;

	case BT_PHY:
		if (sk->sk_state != BT_CONNECTED) {
			err = -ENOTCONN;
			break;
		}

		phys = hci_conn_get_phy(sco_pi(sk)->conn->hcon);

		if (put_user(phys, (u32 __user *) optval))
			err = -EFAULT;
		break;

	case BT_PKT_STATUS:
		pkt_status = (sco_pi(sk)->cmsg_mask & SCO_CMSG_PKT_STATUS);

		if (put_user(pkt_status, (int __user *)optval))
			err = -EFAULT;
		break;

	default:
		err = -ENOPROTOOPT;
		break;
	}

	release_sock(sk);
	return err;
}

static int sco_sock_shutdown(struct socket *sock, int how)
{
	struct sock *sk = sock->sk;
	int err = 0;

	BT_DBG("sock %p, sk %p", sock, sk);

	if (!sk)
		return 0;

	sock_hold(sk);
	lock_sock(sk);

	if (!sk->sk_shutdown) {
		sk->sk_shutdown = SHUTDOWN_MASK;
		sco_sock_clear_timer(sk);
		__sco_sock_close(sk);

		if (sock_flag(sk, SOCK_LINGER) && sk->sk_lingertime &&
		    !(current->flags & PF_EXITING))
			err = bt_sock_wait_state(sk, BT_CLOSED,
						 sk->sk_lingertime);
	}

	release_sock(sk);
	sock_put(sk);

	return err;
}

static int sco_sock_release(struct socket *sock)
{
	struct sock *sk = sock->sk;
	int err = 0;

	BT_DBG("sock %p, sk %p", sock, sk);

	if (!sk)
		return 0;

	sco_sock_close(sk);

	if (sock_flag(sk, SOCK_LINGER) && sk->sk_lingertime &&
	    !(current->flags & PF_EXITING)) {
		lock_sock(sk);
		err = bt_sock_wait_state(sk, BT_CLOSED, sk->sk_lingertime);
		release_sock(sk);
	}

	sock_orphan(sk);
	sco_sock_kill(sk);
	return err;
}

static void sco_conn_ready(struct sco_conn *conn)
{
	struct sock *parent;
	struct sock *sk = conn->sk;

	BT_DBG("conn %p", conn);

	if (sk) {
		sco_sock_clear_timer(sk);
		lock_sock(sk);
		sk->sk_state = BT_CONNECTED;
		sk->sk_state_change(sk);
		release_sock(sk);
	} else {
		sco_conn_lock(conn);

		if (!conn->hcon) {
			sco_conn_unlock(conn);
			return;
		}

		parent = sco_get_sock_listen(&conn->hcon->src);
		if (!parent) {
			sco_conn_unlock(conn);
			return;
		}

		lock_sock(parent);

		sk = sco_sock_alloc(sock_net(parent), NULL,
				    BTPROTO_SCO, GFP_ATOMIC, 0);
		if (!sk) {
			release_sock(parent);
			sco_conn_unlock(conn);
			return;
		}

		sco_sock_init(sk, parent);

		bacpy(&sco_pi(sk)->src, &conn->hcon->src);
		bacpy(&sco_pi(sk)->dst, &conn->hcon->dst);

		hci_conn_hold(conn->hcon);
		__sco_chan_add(conn, sk, parent);

		if (test_bit(BT_SK_DEFER_SETUP, &bt_sk(parent)->flags))
			sk->sk_state = BT_CONNECT2;
		else
			sk->sk_state = BT_CONNECTED;

		/* Wake up parent */
		parent->sk_data_ready(parent);

		release_sock(parent);

		sco_conn_unlock(conn);
	}
}

/* ----- SCO interface with lower layer (HCI) ----- */
int sco_connect_ind(struct hci_dev *hdev, bdaddr_t *bdaddr, __u8 *flags)
{
	struct sock *sk;
	int lm = 0;

	BT_DBG("hdev %s, bdaddr %pMR", hdev->name, bdaddr);

	/* Find listening sockets */
	read_lock(&sco_sk_list.lock);
	sk_for_each(sk, &sco_sk_list.head) {
		if (sk->sk_state != BT_LISTEN)
			continue;

		if (!bacmp(&sco_pi(sk)->src, &hdev->bdaddr) ||
		    !bacmp(&sco_pi(sk)->src, BDADDR_ANY)) {
			lm |= HCI_LM_ACCEPT;

			if (test_bit(BT_SK_DEFER_SETUP, &bt_sk(sk)->flags))
				*flags |= HCI_PROTO_DEFER;
			break;
		}
	}
	read_unlock(&sco_sk_list.lock);

	return lm;
}

static void sco_connect_cfm(struct hci_conn *hcon, __u8 status)
{
	if (hcon->type != SCO_LINK && hcon->type != ESCO_LINK)
		return;

	BT_DBG("hcon %p bdaddr %pMR status %d", hcon, &hcon->dst, status);

	if (!status) {
		struct sco_conn *conn;

		conn = sco_conn_add(hcon);
		if (conn)
			sco_conn_ready(conn);
	} else
		sco_conn_del(hcon, bt_to_errno(status));
}

static void sco_disconn_cfm(struct hci_conn *hcon, __u8 reason)
{
	if (hcon->type != SCO_LINK && hcon->type != ESCO_LINK)
		return;

	BT_DBG("hcon %p reason %d", hcon, reason);

	sco_conn_del(hcon, bt_to_errno(reason));
}

void sco_recv_scodata(struct hci_conn *hcon, struct sk_buff *skb)
{
	struct sco_conn *conn = hcon->sco_data;

	if (!conn)
		goto drop;

	BT_DBG("conn %p len %d", conn, skb->len);

	if (skb->len) {
		sco_recv_frame(conn, skb);
		return;
	}

drop:
	kfree_skb(skb);
}

static struct hci_cb sco_cb = {
	.name		= "SCO",
	.connect_cfm	= sco_connect_cfm,
	.disconn_cfm	= sco_disconn_cfm,
};

static int sco_debugfs_show(struct seq_file *f, void *p)
{
	struct sock *sk;

	read_lock(&sco_sk_list.lock);

	sk_for_each(sk, &sco_sk_list.head) {
		seq_printf(f, "%pMR %pMR %d\n", &sco_pi(sk)->src,
			   &sco_pi(sk)->dst, sk->sk_state);
	}

	read_unlock(&sco_sk_list.lock);

	return 0;
}

DEFINE_SHOW_ATTRIBUTE(sco_debugfs);

static struct dentry *sco_debugfs;

static const struct proto_ops sco_sock_ops = {
	.family		= PF_BLUETOOTH,
	.owner		= THIS_MODULE,
	.release	= sco_sock_release,
	.bind		= sco_sock_bind,
	.connect	= sco_sock_connect,
	.listen		= sco_sock_listen,
	.accept		= sco_sock_accept,
	.getname	= sco_sock_getname,
	.sendmsg	= sco_sock_sendmsg,
	.recvmsg	= sco_sock_recvmsg,
	.poll		= bt_sock_poll,
	.ioctl		= bt_sock_ioctl,
	.gettstamp	= sock_gettstamp,
	.mmap		= sock_no_mmap,
	.socketpair	= sock_no_socketpair,
	.shutdown	= sco_sock_shutdown,
	.setsockopt	= sco_sock_setsockopt,
	.getsockopt	= sco_sock_getsockopt
};

static const struct net_proto_family sco_sock_family_ops = {
	.family	= PF_BLUETOOTH,
	.owner	= THIS_MODULE,
	.create	= sco_sock_create,
};

int __init sco_init(void)
{
	int err;

	BUILD_BUG_ON(sizeof(struct sockaddr_sco) > sizeof(struct sockaddr));

	err = proto_register(&sco_proto, 0);
	if (err < 0)
		return err;

	err = bt_sock_register(BTPROTO_SCO, &sco_sock_family_ops);
	if (err < 0) {
		BT_ERR("SCO socket registration failed");
		goto error;
	}

	err = bt_procfs_init(&init_net, "sco", &sco_sk_list, NULL);
	if (err < 0) {
		BT_ERR("Failed to create SCO proc file");
		bt_sock_unregister(BTPROTO_SCO);
		goto error;
	}

	BT_INFO("SCO socket layer initialized");

	hci_register_cb(&sco_cb);

	if (IS_ERR_OR_NULL(bt_debugfs))
		return 0;

	sco_debugfs = debugfs_create_file("sco", 0444, bt_debugfs,
					  NULL, &sco_debugfs_fops);

	return 0;

error:
	proto_unregister(&sco_proto);
	return err;
}

void sco_exit(void)
{
	bt_procfs_cleanup(&init_net, "sco");

	debugfs_remove(sco_debugfs);

	hci_unregister_cb(&sco_cb);

	bt_sock_unregister(BTPROTO_SCO);

	proto_unregister(&sco_proto);
}

module_param(disable_esco, bool, 0644);
MODULE_PARM_DESC(disable_esco, "Disable eSCO connection creation");<|MERGE_RESOLUTION|>--- conflicted
+++ resolved
@@ -450,7 +450,6 @@
 	lock_sock(sk);
 	__sco_sock_close(sk);
 	release_sock(sk);
-<<<<<<< HEAD
 }
 
 static void sco_skb_put_cmsg(struct sk_buff *skb, struct msghdr *msg,
@@ -460,8 +459,6 @@
 		put_cmsg(msg, SOL_BLUETOOTH, BT_SCM_PKT_STATUS,
 			 sizeof(bt_cb(skb)->sco.pkt_status),
 			 &bt_cb(skb)->sco.pkt_status);
-=======
->>>>>>> c7b25a72
 }
 
 static void sco_sock_init(struct sock *sk, struct sock *parent)
