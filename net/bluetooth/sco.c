/*
   BlueZ - Bluetooth protocol stack for Linux
   Copyright (C) 2000-2001 Qualcomm Incorporated

   Written 2000,2001 by Maxim Krasnyansky <maxk@qualcomm.com>

   This program is free software; you can redistribute it and/or modify
   it under the terms of the GNU General Public License version 2 as
   published by the Free Software Foundation;

   THE SOFTWARE IS PROVIDED "AS IS", WITHOUT WARRANTY OF ANY KIND, EXPRESS
   OR IMPLIED, INCLUDING BUT NOT LIMITED TO THE WARRANTIES OF MERCHANTABILITY,
   FITNESS FOR A PARTICULAR PURPOSE AND NONINFRINGEMENT OF THIRD PARTY RIGHTS.
   IN NO EVENT SHALL THE COPYRIGHT HOLDER(S) AND AUTHOR(S) BE LIABLE FOR ANY
   CLAIM, OR ANY SPECIAL INDIRECT OR CONSEQUENTIAL DAMAGES, OR ANY DAMAGES
   WHATSOEVER RESULTING FROM LOSS OF USE, DATA OR PROFITS, WHETHER IN AN
   ACTION OF CONTRACT, NEGLIGENCE OR OTHER TORTIOUS ACTION, ARISING OUT OF
   OR IN CONNECTION WITH THE USE OR PERFORMANCE OF THIS SOFTWARE.

   ALL LIABILITY, INCLUDING LIABILITY FOR INFRINGEMENT OF ANY PATENTS,
   COPYRIGHTS, TRADEMARKS OR OTHER RIGHTS, RELATING TO USE OF THIS
   SOFTWARE IS DISCLAIMED.
*/

/* Bluetooth SCO sockets. */

#include <linux/module.h>
#include <linux/debugfs.h>
#include <linux/seq_file.h>
#include <linux/sched/signal.h>

#include <net/bluetooth/bluetooth.h>
#include <net/bluetooth/hci_core.h>
#include <net/bluetooth/sco.h>

static bool disable_esco;

static const struct proto_ops sco_sock_ops;

static struct bt_sock_list sco_sk_list = {
	.lock = __RW_LOCK_UNLOCKED(sco_sk_list.lock)
};

/* ---- SCO connections ---- */
struct sco_conn {
	struct hci_conn	*hcon;

	spinlock_t	lock;
	struct sock	*sk;

	struct delayed_work	timeout_work;

	unsigned int    mtu;
};

#define sco_conn_lock(c)	spin_lock(&c->lock)
#define sco_conn_unlock(c)	spin_unlock(&c->lock)

static void sco_sock_close(struct sock *sk);
static void sco_sock_kill(struct sock *sk);

/* ----- SCO socket info ----- */
#define sco_pi(sk) ((struct sco_pinfo *) sk)

struct sco_pinfo {
	struct bt_sock	bt;
	bdaddr_t	src;
	bdaddr_t	dst;
	__u32		flags;
	__u16		setting;
	__u8		cmsg_mask;
	struct sco_conn	*conn;
};

/* ---- SCO timers ---- */
#define SCO_CONN_TIMEOUT	(HZ * 40)
#define SCO_DISCONN_TIMEOUT	(HZ * 2)

static void sco_sock_timeout(struct work_struct *work)
{
	struct sco_conn *conn = container_of(work, struct sco_conn,
					     timeout_work.work);
	struct sock *sk;

	sco_conn_lock(conn);
	sk = conn->sk;
	if (sk)
		sock_hold(sk);
	sco_conn_unlock(conn);

	if (!sk)
		return;

	BT_DBG("sock %p state %d", sk, sk->sk_state);

	lock_sock(sk);
	sk->sk_err = ETIMEDOUT;
	sk->sk_state_change(sk);
	release_sock(sk);

	sock_put(sk);
}

static void sco_sock_set_timer(struct sock *sk, long timeout)
{
	if (!sco_pi(sk)->conn)
		return;

	BT_DBG("sock %p state %d timeout %ld", sk, sk->sk_state, timeout);
	cancel_delayed_work(&sco_pi(sk)->conn->timeout_work);
	schedule_delayed_work(&sco_pi(sk)->conn->timeout_work, timeout);
}

static void sco_sock_clear_timer(struct sock *sk)
{
	if (!sco_pi(sk)->conn)
		return;

	BT_DBG("sock %p state %d", sk, sk->sk_state);
	cancel_delayed_work(&sco_pi(sk)->conn->timeout_work);
}

/* ---- SCO connections ---- */
static struct sco_conn *sco_conn_add(struct hci_conn *hcon)
{
	struct hci_dev *hdev = hcon->hdev;
	struct sco_conn *conn = hcon->sco_data;

	if (conn)
		return conn;

	conn = kzalloc(sizeof(struct sco_conn), GFP_KERNEL);
	if (!conn)
		return NULL;

	spin_lock_init(&conn->lock);

	hcon->sco_data = conn;
	conn->hcon = hcon;

	if (hdev->sco_mtu > 0)
		conn->mtu = hdev->sco_mtu;
	else
		conn->mtu = 60;

	BT_DBG("hcon %p conn %p", hcon, conn);

	return conn;
}

/* Delete channel.
 * Must be called on the locked socket. */
static void sco_chan_del(struct sock *sk, int err)
{
	struct sco_conn *conn;

	conn = sco_pi(sk)->conn;

	BT_DBG("sk %p, conn %p, err %d", sk, conn, err);

	if (conn) {
		sco_conn_lock(conn);
		conn->sk = NULL;
		sco_pi(sk)->conn = NULL;
		sco_conn_unlock(conn);

		if (conn->hcon)
			hci_conn_drop(conn->hcon);
	}

	sk->sk_state = BT_CLOSED;
	sk->sk_err   = err;
	sk->sk_state_change(sk);

	sock_set_flag(sk, SOCK_ZAPPED);
}

static void sco_conn_del(struct hci_conn *hcon, int err)
{
	struct sco_conn *conn = hcon->sco_data;
	struct sock *sk;

	if (!conn)
		return;

	BT_DBG("hcon %p conn %p, err %d", hcon, conn, err);

	/* Kill socket */
	sco_conn_lock(conn);
	sk = conn->sk;
	sco_conn_unlock(conn);

	if (sk) {
		sock_hold(sk);
		lock_sock(sk);
		sco_sock_clear_timer(sk);
		sco_chan_del(sk, err);
<<<<<<< HEAD
		release_sock(sk);
		sco_sock_kill(sk);
=======
		bh_unlock_sock(sk);
>>>>>>> d6f7bb5b
		sock_put(sk);

		/* Ensure no more work items will run before freeing conn. */
		cancel_delayed_work_sync(&conn->timeout_work);
	}

	hcon->sco_data = NULL;
	kfree(conn);
}

static void __sco_chan_add(struct sco_conn *conn, struct sock *sk,
			   struct sock *parent)
{
	BT_DBG("conn %p", conn);

	sco_pi(sk)->conn = conn;
	conn->sk = sk;

	INIT_DELAYED_WORK(&conn->timeout_work, sco_sock_timeout);

	if (parent)
		bt_accept_enqueue(parent, sk, true);
}

static int sco_chan_add(struct sco_conn *conn, struct sock *sk,
			struct sock *parent)
{
	int err = 0;

	sco_conn_lock(conn);
	if (conn->sk)
		err = -EBUSY;
	else
		__sco_chan_add(conn, sk, parent);

	sco_conn_unlock(conn);
	return err;
}

static int sco_connect(struct hci_dev *hdev, struct sock *sk)
{
	struct sco_conn *conn;
	struct hci_conn *hcon;
	int err, type;

	BT_DBG("%pMR -> %pMR", &sco_pi(sk)->src, &sco_pi(sk)->dst);

	if (lmp_esco_capable(hdev) && !disable_esco)
		type = ESCO_LINK;
	else
		type = SCO_LINK;

	if (sco_pi(sk)->setting == BT_VOICE_TRANSPARENT &&
	    (!lmp_transp_capable(hdev) || !lmp_esco_capable(hdev)))
		return -EOPNOTSUPP;

	hcon = hci_connect_sco(hdev, type, &sco_pi(sk)->dst,
			       sco_pi(sk)->setting);
	if (IS_ERR(hcon))
		return PTR_ERR(hcon);

	conn = sco_conn_add(hcon);
	if (!conn) {
		hci_conn_drop(hcon);
		return -ENOMEM;
	}

	/* Update source addr of the socket */
	bacpy(&sco_pi(sk)->src, &hcon->src);

	err = sco_chan_add(conn, sk, NULL);
	if (err)
		return err;

	if (hcon->state == BT_CONNECTED) {
		sco_sock_clear_timer(sk);
		sk->sk_state = BT_CONNECTED;
	} else {
		sk->sk_state = BT_CONNECT;
		sco_sock_set_timer(sk, sk->sk_sndtimeo);
	}

	return err;
}

static int sco_send_frame(struct sock *sk, void *buf, int len,
			  unsigned int msg_flags)
{
	struct sco_conn *conn = sco_pi(sk)->conn;
	struct sk_buff *skb;
	int err;

	/* Check outgoing MTU */
	if (len > conn->mtu)
		return -EINVAL;

	BT_DBG("sk %p len %d", sk, len);

	skb = bt_skb_send_alloc(sk, len, msg_flags & MSG_DONTWAIT, &err);
	if (!skb)
		return err;

	memcpy(skb_put(skb, len), buf, len);
	hci_send_sco(conn->hcon, skb);

	return len;
}

static void sco_recv_frame(struct sco_conn *conn, struct sk_buff *skb)
{
	struct sock *sk;

	sco_conn_lock(conn);
	sk = conn->sk;
	sco_conn_unlock(conn);

	if (!sk)
		goto drop;

	BT_DBG("sk %p len %u", sk, skb->len);

	if (sk->sk_state != BT_CONNECTED)
		goto drop;

	if (!sock_queue_rcv_skb(sk, skb))
		return;

drop:
	kfree_skb(skb);
}

/* -------- Socket interface ---------- */
static struct sock *__sco_get_sock_listen_by_addr(bdaddr_t *ba)
{
	struct sock *sk;

	sk_for_each(sk, &sco_sk_list.head) {
		if (sk->sk_state != BT_LISTEN)
			continue;

		if (!bacmp(&sco_pi(sk)->src, ba))
			return sk;
	}

	return NULL;
}

/* Find socket listening on source bdaddr.
 * Returns closest match.
 */
static struct sock *sco_get_sock_listen(bdaddr_t *src)
{
	struct sock *sk = NULL, *sk1 = NULL;

	read_lock(&sco_sk_list.lock);

	sk_for_each(sk, &sco_sk_list.head) {
		if (sk->sk_state != BT_LISTEN)
			continue;

		/* Exact match. */
		if (!bacmp(&sco_pi(sk)->src, src))
			break;

		/* Closest match */
		if (!bacmp(&sco_pi(sk)->src, BDADDR_ANY))
			sk1 = sk;
	}

	read_unlock(&sco_sk_list.lock);

	return sk ? sk : sk1;
}

static void sco_sock_destruct(struct sock *sk)
{
	BT_DBG("sk %p", sk);

	skb_queue_purge(&sk->sk_receive_queue);
	skb_queue_purge(&sk->sk_write_queue);
}

static void sco_sock_cleanup_listen(struct sock *parent)
{
	struct sock *sk;

	BT_DBG("parent %p", parent);

	/* Close not yet accepted channels */
	while ((sk = bt_accept_dequeue(parent, NULL))) {
		sco_sock_close(sk);
		sco_sock_kill(sk);
	}

	parent->sk_state  = BT_CLOSED;
	sock_set_flag(parent, SOCK_ZAPPED);
}

/* Kill socket (only if zapped and orphan)
 * Must be called on unlocked socket.
 */
static void sco_sock_kill(struct sock *sk)
{
	if (!sock_flag(sk, SOCK_ZAPPED) || sk->sk_socket)
		return;

	BT_DBG("sk %p state %d", sk, sk->sk_state);

	/* Kill poor orphan */
	bt_sock_unlink(&sco_sk_list, sk);
	sock_set_flag(sk, SOCK_DEAD);
	sock_put(sk);
}

static void __sco_sock_close(struct sock *sk)
{
	BT_DBG("sk %p state %d socket %p", sk, sk->sk_state, sk->sk_socket);

	switch (sk->sk_state) {
	case BT_LISTEN:
		sco_sock_cleanup_listen(sk);
		break;

	case BT_CONNECTED:
	case BT_CONFIG:
		if (sco_pi(sk)->conn->hcon) {
			sk->sk_state = BT_DISCONN;
			sco_sock_set_timer(sk, SCO_DISCONN_TIMEOUT);
			sco_conn_lock(sco_pi(sk)->conn);
			hci_conn_drop(sco_pi(sk)->conn->hcon);
			sco_pi(sk)->conn->hcon = NULL;
			sco_conn_unlock(sco_pi(sk)->conn);
		} else
			sco_chan_del(sk, ECONNRESET);
		break;

	case BT_CONNECT2:
	case BT_CONNECT:
	case BT_DISCONN:
		sco_chan_del(sk, ECONNRESET);
		break;

	default:
		sock_set_flag(sk, SOCK_ZAPPED);
		break;
	}
}

/* Must be called on unlocked socket. */
static void sco_sock_close(struct sock *sk)
{
	sco_sock_clear_timer(sk);
	lock_sock(sk);
	__sco_sock_close(sk);
	release_sock(sk);
}

static void sco_skb_put_cmsg(struct sk_buff *skb, struct msghdr *msg,
			     struct sock *sk)
{
	if (sco_pi(sk)->cmsg_mask & SCO_CMSG_PKT_STATUS)
		put_cmsg(msg, SOL_BLUETOOTH, BT_SCM_PKT_STATUS,
			 sizeof(bt_cb(skb)->sco.pkt_status),
			 &bt_cb(skb)->sco.pkt_status);
}

static void sco_sock_init(struct sock *sk, struct sock *parent)
{
	BT_DBG("sk %p", sk);

	if (parent) {
		sk->sk_type = parent->sk_type;
		bt_sk(sk)->flags = bt_sk(parent)->flags;
		security_sk_clone(parent, sk);
	} else {
		bt_sk(sk)->skb_put_cmsg = sco_skb_put_cmsg;
	}
}

static struct proto sco_proto = {
	.name		= "SCO",
	.owner		= THIS_MODULE,
	.obj_size	= sizeof(struct sco_pinfo)
};

static struct sock *sco_sock_alloc(struct net *net, struct socket *sock,
				   int proto, gfp_t prio, int kern)
{
	struct sock *sk;

	sk = sk_alloc(net, PF_BLUETOOTH, prio, &sco_proto, kern);
	if (!sk)
		return NULL;

	sock_init_data(sock, sk);
	INIT_LIST_HEAD(&bt_sk(sk)->accept_q);

	sk->sk_destruct = sco_sock_destruct;
	sk->sk_sndtimeo = SCO_CONN_TIMEOUT;

	sock_reset_flag(sk, SOCK_ZAPPED);

	sk->sk_protocol = proto;
	sk->sk_state    = BT_OPEN;

	sco_pi(sk)->setting = BT_VOICE_CVSD_16BIT;

	bt_sock_link(&sco_sk_list, sk);
	return sk;
}

static int sco_sock_create(struct net *net, struct socket *sock, int protocol,
			   int kern)
{
	struct sock *sk;

	BT_DBG("sock %p", sock);

	sock->state = SS_UNCONNECTED;

	if (sock->type != SOCK_SEQPACKET)
		return -ESOCKTNOSUPPORT;

	sock->ops = &sco_sock_ops;

	sk = sco_sock_alloc(net, sock, protocol, GFP_ATOMIC, kern);
	if (!sk)
		return -ENOMEM;

	sco_sock_init(sk, NULL);
	return 0;
}

static int sco_sock_bind(struct socket *sock, struct sockaddr *addr,
			 int addr_len)
{
	struct sockaddr_sco *sa = (struct sockaddr_sco *) addr;
	struct sock *sk = sock->sk;
	int err = 0;

	if (!addr || addr_len < sizeof(struct sockaddr_sco) ||
	    addr->sa_family != AF_BLUETOOTH)
		return -EINVAL;

	BT_DBG("sk %p %pMR", sk, &sa->sco_bdaddr);

	lock_sock(sk);

	if (sk->sk_state != BT_OPEN) {
		err = -EBADFD;
		goto done;
	}

	if (sk->sk_type != SOCK_SEQPACKET) {
		err = -EINVAL;
		goto done;
	}

	bacpy(&sco_pi(sk)->src, &sa->sco_bdaddr);

	sk->sk_state = BT_BOUND;

done:
	release_sock(sk);
	return err;
}

static int sco_sock_connect(struct socket *sock, struct sockaddr *addr, int alen, int flags)
{
	struct sockaddr_sco *sa = (struct sockaddr_sco *) addr;
	struct sock *sk = sock->sk;
	struct hci_dev  *hdev;
	int err;

	BT_DBG("sk %p", sk);

	if (alen < sizeof(struct sockaddr_sco) ||
	    addr->sa_family != AF_BLUETOOTH)
		return -EINVAL;

	if (sk->sk_state != BT_OPEN && sk->sk_state != BT_BOUND)
		return -EBADFD;

	if (sk->sk_type != SOCK_SEQPACKET)
		return -EINVAL;

	hdev = hci_get_route(&sa->sco_bdaddr, &sco_pi(sk)->src, BDADDR_BREDR);
	if (!hdev)
		return -EHOSTUNREACH;
	hci_dev_lock(hdev);

	lock_sock(sk);

	/* Set destination address and psm */
	bacpy(&sco_pi(sk)->dst, &sa->sco_bdaddr);

	err = sco_connect(hdev, sk);
	hci_dev_unlock(hdev);
	hci_dev_put(hdev);
	if (err)
		goto done;

	err = bt_sock_wait_state(sk, BT_CONNECTED,
				 sock_sndtimeo(sk, flags & O_NONBLOCK));

done:
	release_sock(sk);
	return err;
}

static int sco_sock_listen(struct socket *sock, int backlog)
{
	struct sock *sk = sock->sk;
	bdaddr_t *src = &sco_pi(sk)->src;
	int err = 0;

	BT_DBG("sk %p backlog %d", sk, backlog);

	lock_sock(sk);

	if (sk->sk_state != BT_BOUND) {
		err = -EBADFD;
		goto done;
	}

	if (sk->sk_type != SOCK_SEQPACKET) {
		err = -EINVAL;
		goto done;
	}

	write_lock(&sco_sk_list.lock);

	if (__sco_get_sock_listen_by_addr(src)) {
		err = -EADDRINUSE;
		goto unlock;
	}

	sk->sk_max_ack_backlog = backlog;
	sk->sk_ack_backlog = 0;

	sk->sk_state = BT_LISTEN;

unlock:
	write_unlock(&sco_sk_list.lock);

done:
	release_sock(sk);
	return err;
}

static int sco_sock_accept(struct socket *sock, struct socket *newsock,
			   int flags, bool kern)
{
	DEFINE_WAIT_FUNC(wait, woken_wake_function);
	struct sock *sk = sock->sk, *ch;
	long timeo;
	int err = 0;

	lock_sock(sk);

	timeo = sock_rcvtimeo(sk, flags & O_NONBLOCK);

	BT_DBG("sk %p timeo %ld", sk, timeo);

	/* Wait for an incoming connection. (wake-one). */
	add_wait_queue_exclusive(sk_sleep(sk), &wait);
	while (1) {
		if (sk->sk_state != BT_LISTEN) {
			err = -EBADFD;
			break;
		}

		ch = bt_accept_dequeue(sk, newsock);
		if (ch)
			break;

		if (!timeo) {
			err = -EAGAIN;
			break;
		}

		if (signal_pending(current)) {
			err = sock_intr_errno(timeo);
			break;
		}

		release_sock(sk);

		timeo = wait_woken(&wait, TASK_INTERRUPTIBLE, timeo);
		lock_sock(sk);
	}
	remove_wait_queue(sk_sleep(sk), &wait);

	if (err)
		goto done;

	newsock->state = SS_CONNECTED;

	BT_DBG("new socket %p", ch);

done:
	release_sock(sk);
	return err;
}

static int sco_sock_getname(struct socket *sock, struct sockaddr *addr,
			    int peer)
{
	struct sockaddr_sco *sa = (struct sockaddr_sco *) addr;
	struct sock *sk = sock->sk;

	BT_DBG("sock %p, sk %p", sock, sk);

	addr->sa_family = AF_BLUETOOTH;

	if (peer)
		bacpy(&sa->sco_bdaddr, &sco_pi(sk)->dst);
	else
		bacpy(&sa->sco_bdaddr, &sco_pi(sk)->src);

	return sizeof(struct sockaddr_sco);
}

static int sco_sock_sendmsg(struct socket *sock, struct msghdr *msg,
			    size_t len)
{
	struct sock *sk = sock->sk;
	void *buf;
	int err;

	BT_DBG("sock %p, sk %p", sock, sk);

	err = sock_error(sk);
	if (err)
		return err;

	if (msg->msg_flags & MSG_OOB)
		return -EOPNOTSUPP;

	buf = kmalloc(len, GFP_KERNEL);
	if (!buf)
		return -ENOMEM;

	if (memcpy_from_msg(buf, msg, len)) {
		kfree(buf);
		return -EFAULT;
	}

	lock_sock(sk);

	if (sk->sk_state == BT_CONNECTED)
		err = sco_send_frame(sk, buf, len, msg->msg_flags);
	else
		err = -ENOTCONN;

	release_sock(sk);
	kfree(buf);
	return err;
}

static void sco_conn_defer_accept(struct hci_conn *conn, u16 setting)
{
	struct hci_dev *hdev = conn->hdev;

	BT_DBG("conn %p", conn);

	conn->state = BT_CONFIG;

	if (!lmp_esco_capable(hdev)) {
		struct hci_cp_accept_conn_req cp;

		bacpy(&cp.bdaddr, &conn->dst);
		cp.role = 0x00; /* Ignored */

		hci_send_cmd(hdev, HCI_OP_ACCEPT_CONN_REQ, sizeof(cp), &cp);
	} else {
		struct hci_cp_accept_sync_conn_req cp;

		bacpy(&cp.bdaddr, &conn->dst);
		cp.pkt_type = cpu_to_le16(conn->pkt_type);

		cp.tx_bandwidth   = cpu_to_le32(0x00001f40);
		cp.rx_bandwidth   = cpu_to_le32(0x00001f40);
		cp.content_format = cpu_to_le16(setting);

		switch (setting & SCO_AIRMODE_MASK) {
		case SCO_AIRMODE_TRANSP:
			if (conn->pkt_type & ESCO_2EV3)
				cp.max_latency = cpu_to_le16(0x0008);
			else
				cp.max_latency = cpu_to_le16(0x000D);
			cp.retrans_effort = 0x02;
			break;
		case SCO_AIRMODE_CVSD:
			cp.max_latency = cpu_to_le16(0xffff);
			cp.retrans_effort = 0xff;
			break;
		default:
			/* use CVSD settings as fallback */
			cp.max_latency = cpu_to_le16(0xffff);
			cp.retrans_effort = 0xff;
			break;
		}

		hci_send_cmd(hdev, HCI_OP_ACCEPT_SYNC_CONN_REQ,
			     sizeof(cp), &cp);
	}
}

static int sco_sock_recvmsg(struct socket *sock, struct msghdr *msg,
			    size_t len, int flags)
{
	struct sock *sk = sock->sk;
	struct sco_pinfo *pi = sco_pi(sk);

	lock_sock(sk);

	if (sk->sk_state == BT_CONNECT2 &&
	    test_bit(BT_SK_DEFER_SETUP, &bt_sk(sk)->flags)) {
		sco_conn_defer_accept(pi->conn->hcon, pi->setting);
		sk->sk_state = BT_CONFIG;

		release_sock(sk);
		return 0;
	}

	release_sock(sk);

	return bt_sock_recvmsg(sock, msg, len, flags);
}

static int sco_sock_setsockopt(struct socket *sock, int level, int optname,
			       sockptr_t optval, unsigned int optlen)
{
	struct sock *sk = sock->sk;
	int len, err = 0;
	struct bt_voice voice;
	u32 opt;

	BT_DBG("sk %p", sk);

	lock_sock(sk);

	switch (optname) {

	case BT_DEFER_SETUP:
		if (sk->sk_state != BT_BOUND && sk->sk_state != BT_LISTEN) {
			err = -EINVAL;
			break;
		}

		if (copy_from_sockptr(&opt, optval, sizeof(u32))) {
			err = -EFAULT;
			break;
		}

		if (opt)
			set_bit(BT_SK_DEFER_SETUP, &bt_sk(sk)->flags);
		else
			clear_bit(BT_SK_DEFER_SETUP, &bt_sk(sk)->flags);
		break;

	case BT_VOICE:
		if (sk->sk_state != BT_OPEN && sk->sk_state != BT_BOUND &&
		    sk->sk_state != BT_CONNECT2) {
			err = -EINVAL;
			break;
		}

		voice.setting = sco_pi(sk)->setting;

		len = min_t(unsigned int, sizeof(voice), optlen);
		if (copy_from_sockptr(&voice, optval, len)) {
			err = -EFAULT;
			break;
		}

		/* Explicitly check for these values */
		if (voice.setting != BT_VOICE_TRANSPARENT &&
		    voice.setting != BT_VOICE_CVSD_16BIT) {
			err = -EINVAL;
			break;
		}

		sco_pi(sk)->setting = voice.setting;
		break;

	case BT_PKT_STATUS:
		if (copy_from_sockptr(&opt, optval, sizeof(u32))) {
			err = -EFAULT;
			break;
		}

		if (opt)
			sco_pi(sk)->cmsg_mask |= SCO_CMSG_PKT_STATUS;
		else
			sco_pi(sk)->cmsg_mask &= SCO_CMSG_PKT_STATUS;
		break;

	default:
		err = -ENOPROTOOPT;
		break;
	}

	release_sock(sk);
	return err;
}

static int sco_sock_getsockopt_old(struct socket *sock, int optname,
				   char __user *optval, int __user *optlen)
{
	struct sock *sk = sock->sk;
	struct sco_options opts;
	struct sco_conninfo cinfo;
	int len, err = 0;

	BT_DBG("sk %p", sk);

	if (get_user(len, optlen))
		return -EFAULT;

	lock_sock(sk);

	switch (optname) {
	case SCO_OPTIONS:
		if (sk->sk_state != BT_CONNECTED &&
		    !(sk->sk_state == BT_CONNECT2 &&
		      test_bit(BT_SK_DEFER_SETUP, &bt_sk(sk)->flags))) {
			err = -ENOTCONN;
			break;
		}

		opts.mtu = sco_pi(sk)->conn->mtu;

		BT_DBG("mtu %u", opts.mtu);

		len = min_t(unsigned int, len, sizeof(opts));
		if (copy_to_user(optval, (char *)&opts, len))
			err = -EFAULT;

		break;

	case SCO_CONNINFO:
		if (sk->sk_state != BT_CONNECTED &&
		    !(sk->sk_state == BT_CONNECT2 &&
		      test_bit(BT_SK_DEFER_SETUP, &bt_sk(sk)->flags))) {
			err = -ENOTCONN;
			break;
		}

		memset(&cinfo, 0, sizeof(cinfo));
		cinfo.hci_handle = sco_pi(sk)->conn->hcon->handle;
		memcpy(cinfo.dev_class, sco_pi(sk)->conn->hcon->dev_class, 3);

		len = min_t(unsigned int, len, sizeof(cinfo));
		if (copy_to_user(optval, (char *)&cinfo, len))
			err = -EFAULT;

		break;

	default:
		err = -ENOPROTOOPT;
		break;
	}

	release_sock(sk);
	return err;
}

static int sco_sock_getsockopt(struct socket *sock, int level, int optname,
			       char __user *optval, int __user *optlen)
{
	struct sock *sk = sock->sk;
	int len, err = 0;
	struct bt_voice voice;
	u32 phys;
	int pkt_status;

	BT_DBG("sk %p", sk);

	if (level == SOL_SCO)
		return sco_sock_getsockopt_old(sock, optname, optval, optlen);

	if (get_user(len, optlen))
		return -EFAULT;

	lock_sock(sk);

	switch (optname) {

	case BT_DEFER_SETUP:
		if (sk->sk_state != BT_BOUND && sk->sk_state != BT_LISTEN) {
			err = -EINVAL;
			break;
		}

		if (put_user(test_bit(BT_SK_DEFER_SETUP, &bt_sk(sk)->flags),
			     (u32 __user *)optval))
			err = -EFAULT;

		break;

	case BT_VOICE:
		voice.setting = sco_pi(sk)->setting;

		len = min_t(unsigned int, len, sizeof(voice));
		if (copy_to_user(optval, (char *)&voice, len))
			err = -EFAULT;

		break;

	case BT_PHY:
		if (sk->sk_state != BT_CONNECTED) {
			err = -ENOTCONN;
			break;
		}

		phys = hci_conn_get_phy(sco_pi(sk)->conn->hcon);

		if (put_user(phys, (u32 __user *) optval))
			err = -EFAULT;
		break;

	case BT_PKT_STATUS:
		pkt_status = (sco_pi(sk)->cmsg_mask & SCO_CMSG_PKT_STATUS);

		if (put_user(pkt_status, (int __user *)optval))
			err = -EFAULT;
		break;

	case BT_SNDMTU:
	case BT_RCVMTU:
		if (sk->sk_state != BT_CONNECTED) {
			err = -ENOTCONN;
			break;
		}

		if (put_user(sco_pi(sk)->conn->mtu, (u32 __user *)optval))
			err = -EFAULT;
		break;

	default:
		err = -ENOPROTOOPT;
		break;
	}

	release_sock(sk);
	return err;
}

static int sco_sock_shutdown(struct socket *sock, int how)
{
	struct sock *sk = sock->sk;
	int err = 0;

	BT_DBG("sock %p, sk %p", sock, sk);

	if (!sk)
		return 0;

	sock_hold(sk);
	lock_sock(sk);

	if (!sk->sk_shutdown) {
		sk->sk_shutdown = SHUTDOWN_MASK;
		sco_sock_clear_timer(sk);
		__sco_sock_close(sk);

		if (sock_flag(sk, SOCK_LINGER) && sk->sk_lingertime &&
		    !(current->flags & PF_EXITING))
			err = bt_sock_wait_state(sk, BT_CLOSED,
						 sk->sk_lingertime);
	}

	release_sock(sk);
	sock_put(sk);

	return err;
}

static int sco_sock_release(struct socket *sock)
{
	struct sock *sk = sock->sk;
	int err = 0;

	BT_DBG("sock %p, sk %p", sock, sk);

	if (!sk)
		return 0;

	sco_sock_close(sk);

	if (sock_flag(sk, SOCK_LINGER) && sk->sk_lingertime &&
	    !(current->flags & PF_EXITING)) {
		lock_sock(sk);
		err = bt_sock_wait_state(sk, BT_CLOSED, sk->sk_lingertime);
		release_sock(sk);
	}

	sock_orphan(sk);
	sco_sock_kill(sk);
	return err;
}

static void sco_conn_ready(struct sco_conn *conn)
{
	struct sock *parent;
	struct sock *sk = conn->sk;

	BT_DBG("conn %p", conn);

	if (sk) {
		sco_sock_clear_timer(sk);
		lock_sock(sk);
		sk->sk_state = BT_CONNECTED;
		sk->sk_state_change(sk);
		release_sock(sk);
	} else {
		sco_conn_lock(conn);

		if (!conn->hcon) {
			sco_conn_unlock(conn);
			return;
		}

		parent = sco_get_sock_listen(&conn->hcon->src);
		if (!parent) {
			sco_conn_unlock(conn);
			return;
		}

		lock_sock(parent);

		sk = sco_sock_alloc(sock_net(parent), NULL,
				    BTPROTO_SCO, GFP_ATOMIC, 0);
		if (!sk) {
			release_sock(parent);
			sco_conn_unlock(conn);
			return;
		}

		sco_sock_init(sk, parent);

		bacpy(&sco_pi(sk)->src, &conn->hcon->src);
		bacpy(&sco_pi(sk)->dst, &conn->hcon->dst);

		hci_conn_hold(conn->hcon);
		__sco_chan_add(conn, sk, parent);

		if (test_bit(BT_SK_DEFER_SETUP, &bt_sk(parent)->flags))
			sk->sk_state = BT_CONNECT2;
		else
			sk->sk_state = BT_CONNECTED;

		/* Wake up parent */
		parent->sk_data_ready(parent);

		release_sock(parent);

		sco_conn_unlock(conn);
	}
}

/* ----- SCO interface with lower layer (HCI) ----- */
int sco_connect_ind(struct hci_dev *hdev, bdaddr_t *bdaddr, __u8 *flags)
{
	struct sock *sk;
	int lm = 0;

	BT_DBG("hdev %s, bdaddr %pMR", hdev->name, bdaddr);

	/* Find listening sockets */
	read_lock(&sco_sk_list.lock);
	sk_for_each(sk, &sco_sk_list.head) {
		if (sk->sk_state != BT_LISTEN)
			continue;

		if (!bacmp(&sco_pi(sk)->src, &hdev->bdaddr) ||
		    !bacmp(&sco_pi(sk)->src, BDADDR_ANY)) {
			lm |= HCI_LM_ACCEPT;

			if (test_bit(BT_SK_DEFER_SETUP, &bt_sk(sk)->flags))
				*flags |= HCI_PROTO_DEFER;
			break;
		}
	}
	read_unlock(&sco_sk_list.lock);

	return lm;
}

static void sco_connect_cfm(struct hci_conn *hcon, __u8 status)
{
	if (hcon->type != SCO_LINK && hcon->type != ESCO_LINK)
		return;

	BT_DBG("hcon %p bdaddr %pMR status %u", hcon, &hcon->dst, status);

	if (!status) {
		struct sco_conn *conn;

		conn = sco_conn_add(hcon);
		if (conn)
			sco_conn_ready(conn);
	} else
		sco_conn_del(hcon, bt_to_errno(status));
}

static void sco_disconn_cfm(struct hci_conn *hcon, __u8 reason)
{
	if (hcon->type != SCO_LINK && hcon->type != ESCO_LINK)
		return;

	BT_DBG("hcon %p reason %d", hcon, reason);

	sco_conn_del(hcon, bt_to_errno(reason));
}

void sco_recv_scodata(struct hci_conn *hcon, struct sk_buff *skb)
{
	struct sco_conn *conn = hcon->sco_data;

	if (!conn)
		goto drop;

	BT_DBG("conn %p len %u", conn, skb->len);

	if (skb->len) {
		sco_recv_frame(conn, skb);
		return;
	}

drop:
	kfree_skb(skb);
}

static struct hci_cb sco_cb = {
	.name		= "SCO",
	.connect_cfm	= sco_connect_cfm,
	.disconn_cfm	= sco_disconn_cfm,
};

static int sco_debugfs_show(struct seq_file *f, void *p)
{
	struct sock *sk;

	read_lock(&sco_sk_list.lock);

	sk_for_each(sk, &sco_sk_list.head) {
		seq_printf(f, "%pMR %pMR %d\n", &sco_pi(sk)->src,
			   &sco_pi(sk)->dst, sk->sk_state);
	}

	read_unlock(&sco_sk_list.lock);

	return 0;
}

DEFINE_SHOW_ATTRIBUTE(sco_debugfs);

static struct dentry *sco_debugfs;

static const struct proto_ops sco_sock_ops = {
	.family		= PF_BLUETOOTH,
	.owner		= THIS_MODULE,
	.release	= sco_sock_release,
	.bind		= sco_sock_bind,
	.connect	= sco_sock_connect,
	.listen		= sco_sock_listen,
	.accept		= sco_sock_accept,
	.getname	= sco_sock_getname,
	.sendmsg	= sco_sock_sendmsg,
	.recvmsg	= sco_sock_recvmsg,
	.poll		= bt_sock_poll,
	.ioctl		= bt_sock_ioctl,
	.gettstamp	= sock_gettstamp,
	.mmap		= sock_no_mmap,
	.socketpair	= sock_no_socketpair,
	.shutdown	= sco_sock_shutdown,
	.setsockopt	= sco_sock_setsockopt,
	.getsockopt	= sco_sock_getsockopt
};

static const struct net_proto_family sco_sock_family_ops = {
	.family	= PF_BLUETOOTH,
	.owner	= THIS_MODULE,
	.create	= sco_sock_create,
};

int __init sco_init(void)
{
	int err;

	BUILD_BUG_ON(sizeof(struct sockaddr_sco) > sizeof(struct sockaddr));

	err = proto_register(&sco_proto, 0);
	if (err < 0)
		return err;

	err = bt_sock_register(BTPROTO_SCO, &sco_sock_family_ops);
	if (err < 0) {
		BT_ERR("SCO socket registration failed");
		goto error;
	}

	err = bt_procfs_init(&init_net, "sco", &sco_sk_list, NULL);
	if (err < 0) {
		BT_ERR("Failed to create SCO proc file");
		bt_sock_unregister(BTPROTO_SCO);
		goto error;
	}

	BT_INFO("SCO socket layer initialized");

	hci_register_cb(&sco_cb);

	if (IS_ERR_OR_NULL(bt_debugfs))
		return 0;

	sco_debugfs = debugfs_create_file("sco", 0444, bt_debugfs,
					  NULL, &sco_debugfs_fops);

	return 0;

error:
	proto_unregister(&sco_proto);
	return err;
}

void sco_exit(void)
{
	bt_procfs_cleanup(&init_net, "sco");

	debugfs_remove(sco_debugfs);

	hci_unregister_cb(&sco_cb);

	bt_sock_unregister(BTPROTO_SCO);

	proto_unregister(&sco_proto);
}

module_param(disable_esco, bool, 0644);
MODULE_PARM_DESC(disable_esco, "Disable eSCO connection creation");<|MERGE_RESOLUTION|>--- conflicted
+++ resolved
@@ -195,12 +195,7 @@
 		lock_sock(sk);
 		sco_sock_clear_timer(sk);
 		sco_chan_del(sk, err);
-<<<<<<< HEAD
 		release_sock(sk);
-		sco_sock_kill(sk);
-=======
-		bh_unlock_sock(sk);
->>>>>>> d6f7bb5b
 		sock_put(sk);
 
 		/* Ensure no more work items will run before freeing conn. */
