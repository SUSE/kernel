/*
   BlueZ - Bluetooth protocol stack for Linux
   Copyright (C) 2000-2001 Qualcomm Incorporated
   Copyright (C) 2009-2010 Gustavo F. Padovan <gustavo@padovan.org>
   Copyright (C) 2010 Google Inc.
   Copyright (C) 2011 ProFUSION Embedded Systems
   Copyright (c) 2012 Code Aurora Forum.  All rights reserved.

   Written 2000,2001 by Maxim Krasnyansky <maxk@qualcomm.com>

   This program is free software; you can redistribute it and/or modify
   it under the terms of the GNU General Public License version 2 as
   published by the Free Software Foundation;

   THE SOFTWARE IS PROVIDED "AS IS", WITHOUT WARRANTY OF ANY KIND, EXPRESS
   OR IMPLIED, INCLUDING BUT NOT LIMITED TO THE WARRANTIES OF MERCHANTABILITY,
   FITNESS FOR A PARTICULAR PURPOSE AND NONINFRINGEMENT OF THIRD PARTY RIGHTS.
   IN NO EVENT SHALL THE COPYRIGHT HOLDER(S) AND AUTHOR(S) BE LIABLE FOR ANY
   CLAIM, OR ANY SPECIAL INDIRECT OR CONSEQUENTIAL DAMAGES, OR ANY DAMAGES
   WHATSOEVER RESULTING FROM LOSS OF USE, DATA OR PROFITS, WHETHER IN AN
   ACTION OF CONTRACT, NEGLIGENCE OR OTHER TORTIOUS ACTION, ARISING OUT OF
   OR IN CONNECTION WITH THE USE OR PERFORMANCE OF THIS SOFTWARE.

   ALL LIABILITY, INCLUDING LIABILITY FOR INFRINGEMENT OF ANY PATENTS,
   COPYRIGHTS, TRADEMARKS OR OTHER RIGHTS, RELATING TO USE OF THIS
   SOFTWARE IS DISCLAIMED.
*/

/* Bluetooth L2CAP core. */

#include <linux/module.h>

#include <linux/debugfs.h>
#include <linux/crc16.h>
#include <linux/filter.h>

#include <net/bluetooth/bluetooth.h>
#include <net/bluetooth/hci_core.h>
#include <net/bluetooth/l2cap.h>

#include "smp.h"
#include "a2mp.h"
#include "amp.h"

#define LE_FLOWCTL_MAX_CREDITS 65535

bool disable_ertm;
bool enable_ecred;

static u32 l2cap_feat_mask = L2CAP_FEAT_FIXED_CHAN | L2CAP_FEAT_UCD;

static LIST_HEAD(chan_list);
static DEFINE_RWLOCK(chan_list_lock);

static struct sk_buff *l2cap_build_cmd(struct l2cap_conn *conn,
				       u8 code, u8 ident, u16 dlen, void *data);
static void l2cap_send_cmd(struct l2cap_conn *conn, u8 ident, u8 code, u16 len,
			   void *data);
static int l2cap_build_conf_req(struct l2cap_chan *chan, void *data, size_t data_size);
static void l2cap_send_disconn_req(struct l2cap_chan *chan, int err);

static void l2cap_tx(struct l2cap_chan *chan, struct l2cap_ctrl *control,
		     struct sk_buff_head *skbs, u8 event);
static void l2cap_retrans_timeout(struct work_struct *work);
static void l2cap_monitor_timeout(struct work_struct *work);
static void l2cap_ack_timeout(struct work_struct *work);

static inline u8 bdaddr_type(u8 link_type, u8 bdaddr_type)
{
	if (link_type == LE_LINK) {
		if (bdaddr_type == ADDR_LE_DEV_PUBLIC)
			return BDADDR_LE_PUBLIC;
		else
			return BDADDR_LE_RANDOM;
	}

	return BDADDR_BREDR;
}

static inline u8 bdaddr_src_type(struct hci_conn *hcon)
{
	return bdaddr_type(hcon->type, hcon->src_type);
}

static inline u8 bdaddr_dst_type(struct hci_conn *hcon)
{
	return bdaddr_type(hcon->type, hcon->dst_type);
}

/* ---- L2CAP channels ---- */

static struct l2cap_chan *__l2cap_get_chan_by_dcid(struct l2cap_conn *conn,
						   u16 cid)
{
	struct l2cap_chan *c;

	list_for_each_entry(c, &conn->chan_l, list) {
		if (c->dcid == cid)
			return c;
	}
	return NULL;
}

static struct l2cap_chan *__l2cap_get_chan_by_scid(struct l2cap_conn *conn,
						   u16 cid)
{
	struct l2cap_chan *c;

	list_for_each_entry(c, &conn->chan_l, list) {
		if (c->scid == cid)
			return c;
	}
	return NULL;
}

/* Find channel with given SCID.
 * Returns a reference locked channel.
 */
static struct l2cap_chan *l2cap_get_chan_by_scid(struct l2cap_conn *conn,
						 u16 cid)
{
	struct l2cap_chan *c;

	mutex_lock(&conn->chan_lock);
	c = __l2cap_get_chan_by_scid(conn, cid);
	if (c) {
		/* Only lock if chan reference is not 0 */
		c = l2cap_chan_hold_unless_zero(c);
		if (c)
			l2cap_chan_lock(c);
	}
	mutex_unlock(&conn->chan_lock);

	return c;
}

/* Find channel with given DCID.
 * Returns a reference locked channel.
 */
static struct l2cap_chan *l2cap_get_chan_by_dcid(struct l2cap_conn *conn,
						 u16 cid)
{
	struct l2cap_chan *c;

	mutex_lock(&conn->chan_lock);
	c = __l2cap_get_chan_by_dcid(conn, cid);
	if (c) {
		/* Only lock if chan reference is not 0 */
		c = l2cap_chan_hold_unless_zero(c);
		if (c)
			l2cap_chan_lock(c);
	}
	mutex_unlock(&conn->chan_lock);

	return c;
}

static struct l2cap_chan *__l2cap_get_chan_by_ident(struct l2cap_conn *conn,
						    u8 ident)
{
	struct l2cap_chan *c;

	list_for_each_entry(c, &conn->chan_l, list) {
		if (c->ident == ident)
			return c;
	}
	return NULL;
}

static struct l2cap_chan *l2cap_get_chan_by_ident(struct l2cap_conn *conn,
						  u8 ident)
{
	struct l2cap_chan *c;

	mutex_lock(&conn->chan_lock);
	c = __l2cap_get_chan_by_ident(conn, ident);
	if (c) {
		/* Only lock if chan reference is not 0 */
		c = l2cap_chan_hold_unless_zero(c);
		if (c)
			l2cap_chan_lock(c);
	}
	mutex_unlock(&conn->chan_lock);

	return c;
}

static struct l2cap_chan *__l2cap_global_chan_by_addr(__le16 psm, bdaddr_t *src,
						      u8 src_type)
{
	struct l2cap_chan *c;

	list_for_each_entry(c, &chan_list, global_l) {
		if (src_type == BDADDR_BREDR && c->src_type != BDADDR_BREDR)
			continue;

		if (src_type != BDADDR_BREDR && c->src_type == BDADDR_BREDR)
			continue;

		if (c->sport == psm && !bacmp(&c->src, src))
			return c;
	}
	return NULL;
}

int l2cap_add_psm(struct l2cap_chan *chan, bdaddr_t *src, __le16 psm)
{
	int err;

	write_lock(&chan_list_lock);

	if (psm && __l2cap_global_chan_by_addr(psm, src, chan->src_type)) {
		err = -EADDRINUSE;
		goto done;
	}

	if (psm) {
		chan->psm = psm;
		chan->sport = psm;
		err = 0;
	} else {
		u16 p, start, end, incr;

		if (chan->src_type == BDADDR_BREDR) {
			start = L2CAP_PSM_DYN_START;
			end = L2CAP_PSM_AUTO_END;
			incr = 2;
		} else {
			start = L2CAP_PSM_LE_DYN_START;
			end = L2CAP_PSM_LE_DYN_END;
			incr = 1;
		}

		err = -EINVAL;
		for (p = start; p <= end; p += incr)
			if (!__l2cap_global_chan_by_addr(cpu_to_le16(p), src,
							 chan->src_type)) {
				chan->psm   = cpu_to_le16(p);
				chan->sport = cpu_to_le16(p);
				err = 0;
				break;
			}
	}

done:
	write_unlock(&chan_list_lock);
	return err;
}
EXPORT_SYMBOL_GPL(l2cap_add_psm);

int l2cap_add_scid(struct l2cap_chan *chan,  __u16 scid)
{
	write_lock(&chan_list_lock);

	/* Override the defaults (which are for conn-oriented) */
	chan->omtu = L2CAP_DEFAULT_MTU;
	chan->chan_type = L2CAP_CHAN_FIXED;

	chan->scid = scid;

	write_unlock(&chan_list_lock);

	return 0;
}

static u16 l2cap_alloc_cid(struct l2cap_conn *conn)
{
	u16 cid, dyn_end;

	if (conn->hcon->type == LE_LINK)
		dyn_end = L2CAP_CID_LE_DYN_END;
	else
		dyn_end = L2CAP_CID_DYN_END;

	for (cid = L2CAP_CID_DYN_START; cid <= dyn_end; cid++) {
		if (!__l2cap_get_chan_by_scid(conn, cid))
			return cid;
	}

	return 0;
}

static void l2cap_state_change(struct l2cap_chan *chan, int state)
{
	BT_DBG("chan %p %s -> %s", chan, state_to_string(chan->state),
	       state_to_string(state));

	chan->state = state;
	chan->ops->state_change(chan, state, 0);
}

static inline void l2cap_state_change_and_error(struct l2cap_chan *chan,
						int state, int err)
{
	chan->state = state;
	chan->ops->state_change(chan, chan->state, err);
}

static inline void l2cap_chan_set_err(struct l2cap_chan *chan, int err)
{
	chan->ops->state_change(chan, chan->state, err);
}

static void __set_retrans_timer(struct l2cap_chan *chan)
{
	if (!delayed_work_pending(&chan->monitor_timer) &&
	    chan->retrans_timeout) {
		l2cap_set_timer(chan, &chan->retrans_timer,
				msecs_to_jiffies(chan->retrans_timeout));
	}
}

static void __set_monitor_timer(struct l2cap_chan *chan)
{
	__clear_retrans_timer(chan);
	if (chan->monitor_timeout) {
		l2cap_set_timer(chan, &chan->monitor_timer,
				msecs_to_jiffies(chan->monitor_timeout));
	}
}

static struct sk_buff *l2cap_ertm_seq_in_queue(struct sk_buff_head *head,
					       u16 seq)
{
	struct sk_buff *skb;

	skb_queue_walk(head, skb) {
		if (bt_cb(skb)->l2cap.txseq == seq)
			return skb;
	}

	return NULL;
}

/* ---- L2CAP sequence number lists ---- */

/* For ERTM, ordered lists of sequence numbers must be tracked for
 * SREJ requests that are received and for frames that are to be
 * retransmitted. These seq_list functions implement a singly-linked
 * list in an array, where membership in the list can also be checked
 * in constant time. Items can also be added to the tail of the list
 * and removed from the head in constant time, without further memory
 * allocs or frees.
 */

static int l2cap_seq_list_init(struct l2cap_seq_list *seq_list, u16 size)
{
	size_t alloc_size, i;

	/* Allocated size is a power of 2 to map sequence numbers
	 * (which may be up to 14 bits) in to a smaller array that is
	 * sized for the negotiated ERTM transmit windows.
	 */
	alloc_size = roundup_pow_of_two(size);

	seq_list->list = kmalloc_array(alloc_size, sizeof(u16), GFP_KERNEL);
	if (!seq_list->list)
		return -ENOMEM;

	seq_list->mask = alloc_size - 1;
	seq_list->head = L2CAP_SEQ_LIST_CLEAR;
	seq_list->tail = L2CAP_SEQ_LIST_CLEAR;
	for (i = 0; i < alloc_size; i++)
		seq_list->list[i] = L2CAP_SEQ_LIST_CLEAR;

	return 0;
}

static inline void l2cap_seq_list_free(struct l2cap_seq_list *seq_list)
{
	kfree(seq_list->list);
}

static inline bool l2cap_seq_list_contains(struct l2cap_seq_list *seq_list,
					   u16 seq)
{
	/* Constant-time check for list membership */
	return seq_list->list[seq & seq_list->mask] != L2CAP_SEQ_LIST_CLEAR;
}

static inline u16 l2cap_seq_list_pop(struct l2cap_seq_list *seq_list)
{
	u16 seq = seq_list->head;
	u16 mask = seq_list->mask;

	seq_list->head = seq_list->list[seq & mask];
	seq_list->list[seq & mask] = L2CAP_SEQ_LIST_CLEAR;

	if (seq_list->head == L2CAP_SEQ_LIST_TAIL) {
		seq_list->head = L2CAP_SEQ_LIST_CLEAR;
		seq_list->tail = L2CAP_SEQ_LIST_CLEAR;
	}

	return seq;
}

static void l2cap_seq_list_clear(struct l2cap_seq_list *seq_list)
{
	u16 i;

	if (seq_list->head == L2CAP_SEQ_LIST_CLEAR)
		return;

	for (i = 0; i <= seq_list->mask; i++)
		seq_list->list[i] = L2CAP_SEQ_LIST_CLEAR;

	seq_list->head = L2CAP_SEQ_LIST_CLEAR;
	seq_list->tail = L2CAP_SEQ_LIST_CLEAR;
}

static void l2cap_seq_list_append(struct l2cap_seq_list *seq_list, u16 seq)
{
	u16 mask = seq_list->mask;

	/* All appends happen in constant time */

	if (seq_list->list[seq & mask] != L2CAP_SEQ_LIST_CLEAR)
		return;

	if (seq_list->tail == L2CAP_SEQ_LIST_CLEAR)
		seq_list->head = seq;
	else
		seq_list->list[seq_list->tail & mask] = seq;

	seq_list->tail = seq;
	seq_list->list[seq & mask] = L2CAP_SEQ_LIST_TAIL;
}

static void l2cap_chan_timeout(struct work_struct *work)
{
	struct l2cap_chan *chan = container_of(work, struct l2cap_chan,
					       chan_timer.work);
	struct l2cap_conn *conn = chan->conn;
	int reason;

	BT_DBG("chan %p state %s", chan, state_to_string(chan->state));

	mutex_lock(&conn->chan_lock);
	/* __set_chan_timer() calls l2cap_chan_hold(chan) while scheduling
	 * this work. No need to call l2cap_chan_hold(chan) here again.
	 */
	l2cap_chan_lock(chan);

	if (chan->state == BT_CONNECTED || chan->state == BT_CONFIG)
		reason = ECONNREFUSED;
	else if (chan->state == BT_CONNECT &&
		 chan->sec_level != BT_SECURITY_SDP)
		reason = ECONNREFUSED;
	else
		reason = ETIMEDOUT;

	l2cap_chan_close(chan, reason);

	chan->ops->close(chan);

	l2cap_chan_unlock(chan);
	l2cap_chan_put(chan);

	mutex_unlock(&conn->chan_lock);
}

struct l2cap_chan *l2cap_chan_create(void)
{
	struct l2cap_chan *chan;

	chan = kzalloc(sizeof(*chan), GFP_ATOMIC);
	if (!chan)
		return NULL;

	skb_queue_head_init(&chan->tx_q);
	skb_queue_head_init(&chan->srej_q);
	mutex_init(&chan->lock);

	/* Set default lock nesting level */
	atomic_set(&chan->nesting, L2CAP_NESTING_NORMAL);

	write_lock(&chan_list_lock);
	list_add(&chan->global_l, &chan_list);
	write_unlock(&chan_list_lock);

	INIT_DELAYED_WORK(&chan->chan_timer, l2cap_chan_timeout);
	INIT_DELAYED_WORK(&chan->retrans_timer, l2cap_retrans_timeout);
	INIT_DELAYED_WORK(&chan->monitor_timer, l2cap_monitor_timeout);
	INIT_DELAYED_WORK(&chan->ack_timer, l2cap_ack_timeout);

	chan->state = BT_OPEN;

	kref_init(&chan->kref);

	/* This flag is cleared in l2cap_chan_ready() */
	set_bit(CONF_NOT_COMPLETE, &chan->conf_state);

	BT_DBG("chan %p", chan);

	return chan;
}
EXPORT_SYMBOL_GPL(l2cap_chan_create);

static void l2cap_chan_destroy(struct kref *kref)
{
	struct l2cap_chan *chan = container_of(kref, struct l2cap_chan, kref);

	BT_DBG("chan %p", chan);

	write_lock(&chan_list_lock);
	list_del(&chan->global_l);
	write_unlock(&chan_list_lock);

	kfree(chan);
}

void l2cap_chan_hold(struct l2cap_chan *c)
{
	BT_DBG("chan %p orig refcnt %u", c, kref_read(&c->kref));

	kref_get(&c->kref);
}

struct l2cap_chan *l2cap_chan_hold_unless_zero(struct l2cap_chan *c)
{
	BT_DBG("chan %p orig refcnt %u", c, kref_read(&c->kref));

	if (!kref_get_unless_zero(&c->kref))
		return NULL;

	return c;
}

void l2cap_chan_put(struct l2cap_chan *c)
{
	BT_DBG("chan %p orig refcnt %u", c, kref_read(&c->kref));

	kref_put(&c->kref, l2cap_chan_destroy);
}
EXPORT_SYMBOL_GPL(l2cap_chan_put);

void l2cap_chan_set_defaults(struct l2cap_chan *chan)
{
	chan->fcs  = L2CAP_FCS_CRC16;
	chan->max_tx = L2CAP_DEFAULT_MAX_TX;
	chan->tx_win = L2CAP_DEFAULT_TX_WINDOW;
	chan->tx_win_max = L2CAP_DEFAULT_TX_WINDOW;
	chan->remote_max_tx = chan->max_tx;
	chan->remote_tx_win = chan->tx_win;
	chan->ack_win = L2CAP_DEFAULT_TX_WINDOW;
	chan->sec_level = BT_SECURITY_LOW;
	chan->flush_to = L2CAP_DEFAULT_FLUSH_TO;
	chan->retrans_timeout = L2CAP_DEFAULT_RETRANS_TO;
	chan->monitor_timeout = L2CAP_DEFAULT_MONITOR_TO;

	chan->conf_state = 0;
	set_bit(CONF_NOT_COMPLETE, &chan->conf_state);

	set_bit(FLAG_FORCE_ACTIVE, &chan->flags);
}
EXPORT_SYMBOL_GPL(l2cap_chan_set_defaults);

static void l2cap_le_flowctl_init(struct l2cap_chan *chan, u16 tx_credits)
{
	chan->sdu = NULL;
	chan->sdu_last_frag = NULL;
	chan->sdu_len = 0;
	chan->tx_credits = tx_credits;
	/* Derive MPS from connection MTU to stop HCI fragmentation */
	chan->mps = min_t(u16, chan->imtu, chan->conn->mtu - L2CAP_HDR_SIZE);
	/* Give enough credits for a full packet */
	chan->rx_credits = (chan->imtu / chan->mps) + 1;

	skb_queue_head_init(&chan->tx_q);
}

static void l2cap_ecred_init(struct l2cap_chan *chan, u16 tx_credits)
{
	l2cap_le_flowctl_init(chan, tx_credits);

	/* L2CAP implementations shall support a minimum MPS of 64 octets */
	if (chan->mps < L2CAP_ECRED_MIN_MPS) {
		chan->mps = L2CAP_ECRED_MIN_MPS;
		chan->rx_credits = (chan->imtu / chan->mps) + 1;
	}
}

void __l2cap_chan_add(struct l2cap_conn *conn, struct l2cap_chan *chan)
{
	BT_DBG("conn %p, psm 0x%2.2x, dcid 0x%4.4x", conn,
	       __le16_to_cpu(chan->psm), chan->dcid);

	conn->disc_reason = HCI_ERROR_REMOTE_USER_TERM;

	chan->conn = conn;

	switch (chan->chan_type) {
	case L2CAP_CHAN_CONN_ORIENTED:
		/* Alloc CID for connection-oriented socket */
		chan->scid = l2cap_alloc_cid(conn);
		if (conn->hcon->type == ACL_LINK)
			chan->omtu = L2CAP_DEFAULT_MTU;
		break;

	case L2CAP_CHAN_CONN_LESS:
		/* Connectionless socket */
		chan->scid = L2CAP_CID_CONN_LESS;
		chan->dcid = L2CAP_CID_CONN_LESS;
		chan->omtu = L2CAP_DEFAULT_MTU;
		break;

	case L2CAP_CHAN_FIXED:
		/* Caller will set CID and CID specific MTU values */
		break;

	default:
		/* Raw socket can send/recv signalling messages only */
		chan->scid = L2CAP_CID_SIGNALING;
		chan->dcid = L2CAP_CID_SIGNALING;
		chan->omtu = L2CAP_DEFAULT_MTU;
	}

	chan->local_id		= L2CAP_BESTEFFORT_ID;
	chan->local_stype	= L2CAP_SERV_BESTEFFORT;
	chan->local_msdu	= L2CAP_DEFAULT_MAX_SDU_SIZE;
	chan->local_sdu_itime	= L2CAP_DEFAULT_SDU_ITIME;
	chan->local_acc_lat	= L2CAP_DEFAULT_ACC_LAT;
	chan->local_flush_to	= L2CAP_EFS_DEFAULT_FLUSH_TO;

	l2cap_chan_hold(chan);

	/* Only keep a reference for fixed channels if they requested it */
	if (chan->chan_type != L2CAP_CHAN_FIXED ||
	    test_bit(FLAG_HOLD_HCI_CONN, &chan->flags))
		hci_conn_hold(conn->hcon);

	list_add(&chan->list, &conn->chan_l);
}

void l2cap_chan_add(struct l2cap_conn *conn, struct l2cap_chan *chan)
{
	mutex_lock(&conn->chan_lock);
	__l2cap_chan_add(conn, chan);
	mutex_unlock(&conn->chan_lock);
}

void l2cap_chan_del(struct l2cap_chan *chan, int err)
{
	struct l2cap_conn *conn = chan->conn;

	__clear_chan_timer(chan);

	BT_DBG("chan %p, conn %p, err %d, state %s", chan, conn, err,
	       state_to_string(chan->state));

	chan->ops->teardown(chan, err);

	if (conn) {
		struct amp_mgr *mgr = conn->hcon->amp_mgr;
		/* Delete from channel list */
		list_del(&chan->list);

		l2cap_chan_put(chan);

		chan->conn = NULL;

		/* Reference was only held for non-fixed channels or
		 * fixed channels that explicitly requested it using the
		 * FLAG_HOLD_HCI_CONN flag.
		 */
		if (chan->chan_type != L2CAP_CHAN_FIXED ||
		    test_bit(FLAG_HOLD_HCI_CONN, &chan->flags))
			hci_conn_drop(conn->hcon);

		if (mgr && mgr->bredr_chan == chan)
			mgr->bredr_chan = NULL;
	}

	if (chan->hs_hchan) {
		struct hci_chan *hs_hchan = chan->hs_hchan;

		BT_DBG("chan %p disconnect hs_hchan %p", chan, hs_hchan);
		amp_disconnect_logical_link(hs_hchan);
	}

	if (test_bit(CONF_NOT_COMPLETE, &chan->conf_state))
		return;

	switch (chan->mode) {
	case L2CAP_MODE_BASIC:
		break;

	case L2CAP_MODE_LE_FLOWCTL:
	case L2CAP_MODE_EXT_FLOWCTL:
		skb_queue_purge(&chan->tx_q);
		break;

	case L2CAP_MODE_ERTM:
		__clear_retrans_timer(chan);
		__clear_monitor_timer(chan);
		__clear_ack_timer(chan);

		skb_queue_purge(&chan->srej_q);

		l2cap_seq_list_free(&chan->srej_list);
		l2cap_seq_list_free(&chan->retrans_list);
		fallthrough;

	case L2CAP_MODE_STREAMING:
		skb_queue_purge(&chan->tx_q);
		break;
	}
}
EXPORT_SYMBOL_GPL(l2cap_chan_del);

static void __l2cap_chan_list(struct l2cap_conn *conn, l2cap_chan_func_t func,
			      void *data)
{
	struct l2cap_chan *chan;

	list_for_each_entry(chan, &conn->chan_l, list) {
		func(chan, data);
	}
}

void l2cap_chan_list(struct l2cap_conn *conn, l2cap_chan_func_t func,
		     void *data)
{
	if (!conn)
		return;

	mutex_lock(&conn->chan_lock);
	__l2cap_chan_list(conn, func, data);
	mutex_unlock(&conn->chan_lock);
}

EXPORT_SYMBOL_GPL(l2cap_chan_list);

static void l2cap_conn_update_id_addr(struct work_struct *work)
{
	struct l2cap_conn *conn = container_of(work, struct l2cap_conn,
					       id_addr_update_work);
	struct hci_conn *hcon = conn->hcon;
	struct l2cap_chan *chan;

	mutex_lock(&conn->chan_lock);

	list_for_each_entry(chan, &conn->chan_l, list) {
		l2cap_chan_lock(chan);
		bacpy(&chan->dst, &hcon->dst);
		chan->dst_type = bdaddr_dst_type(hcon);
		l2cap_chan_unlock(chan);
	}

	mutex_unlock(&conn->chan_lock);
}

static void l2cap_chan_le_connect_reject(struct l2cap_chan *chan)
{
	struct l2cap_conn *conn = chan->conn;
	struct l2cap_le_conn_rsp rsp;
	u16 result;

	if (test_bit(FLAG_DEFER_SETUP, &chan->flags))
		result = L2CAP_CR_LE_AUTHORIZATION;
	else
		result = L2CAP_CR_LE_BAD_PSM;

	l2cap_state_change(chan, BT_DISCONN);

	rsp.dcid    = cpu_to_le16(chan->scid);
	rsp.mtu     = cpu_to_le16(chan->imtu);
	rsp.mps     = cpu_to_le16(chan->mps);
	rsp.credits = cpu_to_le16(chan->rx_credits);
	rsp.result  = cpu_to_le16(result);

	l2cap_send_cmd(conn, chan->ident, L2CAP_LE_CONN_RSP, sizeof(rsp),
		       &rsp);
}

static void l2cap_chan_ecred_connect_reject(struct l2cap_chan *chan)
{
	struct l2cap_conn *conn = chan->conn;
	struct l2cap_ecred_conn_rsp rsp;
	u16 result;

	if (test_bit(FLAG_DEFER_SETUP, &chan->flags))
		result = L2CAP_CR_LE_AUTHORIZATION;
	else
		result = L2CAP_CR_LE_BAD_PSM;

	l2cap_state_change(chan, BT_DISCONN);

	memset(&rsp, 0, sizeof(rsp));

	rsp.result  = cpu_to_le16(result);

	l2cap_send_cmd(conn, chan->ident, L2CAP_LE_CONN_RSP, sizeof(rsp),
		       &rsp);
}

static void l2cap_chan_connect_reject(struct l2cap_chan *chan)
{
	struct l2cap_conn *conn = chan->conn;
	struct l2cap_conn_rsp rsp;
	u16 result;

	if (test_bit(FLAG_DEFER_SETUP, &chan->flags))
		result = L2CAP_CR_SEC_BLOCK;
	else
		result = L2CAP_CR_BAD_PSM;

	l2cap_state_change(chan, BT_DISCONN);

	rsp.scid   = cpu_to_le16(chan->dcid);
	rsp.dcid   = cpu_to_le16(chan->scid);
	rsp.result = cpu_to_le16(result);
	rsp.status = cpu_to_le16(L2CAP_CS_NO_INFO);

	l2cap_send_cmd(conn, chan->ident, L2CAP_CONN_RSP, sizeof(rsp), &rsp);
}

void l2cap_chan_close(struct l2cap_chan *chan, int reason)
{
	struct l2cap_conn *conn = chan->conn;

	BT_DBG("chan %p state %s", chan, state_to_string(chan->state));

	switch (chan->state) {
	case BT_LISTEN:
		chan->ops->teardown(chan, 0);
		break;

	case BT_CONNECTED:
	case BT_CONFIG:
		if (chan->chan_type == L2CAP_CHAN_CONN_ORIENTED) {
			__set_chan_timer(chan, chan->ops->get_sndtimeo(chan));
			l2cap_send_disconn_req(chan, reason);
		} else
			l2cap_chan_del(chan, reason);
		break;

	case BT_CONNECT2:
		if (chan->chan_type == L2CAP_CHAN_CONN_ORIENTED) {
			if (conn->hcon->type == ACL_LINK)
				l2cap_chan_connect_reject(chan);
			else if (conn->hcon->type == LE_LINK) {
				switch (chan->mode) {
				case L2CAP_MODE_LE_FLOWCTL:
					l2cap_chan_le_connect_reject(chan);
					break;
				case L2CAP_MODE_EXT_FLOWCTL:
					l2cap_chan_ecred_connect_reject(chan);
					break;
				}
			}
		}

		l2cap_chan_del(chan, reason);
		break;

	case BT_CONNECT:
	case BT_DISCONN:
		l2cap_chan_del(chan, reason);
		break;

	default:
		chan->ops->teardown(chan, 0);
		break;
	}
}
EXPORT_SYMBOL(l2cap_chan_close);

static inline u8 l2cap_get_auth_type(struct l2cap_chan *chan)
{
	switch (chan->chan_type) {
	case L2CAP_CHAN_RAW:
		switch (chan->sec_level) {
		case BT_SECURITY_HIGH:
		case BT_SECURITY_FIPS:
			return HCI_AT_DEDICATED_BONDING_MITM;
		case BT_SECURITY_MEDIUM:
			return HCI_AT_DEDICATED_BONDING;
		default:
			return HCI_AT_NO_BONDING;
		}
		break;
	case L2CAP_CHAN_CONN_LESS:
		if (chan->psm == cpu_to_le16(L2CAP_PSM_3DSP)) {
			if (chan->sec_level == BT_SECURITY_LOW)
				chan->sec_level = BT_SECURITY_SDP;
		}
		if (chan->sec_level == BT_SECURITY_HIGH ||
		    chan->sec_level == BT_SECURITY_FIPS)
			return HCI_AT_NO_BONDING_MITM;
		else
			return HCI_AT_NO_BONDING;
		break;
	case L2CAP_CHAN_CONN_ORIENTED:
		if (chan->psm == cpu_to_le16(L2CAP_PSM_SDP)) {
			if (chan->sec_level == BT_SECURITY_LOW)
				chan->sec_level = BT_SECURITY_SDP;

			if (chan->sec_level == BT_SECURITY_HIGH ||
			    chan->sec_level == BT_SECURITY_FIPS)
				return HCI_AT_NO_BONDING_MITM;
			else
				return HCI_AT_NO_BONDING;
		}
		fallthrough;

	default:
		switch (chan->sec_level) {
		case BT_SECURITY_HIGH:
		case BT_SECURITY_FIPS:
			return HCI_AT_GENERAL_BONDING_MITM;
		case BT_SECURITY_MEDIUM:
			return HCI_AT_GENERAL_BONDING;
		default:
			return HCI_AT_NO_BONDING;
		}
		break;
	}
}

/* Service level security */
int l2cap_chan_check_security(struct l2cap_chan *chan, bool initiator)
{
	struct l2cap_conn *conn = chan->conn;
	__u8 auth_type;

	if (conn->hcon->type == LE_LINK)
		return smp_conn_security(conn->hcon, chan->sec_level);

	auth_type = l2cap_get_auth_type(chan);

	return hci_conn_security(conn->hcon, chan->sec_level, auth_type,
				 initiator);
}

static u8 l2cap_get_ident(struct l2cap_conn *conn)
{
	u8 id;

	/* Get next available identificator.
	 *    1 - 128 are used by kernel.
	 *  129 - 199 are reserved.
	 *  200 - 254 are used by utilities like l2ping, etc.
	 */

	mutex_lock(&conn->ident_lock);

	if (++conn->tx_ident > 128)
		conn->tx_ident = 1;

	id = conn->tx_ident;

	mutex_unlock(&conn->ident_lock);

	return id;
}

static void l2cap_send_cmd(struct l2cap_conn *conn, u8 ident, u8 code, u16 len,
			   void *data)
{
	struct sk_buff *skb = l2cap_build_cmd(conn, code, ident, len, data);
	u8 flags;

	BT_DBG("code 0x%2.2x", code);

	if (!skb)
		return;

	/* Use NO_FLUSH if supported or we have an LE link (which does
	 * not support auto-flushing packets) */
	if (lmp_no_flush_capable(conn->hcon->hdev) ||
	    conn->hcon->type == LE_LINK)
		flags = ACL_START_NO_FLUSH;
	else
		flags = ACL_START;

	bt_cb(skb)->force_active = BT_POWER_FORCE_ACTIVE_ON;
	skb->priority = HCI_PRIO_MAX;

	hci_send_acl(conn->hchan, skb, flags);
}

static bool __chan_is_moving(struct l2cap_chan *chan)
{
	return chan->move_state != L2CAP_MOVE_STABLE &&
	       chan->move_state != L2CAP_MOVE_WAIT_PREPARE;
}

static void l2cap_do_send(struct l2cap_chan *chan, struct sk_buff *skb)
{
	struct hci_conn *hcon = chan->conn->hcon;
	u16 flags;

	BT_DBG("chan %p, skb %p len %d priority %u", chan, skb, skb->len,
	       skb->priority);

	if (chan->hs_hcon && !__chan_is_moving(chan)) {
		if (chan->hs_hchan)
			hci_send_acl(chan->hs_hchan, skb, ACL_COMPLETE);
		else
			kfree_skb(skb);

		return;
	}

	/* Use NO_FLUSH for LE links (where this is the only option) or
	 * if the BR/EDR link supports it and flushing has not been
	 * explicitly requested (through FLAG_FLUSHABLE).
	 */
	if (hcon->type == LE_LINK ||
	    (!test_bit(FLAG_FLUSHABLE, &chan->flags) &&
	     lmp_no_flush_capable(hcon->hdev)))
		flags = ACL_START_NO_FLUSH;
	else
		flags = ACL_START;

	bt_cb(skb)->force_active = test_bit(FLAG_FORCE_ACTIVE, &chan->flags);
	hci_send_acl(chan->conn->hchan, skb, flags);
}

static void __unpack_enhanced_control(u16 enh, struct l2cap_ctrl *control)
{
	control->reqseq = (enh & L2CAP_CTRL_REQSEQ) >> L2CAP_CTRL_REQSEQ_SHIFT;
	control->final = (enh & L2CAP_CTRL_FINAL) >> L2CAP_CTRL_FINAL_SHIFT;

	if (enh & L2CAP_CTRL_FRAME_TYPE) {
		/* S-Frame */
		control->sframe = 1;
		control->poll = (enh & L2CAP_CTRL_POLL) >> L2CAP_CTRL_POLL_SHIFT;
		control->super = (enh & L2CAP_CTRL_SUPERVISE) >> L2CAP_CTRL_SUPER_SHIFT;

		control->sar = 0;
		control->txseq = 0;
	} else {
		/* I-Frame */
		control->sframe = 0;
		control->sar = (enh & L2CAP_CTRL_SAR) >> L2CAP_CTRL_SAR_SHIFT;
		control->txseq = (enh & L2CAP_CTRL_TXSEQ) >> L2CAP_CTRL_TXSEQ_SHIFT;

		control->poll = 0;
		control->super = 0;
	}
}

static void __unpack_extended_control(u32 ext, struct l2cap_ctrl *control)
{
	control->reqseq = (ext & L2CAP_EXT_CTRL_REQSEQ) >> L2CAP_EXT_CTRL_REQSEQ_SHIFT;
	control->final = (ext & L2CAP_EXT_CTRL_FINAL) >> L2CAP_EXT_CTRL_FINAL_SHIFT;

	if (ext & L2CAP_EXT_CTRL_FRAME_TYPE) {
		/* S-Frame */
		control->sframe = 1;
		control->poll = (ext & L2CAP_EXT_CTRL_POLL) >> L2CAP_EXT_CTRL_POLL_SHIFT;
		control->super = (ext & L2CAP_EXT_CTRL_SUPERVISE) >> L2CAP_EXT_CTRL_SUPER_SHIFT;

		control->sar = 0;
		control->txseq = 0;
	} else {
		/* I-Frame */
		control->sframe = 0;
		control->sar = (ext & L2CAP_EXT_CTRL_SAR) >> L2CAP_EXT_CTRL_SAR_SHIFT;
		control->txseq = (ext & L2CAP_EXT_CTRL_TXSEQ) >> L2CAP_EXT_CTRL_TXSEQ_SHIFT;

		control->poll = 0;
		control->super = 0;
	}
}

static inline void __unpack_control(struct l2cap_chan *chan,
				    struct sk_buff *skb)
{
	if (test_bit(FLAG_EXT_CTRL, &chan->flags)) {
		__unpack_extended_control(get_unaligned_le32(skb->data),
					  &bt_cb(skb)->l2cap);
		skb_pull(skb, L2CAP_EXT_CTRL_SIZE);
	} else {
		__unpack_enhanced_control(get_unaligned_le16(skb->data),
					  &bt_cb(skb)->l2cap);
		skb_pull(skb, L2CAP_ENH_CTRL_SIZE);
	}
}

static u32 __pack_extended_control(struct l2cap_ctrl *control)
{
	u32 packed;

	packed = control->reqseq << L2CAP_EXT_CTRL_REQSEQ_SHIFT;
	packed |= control->final << L2CAP_EXT_CTRL_FINAL_SHIFT;

	if (control->sframe) {
		packed |= control->poll << L2CAP_EXT_CTRL_POLL_SHIFT;
		packed |= control->super << L2CAP_EXT_CTRL_SUPER_SHIFT;
		packed |= L2CAP_EXT_CTRL_FRAME_TYPE;
	} else {
		packed |= control->sar << L2CAP_EXT_CTRL_SAR_SHIFT;
		packed |= control->txseq << L2CAP_EXT_CTRL_TXSEQ_SHIFT;
	}

	return packed;
}

static u16 __pack_enhanced_control(struct l2cap_ctrl *control)
{
	u16 packed;

	packed = control->reqseq << L2CAP_CTRL_REQSEQ_SHIFT;
	packed |= control->final << L2CAP_CTRL_FINAL_SHIFT;

	if (control->sframe) {
		packed |= control->poll << L2CAP_CTRL_POLL_SHIFT;
		packed |= control->super << L2CAP_CTRL_SUPER_SHIFT;
		packed |= L2CAP_CTRL_FRAME_TYPE;
	} else {
		packed |= control->sar << L2CAP_CTRL_SAR_SHIFT;
		packed |= control->txseq << L2CAP_CTRL_TXSEQ_SHIFT;
	}

	return packed;
}

static inline void __pack_control(struct l2cap_chan *chan,
				  struct l2cap_ctrl *control,
				  struct sk_buff *skb)
{
	if (test_bit(FLAG_EXT_CTRL, &chan->flags)) {
		put_unaligned_le32(__pack_extended_control(control),
				   skb->data + L2CAP_HDR_SIZE);
	} else {
		put_unaligned_le16(__pack_enhanced_control(control),
				   skb->data + L2CAP_HDR_SIZE);
	}
}

static inline unsigned int __ertm_hdr_size(struct l2cap_chan *chan)
{
	if (test_bit(FLAG_EXT_CTRL, &chan->flags))
		return L2CAP_EXT_HDR_SIZE;
	else
		return L2CAP_ENH_HDR_SIZE;
}

static struct sk_buff *l2cap_create_sframe_pdu(struct l2cap_chan *chan,
					       u32 control)
{
	struct sk_buff *skb;
	struct l2cap_hdr *lh;
	int hlen = __ertm_hdr_size(chan);

	if (chan->fcs == L2CAP_FCS_CRC16)
		hlen += L2CAP_FCS_SIZE;

	skb = bt_skb_alloc(hlen, GFP_KERNEL);

	if (!skb)
		return ERR_PTR(-ENOMEM);

	lh = skb_put(skb, L2CAP_HDR_SIZE);
	lh->len = cpu_to_le16(hlen - L2CAP_HDR_SIZE);
	lh->cid = cpu_to_le16(chan->dcid);

	if (test_bit(FLAG_EXT_CTRL, &chan->flags))
		put_unaligned_le32(control, skb_put(skb, L2CAP_EXT_CTRL_SIZE));
	else
		put_unaligned_le16(control, skb_put(skb, L2CAP_ENH_CTRL_SIZE));

	if (chan->fcs == L2CAP_FCS_CRC16) {
		u16 fcs = crc16(0, (u8 *)skb->data, skb->len);
		put_unaligned_le16(fcs, skb_put(skb, L2CAP_FCS_SIZE));
	}

	skb->priority = HCI_PRIO_MAX;
	return skb;
}

static void l2cap_send_sframe(struct l2cap_chan *chan,
			      struct l2cap_ctrl *control)
{
	struct sk_buff *skb;
	u32 control_field;

	BT_DBG("chan %p, control %p", chan, control);

	if (!control->sframe)
		return;

	if (__chan_is_moving(chan))
		return;

	if (test_and_clear_bit(CONN_SEND_FBIT, &chan->conn_state) &&
	    !control->poll)
		control->final = 1;

	if (control->super == L2CAP_SUPER_RR)
		clear_bit(CONN_RNR_SENT, &chan->conn_state);
	else if (control->super == L2CAP_SUPER_RNR)
		set_bit(CONN_RNR_SENT, &chan->conn_state);

	if (control->super != L2CAP_SUPER_SREJ) {
		chan->last_acked_seq = control->reqseq;
		__clear_ack_timer(chan);
	}

	BT_DBG("reqseq %d, final %d, poll %d, super %d", control->reqseq,
	       control->final, control->poll, control->super);

	if (test_bit(FLAG_EXT_CTRL, &chan->flags))
		control_field = __pack_extended_control(control);
	else
		control_field = __pack_enhanced_control(control);

	skb = l2cap_create_sframe_pdu(chan, control_field);
	if (!IS_ERR(skb))
		l2cap_do_send(chan, skb);
}

static void l2cap_send_rr_or_rnr(struct l2cap_chan *chan, bool poll)
{
	struct l2cap_ctrl control;

	BT_DBG("chan %p, poll %d", chan, poll);

	memset(&control, 0, sizeof(control));
	control.sframe = 1;
	control.poll = poll;

	if (test_bit(CONN_LOCAL_BUSY, &chan->conn_state))
		control.super = L2CAP_SUPER_RNR;
	else
		control.super = L2CAP_SUPER_RR;

	control.reqseq = chan->buffer_seq;
	l2cap_send_sframe(chan, &control);
}

static inline int __l2cap_no_conn_pending(struct l2cap_chan *chan)
{
	if (chan->chan_type != L2CAP_CHAN_CONN_ORIENTED)
		return true;

	return !test_bit(CONF_CONNECT_PEND, &chan->conf_state);
}

static bool __amp_capable(struct l2cap_chan *chan)
{
	struct l2cap_conn *conn = chan->conn;
	struct hci_dev *hdev;
	bool amp_available = false;

	if (!(conn->local_fixed_chan & L2CAP_FC_A2MP))
		return false;

	if (!(conn->remote_fixed_chan & L2CAP_FC_A2MP))
		return false;

	read_lock(&hci_dev_list_lock);
	list_for_each_entry(hdev, &hci_dev_list, list) {
		if (hdev->amp_type != AMP_TYPE_BREDR &&
		    test_bit(HCI_UP, &hdev->flags)) {
			amp_available = true;
			break;
		}
	}
	read_unlock(&hci_dev_list_lock);

	if (chan->chan_policy == BT_CHANNEL_POLICY_AMP_PREFERRED)
		return amp_available;

	return false;
}

static bool l2cap_check_efs(struct l2cap_chan *chan)
{
	/* Check EFS parameters */
	return true;
}

void l2cap_send_conn_req(struct l2cap_chan *chan)
{
	struct l2cap_conn *conn = chan->conn;
	struct l2cap_conn_req req;

	req.scid = cpu_to_le16(chan->scid);
	req.psm  = chan->psm;

	chan->ident = l2cap_get_ident(conn);

	set_bit(CONF_CONNECT_PEND, &chan->conf_state);

	l2cap_send_cmd(conn, chan->ident, L2CAP_CONN_REQ, sizeof(req), &req);
}

static void l2cap_send_create_chan_req(struct l2cap_chan *chan, u8 amp_id)
{
	struct l2cap_create_chan_req req;
	req.scid = cpu_to_le16(chan->scid);
	req.psm  = chan->psm;
	req.amp_id = amp_id;

	chan->ident = l2cap_get_ident(chan->conn);

	l2cap_send_cmd(chan->conn, chan->ident, L2CAP_CREATE_CHAN_REQ,
		       sizeof(req), &req);
}

static void l2cap_move_setup(struct l2cap_chan *chan)
{
	struct sk_buff *skb;

	BT_DBG("chan %p", chan);

	if (chan->mode != L2CAP_MODE_ERTM)
		return;

	__clear_retrans_timer(chan);
	__clear_monitor_timer(chan);
	__clear_ack_timer(chan);

	chan->retry_count = 0;
	skb_queue_walk(&chan->tx_q, skb) {
		if (bt_cb(skb)->l2cap.retries)
			bt_cb(skb)->l2cap.retries = 1;
		else
			break;
	}

	chan->expected_tx_seq = chan->buffer_seq;

	clear_bit(CONN_REJ_ACT, &chan->conn_state);
	clear_bit(CONN_SREJ_ACT, &chan->conn_state);
	l2cap_seq_list_clear(&chan->retrans_list);
	l2cap_seq_list_clear(&chan->srej_list);
	skb_queue_purge(&chan->srej_q);

	chan->tx_state = L2CAP_TX_STATE_XMIT;
	chan->rx_state = L2CAP_RX_STATE_MOVE;

	set_bit(CONN_REMOTE_BUSY, &chan->conn_state);
}

static void l2cap_move_done(struct l2cap_chan *chan)
{
	u8 move_role = chan->move_role;
	BT_DBG("chan %p", chan);

	chan->move_state = L2CAP_MOVE_STABLE;
	chan->move_role = L2CAP_MOVE_ROLE_NONE;

	if (chan->mode != L2CAP_MODE_ERTM)
		return;

	switch (move_role) {
	case L2CAP_MOVE_ROLE_INITIATOR:
		l2cap_tx(chan, NULL, NULL, L2CAP_EV_EXPLICIT_POLL);
		chan->rx_state = L2CAP_RX_STATE_WAIT_F;
		break;
	case L2CAP_MOVE_ROLE_RESPONDER:
		chan->rx_state = L2CAP_RX_STATE_WAIT_P;
		break;
	}
}

static void l2cap_chan_ready(struct l2cap_chan *chan)
{
	/* The channel may have already been flagged as connected in
	 * case of receiving data before the L2CAP info req/rsp
	 * procedure is complete.
	 */
	if (chan->state == BT_CONNECTED)
		return;

	/* This clears all conf flags, including CONF_NOT_COMPLETE */
	chan->conf_state = 0;
	__clear_chan_timer(chan);

	switch (chan->mode) {
	case L2CAP_MODE_LE_FLOWCTL:
	case L2CAP_MODE_EXT_FLOWCTL:
		if (!chan->tx_credits)
			chan->ops->suspend(chan);
		break;
	}

	chan->state = BT_CONNECTED;

	chan->ops->ready(chan);
}

static void l2cap_le_connect(struct l2cap_chan *chan)
{
	struct l2cap_conn *conn = chan->conn;
	struct l2cap_le_conn_req req;

	if (test_and_set_bit(FLAG_LE_CONN_REQ_SENT, &chan->flags))
		return;

	if (!chan->imtu)
		chan->imtu = chan->conn->mtu;

	l2cap_le_flowctl_init(chan, 0);

	memset(&req, 0, sizeof(req));
	req.psm     = chan->psm;
	req.scid    = cpu_to_le16(chan->scid);
	req.mtu     = cpu_to_le16(chan->imtu);
	req.mps     = cpu_to_le16(chan->mps);
	req.credits = cpu_to_le16(chan->rx_credits);

	chan->ident = l2cap_get_ident(conn);

	l2cap_send_cmd(conn, chan->ident, L2CAP_LE_CONN_REQ,
		       sizeof(req), &req);
}

struct l2cap_ecred_conn_data {
	struct {
		struct l2cap_ecred_conn_req req;
		__le16 scid[5];
	} __packed pdu;
	struct l2cap_chan *chan;
	struct pid *pid;
	int count;
};

static void l2cap_ecred_defer_connect(struct l2cap_chan *chan, void *data)
{
	struct l2cap_ecred_conn_data *conn = data;
	struct pid *pid;

	if (chan == conn->chan)
		return;

	if (!test_and_clear_bit(FLAG_DEFER_SETUP, &chan->flags))
		return;

	pid = chan->ops->get_peer_pid(chan);

	/* Only add deferred channels with the same PID/PSM */
	if (conn->pid != pid || chan->psm != conn->chan->psm || chan->ident ||
	    chan->mode != L2CAP_MODE_EXT_FLOWCTL || chan->state != BT_CONNECT)
		return;

	if (test_and_set_bit(FLAG_ECRED_CONN_REQ_SENT, &chan->flags))
		return;

	l2cap_ecred_init(chan, 0);

	/* Set the same ident so we can match on the rsp */
	chan->ident = conn->chan->ident;

	/* Include all channels deferred */
	conn->pdu.scid[conn->count] = cpu_to_le16(chan->scid);

	conn->count++;
}

static void l2cap_ecred_connect(struct l2cap_chan *chan)
{
	struct l2cap_conn *conn = chan->conn;
	struct l2cap_ecred_conn_data data;

	if (test_bit(FLAG_DEFER_SETUP, &chan->flags))
		return;

	if (test_and_set_bit(FLAG_ECRED_CONN_REQ_SENT, &chan->flags))
		return;

	l2cap_ecred_init(chan, 0);

	memset(&data, 0, sizeof(data));
	data.pdu.req.psm     = chan->psm;
	data.pdu.req.mtu     = cpu_to_le16(chan->imtu);
	data.pdu.req.mps     = cpu_to_le16(chan->mps);
	data.pdu.req.credits = cpu_to_le16(chan->rx_credits);
	data.pdu.scid[0]     = cpu_to_le16(chan->scid);

	chan->ident = l2cap_get_ident(conn);

	data.count = 1;
	data.chan = chan;
	data.pid = chan->ops->get_peer_pid(chan);

	__l2cap_chan_list(conn, l2cap_ecred_defer_connect, &data);

	l2cap_send_cmd(conn, chan->ident, L2CAP_ECRED_CONN_REQ,
		       sizeof(data.pdu.req) + data.count * sizeof(__le16),
		       &data.pdu);
}

static void l2cap_le_start(struct l2cap_chan *chan)
{
	struct l2cap_conn *conn = chan->conn;

	if (!smp_conn_security(conn->hcon, chan->sec_level))
		return;

	if (!chan->psm) {
		l2cap_chan_ready(chan);
		return;
	}

	if (chan->state == BT_CONNECT) {
		if (chan->mode == L2CAP_MODE_EXT_FLOWCTL)
			l2cap_ecred_connect(chan);
		else
			l2cap_le_connect(chan);
	}
}

static void l2cap_start_connection(struct l2cap_chan *chan)
{
	if (__amp_capable(chan)) {
		BT_DBG("chan %p AMP capable: discover AMPs", chan);
		a2mp_discover_amp(chan);
	} else if (chan->conn->hcon->type == LE_LINK) {
		l2cap_le_start(chan);
	} else {
		l2cap_send_conn_req(chan);
	}
}

static void l2cap_request_info(struct l2cap_conn *conn)
{
	struct l2cap_info_req req;

	if (conn->info_state & L2CAP_INFO_FEAT_MASK_REQ_SENT)
		return;

	req.type = cpu_to_le16(L2CAP_IT_FEAT_MASK);

	conn->info_state |= L2CAP_INFO_FEAT_MASK_REQ_SENT;
	conn->info_ident = l2cap_get_ident(conn);

	schedule_delayed_work(&conn->info_timer, L2CAP_INFO_TIMEOUT);

	l2cap_send_cmd(conn, conn->info_ident, L2CAP_INFO_REQ,
		       sizeof(req), &req);
}

static bool l2cap_check_enc_key_size(struct hci_conn *hcon)
{
	/* The minimum encryption key size needs to be enforced by the
	 * host stack before establishing any L2CAP connections. The
	 * specification in theory allows a minimum of 1, but to align
	 * BR/EDR and LE transports, a minimum of 7 is chosen.
	 *
	 * This check might also be called for unencrypted connections
	 * that have no key size requirements. Ensure that the link is
	 * actually encrypted before enforcing a key size.
	 */
	int min_key_size = hcon->hdev->min_enc_key_size;

	/* On FIPS security level, key size must be 16 bytes */
	if (hcon->sec_level == BT_SECURITY_FIPS)
		min_key_size = 16;

	return (!test_bit(HCI_CONN_ENCRYPT, &hcon->flags) ||
		hcon->enc_key_size >= min_key_size);
}

static void l2cap_do_start(struct l2cap_chan *chan)
{
	struct l2cap_conn *conn = chan->conn;

	if (conn->hcon->type == LE_LINK) {
		l2cap_le_start(chan);
		return;
	}

	if (!(conn->info_state & L2CAP_INFO_FEAT_MASK_REQ_SENT)) {
		l2cap_request_info(conn);
		return;
	}

	if (!(conn->info_state & L2CAP_INFO_FEAT_MASK_REQ_DONE))
		return;

	if (!l2cap_chan_check_security(chan, true) ||
	    !__l2cap_no_conn_pending(chan))
		return;

	if (l2cap_check_enc_key_size(conn->hcon))
		l2cap_start_connection(chan);
	else
		__set_chan_timer(chan, L2CAP_DISC_TIMEOUT);
}

static inline int l2cap_mode_supported(__u8 mode, __u32 feat_mask)
{
	u32 local_feat_mask = l2cap_feat_mask;
	if (!disable_ertm)
		local_feat_mask |= L2CAP_FEAT_ERTM | L2CAP_FEAT_STREAMING;

	switch (mode) {
	case L2CAP_MODE_ERTM:
		return L2CAP_FEAT_ERTM & feat_mask & local_feat_mask;
	case L2CAP_MODE_STREAMING:
		return L2CAP_FEAT_STREAMING & feat_mask & local_feat_mask;
	default:
		return 0x00;
	}
}

static void l2cap_send_disconn_req(struct l2cap_chan *chan, int err)
{
	struct l2cap_conn *conn = chan->conn;
	struct l2cap_disconn_req req;

	if (!conn)
		return;

	if (chan->mode == L2CAP_MODE_ERTM && chan->state == BT_CONNECTED) {
		__clear_retrans_timer(chan);
		__clear_monitor_timer(chan);
		__clear_ack_timer(chan);
	}

	if (chan->scid == L2CAP_CID_A2MP) {
		l2cap_state_change(chan, BT_DISCONN);
		return;
	}

	req.dcid = cpu_to_le16(chan->dcid);
	req.scid = cpu_to_le16(chan->scid);
	l2cap_send_cmd(conn, l2cap_get_ident(conn), L2CAP_DISCONN_REQ,
		       sizeof(req), &req);

	l2cap_state_change_and_error(chan, BT_DISCONN, err);
}

/* ---- L2CAP connections ---- */
static void l2cap_conn_start(struct l2cap_conn *conn)
{
	struct l2cap_chan *chan, *tmp;

	BT_DBG("conn %p", conn);

	mutex_lock(&conn->chan_lock);

	list_for_each_entry_safe(chan, tmp, &conn->chan_l, list) {
		l2cap_chan_lock(chan);

		if (chan->chan_type != L2CAP_CHAN_CONN_ORIENTED) {
			l2cap_chan_ready(chan);
			l2cap_chan_unlock(chan);
			continue;
		}

		if (chan->state == BT_CONNECT) {
			if (!l2cap_chan_check_security(chan, true) ||
			    !__l2cap_no_conn_pending(chan)) {
				l2cap_chan_unlock(chan);
				continue;
			}

			if (!l2cap_mode_supported(chan->mode, conn->feat_mask)
			    && test_bit(CONF_STATE2_DEVICE,
					&chan->conf_state)) {
				l2cap_chan_close(chan, ECONNRESET);
				l2cap_chan_unlock(chan);
				continue;
			}

			if (l2cap_check_enc_key_size(conn->hcon))
				l2cap_start_connection(chan);
			else
				l2cap_chan_close(chan, ECONNREFUSED);

		} else if (chan->state == BT_CONNECT2) {
			struct l2cap_conn_rsp rsp;
			char buf[128];
			rsp.scid = cpu_to_le16(chan->dcid);
			rsp.dcid = cpu_to_le16(chan->scid);

			if (l2cap_chan_check_security(chan, false)) {
				if (test_bit(FLAG_DEFER_SETUP, &chan->flags)) {
					rsp.result = cpu_to_le16(L2CAP_CR_PEND);
					rsp.status = cpu_to_le16(L2CAP_CS_AUTHOR_PEND);
					chan->ops->defer(chan);

				} else {
					l2cap_state_change(chan, BT_CONFIG);
					rsp.result = cpu_to_le16(L2CAP_CR_SUCCESS);
					rsp.status = cpu_to_le16(L2CAP_CS_NO_INFO);
				}
			} else {
				rsp.result = cpu_to_le16(L2CAP_CR_PEND);
				rsp.status = cpu_to_le16(L2CAP_CS_AUTHEN_PEND);
			}

			l2cap_send_cmd(conn, chan->ident, L2CAP_CONN_RSP,
				       sizeof(rsp), &rsp);

			if (test_bit(CONF_REQ_SENT, &chan->conf_state) ||
			    rsp.result != L2CAP_CR_SUCCESS) {
				l2cap_chan_unlock(chan);
				continue;
			}

			set_bit(CONF_REQ_SENT, &chan->conf_state);
			l2cap_send_cmd(conn, l2cap_get_ident(conn), L2CAP_CONF_REQ,
				       l2cap_build_conf_req(chan, buf, sizeof(buf)), buf);
			chan->num_conf_req++;
		}

		l2cap_chan_unlock(chan);
	}

	mutex_unlock(&conn->chan_lock);
}

static void l2cap_le_conn_ready(struct l2cap_conn *conn)
{
	struct hci_conn *hcon = conn->hcon;
	struct hci_dev *hdev = hcon->hdev;

	BT_DBG("%s conn %p", hdev->name, conn);

	/* For outgoing pairing which doesn't necessarily have an
	 * associated socket (e.g. mgmt_pair_device).
	 */
	if (hcon->out)
		smp_conn_security(hcon, hcon->pending_sec_level);

	/* For LE peripheral connections, make sure the connection interval
	 * is in the range of the minimum and maximum interval that has
	 * been configured for this connection. If not, then trigger
	 * the connection update procedure.
	 */
	if (hcon->role == HCI_ROLE_SLAVE &&
	    (hcon->le_conn_interval < hcon->le_conn_min_interval ||
	     hcon->le_conn_interval > hcon->le_conn_max_interval)) {
		struct l2cap_conn_param_update_req req;

		req.min = cpu_to_le16(hcon->le_conn_min_interval);
		req.max = cpu_to_le16(hcon->le_conn_max_interval);
		req.latency = cpu_to_le16(hcon->le_conn_latency);
		req.to_multiplier = cpu_to_le16(hcon->le_supv_timeout);

		l2cap_send_cmd(conn, l2cap_get_ident(conn),
			       L2CAP_CONN_PARAM_UPDATE_REQ, sizeof(req), &req);
	}
}

static void l2cap_conn_ready(struct l2cap_conn *conn)
{
	struct l2cap_chan *chan;
	struct hci_conn *hcon = conn->hcon;

	BT_DBG("conn %p", conn);

	if (hcon->type == ACL_LINK)
		l2cap_request_info(conn);

	mutex_lock(&conn->chan_lock);

	list_for_each_entry(chan, &conn->chan_l, list) {

		l2cap_chan_lock(chan);

		if (chan->scid == L2CAP_CID_A2MP) {
			l2cap_chan_unlock(chan);
			continue;
		}

		if (hcon->type == LE_LINK) {
			l2cap_le_start(chan);
		} else if (chan->chan_type != L2CAP_CHAN_CONN_ORIENTED) {
			if (conn->info_state & L2CAP_INFO_FEAT_MASK_REQ_DONE)
				l2cap_chan_ready(chan);
		} else if (chan->state == BT_CONNECT) {
			l2cap_do_start(chan);
		}

		l2cap_chan_unlock(chan);
	}

	mutex_unlock(&conn->chan_lock);

	if (hcon->type == LE_LINK)
		l2cap_le_conn_ready(conn);

	queue_work(hcon->hdev->workqueue, &conn->pending_rx_work);
}

/* Notify sockets that we cannot guaranty reliability anymore */
static void l2cap_conn_unreliable(struct l2cap_conn *conn, int err)
{
	struct l2cap_chan *chan;

	BT_DBG("conn %p", conn);

	mutex_lock(&conn->chan_lock);

	list_for_each_entry(chan, &conn->chan_l, list) {
		if (test_bit(FLAG_FORCE_RELIABLE, &chan->flags))
			l2cap_chan_set_err(chan, err);
	}

	mutex_unlock(&conn->chan_lock);
}

static void l2cap_info_timeout(struct work_struct *work)
{
	struct l2cap_conn *conn = container_of(work, struct l2cap_conn,
					       info_timer.work);

	conn->info_state |= L2CAP_INFO_FEAT_MASK_REQ_DONE;
	conn->info_ident = 0;

	l2cap_conn_start(conn);
}

/*
 * l2cap_user
 * External modules can register l2cap_user objects on l2cap_conn. The ->probe
 * callback is called during registration. The ->remove callback is called
 * during unregistration.
 * An l2cap_user object can either be explicitly unregistered or when the
 * underlying l2cap_conn object is deleted. This guarantees that l2cap->hcon,
 * l2cap->hchan, .. are valid as long as the remove callback hasn't been called.
 * External modules must own a reference to the l2cap_conn object if they intend
 * to call l2cap_unregister_user(). The l2cap_conn object might get destroyed at
 * any time if they don't.
 */

int l2cap_register_user(struct l2cap_conn *conn, struct l2cap_user *user)
{
	struct hci_dev *hdev = conn->hcon->hdev;
	int ret;

	/* We need to check whether l2cap_conn is registered. If it is not, we
	 * must not register the l2cap_user. l2cap_conn_del() is unregisters
	 * l2cap_conn objects, but doesn't provide its own locking. Instead, it
	 * relies on the parent hci_conn object to be locked. This itself relies
	 * on the hci_dev object to be locked. So we must lock the hci device
	 * here, too. */

	hci_dev_lock(hdev);

	if (!list_empty(&user->list)) {
		ret = -EINVAL;
		goto out_unlock;
	}

	/* conn->hchan is NULL after l2cap_conn_del() was called */
	if (!conn->hchan) {
		ret = -ENODEV;
		goto out_unlock;
	}

	ret = user->probe(conn, user);
	if (ret)
		goto out_unlock;

	list_add(&user->list, &conn->users);
	ret = 0;

out_unlock:
	hci_dev_unlock(hdev);
	return ret;
}
EXPORT_SYMBOL(l2cap_register_user);

void l2cap_unregister_user(struct l2cap_conn *conn, struct l2cap_user *user)
{
	struct hci_dev *hdev = conn->hcon->hdev;

	hci_dev_lock(hdev);

	if (list_empty(&user->list))
		goto out_unlock;

	list_del_init(&user->list);
	user->remove(conn, user);

out_unlock:
	hci_dev_unlock(hdev);
}
EXPORT_SYMBOL(l2cap_unregister_user);

static void l2cap_unregister_all_users(struct l2cap_conn *conn)
{
	struct l2cap_user *user;

	while (!list_empty(&conn->users)) {
		user = list_first_entry(&conn->users, struct l2cap_user, list);
		list_del_init(&user->list);
		user->remove(conn, user);
	}
}

static void l2cap_conn_del(struct hci_conn *hcon, int err)
{
	struct l2cap_conn *conn = hcon->l2cap_data;
	struct l2cap_chan *chan, *l;

	if (!conn)
		return;

	BT_DBG("hcon %p conn %p, err %d", hcon, conn, err);

	kfree_skb(conn->rx_skb);

	skb_queue_purge(&conn->pending_rx);

	/* We can not call flush_work(&conn->pending_rx_work) here since we
	 * might block if we are running on a worker from the same workqueue
	 * pending_rx_work is waiting on.
	 */
	if (work_pending(&conn->pending_rx_work))
		cancel_work_sync(&conn->pending_rx_work);

	if (work_pending(&conn->id_addr_update_work))
		cancel_work_sync(&conn->id_addr_update_work);

	l2cap_unregister_all_users(conn);

	/* Force the connection to be immediately dropped */
	hcon->disc_timeout = 0;

	mutex_lock(&conn->chan_lock);

	/* Kill channels */
	list_for_each_entry_safe(chan, l, &conn->chan_l, list) {
		l2cap_chan_hold(chan);
		l2cap_chan_lock(chan);

		l2cap_chan_del(chan, err);

		chan->ops->close(chan);

		l2cap_chan_unlock(chan);
		l2cap_chan_put(chan);
	}

	mutex_unlock(&conn->chan_lock);

	hci_chan_del(conn->hchan);

	if (conn->info_state & L2CAP_INFO_FEAT_MASK_REQ_SENT)
		cancel_delayed_work_sync(&conn->info_timer);

	hcon->l2cap_data = NULL;
	conn->hchan = NULL;
	l2cap_conn_put(conn);
}

static void l2cap_conn_free(struct kref *ref)
{
	struct l2cap_conn *conn = container_of(ref, struct l2cap_conn, ref);

	hci_conn_put(conn->hcon);
	kfree(conn);
}

struct l2cap_conn *l2cap_conn_get(struct l2cap_conn *conn)
{
	kref_get(&conn->ref);
	return conn;
}
EXPORT_SYMBOL(l2cap_conn_get);

void l2cap_conn_put(struct l2cap_conn *conn)
{
	kref_put(&conn->ref, l2cap_conn_free);
}
EXPORT_SYMBOL(l2cap_conn_put);

/* ---- Socket interface ---- */

/* Find socket with psm and source / destination bdaddr.
 * Returns closest match.
 */
static struct l2cap_chan *l2cap_global_chan_by_psm(int state, __le16 psm,
						   bdaddr_t *src,
						   bdaddr_t *dst,
						   u8 link_type)
{
	struct l2cap_chan *c, *tmp, *c1 = NULL;

	read_lock(&chan_list_lock);

	list_for_each_entry_safe(c, tmp, &chan_list, global_l) {
		if (state && c->state != state)
			continue;

		if (link_type == ACL_LINK && c->src_type != BDADDR_BREDR)
			continue;

		if (link_type == LE_LINK && c->src_type == BDADDR_BREDR)
			continue;

		if (c->chan_type != L2CAP_CHAN_FIXED && c->psm == psm) {
			int src_match, dst_match;
			int src_any, dst_any;

			/* Exact match. */
			src_match = !bacmp(&c->src, src);
			dst_match = !bacmp(&c->dst, dst);
			if (src_match && dst_match) {
				if (!l2cap_chan_hold_unless_zero(c))
					continue;

				read_unlock(&chan_list_lock);
				return c;
			}

			/* Closest match */
			src_any = !bacmp(&c->src, BDADDR_ANY);
			dst_any = !bacmp(&c->dst, BDADDR_ANY);
			if ((src_match && dst_any) || (src_any && dst_match) ||
			    (src_any && dst_any))
				c1 = c;
		}
	}

	if (c1)
		c1 = l2cap_chan_hold_unless_zero(c1);

	read_unlock(&chan_list_lock);

	return c1;
}

static void l2cap_monitor_timeout(struct work_struct *work)
{
	struct l2cap_chan *chan = container_of(work, struct l2cap_chan,
					       monitor_timer.work);

	BT_DBG("chan %p", chan);

	l2cap_chan_lock(chan);

	if (!chan->conn) {
		l2cap_chan_unlock(chan);
		l2cap_chan_put(chan);
		return;
	}

	l2cap_tx(chan, NULL, NULL, L2CAP_EV_MONITOR_TO);

	l2cap_chan_unlock(chan);
	l2cap_chan_put(chan);
}

static void l2cap_retrans_timeout(struct work_struct *work)
{
	struct l2cap_chan *chan = container_of(work, struct l2cap_chan,
					       retrans_timer.work);

	BT_DBG("chan %p", chan);

	l2cap_chan_lock(chan);

	if (!chan->conn) {
		l2cap_chan_unlock(chan);
		l2cap_chan_put(chan);
		return;
	}

	l2cap_tx(chan, NULL, NULL, L2CAP_EV_RETRANS_TO);
	l2cap_chan_unlock(chan);
	l2cap_chan_put(chan);
}

static void l2cap_streaming_send(struct l2cap_chan *chan,
				 struct sk_buff_head *skbs)
{
	struct sk_buff *skb;
	struct l2cap_ctrl *control;

	BT_DBG("chan %p, skbs %p", chan, skbs);

	if (__chan_is_moving(chan))
		return;

	skb_queue_splice_tail_init(skbs, &chan->tx_q);

	while (!skb_queue_empty(&chan->tx_q)) {

		skb = skb_dequeue(&chan->tx_q);

		bt_cb(skb)->l2cap.retries = 1;
		control = &bt_cb(skb)->l2cap;

		control->reqseq = 0;
		control->txseq = chan->next_tx_seq;

		__pack_control(chan, control, skb);

		if (chan->fcs == L2CAP_FCS_CRC16) {
			u16 fcs = crc16(0, (u8 *) skb->data, skb->len);
			put_unaligned_le16(fcs, skb_put(skb, L2CAP_FCS_SIZE));
		}

		l2cap_do_send(chan, skb);

		BT_DBG("Sent txseq %u", control->txseq);

		chan->next_tx_seq = __next_seq(chan, chan->next_tx_seq);
		chan->frames_sent++;
	}
}

static int l2cap_ertm_send(struct l2cap_chan *chan)
{
	struct sk_buff *skb, *tx_skb;
	struct l2cap_ctrl *control;
	int sent = 0;

	BT_DBG("chan %p", chan);

	if (chan->state != BT_CONNECTED)
		return -ENOTCONN;

	if (test_bit(CONN_REMOTE_BUSY, &chan->conn_state))
		return 0;

	if (__chan_is_moving(chan))
		return 0;

	while (chan->tx_send_head &&
	       chan->unacked_frames < chan->remote_tx_win &&
	       chan->tx_state == L2CAP_TX_STATE_XMIT) {

		skb = chan->tx_send_head;

		bt_cb(skb)->l2cap.retries = 1;
		control = &bt_cb(skb)->l2cap;

		if (test_and_clear_bit(CONN_SEND_FBIT, &chan->conn_state))
			control->final = 1;

		control->reqseq = chan->buffer_seq;
		chan->last_acked_seq = chan->buffer_seq;
		control->txseq = chan->next_tx_seq;

		__pack_control(chan, control, skb);

		if (chan->fcs == L2CAP_FCS_CRC16) {
			u16 fcs = crc16(0, (u8 *) skb->data, skb->len);
			put_unaligned_le16(fcs, skb_put(skb, L2CAP_FCS_SIZE));
		}

		/* Clone after data has been modified. Data is assumed to be
		   read-only (for locking purposes) on cloned sk_buffs.
		 */
		tx_skb = skb_clone(skb, GFP_KERNEL);

		if (!tx_skb)
			break;

		__set_retrans_timer(chan);

		chan->next_tx_seq = __next_seq(chan, chan->next_tx_seq);
		chan->unacked_frames++;
		chan->frames_sent++;
		sent++;

		if (skb_queue_is_last(&chan->tx_q, skb))
			chan->tx_send_head = NULL;
		else
			chan->tx_send_head = skb_queue_next(&chan->tx_q, skb);

		l2cap_do_send(chan, tx_skb);
		BT_DBG("Sent txseq %u", control->txseq);
	}

	BT_DBG("Sent %d, %u unacked, %u in ERTM queue", sent,
	       chan->unacked_frames, skb_queue_len(&chan->tx_q));

	return sent;
}

static void l2cap_ertm_resend(struct l2cap_chan *chan)
{
	struct l2cap_ctrl control;
	struct sk_buff *skb;
	struct sk_buff *tx_skb;
	u16 seq;

	BT_DBG("chan %p", chan);

	if (test_bit(CONN_REMOTE_BUSY, &chan->conn_state))
		return;

	if (__chan_is_moving(chan))
		return;

	while (chan->retrans_list.head != L2CAP_SEQ_LIST_CLEAR) {
		seq = l2cap_seq_list_pop(&chan->retrans_list);

		skb = l2cap_ertm_seq_in_queue(&chan->tx_q, seq);
		if (!skb) {
			BT_DBG("Error: Can't retransmit seq %d, frame missing",
			       seq);
			continue;
		}

		bt_cb(skb)->l2cap.retries++;
		control = bt_cb(skb)->l2cap;

		if (chan->max_tx != 0 &&
		    bt_cb(skb)->l2cap.retries > chan->max_tx) {
			BT_DBG("Retry limit exceeded (%d)", chan->max_tx);
			l2cap_send_disconn_req(chan, ECONNRESET);
			l2cap_seq_list_clear(&chan->retrans_list);
			break;
		}

		control.reqseq = chan->buffer_seq;
		if (test_and_clear_bit(CONN_SEND_FBIT, &chan->conn_state))
			control.final = 1;
		else
			control.final = 0;

		if (skb_cloned(skb)) {
			/* Cloned sk_buffs are read-only, so we need a
			 * writeable copy
			 */
			tx_skb = skb_copy(skb, GFP_KERNEL);
		} else {
			tx_skb = skb_clone(skb, GFP_KERNEL);
		}

		if (!tx_skb) {
			l2cap_seq_list_clear(&chan->retrans_list);
			break;
		}

		/* Update skb contents */
		if (test_bit(FLAG_EXT_CTRL, &chan->flags)) {
			put_unaligned_le32(__pack_extended_control(&control),
					   tx_skb->data + L2CAP_HDR_SIZE);
		} else {
			put_unaligned_le16(__pack_enhanced_control(&control),
					   tx_skb->data + L2CAP_HDR_SIZE);
		}

		/* Update FCS */
		if (chan->fcs == L2CAP_FCS_CRC16) {
			u16 fcs = crc16(0, (u8 *) tx_skb->data,
					tx_skb->len - L2CAP_FCS_SIZE);
			put_unaligned_le16(fcs, skb_tail_pointer(tx_skb) -
						L2CAP_FCS_SIZE);
		}

		l2cap_do_send(chan, tx_skb);

		BT_DBG("Resent txseq %d", control.txseq);

		chan->last_acked_seq = chan->buffer_seq;
	}
}

static void l2cap_retransmit(struct l2cap_chan *chan,
			     struct l2cap_ctrl *control)
{
	BT_DBG("chan %p, control %p", chan, control);

	l2cap_seq_list_append(&chan->retrans_list, control->reqseq);
	l2cap_ertm_resend(chan);
}

static void l2cap_retransmit_all(struct l2cap_chan *chan,
				 struct l2cap_ctrl *control)
{
	struct sk_buff *skb;

	BT_DBG("chan %p, control %p", chan, control);

	if (control->poll)
		set_bit(CONN_SEND_FBIT, &chan->conn_state);

	l2cap_seq_list_clear(&chan->retrans_list);

	if (test_bit(CONN_REMOTE_BUSY, &chan->conn_state))
		return;

	if (chan->unacked_frames) {
		skb_queue_walk(&chan->tx_q, skb) {
			if (bt_cb(skb)->l2cap.txseq == control->reqseq ||
			    skb == chan->tx_send_head)
				break;
		}

		skb_queue_walk_from(&chan->tx_q, skb) {
			if (skb == chan->tx_send_head)
				break;

			l2cap_seq_list_append(&chan->retrans_list,
					      bt_cb(skb)->l2cap.txseq);
		}

		l2cap_ertm_resend(chan);
	}
}

static void l2cap_send_ack(struct l2cap_chan *chan)
{
	struct l2cap_ctrl control;
	u16 frames_to_ack = __seq_offset(chan, chan->buffer_seq,
					 chan->last_acked_seq);
	int threshold;

	BT_DBG("chan %p last_acked_seq %d buffer_seq %d",
	       chan, chan->last_acked_seq, chan->buffer_seq);

	memset(&control, 0, sizeof(control));
	control.sframe = 1;

	if (test_bit(CONN_LOCAL_BUSY, &chan->conn_state) &&
	    chan->rx_state == L2CAP_RX_STATE_RECV) {
		__clear_ack_timer(chan);
		control.super = L2CAP_SUPER_RNR;
		control.reqseq = chan->buffer_seq;
		l2cap_send_sframe(chan, &control);
	} else {
		if (!test_bit(CONN_REMOTE_BUSY, &chan->conn_state)) {
			l2cap_ertm_send(chan);
			/* If any i-frames were sent, they included an ack */
			if (chan->buffer_seq == chan->last_acked_seq)
				frames_to_ack = 0;
		}

		/* Ack now if the window is 3/4ths full.
		 * Calculate without mul or div
		 */
		threshold = chan->ack_win;
		threshold += threshold << 1;
		threshold >>= 2;

		BT_DBG("frames_to_ack %u, threshold %d", frames_to_ack,
		       threshold);

		if (frames_to_ack >= threshold) {
			__clear_ack_timer(chan);
			control.super = L2CAP_SUPER_RR;
			control.reqseq = chan->buffer_seq;
			l2cap_send_sframe(chan, &control);
			frames_to_ack = 0;
		}

		if (frames_to_ack)
			__set_ack_timer(chan);
	}
}

static inline int l2cap_skbuff_fromiovec(struct l2cap_chan *chan,
					 struct msghdr *msg, int len,
					 int count, struct sk_buff *skb)
{
	struct l2cap_conn *conn = chan->conn;
	struct sk_buff **frag;
	int sent = 0;

	if (!copy_from_iter_full(skb_put(skb, count), count, &msg->msg_iter))
		return -EFAULT;

	sent += count;
	len  -= count;

	/* Continuation fragments (no L2CAP header) */
	frag = &skb_shinfo(skb)->frag_list;
	while (len) {
		struct sk_buff *tmp;

		count = min_t(unsigned int, conn->mtu, len);

		tmp = chan->ops->alloc_skb(chan, 0, count,
					   msg->msg_flags & MSG_DONTWAIT);
		if (IS_ERR(tmp))
			return PTR_ERR(tmp);

		*frag = tmp;

		if (!copy_from_iter_full(skb_put(*frag, count), count,
				   &msg->msg_iter))
			return -EFAULT;

		sent += count;
		len  -= count;

		skb->len += (*frag)->len;
		skb->data_len += (*frag)->len;

		frag = &(*frag)->next;
	}

	return sent;
}

static struct sk_buff *l2cap_create_connless_pdu(struct l2cap_chan *chan,
						 struct msghdr *msg, size_t len)
{
	struct l2cap_conn *conn = chan->conn;
	struct sk_buff *skb;
	int err, count, hlen = L2CAP_HDR_SIZE + L2CAP_PSMLEN_SIZE;
	struct l2cap_hdr *lh;

	BT_DBG("chan %p psm 0x%2.2x len %zu", chan,
	       __le16_to_cpu(chan->psm), len);

	count = min_t(unsigned int, (conn->mtu - hlen), len);

	skb = chan->ops->alloc_skb(chan, hlen, count,
				   msg->msg_flags & MSG_DONTWAIT);
	if (IS_ERR(skb))
		return skb;

	/* Create L2CAP header */
	lh = skb_put(skb, L2CAP_HDR_SIZE);
	lh->cid = cpu_to_le16(chan->dcid);
	lh->len = cpu_to_le16(len + L2CAP_PSMLEN_SIZE);
	put_unaligned(chan->psm, (__le16 *) skb_put(skb, L2CAP_PSMLEN_SIZE));

	err = l2cap_skbuff_fromiovec(chan, msg, len, count, skb);
	if (unlikely(err < 0)) {
		kfree_skb(skb);
		return ERR_PTR(err);
	}
	return skb;
}

static struct sk_buff *l2cap_create_basic_pdu(struct l2cap_chan *chan,
					      struct msghdr *msg, size_t len)
{
	struct l2cap_conn *conn = chan->conn;
	struct sk_buff *skb;
	int err, count;
	struct l2cap_hdr *lh;

	BT_DBG("chan %p len %zu", chan, len);

	count = min_t(unsigned int, (conn->mtu - L2CAP_HDR_SIZE), len);

	skb = chan->ops->alloc_skb(chan, L2CAP_HDR_SIZE, count,
				   msg->msg_flags & MSG_DONTWAIT);
	if (IS_ERR(skb))
		return skb;

	/* Create L2CAP header */
	lh = skb_put(skb, L2CAP_HDR_SIZE);
	lh->cid = cpu_to_le16(chan->dcid);
	lh->len = cpu_to_le16(len);

	err = l2cap_skbuff_fromiovec(chan, msg, len, count, skb);
	if (unlikely(err < 0)) {
		kfree_skb(skb);
		return ERR_PTR(err);
	}
	return skb;
}

static struct sk_buff *l2cap_create_iframe_pdu(struct l2cap_chan *chan,
					       struct msghdr *msg, size_t len,
					       u16 sdulen)
{
	struct l2cap_conn *conn = chan->conn;
	struct sk_buff *skb;
	int err, count, hlen;
	struct l2cap_hdr *lh;

	BT_DBG("chan %p len %zu", chan, len);

	if (!conn)
		return ERR_PTR(-ENOTCONN);

	hlen = __ertm_hdr_size(chan);

	if (sdulen)
		hlen += L2CAP_SDULEN_SIZE;

	if (chan->fcs == L2CAP_FCS_CRC16)
		hlen += L2CAP_FCS_SIZE;

	count = min_t(unsigned int, (conn->mtu - hlen), len);

	skb = chan->ops->alloc_skb(chan, hlen, count,
				   msg->msg_flags & MSG_DONTWAIT);
	if (IS_ERR(skb))
		return skb;

	/* Create L2CAP header */
	lh = skb_put(skb, L2CAP_HDR_SIZE);
	lh->cid = cpu_to_le16(chan->dcid);
	lh->len = cpu_to_le16(len + (hlen - L2CAP_HDR_SIZE));

	/* Control header is populated later */
	if (test_bit(FLAG_EXT_CTRL, &chan->flags))
		put_unaligned_le32(0, skb_put(skb, L2CAP_EXT_CTRL_SIZE));
	else
		put_unaligned_le16(0, skb_put(skb, L2CAP_ENH_CTRL_SIZE));

	if (sdulen)
		put_unaligned_le16(sdulen, skb_put(skb, L2CAP_SDULEN_SIZE));

	err = l2cap_skbuff_fromiovec(chan, msg, len, count, skb);
	if (unlikely(err < 0)) {
		kfree_skb(skb);
		return ERR_PTR(err);
	}

	bt_cb(skb)->l2cap.fcs = chan->fcs;
	bt_cb(skb)->l2cap.retries = 0;
	return skb;
}

static int l2cap_segment_sdu(struct l2cap_chan *chan,
			     struct sk_buff_head *seg_queue,
			     struct msghdr *msg, size_t len)
{
	struct sk_buff *skb;
	u16 sdu_len;
	size_t pdu_len;
	u8 sar;

	BT_DBG("chan %p, msg %p, len %zu", chan, msg, len);

	/* It is critical that ERTM PDUs fit in a single HCI fragment,
	 * so fragmented skbs are not used.  The HCI layer's handling
	 * of fragmented skbs is not compatible with ERTM's queueing.
	 */

	/* PDU size is derived from the HCI MTU */
	pdu_len = chan->conn->mtu;

	/* Constrain PDU size for BR/EDR connections */
	if (!chan->hs_hcon)
		pdu_len = min_t(size_t, pdu_len, L2CAP_BREDR_MAX_PAYLOAD);

	/* Adjust for largest possible L2CAP overhead. */
	if (chan->fcs)
		pdu_len -= L2CAP_FCS_SIZE;

	pdu_len -= __ertm_hdr_size(chan);

	/* Remote device may have requested smaller PDUs */
	pdu_len = min_t(size_t, pdu_len, chan->remote_mps);

	if (len <= pdu_len) {
		sar = L2CAP_SAR_UNSEGMENTED;
		sdu_len = 0;
		pdu_len = len;
	} else {
		sar = L2CAP_SAR_START;
		sdu_len = len;
	}

	while (len > 0) {
		skb = l2cap_create_iframe_pdu(chan, msg, pdu_len, sdu_len);

		if (IS_ERR(skb)) {
			__skb_queue_purge(seg_queue);
			return PTR_ERR(skb);
		}

		bt_cb(skb)->l2cap.sar = sar;
		__skb_queue_tail(seg_queue, skb);

		len -= pdu_len;
		if (sdu_len)
			sdu_len = 0;

		if (len <= pdu_len) {
			sar = L2CAP_SAR_END;
			pdu_len = len;
		} else {
			sar = L2CAP_SAR_CONTINUE;
		}
	}

	return 0;
}

static struct sk_buff *l2cap_create_le_flowctl_pdu(struct l2cap_chan *chan,
						   struct msghdr *msg,
						   size_t len, u16 sdulen)
{
	struct l2cap_conn *conn = chan->conn;
	struct sk_buff *skb;
	int err, count, hlen;
	struct l2cap_hdr *lh;

	BT_DBG("chan %p len %zu", chan, len);

	if (!conn)
		return ERR_PTR(-ENOTCONN);

	hlen = L2CAP_HDR_SIZE;

	if (sdulen)
		hlen += L2CAP_SDULEN_SIZE;

	count = min_t(unsigned int, (conn->mtu - hlen), len);

	skb = chan->ops->alloc_skb(chan, hlen, count,
				   msg->msg_flags & MSG_DONTWAIT);
	if (IS_ERR(skb))
		return skb;

	/* Create L2CAP header */
	lh = skb_put(skb, L2CAP_HDR_SIZE);
	lh->cid = cpu_to_le16(chan->dcid);
	lh->len = cpu_to_le16(len + (hlen - L2CAP_HDR_SIZE));

	if (sdulen)
		put_unaligned_le16(sdulen, skb_put(skb, L2CAP_SDULEN_SIZE));

	err = l2cap_skbuff_fromiovec(chan, msg, len, count, skb);
	if (unlikely(err < 0)) {
		kfree_skb(skb);
		return ERR_PTR(err);
	}

	return skb;
}

static int l2cap_segment_le_sdu(struct l2cap_chan *chan,
				struct sk_buff_head *seg_queue,
				struct msghdr *msg, size_t len)
{
	struct sk_buff *skb;
	size_t pdu_len;
	u16 sdu_len;

	BT_DBG("chan %p, msg %p, len %zu", chan, msg, len);

	sdu_len = len;
	pdu_len = chan->remote_mps - L2CAP_SDULEN_SIZE;

	while (len > 0) {
		if (len <= pdu_len)
			pdu_len = len;

		skb = l2cap_create_le_flowctl_pdu(chan, msg, pdu_len, sdu_len);
		if (IS_ERR(skb)) {
			__skb_queue_purge(seg_queue);
			return PTR_ERR(skb);
		}

		__skb_queue_tail(seg_queue, skb);

		len -= pdu_len;

		if (sdu_len) {
			sdu_len = 0;
			pdu_len += L2CAP_SDULEN_SIZE;
		}
	}

	return 0;
}

static void l2cap_le_flowctl_send(struct l2cap_chan *chan)
{
	int sent = 0;

	BT_DBG("chan %p", chan);

	while (chan->tx_credits && !skb_queue_empty(&chan->tx_q)) {
		l2cap_do_send(chan, skb_dequeue(&chan->tx_q));
		chan->tx_credits--;
		sent++;
	}

	BT_DBG("Sent %d credits %u queued %u", sent, chan->tx_credits,
	       skb_queue_len(&chan->tx_q));
}

int l2cap_chan_send(struct l2cap_chan *chan, struct msghdr *msg, size_t len)
{
	struct sk_buff *skb;
	int err;
	struct sk_buff_head seg_queue;

	if (!chan->conn)
		return -ENOTCONN;

	/* Connectionless channel */
	if (chan->chan_type == L2CAP_CHAN_CONN_LESS) {
		skb = l2cap_create_connless_pdu(chan, msg, len);
		if (IS_ERR(skb))
			return PTR_ERR(skb);

		/* Channel lock is released before requesting new skb and then
		 * reacquired thus we need to recheck channel state.
		 */
		if (chan->state != BT_CONNECTED) {
			kfree_skb(skb);
			return -ENOTCONN;
		}

		l2cap_do_send(chan, skb);
		return len;
	}

	switch (chan->mode) {
	case L2CAP_MODE_LE_FLOWCTL:
	case L2CAP_MODE_EXT_FLOWCTL:
		/* Check outgoing MTU */
		if (len > chan->omtu)
			return -EMSGSIZE;

		__skb_queue_head_init(&seg_queue);

		err = l2cap_segment_le_sdu(chan, &seg_queue, msg, len);

		if (chan->state != BT_CONNECTED) {
			__skb_queue_purge(&seg_queue);
			err = -ENOTCONN;
		}

		if (err)
			return err;

		skb_queue_splice_tail_init(&seg_queue, &chan->tx_q);

		l2cap_le_flowctl_send(chan);

		if (!chan->tx_credits)
			chan->ops->suspend(chan);

		err = len;

		break;

	case L2CAP_MODE_BASIC:
		/* Check outgoing MTU */
		if (len > chan->omtu)
			return -EMSGSIZE;

		/* Create a basic PDU */
		skb = l2cap_create_basic_pdu(chan, msg, len);
		if (IS_ERR(skb))
			return PTR_ERR(skb);

		/* Channel lock is released before requesting new skb and then
		 * reacquired thus we need to recheck channel state.
		 */
		if (chan->state != BT_CONNECTED) {
			kfree_skb(skb);
			return -ENOTCONN;
		}

		l2cap_do_send(chan, skb);
		err = len;
		break;

	case L2CAP_MODE_ERTM:
	case L2CAP_MODE_STREAMING:
		/* Check outgoing MTU */
		if (len > chan->omtu) {
			err = -EMSGSIZE;
			break;
		}

		__skb_queue_head_init(&seg_queue);

		/* Do segmentation before calling in to the state machine,
		 * since it's possible to block while waiting for memory
		 * allocation.
		 */
		err = l2cap_segment_sdu(chan, &seg_queue, msg, len);

		/* The channel could have been closed while segmenting,
		 * check that it is still connected.
		 */
		if (chan->state != BT_CONNECTED) {
			__skb_queue_purge(&seg_queue);
			err = -ENOTCONN;
		}

		if (err)
			break;

		if (chan->mode == L2CAP_MODE_ERTM)
			l2cap_tx(chan, NULL, &seg_queue, L2CAP_EV_DATA_REQUEST);
		else
			l2cap_streaming_send(chan, &seg_queue);

		err = len;

		/* If the skbs were not queued for sending, they'll still be in
		 * seg_queue and need to be purged.
		 */
		__skb_queue_purge(&seg_queue);
		break;

	default:
		BT_DBG("bad state %1.1x", chan->mode);
		err = -EBADFD;
	}

	return err;
}
EXPORT_SYMBOL_GPL(l2cap_chan_send);

static void l2cap_send_srej(struct l2cap_chan *chan, u16 txseq)
{
	struct l2cap_ctrl control;
	u16 seq;

	BT_DBG("chan %p, txseq %u", chan, txseq);

	memset(&control, 0, sizeof(control));
	control.sframe = 1;
	control.super = L2CAP_SUPER_SREJ;

	for (seq = chan->expected_tx_seq; seq != txseq;
	     seq = __next_seq(chan, seq)) {
		if (!l2cap_ertm_seq_in_queue(&chan->srej_q, seq)) {
			control.reqseq = seq;
			l2cap_send_sframe(chan, &control);
			l2cap_seq_list_append(&chan->srej_list, seq);
		}
	}

	chan->expected_tx_seq = __next_seq(chan, txseq);
}

static void l2cap_send_srej_tail(struct l2cap_chan *chan)
{
	struct l2cap_ctrl control;

	BT_DBG("chan %p", chan);

	if (chan->srej_list.tail == L2CAP_SEQ_LIST_CLEAR)
		return;

	memset(&control, 0, sizeof(control));
	control.sframe = 1;
	control.super = L2CAP_SUPER_SREJ;
	control.reqseq = chan->srej_list.tail;
	l2cap_send_sframe(chan, &control);
}

static void l2cap_send_srej_list(struct l2cap_chan *chan, u16 txseq)
{
	struct l2cap_ctrl control;
	u16 initial_head;
	u16 seq;

	BT_DBG("chan %p, txseq %u", chan, txseq);

	memset(&control, 0, sizeof(control));
	control.sframe = 1;
	control.super = L2CAP_SUPER_SREJ;

	/* Capture initial list head to allow only one pass through the list. */
	initial_head = chan->srej_list.head;

	do {
		seq = l2cap_seq_list_pop(&chan->srej_list);
		if (seq == txseq || seq == L2CAP_SEQ_LIST_CLEAR)
			break;

		control.reqseq = seq;
		l2cap_send_sframe(chan, &control);
		l2cap_seq_list_append(&chan->srej_list, seq);
	} while (chan->srej_list.head != initial_head);
}

static void l2cap_process_reqseq(struct l2cap_chan *chan, u16 reqseq)
{
	struct sk_buff *acked_skb;
	u16 ackseq;

	BT_DBG("chan %p, reqseq %u", chan, reqseq);

	if (chan->unacked_frames == 0 || reqseq == chan->expected_ack_seq)
		return;

	BT_DBG("expected_ack_seq %u, unacked_frames %u",
	       chan->expected_ack_seq, chan->unacked_frames);

	for (ackseq = chan->expected_ack_seq; ackseq != reqseq;
	     ackseq = __next_seq(chan, ackseq)) {

		acked_skb = l2cap_ertm_seq_in_queue(&chan->tx_q, ackseq);
		if (acked_skb) {
			skb_unlink(acked_skb, &chan->tx_q);
			kfree_skb(acked_skb);
			chan->unacked_frames--;
		}
	}

	chan->expected_ack_seq = reqseq;

	if (chan->unacked_frames == 0)
		__clear_retrans_timer(chan);

	BT_DBG("unacked_frames %u", chan->unacked_frames);
}

static void l2cap_abort_rx_srej_sent(struct l2cap_chan *chan)
{
	BT_DBG("chan %p", chan);

	chan->expected_tx_seq = chan->buffer_seq;
	l2cap_seq_list_clear(&chan->srej_list);
	skb_queue_purge(&chan->srej_q);
	chan->rx_state = L2CAP_RX_STATE_RECV;
}

static void l2cap_tx_state_xmit(struct l2cap_chan *chan,
				struct l2cap_ctrl *control,
				struct sk_buff_head *skbs, u8 event)
{
	BT_DBG("chan %p, control %p, skbs %p, event %d", chan, control, skbs,
	       event);

	switch (event) {
	case L2CAP_EV_DATA_REQUEST:
		if (chan->tx_send_head == NULL)
			chan->tx_send_head = skb_peek(skbs);

		skb_queue_splice_tail_init(skbs, &chan->tx_q);
		l2cap_ertm_send(chan);
		break;
	case L2CAP_EV_LOCAL_BUSY_DETECTED:
		BT_DBG("Enter LOCAL_BUSY");
		set_bit(CONN_LOCAL_BUSY, &chan->conn_state);

		if (chan->rx_state == L2CAP_RX_STATE_SREJ_SENT) {
			/* The SREJ_SENT state must be aborted if we are to
			 * enter the LOCAL_BUSY state.
			 */
			l2cap_abort_rx_srej_sent(chan);
		}

		l2cap_send_ack(chan);

		break;
	case L2CAP_EV_LOCAL_BUSY_CLEAR:
		BT_DBG("Exit LOCAL_BUSY");
		clear_bit(CONN_LOCAL_BUSY, &chan->conn_state);

		if (test_bit(CONN_RNR_SENT, &chan->conn_state)) {
			struct l2cap_ctrl local_control;

			memset(&local_control, 0, sizeof(local_control));
			local_control.sframe = 1;
			local_control.super = L2CAP_SUPER_RR;
			local_control.poll = 1;
			local_control.reqseq = chan->buffer_seq;
			l2cap_send_sframe(chan, &local_control);

			chan->retry_count = 1;
			__set_monitor_timer(chan);
			chan->tx_state = L2CAP_TX_STATE_WAIT_F;
		}
		break;
	case L2CAP_EV_RECV_REQSEQ_AND_FBIT:
		l2cap_process_reqseq(chan, control->reqseq);
		break;
	case L2CAP_EV_EXPLICIT_POLL:
		l2cap_send_rr_or_rnr(chan, 1);
		chan->retry_count = 1;
		__set_monitor_timer(chan);
		__clear_ack_timer(chan);
		chan->tx_state = L2CAP_TX_STATE_WAIT_F;
		break;
	case L2CAP_EV_RETRANS_TO:
		l2cap_send_rr_or_rnr(chan, 1);
		chan->retry_count = 1;
		__set_monitor_timer(chan);
		chan->tx_state = L2CAP_TX_STATE_WAIT_F;
		break;
	case L2CAP_EV_RECV_FBIT:
		/* Nothing to process */
		break;
	default:
		break;
	}
}

static void l2cap_tx_state_wait_f(struct l2cap_chan *chan,
				  struct l2cap_ctrl *control,
				  struct sk_buff_head *skbs, u8 event)
{
	BT_DBG("chan %p, control %p, skbs %p, event %d", chan, control, skbs,
	       event);

	switch (event) {
	case L2CAP_EV_DATA_REQUEST:
		if (chan->tx_send_head == NULL)
			chan->tx_send_head = skb_peek(skbs);
		/* Queue data, but don't send. */
		skb_queue_splice_tail_init(skbs, &chan->tx_q);
		break;
	case L2CAP_EV_LOCAL_BUSY_DETECTED:
		BT_DBG("Enter LOCAL_BUSY");
		set_bit(CONN_LOCAL_BUSY, &chan->conn_state);

		if (chan->rx_state == L2CAP_RX_STATE_SREJ_SENT) {
			/* The SREJ_SENT state must be aborted if we are to
			 * enter the LOCAL_BUSY state.
			 */
			l2cap_abort_rx_srej_sent(chan);
		}

		l2cap_send_ack(chan);

		break;
	case L2CAP_EV_LOCAL_BUSY_CLEAR:
		BT_DBG("Exit LOCAL_BUSY");
		clear_bit(CONN_LOCAL_BUSY, &chan->conn_state);

		if (test_bit(CONN_RNR_SENT, &chan->conn_state)) {
			struct l2cap_ctrl local_control;
			memset(&local_control, 0, sizeof(local_control));
			local_control.sframe = 1;
			local_control.super = L2CAP_SUPER_RR;
			local_control.poll = 1;
			local_control.reqseq = chan->buffer_seq;
			l2cap_send_sframe(chan, &local_control);

			chan->retry_count = 1;
			__set_monitor_timer(chan);
			chan->tx_state = L2CAP_TX_STATE_WAIT_F;
		}
		break;
	case L2CAP_EV_RECV_REQSEQ_AND_FBIT:
		l2cap_process_reqseq(chan, control->reqseq);
		fallthrough;

	case L2CAP_EV_RECV_FBIT:
		if (control && control->final) {
			__clear_monitor_timer(chan);
			if (chan->unacked_frames > 0)
				__set_retrans_timer(chan);
			chan->retry_count = 0;
			chan->tx_state = L2CAP_TX_STATE_XMIT;
			BT_DBG("recv fbit tx_state 0x2.2%x", chan->tx_state);
		}
		break;
	case L2CAP_EV_EXPLICIT_POLL:
		/* Ignore */
		break;
	case L2CAP_EV_MONITOR_TO:
		if (chan->max_tx == 0 || chan->retry_count < chan->max_tx) {
			l2cap_send_rr_or_rnr(chan, 1);
			__set_monitor_timer(chan);
			chan->retry_count++;
		} else {
			l2cap_send_disconn_req(chan, ECONNABORTED);
		}
		break;
	default:
		break;
	}
}

static void l2cap_tx(struct l2cap_chan *chan, struct l2cap_ctrl *control,
		     struct sk_buff_head *skbs, u8 event)
{
	BT_DBG("chan %p, control %p, skbs %p, event %d, state %d",
	       chan, control, skbs, event, chan->tx_state);

	switch (chan->tx_state) {
	case L2CAP_TX_STATE_XMIT:
		l2cap_tx_state_xmit(chan, control, skbs, event);
		break;
	case L2CAP_TX_STATE_WAIT_F:
		l2cap_tx_state_wait_f(chan, control, skbs, event);
		break;
	default:
		/* Ignore event */
		break;
	}
}

static void l2cap_pass_to_tx(struct l2cap_chan *chan,
			     struct l2cap_ctrl *control)
{
	BT_DBG("chan %p, control %p", chan, control);
	l2cap_tx(chan, control, NULL, L2CAP_EV_RECV_REQSEQ_AND_FBIT);
}

static void l2cap_pass_to_tx_fbit(struct l2cap_chan *chan,
				  struct l2cap_ctrl *control)
{
	BT_DBG("chan %p, control %p", chan, control);
	l2cap_tx(chan, control, NULL, L2CAP_EV_RECV_FBIT);
}

/* Copy frame to all raw sockets on that connection */
static void l2cap_raw_recv(struct l2cap_conn *conn, struct sk_buff *skb)
{
	struct sk_buff *nskb;
	struct l2cap_chan *chan;

	BT_DBG("conn %p", conn);

	mutex_lock(&conn->chan_lock);

	list_for_each_entry(chan, &conn->chan_l, list) {
		if (chan->chan_type != L2CAP_CHAN_RAW)
			continue;

		/* Don't send frame to the channel it came from */
		if (bt_cb(skb)->l2cap.chan == chan)
			continue;

		nskb = skb_clone(skb, GFP_KERNEL);
		if (!nskb)
			continue;
		if (chan->ops->recv(chan, nskb))
			kfree_skb(nskb);
	}

	mutex_unlock(&conn->chan_lock);
}

/* ---- L2CAP signalling commands ---- */
static struct sk_buff *l2cap_build_cmd(struct l2cap_conn *conn, u8 code,
				       u8 ident, u16 dlen, void *data)
{
	struct sk_buff *skb, **frag;
	struct l2cap_cmd_hdr *cmd;
	struct l2cap_hdr *lh;
	int len, count;

	BT_DBG("conn %p, code 0x%2.2x, ident 0x%2.2x, len %u",
	       conn, code, ident, dlen);

	if (conn->mtu < L2CAP_HDR_SIZE + L2CAP_CMD_HDR_SIZE)
		return NULL;

	len = L2CAP_HDR_SIZE + L2CAP_CMD_HDR_SIZE + dlen;
	count = min_t(unsigned int, conn->mtu, len);

	skb = bt_skb_alloc(count, GFP_KERNEL);
	if (!skb)
		return NULL;

	lh = skb_put(skb, L2CAP_HDR_SIZE);
	lh->len = cpu_to_le16(L2CAP_CMD_HDR_SIZE + dlen);

	if (conn->hcon->type == LE_LINK)
		lh->cid = cpu_to_le16(L2CAP_CID_LE_SIGNALING);
	else
		lh->cid = cpu_to_le16(L2CAP_CID_SIGNALING);

	cmd = skb_put(skb, L2CAP_CMD_HDR_SIZE);
	cmd->code  = code;
	cmd->ident = ident;
	cmd->len   = cpu_to_le16(dlen);

	if (dlen) {
		count -= L2CAP_HDR_SIZE + L2CAP_CMD_HDR_SIZE;
		skb_put_data(skb, data, count);
		data += count;
	}

	len -= skb->len;

	/* Continuation fragments (no L2CAP header) */
	frag = &skb_shinfo(skb)->frag_list;
	while (len) {
		count = min_t(unsigned int, conn->mtu, len);

		*frag = bt_skb_alloc(count, GFP_KERNEL);
		if (!*frag)
			goto fail;

		skb_put_data(*frag, data, count);

		len  -= count;
		data += count;

		frag = &(*frag)->next;
	}

	return skb;

fail:
	kfree_skb(skb);
	return NULL;
}

static inline int l2cap_get_conf_opt(void **ptr, int *type, int *olen,
				     unsigned long *val)
{
	struct l2cap_conf_opt *opt = *ptr;
	int len;

	len = L2CAP_CONF_OPT_SIZE + opt->len;
	*ptr += len;

	*type = opt->type;
	*olen = opt->len;

	switch (opt->len) {
	case 1:
		*val = *((u8 *) opt->val);
		break;

	case 2:
		*val = get_unaligned_le16(opt->val);
		break;

	case 4:
		*val = get_unaligned_le32(opt->val);
		break;

	default:
		*val = (unsigned long) opt->val;
		break;
	}

	BT_DBG("type 0x%2.2x len %u val 0x%lx", *type, opt->len, *val);
	return len;
}

static void l2cap_add_conf_opt(void **ptr, u8 type, u8 len, unsigned long val, size_t size)
{
	struct l2cap_conf_opt *opt = *ptr;

	BT_DBG("type 0x%2.2x len %u val 0x%lx", type, len, val);

	if (size < L2CAP_CONF_OPT_SIZE + len)
		return;

	opt->type = type;
	opt->len  = len;

	switch (len) {
	case 1:
		*((u8 *) opt->val)  = val;
		break;

	case 2:
		put_unaligned_le16(val, opt->val);
		break;

	case 4:
		put_unaligned_le32(val, opt->val);
		break;

	default:
		memcpy(opt->val, (void *) val, len);
		break;
	}

	*ptr += L2CAP_CONF_OPT_SIZE + len;
}

static void l2cap_add_opt_efs(void **ptr, struct l2cap_chan *chan, size_t size)
{
	struct l2cap_conf_efs efs;

	switch (chan->mode) {
	case L2CAP_MODE_ERTM:
		efs.id		= chan->local_id;
		efs.stype	= chan->local_stype;
		efs.msdu	= cpu_to_le16(chan->local_msdu);
		efs.sdu_itime	= cpu_to_le32(chan->local_sdu_itime);
		efs.acc_lat	= cpu_to_le32(L2CAP_DEFAULT_ACC_LAT);
		efs.flush_to	= cpu_to_le32(L2CAP_EFS_DEFAULT_FLUSH_TO);
		break;

	case L2CAP_MODE_STREAMING:
		efs.id		= 1;
		efs.stype	= L2CAP_SERV_BESTEFFORT;
		efs.msdu	= cpu_to_le16(chan->local_msdu);
		efs.sdu_itime	= cpu_to_le32(chan->local_sdu_itime);
		efs.acc_lat	= 0;
		efs.flush_to	= 0;
		break;

	default:
		return;
	}

	l2cap_add_conf_opt(ptr, L2CAP_CONF_EFS, sizeof(efs),
			   (unsigned long) &efs, size);
}

static void l2cap_ack_timeout(struct work_struct *work)
{
	struct l2cap_chan *chan = container_of(work, struct l2cap_chan,
					       ack_timer.work);
	u16 frames_to_ack;

	BT_DBG("chan %p", chan);

	l2cap_chan_lock(chan);

	frames_to_ack = __seq_offset(chan, chan->buffer_seq,
				     chan->last_acked_seq);

	if (frames_to_ack)
		l2cap_send_rr_or_rnr(chan, 0);

	l2cap_chan_unlock(chan);
	l2cap_chan_put(chan);
}

int l2cap_ertm_init(struct l2cap_chan *chan)
{
	int err;

	chan->next_tx_seq = 0;
	chan->expected_tx_seq = 0;
	chan->expected_ack_seq = 0;
	chan->unacked_frames = 0;
	chan->buffer_seq = 0;
	chan->frames_sent = 0;
	chan->last_acked_seq = 0;
	chan->sdu = NULL;
	chan->sdu_last_frag = NULL;
	chan->sdu_len = 0;

	skb_queue_head_init(&chan->tx_q);

	chan->local_amp_id = AMP_ID_BREDR;
	chan->move_id = AMP_ID_BREDR;
	chan->move_state = L2CAP_MOVE_STABLE;
	chan->move_role = L2CAP_MOVE_ROLE_NONE;

	if (chan->mode != L2CAP_MODE_ERTM)
		return 0;

	chan->rx_state = L2CAP_RX_STATE_RECV;
	chan->tx_state = L2CAP_TX_STATE_XMIT;

	skb_queue_head_init(&chan->srej_q);

	err = l2cap_seq_list_init(&chan->srej_list, chan->tx_win);
	if (err < 0)
		return err;

	err = l2cap_seq_list_init(&chan->retrans_list, chan->remote_tx_win);
	if (err < 0)
		l2cap_seq_list_free(&chan->srej_list);

	return err;
}

static inline __u8 l2cap_select_mode(__u8 mode, __u16 remote_feat_mask)
{
	switch (mode) {
	case L2CAP_MODE_STREAMING:
	case L2CAP_MODE_ERTM:
		if (l2cap_mode_supported(mode, remote_feat_mask))
			return mode;
		fallthrough;
	default:
		return L2CAP_MODE_BASIC;
	}
}

static inline bool __l2cap_ews_supported(struct l2cap_conn *conn)
{
	return ((conn->local_fixed_chan & L2CAP_FC_A2MP) &&
		(conn->feat_mask & L2CAP_FEAT_EXT_WINDOW));
}

static inline bool __l2cap_efs_supported(struct l2cap_conn *conn)
{
	return ((conn->local_fixed_chan & L2CAP_FC_A2MP) &&
		(conn->feat_mask & L2CAP_FEAT_EXT_FLOW));
}

static void __l2cap_set_ertm_timeouts(struct l2cap_chan *chan,
				      struct l2cap_conf_rfc *rfc)
{
	if (chan->local_amp_id != AMP_ID_BREDR && chan->hs_hcon) {
		u64 ertm_to = chan->hs_hcon->hdev->amp_be_flush_to;

		/* Class 1 devices have must have ERTM timeouts
		 * exceeding the Link Supervision Timeout.  The
		 * default Link Supervision Timeout for AMP
		 * controllers is 10 seconds.
		 *
		 * Class 1 devices use 0xffffffff for their
		 * best-effort flush timeout, so the clamping logic
		 * will result in a timeout that meets the above
		 * requirement.  ERTM timeouts are 16-bit values, so
		 * the maximum timeout is 65.535 seconds.
		 */

		/* Convert timeout to milliseconds and round */
		ertm_to = DIV_ROUND_UP_ULL(ertm_to, 1000);

		/* This is the recommended formula for class 2 devices
		 * that start ERTM timers when packets are sent to the
		 * controller.
		 */
		ertm_to = 3 * ertm_to + 500;

		if (ertm_to > 0xffff)
			ertm_to = 0xffff;

		rfc->retrans_timeout = cpu_to_le16((u16) ertm_to);
		rfc->monitor_timeout = rfc->retrans_timeout;
	} else {
		rfc->retrans_timeout = cpu_to_le16(L2CAP_DEFAULT_RETRANS_TO);
		rfc->monitor_timeout = cpu_to_le16(L2CAP_DEFAULT_MONITOR_TO);
	}
}

static inline void l2cap_txwin_setup(struct l2cap_chan *chan)
{
	if (chan->tx_win > L2CAP_DEFAULT_TX_WINDOW &&
	    __l2cap_ews_supported(chan->conn)) {
		/* use extended control field */
		set_bit(FLAG_EXT_CTRL, &chan->flags);
		chan->tx_win_max = L2CAP_DEFAULT_EXT_WINDOW;
	} else {
		chan->tx_win = min_t(u16, chan->tx_win,
				     L2CAP_DEFAULT_TX_WINDOW);
		chan->tx_win_max = L2CAP_DEFAULT_TX_WINDOW;
	}
	chan->ack_win = chan->tx_win;
}

static void l2cap_mtu_auto(struct l2cap_chan *chan)
{
	struct hci_conn *conn = chan->conn->hcon;

	chan->imtu = L2CAP_DEFAULT_MIN_MTU;

	/* The 2-DH1 packet has between 2 and 56 information bytes
	 * (including the 2-byte payload header)
	 */
	if (!(conn->pkt_type & HCI_2DH1))
		chan->imtu = 54;

	/* The 3-DH1 packet has between 2 and 85 information bytes
	 * (including the 2-byte payload header)
	 */
	if (!(conn->pkt_type & HCI_3DH1))
		chan->imtu = 83;

	/* The 2-DH3 packet has between 2 and 369 information bytes
	 * (including the 2-byte payload header)
	 */
	if (!(conn->pkt_type & HCI_2DH3))
		chan->imtu = 367;

	/* The 3-DH3 packet has between 2 and 554 information bytes
	 * (including the 2-byte payload header)
	 */
	if (!(conn->pkt_type & HCI_3DH3))
		chan->imtu = 552;

	/* The 2-DH5 packet has between 2 and 681 information bytes
	 * (including the 2-byte payload header)
	 */
	if (!(conn->pkt_type & HCI_2DH5))
		chan->imtu = 679;

	/* The 3-DH5 packet has between 2 and 1023 information bytes
	 * (including the 2-byte payload header)
	 */
	if (!(conn->pkt_type & HCI_3DH5))
		chan->imtu = 1021;
}

static int l2cap_build_conf_req(struct l2cap_chan *chan, void *data, size_t data_size)
{
	struct l2cap_conf_req *req = data;
	struct l2cap_conf_rfc rfc = { .mode = chan->mode };
	void *ptr = req->data;
	void *endptr = data + data_size;
	u16 size;

	BT_DBG("chan %p", chan);

	if (chan->num_conf_req || chan->num_conf_rsp)
		goto done;

	switch (chan->mode) {
	case L2CAP_MODE_STREAMING:
	case L2CAP_MODE_ERTM:
		if (test_bit(CONF_STATE2_DEVICE, &chan->conf_state))
			break;

		if (__l2cap_efs_supported(chan->conn))
			set_bit(FLAG_EFS_ENABLE, &chan->flags);

		fallthrough;
	default:
		chan->mode = l2cap_select_mode(rfc.mode, chan->conn->feat_mask);
		break;
	}

done:
	if (chan->imtu != L2CAP_DEFAULT_MTU) {
		if (!chan->imtu)
			l2cap_mtu_auto(chan);
		l2cap_add_conf_opt(&ptr, L2CAP_CONF_MTU, 2, chan->imtu,
				   endptr - ptr);
	}

	switch (chan->mode) {
	case L2CAP_MODE_BASIC:
		if (disable_ertm)
			break;

		if (!(chan->conn->feat_mask & L2CAP_FEAT_ERTM) &&
		    !(chan->conn->feat_mask & L2CAP_FEAT_STREAMING))
			break;

		rfc.mode            = L2CAP_MODE_BASIC;
		rfc.txwin_size      = 0;
		rfc.max_transmit    = 0;
		rfc.retrans_timeout = 0;
		rfc.monitor_timeout = 0;
		rfc.max_pdu_size    = 0;

		l2cap_add_conf_opt(&ptr, L2CAP_CONF_RFC, sizeof(rfc),
				   (unsigned long) &rfc, endptr - ptr);
		break;

	case L2CAP_MODE_ERTM:
		rfc.mode            = L2CAP_MODE_ERTM;
		rfc.max_transmit    = chan->max_tx;

		__l2cap_set_ertm_timeouts(chan, &rfc);

		size = min_t(u16, L2CAP_DEFAULT_MAX_PDU_SIZE, chan->conn->mtu -
			     L2CAP_EXT_HDR_SIZE - L2CAP_SDULEN_SIZE -
			     L2CAP_FCS_SIZE);
		rfc.max_pdu_size = cpu_to_le16(size);

		l2cap_txwin_setup(chan);

		rfc.txwin_size = min_t(u16, chan->tx_win,
				       L2CAP_DEFAULT_TX_WINDOW);

		l2cap_add_conf_opt(&ptr, L2CAP_CONF_RFC, sizeof(rfc),
				   (unsigned long) &rfc, endptr - ptr);

		if (test_bit(FLAG_EFS_ENABLE, &chan->flags))
			l2cap_add_opt_efs(&ptr, chan, endptr - ptr);

		if (test_bit(FLAG_EXT_CTRL, &chan->flags))
			l2cap_add_conf_opt(&ptr, L2CAP_CONF_EWS, 2,
					   chan->tx_win, endptr - ptr);

		if (chan->conn->feat_mask & L2CAP_FEAT_FCS)
			if (chan->fcs == L2CAP_FCS_NONE ||
			    test_bit(CONF_RECV_NO_FCS, &chan->conf_state)) {
				chan->fcs = L2CAP_FCS_NONE;
				l2cap_add_conf_opt(&ptr, L2CAP_CONF_FCS, 1,
						   chan->fcs, endptr - ptr);
			}
		break;

	case L2CAP_MODE_STREAMING:
		l2cap_txwin_setup(chan);
		rfc.mode            = L2CAP_MODE_STREAMING;
		rfc.txwin_size      = 0;
		rfc.max_transmit    = 0;
		rfc.retrans_timeout = 0;
		rfc.monitor_timeout = 0;

		size = min_t(u16, L2CAP_DEFAULT_MAX_PDU_SIZE, chan->conn->mtu -
			     L2CAP_EXT_HDR_SIZE - L2CAP_SDULEN_SIZE -
			     L2CAP_FCS_SIZE);
		rfc.max_pdu_size = cpu_to_le16(size);

		l2cap_add_conf_opt(&ptr, L2CAP_CONF_RFC, sizeof(rfc),
				   (unsigned long) &rfc, endptr - ptr);

		if (test_bit(FLAG_EFS_ENABLE, &chan->flags))
			l2cap_add_opt_efs(&ptr, chan, endptr - ptr);

		if (chan->conn->feat_mask & L2CAP_FEAT_FCS)
			if (chan->fcs == L2CAP_FCS_NONE ||
			    test_bit(CONF_RECV_NO_FCS, &chan->conf_state)) {
				chan->fcs = L2CAP_FCS_NONE;
				l2cap_add_conf_opt(&ptr, L2CAP_CONF_FCS, 1,
						   chan->fcs, endptr - ptr);
			}
		break;
	}

	req->dcid  = cpu_to_le16(chan->dcid);
	req->flags = cpu_to_le16(0);

	return ptr - data;
}

static int l2cap_parse_conf_req(struct l2cap_chan *chan, void *data, size_t data_size)
{
	struct l2cap_conf_rsp *rsp = data;
	void *ptr = rsp->data;
	void *endptr = data + data_size;
	void *req = chan->conf_req;
	int len = chan->conf_len;
	int type, hint, olen;
	unsigned long val;
	struct l2cap_conf_rfc rfc = { .mode = L2CAP_MODE_BASIC };
	struct l2cap_conf_efs efs;
	u8 remote_efs = 0;
	u16 mtu = L2CAP_DEFAULT_MTU;
	u16 result = L2CAP_CONF_SUCCESS;
	u16 size;

	BT_DBG("chan %p", chan);

	while (len >= L2CAP_CONF_OPT_SIZE) {
		len -= l2cap_get_conf_opt(&req, &type, &olen, &val);
		if (len < 0)
			break;

		hint  = type & L2CAP_CONF_HINT;
		type &= L2CAP_CONF_MASK;

		switch (type) {
		case L2CAP_CONF_MTU:
			if (olen != 2)
				break;
			mtu = val;
			break;

		case L2CAP_CONF_FLUSH_TO:
			if (olen != 2)
				break;
			chan->flush_to = val;
			break;

		case L2CAP_CONF_QOS:
			break;

		case L2CAP_CONF_RFC:
			if (olen != sizeof(rfc))
				break;
			memcpy(&rfc, (void *) val, olen);
			break;

		case L2CAP_CONF_FCS:
			if (olen != 1)
				break;
			if (val == L2CAP_FCS_NONE)
				set_bit(CONF_RECV_NO_FCS, &chan->conf_state);
			break;

		case L2CAP_CONF_EFS:
			if (olen != sizeof(efs))
				break;
			remote_efs = 1;
			memcpy(&efs, (void *) val, olen);
			break;

		case L2CAP_CONF_EWS:
			if (olen != 2)
				break;
			if (!(chan->conn->local_fixed_chan & L2CAP_FC_A2MP))
				return -ECONNREFUSED;
			set_bit(FLAG_EXT_CTRL, &chan->flags);
			set_bit(CONF_EWS_RECV, &chan->conf_state);
			chan->tx_win_max = L2CAP_DEFAULT_EXT_WINDOW;
			chan->remote_tx_win = val;
			break;

		default:
			if (hint)
				break;
			result = L2CAP_CONF_UNKNOWN;
			l2cap_add_conf_opt(&ptr, (u8)type, sizeof(u8), type, endptr - ptr);
			break;
		}
	}

	if (chan->num_conf_rsp || chan->num_conf_req > 1)
		goto done;

	switch (chan->mode) {
	case L2CAP_MODE_STREAMING:
	case L2CAP_MODE_ERTM:
		if (!test_bit(CONF_STATE2_DEVICE, &chan->conf_state)) {
			chan->mode = l2cap_select_mode(rfc.mode,
						       chan->conn->feat_mask);
			break;
		}

		if (remote_efs) {
			if (__l2cap_efs_supported(chan->conn))
				set_bit(FLAG_EFS_ENABLE, &chan->flags);
			else
				return -ECONNREFUSED;
		}

		if (chan->mode != rfc.mode)
			return -ECONNREFUSED;

		break;
	}

done:
	if (chan->mode != rfc.mode) {
		result = L2CAP_CONF_UNACCEPT;
		rfc.mode = chan->mode;

		if (chan->num_conf_rsp == 1)
			return -ECONNREFUSED;

		l2cap_add_conf_opt(&ptr, L2CAP_CONF_RFC, sizeof(rfc),
				   (unsigned long) &rfc, endptr - ptr);
	}

	if (result == L2CAP_CONF_SUCCESS) {
		/* Configure output options and let the other side know
		 * which ones we don't like. */

		if (mtu < L2CAP_DEFAULT_MIN_MTU)
			result = L2CAP_CONF_UNACCEPT;
		else {
			chan->omtu = mtu;
			set_bit(CONF_MTU_DONE, &chan->conf_state);
		}
		l2cap_add_conf_opt(&ptr, L2CAP_CONF_MTU, 2, chan->omtu, endptr - ptr);

		if (remote_efs) {
			if (chan->local_stype != L2CAP_SERV_NOTRAFIC &&
			    efs.stype != L2CAP_SERV_NOTRAFIC &&
			    efs.stype != chan->local_stype) {

				result = L2CAP_CONF_UNACCEPT;

				if (chan->num_conf_req >= 1)
					return -ECONNREFUSED;

				l2cap_add_conf_opt(&ptr, L2CAP_CONF_EFS,
						   sizeof(efs),
						   (unsigned long) &efs, endptr - ptr);
			} else {
				/* Send PENDING Conf Rsp */
				result = L2CAP_CONF_PENDING;
				set_bit(CONF_LOC_CONF_PEND, &chan->conf_state);
			}
		}

		switch (rfc.mode) {
		case L2CAP_MODE_BASIC:
			chan->fcs = L2CAP_FCS_NONE;
			set_bit(CONF_MODE_DONE, &chan->conf_state);
			break;

		case L2CAP_MODE_ERTM:
			if (!test_bit(CONF_EWS_RECV, &chan->conf_state))
				chan->remote_tx_win = rfc.txwin_size;
			else
				rfc.txwin_size = L2CAP_DEFAULT_TX_WINDOW;

			chan->remote_max_tx = rfc.max_transmit;

			size = min_t(u16, le16_to_cpu(rfc.max_pdu_size),
				     chan->conn->mtu - L2CAP_EXT_HDR_SIZE -
				     L2CAP_SDULEN_SIZE - L2CAP_FCS_SIZE);
			rfc.max_pdu_size = cpu_to_le16(size);
			chan->remote_mps = size;

			__l2cap_set_ertm_timeouts(chan, &rfc);

			set_bit(CONF_MODE_DONE, &chan->conf_state);

			l2cap_add_conf_opt(&ptr, L2CAP_CONF_RFC,
					   sizeof(rfc), (unsigned long) &rfc, endptr - ptr);

			if (remote_efs &&
			    test_bit(FLAG_EFS_ENABLE, &chan->flags)) {
				chan->remote_id = efs.id;
				chan->remote_stype = efs.stype;
				chan->remote_msdu = le16_to_cpu(efs.msdu);
				chan->remote_flush_to =
					le32_to_cpu(efs.flush_to);
				chan->remote_acc_lat =
					le32_to_cpu(efs.acc_lat);
				chan->remote_sdu_itime =
					le32_to_cpu(efs.sdu_itime);
				l2cap_add_conf_opt(&ptr, L2CAP_CONF_EFS,
						   sizeof(efs),
						   (unsigned long) &efs, endptr - ptr);
			}
			break;

		case L2CAP_MODE_STREAMING:
			size = min_t(u16, le16_to_cpu(rfc.max_pdu_size),
				     chan->conn->mtu - L2CAP_EXT_HDR_SIZE -
				     L2CAP_SDULEN_SIZE - L2CAP_FCS_SIZE);
			rfc.max_pdu_size = cpu_to_le16(size);
			chan->remote_mps = size;

			set_bit(CONF_MODE_DONE, &chan->conf_state);

			l2cap_add_conf_opt(&ptr, L2CAP_CONF_RFC, sizeof(rfc),
					   (unsigned long) &rfc, endptr - ptr);

			break;

		default:
			result = L2CAP_CONF_UNACCEPT;

			memset(&rfc, 0, sizeof(rfc));
			rfc.mode = chan->mode;
		}

		if (result == L2CAP_CONF_SUCCESS)
			set_bit(CONF_OUTPUT_DONE, &chan->conf_state);
	}
	rsp->scid   = cpu_to_le16(chan->dcid);
	rsp->result = cpu_to_le16(result);
	rsp->flags  = cpu_to_le16(0);

	return ptr - data;
}

static int l2cap_parse_conf_rsp(struct l2cap_chan *chan, void *rsp, int len,
				void *data, size_t size, u16 *result)
{
	struct l2cap_conf_req *req = data;
	void *ptr = req->data;
	void *endptr = data + size;
	int type, olen;
	unsigned long val;
	struct l2cap_conf_rfc rfc = { .mode = L2CAP_MODE_BASIC };
	struct l2cap_conf_efs efs;

	BT_DBG("chan %p, rsp %p, len %d, req %p", chan, rsp, len, data);

	while (len >= L2CAP_CONF_OPT_SIZE) {
		len -= l2cap_get_conf_opt(&rsp, &type, &olen, &val);
		if (len < 0)
			break;

		switch (type) {
		case L2CAP_CONF_MTU:
			if (olen != 2)
				break;
			if (val < L2CAP_DEFAULT_MIN_MTU) {
				*result = L2CAP_CONF_UNACCEPT;
				chan->imtu = L2CAP_DEFAULT_MIN_MTU;
			} else
				chan->imtu = val;
			l2cap_add_conf_opt(&ptr, L2CAP_CONF_MTU, 2, chan->imtu,
					   endptr - ptr);
			break;

		case L2CAP_CONF_FLUSH_TO:
			if (olen != 2)
				break;
			chan->flush_to = val;
			l2cap_add_conf_opt(&ptr, L2CAP_CONF_FLUSH_TO, 2,
					   chan->flush_to, endptr - ptr);
			break;

		case L2CAP_CONF_RFC:
			if (olen != sizeof(rfc))
				break;
			memcpy(&rfc, (void *)val, olen);
			if (test_bit(CONF_STATE2_DEVICE, &chan->conf_state) &&
			    rfc.mode != chan->mode)
				return -ECONNREFUSED;
			chan->fcs = 0;
			l2cap_add_conf_opt(&ptr, L2CAP_CONF_RFC, sizeof(rfc),
					   (unsigned long) &rfc, endptr - ptr);
			break;

		case L2CAP_CONF_EWS:
			if (olen != 2)
				break;
			chan->ack_win = min_t(u16, val, chan->ack_win);
			l2cap_add_conf_opt(&ptr, L2CAP_CONF_EWS, 2,
					   chan->tx_win, endptr - ptr);
			break;

		case L2CAP_CONF_EFS:
			if (olen != sizeof(efs))
				break;
			memcpy(&efs, (void *)val, olen);
			if (chan->local_stype != L2CAP_SERV_NOTRAFIC &&
			    efs.stype != L2CAP_SERV_NOTRAFIC &&
			    efs.stype != chan->local_stype)
				return -ECONNREFUSED;
			l2cap_add_conf_opt(&ptr, L2CAP_CONF_EFS, sizeof(efs),
					   (unsigned long) &efs, endptr - ptr);
			break;

		case L2CAP_CONF_FCS:
			if (olen != 1)
				break;
			if (*result == L2CAP_CONF_PENDING)
				if (val == L2CAP_FCS_NONE)
					set_bit(CONF_RECV_NO_FCS,
						&chan->conf_state);
			break;
		}
	}

	if (chan->mode == L2CAP_MODE_BASIC && chan->mode != rfc.mode)
		return -ECONNREFUSED;

	chan->mode = rfc.mode;

	if (*result == L2CAP_CONF_SUCCESS || *result == L2CAP_CONF_PENDING) {
		switch (rfc.mode) {
		case L2CAP_MODE_ERTM:
			chan->retrans_timeout = le16_to_cpu(rfc.retrans_timeout);
			chan->monitor_timeout = le16_to_cpu(rfc.monitor_timeout);
			chan->mps    = le16_to_cpu(rfc.max_pdu_size);
			if (!test_bit(FLAG_EXT_CTRL, &chan->flags))
				chan->ack_win = min_t(u16, chan->ack_win,
						      rfc.txwin_size);

			if (test_bit(FLAG_EFS_ENABLE, &chan->flags)) {
				chan->local_msdu = le16_to_cpu(efs.msdu);
				chan->local_sdu_itime =
					le32_to_cpu(efs.sdu_itime);
				chan->local_acc_lat = le32_to_cpu(efs.acc_lat);
				chan->local_flush_to =
					le32_to_cpu(efs.flush_to);
			}
			break;

		case L2CAP_MODE_STREAMING:
			chan->mps    = le16_to_cpu(rfc.max_pdu_size);
		}
	}

	req->dcid   = cpu_to_le16(chan->dcid);
	req->flags  = cpu_to_le16(0);

	return ptr - data;
}

static int l2cap_build_conf_rsp(struct l2cap_chan *chan, void *data,
				u16 result, u16 flags)
{
	struct l2cap_conf_rsp *rsp = data;
	void *ptr = rsp->data;

	BT_DBG("chan %p", chan);

	rsp->scid   = cpu_to_le16(chan->dcid);
	rsp->result = cpu_to_le16(result);
	rsp->flags  = cpu_to_le16(flags);

	return ptr - data;
}

void __l2cap_le_connect_rsp_defer(struct l2cap_chan *chan)
{
	struct l2cap_le_conn_rsp rsp;
	struct l2cap_conn *conn = chan->conn;

	BT_DBG("chan %p", chan);

	rsp.dcid    = cpu_to_le16(chan->scid);
	rsp.mtu     = cpu_to_le16(chan->imtu);
	rsp.mps     = cpu_to_le16(chan->mps);
	rsp.credits = cpu_to_le16(chan->rx_credits);
	rsp.result  = cpu_to_le16(L2CAP_CR_LE_SUCCESS);

	l2cap_send_cmd(conn, chan->ident, L2CAP_LE_CONN_RSP, sizeof(rsp),
		       &rsp);
}

void __l2cap_ecred_conn_rsp_defer(struct l2cap_chan *chan)
{
	struct {
		struct l2cap_ecred_conn_rsp rsp;
		__le16 dcid[5];
	} __packed pdu;
	struct l2cap_conn *conn = chan->conn;
	u16 ident = chan->ident;
	int i = 0;

	if (!ident)
		return;

	BT_DBG("chan %p ident %d", chan, ident);

	pdu.rsp.mtu     = cpu_to_le16(chan->imtu);
	pdu.rsp.mps     = cpu_to_le16(chan->mps);
	pdu.rsp.credits = cpu_to_le16(chan->rx_credits);
	pdu.rsp.result  = cpu_to_le16(L2CAP_CR_LE_SUCCESS);

	mutex_lock(&conn->chan_lock);

	list_for_each_entry(chan, &conn->chan_l, list) {
		if (chan->ident != ident)
			continue;

		/* Reset ident so only one response is sent */
		chan->ident = 0;

		/* Include all channels pending with the same ident */
		pdu.dcid[i++] = cpu_to_le16(chan->scid);
	}

	mutex_unlock(&conn->chan_lock);

	l2cap_send_cmd(conn, ident, L2CAP_ECRED_CONN_RSP,
			sizeof(pdu.rsp) + i * sizeof(__le16), &pdu);
}

void __l2cap_connect_rsp_defer(struct l2cap_chan *chan)
{
	struct l2cap_conn_rsp rsp;
	struct l2cap_conn *conn = chan->conn;
	u8 buf[128];
	u8 rsp_code;

	rsp.scid   = cpu_to_le16(chan->dcid);
	rsp.dcid   = cpu_to_le16(chan->scid);
	rsp.result = cpu_to_le16(L2CAP_CR_SUCCESS);
	rsp.status = cpu_to_le16(L2CAP_CS_NO_INFO);

	if (chan->hs_hcon)
		rsp_code = L2CAP_CREATE_CHAN_RSP;
	else
		rsp_code = L2CAP_CONN_RSP;

	BT_DBG("chan %p rsp_code %u", chan, rsp_code);

	l2cap_send_cmd(conn, chan->ident, rsp_code, sizeof(rsp), &rsp);

	if (test_and_set_bit(CONF_REQ_SENT, &chan->conf_state))
		return;

	l2cap_send_cmd(conn, l2cap_get_ident(conn), L2CAP_CONF_REQ,
		       l2cap_build_conf_req(chan, buf, sizeof(buf)), buf);
	chan->num_conf_req++;
}

static void l2cap_conf_rfc_get(struct l2cap_chan *chan, void *rsp, int len)
{
	int type, olen;
	unsigned long val;
	/* Use sane default values in case a misbehaving remote device
	 * did not send an RFC or extended window size option.
	 */
	u16 txwin_ext = chan->ack_win;
	struct l2cap_conf_rfc rfc = {
		.mode = chan->mode,
		.retrans_timeout = cpu_to_le16(L2CAP_DEFAULT_RETRANS_TO),
		.monitor_timeout = cpu_to_le16(L2CAP_DEFAULT_MONITOR_TO),
		.max_pdu_size = cpu_to_le16(chan->imtu),
		.txwin_size = min_t(u16, chan->ack_win, L2CAP_DEFAULT_TX_WINDOW),
	};

	BT_DBG("chan %p, rsp %p, len %d", chan, rsp, len);

	if ((chan->mode != L2CAP_MODE_ERTM) && (chan->mode != L2CAP_MODE_STREAMING))
		return;

	while (len >= L2CAP_CONF_OPT_SIZE) {
		len -= l2cap_get_conf_opt(&rsp, &type, &olen, &val);
		if (len < 0)
			break;

		switch (type) {
		case L2CAP_CONF_RFC:
			if (olen != sizeof(rfc))
				break;
			memcpy(&rfc, (void *)val, olen);
			break;
		case L2CAP_CONF_EWS:
			if (olen != 2)
				break;
			txwin_ext = val;
			break;
		}
	}

	switch (rfc.mode) {
	case L2CAP_MODE_ERTM:
		chan->retrans_timeout = le16_to_cpu(rfc.retrans_timeout);
		chan->monitor_timeout = le16_to_cpu(rfc.monitor_timeout);
		chan->mps = le16_to_cpu(rfc.max_pdu_size);
		if (test_bit(FLAG_EXT_CTRL, &chan->flags))
			chan->ack_win = min_t(u16, chan->ack_win, txwin_ext);
		else
			chan->ack_win = min_t(u16, chan->ack_win,
					      rfc.txwin_size);
		break;
	case L2CAP_MODE_STREAMING:
		chan->mps    = le16_to_cpu(rfc.max_pdu_size);
	}
}

static inline int l2cap_command_rej(struct l2cap_conn *conn,
				    struct l2cap_cmd_hdr *cmd, u16 cmd_len,
				    u8 *data)
{
	struct l2cap_cmd_rej_unk *rej = (struct l2cap_cmd_rej_unk *) data;

	if (cmd_len < sizeof(*rej))
		return -EPROTO;

	if (rej->reason != L2CAP_REJ_NOT_UNDERSTOOD)
		return 0;

	if ((conn->info_state & L2CAP_INFO_FEAT_MASK_REQ_SENT) &&
	    cmd->ident == conn->info_ident) {
		cancel_delayed_work(&conn->info_timer);

		conn->info_state |= L2CAP_INFO_FEAT_MASK_REQ_DONE;
		conn->info_ident = 0;

		l2cap_conn_start(conn);
	}

	return 0;
}

static struct l2cap_chan *l2cap_connect(struct l2cap_conn *conn,
					struct l2cap_cmd_hdr *cmd,
					u8 *data, u8 rsp_code, u8 amp_id)
{
	struct l2cap_conn_req *req = (struct l2cap_conn_req *) data;
	struct l2cap_conn_rsp rsp;
	struct l2cap_chan *chan = NULL, *pchan;
	int result, status = L2CAP_CS_NO_INFO;

	u16 dcid = 0, scid = __le16_to_cpu(req->scid);
	__le16 psm = req->psm;

	BT_DBG("psm 0x%2.2x scid 0x%4.4x", __le16_to_cpu(psm), scid);

	/* Check if we have socket listening on psm */
	pchan = l2cap_global_chan_by_psm(BT_LISTEN, psm, &conn->hcon->src,
					 &conn->hcon->dst, ACL_LINK);
	if (!pchan) {
		result = L2CAP_CR_BAD_PSM;
		goto sendresp;
	}

	mutex_lock(&conn->chan_lock);
	l2cap_chan_lock(pchan);

	/* Check if the ACL is secure enough (if not SDP) */
	if (psm != cpu_to_le16(L2CAP_PSM_SDP) &&
	    !hci_conn_check_link_mode(conn->hcon)) {
		conn->disc_reason = HCI_ERROR_AUTH_FAILURE;
		result = L2CAP_CR_SEC_BLOCK;
		goto response;
	}

	result = L2CAP_CR_NO_MEM;

	/* Check for valid dynamic CID range (as per Erratum 3253) */
	if (scid < L2CAP_CID_DYN_START || scid > L2CAP_CID_DYN_END) {
		result = L2CAP_CR_INVALID_SCID;
		goto response;
	}

	/* Check if we already have channel with that dcid */
	if (__l2cap_get_chan_by_dcid(conn, scid)) {
		result = L2CAP_CR_SCID_IN_USE;
		goto response;
	}

	chan = pchan->ops->new_connection(pchan);
	if (!chan)
		goto response;

	/* For certain devices (ex: HID mouse), support for authentication,
	 * pairing and bonding is optional. For such devices, inorder to avoid
	 * the ACL alive for too long after L2CAP disconnection, reset the ACL
	 * disc_timeout back to HCI_DISCONN_TIMEOUT during L2CAP connect.
	 */
	conn->hcon->disc_timeout = HCI_DISCONN_TIMEOUT;

	bacpy(&chan->src, &conn->hcon->src);
	bacpy(&chan->dst, &conn->hcon->dst);
	chan->src_type = bdaddr_src_type(conn->hcon);
	chan->dst_type = bdaddr_dst_type(conn->hcon);
	chan->psm  = psm;
	chan->dcid = scid;
	chan->local_amp_id = amp_id;

	__l2cap_chan_add(conn, chan);

	dcid = chan->scid;

	__set_chan_timer(chan, chan->ops->get_sndtimeo(chan));

	chan->ident = cmd->ident;

	if (conn->info_state & L2CAP_INFO_FEAT_MASK_REQ_DONE) {
		if (l2cap_chan_check_security(chan, false)) {
			if (test_bit(FLAG_DEFER_SETUP, &chan->flags)) {
				l2cap_state_change(chan, BT_CONNECT2);
				result = L2CAP_CR_PEND;
				status = L2CAP_CS_AUTHOR_PEND;
				chan->ops->defer(chan);
			} else {
				/* Force pending result for AMP controllers.
				 * The connection will succeed after the
				 * physical link is up.
				 */
				if (amp_id == AMP_ID_BREDR) {
					l2cap_state_change(chan, BT_CONFIG);
					result = L2CAP_CR_SUCCESS;
				} else {
					l2cap_state_change(chan, BT_CONNECT2);
					result = L2CAP_CR_PEND;
				}
				status = L2CAP_CS_NO_INFO;
			}
		} else {
			l2cap_state_change(chan, BT_CONNECT2);
			result = L2CAP_CR_PEND;
			status = L2CAP_CS_AUTHEN_PEND;
		}
	} else {
		l2cap_state_change(chan, BT_CONNECT2);
		result = L2CAP_CR_PEND;
		status = L2CAP_CS_NO_INFO;
	}

response:
	l2cap_chan_unlock(pchan);
	mutex_unlock(&conn->chan_lock);
	l2cap_chan_put(pchan);

sendresp:
	rsp.scid   = cpu_to_le16(scid);
	rsp.dcid   = cpu_to_le16(dcid);
	rsp.result = cpu_to_le16(result);
	rsp.status = cpu_to_le16(status);
	l2cap_send_cmd(conn, cmd->ident, rsp_code, sizeof(rsp), &rsp);

	if (result == L2CAP_CR_PEND && status == L2CAP_CS_NO_INFO) {
		struct l2cap_info_req info;
		info.type = cpu_to_le16(L2CAP_IT_FEAT_MASK);

		conn->info_state |= L2CAP_INFO_FEAT_MASK_REQ_SENT;
		conn->info_ident = l2cap_get_ident(conn);

		schedule_delayed_work(&conn->info_timer, L2CAP_INFO_TIMEOUT);

		l2cap_send_cmd(conn, conn->info_ident, L2CAP_INFO_REQ,
			       sizeof(info), &info);
	}

	if (chan && !test_bit(CONF_REQ_SENT, &chan->conf_state) &&
	    result == L2CAP_CR_SUCCESS) {
		u8 buf[128];
		set_bit(CONF_REQ_SENT, &chan->conf_state);
		l2cap_send_cmd(conn, l2cap_get_ident(conn), L2CAP_CONF_REQ,
			       l2cap_build_conf_req(chan, buf, sizeof(buf)), buf);
		chan->num_conf_req++;
	}

	return chan;
}

static int l2cap_connect_req(struct l2cap_conn *conn,
			     struct l2cap_cmd_hdr *cmd, u16 cmd_len, u8 *data)
{
	struct hci_dev *hdev = conn->hcon->hdev;
	struct hci_conn *hcon = conn->hcon;

	if (cmd_len < sizeof(struct l2cap_conn_req))
		return -EPROTO;

	hci_dev_lock(hdev);
	if (hci_dev_test_flag(hdev, HCI_MGMT) &&
	    !test_and_set_bit(HCI_CONN_MGMT_CONNECTED, &hcon->flags))
		mgmt_device_connected(hdev, hcon, NULL, 0);
	hci_dev_unlock(hdev);

	l2cap_connect(conn, cmd, data, L2CAP_CONN_RSP, 0);
	return 0;
}

static int l2cap_connect_create_rsp(struct l2cap_conn *conn,
				    struct l2cap_cmd_hdr *cmd, u16 cmd_len,
				    u8 *data)
{
	struct l2cap_conn_rsp *rsp = (struct l2cap_conn_rsp *) data;
	u16 scid, dcid, result, status;
	struct l2cap_chan *chan;
	u8 req[128];
	int err;

	if (cmd_len < sizeof(*rsp))
		return -EPROTO;

	scid   = __le16_to_cpu(rsp->scid);
	dcid   = __le16_to_cpu(rsp->dcid);
	result = __le16_to_cpu(rsp->result);
	status = __le16_to_cpu(rsp->status);

	if (result == L2CAP_CR_SUCCESS && (dcid < L2CAP_CID_DYN_START ||
					   dcid > L2CAP_CID_DYN_END))
		return -EPROTO;

	BT_DBG("dcid 0x%4.4x scid 0x%4.4x result 0x%2.2x status 0x%2.2x",
	       dcid, scid, result, status);

	mutex_lock(&conn->chan_lock);

	if (scid) {
		chan = __l2cap_get_chan_by_scid(conn, scid);
		if (!chan) {
			err = -EBADSLT;
			goto unlock;
		}
	} else {
		chan = __l2cap_get_chan_by_ident(conn, cmd->ident);
		if (!chan) {
			err = -EBADSLT;
			goto unlock;
		}
	}

	chan = l2cap_chan_hold_unless_zero(chan);
	if (!chan) {
		err = -EBADSLT;
		goto unlock;
	}

	err = 0;

	l2cap_chan_lock(chan);

	switch (result) {
	case L2CAP_CR_SUCCESS:
		if (__l2cap_get_chan_by_dcid(conn, dcid)) {
			err = -EBADSLT;
			break;
		}

		l2cap_state_change(chan, BT_CONFIG);
		chan->ident = 0;
		chan->dcid = dcid;
		clear_bit(CONF_CONNECT_PEND, &chan->conf_state);

		if (test_and_set_bit(CONF_REQ_SENT, &chan->conf_state))
			break;

		l2cap_send_cmd(conn, l2cap_get_ident(conn), L2CAP_CONF_REQ,
			       l2cap_build_conf_req(chan, req, sizeof(req)), req);
		chan->num_conf_req++;
		break;

	case L2CAP_CR_PEND:
		set_bit(CONF_CONNECT_PEND, &chan->conf_state);
		break;

	default:
		l2cap_chan_del(chan, ECONNREFUSED);
		break;
	}

	l2cap_chan_unlock(chan);
	l2cap_chan_put(chan);

unlock:
	mutex_unlock(&conn->chan_lock);

	return err;
}

static inline void set_default_fcs(struct l2cap_chan *chan)
{
	/* FCS is enabled only in ERTM or streaming mode, if one or both
	 * sides request it.
	 */
	if (chan->mode != L2CAP_MODE_ERTM && chan->mode != L2CAP_MODE_STREAMING)
		chan->fcs = L2CAP_FCS_NONE;
	else if (!test_bit(CONF_RECV_NO_FCS, &chan->conf_state))
		chan->fcs = L2CAP_FCS_CRC16;
}

static void l2cap_send_efs_conf_rsp(struct l2cap_chan *chan, void *data,
				    u8 ident, u16 flags)
{
	struct l2cap_conn *conn = chan->conn;

	BT_DBG("conn %p chan %p ident %d flags 0x%4.4x", conn, chan, ident,
	       flags);

	clear_bit(CONF_LOC_CONF_PEND, &chan->conf_state);
	set_bit(CONF_OUTPUT_DONE, &chan->conf_state);

	l2cap_send_cmd(conn, ident, L2CAP_CONF_RSP,
		       l2cap_build_conf_rsp(chan, data,
					    L2CAP_CONF_SUCCESS, flags), data);
}

static void cmd_reject_invalid_cid(struct l2cap_conn *conn, u8 ident,
				   u16 scid, u16 dcid)
{
	struct l2cap_cmd_rej_cid rej;

	rej.reason = cpu_to_le16(L2CAP_REJ_INVALID_CID);
	rej.scid = __cpu_to_le16(scid);
	rej.dcid = __cpu_to_le16(dcid);

	l2cap_send_cmd(conn, ident, L2CAP_COMMAND_REJ, sizeof(rej), &rej);
}

static inline int l2cap_config_req(struct l2cap_conn *conn,
				   struct l2cap_cmd_hdr *cmd, u16 cmd_len,
				   u8 *data)
{
	struct l2cap_conf_req *req = (struct l2cap_conf_req *) data;
	u16 dcid, flags;
	u8 rsp[64];
	struct l2cap_chan *chan;
	int len, err = 0;

	if (cmd_len < sizeof(*req))
		return -EPROTO;

	dcid  = __le16_to_cpu(req->dcid);
	flags = __le16_to_cpu(req->flags);

	BT_DBG("dcid 0x%4.4x flags 0x%2.2x", dcid, flags);

	chan = l2cap_get_chan_by_scid(conn, dcid);
	if (!chan) {
		cmd_reject_invalid_cid(conn, cmd->ident, dcid, 0);
		return 0;
	}

	if (chan->state != BT_CONFIG && chan->state != BT_CONNECT2 &&
	    chan->state != BT_CONNECTED) {
		cmd_reject_invalid_cid(conn, cmd->ident, chan->scid,
				       chan->dcid);
		goto unlock;
	}

	/* Reject if config buffer is too small. */
	len = cmd_len - sizeof(*req);
	if (chan->conf_len + len > sizeof(chan->conf_req)) {
		l2cap_send_cmd(conn, cmd->ident, L2CAP_CONF_RSP,
			       l2cap_build_conf_rsp(chan, rsp,
			       L2CAP_CONF_REJECT, flags), rsp);
		goto unlock;
	}

	/* Store config. */
	memcpy(chan->conf_req + chan->conf_len, req->data, len);
	chan->conf_len += len;

	if (flags & L2CAP_CONF_FLAG_CONTINUATION) {
		/* Incomplete config. Send empty response. */
		l2cap_send_cmd(conn, cmd->ident, L2CAP_CONF_RSP,
			       l2cap_build_conf_rsp(chan, rsp,
			       L2CAP_CONF_SUCCESS, flags), rsp);
		goto unlock;
	}

	/* Complete config. */
	len = l2cap_parse_conf_req(chan, rsp, sizeof(rsp));
	if (len < 0) {
		l2cap_send_disconn_req(chan, ECONNRESET);
		goto unlock;
	}

	chan->ident = cmd->ident;
	l2cap_send_cmd(conn, cmd->ident, L2CAP_CONF_RSP, len, rsp);
	if (chan->num_conf_rsp < L2CAP_CONF_MAX_CONF_RSP)
		chan->num_conf_rsp++;

	/* Reset config buffer. */
	chan->conf_len = 0;

	if (!test_bit(CONF_OUTPUT_DONE, &chan->conf_state))
		goto unlock;

	if (test_bit(CONF_INPUT_DONE, &chan->conf_state)) {
		set_default_fcs(chan);

		if (chan->mode == L2CAP_MODE_ERTM ||
		    chan->mode == L2CAP_MODE_STREAMING)
			err = l2cap_ertm_init(chan);

		if (err < 0)
			l2cap_send_disconn_req(chan, -err);
		else
			l2cap_chan_ready(chan);

		goto unlock;
	}

	if (!test_and_set_bit(CONF_REQ_SENT, &chan->conf_state)) {
		u8 buf[64];
		l2cap_send_cmd(conn, l2cap_get_ident(conn), L2CAP_CONF_REQ,
			       l2cap_build_conf_req(chan, buf, sizeof(buf)), buf);
		chan->num_conf_req++;
	}

	/* Got Conf Rsp PENDING from remote side and assume we sent
	   Conf Rsp PENDING in the code above */
	if (test_bit(CONF_REM_CONF_PEND, &chan->conf_state) &&
	    test_bit(CONF_LOC_CONF_PEND, &chan->conf_state)) {

		/* check compatibility */

		/* Send rsp for BR/EDR channel */
		if (!chan->hs_hcon)
			l2cap_send_efs_conf_rsp(chan, rsp, cmd->ident, flags);
		else
			chan->ident = cmd->ident;
	}

unlock:
	l2cap_chan_unlock(chan);
	l2cap_chan_put(chan);
	return err;
}

static inline int l2cap_config_rsp(struct l2cap_conn *conn,
				   struct l2cap_cmd_hdr *cmd, u16 cmd_len,
				   u8 *data)
{
	struct l2cap_conf_rsp *rsp = (struct l2cap_conf_rsp *)data;
	u16 scid, flags, result;
	struct l2cap_chan *chan;
	int len = cmd_len - sizeof(*rsp);
	int err = 0;

	if (cmd_len < sizeof(*rsp))
		return -EPROTO;

	scid   = __le16_to_cpu(rsp->scid);
	flags  = __le16_to_cpu(rsp->flags);
	result = __le16_to_cpu(rsp->result);

	BT_DBG("scid 0x%4.4x flags 0x%2.2x result 0x%2.2x len %d", scid, flags,
	       result, len);

	chan = l2cap_get_chan_by_scid(conn, scid);
	if (!chan)
		return 0;

	switch (result) {
	case L2CAP_CONF_SUCCESS:
		l2cap_conf_rfc_get(chan, rsp->data, len);
		clear_bit(CONF_REM_CONF_PEND, &chan->conf_state);
		break;

	case L2CAP_CONF_PENDING:
		set_bit(CONF_REM_CONF_PEND, &chan->conf_state);

		if (test_bit(CONF_LOC_CONF_PEND, &chan->conf_state)) {
			char buf[64];

			len = l2cap_parse_conf_rsp(chan, rsp->data, len,
						   buf, sizeof(buf), &result);
			if (len < 0) {
				l2cap_send_disconn_req(chan, ECONNRESET);
				goto done;
			}

			if (!chan->hs_hcon) {
				l2cap_send_efs_conf_rsp(chan, buf, cmd->ident,
							0);
			} else {
				if (l2cap_check_efs(chan)) {
					amp_create_logical_link(chan);
					chan->ident = cmd->ident;
				}
			}
		}
		goto done;

	case L2CAP_CONF_UNKNOWN:
	case L2CAP_CONF_UNACCEPT:
		if (chan->num_conf_rsp <= L2CAP_CONF_MAX_CONF_RSP) {
			char req[64];

			if (len > sizeof(req) - sizeof(struct l2cap_conf_req)) {
				l2cap_send_disconn_req(chan, ECONNRESET);
				goto done;
			}

			/* throw out any old stored conf requests */
			result = L2CAP_CONF_SUCCESS;
			len = l2cap_parse_conf_rsp(chan, rsp->data, len,
						   req, sizeof(req), &result);
			if (len < 0) {
				l2cap_send_disconn_req(chan, ECONNRESET);
				goto done;
			}

			l2cap_send_cmd(conn, l2cap_get_ident(conn),
				       L2CAP_CONF_REQ, len, req);
			chan->num_conf_req++;
			if (result != L2CAP_CONF_SUCCESS)
				goto done;
			break;
		}
		fallthrough;

	default:
		l2cap_chan_set_err(chan, ECONNRESET);

		__set_chan_timer(chan, L2CAP_DISC_REJ_TIMEOUT);
		l2cap_send_disconn_req(chan, ECONNRESET);
		goto done;
	}

	if (flags & L2CAP_CONF_FLAG_CONTINUATION)
		goto done;

	set_bit(CONF_INPUT_DONE, &chan->conf_state);

	if (test_bit(CONF_OUTPUT_DONE, &chan->conf_state)) {
		set_default_fcs(chan);

		if (chan->mode == L2CAP_MODE_ERTM ||
		    chan->mode == L2CAP_MODE_STREAMING)
			err = l2cap_ertm_init(chan);

		if (err < 0)
			l2cap_send_disconn_req(chan, -err);
		else
			l2cap_chan_ready(chan);
	}

done:
	l2cap_chan_unlock(chan);
	l2cap_chan_put(chan);
	return err;
}

static inline int l2cap_disconnect_req(struct l2cap_conn *conn,
				       struct l2cap_cmd_hdr *cmd, u16 cmd_len,
				       u8 *data)
{
	struct l2cap_disconn_req *req = (struct l2cap_disconn_req *) data;
	struct l2cap_disconn_rsp rsp;
	u16 dcid, scid;
	struct l2cap_chan *chan;

	if (cmd_len != sizeof(*req))
		return -EPROTO;

	scid = __le16_to_cpu(req->scid);
	dcid = __le16_to_cpu(req->dcid);

	BT_DBG("scid 0x%4.4x dcid 0x%4.4x", scid, dcid);

	mutex_lock(&conn->chan_lock);

	chan = __l2cap_get_chan_by_scid(conn, dcid);
	if (!chan) {
		mutex_unlock(&conn->chan_lock);
		cmd_reject_invalid_cid(conn, cmd->ident, dcid, scid);
		return 0;
	}

	l2cap_chan_hold(chan);
	l2cap_chan_lock(chan);

	rsp.dcid = cpu_to_le16(chan->scid);
	rsp.scid = cpu_to_le16(chan->dcid);
	l2cap_send_cmd(conn, cmd->ident, L2CAP_DISCONN_RSP, sizeof(rsp), &rsp);

	chan->ops->set_shutdown(chan);

<<<<<<< HEAD
=======
	l2cap_chan_unlock(chan);
	mutex_lock(&conn->chan_lock);
	l2cap_chan_lock(chan);
>>>>>>> 16718dba
	l2cap_chan_del(chan, ECONNRESET);

	chan->ops->close(chan);

	l2cap_chan_unlock(chan);
	l2cap_chan_put(chan);

	mutex_unlock(&conn->chan_lock);

	return 0;
}

static inline int l2cap_disconnect_rsp(struct l2cap_conn *conn,
				       struct l2cap_cmd_hdr *cmd, u16 cmd_len,
				       u8 *data)
{
	struct l2cap_disconn_rsp *rsp = (struct l2cap_disconn_rsp *) data;
	u16 dcid, scid;
	struct l2cap_chan *chan;

	if (cmd_len != sizeof(*rsp))
		return -EPROTO;

	scid = __le16_to_cpu(rsp->scid);
	dcid = __le16_to_cpu(rsp->dcid);

	BT_DBG("dcid 0x%4.4x scid 0x%4.4x", dcid, scid);

	mutex_lock(&conn->chan_lock);

	chan = __l2cap_get_chan_by_scid(conn, scid);
	if (!chan) {
		mutex_unlock(&conn->chan_lock);
		return 0;
	}

	l2cap_chan_hold(chan);
	l2cap_chan_lock(chan);

	if (chan->state != BT_DISCONN) {
		l2cap_chan_unlock(chan);
		l2cap_chan_put(chan);
		mutex_unlock(&conn->chan_lock);
		return 0;
	}

<<<<<<< HEAD
=======
	l2cap_chan_unlock(chan);
	mutex_lock(&conn->chan_lock);
	l2cap_chan_lock(chan);
>>>>>>> 16718dba
	l2cap_chan_del(chan, 0);

	chan->ops->close(chan);

	l2cap_chan_unlock(chan);
	l2cap_chan_put(chan);

	mutex_unlock(&conn->chan_lock);

	return 0;
}

static inline int l2cap_information_req(struct l2cap_conn *conn,
					struct l2cap_cmd_hdr *cmd, u16 cmd_len,
					u8 *data)
{
	struct l2cap_info_req *req = (struct l2cap_info_req *) data;
	u16 type;

	if (cmd_len != sizeof(*req))
		return -EPROTO;

	type = __le16_to_cpu(req->type);

	BT_DBG("type 0x%4.4x", type);

	if (type == L2CAP_IT_FEAT_MASK) {
		u8 buf[8];
		u32 feat_mask = l2cap_feat_mask;
		struct l2cap_info_rsp *rsp = (struct l2cap_info_rsp *) buf;
		rsp->type   = cpu_to_le16(L2CAP_IT_FEAT_MASK);
		rsp->result = cpu_to_le16(L2CAP_IR_SUCCESS);
		if (!disable_ertm)
			feat_mask |= L2CAP_FEAT_ERTM | L2CAP_FEAT_STREAMING
				| L2CAP_FEAT_FCS;
		if (conn->local_fixed_chan & L2CAP_FC_A2MP)
			feat_mask |= L2CAP_FEAT_EXT_FLOW
				| L2CAP_FEAT_EXT_WINDOW;

		put_unaligned_le32(feat_mask, rsp->data);
		l2cap_send_cmd(conn, cmd->ident, L2CAP_INFO_RSP, sizeof(buf),
			       buf);
	} else if (type == L2CAP_IT_FIXED_CHAN) {
		u8 buf[12];
		struct l2cap_info_rsp *rsp = (struct l2cap_info_rsp *) buf;

		rsp->type   = cpu_to_le16(L2CAP_IT_FIXED_CHAN);
		rsp->result = cpu_to_le16(L2CAP_IR_SUCCESS);
		rsp->data[0] = conn->local_fixed_chan;
		memset(rsp->data + 1, 0, 7);
		l2cap_send_cmd(conn, cmd->ident, L2CAP_INFO_RSP, sizeof(buf),
			       buf);
	} else {
		struct l2cap_info_rsp rsp;
		rsp.type   = cpu_to_le16(type);
		rsp.result = cpu_to_le16(L2CAP_IR_NOTSUPP);
		l2cap_send_cmd(conn, cmd->ident, L2CAP_INFO_RSP, sizeof(rsp),
			       &rsp);
	}

	return 0;
}

static inline int l2cap_information_rsp(struct l2cap_conn *conn,
					struct l2cap_cmd_hdr *cmd, u16 cmd_len,
					u8 *data)
{
	struct l2cap_info_rsp *rsp = (struct l2cap_info_rsp *) data;
	u16 type, result;

	if (cmd_len < sizeof(*rsp))
		return -EPROTO;

	type   = __le16_to_cpu(rsp->type);
	result = __le16_to_cpu(rsp->result);

	BT_DBG("type 0x%4.4x result 0x%2.2x", type, result);

	/* L2CAP Info req/rsp are unbound to channels, add extra checks */
	if (cmd->ident != conn->info_ident ||
	    conn->info_state & L2CAP_INFO_FEAT_MASK_REQ_DONE)
		return 0;

	cancel_delayed_work(&conn->info_timer);

	if (result != L2CAP_IR_SUCCESS) {
		conn->info_state |= L2CAP_INFO_FEAT_MASK_REQ_DONE;
		conn->info_ident = 0;

		l2cap_conn_start(conn);

		return 0;
	}

	switch (type) {
	case L2CAP_IT_FEAT_MASK:
		conn->feat_mask = get_unaligned_le32(rsp->data);

		if (conn->feat_mask & L2CAP_FEAT_FIXED_CHAN) {
			struct l2cap_info_req req;
			req.type = cpu_to_le16(L2CAP_IT_FIXED_CHAN);

			conn->info_ident = l2cap_get_ident(conn);

			l2cap_send_cmd(conn, conn->info_ident,
				       L2CAP_INFO_REQ, sizeof(req), &req);
		} else {
			conn->info_state |= L2CAP_INFO_FEAT_MASK_REQ_DONE;
			conn->info_ident = 0;

			l2cap_conn_start(conn);
		}
		break;

	case L2CAP_IT_FIXED_CHAN:
		conn->remote_fixed_chan = rsp->data[0];
		conn->info_state |= L2CAP_INFO_FEAT_MASK_REQ_DONE;
		conn->info_ident = 0;

		l2cap_conn_start(conn);
		break;
	}

	return 0;
}

static int l2cap_create_channel_req(struct l2cap_conn *conn,
				    struct l2cap_cmd_hdr *cmd,
				    u16 cmd_len, void *data)
{
	struct l2cap_create_chan_req *req = data;
	struct l2cap_create_chan_rsp rsp;
	struct l2cap_chan *chan;
	struct hci_dev *hdev;
	u16 psm, scid;

	if (cmd_len != sizeof(*req))
		return -EPROTO;

	if (!(conn->local_fixed_chan & L2CAP_FC_A2MP))
		return -EINVAL;

	psm = le16_to_cpu(req->psm);
	scid = le16_to_cpu(req->scid);

	BT_DBG("psm 0x%2.2x, scid 0x%4.4x, amp_id %d", psm, scid, req->amp_id);

	/* For controller id 0 make BR/EDR connection */
	if (req->amp_id == AMP_ID_BREDR) {
		l2cap_connect(conn, cmd, data, L2CAP_CREATE_CHAN_RSP,
			      req->amp_id);
		return 0;
	}

	/* Validate AMP controller id */
	hdev = hci_dev_get(req->amp_id);
	if (!hdev)
		goto error;

	if (hdev->dev_type != HCI_AMP || !test_bit(HCI_UP, &hdev->flags)) {
		hci_dev_put(hdev);
		goto error;
	}

	chan = l2cap_connect(conn, cmd, data, L2CAP_CREATE_CHAN_RSP,
			     req->amp_id);
	if (chan) {
		struct amp_mgr *mgr = conn->hcon->amp_mgr;
		struct hci_conn *hs_hcon;

		hs_hcon = hci_conn_hash_lookup_ba(hdev, AMP_LINK,
						  &conn->hcon->dst);
		if (!hs_hcon) {
			hci_dev_put(hdev);
			cmd_reject_invalid_cid(conn, cmd->ident, chan->scid,
					       chan->dcid);
			return 0;
		}

		BT_DBG("mgr %p bredr_chan %p hs_hcon %p", mgr, chan, hs_hcon);

		mgr->bredr_chan = chan;
		chan->hs_hcon = hs_hcon;
		chan->fcs = L2CAP_FCS_NONE;
		conn->mtu = hdev->block_mtu;
	}

	hci_dev_put(hdev);

	return 0;

error:
	rsp.dcid = 0;
	rsp.scid = cpu_to_le16(scid);
	rsp.result = cpu_to_le16(L2CAP_CR_BAD_AMP);
	rsp.status = cpu_to_le16(L2CAP_CS_NO_INFO);

	l2cap_send_cmd(conn, cmd->ident, L2CAP_CREATE_CHAN_RSP,
		       sizeof(rsp), &rsp);

	return 0;
}

static void l2cap_send_move_chan_req(struct l2cap_chan *chan, u8 dest_amp_id)
{
	struct l2cap_move_chan_req req;
	u8 ident;

	BT_DBG("chan %p, dest_amp_id %d", chan, dest_amp_id);

	ident = l2cap_get_ident(chan->conn);
	chan->ident = ident;

	req.icid = cpu_to_le16(chan->scid);
	req.dest_amp_id = dest_amp_id;

	l2cap_send_cmd(chan->conn, ident, L2CAP_MOVE_CHAN_REQ, sizeof(req),
		       &req);

	__set_chan_timer(chan, L2CAP_MOVE_TIMEOUT);
}

static void l2cap_send_move_chan_rsp(struct l2cap_chan *chan, u16 result)
{
	struct l2cap_move_chan_rsp rsp;

	BT_DBG("chan %p, result 0x%4.4x", chan, result);

	rsp.icid = cpu_to_le16(chan->dcid);
	rsp.result = cpu_to_le16(result);

	l2cap_send_cmd(chan->conn, chan->ident, L2CAP_MOVE_CHAN_RSP,
		       sizeof(rsp), &rsp);
}

static void l2cap_send_move_chan_cfm(struct l2cap_chan *chan, u16 result)
{
	struct l2cap_move_chan_cfm cfm;

	BT_DBG("chan %p, result 0x%4.4x", chan, result);

	chan->ident = l2cap_get_ident(chan->conn);

	cfm.icid = cpu_to_le16(chan->scid);
	cfm.result = cpu_to_le16(result);

	l2cap_send_cmd(chan->conn, chan->ident, L2CAP_MOVE_CHAN_CFM,
		       sizeof(cfm), &cfm);

	__set_chan_timer(chan, L2CAP_MOVE_TIMEOUT);
}

static void l2cap_send_move_chan_cfm_icid(struct l2cap_conn *conn, u16 icid)
{
	struct l2cap_move_chan_cfm cfm;

	BT_DBG("conn %p, icid 0x%4.4x", conn, icid);

	cfm.icid = cpu_to_le16(icid);
	cfm.result = cpu_to_le16(L2CAP_MC_UNCONFIRMED);

	l2cap_send_cmd(conn, l2cap_get_ident(conn), L2CAP_MOVE_CHAN_CFM,
		       sizeof(cfm), &cfm);
}

static void l2cap_send_move_chan_cfm_rsp(struct l2cap_conn *conn, u8 ident,
					 u16 icid)
{
	struct l2cap_move_chan_cfm_rsp rsp;

	BT_DBG("icid 0x%4.4x", icid);

	rsp.icid = cpu_to_le16(icid);
	l2cap_send_cmd(conn, ident, L2CAP_MOVE_CHAN_CFM_RSP, sizeof(rsp), &rsp);
}

static void __release_logical_link(struct l2cap_chan *chan)
{
	chan->hs_hchan = NULL;
	chan->hs_hcon = NULL;

	/* Placeholder - release the logical link */
}

static void l2cap_logical_fail(struct l2cap_chan *chan)
{
	/* Logical link setup failed */
	if (chan->state != BT_CONNECTED) {
		/* Create channel failure, disconnect */
		l2cap_send_disconn_req(chan, ECONNRESET);
		return;
	}

	switch (chan->move_role) {
	case L2CAP_MOVE_ROLE_RESPONDER:
		l2cap_move_done(chan);
		l2cap_send_move_chan_rsp(chan, L2CAP_MR_NOT_SUPP);
		break;
	case L2CAP_MOVE_ROLE_INITIATOR:
		if (chan->move_state == L2CAP_MOVE_WAIT_LOGICAL_COMP ||
		    chan->move_state == L2CAP_MOVE_WAIT_LOGICAL_CFM) {
			/* Remote has only sent pending or
			 * success responses, clean up
			 */
			l2cap_move_done(chan);
		}

		/* Other amp move states imply that the move
		 * has already aborted
		 */
		l2cap_send_move_chan_cfm(chan, L2CAP_MC_UNCONFIRMED);
		break;
	}
}

static void l2cap_logical_finish_create(struct l2cap_chan *chan,
					struct hci_chan *hchan)
{
	struct l2cap_conf_rsp rsp;

	chan->hs_hchan = hchan;
	chan->hs_hcon->l2cap_data = chan->conn;

	l2cap_send_efs_conf_rsp(chan, &rsp, chan->ident, 0);

	if (test_bit(CONF_INPUT_DONE, &chan->conf_state)) {
		int err;

		set_default_fcs(chan);

		err = l2cap_ertm_init(chan);
		if (err < 0)
			l2cap_send_disconn_req(chan, -err);
		else
			l2cap_chan_ready(chan);
	}
}

static void l2cap_logical_finish_move(struct l2cap_chan *chan,
				      struct hci_chan *hchan)
{
	chan->hs_hcon = hchan->conn;
	chan->hs_hcon->l2cap_data = chan->conn;

	BT_DBG("move_state %d", chan->move_state);

	switch (chan->move_state) {
	case L2CAP_MOVE_WAIT_LOGICAL_COMP:
		/* Move confirm will be sent after a success
		 * response is received
		 */
		chan->move_state = L2CAP_MOVE_WAIT_RSP_SUCCESS;
		break;
	case L2CAP_MOVE_WAIT_LOGICAL_CFM:
		if (test_bit(CONN_LOCAL_BUSY, &chan->conn_state)) {
			chan->move_state = L2CAP_MOVE_WAIT_LOCAL_BUSY;
		} else if (chan->move_role == L2CAP_MOVE_ROLE_INITIATOR) {
			chan->move_state = L2CAP_MOVE_WAIT_CONFIRM_RSP;
			l2cap_send_move_chan_cfm(chan, L2CAP_MC_CONFIRMED);
		} else if (chan->move_role == L2CAP_MOVE_ROLE_RESPONDER) {
			chan->move_state = L2CAP_MOVE_WAIT_CONFIRM;
			l2cap_send_move_chan_rsp(chan, L2CAP_MR_SUCCESS);
		}
		break;
	default:
		/* Move was not in expected state, free the channel */
		__release_logical_link(chan);

		chan->move_state = L2CAP_MOVE_STABLE;
	}
}

/* Call with chan locked */
void l2cap_logical_cfm(struct l2cap_chan *chan, struct hci_chan *hchan,
		       u8 status)
{
	BT_DBG("chan %p, hchan %p, status %d", chan, hchan, status);

	if (status) {
		l2cap_logical_fail(chan);
		__release_logical_link(chan);
		return;
	}

	if (chan->state != BT_CONNECTED) {
		/* Ignore logical link if channel is on BR/EDR */
		if (chan->local_amp_id != AMP_ID_BREDR)
			l2cap_logical_finish_create(chan, hchan);
	} else {
		l2cap_logical_finish_move(chan, hchan);
	}
}

void l2cap_move_start(struct l2cap_chan *chan)
{
	BT_DBG("chan %p", chan);

	if (chan->local_amp_id == AMP_ID_BREDR) {
		if (chan->chan_policy != BT_CHANNEL_POLICY_AMP_PREFERRED)
			return;
		chan->move_role = L2CAP_MOVE_ROLE_INITIATOR;
		chan->move_state = L2CAP_MOVE_WAIT_PREPARE;
		/* Placeholder - start physical link setup */
	} else {
		chan->move_role = L2CAP_MOVE_ROLE_INITIATOR;
		chan->move_state = L2CAP_MOVE_WAIT_RSP_SUCCESS;
		chan->move_id = 0;
		l2cap_move_setup(chan);
		l2cap_send_move_chan_req(chan, 0);
	}
}

static void l2cap_do_create(struct l2cap_chan *chan, int result,
			    u8 local_amp_id, u8 remote_amp_id)
{
	BT_DBG("chan %p state %s %u -> %u", chan, state_to_string(chan->state),
	       local_amp_id, remote_amp_id);

	chan->fcs = L2CAP_FCS_NONE;

	/* Outgoing channel on AMP */
	if (chan->state == BT_CONNECT) {
		if (result == L2CAP_CR_SUCCESS) {
			chan->local_amp_id = local_amp_id;
			l2cap_send_create_chan_req(chan, remote_amp_id);
		} else {
			/* Revert to BR/EDR connect */
			l2cap_send_conn_req(chan);
		}

		return;
	}

	/* Incoming channel on AMP */
	if (__l2cap_no_conn_pending(chan)) {
		struct l2cap_conn_rsp rsp;
		char buf[128];
		rsp.scid = cpu_to_le16(chan->dcid);
		rsp.dcid = cpu_to_le16(chan->scid);

		if (result == L2CAP_CR_SUCCESS) {
			/* Send successful response */
			rsp.result = cpu_to_le16(L2CAP_CR_SUCCESS);
			rsp.status = cpu_to_le16(L2CAP_CS_NO_INFO);
		} else {
			/* Send negative response */
			rsp.result = cpu_to_le16(L2CAP_CR_NO_MEM);
			rsp.status = cpu_to_le16(L2CAP_CS_NO_INFO);
		}

		l2cap_send_cmd(chan->conn, chan->ident, L2CAP_CREATE_CHAN_RSP,
			       sizeof(rsp), &rsp);

		if (result == L2CAP_CR_SUCCESS) {
			l2cap_state_change(chan, BT_CONFIG);
			set_bit(CONF_REQ_SENT, &chan->conf_state);
			l2cap_send_cmd(chan->conn, l2cap_get_ident(chan->conn),
				       L2CAP_CONF_REQ,
				       l2cap_build_conf_req(chan, buf, sizeof(buf)), buf);
			chan->num_conf_req++;
		}
	}
}

static void l2cap_do_move_initiate(struct l2cap_chan *chan, u8 local_amp_id,
				   u8 remote_amp_id)
{
	l2cap_move_setup(chan);
	chan->move_id = local_amp_id;
	chan->move_state = L2CAP_MOVE_WAIT_RSP;

	l2cap_send_move_chan_req(chan, remote_amp_id);
}

static void l2cap_do_move_respond(struct l2cap_chan *chan, int result)
{
	struct hci_chan *hchan = NULL;

	/* Placeholder - get hci_chan for logical link */

	if (hchan) {
		if (hchan->state == BT_CONNECTED) {
			/* Logical link is ready to go */
			chan->hs_hcon = hchan->conn;
			chan->hs_hcon->l2cap_data = chan->conn;
			chan->move_state = L2CAP_MOVE_WAIT_CONFIRM;
			l2cap_send_move_chan_rsp(chan, L2CAP_MR_SUCCESS);

			l2cap_logical_cfm(chan, hchan, L2CAP_MR_SUCCESS);
		} else {
			/* Wait for logical link to be ready */
			chan->move_state = L2CAP_MOVE_WAIT_LOGICAL_CFM;
		}
	} else {
		/* Logical link not available */
		l2cap_send_move_chan_rsp(chan, L2CAP_MR_NOT_ALLOWED);
	}
}

static void l2cap_do_move_cancel(struct l2cap_chan *chan, int result)
{
	if (chan->move_role == L2CAP_MOVE_ROLE_RESPONDER) {
		u8 rsp_result;
		if (result == -EINVAL)
			rsp_result = L2CAP_MR_BAD_ID;
		else
			rsp_result = L2CAP_MR_NOT_ALLOWED;

		l2cap_send_move_chan_rsp(chan, rsp_result);
	}

	chan->move_role = L2CAP_MOVE_ROLE_NONE;
	chan->move_state = L2CAP_MOVE_STABLE;

	/* Restart data transmission */
	l2cap_ertm_send(chan);
}

/* Invoke with locked chan */
void __l2cap_physical_cfm(struct l2cap_chan *chan, int result)
{
	u8 local_amp_id = chan->local_amp_id;
	u8 remote_amp_id = chan->remote_amp_id;

	BT_DBG("chan %p, result %d, local_amp_id %d, remote_amp_id %d",
	       chan, result, local_amp_id, remote_amp_id);

	if (chan->state == BT_DISCONN || chan->state == BT_CLOSED)
		return;

	if (chan->state != BT_CONNECTED) {
		l2cap_do_create(chan, result, local_amp_id, remote_amp_id);
	} else if (result != L2CAP_MR_SUCCESS) {
		l2cap_do_move_cancel(chan, result);
	} else {
		switch (chan->move_role) {
		case L2CAP_MOVE_ROLE_INITIATOR:
			l2cap_do_move_initiate(chan, local_amp_id,
					       remote_amp_id);
			break;
		case L2CAP_MOVE_ROLE_RESPONDER:
			l2cap_do_move_respond(chan, result);
			break;
		default:
			l2cap_do_move_cancel(chan, result);
			break;
		}
	}
}

static inline int l2cap_move_channel_req(struct l2cap_conn *conn,
					 struct l2cap_cmd_hdr *cmd,
					 u16 cmd_len, void *data)
{
	struct l2cap_move_chan_req *req = data;
	struct l2cap_move_chan_rsp rsp;
	struct l2cap_chan *chan;
	u16 icid = 0;
	u16 result = L2CAP_MR_NOT_ALLOWED;

	if (cmd_len != sizeof(*req))
		return -EPROTO;

	icid = le16_to_cpu(req->icid);

	BT_DBG("icid 0x%4.4x, dest_amp_id %d", icid, req->dest_amp_id);

	if (!(conn->local_fixed_chan & L2CAP_FC_A2MP))
		return -EINVAL;

	chan = l2cap_get_chan_by_dcid(conn, icid);
	if (!chan) {
		rsp.icid = cpu_to_le16(icid);
		rsp.result = cpu_to_le16(L2CAP_MR_NOT_ALLOWED);
		l2cap_send_cmd(conn, cmd->ident, L2CAP_MOVE_CHAN_RSP,
			       sizeof(rsp), &rsp);
		return 0;
	}

	chan->ident = cmd->ident;

	if (chan->scid < L2CAP_CID_DYN_START ||
	    chan->chan_policy == BT_CHANNEL_POLICY_BREDR_ONLY ||
	    (chan->mode != L2CAP_MODE_ERTM &&
	     chan->mode != L2CAP_MODE_STREAMING)) {
		result = L2CAP_MR_NOT_ALLOWED;
		goto send_move_response;
	}

	if (chan->local_amp_id == req->dest_amp_id) {
		result = L2CAP_MR_SAME_ID;
		goto send_move_response;
	}

	if (req->dest_amp_id != AMP_ID_BREDR) {
		struct hci_dev *hdev;
		hdev = hci_dev_get(req->dest_amp_id);
		if (!hdev || hdev->dev_type != HCI_AMP ||
		    !test_bit(HCI_UP, &hdev->flags)) {
			if (hdev)
				hci_dev_put(hdev);

			result = L2CAP_MR_BAD_ID;
			goto send_move_response;
		}
		hci_dev_put(hdev);
	}

	/* Detect a move collision.  Only send a collision response
	 * if this side has "lost", otherwise proceed with the move.
	 * The winner has the larger bd_addr.
	 */
	if ((__chan_is_moving(chan) ||
	     chan->move_role != L2CAP_MOVE_ROLE_NONE) &&
	    bacmp(&conn->hcon->src, &conn->hcon->dst) > 0) {
		result = L2CAP_MR_COLLISION;
		goto send_move_response;
	}

	chan->move_role = L2CAP_MOVE_ROLE_RESPONDER;
	l2cap_move_setup(chan);
	chan->move_id = req->dest_amp_id;

	if (req->dest_amp_id == AMP_ID_BREDR) {
		/* Moving to BR/EDR */
		if (test_bit(CONN_LOCAL_BUSY, &chan->conn_state)) {
			chan->move_state = L2CAP_MOVE_WAIT_LOCAL_BUSY;
			result = L2CAP_MR_PEND;
		} else {
			chan->move_state = L2CAP_MOVE_WAIT_CONFIRM;
			result = L2CAP_MR_SUCCESS;
		}
	} else {
		chan->move_state = L2CAP_MOVE_WAIT_PREPARE;
		/* Placeholder - uncomment when amp functions are available */
		/*amp_accept_physical(chan, req->dest_amp_id);*/
		result = L2CAP_MR_PEND;
	}

send_move_response:
	l2cap_send_move_chan_rsp(chan, result);

	l2cap_chan_unlock(chan);
	l2cap_chan_put(chan);

	return 0;
}

static void l2cap_move_continue(struct l2cap_conn *conn, u16 icid, u16 result)
{
	struct l2cap_chan *chan;
	struct hci_chan *hchan = NULL;

	chan = l2cap_get_chan_by_scid(conn, icid);
	if (!chan) {
		l2cap_send_move_chan_cfm_icid(conn, icid);
		return;
	}

	__clear_chan_timer(chan);
	if (result == L2CAP_MR_PEND)
		__set_chan_timer(chan, L2CAP_MOVE_ERTX_TIMEOUT);

	switch (chan->move_state) {
	case L2CAP_MOVE_WAIT_LOGICAL_COMP:
		/* Move confirm will be sent when logical link
		 * is complete.
		 */
		chan->move_state = L2CAP_MOVE_WAIT_LOGICAL_CFM;
		break;
	case L2CAP_MOVE_WAIT_RSP_SUCCESS:
		if (result == L2CAP_MR_PEND) {
			break;
		} else if (test_bit(CONN_LOCAL_BUSY,
				    &chan->conn_state)) {
			chan->move_state = L2CAP_MOVE_WAIT_LOCAL_BUSY;
		} else {
			/* Logical link is up or moving to BR/EDR,
			 * proceed with move
			 */
			chan->move_state = L2CAP_MOVE_WAIT_CONFIRM_RSP;
			l2cap_send_move_chan_cfm(chan, L2CAP_MC_CONFIRMED);
		}
		break;
	case L2CAP_MOVE_WAIT_RSP:
		/* Moving to AMP */
		if (result == L2CAP_MR_SUCCESS) {
			/* Remote is ready, send confirm immediately
			 * after logical link is ready
			 */
			chan->move_state = L2CAP_MOVE_WAIT_LOGICAL_CFM;
		} else {
			/* Both logical link and move success
			 * are required to confirm
			 */
			chan->move_state = L2CAP_MOVE_WAIT_LOGICAL_COMP;
		}

		/* Placeholder - get hci_chan for logical link */
		if (!hchan) {
			/* Logical link not available */
			l2cap_send_move_chan_cfm(chan, L2CAP_MC_UNCONFIRMED);
			break;
		}

		/* If the logical link is not yet connected, do not
		 * send confirmation.
		 */
		if (hchan->state != BT_CONNECTED)
			break;

		/* Logical link is already ready to go */

		chan->hs_hcon = hchan->conn;
		chan->hs_hcon->l2cap_data = chan->conn;

		if (result == L2CAP_MR_SUCCESS) {
			/* Can confirm now */
			l2cap_send_move_chan_cfm(chan, L2CAP_MC_CONFIRMED);
		} else {
			/* Now only need move success
			 * to confirm
			 */
			chan->move_state = L2CAP_MOVE_WAIT_RSP_SUCCESS;
		}

		l2cap_logical_cfm(chan, hchan, L2CAP_MR_SUCCESS);
		break;
	default:
		/* Any other amp move state means the move failed. */
		chan->move_id = chan->local_amp_id;
		l2cap_move_done(chan);
		l2cap_send_move_chan_cfm(chan, L2CAP_MC_UNCONFIRMED);
	}

	l2cap_chan_unlock(chan);
	l2cap_chan_put(chan);
}

static void l2cap_move_fail(struct l2cap_conn *conn, u8 ident, u16 icid,
			    u16 result)
{
	struct l2cap_chan *chan;

	chan = l2cap_get_chan_by_ident(conn, ident);
	if (!chan) {
		/* Could not locate channel, icid is best guess */
		l2cap_send_move_chan_cfm_icid(conn, icid);
		return;
	}

	__clear_chan_timer(chan);

	if (chan->move_role == L2CAP_MOVE_ROLE_INITIATOR) {
		if (result == L2CAP_MR_COLLISION) {
			chan->move_role = L2CAP_MOVE_ROLE_RESPONDER;
		} else {
			/* Cleanup - cancel move */
			chan->move_id = chan->local_amp_id;
			l2cap_move_done(chan);
		}
	}

	l2cap_send_move_chan_cfm(chan, L2CAP_MC_UNCONFIRMED);

	l2cap_chan_unlock(chan);
	l2cap_chan_put(chan);
}

static int l2cap_move_channel_rsp(struct l2cap_conn *conn,
				  struct l2cap_cmd_hdr *cmd,
				  u16 cmd_len, void *data)
{
	struct l2cap_move_chan_rsp *rsp = data;
	u16 icid, result;

	if (cmd_len != sizeof(*rsp))
		return -EPROTO;

	icid = le16_to_cpu(rsp->icid);
	result = le16_to_cpu(rsp->result);

	BT_DBG("icid 0x%4.4x, result 0x%4.4x", icid, result);

	if (result == L2CAP_MR_SUCCESS || result == L2CAP_MR_PEND)
		l2cap_move_continue(conn, icid, result);
	else
		l2cap_move_fail(conn, cmd->ident, icid, result);

	return 0;
}

static int l2cap_move_channel_confirm(struct l2cap_conn *conn,
				      struct l2cap_cmd_hdr *cmd,
				      u16 cmd_len, void *data)
{
	struct l2cap_move_chan_cfm *cfm = data;
	struct l2cap_chan *chan;
	u16 icid, result;

	if (cmd_len != sizeof(*cfm))
		return -EPROTO;

	icid = le16_to_cpu(cfm->icid);
	result = le16_to_cpu(cfm->result);

	BT_DBG("icid 0x%4.4x, result 0x%4.4x", icid, result);

	chan = l2cap_get_chan_by_dcid(conn, icid);
	if (!chan) {
		/* Spec requires a response even if the icid was not found */
		l2cap_send_move_chan_cfm_rsp(conn, cmd->ident, icid);
		return 0;
	}

	if (chan->move_state == L2CAP_MOVE_WAIT_CONFIRM) {
		if (result == L2CAP_MC_CONFIRMED) {
			chan->local_amp_id = chan->move_id;
			if (chan->local_amp_id == AMP_ID_BREDR)
				__release_logical_link(chan);
		} else {
			chan->move_id = chan->local_amp_id;
		}

		l2cap_move_done(chan);
	}

	l2cap_send_move_chan_cfm_rsp(conn, cmd->ident, icid);

	l2cap_chan_unlock(chan);
	l2cap_chan_put(chan);

	return 0;
}

static inline int l2cap_move_channel_confirm_rsp(struct l2cap_conn *conn,
						 struct l2cap_cmd_hdr *cmd,
						 u16 cmd_len, void *data)
{
	struct l2cap_move_chan_cfm_rsp *rsp = data;
	struct l2cap_chan *chan;
	u16 icid;

	if (cmd_len != sizeof(*rsp))
		return -EPROTO;

	icid = le16_to_cpu(rsp->icid);

	BT_DBG("icid 0x%4.4x", icid);

	chan = l2cap_get_chan_by_scid(conn, icid);
	if (!chan)
		return 0;

	__clear_chan_timer(chan);

	if (chan->move_state == L2CAP_MOVE_WAIT_CONFIRM_RSP) {
		chan->local_amp_id = chan->move_id;

		if (chan->local_amp_id == AMP_ID_BREDR && chan->hs_hchan)
			__release_logical_link(chan);

		l2cap_move_done(chan);
	}

	l2cap_chan_unlock(chan);
	l2cap_chan_put(chan);

	return 0;
}

static inline int l2cap_conn_param_update_req(struct l2cap_conn *conn,
					      struct l2cap_cmd_hdr *cmd,
					      u16 cmd_len, u8 *data)
{
	struct hci_conn *hcon = conn->hcon;
	struct l2cap_conn_param_update_req *req;
	struct l2cap_conn_param_update_rsp rsp;
	u16 min, max, latency, to_multiplier;
	int err;

	if (hcon->role != HCI_ROLE_MASTER)
		return -EINVAL;

	if (cmd_len != sizeof(struct l2cap_conn_param_update_req))
		return -EPROTO;

	req = (struct l2cap_conn_param_update_req *) data;
	min		= __le16_to_cpu(req->min);
	max		= __le16_to_cpu(req->max);
	latency		= __le16_to_cpu(req->latency);
	to_multiplier	= __le16_to_cpu(req->to_multiplier);

	BT_DBG("min 0x%4.4x max 0x%4.4x latency: 0x%4.4x Timeout: 0x%4.4x",
	       min, max, latency, to_multiplier);

	memset(&rsp, 0, sizeof(rsp));

	err = hci_check_conn_params(min, max, latency, to_multiplier);
	if (err)
		rsp.result = cpu_to_le16(L2CAP_CONN_PARAM_REJECTED);
	else
		rsp.result = cpu_to_le16(L2CAP_CONN_PARAM_ACCEPTED);

	l2cap_send_cmd(conn, cmd->ident, L2CAP_CONN_PARAM_UPDATE_RSP,
		       sizeof(rsp), &rsp);

	if (!err) {
		u8 store_hint;

		store_hint = hci_le_conn_update(hcon, min, max, latency,
						to_multiplier);
		mgmt_new_conn_param(hcon->hdev, &hcon->dst, hcon->dst_type,
				    store_hint, min, max, latency,
				    to_multiplier);

	}

	return 0;
}

static int l2cap_le_connect_rsp(struct l2cap_conn *conn,
				struct l2cap_cmd_hdr *cmd, u16 cmd_len,
				u8 *data)
{
	struct l2cap_le_conn_rsp *rsp = (struct l2cap_le_conn_rsp *) data;
	struct hci_conn *hcon = conn->hcon;
	u16 dcid, mtu, mps, credits, result;
	struct l2cap_chan *chan;
	int err, sec_level;

	if (cmd_len < sizeof(*rsp))
		return -EPROTO;

	dcid    = __le16_to_cpu(rsp->dcid);
	mtu     = __le16_to_cpu(rsp->mtu);
	mps     = __le16_to_cpu(rsp->mps);
	credits = __le16_to_cpu(rsp->credits);
	result  = __le16_to_cpu(rsp->result);

	if (result == L2CAP_CR_LE_SUCCESS && (mtu < 23 || mps < 23 ||
					   dcid < L2CAP_CID_DYN_START ||
					   dcid > L2CAP_CID_LE_DYN_END))
		return -EPROTO;

	BT_DBG("dcid 0x%4.4x mtu %u mps %u credits %u result 0x%2.2x",
	       dcid, mtu, mps, credits, result);

	mutex_lock(&conn->chan_lock);

	chan = __l2cap_get_chan_by_ident(conn, cmd->ident);
	if (!chan) {
		err = -EBADSLT;
		goto unlock;
	}

	err = 0;

	l2cap_chan_lock(chan);

	switch (result) {
	case L2CAP_CR_LE_SUCCESS:
		if (__l2cap_get_chan_by_dcid(conn, dcid)) {
			err = -EBADSLT;
			break;
		}

		chan->ident = 0;
		chan->dcid = dcid;
		chan->omtu = mtu;
		chan->remote_mps = mps;
		chan->tx_credits = credits;
		l2cap_chan_ready(chan);
		break;

	case L2CAP_CR_LE_AUTHENTICATION:
	case L2CAP_CR_LE_ENCRYPTION:
		/* If we already have MITM protection we can't do
		 * anything.
		 */
		if (hcon->sec_level > BT_SECURITY_MEDIUM) {
			l2cap_chan_del(chan, ECONNREFUSED);
			break;
		}

		sec_level = hcon->sec_level + 1;
		if (chan->sec_level < sec_level)
			chan->sec_level = sec_level;

		/* We'll need to send a new Connect Request */
		clear_bit(FLAG_LE_CONN_REQ_SENT, &chan->flags);

		smp_conn_security(hcon, chan->sec_level);
		break;

	default:
		l2cap_chan_del(chan, ECONNREFUSED);
		break;
	}

	l2cap_chan_unlock(chan);

unlock:
	mutex_unlock(&conn->chan_lock);

	return err;
}

static inline int l2cap_bredr_sig_cmd(struct l2cap_conn *conn,
				      struct l2cap_cmd_hdr *cmd, u16 cmd_len,
				      u8 *data)
{
	int err = 0;

	switch (cmd->code) {
	case L2CAP_COMMAND_REJ:
		l2cap_command_rej(conn, cmd, cmd_len, data);
		break;

	case L2CAP_CONN_REQ:
		err = l2cap_connect_req(conn, cmd, cmd_len, data);
		break;

	case L2CAP_CONN_RSP:
	case L2CAP_CREATE_CHAN_RSP:
		l2cap_connect_create_rsp(conn, cmd, cmd_len, data);
		break;

	case L2CAP_CONF_REQ:
		err = l2cap_config_req(conn, cmd, cmd_len, data);
		break;

	case L2CAP_CONF_RSP:
		l2cap_config_rsp(conn, cmd, cmd_len, data);
		break;

	case L2CAP_DISCONN_REQ:
		err = l2cap_disconnect_req(conn, cmd, cmd_len, data);
		break;

	case L2CAP_DISCONN_RSP:
		l2cap_disconnect_rsp(conn, cmd, cmd_len, data);
		break;

	case L2CAP_ECHO_REQ:
		l2cap_send_cmd(conn, cmd->ident, L2CAP_ECHO_RSP, cmd_len, data);
		break;

	case L2CAP_ECHO_RSP:
		break;

	case L2CAP_INFO_REQ:
		err = l2cap_information_req(conn, cmd, cmd_len, data);
		break;

	case L2CAP_INFO_RSP:
		l2cap_information_rsp(conn, cmd, cmd_len, data);
		break;

	case L2CAP_CREATE_CHAN_REQ:
		err = l2cap_create_channel_req(conn, cmd, cmd_len, data);
		break;

	case L2CAP_MOVE_CHAN_REQ:
		err = l2cap_move_channel_req(conn, cmd, cmd_len, data);
		break;

	case L2CAP_MOVE_CHAN_RSP:
		l2cap_move_channel_rsp(conn, cmd, cmd_len, data);
		break;

	case L2CAP_MOVE_CHAN_CFM:
		err = l2cap_move_channel_confirm(conn, cmd, cmd_len, data);
		break;

	case L2CAP_MOVE_CHAN_CFM_RSP:
		l2cap_move_channel_confirm_rsp(conn, cmd, cmd_len, data);
		break;

	default:
		BT_ERR("Unknown BR/EDR signaling command 0x%2.2x", cmd->code);
		err = -EINVAL;
		break;
	}

	return err;
}

static int l2cap_le_connect_req(struct l2cap_conn *conn,
				struct l2cap_cmd_hdr *cmd, u16 cmd_len,
				u8 *data)
{
	struct l2cap_le_conn_req *req = (struct l2cap_le_conn_req *) data;
	struct l2cap_le_conn_rsp rsp;
	struct l2cap_chan *chan, *pchan;
	u16 dcid, scid, credits, mtu, mps;
	__le16 psm;
	u8 result;

	if (cmd_len != sizeof(*req))
		return -EPROTO;

	scid = __le16_to_cpu(req->scid);
	mtu  = __le16_to_cpu(req->mtu);
	mps  = __le16_to_cpu(req->mps);
	psm  = req->psm;
	dcid = 0;
	credits = 0;

	if (mtu < 23 || mps < 23)
		return -EPROTO;

	BT_DBG("psm 0x%2.2x scid 0x%4.4x mtu %u mps %u", __le16_to_cpu(psm),
	       scid, mtu, mps);

	/* BLUETOOTH CORE SPECIFICATION Version 5.3 | Vol 3, Part A
	 * page 1059:
	 *
	 * Valid range: 0x0001-0x00ff
	 *
	 * Table 4.15: L2CAP_LE_CREDIT_BASED_CONNECTION_REQ SPSM ranges
	 */
	if (!psm || __le16_to_cpu(psm) > L2CAP_PSM_LE_DYN_END) {
		result = L2CAP_CR_LE_BAD_PSM;
		chan = NULL;
		goto response;
	}

	/* Check if we have socket listening on psm */
	pchan = l2cap_global_chan_by_psm(BT_LISTEN, psm, &conn->hcon->src,
					 &conn->hcon->dst, LE_LINK);
	if (!pchan) {
		result = L2CAP_CR_LE_BAD_PSM;
		chan = NULL;
		goto response;
	}

	mutex_lock(&conn->chan_lock);
	l2cap_chan_lock(pchan);

	if (!smp_sufficient_security(conn->hcon, pchan->sec_level,
				     SMP_ALLOW_STK)) {
		result = L2CAP_CR_LE_AUTHENTICATION;
		chan = NULL;
		goto response_unlock;
	}

	/* Check for valid dynamic CID range */
	if (scid < L2CAP_CID_DYN_START || scid > L2CAP_CID_LE_DYN_END) {
		result = L2CAP_CR_LE_INVALID_SCID;
		chan = NULL;
		goto response_unlock;
	}

	/* Check if we already have channel with that dcid */
	if (__l2cap_get_chan_by_dcid(conn, scid)) {
		result = L2CAP_CR_LE_SCID_IN_USE;
		chan = NULL;
		goto response_unlock;
	}

	chan = pchan->ops->new_connection(pchan);
	if (!chan) {
		result = L2CAP_CR_LE_NO_MEM;
		goto response_unlock;
	}

	bacpy(&chan->src, &conn->hcon->src);
	bacpy(&chan->dst, &conn->hcon->dst);
	chan->src_type = bdaddr_src_type(conn->hcon);
	chan->dst_type = bdaddr_dst_type(conn->hcon);
	chan->psm  = psm;
	chan->dcid = scid;
	chan->omtu = mtu;
	chan->remote_mps = mps;

	__l2cap_chan_add(conn, chan);

	l2cap_le_flowctl_init(chan, __le16_to_cpu(req->credits));

	dcid = chan->scid;
	credits = chan->rx_credits;

	__set_chan_timer(chan, chan->ops->get_sndtimeo(chan));

	chan->ident = cmd->ident;

	if (test_bit(FLAG_DEFER_SETUP, &chan->flags)) {
		l2cap_state_change(chan, BT_CONNECT2);
		/* The following result value is actually not defined
		 * for LE CoC but we use it to let the function know
		 * that it should bail out after doing its cleanup
		 * instead of sending a response.
		 */
		result = L2CAP_CR_PEND;
		chan->ops->defer(chan);
	} else {
		l2cap_chan_ready(chan);
		result = L2CAP_CR_LE_SUCCESS;
	}

response_unlock:
	l2cap_chan_unlock(pchan);
	mutex_unlock(&conn->chan_lock);
	l2cap_chan_put(pchan);

	if (result == L2CAP_CR_PEND)
		return 0;

response:
	if (chan) {
		rsp.mtu = cpu_to_le16(chan->imtu);
		rsp.mps = cpu_to_le16(chan->mps);
	} else {
		rsp.mtu = 0;
		rsp.mps = 0;
	}

	rsp.dcid    = cpu_to_le16(dcid);
	rsp.credits = cpu_to_le16(credits);
	rsp.result  = cpu_to_le16(result);

	l2cap_send_cmd(conn, cmd->ident, L2CAP_LE_CONN_RSP, sizeof(rsp), &rsp);

	return 0;
}

static inline int l2cap_le_credits(struct l2cap_conn *conn,
				   struct l2cap_cmd_hdr *cmd, u16 cmd_len,
				   u8 *data)
{
	struct l2cap_le_credits *pkt;
	struct l2cap_chan *chan;
	u16 cid, credits, max_credits;

	if (cmd_len != sizeof(*pkt))
		return -EPROTO;

	pkt = (struct l2cap_le_credits *) data;
	cid	= __le16_to_cpu(pkt->cid);
	credits	= __le16_to_cpu(pkt->credits);

	BT_DBG("cid 0x%4.4x credits 0x%4.4x", cid, credits);

	chan = l2cap_get_chan_by_dcid(conn, cid);
	if (!chan)
		return -EBADSLT;

	max_credits = LE_FLOWCTL_MAX_CREDITS - chan->tx_credits;
	if (credits > max_credits) {
		BT_ERR("LE credits overflow");
		l2cap_send_disconn_req(chan, ECONNRESET);

		/* Return 0 so that we don't trigger an unnecessary
		 * command reject packet.
		 */
		goto unlock;
	}

	chan->tx_credits += credits;

	/* Resume sending */
	l2cap_le_flowctl_send(chan);

	if (chan->tx_credits)
		chan->ops->resume(chan);

unlock:
	l2cap_chan_unlock(chan);
	l2cap_chan_put(chan);

	return 0;
}

static inline int l2cap_ecred_conn_req(struct l2cap_conn *conn,
				       struct l2cap_cmd_hdr *cmd, u16 cmd_len,
				       u8 *data)
{
	struct l2cap_ecred_conn_req *req = (void *) data;
	struct {
		struct l2cap_ecred_conn_rsp rsp;
		__le16 dcid[L2CAP_ECRED_MAX_CID];
	} __packed pdu;
	struct l2cap_chan *chan, *pchan;
	u16 mtu, mps;
	__le16 psm;
	u8 result, len = 0;
	int i, num_scid;
	bool defer = false;

	if (!enable_ecred)
		return -EINVAL;

	if (cmd_len < sizeof(*req) || (cmd_len - sizeof(*req)) % sizeof(u16)) {
		result = L2CAP_CR_LE_INVALID_PARAMS;
		goto response;
	}

	cmd_len -= sizeof(*req);
	num_scid = cmd_len / sizeof(u16);

	if (num_scid > ARRAY_SIZE(pdu.dcid)) {
		result = L2CAP_CR_LE_INVALID_PARAMS;
		goto response;
	}

	mtu  = __le16_to_cpu(req->mtu);
	mps  = __le16_to_cpu(req->mps);

	if (mtu < L2CAP_ECRED_MIN_MTU || mps < L2CAP_ECRED_MIN_MPS) {
		result = L2CAP_CR_LE_UNACCEPT_PARAMS;
		goto response;
	}

	psm  = req->psm;

	/* BLUETOOTH CORE SPECIFICATION Version 5.3 | Vol 3, Part A
	 * page 1059:
	 *
	 * Valid range: 0x0001-0x00ff
	 *
	 * Table 4.15: L2CAP_LE_CREDIT_BASED_CONNECTION_REQ SPSM ranges
	 */
	if (!psm || __le16_to_cpu(psm) > L2CAP_PSM_LE_DYN_END) {
		result = L2CAP_CR_LE_BAD_PSM;
		goto response;
	}

	BT_DBG("psm 0x%2.2x mtu %u mps %u", __le16_to_cpu(psm), mtu, mps);

	memset(&pdu, 0, sizeof(pdu));

	/* Check if we have socket listening on psm */
	pchan = l2cap_global_chan_by_psm(BT_LISTEN, psm, &conn->hcon->src,
					 &conn->hcon->dst, LE_LINK);
	if (!pchan) {
		result = L2CAP_CR_LE_BAD_PSM;
		goto response;
	}

	mutex_lock(&conn->chan_lock);
	l2cap_chan_lock(pchan);

	if (!smp_sufficient_security(conn->hcon, pchan->sec_level,
				     SMP_ALLOW_STK)) {
		result = L2CAP_CR_LE_AUTHENTICATION;
		goto unlock;
	}

	result = L2CAP_CR_LE_SUCCESS;

	for (i = 0; i < num_scid; i++) {
		u16 scid = __le16_to_cpu(req->scid[i]);

		BT_DBG("scid[%d] 0x%4.4x", i, scid);

		pdu.dcid[i] = 0x0000;
		len += sizeof(*pdu.dcid);

		/* Check for valid dynamic CID range */
		if (scid < L2CAP_CID_DYN_START || scid > L2CAP_CID_LE_DYN_END) {
			result = L2CAP_CR_LE_INVALID_SCID;
			continue;
		}

		/* Check if we already have channel with that dcid */
		if (__l2cap_get_chan_by_dcid(conn, scid)) {
			result = L2CAP_CR_LE_SCID_IN_USE;
			continue;
		}

		chan = pchan->ops->new_connection(pchan);
		if (!chan) {
			result = L2CAP_CR_LE_NO_MEM;
			continue;
		}

		bacpy(&chan->src, &conn->hcon->src);
		bacpy(&chan->dst, &conn->hcon->dst);
		chan->src_type = bdaddr_src_type(conn->hcon);
		chan->dst_type = bdaddr_dst_type(conn->hcon);
		chan->psm  = psm;
		chan->dcid = scid;
		chan->omtu = mtu;
		chan->remote_mps = mps;

		__l2cap_chan_add(conn, chan);

		l2cap_ecred_init(chan, __le16_to_cpu(req->credits));

		/* Init response */
		if (!pdu.rsp.credits) {
			pdu.rsp.mtu = cpu_to_le16(chan->imtu);
			pdu.rsp.mps = cpu_to_le16(chan->mps);
			pdu.rsp.credits = cpu_to_le16(chan->rx_credits);
		}

		pdu.dcid[i] = cpu_to_le16(chan->scid);

		__set_chan_timer(chan, chan->ops->get_sndtimeo(chan));

		chan->ident = cmd->ident;

		if (test_bit(FLAG_DEFER_SETUP, &chan->flags)) {
			l2cap_state_change(chan, BT_CONNECT2);
			defer = true;
			chan->ops->defer(chan);
		} else {
			l2cap_chan_ready(chan);
		}
	}

unlock:
	l2cap_chan_unlock(pchan);
	mutex_unlock(&conn->chan_lock);
	l2cap_chan_put(pchan);

response:
	pdu.rsp.result = cpu_to_le16(result);

	if (defer)
		return 0;

	l2cap_send_cmd(conn, cmd->ident, L2CAP_ECRED_CONN_RSP,
		       sizeof(pdu.rsp) + len, &pdu);

	return 0;
}

static inline int l2cap_ecred_conn_rsp(struct l2cap_conn *conn,
				       struct l2cap_cmd_hdr *cmd, u16 cmd_len,
				       u8 *data)
{
	struct l2cap_ecred_conn_rsp *rsp = (void *) data;
	struct hci_conn *hcon = conn->hcon;
	u16 mtu, mps, credits, result;
	struct l2cap_chan *chan, *tmp;
	int err = 0, sec_level;
	int i = 0;

	if (cmd_len < sizeof(*rsp))
		return -EPROTO;

	mtu     = __le16_to_cpu(rsp->mtu);
	mps     = __le16_to_cpu(rsp->mps);
	credits = __le16_to_cpu(rsp->credits);
	result  = __le16_to_cpu(rsp->result);

	BT_DBG("mtu %u mps %u credits %u result 0x%4.4x", mtu, mps, credits,
	       result);

	mutex_lock(&conn->chan_lock);

	cmd_len -= sizeof(*rsp);

	list_for_each_entry_safe(chan, tmp, &conn->chan_l, list) {
		u16 dcid;

		if (chan->ident != cmd->ident ||
		    chan->mode != L2CAP_MODE_EXT_FLOWCTL ||
		    chan->state == BT_CONNECTED)
			continue;

		l2cap_chan_lock(chan);

		/* Check that there is a dcid for each pending channel */
		if (cmd_len < sizeof(dcid)) {
			l2cap_chan_del(chan, ECONNREFUSED);
			l2cap_chan_unlock(chan);
			continue;
		}

		dcid = __le16_to_cpu(rsp->dcid[i++]);
		cmd_len -= sizeof(u16);

		BT_DBG("dcid[%d] 0x%4.4x", i, dcid);

		/* Check if dcid is already in use */
		if (dcid && __l2cap_get_chan_by_dcid(conn, dcid)) {
			/* If a device receives a
			 * L2CAP_CREDIT_BASED_CONNECTION_RSP packet with an
			 * already-assigned Destination CID, then both the
			 * original channel and the new channel shall be
			 * immediately discarded and not used.
			 */
			l2cap_chan_del(chan, ECONNREFUSED);
			l2cap_chan_unlock(chan);
			chan = __l2cap_get_chan_by_dcid(conn, dcid);
			l2cap_chan_lock(chan);
			l2cap_chan_del(chan, ECONNRESET);
			l2cap_chan_unlock(chan);
			continue;
		}

		switch (result) {
		case L2CAP_CR_LE_AUTHENTICATION:
		case L2CAP_CR_LE_ENCRYPTION:
			/* If we already have MITM protection we can't do
			 * anything.
			 */
			if (hcon->sec_level > BT_SECURITY_MEDIUM) {
				l2cap_chan_del(chan, ECONNREFUSED);
				break;
			}

			sec_level = hcon->sec_level + 1;
			if (chan->sec_level < sec_level)
				chan->sec_level = sec_level;

			/* We'll need to send a new Connect Request */
			clear_bit(FLAG_ECRED_CONN_REQ_SENT, &chan->flags);

			smp_conn_security(hcon, chan->sec_level);
			break;

		case L2CAP_CR_LE_BAD_PSM:
			l2cap_chan_del(chan, ECONNREFUSED);
			break;

		default:
			/* If dcid was not set it means channels was refused */
			if (!dcid) {
				l2cap_chan_del(chan, ECONNREFUSED);
				break;
			}

			chan->ident = 0;
			chan->dcid = dcid;
			chan->omtu = mtu;
			chan->remote_mps = mps;
			chan->tx_credits = credits;
			l2cap_chan_ready(chan);
			break;
		}

		l2cap_chan_unlock(chan);
	}

	mutex_unlock(&conn->chan_lock);

	return err;
}

static inline int l2cap_ecred_reconf_req(struct l2cap_conn *conn,
					 struct l2cap_cmd_hdr *cmd, u16 cmd_len,
					 u8 *data)
{
	struct l2cap_ecred_reconf_req *req = (void *) data;
	struct l2cap_ecred_reconf_rsp rsp;
	u16 mtu, mps, result;
	struct l2cap_chan *chan;
	int i, num_scid;

	if (!enable_ecred)
		return -EINVAL;

	if (cmd_len < sizeof(*req) || cmd_len - sizeof(*req) % sizeof(u16)) {
		result = L2CAP_CR_LE_INVALID_PARAMS;
		goto respond;
	}

	mtu = __le16_to_cpu(req->mtu);
	mps = __le16_to_cpu(req->mps);

	BT_DBG("mtu %u mps %u", mtu, mps);

	if (mtu < L2CAP_ECRED_MIN_MTU) {
		result = L2CAP_RECONF_INVALID_MTU;
		goto respond;
	}

	if (mps < L2CAP_ECRED_MIN_MPS) {
		result = L2CAP_RECONF_INVALID_MPS;
		goto respond;
	}

	cmd_len -= sizeof(*req);
	num_scid = cmd_len / sizeof(u16);
	result = L2CAP_RECONF_SUCCESS;

	for (i = 0; i < num_scid; i++) {
		u16 scid;

		scid = __le16_to_cpu(req->scid[i]);
		if (!scid)
			return -EPROTO;

		chan = __l2cap_get_chan_by_dcid(conn, scid);
		if (!chan)
			continue;

		/* If the MTU value is decreased for any of the included
		 * channels, then the receiver shall disconnect all
		 * included channels.
		 */
		if (chan->omtu > mtu) {
			BT_ERR("chan %p decreased MTU %u -> %u", chan,
			       chan->omtu, mtu);
			result = L2CAP_RECONF_INVALID_MTU;
		}

		chan->omtu = mtu;
		chan->remote_mps = mps;
	}

respond:
	rsp.result = cpu_to_le16(result);

	l2cap_send_cmd(conn, cmd->ident, L2CAP_ECRED_RECONF_RSP, sizeof(rsp),
		       &rsp);

	return 0;
}

static inline int l2cap_ecred_reconf_rsp(struct l2cap_conn *conn,
					 struct l2cap_cmd_hdr *cmd, u16 cmd_len,
					 u8 *data)
{
	struct l2cap_chan *chan, *tmp;
	struct l2cap_ecred_conn_rsp *rsp = (void *) data;
	u16 result;

	if (cmd_len < sizeof(*rsp))
		return -EPROTO;

	result = __le16_to_cpu(rsp->result);

	BT_DBG("result 0x%4.4x", rsp->result);

	if (!result)
		return 0;

	list_for_each_entry_safe(chan, tmp, &conn->chan_l, list) {
		if (chan->ident != cmd->ident)
			continue;

		l2cap_chan_del(chan, ECONNRESET);
	}

	return 0;
}

static inline int l2cap_le_command_rej(struct l2cap_conn *conn,
				       struct l2cap_cmd_hdr *cmd, u16 cmd_len,
				       u8 *data)
{
	struct l2cap_cmd_rej_unk *rej = (struct l2cap_cmd_rej_unk *) data;
	struct l2cap_chan *chan;

	if (cmd_len < sizeof(*rej))
		return -EPROTO;

	mutex_lock(&conn->chan_lock);

	chan = __l2cap_get_chan_by_ident(conn, cmd->ident);
	if (!chan)
		goto done;

	l2cap_chan_lock(chan);
	l2cap_chan_del(chan, ECONNREFUSED);
	l2cap_chan_unlock(chan);

done:
	mutex_unlock(&conn->chan_lock);
	return 0;
}

static inline int l2cap_le_sig_cmd(struct l2cap_conn *conn,
				   struct l2cap_cmd_hdr *cmd, u16 cmd_len,
				   u8 *data)
{
	int err = 0;

	switch (cmd->code) {
	case L2CAP_COMMAND_REJ:
		l2cap_le_command_rej(conn, cmd, cmd_len, data);
		break;

	case L2CAP_CONN_PARAM_UPDATE_REQ:
		err = l2cap_conn_param_update_req(conn, cmd, cmd_len, data);
		break;

	case L2CAP_CONN_PARAM_UPDATE_RSP:
		break;

	case L2CAP_LE_CONN_RSP:
		l2cap_le_connect_rsp(conn, cmd, cmd_len, data);
		break;

	case L2CAP_LE_CONN_REQ:
		err = l2cap_le_connect_req(conn, cmd, cmd_len, data);
		break;

	case L2CAP_LE_CREDITS:
		err = l2cap_le_credits(conn, cmd, cmd_len, data);
		break;

	case L2CAP_ECRED_CONN_REQ:
		err = l2cap_ecred_conn_req(conn, cmd, cmd_len, data);
		break;

	case L2CAP_ECRED_CONN_RSP:
		err = l2cap_ecred_conn_rsp(conn, cmd, cmd_len, data);
		break;

	case L2CAP_ECRED_RECONF_REQ:
		err = l2cap_ecred_reconf_req(conn, cmd, cmd_len, data);
		break;

	case L2CAP_ECRED_RECONF_RSP:
		err = l2cap_ecred_reconf_rsp(conn, cmd, cmd_len, data);
		break;

	case L2CAP_DISCONN_REQ:
		err = l2cap_disconnect_req(conn, cmd, cmd_len, data);
		break;

	case L2CAP_DISCONN_RSP:
		l2cap_disconnect_rsp(conn, cmd, cmd_len, data);
		break;

	default:
		BT_ERR("Unknown LE signaling command 0x%2.2x", cmd->code);
		err = -EINVAL;
		break;
	}

	return err;
}

static inline void l2cap_le_sig_channel(struct l2cap_conn *conn,
					struct sk_buff *skb)
{
	struct hci_conn *hcon = conn->hcon;
	struct l2cap_cmd_hdr *cmd;
	u16 len;
	int err;

	if (hcon->type != LE_LINK)
		goto drop;

	if (skb->len < L2CAP_CMD_HDR_SIZE)
		goto drop;

	cmd = (void *) skb->data;
	skb_pull(skb, L2CAP_CMD_HDR_SIZE);

	len = le16_to_cpu(cmd->len);

	BT_DBG("code 0x%2.2x len %d id 0x%2.2x", cmd->code, len, cmd->ident);

	if (len != skb->len || !cmd->ident) {
		BT_DBG("corrupted command");
		goto drop;
	}

	err = l2cap_le_sig_cmd(conn, cmd, len, skb->data);
	if (err) {
		struct l2cap_cmd_rej_unk rej;

		BT_ERR("Wrong link type (%d)", err);

		rej.reason = cpu_to_le16(L2CAP_REJ_NOT_UNDERSTOOD);
		l2cap_send_cmd(conn, cmd->ident, L2CAP_COMMAND_REJ,
			       sizeof(rej), &rej);
	}

drop:
	kfree_skb(skb);
}

static inline void l2cap_sig_channel(struct l2cap_conn *conn,
				     struct sk_buff *skb)
{
	struct hci_conn *hcon = conn->hcon;
	struct l2cap_cmd_hdr *cmd;
	int err;

	l2cap_raw_recv(conn, skb);

	if (hcon->type != ACL_LINK)
		goto drop;

	while (skb->len >= L2CAP_CMD_HDR_SIZE) {
		u16 len;

		cmd = (void *) skb->data;
		skb_pull(skb, L2CAP_CMD_HDR_SIZE);

		len = le16_to_cpu(cmd->len);

		BT_DBG("code 0x%2.2x len %d id 0x%2.2x", cmd->code, len,
		       cmd->ident);

		if (len > skb->len || !cmd->ident) {
			BT_DBG("corrupted command");
			break;
		}

		err = l2cap_bredr_sig_cmd(conn, cmd, len, skb->data);
		if (err) {
			struct l2cap_cmd_rej_unk rej;

			BT_ERR("Wrong link type (%d)", err);

			rej.reason = cpu_to_le16(L2CAP_REJ_NOT_UNDERSTOOD);
			l2cap_send_cmd(conn, cmd->ident, L2CAP_COMMAND_REJ,
				       sizeof(rej), &rej);
		}

		skb_pull(skb, len);
	}

drop:
	kfree_skb(skb);
}

static int l2cap_check_fcs(struct l2cap_chan *chan,  struct sk_buff *skb)
{
	u16 our_fcs, rcv_fcs;
	int hdr_size;

	if (test_bit(FLAG_EXT_CTRL, &chan->flags))
		hdr_size = L2CAP_EXT_HDR_SIZE;
	else
		hdr_size = L2CAP_ENH_HDR_SIZE;

	if (chan->fcs == L2CAP_FCS_CRC16) {
		skb_trim(skb, skb->len - L2CAP_FCS_SIZE);
		rcv_fcs = get_unaligned_le16(skb->data + skb->len);
		our_fcs = crc16(0, skb->data - hdr_size, skb->len + hdr_size);

		if (our_fcs != rcv_fcs)
			return -EBADMSG;
	}
	return 0;
}

static void l2cap_send_i_or_rr_or_rnr(struct l2cap_chan *chan)
{
	struct l2cap_ctrl control;

	BT_DBG("chan %p", chan);

	memset(&control, 0, sizeof(control));
	control.sframe = 1;
	control.final = 1;
	control.reqseq = chan->buffer_seq;
	set_bit(CONN_SEND_FBIT, &chan->conn_state);

	if (test_bit(CONN_LOCAL_BUSY, &chan->conn_state)) {
		control.super = L2CAP_SUPER_RNR;
		l2cap_send_sframe(chan, &control);
	}

	if (test_and_clear_bit(CONN_REMOTE_BUSY, &chan->conn_state) &&
	    chan->unacked_frames > 0)
		__set_retrans_timer(chan);

	/* Send pending iframes */
	l2cap_ertm_send(chan);

	if (!test_bit(CONN_LOCAL_BUSY, &chan->conn_state) &&
	    test_bit(CONN_SEND_FBIT, &chan->conn_state)) {
		/* F-bit wasn't sent in an s-frame or i-frame yet, so
		 * send it now.
		 */
		control.super = L2CAP_SUPER_RR;
		l2cap_send_sframe(chan, &control);
	}
}

static void append_skb_frag(struct sk_buff *skb, struct sk_buff *new_frag,
			    struct sk_buff **last_frag)
{
	/* skb->len reflects data in skb as well as all fragments
	 * skb->data_len reflects only data in fragments
	 */
	if (!skb_has_frag_list(skb))
		skb_shinfo(skb)->frag_list = new_frag;

	new_frag->next = NULL;

	(*last_frag)->next = new_frag;
	*last_frag = new_frag;

	skb->len += new_frag->len;
	skb->data_len += new_frag->len;
	skb->truesize += new_frag->truesize;
}

static int l2cap_reassemble_sdu(struct l2cap_chan *chan, struct sk_buff *skb,
				struct l2cap_ctrl *control)
{
	int err = -EINVAL;

	switch (control->sar) {
	case L2CAP_SAR_UNSEGMENTED:
		if (chan->sdu)
			break;

		err = chan->ops->recv(chan, skb);
		break;

	case L2CAP_SAR_START:
		if (chan->sdu)
			break;

		if (!pskb_may_pull(skb, L2CAP_SDULEN_SIZE))
			break;

		chan->sdu_len = get_unaligned_le16(skb->data);
		skb_pull(skb, L2CAP_SDULEN_SIZE);

		if (chan->sdu_len > chan->imtu) {
			err = -EMSGSIZE;
			break;
		}

		if (skb->len >= chan->sdu_len)
			break;

		chan->sdu = skb;
		chan->sdu_last_frag = skb;

		skb = NULL;
		err = 0;
		break;

	case L2CAP_SAR_CONTINUE:
		if (!chan->sdu)
			break;

		append_skb_frag(chan->sdu, skb,
				&chan->sdu_last_frag);
		skb = NULL;

		if (chan->sdu->len >= chan->sdu_len)
			break;

		err = 0;
		break;

	case L2CAP_SAR_END:
		if (!chan->sdu)
			break;

		append_skb_frag(chan->sdu, skb,
				&chan->sdu_last_frag);
		skb = NULL;

		if (chan->sdu->len != chan->sdu_len)
			break;

		err = chan->ops->recv(chan, chan->sdu);

		if (!err) {
			/* Reassembly complete */
			chan->sdu = NULL;
			chan->sdu_last_frag = NULL;
			chan->sdu_len = 0;
		}
		break;
	}

	if (err) {
		kfree_skb(skb);
		kfree_skb(chan->sdu);
		chan->sdu = NULL;
		chan->sdu_last_frag = NULL;
		chan->sdu_len = 0;
	}

	return err;
}

static int l2cap_resegment(struct l2cap_chan *chan)
{
	/* Placeholder */
	return 0;
}

void l2cap_chan_busy(struct l2cap_chan *chan, int busy)
{
	u8 event;

	if (chan->mode != L2CAP_MODE_ERTM)
		return;

	event = busy ? L2CAP_EV_LOCAL_BUSY_DETECTED : L2CAP_EV_LOCAL_BUSY_CLEAR;
	l2cap_tx(chan, NULL, NULL, event);
}

static int l2cap_rx_queued_iframes(struct l2cap_chan *chan)
{
	int err = 0;
	/* Pass sequential frames to l2cap_reassemble_sdu()
	 * until a gap is encountered.
	 */

	BT_DBG("chan %p", chan);

	while (!test_bit(CONN_LOCAL_BUSY, &chan->conn_state)) {
		struct sk_buff *skb;
		BT_DBG("Searching for skb with txseq %d (queue len %d)",
		       chan->buffer_seq, skb_queue_len(&chan->srej_q));

		skb = l2cap_ertm_seq_in_queue(&chan->srej_q, chan->buffer_seq);

		if (!skb)
			break;

		skb_unlink(skb, &chan->srej_q);
		chan->buffer_seq = __next_seq(chan, chan->buffer_seq);
		err = l2cap_reassemble_sdu(chan, skb, &bt_cb(skb)->l2cap);
		if (err)
			break;
	}

	if (skb_queue_empty(&chan->srej_q)) {
		chan->rx_state = L2CAP_RX_STATE_RECV;
		l2cap_send_ack(chan);
	}

	return err;
}

static void l2cap_handle_srej(struct l2cap_chan *chan,
			      struct l2cap_ctrl *control)
{
	struct sk_buff *skb;

	BT_DBG("chan %p, control %p", chan, control);

	if (control->reqseq == chan->next_tx_seq) {
		BT_DBG("Invalid reqseq %d, disconnecting", control->reqseq);
		l2cap_send_disconn_req(chan, ECONNRESET);
		return;
	}

	skb = l2cap_ertm_seq_in_queue(&chan->tx_q, control->reqseq);

	if (skb == NULL) {
		BT_DBG("Seq %d not available for retransmission",
		       control->reqseq);
		return;
	}

	if (chan->max_tx != 0 && bt_cb(skb)->l2cap.retries >= chan->max_tx) {
		BT_DBG("Retry limit exceeded (%d)", chan->max_tx);
		l2cap_send_disconn_req(chan, ECONNRESET);
		return;
	}

	clear_bit(CONN_REMOTE_BUSY, &chan->conn_state);

	if (control->poll) {
		l2cap_pass_to_tx(chan, control);

		set_bit(CONN_SEND_FBIT, &chan->conn_state);
		l2cap_retransmit(chan, control);
		l2cap_ertm_send(chan);

		if (chan->tx_state == L2CAP_TX_STATE_WAIT_F) {
			set_bit(CONN_SREJ_ACT, &chan->conn_state);
			chan->srej_save_reqseq = control->reqseq;
		}
	} else {
		l2cap_pass_to_tx_fbit(chan, control);

		if (control->final) {
			if (chan->srej_save_reqseq != control->reqseq ||
			    !test_and_clear_bit(CONN_SREJ_ACT,
						&chan->conn_state))
				l2cap_retransmit(chan, control);
		} else {
			l2cap_retransmit(chan, control);
			if (chan->tx_state == L2CAP_TX_STATE_WAIT_F) {
				set_bit(CONN_SREJ_ACT, &chan->conn_state);
				chan->srej_save_reqseq = control->reqseq;
			}
		}
	}
}

static void l2cap_handle_rej(struct l2cap_chan *chan,
			     struct l2cap_ctrl *control)
{
	struct sk_buff *skb;

	BT_DBG("chan %p, control %p", chan, control);

	if (control->reqseq == chan->next_tx_seq) {
		BT_DBG("Invalid reqseq %d, disconnecting", control->reqseq);
		l2cap_send_disconn_req(chan, ECONNRESET);
		return;
	}

	skb = l2cap_ertm_seq_in_queue(&chan->tx_q, control->reqseq);

	if (chan->max_tx && skb &&
	    bt_cb(skb)->l2cap.retries >= chan->max_tx) {
		BT_DBG("Retry limit exceeded (%d)", chan->max_tx);
		l2cap_send_disconn_req(chan, ECONNRESET);
		return;
	}

	clear_bit(CONN_REMOTE_BUSY, &chan->conn_state);

	l2cap_pass_to_tx(chan, control);

	if (control->final) {
		if (!test_and_clear_bit(CONN_REJ_ACT, &chan->conn_state))
			l2cap_retransmit_all(chan, control);
	} else {
		l2cap_retransmit_all(chan, control);
		l2cap_ertm_send(chan);
		if (chan->tx_state == L2CAP_TX_STATE_WAIT_F)
			set_bit(CONN_REJ_ACT, &chan->conn_state);
	}
}

static u8 l2cap_classify_txseq(struct l2cap_chan *chan, u16 txseq)
{
	BT_DBG("chan %p, txseq %d", chan, txseq);

	BT_DBG("last_acked_seq %d, expected_tx_seq %d", chan->last_acked_seq,
	       chan->expected_tx_seq);

	if (chan->rx_state == L2CAP_RX_STATE_SREJ_SENT) {
		if (__seq_offset(chan, txseq, chan->last_acked_seq) >=
		    chan->tx_win) {
			/* See notes below regarding "double poll" and
			 * invalid packets.
			 */
			if (chan->tx_win <= ((chan->tx_win_max + 1) >> 1)) {
				BT_DBG("Invalid/Ignore - after SREJ");
				return L2CAP_TXSEQ_INVALID_IGNORE;
			} else {
				BT_DBG("Invalid - in window after SREJ sent");
				return L2CAP_TXSEQ_INVALID;
			}
		}

		if (chan->srej_list.head == txseq) {
			BT_DBG("Expected SREJ");
			return L2CAP_TXSEQ_EXPECTED_SREJ;
		}

		if (l2cap_ertm_seq_in_queue(&chan->srej_q, txseq)) {
			BT_DBG("Duplicate SREJ - txseq already stored");
			return L2CAP_TXSEQ_DUPLICATE_SREJ;
		}

		if (l2cap_seq_list_contains(&chan->srej_list, txseq)) {
			BT_DBG("Unexpected SREJ - not requested");
			return L2CAP_TXSEQ_UNEXPECTED_SREJ;
		}
	}

	if (chan->expected_tx_seq == txseq) {
		if (__seq_offset(chan, txseq, chan->last_acked_seq) >=
		    chan->tx_win) {
			BT_DBG("Invalid - txseq outside tx window");
			return L2CAP_TXSEQ_INVALID;
		} else {
			BT_DBG("Expected");
			return L2CAP_TXSEQ_EXPECTED;
		}
	}

	if (__seq_offset(chan, txseq, chan->last_acked_seq) <
	    __seq_offset(chan, chan->expected_tx_seq, chan->last_acked_seq)) {
		BT_DBG("Duplicate - expected_tx_seq later than txseq");
		return L2CAP_TXSEQ_DUPLICATE;
	}

	if (__seq_offset(chan, txseq, chan->last_acked_seq) >= chan->tx_win) {
		/* A source of invalid packets is a "double poll" condition,
		 * where delays cause us to send multiple poll packets.  If
		 * the remote stack receives and processes both polls,
		 * sequence numbers can wrap around in such a way that a
		 * resent frame has a sequence number that looks like new data
		 * with a sequence gap.  This would trigger an erroneous SREJ
		 * request.
		 *
		 * Fortunately, this is impossible with a tx window that's
		 * less than half of the maximum sequence number, which allows
		 * invalid frames to be safely ignored.
		 *
		 * With tx window sizes greater than half of the tx window
		 * maximum, the frame is invalid and cannot be ignored.  This
		 * causes a disconnect.
		 */

		if (chan->tx_win <= ((chan->tx_win_max + 1) >> 1)) {
			BT_DBG("Invalid/Ignore - txseq outside tx window");
			return L2CAP_TXSEQ_INVALID_IGNORE;
		} else {
			BT_DBG("Invalid - txseq outside tx window");
			return L2CAP_TXSEQ_INVALID;
		}
	} else {
		BT_DBG("Unexpected - txseq indicates missing frames");
		return L2CAP_TXSEQ_UNEXPECTED;
	}
}

static int l2cap_rx_state_recv(struct l2cap_chan *chan,
			       struct l2cap_ctrl *control,
			       struct sk_buff *skb, u8 event)
{
	struct l2cap_ctrl local_control;
	int err = 0;
	bool skb_in_use = false;

	BT_DBG("chan %p, control %p, skb %p, event %d", chan, control, skb,
	       event);

	switch (event) {
	case L2CAP_EV_RECV_IFRAME:
		switch (l2cap_classify_txseq(chan, control->txseq)) {
		case L2CAP_TXSEQ_EXPECTED:
			l2cap_pass_to_tx(chan, control);

			if (test_bit(CONN_LOCAL_BUSY, &chan->conn_state)) {
				BT_DBG("Busy, discarding expected seq %d",
				       control->txseq);
				break;
			}

			chan->expected_tx_seq = __next_seq(chan,
							   control->txseq);

			chan->buffer_seq = chan->expected_tx_seq;
			skb_in_use = true;

			/* l2cap_reassemble_sdu may free skb, hence invalidate
			 * control, so make a copy in advance to use it after
			 * l2cap_reassemble_sdu returns and to avoid the race
			 * condition, for example:
			 *
			 * The current thread calls:
			 *   l2cap_reassemble_sdu
			 *     chan->ops->recv == l2cap_sock_recv_cb
			 *       __sock_queue_rcv_skb
			 * Another thread calls:
			 *   bt_sock_recvmsg
			 *     skb_recv_datagram
			 *     skb_free_datagram
			 * Then the current thread tries to access control, but
			 * it was freed by skb_free_datagram.
			 */
			local_control = *control;
			err = l2cap_reassemble_sdu(chan, skb, control);
			if (err)
				break;

			if (local_control.final) {
				if (!test_and_clear_bit(CONN_REJ_ACT,
							&chan->conn_state)) {
					local_control.final = 0;
					l2cap_retransmit_all(chan, &local_control);
					l2cap_ertm_send(chan);
				}
			}

			if (!test_bit(CONN_LOCAL_BUSY, &chan->conn_state))
				l2cap_send_ack(chan);
			break;
		case L2CAP_TXSEQ_UNEXPECTED:
			l2cap_pass_to_tx(chan, control);

			/* Can't issue SREJ frames in the local busy state.
			 * Drop this frame, it will be seen as missing
			 * when local busy is exited.
			 */
			if (test_bit(CONN_LOCAL_BUSY, &chan->conn_state)) {
				BT_DBG("Busy, discarding unexpected seq %d",
				       control->txseq);
				break;
			}

			/* There was a gap in the sequence, so an SREJ
			 * must be sent for each missing frame.  The
			 * current frame is stored for later use.
			 */
			skb_queue_tail(&chan->srej_q, skb);
			skb_in_use = true;
			BT_DBG("Queued %p (queue len %d)", skb,
			       skb_queue_len(&chan->srej_q));

			clear_bit(CONN_SREJ_ACT, &chan->conn_state);
			l2cap_seq_list_clear(&chan->srej_list);
			l2cap_send_srej(chan, control->txseq);

			chan->rx_state = L2CAP_RX_STATE_SREJ_SENT;
			break;
		case L2CAP_TXSEQ_DUPLICATE:
			l2cap_pass_to_tx(chan, control);
			break;
		case L2CAP_TXSEQ_INVALID_IGNORE:
			break;
		case L2CAP_TXSEQ_INVALID:
		default:
			l2cap_send_disconn_req(chan, ECONNRESET);
			break;
		}
		break;
	case L2CAP_EV_RECV_RR:
		l2cap_pass_to_tx(chan, control);
		if (control->final) {
			clear_bit(CONN_REMOTE_BUSY, &chan->conn_state);

			if (!test_and_clear_bit(CONN_REJ_ACT, &chan->conn_state) &&
			    !__chan_is_moving(chan)) {
				control->final = 0;
				l2cap_retransmit_all(chan, control);
			}

			l2cap_ertm_send(chan);
		} else if (control->poll) {
			l2cap_send_i_or_rr_or_rnr(chan);
		} else {
			if (test_and_clear_bit(CONN_REMOTE_BUSY,
					       &chan->conn_state) &&
			    chan->unacked_frames)
				__set_retrans_timer(chan);

			l2cap_ertm_send(chan);
		}
		break;
	case L2CAP_EV_RECV_RNR:
		set_bit(CONN_REMOTE_BUSY, &chan->conn_state);
		l2cap_pass_to_tx(chan, control);
		if (control && control->poll) {
			set_bit(CONN_SEND_FBIT, &chan->conn_state);
			l2cap_send_rr_or_rnr(chan, 0);
		}
		__clear_retrans_timer(chan);
		l2cap_seq_list_clear(&chan->retrans_list);
		break;
	case L2CAP_EV_RECV_REJ:
		l2cap_handle_rej(chan, control);
		break;
	case L2CAP_EV_RECV_SREJ:
		l2cap_handle_srej(chan, control);
		break;
	default:
		break;
	}

	if (skb && !skb_in_use) {
		BT_DBG("Freeing %p", skb);
		kfree_skb(skb);
	}

	return err;
}

static int l2cap_rx_state_srej_sent(struct l2cap_chan *chan,
				    struct l2cap_ctrl *control,
				    struct sk_buff *skb, u8 event)
{
	int err = 0;
	u16 txseq = control->txseq;
	bool skb_in_use = false;

	BT_DBG("chan %p, control %p, skb %p, event %d", chan, control, skb,
	       event);

	switch (event) {
	case L2CAP_EV_RECV_IFRAME:
		switch (l2cap_classify_txseq(chan, txseq)) {
		case L2CAP_TXSEQ_EXPECTED:
			/* Keep frame for reassembly later */
			l2cap_pass_to_tx(chan, control);
			skb_queue_tail(&chan->srej_q, skb);
			skb_in_use = true;
			BT_DBG("Queued %p (queue len %d)", skb,
			       skb_queue_len(&chan->srej_q));

			chan->expected_tx_seq = __next_seq(chan, txseq);
			break;
		case L2CAP_TXSEQ_EXPECTED_SREJ:
			l2cap_seq_list_pop(&chan->srej_list);

			l2cap_pass_to_tx(chan, control);
			skb_queue_tail(&chan->srej_q, skb);
			skb_in_use = true;
			BT_DBG("Queued %p (queue len %d)", skb,
			       skb_queue_len(&chan->srej_q));

			err = l2cap_rx_queued_iframes(chan);
			if (err)
				break;

			break;
		case L2CAP_TXSEQ_UNEXPECTED:
			/* Got a frame that can't be reassembled yet.
			 * Save it for later, and send SREJs to cover
			 * the missing frames.
			 */
			skb_queue_tail(&chan->srej_q, skb);
			skb_in_use = true;
			BT_DBG("Queued %p (queue len %d)", skb,
			       skb_queue_len(&chan->srej_q));

			l2cap_pass_to_tx(chan, control);
			l2cap_send_srej(chan, control->txseq);
			break;
		case L2CAP_TXSEQ_UNEXPECTED_SREJ:
			/* This frame was requested with an SREJ, but
			 * some expected retransmitted frames are
			 * missing.  Request retransmission of missing
			 * SREJ'd frames.
			 */
			skb_queue_tail(&chan->srej_q, skb);
			skb_in_use = true;
			BT_DBG("Queued %p (queue len %d)", skb,
			       skb_queue_len(&chan->srej_q));

			l2cap_pass_to_tx(chan, control);
			l2cap_send_srej_list(chan, control->txseq);
			break;
		case L2CAP_TXSEQ_DUPLICATE_SREJ:
			/* We've already queued this frame.  Drop this copy. */
			l2cap_pass_to_tx(chan, control);
			break;
		case L2CAP_TXSEQ_DUPLICATE:
			/* Expecting a later sequence number, so this frame
			 * was already received.  Ignore it completely.
			 */
			break;
		case L2CAP_TXSEQ_INVALID_IGNORE:
			break;
		case L2CAP_TXSEQ_INVALID:
		default:
			l2cap_send_disconn_req(chan, ECONNRESET);
			break;
		}
		break;
	case L2CAP_EV_RECV_RR:
		l2cap_pass_to_tx(chan, control);
		if (control->final) {
			clear_bit(CONN_REMOTE_BUSY, &chan->conn_state);

			if (!test_and_clear_bit(CONN_REJ_ACT,
						&chan->conn_state)) {
				control->final = 0;
				l2cap_retransmit_all(chan, control);
			}

			l2cap_ertm_send(chan);
		} else if (control->poll) {
			if (test_and_clear_bit(CONN_REMOTE_BUSY,
					       &chan->conn_state) &&
			    chan->unacked_frames) {
				__set_retrans_timer(chan);
			}

			set_bit(CONN_SEND_FBIT, &chan->conn_state);
			l2cap_send_srej_tail(chan);
		} else {
			if (test_and_clear_bit(CONN_REMOTE_BUSY,
					       &chan->conn_state) &&
			    chan->unacked_frames)
				__set_retrans_timer(chan);

			l2cap_send_ack(chan);
		}
		break;
	case L2CAP_EV_RECV_RNR:
		set_bit(CONN_REMOTE_BUSY, &chan->conn_state);
		l2cap_pass_to_tx(chan, control);
		if (control->poll) {
			l2cap_send_srej_tail(chan);
		} else {
			struct l2cap_ctrl rr_control;
			memset(&rr_control, 0, sizeof(rr_control));
			rr_control.sframe = 1;
			rr_control.super = L2CAP_SUPER_RR;
			rr_control.reqseq = chan->buffer_seq;
			l2cap_send_sframe(chan, &rr_control);
		}

		break;
	case L2CAP_EV_RECV_REJ:
		l2cap_handle_rej(chan, control);
		break;
	case L2CAP_EV_RECV_SREJ:
		l2cap_handle_srej(chan, control);
		break;
	}

	if (skb && !skb_in_use) {
		BT_DBG("Freeing %p", skb);
		kfree_skb(skb);
	}

	return err;
}

static int l2cap_finish_move(struct l2cap_chan *chan)
{
	BT_DBG("chan %p", chan);

	chan->rx_state = L2CAP_RX_STATE_RECV;

	if (chan->hs_hcon)
		chan->conn->mtu = chan->hs_hcon->hdev->block_mtu;
	else
		chan->conn->mtu = chan->conn->hcon->hdev->acl_mtu;

	return l2cap_resegment(chan);
}

static int l2cap_rx_state_wait_p(struct l2cap_chan *chan,
				 struct l2cap_ctrl *control,
				 struct sk_buff *skb, u8 event)
{
	int err;

	BT_DBG("chan %p, control %p, skb %p, event %d", chan, control, skb,
	       event);

	if (!control->poll)
		return -EPROTO;

	l2cap_process_reqseq(chan, control->reqseq);

	if (!skb_queue_empty(&chan->tx_q))
		chan->tx_send_head = skb_peek(&chan->tx_q);
	else
		chan->tx_send_head = NULL;

	/* Rewind next_tx_seq to the point expected
	 * by the receiver.
	 */
	chan->next_tx_seq = control->reqseq;
	chan->unacked_frames = 0;

	err = l2cap_finish_move(chan);
	if (err)
		return err;

	set_bit(CONN_SEND_FBIT, &chan->conn_state);
	l2cap_send_i_or_rr_or_rnr(chan);

	if (event == L2CAP_EV_RECV_IFRAME)
		return -EPROTO;

	return l2cap_rx_state_recv(chan, control, NULL, event);
}

static int l2cap_rx_state_wait_f(struct l2cap_chan *chan,
				 struct l2cap_ctrl *control,
				 struct sk_buff *skb, u8 event)
{
	int err;

	if (!control->final)
		return -EPROTO;

	clear_bit(CONN_REMOTE_BUSY, &chan->conn_state);

	chan->rx_state = L2CAP_RX_STATE_RECV;
	l2cap_process_reqseq(chan, control->reqseq);

	if (!skb_queue_empty(&chan->tx_q))
		chan->tx_send_head = skb_peek(&chan->tx_q);
	else
		chan->tx_send_head = NULL;

	/* Rewind next_tx_seq to the point expected
	 * by the receiver.
	 */
	chan->next_tx_seq = control->reqseq;
	chan->unacked_frames = 0;

	if (chan->hs_hcon)
		chan->conn->mtu = chan->hs_hcon->hdev->block_mtu;
	else
		chan->conn->mtu = chan->conn->hcon->hdev->acl_mtu;

	err = l2cap_resegment(chan);

	if (!err)
		err = l2cap_rx_state_recv(chan, control, skb, event);

	return err;
}

static bool __valid_reqseq(struct l2cap_chan *chan, u16 reqseq)
{
	/* Make sure reqseq is for a packet that has been sent but not acked */
	u16 unacked;

	unacked = __seq_offset(chan, chan->next_tx_seq, chan->expected_ack_seq);
	return __seq_offset(chan, chan->next_tx_seq, reqseq) <= unacked;
}

static int l2cap_rx(struct l2cap_chan *chan, struct l2cap_ctrl *control,
		    struct sk_buff *skb, u8 event)
{
	int err = 0;

	BT_DBG("chan %p, control %p, skb %p, event %d, state %d", chan,
	       control, skb, event, chan->rx_state);

	if (__valid_reqseq(chan, control->reqseq)) {
		switch (chan->rx_state) {
		case L2CAP_RX_STATE_RECV:
			err = l2cap_rx_state_recv(chan, control, skb, event);
			break;
		case L2CAP_RX_STATE_SREJ_SENT:
			err = l2cap_rx_state_srej_sent(chan, control, skb,
						       event);
			break;
		case L2CAP_RX_STATE_WAIT_P:
			err = l2cap_rx_state_wait_p(chan, control, skb, event);
			break;
		case L2CAP_RX_STATE_WAIT_F:
			err = l2cap_rx_state_wait_f(chan, control, skb, event);
			break;
		default:
			/* shut it down */
			break;
		}
	} else {
		BT_DBG("Invalid reqseq %d (next_tx_seq %d, expected_ack_seq %d",
		       control->reqseq, chan->next_tx_seq,
		       chan->expected_ack_seq);
		l2cap_send_disconn_req(chan, ECONNRESET);
	}

	return err;
}

static int l2cap_stream_rx(struct l2cap_chan *chan, struct l2cap_ctrl *control,
			   struct sk_buff *skb)
{
	/* l2cap_reassemble_sdu may free skb, hence invalidate control, so store
	 * the txseq field in advance to use it after l2cap_reassemble_sdu
	 * returns and to avoid the race condition, for example:
	 *
	 * The current thread calls:
	 *   l2cap_reassemble_sdu
	 *     chan->ops->recv == l2cap_sock_recv_cb
	 *       __sock_queue_rcv_skb
	 * Another thread calls:
	 *   bt_sock_recvmsg
	 *     skb_recv_datagram
	 *     skb_free_datagram
	 * Then the current thread tries to access control, but it was freed by
	 * skb_free_datagram.
	 */
	u16 txseq = control->txseq;

	BT_DBG("chan %p, control %p, skb %p, state %d", chan, control, skb,
	       chan->rx_state);

	if (l2cap_classify_txseq(chan, txseq) == L2CAP_TXSEQ_EXPECTED) {
		l2cap_pass_to_tx(chan, control);

		BT_DBG("buffer_seq %u->%u", chan->buffer_seq,
		       __next_seq(chan, chan->buffer_seq));

		chan->buffer_seq = __next_seq(chan, chan->buffer_seq);

		l2cap_reassemble_sdu(chan, skb, control);
	} else {
		if (chan->sdu) {
			kfree_skb(chan->sdu);
			chan->sdu = NULL;
		}
		chan->sdu_last_frag = NULL;
		chan->sdu_len = 0;

		if (skb) {
			BT_DBG("Freeing %p", skb);
			kfree_skb(skb);
		}
	}

	chan->last_acked_seq = txseq;
	chan->expected_tx_seq = __next_seq(chan, txseq);

	return 0;
}

static int l2cap_data_rcv(struct l2cap_chan *chan, struct sk_buff *skb)
{
	struct l2cap_ctrl *control = &bt_cb(skb)->l2cap;
	u16 len;
	u8 event;

	__unpack_control(chan, skb);

	len = skb->len;

	/*
	 * We can just drop the corrupted I-frame here.
	 * Receiver will miss it and start proper recovery
	 * procedures and ask for retransmission.
	 */
	if (l2cap_check_fcs(chan, skb))
		goto drop;

	if (!control->sframe && control->sar == L2CAP_SAR_START)
		len -= L2CAP_SDULEN_SIZE;

	if (chan->fcs == L2CAP_FCS_CRC16)
		len -= L2CAP_FCS_SIZE;

	if (len > chan->mps) {
		l2cap_send_disconn_req(chan, ECONNRESET);
		goto drop;
	}

	if (chan->ops->filter) {
		if (chan->ops->filter(chan, skb))
			goto drop;
	}

	if (!control->sframe) {
		int err;

		BT_DBG("iframe sar %d, reqseq %d, final %d, txseq %d",
		       control->sar, control->reqseq, control->final,
		       control->txseq);

		/* Validate F-bit - F=0 always valid, F=1 only
		 * valid in TX WAIT_F
		 */
		if (control->final && chan->tx_state != L2CAP_TX_STATE_WAIT_F)
			goto drop;

		if (chan->mode != L2CAP_MODE_STREAMING) {
			event = L2CAP_EV_RECV_IFRAME;
			err = l2cap_rx(chan, control, skb, event);
		} else {
			err = l2cap_stream_rx(chan, control, skb);
		}

		if (err)
			l2cap_send_disconn_req(chan, ECONNRESET);
	} else {
		const u8 rx_func_to_event[4] = {
			L2CAP_EV_RECV_RR, L2CAP_EV_RECV_REJ,
			L2CAP_EV_RECV_RNR, L2CAP_EV_RECV_SREJ
		};

		/* Only I-frames are expected in streaming mode */
		if (chan->mode == L2CAP_MODE_STREAMING)
			goto drop;

		BT_DBG("sframe reqseq %d, final %d, poll %d, super %d",
		       control->reqseq, control->final, control->poll,
		       control->super);

		if (len != 0) {
			BT_ERR("Trailing bytes: %d in sframe", len);
			l2cap_send_disconn_req(chan, ECONNRESET);
			goto drop;
		}

		/* Validate F and P bits */
		if (control->final && (control->poll ||
				       chan->tx_state != L2CAP_TX_STATE_WAIT_F))
			goto drop;

		event = rx_func_to_event[control->super];
		if (l2cap_rx(chan, control, skb, event))
			l2cap_send_disconn_req(chan, ECONNRESET);
	}

	return 0;

drop:
	kfree_skb(skb);
	return 0;
}

static void l2cap_chan_le_send_credits(struct l2cap_chan *chan)
{
	struct l2cap_conn *conn = chan->conn;
	struct l2cap_le_credits pkt;
	u16 return_credits;

	return_credits = (chan->imtu / chan->mps) + 1;

	if (chan->rx_credits >= return_credits)
		return;

	return_credits -= chan->rx_credits;

	BT_DBG("chan %p returning %u credits to sender", chan, return_credits);

	chan->rx_credits += return_credits;

	pkt.cid     = cpu_to_le16(chan->scid);
	pkt.credits = cpu_to_le16(return_credits);

	chan->ident = l2cap_get_ident(conn);

	l2cap_send_cmd(conn, chan->ident, L2CAP_LE_CREDITS, sizeof(pkt), &pkt);
}

static int l2cap_ecred_recv(struct l2cap_chan *chan, struct sk_buff *skb)
{
	int err;

	BT_DBG("SDU reassemble complete: chan %p skb->len %u", chan, skb->len);

	/* Wait recv to confirm reception before updating the credits */
	err = chan->ops->recv(chan, skb);

	/* Update credits whenever an SDU is received */
	l2cap_chan_le_send_credits(chan);

	return err;
}

static int l2cap_ecred_data_rcv(struct l2cap_chan *chan, struct sk_buff *skb)
{
	int err;

	if (!chan->rx_credits) {
		BT_ERR("No credits to receive LE L2CAP data");
		l2cap_send_disconn_req(chan, ECONNRESET);
		return -ENOBUFS;
	}

	if (chan->imtu < skb->len) {
		BT_ERR("Too big LE L2CAP PDU");
		return -ENOBUFS;
	}

	chan->rx_credits--;
	BT_DBG("rx_credits %u -> %u", chan->rx_credits + 1, chan->rx_credits);

	/* Update if remote had run out of credits, this should only happens
	 * if the remote is not using the entire MPS.
	 */
	if (!chan->rx_credits)
		l2cap_chan_le_send_credits(chan);

	err = 0;

	if (!chan->sdu) {
		u16 sdu_len;

		sdu_len = get_unaligned_le16(skb->data);
		skb_pull(skb, L2CAP_SDULEN_SIZE);

		BT_DBG("Start of new SDU. sdu_len %u skb->len %u imtu %u",
		       sdu_len, skb->len, chan->imtu);

		if (sdu_len > chan->imtu) {
			BT_ERR("Too big LE L2CAP SDU length received");
			err = -EMSGSIZE;
			goto failed;
		}

		if (skb->len > sdu_len) {
			BT_ERR("Too much LE L2CAP data received");
			err = -EINVAL;
			goto failed;
		}

		if (skb->len == sdu_len)
			return l2cap_ecred_recv(chan, skb);

		chan->sdu = skb;
		chan->sdu_len = sdu_len;
		chan->sdu_last_frag = skb;

		/* Detect if remote is not able to use the selected MPS */
		if (skb->len + L2CAP_SDULEN_SIZE < chan->mps) {
			u16 mps_len = skb->len + L2CAP_SDULEN_SIZE;

			/* Adjust the number of credits */
			BT_DBG("chan->mps %u -> %u", chan->mps, mps_len);
			chan->mps = mps_len;
			l2cap_chan_le_send_credits(chan);
		}

		return 0;
	}

	BT_DBG("SDU fragment. chan->sdu->len %u skb->len %u chan->sdu_len %u",
	       chan->sdu->len, skb->len, chan->sdu_len);

	if (chan->sdu->len + skb->len > chan->sdu_len) {
		BT_ERR("Too much LE L2CAP data received");
		err = -EINVAL;
		goto failed;
	}

	append_skb_frag(chan->sdu, skb, &chan->sdu_last_frag);
	skb = NULL;

	if (chan->sdu->len == chan->sdu_len) {
		err = l2cap_ecred_recv(chan, chan->sdu);
		if (!err) {
			chan->sdu = NULL;
			chan->sdu_last_frag = NULL;
			chan->sdu_len = 0;
		}
	}

failed:
	if (err) {
		kfree_skb(skb);
		kfree_skb(chan->sdu);
		chan->sdu = NULL;
		chan->sdu_last_frag = NULL;
		chan->sdu_len = 0;
	}

	/* We can't return an error here since we took care of the skb
	 * freeing internally. An error return would cause the caller to
	 * do a double-free of the skb.
	 */
	return 0;
}

static void l2cap_data_channel(struct l2cap_conn *conn, u16 cid,
			       struct sk_buff *skb)
{
	struct l2cap_chan *chan;

	chan = l2cap_get_chan_by_scid(conn, cid);
	if (!chan) {
		if (cid == L2CAP_CID_A2MP) {
			chan = a2mp_channel_create(conn, skb);
			if (!chan) {
				kfree_skb(skb);
				return;
			}

			l2cap_chan_hold(chan);
			l2cap_chan_lock(chan);
		} else {
			BT_DBG("unknown cid 0x%4.4x", cid);
			/* Drop packet and return */
			kfree_skb(skb);
			return;
		}
	}

	BT_DBG("chan %p, len %d", chan, skb->len);

	/* If we receive data on a fixed channel before the info req/rsp
	 * procedure is done simply assume that the channel is supported
	 * and mark it as ready.
	 */
	if (chan->chan_type == L2CAP_CHAN_FIXED)
		l2cap_chan_ready(chan);

	if (chan->state != BT_CONNECTED)
		goto drop;

	switch (chan->mode) {
	case L2CAP_MODE_LE_FLOWCTL:
	case L2CAP_MODE_EXT_FLOWCTL:
		if (l2cap_ecred_data_rcv(chan, skb) < 0)
			goto drop;

		goto done;

	case L2CAP_MODE_BASIC:
		/* If socket recv buffers overflows we drop data here
		 * which is *bad* because L2CAP has to be reliable.
		 * But we don't have any other choice. L2CAP doesn't
		 * provide flow control mechanism. */

		if (chan->imtu < skb->len) {
			BT_ERR("Dropping L2CAP data: receive buffer overflow");
			goto drop;
		}

		if (!chan->ops->recv(chan, skb))
			goto done;
		break;

	case L2CAP_MODE_ERTM:
	case L2CAP_MODE_STREAMING:
		l2cap_data_rcv(chan, skb);
		goto done;

	default:
		BT_DBG("chan %p: bad mode 0x%2.2x", chan, chan->mode);
		break;
	}

drop:
	kfree_skb(skb);

done:
	l2cap_chan_unlock(chan);
	l2cap_chan_put(chan);
}

static void l2cap_conless_channel(struct l2cap_conn *conn, __le16 psm,
				  struct sk_buff *skb)
{
	struct hci_conn *hcon = conn->hcon;
	struct l2cap_chan *chan;

	if (hcon->type != ACL_LINK)
		goto free_skb;

	chan = l2cap_global_chan_by_psm(0, psm, &hcon->src, &hcon->dst,
					ACL_LINK);
	if (!chan)
		goto free_skb;

	BT_DBG("chan %p, len %d", chan, skb->len);

	if (chan->state != BT_BOUND && chan->state != BT_CONNECTED)
		goto drop;

	if (chan->imtu < skb->len)
		goto drop;

	/* Store remote BD_ADDR and PSM for msg_name */
	bacpy(&bt_cb(skb)->l2cap.bdaddr, &hcon->dst);
	bt_cb(skb)->l2cap.psm = psm;

	if (!chan->ops->recv(chan, skb)) {
		l2cap_chan_put(chan);
		return;
	}

drop:
	l2cap_chan_put(chan);
free_skb:
	kfree_skb(skb);
}

static void l2cap_recv_frame(struct l2cap_conn *conn, struct sk_buff *skb)
{
	struct l2cap_hdr *lh = (void *) skb->data;
	struct hci_conn *hcon = conn->hcon;
	u16 cid, len;
	__le16 psm;

	if (hcon->state != BT_CONNECTED) {
		BT_DBG("queueing pending rx skb");
		skb_queue_tail(&conn->pending_rx, skb);
		return;
	}

	skb_pull(skb, L2CAP_HDR_SIZE);
	cid = __le16_to_cpu(lh->cid);
	len = __le16_to_cpu(lh->len);

	if (len != skb->len) {
		kfree_skb(skb);
		return;
	}

	/* Since we can't actively block incoming LE connections we must
	 * at least ensure that we ignore incoming data from them.
	 */
	if (hcon->type == LE_LINK &&
	    hci_bdaddr_list_lookup(&hcon->hdev->reject_list, &hcon->dst,
				   bdaddr_dst_type(hcon))) {
		kfree_skb(skb);
		return;
	}

	BT_DBG("len %d, cid 0x%4.4x", len, cid);

	switch (cid) {
	case L2CAP_CID_SIGNALING:
		l2cap_sig_channel(conn, skb);
		break;

	case L2CAP_CID_CONN_LESS:
		psm = get_unaligned((__le16 *) skb->data);
		skb_pull(skb, L2CAP_PSMLEN_SIZE);
		l2cap_conless_channel(conn, psm, skb);
		break;

	case L2CAP_CID_LE_SIGNALING:
		l2cap_le_sig_channel(conn, skb);
		break;

	default:
		l2cap_data_channel(conn, cid, skb);
		break;
	}
}

static void process_pending_rx(struct work_struct *work)
{
	struct l2cap_conn *conn = container_of(work, struct l2cap_conn,
					       pending_rx_work);
	struct sk_buff *skb;

	BT_DBG("");

	while ((skb = skb_dequeue(&conn->pending_rx)))
		l2cap_recv_frame(conn, skb);
}

static struct l2cap_conn *l2cap_conn_add(struct hci_conn *hcon)
{
	struct l2cap_conn *conn = hcon->l2cap_data;
	struct hci_chan *hchan;

	if (conn)
		return conn;

	hchan = hci_chan_create(hcon);
	if (!hchan)
		return NULL;

	conn = kzalloc(sizeof(*conn), GFP_KERNEL);
	if (!conn) {
		hci_chan_del(hchan);
		return NULL;
	}

	kref_init(&conn->ref);
	hcon->l2cap_data = conn;
	conn->hcon = hci_conn_get(hcon);
	conn->hchan = hchan;

	BT_DBG("hcon %p conn %p hchan %p", hcon, conn, hchan);

	switch (hcon->type) {
	case LE_LINK:
		if (hcon->hdev->le_mtu) {
			conn->mtu = hcon->hdev->le_mtu;
			break;
		}
		fallthrough;
	default:
		conn->mtu = hcon->hdev->acl_mtu;
		break;
	}

	conn->feat_mask = 0;

	conn->local_fixed_chan = L2CAP_FC_SIG_BREDR | L2CAP_FC_CONNLESS;

	if (hcon->type == ACL_LINK &&
	    hci_dev_test_flag(hcon->hdev, HCI_HS_ENABLED))
		conn->local_fixed_chan |= L2CAP_FC_A2MP;

	if (hci_dev_test_flag(hcon->hdev, HCI_LE_ENABLED) &&
	    (bredr_sc_enabled(hcon->hdev) ||
	     hci_dev_test_flag(hcon->hdev, HCI_FORCE_BREDR_SMP)))
		conn->local_fixed_chan |= L2CAP_FC_SMP_BREDR;

	mutex_init(&conn->ident_lock);
	mutex_init(&conn->chan_lock);

	INIT_LIST_HEAD(&conn->chan_l);
	INIT_LIST_HEAD(&conn->users);

	INIT_DELAYED_WORK(&conn->info_timer, l2cap_info_timeout);

	skb_queue_head_init(&conn->pending_rx);
	INIT_WORK(&conn->pending_rx_work, process_pending_rx);
	INIT_WORK(&conn->id_addr_update_work, l2cap_conn_update_id_addr);

	conn->disc_reason = HCI_ERROR_REMOTE_USER_TERM;

	return conn;
}

static bool is_valid_psm(u16 psm, u8 dst_type)
{
	if (!psm)
		return false;

	if (bdaddr_type_is_le(dst_type))
		return (psm <= 0x00ff);

	/* PSM must be odd and lsb of upper byte must be 0 */
	return ((psm & 0x0101) == 0x0001);
}

struct l2cap_chan_data {
	struct l2cap_chan *chan;
	struct pid *pid;
	int count;
};

static void l2cap_chan_by_pid(struct l2cap_chan *chan, void *data)
{
	struct l2cap_chan_data *d = data;
	struct pid *pid;

	if (chan == d->chan)
		return;

	if (!test_bit(FLAG_DEFER_SETUP, &chan->flags))
		return;

	pid = chan->ops->get_peer_pid(chan);

	/* Only count deferred channels with the same PID/PSM */
	if (d->pid != pid || chan->psm != d->chan->psm || chan->ident ||
	    chan->mode != L2CAP_MODE_EXT_FLOWCTL || chan->state != BT_CONNECT)
		return;

	d->count++;
}

int l2cap_chan_connect(struct l2cap_chan *chan, __le16 psm, u16 cid,
		       bdaddr_t *dst, u8 dst_type)
{
	struct l2cap_conn *conn;
	struct hci_conn *hcon;
	struct hci_dev *hdev;
	int err;

	BT_DBG("%pMR -> %pMR (type %u) psm 0x%4.4x mode 0x%2.2x", &chan->src,
	       dst, dst_type, __le16_to_cpu(psm), chan->mode);

	hdev = hci_get_route(dst, &chan->src, chan->src_type);
	if (!hdev)
		return -EHOSTUNREACH;

	hci_dev_lock(hdev);

	if (!is_valid_psm(__le16_to_cpu(psm), dst_type) && !cid &&
	    chan->chan_type != L2CAP_CHAN_RAW) {
		err = -EINVAL;
		goto done;
	}

	if (chan->chan_type == L2CAP_CHAN_CONN_ORIENTED && !psm) {
		err = -EINVAL;
		goto done;
	}

	if (chan->chan_type == L2CAP_CHAN_FIXED && !cid) {
		err = -EINVAL;
		goto done;
	}

	switch (chan->mode) {
	case L2CAP_MODE_BASIC:
		break;
	case L2CAP_MODE_LE_FLOWCTL:
		break;
	case L2CAP_MODE_EXT_FLOWCTL:
		if (!enable_ecred) {
			err = -EOPNOTSUPP;
			goto done;
		}
		break;
	case L2CAP_MODE_ERTM:
	case L2CAP_MODE_STREAMING:
		if (!disable_ertm)
			break;
		fallthrough;
	default:
		err = -EOPNOTSUPP;
		goto done;
	}

	switch (chan->state) {
	case BT_CONNECT:
	case BT_CONNECT2:
	case BT_CONFIG:
		/* Already connecting */
		err = 0;
		goto done;

	case BT_CONNECTED:
		/* Already connected */
		err = -EISCONN;
		goto done;

	case BT_OPEN:
	case BT_BOUND:
		/* Can connect */
		break;

	default:
		err = -EBADFD;
		goto done;
	}

	/* Set destination address and psm */
	bacpy(&chan->dst, dst);
	chan->dst_type = dst_type;

	chan->psm = psm;
	chan->dcid = cid;

	if (bdaddr_type_is_le(dst_type)) {
		/* Convert from L2CAP channel address type to HCI address type
		 */
		if (dst_type == BDADDR_LE_PUBLIC)
			dst_type = ADDR_LE_DEV_PUBLIC;
		else
			dst_type = ADDR_LE_DEV_RANDOM;

		if (hci_dev_test_flag(hdev, HCI_ADVERTISING))
			hcon = hci_connect_le(hdev, dst, dst_type, false,
					      chan->sec_level,
					      HCI_LE_CONN_TIMEOUT,
					      HCI_ROLE_SLAVE);
		else
			hcon = hci_connect_le_scan(hdev, dst, dst_type,
						   chan->sec_level,
						   HCI_LE_CONN_TIMEOUT,
						   CONN_REASON_L2CAP_CHAN);

	} else {
		u8 auth_type = l2cap_get_auth_type(chan);
		hcon = hci_connect_acl(hdev, dst, chan->sec_level, auth_type,
				       CONN_REASON_L2CAP_CHAN);
	}

	if (IS_ERR(hcon)) {
		err = PTR_ERR(hcon);
		goto done;
	}

	conn = l2cap_conn_add(hcon);
	if (!conn) {
		hci_conn_drop(hcon);
		err = -ENOMEM;
		goto done;
	}

	if (chan->mode == L2CAP_MODE_EXT_FLOWCTL) {
		struct l2cap_chan_data data;

		data.chan = chan;
		data.pid = chan->ops->get_peer_pid(chan);
		data.count = 1;

		l2cap_chan_list(conn, l2cap_chan_by_pid, &data);

		/* Check if there isn't too many channels being connected */
		if (data.count > L2CAP_ECRED_CONN_SCID_MAX) {
			hci_conn_drop(hcon);
			err = -EPROTO;
			goto done;
		}
	}

	mutex_lock(&conn->chan_lock);
	l2cap_chan_lock(chan);

	if (cid && __l2cap_get_chan_by_dcid(conn, cid)) {
		hci_conn_drop(hcon);
		err = -EBUSY;
		goto chan_unlock;
	}

	/* Update source addr of the socket */
	bacpy(&chan->src, &hcon->src);
	chan->src_type = bdaddr_src_type(hcon);

	__l2cap_chan_add(conn, chan);

	/* l2cap_chan_add takes its own ref so we can drop this one */
	hci_conn_drop(hcon);

	l2cap_state_change(chan, BT_CONNECT);
	__set_chan_timer(chan, chan->ops->get_sndtimeo(chan));

	/* Release chan->sport so that it can be reused by other
	 * sockets (as it's only used for listening sockets).
	 */
	write_lock(&chan_list_lock);
	chan->sport = 0;
	write_unlock(&chan_list_lock);

	if (hcon->state == BT_CONNECTED) {
		if (chan->chan_type != L2CAP_CHAN_CONN_ORIENTED) {
			__clear_chan_timer(chan);
			if (l2cap_chan_check_security(chan, true))
				l2cap_state_change(chan, BT_CONNECTED);
		} else
			l2cap_do_start(chan);
	}

	err = 0;

chan_unlock:
	l2cap_chan_unlock(chan);
	mutex_unlock(&conn->chan_lock);
done:
	hci_dev_unlock(hdev);
	hci_dev_put(hdev);
	return err;
}
EXPORT_SYMBOL_GPL(l2cap_chan_connect);

static void l2cap_ecred_reconfigure(struct l2cap_chan *chan)
{
	struct l2cap_conn *conn = chan->conn;
	struct {
		struct l2cap_ecred_reconf_req req;
		__le16 scid;
	} pdu;

	pdu.req.mtu = cpu_to_le16(chan->imtu);
	pdu.req.mps = cpu_to_le16(chan->mps);
	pdu.scid    = cpu_to_le16(chan->scid);

	chan->ident = l2cap_get_ident(conn);

	l2cap_send_cmd(conn, chan->ident, L2CAP_ECRED_RECONF_REQ,
		       sizeof(pdu), &pdu);
}

int l2cap_chan_reconfigure(struct l2cap_chan *chan, __u16 mtu)
{
	if (chan->imtu > mtu)
		return -EINVAL;

	BT_DBG("chan %p mtu 0x%4.4x", chan, mtu);

	chan->imtu = mtu;

	l2cap_ecred_reconfigure(chan);

	return 0;
}

/* ---- L2CAP interface with lower layer (HCI) ---- */

int l2cap_connect_ind(struct hci_dev *hdev, bdaddr_t *bdaddr)
{
	int exact = 0, lm1 = 0, lm2 = 0;
	struct l2cap_chan *c;

	BT_DBG("hdev %s, bdaddr %pMR", hdev->name, bdaddr);

	/* Find listening sockets and check their link_mode */
	read_lock(&chan_list_lock);
	list_for_each_entry(c, &chan_list, global_l) {
		if (c->state != BT_LISTEN)
			continue;

		if (!bacmp(&c->src, &hdev->bdaddr)) {
			lm1 |= HCI_LM_ACCEPT;
			if (test_bit(FLAG_ROLE_SWITCH, &c->flags))
				lm1 |= HCI_LM_MASTER;
			exact++;
		} else if (!bacmp(&c->src, BDADDR_ANY)) {
			lm2 |= HCI_LM_ACCEPT;
			if (test_bit(FLAG_ROLE_SWITCH, &c->flags))
				lm2 |= HCI_LM_MASTER;
		}
	}
	read_unlock(&chan_list_lock);

	return exact ? lm1 : lm2;
}

/* Find the next fixed channel in BT_LISTEN state, continue iteration
 * from an existing channel in the list or from the beginning of the
 * global list (by passing NULL as first parameter).
 */
static struct l2cap_chan *l2cap_global_fixed_chan(struct l2cap_chan *c,
						  struct hci_conn *hcon)
{
	u8 src_type = bdaddr_src_type(hcon);

	read_lock(&chan_list_lock);

	if (c)
		c = list_next_entry(c, global_l);
	else
		c = list_entry(chan_list.next, typeof(*c), global_l);

	list_for_each_entry_from(c, &chan_list, global_l) {
		if (c->chan_type != L2CAP_CHAN_FIXED)
			continue;
		if (c->state != BT_LISTEN)
			continue;
		if (bacmp(&c->src, &hcon->src) && bacmp(&c->src, BDADDR_ANY))
			continue;
		if (src_type != c->src_type)
			continue;

		c = l2cap_chan_hold_unless_zero(c);
		read_unlock(&chan_list_lock);
		return c;
	}

	read_unlock(&chan_list_lock);

	return NULL;
}

static void l2cap_connect_cfm(struct hci_conn *hcon, u8 status)
{
	struct hci_dev *hdev = hcon->hdev;
	struct l2cap_conn *conn;
	struct l2cap_chan *pchan;
	u8 dst_type;

	if (hcon->type != ACL_LINK && hcon->type != LE_LINK)
		return;

	BT_DBG("hcon %p bdaddr %pMR status %d", hcon, &hcon->dst, status);

	if (status) {
		l2cap_conn_del(hcon, bt_to_errno(status));
		return;
	}

	conn = l2cap_conn_add(hcon);
	if (!conn)
		return;

	dst_type = bdaddr_dst_type(hcon);

	/* If device is blocked, do not create channels for it */
	if (hci_bdaddr_list_lookup(&hdev->reject_list, &hcon->dst, dst_type))
		return;

	/* Find fixed channels and notify them of the new connection. We
	 * use multiple individual lookups, continuing each time where
	 * we left off, because the list lock would prevent calling the
	 * potentially sleeping l2cap_chan_lock() function.
	 */
	pchan = l2cap_global_fixed_chan(NULL, hcon);
	while (pchan) {
		struct l2cap_chan *chan, *next;

		/* Client fixed channels should override server ones */
		if (__l2cap_get_chan_by_dcid(conn, pchan->scid))
			goto next;

		l2cap_chan_lock(pchan);
		chan = pchan->ops->new_connection(pchan);
		if (chan) {
			bacpy(&chan->src, &hcon->src);
			bacpy(&chan->dst, &hcon->dst);
			chan->src_type = bdaddr_src_type(hcon);
			chan->dst_type = dst_type;

			__l2cap_chan_add(conn, chan);
		}

		l2cap_chan_unlock(pchan);
next:
		next = l2cap_global_fixed_chan(pchan, hcon);
		l2cap_chan_put(pchan);
		pchan = next;
	}

	l2cap_conn_ready(conn);
}

int l2cap_disconn_ind(struct hci_conn *hcon)
{
	struct l2cap_conn *conn = hcon->l2cap_data;

	BT_DBG("hcon %p", hcon);

	if (!conn)
		return HCI_ERROR_REMOTE_USER_TERM;
	return conn->disc_reason;
}

static void l2cap_disconn_cfm(struct hci_conn *hcon, u8 reason)
{
	if (hcon->type != ACL_LINK && hcon->type != LE_LINK)
		return;

	BT_DBG("hcon %p reason %d", hcon, reason);

	l2cap_conn_del(hcon, bt_to_errno(reason));
}

static inline void l2cap_check_encryption(struct l2cap_chan *chan, u8 encrypt)
{
	if (chan->chan_type != L2CAP_CHAN_CONN_ORIENTED)
		return;

	if (encrypt == 0x00) {
		if (chan->sec_level == BT_SECURITY_MEDIUM) {
			__set_chan_timer(chan, L2CAP_ENC_TIMEOUT);
		} else if (chan->sec_level == BT_SECURITY_HIGH ||
			   chan->sec_level == BT_SECURITY_FIPS)
			l2cap_chan_close(chan, ECONNREFUSED);
	} else {
		if (chan->sec_level == BT_SECURITY_MEDIUM)
			__clear_chan_timer(chan);
	}
}

static void l2cap_security_cfm(struct hci_conn *hcon, u8 status, u8 encrypt)
{
	struct l2cap_conn *conn = hcon->l2cap_data;
	struct l2cap_chan *chan;

	if (!conn)
		return;

	BT_DBG("conn %p status 0x%2.2x encrypt %u", conn, status, encrypt);

	mutex_lock(&conn->chan_lock);

	list_for_each_entry(chan, &conn->chan_l, list) {
		l2cap_chan_lock(chan);

		BT_DBG("chan %p scid 0x%4.4x state %s", chan, chan->scid,
		       state_to_string(chan->state));

		if (chan->scid == L2CAP_CID_A2MP) {
			l2cap_chan_unlock(chan);
			continue;
		}

		if (!status && encrypt)
			chan->sec_level = hcon->sec_level;

		if (!__l2cap_no_conn_pending(chan)) {
			l2cap_chan_unlock(chan);
			continue;
		}

		if (!status && (chan->state == BT_CONNECTED ||
				chan->state == BT_CONFIG)) {
			chan->ops->resume(chan);
			l2cap_check_encryption(chan, encrypt);
			l2cap_chan_unlock(chan);
			continue;
		}

		if (chan->state == BT_CONNECT) {
			if (!status && l2cap_check_enc_key_size(hcon))
				l2cap_start_connection(chan);
			else
				__set_chan_timer(chan, L2CAP_DISC_TIMEOUT);
		} else if (chan->state == BT_CONNECT2 &&
			   !(chan->mode == L2CAP_MODE_EXT_FLOWCTL ||
			     chan->mode == L2CAP_MODE_LE_FLOWCTL)) {
			struct l2cap_conn_rsp rsp;
			__u16 res, stat;

			if (!status && l2cap_check_enc_key_size(hcon)) {
				if (test_bit(FLAG_DEFER_SETUP, &chan->flags)) {
					res = L2CAP_CR_PEND;
					stat = L2CAP_CS_AUTHOR_PEND;
					chan->ops->defer(chan);
				} else {
					l2cap_state_change(chan, BT_CONFIG);
					res = L2CAP_CR_SUCCESS;
					stat = L2CAP_CS_NO_INFO;
				}
			} else {
				l2cap_state_change(chan, BT_DISCONN);
				__set_chan_timer(chan, L2CAP_DISC_TIMEOUT);
				res = L2CAP_CR_SEC_BLOCK;
				stat = L2CAP_CS_NO_INFO;
			}

			rsp.scid   = cpu_to_le16(chan->dcid);
			rsp.dcid   = cpu_to_le16(chan->scid);
			rsp.result = cpu_to_le16(res);
			rsp.status = cpu_to_le16(stat);
			l2cap_send_cmd(conn, chan->ident, L2CAP_CONN_RSP,
				       sizeof(rsp), &rsp);

			if (!test_bit(CONF_REQ_SENT, &chan->conf_state) &&
			    res == L2CAP_CR_SUCCESS) {
				char buf[128];
				set_bit(CONF_REQ_SENT, &chan->conf_state);
				l2cap_send_cmd(conn, l2cap_get_ident(conn),
					       L2CAP_CONF_REQ,
					       l2cap_build_conf_req(chan, buf, sizeof(buf)),
					       buf);
				chan->num_conf_req++;
			}
		}

		l2cap_chan_unlock(chan);
	}

	mutex_unlock(&conn->chan_lock);
}

/* Append fragment into frame respecting the maximum len of rx_skb */
static int l2cap_recv_frag(struct l2cap_conn *conn, struct sk_buff *skb,
			   u16 len)
{
	if (!conn->rx_skb) {
		/* Allocate skb for the complete frame (with header) */
		conn->rx_skb = bt_skb_alloc(len, GFP_KERNEL);
		if (!conn->rx_skb)
			return -ENOMEM;
		/* Init rx_len */
		conn->rx_len = len;
	}

	/* Copy as much as the rx_skb can hold */
	len = min_t(u16, len, skb->len);
	skb_copy_from_linear_data(skb, skb_put(conn->rx_skb, len), len);
	skb_pull(skb, len);
	conn->rx_len -= len;

	return len;
}

static int l2cap_recv_len(struct l2cap_conn *conn, struct sk_buff *skb)
{
	struct sk_buff *rx_skb;
	int len;

	/* Append just enough to complete the header */
	len = l2cap_recv_frag(conn, skb, L2CAP_LEN_SIZE - conn->rx_skb->len);

	/* If header could not be read just continue */
	if (len < 0 || conn->rx_skb->len < L2CAP_LEN_SIZE)
		return len;

	rx_skb = conn->rx_skb;
	len = get_unaligned_le16(rx_skb->data);

	/* Check if rx_skb has enough space to received all fragments */
	if (len + (L2CAP_HDR_SIZE - L2CAP_LEN_SIZE) <= skb_tailroom(rx_skb)) {
		/* Update expected len */
		conn->rx_len = len + (L2CAP_HDR_SIZE - L2CAP_LEN_SIZE);
		return L2CAP_LEN_SIZE;
	}

	/* Reset conn->rx_skb since it will need to be reallocated in order to
	 * fit all fragments.
	 */
	conn->rx_skb = NULL;

	/* Reallocates rx_skb using the exact expected length */
	len = l2cap_recv_frag(conn, rx_skb,
			      len + (L2CAP_HDR_SIZE - L2CAP_LEN_SIZE));
	kfree_skb(rx_skb);

	return len;
}

static void l2cap_recv_reset(struct l2cap_conn *conn)
{
	kfree_skb(conn->rx_skb);
	conn->rx_skb = NULL;
	conn->rx_len = 0;
}

void l2cap_recv_acldata(struct hci_conn *hcon, struct sk_buff *skb, u16 flags)
{
	struct l2cap_conn *conn = hcon->l2cap_data;
	int len;

	/* For AMP controller do not create l2cap conn */
	if (!conn && hcon->hdev->dev_type != HCI_PRIMARY)
		goto drop;

	if (!conn)
		conn = l2cap_conn_add(hcon);

	if (!conn)
		goto drop;

	BT_DBG("conn %p len %u flags 0x%x", conn, skb->len, flags);

	switch (flags) {
	case ACL_START:
	case ACL_START_NO_FLUSH:
	case ACL_COMPLETE:
		if (conn->rx_skb) {
			BT_ERR("Unexpected start frame (len %d)", skb->len);
			l2cap_recv_reset(conn);
			l2cap_conn_unreliable(conn, ECOMM);
		}

		/* Start fragment may not contain the L2CAP length so just
		 * copy the initial byte when that happens and use conn->mtu as
		 * expected length.
		 */
		if (skb->len < L2CAP_LEN_SIZE) {
			l2cap_recv_frag(conn, skb, conn->mtu);
			break;
		}

		len = get_unaligned_le16(skb->data) + L2CAP_HDR_SIZE;

		if (len == skb->len) {
			/* Complete frame received */
			l2cap_recv_frame(conn, skb);
			return;
		}

		BT_DBG("Start: total len %d, frag len %u", len, skb->len);

		if (skb->len > len) {
			BT_ERR("Frame is too long (len %u, expected len %d)",
			       skb->len, len);
			l2cap_conn_unreliable(conn, ECOMM);
			goto drop;
		}

		/* Append fragment into frame (with header) */
		if (l2cap_recv_frag(conn, skb, len) < 0)
			goto drop;

		break;

	case ACL_CONT:
		BT_DBG("Cont: frag len %u (expecting %u)", skb->len, conn->rx_len);

		if (!conn->rx_skb) {
			BT_ERR("Unexpected continuation frame (len %d)", skb->len);
			l2cap_conn_unreliable(conn, ECOMM);
			goto drop;
		}

		/* Complete the L2CAP length if it has not been read */
		if (conn->rx_skb->len < L2CAP_LEN_SIZE) {
			if (l2cap_recv_len(conn, skb) < 0) {
				l2cap_conn_unreliable(conn, ECOMM);
				goto drop;
			}

			/* Header still could not be read just continue */
			if (conn->rx_skb->len < L2CAP_LEN_SIZE)
				break;
		}

		if (skb->len > conn->rx_len) {
			BT_ERR("Fragment is too long (len %u, expected %u)",
			       skb->len, conn->rx_len);
			l2cap_recv_reset(conn);
			l2cap_conn_unreliable(conn, ECOMM);
			goto drop;
		}

		/* Append fragment into frame (with header) */
		l2cap_recv_frag(conn, skb, skb->len);

		if (!conn->rx_len) {
			/* Complete frame received. l2cap_recv_frame
			 * takes ownership of the skb so set the global
			 * rx_skb pointer to NULL first.
			 */
			struct sk_buff *rx_skb = conn->rx_skb;
			conn->rx_skb = NULL;
			l2cap_recv_frame(conn, rx_skb);
		}
		break;
	}

drop:
	kfree_skb(skb);
}

static struct hci_cb l2cap_cb = {
	.name		= "L2CAP",
	.connect_cfm	= l2cap_connect_cfm,
	.disconn_cfm	= l2cap_disconn_cfm,
	.security_cfm	= l2cap_security_cfm,
};

static int l2cap_debugfs_show(struct seq_file *f, void *p)
{
	struct l2cap_chan *c;

	read_lock(&chan_list_lock);

	list_for_each_entry(c, &chan_list, global_l) {
		seq_printf(f, "%pMR (%u) %pMR (%u) %d %d 0x%4.4x 0x%4.4x %d %d %d %d\n",
			   &c->src, c->src_type, &c->dst, c->dst_type,
			   c->state, __le16_to_cpu(c->psm),
			   c->scid, c->dcid, c->imtu, c->omtu,
			   c->sec_level, c->mode);
	}

	read_unlock(&chan_list_lock);

	return 0;
}

DEFINE_SHOW_ATTRIBUTE(l2cap_debugfs);

static struct dentry *l2cap_debugfs;

int __init l2cap_init(void)
{
	int err;

	err = l2cap_init_sockets();
	if (err < 0)
		return err;

	hci_register_cb(&l2cap_cb);

	if (IS_ERR_OR_NULL(bt_debugfs))
		return 0;

	l2cap_debugfs = debugfs_create_file("l2cap", 0444, bt_debugfs,
					    NULL, &l2cap_debugfs_fops);

	return 0;
}

void l2cap_exit(void)
{
	debugfs_remove(l2cap_debugfs);
	hci_unregister_cb(&l2cap_cb);
	l2cap_cleanup_sockets();
}

module_param(disable_ertm, bool, 0644);
MODULE_PARM_DESC(disable_ertm, "Disable enhanced retransmission mode");

module_param(enable_ecred, bool, 0644);
MODULE_PARM_DESC(enable_ecred, "Enable enhanced credit flow control mode");<|MERGE_RESOLUTION|>--- conflicted
+++ resolved
@@ -708,6 +708,17 @@
 }
 EXPORT_SYMBOL_GPL(l2cap_chan_del);
 
+static void __l2cap_chan_list_id(struct l2cap_conn *conn, u16 id,
+				 l2cap_chan_func_t func, void *data)
+{
+	struct l2cap_chan *chan, *l;
+
+	list_for_each_entry_safe(chan, l, &conn->chan_l, list) {
+		if (chan->ident == id)
+			func(chan, data);
+	}
+}
+
 static void __l2cap_chan_list(struct l2cap_conn *conn, l2cap_chan_func_t func,
 			      void *data)
 {
@@ -775,23 +786,9 @@
 
 static void l2cap_chan_ecred_connect_reject(struct l2cap_chan *chan)
 {
-	struct l2cap_conn *conn = chan->conn;
-	struct l2cap_ecred_conn_rsp rsp;
-	u16 result;
-
-	if (test_bit(FLAG_DEFER_SETUP, &chan->flags))
-		result = L2CAP_CR_LE_AUTHORIZATION;
-	else
-		result = L2CAP_CR_LE_BAD_PSM;
-
 	l2cap_state_change(chan, BT_DISCONN);
 
-	memset(&rsp, 0, sizeof(rsp));
-
-	rsp.result  = cpu_to_le16(result);
-
-	l2cap_send_cmd(conn, chan->ident, L2CAP_LE_CONN_RSP, sizeof(rsp),
-		       &rsp);
+	__l2cap_ecred_conn_rsp_defer(chan);
 }
 
 static void l2cap_chan_connect_reject(struct l2cap_chan *chan)
@@ -846,7 +843,7 @@
 					break;
 				case L2CAP_MODE_EXT_FLOWCTL:
 					l2cap_chan_ecred_connect_reject(chan);
-					break;
+					return;
 				}
 			}
 		}
@@ -2683,14 +2680,6 @@
 		if (IS_ERR(skb))
 			return PTR_ERR(skb);
 
-		/* Channel lock is released before requesting new skb and then
-		 * reacquired thus we need to recheck channel state.
-		 */
-		if (chan->state != BT_CONNECTED) {
-			kfree_skb(skb);
-			return -ENOTCONN;
-		}
-
 		l2cap_do_send(chan, skb);
 		return len;
 	}
@@ -2735,14 +2724,6 @@
 		if (IS_ERR(skb))
 			return PTR_ERR(skb);
 
-		/* Channel lock is released before requesting new skb and then
-		 * reacquired thus we need to recheck channel state.
-		 */
-		if (chan->state != BT_CONNECTED) {
-			kfree_skb(skb);
-			return -ENOTCONN;
-		}
-
 		l2cap_do_send(chan, skb);
 		err = len;
 		break;
@@ -2762,14 +2743,6 @@
 		 * allocation.
 		 */
 		err = l2cap_segment_sdu(chan, &seg_queue, msg, len);
-
-		/* The channel could have been closed while segmenting,
-		 * check that it is still connected.
-		 */
-		if (chan->state != BT_CONNECTED) {
-			__skb_queue_purge(&seg_queue);
-			err = -ENOTCONN;
-		}
 
 		if (err)
 			break;
@@ -3962,43 +3935,86 @@
 		       &rsp);
 }
 
-void __l2cap_ecred_conn_rsp_defer(struct l2cap_chan *chan)
-{
+static void l2cap_ecred_list_defer(struct l2cap_chan *chan, void *data)
+{
+	int *result = data;
+
+	if (*result || test_bit(FLAG_ECRED_CONN_REQ_SENT, &chan->flags))
+		return;
+
+	switch (chan->state) {
+	case BT_CONNECT2:
+		/* If channel still pending accept add to result */
+		(*result)++;
+		return;
+	case BT_CONNECTED:
+		return;
+	default:
+		/* If not connected or pending accept it has been refused */
+		*result = -ECONNREFUSED;
+		return;
+	}
+}
+
+struct l2cap_ecred_rsp_data {
 	struct {
 		struct l2cap_ecred_conn_rsp rsp;
-		__le16 dcid[5];
+		__le16 scid[L2CAP_ECRED_MAX_CID];
 	} __packed pdu;
+	int count;
+};
+
+static void l2cap_ecred_rsp_defer(struct l2cap_chan *chan, void *data)
+{
+	struct l2cap_ecred_rsp_data *rsp = data;
+
+	if (test_bit(FLAG_ECRED_CONN_REQ_SENT, &chan->flags))
+		return;
+
+	/* Reset ident so only one response is sent */
+	chan->ident = 0;
+
+	/* Include all channels pending with the same ident */
+	if (!rsp->pdu.rsp.result)
+		rsp->pdu.rsp.dcid[rsp->count++] = cpu_to_le16(chan->scid);
+	else
+		l2cap_chan_del(chan, ECONNRESET);
+}
+
+void __l2cap_ecred_conn_rsp_defer(struct l2cap_chan *chan)
+{
 	struct l2cap_conn *conn = chan->conn;
-	u16 ident = chan->ident;
-	int i = 0;
-
-	if (!ident)
+	struct l2cap_ecred_rsp_data data;
+	u16 id = chan->ident;
+	int result = 0;
+
+	if (!id)
 		return;
 
-	BT_DBG("chan %p ident %d", chan, ident);
-
-	pdu.rsp.mtu     = cpu_to_le16(chan->imtu);
-	pdu.rsp.mps     = cpu_to_le16(chan->mps);
-	pdu.rsp.credits = cpu_to_le16(chan->rx_credits);
-	pdu.rsp.result  = cpu_to_le16(L2CAP_CR_LE_SUCCESS);
-
-	mutex_lock(&conn->chan_lock);
-
-	list_for_each_entry(chan, &conn->chan_l, list) {
-		if (chan->ident != ident)
-			continue;
-
-		/* Reset ident so only one response is sent */
-		chan->ident = 0;
-
-		/* Include all channels pending with the same ident */
-		pdu.dcid[i++] = cpu_to_le16(chan->scid);
-	}
-
-	mutex_unlock(&conn->chan_lock);
-
-	l2cap_send_cmd(conn, ident, L2CAP_ECRED_CONN_RSP,
-			sizeof(pdu.rsp) + i * sizeof(__le16), &pdu);
+	BT_DBG("chan %p id %d", chan, id);
+
+	memset(&data, 0, sizeof(data));
+
+	data.pdu.rsp.mtu     = cpu_to_le16(chan->imtu);
+	data.pdu.rsp.mps     = cpu_to_le16(chan->mps);
+	data.pdu.rsp.credits = cpu_to_le16(chan->rx_credits);
+	data.pdu.rsp.result  = cpu_to_le16(L2CAP_CR_LE_SUCCESS);
+
+	/* Verify that all channels are ready */
+	__l2cap_chan_list_id(conn, id, l2cap_ecred_list_defer, &result);
+
+	if (result > 0)
+		return;
+
+	if (result < 0)
+		data.pdu.rsp.result = cpu_to_le16(L2CAP_CR_LE_AUTHORIZATION);
+
+	/* Build response */
+	__l2cap_chan_list_id(conn, id, l2cap_ecred_rsp_defer, &data);
+
+	l2cap_send_cmd(conn, id, L2CAP_ECRED_CONN_RSP,
+		       sizeof(data.pdu.rsp) + (data.count * sizeof(__le16)),
+		       &data.pdu);
 }
 
 void __l2cap_connect_rsp_defer(struct l2cap_chan *chan)
@@ -4645,17 +4661,11 @@
 
 	BT_DBG("scid 0x%4.4x dcid 0x%4.4x", scid, dcid);
 
-	mutex_lock(&conn->chan_lock);
-
-	chan = __l2cap_get_chan_by_scid(conn, dcid);
+	chan = l2cap_get_chan_by_scid(conn, dcid);
 	if (!chan) {
-		mutex_unlock(&conn->chan_lock);
 		cmd_reject_invalid_cid(conn, cmd->ident, dcid, scid);
 		return 0;
 	}
-
-	l2cap_chan_hold(chan);
-	l2cap_chan_lock(chan);
 
 	rsp.dcid = cpu_to_le16(chan->scid);
 	rsp.scid = cpu_to_le16(chan->dcid);
@@ -4663,20 +4673,16 @@
 
 	chan->ops->set_shutdown(chan);
 
-<<<<<<< HEAD
-=======
 	l2cap_chan_unlock(chan);
 	mutex_lock(&conn->chan_lock);
 	l2cap_chan_lock(chan);
->>>>>>> 16718dba
 	l2cap_chan_del(chan, ECONNRESET);
+	mutex_unlock(&conn->chan_lock);
 
 	chan->ops->close(chan);
 
 	l2cap_chan_unlock(chan);
 	l2cap_chan_put(chan);
-
-	mutex_unlock(&conn->chan_lock);
 
 	return 0;
 }
@@ -4697,38 +4703,27 @@
 
 	BT_DBG("dcid 0x%4.4x scid 0x%4.4x", dcid, scid);
 
-	mutex_lock(&conn->chan_lock);
-
-	chan = __l2cap_get_chan_by_scid(conn, scid);
+	chan = l2cap_get_chan_by_scid(conn, scid);
 	if (!chan) {
-		mutex_unlock(&conn->chan_lock);
 		return 0;
 	}
-
-	l2cap_chan_hold(chan);
-	l2cap_chan_lock(chan);
 
 	if (chan->state != BT_DISCONN) {
 		l2cap_chan_unlock(chan);
 		l2cap_chan_put(chan);
-		mutex_unlock(&conn->chan_lock);
 		return 0;
 	}
 
-<<<<<<< HEAD
-=======
 	l2cap_chan_unlock(chan);
 	mutex_lock(&conn->chan_lock);
 	l2cap_chan_lock(chan);
->>>>>>> 16718dba
 	l2cap_chan_del(chan, 0);
+	mutex_unlock(&conn->chan_lock);
 
 	chan->ops->close(chan);
 
 	l2cap_chan_unlock(chan);
 	l2cap_chan_put(chan);
-
-	mutex_unlock(&conn->chan_lock);
 
 	return 0;
 }
@@ -6123,6 +6118,7 @@
 		__set_chan_timer(chan, chan->ops->get_sndtimeo(chan));
 
 		chan->ident = cmd->ident;
+		chan->mode = L2CAP_MODE_EXT_FLOWCTL;
 
 		if (test_bit(FLAG_DEFER_SETUP, &chan->flags)) {
 			l2cap_state_change(chan, BT_CONNECT2);
