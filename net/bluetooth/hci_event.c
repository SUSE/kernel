--- conflicted
+++ resolved
@@ -3231,11 +3231,7 @@
 			if (key) {
 				set_bit(HCI_CONN_ENCRYPT, &conn->flags);
 
-<<<<<<< HEAD
-				if (!(hdev->commands[20] & 0x10)) {
-=======
 				if (!read_key_size_capable(hdev)) {
->>>>>>> 604b0aa0
 					conn->enc_key_size = HCI_LINK_KEY_SIZE;
 				} else {
 					cp.handle = cpu_to_le16(conn->handle);
@@ -3685,12 +3681,7 @@
 		 * controller really supports it. If it doesn't, assume
 		 * the default size (16).
 		 */
-<<<<<<< HEAD
-		if (!(hdev->commands[20] & 0x10) ||
-		    test_bit(HCI_QUIRK_BROKEN_READ_ENC_KEY_SIZE, &hdev->quirks)) {
-=======
 		if (!read_key_size_capable(hdev)) {
->>>>>>> 604b0aa0
 			conn->enc_key_size = HCI_LINK_KEY_SIZE;
 			goto notify;
 		}
