/*
   BlueZ - Bluetooth protocol stack for Linux
   Copyright (c) 2000-2001, 2010, Code Aurora Forum. All rights reserved.

   Written 2000,2001 by Maxim Krasnyansky <maxk@qualcomm.com>

   This program is free software; you can redistribute it and/or modify
   it under the terms of the GNU General Public License version 2 as
   published by the Free Software Foundation;

   THE SOFTWARE IS PROVIDED "AS IS", WITHOUT WARRANTY OF ANY KIND, EXPRESS
   OR IMPLIED, INCLUDING BUT NOT LIMITED TO THE WARRANTIES OF MERCHANTABILITY,
   FITNESS FOR A PARTICULAR PURPOSE AND NONINFRINGEMENT OF THIRD PARTY RIGHTS.
   IN NO EVENT SHALL THE COPYRIGHT HOLDER(S) AND AUTHOR(S) BE LIABLE FOR ANY
   CLAIM, OR ANY SPECIAL INDIRECT OR CONSEQUENTIAL DAMAGES, OR ANY DAMAGES
   WHATSOEVER RESULTING FROM LOSS OF USE, DATA OR PROFITS, WHETHER IN AN
   ACTION OF CONTRACT, NEGLIGENCE OR OTHER TORTIOUS ACTION, ARISING OUT OF
   OR IN CONNECTION WITH THE USE OR PERFORMANCE OF THIS SOFTWARE.

   ALL LIABILITY, INCLUDING LIABILITY FOR INFRINGEMENT OF ANY PATENTS,
   COPYRIGHTS, TRADEMARKS OR OTHER RIGHTS, RELATING TO USE OF THIS
   SOFTWARE IS DISCLAIMED.
*/

/* Bluetooth HCI event handling. */

#include <asm/unaligned.h>
#include <linux/crypto.h>
#include <crypto/algapi.h>

#include <net/bluetooth/bluetooth.h>
#include <net/bluetooth/hci_core.h>
#include <net/bluetooth/mgmt.h>

#include "hci_request.h"
#include "hci_debugfs.h"
#include "a2mp.h"
#include "amp.h"
#include "smp.h"
#include "msft.h"

#define ZERO_KEY "\x00\x00\x00\x00\x00\x00\x00\x00" \
		 "\x00\x00\x00\x00\x00\x00\x00\x00"

/* Handle HCI Event packets */

static void hci_cc_inquiry_cancel(struct hci_dev *hdev, struct sk_buff *skb,
				  u8 *new_status)
{
	__u8 status = *((__u8 *) skb->data);

	BT_DBG("%s status 0x%2.2x", hdev->name, status);

	/* It is possible that we receive Inquiry Complete event right
	 * before we receive Inquiry Cancel Command Complete event, in
	 * which case the latter event should have status of Command
	 * Disallowed (0x0c). This should not be treated as error, since
	 * we actually achieve what Inquiry Cancel wants to achieve,
	 * which is to end the last Inquiry session.
	 */
	if (status == 0x0c && !test_bit(HCI_INQUIRY, &hdev->flags)) {
		bt_dev_warn(hdev, "Ignoring error of Inquiry Cancel command");
		status = 0x00;
	}

	*new_status = status;

	if (status)
		return;

	clear_bit(HCI_INQUIRY, &hdev->flags);
	smp_mb__after_atomic(); /* wake_up_bit advises about this barrier */
	wake_up_bit(&hdev->flags, HCI_INQUIRY);

	hci_dev_lock(hdev);
	/* Set discovery state to stopped if we're not doing LE active
	 * scanning.
	 */
	if (!hci_dev_test_flag(hdev, HCI_LE_SCAN) ||
	    hdev->le_scan_type != LE_SCAN_ACTIVE)
		hci_discovery_set_state(hdev, DISCOVERY_STOPPED);
	hci_dev_unlock(hdev);

	hci_conn_check_pending(hdev);
}

static void hci_cc_periodic_inq(struct hci_dev *hdev, struct sk_buff *skb)
{
	__u8 status = *((__u8 *) skb->data);

	BT_DBG("%s status 0x%2.2x", hdev->name, status);

	if (status)
		return;

	hci_dev_set_flag(hdev, HCI_PERIODIC_INQ);
}

static void hci_cc_exit_periodic_inq(struct hci_dev *hdev, struct sk_buff *skb)
{
	__u8 status = *((__u8 *) skb->data);

	BT_DBG("%s status 0x%2.2x", hdev->name, status);

	if (status)
		return;

	hci_dev_clear_flag(hdev, HCI_PERIODIC_INQ);

	hci_conn_check_pending(hdev);
}

static void hci_cc_remote_name_req_cancel(struct hci_dev *hdev,
					  struct sk_buff *skb)
{
	BT_DBG("%s", hdev->name);
}

static void hci_cc_role_discovery(struct hci_dev *hdev, struct sk_buff *skb)
{
	struct hci_rp_role_discovery *rp = (void *) skb->data;
	struct hci_conn *conn;

	BT_DBG("%s status 0x%2.2x", hdev->name, rp->status);

	if (rp->status)
		return;

	hci_dev_lock(hdev);

	conn = hci_conn_hash_lookup_handle(hdev, __le16_to_cpu(rp->handle));
	if (conn)
		conn->role = rp->role;

	hci_dev_unlock(hdev);
}

static void hci_cc_read_link_policy(struct hci_dev *hdev, struct sk_buff *skb)
{
	struct hci_rp_read_link_policy *rp = (void *) skb->data;
	struct hci_conn *conn;

	BT_DBG("%s status 0x%2.2x", hdev->name, rp->status);

	if (rp->status)
		return;

	hci_dev_lock(hdev);

	conn = hci_conn_hash_lookup_handle(hdev, __le16_to_cpu(rp->handle));
	if (conn)
		conn->link_policy = __le16_to_cpu(rp->policy);

	hci_dev_unlock(hdev);
}

static void hci_cc_write_link_policy(struct hci_dev *hdev, struct sk_buff *skb)
{
	struct hci_rp_write_link_policy *rp = (void *) skb->data;
	struct hci_conn *conn;
	void *sent;

	BT_DBG("%s status 0x%2.2x", hdev->name, rp->status);

	if (rp->status)
		return;

	sent = hci_sent_cmd_data(hdev, HCI_OP_WRITE_LINK_POLICY);
	if (!sent)
		return;

	hci_dev_lock(hdev);

	conn = hci_conn_hash_lookup_handle(hdev, __le16_to_cpu(rp->handle));
	if (conn)
		conn->link_policy = get_unaligned_le16(sent + 2);

	hci_dev_unlock(hdev);
}

static void hci_cc_read_def_link_policy(struct hci_dev *hdev,
					struct sk_buff *skb)
{
	struct hci_rp_read_def_link_policy *rp = (void *) skb->data;

	BT_DBG("%s status 0x%2.2x", hdev->name, rp->status);

	if (rp->status)
		return;

	hdev->link_policy = __le16_to_cpu(rp->policy);
}

static void hci_cc_write_def_link_policy(struct hci_dev *hdev,
					 struct sk_buff *skb)
{
	__u8 status = *((__u8 *) skb->data);
	void *sent;

	BT_DBG("%s status 0x%2.2x", hdev->name, status);

	if (status)
		return;

	sent = hci_sent_cmd_data(hdev, HCI_OP_WRITE_DEF_LINK_POLICY);
	if (!sent)
		return;

	hdev->link_policy = get_unaligned_le16(sent);
}

static void hci_cc_reset(struct hci_dev *hdev, struct sk_buff *skb)
{
	__u8 status = *((__u8 *) skb->data);

	BT_DBG("%s status 0x%2.2x", hdev->name, status);

	clear_bit(HCI_RESET, &hdev->flags);

	if (status)
		return;

	/* Reset all non-persistent flags */
	hci_dev_clear_volatile_flags(hdev);

	hci_discovery_set_state(hdev, DISCOVERY_STOPPED);

	hdev->inq_tx_power = HCI_TX_POWER_INVALID;
	hdev->adv_tx_power = HCI_TX_POWER_INVALID;

	memset(hdev->adv_data, 0, sizeof(hdev->adv_data));
	hdev->adv_data_len = 0;

	memset(hdev->scan_rsp_data, 0, sizeof(hdev->scan_rsp_data));
	hdev->scan_rsp_data_len = 0;

	hdev->le_scan_type = LE_SCAN_PASSIVE;

	hdev->ssp_debug_mode = 0;

	hci_bdaddr_list_clear(&hdev->le_white_list);
	hci_bdaddr_list_clear(&hdev->le_resolv_list);
}

static void hci_cc_read_stored_link_key(struct hci_dev *hdev,
					struct sk_buff *skb)
{
	struct hci_rp_read_stored_link_key *rp = (void *)skb->data;
	struct hci_cp_read_stored_link_key *sent;

	BT_DBG("%s status 0x%2.2x", hdev->name, rp->status);

	sent = hci_sent_cmd_data(hdev, HCI_OP_READ_STORED_LINK_KEY);
	if (!sent)
		return;

	if (!rp->status && sent->read_all == 0x01) {
		hdev->stored_max_keys = rp->max_keys;
		hdev->stored_num_keys = rp->num_keys;
	}
}

static void hci_cc_delete_stored_link_key(struct hci_dev *hdev,
					  struct sk_buff *skb)
{
	struct hci_rp_delete_stored_link_key *rp = (void *)skb->data;

	BT_DBG("%s status 0x%2.2x", hdev->name, rp->status);

	if (rp->status)
		return;

	if (rp->num_keys <= hdev->stored_num_keys)
		hdev->stored_num_keys -= rp->num_keys;
	else
		hdev->stored_num_keys = 0;
}

static void hci_cc_write_local_name(struct hci_dev *hdev, struct sk_buff *skb)
{
	__u8 status = *((__u8 *) skb->data);
	void *sent;

	BT_DBG("%s status 0x%2.2x", hdev->name, status);

	sent = hci_sent_cmd_data(hdev, HCI_OP_WRITE_LOCAL_NAME);
	if (!sent)
		return;

	hci_dev_lock(hdev);

	if (hci_dev_test_flag(hdev, HCI_MGMT))
		mgmt_set_local_name_complete(hdev, sent, status);
	else if (!status)
		memcpy(hdev->dev_name, sent, HCI_MAX_NAME_LENGTH);

	hci_dev_unlock(hdev);
}

static void hci_cc_read_local_name(struct hci_dev *hdev, struct sk_buff *skb)
{
	struct hci_rp_read_local_name *rp = (void *) skb->data;

	BT_DBG("%s status 0x%2.2x", hdev->name, rp->status);

	if (rp->status)
		return;

	if (hci_dev_test_flag(hdev, HCI_SETUP) ||
	    hci_dev_test_flag(hdev, HCI_CONFIG))
		memcpy(hdev->dev_name, rp->name, HCI_MAX_NAME_LENGTH);
}

static void hci_cc_write_auth_enable(struct hci_dev *hdev, struct sk_buff *skb)
{
	__u8 status = *((__u8 *) skb->data);
	void *sent;

	BT_DBG("%s status 0x%2.2x", hdev->name, status);

	sent = hci_sent_cmd_data(hdev, HCI_OP_WRITE_AUTH_ENABLE);
	if (!sent)
		return;

	hci_dev_lock(hdev);

	if (!status) {
		__u8 param = *((__u8 *) sent);

		if (param == AUTH_ENABLED)
			set_bit(HCI_AUTH, &hdev->flags);
		else
			clear_bit(HCI_AUTH, &hdev->flags);
	}

	if (hci_dev_test_flag(hdev, HCI_MGMT))
		mgmt_auth_enable_complete(hdev, status);

	hci_dev_unlock(hdev);
}

static void hci_cc_write_encrypt_mode(struct hci_dev *hdev, struct sk_buff *skb)
{
	__u8 status = *((__u8 *) skb->data);
	__u8 param;
	void *sent;

	BT_DBG("%s status 0x%2.2x", hdev->name, status);

	if (status)
		return;

	sent = hci_sent_cmd_data(hdev, HCI_OP_WRITE_ENCRYPT_MODE);
	if (!sent)
		return;

	param = *((__u8 *) sent);

	if (param)
		set_bit(HCI_ENCRYPT, &hdev->flags);
	else
		clear_bit(HCI_ENCRYPT, &hdev->flags);
}

static void hci_cc_write_scan_enable(struct hci_dev *hdev, struct sk_buff *skb)
{
	__u8 status = *((__u8 *) skb->data);
	__u8 param;
	void *sent;

	BT_DBG("%s status 0x%2.2x", hdev->name, status);

	sent = hci_sent_cmd_data(hdev, HCI_OP_WRITE_SCAN_ENABLE);
	if (!sent)
		return;

	param = *((__u8 *) sent);

	hci_dev_lock(hdev);

	if (status) {
		hdev->discov_timeout = 0;
		goto done;
	}

	if (param & SCAN_INQUIRY)
		set_bit(HCI_ISCAN, &hdev->flags);
	else
		clear_bit(HCI_ISCAN, &hdev->flags);

	if (param & SCAN_PAGE)
		set_bit(HCI_PSCAN, &hdev->flags);
	else
		clear_bit(HCI_PSCAN, &hdev->flags);

done:
	hci_dev_unlock(hdev);
}

static void hci_cc_read_class_of_dev(struct hci_dev *hdev, struct sk_buff *skb)
{
	struct hci_rp_read_class_of_dev *rp = (void *) skb->data;

	BT_DBG("%s status 0x%2.2x", hdev->name, rp->status);

	if (rp->status)
		return;

	memcpy(hdev->dev_class, rp->dev_class, 3);

	BT_DBG("%s class 0x%.2x%.2x%.2x", hdev->name,
	       hdev->dev_class[2], hdev->dev_class[1], hdev->dev_class[0]);
}

static void hci_cc_write_class_of_dev(struct hci_dev *hdev, struct sk_buff *skb)
{
	__u8 status = *((__u8 *) skb->data);
	void *sent;

	BT_DBG("%s status 0x%2.2x", hdev->name, status);

	sent = hci_sent_cmd_data(hdev, HCI_OP_WRITE_CLASS_OF_DEV);
	if (!sent)
		return;

	hci_dev_lock(hdev);

	if (status == 0)
		memcpy(hdev->dev_class, sent, 3);

	if (hci_dev_test_flag(hdev, HCI_MGMT))
		mgmt_set_class_of_dev_complete(hdev, sent, status);

	hci_dev_unlock(hdev);
}

static void hci_cc_read_voice_setting(struct hci_dev *hdev, struct sk_buff *skb)
{
	struct hci_rp_read_voice_setting *rp = (void *) skb->data;
	__u16 setting;

	BT_DBG("%s status 0x%2.2x", hdev->name, rp->status);

	if (rp->status)
		return;

	setting = __le16_to_cpu(rp->voice_setting);

	if (hdev->voice_setting == setting)
		return;

	hdev->voice_setting = setting;

	BT_DBG("%s voice setting 0x%4.4x", hdev->name, setting);

	if (hdev->notify)
		hdev->notify(hdev, HCI_NOTIFY_VOICE_SETTING);
}

static void hci_cc_write_voice_setting(struct hci_dev *hdev,
				       struct sk_buff *skb)
{
	__u8 status = *((__u8 *) skb->data);
	__u16 setting;
	void *sent;

	BT_DBG("%s status 0x%2.2x", hdev->name, status);

	if (status)
		return;

	sent = hci_sent_cmd_data(hdev, HCI_OP_WRITE_VOICE_SETTING);
	if (!sent)
		return;

	setting = get_unaligned_le16(sent);

	if (hdev->voice_setting == setting)
		return;

	hdev->voice_setting = setting;

	BT_DBG("%s voice setting 0x%4.4x", hdev->name, setting);

	if (hdev->notify)
		hdev->notify(hdev, HCI_NOTIFY_VOICE_SETTING);
}

static void hci_cc_read_num_supported_iac(struct hci_dev *hdev,
					  struct sk_buff *skb)
{
	struct hci_rp_read_num_supported_iac *rp = (void *) skb->data;

	BT_DBG("%s status 0x%2.2x", hdev->name, rp->status);

	if (rp->status)
		return;

	hdev->num_iac = rp->num_iac;

	BT_DBG("%s num iac %d", hdev->name, hdev->num_iac);
}

static void hci_cc_write_ssp_mode(struct hci_dev *hdev, struct sk_buff *skb)
{
	__u8 status = *((__u8 *) skb->data);
	struct hci_cp_write_ssp_mode *sent;

	BT_DBG("%s status 0x%2.2x", hdev->name, status);

	sent = hci_sent_cmd_data(hdev, HCI_OP_WRITE_SSP_MODE);
	if (!sent)
		return;

	hci_dev_lock(hdev);

	if (!status) {
		if (sent->mode)
			hdev->features[1][0] |= LMP_HOST_SSP;
		else
			hdev->features[1][0] &= ~LMP_HOST_SSP;
	}

	if (hci_dev_test_flag(hdev, HCI_MGMT))
		mgmt_ssp_enable_complete(hdev, sent->mode, status);
	else if (!status) {
		if (sent->mode)
			hci_dev_set_flag(hdev, HCI_SSP_ENABLED);
		else
			hci_dev_clear_flag(hdev, HCI_SSP_ENABLED);
	}

	hci_dev_unlock(hdev);
}

static void hci_cc_write_sc_support(struct hci_dev *hdev, struct sk_buff *skb)
{
	u8 status = *((u8 *) skb->data);
	struct hci_cp_write_sc_support *sent;

	BT_DBG("%s status 0x%2.2x", hdev->name, status);

	sent = hci_sent_cmd_data(hdev, HCI_OP_WRITE_SC_SUPPORT);
	if (!sent)
		return;

	hci_dev_lock(hdev);

	if (!status) {
		if (sent->support)
			hdev->features[1][0] |= LMP_HOST_SC;
		else
			hdev->features[1][0] &= ~LMP_HOST_SC;
	}

	if (!hci_dev_test_flag(hdev, HCI_MGMT) && !status) {
		if (sent->support)
			hci_dev_set_flag(hdev, HCI_SC_ENABLED);
		else
			hci_dev_clear_flag(hdev, HCI_SC_ENABLED);
	}

	hci_dev_unlock(hdev);
}

static void hci_cc_read_local_version(struct hci_dev *hdev, struct sk_buff *skb)
{
	struct hci_rp_read_local_version *rp = (void *) skb->data;

	BT_DBG("%s status 0x%2.2x", hdev->name, rp->status);

	if (rp->status)
		return;

	if (hci_dev_test_flag(hdev, HCI_SETUP) ||
	    hci_dev_test_flag(hdev, HCI_CONFIG)) {
		hdev->hci_ver = rp->hci_ver;
		hdev->hci_rev = __le16_to_cpu(rp->hci_rev);
		hdev->lmp_ver = rp->lmp_ver;
		hdev->manufacturer = __le16_to_cpu(rp->manufacturer);
		hdev->lmp_subver = __le16_to_cpu(rp->lmp_subver);
	}
}

static u8 hci_cc_read_enc_key_size(struct hci_dev *hdev, struct sk_buff *skb)
{
	struct hci_rp_read_enc_key_size *rp = (void *) skb->data;
	struct hci_conn *conn;
	u16 handle;
	u8 status = rp->status;

	bt_dev_dbg(hdev, "status 0x%2.2x", status);

	handle = le16_to_cpu(rp->handle);

	hci_dev_lock(hdev);

	conn = hci_conn_hash_lookup_handle(hdev, handle);
	if (!conn) {
		status = 0xFF;
		goto done;
	}

	/* While unexpected, the read_enc_key_size command may fail. The most
	 * secure approach is to then assume the key size is 0 to force a
	 * disconnection.
	 */
	if (status) {
		bt_dev_err(hdev, "failed to read key size for handle %u",
			   handle);
		conn->enc_key_size = 0;
	} else {
		conn->enc_key_size = rp->key_size;
		status = 0;

		if (conn->enc_key_size < hdev->min_enc_key_size) {
			/* As slave role, the conn->state has been set to
			 * BT_CONNECTED and l2cap conn req might not be received
			 * yet, at this moment the l2cap layer almost does
			 * nothing with the non-zero status.
			 * So we also clear encrypt related bits, and then the
			 * handler of l2cap conn req will get the right secure
			 * state at a later time.
			 */
			status = HCI_ERROR_AUTH_FAILURE;
			clear_bit(HCI_CONN_ENCRYPT, &conn->flags);
			clear_bit(HCI_CONN_AES_CCM, &conn->flags);
		}
	}

	hci_encrypt_cfm(conn, status);

done:
	hci_dev_unlock(hdev);

	return status;
}

static void hci_cc_read_local_commands(struct hci_dev *hdev,
				       struct sk_buff *skb)
{
	struct hci_rp_read_local_commands *rp = (void *) skb->data;

	BT_DBG("%s status 0x%2.2x", hdev->name, rp->status);

	if (rp->status)
		return;

	if (hci_dev_test_flag(hdev, HCI_SETUP) ||
	    hci_dev_test_flag(hdev, HCI_CONFIG))
		memcpy(hdev->commands, rp->commands, sizeof(hdev->commands));
}

static void hci_cc_read_auth_payload_timeout(struct hci_dev *hdev,
					     struct sk_buff *skb)
{
	struct hci_rp_read_auth_payload_to *rp = (void *)skb->data;
	struct hci_conn *conn;

	BT_DBG("%s status 0x%2.2x", hdev->name, rp->status);

	if (rp->status)
		return;

	hci_dev_lock(hdev);

	conn = hci_conn_hash_lookup_handle(hdev, __le16_to_cpu(rp->handle));
	if (conn)
		conn->auth_payload_timeout = __le16_to_cpu(rp->timeout);

	hci_dev_unlock(hdev);
}

static void hci_cc_write_auth_payload_timeout(struct hci_dev *hdev,
					      struct sk_buff *skb)
{
	struct hci_rp_write_auth_payload_to *rp = (void *)skb->data;
	struct hci_conn *conn;
	void *sent;

	BT_DBG("%s status 0x%2.2x", hdev->name, rp->status);

	if (rp->status)
		return;

	sent = hci_sent_cmd_data(hdev, HCI_OP_WRITE_AUTH_PAYLOAD_TO);
	if (!sent)
		return;

	hci_dev_lock(hdev);

	conn = hci_conn_hash_lookup_handle(hdev, __le16_to_cpu(rp->handle));
	if (conn)
		conn->auth_payload_timeout = get_unaligned_le16(sent + 2);

	hci_dev_unlock(hdev);
}

static void hci_cc_read_local_features(struct hci_dev *hdev,
				       struct sk_buff *skb)
{
	struct hci_rp_read_local_features *rp = (void *) skb->data;

	BT_DBG("%s status 0x%2.2x", hdev->name, rp->status);

	if (rp->status)
		return;

	memcpy(hdev->features, rp->features, 8);

	/* Adjust default settings according to features
	 * supported by device. */

	if (hdev->features[0][0] & LMP_3SLOT)
		hdev->pkt_type |= (HCI_DM3 | HCI_DH3);

	if (hdev->features[0][0] & LMP_5SLOT)
		hdev->pkt_type |= (HCI_DM5 | HCI_DH5);

	if (hdev->features[0][1] & LMP_HV2) {
		hdev->pkt_type  |= (HCI_HV2);
		hdev->esco_type |= (ESCO_HV2);
	}

	if (hdev->features[0][1] & LMP_HV3) {
		hdev->pkt_type  |= (HCI_HV3);
		hdev->esco_type |= (ESCO_HV3);
	}

	if (lmp_esco_capable(hdev))
		hdev->esco_type |= (ESCO_EV3);

	if (hdev->features[0][4] & LMP_EV4)
		hdev->esco_type |= (ESCO_EV4);

	if (hdev->features[0][4] & LMP_EV5)
		hdev->esco_type |= (ESCO_EV5);

	if (hdev->features[0][5] & LMP_EDR_ESCO_2M)
		hdev->esco_type |= (ESCO_2EV3);

	if (hdev->features[0][5] & LMP_EDR_ESCO_3M)
		hdev->esco_type |= (ESCO_3EV3);

	if (hdev->features[0][5] & LMP_EDR_3S_ESCO)
		hdev->esco_type |= (ESCO_2EV5 | ESCO_3EV5);
}

static void hci_cc_read_local_ext_features(struct hci_dev *hdev,
					   struct sk_buff *skb)
{
	struct hci_rp_read_local_ext_features *rp = (void *) skb->data;

	BT_DBG("%s status 0x%2.2x", hdev->name, rp->status);

	if (rp->status)
		return;

	if (hdev->max_page < rp->max_page)
		hdev->max_page = rp->max_page;

	if (rp->page < HCI_MAX_PAGES)
		memcpy(hdev->features[rp->page], rp->features, 8);
}

static void hci_cc_read_flow_control_mode(struct hci_dev *hdev,
					  struct sk_buff *skb)
{
	struct hci_rp_read_flow_control_mode *rp = (void *) skb->data;

	BT_DBG("%s status 0x%2.2x", hdev->name, rp->status);

	if (rp->status)
		return;

	hdev->flow_ctl_mode = rp->mode;
}

static void hci_cc_read_buffer_size(struct hci_dev *hdev, struct sk_buff *skb)
{
	struct hci_rp_read_buffer_size *rp = (void *) skb->data;

	BT_DBG("%s status 0x%2.2x", hdev->name, rp->status);

	if (rp->status)
		return;

	hdev->acl_mtu  = __le16_to_cpu(rp->acl_mtu);
	hdev->sco_mtu  = rp->sco_mtu;
	hdev->acl_pkts = __le16_to_cpu(rp->acl_max_pkt);
	hdev->sco_pkts = __le16_to_cpu(rp->sco_max_pkt);

	if (test_bit(HCI_QUIRK_FIXUP_BUFFER_SIZE, &hdev->quirks)) {
		hdev->sco_mtu  = 64;
		hdev->sco_pkts = 8;
	}

	hdev->acl_cnt = hdev->acl_pkts;
	hdev->sco_cnt = hdev->sco_pkts;

	BT_DBG("%s acl mtu %d:%d sco mtu %d:%d", hdev->name, hdev->acl_mtu,
	       hdev->acl_pkts, hdev->sco_mtu, hdev->sco_pkts);
}

static void hci_cc_read_bd_addr(struct hci_dev *hdev, struct sk_buff *skb)
{
	struct hci_rp_read_bd_addr *rp = (void *) skb->data;

	BT_DBG("%s status 0x%2.2x", hdev->name, rp->status);

	if (rp->status)
		return;

	if (test_bit(HCI_INIT, &hdev->flags))
		bacpy(&hdev->bdaddr, &rp->bdaddr);

	if (hci_dev_test_flag(hdev, HCI_SETUP))
		bacpy(&hdev->setup_addr, &rp->bdaddr);
}

static void hci_cc_read_local_pairing_opts(struct hci_dev *hdev,
					   struct sk_buff *skb)
{
	struct hci_rp_read_local_pairing_opts *rp = (void *) skb->data;

	BT_DBG("%s status 0x%2.2x", hdev->name, rp->status);

	if (rp->status)
		return;

	if (hci_dev_test_flag(hdev, HCI_SETUP) ||
	    hci_dev_test_flag(hdev, HCI_CONFIG)) {
		hdev->pairing_opts = rp->pairing_opts;
		hdev->max_enc_key_size = rp->max_key_size;
	}
}

static void hci_cc_read_page_scan_activity(struct hci_dev *hdev,
					   struct sk_buff *skb)
{
	struct hci_rp_read_page_scan_activity *rp = (void *) skb->data;

	BT_DBG("%s status 0x%2.2x", hdev->name, rp->status);

	if (rp->status)
		return;

	if (test_bit(HCI_INIT, &hdev->flags)) {
		hdev->page_scan_interval = __le16_to_cpu(rp->interval);
		hdev->page_scan_window = __le16_to_cpu(rp->window);
	}
}

static void hci_cc_write_page_scan_activity(struct hci_dev *hdev,
					    struct sk_buff *skb)
{
	u8 status = *((u8 *) skb->data);
	struct hci_cp_write_page_scan_activity *sent;

	BT_DBG("%s status 0x%2.2x", hdev->name, status);

	if (status)
		return;

	sent = hci_sent_cmd_data(hdev, HCI_OP_WRITE_PAGE_SCAN_ACTIVITY);
	if (!sent)
		return;

	hdev->page_scan_interval = __le16_to_cpu(sent->interval);
	hdev->page_scan_window = __le16_to_cpu(sent->window);
}

static void hci_cc_read_page_scan_type(struct hci_dev *hdev,
					   struct sk_buff *skb)
{
	struct hci_rp_read_page_scan_type *rp = (void *) skb->data;

	BT_DBG("%s status 0x%2.2x", hdev->name, rp->status);

	if (rp->status)
		return;

	if (test_bit(HCI_INIT, &hdev->flags))
		hdev->page_scan_type = rp->type;
}

static void hci_cc_write_page_scan_type(struct hci_dev *hdev,
					struct sk_buff *skb)
{
	u8 status = *((u8 *) skb->data);
	u8 *type;

	BT_DBG("%s status 0x%2.2x", hdev->name, status);

	if (status)
		return;

	type = hci_sent_cmd_data(hdev, HCI_OP_WRITE_PAGE_SCAN_TYPE);
	if (type)
		hdev->page_scan_type = *type;
}

static void hci_cc_read_data_block_size(struct hci_dev *hdev,
					struct sk_buff *skb)
{
	struct hci_rp_read_data_block_size *rp = (void *) skb->data;

	BT_DBG("%s status 0x%2.2x", hdev->name, rp->status);

	if (rp->status)
		return;

	hdev->block_mtu = __le16_to_cpu(rp->max_acl_len);
	hdev->block_len = __le16_to_cpu(rp->block_len);
	hdev->num_blocks = __le16_to_cpu(rp->num_blocks);

	hdev->block_cnt = hdev->num_blocks;

	BT_DBG("%s blk mtu %d cnt %d len %d", hdev->name, hdev->block_mtu,
	       hdev->block_cnt, hdev->block_len);
}

static void hci_cc_read_clock(struct hci_dev *hdev, struct sk_buff *skb)
{
	struct hci_rp_read_clock *rp = (void *) skb->data;
	struct hci_cp_read_clock *cp;
	struct hci_conn *conn;

	BT_DBG("%s", hdev->name);

	if (skb->len < sizeof(*rp))
		return;

	if (rp->status)
		return;

	hci_dev_lock(hdev);

	cp = hci_sent_cmd_data(hdev, HCI_OP_READ_CLOCK);
	if (!cp)
		goto unlock;

	if (cp->which == 0x00) {
		hdev->clock = le32_to_cpu(rp->clock);
		goto unlock;
	}

	conn = hci_conn_hash_lookup_handle(hdev, __le16_to_cpu(rp->handle));
	if (conn) {
		conn->clock = le32_to_cpu(rp->clock);
		conn->clock_accuracy = le16_to_cpu(rp->accuracy);
	}

unlock:
	hci_dev_unlock(hdev);
}

static void hci_cc_read_local_amp_info(struct hci_dev *hdev,
				       struct sk_buff *skb)
{
	struct hci_rp_read_local_amp_info *rp = (void *) skb->data;

	BT_DBG("%s status 0x%2.2x", hdev->name, rp->status);

	if (rp->status)
		return;

	hdev->amp_status = rp->amp_status;
	hdev->amp_total_bw = __le32_to_cpu(rp->total_bw);
	hdev->amp_max_bw = __le32_to_cpu(rp->max_bw);
	hdev->amp_min_latency = __le32_to_cpu(rp->min_latency);
	hdev->amp_max_pdu = __le32_to_cpu(rp->max_pdu);
	hdev->amp_type = rp->amp_type;
	hdev->amp_pal_cap = __le16_to_cpu(rp->pal_cap);
	hdev->amp_assoc_size = __le16_to_cpu(rp->max_assoc_size);
	hdev->amp_be_flush_to = __le32_to_cpu(rp->be_flush_to);
	hdev->amp_max_flush_to = __le32_to_cpu(rp->max_flush_to);
}

static void hci_cc_read_inq_rsp_tx_power(struct hci_dev *hdev,
					 struct sk_buff *skb)
{
	struct hci_rp_read_inq_rsp_tx_power *rp = (void *) skb->data;

	BT_DBG("%s status 0x%2.2x", hdev->name, rp->status);

	if (rp->status)
		return;

	hdev->inq_tx_power = rp->tx_power;
}

static void hci_cc_read_def_err_data_reporting(struct hci_dev *hdev,
					       struct sk_buff *skb)
{
	struct hci_rp_read_def_err_data_reporting *rp = (void *)skb->data;

	BT_DBG("%s status 0x%2.2x", hdev->name, rp->status);

	if (rp->status)
		return;

	hdev->err_data_reporting = rp->err_data_reporting;
}

static void hci_cc_write_def_err_data_reporting(struct hci_dev *hdev,
						struct sk_buff *skb)
{
	__u8 status = *((__u8 *)skb->data);
	struct hci_cp_write_def_err_data_reporting *cp;

	BT_DBG("%s status 0x%2.2x", hdev->name, status);

	if (status)
		return;

	cp = hci_sent_cmd_data(hdev, HCI_OP_WRITE_DEF_ERR_DATA_REPORTING);
	if (!cp)
		return;

	hdev->err_data_reporting = cp->err_data_reporting;
}

static void hci_cc_pin_code_reply(struct hci_dev *hdev, struct sk_buff *skb)
{
	struct hci_rp_pin_code_reply *rp = (void *) skb->data;
	struct hci_cp_pin_code_reply *cp;
	struct hci_conn *conn;

	BT_DBG("%s status 0x%2.2x", hdev->name, rp->status);

	hci_dev_lock(hdev);

	if (hci_dev_test_flag(hdev, HCI_MGMT))
		mgmt_pin_code_reply_complete(hdev, &rp->bdaddr, rp->status);

	if (rp->status)
		goto unlock;

	cp = hci_sent_cmd_data(hdev, HCI_OP_PIN_CODE_REPLY);
	if (!cp)
		goto unlock;

	conn = hci_conn_hash_lookup_ba(hdev, ACL_LINK, &cp->bdaddr);
	if (conn)
		conn->pin_length = cp->pin_len;

unlock:
	hci_dev_unlock(hdev);
}

static void hci_cc_pin_code_neg_reply(struct hci_dev *hdev, struct sk_buff *skb)
{
	struct hci_rp_pin_code_neg_reply *rp = (void *) skb->data;

	BT_DBG("%s status 0x%2.2x", hdev->name, rp->status);

	hci_dev_lock(hdev);

	if (hci_dev_test_flag(hdev, HCI_MGMT))
		mgmt_pin_code_neg_reply_complete(hdev, &rp->bdaddr,
						 rp->status);

	hci_dev_unlock(hdev);
}

static void hci_cc_le_read_buffer_size(struct hci_dev *hdev,
				       struct sk_buff *skb)
{
	struct hci_rp_le_read_buffer_size *rp = (void *) skb->data;

	BT_DBG("%s status 0x%2.2x", hdev->name, rp->status);

	if (rp->status)
		return;

	hdev->le_mtu = __le16_to_cpu(rp->le_mtu);
	hdev->le_pkts = rp->le_max_pkt;

	hdev->le_cnt = hdev->le_pkts;

	BT_DBG("%s le mtu %d:%d", hdev->name, hdev->le_mtu, hdev->le_pkts);
}

static void hci_cc_le_read_local_features(struct hci_dev *hdev,
					  struct sk_buff *skb)
{
	struct hci_rp_le_read_local_features *rp = (void *) skb->data;

	BT_DBG("%s status 0x%2.2x", hdev->name, rp->status);

	if (rp->status)
		return;

	memcpy(hdev->le_features, rp->features, 8);
}

static void hci_cc_le_read_adv_tx_power(struct hci_dev *hdev,
					struct sk_buff *skb)
{
	struct hci_rp_le_read_adv_tx_power *rp = (void *) skb->data;

	BT_DBG("%s status 0x%2.2x", hdev->name, rp->status);

	if (rp->status)
		return;

	hdev->adv_tx_power = rp->tx_power;
}

static void hci_cc_user_confirm_reply(struct hci_dev *hdev, struct sk_buff *skb)
{
	struct hci_rp_user_confirm_reply *rp = (void *) skb->data;

	BT_DBG("%s status 0x%2.2x", hdev->name, rp->status);

	hci_dev_lock(hdev);

	if (hci_dev_test_flag(hdev, HCI_MGMT))
		mgmt_user_confirm_reply_complete(hdev, &rp->bdaddr, ACL_LINK, 0,
						 rp->status);

	hci_dev_unlock(hdev);
}

static void hci_cc_user_confirm_neg_reply(struct hci_dev *hdev,
					  struct sk_buff *skb)
{
	struct hci_rp_user_confirm_reply *rp = (void *) skb->data;

	BT_DBG("%s status 0x%2.2x", hdev->name, rp->status);

	hci_dev_lock(hdev);

	if (hci_dev_test_flag(hdev, HCI_MGMT))
		mgmt_user_confirm_neg_reply_complete(hdev, &rp->bdaddr,
						     ACL_LINK, 0, rp->status);

	hci_dev_unlock(hdev);
}

static void hci_cc_user_passkey_reply(struct hci_dev *hdev, struct sk_buff *skb)
{
	struct hci_rp_user_confirm_reply *rp = (void *) skb->data;

	BT_DBG("%s status 0x%2.2x", hdev->name, rp->status);

	hci_dev_lock(hdev);

	if (hci_dev_test_flag(hdev, HCI_MGMT))
		mgmt_user_passkey_reply_complete(hdev, &rp->bdaddr, ACL_LINK,
						 0, rp->status);

	hci_dev_unlock(hdev);
}

static void hci_cc_user_passkey_neg_reply(struct hci_dev *hdev,
					  struct sk_buff *skb)
{
	struct hci_rp_user_confirm_reply *rp = (void *) skb->data;

	BT_DBG("%s status 0x%2.2x", hdev->name, rp->status);

	hci_dev_lock(hdev);

	if (hci_dev_test_flag(hdev, HCI_MGMT))
		mgmt_user_passkey_neg_reply_complete(hdev, &rp->bdaddr,
						     ACL_LINK, 0, rp->status);

	hci_dev_unlock(hdev);
}

static void hci_cc_read_local_oob_data(struct hci_dev *hdev,
				       struct sk_buff *skb)
{
	struct hci_rp_read_local_oob_data *rp = (void *) skb->data;

	BT_DBG("%s status 0x%2.2x", hdev->name, rp->status);
}

static void hci_cc_read_local_oob_ext_data(struct hci_dev *hdev,
					   struct sk_buff *skb)
{
	struct hci_rp_read_local_oob_ext_data *rp = (void *) skb->data;

	BT_DBG("%s status 0x%2.2x", hdev->name, rp->status);
}

static void hci_cc_le_set_random_addr(struct hci_dev *hdev, struct sk_buff *skb)
{
	__u8 status = *((__u8 *) skb->data);
	bdaddr_t *sent;

	BT_DBG("%s status 0x%2.2x", hdev->name, status);

	if (status)
		return;

	sent = hci_sent_cmd_data(hdev, HCI_OP_LE_SET_RANDOM_ADDR);
	if (!sent)
		return;

	hci_dev_lock(hdev);

	bacpy(&hdev->random_addr, sent);

	hci_dev_unlock(hdev);
}

static void hci_cc_le_set_default_phy(struct hci_dev *hdev, struct sk_buff *skb)
{
	__u8 status = *((__u8 *) skb->data);
	struct hci_cp_le_set_default_phy *cp;

	BT_DBG("%s status 0x%2.2x", hdev->name, status);

	if (status)
		return;

	cp = hci_sent_cmd_data(hdev, HCI_OP_LE_SET_DEFAULT_PHY);
	if (!cp)
		return;

	hci_dev_lock(hdev);

	hdev->le_tx_def_phys = cp->tx_phys;
	hdev->le_rx_def_phys = cp->rx_phys;

	hci_dev_unlock(hdev);
}

static void hci_cc_le_set_adv_set_random_addr(struct hci_dev *hdev,
                                              struct sk_buff *skb)
{
	__u8 status = *((__u8 *) skb->data);
	struct hci_cp_le_set_adv_set_rand_addr *cp;
	struct adv_info *adv_instance;

	if (status)
		return;

	cp = hci_sent_cmd_data(hdev, HCI_OP_LE_SET_ADV_SET_RAND_ADDR);
	if (!cp)
		return;

	hci_dev_lock(hdev);

	if (!hdev->cur_adv_instance) {
		/* Store in hdev for instance 0 (Set adv and Directed advs) */
		bacpy(&hdev->random_addr, &cp->bdaddr);
	} else {
		adv_instance = hci_find_adv_instance(hdev,
						     hdev->cur_adv_instance);
		if (adv_instance)
			bacpy(&adv_instance->random_addr, &cp->bdaddr);
	}

	hci_dev_unlock(hdev);
}

static void hci_cc_le_set_adv_enable(struct hci_dev *hdev, struct sk_buff *skb)
{
	__u8 *sent, status = *((__u8 *) skb->data);

	BT_DBG("%s status 0x%2.2x", hdev->name, status);

	if (status)
		return;

	sent = hci_sent_cmd_data(hdev, HCI_OP_LE_SET_ADV_ENABLE);
	if (!sent)
		return;

	hci_dev_lock(hdev);

	/* If we're doing connection initiation as peripheral. Set a
	 * timeout in case something goes wrong.
	 */
	if (*sent) {
		struct hci_conn *conn;

		hci_dev_set_flag(hdev, HCI_LE_ADV);

		conn = hci_lookup_le_connect(hdev);
		if (conn)
			queue_delayed_work(hdev->workqueue,
					   &conn->le_conn_timeout,
					   conn->conn_timeout);
	} else {
		hci_dev_clear_flag(hdev, HCI_LE_ADV);
	}

	hci_dev_unlock(hdev);
}

static void hci_cc_le_set_ext_adv_enable(struct hci_dev *hdev,
					 struct sk_buff *skb)
{
	struct hci_cp_le_set_ext_adv_enable *cp;
	__u8 status = *((__u8 *) skb->data);

	BT_DBG("%s status 0x%2.2x", hdev->name, status);

	if (status)
		return;

	cp = hci_sent_cmd_data(hdev, HCI_OP_LE_SET_EXT_ADV_ENABLE);
	if (!cp)
		return;

	hci_dev_lock(hdev);

	if (cp->enable) {
		struct hci_conn *conn;

		hci_dev_set_flag(hdev, HCI_LE_ADV);

		conn = hci_lookup_le_connect(hdev);
		if (conn)
			queue_delayed_work(hdev->workqueue,
					   &conn->le_conn_timeout,
					   conn->conn_timeout);
	} else {
		hci_dev_clear_flag(hdev, HCI_LE_ADV);
	}

	hci_dev_unlock(hdev);
}

static void hci_cc_le_set_scan_param(struct hci_dev *hdev, struct sk_buff *skb)
{
	struct hci_cp_le_set_scan_param *cp;
	__u8 status = *((__u8 *) skb->data);

	BT_DBG("%s status 0x%2.2x", hdev->name, status);

	if (status)
		return;

	cp = hci_sent_cmd_data(hdev, HCI_OP_LE_SET_SCAN_PARAM);
	if (!cp)
		return;

	hci_dev_lock(hdev);

	hdev->le_scan_type = cp->type;

	hci_dev_unlock(hdev);
}

static void hci_cc_le_set_ext_scan_param(struct hci_dev *hdev,
					 struct sk_buff *skb)
{
	struct hci_cp_le_set_ext_scan_params *cp;
	__u8 status = *((__u8 *) skb->data);
	struct hci_cp_le_scan_phy_params *phy_param;

	BT_DBG("%s status 0x%2.2x", hdev->name, status);

	if (status)
		return;

	cp = hci_sent_cmd_data(hdev, HCI_OP_LE_SET_EXT_SCAN_PARAMS);
	if (!cp)
		return;

	phy_param = (void *)cp->data;

	hci_dev_lock(hdev);

	hdev->le_scan_type = phy_param->type;

	hci_dev_unlock(hdev);
}

static bool has_pending_adv_report(struct hci_dev *hdev)
{
	struct discovery_state *d = &hdev->discovery;

	return bacmp(&d->last_adv_addr, BDADDR_ANY);
}

static void clear_pending_adv_report(struct hci_dev *hdev)
{
	struct discovery_state *d = &hdev->discovery;

	bacpy(&d->last_adv_addr, BDADDR_ANY);
	d->last_adv_data_len = 0;
}

static void store_pending_adv_report(struct hci_dev *hdev, bdaddr_t *bdaddr,
				     u8 bdaddr_type, s8 rssi, u32 flags,
				     u8 *data, u8 len)
{
	struct discovery_state *d = &hdev->discovery;

	if (len > HCI_MAX_AD_LENGTH)
		return;

	bacpy(&d->last_adv_addr, bdaddr);
	d->last_adv_addr_type = bdaddr_type;
	d->last_adv_rssi = rssi;
	d->last_adv_flags = flags;
	memcpy(d->last_adv_data, data, len);
	d->last_adv_data_len = len;
}

static void le_set_scan_enable_complete(struct hci_dev *hdev, u8 enable)
{
	hci_dev_lock(hdev);

	switch (enable) {
	case LE_SCAN_ENABLE:
		hci_dev_set_flag(hdev, HCI_LE_SCAN);
		if (hdev->le_scan_type == LE_SCAN_ACTIVE)
			clear_pending_adv_report(hdev);
		break;

	case LE_SCAN_DISABLE:
		/* We do this here instead of when setting DISCOVERY_STOPPED
		 * since the latter would potentially require waiting for
		 * inquiry to stop too.
		 */
		if (has_pending_adv_report(hdev)) {
			struct discovery_state *d = &hdev->discovery;

			mgmt_device_found(hdev, &d->last_adv_addr, LE_LINK,
					  d->last_adv_addr_type, NULL,
					  d->last_adv_rssi, d->last_adv_flags,
					  d->last_adv_data,
					  d->last_adv_data_len, NULL, 0);
		}

		/* Cancel this timer so that we don't try to disable scanning
		 * when it's already disabled.
		 */
		cancel_delayed_work(&hdev->le_scan_disable);

		hci_dev_clear_flag(hdev, HCI_LE_SCAN);

		/* The HCI_LE_SCAN_INTERRUPTED flag indicates that we
		 * interrupted scanning due to a connect request. Mark
		 * therefore discovery as stopped. If this was not
		 * because of a connect request advertising might have
		 * been disabled because of active scanning, so
		 * re-enable it again if necessary.
		 */
		if (hci_dev_test_and_clear_flag(hdev, HCI_LE_SCAN_INTERRUPTED))
			hci_discovery_set_state(hdev, DISCOVERY_STOPPED);
		else if (!hci_dev_test_flag(hdev, HCI_LE_ADV) &&
			 hdev->discovery.state == DISCOVERY_FINDING)
			hci_req_reenable_advertising(hdev);

		break;

	default:
		bt_dev_err(hdev, "use of reserved LE_Scan_Enable param %d",
			   enable);
		break;
	}

	hci_dev_unlock(hdev);
}

static void hci_cc_le_set_scan_enable(struct hci_dev *hdev,
				      struct sk_buff *skb)
{
	struct hci_cp_le_set_scan_enable *cp;
	__u8 status = *((__u8 *) skb->data);

	BT_DBG("%s status 0x%2.2x", hdev->name, status);

	if (status)
		return;

	cp = hci_sent_cmd_data(hdev, HCI_OP_LE_SET_SCAN_ENABLE);
	if (!cp)
		return;

	le_set_scan_enable_complete(hdev, cp->enable);
}

static void hci_cc_le_set_ext_scan_enable(struct hci_dev *hdev,
				      struct sk_buff *skb)
{
	struct hci_cp_le_set_ext_scan_enable *cp;
	__u8 status = *((__u8 *) skb->data);

	BT_DBG("%s status 0x%2.2x", hdev->name, status);

	if (status)
		return;

	cp = hci_sent_cmd_data(hdev, HCI_OP_LE_SET_EXT_SCAN_ENABLE);
	if (!cp)
		return;

	le_set_scan_enable_complete(hdev, cp->enable);
}

static void hci_cc_le_read_num_adv_sets(struct hci_dev *hdev,
				      struct sk_buff *skb)
{
	struct hci_rp_le_read_num_supported_adv_sets *rp = (void *) skb->data;

	BT_DBG("%s status 0x%2.2x No of Adv sets %u", hdev->name, rp->status,
	       rp->num_of_sets);

	if (rp->status)
		return;

	hdev->le_num_of_adv_sets = rp->num_of_sets;
}

static void hci_cc_le_read_white_list_size(struct hci_dev *hdev,
					   struct sk_buff *skb)
{
	struct hci_rp_le_read_white_list_size *rp = (void *) skb->data;

	BT_DBG("%s status 0x%2.2x size %u", hdev->name, rp->status, rp->size);

	if (rp->status)
		return;

	hdev->le_white_list_size = rp->size;
}

static void hci_cc_le_clear_white_list(struct hci_dev *hdev,
				       struct sk_buff *skb)
{
	__u8 status = *((__u8 *) skb->data);

	BT_DBG("%s status 0x%2.2x", hdev->name, status);

	if (status)
		return;

	hci_bdaddr_list_clear(&hdev->le_white_list);
}

static void hci_cc_le_add_to_white_list(struct hci_dev *hdev,
					struct sk_buff *skb)
{
	struct hci_cp_le_add_to_white_list *sent;
	__u8 status = *((__u8 *) skb->data);

	BT_DBG("%s status 0x%2.2x", hdev->name, status);

	if (status)
		return;

	sent = hci_sent_cmd_data(hdev, HCI_OP_LE_ADD_TO_WHITE_LIST);
	if (!sent)
		return;

	hci_bdaddr_list_add(&hdev->le_white_list, &sent->bdaddr,
			   sent->bdaddr_type);
}

static void hci_cc_le_del_from_white_list(struct hci_dev *hdev,
					  struct sk_buff *skb)
{
	struct hci_cp_le_del_from_white_list *sent;
	__u8 status = *((__u8 *) skb->data);

	BT_DBG("%s status 0x%2.2x", hdev->name, status);

	if (status)
		return;

	sent = hci_sent_cmd_data(hdev, HCI_OP_LE_DEL_FROM_WHITE_LIST);
	if (!sent)
		return;

	hci_bdaddr_list_del(&hdev->le_white_list, &sent->bdaddr,
			    sent->bdaddr_type);
}

static void hci_cc_le_read_supported_states(struct hci_dev *hdev,
					    struct sk_buff *skb)
{
	struct hci_rp_le_read_supported_states *rp = (void *) skb->data;

	BT_DBG("%s status 0x%2.2x", hdev->name, rp->status);

	if (rp->status)
		return;

	memcpy(hdev->le_states, rp->le_states, 8);
}

static void hci_cc_le_read_def_data_len(struct hci_dev *hdev,
					struct sk_buff *skb)
{
	struct hci_rp_le_read_def_data_len *rp = (void *) skb->data;

	BT_DBG("%s status 0x%2.2x", hdev->name, rp->status);

	if (rp->status)
		return;

	hdev->le_def_tx_len = le16_to_cpu(rp->tx_len);
	hdev->le_def_tx_time = le16_to_cpu(rp->tx_time);
}

static void hci_cc_le_write_def_data_len(struct hci_dev *hdev,
					 struct sk_buff *skb)
{
	struct hci_cp_le_write_def_data_len *sent;
	__u8 status = *((__u8 *) skb->data);

	BT_DBG("%s status 0x%2.2x", hdev->name, status);

	if (status)
		return;

	sent = hci_sent_cmd_data(hdev, HCI_OP_LE_WRITE_DEF_DATA_LEN);
	if (!sent)
		return;

	hdev->le_def_tx_len = le16_to_cpu(sent->tx_len);
	hdev->le_def_tx_time = le16_to_cpu(sent->tx_time);
}

static void hci_cc_le_add_to_resolv_list(struct hci_dev *hdev,
					 struct sk_buff *skb)
{
	struct hci_cp_le_add_to_resolv_list *sent;
	__u8 status = *((__u8 *) skb->data);

	BT_DBG("%s status 0x%2.2x", hdev->name, status);

	if (status)
		return;

	sent = hci_sent_cmd_data(hdev, HCI_OP_LE_ADD_TO_RESOLV_LIST);
	if (!sent)
		return;

	hci_bdaddr_list_add_with_irk(&hdev->le_resolv_list, &sent->bdaddr,
				sent->bdaddr_type, sent->peer_irk,
				sent->local_irk);
}

static void hci_cc_le_del_from_resolv_list(struct hci_dev *hdev,
					  struct sk_buff *skb)
{
	struct hci_cp_le_del_from_resolv_list *sent;
	__u8 status = *((__u8 *) skb->data);

	BT_DBG("%s status 0x%2.2x", hdev->name, status);

	if (status)
		return;

	sent = hci_sent_cmd_data(hdev, HCI_OP_LE_DEL_FROM_RESOLV_LIST);
	if (!sent)
		return;

	hci_bdaddr_list_del_with_irk(&hdev->le_resolv_list, &sent->bdaddr,
			    sent->bdaddr_type);
}

static void hci_cc_le_clear_resolv_list(struct hci_dev *hdev,
				       struct sk_buff *skb)
{
	__u8 status = *((__u8 *) skb->data);

	BT_DBG("%s status 0x%2.2x", hdev->name, status);

	if (status)
		return;

	hci_bdaddr_list_clear(&hdev->le_resolv_list);
}

static void hci_cc_le_read_resolv_list_size(struct hci_dev *hdev,
					   struct sk_buff *skb)
{
	struct hci_rp_le_read_resolv_list_size *rp = (void *) skb->data;

	BT_DBG("%s status 0x%2.2x size %u", hdev->name, rp->status, rp->size);

	if (rp->status)
		return;

	hdev->le_resolv_list_size = rp->size;
}

static void hci_cc_le_set_addr_resolution_enable(struct hci_dev *hdev,
						struct sk_buff *skb)
{
	__u8 *sent, status = *((__u8 *) skb->data);

	BT_DBG("%s status 0x%2.2x", hdev->name, status);

	if (status)
		return;

	sent = hci_sent_cmd_data(hdev, HCI_OP_LE_SET_ADDR_RESOLV_ENABLE);
	if (!sent)
		return;

	hci_dev_lock(hdev);

	if (*sent)
		hci_dev_set_flag(hdev, HCI_LL_RPA_RESOLUTION);
	else
		hci_dev_clear_flag(hdev, HCI_LL_RPA_RESOLUTION);

	hci_dev_unlock(hdev);
}

static void hci_cc_le_read_max_data_len(struct hci_dev *hdev,
					struct sk_buff *skb)
{
	struct hci_rp_le_read_max_data_len *rp = (void *) skb->data;

	BT_DBG("%s status 0x%2.2x", hdev->name, rp->status);

	if (rp->status)
		return;

	hdev->le_max_tx_len = le16_to_cpu(rp->tx_len);
	hdev->le_max_tx_time = le16_to_cpu(rp->tx_time);
	hdev->le_max_rx_len = le16_to_cpu(rp->rx_len);
	hdev->le_max_rx_time = le16_to_cpu(rp->rx_time);
}

static void hci_cc_write_le_host_supported(struct hci_dev *hdev,
					   struct sk_buff *skb)
{
	struct hci_cp_write_le_host_supported *sent;
	__u8 status = *((__u8 *) skb->data);

	BT_DBG("%s status 0x%2.2x", hdev->name, status);

	if (status)
		return;

	sent = hci_sent_cmd_data(hdev, HCI_OP_WRITE_LE_HOST_SUPPORTED);
	if (!sent)
		return;

	hci_dev_lock(hdev);

	if (sent->le) {
		hdev->features[1][0] |= LMP_HOST_LE;
		hci_dev_set_flag(hdev, HCI_LE_ENABLED);
	} else {
		hdev->features[1][0] &= ~LMP_HOST_LE;
		hci_dev_clear_flag(hdev, HCI_LE_ENABLED);
		hci_dev_clear_flag(hdev, HCI_ADVERTISING);
	}

	if (sent->simul)
		hdev->features[1][0] |= LMP_HOST_LE_BREDR;
	else
		hdev->features[1][0] &= ~LMP_HOST_LE_BREDR;

	hci_dev_unlock(hdev);
}

static void hci_cc_set_adv_param(struct hci_dev *hdev, struct sk_buff *skb)
{
	struct hci_cp_le_set_adv_param *cp;
	u8 status = *((u8 *) skb->data);

	BT_DBG("%s status 0x%2.2x", hdev->name, status);

	if (status)
		return;

	cp = hci_sent_cmd_data(hdev, HCI_OP_LE_SET_ADV_PARAM);
	if (!cp)
		return;

	hci_dev_lock(hdev);
	hdev->adv_addr_type = cp->own_address_type;
	hci_dev_unlock(hdev);
}

static void hci_cc_set_ext_adv_param(struct hci_dev *hdev, struct sk_buff *skb)
{
	struct hci_rp_le_set_ext_adv_params *rp = (void *) skb->data;
	struct hci_cp_le_set_ext_adv_params *cp;
	struct adv_info *adv_instance;

	BT_DBG("%s status 0x%2.2x", hdev->name, rp->status);

	if (rp->status)
		return;

	cp = hci_sent_cmd_data(hdev, HCI_OP_LE_SET_EXT_ADV_PARAMS);
	if (!cp)
		return;

	hci_dev_lock(hdev);
	hdev->adv_addr_type = cp->own_addr_type;
	if (!hdev->cur_adv_instance) {
		/* Store in hdev for instance 0 */
		hdev->adv_tx_power = rp->tx_power;
	} else {
		adv_instance = hci_find_adv_instance(hdev,
						     hdev->cur_adv_instance);
		if (adv_instance)
			adv_instance->tx_power = rp->tx_power;
	}
	/* Update adv data as tx power is known now */
	hci_req_update_adv_data(hdev, hdev->cur_adv_instance);
	hci_dev_unlock(hdev);
}

static void hci_cc_read_rssi(struct hci_dev *hdev, struct sk_buff *skb)
{
	struct hci_rp_read_rssi *rp = (void *) skb->data;
	struct hci_conn *conn;

	BT_DBG("%s status 0x%2.2x", hdev->name, rp->status);

	if (rp->status)
		return;

	hci_dev_lock(hdev);

	conn = hci_conn_hash_lookup_handle(hdev, __le16_to_cpu(rp->handle));
	if (conn)
		conn->rssi = rp->rssi;

	hci_dev_unlock(hdev);
}

static void hci_cc_read_tx_power(struct hci_dev *hdev, struct sk_buff *skb)
{
	struct hci_cp_read_tx_power *sent;
	struct hci_rp_read_tx_power *rp = (void *) skb->data;
	struct hci_conn *conn;

	BT_DBG("%s status 0x%2.2x", hdev->name, rp->status);

	if (rp->status)
		return;

	sent = hci_sent_cmd_data(hdev, HCI_OP_READ_TX_POWER);
	if (!sent)
		return;

	hci_dev_lock(hdev);

	conn = hci_conn_hash_lookup_handle(hdev, __le16_to_cpu(rp->handle));
	if (!conn)
		goto unlock;

	switch (sent->type) {
	case 0x00:
		conn->tx_power = rp->tx_power;
		break;
	case 0x01:
		conn->max_tx_power = rp->tx_power;
		break;
	}

unlock:
	hci_dev_unlock(hdev);
}

static void hci_cc_write_ssp_debug_mode(struct hci_dev *hdev, struct sk_buff *skb)
{
	u8 status = *((u8 *) skb->data);
	u8 *mode;

	BT_DBG("%s status 0x%2.2x", hdev->name, status);

	if (status)
		return;

	mode = hci_sent_cmd_data(hdev, HCI_OP_WRITE_SSP_DEBUG_MODE);
	if (mode)
		hdev->ssp_debug_mode = *mode;
}

static void hci_cs_inquiry(struct hci_dev *hdev, __u8 status)
{
	BT_DBG("%s status 0x%2.2x", hdev->name, status);

	if (status) {
		hci_conn_check_pending(hdev);
		return;
	}

	set_bit(HCI_INQUIRY, &hdev->flags);
}

static void hci_cs_create_conn(struct hci_dev *hdev, __u8 status)
{
	struct hci_cp_create_conn *cp;
	struct hci_conn *conn;

	BT_DBG("%s status 0x%2.2x", hdev->name, status);

	cp = hci_sent_cmd_data(hdev, HCI_OP_CREATE_CONN);
	if (!cp)
		return;

	hci_dev_lock(hdev);

	conn = hci_conn_hash_lookup_ba(hdev, ACL_LINK, &cp->bdaddr);

	BT_DBG("%s bdaddr %pMR hcon %p", hdev->name, &cp->bdaddr, conn);

	if (status) {
		if (conn && conn->state == BT_CONNECT) {
			if (status != 0x0c || conn->attempt > 2) {
				conn->state = BT_CLOSED;
				hci_connect_cfm(conn, status);
				hci_conn_del(conn);
			} else
				conn->state = BT_CONNECT2;
		}
	} else {
		if (!conn) {
			conn = hci_conn_add(hdev, ACL_LINK, &cp->bdaddr,
					    HCI_ROLE_MASTER);
			if (!conn)
				bt_dev_err(hdev, "no memory for new connection");
		}
	}

	hci_dev_unlock(hdev);
}

static void hci_cs_add_sco(struct hci_dev *hdev, __u8 status)
{
	struct hci_cp_add_sco *cp;
	struct hci_conn *acl, *sco;
	__u16 handle;

	BT_DBG("%s status 0x%2.2x", hdev->name, status);

	if (!status)
		return;

	cp = hci_sent_cmd_data(hdev, HCI_OP_ADD_SCO);
	if (!cp)
		return;

	handle = __le16_to_cpu(cp->handle);

	BT_DBG("%s handle 0x%4.4x", hdev->name, handle);

	hci_dev_lock(hdev);

	acl = hci_conn_hash_lookup_handle(hdev, handle);
	if (acl) {
		sco = acl->link;
		if (sco) {
			sco->state = BT_CLOSED;

			hci_connect_cfm(sco, status);
			hci_conn_del(sco);
		}
	}

	hci_dev_unlock(hdev);
}

static void hci_cs_auth_requested(struct hci_dev *hdev, __u8 status)
{
	struct hci_cp_auth_requested *cp;
	struct hci_conn *conn;

	BT_DBG("%s status 0x%2.2x", hdev->name, status);

	if (!status)
		return;

	cp = hci_sent_cmd_data(hdev, HCI_OP_AUTH_REQUESTED);
	if (!cp)
		return;

	hci_dev_lock(hdev);

	conn = hci_conn_hash_lookup_handle(hdev, __le16_to_cpu(cp->handle));
	if (conn) {
		if (conn->state == BT_CONFIG) {
			hci_connect_cfm(conn, status);
			hci_conn_drop(conn);
		}
	}

	hci_dev_unlock(hdev);
}

static void hci_cs_set_conn_encrypt(struct hci_dev *hdev, __u8 status)
{
	struct hci_cp_set_conn_encrypt *cp;
	struct hci_conn *conn;

	BT_DBG("%s status 0x%2.2x", hdev->name, status);

	if (!status)
		return;

	cp = hci_sent_cmd_data(hdev, HCI_OP_SET_CONN_ENCRYPT);
	if (!cp)
		return;

	hci_dev_lock(hdev);

	conn = hci_conn_hash_lookup_handle(hdev, __le16_to_cpu(cp->handle));
	if (conn) {
		if (conn->state == BT_CONFIG) {
			hci_connect_cfm(conn, status);
			hci_conn_drop(conn);
		}
	}

	hci_dev_unlock(hdev);
}

static int hci_outgoing_auth_needed(struct hci_dev *hdev,
				    struct hci_conn *conn)
{
	if (conn->state != BT_CONFIG || !conn->out)
		return 0;

	if (conn->pending_sec_level == BT_SECURITY_SDP)
		return 0;

	/* Only request authentication for SSP connections or non-SSP
	 * devices with sec_level MEDIUM or HIGH or if MITM protection
	 * is requested.
	 */
	if (!hci_conn_ssp_enabled(conn) && !(conn->auth_type & 0x01) &&
	    conn->pending_sec_level != BT_SECURITY_FIPS &&
	    conn->pending_sec_level != BT_SECURITY_HIGH &&
	    conn->pending_sec_level != BT_SECURITY_MEDIUM)
		return 0;

	return 1;
}

static int hci_resolve_name(struct hci_dev *hdev,
				   struct inquiry_entry *e)
{
	struct hci_cp_remote_name_req cp;

	memset(&cp, 0, sizeof(cp));

	bacpy(&cp.bdaddr, &e->data.bdaddr);
	cp.pscan_rep_mode = e->data.pscan_rep_mode;
	cp.pscan_mode = e->data.pscan_mode;
	cp.clock_offset = e->data.clock_offset;

	return hci_send_cmd(hdev, HCI_OP_REMOTE_NAME_REQ, sizeof(cp), &cp);
}

static bool hci_resolve_next_name(struct hci_dev *hdev)
{
	struct discovery_state *discov = &hdev->discovery;
	struct inquiry_entry *e;

	if (list_empty(&discov->resolve))
		return false;

	e = hci_inquiry_cache_lookup_resolve(hdev, BDADDR_ANY, NAME_NEEDED);
	if (!e)
		return false;

	if (hci_resolve_name(hdev, e) == 0) {
		e->name_state = NAME_PENDING;
		return true;
	}

	return false;
}

static void hci_check_pending_name(struct hci_dev *hdev, struct hci_conn *conn,
				   bdaddr_t *bdaddr, u8 *name, u8 name_len)
{
	struct discovery_state *discov = &hdev->discovery;
	struct inquiry_entry *e;

	/* Update the mgmt connected state if necessary. Be careful with
	 * conn objects that exist but are not (yet) connected however.
	 * Only those in BT_CONFIG or BT_CONNECTED states can be
	 * considered connected.
	 */
	if (conn &&
	    (conn->state == BT_CONFIG || conn->state == BT_CONNECTED) &&
	    !test_and_set_bit(HCI_CONN_MGMT_CONNECTED, &conn->flags))
		mgmt_device_connected(hdev, conn, 0, name, name_len);

	if (discov->state == DISCOVERY_STOPPED)
		return;

	if (discov->state == DISCOVERY_STOPPING)
		goto discov_complete;

	if (discov->state != DISCOVERY_RESOLVING)
		return;

	e = hci_inquiry_cache_lookup_resolve(hdev, bdaddr, NAME_PENDING);
	/* If the device was not found in a list of found devices names of which
	 * are pending. there is no need to continue resolving a next name as it
	 * will be done upon receiving another Remote Name Request Complete
	 * Event */
	if (!e)
		return;

	list_del(&e->list);
	if (name) {
		e->name_state = NAME_KNOWN;
		mgmt_remote_name(hdev, bdaddr, ACL_LINK, 0x00,
				 e->data.rssi, name, name_len);
	} else {
		e->name_state = NAME_NOT_KNOWN;
	}

	if (hci_resolve_next_name(hdev))
		return;

discov_complete:
	hci_discovery_set_state(hdev, DISCOVERY_STOPPED);
}

static void hci_cs_remote_name_req(struct hci_dev *hdev, __u8 status)
{
	struct hci_cp_remote_name_req *cp;
	struct hci_conn *conn;

	BT_DBG("%s status 0x%2.2x", hdev->name, status);

	/* If successful wait for the name req complete event before
	 * checking for the need to do authentication */
	if (!status)
		return;

	cp = hci_sent_cmd_data(hdev, HCI_OP_REMOTE_NAME_REQ);
	if (!cp)
		return;

	hci_dev_lock(hdev);

	conn = hci_conn_hash_lookup_ba(hdev, ACL_LINK, &cp->bdaddr);

	if (hci_dev_test_flag(hdev, HCI_MGMT))
		hci_check_pending_name(hdev, conn, &cp->bdaddr, NULL, 0);

	if (!conn)
		goto unlock;

	if (!hci_outgoing_auth_needed(hdev, conn))
		goto unlock;

	if (!test_and_set_bit(HCI_CONN_AUTH_PEND, &conn->flags)) {
		struct hci_cp_auth_requested auth_cp;

		set_bit(HCI_CONN_AUTH_INITIATOR, &conn->flags);

		auth_cp.handle = __cpu_to_le16(conn->handle);
		hci_send_cmd(hdev, HCI_OP_AUTH_REQUESTED,
			     sizeof(auth_cp), &auth_cp);
	}

unlock:
	hci_dev_unlock(hdev);
}

static void hci_cs_read_remote_features(struct hci_dev *hdev, __u8 status)
{
	struct hci_cp_read_remote_features *cp;
	struct hci_conn *conn;

	BT_DBG("%s status 0x%2.2x", hdev->name, status);

	if (!status)
		return;

	cp = hci_sent_cmd_data(hdev, HCI_OP_READ_REMOTE_FEATURES);
	if (!cp)
		return;

	hci_dev_lock(hdev);

	conn = hci_conn_hash_lookup_handle(hdev, __le16_to_cpu(cp->handle));
	if (conn) {
		if (conn->state == BT_CONFIG) {
			hci_connect_cfm(conn, status);
			hci_conn_drop(conn);
		}
	}

	hci_dev_unlock(hdev);
}

static void hci_cs_read_remote_ext_features(struct hci_dev *hdev, __u8 status)
{
	struct hci_cp_read_remote_ext_features *cp;
	struct hci_conn *conn;

	BT_DBG("%s status 0x%2.2x", hdev->name, status);

	if (!status)
		return;

	cp = hci_sent_cmd_data(hdev, HCI_OP_READ_REMOTE_EXT_FEATURES);
	if (!cp)
		return;

	hci_dev_lock(hdev);

	conn = hci_conn_hash_lookup_handle(hdev, __le16_to_cpu(cp->handle));
	if (conn) {
		if (conn->state == BT_CONFIG) {
			hci_connect_cfm(conn, status);
			hci_conn_drop(conn);
		}
	}

	hci_dev_unlock(hdev);
}

static void hci_cs_setup_sync_conn(struct hci_dev *hdev, __u8 status)
{
	struct hci_cp_setup_sync_conn *cp;
	struct hci_conn *acl, *sco;
	__u16 handle;

	BT_DBG("%s status 0x%2.2x", hdev->name, status);

	if (!status)
		return;

	cp = hci_sent_cmd_data(hdev, HCI_OP_SETUP_SYNC_CONN);
	if (!cp)
		return;

	handle = __le16_to_cpu(cp->handle);

	BT_DBG("%s handle 0x%4.4x", hdev->name, handle);

	hci_dev_lock(hdev);

	acl = hci_conn_hash_lookup_handle(hdev, handle);
	if (acl) {
		sco = acl->link;
		if (sco) {
			sco->state = BT_CLOSED;

			hci_connect_cfm(sco, status);
			hci_conn_del(sco);
		}
	}

	hci_dev_unlock(hdev);
}

static void hci_cs_sniff_mode(struct hci_dev *hdev, __u8 status)
{
	struct hci_cp_sniff_mode *cp;
	struct hci_conn *conn;

	BT_DBG("%s status 0x%2.2x", hdev->name, status);

	if (!status)
		return;

	cp = hci_sent_cmd_data(hdev, HCI_OP_SNIFF_MODE);
	if (!cp)
		return;

	hci_dev_lock(hdev);

	conn = hci_conn_hash_lookup_handle(hdev, __le16_to_cpu(cp->handle));
	if (conn) {
		clear_bit(HCI_CONN_MODE_CHANGE_PEND, &conn->flags);

		if (test_and_clear_bit(HCI_CONN_SCO_SETUP_PEND, &conn->flags))
			hci_sco_setup(conn, status);
	}

	hci_dev_unlock(hdev);
}

static void hci_cs_exit_sniff_mode(struct hci_dev *hdev, __u8 status)
{
	struct hci_cp_exit_sniff_mode *cp;
	struct hci_conn *conn;

	BT_DBG("%s status 0x%2.2x", hdev->name, status);

	if (!status)
		return;

	cp = hci_sent_cmd_data(hdev, HCI_OP_EXIT_SNIFF_MODE);
	if (!cp)
		return;

	hci_dev_lock(hdev);

	conn = hci_conn_hash_lookup_handle(hdev, __le16_to_cpu(cp->handle));
	if (conn) {
		clear_bit(HCI_CONN_MODE_CHANGE_PEND, &conn->flags);

		if (test_and_clear_bit(HCI_CONN_SCO_SETUP_PEND, &conn->flags))
			hci_sco_setup(conn, status);
	}

	hci_dev_unlock(hdev);
}

static void hci_cs_disconnect(struct hci_dev *hdev, u8 status)
{
	struct hci_cp_disconnect *cp;
	struct hci_conn *conn;

	if (!status)
		return;

	cp = hci_sent_cmd_data(hdev, HCI_OP_DISCONNECT);
	if (!cp)
		return;

	hci_dev_lock(hdev);

	conn = hci_conn_hash_lookup_handle(hdev, __le16_to_cpu(cp->handle));
	if (conn) {
		u8 type = conn->type;

		mgmt_disconnect_failed(hdev, &conn->dst, conn->type,
				       conn->dst_type, status);

		/* If the disconnection failed for any reason, the upper layer
		 * does not retry to disconnect in current implementation.
		 * Hence, we need to do some basic cleanup here and re-enable
		 * advertising if necessary.
		 */
		hci_conn_del(conn);
		if (type == LE_LINK)
			hci_req_reenable_advertising(hdev);
	}

	hci_dev_unlock(hdev);
}

static void cs_le_create_conn(struct hci_dev *hdev, bdaddr_t *peer_addr,
			      u8 peer_addr_type, u8 own_address_type,
			      u8 filter_policy)
{
	struct hci_conn *conn;

	conn = hci_conn_hash_lookup_le(hdev, peer_addr,
				       peer_addr_type);
	if (!conn)
		return;

	/* When using controller based address resolution, then the new
	 * address types 0x02 and 0x03 are used. These types need to be
	 * converted back into either public address or random address type
	 */
	if (use_ll_privacy(hdev) &&
	    hci_dev_test_flag(hdev, HCI_LL_RPA_RESOLUTION)) {
		switch (own_address_type) {
		case ADDR_LE_DEV_PUBLIC_RESOLVED:
			own_address_type = ADDR_LE_DEV_PUBLIC;
			break;
		case ADDR_LE_DEV_RANDOM_RESOLVED:
			own_address_type = ADDR_LE_DEV_RANDOM;
			break;
		}
	}

	/* Store the initiator and responder address information which
	 * is needed for SMP. These values will not change during the
	 * lifetime of the connection.
	 */
	conn->init_addr_type = own_address_type;
	if (own_address_type == ADDR_LE_DEV_RANDOM)
		bacpy(&conn->init_addr, &hdev->random_addr);
	else
		bacpy(&conn->init_addr, &hdev->bdaddr);

	conn->resp_addr_type = peer_addr_type;
	bacpy(&conn->resp_addr, peer_addr);

	/* We don't want the connection attempt to stick around
	 * indefinitely since LE doesn't have a page timeout concept
	 * like BR/EDR. Set a timer for any connection that doesn't use
	 * the white list for connecting.
	 */
	if (filter_policy == HCI_LE_USE_PEER_ADDR)
		queue_delayed_work(conn->hdev->workqueue,
				   &conn->le_conn_timeout,
				   conn->conn_timeout);
}

static void hci_cs_le_create_conn(struct hci_dev *hdev, u8 status)
{
	struct hci_cp_le_create_conn *cp;

	BT_DBG("%s status 0x%2.2x", hdev->name, status);

	/* All connection failure handling is taken care of by the
	 * hci_le_conn_failed function which is triggered by the HCI
	 * request completion callbacks used for connecting.
	 */
	if (status)
		return;

	cp = hci_sent_cmd_data(hdev, HCI_OP_LE_CREATE_CONN);
	if (!cp)
		return;

	hci_dev_lock(hdev);

	cs_le_create_conn(hdev, &cp->peer_addr, cp->peer_addr_type,
			  cp->own_address_type, cp->filter_policy);

	hci_dev_unlock(hdev);
}

static void hci_cs_le_ext_create_conn(struct hci_dev *hdev, u8 status)
{
	struct hci_cp_le_ext_create_conn *cp;

	BT_DBG("%s status 0x%2.2x", hdev->name, status);

	/* All connection failure handling is taken care of by the
	 * hci_le_conn_failed function which is triggered by the HCI
	 * request completion callbacks used for connecting.
	 */
	if (status)
		return;

	cp = hci_sent_cmd_data(hdev, HCI_OP_LE_EXT_CREATE_CONN);
	if (!cp)
		return;

	hci_dev_lock(hdev);

	cs_le_create_conn(hdev, &cp->peer_addr, cp->peer_addr_type,
			  cp->own_addr_type, cp->filter_policy);

	hci_dev_unlock(hdev);
}

static void hci_cs_le_read_remote_features(struct hci_dev *hdev, u8 status)
{
	struct hci_cp_le_read_remote_features *cp;
	struct hci_conn *conn;

	BT_DBG("%s status 0x%2.2x", hdev->name, status);

	if (!status)
		return;

	cp = hci_sent_cmd_data(hdev, HCI_OP_LE_READ_REMOTE_FEATURES);
	if (!cp)
		return;

	hci_dev_lock(hdev);

	conn = hci_conn_hash_lookup_handle(hdev, __le16_to_cpu(cp->handle));
	if (conn) {
		if (conn->state == BT_CONFIG) {
			hci_connect_cfm(conn, status);
			hci_conn_drop(conn);
		}
	}

	hci_dev_unlock(hdev);
}

static void hci_cs_le_start_enc(struct hci_dev *hdev, u8 status)
{
	struct hci_cp_le_start_enc *cp;
	struct hci_conn *conn;

	BT_DBG("%s status 0x%2.2x", hdev->name, status);

	if (!status)
		return;

	hci_dev_lock(hdev);

	cp = hci_sent_cmd_data(hdev, HCI_OP_LE_START_ENC);
	if (!cp)
		goto unlock;

	conn = hci_conn_hash_lookup_handle(hdev, __le16_to_cpu(cp->handle));
	if (!conn)
		goto unlock;

	if (conn->state != BT_CONNECTED)
		goto unlock;

	hci_disconnect(conn, HCI_ERROR_AUTH_FAILURE);
	hci_conn_drop(conn);

unlock:
	hci_dev_unlock(hdev);
}

static void hci_cs_switch_role(struct hci_dev *hdev, u8 status)
{
	struct hci_cp_switch_role *cp;
	struct hci_conn *conn;

	BT_DBG("%s status 0x%2.2x", hdev->name, status);

	if (!status)
		return;

	cp = hci_sent_cmd_data(hdev, HCI_OP_SWITCH_ROLE);
	if (!cp)
		return;

	hci_dev_lock(hdev);

	conn = hci_conn_hash_lookup_ba(hdev, ACL_LINK, &cp->bdaddr);
	if (conn)
		clear_bit(HCI_CONN_RSWITCH_PEND, &conn->flags);

	hci_dev_unlock(hdev);
}

static void hci_inquiry_complete_evt(struct hci_dev *hdev, struct sk_buff *skb)
{
	__u8 status = *((__u8 *) skb->data);
	struct discovery_state *discov = &hdev->discovery;
	struct inquiry_entry *e;

	BT_DBG("%s status 0x%2.2x", hdev->name, status);

	hci_conn_check_pending(hdev);

	if (!test_and_clear_bit(HCI_INQUIRY, &hdev->flags))
		return;

	smp_mb__after_atomic(); /* wake_up_bit advises about this barrier */
	wake_up_bit(&hdev->flags, HCI_INQUIRY);

	if (!hci_dev_test_flag(hdev, HCI_MGMT))
		return;

	hci_dev_lock(hdev);

	if (discov->state != DISCOVERY_FINDING)
		goto unlock;

	if (list_empty(&discov->resolve)) {
		/* When BR/EDR inquiry is active and no LE scanning is in
		 * progress, then change discovery state to indicate completion.
		 *
		 * When running LE scanning and BR/EDR inquiry simultaneously
		 * and the LE scan already finished, then change the discovery
		 * state to indicate completion.
		 */
		if (!hci_dev_test_flag(hdev, HCI_LE_SCAN) ||
		    !test_bit(HCI_QUIRK_SIMULTANEOUS_DISCOVERY, &hdev->quirks))
			hci_discovery_set_state(hdev, DISCOVERY_STOPPED);
		goto unlock;
	}

	e = hci_inquiry_cache_lookup_resolve(hdev, BDADDR_ANY, NAME_NEEDED);
	if (e && hci_resolve_name(hdev, e) == 0) {
		e->name_state = NAME_PENDING;
		hci_discovery_set_state(hdev, DISCOVERY_RESOLVING);
	} else {
		/* When BR/EDR inquiry is active and no LE scanning is in
		 * progress, then change discovery state to indicate completion.
		 *
		 * When running LE scanning and BR/EDR inquiry simultaneously
		 * and the LE scan already finished, then change the discovery
		 * state to indicate completion.
		 */
		if (!hci_dev_test_flag(hdev, HCI_LE_SCAN) ||
		    !test_bit(HCI_QUIRK_SIMULTANEOUS_DISCOVERY, &hdev->quirks))
			hci_discovery_set_state(hdev, DISCOVERY_STOPPED);
	}

unlock:
	hci_dev_unlock(hdev);
}

static void hci_inquiry_result_evt(struct hci_dev *hdev, struct sk_buff *skb)
{
	struct inquiry_data data;
	struct inquiry_info *info = (void *) (skb->data + 1);
	int num_rsp = *((__u8 *) skb->data);

	BT_DBG("%s num_rsp %d", hdev->name, num_rsp);

	if (!num_rsp || skb->len < num_rsp * sizeof(*info) + 1)
		return;

	if (hci_dev_test_flag(hdev, HCI_PERIODIC_INQ))
		return;

	hci_dev_lock(hdev);

	for (; num_rsp; num_rsp--, info++) {
		u32 flags;

		bacpy(&data.bdaddr, &info->bdaddr);
		data.pscan_rep_mode	= info->pscan_rep_mode;
		data.pscan_period_mode	= info->pscan_period_mode;
		data.pscan_mode		= info->pscan_mode;
		memcpy(data.dev_class, info->dev_class, 3);
		data.clock_offset	= info->clock_offset;
		data.rssi		= HCI_RSSI_INVALID;
		data.ssp_mode		= 0x00;

		flags = hci_inquiry_cache_update(hdev, &data, false);

		mgmt_device_found(hdev, &info->bdaddr, ACL_LINK, 0x00,
				  info->dev_class, HCI_RSSI_INVALID,
				  flags, NULL, 0, NULL, 0);
	}

	hci_dev_unlock(hdev);
}

static void hci_conn_complete_evt(struct hci_dev *hdev, struct sk_buff *skb)
{
	struct hci_ev_conn_complete *ev = (void *) skb->data;
	struct hci_conn *conn;

	BT_DBG("%s", hdev->name);

	hci_dev_lock(hdev);

	conn = hci_conn_hash_lookup_ba(hdev, ev->link_type, &ev->bdaddr);
	if (!conn) {
		/* Connection may not exist if auto-connected. Check the bredr
		 * allowlist to see if this device is allowed to auto connect.
		 * If link is an ACL type, create a connection class
		 * automatically.
		 *
		 * Auto-connect will only occur if the event filter is
		 * programmed with a given address. Right now, event filter is
		 * only used during suspend.
		 */
		if (ev->link_type == ACL_LINK &&
		    hci_bdaddr_list_lookup_with_flags(&hdev->whitelist,
						      &ev->bdaddr,
						      BDADDR_BREDR)) {
			conn = hci_conn_add(hdev, ev->link_type, &ev->bdaddr,
					    HCI_ROLE_SLAVE);
			if (!conn) {
				bt_dev_err(hdev, "no memory for new conn");
				goto unlock;
			}
		} else {
			if (ev->link_type != SCO_LINK)
				goto unlock;

			conn = hci_conn_hash_lookup_ba(hdev, ESCO_LINK,
						       &ev->bdaddr);
			if (!conn)
				goto unlock;

			conn->type = SCO_LINK;
		}
	}

	if (!ev->status) {
		conn->handle = __le16_to_cpu(ev->handle);

		if (conn->type == ACL_LINK) {
			conn->state = BT_CONFIG;
			hci_conn_hold(conn);

			if (!conn->out && !hci_conn_ssp_enabled(conn) &&
			    !hci_find_link_key(hdev, &ev->bdaddr))
				conn->disc_timeout = HCI_PAIRING_TIMEOUT;
			else
				conn->disc_timeout = HCI_DISCONN_TIMEOUT;
		} else
			conn->state = BT_CONNECTED;

		hci_debugfs_create_conn(conn);
		hci_conn_add_sysfs(conn);

		if (test_bit(HCI_AUTH, &hdev->flags))
			set_bit(HCI_CONN_AUTH, &conn->flags);

		if (test_bit(HCI_ENCRYPT, &hdev->flags))
			set_bit(HCI_CONN_ENCRYPT, &conn->flags);

		/* Get remote features */
		if (conn->type == ACL_LINK) {
			struct hci_cp_read_remote_features cp;
			cp.handle = ev->handle;
			hci_send_cmd(hdev, HCI_OP_READ_REMOTE_FEATURES,
				     sizeof(cp), &cp);

			hci_req_update_scan(hdev);
		}

		/* Set packet type for incoming connection */
		if (!conn->out && hdev->hci_ver < BLUETOOTH_VER_2_0) {
			struct hci_cp_change_conn_ptype cp;
			cp.handle = ev->handle;
			cp.pkt_type = cpu_to_le16(conn->pkt_type);
			hci_send_cmd(hdev, HCI_OP_CHANGE_CONN_PTYPE, sizeof(cp),
				     &cp);
		}
	} else {
		conn->state = BT_CLOSED;
		if (conn->type == ACL_LINK)
			mgmt_connect_failed(hdev, &conn->dst, conn->type,
					    conn->dst_type, ev->status);
	}

	if (conn->type == ACL_LINK)
		hci_sco_setup(conn, ev->status);

	if (ev->status) {
		hci_connect_cfm(conn, ev->status);
		hci_conn_del(conn);
	} else if (ev->link_type == SCO_LINK) {
		switch (conn->setting & SCO_AIRMODE_MASK) {
		case SCO_AIRMODE_CVSD:
			if (hdev->notify)
				hdev->notify(hdev, HCI_NOTIFY_ENABLE_SCO_CVSD);
			break;
		}

		hci_connect_cfm(conn, ev->status);
	}

unlock:
	hci_dev_unlock(hdev);

	hci_conn_check_pending(hdev);
}

static void hci_reject_conn(struct hci_dev *hdev, bdaddr_t *bdaddr)
{
	struct hci_cp_reject_conn_req cp;

	bacpy(&cp.bdaddr, bdaddr);
	cp.reason = HCI_ERROR_REJ_BAD_ADDR;
	hci_send_cmd(hdev, HCI_OP_REJECT_CONN_REQ, sizeof(cp), &cp);
}

static void hci_conn_request_evt(struct hci_dev *hdev, struct sk_buff *skb)
{
	struct hci_ev_conn_request *ev = (void *) skb->data;
	int mask = hdev->link_mode;
	struct inquiry_entry *ie;
	struct hci_conn *conn;
	__u8 flags = 0;

	BT_DBG("%s bdaddr %pMR type 0x%x", hdev->name, &ev->bdaddr,
	       ev->link_type);

	/* Reject incoming connection from device with same BD ADDR against
	 * CVE-2020-26555
	 */
	if (hdev && !bacmp(&hdev->bdaddr, &ev->bdaddr)) {
		bt_dev_dbg(hdev, "Reject connection with same BD_ADDR %pMR\n",
			   &ev->bdaddr);
		hci_reject_conn(hdev, &ev->bdaddr);
		return;
	}

	mask |= hci_proto_connect_ind(hdev, &ev->bdaddr, ev->link_type,
				      &flags);

	if (!(mask & HCI_LM_ACCEPT)) {
		hci_reject_conn(hdev, &ev->bdaddr);
		return;
	}

	if (hci_bdaddr_list_lookup(&hdev->blacklist, &ev->bdaddr,
				   BDADDR_BREDR)) {
		hci_reject_conn(hdev, &ev->bdaddr);
		return;
	}

	/* Require HCI_CONNECTABLE or a whitelist entry to accept the
	 * connection. These features are only touched through mgmt so
	 * only do the checks if HCI_MGMT is set.
	 */
	if (hci_dev_test_flag(hdev, HCI_MGMT) &&
	    !hci_dev_test_flag(hdev, HCI_CONNECTABLE) &&
	    !hci_bdaddr_list_lookup_with_flags(&hdev->whitelist, &ev->bdaddr,
					       BDADDR_BREDR)) {
		hci_reject_conn(hdev, &ev->bdaddr);
		return;
	}

	/* Connection accepted */

	hci_dev_lock(hdev);

	ie = hci_inquiry_cache_lookup(hdev, &ev->bdaddr);
	if (ie)
		memcpy(ie->data.dev_class, ev->dev_class, 3);

	conn = hci_conn_hash_lookup_ba(hdev, ev->link_type,
			&ev->bdaddr);
	if (!conn) {
		conn = hci_conn_add(hdev, ev->link_type, &ev->bdaddr,
				    HCI_ROLE_SLAVE);
		if (!conn) {
			bt_dev_err(hdev, "no memory for new connection");
			hci_dev_unlock(hdev);
			return;
		}
	}

	memcpy(conn->dev_class, ev->dev_class, 3);

	hci_dev_unlock(hdev);

	if (ev->link_type == ACL_LINK ||
	    (!(flags & HCI_PROTO_DEFER) && !lmp_esco_capable(hdev))) {
		struct hci_cp_accept_conn_req cp;
		conn->state = BT_CONNECT;

		bacpy(&cp.bdaddr, &ev->bdaddr);

		if (lmp_rswitch_capable(hdev) && (mask & HCI_LM_MASTER))
			cp.role = 0x00; /* Become master */
		else
			cp.role = 0x01; /* Remain slave */

		hci_send_cmd(hdev, HCI_OP_ACCEPT_CONN_REQ, sizeof(cp), &cp);
	} else if (!(flags & HCI_PROTO_DEFER)) {
		struct hci_cp_accept_sync_conn_req cp;
		conn->state = BT_CONNECT;

		bacpy(&cp.bdaddr, &ev->bdaddr);
		cp.pkt_type = cpu_to_le16(conn->pkt_type);

		cp.tx_bandwidth   = cpu_to_le32(0x00001f40);
		cp.rx_bandwidth   = cpu_to_le32(0x00001f40);
		cp.max_latency    = cpu_to_le16(0xffff);
		cp.content_format = cpu_to_le16(hdev->voice_setting);
		cp.retrans_effort = 0xff;

		hci_send_cmd(hdev, HCI_OP_ACCEPT_SYNC_CONN_REQ, sizeof(cp),
			     &cp);
	} else {
		conn->state = BT_CONNECT2;
		hci_connect_cfm(conn, 0);
	}
}

static u8 hci_to_mgmt_reason(u8 err)
{
	switch (err) {
	case HCI_ERROR_CONNECTION_TIMEOUT:
		return MGMT_DEV_DISCONN_TIMEOUT;
	case HCI_ERROR_REMOTE_USER_TERM:
	case HCI_ERROR_REMOTE_LOW_RESOURCES:
	case HCI_ERROR_REMOTE_POWER_OFF:
		return MGMT_DEV_DISCONN_REMOTE;
	case HCI_ERROR_LOCAL_HOST_TERM:
		return MGMT_DEV_DISCONN_LOCAL_HOST;
	default:
		return MGMT_DEV_DISCONN_UNKNOWN;
	}
}

static void hci_disconn_complete_evt(struct hci_dev *hdev, struct sk_buff *skb)
{
	struct hci_ev_disconn_complete *ev = (void *) skb->data;
	u8 reason;
	struct hci_conn_params *params;
	struct hci_conn *conn;
	bool mgmt_connected;
	u8 type;

	BT_DBG("%s status 0x%2.2x", hdev->name, ev->status);

	hci_dev_lock(hdev);

	conn = hci_conn_hash_lookup_handle(hdev, __le16_to_cpu(ev->handle));
	if (!conn)
		goto unlock;

	if (ev->status) {
		mgmt_disconnect_failed(hdev, &conn->dst, conn->type,
				       conn->dst_type, ev->status);
		goto unlock;
	}

	conn->state = BT_CLOSED;

	mgmt_connected = test_and_clear_bit(HCI_CONN_MGMT_CONNECTED, &conn->flags);

	if (test_bit(HCI_CONN_AUTH_FAILURE, &conn->flags))
		reason = MGMT_DEV_DISCONN_AUTH_FAILURE;
	else
		reason = hci_to_mgmt_reason(ev->reason);

	mgmt_device_disconnected(hdev, &conn->dst, conn->type, conn->dst_type,
				reason, mgmt_connected);

	if (conn->type == ACL_LINK) {
		if (test_bit(HCI_CONN_FLUSH_KEY, &conn->flags))
			hci_remove_link_key(hdev, &conn->dst);

		hci_req_update_scan(hdev);
	}

	params = hci_conn_params_lookup(hdev, &conn->dst, conn->dst_type);
	if (params) {
		switch (params->auto_connect) {
		case HCI_AUTO_CONN_LINK_LOSS:
			if (ev->reason != HCI_ERROR_CONNECTION_TIMEOUT)
				break;
			fallthrough;

		case HCI_AUTO_CONN_DIRECT:
		case HCI_AUTO_CONN_ALWAYS:
			list_del_init(&params->action);
			list_add(&params->action, &hdev->pend_le_conns);
			hci_update_background_scan(hdev);
			break;

		default:
			break;
		}
	}

	type = conn->type;

	hci_disconn_cfm(conn, ev->reason);
	hci_conn_del(conn);

	/* The suspend notifier is waiting for all devices to disconnect so
	 * clear the bit from pending tasks and inform the wait queue.
	 */
	if (list_empty(&hdev->conn_hash.list) &&
	    test_and_clear_bit(SUSPEND_DISCONNECTING, hdev->suspend_tasks)) {
		wake_up(&hdev->suspend_wait_q);
	}

	/* Re-enable advertising if necessary, since it might
	 * have been disabled by the connection. From the
	 * HCI_LE_Set_Advertise_Enable command description in
	 * the core specification (v4.0):
	 * "The Controller shall continue advertising until the Host
	 * issues an LE_Set_Advertise_Enable command with
	 * Advertising_Enable set to 0x00 (Advertising is disabled)
	 * or until a connection is created or until the Advertising
	 * is timed out due to Directed Advertising."
	 */
	if (type == LE_LINK)
		hci_req_reenable_advertising(hdev);

unlock:
	hci_dev_unlock(hdev);
}

static void hci_auth_complete_evt(struct hci_dev *hdev, struct sk_buff *skb)
{
	struct hci_ev_auth_complete *ev = (void *) skb->data;
	struct hci_conn *conn;

	BT_DBG("%s status 0x%2.2x", hdev->name, ev->status);

	hci_dev_lock(hdev);

	conn = hci_conn_hash_lookup_handle(hdev, __le16_to_cpu(ev->handle));
	if (!conn)
		goto unlock;

	if (!ev->status) {
		clear_bit(HCI_CONN_AUTH_FAILURE, &conn->flags);

		if (!hci_conn_ssp_enabled(conn) &&
		    test_bit(HCI_CONN_REAUTH_PEND, &conn->flags)) {
			bt_dev_info(hdev, "re-auth of legacy device is not possible.");
		} else {
			set_bit(HCI_CONN_AUTH, &conn->flags);
			conn->sec_level = conn->pending_sec_level;
		}
	} else {
		if (ev->status == HCI_ERROR_PIN_OR_KEY_MISSING)
			set_bit(HCI_CONN_AUTH_FAILURE, &conn->flags);

		mgmt_auth_failed(conn, ev->status);
	}

	clear_bit(HCI_CONN_AUTH_PEND, &conn->flags);
	clear_bit(HCI_CONN_REAUTH_PEND, &conn->flags);

	if (conn->state == BT_CONFIG) {
		if (!ev->status && hci_conn_ssp_enabled(conn)) {
			struct hci_cp_set_conn_encrypt cp;
			cp.handle  = ev->handle;
			cp.encrypt = 0x01;
			hci_send_cmd(hdev, HCI_OP_SET_CONN_ENCRYPT, sizeof(cp),
				     &cp);
		} else {
			conn->state = BT_CONNECTED;
			hci_connect_cfm(conn, ev->status);
			hci_conn_drop(conn);
		}
	} else {
		hci_auth_cfm(conn, ev->status);

		hci_conn_hold(conn);
		conn->disc_timeout = HCI_DISCONN_TIMEOUT;
		hci_conn_drop(conn);
	}

	if (test_bit(HCI_CONN_ENCRYPT_PEND, &conn->flags)) {
		if (!ev->status) {
			struct hci_cp_set_conn_encrypt cp;
			cp.handle  = ev->handle;
			cp.encrypt = 0x01;
			hci_send_cmd(hdev, HCI_OP_SET_CONN_ENCRYPT, sizeof(cp),
				     &cp);
		} else {
			clear_bit(HCI_CONN_ENCRYPT_PEND, &conn->flags);
			hci_encrypt_cfm(conn, ev->status);
		}
	}

unlock:
	hci_dev_unlock(hdev);
}

static void hci_remote_name_evt(struct hci_dev *hdev, struct sk_buff *skb)
{
	struct hci_ev_remote_name *ev = (void *) skb->data;
	struct hci_conn *conn;

	BT_DBG("%s", hdev->name);

	hci_conn_check_pending(hdev);

	hci_dev_lock(hdev);

	conn = hci_conn_hash_lookup_ba(hdev, ACL_LINK, &ev->bdaddr);

	if (!hci_dev_test_flag(hdev, HCI_MGMT))
		goto check_auth;

	if (ev->status == 0)
		hci_check_pending_name(hdev, conn, &ev->bdaddr, ev->name,
				       strnlen(ev->name, HCI_MAX_NAME_LENGTH));
	else
		hci_check_pending_name(hdev, conn, &ev->bdaddr, NULL, 0);

check_auth:
	if (!conn)
		goto unlock;

	if (!hci_outgoing_auth_needed(hdev, conn))
		goto unlock;

	if (!test_and_set_bit(HCI_CONN_AUTH_PEND, &conn->flags)) {
		struct hci_cp_auth_requested cp;

		set_bit(HCI_CONN_AUTH_INITIATOR, &conn->flags);

		cp.handle = __cpu_to_le16(conn->handle);
		hci_send_cmd(hdev, HCI_OP_AUTH_REQUESTED, sizeof(cp), &cp);
	}

unlock:
	hci_dev_unlock(hdev);
}

<<<<<<< HEAD
static void read_enc_key_size_complete(struct hci_dev *hdev, u8 status,
				       u16 opcode, struct sk_buff *skb)
{
	const struct hci_rp_read_enc_key_size *rp;
	struct hci_conn *conn;
	u16 handle;

	BT_DBG("%s status 0x%02x", hdev->name, status);

	if (!skb || skb->len < sizeof(*rp)) {
		bt_dev_err(hdev, "invalid read key size response");
		return;
	}

	rp = (void *)skb->data;
	handle = le16_to_cpu(rp->handle);

	hci_dev_lock(hdev);

	conn = hci_conn_hash_lookup_handle(hdev, handle);
	if (!conn)
		goto unlock;

	/* While unexpected, the read_enc_key_size command may fail. The most
	 * secure approach is to then assume the key size is 0 to force a
	 * disconnection.
	 */
	if (rp->status) {
		bt_dev_err(hdev, "failed to read key size for handle %u",
			   handle);
		conn->enc_key_size = 0;
	} else {
		conn->enc_key_size = rp->key_size;
	}

	hci_encrypt_cfm(conn, 0);

unlock:
	hci_dev_unlock(hdev);
}

=======
>>>>>>> e04ce1f6
static void hci_encrypt_change_evt(struct hci_dev *hdev, struct sk_buff *skb)
{
	struct hci_ev_encrypt_change *ev = (void *) skb->data;
	struct hci_conn *conn;

	BT_DBG("%s status 0x%2.2x", hdev->name, ev->status);

	hci_dev_lock(hdev);

	conn = hci_conn_hash_lookup_handle(hdev, __le16_to_cpu(ev->handle));
	if (!conn)
		goto unlock;

	if (!ev->status) {
		if (ev->encrypt) {
			/* Encryption implies authentication */
			set_bit(HCI_CONN_AUTH, &conn->flags);
			set_bit(HCI_CONN_ENCRYPT, &conn->flags);
			conn->sec_level = conn->pending_sec_level;

			/* P-256 authentication key implies FIPS */
			if (conn->key_type == HCI_LK_AUTH_COMBINATION_P256)
				set_bit(HCI_CONN_FIPS, &conn->flags);

			if ((conn->type == ACL_LINK && ev->encrypt == 0x02) ||
			    conn->type == LE_LINK)
				set_bit(HCI_CONN_AES_CCM, &conn->flags);
		} else {
			clear_bit(HCI_CONN_ENCRYPT, &conn->flags);
			clear_bit(HCI_CONN_AES_CCM, &conn->flags);
		}
	}

	/* We should disregard the current RPA and generate a new one
	 * whenever the encryption procedure fails.
	 */
	if (ev->status && conn->type == LE_LINK) {
		hci_dev_set_flag(hdev, HCI_RPA_EXPIRED);
		hci_adv_instances_set_rpa_expired(hdev, true);
	}

	clear_bit(HCI_CONN_ENCRYPT_PEND, &conn->flags);

	/* Check link security requirements are met */
	if (!hci_conn_check_link_mode(conn))
		ev->status = HCI_ERROR_AUTH_FAILURE;

	if (ev->status && conn->state == BT_CONNECTED) {
		if (ev->status == HCI_ERROR_PIN_OR_KEY_MISSING)
			set_bit(HCI_CONN_AUTH_FAILURE, &conn->flags);

		/* Notify upper layers so they can cleanup before
		 * disconnecting.
		 */
		hci_encrypt_cfm(conn, ev->status);
		hci_disconnect(conn, HCI_ERROR_AUTH_FAILURE);
		hci_conn_drop(conn);
		goto unlock;
	}

	/* Try reading the encryption key size for encrypted ACL links */
	if (!ev->status && ev->encrypt && conn->type == ACL_LINK) {
		struct hci_cp_read_enc_key_size cp;

		/* Only send HCI_Read_Encryption_Key_Size if the
		 * controller really supports it. If it doesn't, assume
		 * the default size (16).
		 */
		if (!(hdev->commands[20] & 0x10)) {
			conn->enc_key_size = HCI_LINK_KEY_SIZE;
			goto notify;
		}

		cp.handle = cpu_to_le16(conn->handle);
		if (hci_send_cmd(hdev, HCI_OP_READ_ENC_KEY_SIZE,
				 sizeof(cp), &cp)) {
			bt_dev_err(hdev, "sending read key size failed");
			conn->enc_key_size = HCI_LINK_KEY_SIZE;
			goto notify;
		}

		goto unlock;
	}

	/* Set the default Authenticated Payload Timeout after
	 * an LE Link is established. As per Core Spec v5.0, Vol 2, Part B
	 * Section 3.3, the HCI command WRITE_AUTH_PAYLOAD_TIMEOUT should be
	 * sent when the link is active and Encryption is enabled, the conn
	 * type can be either LE or ACL and controller must support LMP Ping.
	 * Ensure for AES-CCM encryption as well.
	 */
	if (test_bit(HCI_CONN_ENCRYPT, &conn->flags) &&
	    test_bit(HCI_CONN_AES_CCM, &conn->flags) &&
	    ((conn->type == ACL_LINK && lmp_ping_capable(hdev)) ||
	     (conn->type == LE_LINK && (hdev->le_features[0] & HCI_LE_PING)))) {
		struct hci_cp_write_auth_payload_to cp;

		cp.handle = cpu_to_le16(conn->handle);
		cp.timeout = cpu_to_le16(hdev->auth_payload_timeout);
		hci_send_cmd(conn->hdev, HCI_OP_WRITE_AUTH_PAYLOAD_TO,
			     sizeof(cp), &cp);
	}

notify:
	hci_encrypt_cfm(conn, ev->status);

unlock:
	hci_dev_unlock(hdev);
}

static void hci_change_link_key_complete_evt(struct hci_dev *hdev,
					     struct sk_buff *skb)
{
	struct hci_ev_change_link_key_complete *ev = (void *) skb->data;
	struct hci_conn *conn;

	BT_DBG("%s status 0x%2.2x", hdev->name, ev->status);

	hci_dev_lock(hdev);

	conn = hci_conn_hash_lookup_handle(hdev, __le16_to_cpu(ev->handle));
	if (conn) {
		if (!ev->status)
			set_bit(HCI_CONN_SECURE, &conn->flags);

		clear_bit(HCI_CONN_AUTH_PEND, &conn->flags);

		hci_key_change_cfm(conn, ev->status);
	}

	hci_dev_unlock(hdev);
}

static void hci_remote_features_evt(struct hci_dev *hdev,
				    struct sk_buff *skb)
{
	struct hci_ev_remote_features *ev = (void *) skb->data;
	struct hci_conn *conn;

	BT_DBG("%s status 0x%2.2x", hdev->name, ev->status);

	hci_dev_lock(hdev);

	conn = hci_conn_hash_lookup_handle(hdev, __le16_to_cpu(ev->handle));
	if (!conn)
		goto unlock;

	if (!ev->status)
		memcpy(conn->features[0], ev->features, 8);

	if (conn->state != BT_CONFIG)
		goto unlock;

	if (!ev->status && lmp_ext_feat_capable(hdev) &&
	    lmp_ext_feat_capable(conn)) {
		struct hci_cp_read_remote_ext_features cp;
		cp.handle = ev->handle;
		cp.page = 0x01;
		hci_send_cmd(hdev, HCI_OP_READ_REMOTE_EXT_FEATURES,
			     sizeof(cp), &cp);
		goto unlock;
	}

	if (!ev->status && !test_bit(HCI_CONN_MGMT_CONNECTED, &conn->flags)) {
		struct hci_cp_remote_name_req cp;
		memset(&cp, 0, sizeof(cp));
		bacpy(&cp.bdaddr, &conn->dst);
		cp.pscan_rep_mode = 0x02;
		hci_send_cmd(hdev, HCI_OP_REMOTE_NAME_REQ, sizeof(cp), &cp);
	} else if (!test_and_set_bit(HCI_CONN_MGMT_CONNECTED, &conn->flags))
		mgmt_device_connected(hdev, conn, 0, NULL, 0);

	if (!hci_outgoing_auth_needed(hdev, conn)) {
		conn->state = BT_CONNECTED;
		hci_connect_cfm(conn, ev->status);
		hci_conn_drop(conn);
	}

unlock:
	hci_dev_unlock(hdev);
}

static void hci_cmd_complete_evt(struct hci_dev *hdev, struct sk_buff *skb,
				 u16 *opcode, u8 *status,
				 hci_req_complete_t *req_complete,
				 hci_req_complete_skb_t *req_complete_skb)
{
	struct hci_ev_cmd_complete *ev = (void *) skb->data;

	*opcode = __le16_to_cpu(ev->opcode);
	*status = skb->data[sizeof(*ev)];

	skb_pull(skb, sizeof(*ev));

	switch (*opcode) {
	case HCI_OP_INQUIRY_CANCEL:
		hci_cc_inquiry_cancel(hdev, skb, status);
		break;

	case HCI_OP_PERIODIC_INQ:
		hci_cc_periodic_inq(hdev, skb);
		break;

	case HCI_OP_EXIT_PERIODIC_INQ:
		hci_cc_exit_periodic_inq(hdev, skb);
		break;

	case HCI_OP_REMOTE_NAME_REQ_CANCEL:
		hci_cc_remote_name_req_cancel(hdev, skb);
		break;

	case HCI_OP_ROLE_DISCOVERY:
		hci_cc_role_discovery(hdev, skb);
		break;

	case HCI_OP_READ_LINK_POLICY:
		hci_cc_read_link_policy(hdev, skb);
		break;

	case HCI_OP_WRITE_LINK_POLICY:
		hci_cc_write_link_policy(hdev, skb);
		break;

	case HCI_OP_READ_DEF_LINK_POLICY:
		hci_cc_read_def_link_policy(hdev, skb);
		break;

	case HCI_OP_WRITE_DEF_LINK_POLICY:
		hci_cc_write_def_link_policy(hdev, skb);
		break;

	case HCI_OP_RESET:
		hci_cc_reset(hdev, skb);
		break;

	case HCI_OP_READ_STORED_LINK_KEY:
		hci_cc_read_stored_link_key(hdev, skb);
		break;

	case HCI_OP_DELETE_STORED_LINK_KEY:
		hci_cc_delete_stored_link_key(hdev, skb);
		break;

	case HCI_OP_WRITE_LOCAL_NAME:
		hci_cc_write_local_name(hdev, skb);
		break;

	case HCI_OP_READ_LOCAL_NAME:
		hci_cc_read_local_name(hdev, skb);
		break;

	case HCI_OP_WRITE_AUTH_ENABLE:
		hci_cc_write_auth_enable(hdev, skb);
		break;

	case HCI_OP_WRITE_ENCRYPT_MODE:
		hci_cc_write_encrypt_mode(hdev, skb);
		break;

	case HCI_OP_WRITE_SCAN_ENABLE:
		hci_cc_write_scan_enable(hdev, skb);
		break;

	case HCI_OP_READ_CLASS_OF_DEV:
		hci_cc_read_class_of_dev(hdev, skb);
		break;

	case HCI_OP_WRITE_CLASS_OF_DEV:
		hci_cc_write_class_of_dev(hdev, skb);
		break;

	case HCI_OP_READ_VOICE_SETTING:
		hci_cc_read_voice_setting(hdev, skb);
		break;

	case HCI_OP_WRITE_VOICE_SETTING:
		hci_cc_write_voice_setting(hdev, skb);
		break;

	case HCI_OP_READ_NUM_SUPPORTED_IAC:
		hci_cc_read_num_supported_iac(hdev, skb);
		break;

	case HCI_OP_WRITE_SSP_MODE:
		hci_cc_write_ssp_mode(hdev, skb);
		break;

	case HCI_OP_WRITE_SC_SUPPORT:
		hci_cc_write_sc_support(hdev, skb);
		break;

	case HCI_OP_READ_AUTH_PAYLOAD_TO:
		hci_cc_read_auth_payload_timeout(hdev, skb);
		break;

	case HCI_OP_WRITE_AUTH_PAYLOAD_TO:
		hci_cc_write_auth_payload_timeout(hdev, skb);
		break;

	case HCI_OP_READ_LOCAL_VERSION:
		hci_cc_read_local_version(hdev, skb);
		break;

	case HCI_OP_READ_LOCAL_COMMANDS:
		hci_cc_read_local_commands(hdev, skb);
		break;

	case HCI_OP_READ_LOCAL_FEATURES:
		hci_cc_read_local_features(hdev, skb);
		break;

	case HCI_OP_READ_LOCAL_EXT_FEATURES:
		hci_cc_read_local_ext_features(hdev, skb);
		break;

	case HCI_OP_READ_BUFFER_SIZE:
		hci_cc_read_buffer_size(hdev, skb);
		break;

	case HCI_OP_READ_BD_ADDR:
		hci_cc_read_bd_addr(hdev, skb);
		break;

	case HCI_OP_READ_LOCAL_PAIRING_OPTS:
		hci_cc_read_local_pairing_opts(hdev, skb);
		break;

	case HCI_OP_READ_PAGE_SCAN_ACTIVITY:
		hci_cc_read_page_scan_activity(hdev, skb);
		break;

	case HCI_OP_WRITE_PAGE_SCAN_ACTIVITY:
		hci_cc_write_page_scan_activity(hdev, skb);
		break;

	case HCI_OP_READ_PAGE_SCAN_TYPE:
		hci_cc_read_page_scan_type(hdev, skb);
		break;

	case HCI_OP_WRITE_PAGE_SCAN_TYPE:
		hci_cc_write_page_scan_type(hdev, skb);
		break;

	case HCI_OP_READ_DATA_BLOCK_SIZE:
		hci_cc_read_data_block_size(hdev, skb);
		break;

	case HCI_OP_READ_FLOW_CONTROL_MODE:
		hci_cc_read_flow_control_mode(hdev, skb);
		break;

	case HCI_OP_READ_LOCAL_AMP_INFO:
		hci_cc_read_local_amp_info(hdev, skb);
		break;

	case HCI_OP_READ_CLOCK:
		hci_cc_read_clock(hdev, skb);
		break;

	case HCI_OP_READ_ENC_KEY_SIZE:
		hci_cc_read_enc_key_size(hdev, skb);
		break;

	case HCI_OP_READ_INQ_RSP_TX_POWER:
		hci_cc_read_inq_rsp_tx_power(hdev, skb);
		break;

	case HCI_OP_READ_DEF_ERR_DATA_REPORTING:
		hci_cc_read_def_err_data_reporting(hdev, skb);
		break;

	case HCI_OP_WRITE_DEF_ERR_DATA_REPORTING:
		hci_cc_write_def_err_data_reporting(hdev, skb);
		break;

	case HCI_OP_PIN_CODE_REPLY:
		hci_cc_pin_code_reply(hdev, skb);
		break;

	case HCI_OP_PIN_CODE_NEG_REPLY:
		hci_cc_pin_code_neg_reply(hdev, skb);
		break;

	case HCI_OP_READ_LOCAL_OOB_DATA:
		hci_cc_read_local_oob_data(hdev, skb);
		break;

	case HCI_OP_READ_LOCAL_OOB_EXT_DATA:
		hci_cc_read_local_oob_ext_data(hdev, skb);
		break;

	case HCI_OP_LE_READ_BUFFER_SIZE:
		hci_cc_le_read_buffer_size(hdev, skb);
		break;

	case HCI_OP_LE_READ_LOCAL_FEATURES:
		hci_cc_le_read_local_features(hdev, skb);
		break;

	case HCI_OP_LE_READ_ADV_TX_POWER:
		hci_cc_le_read_adv_tx_power(hdev, skb);
		break;

	case HCI_OP_USER_CONFIRM_REPLY:
		hci_cc_user_confirm_reply(hdev, skb);
		break;

	case HCI_OP_USER_CONFIRM_NEG_REPLY:
		hci_cc_user_confirm_neg_reply(hdev, skb);
		break;

	case HCI_OP_USER_PASSKEY_REPLY:
		hci_cc_user_passkey_reply(hdev, skb);
		break;

	case HCI_OP_USER_PASSKEY_NEG_REPLY:
		hci_cc_user_passkey_neg_reply(hdev, skb);
		break;

	case HCI_OP_LE_SET_RANDOM_ADDR:
		hci_cc_le_set_random_addr(hdev, skb);
		break;

	case HCI_OP_LE_SET_ADV_ENABLE:
		hci_cc_le_set_adv_enable(hdev, skb);
		break;

	case HCI_OP_LE_SET_SCAN_PARAM:
		hci_cc_le_set_scan_param(hdev, skb);
		break;

	case HCI_OP_LE_SET_SCAN_ENABLE:
		hci_cc_le_set_scan_enable(hdev, skb);
		break;

	case HCI_OP_LE_READ_WHITE_LIST_SIZE:
		hci_cc_le_read_white_list_size(hdev, skb);
		break;

	case HCI_OP_LE_CLEAR_WHITE_LIST:
		hci_cc_le_clear_white_list(hdev, skb);
		break;

	case HCI_OP_LE_ADD_TO_WHITE_LIST:
		hci_cc_le_add_to_white_list(hdev, skb);
		break;

	case HCI_OP_LE_DEL_FROM_WHITE_LIST:
		hci_cc_le_del_from_white_list(hdev, skb);
		break;

	case HCI_OP_LE_READ_SUPPORTED_STATES:
		hci_cc_le_read_supported_states(hdev, skb);
		break;

	case HCI_OP_LE_READ_DEF_DATA_LEN:
		hci_cc_le_read_def_data_len(hdev, skb);
		break;

	case HCI_OP_LE_WRITE_DEF_DATA_LEN:
		hci_cc_le_write_def_data_len(hdev, skb);
		break;

	case HCI_OP_LE_ADD_TO_RESOLV_LIST:
		hci_cc_le_add_to_resolv_list(hdev, skb);
		break;

	case HCI_OP_LE_DEL_FROM_RESOLV_LIST:
		hci_cc_le_del_from_resolv_list(hdev, skb);
		break;

	case HCI_OP_LE_CLEAR_RESOLV_LIST:
		hci_cc_le_clear_resolv_list(hdev, skb);
		break;

	case HCI_OP_LE_READ_RESOLV_LIST_SIZE:
		hci_cc_le_read_resolv_list_size(hdev, skb);
		break;

	case HCI_OP_LE_SET_ADDR_RESOLV_ENABLE:
		hci_cc_le_set_addr_resolution_enable(hdev, skb);
		break;

	case HCI_OP_LE_READ_MAX_DATA_LEN:
		hci_cc_le_read_max_data_len(hdev, skb);
		break;

	case HCI_OP_WRITE_LE_HOST_SUPPORTED:
		hci_cc_write_le_host_supported(hdev, skb);
		break;

	case HCI_OP_LE_SET_ADV_PARAM:
		hci_cc_set_adv_param(hdev, skb);
		break;

	case HCI_OP_READ_RSSI:
		hci_cc_read_rssi(hdev, skb);
		break;

	case HCI_OP_READ_TX_POWER:
		hci_cc_read_tx_power(hdev, skb);
		break;

	case HCI_OP_WRITE_SSP_DEBUG_MODE:
		hci_cc_write_ssp_debug_mode(hdev, skb);
		break;

	case HCI_OP_LE_SET_EXT_SCAN_PARAMS:
		hci_cc_le_set_ext_scan_param(hdev, skb);
		break;

	case HCI_OP_LE_SET_EXT_SCAN_ENABLE:
		hci_cc_le_set_ext_scan_enable(hdev, skb);
		break;

	case HCI_OP_LE_SET_DEFAULT_PHY:
		hci_cc_le_set_default_phy(hdev, skb);
		break;

	case HCI_OP_LE_READ_NUM_SUPPORTED_ADV_SETS:
		hci_cc_le_read_num_adv_sets(hdev, skb);
		break;

	case HCI_OP_LE_SET_EXT_ADV_PARAMS:
		hci_cc_set_ext_adv_param(hdev, skb);
		break;

	case HCI_OP_LE_SET_EXT_ADV_ENABLE:
		hci_cc_le_set_ext_adv_enable(hdev, skb);
		break;

	case HCI_OP_LE_SET_ADV_SET_RAND_ADDR:
		hci_cc_le_set_adv_set_random_addr(hdev, skb);
		break;

	default:
		BT_DBG("%s opcode 0x%4.4x", hdev->name, *opcode);
		break;
	}

	if (*opcode != HCI_OP_NOP)
		cancel_delayed_work(&hdev->cmd_timer);

	if (ev->ncmd && !test_bit(HCI_RESET, &hdev->flags))
		atomic_set(&hdev->cmd_cnt, 1);

	hci_req_cmd_complete(hdev, *opcode, *status, req_complete,
			     req_complete_skb);

	if (hci_dev_test_flag(hdev, HCI_CMD_PENDING)) {
		bt_dev_err(hdev,
			   "unexpected event for opcode 0x%4.4x", *opcode);
		return;
	}

	if (atomic_read(&hdev->cmd_cnt) && !skb_queue_empty(&hdev->cmd_q))
		queue_work(hdev->workqueue, &hdev->cmd_work);
}

static void hci_cmd_status_evt(struct hci_dev *hdev, struct sk_buff *skb,
			       u16 *opcode, u8 *status,
			       hci_req_complete_t *req_complete,
			       hci_req_complete_skb_t *req_complete_skb)
{
	struct hci_ev_cmd_status *ev = (void *) skb->data;

	skb_pull(skb, sizeof(*ev));

	*opcode = __le16_to_cpu(ev->opcode);
	*status = ev->status;

	switch (*opcode) {
	case HCI_OP_INQUIRY:
		hci_cs_inquiry(hdev, ev->status);
		break;

	case HCI_OP_CREATE_CONN:
		hci_cs_create_conn(hdev, ev->status);
		break;

	case HCI_OP_DISCONNECT:
		hci_cs_disconnect(hdev, ev->status);
		break;

	case HCI_OP_ADD_SCO:
		hci_cs_add_sco(hdev, ev->status);
		break;

	case HCI_OP_AUTH_REQUESTED:
		hci_cs_auth_requested(hdev, ev->status);
		break;

	case HCI_OP_SET_CONN_ENCRYPT:
		hci_cs_set_conn_encrypt(hdev, ev->status);
		break;

	case HCI_OP_REMOTE_NAME_REQ:
		hci_cs_remote_name_req(hdev, ev->status);
		break;

	case HCI_OP_READ_REMOTE_FEATURES:
		hci_cs_read_remote_features(hdev, ev->status);
		break;

	case HCI_OP_READ_REMOTE_EXT_FEATURES:
		hci_cs_read_remote_ext_features(hdev, ev->status);
		break;

	case HCI_OP_SETUP_SYNC_CONN:
		hci_cs_setup_sync_conn(hdev, ev->status);
		break;

	case HCI_OP_SNIFF_MODE:
		hci_cs_sniff_mode(hdev, ev->status);
		break;

	case HCI_OP_EXIT_SNIFF_MODE:
		hci_cs_exit_sniff_mode(hdev, ev->status);
		break;

	case HCI_OP_SWITCH_ROLE:
		hci_cs_switch_role(hdev, ev->status);
		break;

	case HCI_OP_LE_CREATE_CONN:
		hci_cs_le_create_conn(hdev, ev->status);
		break;

	case HCI_OP_LE_READ_REMOTE_FEATURES:
		hci_cs_le_read_remote_features(hdev, ev->status);
		break;

	case HCI_OP_LE_START_ENC:
		hci_cs_le_start_enc(hdev, ev->status);
		break;

	case HCI_OP_LE_EXT_CREATE_CONN:
		hci_cs_le_ext_create_conn(hdev, ev->status);
		break;

	default:
		BT_DBG("%s opcode 0x%4.4x", hdev->name, *opcode);
		break;
	}

	if (*opcode != HCI_OP_NOP)
		cancel_delayed_work(&hdev->cmd_timer);

	if (ev->ncmd && !test_bit(HCI_RESET, &hdev->flags))
		atomic_set(&hdev->cmd_cnt, 1);

	/* Indicate request completion if the command failed. Also, if
	 * we're not waiting for a special event and we get a success
	 * command status we should try to flag the request as completed
	 * (since for this kind of commands there will not be a command
	 * complete event).
	 */
	if (ev->status ||
	    (hdev->sent_cmd && !bt_cb(hdev->sent_cmd)->hci.req_event))
		hci_req_cmd_complete(hdev, *opcode, ev->status, req_complete,
				     req_complete_skb);

	if (hci_dev_test_flag(hdev, HCI_CMD_PENDING)) {
		bt_dev_err(hdev,
			   "unexpected event for opcode 0x%4.4x", *opcode);
		return;
	}

	if (atomic_read(&hdev->cmd_cnt) && !skb_queue_empty(&hdev->cmd_q))
		queue_work(hdev->workqueue, &hdev->cmd_work);
}

static void hci_hardware_error_evt(struct hci_dev *hdev, struct sk_buff *skb)
{
	struct hci_ev_hardware_error *ev = (void *) skb->data;

	hdev->hw_error_code = ev->code;

	queue_work(hdev->req_workqueue, &hdev->error_reset);
}

static void hci_role_change_evt(struct hci_dev *hdev, struct sk_buff *skb)
{
	struct hci_ev_role_change *ev = (void *) skb->data;
	struct hci_conn *conn;

	BT_DBG("%s status 0x%2.2x", hdev->name, ev->status);

	hci_dev_lock(hdev);

	conn = hci_conn_hash_lookup_ba(hdev, ACL_LINK, &ev->bdaddr);
	if (conn) {
		if (!ev->status)
			conn->role = ev->role;

		clear_bit(HCI_CONN_RSWITCH_PEND, &conn->flags);

		hci_role_switch_cfm(conn, ev->status, ev->role);
	}

	hci_dev_unlock(hdev);
}

static void hci_num_comp_pkts_evt(struct hci_dev *hdev, struct sk_buff *skb)
{
	struct hci_ev_num_comp_pkts *ev = (void *) skb->data;
	int i;

	if (hdev->flow_ctl_mode != HCI_FLOW_CTL_MODE_PACKET_BASED) {
		bt_dev_err(hdev, "wrong event for mode %d", hdev->flow_ctl_mode);
		return;
	}

	if (skb->len < sizeof(*ev) ||
	    skb->len < struct_size(ev, handles, ev->num_hndl)) {
		BT_DBG("%s bad parameters", hdev->name);
		return;
	}

	BT_DBG("%s num_hndl %d", hdev->name, ev->num_hndl);

	for (i = 0; i < ev->num_hndl; i++) {
		struct hci_comp_pkts_info *info = &ev->handles[i];
		struct hci_conn *conn;
		__u16  handle, count;

		handle = __le16_to_cpu(info->handle);
		count  = __le16_to_cpu(info->count);

		conn = hci_conn_hash_lookup_handle(hdev, handle);
		if (!conn)
			continue;

		conn->sent -= count;

		switch (conn->type) {
		case ACL_LINK:
			hdev->acl_cnt += count;
			if (hdev->acl_cnt > hdev->acl_pkts)
				hdev->acl_cnt = hdev->acl_pkts;
			break;

		case LE_LINK:
			if (hdev->le_pkts) {
				hdev->le_cnt += count;
				if (hdev->le_cnt > hdev->le_pkts)
					hdev->le_cnt = hdev->le_pkts;
			} else {
				hdev->acl_cnt += count;
				if (hdev->acl_cnt > hdev->acl_pkts)
					hdev->acl_cnt = hdev->acl_pkts;
			}
			break;

		case SCO_LINK:
			hdev->sco_cnt += count;
			if (hdev->sco_cnt > hdev->sco_pkts)
				hdev->sco_cnt = hdev->sco_pkts;
			break;

		default:
			bt_dev_err(hdev, "unknown type %d conn %p",
				   conn->type, conn);
			break;
		}
	}

	queue_work(hdev->workqueue, &hdev->tx_work);
}

static struct hci_conn *__hci_conn_lookup_handle(struct hci_dev *hdev,
						 __u16 handle)
{
	struct hci_chan *chan;

	switch (hdev->dev_type) {
	case HCI_PRIMARY:
		return hci_conn_hash_lookup_handle(hdev, handle);
	case HCI_AMP:
		chan = hci_chan_lookup_handle(hdev, handle);
		if (chan)
			return chan->conn;
		break;
	default:
		bt_dev_err(hdev, "unknown dev_type %d", hdev->dev_type);
		break;
	}

	return NULL;
}

static void hci_num_comp_blocks_evt(struct hci_dev *hdev, struct sk_buff *skb)
{
	struct hci_ev_num_comp_blocks *ev = (void *) skb->data;
	int i;

	if (hdev->flow_ctl_mode != HCI_FLOW_CTL_MODE_BLOCK_BASED) {
		bt_dev_err(hdev, "wrong event for mode %d", hdev->flow_ctl_mode);
		return;
	}

	if (skb->len < sizeof(*ev) ||
	    skb->len < struct_size(ev, handles, ev->num_hndl)) {
		BT_DBG("%s bad parameters", hdev->name);
		return;
	}

	BT_DBG("%s num_blocks %d num_hndl %d", hdev->name, ev->num_blocks,
	       ev->num_hndl);

	for (i = 0; i < ev->num_hndl; i++) {
		struct hci_comp_blocks_info *info = &ev->handles[i];
		struct hci_conn *conn = NULL;
		__u16  handle, block_count;

		handle = __le16_to_cpu(info->handle);
		block_count = __le16_to_cpu(info->blocks);

		conn = __hci_conn_lookup_handle(hdev, handle);
		if (!conn)
			continue;

		conn->sent -= block_count;

		switch (conn->type) {
		case ACL_LINK:
		case AMP_LINK:
			hdev->block_cnt += block_count;
			if (hdev->block_cnt > hdev->num_blocks)
				hdev->block_cnt = hdev->num_blocks;
			break;

		default:
			bt_dev_err(hdev, "unknown type %d conn %p",
				   conn->type, conn);
			break;
		}
	}

	queue_work(hdev->workqueue, &hdev->tx_work);
}

static void hci_mode_change_evt(struct hci_dev *hdev, struct sk_buff *skb)
{
	struct hci_ev_mode_change *ev = (void *) skb->data;
	struct hci_conn *conn;

	BT_DBG("%s status 0x%2.2x", hdev->name, ev->status);

	hci_dev_lock(hdev);

	conn = hci_conn_hash_lookup_handle(hdev, __le16_to_cpu(ev->handle));
	if (conn) {
		conn->mode = ev->mode;

		if (!test_and_clear_bit(HCI_CONN_MODE_CHANGE_PEND,
					&conn->flags)) {
			if (conn->mode == HCI_CM_ACTIVE)
				set_bit(HCI_CONN_POWER_SAVE, &conn->flags);
			else
				clear_bit(HCI_CONN_POWER_SAVE, &conn->flags);
		}

		if (test_and_clear_bit(HCI_CONN_SCO_SETUP_PEND, &conn->flags))
			hci_sco_setup(conn, ev->status);
	}

	hci_dev_unlock(hdev);
}

static void hci_pin_code_request_evt(struct hci_dev *hdev, struct sk_buff *skb)
{
	struct hci_ev_pin_code_req *ev = (void *) skb->data;
	struct hci_conn *conn;

	BT_DBG("%s", hdev->name);

	hci_dev_lock(hdev);

	conn = hci_conn_hash_lookup_ba(hdev, ACL_LINK, &ev->bdaddr);
	if (!conn)
		goto unlock;

	if (conn->state == BT_CONNECTED) {
		hci_conn_hold(conn);
		conn->disc_timeout = HCI_PAIRING_TIMEOUT;
		hci_conn_drop(conn);
	}

	if (!hci_dev_test_flag(hdev, HCI_BONDABLE) &&
	    !test_bit(HCI_CONN_AUTH_INITIATOR, &conn->flags)) {
		hci_send_cmd(hdev, HCI_OP_PIN_CODE_NEG_REPLY,
			     sizeof(ev->bdaddr), &ev->bdaddr);
	} else if (hci_dev_test_flag(hdev, HCI_MGMT)) {
		u8 secure;

		if (conn->pending_sec_level == BT_SECURITY_HIGH)
			secure = 1;
		else
			secure = 0;

		mgmt_pin_code_request(hdev, &ev->bdaddr, secure);
	}

unlock:
	hci_dev_unlock(hdev);
}

static void conn_set_key(struct hci_conn *conn, u8 key_type, u8 pin_len)
{
	if (key_type == HCI_LK_CHANGED_COMBINATION)
		return;

	conn->pin_length = pin_len;
	conn->key_type = key_type;

	switch (key_type) {
	case HCI_LK_LOCAL_UNIT:
	case HCI_LK_REMOTE_UNIT:
	case HCI_LK_DEBUG_COMBINATION:
		return;
	case HCI_LK_COMBINATION:
		if (pin_len == 16)
			conn->pending_sec_level = BT_SECURITY_HIGH;
		else
			conn->pending_sec_level = BT_SECURITY_MEDIUM;
		break;
	case HCI_LK_UNAUTH_COMBINATION_P192:
	case HCI_LK_UNAUTH_COMBINATION_P256:
		conn->pending_sec_level = BT_SECURITY_MEDIUM;
		break;
	case HCI_LK_AUTH_COMBINATION_P192:
		conn->pending_sec_level = BT_SECURITY_HIGH;
		break;
	case HCI_LK_AUTH_COMBINATION_P256:
		conn->pending_sec_level = BT_SECURITY_FIPS;
		break;
	}
}

static void hci_link_key_request_evt(struct hci_dev *hdev, struct sk_buff *skb)
{
	struct hci_ev_link_key_req *ev = (void *) skb->data;
	struct hci_cp_link_key_reply cp;
	struct hci_conn *conn;
	struct link_key *key;

	BT_DBG("%s", hdev->name);

	if (!hci_dev_test_flag(hdev, HCI_MGMT))
		return;

	hci_dev_lock(hdev);

	key = hci_find_link_key(hdev, &ev->bdaddr);
	if (!key) {
		BT_DBG("%s link key not found for %pMR", hdev->name,
		       &ev->bdaddr);
		goto not_found;
	}

	BT_DBG("%s found key type %u for %pMR", hdev->name, key->type,
	       &ev->bdaddr);

	conn = hci_conn_hash_lookup_ba(hdev, ACL_LINK, &ev->bdaddr);
	if (conn) {
		clear_bit(HCI_CONN_NEW_LINK_KEY, &conn->flags);

		if ((key->type == HCI_LK_UNAUTH_COMBINATION_P192 ||
		     key->type == HCI_LK_UNAUTH_COMBINATION_P256) &&
		    conn->auth_type != 0xff && (conn->auth_type & 0x01)) {
			BT_DBG("%s ignoring unauthenticated key", hdev->name);
			goto not_found;
		}

		if (key->type == HCI_LK_COMBINATION && key->pin_len < 16 &&
		    (conn->pending_sec_level == BT_SECURITY_HIGH ||
		     conn->pending_sec_level == BT_SECURITY_FIPS)) {
			BT_DBG("%s ignoring key unauthenticated for high security",
			       hdev->name);
			goto not_found;
		}

		conn_set_key(conn, key->type, key->pin_len);
	}

	bacpy(&cp.bdaddr, &ev->bdaddr);
	memcpy(cp.link_key, key->val, HCI_LINK_KEY_SIZE);

	hci_send_cmd(hdev, HCI_OP_LINK_KEY_REPLY, sizeof(cp), &cp);

	hci_dev_unlock(hdev);

	return;

not_found:
	hci_send_cmd(hdev, HCI_OP_LINK_KEY_NEG_REPLY, 6, &ev->bdaddr);
	hci_dev_unlock(hdev);
}

static void hci_link_key_notify_evt(struct hci_dev *hdev, struct sk_buff *skb)
{
	struct hci_ev_link_key_notify *ev = (void *) skb->data;
	struct hci_conn *conn;
	struct link_key *key;
	bool persistent;
	u8 pin_len = 0;

	BT_DBG("%s", hdev->name);

	hci_dev_lock(hdev);

	conn = hci_conn_hash_lookup_ba(hdev, ACL_LINK, &ev->bdaddr);
	if (!conn)
		goto unlock;

	/* Ignore NULL link key against CVE-2020-26555 */
	if (!crypto_memneq(ev->link_key, ZERO_KEY, HCI_LINK_KEY_SIZE)) {
		bt_dev_dbg(hdev, "Ignore NULL link key (ZERO KEY) for %pMR",
			   &ev->bdaddr);
		hci_disconnect(conn, HCI_ERROR_AUTH_FAILURE);
		hci_conn_drop(conn);
		goto unlock;
	}

	hci_conn_hold(conn);
	conn->disc_timeout = HCI_DISCONN_TIMEOUT;
	hci_conn_drop(conn);

	set_bit(HCI_CONN_NEW_LINK_KEY, &conn->flags);
	conn_set_key(conn, ev->key_type, conn->pin_length);

	if (!hci_dev_test_flag(hdev, HCI_MGMT))
		goto unlock;

	key = hci_add_link_key(hdev, conn, &ev->bdaddr, ev->link_key,
			        ev->key_type, pin_len, &persistent);
	if (!key)
		goto unlock;

	/* Update connection information since adding the key will have
	 * fixed up the type in the case of changed combination keys.
	 */
	if (ev->key_type == HCI_LK_CHANGED_COMBINATION)
		conn_set_key(conn, key->type, key->pin_len);

	mgmt_new_link_key(hdev, key, persistent);

	/* Keep debug keys around only if the HCI_KEEP_DEBUG_KEYS flag
	 * is set. If it's not set simply remove the key from the kernel
	 * list (we've still notified user space about it but with
	 * store_hint being 0).
	 */
	if (key->type == HCI_LK_DEBUG_COMBINATION &&
	    !hci_dev_test_flag(hdev, HCI_KEEP_DEBUG_KEYS)) {
		list_del_rcu(&key->list);
		kfree_rcu(key, rcu);
		goto unlock;
	}

	if (persistent)
		clear_bit(HCI_CONN_FLUSH_KEY, &conn->flags);
	else
		set_bit(HCI_CONN_FLUSH_KEY, &conn->flags);

unlock:
	hci_dev_unlock(hdev);
}

static void hci_clock_offset_evt(struct hci_dev *hdev, struct sk_buff *skb)
{
	struct hci_ev_clock_offset *ev = (void *) skb->data;
	struct hci_conn *conn;

	BT_DBG("%s status 0x%2.2x", hdev->name, ev->status);

	hci_dev_lock(hdev);

	conn = hci_conn_hash_lookup_handle(hdev, __le16_to_cpu(ev->handle));
	if (conn && !ev->status) {
		struct inquiry_entry *ie;

		ie = hci_inquiry_cache_lookup(hdev, &conn->dst);
		if (ie) {
			ie->data.clock_offset = ev->clock_offset;
			ie->timestamp = jiffies;
		}
	}

	hci_dev_unlock(hdev);
}

static void hci_pkt_type_change_evt(struct hci_dev *hdev, struct sk_buff *skb)
{
	struct hci_ev_pkt_type_change *ev = (void *) skb->data;
	struct hci_conn *conn;

	BT_DBG("%s status 0x%2.2x", hdev->name, ev->status);

	hci_dev_lock(hdev);

	conn = hci_conn_hash_lookup_handle(hdev, __le16_to_cpu(ev->handle));
	if (conn && !ev->status)
		conn->pkt_type = __le16_to_cpu(ev->pkt_type);

	hci_dev_unlock(hdev);
}

static void hci_pscan_rep_mode_evt(struct hci_dev *hdev, struct sk_buff *skb)
{
	struct hci_ev_pscan_rep_mode *ev = (void *) skb->data;
	struct inquiry_entry *ie;

	BT_DBG("%s", hdev->name);

	hci_dev_lock(hdev);

	ie = hci_inquiry_cache_lookup(hdev, &ev->bdaddr);
	if (ie) {
		ie->data.pscan_rep_mode = ev->pscan_rep_mode;
		ie->timestamp = jiffies;
	}

	hci_dev_unlock(hdev);
}

static void hci_inquiry_result_with_rssi_evt(struct hci_dev *hdev,
					     struct sk_buff *skb)
{
	struct inquiry_data data;
	int num_rsp = *((__u8 *) skb->data);

	BT_DBG("%s num_rsp %d", hdev->name, num_rsp);

	if (!num_rsp)
		return;

	if (hci_dev_test_flag(hdev, HCI_PERIODIC_INQ))
		return;

	hci_dev_lock(hdev);

	if ((skb->len - 1) / num_rsp != sizeof(struct inquiry_info_with_rssi)) {
		struct inquiry_info_with_rssi_and_pscan_mode *info;
		info = (void *) (skb->data + 1);

		if (skb->len < num_rsp * sizeof(*info) + 1)
			goto unlock;

		for (; num_rsp; num_rsp--, info++) {
			u32 flags;

			bacpy(&data.bdaddr, &info->bdaddr);
			data.pscan_rep_mode	= info->pscan_rep_mode;
			data.pscan_period_mode	= info->pscan_period_mode;
			data.pscan_mode		= info->pscan_mode;
			memcpy(data.dev_class, info->dev_class, 3);
			data.clock_offset	= info->clock_offset;
			data.rssi		= info->rssi;
			data.ssp_mode		= 0x00;

			flags = hci_inquiry_cache_update(hdev, &data, false);

			mgmt_device_found(hdev, &info->bdaddr, ACL_LINK, 0x00,
					  info->dev_class, info->rssi,
					  flags, NULL, 0, NULL, 0);
		}
	} else {
		struct inquiry_info_with_rssi *info = (void *) (skb->data + 1);

		if (skb->len < num_rsp * sizeof(*info) + 1)
			goto unlock;

		for (; num_rsp; num_rsp--, info++) {
			u32 flags;

			bacpy(&data.bdaddr, &info->bdaddr);
			data.pscan_rep_mode	= info->pscan_rep_mode;
			data.pscan_period_mode	= info->pscan_period_mode;
			data.pscan_mode		= 0x00;
			memcpy(data.dev_class, info->dev_class, 3);
			data.clock_offset	= info->clock_offset;
			data.rssi		= info->rssi;
			data.ssp_mode		= 0x00;

			flags = hci_inquiry_cache_update(hdev, &data, false);

			mgmt_device_found(hdev, &info->bdaddr, ACL_LINK, 0x00,
					  info->dev_class, info->rssi,
					  flags, NULL, 0, NULL, 0);
		}
	}

unlock:
	hci_dev_unlock(hdev);
}

static void hci_remote_ext_features_evt(struct hci_dev *hdev,
					struct sk_buff *skb)
{
	struct hci_ev_remote_ext_features *ev = (void *) skb->data;
	struct hci_conn *conn;

	BT_DBG("%s", hdev->name);

	hci_dev_lock(hdev);

	conn = hci_conn_hash_lookup_handle(hdev, __le16_to_cpu(ev->handle));
	if (!conn)
		goto unlock;

	if (ev->page < HCI_MAX_PAGES)
		memcpy(conn->features[ev->page], ev->features, 8);

	if (!ev->status && ev->page == 0x01) {
		struct inquiry_entry *ie;

		ie = hci_inquiry_cache_lookup(hdev, &conn->dst);
		if (ie)
			ie->data.ssp_mode = (ev->features[0] & LMP_HOST_SSP);

		if (ev->features[0] & LMP_HOST_SSP) {
			set_bit(HCI_CONN_SSP_ENABLED, &conn->flags);
		} else {
			/* It is mandatory by the Bluetooth specification that
			 * Extended Inquiry Results are only used when Secure
			 * Simple Pairing is enabled, but some devices violate
			 * this.
			 *
			 * To make these devices work, the internal SSP
			 * enabled flag needs to be cleared if the remote host
			 * features do not indicate SSP support */
			clear_bit(HCI_CONN_SSP_ENABLED, &conn->flags);
		}

		if (ev->features[0] & LMP_HOST_SC)
			set_bit(HCI_CONN_SC_ENABLED, &conn->flags);
	}

	if (conn->state != BT_CONFIG)
		goto unlock;

	if (!ev->status && !test_bit(HCI_CONN_MGMT_CONNECTED, &conn->flags)) {
		struct hci_cp_remote_name_req cp;
		memset(&cp, 0, sizeof(cp));
		bacpy(&cp.bdaddr, &conn->dst);
		cp.pscan_rep_mode = 0x02;
		hci_send_cmd(hdev, HCI_OP_REMOTE_NAME_REQ, sizeof(cp), &cp);
	} else if (!test_and_set_bit(HCI_CONN_MGMT_CONNECTED, &conn->flags))
		mgmt_device_connected(hdev, conn, 0, NULL, 0);

	if (!hci_outgoing_auth_needed(hdev, conn)) {
		conn->state = BT_CONNECTED;
		hci_connect_cfm(conn, ev->status);
		hci_conn_drop(conn);
	}

unlock:
	hci_dev_unlock(hdev);
}

static void hci_sync_conn_complete_evt(struct hci_dev *hdev,
				       struct sk_buff *skb)
{
	struct hci_ev_sync_conn_complete *ev = (void *) skb->data;
	struct hci_conn *conn;

	BT_DBG("%s status 0x%2.2x", hdev->name, ev->status);

	hci_dev_lock(hdev);

	conn = hci_conn_hash_lookup_ba(hdev, ev->link_type, &ev->bdaddr);
	if (!conn) {
		if (ev->link_type == ESCO_LINK)
			goto unlock;

		/* When the link type in the event indicates SCO connection
		 * and lookup of the connection object fails, then check
		 * if an eSCO connection object exists.
		 *
		 * The core limits the synchronous connections to either
		 * SCO or eSCO. The eSCO connection is preferred and tried
		 * to be setup first and until successfully established,
		 * the link type will be hinted as eSCO.
		 */
		conn = hci_conn_hash_lookup_ba(hdev, ESCO_LINK, &ev->bdaddr);
		if (!conn)
			goto unlock;
	}

	switch (ev->status) {
	case 0x00:
		/* The synchronous connection complete event should only be
		 * sent once per new connection. Receiving a successful
		 * complete event when the connection status is already
		 * BT_CONNECTED means that the device is misbehaving and sent
		 * multiple complete event packets for the same new connection.
		 *
		 * Registering the device more than once can corrupt kernel
		 * memory, hence upon detecting this invalid event, we report
		 * an error and ignore the packet.
		 */
		if (conn->state == BT_CONNECTED) {
			bt_dev_err(hdev, "Ignoring connect complete event for existing connection");
			goto unlock;
		}

		conn->handle = __le16_to_cpu(ev->handle);
		conn->state  = BT_CONNECTED;
		conn->type   = ev->link_type;

		hci_debugfs_create_conn(conn);
		hci_conn_add_sysfs(conn);
		break;

	case 0x10:	/* Connection Accept Timeout */
	case 0x0d:	/* Connection Rejected due to Limited Resources */
	case 0x11:	/* Unsupported Feature or Parameter Value */
	case 0x1c:	/* SCO interval rejected */
	case 0x1a:	/* Unsupported Remote Feature */
	case 0x1e:	/* Invalid LMP Parameters */
	case 0x1f:	/* Unspecified error */
	case 0x20:	/* Unsupported LMP Parameter value */
		if (conn->out) {
			conn->pkt_type = (hdev->esco_type & SCO_ESCO_MASK) |
					(hdev->esco_type & EDR_ESCO_MASK);
			if (hci_setup_sync(conn, conn->link->handle))
				goto unlock;
		}
		fallthrough;

	default:
		conn->state = BT_CLOSED;
		break;
	}

	bt_dev_dbg(hdev, "SCO connected with air mode: %02x", ev->air_mode);

	switch (ev->air_mode) {
	case 0x02:
		if (hdev->notify)
			hdev->notify(hdev, HCI_NOTIFY_ENABLE_SCO_CVSD);
		break;
	case 0x03:
		if (hdev->notify)
			hdev->notify(hdev, HCI_NOTIFY_ENABLE_SCO_TRANSP);
		break;
	}

	hci_connect_cfm(conn, ev->status);
	if (ev->status)
		hci_conn_del(conn);

unlock:
	hci_dev_unlock(hdev);
}

static inline size_t eir_get_length(u8 *eir, size_t eir_len)
{
	size_t parsed = 0;

	while (parsed < eir_len) {
		u8 field_len = eir[0];

		if (field_len == 0)
			return parsed;

		parsed += field_len + 1;
		eir += field_len + 1;
	}

	return eir_len;
}

static void hci_extended_inquiry_result_evt(struct hci_dev *hdev,
					    struct sk_buff *skb)
{
	struct inquiry_data data;
	struct extended_inquiry_info *info = (void *) (skb->data + 1);
	int num_rsp = *((__u8 *) skb->data);
	size_t eir_len;

	BT_DBG("%s num_rsp %d", hdev->name, num_rsp);

	if (!num_rsp || skb->len < num_rsp * sizeof(*info) + 1)
		return;

	if (hci_dev_test_flag(hdev, HCI_PERIODIC_INQ))
		return;

	hci_dev_lock(hdev);

	for (; num_rsp; num_rsp--, info++) {
		u32 flags;
		bool name_known;

		bacpy(&data.bdaddr, &info->bdaddr);
		data.pscan_rep_mode	= info->pscan_rep_mode;
		data.pscan_period_mode	= info->pscan_period_mode;
		data.pscan_mode		= 0x00;
		memcpy(data.dev_class, info->dev_class, 3);
		data.clock_offset	= info->clock_offset;
		data.rssi		= info->rssi;
		data.ssp_mode		= 0x01;

		if (hci_dev_test_flag(hdev, HCI_MGMT))
			name_known = eir_get_data(info->data,
						  sizeof(info->data),
						  EIR_NAME_COMPLETE, NULL);
		else
			name_known = true;

		flags = hci_inquiry_cache_update(hdev, &data, name_known);

		eir_len = eir_get_length(info->data, sizeof(info->data));

		mgmt_device_found(hdev, &info->bdaddr, ACL_LINK, 0x00,
				  info->dev_class, info->rssi,
				  flags, info->data, eir_len, NULL, 0);
	}

	hci_dev_unlock(hdev);
}

static void hci_key_refresh_complete_evt(struct hci_dev *hdev,
					 struct sk_buff *skb)
{
	struct hci_ev_key_refresh_complete *ev = (void *) skb->data;
	struct hci_conn *conn;

	BT_DBG("%s status 0x%2.2x handle 0x%4.4x", hdev->name, ev->status,
	       __le16_to_cpu(ev->handle));

	hci_dev_lock(hdev);

	conn = hci_conn_hash_lookup_handle(hdev, __le16_to_cpu(ev->handle));
	if (!conn)
		goto unlock;

	/* For BR/EDR the necessary steps are taken through the
	 * auth_complete event.
	 */
	if (conn->type != LE_LINK)
		goto unlock;

	if (!ev->status)
		conn->sec_level = conn->pending_sec_level;

	clear_bit(HCI_CONN_ENCRYPT_PEND, &conn->flags);

	if (ev->status && conn->state == BT_CONNECTED) {
		hci_disconnect(conn, HCI_ERROR_AUTH_FAILURE);
		hci_conn_drop(conn);
		goto unlock;
	}

	if (conn->state == BT_CONFIG) {
		if (!ev->status)
			conn->state = BT_CONNECTED;

		hci_connect_cfm(conn, ev->status);
		hci_conn_drop(conn);
	} else {
		hci_auth_cfm(conn, ev->status);

		hci_conn_hold(conn);
		conn->disc_timeout = HCI_DISCONN_TIMEOUT;
		hci_conn_drop(conn);
	}

unlock:
	hci_dev_unlock(hdev);
}

static u8 hci_get_auth_req(struct hci_conn *conn)
{
	/* If remote requests no-bonding follow that lead */
	if (conn->remote_auth == HCI_AT_NO_BONDING ||
	    conn->remote_auth == HCI_AT_NO_BONDING_MITM)
		return conn->remote_auth | (conn->auth_type & 0x01);

	/* If both remote and local have enough IO capabilities, require
	 * MITM protection
	 */
	if (conn->remote_cap != HCI_IO_NO_INPUT_OUTPUT &&
	    conn->io_capability != HCI_IO_NO_INPUT_OUTPUT)
		return conn->remote_auth | 0x01;

	/* No MITM protection possible so ignore remote requirement */
	return (conn->remote_auth & ~0x01) | (conn->auth_type & 0x01);
}

static u8 bredr_oob_data_present(struct hci_conn *conn)
{
	struct hci_dev *hdev = conn->hdev;
	struct oob_data *data;

	data = hci_find_remote_oob_data(hdev, &conn->dst, BDADDR_BREDR);
	if (!data)
		return 0x00;

	if (bredr_sc_enabled(hdev)) {
		/* When Secure Connections is enabled, then just
		 * return the present value stored with the OOB
		 * data. The stored value contains the right present
		 * information. However it can only be trusted when
		 * not in Secure Connection Only mode.
		 */
		if (!hci_dev_test_flag(hdev, HCI_SC_ONLY))
			return data->present;

		/* When Secure Connections Only mode is enabled, then
		 * the P-256 values are required. If they are not
		 * available, then do not declare that OOB data is
		 * present.
		 */
		if (!crypto_memneq(data->rand256, ZERO_KEY, 16) ||
		    !crypto_memneq(data->hash256, ZERO_KEY, 16))
			return 0x00;

		return 0x02;
	}

	/* When Secure Connections is not enabled or actually
	 * not supported by the hardware, then check that if
	 * P-192 data values are present.
	 */
	if (!crypto_memneq(data->rand192, ZERO_KEY, 16) ||
	    !crypto_memneq(data->hash192, ZERO_KEY, 16))
		return 0x00;

	return 0x01;
}

static void hci_io_capa_request_evt(struct hci_dev *hdev, struct sk_buff *skb)
{
	struct hci_ev_io_capa_request *ev = (void *) skb->data;
	struct hci_conn *conn;

	BT_DBG("%s", hdev->name);

	hci_dev_lock(hdev);

	conn = hci_conn_hash_lookup_ba(hdev, ACL_LINK, &ev->bdaddr);
	if (!conn)
		goto unlock;

	hci_conn_hold(conn);

	if (!hci_dev_test_flag(hdev, HCI_MGMT))
		goto unlock;

	/* Allow pairing if we're pairable, the initiators of the
	 * pairing or if the remote is not requesting bonding.
	 */
	if (hci_dev_test_flag(hdev, HCI_BONDABLE) ||
	    test_bit(HCI_CONN_AUTH_INITIATOR, &conn->flags) ||
	    (conn->remote_auth & ~0x01) == HCI_AT_NO_BONDING) {
		struct hci_cp_io_capability_reply cp;

		bacpy(&cp.bdaddr, &ev->bdaddr);
		/* Change the IO capability from KeyboardDisplay
		 * to DisplayYesNo as it is not supported by BT spec. */
		cp.capability = (conn->io_capability == 0x04) ?
				HCI_IO_DISPLAY_YESNO : conn->io_capability;

		/* If we are initiators, there is no remote information yet */
		if (conn->remote_auth == 0xff) {
			/* Request MITM protection if our IO caps allow it
			 * except for the no-bonding case.
			 */
			if (conn->io_capability != HCI_IO_NO_INPUT_OUTPUT &&
			    conn->auth_type != HCI_AT_NO_BONDING)
				conn->auth_type |= 0x01;
		} else {
			conn->auth_type = hci_get_auth_req(conn);
		}

		/* If we're not bondable, force one of the non-bondable
		 * authentication requirement values.
		 */
		if (!hci_dev_test_flag(hdev, HCI_BONDABLE))
			conn->auth_type &= HCI_AT_NO_BONDING_MITM;

		cp.authentication = conn->auth_type;
		cp.oob_data = bredr_oob_data_present(conn);

		hci_send_cmd(hdev, HCI_OP_IO_CAPABILITY_REPLY,
			     sizeof(cp), &cp);
	} else {
		struct hci_cp_io_capability_neg_reply cp;

		bacpy(&cp.bdaddr, &ev->bdaddr);
		cp.reason = HCI_ERROR_PAIRING_NOT_ALLOWED;

		hci_send_cmd(hdev, HCI_OP_IO_CAPABILITY_NEG_REPLY,
			     sizeof(cp), &cp);
	}

unlock:
	hci_dev_unlock(hdev);
}

static void hci_io_capa_reply_evt(struct hci_dev *hdev, struct sk_buff *skb)
{
	struct hci_ev_io_capa_reply *ev = (void *) skb->data;
	struct hci_conn *conn;

	BT_DBG("%s", hdev->name);

	hci_dev_lock(hdev);

	conn = hci_conn_hash_lookup_ba(hdev, ACL_LINK, &ev->bdaddr);
	if (!conn)
		goto unlock;

	conn->remote_cap = ev->capability;
	conn->remote_auth = ev->authentication;

unlock:
	hci_dev_unlock(hdev);
}

static void hci_user_confirm_request_evt(struct hci_dev *hdev,
					 struct sk_buff *skb)
{
	struct hci_ev_user_confirm_req *ev = (void *) skb->data;
	int loc_mitm, rem_mitm, confirm_hint = 0;
	struct hci_conn *conn;

	BT_DBG("%s", hdev->name);

	hci_dev_lock(hdev);

	if (!hci_dev_test_flag(hdev, HCI_MGMT))
		goto unlock;

	conn = hci_conn_hash_lookup_ba(hdev, ACL_LINK, &ev->bdaddr);
	if (!conn)
		goto unlock;

	loc_mitm = (conn->auth_type & 0x01);
	rem_mitm = (conn->remote_auth & 0x01);

	/* If we require MITM but the remote device can't provide that
	 * (it has NoInputNoOutput) then reject the confirmation
	 * request. We check the security level here since it doesn't
	 * necessarily match conn->auth_type.
	 */
	if (conn->pending_sec_level > BT_SECURITY_MEDIUM &&
	    conn->remote_cap == HCI_IO_NO_INPUT_OUTPUT) {
		BT_DBG("Rejecting request: remote device can't provide MITM");
		hci_send_cmd(hdev, HCI_OP_USER_CONFIRM_NEG_REPLY,
			     sizeof(ev->bdaddr), &ev->bdaddr);
		goto unlock;
	}

	/* If no side requires MITM protection; auto-accept */
	if ((!loc_mitm || conn->remote_cap == HCI_IO_NO_INPUT_OUTPUT) &&
	    (!rem_mitm || conn->io_capability == HCI_IO_NO_INPUT_OUTPUT)) {

		/* If we're not the initiators request authorization to
		 * proceed from user space (mgmt_user_confirm with
		 * confirm_hint set to 1). The exception is if neither
		 * side had MITM or if the local IO capability is
		 * NoInputNoOutput, in which case we do auto-accept
		 */
		if (!test_bit(HCI_CONN_AUTH_PEND, &conn->flags) &&
		    conn->io_capability != HCI_IO_NO_INPUT_OUTPUT &&
		    (loc_mitm || rem_mitm)) {
			BT_DBG("Confirming auto-accept as acceptor");
			confirm_hint = 1;
			goto confirm;
		}

		/* If there already exists link key in local host, leave the
		 * decision to user space since the remote device could be
		 * legitimate or malicious.
		 */
		if (hci_find_link_key(hdev, &ev->bdaddr)) {
			bt_dev_dbg(hdev, "Local host already has link key");
			confirm_hint = 1;
			goto confirm;
		}

		BT_DBG("Auto-accept of user confirmation with %ums delay",
		       hdev->auto_accept_delay);

		if (hdev->auto_accept_delay > 0) {
			int delay = msecs_to_jiffies(hdev->auto_accept_delay);
			queue_delayed_work(conn->hdev->workqueue,
					   &conn->auto_accept_work, delay);
			goto unlock;
		}

		hci_send_cmd(hdev, HCI_OP_USER_CONFIRM_REPLY,
			     sizeof(ev->bdaddr), &ev->bdaddr);
		goto unlock;
	}

confirm:
	mgmt_user_confirm_request(hdev, &ev->bdaddr, ACL_LINK, 0,
				  le32_to_cpu(ev->passkey), confirm_hint);

unlock:
	hci_dev_unlock(hdev);
}

static void hci_user_passkey_request_evt(struct hci_dev *hdev,
					 struct sk_buff *skb)
{
	struct hci_ev_user_passkey_req *ev = (void *) skb->data;

	BT_DBG("%s", hdev->name);

	if (hci_dev_test_flag(hdev, HCI_MGMT))
		mgmt_user_passkey_request(hdev, &ev->bdaddr, ACL_LINK, 0);
}

static void hci_user_passkey_notify_evt(struct hci_dev *hdev,
					struct sk_buff *skb)
{
	struct hci_ev_user_passkey_notify *ev = (void *) skb->data;
	struct hci_conn *conn;

	BT_DBG("%s", hdev->name);

	conn = hci_conn_hash_lookup_ba(hdev, ACL_LINK, &ev->bdaddr);
	if (!conn)
		return;

	conn->passkey_notify = __le32_to_cpu(ev->passkey);
	conn->passkey_entered = 0;

	if (hci_dev_test_flag(hdev, HCI_MGMT))
		mgmt_user_passkey_notify(hdev, &conn->dst, conn->type,
					 conn->dst_type, conn->passkey_notify,
					 conn->passkey_entered);
}

static void hci_keypress_notify_evt(struct hci_dev *hdev, struct sk_buff *skb)
{
	struct hci_ev_keypress_notify *ev = (void *) skb->data;
	struct hci_conn *conn;

	BT_DBG("%s", hdev->name);

	conn = hci_conn_hash_lookup_ba(hdev, ACL_LINK, &ev->bdaddr);
	if (!conn)
		return;

	switch (ev->type) {
	case HCI_KEYPRESS_STARTED:
		conn->passkey_entered = 0;
		return;

	case HCI_KEYPRESS_ENTERED:
		conn->passkey_entered++;
		break;

	case HCI_KEYPRESS_ERASED:
		conn->passkey_entered--;
		break;

	case HCI_KEYPRESS_CLEARED:
		conn->passkey_entered = 0;
		break;

	case HCI_KEYPRESS_COMPLETED:
		return;
	}

	if (hci_dev_test_flag(hdev, HCI_MGMT))
		mgmt_user_passkey_notify(hdev, &conn->dst, conn->type,
					 conn->dst_type, conn->passkey_notify,
					 conn->passkey_entered);
}

static void hci_simple_pair_complete_evt(struct hci_dev *hdev,
					 struct sk_buff *skb)
{
	struct hci_ev_simple_pair_complete *ev = (void *) skb->data;
	struct hci_conn *conn;

	BT_DBG("%s", hdev->name);

	hci_dev_lock(hdev);

	conn = hci_conn_hash_lookup_ba(hdev, ACL_LINK, &ev->bdaddr);
	if (!conn)
		goto unlock;

	/* Reset the authentication requirement to unknown */
	conn->remote_auth = 0xff;

	/* To avoid duplicate auth_failed events to user space we check
	 * the HCI_CONN_AUTH_PEND flag which will be set if we
	 * initiated the authentication. A traditional auth_complete
	 * event gets always produced as initiator and is also mapped to
	 * the mgmt_auth_failed event */
	if (!test_bit(HCI_CONN_AUTH_PEND, &conn->flags) && ev->status)
		mgmt_auth_failed(conn, ev->status);

	hci_conn_drop(conn);

unlock:
	hci_dev_unlock(hdev);
}

static void hci_remote_host_features_evt(struct hci_dev *hdev,
					 struct sk_buff *skb)
{
	struct hci_ev_remote_host_features *ev = (void *) skb->data;
	struct inquiry_entry *ie;
	struct hci_conn *conn;

	BT_DBG("%s", hdev->name);

	hci_dev_lock(hdev);

	conn = hci_conn_hash_lookup_ba(hdev, ACL_LINK, &ev->bdaddr);
	if (conn)
		memcpy(conn->features[1], ev->features, 8);

	ie = hci_inquiry_cache_lookup(hdev, &ev->bdaddr);
	if (ie)
		ie->data.ssp_mode = (ev->features[0] & LMP_HOST_SSP);

	hci_dev_unlock(hdev);
}

static void hci_remote_oob_data_request_evt(struct hci_dev *hdev,
					    struct sk_buff *skb)
{
	struct hci_ev_remote_oob_data_request *ev = (void *) skb->data;
	struct oob_data *data;

	BT_DBG("%s", hdev->name);

	hci_dev_lock(hdev);

	if (!hci_dev_test_flag(hdev, HCI_MGMT))
		goto unlock;

	data = hci_find_remote_oob_data(hdev, &ev->bdaddr, BDADDR_BREDR);
	if (!data) {
		struct hci_cp_remote_oob_data_neg_reply cp;

		bacpy(&cp.bdaddr, &ev->bdaddr);
		hci_send_cmd(hdev, HCI_OP_REMOTE_OOB_DATA_NEG_REPLY,
			     sizeof(cp), &cp);
		goto unlock;
	}

	if (bredr_sc_enabled(hdev)) {
		struct hci_cp_remote_oob_ext_data_reply cp;

		bacpy(&cp.bdaddr, &ev->bdaddr);
		if (hci_dev_test_flag(hdev, HCI_SC_ONLY)) {
			memset(cp.hash192, 0, sizeof(cp.hash192));
			memset(cp.rand192, 0, sizeof(cp.rand192));
		} else {
			memcpy(cp.hash192, data->hash192, sizeof(cp.hash192));
			memcpy(cp.rand192, data->rand192, sizeof(cp.rand192));
		}
		memcpy(cp.hash256, data->hash256, sizeof(cp.hash256));
		memcpy(cp.rand256, data->rand256, sizeof(cp.rand256));

		hci_send_cmd(hdev, HCI_OP_REMOTE_OOB_EXT_DATA_REPLY,
			     sizeof(cp), &cp);
	} else {
		struct hci_cp_remote_oob_data_reply cp;

		bacpy(&cp.bdaddr, &ev->bdaddr);
		memcpy(cp.hash, data->hash192, sizeof(cp.hash));
		memcpy(cp.rand, data->rand192, sizeof(cp.rand));

		hci_send_cmd(hdev, HCI_OP_REMOTE_OOB_DATA_REPLY,
			     sizeof(cp), &cp);
	}

unlock:
	hci_dev_unlock(hdev);
}

#if IS_ENABLED(CONFIG_BT_HS)
static void hci_chan_selected_evt(struct hci_dev *hdev, struct sk_buff *skb)
{
	struct hci_ev_channel_selected *ev = (void *)skb->data;
	struct hci_conn *hcon;

	BT_DBG("%s handle 0x%2.2x", hdev->name, ev->phy_handle);

	skb_pull(skb, sizeof(*ev));

	hcon = hci_conn_hash_lookup_handle(hdev, ev->phy_handle);
	if (!hcon)
		return;

	amp_read_loc_assoc_final_data(hdev, hcon);
}

static void hci_phy_link_complete_evt(struct hci_dev *hdev,
				      struct sk_buff *skb)
{
	struct hci_ev_phy_link_complete *ev = (void *) skb->data;
	struct hci_conn *hcon, *bredr_hcon;

	BT_DBG("%s handle 0x%2.2x status 0x%2.2x", hdev->name, ev->phy_handle,
	       ev->status);

	hci_dev_lock(hdev);

	hcon = hci_conn_hash_lookup_handle(hdev, ev->phy_handle);
	if (!hcon) {
		hci_dev_unlock(hdev);
		return;
	}

	if (!hcon->amp_mgr) {
		hci_dev_unlock(hdev);
		return;
	}

	if (ev->status) {
		hci_conn_del(hcon);
		hci_dev_unlock(hdev);
		return;
	}

	bredr_hcon = hcon->amp_mgr->l2cap_conn->hcon;

	hcon->state = BT_CONNECTED;
	bacpy(&hcon->dst, &bredr_hcon->dst);

	hci_conn_hold(hcon);
	hcon->disc_timeout = HCI_DISCONN_TIMEOUT;
	hci_conn_drop(hcon);

	hci_debugfs_create_conn(hcon);
	hci_conn_add_sysfs(hcon);

	amp_physical_cfm(bredr_hcon, hcon);

	hci_dev_unlock(hdev);
}

static void hci_loglink_complete_evt(struct hci_dev *hdev, struct sk_buff *skb)
{
	struct hci_ev_logical_link_complete *ev = (void *) skb->data;
	struct hci_conn *hcon;
	struct hci_chan *hchan;
	struct amp_mgr *mgr;

	BT_DBG("%s log_handle 0x%4.4x phy_handle 0x%2.2x status 0x%2.2x",
	       hdev->name, le16_to_cpu(ev->handle), ev->phy_handle,
	       ev->status);

	hcon = hci_conn_hash_lookup_handle(hdev, ev->phy_handle);
	if (!hcon)
		return;

	/* Create AMP hchan */
	hchan = hci_chan_create(hcon);
	if (!hchan)
		return;

	hchan->handle = le16_to_cpu(ev->handle);
	hchan->amp = true;

	BT_DBG("hcon %p mgr %p hchan %p", hcon, hcon->amp_mgr, hchan);

	mgr = hcon->amp_mgr;
	if (mgr && mgr->bredr_chan) {
		struct l2cap_chan *bredr_chan = mgr->bredr_chan;

		l2cap_chan_lock(bredr_chan);

		bredr_chan->conn->mtu = hdev->block_mtu;
		l2cap_logical_cfm(bredr_chan, hchan, 0);
		hci_conn_hold(hcon);

		l2cap_chan_unlock(bredr_chan);
	}
}

static void hci_disconn_loglink_complete_evt(struct hci_dev *hdev,
					     struct sk_buff *skb)
{
	struct hci_ev_disconn_logical_link_complete *ev = (void *) skb->data;
	struct hci_chan *hchan;

	BT_DBG("%s log handle 0x%4.4x status 0x%2.2x", hdev->name,
	       le16_to_cpu(ev->handle), ev->status);

	if (ev->status)
		return;

	hci_dev_lock(hdev);

	hchan = hci_chan_lookup_handle(hdev, le16_to_cpu(ev->handle));
	if (!hchan || !hchan->amp)
		goto unlock;

	amp_destroy_logical_link(hchan, ev->reason);

unlock:
	hci_dev_unlock(hdev);
}

static void hci_disconn_phylink_complete_evt(struct hci_dev *hdev,
					     struct sk_buff *skb)
{
	struct hci_ev_disconn_phy_link_complete *ev = (void *) skb->data;
	struct hci_conn *hcon;

	BT_DBG("%s status 0x%2.2x", hdev->name, ev->status);

	if (ev->status)
		return;

	hci_dev_lock(hdev);

	hcon = hci_conn_hash_lookup_handle(hdev, ev->phy_handle);
	if (hcon && hcon->type == AMP_LINK) {
		hcon->state = BT_CLOSED;
		hci_disconn_cfm(hcon, ev->reason);
		hci_conn_del(hcon);
	}

	hci_dev_unlock(hdev);
}
#endif

static void le_conn_complete_evt(struct hci_dev *hdev, u8 status,
			bdaddr_t *bdaddr, u8 bdaddr_type, u8 role, u16 handle,
			u16 interval, u16 latency, u16 supervision_timeout)
{
	struct hci_conn_params *params;
	struct hci_conn *conn;
	struct smp_irk *irk;
	u8 addr_type;

	hci_dev_lock(hdev);

	/* All controllers implicitly stop advertising in the event of a
	 * connection, so ensure that the state bit is cleared.
	 */
	hci_dev_clear_flag(hdev, HCI_LE_ADV);

	conn = hci_lookup_le_connect(hdev);
	if (!conn) {
		conn = hci_conn_add(hdev, LE_LINK, bdaddr, role);
		if (!conn) {
			bt_dev_err(hdev, "no memory for new connection");
			goto unlock;
		}

		conn->dst_type = bdaddr_type;

		/* If we didn't have a hci_conn object previously
		 * but we're in master role this must be something
		 * initiated using a white list. Since white list based
		 * connections are not "first class citizens" we don't
		 * have full tracking of them. Therefore, we go ahead
		 * with a "best effort" approach of determining the
		 * initiator address based on the HCI_PRIVACY flag.
		 */
		if (conn->out) {
			conn->resp_addr_type = bdaddr_type;
			bacpy(&conn->resp_addr, bdaddr);
			if (hci_dev_test_flag(hdev, HCI_PRIVACY)) {
				conn->init_addr_type = ADDR_LE_DEV_RANDOM;
				bacpy(&conn->init_addr, &hdev->rpa);
			} else {
				hci_copy_identity_address(hdev,
							  &conn->init_addr,
							  &conn->init_addr_type);
			}
		}
	} else {
		cancel_delayed_work(&conn->le_conn_timeout);
	}

	if (!conn->out) {
		/* Set the responder (our side) address type based on
		 * the advertising address type.
		 */
		conn->resp_addr_type = hdev->adv_addr_type;
		if (hdev->adv_addr_type == ADDR_LE_DEV_RANDOM) {
			/* In case of ext adv, resp_addr will be updated in
			 * Adv Terminated event.
			 */
			if (!ext_adv_capable(hdev))
				bacpy(&conn->resp_addr, &hdev->random_addr);
		} else {
			bacpy(&conn->resp_addr, &hdev->bdaddr);
		}

		conn->init_addr_type = bdaddr_type;
		bacpy(&conn->init_addr, bdaddr);

		/* For incoming connections, set the default minimum
		 * and maximum connection interval. They will be used
		 * to check if the parameters are in range and if not
		 * trigger the connection update procedure.
		 */
		conn->le_conn_min_interval = hdev->le_conn_min_interval;
		conn->le_conn_max_interval = hdev->le_conn_max_interval;
	}

	/* Lookup the identity address from the stored connection
	 * address and address type.
	 *
	 * When establishing connections to an identity address, the
	 * connection procedure will store the resolvable random
	 * address first. Now if it can be converted back into the
	 * identity address, start using the identity address from
	 * now on.
	 */
	irk = hci_get_irk(hdev, &conn->dst, conn->dst_type);
	if (irk) {
		bacpy(&conn->dst, &irk->bdaddr);
		conn->dst_type = irk->addr_type;
	}

	if (status) {
		hci_le_conn_failed(conn, status);
		goto unlock;
	}

	if (conn->dst_type == ADDR_LE_DEV_PUBLIC)
		addr_type = BDADDR_LE_PUBLIC;
	else
		addr_type = BDADDR_LE_RANDOM;

	/* Drop the connection if the device is blocked */
	if (hci_bdaddr_list_lookup(&hdev->blacklist, &conn->dst, addr_type)) {
		hci_conn_drop(conn);
		goto unlock;
	}

	if (!test_and_set_bit(HCI_CONN_MGMT_CONNECTED, &conn->flags))
		mgmt_device_connected(hdev, conn, 0, NULL, 0);

	conn->sec_level = BT_SECURITY_LOW;
	conn->handle = handle;
	conn->state = BT_CONFIG;

	conn->le_conn_interval = interval;
	conn->le_conn_latency = latency;
	conn->le_supv_timeout = supervision_timeout;

	hci_debugfs_create_conn(conn);
	hci_conn_add_sysfs(conn);

	/* The remote features procedure is defined for master
	 * role only. So only in case of an initiated connection
	 * request the remote features.
	 *
	 * If the local controller supports slave-initiated features
	 * exchange, then requesting the remote features in slave
	 * role is possible. Otherwise just transition into the
	 * connected state without requesting the remote features.
	 */
	if (conn->out ||
	    (hdev->le_features[0] & HCI_LE_SLAVE_FEATURES)) {
		struct hci_cp_le_read_remote_features cp;

		cp.handle = __cpu_to_le16(conn->handle);

		hci_send_cmd(hdev, HCI_OP_LE_READ_REMOTE_FEATURES,
			     sizeof(cp), &cp);

		hci_conn_hold(conn);
	} else {
		conn->state = BT_CONNECTED;
		hci_connect_cfm(conn, status);
	}

	params = hci_pend_le_action_lookup(&hdev->pend_le_conns, &conn->dst,
					   conn->dst_type);
	if (params) {
		list_del_init(&params->action);
		if (params->conn) {
			hci_conn_drop(params->conn);
			hci_conn_put(params->conn);
			params->conn = NULL;
		}
	}

unlock:
	hci_update_background_scan(hdev);
	hci_dev_unlock(hdev);
}

static void hci_le_conn_complete_evt(struct hci_dev *hdev, struct sk_buff *skb)
{
	struct hci_ev_le_conn_complete *ev = (void *) skb->data;

	BT_DBG("%s status 0x%2.2x", hdev->name, ev->status);

	le_conn_complete_evt(hdev, ev->status, &ev->bdaddr, ev->bdaddr_type,
			     ev->role, le16_to_cpu(ev->handle),
			     le16_to_cpu(ev->interval),
			     le16_to_cpu(ev->latency),
			     le16_to_cpu(ev->supervision_timeout));
}

static void hci_le_enh_conn_complete_evt(struct hci_dev *hdev,
					 struct sk_buff *skb)
{
	struct hci_ev_le_enh_conn_complete *ev = (void *) skb->data;

	BT_DBG("%s status 0x%2.2x", hdev->name, ev->status);

	le_conn_complete_evt(hdev, ev->status, &ev->bdaddr, ev->bdaddr_type,
			     ev->role, le16_to_cpu(ev->handle),
			     le16_to_cpu(ev->interval),
			     le16_to_cpu(ev->latency),
			     le16_to_cpu(ev->supervision_timeout));

	if (use_ll_privacy(hdev) &&
	    hci_dev_test_flag(hdev, HCI_ENABLE_LL_PRIVACY) &&
	    hci_dev_test_flag(hdev, HCI_LL_RPA_RESOLUTION))
		hci_req_disable_address_resolution(hdev);
}

static void hci_le_ext_adv_term_evt(struct hci_dev *hdev, struct sk_buff *skb)
{
	struct hci_evt_le_ext_adv_set_term *ev = (void *) skb->data;
	struct hci_conn *conn;

	BT_DBG("%s status 0x%2.2x", hdev->name, ev->status);

	if (ev->status) {
		struct adv_info *adv;

		adv = hci_find_adv_instance(hdev, ev->handle);
		if (!adv)
			return;

		/* Remove advertising as it has been terminated */
		hci_remove_adv_instance(hdev, ev->handle);
		mgmt_advertising_removed(NULL, hdev, ev->handle);

		return;
	}

	conn = hci_conn_hash_lookup_handle(hdev, __le16_to_cpu(ev->conn_handle));
	if (conn) {
		struct adv_info *adv_instance;

		if (hdev->adv_addr_type != ADDR_LE_DEV_RANDOM)
			return;

		if (!hdev->cur_adv_instance) {
			bacpy(&conn->resp_addr, &hdev->random_addr);
			return;
		}

		adv_instance = hci_find_adv_instance(hdev, hdev->cur_adv_instance);
		if (adv_instance)
			bacpy(&conn->resp_addr, &adv_instance->random_addr);
	}
}

static void hci_le_conn_update_complete_evt(struct hci_dev *hdev,
					    struct sk_buff *skb)
{
	struct hci_ev_le_conn_update_complete *ev = (void *) skb->data;
	struct hci_conn *conn;

	BT_DBG("%s status 0x%2.2x", hdev->name, ev->status);

	if (ev->status)
		return;

	hci_dev_lock(hdev);

	conn = hci_conn_hash_lookup_handle(hdev, __le16_to_cpu(ev->handle));
	if (conn) {
		conn->le_conn_interval = le16_to_cpu(ev->interval);
		conn->le_conn_latency = le16_to_cpu(ev->latency);
		conn->le_supv_timeout = le16_to_cpu(ev->supervision_timeout);
	}

	hci_dev_unlock(hdev);
}

/* This function requires the caller holds hdev->lock */
static struct hci_conn *check_pending_le_conn(struct hci_dev *hdev,
					      bdaddr_t *addr,
					      u8 addr_type, u8 adv_type,
					      bdaddr_t *direct_rpa)
{
	struct hci_conn *conn;
	struct hci_conn_params *params;

	/* If the event is not connectable don't proceed further */
	if (adv_type != LE_ADV_IND && adv_type != LE_ADV_DIRECT_IND)
		return NULL;

	/* Ignore if the device is blocked */
	if (hci_bdaddr_list_lookup(&hdev->blacklist, addr, addr_type))
		return NULL;

	/* Most controller will fail if we try to create new connections
	 * while we have an existing one in slave role.
	 */
	if (hdev->conn_hash.le_num_slave > 0 &&
	    (!test_bit(HCI_QUIRK_VALID_LE_STATES, &hdev->quirks) ||
	     !(hdev->le_states[3] & 0x10)))
		return NULL;

	/* If we're not connectable only connect devices that we have in
	 * our pend_le_conns list.
	 */
	params = hci_pend_le_action_lookup(&hdev->pend_le_conns, addr,
					   addr_type);
	if (!params)
		return NULL;

	if (!params->explicit_connect) {
		switch (params->auto_connect) {
		case HCI_AUTO_CONN_DIRECT:
			/* Only devices advertising with ADV_DIRECT_IND are
			 * triggering a connection attempt. This is allowing
			 * incoming connections from slave devices.
			 */
			if (adv_type != LE_ADV_DIRECT_IND)
				return NULL;
			break;
		case HCI_AUTO_CONN_ALWAYS:
			/* Devices advertising with ADV_IND or ADV_DIRECT_IND
			 * are triggering a connection attempt. This means
			 * that incoming connections from slave device are
			 * accepted and also outgoing connections to slave
			 * devices are established when found.
			 */
			break;
		default:
			return NULL;
		}
	}

	conn = hci_connect_le(hdev, addr, addr_type, BT_SECURITY_LOW,
			      hdev->def_le_autoconnect_timeout, HCI_ROLE_MASTER,
			      direct_rpa);
	if (!IS_ERR(conn)) {
		/* If HCI_AUTO_CONN_EXPLICIT is set, conn is already owned
		 * by higher layer that tried to connect, if no then
		 * store the pointer since we don't really have any
		 * other owner of the object besides the params that
		 * triggered it. This way we can abort the connection if
		 * the parameters get removed and keep the reference
		 * count consistent once the connection is established.
		 */

		if (!params->explicit_connect)
			params->conn = hci_conn_get(conn);

		return conn;
	}

	switch (PTR_ERR(conn)) {
	case -EBUSY:
		/* If hci_connect() returns -EBUSY it means there is already
		 * an LE connection attempt going on. Since controllers don't
		 * support more than one connection attempt at the time, we
		 * don't consider this an error case.
		 */
		break;
	default:
		BT_DBG("Failed to connect: err %ld", PTR_ERR(conn));
		return NULL;
	}

	return NULL;
}

static void process_adv_report(struct hci_dev *hdev, u8 type, bdaddr_t *bdaddr,
			       u8 bdaddr_type, bdaddr_t *direct_addr,
			       u8 direct_addr_type, s8 rssi, u8 *data, u8 len,
			       bool ext_adv)
{
	struct discovery_state *d = &hdev->discovery;
	struct smp_irk *irk;
	struct hci_conn *conn;
	bool match;
	u32 flags;
	u8 *ptr;

	switch (type) {
	case LE_ADV_IND:
	case LE_ADV_DIRECT_IND:
	case LE_ADV_SCAN_IND:
	case LE_ADV_NONCONN_IND:
	case LE_ADV_SCAN_RSP:
		break;
	default:
		bt_dev_err_ratelimited(hdev, "unknown advertising packet "
				       "type: 0x%02x", type);
		return;
	}

	if (!ext_adv && len > HCI_MAX_AD_LENGTH) {
		bt_dev_err_ratelimited(hdev, "legacy adv larger than 31 bytes");
		return;
	}

	/* Find the end of the data in case the report contains padded zero
	 * bytes at the end causing an invalid length value.
	 *
	 * When data is NULL, len is 0 so there is no need for extra ptr
	 * check as 'ptr < data + 0' is already false in such case.
	 */
	for (ptr = data; ptr < data + len && *ptr; ptr += *ptr + 1) {
		if (ptr + 1 + *ptr > data + len)
			break;
	}

	/* Adjust for actual length. This handles the case when remote
	 * device is advertising with incorrect data length.
	 */
	len = ptr - data;

	/* If the direct address is present, then this report is from
	 * a LE Direct Advertising Report event. In that case it is
	 * important to see if the address is matching the local
	 * controller address.
	 */
	if (direct_addr) {
		/* Only resolvable random addresses are valid for these
		 * kind of reports and others can be ignored.
		 */
		if (!hci_bdaddr_is_rpa(direct_addr, direct_addr_type))
			return;

		/* If the controller is not using resolvable random
		 * addresses, then this report can be ignored.
		 */
		if (!hci_dev_test_flag(hdev, HCI_PRIVACY))
			return;

		/* If the local IRK of the controller does not match
		 * with the resolvable random address provided, then
		 * this report can be ignored.
		 */
		if (!smp_irk_matches(hdev, hdev->irk, direct_addr))
			return;
	}

	/* Check if we need to convert to identity address */
	irk = hci_get_irk(hdev, bdaddr, bdaddr_type);
	if (irk) {
		bdaddr = &irk->bdaddr;
		bdaddr_type = irk->addr_type;
	}

	/* Check if we have been requested to connect to this device.
	 *
	 * direct_addr is set only for directed advertising reports (it is NULL
	 * for advertising reports) and is already verified to be RPA above.
	 */
	conn = check_pending_le_conn(hdev, bdaddr, bdaddr_type, type,
								direct_addr);
	if (!ext_adv && conn && type == LE_ADV_IND && len <= HCI_MAX_AD_LENGTH) {
		/* Store report for later inclusion by
		 * mgmt_device_connected
		 */
		memcpy(conn->le_adv_data, data, len);
		conn->le_adv_data_len = len;
	}

	/* Passive scanning shouldn't trigger any device found events,
	 * except for devices marked as CONN_REPORT for which we do send
	 * device found events, or advertisement monitoring requested.
	 */
	if (hdev->le_scan_type == LE_SCAN_PASSIVE) {
		if (type == LE_ADV_DIRECT_IND)
			return;

		if (!hci_pend_le_action_lookup(&hdev->pend_le_reports,
					       bdaddr, bdaddr_type) &&
		    idr_is_empty(&hdev->adv_monitors_idr))
			return;

		if (type == LE_ADV_NONCONN_IND || type == LE_ADV_SCAN_IND)
			flags = MGMT_DEV_FOUND_NOT_CONNECTABLE;
		else
			flags = 0;
		mgmt_device_found(hdev, bdaddr, LE_LINK, bdaddr_type, NULL,
				  rssi, flags, data, len, NULL, 0);
		return;
	}

	/* When receiving non-connectable or scannable undirected
	 * advertising reports, this means that the remote device is
	 * not connectable and then clearly indicate this in the
	 * device found event.
	 *
	 * When receiving a scan response, then there is no way to
	 * know if the remote device is connectable or not. However
	 * since scan responses are merged with a previously seen
	 * advertising report, the flags field from that report
	 * will be used.
	 *
	 * In the really unlikely case that a controller get confused
	 * and just sends a scan response event, then it is marked as
	 * not connectable as well.
	 */
	if (type == LE_ADV_NONCONN_IND || type == LE_ADV_SCAN_IND ||
	    type == LE_ADV_SCAN_RSP)
		flags = MGMT_DEV_FOUND_NOT_CONNECTABLE;
	else
		flags = 0;

	/* If there's nothing pending either store the data from this
	 * event or send an immediate device found event if the data
	 * should not be stored for later.
	 */
	if (!ext_adv &&	!has_pending_adv_report(hdev)) {
		/* If the report will trigger a SCAN_REQ store it for
		 * later merging.
		 */
		if (type == LE_ADV_IND || type == LE_ADV_SCAN_IND) {
			store_pending_adv_report(hdev, bdaddr, bdaddr_type,
						 rssi, flags, data, len);
			return;
		}

		mgmt_device_found(hdev, bdaddr, LE_LINK, bdaddr_type, NULL,
				  rssi, flags, data, len, NULL, 0);
		return;
	}

	/* Check if the pending report is for the same device as the new one */
	match = (!bacmp(bdaddr, &d->last_adv_addr) &&
		 bdaddr_type == d->last_adv_addr_type);

	/* If the pending data doesn't match this report or this isn't a
	 * scan response (e.g. we got a duplicate ADV_IND) then force
	 * sending of the pending data.
	 */
	if (type != LE_ADV_SCAN_RSP || !match) {
		/* Send out whatever is in the cache, but skip duplicates */
		if (!match)
			mgmt_device_found(hdev, &d->last_adv_addr, LE_LINK,
					  d->last_adv_addr_type, NULL,
					  d->last_adv_rssi, d->last_adv_flags,
					  d->last_adv_data,
					  d->last_adv_data_len, NULL, 0);

		/* If the new report will trigger a SCAN_REQ store it for
		 * later merging.
		 */
		if (!ext_adv && (type == LE_ADV_IND ||
				 type == LE_ADV_SCAN_IND)) {
			store_pending_adv_report(hdev, bdaddr, bdaddr_type,
						 rssi, flags, data, len);
			return;
		}

		/* The advertising reports cannot be merged, so clear
		 * the pending report and send out a device found event.
		 */
		clear_pending_adv_report(hdev);
		mgmt_device_found(hdev, bdaddr, LE_LINK, bdaddr_type, NULL,
				  rssi, flags, data, len, NULL, 0);
		return;
	}

	/* If we get here we've got a pending ADV_IND or ADV_SCAN_IND and
	 * the new event is a SCAN_RSP. We can therefore proceed with
	 * sending a merged device found event.
	 */
	mgmt_device_found(hdev, &d->last_adv_addr, LE_LINK,
			  d->last_adv_addr_type, NULL, rssi, d->last_adv_flags,
			  d->last_adv_data, d->last_adv_data_len, data, len);
	clear_pending_adv_report(hdev);
}

static void hci_le_adv_report_evt(struct hci_dev *hdev, struct sk_buff *skb)
{
	u8 num_reports = skb->data[0];
	void *ptr = &skb->data[1];

	hci_dev_lock(hdev);

	while (num_reports--) {
		struct hci_ev_le_advertising_info *ev = ptr;
		s8 rssi;

		if (ptr > (void *)skb_tail_pointer(skb) - sizeof(*ev)) {
			bt_dev_err(hdev, "Malicious advertising data.");
			break;
		}

		if (ev->length <= HCI_MAX_AD_LENGTH &&
		    ev->data + ev->length <= skb_tail_pointer(skb)) {
			rssi = ev->data[ev->length];
			process_adv_report(hdev, ev->evt_type, &ev->bdaddr,
					   ev->bdaddr_type, NULL, 0, rssi,
					   ev->data, ev->length, false);
		} else {
			bt_dev_err(hdev, "Dropping invalid advertising data");
		}

		ptr += sizeof(*ev) + ev->length + 1;
	}

	hci_dev_unlock(hdev);
}

static u8 ext_evt_type_to_legacy(struct hci_dev *hdev, u16 evt_type)
{
	if (evt_type & LE_EXT_ADV_LEGACY_PDU) {
		switch (evt_type) {
		case LE_LEGACY_ADV_IND:
			return LE_ADV_IND;
		case LE_LEGACY_ADV_DIRECT_IND:
			return LE_ADV_DIRECT_IND;
		case LE_LEGACY_ADV_SCAN_IND:
			return LE_ADV_SCAN_IND;
		case LE_LEGACY_NONCONN_IND:
			return LE_ADV_NONCONN_IND;
		case LE_LEGACY_SCAN_RSP_ADV:
		case LE_LEGACY_SCAN_RSP_ADV_SCAN:
			return LE_ADV_SCAN_RSP;
		}

		goto invalid;
	}

	if (evt_type & LE_EXT_ADV_CONN_IND) {
		if (evt_type & LE_EXT_ADV_DIRECT_IND)
			return LE_ADV_DIRECT_IND;

		return LE_ADV_IND;
	}

	if (evt_type & LE_EXT_ADV_SCAN_RSP)
		return LE_ADV_SCAN_RSP;

	if (evt_type & LE_EXT_ADV_SCAN_IND)
		return LE_ADV_SCAN_IND;

	if (evt_type == LE_EXT_ADV_NON_CONN_IND ||
	    evt_type & LE_EXT_ADV_DIRECT_IND)
		return LE_ADV_NONCONN_IND;

invalid:
	bt_dev_err_ratelimited(hdev, "Unknown advertising packet type: 0x%02x",
			       evt_type);

	return LE_ADV_INVALID;
}

static void hci_le_ext_adv_report_evt(struct hci_dev *hdev, struct sk_buff *skb)
{
	u8 num_reports = skb->data[0];
	void *ptr = &skb->data[1];

	hci_dev_lock(hdev);

	while (num_reports--) {
		struct hci_ev_le_ext_adv_report *ev = ptr;
		u8 legacy_evt_type;
		u16 evt_type;

		evt_type = __le16_to_cpu(ev->evt_type);
		legacy_evt_type = ext_evt_type_to_legacy(hdev, evt_type);
		if (legacy_evt_type != LE_ADV_INVALID) {
			process_adv_report(hdev, legacy_evt_type, &ev->bdaddr,
					   ev->bdaddr_type, NULL, 0, ev->rssi,
					   ev->data, ev->length,
					   !(evt_type & LE_EXT_ADV_LEGACY_PDU));
		}

		ptr += sizeof(*ev) + ev->length;
	}

	hci_dev_unlock(hdev);
}

static void hci_le_remote_feat_complete_evt(struct hci_dev *hdev,
					    struct sk_buff *skb)
{
	struct hci_ev_le_remote_feat_complete *ev = (void *)skb->data;
	struct hci_conn *conn;

	BT_DBG("%s status 0x%2.2x", hdev->name, ev->status);

	hci_dev_lock(hdev);

	conn = hci_conn_hash_lookup_handle(hdev, __le16_to_cpu(ev->handle));
	if (conn) {
		if (!ev->status)
			memcpy(conn->features[0], ev->features, 8);

		if (conn->state == BT_CONFIG) {
			__u8 status;

			/* If the local controller supports slave-initiated
			 * features exchange, but the remote controller does
			 * not, then it is possible that the error code 0x1a
			 * for unsupported remote feature gets returned.
			 *
			 * In this specific case, allow the connection to
			 * transition into connected state and mark it as
			 * successful.
			 */
			if ((hdev->le_features[0] & HCI_LE_SLAVE_FEATURES) &&
			    !conn->out && ev->status == 0x1a)
				status = 0x00;
			else
				status = ev->status;

			conn->state = BT_CONNECTED;
			hci_connect_cfm(conn, status);
			hci_conn_drop(conn);
		}
	}

	hci_dev_unlock(hdev);
}

static void hci_le_ltk_request_evt(struct hci_dev *hdev, struct sk_buff *skb)
{
	struct hci_ev_le_ltk_req *ev = (void *) skb->data;
	struct hci_cp_le_ltk_reply cp;
	struct hci_cp_le_ltk_neg_reply neg;
	struct hci_conn *conn;
	struct smp_ltk *ltk;

	BT_DBG("%s handle 0x%4.4x", hdev->name, __le16_to_cpu(ev->handle));

	hci_dev_lock(hdev);

	conn = hci_conn_hash_lookup_handle(hdev, __le16_to_cpu(ev->handle));
	if (conn == NULL)
		goto not_found;

	ltk = hci_find_ltk(hdev, &conn->dst, conn->dst_type, conn->role);
	if (!ltk)
		goto not_found;

	if (smp_ltk_is_sc(ltk)) {
		/* With SC both EDiv and Rand are set to zero */
		if (ev->ediv || ev->rand)
			goto not_found;
	} else {
		/* For non-SC keys check that EDiv and Rand match */
		if (ev->ediv != ltk->ediv || ev->rand != ltk->rand)
			goto not_found;
	}

	memcpy(cp.ltk, ltk->val, ltk->enc_size);
	memset(cp.ltk + ltk->enc_size, 0, sizeof(cp.ltk) - ltk->enc_size);
	cp.handle = cpu_to_le16(conn->handle);

	conn->pending_sec_level = smp_ltk_sec_level(ltk);

	conn->enc_key_size = ltk->enc_size;

	hci_send_cmd(hdev, HCI_OP_LE_LTK_REPLY, sizeof(cp), &cp);

	/* Ref. Bluetooth Core SPEC pages 1975 and 2004. STK is a
	 * temporary key used to encrypt a connection following
	 * pairing. It is used during the Encrypted Session Setup to
	 * distribute the keys. Later, security can be re-established
	 * using a distributed LTK.
	 */
	if (ltk->type == SMP_STK) {
		set_bit(HCI_CONN_STK_ENCRYPT, &conn->flags);
		list_del_rcu(&ltk->list);
		kfree_rcu(ltk, rcu);
	} else {
		clear_bit(HCI_CONN_STK_ENCRYPT, &conn->flags);
	}

	hci_dev_unlock(hdev);

	return;

not_found:
	neg.handle = ev->handle;
	hci_send_cmd(hdev, HCI_OP_LE_LTK_NEG_REPLY, sizeof(neg), &neg);
	hci_dev_unlock(hdev);
}

static void send_conn_param_neg_reply(struct hci_dev *hdev, u16 handle,
				      u8 reason)
{
	struct hci_cp_le_conn_param_req_neg_reply cp;

	cp.handle = cpu_to_le16(handle);
	cp.reason = reason;

	hci_send_cmd(hdev, HCI_OP_LE_CONN_PARAM_REQ_NEG_REPLY, sizeof(cp),
		     &cp);
}

static void hci_le_remote_conn_param_req_evt(struct hci_dev *hdev,
					     struct sk_buff *skb)
{
	struct hci_ev_le_remote_conn_param_req *ev = (void *) skb->data;
	struct hci_cp_le_conn_param_req_reply cp;
	struct hci_conn *hcon;
	u16 handle, min, max, latency, timeout;

	handle = le16_to_cpu(ev->handle);
	min = le16_to_cpu(ev->interval_min);
	max = le16_to_cpu(ev->interval_max);
	latency = le16_to_cpu(ev->latency);
	timeout = le16_to_cpu(ev->timeout);

	hcon = hci_conn_hash_lookup_handle(hdev, handle);
	if (!hcon || hcon->state != BT_CONNECTED)
		return send_conn_param_neg_reply(hdev, handle,
						 HCI_ERROR_UNKNOWN_CONN_ID);

	if (hci_check_conn_params(min, max, latency, timeout))
		return send_conn_param_neg_reply(hdev, handle,
						 HCI_ERROR_INVALID_LL_PARAMS);

	if (hcon->role == HCI_ROLE_MASTER) {
		struct hci_conn_params *params;
		u8 store_hint;

		hci_dev_lock(hdev);

		params = hci_conn_params_lookup(hdev, &hcon->dst,
						hcon->dst_type);
		if (params) {
			params->conn_min_interval = min;
			params->conn_max_interval = max;
			params->conn_latency = latency;
			params->supervision_timeout = timeout;
			store_hint = 0x01;
		} else{
			store_hint = 0x00;
		}

		hci_dev_unlock(hdev);

		mgmt_new_conn_param(hdev, &hcon->dst, hcon->dst_type,
				    store_hint, min, max, latency, timeout);
	}

	cp.handle = ev->handle;
	cp.interval_min = ev->interval_min;
	cp.interval_max = ev->interval_max;
	cp.latency = ev->latency;
	cp.timeout = ev->timeout;
	cp.min_ce_len = 0;
	cp.max_ce_len = 0;

	hci_send_cmd(hdev, HCI_OP_LE_CONN_PARAM_REQ_REPLY, sizeof(cp), &cp);
}

static void hci_le_direct_adv_report_evt(struct hci_dev *hdev,
					 struct sk_buff *skb)
{
	u8 num_reports = skb->data[0];
	struct hci_ev_le_direct_adv_info *ev = (void *)&skb->data[1];

	if (!num_reports || skb->len < num_reports * sizeof(*ev) + 1)
		return;

	hci_dev_lock(hdev);

	for (; num_reports; num_reports--, ev++)
		process_adv_report(hdev, ev->evt_type, &ev->bdaddr,
				   ev->bdaddr_type, &ev->direct_addr,
				   ev->direct_addr_type, ev->rssi, NULL, 0,
				   false);

	hci_dev_unlock(hdev);
}

static void hci_le_phy_update_evt(struct hci_dev *hdev, struct sk_buff *skb)
{
	struct hci_ev_le_phy_update_complete *ev = (void *) skb->data;
	struct hci_conn *conn;

	BT_DBG("%s status 0x%2.2x", hdev->name, ev->status);

	if (ev->status)
		return;

	hci_dev_lock(hdev);

	conn = hci_conn_hash_lookup_handle(hdev, __le16_to_cpu(ev->handle));
	if (!conn)
		goto unlock;

	conn->le_tx_phy = ev->tx_phy;
	conn->le_rx_phy = ev->rx_phy;

unlock:
	hci_dev_unlock(hdev);
}

static void hci_le_meta_evt(struct hci_dev *hdev, struct sk_buff *skb)
{
	struct hci_ev_le_meta *le_ev = (void *) skb->data;

	skb_pull(skb, sizeof(*le_ev));

	switch (le_ev->subevent) {
	case HCI_EV_LE_CONN_COMPLETE:
		hci_le_conn_complete_evt(hdev, skb);
		break;

	case HCI_EV_LE_CONN_UPDATE_COMPLETE:
		hci_le_conn_update_complete_evt(hdev, skb);
		break;

	case HCI_EV_LE_ADVERTISING_REPORT:
		hci_le_adv_report_evt(hdev, skb);
		break;

	case HCI_EV_LE_REMOTE_FEAT_COMPLETE:
		hci_le_remote_feat_complete_evt(hdev, skb);
		break;

	case HCI_EV_LE_LTK_REQ:
		hci_le_ltk_request_evt(hdev, skb);
		break;

	case HCI_EV_LE_REMOTE_CONN_PARAM_REQ:
		hci_le_remote_conn_param_req_evt(hdev, skb);
		break;

	case HCI_EV_LE_DIRECT_ADV_REPORT:
		hci_le_direct_adv_report_evt(hdev, skb);
		break;

	case HCI_EV_LE_PHY_UPDATE_COMPLETE:
		hci_le_phy_update_evt(hdev, skb);
		break;

	case HCI_EV_LE_EXT_ADV_REPORT:
		hci_le_ext_adv_report_evt(hdev, skb);
		break;

	case HCI_EV_LE_ENHANCED_CONN_COMPLETE:
		hci_le_enh_conn_complete_evt(hdev, skb);
		break;

	case HCI_EV_LE_EXT_ADV_SET_TERM:
		hci_le_ext_adv_term_evt(hdev, skb);
		break;

	default:
		break;
	}
}

static bool hci_get_cmd_complete(struct hci_dev *hdev, u16 opcode,
				 u8 event, struct sk_buff *skb)
{
	struct hci_ev_cmd_complete *ev;
	struct hci_event_hdr *hdr;

	if (!skb)
		return false;

	if (skb->len < sizeof(*hdr)) {
		bt_dev_err(hdev, "too short HCI event");
		return false;
	}

	hdr = (void *) skb->data;
	skb_pull(skb, HCI_EVENT_HDR_SIZE);

	if (event) {
		if (hdr->evt != event)
			return false;
		return true;
	}

	/* Check if request ended in Command Status - no way to retreive
	 * any extra parameters in this case.
	 */
	if (hdr->evt == HCI_EV_CMD_STATUS)
		return false;

	if (hdr->evt != HCI_EV_CMD_COMPLETE) {
		bt_dev_err(hdev, "last event is not cmd complete (0x%2.2x)",
			   hdr->evt);
		return false;
	}

	if (skb->len < sizeof(*ev)) {
		bt_dev_err(hdev, "too short cmd_complete event");
		return false;
	}

	ev = (void *) skb->data;
	skb_pull(skb, sizeof(*ev));

	if (opcode != __le16_to_cpu(ev->opcode)) {
		BT_DBG("opcode doesn't match (0x%2.2x != 0x%2.2x)", opcode,
		       __le16_to_cpu(ev->opcode));
		return false;
	}

	return true;
}

void hci_event_packet(struct hci_dev *hdev, struct sk_buff *skb)
{
	struct hci_event_hdr *hdr = (void *) skb->data;
	hci_req_complete_t req_complete = NULL;
	hci_req_complete_skb_t req_complete_skb = NULL;
	struct sk_buff *orig_skb = NULL;
	u8 status = 0, event = hdr->evt, req_evt = 0;
	u16 opcode = HCI_OP_NOP;

	if (!event) {
		bt_dev_warn(hdev, "Received unexpected HCI Event 00000000");
		goto done;
	}

	if (hdev->sent_cmd && bt_cb(hdev->sent_cmd)->hci.req_event == event) {
		struct hci_command_hdr *cmd_hdr = (void *) hdev->sent_cmd->data;
		opcode = __le16_to_cpu(cmd_hdr->opcode);
		hci_req_cmd_complete(hdev, opcode, status, &req_complete,
				     &req_complete_skb);
		req_evt = event;
	}

	/* If it looks like we might end up having to call
	 * req_complete_skb, store a pristine copy of the skb since the
	 * various handlers may modify the original one through
	 * skb_pull() calls, etc.
	 */
	if (req_complete_skb || event == HCI_EV_CMD_STATUS ||
	    event == HCI_EV_CMD_COMPLETE)
		orig_skb = skb_clone(skb, GFP_KERNEL);

	skb_pull(skb, HCI_EVENT_HDR_SIZE);

	switch (event) {
	case HCI_EV_INQUIRY_COMPLETE:
		hci_inquiry_complete_evt(hdev, skb);
		break;

	case HCI_EV_INQUIRY_RESULT:
		hci_inquiry_result_evt(hdev, skb);
		break;

	case HCI_EV_CONN_COMPLETE:
		hci_conn_complete_evt(hdev, skb);
		break;

	case HCI_EV_CONN_REQUEST:
		hci_conn_request_evt(hdev, skb);
		break;

	case HCI_EV_DISCONN_COMPLETE:
		hci_disconn_complete_evt(hdev, skb);
		break;

	case HCI_EV_AUTH_COMPLETE:
		hci_auth_complete_evt(hdev, skb);
		break;

	case HCI_EV_REMOTE_NAME:
		hci_remote_name_evt(hdev, skb);
		break;

	case HCI_EV_ENCRYPT_CHANGE:
		hci_encrypt_change_evt(hdev, skb);
		break;

	case HCI_EV_CHANGE_LINK_KEY_COMPLETE:
		hci_change_link_key_complete_evt(hdev, skb);
		break;

	case HCI_EV_REMOTE_FEATURES:
		hci_remote_features_evt(hdev, skb);
		break;

	case HCI_EV_CMD_COMPLETE:
		hci_cmd_complete_evt(hdev, skb, &opcode, &status,
				     &req_complete, &req_complete_skb);
		break;

	case HCI_EV_CMD_STATUS:
		hci_cmd_status_evt(hdev, skb, &opcode, &status, &req_complete,
				   &req_complete_skb);
		break;

	case HCI_EV_HARDWARE_ERROR:
		hci_hardware_error_evt(hdev, skb);
		break;

	case HCI_EV_ROLE_CHANGE:
		hci_role_change_evt(hdev, skb);
		break;

	case HCI_EV_NUM_COMP_PKTS:
		hci_num_comp_pkts_evt(hdev, skb);
		break;

	case HCI_EV_MODE_CHANGE:
		hci_mode_change_evt(hdev, skb);
		break;

	case HCI_EV_PIN_CODE_REQ:
		hci_pin_code_request_evt(hdev, skb);
		break;

	case HCI_EV_LINK_KEY_REQ:
		hci_link_key_request_evt(hdev, skb);
		break;

	case HCI_EV_LINK_KEY_NOTIFY:
		hci_link_key_notify_evt(hdev, skb);
		break;

	case HCI_EV_CLOCK_OFFSET:
		hci_clock_offset_evt(hdev, skb);
		break;

	case HCI_EV_PKT_TYPE_CHANGE:
		hci_pkt_type_change_evt(hdev, skb);
		break;

	case HCI_EV_PSCAN_REP_MODE:
		hci_pscan_rep_mode_evt(hdev, skb);
		break;

	case HCI_EV_INQUIRY_RESULT_WITH_RSSI:
		hci_inquiry_result_with_rssi_evt(hdev, skb);
		break;

	case HCI_EV_REMOTE_EXT_FEATURES:
		hci_remote_ext_features_evt(hdev, skb);
		break;

	case HCI_EV_SYNC_CONN_COMPLETE:
		hci_sync_conn_complete_evt(hdev, skb);
		break;

	case HCI_EV_EXTENDED_INQUIRY_RESULT:
		hci_extended_inquiry_result_evt(hdev, skb);
		break;

	case HCI_EV_KEY_REFRESH_COMPLETE:
		hci_key_refresh_complete_evt(hdev, skb);
		break;

	case HCI_EV_IO_CAPA_REQUEST:
		hci_io_capa_request_evt(hdev, skb);
		break;

	case HCI_EV_IO_CAPA_REPLY:
		hci_io_capa_reply_evt(hdev, skb);
		break;

	case HCI_EV_USER_CONFIRM_REQUEST:
		hci_user_confirm_request_evt(hdev, skb);
		break;

	case HCI_EV_USER_PASSKEY_REQUEST:
		hci_user_passkey_request_evt(hdev, skb);
		break;

	case HCI_EV_USER_PASSKEY_NOTIFY:
		hci_user_passkey_notify_evt(hdev, skb);
		break;

	case HCI_EV_KEYPRESS_NOTIFY:
		hci_keypress_notify_evt(hdev, skb);
		break;

	case HCI_EV_SIMPLE_PAIR_COMPLETE:
		hci_simple_pair_complete_evt(hdev, skb);
		break;

	case HCI_EV_REMOTE_HOST_FEATURES:
		hci_remote_host_features_evt(hdev, skb);
		break;

	case HCI_EV_LE_META:
		hci_le_meta_evt(hdev, skb);
		break;

	case HCI_EV_REMOTE_OOB_DATA_REQUEST:
		hci_remote_oob_data_request_evt(hdev, skb);
		break;

#if IS_ENABLED(CONFIG_BT_HS)
	case HCI_EV_CHANNEL_SELECTED:
		hci_chan_selected_evt(hdev, skb);
		break;

	case HCI_EV_PHY_LINK_COMPLETE:
		hci_phy_link_complete_evt(hdev, skb);
		break;

	case HCI_EV_LOGICAL_LINK_COMPLETE:
		hci_loglink_complete_evt(hdev, skb);
		break;

	case HCI_EV_DISCONN_LOGICAL_LINK_COMPLETE:
		hci_disconn_loglink_complete_evt(hdev, skb);
		break;

	case HCI_EV_DISCONN_PHY_LINK_COMPLETE:
		hci_disconn_phylink_complete_evt(hdev, skb);
		break;
#endif

	case HCI_EV_NUM_COMP_BLOCKS:
		hci_num_comp_blocks_evt(hdev, skb);
		break;

	case HCI_EV_VENDOR:
		msft_vendor_evt(hdev, skb);
		break;

	default:
		BT_DBG("%s event 0x%2.2x", hdev->name, event);
		break;
	}

	if (req_complete) {
		req_complete(hdev, status, opcode);
	} else if (req_complete_skb) {
		if (!hci_get_cmd_complete(hdev, opcode, req_evt, orig_skb)) {
			kfree_skb(orig_skb);
			orig_skb = NULL;
		}
		req_complete_skb(hdev, status, opcode, orig_skb);
	}

done:
	kfree_skb(orig_skb);
	kfree_skb(skb);
	hdev->stat.evt_rx++;
}<|MERGE_RESOLUTION|>--- conflicted
+++ resolved
@@ -3071,50 +3071,6 @@
 	hci_dev_unlock(hdev);
 }
 
-<<<<<<< HEAD
-static void read_enc_key_size_complete(struct hci_dev *hdev, u8 status,
-				       u16 opcode, struct sk_buff *skb)
-{
-	const struct hci_rp_read_enc_key_size *rp;
-	struct hci_conn *conn;
-	u16 handle;
-
-	BT_DBG("%s status 0x%02x", hdev->name, status);
-
-	if (!skb || skb->len < sizeof(*rp)) {
-		bt_dev_err(hdev, "invalid read key size response");
-		return;
-	}
-
-	rp = (void *)skb->data;
-	handle = le16_to_cpu(rp->handle);
-
-	hci_dev_lock(hdev);
-
-	conn = hci_conn_hash_lookup_handle(hdev, handle);
-	if (!conn)
-		goto unlock;
-
-	/* While unexpected, the read_enc_key_size command may fail. The most
-	 * secure approach is to then assume the key size is 0 to force a
-	 * disconnection.
-	 */
-	if (rp->status) {
-		bt_dev_err(hdev, "failed to read key size for handle %u",
-			   handle);
-		conn->enc_key_size = 0;
-	} else {
-		conn->enc_key_size = rp->key_size;
-	}
-
-	hci_encrypt_cfm(conn, 0);
-
-unlock:
-	hci_dev_unlock(hdev);
-}
-
-=======
->>>>>>> e04ce1f6
 static void hci_encrypt_change_evt(struct hci_dev *hdev, struct sk_buff *skb)
 {
 	struct hci_ev_encrypt_change *ev = (void *) skb->data;
