/*
   BlueZ - Bluetooth protocol stack for Linux
   Copyright (c) 2000-2001, 2010, Code Aurora Forum. All rights reserved.

   Written 2000,2001 by Maxim Krasnyansky <maxk@qualcomm.com>

   This program is free software; you can redistribute it and/or modify
   it under the terms of the GNU General Public License version 2 as
   published by the Free Software Foundation;

   THE SOFTWARE IS PROVIDED "AS IS", WITHOUT WARRANTY OF ANY KIND, EXPRESS
   OR IMPLIED, INCLUDING BUT NOT LIMITED TO THE WARRANTIES OF MERCHANTABILITY,
   FITNESS FOR A PARTICULAR PURPOSE AND NONINFRINGEMENT OF THIRD PARTY RIGHTS.
   IN NO EVENT SHALL THE COPYRIGHT HOLDER(S) AND AUTHOR(S) BE LIABLE FOR ANY
   CLAIM, OR ANY SPECIAL INDIRECT OR CONSEQUENTIAL DAMAGES, OR ANY DAMAGES
   WHATSOEVER RESULTING FROM LOSS OF USE, DATA OR PROFITS, WHETHER IN AN
   ACTION OF CONTRACT, NEGLIGENCE OR OTHER TORTIOUS ACTION, ARISING OUT OF
   OR IN CONNECTION WITH THE USE OR PERFORMANCE OF THIS SOFTWARE.

   ALL LIABILITY, INCLUDING LIABILITY FOR INFRINGEMENT OF ANY PATENTS,
   COPYRIGHTS, TRADEMARKS OR OTHER RIGHTS, RELATING TO USE OF THIS
   SOFTWARE IS DISCLAIMED.
*/

/* Bluetooth HCI event handling. */

#include <asm/unaligned.h>

#include <net/bluetooth/bluetooth.h>
#include <net/bluetooth/hci_core.h>
#include <net/bluetooth/mgmt.h>

#include "hci_request.h"
#include "hci_debugfs.h"
#include "a2mp.h"
#include "amp.h"
#include "smp.h"
#include "msft.h"
#include "eir.h"

#define ZERO_KEY "\x00\x00\x00\x00\x00\x00\x00\x00" \
		 "\x00\x00\x00\x00\x00\x00\x00\x00"

#define secs_to_jiffies(_secs) msecs_to_jiffies((_secs) * 1000)

/* Handle HCI Event packets */

static void *hci_ev_skb_pull(struct hci_dev *hdev, struct sk_buff *skb,
			     u8 ev, size_t len)
{
	void *data;

	data = skb_pull_data(skb, len);
	if (!data)
		bt_dev_err(hdev, "Malformed Event: 0x%2.2x", ev);

	return data;
}

static void *hci_cc_skb_pull(struct hci_dev *hdev, struct sk_buff *skb,
			     u16 op, size_t len)
{
	void *data;

	data = skb_pull_data(skb, len);
	if (!data)
		bt_dev_err(hdev, "Malformed Command Complete: 0x%4.4x", op);

	return data;
}

static void *hci_le_ev_skb_pull(struct hci_dev *hdev, struct sk_buff *skb,
				u8 ev, size_t len)
{
	void *data;

	data = skb_pull_data(skb, len);
	if (!data)
		bt_dev_err(hdev, "Malformed LE Event: 0x%2.2x", ev);

	return data;
}

static u8 hci_cc_inquiry_cancel(struct hci_dev *hdev, void *data,
				struct sk_buff *skb)
{
	struct hci_ev_status *rp = data;

	bt_dev_dbg(hdev, "status 0x%2.2x", rp->status);

	/* It is possible that we receive Inquiry Complete event right
	 * before we receive Inquiry Cancel Command Complete event, in
	 * which case the latter event should have status of Command
	 * Disallowed (0x0c). This should not be treated as error, since
	 * we actually achieve what Inquiry Cancel wants to achieve,
	 * which is to end the last Inquiry session.
	 */
	if (rp->status == 0x0c && !test_bit(HCI_INQUIRY, &hdev->flags)) {
		bt_dev_warn(hdev, "Ignoring error of Inquiry Cancel command");
		rp->status = 0x00;
	}

	if (rp->status)
		return rp->status;

	clear_bit(HCI_INQUIRY, &hdev->flags);
	smp_mb__after_atomic(); /* wake_up_bit advises about this barrier */
	wake_up_bit(&hdev->flags, HCI_INQUIRY);

	hci_dev_lock(hdev);
	/* Set discovery state to stopped if we're not doing LE active
	 * scanning.
	 */
	if (!hci_dev_test_flag(hdev, HCI_LE_SCAN) ||
	    hdev->le_scan_type != LE_SCAN_ACTIVE)
		hci_discovery_set_state(hdev, DISCOVERY_STOPPED);
	hci_dev_unlock(hdev);

	hci_conn_check_pending(hdev);

	return rp->status;
}

static u8 hci_cc_periodic_inq(struct hci_dev *hdev, void *data,
			      struct sk_buff *skb)
{
	struct hci_ev_status *rp = data;

	bt_dev_dbg(hdev, "status 0x%2.2x", rp->status);

	if (rp->status)
		return rp->status;

	hci_dev_set_flag(hdev, HCI_PERIODIC_INQ);

	return rp->status;
}

static u8 hci_cc_exit_periodic_inq(struct hci_dev *hdev, void *data,
				   struct sk_buff *skb)
{
	struct hci_ev_status *rp = data;

	bt_dev_dbg(hdev, "status 0x%2.2x", rp->status);

	if (rp->status)
		return rp->status;

	hci_dev_clear_flag(hdev, HCI_PERIODIC_INQ);

	hci_conn_check_pending(hdev);

	return rp->status;
}

static u8 hci_cc_remote_name_req_cancel(struct hci_dev *hdev, void *data,
					struct sk_buff *skb)
{
	struct hci_ev_status *rp = data;

	bt_dev_dbg(hdev, "status 0x%2.2x", rp->status);

	return rp->status;
}

static u8 hci_cc_role_discovery(struct hci_dev *hdev, void *data,
				struct sk_buff *skb)
{
	struct hci_rp_role_discovery *rp = data;
	struct hci_conn *conn;

	bt_dev_dbg(hdev, "status 0x%2.2x", rp->status);

	if (rp->status)
		return rp->status;

	hci_dev_lock(hdev);

	conn = hci_conn_hash_lookup_handle(hdev, __le16_to_cpu(rp->handle));
	if (conn)
		conn->role = rp->role;

	hci_dev_unlock(hdev);

	return rp->status;
}

static u8 hci_cc_read_link_policy(struct hci_dev *hdev, void *data,
				  struct sk_buff *skb)
{
	struct hci_rp_read_link_policy *rp = data;
	struct hci_conn *conn;

	bt_dev_dbg(hdev, "status 0x%2.2x", rp->status);

	if (rp->status)
		return rp->status;

	hci_dev_lock(hdev);

	conn = hci_conn_hash_lookup_handle(hdev, __le16_to_cpu(rp->handle));
	if (conn)
		conn->link_policy = __le16_to_cpu(rp->policy);

	hci_dev_unlock(hdev);

	return rp->status;
}

static u8 hci_cc_write_link_policy(struct hci_dev *hdev, void *data,
				   struct sk_buff *skb)
{
	struct hci_rp_write_link_policy *rp = data;
	struct hci_conn *conn;
	void *sent;

	bt_dev_dbg(hdev, "status 0x%2.2x", rp->status);

	if (rp->status)
		return rp->status;

	sent = hci_sent_cmd_data(hdev, HCI_OP_WRITE_LINK_POLICY);
	if (!sent)
		return rp->status;

	hci_dev_lock(hdev);

	conn = hci_conn_hash_lookup_handle(hdev, __le16_to_cpu(rp->handle));
	if (conn)
		conn->link_policy = get_unaligned_le16(sent + 2);

	hci_dev_unlock(hdev);

	return rp->status;
}

static u8 hci_cc_read_def_link_policy(struct hci_dev *hdev, void *data,
				      struct sk_buff *skb)
{
	struct hci_rp_read_def_link_policy *rp = data;

	bt_dev_dbg(hdev, "status 0x%2.2x", rp->status);

	if (rp->status)
		return rp->status;

	hdev->link_policy = __le16_to_cpu(rp->policy);

	return rp->status;
}

static u8 hci_cc_write_def_link_policy(struct hci_dev *hdev, void *data,
				       struct sk_buff *skb)
{
	struct hci_ev_status *rp = data;
	void *sent;

	bt_dev_dbg(hdev, "status 0x%2.2x", rp->status);

	if (rp->status)
		return rp->status;

	sent = hci_sent_cmd_data(hdev, HCI_OP_WRITE_DEF_LINK_POLICY);
	if (!sent)
		return rp->status;

	hdev->link_policy = get_unaligned_le16(sent);

	return rp->status;
}

static u8 hci_cc_reset(struct hci_dev *hdev, void *data, struct sk_buff *skb)
{
	struct hci_ev_status *rp = data;

	bt_dev_dbg(hdev, "status 0x%2.2x", rp->status);

	clear_bit(HCI_RESET, &hdev->flags);

	if (rp->status)
		return rp->status;

	/* Reset all non-persistent flags */
	hci_dev_clear_volatile_flags(hdev);

	hci_discovery_set_state(hdev, DISCOVERY_STOPPED);

	hdev->inq_tx_power = HCI_TX_POWER_INVALID;
	hdev->adv_tx_power = HCI_TX_POWER_INVALID;

	memset(hdev->adv_data, 0, sizeof(hdev->adv_data));
	hdev->adv_data_len = 0;

	memset(hdev->scan_rsp_data, 0, sizeof(hdev->scan_rsp_data));
	hdev->scan_rsp_data_len = 0;

	hdev->le_scan_type = LE_SCAN_PASSIVE;

	hdev->ssp_debug_mode = 0;

	hci_bdaddr_list_clear(&hdev->le_accept_list);
	hci_bdaddr_list_clear(&hdev->le_resolv_list);

	return rp->status;
}

static u8 hci_cc_read_stored_link_key(struct hci_dev *hdev, void *data,
				      struct sk_buff *skb)
{
	struct hci_rp_read_stored_link_key *rp = data;
	struct hci_cp_read_stored_link_key *sent;

	bt_dev_dbg(hdev, "status 0x%2.2x", rp->status);

	sent = hci_sent_cmd_data(hdev, HCI_OP_READ_STORED_LINK_KEY);
	if (!sent)
		return rp->status;

	if (!rp->status && sent->read_all == 0x01) {
		hdev->stored_max_keys = le16_to_cpu(rp->max_keys);
		hdev->stored_num_keys = le16_to_cpu(rp->num_keys);
	}

	return rp->status;
}

static u8 hci_cc_delete_stored_link_key(struct hci_dev *hdev, void *data,
					struct sk_buff *skb)
{
	struct hci_rp_delete_stored_link_key *rp = data;
<<<<<<< HEAD
=======
	u16 num_keys;
>>>>>>> 80df0b9f

	bt_dev_dbg(hdev, "status 0x%2.2x", rp->status);

	if (rp->status)
		return rp->status;

<<<<<<< HEAD
	if (rp->num_keys <= hdev->stored_num_keys)
		hdev->stored_num_keys -= le16_to_cpu(rp->num_keys);
=======
	num_keys = le16_to_cpu(rp->num_keys);

	if (num_keys <= hdev->stored_num_keys)
		hdev->stored_num_keys -= num_keys;
>>>>>>> 80df0b9f
	else
		hdev->stored_num_keys = 0;

	return rp->status;
}

static u8 hci_cc_write_local_name(struct hci_dev *hdev, void *data,
				  struct sk_buff *skb)
{
	struct hci_ev_status *rp = data;
	void *sent;

	bt_dev_dbg(hdev, "status 0x%2.2x", rp->status);

	sent = hci_sent_cmd_data(hdev, HCI_OP_WRITE_LOCAL_NAME);
	if (!sent)
		return rp->status;

	hci_dev_lock(hdev);

	if (hci_dev_test_flag(hdev, HCI_MGMT))
		mgmt_set_local_name_complete(hdev, sent, rp->status);
	else if (!rp->status)
		memcpy(hdev->dev_name, sent, HCI_MAX_NAME_LENGTH);

	hci_dev_unlock(hdev);

	return rp->status;
}

static u8 hci_cc_read_local_name(struct hci_dev *hdev, void *data,
				 struct sk_buff *skb)
{
	struct hci_rp_read_local_name *rp = data;

	bt_dev_dbg(hdev, "status 0x%2.2x", rp->status);

	if (rp->status)
		return rp->status;

	if (hci_dev_test_flag(hdev, HCI_SETUP) ||
	    hci_dev_test_flag(hdev, HCI_CONFIG))
		memcpy(hdev->dev_name, rp->name, HCI_MAX_NAME_LENGTH);

	return rp->status;
}

static u8 hci_cc_write_auth_enable(struct hci_dev *hdev, void *data,
				   struct sk_buff *skb)
{
	struct hci_ev_status *rp = data;
	void *sent;

	bt_dev_dbg(hdev, "status 0x%2.2x", rp->status);

	sent = hci_sent_cmd_data(hdev, HCI_OP_WRITE_AUTH_ENABLE);
	if (!sent)
		return rp->status;

	hci_dev_lock(hdev);

	if (!rp->status) {
		__u8 param = *((__u8 *) sent);

		if (param == AUTH_ENABLED)
			set_bit(HCI_AUTH, &hdev->flags);
		else
			clear_bit(HCI_AUTH, &hdev->flags);
	}

	if (hci_dev_test_flag(hdev, HCI_MGMT))
		mgmt_auth_enable_complete(hdev, rp->status);

	hci_dev_unlock(hdev);

	return rp->status;
}

static u8 hci_cc_write_encrypt_mode(struct hci_dev *hdev, void *data,
				    struct sk_buff *skb)
{
	struct hci_ev_status *rp = data;
	__u8 param;
	void *sent;

	bt_dev_dbg(hdev, "status 0x%2.2x", rp->status);

	if (rp->status)
		return rp->status;

	sent = hci_sent_cmd_data(hdev, HCI_OP_WRITE_ENCRYPT_MODE);
	if (!sent)
		return rp->status;

	param = *((__u8 *) sent);

	if (param)
		set_bit(HCI_ENCRYPT, &hdev->flags);
	else
		clear_bit(HCI_ENCRYPT, &hdev->flags);

	return rp->status;
}

static u8 hci_cc_write_scan_enable(struct hci_dev *hdev, void *data,
				   struct sk_buff *skb)
{
	struct hci_ev_status *rp = data;
	__u8 param;
	void *sent;

	bt_dev_dbg(hdev, "status 0x%2.2x", rp->status);

	sent = hci_sent_cmd_data(hdev, HCI_OP_WRITE_SCAN_ENABLE);
	if (!sent)
		return rp->status;

	param = *((__u8 *) sent);

	hci_dev_lock(hdev);

	if (rp->status) {
		hdev->discov_timeout = 0;
		goto done;
	}

	if (param & SCAN_INQUIRY)
		set_bit(HCI_ISCAN, &hdev->flags);
	else
		clear_bit(HCI_ISCAN, &hdev->flags);

	if (param & SCAN_PAGE)
		set_bit(HCI_PSCAN, &hdev->flags);
	else
		clear_bit(HCI_PSCAN, &hdev->flags);

done:
	hci_dev_unlock(hdev);

	return rp->status;
}

static u8 hci_cc_set_event_filter(struct hci_dev *hdev, void *data,
				  struct sk_buff *skb)
{
	struct hci_ev_status *rp = data;
	struct hci_cp_set_event_filter *cp;
	void *sent;

	bt_dev_dbg(hdev, "status 0x%2.2x", rp->status);

	if (rp->status)
		return rp->status;

	sent = hci_sent_cmd_data(hdev, HCI_OP_SET_EVENT_FLT);
	if (!sent)
		return rp->status;

	cp = (struct hci_cp_set_event_filter *)sent;

	if (cp->flt_type == HCI_FLT_CLEAR_ALL)
		hci_dev_clear_flag(hdev, HCI_EVENT_FILTER_CONFIGURED);
	else
		hci_dev_set_flag(hdev, HCI_EVENT_FILTER_CONFIGURED);

	return rp->status;
}

static u8 hci_cc_read_class_of_dev(struct hci_dev *hdev, void *data,
				   struct sk_buff *skb)
{
	struct hci_rp_read_class_of_dev *rp = data;

	bt_dev_dbg(hdev, "status 0x%2.2x", rp->status);

	if (rp->status)
		return rp->status;

	memcpy(hdev->dev_class, rp->dev_class, 3);

	bt_dev_dbg(hdev, "class 0x%.2x%.2x%.2x", hdev->dev_class[2],
		   hdev->dev_class[1], hdev->dev_class[0]);

	return rp->status;
}

static u8 hci_cc_write_class_of_dev(struct hci_dev *hdev, void *data,
				    struct sk_buff *skb)
{
	struct hci_ev_status *rp = data;
	void *sent;

	bt_dev_dbg(hdev, "status 0x%2.2x", rp->status);

	sent = hci_sent_cmd_data(hdev, HCI_OP_WRITE_CLASS_OF_DEV);
	if (!sent)
		return rp->status;

	hci_dev_lock(hdev);

	if (!rp->status)
		memcpy(hdev->dev_class, sent, 3);

	if (hci_dev_test_flag(hdev, HCI_MGMT))
		mgmt_set_class_of_dev_complete(hdev, sent, rp->status);

	hci_dev_unlock(hdev);

	return rp->status;
}

static u8 hci_cc_read_voice_setting(struct hci_dev *hdev, void *data,
				    struct sk_buff *skb)
{
	struct hci_rp_read_voice_setting *rp = data;
	__u16 setting;

	bt_dev_dbg(hdev, "status 0x%2.2x", rp->status);

	if (rp->status)
		return rp->status;

	setting = __le16_to_cpu(rp->voice_setting);

	if (hdev->voice_setting == setting)
		return rp->status;

	hdev->voice_setting = setting;

	bt_dev_dbg(hdev, "voice setting 0x%4.4x", setting);

	if (hdev->notify)
		hdev->notify(hdev, HCI_NOTIFY_VOICE_SETTING);

	return rp->status;
}

static u8 hci_cc_write_voice_setting(struct hci_dev *hdev, void *data,
				     struct sk_buff *skb)
{
	struct hci_ev_status *rp = data;
	__u16 setting;
	void *sent;

	bt_dev_dbg(hdev, "status 0x%2.2x", rp->status);

	if (rp->status)
		return rp->status;

	sent = hci_sent_cmd_data(hdev, HCI_OP_WRITE_VOICE_SETTING);
	if (!sent)
		return rp->status;

	setting = get_unaligned_le16(sent);

	if (hdev->voice_setting == setting)
		return rp->status;

	hdev->voice_setting = setting;

	bt_dev_dbg(hdev, "voice setting 0x%4.4x", setting);

	if (hdev->notify)
		hdev->notify(hdev, HCI_NOTIFY_VOICE_SETTING);

	return rp->status;
}

static u8 hci_cc_read_num_supported_iac(struct hci_dev *hdev, void *data,
					struct sk_buff *skb)
{
	struct hci_rp_read_num_supported_iac *rp = data;

	bt_dev_dbg(hdev, "status 0x%2.2x", rp->status);

	if (rp->status)
		return rp->status;

	hdev->num_iac = rp->num_iac;

	bt_dev_dbg(hdev, "num iac %d", hdev->num_iac);

	return rp->status;
}

static u8 hci_cc_write_ssp_mode(struct hci_dev *hdev, void *data,
				struct sk_buff *skb)
{
	struct hci_ev_status *rp = data;
	struct hci_cp_write_ssp_mode *sent;

	bt_dev_dbg(hdev, "status 0x%2.2x", rp->status);

	sent = hci_sent_cmd_data(hdev, HCI_OP_WRITE_SSP_MODE);
	if (!sent)
		return rp->status;

	hci_dev_lock(hdev);

	if (!rp->status) {
		if (sent->mode)
			hdev->features[1][0] |= LMP_HOST_SSP;
		else
			hdev->features[1][0] &= ~LMP_HOST_SSP;
	}

	if (!rp->status) {
		if (sent->mode)
			hci_dev_set_flag(hdev, HCI_SSP_ENABLED);
		else
			hci_dev_clear_flag(hdev, HCI_SSP_ENABLED);
	}

	hci_dev_unlock(hdev);

	return rp->status;
}

static u8 hci_cc_write_sc_support(struct hci_dev *hdev, void *data,
				  struct sk_buff *skb)
{
	struct hci_ev_status *rp = data;
	struct hci_cp_write_sc_support *sent;

	bt_dev_dbg(hdev, "status 0x%2.2x", rp->status);

	sent = hci_sent_cmd_data(hdev, HCI_OP_WRITE_SC_SUPPORT);
	if (!sent)
		return rp->status;

	hci_dev_lock(hdev);

	if (!rp->status) {
		if (sent->support)
			hdev->features[1][0] |= LMP_HOST_SC;
		else
			hdev->features[1][0] &= ~LMP_HOST_SC;
	}

	if (!hci_dev_test_flag(hdev, HCI_MGMT) && !rp->status) {
		if (sent->support)
			hci_dev_set_flag(hdev, HCI_SC_ENABLED);
		else
			hci_dev_clear_flag(hdev, HCI_SC_ENABLED);
	}

	hci_dev_unlock(hdev);

	return rp->status;
}

static u8 hci_cc_read_local_version(struct hci_dev *hdev, void *data,
				    struct sk_buff *skb)
{
	struct hci_rp_read_local_version *rp = data;

	bt_dev_dbg(hdev, "status 0x%2.2x", rp->status);

	if (rp->status)
		return rp->status;

	if (hci_dev_test_flag(hdev, HCI_SETUP) ||
	    hci_dev_test_flag(hdev, HCI_CONFIG)) {
		hdev->hci_ver = rp->hci_ver;
		hdev->hci_rev = __le16_to_cpu(rp->hci_rev);
		hdev->lmp_ver = rp->lmp_ver;
		hdev->manufacturer = __le16_to_cpu(rp->manufacturer);
		hdev->lmp_subver = __le16_to_cpu(rp->lmp_subver);
	}

	return rp->status;
}

static u8 hci_cc_read_local_commands(struct hci_dev *hdev, void *data,
				     struct sk_buff *skb)
{
	struct hci_rp_read_local_commands *rp = data;

	bt_dev_dbg(hdev, "status 0x%2.2x", rp->status);

	if (rp->status)
		return rp->status;

	if (hci_dev_test_flag(hdev, HCI_SETUP) ||
	    hci_dev_test_flag(hdev, HCI_CONFIG))
		memcpy(hdev->commands, rp->commands, sizeof(hdev->commands));

	return rp->status;
}

static u8 hci_cc_read_auth_payload_timeout(struct hci_dev *hdev, void *data,
					   struct sk_buff *skb)
{
	struct hci_rp_read_auth_payload_to *rp = data;
	struct hci_conn *conn;

	bt_dev_dbg(hdev, "status 0x%2.2x", rp->status);

	if (rp->status)
		return rp->status;

	hci_dev_lock(hdev);

	conn = hci_conn_hash_lookup_handle(hdev, __le16_to_cpu(rp->handle));
	if (conn)
		conn->auth_payload_timeout = __le16_to_cpu(rp->timeout);

	hci_dev_unlock(hdev);

	return rp->status;
}

static u8 hci_cc_write_auth_payload_timeout(struct hci_dev *hdev, void *data,
					    struct sk_buff *skb)
{
	struct hci_rp_write_auth_payload_to *rp = data;
	struct hci_conn *conn;
	void *sent;

	bt_dev_dbg(hdev, "status 0x%2.2x", rp->status);

	if (rp->status)
		return rp->status;

	sent = hci_sent_cmd_data(hdev, HCI_OP_WRITE_AUTH_PAYLOAD_TO);
	if (!sent)
		return rp->status;

	hci_dev_lock(hdev);

	conn = hci_conn_hash_lookup_handle(hdev, __le16_to_cpu(rp->handle));
	if (conn)
		conn->auth_payload_timeout = get_unaligned_le16(sent + 2);

	hci_dev_unlock(hdev);

	return rp->status;
}

static u8 hci_cc_read_local_features(struct hci_dev *hdev, void *data,
				     struct sk_buff *skb)
{
	struct hci_rp_read_local_features *rp = data;

	bt_dev_dbg(hdev, "status 0x%2.2x", rp->status);

	if (rp->status)
		return rp->status;

	memcpy(hdev->features, rp->features, 8);

	/* Adjust default settings according to features
	 * supported by device. */

	if (hdev->features[0][0] & LMP_3SLOT)
		hdev->pkt_type |= (HCI_DM3 | HCI_DH3);

	if (hdev->features[0][0] & LMP_5SLOT)
		hdev->pkt_type |= (HCI_DM5 | HCI_DH5);

	if (hdev->features[0][1] & LMP_HV2) {
		hdev->pkt_type  |= (HCI_HV2);
		hdev->esco_type |= (ESCO_HV2);
	}

	if (hdev->features[0][1] & LMP_HV3) {
		hdev->pkt_type  |= (HCI_HV3);
		hdev->esco_type |= (ESCO_HV3);
	}

	if (lmp_esco_capable(hdev))
		hdev->esco_type |= (ESCO_EV3);

	if (hdev->features[0][4] & LMP_EV4)
		hdev->esco_type |= (ESCO_EV4);

	if (hdev->features[0][4] & LMP_EV5)
		hdev->esco_type |= (ESCO_EV5);

	if (hdev->features[0][5] & LMP_EDR_ESCO_2M)
		hdev->esco_type |= (ESCO_2EV3);

	if (hdev->features[0][5] & LMP_EDR_ESCO_3M)
		hdev->esco_type |= (ESCO_3EV3);

	if (hdev->features[0][5] & LMP_EDR_3S_ESCO)
		hdev->esco_type |= (ESCO_2EV5 | ESCO_3EV5);

	return rp->status;
}

static u8 hci_cc_read_local_ext_features(struct hci_dev *hdev, void *data,
					 struct sk_buff *skb)
{
	struct hci_rp_read_local_ext_features *rp = data;

	bt_dev_dbg(hdev, "status 0x%2.2x", rp->status);

	if (rp->status)
		return rp->status;

	if (hdev->max_page < rp->max_page)
		hdev->max_page = rp->max_page;

	if (rp->page < HCI_MAX_PAGES)
		memcpy(hdev->features[rp->page], rp->features, 8);

	return rp->status;
}

static u8 hci_cc_read_flow_control_mode(struct hci_dev *hdev, void *data,
					struct sk_buff *skb)
{
	struct hci_rp_read_flow_control_mode *rp = data;

	bt_dev_dbg(hdev, "status 0x%2.2x", rp->status);

	if (rp->status)
		return rp->status;

	hdev->flow_ctl_mode = rp->mode;

	return rp->status;
}

static u8 hci_cc_read_buffer_size(struct hci_dev *hdev, void *data,
				  struct sk_buff *skb)
{
	struct hci_rp_read_buffer_size *rp = data;

	bt_dev_dbg(hdev, "status 0x%2.2x", rp->status);

	if (rp->status)
		return rp->status;

	hdev->acl_mtu  = __le16_to_cpu(rp->acl_mtu);
	hdev->sco_mtu  = rp->sco_mtu;
	hdev->acl_pkts = __le16_to_cpu(rp->acl_max_pkt);
	hdev->sco_pkts = __le16_to_cpu(rp->sco_max_pkt);

	if (test_bit(HCI_QUIRK_FIXUP_BUFFER_SIZE, &hdev->quirks)) {
		hdev->sco_mtu  = 64;
		hdev->sco_pkts = 8;
	}

	hdev->acl_cnt = hdev->acl_pkts;
	hdev->sco_cnt = hdev->sco_pkts;

	BT_DBG("%s acl mtu %d:%d sco mtu %d:%d", hdev->name, hdev->acl_mtu,
	       hdev->acl_pkts, hdev->sco_mtu, hdev->sco_pkts);

	return rp->status;
}

static u8 hci_cc_read_bd_addr(struct hci_dev *hdev, void *data,
			      struct sk_buff *skb)
{
	struct hci_rp_read_bd_addr *rp = data;

	bt_dev_dbg(hdev, "status 0x%2.2x", rp->status);

	if (rp->status)
		return rp->status;

	if (test_bit(HCI_INIT, &hdev->flags))
		bacpy(&hdev->bdaddr, &rp->bdaddr);

	if (hci_dev_test_flag(hdev, HCI_SETUP))
		bacpy(&hdev->setup_addr, &rp->bdaddr);

	return rp->status;
}

static u8 hci_cc_read_local_pairing_opts(struct hci_dev *hdev, void *data,
					 struct sk_buff *skb)
{
	struct hci_rp_read_local_pairing_opts *rp = data;

	bt_dev_dbg(hdev, "status 0x%2.2x", rp->status);

	if (rp->status)
		return rp->status;

	if (hci_dev_test_flag(hdev, HCI_SETUP) ||
	    hci_dev_test_flag(hdev, HCI_CONFIG)) {
		hdev->pairing_opts = rp->pairing_opts;
		hdev->max_enc_key_size = rp->max_key_size;
	}

	return rp->status;
}

static u8 hci_cc_read_page_scan_activity(struct hci_dev *hdev, void *data,
					 struct sk_buff *skb)
{
	struct hci_rp_read_page_scan_activity *rp = data;

	bt_dev_dbg(hdev, "status 0x%2.2x", rp->status);

	if (rp->status)
		return rp->status;

	if (test_bit(HCI_INIT, &hdev->flags)) {
		hdev->page_scan_interval = __le16_to_cpu(rp->interval);
		hdev->page_scan_window = __le16_to_cpu(rp->window);
	}

	return rp->status;
}

static u8 hci_cc_write_page_scan_activity(struct hci_dev *hdev, void *data,
					  struct sk_buff *skb)
{
	struct hci_ev_status *rp = data;
	struct hci_cp_write_page_scan_activity *sent;

	bt_dev_dbg(hdev, "status 0x%2.2x", rp->status);

	if (rp->status)
		return rp->status;

	sent = hci_sent_cmd_data(hdev, HCI_OP_WRITE_PAGE_SCAN_ACTIVITY);
	if (!sent)
		return rp->status;

	hdev->page_scan_interval = __le16_to_cpu(sent->interval);
	hdev->page_scan_window = __le16_to_cpu(sent->window);

	return rp->status;
}

static u8 hci_cc_read_page_scan_type(struct hci_dev *hdev, void *data,
				     struct sk_buff *skb)
{
	struct hci_rp_read_page_scan_type *rp = data;

	bt_dev_dbg(hdev, "status 0x%2.2x", rp->status);

	if (rp->status)
		return rp->status;

	if (test_bit(HCI_INIT, &hdev->flags))
		hdev->page_scan_type = rp->type;

	return rp->status;
}

static u8 hci_cc_write_page_scan_type(struct hci_dev *hdev, void *data,
				      struct sk_buff *skb)
{
	struct hci_ev_status *rp = data;
	u8 *type;

	bt_dev_dbg(hdev, "status 0x%2.2x", rp->status);

	if (rp->status)
		return rp->status;

	type = hci_sent_cmd_data(hdev, HCI_OP_WRITE_PAGE_SCAN_TYPE);
	if (type)
		hdev->page_scan_type = *type;

	return rp->status;
}

static u8 hci_cc_read_data_block_size(struct hci_dev *hdev, void *data,
				      struct sk_buff *skb)
{
	struct hci_rp_read_data_block_size *rp = data;

	bt_dev_dbg(hdev, "status 0x%2.2x", rp->status);

	if (rp->status)
		return rp->status;

	hdev->block_mtu = __le16_to_cpu(rp->max_acl_len);
	hdev->block_len = __le16_to_cpu(rp->block_len);
	hdev->num_blocks = __le16_to_cpu(rp->num_blocks);

	hdev->block_cnt = hdev->num_blocks;

	BT_DBG("%s blk mtu %d cnt %d len %d", hdev->name, hdev->block_mtu,
	       hdev->block_cnt, hdev->block_len);

	return rp->status;
}

static u8 hci_cc_read_clock(struct hci_dev *hdev, void *data,
			    struct sk_buff *skb)
{
	struct hci_rp_read_clock *rp = data;
	struct hci_cp_read_clock *cp;
	struct hci_conn *conn;

	bt_dev_dbg(hdev, "status 0x%2.2x", rp->status);

	if (rp->status)
		return rp->status;

	hci_dev_lock(hdev);

	cp = hci_sent_cmd_data(hdev, HCI_OP_READ_CLOCK);
	if (!cp)
		goto unlock;

	if (cp->which == 0x00) {
		hdev->clock = le32_to_cpu(rp->clock);
		goto unlock;
	}

	conn = hci_conn_hash_lookup_handle(hdev, __le16_to_cpu(rp->handle));
	if (conn) {
		conn->clock = le32_to_cpu(rp->clock);
		conn->clock_accuracy = le16_to_cpu(rp->accuracy);
	}

unlock:
	hci_dev_unlock(hdev);
	return rp->status;
}

static u8 hci_cc_read_local_amp_info(struct hci_dev *hdev, void *data,
				     struct sk_buff *skb)
{
	struct hci_rp_read_local_amp_info *rp = data;

	bt_dev_dbg(hdev, "status 0x%2.2x", rp->status);

	if (rp->status)
		return rp->status;

	hdev->amp_status = rp->amp_status;
	hdev->amp_total_bw = __le32_to_cpu(rp->total_bw);
	hdev->amp_max_bw = __le32_to_cpu(rp->max_bw);
	hdev->amp_min_latency = __le32_to_cpu(rp->min_latency);
	hdev->amp_max_pdu = __le32_to_cpu(rp->max_pdu);
	hdev->amp_type = rp->amp_type;
	hdev->amp_pal_cap = __le16_to_cpu(rp->pal_cap);
	hdev->amp_assoc_size = __le16_to_cpu(rp->max_assoc_size);
	hdev->amp_be_flush_to = __le32_to_cpu(rp->be_flush_to);
	hdev->amp_max_flush_to = __le32_to_cpu(rp->max_flush_to);

	return rp->status;
}

static u8 hci_cc_read_inq_rsp_tx_power(struct hci_dev *hdev, void *data,
				       struct sk_buff *skb)
{
	struct hci_rp_read_inq_rsp_tx_power *rp = data;

	bt_dev_dbg(hdev, "status 0x%2.2x", rp->status);

	if (rp->status)
		return rp->status;

	hdev->inq_tx_power = rp->tx_power;

	return rp->status;
}

static u8 hci_cc_read_def_err_data_reporting(struct hci_dev *hdev, void *data,
					     struct sk_buff *skb)
{
	struct hci_rp_read_def_err_data_reporting *rp = data;

	bt_dev_dbg(hdev, "status 0x%2.2x", rp->status);

	if (rp->status)
		return rp->status;

	hdev->err_data_reporting = rp->err_data_reporting;

	return rp->status;
}

static u8 hci_cc_write_def_err_data_reporting(struct hci_dev *hdev, void *data,
					      struct sk_buff *skb)
{
	struct hci_ev_status *rp = data;
	struct hci_cp_write_def_err_data_reporting *cp;

	bt_dev_dbg(hdev, "status 0x%2.2x", rp->status);

	if (rp->status)
		return rp->status;

	cp = hci_sent_cmd_data(hdev, HCI_OP_WRITE_DEF_ERR_DATA_REPORTING);
	if (!cp)
		return rp->status;

	hdev->err_data_reporting = cp->err_data_reporting;

	return rp->status;
}

static u8 hci_cc_pin_code_reply(struct hci_dev *hdev, void *data,
				struct sk_buff *skb)
{
	struct hci_rp_pin_code_reply *rp = data;
	struct hci_cp_pin_code_reply *cp;
	struct hci_conn *conn;

	bt_dev_dbg(hdev, "status 0x%2.2x", rp->status);

	hci_dev_lock(hdev);

	if (hci_dev_test_flag(hdev, HCI_MGMT))
		mgmt_pin_code_reply_complete(hdev, &rp->bdaddr, rp->status);

	if (rp->status)
		goto unlock;

	cp = hci_sent_cmd_data(hdev, HCI_OP_PIN_CODE_REPLY);
	if (!cp)
		goto unlock;

	conn = hci_conn_hash_lookup_ba(hdev, ACL_LINK, &cp->bdaddr);
	if (conn)
		conn->pin_length = cp->pin_len;

unlock:
	hci_dev_unlock(hdev);
	return rp->status;
}

static u8 hci_cc_pin_code_neg_reply(struct hci_dev *hdev, void *data,
				    struct sk_buff *skb)
{
	struct hci_rp_pin_code_neg_reply *rp = data;

	bt_dev_dbg(hdev, "status 0x%2.2x", rp->status);

	hci_dev_lock(hdev);

	if (hci_dev_test_flag(hdev, HCI_MGMT))
		mgmt_pin_code_neg_reply_complete(hdev, &rp->bdaddr,
						 rp->status);

	hci_dev_unlock(hdev);

	return rp->status;
}

static u8 hci_cc_le_read_buffer_size(struct hci_dev *hdev, void *data,
				     struct sk_buff *skb)
{
	struct hci_rp_le_read_buffer_size *rp = data;

	bt_dev_dbg(hdev, "status 0x%2.2x", rp->status);

	if (rp->status)
		return rp->status;

	hdev->le_mtu = __le16_to_cpu(rp->le_mtu);
	hdev->le_pkts = rp->le_max_pkt;

	hdev->le_cnt = hdev->le_pkts;

	BT_DBG("%s le mtu %d:%d", hdev->name, hdev->le_mtu, hdev->le_pkts);

	return rp->status;
}

static u8 hci_cc_le_read_local_features(struct hci_dev *hdev, void *data,
					struct sk_buff *skb)
{
	struct hci_rp_le_read_local_features *rp = data;

	BT_DBG("%s status 0x%2.2x", hdev->name, rp->status);

	if (rp->status)
		return rp->status;

	memcpy(hdev->le_features, rp->features, 8);

	return rp->status;
}

static u8 hci_cc_le_read_adv_tx_power(struct hci_dev *hdev, void *data,
				      struct sk_buff *skb)
{
	struct hci_rp_le_read_adv_tx_power *rp = data;

	bt_dev_dbg(hdev, "status 0x%2.2x", rp->status);

	if (rp->status)
		return rp->status;

	hdev->adv_tx_power = rp->tx_power;

	return rp->status;
}

static u8 hci_cc_user_confirm_reply(struct hci_dev *hdev, void *data,
				    struct sk_buff *skb)
{
	struct hci_rp_user_confirm_reply *rp = data;

	bt_dev_dbg(hdev, "status 0x%2.2x", rp->status);

	hci_dev_lock(hdev);

	if (hci_dev_test_flag(hdev, HCI_MGMT))
		mgmt_user_confirm_reply_complete(hdev, &rp->bdaddr, ACL_LINK, 0,
						 rp->status);

	hci_dev_unlock(hdev);

	return rp->status;
}

static u8 hci_cc_user_confirm_neg_reply(struct hci_dev *hdev, void *data,
					struct sk_buff *skb)
{
	struct hci_rp_user_confirm_reply *rp = data;

	bt_dev_dbg(hdev, "status 0x%2.2x", rp->status);

	hci_dev_lock(hdev);

	if (hci_dev_test_flag(hdev, HCI_MGMT))
		mgmt_user_confirm_neg_reply_complete(hdev, &rp->bdaddr,
						     ACL_LINK, 0, rp->status);

	hci_dev_unlock(hdev);

	return rp->status;
}

static u8 hci_cc_user_passkey_reply(struct hci_dev *hdev, void *data,
				    struct sk_buff *skb)
{
	struct hci_rp_user_confirm_reply *rp = data;

	bt_dev_dbg(hdev, "status 0x%2.2x", rp->status);

	hci_dev_lock(hdev);

	if (hci_dev_test_flag(hdev, HCI_MGMT))
		mgmt_user_passkey_reply_complete(hdev, &rp->bdaddr, ACL_LINK,
						 0, rp->status);

	hci_dev_unlock(hdev);

	return rp->status;
}

static u8 hci_cc_user_passkey_neg_reply(struct hci_dev *hdev, void *data,
					struct sk_buff *skb)
{
	struct hci_rp_user_confirm_reply *rp = data;

	bt_dev_dbg(hdev, "status 0x%2.2x", rp->status);

	hci_dev_lock(hdev);

	if (hci_dev_test_flag(hdev, HCI_MGMT))
		mgmt_user_passkey_neg_reply_complete(hdev, &rp->bdaddr,
						     ACL_LINK, 0, rp->status);

	hci_dev_unlock(hdev);

	return rp->status;
}

static u8 hci_cc_read_local_oob_data(struct hci_dev *hdev, void *data,
				     struct sk_buff *skb)
{
	struct hci_rp_read_local_oob_data *rp = data;

	bt_dev_dbg(hdev, "status 0x%2.2x", rp->status);

	return rp->status;
}

static u8 hci_cc_read_local_oob_ext_data(struct hci_dev *hdev, void *data,
					 struct sk_buff *skb)
{
	struct hci_rp_read_local_oob_ext_data *rp = data;

	bt_dev_dbg(hdev, "status 0x%2.2x", rp->status);

	return rp->status;
}

static u8 hci_cc_le_set_random_addr(struct hci_dev *hdev, void *data,
				    struct sk_buff *skb)
{
	struct hci_ev_status *rp = data;
	bdaddr_t *sent;

	bt_dev_dbg(hdev, "status 0x%2.2x", rp->status);

	if (rp->status)
		return rp->status;

	sent = hci_sent_cmd_data(hdev, HCI_OP_LE_SET_RANDOM_ADDR);
	if (!sent)
		return rp->status;

	hci_dev_lock(hdev);

	bacpy(&hdev->random_addr, sent);

	if (!bacmp(&hdev->rpa, sent)) {
		hci_dev_clear_flag(hdev, HCI_RPA_EXPIRED);
		queue_delayed_work(hdev->workqueue, &hdev->rpa_expired,
				   secs_to_jiffies(hdev->rpa_timeout));
	}

	hci_dev_unlock(hdev);

	return rp->status;
}

static u8 hci_cc_le_set_default_phy(struct hci_dev *hdev, void *data,
				    struct sk_buff *skb)
{
	struct hci_ev_status *rp = data;
	struct hci_cp_le_set_default_phy *cp;

	bt_dev_dbg(hdev, "status 0x%2.2x", rp->status);

	if (rp->status)
		return rp->status;

	cp = hci_sent_cmd_data(hdev, HCI_OP_LE_SET_DEFAULT_PHY);
	if (!cp)
		return rp->status;

	hci_dev_lock(hdev);

	hdev->le_tx_def_phys = cp->tx_phys;
	hdev->le_rx_def_phys = cp->rx_phys;

	hci_dev_unlock(hdev);

	return rp->status;
}

static u8 hci_cc_le_set_adv_set_random_addr(struct hci_dev *hdev, void *data,
					    struct sk_buff *skb)
{
	struct hci_ev_status *rp = data;
	struct hci_cp_le_set_adv_set_rand_addr *cp;
	struct adv_info *adv;

	bt_dev_dbg(hdev, "status 0x%2.2x", rp->status);

	if (rp->status)
		return rp->status;

	cp = hci_sent_cmd_data(hdev, HCI_OP_LE_SET_ADV_SET_RAND_ADDR);
	/* Update only in case the adv instance since handle 0x00 shall be using
	 * HCI_OP_LE_SET_RANDOM_ADDR since that allows both extended and
	 * non-extended adverting.
	 */
	if (!cp || !cp->handle)
		return rp->status;

	hci_dev_lock(hdev);

	adv = hci_find_adv_instance(hdev, cp->handle);
	if (adv) {
		bacpy(&adv->random_addr, &cp->bdaddr);
		if (!bacmp(&hdev->rpa, &cp->bdaddr)) {
			adv->rpa_expired = false;
			queue_delayed_work(hdev->workqueue,
					   &adv->rpa_expired_cb,
					   secs_to_jiffies(hdev->rpa_timeout));
		}
	}

	hci_dev_unlock(hdev);

	return rp->status;
}

static u8 hci_cc_le_remove_adv_set(struct hci_dev *hdev, void *data,
				   struct sk_buff *skb)
{
	struct hci_ev_status *rp = data;
	u8 *instance;
	int err;

	bt_dev_dbg(hdev, "status 0x%2.2x", rp->status);

	if (rp->status)
		return rp->status;

	instance = hci_sent_cmd_data(hdev, HCI_OP_LE_REMOVE_ADV_SET);
	if (!instance)
		return rp->status;

	hci_dev_lock(hdev);

	err = hci_remove_adv_instance(hdev, *instance);
	if (!err)
		mgmt_advertising_removed(hci_skb_sk(hdev->sent_cmd), hdev,
					 *instance);

	hci_dev_unlock(hdev);

	return rp->status;
}

static u8 hci_cc_le_clear_adv_sets(struct hci_dev *hdev, void *data,
				   struct sk_buff *skb)
{
	struct hci_ev_status *rp = data;
	struct adv_info *adv, *n;
	int err;

	bt_dev_dbg(hdev, "status 0x%2.2x", rp->status);

	if (rp->status)
		return rp->status;

	if (!hci_sent_cmd_data(hdev, HCI_OP_LE_CLEAR_ADV_SETS))
		return rp->status;

	hci_dev_lock(hdev);

	list_for_each_entry_safe(adv, n, &hdev->adv_instances, list) {
		u8 instance = adv->instance;

		err = hci_remove_adv_instance(hdev, instance);
		if (!err)
			mgmt_advertising_removed(hci_skb_sk(hdev->sent_cmd),
						 hdev, instance);
	}

	hci_dev_unlock(hdev);

	return rp->status;
}

static u8 hci_cc_le_read_transmit_power(struct hci_dev *hdev, void *data,
					struct sk_buff *skb)
{
	struct hci_rp_le_read_transmit_power *rp = data;

	bt_dev_dbg(hdev, "status 0x%2.2x", rp->status);

	if (rp->status)
		return rp->status;

	hdev->min_le_tx_power = rp->min_le_tx_power;
	hdev->max_le_tx_power = rp->max_le_tx_power;

	return rp->status;
}

static u8 hci_cc_le_set_privacy_mode(struct hci_dev *hdev, void *data,
				     struct sk_buff *skb)
{
	struct hci_ev_status *rp = data;
	struct hci_cp_le_set_privacy_mode *cp;
	struct hci_conn_params *params;

	bt_dev_dbg(hdev, "status 0x%2.2x", rp->status);

	if (rp->status)
		return rp->status;

	cp = hci_sent_cmd_data(hdev, HCI_OP_LE_SET_PRIVACY_MODE);
	if (!cp)
		return rp->status;

	hci_dev_lock(hdev);

	params = hci_conn_params_lookup(hdev, &cp->bdaddr, cp->bdaddr_type);
	if (params)
		params->privacy_mode = cp->mode;

	hci_dev_unlock(hdev);

	return rp->status;
}

static u8 hci_cc_le_set_adv_enable(struct hci_dev *hdev, void *data,
				   struct sk_buff *skb)
{
	struct hci_ev_status *rp = data;
	__u8 *sent;

	bt_dev_dbg(hdev, "status 0x%2.2x", rp->status);

	if (rp->status)
		return rp->status;

	sent = hci_sent_cmd_data(hdev, HCI_OP_LE_SET_ADV_ENABLE);
	if (!sent)
		return rp->status;

	hci_dev_lock(hdev);

	/* If we're doing connection initiation as peripheral. Set a
	 * timeout in case something goes wrong.
	 */
	if (*sent) {
		struct hci_conn *conn;

		hci_dev_set_flag(hdev, HCI_LE_ADV);

		conn = hci_lookup_le_connect(hdev);
		if (conn)
			queue_delayed_work(hdev->workqueue,
					   &conn->le_conn_timeout,
					   conn->conn_timeout);
	} else {
		hci_dev_clear_flag(hdev, HCI_LE_ADV);
	}

	hci_dev_unlock(hdev);

	return rp->status;
}

static u8 hci_cc_le_set_ext_adv_enable(struct hci_dev *hdev, void *data,
				       struct sk_buff *skb)
{
	struct hci_cp_le_set_ext_adv_enable *cp;
	struct hci_cp_ext_adv_set *set;
	struct adv_info *adv = NULL, *n;
	struct hci_ev_status *rp = data;

	bt_dev_dbg(hdev, "status 0x%2.2x", rp->status);

	if (rp->status)
		return rp->status;

	cp = hci_sent_cmd_data(hdev, HCI_OP_LE_SET_EXT_ADV_ENABLE);
	if (!cp)
		return rp->status;

	set = (void *)cp->data;

	hci_dev_lock(hdev);

	if (cp->num_of_sets)
		adv = hci_find_adv_instance(hdev, set->handle);

	if (cp->enable) {
		struct hci_conn *conn;

		hci_dev_set_flag(hdev, HCI_LE_ADV);

		if (adv)
			adv->enabled = true;

		conn = hci_lookup_le_connect(hdev);
		if (conn)
			queue_delayed_work(hdev->workqueue,
					   &conn->le_conn_timeout,
					   conn->conn_timeout);
	} else {
		if (cp->num_of_sets) {
			if (adv)
				adv->enabled = false;

			/* If just one instance was disabled check if there are
			 * any other instance enabled before clearing HCI_LE_ADV
			 */
			list_for_each_entry_safe(adv, n, &hdev->adv_instances,
						 list) {
				if (adv->enabled)
					goto unlock;
			}
		} else {
			/* All instances shall be considered disabled */
			list_for_each_entry_safe(adv, n, &hdev->adv_instances,
						 list)
				adv->enabled = false;
		}

		hci_dev_clear_flag(hdev, HCI_LE_ADV);
	}

unlock:
	hci_dev_unlock(hdev);
	return rp->status;
}

static u8 hci_cc_le_set_scan_param(struct hci_dev *hdev, void *data,
				   struct sk_buff *skb)
{
	struct hci_cp_le_set_scan_param *cp;
	struct hci_ev_status *rp = data;

	bt_dev_dbg(hdev, "status 0x%2.2x", rp->status);

	if (rp->status)
		return rp->status;

	cp = hci_sent_cmd_data(hdev, HCI_OP_LE_SET_SCAN_PARAM);
	if (!cp)
		return rp->status;

	hci_dev_lock(hdev);

	hdev->le_scan_type = cp->type;

	hci_dev_unlock(hdev);

	return rp->status;
}

static u8 hci_cc_le_set_ext_scan_param(struct hci_dev *hdev, void *data,
				       struct sk_buff *skb)
{
	struct hci_cp_le_set_ext_scan_params *cp;
	struct hci_ev_status *rp = data;
	struct hci_cp_le_scan_phy_params *phy_param;

	bt_dev_dbg(hdev, "status 0x%2.2x", rp->status);

	if (rp->status)
		return rp->status;

	cp = hci_sent_cmd_data(hdev, HCI_OP_LE_SET_EXT_SCAN_PARAMS);
	if (!cp)
		return rp->status;

	phy_param = (void *)cp->data;

	hci_dev_lock(hdev);

	hdev->le_scan_type = phy_param->type;

	hci_dev_unlock(hdev);

	return rp->status;
}

static bool has_pending_adv_report(struct hci_dev *hdev)
{
	struct discovery_state *d = &hdev->discovery;

	return bacmp(&d->last_adv_addr, BDADDR_ANY);
}

static void clear_pending_adv_report(struct hci_dev *hdev)
{
	struct discovery_state *d = &hdev->discovery;

	bacpy(&d->last_adv_addr, BDADDR_ANY);
	d->last_adv_data_len = 0;
}

static void store_pending_adv_report(struct hci_dev *hdev, bdaddr_t *bdaddr,
				     u8 bdaddr_type, s8 rssi, u32 flags,
				     u8 *data, u8 len)
{
	struct discovery_state *d = &hdev->discovery;

	if (len > HCI_MAX_AD_LENGTH)
		return;

	bacpy(&d->last_adv_addr, bdaddr);
	d->last_adv_addr_type = bdaddr_type;
	d->last_adv_rssi = rssi;
	d->last_adv_flags = flags;
	memcpy(d->last_adv_data, data, len);
	d->last_adv_data_len = len;
}

static void le_set_scan_enable_complete(struct hci_dev *hdev, u8 enable)
{
	hci_dev_lock(hdev);

	switch (enable) {
	case LE_SCAN_ENABLE:
		hci_dev_set_flag(hdev, HCI_LE_SCAN);
		if (hdev->le_scan_type == LE_SCAN_ACTIVE)
			clear_pending_adv_report(hdev);
		break;

	case LE_SCAN_DISABLE:
		/* We do this here instead of when setting DISCOVERY_STOPPED
		 * since the latter would potentially require waiting for
		 * inquiry to stop too.
		 */
		if (has_pending_adv_report(hdev)) {
			struct discovery_state *d = &hdev->discovery;

			mgmt_device_found(hdev, &d->last_adv_addr, LE_LINK,
					  d->last_adv_addr_type, NULL,
					  d->last_adv_rssi, d->last_adv_flags,
					  d->last_adv_data,
					  d->last_adv_data_len, NULL, 0);
		}

		/* Cancel this timer so that we don't try to disable scanning
		 * when it's already disabled.
		 */
		cancel_delayed_work(&hdev->le_scan_disable);

		hci_dev_clear_flag(hdev, HCI_LE_SCAN);

		/* The HCI_LE_SCAN_INTERRUPTED flag indicates that we
		 * interrupted scanning due to a connect request. Mark
		 * therefore discovery as stopped.
		 */
		if (hci_dev_test_and_clear_flag(hdev, HCI_LE_SCAN_INTERRUPTED))
			hci_discovery_set_state(hdev, DISCOVERY_STOPPED);

		break;

	default:
		bt_dev_err(hdev, "use of reserved LE_Scan_Enable param %d",
			   enable);
		break;
	}

	hci_dev_unlock(hdev);
}

static u8 hci_cc_le_set_scan_enable(struct hci_dev *hdev, void *data,
				    struct sk_buff *skb)
{
	struct hci_cp_le_set_scan_enable *cp;
	struct hci_ev_status *rp = data;

	bt_dev_dbg(hdev, "status 0x%2.2x", rp->status);

	if (rp->status)
		return rp->status;

	cp = hci_sent_cmd_data(hdev, HCI_OP_LE_SET_SCAN_ENABLE);
	if (!cp)
		return rp->status;

	le_set_scan_enable_complete(hdev, cp->enable);

	return rp->status;
}

static u8 hci_cc_le_set_ext_scan_enable(struct hci_dev *hdev, void *data,
					struct sk_buff *skb)
{
	struct hci_cp_le_set_ext_scan_enable *cp;
	struct hci_ev_status *rp = data;

	bt_dev_dbg(hdev, "status 0x%2.2x", rp->status);

	if (rp->status)
		return rp->status;

	cp = hci_sent_cmd_data(hdev, HCI_OP_LE_SET_EXT_SCAN_ENABLE);
	if (!cp)
		return rp->status;

	le_set_scan_enable_complete(hdev, cp->enable);

	return rp->status;
}

static u8 hci_cc_le_read_num_adv_sets(struct hci_dev *hdev, void *data,
				      struct sk_buff *skb)
{
	struct hci_rp_le_read_num_supported_adv_sets *rp = data;

	bt_dev_dbg(hdev, "status 0x%2.2x No of Adv sets %u", rp->status,
		   rp->num_of_sets);

	if (rp->status)
		return rp->status;

	hdev->le_num_of_adv_sets = rp->num_of_sets;

	return rp->status;
}

static u8 hci_cc_le_read_accept_list_size(struct hci_dev *hdev, void *data,
					  struct sk_buff *skb)
{
	struct hci_rp_le_read_accept_list_size *rp = data;

	bt_dev_dbg(hdev, "status 0x%2.2x size %u", rp->status, rp->size);

	if (rp->status)
		return rp->status;

	hdev->le_accept_list_size = rp->size;

	return rp->status;
}

static u8 hci_cc_le_clear_accept_list(struct hci_dev *hdev, void *data,
				      struct sk_buff *skb)
{
	struct hci_ev_status *rp = data;

	bt_dev_dbg(hdev, "status 0x%2.2x", rp->status);

	if (rp->status)
		return rp->status;

	hci_dev_lock(hdev);
	hci_bdaddr_list_clear(&hdev->le_accept_list);
<<<<<<< HEAD
=======
	hci_dev_unlock(hdev);
>>>>>>> 80df0b9f

	return rp->status;
}

static u8 hci_cc_le_add_to_accept_list(struct hci_dev *hdev, void *data,
				       struct sk_buff *skb)
{
	struct hci_cp_le_add_to_accept_list *sent;
	struct hci_ev_status *rp = data;

	bt_dev_dbg(hdev, "status 0x%2.2x", rp->status);

	if (rp->status)
		return rp->status;

	sent = hci_sent_cmd_data(hdev, HCI_OP_LE_ADD_TO_ACCEPT_LIST);
	if (!sent)
		return rp->status;

	hci_dev_lock(hdev);
	hci_bdaddr_list_add(&hdev->le_accept_list, &sent->bdaddr,
			    sent->bdaddr_type);
<<<<<<< HEAD
=======
	hci_dev_unlock(hdev);
>>>>>>> 80df0b9f

	return rp->status;
}

static u8 hci_cc_le_del_from_accept_list(struct hci_dev *hdev, void *data,
					 struct sk_buff *skb)
{
	struct hci_cp_le_del_from_accept_list *sent;
	struct hci_ev_status *rp = data;

	bt_dev_dbg(hdev, "status 0x%2.2x", rp->status);

	if (rp->status)
		return rp->status;

	sent = hci_sent_cmd_data(hdev, HCI_OP_LE_DEL_FROM_ACCEPT_LIST);
	if (!sent)
		return rp->status;

	hci_dev_lock(hdev);
	hci_bdaddr_list_del(&hdev->le_accept_list, &sent->bdaddr,
			    sent->bdaddr_type);
<<<<<<< HEAD
=======
	hci_dev_unlock(hdev);
>>>>>>> 80df0b9f

	return rp->status;
}

static u8 hci_cc_le_read_supported_states(struct hci_dev *hdev, void *data,
					  struct sk_buff *skb)
{
	struct hci_rp_le_read_supported_states *rp = data;

	bt_dev_dbg(hdev, "status 0x%2.2x", rp->status);

	if (rp->status)
		return rp->status;

	memcpy(hdev->le_states, rp->le_states, 8);

	return rp->status;
}

static u8 hci_cc_le_read_def_data_len(struct hci_dev *hdev, void *data,
				      struct sk_buff *skb)
{
	struct hci_rp_le_read_def_data_len *rp = data;

	bt_dev_dbg(hdev, "status 0x%2.2x", rp->status);

	if (rp->status)
		return rp->status;

	hdev->le_def_tx_len = le16_to_cpu(rp->tx_len);
	hdev->le_def_tx_time = le16_to_cpu(rp->tx_time);

	return rp->status;
}

static u8 hci_cc_le_write_def_data_len(struct hci_dev *hdev, void *data,
				       struct sk_buff *skb)
{
	struct hci_cp_le_write_def_data_len *sent;
	struct hci_ev_status *rp = data;

	bt_dev_dbg(hdev, "status 0x%2.2x", rp->status);

	if (rp->status)
		return rp->status;

	sent = hci_sent_cmd_data(hdev, HCI_OP_LE_WRITE_DEF_DATA_LEN);
	if (!sent)
		return rp->status;

	hdev->le_def_tx_len = le16_to_cpu(sent->tx_len);
	hdev->le_def_tx_time = le16_to_cpu(sent->tx_time);

	return rp->status;
}

static u8 hci_cc_le_add_to_resolv_list(struct hci_dev *hdev, void *data,
				       struct sk_buff *skb)
{
	struct hci_cp_le_add_to_resolv_list *sent;
	struct hci_ev_status *rp = data;

	bt_dev_dbg(hdev, "status 0x%2.2x", rp->status);

	if (rp->status)
		return rp->status;

	sent = hci_sent_cmd_data(hdev, HCI_OP_LE_ADD_TO_RESOLV_LIST);
	if (!sent)
		return rp->status;

	hci_dev_lock(hdev);
	hci_bdaddr_list_add_with_irk(&hdev->le_resolv_list, &sent->bdaddr,
				sent->bdaddr_type, sent->peer_irk,
				sent->local_irk);
<<<<<<< HEAD
=======
	hci_dev_unlock(hdev);
>>>>>>> 80df0b9f

	return rp->status;
}

static u8 hci_cc_le_del_from_resolv_list(struct hci_dev *hdev, void *data,
					 struct sk_buff *skb)
{
	struct hci_cp_le_del_from_resolv_list *sent;
	struct hci_ev_status *rp = data;

	bt_dev_dbg(hdev, "status 0x%2.2x", rp->status);

	if (rp->status)
		return rp->status;

	sent = hci_sent_cmd_data(hdev, HCI_OP_LE_DEL_FROM_RESOLV_LIST);
	if (!sent)
		return rp->status;

	hci_dev_lock(hdev);
	hci_bdaddr_list_del_with_irk(&hdev->le_resolv_list, &sent->bdaddr,
			    sent->bdaddr_type);
<<<<<<< HEAD
=======
	hci_dev_unlock(hdev);
>>>>>>> 80df0b9f

	return rp->status;
}

static u8 hci_cc_le_clear_resolv_list(struct hci_dev *hdev, void *data,
				      struct sk_buff *skb)
{
	struct hci_ev_status *rp = data;

	bt_dev_dbg(hdev, "status 0x%2.2x", rp->status);

	if (rp->status)
		return rp->status;

	hci_dev_lock(hdev);
	hci_bdaddr_list_clear(&hdev->le_resolv_list);
<<<<<<< HEAD
=======
	hci_dev_unlock(hdev);
>>>>>>> 80df0b9f

	return rp->status;
}

static u8 hci_cc_le_read_resolv_list_size(struct hci_dev *hdev, void *data,
					  struct sk_buff *skb)
{
	struct hci_rp_le_read_resolv_list_size *rp = data;

	bt_dev_dbg(hdev, "status 0x%2.2x size %u", rp->status, rp->size);

	if (rp->status)
		return rp->status;

	hdev->le_resolv_list_size = rp->size;

	return rp->status;
}

static u8 hci_cc_le_set_addr_resolution_enable(struct hci_dev *hdev, void *data,
					       struct sk_buff *skb)
{
	struct hci_ev_status *rp = data;
	__u8 *sent;

	bt_dev_dbg(hdev, "status 0x%2.2x", rp->status);

	if (rp->status)
		return rp->status;

	sent = hci_sent_cmd_data(hdev, HCI_OP_LE_SET_ADDR_RESOLV_ENABLE);
	if (!sent)
		return rp->status;

	hci_dev_lock(hdev);

	if (*sent)
		hci_dev_set_flag(hdev, HCI_LL_RPA_RESOLUTION);
	else
		hci_dev_clear_flag(hdev, HCI_LL_RPA_RESOLUTION);

	hci_dev_unlock(hdev);

	return rp->status;
}

static u8 hci_cc_le_read_max_data_len(struct hci_dev *hdev, void *data,
				      struct sk_buff *skb)
{
	struct hci_rp_le_read_max_data_len *rp = data;

	bt_dev_dbg(hdev, "status 0x%2.2x", rp->status);

	if (rp->status)
		return rp->status;

	hdev->le_max_tx_len = le16_to_cpu(rp->tx_len);
	hdev->le_max_tx_time = le16_to_cpu(rp->tx_time);
	hdev->le_max_rx_len = le16_to_cpu(rp->rx_len);
	hdev->le_max_rx_time = le16_to_cpu(rp->rx_time);

	return rp->status;
}

static u8 hci_cc_write_le_host_supported(struct hci_dev *hdev, void *data,
					 struct sk_buff *skb)
{
	struct hci_cp_write_le_host_supported *sent;
	struct hci_ev_status *rp = data;

	bt_dev_dbg(hdev, "status 0x%2.2x", rp->status);

	if (rp->status)
		return rp->status;

	sent = hci_sent_cmd_data(hdev, HCI_OP_WRITE_LE_HOST_SUPPORTED);
	if (!sent)
		return rp->status;

	hci_dev_lock(hdev);

	if (sent->le) {
		hdev->features[1][0] |= LMP_HOST_LE;
		hci_dev_set_flag(hdev, HCI_LE_ENABLED);
	} else {
		hdev->features[1][0] &= ~LMP_HOST_LE;
		hci_dev_clear_flag(hdev, HCI_LE_ENABLED);
		hci_dev_clear_flag(hdev, HCI_ADVERTISING);
	}

	if (sent->simul)
		hdev->features[1][0] |= LMP_HOST_LE_BREDR;
	else
		hdev->features[1][0] &= ~LMP_HOST_LE_BREDR;

	hci_dev_unlock(hdev);

	return rp->status;
}

static u8 hci_cc_set_adv_param(struct hci_dev *hdev, void *data,
			       struct sk_buff *skb)
{
	struct hci_cp_le_set_adv_param *cp;
	struct hci_ev_status *rp = data;

	bt_dev_dbg(hdev, "status 0x%2.2x", rp->status);

	if (rp->status)
		return rp->status;

	cp = hci_sent_cmd_data(hdev, HCI_OP_LE_SET_ADV_PARAM);
	if (!cp)
		return rp->status;

	hci_dev_lock(hdev);
	hdev->adv_addr_type = cp->own_address_type;
	hci_dev_unlock(hdev);

	return rp->status;
}

static u8 hci_cc_set_ext_adv_param(struct hci_dev *hdev, void *data,
				   struct sk_buff *skb)
{
	struct hci_rp_le_set_ext_adv_params *rp = data;
	struct hci_cp_le_set_ext_adv_params *cp;
	struct adv_info *adv_instance;

	bt_dev_dbg(hdev, "status 0x%2.2x", rp->status);

	if (rp->status)
		return rp->status;

	cp = hci_sent_cmd_data(hdev, HCI_OP_LE_SET_EXT_ADV_PARAMS);
	if (!cp)
		return rp->status;

	hci_dev_lock(hdev);
	hdev->adv_addr_type = cp->own_addr_type;
	if (!cp->handle) {
		/* Store in hdev for instance 0 */
		hdev->adv_tx_power = rp->tx_power;
	} else {
		adv_instance = hci_find_adv_instance(hdev, cp->handle);
		if (adv_instance)
			adv_instance->tx_power = rp->tx_power;
	}
	/* Update adv data as tx power is known now */
	hci_req_update_adv_data(hdev, cp->handle);

	hci_dev_unlock(hdev);

	return rp->status;
}

static u8 hci_cc_read_rssi(struct hci_dev *hdev, void *data,
			   struct sk_buff *skb)
{
	struct hci_rp_read_rssi *rp = data;
	struct hci_conn *conn;

	bt_dev_dbg(hdev, "status 0x%2.2x", rp->status);

	if (rp->status)
		return rp->status;

	hci_dev_lock(hdev);

	conn = hci_conn_hash_lookup_handle(hdev, __le16_to_cpu(rp->handle));
	if (conn)
		conn->rssi = rp->rssi;

	hci_dev_unlock(hdev);

	return rp->status;
}

static u8 hci_cc_read_tx_power(struct hci_dev *hdev, void *data,
			       struct sk_buff *skb)
{
	struct hci_cp_read_tx_power *sent;
	struct hci_rp_read_tx_power *rp = data;
	struct hci_conn *conn;

	bt_dev_dbg(hdev, "status 0x%2.2x", rp->status);

	if (rp->status)
		return rp->status;

	sent = hci_sent_cmd_data(hdev, HCI_OP_READ_TX_POWER);
	if (!sent)
		return rp->status;

	hci_dev_lock(hdev);

	conn = hci_conn_hash_lookup_handle(hdev, __le16_to_cpu(rp->handle));
	if (!conn)
		goto unlock;

	switch (sent->type) {
	case 0x00:
		conn->tx_power = rp->tx_power;
		break;
	case 0x01:
		conn->max_tx_power = rp->tx_power;
		break;
	}

unlock:
	hci_dev_unlock(hdev);
	return rp->status;
}

static u8 hci_cc_write_ssp_debug_mode(struct hci_dev *hdev, void *data,
				      struct sk_buff *skb)
{
	struct hci_ev_status *rp = data;
	u8 *mode;

	bt_dev_dbg(hdev, "status 0x%2.2x", rp->status);

	if (rp->status)
		return rp->status;

	mode = hci_sent_cmd_data(hdev, HCI_OP_WRITE_SSP_DEBUG_MODE);
	if (mode)
		hdev->ssp_debug_mode = *mode;

	return rp->status;
}

static void hci_cs_inquiry(struct hci_dev *hdev, __u8 status)
{
	bt_dev_dbg(hdev, "status 0x%2.2x", status);

	if (status) {
		hci_conn_check_pending(hdev);
		return;
	}

	set_bit(HCI_INQUIRY, &hdev->flags);
}

static void hci_cs_create_conn(struct hci_dev *hdev, __u8 status)
{
	struct hci_cp_create_conn *cp;
	struct hci_conn *conn;

	bt_dev_dbg(hdev, "status 0x%2.2x", status);

	cp = hci_sent_cmd_data(hdev, HCI_OP_CREATE_CONN);
	if (!cp)
		return;

	hci_dev_lock(hdev);

	conn = hci_conn_hash_lookup_ba(hdev, ACL_LINK, &cp->bdaddr);

	bt_dev_dbg(hdev, "bdaddr %pMR hcon %p", &cp->bdaddr, conn);

	if (status) {
		if (conn && conn->state == BT_CONNECT) {
			if (status != 0x0c || conn->attempt > 2) {
				conn->state = BT_CLOSED;
				hci_connect_cfm(conn, status);
				hci_conn_del(conn);
			} else
				conn->state = BT_CONNECT2;
		}
	} else {
		if (!conn) {
			conn = hci_conn_add(hdev, ACL_LINK, &cp->bdaddr,
					    HCI_ROLE_MASTER);
			if (!conn)
				bt_dev_err(hdev, "no memory for new connection");
		}
	}

	hci_dev_unlock(hdev);
}

static void hci_cs_add_sco(struct hci_dev *hdev, __u8 status)
{
	struct hci_cp_add_sco *cp;
	struct hci_conn *acl, *sco;
	__u16 handle;

	bt_dev_dbg(hdev, "status 0x%2.2x", status);

	if (!status)
		return;

	cp = hci_sent_cmd_data(hdev, HCI_OP_ADD_SCO);
	if (!cp)
		return;

	handle = __le16_to_cpu(cp->handle);

	bt_dev_dbg(hdev, "handle 0x%4.4x", handle);

	hci_dev_lock(hdev);

	acl = hci_conn_hash_lookup_handle(hdev, handle);
	if (acl) {
		sco = acl->link;
		if (sco) {
			sco->state = BT_CLOSED;

			hci_connect_cfm(sco, status);
			hci_conn_del(sco);
		}
	}

	hci_dev_unlock(hdev);
}

static void hci_cs_auth_requested(struct hci_dev *hdev, __u8 status)
{
	struct hci_cp_auth_requested *cp;
	struct hci_conn *conn;

	bt_dev_dbg(hdev, "status 0x%2.2x", status);

	if (!status)
		return;

	cp = hci_sent_cmd_data(hdev, HCI_OP_AUTH_REQUESTED);
	if (!cp)
		return;

	hci_dev_lock(hdev);

	conn = hci_conn_hash_lookup_handle(hdev, __le16_to_cpu(cp->handle));
	if (conn) {
		if (conn->state == BT_CONFIG) {
			hci_connect_cfm(conn, status);
			hci_conn_drop(conn);
		}
	}

	hci_dev_unlock(hdev);
}

static void hci_cs_set_conn_encrypt(struct hci_dev *hdev, __u8 status)
{
	struct hci_cp_set_conn_encrypt *cp;
	struct hci_conn *conn;

	bt_dev_dbg(hdev, "status 0x%2.2x", status);

	if (!status)
		return;

	cp = hci_sent_cmd_data(hdev, HCI_OP_SET_CONN_ENCRYPT);
	if (!cp)
		return;

	hci_dev_lock(hdev);

	conn = hci_conn_hash_lookup_handle(hdev, __le16_to_cpu(cp->handle));
	if (conn) {
		if (conn->state == BT_CONFIG) {
			hci_connect_cfm(conn, status);
			hci_conn_drop(conn);
		}
	}

	hci_dev_unlock(hdev);
}

static int hci_outgoing_auth_needed(struct hci_dev *hdev,
				    struct hci_conn *conn)
{
	if (conn->state != BT_CONFIG || !conn->out)
		return 0;

	if (conn->pending_sec_level == BT_SECURITY_SDP)
		return 0;

	/* Only request authentication for SSP connections or non-SSP
	 * devices with sec_level MEDIUM or HIGH or if MITM protection
	 * is requested.
	 */
	if (!hci_conn_ssp_enabled(conn) && !(conn->auth_type & 0x01) &&
	    conn->pending_sec_level != BT_SECURITY_FIPS &&
	    conn->pending_sec_level != BT_SECURITY_HIGH &&
	    conn->pending_sec_level != BT_SECURITY_MEDIUM)
		return 0;

	return 1;
}

static int hci_resolve_name(struct hci_dev *hdev,
				   struct inquiry_entry *e)
{
	struct hci_cp_remote_name_req cp;

	memset(&cp, 0, sizeof(cp));

	bacpy(&cp.bdaddr, &e->data.bdaddr);
	cp.pscan_rep_mode = e->data.pscan_rep_mode;
	cp.pscan_mode = e->data.pscan_mode;
	cp.clock_offset = e->data.clock_offset;

	return hci_send_cmd(hdev, HCI_OP_REMOTE_NAME_REQ, sizeof(cp), &cp);
}

static bool hci_resolve_next_name(struct hci_dev *hdev)
{
	struct discovery_state *discov = &hdev->discovery;
	struct inquiry_entry *e;

	if (list_empty(&discov->resolve))
		return false;

	/* We should stop if we already spent too much time resolving names. */
	if (time_after(jiffies, discov->name_resolve_timeout)) {
		bt_dev_warn_ratelimited(hdev, "Name resolve takes too long.");
		return false;
	}

	e = hci_inquiry_cache_lookup_resolve(hdev, BDADDR_ANY, NAME_NEEDED);
	if (!e)
		return false;

	if (hci_resolve_name(hdev, e) == 0) {
		e->name_state = NAME_PENDING;
		return true;
	}

	return false;
}

static void hci_check_pending_name(struct hci_dev *hdev, struct hci_conn *conn,
				   bdaddr_t *bdaddr, u8 *name, u8 name_len)
{
	struct discovery_state *discov = &hdev->discovery;
	struct inquiry_entry *e;

	/* Update the mgmt connected state if necessary. Be careful with
	 * conn objects that exist but are not (yet) connected however.
	 * Only those in BT_CONFIG or BT_CONNECTED states can be
	 * considered connected.
	 */
	if (conn &&
	    (conn->state == BT_CONFIG || conn->state == BT_CONNECTED) &&
	    !test_and_set_bit(HCI_CONN_MGMT_CONNECTED, &conn->flags))
		mgmt_device_connected(hdev, conn, name, name_len);

	if (discov->state == DISCOVERY_STOPPED)
		return;

	if (discov->state == DISCOVERY_STOPPING)
		goto discov_complete;

	if (discov->state != DISCOVERY_RESOLVING)
		return;

	e = hci_inquiry_cache_lookup_resolve(hdev, bdaddr, NAME_PENDING);
	/* If the device was not found in a list of found devices names of which
	 * are pending. there is no need to continue resolving a next name as it
	 * will be done upon receiving another Remote Name Request Complete
	 * Event */
	if (!e)
		return;

	list_del(&e->list);

	e->name_state = name ? NAME_KNOWN : NAME_NOT_KNOWN;
	mgmt_remote_name(hdev, bdaddr, ACL_LINK, 0x00, e->data.rssi,
			 name, name_len);

	if (hci_resolve_next_name(hdev))
		return;

discov_complete:
	hci_discovery_set_state(hdev, DISCOVERY_STOPPED);
}

static void hci_cs_remote_name_req(struct hci_dev *hdev, __u8 status)
{
	struct hci_cp_remote_name_req *cp;
	struct hci_conn *conn;

	bt_dev_dbg(hdev, "status 0x%2.2x", status);

	/* If successful wait for the name req complete event before
	 * checking for the need to do authentication */
	if (!status)
		return;

	cp = hci_sent_cmd_data(hdev, HCI_OP_REMOTE_NAME_REQ);
	if (!cp)
		return;

	hci_dev_lock(hdev);

	conn = hci_conn_hash_lookup_ba(hdev, ACL_LINK, &cp->bdaddr);

	if (hci_dev_test_flag(hdev, HCI_MGMT))
		hci_check_pending_name(hdev, conn, &cp->bdaddr, NULL, 0);

	if (!conn)
		goto unlock;

	if (!hci_outgoing_auth_needed(hdev, conn))
		goto unlock;

	if (!test_and_set_bit(HCI_CONN_AUTH_PEND, &conn->flags)) {
		struct hci_cp_auth_requested auth_cp;

		set_bit(HCI_CONN_AUTH_INITIATOR, &conn->flags);

		auth_cp.handle = __cpu_to_le16(conn->handle);
		hci_send_cmd(hdev, HCI_OP_AUTH_REQUESTED,
			     sizeof(auth_cp), &auth_cp);
	}

unlock:
	hci_dev_unlock(hdev);
}

static void hci_cs_read_remote_features(struct hci_dev *hdev, __u8 status)
{
	struct hci_cp_read_remote_features *cp;
	struct hci_conn *conn;

	bt_dev_dbg(hdev, "status 0x%2.2x", status);

	if (!status)
		return;

	cp = hci_sent_cmd_data(hdev, HCI_OP_READ_REMOTE_FEATURES);
	if (!cp)
		return;

	hci_dev_lock(hdev);

	conn = hci_conn_hash_lookup_handle(hdev, __le16_to_cpu(cp->handle));
	if (conn) {
		if (conn->state == BT_CONFIG) {
			hci_connect_cfm(conn, status);
			hci_conn_drop(conn);
		}
	}

	hci_dev_unlock(hdev);
}

static void hci_cs_read_remote_ext_features(struct hci_dev *hdev, __u8 status)
{
	struct hci_cp_read_remote_ext_features *cp;
	struct hci_conn *conn;

	bt_dev_dbg(hdev, "status 0x%2.2x", status);

	if (!status)
		return;

	cp = hci_sent_cmd_data(hdev, HCI_OP_READ_REMOTE_EXT_FEATURES);
	if (!cp)
		return;

	hci_dev_lock(hdev);

	conn = hci_conn_hash_lookup_handle(hdev, __le16_to_cpu(cp->handle));
	if (conn) {
		if (conn->state == BT_CONFIG) {
			hci_connect_cfm(conn, status);
			hci_conn_drop(conn);
		}
	}

	hci_dev_unlock(hdev);
}

static void hci_cs_setup_sync_conn(struct hci_dev *hdev, __u8 status)
{
	struct hci_cp_setup_sync_conn *cp;
	struct hci_conn *acl, *sco;
	__u16 handle;

	bt_dev_dbg(hdev, "status 0x%2.2x", status);

	if (!status)
		return;

	cp = hci_sent_cmd_data(hdev, HCI_OP_SETUP_SYNC_CONN);
	if (!cp)
		return;

	handle = __le16_to_cpu(cp->handle);

	bt_dev_dbg(hdev, "handle 0x%4.4x", handle);

	hci_dev_lock(hdev);

	acl = hci_conn_hash_lookup_handle(hdev, handle);
	if (acl) {
		sco = acl->link;
		if (sco) {
			sco->state = BT_CLOSED;

			hci_connect_cfm(sco, status);
			hci_conn_del(sco);
		}
	}

	hci_dev_unlock(hdev);
}

static void hci_cs_enhanced_setup_sync_conn(struct hci_dev *hdev, __u8 status)
{
	struct hci_cp_enhanced_setup_sync_conn *cp;
	struct hci_conn *acl, *sco;
	__u16 handle;

	bt_dev_dbg(hdev, "status 0x%2.2x", status);

	if (!status)
		return;

	cp = hci_sent_cmd_data(hdev, HCI_OP_ENHANCED_SETUP_SYNC_CONN);
	if (!cp)
		return;

	handle = __le16_to_cpu(cp->handle);

	bt_dev_dbg(hdev, "handle 0x%4.4x", handle);

	hci_dev_lock(hdev);

	acl = hci_conn_hash_lookup_handle(hdev, handle);
	if (acl) {
		sco = acl->link;
		if (sco) {
			sco->state = BT_CLOSED;

			hci_connect_cfm(sco, status);
			hci_conn_del(sco);
		}
	}

	hci_dev_unlock(hdev);
}

static void hci_cs_sniff_mode(struct hci_dev *hdev, __u8 status)
{
	struct hci_cp_sniff_mode *cp;
	struct hci_conn *conn;

	bt_dev_dbg(hdev, "status 0x%2.2x", status);

	if (!status)
		return;

	cp = hci_sent_cmd_data(hdev, HCI_OP_SNIFF_MODE);
	if (!cp)
		return;

	hci_dev_lock(hdev);

	conn = hci_conn_hash_lookup_handle(hdev, __le16_to_cpu(cp->handle));
	if (conn) {
		clear_bit(HCI_CONN_MODE_CHANGE_PEND, &conn->flags);

		if (test_and_clear_bit(HCI_CONN_SCO_SETUP_PEND, &conn->flags))
			hci_sco_setup(conn, status);
	}

	hci_dev_unlock(hdev);
}

static void hci_cs_exit_sniff_mode(struct hci_dev *hdev, __u8 status)
{
	struct hci_cp_exit_sniff_mode *cp;
	struct hci_conn *conn;

	bt_dev_dbg(hdev, "status 0x%2.2x", status);

	if (!status)
		return;

	cp = hci_sent_cmd_data(hdev, HCI_OP_EXIT_SNIFF_MODE);
	if (!cp)
		return;

	hci_dev_lock(hdev);

	conn = hci_conn_hash_lookup_handle(hdev, __le16_to_cpu(cp->handle));
	if (conn) {
		clear_bit(HCI_CONN_MODE_CHANGE_PEND, &conn->flags);

		if (test_and_clear_bit(HCI_CONN_SCO_SETUP_PEND, &conn->flags))
			hci_sco_setup(conn, status);
	}

	hci_dev_unlock(hdev);
}

static void hci_cs_disconnect(struct hci_dev *hdev, u8 status)
{
	struct hci_cp_disconnect *cp;
	struct hci_conn_params *params;
	struct hci_conn *conn;
	bool mgmt_conn;

	bt_dev_dbg(hdev, "status 0x%2.2x", status);

	/* Wait for HCI_EV_DISCONN_COMPLETE if status 0x00 and not suspended
	 * otherwise cleanup the connection immediately.
	 */
	if (!status && !hdev->suspended)
		return;

	cp = hci_sent_cmd_data(hdev, HCI_OP_DISCONNECT);
	if (!cp)
		return;

	hci_dev_lock(hdev);

	conn = hci_conn_hash_lookup_handle(hdev, __le16_to_cpu(cp->handle));
	if (!conn)
		goto unlock;

	if (status) {
		mgmt_disconnect_failed(hdev, &conn->dst, conn->type,
				       conn->dst_type, status);

		if (conn->type == LE_LINK && conn->role == HCI_ROLE_SLAVE) {
			hdev->cur_adv_instance = conn->adv_instance;
			hci_enable_advertising(hdev);
		}

		goto done;
<<<<<<< HEAD
	}

	mgmt_conn = test_and_clear_bit(HCI_CONN_MGMT_CONNECTED, &conn->flags);

	if (conn->type == ACL_LINK) {
		if (test_bit(HCI_CONN_FLUSH_KEY, &conn->flags))
			hci_remove_link_key(hdev, &conn->dst);
	}

	params = hci_conn_params_lookup(hdev, &conn->dst, conn->dst_type);
	if (params) {
		switch (params->auto_connect) {
		case HCI_AUTO_CONN_LINK_LOSS:
			if (cp->reason != HCI_ERROR_CONNECTION_TIMEOUT)
				break;
			fallthrough;

		case HCI_AUTO_CONN_DIRECT:
		case HCI_AUTO_CONN_ALWAYS:
			list_del_init(&params->action);
			list_add(&params->action, &hdev->pend_le_conns);
			break;

		default:
			break;
		}
	}

=======
	}

	mgmt_conn = test_and_clear_bit(HCI_CONN_MGMT_CONNECTED, &conn->flags);

	if (conn->type == ACL_LINK) {
		if (test_and_clear_bit(HCI_CONN_FLUSH_KEY, &conn->flags))
			hci_remove_link_key(hdev, &conn->dst);
	}

	params = hci_conn_params_lookup(hdev, &conn->dst, conn->dst_type);
	if (params) {
		switch (params->auto_connect) {
		case HCI_AUTO_CONN_LINK_LOSS:
			if (cp->reason != HCI_ERROR_CONNECTION_TIMEOUT)
				break;
			fallthrough;

		case HCI_AUTO_CONN_DIRECT:
		case HCI_AUTO_CONN_ALWAYS:
			list_del_init(&params->action);
			list_add(&params->action, &hdev->pend_le_conns);
			break;

		default:
			break;
		}
	}

>>>>>>> 80df0b9f
	mgmt_device_disconnected(hdev, &conn->dst, conn->type, conn->dst_type,
				 cp->reason, mgmt_conn);

	hci_disconn_cfm(conn, cp->reason);

done:
	/* If the disconnection failed for any reason, the upper layer
	 * does not retry to disconnect in current implementation.
	 * Hence, we need to do some basic cleanup here and re-enable
	 * advertising if necessary.
	 */
	hci_conn_del(conn);
unlock:
	hci_dev_unlock(hdev);
}

static u8 ev_bdaddr_type(struct hci_dev *hdev, u8 type, bool *resolved)
{
	/* When using controller based address resolution, then the new
	 * address types 0x02 and 0x03 are used. These types need to be
	 * converted back into either public address or random address type
	 */
	switch (type) {
	case ADDR_LE_DEV_PUBLIC_RESOLVED:
		if (resolved)
			*resolved = true;
		return ADDR_LE_DEV_PUBLIC;
	case ADDR_LE_DEV_RANDOM_RESOLVED:
		if (resolved)
			*resolved = true;
		return ADDR_LE_DEV_RANDOM;
	}

	if (resolved)
		*resolved = false;
	return type;
}

static void cs_le_create_conn(struct hci_dev *hdev, bdaddr_t *peer_addr,
			      u8 peer_addr_type, u8 own_address_type,
			      u8 filter_policy)
{
	struct hci_conn *conn;

	conn = hci_conn_hash_lookup_le(hdev, peer_addr,
				       peer_addr_type);
	if (!conn)
		return;

	own_address_type = ev_bdaddr_type(hdev, own_address_type, NULL);

	/* Store the initiator and responder address information which
	 * is needed for SMP. These values will not change during the
	 * lifetime of the connection.
	 */
	conn->init_addr_type = own_address_type;
	if (own_address_type == ADDR_LE_DEV_RANDOM)
		bacpy(&conn->init_addr, &hdev->random_addr);
	else
		bacpy(&conn->init_addr, &hdev->bdaddr);

	conn->resp_addr_type = peer_addr_type;
	bacpy(&conn->resp_addr, peer_addr);

	/* We don't want the connection attempt to stick around
	 * indefinitely since LE doesn't have a page timeout concept
	 * like BR/EDR. Set a timer for any connection that doesn't use
	 * the accept list for connecting.
	 */
	if (filter_policy == HCI_LE_USE_PEER_ADDR)
		queue_delayed_work(conn->hdev->workqueue,
				   &conn->le_conn_timeout,
				   conn->conn_timeout);
}

static void hci_cs_le_create_conn(struct hci_dev *hdev, u8 status)
{
	struct hci_cp_le_create_conn *cp;

	bt_dev_dbg(hdev, "status 0x%2.2x", status);

	/* All connection failure handling is taken care of by the
	 * hci_conn_failed function which is triggered by the HCI
	 * request completion callbacks used for connecting.
	 */
	if (status)
		return;

	cp = hci_sent_cmd_data(hdev, HCI_OP_LE_CREATE_CONN);
	if (!cp)
		return;

	hci_dev_lock(hdev);

	cs_le_create_conn(hdev, &cp->peer_addr, cp->peer_addr_type,
			  cp->own_address_type, cp->filter_policy);

	hci_dev_unlock(hdev);
}

static void hci_cs_le_ext_create_conn(struct hci_dev *hdev, u8 status)
{
	struct hci_cp_le_ext_create_conn *cp;

	bt_dev_dbg(hdev, "status 0x%2.2x", status);

	/* All connection failure handling is taken care of by the
	 * hci_conn_failed function which is triggered by the HCI
	 * request completion callbacks used for connecting.
	 */
	if (status)
		return;

	cp = hci_sent_cmd_data(hdev, HCI_OP_LE_EXT_CREATE_CONN);
	if (!cp)
		return;

	hci_dev_lock(hdev);

	cs_le_create_conn(hdev, &cp->peer_addr, cp->peer_addr_type,
			  cp->own_addr_type, cp->filter_policy);

	hci_dev_unlock(hdev);
}

static void hci_cs_le_read_remote_features(struct hci_dev *hdev, u8 status)
{
	struct hci_cp_le_read_remote_features *cp;
	struct hci_conn *conn;

	bt_dev_dbg(hdev, "status 0x%2.2x", status);

	if (!status)
		return;

	cp = hci_sent_cmd_data(hdev, HCI_OP_LE_READ_REMOTE_FEATURES);
	if (!cp)
		return;

	hci_dev_lock(hdev);

	conn = hci_conn_hash_lookup_handle(hdev, __le16_to_cpu(cp->handle));
	if (conn) {
		if (conn->state == BT_CONFIG) {
			hci_connect_cfm(conn, status);
			hci_conn_drop(conn);
		}
	}

	hci_dev_unlock(hdev);
}

static void hci_cs_le_start_enc(struct hci_dev *hdev, u8 status)
{
	struct hci_cp_le_start_enc *cp;
	struct hci_conn *conn;

	bt_dev_dbg(hdev, "status 0x%2.2x", status);

	if (!status)
		return;

	hci_dev_lock(hdev);

	cp = hci_sent_cmd_data(hdev, HCI_OP_LE_START_ENC);
	if (!cp)
		goto unlock;

	conn = hci_conn_hash_lookup_handle(hdev, __le16_to_cpu(cp->handle));
	if (!conn)
		goto unlock;

	if (conn->state != BT_CONNECTED)
		goto unlock;

	hci_disconnect(conn, HCI_ERROR_AUTH_FAILURE);
	hci_conn_drop(conn);

unlock:
	hci_dev_unlock(hdev);
}

static void hci_cs_switch_role(struct hci_dev *hdev, u8 status)
{
	struct hci_cp_switch_role *cp;
	struct hci_conn *conn;

	BT_DBG("%s status 0x%2.2x", hdev->name, status);

	if (!status)
		return;

	cp = hci_sent_cmd_data(hdev, HCI_OP_SWITCH_ROLE);
	if (!cp)
		return;

	hci_dev_lock(hdev);

	conn = hci_conn_hash_lookup_ba(hdev, ACL_LINK, &cp->bdaddr);
	if (conn)
		clear_bit(HCI_CONN_RSWITCH_PEND, &conn->flags);

	hci_dev_unlock(hdev);
}

static void hci_inquiry_complete_evt(struct hci_dev *hdev, void *data,
				     struct sk_buff *skb)
{
	struct hci_ev_status *ev = data;
	struct discovery_state *discov = &hdev->discovery;
	struct inquiry_entry *e;

	bt_dev_dbg(hdev, "status 0x%2.2x", ev->status);

	hci_conn_check_pending(hdev);

	if (!test_and_clear_bit(HCI_INQUIRY, &hdev->flags))
		return;

	smp_mb__after_atomic(); /* wake_up_bit advises about this barrier */
	wake_up_bit(&hdev->flags, HCI_INQUIRY);

	if (!hci_dev_test_flag(hdev, HCI_MGMT))
		return;

	hci_dev_lock(hdev);

	if (discov->state != DISCOVERY_FINDING)
		goto unlock;

	if (list_empty(&discov->resolve)) {
		/* When BR/EDR inquiry is active and no LE scanning is in
		 * progress, then change discovery state to indicate completion.
		 *
		 * When running LE scanning and BR/EDR inquiry simultaneously
		 * and the LE scan already finished, then change the discovery
		 * state to indicate completion.
		 */
		if (!hci_dev_test_flag(hdev, HCI_LE_SCAN) ||
		    !test_bit(HCI_QUIRK_SIMULTANEOUS_DISCOVERY, &hdev->quirks))
			hci_discovery_set_state(hdev, DISCOVERY_STOPPED);
		goto unlock;
	}

	e = hci_inquiry_cache_lookup_resolve(hdev, BDADDR_ANY, NAME_NEEDED);
	if (e && hci_resolve_name(hdev, e) == 0) {
		e->name_state = NAME_PENDING;
		hci_discovery_set_state(hdev, DISCOVERY_RESOLVING);
		discov->name_resolve_timeout = jiffies + NAME_RESOLVE_DURATION;
	} else {
		/* When BR/EDR inquiry is active and no LE scanning is in
		 * progress, then change discovery state to indicate completion.
		 *
		 * When running LE scanning and BR/EDR inquiry simultaneously
		 * and the LE scan already finished, then change the discovery
		 * state to indicate completion.
		 */
		if (!hci_dev_test_flag(hdev, HCI_LE_SCAN) ||
		    !test_bit(HCI_QUIRK_SIMULTANEOUS_DISCOVERY, &hdev->quirks))
			hci_discovery_set_state(hdev, DISCOVERY_STOPPED);
	}

unlock:
	hci_dev_unlock(hdev);
}

static void hci_inquiry_result_evt(struct hci_dev *hdev, void *edata,
				   struct sk_buff *skb)
{
	struct hci_ev_inquiry_result *ev = edata;
	struct inquiry_data data;
	int i;
<<<<<<< HEAD

	if (!hci_ev_skb_pull(hdev, skb, HCI_EV_INQUIRY_RESULT,
			     flex_array_size(ev, info, ev->num)))
		return;

=======

	if (!hci_ev_skb_pull(hdev, skb, HCI_EV_INQUIRY_RESULT,
			     flex_array_size(ev, info, ev->num)))
		return;

>>>>>>> 80df0b9f
	bt_dev_dbg(hdev, "num %d", ev->num);

	if (!ev->num)
		return;

	if (hci_dev_test_flag(hdev, HCI_PERIODIC_INQ))
		return;

	hci_dev_lock(hdev);

	for (i = 0; i < ev->num; i++) {
		struct inquiry_info *info = &ev->info[i];
		u32 flags;

		bacpy(&data.bdaddr, &info->bdaddr);
		data.pscan_rep_mode	= info->pscan_rep_mode;
		data.pscan_period_mode	= info->pscan_period_mode;
		data.pscan_mode		= info->pscan_mode;
		memcpy(data.dev_class, info->dev_class, 3);
		data.clock_offset	= info->clock_offset;
		data.rssi		= HCI_RSSI_INVALID;
		data.ssp_mode		= 0x00;

		flags = hci_inquiry_cache_update(hdev, &data, false);

		mgmt_device_found(hdev, &info->bdaddr, ACL_LINK, 0x00,
				  info->dev_class, HCI_RSSI_INVALID,
				  flags, NULL, 0, NULL, 0);
	}

	hci_dev_unlock(hdev);
}

static void hci_conn_complete_evt(struct hci_dev *hdev, void *data,
				  struct sk_buff *skb)
{
	struct hci_ev_conn_complete *ev = data;
	struct hci_conn *conn;
	u8 status = ev->status;

	bt_dev_dbg(hdev, "status 0x%2.2x", status);

	hci_dev_lock(hdev);

	conn = hci_conn_hash_lookup_ba(hdev, ev->link_type, &ev->bdaddr);
	if (!conn) {
		/* In case of error status and there is no connection pending
		 * just unlock as there is nothing to cleanup.
		 */
		if (ev->status)
			goto unlock;

		/* Connection may not exist if auto-connected. Check the bredr
		 * allowlist to see if this device is allowed to auto connect.
		 * If link is an ACL type, create a connection class
		 * automatically.
		 *
		 * Auto-connect will only occur if the event filter is
		 * programmed with a given address. Right now, event filter is
		 * only used during suspend.
		 */
		if (ev->link_type == ACL_LINK &&
		    hci_bdaddr_list_lookup_with_flags(&hdev->accept_list,
						      &ev->bdaddr,
						      BDADDR_BREDR)) {
			conn = hci_conn_add(hdev, ev->link_type, &ev->bdaddr,
					    HCI_ROLE_SLAVE);
			if (!conn) {
				bt_dev_err(hdev, "no memory for new conn");
				goto unlock;
			}
		} else {
			if (ev->link_type != SCO_LINK)
				goto unlock;

			conn = hci_conn_hash_lookup_ba(hdev, ESCO_LINK,
						       &ev->bdaddr);
			if (!conn)
				goto unlock;

			conn->type = SCO_LINK;
		}
	}

	/* The HCI_Connection_Complete event is only sent once per connection.
	 * Processing it more than once per connection can corrupt kernel memory.
	 *
	 * As the connection handle is set here for the first time, it indicates
	 * whether the connection is already set up.
	 */
	if (conn->handle != HCI_CONN_HANDLE_UNSET) {
		bt_dev_err(hdev, "Ignoring HCI_Connection_Complete for existing connection");
		goto unlock;
	}

	if (!status) {
		conn->handle = __le16_to_cpu(ev->handle);
		if (conn->handle > HCI_CONN_HANDLE_MAX) {
			bt_dev_err(hdev, "Invalid handle: 0x%4.4x > 0x%4.4x",
				   conn->handle, HCI_CONN_HANDLE_MAX);
			status = HCI_ERROR_INVALID_PARAMETERS;
			goto done;
		}

		if (conn->type == ACL_LINK) {
			conn->state = BT_CONFIG;
			hci_conn_hold(conn);

			if (!conn->out && !hci_conn_ssp_enabled(conn) &&
			    !hci_find_link_key(hdev, &ev->bdaddr))
				conn->disc_timeout = HCI_PAIRING_TIMEOUT;
			else
				conn->disc_timeout = HCI_DISCONN_TIMEOUT;
		} else
			conn->state = BT_CONNECTED;

		hci_debugfs_create_conn(conn);
		hci_conn_add_sysfs(conn);

		if (test_bit(HCI_AUTH, &hdev->flags))
			set_bit(HCI_CONN_AUTH, &conn->flags);

		if (test_bit(HCI_ENCRYPT, &hdev->flags))
			set_bit(HCI_CONN_ENCRYPT, &conn->flags);

		/* Get remote features */
		if (conn->type == ACL_LINK) {
			struct hci_cp_read_remote_features cp;
			cp.handle = ev->handle;
			hci_send_cmd(hdev, HCI_OP_READ_REMOTE_FEATURES,
				     sizeof(cp), &cp);

			hci_update_scan(hdev);
		}

		/* Set packet type for incoming connection */
		if (!conn->out && hdev->hci_ver < BLUETOOTH_VER_2_0) {
			struct hci_cp_change_conn_ptype cp;
			cp.handle = ev->handle;
			cp.pkt_type = cpu_to_le16(conn->pkt_type);
			hci_send_cmd(hdev, HCI_OP_CHANGE_CONN_PTYPE, sizeof(cp),
				     &cp);
		}
	}

	if (conn->type == ACL_LINK)
		hci_sco_setup(conn, ev->status);

done:
	if (status) {
		hci_conn_failed(conn, status);
	} else if (ev->link_type == SCO_LINK) {
		switch (conn->setting & SCO_AIRMODE_MASK) {
		case SCO_AIRMODE_CVSD:
			if (hdev->notify)
				hdev->notify(hdev, HCI_NOTIFY_ENABLE_SCO_CVSD);
			break;
		}

		hci_connect_cfm(conn, status);
	}

unlock:
	hci_dev_unlock(hdev);

	hci_conn_check_pending(hdev);
}

static void hci_reject_conn(struct hci_dev *hdev, bdaddr_t *bdaddr)
{
	struct hci_cp_reject_conn_req cp;

	bacpy(&cp.bdaddr, bdaddr);
	cp.reason = HCI_ERROR_REJ_BAD_ADDR;
	hci_send_cmd(hdev, HCI_OP_REJECT_CONN_REQ, sizeof(cp), &cp);
}

static void hci_conn_request_evt(struct hci_dev *hdev, void *data,
				 struct sk_buff *skb)
{
	struct hci_ev_conn_request *ev = data;
	int mask = hdev->link_mode;
	struct inquiry_entry *ie;
	struct hci_conn *conn;
	__u8 flags = 0;

	bt_dev_dbg(hdev, "bdaddr %pMR type 0x%x", &ev->bdaddr, ev->link_type);

	mask |= hci_proto_connect_ind(hdev, &ev->bdaddr, ev->link_type,
				      &flags);

	if (!(mask & HCI_LM_ACCEPT)) {
		hci_reject_conn(hdev, &ev->bdaddr);
		return;
	}

	hci_dev_lock(hdev);

	if (hci_bdaddr_list_lookup(&hdev->reject_list, &ev->bdaddr,
				   BDADDR_BREDR)) {
		hci_reject_conn(hdev, &ev->bdaddr);
		goto unlock;
	}

	/* Require HCI_CONNECTABLE or an accept list entry to accept the
	 * connection. These features are only touched through mgmt so
	 * only do the checks if HCI_MGMT is set.
	 */
	if (hci_dev_test_flag(hdev, HCI_MGMT) &&
	    !hci_dev_test_flag(hdev, HCI_CONNECTABLE) &&
	    !hci_bdaddr_list_lookup_with_flags(&hdev->accept_list, &ev->bdaddr,
					       BDADDR_BREDR)) {
		hci_reject_conn(hdev, &ev->bdaddr);
		goto unlock;
	}

	/* Connection accepted */

	ie = hci_inquiry_cache_lookup(hdev, &ev->bdaddr);
	if (ie)
		memcpy(ie->data.dev_class, ev->dev_class, 3);

	conn = hci_conn_hash_lookup_ba(hdev, ev->link_type,
			&ev->bdaddr);
	if (!conn) {
		conn = hci_conn_add(hdev, ev->link_type, &ev->bdaddr,
				    HCI_ROLE_SLAVE);
		if (!conn) {
			bt_dev_err(hdev, "no memory for new connection");
			goto unlock;
		}
	}

	memcpy(conn->dev_class, ev->dev_class, 3);

	hci_dev_unlock(hdev);

	if (ev->link_type == ACL_LINK ||
	    (!(flags & HCI_PROTO_DEFER) && !lmp_esco_capable(hdev))) {
		struct hci_cp_accept_conn_req cp;
		conn->state = BT_CONNECT;

		bacpy(&cp.bdaddr, &ev->bdaddr);

		if (lmp_rswitch_capable(hdev) && (mask & HCI_LM_MASTER))
			cp.role = 0x00; /* Become central */
		else
			cp.role = 0x01; /* Remain peripheral */

		hci_send_cmd(hdev, HCI_OP_ACCEPT_CONN_REQ, sizeof(cp), &cp);
	} else if (!(flags & HCI_PROTO_DEFER)) {
		struct hci_cp_accept_sync_conn_req cp;
		conn->state = BT_CONNECT;

		bacpy(&cp.bdaddr, &ev->bdaddr);
		cp.pkt_type = cpu_to_le16(conn->pkt_type);

		cp.tx_bandwidth   = cpu_to_le32(0x00001f40);
		cp.rx_bandwidth   = cpu_to_le32(0x00001f40);
		cp.max_latency    = cpu_to_le16(0xffff);
		cp.content_format = cpu_to_le16(hdev->voice_setting);
		cp.retrans_effort = 0xff;

		hci_send_cmd(hdev, HCI_OP_ACCEPT_SYNC_CONN_REQ, sizeof(cp),
			     &cp);
	} else {
		conn->state = BT_CONNECT2;
		hci_connect_cfm(conn, 0);
	}

	return;
unlock:
	hci_dev_unlock(hdev);
}

static u8 hci_to_mgmt_reason(u8 err)
{
	switch (err) {
	case HCI_ERROR_CONNECTION_TIMEOUT:
		return MGMT_DEV_DISCONN_TIMEOUT;
	case HCI_ERROR_REMOTE_USER_TERM:
	case HCI_ERROR_REMOTE_LOW_RESOURCES:
	case HCI_ERROR_REMOTE_POWER_OFF:
		return MGMT_DEV_DISCONN_REMOTE;
	case HCI_ERROR_LOCAL_HOST_TERM:
		return MGMT_DEV_DISCONN_LOCAL_HOST;
	default:
		return MGMT_DEV_DISCONN_UNKNOWN;
	}
}

static void hci_disconn_complete_evt(struct hci_dev *hdev, void *data,
				     struct sk_buff *skb)
{
	struct hci_ev_disconn_complete *ev = data;
	u8 reason;
	struct hci_conn_params *params;
	struct hci_conn *conn;
	bool mgmt_connected;

	bt_dev_dbg(hdev, "status 0x%2.2x", ev->status);

	hci_dev_lock(hdev);

	conn = hci_conn_hash_lookup_handle(hdev, __le16_to_cpu(ev->handle));
	if (!conn)
		goto unlock;

	if (ev->status) {
		mgmt_disconnect_failed(hdev, &conn->dst, conn->type,
				       conn->dst_type, ev->status);
		goto unlock;
	}

	conn->state = BT_CLOSED;

	mgmt_connected = test_and_clear_bit(HCI_CONN_MGMT_CONNECTED, &conn->flags);

	if (test_bit(HCI_CONN_AUTH_FAILURE, &conn->flags))
		reason = MGMT_DEV_DISCONN_AUTH_FAILURE;
	else
		reason = hci_to_mgmt_reason(ev->reason);

	mgmt_device_disconnected(hdev, &conn->dst, conn->type, conn->dst_type,
				reason, mgmt_connected);

	if (conn->type == ACL_LINK) {
		if (test_and_clear_bit(HCI_CONN_FLUSH_KEY, &conn->flags))
			hci_remove_link_key(hdev, &conn->dst);

		hci_update_scan(hdev);
	}

	params = hci_conn_params_lookup(hdev, &conn->dst, conn->dst_type);
	if (params) {
		switch (params->auto_connect) {
		case HCI_AUTO_CONN_LINK_LOSS:
			if (ev->reason != HCI_ERROR_CONNECTION_TIMEOUT)
				break;
			fallthrough;

		case HCI_AUTO_CONN_DIRECT:
		case HCI_AUTO_CONN_ALWAYS:
			list_del_init(&params->action);
			list_add(&params->action, &hdev->pend_le_conns);
			hci_update_passive_scan(hdev);
			break;

		default:
			break;
		}
	}

	hci_disconn_cfm(conn, ev->reason);

	/* Re-enable advertising if necessary, since it might
	 * have been disabled by the connection. From the
	 * HCI_LE_Set_Advertise_Enable command description in
	 * the core specification (v4.0):
	 * "The Controller shall continue advertising until the Host
	 * issues an LE_Set_Advertise_Enable command with
	 * Advertising_Enable set to 0x00 (Advertising is disabled)
	 * or until a connection is created or until the Advertising
	 * is timed out due to Directed Advertising."
	 */
	if (conn->type == LE_LINK && conn->role == HCI_ROLE_SLAVE) {
		hdev->cur_adv_instance = conn->adv_instance;
		hci_enable_advertising(hdev);
	}

	hci_conn_del(conn);

unlock:
	hci_dev_unlock(hdev);
}

static void hci_auth_complete_evt(struct hci_dev *hdev, void *data,
				  struct sk_buff *skb)
{
	struct hci_ev_auth_complete *ev = data;
	struct hci_conn *conn;

	bt_dev_dbg(hdev, "status 0x%2.2x", ev->status);

	hci_dev_lock(hdev);

	conn = hci_conn_hash_lookup_handle(hdev, __le16_to_cpu(ev->handle));
	if (!conn)
		goto unlock;

	if (!ev->status) {
		clear_bit(HCI_CONN_AUTH_FAILURE, &conn->flags);

		if (!hci_conn_ssp_enabled(conn) &&
		    test_bit(HCI_CONN_REAUTH_PEND, &conn->flags)) {
			bt_dev_info(hdev, "re-auth of legacy device is not possible.");
		} else {
			set_bit(HCI_CONN_AUTH, &conn->flags);
			conn->sec_level = conn->pending_sec_level;
		}
	} else {
		if (ev->status == HCI_ERROR_PIN_OR_KEY_MISSING)
			set_bit(HCI_CONN_AUTH_FAILURE, &conn->flags);

		mgmt_auth_failed(conn, ev->status);
	}

	clear_bit(HCI_CONN_AUTH_PEND, &conn->flags);
	clear_bit(HCI_CONN_REAUTH_PEND, &conn->flags);

	if (conn->state == BT_CONFIG) {
		if (!ev->status && hci_conn_ssp_enabled(conn)) {
			struct hci_cp_set_conn_encrypt cp;
			cp.handle  = ev->handle;
			cp.encrypt = 0x01;
			hci_send_cmd(hdev, HCI_OP_SET_CONN_ENCRYPT, sizeof(cp),
				     &cp);
		} else {
			conn->state = BT_CONNECTED;
			hci_connect_cfm(conn, ev->status);
			hci_conn_drop(conn);
		}
	} else {
		hci_auth_cfm(conn, ev->status);

		hci_conn_hold(conn);
		conn->disc_timeout = HCI_DISCONN_TIMEOUT;
		hci_conn_drop(conn);
	}

	if (test_bit(HCI_CONN_ENCRYPT_PEND, &conn->flags)) {
		if (!ev->status) {
			struct hci_cp_set_conn_encrypt cp;
			cp.handle  = ev->handle;
			cp.encrypt = 0x01;
			hci_send_cmd(hdev, HCI_OP_SET_CONN_ENCRYPT, sizeof(cp),
				     &cp);
		} else {
			clear_bit(HCI_CONN_ENCRYPT_PEND, &conn->flags);
			hci_encrypt_cfm(conn, ev->status);
		}
	}

unlock:
	hci_dev_unlock(hdev);
}

static void hci_remote_name_evt(struct hci_dev *hdev, void *data,
				struct sk_buff *skb)
{
	struct hci_ev_remote_name *ev = data;
	struct hci_conn *conn;

	bt_dev_dbg(hdev, "status 0x%2.2x", ev->status);

	hci_conn_check_pending(hdev);

	hci_dev_lock(hdev);

	conn = hci_conn_hash_lookup_ba(hdev, ACL_LINK, &ev->bdaddr);

	if (!hci_dev_test_flag(hdev, HCI_MGMT))
		goto check_auth;

	if (ev->status == 0)
		hci_check_pending_name(hdev, conn, &ev->bdaddr, ev->name,
				       strnlen(ev->name, HCI_MAX_NAME_LENGTH));
	else
		hci_check_pending_name(hdev, conn, &ev->bdaddr, NULL, 0);

check_auth:
	if (!conn)
		goto unlock;

	if (!hci_outgoing_auth_needed(hdev, conn))
		goto unlock;

	if (!test_and_set_bit(HCI_CONN_AUTH_PEND, &conn->flags)) {
		struct hci_cp_auth_requested cp;

		set_bit(HCI_CONN_AUTH_INITIATOR, &conn->flags);

		cp.handle = __cpu_to_le16(conn->handle);
		hci_send_cmd(hdev, HCI_OP_AUTH_REQUESTED, sizeof(cp), &cp);
	}

unlock:
	hci_dev_unlock(hdev);
}

static void read_enc_key_size_complete(struct hci_dev *hdev, u8 status,
				       u16 opcode, struct sk_buff *skb)
{
	const struct hci_rp_read_enc_key_size *rp;
	struct hci_conn *conn;
	u16 handle;

	BT_DBG("%s status 0x%02x", hdev->name, status);

	if (!skb || skb->len < sizeof(*rp)) {
		bt_dev_err(hdev, "invalid read key size response");
		return;
	}

	rp = (void *)skb->data;
	handle = le16_to_cpu(rp->handle);

	hci_dev_lock(hdev);

	conn = hci_conn_hash_lookup_handle(hdev, handle);
	if (!conn)
		goto unlock;

	/* While unexpected, the read_enc_key_size command may fail. The most
	 * secure approach is to then assume the key size is 0 to force a
	 * disconnection.
	 */
	if (rp->status) {
		bt_dev_err(hdev, "failed to read key size for handle %u",
			   handle);
		conn->enc_key_size = 0;
	} else {
		conn->enc_key_size = rp->key_size;
	}

	hci_encrypt_cfm(conn, 0);

unlock:
	hci_dev_unlock(hdev);
}

static void hci_encrypt_change_evt(struct hci_dev *hdev, void *data,
				   struct sk_buff *skb)
{
	struct hci_ev_encrypt_change *ev = data;
	struct hci_conn *conn;

	bt_dev_dbg(hdev, "status 0x%2.2x", ev->status);

	hci_dev_lock(hdev);

	conn = hci_conn_hash_lookup_handle(hdev, __le16_to_cpu(ev->handle));
	if (!conn)
		goto unlock;

	if (!ev->status) {
		if (ev->encrypt) {
			/* Encryption implies authentication */
			set_bit(HCI_CONN_AUTH, &conn->flags);
			set_bit(HCI_CONN_ENCRYPT, &conn->flags);
			conn->sec_level = conn->pending_sec_level;

			/* P-256 authentication key implies FIPS */
			if (conn->key_type == HCI_LK_AUTH_COMBINATION_P256)
				set_bit(HCI_CONN_FIPS, &conn->flags);

			if ((conn->type == ACL_LINK && ev->encrypt == 0x02) ||
			    conn->type == LE_LINK)
				set_bit(HCI_CONN_AES_CCM, &conn->flags);
		} else {
			clear_bit(HCI_CONN_ENCRYPT, &conn->flags);
			clear_bit(HCI_CONN_AES_CCM, &conn->flags);
		}
	}

	/* We should disregard the current RPA and generate a new one
	 * whenever the encryption procedure fails.
	 */
	if (ev->status && conn->type == LE_LINK) {
		hci_dev_set_flag(hdev, HCI_RPA_EXPIRED);
		hci_adv_instances_set_rpa_expired(hdev, true);
	}

	clear_bit(HCI_CONN_ENCRYPT_PEND, &conn->flags);

	/* Check link security requirements are met */
	if (!hci_conn_check_link_mode(conn))
		ev->status = HCI_ERROR_AUTH_FAILURE;

	if (ev->status && conn->state == BT_CONNECTED) {
		if (ev->status == HCI_ERROR_PIN_OR_KEY_MISSING)
			set_bit(HCI_CONN_AUTH_FAILURE, &conn->flags);

		/* Notify upper layers so they can cleanup before
		 * disconnecting.
		 */
		hci_encrypt_cfm(conn, ev->status);
		hci_disconnect(conn, HCI_ERROR_AUTH_FAILURE);
		hci_conn_drop(conn);
		goto unlock;
	}

	/* Try reading the encryption key size for encrypted ACL links */
	if (!ev->status && ev->encrypt && conn->type == ACL_LINK) {
		struct hci_cp_read_enc_key_size cp;
		struct hci_request req;

		/* Only send HCI_Read_Encryption_Key_Size if the
		 * controller really supports it. If it doesn't, assume
		 * the default size (16).
		 */
		if (!(hdev->commands[20] & 0x10)) {
			conn->enc_key_size = HCI_LINK_KEY_SIZE;
			goto notify;
		}

		hci_req_init(&req, hdev);

		cp.handle = cpu_to_le16(conn->handle);
		hci_req_add(&req, HCI_OP_READ_ENC_KEY_SIZE, sizeof(cp), &cp);

		if (hci_req_run_skb(&req, read_enc_key_size_complete)) {
			bt_dev_err(hdev, "sending read key size failed");
			conn->enc_key_size = HCI_LINK_KEY_SIZE;
			goto notify;
		}

		goto unlock;
	}

	/* Set the default Authenticated Payload Timeout after
	 * an LE Link is established. As per Core Spec v5.0, Vol 2, Part B
	 * Section 3.3, the HCI command WRITE_AUTH_PAYLOAD_TIMEOUT should be
	 * sent when the link is active and Encryption is enabled, the conn
	 * type can be either LE or ACL and controller must support LMP Ping.
	 * Ensure for AES-CCM encryption as well.
	 */
	if (test_bit(HCI_CONN_ENCRYPT, &conn->flags) &&
	    test_bit(HCI_CONN_AES_CCM, &conn->flags) &&
	    ((conn->type == ACL_LINK && lmp_ping_capable(hdev)) ||
	     (conn->type == LE_LINK && (hdev->le_features[0] & HCI_LE_PING)))) {
		struct hci_cp_write_auth_payload_to cp;

		cp.handle = cpu_to_le16(conn->handle);
		cp.timeout = cpu_to_le16(hdev->auth_payload_timeout);
		hci_send_cmd(conn->hdev, HCI_OP_WRITE_AUTH_PAYLOAD_TO,
			     sizeof(cp), &cp);
	}

notify:
	hci_encrypt_cfm(conn, ev->status);

unlock:
	hci_dev_unlock(hdev);
}

static void hci_change_link_key_complete_evt(struct hci_dev *hdev, void *data,
					     struct sk_buff *skb)
{
	struct hci_ev_change_link_key_complete *ev = data;
	struct hci_conn *conn;

	bt_dev_dbg(hdev, "status 0x%2.2x", ev->status);

	hci_dev_lock(hdev);

	conn = hci_conn_hash_lookup_handle(hdev, __le16_to_cpu(ev->handle));
	if (conn) {
		if (!ev->status)
			set_bit(HCI_CONN_SECURE, &conn->flags);

		clear_bit(HCI_CONN_AUTH_PEND, &conn->flags);

		hci_key_change_cfm(conn, ev->status);
	}

	hci_dev_unlock(hdev);
}

static void hci_remote_features_evt(struct hci_dev *hdev, void *data,
				    struct sk_buff *skb)
{
	struct hci_ev_remote_features *ev = data;
	struct hci_conn *conn;

	bt_dev_dbg(hdev, "status 0x%2.2x", ev->status);

	hci_dev_lock(hdev);

	conn = hci_conn_hash_lookup_handle(hdev, __le16_to_cpu(ev->handle));
	if (!conn)
		goto unlock;

	if (!ev->status)
		memcpy(conn->features[0], ev->features, 8);

	if (conn->state != BT_CONFIG)
		goto unlock;

	if (!ev->status && lmp_ext_feat_capable(hdev) &&
	    lmp_ext_feat_capable(conn)) {
		struct hci_cp_read_remote_ext_features cp;
		cp.handle = ev->handle;
		cp.page = 0x01;
		hci_send_cmd(hdev, HCI_OP_READ_REMOTE_EXT_FEATURES,
			     sizeof(cp), &cp);
		goto unlock;
	}

	if (!ev->status && !test_bit(HCI_CONN_MGMT_CONNECTED, &conn->flags)) {
		struct hci_cp_remote_name_req cp;
		memset(&cp, 0, sizeof(cp));
		bacpy(&cp.bdaddr, &conn->dst);
		cp.pscan_rep_mode = 0x02;
		hci_send_cmd(hdev, HCI_OP_REMOTE_NAME_REQ, sizeof(cp), &cp);
	} else if (!test_and_set_bit(HCI_CONN_MGMT_CONNECTED, &conn->flags))
		mgmt_device_connected(hdev, conn, NULL, 0);

	if (!hci_outgoing_auth_needed(hdev, conn)) {
		conn->state = BT_CONNECTED;
		hci_connect_cfm(conn, ev->status);
		hci_conn_drop(conn);
	}

unlock:
	hci_dev_unlock(hdev);
}

static inline void handle_cmd_cnt_and_timer(struct hci_dev *hdev, u8 ncmd)
{
	cancel_delayed_work(&hdev->cmd_timer);
<<<<<<< HEAD

	if (!test_bit(HCI_RESET, &hdev->flags)) {
		if (ncmd) {
			cancel_delayed_work(&hdev->ncmd_timer);
			atomic_set(&hdev->cmd_cnt, 1);
		} else {
			schedule_delayed_work(&hdev->ncmd_timer,
					      HCI_NCMD_TIMEOUT);
		}
	}
}

#define HCI_CC_VL(_op, _func, _min, _max) \
{ \
	.op = _op, \
	.func = _func, \
	.min_len = _min, \
	.max_len = _max, \
}

#define HCI_CC(_op, _func, _len) \
	HCI_CC_VL(_op, _func, _len, _len)

#define HCI_CC_STATUS(_op, _func) \
	HCI_CC(_op, _func, sizeof(struct hci_ev_status))

static const struct hci_cc {
	u16  op;
	u8 (*func)(struct hci_dev *hdev, void *data, struct sk_buff *skb);
	u16  min_len;
	u16  max_len;
} hci_cc_table[] = {
	HCI_CC_STATUS(HCI_OP_INQUIRY_CANCEL, hci_cc_inquiry_cancel),
	HCI_CC_STATUS(HCI_OP_PERIODIC_INQ, hci_cc_periodic_inq),
	HCI_CC_STATUS(HCI_OP_EXIT_PERIODIC_INQ, hci_cc_exit_periodic_inq),
	HCI_CC_STATUS(HCI_OP_REMOTE_NAME_REQ_CANCEL,
		      hci_cc_remote_name_req_cancel),
	HCI_CC(HCI_OP_ROLE_DISCOVERY, hci_cc_role_discovery,
	       sizeof(struct hci_rp_role_discovery)),
	HCI_CC(HCI_OP_READ_LINK_POLICY, hci_cc_read_link_policy,
	       sizeof(struct hci_rp_read_link_policy)),
	HCI_CC(HCI_OP_WRITE_LINK_POLICY, hci_cc_write_link_policy,
	       sizeof(struct hci_rp_write_link_policy)),
	HCI_CC(HCI_OP_READ_DEF_LINK_POLICY, hci_cc_read_def_link_policy,
	       sizeof(struct hci_rp_read_def_link_policy)),
	HCI_CC_STATUS(HCI_OP_WRITE_DEF_LINK_POLICY,
		      hci_cc_write_def_link_policy),
	HCI_CC_STATUS(HCI_OP_RESET, hci_cc_reset),
	HCI_CC(HCI_OP_READ_STORED_LINK_KEY, hci_cc_read_stored_link_key,
	       sizeof(struct hci_rp_read_stored_link_key)),
	HCI_CC(HCI_OP_DELETE_STORED_LINK_KEY, hci_cc_delete_stored_link_key,
	       sizeof(struct hci_rp_delete_stored_link_key)),
	HCI_CC_STATUS(HCI_OP_WRITE_LOCAL_NAME, hci_cc_write_local_name),
	HCI_CC(HCI_OP_READ_LOCAL_NAME, hci_cc_read_local_name,
	       sizeof(struct hci_rp_read_local_name)),
	HCI_CC_STATUS(HCI_OP_WRITE_AUTH_ENABLE, hci_cc_write_auth_enable),
	HCI_CC_STATUS(HCI_OP_WRITE_ENCRYPT_MODE, hci_cc_write_encrypt_mode),
	HCI_CC_STATUS(HCI_OP_WRITE_SCAN_ENABLE, hci_cc_write_scan_enable),
	HCI_CC_STATUS(HCI_OP_SET_EVENT_FLT, hci_cc_set_event_filter),
	HCI_CC(HCI_OP_READ_CLASS_OF_DEV, hci_cc_read_class_of_dev,
	       sizeof(struct hci_rp_read_class_of_dev)),
	HCI_CC_STATUS(HCI_OP_WRITE_CLASS_OF_DEV, hci_cc_write_class_of_dev),
	HCI_CC(HCI_OP_READ_VOICE_SETTING, hci_cc_read_voice_setting,
	       sizeof(struct hci_rp_read_voice_setting)),
	HCI_CC_STATUS(HCI_OP_WRITE_VOICE_SETTING, hci_cc_write_voice_setting),
	HCI_CC(HCI_OP_READ_NUM_SUPPORTED_IAC, hci_cc_read_num_supported_iac,
	       sizeof(struct hci_rp_read_num_supported_iac)),
	HCI_CC_STATUS(HCI_OP_WRITE_SSP_MODE, hci_cc_write_ssp_mode),
	HCI_CC_STATUS(HCI_OP_WRITE_SC_SUPPORT, hci_cc_write_sc_support),
	HCI_CC(HCI_OP_READ_AUTH_PAYLOAD_TO, hci_cc_read_auth_payload_timeout,
	       sizeof(struct hci_rp_read_auth_payload_to)),
	HCI_CC(HCI_OP_WRITE_AUTH_PAYLOAD_TO, hci_cc_write_auth_payload_timeout,
	       sizeof(struct hci_rp_write_auth_payload_to)),
	HCI_CC(HCI_OP_READ_LOCAL_VERSION, hci_cc_read_local_version,
	       sizeof(struct hci_rp_read_local_version)),
	HCI_CC(HCI_OP_READ_LOCAL_COMMANDS, hci_cc_read_local_commands,
	       sizeof(struct hci_rp_read_local_commands)),
	HCI_CC(HCI_OP_READ_LOCAL_FEATURES, hci_cc_read_local_features,
	       sizeof(struct hci_rp_read_local_features)),
	HCI_CC(HCI_OP_READ_LOCAL_EXT_FEATURES, hci_cc_read_local_ext_features,
	       sizeof(struct hci_rp_read_local_ext_features)),
	HCI_CC(HCI_OP_READ_BUFFER_SIZE, hci_cc_read_buffer_size,
	       sizeof(struct hci_rp_read_buffer_size)),
	HCI_CC(HCI_OP_READ_BD_ADDR, hci_cc_read_bd_addr,
	       sizeof(struct hci_rp_read_bd_addr)),
	HCI_CC(HCI_OP_READ_LOCAL_PAIRING_OPTS, hci_cc_read_local_pairing_opts,
	       sizeof(struct hci_rp_read_local_pairing_opts)),
	HCI_CC(HCI_OP_READ_PAGE_SCAN_ACTIVITY, hci_cc_read_page_scan_activity,
	       sizeof(struct hci_rp_read_page_scan_activity)),
	HCI_CC_STATUS(HCI_OP_WRITE_PAGE_SCAN_ACTIVITY,
		      hci_cc_write_page_scan_activity),
	HCI_CC(HCI_OP_READ_PAGE_SCAN_TYPE, hci_cc_read_page_scan_type,
	       sizeof(struct hci_rp_read_page_scan_type)),
	HCI_CC_STATUS(HCI_OP_WRITE_PAGE_SCAN_TYPE, hci_cc_write_page_scan_type),
	HCI_CC(HCI_OP_READ_DATA_BLOCK_SIZE, hci_cc_read_data_block_size,
	       sizeof(struct hci_rp_read_data_block_size)),
	HCI_CC(HCI_OP_READ_FLOW_CONTROL_MODE, hci_cc_read_flow_control_mode,
	       sizeof(struct hci_rp_read_flow_control_mode)),
	HCI_CC(HCI_OP_READ_LOCAL_AMP_INFO, hci_cc_read_local_amp_info,
	       sizeof(struct hci_rp_read_local_amp_info)),
	HCI_CC(HCI_OP_READ_CLOCK, hci_cc_read_clock,
	       sizeof(struct hci_rp_read_clock)),
	HCI_CC(HCI_OP_READ_INQ_RSP_TX_POWER, hci_cc_read_inq_rsp_tx_power,
	       sizeof(struct hci_rp_read_inq_rsp_tx_power)),
	HCI_CC(HCI_OP_READ_DEF_ERR_DATA_REPORTING,
	       hci_cc_read_def_err_data_reporting,
	       sizeof(struct hci_rp_read_def_err_data_reporting)),
	HCI_CC_STATUS(HCI_OP_WRITE_DEF_ERR_DATA_REPORTING,
		      hci_cc_write_def_err_data_reporting),
	HCI_CC(HCI_OP_PIN_CODE_REPLY, hci_cc_pin_code_reply,
	       sizeof(struct hci_rp_pin_code_reply)),
	HCI_CC(HCI_OP_PIN_CODE_NEG_REPLY, hci_cc_pin_code_neg_reply,
	       sizeof(struct hci_rp_pin_code_neg_reply)),
	HCI_CC(HCI_OP_READ_LOCAL_OOB_DATA, hci_cc_read_local_oob_data,
	       sizeof(struct hci_rp_read_local_oob_data)),
	HCI_CC(HCI_OP_READ_LOCAL_OOB_EXT_DATA, hci_cc_read_local_oob_ext_data,
	       sizeof(struct hci_rp_read_local_oob_ext_data)),
	HCI_CC(HCI_OP_LE_READ_BUFFER_SIZE, hci_cc_le_read_buffer_size,
	       sizeof(struct hci_rp_le_read_buffer_size)),
	HCI_CC(HCI_OP_LE_READ_LOCAL_FEATURES, hci_cc_le_read_local_features,
	       sizeof(struct hci_rp_le_read_local_features)),
	HCI_CC(HCI_OP_LE_READ_ADV_TX_POWER, hci_cc_le_read_adv_tx_power,
	       sizeof(struct hci_rp_le_read_adv_tx_power)),
	HCI_CC(HCI_OP_USER_CONFIRM_REPLY, hci_cc_user_confirm_reply,
	       sizeof(struct hci_rp_user_confirm_reply)),
	HCI_CC(HCI_OP_USER_CONFIRM_NEG_REPLY, hci_cc_user_confirm_neg_reply,
	       sizeof(struct hci_rp_user_confirm_reply)),
	HCI_CC(HCI_OP_USER_PASSKEY_REPLY, hci_cc_user_passkey_reply,
	       sizeof(struct hci_rp_user_confirm_reply)),
	HCI_CC(HCI_OP_USER_PASSKEY_NEG_REPLY, hci_cc_user_passkey_neg_reply,
	       sizeof(struct hci_rp_user_confirm_reply)),
	HCI_CC_STATUS(HCI_OP_LE_SET_RANDOM_ADDR, hci_cc_le_set_random_addr),
	HCI_CC_STATUS(HCI_OP_LE_SET_ADV_ENABLE, hci_cc_le_set_adv_enable),
	HCI_CC_STATUS(HCI_OP_LE_SET_SCAN_PARAM, hci_cc_le_set_scan_param),
	HCI_CC_STATUS(HCI_OP_LE_SET_SCAN_ENABLE, hci_cc_le_set_scan_enable),
	HCI_CC(HCI_OP_LE_READ_ACCEPT_LIST_SIZE,
	       hci_cc_le_read_accept_list_size,
	       sizeof(struct hci_rp_le_read_accept_list_size)),
	HCI_CC_STATUS(HCI_OP_LE_CLEAR_ACCEPT_LIST, hci_cc_le_clear_accept_list),
	HCI_CC_STATUS(HCI_OP_LE_ADD_TO_ACCEPT_LIST,
		      hci_cc_le_add_to_accept_list),
	HCI_CC_STATUS(HCI_OP_LE_DEL_FROM_ACCEPT_LIST,
		      hci_cc_le_del_from_accept_list),
	HCI_CC(HCI_OP_LE_READ_SUPPORTED_STATES, hci_cc_le_read_supported_states,
	       sizeof(struct hci_rp_le_read_supported_states)),
	HCI_CC(HCI_OP_LE_READ_DEF_DATA_LEN, hci_cc_le_read_def_data_len,
	       sizeof(struct hci_rp_le_read_def_data_len)),
	HCI_CC_STATUS(HCI_OP_LE_WRITE_DEF_DATA_LEN,
		      hci_cc_le_write_def_data_len),
	HCI_CC_STATUS(HCI_OP_LE_ADD_TO_RESOLV_LIST,
		      hci_cc_le_add_to_resolv_list),
	HCI_CC_STATUS(HCI_OP_LE_DEL_FROM_RESOLV_LIST,
		      hci_cc_le_del_from_resolv_list),
	HCI_CC_STATUS(HCI_OP_LE_CLEAR_RESOLV_LIST,
		      hci_cc_le_clear_resolv_list),
	HCI_CC(HCI_OP_LE_READ_RESOLV_LIST_SIZE, hci_cc_le_read_resolv_list_size,
	       sizeof(struct hci_rp_le_read_resolv_list_size)),
	HCI_CC_STATUS(HCI_OP_LE_SET_ADDR_RESOLV_ENABLE,
		      hci_cc_le_set_addr_resolution_enable),
	HCI_CC(HCI_OP_LE_READ_MAX_DATA_LEN, hci_cc_le_read_max_data_len,
	       sizeof(struct hci_rp_le_read_max_data_len)),
	HCI_CC_STATUS(HCI_OP_WRITE_LE_HOST_SUPPORTED,
		      hci_cc_write_le_host_supported),
	HCI_CC_STATUS(HCI_OP_LE_SET_ADV_PARAM, hci_cc_set_adv_param),
	HCI_CC(HCI_OP_READ_RSSI, hci_cc_read_rssi,
	       sizeof(struct hci_rp_read_rssi)),
	HCI_CC(HCI_OP_READ_TX_POWER, hci_cc_read_tx_power,
	       sizeof(struct hci_rp_read_tx_power)),
	HCI_CC_STATUS(HCI_OP_WRITE_SSP_DEBUG_MODE, hci_cc_write_ssp_debug_mode),
	HCI_CC_STATUS(HCI_OP_LE_SET_EXT_SCAN_PARAMS,
		      hci_cc_le_set_ext_scan_param),
	HCI_CC_STATUS(HCI_OP_LE_SET_EXT_SCAN_ENABLE,
		      hci_cc_le_set_ext_scan_enable),
	HCI_CC_STATUS(HCI_OP_LE_SET_DEFAULT_PHY, hci_cc_le_set_default_phy),
	HCI_CC(HCI_OP_LE_READ_NUM_SUPPORTED_ADV_SETS,
	       hci_cc_le_read_num_adv_sets,
	       sizeof(struct hci_rp_le_read_num_supported_adv_sets)),
	HCI_CC(HCI_OP_LE_SET_EXT_ADV_PARAMS, hci_cc_set_ext_adv_param,
	       sizeof(struct hci_rp_le_set_ext_adv_params)),
	HCI_CC_STATUS(HCI_OP_LE_SET_EXT_ADV_ENABLE,
		      hci_cc_le_set_ext_adv_enable),
	HCI_CC_STATUS(HCI_OP_LE_SET_ADV_SET_RAND_ADDR,
		      hci_cc_le_set_adv_set_random_addr),
	HCI_CC_STATUS(HCI_OP_LE_REMOVE_ADV_SET, hci_cc_le_remove_adv_set),
	HCI_CC_STATUS(HCI_OP_LE_CLEAR_ADV_SETS, hci_cc_le_clear_adv_sets),
	HCI_CC(HCI_OP_LE_READ_TRANSMIT_POWER, hci_cc_le_read_transmit_power,
	       sizeof(struct hci_rp_le_read_transmit_power)),
	HCI_CC_STATUS(HCI_OP_LE_SET_PRIVACY_MODE, hci_cc_le_set_privacy_mode)
};

static u8 hci_cc_func(struct hci_dev *hdev, const struct hci_cc *cc,
		      struct sk_buff *skb)
{
	void *data;

	if (skb->len < cc->min_len) {
		bt_dev_err(hdev, "unexpected cc 0x%4.4x length: %u < %u",
			   cc->op, skb->len, cc->min_len);
		return HCI_ERROR_UNSPECIFIED;
	}

	/* Just warn if the length is over max_len size it still be possible to
	 * partially parse the cc so leave to callback to decide if that is
	 * acceptable.
	 */
	if (skb->len > cc->max_len)
		bt_dev_warn(hdev, "unexpected cc 0x%4.4x length: %u > %u",
			    cc->op, skb->len, cc->max_len);

	data = hci_cc_skb_pull(hdev, skb, cc->op, cc->min_len);
	if (!data)
		return HCI_ERROR_UNSPECIFIED;

	return cc->func(hdev, data, skb);
}

static void hci_cmd_complete_evt(struct hci_dev *hdev, void *data,
				 struct sk_buff *skb, u16 *opcode, u8 *status,
				 hci_req_complete_t *req_complete,
				 hci_req_complete_skb_t *req_complete_skb)
{
	struct hci_ev_cmd_complete *ev = data;
	int i;

	*opcode = __le16_to_cpu(ev->opcode);

	bt_dev_dbg(hdev, "opcode 0x%4.4x", *opcode);

	for (i = 0; i < ARRAY_SIZE(hci_cc_table); i++) {
		if (hci_cc_table[i].op == *opcode) {
			*status = hci_cc_func(hdev, &hci_cc_table[i], skb);
			break;
		}
=======

	rcu_read_lock();
	if (!test_bit(HCI_RESET, &hdev->flags)) {
		if (ncmd) {
			cancel_delayed_work(&hdev->ncmd_timer);
			atomic_set(&hdev->cmd_cnt, 1);
		} else {
			if (!hci_dev_test_flag(hdev, HCI_CMD_DRAIN_WORKQUEUE))
				queue_delayed_work(hdev->workqueue, &hdev->ncmd_timer,
						   HCI_NCMD_TIMEOUT);
		}
	}
	rcu_read_unlock();
}

static u8 hci_cc_le_read_buffer_size_v2(struct hci_dev *hdev, void *data,
					struct sk_buff *skb)
{
	struct hci_rp_le_read_buffer_size_v2 *rp = data;

	bt_dev_dbg(hdev, "status 0x%2.2x", rp->status);

	if (rp->status)
		return rp->status;

	hdev->le_mtu   = __le16_to_cpu(rp->acl_mtu);
	hdev->le_pkts  = rp->acl_max_pkt;
	hdev->iso_mtu  = __le16_to_cpu(rp->iso_mtu);
	hdev->iso_pkts = rp->iso_max_pkt;

	hdev->le_cnt  = hdev->le_pkts;
	hdev->iso_cnt = hdev->iso_pkts;

	BT_DBG("%s acl mtu %d:%d iso mtu %d:%d", hdev->name, hdev->acl_mtu,
	       hdev->acl_pkts, hdev->iso_mtu, hdev->iso_pkts);

	return rp->status;
}

static u8 hci_cc_le_set_cig_params(struct hci_dev *hdev, void *data,
				   struct sk_buff *skb)
{
	struct hci_rp_le_set_cig_params *rp = data;
	struct hci_conn *conn;
	int i = 0;

	bt_dev_dbg(hdev, "status 0x%2.2x", rp->status);

	hci_dev_lock(hdev);

	if (rp->status) {
		while ((conn = hci_conn_hash_lookup_cig(hdev, rp->cig_id))) {
			conn->state = BT_CLOSED;
			hci_connect_cfm(conn, rp->status);
			hci_conn_del(conn);
		}
		goto unlock;
	}

	rcu_read_lock();

	list_for_each_entry_rcu(conn, &hdev->conn_hash.list, list) {
		if (conn->type != ISO_LINK || conn->iso_qos.cig != rp->cig_id ||
		    conn->state == BT_CONNECTED)
			continue;

		conn->handle = __le16_to_cpu(rp->handle[i++]);

		bt_dev_dbg(hdev, "%p handle 0x%4.4x link %p", conn,
			   conn->handle, conn->link);

		/* Create CIS if LE is already connected */
		if (conn->link && conn->link->state == BT_CONNECTED)
			hci_le_create_cis(conn->link);

		if (i == rp->num_handles)
			break;
	}

	rcu_read_unlock();

unlock:
	hci_dev_unlock(hdev);

	return rp->status;
}

static u8 hci_cc_le_setup_iso_path(struct hci_dev *hdev, void *data,
				   struct sk_buff *skb)
{
	struct hci_rp_le_setup_iso_path *rp = data;
	struct hci_cp_le_setup_iso_path *cp;
	struct hci_conn *conn;

	bt_dev_dbg(hdev, "status 0x%2.2x", rp->status);

	cp = hci_sent_cmd_data(hdev, HCI_OP_LE_SETUP_ISO_PATH);
	if (!cp)
		return rp->status;

	hci_dev_lock(hdev);

	conn = hci_conn_hash_lookup_handle(hdev, __le16_to_cpu(cp->handle));
	if (!conn)
		goto unlock;

	if (rp->status) {
		hci_connect_cfm(conn, rp->status);
		hci_conn_del(conn);
		goto unlock;
	}

	switch (cp->direction) {
	/* Input (Host to Controller) */
	case 0x00:
		/* Only confirm connection if output only */
		if (conn->iso_qos.out.sdu && !conn->iso_qos.in.sdu)
			hci_connect_cfm(conn, rp->status);
		break;
	/* Output (Controller to Host) */
	case 0x01:
		/* Confirm connection since conn->iso_qos is always configured
		 * last.
		 */
		hci_connect_cfm(conn, rp->status);
		break;
	}

unlock:
	hci_dev_unlock(hdev);
	return rp->status;
}

static void hci_cs_le_create_big(struct hci_dev *hdev, u8 status)
{
	bt_dev_dbg(hdev, "status 0x%2.2x", status);
}

static u8 hci_cc_set_per_adv_param(struct hci_dev *hdev, void *data,
				   struct sk_buff *skb)
{
	struct hci_ev_status *rp = data;
	struct hci_cp_le_set_per_adv_params *cp;

	bt_dev_dbg(hdev, "status 0x%2.2x", rp->status);

	if (rp->status)
		return rp->status;

	cp = hci_sent_cmd_data(hdev, HCI_OP_LE_SET_PER_ADV_PARAMS);
	if (!cp)
		return rp->status;

	/* TODO: set the conn state */
	return rp->status;
}

static u8 hci_cc_le_set_per_adv_enable(struct hci_dev *hdev, void *data,
				       struct sk_buff *skb)
{
	struct hci_ev_status *rp = data;
	__u8 *sent;

	bt_dev_dbg(hdev, "status 0x%2.2x", rp->status);

	if (rp->status)
		return rp->status;

	sent = hci_sent_cmd_data(hdev, HCI_OP_LE_SET_PER_ADV_ENABLE);
	if (!sent)
		return rp->status;

	hci_dev_lock(hdev);

	if (*sent)
		hci_dev_set_flag(hdev, HCI_LE_PER_ADV);
	else
		hci_dev_clear_flag(hdev, HCI_LE_PER_ADV);

	hci_dev_unlock(hdev);

	return rp->status;
}

#define HCI_CC_VL(_op, _func, _min, _max) \
{ \
	.op = _op, \
	.func = _func, \
	.min_len = _min, \
	.max_len = _max, \
}

#define HCI_CC(_op, _func, _len) \
	HCI_CC_VL(_op, _func, _len, _len)

#define HCI_CC_STATUS(_op, _func) \
	HCI_CC(_op, _func, sizeof(struct hci_ev_status))

static const struct hci_cc {
	u16  op;
	u8 (*func)(struct hci_dev *hdev, void *data, struct sk_buff *skb);
	u16  min_len;
	u16  max_len;
} hci_cc_table[] = {
	HCI_CC_STATUS(HCI_OP_INQUIRY_CANCEL, hci_cc_inquiry_cancel),
	HCI_CC_STATUS(HCI_OP_PERIODIC_INQ, hci_cc_periodic_inq),
	HCI_CC_STATUS(HCI_OP_EXIT_PERIODIC_INQ, hci_cc_exit_periodic_inq),
	HCI_CC_STATUS(HCI_OP_REMOTE_NAME_REQ_CANCEL,
		      hci_cc_remote_name_req_cancel),
	HCI_CC(HCI_OP_ROLE_DISCOVERY, hci_cc_role_discovery,
	       sizeof(struct hci_rp_role_discovery)),
	HCI_CC(HCI_OP_READ_LINK_POLICY, hci_cc_read_link_policy,
	       sizeof(struct hci_rp_read_link_policy)),
	HCI_CC(HCI_OP_WRITE_LINK_POLICY, hci_cc_write_link_policy,
	       sizeof(struct hci_rp_write_link_policy)),
	HCI_CC(HCI_OP_READ_DEF_LINK_POLICY, hci_cc_read_def_link_policy,
	       sizeof(struct hci_rp_read_def_link_policy)),
	HCI_CC_STATUS(HCI_OP_WRITE_DEF_LINK_POLICY,
		      hci_cc_write_def_link_policy),
	HCI_CC_STATUS(HCI_OP_RESET, hci_cc_reset),
	HCI_CC(HCI_OP_READ_STORED_LINK_KEY, hci_cc_read_stored_link_key,
	       sizeof(struct hci_rp_read_stored_link_key)),
	HCI_CC(HCI_OP_DELETE_STORED_LINK_KEY, hci_cc_delete_stored_link_key,
	       sizeof(struct hci_rp_delete_stored_link_key)),
	HCI_CC_STATUS(HCI_OP_WRITE_LOCAL_NAME, hci_cc_write_local_name),
	HCI_CC(HCI_OP_READ_LOCAL_NAME, hci_cc_read_local_name,
	       sizeof(struct hci_rp_read_local_name)),
	HCI_CC_STATUS(HCI_OP_WRITE_AUTH_ENABLE, hci_cc_write_auth_enable),
	HCI_CC_STATUS(HCI_OP_WRITE_ENCRYPT_MODE, hci_cc_write_encrypt_mode),
	HCI_CC_STATUS(HCI_OP_WRITE_SCAN_ENABLE, hci_cc_write_scan_enable),
	HCI_CC_STATUS(HCI_OP_SET_EVENT_FLT, hci_cc_set_event_filter),
	HCI_CC(HCI_OP_READ_CLASS_OF_DEV, hci_cc_read_class_of_dev,
	       sizeof(struct hci_rp_read_class_of_dev)),
	HCI_CC_STATUS(HCI_OP_WRITE_CLASS_OF_DEV, hci_cc_write_class_of_dev),
	HCI_CC(HCI_OP_READ_VOICE_SETTING, hci_cc_read_voice_setting,
	       sizeof(struct hci_rp_read_voice_setting)),
	HCI_CC_STATUS(HCI_OP_WRITE_VOICE_SETTING, hci_cc_write_voice_setting),
	HCI_CC(HCI_OP_READ_NUM_SUPPORTED_IAC, hci_cc_read_num_supported_iac,
	       sizeof(struct hci_rp_read_num_supported_iac)),
	HCI_CC_STATUS(HCI_OP_WRITE_SSP_MODE, hci_cc_write_ssp_mode),
	HCI_CC_STATUS(HCI_OP_WRITE_SC_SUPPORT, hci_cc_write_sc_support),
	HCI_CC(HCI_OP_READ_AUTH_PAYLOAD_TO, hci_cc_read_auth_payload_timeout,
	       sizeof(struct hci_rp_read_auth_payload_to)),
	HCI_CC(HCI_OP_WRITE_AUTH_PAYLOAD_TO, hci_cc_write_auth_payload_timeout,
	       sizeof(struct hci_rp_write_auth_payload_to)),
	HCI_CC(HCI_OP_READ_LOCAL_VERSION, hci_cc_read_local_version,
	       sizeof(struct hci_rp_read_local_version)),
	HCI_CC(HCI_OP_READ_LOCAL_COMMANDS, hci_cc_read_local_commands,
	       sizeof(struct hci_rp_read_local_commands)),
	HCI_CC(HCI_OP_READ_LOCAL_FEATURES, hci_cc_read_local_features,
	       sizeof(struct hci_rp_read_local_features)),
	HCI_CC(HCI_OP_READ_LOCAL_EXT_FEATURES, hci_cc_read_local_ext_features,
	       sizeof(struct hci_rp_read_local_ext_features)),
	HCI_CC(HCI_OP_READ_BUFFER_SIZE, hci_cc_read_buffer_size,
	       sizeof(struct hci_rp_read_buffer_size)),
	HCI_CC(HCI_OP_READ_BD_ADDR, hci_cc_read_bd_addr,
	       sizeof(struct hci_rp_read_bd_addr)),
	HCI_CC(HCI_OP_READ_LOCAL_PAIRING_OPTS, hci_cc_read_local_pairing_opts,
	       sizeof(struct hci_rp_read_local_pairing_opts)),
	HCI_CC(HCI_OP_READ_PAGE_SCAN_ACTIVITY, hci_cc_read_page_scan_activity,
	       sizeof(struct hci_rp_read_page_scan_activity)),
	HCI_CC_STATUS(HCI_OP_WRITE_PAGE_SCAN_ACTIVITY,
		      hci_cc_write_page_scan_activity),
	HCI_CC(HCI_OP_READ_PAGE_SCAN_TYPE, hci_cc_read_page_scan_type,
	       sizeof(struct hci_rp_read_page_scan_type)),
	HCI_CC_STATUS(HCI_OP_WRITE_PAGE_SCAN_TYPE, hci_cc_write_page_scan_type),
	HCI_CC(HCI_OP_READ_DATA_BLOCK_SIZE, hci_cc_read_data_block_size,
	       sizeof(struct hci_rp_read_data_block_size)),
	HCI_CC(HCI_OP_READ_FLOW_CONTROL_MODE, hci_cc_read_flow_control_mode,
	       sizeof(struct hci_rp_read_flow_control_mode)),
	HCI_CC(HCI_OP_READ_LOCAL_AMP_INFO, hci_cc_read_local_amp_info,
	       sizeof(struct hci_rp_read_local_amp_info)),
	HCI_CC(HCI_OP_READ_CLOCK, hci_cc_read_clock,
	       sizeof(struct hci_rp_read_clock)),
	HCI_CC(HCI_OP_READ_INQ_RSP_TX_POWER, hci_cc_read_inq_rsp_tx_power,
	       sizeof(struct hci_rp_read_inq_rsp_tx_power)),
	HCI_CC(HCI_OP_READ_DEF_ERR_DATA_REPORTING,
	       hci_cc_read_def_err_data_reporting,
	       sizeof(struct hci_rp_read_def_err_data_reporting)),
	HCI_CC_STATUS(HCI_OP_WRITE_DEF_ERR_DATA_REPORTING,
		      hci_cc_write_def_err_data_reporting),
	HCI_CC(HCI_OP_PIN_CODE_REPLY, hci_cc_pin_code_reply,
	       sizeof(struct hci_rp_pin_code_reply)),
	HCI_CC(HCI_OP_PIN_CODE_NEG_REPLY, hci_cc_pin_code_neg_reply,
	       sizeof(struct hci_rp_pin_code_neg_reply)),
	HCI_CC(HCI_OP_READ_LOCAL_OOB_DATA, hci_cc_read_local_oob_data,
	       sizeof(struct hci_rp_read_local_oob_data)),
	HCI_CC(HCI_OP_READ_LOCAL_OOB_EXT_DATA, hci_cc_read_local_oob_ext_data,
	       sizeof(struct hci_rp_read_local_oob_ext_data)),
	HCI_CC(HCI_OP_LE_READ_BUFFER_SIZE, hci_cc_le_read_buffer_size,
	       sizeof(struct hci_rp_le_read_buffer_size)),
	HCI_CC(HCI_OP_LE_READ_LOCAL_FEATURES, hci_cc_le_read_local_features,
	       sizeof(struct hci_rp_le_read_local_features)),
	HCI_CC(HCI_OP_LE_READ_ADV_TX_POWER, hci_cc_le_read_adv_tx_power,
	       sizeof(struct hci_rp_le_read_adv_tx_power)),
	HCI_CC(HCI_OP_USER_CONFIRM_REPLY, hci_cc_user_confirm_reply,
	       sizeof(struct hci_rp_user_confirm_reply)),
	HCI_CC(HCI_OP_USER_CONFIRM_NEG_REPLY, hci_cc_user_confirm_neg_reply,
	       sizeof(struct hci_rp_user_confirm_reply)),
	HCI_CC(HCI_OP_USER_PASSKEY_REPLY, hci_cc_user_passkey_reply,
	       sizeof(struct hci_rp_user_confirm_reply)),
	HCI_CC(HCI_OP_USER_PASSKEY_NEG_REPLY, hci_cc_user_passkey_neg_reply,
	       sizeof(struct hci_rp_user_confirm_reply)),
	HCI_CC_STATUS(HCI_OP_LE_SET_RANDOM_ADDR, hci_cc_le_set_random_addr),
	HCI_CC_STATUS(HCI_OP_LE_SET_ADV_ENABLE, hci_cc_le_set_adv_enable),
	HCI_CC_STATUS(HCI_OP_LE_SET_SCAN_PARAM, hci_cc_le_set_scan_param),
	HCI_CC_STATUS(HCI_OP_LE_SET_SCAN_ENABLE, hci_cc_le_set_scan_enable),
	HCI_CC(HCI_OP_LE_READ_ACCEPT_LIST_SIZE,
	       hci_cc_le_read_accept_list_size,
	       sizeof(struct hci_rp_le_read_accept_list_size)),
	HCI_CC_STATUS(HCI_OP_LE_CLEAR_ACCEPT_LIST, hci_cc_le_clear_accept_list),
	HCI_CC_STATUS(HCI_OP_LE_ADD_TO_ACCEPT_LIST,
		      hci_cc_le_add_to_accept_list),
	HCI_CC_STATUS(HCI_OP_LE_DEL_FROM_ACCEPT_LIST,
		      hci_cc_le_del_from_accept_list),
	HCI_CC(HCI_OP_LE_READ_SUPPORTED_STATES, hci_cc_le_read_supported_states,
	       sizeof(struct hci_rp_le_read_supported_states)),
	HCI_CC(HCI_OP_LE_READ_DEF_DATA_LEN, hci_cc_le_read_def_data_len,
	       sizeof(struct hci_rp_le_read_def_data_len)),
	HCI_CC_STATUS(HCI_OP_LE_WRITE_DEF_DATA_LEN,
		      hci_cc_le_write_def_data_len),
	HCI_CC_STATUS(HCI_OP_LE_ADD_TO_RESOLV_LIST,
		      hci_cc_le_add_to_resolv_list),
	HCI_CC_STATUS(HCI_OP_LE_DEL_FROM_RESOLV_LIST,
		      hci_cc_le_del_from_resolv_list),
	HCI_CC_STATUS(HCI_OP_LE_CLEAR_RESOLV_LIST,
		      hci_cc_le_clear_resolv_list),
	HCI_CC(HCI_OP_LE_READ_RESOLV_LIST_SIZE, hci_cc_le_read_resolv_list_size,
	       sizeof(struct hci_rp_le_read_resolv_list_size)),
	HCI_CC_STATUS(HCI_OP_LE_SET_ADDR_RESOLV_ENABLE,
		      hci_cc_le_set_addr_resolution_enable),
	HCI_CC(HCI_OP_LE_READ_MAX_DATA_LEN, hci_cc_le_read_max_data_len,
	       sizeof(struct hci_rp_le_read_max_data_len)),
	HCI_CC_STATUS(HCI_OP_WRITE_LE_HOST_SUPPORTED,
		      hci_cc_write_le_host_supported),
	HCI_CC_STATUS(HCI_OP_LE_SET_ADV_PARAM, hci_cc_set_adv_param),
	HCI_CC(HCI_OP_READ_RSSI, hci_cc_read_rssi,
	       sizeof(struct hci_rp_read_rssi)),
	HCI_CC(HCI_OP_READ_TX_POWER, hci_cc_read_tx_power,
	       sizeof(struct hci_rp_read_tx_power)),
	HCI_CC_STATUS(HCI_OP_WRITE_SSP_DEBUG_MODE, hci_cc_write_ssp_debug_mode),
	HCI_CC_STATUS(HCI_OP_LE_SET_EXT_SCAN_PARAMS,
		      hci_cc_le_set_ext_scan_param),
	HCI_CC_STATUS(HCI_OP_LE_SET_EXT_SCAN_ENABLE,
		      hci_cc_le_set_ext_scan_enable),
	HCI_CC_STATUS(HCI_OP_LE_SET_DEFAULT_PHY, hci_cc_le_set_default_phy),
	HCI_CC(HCI_OP_LE_READ_NUM_SUPPORTED_ADV_SETS,
	       hci_cc_le_read_num_adv_sets,
	       sizeof(struct hci_rp_le_read_num_supported_adv_sets)),
	HCI_CC(HCI_OP_LE_SET_EXT_ADV_PARAMS, hci_cc_set_ext_adv_param,
	       sizeof(struct hci_rp_le_set_ext_adv_params)),
	HCI_CC_STATUS(HCI_OP_LE_SET_EXT_ADV_ENABLE,
		      hci_cc_le_set_ext_adv_enable),
	HCI_CC_STATUS(HCI_OP_LE_SET_ADV_SET_RAND_ADDR,
		      hci_cc_le_set_adv_set_random_addr),
	HCI_CC_STATUS(HCI_OP_LE_REMOVE_ADV_SET, hci_cc_le_remove_adv_set),
	HCI_CC_STATUS(HCI_OP_LE_CLEAR_ADV_SETS, hci_cc_le_clear_adv_sets),
	HCI_CC_STATUS(HCI_OP_LE_SET_PER_ADV_PARAMS, hci_cc_set_per_adv_param),
	HCI_CC_STATUS(HCI_OP_LE_SET_PER_ADV_ENABLE,
		      hci_cc_le_set_per_adv_enable),
	HCI_CC(HCI_OP_LE_READ_TRANSMIT_POWER, hci_cc_le_read_transmit_power,
	       sizeof(struct hci_rp_le_read_transmit_power)),
	HCI_CC_STATUS(HCI_OP_LE_SET_PRIVACY_MODE, hci_cc_le_set_privacy_mode),
	HCI_CC(HCI_OP_LE_READ_BUFFER_SIZE_V2, hci_cc_le_read_buffer_size_v2,
	       sizeof(struct hci_rp_le_read_buffer_size_v2)),
	HCI_CC_VL(HCI_OP_LE_SET_CIG_PARAMS, hci_cc_le_set_cig_params,
		  sizeof(struct hci_rp_le_set_cig_params), HCI_MAX_EVENT_SIZE),
	HCI_CC(HCI_OP_LE_SETUP_ISO_PATH, hci_cc_le_setup_iso_path,
	       sizeof(struct hci_rp_le_setup_iso_path)),
};

static u8 hci_cc_func(struct hci_dev *hdev, const struct hci_cc *cc,
		      struct sk_buff *skb)
{
	void *data;

	if (skb->len < cc->min_len) {
		bt_dev_err(hdev, "unexpected cc 0x%4.4x length: %u < %u",
			   cc->op, skb->len, cc->min_len);
		return HCI_ERROR_UNSPECIFIED;
	}

	/* Just warn if the length is over max_len size it still be possible to
	 * partially parse the cc so leave to callback to decide if that is
	 * acceptable.
	 */
	if (skb->len > cc->max_len)
		bt_dev_warn(hdev, "unexpected cc 0x%4.4x length: %u > %u",
			    cc->op, skb->len, cc->max_len);

	data = hci_cc_skb_pull(hdev, skb, cc->op, cc->min_len);
	if (!data)
		return HCI_ERROR_UNSPECIFIED;

	return cc->func(hdev, data, skb);
}

static void hci_cmd_complete_evt(struct hci_dev *hdev, void *data,
				 struct sk_buff *skb, u16 *opcode, u8 *status,
				 hci_req_complete_t *req_complete,
				 hci_req_complete_skb_t *req_complete_skb)
{
	struct hci_ev_cmd_complete *ev = data;
	int i;

	*opcode = __le16_to_cpu(ev->opcode);

	bt_dev_dbg(hdev, "opcode 0x%4.4x", *opcode);

	for (i = 0; i < ARRAY_SIZE(hci_cc_table); i++) {
		if (hci_cc_table[i].op == *opcode) {
			*status = hci_cc_func(hdev, &hci_cc_table[i], skb);
			break;
		}
	}

	if (i == ARRAY_SIZE(hci_cc_table)) {
		/* Unknown opcode, assume byte 0 contains the status, so
		 * that e.g. __hci_cmd_sync() properly returns errors
		 * for vendor specific commands send by HCI drivers.
		 * If a vendor doesn't actually follow this convention we may
		 * need to introduce a vendor CC table in order to properly set
		 * the status.
		 */
		*status = skb->data[0];
>>>>>>> 80df0b9f
	}

	handle_cmd_cnt_and_timer(hdev, ev->ncmd);

	hci_req_cmd_complete(hdev, *opcode, *status, req_complete,
			     req_complete_skb);

	if (hci_dev_test_flag(hdev, HCI_CMD_PENDING)) {
		bt_dev_err(hdev,
			   "unexpected event for opcode 0x%4.4x", *opcode);
		return;
	}

	if (atomic_read(&hdev->cmd_cnt) && !skb_queue_empty(&hdev->cmd_q))
		queue_work(hdev->workqueue, &hdev->cmd_work);
}

<<<<<<< HEAD
#define HCI_CS(_op, _func) \
{ \
	.op = _op, \
	.func = _func, \
}

static const struct hci_cs {
	u16  op;
	void (*func)(struct hci_dev *hdev, __u8 status);
} hci_cs_table[] = {
	HCI_CS(HCI_OP_INQUIRY, hci_cs_inquiry),
	HCI_CS(HCI_OP_CREATE_CONN, hci_cs_create_conn),
	HCI_CS(HCI_OP_DISCONNECT, hci_cs_disconnect),
	HCI_CS(HCI_OP_ADD_SCO, hci_cs_add_sco),
	HCI_CS(HCI_OP_AUTH_REQUESTED, hci_cs_auth_requested),
	HCI_CS(HCI_OP_SET_CONN_ENCRYPT, hci_cs_set_conn_encrypt),
	HCI_CS(HCI_OP_REMOTE_NAME_REQ, hci_cs_remote_name_req),
	HCI_CS(HCI_OP_READ_REMOTE_FEATURES, hci_cs_read_remote_features),
	HCI_CS(HCI_OP_READ_REMOTE_EXT_FEATURES,
	       hci_cs_read_remote_ext_features),
	HCI_CS(HCI_OP_SETUP_SYNC_CONN, hci_cs_setup_sync_conn),
	HCI_CS(HCI_OP_ENHANCED_SETUP_SYNC_CONN,
	       hci_cs_enhanced_setup_sync_conn),
	HCI_CS(HCI_OP_SNIFF_MODE, hci_cs_sniff_mode),
	HCI_CS(HCI_OP_EXIT_SNIFF_MODE, hci_cs_exit_sniff_mode),
	HCI_CS(HCI_OP_SWITCH_ROLE, hci_cs_switch_role),
	HCI_CS(HCI_OP_LE_CREATE_CONN, hci_cs_le_create_conn),
	HCI_CS(HCI_OP_LE_READ_REMOTE_FEATURES, hci_cs_le_read_remote_features),
	HCI_CS(HCI_OP_LE_START_ENC, hci_cs_le_start_enc),
	HCI_CS(HCI_OP_LE_EXT_CREATE_CONN, hci_cs_le_ext_create_conn)
};

static void hci_cmd_status_evt(struct hci_dev *hdev, void *data,
			       struct sk_buff *skb, u16 *opcode, u8 *status,
			       hci_req_complete_t *req_complete,
			       hci_req_complete_skb_t *req_complete_skb)
{
=======
static void hci_cs_le_create_cis(struct hci_dev *hdev, u8 status)
{
	struct hci_cp_le_create_cis *cp;
	int i;

	bt_dev_dbg(hdev, "status 0x%2.2x", status);

	if (!status)
		return;

	cp = hci_sent_cmd_data(hdev, HCI_OP_LE_CREATE_CIS);
	if (!cp)
		return;

	hci_dev_lock(hdev);

	/* Remove connection if command failed */
	for (i = 0; cp->num_cis; cp->num_cis--, i++) {
		struct hci_conn *conn;
		u16 handle;

		handle = __le16_to_cpu(cp->cis[i].cis_handle);

		conn = hci_conn_hash_lookup_handle(hdev, handle);
		if (conn) {
			conn->state = BT_CLOSED;
			hci_connect_cfm(conn, status);
			hci_conn_del(conn);
		}
	}

	hci_dev_unlock(hdev);
}

#define HCI_CS(_op, _func) \
{ \
	.op = _op, \
	.func = _func, \
}

static const struct hci_cs {
	u16  op;
	void (*func)(struct hci_dev *hdev, __u8 status);
} hci_cs_table[] = {
	HCI_CS(HCI_OP_INQUIRY, hci_cs_inquiry),
	HCI_CS(HCI_OP_CREATE_CONN, hci_cs_create_conn),
	HCI_CS(HCI_OP_DISCONNECT, hci_cs_disconnect),
	HCI_CS(HCI_OP_ADD_SCO, hci_cs_add_sco),
	HCI_CS(HCI_OP_AUTH_REQUESTED, hci_cs_auth_requested),
	HCI_CS(HCI_OP_SET_CONN_ENCRYPT, hci_cs_set_conn_encrypt),
	HCI_CS(HCI_OP_REMOTE_NAME_REQ, hci_cs_remote_name_req),
	HCI_CS(HCI_OP_READ_REMOTE_FEATURES, hci_cs_read_remote_features),
	HCI_CS(HCI_OP_READ_REMOTE_EXT_FEATURES,
	       hci_cs_read_remote_ext_features),
	HCI_CS(HCI_OP_SETUP_SYNC_CONN, hci_cs_setup_sync_conn),
	HCI_CS(HCI_OP_ENHANCED_SETUP_SYNC_CONN,
	       hci_cs_enhanced_setup_sync_conn),
	HCI_CS(HCI_OP_SNIFF_MODE, hci_cs_sniff_mode),
	HCI_CS(HCI_OP_EXIT_SNIFF_MODE, hci_cs_exit_sniff_mode),
	HCI_CS(HCI_OP_SWITCH_ROLE, hci_cs_switch_role),
	HCI_CS(HCI_OP_LE_CREATE_CONN, hci_cs_le_create_conn),
	HCI_CS(HCI_OP_LE_READ_REMOTE_FEATURES, hci_cs_le_read_remote_features),
	HCI_CS(HCI_OP_LE_START_ENC, hci_cs_le_start_enc),
	HCI_CS(HCI_OP_LE_EXT_CREATE_CONN, hci_cs_le_ext_create_conn),
	HCI_CS(HCI_OP_LE_CREATE_CIS, hci_cs_le_create_cis),
	HCI_CS(HCI_OP_LE_CREATE_BIG, hci_cs_le_create_big),
};

static void hci_cmd_status_evt(struct hci_dev *hdev, void *data,
			       struct sk_buff *skb, u16 *opcode, u8 *status,
			       hci_req_complete_t *req_complete,
			       hci_req_complete_skb_t *req_complete_skb)
{
>>>>>>> 80df0b9f
	struct hci_ev_cmd_status *ev = data;
	int i;

	*opcode = __le16_to_cpu(ev->opcode);
	*status = ev->status;

	bt_dev_dbg(hdev, "opcode 0x%4.4x", *opcode);

	for (i = 0; i < ARRAY_SIZE(hci_cs_table); i++) {
		if (hci_cs_table[i].op == *opcode) {
			hci_cs_table[i].func(hdev, ev->status);
			break;
		}
	}

	handle_cmd_cnt_and_timer(hdev, ev->ncmd);

	/* Indicate request completion if the command failed. Also, if
	 * we're not waiting for a special event and we get a success
	 * command status we should try to flag the request as completed
	 * (since for this kind of commands there will not be a command
	 * complete event).
	 */
	if (ev->status || (hdev->sent_cmd && !hci_skb_event(hdev->sent_cmd))) {
		hci_req_cmd_complete(hdev, *opcode, ev->status, req_complete,
				     req_complete_skb);
		if (hci_dev_test_flag(hdev, HCI_CMD_PENDING)) {
			bt_dev_err(hdev, "unexpected event for opcode 0x%4.4x",
				   *opcode);
			return;
		}
	}

	if (atomic_read(&hdev->cmd_cnt) && !skb_queue_empty(&hdev->cmd_q))
		queue_work(hdev->workqueue, &hdev->cmd_work);
}

static void hci_hardware_error_evt(struct hci_dev *hdev, void *data,
				   struct sk_buff *skb)
{
	struct hci_ev_hardware_error *ev = data;

	bt_dev_dbg(hdev, "code 0x%2.2x", ev->code);

	hdev->hw_error_code = ev->code;

	queue_work(hdev->req_workqueue, &hdev->error_reset);
}

static void hci_role_change_evt(struct hci_dev *hdev, void *data,
				struct sk_buff *skb)
{
	struct hci_ev_role_change *ev = data;
	struct hci_conn *conn;

	bt_dev_dbg(hdev, "status 0x%2.2x", ev->status);

	hci_dev_lock(hdev);

	conn = hci_conn_hash_lookup_ba(hdev, ACL_LINK, &ev->bdaddr);
	if (conn) {
		if (!ev->status)
			conn->role = ev->role;

		clear_bit(HCI_CONN_RSWITCH_PEND, &conn->flags);

		hci_role_switch_cfm(conn, ev->status, ev->role);
	}

	hci_dev_unlock(hdev);
}

static void hci_num_comp_pkts_evt(struct hci_dev *hdev, void *data,
				  struct sk_buff *skb)
{
	struct hci_ev_num_comp_pkts *ev = data;
	int i;

	if (!hci_ev_skb_pull(hdev, skb, HCI_EV_NUM_COMP_PKTS,
			     flex_array_size(ev, handles, ev->num)))
		return;

	if (hdev->flow_ctl_mode != HCI_FLOW_CTL_MODE_PACKET_BASED) {
		bt_dev_err(hdev, "wrong event for mode %d", hdev->flow_ctl_mode);
		return;
	}

	bt_dev_dbg(hdev, "num %d", ev->num);

	for (i = 0; i < ev->num; i++) {
		struct hci_comp_pkts_info *info = &ev->handles[i];
		struct hci_conn *conn;
		__u16  handle, count;

		handle = __le16_to_cpu(info->handle);
		count  = __le16_to_cpu(info->count);

		conn = hci_conn_hash_lookup_handle(hdev, handle);
		if (!conn)
			continue;

		conn->sent -= count;

		switch (conn->type) {
		case ACL_LINK:
			hdev->acl_cnt += count;
			if (hdev->acl_cnt > hdev->acl_pkts)
				hdev->acl_cnt = hdev->acl_pkts;
			break;

		case LE_LINK:
			if (hdev->le_pkts) {
				hdev->le_cnt += count;
				if (hdev->le_cnt > hdev->le_pkts)
					hdev->le_cnt = hdev->le_pkts;
			} else {
				hdev->acl_cnt += count;
				if (hdev->acl_cnt > hdev->acl_pkts)
					hdev->acl_cnt = hdev->acl_pkts;
			}
			break;

		case SCO_LINK:
			hdev->sco_cnt += count;
			if (hdev->sco_cnt > hdev->sco_pkts)
				hdev->sco_cnt = hdev->sco_pkts;
			break;

		case ISO_LINK:
			if (hdev->iso_pkts) {
				hdev->iso_cnt += count;
				if (hdev->iso_cnt > hdev->iso_pkts)
					hdev->iso_cnt = hdev->iso_pkts;
			} else if (hdev->le_pkts) {
				hdev->le_cnt += count;
				if (hdev->le_cnt > hdev->le_pkts)
					hdev->le_cnt = hdev->le_pkts;
			} else {
				hdev->acl_cnt += count;
				if (hdev->acl_cnt > hdev->acl_pkts)
					hdev->acl_cnt = hdev->acl_pkts;
			}
			break;

		default:
			bt_dev_err(hdev, "unknown type %d conn %p",
				   conn->type, conn);
			break;
		}
	}

	queue_work(hdev->workqueue, &hdev->tx_work);
}

static struct hci_conn *__hci_conn_lookup_handle(struct hci_dev *hdev,
						 __u16 handle)
{
	struct hci_chan *chan;

	switch (hdev->dev_type) {
	case HCI_PRIMARY:
		return hci_conn_hash_lookup_handle(hdev, handle);
	case HCI_AMP:
		chan = hci_chan_lookup_handle(hdev, handle);
		if (chan)
			return chan->conn;
		break;
	default:
		bt_dev_err(hdev, "unknown dev_type %d", hdev->dev_type);
		break;
	}

	return NULL;
}

static void hci_num_comp_blocks_evt(struct hci_dev *hdev, void *data,
				    struct sk_buff *skb)
{
	struct hci_ev_num_comp_blocks *ev = data;
	int i;

	if (!hci_ev_skb_pull(hdev, skb, HCI_EV_NUM_COMP_BLOCKS,
			     flex_array_size(ev, handles, ev->num_hndl)))
		return;

	if (hdev->flow_ctl_mode != HCI_FLOW_CTL_MODE_BLOCK_BASED) {
		bt_dev_err(hdev, "wrong event for mode %d",
			   hdev->flow_ctl_mode);
		return;
	}

	bt_dev_dbg(hdev, "num_blocks %d num_hndl %d", ev->num_blocks,
		   ev->num_hndl);

	for (i = 0; i < ev->num_hndl; i++) {
		struct hci_comp_blocks_info *info = &ev->handles[i];
		struct hci_conn *conn = NULL;
		__u16  handle, block_count;

		handle = __le16_to_cpu(info->handle);
		block_count = __le16_to_cpu(info->blocks);

		conn = __hci_conn_lookup_handle(hdev, handle);
		if (!conn)
			continue;

		conn->sent -= block_count;

		switch (conn->type) {
		case ACL_LINK:
		case AMP_LINK:
			hdev->block_cnt += block_count;
			if (hdev->block_cnt > hdev->num_blocks)
				hdev->block_cnt = hdev->num_blocks;
			break;

		default:
			bt_dev_err(hdev, "unknown type %d conn %p",
				   conn->type, conn);
			break;
		}
	}

	queue_work(hdev->workqueue, &hdev->tx_work);
}

static void hci_mode_change_evt(struct hci_dev *hdev, void *data,
				struct sk_buff *skb)
{
	struct hci_ev_mode_change *ev = data;
	struct hci_conn *conn;

	bt_dev_dbg(hdev, "status 0x%2.2x", ev->status);

	hci_dev_lock(hdev);

	conn = hci_conn_hash_lookup_handle(hdev, __le16_to_cpu(ev->handle));
	if (conn) {
		conn->mode = ev->mode;

		if (!test_and_clear_bit(HCI_CONN_MODE_CHANGE_PEND,
					&conn->flags)) {
			if (conn->mode == HCI_CM_ACTIVE)
				set_bit(HCI_CONN_POWER_SAVE, &conn->flags);
			else
				clear_bit(HCI_CONN_POWER_SAVE, &conn->flags);
		}

		if (test_and_clear_bit(HCI_CONN_SCO_SETUP_PEND, &conn->flags))
			hci_sco_setup(conn, ev->status);
	}

	hci_dev_unlock(hdev);
}

static void hci_pin_code_request_evt(struct hci_dev *hdev, void *data,
				     struct sk_buff *skb)
{
	struct hci_ev_pin_code_req *ev = data;
	struct hci_conn *conn;

	bt_dev_dbg(hdev, "");

	hci_dev_lock(hdev);

	conn = hci_conn_hash_lookup_ba(hdev, ACL_LINK, &ev->bdaddr);
	if (!conn)
		goto unlock;

	if (conn->state == BT_CONNECTED) {
		hci_conn_hold(conn);
		conn->disc_timeout = HCI_PAIRING_TIMEOUT;
		hci_conn_drop(conn);
	}

	if (!hci_dev_test_flag(hdev, HCI_BONDABLE) &&
	    !test_bit(HCI_CONN_AUTH_INITIATOR, &conn->flags)) {
		hci_send_cmd(hdev, HCI_OP_PIN_CODE_NEG_REPLY,
			     sizeof(ev->bdaddr), &ev->bdaddr);
	} else if (hci_dev_test_flag(hdev, HCI_MGMT)) {
		u8 secure;

		if (conn->pending_sec_level == BT_SECURITY_HIGH)
			secure = 1;
		else
			secure = 0;

		mgmt_pin_code_request(hdev, &ev->bdaddr, secure);
	}

unlock:
	hci_dev_unlock(hdev);
}

static void conn_set_key(struct hci_conn *conn, u8 key_type, u8 pin_len)
{
	if (key_type == HCI_LK_CHANGED_COMBINATION)
		return;

	conn->pin_length = pin_len;
	conn->key_type = key_type;

	switch (key_type) {
	case HCI_LK_LOCAL_UNIT:
	case HCI_LK_REMOTE_UNIT:
	case HCI_LK_DEBUG_COMBINATION:
		return;
	case HCI_LK_COMBINATION:
		if (pin_len == 16)
			conn->pending_sec_level = BT_SECURITY_HIGH;
		else
			conn->pending_sec_level = BT_SECURITY_MEDIUM;
		break;
	case HCI_LK_UNAUTH_COMBINATION_P192:
	case HCI_LK_UNAUTH_COMBINATION_P256:
		conn->pending_sec_level = BT_SECURITY_MEDIUM;
		break;
	case HCI_LK_AUTH_COMBINATION_P192:
		conn->pending_sec_level = BT_SECURITY_HIGH;
		break;
	case HCI_LK_AUTH_COMBINATION_P256:
		conn->pending_sec_level = BT_SECURITY_FIPS;
		break;
	}
}

static void hci_link_key_request_evt(struct hci_dev *hdev, void *data,
				     struct sk_buff *skb)
{
	struct hci_ev_link_key_req *ev = data;
	struct hci_cp_link_key_reply cp;
	struct hci_conn *conn;
	struct link_key *key;

	bt_dev_dbg(hdev, "");

	if (!hci_dev_test_flag(hdev, HCI_MGMT))
		return;

	hci_dev_lock(hdev);

	key = hci_find_link_key(hdev, &ev->bdaddr);
	if (!key) {
		bt_dev_dbg(hdev, "link key not found for %pMR", &ev->bdaddr);
		goto not_found;
	}

	bt_dev_dbg(hdev, "found key type %u for %pMR", key->type, &ev->bdaddr);

	conn = hci_conn_hash_lookup_ba(hdev, ACL_LINK, &ev->bdaddr);
	if (conn) {
		clear_bit(HCI_CONN_NEW_LINK_KEY, &conn->flags);

		if ((key->type == HCI_LK_UNAUTH_COMBINATION_P192 ||
		     key->type == HCI_LK_UNAUTH_COMBINATION_P256) &&
		    conn->auth_type != 0xff && (conn->auth_type & 0x01)) {
			bt_dev_dbg(hdev, "ignoring unauthenticated key");
			goto not_found;
		}

		if (key->type == HCI_LK_COMBINATION && key->pin_len < 16 &&
		    (conn->pending_sec_level == BT_SECURITY_HIGH ||
		     conn->pending_sec_level == BT_SECURITY_FIPS)) {
			bt_dev_dbg(hdev, "ignoring key unauthenticated for high security");
			goto not_found;
		}

		conn_set_key(conn, key->type, key->pin_len);
	}

	bacpy(&cp.bdaddr, &ev->bdaddr);
	memcpy(cp.link_key, key->val, HCI_LINK_KEY_SIZE);

	hci_send_cmd(hdev, HCI_OP_LINK_KEY_REPLY, sizeof(cp), &cp);

	hci_dev_unlock(hdev);

	return;

not_found:
	hci_send_cmd(hdev, HCI_OP_LINK_KEY_NEG_REPLY, 6, &ev->bdaddr);
	hci_dev_unlock(hdev);
}

static void hci_link_key_notify_evt(struct hci_dev *hdev, void *data,
				    struct sk_buff *skb)
{
	struct hci_ev_link_key_notify *ev = data;
	struct hci_conn *conn;
	struct link_key *key;
	bool persistent;
	u8 pin_len = 0;

	bt_dev_dbg(hdev, "");

	hci_dev_lock(hdev);

	conn = hci_conn_hash_lookup_ba(hdev, ACL_LINK, &ev->bdaddr);
	if (!conn)
		goto unlock;

	hci_conn_hold(conn);
	conn->disc_timeout = HCI_DISCONN_TIMEOUT;
	hci_conn_drop(conn);

	set_bit(HCI_CONN_NEW_LINK_KEY, &conn->flags);
	conn_set_key(conn, ev->key_type, conn->pin_length);

	if (!hci_dev_test_flag(hdev, HCI_MGMT))
		goto unlock;

	key = hci_add_link_key(hdev, conn, &ev->bdaddr, ev->link_key,
			        ev->key_type, pin_len, &persistent);
	if (!key)
		goto unlock;

	/* Update connection information since adding the key will have
	 * fixed up the type in the case of changed combination keys.
	 */
	if (ev->key_type == HCI_LK_CHANGED_COMBINATION)
		conn_set_key(conn, key->type, key->pin_len);

	mgmt_new_link_key(hdev, key, persistent);

	/* Keep debug keys around only if the HCI_KEEP_DEBUG_KEYS flag
	 * is set. If it's not set simply remove the key from the kernel
	 * list (we've still notified user space about it but with
	 * store_hint being 0).
	 */
	if (key->type == HCI_LK_DEBUG_COMBINATION &&
	    !hci_dev_test_flag(hdev, HCI_KEEP_DEBUG_KEYS)) {
		list_del_rcu(&key->list);
		kfree_rcu(key, rcu);
		goto unlock;
	}

	if (persistent)
		clear_bit(HCI_CONN_FLUSH_KEY, &conn->flags);
	else
		set_bit(HCI_CONN_FLUSH_KEY, &conn->flags);

unlock:
	hci_dev_unlock(hdev);
}

static void hci_clock_offset_evt(struct hci_dev *hdev, void *data,
				 struct sk_buff *skb)
{
	struct hci_ev_clock_offset *ev = data;
	struct hci_conn *conn;

	bt_dev_dbg(hdev, "status 0x%2.2x", ev->status);

	hci_dev_lock(hdev);

	conn = hci_conn_hash_lookup_handle(hdev, __le16_to_cpu(ev->handle));
	if (conn && !ev->status) {
		struct inquiry_entry *ie;

		ie = hci_inquiry_cache_lookup(hdev, &conn->dst);
		if (ie) {
			ie->data.clock_offset = ev->clock_offset;
			ie->timestamp = jiffies;
		}
	}

	hci_dev_unlock(hdev);
}

static void hci_pkt_type_change_evt(struct hci_dev *hdev, void *data,
				    struct sk_buff *skb)
{
	struct hci_ev_pkt_type_change *ev = data;
	struct hci_conn *conn;

	bt_dev_dbg(hdev, "status 0x%2.2x", ev->status);

	hci_dev_lock(hdev);

	conn = hci_conn_hash_lookup_handle(hdev, __le16_to_cpu(ev->handle));
	if (conn && !ev->status)
		conn->pkt_type = __le16_to_cpu(ev->pkt_type);

	hci_dev_unlock(hdev);
}

static void hci_pscan_rep_mode_evt(struct hci_dev *hdev, void *data,
				   struct sk_buff *skb)
{
	struct hci_ev_pscan_rep_mode *ev = data;
	struct inquiry_entry *ie;

	bt_dev_dbg(hdev, "");

	hci_dev_lock(hdev);

	ie = hci_inquiry_cache_lookup(hdev, &ev->bdaddr);
	if (ie) {
		ie->data.pscan_rep_mode = ev->pscan_rep_mode;
		ie->timestamp = jiffies;
	}

	hci_dev_unlock(hdev);
}

static void hci_inquiry_result_with_rssi_evt(struct hci_dev *hdev, void *edata,
					     struct sk_buff *skb)
{
	struct hci_ev_inquiry_result_rssi *ev = edata;
	struct inquiry_data data;
	int i;

	bt_dev_dbg(hdev, "num_rsp %d", ev->num);

	if (!ev->num)
		return;

	if (hci_dev_test_flag(hdev, HCI_PERIODIC_INQ))
		return;

	hci_dev_lock(hdev);

	if (skb->len == array_size(ev->num,
				   sizeof(struct inquiry_info_rssi_pscan))) {
		struct inquiry_info_rssi_pscan *info;

		for (i = 0; i < ev->num; i++) {
			u32 flags;

			info = hci_ev_skb_pull(hdev, skb,
					       HCI_EV_INQUIRY_RESULT_WITH_RSSI,
					       sizeof(*info));
			if (!info) {
				bt_dev_err(hdev, "Malformed HCI Event: 0x%2.2x",
					   HCI_EV_INQUIRY_RESULT_WITH_RSSI);
				goto unlock;
			}

			bacpy(&data.bdaddr, &info->bdaddr);
			data.pscan_rep_mode	= info->pscan_rep_mode;
			data.pscan_period_mode	= info->pscan_period_mode;
			data.pscan_mode		= info->pscan_mode;
			memcpy(data.dev_class, info->dev_class, 3);
			data.clock_offset	= info->clock_offset;
			data.rssi		= info->rssi;
			data.ssp_mode		= 0x00;

			flags = hci_inquiry_cache_update(hdev, &data, false);

			mgmt_device_found(hdev, &info->bdaddr, ACL_LINK, 0x00,
					  info->dev_class, info->rssi,
					  flags, NULL, 0, NULL, 0);
		}
	} else if (skb->len == array_size(ev->num,
					  sizeof(struct inquiry_info_rssi))) {
		struct inquiry_info_rssi *info;

		for (i = 0; i < ev->num; i++) {
			u32 flags;

			info = hci_ev_skb_pull(hdev, skb,
					       HCI_EV_INQUIRY_RESULT_WITH_RSSI,
					       sizeof(*info));
			if (!info) {
				bt_dev_err(hdev, "Malformed HCI Event: 0x%2.2x",
					   HCI_EV_INQUIRY_RESULT_WITH_RSSI);
				goto unlock;
			}

			bacpy(&data.bdaddr, &info->bdaddr);
			data.pscan_rep_mode	= info->pscan_rep_mode;
			data.pscan_period_mode	= info->pscan_period_mode;
			data.pscan_mode		= 0x00;
			memcpy(data.dev_class, info->dev_class, 3);
			data.clock_offset	= info->clock_offset;
			data.rssi		= info->rssi;
			data.ssp_mode		= 0x00;

			flags = hci_inquiry_cache_update(hdev, &data, false);

			mgmt_device_found(hdev, &info->bdaddr, ACL_LINK, 0x00,
					  info->dev_class, info->rssi,
					  flags, NULL, 0, NULL, 0);
		}
	} else {
		bt_dev_err(hdev, "Malformed HCI Event: 0x%2.2x",
			   HCI_EV_INQUIRY_RESULT_WITH_RSSI);
	}
unlock:
	hci_dev_unlock(hdev);
}

static void hci_remote_ext_features_evt(struct hci_dev *hdev, void *data,
					struct sk_buff *skb)
{
	struct hci_ev_remote_ext_features *ev = data;
	struct hci_conn *conn;

	bt_dev_dbg(hdev, "status 0x%2.2x", ev->status);

	hci_dev_lock(hdev);

	conn = hci_conn_hash_lookup_handle(hdev, __le16_to_cpu(ev->handle));
	if (!conn)
		goto unlock;

	if (ev->page < HCI_MAX_PAGES)
		memcpy(conn->features[ev->page], ev->features, 8);

	if (!ev->status && ev->page == 0x01) {
		struct inquiry_entry *ie;

		ie = hci_inquiry_cache_lookup(hdev, &conn->dst);
		if (ie)
			ie->data.ssp_mode = (ev->features[0] & LMP_HOST_SSP);

		if (ev->features[0] & LMP_HOST_SSP) {
			set_bit(HCI_CONN_SSP_ENABLED, &conn->flags);
		} else {
			/* It is mandatory by the Bluetooth specification that
			 * Extended Inquiry Results are only used when Secure
			 * Simple Pairing is enabled, but some devices violate
			 * this.
			 *
			 * To make these devices work, the internal SSP
			 * enabled flag needs to be cleared if the remote host
			 * features do not indicate SSP support */
			clear_bit(HCI_CONN_SSP_ENABLED, &conn->flags);
		}

		if (ev->features[0] & LMP_HOST_SC)
			set_bit(HCI_CONN_SC_ENABLED, &conn->flags);
	}

	if (conn->state != BT_CONFIG)
		goto unlock;

	if (!ev->status && !test_bit(HCI_CONN_MGMT_CONNECTED, &conn->flags)) {
		struct hci_cp_remote_name_req cp;
		memset(&cp, 0, sizeof(cp));
		bacpy(&cp.bdaddr, &conn->dst);
		cp.pscan_rep_mode = 0x02;
		hci_send_cmd(hdev, HCI_OP_REMOTE_NAME_REQ, sizeof(cp), &cp);
	} else if (!test_and_set_bit(HCI_CONN_MGMT_CONNECTED, &conn->flags))
		mgmt_device_connected(hdev, conn, NULL, 0);

	if (!hci_outgoing_auth_needed(hdev, conn)) {
		conn->state = BT_CONNECTED;
		hci_connect_cfm(conn, ev->status);
		hci_conn_drop(conn);
	}

unlock:
	hci_dev_unlock(hdev);
}

static void hci_sync_conn_complete_evt(struct hci_dev *hdev, void *data,
				       struct sk_buff *skb)
{
	struct hci_ev_sync_conn_complete *ev = data;
	struct hci_conn *conn;
	u8 status = ev->status;
<<<<<<< HEAD

	switch (ev->link_type) {
	case SCO_LINK:
	case ESCO_LINK:
		break;
	default:
		/* As per Core 5.3 Vol 4 Part E 7.7.35 (p.2219), Link_Type
		 * for HCI_Synchronous_Connection_Complete is limited to
		 * either SCO or eSCO
		 */
		bt_dev_err(hdev, "Ignoring connect complete event for invalid link type");
		return;
	}

=======

	switch (ev->link_type) {
	case SCO_LINK:
	case ESCO_LINK:
		break;
	default:
		/* As per Core 5.3 Vol 4 Part E 7.7.35 (p.2219), Link_Type
		 * for HCI_Synchronous_Connection_Complete is limited to
		 * either SCO or eSCO
		 */
		bt_dev_err(hdev, "Ignoring connect complete event for invalid link type");
		return;
	}

>>>>>>> 80df0b9f
	bt_dev_dbg(hdev, "status 0x%2.2x", status);

	hci_dev_lock(hdev);

	conn = hci_conn_hash_lookup_ba(hdev, ev->link_type, &ev->bdaddr);
	if (!conn) {
		if (ev->link_type == ESCO_LINK)
			goto unlock;

		/* When the link type in the event indicates SCO connection
		 * and lookup of the connection object fails, then check
		 * if an eSCO connection object exists.
		 *
		 * The core limits the synchronous connections to either
		 * SCO or eSCO. The eSCO connection is preferred and tried
		 * to be setup first and until successfully established,
		 * the link type will be hinted as eSCO.
		 */
		conn = hci_conn_hash_lookup_ba(hdev, ESCO_LINK, &ev->bdaddr);
		if (!conn)
			goto unlock;
	}

	/* The HCI_Synchronous_Connection_Complete event is only sent once per connection.
	 * Processing it more than once per connection can corrupt kernel memory.
	 *
	 * As the connection handle is set here for the first time, it indicates
	 * whether the connection is already set up.
	 */
	if (conn->handle != HCI_CONN_HANDLE_UNSET) {
		bt_dev_err(hdev, "Ignoring HCI_Sync_Conn_Complete event for existing connection");
		goto unlock;
	}

	switch (status) {
	case 0x00:
		conn->handle = __le16_to_cpu(ev->handle);
		if (conn->handle > HCI_CONN_HANDLE_MAX) {
			bt_dev_err(hdev, "Invalid handle: 0x%4.4x > 0x%4.4x",
				   conn->handle, HCI_CONN_HANDLE_MAX);
			status = HCI_ERROR_INVALID_PARAMETERS;
			conn->state = BT_CLOSED;
			break;
		}

		conn->state  = BT_CONNECTED;
		conn->type   = ev->link_type;

		hci_debugfs_create_conn(conn);
		hci_conn_add_sysfs(conn);
		break;

	case 0x10:	/* Connection Accept Timeout */
	case 0x0d:	/* Connection Rejected due to Limited Resources */
	case 0x11:	/* Unsupported Feature or Parameter Value */
	case 0x1c:	/* SCO interval rejected */
	case 0x1a:	/* Unsupported Remote Feature */
	case 0x1e:	/* Invalid LMP Parameters */
	case 0x1f:	/* Unspecified error */
	case 0x20:	/* Unsupported LMP Parameter value */
		if (conn->out) {
			conn->pkt_type = (hdev->esco_type & SCO_ESCO_MASK) |
					(hdev->esco_type & EDR_ESCO_MASK);
			if (hci_setup_sync(conn, conn->link->handle))
				goto unlock;
		}
		fallthrough;

	default:
		conn->state = BT_CLOSED;
		break;
	}

	bt_dev_dbg(hdev, "SCO connected with air mode: %02x", ev->air_mode);
	/* Notify only in case of SCO over HCI transport data path which
	 * is zero and non-zero value shall be non-HCI transport data path
	 */
	if (conn->codec.data_path == 0 && hdev->notify) {
		switch (ev->air_mode) {
		case 0x02:
			hdev->notify(hdev, HCI_NOTIFY_ENABLE_SCO_CVSD);
			break;
		case 0x03:
			hdev->notify(hdev, HCI_NOTIFY_ENABLE_SCO_TRANSP);
			break;
		}
	}

	hci_connect_cfm(conn, status);
	if (status)
		hci_conn_del(conn);

unlock:
	hci_dev_unlock(hdev);
}

static inline size_t eir_get_length(u8 *eir, size_t eir_len)
{
	size_t parsed = 0;

	while (parsed < eir_len) {
		u8 field_len = eir[0];

		if (field_len == 0)
			return parsed;

		parsed += field_len + 1;
		eir += field_len + 1;
	}

	return eir_len;
}

static void hci_extended_inquiry_result_evt(struct hci_dev *hdev, void *edata,
					    struct sk_buff *skb)
{
	struct hci_ev_ext_inquiry_result *ev = edata;
	struct inquiry_data data;
	size_t eir_len;
	int i;

	if (!hci_ev_skb_pull(hdev, skb, HCI_EV_EXTENDED_INQUIRY_RESULT,
			     flex_array_size(ev, info, ev->num)))
		return;

	bt_dev_dbg(hdev, "num %d", ev->num);

	if (!ev->num)
		return;

	if (hci_dev_test_flag(hdev, HCI_PERIODIC_INQ))
		return;

	hci_dev_lock(hdev);

	for (i = 0; i < ev->num; i++) {
		struct extended_inquiry_info *info = &ev->info[i];
		u32 flags;
		bool name_known;

		bacpy(&data.bdaddr, &info->bdaddr);
		data.pscan_rep_mode	= info->pscan_rep_mode;
		data.pscan_period_mode	= info->pscan_period_mode;
		data.pscan_mode		= 0x00;
		memcpy(data.dev_class, info->dev_class, 3);
		data.clock_offset	= info->clock_offset;
		data.rssi		= info->rssi;
		data.ssp_mode		= 0x01;

		if (hci_dev_test_flag(hdev, HCI_MGMT))
			name_known = eir_get_data(info->data,
						  sizeof(info->data),
						  EIR_NAME_COMPLETE, NULL);
		else
			name_known = true;

		flags = hci_inquiry_cache_update(hdev, &data, name_known);

		eir_len = eir_get_length(info->data, sizeof(info->data));

		mgmt_device_found(hdev, &info->bdaddr, ACL_LINK, 0x00,
				  info->dev_class, info->rssi,
				  flags, info->data, eir_len, NULL, 0);
	}

	hci_dev_unlock(hdev);
}

static void hci_key_refresh_complete_evt(struct hci_dev *hdev, void *data,
					 struct sk_buff *skb)
{
	struct hci_ev_key_refresh_complete *ev = data;
	struct hci_conn *conn;

	bt_dev_dbg(hdev, "status 0x%2.2x handle 0x%4.4x", ev->status,
		   __le16_to_cpu(ev->handle));

	hci_dev_lock(hdev);

	conn = hci_conn_hash_lookup_handle(hdev, __le16_to_cpu(ev->handle));
	if (!conn)
		goto unlock;

	/* For BR/EDR the necessary steps are taken through the
	 * auth_complete event.
	 */
	if (conn->type != LE_LINK)
		goto unlock;

	if (!ev->status)
		conn->sec_level = conn->pending_sec_level;

	clear_bit(HCI_CONN_ENCRYPT_PEND, &conn->flags);

	if (ev->status && conn->state == BT_CONNECTED) {
		hci_disconnect(conn, HCI_ERROR_AUTH_FAILURE);
		hci_conn_drop(conn);
		goto unlock;
	}

	if (conn->state == BT_CONFIG) {
		if (!ev->status)
			conn->state = BT_CONNECTED;

		hci_connect_cfm(conn, ev->status);
		hci_conn_drop(conn);
	} else {
		hci_auth_cfm(conn, ev->status);

		hci_conn_hold(conn);
		conn->disc_timeout = HCI_DISCONN_TIMEOUT;
		hci_conn_drop(conn);
	}

unlock:
	hci_dev_unlock(hdev);
}

static u8 hci_get_auth_req(struct hci_conn *conn)
{
	/* If remote requests no-bonding follow that lead */
	if (conn->remote_auth == HCI_AT_NO_BONDING ||
	    conn->remote_auth == HCI_AT_NO_BONDING_MITM)
		return conn->remote_auth | (conn->auth_type & 0x01);

	/* If both remote and local have enough IO capabilities, require
	 * MITM protection
	 */
	if (conn->remote_cap != HCI_IO_NO_INPUT_OUTPUT &&
	    conn->io_capability != HCI_IO_NO_INPUT_OUTPUT)
		return conn->remote_auth | 0x01;

	/* No MITM protection possible so ignore remote requirement */
	return (conn->remote_auth & ~0x01) | (conn->auth_type & 0x01);
}

static u8 bredr_oob_data_present(struct hci_conn *conn)
{
	struct hci_dev *hdev = conn->hdev;
	struct oob_data *data;

	data = hci_find_remote_oob_data(hdev, &conn->dst, BDADDR_BREDR);
	if (!data)
		return 0x00;

	if (bredr_sc_enabled(hdev)) {
		/* When Secure Connections is enabled, then just
		 * return the present value stored with the OOB
		 * data. The stored value contains the right present
		 * information. However it can only be trusted when
		 * not in Secure Connection Only mode.
		 */
		if (!hci_dev_test_flag(hdev, HCI_SC_ONLY))
			return data->present;

		/* When Secure Connections Only mode is enabled, then
		 * the P-256 values are required. If they are not
		 * available, then do not declare that OOB data is
		 * present.
		 */
		if (!memcmp(data->rand256, ZERO_KEY, 16) ||
		    !memcmp(data->hash256, ZERO_KEY, 16))
			return 0x00;

		return 0x02;
	}

	/* When Secure Connections is not enabled or actually
	 * not supported by the hardware, then check that if
	 * P-192 data values are present.
	 */
	if (!memcmp(data->rand192, ZERO_KEY, 16) ||
	    !memcmp(data->hash192, ZERO_KEY, 16))
		return 0x00;

	return 0x01;
}

static void hci_io_capa_request_evt(struct hci_dev *hdev, void *data,
				    struct sk_buff *skb)
{
	struct hci_ev_io_capa_request *ev = data;
	struct hci_conn *conn;

	bt_dev_dbg(hdev, "");

	hci_dev_lock(hdev);

	conn = hci_conn_hash_lookup_ba(hdev, ACL_LINK, &ev->bdaddr);
	if (!conn)
		goto unlock;

	hci_conn_hold(conn);

	if (!hci_dev_test_flag(hdev, HCI_MGMT))
		goto unlock;

	/* Allow pairing if we're pairable, the initiators of the
	 * pairing or if the remote is not requesting bonding.
	 */
	if (hci_dev_test_flag(hdev, HCI_BONDABLE) ||
	    test_bit(HCI_CONN_AUTH_INITIATOR, &conn->flags) ||
	    (conn->remote_auth & ~0x01) == HCI_AT_NO_BONDING) {
		struct hci_cp_io_capability_reply cp;

		bacpy(&cp.bdaddr, &ev->bdaddr);
		/* Change the IO capability from KeyboardDisplay
		 * to DisplayYesNo as it is not supported by BT spec. */
		cp.capability = (conn->io_capability == 0x04) ?
				HCI_IO_DISPLAY_YESNO : conn->io_capability;

		/* If we are initiators, there is no remote information yet */
		if (conn->remote_auth == 0xff) {
			/* Request MITM protection if our IO caps allow it
			 * except for the no-bonding case.
			 */
			if (conn->io_capability != HCI_IO_NO_INPUT_OUTPUT &&
			    conn->auth_type != HCI_AT_NO_BONDING)
				conn->auth_type |= 0x01;
		} else {
			conn->auth_type = hci_get_auth_req(conn);
		}

		/* If we're not bondable, force one of the non-bondable
		 * authentication requirement values.
		 */
		if (!hci_dev_test_flag(hdev, HCI_BONDABLE))
			conn->auth_type &= HCI_AT_NO_BONDING_MITM;

		cp.authentication = conn->auth_type;
		cp.oob_data = bredr_oob_data_present(conn);

		hci_send_cmd(hdev, HCI_OP_IO_CAPABILITY_REPLY,
			     sizeof(cp), &cp);
	} else {
		struct hci_cp_io_capability_neg_reply cp;

		bacpy(&cp.bdaddr, &ev->bdaddr);
		cp.reason = HCI_ERROR_PAIRING_NOT_ALLOWED;

		hci_send_cmd(hdev, HCI_OP_IO_CAPABILITY_NEG_REPLY,
			     sizeof(cp), &cp);
	}

unlock:
	hci_dev_unlock(hdev);
}

static void hci_io_capa_reply_evt(struct hci_dev *hdev, void *data,
				  struct sk_buff *skb)
{
	struct hci_ev_io_capa_reply *ev = data;
	struct hci_conn *conn;

	bt_dev_dbg(hdev, "");

	hci_dev_lock(hdev);

	conn = hci_conn_hash_lookup_ba(hdev, ACL_LINK, &ev->bdaddr);
	if (!conn)
		goto unlock;

	conn->remote_cap = ev->capability;
	conn->remote_auth = ev->authentication;

unlock:
	hci_dev_unlock(hdev);
}

static void hci_user_confirm_request_evt(struct hci_dev *hdev, void *data,
					 struct sk_buff *skb)
{
	struct hci_ev_user_confirm_req *ev = data;
	int loc_mitm, rem_mitm, confirm_hint = 0;
	struct hci_conn *conn;

	bt_dev_dbg(hdev, "");

	hci_dev_lock(hdev);

	if (!hci_dev_test_flag(hdev, HCI_MGMT))
		goto unlock;

	conn = hci_conn_hash_lookup_ba(hdev, ACL_LINK, &ev->bdaddr);
	if (!conn)
		goto unlock;

	loc_mitm = (conn->auth_type & 0x01);
	rem_mitm = (conn->remote_auth & 0x01);

	/* If we require MITM but the remote device can't provide that
	 * (it has NoInputNoOutput) then reject the confirmation
	 * request. We check the security level here since it doesn't
	 * necessarily match conn->auth_type.
	 */
	if (conn->pending_sec_level > BT_SECURITY_MEDIUM &&
	    conn->remote_cap == HCI_IO_NO_INPUT_OUTPUT) {
		bt_dev_dbg(hdev, "Rejecting request: remote device can't provide MITM");
		hci_send_cmd(hdev, HCI_OP_USER_CONFIRM_NEG_REPLY,
			     sizeof(ev->bdaddr), &ev->bdaddr);
		goto unlock;
	}

	/* If no side requires MITM protection; auto-accept */
	if ((!loc_mitm || conn->remote_cap == HCI_IO_NO_INPUT_OUTPUT) &&
	    (!rem_mitm || conn->io_capability == HCI_IO_NO_INPUT_OUTPUT)) {

		/* If we're not the initiators request authorization to
		 * proceed from user space (mgmt_user_confirm with
		 * confirm_hint set to 1). The exception is if neither
		 * side had MITM or if the local IO capability is
		 * NoInputNoOutput, in which case we do auto-accept
		 */
		if (!test_bit(HCI_CONN_AUTH_PEND, &conn->flags) &&
		    conn->io_capability != HCI_IO_NO_INPUT_OUTPUT &&
		    (loc_mitm || rem_mitm)) {
			bt_dev_dbg(hdev, "Confirming auto-accept as acceptor");
			confirm_hint = 1;
			goto confirm;
		}

		/* If there already exists link key in local host, leave the
		 * decision to user space since the remote device could be
		 * legitimate or malicious.
		 */
		if (hci_find_link_key(hdev, &ev->bdaddr)) {
			bt_dev_dbg(hdev, "Local host already has link key");
			confirm_hint = 1;
			goto confirm;
		}

		BT_DBG("Auto-accept of user confirmation with %ums delay",
		       hdev->auto_accept_delay);

		if (hdev->auto_accept_delay > 0) {
			int delay = msecs_to_jiffies(hdev->auto_accept_delay);
			queue_delayed_work(conn->hdev->workqueue,
					   &conn->auto_accept_work, delay);
			goto unlock;
		}

		hci_send_cmd(hdev, HCI_OP_USER_CONFIRM_REPLY,
			     sizeof(ev->bdaddr), &ev->bdaddr);
		goto unlock;
	}

confirm:
	mgmt_user_confirm_request(hdev, &ev->bdaddr, ACL_LINK, 0,
				  le32_to_cpu(ev->passkey), confirm_hint);

unlock:
	hci_dev_unlock(hdev);
}

static void hci_user_passkey_request_evt(struct hci_dev *hdev, void *data,
					 struct sk_buff *skb)
{
	struct hci_ev_user_passkey_req *ev = data;

	bt_dev_dbg(hdev, "");

	if (hci_dev_test_flag(hdev, HCI_MGMT))
		mgmt_user_passkey_request(hdev, &ev->bdaddr, ACL_LINK, 0);
}

static void hci_user_passkey_notify_evt(struct hci_dev *hdev, void *data,
					struct sk_buff *skb)
{
	struct hci_ev_user_passkey_notify *ev = data;
	struct hci_conn *conn;

	bt_dev_dbg(hdev, "");

	conn = hci_conn_hash_lookup_ba(hdev, ACL_LINK, &ev->bdaddr);
	if (!conn)
		return;

	conn->passkey_notify = __le32_to_cpu(ev->passkey);
	conn->passkey_entered = 0;

	if (hci_dev_test_flag(hdev, HCI_MGMT))
		mgmt_user_passkey_notify(hdev, &conn->dst, conn->type,
					 conn->dst_type, conn->passkey_notify,
					 conn->passkey_entered);
}

static void hci_keypress_notify_evt(struct hci_dev *hdev, void *data,
				    struct sk_buff *skb)
{
	struct hci_ev_keypress_notify *ev = data;
	struct hci_conn *conn;

	bt_dev_dbg(hdev, "");

	conn = hci_conn_hash_lookup_ba(hdev, ACL_LINK, &ev->bdaddr);
	if (!conn)
		return;

	switch (ev->type) {
	case HCI_KEYPRESS_STARTED:
		conn->passkey_entered = 0;
		return;

	case HCI_KEYPRESS_ENTERED:
		conn->passkey_entered++;
		break;

	case HCI_KEYPRESS_ERASED:
		conn->passkey_entered--;
		break;

	case HCI_KEYPRESS_CLEARED:
		conn->passkey_entered = 0;
		break;

	case HCI_KEYPRESS_COMPLETED:
		return;
	}

	if (hci_dev_test_flag(hdev, HCI_MGMT))
		mgmt_user_passkey_notify(hdev, &conn->dst, conn->type,
					 conn->dst_type, conn->passkey_notify,
					 conn->passkey_entered);
}

static void hci_simple_pair_complete_evt(struct hci_dev *hdev, void *data,
					 struct sk_buff *skb)
{
	struct hci_ev_simple_pair_complete *ev = data;
	struct hci_conn *conn;

	bt_dev_dbg(hdev, "");

	hci_dev_lock(hdev);

	conn = hci_conn_hash_lookup_ba(hdev, ACL_LINK, &ev->bdaddr);
	if (!conn)
		goto unlock;

	/* Reset the authentication requirement to unknown */
	conn->remote_auth = 0xff;

	/* To avoid duplicate auth_failed events to user space we check
	 * the HCI_CONN_AUTH_PEND flag which will be set if we
	 * initiated the authentication. A traditional auth_complete
	 * event gets always produced as initiator and is also mapped to
	 * the mgmt_auth_failed event */
	if (!test_bit(HCI_CONN_AUTH_PEND, &conn->flags) && ev->status)
		mgmt_auth_failed(conn, ev->status);

	hci_conn_drop(conn);

unlock:
	hci_dev_unlock(hdev);
}

static void hci_remote_host_features_evt(struct hci_dev *hdev, void *data,
					 struct sk_buff *skb)
{
	struct hci_ev_remote_host_features *ev = data;
	struct inquiry_entry *ie;
	struct hci_conn *conn;

	bt_dev_dbg(hdev, "");

	hci_dev_lock(hdev);

	conn = hci_conn_hash_lookup_ba(hdev, ACL_LINK, &ev->bdaddr);
	if (conn)
		memcpy(conn->features[1], ev->features, 8);

	ie = hci_inquiry_cache_lookup(hdev, &ev->bdaddr);
	if (ie)
		ie->data.ssp_mode = (ev->features[0] & LMP_HOST_SSP);

	hci_dev_unlock(hdev);
}

static void hci_remote_oob_data_request_evt(struct hci_dev *hdev, void *edata,
					    struct sk_buff *skb)
{
	struct hci_ev_remote_oob_data_request *ev = edata;
	struct oob_data *data;

	bt_dev_dbg(hdev, "");

	hci_dev_lock(hdev);

	if (!hci_dev_test_flag(hdev, HCI_MGMT))
		goto unlock;

	data = hci_find_remote_oob_data(hdev, &ev->bdaddr, BDADDR_BREDR);
	if (!data) {
		struct hci_cp_remote_oob_data_neg_reply cp;

		bacpy(&cp.bdaddr, &ev->bdaddr);
		hci_send_cmd(hdev, HCI_OP_REMOTE_OOB_DATA_NEG_REPLY,
			     sizeof(cp), &cp);
		goto unlock;
	}

	if (bredr_sc_enabled(hdev)) {
		struct hci_cp_remote_oob_ext_data_reply cp;

		bacpy(&cp.bdaddr, &ev->bdaddr);
		if (hci_dev_test_flag(hdev, HCI_SC_ONLY)) {
			memset(cp.hash192, 0, sizeof(cp.hash192));
			memset(cp.rand192, 0, sizeof(cp.rand192));
		} else {
			memcpy(cp.hash192, data->hash192, sizeof(cp.hash192));
			memcpy(cp.rand192, data->rand192, sizeof(cp.rand192));
		}
		memcpy(cp.hash256, data->hash256, sizeof(cp.hash256));
		memcpy(cp.rand256, data->rand256, sizeof(cp.rand256));

		hci_send_cmd(hdev, HCI_OP_REMOTE_OOB_EXT_DATA_REPLY,
			     sizeof(cp), &cp);
	} else {
		struct hci_cp_remote_oob_data_reply cp;

		bacpy(&cp.bdaddr, &ev->bdaddr);
		memcpy(cp.hash, data->hash192, sizeof(cp.hash));
		memcpy(cp.rand, data->rand192, sizeof(cp.rand));

		hci_send_cmd(hdev, HCI_OP_REMOTE_OOB_DATA_REPLY,
			     sizeof(cp), &cp);
	}

unlock:
	hci_dev_unlock(hdev);
}

#if IS_ENABLED(CONFIG_BT_HS)
static void hci_chan_selected_evt(struct hci_dev *hdev, void *data,
				  struct sk_buff *skb)
{
	struct hci_ev_channel_selected *ev = data;
	struct hci_conn *hcon;

	bt_dev_dbg(hdev, "handle 0x%2.2x", ev->phy_handle);

	hcon = hci_conn_hash_lookup_handle(hdev, ev->phy_handle);
	if (!hcon)
		return;

	amp_read_loc_assoc_final_data(hdev, hcon);
}

static void hci_phy_link_complete_evt(struct hci_dev *hdev, void *data,
				      struct sk_buff *skb)
{
	struct hci_ev_phy_link_complete *ev = data;
	struct hci_conn *hcon, *bredr_hcon;

	bt_dev_dbg(hdev, "handle 0x%2.2x status 0x%2.2x", ev->phy_handle,
		   ev->status);

	hci_dev_lock(hdev);

	hcon = hci_conn_hash_lookup_handle(hdev, ev->phy_handle);
	if (!hcon)
		goto unlock;

	if (!hcon->amp_mgr)
		goto unlock;

	if (ev->status) {
		hci_conn_del(hcon);
		goto unlock;
	}

	bredr_hcon = hcon->amp_mgr->l2cap_conn->hcon;

	hcon->state = BT_CONNECTED;
	bacpy(&hcon->dst, &bredr_hcon->dst);

	hci_conn_hold(hcon);
	hcon->disc_timeout = HCI_DISCONN_TIMEOUT;
	hci_conn_drop(hcon);

	hci_debugfs_create_conn(hcon);
	hci_conn_add_sysfs(hcon);

	amp_physical_cfm(bredr_hcon, hcon);

unlock:
	hci_dev_unlock(hdev);
}

static void hci_loglink_complete_evt(struct hci_dev *hdev, void *data,
				     struct sk_buff *skb)
{
	struct hci_ev_logical_link_complete *ev = data;
	struct hci_conn *hcon;
	struct hci_chan *hchan;
	struct amp_mgr *mgr;

	bt_dev_dbg(hdev, "log_handle 0x%4.4x phy_handle 0x%2.2x status 0x%2.2x",
		   le16_to_cpu(ev->handle), ev->phy_handle, ev->status);

	hcon = hci_conn_hash_lookup_handle(hdev, ev->phy_handle);
	if (!hcon)
		return;

	/* Create AMP hchan */
	hchan = hci_chan_create(hcon);
	if (!hchan)
		return;

	hchan->handle = le16_to_cpu(ev->handle);
	hchan->amp = true;

	BT_DBG("hcon %p mgr %p hchan %p", hcon, hcon->amp_mgr, hchan);

	mgr = hcon->amp_mgr;
	if (mgr && mgr->bredr_chan) {
		struct l2cap_chan *bredr_chan = mgr->bredr_chan;

		l2cap_chan_lock(bredr_chan);

		bredr_chan->conn->mtu = hdev->block_mtu;
		l2cap_logical_cfm(bredr_chan, hchan, 0);
		hci_conn_hold(hcon);

		l2cap_chan_unlock(bredr_chan);
	}
}

static void hci_disconn_loglink_complete_evt(struct hci_dev *hdev, void *data,
					     struct sk_buff *skb)
{
	struct hci_ev_disconn_logical_link_complete *ev = data;
	struct hci_chan *hchan;

	bt_dev_dbg(hdev, "handle 0x%4.4x status 0x%2.2x",
		   le16_to_cpu(ev->handle), ev->status);

	if (ev->status)
		return;

	hci_dev_lock(hdev);

	hchan = hci_chan_lookup_handle(hdev, le16_to_cpu(ev->handle));
	if (!hchan || !hchan->amp)
		goto unlock;

	amp_destroy_logical_link(hchan, ev->reason);

unlock:
	hci_dev_unlock(hdev);
}

static void hci_disconn_phylink_complete_evt(struct hci_dev *hdev, void *data,
					     struct sk_buff *skb)
{
	struct hci_ev_disconn_phy_link_complete *ev = data;
	struct hci_conn *hcon;

	bt_dev_dbg(hdev, "status 0x%2.2x", ev->status);

	if (ev->status)
		return;

	hci_dev_lock(hdev);

	hcon = hci_conn_hash_lookup_handle(hdev, ev->phy_handle);
	if (hcon && hcon->type == AMP_LINK) {
		hcon->state = BT_CLOSED;
		hci_disconn_cfm(hcon, ev->reason);
		hci_conn_del(hcon);
	}

	hci_dev_unlock(hdev);
}
#endif

static void le_conn_update_addr(struct hci_conn *conn, bdaddr_t *bdaddr,
				u8 bdaddr_type, bdaddr_t *local_rpa)
{
	if (conn->out) {
		conn->dst_type = bdaddr_type;
		conn->resp_addr_type = bdaddr_type;
		bacpy(&conn->resp_addr, bdaddr);

		/* Check if the controller has set a Local RPA then it must be
		 * used instead or hdev->rpa.
		 */
		if (local_rpa && bacmp(local_rpa, BDADDR_ANY)) {
			conn->init_addr_type = ADDR_LE_DEV_RANDOM;
			bacpy(&conn->init_addr, local_rpa);
		} else if (hci_dev_test_flag(conn->hdev, HCI_PRIVACY)) {
			conn->init_addr_type = ADDR_LE_DEV_RANDOM;
			bacpy(&conn->init_addr, &conn->hdev->rpa);
		} else {
			hci_copy_identity_address(conn->hdev, &conn->init_addr,
						  &conn->init_addr_type);
		}
	} else {
		conn->resp_addr_type = conn->hdev->adv_addr_type;
		/* Check if the controller has set a Local RPA then it must be
		 * used instead or hdev->rpa.
		 */
		if (local_rpa && bacmp(local_rpa, BDADDR_ANY)) {
			conn->resp_addr_type = ADDR_LE_DEV_RANDOM;
			bacpy(&conn->resp_addr, local_rpa);
		} else if (conn->hdev->adv_addr_type == ADDR_LE_DEV_RANDOM) {
			/* In case of ext adv, resp_addr will be updated in
			 * Adv Terminated event.
			 */
			if (!ext_adv_capable(conn->hdev))
				bacpy(&conn->resp_addr,
				      &conn->hdev->random_addr);
		} else {
			bacpy(&conn->resp_addr, &conn->hdev->bdaddr);
		}

		conn->init_addr_type = bdaddr_type;
		bacpy(&conn->init_addr, bdaddr);

		/* For incoming connections, set the default minimum
		 * and maximum connection interval. They will be used
		 * to check if the parameters are in range and if not
		 * trigger the connection update procedure.
		 */
		conn->le_conn_min_interval = conn->hdev->le_conn_min_interval;
		conn->le_conn_max_interval = conn->hdev->le_conn_max_interval;
	}
}

static void le_conn_complete_evt(struct hci_dev *hdev, u8 status,
				 bdaddr_t *bdaddr, u8 bdaddr_type,
				 bdaddr_t *local_rpa, u8 role, u16 handle,
				 u16 interval, u16 latency,
				 u16 supervision_timeout)
{
	struct hci_conn_params *params;
	struct hci_conn *conn;
	struct smp_irk *irk;
	u8 addr_type;

	hci_dev_lock(hdev);

	/* All controllers implicitly stop advertising in the event of a
	 * connection, so ensure that the state bit is cleared.
	 */
	hci_dev_clear_flag(hdev, HCI_LE_ADV);

	conn = hci_conn_hash_lookup_ba(hdev, LE_LINK, bdaddr);
	if (!conn) {
		/* In case of error status and there is no connection pending
		 * just unlock as there is nothing to cleanup.
		 */
		if (status)
			goto unlock;

		conn = hci_conn_add(hdev, LE_LINK, bdaddr, role);
		if (!conn) {
			bt_dev_err(hdev, "no memory for new connection");
			goto unlock;
		}

		conn->dst_type = bdaddr_type;

		/* If we didn't have a hci_conn object previously
		 * but we're in central role this must be something
		 * initiated using an accept list. Since accept list based
		 * connections are not "first class citizens" we don't
		 * have full tracking of them. Therefore, we go ahead
		 * with a "best effort" approach of determining the
		 * initiator address based on the HCI_PRIVACY flag.
		 */
		if (conn->out) {
			conn->resp_addr_type = bdaddr_type;
			bacpy(&conn->resp_addr, bdaddr);
			if (hci_dev_test_flag(hdev, HCI_PRIVACY)) {
				conn->init_addr_type = ADDR_LE_DEV_RANDOM;
				bacpy(&conn->init_addr, &hdev->rpa);
			} else {
				hci_copy_identity_address(hdev,
							  &conn->init_addr,
							  &conn->init_addr_type);
			}
		}
	} else {
		cancel_delayed_work(&conn->le_conn_timeout);
	}

	/* The HCI_LE_Connection_Complete event is only sent once per connection.
	 * Processing it more than once per connection can corrupt kernel memory.
	 *
	 * As the connection handle is set here for the first time, it indicates
	 * whether the connection is already set up.
	 */
	if (conn->handle != HCI_CONN_HANDLE_UNSET) {
		bt_dev_err(hdev, "Ignoring HCI_Connection_Complete for existing connection");
		goto unlock;
	}

	le_conn_update_addr(conn, bdaddr, bdaddr_type, local_rpa);

	/* Lookup the identity address from the stored connection
	 * address and address type.
	 *
	 * When establishing connections to an identity address, the
	 * connection procedure will store the resolvable random
	 * address first. Now if it can be converted back into the
	 * identity address, start using the identity address from
	 * now on.
	 */
	irk = hci_get_irk(hdev, &conn->dst, conn->dst_type);
	if (irk) {
		bacpy(&conn->dst, &irk->bdaddr);
		conn->dst_type = irk->addr_type;
	}

	conn->dst_type = ev_bdaddr_type(hdev, conn->dst_type, NULL);

	if (handle > HCI_CONN_HANDLE_MAX) {
		bt_dev_err(hdev, "Invalid handle: 0x%4.4x > 0x%4.4x", handle,
			   HCI_CONN_HANDLE_MAX);
		status = HCI_ERROR_INVALID_PARAMETERS;
	}

<<<<<<< HEAD
	if (status) {
		hci_conn_failed(conn, status);
=======
	/* All connection failure handling is taken care of by the
	 * hci_conn_failed function which is triggered by the HCI
	 * request completion callbacks used for connecting.
	 */
	if (status)
>>>>>>> 80df0b9f
		goto unlock;

	if (conn->dst_type == ADDR_LE_DEV_PUBLIC)
		addr_type = BDADDR_LE_PUBLIC;
	else
		addr_type = BDADDR_LE_RANDOM;

	/* Drop the connection if the device is blocked */
	if (hci_bdaddr_list_lookup(&hdev->reject_list, &conn->dst, addr_type)) {
		hci_conn_drop(conn);
		goto unlock;
	}

	if (!test_and_set_bit(HCI_CONN_MGMT_CONNECTED, &conn->flags))
		mgmt_device_connected(hdev, conn, NULL, 0);

	conn->sec_level = BT_SECURITY_LOW;
	conn->handle = handle;
	conn->state = BT_CONFIG;

	/* Store current advertising instance as connection advertising instance
	 * when sotfware rotation is in use so it can be re-enabled when
	 * disconnected.
	 */
	if (!ext_adv_capable(hdev))
		conn->adv_instance = hdev->cur_adv_instance;

	conn->le_conn_interval = interval;
	conn->le_conn_latency = latency;
	conn->le_supv_timeout = supervision_timeout;

	hci_debugfs_create_conn(conn);
	hci_conn_add_sysfs(conn);

	/* The remote features procedure is defined for central
	 * role only. So only in case of an initiated connection
	 * request the remote features.
	 *
	 * If the local controller supports peripheral-initiated features
	 * exchange, then requesting the remote features in peripheral
	 * role is possible. Otherwise just transition into the
	 * connected state without requesting the remote features.
	 */
	if (conn->out ||
	    (hdev->le_features[0] & HCI_LE_PERIPHERAL_FEATURES)) {
		struct hci_cp_le_read_remote_features cp;

		cp.handle = __cpu_to_le16(conn->handle);

		hci_send_cmd(hdev, HCI_OP_LE_READ_REMOTE_FEATURES,
			     sizeof(cp), &cp);

		hci_conn_hold(conn);
	} else {
		conn->state = BT_CONNECTED;
		hci_connect_cfm(conn, status);
	}

	params = hci_pend_le_action_lookup(&hdev->pend_le_conns, &conn->dst,
					   conn->dst_type);
	if (params) {
		list_del_init(&params->action);
		if (params->conn) {
			hci_conn_drop(params->conn);
			hci_conn_put(params->conn);
			params->conn = NULL;
		}
	}

unlock:
	hci_update_passive_scan(hdev);
	hci_dev_unlock(hdev);
}

static void hci_le_conn_complete_evt(struct hci_dev *hdev, void *data,
				     struct sk_buff *skb)
{
	struct hci_ev_le_conn_complete *ev = data;

	bt_dev_dbg(hdev, "status 0x%2.2x", ev->status);

	le_conn_complete_evt(hdev, ev->status, &ev->bdaddr, ev->bdaddr_type,
			     NULL, ev->role, le16_to_cpu(ev->handle),
			     le16_to_cpu(ev->interval),
			     le16_to_cpu(ev->latency),
			     le16_to_cpu(ev->supervision_timeout));
}

static void hci_le_enh_conn_complete_evt(struct hci_dev *hdev, void *data,
					 struct sk_buff *skb)
{
	struct hci_ev_le_enh_conn_complete *ev = data;

	bt_dev_dbg(hdev, "status 0x%2.2x", ev->status);

	le_conn_complete_evt(hdev, ev->status, &ev->bdaddr, ev->bdaddr_type,
			     &ev->local_rpa, ev->role, le16_to_cpu(ev->handle),
			     le16_to_cpu(ev->interval),
			     le16_to_cpu(ev->latency),
			     le16_to_cpu(ev->supervision_timeout));
}

static void hci_le_ext_adv_term_evt(struct hci_dev *hdev, void *data,
				    struct sk_buff *skb)
{
	struct hci_evt_le_ext_adv_set_term *ev = data;
	struct hci_conn *conn;
	struct adv_info *adv, *n;

	bt_dev_dbg(hdev, "status 0x%2.2x", ev->status);

	/* The Bluetooth Core 5.3 specification clearly states that this event
	 * shall not be sent when the Host disables the advertising set. So in
	 * case of HCI_ERROR_CANCELLED_BY_HOST, just ignore the event.
	 *
	 * When the Host disables an advertising set, all cleanup is done via
	 * its command callback and not needed to be duplicated here.
	 */
	if (ev->status == HCI_ERROR_CANCELLED_BY_HOST) {
		bt_dev_warn_ratelimited(hdev, "Unexpected advertising set terminated event");
		return;
	}

	hci_dev_lock(hdev);

	adv = hci_find_adv_instance(hdev, ev->handle);

	if (ev->status) {
		if (!adv)
			goto unlock;

		/* Remove advertising as it has been terminated */
		hci_remove_adv_instance(hdev, ev->handle);
		mgmt_advertising_removed(NULL, hdev, ev->handle);

		list_for_each_entry_safe(adv, n, &hdev->adv_instances, list) {
			if (adv->enabled)
				goto unlock;
		}

		/* We are no longer advertising, clear HCI_LE_ADV */
		hci_dev_clear_flag(hdev, HCI_LE_ADV);
		goto unlock;
	}

	if (adv)
		adv->enabled = false;

	conn = hci_conn_hash_lookup_handle(hdev, __le16_to_cpu(ev->conn_handle));
	if (conn) {
		/* Store handle in the connection so the correct advertising
		 * instance can be re-enabled when disconnected.
		 */
		conn->adv_instance = ev->handle;

		if (hdev->adv_addr_type != ADDR_LE_DEV_RANDOM ||
		    bacmp(&conn->resp_addr, BDADDR_ANY))
			goto unlock;

		if (!ev->handle) {
			bacpy(&conn->resp_addr, &hdev->random_addr);
			goto unlock;
		}

		if (adv)
			bacpy(&conn->resp_addr, &adv->random_addr);
	}

unlock:
	hci_dev_unlock(hdev);
}

static void hci_le_conn_update_complete_evt(struct hci_dev *hdev, void *data,
					    struct sk_buff *skb)
{
	struct hci_ev_le_conn_update_complete *ev = data;
	struct hci_conn *conn;

	bt_dev_dbg(hdev, "status 0x%2.2x", ev->status);

	if (ev->status)
		return;

	hci_dev_lock(hdev);

	conn = hci_conn_hash_lookup_handle(hdev, __le16_to_cpu(ev->handle));
	if (conn) {
		conn->le_conn_interval = le16_to_cpu(ev->interval);
		conn->le_conn_latency = le16_to_cpu(ev->latency);
		conn->le_supv_timeout = le16_to_cpu(ev->supervision_timeout);
	}

	hci_dev_unlock(hdev);
}

/* This function requires the caller holds hdev->lock */
static struct hci_conn *check_pending_le_conn(struct hci_dev *hdev,
					      bdaddr_t *addr,
					      u8 addr_type, bool addr_resolved,
					      u8 adv_type)
{
	struct hci_conn *conn;
	struct hci_conn_params *params;

	/* If the event is not connectable don't proceed further */
	if (adv_type != LE_ADV_IND && adv_type != LE_ADV_DIRECT_IND)
		return NULL;

	/* Ignore if the device is blocked or hdev is suspended */
	if (hci_bdaddr_list_lookup(&hdev->reject_list, addr, addr_type) ||
	    hdev->suspended)
		return NULL;

	/* Most controller will fail if we try to create new connections
	 * while we have an existing one in peripheral role.
	 */
	if (hdev->conn_hash.le_num_peripheral > 0 &&
	    (!test_bit(HCI_QUIRK_VALID_LE_STATES, &hdev->quirks) ||
	     !(hdev->le_states[3] & 0x10)))
		return NULL;

	/* If we're not connectable only connect devices that we have in
	 * our pend_le_conns list.
	 */
	params = hci_pend_le_action_lookup(&hdev->pend_le_conns, addr,
					   addr_type);
	if (!params)
		return NULL;

	if (!params->explicit_connect) {
		switch (params->auto_connect) {
		case HCI_AUTO_CONN_DIRECT:
			/* Only devices advertising with ADV_DIRECT_IND are
			 * triggering a connection attempt. This is allowing
			 * incoming connections from peripheral devices.
			 */
			if (adv_type != LE_ADV_DIRECT_IND)
				return NULL;
			break;
		case HCI_AUTO_CONN_ALWAYS:
			/* Devices advertising with ADV_IND or ADV_DIRECT_IND
			 * are triggering a connection attempt. This means
			 * that incoming connections from peripheral device are
			 * accepted and also outgoing connections to peripheral
			 * devices are established when found.
			 */
			break;
		default:
			return NULL;
		}
	}

	conn = hci_connect_le(hdev, addr, addr_type, addr_resolved,
			      BT_SECURITY_LOW, hdev->def_le_autoconnect_timeout,
			      HCI_ROLE_MASTER);
	if (!IS_ERR(conn)) {
		/* If HCI_AUTO_CONN_EXPLICIT is set, conn is already owned
		 * by higher layer that tried to connect, if no then
		 * store the pointer since we don't really have any
		 * other owner of the object besides the params that
		 * triggered it. This way we can abort the connection if
		 * the parameters get removed and keep the reference
		 * count consistent once the connection is established.
		 */

		if (!params->explicit_connect)
			params->conn = hci_conn_get(conn);

		return conn;
	}

	switch (PTR_ERR(conn)) {
	case -EBUSY:
		/* If hci_connect() returns -EBUSY it means there is already
		 * an LE connection attempt going on. Since controllers don't
		 * support more than one connection attempt at the time, we
		 * don't consider this an error case.
		 */
		break;
	default:
		BT_DBG("Failed to connect: err %ld", PTR_ERR(conn));
		return NULL;
	}

	return NULL;
}

static void process_adv_report(struct hci_dev *hdev, u8 type, bdaddr_t *bdaddr,
			       u8 bdaddr_type, bdaddr_t *direct_addr,
			       u8 direct_addr_type, s8 rssi, u8 *data, u8 len,
			       bool ext_adv)
{
	struct discovery_state *d = &hdev->discovery;
	struct smp_irk *irk;
	struct hci_conn *conn;
	bool match, bdaddr_resolved;
	u32 flags;
	u8 *ptr;

	switch (type) {
	case LE_ADV_IND:
	case LE_ADV_DIRECT_IND:
	case LE_ADV_SCAN_IND:
	case LE_ADV_NONCONN_IND:
	case LE_ADV_SCAN_RSP:
		break;
	default:
		bt_dev_err_ratelimited(hdev, "unknown advertising packet "
				       "type: 0x%02x", type);
		return;
	}

	if (!ext_adv && len > HCI_MAX_AD_LENGTH) {
		bt_dev_err_ratelimited(hdev, "legacy adv larger than 31 bytes");
		return;
	}

	/* Find the end of the data in case the report contains padded zero
	 * bytes at the end causing an invalid length value.
	 *
	 * When data is NULL, len is 0 so there is no need for extra ptr
	 * check as 'ptr < data + 0' is already false in such case.
	 */
	for (ptr = data; ptr < data + len && *ptr; ptr += *ptr + 1) {
		if (ptr + 1 + *ptr > data + len)
			break;
	}

	/* Adjust for actual length. This handles the case when remote
	 * device is advertising with incorrect data length.
	 */
	len = ptr - data;

	/* If the direct address is present, then this report is from
	 * a LE Direct Advertising Report event. In that case it is
	 * important to see if the address is matching the local
	 * controller address.
	 */
	if (direct_addr) {
		direct_addr_type = ev_bdaddr_type(hdev, direct_addr_type,
						  &bdaddr_resolved);

		/* Only resolvable random addresses are valid for these
		 * kind of reports and others can be ignored.
		 */
		if (!hci_bdaddr_is_rpa(direct_addr, direct_addr_type))
			return;

		/* If the controller is not using resolvable random
		 * addresses, then this report can be ignored.
		 */
		if (!hci_dev_test_flag(hdev, HCI_PRIVACY))
			return;

		/* If the local IRK of the controller does not match
		 * with the resolvable random address provided, then
		 * this report can be ignored.
		 */
		if (!smp_irk_matches(hdev, hdev->irk, direct_addr))
			return;
	}

	/* Check if we need to convert to identity address */
	irk = hci_get_irk(hdev, bdaddr, bdaddr_type);
	if (irk) {
		bdaddr = &irk->bdaddr;
		bdaddr_type = irk->addr_type;
	}

	bdaddr_type = ev_bdaddr_type(hdev, bdaddr_type, &bdaddr_resolved);

	/* Check if we have been requested to connect to this device.
	 *
	 * direct_addr is set only for directed advertising reports (it is NULL
	 * for advertising reports) and is already verified to be RPA above.
	 */
	conn = check_pending_le_conn(hdev, bdaddr, bdaddr_type, bdaddr_resolved,
				     type);
	if (!ext_adv && conn && type == LE_ADV_IND && len <= HCI_MAX_AD_LENGTH) {
		/* Store report for later inclusion by
		 * mgmt_device_connected
		 */
		memcpy(conn->le_adv_data, data, len);
		conn->le_adv_data_len = len;
	}

	/* Passive scanning shouldn't trigger any device found events,
	 * except for devices marked as CONN_REPORT for which we do send
	 * device found events, or advertisement monitoring requested.
	 */
	if (hdev->le_scan_type == LE_SCAN_PASSIVE) {
		if (type == LE_ADV_DIRECT_IND)
			return;

		if (!hci_pend_le_action_lookup(&hdev->pend_le_reports,
					       bdaddr, bdaddr_type) &&
		    idr_is_empty(&hdev->adv_monitors_idr))
			return;

		if (type == LE_ADV_NONCONN_IND || type == LE_ADV_SCAN_IND)
			flags = MGMT_DEV_FOUND_NOT_CONNECTABLE;
		else
			flags = 0;
		mgmt_device_found(hdev, bdaddr, LE_LINK, bdaddr_type, NULL,
				  rssi, flags, data, len, NULL, 0);
		return;
	}

	/* When receiving non-connectable or scannable undirected
	 * advertising reports, this means that the remote device is
	 * not connectable and then clearly indicate this in the
	 * device found event.
	 *
	 * When receiving a scan response, then there is no way to
	 * know if the remote device is connectable or not. However
	 * since scan responses are merged with a previously seen
	 * advertising report, the flags field from that report
	 * will be used.
	 *
	 * In the really unlikely case that a controller get confused
	 * and just sends a scan response event, then it is marked as
	 * not connectable as well.
	 */
	if (type == LE_ADV_NONCONN_IND || type == LE_ADV_SCAN_IND ||
	    type == LE_ADV_SCAN_RSP)
		flags = MGMT_DEV_FOUND_NOT_CONNECTABLE;
	else
		flags = 0;

	/* If there's nothing pending either store the data from this
	 * event or send an immediate device found event if the data
	 * should not be stored for later.
	 */
	if (!ext_adv &&	!has_pending_adv_report(hdev)) {
		/* If the report will trigger a SCAN_REQ store it for
		 * later merging.
		 */
		if (type == LE_ADV_IND || type == LE_ADV_SCAN_IND) {
			store_pending_adv_report(hdev, bdaddr, bdaddr_type,
						 rssi, flags, data, len);
			return;
		}

		mgmt_device_found(hdev, bdaddr, LE_LINK, bdaddr_type, NULL,
				  rssi, flags, data, len, NULL, 0);
		return;
	}

	/* Check if the pending report is for the same device as the new one */
	match = (!bacmp(bdaddr, &d->last_adv_addr) &&
		 bdaddr_type == d->last_adv_addr_type);

	/* If the pending data doesn't match this report or this isn't a
	 * scan response (e.g. we got a duplicate ADV_IND) then force
	 * sending of the pending data.
	 */
	if (type != LE_ADV_SCAN_RSP || !match) {
		/* Send out whatever is in the cache, but skip duplicates */
		if (!match)
			mgmt_device_found(hdev, &d->last_adv_addr, LE_LINK,
					  d->last_adv_addr_type, NULL,
					  d->last_adv_rssi, d->last_adv_flags,
					  d->last_adv_data,
					  d->last_adv_data_len, NULL, 0);

		/* If the new report will trigger a SCAN_REQ store it for
		 * later merging.
		 */
		if (!ext_adv && (type == LE_ADV_IND ||
				 type == LE_ADV_SCAN_IND)) {
			store_pending_adv_report(hdev, bdaddr, bdaddr_type,
						 rssi, flags, data, len);
			return;
		}

		/* The advertising reports cannot be merged, so clear
		 * the pending report and send out a device found event.
		 */
		clear_pending_adv_report(hdev);
		mgmt_device_found(hdev, bdaddr, LE_LINK, bdaddr_type, NULL,
				  rssi, flags, data, len, NULL, 0);
		return;
	}

	/* If we get here we've got a pending ADV_IND or ADV_SCAN_IND and
	 * the new event is a SCAN_RSP. We can therefore proceed with
	 * sending a merged device found event.
	 */
	mgmt_device_found(hdev, &d->last_adv_addr, LE_LINK,
			  d->last_adv_addr_type, NULL, rssi, d->last_adv_flags,
			  d->last_adv_data, d->last_adv_data_len, data, len);
	clear_pending_adv_report(hdev);
}

static void hci_le_adv_report_evt(struct hci_dev *hdev, void *data,
				  struct sk_buff *skb)
{
	struct hci_ev_le_advertising_report *ev = data;

	if (!ev->num)
		return;

	hci_dev_lock(hdev);

	while (ev->num--) {
		struct hci_ev_le_advertising_info *info;
		s8 rssi;

		info = hci_le_ev_skb_pull(hdev, skb,
					  HCI_EV_LE_ADVERTISING_REPORT,
					  sizeof(*info));
		if (!info)
<<<<<<< HEAD
			break;

		if (!hci_le_ev_skb_pull(hdev, skb, HCI_EV_LE_ADVERTISING_REPORT,
					info->length + 1))
			break;

=======
			break;

		if (!hci_le_ev_skb_pull(hdev, skb, HCI_EV_LE_ADVERTISING_REPORT,
					info->length + 1))
			break;

>>>>>>> 80df0b9f
		if (info->length <= HCI_MAX_AD_LENGTH) {
			rssi = info->data[info->length];
			process_adv_report(hdev, info->type, &info->bdaddr,
					   info->bdaddr_type, NULL, 0, rssi,
					   info->data, info->length, false);
		} else {
			bt_dev_err(hdev, "Dropping invalid advertising data");
		}
	}

	hci_dev_unlock(hdev);
}

static u8 ext_evt_type_to_legacy(struct hci_dev *hdev, u16 evt_type)
{
	if (evt_type & LE_EXT_ADV_LEGACY_PDU) {
		switch (evt_type) {
		case LE_LEGACY_ADV_IND:
			return LE_ADV_IND;
		case LE_LEGACY_ADV_DIRECT_IND:
			return LE_ADV_DIRECT_IND;
		case LE_LEGACY_ADV_SCAN_IND:
			return LE_ADV_SCAN_IND;
		case LE_LEGACY_NONCONN_IND:
			return LE_ADV_NONCONN_IND;
		case LE_LEGACY_SCAN_RSP_ADV:
		case LE_LEGACY_SCAN_RSP_ADV_SCAN:
			return LE_ADV_SCAN_RSP;
		}

		goto invalid;
	}

	if (evt_type & LE_EXT_ADV_CONN_IND) {
		if (evt_type & LE_EXT_ADV_DIRECT_IND)
			return LE_ADV_DIRECT_IND;

		return LE_ADV_IND;
	}

	if (evt_type & LE_EXT_ADV_SCAN_RSP)
		return LE_ADV_SCAN_RSP;

	if (evt_type & LE_EXT_ADV_SCAN_IND)
		return LE_ADV_SCAN_IND;

	if (evt_type == LE_EXT_ADV_NON_CONN_IND ||
	    evt_type & LE_EXT_ADV_DIRECT_IND)
		return LE_ADV_NONCONN_IND;

invalid:
	bt_dev_err_ratelimited(hdev, "Unknown advertising packet type: 0x%02x",
			       evt_type);

	return LE_ADV_INVALID;
}

static void hci_le_ext_adv_report_evt(struct hci_dev *hdev, void *data,
				      struct sk_buff *skb)
{
	struct hci_ev_le_ext_adv_report *ev = data;

	if (!ev->num)
		return;

	hci_dev_lock(hdev);

	while (ev->num--) {
		struct hci_ev_le_ext_adv_info *info;
		u8 legacy_evt_type;
		u16 evt_type;

		info = hci_le_ev_skb_pull(hdev, skb, HCI_EV_LE_EXT_ADV_REPORT,
					  sizeof(*info));
		if (!info)
			break;

		if (!hci_le_ev_skb_pull(hdev, skb, HCI_EV_LE_EXT_ADV_REPORT,
					info->length))
			break;

		evt_type = __le16_to_cpu(info->type);
		legacy_evt_type = ext_evt_type_to_legacy(hdev, evt_type);
		if (legacy_evt_type != LE_ADV_INVALID) {
			process_adv_report(hdev, legacy_evt_type, &info->bdaddr,
					   info->bdaddr_type, NULL, 0,
					   info->rssi, info->data, info->length,
					   !(evt_type & LE_EXT_ADV_LEGACY_PDU));
		}
	}

	hci_dev_unlock(hdev);
}

<<<<<<< HEAD
static void hci_le_remote_feat_complete_evt(struct hci_dev *hdev, void *data,
					    struct sk_buff *skb)
{
=======
static int hci_le_pa_term_sync(struct hci_dev *hdev, __le16 handle)
{
	struct hci_cp_le_pa_term_sync cp;

	memset(&cp, 0, sizeof(cp));
	cp.handle = handle;

	return hci_send_cmd(hdev, HCI_OP_LE_PA_TERM_SYNC, sizeof(cp), &cp);
}

static void hci_le_pa_sync_estabilished_evt(struct hci_dev *hdev, void *data,
					    struct sk_buff *skb)
{
	struct hci_ev_le_pa_sync_established *ev = data;
	int mask = hdev->link_mode;
	__u8 flags = 0;

	bt_dev_dbg(hdev, "status 0x%2.2x", ev->status);

	if (ev->status)
		return;

	hci_dev_lock(hdev);

	hci_dev_clear_flag(hdev, HCI_PA_SYNC);

	mask |= hci_proto_connect_ind(hdev, &ev->bdaddr, ISO_LINK, &flags);
	if (!(mask & HCI_LM_ACCEPT))
		hci_le_pa_term_sync(hdev, ev->handle);

	hci_dev_unlock(hdev);
}

static void hci_le_remote_feat_complete_evt(struct hci_dev *hdev, void *data,
					    struct sk_buff *skb)
{
>>>>>>> 80df0b9f
	struct hci_ev_le_remote_feat_complete *ev = data;
	struct hci_conn *conn;

	bt_dev_dbg(hdev, "status 0x%2.2x", ev->status);

	hci_dev_lock(hdev);

	conn = hci_conn_hash_lookup_handle(hdev, __le16_to_cpu(ev->handle));
	if (conn) {
		if (!ev->status)
			memcpy(conn->features[0], ev->features, 8);

		if (conn->state == BT_CONFIG) {
			__u8 status;

			/* If the local controller supports peripheral-initiated
			 * features exchange, but the remote controller does
			 * not, then it is possible that the error code 0x1a
			 * for unsupported remote feature gets returned.
			 *
			 * In this specific case, allow the connection to
			 * transition into connected state and mark it as
			 * successful.
			 */
			if (!conn->out && ev->status == 0x1a &&
			    (hdev->le_features[0] & HCI_LE_PERIPHERAL_FEATURES))
				status = 0x00;
			else
				status = ev->status;

			conn->state = BT_CONNECTED;
			hci_connect_cfm(conn, status);
			hci_conn_drop(conn);
		}
	}

	hci_dev_unlock(hdev);
}

static void hci_le_ltk_request_evt(struct hci_dev *hdev, void *data,
				   struct sk_buff *skb)
{
	struct hci_ev_le_ltk_req *ev = data;
	struct hci_cp_le_ltk_reply cp;
	struct hci_cp_le_ltk_neg_reply neg;
	struct hci_conn *conn;
	struct smp_ltk *ltk;

	bt_dev_dbg(hdev, "handle 0x%4.4x", __le16_to_cpu(ev->handle));

	hci_dev_lock(hdev);

	conn = hci_conn_hash_lookup_handle(hdev, __le16_to_cpu(ev->handle));
	if (conn == NULL)
		goto not_found;

	ltk = hci_find_ltk(hdev, &conn->dst, conn->dst_type, conn->role);
	if (!ltk)
		goto not_found;

	if (smp_ltk_is_sc(ltk)) {
		/* With SC both EDiv and Rand are set to zero */
		if (ev->ediv || ev->rand)
			goto not_found;
	} else {
		/* For non-SC keys check that EDiv and Rand match */
		if (ev->ediv != ltk->ediv || ev->rand != ltk->rand)
			goto not_found;
	}

	memcpy(cp.ltk, ltk->val, ltk->enc_size);
	memset(cp.ltk + ltk->enc_size, 0, sizeof(cp.ltk) - ltk->enc_size);
	cp.handle = cpu_to_le16(conn->handle);

	conn->pending_sec_level = smp_ltk_sec_level(ltk);

	conn->enc_key_size = ltk->enc_size;

	hci_send_cmd(hdev, HCI_OP_LE_LTK_REPLY, sizeof(cp), &cp);

	/* Ref. Bluetooth Core SPEC pages 1975 and 2004. STK is a
	 * temporary key used to encrypt a connection following
	 * pairing. It is used during the Encrypted Session Setup to
	 * distribute the keys. Later, security can be re-established
	 * using a distributed LTK.
	 */
	if (ltk->type == SMP_STK) {
		set_bit(HCI_CONN_STK_ENCRYPT, &conn->flags);
		list_del_rcu(&ltk->list);
		kfree_rcu(ltk, rcu);
	} else {
		clear_bit(HCI_CONN_STK_ENCRYPT, &conn->flags);
	}

	hci_dev_unlock(hdev);

	return;

not_found:
	neg.handle = ev->handle;
	hci_send_cmd(hdev, HCI_OP_LE_LTK_NEG_REPLY, sizeof(neg), &neg);
	hci_dev_unlock(hdev);
}

static void send_conn_param_neg_reply(struct hci_dev *hdev, u16 handle,
				      u8 reason)
{
	struct hci_cp_le_conn_param_req_neg_reply cp;

	cp.handle = cpu_to_le16(handle);
	cp.reason = reason;

	hci_send_cmd(hdev, HCI_OP_LE_CONN_PARAM_REQ_NEG_REPLY, sizeof(cp),
		     &cp);
}

static void hci_le_remote_conn_param_req_evt(struct hci_dev *hdev, void *data,
					     struct sk_buff *skb)
{
	struct hci_ev_le_remote_conn_param_req *ev = data;
	struct hci_cp_le_conn_param_req_reply cp;
	struct hci_conn *hcon;
	u16 handle, min, max, latency, timeout;

	bt_dev_dbg(hdev, "handle 0x%4.4x", __le16_to_cpu(ev->handle));

	handle = le16_to_cpu(ev->handle);
	min = le16_to_cpu(ev->interval_min);
	max = le16_to_cpu(ev->interval_max);
	latency = le16_to_cpu(ev->latency);
	timeout = le16_to_cpu(ev->timeout);

	hcon = hci_conn_hash_lookup_handle(hdev, handle);
	if (!hcon || hcon->state != BT_CONNECTED)
		return send_conn_param_neg_reply(hdev, handle,
						 HCI_ERROR_UNKNOWN_CONN_ID);

	if (hci_check_conn_params(min, max, latency, timeout))
		return send_conn_param_neg_reply(hdev, handle,
						 HCI_ERROR_INVALID_LL_PARAMS);

	if (hcon->role == HCI_ROLE_MASTER) {
		struct hci_conn_params *params;
		u8 store_hint;

		hci_dev_lock(hdev);

		params = hci_conn_params_lookup(hdev, &hcon->dst,
						hcon->dst_type);
		if (params) {
			params->conn_min_interval = min;
			params->conn_max_interval = max;
			params->conn_latency = latency;
			params->supervision_timeout = timeout;
			store_hint = 0x01;
		} else {
			store_hint = 0x00;
		}

		hci_dev_unlock(hdev);

		mgmt_new_conn_param(hdev, &hcon->dst, hcon->dst_type,
				    store_hint, min, max, latency, timeout);
	}

	cp.handle = ev->handle;
	cp.interval_min = ev->interval_min;
	cp.interval_max = ev->interval_max;
	cp.latency = ev->latency;
	cp.timeout = ev->timeout;
	cp.min_ce_len = 0;
	cp.max_ce_len = 0;

	hci_send_cmd(hdev, HCI_OP_LE_CONN_PARAM_REQ_REPLY, sizeof(cp), &cp);
}

static void hci_le_direct_adv_report_evt(struct hci_dev *hdev, void *data,
					 struct sk_buff *skb)
{
	struct hci_ev_le_direct_adv_report *ev = data;
	int i;
<<<<<<< HEAD

	if (!hci_le_ev_skb_pull(hdev, skb, HCI_EV_LE_DIRECT_ADV_REPORT,
				flex_array_size(ev, info, ev->num)))
		return;

=======

	if (!hci_le_ev_skb_pull(hdev, skb, HCI_EV_LE_DIRECT_ADV_REPORT,
				flex_array_size(ev, info, ev->num)))
		return;

>>>>>>> 80df0b9f
	if (!ev->num)
		return;

	hci_dev_lock(hdev);

	for (i = 0; i < ev->num; i++) {
		struct hci_ev_le_direct_adv_info *info = &ev->info[i];

		process_adv_report(hdev, info->type, &info->bdaddr,
				   info->bdaddr_type, &info->direct_addr,
				   info->direct_addr_type, info->rssi, NULL, 0,
				   false);
	}

	hci_dev_unlock(hdev);
}

static void hci_le_phy_update_evt(struct hci_dev *hdev, void *data,
				  struct sk_buff *skb)
{
	struct hci_ev_le_phy_update_complete *ev = data;
	struct hci_conn *conn;

	bt_dev_dbg(hdev, "status 0x%2.2x", ev->status);

	if (ev->status)
		return;

	hci_dev_lock(hdev);

	conn = hci_conn_hash_lookup_handle(hdev, __le16_to_cpu(ev->handle));
	if (!conn)
		goto unlock;

	conn->le_tx_phy = ev->tx_phy;
	conn->le_rx_phy = ev->rx_phy;

unlock:
	hci_dev_unlock(hdev);
}

<<<<<<< HEAD
#define HCI_LE_EV_VL(_op, _func, _min_len, _max_len) \
[_op] = { \
	.func = _func, \
	.min_len = _min_len, \
	.max_len = _max_len, \
}

#define HCI_LE_EV(_op, _func, _len) \
	HCI_LE_EV_VL(_op, _func, _len, _len)

#define HCI_LE_EV_STATUS(_op, _func) \
	HCI_LE_EV(_op, _func, sizeof(struct hci_ev_status))

/* Entries in this table shall have their position according to the subevent
 * opcode they handle so the use of the macros above is recommend since it does
 * attempt to initialize at its proper index using Designated Initializers that
 * way events without a callback function can be ommited.
 */
static const struct hci_le_ev {
	void (*func)(struct hci_dev *hdev, void *data, struct sk_buff *skb);
	u16  min_len;
	u16  max_len;
} hci_le_ev_table[U8_MAX + 1] = {
	/* [0x01 = HCI_EV_LE_CONN_COMPLETE] */
	HCI_LE_EV(HCI_EV_LE_CONN_COMPLETE, hci_le_conn_complete_evt,
		  sizeof(struct hci_ev_le_conn_complete)),
	/* [0x02 = HCI_EV_LE_ADVERTISING_REPORT] */
	HCI_LE_EV_VL(HCI_EV_LE_ADVERTISING_REPORT, hci_le_adv_report_evt,
		     sizeof(struct hci_ev_le_advertising_report),
		     HCI_MAX_EVENT_SIZE),
	/* [0x03 = HCI_EV_LE_CONN_UPDATE_COMPLETE] */
	HCI_LE_EV(HCI_EV_LE_CONN_UPDATE_COMPLETE,
		  hci_le_conn_update_complete_evt,
		  sizeof(struct hci_ev_le_conn_update_complete)),
	/* [0x04 = HCI_EV_LE_REMOTE_FEAT_COMPLETE] */
	HCI_LE_EV(HCI_EV_LE_REMOTE_FEAT_COMPLETE,
		  hci_le_remote_feat_complete_evt,
		  sizeof(struct hci_ev_le_remote_feat_complete)),
	/* [0x05 = HCI_EV_LE_LTK_REQ] */
	HCI_LE_EV(HCI_EV_LE_LTK_REQ, hci_le_ltk_request_evt,
		  sizeof(struct hci_ev_le_ltk_req)),
	/* [0x06 = HCI_EV_LE_REMOTE_CONN_PARAM_REQ] */
	HCI_LE_EV(HCI_EV_LE_REMOTE_CONN_PARAM_REQ,
		  hci_le_remote_conn_param_req_evt,
		  sizeof(struct hci_ev_le_remote_conn_param_req)),
	/* [0x0a = HCI_EV_LE_ENHANCED_CONN_COMPLETE] */
	HCI_LE_EV(HCI_EV_LE_ENHANCED_CONN_COMPLETE,
		  hci_le_enh_conn_complete_evt,
		  sizeof(struct hci_ev_le_enh_conn_complete)),
	/* [0x0b = HCI_EV_LE_DIRECT_ADV_REPORT] */
	HCI_LE_EV_VL(HCI_EV_LE_DIRECT_ADV_REPORT, hci_le_direct_adv_report_evt,
		     sizeof(struct hci_ev_le_direct_adv_report),
		     HCI_MAX_EVENT_SIZE),
	/* [0x0c = HCI_EV_LE_PHY_UPDATE_COMPLETE] */
	HCI_LE_EV(HCI_EV_LE_PHY_UPDATE_COMPLETE, hci_le_phy_update_evt,
		  sizeof(struct hci_ev_le_phy_update_complete)),
	/* [0x0d = HCI_EV_LE_EXT_ADV_REPORT] */
	HCI_LE_EV_VL(HCI_EV_LE_EXT_ADV_REPORT, hci_le_ext_adv_report_evt,
		     sizeof(struct hci_ev_le_ext_adv_report),
		     HCI_MAX_EVENT_SIZE),
	/* [0x12 = HCI_EV_LE_EXT_ADV_SET_TERM] */
	HCI_LE_EV(HCI_EV_LE_EXT_ADV_SET_TERM, hci_le_ext_adv_term_evt,
		  sizeof(struct hci_evt_le_ext_adv_set_term)),
};

static void hci_le_meta_evt(struct hci_dev *hdev, void *data,
			    struct sk_buff *skb, u16 *opcode, u8 *status,
			    hci_req_complete_t *req_complete,
			    hci_req_complete_skb_t *req_complete_skb)
{
	struct hci_ev_le_meta *ev = data;
	const struct hci_le_ev *subev;

	bt_dev_dbg(hdev, "subevent 0x%2.2x", ev->subevent);

	/* Only match event if command OGF is for LE */
	if (hdev->sent_cmd &&
	    hci_opcode_ogf(hci_skb_opcode(hdev->sent_cmd)) == 0x08 &&
	    hci_skb_event(hdev->sent_cmd) == ev->subevent) {
		*opcode = hci_skb_opcode(hdev->sent_cmd);
		hci_req_cmd_complete(hdev, *opcode, 0x00, req_complete,
				     req_complete_skb);
	}

	subev = &hci_le_ev_table[ev->subevent];
	if (!subev->func)
		return;

	if (skb->len < subev->min_len) {
		bt_dev_err(hdev, "unexpected subevent 0x%2.2x length: %u < %u",
			   ev->subevent, skb->len, subev->min_len);
		return;
	}

	/* Just warn if the length is over max_len size it still be
	 * possible to partially parse the event so leave to callback to
	 * decide if that is acceptable.
	 */
	if (skb->len > subev->max_len)
		bt_dev_warn(hdev, "unexpected subevent 0x%2.2x length: %u > %u",
			    ev->subevent, skb->len, subev->max_len);

	data = hci_le_ev_skb_pull(hdev, skb, ev->subevent, subev->min_len);
	if (!data)
		return;

=======
static void hci_le_cis_estabilished_evt(struct hci_dev *hdev, void *data,
					struct sk_buff *skb)
{
	struct hci_evt_le_cis_established *ev = data;
	struct hci_conn *conn;
	u16 handle = __le16_to_cpu(ev->handle);

	bt_dev_dbg(hdev, "status 0x%2.2x", ev->status);

	hci_dev_lock(hdev);

	conn = hci_conn_hash_lookup_handle(hdev, handle);
	if (!conn) {
		bt_dev_err(hdev,
			   "Unable to find connection with handle 0x%4.4x",
			   handle);
		goto unlock;
	}

	if (conn->role == HCI_ROLE_SLAVE) {
		__le32 interval;

		memset(&interval, 0, sizeof(interval));

		memcpy(&interval, ev->c_latency, sizeof(ev->c_latency));
		conn->iso_qos.in.interval = le32_to_cpu(interval);
		memcpy(&interval, ev->p_latency, sizeof(ev->p_latency));
		conn->iso_qos.out.interval = le32_to_cpu(interval);
		conn->iso_qos.in.latency = le16_to_cpu(ev->interval);
		conn->iso_qos.out.latency = le16_to_cpu(ev->interval);
		conn->iso_qos.in.sdu = le16_to_cpu(ev->c_mtu);
		conn->iso_qos.out.sdu = le16_to_cpu(ev->p_mtu);
		conn->iso_qos.in.phy = ev->c_phy;
		conn->iso_qos.out.phy = ev->p_phy;
	}

	if (!ev->status) {
		conn->state = BT_CONNECTED;
		hci_debugfs_create_conn(conn);
		hci_conn_add_sysfs(conn);
		hci_iso_setup_path(conn);
		goto unlock;
	}

	hci_connect_cfm(conn, ev->status);
	hci_conn_del(conn);

unlock:
	hci_dev_unlock(hdev);
}

static void hci_le_reject_cis(struct hci_dev *hdev, __le16 handle)
{
	struct hci_cp_le_reject_cis cp;

	memset(&cp, 0, sizeof(cp));
	cp.handle = handle;
	cp.reason = HCI_ERROR_REJ_BAD_ADDR;
	hci_send_cmd(hdev, HCI_OP_LE_REJECT_CIS, sizeof(cp), &cp);
}

static void hci_le_accept_cis(struct hci_dev *hdev, __le16 handle)
{
	struct hci_cp_le_accept_cis cp;

	memset(&cp, 0, sizeof(cp));
	cp.handle = handle;
	hci_send_cmd(hdev, HCI_OP_LE_ACCEPT_CIS, sizeof(cp), &cp);
}

static void hci_le_cis_req_evt(struct hci_dev *hdev, void *data,
			       struct sk_buff *skb)
{
	struct hci_evt_le_cis_req *ev = data;
	u16 acl_handle, cis_handle;
	struct hci_conn *acl, *cis;
	int mask;
	__u8 flags = 0;

	acl_handle = __le16_to_cpu(ev->acl_handle);
	cis_handle = __le16_to_cpu(ev->cis_handle);

	bt_dev_dbg(hdev, "acl 0x%4.4x handle 0x%4.4x cig 0x%2.2x cis 0x%2.2x",
		   acl_handle, cis_handle, ev->cig_id, ev->cis_id);

	hci_dev_lock(hdev);

	acl = hci_conn_hash_lookup_handle(hdev, acl_handle);
	if (!acl)
		goto unlock;

	mask = hci_proto_connect_ind(hdev, &acl->dst, ISO_LINK, &flags);
	if (!(mask & HCI_LM_ACCEPT)) {
		hci_le_reject_cis(hdev, ev->cis_handle);
		goto unlock;
	}

	cis = hci_conn_hash_lookup_handle(hdev, cis_handle);
	if (!cis) {
		cis = hci_conn_add(hdev, ISO_LINK, &acl->dst, HCI_ROLE_SLAVE);
		if (!cis) {
			hci_le_reject_cis(hdev, ev->cis_handle);
			goto unlock;
		}
		cis->handle = cis_handle;
	}

	cis->iso_qos.cig = ev->cig_id;
	cis->iso_qos.cis = ev->cis_id;

	if (!(flags & HCI_PROTO_DEFER)) {
		hci_le_accept_cis(hdev, ev->cis_handle);
	} else {
		cis->state = BT_CONNECT2;
		hci_connect_cfm(cis, 0);
	}

unlock:
	hci_dev_unlock(hdev);
}

static void hci_le_create_big_complete_evt(struct hci_dev *hdev, void *data,
					   struct sk_buff *skb)
{
	struct hci_evt_le_create_big_complete *ev = data;
	struct hci_conn *conn;

	BT_DBG("%s status 0x%2.2x", hdev->name, ev->status);

	if (!hci_le_ev_skb_pull(hdev, skb, HCI_EVT_LE_CREATE_BIG_COMPLETE,
				flex_array_size(ev, bis_handle, ev->num_bis)))
		return;

	hci_dev_lock(hdev);

	conn = hci_conn_hash_lookup_big(hdev, ev->handle);
	if (!conn)
		goto unlock;

	if (ev->num_bis)
		conn->handle = __le16_to_cpu(ev->bis_handle[0]);

	if (!ev->status) {
		conn->state = BT_CONNECTED;
		hci_debugfs_create_conn(conn);
		hci_conn_add_sysfs(conn);
		hci_iso_setup_path(conn);
		goto unlock;
	}

	hci_connect_cfm(conn, ev->status);
	hci_conn_del(conn);

unlock:
	hci_dev_unlock(hdev);
}

static void hci_le_big_sync_established_evt(struct hci_dev *hdev, void *data,
					    struct sk_buff *skb)
{
	struct hci_evt_le_big_sync_estabilished *ev = data;
	struct hci_conn *bis;
	int i;

	bt_dev_dbg(hdev, "status 0x%2.2x", ev->status);

	if (!hci_le_ev_skb_pull(hdev, skb, HCI_EVT_LE_BIG_SYNC_ESTABILISHED,
				flex_array_size(ev, bis, ev->num_bis)))
		return;

	if (ev->status)
		return;

	hci_dev_lock(hdev);

	for (i = 0; i < ev->num_bis; i++) {
		u16 handle = le16_to_cpu(ev->bis[i]);
		__le32 interval;

		bis = hci_conn_hash_lookup_handle(hdev, handle);
		if (!bis) {
			bis = hci_conn_add(hdev, ISO_LINK, BDADDR_ANY,
					   HCI_ROLE_SLAVE);
			if (!bis)
				continue;
			bis->handle = handle;
		}

		bis->iso_qos.big = ev->handle;
		memset(&interval, 0, sizeof(interval));
		memcpy(&interval, ev->latency, sizeof(ev->latency));
		bis->iso_qos.in.interval = le32_to_cpu(interval);
		/* Convert ISO Interval (1.25 ms slots) to latency (ms) */
		bis->iso_qos.in.latency = le16_to_cpu(ev->interval) * 125 / 100;
		bis->iso_qos.in.sdu = le16_to_cpu(ev->max_pdu);

		hci_connect_cfm(bis, ev->status);
	}

	hci_dev_unlock(hdev);
}

static void hci_le_big_info_adv_report_evt(struct hci_dev *hdev, void *data,
					   struct sk_buff *skb)
{
	struct hci_evt_le_big_info_adv_report *ev = data;
	int mask = hdev->link_mode;
	__u8 flags = 0;

	bt_dev_dbg(hdev, "sync_handle 0x%4.4x", le16_to_cpu(ev->sync_handle));

	hci_dev_lock(hdev);

	mask |= hci_proto_connect_ind(hdev, BDADDR_ANY, ISO_LINK, &flags);
	if (!(mask & HCI_LM_ACCEPT))
		hci_le_pa_term_sync(hdev, ev->sync_handle);

	hci_dev_unlock(hdev);
}

#define HCI_LE_EV_VL(_op, _func, _min_len, _max_len) \
[_op] = { \
	.func = _func, \
	.min_len = _min_len, \
	.max_len = _max_len, \
}

#define HCI_LE_EV(_op, _func, _len) \
	HCI_LE_EV_VL(_op, _func, _len, _len)

#define HCI_LE_EV_STATUS(_op, _func) \
	HCI_LE_EV(_op, _func, sizeof(struct hci_ev_status))

/* Entries in this table shall have their position according to the subevent
 * opcode they handle so the use of the macros above is recommend since it does
 * attempt to initialize at its proper index using Designated Initializers that
 * way events without a callback function can be ommited.
 */
static const struct hci_le_ev {
	void (*func)(struct hci_dev *hdev, void *data, struct sk_buff *skb);
	u16  min_len;
	u16  max_len;
} hci_le_ev_table[U8_MAX + 1] = {
	/* [0x01 = HCI_EV_LE_CONN_COMPLETE] */
	HCI_LE_EV(HCI_EV_LE_CONN_COMPLETE, hci_le_conn_complete_evt,
		  sizeof(struct hci_ev_le_conn_complete)),
	/* [0x02 = HCI_EV_LE_ADVERTISING_REPORT] */
	HCI_LE_EV_VL(HCI_EV_LE_ADVERTISING_REPORT, hci_le_adv_report_evt,
		     sizeof(struct hci_ev_le_advertising_report),
		     HCI_MAX_EVENT_SIZE),
	/* [0x03 = HCI_EV_LE_CONN_UPDATE_COMPLETE] */
	HCI_LE_EV(HCI_EV_LE_CONN_UPDATE_COMPLETE,
		  hci_le_conn_update_complete_evt,
		  sizeof(struct hci_ev_le_conn_update_complete)),
	/* [0x04 = HCI_EV_LE_REMOTE_FEAT_COMPLETE] */
	HCI_LE_EV(HCI_EV_LE_REMOTE_FEAT_COMPLETE,
		  hci_le_remote_feat_complete_evt,
		  sizeof(struct hci_ev_le_remote_feat_complete)),
	/* [0x05 = HCI_EV_LE_LTK_REQ] */
	HCI_LE_EV(HCI_EV_LE_LTK_REQ, hci_le_ltk_request_evt,
		  sizeof(struct hci_ev_le_ltk_req)),
	/* [0x06 = HCI_EV_LE_REMOTE_CONN_PARAM_REQ] */
	HCI_LE_EV(HCI_EV_LE_REMOTE_CONN_PARAM_REQ,
		  hci_le_remote_conn_param_req_evt,
		  sizeof(struct hci_ev_le_remote_conn_param_req)),
	/* [0x0a = HCI_EV_LE_ENHANCED_CONN_COMPLETE] */
	HCI_LE_EV(HCI_EV_LE_ENHANCED_CONN_COMPLETE,
		  hci_le_enh_conn_complete_evt,
		  sizeof(struct hci_ev_le_enh_conn_complete)),
	/* [0x0b = HCI_EV_LE_DIRECT_ADV_REPORT] */
	HCI_LE_EV_VL(HCI_EV_LE_DIRECT_ADV_REPORT, hci_le_direct_adv_report_evt,
		     sizeof(struct hci_ev_le_direct_adv_report),
		     HCI_MAX_EVENT_SIZE),
	/* [0x0c = HCI_EV_LE_PHY_UPDATE_COMPLETE] */
	HCI_LE_EV(HCI_EV_LE_PHY_UPDATE_COMPLETE, hci_le_phy_update_evt,
		  sizeof(struct hci_ev_le_phy_update_complete)),
	/* [0x0d = HCI_EV_LE_EXT_ADV_REPORT] */
	HCI_LE_EV_VL(HCI_EV_LE_EXT_ADV_REPORT, hci_le_ext_adv_report_evt,
		     sizeof(struct hci_ev_le_ext_adv_report),
		     HCI_MAX_EVENT_SIZE),
	/* [0x0e = HCI_EV_LE_PA_SYNC_ESTABLISHED] */
	HCI_LE_EV(HCI_EV_LE_PA_SYNC_ESTABLISHED,
		  hci_le_pa_sync_estabilished_evt,
		  sizeof(struct hci_ev_le_pa_sync_established)),
	/* [0x12 = HCI_EV_LE_EXT_ADV_SET_TERM] */
	HCI_LE_EV(HCI_EV_LE_EXT_ADV_SET_TERM, hci_le_ext_adv_term_evt,
		  sizeof(struct hci_evt_le_ext_adv_set_term)),
	/* [0x19 = HCI_EVT_LE_CIS_ESTABLISHED] */
	HCI_LE_EV(HCI_EVT_LE_CIS_ESTABLISHED, hci_le_cis_estabilished_evt,
		  sizeof(struct hci_evt_le_cis_established)),
	/* [0x1a = HCI_EVT_LE_CIS_REQ] */
	HCI_LE_EV(HCI_EVT_LE_CIS_REQ, hci_le_cis_req_evt,
		  sizeof(struct hci_evt_le_cis_req)),
	/* [0x1b = HCI_EVT_LE_CREATE_BIG_COMPLETE] */
	HCI_LE_EV_VL(HCI_EVT_LE_CREATE_BIG_COMPLETE,
		     hci_le_create_big_complete_evt,
		     sizeof(struct hci_evt_le_create_big_complete),
		     HCI_MAX_EVENT_SIZE),
	/* [0x1d = HCI_EV_LE_BIG_SYNC_ESTABILISHED] */
	HCI_LE_EV_VL(HCI_EVT_LE_BIG_SYNC_ESTABILISHED,
		     hci_le_big_sync_established_evt,
		     sizeof(struct hci_evt_le_big_sync_estabilished),
		     HCI_MAX_EVENT_SIZE),
	/* [0x22 = HCI_EVT_LE_BIG_INFO_ADV_REPORT] */
	HCI_LE_EV_VL(HCI_EVT_LE_BIG_INFO_ADV_REPORT,
		     hci_le_big_info_adv_report_evt,
		     sizeof(struct hci_evt_le_big_info_adv_report),
		     HCI_MAX_EVENT_SIZE),
};

static void hci_le_meta_evt(struct hci_dev *hdev, void *data,
			    struct sk_buff *skb, u16 *opcode, u8 *status,
			    hci_req_complete_t *req_complete,
			    hci_req_complete_skb_t *req_complete_skb)
{
	struct hci_ev_le_meta *ev = data;
	const struct hci_le_ev *subev;

	bt_dev_dbg(hdev, "subevent 0x%2.2x", ev->subevent);

	/* Only match event if command OGF is for LE */
	if (hdev->sent_cmd &&
	    hci_opcode_ogf(hci_skb_opcode(hdev->sent_cmd)) == 0x08 &&
	    hci_skb_event(hdev->sent_cmd) == ev->subevent) {
		*opcode = hci_skb_opcode(hdev->sent_cmd);
		hci_req_cmd_complete(hdev, *opcode, 0x00, req_complete,
				     req_complete_skb);
	}

	subev = &hci_le_ev_table[ev->subevent];
	if (!subev->func)
		return;

	if (skb->len < subev->min_len) {
		bt_dev_err(hdev, "unexpected subevent 0x%2.2x length: %u < %u",
			   ev->subevent, skb->len, subev->min_len);
		return;
	}

	/* Just warn if the length is over max_len size it still be
	 * possible to partially parse the event so leave to callback to
	 * decide if that is acceptable.
	 */
	if (skb->len > subev->max_len)
		bt_dev_warn(hdev, "unexpected subevent 0x%2.2x length: %u > %u",
			    ev->subevent, skb->len, subev->max_len);
	data = hci_le_ev_skb_pull(hdev, skb, ev->subevent, subev->min_len);
	if (!data)
		return;

>>>>>>> 80df0b9f
	subev->func(hdev, data, skb);
}

static bool hci_get_cmd_complete(struct hci_dev *hdev, u16 opcode,
				 u8 event, struct sk_buff *skb)
{
	struct hci_ev_cmd_complete *ev;
	struct hci_event_hdr *hdr;

	if (!skb)
		return false;

	hdr = hci_ev_skb_pull(hdev, skb, event, sizeof(*hdr));
	if (!hdr)
		return false;

	if (event) {
		if (hdr->evt != event)
			return false;
		return true;
	}

	/* Check if request ended in Command Status - no way to retrieve
	 * any extra parameters in this case.
	 */
	if (hdr->evt == HCI_EV_CMD_STATUS)
		return false;

	if (hdr->evt != HCI_EV_CMD_COMPLETE) {
		bt_dev_err(hdev, "last event is not cmd complete (0x%2.2x)",
			   hdr->evt);
		return false;
	}

	ev = hci_cc_skb_pull(hdev, skb, opcode, sizeof(*ev));
	if (!ev)
		return false;

	if (opcode != __le16_to_cpu(ev->opcode)) {
		BT_DBG("opcode doesn't match (0x%2.2x != 0x%2.2x)", opcode,
		       __le16_to_cpu(ev->opcode));
		return false;
	}

	return true;
}

static void hci_store_wake_reason(struct hci_dev *hdev, u8 event,
				  struct sk_buff *skb)
{
	struct hci_ev_le_advertising_info *adv;
	struct hci_ev_le_direct_adv_info *direct_adv;
	struct hci_ev_le_ext_adv_info *ext_adv;
	const struct hci_ev_conn_complete *conn_complete = (void *)skb->data;
	const struct hci_ev_conn_request *conn_request = (void *)skb->data;

	hci_dev_lock(hdev);

	/* If we are currently suspended and this is the first BT event seen,
	 * save the wake reason associated with the event.
	 */
	if (!hdev->suspended || hdev->wake_reason)
		goto unlock;

	/* Default to remote wake. Values for wake_reason are documented in the
	 * Bluez mgmt api docs.
	 */
	hdev->wake_reason = MGMT_WAKE_REASON_REMOTE_WAKE;

	/* Once configured for remote wakeup, we should only wake up for
	 * reconnections. It's useful to see which device is waking us up so
	 * keep track of the bdaddr of the connection event that woke us up.
	 */
	if (event == HCI_EV_CONN_REQUEST) {
		bacpy(&hdev->wake_addr, &conn_complete->bdaddr);
		hdev->wake_addr_type = BDADDR_BREDR;
	} else if (event == HCI_EV_CONN_COMPLETE) {
		bacpy(&hdev->wake_addr, &conn_request->bdaddr);
		hdev->wake_addr_type = BDADDR_BREDR;
	} else if (event == HCI_EV_LE_META) {
		struct hci_ev_le_meta *le_ev = (void *)skb->data;
		u8 subevent = le_ev->subevent;
		u8 *ptr = &skb->data[sizeof(*le_ev)];
		u8 num_reports = *ptr;

		if ((subevent == HCI_EV_LE_ADVERTISING_REPORT ||
		     subevent == HCI_EV_LE_DIRECT_ADV_REPORT ||
		     subevent == HCI_EV_LE_EXT_ADV_REPORT) &&
		    num_reports) {
			adv = (void *)(ptr + 1);
			direct_adv = (void *)(ptr + 1);
			ext_adv = (void *)(ptr + 1);

			switch (subevent) {
			case HCI_EV_LE_ADVERTISING_REPORT:
				bacpy(&hdev->wake_addr, &adv->bdaddr);
				hdev->wake_addr_type = adv->bdaddr_type;
				break;
			case HCI_EV_LE_DIRECT_ADV_REPORT:
				bacpy(&hdev->wake_addr, &direct_adv->bdaddr);
				hdev->wake_addr_type = direct_adv->bdaddr_type;
				break;
			case HCI_EV_LE_EXT_ADV_REPORT:
				bacpy(&hdev->wake_addr, &ext_adv->bdaddr);
				hdev->wake_addr_type = ext_adv->bdaddr_type;
				break;
			}
		}
	} else {
		hdev->wake_reason = MGMT_WAKE_REASON_UNEXPECTED;
	}

unlock:
	hci_dev_unlock(hdev);
}

#define HCI_EV_VL(_op, _func, _min_len, _max_len) \
[_op] = { \
	.req = false, \
	.func = _func, \
	.min_len = _min_len, \
	.max_len = _max_len, \
}

#define HCI_EV(_op, _func, _len) \
	HCI_EV_VL(_op, _func, _len, _len)

#define HCI_EV_STATUS(_op, _func) \
	HCI_EV(_op, _func, sizeof(struct hci_ev_status))

#define HCI_EV_REQ_VL(_op, _func, _min_len, _max_len) \
[_op] = { \
	.req = true, \
	.func_req = _func, \
	.min_len = _min_len, \
	.max_len = _max_len, \
}

#define HCI_EV_REQ(_op, _func, _len) \
	HCI_EV_REQ_VL(_op, _func, _len, _len)

/* Entries in this table shall have their position according to the event opcode
 * they handle so the use of the macros above is recommend since it does attempt
 * to initialize at its proper index using Designated Initializers that way
 * events without a callback function don't have entered.
 */
static const struct hci_ev {
	bool req;
	union {
		void (*func)(struct hci_dev *hdev, void *data,
			     struct sk_buff *skb);
		void (*func_req)(struct hci_dev *hdev, void *data,
				 struct sk_buff *skb, u16 *opcode, u8 *status,
				 hci_req_complete_t *req_complete,
				 hci_req_complete_skb_t *req_complete_skb);
	};
	u16  min_len;
	u16  max_len;
} hci_ev_table[U8_MAX + 1] = {
	/* [0x01 = HCI_EV_INQUIRY_COMPLETE] */
	HCI_EV_STATUS(HCI_EV_INQUIRY_COMPLETE, hci_inquiry_complete_evt),
	/* [0x02 = HCI_EV_INQUIRY_RESULT] */
	HCI_EV_VL(HCI_EV_INQUIRY_RESULT, hci_inquiry_result_evt,
		  sizeof(struct hci_ev_inquiry_result), HCI_MAX_EVENT_SIZE),
	/* [0x03 = HCI_EV_CONN_COMPLETE] */
	HCI_EV(HCI_EV_CONN_COMPLETE, hci_conn_complete_evt,
	       sizeof(struct hci_ev_conn_complete)),
	/* [0x04 = HCI_EV_CONN_REQUEST] */
	HCI_EV(HCI_EV_CONN_REQUEST, hci_conn_request_evt,
	       sizeof(struct hci_ev_conn_request)),
	/* [0x05 = HCI_EV_DISCONN_COMPLETE] */
	HCI_EV(HCI_EV_DISCONN_COMPLETE, hci_disconn_complete_evt,
	       sizeof(struct hci_ev_disconn_complete)),
	/* [0x06 = HCI_EV_AUTH_COMPLETE] */
	HCI_EV(HCI_EV_AUTH_COMPLETE, hci_auth_complete_evt,
	       sizeof(struct hci_ev_auth_complete)),
	/* [0x07 = HCI_EV_REMOTE_NAME] */
	HCI_EV(HCI_EV_REMOTE_NAME, hci_remote_name_evt,
	       sizeof(struct hci_ev_remote_name)),
	/* [0x08 = HCI_EV_ENCRYPT_CHANGE] */
	HCI_EV(HCI_EV_ENCRYPT_CHANGE, hci_encrypt_change_evt,
	       sizeof(struct hci_ev_encrypt_change)),
	/* [0x09 = HCI_EV_CHANGE_LINK_KEY_COMPLETE] */
	HCI_EV(HCI_EV_CHANGE_LINK_KEY_COMPLETE,
	       hci_change_link_key_complete_evt,
	       sizeof(struct hci_ev_change_link_key_complete)),
	/* [0x0b = HCI_EV_REMOTE_FEATURES] */
	HCI_EV(HCI_EV_REMOTE_FEATURES, hci_remote_features_evt,
	       sizeof(struct hci_ev_remote_features)),
	/* [0x0e = HCI_EV_CMD_COMPLETE] */
	HCI_EV_REQ_VL(HCI_EV_CMD_COMPLETE, hci_cmd_complete_evt,
		      sizeof(struct hci_ev_cmd_complete), HCI_MAX_EVENT_SIZE),
	/* [0x0f = HCI_EV_CMD_STATUS] */
	HCI_EV_REQ(HCI_EV_CMD_STATUS, hci_cmd_status_evt,
		   sizeof(struct hci_ev_cmd_status)),
	/* [0x10 = HCI_EV_CMD_STATUS] */
	HCI_EV(HCI_EV_HARDWARE_ERROR, hci_hardware_error_evt,
	       sizeof(struct hci_ev_hardware_error)),
	/* [0x12 = HCI_EV_ROLE_CHANGE] */
	HCI_EV(HCI_EV_ROLE_CHANGE, hci_role_change_evt,
	       sizeof(struct hci_ev_role_change)),
	/* [0x13 = HCI_EV_NUM_COMP_PKTS] */
	HCI_EV_VL(HCI_EV_NUM_COMP_PKTS, hci_num_comp_pkts_evt,
		  sizeof(struct hci_ev_num_comp_pkts), HCI_MAX_EVENT_SIZE),
	/* [0x14 = HCI_EV_MODE_CHANGE] */
	HCI_EV(HCI_EV_MODE_CHANGE, hci_mode_change_evt,
	       sizeof(struct hci_ev_mode_change)),
	/* [0x16 = HCI_EV_PIN_CODE_REQ] */
	HCI_EV(HCI_EV_PIN_CODE_REQ, hci_pin_code_request_evt,
	       sizeof(struct hci_ev_pin_code_req)),
	/* [0x17 = HCI_EV_LINK_KEY_REQ] */
	HCI_EV(HCI_EV_LINK_KEY_REQ, hci_link_key_request_evt,
	       sizeof(struct hci_ev_link_key_req)),
	/* [0x18 = HCI_EV_LINK_KEY_NOTIFY] */
	HCI_EV(HCI_EV_LINK_KEY_NOTIFY, hci_link_key_notify_evt,
	       sizeof(struct hci_ev_link_key_notify)),
	/* [0x1c = HCI_EV_CLOCK_OFFSET] */
	HCI_EV(HCI_EV_CLOCK_OFFSET, hci_clock_offset_evt,
	       sizeof(struct hci_ev_clock_offset)),
	/* [0x1d = HCI_EV_PKT_TYPE_CHANGE] */
	HCI_EV(HCI_EV_PKT_TYPE_CHANGE, hci_pkt_type_change_evt,
	       sizeof(struct hci_ev_pkt_type_change)),
	/* [0x20 = HCI_EV_PSCAN_REP_MODE] */
	HCI_EV(HCI_EV_PSCAN_REP_MODE, hci_pscan_rep_mode_evt,
	       sizeof(struct hci_ev_pscan_rep_mode)),
	/* [0x22 = HCI_EV_INQUIRY_RESULT_WITH_RSSI] */
	HCI_EV_VL(HCI_EV_INQUIRY_RESULT_WITH_RSSI,
		  hci_inquiry_result_with_rssi_evt,
		  sizeof(struct hci_ev_inquiry_result_rssi),
		  HCI_MAX_EVENT_SIZE),
	/* [0x23 = HCI_EV_REMOTE_EXT_FEATURES] */
	HCI_EV(HCI_EV_REMOTE_EXT_FEATURES, hci_remote_ext_features_evt,
	       sizeof(struct hci_ev_remote_ext_features)),
	/* [0x2c = HCI_EV_SYNC_CONN_COMPLETE] */
	HCI_EV(HCI_EV_SYNC_CONN_COMPLETE, hci_sync_conn_complete_evt,
	       sizeof(struct hci_ev_sync_conn_complete)),
	/* [0x2d = HCI_EV_EXTENDED_INQUIRY_RESULT] */
	HCI_EV_VL(HCI_EV_EXTENDED_INQUIRY_RESULT,
		  hci_extended_inquiry_result_evt,
		  sizeof(struct hci_ev_ext_inquiry_result), HCI_MAX_EVENT_SIZE),
	/* [0x30 = HCI_EV_KEY_REFRESH_COMPLETE] */
	HCI_EV(HCI_EV_KEY_REFRESH_COMPLETE, hci_key_refresh_complete_evt,
	       sizeof(struct hci_ev_key_refresh_complete)),
	/* [0x31 = HCI_EV_IO_CAPA_REQUEST] */
	HCI_EV(HCI_EV_IO_CAPA_REQUEST, hci_io_capa_request_evt,
	       sizeof(struct hci_ev_io_capa_request)),
	/* [0x32 = HCI_EV_IO_CAPA_REPLY] */
	HCI_EV(HCI_EV_IO_CAPA_REPLY, hci_io_capa_reply_evt,
	       sizeof(struct hci_ev_io_capa_reply)),
	/* [0x33 = HCI_EV_USER_CONFIRM_REQUEST] */
	HCI_EV(HCI_EV_USER_CONFIRM_REQUEST, hci_user_confirm_request_evt,
	       sizeof(struct hci_ev_user_confirm_req)),
	/* [0x34 = HCI_EV_USER_PASSKEY_REQUEST] */
	HCI_EV(HCI_EV_USER_PASSKEY_REQUEST, hci_user_passkey_request_evt,
	       sizeof(struct hci_ev_user_passkey_req)),
	/* [0x35 = HCI_EV_REMOTE_OOB_DATA_REQUEST] */
	HCI_EV(HCI_EV_REMOTE_OOB_DATA_REQUEST, hci_remote_oob_data_request_evt,
	       sizeof(struct hci_ev_remote_oob_data_request)),
	/* [0x36 = HCI_EV_SIMPLE_PAIR_COMPLETE] */
	HCI_EV(HCI_EV_SIMPLE_PAIR_COMPLETE, hci_simple_pair_complete_evt,
	       sizeof(struct hci_ev_simple_pair_complete)),
	/* [0x3b = HCI_EV_USER_PASSKEY_NOTIFY] */
	HCI_EV(HCI_EV_USER_PASSKEY_NOTIFY, hci_user_passkey_notify_evt,
	       sizeof(struct hci_ev_user_passkey_notify)),
	/* [0x3c = HCI_EV_KEYPRESS_NOTIFY] */
	HCI_EV(HCI_EV_KEYPRESS_NOTIFY, hci_keypress_notify_evt,
	       sizeof(struct hci_ev_keypress_notify)),
	/* [0x3d = HCI_EV_REMOTE_HOST_FEATURES] */
	HCI_EV(HCI_EV_REMOTE_HOST_FEATURES, hci_remote_host_features_evt,
	       sizeof(struct hci_ev_remote_host_features)),
	/* [0x3e = HCI_EV_LE_META] */
	HCI_EV_REQ_VL(HCI_EV_LE_META, hci_le_meta_evt,
		      sizeof(struct hci_ev_le_meta), HCI_MAX_EVENT_SIZE),
#if IS_ENABLED(CONFIG_BT_HS)
	/* [0x40 = HCI_EV_PHY_LINK_COMPLETE] */
	HCI_EV(HCI_EV_PHY_LINK_COMPLETE, hci_phy_link_complete_evt,
	       sizeof(struct hci_ev_phy_link_complete)),
	/* [0x41 = HCI_EV_CHANNEL_SELECTED] */
	HCI_EV(HCI_EV_CHANNEL_SELECTED, hci_chan_selected_evt,
	       sizeof(struct hci_ev_channel_selected)),
	/* [0x42 = HCI_EV_DISCONN_PHY_LINK_COMPLETE] */
	HCI_EV(HCI_EV_DISCONN_LOGICAL_LINK_COMPLETE,
	       hci_disconn_loglink_complete_evt,
	       sizeof(struct hci_ev_disconn_logical_link_complete)),
	/* [0x45 = HCI_EV_LOGICAL_LINK_COMPLETE] */
	HCI_EV(HCI_EV_LOGICAL_LINK_COMPLETE, hci_loglink_complete_evt,
	       sizeof(struct hci_ev_logical_link_complete)),
	/* [0x46 = HCI_EV_DISCONN_LOGICAL_LINK_COMPLETE] */
	HCI_EV(HCI_EV_DISCONN_PHY_LINK_COMPLETE,
	       hci_disconn_phylink_complete_evt,
	       sizeof(struct hci_ev_disconn_phy_link_complete)),
#endif
	/* [0x48 = HCI_EV_NUM_COMP_BLOCKS] */
	HCI_EV(HCI_EV_NUM_COMP_BLOCKS, hci_num_comp_blocks_evt,
	       sizeof(struct hci_ev_num_comp_blocks)),
	/* [0xff = HCI_EV_VENDOR] */
	HCI_EV_VL(HCI_EV_VENDOR, msft_vendor_evt, 0, HCI_MAX_EVENT_SIZE),
};

static void hci_event_func(struct hci_dev *hdev, u8 event, struct sk_buff *skb,
			   u16 *opcode, u8 *status,
			   hci_req_complete_t *req_complete,
			   hci_req_complete_skb_t *req_complete_skb)
{
	const struct hci_ev *ev = &hci_ev_table[event];
	void *data;

	if (!ev->func)
		return;

	if (skb->len < ev->min_len) {
		bt_dev_err(hdev, "unexpected event 0x%2.2x length: %u < %u",
			   event, skb->len, ev->min_len);
		return;
	}

	/* Just warn if the length is over max_len size it still be
	 * possible to partially parse the event so leave to callback to
	 * decide if that is acceptable.
	 */
	if (skb->len > ev->max_len)
		bt_dev_warn_ratelimited(hdev,
					"unexpected event 0x%2.2x length: %u > %u",
					event, skb->len, ev->max_len);

	data = hci_ev_skb_pull(hdev, skb, event, ev->min_len);
	if (!data)
		return;

	if (ev->req)
		ev->func_req(hdev, data, skb, opcode, status, req_complete,
			     req_complete_skb);
	else
		ev->func(hdev, data, skb);
}

void hci_event_packet(struct hci_dev *hdev, struct sk_buff *skb)
{
	struct hci_event_hdr *hdr = (void *) skb->data;
	hci_req_complete_t req_complete = NULL;
	hci_req_complete_skb_t req_complete_skb = NULL;
	struct sk_buff *orig_skb = NULL;
	u8 status = 0, event, req_evt = 0;
	u16 opcode = HCI_OP_NOP;

	if (skb->len < sizeof(*hdr)) {
		bt_dev_err(hdev, "Malformed HCI Event");
		goto done;
	}

<<<<<<< HEAD
=======
	kfree_skb(hdev->recv_event);
	hdev->recv_event = skb_clone(skb, GFP_KERNEL);

>>>>>>> 80df0b9f
	event = hdr->evt;
	if (!event) {
		bt_dev_warn(hdev, "Received unexpected HCI Event 0x%2.2x",
			    event);
		goto done;
	}

	/* Only match event if command OGF is not for LE */
	if (hdev->sent_cmd &&
	    hci_opcode_ogf(hci_skb_opcode(hdev->sent_cmd)) != 0x08 &&
	    hci_skb_event(hdev->sent_cmd) == event) {
		hci_req_cmd_complete(hdev, hci_skb_opcode(hdev->sent_cmd),
				     status, &req_complete, &req_complete_skb);
		req_evt = event;
	}

	/* If it looks like we might end up having to call
	 * req_complete_skb, store a pristine copy of the skb since the
	 * various handlers may modify the original one through
	 * skb_pull() calls, etc.
	 */
	if (req_complete_skb || event == HCI_EV_CMD_STATUS ||
	    event == HCI_EV_CMD_COMPLETE)
		orig_skb = skb_clone(skb, GFP_KERNEL);

	skb_pull(skb, HCI_EVENT_HDR_SIZE);

	/* Store wake reason if we're suspended */
	hci_store_wake_reason(hdev, event, skb);

	bt_dev_dbg(hdev, "event 0x%2.2x", event);

	hci_event_func(hdev, event, skb, &opcode, &status, &req_complete,
		       &req_complete_skb);

	if (req_complete) {
		req_complete(hdev, status, opcode);
	} else if (req_complete_skb) {
		if (!hci_get_cmd_complete(hdev, opcode, req_evt, orig_skb)) {
			kfree_skb(orig_skb);
			orig_skb = NULL;
		}
		req_complete_skb(hdev, status, opcode, orig_skb);
	}

done:
	kfree_skb(orig_skb);
	kfree_skb(skb);
	hdev->stat.evt_rx++;
}<|MERGE_RESOLUTION|>--- conflicted
+++ resolved
@@ -328,25 +328,17 @@
 					struct sk_buff *skb)
 {
 	struct hci_rp_delete_stored_link_key *rp = data;
-<<<<<<< HEAD
-=======
 	u16 num_keys;
->>>>>>> 80df0b9f
-
-	bt_dev_dbg(hdev, "status 0x%2.2x", rp->status);
-
-	if (rp->status)
-		return rp->status;
-
-<<<<<<< HEAD
-	if (rp->num_keys <= hdev->stored_num_keys)
-		hdev->stored_num_keys -= le16_to_cpu(rp->num_keys);
-=======
+
+	bt_dev_dbg(hdev, "status 0x%2.2x", rp->status);
+
+	if (rp->status)
+		return rp->status;
+
 	num_keys = le16_to_cpu(rp->num_keys);
 
 	if (num_keys <= hdev->stored_num_keys)
 		hdev->stored_num_keys -= num_keys;
->>>>>>> 80df0b9f
 	else
 		hdev->stored_num_keys = 0;
 
@@ -1848,10 +1840,7 @@
 
 	hci_dev_lock(hdev);
 	hci_bdaddr_list_clear(&hdev->le_accept_list);
-<<<<<<< HEAD
-=======
-	hci_dev_unlock(hdev);
->>>>>>> 80df0b9f
+	hci_dev_unlock(hdev);
 
 	return rp->status;
 }
@@ -1874,10 +1863,7 @@
 	hci_dev_lock(hdev);
 	hci_bdaddr_list_add(&hdev->le_accept_list, &sent->bdaddr,
 			    sent->bdaddr_type);
-<<<<<<< HEAD
-=======
-	hci_dev_unlock(hdev);
->>>>>>> 80df0b9f
+	hci_dev_unlock(hdev);
 
 	return rp->status;
 }
@@ -1900,10 +1886,7 @@
 	hci_dev_lock(hdev);
 	hci_bdaddr_list_del(&hdev->le_accept_list, &sent->bdaddr,
 			    sent->bdaddr_type);
-<<<<<<< HEAD
-=======
-	hci_dev_unlock(hdev);
->>>>>>> 80df0b9f
+	hci_dev_unlock(hdev);
 
 	return rp->status;
 }
@@ -1979,10 +1962,7 @@
 	hci_bdaddr_list_add_with_irk(&hdev->le_resolv_list, &sent->bdaddr,
 				sent->bdaddr_type, sent->peer_irk,
 				sent->local_irk);
-<<<<<<< HEAD
-=======
-	hci_dev_unlock(hdev);
->>>>>>> 80df0b9f
+	hci_dev_unlock(hdev);
 
 	return rp->status;
 }
@@ -2005,10 +1985,7 @@
 	hci_dev_lock(hdev);
 	hci_bdaddr_list_del_with_irk(&hdev->le_resolv_list, &sent->bdaddr,
 			    sent->bdaddr_type);
-<<<<<<< HEAD
-=======
-	hci_dev_unlock(hdev);
->>>>>>> 80df0b9f
+	hci_dev_unlock(hdev);
 
 	return rp->status;
 }
@@ -2025,10 +2002,7 @@
 
 	hci_dev_lock(hdev);
 	hci_bdaddr_list_clear(&hdev->le_resolv_list);
-<<<<<<< HEAD
-=======
-	hci_dev_unlock(hdev);
->>>>>>> 80df0b9f
+	hci_dev_unlock(hdev);
 
 	return rp->status;
 }
@@ -2765,13 +2739,12 @@
 		}
 
 		goto done;
-<<<<<<< HEAD
 	}
 
 	mgmt_conn = test_and_clear_bit(HCI_CONN_MGMT_CONNECTED, &conn->flags);
 
 	if (conn->type == ACL_LINK) {
-		if (test_bit(HCI_CONN_FLUSH_KEY, &conn->flags))
+		if (test_and_clear_bit(HCI_CONN_FLUSH_KEY, &conn->flags))
 			hci_remove_link_key(hdev, &conn->dst);
 	}
 
@@ -2794,36 +2767,6 @@
 		}
 	}
 
-=======
-	}
-
-	mgmt_conn = test_and_clear_bit(HCI_CONN_MGMT_CONNECTED, &conn->flags);
-
-	if (conn->type == ACL_LINK) {
-		if (test_and_clear_bit(HCI_CONN_FLUSH_KEY, &conn->flags))
-			hci_remove_link_key(hdev, &conn->dst);
-	}
-
-	params = hci_conn_params_lookup(hdev, &conn->dst, conn->dst_type);
-	if (params) {
-		switch (params->auto_connect) {
-		case HCI_AUTO_CONN_LINK_LOSS:
-			if (cp->reason != HCI_ERROR_CONNECTION_TIMEOUT)
-				break;
-			fallthrough;
-
-		case HCI_AUTO_CONN_DIRECT:
-		case HCI_AUTO_CONN_ALWAYS:
-			list_del_init(&params->action);
-			list_add(&params->action, &hdev->pend_le_conns);
-			break;
-
-		default:
-			break;
-		}
-	}
-
->>>>>>> 80df0b9f
 	mgmt_device_disconnected(hdev, &conn->dst, conn->type, conn->dst_type,
 				 cp->reason, mgmt_conn);
 
@@ -3096,19 +3039,11 @@
 	struct hci_ev_inquiry_result *ev = edata;
 	struct inquiry_data data;
 	int i;
-<<<<<<< HEAD
 
 	if (!hci_ev_skb_pull(hdev, skb, HCI_EV_INQUIRY_RESULT,
 			     flex_array_size(ev, info, ev->num)))
 		return;
 
-=======
-
-	if (!hci_ev_skb_pull(hdev, skb, HCI_EV_INQUIRY_RESULT,
-			     flex_array_size(ev, info, ev->num)))
-		return;
-
->>>>>>> 80df0b9f
 	bt_dev_dbg(hdev, "num %d", ev->num);
 
 	if (!ev->num)
@@ -3830,241 +3765,6 @@
 static inline void handle_cmd_cnt_and_timer(struct hci_dev *hdev, u8 ncmd)
 {
 	cancel_delayed_work(&hdev->cmd_timer);
-<<<<<<< HEAD
-
-	if (!test_bit(HCI_RESET, &hdev->flags)) {
-		if (ncmd) {
-			cancel_delayed_work(&hdev->ncmd_timer);
-			atomic_set(&hdev->cmd_cnt, 1);
-		} else {
-			schedule_delayed_work(&hdev->ncmd_timer,
-					      HCI_NCMD_TIMEOUT);
-		}
-	}
-}
-
-#define HCI_CC_VL(_op, _func, _min, _max) \
-{ \
-	.op = _op, \
-	.func = _func, \
-	.min_len = _min, \
-	.max_len = _max, \
-}
-
-#define HCI_CC(_op, _func, _len) \
-	HCI_CC_VL(_op, _func, _len, _len)
-
-#define HCI_CC_STATUS(_op, _func) \
-	HCI_CC(_op, _func, sizeof(struct hci_ev_status))
-
-static const struct hci_cc {
-	u16  op;
-	u8 (*func)(struct hci_dev *hdev, void *data, struct sk_buff *skb);
-	u16  min_len;
-	u16  max_len;
-} hci_cc_table[] = {
-	HCI_CC_STATUS(HCI_OP_INQUIRY_CANCEL, hci_cc_inquiry_cancel),
-	HCI_CC_STATUS(HCI_OP_PERIODIC_INQ, hci_cc_periodic_inq),
-	HCI_CC_STATUS(HCI_OP_EXIT_PERIODIC_INQ, hci_cc_exit_periodic_inq),
-	HCI_CC_STATUS(HCI_OP_REMOTE_NAME_REQ_CANCEL,
-		      hci_cc_remote_name_req_cancel),
-	HCI_CC(HCI_OP_ROLE_DISCOVERY, hci_cc_role_discovery,
-	       sizeof(struct hci_rp_role_discovery)),
-	HCI_CC(HCI_OP_READ_LINK_POLICY, hci_cc_read_link_policy,
-	       sizeof(struct hci_rp_read_link_policy)),
-	HCI_CC(HCI_OP_WRITE_LINK_POLICY, hci_cc_write_link_policy,
-	       sizeof(struct hci_rp_write_link_policy)),
-	HCI_CC(HCI_OP_READ_DEF_LINK_POLICY, hci_cc_read_def_link_policy,
-	       sizeof(struct hci_rp_read_def_link_policy)),
-	HCI_CC_STATUS(HCI_OP_WRITE_DEF_LINK_POLICY,
-		      hci_cc_write_def_link_policy),
-	HCI_CC_STATUS(HCI_OP_RESET, hci_cc_reset),
-	HCI_CC(HCI_OP_READ_STORED_LINK_KEY, hci_cc_read_stored_link_key,
-	       sizeof(struct hci_rp_read_stored_link_key)),
-	HCI_CC(HCI_OP_DELETE_STORED_LINK_KEY, hci_cc_delete_stored_link_key,
-	       sizeof(struct hci_rp_delete_stored_link_key)),
-	HCI_CC_STATUS(HCI_OP_WRITE_LOCAL_NAME, hci_cc_write_local_name),
-	HCI_CC(HCI_OP_READ_LOCAL_NAME, hci_cc_read_local_name,
-	       sizeof(struct hci_rp_read_local_name)),
-	HCI_CC_STATUS(HCI_OP_WRITE_AUTH_ENABLE, hci_cc_write_auth_enable),
-	HCI_CC_STATUS(HCI_OP_WRITE_ENCRYPT_MODE, hci_cc_write_encrypt_mode),
-	HCI_CC_STATUS(HCI_OP_WRITE_SCAN_ENABLE, hci_cc_write_scan_enable),
-	HCI_CC_STATUS(HCI_OP_SET_EVENT_FLT, hci_cc_set_event_filter),
-	HCI_CC(HCI_OP_READ_CLASS_OF_DEV, hci_cc_read_class_of_dev,
-	       sizeof(struct hci_rp_read_class_of_dev)),
-	HCI_CC_STATUS(HCI_OP_WRITE_CLASS_OF_DEV, hci_cc_write_class_of_dev),
-	HCI_CC(HCI_OP_READ_VOICE_SETTING, hci_cc_read_voice_setting,
-	       sizeof(struct hci_rp_read_voice_setting)),
-	HCI_CC_STATUS(HCI_OP_WRITE_VOICE_SETTING, hci_cc_write_voice_setting),
-	HCI_CC(HCI_OP_READ_NUM_SUPPORTED_IAC, hci_cc_read_num_supported_iac,
-	       sizeof(struct hci_rp_read_num_supported_iac)),
-	HCI_CC_STATUS(HCI_OP_WRITE_SSP_MODE, hci_cc_write_ssp_mode),
-	HCI_CC_STATUS(HCI_OP_WRITE_SC_SUPPORT, hci_cc_write_sc_support),
-	HCI_CC(HCI_OP_READ_AUTH_PAYLOAD_TO, hci_cc_read_auth_payload_timeout,
-	       sizeof(struct hci_rp_read_auth_payload_to)),
-	HCI_CC(HCI_OP_WRITE_AUTH_PAYLOAD_TO, hci_cc_write_auth_payload_timeout,
-	       sizeof(struct hci_rp_write_auth_payload_to)),
-	HCI_CC(HCI_OP_READ_LOCAL_VERSION, hci_cc_read_local_version,
-	       sizeof(struct hci_rp_read_local_version)),
-	HCI_CC(HCI_OP_READ_LOCAL_COMMANDS, hci_cc_read_local_commands,
-	       sizeof(struct hci_rp_read_local_commands)),
-	HCI_CC(HCI_OP_READ_LOCAL_FEATURES, hci_cc_read_local_features,
-	       sizeof(struct hci_rp_read_local_features)),
-	HCI_CC(HCI_OP_READ_LOCAL_EXT_FEATURES, hci_cc_read_local_ext_features,
-	       sizeof(struct hci_rp_read_local_ext_features)),
-	HCI_CC(HCI_OP_READ_BUFFER_SIZE, hci_cc_read_buffer_size,
-	       sizeof(struct hci_rp_read_buffer_size)),
-	HCI_CC(HCI_OP_READ_BD_ADDR, hci_cc_read_bd_addr,
-	       sizeof(struct hci_rp_read_bd_addr)),
-	HCI_CC(HCI_OP_READ_LOCAL_PAIRING_OPTS, hci_cc_read_local_pairing_opts,
-	       sizeof(struct hci_rp_read_local_pairing_opts)),
-	HCI_CC(HCI_OP_READ_PAGE_SCAN_ACTIVITY, hci_cc_read_page_scan_activity,
-	       sizeof(struct hci_rp_read_page_scan_activity)),
-	HCI_CC_STATUS(HCI_OP_WRITE_PAGE_SCAN_ACTIVITY,
-		      hci_cc_write_page_scan_activity),
-	HCI_CC(HCI_OP_READ_PAGE_SCAN_TYPE, hci_cc_read_page_scan_type,
-	       sizeof(struct hci_rp_read_page_scan_type)),
-	HCI_CC_STATUS(HCI_OP_WRITE_PAGE_SCAN_TYPE, hci_cc_write_page_scan_type),
-	HCI_CC(HCI_OP_READ_DATA_BLOCK_SIZE, hci_cc_read_data_block_size,
-	       sizeof(struct hci_rp_read_data_block_size)),
-	HCI_CC(HCI_OP_READ_FLOW_CONTROL_MODE, hci_cc_read_flow_control_mode,
-	       sizeof(struct hci_rp_read_flow_control_mode)),
-	HCI_CC(HCI_OP_READ_LOCAL_AMP_INFO, hci_cc_read_local_amp_info,
-	       sizeof(struct hci_rp_read_local_amp_info)),
-	HCI_CC(HCI_OP_READ_CLOCK, hci_cc_read_clock,
-	       sizeof(struct hci_rp_read_clock)),
-	HCI_CC(HCI_OP_READ_INQ_RSP_TX_POWER, hci_cc_read_inq_rsp_tx_power,
-	       sizeof(struct hci_rp_read_inq_rsp_tx_power)),
-	HCI_CC(HCI_OP_READ_DEF_ERR_DATA_REPORTING,
-	       hci_cc_read_def_err_data_reporting,
-	       sizeof(struct hci_rp_read_def_err_data_reporting)),
-	HCI_CC_STATUS(HCI_OP_WRITE_DEF_ERR_DATA_REPORTING,
-		      hci_cc_write_def_err_data_reporting),
-	HCI_CC(HCI_OP_PIN_CODE_REPLY, hci_cc_pin_code_reply,
-	       sizeof(struct hci_rp_pin_code_reply)),
-	HCI_CC(HCI_OP_PIN_CODE_NEG_REPLY, hci_cc_pin_code_neg_reply,
-	       sizeof(struct hci_rp_pin_code_neg_reply)),
-	HCI_CC(HCI_OP_READ_LOCAL_OOB_DATA, hci_cc_read_local_oob_data,
-	       sizeof(struct hci_rp_read_local_oob_data)),
-	HCI_CC(HCI_OP_READ_LOCAL_OOB_EXT_DATA, hci_cc_read_local_oob_ext_data,
-	       sizeof(struct hci_rp_read_local_oob_ext_data)),
-	HCI_CC(HCI_OP_LE_READ_BUFFER_SIZE, hci_cc_le_read_buffer_size,
-	       sizeof(struct hci_rp_le_read_buffer_size)),
-	HCI_CC(HCI_OP_LE_READ_LOCAL_FEATURES, hci_cc_le_read_local_features,
-	       sizeof(struct hci_rp_le_read_local_features)),
-	HCI_CC(HCI_OP_LE_READ_ADV_TX_POWER, hci_cc_le_read_adv_tx_power,
-	       sizeof(struct hci_rp_le_read_adv_tx_power)),
-	HCI_CC(HCI_OP_USER_CONFIRM_REPLY, hci_cc_user_confirm_reply,
-	       sizeof(struct hci_rp_user_confirm_reply)),
-	HCI_CC(HCI_OP_USER_CONFIRM_NEG_REPLY, hci_cc_user_confirm_neg_reply,
-	       sizeof(struct hci_rp_user_confirm_reply)),
-	HCI_CC(HCI_OP_USER_PASSKEY_REPLY, hci_cc_user_passkey_reply,
-	       sizeof(struct hci_rp_user_confirm_reply)),
-	HCI_CC(HCI_OP_USER_PASSKEY_NEG_REPLY, hci_cc_user_passkey_neg_reply,
-	       sizeof(struct hci_rp_user_confirm_reply)),
-	HCI_CC_STATUS(HCI_OP_LE_SET_RANDOM_ADDR, hci_cc_le_set_random_addr),
-	HCI_CC_STATUS(HCI_OP_LE_SET_ADV_ENABLE, hci_cc_le_set_adv_enable),
-	HCI_CC_STATUS(HCI_OP_LE_SET_SCAN_PARAM, hci_cc_le_set_scan_param),
-	HCI_CC_STATUS(HCI_OP_LE_SET_SCAN_ENABLE, hci_cc_le_set_scan_enable),
-	HCI_CC(HCI_OP_LE_READ_ACCEPT_LIST_SIZE,
-	       hci_cc_le_read_accept_list_size,
-	       sizeof(struct hci_rp_le_read_accept_list_size)),
-	HCI_CC_STATUS(HCI_OP_LE_CLEAR_ACCEPT_LIST, hci_cc_le_clear_accept_list),
-	HCI_CC_STATUS(HCI_OP_LE_ADD_TO_ACCEPT_LIST,
-		      hci_cc_le_add_to_accept_list),
-	HCI_CC_STATUS(HCI_OP_LE_DEL_FROM_ACCEPT_LIST,
-		      hci_cc_le_del_from_accept_list),
-	HCI_CC(HCI_OP_LE_READ_SUPPORTED_STATES, hci_cc_le_read_supported_states,
-	       sizeof(struct hci_rp_le_read_supported_states)),
-	HCI_CC(HCI_OP_LE_READ_DEF_DATA_LEN, hci_cc_le_read_def_data_len,
-	       sizeof(struct hci_rp_le_read_def_data_len)),
-	HCI_CC_STATUS(HCI_OP_LE_WRITE_DEF_DATA_LEN,
-		      hci_cc_le_write_def_data_len),
-	HCI_CC_STATUS(HCI_OP_LE_ADD_TO_RESOLV_LIST,
-		      hci_cc_le_add_to_resolv_list),
-	HCI_CC_STATUS(HCI_OP_LE_DEL_FROM_RESOLV_LIST,
-		      hci_cc_le_del_from_resolv_list),
-	HCI_CC_STATUS(HCI_OP_LE_CLEAR_RESOLV_LIST,
-		      hci_cc_le_clear_resolv_list),
-	HCI_CC(HCI_OP_LE_READ_RESOLV_LIST_SIZE, hci_cc_le_read_resolv_list_size,
-	       sizeof(struct hci_rp_le_read_resolv_list_size)),
-	HCI_CC_STATUS(HCI_OP_LE_SET_ADDR_RESOLV_ENABLE,
-		      hci_cc_le_set_addr_resolution_enable),
-	HCI_CC(HCI_OP_LE_READ_MAX_DATA_LEN, hci_cc_le_read_max_data_len,
-	       sizeof(struct hci_rp_le_read_max_data_len)),
-	HCI_CC_STATUS(HCI_OP_WRITE_LE_HOST_SUPPORTED,
-		      hci_cc_write_le_host_supported),
-	HCI_CC_STATUS(HCI_OP_LE_SET_ADV_PARAM, hci_cc_set_adv_param),
-	HCI_CC(HCI_OP_READ_RSSI, hci_cc_read_rssi,
-	       sizeof(struct hci_rp_read_rssi)),
-	HCI_CC(HCI_OP_READ_TX_POWER, hci_cc_read_tx_power,
-	       sizeof(struct hci_rp_read_tx_power)),
-	HCI_CC_STATUS(HCI_OP_WRITE_SSP_DEBUG_MODE, hci_cc_write_ssp_debug_mode),
-	HCI_CC_STATUS(HCI_OP_LE_SET_EXT_SCAN_PARAMS,
-		      hci_cc_le_set_ext_scan_param),
-	HCI_CC_STATUS(HCI_OP_LE_SET_EXT_SCAN_ENABLE,
-		      hci_cc_le_set_ext_scan_enable),
-	HCI_CC_STATUS(HCI_OP_LE_SET_DEFAULT_PHY, hci_cc_le_set_default_phy),
-	HCI_CC(HCI_OP_LE_READ_NUM_SUPPORTED_ADV_SETS,
-	       hci_cc_le_read_num_adv_sets,
-	       sizeof(struct hci_rp_le_read_num_supported_adv_sets)),
-	HCI_CC(HCI_OP_LE_SET_EXT_ADV_PARAMS, hci_cc_set_ext_adv_param,
-	       sizeof(struct hci_rp_le_set_ext_adv_params)),
-	HCI_CC_STATUS(HCI_OP_LE_SET_EXT_ADV_ENABLE,
-		      hci_cc_le_set_ext_adv_enable),
-	HCI_CC_STATUS(HCI_OP_LE_SET_ADV_SET_RAND_ADDR,
-		      hci_cc_le_set_adv_set_random_addr),
-	HCI_CC_STATUS(HCI_OP_LE_REMOVE_ADV_SET, hci_cc_le_remove_adv_set),
-	HCI_CC_STATUS(HCI_OP_LE_CLEAR_ADV_SETS, hci_cc_le_clear_adv_sets),
-	HCI_CC(HCI_OP_LE_READ_TRANSMIT_POWER, hci_cc_le_read_transmit_power,
-	       sizeof(struct hci_rp_le_read_transmit_power)),
-	HCI_CC_STATUS(HCI_OP_LE_SET_PRIVACY_MODE, hci_cc_le_set_privacy_mode)
-};
-
-static u8 hci_cc_func(struct hci_dev *hdev, const struct hci_cc *cc,
-		      struct sk_buff *skb)
-{
-	void *data;
-
-	if (skb->len < cc->min_len) {
-		bt_dev_err(hdev, "unexpected cc 0x%4.4x length: %u < %u",
-			   cc->op, skb->len, cc->min_len);
-		return HCI_ERROR_UNSPECIFIED;
-	}
-
-	/* Just warn if the length is over max_len size it still be possible to
-	 * partially parse the cc so leave to callback to decide if that is
-	 * acceptable.
-	 */
-	if (skb->len > cc->max_len)
-		bt_dev_warn(hdev, "unexpected cc 0x%4.4x length: %u > %u",
-			    cc->op, skb->len, cc->max_len);
-
-	data = hci_cc_skb_pull(hdev, skb, cc->op, cc->min_len);
-	if (!data)
-		return HCI_ERROR_UNSPECIFIED;
-
-	return cc->func(hdev, data, skb);
-}
-
-static void hci_cmd_complete_evt(struct hci_dev *hdev, void *data,
-				 struct sk_buff *skb, u16 *opcode, u8 *status,
-				 hci_req_complete_t *req_complete,
-				 hci_req_complete_skb_t *req_complete_skb)
-{
-	struct hci_ev_cmd_complete *ev = data;
-	int i;
-
-	*opcode = __le16_to_cpu(ev->opcode);
-
-	bt_dev_dbg(hdev, "opcode 0x%4.4x", *opcode);
-
-	for (i = 0; i < ARRAY_SIZE(hci_cc_table); i++) {
-		if (hci_cc_table[i].op == *opcode) {
-			*status = hci_cc_func(hdev, &hci_cc_table[i], skb);
-			break;
-		}
-=======
 
 	rcu_read_lock();
 	if (!test_bit(HCI_RESET, &hdev->flags)) {
@@ -4490,7 +4190,6 @@
 		 * the status.
 		 */
 		*status = skb->data[0];
->>>>>>> 80df0b9f
 	}
 
 	handle_cmd_cnt_and_timer(hdev, ev->ncmd);
@@ -4508,45 +4207,6 @@
 		queue_work(hdev->workqueue, &hdev->cmd_work);
 }
 
-<<<<<<< HEAD
-#define HCI_CS(_op, _func) \
-{ \
-	.op = _op, \
-	.func = _func, \
-}
-
-static const struct hci_cs {
-	u16  op;
-	void (*func)(struct hci_dev *hdev, __u8 status);
-} hci_cs_table[] = {
-	HCI_CS(HCI_OP_INQUIRY, hci_cs_inquiry),
-	HCI_CS(HCI_OP_CREATE_CONN, hci_cs_create_conn),
-	HCI_CS(HCI_OP_DISCONNECT, hci_cs_disconnect),
-	HCI_CS(HCI_OP_ADD_SCO, hci_cs_add_sco),
-	HCI_CS(HCI_OP_AUTH_REQUESTED, hci_cs_auth_requested),
-	HCI_CS(HCI_OP_SET_CONN_ENCRYPT, hci_cs_set_conn_encrypt),
-	HCI_CS(HCI_OP_REMOTE_NAME_REQ, hci_cs_remote_name_req),
-	HCI_CS(HCI_OP_READ_REMOTE_FEATURES, hci_cs_read_remote_features),
-	HCI_CS(HCI_OP_READ_REMOTE_EXT_FEATURES,
-	       hci_cs_read_remote_ext_features),
-	HCI_CS(HCI_OP_SETUP_SYNC_CONN, hci_cs_setup_sync_conn),
-	HCI_CS(HCI_OP_ENHANCED_SETUP_SYNC_CONN,
-	       hci_cs_enhanced_setup_sync_conn),
-	HCI_CS(HCI_OP_SNIFF_MODE, hci_cs_sniff_mode),
-	HCI_CS(HCI_OP_EXIT_SNIFF_MODE, hci_cs_exit_sniff_mode),
-	HCI_CS(HCI_OP_SWITCH_ROLE, hci_cs_switch_role),
-	HCI_CS(HCI_OP_LE_CREATE_CONN, hci_cs_le_create_conn),
-	HCI_CS(HCI_OP_LE_READ_REMOTE_FEATURES, hci_cs_le_read_remote_features),
-	HCI_CS(HCI_OP_LE_START_ENC, hci_cs_le_start_enc),
-	HCI_CS(HCI_OP_LE_EXT_CREATE_CONN, hci_cs_le_ext_create_conn)
-};
-
-static void hci_cmd_status_evt(struct hci_dev *hdev, void *data,
-			       struct sk_buff *skb, u16 *opcode, u8 *status,
-			       hci_req_complete_t *req_complete,
-			       hci_req_complete_skb_t *req_complete_skb)
-{
-=======
 static void hci_cs_le_create_cis(struct hci_dev *hdev, u8 status)
 {
 	struct hci_cp_le_create_cis *cp;
@@ -4620,7 +4280,6 @@
 			       hci_req_complete_t *req_complete,
 			       hci_req_complete_skb_t *req_complete_skb)
 {
->>>>>>> 80df0b9f
 	struct hci_ev_cmd_status *ev = data;
 	int i;
 
@@ -5283,7 +4942,6 @@
 	struct hci_ev_sync_conn_complete *ev = data;
 	struct hci_conn *conn;
 	u8 status = ev->status;
-<<<<<<< HEAD
 
 	switch (ev->link_type) {
 	case SCO_LINK:
@@ -5298,22 +4956,6 @@
 		return;
 	}
 
-=======
-
-	switch (ev->link_type) {
-	case SCO_LINK:
-	case ESCO_LINK:
-		break;
-	default:
-		/* As per Core 5.3 Vol 4 Part E 7.7.35 (p.2219), Link_Type
-		 * for HCI_Synchronous_Connection_Complete is limited to
-		 * either SCO or eSCO
-		 */
-		bt_dev_err(hdev, "Ignoring connect complete event for invalid link type");
-		return;
-	}
-
->>>>>>> 80df0b9f
 	bt_dev_dbg(hdev, "status 0x%2.2x", status);
 
 	hci_dev_lock(hdev);
@@ -6237,16 +5879,11 @@
 		status = HCI_ERROR_INVALID_PARAMETERS;
 	}
 
-<<<<<<< HEAD
-	if (status) {
-		hci_conn_failed(conn, status);
-=======
 	/* All connection failure handling is taken care of by the
 	 * hci_conn_failed function which is triggered by the HCI
 	 * request completion callbacks used for connecting.
 	 */
 	if (status)
->>>>>>> 80df0b9f
 		goto unlock;
 
 	if (conn->dst_type == ADDR_LE_DEV_PUBLIC)
@@ -6759,21 +6396,12 @@
 					  HCI_EV_LE_ADVERTISING_REPORT,
 					  sizeof(*info));
 		if (!info)
-<<<<<<< HEAD
 			break;
 
 		if (!hci_le_ev_skb_pull(hdev, skb, HCI_EV_LE_ADVERTISING_REPORT,
 					info->length + 1))
 			break;
 
-=======
-			break;
-
-		if (!hci_le_ev_skb_pull(hdev, skb, HCI_EV_LE_ADVERTISING_REPORT,
-					info->length + 1))
-			break;
-
->>>>>>> 80df0b9f
 		if (info->length <= HCI_MAX_AD_LENGTH) {
 			rssi = info->data[info->length];
 			process_adv_report(hdev, info->type, &info->bdaddr,
@@ -6868,11 +6496,6 @@
 	hci_dev_unlock(hdev);
 }
 
-<<<<<<< HEAD
-static void hci_le_remote_feat_complete_evt(struct hci_dev *hdev, void *data,
-					    struct sk_buff *skb)
-{
-=======
 static int hci_le_pa_term_sync(struct hci_dev *hdev, __le16 handle)
 {
 	struct hci_cp_le_pa_term_sync cp;
@@ -6909,7 +6532,6 @@
 static void hci_le_remote_feat_complete_evt(struct hci_dev *hdev, void *data,
 					    struct sk_buff *skb)
 {
->>>>>>> 80df0b9f
 	struct hci_ev_le_remote_feat_complete *ev = data;
 	struct hci_conn *conn;
 
@@ -7091,19 +6713,11 @@
 {
 	struct hci_ev_le_direct_adv_report *ev = data;
 	int i;
-<<<<<<< HEAD
 
 	if (!hci_le_ev_skb_pull(hdev, skb, HCI_EV_LE_DIRECT_ADV_REPORT,
 				flex_array_size(ev, info, ev->num)))
 		return;
 
-=======
-
-	if (!hci_le_ev_skb_pull(hdev, skb, HCI_EV_LE_DIRECT_ADV_REPORT,
-				flex_array_size(ev, info, ev->num)))
-		return;
-
->>>>>>> 80df0b9f
 	if (!ev->num)
 		return;
 
@@ -7145,114 +6759,6 @@
 	hci_dev_unlock(hdev);
 }
 
-<<<<<<< HEAD
-#define HCI_LE_EV_VL(_op, _func, _min_len, _max_len) \
-[_op] = { \
-	.func = _func, \
-	.min_len = _min_len, \
-	.max_len = _max_len, \
-}
-
-#define HCI_LE_EV(_op, _func, _len) \
-	HCI_LE_EV_VL(_op, _func, _len, _len)
-
-#define HCI_LE_EV_STATUS(_op, _func) \
-	HCI_LE_EV(_op, _func, sizeof(struct hci_ev_status))
-
-/* Entries in this table shall have their position according to the subevent
- * opcode they handle so the use of the macros above is recommend since it does
- * attempt to initialize at its proper index using Designated Initializers that
- * way events without a callback function can be ommited.
- */
-static const struct hci_le_ev {
-	void (*func)(struct hci_dev *hdev, void *data, struct sk_buff *skb);
-	u16  min_len;
-	u16  max_len;
-} hci_le_ev_table[U8_MAX + 1] = {
-	/* [0x01 = HCI_EV_LE_CONN_COMPLETE] */
-	HCI_LE_EV(HCI_EV_LE_CONN_COMPLETE, hci_le_conn_complete_evt,
-		  sizeof(struct hci_ev_le_conn_complete)),
-	/* [0x02 = HCI_EV_LE_ADVERTISING_REPORT] */
-	HCI_LE_EV_VL(HCI_EV_LE_ADVERTISING_REPORT, hci_le_adv_report_evt,
-		     sizeof(struct hci_ev_le_advertising_report),
-		     HCI_MAX_EVENT_SIZE),
-	/* [0x03 = HCI_EV_LE_CONN_UPDATE_COMPLETE] */
-	HCI_LE_EV(HCI_EV_LE_CONN_UPDATE_COMPLETE,
-		  hci_le_conn_update_complete_evt,
-		  sizeof(struct hci_ev_le_conn_update_complete)),
-	/* [0x04 = HCI_EV_LE_REMOTE_FEAT_COMPLETE] */
-	HCI_LE_EV(HCI_EV_LE_REMOTE_FEAT_COMPLETE,
-		  hci_le_remote_feat_complete_evt,
-		  sizeof(struct hci_ev_le_remote_feat_complete)),
-	/* [0x05 = HCI_EV_LE_LTK_REQ] */
-	HCI_LE_EV(HCI_EV_LE_LTK_REQ, hci_le_ltk_request_evt,
-		  sizeof(struct hci_ev_le_ltk_req)),
-	/* [0x06 = HCI_EV_LE_REMOTE_CONN_PARAM_REQ] */
-	HCI_LE_EV(HCI_EV_LE_REMOTE_CONN_PARAM_REQ,
-		  hci_le_remote_conn_param_req_evt,
-		  sizeof(struct hci_ev_le_remote_conn_param_req)),
-	/* [0x0a = HCI_EV_LE_ENHANCED_CONN_COMPLETE] */
-	HCI_LE_EV(HCI_EV_LE_ENHANCED_CONN_COMPLETE,
-		  hci_le_enh_conn_complete_evt,
-		  sizeof(struct hci_ev_le_enh_conn_complete)),
-	/* [0x0b = HCI_EV_LE_DIRECT_ADV_REPORT] */
-	HCI_LE_EV_VL(HCI_EV_LE_DIRECT_ADV_REPORT, hci_le_direct_adv_report_evt,
-		     sizeof(struct hci_ev_le_direct_adv_report),
-		     HCI_MAX_EVENT_SIZE),
-	/* [0x0c = HCI_EV_LE_PHY_UPDATE_COMPLETE] */
-	HCI_LE_EV(HCI_EV_LE_PHY_UPDATE_COMPLETE, hci_le_phy_update_evt,
-		  sizeof(struct hci_ev_le_phy_update_complete)),
-	/* [0x0d = HCI_EV_LE_EXT_ADV_REPORT] */
-	HCI_LE_EV_VL(HCI_EV_LE_EXT_ADV_REPORT, hci_le_ext_adv_report_evt,
-		     sizeof(struct hci_ev_le_ext_adv_report),
-		     HCI_MAX_EVENT_SIZE),
-	/* [0x12 = HCI_EV_LE_EXT_ADV_SET_TERM] */
-	HCI_LE_EV(HCI_EV_LE_EXT_ADV_SET_TERM, hci_le_ext_adv_term_evt,
-		  sizeof(struct hci_evt_le_ext_adv_set_term)),
-};
-
-static void hci_le_meta_evt(struct hci_dev *hdev, void *data,
-			    struct sk_buff *skb, u16 *opcode, u8 *status,
-			    hci_req_complete_t *req_complete,
-			    hci_req_complete_skb_t *req_complete_skb)
-{
-	struct hci_ev_le_meta *ev = data;
-	const struct hci_le_ev *subev;
-
-	bt_dev_dbg(hdev, "subevent 0x%2.2x", ev->subevent);
-
-	/* Only match event if command OGF is for LE */
-	if (hdev->sent_cmd &&
-	    hci_opcode_ogf(hci_skb_opcode(hdev->sent_cmd)) == 0x08 &&
-	    hci_skb_event(hdev->sent_cmd) == ev->subevent) {
-		*opcode = hci_skb_opcode(hdev->sent_cmd);
-		hci_req_cmd_complete(hdev, *opcode, 0x00, req_complete,
-				     req_complete_skb);
-	}
-
-	subev = &hci_le_ev_table[ev->subevent];
-	if (!subev->func)
-		return;
-
-	if (skb->len < subev->min_len) {
-		bt_dev_err(hdev, "unexpected subevent 0x%2.2x length: %u < %u",
-			   ev->subevent, skb->len, subev->min_len);
-		return;
-	}
-
-	/* Just warn if the length is over max_len size it still be
-	 * possible to partially parse the event so leave to callback to
-	 * decide if that is acceptable.
-	 */
-	if (skb->len > subev->max_len)
-		bt_dev_warn(hdev, "unexpected subevent 0x%2.2x length: %u > %u",
-			    ev->subevent, skb->len, subev->max_len);
-
-	data = hci_le_ev_skb_pull(hdev, skb, ev->subevent, subev->min_len);
-	if (!data)
-		return;
-
-=======
 static void hci_le_cis_estabilished_evt(struct hci_dev *hdev, void *data,
 					struct sk_buff *skb)
 {
@@ -7603,7 +7109,6 @@
 	if (!data)
 		return;
 
->>>>>>> 80df0b9f
 	subev->func(hdev, data, skb);
 }
 
@@ -7954,12 +7459,9 @@
 		goto done;
 	}
 
-<<<<<<< HEAD
-=======
 	kfree_skb(hdev->recv_event);
 	hdev->recv_event = skb_clone(skb, GFP_KERNEL);
 
->>>>>>> 80df0b9f
 	event = hdr->evt;
 	if (!event) {
 		bt_dev_warn(hdev, "Received unexpected HCI Event 0x%2.2x",
