--- conflicted
+++ resolved
@@ -25,11 +25,7 @@
 
 /* Bluetooth HCI event handling. */
 
-<<<<<<< HEAD
-#include <asm/unaligned.h>
-=======
 #include <linux/unaligned.h>
->>>>>>> 2d5404ca
 #include <linux/crypto.h>
 #include <crypto/algapi.h>
 
@@ -39,11 +35,6 @@
 
 #include "hci_debugfs.h"
 #include "hci_codec.h"
-<<<<<<< HEAD
-#include "a2mp.h"
-#include "amp.h"
-=======
->>>>>>> 2d5404ca
 #include "smp.h"
 #include "msft.h"
 #include "eir.h"
@@ -2287,18 +2278,9 @@
 
 	if (status) {
 		if (conn && conn->state == BT_CONNECT) {
-<<<<<<< HEAD
-			if (status != HCI_ERROR_COMMAND_DISALLOWED || conn->attempt > 2) {
-				conn->state = BT_CLOSED;
-				hci_connect_cfm(conn, status);
-				hci_conn_del(conn);
-			} else
-				conn->state = BT_CONNECT2;
-=======
 			conn->state = BT_CLOSED;
 			hci_connect_cfm(conn, status);
 			hci_conn_del(conn);
->>>>>>> 2d5404ca
 		}
 	} else {
 		if (!conn) {
@@ -4288,9 +4270,6 @@
 	if (pending)
 		hci_le_create_cis_pending(hdev);
 
-	if (pending)
-		hci_le_create_cis_pending(hdev);
-
 	hci_dev_unlock(hdev);
 }
 
@@ -6383,20 +6362,6 @@
 	if (!(flags & HCI_PROTO_DEFER))
 		goto unlock;
 
-<<<<<<< HEAD
-	if (ev->status) {
-		/* Add connection to indicate the failed PA sync event */
-		pa_sync = hci_conn_add_unset(hdev, ISO_LINK, BDADDR_ANY,
-					     HCI_ROLE_SLAVE);
-
-		if (IS_ERR(pa_sync))
-			goto unlock;
-
-		set_bit(HCI_CONN_PA_SYNC_FAILED, &pa_sync->flags);
-
-		/* Notify iso layer */
-		hci_connect_cfm(pa_sync, ev->status);
-=======
 	/* Add connection to indicate PA sync event */
 	pa_sync = hci_conn_add_unset(hdev, ISO_LINK, BDADDR_ANY,
 				     HCI_ROLE_SLAVE);
@@ -6450,7 +6415,6 @@
 
 		/* Notify MGMT layer */
 		mgmt_device_connected(hdev, pa_sync, NULL, 0);
->>>>>>> 2d5404ca
 	}
 
 unlock:
@@ -6933,7 +6897,6 @@
 {
 	struct hci_evt_le_big_sync_estabilished *ev = data;
 	struct hci_conn *bis;
-	struct hci_conn *pa_sync;
 	int i;
 
 	bt_dev_dbg(hdev, "status 0x%2.2x", ev->status);
@@ -6943,15 +6906,6 @@
 		return;
 
 	hci_dev_lock(hdev);
-
-	if (!ev->status) {
-		pa_sync = hci_conn_hash_lookup_pa_sync_big_handle(hdev, ev->handle);
-		if (pa_sync)
-			/* Also mark the BIG sync established event on the
-			 * associated PA sync hcon
-			 */
-			set_bit(HCI_CONN_BIG_SYNC, &pa_sync->flags);
-	}
 
 	for (i = 0; i < ev->num_bis; i++) {
 		u16 handle = le16_to_cpu(ev->bis[i]);
@@ -7018,11 +6972,8 @@
 	hci_dev_lock(hdev);
 
 	mask |= hci_proto_connect_ind(hdev, BDADDR_ANY, ISO_LINK, &flags);
-<<<<<<< HEAD
-	if (!(mask & HCI_LM_ACCEPT)) {
-		hci_le_pa_term_sync(hdev, ev->sync_handle);
+	if (!(mask & HCI_LM_ACCEPT))
 		goto unlock;
-	}
 
 	if (!(flags & HCI_PROTO_DEFER))
 		goto unlock;
@@ -7031,45 +6982,13 @@
 			(hdev,
 			le16_to_cpu(ev->sync_handle));
 
-	if (pa_sync)
-		goto unlock;
-
-	/* Add connection to indicate the PA sync event */
-	pa_sync = hci_conn_add_unset(hdev, ISO_LINK, BDADDR_ANY,
-				     HCI_ROLE_SLAVE);
-
 	if (!pa_sync)
 		goto unlock;
 
-	pa_sync->sync_handle = le16_to_cpu(ev->sync_handle);
-	set_bit(HCI_CONN_PA_SYNC, &pa_sync->flags);
-
-	pa_sync->iso_qos.bcast.encryption = ev->encryption;
-
-	/* Notify iso layer */
-	hci_connect_cfm(pa_sync, 0x00);
-
-	/* Notify MGMT layer */
-	mgmt_device_connected(hdev, pa_sync, NULL, 0);
-=======
-	if (!(mask & HCI_LM_ACCEPT))
-		goto unlock;
-
-	if (!(flags & HCI_PROTO_DEFER))
-		goto unlock;
-
-	pa_sync = hci_conn_hash_lookup_pa_sync_handle
-			(hdev,
-			le16_to_cpu(ev->sync_handle));
-
-	if (!pa_sync)
-		goto unlock;
-
 	pa_sync->iso_qos.bcast.encryption = ev->encryption;
 
 	/* Notify iso layer */
 	hci_connect_cfm(pa_sync, 0);
->>>>>>> 2d5404ca
 
 unlock:
 	hci_dev_unlock(hdev);
@@ -7483,12 +7402,6 @@
 	/* [0x3e = HCI_EV_LE_META] */
 	HCI_EV_REQ_VL(HCI_EV_LE_META, hci_le_meta_evt,
 		      sizeof(struct hci_ev_le_meta), HCI_MAX_EVENT_SIZE),
-<<<<<<< HEAD
-	/* [0x48 = HCI_EV_NUM_COMP_BLOCKS] */
-	HCI_EV(HCI_EV_NUM_COMP_BLOCKS, hci_num_comp_blocks_evt,
-	       sizeof(struct hci_ev_num_comp_blocks)),
-=======
->>>>>>> 2d5404ca
 	/* [0xff = HCI_EV_VENDOR] */
 	HCI_EV_VL(HCI_EV_VENDOR, msft_vendor_evt, 0, HCI_MAX_EVENT_SIZE),
 };
