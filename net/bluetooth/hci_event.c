--- conflicted
+++ resolved
@@ -713,13 +713,6 @@
 	return rp->status;
 }
 
-<<<<<<< HEAD
-static u8 hci_cc_read_local_commands(struct hci_dev *hdev, void *data,
-				     struct sk_buff *skb)
-{
-	struct hci_rp_read_local_commands *rp = data;
-
-=======
 static u8 hci_cc_read_enc_key_size(struct hci_dev *hdev, void *data,
 				   struct sk_buff *skb)
 {
@@ -766,7 +759,6 @@
 {
 	struct hci_rp_read_local_commands *rp = data;
 
->>>>>>> eb3cdb58
 	bt_dev_dbg(hdev, "status 0x%2.2x", rp->status);
 
 	if (rp->status)
@@ -809,12 +801,6 @@
 	void *sent;
 
 	bt_dev_dbg(hdev, "status 0x%2.2x", rp->status);
-<<<<<<< HEAD
-
-	if (rp->status)
-		return rp->status;
-=======
->>>>>>> eb3cdb58
 
 	sent = hci_sent_cmd_data(hdev, HCI_OP_WRITE_AUTH_PAYLOAD_TO);
 	if (!sent)
@@ -1813,12 +1799,9 @@
 		 */
 		if (hci_dev_test_and_clear_flag(hdev, HCI_LE_SCAN_INTERRUPTED))
 			hci_discovery_set_state(hdev, DISCOVERY_STOPPED);
-<<<<<<< HEAD
-=======
 		else if (!hci_dev_test_flag(hdev, HCI_LE_ADV) &&
 			 hdev->discovery.state == DISCOVERY_FINDING)
 			queue_work(hdev->workqueue, &hdev->reenable_adv_work);
->>>>>>> eb3cdb58
 
 		break;
 
@@ -2697,48 +2680,9 @@
 	hci_setup_sync_conn_status(hdev, __le16_to_cpu(cp->handle), status);
 }
 
-<<<<<<< HEAD
-	bt_dev_dbg(hdev, "handle 0x%4.4x", handle);
-
-	hci_dev_lock(hdev);
-
-	acl = hci_conn_hash_lookup_handle(hdev, handle);
-	if (acl) {
-		sco = acl->link;
-		if (sco) {
-			sco->state = BT_CLOSED;
-
-			hci_connect_cfm(sco, status);
-			hci_conn_del(sco);
-		}
-	}
-
-	hci_dev_unlock(hdev);
-}
-
 static void hci_cs_enhanced_setup_sync_conn(struct hci_dev *hdev, __u8 status)
 {
 	struct hci_cp_enhanced_setup_sync_conn *cp;
-	struct hci_conn *acl, *sco;
-	__u16 handle;
-
-	bt_dev_dbg(hdev, "status 0x%2.2x", status);
-
-	if (!status)
-		return;
-
-	cp = hci_sent_cmd_data(hdev, HCI_OP_ENHANCED_SETUP_SYNC_CONN);
-	if (!cp)
-		return;
-
-	handle = __le16_to_cpu(cp->handle);
-
-	bt_dev_dbg(hdev, "handle 0x%4.4x", handle);
-=======
-static void hci_cs_enhanced_setup_sync_conn(struct hci_dev *hdev, __u8 status)
-{
-	struct hci_cp_enhanced_setup_sync_conn *cp;
->>>>>>> eb3cdb58
 
 	bt_dev_dbg(hdev, "status 0x%2.2x", status);
 
@@ -3639,41 +3583,6 @@
 
 	hci_dev_lock(hdev);
 
-<<<<<<< HEAD
-	conn = hci_conn_hash_lookup_handle(hdev, handle);
-	if (!conn)
-		goto unlock;
-
-	/* While unexpected, the read_enc_key_size command may fail. The most
-	 * secure approach is to then assume the key size is 0 to force a
-	 * disconnection.
-	 */
-	if (rp->status) {
-		bt_dev_err(hdev, "failed to read key size for handle %u",
-			   handle);
-		conn->enc_key_size = 0;
-	} else {
-		conn->enc_key_size = rp->key_size;
-	}
-
-	hci_encrypt_cfm(conn, 0);
-
-unlock:
-	hci_dev_unlock(hdev);
-}
-
-static void hci_encrypt_change_evt(struct hci_dev *hdev, void *data,
-				   struct sk_buff *skb)
-{
-	struct hci_ev_encrypt_change *ev = data;
-	struct hci_conn *conn;
-
-	bt_dev_dbg(hdev, "status 0x%2.2x", ev->status);
-
-	hci_dev_lock(hdev);
-
-=======
->>>>>>> eb3cdb58
 	conn = hci_conn_hash_lookup_handle(hdev, __le16_to_cpu(ev->handle));
 	if (!conn)
 		goto unlock;
@@ -3898,80 +3807,6 @@
 				   struct sk_buff *skb)
 {
 	struct hci_rp_le_set_cig_params *rp = data;
-<<<<<<< HEAD
-	struct hci_conn *conn;
-	int i = 0;
-
-	bt_dev_dbg(hdev, "status 0x%2.2x", rp->status);
-
-	hci_dev_lock(hdev);
-
-	if (rp->status) {
-		while ((conn = hci_conn_hash_lookup_cig(hdev, rp->cig_id))) {
-			conn->state = BT_CLOSED;
-			hci_connect_cfm(conn, rp->status);
-			hci_conn_del(conn);
-		}
-		goto unlock;
-	}
-
-	rcu_read_lock();
-
-	list_for_each_entry_rcu(conn, &hdev->conn_hash.list, list) {
-		if (conn->type != ISO_LINK || conn->iso_qos.cig != rp->cig_id ||
-		    conn->state == BT_CONNECTED)
-			continue;
-
-		conn->handle = __le16_to_cpu(rp->handle[i++]);
-
-		bt_dev_dbg(hdev, "%p handle 0x%4.4x link %p", conn,
-			   conn->handle, conn->link);
-
-		/* Create CIS if LE is already connected */
-		if (conn->link && conn->link->state == BT_CONNECTED) {
-			rcu_read_unlock();
-			hci_le_create_cis(conn->link);
-			rcu_read_lock();
-		}
-
-		if (i == rp->num_handles)
-			break;
-	}
-
-	rcu_read_unlock();
-
-unlock:
-	hci_dev_unlock(hdev);
-
-	return rp->status;
-}
-
-static u8 hci_cc_le_setup_iso_path(struct hci_dev *hdev, void *data,
-				   struct sk_buff *skb)
-{
-	struct hci_rp_le_setup_iso_path *rp = data;
-	struct hci_cp_le_setup_iso_path *cp;
-	struct hci_conn *conn;
-
-	bt_dev_dbg(hdev, "status 0x%2.2x", rp->status);
-
-	cp = hci_sent_cmd_data(hdev, HCI_OP_LE_SETUP_ISO_PATH);
-	if (!cp)
-		return rp->status;
-
-	hci_dev_lock(hdev);
-
-	conn = hci_conn_hash_lookup_handle(hdev, __le16_to_cpu(cp->handle));
-	if (!conn)
-		goto unlock;
-
-	if (rp->status) {
-		hci_connect_cfm(conn, rp->status);
-		hci_conn_del(conn);
-		goto unlock;
-	}
-
-=======
 	struct hci_cp_le_set_cig_params *cp;
 	struct hci_conn *conn;
 	u8 status = rp->status;
@@ -4053,509 +3888,10 @@
 		goto unlock;
 	}
 
->>>>>>> eb3cdb58
 	switch (cp->direction) {
 	/* Input (Host to Controller) */
 	case 0x00:
 		/* Only confirm connection if output only */
-<<<<<<< HEAD
-		if (conn->iso_qos.out.sdu && !conn->iso_qos.in.sdu)
-			hci_connect_cfm(conn, rp->status);
-		break;
-	/* Output (Controller to Host) */
-	case 0x01:
-		/* Confirm connection since conn->iso_qos is always configured
-		 * last.
-		 */
-		hci_connect_cfm(conn, rp->status);
-		break;
-	}
-
-unlock:
-	hci_dev_unlock(hdev);
-	return rp->status;
-}
-
-static void hci_cs_le_create_big(struct hci_dev *hdev, u8 status)
-{
-	bt_dev_dbg(hdev, "status 0x%2.2x", status);
-}
-
-static u8 hci_cc_set_per_adv_param(struct hci_dev *hdev, void *data,
-				   struct sk_buff *skb)
-{
-	struct hci_ev_status *rp = data;
-	struct hci_cp_le_set_per_adv_params *cp;
-
-	bt_dev_dbg(hdev, "status 0x%2.2x", rp->status);
-
-	if (rp->status)
-		return rp->status;
-
-	cp = hci_sent_cmd_data(hdev, HCI_OP_LE_SET_PER_ADV_PARAMS);
-	if (!cp)
-		return rp->status;
-
-	/* TODO: set the conn state */
-	return rp->status;
-}
-
-static u8 hci_cc_le_set_per_adv_enable(struct hci_dev *hdev, void *data,
-				       struct sk_buff *skb)
-{
-	struct hci_ev_status *rp = data;
-	__u8 *sent;
-
-	bt_dev_dbg(hdev, "status 0x%2.2x", rp->status);
-
-	if (rp->status)
-		return rp->status;
-
-	sent = hci_sent_cmd_data(hdev, HCI_OP_LE_SET_PER_ADV_ENABLE);
-	if (!sent)
-		return rp->status;
-
-	hci_dev_lock(hdev);
-
-	if (*sent)
-		hci_dev_set_flag(hdev, HCI_LE_PER_ADV);
-	else
-		hci_dev_clear_flag(hdev, HCI_LE_PER_ADV);
-
-	hci_dev_unlock(hdev);
-
-	return rp->status;
-}
-
-#define HCI_CC_VL(_op, _func, _min, _max) \
-{ \
-	.op = _op, \
-	.func = _func, \
-	.min_len = _min, \
-	.max_len = _max, \
-}
-
-#define HCI_CC(_op, _func, _len) \
-	HCI_CC_VL(_op, _func, _len, _len)
-
-#define HCI_CC_STATUS(_op, _func) \
-	HCI_CC(_op, _func, sizeof(struct hci_ev_status))
-
-static const struct hci_cc {
-	u16  op;
-	u8 (*func)(struct hci_dev *hdev, void *data, struct sk_buff *skb);
-	u16  min_len;
-	u16  max_len;
-} hci_cc_table[] = {
-	HCI_CC_STATUS(HCI_OP_INQUIRY_CANCEL, hci_cc_inquiry_cancel),
-	HCI_CC_STATUS(HCI_OP_PERIODIC_INQ, hci_cc_periodic_inq),
-	HCI_CC_STATUS(HCI_OP_EXIT_PERIODIC_INQ, hci_cc_exit_periodic_inq),
-	HCI_CC_STATUS(HCI_OP_REMOTE_NAME_REQ_CANCEL,
-		      hci_cc_remote_name_req_cancel),
-	HCI_CC(HCI_OP_ROLE_DISCOVERY, hci_cc_role_discovery,
-	       sizeof(struct hci_rp_role_discovery)),
-	HCI_CC(HCI_OP_READ_LINK_POLICY, hci_cc_read_link_policy,
-	       sizeof(struct hci_rp_read_link_policy)),
-	HCI_CC(HCI_OP_WRITE_LINK_POLICY, hci_cc_write_link_policy,
-	       sizeof(struct hci_rp_write_link_policy)),
-	HCI_CC(HCI_OP_READ_DEF_LINK_POLICY, hci_cc_read_def_link_policy,
-	       sizeof(struct hci_rp_read_def_link_policy)),
-	HCI_CC_STATUS(HCI_OP_WRITE_DEF_LINK_POLICY,
-		      hci_cc_write_def_link_policy),
-	HCI_CC_STATUS(HCI_OP_RESET, hci_cc_reset),
-	HCI_CC(HCI_OP_READ_STORED_LINK_KEY, hci_cc_read_stored_link_key,
-	       sizeof(struct hci_rp_read_stored_link_key)),
-	HCI_CC(HCI_OP_DELETE_STORED_LINK_KEY, hci_cc_delete_stored_link_key,
-	       sizeof(struct hci_rp_delete_stored_link_key)),
-	HCI_CC_STATUS(HCI_OP_WRITE_LOCAL_NAME, hci_cc_write_local_name),
-	HCI_CC(HCI_OP_READ_LOCAL_NAME, hci_cc_read_local_name,
-	       sizeof(struct hci_rp_read_local_name)),
-	HCI_CC_STATUS(HCI_OP_WRITE_AUTH_ENABLE, hci_cc_write_auth_enable),
-	HCI_CC_STATUS(HCI_OP_WRITE_ENCRYPT_MODE, hci_cc_write_encrypt_mode),
-	HCI_CC_STATUS(HCI_OP_WRITE_SCAN_ENABLE, hci_cc_write_scan_enable),
-	HCI_CC_STATUS(HCI_OP_SET_EVENT_FLT, hci_cc_set_event_filter),
-	HCI_CC(HCI_OP_READ_CLASS_OF_DEV, hci_cc_read_class_of_dev,
-	       sizeof(struct hci_rp_read_class_of_dev)),
-	HCI_CC_STATUS(HCI_OP_WRITE_CLASS_OF_DEV, hci_cc_write_class_of_dev),
-	HCI_CC(HCI_OP_READ_VOICE_SETTING, hci_cc_read_voice_setting,
-	       sizeof(struct hci_rp_read_voice_setting)),
-	HCI_CC_STATUS(HCI_OP_WRITE_VOICE_SETTING, hci_cc_write_voice_setting),
-	HCI_CC(HCI_OP_READ_NUM_SUPPORTED_IAC, hci_cc_read_num_supported_iac,
-	       sizeof(struct hci_rp_read_num_supported_iac)),
-	HCI_CC_STATUS(HCI_OP_WRITE_SSP_MODE, hci_cc_write_ssp_mode),
-	HCI_CC_STATUS(HCI_OP_WRITE_SC_SUPPORT, hci_cc_write_sc_support),
-	HCI_CC(HCI_OP_READ_AUTH_PAYLOAD_TO, hci_cc_read_auth_payload_timeout,
-	       sizeof(struct hci_rp_read_auth_payload_to)),
-	HCI_CC(HCI_OP_WRITE_AUTH_PAYLOAD_TO, hci_cc_write_auth_payload_timeout,
-	       sizeof(struct hci_rp_write_auth_payload_to)),
-	HCI_CC(HCI_OP_READ_LOCAL_VERSION, hci_cc_read_local_version,
-	       sizeof(struct hci_rp_read_local_version)),
-	HCI_CC(HCI_OP_READ_LOCAL_COMMANDS, hci_cc_read_local_commands,
-	       sizeof(struct hci_rp_read_local_commands)),
-	HCI_CC(HCI_OP_READ_LOCAL_FEATURES, hci_cc_read_local_features,
-	       sizeof(struct hci_rp_read_local_features)),
-	HCI_CC(HCI_OP_READ_LOCAL_EXT_FEATURES, hci_cc_read_local_ext_features,
-	       sizeof(struct hci_rp_read_local_ext_features)),
-	HCI_CC(HCI_OP_READ_BUFFER_SIZE, hci_cc_read_buffer_size,
-	       sizeof(struct hci_rp_read_buffer_size)),
-	HCI_CC(HCI_OP_READ_BD_ADDR, hci_cc_read_bd_addr,
-	       sizeof(struct hci_rp_read_bd_addr)),
-	HCI_CC(HCI_OP_READ_LOCAL_PAIRING_OPTS, hci_cc_read_local_pairing_opts,
-	       sizeof(struct hci_rp_read_local_pairing_opts)),
-	HCI_CC(HCI_OP_READ_PAGE_SCAN_ACTIVITY, hci_cc_read_page_scan_activity,
-	       sizeof(struct hci_rp_read_page_scan_activity)),
-	HCI_CC_STATUS(HCI_OP_WRITE_PAGE_SCAN_ACTIVITY,
-		      hci_cc_write_page_scan_activity),
-	HCI_CC(HCI_OP_READ_PAGE_SCAN_TYPE, hci_cc_read_page_scan_type,
-	       sizeof(struct hci_rp_read_page_scan_type)),
-	HCI_CC_STATUS(HCI_OP_WRITE_PAGE_SCAN_TYPE, hci_cc_write_page_scan_type),
-	HCI_CC(HCI_OP_READ_DATA_BLOCK_SIZE, hci_cc_read_data_block_size,
-	       sizeof(struct hci_rp_read_data_block_size)),
-	HCI_CC(HCI_OP_READ_FLOW_CONTROL_MODE, hci_cc_read_flow_control_mode,
-	       sizeof(struct hci_rp_read_flow_control_mode)),
-	HCI_CC(HCI_OP_READ_LOCAL_AMP_INFO, hci_cc_read_local_amp_info,
-	       sizeof(struct hci_rp_read_local_amp_info)),
-	HCI_CC(HCI_OP_READ_CLOCK, hci_cc_read_clock,
-	       sizeof(struct hci_rp_read_clock)),
-	HCI_CC(HCI_OP_READ_INQ_RSP_TX_POWER, hci_cc_read_inq_rsp_tx_power,
-	       sizeof(struct hci_rp_read_inq_rsp_tx_power)),
-	HCI_CC(HCI_OP_READ_DEF_ERR_DATA_REPORTING,
-	       hci_cc_read_def_err_data_reporting,
-	       sizeof(struct hci_rp_read_def_err_data_reporting)),
-	HCI_CC_STATUS(HCI_OP_WRITE_DEF_ERR_DATA_REPORTING,
-		      hci_cc_write_def_err_data_reporting),
-	HCI_CC(HCI_OP_PIN_CODE_REPLY, hci_cc_pin_code_reply,
-	       sizeof(struct hci_rp_pin_code_reply)),
-	HCI_CC(HCI_OP_PIN_CODE_NEG_REPLY, hci_cc_pin_code_neg_reply,
-	       sizeof(struct hci_rp_pin_code_neg_reply)),
-	HCI_CC(HCI_OP_READ_LOCAL_OOB_DATA, hci_cc_read_local_oob_data,
-	       sizeof(struct hci_rp_read_local_oob_data)),
-	HCI_CC(HCI_OP_READ_LOCAL_OOB_EXT_DATA, hci_cc_read_local_oob_ext_data,
-	       sizeof(struct hci_rp_read_local_oob_ext_data)),
-	HCI_CC(HCI_OP_LE_READ_BUFFER_SIZE, hci_cc_le_read_buffer_size,
-	       sizeof(struct hci_rp_le_read_buffer_size)),
-	HCI_CC(HCI_OP_LE_READ_LOCAL_FEATURES, hci_cc_le_read_local_features,
-	       sizeof(struct hci_rp_le_read_local_features)),
-	HCI_CC(HCI_OP_LE_READ_ADV_TX_POWER, hci_cc_le_read_adv_tx_power,
-	       sizeof(struct hci_rp_le_read_adv_tx_power)),
-	HCI_CC(HCI_OP_USER_CONFIRM_REPLY, hci_cc_user_confirm_reply,
-	       sizeof(struct hci_rp_user_confirm_reply)),
-	HCI_CC(HCI_OP_USER_CONFIRM_NEG_REPLY, hci_cc_user_confirm_neg_reply,
-	       sizeof(struct hci_rp_user_confirm_reply)),
-	HCI_CC(HCI_OP_USER_PASSKEY_REPLY, hci_cc_user_passkey_reply,
-	       sizeof(struct hci_rp_user_confirm_reply)),
-	HCI_CC(HCI_OP_USER_PASSKEY_NEG_REPLY, hci_cc_user_passkey_neg_reply,
-	       sizeof(struct hci_rp_user_confirm_reply)),
-	HCI_CC_STATUS(HCI_OP_LE_SET_RANDOM_ADDR, hci_cc_le_set_random_addr),
-	HCI_CC_STATUS(HCI_OP_LE_SET_ADV_ENABLE, hci_cc_le_set_adv_enable),
-	HCI_CC_STATUS(HCI_OP_LE_SET_SCAN_PARAM, hci_cc_le_set_scan_param),
-	HCI_CC_STATUS(HCI_OP_LE_SET_SCAN_ENABLE, hci_cc_le_set_scan_enable),
-	HCI_CC(HCI_OP_LE_READ_ACCEPT_LIST_SIZE,
-	       hci_cc_le_read_accept_list_size,
-	       sizeof(struct hci_rp_le_read_accept_list_size)),
-	HCI_CC_STATUS(HCI_OP_LE_CLEAR_ACCEPT_LIST, hci_cc_le_clear_accept_list),
-	HCI_CC_STATUS(HCI_OP_LE_ADD_TO_ACCEPT_LIST,
-		      hci_cc_le_add_to_accept_list),
-	HCI_CC_STATUS(HCI_OP_LE_DEL_FROM_ACCEPT_LIST,
-		      hci_cc_le_del_from_accept_list),
-	HCI_CC(HCI_OP_LE_READ_SUPPORTED_STATES, hci_cc_le_read_supported_states,
-	       sizeof(struct hci_rp_le_read_supported_states)),
-	HCI_CC(HCI_OP_LE_READ_DEF_DATA_LEN, hci_cc_le_read_def_data_len,
-	       sizeof(struct hci_rp_le_read_def_data_len)),
-	HCI_CC_STATUS(HCI_OP_LE_WRITE_DEF_DATA_LEN,
-		      hci_cc_le_write_def_data_len),
-	HCI_CC_STATUS(HCI_OP_LE_ADD_TO_RESOLV_LIST,
-		      hci_cc_le_add_to_resolv_list),
-	HCI_CC_STATUS(HCI_OP_LE_DEL_FROM_RESOLV_LIST,
-		      hci_cc_le_del_from_resolv_list),
-	HCI_CC_STATUS(HCI_OP_LE_CLEAR_RESOLV_LIST,
-		      hci_cc_le_clear_resolv_list),
-	HCI_CC(HCI_OP_LE_READ_RESOLV_LIST_SIZE, hci_cc_le_read_resolv_list_size,
-	       sizeof(struct hci_rp_le_read_resolv_list_size)),
-	HCI_CC_STATUS(HCI_OP_LE_SET_ADDR_RESOLV_ENABLE,
-		      hci_cc_le_set_addr_resolution_enable),
-	HCI_CC(HCI_OP_LE_READ_MAX_DATA_LEN, hci_cc_le_read_max_data_len,
-	       sizeof(struct hci_rp_le_read_max_data_len)),
-	HCI_CC_STATUS(HCI_OP_WRITE_LE_HOST_SUPPORTED,
-		      hci_cc_write_le_host_supported),
-	HCI_CC_STATUS(HCI_OP_LE_SET_ADV_PARAM, hci_cc_set_adv_param),
-	HCI_CC(HCI_OP_READ_RSSI, hci_cc_read_rssi,
-	       sizeof(struct hci_rp_read_rssi)),
-	HCI_CC(HCI_OP_READ_TX_POWER, hci_cc_read_tx_power,
-	       sizeof(struct hci_rp_read_tx_power)),
-	HCI_CC_STATUS(HCI_OP_WRITE_SSP_DEBUG_MODE, hci_cc_write_ssp_debug_mode),
-	HCI_CC_STATUS(HCI_OP_LE_SET_EXT_SCAN_PARAMS,
-		      hci_cc_le_set_ext_scan_param),
-	HCI_CC_STATUS(HCI_OP_LE_SET_EXT_SCAN_ENABLE,
-		      hci_cc_le_set_ext_scan_enable),
-	HCI_CC_STATUS(HCI_OP_LE_SET_DEFAULT_PHY, hci_cc_le_set_default_phy),
-	HCI_CC(HCI_OP_LE_READ_NUM_SUPPORTED_ADV_SETS,
-	       hci_cc_le_read_num_adv_sets,
-	       sizeof(struct hci_rp_le_read_num_supported_adv_sets)),
-	HCI_CC(HCI_OP_LE_SET_EXT_ADV_PARAMS, hci_cc_set_ext_adv_param,
-	       sizeof(struct hci_rp_le_set_ext_adv_params)),
-	HCI_CC_STATUS(HCI_OP_LE_SET_EXT_ADV_ENABLE,
-		      hci_cc_le_set_ext_adv_enable),
-	HCI_CC_STATUS(HCI_OP_LE_SET_ADV_SET_RAND_ADDR,
-		      hci_cc_le_set_adv_set_random_addr),
-	HCI_CC_STATUS(HCI_OP_LE_REMOVE_ADV_SET, hci_cc_le_remove_adv_set),
-	HCI_CC_STATUS(HCI_OP_LE_CLEAR_ADV_SETS, hci_cc_le_clear_adv_sets),
-	HCI_CC_STATUS(HCI_OP_LE_SET_PER_ADV_PARAMS, hci_cc_set_per_adv_param),
-	HCI_CC_STATUS(HCI_OP_LE_SET_PER_ADV_ENABLE,
-		      hci_cc_le_set_per_adv_enable),
-	HCI_CC(HCI_OP_LE_READ_TRANSMIT_POWER, hci_cc_le_read_transmit_power,
-	       sizeof(struct hci_rp_le_read_transmit_power)),
-	HCI_CC_STATUS(HCI_OP_LE_SET_PRIVACY_MODE, hci_cc_le_set_privacy_mode),
-	HCI_CC(HCI_OP_LE_READ_BUFFER_SIZE_V2, hci_cc_le_read_buffer_size_v2,
-	       sizeof(struct hci_rp_le_read_buffer_size_v2)),
-	HCI_CC_VL(HCI_OP_LE_SET_CIG_PARAMS, hci_cc_le_set_cig_params,
-		  sizeof(struct hci_rp_le_set_cig_params), HCI_MAX_EVENT_SIZE),
-	HCI_CC(HCI_OP_LE_SETUP_ISO_PATH, hci_cc_le_setup_iso_path,
-	       sizeof(struct hci_rp_le_setup_iso_path)),
-};
-
-static u8 hci_cc_func(struct hci_dev *hdev, const struct hci_cc *cc,
-		      struct sk_buff *skb)
-{
-	void *data;
-
-	if (skb->len < cc->min_len) {
-		bt_dev_err(hdev, "unexpected cc 0x%4.4x length: %u < %u",
-			   cc->op, skb->len, cc->min_len);
-		return HCI_ERROR_UNSPECIFIED;
-	}
-
-	/* Just warn if the length is over max_len size it still be possible to
-	 * partially parse the cc so leave to callback to decide if that is
-	 * acceptable.
-	 */
-	if (skb->len > cc->max_len)
-		bt_dev_warn(hdev, "unexpected cc 0x%4.4x length: %u > %u",
-			    cc->op, skb->len, cc->max_len);
-
-	data = hci_cc_skb_pull(hdev, skb, cc->op, cc->min_len);
-	if (!data)
-		return HCI_ERROR_UNSPECIFIED;
-
-	return cc->func(hdev, data, skb);
-}
-
-static void hci_cmd_complete_evt(struct hci_dev *hdev, void *data,
-				 struct sk_buff *skb, u16 *opcode, u8 *status,
-				 hci_req_complete_t *req_complete,
-				 hci_req_complete_skb_t *req_complete_skb)
-{
-	struct hci_ev_cmd_complete *ev = data;
-	int i;
-
-	*opcode = __le16_to_cpu(ev->opcode);
-
-	bt_dev_dbg(hdev, "opcode 0x%4.4x", *opcode);
-
-	for (i = 0; i < ARRAY_SIZE(hci_cc_table); i++) {
-		if (hci_cc_table[i].op == *opcode) {
-			*status = hci_cc_func(hdev, &hci_cc_table[i], skb);
-			break;
-		}
-	}
-
-	if (i == ARRAY_SIZE(hci_cc_table)) {
-		/* Unknown opcode, assume byte 0 contains the status, so
-		 * that e.g. __hci_cmd_sync() properly returns errors
-		 * for vendor specific commands send by HCI drivers.
-		 * If a vendor doesn't actually follow this convention we may
-		 * need to introduce a vendor CC table in order to properly set
-		 * the status.
-		 */
-		*status = skb->data[0];
-	}
-
-	handle_cmd_cnt_and_timer(hdev, ev->ncmd);
-
-	hci_req_cmd_complete(hdev, *opcode, *status, req_complete,
-			     req_complete_skb);
-
-	if (hci_dev_test_flag(hdev, HCI_CMD_PENDING)) {
-		bt_dev_err(hdev,
-			   "unexpected event for opcode 0x%4.4x", *opcode);
-		return;
-	}
-
-	if (atomic_read(&hdev->cmd_cnt) && !skb_queue_empty(&hdev->cmd_q))
-		queue_work(hdev->workqueue, &hdev->cmd_work);
-}
-
-static void hci_cs_le_create_cis(struct hci_dev *hdev, u8 status)
-{
-	struct hci_cp_le_create_cis *cp;
-	int i;
-
-	bt_dev_dbg(hdev, "status 0x%2.2x", status);
-
-	if (!status)
-		return;
-
-	cp = hci_sent_cmd_data(hdev, HCI_OP_LE_CREATE_CIS);
-	if (!cp)
-		return;
-
-	hci_dev_lock(hdev);
-
-	/* Remove connection if command failed */
-	for (i = 0; cp->num_cis; cp->num_cis--, i++) {
-		struct hci_conn *conn;
-		u16 handle;
-
-		handle = __le16_to_cpu(cp->cis[i].cis_handle);
-
-		conn = hci_conn_hash_lookup_handle(hdev, handle);
-		if (conn) {
-			conn->state = BT_CLOSED;
-			hci_connect_cfm(conn, status);
-			hci_conn_del(conn);
-		}
-	}
-
-	hci_dev_unlock(hdev);
-}
-
-#define HCI_CS(_op, _func) \
-{ \
-	.op = _op, \
-	.func = _func, \
-}
-
-static const struct hci_cs {
-	u16  op;
-	void (*func)(struct hci_dev *hdev, __u8 status);
-} hci_cs_table[] = {
-	HCI_CS(HCI_OP_INQUIRY, hci_cs_inquiry),
-	HCI_CS(HCI_OP_CREATE_CONN, hci_cs_create_conn),
-	HCI_CS(HCI_OP_DISCONNECT, hci_cs_disconnect),
-	HCI_CS(HCI_OP_ADD_SCO, hci_cs_add_sco),
-	HCI_CS(HCI_OP_AUTH_REQUESTED, hci_cs_auth_requested),
-	HCI_CS(HCI_OP_SET_CONN_ENCRYPT, hci_cs_set_conn_encrypt),
-	HCI_CS(HCI_OP_REMOTE_NAME_REQ, hci_cs_remote_name_req),
-	HCI_CS(HCI_OP_READ_REMOTE_FEATURES, hci_cs_read_remote_features),
-	HCI_CS(HCI_OP_READ_REMOTE_EXT_FEATURES,
-	       hci_cs_read_remote_ext_features),
-	HCI_CS(HCI_OP_SETUP_SYNC_CONN, hci_cs_setup_sync_conn),
-	HCI_CS(HCI_OP_ENHANCED_SETUP_SYNC_CONN,
-	       hci_cs_enhanced_setup_sync_conn),
-	HCI_CS(HCI_OP_SNIFF_MODE, hci_cs_sniff_mode),
-	HCI_CS(HCI_OP_EXIT_SNIFF_MODE, hci_cs_exit_sniff_mode),
-	HCI_CS(HCI_OP_SWITCH_ROLE, hci_cs_switch_role),
-	HCI_CS(HCI_OP_LE_CREATE_CONN, hci_cs_le_create_conn),
-	HCI_CS(HCI_OP_LE_READ_REMOTE_FEATURES, hci_cs_le_read_remote_features),
-	HCI_CS(HCI_OP_LE_START_ENC, hci_cs_le_start_enc),
-	HCI_CS(HCI_OP_LE_EXT_CREATE_CONN, hci_cs_le_ext_create_conn),
-	HCI_CS(HCI_OP_LE_CREATE_CIS, hci_cs_le_create_cis),
-	HCI_CS(HCI_OP_LE_CREATE_BIG, hci_cs_le_create_big),
-};
-
-static void hci_cmd_status_evt(struct hci_dev *hdev, void *data,
-			       struct sk_buff *skb, u16 *opcode, u8 *status,
-			       hci_req_complete_t *req_complete,
-			       hci_req_complete_skb_t *req_complete_skb)
-{
-	struct hci_ev_cmd_status *ev = data;
-	int i;
-
-	*opcode = __le16_to_cpu(ev->opcode);
-	*status = ev->status;
-
-	bt_dev_dbg(hdev, "opcode 0x%4.4x", *opcode);
-
-	for (i = 0; i < ARRAY_SIZE(hci_cs_table); i++) {
-		if (hci_cs_table[i].op == *opcode) {
-			hci_cs_table[i].func(hdev, ev->status);
-			break;
-		}
-	}
-
-	handle_cmd_cnt_and_timer(hdev, ev->ncmd);
-
-	/* Indicate request completion if the command failed. Also, if
-	 * we're not waiting for a special event and we get a success
-	 * command status we should try to flag the request as completed
-	 * (since for this kind of commands there will not be a command
-	 * complete event).
-	 */
-	if (ev->status || (hdev->sent_cmd && !hci_skb_event(hdev->sent_cmd))) {
-		hci_req_cmd_complete(hdev, *opcode, ev->status, req_complete,
-				     req_complete_skb);
-		if (hci_dev_test_flag(hdev, HCI_CMD_PENDING)) {
-			bt_dev_err(hdev, "unexpected event for opcode 0x%4.4x",
-				   *opcode);
-			return;
-		}
-	}
-
-	if (atomic_read(&hdev->cmd_cnt) && !skb_queue_empty(&hdev->cmd_q))
-		queue_work(hdev->workqueue, &hdev->cmd_work);
-}
-
-static void hci_hardware_error_evt(struct hci_dev *hdev, void *data,
-				   struct sk_buff *skb)
-{
-	struct hci_ev_hardware_error *ev = data;
-
-	bt_dev_dbg(hdev, "code 0x%2.2x", ev->code);
-
-	hdev->hw_error_code = ev->code;
-
-	queue_work(hdev->req_workqueue, &hdev->error_reset);
-}
-
-static void hci_role_change_evt(struct hci_dev *hdev, void *data,
-				struct sk_buff *skb)
-{
-	struct hci_ev_role_change *ev = data;
-	struct hci_conn *conn;
-
-	bt_dev_dbg(hdev, "status 0x%2.2x", ev->status);
-
-	hci_dev_lock(hdev);
-
-	conn = hci_conn_hash_lookup_ba(hdev, ACL_LINK, &ev->bdaddr);
-	if (conn) {
-		if (!ev->status)
-			conn->role = ev->role;
-
-		clear_bit(HCI_CONN_RSWITCH_PEND, &conn->flags);
-
-		hci_role_switch_cfm(conn, ev->status, ev->role);
-	}
-
-	hci_dev_unlock(hdev);
-}
-
-static void hci_num_comp_pkts_evt(struct hci_dev *hdev, void *data,
-				  struct sk_buff *skb)
-{
-	struct hci_ev_num_comp_pkts *ev = data;
-	int i;
-
-	if (!hci_ev_skb_pull(hdev, skb, HCI_EV_NUM_COMP_PKTS,
-			     flex_array_size(ev, handles, ev->num)))
-		return;
-
-	if (hdev->flow_ctl_mode != HCI_FLOW_CTL_MODE_PACKET_BASED) {
-		bt_dev_err(hdev, "wrong event for mode %d", hdev->flow_ctl_mode);
-		return;
-	}
-
-	bt_dev_dbg(hdev, "num %d", ev->num);
-
-	for (i = 0; i < ev->num; i++) {
-		struct hci_comp_pkts_info *info = &ev->handles[i];
-		struct hci_conn *conn;
-		__u16  handle, count;
-
-		handle = __le16_to_cpu(info->handle);
-		count  = __le16_to_cpu(info->count);
-
-=======
 		if (conn->iso_qos.ucast.out.sdu && !conn->iso_qos.ucast.in.sdu)
 			hci_connect_cfm(conn, rp->status);
 		break;
@@ -5054,7 +4390,6 @@
 		handle = __le16_to_cpu(info->handle);
 		count  = __le16_to_cpu(info->count);
 
->>>>>>> eb3cdb58
 		conn = hci_conn_hash_lookup_handle(hdev, handle);
 		if (!conn)
 			continue;
@@ -5754,19 +5089,11 @@
 	struct inquiry_data data;
 	size_t eir_len;
 	int i;
-<<<<<<< HEAD
 
 	if (!hci_ev_skb_pull(hdev, skb, HCI_EV_EXTENDED_INQUIRY_RESULT,
 			     flex_array_size(ev, info, ev->num)))
 		return;
 
-=======
-
-	if (!hci_ev_skb_pull(hdev, skb, HCI_EV_EXTENDED_INQUIRY_RESULT,
-			     flex_array_size(ev, info, ev->num)))
-		return;
-
->>>>>>> eb3cdb58
 	bt_dev_dbg(hdev, "num %d", ev->num);
 
 	if (!ev->num)
@@ -6570,15 +5897,13 @@
 	 * request completion callbacks used for connecting.
 	 */
 	if (status)
-<<<<<<< HEAD
-=======
 		goto unlock;
 
 	/* Drop the connection if it has been aborted */
 	if (test_bit(HCI_CONN_CANCEL, &conn->flags)) {
 		hci_conn_drop(conn);
->>>>>>> eb3cdb58
 		goto unlock;
+	}
 
 	if (conn->dst_type == ADDR_LE_DEV_PUBLIC)
 		addr_type = BDADDR_LE_PUBLIC;
@@ -6702,15 +6027,9 @@
 	}
 
 	hci_dev_lock(hdev);
-<<<<<<< HEAD
 
 	adv = hci_find_adv_instance(hdev, ev->handle);
 
-=======
-
-	adv = hci_find_adv_instance(hdev, ev->handle);
-
->>>>>>> eb3cdb58
 	if (ev->status) {
 		if (!adv)
 			goto unlock;
@@ -6922,11 +6241,7 @@
 	 * important to see if the address is matching the local
 	 * controller address.
 	 */
-<<<<<<< HEAD
-	if (direct_addr) {
-=======
 	if (!hci_dev_test_flag(hdev, HCI_MESH) && direct_addr) {
->>>>>>> eb3cdb58
 		direct_addr_type = ev_bdaddr_type(hdev, direct_addr_type,
 						  &bdaddr_resolved);
 
@@ -7086,10 +6401,7 @@
 				  struct sk_buff *skb)
 {
 	struct hci_ev_le_advertising_report *ev = data;
-<<<<<<< HEAD
-=======
 	u64 instant = jiffies;
->>>>>>> eb3cdb58
 
 	if (!ev->num)
 		return;
@@ -7114,12 +6426,8 @@
 			rssi = info->data[info->length];
 			process_adv_report(hdev, info->type, &info->bdaddr,
 					   info->bdaddr_type, NULL, 0, rssi,
-<<<<<<< HEAD
-					   info->data, info->length, false);
-=======
 					   info->data, info->length, false,
 					   false, instant);
->>>>>>> eb3cdb58
 		} else {
 			bt_dev_err(hdev, "Dropping invalid advertising data");
 		}
@@ -7176,10 +6484,7 @@
 				      struct sk_buff *skb)
 {
 	struct hci_ev_le_ext_adv_report *ev = data;
-<<<<<<< HEAD
-=======
 	u64 instant = jiffies;
->>>>>>> eb3cdb58
 
 	if (!ev->num)
 		return;
@@ -7200,22 +6505,14 @@
 					info->length))
 			break;
 
-<<<<<<< HEAD
-		evt_type = __le16_to_cpu(info->type);
-=======
 		evt_type = __le16_to_cpu(info->type) & LE_EXT_ADV_EVT_TYPE_MASK;
->>>>>>> eb3cdb58
 		legacy_evt_type = ext_evt_type_to_legacy(hdev, evt_type);
 		if (legacy_evt_type != LE_ADV_INVALID) {
 			process_adv_report(hdev, legacy_evt_type, &info->bdaddr,
 					   info->bdaddr_type, NULL, 0,
 					   info->rssi, info->data, info->length,
-<<<<<<< HEAD
-					   !(evt_type & LE_EXT_ADV_LEGACY_PDU));
-=======
 					   !(evt_type & LE_EXT_ADV_LEGACY_PDU),
 					   false, instant);
->>>>>>> eb3cdb58
 		}
 	}
 
@@ -7233,7 +6530,6 @@
 }
 
 static void hci_le_pa_sync_estabilished_evt(struct hci_dev *hdev, void *data,
-<<<<<<< HEAD
 					    struct sk_buff *skb)
 {
 	struct hci_ev_le_pa_sync_established *ev = data;
@@ -7259,33 +6555,6 @@
 static void hci_le_remote_feat_complete_evt(struct hci_dev *hdev, void *data,
 					    struct sk_buff *skb)
 {
-=======
-					    struct sk_buff *skb)
-{
-	struct hci_ev_le_pa_sync_established *ev = data;
-	int mask = hdev->link_mode;
-	__u8 flags = 0;
-
-	bt_dev_dbg(hdev, "status 0x%2.2x", ev->status);
-
-	if (ev->status)
-		return;
-
-	hci_dev_lock(hdev);
-
-	hci_dev_clear_flag(hdev, HCI_PA_SYNC);
-
-	mask |= hci_proto_connect_ind(hdev, &ev->bdaddr, ISO_LINK, &flags);
-	if (!(mask & HCI_LM_ACCEPT))
-		hci_le_pa_term_sync(hdev, ev->handle);
-
-	hci_dev_unlock(hdev);
-}
-
-static void hci_le_remote_feat_complete_evt(struct hci_dev *hdev, void *data,
-					    struct sk_buff *skb)
-{
->>>>>>> eb3cdb58
 	struct hci_ev_le_remote_feat_complete *ev = data;
 	struct hci_conn *conn;
 
@@ -7466,10 +6735,7 @@
 					 struct sk_buff *skb)
 {
 	struct hci_ev_le_direct_adv_report *ev = data;
-<<<<<<< HEAD
-=======
 	u64 instant = jiffies;
->>>>>>> eb3cdb58
 	int i;
 
 	if (!hci_le_ev_skb_pull(hdev, skb, HCI_EV_LE_DIRECT_ADV_REPORT,
@@ -7487,11 +6753,7 @@
 		process_adv_report(hdev, info->type, &info->bdaddr,
 				   info->bdaddr_type, &info->direct_addr,
 				   info->direct_addr_type, info->rssi, NULL, 0,
-<<<<<<< HEAD
-				   false);
-=======
 				   false, false, instant);
->>>>>>> eb3cdb58
 	}
 
 	hci_dev_unlock(hdev);
@@ -7540,54 +6802,6 @@
 		goto unlock;
 	}
 
-<<<<<<< HEAD
-	if (conn->role == HCI_ROLE_SLAVE) {
-		__le32 interval;
-
-		memset(&interval, 0, sizeof(interval));
-
-		memcpy(&interval, ev->c_latency, sizeof(ev->c_latency));
-		conn->iso_qos.in.interval = le32_to_cpu(interval);
-		memcpy(&interval, ev->p_latency, sizeof(ev->p_latency));
-		conn->iso_qos.out.interval = le32_to_cpu(interval);
-		conn->iso_qos.in.latency = le16_to_cpu(ev->interval);
-		conn->iso_qos.out.latency = le16_to_cpu(ev->interval);
-		conn->iso_qos.in.sdu = le16_to_cpu(ev->c_mtu);
-		conn->iso_qos.out.sdu = le16_to_cpu(ev->p_mtu);
-		conn->iso_qos.in.phy = ev->c_phy;
-		conn->iso_qos.out.phy = ev->p_phy;
-	}
-
-	if (!ev->status) {
-		conn->state = BT_CONNECTED;
-		hci_debugfs_create_conn(conn);
-		hci_conn_add_sysfs(conn);
-		hci_iso_setup_path(conn);
-		goto unlock;
-	}
-
-	hci_connect_cfm(conn, ev->status);
-	hci_conn_del(conn);
-
-unlock:
-	hci_dev_unlock(hdev);
-}
-
-static void hci_le_reject_cis(struct hci_dev *hdev, __le16 handle)
-{
-	struct hci_cp_le_reject_cis cp;
-
-	memset(&cp, 0, sizeof(cp));
-	cp.handle = handle;
-	cp.reason = HCI_ERROR_REJ_BAD_ADDR;
-	hci_send_cmd(hdev, HCI_OP_LE_REJECT_CIS, sizeof(cp), &cp);
-}
-
-static void hci_le_accept_cis(struct hci_dev *hdev, __le16 handle)
-{
-	struct hci_cp_le_accept_cis cp;
-
-=======
 	if (conn->type != ISO_LINK) {
 		bt_dev_err(hdev,
 			   "Invalid connection link type handle 0x%4.4x",
@@ -7641,7 +6855,6 @@
 {
 	struct hci_cp_le_accept_cis cp;
 
->>>>>>> eb3cdb58
 	memset(&cp, 0, sizeof(cp));
 	cp.handle = handle;
 	hci_send_cmd(hdev, HCI_OP_LE_ACCEPT_CIS, sizeof(cp), &cp);
@@ -7682,11 +6895,10 @@
 			goto unlock;
 		}
 		cis->handle = cis_handle;
-<<<<<<< HEAD
-	}
-
-	cis->iso_qos.cig = ev->cig_id;
-	cis->iso_qos.cis = ev->cis_id;
+	}
+
+	cis->iso_qos.ucast.cig = ev->cig_id;
+	cis->iso_qos.ucast.cis = ev->cis_id;
 
 	if (!(flags & HCI_PROTO_DEFER)) {
 		hci_le_accept_cis(hdev, ev->cis_handle);
@@ -7717,41 +6929,6 @@
 	if (!conn)
 		goto unlock;
 
-=======
-	}
-
-	cis->iso_qos.ucast.cig = ev->cig_id;
-	cis->iso_qos.ucast.cis = ev->cis_id;
-
-	if (!(flags & HCI_PROTO_DEFER)) {
-		hci_le_accept_cis(hdev, ev->cis_handle);
-	} else {
-		cis->state = BT_CONNECT2;
-		hci_connect_cfm(cis, 0);
-	}
-
-unlock:
-	hci_dev_unlock(hdev);
-}
-
-static void hci_le_create_big_complete_evt(struct hci_dev *hdev, void *data,
-					   struct sk_buff *skb)
-{
-	struct hci_evt_le_create_big_complete *ev = data;
-	struct hci_conn *conn;
-
-	BT_DBG("%s status 0x%2.2x", hdev->name, ev->status);
-
-	if (!hci_le_ev_skb_pull(hdev, skb, HCI_EVT_LE_CREATE_BIG_COMPLETE,
-				flex_array_size(ev, bis_handle, ev->num_bis)))
-		return;
-
-	hci_dev_lock(hdev);
-
-	conn = hci_conn_hash_lookup_big(hdev, ev->handle);
-	if (!conn)
-		goto unlock;
-
 	if (conn->type != ISO_LINK) {
 		bt_dev_err(hdev,
 			   "Invalid connection link type handle 0x%2.2x",
@@ -7759,7 +6936,6 @@
 		goto unlock;
 	}
 
->>>>>>> eb3cdb58
 	if (ev->num_bis)
 		conn->handle = __le16_to_cpu(ev->bis_handle[0]);
 
@@ -7809,15 +6985,6 @@
 			bis->handle = handle;
 		}
 
-<<<<<<< HEAD
-		bis->iso_qos.big = ev->handle;
-		memset(&interval, 0, sizeof(interval));
-		memcpy(&interval, ev->latency, sizeof(ev->latency));
-		bis->iso_qos.in.interval = le32_to_cpu(interval);
-		/* Convert ISO Interval (1.25 ms slots) to latency (ms) */
-		bis->iso_qos.in.latency = le16_to_cpu(ev->interval) * 125 / 100;
-		bis->iso_qos.in.sdu = le16_to_cpu(ev->max_pdu);
-=======
 		bis->iso_qos.bcast.big = ev->handle;
 		memset(&interval, 0, sizeof(interval));
 		memcpy(&interval, ev->latency, sizeof(ev->latency));
@@ -7825,7 +6992,6 @@
 		/* Convert ISO Interval (1.25 ms slots) to latency (ms) */
 		bis->iso_qos.bcast.in.latency = le16_to_cpu(ev->interval) * 125 / 100;
 		bis->iso_qos.bcast.in.sdu = le16_to_cpu(ev->max_pdu);
->>>>>>> eb3cdb58
 
 		hci_iso_setup_path(bis);
 	}
