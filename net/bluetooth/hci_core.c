--- conflicted
+++ resolved
@@ -1447,13 +1447,8 @@
 	struct hci_dev *hdev = container_of(work, struct hci_dev,
 					    cmd_timer.work);
 
-<<<<<<< HEAD
-	if (hdev->sent_cmd) {
-		u16 opcode = hci_skb_opcode(hdev->sent_cmd);
-=======
 	if (hdev->req_skb) {
 		u16 opcode = hci_skb_opcode(hdev->req_skb);
->>>>>>> 2d5404ca
 
 		bt_dev_err(hdev, "command 0x%4.4x tx timeout", opcode);
 
@@ -2579,25 +2574,7 @@
 	if (!hdev->open || !hdev->close || !hdev->send)
 		return -EINVAL;
 
-<<<<<<< HEAD
-	/* Do not allow HCI_AMP devices to register at index 0,
-	 * so the index can be used as the AMP controller ID.
-	 */
-	switch (hdev->dev_type) {
-	case HCI_PRIMARY:
-		id = ida_alloc_max(&hci_index_ida, HCI_MAX_ID - 1, GFP_KERNEL);
-		break;
-	case HCI_AMP:
-		id = ida_alloc_range(&hci_index_ida, 1, HCI_MAX_ID - 1,
-				     GFP_KERNEL);
-		break;
-	default:
-		return -EINVAL;
-	}
-
-=======
 	id = ida_alloc_max(&hci_index_ida, HCI_MAX_ID - 1, GFP_KERNEL);
->>>>>>> 2d5404ca
 	if (id < 0)
 		return id;
 
@@ -2708,19 +2685,11 @@
 	list_del(&hdev->list);
 	write_unlock(&hci_dev_list_lock);
 
-<<<<<<< HEAD
-	cancel_work_sync(&hdev->rx_work);
-	cancel_work_sync(&hdev->cmd_work);
-	cancel_work_sync(&hdev->tx_work);
-	cancel_work_sync(&hdev->power_on);
-	cancel_work_sync(&hdev->error_reset);
-=======
 	disable_work_sync(&hdev->rx_work);
 	disable_work_sync(&hdev->cmd_work);
 	disable_work_sync(&hdev->tx_work);
 	disable_work_sync(&hdev->power_on);
 	disable_work_sync(&hdev->error_reset);
->>>>>>> 2d5404ca
 
 	hci_cmd_sync_clear(hdev);
 
@@ -2827,10 +2796,6 @@
 {
 	bt_dev_dbg(hdev, "err 0x%2.2x", err);
 
-<<<<<<< HEAD
-	cancel_delayed_work_sync(&hdev->cmd_timer);
-	cancel_delayed_work_sync(&hdev->ncmd_timer);
-=======
 	if (hci_dev_test_flag(hdev, HCI_UNREGISTER)) {
 		disable_delayed_work_sync(&hdev->cmd_timer);
 		disable_delayed_work_sync(&hdev->ncmd_timer);
@@ -2839,7 +2804,6 @@
 		cancel_delayed_work_sync(&hdev->ncmd_timer);
 	}
 
->>>>>>> 2d5404ca
 	atomic_set(&hdev->cmd_cnt, 1);
 
 	hci_cmd_sync_cancel_sync(hdev, err);
@@ -4110,16 +4074,11 @@
 		return;
 	}
 
-<<<<<<< HEAD
-	if (hci_req_status_pend(hdev))
-		hci_dev_set_flag(hdev, HCI_CMD_PENDING);
-=======
 	if (hdev->req_status == HCI_REQ_PEND &&
 	    !hci_dev_test_and_set_flag(hdev, HCI_CMD_PENDING)) {
 		kfree_skb(hdev->req_skb);
 		hdev->req_skb = skb_clone(hdev->sent_cmd, GFP_KERNEL);
 	}
->>>>>>> 2d5404ca
 
 	atomic_dec(&hdev->cmd_cnt);
 }
