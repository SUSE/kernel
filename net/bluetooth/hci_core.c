/*
   BlueZ - Bluetooth protocol stack for Linux
   Copyright (C) 2000-2001 Qualcomm Incorporated
   Copyright (C) 2011 ProFUSION Embedded Systems

   Written 2000,2001 by Maxim Krasnyansky <maxk@qualcomm.com>

   This program is free software; you can redistribute it and/or modify
   it under the terms of the GNU General Public License version 2 as
   published by the Free Software Foundation;

   THE SOFTWARE IS PROVIDED "AS IS", WITHOUT WARRANTY OF ANY KIND, EXPRESS
   OR IMPLIED, INCLUDING BUT NOT LIMITED TO THE WARRANTIES OF MERCHANTABILITY,
   FITNESS FOR A PARTICULAR PURPOSE AND NONINFRINGEMENT OF THIRD PARTY RIGHTS.
   IN NO EVENT SHALL THE COPYRIGHT HOLDER(S) AND AUTHOR(S) BE LIABLE FOR ANY
   CLAIM, OR ANY SPECIAL INDIRECT OR CONSEQUENTIAL DAMAGES, OR ANY DAMAGES
   WHATSOEVER RESULTING FROM LOSS OF USE, DATA OR PROFITS, WHETHER IN AN
   ACTION OF CONTRACT, NEGLIGENCE OR OTHER TORTIOUS ACTION, ARISING OUT OF
   OR IN CONNECTION WITH THE USE OR PERFORMANCE OF THIS SOFTWARE.

   ALL LIABILITY, INCLUDING LIABILITY FOR INFRINGEMENT OF ANY PATENTS,
   COPYRIGHTS, TRADEMARKS OR OTHER RIGHTS, RELATING TO USE OF THIS
   SOFTWARE IS DISCLAIMED.
*/

/* Bluetooth HCI core. */

#include <linux/export.h>
#include <linux/rfkill.h>
#include <linux/debugfs.h>
#include <linux/crypto.h>
#include <linux/kcov.h>
#include <linux/property.h>
#include <linux/suspend.h>
#include <linux/wait.h>
#include <asm/unaligned.h>

#include <net/bluetooth/bluetooth.h>
#include <net/bluetooth/hci_core.h>
#include <net/bluetooth/l2cap.h>
#include <net/bluetooth/mgmt.h>

#include "hci_request.h"
#include "hci_debugfs.h"
#include "smp.h"
#include "leds.h"
#include "msft.h"
#include "aosp.h"
#include "hci_codec.h"

static void hci_rx_work(struct work_struct *work);
static void hci_cmd_work(struct work_struct *work);
static void hci_tx_work(struct work_struct *work);

/* HCI device list */
LIST_HEAD(hci_dev_list);
DEFINE_RWLOCK(hci_dev_list_lock);

/* HCI callback list */
LIST_HEAD(hci_cb_list);
DEFINE_MUTEX(hci_cb_list_lock);

/* HCI ID Numbering */
static DEFINE_IDA(hci_index_ida);

static int hci_scan_req(struct hci_request *req, unsigned long opt)
{
	__u8 scan = opt;

	BT_DBG("%s %x", req->hdev->name, scan);

	/* Inquiry and Page scans */
	hci_req_add(req, HCI_OP_WRITE_SCAN_ENABLE, 1, &scan);
	return 0;
}

static int hci_auth_req(struct hci_request *req, unsigned long opt)
{
	__u8 auth = opt;

	BT_DBG("%s %x", req->hdev->name, auth);

	/* Authentication */
	hci_req_add(req, HCI_OP_WRITE_AUTH_ENABLE, 1, &auth);
	return 0;
}

static int hci_encrypt_req(struct hci_request *req, unsigned long opt)
{
	__u8 encrypt = opt;

	BT_DBG("%s %x", req->hdev->name, encrypt);

	/* Encryption */
	hci_req_add(req, HCI_OP_WRITE_ENCRYPT_MODE, 1, &encrypt);
	return 0;
}

static int hci_linkpol_req(struct hci_request *req, unsigned long opt)
{
	__le16 policy = cpu_to_le16(opt);

	BT_DBG("%s %x", req->hdev->name, policy);

	/* Default link policy */
	hci_req_add(req, HCI_OP_WRITE_DEF_LINK_POLICY, 2, &policy);
	return 0;
}

/* Get HCI device by index.
 * Device is held on return. */
struct hci_dev *hci_dev_get(int index)
{
	struct hci_dev *hdev = NULL, *d;

	BT_DBG("%d", index);

	if (index < 0)
		return NULL;

	read_lock(&hci_dev_list_lock);
	list_for_each_entry(d, &hci_dev_list, list) {
		if (d->id == index) {
			hdev = hci_dev_hold(d);
			break;
		}
	}
	read_unlock(&hci_dev_list_lock);
	return hdev;
}

/* ---- Inquiry support ---- */

bool hci_discovery_active(struct hci_dev *hdev)
{
	struct discovery_state *discov = &hdev->discovery;

	switch (discov->state) {
	case DISCOVERY_FINDING:
	case DISCOVERY_RESOLVING:
		return true;

	default:
		return false;
	}
}

void hci_discovery_set_state(struct hci_dev *hdev, int state)
{
	int old_state = hdev->discovery.state;

	BT_DBG("%s state %u -> %u", hdev->name, hdev->discovery.state, state);

	if (old_state == state)
		return;

	hdev->discovery.state = state;

	switch (state) {
	case DISCOVERY_STOPPED:
		hci_update_passive_scan(hdev);

		if (old_state != DISCOVERY_STARTING)
			mgmt_discovering(hdev, 0);
		break;
	case DISCOVERY_STARTING:
		break;
	case DISCOVERY_FINDING:
		mgmt_discovering(hdev, 1);
		break;
	case DISCOVERY_RESOLVING:
		break;
	case DISCOVERY_STOPPING:
		break;
	}
}

void hci_inquiry_cache_flush(struct hci_dev *hdev)
{
	struct discovery_state *cache = &hdev->discovery;
	struct inquiry_entry *p, *n;

	list_for_each_entry_safe(p, n, &cache->all, all) {
		list_del(&p->all);
		kfree(p);
	}

	INIT_LIST_HEAD(&cache->unknown);
	INIT_LIST_HEAD(&cache->resolve);
}

struct inquiry_entry *hci_inquiry_cache_lookup(struct hci_dev *hdev,
					       bdaddr_t *bdaddr)
{
	struct discovery_state *cache = &hdev->discovery;
	struct inquiry_entry *e;

	BT_DBG("cache %p, %pMR", cache, bdaddr);

	list_for_each_entry(e, &cache->all, all) {
		if (!bacmp(&e->data.bdaddr, bdaddr))
			return e;
	}

	return NULL;
}

struct inquiry_entry *hci_inquiry_cache_lookup_unknown(struct hci_dev *hdev,
						       bdaddr_t *bdaddr)
{
	struct discovery_state *cache = &hdev->discovery;
	struct inquiry_entry *e;

	BT_DBG("cache %p, %pMR", cache, bdaddr);

	list_for_each_entry(e, &cache->unknown, list) {
		if (!bacmp(&e->data.bdaddr, bdaddr))
			return e;
	}

	return NULL;
}

struct inquiry_entry *hci_inquiry_cache_lookup_resolve(struct hci_dev *hdev,
						       bdaddr_t *bdaddr,
						       int state)
{
	struct discovery_state *cache = &hdev->discovery;
	struct inquiry_entry *e;

	BT_DBG("cache %p bdaddr %pMR state %d", cache, bdaddr, state);

	list_for_each_entry(e, &cache->resolve, list) {
		if (!bacmp(bdaddr, BDADDR_ANY) && e->name_state == state)
			return e;
		if (!bacmp(&e->data.bdaddr, bdaddr))
			return e;
	}

	return NULL;
}

void hci_inquiry_cache_update_resolve(struct hci_dev *hdev,
				      struct inquiry_entry *ie)
{
	struct discovery_state *cache = &hdev->discovery;
	struct list_head *pos = &cache->resolve;
	struct inquiry_entry *p;

	list_del(&ie->list);

	list_for_each_entry(p, &cache->resolve, list) {
		if (p->name_state != NAME_PENDING &&
		    abs(p->data.rssi) >= abs(ie->data.rssi))
			break;
		pos = &p->list;
	}

	list_add(&ie->list, pos);
}

u32 hci_inquiry_cache_update(struct hci_dev *hdev, struct inquiry_data *data,
			     bool name_known)
{
	struct discovery_state *cache = &hdev->discovery;
	struct inquiry_entry *ie;
	u32 flags = 0;

	BT_DBG("cache %p, %pMR", cache, &data->bdaddr);

	hci_remove_remote_oob_data(hdev, &data->bdaddr, BDADDR_BREDR);

	if (!data->ssp_mode)
		flags |= MGMT_DEV_FOUND_LEGACY_PAIRING;

	ie = hci_inquiry_cache_lookup(hdev, &data->bdaddr);
	if (ie) {
		if (!ie->data.ssp_mode)
			flags |= MGMT_DEV_FOUND_LEGACY_PAIRING;

		if (ie->name_state == NAME_NEEDED &&
		    data->rssi != ie->data.rssi) {
			ie->data.rssi = data->rssi;
			hci_inquiry_cache_update_resolve(hdev, ie);
		}

		goto update;
	}

	/* Entry not in the cache. Add new one. */
	ie = kzalloc(sizeof(*ie), GFP_KERNEL);
	if (!ie) {
		flags |= MGMT_DEV_FOUND_CONFIRM_NAME;
		goto done;
	}

	list_add(&ie->all, &cache->all);

	if (name_known) {
		ie->name_state = NAME_KNOWN;
	} else {
		ie->name_state = NAME_NOT_KNOWN;
		list_add(&ie->list, &cache->unknown);
	}

update:
	if (name_known && ie->name_state != NAME_KNOWN &&
	    ie->name_state != NAME_PENDING) {
		ie->name_state = NAME_KNOWN;
		list_del(&ie->list);
	}

	memcpy(&ie->data, data, sizeof(*data));
	ie->timestamp = jiffies;
	cache->timestamp = jiffies;

	if (ie->name_state == NAME_NOT_KNOWN)
		flags |= MGMT_DEV_FOUND_CONFIRM_NAME;

done:
	return flags;
}

static int inquiry_cache_dump(struct hci_dev *hdev, int num, __u8 *buf)
{
	struct discovery_state *cache = &hdev->discovery;
	struct inquiry_info *info = (struct inquiry_info *) buf;
	struct inquiry_entry *e;
	int copied = 0;

	list_for_each_entry(e, &cache->all, all) {
		struct inquiry_data *data = &e->data;

		if (copied >= num)
			break;

		bacpy(&info->bdaddr, &data->bdaddr);
		info->pscan_rep_mode	= data->pscan_rep_mode;
		info->pscan_period_mode	= data->pscan_period_mode;
		info->pscan_mode	= data->pscan_mode;
		memcpy(info->dev_class, data->dev_class, 3);
		info->clock_offset	= data->clock_offset;

		info++;
		copied++;
	}

	BT_DBG("cache %p, copied %d", cache, copied);
	return copied;
}

static int hci_inq_req(struct hci_request *req, unsigned long opt)
{
	struct hci_inquiry_req *ir = (struct hci_inquiry_req *) opt;
	struct hci_dev *hdev = req->hdev;
	struct hci_cp_inquiry cp;

	BT_DBG("%s", hdev->name);

	if (test_bit(HCI_INQUIRY, &hdev->flags))
		return 0;

	/* Start Inquiry */
	memcpy(&cp.lap, &ir->lap, 3);
	cp.length  = ir->length;
	cp.num_rsp = ir->num_rsp;
	hci_req_add(req, HCI_OP_INQUIRY, sizeof(cp), &cp);

	return 0;
}

int hci_inquiry(void __user *arg)
{
	__u8 __user *ptr = arg;
	struct hci_inquiry_req ir;
	struct hci_dev *hdev;
	int err = 0, do_inquiry = 0, max_rsp;
	long timeo;
	__u8 *buf;

	if (copy_from_user(&ir, ptr, sizeof(ir)))
		return -EFAULT;

	hdev = hci_dev_get(ir.dev_id);
	if (!hdev)
		return -ENODEV;

	if (hci_dev_test_flag(hdev, HCI_USER_CHANNEL)) {
		err = -EBUSY;
		goto done;
	}

	if (hci_dev_test_flag(hdev, HCI_UNCONFIGURED)) {
		err = -EOPNOTSUPP;
		goto done;
	}

	if (hdev->dev_type != HCI_PRIMARY) {
		err = -EOPNOTSUPP;
		goto done;
	}

	if (!hci_dev_test_flag(hdev, HCI_BREDR_ENABLED)) {
		err = -EOPNOTSUPP;
		goto done;
	}

	/* Restrict maximum inquiry length to 60 seconds */
	if (ir.length > 60) {
		err = -EINVAL;
		goto done;
	}

	hci_dev_lock(hdev);
	if (inquiry_cache_age(hdev) > INQUIRY_CACHE_AGE_MAX ||
	    inquiry_cache_empty(hdev) || ir.flags & IREQ_CACHE_FLUSH) {
		hci_inquiry_cache_flush(hdev);
		do_inquiry = 1;
	}
	hci_dev_unlock(hdev);

	timeo = ir.length * msecs_to_jiffies(2000);

	if (do_inquiry) {
		err = hci_req_sync(hdev, hci_inq_req, (unsigned long) &ir,
				   timeo, NULL);
		if (err < 0)
			goto done;

		/* Wait until Inquiry procedure finishes (HCI_INQUIRY flag is
		 * cleared). If it is interrupted by a signal, return -EINTR.
		 */
		if (wait_on_bit(&hdev->flags, HCI_INQUIRY,
				TASK_INTERRUPTIBLE)) {
			err = -EINTR;
			goto done;
		}
	}

	/* for unlimited number of responses we will use buffer with
	 * 255 entries
	 */
	max_rsp = (ir.num_rsp == 0) ? 255 : ir.num_rsp;

	/* cache_dump can't sleep. Therefore we allocate temp buffer and then
	 * copy it to the user space.
	 */
	buf = kmalloc_array(max_rsp, sizeof(struct inquiry_info), GFP_KERNEL);
	if (!buf) {
		err = -ENOMEM;
		goto done;
	}

	hci_dev_lock(hdev);
	ir.num_rsp = inquiry_cache_dump(hdev, max_rsp, buf);
	hci_dev_unlock(hdev);

	BT_DBG("num_rsp %d", ir.num_rsp);

	if (!copy_to_user(ptr, &ir, sizeof(ir))) {
		ptr += sizeof(ir);
		if (copy_to_user(ptr, buf, sizeof(struct inquiry_info) *
				 ir.num_rsp))
			err = -EFAULT;
	} else
		err = -EFAULT;

	kfree(buf);

done:
	hci_dev_put(hdev);
	return err;
}

static int hci_dev_do_open(struct hci_dev *hdev)
{
	int ret = 0;

	BT_DBG("%s %p", hdev->name, hdev);

	hci_req_sync_lock(hdev);

	ret = hci_dev_open_sync(hdev);

	hci_req_sync_unlock(hdev);
	return ret;
}

/* ---- HCI ioctl helpers ---- */

int hci_dev_open(__u16 dev)
{
	struct hci_dev *hdev;
	int err;

	hdev = hci_dev_get(dev);
	if (!hdev)
		return -ENODEV;

	/* Devices that are marked as unconfigured can only be powered
	 * up as user channel. Trying to bring them up as normal devices
	 * will result into a failure. Only user channel operation is
	 * possible.
	 *
	 * When this function is called for a user channel, the flag
	 * HCI_USER_CHANNEL will be set first before attempting to
	 * open the device.
	 */
	if (hci_dev_test_flag(hdev, HCI_UNCONFIGURED) &&
	    !hci_dev_test_flag(hdev, HCI_USER_CHANNEL)) {
		err = -EOPNOTSUPP;
		goto done;
	}

	/* We need to ensure that no other power on/off work is pending
	 * before proceeding to call hci_dev_do_open. This is
	 * particularly important if the setup procedure has not yet
	 * completed.
	 */
	if (hci_dev_test_and_clear_flag(hdev, HCI_AUTO_OFF))
		cancel_delayed_work(&hdev->power_off);

	/* After this call it is guaranteed that the setup procedure
	 * has finished. This means that error conditions like RFKILL
	 * or no valid public or static random address apply.
	 */
	flush_workqueue(hdev->req_workqueue);

	/* For controllers not using the management interface and that
	 * are brought up using legacy ioctl, set the HCI_BONDABLE bit
	 * so that pairing works for them. Once the management interface
	 * is in use this bit will be cleared again and userspace has
	 * to explicitly enable it.
	 */
	if (!hci_dev_test_flag(hdev, HCI_USER_CHANNEL) &&
	    !hci_dev_test_flag(hdev, HCI_MGMT))
		hci_dev_set_flag(hdev, HCI_BONDABLE);

	err = hci_dev_do_open(hdev);

done:
	hci_dev_put(hdev);
	return err;
}

int hci_dev_do_close(struct hci_dev *hdev)
{
	int err;

	BT_DBG("%s %p", hdev->name, hdev);

	hci_req_sync_lock(hdev);

	err = hci_dev_close_sync(hdev);

	hci_req_sync_unlock(hdev);

	return err;
}

int hci_dev_close(__u16 dev)
{
	struct hci_dev *hdev;
	int err;

	hdev = hci_dev_get(dev);
	if (!hdev)
		return -ENODEV;

	if (hci_dev_test_flag(hdev, HCI_USER_CHANNEL)) {
		err = -EBUSY;
		goto done;
	}

	cancel_work_sync(&hdev->power_on);
	if (hci_dev_test_and_clear_flag(hdev, HCI_AUTO_OFF))
		cancel_delayed_work(&hdev->power_off);

	err = hci_dev_do_close(hdev);

done:
	hci_dev_put(hdev);
	return err;
}

static int hci_dev_do_reset(struct hci_dev *hdev)
{
	int ret;

	BT_DBG("%s %p", hdev->name, hdev);

	hci_req_sync_lock(hdev);

	/* Drop queues */
	skb_queue_purge(&hdev->rx_q);
	skb_queue_purge(&hdev->cmd_q);

	/* Cancel these to avoid queueing non-chained pending work */
	hci_dev_set_flag(hdev, HCI_CMD_DRAIN_WORKQUEUE);
	/* Wait for
	 *
	 *    if (!hci_dev_test_flag(hdev, HCI_CMD_DRAIN_WORKQUEUE))
	 *        queue_delayed_work(&hdev->{cmd,ncmd}_timer)
	 *
	 * inside RCU section to see the flag or complete scheduling.
	 */
	synchronize_rcu();
	/* Explicitly cancel works in case scheduled after setting the flag. */
	cancel_delayed_work(&hdev->cmd_timer);
	cancel_delayed_work(&hdev->ncmd_timer);

	/* Avoid potential lockdep warnings from the *_flush() calls by
	 * ensuring the workqueue is empty up front.
	 */
	drain_workqueue(hdev->workqueue);

	hci_dev_lock(hdev);
	hci_inquiry_cache_flush(hdev);
	hci_conn_hash_flush(hdev);
	hci_dev_unlock(hdev);

	if (hdev->flush)
		hdev->flush(hdev);

	hci_dev_clear_flag(hdev, HCI_CMD_DRAIN_WORKQUEUE);

	atomic_set(&hdev->cmd_cnt, 1);
	hdev->acl_cnt = 0;
	hdev->sco_cnt = 0;
	hdev->le_cnt = 0;
	hdev->iso_cnt = 0;

	ret = hci_reset_sync(hdev);

	hci_req_sync_unlock(hdev);
	return ret;
}

int hci_dev_reset(__u16 dev)
{
	struct hci_dev *hdev;
	int err;

	hdev = hci_dev_get(dev);
	if (!hdev)
		return -ENODEV;

	if (!test_bit(HCI_UP, &hdev->flags)) {
		err = -ENETDOWN;
		goto done;
	}

	if (hci_dev_test_flag(hdev, HCI_USER_CHANNEL)) {
		err = -EBUSY;
		goto done;
	}

	if (hci_dev_test_flag(hdev, HCI_UNCONFIGURED)) {
		err = -EOPNOTSUPP;
		goto done;
	}

	err = hci_dev_do_reset(hdev);

done:
	hci_dev_put(hdev);
	return err;
}

int hci_dev_reset_stat(__u16 dev)
{
	struct hci_dev *hdev;
	int ret = 0;

	hdev = hci_dev_get(dev);
	if (!hdev)
		return -ENODEV;

	if (hci_dev_test_flag(hdev, HCI_USER_CHANNEL)) {
		ret = -EBUSY;
		goto done;
	}

	if (hci_dev_test_flag(hdev, HCI_UNCONFIGURED)) {
		ret = -EOPNOTSUPP;
		goto done;
	}

	memset(&hdev->stat, 0, sizeof(struct hci_dev_stats));

done:
	hci_dev_put(hdev);
	return ret;
}

static void hci_update_passive_scan_state(struct hci_dev *hdev, u8 scan)
{
	bool conn_changed, discov_changed;

	BT_DBG("%s scan 0x%02x", hdev->name, scan);

	if ((scan & SCAN_PAGE))
		conn_changed = !hci_dev_test_and_set_flag(hdev,
							  HCI_CONNECTABLE);
	else
		conn_changed = hci_dev_test_and_clear_flag(hdev,
							   HCI_CONNECTABLE);

	if ((scan & SCAN_INQUIRY)) {
		discov_changed = !hci_dev_test_and_set_flag(hdev,
							    HCI_DISCOVERABLE);
	} else {
		hci_dev_clear_flag(hdev, HCI_LIMITED_DISCOVERABLE);
		discov_changed = hci_dev_test_and_clear_flag(hdev,
							     HCI_DISCOVERABLE);
	}

	if (!hci_dev_test_flag(hdev, HCI_MGMT))
		return;

	if (conn_changed || discov_changed) {
		/* In case this was disabled through mgmt */
		hci_dev_set_flag(hdev, HCI_BREDR_ENABLED);

		if (hci_dev_test_flag(hdev, HCI_LE_ENABLED))
			hci_update_adv_data(hdev, hdev->cur_adv_instance);

		mgmt_new_settings(hdev);
	}
}

int hci_dev_cmd(unsigned int cmd, void __user *arg)
{
	struct hci_dev *hdev;
	struct hci_dev_req dr;
	int err = 0;

	if (copy_from_user(&dr, arg, sizeof(dr)))
		return -EFAULT;

	hdev = hci_dev_get(dr.dev_id);
	if (!hdev)
		return -ENODEV;

	if (hci_dev_test_flag(hdev, HCI_USER_CHANNEL)) {
		err = -EBUSY;
		goto done;
	}

	if (hci_dev_test_flag(hdev, HCI_UNCONFIGURED)) {
		err = -EOPNOTSUPP;
		goto done;
	}

	if (hdev->dev_type != HCI_PRIMARY) {
		err = -EOPNOTSUPP;
		goto done;
	}

	if (!hci_dev_test_flag(hdev, HCI_BREDR_ENABLED)) {
		err = -EOPNOTSUPP;
		goto done;
	}

	switch (cmd) {
	case HCISETAUTH:
		err = hci_req_sync(hdev, hci_auth_req, dr.dev_opt,
				   HCI_INIT_TIMEOUT, NULL);
		break;

	case HCISETENCRYPT:
		if (!lmp_encrypt_capable(hdev)) {
			err = -EOPNOTSUPP;
			break;
		}

		if (!test_bit(HCI_AUTH, &hdev->flags)) {
			/* Auth must be enabled first */
			err = hci_req_sync(hdev, hci_auth_req, dr.dev_opt,
					   HCI_INIT_TIMEOUT, NULL);
			if (err)
				break;
		}

		err = hci_req_sync(hdev, hci_encrypt_req, dr.dev_opt,
				   HCI_INIT_TIMEOUT, NULL);
		break;

	case HCISETSCAN:
		err = hci_req_sync(hdev, hci_scan_req, dr.dev_opt,
				   HCI_INIT_TIMEOUT, NULL);

		/* Ensure that the connectable and discoverable states
		 * get correctly modified as this was a non-mgmt change.
		 */
		if (!err)
			hci_update_passive_scan_state(hdev, dr.dev_opt);
		break;

	case HCISETLINKPOL:
		err = hci_req_sync(hdev, hci_linkpol_req, dr.dev_opt,
				   HCI_INIT_TIMEOUT, NULL);
		break;

	case HCISETLINKMODE:
		hdev->link_mode = ((__u16) dr.dev_opt) &
					(HCI_LM_MASTER | HCI_LM_ACCEPT);
		break;

	case HCISETPTYPE:
		if (hdev->pkt_type == (__u16) dr.dev_opt)
			break;

		hdev->pkt_type = (__u16) dr.dev_opt;
		mgmt_phy_configuration_changed(hdev, NULL);
		break;

	case HCISETACLMTU:
		hdev->acl_mtu  = *((__u16 *) &dr.dev_opt + 1);
		hdev->acl_pkts = *((__u16 *) &dr.dev_opt + 0);
		break;

	case HCISETSCOMTU:
		hdev->sco_mtu  = *((__u16 *) &dr.dev_opt + 1);
		hdev->sco_pkts = *((__u16 *) &dr.dev_opt + 0);
		break;

	default:
		err = -EINVAL;
		break;
	}

done:
	hci_dev_put(hdev);
	return err;
}

int hci_get_dev_list(void __user *arg)
{
	struct hci_dev *hdev;
	struct hci_dev_list_req *dl;
	struct hci_dev_req *dr;
	int n = 0, size, err;
	__u16 dev_num;

	if (get_user(dev_num, (__u16 __user *) arg))
		return -EFAULT;

	if (!dev_num || dev_num > (PAGE_SIZE * 2) / sizeof(*dr))
		return -EINVAL;

	size = sizeof(*dl) + dev_num * sizeof(*dr);

	dl = kzalloc(size, GFP_KERNEL);
	if (!dl)
		return -ENOMEM;

	dr = dl->dev_req;

	read_lock(&hci_dev_list_lock);
	list_for_each_entry(hdev, &hci_dev_list, list) {
		unsigned long flags = hdev->flags;

		/* When the auto-off is configured it means the transport
		 * is running, but in that case still indicate that the
		 * device is actually down.
		 */
		if (hci_dev_test_flag(hdev, HCI_AUTO_OFF))
			flags &= ~BIT(HCI_UP);

		(dr + n)->dev_id  = hdev->id;
		(dr + n)->dev_opt = flags;

		if (++n >= dev_num)
			break;
	}
	read_unlock(&hci_dev_list_lock);

	dl->dev_num = n;
	size = sizeof(*dl) + n * sizeof(*dr);

	err = copy_to_user(arg, dl, size);
	kfree(dl);

	return err ? -EFAULT : 0;
}

int hci_get_dev_info(void __user *arg)
{
	struct hci_dev *hdev;
	struct hci_dev_info di;
	unsigned long flags;
	int err = 0;

	if (copy_from_user(&di, arg, sizeof(di)))
		return -EFAULT;

	hdev = hci_dev_get(di.dev_id);
	if (!hdev)
		return -ENODEV;

	/* When the auto-off is configured it means the transport
	 * is running, but in that case still indicate that the
	 * device is actually down.
	 */
	if (hci_dev_test_flag(hdev, HCI_AUTO_OFF))
		flags = hdev->flags & ~BIT(HCI_UP);
	else
		flags = hdev->flags;

	strcpy(di.name, hdev->name);
	di.bdaddr   = hdev->bdaddr;
	di.type     = (hdev->bus & 0x0f) | ((hdev->dev_type & 0x03) << 4);
	di.flags    = flags;
	di.pkt_type = hdev->pkt_type;
	if (lmp_bredr_capable(hdev)) {
		di.acl_mtu  = hdev->acl_mtu;
		di.acl_pkts = hdev->acl_pkts;
		di.sco_mtu  = hdev->sco_mtu;
		di.sco_pkts = hdev->sco_pkts;
	} else {
		di.acl_mtu  = hdev->le_mtu;
		di.acl_pkts = hdev->le_pkts;
		di.sco_mtu  = 0;
		di.sco_pkts = 0;
	}
	di.link_policy = hdev->link_policy;
	di.link_mode   = hdev->link_mode;

	memcpy(&di.stat, &hdev->stat, sizeof(di.stat));
	memcpy(&di.features, &hdev->features, sizeof(di.features));

	if (copy_to_user(arg, &di, sizeof(di)))
		err = -EFAULT;

	hci_dev_put(hdev);

	return err;
}

/* ---- Interface to HCI drivers ---- */

static int hci_rfkill_set_block(void *data, bool blocked)
{
	struct hci_dev *hdev = data;

	BT_DBG("%p name %s blocked %d", hdev, hdev->name, blocked);

	if (hci_dev_test_flag(hdev, HCI_USER_CHANNEL))
		return -EBUSY;

	if (blocked) {
		hci_dev_set_flag(hdev, HCI_RFKILLED);
		if (!hci_dev_test_flag(hdev, HCI_SETUP) &&
		    !hci_dev_test_flag(hdev, HCI_CONFIG))
			hci_dev_do_close(hdev);
	} else {
		hci_dev_clear_flag(hdev, HCI_RFKILLED);
	}

	return 0;
}

static const struct rfkill_ops hci_rfkill_ops = {
	.set_block = hci_rfkill_set_block,
};

static void hci_power_on(struct work_struct *work)
{
	struct hci_dev *hdev = container_of(work, struct hci_dev, power_on);
	int err;

	BT_DBG("%s", hdev->name);

	if (test_bit(HCI_UP, &hdev->flags) &&
	    hci_dev_test_flag(hdev, HCI_MGMT) &&
	    hci_dev_test_and_clear_flag(hdev, HCI_AUTO_OFF)) {
		cancel_delayed_work(&hdev->power_off);
		err = hci_powered_update_sync(hdev);
		mgmt_power_on(hdev, err);
		return;
	}

	err = hci_dev_do_open(hdev);
	if (err < 0) {
		hci_dev_lock(hdev);
		mgmt_set_powered_failed(hdev, err);
		hci_dev_unlock(hdev);
		return;
	}

	/* During the HCI setup phase, a few error conditions are
	 * ignored and they need to be checked now. If they are still
	 * valid, it is important to turn the device back off.
	 */
	if (hci_dev_test_flag(hdev, HCI_RFKILLED) ||
	    hci_dev_test_flag(hdev, HCI_UNCONFIGURED) ||
	    (hdev->dev_type == HCI_PRIMARY &&
	     !bacmp(&hdev->bdaddr, BDADDR_ANY) &&
	     !bacmp(&hdev->static_addr, BDADDR_ANY))) {
		hci_dev_clear_flag(hdev, HCI_AUTO_OFF);
		hci_dev_do_close(hdev);
	} else if (hci_dev_test_flag(hdev, HCI_AUTO_OFF)) {
		queue_delayed_work(hdev->req_workqueue, &hdev->power_off,
				   HCI_AUTO_OFF_TIMEOUT);
	}

	if (hci_dev_test_and_clear_flag(hdev, HCI_SETUP)) {
		/* For unconfigured devices, set the HCI_RAW flag
		 * so that userspace can easily identify them.
		 */
		if (hci_dev_test_flag(hdev, HCI_UNCONFIGURED))
			set_bit(HCI_RAW, &hdev->flags);

		/* For fully configured devices, this will send
		 * the Index Added event. For unconfigured devices,
		 * it will send Unconfigued Index Added event.
		 *
		 * Devices with HCI_QUIRK_RAW_DEVICE are ignored
		 * and no event will be send.
		 */
		mgmt_index_added(hdev);
	} else if (hci_dev_test_and_clear_flag(hdev, HCI_CONFIG)) {
		/* When the controller is now configured, then it
		 * is important to clear the HCI_RAW flag.
		 */
		if (!hci_dev_test_flag(hdev, HCI_UNCONFIGURED))
			clear_bit(HCI_RAW, &hdev->flags);

		/* Powering on the controller with HCI_CONFIG set only
		 * happens with the transition from unconfigured to
		 * configured. This will send the Index Added event.
		 */
		mgmt_index_added(hdev);
	}
}

static void hci_power_off(struct work_struct *work)
{
	struct hci_dev *hdev = container_of(work, struct hci_dev,
					    power_off.work);

	BT_DBG("%s", hdev->name);

	hci_dev_do_close(hdev);
}

static void hci_error_reset(struct work_struct *work)
{
	struct hci_dev *hdev = container_of(work, struct hci_dev, error_reset);

	BT_DBG("%s", hdev->name);

	if (hdev->hw_error)
		hdev->hw_error(hdev, hdev->hw_error_code);
	else
		bt_dev_err(hdev, "hardware error 0x%2.2x", hdev->hw_error_code);

	if (hci_dev_do_close(hdev))
		return;

	hci_dev_do_open(hdev);
}

void hci_uuids_clear(struct hci_dev *hdev)
{
	struct bt_uuid *uuid, *tmp;

	list_for_each_entry_safe(uuid, tmp, &hdev->uuids, list) {
		list_del(&uuid->list);
		kfree(uuid);
	}
}

void hci_link_keys_clear(struct hci_dev *hdev)
{
	struct link_key *key;

	list_for_each_entry(key, &hdev->link_keys, list) {
		list_del_rcu(&key->list);
		kfree_rcu(key, rcu);
	}
}

void hci_smp_ltks_clear(struct hci_dev *hdev)
{
	struct smp_ltk *k;

	list_for_each_entry(k, &hdev->long_term_keys, list) {
		list_del_rcu(&k->list);
		kfree_rcu(k, rcu);
	}
}

void hci_smp_irks_clear(struct hci_dev *hdev)
{
	struct smp_irk *k;

	list_for_each_entry(k, &hdev->identity_resolving_keys, list) {
		list_del_rcu(&k->list);
		kfree_rcu(k, rcu);
	}
}

void hci_blocked_keys_clear(struct hci_dev *hdev)
{
	struct blocked_key *b;

	list_for_each_entry(b, &hdev->blocked_keys, list) {
		list_del_rcu(&b->list);
		kfree_rcu(b, rcu);
	}
}

bool hci_is_blocked_key(struct hci_dev *hdev, u8 type, u8 val[16])
{
	bool blocked = false;
	struct blocked_key *b;

	rcu_read_lock();
	list_for_each_entry_rcu(b, &hdev->blocked_keys, list) {
		if (b->type == type && !memcmp(b->val, val, sizeof(b->val))) {
			blocked = true;
			break;
		}
	}

	rcu_read_unlock();
	return blocked;
}

struct link_key *hci_find_link_key(struct hci_dev *hdev, bdaddr_t *bdaddr)
{
	struct link_key *k;

	rcu_read_lock();
	list_for_each_entry_rcu(k, &hdev->link_keys, list) {
		if (bacmp(bdaddr, &k->bdaddr) == 0) {
			rcu_read_unlock();

			if (hci_is_blocked_key(hdev,
					       HCI_BLOCKED_KEY_TYPE_LINKKEY,
					       k->val)) {
				bt_dev_warn_ratelimited(hdev,
							"Link key blocked for %pMR",
							&k->bdaddr);
				return NULL;
			}

			return k;
		}
	}
	rcu_read_unlock();

	return NULL;
}

static bool hci_persistent_key(struct hci_dev *hdev, struct hci_conn *conn,
			       u8 key_type, u8 old_key_type)
{
	/* Legacy key */
	if (key_type < 0x03)
		return true;

	/* Debug keys are insecure so don't store them persistently */
	if (key_type == HCI_LK_DEBUG_COMBINATION)
		return false;

	/* Changed combination key and there's no previous one */
	if (key_type == HCI_LK_CHANGED_COMBINATION && old_key_type == 0xff)
		return false;

	/* Security mode 3 case */
	if (!conn)
		return true;

	/* BR/EDR key derived using SC from an LE link */
	if (conn->type == LE_LINK)
		return true;

	/* Neither local nor remote side had no-bonding as requirement */
	if (conn->auth_type > 0x01 && conn->remote_auth > 0x01)
		return true;

	/* Local side had dedicated bonding as requirement */
	if (conn->auth_type == 0x02 || conn->auth_type == 0x03)
		return true;

	/* Remote side had dedicated bonding as requirement */
	if (conn->remote_auth == 0x02 || conn->remote_auth == 0x03)
		return true;

	/* If none of the above criteria match, then don't store the key
	 * persistently */
	return false;
}

static u8 ltk_role(u8 type)
{
	if (type == SMP_LTK)
		return HCI_ROLE_MASTER;

	return HCI_ROLE_SLAVE;
}

struct smp_ltk *hci_find_ltk(struct hci_dev *hdev, bdaddr_t *bdaddr,
			     u8 addr_type, u8 role)
{
	struct smp_ltk *k;

	rcu_read_lock();
	list_for_each_entry_rcu(k, &hdev->long_term_keys, list) {
		if (addr_type != k->bdaddr_type || bacmp(bdaddr, &k->bdaddr))
			continue;

		if (smp_ltk_is_sc(k) || ltk_role(k->type) == role) {
			rcu_read_unlock();

			if (hci_is_blocked_key(hdev, HCI_BLOCKED_KEY_TYPE_LTK,
					       k->val)) {
				bt_dev_warn_ratelimited(hdev,
							"LTK blocked for %pMR",
							&k->bdaddr);
				return NULL;
			}

			return k;
		}
	}
	rcu_read_unlock();

	return NULL;
}

struct smp_irk *hci_find_irk_by_rpa(struct hci_dev *hdev, bdaddr_t *rpa)
{
	struct smp_irk *irk_to_return = NULL;
	struct smp_irk *irk;

	rcu_read_lock();
	list_for_each_entry_rcu(irk, &hdev->identity_resolving_keys, list) {
		if (!bacmp(&irk->rpa, rpa)) {
			irk_to_return = irk;
			goto done;
		}
	}

	list_for_each_entry_rcu(irk, &hdev->identity_resolving_keys, list) {
		if (smp_irk_matches(hdev, irk->val, rpa)) {
			bacpy(&irk->rpa, rpa);
			irk_to_return = irk;
			goto done;
		}
	}

done:
	if (irk_to_return && hci_is_blocked_key(hdev, HCI_BLOCKED_KEY_TYPE_IRK,
						irk_to_return->val)) {
		bt_dev_warn_ratelimited(hdev, "Identity key blocked for %pMR",
					&irk_to_return->bdaddr);
		irk_to_return = NULL;
	}

	rcu_read_unlock();

	return irk_to_return;
}

struct smp_irk *hci_find_irk_by_addr(struct hci_dev *hdev, bdaddr_t *bdaddr,
				     u8 addr_type)
{
	struct smp_irk *irk_to_return = NULL;
	struct smp_irk *irk;

	/* Identity Address must be public or static random */
	if (addr_type == ADDR_LE_DEV_RANDOM && (bdaddr->b[5] & 0xc0) != 0xc0)
		return NULL;

	rcu_read_lock();
	list_for_each_entry_rcu(irk, &hdev->identity_resolving_keys, list) {
		if (addr_type == irk->addr_type &&
		    bacmp(bdaddr, &irk->bdaddr) == 0) {
			irk_to_return = irk;
			goto done;
		}
	}

done:

	if (irk_to_return && hci_is_blocked_key(hdev, HCI_BLOCKED_KEY_TYPE_IRK,
						irk_to_return->val)) {
		bt_dev_warn_ratelimited(hdev, "Identity key blocked for %pMR",
					&irk_to_return->bdaddr);
		irk_to_return = NULL;
	}

	rcu_read_unlock();

	return irk_to_return;
}

struct link_key *hci_add_link_key(struct hci_dev *hdev, struct hci_conn *conn,
				  bdaddr_t *bdaddr, u8 *val, u8 type,
				  u8 pin_len, bool *persistent)
{
	struct link_key *key, *old_key;
	u8 old_key_type;

	old_key = hci_find_link_key(hdev, bdaddr);
	if (old_key) {
		old_key_type = old_key->type;
		key = old_key;
	} else {
		old_key_type = conn ? conn->key_type : 0xff;
		key = kzalloc(sizeof(*key), GFP_KERNEL);
		if (!key)
			return NULL;
		list_add_rcu(&key->list, &hdev->link_keys);
	}

	BT_DBG("%s key for %pMR type %u", hdev->name, bdaddr, type);

	/* Some buggy controller combinations generate a changed
	 * combination key for legacy pairing even when there's no
	 * previous key */
	if (type == HCI_LK_CHANGED_COMBINATION &&
	    (!conn || conn->remote_auth == 0xff) && old_key_type == 0xff) {
		type = HCI_LK_COMBINATION;
		if (conn)
			conn->key_type = type;
	}

	bacpy(&key->bdaddr, bdaddr);
	memcpy(key->val, val, HCI_LINK_KEY_SIZE);
	key->pin_len = pin_len;

	if (type == HCI_LK_CHANGED_COMBINATION)
		key->type = old_key_type;
	else
		key->type = type;

	if (persistent)
		*persistent = hci_persistent_key(hdev, conn, type,
						 old_key_type);

	return key;
}

struct smp_ltk *hci_add_ltk(struct hci_dev *hdev, bdaddr_t *bdaddr,
			    u8 addr_type, u8 type, u8 authenticated,
			    u8 tk[16], u8 enc_size, __le16 ediv, __le64 rand)
{
	struct smp_ltk *key, *old_key;
	u8 role = ltk_role(type);

	old_key = hci_find_ltk(hdev, bdaddr, addr_type, role);
	if (old_key)
		key = old_key;
	else {
		key = kzalloc(sizeof(*key), GFP_KERNEL);
		if (!key)
			return NULL;
		list_add_rcu(&key->list, &hdev->long_term_keys);
	}

	bacpy(&key->bdaddr, bdaddr);
	key->bdaddr_type = addr_type;
	memcpy(key->val, tk, sizeof(key->val));
	key->authenticated = authenticated;
	key->ediv = ediv;
	key->rand = rand;
	key->enc_size = enc_size;
	key->type = type;

	return key;
}

struct smp_irk *hci_add_irk(struct hci_dev *hdev, bdaddr_t *bdaddr,
			    u8 addr_type, u8 val[16], bdaddr_t *rpa)
{
	struct smp_irk *irk;

	irk = hci_find_irk_by_addr(hdev, bdaddr, addr_type);
	if (!irk) {
		irk = kzalloc(sizeof(*irk), GFP_KERNEL);
		if (!irk)
			return NULL;

		bacpy(&irk->bdaddr, bdaddr);
		irk->addr_type = addr_type;

		list_add_rcu(&irk->list, &hdev->identity_resolving_keys);
	}

	memcpy(irk->val, val, 16);
	bacpy(&irk->rpa, rpa);

	return irk;
}

int hci_remove_link_key(struct hci_dev *hdev, bdaddr_t *bdaddr)
{
	struct link_key *key;

	key = hci_find_link_key(hdev, bdaddr);
	if (!key)
		return -ENOENT;

	BT_DBG("%s removing %pMR", hdev->name, bdaddr);

	list_del_rcu(&key->list);
	kfree_rcu(key, rcu);

	return 0;
}

int hci_remove_ltk(struct hci_dev *hdev, bdaddr_t *bdaddr, u8 bdaddr_type)
{
	struct smp_ltk *k, *tmp;
	int removed = 0;

	list_for_each_entry_safe(k, tmp, &hdev->long_term_keys, list) {
		if (bacmp(bdaddr, &k->bdaddr) || k->bdaddr_type != bdaddr_type)
			continue;

		BT_DBG("%s removing %pMR", hdev->name, bdaddr);

		list_del_rcu(&k->list);
		kfree_rcu(k, rcu);
		removed++;
	}

	return removed ? 0 : -ENOENT;
}

void hci_remove_irk(struct hci_dev *hdev, bdaddr_t *bdaddr, u8 addr_type)
{
	struct smp_irk *k, *tmp;

	list_for_each_entry_safe(k, tmp, &hdev->identity_resolving_keys, list) {
		if (bacmp(bdaddr, &k->bdaddr) || k->addr_type != addr_type)
			continue;

		BT_DBG("%s removing %pMR", hdev->name, bdaddr);

		list_del_rcu(&k->list);
		kfree_rcu(k, rcu);
	}
}

bool hci_bdaddr_is_paired(struct hci_dev *hdev, bdaddr_t *bdaddr, u8 type)
{
	struct smp_ltk *k;
	struct smp_irk *irk;
	u8 addr_type;

	if (type == BDADDR_BREDR) {
		if (hci_find_link_key(hdev, bdaddr))
			return true;
		return false;
	}

	/* Convert to HCI addr type which struct smp_ltk uses */
	if (type == BDADDR_LE_PUBLIC)
		addr_type = ADDR_LE_DEV_PUBLIC;
	else
		addr_type = ADDR_LE_DEV_RANDOM;

	irk = hci_get_irk(hdev, bdaddr, addr_type);
	if (irk) {
		bdaddr = &irk->bdaddr;
		addr_type = irk->addr_type;
	}

	rcu_read_lock();
	list_for_each_entry_rcu(k, &hdev->long_term_keys, list) {
		if (k->bdaddr_type == addr_type && !bacmp(bdaddr, &k->bdaddr)) {
			rcu_read_unlock();
			return true;
		}
	}
	rcu_read_unlock();

	return false;
}

/* HCI command timer function */
static void hci_cmd_timeout(struct work_struct *work)
{
	struct hci_dev *hdev = container_of(work, struct hci_dev,
					    cmd_timer.work);

	if (hdev->sent_cmd) {
		struct hci_command_hdr *sent = (void *) hdev->sent_cmd->data;
		u16 opcode = __le16_to_cpu(sent->opcode);

		bt_dev_err(hdev, "command 0x%4.4x tx timeout", opcode);
	} else {
		bt_dev_err(hdev, "command tx timeout");
	}

	if (hdev->cmd_timeout)
		hdev->cmd_timeout(hdev);

	atomic_set(&hdev->cmd_cnt, 1);
	queue_work(hdev->workqueue, &hdev->cmd_work);
}

/* HCI ncmd timer function */
static void hci_ncmd_timeout(struct work_struct *work)
{
	struct hci_dev *hdev = container_of(work, struct hci_dev,
					    ncmd_timer.work);

	bt_dev_err(hdev, "Controller not accepting commands anymore: ncmd = 0");

	/* During HCI_INIT phase no events can be injected if the ncmd timer
	 * triggers since the procedure has its own timeout handling.
	 */
	if (test_bit(HCI_INIT, &hdev->flags))
		return;

	/* This is an irrecoverable state, inject hardware error event */
	hci_reset_dev(hdev);
}

struct oob_data *hci_find_remote_oob_data(struct hci_dev *hdev,
					  bdaddr_t *bdaddr, u8 bdaddr_type)
{
	struct oob_data *data;

	list_for_each_entry(data, &hdev->remote_oob_data, list) {
		if (bacmp(bdaddr, &data->bdaddr) != 0)
			continue;
		if (data->bdaddr_type != bdaddr_type)
			continue;
		return data;
	}

	return NULL;
}

int hci_remove_remote_oob_data(struct hci_dev *hdev, bdaddr_t *bdaddr,
			       u8 bdaddr_type)
{
	struct oob_data *data;

	data = hci_find_remote_oob_data(hdev, bdaddr, bdaddr_type);
	if (!data)
		return -ENOENT;

	BT_DBG("%s removing %pMR (%u)", hdev->name, bdaddr, bdaddr_type);

	list_del(&data->list);
	kfree(data);

	return 0;
}

void hci_remote_oob_data_clear(struct hci_dev *hdev)
{
	struct oob_data *data, *n;

	list_for_each_entry_safe(data, n, &hdev->remote_oob_data, list) {
		list_del(&data->list);
		kfree(data);
	}
}

int hci_add_remote_oob_data(struct hci_dev *hdev, bdaddr_t *bdaddr,
			    u8 bdaddr_type, u8 *hash192, u8 *rand192,
			    u8 *hash256, u8 *rand256)
{
	struct oob_data *data;

	data = hci_find_remote_oob_data(hdev, bdaddr, bdaddr_type);
	if (!data) {
		data = kmalloc(sizeof(*data), GFP_KERNEL);
		if (!data)
			return -ENOMEM;

		bacpy(&data->bdaddr, bdaddr);
		data->bdaddr_type = bdaddr_type;
		list_add(&data->list, &hdev->remote_oob_data);
	}

	if (hash192 && rand192) {
		memcpy(data->hash192, hash192, sizeof(data->hash192));
		memcpy(data->rand192, rand192, sizeof(data->rand192));
		if (hash256 && rand256)
			data->present = 0x03;
	} else {
		memset(data->hash192, 0, sizeof(data->hash192));
		memset(data->rand192, 0, sizeof(data->rand192));
		if (hash256 && rand256)
			data->present = 0x02;
		else
			data->present = 0x00;
	}

	if (hash256 && rand256) {
		memcpy(data->hash256, hash256, sizeof(data->hash256));
		memcpy(data->rand256, rand256, sizeof(data->rand256));
	} else {
		memset(data->hash256, 0, sizeof(data->hash256));
		memset(data->rand256, 0, sizeof(data->rand256));
		if (hash192 && rand192)
			data->present = 0x01;
	}

	BT_DBG("%s for %pMR", hdev->name, bdaddr);

	return 0;
}

/* This function requires the caller holds hdev->lock */
struct adv_info *hci_find_adv_instance(struct hci_dev *hdev, u8 instance)
{
	struct adv_info *adv_instance;

	list_for_each_entry(adv_instance, &hdev->adv_instances, list) {
		if (adv_instance->instance == instance)
			return adv_instance;
	}

	return NULL;
}

/* This function requires the caller holds hdev->lock */
struct adv_info *hci_get_next_instance(struct hci_dev *hdev, u8 instance)
{
	struct adv_info *cur_instance;

	cur_instance = hci_find_adv_instance(hdev, instance);
	if (!cur_instance)
		return NULL;

	if (cur_instance == list_last_entry(&hdev->adv_instances,
					    struct adv_info, list))
		return list_first_entry(&hdev->adv_instances,
						 struct adv_info, list);
	else
		return list_next_entry(cur_instance, list);
}

/* This function requires the caller holds hdev->lock */
int hci_remove_adv_instance(struct hci_dev *hdev, u8 instance)
{
	struct adv_info *adv_instance;

	adv_instance = hci_find_adv_instance(hdev, instance);
	if (!adv_instance)
		return -ENOENT;

	BT_DBG("%s removing %dMR", hdev->name, instance);

	if (hdev->cur_adv_instance == instance) {
		if (hdev->adv_instance_timeout) {
			cancel_delayed_work(&hdev->adv_instance_expire);
			hdev->adv_instance_timeout = 0;
		}
		hdev->cur_adv_instance = 0x00;
	}

	cancel_delayed_work_sync(&adv_instance->rpa_expired_cb);

	list_del(&adv_instance->list);
	kfree(adv_instance);

	hdev->adv_instance_cnt--;

	return 0;
}

void hci_adv_instances_set_rpa_expired(struct hci_dev *hdev, bool rpa_expired)
{
	struct adv_info *adv_instance, *n;

	list_for_each_entry_safe(adv_instance, n, &hdev->adv_instances, list)
		adv_instance->rpa_expired = rpa_expired;
}

/* This function requires the caller holds hdev->lock */
void hci_adv_instances_clear(struct hci_dev *hdev)
{
	struct adv_info *adv_instance, *n;

	if (hdev->adv_instance_timeout) {
		cancel_delayed_work(&hdev->adv_instance_expire);
		hdev->adv_instance_timeout = 0;
	}

	list_for_each_entry_safe(adv_instance, n, &hdev->adv_instances, list) {
		cancel_delayed_work_sync(&adv_instance->rpa_expired_cb);
		list_del(&adv_instance->list);
		kfree(adv_instance);
	}

	hdev->adv_instance_cnt = 0;
	hdev->cur_adv_instance = 0x00;
}

static void adv_instance_rpa_expired(struct work_struct *work)
{
	struct adv_info *adv_instance = container_of(work, struct adv_info,
						     rpa_expired_cb.work);

	BT_DBG("");

	adv_instance->rpa_expired = true;
}

/* This function requires the caller holds hdev->lock */
struct adv_info *hci_add_adv_instance(struct hci_dev *hdev, u8 instance,
				      u32 flags, u16 adv_data_len, u8 *adv_data,
				      u16 scan_rsp_len, u8 *scan_rsp_data,
				      u16 timeout, u16 duration, s8 tx_power,
<<<<<<< HEAD
				      u32 min_interval, u32 max_interval)
=======
				      u32 min_interval, u32 max_interval,
				      u8 mesh_handle)
>>>>>>> eb3cdb58
{
	struct adv_info *adv;

	adv = hci_find_adv_instance(hdev, instance);
	if (adv) {
		memset(adv->adv_data, 0, sizeof(adv->adv_data));
		memset(adv->scan_rsp_data, 0, sizeof(adv->scan_rsp_data));
		memset(adv->per_adv_data, 0, sizeof(adv->per_adv_data));
	} else {
		if (hdev->adv_instance_cnt >= hdev->le_num_of_adv_sets ||
<<<<<<< HEAD
		    instance < 1 || instance > hdev->le_num_of_adv_sets)
=======
		    instance < 1 || instance > hdev->le_num_of_adv_sets + 1)
>>>>>>> eb3cdb58
			return ERR_PTR(-EOVERFLOW);

		adv = kzalloc(sizeof(*adv), GFP_KERNEL);
		if (!adv)
			return ERR_PTR(-ENOMEM);

		adv->pending = true;
		adv->instance = instance;
		list_add(&adv->list, &hdev->adv_instances);
		hdev->adv_instance_cnt++;
	}

	adv->flags = flags;
	adv->min_interval = min_interval;
	adv->max_interval = max_interval;
	adv->tx_power = tx_power;
<<<<<<< HEAD
=======
	/* Defining a mesh_handle changes the timing units to ms,
	 * rather than seconds, and ties the instance to the requested
	 * mesh_tx queue.
	 */
	adv->mesh = mesh_handle;
>>>>>>> eb3cdb58

	hci_set_adv_instance_data(hdev, instance, adv_data_len, adv_data,
				  scan_rsp_len, scan_rsp_data);

	adv->timeout = timeout;
	adv->remaining_time = timeout;

	if (duration == 0)
		adv->duration = hdev->def_multi_adv_rotation_duration;
	else
		adv->duration = duration;

	INIT_DELAYED_WORK(&adv->rpa_expired_cb, adv_instance_rpa_expired);

	BT_DBG("%s for %dMR", hdev->name, instance);

	return adv;
}

/* This function requires the caller holds hdev->lock */
struct adv_info *hci_add_per_instance(struct hci_dev *hdev, u8 instance,
				      u32 flags, u8 data_len, u8 *data,
				      u32 min_interval, u32 max_interval)
{
	struct adv_info *adv;

	adv = hci_add_adv_instance(hdev, instance, flags, 0, NULL, 0, NULL,
				   0, 0, HCI_ADV_TX_POWER_NO_PREFERENCE,
<<<<<<< HEAD
				   min_interval, max_interval);
=======
				   min_interval, max_interval, 0);
>>>>>>> eb3cdb58
	if (IS_ERR(adv))
		return adv;

	adv->periodic = true;
	adv->per_adv_data_len = data_len;

	if (data)
		memcpy(adv->per_adv_data, data, data_len);

	return adv;
}

/* This function requires the caller holds hdev->lock */
int hci_set_adv_instance_data(struct hci_dev *hdev, u8 instance,
			      u16 adv_data_len, u8 *adv_data,
			      u16 scan_rsp_len, u8 *scan_rsp_data)
{
	struct adv_info *adv;

	adv = hci_find_adv_instance(hdev, instance);

	/* If advertisement doesn't exist, we can't modify its data */
	if (!adv)
		return -ENOENT;

	if (adv_data_len && ADV_DATA_CMP(adv, adv_data, adv_data_len)) {
		memset(adv->adv_data, 0, sizeof(adv->adv_data));
		memcpy(adv->adv_data, adv_data, adv_data_len);
		adv->adv_data_len = adv_data_len;
		adv->adv_data_changed = true;
	}

	if (scan_rsp_len && SCAN_RSP_CMP(adv, scan_rsp_data, scan_rsp_len)) {
		memset(adv->scan_rsp_data, 0, sizeof(adv->scan_rsp_data));
		memcpy(adv->scan_rsp_data, scan_rsp_data, scan_rsp_len);
		adv->scan_rsp_len = scan_rsp_len;
		adv->scan_rsp_changed = true;
	}

	/* Mark as changed if there are flags which would affect it */
	if (((adv->flags & MGMT_ADV_FLAG_APPEARANCE) && hdev->appearance) ||
	    adv->flags & MGMT_ADV_FLAG_LOCAL_NAME)
		adv->scan_rsp_changed = true;

	return 0;
}

/* This function requires the caller holds hdev->lock */
u32 hci_adv_instance_flags(struct hci_dev *hdev, u8 instance)
{
	u32 flags;
	struct adv_info *adv;

	if (instance == 0x00) {
		/* Instance 0 always manages the "Tx Power" and "Flags"
		 * fields
		 */
		flags = MGMT_ADV_FLAG_TX_POWER | MGMT_ADV_FLAG_MANAGED_FLAGS;

		/* For instance 0, the HCI_ADVERTISING_CONNECTABLE setting
		 * corresponds to the "connectable" instance flag.
		 */
		if (hci_dev_test_flag(hdev, HCI_ADVERTISING_CONNECTABLE))
			flags |= MGMT_ADV_FLAG_CONNECTABLE;

		if (hci_dev_test_flag(hdev, HCI_LIMITED_DISCOVERABLE))
			flags |= MGMT_ADV_FLAG_LIMITED_DISCOV;
		else if (hci_dev_test_flag(hdev, HCI_DISCOVERABLE))
			flags |= MGMT_ADV_FLAG_DISCOV;

		return flags;
	}

	adv = hci_find_adv_instance(hdev, instance);

	/* Return 0 when we got an invalid instance identifier. */
	if (!adv)
		return 0;

	return adv->flags;
}

bool hci_adv_instance_is_scannable(struct hci_dev *hdev, u8 instance)
{
	struct adv_info *adv;

	/* Instance 0x00 always set local name */
	if (instance == 0x00)
		return true;

	adv = hci_find_adv_instance(hdev, instance);
	if (!adv)
		return false;

	if (adv->flags & MGMT_ADV_FLAG_APPEARANCE ||
	    adv->flags & MGMT_ADV_FLAG_LOCAL_NAME)
		return true;

	return adv->scan_rsp_len ? true : false;
}

/* This function requires the caller holds hdev->lock */
void hci_adv_monitors_clear(struct hci_dev *hdev)
{
	struct adv_monitor *monitor;
	int handle;

	idr_for_each_entry(&hdev->adv_monitors_idr, monitor, handle)
		hci_free_adv_monitor(hdev, monitor);

	idr_destroy(&hdev->adv_monitors_idr);
}

/* Frees the monitor structure and do some bookkeepings.
 * This function requires the caller holds hdev->lock.
 */
void hci_free_adv_monitor(struct hci_dev *hdev, struct adv_monitor *monitor)
{
	struct adv_pattern *pattern;
	struct adv_pattern *tmp;

	if (!monitor)
		return;

	list_for_each_entry_safe(pattern, tmp, &monitor->patterns, list) {
		list_del(&pattern->list);
		kfree(pattern);
	}

	if (monitor->handle)
		idr_remove(&hdev->adv_monitors_idr, monitor->handle);

	if (monitor->state != ADV_MONITOR_STATE_NOT_REGISTERED) {
		hdev->adv_monitors_cnt--;
		mgmt_adv_monitor_removed(hdev, monitor->handle);
	}

	kfree(monitor);
}

/* Assigns handle to a monitor, and if offloading is supported and power is on,
 * also attempts to forward the request to the controller.
 * This function requires the caller holds hci_req_sync_lock.
 */
int hci_add_adv_monitor(struct hci_dev *hdev, struct adv_monitor *monitor)
{
	int min, max, handle;
	int status = 0;

	if (!monitor)
		return -EINVAL;

	hci_dev_lock(hdev);

	min = HCI_MIN_ADV_MONITOR_HANDLE;
	max = HCI_MIN_ADV_MONITOR_HANDLE + HCI_MAX_ADV_MONITOR_NUM_HANDLES;
	handle = idr_alloc(&hdev->adv_monitors_idr, monitor, min, max,
			   GFP_KERNEL);

	hci_dev_unlock(hdev);

	if (handle < 0)
		return handle;

	monitor->handle = handle;

	if (!hdev_is_powered(hdev))
		return status;

	switch (hci_get_adv_monitor_offload_ext(hdev)) {
	case HCI_ADV_MONITOR_EXT_NONE:
		bt_dev_dbg(hdev, "%s add monitor %d status %d", hdev->name,
			   monitor->handle, status);
		/* Message was not forwarded to controller - not an error */
		break;

	case HCI_ADV_MONITOR_EXT_MSFT:
		status = msft_add_monitor_pattern(hdev, monitor);
		bt_dev_dbg(hdev, "%s add monitor %d msft status %d", hdev->name,
			   monitor->handle, status);
		break;
	}

	return status;
}

/* Attempts to tell the controller and free the monitor. If somehow the
 * controller doesn't have a corresponding handle, remove anyway.
 * This function requires the caller holds hci_req_sync_lock.
 */
static int hci_remove_adv_monitor(struct hci_dev *hdev,
				  struct adv_monitor *monitor)
{
	int status = 0;
	int handle;

	switch (hci_get_adv_monitor_offload_ext(hdev)) {
	case HCI_ADV_MONITOR_EXT_NONE: /* also goes here when powered off */
		bt_dev_dbg(hdev, "%s remove monitor %d status %d", hdev->name,
			   monitor->handle, status);
		goto free_monitor;

	case HCI_ADV_MONITOR_EXT_MSFT:
		handle = monitor->handle;
		status = msft_remove_monitor(hdev, monitor);
		bt_dev_dbg(hdev, "%s remove monitor %d msft status %d",
			   hdev->name, handle, status);
		break;
	}

	/* In case no matching handle registered, just free the monitor */
	if (status == -ENOENT)
		goto free_monitor;

	return status;

free_monitor:
	if (status == -ENOENT)
		bt_dev_warn(hdev, "Removing monitor with no matching handle %d",
			    monitor->handle);
	hci_free_adv_monitor(hdev, monitor);

	return status;
}

/* This function requires the caller holds hci_req_sync_lock */
int hci_remove_single_adv_monitor(struct hci_dev *hdev, u16 handle)
{
	struct adv_monitor *monitor = idr_find(&hdev->adv_monitors_idr, handle);

	if (!monitor)
		return -EINVAL;

	return hci_remove_adv_monitor(hdev, monitor);
}

/* This function requires the caller holds hci_req_sync_lock */
int hci_remove_all_adv_monitor(struct hci_dev *hdev)
{
	struct adv_monitor *monitor;
	int idr_next_id = 0;
	int status = 0;

	while (1) {
		monitor = idr_get_next(&hdev->adv_monitors_idr, &idr_next_id);
		if (!monitor)
			break;

		status = hci_remove_adv_monitor(hdev, monitor);
		if (status)
			return status;

		idr_next_id++;
	}

	return status;
}

/* This function requires the caller holds hdev->lock */
bool hci_is_adv_monitoring(struct hci_dev *hdev)
{
	return !idr_is_empty(&hdev->adv_monitors_idr);
}

int hci_get_adv_monitor_offload_ext(struct hci_dev *hdev)
{
	if (msft_monitor_supported(hdev))
		return HCI_ADV_MONITOR_EXT_MSFT;

	return HCI_ADV_MONITOR_EXT_NONE;
}

struct bdaddr_list *hci_bdaddr_list_lookup(struct list_head *bdaddr_list,
					 bdaddr_t *bdaddr, u8 type)
{
	struct bdaddr_list *b;

	list_for_each_entry(b, bdaddr_list, list) {
		if (!bacmp(&b->bdaddr, bdaddr) && b->bdaddr_type == type)
			return b;
	}

	return NULL;
}

struct bdaddr_list_with_irk *hci_bdaddr_list_lookup_with_irk(
				struct list_head *bdaddr_list, bdaddr_t *bdaddr,
				u8 type)
{
	struct bdaddr_list_with_irk *b;

	list_for_each_entry(b, bdaddr_list, list) {
		if (!bacmp(&b->bdaddr, bdaddr) && b->bdaddr_type == type)
			return b;
	}

	return NULL;
}

struct bdaddr_list_with_flags *
hci_bdaddr_list_lookup_with_flags(struct list_head *bdaddr_list,
				  bdaddr_t *bdaddr, u8 type)
{
	struct bdaddr_list_with_flags *b;

	list_for_each_entry(b, bdaddr_list, list) {
		if (!bacmp(&b->bdaddr, bdaddr) && b->bdaddr_type == type)
			return b;
	}

	return NULL;
}

void hci_bdaddr_list_clear(struct list_head *bdaddr_list)
{
	struct bdaddr_list *b, *n;

	list_for_each_entry_safe(b, n, bdaddr_list, list) {
		list_del(&b->list);
		kfree(b);
	}
}

int hci_bdaddr_list_add(struct list_head *list, bdaddr_t *bdaddr, u8 type)
{
	struct bdaddr_list *entry;

	if (!bacmp(bdaddr, BDADDR_ANY))
		return -EBADF;

	if (hci_bdaddr_list_lookup(list, bdaddr, type))
		return -EEXIST;

	entry = kzalloc(sizeof(*entry), GFP_KERNEL);
	if (!entry)
		return -ENOMEM;

	bacpy(&entry->bdaddr, bdaddr);
	entry->bdaddr_type = type;

	list_add(&entry->list, list);

	return 0;
}

int hci_bdaddr_list_add_with_irk(struct list_head *list, bdaddr_t *bdaddr,
					u8 type, u8 *peer_irk, u8 *local_irk)
{
	struct bdaddr_list_with_irk *entry;

	if (!bacmp(bdaddr, BDADDR_ANY))
		return -EBADF;

	if (hci_bdaddr_list_lookup(list, bdaddr, type))
		return -EEXIST;

	entry = kzalloc(sizeof(*entry), GFP_KERNEL);
	if (!entry)
		return -ENOMEM;

	bacpy(&entry->bdaddr, bdaddr);
	entry->bdaddr_type = type;

	if (peer_irk)
		memcpy(entry->peer_irk, peer_irk, 16);

	if (local_irk)
		memcpy(entry->local_irk, local_irk, 16);

	list_add(&entry->list, list);

	return 0;
}

int hci_bdaddr_list_add_with_flags(struct list_head *list, bdaddr_t *bdaddr,
				   u8 type, u32 flags)
{
	struct bdaddr_list_with_flags *entry;

	if (!bacmp(bdaddr, BDADDR_ANY))
		return -EBADF;

	if (hci_bdaddr_list_lookup(list, bdaddr, type))
		return -EEXIST;

	entry = kzalloc(sizeof(*entry), GFP_KERNEL);
	if (!entry)
		return -ENOMEM;

	bacpy(&entry->bdaddr, bdaddr);
	entry->bdaddr_type = type;
	entry->flags = flags;

	list_add(&entry->list, list);

	return 0;
}

int hci_bdaddr_list_del(struct list_head *list, bdaddr_t *bdaddr, u8 type)
{
	struct bdaddr_list *entry;

	if (!bacmp(bdaddr, BDADDR_ANY)) {
		hci_bdaddr_list_clear(list);
		return 0;
	}

	entry = hci_bdaddr_list_lookup(list, bdaddr, type);
	if (!entry)
		return -ENOENT;

	list_del(&entry->list);
	kfree(entry);

	return 0;
}

int hci_bdaddr_list_del_with_irk(struct list_head *list, bdaddr_t *bdaddr,
							u8 type)
{
	struct bdaddr_list_with_irk *entry;

	if (!bacmp(bdaddr, BDADDR_ANY)) {
		hci_bdaddr_list_clear(list);
		return 0;
	}

	entry = hci_bdaddr_list_lookup_with_irk(list, bdaddr, type);
	if (!entry)
		return -ENOENT;

	list_del(&entry->list);
	kfree(entry);

	return 0;
}

int hci_bdaddr_list_del_with_flags(struct list_head *list, bdaddr_t *bdaddr,
				   u8 type)
{
	struct bdaddr_list_with_flags *entry;

	if (!bacmp(bdaddr, BDADDR_ANY)) {
		hci_bdaddr_list_clear(list);
		return 0;
	}

	entry = hci_bdaddr_list_lookup_with_flags(list, bdaddr, type);
	if (!entry)
		return -ENOENT;

	list_del(&entry->list);
	kfree(entry);

	return 0;
}

/* This function requires the caller holds hdev->lock */
struct hci_conn_params *hci_conn_params_lookup(struct hci_dev *hdev,
					       bdaddr_t *addr, u8 addr_type)
{
	struct hci_conn_params *params;

	list_for_each_entry(params, &hdev->le_conn_params, list) {
		if (bacmp(&params->addr, addr) == 0 &&
		    params->addr_type == addr_type) {
			return params;
		}
	}

	return NULL;
}

/* This function requires the caller holds hdev->lock or rcu_read_lock */
struct hci_conn_params *hci_pend_le_action_lookup(struct list_head *list,
						  bdaddr_t *addr, u8 addr_type)
{
	struct hci_conn_params *param;

	rcu_read_lock();

	list_for_each_entry_rcu(param, list, action) {
		if (bacmp(&param->addr, addr) == 0 &&
		    param->addr_type == addr_type) {
			rcu_read_unlock();
			return param;
		}
	}

	rcu_read_unlock();

	return NULL;
}

/* This function requires the caller holds hdev->lock */
void hci_pend_le_list_del_init(struct hci_conn_params *param)
{
	if (list_empty(&param->action))
		return;

	list_del_rcu(&param->action);
	synchronize_rcu();
	INIT_LIST_HEAD(&param->action);
}

/* This function requires the caller holds hdev->lock */
void hci_pend_le_list_add(struct hci_conn_params *param,
			  struct list_head *list)
{
	list_add_rcu(&param->action, list);
}

/* This function requires the caller holds hdev->lock */
struct hci_conn_params *hci_conn_params_add(struct hci_dev *hdev,
					    bdaddr_t *addr, u8 addr_type)
{
	struct hci_conn_params *params;

	params = hci_conn_params_lookup(hdev, addr, addr_type);
	if (params)
		return params;

	params = kzalloc(sizeof(*params), GFP_KERNEL);
	if (!params) {
		bt_dev_err(hdev, "out of memory");
		return NULL;
	}

	bacpy(&params->addr, addr);
	params->addr_type = addr_type;

	list_add(&params->list, &hdev->le_conn_params);
	INIT_LIST_HEAD(&params->action);

	params->conn_min_interval = hdev->le_conn_min_interval;
	params->conn_max_interval = hdev->le_conn_max_interval;
	params->conn_latency = hdev->le_conn_latency;
	params->supervision_timeout = hdev->le_supv_timeout;
	params->auto_connect = HCI_AUTO_CONN_DISABLED;

	BT_DBG("addr %pMR (type %u)", addr, addr_type);

	return params;
}

void hci_conn_params_free(struct hci_conn_params *params)
{
	hci_pend_le_list_del_init(params);

	if (params->conn) {
		hci_conn_drop(params->conn);
		hci_conn_put(params->conn);
	}

	list_del(&params->list);
	kfree(params);
}

/* This function requires the caller holds hdev->lock */
void hci_conn_params_del(struct hci_dev *hdev, bdaddr_t *addr, u8 addr_type)
{
	struct hci_conn_params *params;

	params = hci_conn_params_lookup(hdev, addr, addr_type);
	if (!params)
		return;

	hci_conn_params_free(params);

	hci_update_passive_scan(hdev);

	BT_DBG("addr %pMR (type %u)", addr, addr_type);
}

/* This function requires the caller holds hdev->lock */
void hci_conn_params_clear_disabled(struct hci_dev *hdev)
{
	struct hci_conn_params *params, *tmp;

	list_for_each_entry_safe(params, tmp, &hdev->le_conn_params, list) {
		if (params->auto_connect != HCI_AUTO_CONN_DISABLED)
			continue;

		/* If trying to establish one time connection to disabled
		 * device, leave the params, but mark them as just once.
		 */
		if (params->explicit_connect) {
			params->auto_connect = HCI_AUTO_CONN_EXPLICIT;
			continue;
		}

		hci_conn_params_free(params);
	}

	BT_DBG("All LE disabled connection parameters were removed");
}

/* This function requires the caller holds hdev->lock */
static void hci_conn_params_clear_all(struct hci_dev *hdev)
{
	struct hci_conn_params *params, *tmp;

	list_for_each_entry_safe(params, tmp, &hdev->le_conn_params, list)
		hci_conn_params_free(params);

	BT_DBG("All LE connection parameters were removed");
}

/* Copy the Identity Address of the controller.
 *
 * If the controller has a public BD_ADDR, then by default use that one.
 * If this is a LE only controller without a public address, default to
 * the static random address.
 *
 * For debugging purposes it is possible to force controllers with a
 * public address to use the static random address instead.
 *
 * In case BR/EDR has been disabled on a dual-mode controller and
 * userspace has configured a static address, then that address
 * becomes the identity address instead of the public BR/EDR address.
 */
void hci_copy_identity_address(struct hci_dev *hdev, bdaddr_t *bdaddr,
			       u8 *bdaddr_type)
{
	if (hci_dev_test_flag(hdev, HCI_FORCE_STATIC_ADDR) ||
	    !bacmp(&hdev->bdaddr, BDADDR_ANY) ||
	    (!hci_dev_test_flag(hdev, HCI_BREDR_ENABLED) &&
	     bacmp(&hdev->static_addr, BDADDR_ANY))) {
		bacpy(bdaddr, &hdev->static_addr);
		*bdaddr_type = ADDR_LE_DEV_RANDOM;
	} else {
		bacpy(bdaddr, &hdev->bdaddr);
		*bdaddr_type = ADDR_LE_DEV_PUBLIC;
	}
}

static void hci_clear_wake_reason(struct hci_dev *hdev)
{
	hci_dev_lock(hdev);

	hdev->wake_reason = 0;
	bacpy(&hdev->wake_addr, BDADDR_ANY);
	hdev->wake_addr_type = 0;

	hci_dev_unlock(hdev);
}

static int hci_suspend_notifier(struct notifier_block *nb, unsigned long action,
				void *data)
{
	struct hci_dev *hdev =
		container_of(nb, struct hci_dev, suspend_notifier);
	int ret = 0;

	/* Userspace has full control of this device. Do nothing. */
	if (hci_dev_test_flag(hdev, HCI_USER_CHANNEL))
		return NOTIFY_DONE;

	if (action == PM_SUSPEND_PREPARE)
		ret = hci_suspend_dev(hdev);
	else if (action == PM_POST_SUSPEND)
		ret = hci_resume_dev(hdev);

	if (ret)
		bt_dev_err(hdev, "Suspend notifier action (%lu) failed: %d",
			   action, ret);

	return NOTIFY_DONE;
}

/* Alloc HCI device */
struct hci_dev *hci_alloc_dev_priv(int sizeof_priv)
{
	struct hci_dev *hdev;
	unsigned int alloc_size;

	alloc_size = sizeof(*hdev);
	if (sizeof_priv) {
		/* Fixme: May need ALIGN-ment? */
		alloc_size += sizeof_priv;
	}

	hdev = kzalloc(alloc_size, GFP_KERNEL);
	if (!hdev)
		return NULL;

	hdev->pkt_type  = (HCI_DM1 | HCI_DH1 | HCI_HV1);
	hdev->esco_type = (ESCO_HV1);
	hdev->link_mode = (HCI_LM_ACCEPT);
	hdev->num_iac = 0x01;		/* One IAC support is mandatory */
	hdev->io_capability = 0x03;	/* No Input No Output */
	hdev->manufacturer = 0xffff;	/* Default to internal use */
	hdev->inq_tx_power = HCI_TX_POWER_INVALID;
	hdev->adv_tx_power = HCI_TX_POWER_INVALID;
	hdev->adv_instance_cnt = 0;
	hdev->cur_adv_instance = 0x00;
	hdev->adv_instance_timeout = 0;

	hdev->advmon_allowlist_duration = 300;
	hdev->advmon_no_filter_duration = 500;
	hdev->enable_advmon_interleave_scan = 0x00;	/* Default to disable */

	hdev->sniff_max_interval = 800;
	hdev->sniff_min_interval = 80;

	hdev->le_adv_channel_map = 0x07;
	hdev->le_adv_min_interval = 0x0800;
	hdev->le_adv_max_interval = 0x0800;
	hdev->le_scan_interval = 0x0060;
	hdev->le_scan_window = 0x0030;
	hdev->le_scan_int_suspend = 0x0400;
	hdev->le_scan_window_suspend = 0x0012;
	hdev->le_scan_int_discovery = DISCOV_LE_SCAN_INT;
	hdev->le_scan_window_discovery = DISCOV_LE_SCAN_WIN;
	hdev->le_scan_int_adv_monitor = 0x0060;
	hdev->le_scan_window_adv_monitor = 0x0030;
	hdev->le_scan_int_connect = 0x0060;
	hdev->le_scan_window_connect = 0x0060;
	hdev->le_conn_min_interval = 0x0018;
	hdev->le_conn_max_interval = 0x0028;
	hdev->le_conn_latency = 0x0000;
	hdev->le_supv_timeout = 0x002a;
	hdev->le_def_tx_len = 0x001b;
	hdev->le_def_tx_time = 0x0148;
	hdev->le_max_tx_len = 0x001b;
	hdev->le_max_tx_time = 0x0148;
	hdev->le_max_rx_len = 0x001b;
	hdev->le_max_rx_time = 0x0148;
	hdev->le_max_key_size = SMP_MAX_ENC_KEY_SIZE;
	hdev->le_min_key_size = SMP_MIN_ENC_KEY_SIZE;
	hdev->le_tx_def_phys = HCI_LE_SET_PHY_1M;
	hdev->le_rx_def_phys = HCI_LE_SET_PHY_1M;
	hdev->le_num_of_adv_sets = HCI_MAX_ADV_INSTANCES;
	hdev->def_multi_adv_rotation_duration = HCI_DEFAULT_ADV_DURATION;
	hdev->def_le_autoconnect_timeout = HCI_LE_AUTOCONN_TIMEOUT;
	hdev->min_le_tx_power = HCI_TX_POWER_INVALID;
	hdev->max_le_tx_power = HCI_TX_POWER_INVALID;

	hdev->rpa_timeout = HCI_DEFAULT_RPA_TIMEOUT;
	hdev->discov_interleaved_timeout = DISCOV_INTERLEAVED_TIMEOUT;
	hdev->conn_info_min_age = DEFAULT_CONN_INFO_MIN_AGE;
	hdev->conn_info_max_age = DEFAULT_CONN_INFO_MAX_AGE;
	hdev->auth_payload_timeout = DEFAULT_AUTH_PAYLOAD_TIMEOUT;
	hdev->min_enc_key_size = HCI_MIN_ENC_KEY_SIZE;

	/* default 1.28 sec page scan */
	hdev->def_page_scan_type = PAGE_SCAN_TYPE_STANDARD;
	hdev->def_page_scan_int = 0x0800;
	hdev->def_page_scan_window = 0x0012;

	mutex_init(&hdev->lock);
	mutex_init(&hdev->req_lock);

	INIT_LIST_HEAD(&hdev->mesh_pending);
	INIT_LIST_HEAD(&hdev->mgmt_pending);
	INIT_LIST_HEAD(&hdev->reject_list);
	INIT_LIST_HEAD(&hdev->accept_list);
	INIT_LIST_HEAD(&hdev->uuids);
	INIT_LIST_HEAD(&hdev->link_keys);
	INIT_LIST_HEAD(&hdev->long_term_keys);
	INIT_LIST_HEAD(&hdev->identity_resolving_keys);
	INIT_LIST_HEAD(&hdev->remote_oob_data);
	INIT_LIST_HEAD(&hdev->le_accept_list);
	INIT_LIST_HEAD(&hdev->le_resolv_list);
	INIT_LIST_HEAD(&hdev->le_conn_params);
	INIT_LIST_HEAD(&hdev->pend_le_conns);
	INIT_LIST_HEAD(&hdev->pend_le_reports);
	INIT_LIST_HEAD(&hdev->conn_hash.list);
	INIT_LIST_HEAD(&hdev->adv_instances);
	INIT_LIST_HEAD(&hdev->blocked_keys);
	INIT_LIST_HEAD(&hdev->monitored_devices);

	INIT_LIST_HEAD(&hdev->local_codecs);
	INIT_WORK(&hdev->rx_work, hci_rx_work);
	INIT_WORK(&hdev->cmd_work, hci_cmd_work);
	INIT_WORK(&hdev->tx_work, hci_tx_work);
	INIT_WORK(&hdev->power_on, hci_power_on);
	INIT_WORK(&hdev->error_reset, hci_error_reset);

	hci_cmd_sync_init(hdev);

	INIT_DELAYED_WORK(&hdev->power_off, hci_power_off);

	skb_queue_head_init(&hdev->rx_q);
	skb_queue_head_init(&hdev->cmd_q);
	skb_queue_head_init(&hdev->raw_q);

	init_waitqueue_head(&hdev->req_wait_q);

	INIT_DELAYED_WORK(&hdev->cmd_timer, hci_cmd_timeout);
	INIT_DELAYED_WORK(&hdev->ncmd_timer, hci_ncmd_timeout);

	hci_devcd_setup(hdev);
	hci_request_setup(hdev);

	hci_init_sysfs(hdev);
	discovery_init(hdev);

	return hdev;
}
EXPORT_SYMBOL(hci_alloc_dev_priv);

/* Free HCI device */
void hci_free_dev(struct hci_dev *hdev)
{
	/* will free via device release */
	put_device(&hdev->dev);
}
EXPORT_SYMBOL(hci_free_dev);

/* Register HCI device */
int hci_register_dev(struct hci_dev *hdev)
{
	int id, error;

	if (!hdev->open || !hdev->close || !hdev->send)
		return -EINVAL;

	/* Do not allow HCI_AMP devices to register at index 0,
	 * so the index can be used as the AMP controller ID.
	 */
	switch (hdev->dev_type) {
	case HCI_PRIMARY:
		id = ida_simple_get(&hci_index_ida, 0, HCI_MAX_ID, GFP_KERNEL);
		break;
	case HCI_AMP:
		id = ida_simple_get(&hci_index_ida, 1, HCI_MAX_ID, GFP_KERNEL);
		break;
	default:
		return -EINVAL;
	}

	if (id < 0)
		return id;

	snprintf(hdev->name, sizeof(hdev->name), "hci%d", id);
	hdev->id = id;

	BT_DBG("%p name %s bus %d", hdev, hdev->name, hdev->bus);

	hdev->workqueue = alloc_ordered_workqueue("%s", WQ_HIGHPRI, hdev->name);
	if (!hdev->workqueue) {
		error = -ENOMEM;
		goto err;
	}

	hdev->req_workqueue = alloc_ordered_workqueue("%s", WQ_HIGHPRI,
						      hdev->name);
	if (!hdev->req_workqueue) {
		destroy_workqueue(hdev->workqueue);
		error = -ENOMEM;
		goto err;
	}

	if (!IS_ERR_OR_NULL(bt_debugfs))
		hdev->debugfs = debugfs_create_dir(hdev->name, bt_debugfs);

	dev_set_name(&hdev->dev, "%s", hdev->name);

	error = device_add(&hdev->dev);
	if (error < 0)
		goto err_wqueue;

	hci_leds_init(hdev);

	hdev->rfkill = rfkill_alloc(hdev->name, &hdev->dev,
				    RFKILL_TYPE_BLUETOOTH, &hci_rfkill_ops,
				    hdev);
	if (hdev->rfkill) {
		if (rfkill_register(hdev->rfkill) < 0) {
			rfkill_destroy(hdev->rfkill);
			hdev->rfkill = NULL;
		}
	}

	if (hdev->rfkill && rfkill_blocked(hdev->rfkill))
		hci_dev_set_flag(hdev, HCI_RFKILLED);

	hci_dev_set_flag(hdev, HCI_SETUP);
	hci_dev_set_flag(hdev, HCI_AUTO_OFF);

	if (hdev->dev_type == HCI_PRIMARY) {
		/* Assume BR/EDR support until proven otherwise (such as
		 * through reading supported features during init.
		 */
		hci_dev_set_flag(hdev, HCI_BREDR_ENABLED);
	}

	write_lock(&hci_dev_list_lock);
	list_add(&hdev->list, &hci_dev_list);
	write_unlock(&hci_dev_list_lock);

	/* Devices that are marked for raw-only usage are unconfigured
	 * and should not be included in normal operation.
	 */
	if (test_bit(HCI_QUIRK_RAW_DEVICE, &hdev->quirks))
		hci_dev_set_flag(hdev, HCI_UNCONFIGURED);

	/* Mark Remote Wakeup connection flag as supported if driver has wakeup
	 * callback.
	 */
	if (hdev->wakeup)
		hdev->conn_flags |= HCI_CONN_FLAG_REMOTE_WAKEUP;

	hci_sock_dev_event(hdev, HCI_DEV_REG);
	hci_dev_hold(hdev);

	error = hci_register_suspend_notifier(hdev);
	if (error)
		BT_WARN("register suspend notifier failed error:%d\n", error);

	queue_work(hdev->req_workqueue, &hdev->power_on);

	idr_init(&hdev->adv_monitors_idr);
	msft_register(hdev);

	return id;

err_wqueue:
	debugfs_remove_recursive(hdev->debugfs);
	destroy_workqueue(hdev->workqueue);
	destroy_workqueue(hdev->req_workqueue);
err:
	ida_simple_remove(&hci_index_ida, hdev->id);

	return error;
}
EXPORT_SYMBOL(hci_register_dev);

/* Unregister HCI device */
void hci_unregister_dev(struct hci_dev *hdev)
{
	BT_DBG("%p name %s bus %d", hdev, hdev->name, hdev->bus);

	mutex_lock(&hdev->unregister_lock);
	hci_dev_set_flag(hdev, HCI_UNREGISTER);
	mutex_unlock(&hdev->unregister_lock);

	write_lock(&hci_dev_list_lock);
	list_del(&hdev->list);
	write_unlock(&hci_dev_list_lock);

	cancel_work_sync(&hdev->power_on);

	hci_cmd_sync_clear(hdev);

	hci_unregister_suspend_notifier(hdev);

	msft_unregister(hdev);

	hci_dev_do_close(hdev);

	if (!test_bit(HCI_INIT, &hdev->flags) &&
	    !hci_dev_test_flag(hdev, HCI_SETUP) &&
	    !hci_dev_test_flag(hdev, HCI_CONFIG)) {
		hci_dev_lock(hdev);
		mgmt_index_removed(hdev);
		hci_dev_unlock(hdev);
	}

	/* mgmt_index_removed should take care of emptying the
	 * pending list */
	BUG_ON(!list_empty(&hdev->mgmt_pending));

	hci_sock_dev_event(hdev, HCI_DEV_UNREG);

	if (hdev->rfkill) {
		rfkill_unregister(hdev->rfkill);
		rfkill_destroy(hdev->rfkill);
	}

	device_del(&hdev->dev);
	/* Actual cleanup is deferred until hci_release_dev(). */
	hci_dev_put(hdev);
}
EXPORT_SYMBOL(hci_unregister_dev);

/* Release HCI device */
void hci_release_dev(struct hci_dev *hdev)
{
	debugfs_remove_recursive(hdev->debugfs);
	kfree_const(hdev->hw_info);
	kfree_const(hdev->fw_info);

	destroy_workqueue(hdev->workqueue);
	destroy_workqueue(hdev->req_workqueue);

	hci_dev_lock(hdev);
	hci_bdaddr_list_clear(&hdev->reject_list);
	hci_bdaddr_list_clear(&hdev->accept_list);
	hci_uuids_clear(hdev);
	hci_link_keys_clear(hdev);
	hci_smp_ltks_clear(hdev);
	hci_smp_irks_clear(hdev);
	hci_remote_oob_data_clear(hdev);
	hci_adv_instances_clear(hdev);
	hci_adv_monitors_clear(hdev);
	hci_bdaddr_list_clear(&hdev->le_accept_list);
	hci_bdaddr_list_clear(&hdev->le_resolv_list);
	hci_conn_params_clear_all(hdev);
	hci_discovery_filter_clear(hdev);
	hci_blocked_keys_clear(hdev);
	hci_dev_unlock(hdev);

	ida_simple_remove(&hci_index_ida, hdev->id);
	kfree_skb(hdev->sent_cmd);
	kfree_skb(hdev->recv_event);
	kfree(hdev);
}
EXPORT_SYMBOL(hci_release_dev);

int hci_register_suspend_notifier(struct hci_dev *hdev)
{
	int ret = 0;

	if (!hdev->suspend_notifier.notifier_call &&
	    !test_bit(HCI_QUIRK_NO_SUSPEND_NOTIFIER, &hdev->quirks)) {
		hdev->suspend_notifier.notifier_call = hci_suspend_notifier;
		ret = register_pm_notifier(&hdev->suspend_notifier);
	}

	return ret;
}

int hci_unregister_suspend_notifier(struct hci_dev *hdev)
{
	int ret = 0;

	if (hdev->suspend_notifier.notifier_call) {
		ret = unregister_pm_notifier(&hdev->suspend_notifier);
		if (!ret)
			hdev->suspend_notifier.notifier_call = NULL;
	}

	return ret;
}

/* Suspend HCI device */
int hci_suspend_dev(struct hci_dev *hdev)
{
	int ret;

	bt_dev_dbg(hdev, "");

	/* Suspend should only act on when powered. */
	if (!hdev_is_powered(hdev) ||
	    hci_dev_test_flag(hdev, HCI_UNREGISTER))
		return 0;

	/* If powering down don't attempt to suspend */
	if (mgmt_powering_down(hdev))
		return 0;

<<<<<<< HEAD
=======
	/* Cancel potentially blocking sync operation before suspend */
	__hci_cmd_sync_cancel(hdev, -EHOSTDOWN);

>>>>>>> eb3cdb58
	hci_req_sync_lock(hdev);
	ret = hci_suspend_sync(hdev);
	hci_req_sync_unlock(hdev);

	hci_clear_wake_reason(hdev);
	mgmt_suspending(hdev, hdev->suspend_state);

	hci_sock_dev_event(hdev, HCI_DEV_SUSPEND);
	return ret;
}
EXPORT_SYMBOL(hci_suspend_dev);

/* Resume HCI device */
int hci_resume_dev(struct hci_dev *hdev)
{
	int ret;

	bt_dev_dbg(hdev, "");

	/* Resume should only act on when powered. */
	if (!hdev_is_powered(hdev) ||
	    hci_dev_test_flag(hdev, HCI_UNREGISTER))
		return 0;

	/* If powering down don't attempt to resume */
	if (mgmt_powering_down(hdev))
		return 0;

	hci_req_sync_lock(hdev);
	ret = hci_resume_sync(hdev);
	hci_req_sync_unlock(hdev);

	mgmt_resuming(hdev, hdev->wake_reason, &hdev->wake_addr,
		      hdev->wake_addr_type);

	hci_sock_dev_event(hdev, HCI_DEV_RESUME);
	return ret;
}
EXPORT_SYMBOL(hci_resume_dev);

/* Reset HCI device */
int hci_reset_dev(struct hci_dev *hdev)
{
	static const u8 hw_err[] = { HCI_EV_HARDWARE_ERROR, 0x01, 0x00 };
	struct sk_buff *skb;

	skb = bt_skb_alloc(3, GFP_ATOMIC);
	if (!skb)
		return -ENOMEM;

	hci_skb_pkt_type(skb) = HCI_EVENT_PKT;
	skb_put_data(skb, hw_err, 3);

	bt_dev_err(hdev, "Injecting HCI hardware error event");

	/* Send Hardware Error to upper stack */
	return hci_recv_frame(hdev, skb);
}
EXPORT_SYMBOL(hci_reset_dev);

/* Receive frame from HCI drivers */
int hci_recv_frame(struct hci_dev *hdev, struct sk_buff *skb)
{
	if (!hdev || (!test_bit(HCI_UP, &hdev->flags)
		      && !test_bit(HCI_INIT, &hdev->flags))) {
		kfree_skb(skb);
		return -ENXIO;
	}

	switch (hci_skb_pkt_type(skb)) {
	case HCI_EVENT_PKT:
		break;
	case HCI_ACLDATA_PKT:
		/* Detect if ISO packet has been sent as ACL */
		if (hci_conn_num(hdev, ISO_LINK)) {
			__u16 handle = __le16_to_cpu(hci_acl_hdr(skb)->handle);
			__u8 type;

			type = hci_conn_lookup_type(hdev, hci_handle(handle));
			if (type == ISO_LINK)
				hci_skb_pkt_type(skb) = HCI_ISODATA_PKT;
		}
		break;
	case HCI_SCODATA_PKT:
		break;
	case HCI_ISODATA_PKT:
		break;
	default:
		kfree_skb(skb);
		return -EINVAL;
	}

	/* Incoming skb */
	bt_cb(skb)->incoming = 1;

	/* Time stamp */
	__net_timestamp(skb);

	skb_queue_tail(&hdev->rx_q, skb);
	queue_work(hdev->workqueue, &hdev->rx_work);

	return 0;
}
EXPORT_SYMBOL(hci_recv_frame);

/* Receive diagnostic message from HCI drivers */
int hci_recv_diag(struct hci_dev *hdev, struct sk_buff *skb)
{
	/* Mark as diagnostic packet */
	hci_skb_pkt_type(skb) = HCI_DIAG_PKT;

	/* Time stamp */
	__net_timestamp(skb);

	skb_queue_tail(&hdev->rx_q, skb);
	queue_work(hdev->workqueue, &hdev->rx_work);

	return 0;
}
EXPORT_SYMBOL(hci_recv_diag);

void hci_set_hw_info(struct hci_dev *hdev, const char *fmt, ...)
{
	va_list vargs;

	va_start(vargs, fmt);
	kfree_const(hdev->hw_info);
	hdev->hw_info = kvasprintf_const(GFP_KERNEL, fmt, vargs);
	va_end(vargs);
}
EXPORT_SYMBOL(hci_set_hw_info);

void hci_set_fw_info(struct hci_dev *hdev, const char *fmt, ...)
{
	va_list vargs;

	va_start(vargs, fmt);
	kfree_const(hdev->fw_info);
	hdev->fw_info = kvasprintf_const(GFP_KERNEL, fmt, vargs);
	va_end(vargs);
}
EXPORT_SYMBOL(hci_set_fw_info);

/* ---- Interface to upper protocols ---- */

int hci_register_cb(struct hci_cb *cb)
{
	BT_DBG("%p name %s", cb, cb->name);

	mutex_lock(&hci_cb_list_lock);
	list_add_tail(&cb->list, &hci_cb_list);
	mutex_unlock(&hci_cb_list_lock);

	return 0;
}
EXPORT_SYMBOL(hci_register_cb);

int hci_unregister_cb(struct hci_cb *cb)
{
	BT_DBG("%p name %s", cb, cb->name);

	mutex_lock(&hci_cb_list_lock);
	list_del(&cb->list);
	mutex_unlock(&hci_cb_list_lock);

	return 0;
}
EXPORT_SYMBOL(hci_unregister_cb);

static int hci_send_frame(struct hci_dev *hdev, struct sk_buff *skb)
{
	int err;

	BT_DBG("%s type %d len %d", hdev->name, hci_skb_pkt_type(skb),
	       skb->len);

	/* Time stamp */
	__net_timestamp(skb);

	/* Send copy to monitor */
	hci_send_to_monitor(hdev, skb);

	if (atomic_read(&hdev->promisc)) {
		/* Send copy to the sockets */
		hci_send_to_sock(hdev, skb);
	}

	/* Get rid of skb owner, prior to sending to the driver. */
	skb_orphan(skb);

	if (!test_bit(HCI_RUNNING, &hdev->flags)) {
		kfree_skb(skb);
		return -EINVAL;
	}

	err = hdev->send(hdev, skb);
	if (err < 0) {
		bt_dev_err(hdev, "sending frame failed (%d)", err);
		kfree_skb(skb);
		return err;
	}

	return 0;
}

/* Send HCI command */
int hci_send_cmd(struct hci_dev *hdev, __u16 opcode, __u32 plen,
		 const void *param)
{
	struct sk_buff *skb;

	BT_DBG("%s opcode 0x%4.4x plen %d", hdev->name, opcode, plen);

	skb = hci_prepare_cmd(hdev, opcode, plen, param);
	if (!skb) {
		bt_dev_err(hdev, "no memory for command");
		return -ENOMEM;
	}

	/* Stand-alone HCI commands must be flagged as
	 * single-command requests.
	 */
	bt_cb(skb)->hci.req_flags |= HCI_REQ_START;

	skb_queue_tail(&hdev->cmd_q, skb);
	queue_work(hdev->workqueue, &hdev->cmd_work);

	return 0;
}

int __hci_cmd_send(struct hci_dev *hdev, u16 opcode, u32 plen,
		   const void *param)
{
	struct sk_buff *skb;

	if (hci_opcode_ogf(opcode) != 0x3f) {
		/* A controller receiving a command shall respond with either
		 * a Command Status Event or a Command Complete Event.
		 * Therefore, all standard HCI commands must be sent via the
		 * standard API, using hci_send_cmd or hci_cmd_sync helpers.
		 * Some vendors do not comply with this rule for vendor-specific
		 * commands and do not return any event. We want to support
		 * unresponded commands for such cases only.
		 */
		bt_dev_err(hdev, "unresponded command not supported");
		return -EINVAL;
	}

	skb = hci_prepare_cmd(hdev, opcode, plen, param);
	if (!skb) {
		bt_dev_err(hdev, "no memory for command (opcode 0x%4.4x)",
			   opcode);
		return -ENOMEM;
	}

	hci_send_frame(hdev, skb);

	return 0;
}
EXPORT_SYMBOL(__hci_cmd_send);

/* Get data from the previously sent command */
void *hci_sent_cmd_data(struct hci_dev *hdev, __u16 opcode)
{
	struct hci_command_hdr *hdr;

	if (!hdev->sent_cmd)
		return NULL;

	hdr = (void *) hdev->sent_cmd->data;

	if (hdr->opcode != cpu_to_le16(opcode))
		return NULL;

	BT_DBG("%s opcode 0x%4.4x", hdev->name, opcode);

	return hdev->sent_cmd->data + HCI_COMMAND_HDR_SIZE;
}

/* Get data from last received event */
void *hci_recv_event_data(struct hci_dev *hdev, __u8 event)
{
	struct hci_event_hdr *hdr;
	int offset;

	if (!hdev->recv_event)
		return NULL;

	hdr = (void *)hdev->recv_event->data;
	offset = sizeof(*hdr);

	if (hdr->evt != event) {
		/* In case of LE metaevent check the subevent match */
		if (hdr->evt == HCI_EV_LE_META) {
			struct hci_ev_le_meta *ev;

			ev = (void *)hdev->recv_event->data + offset;
			offset += sizeof(*ev);
			if (ev->subevent == event)
				goto found;
		}
		return NULL;
	}

found:
	bt_dev_dbg(hdev, "event 0x%2.2x", event);

	return hdev->recv_event->data + offset;
}

/* Send ACL data */
static void hci_add_acl_hdr(struct sk_buff *skb, __u16 handle, __u16 flags)
{
	struct hci_acl_hdr *hdr;
	int len = skb->len;

	skb_push(skb, HCI_ACL_HDR_SIZE);
	skb_reset_transport_header(skb);
	hdr = (struct hci_acl_hdr *)skb_transport_header(skb);
	hdr->handle = cpu_to_le16(hci_handle_pack(handle, flags));
	hdr->dlen   = cpu_to_le16(len);
}

static void hci_queue_acl(struct hci_chan *chan, struct sk_buff_head *queue,
			  struct sk_buff *skb, __u16 flags)
{
	struct hci_conn *conn = chan->conn;
	struct hci_dev *hdev = conn->hdev;
	struct sk_buff *list;

	skb->len = skb_headlen(skb);
	skb->data_len = 0;

	hci_skb_pkt_type(skb) = HCI_ACLDATA_PKT;

	switch (hdev->dev_type) {
	case HCI_PRIMARY:
		hci_add_acl_hdr(skb, conn->handle, flags);
		break;
	case HCI_AMP:
		hci_add_acl_hdr(skb, chan->handle, flags);
		break;
	default:
		bt_dev_err(hdev, "unknown dev_type %d", hdev->dev_type);
		return;
	}

	list = skb_shinfo(skb)->frag_list;
	if (!list) {
		/* Non fragmented */
		BT_DBG("%s nonfrag skb %p len %d", hdev->name, skb, skb->len);

		skb_queue_tail(queue, skb);
	} else {
		/* Fragmented */
		BT_DBG("%s frag %p len %d", hdev->name, skb, skb->len);

		skb_shinfo(skb)->frag_list = NULL;

		/* Queue all fragments atomically. We need to use spin_lock_bh
		 * here because of 6LoWPAN links, as there this function is
		 * called from softirq and using normal spin lock could cause
		 * deadlocks.
		 */
		spin_lock_bh(&queue->lock);

		__skb_queue_tail(queue, skb);

		flags &= ~ACL_START;
		flags |= ACL_CONT;
		do {
			skb = list; list = list->next;

			hci_skb_pkt_type(skb) = HCI_ACLDATA_PKT;
			hci_add_acl_hdr(skb, conn->handle, flags);

			BT_DBG("%s frag %p len %d", hdev->name, skb, skb->len);

			__skb_queue_tail(queue, skb);
		} while (list);

		spin_unlock_bh(&queue->lock);
	}
}

void hci_send_acl(struct hci_chan *chan, struct sk_buff *skb, __u16 flags)
{
	struct hci_dev *hdev = chan->conn->hdev;

	BT_DBG("%s chan %p flags 0x%4.4x", hdev->name, chan, flags);

	hci_queue_acl(chan, &chan->data_q, skb, flags);

	queue_work(hdev->workqueue, &hdev->tx_work);
}

/* Send SCO data */
void hci_send_sco(struct hci_conn *conn, struct sk_buff *skb)
{
	struct hci_dev *hdev = conn->hdev;
	struct hci_sco_hdr hdr;

	BT_DBG("%s len %d", hdev->name, skb->len);

	hdr.handle = cpu_to_le16(conn->handle);
	hdr.dlen   = skb->len;

	skb_push(skb, HCI_SCO_HDR_SIZE);
	skb_reset_transport_header(skb);
	memcpy(skb_transport_header(skb), &hdr, HCI_SCO_HDR_SIZE);

	hci_skb_pkt_type(skb) = HCI_SCODATA_PKT;

	skb_queue_tail(&conn->data_q, skb);
	queue_work(hdev->workqueue, &hdev->tx_work);
}

/* Send ISO data */
static void hci_add_iso_hdr(struct sk_buff *skb, __u16 handle, __u8 flags)
{
	struct hci_iso_hdr *hdr;
	int len = skb->len;

	skb_push(skb, HCI_ISO_HDR_SIZE);
	skb_reset_transport_header(skb);
	hdr = (struct hci_iso_hdr *)skb_transport_header(skb);
	hdr->handle = cpu_to_le16(hci_handle_pack(handle, flags));
	hdr->dlen   = cpu_to_le16(len);
}

static void hci_queue_iso(struct hci_conn *conn, struct sk_buff_head *queue,
			  struct sk_buff *skb)
{
	struct hci_dev *hdev = conn->hdev;
	struct sk_buff *list;
	__u16 flags;

	skb->len = skb_headlen(skb);
	skb->data_len = 0;

	hci_skb_pkt_type(skb) = HCI_ISODATA_PKT;

	list = skb_shinfo(skb)->frag_list;

	flags = hci_iso_flags_pack(list ? ISO_START : ISO_SINGLE, 0x00);
	hci_add_iso_hdr(skb, conn->handle, flags);

	if (!list) {
		/* Non fragmented */
		BT_DBG("%s nonfrag skb %p len %d", hdev->name, skb, skb->len);

		skb_queue_tail(queue, skb);
	} else {
		/* Fragmented */
		BT_DBG("%s frag %p len %d", hdev->name, skb, skb->len);

		skb_shinfo(skb)->frag_list = NULL;

		__skb_queue_tail(queue, skb);

		do {
			skb = list; list = list->next;

			hci_skb_pkt_type(skb) = HCI_ISODATA_PKT;
			flags = hci_iso_flags_pack(list ? ISO_CONT : ISO_END,
						   0x00);
			hci_add_iso_hdr(skb, conn->handle, flags);

			BT_DBG("%s frag %p len %d", hdev->name, skb, skb->len);

			__skb_queue_tail(queue, skb);
		} while (list);
	}
}

void hci_send_iso(struct hci_conn *conn, struct sk_buff *skb)
{
	struct hci_dev *hdev = conn->hdev;

	BT_DBG("%s len %d", hdev->name, skb->len);

	hci_queue_iso(conn, &conn->data_q, skb);

	queue_work(hdev->workqueue, &hdev->tx_work);
}

/* ---- HCI TX task (outgoing data) ---- */

/* HCI Connection scheduler */
static inline void hci_quote_sent(struct hci_conn *conn, int num, int *quote)
{
	struct hci_dev *hdev;
	int cnt, q;

	if (!conn) {
		*quote = 0;
		return;
	}

	hdev = conn->hdev;

	switch (conn->type) {
	case ACL_LINK:
		cnt = hdev->acl_cnt;
		break;
	case AMP_LINK:
		cnt = hdev->block_cnt;
		break;
	case SCO_LINK:
	case ESCO_LINK:
		cnt = hdev->sco_cnt;
		break;
	case LE_LINK:
		cnt = hdev->le_mtu ? hdev->le_cnt : hdev->acl_cnt;
		break;
	case ISO_LINK:
		cnt = hdev->iso_mtu ? hdev->iso_cnt :
			hdev->le_mtu ? hdev->le_cnt : hdev->acl_cnt;
		break;
	default:
		cnt = 0;
		bt_dev_err(hdev, "unknown link type %d", conn->type);
	}

	q = cnt / num;
	*quote = q ? q : 1;
}

static struct hci_conn *hci_low_sent(struct hci_dev *hdev, __u8 type,
				     int *quote)
{
	struct hci_conn_hash *h = &hdev->conn_hash;
	struct hci_conn *conn = NULL, *c;
	unsigned int num = 0, min = ~0;

	/* We don't have to lock device here. Connections are always
	 * added and removed with TX task disabled. */

	rcu_read_lock();

	list_for_each_entry_rcu(c, &h->list, list) {
		if (c->type != type || skb_queue_empty(&c->data_q))
			continue;

		if (c->state != BT_CONNECTED && c->state != BT_CONFIG)
			continue;

		num++;

		if (c->sent < min) {
			min  = c->sent;
			conn = c;
		}

		if (hci_conn_num(hdev, type) == num)
			break;
	}

	rcu_read_unlock();

	hci_quote_sent(conn, num, quote);

	BT_DBG("conn %p quote %d", conn, *quote);
	return conn;
}

static void hci_link_tx_to(struct hci_dev *hdev, __u8 type)
{
	struct hci_conn_hash *h = &hdev->conn_hash;
	struct hci_conn *c;

	bt_dev_err(hdev, "link tx timeout");

	rcu_read_lock();

	/* Kill stalled connections */
	list_for_each_entry_rcu(c, &h->list, list) {
		if (c->type == type && c->sent) {
			bt_dev_err(hdev, "killing stalled connection %pMR",
				   &c->dst);
			hci_disconnect(c, HCI_ERROR_REMOTE_USER_TERM);
		}
	}

	rcu_read_unlock();
}

static struct hci_chan *hci_chan_sent(struct hci_dev *hdev, __u8 type,
				      int *quote)
{
	struct hci_conn_hash *h = &hdev->conn_hash;
	struct hci_chan *chan = NULL;
	unsigned int num = 0, min = ~0, cur_prio = 0;
	struct hci_conn *conn;
	int conn_num = 0;

	BT_DBG("%s", hdev->name);

	rcu_read_lock();

	list_for_each_entry_rcu(conn, &h->list, list) {
		struct hci_chan *tmp;

		if (conn->type != type)
			continue;

		if (conn->state != BT_CONNECTED && conn->state != BT_CONFIG)
			continue;

		conn_num++;

		list_for_each_entry_rcu(tmp, &conn->chan_list, list) {
			struct sk_buff *skb;

			if (skb_queue_empty(&tmp->data_q))
				continue;

			skb = skb_peek(&tmp->data_q);
			if (skb->priority < cur_prio)
				continue;

			if (skb->priority > cur_prio) {
				num = 0;
				min = ~0;
				cur_prio = skb->priority;
			}

			num++;

			if (conn->sent < min) {
				min  = conn->sent;
				chan = tmp;
			}
		}

		if (hci_conn_num(hdev, type) == conn_num)
			break;
	}

	rcu_read_unlock();

	if (!chan)
		return NULL;

	hci_quote_sent(chan->conn, num, quote);

	BT_DBG("chan %p quote %d", chan, *quote);
	return chan;
}

static void hci_prio_recalculate(struct hci_dev *hdev, __u8 type)
{
	struct hci_conn_hash *h = &hdev->conn_hash;
	struct hci_conn *conn;
	int num = 0;

	BT_DBG("%s", hdev->name);

	rcu_read_lock();

	list_for_each_entry_rcu(conn, &h->list, list) {
		struct hci_chan *chan;

		if (conn->type != type)
			continue;

		if (conn->state != BT_CONNECTED && conn->state != BT_CONFIG)
			continue;

		num++;

		list_for_each_entry_rcu(chan, &conn->chan_list, list) {
			struct sk_buff *skb;

			if (chan->sent) {
				chan->sent = 0;
				continue;
			}

			if (skb_queue_empty(&chan->data_q))
				continue;

			skb = skb_peek(&chan->data_q);
			if (skb->priority >= HCI_PRIO_MAX - 1)
				continue;

			skb->priority = HCI_PRIO_MAX - 1;

			BT_DBG("chan %p skb %p promoted to %d", chan, skb,
			       skb->priority);
		}

		if (hci_conn_num(hdev, type) == num)
			break;
	}

	rcu_read_unlock();

}

static inline int __get_blocks(struct hci_dev *hdev, struct sk_buff *skb)
{
	/* Calculate count of blocks used by this packet */
	return DIV_ROUND_UP(skb->len - HCI_ACL_HDR_SIZE, hdev->block_len);
}

static void __check_timeout(struct hci_dev *hdev, unsigned int cnt, u8 type)
{
	unsigned long last_tx;

	if (hci_dev_test_flag(hdev, HCI_UNCONFIGURED))
		return;

	switch (type) {
	case LE_LINK:
		last_tx = hdev->le_last_tx;
		break;
	default:
		last_tx = hdev->acl_last_tx;
		break;
	}

	/* tx timeout must be longer than maximum link supervision timeout
	 * (40.9 seconds)
	 */
	if (!cnt && time_after(jiffies, last_tx + HCI_ACL_TX_TIMEOUT))
		hci_link_tx_to(hdev, type);
}

/* Schedule SCO */
static void hci_sched_sco(struct hci_dev *hdev)
{
	struct hci_conn *conn;
	struct sk_buff *skb;
	int quote;

	BT_DBG("%s", hdev->name);

	if (!hci_conn_num(hdev, SCO_LINK))
		return;

	while (hdev->sco_cnt && (conn = hci_low_sent(hdev, SCO_LINK, &quote))) {
		while (quote-- && (skb = skb_dequeue(&conn->data_q))) {
			BT_DBG("skb %p len %d", skb, skb->len);
			hci_send_frame(hdev, skb);

			conn->sent++;
			if (conn->sent == ~0)
				conn->sent = 0;
		}
	}
}

static void hci_sched_esco(struct hci_dev *hdev)
{
	struct hci_conn *conn;
	struct sk_buff *skb;
	int quote;

	BT_DBG("%s", hdev->name);

	if (!hci_conn_num(hdev, ESCO_LINK))
		return;

	while (hdev->sco_cnt && (conn = hci_low_sent(hdev, ESCO_LINK,
						     &quote))) {
		while (quote-- && (skb = skb_dequeue(&conn->data_q))) {
			BT_DBG("skb %p len %d", skb, skb->len);
			hci_send_frame(hdev, skb);

			conn->sent++;
			if (conn->sent == ~0)
				conn->sent = 0;
		}
	}
}

static void hci_sched_acl_pkt(struct hci_dev *hdev)
{
	unsigned int cnt = hdev->acl_cnt;
	struct hci_chan *chan;
	struct sk_buff *skb;
	int quote;

	__check_timeout(hdev, cnt, ACL_LINK);

	while (hdev->acl_cnt &&
	       (chan = hci_chan_sent(hdev, ACL_LINK, &quote))) {
		u32 priority = (skb_peek(&chan->data_q))->priority;
		while (quote-- && (skb = skb_peek(&chan->data_q))) {
			BT_DBG("chan %p skb %p len %d priority %u", chan, skb,
			       skb->len, skb->priority);

			/* Stop if priority has changed */
			if (skb->priority < priority)
				break;

			skb = skb_dequeue(&chan->data_q);

			hci_conn_enter_active_mode(chan->conn,
						   bt_cb(skb)->force_active);

			hci_send_frame(hdev, skb);
			hdev->acl_last_tx = jiffies;

			hdev->acl_cnt--;
			chan->sent++;
			chan->conn->sent++;

			/* Send pending SCO packets right away */
			hci_sched_sco(hdev);
			hci_sched_esco(hdev);
		}
	}

	if (cnt != hdev->acl_cnt)
		hci_prio_recalculate(hdev, ACL_LINK);
}

static void hci_sched_acl_blk(struct hci_dev *hdev)
{
	unsigned int cnt = hdev->block_cnt;
	struct hci_chan *chan;
	struct sk_buff *skb;
	int quote;
	u8 type;

	BT_DBG("%s", hdev->name);

	if (hdev->dev_type == HCI_AMP)
		type = AMP_LINK;
	else
		type = ACL_LINK;

	__check_timeout(hdev, cnt, type);

	while (hdev->block_cnt > 0 &&
	       (chan = hci_chan_sent(hdev, type, &quote))) {
		u32 priority = (skb_peek(&chan->data_q))->priority;
		while (quote > 0 && (skb = skb_peek(&chan->data_q))) {
			int blocks;

			BT_DBG("chan %p skb %p len %d priority %u", chan, skb,
			       skb->len, skb->priority);

			/* Stop if priority has changed */
			if (skb->priority < priority)
				break;

			skb = skb_dequeue(&chan->data_q);

			blocks = __get_blocks(hdev, skb);
			if (blocks > hdev->block_cnt)
				return;

			hci_conn_enter_active_mode(chan->conn,
						   bt_cb(skb)->force_active);

			hci_send_frame(hdev, skb);
			hdev->acl_last_tx = jiffies;

			hdev->block_cnt -= blocks;
			quote -= blocks;

			chan->sent += blocks;
			chan->conn->sent += blocks;
		}
	}

	if (cnt != hdev->block_cnt)
		hci_prio_recalculate(hdev, type);
}

static void hci_sched_acl(struct hci_dev *hdev)
{
	BT_DBG("%s", hdev->name);

	/* No ACL link over BR/EDR controller */
	if (!hci_conn_num(hdev, ACL_LINK) && hdev->dev_type == HCI_PRIMARY)
		return;

	/* No AMP link over AMP controller */
	if (!hci_conn_num(hdev, AMP_LINK) && hdev->dev_type == HCI_AMP)
		return;

	switch (hdev->flow_ctl_mode) {
	case HCI_FLOW_CTL_MODE_PACKET_BASED:
		hci_sched_acl_pkt(hdev);
		break;

	case HCI_FLOW_CTL_MODE_BLOCK_BASED:
		hci_sched_acl_blk(hdev);
		break;
	}
}

static void hci_sched_le(struct hci_dev *hdev)
{
	struct hci_chan *chan;
	struct sk_buff *skb;
	int quote, cnt, tmp;

	BT_DBG("%s", hdev->name);

	if (!hci_conn_num(hdev, LE_LINK))
		return;

	cnt = hdev->le_pkts ? hdev->le_cnt : hdev->acl_cnt;

	__check_timeout(hdev, cnt, LE_LINK);

	tmp = cnt;
	while (cnt && (chan = hci_chan_sent(hdev, LE_LINK, &quote))) {
		u32 priority = (skb_peek(&chan->data_q))->priority;
		while (quote-- && (skb = skb_peek(&chan->data_q))) {
			BT_DBG("chan %p skb %p len %d priority %u", chan, skb,
			       skb->len, skb->priority);

			/* Stop if priority has changed */
			if (skb->priority < priority)
				break;

			skb = skb_dequeue(&chan->data_q);

			hci_send_frame(hdev, skb);
			hdev->le_last_tx = jiffies;

			cnt--;
			chan->sent++;
			chan->conn->sent++;

			/* Send pending SCO packets right away */
			hci_sched_sco(hdev);
			hci_sched_esco(hdev);
		}
	}

	if (hdev->le_pkts)
		hdev->le_cnt = cnt;
	else
		hdev->acl_cnt = cnt;

	if (cnt != tmp)
		hci_prio_recalculate(hdev, LE_LINK);
}

/* Schedule CIS */
static void hci_sched_iso(struct hci_dev *hdev)
{
	struct hci_conn *conn;
	struct sk_buff *skb;
	int quote, *cnt;

	BT_DBG("%s", hdev->name);

	if (!hci_conn_num(hdev, ISO_LINK))
		return;

	cnt = hdev->iso_pkts ? &hdev->iso_cnt :
		hdev->le_pkts ? &hdev->le_cnt : &hdev->acl_cnt;
	while (*cnt && (conn = hci_low_sent(hdev, ISO_LINK, &quote))) {
		while (quote-- && (skb = skb_dequeue(&conn->data_q))) {
			BT_DBG("skb %p len %d", skb, skb->len);
			hci_send_frame(hdev, skb);

			conn->sent++;
			if (conn->sent == ~0)
				conn->sent = 0;
			(*cnt)--;
		}
	}
}

static void hci_tx_work(struct work_struct *work)
{
	struct hci_dev *hdev = container_of(work, struct hci_dev, tx_work);
	struct sk_buff *skb;

	BT_DBG("%s acl %d sco %d le %d iso %d", hdev->name, hdev->acl_cnt,
	       hdev->sco_cnt, hdev->le_cnt, hdev->iso_cnt);

	if (!hci_dev_test_flag(hdev, HCI_USER_CHANNEL)) {
		/* Schedule queues and send stuff to HCI driver */
		hci_sched_sco(hdev);
		hci_sched_esco(hdev);
		hci_sched_iso(hdev);
		hci_sched_acl(hdev);
		hci_sched_le(hdev);
	}

	/* Send next queued raw (unknown type) packet */
	while ((skb = skb_dequeue(&hdev->raw_q)))
		hci_send_frame(hdev, skb);
}

/* ----- HCI RX task (incoming data processing) ----- */

/* ACL data packet */
static void hci_acldata_packet(struct hci_dev *hdev, struct sk_buff *skb)
{
	struct hci_acl_hdr *hdr = (void *) skb->data;
	struct hci_conn *conn;
	__u16 handle, flags;

	skb_pull(skb, HCI_ACL_HDR_SIZE);

	handle = __le16_to_cpu(hdr->handle);
	flags  = hci_flags(handle);
	handle = hci_handle(handle);

	BT_DBG("%s len %d handle 0x%4.4x flags 0x%4.4x", hdev->name, skb->len,
	       handle, flags);

	hdev->stat.acl_rx++;

	hci_dev_lock(hdev);
	conn = hci_conn_hash_lookup_handle(hdev, handle);
	hci_dev_unlock(hdev);

	if (conn) {
		hci_conn_enter_active_mode(conn, BT_POWER_FORCE_ACTIVE_OFF);

		/* Send to upper protocol */
		l2cap_recv_acldata(conn, skb, flags);
		return;
	} else {
		bt_dev_err(hdev, "ACL packet for unknown connection handle %d",
			   handle);
	}

	kfree_skb(skb);
}

/* SCO data packet */
static void hci_scodata_packet(struct hci_dev *hdev, struct sk_buff *skb)
{
	struct hci_sco_hdr *hdr = (void *) skb->data;
	struct hci_conn *conn;
	__u16 handle, flags;

	skb_pull(skb, HCI_SCO_HDR_SIZE);

	handle = __le16_to_cpu(hdr->handle);
	flags  = hci_flags(handle);
	handle = hci_handle(handle);

	BT_DBG("%s len %d handle 0x%4.4x flags 0x%4.4x", hdev->name, skb->len,
	       handle, flags);

	hdev->stat.sco_rx++;

	hci_dev_lock(hdev);
	conn = hci_conn_hash_lookup_handle(hdev, handle);
	hci_dev_unlock(hdev);

	if (conn) {
		/* Send to upper protocol */
		bt_cb(skb)->sco.pkt_status = flags & 0x03;
		sco_recv_scodata(conn, skb);
		return;
	} else {
		bt_dev_err_ratelimited(hdev, "SCO packet for unknown connection handle %d",
				       handle);
	}

	kfree_skb(skb);
}

static void hci_isodata_packet(struct hci_dev *hdev, struct sk_buff *skb)
{
	struct hci_iso_hdr *hdr;
	struct hci_conn *conn;
	__u16 handle, flags;

	hdr = skb_pull_data(skb, sizeof(*hdr));
	if (!hdr) {
		bt_dev_err(hdev, "ISO packet too small");
		goto drop;
	}

	handle = __le16_to_cpu(hdr->handle);
	flags  = hci_flags(handle);
	handle = hci_handle(handle);

	bt_dev_dbg(hdev, "len %d handle 0x%4.4x flags 0x%4.4x", skb->len,
		   handle, flags);

	hci_dev_lock(hdev);
	conn = hci_conn_hash_lookup_handle(hdev, handle);
	hci_dev_unlock(hdev);

	if (!conn) {
		bt_dev_err(hdev, "ISO packet for unknown connection handle %d",
			   handle);
		goto drop;
	}

	/* Send to upper protocol */
	iso_recv(conn, skb, flags);
	return;

drop:
	kfree_skb(skb);
}

static bool hci_req_is_complete(struct hci_dev *hdev)
{
	struct sk_buff *skb;

	skb = skb_peek(&hdev->cmd_q);
	if (!skb)
		return true;

	return (bt_cb(skb)->hci.req_flags & HCI_REQ_START);
}

static void hci_resend_last(struct hci_dev *hdev)
{
	struct hci_command_hdr *sent;
	struct sk_buff *skb;
	u16 opcode;

	if (!hdev->sent_cmd)
		return;

	sent = (void *) hdev->sent_cmd->data;
	opcode = __le16_to_cpu(sent->opcode);
	if (opcode == HCI_OP_RESET)
		return;

	skb = skb_clone(hdev->sent_cmd, GFP_KERNEL);
	if (!skb)
		return;

	skb_queue_head(&hdev->cmd_q, skb);
	queue_work(hdev->workqueue, &hdev->cmd_work);
}

void hci_req_cmd_complete(struct hci_dev *hdev, u16 opcode, u8 status,
			  hci_req_complete_t *req_complete,
			  hci_req_complete_skb_t *req_complete_skb)
{
	struct sk_buff *skb;
	unsigned long flags;

	BT_DBG("opcode 0x%04x status 0x%02x", opcode, status);

	/* If the completed command doesn't match the last one that was
	 * sent we need to do special handling of it.
	 */
	if (!hci_sent_cmd_data(hdev, opcode)) {
		/* Some CSR based controllers generate a spontaneous
		 * reset complete event during init and any pending
		 * command will never be completed. In such a case we
		 * need to resend whatever was the last sent
		 * command.
		 */
		if (test_bit(HCI_INIT, &hdev->flags) && opcode == HCI_OP_RESET)
			hci_resend_last(hdev);

		return;
	}

	/* If we reach this point this event matches the last command sent */
	hci_dev_clear_flag(hdev, HCI_CMD_PENDING);

	/* If the command succeeded and there's still more commands in
	 * this request the request is not yet complete.
	 */
	if (!status && !hci_req_is_complete(hdev))
		return;

	/* If this was the last command in a request the complete
	 * callback would be found in hdev->sent_cmd instead of the
	 * command queue (hdev->cmd_q).
	 */
	if (bt_cb(hdev->sent_cmd)->hci.req_flags & HCI_REQ_SKB) {
		*req_complete_skb = bt_cb(hdev->sent_cmd)->hci.req_complete_skb;
		return;
	}

	if (bt_cb(hdev->sent_cmd)->hci.req_complete) {
		*req_complete = bt_cb(hdev->sent_cmd)->hci.req_complete;
		return;
	}

	/* Remove all pending commands belonging to this request */
	spin_lock_irqsave(&hdev->cmd_q.lock, flags);
	while ((skb = __skb_dequeue(&hdev->cmd_q))) {
		if (bt_cb(skb)->hci.req_flags & HCI_REQ_START) {
			__skb_queue_head(&hdev->cmd_q, skb);
			break;
		}

		if (bt_cb(skb)->hci.req_flags & HCI_REQ_SKB)
			*req_complete_skb = bt_cb(skb)->hci.req_complete_skb;
		else
			*req_complete = bt_cb(skb)->hci.req_complete;
		dev_kfree_skb_irq(skb);
	}
	spin_unlock_irqrestore(&hdev->cmd_q.lock, flags);
}

static void hci_rx_work(struct work_struct *work)
{
	struct hci_dev *hdev = container_of(work, struct hci_dev, rx_work);
	struct sk_buff *skb;

	BT_DBG("%s", hdev->name);

	/* The kcov_remote functions used for collecting packet parsing
	 * coverage information from this background thread and associate
	 * the coverage with the syscall's thread which originally injected
	 * the packet. This helps fuzzing the kernel.
	 */
	for (; (skb = skb_dequeue(&hdev->rx_q)); kcov_remote_stop()) {
		kcov_remote_start_common(skb_get_kcov_handle(skb));

		/* Send copy to monitor */
		hci_send_to_monitor(hdev, skb);

		if (atomic_read(&hdev->promisc)) {
			/* Send copy to the sockets */
			hci_send_to_sock(hdev, skb);
		}

		/* If the device has been opened in HCI_USER_CHANNEL,
		 * the userspace has exclusive access to device.
		 * When device is HCI_INIT, we still need to process
		 * the data packets to the driver in order
		 * to complete its setup().
		 */
		if (hci_dev_test_flag(hdev, HCI_USER_CHANNEL) &&
		    !test_bit(HCI_INIT, &hdev->flags)) {
			kfree_skb(skb);
			continue;
		}

		if (test_bit(HCI_INIT, &hdev->flags)) {
			/* Don't process data packets in this states. */
			switch (hci_skb_pkt_type(skb)) {
			case HCI_ACLDATA_PKT:
			case HCI_SCODATA_PKT:
			case HCI_ISODATA_PKT:
				kfree_skb(skb);
				continue;
			}
		}

		/* Process frame */
		switch (hci_skb_pkt_type(skb)) {
		case HCI_EVENT_PKT:
			BT_DBG("%s Event packet", hdev->name);
			hci_event_packet(hdev, skb);
			break;

		case HCI_ACLDATA_PKT:
			BT_DBG("%s ACL data packet", hdev->name);
			hci_acldata_packet(hdev, skb);
			break;

		case HCI_SCODATA_PKT:
			BT_DBG("%s SCO data packet", hdev->name);
			hci_scodata_packet(hdev, skb);
			break;

		case HCI_ISODATA_PKT:
			BT_DBG("%s ISO data packet", hdev->name);
			hci_isodata_packet(hdev, skb);
			break;

		default:
			kfree_skb(skb);
			break;
		}
	}
}

static void hci_cmd_work(struct work_struct *work)
{
	struct hci_dev *hdev = container_of(work, struct hci_dev, cmd_work);
	struct sk_buff *skb;

	BT_DBG("%s cmd_cnt %d cmd queued %d", hdev->name,
	       atomic_read(&hdev->cmd_cnt), skb_queue_len(&hdev->cmd_q));

	/* Send queued commands */
	if (atomic_read(&hdev->cmd_cnt)) {
		skb = skb_dequeue(&hdev->cmd_q);
		if (!skb)
			return;

		kfree_skb(hdev->sent_cmd);

		hdev->sent_cmd = skb_clone(skb, GFP_KERNEL);
		if (hdev->sent_cmd) {
			int res;
			if (hci_req_status_pend(hdev))
				hci_dev_set_flag(hdev, HCI_CMD_PENDING);
			atomic_dec(&hdev->cmd_cnt);

			res = hci_send_frame(hdev, skb);
			if (res < 0)
				__hci_cmd_sync_cancel(hdev, -res);

			rcu_read_lock();
			if (test_bit(HCI_RESET, &hdev->flags) ||
			    hci_dev_test_flag(hdev, HCI_CMD_DRAIN_WORKQUEUE))
				cancel_delayed_work(&hdev->cmd_timer);
			else
				queue_delayed_work(hdev->workqueue, &hdev->cmd_timer,
						   HCI_CMD_TIMEOUT);
			rcu_read_unlock();
		} else {
			skb_queue_head(&hdev->cmd_q, skb);
			queue_work(hdev->workqueue, &hdev->cmd_work);
		}
	}
}<|MERGE_RESOLUTION|>--- conflicted
+++ resolved
@@ -1715,12 +1715,8 @@
 				      u32 flags, u16 adv_data_len, u8 *adv_data,
 				      u16 scan_rsp_len, u8 *scan_rsp_data,
 				      u16 timeout, u16 duration, s8 tx_power,
-<<<<<<< HEAD
-				      u32 min_interval, u32 max_interval)
-=======
 				      u32 min_interval, u32 max_interval,
 				      u8 mesh_handle)
->>>>>>> eb3cdb58
 {
 	struct adv_info *adv;
 
@@ -1731,11 +1727,7 @@
 		memset(adv->per_adv_data, 0, sizeof(adv->per_adv_data));
 	} else {
 		if (hdev->adv_instance_cnt >= hdev->le_num_of_adv_sets ||
-<<<<<<< HEAD
-		    instance < 1 || instance > hdev->le_num_of_adv_sets)
-=======
 		    instance < 1 || instance > hdev->le_num_of_adv_sets + 1)
->>>>>>> eb3cdb58
 			return ERR_PTR(-EOVERFLOW);
 
 		adv = kzalloc(sizeof(*adv), GFP_KERNEL);
@@ -1752,14 +1744,11 @@
 	adv->min_interval = min_interval;
 	adv->max_interval = max_interval;
 	adv->tx_power = tx_power;
-<<<<<<< HEAD
-=======
 	/* Defining a mesh_handle changes the timing units to ms,
 	 * rather than seconds, and ties the instance to the requested
 	 * mesh_tx queue.
 	 */
 	adv->mesh = mesh_handle;
->>>>>>> eb3cdb58
 
 	hci_set_adv_instance_data(hdev, instance, adv_data_len, adv_data,
 				  scan_rsp_len, scan_rsp_data);
@@ -1788,11 +1777,7 @@
 
 	adv = hci_add_adv_instance(hdev, instance, flags, 0, NULL, 0, NULL,
 				   0, 0, HCI_ADV_TX_POWER_NO_PREFERENCE,
-<<<<<<< HEAD
-				   min_interval, max_interval);
-=======
 				   min_interval, max_interval, 0);
->>>>>>> eb3cdb58
 	if (IS_ERR(adv))
 		return adv;
 
@@ -2846,12 +2831,9 @@
 	if (mgmt_powering_down(hdev))
 		return 0;
 
-<<<<<<< HEAD
-=======
 	/* Cancel potentially blocking sync operation before suspend */
 	__hci_cmd_sync_cancel(hdev, -EHOSTDOWN);
 
->>>>>>> eb3cdb58
 	hci_req_sync_lock(hdev);
 	ret = hci_suspend_sync(hdev);
 	hci_req_sync_unlock(hdev);
