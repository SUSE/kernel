--- conflicted
+++ resolved
@@ -340,14 +340,6 @@
 	return conn->attempt <= size;
 }
 
-<<<<<<< HEAD
-static bool hci_enhanced_setup_sync_conn(struct hci_conn *conn, __u16 handle)
-{
-	struct hci_dev *hdev = conn->hdev;
-	struct hci_cp_enhanced_setup_sync_conn cp;
-	const struct sco_param *param;
-
-=======
 static int configure_datapath_sync(struct hci_dev *hdev, struct bt_codec *codec)
 {
 	int err;
@@ -397,16 +389,11 @@
 
 	kfree(conn_handle);
 
->>>>>>> eb3cdb58
 	bt_dev_dbg(hdev, "hcon %p", conn);
 
 	/* for offload use case, codec needs to configured before opening SCO */
 	if (conn->codec.data_path)
-<<<<<<< HEAD
-		hci_req_configure_datapath(hdev, &conn->codec);
-=======
 		configure_datapath_sync(hdev, &conn->codec);
->>>>>>> eb3cdb58
 
 	conn->state = BT_CONNECT;
 	conn->out = true;
@@ -424,11 +411,7 @@
 	case BT_CODEC_MSBC:
 		if (!find_next_esco_param(conn, esco_param_msbc,
 					  ARRAY_SIZE(esco_param_msbc)))
-<<<<<<< HEAD
-			return false;
-=======
 			return -EINVAL;
->>>>>>> eb3cdb58
 
 		param = &esco_param_msbc[conn->attempt - 1];
 		cp.tx_coding_format.id = 0x05;
@@ -477,16 +460,6 @@
 		break;
 
 	case BT_CODEC_CVSD:
-<<<<<<< HEAD
-		if (lmp_esco_capable(conn->link)) {
-			if (!find_next_esco_param(conn, esco_param_cvsd,
-						  ARRAY_SIZE(esco_param_cvsd)))
-				return false;
-			param = &esco_param_cvsd[conn->attempt - 1];
-		} else {
-			if (conn->attempt > ARRAY_SIZE(sco_param_cvsd))
-				return false;
-=======
 		if (conn->parent && lmp_esco_capable(conn->parent)) {
 			if (!find_next_esco_param(conn, esco_param_cvsd,
 						  ARRAY_SIZE(esco_param_cvsd)))
@@ -495,7 +468,6 @@
 		} else {
 			if (conn->attempt > ARRAY_SIZE(sco_param_cvsd))
 				return -EINVAL;
->>>>>>> eb3cdb58
 			param = &sco_param_cvsd[conn->attempt - 1];
 		}
 		cp.tx_coding_format.id = 2;
@@ -518,11 +490,7 @@
 		cp.out_transport_unit_size = 16;
 		break;
 	default:
-<<<<<<< HEAD
-		return false;
-=======
 		return -EINVAL;
->>>>>>> eb3cdb58
 	}
 
 	cp.retrans_effort = param->retrans_effort;
@@ -530,15 +498,9 @@
 	cp.max_latency = __cpu_to_le16(param->max_latency);
 
 	if (hci_send_cmd(hdev, HCI_OP_ENHANCED_SETUP_SYNC_CONN, sizeof(cp), &cp) < 0)
-<<<<<<< HEAD
-		return false;
-
-	return true;
-=======
 		return -EIO;
 
 	return 0;
->>>>>>> eb3cdb58
 }
 
 static bool hci_setup_sync_conn(struct hci_conn *conn, __u16 handle)
@@ -595,10 +557,6 @@
 
 bool hci_setup_sync(struct hci_conn *conn, __u16 handle)
 {
-<<<<<<< HEAD
-	if (enhanced_sync_conn_capable(conn->hdev))
-		return hci_enhanced_setup_sync_conn(conn, handle);
-=======
 	int result;
 	struct conn_handle_t *conn_handle;
 
@@ -617,7 +575,6 @@
 
 		return result == 0;
 	}
->>>>>>> eb3cdb58
 
 	return hci_setup_sync_conn(conn, handle);
 }
@@ -841,13 +798,8 @@
 	if (bacmp(&conn->dst, BDADDR_ANY))
 		return;
 
-<<<<<<< HEAD
-	if (d->big != conn->iso_qos.big || d->bis == BT_ISO_QOS_BIS_UNSET ||
-	    d->bis != conn->iso_qos.bis)
-=======
 	if (d->big != conn->iso_qos.bcast.big || d->bis == BT_ISO_QOS_BIS_UNSET ||
 	    d->bis != conn->iso_qos.bcast.bis)
->>>>>>> eb3cdb58
 		return;
 
 	d->count++;
@@ -895,18 +847,10 @@
 
 	bt_dev_dbg(hdev, "big 0x%2.2x bis 0x%2.2x", big, bis);
 
-<<<<<<< HEAD
-	d = kmalloc(sizeof(*d), GFP_KERNEL);
-	if (!d)
-		return -ENOMEM;
-
-	memset(d, 0, sizeof(*d));
-=======
 	d = kzalloc(sizeof(*d), GFP_KERNEL);
 	if (!d)
 		return -ENOMEM;
 
->>>>>>> eb3cdb58
 	d->big = big;
 	d->bis = bis;
 
@@ -944,18 +888,10 @@
 
 	bt_dev_dbg(hdev, "big 0x%2.2x sync_handle 0x%4.4x", big, sync_handle);
 
-<<<<<<< HEAD
-	d = kmalloc(sizeof(*d), GFP_KERNEL);
-	if (!d)
-		return -ENOMEM;
-
-	memset(d, 0, sizeof(*d));
-=======
 	d = kzalloc(sizeof(*d), GFP_KERNEL);
 	if (!d)
 		return -ENOMEM;
 
->>>>>>> eb3cdb58
 	d->big = big;
 	d->sync_handle = sync_handle;
 
@@ -983,17 +919,10 @@
 		if (!test_and_clear_bit(HCI_CONN_PER_ADV, &conn->flags))
 			return;
 
-<<<<<<< HEAD
-		hci_le_terminate_big(hdev, conn->iso_qos.big,
-				     conn->iso_qos.bis);
-	} else {
-		hci_le_big_terminate(hdev, conn->iso_qos.big,
-=======
 		hci_le_terminate_big(hdev, conn->iso_qos.bcast.big,
 				     conn->iso_qos.bcast.bis);
 	} else {
 		hci_le_big_terminate(hdev, conn->iso_qos.bcast.big,
->>>>>>> eb3cdb58
 				     conn->sync_handle);
 	}
 }
@@ -1017,11 +946,7 @@
 	struct iso_list_data *d = data;
 
 	/* Ignore broadcast or if CIG don't match */
-<<<<<<< HEAD
-	if (!bacmp(&conn->dst, BDADDR_ANY) || d->cig != conn->iso_qos.cig)
-=======
 	if (!bacmp(&conn->dst, BDADDR_ANY) || d->cig != conn->iso_qos.ucast.cig)
->>>>>>> eb3cdb58
 		return;
 
 	d->count++;
@@ -1036,19 +961,11 @@
 	struct hci_dev *hdev = conn->hdev;
 	struct iso_list_data d;
 
-<<<<<<< HEAD
-	if (conn->iso_qos.cig == BT_ISO_QOS_CIG_UNSET)
-		return;
-
-	memset(&d, 0, sizeof(d));
-	d.cig = conn->iso_qos.cig;
-=======
 	if (conn->iso_qos.ucast.cig == BT_ISO_QOS_CIG_UNSET)
 		return;
 
 	memset(&d, 0, sizeof(d));
 	d.cig = conn->iso_qos.ucast.cig;
->>>>>>> eb3cdb58
 
 	/* Check if ISO connection is a CIS and remove CIG if there are
 	 * no other connections using it.
@@ -1059,11 +976,7 @@
 	if (d.count)
 		return;
 
-<<<<<<< HEAD
-	hci_le_remove_cig(hdev, conn->iso_qos.cig);
-=======
 	hci_le_remove_cig(hdev, conn->iso_qos.ucast.cig);
->>>>>>> eb3cdb58
 }
 
 struct hci_conn *hci_conn_add(struct hci_dev *hdev, int type, bdaddr_t *dst,
@@ -1236,24 +1149,6 @@
 		else
 			hdev->acl_cnt += conn->sent;
 	} else {
-<<<<<<< HEAD
-		struct hci_conn *acl = conn->link;
-
-		if (acl) {
-			acl->link = NULL;
-			hci_conn_drop(acl);
-=======
-		/* Unacked ISO frames */
-		if (conn->type == ISO_LINK) {
-			if (hdev->iso_pkts)
-				hdev->iso_cnt += conn->sent;
-			else if (hdev->le_pkts)
-				hdev->le_cnt += conn->sent;
-			else
-				hdev->acl_cnt += conn->sent;
->>>>>>> eb3cdb58
-		}
-
 		/* Unacked ISO frames */
 		if (conn->type == ISO_LINK) {
 			if (hdev->iso_pkts)
@@ -1377,36 +1272,22 @@
 static void create_le_conn_complete(struct hci_dev *hdev, void *data, int err)
 {
 	struct hci_conn *conn = data;
-<<<<<<< HEAD
+
+	bt_dev_dbg(hdev, "err %d", err);
 
 	hci_dev_lock(hdev);
 
-=======
-
-	bt_dev_dbg(hdev, "err %d", err);
-
-	hci_dev_lock(hdev);
-
->>>>>>> eb3cdb58
 	if (!err) {
 		hci_connect_le_scan_cleanup(conn, 0x00);
 		goto done;
 	}
 
-<<<<<<< HEAD
-	bt_dev_err(hdev, "request failed to create LE connection: err %d", err);
-
-=======
->>>>>>> eb3cdb58
 	/* Check if connection is still pending */
 	if (conn != hci_lookup_le_connect(hdev))
 		goto done;
 
-<<<<<<< HEAD
-=======
 	/* Flush to make sure we send create conn cancel command if needed */
 	flush_delayed_work(&conn->le_conn_timeout);
->>>>>>> eb3cdb58
 	hci_conn_failed(conn, bt_status(err));
 
 done:
@@ -1558,11 +1439,7 @@
 	struct iso_list_data data;
 
 	/* Allocate a BIG if not set */
-<<<<<<< HEAD
-	if (qos->big == BT_ISO_QOS_BIG_UNSET) {
-=======
 	if (qos->bcast.big == BT_ISO_QOS_BIG_UNSET) {
->>>>>>> eb3cdb58
 		for (data.big = 0x00; data.big < 0xef; data.big++) {
 			data.count = 0;
 			data.bis = 0xff;
@@ -1577,11 +1454,7 @@
 			return -EADDRNOTAVAIL;
 
 		/* Update BIG */
-<<<<<<< HEAD
-		qos->big = data.big;
-=======
 		qos->bcast.big = data.big;
->>>>>>> eb3cdb58
 	}
 
 	return 0;
@@ -1592,11 +1465,7 @@
 	struct iso_list_data data;
 
 	/* Allocate BIS if not set */
-<<<<<<< HEAD
-	if (qos->bis == BT_ISO_QOS_BIS_UNSET) {
-=======
 	if (qos->bcast.bis == BT_ISO_QOS_BIS_UNSET) {
->>>>>>> eb3cdb58
 		/* Find an unused adv set to advertise BIS, skip instance 0x00
 		 * since it is reserved as general purpose set.
 		 */
@@ -1614,11 +1483,7 @@
 			return -EADDRNOTAVAIL;
 
 		/* Update BIS */
-<<<<<<< HEAD
-		qos->bis = data.bis;
-=======
 		qos->bcast.bis = data.bis;
->>>>>>> eb3cdb58
 	}
 
 	return 0;
@@ -1647,13 +1512,8 @@
 	if (err)
 		return ERR_PTR(err);
 
-<<<<<<< HEAD
-	data.big = qos->big;
-	data.bis = qos->bis;
-=======
 	data.big = qos->bcast.big;
 	data.bis = qos->bcast.bis;
->>>>>>> eb3cdb58
 	data.count = 0;
 
 	/* Check if there is already a matching BIG/BIS */
@@ -1661,11 +1521,7 @@
 	if (data.count)
 		return ERR_PTR(-EADDRINUSE);
 
-<<<<<<< HEAD
-	conn = hci_conn_hash_lookup_bis(hdev, dst, qos->big, qos->bis);
-=======
 	conn = hci_conn_hash_lookup_bis(hdev, dst, qos->bcast.big, qos->bcast.bis);
->>>>>>> eb3cdb58
 	if (conn)
 		return ERR_PTR(-EADDRINUSE);
 
@@ -1851,15 +1707,6 @@
 {
 	struct hci_cis_params *cis = &d->pdu.cis[d->pdu.cp.num_cis];
 
-<<<<<<< HEAD
-	cis->cis_id = qos->cis;
-	cis->c_sdu  = cpu_to_le16(qos->out.sdu);
-	cis->p_sdu  = cpu_to_le16(qos->in.sdu);
-	cis->c_phy  = qos->out.phy ? qos->out.phy : qos->in.phy;
-	cis->p_phy  = qos->in.phy ? qos->in.phy : qos->out.phy;
-	cis->c_rtn  = qos->out.rtn;
-	cis->p_rtn  = qos->in.rtn;
-=======
 	cis->cis_id = qos->ucast.cis;
 	cis->c_sdu  = cpu_to_le16(qos->ucast.out.sdu);
 	cis->p_sdu  = cpu_to_le16(qos->ucast.in.sdu);
@@ -1867,7 +1714,6 @@
 	cis->p_phy  = qos->ucast.in.phy ? qos->ucast.in.phy : qos->ucast.out.phy;
 	cis->c_rtn  = qos->ucast.out.rtn;
 	cis->p_rtn  = qos->ucast.in.rtn;
->>>>>>> eb3cdb58
 
 	d->pdu.cp.num_cis++;
 }
@@ -1880,13 +1726,8 @@
 	if (!bacmp(&conn->dst, BDADDR_ANY))
 		return;
 
-<<<<<<< HEAD
-	if (d->cig != conn->iso_qos.cig || d->cis == BT_ISO_QOS_CIS_UNSET ||
-	    d->cis != conn->iso_qos.cis)
-=======
 	if (d->cig != conn->iso_qos.ucast.cig || d->cis == BT_ISO_QOS_CIS_UNSET ||
 	    d->cis != conn->iso_qos.ucast.cis)
->>>>>>> eb3cdb58
 		return;
 
 	d->count++;
@@ -1905,20 +1746,6 @@
 
 	memset(&cp, 0, sizeof(cp));
 
-<<<<<<< HEAD
-	cp.handle = qos->big;
-	cp.adv_handle = qos->bis;
-	cp.num_bis  = 0x01;
-	hci_cpu_to_le24(qos->out.interval, cp.bis.sdu_interval);
-	cp.bis.sdu = cpu_to_le16(qos->out.sdu);
-	cp.bis.latency =  cpu_to_le16(qos->out.latency);
-	cp.bis.rtn  = qos->out.rtn;
-	cp.bis.phy  = qos->out.phy;
-	cp.bis.packing = qos->packing;
-	cp.bis.framing = qos->framing;
-	cp.bis.encryption = 0x00;
-	memset(&cp.bis.bcode, 0, sizeof(cp.bis.bcode));
-=======
 	cp.handle = qos->bcast.big;
 	cp.adv_handle = qos->bcast.bis;
 	cp.num_bis  = 0x01;
@@ -1931,7 +1758,6 @@
 	cp.bis.framing = qos->bcast.framing;
 	cp.bis.encryption = qos->bcast.encryption;
 	memcpy(cp.bis.bcode, qos->bcast.bcode, sizeof(cp.bis.bcode));
->>>>>>> eb3cdb58
 
 	return hci_send_cmd(hdev, HCI_OP_LE_CREATE_BIG, sizeof(cp), &cp);
 }
@@ -1967,11 +1793,7 @@
 	memset(&data, 0, sizeof(data));
 
 	/* Allocate first still reconfigurable CIG if not set */
-<<<<<<< HEAD
-	if (qos->cig == BT_ISO_QOS_CIG_UNSET) {
-=======
 	if (qos->ucast.cig == BT_ISO_QOS_CIG_UNSET) {
->>>>>>> eb3cdb58
 		for (data.cig = 0x00; data.cig < 0xf0; data.cig++) {
 			data.count = 0;
 
@@ -1990,24 +1812,6 @@
 			return false;
 
 		/* Update CIG */
-<<<<<<< HEAD
-		qos->cig = data.cig;
-	}
-
-	data.pdu.cp.cig_id = qos->cig;
-	hci_cpu_to_le24(qos->out.interval, data.pdu.cp.c_interval);
-	hci_cpu_to_le24(qos->in.interval, data.pdu.cp.p_interval);
-	data.pdu.cp.sca = qos->sca;
-	data.pdu.cp.packing = qos->packing;
-	data.pdu.cp.framing = qos->framing;
-	data.pdu.cp.c_latency = cpu_to_le16(qos->out.latency);
-	data.pdu.cp.p_latency = cpu_to_le16(qos->in.latency);
-
-	if (qos->cis != BT_ISO_QOS_CIS_UNSET) {
-		data.count = 0;
-		data.cig = qos->cig;
-		data.cis = qos->cis;
-=======
 		qos->ucast.cig = data.cig;
 	}
 
@@ -2024,7 +1828,6 @@
 		data.count = 0;
 		data.cig = qos->ucast.cig;
 		data.cis = qos->ucast.cis;
->>>>>>> eb3cdb58
 
 		hci_conn_hash_list_state(hdev, cis_list, ISO_LINK, BT_BOUND,
 					 &data);
@@ -2035,11 +1838,7 @@
 	}
 
 	/* Reprogram all CIS(s) with the same CIG */
-<<<<<<< HEAD
-	for (data.cig = qos->cig, data.cis = 0x00; data.cis < 0x11;
-=======
 	for (data.cig = qos->ucast.cig, data.cis = 0x00; data.cis < 0x11;
->>>>>>> eb3cdb58
 	     data.cis++) {
 		data.count = 0;
 
@@ -2049,24 +1848,14 @@
 			continue;
 
 		/* Allocate a CIS if not set */
-<<<<<<< HEAD
-		if (qos->cis == BT_ISO_QOS_CIS_UNSET) {
-			/* Update CIS */
-			qos->cis = data.cis;
-=======
 		if (qos->ucast.cis == BT_ISO_QOS_CIS_UNSET) {
 			/* Update CIS */
 			qos->ucast.cis = data.cis;
->>>>>>> eb3cdb58
 			cis_add(&data, qos);
 		}
 	}
 
-<<<<<<< HEAD
-	if (qos->cis == BT_ISO_QOS_CIS_UNSET || !data.pdu.cp.num_cis)
-=======
 	if (qos->ucast.cis == BT_ISO_QOS_CIS_UNSET || !data.pdu.cp.num_cis)
->>>>>>> eb3cdb58
 		return false;
 
 	pdu = kzalloc(sizeof(*pdu), GFP_KERNEL);
@@ -2089,12 +1878,8 @@
 {
 	struct hci_conn *cis;
 
-<<<<<<< HEAD
-	cis = hci_conn_hash_lookup_cis(hdev, dst, dst_type);
-=======
 	cis = hci_conn_hash_lookup_cis(hdev, dst, dst_type, qos->ucast.cig,
 				       qos->ucast.cis);
->>>>>>> eb3cdb58
 	if (!cis) {
 		cis = hci_conn_add(hdev, ISO_LINK, dst, HCI_ROLE_MASTER);
 		if (!cis)
@@ -2112,57 +1897,32 @@
 		return cis;
 
 	/* Update LINK PHYs according to QoS preference */
-<<<<<<< HEAD
-	cis->le_tx_phy = qos->out.phy;
-	cis->le_rx_phy = qos->in.phy;
-=======
 	cis->le_tx_phy = qos->ucast.out.phy;
 	cis->le_rx_phy = qos->ucast.in.phy;
->>>>>>> eb3cdb58
 
 	/* If output interval is not set use the input interval as it cannot be
 	 * 0x000000.
 	 */
-<<<<<<< HEAD
-	if (!qos->out.interval)
-		qos->out.interval = qos->in.interval;
-=======
 	if (!qos->ucast.out.interval)
 		qos->ucast.out.interval = qos->ucast.in.interval;
->>>>>>> eb3cdb58
 
 	/* If input interval is not set use the output interval as it cannot be
 	 * 0x000000.
 	 */
-<<<<<<< HEAD
-	if (!qos->in.interval)
-		qos->in.interval = qos->out.interval;
-=======
 	if (!qos->ucast.in.interval)
 		qos->ucast.in.interval = qos->ucast.out.interval;
->>>>>>> eb3cdb58
 
 	/* If output latency is not set use the input latency as it cannot be
 	 * 0x0000.
 	 */
-<<<<<<< HEAD
-	if (!qos->out.latency)
-		qos->out.latency = qos->in.latency;
-=======
 	if (!qos->ucast.out.latency)
 		qos->ucast.out.latency = qos->ucast.in.latency;
->>>>>>> eb3cdb58
 
 	/* If input latency is not set use the output latency as it cannot be
 	 * 0x0000.
 	 */
-<<<<<<< HEAD
-	if (!qos->in.latency)
-		qos->in.latency = qos->out.latency;
-=======
 	if (!qos->ucast.in.latency)
 		qos->ucast.in.latency = qos->ucast.out.latency;
->>>>>>> eb3cdb58
 
 	if (!hci_le_set_cig_params(cis, qos)) {
 		hci_conn_drop(cis);
@@ -2182,11 +1942,7 @@
 
 	memset(&cmd, 0, sizeof(cmd));
 
-<<<<<<< HEAD
-	if (conn->iso_qos.out.sdu) {
-=======
 	if (conn->iso_qos.ucast.out.sdu) {
->>>>>>> eb3cdb58
 		cmd.handle = cpu_to_le16(conn->handle);
 		cmd.direction = 0x00; /* Input (Host to Controller) */
 		cmd.path = 0x00; /* HCI path if enabled */
@@ -2197,11 +1953,7 @@
 			return false;
 	}
 
-<<<<<<< HEAD
-	if (conn->iso_qos.in.sdu) {
-=======
 	if (conn->iso_qos.ucast.in.sdu) {
->>>>>>> eb3cdb58
 		cmd.handle = cpu_to_le16(conn->handle);
 		cmd.direction = 0x01; /* Output (Controller to Host) */
 		cmd.path = 0x00; /* HCI path if enabled */
@@ -2217,82 +1969,12 @@
 
 static int hci_create_cis_sync(struct hci_dev *hdev, void *data)
 {
-<<<<<<< HEAD
-	struct {
-		struct hci_cp_le_create_cis cp;
-		struct hci_cis cis[0x1f];
-	} cmd;
-	struct hci_conn *conn = data;
-	u8 cig;
-
-	memset(&cmd, 0, sizeof(cmd));
-	cmd.cis[0].acl_handle = cpu_to_le16(conn->link->handle);
-	cmd.cis[0].cis_handle = cpu_to_le16(conn->handle);
-	cmd.cp.num_cis++;
-	cig = conn->iso_qos.cig;
-
-	hci_dev_lock(hdev);
-
-	rcu_read_lock();
-
-	list_for_each_entry_rcu(conn, &hdev->conn_hash.list, list) {
-		struct hci_cis *cis = &cmd.cis[cmd.cp.num_cis];
-
-		if (conn == data || conn->type != ISO_LINK ||
-		    conn->state == BT_CONNECTED || conn->iso_qos.cig != cig)
-			continue;
-
-		/* Check if all CIS(s) belonging to a CIG are ready */
-		if (!conn->link || conn->link->state != BT_CONNECTED ||
-		    conn->state != BT_CONNECT) {
-			cmd.cp.num_cis = 0;
-			break;
-		}
-
-		/* Group all CIS with state BT_CONNECT since the spec don't
-		 * allow to send them individually:
-		 *
-		 * BLUETOOTH CORE SPECIFICATION Version 5.3 | Vol 4, Part E
-		 * page 2566:
-		 *
-		 * If the Host issues this command before all the
-		 * HCI_LE_CIS_Established events from the previous use of the
-		 * command have been generated, the Controller shall return the
-		 * error code Command Disallowed (0x0C).
-		 */
-		cis->acl_handle = cpu_to_le16(conn->link->handle);
-		cis->cis_handle = cpu_to_le16(conn->handle);
-		cmd.cp.num_cis++;
-	}
-
-	rcu_read_unlock();
-
-	hci_dev_unlock(hdev);
-
-	if (!cmd.cp.num_cis)
-		return 0;
-
-	return hci_send_cmd(hdev, HCI_OP_LE_CREATE_CIS, sizeof(cmd.cp) +
-			    sizeof(cmd.cis[0]) * cmd.cp.num_cis, &cmd);
-=======
 	return hci_le_create_cis_sync(hdev, data);
->>>>>>> eb3cdb58
 }
 
 int hci_le_create_cis(struct hci_conn *conn)
 {
 	struct hci_conn *cis;
-<<<<<<< HEAD
-	struct hci_dev *hdev = conn->hdev;
-	int err;
-
-	switch (conn->type) {
-	case LE_LINK:
-		if (!conn->link || conn->state != BT_CONNECTED)
-			return -EINVAL;
-		cis = conn->link;
-		break;
-=======
 	struct hci_link *link, *t;
 	struct hci_dev *hdev = conn->hdev;
 	int err;
@@ -2320,7 +2002,6 @@
 		}
 
 		return cis ? 0 : -EINVAL;
->>>>>>> eb3cdb58
 	case ISO_LINK:
 		cis = conn;
 		break;
@@ -2372,13 +2053,8 @@
 			 struct bt_iso_qos *qos)
 {
 	/* Update LINK PHYs according to QoS preference */
-<<<<<<< HEAD
-	conn->le_tx_phy = qos->out.phy;
-	conn->le_tx_phy = qos->out.phy;
-=======
 	conn->le_tx_phy = qos->bcast.out.phy;
 	conn->le_tx_phy = qos->bcast.out.phy;
->>>>>>> eb3cdb58
 	conn->iso_qos = *qos;
 	conn->state = BT_BOUND;
 }
@@ -2391,18 +2067,6 @@
 	u32 flags = 0;
 	int err;
 
-<<<<<<< HEAD
-	if (qos->out.phy == 0x02)
-		flags |= MGMT_ADV_FLAG_SEC_2M;
-
-	/* Align intervals */
-	interval = qos->out.interval / 1250;
-
-	if (qos->bis)
-		sync_interval = qos->sync_interval * 1600;
-
-	err = hci_start_per_adv_sync(hdev, qos->bis, conn->le_per_adv_data_len,
-=======
 	if (qos->bcast.out.phy == 0x02)
 		flags |= MGMT_ADV_FLAG_SEC_2M;
 
@@ -2413,7 +2077,6 @@
 		sync_interval = qos->bcast.sync_interval * 1600;
 
 	err = hci_start_per_adv_sync(hdev, qos->bcast.bis, conn->le_per_adv_data_len,
->>>>>>> eb3cdb58
 				     conn->le_per_adv_data, flags, interval,
 				     interval, sync_interval);
 	if (err)
@@ -2450,33 +2113,19 @@
 }
 
 int hci_pa_create_sync(struct hci_dev *hdev, bdaddr_t *dst, __u8 dst_type,
-<<<<<<< HEAD
-		       __u8 sid)
-=======
 		       __u8 sid, struct bt_iso_qos *qos)
->>>>>>> eb3cdb58
 {
 	struct hci_cp_le_pa_create_sync *cp;
 
 	if (hci_dev_test_and_set_flag(hdev, HCI_PA_SYNC))
 		return -EBUSY;
 
-<<<<<<< HEAD
-	cp = kmalloc(sizeof(*cp), GFP_KERNEL);
-=======
 	cp = kzalloc(sizeof(*cp), GFP_KERNEL);
->>>>>>> eb3cdb58
 	if (!cp) {
 		hci_dev_clear_flag(hdev, HCI_PA_SYNC);
 		return -ENOMEM;
 	}
 
-<<<<<<< HEAD
-	memset(cp, 0, sizeof(*cp));
-	cp->sid = sid;
-	cp->addr_type = dst_type;
-	bacpy(&cp->addr, dst);
-=======
 	cp->options = qos->bcast.options;
 	cp->sid = sid;
 	cp->addr_type = dst_type;
@@ -2484,7 +2133,6 @@
 	cp->skip = cpu_to_le16(qos->bcast.skip);
 	cp->sync_timeout = cpu_to_le16(qos->bcast.sync_timeout);
 	cp->sync_cte_type = qos->bcast.sync_cte_type;
->>>>>>> eb3cdb58
 
 	/* Queue start pa_create_sync and scan */
 	return hci_cmd_sync_queue(hdev, create_pa_sync, cp, create_pa_complete);
@@ -2507,17 +2155,12 @@
 		return err;
 
 	memset(&pdu, 0, sizeof(pdu));
-<<<<<<< HEAD
-	pdu.cp.handle = qos->big;
-	pdu.cp.sync_handle = cpu_to_le16(sync_handle);
-=======
 	pdu.cp.handle = qos->bcast.big;
 	pdu.cp.sync_handle = cpu_to_le16(sync_handle);
 	pdu.cp.encryption = qos->bcast.encryption;
 	memcpy(pdu.cp.bcode, qos->bcast.bcode, sizeof(pdu.cp.bcode));
 	pdu.cp.mse = qos->bcast.mse;
 	pdu.cp.timeout = cpu_to_le16(qos->bcast.timeout);
->>>>>>> eb3cdb58
 	pdu.cp.num_bis = num_bis;
 	memcpy(pdu.bis, bis, num_bis);
 
@@ -2567,11 +2210,7 @@
 		return ERR_PTR(err);
 	}
 
-<<<<<<< HEAD
-	hci_iso_qos_setup(hdev, conn, &qos->out,
-=======
 	hci_iso_qos_setup(hdev, conn, &qos->bcast.out,
->>>>>>> eb3cdb58
 			  conn->le_tx_phy ? conn->le_tx_phy :
 			  hdev->le_tx_def_phys);
 
@@ -2583,10 +2222,7 @@
 {
 	struct hci_conn *le;
 	struct hci_conn *cis;
-<<<<<<< HEAD
-=======
 	struct hci_link *link;
->>>>>>> eb3cdb58
 
 	if (hci_dev_test_flag(hdev, HCI_ADVERTISING))
 		le = hci_connect_le(hdev, dst, dst_type, false,
@@ -2601,15 +2237,9 @@
 	if (IS_ERR(le))
 		return le;
 
-<<<<<<< HEAD
-	hci_iso_qos_setup(hdev, le, &qos->out,
-			  le->le_tx_phy ? le->le_tx_phy : hdev->le_tx_def_phys);
-	hci_iso_qos_setup(hdev, le, &qos->in,
-=======
 	hci_iso_qos_setup(hdev, le, &qos->ucast.out,
 			  le->le_tx_phy ? le->le_tx_phy : hdev->le_tx_def_phys);
 	hci_iso_qos_setup(hdev, le, &qos->ucast.in,
->>>>>>> eb3cdb58
 			  le->le_rx_phy ? le->le_rx_phy : hdev->le_rx_def_phys);
 
 	cis = hci_bind_cis(hdev, dst, dst_type, qos);
@@ -2618,29 +2248,18 @@
 		return cis;
 	}
 
-<<<<<<< HEAD
-	le->link = cis;
-	cis->link = le;
-
-	hci_conn_hold(cis);
-=======
 	link = hci_conn_link(le, cis);
 	if (!link) {
 		hci_conn_drop(le);
 		hci_conn_drop(cis);
 		return ERR_PTR(-ENOLINK);
 	}
->>>>>>> eb3cdb58
 
 	/* If LE is already connected and CIS handle is already set proceed to
 	 * Create CIS immediately.
 	 */
 	if (le->state == BT_CONNECTED && cis->handle != HCI_CONN_HANDLE_UNSET)
-<<<<<<< HEAD
-		hci_le_create_cis(le);
-=======
 		hci_le_create_cis(cis);
->>>>>>> eb3cdb58
 
 	return cis;
 }
