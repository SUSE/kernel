/*
   BlueZ - Bluetooth protocol stack for Linux
   Copyright (c) 2000-2001, 2010, Code Aurora Forum. All rights reserved.
   Copyright 2023-2024 NXP

   Written 2000,2001 by Maxim Krasnyansky <maxk@qualcomm.com>

   This program is free software; you can redistribute it and/or modify
   it under the terms of the GNU General Public License version 2 as
   published by the Free Software Foundation;

   THE SOFTWARE IS PROVIDED "AS IS", WITHOUT WARRANTY OF ANY KIND, EXPRESS
   OR IMPLIED, INCLUDING BUT NOT LIMITED TO THE WARRANTIES OF MERCHANTABILITY,
   FITNESS FOR A PARTICULAR PURPOSE AND NONINFRINGEMENT OF THIRD PARTY RIGHTS.
   IN NO EVENT SHALL THE COPYRIGHT HOLDER(S) AND AUTHOR(S) BE LIABLE FOR ANY
   CLAIM, OR ANY SPECIAL INDIRECT OR CONSEQUENTIAL DAMAGES, OR ANY DAMAGES
   WHATSOEVER RESULTING FROM LOSS OF USE, DATA OR PROFITS, WHETHER IN AN
   ACTION OF CONTRACT, NEGLIGENCE OR OTHER TORTIOUS ACTION, ARISING OUT OF
   OR IN CONNECTION WITH THE USE OR PERFORMANCE OF THIS SOFTWARE.

   ALL LIABILITY, INCLUDING LIABILITY FOR INFRINGEMENT OF ANY PATENTS,
   COPYRIGHTS, TRADEMARKS OR OTHER RIGHTS, RELATING TO USE OF THIS
   SOFTWARE IS DISCLAIMED.
*/

/* Bluetooth HCI connection handling. */

#include <linux/export.h>
#include <linux/debugfs.h>

#include <net/bluetooth/bluetooth.h>
#include <net/bluetooth/hci_core.h>
#include <net/bluetooth/l2cap.h>
#include <net/bluetooth/iso.h>
#include <net/bluetooth/mgmt.h>

#include "smp.h"
#include "eir.h"

struct sco_param {
	u16 pkt_type;
	u16 max_latency;
	u8  retrans_effort;
};

struct conn_handle_t {
	struct hci_conn *conn;
	__u16 handle;
};

static const struct sco_param esco_param_cvsd[] = {
	{ EDR_ESCO_MASK & ~ESCO_2EV3, 0x000a,	0x01 }, /* S3 */
	{ EDR_ESCO_MASK & ~ESCO_2EV3, 0x0007,	0x01 }, /* S2 */
	{ EDR_ESCO_MASK | ESCO_EV3,   0x0007,	0x01 }, /* S1 */
	{ EDR_ESCO_MASK | ESCO_HV3,   0xffff,	0x01 }, /* D1 */
	{ EDR_ESCO_MASK | ESCO_HV1,   0xffff,	0x01 }, /* D0 */
};

static const struct sco_param sco_param_cvsd[] = {
	{ EDR_ESCO_MASK | ESCO_HV3,   0xffff,	0xff }, /* D1 */
	{ EDR_ESCO_MASK | ESCO_HV1,   0xffff,	0xff }, /* D0 */
};

static const struct sco_param esco_param_msbc[] = {
	{ EDR_ESCO_MASK & ~ESCO_2EV3, 0x000d,	0x02 }, /* T2 */
	{ EDR_ESCO_MASK | ESCO_EV3,   0x0008,	0x02 }, /* T1 */
};

/* This function requires the caller holds hdev->lock */
void hci_connect_le_scan_cleanup(struct hci_conn *conn, u8 status)
{
	struct hci_conn_params *params;
	struct hci_dev *hdev = conn->hdev;
	struct smp_irk *irk;
	bdaddr_t *bdaddr;
	u8 bdaddr_type;

	bdaddr = &conn->dst;
	bdaddr_type = conn->dst_type;

	/* Check if we need to convert to identity address */
	irk = hci_get_irk(hdev, bdaddr, bdaddr_type);
	if (irk) {
		bdaddr = &irk->bdaddr;
		bdaddr_type = irk->addr_type;
	}

	params = hci_pend_le_action_lookup(&hdev->pend_le_conns, bdaddr,
					   bdaddr_type);
	if (!params)
		return;

	if (params->conn) {
		hci_conn_drop(params->conn);
		hci_conn_put(params->conn);
		params->conn = NULL;
	}

	if (!params->explicit_connect)
		return;

	/* If the status indicates successful cancellation of
	 * the attempt (i.e. Unknown Connection Id) there's no point of
	 * notifying failure since we'll go back to keep trying to
	 * connect. The only exception is explicit connect requests
	 * where a timeout + cancel does indicate an actual failure.
	 */
	if (status && status != HCI_ERROR_UNKNOWN_CONN_ID)
		mgmt_connect_failed(hdev, conn, status);

	/* The connection attempt was doing scan for new RPA, and is
	 * in scan phase. If params are not associated with any other
	 * autoconnect action, remove them completely. If they are, just unmark
	 * them as waiting for connection, by clearing explicit_connect field.
	 */
	params->explicit_connect = false;

	hci_pend_le_list_del_init(params);

	switch (params->auto_connect) {
	case HCI_AUTO_CONN_EXPLICIT:
		hci_conn_params_del(hdev, bdaddr, bdaddr_type);
		/* return instead of break to avoid duplicate scan update */
		return;
	case HCI_AUTO_CONN_DIRECT:
	case HCI_AUTO_CONN_ALWAYS:
		hci_pend_le_list_add(params, &hdev->pend_le_conns);
		break;
	case HCI_AUTO_CONN_REPORT:
		hci_pend_le_list_add(params, &hdev->pend_le_reports);
		break;
	default:
		break;
	}

	hci_update_passive_scan(hdev);
}

static void hci_conn_cleanup(struct hci_conn *conn)
{
	struct hci_dev *hdev = conn->hdev;

	if (test_bit(HCI_CONN_PARAM_REMOVAL_PEND, &conn->flags))
		hci_conn_params_del(conn->hdev, &conn->dst, conn->dst_type);

	if (test_and_clear_bit(HCI_CONN_FLUSH_KEY, &conn->flags))
		hci_remove_link_key(hdev, &conn->dst);

	hci_chan_list_flush(conn);

	hci_conn_hash_del(hdev, conn);

	if (HCI_CONN_HANDLE_UNSET(conn->handle))
		ida_free(&hdev->unset_handle_ida, conn->handle);

	if (conn->cleanup)
		conn->cleanup(conn);

	if (conn->type == SCO_LINK || conn->type == ESCO_LINK) {
		switch (conn->setting & SCO_AIRMODE_MASK) {
		case SCO_AIRMODE_CVSD:
		case SCO_AIRMODE_TRANSP:
			if (hdev->notify)
				hdev->notify(hdev, HCI_NOTIFY_DISABLE_SCO);
			break;
		}
	} else {
		if (hdev->notify)
			hdev->notify(hdev, HCI_NOTIFY_CONN_DEL);
	}

	debugfs_remove_recursive(conn->debugfs);
<<<<<<< HEAD
}

static void hci_acl_create_connection(struct hci_conn *conn)
{
	struct hci_dev *hdev = conn->hdev;
	struct inquiry_entry *ie;
	struct hci_cp_create_conn cp;

	BT_DBG("hcon %p", conn);

	/* Many controllers disallow HCI Create Connection while it is doing
	 * HCI Inquiry. So we cancel the Inquiry first before issuing HCI Create
	 * Connection. This may cause the MGMT discovering state to become false
	 * without user space's request but it is okay since the MGMT Discovery
	 * APIs do not promise that discovery should be done forever. Instead,
	 * the user space monitors the status of MGMT discovering and it may
	 * request for discovery again when this flag becomes false.
	 */
	if (test_bit(HCI_INQUIRY, &hdev->flags)) {
		/* Put this connection to "pending" state so that it will be
		 * executed after the inquiry cancel command complete event.
		 */
		conn->state = BT_CONNECT2;
		hci_send_cmd(hdev, HCI_OP_INQUIRY_CANCEL, 0, NULL);
		return;
	}

	conn->state = BT_CONNECT;
	conn->out = true;
	conn->role = HCI_ROLE_MASTER;

	conn->attempt++;

	conn->link_policy = hdev->link_policy;

	memset(&cp, 0, sizeof(cp));
	bacpy(&cp.bdaddr, &conn->dst);
	cp.pscan_rep_mode = 0x02;

	ie = hci_inquiry_cache_lookup(hdev, &conn->dst);
	if (ie) {
		if (inquiry_entry_age(ie) <= INQUIRY_ENTRY_AGE_MAX) {
			cp.pscan_rep_mode = ie->data.pscan_rep_mode;
			cp.pscan_mode     = ie->data.pscan_mode;
			cp.clock_offset   = ie->data.clock_offset |
					    cpu_to_le16(0x8000);
		}

		memcpy(conn->dev_class, ie->data.dev_class, 3);
	}

	cp.pkt_type = cpu_to_le16(conn->pkt_type);
	if (lmp_rswitch_capable(hdev) && !(hdev->link_mode & HCI_LM_MASTER))
		cp.role_switch = 0x01;
	else
		cp.role_switch = 0x00;

	hci_send_cmd(hdev, HCI_OP_CREATE_CONN, sizeof(cp), &cp);
=======

	hci_conn_del_sysfs(conn);

	hci_dev_put(hdev);
>>>>>>> 2d5404ca
}

int hci_disconnect(struct hci_conn *conn, __u8 reason)
{
	BT_DBG("hcon %p", conn);

	/* When we are central of an established connection and it enters
	 * the disconnect timeout, then go ahead and try to read the
	 * current clock offset.  Processing of the result is done
	 * within the event handling and hci_clock_offset_evt function.
	 */
	if (conn->type == ACL_LINK && conn->role == HCI_ROLE_MASTER &&
	    (conn->state == BT_CONNECTED || conn->state == BT_CONFIG)) {
		struct hci_dev *hdev = conn->hdev;
		struct hci_cp_read_clock_offset clkoff_cp;

		clkoff_cp.handle = cpu_to_le16(conn->handle);
		hci_send_cmd(hdev, HCI_OP_READ_CLOCK_OFFSET, sizeof(clkoff_cp),
			     &clkoff_cp);
	}

	return hci_abort_conn(conn, reason);
}

static void hci_add_sco(struct hci_conn *conn, __u16 handle)
{
	struct hci_dev *hdev = conn->hdev;
	struct hci_cp_add_sco cp;

	BT_DBG("hcon %p", conn);

	conn->state = BT_CONNECT;
	conn->out = true;

	conn->attempt++;

	cp.handle   = cpu_to_le16(handle);
	cp.pkt_type = cpu_to_le16(conn->pkt_type);

	hci_send_cmd(hdev, HCI_OP_ADD_SCO, sizeof(cp), &cp);
}

static bool find_next_esco_param(struct hci_conn *conn,
				 const struct sco_param *esco_param, int size)
{
	if (!conn->parent)
		return false;

	for (; conn->attempt <= size; conn->attempt++) {
		if (lmp_esco_2m_capable(conn->parent) ||
		    (esco_param[conn->attempt - 1].pkt_type & ESCO_2EV3))
			break;
		BT_DBG("hcon %p skipped attempt %d, eSCO 2M not supported",
		       conn, conn->attempt);
	}

	return conn->attempt <= size;
}

static int configure_datapath_sync(struct hci_dev *hdev, struct bt_codec *codec)
{
	int err;
	__u8 vnd_len, *vnd_data = NULL;
	struct hci_op_configure_data_path *cmd = NULL;

<<<<<<< HEAD
	if (!codec->data_path || !hdev->get_codec_config_data)
		return 0;

	/* Do not take me as error */
	if (!hdev->get_codec_config_data)
		return 0;

=======
	/* Do not take below 2 checks as error since the 1st means user do not
	 * want to use HFP offload mode and the 2nd means the vendor controller
	 * do not need to send below HCI command for offload mode.
	 */
	if (!codec->data_path || !hdev->get_codec_config_data)
		return 0;

>>>>>>> 2d5404ca
	err = hdev->get_codec_config_data(hdev, ESCO_LINK, codec, &vnd_len,
					  &vnd_data);
	if (err < 0)
		goto error;

	cmd = kzalloc(sizeof(*cmd) + vnd_len, GFP_KERNEL);
	if (!cmd) {
		err = -ENOMEM;
		goto error;
	}

	err = hdev->get_data_path_id(hdev, &cmd->data_path_id);
	if (err < 0)
		goto error;

	cmd->vnd_len = vnd_len;
	memcpy(cmd->vnd_data, vnd_data, vnd_len);

	cmd->direction = 0x00;
	__hci_cmd_sync_status(hdev, HCI_CONFIGURE_DATA_PATH,
			      sizeof(*cmd) + vnd_len, cmd, HCI_CMD_TIMEOUT);

	cmd->direction = 0x01;
	err = __hci_cmd_sync_status(hdev, HCI_CONFIGURE_DATA_PATH,
				    sizeof(*cmd) + vnd_len, cmd,
				    HCI_CMD_TIMEOUT);
error:

	kfree(cmd);
	kfree(vnd_data);
	return err;
}

static int hci_enhanced_setup_sync(struct hci_dev *hdev, void *data)
{
	struct conn_handle_t *conn_handle = data;
	struct hci_conn *conn = conn_handle->conn;
	__u16 handle = conn_handle->handle;
	struct hci_cp_enhanced_setup_sync_conn cp;
	const struct sco_param *param;

	kfree(conn_handle);

	if (!hci_conn_valid(hdev, conn))
		return -ECANCELED;

	bt_dev_dbg(hdev, "hcon %p", conn);

	configure_datapath_sync(hdev, &conn->codec);

	conn->state = BT_CONNECT;
	conn->out = true;

	conn->attempt++;

	memset(&cp, 0x00, sizeof(cp));

	cp.handle   = cpu_to_le16(handle);

	cp.tx_bandwidth   = cpu_to_le32(0x00001f40);
	cp.rx_bandwidth   = cpu_to_le32(0x00001f40);

	switch (conn->codec.id) {
	case BT_CODEC_MSBC:
		if (!find_next_esco_param(conn, esco_param_msbc,
					  ARRAY_SIZE(esco_param_msbc)))
			return -EINVAL;

		param = &esco_param_msbc[conn->attempt - 1];
		cp.tx_coding_format.id = 0x05;
		cp.rx_coding_format.id = 0x05;
		cp.tx_codec_frame_size = __cpu_to_le16(60);
		cp.rx_codec_frame_size = __cpu_to_le16(60);
		cp.in_bandwidth = __cpu_to_le32(32000);
		cp.out_bandwidth = __cpu_to_le32(32000);
		cp.in_coding_format.id = 0x04;
		cp.out_coding_format.id = 0x04;
		cp.in_coded_data_size = __cpu_to_le16(16);
		cp.out_coded_data_size = __cpu_to_le16(16);
		cp.in_pcm_data_format = 2;
		cp.out_pcm_data_format = 2;
		cp.in_pcm_sample_payload_msb_pos = 0;
		cp.out_pcm_sample_payload_msb_pos = 0;
		cp.in_data_path = conn->codec.data_path;
		cp.out_data_path = conn->codec.data_path;
		cp.in_transport_unit_size = 1;
		cp.out_transport_unit_size = 1;
		break;

	case BT_CODEC_TRANSPARENT:
		if (!find_next_esco_param(conn, esco_param_msbc,
					  ARRAY_SIZE(esco_param_msbc)))
			return false;
		param = &esco_param_msbc[conn->attempt - 1];
		cp.tx_coding_format.id = 0x03;
		cp.rx_coding_format.id = 0x03;
		cp.tx_codec_frame_size = __cpu_to_le16(60);
		cp.rx_codec_frame_size = __cpu_to_le16(60);
		cp.in_bandwidth = __cpu_to_le32(0x1f40);
		cp.out_bandwidth = __cpu_to_le32(0x1f40);
		cp.in_coding_format.id = 0x03;
		cp.out_coding_format.id = 0x03;
		cp.in_coded_data_size = __cpu_to_le16(16);
		cp.out_coded_data_size = __cpu_to_le16(16);
		cp.in_pcm_data_format = 2;
		cp.out_pcm_data_format = 2;
		cp.in_pcm_sample_payload_msb_pos = 0;
		cp.out_pcm_sample_payload_msb_pos = 0;
		cp.in_data_path = conn->codec.data_path;
		cp.out_data_path = conn->codec.data_path;
		cp.in_transport_unit_size = 1;
		cp.out_transport_unit_size = 1;
		break;

	case BT_CODEC_CVSD:
		if (conn->parent && lmp_esco_capable(conn->parent)) {
			if (!find_next_esco_param(conn, esco_param_cvsd,
						  ARRAY_SIZE(esco_param_cvsd)))
				return -EINVAL;
			param = &esco_param_cvsd[conn->attempt - 1];
		} else {
			if (conn->attempt > ARRAY_SIZE(sco_param_cvsd))
				return -EINVAL;
			param = &sco_param_cvsd[conn->attempt - 1];
		}
		cp.tx_coding_format.id = 2;
		cp.rx_coding_format.id = 2;
		cp.tx_codec_frame_size = __cpu_to_le16(60);
		cp.rx_codec_frame_size = __cpu_to_le16(60);
		cp.in_bandwidth = __cpu_to_le32(16000);
		cp.out_bandwidth = __cpu_to_le32(16000);
		cp.in_coding_format.id = 4;
		cp.out_coding_format.id = 4;
		cp.in_coded_data_size = __cpu_to_le16(16);
		cp.out_coded_data_size = __cpu_to_le16(16);
		cp.in_pcm_data_format = 2;
		cp.out_pcm_data_format = 2;
		cp.in_pcm_sample_payload_msb_pos = 0;
		cp.out_pcm_sample_payload_msb_pos = 0;
		cp.in_data_path = conn->codec.data_path;
		cp.out_data_path = conn->codec.data_path;
		cp.in_transport_unit_size = 16;
		cp.out_transport_unit_size = 16;
		break;
	default:
		return -EINVAL;
	}

	cp.retrans_effort = param->retrans_effort;
	cp.pkt_type = __cpu_to_le16(param->pkt_type);
	cp.max_latency = __cpu_to_le16(param->max_latency);

	if (hci_send_cmd(hdev, HCI_OP_ENHANCED_SETUP_SYNC_CONN, sizeof(cp), &cp) < 0)
		return -EIO;

	return 0;
}

static bool hci_setup_sync_conn(struct hci_conn *conn, __u16 handle)
{
	struct hci_dev *hdev = conn->hdev;
	struct hci_cp_setup_sync_conn cp;
	const struct sco_param *param;

	bt_dev_dbg(hdev, "hcon %p", conn);

	conn->state = BT_CONNECT;
	conn->out = true;

	conn->attempt++;

	cp.handle   = cpu_to_le16(handle);

	cp.tx_bandwidth   = cpu_to_le32(0x00001f40);
	cp.rx_bandwidth   = cpu_to_le32(0x00001f40);
	cp.voice_setting  = cpu_to_le16(conn->setting);

	switch (conn->setting & SCO_AIRMODE_MASK) {
	case SCO_AIRMODE_TRANSP:
		if (!find_next_esco_param(conn, esco_param_msbc,
					  ARRAY_SIZE(esco_param_msbc)))
			return false;
		param = &esco_param_msbc[conn->attempt - 1];
		break;
	case SCO_AIRMODE_CVSD:
		if (conn->parent && lmp_esco_capable(conn->parent)) {
			if (!find_next_esco_param(conn, esco_param_cvsd,
						  ARRAY_SIZE(esco_param_cvsd)))
				return false;
			param = &esco_param_cvsd[conn->attempt - 1];
		} else {
			if (conn->attempt > ARRAY_SIZE(sco_param_cvsd))
				return false;
			param = &sco_param_cvsd[conn->attempt - 1];
		}
		break;
	default:
		return false;
	}

	cp.retrans_effort = param->retrans_effort;
	cp.pkt_type = __cpu_to_le16(param->pkt_type);
	cp.max_latency = __cpu_to_le16(param->max_latency);

	if (hci_send_cmd(hdev, HCI_OP_SETUP_SYNC_CONN, sizeof(cp), &cp) < 0)
		return false;

	return true;
}

bool hci_setup_sync(struct hci_conn *conn, __u16 handle)
{
	int result;
	struct conn_handle_t *conn_handle;

	if (enhanced_sync_conn_capable(conn->hdev)) {
		conn_handle = kzalloc(sizeof(*conn_handle), GFP_KERNEL);

		if (!conn_handle)
			return false;

		conn_handle->conn = conn;
		conn_handle->handle = handle;
		result = hci_cmd_sync_queue(conn->hdev, hci_enhanced_setup_sync,
					    conn_handle, NULL);
		if (result < 0)
			kfree(conn_handle);

		return result == 0;
	}

	return hci_setup_sync_conn(conn, handle);
}

u8 hci_le_conn_update(struct hci_conn *conn, u16 min, u16 max, u16 latency,
		      u16 to_multiplier)
{
	struct hci_dev *hdev = conn->hdev;
	struct hci_conn_params *params;
	struct hci_cp_le_conn_update cp;

	hci_dev_lock(hdev);

	params = hci_conn_params_lookup(hdev, &conn->dst, conn->dst_type);
	if (params) {
		params->conn_min_interval = min;
		params->conn_max_interval = max;
		params->conn_latency = latency;
		params->supervision_timeout = to_multiplier;
	}

	hci_dev_unlock(hdev);

	memset(&cp, 0, sizeof(cp));
	cp.handle		= cpu_to_le16(conn->handle);
	cp.conn_interval_min	= cpu_to_le16(min);
	cp.conn_interval_max	= cpu_to_le16(max);
	cp.conn_latency		= cpu_to_le16(latency);
	cp.supervision_timeout	= cpu_to_le16(to_multiplier);
	cp.min_ce_len		= cpu_to_le16(0x0000);
	cp.max_ce_len		= cpu_to_le16(0x0000);

	hci_send_cmd(hdev, HCI_OP_LE_CONN_UPDATE, sizeof(cp), &cp);

	if (params)
		return 0x01;

	return 0x00;
}

void hci_le_start_enc(struct hci_conn *conn, __le16 ediv, __le64 rand,
		      __u8 ltk[16], __u8 key_size)
{
	struct hci_dev *hdev = conn->hdev;
	struct hci_cp_le_start_enc cp;

	BT_DBG("hcon %p", conn);

	memset(&cp, 0, sizeof(cp));

	cp.handle = cpu_to_le16(conn->handle);
	cp.rand = rand;
	cp.ediv = ediv;
	memcpy(cp.ltk, ltk, key_size);

	hci_send_cmd(hdev, HCI_OP_LE_START_ENC, sizeof(cp), &cp);
}

/* Device _must_ be locked */
void hci_sco_setup(struct hci_conn *conn, __u8 status)
{
	struct hci_link *link;

	link = list_first_entry_or_null(&conn->link_list, struct hci_link, list);
	if (!link || !link->conn)
		return;

	BT_DBG("hcon %p", conn);

	if (!status) {
		if (lmp_esco_capable(conn->hdev))
			hci_setup_sync(link->conn, conn->handle);
		else
			hci_add_sco(link->conn, conn->handle);
	} else {
		hci_connect_cfm(link->conn, status);
		hci_conn_del(link->conn);
	}
}

static void hci_conn_timeout(struct work_struct *work)
{
	struct hci_conn *conn = container_of(work, struct hci_conn,
					     disc_work.work);
	int refcnt = atomic_read(&conn->refcnt);

	BT_DBG("hcon %p state %s", conn, state_to_string(conn->state));

	WARN_ON(refcnt < 0);

	/* FIXME: It was observed that in pairing failed scenario, refcnt
	 * drops below 0. Probably this is because l2cap_conn_del calls
	 * l2cap_chan_del for each channel, and inside l2cap_chan_del conn is
	 * dropped. After that loop hci_chan_del is called which also drops
	 * conn. For now make sure that ACL is alive if refcnt is higher then 0,
	 * otherwise drop it.
	 */
	if (refcnt > 0)
		return;

	hci_abort_conn(conn, hci_proto_disconn_ind(conn));
}

/* Enter sniff mode */
static void hci_conn_idle(struct work_struct *work)
{
	struct hci_conn *conn = container_of(work, struct hci_conn,
					     idle_work.work);
	struct hci_dev *hdev = conn->hdev;

	BT_DBG("hcon %p mode %d", conn, conn->mode);

	if (!lmp_sniff_capable(hdev) || !lmp_sniff_capable(conn))
		return;

	if (conn->mode != HCI_CM_ACTIVE || !(conn->link_policy & HCI_LP_SNIFF))
		return;

	if (lmp_sniffsubr_capable(hdev) && lmp_sniffsubr_capable(conn)) {
		struct hci_cp_sniff_subrate cp;
		cp.handle             = cpu_to_le16(conn->handle);
		cp.max_latency        = cpu_to_le16(0);
		cp.min_remote_timeout = cpu_to_le16(0);
		cp.min_local_timeout  = cpu_to_le16(0);
		hci_send_cmd(hdev, HCI_OP_SNIFF_SUBRATE, sizeof(cp), &cp);
	}

	if (!test_and_set_bit(HCI_CONN_MODE_CHANGE_PEND, &conn->flags)) {
		struct hci_cp_sniff_mode cp;
		cp.handle       = cpu_to_le16(conn->handle);
		cp.max_interval = cpu_to_le16(hdev->sniff_max_interval);
		cp.min_interval = cpu_to_le16(hdev->sniff_min_interval);
		cp.attempt      = cpu_to_le16(4);
		cp.timeout      = cpu_to_le16(1);
		hci_send_cmd(hdev, HCI_OP_SNIFF_MODE, sizeof(cp), &cp);
	}
}

static void hci_conn_auto_accept(struct work_struct *work)
{
	struct hci_conn *conn = container_of(work, struct hci_conn,
					     auto_accept_work.work);

	hci_send_cmd(conn->hdev, HCI_OP_USER_CONFIRM_REPLY, sizeof(conn->dst),
		     &conn->dst);
}

static void le_disable_advertising(struct hci_dev *hdev)
{
	if (ext_adv_capable(hdev)) {
		struct hci_cp_le_set_ext_adv_enable cp;

		cp.enable = 0x00;
		cp.num_of_sets = 0x00;

		hci_send_cmd(hdev, HCI_OP_LE_SET_EXT_ADV_ENABLE, sizeof(cp),
			     &cp);
	} else {
		u8 enable = 0x00;
		hci_send_cmd(hdev, HCI_OP_LE_SET_ADV_ENABLE, sizeof(enable),
			     &enable);
	}
}

static void le_conn_timeout(struct work_struct *work)
{
	struct hci_conn *conn = container_of(work, struct hci_conn,
					     le_conn_timeout.work);
	struct hci_dev *hdev = conn->hdev;

	BT_DBG("");

	/* We could end up here due to having done directed advertising,
	 * so clean up the state if necessary. This should however only
	 * happen with broken hardware or if low duty cycle was used
	 * (which doesn't have a timeout of its own).
	 */
	if (conn->role == HCI_ROLE_SLAVE) {
		/* Disable LE Advertising */
		le_disable_advertising(hdev);
		hci_dev_lock(hdev);
		hci_conn_failed(conn, HCI_ERROR_ADVERTISING_TIMEOUT);
		hci_dev_unlock(hdev);
		return;
	}

	hci_abort_conn(conn, HCI_ERROR_REMOTE_USER_TERM);
}

struct iso_cig_params {
	struct hci_cp_le_set_cig_params cp;
	struct hci_cis_params cis[0x1f];
};

struct iso_list_data {
	union {
		u8  cig;
		u8  big;
	};
	union {
		u8  cis;
		u8  bis;
		u16 sync_handle;
	};
	int count;
	bool big_term;
	bool pa_sync_term;
	bool big_sync_term;
};

static void bis_list(struct hci_conn *conn, void *data)
{
	struct iso_list_data *d = data;

	/* Skip if not broadcast/ANY address */
	if (bacmp(&conn->dst, BDADDR_ANY))
		return;

	if (d->big != conn->iso_qos.bcast.big || d->bis == BT_ISO_QOS_BIS_UNSET ||
	    d->bis != conn->iso_qos.bcast.bis)
		return;

	d->count++;
}

static int terminate_big_sync(struct hci_dev *hdev, void *data)
{
	struct iso_list_data *d = data;

	bt_dev_dbg(hdev, "big 0x%2.2x bis 0x%2.2x", d->big, d->bis);

	hci_disable_per_advertising_sync(hdev, d->bis);
	hci_remove_ext_adv_instance_sync(hdev, d->bis, NULL);

	/* Only terminate BIG if it has been created */
	if (!d->big_term)
		return 0;

	return hci_le_terminate_big_sync(hdev, d->big,
					 HCI_ERROR_LOCAL_HOST_TERM);
}

static void terminate_big_destroy(struct hci_dev *hdev, void *data, int err)
{
	kfree(data);
}

static int hci_le_terminate_big(struct hci_dev *hdev, struct hci_conn *conn)
{
	struct iso_list_data *d;
	int ret;

	bt_dev_dbg(hdev, "big 0x%2.2x bis 0x%2.2x", conn->iso_qos.bcast.big,
		   conn->iso_qos.bcast.bis);

	d = kzalloc(sizeof(*d), GFP_KERNEL);
	if (!d)
		return -ENOMEM;

	d->big = conn->iso_qos.bcast.big;
	d->bis = conn->iso_qos.bcast.bis;
	d->big_term = test_and_clear_bit(HCI_CONN_BIG_CREATED, &conn->flags);

	ret = hci_cmd_sync_queue(hdev, terminate_big_sync, d,
				 terminate_big_destroy);
	if (ret)
		kfree(d);

	return ret;
}

static int big_terminate_sync(struct hci_dev *hdev, void *data)
{
	struct iso_list_data *d = data;

	bt_dev_dbg(hdev, "big 0x%2.2x sync_handle 0x%4.4x", d->big,
		   d->sync_handle);

	if (d->big_sync_term)
		hci_le_big_terminate_sync(hdev, d->big);
<<<<<<< HEAD

	if (d->pa_sync_term)
		return hci_le_pa_terminate_sync(hdev, d->sync_handle);

	return 0;
=======

	if (d->pa_sync_term)
		return hci_le_pa_terminate_sync(hdev, d->sync_handle);

	return 0;
}

static void find_bis(struct hci_conn *conn, void *data)
{
	struct iso_list_data *d = data;

	/* Ignore if BIG doesn't match */
	if (d->big != conn->iso_qos.bcast.big)
		return;

	d->count++;
>>>>>>> 2d5404ca
}

static int hci_le_big_terminate(struct hci_dev *hdev, u8 big, struct hci_conn *conn)
{
	struct iso_list_data *d;
	int ret;

	bt_dev_dbg(hdev, "big 0x%2.2x sync_handle 0x%4.4x", big, conn->sync_handle);

	d = kzalloc(sizeof(*d), GFP_KERNEL);
	if (!d)
		return -ENOMEM;

	d->big = big;
	d->sync_handle = conn->sync_handle;
<<<<<<< HEAD
	d->pa_sync_term = test_and_clear_bit(HCI_CONN_PA_SYNC, &conn->flags);
	d->big_sync_term = test_and_clear_bit(HCI_CONN_BIG_SYNC, &conn->flags);
=======

	if (test_and_clear_bit(HCI_CONN_PA_SYNC, &conn->flags)) {
		hci_conn_hash_list_flag(hdev, find_bis, ISO_LINK,
					HCI_CONN_PA_SYNC, d);

		if (!d->count)
			d->pa_sync_term = true;

		d->count = 0;
	}

	if (test_and_clear_bit(HCI_CONN_BIG_SYNC, &conn->flags)) {
		hci_conn_hash_list_flag(hdev, find_bis, ISO_LINK,
					HCI_CONN_BIG_SYNC, d);

		if (!d->count)
			d->big_sync_term = true;
	}
>>>>>>> 2d5404ca

	ret = hci_cmd_sync_queue(hdev, big_terminate_sync, d,
				 terminate_big_destroy);
	if (ret)
		kfree(d);

	return ret;
}

/* Cleanup BIS connection
 *
 * Detects if there any BIS left connected in a BIG
 * broadcaster: Remove advertising instance and terminate BIG.
 * broadcaster receiver: Teminate BIG sync and terminate PA sync.
 */
static void bis_cleanup(struct hci_conn *conn)
{
	struct hci_dev *hdev = conn->hdev;
	struct hci_conn *bis;

	bt_dev_dbg(hdev, "conn %p", conn);

	if (conn->role == HCI_ROLE_MASTER) {
		if (!test_and_clear_bit(HCI_CONN_PER_ADV, &conn->flags))
			return;

		/* Check if ISO connection is a BIS and terminate advertising
		 * set and BIG if there are no other connections using it.
		 */
<<<<<<< HEAD
		bis = hci_conn_hash_lookup_bis(hdev, BDADDR_ANY,
					       conn->iso_qos.bcast.big,
					       conn->iso_qos.bcast.bis);
=======
		bis = hci_conn_hash_lookup_big(hdev, conn->iso_qos.bcast.big);
>>>>>>> 2d5404ca
		if (bis)
			return;

		hci_le_terminate_big(hdev, conn);
	} else {
		bis = hci_conn_hash_lookup_big_any_dst(hdev,
						       conn->iso_qos.bcast.big);

		if (bis)
			return;

		hci_le_big_terminate(hdev, conn->iso_qos.bcast.big,
				     conn);
	}
}

static int remove_cig_sync(struct hci_dev *hdev, void *data)
{
	u8 handle = PTR_UINT(data);

	return hci_le_remove_cig_sync(hdev, handle);
}

static int hci_le_remove_cig(struct hci_dev *hdev, u8 handle)
{
	bt_dev_dbg(hdev, "handle 0x%2.2x", handle);

	return hci_cmd_sync_queue(hdev, remove_cig_sync, UINT_PTR(handle),
				  NULL);
}

static void find_cis(struct hci_conn *conn, void *data)
{
	struct iso_list_data *d = data;

	/* Ignore broadcast or if CIG don't match */
	if (!bacmp(&conn->dst, BDADDR_ANY) || d->cig != conn->iso_qos.ucast.cig)
		return;

	d->count++;
}

/* Cleanup CIS connection:
 *
 * Detects if there any CIS left connected in a CIG and remove it.
 */
static void cis_cleanup(struct hci_conn *conn)
{
	struct hci_dev *hdev = conn->hdev;
	struct iso_list_data d;

	if (conn->iso_qos.ucast.cig == BT_ISO_QOS_CIG_UNSET)
		return;

	memset(&d, 0, sizeof(d));
	d.cig = conn->iso_qos.ucast.cig;

	/* Check if ISO connection is a CIS and remove CIG if there are
	 * no other connections using it.
	 */
	hci_conn_hash_list_state(hdev, find_cis, ISO_LINK, BT_BOUND, &d);
	hci_conn_hash_list_state(hdev, find_cis, ISO_LINK, BT_CONNECT, &d);
	hci_conn_hash_list_state(hdev, find_cis, ISO_LINK, BT_CONNECTED, &d);
	if (d.count)
		return;

	hci_le_remove_cig(hdev, conn->iso_qos.ucast.cig);
}

static int hci_conn_hash_alloc_unset(struct hci_dev *hdev)
{
	return ida_alloc_range(&hdev->unset_handle_ida, HCI_CONN_HANDLE_MAX + 1,
			       U16_MAX, GFP_ATOMIC);
}

static struct hci_conn *__hci_conn_add(struct hci_dev *hdev, int type, bdaddr_t *dst,
				       u8 role, u16 handle)
{
	struct hci_conn *conn;

	switch (type) {
	case ACL_LINK:
		if (!hdev->acl_mtu)
			return ERR_PTR(-ECONNREFUSED);
		break;
	case ISO_LINK:
		if (hdev->iso_mtu)
			/* Dedicated ISO Buffer exists */
			break;
		fallthrough;
	case LE_LINK:
		if (hdev->le_mtu && hdev->le_mtu < HCI_MIN_LE_MTU)
			return ERR_PTR(-ECONNREFUSED);
		if (!hdev->le_mtu && hdev->acl_mtu < HCI_MIN_LE_MTU)
			return ERR_PTR(-ECONNREFUSED);
		break;
	case SCO_LINK:
	case ESCO_LINK:
		if (!hdev->sco_pkts)
			/* Controller does not support SCO or eSCO over HCI */
			return ERR_PTR(-ECONNREFUSED);
		break;
	default:
		return ERR_PTR(-ECONNREFUSED);
	}

	bt_dev_dbg(hdev, "dst %pMR handle 0x%4.4x", dst, handle);

	conn = kzalloc(sizeof(*conn), GFP_KERNEL);
	if (!conn)
		return ERR_PTR(-ENOMEM);

	bacpy(&conn->dst, dst);
	bacpy(&conn->src, &hdev->bdaddr);
	conn->handle = handle;
	conn->hdev  = hdev;
	conn->type  = type;
	conn->role  = role;
	conn->mode  = HCI_CM_ACTIVE;
	conn->state = BT_OPEN;
	conn->auth_type = HCI_AT_GENERAL_BONDING;
	conn->io_capability = hdev->io_capability;
	conn->remote_auth = 0xff;
	conn->key_type = 0xff;
	conn->rssi = HCI_RSSI_INVALID;
	conn->tx_power = HCI_TX_POWER_INVALID;
	conn->max_tx_power = HCI_TX_POWER_INVALID;
	conn->sync_handle = HCI_SYNC_HANDLE_INVALID;

	set_bit(HCI_CONN_POWER_SAVE, &conn->flags);
	conn->disc_timeout = HCI_DISCONN_TIMEOUT;

	/* Set Default Authenticated payload timeout to 30s */
	conn->auth_payload_timeout = DEFAULT_AUTH_PAYLOAD_TIMEOUT;

	if (conn->role == HCI_ROLE_MASTER)
		conn->out = true;

	switch (type) {
	case ACL_LINK:
		conn->pkt_type = hdev->pkt_type & ACL_PTYPE_MASK;
		conn->mtu = hdev->acl_mtu;
		break;
	case LE_LINK:
		/* conn->src should reflect the local identity address */
		hci_copy_identity_address(hdev, &conn->src, &conn->src_type);
		conn->mtu = hdev->le_mtu ? hdev->le_mtu : hdev->acl_mtu;
		break;
	case ISO_LINK:
		/* conn->src should reflect the local identity address */
		hci_copy_identity_address(hdev, &conn->src, &conn->src_type);

		/* set proper cleanup function */
		if (!bacmp(dst, BDADDR_ANY))
			conn->cleanup = bis_cleanup;
		else if (conn->role == HCI_ROLE_MASTER)
			conn->cleanup = cis_cleanup;

		conn->mtu = hdev->iso_mtu ? hdev->iso_mtu :
			    hdev->le_mtu ? hdev->le_mtu : hdev->acl_mtu;
		break;
	case SCO_LINK:
		if (lmp_esco_capable(hdev))
			conn->pkt_type = (hdev->esco_type & SCO_ESCO_MASK) |
					(hdev->esco_type & EDR_ESCO_MASK);
		else
			conn->pkt_type = hdev->pkt_type & SCO_PTYPE_MASK;

		conn->mtu = hdev->sco_mtu;
		break;
	case ESCO_LINK:
		conn->pkt_type = hdev->esco_type & ~EDR_ESCO_MASK;
		conn->mtu = hdev->sco_mtu;
		break;
	}

	skb_queue_head_init(&conn->data_q);

	INIT_LIST_HEAD(&conn->chan_list);
	INIT_LIST_HEAD(&conn->link_list);

	INIT_DELAYED_WORK(&conn->disc_work, hci_conn_timeout);
	INIT_DELAYED_WORK(&conn->auto_accept_work, hci_conn_auto_accept);
	INIT_DELAYED_WORK(&conn->idle_work, hci_conn_idle);
	INIT_DELAYED_WORK(&conn->le_conn_timeout, le_conn_timeout);

	atomic_set(&conn->refcnt, 0);

	hci_dev_hold(hdev);

	hci_conn_hash_add(hdev, conn);

	/* The SCO and eSCO connections will only be notified when their
	 * setup has been completed. This is different to ACL links which
	 * can be notified right away.
	 */
	if (conn->type != SCO_LINK && conn->type != ESCO_LINK) {
		if (hdev->notify)
			hdev->notify(hdev, HCI_NOTIFY_CONN_ADD);
	}

	hci_conn_init_sysfs(conn);

	return conn;
}

struct hci_conn *hci_conn_add_unset(struct hci_dev *hdev, int type,
				    bdaddr_t *dst, u8 role)
{
	int handle;

	bt_dev_dbg(hdev, "dst %pMR", dst);

	handle = hci_conn_hash_alloc_unset(hdev);
	if (unlikely(handle < 0))
		return ERR_PTR(-ECONNREFUSED);

	return __hci_conn_add(hdev, type, dst, role, handle);
}

struct hci_conn *hci_conn_add(struct hci_dev *hdev, int type, bdaddr_t *dst,
			      u8 role, u16 handle)
{
	if (handle > HCI_CONN_HANDLE_MAX)
		return ERR_PTR(-EINVAL);

	return __hci_conn_add(hdev, type, dst, role, handle);
}

static void hci_conn_cleanup_child(struct hci_conn *conn, u8 reason)
{
	if (!reason)
		reason = HCI_ERROR_REMOTE_USER_TERM;

	/* Due to race, SCO/ISO conn might be not established yet at this point,
	 * and nothing else will clean it up. In other cases it is done via HCI
	 * events.
	 */
	switch (conn->type) {
	case SCO_LINK:
	case ESCO_LINK:
		if (HCI_CONN_HANDLE_UNSET(conn->handle))
			hci_conn_failed(conn, reason);
		break;
	case ISO_LINK:
<<<<<<< HEAD
		if (conn->state != BT_CONNECTED &&
		    !test_bit(HCI_CONN_CREATE_CIS, &conn->flags))
=======
		if ((conn->state != BT_CONNECTED &&
		    !test_bit(HCI_CONN_CREATE_CIS, &conn->flags)) ||
		    test_bit(HCI_CONN_BIG_CREATED, &conn->flags))
>>>>>>> 2d5404ca
			hci_conn_failed(conn, reason);
		break;
	}
}

static void hci_conn_unlink(struct hci_conn *conn)
{
	struct hci_dev *hdev = conn->hdev;

	bt_dev_dbg(hdev, "hcon %p", conn);

	if (!conn->parent) {
		struct hci_link *link, *t;

		list_for_each_entry_safe(link, t, &conn->link_list, list) {
			struct hci_conn *child = link->conn;

			hci_conn_unlink(child);

			/* If hdev is down it means
			 * hci_dev_close_sync/hci_conn_hash_flush is in progress
			 * and links don't need to be cleanup as all connections
			 * would be cleanup.
			 */
			if (!test_bit(HCI_UP, &hdev->flags))
				continue;

			hci_conn_cleanup_child(child, conn->abort_reason);
		}

		return;
	}

	if (!conn->link)
		return;

	list_del_rcu(&conn->link->list);
	synchronize_rcu();

	hci_conn_drop(conn->parent);
	hci_conn_put(conn->parent);
	conn->parent = NULL;

	kfree(conn->link);
	conn->link = NULL;
}

void hci_conn_del(struct hci_conn *conn)
{
	struct hci_dev *hdev = conn->hdev;

	BT_DBG("%s hcon %p handle %d", hdev->name, conn, conn->handle);

	hci_conn_unlink(conn);

	cancel_delayed_work_sync(&conn->disc_work);
	cancel_delayed_work_sync(&conn->auto_accept_work);
	cancel_delayed_work_sync(&conn->idle_work);

	if (conn->type == ACL_LINK) {
		/* Unacked frames */
		hdev->acl_cnt += conn->sent;
	} else if (conn->type == LE_LINK) {
		cancel_delayed_work(&conn->le_conn_timeout);

		if (hdev->le_pkts)
			hdev->le_cnt += conn->sent;
		else
			hdev->acl_cnt += conn->sent;
	} else {
		/* Unacked ISO frames */
		if (conn->type == ISO_LINK) {
			if (hdev->iso_pkts)
				hdev->iso_cnt += conn->sent;
			else if (hdev->le_pkts)
				hdev->le_cnt += conn->sent;
			else
				hdev->acl_cnt += conn->sent;
		}
	}

	skb_queue_purge(&conn->data_q);

	/* Remove the connection from the list and cleanup its remaining
	 * state. This is a separate function since for some cases like
	 * BT_CONNECT_SCAN we *only* want the cleanup part without the
	 * rest of hci_conn_del.
	 */
	hci_conn_cleanup(conn);

	/* Dequeue callbacks using connection pointer as data */
	hci_cmd_sync_dequeue(hdev, NULL, conn, NULL);
}

struct hci_dev *hci_get_route(bdaddr_t *dst, bdaddr_t *src, uint8_t src_type)
{
	int use_src = bacmp(src, BDADDR_ANY);
	struct hci_dev *hdev = NULL, *d;

	BT_DBG("%pMR -> %pMR", src, dst);

	read_lock(&hci_dev_list_lock);

	list_for_each_entry(d, &hci_dev_list, list) {
		if (!test_bit(HCI_UP, &d->flags) ||
		    hci_dev_test_flag(d, HCI_USER_CHANNEL))
			continue;

		/* Simple routing:
		 *   No source address - find interface with bdaddr != dst
		 *   Source address    - find interface with bdaddr == src
		 */

		if (use_src) {
			bdaddr_t id_addr;
			u8 id_addr_type;

			if (src_type == BDADDR_BREDR) {
				if (!lmp_bredr_capable(d))
					continue;
				bacpy(&id_addr, &d->bdaddr);
				id_addr_type = BDADDR_BREDR;
			} else {
				if (!lmp_le_capable(d))
					continue;

				hci_copy_identity_address(d, &id_addr,
							  &id_addr_type);

				/* Convert from HCI to three-value type */
				if (id_addr_type == ADDR_LE_DEV_PUBLIC)
					id_addr_type = BDADDR_LE_PUBLIC;
				else
					id_addr_type = BDADDR_LE_RANDOM;
			}

			if (!bacmp(&id_addr, src) && id_addr_type == src_type) {
				hdev = d; break;
			}
		} else {
			if (bacmp(&d->bdaddr, dst)) {
				hdev = d; break;
			}
		}
	}

	if (hdev)
		hdev = hci_dev_hold(hdev);

	read_unlock(&hci_dev_list_lock);
	return hdev;
}
EXPORT_SYMBOL(hci_get_route);

/* This function requires the caller holds hdev->lock */
static void hci_le_conn_failed(struct hci_conn *conn, u8 status)
{
	struct hci_dev *hdev = conn->hdev;

	hci_connect_le_scan_cleanup(conn, status);

	/* Enable advertising in case this was a failed connection
	 * attempt as a peripheral.
	 */
	hci_enable_advertising(hdev);
}

/* This function requires the caller holds hdev->lock */
void hci_conn_failed(struct hci_conn *conn, u8 status)
{
	struct hci_dev *hdev = conn->hdev;

	bt_dev_dbg(hdev, "status 0x%2.2x", status);

	switch (conn->type) {
	case LE_LINK:
		hci_le_conn_failed(conn, status);
		break;
	case ACL_LINK:
		mgmt_connect_failed(hdev, conn, status);
		break;
	}

	/* In case of BIG/PA sync failed, clear conn flags so that
	 * the conns will be correctly cleaned up by ISO layer
	 */
	test_and_clear_bit(HCI_CONN_BIG_SYNC_FAILED, &conn->flags);
	test_and_clear_bit(HCI_CONN_PA_SYNC_FAILED, &conn->flags);

	conn->state = BT_CLOSED;
	hci_connect_cfm(conn, status);
	hci_conn_del(conn);
}

/* This function requires the caller holds hdev->lock */
u8 hci_conn_set_handle(struct hci_conn *conn, u16 handle)
<<<<<<< HEAD
{
	struct hci_dev *hdev = conn->hdev;

	bt_dev_dbg(hdev, "hcon %p handle 0x%4.4x", conn, handle);

	if (conn->handle == handle)
		return 0;

	if (handle > HCI_CONN_HANDLE_MAX) {
		bt_dev_err(hdev, "Invalid handle: 0x%4.4x > 0x%4.4x",
			   handle, HCI_CONN_HANDLE_MAX);
		return HCI_ERROR_INVALID_PARAMETERS;
	}

	/* If abort_reason has been sent it means the connection is being
	 * aborted and the handle shall not be changed.
	 */
	if (conn->abort_reason)
		return conn->abort_reason;

	if (HCI_CONN_HANDLE_UNSET(conn->handle))
		ida_free(&hdev->unset_handle_ida, conn->handle);

	conn->handle = handle;

	return 0;
}

static void create_le_conn_complete(struct hci_dev *hdev, void *data, int err)
{
	struct hci_conn *conn;
	u16 handle = PTR_UINT(data);

	conn = hci_conn_hash_lookup_handle(hdev, handle);
	if (!conn)
		return;
=======
{
	struct hci_dev *hdev = conn->hdev;
>>>>>>> 2d5404ca

	bt_dev_dbg(hdev, "hcon %p handle 0x%4.4x", conn, handle);

	if (conn->handle == handle)
		return 0;

	if (handle > HCI_CONN_HANDLE_MAX) {
		bt_dev_err(hdev, "Invalid handle: 0x%4.4x > 0x%4.4x",
			   handle, HCI_CONN_HANDLE_MAX);
		return HCI_ERROR_INVALID_PARAMETERS;
	}

	/* If abort_reason has been sent it means the connection is being
	 * aborted and the handle shall not be changed.
	 */
	if (conn->abort_reason)
		return conn->abort_reason;

<<<<<<< HEAD
static int hci_connect_le_sync(struct hci_dev *hdev, void *data)
{
	struct hci_conn *conn;
	u16 handle = PTR_UINT(data);

	conn = hci_conn_hash_lookup_handle(hdev, handle);
	if (!conn)
		return 0;
=======
	if (HCI_CONN_HANDLE_UNSET(conn->handle))
		ida_free(&hdev->unset_handle_ida, conn->handle);
>>>>>>> 2d5404ca

	conn->handle = handle;

<<<<<<< HEAD
	conn->state = BT_CONNECT;

	return hci_le_create_conn_sync(hdev, conn);
=======
	return 0;
>>>>>>> 2d5404ca
}

struct hci_conn *hci_connect_le(struct hci_dev *hdev, bdaddr_t *dst,
				u8 dst_type, bool dst_resolved, u8 sec_level,
				u16 conn_timeout, u8 role, u8 phy, u8 sec_phy)
{
	struct hci_conn *conn;
	struct smp_irk *irk;
	int err;

	/* Let's make sure that le is enabled.*/
	if (!hci_dev_test_flag(hdev, HCI_LE_ENABLED)) {
		if (lmp_le_capable(hdev))
			return ERR_PTR(-ECONNREFUSED);

		return ERR_PTR(-EOPNOTSUPP);
	}

	/* Since the controller supports only one LE connection attempt at a
	 * time, we return -EBUSY if there is any connection attempt running.
	 */
	if (hci_lookup_le_connect(hdev))
		return ERR_PTR(-EBUSY);

	/* If there's already a connection object but it's not in
	 * scanning state it means it must already be established, in
	 * which case we can't do anything else except report a failure
	 * to connect.
	 */
	conn = hci_conn_hash_lookup_le(hdev, dst, dst_type);
	if (conn && !test_bit(HCI_CONN_SCANNING, &conn->flags)) {
		return ERR_PTR(-EBUSY);
	}

	/* Check if the destination address has been resolved by the controller
	 * since if it did then the identity address shall be used.
	 */
	if (!dst_resolved) {
		/* When given an identity address with existing identity
		 * resolving key, the connection needs to be established
		 * to a resolvable random address.
		 *
		 * Storing the resolvable random address is required here
		 * to handle connection failures. The address will later
		 * be resolved back into the original identity address
		 * from the connect request.
		 */
		irk = hci_find_irk_by_addr(hdev, dst, dst_type);
		if (irk && bacmp(&irk->rpa, BDADDR_ANY)) {
			dst = &irk->rpa;
			dst_type = ADDR_LE_DEV_RANDOM;
		}
	}

	if (conn) {
		bacpy(&conn->dst, dst);
	} else {
		conn = hci_conn_add_unset(hdev, LE_LINK, dst, role);
		if (IS_ERR(conn))
			return conn;
		hci_conn_hold(conn);
		conn->pending_sec_level = sec_level;
	}

	conn->dst_type = dst_type;
	conn->sec_level = BT_SECURITY_LOW;
	conn->conn_timeout = conn_timeout;
	conn->le_adv_phy = phy;
	conn->le_adv_sec_phy = sec_phy;

<<<<<<< HEAD
	clear_bit(HCI_CONN_SCANNING, &conn->flags);

	err = hci_cmd_sync_queue(hdev, hci_connect_le_sync,
				 UINT_PTR(conn->handle),
				 create_le_conn_complete);
=======
	err = hci_connect_le_sync(hdev, conn);
>>>>>>> 2d5404ca
	if (err) {
		hci_conn_del(conn);
		return ERR_PTR(err);
	}

	return conn;
}

static bool is_connected(struct hci_dev *hdev, bdaddr_t *addr, u8 type)
{
	struct hci_conn *conn;

	conn = hci_conn_hash_lookup_le(hdev, addr, type);
	if (!conn)
		return false;

	if (conn->state != BT_CONNECTED)
		return false;

	return true;
}

/* This function requires the caller holds hdev->lock */
static int hci_explicit_conn_params_set(struct hci_dev *hdev,
					bdaddr_t *addr, u8 addr_type)
{
	struct hci_conn_params *params;

	if (is_connected(hdev, addr, addr_type))
		return -EISCONN;

	params = hci_conn_params_lookup(hdev, addr, addr_type);
	if (!params) {
		params = hci_conn_params_add(hdev, addr, addr_type);
		if (!params)
			return -ENOMEM;

		/* If we created new params, mark them to be deleted in
		 * hci_connect_le_scan_cleanup. It's different case than
		 * existing disabled params, those will stay after cleanup.
		 */
		params->auto_connect = HCI_AUTO_CONN_EXPLICIT;
	}

	/* We're trying to connect, so make sure params are at pend_le_conns */
	if (params->auto_connect == HCI_AUTO_CONN_DISABLED ||
	    params->auto_connect == HCI_AUTO_CONN_REPORT ||
	    params->auto_connect == HCI_AUTO_CONN_EXPLICIT) {
		hci_pend_le_list_del_init(params);
		hci_pend_le_list_add(params, &hdev->pend_le_conns);
	}

	params->explicit_connect = true;

	BT_DBG("addr %pMR (type %u) auto_connect %u", addr, addr_type,
	       params->auto_connect);

	return 0;
}

static int qos_set_big(struct hci_dev *hdev, struct bt_iso_qos *qos)
{
	struct hci_conn *conn;
	u8  big;

	/* Allocate a BIG if not set */
	if (qos->bcast.big == BT_ISO_QOS_BIG_UNSET) {
		for (big = 0x00; big < 0xef; big++) {

			conn = hci_conn_hash_lookup_big(hdev, big);
			if (!conn)
				break;
		}

		if (big == 0xef)
			return -EADDRNOTAVAIL;

		/* Update BIG */
		qos->bcast.big = big;
	}

	return 0;
}

static int qos_set_bis(struct hci_dev *hdev, struct bt_iso_qos *qos)
{
	struct hci_conn *conn;
	u8  bis;

	/* Allocate BIS if not set */
	if (qos->bcast.bis == BT_ISO_QOS_BIS_UNSET) {
		if (qos->bcast.big != BT_ISO_QOS_BIG_UNSET) {
			conn = hci_conn_hash_lookup_big(hdev, qos->bcast.big);

			if (conn) {
				/* If the BIG handle is already matched to an advertising
				 * handle, do not allocate a new one.
				 */
				qos->bcast.bis = conn->iso_qos.bcast.bis;
				return 0;
			}
		}

		/* Find an unused adv set to advertise BIS, skip instance 0x00
		 * since it is reserved as general purpose set.
		 */
		for (bis = 0x01; bis < hdev->le_num_of_adv_sets;
		     bis++) {

			conn = hci_conn_hash_lookup_bis(hdev, BDADDR_ANY, bis);
			if (!conn)
				break;
		}

		if (bis == hdev->le_num_of_adv_sets)
			return -EADDRNOTAVAIL;

		/* Update BIS */
		qos->bcast.bis = bis;
	}

	return 0;
}

/* This function requires the caller holds hdev->lock */
static struct hci_conn *hci_add_bis(struct hci_dev *hdev, bdaddr_t *dst,
				    struct bt_iso_qos *qos, __u8 base_len,
				    __u8 *base)
{
	struct hci_conn *conn;
	int err;

	/* Let's make sure that le is enabled.*/
	if (!hci_dev_test_flag(hdev, HCI_LE_ENABLED)) {
		if (lmp_le_capable(hdev))
			return ERR_PTR(-ECONNREFUSED);
		return ERR_PTR(-EOPNOTSUPP);
	}

	err = qos_set_big(hdev, qos);
	if (err)
		return ERR_PTR(err);

	err = qos_set_bis(hdev, qos);
	if (err)
		return ERR_PTR(err);

	/* Check if the LE Create BIG command has already been sent */
	conn = hci_conn_hash_lookup_per_adv_bis(hdev, dst, qos->bcast.big,
						qos->bcast.big);
	if (conn)
		return ERR_PTR(-EADDRINUSE);

	/* Check BIS settings against other bound BISes, since all
	 * BISes in a BIG must have the same value for all parameters
	 */
<<<<<<< HEAD
	conn = hci_conn_hash_lookup_bis(hdev, dst, qos->bcast.big,
					qos->bcast.bis);
=======
	conn = hci_conn_hash_lookup_big(hdev, qos->bcast.big);
>>>>>>> 2d5404ca

	if (conn && (memcmp(qos, &conn->iso_qos, sizeof(*qos)) ||
		     base_len != conn->le_per_adv_data_len ||
		     memcmp(conn->le_per_adv_data, base, base_len)))
		return ERR_PTR(-EADDRINUSE);

	conn = hci_conn_add_unset(hdev, ISO_LINK, dst, HCI_ROLE_MASTER);
	if (IS_ERR(conn))
		return conn;

	conn->state = BT_CONNECT;

	hci_conn_hold(conn);
	return conn;
}

/* This function requires the caller holds hdev->lock */
struct hci_conn *hci_connect_le_scan(struct hci_dev *hdev, bdaddr_t *dst,
				     u8 dst_type, u8 sec_level,
				     u16 conn_timeout,
				     enum conn_reasons conn_reason)
{
	struct hci_conn *conn;

	/* Let's make sure that le is enabled.*/
	if (!hci_dev_test_flag(hdev, HCI_LE_ENABLED)) {
		if (lmp_le_capable(hdev))
			return ERR_PTR(-ECONNREFUSED);

		return ERR_PTR(-EOPNOTSUPP);
	}

	/* Some devices send ATT messages as soon as the physical link is
	 * established. To be able to handle these ATT messages, the user-
	 * space first establishes the connection and then starts the pairing
	 * process.
	 *
	 * So if a hci_conn object already exists for the following connection
	 * attempt, we simply update pending_sec_level and auth_type fields
	 * and return the object found.
	 */
	conn = hci_conn_hash_lookup_le(hdev, dst, dst_type);
	if (conn) {
		if (conn->pending_sec_level < sec_level)
			conn->pending_sec_level = sec_level;
		goto done;
	}

	BT_DBG("requesting refresh of dst_addr");

	conn = hci_conn_add_unset(hdev, LE_LINK, dst, HCI_ROLE_MASTER);
	if (IS_ERR(conn))
		return conn;

	if (hci_explicit_conn_params_set(hdev, dst, dst_type) < 0) {
		hci_conn_del(conn);
		return ERR_PTR(-EBUSY);
	}

	conn->state = BT_CONNECT;
	set_bit(HCI_CONN_SCANNING, &conn->flags);
	conn->dst_type = dst_type;
	conn->sec_level = BT_SECURITY_LOW;
	conn->pending_sec_level = sec_level;
	conn->conn_timeout = conn_timeout;
	conn->conn_reason = conn_reason;

	hci_update_passive_scan(hdev);

done:
	hci_conn_hold(conn);
	return conn;
}

struct hci_conn *hci_connect_acl(struct hci_dev *hdev, bdaddr_t *dst,
				 u8 sec_level, u8 auth_type,
				 enum conn_reasons conn_reason, u16 timeout)
{
	struct hci_conn *acl;

	if (!hci_dev_test_flag(hdev, HCI_BREDR_ENABLED)) {
		if (lmp_bredr_capable(hdev))
			return ERR_PTR(-ECONNREFUSED);

		return ERR_PTR(-EOPNOTSUPP);
	}

	/* Reject outgoing connection to device with same BD ADDR against
	 * CVE-2020-26555
	 */
	if (!bacmp(&hdev->bdaddr, dst)) {
		bt_dev_dbg(hdev, "Reject connection with same BD_ADDR %pMR\n",
			   dst);
		return ERR_PTR(-ECONNREFUSED);
	}

	acl = hci_conn_hash_lookup_ba(hdev, ACL_LINK, dst);
	if (!acl) {
		acl = hci_conn_add_unset(hdev, ACL_LINK, dst, HCI_ROLE_MASTER);
		if (IS_ERR(acl))
			return acl;
	}

	hci_conn_hold(acl);

	acl->conn_reason = conn_reason;
	if (acl->state == BT_OPEN || acl->state == BT_CLOSED) {
		int err;

		acl->sec_level = BT_SECURITY_LOW;
		acl->pending_sec_level = sec_level;
		acl->auth_type = auth_type;
		acl->conn_timeout = timeout;

		err = hci_connect_acl_sync(hdev, acl);
		if (err) {
			hci_conn_del(acl);
			return ERR_PTR(err);
		}
	}

	return acl;
}

static struct hci_link *hci_conn_link(struct hci_conn *parent,
				      struct hci_conn *conn)
{
	struct hci_dev *hdev = parent->hdev;
	struct hci_link *link;

	bt_dev_dbg(hdev, "parent %p hcon %p", parent, conn);

	if (conn->link)
		return conn->link;

	if (conn->parent)
		return NULL;

	link = kzalloc(sizeof(*link), GFP_KERNEL);
	if (!link)
		return NULL;

	link->conn = hci_conn_hold(conn);
	conn->link = link;
	conn->parent = hci_conn_get(parent);

	/* Use list_add_tail_rcu append to the list */
	list_add_tail_rcu(&link->list, &parent->link_list);

	return link;
}

struct hci_conn *hci_connect_sco(struct hci_dev *hdev, int type, bdaddr_t *dst,
				 __u16 setting, struct bt_codec *codec,
				 u16 timeout)
{
	struct hci_conn *acl;
	struct hci_conn *sco;
	struct hci_link *link;

	acl = hci_connect_acl(hdev, dst, BT_SECURITY_LOW, HCI_AT_NO_BONDING,
			      CONN_REASON_SCO_CONNECT, timeout);
	if (IS_ERR(acl))
		return acl;

	sco = hci_conn_hash_lookup_ba(hdev, type, dst);
	if (!sco) {
		sco = hci_conn_add_unset(hdev, type, dst, HCI_ROLE_MASTER);
		if (IS_ERR(sco)) {
			hci_conn_drop(acl);
			return sco;
		}
	}

	link = hci_conn_link(acl, sco);
	if (!link) {
		hci_conn_drop(acl);
		hci_conn_drop(sco);
		return ERR_PTR(-ENOLINK);
	}

	sco->setting = setting;
	sco->codec = *codec;

	if (acl->state == BT_CONNECTED &&
	    (sco->state == BT_OPEN || sco->state == BT_CLOSED)) {
		set_bit(HCI_CONN_POWER_SAVE, &acl->flags);
		hci_conn_enter_active_mode(acl, BT_POWER_FORCE_ACTIVE_ON);

		if (test_bit(HCI_CONN_MODE_CHANGE_PEND, &acl->flags)) {
			/* defer SCO setup until mode change completed */
			set_bit(HCI_CONN_SCO_SETUP_PEND, &acl->flags);
			return sco;
		}

		hci_sco_setup(acl, 0x00);
	}

	return sco;
}

static int hci_le_create_big(struct hci_conn *conn, struct bt_iso_qos *qos)
{
	struct hci_dev *hdev = conn->hdev;
	struct hci_cp_le_create_big cp;
	struct iso_list_data data;

	memset(&cp, 0, sizeof(cp));

	data.big = qos->bcast.big;
	data.bis = qos->bcast.bis;
	data.count = 0;

	/* Create a BIS for each bound connection */
	hci_conn_hash_list_state(hdev, bis_list, ISO_LINK,
				 BT_BOUND, &data);

	cp.handle = qos->bcast.big;
	cp.adv_handle = qos->bcast.bis;
	cp.num_bis  = data.count;
	hci_cpu_to_le24(qos->bcast.out.interval, cp.bis.sdu_interval);
	cp.bis.sdu = cpu_to_le16(qos->bcast.out.sdu);
	cp.bis.latency =  cpu_to_le16(qos->bcast.out.latency);
	cp.bis.rtn  = qos->bcast.out.rtn;
	cp.bis.phy  = qos->bcast.out.phy;
	cp.bis.packing = qos->bcast.packing;
	cp.bis.framing = qos->bcast.framing;
	cp.bis.encryption = qos->bcast.encryption;
	memcpy(cp.bis.bcode, qos->bcast.bcode, sizeof(cp.bis.bcode));

	return hci_send_cmd(hdev, HCI_OP_LE_CREATE_BIG, sizeof(cp), &cp);
}

static int set_cig_params_sync(struct hci_dev *hdev, void *data)
{
<<<<<<< HEAD
	u8 cig_id = PTR_UINT(data);
	struct hci_conn *conn;
	struct bt_iso_qos *qos;
	struct iso_cig_params pdu;
=======
	DEFINE_FLEX(struct hci_cp_le_set_cig_params, pdu, cis, num_cis, 0x1f);
	u8 cig_id = PTR_UINT(data);
	struct hci_conn *conn;
	struct bt_iso_qos *qos;
	u8 aux_num_cis = 0;
>>>>>>> 2d5404ca
	u8 cis_id;

	conn = hci_conn_hash_lookup_cig(hdev, cig_id);
	if (!conn)
		return 0;

<<<<<<< HEAD
	memset(&pdu, 0, sizeof(pdu));

	qos = &conn->iso_qos;
	pdu.cp.cig_id = cig_id;
	hci_cpu_to_le24(qos->ucast.out.interval, pdu.cp.c_interval);
	hci_cpu_to_le24(qos->ucast.in.interval, pdu.cp.p_interval);
	pdu.cp.sca = qos->ucast.sca;
	pdu.cp.packing = qos->ucast.packing;
	pdu.cp.framing = qos->ucast.framing;
	pdu.cp.c_latency = cpu_to_le16(qos->ucast.out.latency);
	pdu.cp.p_latency = cpu_to_le16(qos->ucast.in.latency);
=======
	qos = &conn->iso_qos;
	pdu->cig_id = cig_id;
	hci_cpu_to_le24(qos->ucast.out.interval, pdu->c_interval);
	hci_cpu_to_le24(qos->ucast.in.interval, pdu->p_interval);
	pdu->sca = qos->ucast.sca;
	pdu->packing = qos->ucast.packing;
	pdu->framing = qos->ucast.framing;
	pdu->c_latency = cpu_to_le16(qos->ucast.out.latency);
	pdu->p_latency = cpu_to_le16(qos->ucast.in.latency);
>>>>>>> 2d5404ca

	/* Reprogram all CIS(s) with the same CIG, valid range are:
	 * num_cis: 0x00 to 0x1F
	 * cis_id: 0x00 to 0xEF
	 */
	for (cis_id = 0x00; cis_id < 0xf0 &&
<<<<<<< HEAD
	     pdu.cp.num_cis < ARRAY_SIZE(pdu.cis); cis_id++) {
=======
	     aux_num_cis < pdu->num_cis; cis_id++) {
>>>>>>> 2d5404ca
		struct hci_cis_params *cis;

		conn = hci_conn_hash_lookup_cis(hdev, NULL, 0, cig_id, cis_id);
		if (!conn)
			continue;

		qos = &conn->iso_qos;

<<<<<<< HEAD
		cis = &pdu.cis[pdu.cp.num_cis++];
=======
		cis = &pdu->cis[aux_num_cis++];
>>>>>>> 2d5404ca
		cis->cis_id = cis_id;
		cis->c_sdu  = cpu_to_le16(conn->iso_qos.ucast.out.sdu);
		cis->p_sdu  = cpu_to_le16(conn->iso_qos.ucast.in.sdu);
		cis->c_phy  = qos->ucast.out.phy ? qos->ucast.out.phy :
			      qos->ucast.in.phy;
		cis->p_phy  = qos->ucast.in.phy ? qos->ucast.in.phy :
			      qos->ucast.out.phy;
		cis->c_rtn  = qos->ucast.out.rtn;
		cis->p_rtn  = qos->ucast.in.rtn;
	}
<<<<<<< HEAD

	if (!pdu.cp.num_cis)
		return 0;

	return __hci_cmd_sync_status(hdev, HCI_OP_LE_SET_CIG_PARAMS,
				     sizeof(pdu.cp) +
				     pdu.cp.num_cis * sizeof(pdu.cis[0]), &pdu,
				     HCI_CMD_TIMEOUT);
=======
	pdu->num_cis = aux_num_cis;

	if (!pdu->num_cis)
		return 0;

	return __hci_cmd_sync_status(hdev, HCI_OP_LE_SET_CIG_PARAMS,
				     struct_size(pdu, cis, pdu->num_cis),
				     pdu, HCI_CMD_TIMEOUT);
>>>>>>> 2d5404ca
}

static bool hci_le_set_cig_params(struct hci_conn *conn, struct bt_iso_qos *qos)
{
	struct hci_dev *hdev = conn->hdev;
	struct iso_list_data data;

	memset(&data, 0, sizeof(data));

	/* Allocate first still reconfigurable CIG if not set */
	if (qos->ucast.cig == BT_ISO_QOS_CIG_UNSET) {
		for (data.cig = 0x00; data.cig < 0xf0; data.cig++) {
			data.count = 0;

			hci_conn_hash_list_state(hdev, find_cis, ISO_LINK,
						 BT_CONNECT, &data);
			if (data.count)
				continue;

			hci_conn_hash_list_state(hdev, find_cis, ISO_LINK,
						 BT_CONNECTED, &data);
			if (!data.count)
				break;
		}

		if (data.cig == 0xf0)
			return false;

		/* Update CIG */
		qos->ucast.cig = data.cig;
	}

	if (qos->ucast.cis != BT_ISO_QOS_CIS_UNSET) {
		if (hci_conn_hash_lookup_cis(hdev, NULL, 0, qos->ucast.cig,
					     qos->ucast.cis))
			return false;
		goto done;
	}

	/* Allocate first available CIS if not set */
	for (data.cig = qos->ucast.cig, data.cis = 0x00; data.cis < 0xf0;
	     data.cis++) {
		if (!hci_conn_hash_lookup_cis(hdev, NULL, 0, data.cig,
					      data.cis)) {
			/* Update CIS */
			qos->ucast.cis = data.cis;
			break;
		}
	}

	if (qos->ucast.cis == BT_ISO_QOS_CIS_UNSET)
		return false;

done:
	if (hci_cmd_sync_queue(hdev, set_cig_params_sync,
			       UINT_PTR(qos->ucast.cig), NULL) < 0)
		return false;

	return true;
}

struct hci_conn *hci_bind_cis(struct hci_dev *hdev, bdaddr_t *dst,
			      __u8 dst_type, struct bt_iso_qos *qos)
{
	struct hci_conn *cis;

	cis = hci_conn_hash_lookup_cis(hdev, dst, dst_type, qos->ucast.cig,
				       qos->ucast.cis);
	if (!cis) {
		cis = hci_conn_add_unset(hdev, ISO_LINK, dst, HCI_ROLE_MASTER);
		if (IS_ERR(cis))
			return cis;
		cis->cleanup = cis_cleanup;
		cis->dst_type = dst_type;
		cis->iso_qos.ucast.cig = BT_ISO_QOS_CIG_UNSET;
		cis->iso_qos.ucast.cis = BT_ISO_QOS_CIS_UNSET;
	}

	if (cis->state == BT_CONNECTED)
		return cis;

	/* Check if CIS has been set and the settings matches */
	if (cis->state == BT_BOUND &&
	    !memcmp(&cis->iso_qos, qos, sizeof(*qos)))
		return cis;

	/* Update LINK PHYs according to QoS preference */
	cis->le_tx_phy = qos->ucast.out.phy;
	cis->le_rx_phy = qos->ucast.in.phy;

	/* If output interval is not set use the input interval as it cannot be
	 * 0x000000.
	 */
	if (!qos->ucast.out.interval)
		qos->ucast.out.interval = qos->ucast.in.interval;

	/* If input interval is not set use the output interval as it cannot be
	 * 0x000000.
	 */
	if (!qos->ucast.in.interval)
		qos->ucast.in.interval = qos->ucast.out.interval;

	/* If output latency is not set use the input latency as it cannot be
	 * 0x0000.
	 */
	if (!qos->ucast.out.latency)
		qos->ucast.out.latency = qos->ucast.in.latency;

	/* If input latency is not set use the output latency as it cannot be
	 * 0x0000.
	 */
	if (!qos->ucast.in.latency)
		qos->ucast.in.latency = qos->ucast.out.latency;

	if (!hci_le_set_cig_params(cis, qos)) {
		hci_conn_drop(cis);
		return ERR_PTR(-EINVAL);
	}

	hci_conn_hold(cis);

	cis->iso_qos = *qos;
	cis->state = BT_BOUND;

	return cis;
}

bool hci_iso_setup_path(struct hci_conn *conn)
{
	struct hci_dev *hdev = conn->hdev;
	struct hci_cp_le_setup_iso_path cmd;

	memset(&cmd, 0, sizeof(cmd));

	if (conn->iso_qos.ucast.out.sdu) {
		cmd.handle = cpu_to_le16(conn->handle);
		cmd.direction = 0x00; /* Input (Host to Controller) */
		cmd.path = 0x00; /* HCI path if enabled */
		cmd.codec = 0x03; /* Transparent Data */

		if (hci_send_cmd(hdev, HCI_OP_LE_SETUP_ISO_PATH, sizeof(cmd),
				 &cmd) < 0)
			return false;
	}

	if (conn->iso_qos.ucast.in.sdu) {
		cmd.handle = cpu_to_le16(conn->handle);
		cmd.direction = 0x01; /* Output (Controller to Host) */
		cmd.path = 0x00; /* HCI path if enabled */
		cmd.codec = 0x03; /* Transparent Data */

		if (hci_send_cmd(hdev, HCI_OP_LE_SETUP_ISO_PATH, sizeof(cmd),
				 &cmd) < 0)
			return false;
	}

	return true;
}

int hci_conn_check_create_cis(struct hci_conn *conn)
{
	if (conn->type != ISO_LINK || !bacmp(&conn->dst, BDADDR_ANY))
		return -EINVAL;

	if (!conn->parent || conn->parent->state != BT_CONNECTED ||
	    conn->state != BT_CONNECT || HCI_CONN_HANDLE_UNSET(conn->handle))
		return 1;

	return 0;
}

static int hci_create_cis_sync(struct hci_dev *hdev, void *data)
{
	return hci_le_create_cis_sync(hdev);
}

int hci_le_create_cis_pending(struct hci_dev *hdev)
{
	struct hci_conn *conn;
	bool pending = false;

	rcu_read_lock();

	list_for_each_entry_rcu(conn, &hdev->conn_hash.list, list) {
		if (test_bit(HCI_CONN_CREATE_CIS, &conn->flags)) {
			rcu_read_unlock();
			return -EBUSY;
		}

		if (!hci_conn_check_create_cis(conn))
			pending = true;
	}

	rcu_read_unlock();

	if (!pending)
		return 0;

	/* Queue Create CIS */
	return hci_cmd_sync_queue(hdev, hci_create_cis_sync, NULL, NULL);
}

static void hci_iso_qos_setup(struct hci_dev *hdev, struct hci_conn *conn,
			      struct bt_iso_io_qos *qos, __u8 phy)
{
	/* Only set MTU if PHY is enabled */
	if (!qos->sdu && qos->phy)
		qos->sdu = conn->mtu;

	/* Use the same PHY as ACL if set to any */
	if (qos->phy == BT_ISO_PHY_ANY)
		qos->phy = phy;

	/* Use LE ACL connection interval if not set */
	if (!qos->interval)
		/* ACL interval unit in 1.25 ms to us */
		qos->interval = conn->le_conn_interval * 1250;

	/* Use LE ACL connection latency if not set */
	if (!qos->latency)
		qos->latency = conn->le_conn_latency;
}

static int create_big_sync(struct hci_dev *hdev, void *data)
{
	struct hci_conn *conn = data;
	struct bt_iso_qos *qos = &conn->iso_qos;
	u16 interval, sync_interval = 0;
	u32 flags = 0;
	int err;

	if (qos->bcast.out.phy == 0x02)
		flags |= MGMT_ADV_FLAG_SEC_2M;

	/* Align intervals */
	interval = (qos->bcast.out.interval / 1250) * qos->bcast.sync_factor;

	if (qos->bcast.bis)
		sync_interval = interval * 4;

	err = hci_start_per_adv_sync(hdev, qos->bcast.bis, conn->le_per_adv_data_len,
				     conn->le_per_adv_data, flags, interval,
				     interval, sync_interval);
	if (err)
		return err;

	return hci_le_create_big(conn, &conn->iso_qos);
}

static void create_pa_complete(struct hci_dev *hdev, void *data, int err)
{
	struct hci_cp_le_pa_create_sync *cp = data;

	bt_dev_dbg(hdev, "");

	if (err)
		bt_dev_err(hdev, "Unable to create PA: %d", err);

	kfree(cp);
}

static int create_pa_sync(struct hci_dev *hdev, void *data)
{
	struct hci_cp_le_pa_create_sync *cp = data;
	int err;

	err = __hci_cmd_sync_status(hdev, HCI_OP_LE_PA_CREATE_SYNC,
				    sizeof(*cp), cp, HCI_CMD_TIMEOUT);
	if (err) {
		hci_dev_clear_flag(hdev, HCI_PA_SYNC);
		return err;
	}

	return hci_update_passive_scan_sync(hdev);
}

struct hci_conn *hci_pa_create_sync(struct hci_dev *hdev, bdaddr_t *dst,
				    __u8 dst_type, __u8 sid,
				    struct bt_iso_qos *qos)
{
	struct hci_cp_le_pa_create_sync *cp;
	struct hci_conn *conn;
	int err;

	if (hci_dev_test_and_set_flag(hdev, HCI_PA_SYNC))
		return ERR_PTR(-EBUSY);

	conn = hci_conn_add_unset(hdev, ISO_LINK, dst, HCI_ROLE_SLAVE);
	if (IS_ERR(conn))
		return conn;

	conn->iso_qos = *qos;
	conn->state = BT_LISTEN;

	hci_conn_hold(conn);

	cp = kzalloc(sizeof(*cp), GFP_KERNEL);
	if (!cp) {
		hci_dev_clear_flag(hdev, HCI_PA_SYNC);
		hci_conn_drop(conn);
		return ERR_PTR(-ENOMEM);
	}

	cp->options = qos->bcast.options;
	cp->sid = sid;
	cp->addr_type = dst_type;
	bacpy(&cp->addr, dst);
	cp->skip = cpu_to_le16(qos->bcast.skip);
	cp->sync_timeout = cpu_to_le16(qos->bcast.sync_timeout);
	cp->sync_cte_type = qos->bcast.sync_cte_type;

	/* Queue start pa_create_sync and scan */
	err = hci_cmd_sync_queue(hdev, create_pa_sync, cp, create_pa_complete);
	if (err < 0) {
		hci_conn_drop(conn);
		kfree(cp);
		return ERR_PTR(err);
	}

	return conn;
}

int hci_le_big_create_sync(struct hci_dev *hdev, struct hci_conn *hcon,
			   struct bt_iso_qos *qos,
			   __u16 sync_handle, __u8 num_bis, __u8 bis[])
{
	DEFINE_FLEX(struct hci_cp_le_big_create_sync, pdu, bis, num_bis, 0x11);
	int err;

	if (num_bis < 0x01 || num_bis > pdu->num_bis)
		return -EINVAL;

	err = qos_set_big(hdev, qos);
	if (err)
		return err;

	if (hcon)
		hcon->iso_qos.bcast.big = qos->bcast.big;

<<<<<<< HEAD
	memset(&pdu, 0, sizeof(pdu));
	pdu.cp.handle = qos->bcast.big;
	pdu.cp.sync_handle = cpu_to_le16(sync_handle);
	pdu.cp.encryption = qos->bcast.encryption;
	memcpy(pdu.cp.bcode, qos->bcast.bcode, sizeof(pdu.cp.bcode));
	pdu.cp.mse = qos->bcast.mse;
	pdu.cp.timeout = cpu_to_le16(qos->bcast.timeout);
	pdu.cp.num_bis = num_bis;
	memcpy(pdu.bis, bis, num_bis);
=======
	pdu->handle = qos->bcast.big;
	pdu->sync_handle = cpu_to_le16(sync_handle);
	pdu->encryption = qos->bcast.encryption;
	memcpy(pdu->bcode, qos->bcast.bcode, sizeof(pdu->bcode));
	pdu->mse = qos->bcast.mse;
	pdu->timeout = cpu_to_le16(qos->bcast.timeout);
	pdu->num_bis = num_bis;
	memcpy(pdu->bis, bis, num_bis);
>>>>>>> 2d5404ca

	return hci_send_cmd(hdev, HCI_OP_LE_BIG_CREATE_SYNC,
			    struct_size(pdu, bis, num_bis), pdu);
}

static void create_big_complete(struct hci_dev *hdev, void *data, int err)
{
	struct hci_conn *conn = data;

	bt_dev_dbg(hdev, "conn %p", conn);

	if (err) {
		bt_dev_err(hdev, "Unable to create BIG: %d", err);
		hci_connect_cfm(conn, err);
		hci_conn_del(conn);
	}
}

struct hci_conn *hci_bind_bis(struct hci_dev *hdev, bdaddr_t *dst,
			      struct bt_iso_qos *qos,
			      __u8 base_len, __u8 *base)
{
	struct hci_conn *conn;
<<<<<<< HEAD
	__u8 eir[HCI_MAX_PER_AD_LENGTH];
=======
	struct hci_conn *parent;
	__u8 eir[HCI_MAX_PER_AD_LENGTH];
	struct hci_link *link;

	/* Look for any BIS that is open for rebinding */
	conn = hci_conn_hash_lookup_big_state(hdev, qos->bcast.big, BT_OPEN);
	if (conn) {
		memcpy(qos, &conn->iso_qos, sizeof(*qos));
		conn->state = BT_CONNECTED;
		return conn;
	}
>>>>>>> 2d5404ca

	if (base_len && base)
		base_len = eir_append_service_data(eir, 0,  0x1851,
						   base, base_len);

	/* We need hci_conn object using the BDADDR_ANY as dst */
	conn = hci_add_bis(hdev, dst, qos, base_len, eir);
	if (IS_ERR(conn))
		return conn;

	/* Update LINK PHYs according to QoS preference */
	conn->le_tx_phy = qos->bcast.out.phy;
	conn->le_tx_phy = qos->bcast.out.phy;

	/* Add Basic Announcement into Peridic Adv Data if BASE is set */
	if (base_len && base) {
		memcpy(conn->le_per_adv_data,  eir, sizeof(eir));
		conn->le_per_adv_data_len = base_len;
	}

	hci_iso_qos_setup(hdev, conn, &qos->bcast.out,
			  conn->le_tx_phy ? conn->le_tx_phy :
			  hdev->le_tx_def_phys);

	conn->iso_qos = *qos;
	conn->state = BT_BOUND;

<<<<<<< HEAD
=======
	/* Link BISes together */
	parent = hci_conn_hash_lookup_big(hdev,
					  conn->iso_qos.bcast.big);
	if (parent && parent != conn) {
		link = hci_conn_link(parent, conn);
		if (!link) {
			hci_conn_drop(conn);
			return ERR_PTR(-ENOLINK);
		}

		/* Link takes the refcount */
		hci_conn_drop(conn);
	}

>>>>>>> 2d5404ca
	return conn;
}

static void bis_mark_per_adv(struct hci_conn *conn, void *data)
{
	struct iso_list_data *d = data;

	/* Skip if not broadcast/ANY address */
	if (bacmp(&conn->dst, BDADDR_ANY))
		return;

	if (d->big != conn->iso_qos.bcast.big ||
	    d->bis == BT_ISO_QOS_BIS_UNSET ||
	    d->bis != conn->iso_qos.bcast.bis)
		return;

	set_bit(HCI_CONN_PER_ADV, &conn->flags);
}

struct hci_conn *hci_connect_bis(struct hci_dev *hdev, bdaddr_t *dst,
				 __u8 dst_type, struct bt_iso_qos *qos,
				 __u8 base_len, __u8 *base)
{
	struct hci_conn *conn;
	int err;
	struct iso_list_data data;

	conn = hci_bind_bis(hdev, dst, qos, base_len, base);
	if (IS_ERR(conn))
		return conn;

<<<<<<< HEAD
=======
	if (conn->state == BT_CONNECTED)
		return conn;

>>>>>>> 2d5404ca
	data.big = qos->bcast.big;
	data.bis = qos->bcast.bis;

	/* Set HCI_CONN_PER_ADV for all bound connections, to mark that
	 * the start periodic advertising and create BIG commands have
	 * been queued
	 */
	hci_conn_hash_list_state(hdev, bis_mark_per_adv, ISO_LINK,
				 BT_BOUND, &data);

	/* Queue start periodic advertising and create BIG */
	err = hci_cmd_sync_queue(hdev, create_big_sync, conn,
				 create_big_complete);
	if (err < 0) {
		hci_conn_drop(conn);
		return ERR_PTR(err);
	}

	return conn;
}

struct hci_conn *hci_connect_cis(struct hci_dev *hdev, bdaddr_t *dst,
				 __u8 dst_type, struct bt_iso_qos *qos)
{
	struct hci_conn *le;
	struct hci_conn *cis;
	struct hci_link *link;

	if (hci_dev_test_flag(hdev, HCI_ADVERTISING))
		le = hci_connect_le(hdev, dst, dst_type, false,
				    BT_SECURITY_LOW,
				    HCI_LE_CONN_TIMEOUT,
				    HCI_ROLE_SLAVE, 0, 0);
	else
		le = hci_connect_le_scan(hdev, dst, dst_type,
					 BT_SECURITY_LOW,
					 HCI_LE_CONN_TIMEOUT,
					 CONN_REASON_ISO_CONNECT);
	if (IS_ERR(le))
		return le;

	hci_iso_qos_setup(hdev, le, &qos->ucast.out,
			  le->le_tx_phy ? le->le_tx_phy : hdev->le_tx_def_phys);
	hci_iso_qos_setup(hdev, le, &qos->ucast.in,
			  le->le_rx_phy ? le->le_rx_phy : hdev->le_rx_def_phys);

	cis = hci_bind_cis(hdev, dst, dst_type, qos);
	if (IS_ERR(cis)) {
		hci_conn_drop(le);
		return cis;
	}

	link = hci_conn_link(le, cis);
	if (!link) {
		hci_conn_drop(le);
		hci_conn_drop(cis);
		return ERR_PTR(-ENOLINK);
	}

<<<<<<< HEAD
=======
	/* Link takes the refcount */
	hci_conn_drop(cis);

>>>>>>> 2d5404ca
	cis->state = BT_CONNECT;

	hci_le_create_cis_pending(hdev);

	return cis;
}

/* Check link security requirement */
int hci_conn_check_link_mode(struct hci_conn *conn)
{
	BT_DBG("hcon %p", conn);

	/* In Secure Connections Only mode, it is required that Secure
	 * Connections is used and the link is encrypted with AES-CCM
	 * using a P-256 authenticated combination key.
	 */
	if (hci_dev_test_flag(conn->hdev, HCI_SC_ONLY)) {
		if (!hci_conn_sc_enabled(conn) ||
		    !test_bit(HCI_CONN_AES_CCM, &conn->flags) ||
		    conn->key_type != HCI_LK_AUTH_COMBINATION_P256)
			return 0;
	}

	 /* AES encryption is required for Level 4:
	  *
	  * BLUETOOTH CORE SPECIFICATION Version 5.2 | Vol 3, Part C
	  * page 1319:
	  *
	  * 128-bit equivalent strength for link and encryption keys
	  * required using FIPS approved algorithms (E0 not allowed,
	  * SAFER+ not allowed, and P-192 not allowed; encryption key
	  * not shortened)
	  */
	if (conn->sec_level == BT_SECURITY_FIPS &&
	    !test_bit(HCI_CONN_AES_CCM, &conn->flags)) {
		bt_dev_err(conn->hdev,
			   "Invalid security: Missing AES-CCM usage");
		return 0;
	}

	if (hci_conn_ssp_enabled(conn) &&
	    !test_bit(HCI_CONN_ENCRYPT, &conn->flags))
		return 0;

	return 1;
}

/* Authenticate remote device */
static int hci_conn_auth(struct hci_conn *conn, __u8 sec_level, __u8 auth_type)
{
	BT_DBG("hcon %p", conn);

	if (conn->pending_sec_level > sec_level)
		sec_level = conn->pending_sec_level;

	if (sec_level > conn->sec_level)
		conn->pending_sec_level = sec_level;
	else if (test_bit(HCI_CONN_AUTH, &conn->flags))
		return 1;

	/* Make sure we preserve an existing MITM requirement*/
	auth_type |= (conn->auth_type & 0x01);

	conn->auth_type = auth_type;

	if (!test_and_set_bit(HCI_CONN_AUTH_PEND, &conn->flags)) {
		struct hci_cp_auth_requested cp;

		cp.handle = cpu_to_le16(conn->handle);
		hci_send_cmd(conn->hdev, HCI_OP_AUTH_REQUESTED,
			     sizeof(cp), &cp);

		/* Set the ENCRYPT_PEND to trigger encryption after
		 * authentication.
		 */
		if (!test_bit(HCI_CONN_ENCRYPT, &conn->flags))
			set_bit(HCI_CONN_ENCRYPT_PEND, &conn->flags);
	}

	return 0;
}

/* Encrypt the link */
static void hci_conn_encrypt(struct hci_conn *conn)
{
	BT_DBG("hcon %p", conn);

	if (!test_and_set_bit(HCI_CONN_ENCRYPT_PEND, &conn->flags)) {
		struct hci_cp_set_conn_encrypt cp;
		cp.handle  = cpu_to_le16(conn->handle);
		cp.encrypt = 0x01;
		hci_send_cmd(conn->hdev, HCI_OP_SET_CONN_ENCRYPT, sizeof(cp),
			     &cp);
	}
}

/* Enable security */
int hci_conn_security(struct hci_conn *conn, __u8 sec_level, __u8 auth_type,
		      bool initiator)
{
	BT_DBG("hcon %p", conn);

	if (conn->type == LE_LINK)
		return smp_conn_security(conn, sec_level);

	/* For sdp we don't need the link key. */
	if (sec_level == BT_SECURITY_SDP)
		return 1;

	/* For non 2.1 devices and low security level we don't need the link
	   key. */
	if (sec_level == BT_SECURITY_LOW && !hci_conn_ssp_enabled(conn))
		return 1;

	/* For other security levels we need the link key. */
	if (!test_bit(HCI_CONN_AUTH, &conn->flags))
		goto auth;

	switch (conn->key_type) {
	case HCI_LK_AUTH_COMBINATION_P256:
		/* An authenticated FIPS approved combination key has
		 * sufficient security for security level 4 or lower.
		 */
		if (sec_level <= BT_SECURITY_FIPS)
			goto encrypt;
		break;
	case HCI_LK_AUTH_COMBINATION_P192:
		/* An authenticated combination key has sufficient security for
		 * security level 3 or lower.
		 */
		if (sec_level <= BT_SECURITY_HIGH)
			goto encrypt;
		break;
	case HCI_LK_UNAUTH_COMBINATION_P192:
	case HCI_LK_UNAUTH_COMBINATION_P256:
		/* An unauthenticated combination key has sufficient security
		 * for security level 2 or lower.
		 */
		if (sec_level <= BT_SECURITY_MEDIUM)
			goto encrypt;
		break;
	case HCI_LK_COMBINATION:
		/* A combination key has always sufficient security for the
		 * security levels 2 or lower. High security level requires the
		 * combination key is generated using maximum PIN code length
		 * (16). For pre 2.1 units.
		 */
		if (sec_level <= BT_SECURITY_MEDIUM || conn->pin_length == 16)
			goto encrypt;
		break;
	default:
		break;
	}

auth:
	if (test_bit(HCI_CONN_ENCRYPT_PEND, &conn->flags))
		return 0;

	if (initiator)
		set_bit(HCI_CONN_AUTH_INITIATOR, &conn->flags);

	if (!hci_conn_auth(conn, sec_level, auth_type))
		return 0;

encrypt:
	if (test_bit(HCI_CONN_ENCRYPT, &conn->flags)) {
		/* Ensure that the encryption key size has been read,
		 * otherwise stall the upper layer responses.
		 */
		if (!conn->enc_key_size)
			return 0;

		/* Nothing else needed, all requirements are met */
		return 1;
	}

	hci_conn_encrypt(conn);
	return 0;
}
EXPORT_SYMBOL(hci_conn_security);

/* Check secure link requirement */
int hci_conn_check_secure(struct hci_conn *conn, __u8 sec_level)
{
	BT_DBG("hcon %p", conn);

	/* Accept if non-secure or higher security level is required */
	if (sec_level != BT_SECURITY_HIGH && sec_level != BT_SECURITY_FIPS)
		return 1;

	/* Accept if secure or higher security level is already present */
	if (conn->sec_level == BT_SECURITY_HIGH ||
	    conn->sec_level == BT_SECURITY_FIPS)
		return 1;

	/* Reject not secure link */
	return 0;
}
EXPORT_SYMBOL(hci_conn_check_secure);

/* Switch role */
int hci_conn_switch_role(struct hci_conn *conn, __u8 role)
{
	BT_DBG("hcon %p", conn);

	if (role == conn->role)
		return 1;

	if (!test_and_set_bit(HCI_CONN_RSWITCH_PEND, &conn->flags)) {
		struct hci_cp_switch_role cp;
		bacpy(&cp.bdaddr, &conn->dst);
		cp.role = role;
		hci_send_cmd(conn->hdev, HCI_OP_SWITCH_ROLE, sizeof(cp), &cp);
	}

	return 0;
}
EXPORT_SYMBOL(hci_conn_switch_role);

/* Enter active mode */
void hci_conn_enter_active_mode(struct hci_conn *conn, __u8 force_active)
{
	struct hci_dev *hdev = conn->hdev;

	BT_DBG("hcon %p mode %d", conn, conn->mode);

	if (conn->mode != HCI_CM_SNIFF)
		goto timer;

	if (!test_bit(HCI_CONN_POWER_SAVE, &conn->flags) && !force_active)
		goto timer;

	if (!test_and_set_bit(HCI_CONN_MODE_CHANGE_PEND, &conn->flags)) {
		struct hci_cp_exit_sniff_mode cp;
		cp.handle = cpu_to_le16(conn->handle);
		hci_send_cmd(hdev, HCI_OP_EXIT_SNIFF_MODE, sizeof(cp), &cp);
	}

timer:
	if (hdev->idle_timeout > 0)
		queue_delayed_work(hdev->workqueue, &conn->idle_work,
				   msecs_to_jiffies(hdev->idle_timeout));
}

/* Drop all connection on the device */
void hci_conn_hash_flush(struct hci_dev *hdev)
{
	struct list_head *head = &hdev->conn_hash.list;
	struct hci_conn *conn;

	BT_DBG("hdev %s", hdev->name);

	/* We should not traverse the list here, because hci_conn_del
	 * can remove extra links, which may cause the list traversal
	 * to hit items that have already been released.
	 */
	while ((conn = list_first_entry_or_null(head,
						struct hci_conn,
						list)) != NULL) {
		conn->state = BT_CLOSED;
		hci_disconn_cfm(conn, HCI_ERROR_LOCAL_HOST_TERM);
		hci_conn_del(conn);
	}
}

static u32 get_link_mode(struct hci_conn *conn)
{
	u32 link_mode = 0;

	if (conn->role == HCI_ROLE_MASTER)
		link_mode |= HCI_LM_MASTER;

	if (test_bit(HCI_CONN_ENCRYPT, &conn->flags))
		link_mode |= HCI_LM_ENCRYPT;

	if (test_bit(HCI_CONN_AUTH, &conn->flags))
		link_mode |= HCI_LM_AUTH;

	if (test_bit(HCI_CONN_SECURE, &conn->flags))
		link_mode |= HCI_LM_SECURE;

	if (test_bit(HCI_CONN_FIPS, &conn->flags))
		link_mode |= HCI_LM_FIPS;

	return link_mode;
}

int hci_get_conn_list(void __user *arg)
{
	struct hci_conn *c;
	struct hci_conn_list_req req, *cl;
	struct hci_conn_info *ci;
	struct hci_dev *hdev;
	int n = 0, size, err;

	if (copy_from_user(&req, arg, sizeof(req)))
		return -EFAULT;

	if (!req.conn_num || req.conn_num > (PAGE_SIZE * 2) / sizeof(*ci))
		return -EINVAL;

	size = sizeof(req) + req.conn_num * sizeof(*ci);

	cl = kmalloc(size, GFP_KERNEL);
	if (!cl)
		return -ENOMEM;

	hdev = hci_dev_get(req.dev_id);
	if (!hdev) {
		kfree(cl);
		return -ENODEV;
	}

	ci = cl->conn_info;

	hci_dev_lock(hdev);
	list_for_each_entry(c, &hdev->conn_hash.list, list) {
		bacpy(&(ci + n)->bdaddr, &c->dst);
		(ci + n)->handle = c->handle;
		(ci + n)->type  = c->type;
		(ci + n)->out   = c->out;
		(ci + n)->state = c->state;
		(ci + n)->link_mode = get_link_mode(c);
		if (++n >= req.conn_num)
			break;
	}
	hci_dev_unlock(hdev);

	cl->dev_id = hdev->id;
	cl->conn_num = n;
	size = sizeof(req) + n * sizeof(*ci);

	hci_dev_put(hdev);

	err = copy_to_user(arg, cl, size);
	kfree(cl);

	return err ? -EFAULT : 0;
}

int hci_get_conn_info(struct hci_dev *hdev, void __user *arg)
{
	struct hci_conn_info_req req;
	struct hci_conn_info ci;
	struct hci_conn *conn;
	char __user *ptr = arg + sizeof(req);

	if (copy_from_user(&req, arg, sizeof(req)))
		return -EFAULT;

	hci_dev_lock(hdev);
	conn = hci_conn_hash_lookup_ba(hdev, req.type, &req.bdaddr);
	if (conn) {
		bacpy(&ci.bdaddr, &conn->dst);
		ci.handle = conn->handle;
		ci.type  = conn->type;
		ci.out   = conn->out;
		ci.state = conn->state;
		ci.link_mode = get_link_mode(conn);
	}
	hci_dev_unlock(hdev);

	if (!conn)
		return -ENOENT;

	return copy_to_user(ptr, &ci, sizeof(ci)) ? -EFAULT : 0;
}

int hci_get_auth_info(struct hci_dev *hdev, void __user *arg)
{
	struct hci_auth_info_req req;
	struct hci_conn *conn;

	if (copy_from_user(&req, arg, sizeof(req)))
		return -EFAULT;

	hci_dev_lock(hdev);
	conn = hci_conn_hash_lookup_ba(hdev, ACL_LINK, &req.bdaddr);
	if (conn)
		req.type = conn->auth_type;
	hci_dev_unlock(hdev);

	if (!conn)
		return -ENOENT;

	return copy_to_user(arg, &req, sizeof(req)) ? -EFAULT : 0;
}

struct hci_chan *hci_chan_create(struct hci_conn *conn)
{
	struct hci_dev *hdev = conn->hdev;
	struct hci_chan *chan;

	BT_DBG("%s hcon %p", hdev->name, conn);

	if (test_bit(HCI_CONN_DROP, &conn->flags)) {
		BT_DBG("Refusing to create new hci_chan");
		return NULL;
	}

	chan = kzalloc(sizeof(*chan), GFP_KERNEL);
	if (!chan)
		return NULL;

	chan->conn = hci_conn_get(conn);
	skb_queue_head_init(&chan->data_q);
	chan->state = BT_CONNECTED;

	list_add_rcu(&chan->list, &conn->chan_list);

	return chan;
}

void hci_chan_del(struct hci_chan *chan)
{
	struct hci_conn *conn = chan->conn;
	struct hci_dev *hdev = conn->hdev;

	BT_DBG("%s hcon %p chan %p", hdev->name, conn, chan);

	list_del_rcu(&chan->list);

	synchronize_rcu();

	/* Prevent new hci_chan's to be created for this hci_conn */
	set_bit(HCI_CONN_DROP, &conn->flags);

	hci_conn_put(conn);

	skb_queue_purge(&chan->data_q);
	kfree(chan);
}

void hci_chan_list_flush(struct hci_conn *conn)
{
	struct hci_chan *chan, *n;

	BT_DBG("hcon %p", conn);

	list_for_each_entry_safe(chan, n, &conn->chan_list, list)
		hci_chan_del(chan);
}

static struct hci_chan *__hci_chan_lookup_handle(struct hci_conn *hcon,
						 __u16 handle)
{
	struct hci_chan *hchan;

	list_for_each_entry(hchan, &hcon->chan_list, list) {
		if (hchan->handle == handle)
			return hchan;
	}

	return NULL;
}

struct hci_chan *hci_chan_lookup_handle(struct hci_dev *hdev, __u16 handle)
{
	struct hci_conn_hash *h = &hdev->conn_hash;
	struct hci_conn *hcon;
	struct hci_chan *hchan = NULL;

	rcu_read_lock();

	list_for_each_entry_rcu(hcon, &h->list, list) {
		hchan = __hci_chan_lookup_handle(hcon, handle);
		if (hchan)
			break;
	}

	rcu_read_unlock();

	return hchan;
}

u32 hci_conn_get_phy(struct hci_conn *conn)
{
	u32 phys = 0;

	/* BLUETOOTH CORE SPECIFICATION Version 5.2 | Vol 2, Part B page 471:
	 * Table 6.2: Packets defined for synchronous, asynchronous, and
	 * CPB logical transport types.
	 */
	switch (conn->type) {
	case SCO_LINK:
		/* SCO logical transport (1 Mb/s):
		 * HV1, HV2, HV3 and DV.
		 */
		phys |= BT_PHY_BR_1M_1SLOT;

		break;

	case ACL_LINK:
		/* ACL logical transport (1 Mb/s) ptt=0:
		 * DH1, DM3, DH3, DM5 and DH5.
		 */
		phys |= BT_PHY_BR_1M_1SLOT;

		if (conn->pkt_type & (HCI_DM3 | HCI_DH3))
			phys |= BT_PHY_BR_1M_3SLOT;

		if (conn->pkt_type & (HCI_DM5 | HCI_DH5))
			phys |= BT_PHY_BR_1M_5SLOT;

		/* ACL logical transport (2 Mb/s) ptt=1:
		 * 2-DH1, 2-DH3 and 2-DH5.
		 */
		if (!(conn->pkt_type & HCI_2DH1))
			phys |= BT_PHY_EDR_2M_1SLOT;

		if (!(conn->pkt_type & HCI_2DH3))
			phys |= BT_PHY_EDR_2M_3SLOT;

		if (!(conn->pkt_type & HCI_2DH5))
			phys |= BT_PHY_EDR_2M_5SLOT;

		/* ACL logical transport (3 Mb/s) ptt=1:
		 * 3-DH1, 3-DH3 and 3-DH5.
		 */
		if (!(conn->pkt_type & HCI_3DH1))
			phys |= BT_PHY_EDR_3M_1SLOT;

		if (!(conn->pkt_type & HCI_3DH3))
			phys |= BT_PHY_EDR_3M_3SLOT;

		if (!(conn->pkt_type & HCI_3DH5))
			phys |= BT_PHY_EDR_3M_5SLOT;

		break;

	case ESCO_LINK:
		/* eSCO logical transport (1 Mb/s): EV3, EV4 and EV5 */
		phys |= BT_PHY_BR_1M_1SLOT;

		if (!(conn->pkt_type & (ESCO_EV4 | ESCO_EV5)))
			phys |= BT_PHY_BR_1M_3SLOT;

		/* eSCO logical transport (2 Mb/s): 2-EV3, 2-EV5 */
		if (!(conn->pkt_type & ESCO_2EV3))
			phys |= BT_PHY_EDR_2M_1SLOT;

		if (!(conn->pkt_type & ESCO_2EV5))
			phys |= BT_PHY_EDR_2M_3SLOT;

		/* eSCO logical transport (3 Mb/s): 3-EV3, 3-EV5 */
		if (!(conn->pkt_type & ESCO_3EV3))
			phys |= BT_PHY_EDR_3M_1SLOT;

		if (!(conn->pkt_type & ESCO_3EV5))
			phys |= BT_PHY_EDR_3M_3SLOT;

		break;

	case LE_LINK:
		if (conn->le_tx_phy & HCI_LE_SET_PHY_1M)
			phys |= BT_PHY_LE_1M_TX;

		if (conn->le_rx_phy & HCI_LE_SET_PHY_1M)
			phys |= BT_PHY_LE_1M_RX;

		if (conn->le_tx_phy & HCI_LE_SET_PHY_2M)
			phys |= BT_PHY_LE_2M_TX;

		if (conn->le_rx_phy & HCI_LE_SET_PHY_2M)
			phys |= BT_PHY_LE_2M_RX;

		if (conn->le_tx_phy & HCI_LE_SET_PHY_CODED)
			phys |= BT_PHY_LE_CODED_TX;

		if (conn->le_rx_phy & HCI_LE_SET_PHY_CODED)
			phys |= BT_PHY_LE_CODED_RX;

		break;
	}

	return phys;
}

static int abort_conn_sync(struct hci_dev *hdev, void *data)
{
<<<<<<< HEAD
	struct hci_conn *conn;
	u16 handle = PTR_UINT(data);

	conn = hci_conn_hash_lookup_handle(hdev, handle);
	if (!conn)
		return 0;
=======
	struct hci_conn *conn = data;

	if (!hci_conn_valid(hdev, conn))
		return -ECANCELED;
>>>>>>> 2d5404ca

	return hci_abort_conn_sync(hdev, conn, conn->abort_reason);
}

int hci_abort_conn(struct hci_conn *conn, u8 reason)
{
	struct hci_dev *hdev = conn->hdev;

	/* If abort_reason has already been set it means the connection is
	 * already being aborted so don't attempt to overwrite it.
	 */
	if (conn->abort_reason)
		return 0;

	bt_dev_dbg(hdev, "handle 0x%2.2x reason 0x%2.2x", conn->handle, reason);

	conn->abort_reason = reason;

	/* If the connection is pending check the command opcode since that
	 * might be blocking on hci_cmd_sync_work while waiting its respective
	 * event so we need to hci_cmd_sync_cancel to cancel it.
	 *
	 * hci_connect_le serializes the connection attempts so only one
	 * connection can be in BT_CONNECT at time.
	 */
	if (conn->state == BT_CONNECT && hdev->req_status == HCI_REQ_PEND) {
		switch (hci_skb_event(hdev->sent_cmd)) {
<<<<<<< HEAD
		case HCI_EV_LE_CONN_COMPLETE:
		case HCI_EV_LE_ENHANCED_CONN_COMPLETE:
		case HCI_EVT_LE_CIS_ESTABLISHED:
			hci_cmd_sync_cancel(hdev, -ECANCELED);
			break;
		}
	}

	return hci_cmd_sync_queue(hdev, abort_conn_sync, UINT_PTR(conn->handle),
				  NULL);
=======
		case HCI_EV_CONN_COMPLETE:
		case HCI_EV_LE_CONN_COMPLETE:
		case HCI_EV_LE_ENHANCED_CONN_COMPLETE:
		case HCI_EVT_LE_CIS_ESTABLISHED:
			hci_cmd_sync_cancel(hdev, ECANCELED);
			break;
		}
	/* Cancel connect attempt if still queued/pending */
	} else if (!hci_cancel_connect_sync(hdev, conn)) {
		return 0;
	}

	/* Run immediately if on cmd_sync_work since this may be called
	 * as a result to MGMT_OP_DISCONNECT/MGMT_OP_UNPAIR which does
	 * already queue its callback on cmd_sync_work.
	 */
	return hci_cmd_sync_run_once(hdev, abort_conn_sync, conn, NULL);
>>>>>>> 2d5404ca
}<|MERGE_RESOLUTION|>--- conflicted
+++ resolved
@@ -170,71 +170,10 @@
 	}
 
 	debugfs_remove_recursive(conn->debugfs);
-<<<<<<< HEAD
-}
-
-static void hci_acl_create_connection(struct hci_conn *conn)
-{
-	struct hci_dev *hdev = conn->hdev;
-	struct inquiry_entry *ie;
-	struct hci_cp_create_conn cp;
-
-	BT_DBG("hcon %p", conn);
-
-	/* Many controllers disallow HCI Create Connection while it is doing
-	 * HCI Inquiry. So we cancel the Inquiry first before issuing HCI Create
-	 * Connection. This may cause the MGMT discovering state to become false
-	 * without user space's request but it is okay since the MGMT Discovery
-	 * APIs do not promise that discovery should be done forever. Instead,
-	 * the user space monitors the status of MGMT discovering and it may
-	 * request for discovery again when this flag becomes false.
-	 */
-	if (test_bit(HCI_INQUIRY, &hdev->flags)) {
-		/* Put this connection to "pending" state so that it will be
-		 * executed after the inquiry cancel command complete event.
-		 */
-		conn->state = BT_CONNECT2;
-		hci_send_cmd(hdev, HCI_OP_INQUIRY_CANCEL, 0, NULL);
-		return;
-	}
-
-	conn->state = BT_CONNECT;
-	conn->out = true;
-	conn->role = HCI_ROLE_MASTER;
-
-	conn->attempt++;
-
-	conn->link_policy = hdev->link_policy;
-
-	memset(&cp, 0, sizeof(cp));
-	bacpy(&cp.bdaddr, &conn->dst);
-	cp.pscan_rep_mode = 0x02;
-
-	ie = hci_inquiry_cache_lookup(hdev, &conn->dst);
-	if (ie) {
-		if (inquiry_entry_age(ie) <= INQUIRY_ENTRY_AGE_MAX) {
-			cp.pscan_rep_mode = ie->data.pscan_rep_mode;
-			cp.pscan_mode     = ie->data.pscan_mode;
-			cp.clock_offset   = ie->data.clock_offset |
-					    cpu_to_le16(0x8000);
-		}
-
-		memcpy(conn->dev_class, ie->data.dev_class, 3);
-	}
-
-	cp.pkt_type = cpu_to_le16(conn->pkt_type);
-	if (lmp_rswitch_capable(hdev) && !(hdev->link_mode & HCI_LM_MASTER))
-		cp.role_switch = 0x01;
-	else
-		cp.role_switch = 0x00;
-
-	hci_send_cmd(hdev, HCI_OP_CREATE_CONN, sizeof(cp), &cp);
-=======
 
 	hci_conn_del_sysfs(conn);
 
 	hci_dev_put(hdev);
->>>>>>> 2d5404ca
 }
 
 int hci_disconnect(struct hci_conn *conn, __u8 reason)
@@ -300,15 +239,6 @@
 	__u8 vnd_len, *vnd_data = NULL;
 	struct hci_op_configure_data_path *cmd = NULL;
 
-<<<<<<< HEAD
-	if (!codec->data_path || !hdev->get_codec_config_data)
-		return 0;
-
-	/* Do not take me as error */
-	if (!hdev->get_codec_config_data)
-		return 0;
-
-=======
 	/* Do not take below 2 checks as error since the 1st means user do not
 	 * want to use HFP offload mode and the 2nd means the vendor controller
 	 * do not need to send below HCI command for offload mode.
@@ -316,7 +246,6 @@
 	if (!codec->data_path || !hdev->get_codec_config_data)
 		return 0;
 
->>>>>>> 2d5404ca
 	err = hdev->get_codec_config_data(hdev, ESCO_LINK, codec, &vnd_len,
 					  &vnd_data);
 	if (err < 0)
@@ -736,11 +665,6 @@
 	hci_abort_conn(conn, HCI_ERROR_REMOTE_USER_TERM);
 }
 
-struct iso_cig_params {
-	struct hci_cp_le_set_cig_params cp;
-	struct hci_cis_params cis[0x1f];
-};
-
 struct iso_list_data {
 	union {
 		u8  cig;
@@ -827,13 +751,6 @@
 
 	if (d->big_sync_term)
 		hci_le_big_terminate_sync(hdev, d->big);
-<<<<<<< HEAD
-
-	if (d->pa_sync_term)
-		return hci_le_pa_terminate_sync(hdev, d->sync_handle);
-
-	return 0;
-=======
 
 	if (d->pa_sync_term)
 		return hci_le_pa_terminate_sync(hdev, d->sync_handle);
@@ -850,7 +767,6 @@
 		return;
 
 	d->count++;
->>>>>>> 2d5404ca
 }
 
 static int hci_le_big_terminate(struct hci_dev *hdev, u8 big, struct hci_conn *conn)
@@ -866,10 +782,6 @@
 
 	d->big = big;
 	d->sync_handle = conn->sync_handle;
-<<<<<<< HEAD
-	d->pa_sync_term = test_and_clear_bit(HCI_CONN_PA_SYNC, &conn->flags);
-	d->big_sync_term = test_and_clear_bit(HCI_CONN_BIG_SYNC, &conn->flags);
-=======
 
 	if (test_and_clear_bit(HCI_CONN_PA_SYNC, &conn->flags)) {
 		hci_conn_hash_list_flag(hdev, find_bis, ISO_LINK,
@@ -888,7 +800,6 @@
 		if (!d->count)
 			d->big_sync_term = true;
 	}
->>>>>>> 2d5404ca
 
 	ret = hci_cmd_sync_queue(hdev, big_terminate_sync, d,
 				 terminate_big_destroy);
@@ -918,24 +829,12 @@
 		/* Check if ISO connection is a BIS and terminate advertising
 		 * set and BIG if there are no other connections using it.
 		 */
-<<<<<<< HEAD
-		bis = hci_conn_hash_lookup_bis(hdev, BDADDR_ANY,
-					       conn->iso_qos.bcast.big,
-					       conn->iso_qos.bcast.bis);
-=======
 		bis = hci_conn_hash_lookup_big(hdev, conn->iso_qos.bcast.big);
->>>>>>> 2d5404ca
 		if (bis)
 			return;
 
 		hci_le_terminate_big(hdev, conn);
 	} else {
-		bis = hci_conn_hash_lookup_big_any_dst(hdev,
-						       conn->iso_qos.bcast.big);
-
-		if (bis)
-			return;
-
 		hci_le_big_terminate(hdev, conn->iso_qos.bcast.big,
 				     conn);
 	}
@@ -1170,14 +1069,9 @@
 			hci_conn_failed(conn, reason);
 		break;
 	case ISO_LINK:
-<<<<<<< HEAD
-		if (conn->state != BT_CONNECTED &&
-		    !test_bit(HCI_CONN_CREATE_CIS, &conn->flags))
-=======
 		if ((conn->state != BT_CONNECTED &&
 		    !test_bit(HCI_CONN_CREATE_CIS, &conn->flags)) ||
 		    test_bit(HCI_CONN_BIG_CREATED, &conn->flags))
->>>>>>> 2d5404ca
 			hci_conn_failed(conn, reason);
 		break;
 	}
@@ -1374,7 +1268,6 @@
 
 /* This function requires the caller holds hdev->lock */
 u8 hci_conn_set_handle(struct hci_conn *conn, u16 handle)
-<<<<<<< HEAD
 {
 	struct hci_dev *hdev = conn->hdev;
 
@@ -1401,61 +1294,6 @@
 	conn->handle = handle;
 
 	return 0;
-}
-
-static void create_le_conn_complete(struct hci_dev *hdev, void *data, int err)
-{
-	struct hci_conn *conn;
-	u16 handle = PTR_UINT(data);
-
-	conn = hci_conn_hash_lookup_handle(hdev, handle);
-	if (!conn)
-		return;
-=======
-{
-	struct hci_dev *hdev = conn->hdev;
->>>>>>> 2d5404ca
-
-	bt_dev_dbg(hdev, "hcon %p handle 0x%4.4x", conn, handle);
-
-	if (conn->handle == handle)
-		return 0;
-
-	if (handle > HCI_CONN_HANDLE_MAX) {
-		bt_dev_err(hdev, "Invalid handle: 0x%4.4x > 0x%4.4x",
-			   handle, HCI_CONN_HANDLE_MAX);
-		return HCI_ERROR_INVALID_PARAMETERS;
-	}
-
-	/* If abort_reason has been sent it means the connection is being
-	 * aborted and the handle shall not be changed.
-	 */
-	if (conn->abort_reason)
-		return conn->abort_reason;
-
-<<<<<<< HEAD
-static int hci_connect_le_sync(struct hci_dev *hdev, void *data)
-{
-	struct hci_conn *conn;
-	u16 handle = PTR_UINT(data);
-
-	conn = hci_conn_hash_lookup_handle(hdev, handle);
-	if (!conn)
-		return 0;
-=======
-	if (HCI_CONN_HANDLE_UNSET(conn->handle))
-		ida_free(&hdev->unset_handle_ida, conn->handle);
->>>>>>> 2d5404ca
-
-	conn->handle = handle;
-
-<<<<<<< HEAD
-	conn->state = BT_CONNECT;
-
-	return hci_le_create_conn_sync(hdev, conn);
-=======
-	return 0;
->>>>>>> 2d5404ca
 }
 
 struct hci_conn *hci_connect_le(struct hci_dev *hdev, bdaddr_t *dst,
@@ -1526,15 +1364,7 @@
 	conn->le_adv_phy = phy;
 	conn->le_adv_sec_phy = sec_phy;
 
-<<<<<<< HEAD
-	clear_bit(HCI_CONN_SCANNING, &conn->flags);
-
-	err = hci_cmd_sync_queue(hdev, hci_connect_le_sync,
-				 UINT_PTR(conn->handle),
-				 create_le_conn_complete);
-=======
 	err = hci_connect_le_sync(hdev, conn);
->>>>>>> 2d5404ca
 	if (err) {
 		hci_conn_del(conn);
 		return ERR_PTR(err);
@@ -1691,12 +1521,7 @@
 	/* Check BIS settings against other bound BISes, since all
 	 * BISes in a BIG must have the same value for all parameters
 	 */
-<<<<<<< HEAD
-	conn = hci_conn_hash_lookup_bis(hdev, dst, qos->bcast.big,
-					qos->bcast.bis);
-=======
 	conn = hci_conn_hash_lookup_big(hdev, qos->bcast.big);
->>>>>>> 2d5404ca
 
 	if (conn && (memcmp(qos, &conn->iso_qos, sizeof(*qos)) ||
 		     base_len != conn->le_per_adv_data_len ||
@@ -1932,37 +1757,17 @@
 
 static int set_cig_params_sync(struct hci_dev *hdev, void *data)
 {
-<<<<<<< HEAD
-	u8 cig_id = PTR_UINT(data);
-	struct hci_conn *conn;
-	struct bt_iso_qos *qos;
-	struct iso_cig_params pdu;
-=======
 	DEFINE_FLEX(struct hci_cp_le_set_cig_params, pdu, cis, num_cis, 0x1f);
 	u8 cig_id = PTR_UINT(data);
 	struct hci_conn *conn;
 	struct bt_iso_qos *qos;
 	u8 aux_num_cis = 0;
->>>>>>> 2d5404ca
 	u8 cis_id;
 
 	conn = hci_conn_hash_lookup_cig(hdev, cig_id);
 	if (!conn)
 		return 0;
 
-<<<<<<< HEAD
-	memset(&pdu, 0, sizeof(pdu));
-
-	qos = &conn->iso_qos;
-	pdu.cp.cig_id = cig_id;
-	hci_cpu_to_le24(qos->ucast.out.interval, pdu.cp.c_interval);
-	hci_cpu_to_le24(qos->ucast.in.interval, pdu.cp.p_interval);
-	pdu.cp.sca = qos->ucast.sca;
-	pdu.cp.packing = qos->ucast.packing;
-	pdu.cp.framing = qos->ucast.framing;
-	pdu.cp.c_latency = cpu_to_le16(qos->ucast.out.latency);
-	pdu.cp.p_latency = cpu_to_le16(qos->ucast.in.latency);
-=======
 	qos = &conn->iso_qos;
 	pdu->cig_id = cig_id;
 	hci_cpu_to_le24(qos->ucast.out.interval, pdu->c_interval);
@@ -1972,18 +1777,13 @@
 	pdu->framing = qos->ucast.framing;
 	pdu->c_latency = cpu_to_le16(qos->ucast.out.latency);
 	pdu->p_latency = cpu_to_le16(qos->ucast.in.latency);
->>>>>>> 2d5404ca
 
 	/* Reprogram all CIS(s) with the same CIG, valid range are:
 	 * num_cis: 0x00 to 0x1F
 	 * cis_id: 0x00 to 0xEF
 	 */
 	for (cis_id = 0x00; cis_id < 0xf0 &&
-<<<<<<< HEAD
-	     pdu.cp.num_cis < ARRAY_SIZE(pdu.cis); cis_id++) {
-=======
 	     aux_num_cis < pdu->num_cis; cis_id++) {
->>>>>>> 2d5404ca
 		struct hci_cis_params *cis;
 
 		conn = hci_conn_hash_lookup_cis(hdev, NULL, 0, cig_id, cis_id);
@@ -1992,11 +1792,7 @@
 
 		qos = &conn->iso_qos;
 
-<<<<<<< HEAD
-		cis = &pdu.cis[pdu.cp.num_cis++];
-=======
 		cis = &pdu->cis[aux_num_cis++];
->>>>>>> 2d5404ca
 		cis->cis_id = cis_id;
 		cis->c_sdu  = cpu_to_le16(conn->iso_qos.ucast.out.sdu);
 		cis->p_sdu  = cpu_to_le16(conn->iso_qos.ucast.in.sdu);
@@ -2007,16 +1803,6 @@
 		cis->c_rtn  = qos->ucast.out.rtn;
 		cis->p_rtn  = qos->ucast.in.rtn;
 	}
-<<<<<<< HEAD
-
-	if (!pdu.cp.num_cis)
-		return 0;
-
-	return __hci_cmd_sync_status(hdev, HCI_OP_LE_SET_CIG_PARAMS,
-				     sizeof(pdu.cp) +
-				     pdu.cp.num_cis * sizeof(pdu.cis[0]), &pdu,
-				     HCI_CMD_TIMEOUT);
-=======
 	pdu->num_cis = aux_num_cis;
 
 	if (!pdu->num_cis)
@@ -2025,7 +1811,6 @@
 	return __hci_cmd_sync_status(hdev, HCI_OP_LE_SET_CIG_PARAMS,
 				     struct_size(pdu, cis, pdu->num_cis),
 				     pdu, HCI_CMD_TIMEOUT);
->>>>>>> 2d5404ca
 }
 
 static bool hci_le_set_cig_params(struct hci_conn *conn, struct bt_iso_qos *qos)
@@ -2365,17 +2150,6 @@
 	if (hcon)
 		hcon->iso_qos.bcast.big = qos->bcast.big;
 
-<<<<<<< HEAD
-	memset(&pdu, 0, sizeof(pdu));
-	pdu.cp.handle = qos->bcast.big;
-	pdu.cp.sync_handle = cpu_to_le16(sync_handle);
-	pdu.cp.encryption = qos->bcast.encryption;
-	memcpy(pdu.cp.bcode, qos->bcast.bcode, sizeof(pdu.cp.bcode));
-	pdu.cp.mse = qos->bcast.mse;
-	pdu.cp.timeout = cpu_to_le16(qos->bcast.timeout);
-	pdu.cp.num_bis = num_bis;
-	memcpy(pdu.bis, bis, num_bis);
-=======
 	pdu->handle = qos->bcast.big;
 	pdu->sync_handle = cpu_to_le16(sync_handle);
 	pdu->encryption = qos->bcast.encryption;
@@ -2384,7 +2158,6 @@
 	pdu->timeout = cpu_to_le16(qos->bcast.timeout);
 	pdu->num_bis = num_bis;
 	memcpy(pdu->bis, bis, num_bis);
->>>>>>> 2d5404ca
 
 	return hci_send_cmd(hdev, HCI_OP_LE_BIG_CREATE_SYNC,
 			    struct_size(pdu, bis, num_bis), pdu);
@@ -2408,9 +2181,6 @@
 			      __u8 base_len, __u8 *base)
 {
 	struct hci_conn *conn;
-<<<<<<< HEAD
-	__u8 eir[HCI_MAX_PER_AD_LENGTH];
-=======
 	struct hci_conn *parent;
 	__u8 eir[HCI_MAX_PER_AD_LENGTH];
 	struct hci_link *link;
@@ -2422,7 +2192,6 @@
 		conn->state = BT_CONNECTED;
 		return conn;
 	}
->>>>>>> 2d5404ca
 
 	if (base_len && base)
 		base_len = eir_append_service_data(eir, 0,  0x1851,
@@ -2450,8 +2219,6 @@
 	conn->iso_qos = *qos;
 	conn->state = BT_BOUND;
 
-<<<<<<< HEAD
-=======
 	/* Link BISes together */
 	parent = hci_conn_hash_lookup_big(hdev,
 					  conn->iso_qos.bcast.big);
@@ -2466,7 +2233,6 @@
 		hci_conn_drop(conn);
 	}
 
->>>>>>> 2d5404ca
 	return conn;
 }
 
@@ -2498,12 +2264,9 @@
 	if (IS_ERR(conn))
 		return conn;
 
-<<<<<<< HEAD
-=======
 	if (conn->state == BT_CONNECTED)
 		return conn;
 
->>>>>>> 2d5404ca
 	data.big = qos->bcast.big;
 	data.bis = qos->bcast.bis;
 
@@ -2563,12 +2326,9 @@
 		return ERR_PTR(-ENOLINK);
 	}
 
-<<<<<<< HEAD
-=======
 	/* Link takes the refcount */
 	hci_conn_drop(cis);
 
->>>>>>> 2d5404ca
 	cis->state = BT_CONNECT;
 
 	hci_le_create_cis_pending(hdev);
@@ -3149,19 +2909,10 @@
 
 static int abort_conn_sync(struct hci_dev *hdev, void *data)
 {
-<<<<<<< HEAD
-	struct hci_conn *conn;
-	u16 handle = PTR_UINT(data);
-
-	conn = hci_conn_hash_lookup_handle(hdev, handle);
-	if (!conn)
-		return 0;
-=======
 	struct hci_conn *conn = data;
 
 	if (!hci_conn_valid(hdev, conn))
 		return -ECANCELED;
->>>>>>> 2d5404ca
 
 	return hci_abort_conn_sync(hdev, conn, conn->abort_reason);
 }
@@ -3189,18 +2940,6 @@
 	 */
 	if (conn->state == BT_CONNECT && hdev->req_status == HCI_REQ_PEND) {
 		switch (hci_skb_event(hdev->sent_cmd)) {
-<<<<<<< HEAD
-		case HCI_EV_LE_CONN_COMPLETE:
-		case HCI_EV_LE_ENHANCED_CONN_COMPLETE:
-		case HCI_EVT_LE_CIS_ESTABLISHED:
-			hci_cmd_sync_cancel(hdev, -ECANCELED);
-			break;
-		}
-	}
-
-	return hci_cmd_sync_queue(hdev, abort_conn_sync, UINT_PTR(conn->handle),
-				  NULL);
-=======
 		case HCI_EV_CONN_COMPLETE:
 		case HCI_EV_LE_CONN_COMPLETE:
 		case HCI_EV_LE_ENHANCED_CONN_COMPLETE:
@@ -3218,5 +2957,4 @@
 	 * already queue its callback on cmd_sync_work.
 	 */
 	return hci_cmd_sync_run_once(hdev, abort_conn_sync, conn, NULL);
->>>>>>> 2d5404ca
 }