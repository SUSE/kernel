--- conflicted
+++ resolved
@@ -1272,18 +1272,8 @@
 			return 0;
 	}
 
-<<<<<<< HEAD
-	/* If Secure Simple Pairing is not enabled, then legacy connection
-	 * setup is used and no encryption or key sizes can be enforced.
-	 */
-	if (!hci_conn_ssp_enabled(conn))
-		return 1;
-
-	if (!test_bit(HCI_CONN_ENCRYPT, &conn->flags))
-=======
 	if (hci_conn_ssp_enabled(conn) &&
 	    !test_bit(HCI_CONN_ENCRYPT, &conn->flags))
->>>>>>> c59c1e66
 		return 0;
 
 	return 1;
