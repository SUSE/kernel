/*
   BlueZ - Bluetooth protocol stack for Linux
   Copyright (c) 2000-2001, 2010, Code Aurora Forum. All rights reserved.
   Copyright 2023 NXP

   Written 2000,2001 by Maxim Krasnyansky <maxk@qualcomm.com>

   This program is free software; you can redistribute it and/or modify
   it under the terms of the GNU General Public License version 2 as
   published by the Free Software Foundation;

   THE SOFTWARE IS PROVIDED "AS IS", WITHOUT WARRANTY OF ANY KIND, EXPRESS
   OR IMPLIED, INCLUDING BUT NOT LIMITED TO THE WARRANTIES OF MERCHANTABILITY,
   FITNESS FOR A PARTICULAR PURPOSE AND NONINFRINGEMENT OF THIRD PARTY RIGHTS.
   IN NO EVENT SHALL THE COPYRIGHT HOLDER(S) AND AUTHOR(S) BE LIABLE FOR ANY
   CLAIM, OR ANY SPECIAL INDIRECT OR CONSEQUENTIAL DAMAGES, OR ANY DAMAGES
   WHATSOEVER RESULTING FROM LOSS OF USE, DATA OR PROFITS, WHETHER IN AN
   ACTION OF CONTRACT, NEGLIGENCE OR OTHER TORTIOUS ACTION, ARISING OUT OF
   OR IN CONNECTION WITH THE USE OR PERFORMANCE OF THIS SOFTWARE.

   ALL LIABILITY, INCLUDING LIABILITY FOR INFRINGEMENT OF ANY PATENTS,
   COPYRIGHTS, TRADEMARKS OR OTHER RIGHTS, RELATING TO USE OF THIS
   SOFTWARE IS DISCLAIMED.
*/

/* Bluetooth HCI connection handling. */

#include <linux/export.h>
#include <linux/debugfs.h>

#include <net/bluetooth/bluetooth.h>
#include <net/bluetooth/hci_core.h>
#include <net/bluetooth/l2cap.h>
#include <net/bluetooth/iso.h>
#include <net/bluetooth/mgmt.h>

#include "hci_request.h"
#include "smp.h"
#include "a2mp.h"
#include "eir.h"

struct sco_param {
	u16 pkt_type;
	u16 max_latency;
	u8  retrans_effort;
};

struct conn_handle_t {
	struct hci_conn *conn;
	__u16 handle;
};

static const struct sco_param esco_param_cvsd[] = {
	{ EDR_ESCO_MASK & ~ESCO_2EV3, 0x000a,	0x01 }, /* S3 */
	{ EDR_ESCO_MASK & ~ESCO_2EV3, 0x0007,	0x01 }, /* S2 */
	{ EDR_ESCO_MASK | ESCO_EV3,   0x0007,	0x01 }, /* S1 */
	{ EDR_ESCO_MASK | ESCO_HV3,   0xffff,	0x01 }, /* D1 */
	{ EDR_ESCO_MASK | ESCO_HV1,   0xffff,	0x01 }, /* D0 */
};

static const struct sco_param sco_param_cvsd[] = {
	{ EDR_ESCO_MASK | ESCO_HV3,   0xffff,	0xff }, /* D1 */
	{ EDR_ESCO_MASK | ESCO_HV1,   0xffff,	0xff }, /* D0 */
};

static const struct sco_param esco_param_msbc[] = {
	{ EDR_ESCO_MASK & ~ESCO_2EV3, 0x000d,	0x02 }, /* T2 */
	{ EDR_ESCO_MASK | ESCO_EV3,   0x0008,	0x02 }, /* T1 */
};

/* This function requires the caller holds hdev->lock */
static void hci_connect_le_scan_cleanup(struct hci_conn *conn, u8 status)
{
	struct hci_conn_params *params;
	struct hci_dev *hdev = conn->hdev;
	struct smp_irk *irk;
	bdaddr_t *bdaddr;
	u8 bdaddr_type;

	bdaddr = &conn->dst;
	bdaddr_type = conn->dst_type;

	/* Check if we need to convert to identity address */
	irk = hci_get_irk(hdev, bdaddr, bdaddr_type);
	if (irk) {
		bdaddr = &irk->bdaddr;
		bdaddr_type = irk->addr_type;
	}

	params = hci_pend_le_action_lookup(&hdev->pend_le_conns, bdaddr,
					   bdaddr_type);
	if (!params)
		return;

	if (params->conn) {
		hci_conn_drop(params->conn);
		hci_conn_put(params->conn);
		params->conn = NULL;
	}

	if (!params->explicit_connect)
		return;

	/* If the status indicates successful cancellation of
	 * the attempt (i.e. Unknown Connection Id) there's no point of
	 * notifying failure since we'll go back to keep trying to
	 * connect. The only exception is explicit connect requests
	 * where a timeout + cancel does indicate an actual failure.
	 */
	if (status && status != HCI_ERROR_UNKNOWN_CONN_ID)
		mgmt_connect_failed(hdev, &conn->dst, conn->type,
				    conn->dst_type, status);

	/* The connection attempt was doing scan for new RPA, and is
	 * in scan phase. If params are not associated with any other
	 * autoconnect action, remove them completely. If they are, just unmark
	 * them as waiting for connection, by clearing explicit_connect field.
	 */
	params->explicit_connect = false;

	hci_pend_le_list_del_init(params);

	switch (params->auto_connect) {
	case HCI_AUTO_CONN_EXPLICIT:
		hci_conn_params_del(hdev, bdaddr, bdaddr_type);
		/* return instead of break to avoid duplicate scan update */
		return;
	case HCI_AUTO_CONN_DIRECT:
	case HCI_AUTO_CONN_ALWAYS:
		hci_pend_le_list_add(params, &hdev->pend_le_conns);
		break;
	case HCI_AUTO_CONN_REPORT:
		hci_pend_le_list_add(params, &hdev->pend_le_reports);
		break;
	default:
		break;
	}

	hci_update_passive_scan(hdev);
}

static void hci_conn_cleanup(struct hci_conn *conn)
{
	struct hci_dev *hdev = conn->hdev;

	if (test_bit(HCI_CONN_PARAM_REMOVAL_PEND, &conn->flags))
		hci_conn_params_del(conn->hdev, &conn->dst, conn->dst_type);

	if (test_and_clear_bit(HCI_CONN_FLUSH_KEY, &conn->flags))
		hci_remove_link_key(hdev, &conn->dst);

	hci_chan_list_flush(conn);

	hci_conn_hash_del(hdev, conn);

	if (conn->cleanup)
		conn->cleanup(conn);

	if (conn->type == SCO_LINK || conn->type == ESCO_LINK) {
		switch (conn->setting & SCO_AIRMODE_MASK) {
		case SCO_AIRMODE_CVSD:
		case SCO_AIRMODE_TRANSP:
			if (hdev->notify)
				hdev->notify(hdev, HCI_NOTIFY_DISABLE_SCO);
			break;
		}
	} else {
		if (hdev->notify)
			hdev->notify(hdev, HCI_NOTIFY_CONN_DEL);
	}

	hci_conn_del_sysfs(conn);

	debugfs_remove_recursive(conn->debugfs);

	hci_dev_put(hdev);

	hci_conn_put(conn);
}

static void hci_acl_create_connection(struct hci_conn *conn)
{
	struct hci_dev *hdev = conn->hdev;
	struct inquiry_entry *ie;
	struct hci_cp_create_conn cp;

	BT_DBG("hcon %p", conn);

	/* Many controllers disallow HCI Create Connection while it is doing
	 * HCI Inquiry. So we cancel the Inquiry first before issuing HCI Create
	 * Connection. This may cause the MGMT discovering state to become false
	 * without user space's request but it is okay since the MGMT Discovery
	 * APIs do not promise that discovery should be done forever. Instead,
	 * the user space monitors the status of MGMT discovering and it may
	 * request for discovery again when this flag becomes false.
	 */
	if (test_bit(HCI_INQUIRY, &hdev->flags)) {
		/* Put this connection to "pending" state so that it will be
		 * executed after the inquiry cancel command complete event.
		 */
		conn->state = BT_CONNECT2;
		hci_send_cmd(hdev, HCI_OP_INQUIRY_CANCEL, 0, NULL);
		return;
	}

	conn->state = BT_CONNECT;
	conn->out = true;
	conn->role = HCI_ROLE_MASTER;

	conn->attempt++;

	conn->link_policy = hdev->link_policy;

	memset(&cp, 0, sizeof(cp));
	bacpy(&cp.bdaddr, &conn->dst);
	cp.pscan_rep_mode = 0x02;

	ie = hci_inquiry_cache_lookup(hdev, &conn->dst);
	if (ie) {
		if (inquiry_entry_age(ie) <= INQUIRY_ENTRY_AGE_MAX) {
			cp.pscan_rep_mode = ie->data.pscan_rep_mode;
			cp.pscan_mode     = ie->data.pscan_mode;
			cp.clock_offset   = ie->data.clock_offset |
					    cpu_to_le16(0x8000);
		}

		memcpy(conn->dev_class, ie->data.dev_class, 3);
	}

	cp.pkt_type = cpu_to_le16(conn->pkt_type);
	if (lmp_rswitch_capable(hdev) && !(hdev->link_mode & HCI_LM_MASTER))
		cp.role_switch = 0x01;
	else
		cp.role_switch = 0x00;

	hci_send_cmd(hdev, HCI_OP_CREATE_CONN, sizeof(cp), &cp);
}

int hci_disconnect(struct hci_conn *conn, __u8 reason)
{
	BT_DBG("hcon %p", conn);

	/* When we are central of an established connection and it enters
	 * the disconnect timeout, then go ahead and try to read the
	 * current clock offset.  Processing of the result is done
	 * within the event handling and hci_clock_offset_evt function.
	 */
	if (conn->type == ACL_LINK && conn->role == HCI_ROLE_MASTER &&
	    (conn->state == BT_CONNECTED || conn->state == BT_CONFIG)) {
		struct hci_dev *hdev = conn->hdev;
		struct hci_cp_read_clock_offset clkoff_cp;

		clkoff_cp.handle = cpu_to_le16(conn->handle);
		hci_send_cmd(hdev, HCI_OP_READ_CLOCK_OFFSET, sizeof(clkoff_cp),
			     &clkoff_cp);
	}

	return hci_abort_conn(conn, reason);
}

static void hci_add_sco(struct hci_conn *conn, __u16 handle)
{
	struct hci_dev *hdev = conn->hdev;
	struct hci_cp_add_sco cp;

	BT_DBG("hcon %p", conn);

	conn->state = BT_CONNECT;
	conn->out = true;

	conn->attempt++;

	cp.handle   = cpu_to_le16(handle);
	cp.pkt_type = cpu_to_le16(conn->pkt_type);

	hci_send_cmd(hdev, HCI_OP_ADD_SCO, sizeof(cp), &cp);
}

static bool find_next_esco_param(struct hci_conn *conn,
				 const struct sco_param *esco_param, int size)
{
	if (!conn->parent)
		return false;

	for (; conn->attempt <= size; conn->attempt++) {
		if (lmp_esco_2m_capable(conn->parent) ||
		    (esco_param[conn->attempt - 1].pkt_type & ESCO_2EV3))
			break;
		BT_DBG("hcon %p skipped attempt %d, eSCO 2M not supported",
		       conn, conn->attempt);
	}

	return conn->attempt <= size;
}

static int configure_datapath_sync(struct hci_dev *hdev, struct bt_codec *codec)
{
	int err;
	__u8 vnd_len, *vnd_data = NULL;
	struct hci_op_configure_data_path *cmd = NULL;

	err = hdev->get_codec_config_data(hdev, ESCO_LINK, codec, &vnd_len,
					  &vnd_data);
	if (err < 0)
		goto error;

	cmd = kzalloc(sizeof(*cmd) + vnd_len, GFP_KERNEL);
	if (!cmd) {
		err = -ENOMEM;
		goto error;
	}

	err = hdev->get_data_path_id(hdev, &cmd->data_path_id);
	if (err < 0)
		goto error;

	cmd->vnd_len = vnd_len;
	memcpy(cmd->vnd_data, vnd_data, vnd_len);

	cmd->direction = 0x00;
	__hci_cmd_sync_status(hdev, HCI_CONFIGURE_DATA_PATH,
			      sizeof(*cmd) + vnd_len, cmd, HCI_CMD_TIMEOUT);

	cmd->direction = 0x01;
	err = __hci_cmd_sync_status(hdev, HCI_CONFIGURE_DATA_PATH,
				    sizeof(*cmd) + vnd_len, cmd,
				    HCI_CMD_TIMEOUT);
error:

	kfree(cmd);
	kfree(vnd_data);
	return err;
}

static int hci_enhanced_setup_sync(struct hci_dev *hdev, void *data)
{
	struct conn_handle_t *conn_handle = data;
	struct hci_conn *conn = conn_handle->conn;
	__u16 handle = conn_handle->handle;
	struct hci_cp_enhanced_setup_sync_conn cp;
	const struct sco_param *param;

	kfree(conn_handle);

	bt_dev_dbg(hdev, "hcon %p", conn);

	/* for offload use case, codec needs to configured before opening SCO */
	if (conn->codec.data_path)
		configure_datapath_sync(hdev, &conn->codec);

	conn->state = BT_CONNECT;
	conn->out = true;

	conn->attempt++;

	memset(&cp, 0x00, sizeof(cp));

	cp.handle   = cpu_to_le16(handle);

	cp.tx_bandwidth   = cpu_to_le32(0x00001f40);
	cp.rx_bandwidth   = cpu_to_le32(0x00001f40);

	switch (conn->codec.id) {
	case BT_CODEC_MSBC:
		if (!find_next_esco_param(conn, esco_param_msbc,
					  ARRAY_SIZE(esco_param_msbc)))
			return -EINVAL;

		param = &esco_param_msbc[conn->attempt - 1];
		cp.tx_coding_format.id = 0x05;
		cp.rx_coding_format.id = 0x05;
		cp.tx_codec_frame_size = __cpu_to_le16(60);
		cp.rx_codec_frame_size = __cpu_to_le16(60);
		cp.in_bandwidth = __cpu_to_le32(32000);
		cp.out_bandwidth = __cpu_to_le32(32000);
		cp.in_coding_format.id = 0x04;
		cp.out_coding_format.id = 0x04;
		cp.in_coded_data_size = __cpu_to_le16(16);
		cp.out_coded_data_size = __cpu_to_le16(16);
		cp.in_pcm_data_format = 2;
		cp.out_pcm_data_format = 2;
		cp.in_pcm_sample_payload_msb_pos = 0;
		cp.out_pcm_sample_payload_msb_pos = 0;
		cp.in_data_path = conn->codec.data_path;
		cp.out_data_path = conn->codec.data_path;
		cp.in_transport_unit_size = 1;
		cp.out_transport_unit_size = 1;
		break;

	case BT_CODEC_TRANSPARENT:
		if (!find_next_esco_param(conn, esco_param_msbc,
					  ARRAY_SIZE(esco_param_msbc)))
			return false;
		param = &esco_param_msbc[conn->attempt - 1];
		cp.tx_coding_format.id = 0x03;
		cp.rx_coding_format.id = 0x03;
		cp.tx_codec_frame_size = __cpu_to_le16(60);
		cp.rx_codec_frame_size = __cpu_to_le16(60);
		cp.in_bandwidth = __cpu_to_le32(0x1f40);
		cp.out_bandwidth = __cpu_to_le32(0x1f40);
		cp.in_coding_format.id = 0x03;
		cp.out_coding_format.id = 0x03;
		cp.in_coded_data_size = __cpu_to_le16(16);
		cp.out_coded_data_size = __cpu_to_le16(16);
		cp.in_pcm_data_format = 2;
		cp.out_pcm_data_format = 2;
		cp.in_pcm_sample_payload_msb_pos = 0;
		cp.out_pcm_sample_payload_msb_pos = 0;
		cp.in_data_path = conn->codec.data_path;
		cp.out_data_path = conn->codec.data_path;
		cp.in_transport_unit_size = 1;
		cp.out_transport_unit_size = 1;
		break;

	case BT_CODEC_CVSD:
		if (conn->parent && lmp_esco_capable(conn->parent)) {
			if (!find_next_esco_param(conn, esco_param_cvsd,
						  ARRAY_SIZE(esco_param_cvsd)))
				return -EINVAL;
			param = &esco_param_cvsd[conn->attempt - 1];
		} else {
			if (conn->attempt > ARRAY_SIZE(sco_param_cvsd))
				return -EINVAL;
			param = &sco_param_cvsd[conn->attempt - 1];
		}
		cp.tx_coding_format.id = 2;
		cp.rx_coding_format.id = 2;
		cp.tx_codec_frame_size = __cpu_to_le16(60);
		cp.rx_codec_frame_size = __cpu_to_le16(60);
		cp.in_bandwidth = __cpu_to_le32(16000);
		cp.out_bandwidth = __cpu_to_le32(16000);
		cp.in_coding_format.id = 4;
		cp.out_coding_format.id = 4;
		cp.in_coded_data_size = __cpu_to_le16(16);
		cp.out_coded_data_size = __cpu_to_le16(16);
		cp.in_pcm_data_format = 2;
		cp.out_pcm_data_format = 2;
		cp.in_pcm_sample_payload_msb_pos = 0;
		cp.out_pcm_sample_payload_msb_pos = 0;
		cp.in_data_path = conn->codec.data_path;
		cp.out_data_path = conn->codec.data_path;
		cp.in_transport_unit_size = 16;
		cp.out_transport_unit_size = 16;
		break;
	default:
		return -EINVAL;
	}

	cp.retrans_effort = param->retrans_effort;
	cp.pkt_type = __cpu_to_le16(param->pkt_type);
	cp.max_latency = __cpu_to_le16(param->max_latency);

	if (hci_send_cmd(hdev, HCI_OP_ENHANCED_SETUP_SYNC_CONN, sizeof(cp), &cp) < 0)
		return -EIO;

	return 0;
}

static bool hci_setup_sync_conn(struct hci_conn *conn, __u16 handle)
{
	struct hci_dev *hdev = conn->hdev;
	struct hci_cp_setup_sync_conn cp;
	const struct sco_param *param;

	bt_dev_dbg(hdev, "hcon %p", conn);

	conn->state = BT_CONNECT;
	conn->out = true;

	conn->attempt++;

	cp.handle   = cpu_to_le16(handle);

	cp.tx_bandwidth   = cpu_to_le32(0x00001f40);
	cp.rx_bandwidth   = cpu_to_le32(0x00001f40);
	cp.voice_setting  = cpu_to_le16(conn->setting);

	switch (conn->setting & SCO_AIRMODE_MASK) {
	case SCO_AIRMODE_TRANSP:
		if (!find_next_esco_param(conn, esco_param_msbc,
					  ARRAY_SIZE(esco_param_msbc)))
			return false;
		param = &esco_param_msbc[conn->attempt - 1];
		break;
	case SCO_AIRMODE_CVSD:
		if (conn->parent && lmp_esco_capable(conn->parent)) {
			if (!find_next_esco_param(conn, esco_param_cvsd,
						  ARRAY_SIZE(esco_param_cvsd)))
				return false;
			param = &esco_param_cvsd[conn->attempt - 1];
		} else {
			if (conn->attempt > ARRAY_SIZE(sco_param_cvsd))
				return false;
			param = &sco_param_cvsd[conn->attempt - 1];
		}
		break;
	default:
		return false;
	}

	cp.retrans_effort = param->retrans_effort;
	cp.pkt_type = __cpu_to_le16(param->pkt_type);
	cp.max_latency = __cpu_to_le16(param->max_latency);

	if (hci_send_cmd(hdev, HCI_OP_SETUP_SYNC_CONN, sizeof(cp), &cp) < 0)
		return false;

	return true;
}

bool hci_setup_sync(struct hci_conn *conn, __u16 handle)
{
	int result;
	struct conn_handle_t *conn_handle;

	if (enhanced_sync_conn_capable(conn->hdev)) {
		conn_handle = kzalloc(sizeof(*conn_handle), GFP_KERNEL);

		if (!conn_handle)
			return false;

		conn_handle->conn = conn;
		conn_handle->handle = handle;
		result = hci_cmd_sync_queue(conn->hdev, hci_enhanced_setup_sync,
					    conn_handle, NULL);
		if (result < 0)
			kfree(conn_handle);

		return result == 0;
	}

	return hci_setup_sync_conn(conn, handle);
}

u8 hci_le_conn_update(struct hci_conn *conn, u16 min, u16 max, u16 latency,
		      u16 to_multiplier)
{
	struct hci_dev *hdev = conn->hdev;
	struct hci_conn_params *params;
	struct hci_cp_le_conn_update cp;

	hci_dev_lock(hdev);

	params = hci_conn_params_lookup(hdev, &conn->dst, conn->dst_type);
	if (params) {
		params->conn_min_interval = min;
		params->conn_max_interval = max;
		params->conn_latency = latency;
		params->supervision_timeout = to_multiplier;
	}

	hci_dev_unlock(hdev);

	memset(&cp, 0, sizeof(cp));
	cp.handle		= cpu_to_le16(conn->handle);
	cp.conn_interval_min	= cpu_to_le16(min);
	cp.conn_interval_max	= cpu_to_le16(max);
	cp.conn_latency		= cpu_to_le16(latency);
	cp.supervision_timeout	= cpu_to_le16(to_multiplier);
	cp.min_ce_len		= cpu_to_le16(0x0000);
	cp.max_ce_len		= cpu_to_le16(0x0000);

	hci_send_cmd(hdev, HCI_OP_LE_CONN_UPDATE, sizeof(cp), &cp);

	if (params)
		return 0x01;

	return 0x00;
}

void hci_le_start_enc(struct hci_conn *conn, __le16 ediv, __le64 rand,
		      __u8 ltk[16], __u8 key_size)
{
	struct hci_dev *hdev = conn->hdev;
	struct hci_cp_le_start_enc cp;

	BT_DBG("hcon %p", conn);

	memset(&cp, 0, sizeof(cp));

	cp.handle = cpu_to_le16(conn->handle);
	cp.rand = rand;
	cp.ediv = ediv;
	memcpy(cp.ltk, ltk, key_size);

	hci_send_cmd(hdev, HCI_OP_LE_START_ENC, sizeof(cp), &cp);
}

/* Device _must_ be locked */
void hci_sco_setup(struct hci_conn *conn, __u8 status)
{
	struct hci_link *link;

	link = list_first_entry_or_null(&conn->link_list, struct hci_link, list);
	if (!link || !link->conn)
		return;

	BT_DBG("hcon %p", conn);

	if (!status) {
		if (lmp_esco_capable(conn->hdev))
			hci_setup_sync(link->conn, conn->handle);
		else
			hci_add_sco(link->conn, conn->handle);
	} else {
		hci_connect_cfm(link->conn, status);
		hci_conn_del(link->conn);
	}
}

static void hci_conn_timeout(struct work_struct *work)
{
	struct hci_conn *conn = container_of(work, struct hci_conn,
					     disc_work.work);
	int refcnt = atomic_read(&conn->refcnt);

	BT_DBG("hcon %p state %s", conn, state_to_string(conn->state));

	WARN_ON(refcnt < 0);

	/* FIXME: It was observed that in pairing failed scenario, refcnt
	 * drops below 0. Probably this is because l2cap_conn_del calls
	 * l2cap_chan_del for each channel, and inside l2cap_chan_del conn is
	 * dropped. After that loop hci_chan_del is called which also drops
	 * conn. For now make sure that ACL is alive if refcnt is higher then 0,
	 * otherwise drop it.
	 */
	if (refcnt > 0)
		return;

	hci_abort_conn(conn, hci_proto_disconn_ind(conn));
}

/* Enter sniff mode */
static void hci_conn_idle(struct work_struct *work)
{
	struct hci_conn *conn = container_of(work, struct hci_conn,
					     idle_work.work);
	struct hci_dev *hdev = conn->hdev;

	BT_DBG("hcon %p mode %d", conn, conn->mode);

	if (!lmp_sniff_capable(hdev) || !lmp_sniff_capable(conn))
		return;

	if (conn->mode != HCI_CM_ACTIVE || !(conn->link_policy & HCI_LP_SNIFF))
		return;

	if (lmp_sniffsubr_capable(hdev) && lmp_sniffsubr_capable(conn)) {
		struct hci_cp_sniff_subrate cp;
		cp.handle             = cpu_to_le16(conn->handle);
		cp.max_latency        = cpu_to_le16(0);
		cp.min_remote_timeout = cpu_to_le16(0);
		cp.min_local_timeout  = cpu_to_le16(0);
		hci_send_cmd(hdev, HCI_OP_SNIFF_SUBRATE, sizeof(cp), &cp);
	}

	if (!test_and_set_bit(HCI_CONN_MODE_CHANGE_PEND, &conn->flags)) {
		struct hci_cp_sniff_mode cp;
		cp.handle       = cpu_to_le16(conn->handle);
		cp.max_interval = cpu_to_le16(hdev->sniff_max_interval);
		cp.min_interval = cpu_to_le16(hdev->sniff_min_interval);
		cp.attempt      = cpu_to_le16(4);
		cp.timeout      = cpu_to_le16(1);
		hci_send_cmd(hdev, HCI_OP_SNIFF_MODE, sizeof(cp), &cp);
	}
}

static void hci_conn_auto_accept(struct work_struct *work)
{
	struct hci_conn *conn = container_of(work, struct hci_conn,
					     auto_accept_work.work);

	hci_send_cmd(conn->hdev, HCI_OP_USER_CONFIRM_REPLY, sizeof(conn->dst),
		     &conn->dst);
}

static void le_disable_advertising(struct hci_dev *hdev)
{
	if (ext_adv_capable(hdev)) {
		struct hci_cp_le_set_ext_adv_enable cp;

		cp.enable = 0x00;
		cp.num_of_sets = 0x00;

		hci_send_cmd(hdev, HCI_OP_LE_SET_EXT_ADV_ENABLE, sizeof(cp),
			     &cp);
	} else {
		u8 enable = 0x00;
		hci_send_cmd(hdev, HCI_OP_LE_SET_ADV_ENABLE, sizeof(enable),
			     &enable);
	}
}

static void le_conn_timeout(struct work_struct *work)
{
	struct hci_conn *conn = container_of(work, struct hci_conn,
					     le_conn_timeout.work);
	struct hci_dev *hdev = conn->hdev;

	BT_DBG("");

	/* We could end up here due to having done directed advertising,
	 * so clean up the state if necessary. This should however only
	 * happen with broken hardware or if low duty cycle was used
	 * (which doesn't have a timeout of its own).
	 */
	if (conn->role == HCI_ROLE_SLAVE) {
		/* Disable LE Advertising */
		le_disable_advertising(hdev);
		hci_dev_lock(hdev);
		hci_conn_failed(conn, HCI_ERROR_ADVERTISING_TIMEOUT);
		hci_dev_unlock(hdev);
		return;
	}

	hci_abort_conn(conn, HCI_ERROR_REMOTE_USER_TERM);
}

struct iso_cig_params {
	struct hci_cp_le_set_cig_params cp;
	struct hci_cis_params cis[0x1f];
};

struct iso_list_data {
	union {
		u8  cig;
		u8  big;
	};
	union {
		u8  cis;
		u8  bis;
		u16 sync_handle;
	};
	int count;
	bool big_term;
<<<<<<< HEAD
=======
	bool pa_sync_term;
>>>>>>> 9545bdc0
	bool big_sync_term;
};

static void bis_list(struct hci_conn *conn, void *data)
{
	struct iso_list_data *d = data;

	/* Skip if not broadcast/ANY address */
	if (bacmp(&conn->dst, BDADDR_ANY))
		return;

	if (d->big != conn->iso_qos.bcast.big || d->bis == BT_ISO_QOS_BIS_UNSET ||
	    d->bis != conn->iso_qos.bcast.bis)
		return;

	d->count++;
}

static int terminate_big_sync(struct hci_dev *hdev, void *data)
{
	struct iso_list_data *d = data;

	bt_dev_dbg(hdev, "big 0x%2.2x bis 0x%2.2x", d->big, d->bis);

	hci_remove_ext_adv_instance_sync(hdev, d->bis, NULL);

	/* Only terminate BIG if it has been created */
	if (!d->big_term)
		return 0;

	return hci_le_terminate_big_sync(hdev, d->big,
					 HCI_ERROR_LOCAL_HOST_TERM);
}

static void terminate_big_destroy(struct hci_dev *hdev, void *data, int err)
{
	kfree(data);
}

static int hci_le_terminate_big(struct hci_dev *hdev, struct hci_conn *conn)
{
	struct iso_list_data *d;
	int ret;

	bt_dev_dbg(hdev, "big 0x%2.2x bis 0x%2.2x", conn->iso_qos.bcast.big,
		   conn->iso_qos.bcast.bis);

	d = kzalloc(sizeof(*d), GFP_KERNEL);
	if (!d)
		return -ENOMEM;

	d->big = conn->iso_qos.bcast.big;
	d->bis = conn->iso_qos.bcast.bis;
	d->big_term = test_and_clear_bit(HCI_CONN_BIG_CREATED, &conn->flags);

	ret = hci_cmd_sync_queue(hdev, terminate_big_sync, d,
				 terminate_big_destroy);
	if (ret)
		kfree(d);

	return ret;
}

static int big_terminate_sync(struct hci_dev *hdev, void *data)
{
	struct iso_list_data *d = data;

	bt_dev_dbg(hdev, "big 0x%2.2x sync_handle 0x%4.4x", d->big,
		   d->sync_handle);

	if (d->big_sync_term)
		hci_le_big_terminate_sync(hdev, d->big);
<<<<<<< HEAD
=======

	if (d->pa_sync_term)
		return hci_le_pa_terminate_sync(hdev, d->sync_handle);
>>>>>>> 9545bdc0

	return 0;
}

static int hci_le_big_terminate(struct hci_dev *hdev, u8 big, struct hci_conn *conn)
{
	struct iso_list_data *d;
	int ret;

	bt_dev_dbg(hdev, "big 0x%2.2x sync_handle 0x%4.4x", big, conn->sync_handle);

	d = kzalloc(sizeof(*d), GFP_KERNEL);
	if (!d)
		return -ENOMEM;

	d->big = big;
	d->sync_handle = conn->sync_handle;
<<<<<<< HEAD
=======
	d->pa_sync_term = test_and_clear_bit(HCI_CONN_PA_SYNC, &conn->flags);
>>>>>>> 9545bdc0
	d->big_sync_term = test_and_clear_bit(HCI_CONN_BIG_SYNC, &conn->flags);

	ret = hci_cmd_sync_queue(hdev, big_terminate_sync, d,
				 terminate_big_destroy);
	if (ret)
		kfree(d);

	return ret;
}

/* Cleanup BIS connection
 *
 * Detects if there any BIS left connected in a BIG
 * broadcaster: Remove advertising instance and terminate BIG.
 * broadcaster receiver: Teminate BIG sync and terminate PA sync.
 */
static void bis_cleanup(struct hci_conn *conn)
{
	struct hci_dev *hdev = conn->hdev;
	struct hci_conn *bis;

	bt_dev_dbg(hdev, "conn %p", conn);

	if (conn->role == HCI_ROLE_MASTER) {
		if (!test_and_clear_bit(HCI_CONN_PER_ADV, &conn->flags))
			return;

		/* Check if ISO connection is a BIS and terminate advertising
		 * set and BIG if there are no other connections using it.
		 */
<<<<<<< HEAD
		bis = hci_conn_hash_lookup_bis(hdev, BDADDR_ANY,
					       conn->iso_qos.bcast.big,
					       conn->iso_qos.bcast.bis);
=======
		bis = hci_conn_hash_lookup_big(hdev, conn->iso_qos.bcast.big);
>>>>>>> 9545bdc0
		if (bis)
			return;

		hci_le_terminate_big(hdev, conn);
	} else {
		bis = hci_conn_hash_lookup_big_any_dst(hdev,
						       conn->iso_qos.bcast.big);

		if (bis)
			return;

		hci_le_big_terminate(hdev, conn->iso_qos.bcast.big,
				     conn);
	}
}

static int remove_cig_sync(struct hci_dev *hdev, void *data)
{
	u8 handle = PTR_UINT(data);

	return hci_le_remove_cig_sync(hdev, handle);
}

static int hci_le_remove_cig(struct hci_dev *hdev, u8 handle)
{
	bt_dev_dbg(hdev, "handle 0x%2.2x", handle);

	return hci_cmd_sync_queue(hdev, remove_cig_sync, UINT_PTR(handle),
				  NULL);
}

static void find_cis(struct hci_conn *conn, void *data)
{
	struct iso_list_data *d = data;

	/* Ignore broadcast or if CIG don't match */
	if (!bacmp(&conn->dst, BDADDR_ANY) || d->cig != conn->iso_qos.ucast.cig)
		return;

	d->count++;
}

/* Cleanup CIS connection:
 *
 * Detects if there any CIS left connected in a CIG and remove it.
 */
static void cis_cleanup(struct hci_conn *conn)
{
	struct hci_dev *hdev = conn->hdev;
	struct iso_list_data d;

	if (conn->iso_qos.ucast.cig == BT_ISO_QOS_CIG_UNSET)
		return;

	memset(&d, 0, sizeof(d));
	d.cig = conn->iso_qos.ucast.cig;

	/* Check if ISO connection is a CIS and remove CIG if there are
	 * no other connections using it.
	 */
	hci_conn_hash_list_state(hdev, find_cis, ISO_LINK, BT_BOUND, &d);
	hci_conn_hash_list_state(hdev, find_cis, ISO_LINK, BT_CONNECT, &d);
	hci_conn_hash_list_state(hdev, find_cis, ISO_LINK, BT_CONNECTED, &d);
	if (d.count)
		return;

	hci_le_remove_cig(hdev, conn->iso_qos.ucast.cig);
}

static u16 hci_conn_hash_alloc_unset(struct hci_dev *hdev)
{
	struct hci_conn_hash *h = &hdev->conn_hash;
	struct hci_conn  *c;
	u16 handle = HCI_CONN_HANDLE_MAX + 1;

	rcu_read_lock();

	list_for_each_entry_rcu(c, &h->list, list) {
		/* Find the first unused handle */
		if (handle == 0xffff || c->handle != handle)
			break;
		handle++;
	}
	rcu_read_unlock();

	return handle;
}

struct hci_conn *hci_conn_add(struct hci_dev *hdev, int type, bdaddr_t *dst,
			      u8 role)
{
	struct hci_conn *conn;

	BT_DBG("%s dst %pMR", hdev->name, dst);

	conn = kzalloc(sizeof(*conn), GFP_KERNEL);
	if (!conn)
		return NULL;

	bacpy(&conn->dst, dst);
	bacpy(&conn->src, &hdev->bdaddr);
	conn->handle = hci_conn_hash_alloc_unset(hdev);
	conn->hdev  = hdev;
	conn->type  = type;
	conn->role  = role;
	conn->mode  = HCI_CM_ACTIVE;
	conn->state = BT_OPEN;
	conn->auth_type = HCI_AT_GENERAL_BONDING;
	conn->io_capability = hdev->io_capability;
	conn->remote_auth = 0xff;
	conn->key_type = 0xff;
	conn->rssi = HCI_RSSI_INVALID;
	conn->tx_power = HCI_TX_POWER_INVALID;
	conn->max_tx_power = HCI_TX_POWER_INVALID;

	set_bit(HCI_CONN_POWER_SAVE, &conn->flags);
	conn->disc_timeout = HCI_DISCONN_TIMEOUT;

	/* Set Default Authenticated payload timeout to 30s */
	conn->auth_payload_timeout = DEFAULT_AUTH_PAYLOAD_TIMEOUT;

	if (conn->role == HCI_ROLE_MASTER)
		conn->out = true;

	switch (type) {
	case ACL_LINK:
		conn->pkt_type = hdev->pkt_type & ACL_PTYPE_MASK;
		break;
	case LE_LINK:
		/* conn->src should reflect the local identity address */
		hci_copy_identity_address(hdev, &conn->src, &conn->src_type);
		break;
	case ISO_LINK:
		/* conn->src should reflect the local identity address */
		hci_copy_identity_address(hdev, &conn->src, &conn->src_type);

		/* set proper cleanup function */
		if (!bacmp(dst, BDADDR_ANY))
			conn->cleanup = bis_cleanup;
		else if (conn->role == HCI_ROLE_MASTER)
			conn->cleanup = cis_cleanup;

		break;
	case SCO_LINK:
		if (lmp_esco_capable(hdev))
			conn->pkt_type = (hdev->esco_type & SCO_ESCO_MASK) |
					(hdev->esco_type & EDR_ESCO_MASK);
		else
			conn->pkt_type = hdev->pkt_type & SCO_PTYPE_MASK;
		break;
	case ESCO_LINK:
		conn->pkt_type = hdev->esco_type & ~EDR_ESCO_MASK;
		break;
	}

	skb_queue_head_init(&conn->data_q);

	INIT_LIST_HEAD(&conn->chan_list);
	INIT_LIST_HEAD(&conn->link_list);

	INIT_DELAYED_WORK(&conn->disc_work, hci_conn_timeout);
	INIT_DELAYED_WORK(&conn->auto_accept_work, hci_conn_auto_accept);
	INIT_DELAYED_WORK(&conn->idle_work, hci_conn_idle);
	INIT_DELAYED_WORK(&conn->le_conn_timeout, le_conn_timeout);

	atomic_set(&conn->refcnt, 0);

	hci_dev_hold(hdev);

	hci_conn_hash_add(hdev, conn);

	/* The SCO and eSCO connections will only be notified when their
	 * setup has been completed. This is different to ACL links which
	 * can be notified right away.
	 */
	if (conn->type != SCO_LINK && conn->type != ESCO_LINK) {
		if (hdev->notify)
			hdev->notify(hdev, HCI_NOTIFY_CONN_ADD);
	}

	hci_conn_init_sysfs(conn);

	return conn;
}

static void hci_conn_cleanup_child(struct hci_conn *conn, u8 reason)
{
	if (!reason)
		reason = HCI_ERROR_REMOTE_USER_TERM;

	/* Due to race, SCO/ISO conn might be not established yet at this point,
	 * and nothing else will clean it up. In other cases it is done via HCI
	 * events.
	 */
	switch (conn->type) {
	case SCO_LINK:
	case ESCO_LINK:
		if (HCI_CONN_HANDLE_UNSET(conn->handle))
			hci_conn_failed(conn, reason);
		break;
	case ISO_LINK:
		if (conn->state != BT_CONNECTED &&
		    !test_bit(HCI_CONN_CREATE_CIS, &conn->flags))
			hci_conn_failed(conn, reason);
		break;
	}
}

static void hci_conn_unlink(struct hci_conn *conn)
{
	struct hci_dev *hdev = conn->hdev;

	bt_dev_dbg(hdev, "hcon %p", conn);

	if (!conn->parent) {
		struct hci_link *link, *t;

		list_for_each_entry_safe(link, t, &conn->link_list, list) {
			struct hci_conn *child = link->conn;

			hci_conn_unlink(child);

			/* If hdev is down it means
			 * hci_dev_close_sync/hci_conn_hash_flush is in progress
			 * and links don't need to be cleanup as all connections
			 * would be cleanup.
			 */
			if (!test_bit(HCI_UP, &hdev->flags))
				continue;

			hci_conn_cleanup_child(child, conn->abort_reason);
		}

		return;
	}

	if (!conn->link)
		return;

	list_del_rcu(&conn->link->list);
	synchronize_rcu();

	hci_conn_drop(conn->parent);
	hci_conn_put(conn->parent);
	conn->parent = NULL;

	kfree(conn->link);
	conn->link = NULL;
}

void hci_conn_del(struct hci_conn *conn)
{
	struct hci_dev *hdev = conn->hdev;

	BT_DBG("%s hcon %p handle %d", hdev->name, conn, conn->handle);

	hci_conn_unlink(conn);

	cancel_delayed_work_sync(&conn->disc_work);
	cancel_delayed_work_sync(&conn->auto_accept_work);
	cancel_delayed_work_sync(&conn->idle_work);

	if (conn->type == ACL_LINK) {
		/* Unacked frames */
		hdev->acl_cnt += conn->sent;
	} else if (conn->type == LE_LINK) {
		cancel_delayed_work(&conn->le_conn_timeout);

		if (hdev->le_pkts)
			hdev->le_cnt += conn->sent;
		else
			hdev->acl_cnt += conn->sent;
	} else {
		/* Unacked ISO frames */
		if (conn->type == ISO_LINK) {
			if (hdev->iso_pkts)
				hdev->iso_cnt += conn->sent;
			else if (hdev->le_pkts)
				hdev->le_cnt += conn->sent;
			else
				hdev->acl_cnt += conn->sent;
		}
	}

	if (conn->amp_mgr)
		amp_mgr_put(conn->amp_mgr);

	skb_queue_purge(&conn->data_q);

	/* Remove the connection from the list and cleanup its remaining
	 * state. This is a separate function since for some cases like
	 * BT_CONNECT_SCAN we *only* want the cleanup part without the
	 * rest of hci_conn_del.
	 */
	hci_conn_cleanup(conn);
}

struct hci_dev *hci_get_route(bdaddr_t *dst, bdaddr_t *src, uint8_t src_type)
{
	int use_src = bacmp(src, BDADDR_ANY);
	struct hci_dev *hdev = NULL, *d;

	BT_DBG("%pMR -> %pMR", src, dst);

	read_lock(&hci_dev_list_lock);

	list_for_each_entry(d, &hci_dev_list, list) {
		if (!test_bit(HCI_UP, &d->flags) ||
		    hci_dev_test_flag(d, HCI_USER_CHANNEL) ||
		    d->dev_type != HCI_PRIMARY)
			continue;

		/* Simple routing:
		 *   No source address - find interface with bdaddr != dst
		 *   Source address    - find interface with bdaddr == src
		 */

		if (use_src) {
			bdaddr_t id_addr;
			u8 id_addr_type;

			if (src_type == BDADDR_BREDR) {
				if (!lmp_bredr_capable(d))
					continue;
				bacpy(&id_addr, &d->bdaddr);
				id_addr_type = BDADDR_BREDR;
			} else {
				if (!lmp_le_capable(d))
					continue;

				hci_copy_identity_address(d, &id_addr,
							  &id_addr_type);

				/* Convert from HCI to three-value type */
				if (id_addr_type == ADDR_LE_DEV_PUBLIC)
					id_addr_type = BDADDR_LE_PUBLIC;
				else
					id_addr_type = BDADDR_LE_RANDOM;
			}

			if (!bacmp(&id_addr, src) && id_addr_type == src_type) {
				hdev = d; break;
			}
		} else {
			if (bacmp(&d->bdaddr, dst)) {
				hdev = d; break;
			}
		}
	}

	if (hdev)
		hdev = hci_dev_hold(hdev);

	read_unlock(&hci_dev_list_lock);
	return hdev;
}
EXPORT_SYMBOL(hci_get_route);

/* This function requires the caller holds hdev->lock */
static void hci_le_conn_failed(struct hci_conn *conn, u8 status)
{
	struct hci_dev *hdev = conn->hdev;

	hci_connect_le_scan_cleanup(conn, status);

	/* Enable advertising in case this was a failed connection
	 * attempt as a peripheral.
	 */
	hci_enable_advertising(hdev);
}

/* This function requires the caller holds hdev->lock */
void hci_conn_failed(struct hci_conn *conn, u8 status)
{
	struct hci_dev *hdev = conn->hdev;

	bt_dev_dbg(hdev, "status 0x%2.2x", status);

	switch (conn->type) {
	case LE_LINK:
		hci_le_conn_failed(conn, status);
		break;
	case ACL_LINK:
		mgmt_connect_failed(hdev, &conn->dst, conn->type,
				    conn->dst_type, status);
		break;
	}

	conn->state = BT_CLOSED;
	hci_connect_cfm(conn, status);
	hci_conn_del(conn);
}

/* This function requires the caller holds hdev->lock */
u8 hci_conn_set_handle(struct hci_conn *conn, u16 handle)
{
	struct hci_dev *hdev = conn->hdev;

	bt_dev_dbg(hdev, "hcon %p handle 0x%4.4x", conn, handle);

	if (conn->handle == handle)
		return 0;

	if (handle > HCI_CONN_HANDLE_MAX) {
		bt_dev_err(hdev, "Invalid handle: 0x%4.4x > 0x%4.4x",
			   handle, HCI_CONN_HANDLE_MAX);
		return HCI_ERROR_INVALID_PARAMETERS;
	}

	/* If abort_reason has been sent it means the connection is being
	 * aborted and the handle shall not be changed.
	 */
	if (conn->abort_reason)
		return conn->abort_reason;

	conn->handle = handle;

	return 0;
}

static void create_le_conn_complete(struct hci_dev *hdev, void *data, int err)
{
	struct hci_conn *conn;
	u16 handle = PTR_UINT(data);

	conn = hci_conn_hash_lookup_handle(hdev, handle);
	if (!conn)
		return;

	bt_dev_dbg(hdev, "err %d", err);

	hci_dev_lock(hdev);

	if (!err) {
		hci_connect_le_scan_cleanup(conn, 0x00);
		goto done;
	}

	/* Check if connection is still pending */
	if (conn != hci_lookup_le_connect(hdev))
		goto done;

	/* Flush to make sure we send create conn cancel command if needed */
	flush_delayed_work(&conn->le_conn_timeout);
	hci_conn_failed(conn, bt_status(err));

done:
	hci_dev_unlock(hdev);
}

static int hci_connect_le_sync(struct hci_dev *hdev, void *data)
{
	struct hci_conn *conn;
	u16 handle = PTR_UINT(data);

	conn = hci_conn_hash_lookup_handle(hdev, handle);
	if (!conn)
		return 0;

	bt_dev_dbg(hdev, "conn %p", conn);

<<<<<<< HEAD
=======
	clear_bit(HCI_CONN_SCANNING, &conn->flags);
>>>>>>> 9545bdc0
	conn->state = BT_CONNECT;

	return hci_le_create_conn_sync(hdev, conn);
}

struct hci_conn *hci_connect_le(struct hci_dev *hdev, bdaddr_t *dst,
				u8 dst_type, bool dst_resolved, u8 sec_level,
				u16 conn_timeout, u8 role)
{
	struct hci_conn *conn;
	struct smp_irk *irk;
	int err;

	/* Let's make sure that le is enabled.*/
	if (!hci_dev_test_flag(hdev, HCI_LE_ENABLED)) {
		if (lmp_le_capable(hdev))
			return ERR_PTR(-ECONNREFUSED);

		return ERR_PTR(-EOPNOTSUPP);
	}

	/* Since the controller supports only one LE connection attempt at a
	 * time, we return -EBUSY if there is any connection attempt running.
	 */
	if (hci_lookup_le_connect(hdev))
		return ERR_PTR(-EBUSY);

	/* If there's already a connection object but it's not in
	 * scanning state it means it must already be established, in
	 * which case we can't do anything else except report a failure
	 * to connect.
	 */
	conn = hci_conn_hash_lookup_le(hdev, dst, dst_type);
	if (conn && !test_bit(HCI_CONN_SCANNING, &conn->flags)) {
		return ERR_PTR(-EBUSY);
	}

	/* Check if the destination address has been resolved by the controller
	 * since if it did then the identity address shall be used.
	 */
	if (!dst_resolved) {
		/* When given an identity address with existing identity
		 * resolving key, the connection needs to be established
		 * to a resolvable random address.
		 *
		 * Storing the resolvable random address is required here
		 * to handle connection failures. The address will later
		 * be resolved back into the original identity address
		 * from the connect request.
		 */
		irk = hci_find_irk_by_addr(hdev, dst, dst_type);
		if (irk && bacmp(&irk->rpa, BDADDR_ANY)) {
			dst = &irk->rpa;
			dst_type = ADDR_LE_DEV_RANDOM;
		}
	}

	if (conn) {
		bacpy(&conn->dst, dst);
	} else {
		conn = hci_conn_add(hdev, LE_LINK, dst, role);
		if (!conn)
			return ERR_PTR(-ENOMEM);
		hci_conn_hold(conn);
		conn->pending_sec_level = sec_level;
	}

	conn->dst_type = dst_type;
	conn->sec_level = BT_SECURITY_LOW;
	conn->conn_timeout = conn_timeout;

<<<<<<< HEAD
	clear_bit(HCI_CONN_SCANNING, &conn->flags);

=======
>>>>>>> 9545bdc0
	err = hci_cmd_sync_queue(hdev, hci_connect_le_sync,
				 UINT_PTR(conn->handle),
				 create_le_conn_complete);
	if (err) {
		hci_conn_del(conn);
		return ERR_PTR(err);
	}

	return conn;
}

static bool is_connected(struct hci_dev *hdev, bdaddr_t *addr, u8 type)
{
	struct hci_conn *conn;

	conn = hci_conn_hash_lookup_le(hdev, addr, type);
	if (!conn)
		return false;

	if (conn->state != BT_CONNECTED)
		return false;

	return true;
}

/* This function requires the caller holds hdev->lock */
static int hci_explicit_conn_params_set(struct hci_dev *hdev,
					bdaddr_t *addr, u8 addr_type)
{
	struct hci_conn_params *params;

	if (is_connected(hdev, addr, addr_type))
		return -EISCONN;

	params = hci_conn_params_lookup(hdev, addr, addr_type);
	if (!params) {
		params = hci_conn_params_add(hdev, addr, addr_type);
		if (!params)
			return -ENOMEM;

		/* If we created new params, mark them to be deleted in
		 * hci_connect_le_scan_cleanup. It's different case than
		 * existing disabled params, those will stay after cleanup.
		 */
		params->auto_connect = HCI_AUTO_CONN_EXPLICIT;
	}

	/* We're trying to connect, so make sure params are at pend_le_conns */
	if (params->auto_connect == HCI_AUTO_CONN_DISABLED ||
	    params->auto_connect == HCI_AUTO_CONN_REPORT ||
	    params->auto_connect == HCI_AUTO_CONN_EXPLICIT) {
		hci_pend_le_list_del_init(params);
		hci_pend_le_list_add(params, &hdev->pend_le_conns);
	}

	params->explicit_connect = true;

	BT_DBG("addr %pMR (type %u) auto_connect %u", addr, addr_type,
	       params->auto_connect);

	return 0;
}

static int qos_set_big(struct hci_dev *hdev, struct bt_iso_qos *qos)
{
	struct hci_conn *conn;
	u8  big;

	/* Allocate a BIG if not set */
	if (qos->bcast.big == BT_ISO_QOS_BIG_UNSET) {
		for (big = 0x00; big < 0xef; big++) {

			conn = hci_conn_hash_lookup_big(hdev, big);
			if (!conn)
				break;
		}

		if (big == 0xef)
			return -EADDRNOTAVAIL;

		/* Update BIG */
		qos->bcast.big = big;
	}

	return 0;
}

static int qos_set_bis(struct hci_dev *hdev, struct bt_iso_qos *qos)
{
	struct hci_conn *conn;
	u8  bis;

	/* Allocate BIS if not set */
	if (qos->bcast.bis == BT_ISO_QOS_BIS_UNSET) {
		/* Find an unused adv set to advertise BIS, skip instance 0x00
		 * since it is reserved as general purpose set.
		 */
		for (bis = 0x01; bis < hdev->le_num_of_adv_sets;
		     bis++) {

			conn = hci_conn_hash_lookup_bis(hdev, BDADDR_ANY, bis);
			if (!conn)
				break;
		}

		if (bis == hdev->le_num_of_adv_sets)
			return -EADDRNOTAVAIL;

		/* Update BIS */
		qos->bcast.bis = bis;
	}

	return 0;
}

/* This function requires the caller holds hdev->lock */
static struct hci_conn *hci_add_bis(struct hci_dev *hdev, bdaddr_t *dst,
				    struct bt_iso_qos *qos, __u8 base_len,
				    __u8 *base)
{
	struct hci_conn *conn;
	int err;

	/* Let's make sure that le is enabled.*/
	if (!hci_dev_test_flag(hdev, HCI_LE_ENABLED)) {
		if (lmp_le_capable(hdev))
			return ERR_PTR(-ECONNREFUSED);
		return ERR_PTR(-EOPNOTSUPP);
	}

	err = qos_set_big(hdev, qos);
	if (err)
		return ERR_PTR(err);

	err = qos_set_bis(hdev, qos);
	if (err)
		return ERR_PTR(err);

	/* Check if the LE Create BIG command has already been sent */
	conn = hci_conn_hash_lookup_per_adv_bis(hdev, dst, qos->bcast.big,
						qos->bcast.big);
	if (conn)
		return ERR_PTR(-EADDRINUSE);

	/* Check BIS settings against other bound BISes, since all
	 * BISes in a BIG must have the same value for all parameters
	 */
<<<<<<< HEAD
	conn = hci_conn_hash_lookup_bis(hdev, dst, qos->bcast.big,
					qos->bcast.bis);
=======
	conn = hci_conn_hash_lookup_big(hdev, qos->bcast.big);
>>>>>>> 9545bdc0

	if (conn && (memcmp(qos, &conn->iso_qos, sizeof(*qos)) ||
		     base_len != conn->le_per_adv_data_len ||
		     memcmp(conn->le_per_adv_data, base, base_len)))
		return ERR_PTR(-EADDRINUSE);

	conn = hci_conn_add(hdev, ISO_LINK, dst, HCI_ROLE_MASTER);
	if (!conn)
		return ERR_PTR(-ENOMEM);

	conn->state = BT_CONNECT;

	hci_conn_hold(conn);
	return conn;
}

/* This function requires the caller holds hdev->lock */
struct hci_conn *hci_connect_le_scan(struct hci_dev *hdev, bdaddr_t *dst,
				     u8 dst_type, u8 sec_level,
				     u16 conn_timeout,
				     enum conn_reasons conn_reason)
{
	struct hci_conn *conn;

	/* Let's make sure that le is enabled.*/
	if (!hci_dev_test_flag(hdev, HCI_LE_ENABLED)) {
		if (lmp_le_capable(hdev))
			return ERR_PTR(-ECONNREFUSED);

		return ERR_PTR(-EOPNOTSUPP);
	}

	/* Some devices send ATT messages as soon as the physical link is
	 * established. To be able to handle these ATT messages, the user-
	 * space first establishes the connection and then starts the pairing
	 * process.
	 *
	 * So if a hci_conn object already exists for the following connection
	 * attempt, we simply update pending_sec_level and auth_type fields
	 * and return the object found.
	 */
	conn = hci_conn_hash_lookup_le(hdev, dst, dst_type);
	if (conn) {
		if (conn->pending_sec_level < sec_level)
			conn->pending_sec_level = sec_level;
		goto done;
	}

	BT_DBG("requesting refresh of dst_addr");

	conn = hci_conn_add(hdev, LE_LINK, dst, HCI_ROLE_MASTER);
	if (!conn)
		return ERR_PTR(-ENOMEM);

	if (hci_explicit_conn_params_set(hdev, dst, dst_type) < 0) {
		hci_conn_del(conn);
		return ERR_PTR(-EBUSY);
	}

	conn->state = BT_CONNECT;
	set_bit(HCI_CONN_SCANNING, &conn->flags);
	conn->dst_type = dst_type;
	conn->sec_level = BT_SECURITY_LOW;
	conn->pending_sec_level = sec_level;
	conn->conn_timeout = conn_timeout;
	conn->conn_reason = conn_reason;

	hci_update_passive_scan(hdev);

done:
	hci_conn_hold(conn);
	return conn;
}

struct hci_conn *hci_connect_acl(struct hci_dev *hdev, bdaddr_t *dst,
				 u8 sec_level, u8 auth_type,
				 enum conn_reasons conn_reason)
{
	struct hci_conn *acl;

	if (!hci_dev_test_flag(hdev, HCI_BREDR_ENABLED)) {
		if (lmp_bredr_capable(hdev))
			return ERR_PTR(-ECONNREFUSED);

		return ERR_PTR(-EOPNOTSUPP);
	}

	/* Reject outgoing connection to device with same BD ADDR against
	 * CVE-2020-26555
	 */
	if (!bacmp(&hdev->bdaddr, dst)) {
		bt_dev_dbg(hdev, "Reject connection with same BD_ADDR %pMR\n",
			   dst);
		return ERR_PTR(-ECONNREFUSED);
	}

	acl = hci_conn_hash_lookup_ba(hdev, ACL_LINK, dst);
	if (!acl) {
		acl = hci_conn_add(hdev, ACL_LINK, dst, HCI_ROLE_MASTER);
		if (!acl)
			return ERR_PTR(-ENOMEM);
	}

	hci_conn_hold(acl);

	acl->conn_reason = conn_reason;
	if (acl->state == BT_OPEN || acl->state == BT_CLOSED) {
		acl->sec_level = BT_SECURITY_LOW;
		acl->pending_sec_level = sec_level;
		acl->auth_type = auth_type;
		hci_acl_create_connection(acl);
	}

	return acl;
}

static struct hci_link *hci_conn_link(struct hci_conn *parent,
				      struct hci_conn *conn)
{
	struct hci_dev *hdev = parent->hdev;
	struct hci_link *link;

	bt_dev_dbg(hdev, "parent %p hcon %p", parent, conn);

	if (conn->link)
		return conn->link;

	if (conn->parent)
		return NULL;

	link = kzalloc(sizeof(*link), GFP_KERNEL);
	if (!link)
		return NULL;

	link->conn = hci_conn_hold(conn);
	conn->link = link;
	conn->parent = hci_conn_get(parent);

	/* Use list_add_tail_rcu append to the list */
	list_add_tail_rcu(&link->list, &parent->link_list);

	return link;
}

struct hci_conn *hci_connect_sco(struct hci_dev *hdev, int type, bdaddr_t *dst,
				 __u16 setting, struct bt_codec *codec)
{
	struct hci_conn *acl;
	struct hci_conn *sco;
	struct hci_link *link;

	acl = hci_connect_acl(hdev, dst, BT_SECURITY_LOW, HCI_AT_NO_BONDING,
			      CONN_REASON_SCO_CONNECT);
	if (IS_ERR(acl))
		return acl;

	sco = hci_conn_hash_lookup_ba(hdev, type, dst);
	if (!sco) {
		sco = hci_conn_add(hdev, type, dst, HCI_ROLE_MASTER);
		if (!sco) {
			hci_conn_drop(acl);
			return ERR_PTR(-ENOMEM);
		}
	}

	link = hci_conn_link(acl, sco);
	if (!link) {
		hci_conn_drop(acl);
		hci_conn_drop(sco);
		return ERR_PTR(-ENOLINK);
	}

	sco->setting = setting;
	sco->codec = *codec;

	if (acl->state == BT_CONNECTED &&
	    (sco->state == BT_OPEN || sco->state == BT_CLOSED)) {
		set_bit(HCI_CONN_POWER_SAVE, &acl->flags);
		hci_conn_enter_active_mode(acl, BT_POWER_FORCE_ACTIVE_ON);

		if (test_bit(HCI_CONN_MODE_CHANGE_PEND, &acl->flags)) {
			/* defer SCO setup until mode change completed */
			set_bit(HCI_CONN_SCO_SETUP_PEND, &acl->flags);
			return sco;
		}

		hci_sco_setup(acl, 0x00);
	}

	return sco;
}

static int hci_le_create_big(struct hci_conn *conn, struct bt_iso_qos *qos)
{
	struct hci_dev *hdev = conn->hdev;
	struct hci_cp_le_create_big cp;
	struct iso_list_data data;

	memset(&cp, 0, sizeof(cp));

	data.big = qos->bcast.big;
	data.bis = qos->bcast.bis;
	data.count = 0;

	/* Create a BIS for each bound connection */
	hci_conn_hash_list_state(hdev, bis_list, ISO_LINK,
				 BT_BOUND, &data);

	cp.handle = qos->bcast.big;
	cp.adv_handle = qos->bcast.bis;
	cp.num_bis  = data.count;
	hci_cpu_to_le24(qos->bcast.out.interval, cp.bis.sdu_interval);
	cp.bis.sdu = cpu_to_le16(qos->bcast.out.sdu);
	cp.bis.latency =  cpu_to_le16(qos->bcast.out.latency);
	cp.bis.rtn  = qos->bcast.out.rtn;
	cp.bis.phy  = qos->bcast.out.phy;
	cp.bis.packing = qos->bcast.packing;
	cp.bis.framing = qos->bcast.framing;
	cp.bis.encryption = qos->bcast.encryption;
	memcpy(cp.bis.bcode, qos->bcast.bcode, sizeof(cp.bis.bcode));

	return hci_send_cmd(hdev, HCI_OP_LE_CREATE_BIG, sizeof(cp), &cp);
}

static int set_cig_params_sync(struct hci_dev *hdev, void *data)
{
	u8 cig_id = PTR_UINT(data);
	struct hci_conn *conn;
	struct bt_iso_qos *qos;
	struct iso_cig_params pdu;
	u8 cis_id;

	conn = hci_conn_hash_lookup_cig(hdev, cig_id);
	if (!conn)
		return 0;

	memset(&pdu, 0, sizeof(pdu));

	qos = &conn->iso_qos;
	pdu.cp.cig_id = cig_id;
	hci_cpu_to_le24(qos->ucast.out.interval, pdu.cp.c_interval);
	hci_cpu_to_le24(qos->ucast.in.interval, pdu.cp.p_interval);
	pdu.cp.sca = qos->ucast.sca;
	pdu.cp.packing = qos->ucast.packing;
	pdu.cp.framing = qos->ucast.framing;
	pdu.cp.c_latency = cpu_to_le16(qos->ucast.out.latency);
	pdu.cp.p_latency = cpu_to_le16(qos->ucast.in.latency);

	/* Reprogram all CIS(s) with the same CIG, valid range are:
	 * num_cis: 0x00 to 0x1F
	 * cis_id: 0x00 to 0xEF
	 */
	for (cis_id = 0x00; cis_id < 0xf0 &&
	     pdu.cp.num_cis < ARRAY_SIZE(pdu.cis); cis_id++) {
		struct hci_cis_params *cis;

		conn = hci_conn_hash_lookup_cis(hdev, NULL, 0, cig_id, cis_id);
		if (!conn)
			continue;

		qos = &conn->iso_qos;
<<<<<<< HEAD

		cis = &pdu.cis[pdu.cp.num_cis++];
		cis->cis_id = cis_id;
		cis->c_sdu  = cpu_to_le16(conn->iso_qos.ucast.out.sdu);
		cis->p_sdu  = cpu_to_le16(conn->iso_qos.ucast.in.sdu);
		cis->c_phy  = qos->ucast.out.phy ? qos->ucast.out.phy :
			      qos->ucast.in.phy;
		cis->p_phy  = qos->ucast.in.phy ? qos->ucast.in.phy :
			      qos->ucast.out.phy;
		cis->c_rtn  = qos->ucast.out.rtn;
		cis->p_rtn  = qos->ucast.in.rtn;
	}

	if (!pdu.cp.num_cis)
		return 0;

=======

		cis = &pdu.cis[pdu.cp.num_cis++];
		cis->cis_id = cis_id;
		cis->c_sdu  = cpu_to_le16(conn->iso_qos.ucast.out.sdu);
		cis->p_sdu  = cpu_to_le16(conn->iso_qos.ucast.in.sdu);
		cis->c_phy  = qos->ucast.out.phy ? qos->ucast.out.phy :
			      qos->ucast.in.phy;
		cis->p_phy  = qos->ucast.in.phy ? qos->ucast.in.phy :
			      qos->ucast.out.phy;
		cis->c_rtn  = qos->ucast.out.rtn;
		cis->p_rtn  = qos->ucast.in.rtn;
	}

	if (!pdu.cp.num_cis)
		return 0;

>>>>>>> 9545bdc0
	return __hci_cmd_sync_status(hdev, HCI_OP_LE_SET_CIG_PARAMS,
				     sizeof(pdu.cp) +
				     pdu.cp.num_cis * sizeof(pdu.cis[0]), &pdu,
				     HCI_CMD_TIMEOUT);
}

static bool hci_le_set_cig_params(struct hci_conn *conn, struct bt_iso_qos *qos)
{
	struct hci_dev *hdev = conn->hdev;
	struct iso_list_data data;

	memset(&data, 0, sizeof(data));

	/* Allocate first still reconfigurable CIG if not set */
	if (qos->ucast.cig == BT_ISO_QOS_CIG_UNSET) {
		for (data.cig = 0x00; data.cig < 0xf0; data.cig++) {
			data.count = 0;

			hci_conn_hash_list_state(hdev, find_cis, ISO_LINK,
						 BT_CONNECT, &data);
			if (data.count)
				continue;

			hci_conn_hash_list_state(hdev, find_cis, ISO_LINK,
						 BT_CONNECTED, &data);
			if (!data.count)
				break;
		}

		if (data.cig == 0xf0)
			return false;

		/* Update CIG */
		qos->ucast.cig = data.cig;
	}

	if (qos->ucast.cis != BT_ISO_QOS_CIS_UNSET) {
		if (hci_conn_hash_lookup_cis(hdev, NULL, 0, qos->ucast.cig,
					     qos->ucast.cis))
			return false;
		goto done;
	}

	/* Allocate first available CIS if not set */
	for (data.cig = qos->ucast.cig, data.cis = 0x00; data.cis < 0xf0;
	     data.cis++) {
		if (!hci_conn_hash_lookup_cis(hdev, NULL, 0, data.cig,
					      data.cis)) {
			/* Update CIS */
			qos->ucast.cis = data.cis;
			break;
		}
	}

	if (qos->ucast.cis == BT_ISO_QOS_CIS_UNSET)
<<<<<<< HEAD
		return false;

done:
	if (hci_cmd_sync_queue(hdev, set_cig_params_sync,
			       UINT_PTR(qos->ucast.cig), NULL) < 0)
		return false;

=======
		return false;

done:
	if (hci_cmd_sync_queue(hdev, set_cig_params_sync,
			       UINT_PTR(qos->ucast.cig), NULL) < 0)
		return false;

>>>>>>> 9545bdc0
	return true;
}

struct hci_conn *hci_bind_cis(struct hci_dev *hdev, bdaddr_t *dst,
			      __u8 dst_type, struct bt_iso_qos *qos)
{
	struct hci_conn *cis;

	cis = hci_conn_hash_lookup_cis(hdev, dst, dst_type, qos->ucast.cig,
				       qos->ucast.cis);
	if (!cis) {
		cis = hci_conn_add(hdev, ISO_LINK, dst, HCI_ROLE_MASTER);
		if (!cis)
			return ERR_PTR(-ENOMEM);
		cis->cleanup = cis_cleanup;
		cis->dst_type = dst_type;
		cis->iso_qos.ucast.cig = BT_ISO_QOS_CIG_UNSET;
		cis->iso_qos.ucast.cis = BT_ISO_QOS_CIS_UNSET;
	}

	if (cis->state == BT_CONNECTED)
		return cis;

	/* Check if CIS has been set and the settings matches */
	if (cis->state == BT_BOUND &&
	    !memcmp(&cis->iso_qos, qos, sizeof(*qos)))
		return cis;

	/* Update LINK PHYs according to QoS preference */
	cis->le_tx_phy = qos->ucast.out.phy;
	cis->le_rx_phy = qos->ucast.in.phy;

	/* If output interval is not set use the input interval as it cannot be
	 * 0x000000.
	 */
	if (!qos->ucast.out.interval)
		qos->ucast.out.interval = qos->ucast.in.interval;

	/* If input interval is not set use the output interval as it cannot be
	 * 0x000000.
	 */
	if (!qos->ucast.in.interval)
		qos->ucast.in.interval = qos->ucast.out.interval;

	/* If output latency is not set use the input latency as it cannot be
	 * 0x0000.
	 */
	if (!qos->ucast.out.latency)
		qos->ucast.out.latency = qos->ucast.in.latency;

	/* If input latency is not set use the output latency as it cannot be
	 * 0x0000.
	 */
	if (!qos->ucast.in.latency)
		qos->ucast.in.latency = qos->ucast.out.latency;

	if (!hci_le_set_cig_params(cis, qos)) {
		hci_conn_drop(cis);
		return ERR_PTR(-EINVAL);
	}

	hci_conn_hold(cis);

	cis->iso_qos = *qos;
	cis->state = BT_BOUND;

	return cis;
}

bool hci_iso_setup_path(struct hci_conn *conn)
{
	struct hci_dev *hdev = conn->hdev;
	struct hci_cp_le_setup_iso_path cmd;

	memset(&cmd, 0, sizeof(cmd));

	if (conn->iso_qos.ucast.out.sdu) {
		cmd.handle = cpu_to_le16(conn->handle);
		cmd.direction = 0x00; /* Input (Host to Controller) */
		cmd.path = 0x00; /* HCI path if enabled */
		cmd.codec = 0x03; /* Transparent Data */

		if (hci_send_cmd(hdev, HCI_OP_LE_SETUP_ISO_PATH, sizeof(cmd),
				 &cmd) < 0)
			return false;
	}

	if (conn->iso_qos.ucast.in.sdu) {
		cmd.handle = cpu_to_le16(conn->handle);
		cmd.direction = 0x01; /* Output (Controller to Host) */
		cmd.path = 0x00; /* HCI path if enabled */
		cmd.codec = 0x03; /* Transparent Data */

		if (hci_send_cmd(hdev, HCI_OP_LE_SETUP_ISO_PATH, sizeof(cmd),
				 &cmd) < 0)
			return false;
	}

	return true;
}

int hci_conn_check_create_cis(struct hci_conn *conn)
{
	if (conn->type != ISO_LINK || !bacmp(&conn->dst, BDADDR_ANY))
		return -EINVAL;

	if (!conn->parent || conn->parent->state != BT_CONNECTED ||
	    conn->state != BT_CONNECT || HCI_CONN_HANDLE_UNSET(conn->handle))
		return 1;

	return 0;
}

static int hci_create_cis_sync(struct hci_dev *hdev, void *data)
{
	return hci_le_create_cis_sync(hdev);
}

int hci_le_create_cis_pending(struct hci_dev *hdev)
{
	struct hci_conn *conn;
	bool pending = false;

	rcu_read_lock();

	list_for_each_entry_rcu(conn, &hdev->conn_hash.list, list) {
		if (test_bit(HCI_CONN_CREATE_CIS, &conn->flags)) {
			rcu_read_unlock();
			return -EBUSY;
		}

		if (!hci_conn_check_create_cis(conn))
			pending = true;
	}

	rcu_read_unlock();

	if (!pending)
		return 0;

	/* Queue Create CIS */
	return hci_cmd_sync_queue(hdev, hci_create_cis_sync, NULL, NULL);
}

static void hci_iso_qos_setup(struct hci_dev *hdev, struct hci_conn *conn,
			      struct bt_iso_io_qos *qos, __u8 phy)
{
	/* Only set MTU if PHY is enabled */
	if (!qos->sdu && qos->phy) {
		if (hdev->iso_mtu > 0)
			qos->sdu = hdev->iso_mtu;
		else if (hdev->le_mtu > 0)
			qos->sdu = hdev->le_mtu;
		else
			qos->sdu = hdev->acl_mtu;
	}

	/* Use the same PHY as ACL if set to any */
	if (qos->phy == BT_ISO_PHY_ANY)
		qos->phy = phy;

	/* Use LE ACL connection interval if not set */
	if (!qos->interval)
		/* ACL interval unit in 1.25 ms to us */
		qos->interval = conn->le_conn_interval * 1250;

	/* Use LE ACL connection latency if not set */
	if (!qos->latency)
		qos->latency = conn->le_conn_latency;
}

static int create_big_sync(struct hci_dev *hdev, void *data)
{
	struct hci_conn *conn = data;
	struct bt_iso_qos *qos = &conn->iso_qos;
	u16 interval, sync_interval = 0;
	u32 flags = 0;
	int err;

	if (qos->bcast.out.phy == 0x02)
		flags |= MGMT_ADV_FLAG_SEC_2M;

	/* Align intervals */
	interval = (qos->bcast.out.interval / 1250) * qos->bcast.sync_factor;

	if (qos->bcast.bis)
		sync_interval = interval * 4;

	err = hci_start_per_adv_sync(hdev, qos->bcast.bis, conn->le_per_adv_data_len,
				     conn->le_per_adv_data, flags, interval,
				     interval, sync_interval);
	if (err)
		return err;

	return hci_le_create_big(conn, &conn->iso_qos);
}

static void create_pa_complete(struct hci_dev *hdev, void *data, int err)
{
	struct hci_cp_le_pa_create_sync *cp = data;

	bt_dev_dbg(hdev, "");

	if (err)
		bt_dev_err(hdev, "Unable to create PA: %d", err);

	kfree(cp);
}

static int create_pa_sync(struct hci_dev *hdev, void *data)
{
	struct hci_cp_le_pa_create_sync *cp = data;
	int err;

	err = __hci_cmd_sync_status(hdev, HCI_OP_LE_PA_CREATE_SYNC,
				    sizeof(*cp), cp, HCI_CMD_TIMEOUT);
	if (err) {
		hci_dev_clear_flag(hdev, HCI_PA_SYNC);
		return err;
	}

	return hci_update_passive_scan_sync(hdev);
}

int hci_pa_create_sync(struct hci_dev *hdev, bdaddr_t *dst, __u8 dst_type,
		       __u8 sid, struct bt_iso_qos *qos)
{
	struct hci_cp_le_pa_create_sync *cp;

	if (hci_dev_test_and_set_flag(hdev, HCI_PA_SYNC))
		return -EBUSY;

	cp = kzalloc(sizeof(*cp), GFP_KERNEL);
	if (!cp) {
		hci_dev_clear_flag(hdev, HCI_PA_SYNC);
		return -ENOMEM;
	}

	cp->options = qos->bcast.options;
	cp->sid = sid;
	cp->addr_type = dst_type;
	bacpy(&cp->addr, dst);
	cp->skip = cpu_to_le16(qos->bcast.skip);
	cp->sync_timeout = cpu_to_le16(qos->bcast.sync_timeout);
	cp->sync_cte_type = qos->bcast.sync_cte_type;

	/* Queue start pa_create_sync and scan */
	return hci_cmd_sync_queue(hdev, create_pa_sync, cp, create_pa_complete);
}

int hci_le_big_create_sync(struct hci_dev *hdev, struct hci_conn *hcon,
			   struct bt_iso_qos *qos,
			   __u16 sync_handle, __u8 num_bis, __u8 bis[])
{
	struct _packed {
		struct hci_cp_le_big_create_sync cp;
		__u8  bis[0x11];
	} pdu;
	int err;

	if (num_bis > sizeof(pdu.bis))
		return -EINVAL;

	err = qos_set_big(hdev, qos);
	if (err)
		return err;

	if (hcon)
		hcon->iso_qos.bcast.big = qos->bcast.big;

	memset(&pdu, 0, sizeof(pdu));
	pdu.cp.handle = qos->bcast.big;
	pdu.cp.sync_handle = cpu_to_le16(sync_handle);
	pdu.cp.encryption = qos->bcast.encryption;
	memcpy(pdu.cp.bcode, qos->bcast.bcode, sizeof(pdu.cp.bcode));
	pdu.cp.mse = qos->bcast.mse;
	pdu.cp.timeout = cpu_to_le16(qos->bcast.timeout);
	pdu.cp.num_bis = num_bis;
	memcpy(pdu.bis, bis, num_bis);

	return hci_send_cmd(hdev, HCI_OP_LE_BIG_CREATE_SYNC,
			    sizeof(pdu.cp) + num_bis, &pdu);
}

static void create_big_complete(struct hci_dev *hdev, void *data, int err)
{
	struct hci_conn *conn = data;

	bt_dev_dbg(hdev, "conn %p", conn);

	if (err) {
		bt_dev_err(hdev, "Unable to create BIG: %d", err);
		hci_connect_cfm(conn, err);
		hci_conn_del(conn);
	}
}

struct hci_conn *hci_bind_bis(struct hci_dev *hdev, bdaddr_t *dst,
			      struct bt_iso_qos *qos,
			      __u8 base_len, __u8 *base)
{
	struct hci_conn *conn;
	__u8 eir[HCI_MAX_PER_AD_LENGTH];

	if (base_len && base)
		base_len = eir_append_service_data(eir, 0,  0x1851,
						   base, base_len);

	/* We need hci_conn object using the BDADDR_ANY as dst */
	conn = hci_add_bis(hdev, dst, qos, base_len, eir);
	if (IS_ERR(conn))
		return conn;

	/* Update LINK PHYs according to QoS preference */
	conn->le_tx_phy = qos->bcast.out.phy;
	conn->le_tx_phy = qos->bcast.out.phy;

	/* Add Basic Announcement into Peridic Adv Data if BASE is set */
	if (base_len && base) {
		memcpy(conn->le_per_adv_data,  eir, sizeof(eir));
		conn->le_per_adv_data_len = base_len;
	}

	hci_iso_qos_setup(hdev, conn, &qos->bcast.out,
			  conn->le_tx_phy ? conn->le_tx_phy :
			  hdev->le_tx_def_phys);

	conn->iso_qos = *qos;
	conn->state = BT_BOUND;

	return conn;
}

static void bis_mark_per_adv(struct hci_conn *conn, void *data)
{
	struct iso_list_data *d = data;

	/* Skip if not broadcast/ANY address */
	if (bacmp(&conn->dst, BDADDR_ANY))
		return;

	if (d->big != conn->iso_qos.bcast.big ||
	    d->bis == BT_ISO_QOS_BIS_UNSET ||
	    d->bis != conn->iso_qos.bcast.bis)
		return;

	set_bit(HCI_CONN_PER_ADV, &conn->flags);
}

struct hci_conn *hci_connect_bis(struct hci_dev *hdev, bdaddr_t *dst,
				 __u8 dst_type, struct bt_iso_qos *qos,
				 __u8 base_len, __u8 *base)
{
	struct hci_conn *conn;
	int err;
	struct iso_list_data data;

	conn = hci_bind_bis(hdev, dst, qos, base_len, base);
	if (IS_ERR(conn))
		return conn;

	data.big = qos->bcast.big;
	data.bis = qos->bcast.bis;

	/* Set HCI_CONN_PER_ADV for all bound connections, to mark that
	 * the start periodic advertising and create BIG commands have
	 * been queued
	 */
	hci_conn_hash_list_state(hdev, bis_mark_per_adv, ISO_LINK,
				 BT_BOUND, &data);

	/* Queue start periodic advertising and create BIG */
	err = hci_cmd_sync_queue(hdev, create_big_sync, conn,
				 create_big_complete);
	if (err < 0) {
		hci_conn_drop(conn);
		return ERR_PTR(err);
	}

	return conn;
}

struct hci_conn *hci_connect_cis(struct hci_dev *hdev, bdaddr_t *dst,
				 __u8 dst_type, struct bt_iso_qos *qos)
{
	struct hci_conn *le;
	struct hci_conn *cis;
	struct hci_link *link;

	if (hci_dev_test_flag(hdev, HCI_ADVERTISING))
		le = hci_connect_le(hdev, dst, dst_type, false,
				    BT_SECURITY_LOW,
				    HCI_LE_CONN_TIMEOUT,
				    HCI_ROLE_SLAVE);
	else
		le = hci_connect_le_scan(hdev, dst, dst_type,
					 BT_SECURITY_LOW,
					 HCI_LE_CONN_TIMEOUT,
					 CONN_REASON_ISO_CONNECT);
	if (IS_ERR(le))
		return le;

	hci_iso_qos_setup(hdev, le, &qos->ucast.out,
			  le->le_tx_phy ? le->le_tx_phy : hdev->le_tx_def_phys);
	hci_iso_qos_setup(hdev, le, &qos->ucast.in,
			  le->le_rx_phy ? le->le_rx_phy : hdev->le_rx_def_phys);

	cis = hci_bind_cis(hdev, dst, dst_type, qos);
	if (IS_ERR(cis)) {
		hci_conn_drop(le);
		return cis;
	}

	link = hci_conn_link(le, cis);
	if (!link) {
		hci_conn_drop(le);
		hci_conn_drop(cis);
		return ERR_PTR(-ENOLINK);
	}

<<<<<<< HEAD
=======
	/* Link takes the refcount */
	hci_conn_drop(cis);

>>>>>>> 9545bdc0
	cis->state = BT_CONNECT;

	hci_le_create_cis_pending(hdev);

	return cis;
}

/* Check link security requirement */
int hci_conn_check_link_mode(struct hci_conn *conn)
{
	BT_DBG("hcon %p", conn);

	/* In Secure Connections Only mode, it is required that Secure
	 * Connections is used and the link is encrypted with AES-CCM
	 * using a P-256 authenticated combination key.
	 */
	if (hci_dev_test_flag(conn->hdev, HCI_SC_ONLY)) {
		if (!hci_conn_sc_enabled(conn) ||
		    !test_bit(HCI_CONN_AES_CCM, &conn->flags) ||
		    conn->key_type != HCI_LK_AUTH_COMBINATION_P256)
			return 0;
	}

	 /* AES encryption is required for Level 4:
	  *
	  * BLUETOOTH CORE SPECIFICATION Version 5.2 | Vol 3, Part C
	  * page 1319:
	  *
	  * 128-bit equivalent strength for link and encryption keys
	  * required using FIPS approved algorithms (E0 not allowed,
	  * SAFER+ not allowed, and P-192 not allowed; encryption key
	  * not shortened)
	  */
	if (conn->sec_level == BT_SECURITY_FIPS &&
	    !test_bit(HCI_CONN_AES_CCM, &conn->flags)) {
		bt_dev_err(conn->hdev,
			   "Invalid security: Missing AES-CCM usage");
		return 0;
	}

	if (hci_conn_ssp_enabled(conn) &&
	    !test_bit(HCI_CONN_ENCRYPT, &conn->flags))
		return 0;

	return 1;
}

/* Authenticate remote device */
static int hci_conn_auth(struct hci_conn *conn, __u8 sec_level, __u8 auth_type)
{
	BT_DBG("hcon %p", conn);

	if (conn->pending_sec_level > sec_level)
		sec_level = conn->pending_sec_level;

	if (sec_level > conn->sec_level)
		conn->pending_sec_level = sec_level;
	else if (test_bit(HCI_CONN_AUTH, &conn->flags))
		return 1;

	/* Make sure we preserve an existing MITM requirement*/
	auth_type |= (conn->auth_type & 0x01);

	conn->auth_type = auth_type;

	if (!test_and_set_bit(HCI_CONN_AUTH_PEND, &conn->flags)) {
		struct hci_cp_auth_requested cp;

		cp.handle = cpu_to_le16(conn->handle);
		hci_send_cmd(conn->hdev, HCI_OP_AUTH_REQUESTED,
			     sizeof(cp), &cp);

		/* If we're already encrypted set the REAUTH_PEND flag,
		 * otherwise set the ENCRYPT_PEND.
		 */
		if (test_bit(HCI_CONN_ENCRYPT, &conn->flags))
			set_bit(HCI_CONN_REAUTH_PEND, &conn->flags);
		else
			set_bit(HCI_CONN_ENCRYPT_PEND, &conn->flags);
	}

	return 0;
}

/* Encrypt the link */
static void hci_conn_encrypt(struct hci_conn *conn)
{
	BT_DBG("hcon %p", conn);

	if (!test_and_set_bit(HCI_CONN_ENCRYPT_PEND, &conn->flags)) {
		struct hci_cp_set_conn_encrypt cp;
		cp.handle  = cpu_to_le16(conn->handle);
		cp.encrypt = 0x01;
		hci_send_cmd(conn->hdev, HCI_OP_SET_CONN_ENCRYPT, sizeof(cp),
			     &cp);
	}
}

/* Enable security */
int hci_conn_security(struct hci_conn *conn, __u8 sec_level, __u8 auth_type,
		      bool initiator)
{
	BT_DBG("hcon %p", conn);

	if (conn->type == LE_LINK)
		return smp_conn_security(conn, sec_level);

	/* For sdp we don't need the link key. */
	if (sec_level == BT_SECURITY_SDP)
		return 1;

	/* For non 2.1 devices and low security level we don't need the link
	   key. */
	if (sec_level == BT_SECURITY_LOW && !hci_conn_ssp_enabled(conn))
		return 1;

	/* For other security levels we need the link key. */
	if (!test_bit(HCI_CONN_AUTH, &conn->flags))
		goto auth;

	switch (conn->key_type) {
	case HCI_LK_AUTH_COMBINATION_P256:
		/* An authenticated FIPS approved combination key has
		 * sufficient security for security level 4 or lower.
		 */
		if (sec_level <= BT_SECURITY_FIPS)
			goto encrypt;
		break;
	case HCI_LK_AUTH_COMBINATION_P192:
		/* An authenticated combination key has sufficient security for
		 * security level 3 or lower.
		 */
		if (sec_level <= BT_SECURITY_HIGH)
			goto encrypt;
		break;
	case HCI_LK_UNAUTH_COMBINATION_P192:
	case HCI_LK_UNAUTH_COMBINATION_P256:
		/* An unauthenticated combination key has sufficient security
		 * for security level 2 or lower.
		 */
		if (sec_level <= BT_SECURITY_MEDIUM)
			goto encrypt;
		break;
	case HCI_LK_COMBINATION:
		/* A combination key has always sufficient security for the
		 * security levels 2 or lower. High security level requires the
		 * combination key is generated using maximum PIN code length
		 * (16). For pre 2.1 units.
		 */
		if (sec_level <= BT_SECURITY_MEDIUM || conn->pin_length == 16)
			goto encrypt;
		break;
	default:
		break;
	}

auth:
	if (test_bit(HCI_CONN_ENCRYPT_PEND, &conn->flags))
		return 0;

	if (initiator)
		set_bit(HCI_CONN_AUTH_INITIATOR, &conn->flags);

	if (!hci_conn_auth(conn, sec_level, auth_type))
		return 0;

encrypt:
	if (test_bit(HCI_CONN_ENCRYPT, &conn->flags)) {
		/* Ensure that the encryption key size has been read,
		 * otherwise stall the upper layer responses.
		 */
		if (!conn->enc_key_size)
			return 0;

		/* Nothing else needed, all requirements are met */
		return 1;
	}

	hci_conn_encrypt(conn);
	return 0;
}
EXPORT_SYMBOL(hci_conn_security);

/* Check secure link requirement */
int hci_conn_check_secure(struct hci_conn *conn, __u8 sec_level)
{
	BT_DBG("hcon %p", conn);

	/* Accept if non-secure or higher security level is required */
	if (sec_level != BT_SECURITY_HIGH && sec_level != BT_SECURITY_FIPS)
		return 1;

	/* Accept if secure or higher security level is already present */
	if (conn->sec_level == BT_SECURITY_HIGH ||
	    conn->sec_level == BT_SECURITY_FIPS)
		return 1;

	/* Reject not secure link */
	return 0;
}
EXPORT_SYMBOL(hci_conn_check_secure);

/* Switch role */
int hci_conn_switch_role(struct hci_conn *conn, __u8 role)
{
	BT_DBG("hcon %p", conn);

	if (role == conn->role)
		return 1;

	if (!test_and_set_bit(HCI_CONN_RSWITCH_PEND, &conn->flags)) {
		struct hci_cp_switch_role cp;
		bacpy(&cp.bdaddr, &conn->dst);
		cp.role = role;
		hci_send_cmd(conn->hdev, HCI_OP_SWITCH_ROLE, sizeof(cp), &cp);
	}

	return 0;
}
EXPORT_SYMBOL(hci_conn_switch_role);

/* Enter active mode */
void hci_conn_enter_active_mode(struct hci_conn *conn, __u8 force_active)
{
	struct hci_dev *hdev = conn->hdev;

	BT_DBG("hcon %p mode %d", conn, conn->mode);

	if (conn->mode != HCI_CM_SNIFF)
		goto timer;

	if (!test_bit(HCI_CONN_POWER_SAVE, &conn->flags) && !force_active)
		goto timer;

	if (!test_and_set_bit(HCI_CONN_MODE_CHANGE_PEND, &conn->flags)) {
		struct hci_cp_exit_sniff_mode cp;
		cp.handle = cpu_to_le16(conn->handle);
		hci_send_cmd(hdev, HCI_OP_EXIT_SNIFF_MODE, sizeof(cp), &cp);
	}

timer:
	if (hdev->idle_timeout > 0)
		queue_delayed_work(hdev->workqueue, &conn->idle_work,
				   msecs_to_jiffies(hdev->idle_timeout));
}

/* Drop all connection on the device */
void hci_conn_hash_flush(struct hci_dev *hdev)
{
	struct list_head *head = &hdev->conn_hash.list;
	struct hci_conn *conn;

	BT_DBG("hdev %s", hdev->name);

	/* We should not traverse the list here, because hci_conn_del
	 * can remove extra links, which may cause the list traversal
	 * to hit items that have already been released.
	 */
	while ((conn = list_first_entry_or_null(head,
						struct hci_conn,
						list)) != NULL) {
		conn->state = BT_CLOSED;
		hci_disconn_cfm(conn, HCI_ERROR_LOCAL_HOST_TERM);
		hci_conn_del(conn);
	}
}

/* Check pending connect attempts */
void hci_conn_check_pending(struct hci_dev *hdev)
{
	struct hci_conn *conn;

	BT_DBG("hdev %s", hdev->name);

	hci_dev_lock(hdev);

	conn = hci_conn_hash_lookup_state(hdev, ACL_LINK, BT_CONNECT2);
	if (conn)
		hci_acl_create_connection(conn);

	hci_dev_unlock(hdev);
}

static u32 get_link_mode(struct hci_conn *conn)
{
	u32 link_mode = 0;

	if (conn->role == HCI_ROLE_MASTER)
		link_mode |= HCI_LM_MASTER;

	if (test_bit(HCI_CONN_ENCRYPT, &conn->flags))
		link_mode |= HCI_LM_ENCRYPT;

	if (test_bit(HCI_CONN_AUTH, &conn->flags))
		link_mode |= HCI_LM_AUTH;

	if (test_bit(HCI_CONN_SECURE, &conn->flags))
		link_mode |= HCI_LM_SECURE;

	if (test_bit(HCI_CONN_FIPS, &conn->flags))
		link_mode |= HCI_LM_FIPS;

	return link_mode;
}

int hci_get_conn_list(void __user *arg)
{
	struct hci_conn *c;
	struct hci_conn_list_req req, *cl;
	struct hci_conn_info *ci;
	struct hci_dev *hdev;
	int n = 0, size, err;

	if (copy_from_user(&req, arg, sizeof(req)))
		return -EFAULT;

	if (!req.conn_num || req.conn_num > (PAGE_SIZE * 2) / sizeof(*ci))
		return -EINVAL;

	size = sizeof(req) + req.conn_num * sizeof(*ci);

	cl = kmalloc(size, GFP_KERNEL);
	if (!cl)
		return -ENOMEM;

	hdev = hci_dev_get(req.dev_id);
	if (!hdev) {
		kfree(cl);
		return -ENODEV;
	}

	ci = cl->conn_info;

	hci_dev_lock(hdev);
	list_for_each_entry(c, &hdev->conn_hash.list, list) {
		bacpy(&(ci + n)->bdaddr, &c->dst);
		(ci + n)->handle = c->handle;
		(ci + n)->type  = c->type;
		(ci + n)->out   = c->out;
		(ci + n)->state = c->state;
		(ci + n)->link_mode = get_link_mode(c);
		if (++n >= req.conn_num)
			break;
	}
	hci_dev_unlock(hdev);

	cl->dev_id = hdev->id;
	cl->conn_num = n;
	size = sizeof(req) + n * sizeof(*ci);

	hci_dev_put(hdev);

	err = copy_to_user(arg, cl, size);
	kfree(cl);

	return err ? -EFAULT : 0;
}

int hci_get_conn_info(struct hci_dev *hdev, void __user *arg)
{
	struct hci_conn_info_req req;
	struct hci_conn_info ci;
	struct hci_conn *conn;
	char __user *ptr = arg + sizeof(req);

	if (copy_from_user(&req, arg, sizeof(req)))
		return -EFAULT;

	hci_dev_lock(hdev);
	conn = hci_conn_hash_lookup_ba(hdev, req.type, &req.bdaddr);
	if (conn) {
		bacpy(&ci.bdaddr, &conn->dst);
		ci.handle = conn->handle;
		ci.type  = conn->type;
		ci.out   = conn->out;
		ci.state = conn->state;
		ci.link_mode = get_link_mode(conn);
	}
	hci_dev_unlock(hdev);

	if (!conn)
		return -ENOENT;

	return copy_to_user(ptr, &ci, sizeof(ci)) ? -EFAULT : 0;
}

int hci_get_auth_info(struct hci_dev *hdev, void __user *arg)
{
	struct hci_auth_info_req req;
	struct hci_conn *conn;

	if (copy_from_user(&req, arg, sizeof(req)))
		return -EFAULT;

	hci_dev_lock(hdev);
	conn = hci_conn_hash_lookup_ba(hdev, ACL_LINK, &req.bdaddr);
	if (conn)
		req.type = conn->auth_type;
	hci_dev_unlock(hdev);

	if (!conn)
		return -ENOENT;

	return copy_to_user(arg, &req, sizeof(req)) ? -EFAULT : 0;
}

struct hci_chan *hci_chan_create(struct hci_conn *conn)
{
	struct hci_dev *hdev = conn->hdev;
	struct hci_chan *chan;

	BT_DBG("%s hcon %p", hdev->name, conn);

	if (test_bit(HCI_CONN_DROP, &conn->flags)) {
		BT_DBG("Refusing to create new hci_chan");
		return NULL;
	}

	chan = kzalloc(sizeof(*chan), GFP_KERNEL);
	if (!chan)
		return NULL;

	chan->conn = hci_conn_get(conn);
	skb_queue_head_init(&chan->data_q);
	chan->state = BT_CONNECTED;

	list_add_rcu(&chan->list, &conn->chan_list);

	return chan;
}

void hci_chan_del(struct hci_chan *chan)
{
	struct hci_conn *conn = chan->conn;
	struct hci_dev *hdev = conn->hdev;

	BT_DBG("%s hcon %p chan %p", hdev->name, conn, chan);

	list_del_rcu(&chan->list);

	synchronize_rcu();

	/* Prevent new hci_chan's to be created for this hci_conn */
	set_bit(HCI_CONN_DROP, &conn->flags);

	hci_conn_put(conn);

	skb_queue_purge(&chan->data_q);
	kfree(chan);
}

void hci_chan_list_flush(struct hci_conn *conn)
{
	struct hci_chan *chan, *n;

	BT_DBG("hcon %p", conn);

	list_for_each_entry_safe(chan, n, &conn->chan_list, list)
		hci_chan_del(chan);
}

static struct hci_chan *__hci_chan_lookup_handle(struct hci_conn *hcon,
						 __u16 handle)
{
	struct hci_chan *hchan;

	list_for_each_entry(hchan, &hcon->chan_list, list) {
		if (hchan->handle == handle)
			return hchan;
	}

	return NULL;
}

struct hci_chan *hci_chan_lookup_handle(struct hci_dev *hdev, __u16 handle)
{
	struct hci_conn_hash *h = &hdev->conn_hash;
	struct hci_conn *hcon;
	struct hci_chan *hchan = NULL;

	rcu_read_lock();

	list_for_each_entry_rcu(hcon, &h->list, list) {
		hchan = __hci_chan_lookup_handle(hcon, handle);
		if (hchan)
			break;
	}

	rcu_read_unlock();

	return hchan;
}

u32 hci_conn_get_phy(struct hci_conn *conn)
{
	u32 phys = 0;

	/* BLUETOOTH CORE SPECIFICATION Version 5.2 | Vol 2, Part B page 471:
	 * Table 6.2: Packets defined for synchronous, asynchronous, and
	 * CPB logical transport types.
	 */
	switch (conn->type) {
	case SCO_LINK:
		/* SCO logical transport (1 Mb/s):
		 * HV1, HV2, HV3 and DV.
		 */
		phys |= BT_PHY_BR_1M_1SLOT;

		break;

	case ACL_LINK:
		/* ACL logical transport (1 Mb/s) ptt=0:
		 * DH1, DM3, DH3, DM5 and DH5.
		 */
		phys |= BT_PHY_BR_1M_1SLOT;

		if (conn->pkt_type & (HCI_DM3 | HCI_DH3))
			phys |= BT_PHY_BR_1M_3SLOT;

		if (conn->pkt_type & (HCI_DM5 | HCI_DH5))
			phys |= BT_PHY_BR_1M_5SLOT;

		/* ACL logical transport (2 Mb/s) ptt=1:
		 * 2-DH1, 2-DH3 and 2-DH5.
		 */
		if (!(conn->pkt_type & HCI_2DH1))
			phys |= BT_PHY_EDR_2M_1SLOT;

		if (!(conn->pkt_type & HCI_2DH3))
			phys |= BT_PHY_EDR_2M_3SLOT;

		if (!(conn->pkt_type & HCI_2DH5))
			phys |= BT_PHY_EDR_2M_5SLOT;

		/* ACL logical transport (3 Mb/s) ptt=1:
		 * 3-DH1, 3-DH3 and 3-DH5.
		 */
		if (!(conn->pkt_type & HCI_3DH1))
			phys |= BT_PHY_EDR_3M_1SLOT;

		if (!(conn->pkt_type & HCI_3DH3))
			phys |= BT_PHY_EDR_3M_3SLOT;

		if (!(conn->pkt_type & HCI_3DH5))
			phys |= BT_PHY_EDR_3M_5SLOT;

		break;

	case ESCO_LINK:
		/* eSCO logical transport (1 Mb/s): EV3, EV4 and EV5 */
		phys |= BT_PHY_BR_1M_1SLOT;

		if (!(conn->pkt_type & (ESCO_EV4 | ESCO_EV5)))
			phys |= BT_PHY_BR_1M_3SLOT;

		/* eSCO logical transport (2 Mb/s): 2-EV3, 2-EV5 */
		if (!(conn->pkt_type & ESCO_2EV3))
			phys |= BT_PHY_EDR_2M_1SLOT;

		if (!(conn->pkt_type & ESCO_2EV5))
			phys |= BT_PHY_EDR_2M_3SLOT;

		/* eSCO logical transport (3 Mb/s): 3-EV3, 3-EV5 */
		if (!(conn->pkt_type & ESCO_3EV3))
			phys |= BT_PHY_EDR_3M_1SLOT;

		if (!(conn->pkt_type & ESCO_3EV5))
			phys |= BT_PHY_EDR_3M_3SLOT;

		break;

	case LE_LINK:
		if (conn->le_tx_phy & HCI_LE_SET_PHY_1M)
			phys |= BT_PHY_LE_1M_TX;

		if (conn->le_rx_phy & HCI_LE_SET_PHY_1M)
			phys |= BT_PHY_LE_1M_RX;

		if (conn->le_tx_phy & HCI_LE_SET_PHY_2M)
			phys |= BT_PHY_LE_2M_TX;

		if (conn->le_rx_phy & HCI_LE_SET_PHY_2M)
			phys |= BT_PHY_LE_2M_RX;

		if (conn->le_tx_phy & HCI_LE_SET_PHY_CODED)
			phys |= BT_PHY_LE_CODED_TX;

		if (conn->le_rx_phy & HCI_LE_SET_PHY_CODED)
			phys |= BT_PHY_LE_CODED_RX;

		break;
	}

	return phys;
}

static int abort_conn_sync(struct hci_dev *hdev, void *data)
{
	struct hci_conn *conn;
	u16 handle = PTR_UINT(data);

	conn = hci_conn_hash_lookup_handle(hdev, handle);
	if (!conn)
		return 0;

	return hci_abort_conn_sync(hdev, conn, conn->abort_reason);
}

int hci_abort_conn(struct hci_conn *conn, u8 reason)
{
	struct hci_dev *hdev = conn->hdev;

	/* If abort_reason has already been set it means the connection is
	 * already being aborted so don't attempt to overwrite it.
	 */
	if (conn->abort_reason)
		return 0;

	bt_dev_dbg(hdev, "handle 0x%2.2x reason 0x%2.2x", conn->handle, reason);

	conn->abort_reason = reason;

	/* If the connection is pending check the command opcode since that
	 * might be blocking on hci_cmd_sync_work while waiting its respective
	 * event so we need to hci_cmd_sync_cancel to cancel it.
	 *
	 * hci_connect_le serializes the connection attempts so only one
	 * connection can be in BT_CONNECT at time.
	 */
	if (conn->state == BT_CONNECT && hdev->req_status == HCI_REQ_PEND) {
		switch (hci_skb_event(hdev->sent_cmd)) {
		case HCI_EV_LE_CONN_COMPLETE:
		case HCI_EV_LE_ENHANCED_CONN_COMPLETE:
		case HCI_EVT_LE_CIS_ESTABLISHED:
			hci_cmd_sync_cancel(hdev, -ECANCELED);
			break;
		}
	}

	return hci_cmd_sync_queue(hdev, abort_conn_sync, UINT_PTR(conn->handle),
				  NULL);
}<|MERGE_RESOLUTION|>--- conflicted
+++ resolved
@@ -734,10 +734,7 @@
 	};
 	int count;
 	bool big_term;
-<<<<<<< HEAD
-=======
 	bool pa_sync_term;
->>>>>>> 9545bdc0
 	bool big_sync_term;
 };
 
@@ -810,12 +807,9 @@
 
 	if (d->big_sync_term)
 		hci_le_big_terminate_sync(hdev, d->big);
-<<<<<<< HEAD
-=======
 
 	if (d->pa_sync_term)
 		return hci_le_pa_terminate_sync(hdev, d->sync_handle);
->>>>>>> 9545bdc0
 
 	return 0;
 }
@@ -833,10 +827,7 @@
 
 	d->big = big;
 	d->sync_handle = conn->sync_handle;
-<<<<<<< HEAD
-=======
 	d->pa_sync_term = test_and_clear_bit(HCI_CONN_PA_SYNC, &conn->flags);
->>>>>>> 9545bdc0
 	d->big_sync_term = test_and_clear_bit(HCI_CONN_BIG_SYNC, &conn->flags);
 
 	ret = hci_cmd_sync_queue(hdev, big_terminate_sync, d,
@@ -867,13 +858,7 @@
 		/* Check if ISO connection is a BIS and terminate advertising
 		 * set and BIG if there are no other connections using it.
 		 */
-<<<<<<< HEAD
-		bis = hci_conn_hash_lookup_bis(hdev, BDADDR_ANY,
-					       conn->iso_qos.bcast.big,
-					       conn->iso_qos.bcast.bis);
-=======
 		bis = hci_conn_hash_lookup_big(hdev, conn->iso_qos.bcast.big);
->>>>>>> 9545bdc0
 		if (bis)
 			return;
 
@@ -1335,10 +1320,7 @@
 
 	bt_dev_dbg(hdev, "conn %p", conn);
 
-<<<<<<< HEAD
-=======
 	clear_bit(HCI_CONN_SCANNING, &conn->flags);
->>>>>>> 9545bdc0
 	conn->state = BT_CONNECT;
 
 	return hci_le_create_conn_sync(hdev, conn);
@@ -1410,11 +1392,6 @@
 	conn->sec_level = BT_SECURITY_LOW;
 	conn->conn_timeout = conn_timeout;
 
-<<<<<<< HEAD
-	clear_bit(HCI_CONN_SCANNING, &conn->flags);
-
-=======
->>>>>>> 9545bdc0
 	err = hci_cmd_sync_queue(hdev, hci_connect_le_sync,
 				 UINT_PTR(conn->handle),
 				 create_le_conn_complete);
@@ -1562,12 +1539,7 @@
 	/* Check BIS settings against other bound BISes, since all
 	 * BISes in a BIG must have the same value for all parameters
 	 */
-<<<<<<< HEAD
-	conn = hci_conn_hash_lookup_bis(hdev, dst, qos->bcast.big,
-					qos->bcast.bis);
-=======
 	conn = hci_conn_hash_lookup_big(hdev, qos->bcast.big);
->>>>>>> 9545bdc0
 
 	if (conn && (memcmp(qos, &conn->iso_qos, sizeof(*qos)) ||
 		     base_len != conn->le_per_adv_data_len ||
@@ -1829,7 +1801,6 @@
 			continue;
 
 		qos = &conn->iso_qos;
-<<<<<<< HEAD
 
 		cis = &pdu.cis[pdu.cp.num_cis++];
 		cis->cis_id = cis_id;
@@ -1846,24 +1817,6 @@
 	if (!pdu.cp.num_cis)
 		return 0;
 
-=======
-
-		cis = &pdu.cis[pdu.cp.num_cis++];
-		cis->cis_id = cis_id;
-		cis->c_sdu  = cpu_to_le16(conn->iso_qos.ucast.out.sdu);
-		cis->p_sdu  = cpu_to_le16(conn->iso_qos.ucast.in.sdu);
-		cis->c_phy  = qos->ucast.out.phy ? qos->ucast.out.phy :
-			      qos->ucast.in.phy;
-		cis->p_phy  = qos->ucast.in.phy ? qos->ucast.in.phy :
-			      qos->ucast.out.phy;
-		cis->c_rtn  = qos->ucast.out.rtn;
-		cis->p_rtn  = qos->ucast.in.rtn;
-	}
-
-	if (!pdu.cp.num_cis)
-		return 0;
-
->>>>>>> 9545bdc0
 	return __hci_cmd_sync_status(hdev, HCI_OP_LE_SET_CIG_PARAMS,
 				     sizeof(pdu.cp) +
 				     pdu.cp.num_cis * sizeof(pdu.cis[0]), &pdu,
@@ -1919,7 +1872,6 @@
 	}
 
 	if (qos->ucast.cis == BT_ISO_QOS_CIS_UNSET)
-<<<<<<< HEAD
 		return false;
 
 done:
@@ -1927,15 +1879,6 @@
 			       UINT_PTR(qos->ucast.cig), NULL) < 0)
 		return false;
 
-=======
-		return false;
-
-done:
-	if (hci_cmd_sync_queue(hdev, set_cig_params_sync,
-			       UINT_PTR(qos->ucast.cig), NULL) < 0)
-		return false;
-
->>>>>>> 9545bdc0
 	return true;
 }
 
@@ -2356,12 +2299,9 @@
 		return ERR_PTR(-ENOLINK);
 	}
 
-<<<<<<< HEAD
-=======
 	/* Link takes the refcount */
 	hci_conn_drop(cis);
 
->>>>>>> 9545bdc0
 	cis->state = BT_CONNECT;
 
 	hci_le_create_cis_pending(hdev);
