/*
   BlueZ - Bluetooth protocol stack for Linux
   Copyright (C) 2011 Nokia Corporation and/or its subsidiary(-ies).

   This program is free software; you can redistribute it and/or modify
   it under the terms of the GNU General Public License version 2 as
   published by the Free Software Foundation;

   THE SOFTWARE IS PROVIDED "AS IS", WITHOUT WARRANTY OF ANY KIND, EXPRESS
   OR IMPLIED, INCLUDING BUT NOT LIMITED TO THE WARRANTIES OF MERCHANTABILITY,
   FITNESS FOR A PARTICULAR PURPOSE AND NONINFRINGEMENT OF THIRD PARTY RIGHTS.
   IN NO EVENT SHALL THE COPYRIGHT HOLDER(S) AND AUTHOR(S) BE LIABLE FOR ANY
   CLAIM, OR ANY SPECIAL INDIRECT OR CONSEQUENTIAL DAMAGES, OR ANY DAMAGES
   WHATSOEVER RESULTING FROM LOSS OF USE, DATA OR PROFITS, WHETHER IN AN
   ACTION OF CONTRACT, NEGLIGENCE OR OTHER TORTIOUS ACTION, ARISING OUT OF
   OR IN CONNECTION WITH THE USE OR PERFORMANCE OF THIS SOFTWARE.

   ALL LIABILITY, INCLUDING LIABILITY FOR INFRINGEMENT OF ANY PATENTS,
   COPYRIGHTS, TRADEMARKS OR OTHER RIGHTS, RELATING TO USE OF THIS
   SOFTWARE IS DISCLAIMED.
*/

#include <linux/crypto.h>
#include <linux/scatterlist.h>
#include <crypto/b128ops.h>

#include <net/bluetooth/bluetooth.h>
#include <net/bluetooth/hci_core.h>
#include <net/bluetooth/l2cap.h>
#include <net/bluetooth/mgmt.h>

#include "smp.h"

#define SMP_TIMEOUT	msecs_to_jiffies(30000)

#define AUTH_REQ_MASK   0x07

#define SMP_FLAG_TK_VALID	1
#define SMP_FLAG_CFM_PENDING	2
#define SMP_FLAG_MITM_AUTH	3
#define SMP_FLAG_COMPLETE	4
#define SMP_FLAG_INITIATOR	5

struct smp_chan {
	struct l2cap_conn *conn;
	u8		preq[7]; /* SMP Pairing Request */
	u8		prsp[7]; /* SMP Pairing Response */
	u8		prnd[16]; /* SMP Pairing Random (local) */
	u8		rrnd[16]; /* SMP Pairing Random (remote) */
	u8		pcnf[16]; /* SMP Pairing Confirm */
	u8		tk[16]; /* SMP Temporary Key */
	u8		enc_key_size;
	u8		remote_key_dist;
	bdaddr_t	id_addr;
	u8		id_addr_type;
	u8		irk[16];
	struct smp_csrk	*csrk;
	struct smp_csrk	*slave_csrk;
	struct smp_ltk	*ltk;
	struct smp_ltk	*slave_ltk;
	struct smp_irk	*remote_irk;
	unsigned long	flags;
};

static inline void swap128(const u8 src[16], u8 dst[16])
{
	int i;
	for (i = 0; i < 16; i++)
		dst[15 - i] = src[i];
}

static inline void swap56(const u8 src[7], u8 dst[7])
{
	int i;
	for (i = 0; i < 7; i++)
		dst[6 - i] = src[i];
}

static int smp_e(struct crypto_blkcipher *tfm, const u8 *k, u8 *r)
{
	struct blkcipher_desc desc;
	struct scatterlist sg;
	uint8_t tmp[16], data[16];
	int err;

	if (tfm == NULL) {
		BT_ERR("tfm %p", tfm);
		return -EINVAL;
	}

	desc.tfm = tfm;
	desc.flags = 0;

	/* The most significant octet of key corresponds to k[0] */
	swap128(k, tmp);

	err = crypto_blkcipher_setkey(tfm, tmp, 16);
	if (err) {
		BT_ERR("cipher setkey failed: %d", err);
		return err;
	}

	/* Most significant octet of plaintextData corresponds to data[0] */
	swap128(r, data);

	sg_init_one(&sg, data, 16);

	err = crypto_blkcipher_encrypt(&desc, &sg, &sg, 16);
	if (err)
		BT_ERR("Encrypt data error %d", err);

	/* Most significant octet of encryptedData corresponds to data[0] */
	swap128(data, r);

	return err;
}

static int smp_ah(struct crypto_blkcipher *tfm, u8 irk[16], u8 r[3], u8 res[3])
{
	u8 _res[16];
	int err;

	/* r' = padding || r */
	memcpy(_res, r, 3);
	memset(_res + 3, 0, 13);

	err = smp_e(tfm, irk, _res);
	if (err) {
		BT_ERR("Encrypt error");
		return err;
	}

	/* The output of the random address function ah is:
	 *	ah(h, r) = e(k, r') mod 2^24
	 * The output of the security function e is then truncated to 24 bits
	 * by taking the least significant 24 bits of the output of e as the
	 * result of ah.
	 */
	memcpy(res, _res, 3);

	return 0;
}

bool smp_irk_matches(struct crypto_blkcipher *tfm, u8 irk[16],
		     bdaddr_t *bdaddr)
{
	u8 hash[3];
	int err;

	BT_DBG("RPA %pMR IRK %*phN", bdaddr, 16, irk);

	err = smp_ah(tfm, irk, &bdaddr->b[3], hash);
	if (err)
		return false;

	return !memcmp(bdaddr->b, hash, 3);
}

int smp_generate_rpa(struct crypto_blkcipher *tfm, u8 irk[16], bdaddr_t *rpa)
{
	int err;

	get_random_bytes(&rpa->b[3], 3);

	rpa->b[5] &= 0x3f;	/* Clear two most significant bits */
	rpa->b[5] |= 0x40;	/* Set second most significant bit */

	err = smp_ah(tfm, irk, &rpa->b[3], rpa->b);
	if (err < 0)
		return err;

	BT_DBG("RPA %pMR", rpa);

	return 0;
}

static int smp_c1(struct crypto_blkcipher *tfm, u8 k[16], u8 r[16],
		  u8 preq[7], u8 pres[7], u8 _iat, bdaddr_t *ia,
		  u8 _rat, bdaddr_t *ra, u8 res[16])
{
	u8 p1[16], p2[16];
	int err;

	memset(p1, 0, 16);

	/* p1 = pres || preq || _rat || _iat */
	p1[0] = _iat;
	p1[1] = _rat;
	memcpy(p1 + 2, preq, 7);
	memcpy(p1 + 9, pres, 7);

	/* p2 = padding || ia || ra */
	memcpy(p2, ra, 6);
	memcpy(p2 + 6, ia, 6);
	memset(p2 + 12, 0, 4);

	/* res = r XOR p1 */
	u128_xor((u128 *) res, (u128 *) r, (u128 *) p1);

	/* res = e(k, res) */
	err = smp_e(tfm, k, res);
	if (err) {
		BT_ERR("Encrypt data error");
		return err;
	}

	/* res = res XOR p2 */
	u128_xor((u128 *) res, (u128 *) res, (u128 *) p2);

	/* res = e(k, res) */
	err = smp_e(tfm, k, res);
	if (err)
		BT_ERR("Encrypt data error");

	return err;
}

static int smp_s1(struct crypto_blkcipher *tfm, u8 k[16], u8 r1[16],
		  u8 r2[16], u8 _r[16])
{
	int err;

	/* Just least significant octets from r1 and r2 are considered */
	memcpy(_r, r2, 8);
	memcpy(_r + 8, r1, 8);

	err = smp_e(tfm, k, _r);
	if (err)
		BT_ERR("Encrypt data error");

	return err;
}

static struct sk_buff *smp_build_cmd(struct l2cap_conn *conn, u8 code,
				     u16 dlen, void *data)
{
	struct sk_buff *skb;
	struct l2cap_hdr *lh;
	int len;

	len = L2CAP_HDR_SIZE + sizeof(code) + dlen;

	if (len > conn->mtu)
		return NULL;

	skb = bt_skb_alloc(len, GFP_ATOMIC);
	if (!skb)
		return NULL;

	lh = (struct l2cap_hdr *) skb_put(skb, L2CAP_HDR_SIZE);
	lh->len = cpu_to_le16(sizeof(code) + dlen);
	lh->cid = cpu_to_le16(L2CAP_CID_SMP);

	memcpy(skb_put(skb, sizeof(code)), &code, sizeof(code));

	memcpy(skb_put(skb, dlen), data, dlen);

	return skb;
}

static void smp_send_cmd(struct l2cap_conn *conn, u8 code, u16 len, void *data)
{
	struct sk_buff *skb = smp_build_cmd(conn, code, len, data);

	BT_DBG("code 0x%2.2x", code);

	if (!skb)
		return;

	skb->priority = HCI_PRIO_MAX;
	hci_send_acl(conn->hchan, skb, 0);

	cancel_delayed_work_sync(&conn->security_timer);
	schedule_delayed_work(&conn->security_timer, SMP_TIMEOUT);
}

static __u8 authreq_to_seclevel(__u8 authreq)
{
	if (authreq & SMP_AUTH_MITM)
		return BT_SECURITY_HIGH;
	else
		return BT_SECURITY_MEDIUM;
}

static __u8 seclevel_to_authreq(__u8 sec_level)
{
	switch (sec_level) {
	case BT_SECURITY_HIGH:
		return SMP_AUTH_MITM | SMP_AUTH_BONDING;
	case BT_SECURITY_MEDIUM:
		return SMP_AUTH_BONDING;
	default:
		return SMP_AUTH_NONE;
	}
}

static void build_pairing_cmd(struct l2cap_conn *conn,
			      struct smp_cmd_pairing *req,
			      struct smp_cmd_pairing *rsp, __u8 authreq)
{
	struct smp_chan *smp = conn->smp_chan;
	struct hci_conn *hcon = conn->hcon;
	struct hci_dev *hdev = hcon->hdev;
	u8 local_dist = 0, remote_dist = 0;

	if (test_bit(HCI_PAIRABLE, &conn->hcon->hdev->dev_flags)) {
		local_dist = SMP_DIST_ENC_KEY | SMP_DIST_SIGN;
		remote_dist = SMP_DIST_ENC_KEY | SMP_DIST_SIGN;
		authreq |= SMP_AUTH_BONDING;
	} else {
		authreq &= ~SMP_AUTH_BONDING;
	}

	if (test_bit(HCI_RPA_RESOLVING, &hdev->dev_flags))
		remote_dist |= SMP_DIST_ID_KEY;

	if (test_bit(HCI_PRIVACY, &hdev->dev_flags))
		local_dist |= SMP_DIST_ID_KEY;

	if (rsp == NULL) {
		req->io_capability = conn->hcon->io_capability;
		req->oob_flag = SMP_OOB_NOT_PRESENT;
		req->max_key_size = SMP_MAX_ENC_KEY_SIZE;
		req->init_key_dist = local_dist;
		req->resp_key_dist = remote_dist;
		req->auth_req = (authreq & AUTH_REQ_MASK);

		smp->remote_key_dist = remote_dist;
		return;
	}

	rsp->io_capability = conn->hcon->io_capability;
	rsp->oob_flag = SMP_OOB_NOT_PRESENT;
	rsp->max_key_size = SMP_MAX_ENC_KEY_SIZE;
	rsp->init_key_dist = req->init_key_dist & remote_dist;
	rsp->resp_key_dist = req->resp_key_dist & local_dist;
	rsp->auth_req = (authreq & AUTH_REQ_MASK);

	smp->remote_key_dist = rsp->init_key_dist;
}

static u8 check_enc_key_size(struct l2cap_conn *conn, __u8 max_key_size)
{
	struct smp_chan *smp = conn->smp_chan;

	if ((max_key_size > SMP_MAX_ENC_KEY_SIZE) ||
	    (max_key_size < SMP_MIN_ENC_KEY_SIZE))
		return SMP_ENC_KEY_SIZE;

	smp->enc_key_size = max_key_size;

	return 0;
}

static void smp_failure(struct l2cap_conn *conn, u8 reason)
{
	struct hci_conn *hcon = conn->hcon;

	if (reason)
		smp_send_cmd(conn, SMP_CMD_PAIRING_FAIL, sizeof(reason),
			     &reason);

	clear_bit(HCI_CONN_ENCRYPT_PEND, &hcon->flags);
	mgmt_auth_failed(hcon->hdev, &hcon->dst, hcon->type, hcon->dst_type,
			 HCI_ERROR_AUTH_FAILURE);

	cancel_delayed_work_sync(&conn->security_timer);

	if (test_and_clear_bit(HCI_CONN_LE_SMP_PEND, &hcon->flags))
		smp_chan_destroy(conn);
}

#define JUST_WORKS	0x00
#define JUST_CFM	0x01
#define REQ_PASSKEY	0x02
#define CFM_PASSKEY	0x03
#define REQ_OOB		0x04
#define OVERLAP		0xFF

static const u8 gen_method[5][5] = {
	{ JUST_WORKS,  JUST_CFM,    REQ_PASSKEY, JUST_WORKS, REQ_PASSKEY },
	{ JUST_WORKS,  JUST_CFM,    REQ_PASSKEY, JUST_WORKS, REQ_PASSKEY },
	{ CFM_PASSKEY, CFM_PASSKEY, REQ_PASSKEY, JUST_WORKS, CFM_PASSKEY },
	{ JUST_WORKS,  JUST_CFM,    JUST_WORKS,  JUST_WORKS, JUST_CFM    },
	{ CFM_PASSKEY, CFM_PASSKEY, REQ_PASSKEY, JUST_WORKS, OVERLAP     },
};

static u8 get_auth_method(struct smp_chan *smp, u8 local_io, u8 remote_io)
{
	/* If either side has unknown io_caps, use JUST WORKS */
	if (local_io > SMP_IO_KEYBOARD_DISPLAY ||
	    remote_io > SMP_IO_KEYBOARD_DISPLAY)
		return JUST_WORKS;

	return gen_method[remote_io][local_io];
}

static int tk_request(struct l2cap_conn *conn, u8 remote_oob, u8 auth,
						u8 local_io, u8 remote_io)
{
	struct hci_conn *hcon = conn->hcon;
	struct smp_chan *smp = conn->smp_chan;
	u8 method;
	u32 passkey = 0;
	int ret = 0;

	/* Initialize key for JUST WORKS */
	memset(smp->tk, 0, sizeof(smp->tk));
	clear_bit(SMP_FLAG_TK_VALID, &smp->flags);

	BT_DBG("tk_request: auth:%d lcl:%d rem:%d", auth, local_io, remote_io);

	/* If neither side wants MITM, use JUST WORKS */
	/* Otherwise, look up method from the table */
	if (!(auth & SMP_AUTH_MITM))
		method = JUST_WORKS;
	else
		method = get_auth_method(smp, local_io, remote_io);

	/* If not bonding, don't ask user to confirm a Zero TK */
	if (!(auth & SMP_AUTH_BONDING) && method == JUST_CFM)
		method = JUST_WORKS;

	/* Don't confirm locally initiated pairing attempts */
	if (method == JUST_CFM && test_bit(SMP_FLAG_INITIATOR, &smp->flags))
		method = JUST_WORKS;

	/* If Just Works, Continue with Zero TK */
	if (method == JUST_WORKS) {
		set_bit(SMP_FLAG_TK_VALID, &smp->flags);
		return 0;
	}

	/* Not Just Works/Confirm results in MITM Authentication */
	if (method != JUST_CFM)
		set_bit(SMP_FLAG_MITM_AUTH, &smp->flags);

	/* If both devices have Keyoard-Display I/O, the master
	 * Confirms and the slave Enters the passkey.
	 */
	if (method == OVERLAP) {
		if (hcon->link_mode & HCI_LM_MASTER)
			method = CFM_PASSKEY;
		else
			method = REQ_PASSKEY;
	}

	/* Generate random passkey. */
	if (method == CFM_PASSKEY) {
		memset(smp->tk, 0, sizeof(smp->tk));
		get_random_bytes(&passkey, sizeof(passkey));
		passkey %= 1000000;
		put_unaligned_le32(passkey, smp->tk);
		BT_DBG("PassKey: %d", passkey);
		set_bit(SMP_FLAG_TK_VALID, &smp->flags);
	}

	hci_dev_lock(hcon->hdev);

	if (method == REQ_PASSKEY)
		ret = mgmt_user_passkey_request(hcon->hdev, &hcon->dst,
						hcon->type, hcon->dst_type);
	else if (method == JUST_CFM)
		ret = mgmt_user_confirm_request(hcon->hdev, &hcon->dst,
						hcon->type, hcon->dst_type,
						passkey, 1);
	else
		ret = mgmt_user_passkey_notify(hcon->hdev, &hcon->dst,
						hcon->type, hcon->dst_type,
						passkey, 0);

	hci_dev_unlock(hcon->hdev);

	return ret;
}

static u8 smp_confirm(struct smp_chan *smp)
{
	struct l2cap_conn *conn = smp->conn;
	struct hci_dev *hdev = conn->hcon->hdev;
	struct crypto_blkcipher *tfm = hdev->tfm_aes;
	struct smp_cmd_pairing_confirm cp;
	int ret;

	BT_DBG("conn %p", conn);

	/* Prevent mutual access to hdev->tfm_aes */
	hci_dev_lock(hdev);

	ret = smp_c1(tfm, smp->tk, smp->prnd, smp->preq, smp->prsp,
		     conn->hcon->init_addr_type, &conn->hcon->init_addr,
		     conn->hcon->resp_addr_type, &conn->hcon->resp_addr,
		     cp.confirm_val);

	hci_dev_unlock(hdev);

	if (ret)
		return SMP_UNSPECIFIED;

	clear_bit(SMP_FLAG_CFM_PENDING, &smp->flags);

	smp_send_cmd(smp->conn, SMP_CMD_PAIRING_CONFIRM, sizeof(cp), &cp);

	return 0;
}

static u8 smp_random(struct smp_chan *smp)
{
	struct l2cap_conn *conn = smp->conn;
	struct hci_conn *hcon = conn->hcon;
	struct hci_dev *hdev = hcon->hdev;
	struct crypto_blkcipher *tfm = hdev->tfm_aes;
	u8 confirm[16];
	int ret;

	if (IS_ERR_OR_NULL(tfm))
		return SMP_UNSPECIFIED;

	BT_DBG("conn %p %s", conn, conn->hcon->out ? "master" : "slave");

	/* Prevent mutual access to hdev->tfm_aes */
	hci_dev_lock(hdev);

	ret = smp_c1(tfm, smp->tk, smp->rrnd, smp->preq, smp->prsp,
		     hcon->init_addr_type, &hcon->init_addr,
		     hcon->resp_addr_type, &hcon->resp_addr, confirm);

	hci_dev_unlock(hdev);

	if (ret)
		return SMP_UNSPECIFIED;

	if (memcmp(smp->pcnf, confirm, sizeof(smp->pcnf)) != 0) {
		BT_ERR("Pairing failed (confirmation values mismatch)");
		return SMP_CONFIRM_FAILED;
	}

	if (hcon->out) {
		u8 stk[16];
		__le64 rand = 0;
		__le16 ediv = 0;

		smp_s1(tfm, smp->tk, smp->rrnd, smp->prnd, stk);

		memset(stk + smp->enc_key_size, 0,
		       SMP_MAX_ENC_KEY_SIZE - smp->enc_key_size);

		if (test_and_set_bit(HCI_CONN_ENCRYPT_PEND, &hcon->flags))
			return SMP_UNSPECIFIED;

		hci_le_start_enc(hcon, ediv, rand, stk);
		hcon->enc_key_size = smp->enc_key_size;
	} else {
		u8 stk[16], auth;
		__le64 rand = 0;
		__le16 ediv = 0;

		smp_send_cmd(conn, SMP_CMD_PAIRING_RANDOM, sizeof(smp->prnd),
			     smp->prnd);

		smp_s1(tfm, smp->tk, smp->prnd, smp->rrnd, stk);

		memset(stk + smp->enc_key_size, 0,
		       SMP_MAX_ENC_KEY_SIZE - smp->enc_key_size);

		if (hcon->pending_sec_level == BT_SECURITY_HIGH)
			auth = 1;
		else
			auth = 0;

		hci_add_ltk(hcon->hdev, &hcon->dst, hcon->dst_type,
			    HCI_SMP_STK_SLAVE, auth, stk, smp->enc_key_size,
			    ediv, rand);
	}

	return 0;
}

static struct smp_chan *smp_chan_create(struct l2cap_conn *conn)
{
	struct smp_chan *smp;

	smp = kzalloc(sizeof(*smp), GFP_ATOMIC);
	if (!smp)
		return NULL;

	smp->conn = conn;
	conn->smp_chan = smp;
	conn->hcon->smp_conn = conn;

	hci_conn_hold(conn->hcon);

	return smp;
}

void smp_chan_destroy(struct l2cap_conn *conn)
{
	struct smp_chan *smp = conn->smp_chan;
	bool complete;

	BUG_ON(!smp);

	complete = test_bit(SMP_FLAG_COMPLETE, &smp->flags);
	mgmt_smp_complete(conn->hcon, complete);

	kfree(smp->csrk);
	kfree(smp->slave_csrk);

	/* If pairing failed clean up any keys we might have */
	if (!complete) {
		if (smp->ltk) {
			list_del(&smp->ltk->list);
			kfree(smp->ltk);
		}

		if (smp->slave_ltk) {
			list_del(&smp->slave_ltk->list);
			kfree(smp->slave_ltk);
		}

		if (smp->remote_irk) {
			list_del(&smp->remote_irk->list);
			kfree(smp->remote_irk);
		}
	}

	kfree(smp);
	conn->smp_chan = NULL;
	conn->hcon->smp_conn = NULL;
	hci_conn_drop(conn->hcon);
}

int smp_user_confirm_reply(struct hci_conn *hcon, u16 mgmt_op, __le32 passkey)
{
	struct l2cap_conn *conn = hcon->smp_conn;
	struct smp_chan *smp;
	u32 value;

	BT_DBG("");

	if (!conn)
		return -ENOTCONN;

	smp = conn->smp_chan;

	switch (mgmt_op) {
	case MGMT_OP_USER_PASSKEY_REPLY:
		value = le32_to_cpu(passkey);
		memset(smp->tk, 0, sizeof(smp->tk));
		BT_DBG("PassKey: %d", value);
		put_unaligned_le32(value, smp->tk);
		/* Fall Through */
	case MGMT_OP_USER_CONFIRM_REPLY:
		set_bit(SMP_FLAG_TK_VALID, &smp->flags);
		break;
	case MGMT_OP_USER_PASSKEY_NEG_REPLY:
	case MGMT_OP_USER_CONFIRM_NEG_REPLY:
		smp_failure(conn, SMP_PASSKEY_ENTRY_FAILED);
		return 0;
	default:
		smp_failure(conn, SMP_PASSKEY_ENTRY_FAILED);
		return -EOPNOTSUPP;
	}

	/* If it is our turn to send Pairing Confirm, do so now */
	if (test_bit(SMP_FLAG_CFM_PENDING, &smp->flags)) {
		u8 rsp = smp_confirm(smp);
		if (rsp)
			smp_failure(conn, rsp);
	}

	return 0;
}

static u8 smp_cmd_pairing_req(struct l2cap_conn *conn, struct sk_buff *skb)
{
	struct smp_cmd_pairing rsp, *req = (void *) skb->data;
	struct smp_chan *smp;
	u8 key_size, auth, sec_level;
	int ret;

	BT_DBG("conn %p", conn);

	if (skb->len < sizeof(*req))
		return SMP_INVALID_PARAMS;

	if (conn->hcon->link_mode & HCI_LM_MASTER)
		return SMP_CMD_NOTSUPP;

	if (!test_and_set_bit(HCI_CONN_LE_SMP_PEND, &conn->hcon->flags))
		smp = smp_chan_create(conn);
	else
		smp = conn->smp_chan;

	if (!smp)
		return SMP_UNSPECIFIED;

	smp->preq[0] = SMP_CMD_PAIRING_REQ;
	memcpy(&smp->preq[1], req, sizeof(*req));
	skb_pull(skb, sizeof(*req));

	/* We didn't start the pairing, so match remote */
	auth = req->auth_req;

	sec_level = authreq_to_seclevel(auth);
	if (sec_level > conn->hcon->pending_sec_level)
		conn->hcon->pending_sec_level = sec_level;

	/* If we need MITM check that it can be acheived */
	if (conn->hcon->pending_sec_level >= BT_SECURITY_HIGH) {
		u8 method;

		method = get_auth_method(smp, conn->hcon->io_capability,
					 req->io_capability);
		if (method == JUST_WORKS || method == JUST_CFM)
			return SMP_AUTH_REQUIREMENTS;
	}

	build_pairing_cmd(conn, req, &rsp, auth);

	key_size = min(req->max_key_size, rsp.max_key_size);
	if (check_enc_key_size(conn, key_size))
		return SMP_ENC_KEY_SIZE;

	get_random_bytes(smp->prnd, sizeof(smp->prnd));

	smp->prsp[0] = SMP_CMD_PAIRING_RSP;
	memcpy(&smp->prsp[1], &rsp, sizeof(rsp));

	smp_send_cmd(conn, SMP_CMD_PAIRING_RSP, sizeof(rsp), &rsp);

	/* Request setup of TK */
	ret = tk_request(conn, 0, auth, rsp.io_capability, req->io_capability);
	if (ret)
		return SMP_UNSPECIFIED;

	clear_bit(SMP_FLAG_INITIATOR, &smp->flags);

	return 0;
}

static u8 smp_cmd_pairing_rsp(struct l2cap_conn *conn, struct sk_buff *skb)
{
	struct smp_cmd_pairing *req, *rsp = (void *) skb->data;
	struct smp_chan *smp = conn->smp_chan;
	u8 key_size, auth = SMP_AUTH_NONE;
	int ret;

	BT_DBG("conn %p", conn);

	if (skb->len < sizeof(*rsp))
		return SMP_INVALID_PARAMS;

	if (!(conn->hcon->link_mode & HCI_LM_MASTER))
		return SMP_CMD_NOTSUPP;

	skb_pull(skb, sizeof(*rsp));

	req = (void *) &smp->preq[1];

	key_size = min(req->max_key_size, rsp->max_key_size);
	if (check_enc_key_size(conn, key_size))
		return SMP_ENC_KEY_SIZE;

	/* If we need MITM check that it can be acheived */
	if (conn->hcon->pending_sec_level >= BT_SECURITY_HIGH) {
		u8 method;

		method = get_auth_method(smp, req->io_capability,
					 rsp->io_capability);
		if (method == JUST_WORKS || method == JUST_CFM)
			return SMP_AUTH_REQUIREMENTS;
	}

	get_random_bytes(smp->prnd, sizeof(smp->prnd));

	smp->prsp[0] = SMP_CMD_PAIRING_RSP;
	memcpy(&smp->prsp[1], rsp, sizeof(*rsp));

	/* Update remote key distribution in case the remote cleared
	 * some bits that we had enabled in our request.
	 */
	smp->remote_key_dist &= rsp->resp_key_dist;

	if ((req->auth_req & SMP_AUTH_BONDING) &&
	    (rsp->auth_req & SMP_AUTH_BONDING))
		auth = SMP_AUTH_BONDING;

	auth |= (req->auth_req | rsp->auth_req) & SMP_AUTH_MITM;

	ret = tk_request(conn, 0, auth, req->io_capability, rsp->io_capability);
	if (ret)
		return SMP_UNSPECIFIED;

	set_bit(SMP_FLAG_CFM_PENDING, &smp->flags);

	/* Can't compose response until we have been confirmed */
	if (test_bit(SMP_FLAG_TK_VALID, &smp->flags))
		return smp_confirm(smp);

	return 0;
}

static u8 smp_cmd_pairing_confirm(struct l2cap_conn *conn, struct sk_buff *skb)
{
	struct smp_chan *smp = conn->smp_chan;

	BT_DBG("conn %p %s", conn, conn->hcon->out ? "master" : "slave");

	if (skb->len < sizeof(smp->pcnf))
		return SMP_INVALID_PARAMS;

	memcpy(smp->pcnf, skb->data, sizeof(smp->pcnf));
	skb_pull(skb, sizeof(smp->pcnf));

	if (conn->hcon->out)
		smp_send_cmd(conn, SMP_CMD_PAIRING_RANDOM, sizeof(smp->prnd),
			     smp->prnd);
	else if (test_bit(SMP_FLAG_TK_VALID, &smp->flags))
		return smp_confirm(smp);
	else
		set_bit(SMP_FLAG_CFM_PENDING, &smp->flags);

	return 0;
}

static u8 smp_cmd_pairing_random(struct l2cap_conn *conn, struct sk_buff *skb)
{
	struct smp_chan *smp = conn->smp_chan;

	BT_DBG("conn %p", conn);

	if (skb->len < sizeof(smp->rrnd))
		return SMP_INVALID_PARAMS;

	memcpy(smp->rrnd, skb->data, sizeof(smp->rrnd));
	skb_pull(skb, sizeof(smp->rrnd));

	return smp_random(smp);
}

static u8 smp_ltk_encrypt(struct l2cap_conn *conn, u8 sec_level)
{
	struct smp_ltk *key;
	struct hci_conn *hcon = conn->hcon;

	key = hci_find_ltk_by_addr(hcon->hdev, &hcon->dst, hcon->dst_type,
				   hcon->out);
	if (!key)
		return 0;

	if (sec_level > BT_SECURITY_MEDIUM && !key->authenticated)
		return 0;

	if (test_and_set_bit(HCI_CONN_ENCRYPT_PEND, &hcon->flags))
		return 1;

	hci_le_start_enc(hcon, key->ediv, key->rand, key->val);
	hcon->enc_key_size = key->enc_size;

	return 1;
}

static u8 smp_cmd_security_req(struct l2cap_conn *conn, struct sk_buff *skb)
{
	struct smp_cmd_security_req *rp = (void *) skb->data;
	struct smp_cmd_pairing cp;
	struct hci_conn *hcon = conn->hcon;
	struct smp_chan *smp;
	u8 sec_level;

	BT_DBG("conn %p", conn);

	if (skb->len < sizeof(*rp))
		return SMP_INVALID_PARAMS;

	if (!(conn->hcon->link_mode & HCI_LM_MASTER))
		return SMP_CMD_NOTSUPP;

	sec_level = authreq_to_seclevel(rp->auth_req);
	if (sec_level > hcon->pending_sec_level)
		hcon->pending_sec_level = sec_level;

	if (smp_ltk_encrypt(conn, hcon->pending_sec_level))
		return 0;

	if (test_and_set_bit(HCI_CONN_LE_SMP_PEND, &hcon->flags))
		return 0;

	smp = smp_chan_create(conn);

	skb_pull(skb, sizeof(*rp));

	memset(&cp, 0, sizeof(cp));
	build_pairing_cmd(conn, &cp, NULL, rp->auth_req);

	smp->preq[0] = SMP_CMD_PAIRING_REQ;
	memcpy(&smp->preq[1], &cp, sizeof(cp));

	smp_send_cmd(conn, SMP_CMD_PAIRING_REQ, sizeof(cp), &cp);

	clear_bit(SMP_FLAG_INITIATOR, &smp->flags);

	return 0;
}

bool smp_sufficient_security(struct hci_conn *hcon, u8 sec_level)
{
	if (sec_level == BT_SECURITY_LOW)
		return true;

	if (hcon->sec_level >= sec_level)
		return true;

	return false;
}

int smp_conn_security(struct hci_conn *hcon, __u8 sec_level)
{
	struct l2cap_conn *conn = hcon->l2cap_data;
	struct smp_chan *smp;
	__u8 authreq;

	BT_DBG("conn %p hcon %p level 0x%2.2x", conn, hcon, sec_level);

	/* This may be NULL if there's an unexpected disconnection */
	if (!conn)
		return 1;

	if (!test_bit(HCI_LE_ENABLED, &hcon->hdev->dev_flags))
		return 1;

	if (smp_sufficient_security(hcon, sec_level))
		return 1;

	if (sec_level > hcon->pending_sec_level)
		hcon->pending_sec_level = sec_level;

	if (hcon->link_mode & HCI_LM_MASTER)
		if (smp_ltk_encrypt(conn, hcon->pending_sec_level))
			return 0;

	if (test_and_set_bit(HCI_CONN_LE_SMP_PEND, &hcon->flags))
		return 0;

	smp = smp_chan_create(conn);
	if (!smp)
		return 1;

	authreq = seclevel_to_authreq(sec_level);

	/* Require MITM if IO Capability allows or the security level
	 * requires it.
	 */
	if (hcon->io_capability != HCI_IO_NO_INPUT_OUTPUT ||
<<<<<<< HEAD
	    sec_level > BT_SECURITY_MEDIUM)
=======
	    hcon->pending_sec_level > BT_SECURITY_MEDIUM)
>>>>>>> 1ebcafff
		authreq |= SMP_AUTH_MITM;

	if (hcon->link_mode & HCI_LM_MASTER) {
		struct smp_cmd_pairing cp;

		build_pairing_cmd(conn, &cp, NULL, authreq);
		smp->preq[0] = SMP_CMD_PAIRING_REQ;
		memcpy(&smp->preq[1], &cp, sizeof(cp));

		smp_send_cmd(conn, SMP_CMD_PAIRING_REQ, sizeof(cp), &cp);
	} else {
		struct smp_cmd_security_req cp;
		cp.auth_req = authreq;
		smp_send_cmd(conn, SMP_CMD_SECURITY_REQ, sizeof(cp), &cp);
	}

	set_bit(SMP_FLAG_INITIATOR, &smp->flags);

	return 0;
}

static int smp_cmd_encrypt_info(struct l2cap_conn *conn, struct sk_buff *skb)
{
	struct smp_cmd_encrypt_info *rp = (void *) skb->data;
	struct smp_chan *smp = conn->smp_chan;

	BT_DBG("conn %p", conn);

	if (skb->len < sizeof(*rp))
		return SMP_INVALID_PARAMS;

	/* Ignore this PDU if it wasn't requested */
	if (!(smp->remote_key_dist & SMP_DIST_ENC_KEY))
		return 0;

	skb_pull(skb, sizeof(*rp));

	memcpy(smp->tk, rp->ltk, sizeof(smp->tk));

	return 0;
}

static int smp_cmd_master_ident(struct l2cap_conn *conn, struct sk_buff *skb)
{
	struct smp_cmd_master_ident *rp = (void *) skb->data;
	struct smp_chan *smp = conn->smp_chan;
	struct hci_dev *hdev = conn->hcon->hdev;
	struct hci_conn *hcon = conn->hcon;
	struct smp_ltk *ltk;
	u8 authenticated;

	BT_DBG("conn %p", conn);

	if (skb->len < sizeof(*rp))
		return SMP_INVALID_PARAMS;

	/* Ignore this PDU if it wasn't requested */
	if (!(smp->remote_key_dist & SMP_DIST_ENC_KEY))
		return 0;

	/* Mark the information as received */
	smp->remote_key_dist &= ~SMP_DIST_ENC_KEY;

	skb_pull(skb, sizeof(*rp));

	hci_dev_lock(hdev);
	authenticated = (hcon->sec_level == BT_SECURITY_HIGH);
	ltk = hci_add_ltk(hdev, &hcon->dst, hcon->dst_type, HCI_SMP_LTK,
			  authenticated, smp->tk, smp->enc_key_size,
			  rp->ediv, rp->rand);
	smp->ltk = ltk;
	if (!(smp->remote_key_dist & SMP_DIST_ID_KEY))
		smp_distribute_keys(conn);
	hci_dev_unlock(hdev);

	return 0;
}

static int smp_cmd_ident_info(struct l2cap_conn *conn, struct sk_buff *skb)
{
	struct smp_cmd_ident_info *info = (void *) skb->data;
	struct smp_chan *smp = conn->smp_chan;

	BT_DBG("");

	if (skb->len < sizeof(*info))
		return SMP_INVALID_PARAMS;

	/* Ignore this PDU if it wasn't requested */
	if (!(smp->remote_key_dist & SMP_DIST_ID_KEY))
		return 0;

	skb_pull(skb, sizeof(*info));

	memcpy(smp->irk, info->irk, 16);

	return 0;
}

static int smp_cmd_ident_addr_info(struct l2cap_conn *conn,
				   struct sk_buff *skb)
{
	struct smp_cmd_ident_addr_info *info = (void *) skb->data;
	struct smp_chan *smp = conn->smp_chan;
	struct hci_conn *hcon = conn->hcon;
	bdaddr_t rpa;

	BT_DBG("");

	if (skb->len < sizeof(*info))
		return SMP_INVALID_PARAMS;

	/* Ignore this PDU if it wasn't requested */
	if (!(smp->remote_key_dist & SMP_DIST_ID_KEY))
		return 0;

	/* Mark the information as received */
	smp->remote_key_dist &= ~SMP_DIST_ID_KEY;

	skb_pull(skb, sizeof(*info));

	/* Strictly speaking the Core Specification (4.1) allows sending
	 * an empty address which would force us to rely on just the IRK
	 * as "identity information". However, since such
	 * implementations are not known of and in order to not over
	 * complicate our implementation, simply pretend that we never
	 * received an IRK for such a device.
	 */
	if (!bacmp(&info->bdaddr, BDADDR_ANY)) {
		BT_ERR("Ignoring IRK with no identity address");
		smp_distribute_keys(conn);
		return 0;
	}

	bacpy(&smp->id_addr, &info->bdaddr);
	smp->id_addr_type = info->addr_type;

	if (hci_bdaddr_is_rpa(&hcon->dst, hcon->dst_type))
		bacpy(&rpa, &hcon->dst);
	else
		bacpy(&rpa, BDADDR_ANY);

	smp->remote_irk = hci_add_irk(conn->hcon->hdev, &smp->id_addr,
				      smp->id_addr_type, smp->irk, &rpa);

	smp_distribute_keys(conn);

	return 0;
}

static int smp_cmd_sign_info(struct l2cap_conn *conn, struct sk_buff *skb)
{
	struct smp_cmd_sign_info *rp = (void *) skb->data;
	struct smp_chan *smp = conn->smp_chan;
	struct hci_dev *hdev = conn->hcon->hdev;
	struct smp_csrk *csrk;

	BT_DBG("conn %p", conn);

	if (skb->len < sizeof(*rp))
		return SMP_INVALID_PARAMS;

	/* Ignore this PDU if it wasn't requested */
	if (!(smp->remote_key_dist & SMP_DIST_SIGN))
		return 0;

	/* Mark the information as received */
	smp->remote_key_dist &= ~SMP_DIST_SIGN;

	skb_pull(skb, sizeof(*rp));

	hci_dev_lock(hdev);
	csrk = kzalloc(sizeof(*csrk), GFP_KERNEL);
	if (csrk) {
		csrk->master = 0x01;
		memcpy(csrk->val, rp->csrk, sizeof(csrk->val));
	}
	smp->csrk = csrk;
	if (!(smp->remote_key_dist & SMP_DIST_SIGN))
		smp_distribute_keys(conn);
	hci_dev_unlock(hdev);

	return 0;
}

int smp_sig_channel(struct l2cap_conn *conn, struct sk_buff *skb)
{
	struct hci_conn *hcon = conn->hcon;
	__u8 code, reason;
	int err = 0;

	if (hcon->type != LE_LINK) {
		kfree_skb(skb);
		return 0;
	}

	if (skb->len < 1) {
		kfree_skb(skb);
		return -EILSEQ;
	}

	if (!test_bit(HCI_LE_ENABLED, &hcon->hdev->dev_flags)) {
		err = -ENOTSUPP;
		reason = SMP_PAIRING_NOTSUPP;
		goto done;
	}

	code = skb->data[0];
	skb_pull(skb, sizeof(code));

	/*
	 * The SMP context must be initialized for all other PDUs except
	 * pairing and security requests. If we get any other PDU when
	 * not initialized simply disconnect (done if this function
	 * returns an error).
	 */
	if (code != SMP_CMD_PAIRING_REQ && code != SMP_CMD_SECURITY_REQ &&
	    !conn->smp_chan) {
		BT_ERR("Unexpected SMP command 0x%02x. Disconnecting.", code);
		kfree_skb(skb);
		return -ENOTSUPP;
	}

	switch (code) {
	case SMP_CMD_PAIRING_REQ:
		reason = smp_cmd_pairing_req(conn, skb);
		break;

	case SMP_CMD_PAIRING_FAIL:
		smp_failure(conn, 0);
		reason = 0;
		err = -EPERM;
		break;

	case SMP_CMD_PAIRING_RSP:
		reason = smp_cmd_pairing_rsp(conn, skb);
		break;

	case SMP_CMD_SECURITY_REQ:
		reason = smp_cmd_security_req(conn, skb);
		break;

	case SMP_CMD_PAIRING_CONFIRM:
		reason = smp_cmd_pairing_confirm(conn, skb);
		break;

	case SMP_CMD_PAIRING_RANDOM:
		reason = smp_cmd_pairing_random(conn, skb);
		break;

	case SMP_CMD_ENCRYPT_INFO:
		reason = smp_cmd_encrypt_info(conn, skb);
		break;

	case SMP_CMD_MASTER_IDENT:
		reason = smp_cmd_master_ident(conn, skb);
		break;

	case SMP_CMD_IDENT_INFO:
		reason = smp_cmd_ident_info(conn, skb);
		break;

	case SMP_CMD_IDENT_ADDR_INFO:
		reason = smp_cmd_ident_addr_info(conn, skb);
		break;

	case SMP_CMD_SIGN_INFO:
		reason = smp_cmd_sign_info(conn, skb);
		break;

	default:
		BT_DBG("Unknown command code 0x%2.2x", code);

		reason = SMP_CMD_NOTSUPP;
		err = -EOPNOTSUPP;
		goto done;
	}

done:
	if (reason)
		smp_failure(conn, reason);

	kfree_skb(skb);
	return err;
}

static void smp_notify_keys(struct l2cap_conn *conn)
{
	struct smp_chan *smp = conn->smp_chan;
	struct hci_conn *hcon = conn->hcon;
	struct hci_dev *hdev = hcon->hdev;
	struct smp_cmd_pairing *req = (void *) &smp->preq[1];
	struct smp_cmd_pairing *rsp = (void *) &smp->prsp[1];
	bool persistent;

	if (smp->remote_irk) {
		mgmt_new_irk(hdev, smp->remote_irk);
		/* Now that user space can be considered to know the
		 * identity address track the connection based on it
		 * from now on.
		 */
		bacpy(&hcon->dst, &smp->remote_irk->bdaddr);
		hcon->dst_type = smp->remote_irk->addr_type;
		l2cap_conn_update_id_addr(hcon);
	}

	/* The LTKs and CSRKs should be persistent only if both sides
	 * had the bonding bit set in their authentication requests.
	 */
	persistent = !!((req->auth_req & rsp->auth_req) & SMP_AUTH_BONDING);

	if (smp->csrk) {
		smp->csrk->bdaddr_type = hcon->dst_type;
		bacpy(&smp->csrk->bdaddr, &hcon->dst);
		mgmt_new_csrk(hdev, smp->csrk, persistent);
	}

	if (smp->slave_csrk) {
		smp->slave_csrk->bdaddr_type = hcon->dst_type;
		bacpy(&smp->slave_csrk->bdaddr, &hcon->dst);
		mgmt_new_csrk(hdev, smp->slave_csrk, persistent);
	}

	if (smp->ltk) {
		smp->ltk->bdaddr_type = hcon->dst_type;
		bacpy(&smp->ltk->bdaddr, &hcon->dst);
		mgmt_new_ltk(hdev, smp->ltk, persistent);
	}

	if (smp->slave_ltk) {
		smp->slave_ltk->bdaddr_type = hcon->dst_type;
		bacpy(&smp->slave_ltk->bdaddr, &hcon->dst);
		mgmt_new_ltk(hdev, smp->slave_ltk, persistent);
	}
}

int smp_distribute_keys(struct l2cap_conn *conn)
{
	struct smp_cmd_pairing *req, *rsp;
	struct smp_chan *smp = conn->smp_chan;
	struct hci_conn *hcon = conn->hcon;
	struct hci_dev *hdev = hcon->hdev;
	__u8 *keydist;

	BT_DBG("conn %p", conn);

	if (!test_bit(HCI_CONN_LE_SMP_PEND, &hcon->flags))
		return 0;

	rsp = (void *) &smp->prsp[1];

	/* The responder sends its keys first */
	if (hcon->out && (smp->remote_key_dist & 0x07))
		return 0;

	req = (void *) &smp->preq[1];

	if (hcon->out) {
		keydist = &rsp->init_key_dist;
		*keydist &= req->init_key_dist;
	} else {
		keydist = &rsp->resp_key_dist;
		*keydist &= req->resp_key_dist;
	}

	BT_DBG("keydist 0x%x", *keydist);

	if (*keydist & SMP_DIST_ENC_KEY) {
		struct smp_cmd_encrypt_info enc;
		struct smp_cmd_master_ident ident;
		struct smp_ltk *ltk;
		u8 authenticated;
		__le16 ediv;
		__le64 rand;

		get_random_bytes(enc.ltk, sizeof(enc.ltk));
		get_random_bytes(&ediv, sizeof(ediv));
		get_random_bytes(&rand, sizeof(rand));

		smp_send_cmd(conn, SMP_CMD_ENCRYPT_INFO, sizeof(enc), &enc);

		authenticated = hcon->sec_level == BT_SECURITY_HIGH;
		ltk = hci_add_ltk(hdev, &hcon->dst, hcon->dst_type,
				  HCI_SMP_LTK_SLAVE, authenticated, enc.ltk,
				  smp->enc_key_size, ediv, rand);
		smp->slave_ltk = ltk;

		ident.ediv = ediv;
		ident.rand = rand;

		smp_send_cmd(conn, SMP_CMD_MASTER_IDENT, sizeof(ident), &ident);

		*keydist &= ~SMP_DIST_ENC_KEY;
	}

	if (*keydist & SMP_DIST_ID_KEY) {
		struct smp_cmd_ident_addr_info addrinfo;
		struct smp_cmd_ident_info idinfo;

		memcpy(idinfo.irk, hdev->irk, sizeof(idinfo.irk));

		smp_send_cmd(conn, SMP_CMD_IDENT_INFO, sizeof(idinfo), &idinfo);

		/* The hci_conn contains the local identity address
		 * after the connection has been established.
		 *
		 * This is true even when the connection has been
		 * established using a resolvable random address.
		 */
		bacpy(&addrinfo.bdaddr, &hcon->src);
		addrinfo.addr_type = hcon->src_type;

		smp_send_cmd(conn, SMP_CMD_IDENT_ADDR_INFO, sizeof(addrinfo),
			     &addrinfo);

		*keydist &= ~SMP_DIST_ID_KEY;
	}

	if (*keydist & SMP_DIST_SIGN) {
		struct smp_cmd_sign_info sign;
		struct smp_csrk *csrk;

		/* Generate a new random key */
		get_random_bytes(sign.csrk, sizeof(sign.csrk));

		csrk = kzalloc(sizeof(*csrk), GFP_KERNEL);
		if (csrk) {
			csrk->master = 0x00;
			memcpy(csrk->val, sign.csrk, sizeof(csrk->val));
		}
		smp->slave_csrk = csrk;

		smp_send_cmd(conn, SMP_CMD_SIGN_INFO, sizeof(sign), &sign);

		*keydist &= ~SMP_DIST_SIGN;
	}

	/* If there are still keys to be received wait for them */
	if ((smp->remote_key_dist & 0x07))
		return 0;

	clear_bit(HCI_CONN_LE_SMP_PEND, &hcon->flags);
	cancel_delayed_work_sync(&conn->security_timer);
	set_bit(SMP_FLAG_COMPLETE, &smp->flags);
	smp_notify_keys(conn);

	smp_chan_destroy(conn);

	return 0;
}<|MERGE_RESOLUTION|>--- conflicted
+++ resolved
@@ -953,11 +953,7 @@
 	 * requires it.
 	 */
 	if (hcon->io_capability != HCI_IO_NO_INPUT_OUTPUT ||
-<<<<<<< HEAD
-	    sec_level > BT_SECURITY_MEDIUM)
-=======
 	    hcon->pending_sec_level > BT_SECURITY_MEDIUM)
->>>>>>> 1ebcafff
 		authreq |= SMP_AUTH_MITM;
 
 	if (hcon->link_mode & HCI_LM_MASTER) {
