// SPDX-License-Identifier: GPL-2.0
/*
 * BlueZ - Bluetooth protocol stack for Linux
 *
 * Copyright (C) 2022 Intel Corporation
 * Copyright 2023 NXP
 */

#include <linux/module.h>
#include <linux/debugfs.h>
#include <linux/seq_file.h>
#include <linux/sched/signal.h>

#include <net/bluetooth/bluetooth.h>
#include <net/bluetooth/hci_core.h>
#include <net/bluetooth/iso.h>

static const struct proto_ops iso_sock_ops;

static struct bt_sock_list iso_sk_list = {
	.lock = __RW_LOCK_UNLOCKED(iso_sk_list.lock)
};

/* ---- ISO connections ---- */
struct iso_conn {
	struct hci_conn	*hcon;

	/* @lock: spinlock protecting changes to iso_conn fields */
	spinlock_t	lock;
	struct sock	*sk;

	struct delayed_work	timeout_work;

	struct sk_buff	*rx_skb;
	__u32		rx_len;
	__u16		tx_sn;
};

#define iso_conn_lock(c)	spin_lock(&(c)->lock)
#define iso_conn_unlock(c)	spin_unlock(&(c)->lock)

static void iso_sock_close(struct sock *sk);
static void iso_sock_kill(struct sock *sk);

/* ----- ISO socket info ----- */
#define iso_pi(sk) ((struct iso_pinfo *)sk)

#define EIR_SERVICE_DATA_LENGTH 4
#define BASE_MAX_LENGTH (HCI_MAX_PER_AD_LENGTH - EIR_SERVICE_DATA_LENGTH)

/* iso_pinfo flags values */
enum {
	BT_SK_BIG_SYNC,
<<<<<<< HEAD
=======
	BT_SK_PA_SYNC,
>>>>>>> 9545bdc0
};

struct iso_pinfo {
	struct bt_sock		bt;
	bdaddr_t		src;
	__u8			src_type;
	bdaddr_t		dst;
	__u8			dst_type;
	__u8			bc_sid;
	__u8			bc_num_bis;
	__u8			bc_bis[ISO_MAX_NUM_BIS];
	__u16			sync_handle;
	unsigned long		flags;
	struct bt_iso_qos	qos;
	bool			qos_user_set;
	__u8			base_len;
	__u8			base[BASE_MAX_LENGTH];
	struct iso_conn		*conn;
};

static struct bt_iso_qos default_qos;

static bool check_ucast_qos(struct bt_iso_qos *qos);
static bool check_bcast_qos(struct bt_iso_qos *qos);
static bool iso_match_sid(struct sock *sk, void *data);
static void iso_sock_disconn(struct sock *sk);

/* ---- ISO timers ---- */
#define ISO_CONN_TIMEOUT	(HZ * 40)
#define ISO_DISCONN_TIMEOUT	(HZ * 2)

static void iso_sock_timeout(struct work_struct *work)
{
	struct iso_conn *conn = container_of(work, struct iso_conn,
					     timeout_work.work);
	struct sock *sk;

	iso_conn_lock(conn);
	sk = conn->sk;
	if (sk)
		sock_hold(sk);
	iso_conn_unlock(conn);

	if (!sk)
		return;

	BT_DBG("sock %p state %d", sk, sk->sk_state);

	lock_sock(sk);
	sk->sk_err = ETIMEDOUT;
	sk->sk_state_change(sk);
	release_sock(sk);
	sock_put(sk);
}

static void iso_sock_set_timer(struct sock *sk, long timeout)
{
	if (!iso_pi(sk)->conn)
		return;

	BT_DBG("sock %p state %d timeout %ld", sk, sk->sk_state, timeout);
	cancel_delayed_work(&iso_pi(sk)->conn->timeout_work);
	schedule_delayed_work(&iso_pi(sk)->conn->timeout_work, timeout);
}

static void iso_sock_clear_timer(struct sock *sk)
{
	if (!iso_pi(sk)->conn)
		return;

	BT_DBG("sock %p state %d", sk, sk->sk_state);
	cancel_delayed_work(&iso_pi(sk)->conn->timeout_work);
}

/* ---- ISO connections ---- */
static struct iso_conn *iso_conn_add(struct hci_conn *hcon)
{
	struct iso_conn *conn = hcon->iso_data;

	if (conn) {
		if (!conn->hcon)
			conn->hcon = hcon;
		return conn;
	}

	conn = kzalloc(sizeof(*conn), GFP_KERNEL);
	if (!conn)
		return NULL;

	spin_lock_init(&conn->lock);
	INIT_DELAYED_WORK(&conn->timeout_work, iso_sock_timeout);

	hcon->iso_data = conn;
	conn->hcon = hcon;
	conn->tx_sn = 0;

	BT_DBG("hcon %p conn %p", hcon, conn);

	return conn;
}

/* Delete channel. Must be called on the locked socket. */
static void iso_chan_del(struct sock *sk, int err)
{
	struct iso_conn *conn;
	struct sock *parent;

	conn = iso_pi(sk)->conn;

	BT_DBG("sk %p, conn %p, err %d", sk, conn, err);

	if (conn) {
		iso_conn_lock(conn);
		conn->sk = NULL;
		iso_pi(sk)->conn = NULL;
		iso_conn_unlock(conn);

		if (conn->hcon)
			hci_conn_drop(conn->hcon);
	}

	sk->sk_state = BT_CLOSED;
	sk->sk_err   = err;

	parent = bt_sk(sk)->parent;
	if (parent) {
		bt_accept_unlink(sk);
		parent->sk_data_ready(parent);
	} else {
		sk->sk_state_change(sk);
	}

	sock_set_flag(sk, SOCK_ZAPPED);
}

static void iso_conn_del(struct hci_conn *hcon, int err)
{
	struct iso_conn *conn = hcon->iso_data;
	struct sock *sk;

	if (!conn)
		return;

	BT_DBG("hcon %p conn %p, err %d", hcon, conn, err);

	/* Kill socket */
	iso_conn_lock(conn);
	sk = conn->sk;
	if (sk)
		sock_hold(sk);
	iso_conn_unlock(conn);

	if (sk) {
		lock_sock(sk);
		iso_sock_clear_timer(sk);
		iso_chan_del(sk, err);
		release_sock(sk);
		sock_put(sk);
	}

	/* Ensure no more work items will run before freeing conn. */
	cancel_delayed_work_sync(&conn->timeout_work);

	hcon->iso_data = NULL;
	kfree(conn);
}

static int __iso_chan_add(struct iso_conn *conn, struct sock *sk,
			  struct sock *parent)
{
	BT_DBG("conn %p", conn);

	if (iso_pi(sk)->conn == conn && conn->sk == sk)
		return 0;

	if (conn->sk) {
		BT_ERR("conn->sk already set");
		return -EBUSY;
	}

	iso_pi(sk)->conn = conn;
	conn->sk = sk;

	if (parent)
		bt_accept_enqueue(parent, sk, true);

	return 0;
}

static int iso_chan_add(struct iso_conn *conn, struct sock *sk,
			struct sock *parent)
{
	int err;

	iso_conn_lock(conn);
	err = __iso_chan_add(conn, sk, parent);
	iso_conn_unlock(conn);

	return err;
}

static inline u8 le_addr_type(u8 bdaddr_type)
{
	if (bdaddr_type == BDADDR_LE_PUBLIC)
		return ADDR_LE_DEV_PUBLIC;
	else
		return ADDR_LE_DEV_RANDOM;
}

static int iso_connect_bis(struct sock *sk)
{
	struct iso_conn *conn;
	struct hci_conn *hcon;
	struct hci_dev  *hdev;
	int err;

	BT_DBG("%pMR", &iso_pi(sk)->src);

	hdev = hci_get_route(&iso_pi(sk)->dst, &iso_pi(sk)->src,
			     iso_pi(sk)->src_type);
	if (!hdev)
		return -EHOSTUNREACH;

	hci_dev_lock(hdev);

	if (!bis_capable(hdev)) {
		err = -EOPNOTSUPP;
		goto unlock;
	}

	/* Fail if user set invalid QoS */
	if (iso_pi(sk)->qos_user_set && !check_bcast_qos(&iso_pi(sk)->qos)) {
		iso_pi(sk)->qos = default_qos;
		err = -EINVAL;
		goto unlock;
	}

	/* Fail if out PHYs are marked as disabled */
	if (!iso_pi(sk)->qos.bcast.out.phy) {
		err = -EINVAL;
		goto unlock;
	}

	/* Just bind if DEFER_SETUP has been set */
	if (test_bit(BT_SK_DEFER_SETUP, &bt_sk(sk)->flags)) {
		hcon = hci_bind_bis(hdev, &iso_pi(sk)->dst,
				    &iso_pi(sk)->qos, iso_pi(sk)->base_len,
				    iso_pi(sk)->base);
		if (IS_ERR(hcon)) {
			err = PTR_ERR(hcon);
			goto unlock;
		}
	} else {
		hcon = hci_connect_bis(hdev, &iso_pi(sk)->dst,
				       le_addr_type(iso_pi(sk)->dst_type),
				       &iso_pi(sk)->qos, iso_pi(sk)->base_len,
				       iso_pi(sk)->base);
		if (IS_ERR(hcon)) {
			err = PTR_ERR(hcon);
			goto unlock;
		}
	}

	conn = iso_conn_add(hcon);
	if (!conn) {
		hci_conn_drop(hcon);
		err = -ENOMEM;
		goto unlock;
	}

	lock_sock(sk);

	err = iso_chan_add(conn, sk, NULL);
	if (err) {
		release_sock(sk);
		goto unlock;
	}

	/* Update source addr of the socket */
	bacpy(&iso_pi(sk)->src, &hcon->src);

	if (hcon->state == BT_CONNECTED) {
		iso_sock_clear_timer(sk);
		sk->sk_state = BT_CONNECTED;
	} else if (test_bit(BT_SK_DEFER_SETUP, &bt_sk(sk)->flags)) {
		iso_sock_clear_timer(sk);
		sk->sk_state = BT_CONNECT;
	} else {
		sk->sk_state = BT_CONNECT;
		iso_sock_set_timer(sk, sk->sk_sndtimeo);
	}

	release_sock(sk);

unlock:
	hci_dev_unlock(hdev);
	hci_dev_put(hdev);
	return err;
}

static int iso_connect_cis(struct sock *sk)
{
	struct iso_conn *conn;
	struct hci_conn *hcon;
	struct hci_dev  *hdev;
	int err;

	BT_DBG("%pMR -> %pMR", &iso_pi(sk)->src, &iso_pi(sk)->dst);

	hdev = hci_get_route(&iso_pi(sk)->dst, &iso_pi(sk)->src,
			     iso_pi(sk)->src_type);
	if (!hdev)
		return -EHOSTUNREACH;

	hci_dev_lock(hdev);

	if (!cis_central_capable(hdev)) {
		err = -EOPNOTSUPP;
		goto unlock;
	}

	/* Fail if user set invalid QoS */
	if (iso_pi(sk)->qos_user_set && !check_ucast_qos(&iso_pi(sk)->qos)) {
		iso_pi(sk)->qos = default_qos;
		err = -EINVAL;
		goto unlock;
	}

	/* Fail if either PHYs are marked as disabled */
	if (!iso_pi(sk)->qos.ucast.in.phy && !iso_pi(sk)->qos.ucast.out.phy) {
		err = -EINVAL;
		goto unlock;
	}

	/* Just bind if DEFER_SETUP has been set */
	if (test_bit(BT_SK_DEFER_SETUP, &bt_sk(sk)->flags)) {
		hcon = hci_bind_cis(hdev, &iso_pi(sk)->dst,
				    le_addr_type(iso_pi(sk)->dst_type),
				    &iso_pi(sk)->qos);
		if (IS_ERR(hcon)) {
			err = PTR_ERR(hcon);
			goto unlock;
		}
	} else {
		hcon = hci_connect_cis(hdev, &iso_pi(sk)->dst,
				       le_addr_type(iso_pi(sk)->dst_type),
				       &iso_pi(sk)->qos);
		if (IS_ERR(hcon)) {
			err = PTR_ERR(hcon);
			goto unlock;
		}
	}

	conn = iso_conn_add(hcon);
	if (!conn) {
		hci_conn_drop(hcon);
		err = -ENOMEM;
		goto unlock;
	}

	lock_sock(sk);

	err = iso_chan_add(conn, sk, NULL);
	if (err) {
		release_sock(sk);
		goto unlock;
	}

	/* Update source addr of the socket */
	bacpy(&iso_pi(sk)->src, &hcon->src);

	if (hcon->state == BT_CONNECTED) {
		iso_sock_clear_timer(sk);
		sk->sk_state = BT_CONNECTED;
	} else if (test_bit(BT_SK_DEFER_SETUP, &bt_sk(sk)->flags)) {
		iso_sock_clear_timer(sk);
		sk->sk_state = BT_CONNECT;
	} else {
		sk->sk_state = BT_CONNECT;
		iso_sock_set_timer(sk, sk->sk_sndtimeo);
	}

	release_sock(sk);

unlock:
	hci_dev_unlock(hdev);
	hci_dev_put(hdev);
	return err;
}

static struct bt_iso_qos *iso_sock_get_qos(struct sock *sk)
{
	if (sk->sk_state == BT_CONNECTED || sk->sk_state == BT_CONNECT2)
		return &iso_pi(sk)->conn->hcon->iso_qos;

	return &iso_pi(sk)->qos;
}

static int iso_send_frame(struct sock *sk, struct sk_buff *skb)
{
	struct iso_conn *conn = iso_pi(sk)->conn;
	struct bt_iso_qos *qos = iso_sock_get_qos(sk);
	struct hci_iso_data_hdr *hdr;
	int len = 0;

	BT_DBG("sk %p len %d", sk, skb->len);

	if (skb->len > qos->ucast.out.sdu)
		return -EMSGSIZE;

	len = skb->len;

	/* Push ISO data header */
	hdr = skb_push(skb, HCI_ISO_DATA_HDR_SIZE);
	hdr->sn = cpu_to_le16(conn->tx_sn++);
	hdr->slen = cpu_to_le16(hci_iso_data_len_pack(len,
						      HCI_ISO_STATUS_VALID));

	if (sk->sk_state == BT_CONNECTED)
		hci_send_iso(conn->hcon, skb);
	else
		len = -ENOTCONN;

	return len;
}

static void iso_recv_frame(struct iso_conn *conn, struct sk_buff *skb)
{
	struct sock *sk;

	iso_conn_lock(conn);
	sk = conn->sk;
	iso_conn_unlock(conn);

	if (!sk)
		goto drop;

	BT_DBG("sk %p len %d", sk, skb->len);

	if (sk->sk_state != BT_CONNECTED)
		goto drop;

	if (!sock_queue_rcv_skb(sk, skb))
		return;

drop:
	kfree_skb(skb);
}

/* -------- Socket interface ---------- */
static struct sock *__iso_get_sock_listen_by_addr(bdaddr_t *src, bdaddr_t *dst)
{
	struct sock *sk;

	sk_for_each(sk, &iso_sk_list.head) {
		if (sk->sk_state != BT_LISTEN)
			continue;

		if (bacmp(&iso_pi(sk)->dst, dst))
			continue;

		if (!bacmp(&iso_pi(sk)->src, src))
			return sk;
	}

	return NULL;
}

static struct sock *__iso_get_sock_listen_by_sid(bdaddr_t *ba, bdaddr_t *bc,
						 __u8 sid)
{
	struct sock *sk;

	sk_for_each(sk, &iso_sk_list.head) {
		if (sk->sk_state != BT_LISTEN)
			continue;

		if (bacmp(&iso_pi(sk)->src, ba))
			continue;

		if (bacmp(&iso_pi(sk)->dst, bc))
			continue;

		if (iso_pi(sk)->bc_sid == sid)
			return sk;
	}

	return NULL;
}

typedef bool (*iso_sock_match_t)(struct sock *sk, void *data);

/* Find socket listening:
 * source bdaddr (Unicast)
 * destination bdaddr (Broadcast only)
 * match func - pass NULL to ignore
 * match func data - pass -1 to ignore
 * Returns closest match.
 */
static struct sock *iso_get_sock_listen(bdaddr_t *src, bdaddr_t *dst,
					iso_sock_match_t match, void *data)
{
	struct sock *sk = NULL, *sk1 = NULL;

	read_lock(&iso_sk_list.lock);

	sk_for_each(sk, &iso_sk_list.head) {
		if (sk->sk_state != BT_LISTEN)
			continue;

		/* Match Broadcast destination */
		if (bacmp(dst, BDADDR_ANY) && bacmp(&iso_pi(sk)->dst, dst))
			continue;

		/* Use Match function if provided */
		if (match && !match(sk, data))
			continue;

		/* Exact match. */
		if (!bacmp(&iso_pi(sk)->src, src))
			break;

		/* Closest match */
		if (!bacmp(&iso_pi(sk)->src, BDADDR_ANY))
			sk1 = sk;
	}

	read_unlock(&iso_sk_list.lock);

	return sk ? sk : sk1;
}

static void iso_sock_destruct(struct sock *sk)
{
	BT_DBG("sk %p", sk);

	skb_queue_purge(&sk->sk_receive_queue);
	skb_queue_purge(&sk->sk_write_queue);
}

static void iso_sock_cleanup_listen(struct sock *parent)
{
	struct sock *sk;

	BT_DBG("parent %p", parent);

	/* Close not yet accepted channels */
	while ((sk = bt_accept_dequeue(parent, NULL))) {
		iso_sock_close(sk);
		iso_sock_kill(sk);
	}

	/* If listening socket stands for a PA sync connection,
	 * properly disconnect the hcon and socket.
	 */
	if (iso_pi(parent)->conn && iso_pi(parent)->conn->hcon &&
	    test_bit(HCI_CONN_PA_SYNC, &iso_pi(parent)->conn->hcon->flags)) {
		iso_sock_disconn(parent);
		return;
	}

	parent->sk_state  = BT_CLOSED;
	sock_set_flag(parent, SOCK_ZAPPED);
}

/* Kill socket (only if zapped and orphan)
 * Must be called on unlocked socket.
 */
static void iso_sock_kill(struct sock *sk)
{
	if (!sock_flag(sk, SOCK_ZAPPED) || sk->sk_socket ||
	    sock_flag(sk, SOCK_DEAD))
		return;

	BT_DBG("sk %p state %d", sk, sk->sk_state);

	/* Kill poor orphan */
	bt_sock_unlink(&iso_sk_list, sk);
	sock_set_flag(sk, SOCK_DEAD);
	sock_put(sk);
}

<<<<<<< HEAD
=======
static void iso_sock_disconn(struct sock *sk)
{
	sk->sk_state = BT_DISCONN;
	iso_sock_set_timer(sk, ISO_DISCONN_TIMEOUT);
	iso_conn_lock(iso_pi(sk)->conn);
	hci_conn_drop(iso_pi(sk)->conn->hcon);
	iso_pi(sk)->conn->hcon = NULL;
	iso_conn_unlock(iso_pi(sk)->conn);
}

>>>>>>> 9545bdc0
static void __iso_sock_close(struct sock *sk)
{
	BT_DBG("sk %p state %d socket %p", sk, sk->sk_state, sk->sk_socket);

	switch (sk->sk_state) {
	case BT_LISTEN:
		iso_sock_cleanup_listen(sk);
		break;

	case BT_CONNECT:
	case BT_CONNECTED:
	case BT_CONFIG:
		if (iso_pi(sk)->conn->hcon)
			iso_sock_disconn(sk);
		else
			iso_chan_del(sk, ECONNRESET);
		break;

	case BT_CONNECT2:
<<<<<<< HEAD
		iso_chan_del(sk, ECONNRESET);
		break;
	case BT_CONNECT:
		/* In case of DEFER_SETUP the hcon would be bound to CIG which
		 * needs to be removed so just call hci_conn_del so the cleanup
		 * callback do what is needed.
		 */
		if (test_bit(BT_SK_DEFER_SETUP, &bt_sk(sk)->flags) &&
		    iso_pi(sk)->conn->hcon) {
			hci_conn_del(iso_pi(sk)->conn->hcon);
			iso_pi(sk)->conn->hcon = NULL;
		}

		iso_chan_del(sk, ECONNRESET);
=======
		if (iso_pi(sk)->conn->hcon &&
		    (test_bit(HCI_CONN_PA_SYNC, &iso_pi(sk)->conn->hcon->flags) ||
		    test_bit(HCI_CONN_PA_SYNC_FAILED, &iso_pi(sk)->conn->hcon->flags)))
			iso_sock_disconn(sk);
		else
			iso_chan_del(sk, ECONNRESET);
>>>>>>> 9545bdc0
		break;
	case BT_DISCONN:
		iso_chan_del(sk, ECONNRESET);
		break;

	default:
		sock_set_flag(sk, SOCK_ZAPPED);
		break;
	}
}

/* Must be called on unlocked socket. */
static void iso_sock_close(struct sock *sk)
{
	iso_sock_clear_timer(sk);
	lock_sock(sk);
	__iso_sock_close(sk);
	release_sock(sk);
	iso_sock_kill(sk);
}

static void iso_sock_init(struct sock *sk, struct sock *parent)
{
	BT_DBG("sk %p", sk);

	if (parent) {
		sk->sk_type = parent->sk_type;
		bt_sk(sk)->flags = bt_sk(parent)->flags;
		security_sk_clone(parent, sk);
	}
}

static struct proto iso_proto = {
	.name		= "ISO",
	.owner		= THIS_MODULE,
	.obj_size	= sizeof(struct iso_pinfo)
};

#define DEFAULT_IO_QOS \
{ \
	.interval	= 10000u, \
	.latency	= 10u, \
	.sdu		= 40u, \
	.phy		= BT_ISO_PHY_2M, \
	.rtn		= 2u, \
}

static struct bt_iso_qos default_qos = {
	.bcast = {
		.big			= BT_ISO_QOS_BIG_UNSET,
		.bis			= BT_ISO_QOS_BIS_UNSET,
		.sync_factor		= 0x01,
		.packing		= 0x00,
		.framing		= 0x00,
		.in			= DEFAULT_IO_QOS,
		.out			= DEFAULT_IO_QOS,
		.encryption		= 0x00,
		.bcode			= {0x00},
		.options		= 0x00,
		.skip			= 0x0000,
		.sync_timeout		= 0x4000,
		.sync_cte_type		= 0x00,
		.mse			= 0x00,
		.timeout		= 0x4000,
	},
};

static struct sock *iso_sock_alloc(struct net *net, struct socket *sock,
				   int proto, gfp_t prio, int kern)
{
	struct sock *sk;

	sk = bt_sock_alloc(net, sock, &iso_proto, proto, prio, kern);
	if (!sk)
		return NULL;

	sk->sk_destruct = iso_sock_destruct;
	sk->sk_sndtimeo = ISO_CONN_TIMEOUT;

	/* Set address type as public as default src address is BDADDR_ANY */
	iso_pi(sk)->src_type = BDADDR_LE_PUBLIC;

	iso_pi(sk)->qos = default_qos;

	bt_sock_link(&iso_sk_list, sk);
	return sk;
}

static int iso_sock_create(struct net *net, struct socket *sock, int protocol,
			   int kern)
{
	struct sock *sk;

	BT_DBG("sock %p", sock);

	sock->state = SS_UNCONNECTED;

	if (sock->type != SOCK_SEQPACKET)
		return -ESOCKTNOSUPPORT;

	sock->ops = &iso_sock_ops;

	sk = iso_sock_alloc(net, sock, protocol, GFP_ATOMIC, kern);
	if (!sk)
		return -ENOMEM;

	iso_sock_init(sk, NULL);
	return 0;
}

static int iso_sock_bind_bc(struct socket *sock, struct sockaddr *addr,
			    int addr_len)
{
	struct sockaddr_iso *sa = (struct sockaddr_iso *)addr;
	struct sock *sk = sock->sk;
	int i;

	BT_DBG("sk %p bc_sid %u bc_num_bis %u", sk, sa->iso_bc->bc_sid,
	       sa->iso_bc->bc_num_bis);

	if (addr_len > sizeof(*sa) + sizeof(*sa->iso_bc) ||
	    sa->iso_bc->bc_num_bis < 0x01 || sa->iso_bc->bc_num_bis > 0x1f)
		return -EINVAL;

	bacpy(&iso_pi(sk)->dst, &sa->iso_bc->bc_bdaddr);
	iso_pi(sk)->dst_type = sa->iso_bc->bc_bdaddr_type;
	iso_pi(sk)->sync_handle = -1;
	iso_pi(sk)->bc_sid = sa->iso_bc->bc_sid;
	iso_pi(sk)->bc_num_bis = sa->iso_bc->bc_num_bis;

	for (i = 0; i < iso_pi(sk)->bc_num_bis; i++) {
		if (sa->iso_bc->bc_bis[i] < 0x01 ||
		    sa->iso_bc->bc_bis[i] > 0x1f)
			return -EINVAL;

		memcpy(iso_pi(sk)->bc_bis, sa->iso_bc->bc_bis,
		       iso_pi(sk)->bc_num_bis);
	}

	return 0;
}

static int iso_sock_bind(struct socket *sock, struct sockaddr *addr,
			 int addr_len)
{
	struct sockaddr_iso *sa = (struct sockaddr_iso *)addr;
	struct sock *sk = sock->sk;
	int err = 0;

	BT_DBG("sk %p %pMR type %u", sk, &sa->iso_bdaddr, sa->iso_bdaddr_type);

	if (!addr || addr_len < sizeof(struct sockaddr_iso) ||
	    addr->sa_family != AF_BLUETOOTH)
		return -EINVAL;

	lock_sock(sk);

	if (sk->sk_state != BT_OPEN) {
		err = -EBADFD;
		goto done;
	}

	if (sk->sk_type != SOCK_SEQPACKET) {
		err = -EINVAL;
		goto done;
	}

	/* Check if the address type is of LE type */
	if (!bdaddr_type_is_le(sa->iso_bdaddr_type)) {
		err = -EINVAL;
		goto done;
	}

	bacpy(&iso_pi(sk)->src, &sa->iso_bdaddr);
	iso_pi(sk)->src_type = sa->iso_bdaddr_type;

	/* Check for Broadcast address */
	if (addr_len > sizeof(*sa)) {
		err = iso_sock_bind_bc(sock, addr, addr_len);
		if (err)
			goto done;
	}

	sk->sk_state = BT_BOUND;

done:
	release_sock(sk);
	return err;
}

static int iso_sock_connect(struct socket *sock, struct sockaddr *addr,
			    int alen, int flags)
{
	struct sockaddr_iso *sa = (struct sockaddr_iso *)addr;
	struct sock *sk = sock->sk;
	int err;

	BT_DBG("sk %p", sk);

	if (alen < sizeof(struct sockaddr_iso) ||
	    addr->sa_family != AF_BLUETOOTH)
		return -EINVAL;

	if (sk->sk_state != BT_OPEN && sk->sk_state != BT_BOUND)
		return -EBADFD;

	if (sk->sk_type != SOCK_SEQPACKET)
		return -EINVAL;

	/* Check if the address type is of LE type */
	if (!bdaddr_type_is_le(sa->iso_bdaddr_type))
		return -EINVAL;

	lock_sock(sk);

	bacpy(&iso_pi(sk)->dst, &sa->iso_bdaddr);
	iso_pi(sk)->dst_type = sa->iso_bdaddr_type;

	release_sock(sk);

	if (bacmp(&iso_pi(sk)->dst, BDADDR_ANY))
		err = iso_connect_cis(sk);
	else
		err = iso_connect_bis(sk);

	if (err)
		return err;

	lock_sock(sk);

	if (!test_bit(BT_SK_DEFER_SETUP, &bt_sk(sk)->flags)) {
		err = bt_sock_wait_state(sk, BT_CONNECTED,
					 sock_sndtimeo(sk, flags & O_NONBLOCK));
	}

	release_sock(sk);
	return err;
}

static int iso_listen_bis(struct sock *sk)
{
	struct hci_dev *hdev;
	int err = 0;

	BT_DBG("%pMR -> %pMR (SID 0x%2.2x)", &iso_pi(sk)->src,
	       &iso_pi(sk)->dst, iso_pi(sk)->bc_sid);

	write_lock(&iso_sk_list.lock);

	if (__iso_get_sock_listen_by_sid(&iso_pi(sk)->src, &iso_pi(sk)->dst,
					 iso_pi(sk)->bc_sid))
		err = -EADDRINUSE;

	write_unlock(&iso_sk_list.lock);

	if (err)
		return err;

	hdev = hci_get_route(&iso_pi(sk)->dst, &iso_pi(sk)->src,
			     iso_pi(sk)->src_type);
	if (!hdev)
		return -EHOSTUNREACH;

	/* Fail if user set invalid QoS */
	if (iso_pi(sk)->qos_user_set && !check_bcast_qos(&iso_pi(sk)->qos)) {
		iso_pi(sk)->qos = default_qos;
		return -EINVAL;
	}

	err = hci_pa_create_sync(hdev, &iso_pi(sk)->dst,
				 le_addr_type(iso_pi(sk)->dst_type),
				 iso_pi(sk)->bc_sid, &iso_pi(sk)->qos);

	hci_dev_put(hdev);

	return err;
}

static int iso_listen_cis(struct sock *sk)
{
	int err = 0;

	BT_DBG("%pMR", &iso_pi(sk)->src);

	write_lock(&iso_sk_list.lock);

	if (__iso_get_sock_listen_by_addr(&iso_pi(sk)->src, &iso_pi(sk)->dst))
		err = -EADDRINUSE;

	write_unlock(&iso_sk_list.lock);

	return err;
}

static int iso_sock_listen(struct socket *sock, int backlog)
{
	struct sock *sk = sock->sk;
	int err = 0;

	BT_DBG("sk %p backlog %d", sk, backlog);

	lock_sock(sk);

	if (sk->sk_state != BT_BOUND) {
		err = -EBADFD;
		goto done;
	}

	if (sk->sk_type != SOCK_SEQPACKET) {
		err = -EINVAL;
		goto done;
	}

	if (!bacmp(&iso_pi(sk)->dst, BDADDR_ANY))
		err = iso_listen_cis(sk);
	else
		err = iso_listen_bis(sk);

	if (err)
		goto done;

	sk->sk_max_ack_backlog = backlog;
	sk->sk_ack_backlog = 0;

	sk->sk_state = BT_LISTEN;

done:
	release_sock(sk);
	return err;
}

static int iso_sock_accept(struct socket *sock, struct socket *newsock,
			   int flags, bool kern)
{
	DEFINE_WAIT_FUNC(wait, woken_wake_function);
	struct sock *sk = sock->sk, *ch;
	long timeo;
	int err = 0;

	lock_sock(sk);

	timeo = sock_rcvtimeo(sk, flags & O_NONBLOCK);

	BT_DBG("sk %p timeo %ld", sk, timeo);

	/* Wait for an incoming connection. (wake-one). */
	add_wait_queue_exclusive(sk_sleep(sk), &wait);
	while (1) {
		if (sk->sk_state != BT_LISTEN) {
			err = -EBADFD;
			break;
		}

		ch = bt_accept_dequeue(sk, newsock);
		if (ch)
			break;

		if (!timeo) {
			err = -EAGAIN;
			break;
		}

		if (signal_pending(current)) {
			err = sock_intr_errno(timeo);
			break;
		}

		release_sock(sk);

		timeo = wait_woken(&wait, TASK_INTERRUPTIBLE, timeo);
		lock_sock(sk);
	}
	remove_wait_queue(sk_sleep(sk), &wait);

	if (err)
		goto done;

	newsock->state = SS_CONNECTED;

	BT_DBG("new socket %p", ch);

done:
	release_sock(sk);
	return err;
}

static int iso_sock_getname(struct socket *sock, struct sockaddr *addr,
			    int peer)
{
	struct sockaddr_iso *sa = (struct sockaddr_iso *)addr;
	struct sock *sk = sock->sk;

	BT_DBG("sock %p, sk %p", sock, sk);

	addr->sa_family = AF_BLUETOOTH;

	if (peer) {
		bacpy(&sa->iso_bdaddr, &iso_pi(sk)->dst);
		sa->iso_bdaddr_type = iso_pi(sk)->dst_type;
	} else {
		bacpy(&sa->iso_bdaddr, &iso_pi(sk)->src);
		sa->iso_bdaddr_type = iso_pi(sk)->src_type;
	}

	return sizeof(struct sockaddr_iso);
}

static int iso_sock_sendmsg(struct socket *sock, struct msghdr *msg,
			    size_t len)
{
	struct sock *sk = sock->sk;
	struct sk_buff *skb, **frag;
	size_t mtu;
	int err;

	BT_DBG("sock %p, sk %p", sock, sk);

	err = sock_error(sk);
	if (err)
		return err;

	if (msg->msg_flags & MSG_OOB)
		return -EOPNOTSUPP;

	lock_sock(sk);

	if (sk->sk_state != BT_CONNECTED) {
		release_sock(sk);
		return -ENOTCONN;
	}

	mtu = iso_pi(sk)->conn->hcon->hdev->iso_mtu;

	release_sock(sk);

	skb = bt_skb_sendmsg(sk, msg, len, mtu, HCI_ISO_DATA_HDR_SIZE, 0);
	if (IS_ERR(skb))
		return PTR_ERR(skb);

	len -= skb->len;

	BT_DBG("skb %p len %d", sk, skb->len);

	/* Continuation fragments */
	frag = &skb_shinfo(skb)->frag_list;
	while (len) {
		struct sk_buff *tmp;

		tmp = bt_skb_sendmsg(sk, msg, len, mtu, 0, 0);
		if (IS_ERR(tmp)) {
			kfree_skb(skb);
			return PTR_ERR(tmp);
		}

		*frag = tmp;

		len  -= tmp->len;

		skb->len += tmp->len;
		skb->data_len += tmp->len;

		BT_DBG("frag %p len %d", *frag, tmp->len);

		frag = &(*frag)->next;
	}

	lock_sock(sk);

	if (sk->sk_state == BT_CONNECTED)
		err = iso_send_frame(sk, skb);
	else
		err = -ENOTCONN;

	release_sock(sk);

	if (err < 0)
		kfree_skb(skb);
	return err;
}

static void iso_conn_defer_accept(struct hci_conn *conn)
{
	struct hci_cp_le_accept_cis cp;
	struct hci_dev *hdev = conn->hdev;

	BT_DBG("conn %p", conn);

	conn->state = BT_CONFIG;

	cp.handle = cpu_to_le16(conn->handle);

	hci_send_cmd(hdev, HCI_OP_LE_ACCEPT_CIS, sizeof(cp), &cp);
}

static void iso_conn_big_sync(struct sock *sk)
{
	int err;
	struct hci_dev *hdev;

	hdev = hci_get_route(&iso_pi(sk)->dst, &iso_pi(sk)->src,
			     iso_pi(sk)->src_type);

	if (!hdev)
		return;

	if (!test_and_set_bit(BT_SK_BIG_SYNC, &iso_pi(sk)->flags)) {
		err = hci_le_big_create_sync(hdev, iso_pi(sk)->conn->hcon,
					     &iso_pi(sk)->qos,
					     iso_pi(sk)->sync_handle,
					     iso_pi(sk)->bc_num_bis,
					     iso_pi(sk)->bc_bis);
		if (err)
			bt_dev_err(hdev, "hci_le_big_create_sync: %d",
				   err);
	}
}

static int iso_sock_recvmsg(struct socket *sock, struct msghdr *msg,
			    size_t len, int flags)
{
	struct sock *sk = sock->sk;
	struct iso_pinfo *pi = iso_pi(sk);

	BT_DBG("sk %p", sk);

	if (test_and_clear_bit(BT_SK_DEFER_SETUP, &bt_sk(sk)->flags)) {
		lock_sock(sk);
		switch (sk->sk_state) {
		case BT_CONNECT2:
			if (pi->conn->hcon &&
			    test_bit(HCI_CONN_PA_SYNC, &pi->conn->hcon->flags)) {
				iso_conn_big_sync(sk);
				sk->sk_state = BT_LISTEN;
				set_bit(BT_SK_PA_SYNC, &iso_pi(sk)->flags);
			} else {
				iso_conn_defer_accept(pi->conn->hcon);
				sk->sk_state = BT_CONFIG;
			}
			release_sock(sk);
			return 0;
		case BT_CONNECT:
			release_sock(sk);
			return iso_connect_cis(sk);
		default:
			release_sock(sk);
			break;
		}
	}

	return bt_sock_recvmsg(sock, msg, len, flags);
}

static bool check_io_qos(struct bt_iso_io_qos *qos)
{
	/* If no PHY is enable SDU must be 0 */
	if (!qos->phy && qos->sdu)
		return false;

	if (qos->interval && (qos->interval < 0xff || qos->interval > 0xfffff))
		return false;

	if (qos->latency && (qos->latency < 0x05 || qos->latency > 0xfa0))
		return false;

	if (qos->phy > BT_ISO_PHY_ANY)
		return false;

	return true;
}

static bool check_ucast_qos(struct bt_iso_qos *qos)
{
	if (qos->ucast.cig > 0xef && qos->ucast.cig != BT_ISO_QOS_CIG_UNSET)
		return false;

	if (qos->ucast.cis > 0xef && qos->ucast.cis != BT_ISO_QOS_CIS_UNSET)
		return false;

	if (qos->ucast.sca > 0x07)
		return false;

	if (qos->ucast.packing > 0x01)
		return false;

	if (qos->ucast.framing > 0x01)
		return false;

	if (!check_io_qos(&qos->ucast.in))
		return false;

	if (!check_io_qos(&qos->ucast.out))
		return false;

	return true;
}

static bool check_bcast_qos(struct bt_iso_qos *qos)
{
	if (qos->bcast.sync_factor == 0x00)
		return false;

	if (qos->bcast.packing > 0x01)
		return false;

	if (qos->bcast.framing > 0x01)
		return false;

	if (!check_io_qos(&qos->bcast.in))
		return false;

	if (!check_io_qos(&qos->bcast.out))
		return false;

	if (qos->bcast.encryption > 0x01)
		return false;

	if (qos->bcast.options > 0x07)
		return false;

	if (qos->bcast.skip > 0x01f3)
		return false;

	if (qos->bcast.sync_timeout < 0x000a || qos->bcast.sync_timeout > 0x4000)
		return false;

	if (qos->bcast.sync_cte_type > 0x1f)
		return false;

	if (qos->bcast.mse > 0x1f)
		return false;

	if (qos->bcast.timeout < 0x000a || qos->bcast.timeout > 0x4000)
		return false;

	return true;
}

static int iso_sock_setsockopt(struct socket *sock, int level, int optname,
			       sockptr_t optval, unsigned int optlen)
{
	struct sock *sk = sock->sk;
	int len, err = 0;
	struct bt_iso_qos qos = default_qos;
	u32 opt;

	BT_DBG("sk %p", sk);

	lock_sock(sk);

	switch (optname) {
	case BT_DEFER_SETUP:
		if (sk->sk_state != BT_BOUND && sk->sk_state != BT_LISTEN) {
			err = -EINVAL;
			break;
		}

		if (copy_from_sockptr(&opt, optval, sizeof(u32))) {
			err = -EFAULT;
			break;
		}

		if (opt)
			set_bit(BT_SK_DEFER_SETUP, &bt_sk(sk)->flags);
		else
			clear_bit(BT_SK_DEFER_SETUP, &bt_sk(sk)->flags);
		break;

	case BT_PKT_STATUS:
		if (copy_from_sockptr(&opt, optval, sizeof(u32))) {
			err = -EFAULT;
			break;
		}

		if (opt)
			set_bit(BT_SK_PKT_STATUS, &bt_sk(sk)->flags);
		else
			clear_bit(BT_SK_PKT_STATUS, &bt_sk(sk)->flags);
		break;

	case BT_ISO_QOS:
		if (sk->sk_state != BT_OPEN && sk->sk_state != BT_BOUND &&
		    sk->sk_state != BT_CONNECT2) {
			err = -EINVAL;
			break;
		}

		len = min_t(unsigned int, sizeof(qos), optlen);

		if (copy_from_sockptr(&qos, optval, len)) {
			err = -EFAULT;
			break;
		}

		if (len == sizeof(qos.ucast) && !check_ucast_qos(&qos)) {
			err = -EINVAL;
			break;
		}

		iso_pi(sk)->qos = qos;
		iso_pi(sk)->qos_user_set = true;

		break;

	case BT_ISO_BASE:
		if (sk->sk_state != BT_OPEN && sk->sk_state != BT_BOUND &&
		    sk->sk_state != BT_CONNECT2) {
			err = -EINVAL;
			break;
		}

		if (optlen > sizeof(iso_pi(sk)->base)) {
			err = -EOVERFLOW;
			break;
		}

		len = min_t(unsigned int, sizeof(iso_pi(sk)->base), optlen);

		if (copy_from_sockptr(iso_pi(sk)->base, optval, len)) {
			err = -EFAULT;
			break;
		}

		iso_pi(sk)->base_len = len;

		break;

	default:
		err = -ENOPROTOOPT;
		break;
	}

	release_sock(sk);
	return err;
}

static int iso_sock_getsockopt(struct socket *sock, int level, int optname,
			       char __user *optval, int __user *optlen)
{
	struct sock *sk = sock->sk;
	int len, err = 0;
	struct bt_iso_qos *qos;
	u8 base_len;
	u8 *base;

	BT_DBG("sk %p", sk);

	if (get_user(len, optlen))
		return -EFAULT;

	lock_sock(sk);

	switch (optname) {
	case BT_DEFER_SETUP:
		if (sk->sk_state == BT_CONNECTED) {
			err = -EINVAL;
			break;
		}

		if (put_user(test_bit(BT_SK_DEFER_SETUP, &bt_sk(sk)->flags),
			     (u32 __user *)optval))
			err = -EFAULT;

		break;

	case BT_PKT_STATUS:
		if (put_user(test_bit(BT_SK_PKT_STATUS, &bt_sk(sk)->flags),
			     (int __user *)optval))
			err = -EFAULT;
		break;

	case BT_ISO_QOS:
		qos = iso_sock_get_qos(sk);

		len = min_t(unsigned int, len, sizeof(*qos));
		if (copy_to_user(optval, qos, len))
			err = -EFAULT;

		break;

	case BT_ISO_BASE:
		if (sk->sk_state == BT_CONNECTED &&
		    !bacmp(&iso_pi(sk)->dst, BDADDR_ANY)) {
			base_len = iso_pi(sk)->conn->hcon->le_per_adv_data_len;
			base = iso_pi(sk)->conn->hcon->le_per_adv_data;
		} else {
			base_len = iso_pi(sk)->base_len;
			base = iso_pi(sk)->base;
		}

		len = min_t(unsigned int, len, base_len);
		if (copy_to_user(optval, base, len))
			err = -EFAULT;

		break;

	default:
		err = -ENOPROTOOPT;
		break;
	}

	release_sock(sk);
	return err;
}

static int iso_sock_shutdown(struct socket *sock, int how)
{
	struct sock *sk = sock->sk;
	int err = 0;

	BT_DBG("sock %p, sk %p, how %d", sock, sk, how);

	if (!sk)
		return 0;

	sock_hold(sk);
	lock_sock(sk);

	switch (how) {
	case SHUT_RD:
		if (sk->sk_shutdown & RCV_SHUTDOWN)
			goto unlock;
		sk->sk_shutdown |= RCV_SHUTDOWN;
		break;
	case SHUT_WR:
		if (sk->sk_shutdown & SEND_SHUTDOWN)
			goto unlock;
		sk->sk_shutdown |= SEND_SHUTDOWN;
		break;
	case SHUT_RDWR:
		if (sk->sk_shutdown & SHUTDOWN_MASK)
			goto unlock;
		sk->sk_shutdown |= SHUTDOWN_MASK;
		break;
	}

	iso_sock_clear_timer(sk);
	__iso_sock_close(sk);

	if (sock_flag(sk, SOCK_LINGER) && sk->sk_lingertime &&
	    !(current->flags & PF_EXITING))
		err = bt_sock_wait_state(sk, BT_CLOSED, sk->sk_lingertime);

unlock:
	release_sock(sk);
	sock_put(sk);

	return err;
}

static int iso_sock_release(struct socket *sock)
{
	struct sock *sk = sock->sk;
	int err = 0;

	BT_DBG("sock %p, sk %p", sock, sk);

	if (!sk)
		return 0;

	iso_sock_close(sk);

	if (sock_flag(sk, SOCK_LINGER) && READ_ONCE(sk->sk_lingertime) &&
	    !(current->flags & PF_EXITING)) {
		lock_sock(sk);
		err = bt_sock_wait_state(sk, BT_CLOSED, sk->sk_lingertime);
		release_sock(sk);
	}

	sock_orphan(sk);
	iso_sock_kill(sk);
	return err;
}

static void iso_sock_ready(struct sock *sk)
{
	BT_DBG("sk %p", sk);

	if (!sk)
		return;

	lock_sock(sk);
	iso_sock_clear_timer(sk);
	sk->sk_state = BT_CONNECTED;
	sk->sk_state_change(sk);
	release_sock(sk);
}

struct iso_list_data {
	struct hci_conn *hcon;
	int count;
};

static bool iso_match_big(struct sock *sk, void *data)
{
	struct hci_evt_le_big_sync_estabilished *ev = data;

	return ev->handle == iso_pi(sk)->qos.bcast.big;
}

static bool iso_match_pa_sync_flag(struct sock *sk, void *data)
{
	return test_bit(BT_SK_PA_SYNC, &iso_pi(sk)->flags);
}

static void iso_conn_ready(struct iso_conn *conn)
{
	struct sock *parent = NULL;
	struct sock *sk = conn->sk;
	struct hci_ev_le_big_sync_estabilished *ev = NULL;
	struct hci_ev_le_pa_sync_established *ev2 = NULL;
	struct hci_conn *hcon;

	BT_DBG("conn %p", conn);

	if (sk) {
		iso_sock_ready(conn->sk);
	} else {
		hcon = conn->hcon;
		if (!hcon)
			return;

		if (test_bit(HCI_CONN_BIG_SYNC, &hcon->flags) ||
		    test_bit(HCI_CONN_BIG_SYNC_FAILED, &hcon->flags)) {
			ev = hci_recv_event_data(hcon->hdev,
						 HCI_EVT_LE_BIG_SYNC_ESTABILISHED);

			/* Get reference to PA sync parent socket, if it exists */
			parent = iso_get_sock_listen(&hcon->src,
						     &hcon->dst,
						     iso_match_pa_sync_flag, NULL);
			if (!parent && ev)
				parent = iso_get_sock_listen(&hcon->src,
							     &hcon->dst,
							     iso_match_big, ev);
		} else if (test_bit(HCI_CONN_PA_SYNC, &hcon->flags) ||
				test_bit(HCI_CONN_PA_SYNC_FAILED, &hcon->flags)) {
			ev2 = hci_recv_event_data(hcon->hdev,
						  HCI_EV_LE_PA_SYNC_ESTABLISHED);
			if (ev2)
				parent = iso_get_sock_listen(&hcon->src,
							     &hcon->dst,
							     iso_match_sid, ev2);
		}

		if (!parent)
			parent = iso_get_sock_listen(&hcon->src,
							BDADDR_ANY, NULL, NULL);

		if (!parent)
			return;

		lock_sock(parent);

		sk = iso_sock_alloc(sock_net(parent), NULL,
				    BTPROTO_ISO, GFP_ATOMIC, 0);
		if (!sk) {
			release_sock(parent);
			return;
		}

		iso_sock_init(sk, parent);

		bacpy(&iso_pi(sk)->src, &hcon->src);

		/* Convert from HCI to three-value type */
		if (hcon->src_type == ADDR_LE_DEV_PUBLIC)
			iso_pi(sk)->src_type = BDADDR_LE_PUBLIC;
		else
			iso_pi(sk)->src_type = BDADDR_LE_RANDOM;

		/* If hcon has no destination address (BDADDR_ANY) it means it
		 * was created by HCI_EV_LE_BIG_SYNC_ESTABILISHED or
		 * HCI_EV_LE_PA_SYNC_ESTABLISHED so we need to initialize using
		 * the parent socket destination address.
		 */
		if (!bacmp(&hcon->dst, BDADDR_ANY)) {
			bacpy(&hcon->dst, &iso_pi(parent)->dst);
			hcon->dst_type = iso_pi(parent)->dst_type;
			hcon->sync_handle = iso_pi(parent)->sync_handle;
		}

		if (ev2 && !ev2->status) {
			iso_pi(sk)->sync_handle = iso_pi(parent)->sync_handle;
			iso_pi(sk)->qos = iso_pi(parent)->qos;
			iso_pi(sk)->bc_num_bis = iso_pi(parent)->bc_num_bis;
			memcpy(iso_pi(sk)->bc_bis, iso_pi(parent)->bc_bis, ISO_MAX_NUM_BIS);
		}

		bacpy(&iso_pi(sk)->dst, &hcon->dst);
		iso_pi(sk)->dst_type = hcon->dst_type;
		iso_pi(sk)->sync_handle = iso_pi(parent)->sync_handle;
		memcpy(iso_pi(sk)->base, iso_pi(parent)->base, iso_pi(parent)->base_len);
		iso_pi(sk)->base_len = iso_pi(parent)->base_len;

		hci_conn_hold(hcon);
		iso_chan_add(conn, sk, parent);

<<<<<<< HEAD
		if (ev && ((struct hci_evt_le_big_sync_estabilished *)ev)->status) {
=======
		if ((ev && ((struct hci_evt_le_big_sync_estabilished *)ev)->status) ||
		    (ev2 && ev2->status)) {
>>>>>>> 9545bdc0
			/* Trigger error signal on child socket */
			sk->sk_err = ECONNREFUSED;
			sk->sk_error_report(sk);
		}

		if (test_bit(BT_SK_DEFER_SETUP, &bt_sk(parent)->flags))
			sk->sk_state = BT_CONNECT2;
		else
			sk->sk_state = BT_CONNECTED;

		/* Wake up parent */
		parent->sk_data_ready(parent);

		release_sock(parent);
	}
}

static bool iso_match_sid(struct sock *sk, void *data)
{
	struct hci_ev_le_pa_sync_established *ev = data;

	return ev->sid == iso_pi(sk)->bc_sid;
}

static bool iso_match_sync_handle(struct sock *sk, void *data)
{
	struct hci_evt_le_big_info_adv_report *ev = data;

	return le16_to_cpu(ev->sync_handle) == iso_pi(sk)->sync_handle;
}

static bool iso_match_sync_handle_pa_report(struct sock *sk, void *data)
{
	struct hci_ev_le_per_adv_report *ev = data;

	return le16_to_cpu(ev->sync_handle) == iso_pi(sk)->sync_handle;
}

/* ----- ISO interface with lower layer (HCI) ----- */

int iso_connect_ind(struct hci_dev *hdev, bdaddr_t *bdaddr, __u8 *flags)
{
	struct hci_ev_le_pa_sync_established *ev1;
	struct hci_evt_le_big_info_adv_report *ev2;
	struct hci_ev_le_per_adv_report *ev3;
	struct sock *sk;
	int lm = 0;

	bt_dev_dbg(hdev, "bdaddr %pMR", bdaddr);

	/* Broadcast receiver requires handling of some events before it can
	 * proceed to establishing a BIG sync:
	 *
	 * 1. HCI_EV_LE_PA_SYNC_ESTABLISHED: The socket may specify a specific
	 * SID to listen to and once sync is estabilished its handle needs to
	 * be stored in iso_pi(sk)->sync_handle so it can be matched once
	 * receiving the BIG Info.
	 * 2. HCI_EVT_LE_BIG_INFO_ADV_REPORT: When connect_ind is triggered by a
	 * a BIG Info it attempts to check if there any listening socket with
	 * the same sync_handle and if it does then attempt to create a sync.
	 * 3. HCI_EV_LE_PER_ADV_REPORT: When a PA report is received, it is stored
	 * in iso_pi(sk)->base so it can be passed up to user, in the case of a
	 * broadcast sink.
	 */
	ev1 = hci_recv_event_data(hdev, HCI_EV_LE_PA_SYNC_ESTABLISHED);
	if (ev1) {
		sk = iso_get_sock_listen(&hdev->bdaddr, bdaddr, iso_match_sid,
					 ev1);
		if (sk && !ev1->status)
			iso_pi(sk)->sync_handle = le16_to_cpu(ev1->handle);

		goto done;
	}

	ev2 = hci_recv_event_data(hdev, HCI_EVT_LE_BIG_INFO_ADV_REPORT);
	if (ev2) {
		/* Try to get PA sync listening socket, if it exists */
		sk = iso_get_sock_listen(&hdev->bdaddr, bdaddr,
						iso_match_pa_sync_flag, NULL);
		if (!sk)
			sk = iso_get_sock_listen(&hdev->bdaddr, bdaddr,
						 iso_match_sync_handle, ev2);
		if (sk) {
			int err;

			if (ev2->num_bis < iso_pi(sk)->bc_num_bis)
				iso_pi(sk)->bc_num_bis = ev2->num_bis;

<<<<<<< HEAD
			if (!test_and_set_bit(BT_SK_BIG_SYNC, &iso_pi(sk)->flags)) {
				err = hci_le_big_create_sync(hdev,
=======
			if (!test_bit(BT_SK_DEFER_SETUP, &bt_sk(sk)->flags) &&
			    !test_and_set_bit(BT_SK_BIG_SYNC, &iso_pi(sk)->flags)) {
				err = hci_le_big_create_sync(hdev, NULL,
>>>>>>> 9545bdc0
							     &iso_pi(sk)->qos,
							     iso_pi(sk)->sync_handle,
							     iso_pi(sk)->bc_num_bis,
							     iso_pi(sk)->bc_bis);
				if (err) {
					bt_dev_err(hdev, "hci_le_big_create_sync: %d",
						   err);
					sk = NULL;
				}
			}
		}
	}

	ev3 = hci_recv_event_data(hdev, HCI_EV_LE_PER_ADV_REPORT);
	if (ev3) {
		sk = iso_get_sock_listen(&hdev->bdaddr, bdaddr,
					 iso_match_sync_handle_pa_report, ev3);

		if (sk) {
			memcpy(iso_pi(sk)->base, ev3->data, ev3->length);
			iso_pi(sk)->base_len = ev3->length;
		}
	} else {
		sk = iso_get_sock_listen(&hdev->bdaddr, BDADDR_ANY, NULL, NULL);
	}

done:
	if (!sk)
		return lm;

	lm |= HCI_LM_ACCEPT;

	if (test_bit(BT_SK_DEFER_SETUP, &bt_sk(sk)->flags))
		*flags |= HCI_PROTO_DEFER;

	return lm;
}

static void iso_connect_cfm(struct hci_conn *hcon, __u8 status)
{
	if (hcon->type != ISO_LINK) {
		if (hcon->type != LE_LINK)
			return;

		/* Check if LE link has failed */
		if (status) {
			struct hci_link *link, *t;

			list_for_each_entry_safe(link, t, &hcon->link_list,
						 list)
				iso_conn_del(link->conn, bt_to_errno(status));

			return;
		}

		/* Create CIS if pending */
		hci_le_create_cis_pending(hcon->hdev);
		return;
	}

	BT_DBG("hcon %p bdaddr %pMR status %d", hcon, &hcon->dst, status);

<<<<<<< HEAD
	/* Similar to the success case, if HCI_CONN_BIG_SYNC_FAILED is set,
	 * queue the failed bis connection into the accept queue of the
	 * listening socket and wake up userspace, to inform the user about
	 * the BIG sync failed event.
	 */
	if (!status || test_bit(HCI_CONN_BIG_SYNC_FAILED, &hcon->flags)) {
=======
	/* Similar to the success case, if HCI_CONN_BIG_SYNC_FAILED or
	 * HCI_CONN_PA_SYNC_FAILED is set, queue the failed connection
	 * into the accept queue of the listening socket and wake up
	 * userspace, to inform the user about the event.
	 */
	if (!status || test_bit(HCI_CONN_BIG_SYNC_FAILED, &hcon->flags) ||
	    test_bit(HCI_CONN_PA_SYNC_FAILED, &hcon->flags)) {
>>>>>>> 9545bdc0
		struct iso_conn *conn;

		conn = iso_conn_add(hcon);
		if (conn)
			iso_conn_ready(conn);
	} else {
		iso_conn_del(hcon, bt_to_errno(status));
	}
}

static void iso_disconn_cfm(struct hci_conn *hcon, __u8 reason)
{
	if (hcon->type != ISO_LINK)
		return;

	BT_DBG("hcon %p reason %d", hcon, reason);

	iso_conn_del(hcon, bt_to_errno(reason));
}

void iso_recv(struct hci_conn *hcon, struct sk_buff *skb, u16 flags)
{
	struct iso_conn *conn = hcon->iso_data;
	__u16 pb, ts, len;

	if (!conn)
		goto drop;

	pb     = hci_iso_flags_pb(flags);
	ts     = hci_iso_flags_ts(flags);

	BT_DBG("conn %p len %d pb 0x%x ts 0x%x", conn, skb->len, pb, ts);

	switch (pb) {
	case ISO_START:
	case ISO_SINGLE:
		if (conn->rx_len) {
			BT_ERR("Unexpected start frame (len %d)", skb->len);
			kfree_skb(conn->rx_skb);
			conn->rx_skb = NULL;
			conn->rx_len = 0;
		}

		if (ts) {
			struct hci_iso_ts_data_hdr *hdr;

			/* TODO: add timestamp to the packet? */
			hdr = skb_pull_data(skb, HCI_ISO_TS_DATA_HDR_SIZE);
			if (!hdr) {
				BT_ERR("Frame is too short (len %d)", skb->len);
				goto drop;
			}

			len = __le16_to_cpu(hdr->slen);
		} else {
			struct hci_iso_data_hdr *hdr;

			hdr = skb_pull_data(skb, HCI_ISO_DATA_HDR_SIZE);
			if (!hdr) {
				BT_ERR("Frame is too short (len %d)", skb->len);
				goto drop;
			}

			len = __le16_to_cpu(hdr->slen);
		}

		flags  = hci_iso_data_flags(len);
		len    = hci_iso_data_len(len);

		BT_DBG("Start: total len %d, frag len %d flags 0x%4.4x", len,
		       skb->len, flags);

		if (len == skb->len) {
			/* Complete frame received */
			hci_skb_pkt_status(skb) = flags & 0x03;
			iso_recv_frame(conn, skb);
			return;
		}

		if (pb == ISO_SINGLE) {
			BT_ERR("Frame malformed (len %d, expected len %d)",
			       skb->len, len);
			goto drop;
		}

		if (skb->len > len) {
			BT_ERR("Frame is too long (len %d, expected len %d)",
			       skb->len, len);
			goto drop;
		}

		/* Allocate skb for the complete frame (with header) */
		conn->rx_skb = bt_skb_alloc(len, GFP_KERNEL);
		if (!conn->rx_skb)
			goto drop;

		hci_skb_pkt_status(conn->rx_skb) = flags & 0x03;
		skb_copy_from_linear_data(skb, skb_put(conn->rx_skb, skb->len),
					  skb->len);
		conn->rx_len = len - skb->len;
		break;

	case ISO_CONT:
		BT_DBG("Cont: frag len %d (expecting %d)", skb->len,
		       conn->rx_len);

		if (!conn->rx_len) {
			BT_ERR("Unexpected continuation frame (len %d)",
			       skb->len);
			goto drop;
		}

		if (skb->len > conn->rx_len) {
			BT_ERR("Fragment is too long (len %d, expected %d)",
			       skb->len, conn->rx_len);
			kfree_skb(conn->rx_skb);
			conn->rx_skb = NULL;
			conn->rx_len = 0;
			goto drop;
		}

		skb_copy_from_linear_data(skb, skb_put(conn->rx_skb, skb->len),
					  skb->len);
		conn->rx_len -= skb->len;
		return;

	case ISO_END:
		skb_copy_from_linear_data(skb, skb_put(conn->rx_skb, skb->len),
					  skb->len);
		conn->rx_len -= skb->len;

		if (!conn->rx_len) {
			struct sk_buff *rx_skb = conn->rx_skb;

			/* Complete frame received. iso_recv_frame
			 * takes ownership of the skb so set the global
			 * rx_skb pointer to NULL first.
			 */
			conn->rx_skb = NULL;
			iso_recv_frame(conn, rx_skb);
		}
		break;
	}

drop:
	kfree_skb(skb);
}

static struct hci_cb iso_cb = {
	.name		= "ISO",
	.connect_cfm	= iso_connect_cfm,
	.disconn_cfm	= iso_disconn_cfm,
};

static int iso_debugfs_show(struct seq_file *f, void *p)
{
	struct sock *sk;

	read_lock(&iso_sk_list.lock);

	sk_for_each(sk, &iso_sk_list.head) {
		seq_printf(f, "%pMR %pMR %d\n", &iso_pi(sk)->src,
			   &iso_pi(sk)->dst, sk->sk_state);
	}

	read_unlock(&iso_sk_list.lock);

	return 0;
}

DEFINE_SHOW_ATTRIBUTE(iso_debugfs);

static struct dentry *iso_debugfs;

static const struct proto_ops iso_sock_ops = {
	.family		= PF_BLUETOOTH,
	.owner		= THIS_MODULE,
	.release	= iso_sock_release,
	.bind		= iso_sock_bind,
	.connect	= iso_sock_connect,
	.listen		= iso_sock_listen,
	.accept		= iso_sock_accept,
	.getname	= iso_sock_getname,
	.sendmsg	= iso_sock_sendmsg,
	.recvmsg	= iso_sock_recvmsg,
	.poll		= bt_sock_poll,
	.ioctl		= bt_sock_ioctl,
	.mmap		= sock_no_mmap,
	.socketpair	= sock_no_socketpair,
	.shutdown	= iso_sock_shutdown,
	.setsockopt	= iso_sock_setsockopt,
	.getsockopt	= iso_sock_getsockopt
};

static const struct net_proto_family iso_sock_family_ops = {
	.family	= PF_BLUETOOTH,
	.owner	= THIS_MODULE,
	.create	= iso_sock_create,
};

static bool iso_inited;

bool iso_enabled(void)
{
	return iso_inited;
}

int iso_init(void)
{
	int err;

	BUILD_BUG_ON(sizeof(struct sockaddr_iso) > sizeof(struct sockaddr));

	if (iso_inited)
		return -EALREADY;

	err = proto_register(&iso_proto, 0);
	if (err < 0)
		return err;

	err = bt_sock_register(BTPROTO_ISO, &iso_sock_family_ops);
	if (err < 0) {
		BT_ERR("ISO socket registration failed");
		goto error;
	}

	err = bt_procfs_init(&init_net, "iso", &iso_sk_list, NULL);
	if (err < 0) {
		BT_ERR("Failed to create ISO proc file");
		bt_sock_unregister(BTPROTO_ISO);
		goto error;
	}

	BT_INFO("ISO socket layer initialized");

	hci_register_cb(&iso_cb);

	if (IS_ERR_OR_NULL(bt_debugfs))
		return 0;

	if (!iso_debugfs) {
		iso_debugfs = debugfs_create_file("iso", 0444, bt_debugfs,
						  NULL, &iso_debugfs_fops);
	}

	iso_inited = true;

	return 0;

error:
	proto_unregister(&iso_proto);
	return err;
}

int iso_exit(void)
{
	if (!iso_inited)
		return -EALREADY;

	bt_procfs_cleanup(&init_net, "iso");

	debugfs_remove(iso_debugfs);
	iso_debugfs = NULL;

	hci_unregister_cb(&iso_cb);

	bt_sock_unregister(BTPROTO_ISO);

	proto_unregister(&iso_proto);

	iso_inited = false;

	return 0;
}<|MERGE_RESOLUTION|>--- conflicted
+++ resolved
@@ -51,10 +51,7 @@
 /* iso_pinfo flags values */
 enum {
 	BT_SK_BIG_SYNC,
-<<<<<<< HEAD
-=======
 	BT_SK_PA_SYNC,
->>>>>>> 9545bdc0
 };
 
 struct iso_pinfo {
@@ -637,8 +634,6 @@
 	sock_put(sk);
 }
 
-<<<<<<< HEAD
-=======
 static void iso_sock_disconn(struct sock *sk)
 {
 	sk->sk_state = BT_DISCONN;
@@ -649,7 +644,6 @@
 	iso_conn_unlock(iso_pi(sk)->conn);
 }
 
->>>>>>> 9545bdc0
 static void __iso_sock_close(struct sock *sk)
 {
 	BT_DBG("sk %p state %d socket %p", sk, sk->sk_state, sk->sk_socket);
@@ -669,29 +663,12 @@
 		break;
 
 	case BT_CONNECT2:
-<<<<<<< HEAD
-		iso_chan_del(sk, ECONNRESET);
-		break;
-	case BT_CONNECT:
-		/* In case of DEFER_SETUP the hcon would be bound to CIG which
-		 * needs to be removed so just call hci_conn_del so the cleanup
-		 * callback do what is needed.
-		 */
-		if (test_bit(BT_SK_DEFER_SETUP, &bt_sk(sk)->flags) &&
-		    iso_pi(sk)->conn->hcon) {
-			hci_conn_del(iso_pi(sk)->conn->hcon);
-			iso_pi(sk)->conn->hcon = NULL;
-		}
-
-		iso_chan_del(sk, ECONNRESET);
-=======
 		if (iso_pi(sk)->conn->hcon &&
 		    (test_bit(HCI_CONN_PA_SYNC, &iso_pi(sk)->conn->hcon->flags) ||
 		    test_bit(HCI_CONN_PA_SYNC_FAILED, &iso_pi(sk)->conn->hcon->flags)))
 			iso_sock_disconn(sk);
 		else
 			iso_chan_del(sk, ECONNRESET);
->>>>>>> 9545bdc0
 		break;
 	case BT_DISCONN:
 		iso_chan_del(sk, ECONNRESET);
@@ -1689,12 +1666,8 @@
 		hci_conn_hold(hcon);
 		iso_chan_add(conn, sk, parent);
 
-<<<<<<< HEAD
-		if (ev && ((struct hci_evt_le_big_sync_estabilished *)ev)->status) {
-=======
 		if ((ev && ((struct hci_evt_le_big_sync_estabilished *)ev)->status) ||
 		    (ev2 && ev2->status)) {
->>>>>>> 9545bdc0
 			/* Trigger error signal on child socket */
 			sk->sk_err = ECONNREFUSED;
 			sk->sk_error_report(sk);
@@ -1783,14 +1756,9 @@
 			if (ev2->num_bis < iso_pi(sk)->bc_num_bis)
 				iso_pi(sk)->bc_num_bis = ev2->num_bis;
 
-<<<<<<< HEAD
-			if (!test_and_set_bit(BT_SK_BIG_SYNC, &iso_pi(sk)->flags)) {
-				err = hci_le_big_create_sync(hdev,
-=======
 			if (!test_bit(BT_SK_DEFER_SETUP, &bt_sk(sk)->flags) &&
 			    !test_and_set_bit(BT_SK_BIG_SYNC, &iso_pi(sk)->flags)) {
 				err = hci_le_big_create_sync(hdev, NULL,
->>>>>>> 9545bdc0
 							     &iso_pi(sk)->qos,
 							     iso_pi(sk)->sync_handle,
 							     iso_pi(sk)->bc_num_bis,
@@ -1853,14 +1821,6 @@
 
 	BT_DBG("hcon %p bdaddr %pMR status %d", hcon, &hcon->dst, status);
 
-<<<<<<< HEAD
-	/* Similar to the success case, if HCI_CONN_BIG_SYNC_FAILED is set,
-	 * queue the failed bis connection into the accept queue of the
-	 * listening socket and wake up userspace, to inform the user about
-	 * the BIG sync failed event.
-	 */
-	if (!status || test_bit(HCI_CONN_BIG_SYNC_FAILED, &hcon->flags)) {
-=======
 	/* Similar to the success case, if HCI_CONN_BIG_SYNC_FAILED or
 	 * HCI_CONN_PA_SYNC_FAILED is set, queue the failed connection
 	 * into the accept queue of the listening socket and wake up
@@ -1868,7 +1828,6 @@
 	 */
 	if (!status || test_bit(HCI_CONN_BIG_SYNC_FAILED, &hcon->flags) ||
 	    test_bit(HCI_CONN_PA_SYNC_FAILED, &hcon->flags)) {
->>>>>>> 9545bdc0
 		struct iso_conn *conn;
 
 		conn = iso_conn_add(hcon);
