--- conflicted
+++ resolved
@@ -466,7 +466,6 @@
 			break;
 
 		msft_add_monitor_sync(hdev, monitor);
-<<<<<<< HEAD
 
 		handle++;
 	}
@@ -627,168 +626,6 @@
 static void msft_device_lost(struct hci_dev *hdev, bdaddr_t *bdaddr,
 			     __u8 addr_type, __u16 mgmt_handle)
 {
-=======
-
-		handle++;
-	}
-
-	/* All monitors have been reregistered */
-	msft->resuming = false;
-}
-
-/* This function requires the caller holds hci_req_sync_lock */
-int msft_resume_sync(struct hci_dev *hdev)
-{
-	struct msft_data *msft = hdev->msft_data;
-
-	if (!msft || !msft_monitor_supported(hdev))
-		return 0;
-
-	hci_dev_lock(hdev);
-
-	/* Clear already tracked devices on resume. Once the monitors are
-	 * reregistered, devices in range will be found again after resume.
-	 */
-	hdev->advmon_pend_notify = false;
-	msft_monitor_device_del(hdev, 0, NULL, 0, true);
-
-	hci_dev_unlock(hdev);
-
-	reregister_monitor(hdev);
-
-	return 0;
-}
-
-/* This function requires the caller holds hci_req_sync_lock */
-void msft_do_open(struct hci_dev *hdev)
-{
-	struct msft_data *msft = hdev->msft_data;
-
-	if (hdev->msft_opcode == HCI_OP_NOP)
-		return;
-
-	if (!msft) {
-		bt_dev_err(hdev, "MSFT extension not registered");
-		return;
-	}
-
-	bt_dev_dbg(hdev, "Initialize MSFT extension");
-
-	/* Reset existing MSFT data before re-reading */
-	kfree(msft->evt_prefix);
-	msft->evt_prefix = NULL;
-	msft->evt_prefix_len = 0;
-	msft->features = 0;
-
-	if (!read_supported_features(hdev, msft)) {
-		hdev->msft_data = NULL;
-		kfree(msft);
-		return;
-	}
-
-	if (msft_monitor_supported(hdev)) {
-		msft->resuming = true;
-		msft_set_filter_enable(hdev, true);
-		/* Monitors get removed on power off, so we need to explicitly
-		 * tell the controller to re-monitor.
-		 */
-		reregister_monitor(hdev);
-	}
-}
-
-void msft_do_close(struct hci_dev *hdev)
-{
-	struct msft_data *msft = hdev->msft_data;
-	struct msft_monitor_advertisement_handle_data *handle_data, *tmp;
-	struct adv_monitor *monitor;
-
-	if (!msft)
-		return;
-
-	bt_dev_dbg(hdev, "Cleanup of MSFT extension");
-
-	/* The controller will silently remove all monitors on power off.
-	 * Therefore, remove handle_data mapping and reset monitor state.
-	 */
-	list_for_each_entry_safe(handle_data, tmp, &msft->handle_map, list) {
-		monitor = idr_find(&hdev->adv_monitors_idr,
-				   handle_data->mgmt_handle);
-
-		if (monitor && monitor->state == ADV_MONITOR_STATE_OFFLOADED)
-			monitor->state = ADV_MONITOR_STATE_REGISTERED;
-
-		list_del(&handle_data->list);
-		kfree(handle_data);
-	}
-
-	hci_dev_lock(hdev);
-
-	/* Clear any devices that are being monitored and notify device lost */
-	hdev->advmon_pend_notify = false;
-	msft_monitor_device_del(hdev, 0, NULL, 0, true);
-
-	hci_dev_unlock(hdev);
-}
-
-void msft_register(struct hci_dev *hdev)
-{
-	struct msft_data *msft = NULL;
-
-	bt_dev_dbg(hdev, "Register MSFT extension");
-
-	msft = kzalloc(sizeof(*msft), GFP_KERNEL);
-	if (!msft) {
-		bt_dev_err(hdev, "Failed to register MSFT extension");
-		return;
-	}
-
-	INIT_LIST_HEAD(&msft->handle_map);
-	hdev->msft_data = msft;
-}
-
-void msft_unregister(struct hci_dev *hdev)
-{
-	struct msft_data *msft = hdev->msft_data;
-
-	if (!msft)
-		return;
-
-	bt_dev_dbg(hdev, "Unregister MSFT extension");
-
-	hdev->msft_data = NULL;
-
-	kfree(msft->evt_prefix);
-	kfree(msft);
-}
-
-/* This function requires the caller holds hdev->lock */
-static void msft_device_found(struct hci_dev *hdev, bdaddr_t *bdaddr,
-			      __u8 addr_type, __u16 mgmt_handle)
-{
-	struct monitored_device *dev;
-
-	dev = kmalloc(sizeof(*dev), GFP_KERNEL);
-	if (!dev) {
-		bt_dev_err(hdev, "MSFT vendor event %u: no memory",
-			   MSFT_EV_LE_MONITOR_DEVICE);
-		return;
-	}
-
-	bacpy(&dev->bdaddr, bdaddr);
-	dev->addr_type = addr_type;
-	dev->handle = mgmt_handle;
-	dev->notified = false;
-
-	INIT_LIST_HEAD(&dev->list);
-	list_add(&dev->list, &hdev->monitored_devices);
-	hdev->advmon_pend_notify = true;
-}
-
-/* This function requires the caller holds hdev->lock */
-static void msft_device_lost(struct hci_dev *hdev, bdaddr_t *bdaddr,
-			     __u8 addr_type, __u16 mgmt_handle)
-{
->>>>>>> eb3cdb58
 	if (!msft_monitor_device_del(hdev, mgmt_handle, bdaddr, addr_type,
 				     true)) {
 		bt_dev_err(hdev, "MSFT vendor event %u: dev %pMR not in list",
@@ -854,7 +691,6 @@
 
 void msft_vendor_evt(struct hci_dev *hdev, void *data, struct sk_buff *skb)
 {
-<<<<<<< HEAD
 	struct msft_data *msft = hdev->msft_data;
 	u8 *evt_prefix;
 	u8 *evt;
@@ -907,16 +743,11 @@
 }
 
 static void msft_le_set_advertisement_filter_enable_cb(struct hci_dev *hdev,
-						       u8 status, u16 opcode,
-						       struct sk_buff *skb)
-{
-	struct msft_cp_le_set_advertisement_filter_enable *cp;
-	struct msft_rp_le_set_advertisement_filter_enable *rp;
-	struct msft_data *msft = hdev->msft_data;
-
-	rp = (struct msft_rp_le_set_advertisement_filter_enable *)skb->data;
-	if (skb->len < sizeof(*rp))
-		return;
+						       void *user_data,
+						       u8 status)
+{
+	struct msft_cp_le_set_advertisement_filter_enable *cp = user_data;
+	struct msft_data *msft = hdev->msft_data;
 
 	/* Error 0x0C would be returned if the filter enabled status is
 	 * already set to whatever we were trying to set.
@@ -930,113 +761,6 @@
 
 	hci_dev_lock(hdev);
 
-	cp = hci_sent_cmd_data(hdev, hdev->msft_opcode);
-	msft->filter_enabled = cp->enable;
-
-	if (status == 0x0C)
-		bt_dev_warn(hdev, "MSFT filter_enable is already %s",
-			    cp->enable ? "on" : "off");
-
-	hci_dev_unlock(hdev);
-}
-
-/* This function requires the caller holds hci_req_sync_lock */
-int msft_add_monitor_pattern(struct hci_dev *hdev, struct adv_monitor *monitor)
-{
-	struct msft_data *msft = hdev->msft_data;
-=======
-	struct msft_data *msft = hdev->msft_data;
-	u8 *evt_prefix;
-	u8 *evt;
->>>>>>> eb3cdb58
-
-	if (!msft)
-		return;
-
-<<<<<<< HEAD
-	if (msft->resuming || msft->suspending)
-		return -EBUSY;
-
-	return msft_add_monitor_sync(hdev, monitor);
-}
-
-/* This function requires the caller holds hci_req_sync_lock */
-int msft_remove_monitor(struct hci_dev *hdev, struct adv_monitor *monitor)
-{
-	struct msft_data *msft = hdev->msft_data;
-
-	if (!msft)
-		return -EOPNOTSUPP;
-
-	if (msft->resuming || msft->suspending)
-		return -EBUSY;
-
-	return msft_remove_monitor_sync(hdev, monitor);
-=======
-	/* When the extension has defined an event prefix, check that it
-	 * matches, and otherwise just return.
-	 */
-	if (msft->evt_prefix_len > 0) {
-		evt_prefix = msft_skb_pull(hdev, skb, 0, msft->evt_prefix_len);
-		if (!evt_prefix)
-			return;
-
-		if (memcmp(evt_prefix, msft->evt_prefix, msft->evt_prefix_len))
-			return;
-	}
-
-	/* Every event starts at least with an event code and the rest of
-	 * the data is variable and depends on the event code.
-	 */
-	if (skb->len < 1)
-		return;
-
-	evt = msft_skb_pull(hdev, skb, 0, sizeof(*evt));
-	if (!evt)
-		return;
-
-	hci_dev_lock(hdev);
-
-	switch (*evt) {
-	case MSFT_EV_LE_MONITOR_DEVICE:
-		msft_monitor_device_evt(hdev, skb);
-		break;
-
-	default:
-		bt_dev_dbg(hdev, "MSFT vendor event 0x%02x", *evt);
-		break;
-	}
-
-	hci_dev_unlock(hdev);
->>>>>>> eb3cdb58
-}
-
-__u64 msft_get_features(struct hci_dev *hdev)
-{
-	struct msft_data *msft = hdev->msft_data;
-
-	return msft ? msft->features : 0;
-}
-
-static void msft_le_set_advertisement_filter_enable_cb(struct hci_dev *hdev,
-						       void *user_data,
-						       u8 status)
-{
-	struct msft_cp_le_set_advertisement_filter_enable *cp = user_data;
-	struct msft_data *msft = hdev->msft_data;
-
-	/* Error 0x0C would be returned if the filter enabled status is
-	 * already set to whatever we were trying to set.
-	 * Although the default state should be disabled, some controller set
-	 * the initial value to enabled. Because there is no way to know the
-	 * actual initial value before sending this command, here we also treat
-	 * error 0x0C as success.
-	 */
-	if (status != 0x00 && status != 0x0C)
-		return;
-
-	hci_dev_lock(hdev);
-
 	msft->filter_enabled = cp->enable;
 
 	if (status == 0x0C)
