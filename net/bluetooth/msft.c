// SPDX-License-Identifier: GPL-2.0-only
/*
 * Copyright (C) 2020 Google Corporation
 */

#include <net/bluetooth/bluetooth.h>
#include <net/bluetooth/hci_core.h>
#include <net/bluetooth/mgmt.h>

#include "hci_request.h"
#include "mgmt_util.h"
#include "msft.h"

#define MSFT_RSSI_THRESHOLD_VALUE_MIN		-127
#define MSFT_RSSI_THRESHOLD_VALUE_MAX		20
#define MSFT_RSSI_LOW_TIMEOUT_MAX		0x3C

#define MSFT_OP_READ_SUPPORTED_FEATURES		0x00
struct msft_cp_read_supported_features {
	__u8   sub_opcode;
} __packed;

struct msft_rp_read_supported_features {
	__u8   status;
	__u8   sub_opcode;
	__le64 features;
	__u8   evt_prefix_len;
	__u8   evt_prefix[];
} __packed;

#define MSFT_OP_LE_MONITOR_ADVERTISEMENT	0x03
#define MSFT_MONITOR_ADVERTISEMENT_TYPE_PATTERN	0x01
struct msft_le_monitor_advertisement_pattern {
	__u8 length;
	__u8 data_type;
	__u8 start_byte;
	__u8 pattern[];
};

struct msft_le_monitor_advertisement_pattern_data {
	__u8 count;
	__u8 data[];
};

struct msft_cp_le_monitor_advertisement {
	__u8 sub_opcode;
	__s8 rssi_high;
	__s8 rssi_low;
	__u8 rssi_low_interval;
	__u8 rssi_sampling_period;
	__u8 cond_type;
	__u8 data[];
} __packed;

struct msft_rp_le_monitor_advertisement {
	__u8 status;
	__u8 sub_opcode;
	__u8 handle;
} __packed;

#define MSFT_OP_LE_CANCEL_MONITOR_ADVERTISEMENT	0x04
struct msft_cp_le_cancel_monitor_advertisement {
	__u8 sub_opcode;
	__u8 handle;
} __packed;

struct msft_rp_le_cancel_monitor_advertisement {
	__u8 status;
	__u8 sub_opcode;
} __packed;

#define MSFT_OP_LE_SET_ADVERTISEMENT_FILTER_ENABLE	0x05
struct msft_cp_le_set_advertisement_filter_enable {
	__u8 sub_opcode;
	__u8 enable;
} __packed;

struct msft_rp_le_set_advertisement_filter_enable {
	__u8 status;
	__u8 sub_opcode;
} __packed;

#define MSFT_EV_LE_MONITOR_DEVICE	0x02
struct msft_ev_le_monitor_device {
	__u8     addr_type;
	bdaddr_t bdaddr;
	__u8     monitor_handle;
	__u8     monitor_state;
} __packed;

struct msft_monitor_advertisement_handle_data {
	__u8  msft_handle;
	__u16 mgmt_handle;
	struct list_head list;
};

struct msft_data {
	__u64 features;
	__u8  evt_prefix_len;
	__u8  *evt_prefix;
	struct list_head handle_map;
<<<<<<< HEAD
	__u16 pending_add_handle;
	__u16 pending_remove_handle;
=======
>>>>>>> 80df0b9f
	__u8 resuming;
	__u8 suspending;
	__u8 filter_enabled;
};

<<<<<<< HEAD
static int __msft_add_monitor_pattern(struct hci_dev *hdev,
				      struct adv_monitor *monitor);
static int __msft_remove_monitor(struct hci_dev *hdev,
				 struct adv_monitor *monitor, u16 handle);

=======
>>>>>>> 80df0b9f
bool msft_monitor_supported(struct hci_dev *hdev)
{
	return !!(msft_get_features(hdev) & MSFT_FEATURE_MASK_LE_ADV_MONITOR);
}

static bool read_supported_features(struct hci_dev *hdev,
				    struct msft_data *msft)
{
	struct msft_cp_read_supported_features cp;
	struct msft_rp_read_supported_features *rp;
	struct sk_buff *skb;

	cp.sub_opcode = MSFT_OP_READ_SUPPORTED_FEATURES;

	skb = __hci_cmd_sync(hdev, hdev->msft_opcode, sizeof(cp), &cp,
			     HCI_CMD_TIMEOUT);
	if (IS_ERR_OR_NULL(skb)) {
		if (!skb)
			skb = ERR_PTR(-EIO);

		bt_dev_err(hdev, "Failed to read MSFT supported features (%ld)",
			   PTR_ERR(skb));
		return false;
	}

	if (skb->len < sizeof(*rp)) {
		bt_dev_err(hdev, "MSFT supported features length mismatch");
		goto failed;
	}

	rp = (struct msft_rp_read_supported_features *)skb->data;

	if (rp->sub_opcode != MSFT_OP_READ_SUPPORTED_FEATURES)
		goto failed;

	if (rp->evt_prefix_len > 0) {
		msft->evt_prefix = kmemdup(rp->evt_prefix, rp->evt_prefix_len,
					   GFP_KERNEL);
		if (!msft->evt_prefix)
			goto failed;
	}

	msft->evt_prefix_len = rp->evt_prefix_len;
	msft->features = __le64_to_cpu(rp->features);

	if (msft->features & MSFT_FEATURE_MASK_CURVE_VALIDITY)
		hdev->msft_curve_validity = true;

	kfree_skb(skb);
	return true;

failed:
	kfree_skb(skb);
	return false;
}

<<<<<<< HEAD
static void reregister_monitor(struct hci_dev *hdev, int handle)
{
	struct adv_monitor *monitor;
	struct msft_data *msft = hdev->msft_data;
	int err;

	while (1) {
		monitor = idr_get_next(&hdev->adv_monitors_idr, &handle);
		if (!monitor) {
			/* All monitors have been resumed */
			msft->resuming = false;
			hci_update_passive_scan(hdev);
			return;
		}

		msft->pending_add_handle = (u16)handle;
		err = __msft_add_monitor_pattern(hdev, monitor);

		/* If success, we return and wait for monitor added callback */
		if (!err)
			return;

		/* Otherwise remove the monitor and keep registering */
		hci_free_adv_monitor(hdev, monitor);
		handle++;
	}
}

=======
>>>>>>> 80df0b9f
/* is_mgmt = true matches the handle exposed to userspace via mgmt.
 * is_mgmt = false matches the handle used by the msft controller.
 * This function requires the caller holds hdev->lock
 */
static struct msft_monitor_advertisement_handle_data *msft_find_handle_data
				(struct hci_dev *hdev, u16 handle, bool is_mgmt)
{
	struct msft_monitor_advertisement_handle_data *entry;
	struct msft_data *msft = hdev->msft_data;

	list_for_each_entry(entry, &msft->handle_map, list) {
		if (is_mgmt && entry->mgmt_handle == handle)
			return entry;
		if (!is_mgmt && entry->msft_handle == handle)
			return entry;
	}

	return NULL;
}

/* This function requires the caller holds hdev->lock */
static int msft_monitor_device_del(struct hci_dev *hdev, __u16 mgmt_handle,
				   bdaddr_t *bdaddr, __u8 addr_type,
				   bool notify)
{
	struct monitored_device *dev, *tmp;
	int count = 0;

	list_for_each_entry_safe(dev, tmp, &hdev->monitored_devices, list) {
		/* mgmt_handle == 0 indicates remove all devices, whereas,
		 * bdaddr == NULL indicates remove all devices matching the
		 * mgmt_handle.
		 */
		if ((!mgmt_handle || dev->handle == mgmt_handle) &&
		    (!bdaddr || (!bacmp(bdaddr, &dev->bdaddr) &&
				 addr_type == dev->addr_type))) {
			if (notify && dev->notified) {
				mgmt_adv_monitor_device_lost(hdev, dev->handle,
							     &dev->bdaddr,
							     dev->addr_type);
			}

			list_del(&dev->list);
			kfree(dev);
			count++;
		}
	}

	return count;
}

<<<<<<< HEAD
static void msft_le_monitor_advertisement_cb(struct hci_dev *hdev,
					     u8 status, u16 opcode,
					     struct sk_buff *skb)
=======
static int msft_le_monitor_advertisement_cb(struct hci_dev *hdev, u16 opcode,
					    struct adv_monitor *monitor,
					    struct sk_buff *skb)
>>>>>>> 80df0b9f
{
	struct msft_rp_le_monitor_advertisement *rp;
	struct msft_monitor_advertisement_handle_data *handle_data;
	struct msft_data *msft = hdev->msft_data;
	int status = 0;

	hci_dev_lock(hdev);

	rp = (struct msft_rp_le_monitor_advertisement *)skb->data;
	if (skb->len < sizeof(*rp)) {
		status = HCI_ERROR_UNSPECIFIED;
		goto unlock;
	}

	status = rp->status;
	if (status)
		goto unlock;

	handle_data = kmalloc(sizeof(*handle_data), GFP_KERNEL);
	if (!handle_data) {
		status = HCI_ERROR_UNSPECIFIED;
		goto unlock;
	}

	handle_data->mgmt_handle = monitor->handle;
	handle_data->msft_handle = rp->handle;
	INIT_LIST_HEAD(&handle_data->list);
	list_add(&handle_data->list, &msft->handle_map);

	monitor->state = ADV_MONITOR_STATE_OFFLOADED;

unlock:
	if (status)
		hci_free_adv_monitor(hdev, monitor);

	hci_dev_unlock(hdev);

<<<<<<< HEAD
	if (!msft->resuming)
		hci_add_adv_patterns_monitor_complete(hdev, status);
=======
	return status;
>>>>>>> 80df0b9f
}

static int msft_le_cancel_monitor_advertisement_cb(struct hci_dev *hdev,
						   u16 opcode,
						   struct adv_monitor *monitor,
						   struct sk_buff *skb)
{
	struct msft_rp_le_cancel_monitor_advertisement *rp;
	struct msft_monitor_advertisement_handle_data *handle_data;
	struct msft_data *msft = hdev->msft_data;
	int status = 0;

	rp = (struct msft_rp_le_cancel_monitor_advertisement *)skb->data;
	if (skb->len < sizeof(*rp)) {
		status = HCI_ERROR_UNSPECIFIED;
		goto done;
	}

	status = rp->status;
	if (status)
		goto done;

	hci_dev_lock(hdev);

	handle_data = msft_find_handle_data(hdev, monitor->handle, true);

	if (handle_data) {
<<<<<<< HEAD
		monitor = idr_find(&hdev->adv_monitors_idr,
				   handle_data->mgmt_handle);

		if (monitor && monitor->state == ADV_MONITOR_STATE_OFFLOADED)
			monitor->state = ADV_MONITOR_STATE_REGISTERED;

		/* Do not free the monitor if it is being removed due to
		 * suspend. It will be re-monitored on resume.
		 */
		if (monitor && !msft->suspending) {
			hci_free_adv_monitor(hdev, monitor);

			/* Clear any monitored devices by this Adv Monitor */
			msft_monitor_device_del(hdev, handle_data->mgmt_handle,
						NULL, 0, false);
		}

		list_del(&handle_data->list);
		kfree(handle_data);
	}
=======
		if (monitor->state == ADV_MONITOR_STATE_OFFLOADED)
			monitor->state = ADV_MONITOR_STATE_REGISTERED;

		/* Do not free the monitor if it is being removed due to
		 * suspend. It will be re-monitored on resume.
		 */
		if (!msft->suspending) {
			hci_free_adv_monitor(hdev, monitor);
>>>>>>> 80df0b9f

			/* Clear any monitored devices by this Adv Monitor */
			msft_monitor_device_del(hdev, handle_data->mgmt_handle,
						NULL, 0, false);
		}

		list_del(&handle_data->list);
		kfree(handle_data);
	}

	hci_dev_unlock(hdev);

done:
<<<<<<< HEAD
	if (!msft->suspending)
		hci_remove_adv_monitor_complete(hdev, status);
}

=======
	return status;
}

/* This function requires the caller holds hci_req_sync_lock */
>>>>>>> 80df0b9f
static int msft_remove_monitor_sync(struct hci_dev *hdev,
				    struct adv_monitor *monitor)
{
	struct msft_cp_le_cancel_monitor_advertisement cp;
	struct msft_monitor_advertisement_handle_data *handle_data;
	struct sk_buff *skb;
<<<<<<< HEAD
	u8 status;
=======
>>>>>>> 80df0b9f

	handle_data = msft_find_handle_data(hdev, monitor->handle, true);

	/* If no matched handle, just remove without telling controller */
	if (!handle_data)
		return -ENOENT;

	cp.sub_opcode = MSFT_OP_LE_CANCEL_MONITOR_ADVERTISEMENT;
	cp.handle = handle_data->msft_handle;

	skb = __hci_cmd_sync(hdev, hdev->msft_opcode, sizeof(cp), &cp,
			     HCI_CMD_TIMEOUT);
<<<<<<< HEAD
	if (IS_ERR(skb))
		return PTR_ERR(skb);

	status = skb->data[0];
	skb_pull(skb, 1);

	msft_le_cancel_monitor_advertisement_cb(hdev, status, hdev->msft_opcode,
						skb);

	return status;
=======
	if (IS_ERR_OR_NULL(skb)) {
		if (!skb)
			return -EIO;
		return PTR_ERR(skb);
	}

	return msft_le_cancel_monitor_advertisement_cb(hdev, hdev->msft_opcode,
						       monitor, skb);
>>>>>>> 80df0b9f
}

/* This function requires the caller holds hci_req_sync_lock */
int msft_suspend_sync(struct hci_dev *hdev)
{
	struct msft_data *msft = hdev->msft_data;
	struct adv_monitor *monitor;
	int handle = 0;

	if (!msft || !msft_monitor_supported(hdev))
		return 0;

	msft->suspending = true;

	while (1) {
		monitor = idr_get_next(&hdev->adv_monitors_idr, &handle);
		if (!monitor)
			break;

		msft_remove_monitor_sync(hdev, monitor);

		handle++;
	}

	/* All monitors have been removed */
	msft->suspending = false;

	return 0;
}

static bool msft_monitor_rssi_valid(struct adv_monitor *monitor)
{
	struct adv_rssi_thresholds *r = &monitor->rssi;

	if (r->high_threshold < MSFT_RSSI_THRESHOLD_VALUE_MIN ||
	    r->high_threshold > MSFT_RSSI_THRESHOLD_VALUE_MAX ||
	    r->low_threshold < MSFT_RSSI_THRESHOLD_VALUE_MIN ||
	    r->low_threshold > MSFT_RSSI_THRESHOLD_VALUE_MAX)
		return false;

	/* High_threshold_timeout is not supported,
	 * once high_threshold is reached, events are immediately reported.
	 */
	if (r->high_threshold_timeout != 0)
		return false;

	if (r->low_threshold_timeout > MSFT_RSSI_LOW_TIMEOUT_MAX)
		return false;

	/* Sampling period from 0x00 to 0xFF are all allowed */
	return true;
}

static bool msft_monitor_pattern_valid(struct adv_monitor *monitor)
{
	return msft_monitor_rssi_valid(monitor);
	/* No additional check needed for pattern-based monitor */
}

static int msft_add_monitor_sync(struct hci_dev *hdev,
				 struct adv_monitor *monitor)
<<<<<<< HEAD
{
	struct msft_cp_le_monitor_advertisement *cp;
	struct msft_le_monitor_advertisement_pattern_data *pattern_data;
	struct msft_le_monitor_advertisement_pattern *pattern;
	struct adv_pattern *entry;
	size_t total_size = sizeof(*cp) + sizeof(*pattern_data);
	ptrdiff_t offset = 0;
	u8 pattern_count = 0;
	struct sk_buff *skb;
	u8 status;

	if (!msft_monitor_pattern_valid(monitor))
		return -EINVAL;

	list_for_each_entry(entry, &monitor->patterns, list) {
		pattern_count++;
		total_size += sizeof(*pattern) + entry->length;
	}

	cp = kmalloc(total_size, GFP_KERNEL);
	if (!cp)
		return -ENOMEM;

	cp->sub_opcode = MSFT_OP_LE_MONITOR_ADVERTISEMENT;
	cp->rssi_high = monitor->rssi.high_threshold;
	cp->rssi_low = monitor->rssi.low_threshold;
	cp->rssi_low_interval = (u8)monitor->rssi.low_threshold_timeout;
	cp->rssi_sampling_period = monitor->rssi.sampling_period;

	cp->cond_type = MSFT_MONITOR_ADVERTISEMENT_TYPE_PATTERN;

	pattern_data = (void *)cp->data;
	pattern_data->count = pattern_count;

	list_for_each_entry(entry, &monitor->patterns, list) {
		pattern = (void *)(pattern_data->data + offset);
		/* the length also includes data_type and offset */
		pattern->length = entry->length + 2;
		pattern->data_type = entry->ad_type;
		pattern->start_byte = entry->offset;
		memcpy(pattern->pattern, entry->value, entry->length);
		offset += sizeof(*pattern) + entry->length;
	}

	skb = __hci_cmd_sync(hdev, hdev->msft_opcode, total_size, cp,
			     HCI_CMD_TIMEOUT);
	kfree(cp);

	if (IS_ERR(skb))
		return PTR_ERR(skb);

	status = skb->data[0];
	skb_pull(skb, 1);

	msft_le_monitor_advertisement_cb(hdev, status, hdev->msft_opcode, skb);

	return status;
}

/* This function requires the caller holds hci_req_sync_lock */
int msft_resume_sync(struct hci_dev *hdev)
{
	struct msft_data *msft = hdev->msft_data;
	struct adv_monitor *monitor;
	int handle = 0;

	if (!msft || !msft_monitor_supported(hdev))
		return 0;

	hci_dev_lock(hdev);

	/* Clear already tracked devices on resume. Once the monitors are
	 * reregistered, devices in range will be found again after resume.
	 */
	hdev->advmon_pend_notify = false;
	msft_monitor_device_del(hdev, 0, NULL, 0, true);

	hci_dev_unlock(hdev);

	msft->resuming = true;

	while (1) {
		monitor = idr_get_next(&hdev->adv_monitors_idr, &handle);
		if (!monitor)
			break;

		msft_add_monitor_sync(hdev, monitor);

		handle++;
	}

	/* All monitors have been resumed */
	msft->resuming = false;

	return 0;
}

void msft_do_open(struct hci_dev *hdev)
{
	struct msft_data *msft = hdev->msft_data;

	if (hdev->msft_opcode == HCI_OP_NOP)
		return;

	if (!msft) {
		bt_dev_err(hdev, "MSFT extension not registered");
		return;
	}

	bt_dev_dbg(hdev, "Initialize MSFT extension");

	/* Reset existing MSFT data before re-reading */
	kfree(msft->evt_prefix);
	msft->evt_prefix = NULL;
	msft->evt_prefix_len = 0;
	msft->features = 0;

	if (!read_supported_features(hdev, msft)) {
		hdev->msft_data = NULL;
		kfree(msft);
		return;
	}

	if (msft_monitor_supported(hdev)) {
		msft->resuming = true;
		msft_set_filter_enable(hdev, true);
		/* Monitors get removed on power off, so we need to explicitly
		 * tell the controller to re-monitor.
		 */
		reregister_monitor(hdev, 0);
	}
}

void msft_do_close(struct hci_dev *hdev)
{
	struct msft_data *msft = hdev->msft_data;
	struct msft_monitor_advertisement_handle_data *handle_data, *tmp;
	struct adv_monitor *monitor;

	if (!msft)
		return;

	bt_dev_dbg(hdev, "Cleanup of MSFT extension");

	/* The controller will silently remove all monitors on power off.
	 * Therefore, remove handle_data mapping and reset monitor state.
	 */
	list_for_each_entry_safe(handle_data, tmp, &msft->handle_map, list) {
		monitor = idr_find(&hdev->adv_monitors_idr,
				   handle_data->mgmt_handle);

		if (monitor && monitor->state == ADV_MONITOR_STATE_OFFLOADED)
			monitor->state = ADV_MONITOR_STATE_REGISTERED;

		list_del(&handle_data->list);
		kfree(handle_data);
	}

	hci_dev_lock(hdev);

	/* Clear any devices that are being monitored and notify device lost */
	hdev->advmon_pend_notify = false;
	msft_monitor_device_del(hdev, 0, NULL, 0, true);

	hci_dev_unlock(hdev);
}

void msft_register(struct hci_dev *hdev)
{
	struct msft_data *msft = NULL;

	bt_dev_dbg(hdev, "Register MSFT extension");

	msft = kzalloc(sizeof(*msft), GFP_KERNEL);
	if (!msft) {
		bt_dev_err(hdev, "Failed to register MSFT extension");
		return;
	}

	INIT_LIST_HEAD(&msft->handle_map);
	hdev->msft_data = msft;
}

void msft_unregister(struct hci_dev *hdev)
{
	struct msft_data *msft = hdev->msft_data;

	if (!msft)
		return;

	bt_dev_dbg(hdev, "Unregister MSFT extension");

	hdev->msft_data = NULL;

	kfree(msft->evt_prefix);
	kfree(msft);
}

/* This function requires the caller holds hdev->lock */
static void msft_device_found(struct hci_dev *hdev, bdaddr_t *bdaddr,
			      __u8 addr_type, __u16 mgmt_handle)
{
	struct monitored_device *dev;

	dev = kmalloc(sizeof(*dev), GFP_KERNEL);
	if (!dev) {
		bt_dev_err(hdev, "MSFT vendor event %u: no memory",
			   MSFT_EV_LE_MONITOR_DEVICE);
		return;
	}

	bacpy(&dev->bdaddr, bdaddr);
	dev->addr_type = addr_type;
	dev->handle = mgmt_handle;
	dev->notified = false;

	INIT_LIST_HEAD(&dev->list);
	list_add(&dev->list, &hdev->monitored_devices);
	hdev->advmon_pend_notify = true;
}

/* This function requires the caller holds hdev->lock */
static void msft_device_lost(struct hci_dev *hdev, bdaddr_t *bdaddr,
			     __u8 addr_type, __u16 mgmt_handle)
{
	if (!msft_monitor_device_del(hdev, mgmt_handle, bdaddr, addr_type,
				     true)) {
		bt_dev_err(hdev, "MSFT vendor event %u: dev %pMR not in list",
			   MSFT_EV_LE_MONITOR_DEVICE, bdaddr);
	}
}

static void *msft_skb_pull(struct hci_dev *hdev, struct sk_buff *skb,
			   u8 ev, size_t len)
{
	void *data;

	data = skb_pull_data(skb, len);
	if (!data)
		bt_dev_err(hdev, "Malformed MSFT vendor event: 0x%02x", ev);

	return data;
}

/* This function requires the caller holds hdev->lock */
static void msft_monitor_device_evt(struct hci_dev *hdev, struct sk_buff *skb)
{
	struct msft_ev_le_monitor_device *ev;
	struct msft_monitor_advertisement_handle_data *handle_data;
	u8 addr_type;

	ev = msft_skb_pull(hdev, skb, MSFT_EV_LE_MONITOR_DEVICE, sizeof(*ev));
	if (!ev)
		return;

	bt_dev_dbg(hdev,
		   "MSFT vendor event 0x%02x: handle 0x%04x state %d addr %pMR",
		   MSFT_EV_LE_MONITOR_DEVICE, ev->monitor_handle,
		   ev->monitor_state, &ev->bdaddr);

	handle_data = msft_find_handle_data(hdev, ev->monitor_handle, false);
	if (!handle_data)
		return;

	switch (ev->addr_type) {
	case ADDR_LE_DEV_PUBLIC:
		addr_type = BDADDR_LE_PUBLIC;
		break;

	case ADDR_LE_DEV_RANDOM:
		addr_type = BDADDR_LE_RANDOM;
		break;

	default:
		bt_dev_err(hdev,
			   "MSFT vendor event 0x%02x: unknown addr type 0x%02x",
			   MSFT_EV_LE_MONITOR_DEVICE, ev->addr_type);
		return;
	}

	if (ev->monitor_state)
		msft_device_found(hdev, &ev->bdaddr, addr_type,
				  handle_data->mgmt_handle);
	else
		msft_device_lost(hdev, &ev->bdaddr, addr_type,
				 handle_data->mgmt_handle);
}

void msft_vendor_evt(struct hci_dev *hdev, void *data, struct sk_buff *skb)
{
	struct msft_data *msft = hdev->msft_data;
	u8 *evt_prefix;
	u8 *evt;

	if (!msft)
		return;

	/* When the extension has defined an event prefix, check that it
	 * matches, and otherwise just return.
	 */
	if (msft->evt_prefix_len > 0) {
		evt_prefix = msft_skb_pull(hdev, skb, 0, msft->evt_prefix_len);
		if (!evt_prefix)
			return;

		if (memcmp(evt_prefix, msft->evt_prefix, msft->evt_prefix_len))
			return;
	}

	/* Every event starts at least with an event code and the rest of
	 * the data is variable and depends on the event code.
	 */
	if (skb->len < 1)
		return;

	evt = msft_skb_pull(hdev, skb, 0, sizeof(*evt));
	if (!evt)
		return;

	hci_dev_lock(hdev);

	switch (*evt) {
	case MSFT_EV_LE_MONITOR_DEVICE:
		msft_monitor_device_evt(hdev, skb);
		break;

	default:
		bt_dev_dbg(hdev, "MSFT vendor event 0x%02x", *evt);
		break;
	}

	hci_dev_unlock(hdev);
}

__u64 msft_get_features(struct hci_dev *hdev)
{
	struct msft_data *msft = hdev->msft_data;

	return msft ? msft->features : 0;
}

static void msft_le_set_advertisement_filter_enable_cb(struct hci_dev *hdev,
						       u8 status, u16 opcode,
						       struct sk_buff *skb)
{
	struct msft_cp_le_set_advertisement_filter_enable *cp;
	struct msft_rp_le_set_advertisement_filter_enable *rp;
	struct msft_data *msft = hdev->msft_data;

	rp = (struct msft_rp_le_set_advertisement_filter_enable *)skb->data;
	if (skb->len < sizeof(*rp))
		return;

	/* Error 0x0C would be returned if the filter enabled status is
	 * already set to whatever we were trying to set.
	 * Although the default state should be disabled, some controller set
	 * the initial value to enabled. Because there is no way to know the
	 * actual initial value before sending this command, here we also treat
	 * error 0x0C as success.
	 */
	if (status != 0x00 && status != 0x0C)
		return;

	hci_dev_lock(hdev);

	cp = hci_sent_cmd_data(hdev, hdev->msft_opcode);
	msft->filter_enabled = cp->enable;

	if (status == 0x0C)
		bt_dev_warn(hdev, "MSFT filter_enable is already %s",
			    cp->enable ? "on" : "off");

	hci_dev_unlock(hdev);
}

/* This function requires the caller holds hdev->lock */
static int __msft_add_monitor_pattern(struct hci_dev *hdev,
				      struct adv_monitor *monitor)
=======
>>>>>>> 80df0b9f
{
	struct msft_cp_le_monitor_advertisement *cp;
	struct msft_le_monitor_advertisement_pattern_data *pattern_data;
	struct msft_le_monitor_advertisement_pattern *pattern;
	struct adv_pattern *entry;
	size_t total_size = sizeof(*cp) + sizeof(*pattern_data);
	ptrdiff_t offset = 0;
	u8 pattern_count = 0;
	struct sk_buff *skb;

	if (!msft_monitor_pattern_valid(monitor))
		return -EINVAL;

	list_for_each_entry(entry, &monitor->patterns, list) {
		pattern_count++;
		total_size += sizeof(*pattern) + entry->length;
	}

	cp = kmalloc(total_size, GFP_KERNEL);
	if (!cp)
		return -ENOMEM;

	cp->sub_opcode = MSFT_OP_LE_MONITOR_ADVERTISEMENT;
	cp->rssi_high = monitor->rssi.high_threshold;
	cp->rssi_low = monitor->rssi.low_threshold;
	cp->rssi_low_interval = (u8)monitor->rssi.low_threshold_timeout;
	cp->rssi_sampling_period = monitor->rssi.sampling_period;

	cp->cond_type = MSFT_MONITOR_ADVERTISEMENT_TYPE_PATTERN;

	pattern_data = (void *)cp->data;
	pattern_data->count = pattern_count;

	list_for_each_entry(entry, &monitor->patterns, list) {
		pattern = (void *)(pattern_data->data + offset);
		/* the length also includes data_type and offset */
		pattern->length = entry->length + 2;
		pattern->data_type = entry->ad_type;
		pattern->start_byte = entry->offset;
		memcpy(pattern->pattern, entry->value, entry->length);
		offset += sizeof(*pattern) + entry->length;
	}

	skb = __hci_cmd_sync(hdev, hdev->msft_opcode, total_size, cp,
			     HCI_CMD_TIMEOUT);
	kfree(cp);

	if (IS_ERR_OR_NULL(skb)) {
		if (!skb)
			return -EIO;
		return PTR_ERR(skb);
	}

	return msft_le_monitor_advertisement_cb(hdev, hdev->msft_opcode,
						monitor, skb);
}

/* This function requires the caller holds hci_req_sync_lock */
static void reregister_monitor(struct hci_dev *hdev)
{
	struct adv_monitor *monitor;
	struct msft_data *msft = hdev->msft_data;
	int handle = 0;

	if (!msft)
		return;

<<<<<<< HEAD
	if (msft->resuming || msft->suspending)
		return -EBUSY;
=======
	msft->resuming = true;

	while (1) {
		monitor = idr_get_next(&hdev->adv_monitors_idr, &handle);
		if (!monitor)
			break;

		msft_add_monitor_sync(hdev, monitor);
>>>>>>> 80df0b9f

		handle++;
	}

	/* All monitors have been reregistered */
	msft->resuming = false;
}

/* This function requires the caller holds hci_req_sync_lock */
int msft_resume_sync(struct hci_dev *hdev)
{
	struct msft_data *msft = hdev->msft_data;

	if (!msft || !msft_monitor_supported(hdev))
		return 0;

	hci_dev_lock(hdev);

	/* Clear already tracked devices on resume. Once the monitors are
	 * reregistered, devices in range will be found again after resume.
	 */
	hdev->advmon_pend_notify = false;
	msft_monitor_device_del(hdev, 0, NULL, 0, true);

	hci_dev_unlock(hdev);

	reregister_monitor(hdev);

	return 0;
}

/* This function requires the caller holds hci_req_sync_lock */
void msft_do_open(struct hci_dev *hdev)
{
	struct msft_data *msft = hdev->msft_data;

	if (hdev->msft_opcode == HCI_OP_NOP)
		return;

	if (!msft) {
		bt_dev_err(hdev, "MSFT extension not registered");
		return;
	}

	bt_dev_dbg(hdev, "Initialize MSFT extension");

	/* Reset existing MSFT data before re-reading */
	kfree(msft->evt_prefix);
	msft->evt_prefix = NULL;
	msft->evt_prefix_len = 0;
	msft->features = 0;

	if (!read_supported_features(hdev, msft)) {
		hdev->msft_data = NULL;
		kfree(msft);
		return;
	}

	if (msft_monitor_supported(hdev)) {
		msft->resuming = true;
		msft_set_filter_enable(hdev, true);
		/* Monitors get removed on power off, so we need to explicitly
		 * tell the controller to re-monitor.
		 */
		reregister_monitor(hdev);
	}
}

void msft_do_close(struct hci_dev *hdev)
{
	struct msft_data *msft = hdev->msft_data;
	struct msft_monitor_advertisement_handle_data *handle_data, *tmp;
	struct adv_monitor *monitor;

	if (!msft)
		return;

	bt_dev_dbg(hdev, "Cleanup of MSFT extension");

	/* The controller will silently remove all monitors on power off.
	 * Therefore, remove handle_data mapping and reset monitor state.
	 */
	list_for_each_entry_safe(handle_data, tmp, &msft->handle_map, list) {
		monitor = idr_find(&hdev->adv_monitors_idr,
				   handle_data->mgmt_handle);

		if (monitor && monitor->state == ADV_MONITOR_STATE_OFFLOADED)
			monitor->state = ADV_MONITOR_STATE_REGISTERED;

		list_del(&handle_data->list);
		kfree(handle_data);
	}

	hci_dev_lock(hdev);

	/* Clear any devices that are being monitored and notify device lost */
	hdev->advmon_pend_notify = false;
	msft_monitor_device_del(hdev, 0, NULL, 0, true);

	hci_dev_unlock(hdev);
}

void msft_register(struct hci_dev *hdev)
{
	struct msft_data *msft = NULL;

	bt_dev_dbg(hdev, "Register MSFT extension");

	msft = kzalloc(sizeof(*msft), GFP_KERNEL);
	if (!msft) {
		bt_dev_err(hdev, "Failed to register MSFT extension");
		return;
	}

	INIT_LIST_HEAD(&msft->handle_map);
	hdev->msft_data = msft;
}

void msft_unregister(struct hci_dev *hdev)
{
	struct msft_data *msft = hdev->msft_data;

	if (!msft)
		return;

	bt_dev_dbg(hdev, "Unregister MSFT extension");

	hdev->msft_data = NULL;

	kfree(msft->evt_prefix);
	kfree(msft);
}

/* This function requires the caller holds hdev->lock */
<<<<<<< HEAD
static int __msft_remove_monitor(struct hci_dev *hdev,
				 struct adv_monitor *monitor, u16 handle)
=======
static void msft_device_found(struct hci_dev *hdev, bdaddr_t *bdaddr,
			      __u8 addr_type, __u16 mgmt_handle)
>>>>>>> 80df0b9f
{
	struct monitored_device *dev;

	dev = kmalloc(sizeof(*dev), GFP_KERNEL);
	if (!dev) {
		bt_dev_err(hdev, "MSFT vendor event %u: no memory",
			   MSFT_EV_LE_MONITOR_DEVICE);
		return;
	}

	bacpy(&dev->bdaddr, bdaddr);
	dev->addr_type = addr_type;
	dev->handle = mgmt_handle;
	dev->notified = false;

	INIT_LIST_HEAD(&dev->list);
	list_add(&dev->list, &hdev->monitored_devices);
	hdev->advmon_pend_notify = true;
}

/* This function requires the caller holds hdev->lock */
static void msft_device_lost(struct hci_dev *hdev, bdaddr_t *bdaddr,
			     __u8 addr_type, __u16 mgmt_handle)
{
	if (!msft_monitor_device_del(hdev, mgmt_handle, bdaddr, addr_type,
				     true)) {
		bt_dev_err(hdev, "MSFT vendor event %u: dev %pMR not in list",
			   MSFT_EV_LE_MONITOR_DEVICE, bdaddr);
	}
}

static void *msft_skb_pull(struct hci_dev *hdev, struct sk_buff *skb,
			   u8 ev, size_t len)
{
	void *data;

	data = skb_pull_data(skb, len);
	if (!data)
		bt_dev_err(hdev, "Malformed MSFT vendor event: 0x%02x", ev);

	return data;
}

/* This function requires the caller holds hdev->lock */
static void msft_monitor_device_evt(struct hci_dev *hdev, struct sk_buff *skb)
{
	struct msft_ev_le_monitor_device *ev;
	struct msft_monitor_advertisement_handle_data *handle_data;
	u8 addr_type;

	ev = msft_skb_pull(hdev, skb, MSFT_EV_LE_MONITOR_DEVICE, sizeof(*ev));
	if (!ev)
		return;

	bt_dev_dbg(hdev,
		   "MSFT vendor event 0x%02x: handle 0x%04x state %d addr %pMR",
		   MSFT_EV_LE_MONITOR_DEVICE, ev->monitor_handle,
		   ev->monitor_state, &ev->bdaddr);

	handle_data = msft_find_handle_data(hdev, ev->monitor_handle, false);
	if (!handle_data)
		return;

	switch (ev->addr_type) {
	case ADDR_LE_DEV_PUBLIC:
		addr_type = BDADDR_LE_PUBLIC;
		break;

	case ADDR_LE_DEV_RANDOM:
		addr_type = BDADDR_LE_RANDOM;
		break;

	default:
		bt_dev_err(hdev,
			   "MSFT vendor event 0x%02x: unknown addr type 0x%02x",
			   MSFT_EV_LE_MONITOR_DEVICE, ev->addr_type);
		return;
	}

	if (ev->monitor_state)
		msft_device_found(hdev, &ev->bdaddr, addr_type,
				  handle_data->mgmt_handle);
	else
		msft_device_lost(hdev, &ev->bdaddr, addr_type,
				 handle_data->mgmt_handle);
}

void msft_vendor_evt(struct hci_dev *hdev, void *data, struct sk_buff *skb)
{
	struct msft_data *msft = hdev->msft_data;
	u8 *evt_prefix;
	u8 *evt;

	if (!msft)
		return;

	/* When the extension has defined an event prefix, check that it
	 * matches, and otherwise just return.
	 */
	if (msft->evt_prefix_len > 0) {
		evt_prefix = msft_skb_pull(hdev, skb, 0, msft->evt_prefix_len);
		if (!evt_prefix)
			return;

		if (memcmp(evt_prefix, msft->evt_prefix, msft->evt_prefix_len))
			return;
	}

	/* Every event starts at least with an event code and the rest of
	 * the data is variable and depends on the event code.
	 */
	if (skb->len < 1)
		return;

	evt = msft_skb_pull(hdev, skb, 0, sizeof(*evt));
	if (!evt)
		return;

	hci_dev_lock(hdev);

	switch (*evt) {
	case MSFT_EV_LE_MONITOR_DEVICE:
		msft_monitor_device_evt(hdev, skb);
		break;

	default:
		bt_dev_dbg(hdev, "MSFT vendor event 0x%02x", *evt);
		break;
	}

	hci_dev_unlock(hdev);
}

__u64 msft_get_features(struct hci_dev *hdev)
{
	struct msft_data *msft = hdev->msft_data;

	return msft ? msft->features : 0;
}

static void msft_le_set_advertisement_filter_enable_cb(struct hci_dev *hdev,
						       u8 status, u16 opcode,
						       struct sk_buff *skb)
{
	struct msft_cp_le_set_advertisement_filter_enable *cp;
	struct msft_rp_le_set_advertisement_filter_enable *rp;
	struct msft_data *msft = hdev->msft_data;

	rp = (struct msft_rp_le_set_advertisement_filter_enable *)skb->data;
	if (skb->len < sizeof(*rp))
		return;

	/* Error 0x0C would be returned if the filter enabled status is
	 * already set to whatever we were trying to set.
	 * Although the default state should be disabled, some controller set
	 * the initial value to enabled. Because there is no way to know the
	 * actual initial value before sending this command, here we also treat
	 * error 0x0C as success.
	 */
	if (status != 0x00 && status != 0x0C)
		return;

	hci_dev_lock(hdev);

	cp = hci_sent_cmd_data(hdev, hdev->msft_opcode);
	msft->filter_enabled = cp->enable;

	if (status == 0x0C)
		bt_dev_warn(hdev, "MSFT filter_enable is already %s",
			    cp->enable ? "on" : "off");

	hci_dev_unlock(hdev);
}

/* This function requires the caller holds hci_req_sync_lock */
int msft_add_monitor_pattern(struct hci_dev *hdev, struct adv_monitor *monitor)
{
	struct msft_data *msft = hdev->msft_data;

<<<<<<< HEAD
	handle_data = msft_find_handle_data(hdev, monitor->handle, true);

	/* If no matched handle, just remove without telling controller */
	if (!handle_data)
		return -ENOENT;
=======
	if (!msft)
		return -EOPNOTSUPP;

	if (msft->resuming || msft->suspending)
		return -EBUSY;

	return msft_add_monitor_sync(hdev, monitor);
}
>>>>>>> 80df0b9f

/* This function requires the caller holds hci_req_sync_lock */
int msft_remove_monitor(struct hci_dev *hdev, struct adv_monitor *monitor)
{
	struct msft_data *msft = hdev->msft_data;

	if (!msft)
		return -EOPNOTSUPP;

	if (msft->resuming || msft->suspending)
		return -EBUSY;

	return msft_remove_monitor_sync(hdev, monitor);
}

/* This function requires the caller holds hdev->lock */
int msft_remove_monitor(struct hci_dev *hdev, struct adv_monitor *monitor,
			u16 handle)
{
	struct msft_data *msft = hdev->msft_data;

	if (!msft)
		return -EOPNOTSUPP;

	if (msft->resuming || msft->suspending)
		return -EBUSY;

	return __msft_remove_monitor(hdev, monitor, handle);
}

void msft_req_add_set_filter_enable(struct hci_request *req, bool enable)
{
	struct hci_dev *hdev = req->hdev;
	struct msft_cp_le_set_advertisement_filter_enable cp;

	cp.sub_opcode = MSFT_OP_LE_SET_ADVERTISEMENT_FILTER_ENABLE;
	cp.enable = enable;

	hci_req_add(req, hdev->msft_opcode, sizeof(cp), &cp);
}

int msft_set_filter_enable(struct hci_dev *hdev, bool enable)
{
	struct hci_request req;
	struct msft_data *msft = hdev->msft_data;
	int err;

	if (!msft)
		return -EOPNOTSUPP;

	hci_req_init(&req, hdev);
	msft_req_add_set_filter_enable(&req, enable);
	err = hci_req_run_skb(&req, msft_le_set_advertisement_filter_enable_cb);

	return err;
}

bool msft_curve_validity(struct hci_dev *hdev)
{
	return hdev->msft_curve_validity;
}<|MERGE_RESOLUTION|>--- conflicted
+++ resolved
@@ -99,24 +99,11 @@
 	__u8  evt_prefix_len;
 	__u8  *evt_prefix;
 	struct list_head handle_map;
-<<<<<<< HEAD
-	__u16 pending_add_handle;
-	__u16 pending_remove_handle;
-=======
->>>>>>> 80df0b9f
 	__u8 resuming;
 	__u8 suspending;
 	__u8 filter_enabled;
 };
 
-<<<<<<< HEAD
-static int __msft_add_monitor_pattern(struct hci_dev *hdev,
-				      struct adv_monitor *monitor);
-static int __msft_remove_monitor(struct hci_dev *hdev,
-				 struct adv_monitor *monitor, u16 handle);
-
-=======
->>>>>>> 80df0b9f
 bool msft_monitor_supported(struct hci_dev *hdev)
 {
 	return !!(msft_get_features(hdev) & MSFT_FEATURE_MASK_LE_ADV_MONITOR);
@@ -173,37 +160,6 @@
 	return false;
 }
 
-<<<<<<< HEAD
-static void reregister_monitor(struct hci_dev *hdev, int handle)
-{
-	struct adv_monitor *monitor;
-	struct msft_data *msft = hdev->msft_data;
-	int err;
-
-	while (1) {
-		monitor = idr_get_next(&hdev->adv_monitors_idr, &handle);
-		if (!monitor) {
-			/* All monitors have been resumed */
-			msft->resuming = false;
-			hci_update_passive_scan(hdev);
-			return;
-		}
-
-		msft->pending_add_handle = (u16)handle;
-		err = __msft_add_monitor_pattern(hdev, monitor);
-
-		/* If success, we return and wait for monitor added callback */
-		if (!err)
-			return;
-
-		/* Otherwise remove the monitor and keep registering */
-		hci_free_adv_monitor(hdev, monitor);
-		handle++;
-	}
-}
-
-=======
->>>>>>> 80df0b9f
 /* is_mgmt = true matches the handle exposed to userspace via mgmt.
  * is_mgmt = false matches the handle used by the msft controller.
  * This function requires the caller holds hdev->lock
@@ -255,15 +211,9 @@
 	return count;
 }
 
-<<<<<<< HEAD
-static void msft_le_monitor_advertisement_cb(struct hci_dev *hdev,
-					     u8 status, u16 opcode,
-					     struct sk_buff *skb)
-=======
 static int msft_le_monitor_advertisement_cb(struct hci_dev *hdev, u16 opcode,
 					    struct adv_monitor *monitor,
 					    struct sk_buff *skb)
->>>>>>> 80df0b9f
 {
 	struct msft_rp_le_monitor_advertisement *rp;
 	struct msft_monitor_advertisement_handle_data *handle_data;
@@ -301,12 +251,7 @@
 
 	hci_dev_unlock(hdev);
 
-<<<<<<< HEAD
-	if (!msft->resuming)
-		hci_add_adv_patterns_monitor_complete(hdev, status);
-=======
 	return status;
->>>>>>> 80df0b9f
 }
 
 static int msft_le_cancel_monitor_advertisement_cb(struct hci_dev *hdev,
@@ -334,28 +279,6 @@
 	handle_data = msft_find_handle_data(hdev, monitor->handle, true);
 
 	if (handle_data) {
-<<<<<<< HEAD
-		monitor = idr_find(&hdev->adv_monitors_idr,
-				   handle_data->mgmt_handle);
-
-		if (monitor && monitor->state == ADV_MONITOR_STATE_OFFLOADED)
-			monitor->state = ADV_MONITOR_STATE_REGISTERED;
-
-		/* Do not free the monitor if it is being removed due to
-		 * suspend. It will be re-monitored on resume.
-		 */
-		if (monitor && !msft->suspending) {
-			hci_free_adv_monitor(hdev, monitor);
-
-			/* Clear any monitored devices by this Adv Monitor */
-			msft_monitor_device_del(hdev, handle_data->mgmt_handle,
-						NULL, 0, false);
-		}
-
-		list_del(&handle_data->list);
-		kfree(handle_data);
-	}
-=======
 		if (monitor->state == ADV_MONITOR_STATE_OFFLOADED)
 			monitor->state = ADV_MONITOR_STATE_REGISTERED;
 
@@ -364,7 +287,6 @@
 		 */
 		if (!msft->suspending) {
 			hci_free_adv_monitor(hdev, monitor);
->>>>>>> 80df0b9f
 
 			/* Clear any monitored devices by this Adv Monitor */
 			msft_monitor_device_del(hdev, handle_data->mgmt_handle,
@@ -378,27 +300,16 @@
 	hci_dev_unlock(hdev);
 
 done:
-<<<<<<< HEAD
-	if (!msft->suspending)
-		hci_remove_adv_monitor_complete(hdev, status);
-}
-
-=======
 	return status;
 }
 
 /* This function requires the caller holds hci_req_sync_lock */
->>>>>>> 80df0b9f
 static int msft_remove_monitor_sync(struct hci_dev *hdev,
 				    struct adv_monitor *monitor)
 {
 	struct msft_cp_le_cancel_monitor_advertisement cp;
 	struct msft_monitor_advertisement_handle_data *handle_data;
 	struct sk_buff *skb;
-<<<<<<< HEAD
-	u8 status;
-=======
->>>>>>> 80df0b9f
 
 	handle_data = msft_find_handle_data(hdev, monitor->handle, true);
 
@@ -411,18 +322,6 @@
 
 	skb = __hci_cmd_sync(hdev, hdev->msft_opcode, sizeof(cp), &cp,
 			     HCI_CMD_TIMEOUT);
-<<<<<<< HEAD
-	if (IS_ERR(skb))
-		return PTR_ERR(skb);
-
-	status = skb->data[0];
-	skb_pull(skb, 1);
-
-	msft_le_cancel_monitor_advertisement_cb(hdev, status, hdev->msft_opcode,
-						skb);
-
-	return status;
-=======
 	if (IS_ERR_OR_NULL(skb)) {
 		if (!skb)
 			return -EIO;
@@ -431,7 +330,6 @@
 
 	return msft_le_cancel_monitor_advertisement_cb(hdev, hdev->msft_opcode,
 						       monitor, skb);
->>>>>>> 80df0b9f
 }
 
 /* This function requires the caller holds hci_req_sync_lock */
@@ -493,7 +391,6 @@
 
 static int msft_add_monitor_sync(struct hci_dev *hdev,
 				 struct adv_monitor *monitor)
-<<<<<<< HEAD
 {
 	struct msft_cp_le_monitor_advertisement *cp;
 	struct msft_le_monitor_advertisement_pattern_data *pattern_data;
@@ -503,7 +400,6 @@
 	ptrdiff_t offset = 0;
 	u8 pattern_count = 0;
 	struct sk_buff *skb;
-	u8 status;
 
 	if (!msft_monitor_pattern_valid(monitor))
 		return -EINVAL;
@@ -542,23 +438,46 @@
 			     HCI_CMD_TIMEOUT);
 	kfree(cp);
 
-	if (IS_ERR(skb))
+	if (IS_ERR_OR_NULL(skb)) {
+		if (!skb)
+			return -EIO;
 		return PTR_ERR(skb);
-
-	status = skb->data[0];
-	skb_pull(skb, 1);
-
-	msft_le_monitor_advertisement_cb(hdev, status, hdev->msft_opcode, skb);
-
-	return status;
+	}
+
+	return msft_le_monitor_advertisement_cb(hdev, hdev->msft_opcode,
+						monitor, skb);
+}
+
+/* This function requires the caller holds hci_req_sync_lock */
+static void reregister_monitor(struct hci_dev *hdev)
+{
+	struct adv_monitor *monitor;
+	struct msft_data *msft = hdev->msft_data;
+	int handle = 0;
+
+	if (!msft)
+		return;
+
+	msft->resuming = true;
+
+	while (1) {
+		monitor = idr_get_next(&hdev->adv_monitors_idr, &handle);
+		if (!monitor)
+			break;
+
+		msft_add_monitor_sync(hdev, monitor);
+
+		handle++;
+	}
+
+	/* All monitors have been reregistered */
+	msft->resuming = false;
 }
 
 /* This function requires the caller holds hci_req_sync_lock */
 int msft_resume_sync(struct hci_dev *hdev)
 {
 	struct msft_data *msft = hdev->msft_data;
-	struct adv_monitor *monitor;
-	int handle = 0;
 
 	if (!msft || !msft_monitor_supported(hdev))
 		return 0;
@@ -573,24 +492,12 @@
 
 	hci_dev_unlock(hdev);
 
-	msft->resuming = true;
-
-	while (1) {
-		monitor = idr_get_next(&hdev->adv_monitors_idr, &handle);
-		if (!monitor)
-			break;
-
-		msft_add_monitor_sync(hdev, monitor);
-
-		handle++;
-	}
-
-	/* All monitors have been resumed */
-	msft->resuming = false;
+	reregister_monitor(hdev);
 
 	return 0;
 }
 
+/* This function requires the caller holds hci_req_sync_lock */
 void msft_do_open(struct hci_dev *hdev)
 {
 	struct msft_data *msft = hdev->msft_data;
@@ -623,7 +530,7 @@
 		/* Monitors get removed on power off, so we need to explicitly
 		 * tell the controller to re-monitor.
 		 */
-		reregister_monitor(hdev, 0);
+		reregister_monitor(hdev);
 	}
 }
 
@@ -869,455 +776,32 @@
 	hci_dev_unlock(hdev);
 }
 
-/* This function requires the caller holds hdev->lock */
-static int __msft_add_monitor_pattern(struct hci_dev *hdev,
-				      struct adv_monitor *monitor)
-=======
->>>>>>> 80df0b9f
-{
-	struct msft_cp_le_monitor_advertisement *cp;
-	struct msft_le_monitor_advertisement_pattern_data *pattern_data;
-	struct msft_le_monitor_advertisement_pattern *pattern;
-	struct adv_pattern *entry;
-	size_t total_size = sizeof(*cp) + sizeof(*pattern_data);
-	ptrdiff_t offset = 0;
-	u8 pattern_count = 0;
-	struct sk_buff *skb;
-
-	if (!msft_monitor_pattern_valid(monitor))
-		return -EINVAL;
-
-	list_for_each_entry(entry, &monitor->patterns, list) {
-		pattern_count++;
-		total_size += sizeof(*pattern) + entry->length;
-	}
-
-	cp = kmalloc(total_size, GFP_KERNEL);
-	if (!cp)
-		return -ENOMEM;
-
-	cp->sub_opcode = MSFT_OP_LE_MONITOR_ADVERTISEMENT;
-	cp->rssi_high = monitor->rssi.high_threshold;
-	cp->rssi_low = monitor->rssi.low_threshold;
-	cp->rssi_low_interval = (u8)monitor->rssi.low_threshold_timeout;
-	cp->rssi_sampling_period = monitor->rssi.sampling_period;
-
-	cp->cond_type = MSFT_MONITOR_ADVERTISEMENT_TYPE_PATTERN;
-
-	pattern_data = (void *)cp->data;
-	pattern_data->count = pattern_count;
-
-	list_for_each_entry(entry, &monitor->patterns, list) {
-		pattern = (void *)(pattern_data->data + offset);
-		/* the length also includes data_type and offset */
-		pattern->length = entry->length + 2;
-		pattern->data_type = entry->ad_type;
-		pattern->start_byte = entry->offset;
-		memcpy(pattern->pattern, entry->value, entry->length);
-		offset += sizeof(*pattern) + entry->length;
-	}
-
-	skb = __hci_cmd_sync(hdev, hdev->msft_opcode, total_size, cp,
-			     HCI_CMD_TIMEOUT);
-	kfree(cp);
-
-	if (IS_ERR_OR_NULL(skb)) {
-		if (!skb)
-			return -EIO;
-		return PTR_ERR(skb);
-	}
-
-	return msft_le_monitor_advertisement_cb(hdev, hdev->msft_opcode,
-						monitor, skb);
-}
-
 /* This function requires the caller holds hci_req_sync_lock */
-static void reregister_monitor(struct hci_dev *hdev)
-{
-	struct adv_monitor *monitor;
-	struct msft_data *msft = hdev->msft_data;
-	int handle = 0;
+int msft_add_monitor_pattern(struct hci_dev *hdev, struct adv_monitor *monitor)
+{
+	struct msft_data *msft = hdev->msft_data;
 
 	if (!msft)
-		return;
-
-<<<<<<< HEAD
+		return -EOPNOTSUPP;
+
 	if (msft->resuming || msft->suspending)
 		return -EBUSY;
-=======
-	msft->resuming = true;
-
-	while (1) {
-		monitor = idr_get_next(&hdev->adv_monitors_idr, &handle);
-		if (!monitor)
-			break;
-
-		msft_add_monitor_sync(hdev, monitor);
->>>>>>> 80df0b9f
-
-		handle++;
-	}
-
-	/* All monitors have been reregistered */
-	msft->resuming = false;
+
+	return msft_add_monitor_sync(hdev, monitor);
 }
 
 /* This function requires the caller holds hci_req_sync_lock */
-int msft_resume_sync(struct hci_dev *hdev)
-{
-	struct msft_data *msft = hdev->msft_data;
-
-	if (!msft || !msft_monitor_supported(hdev))
-		return 0;
-
-	hci_dev_lock(hdev);
-
-	/* Clear already tracked devices on resume. Once the monitors are
-	 * reregistered, devices in range will be found again after resume.
-	 */
-	hdev->advmon_pend_notify = false;
-	msft_monitor_device_del(hdev, 0, NULL, 0, true);
-
-	hci_dev_unlock(hdev);
-
-	reregister_monitor(hdev);
-
-	return 0;
-}
-
-/* This function requires the caller holds hci_req_sync_lock */
-void msft_do_open(struct hci_dev *hdev)
-{
-	struct msft_data *msft = hdev->msft_data;
-
-	if (hdev->msft_opcode == HCI_OP_NOP)
-		return;
-
-	if (!msft) {
-		bt_dev_err(hdev, "MSFT extension not registered");
-		return;
-	}
-
-	bt_dev_dbg(hdev, "Initialize MSFT extension");
-
-	/* Reset existing MSFT data before re-reading */
-	kfree(msft->evt_prefix);
-	msft->evt_prefix = NULL;
-	msft->evt_prefix_len = 0;
-	msft->features = 0;
-
-	if (!read_supported_features(hdev, msft)) {
-		hdev->msft_data = NULL;
-		kfree(msft);
-		return;
-	}
-
-	if (msft_monitor_supported(hdev)) {
-		msft->resuming = true;
-		msft_set_filter_enable(hdev, true);
-		/* Monitors get removed on power off, so we need to explicitly
-		 * tell the controller to re-monitor.
-		 */
-		reregister_monitor(hdev);
-	}
-}
-
-void msft_do_close(struct hci_dev *hdev)
-{
-	struct msft_data *msft = hdev->msft_data;
-	struct msft_monitor_advertisement_handle_data *handle_data, *tmp;
-	struct adv_monitor *monitor;
-
-	if (!msft)
-		return;
-
-	bt_dev_dbg(hdev, "Cleanup of MSFT extension");
-
-	/* The controller will silently remove all monitors on power off.
-	 * Therefore, remove handle_data mapping and reset monitor state.
-	 */
-	list_for_each_entry_safe(handle_data, tmp, &msft->handle_map, list) {
-		monitor = idr_find(&hdev->adv_monitors_idr,
-				   handle_data->mgmt_handle);
-
-		if (monitor && monitor->state == ADV_MONITOR_STATE_OFFLOADED)
-			monitor->state = ADV_MONITOR_STATE_REGISTERED;
-
-		list_del(&handle_data->list);
-		kfree(handle_data);
-	}
-
-	hci_dev_lock(hdev);
-
-	/* Clear any devices that are being monitored and notify device lost */
-	hdev->advmon_pend_notify = false;
-	msft_monitor_device_del(hdev, 0, NULL, 0, true);
-
-	hci_dev_unlock(hdev);
-}
-
-void msft_register(struct hci_dev *hdev)
-{
-	struct msft_data *msft = NULL;
-
-	bt_dev_dbg(hdev, "Register MSFT extension");
-
-	msft = kzalloc(sizeof(*msft), GFP_KERNEL);
-	if (!msft) {
-		bt_dev_err(hdev, "Failed to register MSFT extension");
-		return;
-	}
-
-	INIT_LIST_HEAD(&msft->handle_map);
-	hdev->msft_data = msft;
-}
-
-void msft_unregister(struct hci_dev *hdev)
-{
-	struct msft_data *msft = hdev->msft_data;
-
-	if (!msft)
-		return;
-
-	bt_dev_dbg(hdev, "Unregister MSFT extension");
-
-	hdev->msft_data = NULL;
-
-	kfree(msft->evt_prefix);
-	kfree(msft);
-}
-
-/* This function requires the caller holds hdev->lock */
-<<<<<<< HEAD
-static int __msft_remove_monitor(struct hci_dev *hdev,
-				 struct adv_monitor *monitor, u16 handle)
-=======
-static void msft_device_found(struct hci_dev *hdev, bdaddr_t *bdaddr,
-			      __u8 addr_type, __u16 mgmt_handle)
->>>>>>> 80df0b9f
-{
-	struct monitored_device *dev;
-
-	dev = kmalloc(sizeof(*dev), GFP_KERNEL);
-	if (!dev) {
-		bt_dev_err(hdev, "MSFT vendor event %u: no memory",
-			   MSFT_EV_LE_MONITOR_DEVICE);
-		return;
-	}
-
-	bacpy(&dev->bdaddr, bdaddr);
-	dev->addr_type = addr_type;
-	dev->handle = mgmt_handle;
-	dev->notified = false;
-
-	INIT_LIST_HEAD(&dev->list);
-	list_add(&dev->list, &hdev->monitored_devices);
-	hdev->advmon_pend_notify = true;
-}
-
-/* This function requires the caller holds hdev->lock */
-static void msft_device_lost(struct hci_dev *hdev, bdaddr_t *bdaddr,
-			     __u8 addr_type, __u16 mgmt_handle)
-{
-	if (!msft_monitor_device_del(hdev, mgmt_handle, bdaddr, addr_type,
-				     true)) {
-		bt_dev_err(hdev, "MSFT vendor event %u: dev %pMR not in list",
-			   MSFT_EV_LE_MONITOR_DEVICE, bdaddr);
-	}
-}
-
-static void *msft_skb_pull(struct hci_dev *hdev, struct sk_buff *skb,
-			   u8 ev, size_t len)
-{
-	void *data;
-
-	data = skb_pull_data(skb, len);
-	if (!data)
-		bt_dev_err(hdev, "Malformed MSFT vendor event: 0x%02x", ev);
-
-	return data;
-}
-
-/* This function requires the caller holds hdev->lock */
-static void msft_monitor_device_evt(struct hci_dev *hdev, struct sk_buff *skb)
-{
-	struct msft_ev_le_monitor_device *ev;
-	struct msft_monitor_advertisement_handle_data *handle_data;
-	u8 addr_type;
-
-	ev = msft_skb_pull(hdev, skb, MSFT_EV_LE_MONITOR_DEVICE, sizeof(*ev));
-	if (!ev)
-		return;
-
-	bt_dev_dbg(hdev,
-		   "MSFT vendor event 0x%02x: handle 0x%04x state %d addr %pMR",
-		   MSFT_EV_LE_MONITOR_DEVICE, ev->monitor_handle,
-		   ev->monitor_state, &ev->bdaddr);
-
-	handle_data = msft_find_handle_data(hdev, ev->monitor_handle, false);
-	if (!handle_data)
-		return;
-
-	switch (ev->addr_type) {
-	case ADDR_LE_DEV_PUBLIC:
-		addr_type = BDADDR_LE_PUBLIC;
-		break;
-
-	case ADDR_LE_DEV_RANDOM:
-		addr_type = BDADDR_LE_RANDOM;
-		break;
-
-	default:
-		bt_dev_err(hdev,
-			   "MSFT vendor event 0x%02x: unknown addr type 0x%02x",
-			   MSFT_EV_LE_MONITOR_DEVICE, ev->addr_type);
-		return;
-	}
-
-	if (ev->monitor_state)
-		msft_device_found(hdev, &ev->bdaddr, addr_type,
-				  handle_data->mgmt_handle);
-	else
-		msft_device_lost(hdev, &ev->bdaddr, addr_type,
-				 handle_data->mgmt_handle);
-}
-
-void msft_vendor_evt(struct hci_dev *hdev, void *data, struct sk_buff *skb)
-{
-	struct msft_data *msft = hdev->msft_data;
-	u8 *evt_prefix;
-	u8 *evt;
-
-	if (!msft)
-		return;
-
-	/* When the extension has defined an event prefix, check that it
-	 * matches, and otherwise just return.
-	 */
-	if (msft->evt_prefix_len > 0) {
-		evt_prefix = msft_skb_pull(hdev, skb, 0, msft->evt_prefix_len);
-		if (!evt_prefix)
-			return;
-
-		if (memcmp(evt_prefix, msft->evt_prefix, msft->evt_prefix_len))
-			return;
-	}
-
-	/* Every event starts at least with an event code and the rest of
-	 * the data is variable and depends on the event code.
-	 */
-	if (skb->len < 1)
-		return;
-
-	evt = msft_skb_pull(hdev, skb, 0, sizeof(*evt));
-	if (!evt)
-		return;
-
-	hci_dev_lock(hdev);
-
-	switch (*evt) {
-	case MSFT_EV_LE_MONITOR_DEVICE:
-		msft_monitor_device_evt(hdev, skb);
-		break;
-
-	default:
-		bt_dev_dbg(hdev, "MSFT vendor event 0x%02x", *evt);
-		break;
-	}
-
-	hci_dev_unlock(hdev);
-}
-
-__u64 msft_get_features(struct hci_dev *hdev)
-{
-	struct msft_data *msft = hdev->msft_data;
-
-	return msft ? msft->features : 0;
-}
-
-static void msft_le_set_advertisement_filter_enable_cb(struct hci_dev *hdev,
-						       u8 status, u16 opcode,
-						       struct sk_buff *skb)
-{
-	struct msft_cp_le_set_advertisement_filter_enable *cp;
-	struct msft_rp_le_set_advertisement_filter_enable *rp;
-	struct msft_data *msft = hdev->msft_data;
-
-	rp = (struct msft_rp_le_set_advertisement_filter_enable *)skb->data;
-	if (skb->len < sizeof(*rp))
-		return;
-
-	/* Error 0x0C would be returned if the filter enabled status is
-	 * already set to whatever we were trying to set.
-	 * Although the default state should be disabled, some controller set
-	 * the initial value to enabled. Because there is no way to know the
-	 * actual initial value before sending this command, here we also treat
-	 * error 0x0C as success.
-	 */
-	if (status != 0x00 && status != 0x0C)
-		return;
-
-	hci_dev_lock(hdev);
-
-	cp = hci_sent_cmd_data(hdev, hdev->msft_opcode);
-	msft->filter_enabled = cp->enable;
-
-	if (status == 0x0C)
-		bt_dev_warn(hdev, "MSFT filter_enable is already %s",
-			    cp->enable ? "on" : "off");
-
-	hci_dev_unlock(hdev);
-}
-
-/* This function requires the caller holds hci_req_sync_lock */
-int msft_add_monitor_pattern(struct hci_dev *hdev, struct adv_monitor *monitor)
-{
-	struct msft_data *msft = hdev->msft_data;
-
-<<<<<<< HEAD
-	handle_data = msft_find_handle_data(hdev, monitor->handle, true);
-
-	/* If no matched handle, just remove without telling controller */
-	if (!handle_data)
-		return -ENOENT;
-=======
+int msft_remove_monitor(struct hci_dev *hdev, struct adv_monitor *monitor)
+{
+	struct msft_data *msft = hdev->msft_data;
+
 	if (!msft)
 		return -EOPNOTSUPP;
 
 	if (msft->resuming || msft->suspending)
 		return -EBUSY;
 
-	return msft_add_monitor_sync(hdev, monitor);
-}
->>>>>>> 80df0b9f
-
-/* This function requires the caller holds hci_req_sync_lock */
-int msft_remove_monitor(struct hci_dev *hdev, struct adv_monitor *monitor)
-{
-	struct msft_data *msft = hdev->msft_data;
-
-	if (!msft)
-		return -EOPNOTSUPP;
-
-	if (msft->resuming || msft->suspending)
-		return -EBUSY;
-
 	return msft_remove_monitor_sync(hdev, monitor);
-}
-
-/* This function requires the caller holds hdev->lock */
-int msft_remove_monitor(struct hci_dev *hdev, struct adv_monitor *monitor,
-			u16 handle)
-{
-	struct msft_data *msft = hdev->msft_data;
-
-	if (!msft)
-		return -EOPNOTSUPP;
-
-	if (msft->resuming || msft->suspending)
-		return -EBUSY;
-
-	return __msft_remove_monitor(hdev, monitor, handle);
 }
 
 void msft_req_add_set_filter_enable(struct hci_request *req, bool enable)
