/*
   BlueZ - Bluetooth protocol stack for Linux

   Copyright (C) 2015  Intel Corporation

   This program is free software; you can redistribute it and/or modify
   it under the terms of the GNU General Public License version 2 as
   published by the Free Software Foundation;

   THE SOFTWARE IS PROVIDED "AS IS", WITHOUT WARRANTY OF ANY KIND, EXPRESS
   OR IMPLIED, INCLUDING BUT NOT LIMITED TO THE WARRANTIES OF MERCHANTABILITY,
   FITNESS FOR A PARTICULAR PURPOSE AND NONINFRINGEMENT OF THIRD PARTY RIGHTS.
   IN NO EVENT SHALL THE COPYRIGHT HOLDER(S) AND AUTHOR(S) BE LIABLE FOR ANY
   CLAIM, OR ANY SPECIAL INDIRECT OR CONSEQUENTIAL DAMAGES, OR ANY DAMAGES
   WHATSOEVER RESULTING FROM LOSS OF USE, DATA OR PROFITS, WHETHER IN AN
   ACTION OF CONTRACT, NEGLIGENCE OR OTHER TORTIOUS ACTION, ARISING OUT OF
   OR IN CONNECTION WITH THE USE OR PERFORMANCE OF THIS SOFTWARE.

   ALL LIABILITY, INCLUDING LIABILITY FOR INFRINGEMENT OF ANY PATENTS,
   COPYRIGHTS, TRADEMARKS OR OTHER RIGHTS, RELATING TO USE OF THIS
   SOFTWARE IS DISCLAIMED.
*/

#include <asm/unaligned.h>

#include <net/bluetooth/bluetooth.h>
#include <net/bluetooth/hci_core.h>
#include <net/bluetooth/hci_mon.h>
#include <net/bluetooth/mgmt.h>

#include "mgmt_util.h"

static struct sk_buff *create_monitor_ctrl_event(__le16 index, u32 cookie,
						 u16 opcode, u16 len, void *buf)
{
	struct hci_mon_hdr *hdr;
	struct sk_buff *skb;

	skb = bt_skb_alloc(6 + len, GFP_ATOMIC);
	if (!skb)
		return NULL;

	put_unaligned_le32(cookie, skb_put(skb, 4));
	put_unaligned_le16(opcode, skb_put(skb, 2));

	if (buf)
		skb_put_data(skb, buf, len);

	__net_timestamp(skb);

	hdr = skb_push(skb, HCI_MON_HDR_SIZE);
	hdr->opcode = cpu_to_le16(HCI_MON_CTRL_EVENT);
	hdr->index = index;
	hdr->len = cpu_to_le16(skb->len - HCI_MON_HDR_SIZE);

	return skb;
}

struct sk_buff *mgmt_alloc_skb(struct hci_dev *hdev, u16 opcode,
			       unsigned int size)
{
	struct sk_buff *skb;

	skb = alloc_skb(sizeof(struct mgmt_hdr) + size, GFP_KERNEL);
	if (!skb)
		return skb;

	skb_reserve(skb, sizeof(struct mgmt_hdr));
	bt_cb(skb)->mgmt.hdev = hdev;
	bt_cb(skb)->mgmt.opcode = opcode;

	return skb;
}

int mgmt_send_event_skb(unsigned short channel, struct sk_buff *skb, int flag,
			struct sock *skip_sk)
{
	struct hci_dev *hdev;
	struct mgmt_hdr *hdr;
	int len;

	if (!skb)
		return -EINVAL;

	len = skb->len;
	hdev = bt_cb(skb)->mgmt.hdev;

	/* Time stamp */
	__net_timestamp(skb);

	/* Send just the data, without headers, to the monitor */
	if (channel == HCI_CHANNEL_CONTROL)
		hci_send_monitor_ctrl_event(hdev, bt_cb(skb)->mgmt.opcode,
					    skb->data, skb->len,
					    skb_get_ktime(skb), flag, skip_sk);

	hdr = skb_push(skb, sizeof(*hdr));
	hdr->opcode = cpu_to_le16(bt_cb(skb)->mgmt.opcode);
	if (hdev)
		hdr->index = cpu_to_le16(hdev->id);
	else
		hdr->index = cpu_to_le16(MGMT_INDEX_NONE);
	hdr->len = cpu_to_le16(len);

	hci_send_to_channel(channel, skb, flag, skip_sk);

	kfree_skb(skb);
	return 0;
}

int mgmt_send_event(u16 event, struct hci_dev *hdev, unsigned short channel,
		    void *data, u16 data_len, int flag, struct sock *skip_sk)
{
	struct sk_buff *skb;

	skb = mgmt_alloc_skb(hdev, event, data_len);
	if (!skb)
		return -ENOMEM;

	if (data)
		skb_put_data(skb, data, data_len);

	return mgmt_send_event_skb(channel, skb, flag, skip_sk);
}

int mgmt_cmd_status(struct sock *sk, u16 index, u16 cmd, u8 status)
{
	struct sk_buff *skb, *mskb;
	struct mgmt_hdr *hdr;
	struct mgmt_ev_cmd_status *ev;
	int err;

	BT_DBG("sock %p, index %u, cmd %u, status %u", sk, index, cmd, status);

	skb = alloc_skb(sizeof(*hdr) + sizeof(*ev), GFP_KERNEL);
	if (!skb)
		return -ENOMEM;

	hdr = skb_put(skb, sizeof(*hdr));

	hdr->opcode = cpu_to_le16(MGMT_EV_CMD_STATUS);
	hdr->index = cpu_to_le16(index);
	hdr->len = cpu_to_le16(sizeof(*ev));

	ev = skb_put(skb, sizeof(*ev));
	ev->status = status;
	ev->opcode = cpu_to_le16(cmd);

	mskb = create_monitor_ctrl_event(hdr->index, hci_sock_get_cookie(sk),
					 MGMT_EV_CMD_STATUS, sizeof(*ev), ev);
	if (mskb)
		skb->tstamp = mskb->tstamp;
	else
		__net_timestamp(skb);

	err = sock_queue_rcv_skb(sk, skb);
	if (err < 0)
		kfree_skb(skb);

	if (mskb) {
		hci_send_to_channel(HCI_CHANNEL_MONITOR, mskb,
				    HCI_SOCK_TRUSTED, NULL);
		kfree_skb(mskb);
	}

	return err;
}

int mgmt_cmd_complete(struct sock *sk, u16 index, u16 cmd, u8 status,
		      void *rp, size_t rp_len)
{
	struct sk_buff *skb, *mskb;
	struct mgmt_hdr *hdr;
	struct mgmt_ev_cmd_complete *ev;
	int err;

	BT_DBG("sock %p", sk);

	skb = alloc_skb(sizeof(*hdr) + sizeof(*ev) + rp_len, GFP_KERNEL);
	if (!skb)
		return -ENOMEM;

	hdr = skb_put(skb, sizeof(*hdr));

	hdr->opcode = cpu_to_le16(MGMT_EV_CMD_COMPLETE);
	hdr->index = cpu_to_le16(index);
	hdr->len = cpu_to_le16(sizeof(*ev) + rp_len);

	ev = skb_put(skb, sizeof(*ev) + rp_len);
	ev->opcode = cpu_to_le16(cmd);
	ev->status = status;

	if (rp)
		memcpy(ev->data, rp, rp_len);

	mskb = create_monitor_ctrl_event(hdr->index, hci_sock_get_cookie(sk),
					 MGMT_EV_CMD_COMPLETE,
					 sizeof(*ev) + rp_len, ev);
	if (mskb)
		skb->tstamp = mskb->tstamp;
	else
		__net_timestamp(skb);

	err = sock_queue_rcv_skb(sk, skb);
	if (err < 0)
		kfree_skb(skb);

	if (mskb) {
		hci_send_to_channel(HCI_CHANNEL_MONITOR, mskb,
				    HCI_SOCK_TRUSTED, NULL);
		kfree_skb(mskb);
	}

	return err;
}

struct mgmt_pending_cmd *mgmt_pending_find(unsigned short channel, u16 opcode,
					   struct hci_dev *hdev)
{
	struct mgmt_pending_cmd *cmd;

	list_for_each_entry(cmd, &hdev->mgmt_pending, list) {
		if (hci_sock_get_channel(cmd->sk) != channel)
			continue;
		if (cmd->opcode == opcode)
			return cmd;
	}

	return NULL;
}

struct mgmt_pending_cmd *mgmt_pending_find_data(unsigned short channel,
						u16 opcode,
						struct hci_dev *hdev,
						const void *data)
{
	struct mgmt_pending_cmd *cmd;

	list_for_each_entry(cmd, &hdev->mgmt_pending, list) {
		if (cmd->user_data != data)
			continue;
		if (cmd->opcode == opcode)
			return cmd;
	}

	return NULL;
}

void mgmt_pending_foreach(u16 opcode, struct hci_dev *hdev,
			  void (*cb)(struct mgmt_pending_cmd *cmd, void *data),
			  void *data)
{
	struct mgmt_pending_cmd *cmd, *tmp;

	list_for_each_entry_safe(cmd, tmp, &hdev->mgmt_pending, list) {
		if (opcode > 0 && cmd->opcode != opcode)
			continue;

		cb(cmd, data);
	}
}

struct mgmt_pending_cmd *mgmt_pending_new(struct sock *sk, u16 opcode,
					  struct hci_dev *hdev,
					  void *data, u16 len)
{
	struct mgmt_pending_cmd *cmd;

	cmd = kzalloc(sizeof(*cmd), GFP_KERNEL);
	if (!cmd)
		return NULL;

	cmd->opcode = opcode;
	cmd->index = hdev->id;

	cmd->param = kmemdup(data, len, GFP_KERNEL);
	if (!cmd->param) {
		kfree(cmd);
		return NULL;
	}

	cmd->param_len = len;

	cmd->sk = sk;
	sock_hold(sk);

	return cmd;
}

struct mgmt_pending_cmd *mgmt_pending_add(struct sock *sk, u16 opcode,
					  struct hci_dev *hdev,
					  void *data, u16 len)
{
	struct mgmt_pending_cmd *cmd;

	cmd = mgmt_pending_new(sk, opcode, hdev, data, len);
	if (!cmd)
		return NULL;

<<<<<<< HEAD
	list_add(&cmd->list, &hdev->mgmt_pending);
=======
	list_add_tail(&cmd->list, &hdev->mgmt_pending);
>>>>>>> 80df0b9f

	return cmd;
}

void mgmt_pending_free(struct mgmt_pending_cmd *cmd)
{
	sock_put(cmd->sk);
	kfree(cmd->param);
	kfree(cmd);
}

void mgmt_pending_remove(struct mgmt_pending_cmd *cmd)
{
	list_del(&cmd->list);
	mgmt_pending_free(cmd);
}<|MERGE_RESOLUTION|>--- conflicted
+++ resolved
@@ -297,11 +297,7 @@
 	if (!cmd)
 		return NULL;
 
-<<<<<<< HEAD
-	list_add(&cmd->list, &hdev->mgmt_pending);
-=======
 	list_add_tail(&cmd->list, &hdev->mgmt_pending);
->>>>>>> 80df0b9f
 
 	return cmd;
 }
